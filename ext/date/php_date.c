/*
   +----------------------------------------------------------------------+
   | PHP Version 7                                                        |
   +----------------------------------------------------------------------+
   | Copyright (c) The PHP Group                                          |
   +----------------------------------------------------------------------+
   | This source file is subject to version 3.01 of the PHP license,      |
   | that is bundled with this package in the file LICENSE, and is        |
   | available through the world-wide-web at the following url:           |
   | http://www.php.net/license/3_01.txt                                  |
   | If you did not receive a copy of the PHP license and are unable to   |
   | obtain it through the world-wide-web, please send a note to          |
   | license@php.net so we can mail you a copy immediately.               |
   +----------------------------------------------------------------------+
   | Authors: Derick Rethans <derick@derickrethans.nl>                    |
   +----------------------------------------------------------------------+
 */

#include "php.h"
#include "php_streams.h"
#include "php_main.h"
#include "php_globals.h"
#include "php_ini.h"
#include "ext/standard/info.h"
#include "ext/standard/php_versioning.h"
#include "ext/standard/php_math.h"
#include "php_date.h"
#include "zend_interfaces.h"
#include "lib/timelib.h"
#include "lib/timelib_private.h"
#ifndef PHP_WIN32
#include <time.h>
#else
#include "win32/time.h"
#endif

#ifdef PHP_WIN32
static __inline __int64 php_date_llabs( __int64 i ) { return i >= 0? i: -i; }
#elif defined(__GNUC__) && __GNUC__ < 3
static __inline __int64_t php_date_llabs( __int64_t i ) { return i >= 0 ? i : -i; }
#else
static inline long long php_date_llabs( long long i ) { return i >= 0 ? i : -i; }
#endif

#ifdef PHP_WIN32
#define DATE_I64_BUF_LEN 65
# define DATE_I64A(i, s, len) _i64toa_s(i, s, len, 10)
# define DATE_A64I(i, s) i = _atoi64(s)
#else
#define DATE_I64_BUF_LEN 65
# define DATE_I64A(i, s, len) \
	do { \
		int st = snprintf(s, len, "%lld", i); \
		s[st] = '\0'; \
	} while (0);
#ifdef HAVE_ATOLL
# define DATE_A64I(i, s) i = atoll(s)
#else
# define DATE_A64I(i, s) i = strtoll(s, NULL, 10)
#endif
#endif

/* {{{ arginfo */
ZEND_BEGIN_ARG_INFO_EX(arginfo_date, 0, 0, 1)
	ZEND_ARG_INFO(0, format)
	ZEND_ARG_INFO(0, timestamp)
ZEND_END_ARG_INFO()

ZEND_BEGIN_ARG_INFO_EX(arginfo_gmdate, 0, 0, 1)
	ZEND_ARG_INFO(0, format)
	ZEND_ARG_INFO(0, timestamp)
ZEND_END_ARG_INFO()

ZEND_BEGIN_ARG_INFO_EX(arginfo_idate, 0, 0, 1)
	ZEND_ARG_INFO(0, format)
	ZEND_ARG_INFO(0, timestamp)
ZEND_END_ARG_INFO()

ZEND_BEGIN_ARG_INFO_EX(arginfo_strtotime, 0, 0, 1)
	ZEND_ARG_INFO(0, time)
	ZEND_ARG_INFO(0, now)
ZEND_END_ARG_INFO()

ZEND_BEGIN_ARG_INFO_EX(arginfo_mktime, 0, 0, 1)
	ZEND_ARG_INFO(0, hour)
	ZEND_ARG_INFO(0, min)
	ZEND_ARG_INFO(0, sec)
	ZEND_ARG_INFO(0, mon)
	ZEND_ARG_INFO(0, day)
	ZEND_ARG_INFO(0, year)
ZEND_END_ARG_INFO()

ZEND_BEGIN_ARG_INFO_EX(arginfo_gmmktime, 0, 0, 1)
	ZEND_ARG_INFO(0, hour)
	ZEND_ARG_INFO(0, min)
	ZEND_ARG_INFO(0, sec)
	ZEND_ARG_INFO(0, mon)
	ZEND_ARG_INFO(0, day)
	ZEND_ARG_INFO(0, year)
ZEND_END_ARG_INFO()

ZEND_BEGIN_ARG_INFO(arginfo_checkdate, 0)
	ZEND_ARG_INFO(0, month)
	ZEND_ARG_INFO(0, day)
	ZEND_ARG_INFO(0, year)
ZEND_END_ARG_INFO()

ZEND_BEGIN_ARG_INFO_EX(arginfo_strftime, 0, 0, 1)
	ZEND_ARG_INFO(0, format)
	ZEND_ARG_INFO(0, timestamp)
ZEND_END_ARG_INFO()

ZEND_BEGIN_ARG_INFO_EX(arginfo_gmstrftime, 0, 0, 1)
	ZEND_ARG_INFO(0, format)
	ZEND_ARG_INFO(0, timestamp)
ZEND_END_ARG_INFO()

ZEND_BEGIN_ARG_INFO(arginfo_time, 0)
ZEND_END_ARG_INFO()

ZEND_BEGIN_ARG_INFO_EX(arginfo_localtime, 0, 0, 0)
	ZEND_ARG_INFO(0, timestamp)
	ZEND_ARG_INFO(0, associative_array)
ZEND_END_ARG_INFO()

ZEND_BEGIN_ARG_INFO_EX(arginfo_getdate, 0, 0, 0)
	ZEND_ARG_INFO(0, timestamp)
ZEND_END_ARG_INFO()

ZEND_BEGIN_ARG_INFO(arginfo_date_default_timezone_set, 0)
	ZEND_ARG_INFO(0, timezone_identifier)
ZEND_END_ARG_INFO()

ZEND_BEGIN_ARG_INFO(arginfo_date_default_timezone_get, 0)
ZEND_END_ARG_INFO()

ZEND_BEGIN_ARG_INFO_EX(arginfo_date_sunrise, 0, 0, 1)
	ZEND_ARG_INFO(0, time)
	ZEND_ARG_INFO(0, format)
	ZEND_ARG_INFO(0, latitude)
	ZEND_ARG_INFO(0, longitude)
	ZEND_ARG_INFO(0, zenith)
	ZEND_ARG_INFO(0, gmt_offset)
ZEND_END_ARG_INFO()

ZEND_BEGIN_ARG_INFO_EX(arginfo_date_sunset, 0, 0, 1)
	ZEND_ARG_INFO(0, time)
	ZEND_ARG_INFO(0, format)
	ZEND_ARG_INFO(0, latitude)
	ZEND_ARG_INFO(0, longitude)
	ZEND_ARG_INFO(0, zenith)
	ZEND_ARG_INFO(0, gmt_offset)
ZEND_END_ARG_INFO()

ZEND_BEGIN_ARG_INFO(arginfo_date_sun_info, 0)
	ZEND_ARG_INFO(0, time)
	ZEND_ARG_INFO(0, latitude)
	ZEND_ARG_INFO(0, longitude)
ZEND_END_ARG_INFO()

ZEND_BEGIN_ARG_INFO_EX(arginfo_date_create, 0, 0, 0)
	ZEND_ARG_INFO(0, time)
	ZEND_ARG_INFO(0, timezone)
ZEND_END_ARG_INFO()

ZEND_BEGIN_ARG_INFO_EX(arginfo_date_create_from_format, 0, 0, 2)
	ZEND_ARG_INFO(0, format)
	ZEND_ARG_INFO(0, time)
	ZEND_ARG_OBJ_INFO(0, object, DateTimeZone, 1)
ZEND_END_ARG_INFO()

ZEND_BEGIN_ARG_INFO_EX(arginfo_date_parse, 0, 0, 1)
	ZEND_ARG_INFO(0, date)
ZEND_END_ARG_INFO()

ZEND_BEGIN_ARG_INFO_EX(arginfo_date_parse_from_format, 0, 0, 2)
	ZEND_ARG_INFO(0, format)
	ZEND_ARG_INFO(0, date)
ZEND_END_ARG_INFO()

ZEND_BEGIN_ARG_INFO(arginfo_date_get_last_errors, 0)
ZEND_END_ARG_INFO()

ZEND_BEGIN_ARG_INFO_EX(arginfo_date_format, 0, 0, 2)
	ZEND_ARG_INFO(0, object)
	ZEND_ARG_INFO(0, format)
ZEND_END_ARG_INFO()

ZEND_BEGIN_ARG_INFO_EX(arginfo_date_method_format, 0, 0, 1)
	ZEND_ARG_INFO(0, format)
ZEND_END_ARG_INFO()

ZEND_BEGIN_ARG_INFO_EX(arginfo_date_modify, 0, 0, 2)
	ZEND_ARG_INFO(0, object)
	ZEND_ARG_INFO(0, modify)
ZEND_END_ARG_INFO()

ZEND_BEGIN_ARG_INFO_EX(arginfo_date_method_modify, 0, 0, 1)
	ZEND_ARG_INFO(0, modify)
ZEND_END_ARG_INFO()

ZEND_BEGIN_ARG_INFO_EX(arginfo_date_add, 0, 0, 2)
	ZEND_ARG_INFO(0, object)
	ZEND_ARG_INFO(0, interval)
ZEND_END_ARG_INFO()

ZEND_BEGIN_ARG_INFO_EX(arginfo_date_method_add, 0, 0, 1)
	ZEND_ARG_INFO(0, interval)
ZEND_END_ARG_INFO()

ZEND_BEGIN_ARG_INFO_EX(arginfo_date_sub, 0, 0, 2)
	ZEND_ARG_INFO(0, object)
	ZEND_ARG_INFO(0, interval)
ZEND_END_ARG_INFO()

ZEND_BEGIN_ARG_INFO_EX(arginfo_date_method_sub, 0, 0, 1)
	ZEND_ARG_INFO(0, interval)
ZEND_END_ARG_INFO()

ZEND_BEGIN_ARG_INFO_EX(arginfo_date_timezone_get, 0, 0, 1)
	ZEND_ARG_INFO(0, object)
ZEND_END_ARG_INFO()

ZEND_BEGIN_ARG_INFO(arginfo_date_method_timezone_get, 0)
ZEND_END_ARG_INFO()

ZEND_BEGIN_ARG_INFO_EX(arginfo_date_timezone_set, 0, 0, 2)
	ZEND_ARG_INFO(0, object)
	ZEND_ARG_INFO(0, timezone)
ZEND_END_ARG_INFO()

ZEND_BEGIN_ARG_INFO_EX(arginfo_date_method_timezone_set, 0, 0, 1)
	ZEND_ARG_INFO(0, timezone)
ZEND_END_ARG_INFO()

ZEND_BEGIN_ARG_INFO_EX(arginfo_date_offset_get, 0, 0, 1)
	ZEND_ARG_INFO(0, object)
ZEND_END_ARG_INFO()

ZEND_BEGIN_ARG_INFO(arginfo_date_method_offset_get, 0)
ZEND_END_ARG_INFO()

ZEND_BEGIN_ARG_INFO_EX(arginfo_date_diff, 0, 0, 2)
	ZEND_ARG_INFO(0, object)
	ZEND_ARG_INFO(0, object2)
	ZEND_ARG_INFO(0, absolute)
ZEND_END_ARG_INFO()

ZEND_BEGIN_ARG_INFO_EX(arginfo_date_method_diff, 0, 0, 1)
	ZEND_ARG_INFO(0, object)
	ZEND_ARG_INFO(0, absolute)
ZEND_END_ARG_INFO()

ZEND_BEGIN_ARG_INFO_EX(arginfo_date_time_set, 0, 0, 3)
	ZEND_ARG_INFO(0, object)
	ZEND_ARG_INFO(0, hour)
	ZEND_ARG_INFO(0, minute)
	ZEND_ARG_INFO(0, second)
	ZEND_ARG_INFO(0, microseconds)
ZEND_END_ARG_INFO()

ZEND_BEGIN_ARG_INFO_EX(arginfo_date_method_time_set, 0, 0, 2)
	ZEND_ARG_INFO(0, hour)
	ZEND_ARG_INFO(0, minute)
	ZEND_ARG_INFO(0, second)
	ZEND_ARG_INFO(0, microseconds)
ZEND_END_ARG_INFO()

ZEND_BEGIN_ARG_INFO_EX(arginfo_date_date_set, 0, 0, 4)
	ZEND_ARG_INFO(0, object)
	ZEND_ARG_INFO(0, year)
	ZEND_ARG_INFO(0, month)
	ZEND_ARG_INFO(0, day)
ZEND_END_ARG_INFO()

ZEND_BEGIN_ARG_INFO_EX(arginfo_date_method_date_set, 0, 0, 3)
	ZEND_ARG_INFO(0, year)
	ZEND_ARG_INFO(0, month)
	ZEND_ARG_INFO(0, day)
ZEND_END_ARG_INFO()

ZEND_BEGIN_ARG_INFO_EX(arginfo_date_isodate_set, 0, 0, 3)
	ZEND_ARG_INFO(0, object)
	ZEND_ARG_INFO(0, year)
	ZEND_ARG_INFO(0, week)
	ZEND_ARG_INFO(0, day)
ZEND_END_ARG_INFO()

ZEND_BEGIN_ARG_INFO_EX(arginfo_date_method_isodate_set, 0, 0, 2)
	ZEND_ARG_INFO(0, year)
	ZEND_ARG_INFO(0, week)
	ZEND_ARG_INFO(0, day)
ZEND_END_ARG_INFO()

ZEND_BEGIN_ARG_INFO_EX(arginfo_date_timestamp_set, 0, 0, 2)
	ZEND_ARG_INFO(0, object)
	ZEND_ARG_INFO(0, unixtimestamp)
ZEND_END_ARG_INFO()

ZEND_BEGIN_ARG_INFO_EX(arginfo_date_method_timestamp_set, 0, 0, 1)
	ZEND_ARG_INFO(0, unixtimestamp)
ZEND_END_ARG_INFO()

ZEND_BEGIN_ARG_INFO_EX(arginfo_date_timestamp_get, 0, 0, 1)
	ZEND_ARG_INFO(0, object)
ZEND_END_ARG_INFO()

ZEND_BEGIN_ARG_INFO(arginfo_date_method_timestamp_get, 0)
ZEND_END_ARG_INFO()


ZEND_BEGIN_ARG_INFO_EX(arginfo_date_method_create_from_immutable, 0, 0, 1)
	ZEND_ARG_INFO(0, DateTimeImmutable)
ZEND_END_ARG_INFO()

ZEND_BEGIN_ARG_INFO_EX(arginfo_date_method_create_from_mutable, 0, 0, 1)
	ZEND_ARG_INFO(0, DateTime)
ZEND_END_ARG_INFO()

ZEND_BEGIN_ARG_INFO_EX(arginfo_timezone_open, 0, 0, 1)
	ZEND_ARG_INFO(0, timezone)
ZEND_END_ARG_INFO()

ZEND_BEGIN_ARG_INFO_EX(arginfo_timezone_name_get, 0, 0, 1)
	ZEND_ARG_INFO(0, object)
ZEND_END_ARG_INFO()

ZEND_BEGIN_ARG_INFO(arginfo_timezone_method_name_get, 0)
ZEND_END_ARG_INFO()

ZEND_BEGIN_ARG_INFO_EX(arginfo_timezone_name_from_abbr, 0, 0, 1)
	ZEND_ARG_INFO(0, abbr)
	ZEND_ARG_INFO(0, gmtoffset)
	ZEND_ARG_INFO(0, isdst)
ZEND_END_ARG_INFO()

ZEND_BEGIN_ARG_INFO_EX(arginfo_timezone_offset_get, 0, 0, 2)
	ZEND_ARG_OBJ_INFO(0, object, DateTimeZone, 0)
	ZEND_ARG_OBJ_INFO(0, datetime, DateTimeInterface, 0)
ZEND_END_ARG_INFO()

ZEND_BEGIN_ARG_INFO_EX(arginfo_timezone_method_offset_get, 0, 0, 1)
	ZEND_ARG_INFO(0, object)
ZEND_END_ARG_INFO()

ZEND_BEGIN_ARG_INFO_EX(arginfo_timezone_transitions_get, 0, 0, 1)
	ZEND_ARG_INFO(0, object)
	ZEND_ARG_INFO(0, timestamp_begin)
	ZEND_ARG_INFO(0, timestamp_end)
ZEND_END_ARG_INFO()

ZEND_BEGIN_ARG_INFO_EX(arginfo_timezone_method_transitions_get, 0, 0, 0)
	ZEND_ARG_INFO(0, timestamp_begin)
	ZEND_ARG_INFO(0, timestamp_end)
ZEND_END_ARG_INFO()

ZEND_BEGIN_ARG_INFO_EX(arginfo_timezone_location_get, 0, 0, 1)
	ZEND_ARG_INFO(0, object)
ZEND_END_ARG_INFO()

ZEND_BEGIN_ARG_INFO(arginfo_timezone_method_location_get, 0)
ZEND_END_ARG_INFO()

ZEND_BEGIN_ARG_INFO_EX(arginfo_timezone_identifiers_list, 0, 0, 0)
	ZEND_ARG_INFO(0, what)
	ZEND_ARG_INFO(0, country)
ZEND_END_ARG_INFO()

ZEND_BEGIN_ARG_INFO(arginfo_timezone_abbreviations_list, 0)
ZEND_END_ARG_INFO()

ZEND_BEGIN_ARG_INFO(arginfo_timezone_version_get, 0)
ZEND_END_ARG_INFO()

ZEND_BEGIN_ARG_INFO_EX(arginfo_date_interval_create_from_date_string, 0, 0, 1)
	ZEND_ARG_INFO(0, time)
ZEND_END_ARG_INFO()

ZEND_BEGIN_ARG_INFO_EX(arginfo_date_interval_format, 0, 0, 2)
	ZEND_ARG_INFO(0, object)
	ZEND_ARG_INFO(0, format)
ZEND_END_ARG_INFO()

ZEND_BEGIN_ARG_INFO(arginfo_date_method_interval_format, 0)
	ZEND_ARG_INFO(0, format)
ZEND_END_ARG_INFO()

ZEND_BEGIN_ARG_INFO_EX(arginfo_date_period_construct, 0, 0, 3)
	ZEND_ARG_INFO(0, start)
	ZEND_ARG_INFO(0, interval)
	ZEND_ARG_INFO(0, end)
ZEND_END_ARG_INFO()

ZEND_BEGIN_ARG_INFO_EX(arginfo_date_set_state, 0, 0, 1)
	ZEND_ARG_ARRAY_INFO(0, array, 0)
ZEND_END_ARG_INFO()

ZEND_BEGIN_ARG_INFO_EX(arginfo_date_interval_construct, 0, 0, 1)
	ZEND_ARG_INFO(0, interval_spec)
ZEND_END_ARG_INFO()
/* }}} */

/* {{{ Function table */
static const zend_function_entry date_functions[] = {
	PHP_FE(strtotime, arginfo_strtotime)
	PHP_FE(date, arginfo_date)
	PHP_FE(idate, arginfo_idate)
	PHP_FE(gmdate, arginfo_gmdate)
	PHP_FE(mktime, arginfo_mktime)
	PHP_FE(gmmktime, arginfo_gmmktime)
	PHP_FE(checkdate, arginfo_checkdate)
	PHP_FE(strftime, arginfo_strftime)
	PHP_FE(gmstrftime, arginfo_gmstrftime)
	PHP_FE(time, arginfo_time)
	PHP_FE(localtime, arginfo_localtime)
	PHP_FE(getdate, arginfo_getdate)

	/* Advanced Interface */
	PHP_FE(date_create, arginfo_date_create)
	PHP_FE(date_create_immutable, arginfo_date_create)
	PHP_FE(date_create_from_format, arginfo_date_create_from_format)
	PHP_FE(date_create_immutable_from_format, arginfo_date_create_from_format)
	PHP_FE(date_parse, arginfo_date_parse)
	PHP_FE(date_parse_from_format, arginfo_date_parse_from_format)
	PHP_FE(date_get_last_errors, arginfo_date_get_last_errors)
	PHP_FE(date_format, arginfo_date_format)
	PHP_FE(date_modify, arginfo_date_modify)
	PHP_FE(date_add, arginfo_date_add)
	PHP_FE(date_sub, arginfo_date_sub)
	PHP_FE(date_timezone_get, arginfo_date_timezone_get)
	PHP_FE(date_timezone_set, arginfo_date_timezone_set)
	PHP_FE(date_offset_get, arginfo_date_offset_get)
	PHP_FE(date_diff, arginfo_date_diff)

	PHP_FE(date_time_set, arginfo_date_time_set)
	PHP_FE(date_date_set, arginfo_date_date_set)
	PHP_FE(date_isodate_set, arginfo_date_isodate_set)
	PHP_FE(date_timestamp_set, arginfo_date_timestamp_set)
	PHP_FE(date_timestamp_get, arginfo_date_timestamp_get)

	PHP_FE(timezone_open, arginfo_timezone_open)
	PHP_FE(timezone_name_get, arginfo_timezone_name_get)
	PHP_FE(timezone_name_from_abbr, arginfo_timezone_name_from_abbr)
	PHP_FE(timezone_offset_get, arginfo_timezone_offset_get)
	PHP_FE(timezone_transitions_get, arginfo_timezone_transitions_get)
	PHP_FE(timezone_location_get, arginfo_timezone_location_get)
	PHP_FE(timezone_identifiers_list, arginfo_timezone_identifiers_list)
	PHP_FE(timezone_abbreviations_list, arginfo_timezone_abbreviations_list)
	PHP_FE(timezone_version_get, arginfo_timezone_version_get)

	PHP_FE(date_interval_create_from_date_string, arginfo_date_interval_create_from_date_string)
	PHP_FE(date_interval_format, arginfo_date_interval_format)

	/* Options and Configuration */
	PHP_FE(date_default_timezone_set, arginfo_date_default_timezone_set)
	PHP_FE(date_default_timezone_get, arginfo_date_default_timezone_get)

	/* Astronomical functions */
	PHP_FE(date_sunrise, arginfo_date_sunrise)
	PHP_FE(date_sunset, arginfo_date_sunset)
	PHP_FE(date_sun_info, arginfo_date_sun_info)
	PHP_FE_END
};

static const zend_function_entry date_funcs_interface[] = {
	PHP_ABSTRACT_ME(DateTimeInterface, format, arginfo_date_method_format)
	PHP_ABSTRACT_ME(DateTimeInterface, getTimezone, arginfo_date_method_timezone_get)
	PHP_ABSTRACT_ME(DateTimeInterface, getOffset, arginfo_date_method_offset_get)
	PHP_ABSTRACT_ME(DateTimeInterface, getTimestamp, arginfo_date_method_timestamp_get)
	PHP_ABSTRACT_ME(DateTimeInterface, diff, arginfo_date_method_diff)
	PHP_ABSTRACT_ME(DateTimeInterface, __wakeup, NULL)
	PHP_FE_END
};

static const zend_function_entry date_funcs_date[] = {
	PHP_ME(DateTime,			__construct,		arginfo_date_create, ZEND_ACC_PUBLIC)
	PHP_ME(DateTime,			__wakeup,			NULL, ZEND_ACC_PUBLIC)
	PHP_ME(DateTime,			__set_state,		arginfo_date_set_state, ZEND_ACC_PUBLIC|ZEND_ACC_STATIC)
	PHP_ME(DateTime,			createFromImmutable,	arginfo_date_method_create_from_immutable, ZEND_ACC_PUBLIC|ZEND_ACC_STATIC)
	PHP_ME_MAPPING(createFromFormat, date_create_from_format,	arginfo_date_create_from_format, ZEND_ACC_PUBLIC|ZEND_ACC_STATIC)
	PHP_ME_MAPPING(getLastErrors, date_get_last_errors,	arginfo_date_get_last_errors, ZEND_ACC_PUBLIC|ZEND_ACC_STATIC)
	PHP_ME_MAPPING(format,		date_format,		arginfo_date_method_format, 0)
	PHP_ME_MAPPING(modify,		date_modify,		arginfo_date_method_modify, 0)
	PHP_ME_MAPPING(add,			date_add,			arginfo_date_method_add, 0)
	PHP_ME_MAPPING(sub,			date_sub,			arginfo_date_method_sub, 0)
	PHP_ME_MAPPING(getTimezone, date_timezone_get,	arginfo_date_method_timezone_get, 0)
	PHP_ME_MAPPING(setTimezone, date_timezone_set,	arginfo_date_method_timezone_set, 0)
	PHP_ME_MAPPING(getOffset,	date_offset_get,	arginfo_date_method_offset_get, 0)
	PHP_ME_MAPPING(setTime,		date_time_set,		arginfo_date_method_time_set, 0)
	PHP_ME_MAPPING(setDate,		date_date_set,		arginfo_date_method_date_set, 0)
	PHP_ME_MAPPING(setISODate,	date_isodate_set,	arginfo_date_method_isodate_set, 0)
	PHP_ME_MAPPING(setTimestamp,	date_timestamp_set, arginfo_date_method_timestamp_set, 0)
	PHP_ME_MAPPING(getTimestamp,	date_timestamp_get, arginfo_date_method_timestamp_get, 0)
	PHP_ME_MAPPING(diff,			date_diff, arginfo_date_method_diff, 0)
	PHP_FE_END
};

static const zend_function_entry date_funcs_immutable[] = {
	PHP_ME(DateTimeImmutable, __construct,   arginfo_date_create, ZEND_ACC_PUBLIC)
	PHP_ME(DateTime, __wakeup,       NULL, ZEND_ACC_PUBLIC)
	PHP_ME(DateTimeImmutable, __set_state,   arginfo_date_set_state, ZEND_ACC_PUBLIC|ZEND_ACC_STATIC)
	PHP_ME_MAPPING(createFromFormat, date_create_immutable_from_format, arginfo_date_create_from_format, ZEND_ACC_PUBLIC|ZEND_ACC_STATIC)
	PHP_ME_MAPPING(getLastErrors,    date_get_last_errors,    arginfo_date_get_last_errors, ZEND_ACC_PUBLIC|ZEND_ACC_STATIC)
	PHP_ME_MAPPING(format,           date_format,             arginfo_date_method_format, 0)
	PHP_ME_MAPPING(getTimezone, date_timezone_get,	arginfo_date_method_timezone_get, 0)
	PHP_ME_MAPPING(getOffset,	date_offset_get,	arginfo_date_method_offset_get, 0)
	PHP_ME_MAPPING(getTimestamp,	date_timestamp_get, arginfo_date_method_timestamp_get, 0)
	PHP_ME_MAPPING(diff,			date_diff, arginfo_date_method_diff, 0)
	PHP_ME(DateTimeImmutable, modify,        arginfo_date_method_modify, 0)
	PHP_ME(DateTimeImmutable, add,           arginfo_date_method_add, 0)
	PHP_ME(DateTimeImmutable, sub,           arginfo_date_method_sub, 0)
	PHP_ME(DateTimeImmutable, setTimezone,   arginfo_date_method_timezone_set, 0)
	PHP_ME(DateTimeImmutable, setTime,       arginfo_date_method_time_set, 0)
	PHP_ME(DateTimeImmutable, setDate,       arginfo_date_method_date_set, 0)
	PHP_ME(DateTimeImmutable, setISODate,    arginfo_date_method_isodate_set, 0)
	PHP_ME(DateTimeImmutable, setTimestamp,  arginfo_date_method_timestamp_set, 0)
	PHP_ME(DateTimeImmutable, createFromMutable, arginfo_date_method_create_from_mutable, ZEND_ACC_PUBLIC|ZEND_ACC_STATIC)
	PHP_FE_END
};

static const zend_function_entry date_funcs_timezone[] = {
	PHP_ME(DateTimeZone,              __construct,                 arginfo_timezone_open, ZEND_ACC_PUBLIC)
	PHP_ME(DateTimeZone,              __wakeup,                    NULL, ZEND_ACC_PUBLIC)
	PHP_ME(DateTimeZone,              __set_state,                 arginfo_date_set_state, ZEND_ACC_PUBLIC|ZEND_ACC_STATIC)
	PHP_ME_MAPPING(getName,           timezone_name_get,           arginfo_timezone_method_name_get, 0)
	PHP_ME_MAPPING(getOffset,         timezone_offset_get,         arginfo_timezone_method_offset_get, 0)
	PHP_ME_MAPPING(getTransitions,    timezone_transitions_get,    arginfo_timezone_method_transitions_get, 0)
	PHP_ME_MAPPING(getLocation,       timezone_location_get,       arginfo_timezone_method_location_get, 0)
	PHP_ME_MAPPING(listAbbreviations, timezone_abbreviations_list, arginfo_timezone_abbreviations_list, ZEND_ACC_PUBLIC|ZEND_ACC_STATIC)
	PHP_ME_MAPPING(listIdentifiers,   timezone_identifiers_list,   arginfo_timezone_identifiers_list, ZEND_ACC_PUBLIC|ZEND_ACC_STATIC)
	PHP_FE_END
};

static const zend_function_entry date_funcs_interval[] = {
	PHP_ME(DateInterval,              __construct,                 arginfo_date_interval_construct, ZEND_ACC_PUBLIC)
	PHP_ME(DateInterval,              __wakeup,                    NULL, ZEND_ACC_PUBLIC)
	PHP_ME(DateInterval,              __set_state,                 arginfo_date_set_state, ZEND_ACC_PUBLIC|ZEND_ACC_STATIC)
	PHP_ME_MAPPING(format,            date_interval_format,        arginfo_date_method_interval_format, 0)
	PHP_ME_MAPPING(createFromDateString, date_interval_create_from_date_string,	arginfo_date_interval_create_from_date_string, ZEND_ACC_PUBLIC|ZEND_ACC_STATIC)
	PHP_FE_END
};

static const zend_function_entry date_funcs_period[] = {
	PHP_ME(DatePeriod,                __construct,                 arginfo_date_period_construct, ZEND_ACC_PUBLIC)
	PHP_ME(DatePeriod,                __wakeup,                    NULL, ZEND_ACC_PUBLIC)
	PHP_ME(DatePeriod,                __set_state,                 arginfo_date_set_state, ZEND_ACC_PUBLIC|ZEND_ACC_STATIC)
	PHP_ME(DatePeriod,                getStartDate,                NULL, ZEND_ACC_PUBLIC)
	PHP_ME(DatePeriod,                getEndDate,                  NULL, ZEND_ACC_PUBLIC)
	PHP_ME(DatePeriod,                getDateInterval,             NULL, ZEND_ACC_PUBLIC)
	PHP_ME(DatePeriod,                getRecurrences,              NULL, ZEND_ACC_PUBLIC)
	PHP_FE_END
};

static char* guess_timezone(const timelib_tzdb *tzdb);
static void date_register_classes(void);
/* }}} */

ZEND_DECLARE_MODULE_GLOBALS(date)
static PHP_GINIT_FUNCTION(date);

/* True global */
timelib_tzdb *php_date_global_timezone_db;
int php_date_global_timezone_db_enabled;

#define DATE_DEFAULT_LATITUDE "31.7667"
#define DATE_DEFAULT_LONGITUDE "35.2333"

/* on 90'35; common sunset declaration (start of sun body appear) */
#define DATE_SUNSET_ZENITH "90.583333"

/* on 90'35; common sunrise declaration (sun body disappeared) */
#define DATE_SUNRISE_ZENITH "90.583333"

static PHP_INI_MH(OnUpdate_date_timezone);

/* {{{ INI Settings */
PHP_INI_BEGIN()
	STD_PHP_INI_ENTRY("date.timezone", "", PHP_INI_ALL, OnUpdate_date_timezone, default_timezone, zend_date_globals, date_globals)
	PHP_INI_ENTRY("date.default_latitude",           DATE_DEFAULT_LATITUDE,        PHP_INI_ALL, NULL)
	PHP_INI_ENTRY("date.default_longitude",          DATE_DEFAULT_LONGITUDE,       PHP_INI_ALL, NULL)
	PHP_INI_ENTRY("date.sunset_zenith",              DATE_SUNSET_ZENITH,           PHP_INI_ALL, NULL)
	PHP_INI_ENTRY("date.sunrise_zenith",             DATE_SUNRISE_ZENITH,          PHP_INI_ALL, NULL)
PHP_INI_END()
/* }}} */

zend_class_entry *date_ce_date, *date_ce_timezone, *date_ce_interval, *date_ce_period;
zend_class_entry *date_ce_immutable, *date_ce_interface;


PHPAPI zend_class_entry *php_date_get_date_ce(void)
{
	return date_ce_date;
}

PHPAPI zend_class_entry *php_date_get_immutable_ce(void)
{
	return date_ce_immutable;
}

PHPAPI zend_class_entry *php_date_get_interface_ce(void)
{
	return date_ce_interface;
}

PHPAPI zend_class_entry *php_date_get_timezone_ce(void)
{
	return date_ce_timezone;
}

PHPAPI zend_class_entry *php_date_get_interval_ce(void)
{
	return date_ce_interval;
}

PHPAPI zend_class_entry *php_date_get_period_ce(void)
{
	return date_ce_period;
}

static zend_object_handlers date_object_handlers_date;
static zend_object_handlers date_object_handlers_immutable;
static zend_object_handlers date_object_handlers_timezone;
static zend_object_handlers date_object_handlers_interval;
static zend_object_handlers date_object_handlers_period;

#define DATE_CHECK_INITIALIZED(member, class_name) \
	if (!(member)) { \
		php_error_docref(NULL, E_WARNING, "The " #class_name " object has not been correctly initialized by its constructor"); \
		RETURN_FALSE; \
	}

static void date_object_free_storage_date(zend_object *object);
static void date_object_free_storage_timezone(zend_object *object);
static void date_object_free_storage_interval(zend_object *object);
static void date_object_free_storage_period(zend_object *object);

static zend_object *date_object_new_date(zend_class_entry *class_type);
static zend_object *date_object_new_timezone(zend_class_entry *class_type);
static zend_object *date_object_new_interval(zend_class_entry *class_type);
static zend_object *date_object_new_period(zend_class_entry *class_type);

static zend_object *date_object_clone_date(zend_object *this_ptr);
static zend_object *date_object_clone_timezone(zend_object *this_ptr);
static zend_object *date_object_clone_interval(zend_object *this_ptr);
static zend_object *date_object_clone_period(zend_object *this_ptr);

static int date_object_compare_date(zval *d1, zval *d2);
static HashTable *date_object_get_gc(zend_object *object, zval **table, int *n);
static HashTable *date_object_get_properties_for(zend_object *object, zend_prop_purpose purpose);
static HashTable *date_object_get_gc_interval(zend_object *object, zval **table, int *n);
static HashTable *date_object_get_properties_interval(zend_object *object);
static HashTable *date_object_get_gc_period(zend_object *object, zval **table, int *n);
static HashTable *date_object_get_properties_period(zend_object *object);
static HashTable *date_object_get_properties_for_timezone(zend_object *object, zend_prop_purpose purpose);
static HashTable *date_object_get_gc_timezone(zend_object *object, zval **table, int *n);
static HashTable *date_object_get_debug_info_timezone(zend_object *object, int *is_temp);
static void php_timezone_to_string(php_timezone_obj *tzobj, zval *zv);

static int date_interval_compare_objects(zval *o1, zval *o2);
<<<<<<< HEAD
static zval *date_interval_read_property(zend_object *object, zend_string *member, int type, void **cache_slot, zval *rv);
static zval *date_interval_write_property(zend_object *object, zend_string *member, zval *value, void **cache_slot);
static zval *date_interval_get_property_ptr_ptr(zend_object *object, zend_string *member, int type, void **cache_slot);
static zval *date_period_read_property(zend_object *object, zend_string *member, int type, void **cache_slot, zval *rv);
static zval *date_period_write_property(zend_object *object, zend_string *member, zval *value, void **cache_slot);
=======
static zval *date_interval_read_property(zval *object, zval *member, int type, void **cache_slot, zval *rv);
static zval *date_interval_write_property(zval *object, zval *member, zval *value, void **cache_slot);
static zval *date_interval_get_property_ptr_ptr(zval *object, zval *member, int type, void **cache_slot);
static zval *date_period_read_property(zval *object, zval *member, int type, void **cache_slot, zval *rv);
static zval *date_period_write_property(zval *object, zval *member, zval *value, void **cache_slot);
static zval *date_period_get_property_ptr_ptr(zval *object, zval *member, int type, void **cache_slot);
>>>>>>> 3bd5b836

/* {{{ Module struct */
zend_module_entry date_module_entry = {
	STANDARD_MODULE_HEADER_EX,
	NULL,
	NULL,
	"date",                     /* extension name */
	date_functions,             /* function list */
	PHP_MINIT(date),            /* process startup */
	PHP_MSHUTDOWN(date),        /* process shutdown */
	PHP_RINIT(date),            /* request startup */
	PHP_RSHUTDOWN(date),        /* request shutdown */
	PHP_MINFO(date),            /* extension info */
	PHP_DATE_VERSION,                /* extension version */
	PHP_MODULE_GLOBALS(date),   /* globals descriptor */
	PHP_GINIT(date),            /* globals ctor */
	NULL,                       /* globals dtor */
	NULL,                       /* post deactivate */
	STANDARD_MODULE_PROPERTIES_EX
};
/* }}} */


/* {{{ PHP_GINIT_FUNCTION */
static PHP_GINIT_FUNCTION(date)
{
	date_globals->default_timezone = NULL;
	date_globals->timezone = NULL;
	date_globals->tzcache = NULL;
	date_globals->timezone_valid = 0;
}
/* }}} */


static void _php_date_tzinfo_dtor(zval *zv) /* {{{ */
{
	timelib_tzinfo *tzi = (timelib_tzinfo*)Z_PTR_P(zv);

	timelib_tzinfo_dtor(tzi);
} /* }}} */

/* {{{ PHP_RINIT_FUNCTION */
PHP_RINIT_FUNCTION(date)
{
	if (DATEG(timezone)) {
		efree(DATEG(timezone));
	}
	DATEG(timezone) = NULL;
	DATEG(tzcache) = NULL;
	DATEG(last_errors) = NULL;

	return SUCCESS;
}
/* }}} */

/* {{{ PHP_RSHUTDOWN_FUNCTION */
PHP_RSHUTDOWN_FUNCTION(date)
{
	if (DATEG(timezone)) {
		efree(DATEG(timezone));
	}
	DATEG(timezone) = NULL;
	if(DATEG(tzcache)) {
		zend_hash_destroy(DATEG(tzcache));
		FREE_HASHTABLE(DATEG(tzcache));
		DATEG(tzcache) = NULL;
	}
	if (DATEG(last_errors)) {
		timelib_error_container_dtor(DATEG(last_errors));
		DATEG(last_errors) = NULL;
	}

	return SUCCESS;
}
/* }}} */

#define DATE_TIMEZONEDB      php_date_global_timezone_db ? php_date_global_timezone_db : timelib_builtin_db()

/*
 * RFC822, Section 5.1: http://www.ietf.org/rfc/rfc822.txt
 *  date-time   =  [ day "," ] date time        ; dd mm yy hh:mm:ss zzz
 *  day         =  "Mon"  / "Tue" /  "Wed"  / "Thu"  /  "Fri"  / "Sat" /  "Sun"
 *  date        =  1*2DIGIT month 2DIGIT        ; day month year e.g. 20 Jun 82
 *  month       =  "Jan"  /  "Feb" /  "Mar"  /  "Apr"  /  "May"  /  "Jun" /  "Jul"  /  "Aug"  /  "Sep"  /  "Oct" /  "Nov"  /  "Dec"
 *  time        =  hour zone                    ; ANSI and Military
 *  hour        =  2DIGIT ":" 2DIGIT [":" 2DIGIT] ; 00:00:00 - 23:59:59
 *  zone        =  "UT"  / "GMT"  /  "EST" / "EDT"  /  "CST" / "CDT"  /  "MST" / "MDT"  /  "PST" / "PDT"  /  1ALPHA  / ( ("+" / "-") 4DIGIT )
 */
#define DATE_FORMAT_RFC822   "D, d M y H:i:s O"

/*
 * RFC850, Section 2.1.4: http://www.ietf.org/rfc/rfc850.txt
 *  Format must be acceptable both to the ARPANET and to the getdate routine.
 *  One format that is acceptable to both is Weekday, DD-Mon-YY HH:MM:SS TIMEZONE
 *  TIMEZONE can be any timezone name (3 or more letters)
 */
#define DATE_FORMAT_RFC850   "l, d-M-y H:i:s T"

/*
 * RFC1036, Section 2.1.2: http://www.ietf.org/rfc/rfc1036.txt
 *  Its format must be acceptable both in RFC-822 and to the getdate(3)
 *  Wdy, DD Mon YY HH:MM:SS TIMEZONE
 *  There is no hope of having a complete list of timezones.  Universal
 *  Time (GMT), the North American timezones (PST, PDT, MST, MDT, CST,
 *  CDT, EST, EDT) and the +/-hhmm offset specified in RFC-822 should be supported.
 */
#define DATE_FORMAT_RFC1036  "D, d M y H:i:s O"

/*
 * RFC1123, Section 5.2.14: http://www.ietf.org/rfc/rfc1123.txt
 *  RFC-822 Date and Time Specification: RFC-822 Section 5
 *  The syntax for the date is hereby changed to: date = 1*2DIGIT month 2*4DIGIT
 */
#define DATE_FORMAT_RFC1123  "D, d M Y H:i:s O"

/*
 * RFC7231, Section 7.1.1: http://tools.ietf.org/html/rfc7231
 */
#define DATE_FORMAT_RFC7231  "D, d M Y H:i:s \\G\\M\\T"

/*
 * RFC2822, Section 3.3: http://www.ietf.org/rfc/rfc2822.txt
 *  FWS             =       ([*WSP CRLF] 1*WSP) /   ; Folding white space
 *  CFWS            =       *([FWS] comment) (([FWS] comment) / FWS)
 *
 *  date-time       =       [ day-of-week "," ] date FWS time [CFWS]
 *  day-of-week     =       ([FWS] day-name)
 *  day-name        =       "Mon" / "Tue" / "Wed" / "Thu" / "Fri" / "Sat" / "Sun"
 *  date            =       day month year
 *  year            =       4*DIGIT
 *  month           =       (FWS month-name FWS)
 *  month-name      =       "Jan" / "Feb" / "Mar" / "Apr" / "May" / "Jun" / "Jul" / "Aug" / "Sep" / "Oct" / "Nov" / "Dec"
 *  day             =       ([FWS] 1*2DIGIT)
 *  time            =       time-of-day FWS zone
 *  time-of-day     =       hour ":" minute [ ":" second ]
 *  hour            =       2DIGIT
 *  minute          =       2DIGIT
 *  second          =       2DIGIT
 *  zone            =       (( "+" / "-" ) 4DIGIT)
 */
#define DATE_FORMAT_RFC2822  "D, d M Y H:i:s O"
/*
 * RFC3339, Section 5.6: http://www.ietf.org/rfc/rfc3339.txt
 *  date-fullyear   = 4DIGIT
 *  date-month      = 2DIGIT  ; 01-12
 *  date-mday       = 2DIGIT  ; 01-28, 01-29, 01-30, 01-31 based on month/year
 *
 *  time-hour       = 2DIGIT  ; 00-23
 *  time-minute     = 2DIGIT  ; 00-59
 *  time-second     = 2DIGIT  ; 00-58, 00-59, 00-60 based on leap second rules
 *
 *  time-secfrac    = "." 1*DIGIT
 *  time-numoffset  = ("+" / "-") time-hour ":" time-minute
 *  time-offset     = "Z" / time-numoffset
 *
 *  partial-time    = time-hour ":" time-minute ":" time-second [time-secfrac]
 *  full-date       = date-fullyear "-" date-month "-" date-mday
 *  full-time       = partial-time time-offset
 *
 *  date-time       = full-date "T" full-time
 */
#define DATE_FORMAT_RFC3339  "Y-m-d\\TH:i:sP"

#define DATE_FORMAT_ISO8601  "Y-m-d\\TH:i:sO"

/*
 * RFC3339, Appendix A: http://www.ietf.org/rfc/rfc3339.txt
 *  ISO 8601 also requires (in section 5.3.1.3) that a decimal fraction
 *  be proceeded by a "0" if less than unity.  Annex B.2 of ISO 8601
 *  gives examples where the decimal fractions are not preceded by a "0".
 *  This grammar assumes section 5.3.1.3 is correct and that Annex B.2 is
 *  in error.
 */
#define DATE_FORMAT_RFC3339_EXTENDED  "Y-m-d\\TH:i:s.vP"

/*
 * This comes from various sources that like to contradict. I'm going with the
 * format here because of:
 * http://msdn.microsoft.com/en-us/library/windows/desktop/aa384321%28v=vs.85%29.aspx
 * and http://curl.haxx.se/rfc/cookie_spec.html
 */
#define DATE_FORMAT_COOKIE   "l, d-M-Y H:i:s T"

#define SUNFUNCS_RET_TIMESTAMP 0
#define SUNFUNCS_RET_STRING    1
#define SUNFUNCS_RET_DOUBLE    2

/* {{{ PHP_MINIT_FUNCTION */
PHP_MINIT_FUNCTION(date)
{
	REGISTER_INI_ENTRIES();
	date_register_classes();
/*
 * RFC4287, Section 3.3: http://www.ietf.org/rfc/rfc4287.txt
 *   A Date construct is an element whose content MUST conform to the
 *   "date-time" production in [RFC3339].  In addition, an uppercase "T"
 *   character MUST be used to separate date and time, and an uppercase
 *   "Z" character MUST be present in the absence of a numeric time zone offset.
 */
	REGISTER_STRING_CONSTANT("DATE_ATOM",    DATE_FORMAT_RFC3339, CONST_CS | CONST_PERSISTENT);
/*
 * Preliminary specification: http://wp.netscape.com/newsref/std/cookie_spec.html
 *   "This is based on RFC 822, RFC 850,  RFC 1036, and  RFC 1123,
 *   with the variations that the only legal time zone is GMT
 *   and the separators between the elements of the date must be dashes."
 */
	REGISTER_STRING_CONSTANT("DATE_COOKIE",  DATE_FORMAT_COOKIE,  CONST_CS | CONST_PERSISTENT);
	REGISTER_STRING_CONSTANT("DATE_ISO8601", DATE_FORMAT_ISO8601, CONST_CS | CONST_PERSISTENT);

	REGISTER_STRING_CONSTANT("DATE_RFC822",  DATE_FORMAT_RFC822,  CONST_CS | CONST_PERSISTENT);
	REGISTER_STRING_CONSTANT("DATE_RFC850",  DATE_FORMAT_RFC850,  CONST_CS | CONST_PERSISTENT);
	REGISTER_STRING_CONSTANT("DATE_RFC1036", DATE_FORMAT_RFC1036, CONST_CS | CONST_PERSISTENT);
	REGISTER_STRING_CONSTANT("DATE_RFC1123", DATE_FORMAT_RFC1123, CONST_CS | CONST_PERSISTENT);
	REGISTER_STRING_CONSTANT("DATE_RFC7231", DATE_FORMAT_RFC7231, CONST_CS | CONST_PERSISTENT);
	REGISTER_STRING_CONSTANT("DATE_RFC2822", DATE_FORMAT_RFC2822, CONST_CS | CONST_PERSISTENT);
	REGISTER_STRING_CONSTANT("DATE_RFC3339", DATE_FORMAT_RFC3339, CONST_CS | CONST_PERSISTENT);
	REGISTER_STRING_CONSTANT("DATE_RFC3339_EXTENDED", DATE_FORMAT_RFC3339_EXTENDED, CONST_CS | CONST_PERSISTENT);

/*
 * RSS 2.0 Specification: http://blogs.law.harvard.edu/tech/rss
 *   "All date-times in RSS conform to the Date and Time Specification of RFC 822,
 *   with the exception that the year may be expressed with two characters or four characters (four preferred)"
 */
	REGISTER_STRING_CONSTANT("DATE_RSS",     DATE_FORMAT_RFC1123, CONST_CS | CONST_PERSISTENT);
	REGISTER_STRING_CONSTANT("DATE_W3C",     DATE_FORMAT_RFC3339, CONST_CS | CONST_PERSISTENT);

	REGISTER_LONG_CONSTANT("SUNFUNCS_RET_TIMESTAMP", SUNFUNCS_RET_TIMESTAMP, CONST_CS | CONST_PERSISTENT);
	REGISTER_LONG_CONSTANT("SUNFUNCS_RET_STRING", SUNFUNCS_RET_STRING, CONST_CS | CONST_PERSISTENT);
	REGISTER_LONG_CONSTANT("SUNFUNCS_RET_DOUBLE", SUNFUNCS_RET_DOUBLE, CONST_CS | CONST_PERSISTENT);

	php_date_global_timezone_db = NULL;
	php_date_global_timezone_db_enabled = 0;
	DATEG(last_errors) = NULL;
	return SUCCESS;
}
/* }}} */

/* {{{ PHP_MSHUTDOWN_FUNCTION */
PHP_MSHUTDOWN_FUNCTION(date)
{
	UNREGISTER_INI_ENTRIES();

	if (DATEG(last_errors)) {
		timelib_error_container_dtor(DATEG(last_errors));
	}

#ifndef ZTS
	DATEG(default_timezone) = NULL;
#endif

	return SUCCESS;
}
/* }}} */

/* {{{ PHP_MINFO_FUNCTION */
PHP_MINFO_FUNCTION(date)
{
	const timelib_tzdb *tzdb = DATE_TIMEZONEDB;

	php_info_print_table_start();
	php_info_print_table_row(2, "date/time support", "enabled");
	php_info_print_table_row(2, "timelib version", TIMELIB_ASCII_VERSION);
	php_info_print_table_row(2, "\"Olson\" Timezone Database Version", tzdb->version);
	php_info_print_table_row(2, "Timezone Database", php_date_global_timezone_db_enabled ? "external" : "internal");
	php_info_print_table_row(2, "Default timezone", guess_timezone(tzdb));
	php_info_print_table_end();

	DISPLAY_INI_ENTRIES();
}
/* }}} */

/* {{{ Timezone Cache functions */
static timelib_tzinfo *php_date_parse_tzfile(char *formal_tzname, const timelib_tzdb *tzdb)
{
	timelib_tzinfo *tzi;
	int dummy_error_code;

	if(!DATEG(tzcache)) {
		ALLOC_HASHTABLE(DATEG(tzcache));
		zend_hash_init(DATEG(tzcache), 4, NULL, _php_date_tzinfo_dtor, 0);
	}

	if ((tzi = zend_hash_str_find_ptr(DATEG(tzcache), formal_tzname, strlen(formal_tzname))) != NULL) {
		return tzi;
	}

	tzi = timelib_parse_tzfile(formal_tzname, tzdb, &dummy_error_code);
	if (tzi) {
		zend_hash_str_add_ptr(DATEG(tzcache), formal_tzname, strlen(formal_tzname), tzi);
	}
	return tzi;
}

timelib_tzinfo *php_date_parse_tzfile_wrapper(char *formal_tzname, const timelib_tzdb *tzdb, int *dummy_error_code)
{
	return php_date_parse_tzfile(formal_tzname, tzdb);
}
/* }}} */

/* Callback to check the date.timezone only when changed increases performance */
/* {{{ static PHP_INI_MH(OnUpdate_date_timezone) */
static PHP_INI_MH(OnUpdate_date_timezone)
{
	if (OnUpdateString(entry, new_value, mh_arg1, mh_arg2, mh_arg3, stage) == FAILURE) {
		return FAILURE;
	}

	DATEG(timezone_valid) = 0;
	if (stage == PHP_INI_STAGE_RUNTIME) {
		if (!timelib_timezone_id_is_valid(DATEG(default_timezone), DATE_TIMEZONEDB)) {
			if (DATEG(default_timezone) && *DATEG(default_timezone)) {
				php_error_docref(NULL, E_WARNING, "Invalid date.timezone value '%s', we selected the timezone 'UTC' for now.", DATEG(default_timezone));
			}
		} else {
			DATEG(timezone_valid) = 1;
		}
	}

	return SUCCESS;
}
/* }}} */

/* {{{ Helper functions */
static char* guess_timezone(const timelib_tzdb *tzdb)
{
	/* Checking configure timezone */
	if (DATEG(timezone) && (strlen(DATEG(timezone))) > 0) {
		return DATEG(timezone);
	}
	/* Check config setting for default timezone */
	if (!DATEG(default_timezone)) {
		/* Special case: ext/date wasn't initialized yet */
		zval *ztz;

		if (NULL != (ztz = cfg_get_entry("date.timezone", sizeof("date.timezone")))
			&& Z_TYPE_P(ztz) == IS_STRING && Z_STRLEN_P(ztz) > 0 && timelib_timezone_id_is_valid(Z_STRVAL_P(ztz), tzdb)) {
			return Z_STRVAL_P(ztz);
		}
	} else if (*DATEG(default_timezone)) {
		if (DATEG(timezone_valid) == 1) {
			return DATEG(default_timezone);
		}

		if (!timelib_timezone_id_is_valid(DATEG(default_timezone), tzdb)) {
			php_error_docref(NULL, E_WARNING, "Invalid date.timezone value '%s', we selected the timezone 'UTC' for now.", DATEG(default_timezone));
			return "UTC";
		}

		DATEG(timezone_valid) = 1;
		return DATEG(default_timezone);
	}
	/* Fallback to UTC */
	return "UTC";
}

PHPAPI timelib_tzinfo *get_timezone_info(void)
{
	char *tz;
	timelib_tzinfo *tzi;

	tz = guess_timezone(DATE_TIMEZONEDB);
	tzi = php_date_parse_tzfile(tz, DATE_TIMEZONEDB);
	if (! tzi) {
		php_error_docref(NULL, E_ERROR, "Timezone database is corrupt - this should *never* happen!");
	}
	return tzi;
}
/* }}} */


/* {{{ date() and gmdate() data */
#include "zend_smart_str.h"

static const char * const mon_full_names[] = {
	"January", "February", "March", "April",
	"May", "June", "July", "August",
	"September", "October", "November", "December"
};

static const char * const mon_short_names[] = {
	"Jan", "Feb", "Mar", "Apr", "May", "Jun", "Jul", "Aug", "Sep", "Oct", "Nov", "Dec"
};

static const char * const day_full_names[] = {
	"Sunday", "Monday", "Tuesday", "Wednesday", "Thursday", "Friday", "Saturday"
};

static const char * const day_short_names[] = {
	"Sun", "Mon", "Tue", "Wed", "Thu", "Fri", "Sat"
};

static char *english_suffix(timelib_sll number)
{
	if (number >= 10 && number <= 19) {
		return "th";
	} else {
		switch (number % 10) {
			case 1: return "st";
			case 2: return "nd";
			case 3: return "rd";
		}
	}
	return "th";
}
/* }}} */

/* {{{ day of week helpers */
static const char *php_date_full_day_name(timelib_sll y, timelib_sll m, timelib_sll d)
{
	timelib_sll day_of_week = timelib_day_of_week(y, m, d);
	if (day_of_week < 0) {
		return "Unknown";
	}
	return day_full_names[day_of_week];
}

static const char *php_date_short_day_name(timelib_sll y, timelib_sll m, timelib_sll d)
{
	timelib_sll day_of_week = timelib_day_of_week(y, m, d);
	if (day_of_week < 0) {
		return "Unknown";
	}
	return day_short_names[day_of_week];
}
/* }}} */

/* {{{ date_format - (gm)date helper */
static zend_string *date_format(char *format, size_t format_len, timelib_time *t, int localtime)
{
	smart_str            string = {0};
	size_t               i;
	int                  length = 0;
	char                 buffer[97];
	timelib_time_offset *offset = NULL;
	timelib_sll          isoweek, isoyear;
	int                  rfc_colon;
	int                  weekYearSet = 0;

	if (!format_len) {
		return ZSTR_EMPTY_ALLOC();
	}

	if (localtime) {
		if (t->zone_type == TIMELIB_ZONETYPE_ABBR) {
			offset = timelib_time_offset_ctor();
			offset->offset = (t->z + (t->dst * 3600));
			offset->leap_secs = 0;
			offset->is_dst = t->dst;
			offset->abbr = timelib_strdup(t->tz_abbr);
		} else if (t->zone_type == TIMELIB_ZONETYPE_OFFSET) {
			offset = timelib_time_offset_ctor();
			offset->offset = (t->z);
			offset->leap_secs = 0;
			offset->is_dst = 0;
			offset->abbr = timelib_malloc(9); /* GMT±xxxx\0 */
			snprintf(offset->abbr, 9, "GMT%c%02d%02d",
			                          (offset->offset < 0) ? '-' : '+',
			                          abs(offset->offset / 3600),
			                          abs((offset->offset % 3600) / 60));
		} else {
			offset = timelib_get_time_zone_info(t->sse, t->tz_info);
		}
	}

	for (i = 0; i < format_len; i++) {
		rfc_colon = 0;
		switch (format[i]) {
			/* day */
			case 'd': length = slprintf(buffer, sizeof(buffer), "%02d", (int) t->d); break;
			case 'D': length = slprintf(buffer, sizeof(buffer), "%s", php_date_short_day_name(t->y, t->m, t->d)); break;
			case 'j': length = slprintf(buffer, sizeof(buffer), "%d", (int) t->d); break;
			case 'l': length = slprintf(buffer, sizeof(buffer), "%s", php_date_full_day_name(t->y, t->m, t->d)); break;
			case 'S': length = slprintf(buffer, sizeof(buffer), "%s", english_suffix(t->d)); break;
			case 'w': length = slprintf(buffer, sizeof(buffer), "%d", (int) timelib_day_of_week(t->y, t->m, t->d)); break;
			case 'N': length = slprintf(buffer, sizeof(buffer), "%d", (int) timelib_iso_day_of_week(t->y, t->m, t->d)); break;
			case 'z': length = slprintf(buffer, sizeof(buffer), "%d", (int) timelib_day_of_year(t->y, t->m, t->d)); break;

			/* week */
			case 'W':
				if(!weekYearSet) { timelib_isoweek_from_date(t->y, t->m, t->d, &isoweek, &isoyear); weekYearSet = 1; }
				length = slprintf(buffer, sizeof(buffer), "%02d", (int) isoweek); break; /* iso weeknr */
			case 'o':
				if(!weekYearSet) { timelib_isoweek_from_date(t->y, t->m, t->d, &isoweek, &isoyear); weekYearSet = 1; }
				length = slprintf(buffer, sizeof(buffer), ZEND_LONG_FMT, (zend_long) isoyear); break; /* iso year */

			/* month */
			case 'F': length = slprintf(buffer, sizeof(buffer), "%s", mon_full_names[t->m - 1]); break;
			case 'm': length = slprintf(buffer, sizeof(buffer), "%02d", (int) t->m); break;
			case 'M': length = slprintf(buffer, sizeof(buffer), "%s", mon_short_names[t->m - 1]); break;
			case 'n': length = slprintf(buffer, sizeof(buffer), "%d", (int) t->m); break;
			case 't': length = slprintf(buffer, sizeof(buffer), "%d", (int) timelib_days_in_month(t->y, t->m)); break;

			/* year */
			case 'L': length = slprintf(buffer, sizeof(buffer), "%d", timelib_is_leap((int) t->y)); break;
			case 'y': length = slprintf(buffer, sizeof(buffer), "%02d", (int) (t->y % 100)); break;
			case 'Y': length = slprintf(buffer, sizeof(buffer), "%s%04lld", t->y < 0 ? "-" : "", php_date_llabs((timelib_sll) t->y)); break;

			/* time */
			case 'a': length = slprintf(buffer, sizeof(buffer), "%s", t->h >= 12 ? "pm" : "am"); break;
			case 'A': length = slprintf(buffer, sizeof(buffer), "%s", t->h >= 12 ? "PM" : "AM"); break;
			case 'B': {
				int retval = ((((long)t->sse)-(((long)t->sse) - ((((long)t->sse) % 86400) + 3600))) * 10);
				if (retval < 0) {
					retval += 864000;
				}
				/* Make sure to do this on a positive int to avoid rounding errors */
				retval = (retval / 864)  % 1000;
				length = slprintf(buffer, sizeof(buffer), "%03d", retval);
				break;
			}
			case 'g': length = slprintf(buffer, sizeof(buffer), "%d", (t->h % 12) ? (int) t->h % 12 : 12); break;
			case 'G': length = slprintf(buffer, sizeof(buffer), "%d", (int) t->h); break;
			case 'h': length = slprintf(buffer, sizeof(buffer), "%02d", (t->h % 12) ? (int) t->h % 12 : 12); break;
			case 'H': length = slprintf(buffer, sizeof(buffer), "%02d", (int) t->h); break;
			case 'i': length = slprintf(buffer, sizeof(buffer), "%02d", (int) t->i); break;
			case 's': length = slprintf(buffer, sizeof(buffer), "%02d", (int) t->s); break;
			case 'u': length = slprintf(buffer, sizeof(buffer), "%06d", (int) floor(t->us)); break;
			case 'v': length = slprintf(buffer, sizeof(buffer), "%03d", (int) floor(t->us / 1000)); break;

			/* timezone */
			case 'I': length = slprintf(buffer, sizeof(buffer), "%d", localtime ? offset->is_dst : 0); break;
			case 'P': rfc_colon = 1; /* break intentionally missing */
			case 'O': length = slprintf(buffer, sizeof(buffer), "%c%02d%s%02d",
											localtime ? ((offset->offset < 0) ? '-' : '+') : '+',
											localtime ? abs(offset->offset / 3600) : 0,
											rfc_colon ? ":" : "",
											localtime ? abs((offset->offset % 3600) / 60) : 0
							  );
					  break;
			case 'T': length = slprintf(buffer, sizeof(buffer), "%s", localtime ? offset->abbr : "GMT"); break;
			case 'e': if (!localtime) {
					      length = slprintf(buffer, sizeof(buffer), "%s", "UTC");
					  } else {
						  switch (t->zone_type) {
							  case TIMELIB_ZONETYPE_ID:
								  length = slprintf(buffer, sizeof(buffer), "%s", t->tz_info->name);
								  break;
							  case TIMELIB_ZONETYPE_ABBR:
								  length = slprintf(buffer, sizeof(buffer), "%s", offset->abbr);
								  break;
							  case TIMELIB_ZONETYPE_OFFSET:
								  length = slprintf(buffer, sizeof(buffer), "%c%02d:%02d",
												((offset->offset < 0) ? '-' : '+'),
												abs(offset->offset / 3600),
												abs((offset->offset % 3600) / 60)
										   );
								  break;
						  }
					  }
					  break;
			case 'Z': length = slprintf(buffer, sizeof(buffer), "%d", localtime ? offset->offset : 0); break;

			/* full date/time */
			case 'c': length = slprintf(buffer, sizeof(buffer), "%04" ZEND_LONG_FMT_SPEC "-%02d-%02dT%02d:%02d:%02d%c%02d:%02d",
							                (zend_long) t->y, (int) t->m, (int) t->d,
											(int) t->h, (int) t->i, (int) t->s,
											localtime ? ((offset->offset < 0) ? '-' : '+') : '+',
											localtime ? abs(offset->offset / 3600) : 0,
											localtime ? abs((offset->offset % 3600) / 60) : 0
							  );
					  break;
			case 'r': length = slprintf(buffer, sizeof(buffer), "%3s, %02d %3s %04" ZEND_LONG_FMT_SPEC " %02d:%02d:%02d %c%02d%02d",
							                php_date_short_day_name(t->y, t->m, t->d),
											(int) t->d, mon_short_names[t->m - 1],
											(zend_long) t->y, (int) t->h, (int) t->i, (int) t->s,
											localtime ? ((offset->offset < 0) ? '-' : '+') : '+',
											localtime ? abs(offset->offset / 3600) : 0,
											localtime ? abs((offset->offset % 3600) / 60) : 0
							  );
					  break;
			case 'U': length = slprintf(buffer, sizeof(buffer), "%lld", (timelib_sll) t->sse); break;

			case '\\': if (i < format_len) i++; /* break intentionally missing */

			default: buffer[0] = format[i]; buffer[1] = '\0'; length = 1; break;
		}
		smart_str_appendl(&string, buffer, length);
	}

	smart_str_0(&string);

	if (localtime) {
		timelib_time_offset_dtor(offset);
	}

	return string.s;
}

static void php_date(INTERNAL_FUNCTION_PARAMETERS, int localtime)
{
	zend_string *format;
	zend_long    ts;

	ZEND_PARSE_PARAMETERS_START(1, 2)
		Z_PARAM_STR(format)
		Z_PARAM_OPTIONAL
		Z_PARAM_LONG(ts)
	ZEND_PARSE_PARAMETERS_END_EX(RETURN_FALSE);

	if (ZEND_NUM_ARGS() == 1) {
		ts = time(NULL);
	}

	RETURN_STR(php_format_date(ZSTR_VAL(format), ZSTR_LEN(format), ts, localtime));
}
/* }}} */

PHPAPI zend_string *php_format_date(char *format, size_t format_len, time_t ts, int localtime) /* {{{ */
{
	timelib_time   *t;
	timelib_tzinfo *tzi;
	zend_string *string;

	t = timelib_time_ctor();

	if (localtime) {
		tzi = get_timezone_info();
		t->tz_info = tzi;
		t->zone_type = TIMELIB_ZONETYPE_ID;
		timelib_unixtime2local(t, ts);
	} else {
		tzi = NULL;
		timelib_unixtime2gmt(t, ts);
	}

	string = date_format(format, format_len, t, localtime);

	timelib_time_dtor(t);
	return string;
}
/* }}} */

/* {{{ php_idate
 */
PHPAPI int php_idate(char format, time_t ts, int localtime)
{
	timelib_time   *t;
	timelib_tzinfo *tzi;
	int retval = -1;
	timelib_time_offset *offset = NULL;
	timelib_sll isoweek, isoyear;

	t = timelib_time_ctor();

	if (!localtime) {
		tzi = get_timezone_info();
		t->tz_info = tzi;
		t->zone_type = TIMELIB_ZONETYPE_ID;
		timelib_unixtime2local(t, ts);
	} else {
		tzi = NULL;
		timelib_unixtime2gmt(t, ts);
	}

	if (!localtime) {
		if (t->zone_type == TIMELIB_ZONETYPE_ABBR) {
			offset = timelib_time_offset_ctor();
			offset->offset = (t->z + (t->dst * 3600));
			offset->leap_secs = 0;
			offset->is_dst = t->dst;
			offset->abbr = timelib_strdup(t->tz_abbr);
		} else if (t->zone_type == TIMELIB_ZONETYPE_OFFSET) {
			offset = timelib_time_offset_ctor();
			offset->offset = (t->z + (t->dst * 3600));
			offset->leap_secs = 0;
			offset->is_dst = t->dst;
			offset->abbr = timelib_malloc(9); /* GMT±xxxx\0 */
			snprintf(offset->abbr, 9, "GMT%c%02d%02d",
			                          (offset->offset < 0) ? '-' : '+',
			                          abs(offset->offset / 3600),
			                          abs((offset->offset % 3600) / 60));
		} else {
			offset = timelib_get_time_zone_info(t->sse, t->tz_info);
		}
	}

	timelib_isoweek_from_date(t->y, t->m, t->d, &isoweek, &isoyear);

	switch (format) {
		/* day */
		case 'd': case 'j': retval = (int) t->d; break;

		case 'w': retval = (int) timelib_day_of_week(t->y, t->m, t->d); break;
		case 'z': retval = (int) timelib_day_of_year(t->y, t->m, t->d); break;

		/* week */
		case 'W': retval = (int) isoweek; break; /* iso weeknr */

		/* month */
		case 'm': case 'n': retval = (int) t->m; break;
		case 't': retval = (int) timelib_days_in_month(t->y, t->m); break;

		/* year */
		case 'L': retval = (int) timelib_is_leap((int) t->y); break;
		case 'y': retval = (int) (t->y % 100); break;
		case 'Y': retval = (int) t->y; break;

		/* Swatch Beat a.k.a. Internet Time */
		case 'B':
			retval = ((((long)t->sse)-(((long)t->sse) - ((((long)t->sse) % 86400) + 3600))) * 10);
			if (retval < 0) {
				retval += 864000;
			}
			/* Make sure to do this on a positive int to avoid rounding errors */
			retval = (retval / 864) % 1000;
			break;

		/* time */
		case 'g': case 'h': retval = (int) ((t->h % 12) ? (int) t->h % 12 : 12); break;
		case 'H': case 'G': retval = (int) t->h; break;
		case 'i': retval = (int) t->i; break;
		case 's': retval = (int) t->s; break;

		/* timezone */
		case 'I': retval = (int) (!localtime ? offset->is_dst : 0); break;
		case 'Z': retval = (int) (!localtime ? offset->offset : 0); break;

		case 'U': retval = (int) t->sse; break;
	}

	if (!localtime) {
		timelib_time_offset_dtor(offset);
	}
	timelib_time_dtor(t);

	return retval;
}
/* }}} */

/* {{{ proto string date(string format [, int timestamp])
   Format a local date/time */
PHP_FUNCTION(date)
{
	php_date(INTERNAL_FUNCTION_PARAM_PASSTHRU, 1);
}
/* }}} */

/* {{{ proto string gmdate(string format [, int timestamp])
   Format a GMT date/time */
PHP_FUNCTION(gmdate)
{
	php_date(INTERNAL_FUNCTION_PARAM_PASSTHRU, 0);
}
/* }}} */

/* {{{ proto int idate(string format [, int timestamp])
   Format a local time/date as integer */
PHP_FUNCTION(idate)
{
	zend_string *format;
	zend_long    ts = 0;
	int ret;

	ZEND_PARSE_PARAMETERS_START(1, 2)
		Z_PARAM_STR(format)
		Z_PARAM_OPTIONAL
		Z_PARAM_LONG(ts)
	ZEND_PARSE_PARAMETERS_END_EX(RETURN_FALSE);

	if (ZSTR_LEN(format) != 1) {
		php_error_docref(NULL, E_WARNING, "idate format is one char");
		RETURN_FALSE;
	}

	if (ZEND_NUM_ARGS() == 1) {
		ts = time(NULL);
	}

	ret = php_idate(ZSTR_VAL(format)[0], ts, 0);
	if (ret == -1) {
		php_error_docref(NULL, E_WARNING, "Unrecognized date format token.");
		RETURN_FALSE;
	}
	RETURN_LONG(ret);
}
/* }}} */

/* {{{ php_date_set_tzdb - NOT THREADSAFE */
PHPAPI void php_date_set_tzdb(timelib_tzdb *tzdb)
{
	const timelib_tzdb *builtin = timelib_builtin_db();

	if (php_version_compare(tzdb->version, builtin->version) > 0) {
		php_date_global_timezone_db = tzdb;
		php_date_global_timezone_db_enabled = 1;
	}
}
/* }}} */

/* {{{ php_parse_date: Backwards compatibility function */
PHPAPI zend_long php_parse_date(char *string, zend_long *now)
{
	timelib_time *parsed_time;
	timelib_error_container *error = NULL;
	int           error2;
	zend_long   retval;

	parsed_time = timelib_strtotime(string, strlen(string), &error, DATE_TIMEZONEDB, php_date_parse_tzfile_wrapper);
	if (error->error_count) {
		timelib_time_dtor(parsed_time);
		timelib_error_container_dtor(error);
		return -1;
	}
	timelib_error_container_dtor(error);
	timelib_update_ts(parsed_time, NULL);
	retval = timelib_date_to_int(parsed_time, &error2);
	timelib_time_dtor(parsed_time);
	if (error2) {
		return -1;
	}
	return retval;
}
/* }}} */

/* {{{ proto int strtotime(string time [, int now ])
   Convert string representation of date and time to a timestamp */
PHP_FUNCTION(strtotime)
{
	zend_string *times;
	int error1, error2;
	timelib_error_container *error;
	zend_long preset_ts = 0, ts;
	timelib_time *t, *now;
	timelib_tzinfo *tzi;

	ZEND_PARSE_PARAMETERS_START(1, 2)
		Z_PARAM_STR(times)
		Z_PARAM_OPTIONAL
		Z_PARAM_LONG(preset_ts)
	ZEND_PARSE_PARAMETERS_END_EX(RETURN_FALSE);

	tzi = get_timezone_info();

	now = timelib_time_ctor();
	now->tz_info = tzi;
	now->zone_type = TIMELIB_ZONETYPE_ID;
	timelib_unixtime2local(now,
		(ZEND_NUM_ARGS() == 2) ? (timelib_sll) preset_ts : (timelib_sll) time(NULL));

	t = timelib_strtotime(ZSTR_VAL(times), ZSTR_LEN(times), &error,
		DATE_TIMEZONEDB, php_date_parse_tzfile_wrapper);
	error1 = error->error_count;
	timelib_error_container_dtor(error);
	timelib_fill_holes(t, now, TIMELIB_NO_CLONE);
	timelib_update_ts(t, tzi);
	ts = timelib_date_to_int(t, &error2);

	timelib_time_dtor(now);
	timelib_time_dtor(t);

	if (error1 || error2) {
		RETURN_FALSE;
	} else {
		RETURN_LONG(ts);
	}
}
/* }}} */

/* {{{ php_mktime - (gm)mktime helper */
PHPAPI void php_mktime(INTERNAL_FUNCTION_PARAMETERS, int gmt)
{
	zend_long hou = 0, min = 0, sec = 0, mon = 0, day = 0, yea = 0;
	timelib_time *now;
	timelib_tzinfo *tzi = NULL;
	zend_long ts, adjust_seconds = 0;
	int error;

	ZEND_PARSE_PARAMETERS_START(1, 6)
		Z_PARAM_LONG(hou)
		Z_PARAM_OPTIONAL
		Z_PARAM_LONG(min)
		Z_PARAM_LONG(sec)
		Z_PARAM_LONG(mon)
		Z_PARAM_LONG(day)
		Z_PARAM_LONG(yea)
	ZEND_PARSE_PARAMETERS_END_EX(RETURN_FALSE);

	/* Initialize structure with current time */
	now = timelib_time_ctor();
	if (gmt) {
		timelib_unixtime2gmt(now, (timelib_sll) time(NULL));
	} else {
		tzi = get_timezone_info();
		now->tz_info = tzi;
		now->zone_type = TIMELIB_ZONETYPE_ID;
		timelib_unixtime2local(now, (timelib_sll) time(NULL));
	}
	/* Fill in the new data */
	switch (ZEND_NUM_ARGS()) {
		case 6:
			if (yea >= 0 && yea < 70) {
				yea += 2000;
			} else if (yea >= 70 && yea <= 100) {
				yea += 1900;
			}
			now->y = yea;
			/* break intentionally missing again */
		case 5:
			now->d = day;
			/* break missing intentionally here too */
		case 4:
			now->m = mon;
			/* and here */
		case 3:
			now->s = sec;
			/* yup, this break isn't here on purpose too */
		case 2:
			now->i = min;
			/* last intentionally missing break */
		case 1:
			now->h = hou;
			break;
		EMPTY_SWITCH_DEFAULT_CASE()
	}
	/* Update the timestamp */
	if (gmt) {
		timelib_update_ts(now, NULL);
	} else {
		timelib_update_ts(now, tzi);
	}

	/* Clean up and return */
	ts = timelib_date_to_int(now, &error);
	ts += adjust_seconds;
	timelib_time_dtor(now);

	if (error) {
		RETURN_FALSE;
	} else {
		RETURN_LONG(ts);
	}
}
/* }}} */

/* {{{ proto int mktime(int hour [, int min [, int sec [, int mon [, int day [, int year]]]]])
   Get UNIX timestamp for a date */
PHP_FUNCTION(mktime)
{
	php_mktime(INTERNAL_FUNCTION_PARAM_PASSTHRU, 0);
}
/* }}} */

/* {{{ proto int gmmktime(int hour [, int min [, int sec [, int mon [, int day [, int year]]]]])
   Get UNIX timestamp for a GMT date */
PHP_FUNCTION(gmmktime)
{
	php_mktime(INTERNAL_FUNCTION_PARAM_PASSTHRU, 1);
}
/* }}} */

/* {{{ proto bool checkdate(int month, int day, int year)
   Returns true(1) if it is a valid date in gregorian calendar */
PHP_FUNCTION(checkdate)
{
	zend_long m, d, y;

	ZEND_PARSE_PARAMETERS_START(3, 3)
		Z_PARAM_LONG(m)
		Z_PARAM_LONG(d)
		Z_PARAM_LONG(y)
	ZEND_PARSE_PARAMETERS_END_EX(RETURN_FALSE);

	if (y < 1 || y > 32767 || !timelib_valid_date(y, m, d)) {
		RETURN_FALSE;
	}
	RETURN_TRUE;	/* True : This month, day, year arguments are valid */
}
/* }}} */

/* {{{ php_strftime - (gm)strftime helper */
PHPAPI void php_strftime(INTERNAL_FUNCTION_PARAMETERS, int gmt)
{
	zend_string         *format;
	zend_long            timestamp = 0;
	struct tm            ta;
	int                  max_reallocs = 5;
	size_t               buf_len = 256, real_len;
	timelib_time        *ts;
	timelib_tzinfo      *tzi;
	timelib_time_offset *offset = NULL;
	zend_string 		*buf;

	timestamp = (zend_long) time(NULL);

	ZEND_PARSE_PARAMETERS_START(1, 2)
		Z_PARAM_STR(format)
		Z_PARAM_OPTIONAL
		Z_PARAM_LONG(timestamp)
	ZEND_PARSE_PARAMETERS_END_EX(RETURN_FALSE);

	if (ZSTR_LEN(format) == 0) {
		RETURN_FALSE;
	}

	ts = timelib_time_ctor();
	if (gmt) {
		tzi = NULL;
		timelib_unixtime2gmt(ts, (timelib_sll) timestamp);
	} else {
		tzi = get_timezone_info();
		ts->tz_info = tzi;
		ts->zone_type = TIMELIB_ZONETYPE_ID;
		timelib_unixtime2local(ts, (timelib_sll) timestamp);
	}
	ta.tm_sec   = ts->s;
	ta.tm_min   = ts->i;
	ta.tm_hour  = ts->h;
	ta.tm_mday  = ts->d;
	ta.tm_mon   = ts->m - 1;
	ta.tm_year  = ts->y - 1900;
	ta.tm_wday  = timelib_day_of_week(ts->y, ts->m, ts->d);
	ta.tm_yday  = timelib_day_of_year(ts->y, ts->m, ts->d);
	if (gmt) {
		ta.tm_isdst = 0;
#if HAVE_STRUCT_TM_TM_GMTOFF
		ta.tm_gmtoff = 0;
#endif
#if HAVE_STRUCT_TM_TM_ZONE
		ta.tm_zone = "GMT";
#endif
	} else {
		offset = timelib_get_time_zone_info(timestamp, tzi);

		ta.tm_isdst = offset->is_dst;
#if HAVE_STRUCT_TM_TM_GMTOFF
		ta.tm_gmtoff = offset->offset;
#endif
#if HAVE_STRUCT_TM_TM_ZONE
		ta.tm_zone = offset->abbr;
#endif
	}

	/* VS2012 crt has a bug where strftime crash with %z and %Z format when the
	   initial buffer is too small. See
	   http://connect.microsoft.com/VisualStudio/feedback/details/759720/vs2012-strftime-crash-with-z-formatting-code */
	buf = zend_string_alloc(buf_len, 0);
	while ((real_len = strftime(ZSTR_VAL(buf), buf_len, ZSTR_VAL(format), &ta)) == buf_len || real_len == 0) {
		buf_len *= 2;
		buf = zend_string_extend(buf, buf_len, 0);
		if (!--max_reallocs) {
			break;
		}
	}
#ifdef PHP_WIN32
	/* VS2012 strftime() returns number of characters, not bytes.
		See VC++11 bug id 766205. */
	if (real_len > 0) {
		real_len = strlen(buf->val);
	}
#endif

	timelib_time_dtor(ts);
	if (!gmt) {
		timelib_time_offset_dtor(offset);
	}

	if (real_len && real_len != buf_len) {
		buf = zend_string_truncate(buf, real_len, 0);
		RETURN_NEW_STR(buf);
	}
	zend_string_efree(buf);
	RETURN_FALSE;
}
/* }}} */

/* {{{ proto string strftime(string format [, int timestamp])
   Format a local time/date according to locale settings */
PHP_FUNCTION(strftime)
{
	php_strftime(INTERNAL_FUNCTION_PARAM_PASSTHRU, 0);
}
/* }}} */

/* {{{ proto string gmstrftime(string format [, int timestamp])
   Format a GMT/UCT time/date according to locale settings */
PHP_FUNCTION(gmstrftime)
{
	php_strftime(INTERNAL_FUNCTION_PARAM_PASSTHRU, 1);
}
/* }}} */

/* {{{ proto int time(void)
   Return current UNIX timestamp */
PHP_FUNCTION(time)
{
	if (zend_parse_parameters_none() == FAILURE) {
		return;
	}

	RETURN_LONG((zend_long)time(NULL));
}
/* }}} */

/* {{{ proto array localtime([int timestamp [, bool associative_array]])
   Returns the results of the C system call localtime as an associative array if the associative_array argument is set to 1 other wise it is a regular array */
PHP_FUNCTION(localtime)
{
	zend_long timestamp;
	zend_bool associative = 0;
	timelib_tzinfo *tzi;
	timelib_time   *ts;

	ZEND_PARSE_PARAMETERS_START(0, 2)
		Z_PARAM_OPTIONAL
		Z_PARAM_LONG(timestamp)
		Z_PARAM_BOOL(associative)
	ZEND_PARSE_PARAMETERS_END_EX(RETURN_FALSE);

	if (ZEND_NUM_ARGS() == 0) {
		timestamp = (zend_long) time(NULL);
	}

	tzi = get_timezone_info();
	ts = timelib_time_ctor();
	ts->tz_info = tzi;
	ts->zone_type = TIMELIB_ZONETYPE_ID;
	timelib_unixtime2local(ts, (timelib_sll) timestamp);

	array_init(return_value);

	if (associative) {
		add_assoc_long(return_value, "tm_sec",   ts->s);
		add_assoc_long(return_value, "tm_min",   ts->i);
		add_assoc_long(return_value, "tm_hour",  ts->h);
		add_assoc_long(return_value, "tm_mday",  ts->d);
		add_assoc_long(return_value, "tm_mon",   ts->m - 1);
		add_assoc_long(return_value, "tm_year",  ts->y - 1900);
		add_assoc_long(return_value, "tm_wday",  timelib_day_of_week(ts->y, ts->m, ts->d));
		add_assoc_long(return_value, "tm_yday",  timelib_day_of_year(ts->y, ts->m, ts->d));
		add_assoc_long(return_value, "tm_isdst", ts->dst);
	} else {
		add_next_index_long(return_value, ts->s);
		add_next_index_long(return_value, ts->i);
		add_next_index_long(return_value, ts->h);
		add_next_index_long(return_value, ts->d);
		add_next_index_long(return_value, ts->m - 1);
		add_next_index_long(return_value, ts->y- 1900);
		add_next_index_long(return_value, timelib_day_of_week(ts->y, ts->m, ts->d));
		add_next_index_long(return_value, timelib_day_of_year(ts->y, ts->m, ts->d));
		add_next_index_long(return_value, ts->dst);
	}

	timelib_time_dtor(ts);
}
/* }}} */

/* {{{ proto array getdate([int timestamp])
   Get date/time information */
PHP_FUNCTION(getdate)
{
	zend_long timestamp;
	timelib_tzinfo *tzi;
	timelib_time   *ts;

	ZEND_PARSE_PARAMETERS_START(0, 1)
		Z_PARAM_OPTIONAL
		Z_PARAM_LONG(timestamp)
	ZEND_PARSE_PARAMETERS_END_EX(RETURN_FALSE);

	if (ZEND_NUM_ARGS() == 0) {
		timestamp = (zend_long) time(NULL);
	}

	tzi = get_timezone_info();
	ts = timelib_time_ctor();
	ts->tz_info = tzi;
	ts->zone_type = TIMELIB_ZONETYPE_ID;
	timelib_unixtime2local(ts, (timelib_sll) timestamp);

	array_init(return_value);

	add_assoc_long(return_value, "seconds", ts->s);
	add_assoc_long(return_value, "minutes", ts->i);
	add_assoc_long(return_value, "hours", ts->h);
	add_assoc_long(return_value, "mday", ts->d);
	add_assoc_long(return_value, "wday", timelib_day_of_week(ts->y, ts->m, ts->d));
	add_assoc_long(return_value, "mon", ts->m);
	add_assoc_long(return_value, "year", ts->y);
	add_assoc_long(return_value, "yday", timelib_day_of_year(ts->y, ts->m, ts->d));
	add_assoc_string(return_value, "weekday", php_date_full_day_name(ts->y, ts->m, ts->d));
	add_assoc_string(return_value, "month", mon_full_names[ts->m - 1]);
	add_index_long(return_value, 0, timestamp);

	timelib_time_dtor(ts);
}
/* }}} */

#define PHP_DATE_TIMEZONE_GROUP_AFRICA     0x0001
#define PHP_DATE_TIMEZONE_GROUP_AMERICA    0x0002
#define PHP_DATE_TIMEZONE_GROUP_ANTARCTICA 0x0004
#define PHP_DATE_TIMEZONE_GROUP_ARCTIC     0x0008
#define PHP_DATE_TIMEZONE_GROUP_ASIA       0x0010
#define PHP_DATE_TIMEZONE_GROUP_ATLANTIC   0x0020
#define PHP_DATE_TIMEZONE_GROUP_AUSTRALIA  0x0040
#define PHP_DATE_TIMEZONE_GROUP_EUROPE     0x0080
#define PHP_DATE_TIMEZONE_GROUP_INDIAN     0x0100
#define PHP_DATE_TIMEZONE_GROUP_PACIFIC    0x0200
#define PHP_DATE_TIMEZONE_GROUP_UTC        0x0400
#define PHP_DATE_TIMEZONE_GROUP_ALL        0x07FF
#define PHP_DATE_TIMEZONE_GROUP_ALL_W_BC   0x0FFF
#define PHP_DATE_TIMEZONE_PER_COUNTRY      0x1000

#define PHP_DATE_PERIOD_EXCLUDE_START_DATE 0x0001


/* define an overloaded iterator structure */
typedef struct {
	zend_object_iterator  intern;
	zval                  current;
	php_period_obj       *object;
	int                   current_index;
} date_period_it;

/* {{{ date_period_it_invalidate_current */
static void date_period_it_invalidate_current(zend_object_iterator *iter)
{
	date_period_it *iterator = (date_period_it *)iter;

	if (Z_TYPE(iterator->current) != IS_UNDEF) {
		zval_ptr_dtor(&iterator->current);
		ZVAL_UNDEF(&iterator->current);
	}
}
/* }}} */

/* {{{ date_period_it_dtor */
static void date_period_it_dtor(zend_object_iterator *iter)
{
	date_period_it *iterator = (date_period_it *)iter;

	date_period_it_invalidate_current(iter);

	zval_ptr_dtor(&iterator->intern.data);
}
/* }}} */

/* {{{ date_period_it_has_more */
static int date_period_it_has_more(zend_object_iterator *iter)
{
	date_period_it *iterator = (date_period_it *)iter;
	php_period_obj *object   = Z_PHPPERIOD_P(&iterator->intern.data);
	timelib_time   *it_time = object->current;

	/* apply modification if it's not the first iteration */
	if (!object->include_start_date || iterator->current_index > 0) {
		it_time->have_relative = 1;
		it_time->relative = *object->interval;
		it_time->sse_uptodate = 0;
		timelib_update_ts(it_time, NULL);
		timelib_update_from_sse(it_time);
	}

	if (object->end) {
		return object->current->sse < object->end->sse ? SUCCESS : FAILURE;
	} else {
		return (iterator->current_index < object->recurrences) ? SUCCESS : FAILURE;
	}
}
/* }}} */

/* {{{ date_period_it_current_data */
static zval *date_period_it_current_data(zend_object_iterator *iter)
{
	date_period_it *iterator = (date_period_it *)iter;
	php_period_obj *object   = Z_PHPPERIOD_P(&iterator->intern.data);
	timelib_time   *it_time = object->current;
	php_date_obj   *newdateobj;

	/* Create new object */
	php_date_instantiate(object->start_ce, &iterator->current);
	newdateobj = Z_PHPDATE_P(&iterator->current);
	newdateobj->time = timelib_time_ctor();
	*newdateobj->time = *it_time;
	if (it_time->tz_abbr) {
		newdateobj->time->tz_abbr = timelib_strdup(it_time->tz_abbr);
	}
	if (it_time->tz_info) {
		newdateobj->time->tz_info = it_time->tz_info;
	}

	return &iterator->current;
}
/* }}} */

/* {{{ date_period_it_current_key */
static void date_period_it_current_key(zend_object_iterator *iter, zval *key)
{
	date_period_it *iterator = (date_period_it *)iter;
	ZVAL_LONG(key, iterator->current_index);
}
/* }}} */

/* {{{ date_period_it_move_forward */
static void date_period_it_move_forward(zend_object_iterator *iter)
{
	date_period_it   *iterator = (date_period_it *)iter;

	iterator->current_index++;
	date_period_it_invalidate_current(iter);
}
/* }}} */

/* {{{ date_period_it_rewind */
static void date_period_it_rewind(zend_object_iterator *iter)
{
	date_period_it *iterator = (date_period_it *)iter;

	iterator->current_index = 0;
	if (iterator->object->current) {
		timelib_time_dtor(iterator->object->current);
	}
	if (!iterator->object->start) {
		zend_throw_error(NULL, "DatePeriod has not been initialized correctly");
		return;
	}
	iterator->object->current = timelib_time_clone(iterator->object->start);
	date_period_it_invalidate_current(iter);
}
/* }}} */

/* iterator handler table */
static const zend_object_iterator_funcs date_period_it_funcs = {
	date_period_it_dtor,
	date_period_it_has_more,
	date_period_it_current_data,
	date_period_it_current_key,
	date_period_it_move_forward,
	date_period_it_rewind,
	date_period_it_invalidate_current
};

zend_object_iterator *date_object_period_get_iterator(zend_class_entry *ce, zval *object, int by_ref) /* {{{ */
{
	date_period_it *iterator;

	if (by_ref) {
		zend_throw_error(NULL, "An iterator cannot be used with foreach by reference");
		return NULL;
	}

	iterator = emalloc(sizeof(date_period_it));

	zend_iterator_init((zend_object_iterator*)iterator);

	Z_ADDREF_P(object);
	ZVAL_OBJ(&iterator->intern.data, Z_OBJ_P(object));
	iterator->intern.funcs = &date_period_it_funcs;
	iterator->object = Z_PHPPERIOD_P(object);
	ZVAL_UNDEF(&iterator->current);

	return (zend_object_iterator*)iterator;
} /* }}} */

static int implement_date_interface_handler(zend_class_entry *interface, zend_class_entry *implementor) /* {{{ */
{
	if (implementor->type == ZEND_USER_CLASS &&
		!instanceof_function(implementor, date_ce_date) &&
		!instanceof_function(implementor, date_ce_immutable)
	) {
		zend_error(E_ERROR, "DateTimeInterface can't be implemented by user classes");
	}

	return SUCCESS;
} /* }}} */

static int date_interval_has_property(zend_object *object, zend_string *name, int type, void **cache_slot) /* {{{ */
{
	php_interval_obj *obj;
	zval rv;
	zval *prop;
	int retval = 0;

	obj = php_interval_obj_from_obj(object);

	if (!obj->initialized) {
		retval = zend_std_has_property(object, name, type, cache_slot);
		return retval;
	}

	prop = date_interval_read_property(object, name, BP_VAR_IS, cache_slot, &rv);

	if (prop != &EG(uninitialized_zval)) {
		if (type == 2) {
			retval = 1;
		} else if (type == 1) {
			retval = zend_is_true(prop);
		} else if (type == 0) {
			retval = (Z_TYPE_P(prop) != IS_NULL);
		}
	} else {
		retval = zend_std_has_property(object, name, type, cache_slot);
	}

	return retval;

}
/* }}} */

static void date_register_classes(void) /* {{{ */
{
	zend_class_entry ce_date, ce_immutable, ce_timezone, ce_interval, ce_period, ce_interface;

	INIT_CLASS_ENTRY(ce_interface, "DateTimeInterface", date_funcs_interface);
	date_ce_interface = zend_register_internal_interface(&ce_interface);
	date_ce_interface->interface_gets_implemented = implement_date_interface_handler;

#define REGISTER_DATE_INTERFACE_CONST_STRING(const_name, value) \
	zend_declare_class_constant_stringl(date_ce_interface, const_name, sizeof(const_name)-1, value, sizeof(value)-1);

	REGISTER_DATE_INTERFACE_CONST_STRING("ATOM",             DATE_FORMAT_RFC3339);
	REGISTER_DATE_INTERFACE_CONST_STRING("COOKIE",           DATE_FORMAT_COOKIE);
	REGISTER_DATE_INTERFACE_CONST_STRING("ISO8601",          DATE_FORMAT_ISO8601);
	REGISTER_DATE_INTERFACE_CONST_STRING("RFC822",           DATE_FORMAT_RFC822);
	REGISTER_DATE_INTERFACE_CONST_STRING("RFC850",           DATE_FORMAT_RFC850);
	REGISTER_DATE_INTERFACE_CONST_STRING("RFC1036",          DATE_FORMAT_RFC1036);
	REGISTER_DATE_INTERFACE_CONST_STRING("RFC1123",          DATE_FORMAT_RFC1123);
	REGISTER_DATE_INTERFACE_CONST_STRING("RFC7231",          DATE_FORMAT_RFC7231);
	REGISTER_DATE_INTERFACE_CONST_STRING("RFC2822",          DATE_FORMAT_RFC2822);
	REGISTER_DATE_INTERFACE_CONST_STRING("RFC3339",          DATE_FORMAT_RFC3339);
	REGISTER_DATE_INTERFACE_CONST_STRING("RFC3339_EXTENDED", DATE_FORMAT_RFC3339_EXTENDED);
	REGISTER_DATE_INTERFACE_CONST_STRING("RSS",              DATE_FORMAT_RFC1123);
	REGISTER_DATE_INTERFACE_CONST_STRING("W3C",              DATE_FORMAT_RFC3339);

	INIT_CLASS_ENTRY(ce_date, "DateTime", date_funcs_date);
	ce_date.create_object = date_object_new_date;
	date_ce_date = zend_register_internal_class_ex(&ce_date, NULL);
	memcpy(&date_object_handlers_date, &std_object_handlers, sizeof(zend_object_handlers));
	date_object_handlers_date.offset = XtOffsetOf(php_date_obj, std);
	date_object_handlers_date.free_obj = date_object_free_storage_date;
	date_object_handlers_date.clone_obj = date_object_clone_date;
	date_object_handlers_date.compare_objects = date_object_compare_date;
	date_object_handlers_date.get_properties_for = date_object_get_properties_for;
	date_object_handlers_date.get_gc = date_object_get_gc;
	zend_class_implements(date_ce_date, 1, date_ce_interface);

	INIT_CLASS_ENTRY(ce_immutable, "DateTimeImmutable", date_funcs_immutable);
	ce_immutable.create_object = date_object_new_date;
	date_ce_immutable = zend_register_internal_class_ex(&ce_immutable, NULL);
	memcpy(&date_object_handlers_immutable, &std_object_handlers, sizeof(zend_object_handlers));
	date_object_handlers_immutable.clone_obj = date_object_clone_date;
	date_object_handlers_immutable.compare_objects = date_object_compare_date;
	date_object_handlers_immutable.get_properties_for = date_object_get_properties_for;
	date_object_handlers_immutable.get_gc = date_object_get_gc;
	zend_class_implements(date_ce_immutable, 1, date_ce_interface);

	INIT_CLASS_ENTRY(ce_timezone, "DateTimeZone", date_funcs_timezone);
	ce_timezone.create_object = date_object_new_timezone;
	date_ce_timezone = zend_register_internal_class_ex(&ce_timezone, NULL);
	memcpy(&date_object_handlers_timezone, &std_object_handlers, sizeof(zend_object_handlers));
	date_object_handlers_timezone.offset = XtOffsetOf(php_timezone_obj, std);
	date_object_handlers_timezone.free_obj = date_object_free_storage_timezone;
	date_object_handlers_timezone.clone_obj = date_object_clone_timezone;
	date_object_handlers_timezone.get_properties_for = date_object_get_properties_for_timezone;
	date_object_handlers_timezone.get_gc = date_object_get_gc_timezone;
	date_object_handlers_timezone.get_debug_info = date_object_get_debug_info_timezone;

#define REGISTER_TIMEZONE_CLASS_CONST_STRING(const_name, value) \
	zend_declare_class_constant_long(date_ce_timezone, const_name, sizeof(const_name)-1, value);

	REGISTER_TIMEZONE_CLASS_CONST_STRING("AFRICA",      PHP_DATE_TIMEZONE_GROUP_AFRICA);
	REGISTER_TIMEZONE_CLASS_CONST_STRING("AMERICA",     PHP_DATE_TIMEZONE_GROUP_AMERICA);
	REGISTER_TIMEZONE_CLASS_CONST_STRING("ANTARCTICA",  PHP_DATE_TIMEZONE_GROUP_ANTARCTICA);
	REGISTER_TIMEZONE_CLASS_CONST_STRING("ARCTIC",      PHP_DATE_TIMEZONE_GROUP_ARCTIC);
	REGISTER_TIMEZONE_CLASS_CONST_STRING("ASIA",        PHP_DATE_TIMEZONE_GROUP_ASIA);
	REGISTER_TIMEZONE_CLASS_CONST_STRING("ATLANTIC",    PHP_DATE_TIMEZONE_GROUP_ATLANTIC);
	REGISTER_TIMEZONE_CLASS_CONST_STRING("AUSTRALIA",   PHP_DATE_TIMEZONE_GROUP_AUSTRALIA);
	REGISTER_TIMEZONE_CLASS_CONST_STRING("EUROPE",      PHP_DATE_TIMEZONE_GROUP_EUROPE);
	REGISTER_TIMEZONE_CLASS_CONST_STRING("INDIAN",      PHP_DATE_TIMEZONE_GROUP_INDIAN);
	REGISTER_TIMEZONE_CLASS_CONST_STRING("PACIFIC",     PHP_DATE_TIMEZONE_GROUP_PACIFIC);
	REGISTER_TIMEZONE_CLASS_CONST_STRING("UTC",         PHP_DATE_TIMEZONE_GROUP_UTC);
	REGISTER_TIMEZONE_CLASS_CONST_STRING("ALL",         PHP_DATE_TIMEZONE_GROUP_ALL);
	REGISTER_TIMEZONE_CLASS_CONST_STRING("ALL_WITH_BC", PHP_DATE_TIMEZONE_GROUP_ALL_W_BC);
	REGISTER_TIMEZONE_CLASS_CONST_STRING("PER_COUNTRY", PHP_DATE_TIMEZONE_PER_COUNTRY);

	INIT_CLASS_ENTRY(ce_interval, "DateInterval", date_funcs_interval);
	ce_interval.create_object = date_object_new_interval;
	date_ce_interval = zend_register_internal_class_ex(&ce_interval, NULL);
	memcpy(&date_object_handlers_interval, &std_object_handlers, sizeof(zend_object_handlers));
	date_object_handlers_interval.offset = XtOffsetOf(php_interval_obj, std);
	date_object_handlers_interval.free_obj = date_object_free_storage_interval;
	date_object_handlers_interval.clone_obj = date_object_clone_interval;
	date_object_handlers_interval.has_property = date_interval_has_property;
	date_object_handlers_interval.read_property = date_interval_read_property;
	date_object_handlers_interval.write_property = date_interval_write_property;
	date_object_handlers_interval.get_properties = date_object_get_properties_interval;
	date_object_handlers_interval.get_property_ptr_ptr = date_interval_get_property_ptr_ptr;
	date_object_handlers_interval.get_gc = date_object_get_gc_interval;
	date_object_handlers_interval.compare_objects = date_interval_compare_objects;

	INIT_CLASS_ENTRY(ce_period, "DatePeriod", date_funcs_period);
	ce_period.create_object = date_object_new_period;
	date_ce_period = zend_register_internal_class_ex(&ce_period, NULL);
	date_ce_period->get_iterator = date_object_period_get_iterator;
	zend_class_implements(date_ce_period, 1, zend_ce_traversable);
	memcpy(&date_object_handlers_period, &std_object_handlers, sizeof(zend_object_handlers));
	date_object_handlers_period.offset = XtOffsetOf(php_period_obj, std);
	date_object_handlers_period.free_obj = date_object_free_storage_period;
	date_object_handlers_period.clone_obj = date_object_clone_period;
	date_object_handlers_period.get_properties = date_object_get_properties_period;
	date_object_handlers_period.get_property_ptr_ptr = date_period_get_property_ptr_ptr;
	date_object_handlers_period.get_gc = date_object_get_gc_period;
	date_object_handlers_period.read_property = date_period_read_property;
	date_object_handlers_period.write_property = date_period_write_property;

#define REGISTER_PERIOD_CLASS_CONST_STRING(const_name, value) \
	zend_declare_class_constant_long(date_ce_period, const_name, sizeof(const_name)-1, value);

	REGISTER_PERIOD_CLASS_CONST_STRING("EXCLUDE_START_DATE", PHP_DATE_PERIOD_EXCLUDE_START_DATE);
} /* }}} */

static zend_object *date_object_new_date(zend_class_entry *class_type) /* {{{ */
{
	php_date_obj *intern = zend_object_alloc(sizeof(php_date_obj), class_type);

	zend_object_std_init(&intern->std, class_type);
	object_properties_init(&intern->std, class_type);
	intern->std.handlers = &date_object_handlers_date;

	return &intern->std;
} /* }}} */

static zend_object *date_object_clone_date(zend_object *this_ptr) /* {{{ */
{
	php_date_obj *old_obj = php_date_obj_from_obj(this_ptr);
	php_date_obj *new_obj = php_date_obj_from_obj(date_object_new_date(old_obj->std.ce));

	zend_objects_clone_members(&new_obj->std, &old_obj->std);
	if (!old_obj->time) {
		return &new_obj->std;
	}

	/* this should probably moved to a new `timelib_time *timelime_time_clone(timelib_time *)` */
	new_obj->time = timelib_time_ctor();
	*new_obj->time = *old_obj->time;
	if (old_obj->time->tz_abbr) {
		new_obj->time->tz_abbr = timelib_strdup(old_obj->time->tz_abbr);
	}
	if (old_obj->time->tz_info) {
		new_obj->time->tz_info = old_obj->time->tz_info;
	}

	return &new_obj->std;
} /* }}} */

static void date_clone_immutable(zval *object, zval *new_object) /* {{{ */
{
	ZVAL_OBJ(new_object, date_object_clone_date(Z_OBJ_P(object)));
} /* }}} */

static int date_object_compare_date(zval *d1, zval *d2) /* {{{ */
{
	php_date_obj *o1 = Z_PHPDATE_P(d1);
	php_date_obj *o2 = Z_PHPDATE_P(d2);

	if (!o1->time || !o2->time) {
		php_error_docref(NULL, E_WARNING, "Trying to compare an incomplete DateTime or DateTimeImmutable object");
		return 1;
	}
	if (!o1->time->sse_uptodate) {
		timelib_update_ts(o1->time, o1->time->tz_info);
	}
	if (!o2->time->sse_uptodate) {
		timelib_update_ts(o2->time, o2->time->tz_info);
	}

	return timelib_time_compare(o1->time, o2->time);
} /* }}} */

static HashTable *date_object_get_gc(zend_object *object, zval **table, int *n) /* {{{ */
{
	*table = NULL;
	*n = 0;
	return zend_std_get_properties(object);
} /* }}} */

static HashTable *date_object_get_gc_timezone(zend_object *object, zval **table, int *n) /* {{{ */
{
       *table = NULL;
       *n = 0;
       return zend_std_get_properties(object);
} /* }}} */

static HashTable *date_object_get_properties_for(zend_object *object, zend_prop_purpose purpose) /* {{{ */
{
	HashTable *props;
	zval zv;
	php_date_obj *dateobj;

	switch (purpose) {
		case ZEND_PROP_PURPOSE_DEBUG:
		case ZEND_PROP_PURPOSE_SERIALIZE:
		case ZEND_PROP_PURPOSE_VAR_EXPORT:
		case ZEND_PROP_PURPOSE_JSON:
			break;
		default:
			return zend_std_get_properties_for(object, purpose);
	}

	dateobj = php_date_obj_from_obj(object);
	props = zend_array_dup(zend_std_get_properties(object));
	if (!dateobj->time) {
		return props;
	}

	/* first we add the date and time in ISO format */
	ZVAL_STR(&zv, date_format("Y-m-d H:i:s.u", sizeof("Y-m-d H:i:s.u")-1, dateobj->time, 1));
	zend_hash_str_update(props, "date", sizeof("date")-1, &zv);

	/* then we add the timezone name (or similar) */
	if (dateobj->time->is_localtime) {
		ZVAL_LONG(&zv, dateobj->time->zone_type);
		zend_hash_str_update(props, "timezone_type", sizeof("timezone_type")-1, &zv);

		switch (dateobj->time->zone_type) {
			case TIMELIB_ZONETYPE_ID:
				ZVAL_STRING(&zv, dateobj->time->tz_info->name);
				break;
			case TIMELIB_ZONETYPE_OFFSET: {
				zend_string *tmpstr = zend_string_alloc(sizeof("UTC+05:00")-1, 0);
				int utc_offset = dateobj->time->z;

				ZSTR_LEN(tmpstr) = snprintf(ZSTR_VAL(tmpstr), sizeof("+05:00"), "%c%02d:%02d",
					utc_offset < 0 ? '-' : '+',
					abs(utc_offset / 3600),
					abs(((utc_offset % 3600) / 60)));

				ZVAL_NEW_STR(&zv, tmpstr);
				}
				break;
			case TIMELIB_ZONETYPE_ABBR:
				ZVAL_STRING(&zv, dateobj->time->tz_abbr);
				break;
		}
		zend_hash_str_update(props, "timezone", sizeof("timezone")-1, &zv);
	}

	return props;
} /* }}} */

static zend_object *date_object_new_timezone(zend_class_entry *class_type) /* {{{ */
{
	php_timezone_obj *intern = zend_object_alloc(sizeof(php_timezone_obj), class_type);

	zend_object_std_init(&intern->std, class_type);
	object_properties_init(&intern->std, class_type);
	intern->std.handlers = &date_object_handlers_timezone;

	return &intern->std;
} /* }}} */

static zend_object *date_object_clone_timezone(zend_object *this_ptr) /* {{{ */
{
	php_timezone_obj *old_obj = php_timezone_obj_from_obj(this_ptr);
	php_timezone_obj *new_obj = php_timezone_obj_from_obj(date_object_new_timezone(old_obj->std.ce));

	zend_objects_clone_members(&new_obj->std, &old_obj->std);
	if (!old_obj->initialized) {
		return &new_obj->std;
	}

	new_obj->type = old_obj->type;
	new_obj->initialized = 1;
	switch (new_obj->type) {
		case TIMELIB_ZONETYPE_ID:
			new_obj->tzi.tz = old_obj->tzi.tz;
			break;
		case TIMELIB_ZONETYPE_OFFSET:
			new_obj->tzi.utc_offset = old_obj->tzi.utc_offset;
			break;
		case TIMELIB_ZONETYPE_ABBR:
			new_obj->tzi.z.utc_offset = old_obj->tzi.z.utc_offset;
			new_obj->tzi.z.dst        = old_obj->tzi.z.dst;
			new_obj->tzi.z.abbr       = timelib_strdup(old_obj->tzi.z.abbr);
			break;
	}

	return &new_obj->std;
} /* }}} */

static void php_timezone_to_string(php_timezone_obj *tzobj, zval *zv)
{
	switch (tzobj->type) {
		case TIMELIB_ZONETYPE_ID:
			ZVAL_STRING(zv, tzobj->tzi.tz->name);
			break;
		case TIMELIB_ZONETYPE_OFFSET: {
			zend_string *tmpstr = zend_string_alloc(sizeof("UTC+05:00")-1, 0);
			timelib_sll utc_offset = tzobj->tzi.utc_offset;

			ZSTR_LEN(tmpstr) = snprintf(ZSTR_VAL(tmpstr), sizeof("+05:00"), "%c%02d:%02d",
				utc_offset < 0 ? '-' : '+',
				abs((int)(utc_offset / 3600)),
				abs((int)(utc_offset % 3600) / 60));

			ZVAL_NEW_STR(zv, tmpstr);
			}
			break;
		case TIMELIB_ZONETYPE_ABBR:
			ZVAL_STRING(zv, tzobj->tzi.z.abbr);
			break;
	}
}

static HashTable *date_object_get_properties_for_timezone(zend_object *object, zend_prop_purpose purpose) /* {{{ */
{
	HashTable *props;
	zval zv;
	php_timezone_obj *tzobj;

	switch (purpose) {
		case ZEND_PROP_PURPOSE_DEBUG:
		case ZEND_PROP_PURPOSE_SERIALIZE:
		case ZEND_PROP_PURPOSE_VAR_EXPORT:
		case ZEND_PROP_PURPOSE_JSON:
			break;
		default:
			return zend_std_get_properties_for(object, purpose);
	}

	tzobj = php_timezone_obj_from_obj(object);
	props = zend_array_dup(zend_std_get_properties(object));
	if (!tzobj->initialized) {
		return props;
	}

	ZVAL_LONG(&zv, tzobj->type);
	zend_hash_str_update(props, "timezone_type", sizeof("timezone_type")-1, &zv);

	php_timezone_to_string(tzobj, &zv);
	zend_hash_str_update(props, "timezone", sizeof("timezone")-1, &zv);

	return props;
} /* }}} */

static HashTable *date_object_get_debug_info_timezone(zend_object *object, int *is_temp) /* {{{ */
{
	HashTable *ht, *props;
	zval zv;
	php_timezone_obj *tzobj;

	tzobj = php_timezone_obj_from_obj(object);
	props = zend_std_get_properties(object);

	*is_temp = 1;
	ht = zend_array_dup(props);

	ZVAL_LONG(&zv, tzobj->type);
	zend_hash_str_update(ht, "timezone_type", sizeof("timezone_type")-1, &zv);

	php_timezone_to_string(tzobj, &zv);
	zend_hash_str_update(ht, "timezone", sizeof("timezone")-1, &zv);

	return ht;
} /* }}} */

static zend_object *date_object_new_interval(zend_class_entry *class_type) /* {{{ */
{
	php_interval_obj *intern = zend_object_alloc(sizeof(php_interval_obj), class_type);

	zend_object_std_init(&intern->std, class_type);
	object_properties_init(&intern->std, class_type);
	intern->std.handlers = &date_object_handlers_interval;

	return &intern->std;
} /* }}} */

static zend_object *date_object_clone_interval(zend_object *this_ptr) /* {{{ */
{
	php_interval_obj *old_obj = php_interval_obj_from_obj(this_ptr);
	php_interval_obj *new_obj = php_interval_obj_from_obj(date_object_new_interval(old_obj->std.ce));

	zend_objects_clone_members(&new_obj->std, &old_obj->std);
	new_obj->initialized = old_obj->initialized;
	if (old_obj->diff) {
		new_obj->diff = timelib_rel_time_clone(old_obj->diff);
	}

	return &new_obj->std;
} /* }}} */

static HashTable *date_object_get_gc_interval(zend_object *object, zval **table, int *n) /* {{{ */
{

	*table = NULL;
	*n = 0;
	return zend_std_get_properties(object);
} /* }}} */

static HashTable *date_object_get_properties_interval(zend_object *object) /* {{{ */
{
	HashTable *props;
	zval zv;
	php_interval_obj *intervalobj;

	intervalobj = php_interval_obj_from_obj(object);
	props = zend_std_get_properties(object);
	if (!intervalobj->initialized) {
		return props;
	}

#define PHP_DATE_INTERVAL_ADD_PROPERTY(n,f) \
	ZVAL_LONG(&zv, (zend_long)intervalobj->diff->f); \
	zend_hash_str_update(props, n, sizeof(n)-1, &zv);

	PHP_DATE_INTERVAL_ADD_PROPERTY("y", y);
	PHP_DATE_INTERVAL_ADD_PROPERTY("m", m);
	PHP_DATE_INTERVAL_ADD_PROPERTY("d", d);
	PHP_DATE_INTERVAL_ADD_PROPERTY("h", h);
	PHP_DATE_INTERVAL_ADD_PROPERTY("i", i);
	PHP_DATE_INTERVAL_ADD_PROPERTY("s", s);
	ZVAL_DOUBLE(&zv, (double)intervalobj->diff->us / 1000000.0);
	zend_hash_str_update(props, "f", sizeof("f") - 1, &zv);
	PHP_DATE_INTERVAL_ADD_PROPERTY("weekday", weekday);
	PHP_DATE_INTERVAL_ADD_PROPERTY("weekday_behavior", weekday_behavior);
	PHP_DATE_INTERVAL_ADD_PROPERTY("first_last_day_of", first_last_day_of);
	PHP_DATE_INTERVAL_ADD_PROPERTY("invert", invert);
	if (intervalobj->diff->days != -99999) {
		PHP_DATE_INTERVAL_ADD_PROPERTY("days", days);
	} else {
		ZVAL_FALSE(&zv);
		zend_hash_str_update(props, "days", sizeof("days")-1, &zv);
	}
	PHP_DATE_INTERVAL_ADD_PROPERTY("special_type", special.type);
	PHP_DATE_INTERVAL_ADD_PROPERTY("special_amount", special.amount);
	PHP_DATE_INTERVAL_ADD_PROPERTY("have_weekday_relative", have_weekday_relative);
	PHP_DATE_INTERVAL_ADD_PROPERTY("have_special_relative", have_special_relative);

	return props;
} /* }}} */

static zend_object *date_object_new_period(zend_class_entry *class_type) /* {{{ */
{
	php_period_obj *intern = zend_object_alloc(sizeof(php_period_obj), class_type);

	zend_object_std_init(&intern->std, class_type);
	object_properties_init(&intern->std, class_type);

	intern->std.handlers = &date_object_handlers_period;

	return &intern->std;
} /* }}} */

static zend_object *date_object_clone_period(zend_object *this_ptr) /* {{{ */
{
	php_period_obj *old_obj = php_period_obj_from_obj(this_ptr);
	php_period_obj *new_obj = php_period_obj_from_obj(date_object_new_period(old_obj->std.ce));

	zend_objects_clone_members(&new_obj->std, &old_obj->std);
	new_obj->initialized = old_obj->initialized;
	new_obj->recurrences = old_obj->recurrences;
	new_obj->include_start_date = old_obj->include_start_date;
	new_obj->start_ce = old_obj->start_ce;

	if (old_obj->start) {
		new_obj->start = timelib_time_clone(old_obj->start);
	}
	if (old_obj->current) {
		new_obj->current = timelib_time_clone(old_obj->current);
	}
	if (old_obj->end) {
        new_obj->end = timelib_time_clone(old_obj->end);
    }
    if (old_obj->interval) {
        new_obj->interval = timelib_rel_time_clone(old_obj->interval);
    }
	return &new_obj->std;
} /* }}} */

static void date_object_free_storage_date(zend_object *object) /* {{{ */
{
	php_date_obj *intern = php_date_obj_from_obj(object);

	if (intern->time) {
		timelib_time_dtor(intern->time);
	}

	zend_object_std_dtor(&intern->std);
} /* }}} */

static void date_object_free_storage_timezone(zend_object *object) /* {{{ */
{
	php_timezone_obj *intern = php_timezone_obj_from_obj(object);

	if (intern->type == TIMELIB_ZONETYPE_ABBR) {
		timelib_free(intern->tzi.z.abbr);
	}
	zend_object_std_dtor(&intern->std);
} /* }}} */

static void date_object_free_storage_interval(zend_object *object) /* {{{ */
{
	php_interval_obj *intern = php_interval_obj_from_obj(object);

	timelib_rel_time_dtor(intern->diff);
	zend_object_std_dtor(&intern->std);
} /* }}} */

static void date_object_free_storage_period(zend_object *object) /* {{{ */
{
	php_period_obj *intern = php_period_obj_from_obj(object);

	if (intern->start) {
		timelib_time_dtor(intern->start);
	}

	if (intern->current) {
		timelib_time_dtor(intern->current);
	}

	if (intern->end) {
		timelib_time_dtor(intern->end);
	}

	timelib_rel_time_dtor(intern->interval);
	zend_object_std_dtor(&intern->std);
} /* }}} */

/* Advanced Interface */
PHPAPI zval *php_date_instantiate(zend_class_entry *pce, zval *object) /* {{{ */
{
	object_init_ex(object, pce);
	return object;
} /* }}} */

/* Helper function used to store the latest found warnings and errors while
 * parsing, from either strtotime or parse_from_format. */
static void update_errors_warnings(timelib_error_container *last_errors) /* {{{ */
{
	if (DATEG(last_errors)) {
		timelib_error_container_dtor(DATEG(last_errors));
		DATEG(last_errors) = NULL;
	}
	DATEG(last_errors) = last_errors;
} /* }}} */

static void php_date_set_time_fraction(timelib_time *time, int microseconds)
{
	time->us = microseconds;
}

static void php_date_get_current_time_with_fraction(time_t *sec, suseconds_t *usec)
{
#if HAVE_GETTIMEOFDAY
	struct timeval tp = {0}; /* For setting microseconds */

	gettimeofday(&tp, NULL);
	*sec = tp.tv_sec;
	*usec = tp.tv_usec;
#else
	*sec = time(NULL);
	*usec = 0;
#endif
}

PHPAPI int php_date_initialize(php_date_obj *dateobj, /*const*/ char *time_str, size_t time_str_len, char *format, zval *timezone_object, int ctor) /* {{{ */
{
	timelib_time   *now;
	timelib_tzinfo *tzi = NULL;
	timelib_error_container *err = NULL;
	int type = TIMELIB_ZONETYPE_ID, new_dst = 0;
	char *new_abbr = NULL;
	timelib_sll new_offset = 0;
	time_t sec;
	suseconds_t usec;

	if (dateobj->time) {
		timelib_time_dtor(dateobj->time);
	}
	if (format) {
		dateobj->time = timelib_parse_from_format(format, time_str_len ? time_str : "", time_str_len ? time_str_len : 0, &err, DATE_TIMEZONEDB, php_date_parse_tzfile_wrapper);
	} else {
		dateobj->time = timelib_strtotime(time_str_len ? time_str : "now", time_str_len ? time_str_len : sizeof("now") -1, &err, DATE_TIMEZONEDB, php_date_parse_tzfile_wrapper);
	}

	/* update last errors and warnings */
	update_errors_warnings(err);


	if (ctor && err && err->error_count) {
		/* spit out the first library error message, at least */
		php_error_docref(NULL, E_WARNING, "Failed to parse time string (%s) at position %d (%c): %s", time_str,
			err->error_messages[0].position, err->error_messages[0].character, err->error_messages[0].message);
	}
	if (err && err->error_count) {
		timelib_time_dtor(dateobj->time);
		dateobj->time = 0;
		return 0;
	}

	if (timezone_object) {
		php_timezone_obj *tzobj;

		tzobj = Z_PHPTIMEZONE_P(timezone_object);
		switch (tzobj->type) {
			case TIMELIB_ZONETYPE_ID:
				tzi = tzobj->tzi.tz;
				break;
			case TIMELIB_ZONETYPE_OFFSET:
				new_offset = tzobj->tzi.utc_offset;
				break;
			case TIMELIB_ZONETYPE_ABBR:
				new_offset = tzobj->tzi.z.utc_offset;
				new_dst    = tzobj->tzi.z.dst;
				new_abbr   = timelib_strdup(tzobj->tzi.z.abbr);
				break;
		}
		type = tzobj->type;
	} else if (dateobj->time->tz_info) {
		tzi = dateobj->time->tz_info;
	} else {
		tzi = get_timezone_info();
	}

	now = timelib_time_ctor();
	now->zone_type = type;
	switch (type) {
		case TIMELIB_ZONETYPE_ID:
			now->tz_info = tzi;
			break;
		case TIMELIB_ZONETYPE_OFFSET:
			now->z = new_offset;
			break;
		case TIMELIB_ZONETYPE_ABBR:
			now->z = new_offset;
			now->dst = new_dst;
			now->tz_abbr = new_abbr;
			break;
	}
	php_date_get_current_time_with_fraction(&sec, &usec);
	timelib_unixtime2local(now, (timelib_sll) sec);
	php_date_set_time_fraction(now, usec);
	timelib_fill_holes(dateobj->time, now, TIMELIB_NO_CLONE);
	timelib_update_ts(dateobj->time, tzi);
	timelib_update_from_sse(dateobj->time);

	dateobj->time->have_relative = 0;

	timelib_time_dtor(now);

	return 1;
} /* }}} */

/* {{{ proto DateTime date_create([string time[, DateTimeZone object]])
   Returns new DateTime object
*/
PHP_FUNCTION(date_create)
{
	zval           *timezone_object = NULL;
	char           *time_str = NULL;
	size_t          time_str_len = 0;

	ZEND_PARSE_PARAMETERS_START(0, 2)
		Z_PARAM_OPTIONAL
		Z_PARAM_STRING(time_str, time_str_len)
		Z_PARAM_OBJECT_OF_CLASS_EX(timezone_object, date_ce_timezone, 1, 0)
	ZEND_PARSE_PARAMETERS_END_EX(RETURN_FALSE);

	php_date_instantiate(date_ce_date, return_value);
	if (!php_date_initialize(Z_PHPDATE_P(return_value), time_str, time_str_len, NULL, timezone_object, 0)) {
		zval_ptr_dtor(return_value);
		RETURN_FALSE;
	}
}
/* }}} */

/* {{{ proto DateTime date_create_immutable([string time[, DateTimeZone object]])
   Returns new DateTime object
*/
PHP_FUNCTION(date_create_immutable)
{
	zval           *timezone_object = NULL;
	char           *time_str = NULL;
	size_t          time_str_len = 0;

	ZEND_PARSE_PARAMETERS_START(0, 2)
		Z_PARAM_OPTIONAL
		Z_PARAM_STRING(time_str, time_str_len)
		Z_PARAM_OBJECT_OF_CLASS_EX(timezone_object, date_ce_timezone, 1, 0)
	ZEND_PARSE_PARAMETERS_END_EX(RETURN_FALSE);

	php_date_instantiate(date_ce_immutable, return_value);
	if (!php_date_initialize(Z_PHPDATE_P(return_value), time_str, time_str_len, NULL, timezone_object, 0)) {
		zval_ptr_dtor(return_value);
		RETURN_FALSE;
	}
}
/* }}} */

/* {{{ proto DateTime date_create_from_format(string format, string time[, DateTimeZone object])
   Returns new DateTime object formatted according to the specified format
*/
PHP_FUNCTION(date_create_from_format)
{
	zval           *timezone_object = NULL;
	char           *time_str = NULL, *format_str = NULL;
	size_t          time_str_len = 0, format_str_len = 0;

	ZEND_PARSE_PARAMETERS_START(2, 3)
		Z_PARAM_STRING(format_str, format_str_len)
		Z_PARAM_STRING(time_str, time_str_len)
		Z_PARAM_OPTIONAL
		Z_PARAM_OBJECT_OF_CLASS_EX(timezone_object, date_ce_timezone, 1, 0)
	ZEND_PARSE_PARAMETERS_END_EX(RETURN_FALSE);

	php_date_instantiate(date_ce_date, return_value);
	if (!php_date_initialize(Z_PHPDATE_P(return_value), time_str, time_str_len, format_str, timezone_object, 0)) {
		zval_ptr_dtor(return_value);
		RETURN_FALSE;
	}
}
/* }}} */

/* {{{ proto DateTime date_create_immutable_from_format(string format, string time[, DateTimeZone object])
   Returns new DateTime object formatted according to the specified format
*/
PHP_FUNCTION(date_create_immutable_from_format)
{
	zval           *timezone_object = NULL;
	char           *time_str = NULL, *format_str = NULL;
	size_t          time_str_len = 0, format_str_len = 0;

	ZEND_PARSE_PARAMETERS_START(2, 3)
		Z_PARAM_STRING(format_str, format_str_len)
		Z_PARAM_STRING(time_str, time_str_len)
		Z_PARAM_OPTIONAL
		Z_PARAM_OBJECT_OF_CLASS_EX(timezone_object, date_ce_timezone, 1, 0)
	ZEND_PARSE_PARAMETERS_END_EX(RETURN_FALSE);

	php_date_instantiate(date_ce_immutable, return_value);
	if (!php_date_initialize(Z_PHPDATE_P(return_value), time_str, time_str_len, format_str, timezone_object, 0)) {
		zval_ptr_dtor(return_value);
		RETURN_FALSE;
	}
}
/* }}} */

/* {{{ proto DateTime::__construct([string time[, DateTimeZone object]])
   Creates new DateTime object
*/
PHP_METHOD(DateTime, __construct)
{
	zval *timezone_object = NULL;
	char *time_str = NULL;
	size_t time_str_len = 0;
	zend_error_handling error_handling;

	ZEND_PARSE_PARAMETERS_START(0, 2)
		Z_PARAM_OPTIONAL
		Z_PARAM_STRING(time_str, time_str_len)
		Z_PARAM_OBJECT_OF_CLASS_EX(timezone_object, date_ce_timezone, 1, 0)
	ZEND_PARSE_PARAMETERS_END();

	zend_replace_error_handling(EH_THROW, NULL, &error_handling);
	php_date_initialize(Z_PHPDATE_P(ZEND_THIS), time_str, time_str_len, NULL, timezone_object, 1);
	zend_restore_error_handling(&error_handling);
}
/* }}} */

/* {{{ proto DateTimeImmutable::__construct([string time[, DateTimeZone object]])
   Creates new DateTimeImmutable object
*/
PHP_METHOD(DateTimeImmutable, __construct)
{
	zval *timezone_object = NULL;
	char *time_str = NULL;
	size_t time_str_len = 0;
	zend_error_handling error_handling;

	ZEND_PARSE_PARAMETERS_START(0, 2)
		Z_PARAM_OPTIONAL
		Z_PARAM_STRING(time_str, time_str_len)
		Z_PARAM_OBJECT_OF_CLASS_EX(timezone_object, date_ce_timezone, 1, 0)
	ZEND_PARSE_PARAMETERS_END();

	zend_replace_error_handling(EH_THROW, NULL, &error_handling);
	php_date_initialize(Z_PHPDATE_P(ZEND_THIS), time_str, time_str_len, NULL, timezone_object, 1);
	zend_restore_error_handling(&error_handling);
}
/* }}} */

/* {{{ proto DateTime::createFromImmutable(DateTimeImmutable object)
   Creates new DateTime object from an existing immutable DateTimeImmutable object.
*/
PHP_METHOD(DateTime, createFromImmutable)
{
	zval *datetimeimmutable_object = NULL;
	php_date_obj *new_obj = NULL;
	php_date_obj *old_obj = NULL;

	ZEND_PARSE_PARAMETERS_START(1, 1)
		Z_PARAM_OBJECT_OF_CLASS(datetimeimmutable_object, date_ce_immutable)
	ZEND_PARSE_PARAMETERS_END();

	php_date_instantiate(date_ce_date, return_value);
	old_obj = Z_PHPDATE_P(datetimeimmutable_object);
	new_obj = Z_PHPDATE_P(return_value);

	new_obj->time = timelib_time_clone(old_obj->time);
}
/* }}} */

/* {{{ proto DateTimeImmutable::createFromMutable(DateTime object)
   Creates new DateTimeImmutable object from an existing mutable DateTime object.
*/
PHP_METHOD(DateTimeImmutable, createFromMutable)
{
	zval *datetime_object = NULL;
	php_date_obj *new_obj = NULL;
	php_date_obj *old_obj = NULL;

	ZEND_PARSE_PARAMETERS_START(1, 1)
		Z_PARAM_OBJECT_OF_CLASS(datetime_object, date_ce_date)
	ZEND_PARSE_PARAMETERS_END();

	php_date_instantiate(date_ce_immutable, return_value);
	old_obj = Z_PHPDATE_P(datetime_object);
	new_obj = Z_PHPDATE_P(return_value);

	new_obj->time = timelib_time_clone(old_obj->time);
}
/* }}} */

static int php_date_initialize_from_hash(php_date_obj **dateobj, HashTable *myht)
{
	zval             *z_date;
	zval              tmp_obj;
	timelib_tzinfo   *tzi;

	z_date = zend_hash_str_find(myht, "date", sizeof("data")-1);
	if (z_date && Z_TYPE_P(z_date) == IS_STRING) {
		zval *z_timezone_type = zend_hash_str_find(myht, "timezone_type", sizeof("timezone_type")-1);
		if (z_timezone_type && Z_TYPE_P(z_timezone_type) == IS_LONG) {
			zval *z_timezone = zend_hash_str_find(myht, "timezone", sizeof("timezone")-1);
			if (z_timezone && Z_TYPE_P(z_timezone) == IS_STRING) {
				switch (Z_LVAL_P(z_timezone_type)) {
					case TIMELIB_ZONETYPE_OFFSET:
					case TIMELIB_ZONETYPE_ABBR: {
						char *tmp = emalloc(Z_STRLEN_P(z_date) + Z_STRLEN_P(z_timezone) + 2);
						int ret;
						snprintf(tmp, Z_STRLEN_P(z_date) + Z_STRLEN_P(z_timezone) + 2, "%s %s", Z_STRVAL_P(z_date), Z_STRVAL_P(z_timezone));
						ret = php_date_initialize(*dateobj, tmp, Z_STRLEN_P(z_date) + Z_STRLEN_P(z_timezone) + 1, NULL, NULL, 0);
						efree(tmp);
						return 1 == ret;
					}

					case TIMELIB_ZONETYPE_ID: {
						int ret;
						php_timezone_obj *tzobj;

						tzi = php_date_parse_tzfile(Z_STRVAL_P(z_timezone), DATE_TIMEZONEDB);

						if (tzi == NULL) {
							return 0;
						}

						tzobj = Z_PHPTIMEZONE_P(php_date_instantiate(date_ce_timezone, &tmp_obj));
						tzobj->type = TIMELIB_ZONETYPE_ID;
						tzobj->tzi.tz = tzi;
						tzobj->initialized = 1;

						ret = php_date_initialize(*dateobj, Z_STRVAL_P(z_date), Z_STRLEN_P(z_date), NULL, &tmp_obj, 0);
						zval_ptr_dtor(&tmp_obj);
						return 1 == ret;
					}
				}
			}
		}
	}
	return 0;
} /* }}} */

/* {{{ proto DateTime::__set_state(array array)
*/
PHP_METHOD(DateTime, __set_state)
{
	php_date_obj     *dateobj;
	zval             *array;
	HashTable        *myht;

	ZEND_PARSE_PARAMETERS_START(1, 1)
		Z_PARAM_ARRAY(array)
	ZEND_PARSE_PARAMETERS_END_EX(RETURN_FALSE);

	myht = Z_ARRVAL_P(array);

	php_date_instantiate(date_ce_date, return_value);
	dateobj = Z_PHPDATE_P(return_value);
	if (!php_date_initialize_from_hash(&dateobj, myht)) {
		zend_throw_error(NULL, "Invalid serialization data for DateTime object");
	}
}
/* }}} */

/* {{{ proto DateTimeImmutable::__set_state(array array)
*/
PHP_METHOD(DateTimeImmutable, __set_state)
{
	php_date_obj     *dateobj;
	zval             *array;
	HashTable        *myht;

	ZEND_PARSE_PARAMETERS_START(1, 1)
		Z_PARAM_ARRAY(array)
	ZEND_PARSE_PARAMETERS_END_EX(RETURN_FALSE);

	myht = Z_ARRVAL_P(array);

	php_date_instantiate(date_ce_immutable, return_value);
	dateobj = Z_PHPDATE_P(return_value);
	if (!php_date_initialize_from_hash(&dateobj, myht)) {
		zend_throw_error(NULL, "Invalid serialization data for DateTimeImmutable object");
	}
}
/* }}} */

/* {{{ proto DateTime::__wakeup()
*/
PHP_METHOD(DateTime, __wakeup)
{
	zval             *object = ZEND_THIS;
	php_date_obj     *dateobj;
	HashTable        *myht;

	dateobj = Z_PHPDATE_P(object);

	myht = Z_OBJPROP_P(object);

	if (!php_date_initialize_from_hash(&dateobj, myht)) {
		zend_throw_error(NULL, "Invalid serialization data for DateTime object");
	}
}
/* }}} */

/* Helper function used to add an associative array of warnings and errors to a zval */
static void zval_from_error_container(zval *z, timelib_error_container *error) /* {{{ */
{
	int   i;
	zval element;

	add_assoc_long(z, "warning_count", error->warning_count);
	array_init(&element);
	for (i = 0; i < error->warning_count; i++) {
		add_index_string(&element, error->warning_messages[i].position, error->warning_messages[i].message);
	}
	add_assoc_zval(z, "warnings", &element);

	add_assoc_long(z, "error_count", error->error_count);
	array_init(&element);
	for (i = 0; i < error->error_count; i++) {
		add_index_string(&element, error->error_messages[i].position, error->error_messages[i].message);
	}
	add_assoc_zval(z, "errors", &element);
} /* }}} */

/* {{{ proto array date_get_last_errors()
   Returns the warnings and errors found while parsing a date/time string.
*/
PHP_FUNCTION(date_get_last_errors)
{
	if (DATEG(last_errors)) {
		array_init(return_value);
		zval_from_error_container(return_value, DATEG(last_errors));
	} else {
		RETURN_FALSE;
	}
}
/* }}} */

void php_date_do_return_parsed_time(INTERNAL_FUNCTION_PARAMETERS, timelib_time *parsed_time, timelib_error_container *error) /* {{{ */
{
	zval element;

	array_init(return_value);
#define PHP_DATE_PARSE_DATE_SET_TIME_ELEMENT(name, elem) \
	if (parsed_time->elem == -99999) {               \
		add_assoc_bool(return_value, #name, 0); \
	} else {                                       \
		add_assoc_long(return_value, #name, parsed_time->elem); \
	}
	PHP_DATE_PARSE_DATE_SET_TIME_ELEMENT(year,      y);
	PHP_DATE_PARSE_DATE_SET_TIME_ELEMENT(month,     m);
	PHP_DATE_PARSE_DATE_SET_TIME_ELEMENT(day,       d);
	PHP_DATE_PARSE_DATE_SET_TIME_ELEMENT(hour,      h);
	PHP_DATE_PARSE_DATE_SET_TIME_ELEMENT(minute,    i);
	PHP_DATE_PARSE_DATE_SET_TIME_ELEMENT(second,    s);

	if (parsed_time->us == -99999) {
		add_assoc_bool(return_value, "fraction", 0);
	} else {
		add_assoc_double(return_value, "fraction", (double)parsed_time->us / 1000000.0);
	}

	zval_from_error_container(return_value, error);

	timelib_error_container_dtor(error);

	add_assoc_bool(return_value, "is_localtime", parsed_time->is_localtime);

	if (parsed_time->is_localtime) {
		PHP_DATE_PARSE_DATE_SET_TIME_ELEMENT(zone_type, zone_type);
		switch (parsed_time->zone_type) {
			case TIMELIB_ZONETYPE_OFFSET:
				PHP_DATE_PARSE_DATE_SET_TIME_ELEMENT(zone, z);
				add_assoc_bool(return_value, "is_dst", parsed_time->dst);
				break;
			case TIMELIB_ZONETYPE_ID:
				if (parsed_time->tz_abbr) {
					add_assoc_string(return_value, "tz_abbr", parsed_time->tz_abbr);
				}
				if (parsed_time->tz_info) {
					add_assoc_string(return_value, "tz_id", parsed_time->tz_info->name);
				}
				break;
			case TIMELIB_ZONETYPE_ABBR:
				PHP_DATE_PARSE_DATE_SET_TIME_ELEMENT(zone, z);
				add_assoc_bool(return_value, "is_dst", parsed_time->dst);
				add_assoc_string(return_value, "tz_abbr", parsed_time->tz_abbr);
				break;
		}
	}
	if (parsed_time->have_relative) {
		array_init(&element);
		add_assoc_long(&element, "year",   parsed_time->relative.y);
		add_assoc_long(&element, "month",  parsed_time->relative.m);
		add_assoc_long(&element, "day",    parsed_time->relative.d);
		add_assoc_long(&element, "hour",   parsed_time->relative.h);
		add_assoc_long(&element, "minute", parsed_time->relative.i);
		add_assoc_long(&element, "second", parsed_time->relative.s);
		if (parsed_time->relative.have_weekday_relative) {
			add_assoc_long(&element, "weekday", parsed_time->relative.weekday);
		}
		if (parsed_time->relative.have_special_relative && (parsed_time->relative.special.type == TIMELIB_SPECIAL_WEEKDAY)) {
			add_assoc_long(&element, "weekdays", parsed_time->relative.special.amount);
		}
		if (parsed_time->relative.first_last_day_of) {
			add_assoc_bool(&element, parsed_time->relative.first_last_day_of == TIMELIB_SPECIAL_FIRST_DAY_OF_MONTH ? "first_day_of_month" : "last_day_of_month", 1);
		}
		add_assoc_zval(return_value, "relative", &element);
	}
	timelib_time_dtor(parsed_time);
} /* }}} */

/* {{{ proto array date_parse(string date)
   Returns associative array with detailed info about given date
*/
PHP_FUNCTION(date_parse)
{
	zend_string                    *date;
	timelib_error_container *error;
	timelib_time                   *parsed_time;

	ZEND_PARSE_PARAMETERS_START(1, 1)
		Z_PARAM_STR(date)
	ZEND_PARSE_PARAMETERS_END_EX(RETURN_FALSE);

	parsed_time = timelib_strtotime(ZSTR_VAL(date), ZSTR_LEN(date), &error, DATE_TIMEZONEDB, php_date_parse_tzfile_wrapper);
	php_date_do_return_parsed_time(INTERNAL_FUNCTION_PARAM_PASSTHRU, parsed_time, error);
}
/* }}} */

/* {{{ proto array date_parse_from_format(string format, string date)
   Returns associative array with detailed info about given date
*/
PHP_FUNCTION(date_parse_from_format)
{
	zend_string                    *date, *format;
	timelib_error_container *error;
	timelib_time                   *parsed_time;

	ZEND_PARSE_PARAMETERS_START(2, 2)
		Z_PARAM_STR(format)
		Z_PARAM_STR(date)
	ZEND_PARSE_PARAMETERS_END_EX(RETURN_FALSE);

	parsed_time = timelib_parse_from_format(ZSTR_VAL(format), ZSTR_VAL(date), ZSTR_LEN(date), &error, DATE_TIMEZONEDB, php_date_parse_tzfile_wrapper);
	php_date_do_return_parsed_time(INTERNAL_FUNCTION_PARAM_PASSTHRU, parsed_time, error);
}
/* }}} */

/* {{{ proto string date_format(DateTimeInterface object, string format)
   Returns date formatted according to given format
*/
PHP_FUNCTION(date_format)
{
	zval         *object;
	php_date_obj *dateobj;
	char         *format;
	size_t       format_len;

	if (zend_parse_method_parameters(ZEND_NUM_ARGS(), getThis(), "Os", &object, date_ce_interface, &format, &format_len) == FAILURE) {
		RETURN_FALSE;
	}
	dateobj = Z_PHPDATE_P(object);
	DATE_CHECK_INITIALIZED(dateobj->time, DateTime);
	RETURN_STR(date_format(format, format_len, dateobj->time, dateobj->time->is_localtime));
}
/* }}} */

static int php_date_modify(zval *object, char *modify, size_t modify_len) /* {{{ */
{
	php_date_obj *dateobj;
	timelib_time *tmp_time;
	timelib_error_container *err = NULL;

	dateobj = Z_PHPDATE_P(object);

	if (!(dateobj->time)) {
		php_error_docref(NULL, E_WARNING, "The DateTime object has not been correctly initialized by its constructor");
		return 0;
	}

	tmp_time = timelib_strtotime(modify, modify_len, &err, DATE_TIMEZONEDB, php_date_parse_tzfile_wrapper);

	/* update last errors and warnings */
	update_errors_warnings(err);
	if (err && err->error_count) {
		/* spit out the first library error message, at least */
		php_error_docref(NULL, E_WARNING, "Failed to parse time string (%s) at position %d (%c): %s", modify,
			err->error_messages[0].position, err->error_messages[0].character, err->error_messages[0].message);
		timelib_time_dtor(tmp_time);
		return 0;
	}

	memcpy(&dateobj->time->relative, &tmp_time->relative, sizeof(timelib_rel_time));
	dateobj->time->have_relative = tmp_time->have_relative;
	dateobj->time->sse_uptodate = 0;

	if (tmp_time->y != -99999) {
		dateobj->time->y = tmp_time->y;
	}
	if (tmp_time->m != -99999) {
		dateobj->time->m = tmp_time->m;
	}
	if (tmp_time->d != -99999) {
		dateobj->time->d = tmp_time->d;
	}

	if (tmp_time->h != -99999) {
		dateobj->time->h = tmp_time->h;
		if (tmp_time->i != -99999) {
			dateobj->time->i = tmp_time->i;
			if (tmp_time->s != -99999) {
				dateobj->time->s = tmp_time->s;
			} else {
				dateobj->time->s = 0;
			}
		} else {
			dateobj->time->i = 0;
			dateobj->time->s = 0;
		}
	}

	if (tmp_time->us != -99999) {
		dateobj->time->us = tmp_time->us;
	}

	timelib_time_dtor(tmp_time);

	timelib_update_ts(dateobj->time, NULL);
	timelib_update_from_sse(dateobj->time);
	dateobj->time->have_relative = 0;
	memset(&dateobj->time->relative, 0, sizeof(dateobj->time->relative));

	return 1;
} /* }}} */

/* {{{ proto DateTime date_modify(DateTime object, string modify)
   Alters the timestamp.
*/
PHP_FUNCTION(date_modify)
{
	zval         *object;
	char         *modify;
	size_t        modify_len;

	if (zend_parse_method_parameters(ZEND_NUM_ARGS(), getThis(), "Os", &object, date_ce_date, &modify, &modify_len) == FAILURE) {
		RETURN_FALSE;
	}

	if (!php_date_modify(object, modify, modify_len)) {
		RETURN_FALSE;
	}

	Z_ADDREF_P(object);
	ZVAL_OBJ(return_value, Z_OBJ_P(object));
}
/* }}} */

/* {{{ proto DateTimeImmutable::modify()
*/
PHP_METHOD(DateTimeImmutable, modify)
{
	zval *object, new_object;
	char *modify;
	size_t   modify_len;

	object = ZEND_THIS;
	if (zend_parse_parameters(ZEND_NUM_ARGS(), "s", &modify, &modify_len) == FAILURE) {
		RETURN_FALSE;
	}

	date_clone_immutable(object, &new_object);
	if (!php_date_modify(&new_object, modify, modify_len)) {
		RETURN_FALSE;
	}

	ZVAL_OBJ(return_value, Z_OBJ(new_object));
}
/* }}} */

static void php_date_add(zval *object, zval *interval, zval *return_value) /* {{{ */
{
	php_date_obj     *dateobj;
	php_interval_obj *intobj;
	timelib_time     *new_time;

	dateobj = Z_PHPDATE_P(object);
	DATE_CHECK_INITIALIZED(dateobj->time, DateTime);
	intobj = Z_PHPINTERVAL_P(interval);
	DATE_CHECK_INITIALIZED(intobj->initialized, DateInterval);

	new_time = timelib_add(dateobj->time, intobj->diff);
	timelib_time_dtor(dateobj->time);
	dateobj->time = new_time;
} /* }}} */

/* {{{ proto DateTime date_add(DateTime object, DateInterval interval)
   Adds an interval to the current date in object.
*/
PHP_FUNCTION(date_add)
{
	zval *object, *interval;

	if (zend_parse_method_parameters(ZEND_NUM_ARGS(), getThis(), "OO", &object, date_ce_date, &interval, date_ce_interval) == FAILURE) {
		RETURN_FALSE;
	}

	php_date_add(object, interval, return_value);

	Z_ADDREF_P(object);
	ZVAL_OBJ(return_value, Z_OBJ_P(object));
}
/* }}} */

/* {{{ proto DateTimeImmutable::add()
*/
PHP_METHOD(DateTimeImmutable, add)
{
	zval *object, *interval, new_object;

	object = ZEND_THIS;
	if (zend_parse_parameters(ZEND_NUM_ARGS(), "O", &interval, date_ce_interval) == FAILURE) {
		RETURN_FALSE;
	}

	date_clone_immutable(object, &new_object);
	php_date_add(&new_object, interval, return_value);

	ZVAL_OBJ(return_value, Z_OBJ(new_object));
}
/* }}} */

static void php_date_sub(zval *object, zval *interval, zval *return_value) /* {{{ */
{
	php_date_obj     *dateobj;
	php_interval_obj *intobj;
	timelib_time     *new_time;

	dateobj = Z_PHPDATE_P(object);
	DATE_CHECK_INITIALIZED(dateobj->time, DateTime);
	intobj = Z_PHPINTERVAL_P(interval);
	DATE_CHECK_INITIALIZED(intobj->initialized, DateInterval);

	if (intobj->diff->have_special_relative) {
		php_error_docref(NULL, E_WARNING, "Only non-special relative time specifications are supported for subtraction");
		return;
	}

	new_time = timelib_sub(dateobj->time, intobj->diff);
	timelib_time_dtor(dateobj->time);
	dateobj->time = new_time;
} /* }}} */

/* {{{ proto DateTime date_sub(DateTime object, DateInterval interval)
   Subtracts an interval to the current date in object.
*/
PHP_FUNCTION(date_sub)
{
	zval *object, *interval;

	if (zend_parse_method_parameters(ZEND_NUM_ARGS(), getThis(), "OO", &object, date_ce_date, &interval, date_ce_interval) == FAILURE) {
		RETURN_FALSE;
	}

	php_date_sub(object, interval, return_value);

	Z_ADDREF_P(object);
	ZVAL_OBJ(return_value, Z_OBJ_P(object));
}
/* }}} */

/* {{{ proto DateTimeImmutable::sub()
*/
PHP_METHOD(DateTimeImmutable, sub)
{
	zval *object, *interval, new_object;

	object = ZEND_THIS;
	if (zend_parse_parameters(ZEND_NUM_ARGS(), "O", &interval, date_ce_interval) == FAILURE) {
		RETURN_FALSE;
	}

	date_clone_immutable(object, &new_object);
	php_date_sub(&new_object, interval, return_value);

	ZVAL_OBJ(return_value, Z_OBJ(new_object));
}
/* }}} */

static void set_timezone_from_timelib_time(php_timezone_obj *tzobj, timelib_time *t)
{
       tzobj->initialized = 1;
       tzobj->type = t->zone_type;
       switch (t->zone_type) {
               case TIMELIB_ZONETYPE_ID:
                       tzobj->tzi.tz = t->tz_info;
                       break;
               case TIMELIB_ZONETYPE_OFFSET:
                       tzobj->tzi.utc_offset = t->z;
                       break;
               case TIMELIB_ZONETYPE_ABBR:
                       tzobj->tzi.z.utc_offset = t->z;
                       tzobj->tzi.z.dst = t->dst;
                       tzobj->tzi.z.abbr = timelib_strdup(t->tz_abbr);
                       break;
       }
}


/* {{{ proto DateTimeZone date_timezone_get(DateTimeInterface object)
   Return new DateTimeZone object relative to give DateTime
*/
PHP_FUNCTION(date_timezone_get)
{
	zval             *object;
	php_date_obj     *dateobj;

	if (zend_parse_method_parameters(ZEND_NUM_ARGS(), getThis(), "O", &object, date_ce_interface) == FAILURE) {
		RETURN_FALSE;
	}
	dateobj = Z_PHPDATE_P(object);
	DATE_CHECK_INITIALIZED(dateobj->time, DateTime);
	if (dateobj->time->is_localtime) {
		php_timezone_obj *tzobj;
		php_date_instantiate(date_ce_timezone, return_value);
		tzobj = Z_PHPTIMEZONE_P(return_value);
		set_timezone_from_timelib_time(tzobj, dateobj->time);
	} else {
		RETURN_FALSE;
	}
}
/* }}} */

static void php_date_timezone_set(zval *object, zval *timezone_object, zval *return_value) /* {{{ */
{
	php_date_obj     *dateobj;
	php_timezone_obj *tzobj;

	dateobj = Z_PHPDATE_P(object);
	DATE_CHECK_INITIALIZED(dateobj->time, DateTime);
	tzobj = Z_PHPTIMEZONE_P(timezone_object);

	switch (tzobj->type) {
		case TIMELIB_ZONETYPE_OFFSET:
			timelib_set_timezone_from_offset(dateobj->time, tzobj->tzi.utc_offset);
			break;
		case TIMELIB_ZONETYPE_ABBR:
			timelib_set_timezone_from_abbr(dateobj->time, tzobj->tzi.z);
			break;
		case TIMELIB_ZONETYPE_ID:
			timelib_set_timezone(dateobj->time, tzobj->tzi.tz);
			break;
	}
	timelib_unixtime2local(dateobj->time, dateobj->time->sse);
} /* }}} */

/* {{{ proto DateTime date_timezone_set(DateTime object, DateTimeZone object)
   Sets the timezone for the DateTime object.
*/
PHP_FUNCTION(date_timezone_set)
{
	zval *object;
	zval *timezone_object;

	if (zend_parse_method_parameters(ZEND_NUM_ARGS(), getThis(), "OO", &object, date_ce_date, &timezone_object, date_ce_timezone) == FAILURE) {
		RETURN_FALSE;
	}

	php_date_timezone_set(object, timezone_object, return_value);

	Z_ADDREF_P(object);
	ZVAL_OBJ(return_value, Z_OBJ_P(object));
}
/* }}} */

/* {{{ proto DateTimeImmutable::setTimezone()
*/
PHP_METHOD(DateTimeImmutable, setTimezone)
{
	zval *object, new_object;
	zval *timezone_object;

	object = ZEND_THIS;
	if (zend_parse_parameters(ZEND_NUM_ARGS(), "O", &timezone_object, date_ce_timezone) == FAILURE) {
		RETURN_FALSE;
	}

	date_clone_immutable(object, &new_object);
	php_date_timezone_set(&new_object, timezone_object, return_value);

	ZVAL_OBJ(return_value, Z_OBJ(new_object));
}
/* }}} */

/* {{{ proto int date_offset_get(DateTimeInterface object)
   Returns the DST offset.
*/
PHP_FUNCTION(date_offset_get)
{
	zval                *object;
	php_date_obj        *dateobj;
	timelib_time_offset *offset;

	if (zend_parse_method_parameters(ZEND_NUM_ARGS(), getThis(), "O", &object, date_ce_interface) == FAILURE) {
		RETURN_FALSE;
	}
	dateobj = Z_PHPDATE_P(object);
	DATE_CHECK_INITIALIZED(dateobj->time, DateTime);
	if (dateobj->time->is_localtime) {
		switch (dateobj->time->zone_type) {
			case TIMELIB_ZONETYPE_ID:
				offset = timelib_get_time_zone_info(dateobj->time->sse, dateobj->time->tz_info);
				RETVAL_LONG(offset->offset);
				timelib_time_offset_dtor(offset);
				break;
			case TIMELIB_ZONETYPE_OFFSET:
				RETVAL_LONG(dateobj->time->z);
				break;
			case TIMELIB_ZONETYPE_ABBR:
				RETVAL_LONG((dateobj->time->z + (3600 * dateobj->time->dst)));
				break;
		}
		return;
	} else {
		RETURN_LONG(0);
	}
}
/* }}} */

static void php_date_time_set(zval *object, zend_long h, zend_long i, zend_long s, zend_long ms, zval *return_value) /* {{{ */
{
	php_date_obj *dateobj;

	dateobj = Z_PHPDATE_P(object);
	DATE_CHECK_INITIALIZED(dateobj->time, DateTime);
	dateobj->time->h = h;
	dateobj->time->i = i;
	dateobj->time->s = s;
	dateobj->time->us = ms;
	timelib_update_ts(dateobj->time, NULL);
} /* }}} */

/* {{{ proto DateTime date_time_set(DateTime object, int hour, int minute[, int second[, int microseconds]])
   Sets the time.
*/
PHP_FUNCTION(date_time_set)
{
	zval *object;
	zend_long  h, i, s = 0, ms = 0;

	if (zend_parse_method_parameters(ZEND_NUM_ARGS(), getThis(), "Oll|ll", &object, date_ce_date, &h, &i, &s, &ms) == FAILURE) {
		RETURN_FALSE;
	}

	php_date_time_set(object, h, i, s, ms, return_value);

	Z_ADDREF_P(object);
	ZVAL_OBJ(return_value, Z_OBJ_P(object));
}
/* }}} */

/* {{{ proto DateTimeImmutable::setTime()
*/
PHP_METHOD(DateTimeImmutable, setTime)
{
	zval *object, new_object;
	zend_long  h, i, s = 0, ms = 0;

	object = ZEND_THIS;
	if (zend_parse_parameters(ZEND_NUM_ARGS(), "ll|ll", &h, &i, &s, &ms) == FAILURE) {
		RETURN_FALSE;
	}

	date_clone_immutable(object, &new_object);
	php_date_time_set(&new_object, h, i, s, ms, return_value);

	ZVAL_OBJ(return_value, Z_OBJ(new_object));
}
/* }}} */

static void php_date_date_set(zval *object, zend_long y, zend_long m, zend_long d, zval *return_value) /* {{{ */
{
	php_date_obj *dateobj;

	dateobj = Z_PHPDATE_P(object);
	DATE_CHECK_INITIALIZED(dateobj->time, DateTime);
	dateobj->time->y = y;
	dateobj->time->m = m;
	dateobj->time->d = d;
	timelib_update_ts(dateobj->time, NULL);
} /* }}} */

/* {{{ proto DateTime date_date_set(DateTime object, int year, int month, int day)
   Sets the date.
*/
PHP_FUNCTION(date_date_set)
{
	zval *object;
	zend_long  y, m, d;

	if (zend_parse_method_parameters(ZEND_NUM_ARGS(), getThis(), "Olll", &object, date_ce_date, &y, &m, &d) == FAILURE) {
		RETURN_FALSE;
	}

	php_date_date_set(object, y, m, d, return_value);

	Z_ADDREF_P(object);
	ZVAL_OBJ(return_value, Z_OBJ_P(object));
}
/* }}} */

/* {{{ proto DateTimeImmutable::setDate()
*/
PHP_METHOD(DateTimeImmutable, setDate)
{
	zval *object, new_object;
	zend_long  y, m, d;

	object = ZEND_THIS;
	if (zend_parse_parameters(ZEND_NUM_ARGS(), "lll", &y, &m, &d) == FAILURE) {
		RETURN_FALSE;
	}

	date_clone_immutable(object, &new_object);
	php_date_date_set(&new_object, y, m, d, return_value);

	ZVAL_OBJ(return_value, Z_OBJ(new_object));
}
/* }}} */

static void php_date_isodate_set(zval *object, zend_long y, zend_long w, zend_long d, zval *return_value) /* {{{ */
{
	php_date_obj *dateobj;

	dateobj = Z_PHPDATE_P(object);
	DATE_CHECK_INITIALIZED(dateobj->time, DateTime);
	dateobj->time->y = y;
	dateobj->time->m = 1;
	dateobj->time->d = 1;
	memset(&dateobj->time->relative, 0, sizeof(dateobj->time->relative));
	dateobj->time->relative.d = timelib_daynr_from_weeknr(y, w, d);
	dateobj->time->have_relative = 1;

	timelib_update_ts(dateobj->time, NULL);
} /* }}} */

/* {{{ proto DateTime date_isodate_set(DateTime object, int year, int week[, int day])
   Sets the ISO date.
*/
PHP_FUNCTION(date_isodate_set)
{
	zval *object;
	zend_long  y, w, d = 1;

	if (zend_parse_method_parameters(ZEND_NUM_ARGS(), getThis(), "Oll|l", &object, date_ce_date, &y, &w, &d) == FAILURE) {
		RETURN_FALSE;
	}

	php_date_isodate_set(object, y, w, d, return_value);

	Z_ADDREF_P(object);
	ZVAL_OBJ(return_value, Z_OBJ_P(object));
}
/* }}} */

/* {{{ proto DateTimeImmutable::setISODate()
*/
PHP_METHOD(DateTimeImmutable, setISODate)
{
	zval *object, new_object;
	zend_long  y, w, d = 1;

	object = ZEND_THIS;
	if (zend_parse_parameters(ZEND_NUM_ARGS(), "ll|l", &y, &w, &d) == FAILURE) {
		RETURN_FALSE;
	}

	date_clone_immutable(object, &new_object);
	php_date_isodate_set(&new_object, y, w, d, return_value);

	ZVAL_OBJ(return_value, Z_OBJ(new_object));
}
/* }}} */

static void php_date_timestamp_set(zval *object, zend_long timestamp, zval *return_value) /* {{{ */
{
	php_date_obj *dateobj;

	dateobj = Z_PHPDATE_P(object);
	DATE_CHECK_INITIALIZED(dateobj->time, DateTime);
	timelib_unixtime2local(dateobj->time, (timelib_sll)timestamp);
	timelib_update_ts(dateobj->time, NULL);
	php_date_set_time_fraction(dateobj->time, 0);
} /* }}} */

/* {{{ proto DateTime date_timestamp_set(DateTime object, int unixTimestamp)
   Sets the date and time based on an Unix timestamp.
*/
PHP_FUNCTION(date_timestamp_set)
{
	zval *object;
	zend_long  timestamp;

	if (zend_parse_method_parameters(ZEND_NUM_ARGS(), getThis(), "Ol", &object, date_ce_date, &timestamp) == FAILURE) {
		RETURN_FALSE;
	}

	php_date_timestamp_set(object, timestamp, return_value);

	Z_ADDREF_P(object);
	ZVAL_OBJ(return_value, Z_OBJ_P(object));
}
/* }}} */

/* {{{ proto DateTimeImmutable::setTimestamp()
*/
PHP_METHOD(DateTimeImmutable, setTimestamp)
{
	zval *object, new_object;
	zend_long  timestamp;

	object = ZEND_THIS;
	if (zend_parse_parameters(ZEND_NUM_ARGS(), "l", &timestamp) == FAILURE) {
		RETURN_FALSE;
	}

	date_clone_immutable(object, &new_object);
	php_date_timestamp_set(&new_object, timestamp, return_value);

	ZVAL_OBJ(return_value, Z_OBJ(new_object));
}
/* }}} */

/* {{{ proto int date_timestamp_get(DateTimeInterface object)
   Gets the Unix timestamp.
*/
PHP_FUNCTION(date_timestamp_get)
{
	zval         *object;
	php_date_obj *dateobj;
	zend_long          timestamp;
	int           error;

	if (zend_parse_method_parameters(ZEND_NUM_ARGS(), getThis(), "O", &object, date_ce_interface) == FAILURE) {
		RETURN_FALSE;
	}
	dateobj = Z_PHPDATE_P(object);
	DATE_CHECK_INITIALIZED(dateobj->time, DateTime);
	timelib_update_ts(dateobj->time, NULL);

	timestamp = timelib_date_to_int(dateobj->time, &error);
	if (error) {
		RETURN_FALSE;
	} else {
		RETVAL_LONG(timestamp);
	}
}
/* }}} */

/* {{{ proto DateInterval date_diff(DateTime object [, bool absolute])
   Returns the difference between two DateTime objects.
*/
PHP_FUNCTION(date_diff)
{
	zval         *object1, *object2;
	php_date_obj *dateobj1, *dateobj2;
	php_interval_obj *interval;
	zend_bool      absolute = 0;

	if (zend_parse_method_parameters(ZEND_NUM_ARGS(), getThis(), "OO|b", &object1, date_ce_interface, &object2, date_ce_interface, &absolute) == FAILURE) {
		RETURN_FALSE;
	}
	dateobj1 = Z_PHPDATE_P(object1);
	dateobj2 = Z_PHPDATE_P(object2);
	DATE_CHECK_INITIALIZED(dateobj1->time, DateTimeInterface);
	DATE_CHECK_INITIALIZED(dateobj2->time, DateTimeInterface);
	timelib_update_ts(dateobj1->time, NULL);
	timelib_update_ts(dateobj2->time, NULL);

	php_date_instantiate(date_ce_interval, return_value);
	interval = Z_PHPINTERVAL_P(return_value);
	interval->diff = timelib_diff(dateobj1->time, dateobj2->time);
	if (absolute) {
		interval->diff->invert = 0;
	}
	interval->initialized = 1;
}
/* }}} */

static int timezone_initialize(php_timezone_obj *tzobj, /*const*/ char *tz, size_t tz_len) /* {{{ */
{
	timelib_time *dummy_t = ecalloc(1, sizeof(timelib_time));
	int           dst, not_found;
	char         *orig_tz = tz;

	if (strlen(tz) != tz_len) {
		php_error_docref(NULL, E_WARNING, "Timezone must not contain null bytes");
		efree(dummy_t);
		return FAILURE;
	}

	dummy_t->z = timelib_parse_zone(&tz, &dst, dummy_t, &not_found, DATE_TIMEZONEDB, php_date_parse_tzfile_wrapper);
	if (not_found) {
		php_error_docref(NULL, E_WARNING, "Unknown or bad timezone (%s)", orig_tz);
		efree(dummy_t);
		return FAILURE;
	} else {
		set_timezone_from_timelib_time(tzobj, dummy_t);
		timelib_free(dummy_t->tz_abbr);
		efree(dummy_t);
		return SUCCESS;
	}
} /* }}} */

/* {{{ proto DateTimeZone timezone_open(string timezone)
   Returns new DateTimeZone object
*/
PHP_FUNCTION(timezone_open)
{
	zend_string *tz;
	php_timezone_obj *tzobj;

	ZEND_PARSE_PARAMETERS_START(1, 1)
		Z_PARAM_STR(tz)
	ZEND_PARSE_PARAMETERS_END_EX(RETURN_FALSE);

	tzobj = Z_PHPTIMEZONE_P(php_date_instantiate(date_ce_timezone, return_value));
	if (SUCCESS != timezone_initialize(tzobj, ZSTR_VAL(tz), ZSTR_LEN(tz))) {
		zval_ptr_dtor(return_value);
		RETURN_FALSE;
	}
}
/* }}} */

/* {{{ proto DateTimeZone::__construct(string timezone)
   Creates new DateTimeZone object.
*/
PHP_METHOD(DateTimeZone, __construct)
{
	zend_string *tz;
	php_timezone_obj *tzobj;
	zend_error_handling error_handling;

	ZEND_PARSE_PARAMETERS_START(1, 1)
		Z_PARAM_STR(tz)
	ZEND_PARSE_PARAMETERS_END();

	zend_replace_error_handling(EH_THROW, NULL, &error_handling);
	tzobj = Z_PHPTIMEZONE_P(ZEND_THIS);
	timezone_initialize(tzobj, ZSTR_VAL(tz), ZSTR_LEN(tz));
	zend_restore_error_handling(&error_handling);
}
/* }}} */

static int php_date_timezone_initialize_from_hash(zval **return_value, php_timezone_obj **tzobj, HashTable *myht) /* {{{ */
{
	zval            *z_timezone_type;

	if ((z_timezone_type = zend_hash_str_find(myht, "timezone_type", sizeof("timezone_type") - 1)) != NULL) {
		zval *z_timezone;

		if ((z_timezone = zend_hash_str_find(myht, "timezone", sizeof("timezone") - 1)) != NULL) {
			if (Z_TYPE_P(z_timezone_type) != IS_LONG) {
				return FAILURE;
			}
			if (Z_TYPE_P(z_timezone) != IS_STRING) {
				return FAILURE;
			}
			if (SUCCESS == timezone_initialize(*tzobj, Z_STRVAL_P(z_timezone), Z_STRLEN_P(z_timezone))) {
				return SUCCESS;
			}
		}
	}
	return FAILURE;
} /* }}} */

/* {{{ proto DateTimeZone::__set_state(array array)
 *  */
PHP_METHOD(DateTimeZone, __set_state)
{
	php_timezone_obj *tzobj;
	zval             *array;
	HashTable        *myht;

	ZEND_PARSE_PARAMETERS_START(1, 1)
		Z_PARAM_ARRAY(array)
	ZEND_PARSE_PARAMETERS_END();

	myht = Z_ARRVAL_P(array);

	php_date_instantiate(date_ce_timezone, return_value);
	tzobj = Z_PHPTIMEZONE_P(return_value);
	if(php_date_timezone_initialize_from_hash(&return_value, &tzobj, myht) != SUCCESS) {
		zend_throw_error(NULL, "Timezone initialization failed");
		zval_ptr_dtor(return_value);
	}
}
/* }}} */

/* {{{ proto DateTimeZone::__wakeup()
 *  */
PHP_METHOD(DateTimeZone, __wakeup)
{
	zval             *object = ZEND_THIS;
	php_timezone_obj *tzobj;
	HashTable        *myht;

	tzobj = Z_PHPTIMEZONE_P(object);

	myht = Z_OBJPROP_P(object);

	if(php_date_timezone_initialize_from_hash(&return_value, &tzobj, myht) != SUCCESS) {
		zend_throw_error(NULL, "Timezone initialization failed");
	}
}
/* }}} */

/* {{{ proto string timezone_name_get(DateTimeZone object)
   Returns the name of the timezone.
*/
PHP_FUNCTION(timezone_name_get)
{
	zval             *object;
	php_timezone_obj *tzobj;

	if (zend_parse_method_parameters(ZEND_NUM_ARGS(), getThis(), "O", &object, date_ce_timezone) == FAILURE) {
		RETURN_FALSE;
	}
	tzobj = Z_PHPTIMEZONE_P(object);
	DATE_CHECK_INITIALIZED(tzobj->initialized, DateTimeZone);
	php_timezone_to_string(tzobj, return_value);
}
/* }}} */

/* {{{ proto string timezone_name_from_abbr(string abbr[, int gmtOffset[, int isdst]])
   Returns the timezone name from abbreviation
*/
PHP_FUNCTION(timezone_name_from_abbr)
{
	zend_string  *abbr;
	char         *tzid;
	zend_long     gmtoffset = -1;
	zend_long     isdst = -1;

	ZEND_PARSE_PARAMETERS_START(1, 3)
		Z_PARAM_STR(abbr)
		Z_PARAM_OPTIONAL
		Z_PARAM_LONG(gmtoffset)
		Z_PARAM_LONG(isdst)
	ZEND_PARSE_PARAMETERS_END_EX(RETURN_FALSE);

	tzid = timelib_timezone_id_from_abbr(ZSTR_VAL(abbr), gmtoffset, isdst);

	if (tzid) {
		RETURN_STRING(tzid);
	} else {
		RETURN_FALSE;
	}
}
/* }}} */

/* {{{ proto int timezone_offset_get(DateTimeZone object, DateTimeInterface datetime)
   Returns the timezone offset.
*/
PHP_FUNCTION(timezone_offset_get)
{
	zval                *object, *dateobject;
	php_timezone_obj    *tzobj;
	php_date_obj        *dateobj;
	timelib_time_offset *offset;

	if (zend_parse_method_parameters(ZEND_NUM_ARGS(), getThis(), "OO", &object, date_ce_timezone, &dateobject, date_ce_interface) == FAILURE) {
		RETURN_FALSE;
	}
	tzobj = Z_PHPTIMEZONE_P(object);
	DATE_CHECK_INITIALIZED(tzobj->initialized, DateTimeZone);
	dateobj = Z_PHPDATE_P(dateobject);
	DATE_CHECK_INITIALIZED(dateobj->time, DateTimeInterface);

	switch (tzobj->type) {
		case TIMELIB_ZONETYPE_ID:
			offset = timelib_get_time_zone_info(dateobj->time->sse, tzobj->tzi.tz);
			RETVAL_LONG(offset->offset);
			timelib_time_offset_dtor(offset);
			break;
		case TIMELIB_ZONETYPE_OFFSET:
			RETURN_LONG(tzobj->tzi.utc_offset);
			break;
		case TIMELIB_ZONETYPE_ABBR:
			RETURN_LONG(tzobj->tzi.z.utc_offset + (tzobj->tzi.z.dst * 3600));
			break;
	}
}
/* }}} */

/* {{{ proto array timezone_transitions_get(DateTimeZone object [, int timestamp_begin [, int timestamp_end ]])
   Returns numerically indexed array containing associative array for all transitions in the specified range for the timezone.
*/
PHP_FUNCTION(timezone_transitions_get)
{
	zval                *object, element;
	php_timezone_obj    *tzobj;
	unsigned int         begin = 0, found;
	zend_long            timestamp_begin = ZEND_LONG_MIN, timestamp_end = ZEND_LONG_MAX;

	if (zend_parse_method_parameters(ZEND_NUM_ARGS(), getThis(), "O|ll", &object, date_ce_timezone, &timestamp_begin, &timestamp_end) == FAILURE) {
		RETURN_FALSE;
	}
	tzobj = Z_PHPTIMEZONE_P(object);
	DATE_CHECK_INITIALIZED(tzobj->initialized, DateTimeZone);
	if (tzobj->type != TIMELIB_ZONETYPE_ID) {
		RETURN_FALSE;
	}

#define add_nominal() \
		array_init(&element); \
		add_assoc_long(&element, "ts",     timestamp_begin); \
		add_assoc_str(&element, "time", php_format_date(DATE_FORMAT_ISO8601, 13, timestamp_begin, 0)); \
		add_assoc_long(&element, "offset", tzobj->tzi.tz->type[0].offset); \
		add_assoc_bool(&element, "isdst",  tzobj->tzi.tz->type[0].isdst); \
		add_assoc_string(&element, "abbr", &tzobj->tzi.tz->timezone_abbr[tzobj->tzi.tz->type[0].abbr_idx]); \
		add_next_index_zval(return_value, &element);

#define add(i,ts) \
		array_init(&element); \
		add_assoc_long(&element, "ts",     ts); \
		add_assoc_str(&element, "time", php_format_date(DATE_FORMAT_ISO8601, 13, ts, 0)); \
		add_assoc_long(&element, "offset", tzobj->tzi.tz->type[tzobj->tzi.tz->trans_idx[i]].offset); \
		add_assoc_bool(&element, "isdst",  tzobj->tzi.tz->type[tzobj->tzi.tz->trans_idx[i]].isdst); \
		add_assoc_string(&element, "abbr", &tzobj->tzi.tz->timezone_abbr[tzobj->tzi.tz->type[tzobj->tzi.tz->trans_idx[i]].abbr_idx]); \
		add_next_index_zval(return_value, &element);

#define add_last() add(tzobj->tzi.tz->bit64.timecnt - 1, timestamp_begin)

	array_init(return_value);

	if (timestamp_begin == ZEND_LONG_MIN) {
		add_nominal();
		begin = 0;
		found = 1;
	} else {
		begin = 0;
		found = 0;
		if (tzobj->tzi.tz->bit64.timecnt > 0) {
			do {
				if (tzobj->tzi.tz->trans[begin] > timestamp_begin) {
					if (begin > 0) {
						add(begin - 1, timestamp_begin);
					} else {
						add_nominal();
					}
					found = 1;
					break;
				}
				begin++;
			} while (begin < tzobj->tzi.tz->bit64.timecnt);
		}
	}

	if (!found) {
		if (tzobj->tzi.tz->bit64.timecnt > 0) {
			add_last();
		} else {
			add_nominal();
		}
	} else {
		unsigned int i;
		for (i = begin; i < tzobj->tzi.tz->bit64.timecnt; ++i) {
			if (tzobj->tzi.tz->trans[i] < timestamp_end) {
				add(i, tzobj->tzi.tz->trans[i]);
			}
		}
	}
}
/* }}} */

/* {{{ proto array timezone_location_get()
   Returns location information for a timezone, including country code, latitude/longitude and comments
*/
PHP_FUNCTION(timezone_location_get)
{
	zval                *object;
	php_timezone_obj    *tzobj;

	if (zend_parse_method_parameters(ZEND_NUM_ARGS(), getThis(), "O", &object, date_ce_timezone) == FAILURE) {
		RETURN_FALSE;
	}
	tzobj = Z_PHPTIMEZONE_P(object);
	DATE_CHECK_INITIALIZED(tzobj->initialized, DateTimeZone);
	if (tzobj->type != TIMELIB_ZONETYPE_ID) {
		RETURN_FALSE;
	}

	array_init(return_value);
	add_assoc_string(return_value, "country_code", tzobj->tzi.tz->location.country_code);
	add_assoc_double(return_value, "latitude", tzobj->tzi.tz->location.latitude);
	add_assoc_double(return_value, "longitude", tzobj->tzi.tz->location.longitude);
	add_assoc_string(return_value, "comments", tzobj->tzi.tz->location.comments);
}
/* }}} */

static int date_interval_initialize(timelib_rel_time **rt, /*const*/ char *format, size_t format_length) /* {{{ */
{
	timelib_time     *b = NULL, *e = NULL;
	timelib_rel_time *p = NULL;
	int               r = 0;
	int               retval = 0;
	timelib_error_container *errors;

	timelib_strtointerval(format, format_length, &b, &e, &p, &r, &errors);

	if (errors->error_count > 0) {
		php_error_docref(NULL, E_WARNING, "Unknown or bad format (%s)", format);
		retval = FAILURE;
	} else {
		if(p) {
			*rt = p;
			retval = SUCCESS;
		} else {
			if(b && e) {
				timelib_update_ts(b, NULL);
				timelib_update_ts(e, NULL);
				*rt = timelib_diff(b, e);
				retval = SUCCESS;
			} else {
				php_error_docref(NULL, E_WARNING, "Failed to parse interval (%s)", format);
				retval = FAILURE;
			}
		}
	}
	timelib_error_container_dtor(errors);
	timelib_free(b);
	timelib_free(e);
	return retval;
} /* }}} */

static int date_interval_compare_objects(zval *o1, zval *o2) {
	/* There is no well defined way to compare intervals like P1M and P30D, which may compare
	 * smaller, equal or greater depending on the point in time at which the interval starts. As
	 * such, we treat DateInterval objects are non-comparable and emit a warning. */
	zend_error(E_WARNING, "Cannot compare DateInterval objects");
	return 1;
}

/* {{{ date_interval_read_property */
static zval *date_interval_read_property(zend_object *object, zend_string *name, int type, void **cache_slot, zval *rv)
{
	php_interval_obj *obj;
	zval *retval;
	timelib_sll value = -1;
	double      fvalue = -1;

	obj = php_interval_obj_from_obj(object);

	if (!obj->initialized) {
		retval = zend_std_read_property(object, name, type, cache_slot, rv);
		return retval;
	}

#define GET_VALUE_FROM_STRUCT(n,m)            \
	if (strcmp(ZSTR_VAL(name), m) == 0) { \
		value = obj->diff->n; \
		break; \
	}
	do {
		GET_VALUE_FROM_STRUCT(y, "y");
		GET_VALUE_FROM_STRUCT(m, "m");
		GET_VALUE_FROM_STRUCT(d, "d");
		GET_VALUE_FROM_STRUCT(h, "h");
		GET_VALUE_FROM_STRUCT(i, "i");
		GET_VALUE_FROM_STRUCT(s, "s");
		if (strcmp(ZSTR_VAL(name), "f") == 0) {
			fvalue = obj->diff->us / 1000000.0;
			break;
		}
		GET_VALUE_FROM_STRUCT(invert, "invert");
		GET_VALUE_FROM_STRUCT(days, "days");
		/* didn't find any */
		retval = zend_std_read_property(object, name, type, cache_slot, rv);

		return retval;
	} while(0);

	retval = rv;

	if (fvalue != -1) {
		ZVAL_DOUBLE(retval, fvalue);
	} else if (value != -99999) {
		ZVAL_LONG(retval, value);
	} else {
		ZVAL_FALSE(retval);
	}

	return retval;
}
/* }}} */

/* {{{ date_interval_write_property */
static zval *date_interval_write_property(zend_object *object, zend_string *name, zval *value, void **cache_slot)
{
	php_interval_obj *obj;

	obj = php_interval_obj_from_obj(object);

	if (!obj->initialized) {
		return zend_std_write_property(object, name, value, cache_slot);
	}

#define SET_VALUE_FROM_STRUCT(n,m) \
	if (strcmp(ZSTR_VAL(name), m) == 0) { \
		obj->diff->n = zval_get_long(value); \
		break; \
	}

	do {
		SET_VALUE_FROM_STRUCT(y, "y");
		SET_VALUE_FROM_STRUCT(m, "m");
		SET_VALUE_FROM_STRUCT(d, "d");
		SET_VALUE_FROM_STRUCT(h, "h");
		SET_VALUE_FROM_STRUCT(i, "i");
		SET_VALUE_FROM_STRUCT(s, "s");
		if (strcmp(ZSTR_VAL(name), "f") == 0) {
			obj->diff->us = zval_get_double(value) * 1000000;
			break;
		}
		SET_VALUE_FROM_STRUCT(invert, "invert");
		/* didn't find any */
		value = zend_std_write_property(object, name, value, cache_slot);
	} while(0);

	return value;
}
/* }}} */

/* {{{ date_interval_get_property_ptr_ptr */
static zval *date_interval_get_property_ptr_ptr(zend_object *object, zend_string *name, int type, void **cache_slot)
{
	zval *ret;

	if(zend_binary_strcmp("y", sizeof("y") - 1, ZSTR_VAL(name), ZSTR_LEN(name)) == 0 ||
		zend_binary_strcmp("m", sizeof("m") - 1, ZSTR_VAL(name), ZSTR_LEN(name)) == 0 ||
		zend_binary_strcmp("d", sizeof("d") - 1, ZSTR_VAL(name), ZSTR_LEN(name)) == 0 ||
		zend_binary_strcmp("h", sizeof("h") - 1, ZSTR_VAL(name), ZSTR_LEN(name)) == 0 ||
		zend_binary_strcmp("i", sizeof("i") - 1, ZSTR_VAL(name), ZSTR_LEN(name)) == 0 ||
		zend_binary_strcmp("s", sizeof("s") - 1, ZSTR_VAL(name), ZSTR_LEN(name)) == 0 ||
		zend_binary_strcmp("f", sizeof("f") - 1, ZSTR_VAL(name), ZSTR_LEN(name)) == 0 ||
		zend_binary_strcmp("days", sizeof("days") - 1, ZSTR_VAL(name), ZSTR_LEN(name)) == 0 ||
		zend_binary_strcmp("invert", sizeof("invert") - 1, ZSTR_VAL(name), ZSTR_LEN(name)) == 0) {
		/* Fallback to read_property. */
		ret = NULL;
	} else {
		ret = zend_std_get_property_ptr_ptr(object, name, type, cache_slot);
	}

	return ret;
}
/* }}} */

/* {{{ proto DateInterval::__construct([string interval_spec])
   Creates new DateInterval object.
*/
PHP_METHOD(DateInterval, __construct)
{
	zend_string *interval_string = NULL;
	timelib_rel_time *reltime;
	zend_error_handling error_handling;

	ZEND_PARSE_PARAMETERS_START(1, 1)
		Z_PARAM_STR(interval_string)
	ZEND_PARSE_PARAMETERS_END();

	zend_replace_error_handling(EH_THROW, NULL, &error_handling);
	if (date_interval_initialize(&reltime, ZSTR_VAL(interval_string), ZSTR_LEN(interval_string)) == SUCCESS) {
		php_interval_obj *diobj = Z_PHPINTERVAL_P(ZEND_THIS);
		diobj->diff = reltime;
		diobj->initialized = 1;
	}
	zend_restore_error_handling(&error_handling);
}
/* }}} */


static int php_date_interval_initialize_from_hash(zval **return_value, php_interval_obj **intobj, HashTable *myht) /* {{{ */
{
	(*intobj)->diff = timelib_rel_time_ctor();

#define PHP_DATE_INTERVAL_READ_PROPERTY(element, member, itype, def) \
	do { \
		zval *z_arg = zend_hash_str_find(myht, element, sizeof(element) - 1); \
		if (z_arg && Z_TYPE_P(z_arg) <= IS_STRING) { \
			(*intobj)->diff->member = (itype)zval_get_long(z_arg); \
		} else { \
			(*intobj)->diff->member = (itype)def; \
		} \
	} while (0);

#define PHP_DATE_INTERVAL_READ_PROPERTY_I64(element, member) \
	do { \
		zval *z_arg = zend_hash_str_find(myht, element, sizeof(element) - 1); \
		if (z_arg && Z_TYPE_P(z_arg) <= IS_STRING) { \
			zend_string *tmp_str; \
			zend_string *str = zval_get_tmp_string(z_arg, &tmp_str); \
			DATE_A64I((*intobj)->diff->member, ZSTR_VAL(str)); \
			zend_tmp_string_release(tmp_str); \
		} else { \
			(*intobj)->diff->member = -1LL; \
		} \
	} while (0);

#define PHP_DATE_INTERVAL_READ_PROPERTY_DOUBLE(element, member, def) \
	do { \
		zval *z_arg = zend_hash_str_find(myht, element, sizeof(element) - 1); \
		if (z_arg) { \
			(*intobj)->diff->member = (double)zval_get_double(z_arg); \
		} else { \
			(*intobj)->diff->member = (double)def; \
		} \
	} while (0);

	PHP_DATE_INTERVAL_READ_PROPERTY("y", y, timelib_sll, -1)
	PHP_DATE_INTERVAL_READ_PROPERTY("m", m, timelib_sll, -1)
	PHP_DATE_INTERVAL_READ_PROPERTY("d", d, timelib_sll, -1)
	PHP_DATE_INTERVAL_READ_PROPERTY("h", h, timelib_sll, -1)
	PHP_DATE_INTERVAL_READ_PROPERTY("i", i, timelib_sll, -1)
	PHP_DATE_INTERVAL_READ_PROPERTY("s", s, timelib_sll, -1)
	do {
		zval *z_arg = zend_hash_str_find(myht, "f", sizeof("f") - 1);
		if (z_arg) {
			(*intobj)->diff->us = ((double)zval_get_double(z_arg) * 1000000);
		} else {
			(*intobj)->diff->us = (double) -1000000;
		}
	} while (0);
	PHP_DATE_INTERVAL_READ_PROPERTY("weekday", weekday, int, -1)
	PHP_DATE_INTERVAL_READ_PROPERTY("weekday_behavior", weekday_behavior, int, -1)
	PHP_DATE_INTERVAL_READ_PROPERTY("first_last_day_of", first_last_day_of, int, -1)
	PHP_DATE_INTERVAL_READ_PROPERTY("invert", invert, int, 0);
	PHP_DATE_INTERVAL_READ_PROPERTY_I64("days", days);
	PHP_DATE_INTERVAL_READ_PROPERTY("special_type", special.type, unsigned int, 0);
	PHP_DATE_INTERVAL_READ_PROPERTY_I64("special_amount", special.amount);
	PHP_DATE_INTERVAL_READ_PROPERTY("have_weekday_relative", have_weekday_relative, unsigned int, 0);
	PHP_DATE_INTERVAL_READ_PROPERTY("have_special_relative", have_special_relative, unsigned int, 0);
	(*intobj)->initialized = 1;

	return 0;
} /* }}} */

/* {{{ proto DateInterval::__set_state(array array)
*/
PHP_METHOD(DateInterval, __set_state)
{
	php_interval_obj *intobj;
	zval             *array;
	HashTable        *myht;

	ZEND_PARSE_PARAMETERS_START(1, 1)
		Z_PARAM_ARRAY(array)
	ZEND_PARSE_PARAMETERS_END_EX(RETURN_FALSE);

	myht = Z_ARRVAL_P(array);

	php_date_instantiate(date_ce_interval, return_value);
	intobj = Z_PHPINTERVAL_P(return_value);
	php_date_interval_initialize_from_hash(&return_value, &intobj, myht);
}
/* }}} */

/* {{{ proto DateInterval::__wakeup()
*/
PHP_METHOD(DateInterval, __wakeup)
{
	zval             *object = ZEND_THIS;
	php_interval_obj *intobj;
	HashTable        *myht;

	intobj = Z_PHPINTERVAL_P(object);

	myht = Z_OBJPROP_P(object);

	php_date_interval_initialize_from_hash(&return_value, &intobj, myht);
}
/* }}} */

/* {{{ proto DateInterval date_interval_create_from_date_string(string time)
   Uses the normal date parsers and sets up a DateInterval from the relative parts of the parsed string
*/
PHP_FUNCTION(date_interval_create_from_date_string)
{
	zend_string    *time_str = NULL;
	timelib_time   *time;
	timelib_error_container *err = NULL;
	php_interval_obj *diobj;

	ZEND_PARSE_PARAMETERS_START(1, 1)
		Z_PARAM_STR(time_str)
	ZEND_PARSE_PARAMETERS_END_EX(RETURN_FALSE);

	time = timelib_strtotime(ZSTR_VAL(time_str), ZSTR_LEN(time_str), &err, DATE_TIMEZONEDB, php_date_parse_tzfile_wrapper);

	if (err->error_count > 0)  {
		php_error_docref(NULL, E_WARNING, "Unknown or bad format (%s) at position %d (%c): %s", ZSTR_VAL(time_str),
			err->error_messages[0].position, err->error_messages[0].character ? err->error_messages[0].character : ' ', err->error_messages[0].message);
		RETVAL_FALSE;
		goto cleanup;
	}

	php_date_instantiate(date_ce_interval, return_value);
	diobj = Z_PHPINTERVAL_P(return_value);
	diobj->diff = timelib_rel_time_clone(&time->relative);
	diobj->initialized = 1;

cleanup:
	timelib_time_dtor(time);
	timelib_error_container_dtor(err);
}
/* }}} */

/* {{{ date_interval_format -  */
static zend_string *date_interval_format(char *format, size_t format_len, timelib_rel_time *t)
{
	smart_str            string = {0};
	size_t               i;
	int                  length, have_format_spec = 0;
	char                 buffer[33];

	if (!format_len) {
		return ZSTR_EMPTY_ALLOC();
	}

	for (i = 0; i < format_len; i++) {
		if (have_format_spec) {
			switch (format[i]) {
				case 'Y': length = slprintf(buffer, sizeof(buffer), "%02d", (int) t->y); break;
				case 'y': length = slprintf(buffer, sizeof(buffer), "%d", (int) t->y); break;

				case 'M': length = slprintf(buffer, sizeof(buffer), "%02d", (int) t->m); break;
				case 'm': length = slprintf(buffer, sizeof(buffer), "%d", (int) t->m); break;

				case 'D': length = slprintf(buffer, sizeof(buffer), "%02d", (int) t->d); break;
				case 'd': length = slprintf(buffer, sizeof(buffer), "%d", (int) t->d); break;

				case 'H': length = slprintf(buffer, sizeof(buffer), "%02d", (int) t->h); break;
				case 'h': length = slprintf(buffer, sizeof(buffer), "%d", (int) t->h); break;

				case 'I': length = slprintf(buffer, sizeof(buffer), "%02d", (int) t->i); break;
				case 'i': length = slprintf(buffer, sizeof(buffer), "%d", (int) t->i); break;

				case 'S': length = slprintf(buffer, sizeof(buffer), "%02" ZEND_LONG_FMT_SPEC, (zend_long) t->s); break;
				case 's': length = slprintf(buffer, sizeof(buffer), ZEND_LONG_FMT, (zend_long) t->s); break;

				case 'F': length = slprintf(buffer, sizeof(buffer), "%06" ZEND_LONG_FMT_SPEC, (zend_long) t->us); break;
				case 'f': length = slprintf(buffer, sizeof(buffer), ZEND_LONG_FMT, (zend_long) t->us); break;

				case 'a': {
					if ((int) t->days != -99999) {
						length = slprintf(buffer, sizeof(buffer), "%d", (int) t->days);
					} else {
						length = slprintf(buffer, sizeof(buffer), "(unknown)");
					}
				} break;
				case 'r': length = slprintf(buffer, sizeof(buffer), "%s", t->invert ? "-" : ""); break;
				case 'R': length = slprintf(buffer, sizeof(buffer), "%c", t->invert ? '-' : '+'); break;

				case '%': length = slprintf(buffer, sizeof(buffer), "%%"); break;
				default: buffer[0] = '%'; buffer[1] = format[i]; buffer[2] = '\0'; length = 2; break;
			}
			smart_str_appendl(&string, buffer, length);
			have_format_spec = 0;
		} else {
			if (format[i] == '%') {
				have_format_spec = 1;
			} else {
				smart_str_appendc(&string, format[i]);
			}
		}
	}

	smart_str_0(&string);

	if (string.s == NULL) {
		return ZSTR_EMPTY_ALLOC();
	}

	return string.s;
}
/* }}} */

/* {{{ proto string date_interval_format(DateInterval object, string format)
   Formats the interval.
*/
PHP_FUNCTION(date_interval_format)
{
	zval             *object;
	php_interval_obj *diobj;
	char             *format;
	size_t            format_len;

	if (zend_parse_method_parameters(ZEND_NUM_ARGS(), getThis(), "Os", &object, date_ce_interval, &format, &format_len) == FAILURE) {
		RETURN_FALSE;
	}
	diobj = Z_PHPINTERVAL_P(object);
	DATE_CHECK_INITIALIZED(diobj->initialized, DateInterval);

	RETURN_STR(date_interval_format(format, format_len, diobj->diff));
}
/* }}} */

static int date_period_initialize(timelib_time **st, timelib_time **et, timelib_rel_time **d, zend_long *recurrences, /*const*/ char *format, size_t format_length) /* {{{ */
{
	timelib_time     *b = NULL, *e = NULL;
	timelib_rel_time *p = NULL;
	int               r = 0;
	int               retval = 0;
	timelib_error_container *errors;

	timelib_strtointerval(format, format_length, &b, &e, &p, &r, &errors);

	if (errors->error_count > 0) {
		php_error_docref(NULL, E_WARNING, "Unknown or bad format (%s)", format);
		retval = FAILURE;
	} else {
		*st = b;
		*et = e;
		*d  = p;
		*recurrences = r;
		retval = SUCCESS;
	}
	timelib_error_container_dtor(errors);
	return retval;
} /* }}} */

/* {{{ proto DatePeriod::__construct(DateTime $start, DateInterval $interval, int recurrences|DateTime $end)
   Creates new DatePeriod object.
*/
PHP_METHOD(DatePeriod, __construct)
{
	php_period_obj   *dpobj;
	php_date_obj     *dateobj;
	zval *start, *end = NULL, *interval;
	zend_long  recurrences = 0, options = 0;
	char *isostr = NULL;
	size_t   isostr_len = 0;
	timelib_time *clone;
	zend_error_handling error_handling;

	zend_replace_error_handling(EH_THROW, NULL, &error_handling);
	if (zend_parse_parameters_ex(ZEND_PARSE_PARAMS_QUIET, ZEND_NUM_ARGS(), "OOl|l", &start, date_ce_interface, &interval, date_ce_interval, &recurrences, &options) == FAILURE) {
		if (zend_parse_parameters_ex(ZEND_PARSE_PARAMS_QUIET, ZEND_NUM_ARGS(), "OOO|l", &start, date_ce_interface, &interval, date_ce_interval, &end, date_ce_interface, &options) == FAILURE) {
			if (zend_parse_parameters_ex(ZEND_PARSE_PARAMS_QUIET, ZEND_NUM_ARGS(), "s|l", &isostr, &isostr_len, &options) == FAILURE) {
				php_error_docref(NULL, E_WARNING, "This constructor accepts either (DateTimeInterface, DateInterval, int) OR (DateTimeInterface, DateInterval, DateTime) OR (string) as arguments.");
				zend_restore_error_handling(&error_handling);
				return;
			}
		}
	}

	dpobj = Z_PHPPERIOD_P(ZEND_THIS);
	dpobj->current = NULL;

	if (isostr) {
		date_period_initialize(&(dpobj->start), &(dpobj->end), &(dpobj->interval), &recurrences, isostr, isostr_len);
		if (dpobj->start == NULL) {
			php_error_docref(NULL, E_WARNING, "The ISO interval '%s' did not contain a start date.", isostr);
		}
		if (dpobj->interval == NULL) {
			php_error_docref(NULL, E_WARNING, "The ISO interval '%s' did not contain an interval.", isostr);
		}
		if (dpobj->end == NULL && recurrences == 0) {
			php_error_docref(NULL, E_WARNING, "The ISO interval '%s' did not contain an end date or a recurrence count.", isostr);
		}

		if (dpobj->start) {
			timelib_update_ts(dpobj->start, NULL);
		}
		if (dpobj->end) {
			timelib_update_ts(dpobj->end, NULL);
		}
		dpobj->start_ce = date_ce_date;
	} else {
		/* init */
		php_interval_obj *intobj = Z_PHPINTERVAL_P(interval);

		/* start date */
		dateobj = Z_PHPDATE_P(start);
		clone = timelib_time_ctor();
		memcpy(clone, dateobj->time, sizeof(timelib_time));
		if (dateobj->time->tz_abbr) {
			clone->tz_abbr = timelib_strdup(dateobj->time->tz_abbr);
		}
		if (dateobj->time->tz_info) {
			clone->tz_info = dateobj->time->tz_info;
		}
		dpobj->start = clone;
		dpobj->start_ce = Z_OBJCE_P(start);

		/* interval */
		dpobj->interval = timelib_rel_time_clone(intobj->diff);

		/* end date */
		if (end) {
			dateobj = Z_PHPDATE_P(end);
			clone = timelib_time_clone(dateobj->time);
			dpobj->end = clone;
		}
	}
 
	if (dpobj->end == NULL && recurrences < 1) {
		php_error_docref(NULL, E_WARNING, "The recurrence count '%d' is invalid. Needs to be > 0", (int) recurrences);
	}

	/* options */
	dpobj->include_start_date = !(options & PHP_DATE_PERIOD_EXCLUDE_START_DATE);

	/* recurrrences */
	dpobj->recurrences = recurrences + dpobj->include_start_date;

	dpobj->initialized = 1;

	zend_restore_error_handling(&error_handling);
}
/* }}} */

/* {{{ proto DatePeriod::getStartDate()
   Get start date.
*/
PHP_METHOD(DatePeriod, getStartDate)
{
	php_period_obj   *dpobj;
	php_date_obj     *dateobj;

	if (zend_parse_parameters_none() == FAILURE) {
		return;
	}

	dpobj = Z_PHPPERIOD_P(ZEND_THIS);

        php_date_instantiate(dpobj->start_ce, return_value);
	dateobj = Z_PHPDATE_P(return_value);
	dateobj->time = timelib_time_ctor();
	*dateobj->time = *dpobj->start;
	if (dpobj->start->tz_abbr) {
		dateobj->time->tz_abbr = timelib_strdup(dpobj->start->tz_abbr);
	}
	if (dpobj->start->tz_info) {
		dateobj->time->tz_info = dpobj->start->tz_info;
	}
}
/* }}} */

/* {{{ proto DatePeriod::getEndDate()
   Get end date.
*/
PHP_METHOD(DatePeriod, getEndDate)
{
        php_period_obj   *dpobj;
        php_date_obj     *dateobj;

        if (zend_parse_parameters_none() == FAILURE) {
                return;
        }

        dpobj = Z_PHPPERIOD_P(ZEND_THIS);

        if (!dpobj->end) {
                return;
        }

        php_date_instantiate(dpobj->start_ce, return_value);
        dateobj = Z_PHPDATE_P(return_value);
        dateobj->time = timelib_time_ctor();
        *dateobj->time = *dpobj->end;
        if (dpobj->end->tz_abbr) {
                dateobj->time->tz_abbr = timelib_strdup(dpobj->end->tz_abbr);
        }
        if (dpobj->end->tz_info) {
                dateobj->time->tz_info = dpobj->end->tz_info;
        }
}
/* }}} */

/* {{{ proto DatePeriod::getDateInterval()
   Get date interval.
*/
PHP_METHOD(DatePeriod, getDateInterval)
{
	php_period_obj   *dpobj;
	php_interval_obj *diobj;

        if (zend_parse_parameters_none() == FAILURE) {
                return;
        }

	dpobj = Z_PHPPERIOD_P(ZEND_THIS);

	php_date_instantiate(date_ce_interval, return_value);
	diobj = Z_PHPINTERVAL_P(return_value);
	diobj->diff = timelib_rel_time_clone(dpobj->interval);
	diobj->initialized = 1;
}
/* }}} */

/* {{{ proto int DatePeriod::getRecurrences()
   Get recurrences.
*/
PHP_METHOD(DatePeriod, getRecurrences)
{
	php_period_obj   *dpobj;

	if (zend_parse_parameters_none() == FAILURE) {
			return;
	}

	dpobj = Z_PHPPERIOD_P(ZEND_THIS);

	if (0 == dpobj->recurrences - dpobj->include_start_date) {
			return;
	}

	RETURN_LONG(dpobj->recurrences - dpobj->include_start_date);
}
/* }}} */

static int check_id_allowed(char *id, zend_long what) /* {{{ */
{
	if (what & PHP_DATE_TIMEZONE_GROUP_AFRICA     && strncasecmp(id, "Africa/",      7) == 0) return 1;
	if (what & PHP_DATE_TIMEZONE_GROUP_AMERICA    && strncasecmp(id, "America/",     8) == 0) return 1;
	if (what & PHP_DATE_TIMEZONE_GROUP_ANTARCTICA && strncasecmp(id, "Antarctica/", 11) == 0) return 1;
	if (what & PHP_DATE_TIMEZONE_GROUP_ARCTIC     && strncasecmp(id, "Arctic/",      7) == 0) return 1;
	if (what & PHP_DATE_TIMEZONE_GROUP_ASIA       && strncasecmp(id, "Asia/",        5) == 0) return 1;
	if (what & PHP_DATE_TIMEZONE_GROUP_ATLANTIC   && strncasecmp(id, "Atlantic/",    9) == 0) return 1;
	if (what & PHP_DATE_TIMEZONE_GROUP_AUSTRALIA  && strncasecmp(id, "Australia/",  10) == 0) return 1;
	if (what & PHP_DATE_TIMEZONE_GROUP_EUROPE     && strncasecmp(id, "Europe/",      7) == 0) return 1;
	if (what & PHP_DATE_TIMEZONE_GROUP_INDIAN     && strncasecmp(id, "Indian/",      7) == 0) return 1;
	if (what & PHP_DATE_TIMEZONE_GROUP_PACIFIC    && strncasecmp(id, "Pacific/",     8) == 0) return 1;
	if (what & PHP_DATE_TIMEZONE_GROUP_UTC        && strncasecmp(id, "UTC",          3) == 0) return 1;
	return 0;
} /* }}} */

/* {{{ proto array timezone_identifiers_list([long what[, string country]])
   Returns numerically index array with all timezone identifiers.
*/
PHP_FUNCTION(timezone_identifiers_list)
{
	const timelib_tzdb             *tzdb;
	const timelib_tzdb_index_entry *table;
	int                             i, item_count;
	zend_long                       what = PHP_DATE_TIMEZONE_GROUP_ALL;
	char                           *option = NULL;
	size_t                          option_len = 0;

	ZEND_PARSE_PARAMETERS_START(0, 2)
		Z_PARAM_OPTIONAL
		Z_PARAM_LONG(what)
		Z_PARAM_STRING_EX(option, option_len, 1, 0)
	ZEND_PARSE_PARAMETERS_END_EX(RETURN_FALSE);

	/* Extra validation */
	if (what == PHP_DATE_TIMEZONE_PER_COUNTRY && option_len != 2) {
		php_error_docref(NULL, E_NOTICE, "A two-letter ISO 3166-1 compatible country code is expected");
		RETURN_FALSE;
	}

	tzdb = DATE_TIMEZONEDB;
	table = timelib_timezone_identifiers_list((timelib_tzdb*) tzdb, &item_count);

	array_init(return_value);

	for (i = 0; i < item_count; ++i) {
		if (what == PHP_DATE_TIMEZONE_PER_COUNTRY) {
			if (tzdb->data[table[i].pos + 5] == option[0] && tzdb->data[table[i].pos + 6] == option[1]) {
				add_next_index_string(return_value, table[i].id);
			}
		} else if (what == PHP_DATE_TIMEZONE_GROUP_ALL_W_BC || (check_id_allowed(table[i].id, what) && (tzdb->data[table[i].pos + 4] == '\1'))) {
			add_next_index_string(return_value, table[i].id);
		}
	};
}
/* }}} */

/* {{{ proto array timezone_version_get()
   Returns the Olson database version number.
*/
PHP_FUNCTION(timezone_version_get)
{
	const timelib_tzdb *tzdb;

	tzdb = DATE_TIMEZONEDB;
	RETURN_STRING(tzdb->version);
}
/* }}} */

/* {{{ proto array timezone_abbreviations_list()
   Returns associative array containing dst, offset and the timezone name
*/
PHP_FUNCTION(timezone_abbreviations_list)
{
	const timelib_tz_lookup_table *table, *entry;
	zval                          element, *abbr_array_p, abbr_array;

	table = timelib_timezone_abbreviations_list();
	array_init(return_value);
	entry = table;

	do {
		array_init(&element);
		add_assoc_bool_ex(&element, "dst", sizeof("dst") -1, entry->type);
		add_assoc_long_ex(&element, "offset", sizeof("offset") - 1, entry->gmtoffset);
		if (entry->full_tz_name) {
			add_assoc_string_ex(&element, "timezone_id", sizeof("timezone_id") - 1, entry->full_tz_name);
		} else {
			add_assoc_null_ex(&element, "timezone_id", sizeof("timezone_id") - 1);
		}

		abbr_array_p = zend_hash_str_find(Z_ARRVAL_P(return_value), entry->name, strlen(entry->name));
		if (!abbr_array_p) {
			array_init(&abbr_array);
			add_assoc_zval(return_value, entry->name, &abbr_array);
		} else {
			ZVAL_COPY_VALUE(&abbr_array, abbr_array_p);
		}
		add_next_index_zval(&abbr_array, &element);
		entry++;
	} while (entry->name);
}
/* }}} */

/* {{{ proto bool date_default_timezone_set(string timezone_identifier)
   Sets the default timezone used by all date/time functions in a script */
PHP_FUNCTION(date_default_timezone_set)
{
	char *zone;
	size_t   zone_len;

	ZEND_PARSE_PARAMETERS_START(1, 1)
		Z_PARAM_STRING(zone, zone_len)
	ZEND_PARSE_PARAMETERS_END_EX(RETURN_FALSE);

	if (!timelib_timezone_id_is_valid(zone, DATE_TIMEZONEDB)) {
		php_error_docref(NULL, E_NOTICE, "Timezone ID '%s' is invalid", zone);
		RETURN_FALSE;
	}
	if (DATEG(timezone)) {
		efree(DATEG(timezone));
		DATEG(timezone) = NULL;
	}
	DATEG(timezone) = estrndup(zone, zone_len);
	RETURN_TRUE;
}
/* }}} */

/* {{{ proto string date_default_timezone_get()
   Gets the default timezone used by all date/time functions in a script */
PHP_FUNCTION(date_default_timezone_get)
{
	timelib_tzinfo *default_tz;
	if (zend_parse_parameters_none() == FAILURE) {
		return;
	}

	default_tz = get_timezone_info();
	RETVAL_STRING(default_tz->name);
}
/* }}} */

/* {{{ php_do_date_sunrise_sunset
 *  Common for date_sunrise() and date_sunset() functions
 */
static void php_do_date_sunrise_sunset(INTERNAL_FUNCTION_PARAMETERS, int calc_sunset)
{
	double latitude = 0.0, longitude = 0.0, zenith = 0.0, gmt_offset = 0, altitude;
	double h_rise, h_set, N;
	timelib_sll rise, set, transit;
	zend_long time, retformat = 0;
	int             rs;
	timelib_time   *t;
	timelib_tzinfo *tzi;
	zend_string    *retstr;

	ZEND_PARSE_PARAMETERS_START(1, 6)
		Z_PARAM_LONG(time)
		Z_PARAM_OPTIONAL
		Z_PARAM_LONG(retformat)
		Z_PARAM_DOUBLE(latitude)
		Z_PARAM_DOUBLE(longitude)
		Z_PARAM_DOUBLE(zenith)
		Z_PARAM_DOUBLE(gmt_offset)
	ZEND_PARSE_PARAMETERS_END_EX(RETURN_FALSE);

	switch (ZEND_NUM_ARGS()) {
		case 1:
			retformat = SUNFUNCS_RET_STRING;
		case 2:
			latitude = INI_FLT("date.default_latitude");
		case 3:
			longitude = INI_FLT("date.default_longitude");
		case 4:
			if (calc_sunset) {
				zenith = INI_FLT("date.sunset_zenith");
			} else {
				zenith = INI_FLT("date.sunrise_zenith");
			}
		case 5:
		case 6:
			break;
		default:
			php_error_docref(NULL, E_WARNING, "invalid format");
			RETURN_FALSE;
			break;
	}
	if (retformat != SUNFUNCS_RET_TIMESTAMP &&
		retformat != SUNFUNCS_RET_STRING &&
		retformat != SUNFUNCS_RET_DOUBLE)
	{
		php_error_docref(NULL, E_WARNING, "Wrong return format given, pick one of SUNFUNCS_RET_TIMESTAMP, SUNFUNCS_RET_STRING or SUNFUNCS_RET_DOUBLE");
		RETURN_FALSE;
	}
	altitude = 90 - zenith;

	/* Initialize time struct */
	t = timelib_time_ctor();
	tzi = get_timezone_info();
	t->tz_info = tzi;
	t->zone_type = TIMELIB_ZONETYPE_ID;

	if (ZEND_NUM_ARGS() <= 5) {
		gmt_offset = timelib_get_current_offset(t) / 3600;
	}

	timelib_unixtime2local(t, time);
	rs = timelib_astro_rise_set_altitude(t, longitude, latitude, altitude, 1, &h_rise, &h_set, &rise, &set, &transit);
	timelib_time_dtor(t);

	if (rs != 0) {
		RETURN_FALSE;
	}

	if (retformat == SUNFUNCS_RET_TIMESTAMP) {
		RETURN_LONG(calc_sunset ? set : rise);
	}
	N = (calc_sunset ? h_set : h_rise) + gmt_offset;

	if (N > 24 || N < 0) {
		N -= floor(N / 24) * 24;
	}

	switch (retformat) {
		case SUNFUNCS_RET_STRING:
			retstr = strpprintf(0, "%02d:%02d", (int) N, (int) (60 * (N - (int) N)));
			RETURN_NEW_STR(retstr);
			break;
		case SUNFUNCS_RET_DOUBLE:
			RETURN_DOUBLE(N);
			break;
	}
}
/* }}} */

/* {{{ proto mixed date_sunrise(mixed time [, int format [, float latitude [, float longitude [, float zenith [, float gmt_offset]]]]])
   Returns time of sunrise for a given day and location */
PHP_FUNCTION(date_sunrise)
{
	php_do_date_sunrise_sunset(INTERNAL_FUNCTION_PARAM_PASSTHRU, 0);
}
/* }}} */

/* {{{ proto mixed date_sunset(mixed time [, int format [, float latitude [, float longitude [, float zenith [, float gmt_offset]]]]])
   Returns time of sunset for a given day and location */
PHP_FUNCTION(date_sunset)
{
	php_do_date_sunrise_sunset(INTERNAL_FUNCTION_PARAM_PASSTHRU, 1);
}
/* }}} */

/* {{{ proto array date_sun_info(int time, float latitude, float longitude)
   Returns an array with information about sun set/rise and twilight begin/end */
PHP_FUNCTION(date_sun_info)
{
	zend_long       time;
	double          latitude, longitude;
	timelib_time   *t, *t2;
	timelib_tzinfo *tzi;
	int             rs;
	timelib_sll     rise, set, transit;
	int             dummy;
	double          ddummy;

	ZEND_PARSE_PARAMETERS_START(3, 3)
		Z_PARAM_LONG(time)
		Z_PARAM_DOUBLE(latitude)
		Z_PARAM_DOUBLE(longitude)
	ZEND_PARSE_PARAMETERS_END_EX(RETURN_FALSE);

	/* Initialize time struct */
	t = timelib_time_ctor();
	tzi = get_timezone_info();
	t->tz_info = tzi;
	t->zone_type = TIMELIB_ZONETYPE_ID;
	timelib_unixtime2local(t, time);

	/* Setup */
	t2 = timelib_time_ctor();
	array_init(return_value);

	/* Get sun up/down and transit */
	rs = timelib_astro_rise_set_altitude(t, longitude, latitude, -35.0/60, 1, &ddummy, &ddummy, &rise, &set, &transit);
	switch (rs) {
		case -1: /* always below */
			add_assoc_bool(return_value, "sunrise", 0);
			add_assoc_bool(return_value, "sunset", 0);
			break;
		case 1: /* always above */
			add_assoc_bool(return_value, "sunrise", 1);
			add_assoc_bool(return_value, "sunset", 1);
			break;
		default:
			t2->sse = rise;
			add_assoc_long(return_value, "sunrise", timelib_date_to_int(t2, &dummy));
			t2->sse = set;
			add_assoc_long(return_value, "sunset", timelib_date_to_int(t2, &dummy));
	}
	t2->sse = transit;
	add_assoc_long(return_value, "transit", timelib_date_to_int(t2, &dummy));

	/* Get civil twilight */
	rs = timelib_astro_rise_set_altitude(t, longitude, latitude, -6.0, 0, &ddummy, &ddummy, &rise, &set, &transit);
	switch (rs) {
		case -1: /* always below */
			add_assoc_bool(return_value, "civil_twilight_begin", 0);
			add_assoc_bool(return_value, "civil_twilight_end", 0);
			break;
		case 1: /* always above */
			add_assoc_bool(return_value, "civil_twilight_begin", 1);
			add_assoc_bool(return_value, "civil_twilight_end", 1);
			break;
		default:
			t2->sse = rise;
			add_assoc_long(return_value, "civil_twilight_begin", timelib_date_to_int(t2, &dummy));
			t2->sse = set;
			add_assoc_long(return_value, "civil_twilight_end", timelib_date_to_int(t2, &dummy));
	}

	/* Get nautical twilight */
	rs = timelib_astro_rise_set_altitude(t, longitude, latitude, -12.0, 0, &ddummy, &ddummy, &rise, &set, &transit);
	switch (rs) {
		case -1: /* always below */
			add_assoc_bool(return_value, "nautical_twilight_begin", 0);
			add_assoc_bool(return_value, "nautical_twilight_end", 0);
			break;
		case 1: /* always above */
			add_assoc_bool(return_value, "nautical_twilight_begin", 1);
			add_assoc_bool(return_value, "nautical_twilight_end", 1);
			break;
		default:
			t2->sse = rise;
			add_assoc_long(return_value, "nautical_twilight_begin", timelib_date_to_int(t2, &dummy));
			t2->sse = set;
			add_assoc_long(return_value, "nautical_twilight_end", timelib_date_to_int(t2, &dummy));
	}

	/* Get astronomical twilight */
	rs = timelib_astro_rise_set_altitude(t, longitude, latitude, -18.0, 0, &ddummy, &ddummy, &rise, &set, &transit);
	switch (rs) {
		case -1: /* always below */
			add_assoc_bool(return_value, "astronomical_twilight_begin", 0);
			add_assoc_bool(return_value, "astronomical_twilight_end", 0);
			break;
		case 1: /* always above */
			add_assoc_bool(return_value, "astronomical_twilight_begin", 1);
			add_assoc_bool(return_value, "astronomical_twilight_end", 1);
			break;
		default:
			t2->sse = rise;
			add_assoc_long(return_value, "astronomical_twilight_begin", timelib_date_to_int(t2, &dummy));
			t2->sse = set;
			add_assoc_long(return_value, "astronomical_twilight_end", timelib_date_to_int(t2, &dummy));
	}
	timelib_time_dtor(t);
	timelib_time_dtor(t2);
}
/* }}} */

static HashTable *date_object_get_gc_period(zend_object *object, zval **table, int *n) /* {{{ */
{
	*table = NULL;
	*n = 0;
	return zend_std_get_properties(object);
} /* }}} */

static HashTable *date_object_get_properties_period(zend_object *object) /* {{{ */
{
	HashTable		*props;
	zval			 zv;
	php_period_obj	*period_obj;

	period_obj = php_period_obj_from_obj(object);
	props = zend_std_get_properties(object);
	if (!period_obj->start) {
		return props;
	}

	if (period_obj->start) {
		php_date_obj *date_obj;
		object_init_ex(&zv, date_ce_date);
		date_obj = Z_PHPDATE_P(&zv);
		date_obj->time = timelib_time_clone(period_obj->start);
	} else {
		ZVAL_NULL(&zv);
	}
	zend_hash_str_update(props, "start", sizeof("start")-1, &zv);

	if (period_obj->current) {
		php_date_obj *date_obj;
		object_init_ex(&zv, date_ce_date);
		date_obj = Z_PHPDATE_P(&zv);
		date_obj->time = timelib_time_clone(period_obj->current);
	} else {
		ZVAL_NULL(&zv);
	}
	zend_hash_str_update(props, "current", sizeof("current")-1, &zv);

	if (period_obj->end) {
		php_date_obj *date_obj;
		object_init_ex(&zv, date_ce_date);
		date_obj = Z_PHPDATE_P(&zv);
		date_obj->time = timelib_time_clone(period_obj->end);
	} else {
		ZVAL_NULL(&zv);
	}
	zend_hash_str_update(props, "end", sizeof("end")-1, &zv);

	if (period_obj->interval) {
		php_interval_obj *interval_obj;
		object_init_ex(&zv, date_ce_interval);
		interval_obj = Z_PHPINTERVAL_P(&zv);
		interval_obj->diff = timelib_rel_time_clone(period_obj->interval);
		interval_obj->initialized = 1;
	} else {
		ZVAL_NULL(&zv);
	}
	zend_hash_str_update(props, "interval", sizeof("interval")-1, &zv);

	/* converted to larger type (int->long); must check when unserializing */
	ZVAL_LONG(&zv, (zend_long) period_obj->recurrences);
	zend_hash_str_update(props, "recurrences", sizeof("recurrences")-1, &zv);

	ZVAL_BOOL(&zv, period_obj->include_start_date);
	zend_hash_str_update(props, "include_start_date", sizeof("include_start_date")-1, &zv);

	return props;
} /* }}} */

static int php_date_period_initialize_from_hash(php_period_obj *period_obj, HashTable *myht) /* {{{ */
{
	zval *ht_entry;

	/* this function does no rollback on error */

	ht_entry = zend_hash_str_find(myht, "start", sizeof("start")-1);
	if (ht_entry) {
		if (Z_TYPE_P(ht_entry) == IS_OBJECT && Z_OBJCE_P(ht_entry) == date_ce_date) {
			php_date_obj *date_obj;
			date_obj = Z_PHPDATE_P(ht_entry);
			period_obj->start = timelib_time_clone(date_obj->time);
			period_obj->start_ce = Z_OBJCE_P(ht_entry);
		} else if (Z_TYPE_P(ht_entry) != IS_NULL) {
			return 0;
		}
	} else {
		return 0;
	}

	ht_entry = zend_hash_str_find(myht, "end", sizeof("end")-1);
	if (ht_entry) {
		if (Z_TYPE_P(ht_entry) == IS_OBJECT && Z_OBJCE_P(ht_entry) == date_ce_date) {
			php_date_obj *date_obj;
			date_obj = Z_PHPDATE_P(ht_entry);
			period_obj->end = timelib_time_clone(date_obj->time);
		} else if (Z_TYPE_P(ht_entry) != IS_NULL) {
			return 0;
		}
	} else {
		return 0;
	}

	ht_entry = zend_hash_str_find(myht, "current", sizeof("current")-1);
	if (ht_entry) {
		if (Z_TYPE_P(ht_entry) == IS_OBJECT && Z_OBJCE_P(ht_entry) == date_ce_date) {
			php_date_obj *date_obj;
			date_obj = Z_PHPDATE_P(ht_entry);
			period_obj->current = timelib_time_clone(date_obj->time);
		} else if (Z_TYPE_P(ht_entry) != IS_NULL)  {
			return 0;
		}
	} else {
		return 0;
	}

	ht_entry = zend_hash_str_find(myht, "interval", sizeof("interval")-1);
	if (ht_entry) {
		if (Z_TYPE_P(ht_entry) == IS_OBJECT && Z_OBJCE_P(ht_entry) == date_ce_interval) {
			php_interval_obj *interval_obj;
			interval_obj = Z_PHPINTERVAL_P(ht_entry);
			period_obj->interval = timelib_rel_time_clone(interval_obj->diff);
		} else { /* interval is required */
			return 0;
		}
	} else {
		return 0;
	}

	ht_entry = zend_hash_str_find(myht, "recurrences", sizeof("recurrences")-1);
	if (ht_entry &&
			Z_TYPE_P(ht_entry) == IS_LONG && Z_LVAL_P(ht_entry) >= 0 && Z_LVAL_P(ht_entry) <= INT_MAX) {
		period_obj->recurrences = Z_LVAL_P(ht_entry);
	} else {
		return 0;
	}

	ht_entry = zend_hash_str_find(myht, "include_start_date", sizeof("include_start_date")-1);
	if (ht_entry &&
			(Z_TYPE_P(ht_entry) == IS_FALSE || Z_TYPE_P(ht_entry) == IS_TRUE)) {
		period_obj->include_start_date = (Z_TYPE_P(ht_entry) == IS_TRUE);
	} else {
		return 0;
	}

	period_obj->initialized = 1;

	return 1;
} /* }}} */

/* {{{ proto DatePeriod::__set_state(array array)
*/
PHP_METHOD(DatePeriod, __set_state)
{
	php_period_obj   *period_obj;
	zval             *array;
	HashTable        *myht;

	ZEND_PARSE_PARAMETERS_START(1, 1)
		Z_PARAM_ARRAY(array)
	ZEND_PARSE_PARAMETERS_END_EX(RETURN_FALSE);

	myht = Z_ARRVAL_P(array);

	object_init_ex(return_value, date_ce_period);
	period_obj = Z_PHPPERIOD_P(return_value);
	if (!php_date_period_initialize_from_hash(period_obj, myht)) {
		zend_throw_error(NULL, "Invalid serialization data for DatePeriod object");
	}
}
/* }}} */

/* {{{ proto DatePeriod::__wakeup()
*/
PHP_METHOD(DatePeriod, __wakeup)
{
	zval             *object = ZEND_THIS;
	php_period_obj   *period_obj;
	HashTable        *myht;

	period_obj = Z_PHPPERIOD_P(object);

	myht = Z_OBJPROP_P(object);

	if (!php_date_period_initialize_from_hash(period_obj, myht)) {
		zend_throw_error(NULL, "Invalid serialization data for DatePeriod object");
	}
}
/* }}} */

/* {{{ date_period_read_property */
static zval *date_period_read_property(zend_object *object, zend_string *name, int type, void **cache_slot, zval *rv)
{
	if (type != BP_VAR_IS && type != BP_VAR_R) {
		zend_throw_error(NULL, "Retrieval of DatePeriod properties for modification is unsupported");
		return &EG(uninitialized_zval);
	}

	object->handlers->get_properties(object); /* build properties hash table */

	return zend_std_read_property(object, name, type, cache_slot, rv);
}
/* }}} */

/* {{{ date_period_write_property */
static zval *date_period_write_property(zend_object *object, zend_string *name, zval *value, void **cache_slot)
{
	zend_throw_error(NULL, "Writing to DatePeriod properties is unsupported");
	return value;
}
/* }}} */

/* {{{ date_period_get_property_ptr_ptr */
static zval *date_period_get_property_ptr_ptr(zval *object, zval *member, int type, void **cache_slot)
{
	/* Fall back to read_property handler. */
	return NULL;
}
/* }}} */<|MERGE_RESOLUTION|>--- conflicted
+++ resolved
@@ -657,20 +657,12 @@
 static void php_timezone_to_string(php_timezone_obj *tzobj, zval *zv);
 
 static int date_interval_compare_objects(zval *o1, zval *o2);
-<<<<<<< HEAD
 static zval *date_interval_read_property(zend_object *object, zend_string *member, int type, void **cache_slot, zval *rv);
 static zval *date_interval_write_property(zend_object *object, zend_string *member, zval *value, void **cache_slot);
 static zval *date_interval_get_property_ptr_ptr(zend_object *object, zend_string *member, int type, void **cache_slot);
 static zval *date_period_read_property(zend_object *object, zend_string *member, int type, void **cache_slot, zval *rv);
 static zval *date_period_write_property(zend_object *object, zend_string *member, zval *value, void **cache_slot);
-=======
-static zval *date_interval_read_property(zval *object, zval *member, int type, void **cache_slot, zval *rv);
-static zval *date_interval_write_property(zval *object, zval *member, zval *value, void **cache_slot);
-static zval *date_interval_get_property_ptr_ptr(zval *object, zval *member, int type, void **cache_slot);
-static zval *date_period_read_property(zval *object, zval *member, int type, void **cache_slot, zval *rv);
-static zval *date_period_write_property(zval *object, zval *member, zval *value, void **cache_slot);
-static zval *date_period_get_property_ptr_ptr(zval *object, zval *member, int type, void **cache_slot);
->>>>>>> 3bd5b836
+static zval *date_period_get_property_ptr_ptr(zend_object *object, zend_string *member, int type, void **cache_slot);
 
 /* {{{ Module struct */
 zend_module_entry date_module_entry = {
@@ -5295,7 +5287,7 @@
 /* }}} */
 
 /* {{{ date_period_get_property_ptr_ptr */
-static zval *date_period_get_property_ptr_ptr(zval *object, zval *member, int type, void **cache_slot)
+static zval *date_period_get_property_ptr_ptr(zend_object *object, zend_string *member, int type, void **cache_slot)
 {
 	/* Fall back to read_property handler. */
 	return NULL;
