--- conflicted
+++ resolved
@@ -2704,9 +2704,6 @@
 }
 /* }}} */
 
-<<<<<<< HEAD
-static int php_date_initialize_from_hash(zval *return_value, php_date_obj **dateobj, HashTable *myht TSRMLS_DC) /* {{{ */
-=======
 /* {{{ proto DateTimeImmutable::createFromMutable(DateTimeZone object)
    Creates new DateTimeImmutable object from an existing mutable DateTime object.
 */
@@ -2721,8 +2718,8 @@
 	}
 
 	php_date_instantiate(date_ce_immutable, return_value TSRMLS_CC);
-	old_obj = (php_date_obj *) zend_object_store_get_object(datetime_object TSRMLS_CC);
-	new_obj = (php_date_obj *) zend_object_store_get_object(return_value TSRMLS_CC);
+	old_obj = Z_PHPDATE_P(datetime_object);
+	new_obj = Z_PHPDATE_P(return_value);
 
 	new_obj->time = timelib_time_ctor();
 	*new_obj->time = *old_obj->time;
@@ -2735,8 +2732,7 @@
 }
 /* }}} */
 
-static int php_date_initialize_from_hash(zval **return_value, php_date_obj **dateobj, HashTable *myht TSRMLS_DC)
->>>>>>> b82d077f
+static int php_date_initialize_from_hash(zval *return_value, php_date_obj **dateobj, HashTable *myht TSRMLS_DC) /* {{{ */
 {
 	zval             *z_date;
 	zval             *z_timezone;
@@ -2772,16 +2768,11 @@
 
 						tzi = php_date_parse_tzfile(Z_STRVAL_P(z_timezone), DATE_TIMEZONEDB TSRMLS_CC);
 
-<<<<<<< HEAD
-						tzobj = Z_PHPTIMEZONE_P(php_date_instantiate(date_ce_timezone, &tmp_obj TSRMLS_CC));
-=======
 						if (tzi == NULL) {
 							return 0;
 						}
 
-						ALLOC_INIT_ZVAL(tmp_obj);
-						tzobj = zend_object_store_get_object(php_date_instantiate(date_ce_timezone, tmp_obj TSRMLS_CC) TSRMLS_CC);
->>>>>>> b82d077f
+						tzobj = Z_PHPTIMEZONE_P(php_date_instantiate(date_ce_timezone, &tmp_obj TSRMLS_CC));
 						tzobj->type = TIMELIB_ZONETYPE_ID;
 						tzobj->tzi.tz = tzi;
 						tzobj->initialized = 1;
@@ -3270,27 +3261,8 @@
 	DATE_CHECK_INITIALIZED(dateobj->time, DateTime);
 	if (dateobj->time->is_localtime/* && dateobj->time->tz_info*/) {
 		php_date_instantiate(date_ce_timezone, return_value TSRMLS_CC);
-<<<<<<< HEAD
 		tzobj = Z_PHPTIMEZONE_P(return_value);
-		tzobj->initialized = 1;
-		tzobj->type = dateobj->time->zone_type;
-		switch (dateobj->time->zone_type) {
-			case TIMELIB_ZONETYPE_ID:
-				tzobj->tzi.tz = dateobj->time->tz_info;
-				break;
-			case TIMELIB_ZONETYPE_OFFSET:
-				tzobj->tzi.utc_offset = dateobj->time->z;
-				break;
-			case TIMELIB_ZONETYPE_ABBR:
-				tzobj->tzi.z.utc_offset = dateobj->time->z;
-				tzobj->tzi.z.dst = dateobj->time->dst;
-				tzobj->tzi.z.abbr = strdup(dateobj->time->tz_abbr);
-				break;
-		}
-=======
-		tzobj = (php_timezone_obj *) zend_object_store_get_object(return_value TSRMLS_CC);
 		set_timezone_from_timelib_time(tzobj, dateobj->time);
->>>>>>> b82d077f
 	} else {
 		RETURN_FALSE;
 	}
@@ -3304,13 +3276,7 @@
 
 	dateobj = Z_PHPDATE_P(object);
 	DATE_CHECK_INITIALIZED(dateobj->time, DateTime);
-<<<<<<< HEAD
 	tzobj = Z_PHPTIMEZONE_P(timezone_object);
-	if (tzobj->type != TIMELIB_ZONETYPE_ID) {
-		php_error_docref(NULL TSRMLS_CC, E_WARNING, "Can only do this for zones with ID for now");
-		return;
-=======
-	tzobj = (php_timezone_obj *) zend_object_store_get_object(timezone_object TSRMLS_CC);
 
 	switch (tzobj->type) {
 		case TIMELIB_ZONETYPE_OFFSET:
@@ -3322,7 +3288,6 @@
 		case TIMELIB_ZONETYPE_ID:
 			timelib_set_timezone(dateobj->time, tzobj->tzi.tz);
 			break;
->>>>>>> b82d077f
 	}
 	timelib_unixtime2local(dateobj->time, dateobj->time->sse);
 } /* }}} */
@@ -3648,11 +3613,7 @@
 }
 /* }}} */
 
-<<<<<<< HEAD
-static int timezone_initialize(timelib_tzinfo **tzi, /*const*/ char *tz TSRMLS_DC) /* {{{ */
-=======
-static int timezone_initialize(php_timezone_obj *tzobj, /*const*/ char *tz TSRMLS_DC)
->>>>>>> b82d077f
+static int timezone_initialize(php_timezone_obj *tzobj, /*const*/ char *tz TSRMLS_DC) /* {{{ */
 {
 	timelib_time *dummy_t = ecalloc(1, sizeof(timelib_time));
 	int           dst, not_found;
@@ -3682,17 +3643,10 @@
 	if (zend_parse_parameters(ZEND_NUM_ARGS() TSRMLS_CC, "s", &tz, &tz_len) == FAILURE) {
 		RETURN_FALSE;
 	}
-	tzobj = zend_object_store_get_object(php_date_instantiate(date_ce_timezone, return_value TSRMLS_CC) TSRMLS_CC);
+	tzobj = Z_PHPTIMEZONE_P(php_date_instantiate(date_ce_timezone, return_value TSRMLS_CC));
 	if (SUCCESS != timezone_initialize(tzobj, tz TSRMLS_CC)) {
 		RETURN_FALSE;
 	}
-<<<<<<< HEAD
-	tzobj = Z_PHPTIMEZONE_P(php_date_instantiate(date_ce_timezone, return_value TSRMLS_CC));
-	tzobj->type = TIMELIB_ZONETYPE_ID;
-	tzobj->tzi.tz = tzi;
-	tzobj->initialized = 1;
-=======
->>>>>>> b82d077f
 }
 /* }}} */
 
@@ -3708,19 +3662,9 @@
 	
 	zend_replace_error_handling(EH_THROW, NULL, &error_handling TSRMLS_CC);
 	if (SUCCESS == zend_parse_parameters(ZEND_NUM_ARGS() TSRMLS_CC, "s", &tz, &tz_len)) {
-<<<<<<< HEAD
-		if (SUCCESS == timezone_initialize(&tzi, tz TSRMLS_CC)) {
-			tzobj = Z_PHPTIMEZONE_P(getThis());
-			tzobj->type = TIMELIB_ZONETYPE_ID;
-			tzobj->tzi.tz = tzi;
-			tzobj->initialized = 1;
-//???		} else {
+		tzobj = Z_PHPTIMEZONE_P(getThis());
+		if (FAILURE == timezone_initialize(tzobj, tz TSRMLS_CC)) {
 //???			ZVAL_NULL(getThis());
-=======
-		tzobj = zend_object_store_get_object(getThis() TSRMLS_CC);
-		if (FAILURE == timezone_initialize(tzobj, tz TSRMLS_CC)) {
-			ZVAL_NULL(getThis());
->>>>>>> b82d077f
 		}
 	}
 	zend_restore_error_handling(&error_handling TSRMLS_CC);
@@ -3729,54 +3673,14 @@
 
 static int php_date_timezone_initialize_from_hash(zval **return_value, php_timezone_obj **tzobj, HashTable *myht TSRMLS_DC) /* {{{ */
 {
-<<<<<<< HEAD
 	zval            *z_timezone;
 	zval            *z_timezone_type;
-	timelib_tzinfo  *tzi;
-
-	z_timezone_type = zend_hash_str_find(myht, "timezone_type", sizeof("timezone_type")-1);
-	if (z_timezone_type) {
-		z_timezone = zend_hash_str_find(myht, "timezone", sizeof("timezone")-1);
-		if (z_timezone) {
+
+	if ((z_timezone_type = zend_hash_str_find(myht, "timezone_type", sizeof("timezone_type")-1)) != NULL) {
+		if ((z_timezone = zend_hash_str_find(myht, "timezone", sizeof("timezone")-1)) != NULL) {
 			convert_to_long(z_timezone_type);
-			switch (Z_LVAL_P(z_timezone_type)) {
-				case TIMELIB_ZONETYPE_OFFSET: {
-					char *offset, *offset_start;
-
-					offset = emalloc(sizeof(char) * (Z_STRLEN_P(z_timezone) + 1));
-					memmove(offset, Z_STRVAL_P(z_timezone), Z_STRLEN_P(z_timezone)+1);
-					offset_start = offset;
-
-					++offset;
-					if(*offset_start == '+'){
-						(*tzobj)->tzi.utc_offset = -1 * timelib_parse_tz_cor(&offset);
-					} else {
-						(*tzobj)->tzi.utc_offset = timelib_parse_tz_cor(&offset);
-					}
-					efree(offset_start);
-					(*tzobj)->type = TIMELIB_ZONETYPE_OFFSET;
-					(*tzobj)->initialized = 1;
-					return SUCCESS;
-					break;
-				}
-				case TIMELIB_ZONETYPE_ABBR:
-				case TIMELIB_ZONETYPE_ID:
-					if (SUCCESS == timezone_initialize(&tzi, Z_STRVAL_P(z_timezone) TSRMLS_CC)) {
-						(*tzobj)->type = TIMELIB_ZONETYPE_ID;
-						(*tzobj)->tzi.tz = tzi;
-						(*tzobj)->initialized = 1;
-						return SUCCESS;
-					}
-=======
-	zval            **z_timezone = NULL;
-	zval            **z_timezone_type = NULL;
-
-	if (zend_hash_find(myht, "timezone_type", 14, (void**) &z_timezone_type) == SUCCESS) {
-		if (zend_hash_find(myht, "timezone", 9, (void**) &z_timezone) == SUCCESS) {
-			convert_to_long(*z_timezone_type);
-			if (SUCCESS == timezone_initialize(*tzobj, Z_STRVAL_PP(z_timezone) TSRMLS_CC)) {
+			if (SUCCESS == timezone_initialize(*tzobj, Z_STRVAL_P(z_timezone) TSRMLS_CC)) {
 				return SUCCESS;
->>>>>>> b82d077f
 			}
 		}
 	}
@@ -5048,7 +4952,6 @@
 	zv = std_object_handlers.read_property(object, member, type, cache_slot, rv TSRMLS_CC);
 	if (Z_TYPE_P(zv) == IS_OBJECT && Z_OBJ_HANDLER_P(zv, clone_obj)) {
 		/* defensive copy */
-//???		MAKE_STD_ZVAL(zv);
 		ZVAL_OBJ(zv, Z_OBJ_HANDLER_P(zv, clone_obj)(zv TSRMLS_CC));
 	}
 
