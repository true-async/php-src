/*
   +----------------------------------------------------------------------+
   | PHP Version 5                                                        |
   +----------------------------------------------------------------------+
   | Copyright (c) 1997-2014 The PHP Group                                |
   +----------------------------------------------------------------------+
   | This source file is subject to version 3.01 of the PHP license,      |
   | that is bundled with this package in the file LICENSE, and is        |
   | available through the world-wide-web at the following url:           |
   | http://www.php.net/license/3_01.txt                                  |
   | If you did not receive a copy of the PHP license and are unable to   |
   | obtain it through the world-wide-web, please send a note to          |
   | license@php.net so we can mail you a copy immediately.               |
   +----------------------------------------------------------------------+
   | Authors: Derick Rethans <derick@derickrethans.nl>                    |
   +----------------------------------------------------------------------+
 */

/* $Id$ */

#include "php.h"
#include "php_streams.h"
#include "php_main.h"
#include "php_globals.h"
#include "php_ini.h"
#include "ext/standard/info.h"
#include "ext/standard/php_versioning.h"
#include "ext/standard/php_math.h"
#include "php_date.h"
#include "zend_interfaces.h"
#include "lib/timelib.h"
#include <time.h>

#ifdef PHP_WIN32
static __inline __int64 php_date_llabs( __int64 i ) { return i >= 0? i: -i; }
#elif defined(__GNUC__) && __GNUC__ < 3
static __inline __int64_t php_date_llabs( __int64_t i ) { return i >= 0 ? i : -i; }
#else
static inline long long php_date_llabs( long long i ) { return i >= 0 ? i : -i; }
#endif

#ifdef PHP_WIN32
#define DATE_I64_BUF_LEN 65
# define DATE_I64A(i, s, len) _i64toa_s(i, s, len, 10)
# define DATE_A64I(i, s) i = _atoi64(s)
#else
#define DATE_I64_BUF_LEN 65
# define DATE_I64A(i, s, len) \
	do { \
		int st = snprintf(s, len, "%lld", i); \
		s[st] = '\0'; \
	} while (0);
#ifdef HAVE_ATOLL
# define DATE_A64I(i, s) i = atoll(s)
#else
# define DATE_A64I(i, s) i = strtoll(s, NULL, 10)
#endif
#endif

/* {{{ arginfo */
ZEND_BEGIN_ARG_INFO_EX(arginfo_date, 0, 0, 1)
	ZEND_ARG_INFO(0, format)
	ZEND_ARG_INFO(0, timestamp)
ZEND_END_ARG_INFO()

ZEND_BEGIN_ARG_INFO_EX(arginfo_gmdate, 0, 0, 1)
	ZEND_ARG_INFO(0, format)
	ZEND_ARG_INFO(0, timestamp)
ZEND_END_ARG_INFO()

ZEND_BEGIN_ARG_INFO_EX(arginfo_idate, 0, 0, 1)
	ZEND_ARG_INFO(0, format)
	ZEND_ARG_INFO(0, timestamp)
ZEND_END_ARG_INFO()

ZEND_BEGIN_ARG_INFO_EX(arginfo_strtotime, 0, 0, 1)
	ZEND_ARG_INFO(0, time)
	ZEND_ARG_INFO(0, now)
ZEND_END_ARG_INFO()

ZEND_BEGIN_ARG_INFO_EX(arginfo_mktime, 0, 0, 0)
	ZEND_ARG_INFO(0, hour)
	ZEND_ARG_INFO(0, min)
	ZEND_ARG_INFO(0, sec)
	ZEND_ARG_INFO(0, mon)
	ZEND_ARG_INFO(0, day)
	ZEND_ARG_INFO(0, year)
ZEND_END_ARG_INFO()

ZEND_BEGIN_ARG_INFO_EX(arginfo_gmmktime, 0, 0, 0)
	ZEND_ARG_INFO(0, hour)
	ZEND_ARG_INFO(0, min)
	ZEND_ARG_INFO(0, sec)
	ZEND_ARG_INFO(0, mon)
	ZEND_ARG_INFO(0, day)
	ZEND_ARG_INFO(0, year)
ZEND_END_ARG_INFO()

ZEND_BEGIN_ARG_INFO(arginfo_checkdate, 0)
	ZEND_ARG_INFO(0, month)
	ZEND_ARG_INFO(0, day)
	ZEND_ARG_INFO(0, year)
ZEND_END_ARG_INFO()

ZEND_BEGIN_ARG_INFO_EX(arginfo_strftime, 0, 0, 1)
	ZEND_ARG_INFO(0, format)
	ZEND_ARG_INFO(0, timestamp)
ZEND_END_ARG_INFO()

ZEND_BEGIN_ARG_INFO_EX(arginfo_gmstrftime, 0, 0, 1)
	ZEND_ARG_INFO(0, format)
	ZEND_ARG_INFO(0, timestamp)
ZEND_END_ARG_INFO()

ZEND_BEGIN_ARG_INFO(arginfo_time, 0)
ZEND_END_ARG_INFO()

ZEND_BEGIN_ARG_INFO_EX(arginfo_localtime, 0, 0, 0)
	ZEND_ARG_INFO(0, timestamp)
	ZEND_ARG_INFO(0, associative_array)
ZEND_END_ARG_INFO()

ZEND_BEGIN_ARG_INFO_EX(arginfo_getdate, 0, 0, 0)
	ZEND_ARG_INFO(0, timestamp)
ZEND_END_ARG_INFO()

ZEND_BEGIN_ARG_INFO(arginfo_date_default_timezone_set, 0)
	ZEND_ARG_INFO(0, timezone_identifier)
ZEND_END_ARG_INFO()

ZEND_BEGIN_ARG_INFO(arginfo_date_default_timezone_get, 0)
ZEND_END_ARG_INFO()

ZEND_BEGIN_ARG_INFO_EX(arginfo_date_sunrise, 0, 0, 1)
	ZEND_ARG_INFO(0, time)
	ZEND_ARG_INFO(0, format)
	ZEND_ARG_INFO(0, latitude)
	ZEND_ARG_INFO(0, longitude)
	ZEND_ARG_INFO(0, zenith)
	ZEND_ARG_INFO(0, gmt_offset)
ZEND_END_ARG_INFO()

ZEND_BEGIN_ARG_INFO_EX(arginfo_date_sunset, 0, 0, 1)
	ZEND_ARG_INFO(0, time)
	ZEND_ARG_INFO(0, format)
	ZEND_ARG_INFO(0, latitude)
	ZEND_ARG_INFO(0, longitude)
	ZEND_ARG_INFO(0, zenith)
	ZEND_ARG_INFO(0, gmt_offset)
ZEND_END_ARG_INFO()

ZEND_BEGIN_ARG_INFO(arginfo_date_sun_info, 0)
	ZEND_ARG_INFO(0, time)
	ZEND_ARG_INFO(0, latitude)
	ZEND_ARG_INFO(0, longitude)
ZEND_END_ARG_INFO()

ZEND_BEGIN_ARG_INFO_EX(arginfo_date_create, 0, 0, 0)
	ZEND_ARG_INFO(0, time)
	ZEND_ARG_INFO(0, object)
ZEND_END_ARG_INFO()

ZEND_BEGIN_ARG_INFO_EX(arginfo_date_create_from_format, 0, 0, 2)
	ZEND_ARG_INFO(0, format)
	ZEND_ARG_INFO(0, time)
	ZEND_ARG_INFO(0, object)
ZEND_END_ARG_INFO()

ZEND_BEGIN_ARG_INFO_EX(arginfo_date_parse, 0, 0, 1)
	ZEND_ARG_INFO(0, date)
ZEND_END_ARG_INFO()

ZEND_BEGIN_ARG_INFO_EX(arginfo_date_parse_from_format, 0, 0, 2)
	ZEND_ARG_INFO(0, format)
	ZEND_ARG_INFO(0, date)
ZEND_END_ARG_INFO()

ZEND_BEGIN_ARG_INFO(arginfo_date_get_last_errors, 0)
ZEND_END_ARG_INFO()

ZEND_BEGIN_ARG_INFO_EX(arginfo_date_format, 0, 0, 2)
	ZEND_ARG_INFO(0, object)
	ZEND_ARG_INFO(0, format)
ZEND_END_ARG_INFO()

ZEND_BEGIN_ARG_INFO_EX(arginfo_date_method_format, 0, 0, 1)
	ZEND_ARG_INFO(0, format)
ZEND_END_ARG_INFO()

ZEND_BEGIN_ARG_INFO_EX(arginfo_date_modify, 0, 0, 2)
	ZEND_ARG_INFO(0, object)
	ZEND_ARG_INFO(0, modify)
ZEND_END_ARG_INFO()

ZEND_BEGIN_ARG_INFO_EX(arginfo_date_method_modify, 0, 0, 1)
	ZEND_ARG_INFO(0, modify)
ZEND_END_ARG_INFO()

ZEND_BEGIN_ARG_INFO_EX(arginfo_date_add, 0, 0, 2)
	ZEND_ARG_INFO(0, object)
	ZEND_ARG_INFO(0, interval)
ZEND_END_ARG_INFO()

ZEND_BEGIN_ARG_INFO_EX(arginfo_date_method_add, 0, 0, 1)
	ZEND_ARG_INFO(0, interval)
ZEND_END_ARG_INFO()

ZEND_BEGIN_ARG_INFO_EX(arginfo_date_sub, 0, 0, 2)
	ZEND_ARG_INFO(0, object)
	ZEND_ARG_INFO(0, interval)
ZEND_END_ARG_INFO()

ZEND_BEGIN_ARG_INFO_EX(arginfo_date_method_sub, 0, 0, 1)
	ZEND_ARG_INFO(0, interval)
ZEND_END_ARG_INFO()

ZEND_BEGIN_ARG_INFO_EX(arginfo_date_timezone_get, 0, 0, 1)
	ZEND_ARG_INFO(0, object)
ZEND_END_ARG_INFO()

ZEND_BEGIN_ARG_INFO(arginfo_date_method_timezone_get, 0)
ZEND_END_ARG_INFO()

ZEND_BEGIN_ARG_INFO_EX(arginfo_date_timezone_set, 0, 0, 2)
	ZEND_ARG_INFO(0, object)
	ZEND_ARG_INFO(0, timezone)
ZEND_END_ARG_INFO()

ZEND_BEGIN_ARG_INFO_EX(arginfo_date_method_timezone_set, 0, 0, 1)
	ZEND_ARG_INFO(0, timezone)
ZEND_END_ARG_INFO()

ZEND_BEGIN_ARG_INFO_EX(arginfo_date_offset_get, 0, 0, 1)
	ZEND_ARG_INFO(0, object)
ZEND_END_ARG_INFO()

ZEND_BEGIN_ARG_INFO(arginfo_date_method_offset_get, 0)
ZEND_END_ARG_INFO()

ZEND_BEGIN_ARG_INFO_EX(arginfo_date_diff, 0, 0, 2)
	ZEND_ARG_INFO(0, object)
	ZEND_ARG_INFO(0, object2)
	ZEND_ARG_INFO(0, absolute)
ZEND_END_ARG_INFO()

ZEND_BEGIN_ARG_INFO_EX(arginfo_date_method_diff, 0, 0, 1)
	ZEND_ARG_INFO(0, object)
	ZEND_ARG_INFO(0, absolute)
ZEND_END_ARG_INFO()

ZEND_BEGIN_ARG_INFO_EX(arginfo_date_time_set, 0, 0, 3)
	ZEND_ARG_INFO(0, object)
	ZEND_ARG_INFO(0, hour)
	ZEND_ARG_INFO(0, minute)
	ZEND_ARG_INFO(0, second)
ZEND_END_ARG_INFO()

ZEND_BEGIN_ARG_INFO_EX(arginfo_date_method_time_set, 0, 0, 2)
	ZEND_ARG_INFO(0, hour)
	ZEND_ARG_INFO(0, minute)
	ZEND_ARG_INFO(0, second)
ZEND_END_ARG_INFO()

ZEND_BEGIN_ARG_INFO_EX(arginfo_date_date_set, 0, 0, 4)
	ZEND_ARG_INFO(0, object)
	ZEND_ARG_INFO(0, year)
	ZEND_ARG_INFO(0, month)
	ZEND_ARG_INFO(0, day)
ZEND_END_ARG_INFO()

ZEND_BEGIN_ARG_INFO_EX(arginfo_date_method_date_set, 0, 0, 3)
	ZEND_ARG_INFO(0, year)
	ZEND_ARG_INFO(0, month)
	ZEND_ARG_INFO(0, day)
ZEND_END_ARG_INFO()

ZEND_BEGIN_ARG_INFO_EX(arginfo_date_isodate_set, 0, 0, 3)
	ZEND_ARG_INFO(0, object)
	ZEND_ARG_INFO(0, year)
	ZEND_ARG_INFO(0, week)
	ZEND_ARG_INFO(0, day)
ZEND_END_ARG_INFO()

ZEND_BEGIN_ARG_INFO_EX(arginfo_date_method_isodate_set, 0, 0, 2)
	ZEND_ARG_INFO(0, year)
	ZEND_ARG_INFO(0, week)
	ZEND_ARG_INFO(0, day)
ZEND_END_ARG_INFO()

ZEND_BEGIN_ARG_INFO_EX(arginfo_date_timestamp_set, 0, 0, 2)
	ZEND_ARG_INFO(0, object)
	ZEND_ARG_INFO(0, unixtimestamp)
ZEND_END_ARG_INFO()

ZEND_BEGIN_ARG_INFO_EX(arginfo_date_method_timestamp_set, 0, 0, 1)
	ZEND_ARG_INFO(0, unixtimestamp)
ZEND_END_ARG_INFO()

ZEND_BEGIN_ARG_INFO_EX(arginfo_date_timestamp_get, 0, 0, 1)
	ZEND_ARG_INFO(0, object)
ZEND_END_ARG_INFO()

ZEND_BEGIN_ARG_INFO(arginfo_date_method_timestamp_get, 0)
ZEND_END_ARG_INFO()

ZEND_BEGIN_ARG_INFO_EX(arginfo_date_method_create_from_mutable, 0, 0, 1)
	ZEND_ARG_INFO(0, DateTime)
ZEND_END_ARG_INFO()

ZEND_BEGIN_ARG_INFO_EX(arginfo_timezone_open, 0, 0, 1)
	ZEND_ARG_INFO(0, timezone)
ZEND_END_ARG_INFO()

ZEND_BEGIN_ARG_INFO_EX(arginfo_timezone_name_get, 0, 0, 1)
	ZEND_ARG_INFO(0, object)
ZEND_END_ARG_INFO()

ZEND_BEGIN_ARG_INFO(arginfo_timezone_method_name_get, 0)
ZEND_END_ARG_INFO()

ZEND_BEGIN_ARG_INFO_EX(arginfo_timezone_name_from_abbr, 0, 0, 1)
	ZEND_ARG_INFO(0, abbr)
	ZEND_ARG_INFO(0, gmtoffset)
	ZEND_ARG_INFO(0, isdst)
ZEND_END_ARG_INFO()

ZEND_BEGIN_ARG_INFO_EX(arginfo_timezone_offset_get, 0, 0, 2)
	ZEND_ARG_INFO(0, object)
	ZEND_ARG_INFO(0, datetime)
ZEND_END_ARG_INFO()

ZEND_BEGIN_ARG_INFO_EX(arginfo_timezone_method_offset_get, 0, 0, 1)
	ZEND_ARG_INFO(0, datetime)
ZEND_END_ARG_INFO()

ZEND_BEGIN_ARG_INFO_EX(arginfo_timezone_transitions_get, 0, 0, 1)
	ZEND_ARG_INFO(0, object)
	ZEND_ARG_INFO(0, timestamp_begin)
	ZEND_ARG_INFO(0, timestamp_end)
ZEND_END_ARG_INFO()

ZEND_BEGIN_ARG_INFO(arginfo_timezone_method_transitions_get, 0)
	ZEND_ARG_INFO(0, timestamp_begin)
	ZEND_ARG_INFO(0, timestamp_end)
ZEND_END_ARG_INFO()

ZEND_BEGIN_ARG_INFO_EX(arginfo_timezone_location_get, 0, 0, 1)
	ZEND_ARG_INFO(0, object)
ZEND_END_ARG_INFO()

ZEND_BEGIN_ARG_INFO(arginfo_timezone_method_location_get, 0)
ZEND_END_ARG_INFO()

ZEND_BEGIN_ARG_INFO_EX(arginfo_timezone_identifiers_list, 0, 0, 0)
	ZEND_ARG_INFO(0, what)
	ZEND_ARG_INFO(0, country)
ZEND_END_ARG_INFO()

ZEND_BEGIN_ARG_INFO(arginfo_timezone_abbreviations_list, 0)
ZEND_END_ARG_INFO()

ZEND_BEGIN_ARG_INFO(arginfo_timezone_version_get, 0)
ZEND_END_ARG_INFO()

ZEND_BEGIN_ARG_INFO_EX(arginfo_date_interval_create_from_date_string, 0, 0, 1)
	ZEND_ARG_INFO(0, time)
ZEND_END_ARG_INFO()

ZEND_BEGIN_ARG_INFO_EX(arginfo_date_interval_format, 0, 0, 2)
	ZEND_ARG_INFO(0, object)
	ZEND_ARG_INFO(0, format)
ZEND_END_ARG_INFO()

ZEND_BEGIN_ARG_INFO(arginfo_date_method_interval_format, 0)
	ZEND_ARG_INFO(0, format)
ZEND_END_ARG_INFO()

ZEND_BEGIN_ARG_INFO_EX(arginfo_date_period_construct, 0, 0, 3)
	ZEND_ARG_INFO(0, start)
	ZEND_ARG_INFO(0, interval)
	ZEND_ARG_INFO(0, end)
ZEND_END_ARG_INFO()

ZEND_BEGIN_ARG_INFO_EX(arginfo_date_interval_construct, 0, 0, 0)
	ZEND_ARG_INFO(0, interval_spec)
ZEND_END_ARG_INFO()
/* }}} */

/* {{{ Function table */
const zend_function_entry date_functions[] = {
	PHP_FE(strtotime, arginfo_strtotime)
	PHP_FE(date, arginfo_date)
	PHP_FE(idate, arginfo_idate)
	PHP_FE(gmdate, arginfo_gmdate)
	PHP_FE(mktime, arginfo_mktime)
	PHP_FE(gmmktime, arginfo_gmmktime)
	PHP_FE(checkdate, arginfo_checkdate)

#ifdef HAVE_STRFTIME
	PHP_FE(strftime, arginfo_strftime)
	PHP_FE(gmstrftime, arginfo_gmstrftime)
#endif

	PHP_FE(time, arginfo_time)
	PHP_FE(localtime, arginfo_localtime)
	PHP_FE(getdate, arginfo_getdate)

	/* Advanced Interface */
	PHP_FE(date_create, arginfo_date_create)
	PHP_FE(date_create_immutable, arginfo_date_create)
	PHP_FE(date_create_from_format, arginfo_date_create_from_format)
	PHP_FE(date_create_immutable_from_format, arginfo_date_create_from_format)
	PHP_FE(date_parse, arginfo_date_parse)
	PHP_FE(date_parse_from_format, arginfo_date_parse_from_format)
	PHP_FE(date_get_last_errors, arginfo_date_get_last_errors)
	PHP_FE(date_format, arginfo_date_format)
	PHP_FE(date_modify, arginfo_date_modify)
	PHP_FE(date_add, arginfo_date_add)
	PHP_FE(date_sub, arginfo_date_sub)
	PHP_FE(date_timezone_get, arginfo_date_timezone_get)
	PHP_FE(date_timezone_set, arginfo_date_timezone_set)
	PHP_FE(date_offset_get, arginfo_date_offset_get)
	PHP_FE(date_diff, arginfo_date_diff)

	PHP_FE(date_time_set, arginfo_date_time_set)
	PHP_FE(date_date_set, arginfo_date_date_set)
	PHP_FE(date_isodate_set, arginfo_date_isodate_set)
	PHP_FE(date_timestamp_set, arginfo_date_timestamp_set)
	PHP_FE(date_timestamp_get, arginfo_date_timestamp_get)

	PHP_FE(timezone_open, arginfo_timezone_open)
	PHP_FE(timezone_name_get, arginfo_timezone_name_get)
	PHP_FE(timezone_name_from_abbr, arginfo_timezone_name_from_abbr)
	PHP_FE(timezone_offset_get, arginfo_timezone_offset_get)
	PHP_FE(timezone_transitions_get, arginfo_timezone_transitions_get)
	PHP_FE(timezone_location_get, arginfo_timezone_location_get)
	PHP_FE(timezone_identifiers_list, arginfo_timezone_identifiers_list)
	PHP_FE(timezone_abbreviations_list, arginfo_timezone_abbreviations_list)
	PHP_FE(timezone_version_get, arginfo_timezone_version_get)

	PHP_FE(date_interval_create_from_date_string, arginfo_date_interval_create_from_date_string)
	PHP_FE(date_interval_format, arginfo_date_interval_format)

	/* Options and Configuration */
	PHP_FE(date_default_timezone_set, arginfo_date_default_timezone_set)
	PHP_FE(date_default_timezone_get, arginfo_date_default_timezone_get)

	/* Astronomical functions */
	PHP_FE(date_sunrise, arginfo_date_sunrise)
	PHP_FE(date_sunset, arginfo_date_sunset)
	PHP_FE(date_sun_info, arginfo_date_sun_info)
	PHP_FE_END
};

static const zend_function_entry date_funcs_interface[] = {
	PHP_ABSTRACT_ME(DateTimeInterface, format, arginfo_date_method_format)
	PHP_ABSTRACT_ME(DateTimeInterface, getTimezone, arginfo_date_method_timezone_get)
	PHP_ABSTRACT_ME(DateTimeInterface, getOffset, arginfo_date_method_offset_get)
	PHP_ABSTRACT_ME(DateTimeInterface, getTimestamp, arginfo_date_method_timestamp_get)
	PHP_ABSTRACT_ME(DateTimeInterface, diff, arginfo_date_method_diff)
	PHP_ABSTRACT_ME(DateTimeInterface, __wakeup, NULL)
	PHP_FE_END
};

const zend_function_entry date_funcs_date[] = {
	PHP_ME(DateTime,			__construct,		arginfo_date_create, ZEND_ACC_CTOR|ZEND_ACC_PUBLIC)
	PHP_ME(DateTime,			__wakeup,			NULL, ZEND_ACC_PUBLIC)
	PHP_ME(DateTime,			__set_state,		NULL, ZEND_ACC_PUBLIC|ZEND_ACC_STATIC)
	PHP_ME_MAPPING(createFromFormat, date_create_from_format,	arginfo_date_create_from_format, ZEND_ACC_PUBLIC|ZEND_ACC_STATIC)
	PHP_ME_MAPPING(getLastErrors, date_get_last_errors,	arginfo_date_get_last_errors, ZEND_ACC_PUBLIC|ZEND_ACC_STATIC)
	PHP_ME_MAPPING(format,		date_format,		arginfo_date_method_format, 0)
	PHP_ME_MAPPING(modify,		date_modify,		arginfo_date_method_modify, 0)
	PHP_ME_MAPPING(add,			date_add,			arginfo_date_method_add, 0)
	PHP_ME_MAPPING(sub,			date_sub,			arginfo_date_method_sub, 0)
	PHP_ME_MAPPING(getTimezone, date_timezone_get,	arginfo_date_method_timezone_get, 0)
	PHP_ME_MAPPING(setTimezone, date_timezone_set,	arginfo_date_method_timezone_set, 0)
	PHP_ME_MAPPING(getOffset,	date_offset_get,	arginfo_date_method_offset_get, 0)
	PHP_ME_MAPPING(setTime,		date_time_set,		arginfo_date_method_time_set, 0)
	PHP_ME_MAPPING(setDate,		date_date_set,		arginfo_date_method_date_set, 0)
	PHP_ME_MAPPING(setISODate,	date_isodate_set,	arginfo_date_method_isodate_set, 0)
	PHP_ME_MAPPING(setTimestamp,	date_timestamp_set, arginfo_date_method_timestamp_set, 0)
	PHP_ME_MAPPING(getTimestamp,	date_timestamp_get, arginfo_date_method_timestamp_get, 0)
	PHP_ME_MAPPING(diff,			date_diff, arginfo_date_method_diff, 0)
	PHP_FE_END
};

const zend_function_entry date_funcs_immutable[] = {
	PHP_ME(DateTimeImmutable, __construct,   arginfo_date_create, ZEND_ACC_CTOR|ZEND_ACC_PUBLIC)
	PHP_ME(DateTime, __wakeup,       NULL, ZEND_ACC_PUBLIC)
	PHP_ME(DateTimeImmutable, __set_state,   NULL, ZEND_ACC_PUBLIC|ZEND_ACC_STATIC)
	PHP_ME_MAPPING(createFromFormat, date_create_immutable_from_format, arginfo_date_create_from_format, ZEND_ACC_PUBLIC|ZEND_ACC_STATIC)
	PHP_ME_MAPPING(getLastErrors,    date_get_last_errors,    arginfo_date_get_last_errors, ZEND_ACC_PUBLIC|ZEND_ACC_STATIC)
	PHP_ME_MAPPING(format,           date_format,             arginfo_date_method_format, 0)
	PHP_ME_MAPPING(getTimezone, date_timezone_get,	arginfo_date_method_timezone_get, 0)
	PHP_ME_MAPPING(getOffset,	date_offset_get,	arginfo_date_method_offset_get, 0)
	PHP_ME_MAPPING(getTimestamp,	date_timestamp_get, arginfo_date_method_timestamp_get, 0)
	PHP_ME_MAPPING(diff,			date_diff, arginfo_date_method_diff, 0)
	PHP_ME(DateTimeImmutable, modify,        arginfo_date_method_modify, 0)
	PHP_ME(DateTimeImmutable, add,           arginfo_date_method_add, 0)
	PHP_ME(DateTimeImmutable, sub,           arginfo_date_method_sub, 0)
	PHP_ME(DateTimeImmutable, setTimezone,   arginfo_date_method_timezone_set, 0)
	PHP_ME(DateTimeImmutable, setTime,       arginfo_date_method_time_set, 0)
	PHP_ME(DateTimeImmutable, setDate,       arginfo_date_method_date_set, 0)
	PHP_ME(DateTimeImmutable, setISODate,    arginfo_date_method_isodate_set, 0)
	PHP_ME(DateTimeImmutable, setTimestamp,  arginfo_date_method_timestamp_set, 0)
	PHP_ME(DateTimeImmutable, createFromMutable, arginfo_date_method_create_from_mutable, ZEND_ACC_PUBLIC|ZEND_ACC_STATIC)
	PHP_FE_END
};

const zend_function_entry date_funcs_timezone[] = {
	PHP_ME(DateTimeZone,              __construct,                 arginfo_timezone_open, ZEND_ACC_CTOR|ZEND_ACC_PUBLIC)
	PHP_ME(DateTimeZone,              __wakeup,                    NULL, ZEND_ACC_PUBLIC)
	PHP_ME(DateTimeZone,              __set_state,                 NULL, ZEND_ACC_PUBLIC|ZEND_ACC_STATIC)
	PHP_ME_MAPPING(getName,           timezone_name_get,           arginfo_timezone_method_name_get, 0)
	PHP_ME_MAPPING(getOffset,         timezone_offset_get,         arginfo_timezone_method_offset_get, 0)
	PHP_ME_MAPPING(getTransitions,    timezone_transitions_get,    arginfo_timezone_method_transitions_get, 0)
	PHP_ME_MAPPING(getLocation,       timezone_location_get,       arginfo_timezone_method_location_get, 0)
	PHP_ME_MAPPING(listAbbreviations, timezone_abbreviations_list, arginfo_timezone_abbreviations_list, ZEND_ACC_PUBLIC|ZEND_ACC_STATIC)
	PHP_ME_MAPPING(listIdentifiers,   timezone_identifiers_list,   arginfo_timezone_identifiers_list, ZEND_ACC_PUBLIC|ZEND_ACC_STATIC)
	PHP_FE_END
};

const zend_function_entry date_funcs_interval[] = {
	PHP_ME(DateInterval,              __construct,                 arginfo_date_interval_construct, ZEND_ACC_CTOR|ZEND_ACC_PUBLIC)
	PHP_ME(DateInterval,              __wakeup,                    NULL, ZEND_ACC_PUBLIC)
	PHP_ME(DateInterval,              __set_state,                 NULL, ZEND_ACC_PUBLIC|ZEND_ACC_STATIC)
	PHP_ME_MAPPING(format,            date_interval_format,        arginfo_date_method_interval_format, 0)
	PHP_ME_MAPPING(createFromDateString, date_interval_create_from_date_string,	arginfo_date_interval_create_from_date_string, ZEND_ACC_PUBLIC|ZEND_ACC_STATIC)
	PHP_FE_END
};

const zend_function_entry date_funcs_period[] = {
	PHP_ME(DatePeriod,                __construct,                 arginfo_date_period_construct, ZEND_ACC_CTOR|ZEND_ACC_PUBLIC)
	PHP_ME(DatePeriod,                __wakeup,                    NULL, ZEND_ACC_PUBLIC)
	PHP_ME(DatePeriod,                __set_state,                 NULL, ZEND_ACC_PUBLIC|ZEND_ACC_STATIC)
	PHP_FE_END
};

static char* guess_timezone(const timelib_tzdb *tzdb TSRMLS_DC);
static void date_register_classes(TSRMLS_D);
/* }}} */

ZEND_DECLARE_MODULE_GLOBALS(date)
static PHP_GINIT_FUNCTION(date);

/* True global */
timelib_tzdb *php_date_global_timezone_db;
int php_date_global_timezone_db_enabled;

#define DATE_DEFAULT_LATITUDE "31.7667"
#define DATE_DEFAULT_LONGITUDE "35.2333"

/* on 90'35; common sunset declaration (start of sun body appear) */
#define DATE_SUNSET_ZENITH "90.583333"

/* on 90'35; common sunrise declaration (sun body disappeared) */
#define DATE_SUNRISE_ZENITH "90.583333"

static PHP_INI_MH(OnUpdate_date_timezone);

/* {{{ INI Settings */
PHP_INI_BEGIN()
	STD_PHP_INI_ENTRY("date.timezone", "", PHP_INI_ALL, OnUpdate_date_timezone, default_timezone, zend_date_globals, date_globals)
	PHP_INI_ENTRY("date.default_latitude",           DATE_DEFAULT_LATITUDE,        PHP_INI_ALL, NULL)
	PHP_INI_ENTRY("date.default_longitude",          DATE_DEFAULT_LONGITUDE,       PHP_INI_ALL, NULL)
	PHP_INI_ENTRY("date.sunset_zenith",              DATE_SUNSET_ZENITH,           PHP_INI_ALL, NULL)
	PHP_INI_ENTRY("date.sunrise_zenith",             DATE_SUNRISE_ZENITH,          PHP_INI_ALL, NULL)
PHP_INI_END()
/* }}} */

zend_class_entry *date_ce_date, *date_ce_timezone, *date_ce_interval, *date_ce_period;
zend_class_entry *date_ce_immutable, *date_ce_interface;


PHPAPI zend_class_entry *php_date_get_date_ce(void)
{
	return date_ce_date;
}

PHPAPI zend_class_entry *php_date_get_immutable_ce(void)
{
	return date_ce_immutable;
}

PHPAPI zend_class_entry *php_date_get_timezone_ce(void)
{
	return date_ce_timezone;
}

static zend_object_handlers date_object_handlers_date;
static zend_object_handlers date_object_handlers_immutable;
static zend_object_handlers date_object_handlers_timezone;
static zend_object_handlers date_object_handlers_interval;
static zend_object_handlers date_object_handlers_period;

#define DATE_SET_CONTEXT \
	zval *object; \
	object = getThis(); \
   
#define DATE_FETCH_OBJECT	\
	php_date_obj *obj;	\
	DATE_SET_CONTEXT; \
	if (object) {	\
		if (zend_parse_parameters_none() == FAILURE) {	\
			return;	\
		}	\
	} else {	\
		if (zend_parse_method_parameters(ZEND_NUM_ARGS() TSRMLS_CC, NULL, "O", &object, date_ce_date) == FAILURE) {	\
			RETURN_FALSE;	\
		}	\
	}	\
	obj = (php_date_obj *) zend_object_store_get_object(object TSRMLS_CC);	\

#define DATE_CHECK_INITIALIZED(member, class_name) \
	if (!(member)) { \
		php_error_docref(NULL TSRMLS_CC, E_WARNING, "The " #class_name " object has not been correctly initialized by its constructor"); \
		RETURN_FALSE; \
	}

static void date_object_free_storage_date(void *object TSRMLS_DC);
static void date_object_free_storage_timezone(void *object TSRMLS_DC);
static void date_object_free_storage_interval(void *object TSRMLS_DC);
static void date_object_free_storage_period(void *object TSRMLS_DC);

static zend_object_value date_object_new_date(zend_class_entry *class_type TSRMLS_DC);
static zend_object_value date_object_new_timezone(zend_class_entry *class_type TSRMLS_DC);
static zend_object_value date_object_new_interval(zend_class_entry *class_type TSRMLS_DC);
static zend_object_value date_object_new_period(zend_class_entry *class_type TSRMLS_DC);

static zend_object_value date_object_clone_date(zval *this_ptr TSRMLS_DC);
static zend_object_value date_object_clone_timezone(zval *this_ptr TSRMLS_DC);
static zend_object_value date_object_clone_interval(zval *this_ptr TSRMLS_DC);
static zend_object_value date_object_clone_period(zval *this_ptr TSRMLS_DC);

static int date_object_compare_date(zval *d1, zval *d2 TSRMLS_DC);
static HashTable *date_object_get_gc(zval *object, zval ***table, int *n TSRMLS_DC);
static HashTable *date_object_get_properties(zval *object TSRMLS_DC);
static HashTable *date_object_get_gc_interval(zval *object, zval ***table, int *n TSRMLS_DC);
static HashTable *date_object_get_properties_interval(zval *object TSRMLS_DC);
static HashTable *date_object_get_gc_period(zval *object, zval ***table, int *n TSRMLS_DC);
static HashTable *date_object_get_properties_period(zval *object TSRMLS_DC);
static HashTable *date_object_get_properties_timezone(zval *object TSRMLS_DC);
static HashTable *date_object_get_gc_timezone(zval *object, zval ***table, int *n TSRMLS_DC);

zval *date_interval_read_property(zval *object, zval *member, int type, const zend_literal *key TSRMLS_DC);
void date_interval_write_property(zval *object, zval *member, zval *value, const zend_literal *key TSRMLS_DC);
static zval *date_period_read_property(zval *object, zval *member, int type, const zend_literal *key TSRMLS_DC);
static void date_period_write_property(zval *object, zval *member, zval *value, const zend_literal *key TSRMLS_DC);

/* {{{ Module struct */
zend_module_entry date_module_entry = {
	STANDARD_MODULE_HEADER_EX,
	NULL,
	NULL,
	"date",                     /* extension name */
	date_functions,             /* function list */
	PHP_MINIT(date),            /* process startup */
	PHP_MSHUTDOWN(date),        /* process shutdown */
	PHP_RINIT(date),            /* request startup */
	PHP_RSHUTDOWN(date),        /* request shutdown */
	PHP_MINFO(date),            /* extension info */
	PHP_VERSION,                /* extension version */
	PHP_MODULE_GLOBALS(date),   /* globals descriptor */
	PHP_GINIT(date),            /* globals ctor */
	NULL,                       /* globals dtor */
	NULL,                       /* post deactivate */
	STANDARD_MODULE_PROPERTIES_EX
};
/* }}} */


/* {{{ PHP_GINIT_FUNCTION */
static PHP_GINIT_FUNCTION(date)
{
	date_globals->default_timezone = NULL;
	date_globals->timezone = NULL;
	date_globals->tzcache = NULL;
	date_globals->timezone_valid = 0;
}
/* }}} */


static void _php_date_tzinfo_dtor(void *tzinfo)
{
	timelib_tzinfo **tzi = (timelib_tzinfo **)tzinfo;

	timelib_tzinfo_dtor(*tzi);
}

/* {{{ PHP_RINIT_FUNCTION */
PHP_RINIT_FUNCTION(date)
{
	if (DATEG(timezone)) {
		efree(DATEG(timezone));
	}
	DATEG(timezone) = NULL;
	DATEG(tzcache) = NULL;
	DATEG(last_errors) = NULL;

	return SUCCESS;
}
/* }}} */

/* {{{ PHP_RSHUTDOWN_FUNCTION */
PHP_RSHUTDOWN_FUNCTION(date)
{
	if (DATEG(timezone)) {
		efree(DATEG(timezone));
	}
	DATEG(timezone) = NULL;
	if(DATEG(tzcache)) {
		zend_hash_destroy(DATEG(tzcache));
		FREE_HASHTABLE(DATEG(tzcache));
		DATEG(tzcache) = NULL;
	}
	if (DATEG(last_errors)) {
		timelib_error_container_dtor(DATEG(last_errors));
		DATEG(last_errors) = NULL;
	}

	return SUCCESS;
}
/* }}} */

#define DATE_TIMEZONEDB      php_date_global_timezone_db ? php_date_global_timezone_db : timelib_builtin_db()

/*
 * RFC822, Section 5.1: http://www.ietf.org/rfc/rfc822.txt
 *  date-time   =  [ day "," ] date time        ; dd mm yy hh:mm:ss zzz
 *  day         =  "Mon"  / "Tue" /  "Wed"  / "Thu"  /  "Fri"  / "Sat" /  "Sun"
 *  date        =  1*2DIGIT month 2DIGIT        ; day month year e.g. 20 Jun 82
 *  month       =  "Jan"  /  "Feb" /  "Mar"  /  "Apr"  /  "May"  /  "Jun" /  "Jul"  /  "Aug"  /  "Sep"  /  "Oct" /  "Nov"  /  "Dec"
 *  time        =  hour zone                    ; ANSI and Military
 *  hour        =  2DIGIT ":" 2DIGIT [":" 2DIGIT] ; 00:00:00 - 23:59:59
 *  zone        =  "UT"  / "GMT"  /  "EST" / "EDT"  /  "CST" / "CDT"  /  "MST" / "MDT"  /  "PST" / "PDT"  /  1ALPHA  / ( ("+" / "-") 4DIGIT )
 */
#define DATE_FORMAT_RFC822   "D, d M y H:i:s O"

/*
 * RFC850, Section 2.1.4: http://www.ietf.org/rfc/rfc850.txt
 *  Format must be acceptable both to the ARPANET and to the getdate routine.
 *  One format that is acceptable to both is Weekday, DD-Mon-YY HH:MM:SS TIMEZONE
 *  TIMEZONE can be any timezone name (3 or more letters)
 */
#define DATE_FORMAT_RFC850   "l, d-M-y H:i:s T"

/*
 * RFC1036, Section 2.1.2: http://www.ietf.org/rfc/rfc1036.txt
 *  Its format must be acceptable both in RFC-822 and to the getdate(3)
 *  Wdy, DD Mon YY HH:MM:SS TIMEZONE
 *  There is no hope of having a complete list of timezones.  Universal
 *  Time (GMT), the North American timezones (PST, PDT, MST, MDT, CST,
 *  CDT, EST, EDT) and the +/-hhmm offset specifed in RFC-822 should be supported.
 */
#define DATE_FORMAT_RFC1036  "D, d M y H:i:s O"

/*
 * RFC1123, Section 5.2.14: http://www.ietf.org/rfc/rfc1123.txt
 *  RFC-822 Date and Time Specification: RFC-822 Section 5
 *  The syntax for the date is hereby changed to: date = 1*2DIGIT month 2*4DIGIT
 */
#define DATE_FORMAT_RFC1123  "D, d M Y H:i:s O"

/*
 * RFC2822, Section 3.3: http://www.ietf.org/rfc/rfc2822.txt
 *  FWS             =       ([*WSP CRLF] 1*WSP) /   ; Folding white space
 *  CFWS            =       *([FWS] comment) (([FWS] comment) / FWS)
 *  
 *  date-time       =       [ day-of-week "," ] date FWS time [CFWS]
 *  day-of-week     =       ([FWS] day-name)
 *  day-name        =       "Mon" / "Tue" / "Wed" / "Thu" / "Fri" / "Sat" / "Sun"
 *  date            =       day month year
 *  year            =       4*DIGIT
 *  month           =       (FWS month-name FWS)
 *  month-name      =       "Jan" / "Feb" / "Mar" / "Apr" / "May" / "Jun" / "Jul" / "Aug" / "Sep" / "Oct" / "Nov" / "Dec"
 *  day             =       ([FWS] 1*2DIGIT)
 *  time            =       time-of-day FWS zone
 *  time-of-day     =       hour ":" minute [ ":" second ]
 *  hour            =       2DIGIT
 *  minute          =       2DIGIT
 *  second          =       2DIGIT
 *  zone            =       (( "+" / "-" ) 4DIGIT)
 */
#define DATE_FORMAT_RFC2822  "D, d M Y H:i:s O"
/*
 * RFC3339, Section 5.6: http://www.ietf.org/rfc/rfc3339.txt
 *  date-fullyear   = 4DIGIT
 *  date-month      = 2DIGIT  ; 01-12
 *  date-mday       = 2DIGIT  ; 01-28, 01-29, 01-30, 01-31 based on month/year
 *  
 *  time-hour       = 2DIGIT  ; 00-23
 *  time-minute     = 2DIGIT  ; 00-59
 *  time-second     = 2DIGIT  ; 00-58, 00-59, 00-60 based on leap second rules
 *  
 *  time-secfrac    = "." 1*DIGIT
 *  time-numoffset  = ("+" / "-") time-hour ":" time-minute
 *  time-offset     = "Z" / time-numoffset
 *  
 *  partial-time    = time-hour ":" time-minute ":" time-second [time-secfrac]
 *  full-date       = date-fullyear "-" date-month "-" date-mday
 *  full-time       = partial-time time-offset
 *  
 *  date-time       = full-date "T" full-time
 */
#define DATE_FORMAT_RFC3339  "Y-m-d\\TH:i:sP"

#define DATE_FORMAT_ISO8601  "Y-m-d\\TH:i:sO"

/*
 * This comes from various sources that like to contradict. I'm going with the
 * format here because of:
 * http://msdn.microsoft.com/en-us/library/windows/desktop/aa384321%28v=vs.85%29.aspx
 * and http://curl.haxx.se/rfc/cookie_spec.html
 */
#define DATE_FORMAT_COOKIE   "l, d-M-Y H:i:s T"

#define DATE_TZ_ERRMSG \
	"It is not safe to rely on the system's timezone settings. You are " \
	"*required* to use the date.timezone setting or the " \
	"date_default_timezone_set() function. In case you used any of those " \
	"methods and you are still getting this warning, you most likely " \
	"misspelled the timezone identifier. "

#define SUNFUNCS_RET_TIMESTAMP 0
#define SUNFUNCS_RET_STRING    1
#define SUNFUNCS_RET_DOUBLE    2

/* {{{ PHP_MINIT_FUNCTION */
PHP_MINIT_FUNCTION(date)
{
	REGISTER_INI_ENTRIES();
	date_register_classes(TSRMLS_C);
/*
 * RFC4287, Section 3.3: http://www.ietf.org/rfc/rfc4287.txt
 *   A Date construct is an element whose content MUST conform to the
 *   "date-time" production in [RFC3339].  In addition, an uppercase "T"
 *   character MUST be used to separate date and time, and an uppercase
 *   "Z" character MUST be present in the absence of a numeric time zone offset.
 */
	REGISTER_STRING_CONSTANT("DATE_ATOM",    DATE_FORMAT_RFC3339, CONST_CS | CONST_PERSISTENT);
/*
 * Preliminary specification: http://wp.netscape.com/newsref/std/cookie_spec.html
 *   "This is based on RFC 822, RFC 850,  RFC 1036, and  RFC 1123,
 *   with the variations that the only legal time zone is GMT
 *   and the separators between the elements of the date must be dashes."
 */
	REGISTER_STRING_CONSTANT("DATE_COOKIE",  DATE_FORMAT_COOKIE,  CONST_CS | CONST_PERSISTENT);
	REGISTER_STRING_CONSTANT("DATE_ISO8601", DATE_FORMAT_ISO8601, CONST_CS | CONST_PERSISTENT);
	REGISTER_STRING_CONSTANT("DATE_RFC822",  DATE_FORMAT_RFC822,  CONST_CS | CONST_PERSISTENT);
	REGISTER_STRING_CONSTANT("DATE_RFC850",  DATE_FORMAT_RFC850,  CONST_CS | CONST_PERSISTENT);
	REGISTER_STRING_CONSTANT("DATE_RFC1036", DATE_FORMAT_RFC1036, CONST_CS | CONST_PERSISTENT);
	REGISTER_STRING_CONSTANT("DATE_RFC1123", DATE_FORMAT_RFC1123, CONST_CS | CONST_PERSISTENT);
	REGISTER_STRING_CONSTANT("DATE_RFC2822", DATE_FORMAT_RFC2822, CONST_CS | CONST_PERSISTENT);
 	REGISTER_STRING_CONSTANT("DATE_RFC3339", DATE_FORMAT_RFC3339, CONST_CS | CONST_PERSISTENT);
/*
 * RSS 2.0 Specification: http://blogs.law.harvard.edu/tech/rss
 *   "All date-times in RSS conform to the Date and Time Specification of RFC 822,
 *   with the exception that the year may be expressed with two characters or four characters (four preferred)"
 */
	REGISTER_STRING_CONSTANT("DATE_RSS",     DATE_FORMAT_RFC1123, CONST_CS | CONST_PERSISTENT);
	REGISTER_STRING_CONSTANT("DATE_W3C",     DATE_FORMAT_RFC3339, CONST_CS | CONST_PERSISTENT);

	REGISTER_LONG_CONSTANT("SUNFUNCS_RET_TIMESTAMP", SUNFUNCS_RET_TIMESTAMP, CONST_CS | CONST_PERSISTENT);
	REGISTER_LONG_CONSTANT("SUNFUNCS_RET_STRING", SUNFUNCS_RET_STRING, CONST_CS | CONST_PERSISTENT);
	REGISTER_LONG_CONSTANT("SUNFUNCS_RET_DOUBLE", SUNFUNCS_RET_DOUBLE, CONST_CS | CONST_PERSISTENT);

	php_date_global_timezone_db = NULL;
	php_date_global_timezone_db_enabled = 0;
	DATEG(last_errors) = NULL;
	return SUCCESS;
}
/* }}} */

/* {{{ PHP_MSHUTDOWN_FUNCTION */
PHP_MSHUTDOWN_FUNCTION(date)
{
	UNREGISTER_INI_ENTRIES();

	if (DATEG(last_errors)) {
		timelib_error_container_dtor(DATEG(last_errors));
	}

	return SUCCESS;
}
/* }}} */

/* {{{ PHP_MINFO_FUNCTION */
PHP_MINFO_FUNCTION(date)
{
	const timelib_tzdb *tzdb = DATE_TIMEZONEDB;
	
	php_info_print_table_start();
	php_info_print_table_row(2, "date/time support", "enabled");
	php_info_print_table_row(2, "\"Olson\" Timezone Database Version", tzdb->version);
	php_info_print_table_row(2, "Timezone Database", php_date_global_timezone_db_enabled ? "external" : "internal");
	php_info_print_table_row(2, "Default timezone", guess_timezone(tzdb TSRMLS_CC));
	php_info_print_table_end();

	DISPLAY_INI_ENTRIES();
}
/* }}} */

/* {{{ Timezone Cache functions */
static timelib_tzinfo *php_date_parse_tzfile(char *formal_tzname, const timelib_tzdb *tzdb TSRMLS_DC)
{
	timelib_tzinfo *tzi, **ptzi;

	if(!DATEG(tzcache)) {
		ALLOC_HASHTABLE(DATEG(tzcache));
		zend_hash_init(DATEG(tzcache), 4, NULL, _php_date_tzinfo_dtor, 0);
	}

	if (zend_hash_find(DATEG(tzcache), formal_tzname, strlen(formal_tzname) + 1, (void **) &ptzi) == SUCCESS) {
		return *ptzi;
	}

	tzi = timelib_parse_tzfile(formal_tzname, tzdb);
	if (tzi) {
		zend_hash_add(DATEG(tzcache), formal_tzname, strlen(formal_tzname) + 1, (void *) &tzi, sizeof(timelib_tzinfo*), NULL);
	}
	return tzi;
}

timelib_tzinfo *php_date_parse_tzfile_wrapper(char *formal_tzname, const timelib_tzdb *tzdb)
{
	TSRMLS_FETCH();
	return php_date_parse_tzfile(formal_tzname, tzdb TSRMLS_CC);
}
/* }}} */

/* Callback to check the date.timezone only when changed increases performance */
/* {{{ static PHP_INI_MH(OnUpdate_date_timezone) */
static PHP_INI_MH(OnUpdate_date_timezone)
{
	if (OnUpdateString(entry, new_value, new_value_length, mh_arg1, mh_arg2, mh_arg3, stage TSRMLS_CC) == FAILURE) {
		return FAILURE;
	}

	DATEG(timezone_valid) = 0;
	if (stage == PHP_INI_STAGE_RUNTIME) {
		if (!timelib_timezone_id_is_valid(DATEG(default_timezone), DATE_TIMEZONEDB)) {
			php_error_docref(NULL TSRMLS_CC, E_WARNING, DATE_TZ_ERRMSG);
		} else {
			DATEG(timezone_valid) = 1;
		}
	}

	return SUCCESS;
}
/* }}} */

/* {{{ Helper functions */
static char* guess_timezone(const timelib_tzdb *tzdb TSRMLS_DC)
{
	/* Checking configure timezone */
	if (DATEG(timezone) && (strlen(DATEG(timezone))) > 0) {
		return DATEG(timezone);
	}
	/* Check config setting for default timezone */
	if (!DATEG(default_timezone)) {
		/* Special case: ext/date wasn't initialized yet */
		zval ztz;

		if (SUCCESS == zend_get_configuration_directive("date.timezone", sizeof("date.timezone"), &ztz)
			&& Z_TYPE(ztz) == IS_STRING && Z_STRLEN(ztz) > 0 && timelib_timezone_id_is_valid(Z_STRVAL(ztz), tzdb)) {
			return Z_STRVAL(ztz);
		}
	} else if (*DATEG(default_timezone)) {
		if (DATEG(timezone_valid) == 1) {
			return DATEG(default_timezone);
		}

		if (!timelib_timezone_id_is_valid(DATEG(default_timezone), tzdb)) {
			php_error_docref(NULL TSRMLS_CC, E_WARNING, "Invalid date.timezone value '%s', we selected the timezone 'UTC' for now.", DATEG(default_timezone));
			return "UTC";
		}

		DATEG(timezone_valid) = 1;
		return DATEG(default_timezone);
	}
	/* Fallback to UTC */
	php_error_docref(NULL TSRMLS_CC, E_WARNING, DATE_TZ_ERRMSG "We selected the timezone 'UTC' for now, but please set date.timezone to select your timezone.");
	return "UTC";
}

PHPAPI timelib_tzinfo *get_timezone_info(TSRMLS_D)
{
	char *tz;
	timelib_tzinfo *tzi;

	tz = guess_timezone(DATE_TIMEZONEDB TSRMLS_CC);
	tzi = php_date_parse_tzfile(tz, DATE_TIMEZONEDB TSRMLS_CC);
	if (! tzi) {
		php_error_docref(NULL TSRMLS_CC, E_ERROR, "Timezone database is corrupt - this should *never* happen!");
	}
	return tzi;
}
/* }}} */


/* {{{ date() and gmdate() data */
#include "ext/standard/php_smart_str.h"

static char *mon_full_names[] = {
	"January", "February", "March", "April",
	"May", "June", "July", "August",
	"September", "October", "November", "December"
};

static char *mon_short_names[] = {
	"Jan", "Feb", "Mar", "Apr", "May", "Jun", "Jul", "Aug", "Sep", "Oct", "Nov", "Dec"
};

static char *day_full_names[] = {
	"Sunday", "Monday", "Tuesday", "Wednesday", "Thursday", "Friday", "Saturday"
};

static char *day_short_names[] = {
	"Sun", "Mon", "Tue", "Wed", "Thu", "Fri", "Sat"
};

static char *english_suffix(timelib_sll number)
{
	if (number >= 10 && number <= 19) {
		return "th";
	} else {
		switch (number % 10) {
			case 1: return "st";
			case 2: return "nd";
			case 3: return "rd";
		}
	}
	return "th";
}
/* }}} */

/* {{{ day of week helpers */
char *php_date_full_day_name(timelib_sll y, timelib_sll m, timelib_sll d)
{
	timelib_sll day_of_week = timelib_day_of_week(y, m, d);
	if (day_of_week < 0) {
		return "Unknown";
	} 
	return day_full_names[day_of_week];	
}

char *php_date_short_day_name(timelib_sll y, timelib_sll m, timelib_sll d)
{
	timelib_sll day_of_week = timelib_day_of_week(y, m, d);
	if (day_of_week < 0) {
		return "Unknown";
	} 
	return day_short_names[day_of_week];	
}
/* }}} */

/* {{{ date_format - (gm)date helper */
static char *date_format(char *format, int format_len, timelib_time *t, int localtime)
{
	smart_str            string = {0};
	int                  i, length = 0;
	char                 buffer[97];
	timelib_time_offset *offset = NULL;
	timelib_sll          isoweek, isoyear;
	int                  rfc_colon;
	int                  weekYearSet = 0;

	if (!format_len) {
		return estrdup("");
	}

	if (localtime) {
		if (t->zone_type == TIMELIB_ZONETYPE_ABBR) {
			offset = timelib_time_offset_ctor();
			offset->offset = (t->z - (t->dst * 60)) * -60;
			offset->leap_secs = 0;
			offset->is_dst = t->dst;
			offset->abbr = strdup(t->tz_abbr);
		} else if (t->zone_type == TIMELIB_ZONETYPE_OFFSET) {
			offset = timelib_time_offset_ctor();
			offset->offset = (t->z) * -60;
			offset->leap_secs = 0;
			offset->is_dst = 0;
			offset->abbr = malloc(9); /* GMT�xxxx\0 */
			snprintf(offset->abbr, 9, "GMT%c%02d%02d", 
			                          localtime ? ((offset->offset < 0) ? '-' : '+') : '+',
			                          localtime ? abs(offset->offset / 3600) : 0,
			                          localtime ? abs((offset->offset % 3600) / 60) : 0 );
		} else {
			offset = timelib_get_time_zone_info(t->sse, t->tz_info);
		}
	}

	for (i = 0; i < format_len; i++) {
		rfc_colon = 0;
		switch (format[i]) {
			/* day */
			case 'd': length = slprintf(buffer, 32, "%02d", (int) t->d); break;
			case 'D': length = slprintf(buffer, 32, "%s", php_date_short_day_name(t->y, t->m, t->d)); break;
			case 'j': length = slprintf(buffer, 32, "%d", (int) t->d); break;
			case 'l': length = slprintf(buffer, 32, "%s", php_date_full_day_name(t->y, t->m, t->d)); break;
			case 'S': length = slprintf(buffer, 32, "%s", english_suffix(t->d)); break;
			case 'w': length = slprintf(buffer, 32, "%d", (int) timelib_day_of_week(t->y, t->m, t->d)); break;
			case 'N': length = slprintf(buffer, 32, "%d", (int) timelib_iso_day_of_week(t->y, t->m, t->d)); break;
			case 'z': length = slprintf(buffer, 32, "%d", (int) timelib_day_of_year(t->y, t->m, t->d)); break;

			/* week */
			case 'W':
				if(!weekYearSet) { timelib_isoweek_from_date(t->y, t->m, t->d, &isoweek, &isoyear); weekYearSet = 1; }
				length = slprintf(buffer, 32, "%02d", (int) isoweek); break; /* iso weeknr */
			case 'o':
				if(!weekYearSet) { timelib_isoweek_from_date(t->y, t->m, t->d, &isoweek, &isoyear); weekYearSet = 1; }
				length = slprintf(buffer, 32, "%d", (int) isoyear); break; /* iso year */

			/* month */
			case 'F': length = slprintf(buffer, 32, "%s", mon_full_names[t->m - 1]); break;
			case 'm': length = slprintf(buffer, 32, "%02d", (int) t->m); break;
			case 'M': length = slprintf(buffer, 32, "%s", mon_short_names[t->m - 1]); break;
			case 'n': length = slprintf(buffer, 32, "%d", (int) t->m); break;
			case 't': length = slprintf(buffer, 32, "%d", (int) timelib_days_in_month(t->y, t->m)); break;

			/* year */
			case 'L': length = slprintf(buffer, 32, "%d", timelib_is_leap((int) t->y)); break;
			case 'y': length = slprintf(buffer, 32, "%02d", (int) t->y % 100); break;
			case 'Y': length = slprintf(buffer, 32, "%s%04lld", t->y < 0 ? "-" : "", php_date_llabs((timelib_sll) t->y)); break;

			/* time */
			case 'a': length = slprintf(buffer, 32, "%s", t->h >= 12 ? "pm" : "am"); break;
			case 'A': length = slprintf(buffer, 32, "%s", t->h >= 12 ? "PM" : "AM"); break;
			case 'B': {
				int retval = (((((long)t->sse)-(((long)t->sse) - ((((long)t->sse) % 86400) + 3600))) * 10) / 864);			
				while (retval < 0) {
					retval += 1000;
				}
				retval = retval % 1000;
				length = slprintf(buffer, 32, "%03d", retval);
				break;
			}
			case 'g': length = slprintf(buffer, 32, "%d", (t->h % 12) ? (int) t->h % 12 : 12); break;
			case 'G': length = slprintf(buffer, 32, "%d", (int) t->h); break;
			case 'h': length = slprintf(buffer, 32, "%02d", (t->h % 12) ? (int) t->h % 12 : 12); break;
			case 'H': length = slprintf(buffer, 32, "%02d", (int) t->h); break;
			case 'i': length = slprintf(buffer, 32, "%02d", (int) t->i); break;
			case 's': length = slprintf(buffer, 32, "%02d", (int) t->s); break;
			case 'u': length = slprintf(buffer, 32, "%06d", (int) floor(t->f * 1000000 + 0.5)); break;

			/* timezone */
			case 'I': length = slprintf(buffer, 32, "%d", localtime ? offset->is_dst : 0); break;
			case 'P': rfc_colon = 1; /* break intentionally missing */
			case 'O': length = slprintf(buffer, 32, "%c%02d%s%02d",
											localtime ? ((offset->offset < 0) ? '-' : '+') : '+',
											localtime ? abs(offset->offset / 3600) : 0,
											rfc_colon ? ":" : "",
											localtime ? abs((offset->offset % 3600) / 60) : 0
							  );
					  break;
			case 'T': length = slprintf(buffer, 32, "%s", localtime ? offset->abbr : "GMT"); break;
			case 'e': if (!localtime) {
					      length = slprintf(buffer, 32, "%s", "UTC");
					  } else {
						  switch (t->zone_type) {
							  case TIMELIB_ZONETYPE_ID:
								  length = slprintf(buffer, 32, "%s", t->tz_info->name);
								  break;
							  case TIMELIB_ZONETYPE_ABBR:
								  length = slprintf(buffer, 32, "%s", offset->abbr);
								  break;
							  case TIMELIB_ZONETYPE_OFFSET:
								  length = slprintf(buffer, 32, "%c%02d:%02d",
												((offset->offset < 0) ? '-' : '+'),
												abs(offset->offset / 3600),
												abs((offset->offset % 3600) / 60)
										   );
								  break;
						  }
					  }
					  break;
			case 'Z': length = slprintf(buffer, 32, "%d", localtime ? offset->offset : 0); break;

			/* full date/time */
			case 'c': length = slprintf(buffer, 96, "%04d-%02d-%02dT%02d:%02d:%02d%c%02d:%02d",
							                (int) t->y, (int) t->m, (int) t->d,
											(int) t->h, (int) t->i, (int) t->s,
											localtime ? ((offset->offset < 0) ? '-' : '+') : '+',
											localtime ? abs(offset->offset / 3600) : 0,
											localtime ? abs((offset->offset % 3600) / 60) : 0
							  );
					  break;
			case 'r': length = slprintf(buffer, 96, "%3s, %02d %3s %04d %02d:%02d:%02d %c%02d%02d",
							                php_date_short_day_name(t->y, t->m, t->d),
											(int) t->d, mon_short_names[t->m - 1],
											(int) t->y, (int) t->h, (int) t->i, (int) t->s,
											localtime ? ((offset->offset < 0) ? '-' : '+') : '+',
											localtime ? abs(offset->offset / 3600) : 0,
											localtime ? abs((offset->offset % 3600) / 60) : 0
							  );
					  break;
			case 'U': length = slprintf(buffer, 32, "%lld", (timelib_sll) t->sse); break;

			case '\\': if (i < format_len) i++; /* break intentionally missing */

			default: buffer[0] = format[i]; buffer[1] = '\0'; length = 1; break;
		}
		smart_str_appendl(&string, buffer, length);
	}

	smart_str_0(&string);

	if (localtime) {
		timelib_time_offset_dtor(offset);
	}

	return string.c;
}

static void php_date(INTERNAL_FUNCTION_PARAMETERS, int localtime)
{
	char   *format;
	int     format_len;
	long    ts;
	char   *string;

	if (zend_parse_parameters(ZEND_NUM_ARGS() TSRMLS_CC, "s|l", &format, &format_len, &ts) == FAILURE) {
		RETURN_FALSE;
	}
	if (ZEND_NUM_ARGS() == 1) {
		ts = time(NULL);
	}

	string = php_format_date(format, format_len, ts, localtime TSRMLS_CC);
	
	RETVAL_STRING(string, 0);
}
/* }}} */

PHPAPI char *php_format_date(char *format, int format_len, time_t ts, int localtime TSRMLS_DC) /* {{{ */
{
	timelib_time   *t;
	timelib_tzinfo *tzi;
	char *string;

	t = timelib_time_ctor();

	if (localtime) {
		tzi = get_timezone_info(TSRMLS_C);
		t->tz_info = tzi;
		t->zone_type = TIMELIB_ZONETYPE_ID;
		timelib_unixtime2local(t, ts);
	} else {
		tzi = NULL;
		timelib_unixtime2gmt(t, ts);
	}

	string = date_format(format, format_len, t, localtime);
	
	timelib_time_dtor(t);
	return string;
}
/* }}} */

/* {{{ php_idate
 */
PHPAPI int php_idate(char format, time_t ts, int localtime TSRMLS_DC)
{
	timelib_time   *t;
	timelib_tzinfo *tzi;
	int retval = -1;
	timelib_time_offset *offset = NULL;
	timelib_sll isoweek, isoyear;

	t = timelib_time_ctor();

	if (!localtime) {
		tzi = get_timezone_info(TSRMLS_C);
		t->tz_info = tzi;
		t->zone_type = TIMELIB_ZONETYPE_ID;
		timelib_unixtime2local(t, ts);
	} else {
		tzi = NULL;
		timelib_unixtime2gmt(t, ts);
	}

	if (!localtime) {
		if (t->zone_type == TIMELIB_ZONETYPE_ABBR) {
			offset = timelib_time_offset_ctor();
			offset->offset = (t->z - (t->dst * 60)) * -60;
			offset->leap_secs = 0;
			offset->is_dst = t->dst;
			offset->abbr = strdup(t->tz_abbr);
		} else if (t->zone_type == TIMELIB_ZONETYPE_OFFSET) {
			offset = timelib_time_offset_ctor();
			offset->offset = (t->z - (t->dst * 60)) * -60;
			offset->leap_secs = 0;
			offset->is_dst = t->dst;
			offset->abbr = malloc(9); /* GMT�xxxx\0 */
			snprintf(offset->abbr, 9, "GMT%c%02d%02d", 
			                          !localtime ? ((offset->offset < 0) ? '-' : '+') : '+',
			                          !localtime ? abs(offset->offset / 3600) : 0,
			                          !localtime ? abs((offset->offset % 3600) / 60) : 0 );
		} else {
			offset = timelib_get_time_zone_info(t->sse, t->tz_info);
		}
	}

	timelib_isoweek_from_date(t->y, t->m, t->d, &isoweek, &isoyear);

	switch (format) {
		/* day */
		case 'd': case 'j': retval = (int) t->d; break;

		case 'w': retval = (int) timelib_day_of_week(t->y, t->m, t->d); break;
		case 'z': retval = (int) timelib_day_of_year(t->y, t->m, t->d); break;

		/* week */
		case 'W': retval = (int) isoweek; break; /* iso weeknr */

		/* month */
		case 'm': case 'n': retval = (int) t->m; break;
		case 't': retval = (int) timelib_days_in_month(t->y, t->m); break;

		/* year */
		case 'L': retval = (int) timelib_is_leap((int) t->y); break;
		case 'y': retval = (int) (t->y % 100); break;
		case 'Y': retval = (int) t->y; break;

		/* Swatch Beat a.k.a. Internet Time */
		case 'B':
			retval = (((((long)t->sse)-(((long)t->sse) - ((((long)t->sse) % 86400) + 3600))) * 10) / 864);			
			while (retval < 0) {
				retval += 1000;
			}
			retval = retval % 1000;
			break;

		/* time */
		case 'g': case 'h': retval = (int) ((t->h % 12) ? (int) t->h % 12 : 12); break;
		case 'H': case 'G': retval = (int) t->h; break;
		case 'i': retval = (int) t->i; break;
		case 's': retval = (int) t->s; break;

		/* timezone */
		case 'I': retval = (int) (!localtime ? offset->is_dst : 0); break;
		case 'Z': retval = (int) (!localtime ? offset->offset : 0); break;

		case 'U': retval = (int) t->sse; break;
	}

	if (!localtime) {
		timelib_time_offset_dtor(offset);
	}
	timelib_time_dtor(t);

	return retval;
}
/* }}} */

/* {{{ proto string date(string format [, long timestamp])
   Format a local date/time */
PHP_FUNCTION(date)
{
	php_date(INTERNAL_FUNCTION_PARAM_PASSTHRU, 1);
}
/* }}} */

/* {{{ proto string gmdate(string format [, long timestamp])
   Format a GMT date/time */
PHP_FUNCTION(gmdate)
{
	php_date(INTERNAL_FUNCTION_PARAM_PASSTHRU, 0);
}
/* }}} */

/* {{{ proto int idate(string format [, int timestamp])
   Format a local time/date as integer */
PHP_FUNCTION(idate)
{
	char   *format;
	int     format_len;
	long    ts = 0;
	int ret; 

	if (zend_parse_parameters(ZEND_NUM_ARGS() TSRMLS_CC, "s|l", &format, &format_len, &ts) == FAILURE) {
		RETURN_FALSE;
	}

	if (format_len != 1) {
		php_error_docref(NULL TSRMLS_CC, E_WARNING, "idate format is one char");
		RETURN_FALSE;
	}

	if (ZEND_NUM_ARGS() == 1) {
		ts = time(NULL);
	}

	ret = php_idate(format[0], ts, 0 TSRMLS_CC);
	if (ret == -1) {
		php_error_docref(NULL TSRMLS_CC, E_WARNING, "Unrecognized date format token.");
		RETURN_FALSE;
	}
	RETURN_LONG(ret);
}
/* }}} */

/* {{{ php_date_set_tzdb - NOT THREADSAFE */
PHPAPI void php_date_set_tzdb(timelib_tzdb *tzdb)
{
	const timelib_tzdb *builtin = timelib_builtin_db();
	
	if (php_version_compare(tzdb->version, builtin->version) > 0) {
		php_date_global_timezone_db = tzdb;
		php_date_global_timezone_db_enabled = 1;
	}
}
/* }}} */

/* {{{ php_parse_date: Backwards compatibility function */
PHPAPI signed long php_parse_date(char *string, signed long *now)
{
	timelib_time *parsed_time;
	timelib_error_container *error = NULL;
	int           error2;
	signed long   retval;

	parsed_time = timelib_strtotime(string, strlen(string), &error, DATE_TIMEZONEDB, php_date_parse_tzfile_wrapper);
	if (error->error_count) {
		timelib_time_dtor(parsed_time);
		timelib_error_container_dtor(error);
		return -1;
	}
	timelib_error_container_dtor(error);
	timelib_update_ts(parsed_time, NULL);
	retval = timelib_date_to_int(parsed_time, &error2);
	timelib_time_dtor(parsed_time);
	if (error2) {
		return -1;
	}
	return retval;
}
/* }}} */

/* {{{ proto int strtotime(string time [, int now ])
   Convert string representation of date and time to a timestamp */
PHP_FUNCTION(strtotime)
{
	char *times, *initial_ts;
	int   time_len, error1, error2;
	struct timelib_error_container *error;
	long  preset_ts = 0, ts;

	timelib_time *t, *now;
	timelib_tzinfo *tzi;

	tzi = get_timezone_info(TSRMLS_C);

	if (zend_parse_parameters_ex(ZEND_PARSE_PARAMS_QUIET, ZEND_NUM_ARGS() TSRMLS_CC, "sl", &times, &time_len, &preset_ts) != FAILURE) {
		/* We have an initial timestamp */
		now = timelib_time_ctor();

		initial_ts = emalloc(25);
		snprintf(initial_ts, 24, "@%ld UTC", preset_ts);
		t = timelib_strtotime(initial_ts, strlen(initial_ts), NULL, DATE_TIMEZONEDB, php_date_parse_tzfile_wrapper); /* we ignore the error here, as this should never fail */
		timelib_update_ts(t, tzi);
		now->tz_info = tzi;
		now->zone_type = TIMELIB_ZONETYPE_ID;
		timelib_unixtime2local(now, t->sse);
		timelib_time_dtor(t);
		efree(initial_ts);
	} else if (zend_parse_parameters(ZEND_NUM_ARGS() TSRMLS_CC, "s|l", &times, &time_len, &preset_ts) != FAILURE) {
		/* We have no initial timestamp */
		now = timelib_time_ctor();
		now->tz_info = tzi;
		now->zone_type = TIMELIB_ZONETYPE_ID;
		timelib_unixtime2local(now, (timelib_sll) time(NULL));
	} else {
		RETURN_FALSE;
	}

	if (!time_len) {
		timelib_time_dtor(now);	
		RETURN_FALSE;
	}

	t = timelib_strtotime(times, time_len, &error, DATE_TIMEZONEDB, php_date_parse_tzfile_wrapper);
	error1 = error->error_count;
	timelib_error_container_dtor(error);
	timelib_fill_holes(t, now, TIMELIB_NO_CLONE);
	timelib_update_ts(t, tzi);
	ts = timelib_date_to_int(t, &error2);

	timelib_time_dtor(now);
	timelib_time_dtor(t);

	if (error1 || error2) {
		RETURN_FALSE;
	} else {
		RETURN_LONG(ts);
	}
}
/* }}} */

/* {{{ php_mktime - (gm)mktime helper */
PHPAPI void php_mktime(INTERNAL_FUNCTION_PARAMETERS, int gmt)
{
	long hou = 0, min = 0, sec = 0, mon = 0, day = 0, yea = 0, dst = -1;
	timelib_time *now;
	timelib_tzinfo *tzi = NULL;
	long ts, adjust_seconds = 0;
	int error;

	if (zend_parse_parameters(ZEND_NUM_ARGS() TSRMLS_CC, "|lllllll", &hou, &min, &sec, &mon, &day, &yea, &dst) == FAILURE) {
		RETURN_FALSE;
	}
	/* Initialize structure with current time */
	now = timelib_time_ctor();
	if (gmt) {
		timelib_unixtime2gmt(now, (timelib_sll) time(NULL));
	} else {
		tzi = get_timezone_info(TSRMLS_C);
		now->tz_info = tzi;
		now->zone_type = TIMELIB_ZONETYPE_ID;
		timelib_unixtime2local(now, (timelib_sll) time(NULL));
	}
	/* Fill in the new data */
	switch (ZEND_NUM_ARGS()) {
		case 7:
			/* break intentionally missing */
		case 6:
			if (yea >= 0 && yea < 70) {
				yea += 2000;
			} else if (yea >= 70 && yea <= 100) {
				yea += 1900;
			}
			now->y = yea;
			/* break intentionally missing again */
		case 5:
			now->d = day;
			/* break missing intentionally here too */
		case 4:
			now->m = mon;
			/* and here */
		case 3:
			now->s = sec;
			/* yup, this break isn't here on purpose too */
		case 2:
			now->i = min;
			/* last intentionally missing break */
		case 1:
			now->h = hou;
			break;
		default:
			php_error_docref(NULL TSRMLS_CC, E_STRICT, "You should be using the time() function instead");
	}
	/* Update the timestamp */
	if (gmt) {
		timelib_update_ts(now, NULL);
	} else {
		timelib_update_ts(now, tzi);
	}
	/* Support for the deprecated is_dst parameter */
	if (dst != -1) {
		php_error_docref(NULL TSRMLS_CC, E_DEPRECATED, "The is_dst parameter is deprecated");
		if (gmt) {
			/* GMT never uses DST */
			if (dst == 1) {
				adjust_seconds = -3600;
			}
		} else {
			/* Figure out is_dst for current TS */
			timelib_time_offset *tmp_offset;
			tmp_offset = timelib_get_time_zone_info(now->sse, tzi);
			if (dst == 1 && tmp_offset->is_dst == 0) {
				adjust_seconds = -3600;
			}
			if (dst == 0 && tmp_offset->is_dst == 1) {
				adjust_seconds = +3600;
			}
			timelib_time_offset_dtor(tmp_offset);
		}
	}
	/* Clean up and return */
	ts = timelib_date_to_int(now, &error);
	ts += adjust_seconds;
	timelib_time_dtor(now);

	if (error) {
		RETURN_FALSE;
	} else {
		RETURN_LONG(ts);
	}
}
/* }}} */

/* {{{ proto int mktime([int hour [, int min [, int sec [, int mon [, int day [, int year]]]]]])
   Get UNIX timestamp for a date */
PHP_FUNCTION(mktime)
{
	php_mktime(INTERNAL_FUNCTION_PARAM_PASSTHRU, 0);
}
/* }}} */

/* {{{ proto int gmmktime([int hour [, int min [, int sec [, int mon [, int day [, int year]]]]]])
   Get UNIX timestamp for a GMT date */
PHP_FUNCTION(gmmktime)
{
	php_mktime(INTERNAL_FUNCTION_PARAM_PASSTHRU, 1);
}
/* }}} */

/* {{{ proto bool checkdate(int month, int day, int year)
   Returns true(1) if it is a valid date in gregorian calendar */
PHP_FUNCTION(checkdate)
{
	long m, d, y;

	if (zend_parse_parameters(ZEND_NUM_ARGS() TSRMLS_CC, "lll", &m, &d, &y) == FAILURE) {
		RETURN_FALSE;
	}

	if (y < 1 || y > 32767 || !timelib_valid_date(y, m, d)) {
		RETURN_FALSE;
	}
	RETURN_TRUE;	/* True : This month, day, year arguments are valid */
}
/* }}} */

#ifdef HAVE_STRFTIME
/* {{{ php_strftime - (gm)strftime helper */
PHPAPI void php_strftime(INTERNAL_FUNCTION_PARAMETERS, int gmt)
{
	char                *format, *buf;
	int                  format_len;
	long                 timestamp = 0;
	struct tm            ta;
	int                  max_reallocs = 5;
	size_t               buf_len = 256, real_len;
	timelib_time        *ts;
	timelib_tzinfo      *tzi;
	timelib_time_offset *offset = NULL;

	timestamp = (long) time(NULL);

	if (zend_parse_parameters(ZEND_NUM_ARGS() TSRMLS_CC, "s|l", &format, &format_len, &timestamp) == FAILURE) {
		RETURN_FALSE;
	}

	if (format_len == 0) {
		RETURN_FALSE;
	}

	ts = timelib_time_ctor();
	if (gmt) {
		tzi = NULL;
		timelib_unixtime2gmt(ts, (timelib_sll) timestamp);
	} else {
		tzi = get_timezone_info(TSRMLS_C);
		ts->tz_info = tzi;
		ts->zone_type = TIMELIB_ZONETYPE_ID;
		timelib_unixtime2local(ts, (timelib_sll) timestamp);
	}
	ta.tm_sec   = ts->s;
	ta.tm_min   = ts->i;
	ta.tm_hour  = ts->h;
	ta.tm_mday  = ts->d;
	ta.tm_mon   = ts->m - 1;
	ta.tm_year  = ts->y - 1900;
	ta.tm_wday  = timelib_day_of_week(ts->y, ts->m, ts->d);
	ta.tm_yday  = timelib_day_of_year(ts->y, ts->m, ts->d);
	if (gmt) {
		ta.tm_isdst = 0;
#if HAVE_TM_GMTOFF
		ta.tm_gmtoff = 0;
#endif
#if HAVE_TM_ZONE
		ta.tm_zone = "GMT";
#endif
	} else {
		offset = timelib_get_time_zone_info(timestamp, tzi);

		ta.tm_isdst = offset->is_dst;
#if HAVE_TM_GMTOFF
		ta.tm_gmtoff = offset->offset;
#endif
#if HAVE_TM_ZONE
		ta.tm_zone = offset->abbr;
#endif
	}

	/* VS2012 crt has a bug where strftime crash with %z and %Z format when the
	   initial buffer is too small. See
	   http://connect.microsoft.com/VisualStudio/feedback/details/759720/vs2012-strftime-crash-with-z-formatting-code */
	buf = (char *) emalloc(buf_len);
	while ((real_len=strftime(buf, buf_len, format, &ta))==buf_len || real_len==0) {
		buf_len *= 2;
		buf = (char *) erealloc(buf, buf_len);
		if (!--max_reallocs) {
			break;
		}
	}
#if defined(PHP_WIN32) && _MSC_VER >= 1700
	/* VS2012 strftime() returns number of characters, not bytes.
		See VC++11 bug id 766205. */
	if (real_len > 0) {
		real_len = strlen(buf);
	}
#endif

	timelib_time_dtor(ts);
	if (!gmt) {
		timelib_time_offset_dtor(offset);
	}

	if (real_len && real_len != buf_len) {
		buf = (char *) erealloc(buf, real_len + 1);
		RETURN_STRINGL(buf, real_len, 0);
	}
	efree(buf);
	RETURN_FALSE;
}
/* }}} */

/* {{{ proto string strftime(string format [, int timestamp])
   Format a local time/date according to locale settings */
PHP_FUNCTION(strftime)
{
	php_strftime(INTERNAL_FUNCTION_PARAM_PASSTHRU, 0);
}
/* }}} */

/* {{{ proto string gmstrftime(string format [, int timestamp])
   Format a GMT/UCT time/date according to locale settings */
PHP_FUNCTION(gmstrftime)
{
	php_strftime(INTERNAL_FUNCTION_PARAM_PASSTHRU, 1);
}
/* }}} */
#endif

/* {{{ proto int time(void)
   Return current UNIX timestamp */
PHP_FUNCTION(time)
{
	RETURN_LONG((long)time(NULL));
}
/* }}} */

/* {{{ proto array localtime([int timestamp [, bool associative_array]])
   Returns the results of the C system call localtime as an associative array if the associative_array argument is set to 1 other wise it is a regular array */
PHP_FUNCTION(localtime)
{
	long timestamp = (long)time(NULL);
	zend_bool associative = 0;
	timelib_tzinfo *tzi;
	timelib_time   *ts;

	if (zend_parse_parameters(ZEND_NUM_ARGS() TSRMLS_CC, "|lb", &timestamp, &associative) == FAILURE) {
		RETURN_FALSE;
	}

	tzi = get_timezone_info(TSRMLS_C);
	ts = timelib_time_ctor();
	ts->tz_info = tzi;
	ts->zone_type = TIMELIB_ZONETYPE_ID;
	timelib_unixtime2local(ts, (timelib_sll) timestamp);

	array_init(return_value);

	if (associative) {
		add_assoc_long(return_value, "tm_sec",   ts->s);
		add_assoc_long(return_value, "tm_min",   ts->i);
		add_assoc_long(return_value, "tm_hour",  ts->h);
		add_assoc_long(return_value, "tm_mday",  ts->d);
		add_assoc_long(return_value, "tm_mon",   ts->m - 1);
		add_assoc_long(return_value, "tm_year",  ts->y - 1900);
		add_assoc_long(return_value, "tm_wday",  timelib_day_of_week(ts->y, ts->m, ts->d));
		add_assoc_long(return_value, "tm_yday",  timelib_day_of_year(ts->y, ts->m, ts->d));
		add_assoc_long(return_value, "tm_isdst", ts->dst);
	} else {
		add_next_index_long(return_value, ts->s);
		add_next_index_long(return_value, ts->i);
		add_next_index_long(return_value, ts->h);
		add_next_index_long(return_value, ts->d);
		add_next_index_long(return_value, ts->m - 1);
		add_next_index_long(return_value, ts->y- 1900);
		add_next_index_long(return_value, timelib_day_of_week(ts->y, ts->m, ts->d));
		add_next_index_long(return_value, timelib_day_of_year(ts->y, ts->m, ts->d));
		add_next_index_long(return_value, ts->dst);
	}

	timelib_time_dtor(ts);
}
/* }}} */

/* {{{ proto array getdate([int timestamp])
   Get date/time information */
PHP_FUNCTION(getdate)
{
	long timestamp = (long)time(NULL);
	timelib_tzinfo *tzi;
	timelib_time   *ts;

	if (zend_parse_parameters(ZEND_NUM_ARGS() TSRMLS_CC, "|l", &timestamp) == FAILURE) {
		RETURN_FALSE;
	}

	tzi = get_timezone_info(TSRMLS_C);
	ts = timelib_time_ctor();
	ts->tz_info = tzi;
	ts->zone_type = TIMELIB_ZONETYPE_ID;
	timelib_unixtime2local(ts, (timelib_sll) timestamp);

	array_init(return_value);

	add_assoc_long(return_value, "seconds", ts->s);
	add_assoc_long(return_value, "minutes", ts->i);
	add_assoc_long(return_value, "hours", ts->h);
	add_assoc_long(return_value, "mday", ts->d);
	add_assoc_long(return_value, "wday", timelib_day_of_week(ts->y, ts->m, ts->d));
	add_assoc_long(return_value, "mon", ts->m);
	add_assoc_long(return_value, "year", ts->y);
	add_assoc_long(return_value, "yday", timelib_day_of_year(ts->y, ts->m, ts->d));
	add_assoc_string(return_value, "weekday", php_date_full_day_name(ts->y, ts->m, ts->d), 1);
	add_assoc_string(return_value, "month", mon_full_names[ts->m - 1], 1);
	add_index_long(return_value, 0, timestamp);

	timelib_time_dtor(ts);
}
/* }}} */

#define PHP_DATE_TIMEZONE_GROUP_AFRICA     0x0001
#define PHP_DATE_TIMEZONE_GROUP_AMERICA    0x0002
#define PHP_DATE_TIMEZONE_GROUP_ANTARCTICA 0x0004
#define PHP_DATE_TIMEZONE_GROUP_ARCTIC     0x0008
#define PHP_DATE_TIMEZONE_GROUP_ASIA       0x0010
#define PHP_DATE_TIMEZONE_GROUP_ATLANTIC   0x0020
#define PHP_DATE_TIMEZONE_GROUP_AUSTRALIA  0x0040
#define PHP_DATE_TIMEZONE_GROUP_EUROPE     0x0080
#define PHP_DATE_TIMEZONE_GROUP_INDIAN     0x0100
#define PHP_DATE_TIMEZONE_GROUP_PACIFIC    0x0200
#define PHP_DATE_TIMEZONE_GROUP_UTC        0x0400
#define PHP_DATE_TIMEZONE_GROUP_ALL        0x07FF
#define PHP_DATE_TIMEZONE_GROUP_ALL_W_BC   0x0FFF
#define PHP_DATE_TIMEZONE_PER_COUNTRY      0x1000

#define PHP_DATE_PERIOD_EXCLUDE_START_DATE 0x0001


/* define an overloaded iterator structure */
typedef struct {
	zend_object_iterator  intern;
	zval                 *date_period_zval;
	zval                 *current;
	php_period_obj       *object;
	int                   current_index;
} date_period_it;

/* {{{ date_period_it_invalidate_current */
static void date_period_it_invalidate_current(zend_object_iterator *iter TSRMLS_DC)
{
	date_period_it *iterator = (date_period_it *)iter;

	if (iterator->current) {
		zval_ptr_dtor(&iterator->current);
		iterator->current = NULL;
	}
}
/* }}} */


/* {{{ date_period_it_dtor */
static void date_period_it_dtor(zend_object_iterator *iter TSRMLS_DC)
{
	date_period_it *iterator = (date_period_it *)iter;

	date_period_it_invalidate_current(iter TSRMLS_CC);

	zval_ptr_dtor(&iterator->date_period_zval);

	efree(iterator);
}
/* }}} */


/* {{{ date_period_it_has_more */
static int date_period_it_has_more(zend_object_iterator *iter TSRMLS_DC)
{
	date_period_it *iterator = (date_period_it *)iter;
	php_period_obj *object   = iterator->object;
	timelib_time   *it_time = object->current;

	/* apply modification if it's not the first iteration */
	if (!object->include_start_date || iterator->current_index > 0) {
		it_time->have_relative = 1;
		it_time->relative = *object->interval;
		it_time->sse_uptodate = 0;
		timelib_update_ts(it_time, NULL);
		timelib_update_from_sse(it_time);
	}

	if (object->end) {
		return object->current->sse < object->end->sse ? SUCCESS : FAILURE;
	} else {
		return (iterator->current_index < object->recurrences) ? SUCCESS : FAILURE;
	}
}
/* }}} */


/* {{{ date_period_it_current_data */
static void date_period_it_current_data(zend_object_iterator *iter, zval ***data TSRMLS_DC)
{
	date_period_it *iterator = (date_period_it *)iter;
	php_period_obj *object   = iterator->object;
	timelib_time   *it_time = object->current;
	php_date_obj   *newdateobj;

	/* Create new object */
	MAKE_STD_ZVAL(iterator->current);
	php_date_instantiate(object->start_ce, iterator->current TSRMLS_CC);
	newdateobj = (php_date_obj *) zend_object_store_get_object(iterator->current TSRMLS_CC);
	newdateobj->time = timelib_time_ctor();
	*newdateobj->time = *it_time;
	if (it_time->tz_abbr) {
		newdateobj->time->tz_abbr = strdup(it_time->tz_abbr);
	}
	if (it_time->tz_info) {
		newdateobj->time->tz_info = it_time->tz_info;
	}
	
	*data = &iterator->current;
}
/* }}} */


/* {{{ date_period_it_current_key */
static void date_period_it_current_key(zend_object_iterator *iter, zval *key TSRMLS_DC)
{
	date_period_it *iterator = (date_period_it *)iter;
	ZVAL_LONG(key, iterator->current_index);
}
/* }}} */


/* {{{ date_period_it_move_forward */
static void date_period_it_move_forward(zend_object_iterator *iter TSRMLS_DC)
{
	date_period_it   *iterator = (date_period_it *)iter;

	iterator->current_index++;
	date_period_it_invalidate_current(iter TSRMLS_CC);
}
/* }}} */


/* {{{ date_period_it_rewind */
static void date_period_it_rewind(zend_object_iterator *iter TSRMLS_DC)
{
	date_period_it   *iterator = (date_period_it *)iter;

	iterator->current_index = 0;
	if (iterator->object->current) {
		timelib_time_dtor(iterator->object->current);
	}
	iterator->object->current = timelib_time_clone(iterator->object->start);
	date_period_it_invalidate_current(iter TSRMLS_CC);
}
/* }}} */


/* iterator handler table */
zend_object_iterator_funcs date_period_it_funcs = {
	date_period_it_dtor,
	date_period_it_has_more,
	date_period_it_current_data,
	date_period_it_current_key,
	date_period_it_move_forward,
	date_period_it_rewind,
	date_period_it_invalidate_current
};



zend_object_iterator *date_object_period_get_iterator(zend_class_entry *ce, zval *object, int by_ref TSRMLS_DC)
{
	date_period_it  *iterator = emalloc(sizeof(date_period_it));
	php_period_obj  *dpobj    = (php_period_obj *)zend_object_store_get_object(object TSRMLS_CC);

	if (by_ref) {
		zend_error(E_ERROR, "An iterator cannot be used with foreach by reference");
	}

	Z_ADDREF_P(object);
	iterator->intern.data = (void*) dpobj;
	iterator->intern.funcs = &date_period_it_funcs;
	iterator->date_period_zval = object;
	iterator->object = dpobj;
	iterator->current = NULL;

	return (zend_object_iterator*)iterator;
}

static int implement_date_interface_handler(zend_class_entry *interface, zend_class_entry *implementor TSRMLS_DC)
{
	if (implementor->type == ZEND_USER_CLASS &&
		!instanceof_function(implementor, date_ce_date TSRMLS_CC) &&
		!instanceof_function(implementor, date_ce_immutable TSRMLS_CC)
	) {
		zend_error(E_ERROR, "DateTimeInterface can't be implemented by user classes");
	}

	return SUCCESS;
}

static void date_register_classes(TSRMLS_D)
{
	zend_class_entry ce_date, ce_immutable, ce_timezone, ce_interval, ce_period, ce_interface;

	INIT_CLASS_ENTRY(ce_interface, "DateTimeInterface", date_funcs_interface);
	date_ce_interface = zend_register_internal_interface(&ce_interface TSRMLS_CC);
	date_ce_interface->interface_gets_implemented = implement_date_interface_handler;

	INIT_CLASS_ENTRY(ce_date, "DateTime", date_funcs_date);
	ce_date.create_object = date_object_new_date;
	date_ce_date = zend_register_internal_class_ex(&ce_date, NULL, NULL TSRMLS_CC);
	memcpy(&date_object_handlers_date, zend_get_std_object_handlers(), sizeof(zend_object_handlers));
	date_object_handlers_date.clone_obj = date_object_clone_date;
	date_object_handlers_date.compare_objects = date_object_compare_date;
	date_object_handlers_date.get_properties = date_object_get_properties;
	date_object_handlers_date.get_gc = date_object_get_gc;
	zend_class_implements(date_ce_date TSRMLS_CC, 1, date_ce_interface);

#define REGISTER_DATE_CLASS_CONST_STRING(const_name, value) \
	zend_declare_class_constant_stringl(date_ce_date, const_name, sizeof(const_name)-1, value, sizeof(value)-1 TSRMLS_CC);

	REGISTER_DATE_CLASS_CONST_STRING("ATOM",    DATE_FORMAT_RFC3339);
	REGISTER_DATE_CLASS_CONST_STRING("COOKIE",  DATE_FORMAT_COOKIE);
	REGISTER_DATE_CLASS_CONST_STRING("ISO8601", DATE_FORMAT_ISO8601);
	REGISTER_DATE_CLASS_CONST_STRING("RFC822",  DATE_FORMAT_RFC822);
	REGISTER_DATE_CLASS_CONST_STRING("RFC850",  DATE_FORMAT_RFC850);
	REGISTER_DATE_CLASS_CONST_STRING("RFC1036", DATE_FORMAT_RFC1036);
	REGISTER_DATE_CLASS_CONST_STRING("RFC1123", DATE_FORMAT_RFC1123);
	REGISTER_DATE_CLASS_CONST_STRING("RFC2822", DATE_FORMAT_RFC2822);
	REGISTER_DATE_CLASS_CONST_STRING("RFC3339", DATE_FORMAT_RFC3339);
	REGISTER_DATE_CLASS_CONST_STRING("RSS",     DATE_FORMAT_RFC1123);
	REGISTER_DATE_CLASS_CONST_STRING("W3C",     DATE_FORMAT_RFC3339);

	INIT_CLASS_ENTRY(ce_immutable, "DateTimeImmutable", date_funcs_immutable);
	ce_immutable.create_object = date_object_new_date;
	date_ce_immutable = zend_register_internal_class_ex(&ce_immutable, NULL, NULL TSRMLS_CC);
	memcpy(&date_object_handlers_immutable, zend_get_std_object_handlers(), sizeof(zend_object_handlers));
	date_object_handlers_immutable.clone_obj = date_object_clone_date;
	date_object_handlers_immutable.compare_objects = date_object_compare_date;
	date_object_handlers_immutable.get_properties = date_object_get_properties;
	zend_class_implements(date_ce_immutable TSRMLS_CC, 1, date_ce_interface);

	INIT_CLASS_ENTRY(ce_timezone, "DateTimeZone", date_funcs_timezone);
	ce_timezone.create_object = date_object_new_timezone;
	date_ce_timezone = zend_register_internal_class_ex(&ce_timezone, NULL, NULL TSRMLS_CC);
	memcpy(&date_object_handlers_timezone, zend_get_std_object_handlers(), sizeof(zend_object_handlers));
	date_object_handlers_timezone.clone_obj = date_object_clone_timezone;
	date_object_handlers_timezone.get_properties = date_object_get_properties_timezone;
	date_object_handlers_timezone.get_gc = date_object_get_gc_timezone;

#define REGISTER_TIMEZONE_CLASS_CONST_STRING(const_name, value) \
	zend_declare_class_constant_long(date_ce_timezone, const_name, sizeof(const_name)-1, value TSRMLS_CC);

	REGISTER_TIMEZONE_CLASS_CONST_STRING("AFRICA",      PHP_DATE_TIMEZONE_GROUP_AFRICA);
	REGISTER_TIMEZONE_CLASS_CONST_STRING("AMERICA",     PHP_DATE_TIMEZONE_GROUP_AMERICA);
	REGISTER_TIMEZONE_CLASS_CONST_STRING("ANTARCTICA",  PHP_DATE_TIMEZONE_GROUP_ANTARCTICA);
	REGISTER_TIMEZONE_CLASS_CONST_STRING("ARCTIC",      PHP_DATE_TIMEZONE_GROUP_ARCTIC);
	REGISTER_TIMEZONE_CLASS_CONST_STRING("ASIA",        PHP_DATE_TIMEZONE_GROUP_ASIA);
	REGISTER_TIMEZONE_CLASS_CONST_STRING("ATLANTIC",    PHP_DATE_TIMEZONE_GROUP_ATLANTIC);
	REGISTER_TIMEZONE_CLASS_CONST_STRING("AUSTRALIA",   PHP_DATE_TIMEZONE_GROUP_AUSTRALIA);
	REGISTER_TIMEZONE_CLASS_CONST_STRING("EUROPE",      PHP_DATE_TIMEZONE_GROUP_EUROPE);
	REGISTER_TIMEZONE_CLASS_CONST_STRING("INDIAN",      PHP_DATE_TIMEZONE_GROUP_INDIAN);
	REGISTER_TIMEZONE_CLASS_CONST_STRING("PACIFIC",     PHP_DATE_TIMEZONE_GROUP_PACIFIC);
	REGISTER_TIMEZONE_CLASS_CONST_STRING("UTC",         PHP_DATE_TIMEZONE_GROUP_UTC);
	REGISTER_TIMEZONE_CLASS_CONST_STRING("ALL",         PHP_DATE_TIMEZONE_GROUP_ALL);
	REGISTER_TIMEZONE_CLASS_CONST_STRING("ALL_WITH_BC", PHP_DATE_TIMEZONE_GROUP_ALL_W_BC);
	REGISTER_TIMEZONE_CLASS_CONST_STRING("PER_COUNTRY", PHP_DATE_TIMEZONE_PER_COUNTRY);

	INIT_CLASS_ENTRY(ce_interval, "DateInterval", date_funcs_interval);
	ce_interval.create_object = date_object_new_interval;
	date_ce_interval = zend_register_internal_class_ex(&ce_interval, NULL, NULL TSRMLS_CC);
	memcpy(&date_object_handlers_interval, zend_get_std_object_handlers(), sizeof(zend_object_handlers));
	date_object_handlers_interval.clone_obj = date_object_clone_interval;
	date_object_handlers_interval.read_property = date_interval_read_property;
	date_object_handlers_interval.write_property = date_interval_write_property;
	date_object_handlers_interval.get_properties = date_object_get_properties_interval;
	date_object_handlers_interval.get_property_ptr_ptr = NULL;
	date_object_handlers_interval.get_gc = date_object_get_gc_interval;

	INIT_CLASS_ENTRY(ce_period, "DatePeriod", date_funcs_period);
	ce_period.create_object = date_object_new_period;
	date_ce_period = zend_register_internal_class_ex(&ce_period, NULL, NULL TSRMLS_CC);
	date_ce_period->get_iterator = date_object_period_get_iterator;
	date_ce_period->iterator_funcs.funcs = &date_period_it_funcs;
	zend_class_implements(date_ce_period TSRMLS_CC, 1, zend_ce_traversable);
	memcpy(&date_object_handlers_period, zend_get_std_object_handlers(), sizeof(zend_object_handlers));
	date_object_handlers_period.clone_obj = date_object_clone_period;
	date_object_handlers_period.get_properties = date_object_get_properties_period;
	date_object_handlers_period.get_property_ptr_ptr = NULL;
	date_object_handlers_period.get_gc = date_object_get_gc_period;
	date_object_handlers_period.read_property = date_period_read_property;
	date_object_handlers_period.write_property = date_period_write_property;

#define REGISTER_PERIOD_CLASS_CONST_STRING(const_name, value) \
	zend_declare_class_constant_long(date_ce_period, const_name, sizeof(const_name)-1, value TSRMLS_CC);

	REGISTER_PERIOD_CLASS_CONST_STRING("EXCLUDE_START_DATE", PHP_DATE_PERIOD_EXCLUDE_START_DATE);
}

static inline zend_object_value date_object_new_date_ex(zend_class_entry *class_type, php_date_obj **ptr TSRMLS_DC)
{
	php_date_obj *intern;
	zend_object_value retval;

	intern = emalloc(sizeof(php_date_obj));
	memset(intern, 0, sizeof(php_date_obj));
	if (ptr) {
		*ptr = intern;
	}
	
	zend_object_std_init(&intern->std, class_type TSRMLS_CC);
	object_properties_init(&intern->std, class_type);
	
	retval.handle = zend_objects_store_put(intern, (zend_objects_store_dtor_t)zend_objects_destroy_object, (zend_objects_free_object_storage_t) date_object_free_storage_date, NULL TSRMLS_CC);
	retval.handlers = &date_object_handlers_date;
	
	return retval;
}

static zend_object_value date_object_new_date(zend_class_entry *class_type TSRMLS_DC)
{
	return date_object_new_date_ex(class_type, NULL TSRMLS_CC);
}

static zend_object_value date_object_clone_date(zval *this_ptr TSRMLS_DC)
{
	php_date_obj *new_obj = NULL;
	php_date_obj *old_obj = (php_date_obj *) zend_object_store_get_object(this_ptr TSRMLS_CC);
	zend_object_value new_ov = date_object_new_date_ex(old_obj->std.ce, &new_obj TSRMLS_CC);
	
	zend_objects_clone_members(&new_obj->std, new_ov, &old_obj->std, Z_OBJ_HANDLE_P(this_ptr) TSRMLS_CC);
	if (!old_obj->time) {
		return new_ov;
	}
	
	/* this should probably moved to a new `timelib_time *timelime_time_clone(timelib_time *)` */
	new_obj->time = timelib_time_ctor();
	*new_obj->time = *old_obj->time;
	if (old_obj->time->tz_abbr) {
		new_obj->time->tz_abbr = strdup(old_obj->time->tz_abbr);
	}
	if (old_obj->time->tz_info) {
		new_obj->time->tz_info = old_obj->time->tz_info;
	}
	
	return new_ov;
}

static zval* date_clone_immutable(zval *object TSRMLS_DC)
{
	zval *new_object;

	ALLOC_ZVAL(new_object);
	Z_OBJVAL_P(new_object) = date_object_clone_date(object TSRMLS_CC);
	Z_SET_REFCOUNT_P(new_object, 1);
	Z_SET_ISREF_P(new_object);
	Z_TYPE_P(new_object) = IS_OBJECT;

	return new_object;
}

static int date_object_compare_date(zval *d1, zval *d2 TSRMLS_DC)
{
	php_date_obj *o1 = zend_object_store_get_object(d1 TSRMLS_CC);
	php_date_obj *o2 = zend_object_store_get_object(d2 TSRMLS_CC);

	if (!o1->time || !o2->time) {
		php_error_docref(NULL TSRMLS_CC, E_WARNING, "Trying to compare an incomplete DateTime or DateTimeImmutable object");
		return 1;
	}
	if (!o1->time->sse_uptodate) {
		timelib_update_ts(o1->time, o1->time->tz_info);
	}
	if (!o2->time->sse_uptodate) {
		timelib_update_ts(o2->time, o2->time->tz_info);
	}
	
	return (o1->time->sse == o2->time->sse) ? 0 : ((o1->time->sse < o2->time->sse) ? -1 : 1);
}

static HashTable *date_object_get_gc(zval *object, zval ***table, int *n TSRMLS_DC)
{
	*table = NULL;
	*n = 0;
	return zend_std_get_properties(object TSRMLS_CC);
}

static HashTable *date_object_get_gc_timezone(zval *object, zval ***table, int *n TSRMLS_DC)
{

       *table = NULL;
       *n = 0;
       return zend_std_get_properties(object TSRMLS_CC);
}

static HashTable *date_object_get_properties(zval *object TSRMLS_DC)
{
	HashTable *props;
	zval *zv;
	php_date_obj     *dateobj;


	dateobj = (php_date_obj *) zend_object_store_get_object(object TSRMLS_CC);

	props = zend_std_get_properties(object TSRMLS_CC);

	if (!dateobj->time || GC_G(gc_active)) {
		return props;
	}

	/* first we add the date and time in ISO format */
	MAKE_STD_ZVAL(zv);
	ZVAL_STRING(zv, date_format("Y-m-d H:i:s.u", 14, dateobj->time, 1), 0);
	zend_hash_update(props, "date", 5, &zv, sizeof(zv), NULL);

	/* then we add the timezone name (or similar) */
	if (dateobj->time->is_localtime) {
		MAKE_STD_ZVAL(zv);
		ZVAL_LONG(zv, dateobj->time->zone_type);
		zend_hash_update(props, "timezone_type", 14, &zv, sizeof(zv), NULL);

		MAKE_STD_ZVAL(zv);
		switch (dateobj->time->zone_type) {
			case TIMELIB_ZONETYPE_ID:
				ZVAL_STRING(zv, dateobj->time->tz_info->name, 1);
				break;
			case TIMELIB_ZONETYPE_OFFSET: {
				char *tmpstr = emalloc(sizeof("UTC+05:00"));
				timelib_sll utc_offset = dateobj->time->z;

				snprintf(tmpstr, sizeof("+05:00"), "%c%02d:%02d",
					utc_offset > 0 ? '-' : '+',
					abs(utc_offset / 60),
					abs((utc_offset % 60)));

				ZVAL_STRING(zv, tmpstr, 0);
				}
				break;
			case TIMELIB_ZONETYPE_ABBR:
				ZVAL_STRING(zv, dateobj->time->tz_abbr, 1);
				break;
		}
		zend_hash_update(props, "timezone", 9, &zv, sizeof(zv), NULL);
	}

	return props;
}

static inline zend_object_value date_object_new_timezone_ex(zend_class_entry *class_type, php_timezone_obj **ptr TSRMLS_DC)
{
	php_timezone_obj *intern;
	zend_object_value retval;

	intern = emalloc(sizeof(php_timezone_obj));
	memset(intern, 0, sizeof(php_timezone_obj));
	if (ptr) {
		*ptr = intern;
	}

	zend_object_std_init(&intern->std, class_type TSRMLS_CC);
	object_properties_init(&intern->std, class_type);
	
	retval.handle = zend_objects_store_put(intern, (zend_objects_store_dtor_t)zend_objects_destroy_object, (zend_objects_free_object_storage_t) date_object_free_storage_timezone, NULL TSRMLS_CC);
	retval.handlers = &date_object_handlers_timezone;
	
	return retval;
}

static zend_object_value date_object_new_timezone(zend_class_entry *class_type TSRMLS_DC)
{
	return date_object_new_timezone_ex(class_type, NULL TSRMLS_CC);
}

static zend_object_value date_object_clone_timezone(zval *this_ptr TSRMLS_DC)
{
	php_timezone_obj *new_obj = NULL;
	php_timezone_obj *old_obj = (php_timezone_obj *) zend_object_store_get_object(this_ptr TSRMLS_CC);
	zend_object_value new_ov = date_object_new_timezone_ex(old_obj->std.ce, &new_obj TSRMLS_CC);
	
	zend_objects_clone_members(&new_obj->std, new_ov, &old_obj->std, Z_OBJ_HANDLE_P(this_ptr) TSRMLS_CC);
	if (!old_obj->initialized) {
		return new_ov;
	}
	
	new_obj->type = old_obj->type;
	new_obj->initialized = 1;
	switch (new_obj->type) {
		case TIMELIB_ZONETYPE_ID:
			new_obj->tzi.tz = old_obj->tzi.tz;
			break;
		case TIMELIB_ZONETYPE_OFFSET:
			new_obj->tzi.utc_offset = old_obj->tzi.utc_offset;
			break;
		case TIMELIB_ZONETYPE_ABBR:
			new_obj->tzi.z.utc_offset = old_obj->tzi.z.utc_offset;
			new_obj->tzi.z.dst        = old_obj->tzi.z.dst;
			new_obj->tzi.z.abbr       = strdup(old_obj->tzi.z.abbr);
			break;
	}
	
	return new_ov;
}

static HashTable *date_object_get_properties_timezone(zval *object TSRMLS_DC)
{
	HashTable *props;
	zval *zv;
	php_timezone_obj     *tzobj;


	tzobj = (php_timezone_obj *) zend_object_store_get_object(object TSRMLS_CC);

	props = zend_std_get_properties(object TSRMLS_CC);

	if (!tzobj->initialized) {
		return props;
	}

	MAKE_STD_ZVAL(zv);
	ZVAL_LONG(zv, tzobj->type);
	zend_hash_update(props, "timezone_type", 14, &zv, sizeof(zv), NULL);

	MAKE_STD_ZVAL(zv);
	switch (tzobj->type) {
		case TIMELIB_ZONETYPE_ID:
			ZVAL_STRING(zv, tzobj->tzi.tz->name, 1);
			break;
		case TIMELIB_ZONETYPE_OFFSET: {
			char *tmpstr = emalloc(sizeof("UTC+05:00"));

			snprintf(tmpstr, sizeof("+05:00"), "%c%02d:%02d",
			tzobj->tzi.utc_offset > 0 ? '-' : '+',
			abs(tzobj->tzi.utc_offset / 60),
			abs((tzobj->tzi.utc_offset % 60)));

			ZVAL_STRING(zv, tmpstr, 0);
			}
			break;
		case TIMELIB_ZONETYPE_ABBR:
			ZVAL_STRING(zv, tzobj->tzi.z.abbr, 1);
			break;
	}
	zend_hash_update(props, "timezone", 9, &zv, sizeof(zv), NULL);

	return props;
}

static inline zend_object_value date_object_new_interval_ex(zend_class_entry *class_type, php_interval_obj **ptr TSRMLS_DC)
{
	php_interval_obj *intern;
	zend_object_value retval;

	intern = emalloc(sizeof(php_interval_obj));
	memset(intern, 0, sizeof(php_interval_obj));
	if (ptr) {
		*ptr = intern;
	}

	zend_object_std_init(&intern->std, class_type TSRMLS_CC);
	object_properties_init(&intern->std, class_type);
	
	retval.handle = zend_objects_store_put(intern, (zend_objects_store_dtor_t)zend_objects_destroy_object, (zend_objects_free_object_storage_t) date_object_free_storage_interval, NULL TSRMLS_CC);
	retval.handlers = &date_object_handlers_interval;
	
	return retval;
}

static zend_object_value date_object_new_interval(zend_class_entry *class_type TSRMLS_DC)
{
	return date_object_new_interval_ex(class_type, NULL TSRMLS_CC);
}

static zend_object_value date_object_clone_interval(zval *this_ptr TSRMLS_DC)
{
	php_interval_obj *new_obj = NULL;
	php_interval_obj *old_obj = (php_interval_obj *) zend_object_store_get_object(this_ptr TSRMLS_CC);
	zend_object_value new_ov = date_object_new_interval_ex(old_obj->std.ce, &new_obj TSRMLS_CC);
	
	zend_objects_clone_members(&new_obj->std, new_ov, &old_obj->std, Z_OBJ_HANDLE_P(this_ptr) TSRMLS_CC);

	/** FIX ME ADD CLONE STUFF **/
	return new_ov;
}

static HashTable *date_object_get_gc_interval(zval *object, zval ***table, int *n TSRMLS_DC)
{

	*table = NULL;
	*n = 0;
	return zend_std_get_properties(object TSRMLS_CC);
}

static HashTable *date_object_get_properties_interval(zval *object TSRMLS_DC)
{
	HashTable *props;
	zval *zv;
	php_interval_obj     *intervalobj;

	intervalobj = (php_interval_obj *) zend_object_store_get_object(object TSRMLS_CC);

	props = zend_std_get_properties(object TSRMLS_CC);

	if (!intervalobj->initialized) {
		return props;
	}

#define PHP_DATE_INTERVAL_ADD_PROPERTY(n,f) \
	MAKE_STD_ZVAL(zv); \
	ZVAL_LONG(zv, (long)intervalobj->diff->f); \
	zend_hash_update(props, n, strlen(n) + 1, &zv, sizeof(zv), NULL);

	PHP_DATE_INTERVAL_ADD_PROPERTY("y", y);
	PHP_DATE_INTERVAL_ADD_PROPERTY("m", m);
	PHP_DATE_INTERVAL_ADD_PROPERTY("d", d);
	PHP_DATE_INTERVAL_ADD_PROPERTY("h", h);
	PHP_DATE_INTERVAL_ADD_PROPERTY("i", i);
	PHP_DATE_INTERVAL_ADD_PROPERTY("s", s);
	PHP_DATE_INTERVAL_ADD_PROPERTY("weekday", weekday);
	PHP_DATE_INTERVAL_ADD_PROPERTY("weekday_behavior", weekday_behavior);
	PHP_DATE_INTERVAL_ADD_PROPERTY("first_last_day_of", first_last_day_of);
	PHP_DATE_INTERVAL_ADD_PROPERTY("invert", invert);
	if (intervalobj->diff->days != -99999) {
		PHP_DATE_INTERVAL_ADD_PROPERTY("days", days);
	} else {
		MAKE_STD_ZVAL(zv);
		ZVAL_FALSE(zv);
		zend_hash_update(props, "days", 5, &zv, sizeof(zv), NULL);
	}
	PHP_DATE_INTERVAL_ADD_PROPERTY("special_type", special.type);
	PHP_DATE_INTERVAL_ADD_PROPERTY("special_amount", special.amount);
	PHP_DATE_INTERVAL_ADD_PROPERTY("have_weekday_relative", have_weekday_relative);
	PHP_DATE_INTERVAL_ADD_PROPERTY("have_special_relative", have_special_relative);

	return props;
}

static inline zend_object_value date_object_new_period_ex(zend_class_entry *class_type, php_period_obj **ptr TSRMLS_DC)
{
	php_period_obj *intern;
	zend_object_value retval;

	intern = emalloc(sizeof(php_period_obj));
	memset(intern, 0, sizeof(php_period_obj));
	if (ptr) {
		*ptr = intern;
	}

	zend_object_std_init(&intern->std, class_type TSRMLS_CC);
	object_properties_init(&intern->std, class_type);
	
	retval.handle = zend_objects_store_put(intern, (zend_objects_store_dtor_t)zend_objects_destroy_object, (zend_objects_free_object_storage_t) date_object_free_storage_period, NULL TSRMLS_CC);
	retval.handlers = &date_object_handlers_period;
	
	return retval;
}

static zend_object_value date_object_new_period(zend_class_entry *class_type TSRMLS_DC)
{
	return date_object_new_period_ex(class_type, NULL TSRMLS_CC);
}

static zend_object_value date_object_clone_period(zval *this_ptr TSRMLS_DC)
{
	php_period_obj *new_obj = NULL;
	php_period_obj *old_obj = (php_period_obj *) zend_object_store_get_object(this_ptr TSRMLS_CC);
	zend_object_value new_ov = date_object_new_period_ex(old_obj->std.ce, &new_obj TSRMLS_CC);
	
	zend_objects_clone_members(&new_obj->std, new_ov, &old_obj->std, Z_OBJ_HANDLE_P(this_ptr) TSRMLS_CC);

	/** FIX ME ADD CLONE STUFF **/
	return new_ov;
}

static void date_object_free_storage_date(void *object TSRMLS_DC)
{
	php_date_obj *intern = (php_date_obj *)object;

	if (intern->time) {
		timelib_time_dtor(intern->time);
	}

	zend_object_std_dtor(&intern->std TSRMLS_CC);
	efree(object);
}

static void date_object_free_storage_timezone(void *object TSRMLS_DC)
{
	php_timezone_obj *intern = (php_timezone_obj *)object;

	if (intern->type == TIMELIB_ZONETYPE_ABBR) {
		free(intern->tzi.z.abbr);
	}
	zend_object_std_dtor(&intern->std TSRMLS_CC);
	efree(object);
}

static void date_object_free_storage_interval(void *object TSRMLS_DC)
{
	php_interval_obj *intern = (php_interval_obj *)object;

	timelib_rel_time_dtor(intern->diff);
	zend_object_std_dtor(&intern->std TSRMLS_CC);
	efree(object);
}

static void date_object_free_storage_period(void *object TSRMLS_DC)
{
	php_period_obj *intern = (php_period_obj *)object;

	if (intern->start) {
		timelib_time_dtor(intern->start);
	}

	if (intern->current) {
		timelib_time_dtor(intern->current);
	}

	if (intern->end) {
		timelib_time_dtor(intern->end);
	}

	timelib_rel_time_dtor(intern->interval);
	zend_object_std_dtor(&intern->std TSRMLS_CC);
	efree(object);
}

/* Advanced Interface */
PHPAPI zval *php_date_instantiate(zend_class_entry *pce, zval *object TSRMLS_DC)
{
	object_init_ex(object, pce);
	return object;
}

/* Helper function used to store the latest found warnings and errors while
 * parsing, from either strtotime or parse_from_format. */
static void update_errors_warnings(timelib_error_container *last_errors TSRMLS_DC)
{
	if (DATEG(last_errors)) {
		timelib_error_container_dtor(DATEG(last_errors));
		DATEG(last_errors) = NULL;
	}
	DATEG(last_errors) = last_errors;
}

PHPAPI int php_date_initialize(php_date_obj *dateobj, /*const*/ char *time_str, int time_str_len, char *format, zval *timezone_object, int ctor TSRMLS_DC)
{
	timelib_time   *now;
	timelib_tzinfo *tzi = NULL;
	timelib_error_container *err = NULL;
	int type = TIMELIB_ZONETYPE_ID, new_dst = 0;
	char *new_abbr = NULL;
	timelib_sll     new_offset;
	
	if (dateobj->time) {
		timelib_time_dtor(dateobj->time);
	}
	if (format) {
		dateobj->time = timelib_parse_from_format(format, time_str_len ? time_str : "", time_str_len ? time_str_len : 0, &err, DATE_TIMEZONEDB, php_date_parse_tzfile_wrapper);
	} else {
		dateobj->time = timelib_strtotime(time_str_len ? time_str : "now", time_str_len ? time_str_len : sizeof("now") -1, &err, DATE_TIMEZONEDB, php_date_parse_tzfile_wrapper);
	}

	/* update last errors and warnings */
	update_errors_warnings(err TSRMLS_CC);


	if (ctor && err && err->error_count) {
		/* spit out the first library error message, at least */
		php_error_docref(NULL TSRMLS_CC, E_WARNING, "Failed to parse time string (%s) at position %d (%c): %s", time_str,
			err->error_messages[0].position, err->error_messages[0].character, err->error_messages[0].message);
	}
	if (err && err->error_count) {
		timelib_time_dtor(dateobj->time);
		dateobj->time = 0;
		return 0;
	}

	if (timezone_object) {
		php_timezone_obj *tzobj;

		tzobj = (php_timezone_obj *) zend_object_store_get_object(timezone_object TSRMLS_CC);
		switch (tzobj->type) {
			case TIMELIB_ZONETYPE_ID:
				tzi = tzobj->tzi.tz;
				break;
			case TIMELIB_ZONETYPE_OFFSET:
				new_offset = tzobj->tzi.utc_offset;
				break;
			case TIMELIB_ZONETYPE_ABBR:
				new_offset = tzobj->tzi.z.utc_offset;
				new_dst    = tzobj->tzi.z.dst;
				new_abbr   = strdup(tzobj->tzi.z.abbr);
				break;
		}
		type = tzobj->type;
	} else if (dateobj->time->tz_info) {
		tzi = dateobj->time->tz_info;
	} else {
		tzi = get_timezone_info(TSRMLS_C);
	}

	now = timelib_time_ctor();
	now->zone_type = type;
	switch (type) {
		case TIMELIB_ZONETYPE_ID:
			now->tz_info = tzi;
			break;
		case TIMELIB_ZONETYPE_OFFSET:
			now->z = new_offset;
			break;
		case TIMELIB_ZONETYPE_ABBR:
			now->z = new_offset;
			now->dst = new_dst;
			now->tz_abbr = new_abbr;
			break;
	}
	timelib_unixtime2local(now, (timelib_sll) time(NULL));

	timelib_fill_holes(dateobj->time, now, TIMELIB_NO_CLONE);
	timelib_update_ts(dateobj->time, tzi);
	timelib_update_from_sse(dateobj->time);

	dateobj->time->have_relative = 0;

	timelib_time_dtor(now);

	return 1;
}

/* {{{ proto DateTime date_create([string time[, DateTimeZone object]])
   Returns new DateTime object
*/
PHP_FUNCTION(date_create)
{
	zval           *timezone_object = NULL;
	char           *time_str = NULL;
	int             time_str_len = 0;
	zval            datetime_object;

	if (zend_parse_parameters(ZEND_NUM_ARGS() TSRMLS_CC, "|sO!", &time_str, &time_str_len, &timezone_object, date_ce_timezone) == FAILURE) {
		RETURN_FALSE;
	}

	php_date_instantiate(date_ce_date, &datetime_object TSRMLS_CC);
	if (!php_date_initialize(zend_object_store_get_object(&datetime_object TSRMLS_CC), time_str, time_str_len, NULL, timezone_object, 0 TSRMLS_CC)) {
		zval_dtor(&datetime_object);
		RETURN_FALSE;
	} else {
		zval *datetime_object_ptr = &datetime_object;
		RETVAL_ZVAL(datetime_object_ptr, 0, 0);
	}
}
/* }}} */

/* {{{ proto DateTime date_create_immutable([string time[, DateTimeZone object]])
   Returns new DateTime object
*/
PHP_FUNCTION(date_create_immutable)
{
	zval           *timezone_object = NULL;
	char           *time_str = NULL;
	int             time_str_len = 0;
	zval            datetime_object;

	if (zend_parse_parameters(ZEND_NUM_ARGS() TSRMLS_CC, "|sO!", &time_str, &time_str_len, &timezone_object, date_ce_timezone) == FAILURE) {
		RETURN_FALSE;
	}

	php_date_instantiate(date_ce_immutable, &datetime_object TSRMLS_CC);
	if (!php_date_initialize(zend_object_store_get_object(&datetime_object TSRMLS_CC), time_str, time_str_len, NULL, timezone_object, 0 TSRMLS_CC)) {
		zval_dtor(&datetime_object);
		RETURN_FALSE;
	} else {
		zval *datetime_object_ptr = &datetime_object;
		RETVAL_ZVAL(datetime_object_ptr, 0, 0);
	}
}
/* }}} */

/* {{{ proto DateTime date_create_from_format(string format, string time[, DateTimeZone object])
   Returns new DateTime object formatted according to the specified format
*/
PHP_FUNCTION(date_create_from_format)
{
	zval           *timezone_object = NULL;
	char           *time_str = NULL, *format_str = NULL;
	int             time_str_len = 0, format_str_len = 0;
	zval            datetime_object;

	if (zend_parse_parameters(ZEND_NUM_ARGS() TSRMLS_CC, "ss|O", &format_str, &format_str_len, &time_str, &time_str_len, &timezone_object, date_ce_timezone) == FAILURE) {
		RETURN_FALSE;
	}

	php_date_instantiate(date_ce_date, &datetime_object TSRMLS_CC);
	if (!php_date_initialize(zend_object_store_get_object(&datetime_object TSRMLS_CC), time_str, time_str_len, format_str, timezone_object, 0 TSRMLS_CC)) {
		zval_dtor(&datetime_object);
		RETURN_FALSE;
	} else {
		zval *datetime_object_ptr = &datetime_object;
		RETVAL_ZVAL(datetime_object_ptr, 0, 0);
	}
}
/* }}} */

/* {{{ proto DateTime date_create_immutable_from_format(string format, string time[, DateTimeZone object])
   Returns new DateTime object formatted according to the specified format
*/
PHP_FUNCTION(date_create_immutable_from_format)
{
	zval           *timezone_object = NULL;
	char           *time_str = NULL, *format_str = NULL;
	int             time_str_len = 0, format_str_len = 0;
	zval            datetime_object;

	if (zend_parse_parameters(ZEND_NUM_ARGS() TSRMLS_CC, "ss|O", &format_str, &format_str_len, &time_str, &time_str_len, &timezone_object, date_ce_timezone) == FAILURE) {
		RETURN_FALSE;
	}

	php_date_instantiate(date_ce_immutable, &datetime_object TSRMLS_CC);
	if (!php_date_initialize(zend_object_store_get_object(&datetime_object TSRMLS_CC), time_str, time_str_len, format_str, timezone_object, 0 TSRMLS_CC)) {
		zval_dtor(&datetime_object);
		RETURN_FALSE;
	} else {
		zval *datetime_object_ptr = &datetime_object;
		RETVAL_ZVAL(datetime_object_ptr, 0, 0);
	}
}
/* }}} */

/* {{{ proto DateTime::__construct([string time[, DateTimeZone object]])
   Creates new DateTime object
*/
PHP_METHOD(DateTime, __construct)
{
	zval *timezone_object = NULL;
	char *time_str = NULL;
	int time_str_len = 0;
	zend_error_handling error_handling;

	zend_replace_error_handling(EH_THROW, NULL, &error_handling TSRMLS_CC);
	if (SUCCESS == zend_parse_parameters(ZEND_NUM_ARGS() TSRMLS_CC, "|sO!", &time_str, &time_str_len, &timezone_object, date_ce_timezone)) {
		php_date_initialize(zend_object_store_get_object(getThis() TSRMLS_CC), time_str, time_str_len, NULL, timezone_object, 1 TSRMLS_CC);
	}
	zend_restore_error_handling(&error_handling TSRMLS_CC);
}
/* }}} */

/* {{{ proto DateTimeImmutable::__construct([string time[, DateTimeZone object]])
   Creates new DateTimeImmutable object
*/
PHP_METHOD(DateTimeImmutable, __construct)
{
	zval *timezone_object = NULL;
	char *time_str = NULL;
	int time_str_len = 0;
	zend_error_handling error_handling;

	zend_replace_error_handling(EH_THROW, NULL, &error_handling TSRMLS_CC);
	if (SUCCESS == zend_parse_parameters(ZEND_NUM_ARGS() TSRMLS_CC, "|sO!", &time_str, &time_str_len, &timezone_object, date_ce_timezone)) {
		php_date_initialize(zend_object_store_get_object(getThis() TSRMLS_CC), time_str, time_str_len, NULL, timezone_object, 1 TSRMLS_CC);
	}
	zend_restore_error_handling(&error_handling TSRMLS_CC);
}
/* }}} */

<<<<<<< HEAD
/* {{{ proto DateTimeImmutable::createFromMutable(DateTimeZone object)
   Creates new DateTimeImmutable object from an existing mutable DateTime object.
*/
PHP_METHOD(DateTimeImmutable, createFromMutable)
{
	zval *datetime_object = NULL;
	php_date_obj *new_obj = NULL;
	php_date_obj *old_obj = NULL;

	if (zend_parse_parameters(ZEND_NUM_ARGS() TSRMLS_CC, "O!", &datetime_object, date_ce_date) == FAILURE) {
		return;
	}

	php_date_instantiate(date_ce_immutable, return_value TSRMLS_CC);
	old_obj = (php_date_obj *) zend_object_store_get_object(datetime_object TSRMLS_CC);
	new_obj = (php_date_obj *) zend_object_store_get_object(return_value TSRMLS_CC);

	new_obj->time = timelib_time_ctor();
	*new_obj->time = *old_obj->time;
	if (old_obj->time->tz_abbr) {
		new_obj->time->tz_abbr = strdup(old_obj->time->tz_abbr);
	}
	if (old_obj->time->tz_info) {
		new_obj->time->tz_info = old_obj->time->tz_info;
	}
}
/* }}} */

static int php_date_initialize_from_hash(zval **return_value, php_date_obj **dateobj, HashTable *myht TSRMLS_DC)
=======
static int php_date_initialize_from_hash(php_date_obj **dateobj, HashTable *myht TSRMLS_DC)
>>>>>>> b0f7cc87
{
	zval            **z_date = NULL;
	zval            **z_timezone = NULL;
	zval            **z_timezone_type = NULL;
	zval             *tmp_obj = NULL;
	timelib_tzinfo   *tzi;
	php_timezone_obj *tzobj;

	if (zend_hash_find(myht, "date", 5, (void**) &z_date) == SUCCESS) {
		convert_to_string(*z_date);
		if (zend_hash_find(myht, "timezone_type", 14, (void**) &z_timezone_type) == SUCCESS) {
			convert_to_long(*z_timezone_type);
			if (zend_hash_find(myht, "timezone", 9, (void**) &z_timezone) == SUCCESS) {
				convert_to_string(*z_timezone);

				switch (Z_LVAL_PP(z_timezone_type)) {
					case TIMELIB_ZONETYPE_OFFSET:
					case TIMELIB_ZONETYPE_ABBR: {
						char *tmp = emalloc(Z_STRLEN_PP(z_date) + Z_STRLEN_PP(z_timezone) + 2);
						int ret;
						snprintf(tmp, Z_STRLEN_PP(z_date) + Z_STRLEN_PP(z_timezone) + 2, "%s %s", Z_STRVAL_PP(z_date), Z_STRVAL_PP(z_timezone));
						ret = php_date_initialize(*dateobj, tmp, Z_STRLEN_PP(z_date) + Z_STRLEN_PP(z_timezone) + 1, NULL, NULL, 0 TSRMLS_CC);
						efree(tmp);
						return 1 == ret;
					}

					case TIMELIB_ZONETYPE_ID: {
						int ret;
						convert_to_string(*z_timezone);

						tzi = php_date_parse_tzfile(Z_STRVAL_PP(z_timezone), DATE_TIMEZONEDB TSRMLS_CC);

						if (tzi == NULL) {
							return 0;
						}

						ALLOC_INIT_ZVAL(tmp_obj);
						tzobj = zend_object_store_get_object(php_date_instantiate(date_ce_timezone, tmp_obj TSRMLS_CC) TSRMLS_CC);
						tzobj->type = TIMELIB_ZONETYPE_ID;
						tzobj->tzi.tz = tzi;
						tzobj->initialized = 1;

						ret = php_date_initialize(*dateobj, Z_STRVAL_PP(z_date), Z_STRLEN_PP(z_date), NULL, tmp_obj, 0 TSRMLS_CC);
						zval_ptr_dtor(&tmp_obj);
						return 1 == ret;
					}
				}
			}
		}
	}
	return 0;
}

/* {{{ proto DateTime::__set_state()
*/
PHP_METHOD(DateTime, __set_state)
{
	php_date_obj     *dateobj;
	zval             *array;
	HashTable        *myht;

	if (zend_parse_parameters(ZEND_NUM_ARGS() TSRMLS_CC, "a", &array) == FAILURE) {
		RETURN_FALSE;
	}

	myht = HASH_OF(array);

	php_date_instantiate(date_ce_date, return_value TSRMLS_CC);
	dateobj = (php_date_obj *) zend_object_store_get_object(return_value TSRMLS_CC);
	if (!php_date_initialize_from_hash(&dateobj, myht TSRMLS_CC)) {
		php_error(E_ERROR, "Invalid serialization data for DateTime object");
	}
}
/* }}} */

/* {{{ proto DateTimeImmutable::__set_state()
*/
PHP_METHOD(DateTimeImmutable, __set_state)
{
	php_date_obj     *dateobj;
	zval             *array;
	HashTable        *myht;

	if (zend_parse_parameters(ZEND_NUM_ARGS() TSRMLS_CC, "a", &array) == FAILURE) {
		RETURN_FALSE;
	}

	myht = HASH_OF(array);

	php_date_instantiate(date_ce_immutable, return_value TSRMLS_CC);
	dateobj = (php_date_obj *) zend_object_store_get_object(return_value TSRMLS_CC);
	if (!php_date_initialize_from_hash(&dateobj, myht TSRMLS_CC)) {
		php_error(E_ERROR, "Invalid serialization data for DateTimeImmutable object");
	}
}
/* }}} */

/* {{{ proto DateTime::__wakeup()
*/
PHP_METHOD(DateTime, __wakeup)
{
	zval             *object = getThis();
	php_date_obj     *dateobj;
	HashTable        *myht;

	dateobj = (php_date_obj *) zend_object_store_get_object(object TSRMLS_CC);

	myht = Z_OBJPROP_P(object);

	if (!php_date_initialize_from_hash(&dateobj, myht TSRMLS_CC)) {
		php_error(E_ERROR, "Invalid serialization data for DateTime object");
	}
}
/* }}} */

/* Helper function used to add an associative array of warnings and errors to a zval */
static void zval_from_error_container(zval *z, timelib_error_container *error)
{
	int   i;
	zval *element;

	add_assoc_long(z, "warning_count", error->warning_count);
	MAKE_STD_ZVAL(element);
	array_init(element);
	for (i = 0; i < error->warning_count; i++) {
		add_index_string(element, error->warning_messages[i].position, error->warning_messages[i].message, 1);
	}
	add_assoc_zval(z, "warnings", element);

	add_assoc_long(z, "error_count", error->error_count);
	MAKE_STD_ZVAL(element);
	array_init(element);
	for (i = 0; i < error->error_count; i++) {
		add_index_string(element, error->error_messages[i].position, error->error_messages[i].message, 1);
	}
	add_assoc_zval(z, "errors", element);
}

/* {{{ proto array date_get_last_errors()
   Returns the warnings and errors found while parsing a date/time string.
*/
PHP_FUNCTION(date_get_last_errors)
{
	if (DATEG(last_errors)) {
		array_init(return_value);
		zval_from_error_container(return_value, DATEG(last_errors));
	} else {
		RETURN_FALSE;
	}
}
/* }}} */

void php_date_do_return_parsed_time(INTERNAL_FUNCTION_PARAMETERS, timelib_time *parsed_time, struct timelib_error_container *error)
{
	zval *element;

	array_init(return_value);
#define PHP_DATE_PARSE_DATE_SET_TIME_ELEMENT(name, elem) \
	if (parsed_time->elem == -99999) {               \
		add_assoc_bool(return_value, #name, 0); \
	} else {                                       \
		add_assoc_long(return_value, #name, parsed_time->elem); \
	}
	PHP_DATE_PARSE_DATE_SET_TIME_ELEMENT(year,      y);
	PHP_DATE_PARSE_DATE_SET_TIME_ELEMENT(month,     m);
	PHP_DATE_PARSE_DATE_SET_TIME_ELEMENT(day,       d);
	PHP_DATE_PARSE_DATE_SET_TIME_ELEMENT(hour,      h);
	PHP_DATE_PARSE_DATE_SET_TIME_ELEMENT(minute,    i);
	PHP_DATE_PARSE_DATE_SET_TIME_ELEMENT(second,    s);
	
	if (parsed_time->f == -99999) {
		add_assoc_bool(return_value, "fraction", 0);
	} else {
		add_assoc_double(return_value, "fraction", parsed_time->f);
	}

	zval_from_error_container(return_value, error);

	timelib_error_container_dtor(error);

	add_assoc_bool(return_value, "is_localtime", parsed_time->is_localtime);

	if (parsed_time->is_localtime) {
		PHP_DATE_PARSE_DATE_SET_TIME_ELEMENT(zone_type, zone_type);
		switch (parsed_time->zone_type) {
			case TIMELIB_ZONETYPE_OFFSET:
				PHP_DATE_PARSE_DATE_SET_TIME_ELEMENT(zone, z);
				add_assoc_bool(return_value, "is_dst", parsed_time->dst);
				break;
			case TIMELIB_ZONETYPE_ID:
				if (parsed_time->tz_abbr) {
					add_assoc_string(return_value, "tz_abbr", parsed_time->tz_abbr, 1);
				}
				if (parsed_time->tz_info) {
					add_assoc_string(return_value, "tz_id", parsed_time->tz_info->name, 1);
				}
				break;
			case TIMELIB_ZONETYPE_ABBR:
				PHP_DATE_PARSE_DATE_SET_TIME_ELEMENT(zone, z);
				add_assoc_bool(return_value, "is_dst", parsed_time->dst);
				add_assoc_string(return_value, "tz_abbr", parsed_time->tz_abbr, 1);
				break;
		}
	}
	if (parsed_time->have_relative) {
		MAKE_STD_ZVAL(element);
		array_init(element);
		add_assoc_long(element, "year",   parsed_time->relative.y);
		add_assoc_long(element, "month",  parsed_time->relative.m);
		add_assoc_long(element, "day",    parsed_time->relative.d);
		add_assoc_long(element, "hour",   parsed_time->relative.h);
		add_assoc_long(element, "minute", parsed_time->relative.i);
		add_assoc_long(element, "second", parsed_time->relative.s);
		if (parsed_time->relative.have_weekday_relative) {
			add_assoc_long(element, "weekday", parsed_time->relative.weekday);
		}
		if (parsed_time->relative.have_special_relative && (parsed_time->relative.special.type == TIMELIB_SPECIAL_WEEKDAY)) {
			add_assoc_long(element, "weekdays", parsed_time->relative.special.amount);
		}
		if (parsed_time->relative.first_last_day_of) {
			add_assoc_bool(element, parsed_time->relative.first_last_day_of == 1 ? "first_day_of_month" : "last_day_of_month", 1);
		}
		add_assoc_zval(return_value, "relative", element);
	}
	timelib_time_dtor(parsed_time);
}

/* {{{ proto array date_parse(string date)
   Returns associative array with detailed info about given date
*/
PHP_FUNCTION(date_parse)
{
	char                           *date;
	int                             date_len;
	struct timelib_error_container *error;
	timelib_time                   *parsed_time;
	
	if (zend_parse_parameters(ZEND_NUM_ARGS() TSRMLS_CC, "s", &date, &date_len) == FAILURE) {
		RETURN_FALSE;
	}

	parsed_time = timelib_strtotime(date, date_len, &error, DATE_TIMEZONEDB, php_date_parse_tzfile_wrapper);
	php_date_do_return_parsed_time(INTERNAL_FUNCTION_PARAM_PASSTHRU, parsed_time, error);
}
/* }}} */

/* {{{ proto array date_parse_from_format(string format, string date)
   Returns associative array with detailed info about given date
*/
PHP_FUNCTION(date_parse_from_format)
{
	char                           *date, *format;
	int                             date_len, format_len;
	struct timelib_error_container *error;
	timelib_time                   *parsed_time;
	
	if (zend_parse_parameters(ZEND_NUM_ARGS() TSRMLS_CC, "ss", &format, &format_len, &date, &date_len) == FAILURE) {
		RETURN_FALSE;
	}

	parsed_time = timelib_parse_from_format(format, date, date_len, &error, DATE_TIMEZONEDB, php_date_parse_tzfile_wrapper);
	php_date_do_return_parsed_time(INTERNAL_FUNCTION_PARAM_PASSTHRU, parsed_time, error);
}
/* }}} */

/* {{{ proto string date_format(DateTimeInterface object, string format)
   Returns date formatted according to given format
*/
PHP_FUNCTION(date_format)
{
	zval         *object;
	php_date_obj *dateobj;
	char         *format;
	int           format_len;

	if (zend_parse_method_parameters(ZEND_NUM_ARGS() TSRMLS_CC, getThis(), "Os", &object, date_ce_interface, &format, &format_len) == FAILURE) {
		RETURN_FALSE;
	}
	dateobj = (php_date_obj *) zend_object_store_get_object(object TSRMLS_CC);
	DATE_CHECK_INITIALIZED(dateobj->time, DateTime);
	RETURN_STRING(date_format(format, format_len, dateobj->time, dateobj->time->is_localtime), 0);
}
/* }}} */

static int php_date_modify(zval *object, char *modify, int modify_len TSRMLS_DC)
{
	php_date_obj *dateobj;
	timelib_time *tmp_time;
	timelib_error_container *err = NULL;

	dateobj = (php_date_obj *) zend_object_store_get_object(object TSRMLS_CC);

	if (!(dateobj->time)) {
		php_error_docref(NULL TSRMLS_CC, E_WARNING, "The DateTime object has not been correctly initialized by its constructor");
		return 0;
	}

	tmp_time = timelib_strtotime(modify, modify_len, &err, DATE_TIMEZONEDB, php_date_parse_tzfile_wrapper);

	/* update last errors and warnings */
	update_errors_warnings(err TSRMLS_CC);
	if (err && err->error_count) {
		/* spit out the first library error message, at least */
		php_error_docref(NULL TSRMLS_CC, E_WARNING, "Failed to parse time string (%s) at position %d (%c): %s", modify,
			err->error_messages[0].position, err->error_messages[0].character, err->error_messages[0].message);
		timelib_time_dtor(tmp_time);
		return 0;
	}

	memcpy(&dateobj->time->relative, &tmp_time->relative, sizeof(struct timelib_rel_time));
	dateobj->time->have_relative = tmp_time->have_relative;
	dateobj->time->sse_uptodate = 0;

	if (tmp_time->y != -99999) {
		dateobj->time->y = tmp_time->y;
	}
	if (tmp_time->m != -99999) {
		dateobj->time->m = tmp_time->m;
	}
	if (tmp_time->d != -99999) {
		dateobj->time->d = tmp_time->d;
	}

	if (tmp_time->h != -99999) {
		dateobj->time->h = tmp_time->h;
		if (tmp_time->i != -99999) {
			dateobj->time->i = tmp_time->i;
			if (tmp_time->s != -99999) {
				dateobj->time->s = tmp_time->s;
			} else {
				dateobj->time->s = 0;
			}
		} else {
			dateobj->time->i = 0;
			dateobj->time->s = 0;
		}
	}
	timelib_time_dtor(tmp_time);

	timelib_update_ts(dateobj->time, NULL);
	timelib_update_from_sse(dateobj->time);
	dateobj->time->have_relative = 0;
	
	return 1;
}

/* {{{ proto DateTime date_modify(DateTime object, string modify)
   Alters the timestamp.
*/
PHP_FUNCTION(date_modify)
{
	zval         *object;
	char         *modify;
	int           modify_len;

	if (zend_parse_method_parameters(ZEND_NUM_ARGS() TSRMLS_CC, getThis(), "Os", &object, date_ce_date, &modify, &modify_len) == FAILURE) {
		RETURN_FALSE;
	}

	if (php_date_modify(object, modify, modify_len TSRMLS_CC)) {
		RETURN_ZVAL(object, 1, 0);
	}

	RETURN_FALSE;
}
/* }}} */

/* {{{ proto DateTimeImmutable::modify()
*/
PHP_METHOD(DateTimeImmutable, modify)
{
	zval *object, *new_object;
	char *modify;
	int   modify_len;

	if (zend_parse_method_parameters(ZEND_NUM_ARGS() TSRMLS_CC, getThis(), "Os", &object, date_ce_immutable, &modify, &modify_len) == FAILURE) {
		RETURN_FALSE;
	}
	
	new_object = date_clone_immutable(object TSRMLS_CC);
	if (php_date_modify(new_object, modify, modify_len TSRMLS_CC)) {
		RETURN_ZVAL(new_object, 0, 1);
	}

	RETURN_FALSE;
}
/* }}} */

static void php_date_add(zval *object, zval *interval, zval *return_value TSRMLS_DC)
{
	php_date_obj     *dateobj;
	php_interval_obj *intobj;
	timelib_time     *new_time;

	dateobj = (php_date_obj *) zend_object_store_get_object(object TSRMLS_CC);
	DATE_CHECK_INITIALIZED(dateobj->time, DateTime);
	intobj = (php_interval_obj *) zend_object_store_get_object(interval TSRMLS_CC);
	DATE_CHECK_INITIALIZED(intobj->initialized, DateInterval);

	new_time = timelib_add(dateobj->time, intobj->diff);
	timelib_time_dtor(dateobj->time);
	dateobj->time = new_time;
}

/* {{{ proto DateTime date_add(DateTime object, DateInterval interval)
   Adds an interval to the current date in object.
*/
PHP_FUNCTION(date_add)
{
	zval *object, *interval;

	if (zend_parse_method_parameters(ZEND_NUM_ARGS() TSRMLS_CC, getThis(), "OO", &object, date_ce_date, &interval, date_ce_interval) == FAILURE) {
		RETURN_FALSE;
	}

	php_date_add(object, interval, return_value TSRMLS_CC);

	RETURN_ZVAL(object, 1, 0);
}
/* }}} */

/* {{{ proto DateTimeImmutable::add()
*/
PHP_METHOD(DateTimeImmutable, add)
{
	zval *object, *interval, *new_object;

	if (zend_parse_method_parameters(ZEND_NUM_ARGS() TSRMLS_CC, getThis(), "OO", &object, date_ce_immutable, &interval, date_ce_interval) == FAILURE) {
		RETURN_FALSE;
	}

	new_object = date_clone_immutable(object TSRMLS_CC);
	php_date_add(new_object, interval, return_value TSRMLS_CC);

	RETURN_ZVAL(new_object, 0, 1);
}
/* }}} */

static void php_date_sub(zval *object, zval *interval, zval *return_value TSRMLS_DC)
{
	php_date_obj     *dateobj;
	php_interval_obj *intobj;
	timelib_time     *new_time;

	dateobj = (php_date_obj *) zend_object_store_get_object(object TSRMLS_CC);
	DATE_CHECK_INITIALIZED(dateobj->time, DateTime);
	intobj = (php_interval_obj *) zend_object_store_get_object(interval TSRMLS_CC);
	DATE_CHECK_INITIALIZED(intobj->initialized, DateInterval);

	if (intobj->diff->have_special_relative) {
		php_error_docref(NULL TSRMLS_CC, E_WARNING, "Only non-special relative time specifications are supported for subtraction");
		return;
	}

	new_time = timelib_sub(dateobj->time, intobj->diff);
	timelib_time_dtor(dateobj->time);
	dateobj->time = new_time;
}

/* {{{ proto DateTime date_sub(DateTime object, DateInterval interval)
   Subtracts an interval to the current date in object.
*/
PHP_FUNCTION(date_sub)
{
	zval *object, *interval;

	if (zend_parse_method_parameters(ZEND_NUM_ARGS() TSRMLS_CC, getThis(), "OO", &object, date_ce_date, &interval, date_ce_interval) == FAILURE) {
		RETURN_FALSE;
	}

	php_date_sub(object, interval, return_value TSRMLS_CC);

	RETURN_ZVAL(object, 1, 0);
}
/* }}} */

/* {{{ proto DateTimeImmutable::sub()
*/
PHP_METHOD(DateTimeImmutable, sub)
{
	zval *object, *interval, *new_object;

	if (zend_parse_method_parameters(ZEND_NUM_ARGS() TSRMLS_CC, getThis(), "OO", &object, date_ce_immutable, &interval, date_ce_interval) == FAILURE) {
		RETURN_FALSE;
	}

	new_object = date_clone_immutable(object TSRMLS_CC);
	php_date_sub(new_object, interval, return_value TSRMLS_CC);

	RETURN_ZVAL(new_object, 0, 1);
}
/* }}} */

static void set_timezone_from_timelib_time(php_timezone_obj *tzobj, timelib_time *t)
{
       tzobj->initialized = 1;
       tzobj->type = t->zone_type;
       switch (t->zone_type) {
               case TIMELIB_ZONETYPE_ID:
                       tzobj->tzi.tz = t->tz_info;
                       break;
               case TIMELIB_ZONETYPE_OFFSET:
                       tzobj->tzi.utc_offset = t->z;
                       break;
               case TIMELIB_ZONETYPE_ABBR:
                       tzobj->tzi.z.utc_offset = t->z;
                       tzobj->tzi.z.dst = t->dst;
                       tzobj->tzi.z.abbr = strdup(t->tz_abbr);
                       break;
       }
}


/* {{{ proto DateTimeZone date_timezone_get(DateTimeInterface object)
   Return new DateTimeZone object relative to give DateTime
*/
PHP_FUNCTION(date_timezone_get)
{
	zval             *object;
	php_date_obj     *dateobj;
	php_timezone_obj *tzobj;

	if (zend_parse_method_parameters(ZEND_NUM_ARGS() TSRMLS_CC, getThis(), "O", &object, date_ce_interface) == FAILURE) {
		RETURN_FALSE;
	}
	dateobj = (php_date_obj *) zend_object_store_get_object(object TSRMLS_CC);
	DATE_CHECK_INITIALIZED(dateobj->time, DateTime);
	if (dateobj->time->is_localtime/* && dateobj->time->tz_info*/) {
		php_date_instantiate(date_ce_timezone, return_value TSRMLS_CC);
		tzobj = (php_timezone_obj *) zend_object_store_get_object(return_value TSRMLS_CC);
		set_timezone_from_timelib_time(tzobj, dateobj->time);
	} else {
		RETURN_FALSE;
	}
}
/* }}} */

static void php_date_timezone_set(zval *object, zval *timezone_object, zval *return_value TSRMLS_DC)
{
	php_date_obj     *dateobj;
	php_timezone_obj *tzobj;

	dateobj = (php_date_obj *) zend_object_store_get_object(object TSRMLS_CC);
	DATE_CHECK_INITIALIZED(dateobj->time, DateTime);
	tzobj = (php_timezone_obj *) zend_object_store_get_object(timezone_object TSRMLS_CC);

	switch (tzobj->type) {
		case TIMELIB_ZONETYPE_OFFSET:
			timelib_set_timezone_from_offset(dateobj->time, tzobj->tzi.utc_offset);
			break;
		case TIMELIB_ZONETYPE_ABBR:
			timelib_set_timezone_from_abbr(dateobj->time, tzobj->tzi.z);
			break;
		case TIMELIB_ZONETYPE_ID:
			timelib_set_timezone(dateobj->time, tzobj->tzi.tz);
			break;
	}
	timelib_unixtime2local(dateobj->time, dateobj->time->sse);
}

/* {{{ proto DateTime date_timezone_set(DateTime object, DateTimeZone object)
   Sets the timezone for the DateTime object.
*/
PHP_FUNCTION(date_timezone_set)
{
	zval *object;
	zval *timezone_object;

	if (zend_parse_method_parameters(ZEND_NUM_ARGS() TSRMLS_CC, getThis(), "OO", &object, date_ce_date, &timezone_object, date_ce_timezone) == FAILURE) {
		RETURN_FALSE;
	}

	php_date_timezone_set(object, timezone_object, return_value TSRMLS_CC);

	RETURN_ZVAL(object, 1, 0);
}
/* }}} */

/* {{{ proto DateTimeImmutable::setTimezone()
*/
PHP_METHOD(DateTimeImmutable, setTimezone)
{
	zval *object, *new_object;
	zval *timezone_object;

	if (zend_parse_method_parameters(ZEND_NUM_ARGS() TSRMLS_CC, getThis(), "OO", &object, date_ce_immutable, &timezone_object, date_ce_timezone) == FAILURE) {
		RETURN_FALSE;
	}

	new_object = date_clone_immutable(object TSRMLS_CC);
	php_date_timezone_set(new_object, timezone_object, return_value TSRMLS_CC);

	RETURN_ZVAL(new_object, 0, 1);
}
/* }}} */

/* {{{ proto long date_offset_get(DateTimeInterface object)
   Returns the DST offset.
*/
PHP_FUNCTION(date_offset_get)
{
	zval                *object;
	php_date_obj        *dateobj;
	timelib_time_offset *offset;

	if (zend_parse_method_parameters(ZEND_NUM_ARGS() TSRMLS_CC, getThis(), "O", &object, date_ce_interface) == FAILURE) {
		RETURN_FALSE;
	}
	dateobj = (php_date_obj *) zend_object_store_get_object(object TSRMLS_CC);
	DATE_CHECK_INITIALIZED(dateobj->time, DateTime);
	if (dateobj->time->is_localtime/* && dateobj->time->tz_info*/) {
		switch (dateobj->time->zone_type) {
			case TIMELIB_ZONETYPE_ID:
				offset = timelib_get_time_zone_info(dateobj->time->sse, dateobj->time->tz_info);
				RETVAL_LONG(offset->offset);
				timelib_time_offset_dtor(offset);
				break;
			case TIMELIB_ZONETYPE_OFFSET:
				RETVAL_LONG(dateobj->time->z * -60);
				break;
			case TIMELIB_ZONETYPE_ABBR:
				RETVAL_LONG((dateobj->time->z - (60 * dateobj->time->dst)) * -60);
				break;
		}
		return;
	} else {
		RETURN_LONG(0);
	}
}
/* }}} */

static void php_date_time_set(zval *object, long h, long i, long s, zval *return_value TSRMLS_DC)
{
	php_date_obj *dateobj;

	dateobj = (php_date_obj *) zend_object_store_get_object(object TSRMLS_CC);
	DATE_CHECK_INITIALIZED(dateobj->time, DateTime);
	dateobj->time->h = h;
	dateobj->time->i = i;
	dateobj->time->s = s;
	timelib_update_ts(dateobj->time, NULL);
}

/* {{{ proto DateTime date_time_set(DateTime object, long hour, long minute[, long second])
   Sets the time.
*/
PHP_FUNCTION(date_time_set)
{
	zval *object;
	long  h, i, s = 0;

	if (zend_parse_method_parameters(ZEND_NUM_ARGS() TSRMLS_CC, getThis(), "Oll|l", &object, date_ce_date, &h, &i, &s) == FAILURE) {
		RETURN_FALSE;
	}

	php_date_time_set(object, h, i, s, return_value TSRMLS_CC);

	RETURN_ZVAL(object, 1, 0);
}
/* }}} */

/* {{{ proto DateTimeImmutable::setTime()
*/
PHP_METHOD(DateTimeImmutable, setTime)
{
	zval *object, *new_object;
	long  h, i, s = 0;

	if (zend_parse_method_parameters(ZEND_NUM_ARGS() TSRMLS_CC, getThis(), "Oll|l", &object, date_ce_immutable, &h, &i, &s) == FAILURE) {
		RETURN_FALSE;
	}

	new_object = date_clone_immutable(object TSRMLS_CC);
	php_date_time_set(new_object, h, i, s, return_value TSRMLS_CC);

	RETURN_ZVAL(new_object, 0, 1);
}
/* }}} */

static void php_date_date_set(zval *object, long y, long m, long d, zval *return_value TSRMLS_DC)
{
	php_date_obj *dateobj;

	dateobj = (php_date_obj *) zend_object_store_get_object(object TSRMLS_CC);
	DATE_CHECK_INITIALIZED(dateobj->time, DateTime);
	dateobj->time->y = y;
	dateobj->time->m = m;
	dateobj->time->d = d;
	timelib_update_ts(dateobj->time, NULL);
}

/* {{{ proto DateTime date_date_set(DateTime object, long year, long month, long day)
   Sets the date.
*/
PHP_FUNCTION(date_date_set)
{
	zval *object;
	long  y, m, d;

	if (zend_parse_method_parameters(ZEND_NUM_ARGS() TSRMLS_CC, getThis(), "Olll", &object, date_ce_date, &y, &m, &d) == FAILURE) {
		RETURN_FALSE;
	}

	php_date_date_set(object, y, m, d, return_value TSRMLS_CC);

	RETURN_ZVAL(object, 1, 0);
}
/* }}} */

/* {{{ proto DateTimeImmutable::setDate()
*/
PHP_METHOD(DateTimeImmutable, setDate)
{
	zval *object, *new_object;
	long  y, m, d;

	if (zend_parse_method_parameters(ZEND_NUM_ARGS() TSRMLS_CC, getThis(), "Olll", &object, date_ce_immutable, &y, &m, &d) == FAILURE) {
		RETURN_FALSE;
	}

	new_object = date_clone_immutable(object TSRMLS_CC);
	php_date_date_set(new_object, y, m, d, return_value TSRMLS_CC);

	RETURN_ZVAL(new_object, 0, 1);
}
/* }}} */

static void php_date_isodate_set(zval *object, long y, long w, long d, zval *return_value TSRMLS_DC)
{
	php_date_obj *dateobj;

	dateobj = (php_date_obj *) zend_object_store_get_object(object TSRMLS_CC);
	DATE_CHECK_INITIALIZED(dateobj->time, DateTime);
	dateobj->time->y = y;
	dateobj->time->m = 1;
	dateobj->time->d = 1;
	memset(&dateobj->time->relative, 0, sizeof(dateobj->time->relative));
	dateobj->time->relative.d = timelib_daynr_from_weeknr(y, w, d);
	dateobj->time->have_relative = 1;
	
	timelib_update_ts(dateobj->time, NULL);
}

/* {{{ proto DateTime date_isodate_set(DateTime object, long year, long week[, long day])
   Sets the ISO date.
*/
PHP_FUNCTION(date_isodate_set)
{
	zval *object;
	long  y, w, d = 1;

	if (zend_parse_method_parameters(ZEND_NUM_ARGS() TSRMLS_CC, getThis(), "Oll|l", &object, date_ce_date, &y, &w, &d) == FAILURE) {
		RETURN_FALSE;
	}

	php_date_isodate_set(object, y, w, d, return_value TSRMLS_CC);

	RETURN_ZVAL(object, 1, 0);
}
/* }}} */

/* {{{ proto DateTimeImmutable::setISODate()
*/
PHP_METHOD(DateTimeImmutable, setISODate)
{
	zval *object, *new_object;
	long  y, w, d = 1;

	if (zend_parse_method_parameters(ZEND_NUM_ARGS() TSRMLS_CC, getThis(), "Oll|l", &object, date_ce_immutable, &y, &w, &d) == FAILURE) {
		RETURN_FALSE;
	}

	new_object = date_clone_immutable(object TSRMLS_CC);
	php_date_isodate_set(new_object, y, w, d, return_value TSRMLS_CC);

	RETURN_ZVAL(new_object, 0, 1);
}
/* }}} */

static void php_date_timestamp_set(zval *object, long timestamp, zval *return_value TSRMLS_DC)
{
	php_date_obj *dateobj;

	dateobj = (php_date_obj *) zend_object_store_get_object(object TSRMLS_CC);
	DATE_CHECK_INITIALIZED(dateobj->time, DateTime);
	timelib_unixtime2local(dateobj->time, (timelib_sll)timestamp);
	timelib_update_ts(dateobj->time, NULL);
}

/* {{{ proto DateTime date_timestamp_set(DateTime object, long unixTimestamp)
   Sets the date and time based on an Unix timestamp.
*/
PHP_FUNCTION(date_timestamp_set)
{
	zval *object;
	long  timestamp;

	if (zend_parse_method_parameters(ZEND_NUM_ARGS() TSRMLS_CC, getThis(), "Ol", &object, date_ce_date, &timestamp) == FAILURE) {
		RETURN_FALSE;
	}

	php_date_timestamp_set(object, timestamp, return_value TSRMLS_CC);

	RETURN_ZVAL(object, 1, 0);
}
/* }}} */

/* {{{ proto DateTimeImmutable::setTimestamp()
*/
PHP_METHOD(DateTimeImmutable, setTimestamp)
{
	zval *object, *new_object;
	long  timestamp;

	if (zend_parse_method_parameters(ZEND_NUM_ARGS() TSRMLS_CC, getThis(), "Ol", &object, date_ce_immutable, &timestamp) == FAILURE) {
		RETURN_FALSE;
	}

	new_object = date_clone_immutable(object TSRMLS_CC);
	php_date_timestamp_set(new_object, timestamp, return_value TSRMLS_CC);

	RETURN_ZVAL(new_object, 0, 1);
}
/* }}} */

/* {{{ proto long date_timestamp_get(DateTimeInterface object)
   Gets the Unix timestamp.
*/
PHP_FUNCTION(date_timestamp_get)
{
	zval         *object;
	php_date_obj *dateobj;
	long          timestamp;
	int           error;

	if (zend_parse_method_parameters(ZEND_NUM_ARGS() TSRMLS_CC, getThis(), "O", &object, date_ce_interface) == FAILURE) {
		RETURN_FALSE;
	}
	dateobj = (php_date_obj *) zend_object_store_get_object(object TSRMLS_CC);
	DATE_CHECK_INITIALIZED(dateobj->time, DateTime);
	timelib_update_ts(dateobj->time, NULL);

	timestamp = timelib_date_to_int(dateobj->time, &error);
	if (error) {
		RETURN_FALSE;
	} else {
		RETVAL_LONG(timestamp);
	}
}
/* }}} */

/* {{{ proto DateInterval date_diff(DateTime object [, bool absolute])
   Returns the difference between two DateTime objects.
*/
PHP_FUNCTION(date_diff)
{
	zval         *object1, *object2;
	php_date_obj *dateobj1, *dateobj2;
	php_interval_obj *interval;
	long          absolute = 0;

	if (zend_parse_method_parameters(ZEND_NUM_ARGS() TSRMLS_CC, getThis(), "OO|l", &object1, date_ce_interface, &object2, date_ce_interface, &absolute) == FAILURE) {
		RETURN_FALSE;
	}
	dateobj1 = (php_date_obj *) zend_object_store_get_object(object1 TSRMLS_CC);
	dateobj2 = (php_date_obj *) zend_object_store_get_object(object2 TSRMLS_CC);
	DATE_CHECK_INITIALIZED(dateobj1->time, DateTimeInterface);
	DATE_CHECK_INITIALIZED(dateobj2->time, DateTimeInterface);
	timelib_update_ts(dateobj1->time, NULL);
	timelib_update_ts(dateobj2->time, NULL);

	php_date_instantiate(date_ce_interval, return_value TSRMLS_CC);
	interval = zend_object_store_get_object(return_value TSRMLS_CC);
	interval->diff = timelib_diff(dateobj1->time, dateobj2->time);
	if (absolute) {
		interval->diff->invert = 0;
	}
	interval->initialized = 1;
}
/* }}} */

static int timezone_initialize(php_timezone_obj *tzobj, /*const*/ char *tz TSRMLS_DC)
{
	timelib_time *dummy_t = ecalloc(1, sizeof(timelib_time));
	int           dst, not_found;
	char         *orig_tz = tz;

	dummy_t->z = timelib_parse_zone(&tz, &dst, dummy_t, &not_found, DATE_TIMEZONEDB, php_date_parse_tzfile_wrapper);
	if (not_found) {
		php_error_docref(NULL TSRMLS_CC, E_WARNING, "Unknown or bad timezone (%s)", orig_tz);
		efree(dummy_t);
		return FAILURE;
	} else {
		set_timezone_from_timelib_time(tzobj, dummy_t);
		efree(dummy_t);
		return SUCCESS;
	}
}

/* {{{ proto DateTimeZone timezone_open(string timezone)
   Returns new DateTimeZone object
*/
PHP_FUNCTION(timezone_open)
{
	char *tz;
	int   tz_len;
	php_timezone_obj *tzobj;

	if (zend_parse_parameters(ZEND_NUM_ARGS() TSRMLS_CC, "s", &tz, &tz_len) == FAILURE) {
		RETURN_FALSE;
	}
	tzobj = zend_object_store_get_object(php_date_instantiate(date_ce_timezone, return_value TSRMLS_CC) TSRMLS_CC);
	if (SUCCESS != timezone_initialize(tzobj, tz TSRMLS_CC)) {
		RETURN_FALSE;
	}
}
/* }}} */

/* {{{ proto DateTimeZone::__construct(string timezone)
   Creates new DateTimeZone object.
*/
PHP_METHOD(DateTimeZone, __construct)
{
	char *tz;
	int tz_len;
	php_timezone_obj *tzobj;
	zend_error_handling error_handling;
	
	zend_replace_error_handling(EH_THROW, NULL, &error_handling TSRMLS_CC);
	if (SUCCESS == zend_parse_parameters(ZEND_NUM_ARGS() TSRMLS_CC, "s", &tz, &tz_len)) {
		tzobj = zend_object_store_get_object(getThis() TSRMLS_CC);
		if (FAILURE == timezone_initialize(tzobj, tz TSRMLS_CC)) {
			ZVAL_NULL(getThis());
		}
	}
	zend_restore_error_handling(&error_handling TSRMLS_CC);
}
/* }}} */

static int php_date_timezone_initialize_from_hash(zval **return_value, php_timezone_obj **tzobj, HashTable *myht TSRMLS_DC)
{
	zval            **z_timezone = NULL;
	zval            **z_timezone_type = NULL;

	if (zend_hash_find(myht, "timezone_type", 14, (void**) &z_timezone_type) == SUCCESS) {
		if (zend_hash_find(myht, "timezone", 9, (void**) &z_timezone) == SUCCESS) {
			convert_to_long(*z_timezone_type);
			if (SUCCESS == timezone_initialize(*tzobj, Z_STRVAL_PP(z_timezone) TSRMLS_CC)) {
				return SUCCESS;
			}
		}
	}
	return FAILURE;
}

/* {{{ proto DateTimeZone::__set_state()
 *  */
PHP_METHOD(DateTimeZone, __set_state)
{
	php_timezone_obj *tzobj;
	zval             *array;
	HashTable        *myht;

	if (zend_parse_parameters(ZEND_NUM_ARGS() TSRMLS_CC, "a", &array) == FAILURE) {
		RETURN_FALSE;
	}

	myht = HASH_OF(array);

	php_date_instantiate(date_ce_timezone, return_value TSRMLS_CC);
	tzobj = (php_timezone_obj *) zend_object_store_get_object(return_value TSRMLS_CC);
	php_date_timezone_initialize_from_hash(&return_value, &tzobj, myht TSRMLS_CC);
}
/* }}} */

/* {{{ proto DateTimeZone::__wakeup()
 *  */
PHP_METHOD(DateTimeZone, __wakeup)
{
	zval             *object = getThis();
	php_timezone_obj *tzobj;
	HashTable        *myht;

	tzobj = (php_timezone_obj *) zend_object_store_get_object(object TSRMLS_CC);

	myht = Z_OBJPROP_P(object);
	
	php_date_timezone_initialize_from_hash(&return_value, &tzobj, myht TSRMLS_CC);
}
/* }}} */

/* {{{ proto string timezone_name_get(DateTimeZone object)
   Returns the name of the timezone.
*/
PHP_FUNCTION(timezone_name_get)
{
	zval             *object;
	php_timezone_obj *tzobj;

	if (zend_parse_method_parameters(ZEND_NUM_ARGS() TSRMLS_CC, getThis(), "O", &object, date_ce_timezone) == FAILURE) {
		RETURN_FALSE;
	}
	tzobj = (php_timezone_obj *) zend_object_store_get_object(object TSRMLS_CC);
	DATE_CHECK_INITIALIZED(tzobj->initialized, DateTimeZone);

	switch (tzobj->type) {
		case TIMELIB_ZONETYPE_ID:
			RETURN_STRING(tzobj->tzi.tz->name, 1);
			break;
		case TIMELIB_ZONETYPE_OFFSET: {
			char *tmpstr = emalloc(sizeof("UTC+05:00"));
			timelib_sll utc_offset = tzobj->tzi.utc_offset;

			snprintf(tmpstr, sizeof("+05:00"), "%c%02d:%02d",
				utc_offset > 0 ? '-' : '+',
				abs(utc_offset / 60),
				abs((utc_offset % 60)));

			RETURN_STRING(tmpstr, 0);
			}
			break;
		case TIMELIB_ZONETYPE_ABBR:
			RETURN_STRING(tzobj->tzi.z.abbr, 1);
			break;
	}
}
/* }}} */

/* {{{ proto string timezone_name_from_abbr(string abbr[, long gmtOffset[, long isdst]])
   Returns the timezone name from abbrevation
*/
PHP_FUNCTION(timezone_name_from_abbr)
{
	char    *abbr;
	char    *tzid;
	int      abbr_len;
	long     gmtoffset = -1;
	long     isdst = -1;

	if (zend_parse_parameters(ZEND_NUM_ARGS() TSRMLS_CC, "s|ll", &abbr, &abbr_len, &gmtoffset, &isdst) == FAILURE) {
		RETURN_FALSE;
	}
	tzid = timelib_timezone_id_from_abbr(abbr, gmtoffset, isdst);

	if (tzid) {
		RETURN_STRING(tzid, 1);
	} else {
		RETURN_FALSE;
	}
}
/* }}} */

/* {{{ proto long timezone_offset_get(DateTimeZone object, DateTime object)
   Returns the timezone offset.
*/
PHP_FUNCTION(timezone_offset_get)
{
	zval                *object, *dateobject;
	php_timezone_obj    *tzobj;
	php_date_obj        *dateobj;
	timelib_time_offset *offset;

	if (zend_parse_method_parameters(ZEND_NUM_ARGS() TSRMLS_CC, getThis(), "OO", &object, date_ce_timezone, &dateobject, date_ce_date) == FAILURE) {
		RETURN_FALSE;
	}
	tzobj = (php_timezone_obj *) zend_object_store_get_object(object TSRMLS_CC);
	DATE_CHECK_INITIALIZED(tzobj->initialized, DateTimeZone);
	dateobj = (php_date_obj *) zend_object_store_get_object(dateobject TSRMLS_CC);
	DATE_CHECK_INITIALIZED(dateobj->time, DateTime);

	switch (tzobj->type) {
		case TIMELIB_ZONETYPE_ID:
			offset = timelib_get_time_zone_info(dateobj->time->sse, tzobj->tzi.tz);
			RETVAL_LONG(offset->offset);
			timelib_time_offset_dtor(offset);
			break;
		case TIMELIB_ZONETYPE_OFFSET:
			RETURN_LONG(tzobj->tzi.utc_offset * -60);
			break;
		case TIMELIB_ZONETYPE_ABBR:
			RETURN_LONG((tzobj->tzi.z.utc_offset - (tzobj->tzi.z.dst*60)) * -60);
			break;
	}
}
/* }}} */

/* {{{ proto array timezone_transitions_get(DateTimeZone object [, long timestamp_begin [, long timestamp_end ]])
   Returns numerically indexed array containing associative array for all transitions in the specified range for the timezone.
*/
PHP_FUNCTION(timezone_transitions_get)
{
	zval                *object, *element;
	php_timezone_obj    *tzobj;
	unsigned int         i, begin = 0, found;
	long                 timestamp_begin = LONG_MIN, timestamp_end = LONG_MAX;

	if (zend_parse_method_parameters(ZEND_NUM_ARGS() TSRMLS_CC, getThis(), "O|ll", &object, date_ce_timezone, &timestamp_begin, &timestamp_end) == FAILURE) {
		RETURN_FALSE;
	}
	tzobj = (php_timezone_obj *) zend_object_store_get_object(object TSRMLS_CC);
	DATE_CHECK_INITIALIZED(tzobj->initialized, DateTimeZone);
	if (tzobj->type != TIMELIB_ZONETYPE_ID) {
		RETURN_FALSE;
	}

#define add_nominal() \
		MAKE_STD_ZVAL(element); \
		array_init(element); \
		add_assoc_long(element, "ts",     timestamp_begin); \
		add_assoc_string(element, "time", php_format_date(DATE_FORMAT_ISO8601, 13, timestamp_begin, 0 TSRMLS_CC), 0); \
		add_assoc_long(element, "offset", tzobj->tzi.tz->type[0].offset); \
		add_assoc_bool(element, "isdst",  tzobj->tzi.tz->type[0].isdst); \
		add_assoc_string(element, "abbr", &tzobj->tzi.tz->timezone_abbr[tzobj->tzi.tz->type[0].abbr_idx], 1); \
		add_next_index_zval(return_value, element);

#define add(i,ts) \
		MAKE_STD_ZVAL(element); \
		array_init(element); \
		add_assoc_long(element, "ts",     ts); \
		add_assoc_string(element, "time", php_format_date(DATE_FORMAT_ISO8601, 13, ts, 0 TSRMLS_CC), 0); \
		add_assoc_long(element, "offset", tzobj->tzi.tz->type[tzobj->tzi.tz->trans_idx[i]].offset); \
		add_assoc_bool(element, "isdst",  tzobj->tzi.tz->type[tzobj->tzi.tz->trans_idx[i]].isdst); \
		add_assoc_string(element, "abbr", &tzobj->tzi.tz->timezone_abbr[tzobj->tzi.tz->type[tzobj->tzi.tz->trans_idx[i]].abbr_idx], 1); \
		add_next_index_zval(return_value, element);

#define add_last() add(tzobj->tzi.tz->timecnt - 1, timestamp_begin)

	array_init(return_value);

	if (timestamp_begin == LONG_MIN) {
		add_nominal();
		begin = 0;
		found = 1;
	} else {
		begin = 0;
		found = 0;
		if (tzobj->tzi.tz->timecnt > 0) {
			do {
				if (tzobj->tzi.tz->trans[begin] > timestamp_begin) {
					if (begin > 0) {
						add(begin - 1, timestamp_begin);
					} else {
						add_nominal();
					}
					found = 1;
					break;
				}
				begin++;
			} while (begin < tzobj->tzi.tz->timecnt);
		}
	}

	if (!found) {
		if (tzobj->tzi.tz->timecnt > 0) {
			add_last();
		} else {
			add_nominal();
		}
	} else {
		for (i = begin; i < tzobj->tzi.tz->timecnt; ++i) {
			if (tzobj->tzi.tz->trans[i] < timestamp_end) {
				add(i, tzobj->tzi.tz->trans[i]);
			}
		}
	}
}
/* }}} */

/* {{{ proto array timezone_location_get()
   Returns location information for a timezone, including country code, latitude/longitude and comments
*/
PHP_FUNCTION(timezone_location_get)
{
	zval                *object;
	php_timezone_obj    *tzobj;

	if (zend_parse_method_parameters(ZEND_NUM_ARGS() TSRMLS_CC, getThis(), "O", &object, date_ce_timezone) == FAILURE) {
		RETURN_FALSE;
	}
	tzobj = (php_timezone_obj *) zend_object_store_get_object(object TSRMLS_CC);
	DATE_CHECK_INITIALIZED(tzobj->initialized, DateTimeZone);
	if (tzobj->type != TIMELIB_ZONETYPE_ID) {
		RETURN_FALSE;
	}

	array_init(return_value);
	add_assoc_string(return_value, "country_code", tzobj->tzi.tz->location.country_code, 1);
	add_assoc_double(return_value, "latitude", tzobj->tzi.tz->location.latitude);
	add_assoc_double(return_value, "longitude", tzobj->tzi.tz->location.longitude);
	add_assoc_string(return_value, "comments", tzobj->tzi.tz->location.comments, 1);
}
/* }}} */

static int date_interval_initialize(timelib_rel_time **rt, /*const*/ char *format, int format_length TSRMLS_DC)
{
	timelib_time     *b = NULL, *e = NULL;
	timelib_rel_time *p = NULL;
	int               r = 0;
	int               retval = 0;
	struct timelib_error_container *errors;

	timelib_strtointerval(format, format_length, &b, &e, &p, &r, &errors);
	
	if (errors->error_count > 0) {
		php_error_docref(NULL TSRMLS_CC, E_WARNING, "Unknown or bad format (%s)", format);
		retval = FAILURE;
	} else {
		if(p) {
			*rt = p;
			retval = SUCCESS;
		} else {
			if(b && e) {
				timelib_update_ts(b, NULL);
				timelib_update_ts(e, NULL);
				*rt = timelib_diff(b, e);
				retval = SUCCESS;
			} else {
				php_error_docref(NULL TSRMLS_CC, E_WARNING, "Failed to parse interval (%s)", format);
				retval = FAILURE;
			}
		}
	}
	timelib_error_container_dtor(errors);
	return retval;
}

/* {{{ date_interval_read_property */
zval *date_interval_read_property(zval *object, zval *member, int type, const zend_literal *key TSRMLS_DC)
{
	php_interval_obj *obj;
	zval *retval;
	zval tmp_member;
	timelib_sll value = -1;

 	if (member->type != IS_STRING) {
		tmp_member = *member;
		zval_copy_ctor(&tmp_member);
		convert_to_string(&tmp_member);
		member = &tmp_member;
		key = NULL;
	}

	obj = (php_interval_obj *)zend_objects_get_address(object TSRMLS_CC);

	if (!obj->initialized) {
		retval = (zend_get_std_object_handlers())->read_property(object, member, type, key TSRMLS_CC);
		if (member == &tmp_member) {
			zval_dtor(member);
		}
		return retval;
	}

#define GET_VALUE_FROM_STRUCT(n,m)            \
	if (strcmp(Z_STRVAL_P(member), m) == 0) { \
		value = obj->diff->n;                 \
		break;								  \
	}
	do {
		GET_VALUE_FROM_STRUCT(y, "y");
		GET_VALUE_FROM_STRUCT(m, "m");
		GET_VALUE_FROM_STRUCT(d, "d");
		GET_VALUE_FROM_STRUCT(h, "h");
		GET_VALUE_FROM_STRUCT(i, "i");
		GET_VALUE_FROM_STRUCT(s, "s");
		GET_VALUE_FROM_STRUCT(invert, "invert");
		GET_VALUE_FROM_STRUCT(days, "days");
		/* didn't find any */
		retval = (zend_get_std_object_handlers())->read_property(object, member, type, key TSRMLS_CC);

		if (member == &tmp_member) {
			zval_dtor(member);
		}

		return retval;
	} while(0);

	ALLOC_INIT_ZVAL(retval);
	Z_SET_REFCOUNT_P(retval, 0);

	if (value != -99999) {
		ZVAL_LONG(retval, value);
	} else {
		ZVAL_FALSE(retval);
	}

	if (member == &tmp_member) {
		zval_dtor(member);
	}

	return retval;
}
/* }}} */

/* {{{ date_interval_write_property */
void date_interval_write_property(zval *object, zval *member, zval *value, const zend_literal *key TSRMLS_DC)
{
	php_interval_obj *obj;
	zval tmp_member, tmp_value;

 	if (member->type != IS_STRING) {
		tmp_member = *member;
		zval_copy_ctor(&tmp_member);
		convert_to_string(&tmp_member);
		member = &tmp_member;
		key = NULL;
	}

	obj = (php_interval_obj *)zend_objects_get_address(object TSRMLS_CC);

	if (!obj->initialized) {
		(zend_get_std_object_handlers())->write_property(object, member, value, key TSRMLS_CC);
		if (member == &tmp_member) {
			zval_dtor(member);
		}
		return;
	}

#define SET_VALUE_FROM_STRUCT(n,m)            \
	if (strcmp(Z_STRVAL_P(member), m) == 0) { \
		if (value->type != IS_LONG) {         \
			tmp_value = *value;               \
			zval_copy_ctor(&tmp_value);       \
			convert_to_long(&tmp_value);      \
			value = &tmp_value;               \
		}                                     \
		obj->diff->n = Z_LVAL_P(value);       \
		if (value == &tmp_value) {            \
			zval_dtor(value);                 \
		}                                     \
		break;								  \
	}

	do {
		SET_VALUE_FROM_STRUCT(y, "y");
		SET_VALUE_FROM_STRUCT(m, "m");
		SET_VALUE_FROM_STRUCT(d, "d");
		SET_VALUE_FROM_STRUCT(h, "h");
		SET_VALUE_FROM_STRUCT(i, "i");
		SET_VALUE_FROM_STRUCT(s, "s");
		SET_VALUE_FROM_STRUCT(invert, "invert");
		/* didn't find any */
		(zend_get_std_object_handlers())->write_property(object, member, value, key TSRMLS_CC);
	} while(0);

	if (member == &tmp_member) {
		zval_dtor(member);
	}
}
/* }}} */


/* {{{ proto DateInterval::__construct([string interval_spec])
   Creates new DateInterval object.
*/
PHP_METHOD(DateInterval, __construct)
{
	char *interval_string = NULL;
	int   interval_string_length;
	php_interval_obj *diobj;
	timelib_rel_time *reltime;
	zend_error_handling error_handling;
	
	zend_replace_error_handling(EH_THROW, NULL, &error_handling TSRMLS_CC);
	if (zend_parse_parameters(ZEND_NUM_ARGS() TSRMLS_CC, "s", &interval_string, &interval_string_length) == SUCCESS) {
		if (date_interval_initialize(&reltime, interval_string, interval_string_length TSRMLS_CC) == SUCCESS) {
			diobj = zend_object_store_get_object(getThis() TSRMLS_CC);
			diobj->diff = reltime;
			diobj->initialized = 1;
		} else {
			ZVAL_NULL(getThis());
		}
	}
	zend_restore_error_handling(&error_handling TSRMLS_CC);
}
/* }}} */


static int php_date_interval_initialize_from_hash(zval **return_value, php_interval_obj **intobj, HashTable *myht TSRMLS_DC)
{
	(*intobj)->diff = timelib_rel_time_ctor();

#define PHP_DATE_INTERVAL_READ_PROPERTY(element, member, itype, def) \
	do { \
		zval **z_arg = NULL; \
		if (zend_hash_find(myht, element, strlen(element) + 1, (void**) &z_arg) == SUCCESS) { \
			convert_to_long(*z_arg); \
			(*intobj)->diff->member = (itype)Z_LVAL_PP(z_arg); \
		} else { \
			(*intobj)->diff->member = (itype)def; \
		} \
	} while (0);

#define PHP_DATE_INTERVAL_READ_PROPERTY_I64(element, member) \
	do { \
		zval **z_arg = NULL; \
		if (zend_hash_find(myht, element, strlen(element) + 1, (void**) &z_arg) == SUCCESS) { \
			convert_to_string(*z_arg); \
			DATE_A64I((*intobj)->diff->member, Z_STRVAL_PP(z_arg)); \
		} else { \
			(*intobj)->diff->member = -1LL; \
		} \
	} while (0);

	PHP_DATE_INTERVAL_READ_PROPERTY("y", y, timelib_sll, -1)
	PHP_DATE_INTERVAL_READ_PROPERTY("m", m, timelib_sll, -1)
	PHP_DATE_INTERVAL_READ_PROPERTY("d", d, timelib_sll, -1)
	PHP_DATE_INTERVAL_READ_PROPERTY("h", h, timelib_sll, -1)
	PHP_DATE_INTERVAL_READ_PROPERTY("i", i, timelib_sll, -1)
	PHP_DATE_INTERVAL_READ_PROPERTY("s", s, timelib_sll, -1)
	PHP_DATE_INTERVAL_READ_PROPERTY("weekday", weekday, int, -1)
	PHP_DATE_INTERVAL_READ_PROPERTY("weekday_behavior", weekday_behavior, int, -1)
	PHP_DATE_INTERVAL_READ_PROPERTY("first_last_day_of", first_last_day_of, int, -1)
	PHP_DATE_INTERVAL_READ_PROPERTY("invert", invert, int, 0);
	PHP_DATE_INTERVAL_READ_PROPERTY_I64("days", days);
	PHP_DATE_INTERVAL_READ_PROPERTY("special_type", special.type, unsigned int, 0);
	PHP_DATE_INTERVAL_READ_PROPERTY_I64("special_amount", special.amount);
	PHP_DATE_INTERVAL_READ_PROPERTY("have_weekday_relative", have_weekday_relative, unsigned int, 0);
	PHP_DATE_INTERVAL_READ_PROPERTY("have_special_relative", have_special_relative, unsigned int, 0);
	(*intobj)->initialized = 1;

	return 0;
}

/* {{{ proto DateInterval::__set_state()
*/
PHP_METHOD(DateInterval, __set_state)
{
	php_interval_obj *intobj;
	zval             *array;
	HashTable        *myht;

	if (zend_parse_parameters(ZEND_NUM_ARGS() TSRMLS_CC, "a", &array) == FAILURE) {
		RETURN_FALSE;
	}

	myht = HASH_OF(array);

	php_date_instantiate(date_ce_interval, return_value TSRMLS_CC);
	intobj = (php_interval_obj *) zend_object_store_get_object(return_value TSRMLS_CC);
	php_date_interval_initialize_from_hash(&return_value, &intobj, myht TSRMLS_CC);
}
/* }}} */

/* {{{ proto DateInterval::__wakeup()
*/
PHP_METHOD(DateInterval, __wakeup)
{
	zval             *object = getThis();
	php_interval_obj *intobj;
	HashTable        *myht;

	intobj = (php_interval_obj *) zend_object_store_get_object(object TSRMLS_CC);

	myht = Z_OBJPROP_P(object);

	php_date_interval_initialize_from_hash(&return_value, &intobj, myht TSRMLS_CC);
}
/* }}} */
/* {{{ proto DateInterval date_interval_create_from_date_string(string time)
   Uses the normal date parsers and sets up a DateInterval from the relative parts of the parsed string
*/
PHP_FUNCTION(date_interval_create_from_date_string)
{
	char           *time_str = NULL;
	int             time_str_len = 0;
	timelib_time   *time;
	timelib_error_container *err = NULL;
	php_interval_obj *diobj;

	if (zend_parse_parameters(ZEND_NUM_ARGS() TSRMLS_CC, "s", &time_str, &time_str_len) == FAILURE) {
		RETURN_FALSE;
	}

	php_date_instantiate(date_ce_interval, return_value TSRMLS_CC);

	time = timelib_strtotime(time_str, time_str_len, &err, DATE_TIMEZONEDB, php_date_parse_tzfile_wrapper);
	diobj = (php_interval_obj *) zend_object_store_get_object(return_value TSRMLS_CC);
	diobj->diff = timelib_rel_time_clone(&time->relative);
	diobj->initialized = 1;
	timelib_time_dtor(time);
	timelib_error_container_dtor(err);
}
/* }}} */

/* {{{ date_interval_format -  */
static char *date_interval_format(char *format, int format_len, timelib_rel_time *t)
{
	smart_str            string = {0};
	int                  i, length, have_format_spec = 0;
	char                 buffer[33];

	if (!format_len) {
		return estrdup("");
	}

	for (i = 0; i < format_len; i++) {
		if (have_format_spec) {
			switch (format[i]) {
				case 'Y': length = slprintf(buffer, 32, "%02d", (int) t->y); break;
				case 'y': length = slprintf(buffer, 32, "%d", (int) t->y); break;

				case 'M': length = slprintf(buffer, 32, "%02d", (int) t->m); break;
				case 'm': length = slprintf(buffer, 32, "%d", (int) t->m); break;

				case 'D': length = slprintf(buffer, 32, "%02d", (int) t->d); break;
				case 'd': length = slprintf(buffer, 32, "%d", (int) t->d); break;

				case 'H': length = slprintf(buffer, 32, "%02d", (int) t->h); break;
				case 'h': length = slprintf(buffer, 32, "%d", (int) t->h); break;

				case 'I': length = slprintf(buffer, 32, "%02d", (int) t->i); break;
				case 'i': length = slprintf(buffer, 32, "%d", (int) t->i); break;

				case 'S': length = slprintf(buffer, 32, "%02ld", (long) t->s); break;
				case 's': length = slprintf(buffer, 32, "%ld", (long) t->s); break;

				case 'a': {
					if ((int) t->days != -99999) {
						length = slprintf(buffer, 32, "%d", (int) t->days);
					} else {
						length = slprintf(buffer, 32, "(unknown)");
					}
				} break;
				case 'r': length = slprintf(buffer, 32, "%s", t->invert ? "-" : ""); break;
				case 'R': length = slprintf(buffer, 32, "%c", t->invert ? '-' : '+'); break;

				case '%': length = slprintf(buffer, 32, "%%"); break;
				default: buffer[0] = '%'; buffer[1] = format[i]; buffer[2] = '\0'; length = 2; break;
			}
			smart_str_appendl(&string, buffer, length);
			have_format_spec = 0;
		} else {
			if (format[i] == '%') {
				have_format_spec = 1;
			} else {
				smart_str_appendc(&string, format[i]);
			}
		}
	}

	smart_str_0(&string);

	return string.c;
}
/* }}} */

/* {{{ proto string date_interval_format(DateInterval object, string format)
   Formats the interval.
*/
PHP_FUNCTION(date_interval_format)
{
	zval             *object;
	php_interval_obj *diobj;
	char             *format;
	int               format_len;

	if (zend_parse_method_parameters(ZEND_NUM_ARGS() TSRMLS_CC, getThis(), "Os", &object, date_ce_interval, &format, &format_len) == FAILURE) {
		RETURN_FALSE;
	}
	diobj = (php_interval_obj *) zend_object_store_get_object(object TSRMLS_CC);
	DATE_CHECK_INITIALIZED(diobj->initialized, DateInterval);

	RETURN_STRING(date_interval_format(format, format_len, diobj->diff), 0);
}
/* }}} */

static int date_period_initialize(timelib_time **st, timelib_time **et, timelib_rel_time **d, long *recurrences, /*const*/ char *format, int format_length TSRMLS_DC)
{
	timelib_time     *b = NULL, *e = NULL;
	timelib_rel_time *p = NULL;
	int               r = 0;
	int               retval = 0;
	struct timelib_error_container *errors;

	timelib_strtointerval(format, format_length, &b, &e, &p, &r, &errors);
	
	if (errors->error_count > 0) {
		php_error_docref(NULL TSRMLS_CC, E_WARNING, "Unknown or bad format (%s)", format);
		retval = FAILURE;
	} else {
		*st = b;
		*et = e;
		*d  = p;
		*recurrences = r;
		retval = SUCCESS;
	}
	timelib_error_container_dtor(errors);
	return retval;
}

/* {{{ proto DatePeriod::__construct(DateTime $start, DateInterval $interval, int recurrences|DateTime $end)
   Creates new DatePeriod object.
*/
PHP_METHOD(DatePeriod, __construct)
{
	php_period_obj   *dpobj;
	php_date_obj     *dateobj;
	php_interval_obj *intobj;
	zval *start, *end = NULL, *interval;
	long  recurrences = 0, options = 0;
	char *isostr = NULL;
	int   isostr_len = 0;
	timelib_time *clone;
	zend_error_handling error_handling;
	
	zend_replace_error_handling(EH_THROW, NULL, &error_handling TSRMLS_CC);
	if (zend_parse_parameters_ex(ZEND_PARSE_PARAMS_QUIET, ZEND_NUM_ARGS() TSRMLS_CC, "OOl|l", &start, date_ce_interface, &interval, date_ce_interval, &recurrences, &options) == FAILURE) {
		if (zend_parse_parameters_ex(ZEND_PARSE_PARAMS_QUIET, ZEND_NUM_ARGS() TSRMLS_CC, "OOO|l", &start, date_ce_interface, &interval, date_ce_interval, &end, date_ce_interface, &options) == FAILURE) {
			if (zend_parse_parameters_ex(ZEND_PARSE_PARAMS_QUIET, ZEND_NUM_ARGS() TSRMLS_CC, "s|l", &isostr, &isostr_len, &options) == FAILURE) {
				php_error_docref(NULL TSRMLS_CC, E_WARNING, "This constructor accepts either (DateTimeInterface, DateInterval, int) OR (DateTimeInterface, DateInterval, DateTime) OR (string) as arguments.");
				zend_restore_error_handling(&error_handling TSRMLS_CC);
				return;
			}
		}
	}

	dpobj = zend_object_store_get_object(getThis() TSRMLS_CC);
	dpobj->current = NULL;

	if (isostr) {
		date_period_initialize(&(dpobj->start), &(dpobj->end), &(dpobj->interval), &recurrences, isostr, isostr_len TSRMLS_CC);
		if (dpobj->start == NULL) {
			php_error_docref(NULL TSRMLS_CC, E_WARNING, "The ISO interval '%s' did not contain a start date.", isostr);
		}
		if (dpobj->interval == NULL) {
			php_error_docref(NULL TSRMLS_CC, E_WARNING, "The ISO interval '%s' did not contain an interval.", isostr);
		}
		if (dpobj->end == NULL && recurrences == 0) {
			php_error_docref(NULL TSRMLS_CC, E_WARNING, "The ISO interval '%s' did not contain an end date or a recurrence count.", isostr);
		}

		if (dpobj->start) {
			timelib_update_ts(dpobj->start, NULL);
		}
		if (dpobj->end) {
			timelib_update_ts(dpobj->end, NULL);
		}
		dpobj->start_ce = date_ce_date;
	} else {
		/* init */
		intobj  = (php_interval_obj *) zend_object_store_get_object(interval TSRMLS_CC);

		/* start date */
		dateobj = (php_date_obj *) zend_object_store_get_object(start TSRMLS_CC);
		clone = timelib_time_ctor();
		memcpy(clone, dateobj->time, sizeof(timelib_time));
		if (dateobj->time->tz_abbr) {
			clone->tz_abbr = strdup(dateobj->time->tz_abbr);
		}
		if (dateobj->time->tz_info) {
			clone->tz_info = dateobj->time->tz_info;
		}
		dpobj->start = clone;
		dpobj->start_ce = Z_OBJCE_P(start);

		/* interval */
		dpobj->interval = timelib_rel_time_clone(intobj->diff);

		/* end date */
		if (end) {
			dateobj = (php_date_obj *) zend_object_store_get_object(end TSRMLS_CC);
			clone = timelib_time_clone(dateobj->time);
			dpobj->end = clone;
		}
	}

	/* options */
	dpobj->include_start_date = !(options & PHP_DATE_PERIOD_EXCLUDE_START_DATE);

	/* recurrrences */
	dpobj->recurrences = recurrences + dpobj->include_start_date;

	dpobj->initialized = 1;

	zend_restore_error_handling(&error_handling TSRMLS_CC);
}
/* }}} */

static int check_id_allowed(char *id, long what)
{
	if (what & PHP_DATE_TIMEZONE_GROUP_AFRICA     && strncasecmp(id, "Africa/",      7) == 0) return 1;
	if (what & PHP_DATE_TIMEZONE_GROUP_AMERICA    && strncasecmp(id, "America/",     8) == 0) return 1;
	if (what & PHP_DATE_TIMEZONE_GROUP_ANTARCTICA && strncasecmp(id, "Antarctica/", 11) == 0) return 1;
	if (what & PHP_DATE_TIMEZONE_GROUP_ARCTIC     && strncasecmp(id, "Arctic/",      7) == 0) return 1;
	if (what & PHP_DATE_TIMEZONE_GROUP_ASIA       && strncasecmp(id, "Asia/",        5) == 0) return 1;
	if (what & PHP_DATE_TIMEZONE_GROUP_ATLANTIC   && strncasecmp(id, "Atlantic/",    9) == 0) return 1;
	if (what & PHP_DATE_TIMEZONE_GROUP_AUSTRALIA  && strncasecmp(id, "Australia/",  10) == 0) return 1;
	if (what & PHP_DATE_TIMEZONE_GROUP_EUROPE     && strncasecmp(id, "Europe/",      7) == 0) return 1;
	if (what & PHP_DATE_TIMEZONE_GROUP_INDIAN     && strncasecmp(id, "Indian/",      7) == 0) return 1;
	if (what & PHP_DATE_TIMEZONE_GROUP_PACIFIC    && strncasecmp(id, "Pacific/",     8) == 0) return 1;
	if (what & PHP_DATE_TIMEZONE_GROUP_UTC        && strncasecmp(id, "UTC",          3) == 0) return 1;
	return 0;
}

/* {{{ proto array timezone_identifiers_list([long what[, string country]])
   Returns numerically index array with all timezone identifiers.
*/
PHP_FUNCTION(timezone_identifiers_list)
{
	const timelib_tzdb             *tzdb;
	const timelib_tzdb_index_entry *table;
	int                             i, item_count;
	long                            what = PHP_DATE_TIMEZONE_GROUP_ALL;
	char                           *option = NULL;
	int                             option_len = 0;

	if (zend_parse_parameters(ZEND_NUM_ARGS() TSRMLS_CC, "|ls", &what, &option, &option_len) == FAILURE) {
		RETURN_FALSE;
	}

	/* Extra validation */
	if (what == PHP_DATE_TIMEZONE_PER_COUNTRY && option_len != 2) {
		php_error_docref(NULL TSRMLS_CC, E_NOTICE, "A two-letter ISO 3166-1 compatible country code is expected");
		RETURN_FALSE;
	}

	tzdb = DATE_TIMEZONEDB;
	item_count = tzdb->index_size;
	table = tzdb->index;
	
	array_init(return_value);

	for (i = 0; i < item_count; ++i) {
		if (what == PHP_DATE_TIMEZONE_PER_COUNTRY) {
			if (tzdb->data[table[i].pos + 5] == option[0] && tzdb->data[table[i].pos + 6] == option[1]) {
				add_next_index_string(return_value, table[i].id, 1);
			}
		} else if (what == PHP_DATE_TIMEZONE_GROUP_ALL_W_BC || (check_id_allowed(table[i].id, what) && (tzdb->data[table[i].pos + 4] == '\1'))) {
			add_next_index_string(return_value, table[i].id, 1);
		}
	};
}
/* }}} */

/* {{{ proto array timezone_version_get()
   Returns the Olson database version number.
*/
PHP_FUNCTION(timezone_version_get)
{
	const timelib_tzdb *tzdb;

	tzdb = DATE_TIMEZONEDB;
	RETURN_STRING(tzdb->version, 1);
}
/* }}} */

/* {{{ proto array timezone_abbreviations_list()
   Returns associative array containing dst, offset and the timezone name
*/
PHP_FUNCTION(timezone_abbreviations_list)
{
	const timelib_tz_lookup_table *table, *entry;
	zval                          *element, **abbr_array_pp, *abbr_array;
	
	table = timelib_timezone_abbreviations_list();
	array_init(return_value);
	entry = table;

	do {
		MAKE_STD_ZVAL(element);
		array_init(element);
		add_assoc_bool(element, "dst", entry->type);
		add_assoc_long(element, "offset", entry->gmtoffset);
		if (entry->full_tz_name) {
			add_assoc_string(element, "timezone_id", entry->full_tz_name, 1);
		} else {
			add_assoc_null(element, "timezone_id");
		}

		if (zend_hash_find(HASH_OF(return_value), entry->name, strlen(entry->name) + 1, (void **) &abbr_array_pp) == FAILURE) {
			MAKE_STD_ZVAL(abbr_array);
			array_init(abbr_array);
			add_assoc_zval(return_value, entry->name, abbr_array);
		} else {
			abbr_array = *abbr_array_pp;
		}
		add_next_index_zval(abbr_array, element);
		entry++;
	} while (entry->name);
}
/* }}} */

/* {{{ proto bool date_default_timezone_set(string timezone_identifier)
   Sets the default timezone used by all date/time functions in a script */
PHP_FUNCTION(date_default_timezone_set)
{
	char *zone;
	int   zone_len;

	if (zend_parse_parameters(ZEND_NUM_ARGS() TSRMLS_CC, "s", &zone, &zone_len) == FAILURE) {
		RETURN_FALSE;
	}
	if (!timelib_timezone_id_is_valid(zone, DATE_TIMEZONEDB)) {
		php_error_docref(NULL TSRMLS_CC, E_NOTICE, "Timezone ID '%s' is invalid", zone);
		RETURN_FALSE;
	}
	if (DATEG(timezone)) {
		efree(DATEG(timezone));
		DATEG(timezone) = NULL;
	}
	DATEG(timezone) = estrndup(zone, zone_len);
	RETURN_TRUE;
}
/* }}} */

/* {{{ proto string date_default_timezone_get()
   Gets the default timezone used by all date/time functions in a script */
PHP_FUNCTION(date_default_timezone_get)
{
	timelib_tzinfo *default_tz;

	default_tz = get_timezone_info(TSRMLS_C);
	RETVAL_STRING(default_tz->name, 1);
}
/* }}} */

/* {{{ php_do_date_sunrise_sunset
 *  Common for date_sunrise() and date_sunset() functions
 */
static void php_do_date_sunrise_sunset(INTERNAL_FUNCTION_PARAMETERS, int calc_sunset)
{
	double latitude = 0.0, longitude = 0.0, zenith = 0.0, gmt_offset = 0, altitude;
	double h_rise, h_set, N;
	timelib_sll rise, set, transit;
	long time, retformat = 0;
	int             rs;
	timelib_time   *t;
	timelib_tzinfo *tzi;
	char           *retstr;
	
	if (zend_parse_parameters(ZEND_NUM_ARGS() TSRMLS_CC, "l|ldddd", &time, &retformat, &latitude, &longitude, &zenith, &gmt_offset) == FAILURE) {
		RETURN_FALSE;
	}
	
	switch (ZEND_NUM_ARGS()) {
		case 1:
			retformat = SUNFUNCS_RET_STRING;
		case 2:
			latitude = INI_FLT("date.default_latitude");
		case 3:
			longitude = INI_FLT("date.default_longitude");
		case 4:
			if (calc_sunset) {
				zenith = INI_FLT("date.sunset_zenith");
			} else {
				zenith = INI_FLT("date.sunrise_zenith");
			}
		case 5:
		case 6:
			break;
		default:
			php_error_docref(NULL TSRMLS_CC, E_WARNING, "invalid format");
			RETURN_FALSE;
			break;
	}
	if (retformat != SUNFUNCS_RET_TIMESTAMP &&
		retformat != SUNFUNCS_RET_STRING &&
		retformat != SUNFUNCS_RET_DOUBLE)
	{
		php_error_docref(NULL TSRMLS_CC, E_WARNING, "Wrong return format given, pick one of SUNFUNCS_RET_TIMESTAMP, SUNFUNCS_RET_STRING or SUNFUNCS_RET_DOUBLE");
		RETURN_FALSE;
	}
	altitude = 90 - zenith;

	/* Initialize time struct */
	t = timelib_time_ctor();
	tzi = get_timezone_info(TSRMLS_C);
	t->tz_info = tzi;
	t->zone_type = TIMELIB_ZONETYPE_ID;

	if (ZEND_NUM_ARGS() <= 5) {
		gmt_offset = timelib_get_current_offset(t) / 3600;
	}

	timelib_unixtime2local(t, time);
	rs = timelib_astro_rise_set_altitude(t, longitude, latitude, altitude, 1, &h_rise, &h_set, &rise, &set, &transit);
	timelib_time_dtor(t);
	
	if (rs != 0) {
		RETURN_FALSE;
	}

	if (retformat == SUNFUNCS_RET_TIMESTAMP) {
		RETURN_LONG(calc_sunset ? set : rise);
	}
	N = (calc_sunset ? h_set : h_rise) + gmt_offset;

	if (N > 24 || N < 0) {
		N -= floor(N / 24) * 24;
	}

	switch (retformat) {
		case SUNFUNCS_RET_STRING:
			spprintf(&retstr, 0, "%02d:%02d", (int) N, (int) (60 * (N - (int) N)));
			RETURN_STRINGL(retstr, 5, 0);
			break;
		case SUNFUNCS_RET_DOUBLE:
			RETURN_DOUBLE(N);
			break;
	}
}
/* }}} */

/* {{{ proto mixed date_sunrise(mixed time [, int format [, float latitude [, float longitude [, float zenith [, float gmt_offset]]]]])
   Returns time of sunrise for a given day and location */
PHP_FUNCTION(date_sunrise)
{
	php_do_date_sunrise_sunset(INTERNAL_FUNCTION_PARAM_PASSTHRU, 0);
}
/* }}} */

/* {{{ proto mixed date_sunset(mixed time [, int format [, float latitude [, float longitude [, float zenith [, float gmt_offset]]]]])
   Returns time of sunset for a given day and location */
PHP_FUNCTION(date_sunset)
{
	php_do_date_sunrise_sunset(INTERNAL_FUNCTION_PARAM_PASSTHRU, 1);
}
/* }}} */

/* {{{ proto array date_sun_info(long time, float latitude, float longitude)
   Returns an array with information about sun set/rise and twilight begin/end */
PHP_FUNCTION(date_sun_info)
{
	long            time;
	double          latitude, longitude;
	timelib_time   *t, *t2;
	timelib_tzinfo *tzi;
	int             rs;
	timelib_sll     rise, set, transit;
	int             dummy;
	double          ddummy;
	
	if (zend_parse_parameters(ZEND_NUM_ARGS() TSRMLS_CC, "ldd", &time, &latitude, &longitude) == FAILURE) {
		RETURN_FALSE;
	}
	/* Initialize time struct */
	t = timelib_time_ctor();
	tzi = get_timezone_info(TSRMLS_C);
	t->tz_info = tzi;
	t->zone_type = TIMELIB_ZONETYPE_ID;
	timelib_unixtime2local(t, time);

	/* Setup */
	t2 = timelib_time_ctor();
	array_init(return_value);
	
	/* Get sun up/down and transit */
	rs = timelib_astro_rise_set_altitude(t, longitude, latitude, -35.0/60, 1, &ddummy, &ddummy, &rise, &set, &transit);
	switch (rs) {
		case -1: /* always below */
			add_assoc_bool(return_value, "sunrise", 0);
			add_assoc_bool(return_value, "sunset", 0);
			break;
		case 1: /* always above */
			add_assoc_bool(return_value, "sunrise", 1);
			add_assoc_bool(return_value, "sunset", 1);
			break;
		default:
			t2->sse = rise;
			add_assoc_long(return_value, "sunrise", timelib_date_to_int(t2, &dummy));
			t2->sse = set;
			add_assoc_long(return_value, "sunset", timelib_date_to_int(t2, &dummy));
	}
	t2->sse = transit;
	add_assoc_long(return_value, "transit", timelib_date_to_int(t2, &dummy));

	/* Get civil twilight */
	rs = timelib_astro_rise_set_altitude(t, longitude, latitude, -6.0, 0, &ddummy, &ddummy, &rise, &set, &transit);
	switch (rs) {
		case -1: /* always below */
			add_assoc_bool(return_value, "civil_twilight_begin", 0);
			add_assoc_bool(return_value, "civil_twilight_end", 0);
			break;
		case 1: /* always above */
			add_assoc_bool(return_value, "civil_twilight_begin", 1);
			add_assoc_bool(return_value, "civil_twilight_end", 1);
			break;
		default:
			t2->sse = rise;
			add_assoc_long(return_value, "civil_twilight_begin", timelib_date_to_int(t2, &dummy));
			t2->sse = set;
			add_assoc_long(return_value, "civil_twilight_end", timelib_date_to_int(t2, &dummy));
	}

	/* Get nautical twilight */
	rs = timelib_astro_rise_set_altitude(t, longitude, latitude, -12.0, 0, &ddummy, &ddummy, &rise, &set, &transit);
	switch (rs) {
		case -1: /* always below */
			add_assoc_bool(return_value, "nautical_twilight_begin", 0);
			add_assoc_bool(return_value, "nautical_twilight_end", 0);
			break;
		case 1: /* always above */
			add_assoc_bool(return_value, "nautical_twilight_begin", 1);
			add_assoc_bool(return_value, "nautical_twilight_end", 1);
			break;
		default:
			t2->sse = rise;
			add_assoc_long(return_value, "nautical_twilight_begin", timelib_date_to_int(t2, &dummy));
			t2->sse = set;
			add_assoc_long(return_value, "nautical_twilight_end", timelib_date_to_int(t2, &dummy));
	}

	/* Get astronomical twilight */
	rs = timelib_astro_rise_set_altitude(t, longitude, latitude, -18.0, 0, &ddummy, &ddummy, &rise, &set, &transit);
	switch (rs) {
		case -1: /* always below */
			add_assoc_bool(return_value, "astronomical_twilight_begin", 0);
			add_assoc_bool(return_value, "astronomical_twilight_end", 0);
			break;
		case 1: /* always above */
			add_assoc_bool(return_value, "astronomical_twilight_begin", 1);
			add_assoc_bool(return_value, "astronomical_twilight_end", 1);
			break;
		default:
			t2->sse = rise;
			add_assoc_long(return_value, "astronomical_twilight_begin", timelib_date_to_int(t2, &dummy));
			t2->sse = set;
			add_assoc_long(return_value, "astronomical_twilight_end", timelib_date_to_int(t2, &dummy));
	}
	timelib_time_dtor(t);
	timelib_time_dtor(t2);
}
/* }}} */

static HashTable *date_object_get_gc_period(zval *object, zval ***table, int *n TSRMLS_DC)
{
	*table = NULL;
	*n = 0;
	return zend_std_get_properties(object TSRMLS_CC);
}

static HashTable *date_object_get_properties_period(zval *object TSRMLS_DC)
{
	HashTable		*props;
	zval			*zv;
	php_period_obj	*period_obj;

	period_obj = zend_object_store_get_object(object TSRMLS_CC);

	props = zend_std_get_properties(object TSRMLS_CC);

	if (!period_obj->start || GC_G(gc_active)) {
		return props;
	}

	MAKE_STD_ZVAL(zv);
	if (period_obj->start) {
		php_date_obj *date_obj;
		object_init_ex(zv, date_ce_date);
		date_obj = zend_object_store_get_object(zv TSRMLS_CC);
		date_obj->time = timelib_time_clone(period_obj->start);
	} else {
		ZVAL_NULL(zv);
	}
	zend_hash_update(props, "start", sizeof("start"), &zv, sizeof(zv), NULL);

	MAKE_STD_ZVAL(zv);
	if (period_obj->current) {
		php_date_obj *date_obj;
		object_init_ex(zv, date_ce_date);
		date_obj = zend_object_store_get_object(zv TSRMLS_CC);
		date_obj->time = timelib_time_clone(period_obj->current);
	} else {
		ZVAL_NULL(zv);
	}
	zend_hash_update(props, "current", sizeof("current"), &zv, sizeof(zv), NULL);

	MAKE_STD_ZVAL(zv);
	if (period_obj->end) {
		php_date_obj *date_obj;
		object_init_ex(zv, date_ce_date);
		date_obj = zend_object_store_get_object(zv TSRMLS_CC);
		date_obj->time = timelib_time_clone(period_obj->end);
	} else {
		ZVAL_NULL(zv);
	}
	zend_hash_update(props, "end", sizeof("end"), &zv, sizeof(zv), NULL);

	MAKE_STD_ZVAL(zv);
	if (period_obj->interval) {
		php_interval_obj *interval_obj;
		object_init_ex(zv, date_ce_interval);
		interval_obj = zend_object_store_get_object(zv TSRMLS_CC);
		interval_obj->diff = timelib_rel_time_clone(period_obj->interval);
		interval_obj->initialized = 1;
	} else {
		ZVAL_NULL(zv);
	}
	zend_hash_update(props, "interval", sizeof("interval"), &zv, sizeof(zv), NULL);
	
	/* converted to larger type (int->long); must check when unserializing */
	MAKE_STD_ZVAL(zv);
	ZVAL_LONG(zv, (long) period_obj->recurrences);
	zend_hash_update(props, "recurrences", sizeof("recurrences"), &zv, sizeof(zv), NULL);

	MAKE_STD_ZVAL(zv);
	ZVAL_BOOL(zv, period_obj->include_start_date);
	zend_hash_update(props, "include_start_date", sizeof("include_start_date"), &zv, sizeof(zv), NULL);

	return props;
}

static int php_date_period_initialize_from_hash(php_period_obj *period_obj, HashTable *myht TSRMLS_DC)
{
	zval **ht_entry;

	/* this function does no rollback on error */

	if (zend_hash_find(myht, "start", sizeof("start"), (void**) &ht_entry) == SUCCESS) {
		if (Z_TYPE_PP(ht_entry) == IS_OBJECT && Z_OBJCE_PP(ht_entry) == date_ce_date) {
			php_date_obj *date_obj;
			date_obj = zend_object_store_get_object(*ht_entry TSRMLS_CC);
			period_obj->start = timelib_time_clone(date_obj->time);
			period_obj->start_ce = Z_OBJCE_PP(ht_entry);
		} else if (Z_TYPE_PP(ht_entry) != IS_NULL) {
			return 0;
		}
	} else {
		return 0;
	}

	if (zend_hash_find(myht, "end", sizeof("end"), (void**) &ht_entry) == SUCCESS) {
		if (Z_TYPE_PP(ht_entry) == IS_OBJECT && Z_OBJCE_PP(ht_entry) == date_ce_date) {
			php_date_obj *date_obj;
			date_obj = zend_object_store_get_object(*ht_entry TSRMLS_CC);
			period_obj->end = timelib_time_clone(date_obj->time);
		} else if (Z_TYPE_PP(ht_entry) != IS_NULL) {
			return 0;
		}
	} else {
		return 0;
	}

	if (zend_hash_find(myht, "current", sizeof("current"), (void**) &ht_entry) == SUCCESS) {
		if (Z_TYPE_PP(ht_entry) == IS_OBJECT && Z_OBJCE_PP(ht_entry) == date_ce_date) {
			php_date_obj *date_obj;
			date_obj = zend_object_store_get_object(*ht_entry TSRMLS_CC);
			period_obj->current = timelib_time_clone(date_obj->time);
		} else if (Z_TYPE_PP(ht_entry) != IS_NULL)  {
			return 0;
		}
	} else {
		return 0;
	}

	if (zend_hash_find(myht, "interval", sizeof("interval"), (void**) &ht_entry) == SUCCESS) {
		if (Z_TYPE_PP(ht_entry) == IS_OBJECT && Z_OBJCE_PP(ht_entry) == date_ce_interval) {
			php_interval_obj *interval_obj;
			interval_obj = zend_object_store_get_object(*ht_entry TSRMLS_CC);
			period_obj->interval = timelib_rel_time_clone(interval_obj->diff);
		} else { /* interval is required */
			return 0;
		}
	} else {
		return 0;
	}

	if (zend_hash_find(myht, "recurrences", sizeof("recurrences"), (void**) &ht_entry) == SUCCESS &&
			Z_TYPE_PP(ht_entry) == IS_LONG && Z_LVAL_PP(ht_entry) >= 0 && Z_LVAL_PP(ht_entry) <= INT_MAX) {
		period_obj->recurrences = Z_LVAL_PP(ht_entry);
	} else {
		return 0;
	}

	if (zend_hash_find(myht, "include_start_date", sizeof("include_start_date"), (void**) &ht_entry) == SUCCESS &&
			Z_TYPE_PP(ht_entry) == IS_BOOL) {
		period_obj->include_start_date = Z_BVAL_PP(ht_entry);
	} else {
		return 0;
	}

	period_obj->initialized = 1;
	
	return 1;
}

/* {{{ proto DatePeriod::__set_state()
*/
PHP_METHOD(DatePeriod, __set_state)
{
	php_period_obj   *period_obj;
	zval             *array;
	HashTable        *myht;

	if (zend_parse_parameters(ZEND_NUM_ARGS() TSRMLS_CC, "a", &array) == FAILURE) {
		RETURN_FALSE;
	}

	myht = Z_ARRVAL_P(array);
	
	object_init_ex(return_value, date_ce_period);
	period_obj = zend_object_store_get_object(return_value TSRMLS_CC);
	if (!php_date_period_initialize_from_hash(period_obj, myht TSRMLS_CC)) {
		php_error(E_ERROR, "Invalid serialization data for DatePeriod object");
	}
}
/* }}} */

/* {{{ proto DatePeriod::__wakeup()
*/
PHP_METHOD(DatePeriod, __wakeup)
{
	zval             *object = getThis();
	php_period_obj   *period_obj;
	HashTable        *myht;

	period_obj = zend_object_store_get_object(object TSRMLS_CC);

	myht = Z_OBJPROP_P(object);

	if (!php_date_period_initialize_from_hash(period_obj, myht TSRMLS_CC)) {
		php_error(E_ERROR, "Invalid serialization data for DatePeriod object");
	}
}
/* }}} */

/* {{{ date_period_read_property */
static zval *date_period_read_property(zval *object, zval *member, int type, const zend_literal *key TSRMLS_DC)
{
	zval *zv;
	if (type != BP_VAR_IS && type != BP_VAR_R) {
		php_error_docref(NULL TSRMLS_CC, E_ERROR, "Retrieval of DatePeriod properties for modification is unsupported");
	}

	Z_OBJPROP_P(object); /* build properties hash table */

	zv = std_object_handlers.read_property(object, member, type, key TSRMLS_CC);
	if (Z_TYPE_P(zv) == IS_OBJECT && Z_OBJ_HANDLER_P(zv, clone_obj)) {
		/* defensive copy */
		zend_object_value zov = Z_OBJ_HANDLER_P(zv, clone_obj)(zv TSRMLS_CC);
		MAKE_STD_ZVAL(zv);
		Z_TYPE_P(zv) = IS_OBJECT;
		Z_OBJVAL_P(zv) = zov;
	}

	return zv;
}
/* }}} */

/* {{{ date_period_write_property */
static void date_period_write_property(zval *object, zval *member, zval *value, const zend_literal *key TSRMLS_DC)
{
	php_error_docref(NULL TSRMLS_CC, E_ERROR, "Writing to DatePeriod properties is unsupported");
}
/* }}} */


/*
 * Local variables:
 * tab-width: 4
 * c-basic-offset: 4
 * End:
 * vim600: fdm=marker
 * vim: noet sw=4 ts=4
 */<|MERGE_RESOLUTION|>--- conflicted
+++ resolved
@@ -2657,10 +2657,8 @@
 	if (!php_date_initialize(zend_object_store_get_object(&datetime_object TSRMLS_CC), time_str, time_str_len, NULL, timezone_object, 0 TSRMLS_CC)) {
 		zval_dtor(&datetime_object);
 		RETURN_FALSE;
-	} else {
-		zval *datetime_object_ptr = &datetime_object;
-		RETVAL_ZVAL(datetime_object_ptr, 0, 0);
-	}
+	}
+	RETVAL_ZVAL(&datetime_object, 0, 0);
 }
 /* }}} */
 
@@ -2682,10 +2680,8 @@
 	if (!php_date_initialize(zend_object_store_get_object(&datetime_object TSRMLS_CC), time_str, time_str_len, NULL, timezone_object, 0 TSRMLS_CC)) {
 		zval_dtor(&datetime_object);
 		RETURN_FALSE;
-	} else {
-		zval *datetime_object_ptr = &datetime_object;
-		RETVAL_ZVAL(datetime_object_ptr, 0, 0);
-	}
+	}
+	RETVAL_ZVAL(&datetime_object, 0, 0);
 }
 /* }}} */
 
@@ -2707,10 +2703,8 @@
 	if (!php_date_initialize(zend_object_store_get_object(&datetime_object TSRMLS_CC), time_str, time_str_len, format_str, timezone_object, 0 TSRMLS_CC)) {
 		zval_dtor(&datetime_object);
 		RETURN_FALSE;
-	} else {
-		zval *datetime_object_ptr = &datetime_object;
-		RETVAL_ZVAL(datetime_object_ptr, 0, 0);
-	}
+	}
+	RETVAL_ZVAL(&datetime_object, 0, 0);
 }
 /* }}} */
 
@@ -2732,10 +2726,8 @@
 	if (!php_date_initialize(zend_object_store_get_object(&datetime_object TSRMLS_CC), time_str, time_str_len, format_str, timezone_object, 0 TSRMLS_CC)) {
 		zval_dtor(&datetime_object);
 		RETURN_FALSE;
-	} else {
-		zval *datetime_object_ptr = &datetime_object;
-		RETVAL_ZVAL(datetime_object_ptr, 0, 0);
-	}
+	}
+	RETVAL_ZVAL(&datetime_object, 0, 0);
 }
 /* }}} */
 
@@ -2775,7 +2767,6 @@
 }
 /* }}} */
 
-<<<<<<< HEAD
 /* {{{ proto DateTimeImmutable::createFromMutable(DateTimeZone object)
    Creates new DateTimeImmutable object from an existing mutable DateTime object.
 */
@@ -2804,10 +2795,7 @@
 }
 /* }}} */
 
-static int php_date_initialize_from_hash(zval **return_value, php_date_obj **dateobj, HashTable *myht TSRMLS_DC)
-=======
 static int php_date_initialize_from_hash(php_date_obj **dateobj, HashTable *myht TSRMLS_DC)
->>>>>>> b0f7cc87
 {
 	zval            **z_date = NULL;
 	zval            **z_timezone = NULL;
