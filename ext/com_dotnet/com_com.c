/*
   +----------------------------------------------------------------------+
   | Copyright (c) The PHP Group                                          |
   +----------------------------------------------------------------------+
   | This source file is subject to version 3.01 of the PHP license,      |
   | that is bundled with this package in the file LICENSE, and is        |
   | available through the world-wide-web at the following url:           |
   | http://www.php.net/license/3_01.txt                                  |
   | If you did not receive a copy of the PHP license and are unable to   |
   | obtain it through the world-wide-web, please send a note to          |
   | license@php.net so we can mail you a copy immediately.               |
   +----------------------------------------------------------------------+
   | Author: Wez Furlong  <wez@thebrainroom.com>                          |
   +----------------------------------------------------------------------+
 */

#ifdef HAVE_CONFIG_H
#include "config.h"
#endif

#include "php.h"
#include "php_ini.h"
#include "ext/standard/info.h"
#include "php_com_dotnet.h"
#include "php_com_dotnet_internal.h"
#include "Zend/zend_exceptions.h"

/* {{{ com_create_instance - ctor for COM class */
PHP_METHOD(com, __construct)
{
	zval *object = getThis();
	zval *server_params = NULL;
	php_com_dotnet_object *obj;
	char *module_name, *typelib_name = NULL, *server_name = NULL;
	char *user_name = NULL, *domain_name = NULL, *password = NULL;
	size_t module_name_len = 0, typelib_name_len = 0, server_name_len = 0,
		user_name_len, domain_name_len, password_len;
	OLECHAR *moniker;
	CLSID clsid;
	CLSCTX ctx = CLSCTX_SERVER;
	HRESULT res = E_FAIL;
	int mode = COMG(autoreg_case_sensitive) ? CONST_CS : 0;
	ITypeLib *TL = NULL;
	COSERVERINFO	info;
	COAUTHIDENTITY	authid = {0};
	COAUTHINFO		authinfo = {
		RPC_C_AUTHN_WINNT, RPC_C_AUTHZ_NONE, NULL,
		RPC_C_AUTHN_LEVEL_DEFAULT, RPC_C_IMP_LEVEL_IMPERSONATE,
		&authid, EOAC_NONE
	};
	zend_long cp = GetACP();
	const struct php_win32_cp *cp_it;

	if (FAILURE == zend_parse_parameters_ex(ZEND_PARSE_PARAMS_QUIET,
			ZEND_NUM_ARGS(), "s|s!ls",
			&module_name, &module_name_len, &server_name, &server_name_len,
			&cp, &typelib_name, &typelib_name_len) &&
<<<<<<< HEAD
		FAILURE == zend_parse_parameters(
			ZEND_NUM_ARGS(), "sa|ls",
=======
		FAILURE == zend_parse_parameters_ex(ZEND_PARSE_PARAMS_QUIET,
			ZEND_NUM_ARGS(), "sa/|ls",
>>>>>>> b087bd24
			&module_name, &module_name_len, &server_params, &cp,
			&typelib_name, &typelib_name_len)) {
		RETURN_THROWS();
	}

	php_com_initialize();
	obj = CDNO_FETCH(object);

	cp_it = php_win32_cp_get_by_id((DWORD)cp);
	if (!cp_it) {
		php_com_throw_exception(E_INVALIDARG, "Could not create COM object - invalid codepage!");
		RETURN_THROWS();
	}
	obj->code_page = (int)cp;

	if (server_name) {
		ctx = CLSCTX_REMOTE_SERVER;
	} else if (server_params) {
		zval *tmp;

		/* decode the data from the array */

		if (NULL != (tmp = zend_hash_str_find(Z_ARRVAL_P(server_params),
				"Server", sizeof("Server")-1))) {
			convert_to_string_ex(tmp);
			server_name = Z_STRVAL_P(tmp);
			server_name_len = Z_STRLEN_P(tmp);
			ctx = CLSCTX_REMOTE_SERVER;
		}

		if (NULL != (tmp = zend_hash_str_find(Z_ARRVAL_P(server_params),
				"Username", sizeof("Username")-1))) {
			convert_to_string_ex(tmp);
			user_name = Z_STRVAL_P(tmp);
			user_name_len = Z_STRLEN_P(tmp);
		}

		if (NULL != (tmp = zend_hash_str_find(Z_ARRVAL_P(server_params),
				"Password", sizeof("Password")-1))) {
			convert_to_string_ex(tmp);
			password = Z_STRVAL_P(tmp);
			password_len = Z_STRLEN_P(tmp);
		}

		if (NULL != (tmp = zend_hash_str_find(Z_ARRVAL_P(server_params),
				"Domain", sizeof("Domain")-1))) {
			convert_to_string_ex(tmp);
			domain_name = Z_STRVAL_P(tmp);
			domain_name_len = Z_STRLEN_P(tmp);
		}

		if (NULL != (tmp = zend_hash_str_find(Z_ARRVAL_P(server_params),
				"Flags", sizeof("Flags")-1))) {
			ctx = (CLSCTX)zval_get_long(tmp);
		}
	}

	if (server_name && !COMG(allow_dcom)) {
		php_com_throw_exception(E_ERROR, "DCOM has been disabled by your administrator [com.allow_dcom=0]");
		RETURN_THROWS();
	}

	moniker = php_com_string_to_olestring(module_name, module_name_len, obj->code_page);

	/* if instantiating a remote object, either directly, or via
	 * a moniker, fill in the relevant info */
	if (server_name) {
		info.dwReserved1 = 0;
		info.dwReserved2 = 0;
		info.pwszName = php_com_string_to_olestring(server_name, server_name_len, obj->code_page);

		if (user_name) {
			authid.User = (OLECHAR*)user_name;
			authid.UserLength = (ULONG)user_name_len;

			if (password) {
				authid.Password = (OLECHAR*)password;
				authid.PasswordLength = (ULONG)password_len;
			} else {
				authid.Password = (OLECHAR*)"";
				authid.PasswordLength = 0;
			}

			if (domain_name) {
				authid.Domain = (OLECHAR*)domain_name;
				authid.DomainLength = (ULONG)domain_name_len;
			} else {
				authid.Domain = (OLECHAR*)"";
				authid.DomainLength = 0;
			}
			authid.Flags = SEC_WINNT_AUTH_IDENTITY_ANSI;
			info.pAuthInfo = &authinfo;
		} else {
			info.pAuthInfo = NULL;
		}
	}

	if (FAILED(CLSIDFromString(moniker, &clsid))) {
		/* try to use it as a moniker */
		IBindCtx *pBindCtx = NULL;
		IMoniker *pMoniker = NULL;
		ULONG ulEaten;
		BIND_OPTS2 bopt = {0};

		if (SUCCEEDED(res = CreateBindCtx(0, &pBindCtx))) {
			if (server_name) {
				/* fill in the remote server info.
				 * MSDN docs indicate that this might be ignored in
				 * current win32 implementations, but at least we are
				 * doing the right thing in readiness for the day that
				 * it does work */
				bopt.cbStruct = sizeof(bopt);
				IBindCtx_GetBindOptions(pBindCtx, (BIND_OPTS*)&bopt);
				bopt.pServerInfo = &info;
				/* apparently, GetBindOptions will only ever return
				 * a regular BIND_OPTS structure.  My gut feeling is
				 * that it will modify the size field to reflect that
				 * so lets be safe and set it to the BIND_OPTS2 size
				 * again */
				bopt.cbStruct = sizeof(bopt);
				IBindCtx_SetBindOptions(pBindCtx, (BIND_OPTS*)&bopt);
			}

			if (SUCCEEDED(res = MkParseDisplayName(pBindCtx, moniker, &ulEaten, &pMoniker))) {
				res = IMoniker_BindToObject(pMoniker, pBindCtx,
					NULL, &IID_IDispatch, (LPVOID*)&V_DISPATCH(&obj->v));

				if (SUCCEEDED(res)) {
					V_VT(&obj->v) = VT_DISPATCH;
				}

				IMoniker_Release(pMoniker);
			}
		}
		if (pBindCtx) {
			IBindCtx_Release(pBindCtx);
		}
	} else if (server_name) {
		MULTI_QI		qi;

		qi.pIID = &IID_IDispatch;
		qi.pItf = NULL;
		qi.hr = S_OK;

		res = CoCreateInstanceEx(&clsid, NULL, ctx, &info, 1, &qi);

		if (SUCCEEDED(res)) {
			res = qi.hr;
			V_DISPATCH(&obj->v) = (IDispatch*)qi.pItf;
			V_VT(&obj->v) = VT_DISPATCH;
		}
	} else {
		res = CoCreateInstance(&clsid, NULL, CLSCTX_SERVER, &IID_IDispatch, (LPVOID*)&V_DISPATCH(&obj->v));
		if (SUCCEEDED(res)) {
			V_VT(&obj->v) = VT_DISPATCH;
		}
	}

	if (server_name) {
		if (info.pwszName) efree(info.pwszName);
	}

	efree(moniker);

	if (FAILED(res)) {
		char *werr, *msg;

		werr = php_win32_error_to_msg(res);
		spprintf(&msg, 0, "Failed to create COM object `%s': %s", module_name, werr);
		php_win32_error_msg_free(werr);

		php_com_throw_exception(res, msg);
		efree(msg);
		RETURN_THROWS();
	}

	/* we got the object and it lives ! */

	/* see if it has TypeInfo available */
	if (FAILED(IDispatch_GetTypeInfo(V_DISPATCH(&obj->v), 0, LANG_NEUTRAL, &obj->typeinfo)) && typelib_name) {
		/* load up the library from the named file */
		TL = php_com_load_typelib_via_cache(typelib_name, obj->code_page);

		if (TL) {
			if (COMG(autoreg_on)) {
				php_com_import_typelib(TL, mode, obj->code_page);
			}

			/* cross your fingers... there is no guarantee that this ITypeInfo
			 * instance has any relation to this IDispatch instance... */
			ITypeLib_GetTypeInfo(TL, 0, &obj->typeinfo);
			ITypeLib_Release(TL);
		}
	} else if (obj->typeinfo && COMG(autoreg_on)) {
		UINT idx;

		if (SUCCEEDED(ITypeInfo_GetContainingTypeLib(obj->typeinfo, &TL, &idx))) {
			/* check if the library is already in the cache by getting its name */
			BSTR name;

			if (SUCCEEDED(ITypeLib_GetDocumentation(TL, -1, &name, NULL, NULL, NULL))) {
				typelib_name = php_com_olestring_to_string(name, &typelib_name_len, obj->code_page);

				if (NULL != php_com_cache_typelib(TL, typelib_name, typelib_name_len)) {
					php_com_import_typelib(TL, mode, obj->code_page);

					/* add a reference for the hash */
					ITypeLib_AddRef(TL);
				}
				efree(typelib_name);
			} else {
				/* try it anyway */
				php_com_import_typelib(TL, mode, obj->code_page);
			}

			ITypeLib_Release(TL);
		}
	}

}
/* }}} */

/* {{{ Returns a handle to an already running instance of a COM object */
PHP_FUNCTION(com_get_active_object)
{
	CLSID clsid;
	char *module_name;
	size_t module_name_len;
	zend_long code_page;
	zend_bool code_page_is_null = 1;
	IUnknown *unk = NULL;
	IDispatch *obj = NULL;
	HRESULT res;
	OLECHAR *module = NULL;

	php_com_initialize();
	if (FAILURE == zend_parse_parameters(ZEND_NUM_ARGS(), "s|l!",
				&module_name, &module_name_len, &code_page, &code_page_is_null)) {
		RETURN_THROWS();
	}

	if (code_page_is_null) {
		code_page = COMG(code_page);
	}

	module = php_com_string_to_olestring(module_name, module_name_len, (int)code_page);

	res = CLSIDFromString(module, &clsid);

	if (FAILED(res)) {
		php_com_throw_exception(res, NULL);
	} else {
		res = GetActiveObject(&clsid, NULL, &unk);

		if (FAILED(res)) {
			php_com_throw_exception(res, NULL);
		} else {
			res = IUnknown_QueryInterface(unk, &IID_IDispatch, &obj);

			if (FAILED(res)) {
				php_com_throw_exception(res, NULL);
			} else if (obj) {
				/* we got our dispatchable object */
				php_com_wrap_dispatch(return_value, obj, (int)code_page);
			}
		}
	}

	if (obj) {
		IDispatch_Release(obj);
	}
	if (unk) {
		IUnknown_Release(obj);
	}
	efree(module);
}
/* }}} */

/* Performs an Invoke on the given com object.
 * returns a failure code and creates an exception if there was an error */
HRESULT php_com_invoke_helper(php_com_dotnet_object *obj, DISPID id_member,
		WORD flags, DISPPARAMS *disp_params, VARIANT *v, int silent, int allow_noarg)
{
	HRESULT hr;
	unsigned int arg_err;
	EXCEPINFO e = {0};

	hr = IDispatch_Invoke(V_DISPATCH(&obj->v), id_member,
		&IID_NULL, LOCALE_SYSTEM_DEFAULT, flags, disp_params, v, &e, &arg_err);

	if (silent == 0 && FAILED(hr)) {
		char *source = NULL, *desc = NULL, *msg = NULL;
		size_t source_len, desc_len;

		switch (hr) {
			case DISP_E_EXCEPTION:
				if (e.bstrSource) {
					source = php_com_olestring_to_string(e.bstrSource, &source_len, obj->code_page);
					SysFreeString(e.bstrSource);
				}
				if (e.bstrDescription) {
					desc = php_com_olestring_to_string(e.bstrDescription, &desc_len, obj->code_page);
					SysFreeString(e.bstrDescription);
				}
				if (PG(html_errors)) {
					spprintf(&msg, 0, "<b>Source:</b> %s<br/><b>Description:</b> %s",
						source ? source : "Unknown",
						desc ? desc : "Unknown");
				} else {
					spprintf(&msg, 0, "Source: %s\nDescription: %s",
						source ? source : "Unknown",
						desc ? desc : "Unknown");
				}
				if (desc) {
					efree(desc);
				}
				if (source) {
					efree(source);
				}
				if (e.bstrHelpFile) {
					SysFreeString(e.bstrHelpFile);
				}
				break;

			case DISP_E_PARAMNOTFOUND:
			case DISP_E_TYPEMISMATCH:
				desc = php_win32_error_to_msg(hr);
				spprintf(&msg, 0, "Parameter %d: %s", arg_err, desc);
				php_win32_error_msg_free(desc);
				break;

			case DISP_E_BADPARAMCOUNT:
				if ((disp_params->cArgs + disp_params->cNamedArgs == 0) && (allow_noarg == 1)) {
					/* if getting a property and they are missing all parameters,
					 * we want to create a proxy object for them; so lets not create an
					 * exception here */
					msg = NULL;
					break;
				}
				/* else fall through */

			default:
				desc = php_win32_error_to_msg(hr);
				spprintf(&msg, 0, "Error [0x%08x] %s", hr, desc);
				php_win32_error_msg_free(desc);
				break;
		}

		if (msg) {
			php_com_throw_exception(hr, msg);
			efree(msg);
		}
	}

	return hr;
}

/* map an ID to a name */
HRESULT php_com_get_id_of_name(php_com_dotnet_object *obj, char *name,
		size_t namelen, DISPID *dispid)
{
	OLECHAR *olename;
	HRESULT hr;
	zval *tmp;

	if (namelen == -1) {
		namelen = strlen(name);
	}

	if (obj->id_of_name_cache && NULL != (tmp = zend_hash_str_find(obj->id_of_name_cache, name, namelen))) {
		*dispid = (DISPID)Z_LVAL_P(tmp);
		return S_OK;
	}

	olename = php_com_string_to_olestring(name, namelen, obj->code_page);

	if (obj->typeinfo) {
		hr = ITypeInfo_GetIDsOfNames(obj->typeinfo, &olename, 1, dispid);
		if (FAILED(hr)) {
			HRESULT hr1 = hr;
			hr = IDispatch_GetIDsOfNames(V_DISPATCH(&obj->v), &IID_NULL, &olename, 1, LOCALE_SYSTEM_DEFAULT, dispid);
			if (SUCCEEDED(hr) && hr1 != E_NOTIMPL) {
				/* fall back on IDispatch direct */
				ITypeInfo_Release(obj->typeinfo);
				obj->typeinfo = NULL;
			}
		}
	} else {
		hr = IDispatch_GetIDsOfNames(V_DISPATCH(&obj->v), &IID_NULL, &olename, 1, LOCALE_SYSTEM_DEFAULT, dispid);
	}
	efree(olename);

	if (SUCCEEDED(hr)) {
		zval tmp;

		/* cache the mapping */
		if (!obj->id_of_name_cache) {
			ALLOC_HASHTABLE(obj->id_of_name_cache);
			zend_hash_init(obj->id_of_name_cache, 2, NULL, NULL, 0);
		}
		ZVAL_LONG(&tmp, *dispid);
		zend_hash_str_update(obj->id_of_name_cache, name, namelen, &tmp);
	}

	return hr;
}

/* the core of COM */
int php_com_do_invoke_byref(php_com_dotnet_object *obj, zend_internal_function *f,
		WORD flags,	VARIANT *v, int nargs, zval *args)
{
	DISPID dispid, altdispid;
	DISPPARAMS disp_params;
	HRESULT hr;
	VARIANT *vargs = NULL, *byref_vals = NULL;
	int i, byref_count = 0, j;

	/* assumption: that the active function (f) is the function we generated for the engine */
	if (!f) {
		return FAILURE;
	}

	hr = php_com_get_id_of_name(obj, f->function_name->val, f->function_name->len, &dispid);

	if (FAILED(hr)) {
		char *msg = NULL;
		char *winerr = php_win32_error_to_msg(hr);
		spprintf(&msg, 0, "Unable to lookup `%s': %s", f->function_name->val, winerr);
		php_win32_error_msg_free(winerr);
		php_com_throw_exception(hr, msg);
		efree(msg);
		return FAILURE;
	}


	if (nargs) {
		vargs = (VARIANT*)safe_emalloc(sizeof(VARIANT), nargs, 0);
	}

	if (f->arg_info) {
		for (i = 0; i < nargs; i++) {
			if (ZEND_ARG_SEND_MODE(&f->arg_info[nargs - i - 1])) {
				byref_count++;
			}
		}
	}

	if (byref_count) {
		byref_vals = (VARIANT*)safe_emalloc(sizeof(VARIANT), byref_count, 0);
		for (j = 0, i = 0; i < nargs; i++) {
			if (ZEND_ARG_SEND_MODE(&f->arg_info[nargs - i - 1])) {
				/* put the value into byref_vals instead */
				php_com_variant_from_zval(&byref_vals[j], &args[nargs - i - 1], obj->code_page);

				/* if it is already byref, "move" it into the vargs array, otherwise
				 * make vargs a reference to this value */
				if (V_VT(&byref_vals[j]) & VT_BYREF) {
					memcpy(&vargs[i], &byref_vals[j], sizeof(vargs[i]));
					VariantInit(&byref_vals[j]); /* leave the variant slot empty to simplify cleanup */
				} else {
					VariantInit(&vargs[i]);
					V_VT(&vargs[i]) = V_VT(&byref_vals[j]) | VT_BYREF;
					/* union magic ensures that this works out */
					vargs[i].byref = &V_UINT(&byref_vals[j]);
				}
				j++;
			} else {
				php_com_variant_from_zval(&vargs[i], &args[nargs - i - 1], obj->code_page);
			}
		}

	} else {
		/* Invoke'd args are in reverse order */
		for (i = 0; i < nargs; i++) {
			php_com_variant_from_zval(&vargs[i], &args[nargs - i - 1], obj->code_page);
		}
	}

	disp_params.cArgs = nargs;
	disp_params.cNamedArgs = 0;
	disp_params.rgvarg = vargs;
	disp_params.rgdispidNamedArgs = NULL;

	if (flags & DISPATCH_PROPERTYPUT) {
		altdispid = DISPID_PROPERTYPUT;
		disp_params.rgdispidNamedArgs = &altdispid;
		disp_params.cNamedArgs = 1;
	}

	/* this will create an exception if needed */
	hr = php_com_invoke_helper(obj, dispid, flags, &disp_params, v, 0, 0);

	/* release variants */
	if (vargs) {
		if (f && f->arg_info) {
			for (i = 0, j = 0; i < nargs; i++) {
				/* if this was byref, update the zval */
				if (ZEND_ARG_SEND_MODE(&f->arg_info[nargs - i - 1])) {
					zval *arg = &args[nargs - i - 1];

					ZVAL_DEREF(arg);
					zval_ptr_dtor(arg);
					ZVAL_NULL(arg);

					/* if the variant is pointing at the byref_vals, we need to map
					 * the pointee value as a zval; otherwise, the value is pointing
					 * into an existing PHP variant record */
					if (V_VT(&vargs[i]) & VT_BYREF) {
						if (vargs[i].byref == &V_UINT(&byref_vals[j])) {
							/* copy that value */
							php_com_zval_from_variant(arg, &byref_vals[j], obj->code_page);
						}
					} else {
						/* not sure if this can ever happen; the variant we marked as BYREF
						 * is no longer BYREF - copy its value */
						php_com_zval_from_variant(arg, &vargs[i], obj->code_page);
					}
					VariantClear(&byref_vals[j]);
					j++;
				}
				VariantClear(&vargs[i]);
			}
		} else {
			for (i = 0, j = 0; i < nargs; i++) {
				VariantClear(&vargs[i]);
			}
		}
		efree(vargs);
		if (byref_vals) efree(byref_vals);
	}

	return SUCCEEDED(hr) ? SUCCESS : FAILURE;
}



int php_com_do_invoke_by_id(php_com_dotnet_object *obj, DISPID dispid,
		WORD flags,	VARIANT *v, int nargs, zval *args, int silent, int allow_noarg)
{
	DISPID altdispid;
	DISPPARAMS disp_params;
	HRESULT hr;
	VARIANT *vargs = NULL;
	int i;

	if (nargs) {
		vargs = (VARIANT*)safe_emalloc(sizeof(VARIANT), nargs, 0);
	}

	/* Invoke'd args are in reverse order */
	for (i = 0; i < nargs; i++) {
		php_com_variant_from_zval(&vargs[i], &args[nargs - i - 1], obj->code_page);
	}

	disp_params.cArgs = nargs;
	disp_params.cNamedArgs = 0;
	disp_params.rgvarg = vargs;
	disp_params.rgdispidNamedArgs = NULL;

	if (flags & DISPATCH_PROPERTYPUT) {
		altdispid = DISPID_PROPERTYPUT;
		disp_params.rgdispidNamedArgs = &altdispid;
		disp_params.cNamedArgs = 1;
	}

	/* this will create an exception if needed */
	hr = php_com_invoke_helper(obj, dispid, flags, &disp_params, v, silent, allow_noarg);

	/* release variants */
	if (vargs) {
		for (i = 0; i < nargs; i++) {
			VariantClear(&vargs[i]);
		}
		efree(vargs);
	}

	/* a bit of a hack this, but it's needed for COM array access. */
	if (hr == DISP_E_BADPARAMCOUNT)
		return hr;

	return SUCCEEDED(hr) ? SUCCESS : FAILURE;
}

int php_com_do_invoke(php_com_dotnet_object *obj, char *name, size_t namelen,
		WORD flags,	VARIANT *v, int nargs, zval *args, int allow_noarg)
{
	DISPID dispid;
	HRESULT hr;
	char *msg = NULL;

	hr = php_com_get_id_of_name(obj, name, namelen, &dispid);

	if (FAILED(hr)) {
		char *winerr = php_win32_error_to_msg(hr);
		spprintf(&msg, 0, "Unable to lookup `%s': %s", name, winerr);
		php_win32_error_msg_free(winerr);
		php_com_throw_exception(hr, msg);
		efree(msg);
		return FAILURE;
	}

	return php_com_do_invoke_by_id(obj, dispid, flags, v, nargs, args, 0, allow_noarg);
}

/* {{{ Generate a globally unique identifier (GUID) */
PHP_FUNCTION(com_create_guid)
{
	GUID retval;
	OLECHAR *guid_string;

	if (zend_parse_parameters_none() == FAILURE) {
		RETURN_THROWS();
	}

	php_com_initialize();
	if (CoCreateGuid(&retval) == S_OK && StringFromCLSID(&retval, &guid_string) == S_OK) {
		size_t len;
		char *str;

		str = php_com_olestring_to_string(guid_string, &len, CP_ACP);
		RETVAL_STRINGL(str, len);
		// TODO: avoid reallocation ???
		efree(str);

		CoTaskMemFree(guid_string);
	} else {
		RETURN_FALSE;
	}
}
/* }}} */

/* {{{ Connect events from a COM object to a PHP object */
PHP_FUNCTION(com_event_sink)
{
	zval *object, *sinkobject, *sink=NULL;
	char *dispname = NULL, *typelibname = NULL;
	php_com_dotnet_object *obj;
	ITypeInfo *typeinfo = NULL;

	RETVAL_FALSE;

	if (FAILURE == zend_parse_parameters(ZEND_NUM_ARGS(), "Oo|z/",
			&object, php_com_variant_class_entry, &sinkobject, &sink)) {
		RETURN_THROWS();
	}

	php_com_initialize();
	obj = CDNO_FETCH(object);

	if (sink && Z_TYPE_P(sink) == IS_ARRAY) {
		/* 0 => typelibname, 1 => dispname */
		zval *tmp;

		if ((tmp = zend_hash_index_find(Z_ARRVAL_P(sink), 0)) != NULL && Z_TYPE_P(tmp) == IS_STRING)
			typelibname = Z_STRVAL_P(tmp);
		if ((tmp = zend_hash_index_find(Z_ARRVAL_P(sink), 1)) != NULL && Z_TYPE_P(tmp) == IS_STRING)
			dispname = Z_STRVAL_P(tmp);
	} else if (sink != NULL) {
		convert_to_string(sink);
		dispname = Z_STRVAL_P(sink);
	}

	typeinfo = php_com_locate_typeinfo(typelibname, obj, dispname, 1);

	if (typeinfo) {
		HashTable *id_to_name;

		ALLOC_HASHTABLE(id_to_name);

		if (php_com_process_typeinfo(typeinfo, id_to_name, 0, &obj->sink_id, obj->code_page)) {

			/* Create the COM wrapper for this sink */
			obj->sink_dispatch = php_com_wrapper_export_as_sink(sinkobject, &obj->sink_id, id_to_name);

			/* Now hook it up to the source */
			php_com_object_enable_event_sink(obj, TRUE);
			RETVAL_TRUE;

		} else {
			FREE_HASHTABLE(id_to_name);
		}
	}

	if (typeinfo) {
		ITypeInfo_Release(typeinfo);
	}

}
/* }}} */

/* {{{ Print out a PHP class definition for a dispatchable interface */
PHP_FUNCTION(com_print_typeinfo)
{
	zval *arg1;
	char *ifacename = NULL;
	char *typelibname = NULL;
	size_t ifacelen;
	zend_bool wantsink = 0;
	php_com_dotnet_object *obj = NULL;
	ITypeInfo *typeinfo;

	if (FAILURE == zend_parse_parameters(ZEND_NUM_ARGS(), "z/|s!b", &arg1, &ifacename,
				&ifacelen, &wantsink)) {
		RETURN_THROWS();
	}

	php_com_initialize();
	if (Z_TYPE_P(arg1) == IS_OBJECT) {
		CDNO_FETCH_VERIFY(obj, arg1);
	} else {
		convert_to_string(arg1);
		typelibname = Z_STRVAL_P(arg1);
	}

	typeinfo = php_com_locate_typeinfo(typelibname, obj, ifacename, wantsink ? 1 : 0);
	if (typeinfo) {
		php_com_process_typeinfo(typeinfo, NULL, 1, NULL, obj ? obj->code_page : COMG(code_page));
		ITypeInfo_Release(typeinfo);
		RETURN_TRUE;
	} else {
		zend_error(E_WARNING, "Unable to find typeinfo using the parameters supplied");
	}
	RETURN_FALSE;
}
/* }}} */

/* {{{ Process COM messages, sleeping for up to timeoutms milliseconds */
PHP_FUNCTION(com_message_pump)
{
	zend_long timeoutms = 0;
	MSG msg;
	DWORD result;

	if (zend_parse_parameters(ZEND_NUM_ARGS(), "|l", &timeoutms) == FAILURE)
		RETURN_THROWS();

	php_com_initialize();
	result = MsgWaitForMultipleObjects(0, NULL, FALSE, (DWORD)timeoutms, QS_ALLINPUT);

	if (result == WAIT_OBJECT_0) {
		while (PeekMessage(&msg, NULL, 0, 0, PM_REMOVE)) {
			TranslateMessage(&msg);
			DispatchMessage(&msg);
		}
		/* we processed messages */
		RETVAL_TRUE;
	} else {
		/* we did not process messages (timed out) */
		RETVAL_FALSE;
	}
}
/* }}} */

/* {{{ Loads a Typelibrary and registers its constants */
PHP_FUNCTION(com_load_typelib)
{
	char *name;
	size_t namelen;
	ITypeLib *pTL = NULL;
	zend_bool cs = TRUE;
	int codepage = COMG(code_page);

	if (FAILURE == zend_parse_parameters(ZEND_NUM_ARGS(), "s|b", &name, &namelen, &cs)) {
		RETURN_THROWS();
	}

	if (!cs) {
		php_error_docref(NULL, E_WARNING, "com_load_typelib(): Argument #2 ($case_insensitive) is ignored since declaration of case-insensitive constants is no longer supported");
	}

	RETVAL_FALSE;

	php_com_initialize();
	pTL = php_com_load_typelib_via_cache(name, codepage);
	if (pTL) {
		if (php_com_import_typelib(pTL, cs ? CONST_CS : 0, codepage) == SUCCESS) {
			RETVAL_TRUE;
		}

		ITypeLib_Release(pTL);
		pTL = NULL;
	}
}
/* }}} */<|MERGE_RESOLUTION|>--- conflicted
+++ resolved
@@ -55,13 +55,8 @@
 			ZEND_NUM_ARGS(), "s|s!ls",
 			&module_name, &module_name_len, &server_name, &server_name_len,
 			&cp, &typelib_name, &typelib_name_len) &&
-<<<<<<< HEAD
 		FAILURE == zend_parse_parameters(
-			ZEND_NUM_ARGS(), "sa|ls",
-=======
-		FAILURE == zend_parse_parameters_ex(ZEND_PARSE_PARAMS_QUIET,
 			ZEND_NUM_ARGS(), "sa/|ls",
->>>>>>> b087bd24
 			&module_name, &module_name_len, &server_params, &cp,
 			&typelib_name, &typelib_name_len)) {
 		RETURN_THROWS();
