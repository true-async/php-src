--- conflicted
+++ resolved
@@ -373,13 +373,8 @@
 	cloneproxy = emalloc(sizeof(*cloneproxy));
 	memcpy(cloneproxy, proxy, sizeof(*cloneproxy));
 
-<<<<<<< HEAD
 	GC_ADDREF(&cloneproxy->obj->zo);
-	cloneproxy->indices = safe_emalloc(cloneproxy->dimensions, sizeof(zval *), 0);
-=======
-	Z_ADDREF_P(cloneproxy->zobj);
 	cloneproxy->indices = safe_emalloc(cloneproxy->dimensions, sizeof(zval), 0);
->>>>>>> 8e2f219f
 	clone_indices(cloneproxy, proxy, proxy->dimensions);
 
 	return &cloneproxy->std;
@@ -428,13 +423,8 @@
 		proxy->obj = (php_com_dotnet_object*) com_object;
 	}
 
-<<<<<<< HEAD
 	GC_ADDREF(&proxy->obj->zo);
-	proxy->indices = safe_emalloc(proxy->dimensions, sizeof(zval *), 0);
-=======
-	Z_ADDREF_P(proxy->zobj);
 	proxy->indices = safe_emalloc(proxy->dimensions, sizeof(zval), 0);
->>>>>>> 8e2f219f
 
 	if (rel) {
 		clone_indices(proxy, rel, rel->dimensions);
