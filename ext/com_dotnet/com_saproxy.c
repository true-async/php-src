/*
   +----------------------------------------------------------------------+
   | PHP Version 7                                                        |
   +----------------------------------------------------------------------+
   | Copyright (c) The PHP Group                                          |
   +----------------------------------------------------------------------+
   | This source file is subject to version 3.01 of the PHP license,      |
   | that is bundled with this package in the file LICENSE, and is        |
   | available through the world-wide-web at the following url:           |
   | http://www.php.net/license/3_01.txt                                  |
   | If you did not receive a copy of the PHP license and are unable to   |
   | obtain it through the world-wide-web, please send a note to          |
   | license@php.net so we can mail you a copy immediately.               |
   +----------------------------------------------------------------------+
   | Author: Wez Furlong  <wez@thebrainroom.com>                          |
   +----------------------------------------------------------------------+
 */

/* This module implements a SafeArray proxy which is used internally
 * by the engine when resolving multi-dimensional array accesses on
 * SafeArray types.
 * In addition, the proxy is now able to handle properties of COM objects
 * that smell like PHP arrays.
 * */

#ifdef HAVE_CONFIG_H
#include "config.h"
#endif

#include "php.h"
#include "php_ini.h"
#include "ext/standard/info.h"
#include "php_com_dotnet.h"
#include "php_com_dotnet_internal.h"
#include "Zend/zend_exceptions.h"

typedef struct {
	zend_object std;
	/* the object we a proxying for; we hold a refcount to it */
	php_com_dotnet_object *obj;

	/* how many dimensions we are indirecting to get into this element */
	LONG dimensions;

	/* this is an array whose size_is(dimensions) */
	zval *indices;

} php_com_saproxy;

typedef struct {
	zend_object_iterator iter;
	zval proxy_obj;
	zval data;
	php_com_saproxy *proxy;
	LONG key;
	LONG imin, imax;
	LONG *indices;
} php_com_saproxy_iter;

#define SA_FETCH(zv)			(php_com_saproxy*)Z_OBJ_P(zv)

static inline void clone_indices(php_com_saproxy *dest, php_com_saproxy *src, int ndims)
{
	int i;

	for (i = 0; i < ndims; i++) {
		ZVAL_DUP(&dest->indices[i], &src->indices[i]);
	}
}

static zval *saproxy_property_read(zend_object *object, zend_string *member, int type, void **cache_slot, zval *rv)
{
	ZVAL_NULL(rv);

	php_com_throw_exception(E_INVALIDARG, "safearray has no properties");

	return rv;
}

<<<<<<< HEAD
static void saproxy_property_write(zend_object *object, zend_string *member, zval *value, void **cache_slot)
=======
static zval *saproxy_property_write(zval *object, zval *member, zval *value, void **cache_slot)
>>>>>>> 0c8a2d8d
{
	php_com_throw_exception(E_INVALIDARG, "safearray has no properties");
	return value;
}

static zval *saproxy_read_dimension(zend_object *object, zval *offset, int type, zval *rv)
{
	php_com_saproxy *proxy = (php_com_saproxy*) object;
	UINT dims, i;
	SAFEARRAY *sa;
	LONG ubound, lbound;
	HRESULT res;

	ZVAL_NULL(rv);

	if (V_VT(&proxy->obj->v) == VT_DISPATCH) {
		VARIANT v;
		zval *args;

		/* prop-get using first dimension as the property name,
		 * all subsequent dimensions and the offset as parameters */

		args = safe_emalloc(proxy->dimensions + 1, sizeof(zval), 0);

		for (i = 1; i < (UINT) proxy->dimensions; i++) {
			args[i-1] = proxy->indices[i];
		}
		ZVAL_COPY_VALUE(&args[i-1], offset);

		convert_to_string(&proxy->indices[0]);
		VariantInit(&v);

		res = php_com_do_invoke(proxy->obj, Z_STRVAL(proxy->indices[0]),
			   	Z_STRLEN(proxy->indices[0]), DISPATCH_METHOD|DISPATCH_PROPERTYGET, &v,
			   	proxy->dimensions, args, 0);

		if (res == SUCCESS) {
			php_com_zval_from_variant(rv, &v, proxy->obj->code_page);
			VariantClear(&v);
		} else if (res == DISP_E_BADPARAMCOUNT) {
			/* return another proxy */
			php_com_saproxy_create(object, rv, offset);
		}

		return rv;

	} else if (!V_ISARRAY(&proxy->obj->v)) {
		php_com_throw_exception(E_INVALIDARG, "invalid read from com proxy object");
		return rv;
	}

	/* the SafeArray case */

	/* offset/index must be an integer */
	convert_to_long(offset);

	sa = V_ARRAY(&proxy->obj->v);
	dims = SafeArrayGetDim(sa);

	if ((UINT) proxy->dimensions >= dims) {
		/* too many dimensions */
		php_com_throw_exception(E_INVALIDARG, "too many dimensions!");
		return rv;
	}

	/* bounds check */
	SafeArrayGetLBound(sa, proxy->dimensions, &lbound);
	SafeArrayGetUBound(sa, proxy->dimensions, &ubound);

	if (Z_LVAL_P(offset) < lbound || Z_LVAL_P(offset) > ubound) {
		php_com_throw_exception(DISP_E_BADINDEX, "index out of bounds");
		return rv;
	}

	if (dims - 1 == proxy->dimensions) {
		LONG *indices;
		VARTYPE vt;
		VARIANT v;

		VariantInit(&v);

		/* we can return a real value */
		indices = safe_emalloc(dims, sizeof(LONG), 0);

		/* copy indices from proxy */
		for (i = 0; i < dims; i++) {
			convert_to_long(&proxy->indices[i]);
			indices[i] = (LONG)Z_LVAL(proxy->indices[i]);
		}

		/* add user-supplied index */
		indices[dims-1] = (LONG)Z_LVAL_P(offset);

		/* now fetch the value */
		if (FAILED(SafeArrayGetVartype(sa, &vt)) || vt == VT_EMPTY) {
			vt = V_VT(&proxy->obj->v) & ~VT_ARRAY;
		}

		if (vt == VT_VARIANT) {
			res = SafeArrayGetElement(sa, indices, &v);
		} else {
			V_VT(&v) = vt;
			res = SafeArrayGetElement(sa, indices, &v.lVal);
		}

		efree(indices);

		if (SUCCEEDED(res)) {
			php_com_wrap_variant(rv, &v, proxy->obj->code_page);
		} else {
			php_com_throw_exception(res, NULL);
		}

		VariantClear(&v);

	} else {
		/* return another proxy */
		php_com_saproxy_create(object, rv, offset);
	}

	return rv;
}

static void saproxy_write_dimension(zend_object *object, zval *offset, zval *value)
{
	php_com_saproxy *proxy = (php_com_saproxy*) object;
	UINT dims, i;
	HRESULT res;
	VARIANT v;

	if (V_VT(&proxy->obj->v) == VT_DISPATCH) {
		/* We do a prop-set using the first dimension as the property name,
		 * all subsequent dimensions and offset as parameters, with value as
		 * the final value */
		zval *args = safe_emalloc(proxy->dimensions + 2, sizeof(zval), 0);

		for (i = 1; i < (UINT) proxy->dimensions; i++) {
			ZVAL_COPY_VALUE(&args[i-1], &proxy->indices[i]);
		}
		ZVAL_COPY_VALUE(&args[i-1], offset);
		ZVAL_COPY_VALUE(&args[i], value);

		convert_to_string(&proxy->indices[0]);
		VariantInit(&v);
		if (SUCCESS == php_com_do_invoke(proxy->obj, Z_STRVAL(proxy->indices[0]),
					Z_STRLEN(proxy->indices[0]), DISPATCH_PROPERTYPUT, &v, proxy->dimensions + 1,
					args, 0)) {
			VariantClear(&v);
		}

		efree(args);

	} else if (V_ISARRAY(&proxy->obj->v)) {
		LONG *indices;
		VARTYPE vt;

		dims = SafeArrayGetDim(V_ARRAY(&proxy->obj->v));
		indices = safe_emalloc(dims, sizeof(LONG), 0);
		/* copy indices from proxy */
		for (i = 0; i < dims; i++) {
			convert_to_long(&proxy->indices[i]);
			indices[i] = (LONG)Z_LVAL(proxy->indices[i]);
		}

		/* add user-supplied index */
		convert_to_long(offset);
		indices[dims-1] = (LONG)Z_LVAL_P(offset);

		if (FAILED(SafeArrayGetVartype(V_ARRAY(&proxy->obj->v), &vt)) || vt == VT_EMPTY) {
			vt = V_VT(&proxy->obj->v) & ~VT_ARRAY;
		}

		VariantInit(&v);
		php_com_variant_from_zval(&v, value, proxy->obj->code_page);

		if (V_VT(&v) != vt) {
			VariantChangeType(&v, &v, 0, vt);
		}

		if (vt == VT_VARIANT) {
			res = SafeArrayPutElement(V_ARRAY(&proxy->obj->v), indices, &v);
		} else {
			res = SafeArrayPutElement(V_ARRAY(&proxy->obj->v), indices, &v.lVal);
		}

		efree(indices);
		VariantClear(&v);

		if (FAILED(res)) {
			php_com_throw_exception(res, NULL);
		}
	} else {
		php_com_throw_exception(E_NOTIMPL, "invalid write to com proxy object");
	}
}

#if 0
static void saproxy_object_set(zval **property, zval *value)
{
}

static zval *saproxy_object_get(zval *property)
{
	/* Not yet implemented in the engine */
	return NULL;
}
#endif

static int saproxy_property_exists(zend_object *object, zend_string *member, int check_empty, void **cache_slot)
{
	/* no properties */
	return 0;
}

static int saproxy_dimension_exists(zend_object *object, zval *member, int check_empty)
{
	php_error_docref(NULL, E_WARNING, "Operation not yet supported on a COM object");
	return 0;
}

static void saproxy_property_delete(zend_object *object, zend_string *member, void **cache_slot)
{
	php_error_docref(NULL, E_WARNING, "Cannot delete properties from a COM object");
}

static void saproxy_dimension_delete(zend_object *object, zval *offset)
{
	php_error_docref(NULL, E_WARNING, "Cannot delete properties from a COM object");
}

static HashTable *saproxy_properties_get(zend_object *object)
{
	/* no properties */
	return NULL;
}

static zend_function *saproxy_method_get(zend_object **object, zend_string *name, const zval *key)
{
	/* no methods */
	return NULL;
}

static zend_function *saproxy_constructor_get(zend_object *object)
{
	/* user cannot instantiate */
	return NULL;
}

static zend_string* saproxy_class_name_get(const zend_object *object)
{
	return zend_string_copy(php_com_saproxy_class_entry->name);
}

static int saproxy_objects_compare(zval *object1, zval *object2)
{
	return -1;
}

static int saproxy_object_cast(zend_object *readobj, zval *writeobj, int type)
{
	return FAILURE;
}

static int saproxy_count_elements(zend_object *object, zend_long *count)
{
	php_com_saproxy *proxy = (php_com_saproxy*) object;
	LONG ubound, lbound;

	if (!V_ISARRAY(&proxy->obj->v)) {
		return FAILURE;
	}

	SafeArrayGetLBound(V_ARRAY(&proxy->obj->v), proxy->dimensions, &lbound);
	SafeArrayGetUBound(V_ARRAY(&proxy->obj->v), proxy->dimensions, &ubound);

	*count = ubound - lbound + 1;

	return SUCCESS;
}

static void saproxy_free_storage(zend_object *object)
{
	php_com_saproxy *proxy = (php_com_saproxy *)object;
//???	int i;
//???
//???	for (i = 0; i < proxy->dimensions; i++) {
//???		if (proxy->indices) {
//???				FREE_ZVAL(proxy->indices[i]);
//???		}
//???	}

	OBJ_RELEASE(&proxy->obj->zo);

	zend_object_std_dtor(object);

	efree(proxy->indices);
}

static zend_object* saproxy_clone(zend_object *object)
{
	php_com_saproxy *proxy = (php_com_saproxy *) object;
	php_com_saproxy *cloneproxy;

	cloneproxy = emalloc(sizeof(*cloneproxy));
	memcpy(cloneproxy, proxy, sizeof(*cloneproxy));

	GC_ADDREF(&cloneproxy->obj->zo);
	cloneproxy->indices = safe_emalloc(cloneproxy->dimensions, sizeof(zval *), 0);
	clone_indices(cloneproxy, proxy, proxy->dimensions);

	return &cloneproxy->std;
}

zend_object_handlers php_com_saproxy_handlers = {
	0,
	saproxy_free_storage,
	zend_objects_destroy_object,
	saproxy_clone,
	saproxy_property_read,
	saproxy_property_write,
	saproxy_read_dimension,
	saproxy_write_dimension,
	NULL,
	NULL, /* saproxy_object_get, */
	NULL, /* saproxy_object_set, */
	saproxy_property_exists,
	saproxy_property_delete,
	saproxy_dimension_exists,
	saproxy_dimension_delete,
	saproxy_properties_get,
	saproxy_method_get,
	saproxy_constructor_get,
	saproxy_class_name_get,
	saproxy_objects_compare,
	saproxy_object_cast,
	saproxy_count_elements
};

int php_com_saproxy_create(zend_object *com_object, zval *proxy_out, zval *index)
{
	php_com_saproxy *proxy, *rel = NULL;

	proxy = ecalloc(1, sizeof(*proxy));
	proxy->dimensions = 1;

	if (com_object->ce == php_com_saproxy_class_entry) {
		rel = (php_com_saproxy*) com_object;
		proxy->obj = rel->obj;
		proxy->dimensions += rel->dimensions;
	} else {
		proxy->obj = (php_com_dotnet_object*) com_object;
	}

	GC_ADDREF(&proxy->obj->zo);
	proxy->indices = safe_emalloc(proxy->dimensions, sizeof(zval *), 0);

	if (rel) {
		clone_indices(proxy, rel, rel->dimensions);
	}

	ZVAL_DUP(&proxy->indices[proxy->dimensions-1], index);

	zend_object_std_init(&proxy->std, php_com_saproxy_class_entry);
	proxy->std.handlers = &php_com_saproxy_handlers;
	ZVAL_OBJ(proxy_out, &proxy->std);

	return 1;
}

/* iterator */

static void saproxy_iter_dtor(zend_object_iterator *iter)
{
	php_com_saproxy_iter *I = (php_com_saproxy_iter*)Z_PTR(iter->data);

	zval_ptr_dtor(&I->proxy_obj);

	efree(I->indices);
	efree(I);
}

static int saproxy_iter_valid(zend_object_iterator *iter)
{
	php_com_saproxy_iter *I = (php_com_saproxy_iter*)Z_PTR(iter->data);

	return (I->key < I->imax) ? SUCCESS : FAILURE;
}

static zval* saproxy_iter_get_data(zend_object_iterator *iter)
{
	php_com_saproxy_iter *I = (php_com_saproxy_iter*)Z_PTR(iter->data);
	VARIANT v;
	VARTYPE vt;
	SAFEARRAY *sa;

	I->indices[I->proxy->dimensions-1] = I->key;

	sa = V_ARRAY(&I->proxy->obj->v);

	if (FAILED(SafeArrayGetVartype(sa, &vt)) || vt == VT_EMPTY) {
		vt = V_VT(&I->proxy->obj->v) & ~VT_ARRAY;
	}

	VariantInit(&v);
	if (vt == VT_VARIANT) {
		SafeArrayGetElement(sa, I->indices, &v);
	} else {
		V_VT(&v) = vt;
		SafeArrayGetElement(sa, I->indices, &v.lVal);
	}

	ZVAL_NULL(&I->data);
	php_com_wrap_variant(&I->data, &v, I->proxy->obj->code_page);
	VariantClear(&v);

	return &I->data;
}

static void saproxy_iter_get_key(zend_object_iterator *iter, zval *key)
{
	php_com_saproxy_iter *I = (php_com_saproxy_iter*)Z_PTR(iter->data);

	if (I->key == -1) {
		ZVAL_NULL(key);
	} else {
		ZVAL_LONG(key, I->key);
	}
}

static void saproxy_iter_move_forwards(zend_object_iterator *iter)
{
	php_com_saproxy_iter *I = (php_com_saproxy_iter*)Z_PTR(iter->data);

	if (++I->key >= I->imax) {
		I->key = -1;
	}
}

static const zend_object_iterator_funcs saproxy_iter_funcs = {
	saproxy_iter_dtor,
	saproxy_iter_valid,
	saproxy_iter_get_data,
	saproxy_iter_get_key,
	saproxy_iter_move_forwards,
	NULL
};


zend_object_iterator *php_com_saproxy_iter_get(zend_class_entry *ce, zval *object, int by_ref)
{
	php_com_saproxy *proxy = SA_FETCH(object);
	php_com_saproxy_iter *I;
	int i;

	if (by_ref) {
		zend_throw_error(NULL, "An iterator cannot be used with foreach by reference");
		return NULL;
	}

	I = ecalloc(1, sizeof(*I));
	I->iter.funcs = &saproxy_iter_funcs;
	Z_PTR(I->iter.data) = I;

	I->proxy = proxy;
	ZVAL_COPY(&I->proxy_obj, object);

	I->indices = safe_emalloc(proxy->dimensions + 1, sizeof(LONG), 0);
	for (i = 0; i < proxy->dimensions; i++) {
		convert_to_long(&proxy->indices[i]);
		I->indices[i] = (LONG)Z_LVAL(proxy->indices[i]);
	}

	SafeArrayGetLBound(V_ARRAY(&proxy->obj->v), proxy->dimensions, &I->imin);
	SafeArrayGetUBound(V_ARRAY(&proxy->obj->v), proxy->dimensions, &I->imax);

	I->key = I->imin;

	return &I->iter;
}<|MERGE_RESOLUTION|>--- conflicted
+++ resolved
@@ -77,11 +77,7 @@
 	return rv;
 }
 
-<<<<<<< HEAD
-static void saproxy_property_write(zend_object *object, zend_string *member, zval *value, void **cache_slot)
-=======
-static zval *saproxy_property_write(zval *object, zval *member, zval *value, void **cache_slot)
->>>>>>> 0c8a2d8d
+static zval *saproxy_property_write(zend_object *object, zend_string *member, zval *value, void **cache_slot)
 {
 	php_com_throw_exception(E_INVALIDARG, "safearray has no properties");
 	return value;
