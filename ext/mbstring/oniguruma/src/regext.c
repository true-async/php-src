/**********************************************************************
  regext.c -  Oniguruma (regular expression library)
**********************************************************************/
/*-
 * Copyright (c) 2002-2017  K.Kosako  <sndgk393 AT ybb DOT ne DOT jp>
 * All rights reserved.
 *
 * Redistribution and use in source and binary forms, with or without
 * modification, are permitted provided that the following conditions
 * are met:
 * 1. Redistributions of source code must retain the above copyright
 *    notice, this list of conditions and the following disclaimer.
 * 2. Redistributions in binary form must reproduce the above copyright
 *    notice, this list of conditions and the following disclaimer in the
 *    documentation and/or other materials provided with the distribution.
 *
 * THIS SOFTWARE IS PROVIDED BY THE AUTHOR AND CONTRIBUTORS ``AS IS'' AND
 * ANY EXPRESS OR IMPLIED WARRANTIES, INCLUDING, BUT NOT LIMITED TO, THE
 * IMPLIED WARRANTIES OF MERCHANTABILITY AND FITNESS FOR A PARTICULAR PURPOSE
 * ARE DISCLAIMED.  IN NO EVENT SHALL THE AUTHOR OR CONTRIBUTORS BE LIABLE
 * FOR ANY DIRECT, INDIRECT, INCIDENTAL, SPECIAL, EXEMPLARY, OR CONSEQUENTIAL
 * DAMAGES (INCLUDING, BUT NOT LIMITED TO, PROCUREMENT OF SUBSTITUTE GOODS
 * OR SERVICES; LOSS OF USE, DATA, OR PROFITS; OR BUSINESS INTERRUPTION)
 * HOWEVER CAUSED AND ON ANY THEORY OF LIABILITY, WHETHER IN CONTRACT, STRICT
 * LIABILITY, OR TORT (INCLUDING NEGLIGENCE OR OTHERWISE) ARISING IN ANY WAY
 * OUT OF THE USE OF THIS SOFTWARE, EVEN IF ADVISED OF THE POSSIBILITY OF
 * SUCH DAMAGE.
 */

#include "regint.h"

#if 0
static void
conv_ext0be32(const UChar* s, const UChar* end, UChar* conv)
{
  while (s < end) {
    *conv++ = '\0';
    *conv++ = '\0';
    *conv++ = '\0';
    *conv++ = *s++;
  }
}

static void
conv_ext0le32(const UChar* s, const UChar* end, UChar* conv)
{
  while (s < end) {
    *conv++ = *s++;
    *conv++ = '\0';
    *conv++ = '\0';
    *conv++ = '\0';
  }
}

static void
conv_ext0be(const UChar* s, const UChar* end, UChar* conv)
{
  while (s < end) {
    *conv++ = '\0';
    *conv++ = *s++;
  }
}

static void
conv_ext0le(const UChar* s, const UChar* end, UChar* conv)
{
  while (s < end) {
    *conv++ = *s++;
    *conv++ = '\0';
  }
}

static void
conv_swap4bytes(const UChar* s, const UChar* end, UChar* conv)
{
  while (s < end) {
    *conv++ = s[3];
    *conv++ = s[2];
    *conv++ = s[1];
    *conv++ = s[0];
    s += 4;
  }
}

static void
conv_swap2bytes(const UChar* s, const UChar* end, UChar* conv)
{
  while (s < end) {
    *conv++ = s[1];
    *conv++ = s[0];
    s += 2;
  }
}

static int
conv_encoding(OnigEncoding from, OnigEncoding to, const UChar* s, const UChar* end,
              UChar** conv, UChar** conv_end)
{
  int len = (int )(end - s);

  if (to == ONIG_ENCODING_UTF16_BE) {
    if (from == ONIG_ENCODING_ASCII || from == ONIG_ENCODING_ISO_8859_1) {
      *conv = (UChar* )xmalloc(len * 2);
      CHECK_NULL_RETURN_MEMERR(*conv);
      *conv_end = *conv + (len * 2);
      conv_ext0be(s, end, *conv);
      return 0;
    }
    else if (from == ONIG_ENCODING_UTF16_LE) {
    swap16:
      *conv = (UChar* )xmalloc(len);
      CHECK_NULL_RETURN_MEMERR(*conv);
      *conv_end = *conv + len;
      conv_swap2bytes(s, end, *conv);
      return 0;
    }
  }
  else if (to == ONIG_ENCODING_UTF16_LE) {
    if (from == ONIG_ENCODING_ASCII || from == ONIG_ENCODING_ISO_8859_1) {
      *conv = (UChar* )xmalloc(len * 2);
      CHECK_NULL_RETURN_MEMERR(*conv);
      *conv_end = *conv + (len * 2);
      conv_ext0le(s, end, *conv);
      return 0;
    }
    else if (from == ONIG_ENCODING_UTF16_BE) {
      goto swap16;
    }
  }
  if (to == ONIG_ENCODING_UTF32_BE) {
    if (from == ONIG_ENCODING_ASCII || from == ONIG_ENCODING_ISO_8859_1) {
      *conv = (UChar* )xmalloc(len * 4);
      CHECK_NULL_RETURN_MEMERR(*conv);
      *conv_end = *conv + (len * 4);
      conv_ext0be32(s, end, *conv);
      return 0;
    }
    else if (from == ONIG_ENCODING_UTF32_LE) {
    swap32:
      *conv = (UChar* )xmalloc(len);
      CHECK_NULL_RETURN_MEMERR(*conv);
      *conv_end = *conv + len;
      conv_swap4bytes(s, end, *conv);
      return 0;
    }
  }
  else if (to == ONIG_ENCODING_UTF32_LE) {
    if (from == ONIG_ENCODING_ASCII || from == ONIG_ENCODING_ISO_8859_1) {
      *conv = (UChar* )xmalloc(len * 4);
      CHECK_NULL_RETURN_MEMERR(*conv);
      *conv_end = *conv + (len * 4);
      conv_ext0le32(s, end, *conv);
      return 0;
    }
    else if (from == ONIG_ENCODING_UTF32_BE) {
      goto swap32;
    }
  }

  return ONIGERR_NOT_SUPPORTED_ENCODING_COMBINATION;
}
#endif

extern int
onig_new_deluxe(regex_t** reg, const UChar* pattern, const UChar* pattern_end,
                OnigCompileInfo* ci, OnigErrorInfo* einfo)
{
  int r;
  UChar *cpat, *cpat_end;

  if (IS_NOT_NULL(einfo)) einfo->par = (UChar* )NULL;

  if (ci->pattern_enc != ci->target_enc) {
<<<<<<< HEAD
    r = conv_encoding(ci->pattern_enc, ci->target_enc, pattern, pattern_end,
                      &cpat, &cpat_end);
    if (r != 0) return r;
=======
    return ONIGERR_NOT_SUPPORTED_ENCODING_COMBINATION;
>>>>>>> 087cb7ba
  }
  else {
    cpat     = (UChar* )pattern;
    cpat_end = (UChar* )pattern_end;
  }

  *reg = (regex_t* )xmalloc(sizeof(regex_t));
  if (IS_NULL(*reg)) {
    r = ONIGERR_MEMORY;
    goto err2;
  }

  r = onig_reg_init(*reg, ci->option, ci->case_fold_flag, ci->target_enc,
		    ci->syntax);
  if (r != 0) goto err;

  r = onig_compile(*reg, cpat, cpat_end, einfo);
  if (r != 0) {
  err:
    onig_free(*reg);
    *reg = NULL;
  }

 err2:
  if (cpat != pattern) xfree(cpat);

  return r;
}<|MERGE_RESOLUTION|>--- conflicted
+++ resolved
@@ -171,13 +171,9 @@
   if (IS_NOT_NULL(einfo)) einfo->par = (UChar* )NULL;
 
   if (ci->pattern_enc != ci->target_enc) {
-<<<<<<< HEAD
     r = conv_encoding(ci->pattern_enc, ci->target_enc, pattern, pattern_end,
                       &cpat, &cpat_end);
     if (r != 0) return r;
-=======
-    return ONIGERR_NOT_SUPPORTED_ENCODING_COMBINATION;
->>>>>>> 087cb7ba
   }
   else {
     cpat     = (UChar* )pattern;
