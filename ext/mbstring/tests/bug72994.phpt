--TEST--
Bug #72994 (mbc_to_code() out of bounds read)
--SKIPIF--
<?php
if (!extension_loaded('mbstring')) die('skip mbstring extension not available');
if (!function_exists('mbereg_replace')) die('skip mbereg_replace() not available');
?>
--FILE--
<?php
$var1 = mbereg_replace($var-232338951,NULL,NULL,NULL);
var_dump($var1);
?>
===DONE===
--EXPECTF--
Notice: Undefined variable: var in %s on line %d

<<<<<<< HEAD
Warning: mbereg_replace(): mbregex compile err: invalid code point value in %sbug72994.php on line %d
=======
Warning: mbereg_replace(): Pattern is not valid under UTF-8 encoding in %s on line %d
>>>>>>> 0ecac37c
bool(false)
===DONE===<|MERGE_RESOLUTION|>--- conflicted
+++ resolved
@@ -14,10 +14,6 @@
 --EXPECTF--
 Notice: Undefined variable: var in %s on line %d
 
-<<<<<<< HEAD
-Warning: mbereg_replace(): mbregex compile err: invalid code point value in %sbug72994.php on line %d
-=======
 Warning: mbereg_replace(): Pattern is not valid under UTF-8 encoding in %s on line %d
->>>>>>> 0ecac37c
 bool(false)
 ===DONE===