--TEST--
Test mb_substitute_character() function : basic functionality
--SKIPIF--
<?php
extension_loaded('mbstring') or die('skip');
function_exists('mb_substitute_character') or die("skip mb_substitute_character() is not available in this build");
?>
--FILE--
<?php
/* Prototype  : mixed mb_substitute_character([mixed substchar])
 * Description: Sets the current substitute_character or returns the current substitute_character
 * Source code: ext/mbstring/mbstring.c
 * Alias to functions:
 */

echo "*** Testing mb_substitute_character() : basic functionality ***\n";


// Initialise all required variables
var_dump( mb_substitute_character() );
var_dump( mb_substitute_character(66) );
var_dump( mb_substitute_character() );
var_dump( mb_substitute_character(1234) );
var_dump( mb_substitute_character() );
var_dump( mb_substitute_character("none") );
var_dump( mb_substitute_character() );
var_dump( mb_substitute_character("b") );

?>
<<<<<<< HEAD
--EXPECT--
=======
===DONE===
--EXPECTF--
>>>>>>> 9b98cf32
*** Testing mb_substitute_character() : basic functionality ***
int(63)
bool(true)
int(66)
bool(true)
int(1234)
bool(true)
string(4) "none"
<<<<<<< HEAD
bool(true)
=======

Warning: mb_substitute_character(): Unknown character in %s on line %d
bool(false)
===DONE===
>>>>>>> 9b98cf32
<|MERGE_RESOLUTION|>--- conflicted
+++ resolved
@@ -27,12 +27,7 @@
 var_dump( mb_substitute_character("b") );
 
 ?>
-<<<<<<< HEAD
---EXPECT--
-=======
-===DONE===
 --EXPECTF--
->>>>>>> 9b98cf32
 *** Testing mb_substitute_character() : basic functionality ***
 int(63)
 bool(true)
@@ -41,11 +36,6 @@
 int(1234)
 bool(true)
 string(4) "none"
-<<<<<<< HEAD
-bool(true)
-=======
 
 Warning: mb_substitute_character(): Unknown character in %s on line %d
-bool(false)
-===DONE===
->>>>>>> 9b98cf32
+bool(false)