--- conflicted
+++ resolved
@@ -10,18 +10,6 @@
 var_dump(mb_ereg("(?i)FFF00000000000000000\xfd",""));
 ?>
 --EXPECTF--
-<<<<<<< HEAD
-Warning: mb_ereg(): mbregex compile err: invalid code point value in %sbug77381.php on line %d
-bool(false)
-
-Warning: mb_ereg(): mbregex compile err: invalid code point value in %sbug77381.php on line %d
-bool(false)
-
-Warning: mb_ereg(): mbregex compile err: invalid code point value in %sbug77381.php on line %d
-bool(false)
-
-Warning: mb_ereg(): mbregex compile err: invalid code point value in %sbug77381.php on line %d
-=======
 Warning: mb_ereg(): Pattern is not valid under UTF-8 encoding in %s on line %d
 bool(false)
 
@@ -32,5 +20,4 @@
 bool(false)
 
 Warning: mb_ereg(): Pattern is not valid under UTF-8 encoding in %s on line %d
->>>>>>> 0ecac37c
 bool(false)