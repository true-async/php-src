--TEST--
Bug #77371 (heap buffer overflow in mb regex functions - compile_string_node)
--SKIPIF--
<?php extension_loaded('mbstring') or die('skip mbstring not available'); ?>
--FILE--
<?php
var_dump(mb_ereg("()0\xfc00000\xfc00000\xfc00000\xfc",""));
?>
--EXPECTF--
<<<<<<< HEAD
Warning: mb_ereg(): mbregex compile err: invalid code point value in %sbug77371.php on line %d
=======
Warning: mb_ereg(): Pattern is not valid under UTF-8 encoding in %s on line %d
>>>>>>> 0ecac37c
bool(false)<|MERGE_RESOLUTION|>--- conflicted
+++ resolved
@@ -7,9 +7,5 @@
 var_dump(mb_ereg("()0\xfc00000\xfc00000\xfc00000\xfc",""));
 ?>
 --EXPECTF--
-<<<<<<< HEAD
-Warning: mb_ereg(): mbregex compile err: invalid code point value in %sbug77371.php on line %d
-=======
 Warning: mb_ereg(): Pattern is not valid under UTF-8 encoding in %s on line %d
->>>>>>> 0ecac37c
 bool(false)