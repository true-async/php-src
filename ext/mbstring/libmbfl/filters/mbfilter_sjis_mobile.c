/*
 * "streamable kanji code filter and converter"
 * Copyright (c) 1998-2002 HappySize, Inc. All rights reserved.
 *
 * LICENSE NOTICES
 *
 * This file is part of "streamable kanji code filter and converter",
 * which is distributed under the terms of GNU Lesser General Public
 * License (version 2) as published by the Free Software Foundation.
 *
 * This software is distributed in the hope that it will be useful,
 * but WITHOUT ANY WARRANTY; without even the implied warranty of
 * MERCHANTABILITY or FITNESS FOR A PARTICULAR PURPOSE.  See the
 * GNU Lesser General Public License for more details.
 *
 * You should have received a copy of the GNU Lesser General Public
 * License along with "streamable kanji code filter and converter";
 * if not, write to the Free Software Foundation, Inc., 59 Temple Place,
 * Suite 330, Boston, MA  02111-1307  USA
 *
 * The author of this file:
 *
 */
/*
 * the source code included in this files was separated from mbfilter_sjis_open.c
 * by Rui Hirokawa <hirokawa@php.net> on 25 July 2011.
 *
 */

#include "mbfilter.h"
#include "mbfilter_sjis_mobile.h"

#include "unicode_table_cp932_ext.h"
#include "unicode_table_jis.h"

#include "emoji2uni.h"

const unsigned char mblen_table_sjis_mobile[] = { /* 0x81-0x9F,0xE0-0xFC */
  1, 1, 1, 1, 1, 1, 1, 1, 1, 1, 1, 1, 1, 1, 1, 1,
  1, 1, 1, 1, 1, 1, 1, 1, 1, 1, 1, 1, 1, 1, 1, 1,
  1, 1, 1, 1, 1, 1, 1, 1, 1, 1, 1, 1, 1, 1, 1, 1,
  1, 1, 1, 1, 1, 1, 1, 1, 1, 1, 1, 1, 1, 1, 1, 1,
  1, 1, 1, 1, 1, 1, 1, 1, 1, 1, 1, 1, 1, 1, 1, 1,
  1, 1, 1, 1, 1, 1, 1, 1, 1, 1, 1, 1, 1, 1, 1, 1,
  1, 1, 1, 1, 1, 1, 1, 1, 1, 1, 1, 1, 1, 1, 1, 1,
  1, 1, 1, 1, 1, 1, 1, 1, 1, 1, 1, 1, 1, 1, 1, 1,
  1, 2, 2, 2, 2, 2, 2, 2, 2, 2, 2, 2, 2, 2, 2, 2,
  2, 2, 2, 2, 2, 2, 2, 2, 2, 2, 2, 2, 2, 2, 2, 2,
  1, 1, 1, 1, 1, 1, 1, 1, 1, 1, 1, 1, 1, 1, 1, 1,
  1, 1, 1, 1, 1, 1, 1, 1, 1, 1, 1, 1, 1, 1, 1, 1,
  1, 1, 1, 1, 1, 1, 1, 1, 1, 1, 1, 1, 1, 1, 1, 1,
  1, 1, 1, 1, 1, 1, 1, 1, 1, 1, 1, 1, 1, 1, 1, 1,
  2, 2, 2, 2, 2, 2, 2, 2, 2, 2, 2, 2, 2, 2, 2, 2,
  2, 2, 2, 2, 2, 2, 2, 2, 2, 2, 2, 2, 2, 1, 1, 1
};

extern int mbfl_bisec_srch2(int w, const unsigned short tbl[], int n);

static int mbfl_filt_conv_sjis_wchar_flush(mbfl_convert_filter *filter);
static size_t mb_sjis_docomo_to_wchar(unsigned char **in, size_t *in_len, uint32_t *buf, size_t bufsize, unsigned int *state);
static void mb_wchar_to_sjis_docomo(uint32_t *in, size_t len, mb_convert_buf *buf, bool end);
static size_t mb_sjis_kddi_to_wchar(unsigned char **in, size_t *in_len, uint32_t *buf, size_t bufsize, unsigned int *state);
static void mb_wchar_to_sjis_kddi(uint32_t *in, size_t len, mb_convert_buf *buf, bool end);
static size_t mb_sjis_sb_to_wchar(unsigned char **in, size_t *in_len, uint32_t *buf, size_t bufsize, unsigned int *state);
static void mb_wchar_to_sjis_sb(uint32_t *in, size_t len, mb_convert_buf *buf, bool end);

static const char *mbfl_encoding_sjis_docomo_aliases[] = {"SJIS-DOCOMO", "shift_jis-imode", "x-sjis-emoji-docomo", NULL};
static const char *mbfl_encoding_sjis_kddi_aliases[] = {"SJIS-KDDI", "shift_jis-kddi", "x-sjis-emoji-kddi", NULL};
static const char *mbfl_encoding_sjis_sb_aliases[] = {"SJIS-SOFTBANK", "shift_jis-softbank", "x-sjis-emoji-softbank", NULL};

const mbfl_encoding mbfl_encoding_sjis_docomo = {
	mbfl_no_encoding_sjis_docomo,
	"SJIS-Mobile#DOCOMO",
	"Shift_JIS",
	mbfl_encoding_sjis_docomo_aliases,
	mblen_table_sjis_mobile,
	MBFL_ENCTYPE_GL_UNSAFE,
	&vtbl_sjis_docomo_wchar,
	&vtbl_wchar_sjis_docomo,
	mb_sjis_docomo_to_wchar,
	mb_wchar_to_sjis_docomo
};

const mbfl_encoding mbfl_encoding_sjis_kddi = {
	mbfl_no_encoding_sjis_kddi,
	"SJIS-Mobile#KDDI",
	"Shift_JIS",
	mbfl_encoding_sjis_kddi_aliases,
	mblen_table_sjis_mobile,
	MBFL_ENCTYPE_GL_UNSAFE,
	&vtbl_sjis_kddi_wchar,
	&vtbl_wchar_sjis_kddi,
	mb_sjis_kddi_to_wchar,
	mb_wchar_to_sjis_kddi
};

const mbfl_encoding mbfl_encoding_sjis_sb = {
	mbfl_no_encoding_sjis_sb,
	"SJIS-Mobile#SOFTBANK",
	"Shift_JIS",
	mbfl_encoding_sjis_sb_aliases,
	mblen_table_sjis_mobile,
	MBFL_ENCTYPE_GL_UNSAFE,
	&vtbl_sjis_sb_wchar,
	&vtbl_wchar_sjis_sb,
	mb_sjis_sb_to_wchar,
	mb_wchar_to_sjis_sb
};

const struct mbfl_convert_vtbl vtbl_sjis_docomo_wchar = {
	mbfl_no_encoding_sjis_docomo,
	mbfl_no_encoding_wchar,
	mbfl_filt_conv_common_ctor,
	NULL,
	mbfl_filt_conv_sjis_mobile_wchar,
	mbfl_filt_conv_sjis_wchar_flush,
	NULL,
};

const struct mbfl_convert_vtbl vtbl_wchar_sjis_docomo = {
	mbfl_no_encoding_wchar,
	mbfl_no_encoding_sjis_docomo,
	mbfl_filt_conv_common_ctor,
	NULL,
	mbfl_filt_conv_wchar_sjis_mobile,
	mbfl_filt_conv_sjis_mobile_flush,
	NULL,
};

const struct mbfl_convert_vtbl vtbl_sjis_kddi_wchar = {
	mbfl_no_encoding_sjis_kddi,
	mbfl_no_encoding_wchar,
	mbfl_filt_conv_common_ctor,
	NULL,
	mbfl_filt_conv_sjis_mobile_wchar,
	mbfl_filt_conv_sjis_wchar_flush,
	NULL,
};

const struct mbfl_convert_vtbl vtbl_wchar_sjis_kddi = {
	mbfl_no_encoding_wchar,
	mbfl_no_encoding_sjis_kddi,
	mbfl_filt_conv_common_ctor,
	NULL,
	mbfl_filt_conv_wchar_sjis_mobile,
	mbfl_filt_conv_sjis_mobile_flush,
	NULL,
};

const struct mbfl_convert_vtbl vtbl_sjis_sb_wchar = {
	mbfl_no_encoding_sjis_sb,
	mbfl_no_encoding_wchar,
	mbfl_filt_conv_common_ctor,
	NULL,
	mbfl_filt_conv_sjis_mobile_wchar,
	mbfl_filt_conv_sjis_wchar_flush,
	NULL,
};

const struct mbfl_convert_vtbl vtbl_wchar_sjis_sb = {
	mbfl_no_encoding_wchar,
	mbfl_no_encoding_sjis_sb,
	mbfl_filt_conv_common_ctor,
	NULL,
	mbfl_filt_conv_wchar_sjis_mobile,
	mbfl_filt_conv_sjis_mobile_flush,
	NULL,
};

static const char nflags_s[10][2] = {"CN","DE","ES","FR","GB","IT","JP","KR","RU","US"};
static const int nflags_code_kddi[10] = {0x2549, 0x2546, 0x24c0, 0x2545, 0x2548, 0x2547, 0x2750, 0x254a, 0x24c1, 0x27f7};
static const int nflags_code_sb[10] = {0x2b0a, 0x2b05, 0x2b08, 0x2b04, 0x2b07, 0x2b06, 0x2b02, 0x2b0b, 0x2b09, 0x2b03};

const unsigned short mbfl_docomo2uni_pua[4][3] = {
	{0x28c2, 0x292f, 0xe63e},
	{0x2930, 0x2934, 0xe6ac},
	{0x2935, 0x2951, 0xe6b1},
	{0x2952, 0x29db, 0xe6ce},
};

const unsigned short mbfl_kddi2uni_pua[7][3] = {
	{0x26ec, 0x2838, 0xe468},
	{0x284c, 0x2863, 0xe5b5},
	{0x24b8, 0x24ca, 0xe5cd},
	{0x24cb, 0x2545, 0xea80},
	{0x2839, 0x284b, 0xeafb},
	{0x2546, 0x25c0, 0xeb0e},
	{0x25c1, 0x25c6, 0xeb89},
};

const unsigned short mbfl_sb2uni_pua[6][3] = {
	{0x27a9, 0x2802, 0xe101},
	{0x2808, 0x2861, 0xe201},
	{0x2921, 0x297a, 0xe001},
	{0x2980, 0x29cc, 0xe301},
	{0x2a99, 0x2ae4, 0xe401},
	{0x2af8, 0x2b35, 0xe501},
};

const unsigned short mbfl_kddi2uni_pua_b[8][3] = {
	{0x24b8, 0x24f6, 0xec40},
	{0x24f7, 0x2573, 0xec80},
	{0x2574, 0x25b2, 0xed40},
	{0x25b3, 0x25c6, 0xed80},
	{0x26ec, 0x272a, 0xef40},
	{0x272b, 0x27a7, 0xef80},
	{0x27a8, 0x27e6, 0xf040},
	{0x27e7, 0x2863, 0xf080},
};

/* Regional Indicator Unicode codepoints are from 0x1F1E6-0x1F1FF
 * These correspond to the letters A-Z
 * To display the flag emoji for a country, two unicode codepoints are combined,
 * which correspond to the two-letter code for that country
 * This macro converts uppercase ASCII values to Regional Indicator codepoints */
#define NFLAGS(c) (0x1F1A5+(int)(c))

#define CK(statement)	do { if ((statement) < 0) return (-1); } while (0)

#define SJIS_ENCODE(c1,c2,s1,s2) \
		do { \
			s1 = ((c1 - 1) >> 1) + ((c1) < 0x5F ? 0x71 : 0xB1); \
			s2 = c2; \
			if ((c1) & 1) { \
				if ((c2) < 0x60) { \
					s2--; \
				} \
				s2 += 0x20; \
			} else { \
				s2 += 0x7e; \
			} \
		} while (0)

#define SJIS_DECODE(c1,c2,s1,s2) \
		do { \
			if (c1 < 0xa0) { \
				s1 = ((c1 - 0x81) << 1) + 0x21; \
			} else { \
				s1 = ((c1 - 0xc1) << 1) + 0x21; \
			} \
			s2 = c2; \
			if (c2 < 0x9f) { \
				if (c2 < 0x7f) { \
					s2++; \
				} \
				s2 -= 0x20; \
			} else { \
				s1++; \
				s2 -= 0x7e; \
			} \
		} while (0)

int mbfilter_conv_map_tbl(int c, int *w, const unsigned short map[][3], int n)
{
	for (int i = 0; i < n; i++) {
		if (map[i][0] <= c && c <= map[i][1]) {
			*w = c - map[i][0] + map[i][2];
			return 1;
		}
	}
	return 0;
}

int mbfilter_conv_r_map_tbl(int c, int *w, const unsigned short map[][3], int n)
{
	/* Convert in reverse direction */
	for (int i = 0; i < n; i++) {
		if (map[i][2] <= c && c <= map[i][2] - map[i][0] + map[i][1]) {
			*w = c + map[i][0] - map[i][2];
			return 1;
		}
	}
	return 0;
}

/* number -> (ku*94)+ten value for telephone keypad character */
#define DOCOMO_KEYPAD(n) ((n) == 0 ? 0x296F : (0x2965 + (n)))
#define DOCOMO_KEYPAD_HASH 0x2964

#define EMIT_KEYPAD_EMOJI(c) do { *snd = (c); return 0x20E3; } while(0)

/* Unicode codepoints for emoji are above 0x1F000, but we only store 16-bits
 * in our tables. Therefore, add 0x10000 to recover the true values.
 *
 * Again, for some emoji which are not supported by Unicode, we use codepoints
 * in the Private Use Area above 0xFE000. Again, add 0xF0000 to recover the
 * true value. */
static inline int convert_emoji_cp(int cp)
{
	if (cp > 0xF000)
		return cp + 0x10000;
	else if (cp > 0xE000)
		return cp + 0xF0000;
	return cp;
}

int mbfilter_sjis_emoji_docomo2unicode(int s, int *snd)
{
	/* All three mobile vendors had emoji for numbers on a telephone keypad
	 * Unicode doesn't have those, but it has a combining character which puts
	 * a 'keypad button' around the following character, making it look like
	 * a key on a telephone or keyboard. That combining char is codepoint 0x20E3. */
	if (s >= mb_tbl_code2uni_docomo1_min && s <= mb_tbl_code2uni_docomo1_max) {
		if ((s >= DOCOMO_KEYPAD(1) && s <= DOCOMO_KEYPAD(9)) || s == DOCOMO_KEYPAD(0) || s == DOCOMO_KEYPAD_HASH) {
			EMIT_KEYPAD_EMOJI(convert_emoji_cp(mb_tbl_code2uni_docomo1[s - mb_tbl_code2uni_docomo1_min]));
		} else {
			*snd = 0;
			return convert_emoji_cp(mb_tbl_code2uni_docomo1[s - mb_tbl_code2uni_docomo1_min]);
		}
	}
	return 0;
}

#define EMIT_FLAG_EMOJI(country) do { *snd = NFLAGS((country)[0]); return NFLAGS((country)[1]); } while(0)

static const char nflags_kddi[6][2] = {"FR", "DE", "IT", "GB", "CN", "KR"};

int mbfilter_sjis_emoji_kddi2unicode(int s, int *snd)
{
	if (s >= mb_tbl_code2uni_kddi1_min && s <= mb_tbl_code2uni_kddi1_max) {
		if (s == 0x24C0) { /* Spain */
			EMIT_FLAG_EMOJI("ES");
		} else if (s == 0x24C1) { /* Russia */
			EMIT_FLAG_EMOJI("RU");
		} else if (s >= 0x2545 && s <= 0x254A) {
			EMIT_FLAG_EMOJI(nflags_kddi[s - 0x2545]);
		} else if (s == 0x25BC) {
			EMIT_KEYPAD_EMOJI('#');
		} else {
			*snd = 0;
			return convert_emoji_cp(mb_tbl_code2uni_kddi1[s - mb_tbl_code2uni_kddi1_min]);
		}
	} else if (s >= mb_tbl_code2uni_kddi2_min && s <= mb_tbl_code2uni_kddi2_max) {
		if (s == 0x2750) { /* Japan */
			EMIT_FLAG_EMOJI("JP");
		} else if (s >= 0x27A6 && s <= 0x27AE) {
			EMIT_KEYPAD_EMOJI(s - 0x27A6 + '1');
		} else if (s == 0x27F7) { /* United States */
			EMIT_FLAG_EMOJI("US");
		} else if (s == 0x2830) {
			EMIT_KEYPAD_EMOJI('0');
		} else {
			*snd = 0;
			return convert_emoji_cp(mb_tbl_code2uni_kddi2[s - mb_tbl_code2uni_kddi2_min]);
		}
	}
	return 0;
}

static const char nflags_sb[10][2] = {"JP", "US", "FR", "DE", "IT", "GB", "ES", "RU", "CN", "KR"};

int mbfilter_sjis_emoji_sb2unicode(int s, int *snd)
{
	if (s >= mb_tbl_code2uni_sb1_min && s <= mb_tbl_code2uni_sb1_max) {
		if (s == 0x2817 || (s >= 0x2823 && s <= 0x282C)) {
			EMIT_KEYPAD_EMOJI(mb_tbl_code2uni_sb1[s - mb_tbl_code2uni_sb1_min]);
		} else {
			*snd = 0;
			return convert_emoji_cp(mb_tbl_code2uni_sb1[s - mb_tbl_code2uni_sb1_min]);
		}
	} else if (s >= mb_tbl_code2uni_sb2_min && s <= mb_tbl_code2uni_sb2_max) {
		*snd = 0;
		return convert_emoji_cp(mb_tbl_code2uni_sb2[s - mb_tbl_code2uni_sb2_min]);
	} else if (s >= mb_tbl_code2uni_sb3_min && s <= mb_tbl_code2uni_sb3_max) {
		if (s >= 0x2B02 && s <= 0x2B0B) {
			EMIT_FLAG_EMOJI(nflags_sb[s - 0x2B02]);
		} else {
			*snd = 0;
			return convert_emoji_cp(mb_tbl_code2uni_sb3[s - mb_tbl_code2uni_sb3_min]);
		}
	}
	return 0;
}

int
mbfilter_unicode2sjis_emoji_docomo(int c, int *s1, mbfl_convert_filter *filter)
{
	/* When converting SJIS-Mobile to Unicode, we convert keypad symbol emoji
	 * to a sequence of 2 codepoints, one of which is a combining character which
	 * adds the 'key' image around the other
	 *
	 * In the other direction, look for such sequences and convert them to a
	 * single emoji */
	if (filter->status == 1) {
		int c1 = filter->cache;
		filter->cache = filter->status = 0;
		if (c == 0x20E3) {
			if (c1 == '#') {
				*s1 = 0x2964;
			} else if (c1 == '0') {
				*s1 = 0x296F;
			} else { /* Previous character was '1'-'9' */
				*s1 = 0x2966 + (c1 - '1');
			}
			return 1;
		} else {
			/* This character wasn't combining character to make keypad symbol,
			 * so pass the previous character through... and proceed to process the
			 * current character as usual
			 * (Single-byte ASCII characters are valid in Shift-JIS...) */
			CK((*filter->output_function)(c1, filter->data));
		}
	}

	if (c == '#' || (c >= '0' && c <= '9')) {
		filter->status = 1;
		filter->cache = c;
		return 0;
	}

	if (c == 0xA9) { /* Copyright sign */
		*s1 = 0x29B5;
		return 1;
	} else if (c == 0x00AE) { /* Registered sign */
		*s1 = 0x29BA;
		return 1;
	} else if (c >= mb_tbl_uni_docomo2code2_min && c <= mb_tbl_uni_docomo2code2_max) {
		int i = mbfl_bisec_srch2(c, mb_tbl_uni_docomo2code2_key, mb_tbl_uni_docomo2code2_len);
		if (i >= 0) {
			*s1 = mb_tbl_uni_docomo2code2_value[i];
			return 1;
		}
	} else if (c >= mb_tbl_uni_docomo2code3_min && c <= mb_tbl_uni_docomo2code3_max) {
		int i = mbfl_bisec_srch2(c - 0x10000, mb_tbl_uni_docomo2code3_key, mb_tbl_uni_docomo2code3_len);
		if (i >= 0) {
			*s1 = mb_tbl_uni_docomo2code3_value[i];
			return 1;
		}
	} else if (c >= mb_tbl_uni_docomo2code5_min && c <= mb_tbl_uni_docomo2code5_max) {
		int i = mbfl_bisec_srch2(c - 0xF0000, mb_tbl_uni_docomo2code5_key, mb_tbl_uni_docomo2code5_len);
		if (i >= 0) {
			*s1 = mb_tbl_uni_docomo2code5_val[i];
			return 1;
		}
	}
	return 0;
}

int mbfilter_unicode2sjis_emoji_kddi(int c, int *s1, mbfl_convert_filter *filter)
{
	if (filter->status == 1) {
		int c1 = filter->cache;
		filter->cache = filter->status = 0;
		if (c == 0x20E3) {
			if (c1 == '#') {
				*s1 = 0x25BC;
			} else if (c1 == '0') {
				*s1 = 0x2830;
			} else { /* Previous character was '1'-'9' */
				*s1 = 0x27a6 + (c1 - '1');
			}
			return 1;
		} else {
			CK((*filter->output_function)(c1, filter->data));
		}
	} else if (filter->status == 2) {
		int c1 = filter->cache;
		filter->cache = filter->status = 0;
		if (c >= NFLAGS('B') && c <= NFLAGS('U')) { /* B for GB, U for RU */
			for (int i = 0; i < 10; i++) {
				if (c1 == NFLAGS(nflags_s[i][0]) && c == NFLAGS(nflags_s[i][1])) {
					*s1 = nflags_code_kddi[i];
					return 1;
				}
			}
		}

		/* If none of the KDDI national flag emoji matched, then we have no way
		 * to convert the previous codepoint... */
		CK(mbfl_filt_conv_illegal_output(c1, filter));
	}

	if (c == '#' || (c >= '0' && c <= '9')) {
		filter->status = 1;
		filter->cache = c;
		return 0;
	} else if (c >= NFLAGS('C') && c <= NFLAGS('U')) { /* C for CN, U for US */
		filter->status = 2;
		filter->cache = c;
		return 0;
	}

	if (c == 0xA9) { /* Copyright sign */
		*s1 = 0x27DC;
		return 1;
	} else if (c == 0xAE) { /* Registered sign */
		*s1 = 0x27DD;
		return 1;
	} else if (c >= mb_tbl_uni_kddi2code2_min && c <= mb_tbl_uni_kddi2code2_max) {
		int i = mbfl_bisec_srch2(c, mb_tbl_uni_kddi2code2_key, mb_tbl_uni_kddi2code2_len);
		if (i >= 0) {
			*s1 = mb_tbl_uni_kddi2code2_value[i];
			return 1;
		}
	} else if (c >= mb_tbl_uni_kddi2code3_min && c <= mb_tbl_uni_kddi2code3_max) {
		int i = mbfl_bisec_srch2(c - 0x10000, mb_tbl_uni_kddi2code3_key, mb_tbl_uni_kddi2code3_len);
		if (i >= 0) {
			*s1 = mb_tbl_uni_kddi2code3_value[i];
			return 1;
		}
	} else if (c >= mb_tbl_uni_kddi2code5_min && c <= mb_tbl_uni_kddi2code5_max) {
		int i = mbfl_bisec_srch2(c - 0xF0000, mb_tbl_uni_kddi2code5_key, mb_tbl_uni_kddi2code5_len);
		if (i >= 0) {
			*s1 = mb_tbl_uni_kddi2code5_val[i];
			return 1;
		}
	}
	return 0;
}

int mbfilter_unicode2sjis_emoji_sb(int c, int *s1, mbfl_convert_filter *filter)
{
	if (filter->status == 1) {
		int c1 = filter->cache;
		filter->cache = filter->status = 0;
		if (c == 0x20E3) {
			if (c1 == '#') {
				*s1 = 0x2817;
			} else if (c1 == '0') {
				*s1 = 0x282c;
			} else { /* Previous character was '1'-'9' */
				*s1 = 0x2823 + (c1 - '1');
			}
			return 1;
		} else {
			CK((*filter->output_function)(c1, filter->data));
		}
	} else if (filter->status == 2) {
		int c1 = filter->cache;
		filter->cache = filter->status = 0;
		if (c >= NFLAGS('B') && c <= NFLAGS('U')) { /* B for GB, U for RU */
			for (int i = 0; i < 10; i++) {
				if (c1 == NFLAGS(nflags_s[i][0]) && c == NFLAGS(nflags_s[i][1])) {
					*s1 = nflags_code_sb[i];
					return 1;
				}
			}
		}

		/* If none of the SoftBank national flag emoji matched, then we have no way
		 * to convert the previous codepoint... */
		CK(mbfl_filt_conv_illegal_output(c1, filter));
	}

	if (c == '#' || (c >= '0' && c <= '9')) {
		filter->status = 1;
		filter->cache = c;
		return 0;
	} else if (c >= NFLAGS('C') && c <= NFLAGS('U')) { /* C for CN, U for US */
		filter->status = 2;
		filter->cache = c;
		return 0;
	}

	if (c == 0xA9) { /* Copyright sign */
		*s1 = 0x2855;
		return 1;
	} else if (c == 0xAE) { /* Registered sign */
		*s1 = 0x2856;
		return 1;
	} else if (c >= mb_tbl_uni_sb2code2_min && c <= mb_tbl_uni_sb2code2_max) {
		int i = mbfl_bisec_srch2(c, mb_tbl_uni_sb2code2_key, mb_tbl_uni_sb2code2_len);
		if (i >= 0) {
			*s1 = mb_tbl_uni_sb2code2_value[i];
			return 1;
		}
	} else if (c >= mb_tbl_uni_sb2code3_min && c <= mb_tbl_uni_sb2code3_max) {
		int i = mbfl_bisec_srch2(c - 0x10000, mb_tbl_uni_sb2code3_key, mb_tbl_uni_sb2code3_len);
		if (i >= 0) {
			*s1 = mb_tbl_uni_sb2code3_value[i];
			return 1;
		}
	} else if (c >= mb_tbl_uni_sb2code5_min && c <= mb_tbl_uni_sb2code5_max) {
		int i = mbfl_bisec_srch2(c - 0xF0000, mb_tbl_uni_sb2code5_key, mb_tbl_uni_sb2code5_len);
		if (i >= 0) {
			*s1 = mb_tbl_uni_sb2code5_val[i];
			return 1;
		}
	}
	return 0;
}

int mbfl_filt_conv_sjis_mobile_wchar(int c, mbfl_convert_filter *filter)
{
	int c1, s, s1, s2, w, snd = 0;

	switch (filter->status) {
	case 0:
		if (c >= 0 && c < 0x80) { /* ASCII */
			if (filter->from == &mbfl_encoding_sjis_sb && c == 0x1B) {
				/* ESC; escape sequences were used on older SoftBank phones for emoji */
				filter->cache = c;
				filter->status = 2;
			} else {
				CK((*filter->output_function)(c, filter->data));
			}
		} else if (c > 0xA0 && c < 0xE0) { /* Kana */
			CK((*filter->output_function)(0xFEC0 + c, filter->data));
		} else if (c > 0x80 && c < 0xFD && c != 0xA0) { /* Kanji, first byte */
			filter->status = 1;
			filter->cache = c;
		} else {
			CK((*filter->output_function)(MBFL_BAD_INPUT, filter->data));
		}
		break;

	case 1: /* Kanji, second byte */
		filter->status = 0;
		c1 = filter->cache;
		if (c >= 0x40 && c <= 0xFC && c != 0x7F) {
			w = 0;
			SJIS_DECODE(c1, c, s1, s2);
			s = ((s1 - 0x21) * 94) + s2 - 0x21;
			if (s <= 137) {
				if (s == 31) {
					w = 0xFF3C; /* FULLWIDTH REVERSE SOLIDUS */
				} else if (s == 32) {
					w = 0xFF5E; /* FULLWIDTH TILDE */
				} else if (s == 33) {
					w = 0x2225; /* PARALLEL TO */
				} else if (s == 60) {
					w = 0xFF0D; /* FULLWIDTH HYPHEN-MINUS */
				} else if (s == 80) {
					w = 0xFFE0; /* FULLWIDTH CENT SIGN */
				} else if (s == 81) {
					w = 0xFFE1; /* FULLWIDTH POUND SIGN */
				} else if (s == 137) {
					w = 0xFFE2; /* FULLWIDTH NOT SIGN */
				}
			}
			if (w == 0) {
				if (s >= cp932ext1_ucs_table_min && s < cp932ext1_ucs_table_max) {		/* vendor ext1 (13ku) */
					w = cp932ext1_ucs_table[s - cp932ext1_ucs_table_min];
				} else if (s >= 0 && s < jisx0208_ucs_table_size) {		/* X 0208 */
					w = jisx0208_ucs_table[s];
				} else if (s >= cp932ext2_ucs_table_min && s < cp932ext2_ucs_table_max) {		/* vendor ext2 (89ku - 92ku) */
					w = cp932ext2_ucs_table[s - cp932ext2_ucs_table_min];
				}

				/* Emoji */
				if (filter->from == &mbfl_encoding_sjis_docomo && s >= mb_tbl_code2uni_docomo1_min && s <= mb_tbl_code2uni_docomo1_max) {
					w = mbfilter_sjis_emoji_docomo2unicode(s, &snd);
					if (snd > 0) {
						CK((*filter->output_function)(snd, filter->data));
					}
				} else if (filter->from == &mbfl_encoding_sjis_kddi && s >= mb_tbl_code2uni_kddi1_min && s <= mb_tbl_code2uni_kddi2_max) {
					w = mbfilter_sjis_emoji_kddi2unicode(s, &snd);
					if (snd > 0) {
						CK((*filter->output_function)(snd, filter->data));
					}
				} else if (filter->from == &mbfl_encoding_sjis_sb && s >= mb_tbl_code2uni_sb1_min && s <= mb_tbl_code2uni_sb3_max) {
					w = mbfilter_sjis_emoji_sb2unicode(s, &snd);
					if (snd > 0) {
						CK((*filter->output_function)(snd, filter->data));
					}
				}

				if (w == 0) {
					if (s >= cp932ext3_ucs_table_min && s < cp932ext3_ucs_table_max) { /* vendor ext3 (115ku - 119ku) */
						w = cp932ext3_ucs_table[s - cp932ext3_ucs_table_min];
					} else if (s >= (94*94) && s < (114*94)) { /* user (95ku - 114ku) */
						w = s - (94*94) + 0xe000;
					}
				}
			}
			if (w <= 0) {
				w = MBFL_BAD_INPUT;
			}
			CK((*filter->output_function)(w, filter->data));
		} else {
			CK((*filter->output_function)(MBFL_BAD_INPUT, filter->data));
		}
		break;

	/* ESC: Softbank Emoji */
	case 2:
		if (c == '$') {
			filter->cache = c;
			filter->status++;
		} else {
			CK((*filter->output_function)(MBFL_BAD_INPUT, filter->data));
			filter->status = filter->cache = 0;
		}
		break;

	/* ESC $: Softbank Emoji */
	case 3:
		if ((c >= 'E' && c <= 'G') || (c >= 'O' && c <= 'Q')) {
			filter->cache = c;
			filter->status++;
		} else {
			CK((*filter->output_function)(MBFL_BAD_INPUT, filter->data));
			filter->status = filter->cache = 0;
		}
		break;

	/* ESC $ [GEFOPQ]: Softbank Emoji */
	case 4:
		c1 = filter->cache;
		if (c == 0xF) { /* Terminate sequence of emoji */
			filter->status = filter->cache = 0;
			return 0;
		} else {
			if (c1 == 'G' && c >= 0x21 && c <= 0x7a) {
				s1 = (0x91 - 0x21) * 94;
			} else if (c1 == 'E' && c >= 0x21 && c <= 0x7A) {
				s1 = (0x8D - 0x21) * 94;
			} else if (c1 == 'F' && c >= 0x21 && c <= 0x7A) {
				s1 = (0x8E - 0x21) * 94;
			} else if (c1 == 'O' && c >= 0x21 && c <= 0x6D) {
				s1 = (0x92 - 0x21) * 94;
			} else if (c1 == 'P' && c >= 0x21 && c <= 0x6C) {
				s1 = (0x95 - 0x21) * 94;
			} else if (c1 == 'Q' && c >= 0x21 && c <= 0x5E) {
				s1 = (0x96 - 0x21) * 94;
			} else {
				CK((*filter->output_function)(MBFL_BAD_INPUT, filter->data));
				filter->status = filter->cache = 0;
				return 0;
			}

			w = mbfilter_sjis_emoji_sb2unicode(s1 + c - 0x21, &snd);
			if (w > 0) {
				if (snd > 0) {
					CK((*filter->output_function)(snd, filter->data));
				}
				CK((*filter->output_function)(w, filter->data));
			} else {
				CK((*filter->output_function)(MBFL_BAD_INPUT, filter->data));
				filter->status = filter->cache = 0;
			}
		}
	}

	return 0;
}

static int mbfl_filt_conv_sjis_wchar_flush(mbfl_convert_filter *filter)
{
	if (filter->status && filter->status != 4) {
		(*filter->output_function)(MBFL_BAD_INPUT, filter->data);
	}
	filter->status = 0;

	if (filter->flush_function) {
		(*filter->flush_function)(filter->data);
	}

	return 0;
}

int mbfl_filt_conv_wchar_sjis_mobile(int c, mbfl_convert_filter *filter)
{
	int c1, c2, s1 = 0, s2 = 0;

	if (c >= ucs_a1_jis_table_min && c < ucs_a1_jis_table_max) {
		s1 = ucs_a1_jis_table[c - ucs_a1_jis_table_min];
	} else if (c >= ucs_a2_jis_table_min && c < ucs_a2_jis_table_max) {
		s1 = ucs_a2_jis_table[c - ucs_a2_jis_table_min];
	} else if (c >= ucs_i_jis_table_min && c < ucs_i_jis_table_max) {
		s1 = ucs_i_jis_table[c - ucs_i_jis_table_min];
	} else if (c >= ucs_r_jis_table_min && c < ucs_r_jis_table_max) {
		s1 = ucs_r_jis_table[c - ucs_r_jis_table_min];
	} else if (c >= 0xE000 && c < (0xE000 + 20*94)) {
		/* Private User Area (95ku - 114ku) */
		s1 = c - 0xE000;
		c1 = (s1 / 94) + 0x7F;
		c2 = (s1 % 94) + 0x21;
		s1 = (c1 << 8) | c2;
		s2 = 1;
	}

	if (s1 <= 0) {
		if (c == 0xA5) { /* YEN SIGN */
			s1 = 0x216F; /* FULLWIDTH YEN SIGN */
		} else if (c == 0xFF3c) { /* FULLWIDTH REVERSE SOLIDUS */
			s1 = 0x2140;
		} else if (c == 0x2225) { /* PARALLEL TO */
			s1 = 0x2142;
		} else if (c == 0xFF0D) { /* FULLWIDTH HYPHEN-MINUS */
			s1 = 0x215D;
		} else if (c == 0xFFE0) { /* FULLWIDTH CENT SIGN */
			s1 = 0x2171;
		} else if (c == 0xFFE1) { /* FULLWIDTH POUND SIGN */
			s1 = 0x2172;
		} else if (c == 0xFFE2) { /* FULLWIDTH NOT SIGN */
			s1 = 0x224C;
		}
	}

	if ((s1 <= 0) || (s1 >= 0x8080 && s2 == 0)) {	/* not found or X 0212 */
		s1 = -1;

		/* CP932 vendor ext1 (13ku) */
		for (c1 = 0; c1 < cp932ext1_ucs_table_max - cp932ext1_ucs_table_min; c1++) {
			if (c == cp932ext1_ucs_table[c1]) {
				s1 = (((c1 / 94) + 0x2D) << 8) + (c1 % 94) + 0x21;
				break;
			}
		}

		if (s1 <= 0) {
			/* CP932 vendor ext2 (115ku - 119ku) */
			for (c1 = 0; c1 < cp932ext2_ucs_table_max - cp932ext2_ucs_table_min; c1++) {
				if (c == cp932ext2_ucs_table[c1]) {
					s1 = (((c1 / 94) + 0x79) << 8) + (c1 % 94) + 0x21;
					break;
				}
			}
		}

		if (c == 0) {
			s1 = 0;
		}
	}

<<<<<<< HEAD
	if ((filter->to == &mbfl_encoding_sjis_docomo && mbfilter_unicode2sjis_emoji_docomo(c, &s1, filter)) ||
		  (filter->to == &mbfl_encoding_sjis_kddi   && mbfilter_unicode2sjis_emoji_kddi(c, &s1, filter)) ||
		  (filter->to == &mbfl_encoding_sjis_sb     && mbfilter_unicode2sjis_emoji_sb(c, &s1, filter))) {
		s1 = (((s1 / 94) + 0x21) << 8) | ((s1 % 94) + 0x21);
=======
	if ((filter->to == &mbfl_encoding_sjis_docomo && mbfilter_unicode2sjis_emoji_docomo(c, &s1, filter) > 0) ||
		  (filter->to == &mbfl_encoding_sjis_kddi   && mbfilter_unicode2sjis_emoji_kddi(c, &s1, filter) > 0) ||
		  (filter->to == &mbfl_encoding_sjis_sb     && mbfilter_unicode2sjis_emoji_sb(c, &s1, filter) > 0)) {
		CODE2JIS(c1,c2,s1,s2);
>>>>>>> d66ca5da
 	}

	if (filter->status) {
		return 0;
	}

	if (s1 >= 0) {
		if (s1 < 0x100) { /* Latin/Kana */
			CK((*filter->output_function)(s1, filter->data));
		} else { /* Kanji */
			c1 = (s1 >> 8) & 0xff;
			c2 = s1 & 0xff;
			SJIS_ENCODE(c1, c2, s1, s2);
			CK((*filter->output_function)(s1, filter->data));
			CK((*filter->output_function)(s2, filter->data));
		}
	} else {
		CK(mbfl_filt_conv_illegal_output(c, filter));
	}

	return 0;
}

int mbfl_filt_conv_sjis_mobile_flush(mbfl_convert_filter *filter)
{
	int c1 = filter->cache;
	if (filter->status == 1 && (c1 == '#' || (c1 >= '0' && c1 <= '9'))) {
		filter->cache = filter->status = 0;
		CK((*filter->output_function)(c1, filter->data));
	} else if (filter->status == 2) {
		/* First of a pair of Regional Indicator codepoints came at the end of a string */
		filter->cache = filter->status = 0;
		CK(mbfl_filt_conv_illegal_output(c1, filter));
	}

	if (filter->flush_function) {
		(*filter->flush_function)(filter->data);
	}

	return 0;
}

static size_t mb_sjis_docomo_to_wchar(unsigned char **in, size_t *in_len, uint32_t *buf, size_t bufsize, unsigned int *state)
{
	unsigned char *p = *in, *e = p + *in_len;
	/* Leave one extra space available in output buffer, since some iterations of
	 * main loop (below) may emit two wchars */
	uint32_t *out = buf, *limit = buf + bufsize - 1;

	while (p < e && out < limit) {
		unsigned char c = *p++;

		if (c <= 0x7F) {
			*out++ = c;
		} else if (c >= 0xA1 && c <= 0xDF) {
			/* Kana */
			*out++ = 0xFEC0 + c;
		} else if (c > 0x80 && c < 0xFD && c != 0xA0) {
			/* Kanji */
			if (p == e) {
				*out++ = MBFL_BAD_INPUT;
				break;
			}
			unsigned char c2 = *p++;

			if (c2 >= 0x40 && c2 <= 0xFC && c2 != 0x7F) {
				uint32_t w = 0;
				unsigned int s1, s2;
				SJIS_DECODE(c, c2, s1, s2);
				unsigned int s = ((s1 - 0x21) * 94) + s2 - 0x21;

				if (s <= 137) {
					if (s == 31) {
						w = 0xFF3C; /* FULLWIDTH REVERSE SOLIDUS */
					} else if (s == 32) {
						w = 0xFF5E; /* FULLWIDTH TILDE */
					} else if (s == 33) {
						w = 0x2225; /* PARALLEL TO */
					} else if (s == 60) {
						w = 0xFF0D; /* FULLWIDTH HYPHEN-MINUS */
					} else if (s == 80) {
						w = 0xFFE0; /* FULLWIDTH CENT SIGN */
					} else if (s == 81) {
						w = 0xFFE1; /* FULLWIDTH POUND SIGN */
					} else if (s == 137) {
						w = 0xFFE2; /* FULLWIDTH NOT SIGN */
					}
				}

				if (!w) {
					if (s >= mb_tbl_code2uni_docomo1_min && s <= mb_tbl_code2uni_docomo1_max) {
						int snd = 0;
						w = mbfilter_sjis_emoji_docomo2unicode(s, &snd);
						if (snd) {
							*out++ = snd;
						}
					} else if (s >= cp932ext1_ucs_table_min && s < cp932ext1_ucs_table_max) {
						w = cp932ext1_ucs_table[s - cp932ext1_ucs_table_min];
					} else if (s < jisx0208_ucs_table_size) {
						w = jisx0208_ucs_table[s];
					} else if (s >= cp932ext2_ucs_table_min && s < cp932ext2_ucs_table_max) {
						w = cp932ext2_ucs_table[s - cp932ext2_ucs_table_min];
					}

					if (!w) {
						if (s >= cp932ext3_ucs_table_min && s < cp932ext3_ucs_table_max) {
							w = cp932ext3_ucs_table[s - cp932ext3_ucs_table_min];
						} else if (s >= (94*94) && s < (114*94)) {
							w = s - (94*94) + 0xE000;
						}
					}
				}

				*out++ = w ? w : MBFL_BAD_INPUT;
			} else {
				*out++ = MBFL_BAD_INPUT;
			}
		} else {
			*out++ = MBFL_BAD_INPUT;
		}
	}

	*in_len = e - p;
	*in = p;
	return out - buf;
}

static void mb_wchar_to_sjis_docomo(uint32_t *in, size_t len, mb_convert_buf *buf, bool end)
{
	unsigned char *out, *limit;
	MB_CONVERT_BUF_LOAD(buf, out, limit);
	MB_CONVERT_BUF_ENSURE(buf, out, limit, len + (buf->state ? 1 : 0));

	uint32_t w;
	unsigned int s = 0;

	if (buf->state) {
		/* Continue what we were doing on the previous call */
		w = buf->state;
		buf->state = 0;
		if (len) {
			goto reprocess_wchar;
		} else {
			goto emit_output;
		}
	}

	while (len--) {
		w = *in++;
reprocess_wchar:
		s = 0;

		if (w >= ucs_a1_jis_table_min && w < ucs_a1_jis_table_max) {
			s = ucs_a1_jis_table[w - ucs_a1_jis_table_min];
		} else if (w >= ucs_a2_jis_table_min && w < ucs_a2_jis_table_max) {
			s = ucs_a2_jis_table[w - ucs_a2_jis_table_min];
		} else if (w >= ucs_i_jis_table_min && w < ucs_i_jis_table_max) {
			s = ucs_i_jis_table[w - ucs_i_jis_table_min];
		} else if (w >= ucs_r_jis_table_min && w < ucs_r_jis_table_max) {
			s = ucs_r_jis_table[w - ucs_r_jis_table_min];
		} else if (w >= 0xE000 && w < (0xE000 + 20*94)) {
			/* Private User Area (95ku - 114ku) */
			s = w - 0xE000;
			s = (((s / 94) + 0x7F) << 8) | ((s % 94) + 0x21);
			goto process_emoji;
		}

		if (!s) {
			if (w == 0xA5) { /* YEN SIGN */
				s = 0x216F; /* FULLWIDTH YEN SIGN */
			} else if (w == 0xFF3C) { /* FULLWIDTH REVERSE SOLIDUS */
				s = 0x2140;
			} else if (w == 0x2225) { /* PARALLEL TO */
				s = 0x2142;
			} else if (w == 0xFF0D) { /* FULLWIDTH HYPHEN-MINUS */
				s = 0x215D;
			} else if (w == 0xFFE0) { /* FULLWIDTH CENT SIGN */
				s = 0x2171;
			} else if (w == 0xFFE1) { /* FULLWIDTH POUND SIGN */
				s = 0x2172;
			} else if (w == 0xFFE2) { /* FULLWIDTH NOT SIGN */
				s = 0x224C;
			}
		}

		if (w && (!s || s >= 0x8080)) {
			s = 0;

			for (int i = 0; i < cp932ext1_ucs_table_max - cp932ext1_ucs_table_min; i++) {
				if (w == cp932ext1_ucs_table[i]) {
					s = (((i / 94) + 0x2D) << 8) + (i % 94) + 0x21;
					goto process_emoji;
				}
			}

			for (int i = 0; i < cp932ext2_ucs_table_max - cp932ext2_ucs_table_min; i++) {
				if (w == cp932ext2_ucs_table[i]) {
					s = (((i / 94) + 0x79) << 8) + (i % 94) + 0x21;
					goto process_emoji;
				}
			}
		}

process_emoji:
		/* When converting SJIS-Mobile to Unicode, we convert keypad symbol emoji
		 * to a sequence of 2 codepoints, one of which is a combining character which
		 * adds the 'key' image around the other
		 *
		 * In the other direction, look for such sequences and convert them to a
		 * single emoji */
		if (w == '#' || (w >= '0' && w <= '9')) {
			if (!len) {
				if (end) {
					goto emit_output;
				} else {
					/* If we are at the end of the current buffer of codepoints, but another
					 * buffer is coming, then remember that we have to reprocess `w` */
					buf->state = w;
					break;
				}
			}
			uint32_t w2 = *in++; len--;
			if (w2 == 0x20E3) {
				if (w == '#') {
					s = 0x2964;
				} else if (w == '0') {
					s = 0x296F;
				} else { /* Previous character was '1'-'9' */
					s = 0x2966 + (w - '1');
				}
				s = (((s / 94) + 0x21) << 8) | ((s % 94) + 0x21);
			} else {
				in--; len++;
			}
		} else if (w == 0xA9) { /* Copyright sign */
			s = (((0x29B5 / 94) + 0x21) << 8) | ((0x29B5 % 94) + 0x21);
		} else if (w == 0xAE) { /* Registered sign */
			s = (((0x29BA / 94) + 0x21) << 8) | ((0x29BA % 94) + 0x21);
		} else if (w >= mb_tbl_uni_docomo2code2_min && w <= mb_tbl_uni_docomo2code2_max) {
			int i = mbfl_bisec_srch2(w, mb_tbl_uni_docomo2code2_key, mb_tbl_uni_docomo2code2_len);
			if (i >= 0) {
				s = mb_tbl_uni_docomo2code2_value[i];
				s = (((s / 94) + 0x21) << 8) | ((s % 94) + 0x21);
			}
		} else if (w >= mb_tbl_uni_docomo2code3_min && w <= mb_tbl_uni_docomo2code3_max) {
			int i = mbfl_bisec_srch2(w - 0x10000, mb_tbl_uni_docomo2code3_key, mb_tbl_uni_docomo2code3_len);
			if (i >= 0) {
				s = mb_tbl_uni_docomo2code3_value[i];
				s = (((s / 94) + 0x21) << 8) | ((s % 94) + 0x21);
			}
		} else if (w >= mb_tbl_uni_docomo2code5_min && w <= mb_tbl_uni_docomo2code5_max) {
			int i = mbfl_bisec_srch2(w - 0xF0000, mb_tbl_uni_docomo2code5_key, mb_tbl_uni_docomo2code5_len);
			if (i >= 0) {
				s = mb_tbl_uni_docomo2code5_val[i];
				s = (((s / 94) + 0x21) << 8) | ((s % 94) + 0x21);
			}
		}

emit_output:
		if (!s && w) {
			MB_CONVERT_ERROR(buf, out, limit, w, mb_wchar_to_sjis_docomo);
			MB_CONVERT_BUF_ENSURE(buf, out, limit, len);
		} else if (s <= 0xFF) {
			out = mb_convert_buf_add(out, s);
		} else {
			unsigned int c1 = (s >> 8) & 0xFF, c2 = s & 0xFF, s1, s2;
			SJIS_ENCODE(c1, c2, s1, s2);
			MB_CONVERT_BUF_ENSURE(buf, out, limit, len + 2);
			out = mb_convert_buf_add2(out, s1, s2);
		}
	}

	MB_CONVERT_BUF_STORE(buf, out, limit);
}

static size_t mb_sjis_kddi_to_wchar(unsigned char **in, size_t *in_len, uint32_t *buf, size_t bufsize, unsigned int *state)
{
	unsigned char *p = *in, *e = p + *in_len;
	uint32_t *out = buf, *limit = buf + bufsize - 1;

	while (p < e && out < limit) {
		unsigned char c = *p++;

		if (c <= 0x7F) {
			*out++ = c;
		} else if (c >= 0xA1 && c <= 0xDF) {
			/* Kana */
			*out++ = 0xFEC0 + c;
		} else if (c > 0x80 && c < 0xFD && c != 0xA0) {
			/* Kanji */
			if (p == e) {
				*out++ = MBFL_BAD_INPUT;
				break;
			}
			unsigned char c2 = *p++;

			if (c2 >= 0x40 && c2 <= 0xFC && c2 != 0x7F) {
				uint32_t w = 0;
				unsigned int s1, s2;
				SJIS_DECODE(c, c2, s1, s2);
				unsigned int s = ((s1 - 0x21) * 94) + s2 - 0x21;

				if (s <= 137) {
					if (s == 31) {
						w = 0xFF3C; /* FULLWIDTH REVERSE SOLIDUS */
					} else if (s == 32) {
						w = 0xFF5E; /* FULLWIDTH TILDE */
					} else if (s == 33) {
						w = 0x2225; /* PARALLEL TO */
					} else if (s == 60) {
						w = 0xFF0D; /* FULLWIDTH HYPHEN-MINUS */
					} else if (s == 80) {
						w = 0xFFE0; /* FULLWIDTH CENT SIGN */
					} else if (s == 81) {
						w = 0xFFE1; /* FULLWIDTH POUND SIGN */
					} else if (s == 137) {
						w = 0xFFE2; /* FULLWIDTH NOT SIGN */
					}
				}

				if (!w) {
					if (s >= mb_tbl_code2uni_kddi1_min && s <= mb_tbl_code2uni_kddi2_max) {
						int snd = 0;
						w = mbfilter_sjis_emoji_kddi2unicode(s, &snd);
						if (snd) {
							*out++ = snd;
						}
					} else if (s >= cp932ext1_ucs_table_min && s < cp932ext1_ucs_table_max) {
						w = cp932ext1_ucs_table[s - cp932ext1_ucs_table_min];
					} else if (s < jisx0208_ucs_table_size) {
						w = jisx0208_ucs_table[s];
					} else if (s >= cp932ext2_ucs_table_min && s < cp932ext2_ucs_table_max) {
						w = cp932ext2_ucs_table[s - cp932ext2_ucs_table_min];
					}

					if (!w) {
						if (s >= cp932ext3_ucs_table_min && s < cp932ext3_ucs_table_max) {
							w = cp932ext3_ucs_table[s - cp932ext3_ucs_table_min];
						} else if (s >= (94*94) && s < (114*94)) {
							w = s - (94*94) + 0xE000;
						}
					}
				}

				*out++ = w ? w : MBFL_BAD_INPUT;
			} else {
				*out++ = MBFL_BAD_INPUT;
			}
		} else {
			*out++ = MBFL_BAD_INPUT;
		}
	}

	*in_len = e - p;
	*in = p;
	return out - buf;
}

static void mb_wchar_to_sjis_kddi(uint32_t *in, size_t len, mb_convert_buf *buf, bool end)
{
	unsigned char *out, *limit;
	MB_CONVERT_BUF_LOAD(buf, out, limit);
	MB_CONVERT_BUF_ENSURE(buf, out, limit, len + (buf->state ? 1 : 0));

	uint32_t w;
	unsigned int s = 0;

	if (buf->state) {
		w = buf->state;
		buf->state = 0;
		if (len) {
			goto reprocess_wchar;
		} else {
			goto emit_output;
		}
	}

	while (len--) {
		w = *in++;
reprocess_wchar:
		s = 0;

		if (w >= ucs_a1_jis_table_min && w < ucs_a1_jis_table_max) {
			s = ucs_a1_jis_table[w - ucs_a1_jis_table_min];
		} else if (w >= ucs_a2_jis_table_min && w < ucs_a2_jis_table_max) {
			s = ucs_a2_jis_table[w - ucs_a2_jis_table_min];
		} else if (w >= ucs_i_jis_table_min && w < ucs_i_jis_table_max) {
			s = ucs_i_jis_table[w - ucs_i_jis_table_min];
		} else if (w >= ucs_r_jis_table_min && w < ucs_r_jis_table_max) {
			s = ucs_r_jis_table[w - ucs_r_jis_table_min];
		} else if (w >= 0xE000 && w < (0xE000 + 20*94)) {
			/* Private User Area (95ku - 114ku) */
			s = w - 0xE000;
			s = (((s / 94) + 0x7F) << 8) | ((s % 94) + 0x21);
			goto process_emoji;
		}

		if (!s) {
			if (w == 0xA5) { /* YEN SIGN */
				s = 0x216F; /* FULLWIDTH YEN SIGN */
			} else if (w == 0xFF3c) { /* FULLWIDTH REVERSE SOLIDUS */
				s = 0x2140;
			} else if (w == 0x2225) { /* PARALLEL TO */
				s = 0x2142;
			} else if (w == 0xFF0D) { /* FULLWIDTH HYPHEN-MINUS */
				s = 0x215D;
			} else if (w == 0xFFE0) { /* FULLWIDTH CENT SIGN */
				s = 0x2171;
			} else if (w == 0xFFE1) { /* FULLWIDTH POUND SIGN */
				s = 0x2172;
			} else if (w == 0xFFE2) { /* FULLWIDTH NOT SIGN */
				s = 0x224C;
			}
		}

		if (w && (!s || s >= 0x8080)) {
			s = 0;

			for (int i = 0; i < cp932ext1_ucs_table_max - cp932ext1_ucs_table_min; i++) {
				if (w == cp932ext1_ucs_table[i]) {
					s = (((i / 94) + 0x2D) << 8) + (i % 94) + 0x21;
					goto process_emoji;
				}
			}

			for (int i = 0; i < cp932ext2_ucs_table_max - cp932ext2_ucs_table_min; i++) {
				if (w == cp932ext2_ucs_table[i]) {
					s = (((i / 94) + 0x79) << 8) + (i % 94) + 0x21;
					goto process_emoji;
				}
			}
		}

process_emoji:
		if (w == '#' || (w >= '0' && w <= '9')) {
			if (!len) {
				if (end) {
					goto emit_output;
				} else {
					/* If we are at the end of the current buffer of codepoints, but another
					 * buffer is coming, then remember that we have to reprocess `w` */
					buf->state = w;
					break;
				}
			}
			uint32_t w2 = *in++; len--;
			if (w2 == 0x20E3) {
				if (w == '#') {
					s = 0x25BC;
				} else if (w == '0') {
					s = 0x2830;
				} else { /* Previous character was '1'-'9' */
					s = 0x27A6 + (w - '1');
				}
				s = (((s / 94) + 0x21) << 8) | ((s % 94) + 0x21);
			} else {
				in--; len++;
			}
		} else if (w >= NFLAGS('C') && w <= NFLAGS('U')) { /* C for CN, U for US */
			if (!len) {
				if (end) {
					MB_CONVERT_ERROR(buf, out, limit, w, mb_wchar_to_sjis_kddi);
				} else {
					/* Reprocess `w` when this function is called again with another buffer
					 * of wchars */
					buf->state = w;
				}
				break;
			}
			uint32_t w2 = *in++; len--;
			if (w2 >= NFLAGS('B') && w2 <= NFLAGS('U')) { /* B for GB, U for RU */
				for (int i = 0; i < 10; i++) {
					if (w == NFLAGS(nflags_s[i][0]) && w2 == NFLAGS(nflags_s[i][1])) {
						s = nflags_code_kddi[i];
						s = (((s / 94) + 0x21) << 8) | ((s % 94) + 0x21);
						goto emit_output;
					}
				}
			}
			in--; len++;
			MB_CONVERT_ERROR(buf, out, limit, w, mb_wchar_to_sjis_kddi);
			MB_CONVERT_BUF_ENSURE(buf, out, limit, len);
			continue;
		} else if (w == 0xA9) { /* Copyright sign */
			s = (((0x27DC / 94) + 0x21) << 8) | ((0x27DC % 94) + 0x21);
		} else if (w == 0xAE) { /* Registered sign */
			s = (((0x27DD / 94) + 0x21) << 8) | ((0x27DD % 94) + 0x21);
		} else if (w >= mb_tbl_uni_kddi2code2_min && w <= mb_tbl_uni_kddi2code2_max) {
			int i = mbfl_bisec_srch2(w, mb_tbl_uni_kddi2code2_key, mb_tbl_uni_kddi2code2_len);
			if (i >= 0) {
				s = mb_tbl_uni_kddi2code2_value[i];
				s = (((s / 94) + 0x21) << 8) | ((s % 94) + 0x21);
			}
		} else if (w >= mb_tbl_uni_kddi2code3_min && w <= mb_tbl_uni_kddi2code3_max) {
			int i = mbfl_bisec_srch2(w - 0x10000, mb_tbl_uni_kddi2code3_key, mb_tbl_uni_kddi2code3_len);
			if (i >= 0) {
				s = mb_tbl_uni_kddi2code3_value[i];
				s = (((s / 94) + 0x21) << 8) | ((s % 94) + 0x21);
			}
		} else if (w >= mb_tbl_uni_kddi2code5_min && w <= mb_tbl_uni_kddi2code5_max) {
			int i = mbfl_bisec_srch2(w - 0xF0000, mb_tbl_uni_kddi2code5_key, mb_tbl_uni_kddi2code5_len);
			if (i >= 0) {
				s = mb_tbl_uni_kddi2code5_val[i];
				s = (((s / 94) + 0x21) << 8) | ((s % 94) + 0x21);
			}
		}

emit_output:
		if (!s && w) {
			MB_CONVERT_ERROR(buf, out, limit, w, mb_wchar_to_sjis_kddi);
			MB_CONVERT_BUF_ENSURE(buf, out, limit, len);
		} else if (s <= 0xFF) {
			out = mb_convert_buf_add(out, s);
		} else {
			unsigned int c1 = (s >> 8) & 0xFF, c2 = s & 0xFF, s1, s2;
			SJIS_ENCODE(c1, c2, s1, s2);
			MB_CONVERT_BUF_ENSURE(buf, out, limit, len + 2);
			out = mb_convert_buf_add2(out, s1, s2);
		}
	}

	MB_CONVERT_BUF_STORE(buf, out, limit);
}

static size_t mb_sjis_sb_to_wchar(unsigned char **in, size_t *in_len, uint32_t *buf, size_t bufsize, unsigned int *state)
{
	unsigned char *p = *in, *e = p + *in_len;
	uint32_t *out = buf, *limit = buf + bufsize - 1;

	if (*state) {
		goto softbank_emoji_escapes;
	}

	while (p < e && out < limit) {
		unsigned char c = *p++;

		if (c == 0x1B) {
			/* Escape sequence */
			if (p == e || *p++ != '$' || p == e) {
				*out++ = MBFL_BAD_INPUT;
				continue;
			}
			unsigned char c2 = *p++;
			if ((c2 < 'E' || c2 > 'G') && (c2 < 'O' || c2 > 'Q')) {
				*out++ = MBFL_BAD_INPUT;
				continue;
			}
			/* Escape sequence was valid, next should be a series of specially
			 * encoded Softbank emoji */
			*state = c2;

softbank_emoji_escapes:
			while (p < e && out < limit) {
				c = *p++;
				if (c == 0xF) {
					*state = 0;
					break;
				}
				unsigned int s = 0;
				if (*state == 'G' && c >= 0x21 && c <= 0x7A) {
					s = (0x91 - 0x21) * 94;
				} else if (*state == 'E' && c >= 0x21 && c <= 0x7A) {
					s = (0x8D - 0x21) * 94;
				} else if (*state == 'F' && c >= 0x21 && c <= 0x7A) {
					s = (0x8E - 0x21) * 94;
				} else if (*state == 'O' && c >= 0x21 && c <= 0x6D) {
					s = (0x92 - 0x21) * 94;
				} else if (*state == 'P' && c >= 0x21 && c <= 0x6C) {
					s = (0x95 - 0x21) * 94;
				} else if (*state == 'Q' && c >= 0x21 && c <= 0x5E) {
					s = (0x96 - 0x21) * 94;
				} else {
					*out++ = MBFL_BAD_INPUT;
					*state = 0;
					break;
				}

				int snd = 0;
				uint32_t w = mbfilter_sjis_emoji_sb2unicode(s + c - 0x21, &snd);
				if (w) {
					if (snd) {
						*out++ = snd;
					}
					*out++ = w;
				} else {
					*out++ = MBFL_BAD_INPUT;
					*state = 0;
					break;
				}
			}
		} else if (c <= 0x7F) {
			*out++ = c;
		} else if (c >= 0xA1 && c <= 0xDF) {
			/* Kana */
			*out++ = 0xFEC0 + c;
		} else if (c > 0x80 && c < 0xFD && c != 0xA0) {
			/* Kanji */
			if (p == e) {
				*out++ = MBFL_BAD_INPUT;
				break;
			}
			unsigned char c2 = *p++;

			if (c2 >= 0x40 && c2 <= 0xFC && c2 != 0x7F) {
				uint32_t w = 0;
				unsigned int s1, s2;
				SJIS_DECODE(c, c2, s1, s2);
				unsigned int s = ((s1 - 0x21) * 94) + s2 - 0x21;

				if (s <= 137) {
					if (s == 31) {
						w = 0xFF3C; /* FULLWIDTH REVERSE SOLIDUS */
					} else if (s == 32) {
						w = 0xFF5E; /* FULLWIDTH TILDE */
					} else if (s == 33) {
						w = 0x2225; /* PARALLEL TO */
					} else if (s == 60) {
						w = 0xFF0D; /* FULLWIDTH HYPHEN-MINUS */
					} else if (s == 80) {
						w = 0xFFE0; /* FULLWIDTH CENT SIGN */
					} else if (s == 81) {
						w = 0xFFE1; /* FULLWIDTH POUND SIGN */
					} else if (s == 137) {
						w = 0xFFE2; /* FULLWIDTH NOT SIGN */
					}
				}

				if (!w) {
					if (s >= mb_tbl_code2uni_sb1_min && s <= mb_tbl_code2uni_sb3_max) {
						int snd = 0;
						w = mbfilter_sjis_emoji_sb2unicode(s, &snd);
						if (snd) {
							*out++ = snd;
						}
					} else if (s >= cp932ext1_ucs_table_min && s < cp932ext1_ucs_table_max) {
						w = cp932ext1_ucs_table[s - cp932ext1_ucs_table_min];
					} else if (s < jisx0208_ucs_table_size) {
						w = jisx0208_ucs_table[s];
					} else if (s >= cp932ext2_ucs_table_min && s < cp932ext2_ucs_table_max) {
						w = cp932ext2_ucs_table[s - cp932ext2_ucs_table_min];
					}

					if (!w) {
						if (s >= cp932ext3_ucs_table_min && s < cp932ext3_ucs_table_max) {
							w = cp932ext3_ucs_table[s - cp932ext3_ucs_table_min];
						} else if (s >= (94*94) && s < (114*94)) {
							w = s - (94*94) + 0xE000;
						}
					}
				}

				*out++ = w ? w : MBFL_BAD_INPUT;
			} else {
				*out++ = MBFL_BAD_INPUT;
			}
		} else {
			*out++ = MBFL_BAD_INPUT;
		}
	}

	*in_len = e - p;
	*in = p;
	return out - buf;
}

static void mb_wchar_to_sjis_sb(uint32_t *in, size_t len, mb_convert_buf *buf, bool end)
{
	unsigned char *out, *limit;
	MB_CONVERT_BUF_LOAD(buf, out, limit);
	MB_CONVERT_BUF_ENSURE(buf, out, limit, len + (buf->state ? 1 : 0));

	uint32_t w;
	unsigned int s = 0;

	if (buf->state) {
		w = buf->state;
		buf->state = 0;
		if (len) {
			goto reprocess_wchar;
		} else {
			goto emit_output;
		}
	}

	while (len--) {
		w = *in++;
reprocess_wchar:
		s = 0;

		if (w >= ucs_a1_jis_table_min && w < ucs_a1_jis_table_max) {
			s = ucs_a1_jis_table[w - ucs_a1_jis_table_min];
		} else if (w >= ucs_a2_jis_table_min && w < ucs_a2_jis_table_max) {
			s = ucs_a2_jis_table[w - ucs_a2_jis_table_min];
		} else if (w >= ucs_i_jis_table_min && w < ucs_i_jis_table_max) {
			s = ucs_i_jis_table[w - ucs_i_jis_table_min];
		} else if (w >= ucs_r_jis_table_min && w < ucs_r_jis_table_max) {
			s = ucs_r_jis_table[w - ucs_r_jis_table_min];
		} else if (w >= 0xE000 && w < (0xE000 + 20*94)) {
			/* Private User Area (95ku - 114ku) */
			s = w - 0xE000;
			s = (((s / 94) + 0x7F) << 8) | ((s % 94) + 0x21);
			goto process_emoji;
		}

		if (!s) {
			if (w == 0xA5) { /* YEN SIGN */
				s = 0x216F; /* FULLWIDTH YEN SIGN */
			} else if (w == 0xFF3C) { /* FULLWIDTH REVERSE SOLIDUS */
				s = 0x2140;
			} else if (w == 0x2225) { /* PARALLEL TO */
				s = 0x2142;
			} else if (w == 0xFF0D) { /* FULLWIDTH HYPHEN-MINUS */
				s = 0x215D;
			} else if (w == 0xFFE0) { /* FULLWIDTH CENT SIGN */
				s = 0x2171;
			} else if (w == 0xFFE1) { /* FULLWIDTH POUND SIGN */
				s = 0x2172;
			} else if (w == 0xFFE2) { /* FULLWIDTH NOT SIGN */
				s = 0x224C;
			}
		}

		if (w && (!s || s >= 0x8080)) {
			s = 0;

			for (int i = 0; i < cp932ext1_ucs_table_max - cp932ext1_ucs_table_min; i++) {
				if (w == cp932ext1_ucs_table[i]) {
					s = (((i / 94) + 0x2D) << 8) + (i % 94) + 0x21;
					goto process_emoji;
				}
			}

			for (int i = 0; i < cp932ext2_ucs_table_max - cp932ext2_ucs_table_min; i++) {
				if (w == cp932ext2_ucs_table[i]) {
					s = (((i / 94) + 0x79) << 8) + (i % 94) + 0x21;
					goto process_emoji;
				}
			}
		}

process_emoji:
		if (w == '#' || (w >= '0' && w <= '9')) {
			if (!len) {
				if (end) {
					goto emit_output;
				} else {
					/* If we are at the end of the current buffer of codepoints, but another
					 * buffer is coming, then remember that we have to reprocess `w` */
					buf->state = w;
					break;
				}
			}
			uint32_t w2 = *in++; len--;
			if (w2 == 0x20E3) {
				if (w == '#') {
					s = 0x2817;
				} else if (w == '0') {
					s = 0x282c;
				} else { /* Previous character was '1'-'9' */
					s = 0x2823 + (w - '1');
				}
				s = (((s / 94) + 0x21) << 8) | ((s % 94) + 0x21);
			} else {
				in--; len++;
			}
		} else if (w >= NFLAGS('C') && w <= NFLAGS('U')) { /* C for CN, U for US */
			if (!len) {
				if (end) {
					MB_CONVERT_ERROR(buf, out, limit, w, mb_wchar_to_sjis_sb);
				} else {
					/* Reprocess `w` when this function is called again with
					 * another buffer of wchars */
					buf->state = w;
				}
				break;
			}
			uint32_t w2 = *in++; len--;
			if (w2 >= NFLAGS('B') && w2 <= NFLAGS('U')) { /* B for GB, U for RU */
				for (int i = 0; i < 10; i++) {
					if (w == NFLAGS(nflags_s[i][0]) && w2 == NFLAGS(nflags_s[i][1])) {
						s = nflags_code_sb[i];
						s = (((s / 94) + 0x21) << 8) | ((s % 94) + 0x21);
						goto emit_output;
					}
				}
			}
			in--; len++;
			MB_CONVERT_ERROR(buf, out, limit, w, mb_wchar_to_sjis_sb);
			MB_CONVERT_BUF_ENSURE(buf, out, limit, len);
			continue;
		} else if (w == 0xA9) { /* Copyright sign */
			s = (((0x2855 / 94) + 0x21) << 8) | ((0x2855 % 94) + 0x21);
		} else if (w == 0xAE) { /* Registered sign */
			s = (((0x2856 / 94) + 0x21) << 8) | ((0x2856 % 94) + 0x21);
		} else if (w >= mb_tbl_uni_sb2code2_min && w <= mb_tbl_uni_sb2code2_max) {
			int i = mbfl_bisec_srch2(w, mb_tbl_uni_sb2code2_key, mb_tbl_uni_sb2code2_len);
			if (i >= 0) {
				s = mb_tbl_uni_sb2code2_value[i];
				s = (((s / 94) + 0x21) << 8) | ((s % 94) + 0x21);
			}
		} else if (w >= mb_tbl_uni_sb2code3_min && w <= mb_tbl_uni_sb2code3_max) {
			int i = mbfl_bisec_srch2(w - 0x10000, mb_tbl_uni_sb2code3_key, mb_tbl_uni_sb2code3_len);
			if (i >= 0) {
				s = mb_tbl_uni_sb2code3_value[i];
				s = (((s / 94) + 0x21) << 8) | ((s % 94) + 0x21);
			}
		} else if (w >= mb_tbl_uni_sb2code5_min && w <= mb_tbl_uni_sb2code5_max) {
			int i = mbfl_bisec_srch2(w - 0xF0000, mb_tbl_uni_sb2code5_key, mb_tbl_uni_sb2code5_len);
			if (i >= 0) {
				s = mb_tbl_uni_sb2code5_val[i];
				s = (((s / 94) + 0x21) << 8) | ((s % 94) + 0x21);
			}
		}

emit_output:
		if (!s && w) {
			MB_CONVERT_ERROR(buf, out, limit, w, mb_wchar_to_sjis_sb);
			MB_CONVERT_BUF_ENSURE(buf, out, limit, len);
		} else if (s <= 0xFF) {
			out = mb_convert_buf_add(out, s);
		} else {
			unsigned int c1 = (s >> 8) & 0xFF, c2 = s & 0xFF, s1, s2;
			SJIS_ENCODE(c1, c2, s1, s2);
			MB_CONVERT_BUF_ENSURE(buf, out, limit, len + 2);
			out = mb_convert_buf_add2(out, s1, s2);
		}
	}

	MB_CONVERT_BUF_STORE(buf, out, limit);
}<|MERGE_RESOLUTION|>--- conflicted
+++ resolved
@@ -814,17 +814,10 @@
 		}
 	}
 
-<<<<<<< HEAD
-	if ((filter->to == &mbfl_encoding_sjis_docomo && mbfilter_unicode2sjis_emoji_docomo(c, &s1, filter)) ||
-		  (filter->to == &mbfl_encoding_sjis_kddi   && mbfilter_unicode2sjis_emoji_kddi(c, &s1, filter)) ||
-		  (filter->to == &mbfl_encoding_sjis_sb     && mbfilter_unicode2sjis_emoji_sb(c, &s1, filter))) {
-		s1 = (((s1 / 94) + 0x21) << 8) | ((s1 % 94) + 0x21);
-=======
 	if ((filter->to == &mbfl_encoding_sjis_docomo && mbfilter_unicode2sjis_emoji_docomo(c, &s1, filter) > 0) ||
 		  (filter->to == &mbfl_encoding_sjis_kddi   && mbfilter_unicode2sjis_emoji_kddi(c, &s1, filter) > 0) ||
 		  (filter->to == &mbfl_encoding_sjis_sb     && mbfilter_unicode2sjis_emoji_sb(c, &s1, filter) > 0)) {
-		CODE2JIS(c1,c2,s1,s2);
->>>>>>> d66ca5da
+		s1 = (((s1 / 94) + 0x21) << 8) | ((s1 % 94) + 0x21);
  	}
 
 	if (filter->status) {
