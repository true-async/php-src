/*
 * "streamable kanji code filter and converter"
 * Copyright (c) 1998-2002 HappySize, Inc. All rights reserved.
 *
 * LICENSE NOTICES
 *
 * This file is part of "streamable kanji code filter and converter",
 * which is distributed under the terms of GNU Lesser General Public
 * License (version 2) as published by the Free Software Foundation.
 *
 * This software is distributed in the hope that it will be useful,
 * but WITHOUT ANY WARRANTY; without even the implied warranty of
 * MERCHANTABILITY or FITNESS FOR A PARTICULAR PURPOSE.  See the
 * GNU Lesser General Public License for more details.
 *
 * You should have received a copy of the GNU Lesser General Public
 * License along with "streamable kanji code filter and converter";
 * if not, write to the Free Software Foundation, Inc., 59 Temple Place,
 * Suite 330, Boston, MA  02111-1307  USA
 *
 * The author of this file:
 *
 */
/*
 * the source code included in this files was separated from mbfilter_ja.c
 * by moriyoshi koizumi <moriyoshi@php.net> on 4 dec 2002.
 *
 */

/* CP932 is Microsoft's version of Shift-JIS.
 *
 * What we call "SJIS-win" is a variant of CP932 which maps U+00A5
 * and U+203E the same way as eucJP-win; namely, instead of mapping
 * U+00A5 (YEN SIGN) to 0x5C and U+203E (OVERLINE) to 0x7E,
 * these codepoints are mapped to appropriate JIS X 0208 characters.
 *
 * When converting from Shift-JIS to Unicode, there is no difference
 * between CP932 and "SJIS-win".
 *
 * Additional facts:
 *
 * • In the libmbfl library which formed the base for mbstring, "CP932" and
 *   "SJIS-win" were originally aliases. The differing mappings were added in
 *   December 2002. The libmbfl author later stated that this was done so that
 *   "CP932" would comply with a certain specification, while "SJIS-win" would
 *   maintain the existing mappings. He does not remember which specification
 *   it was.
 * • The WHATWG specification for "Shift_JIS" (followed by web browsers)
 *   agrees with our mappings for "CP932".
 * • Microsoft Windows' "best-fit" mappings for CP932 (via the
 *   WideCharToMultiByte API) convert U+00A5 to 0x5C, which also agrees with
 *   our mappings for "CP932".
 * • glibc's iconv converts U+203E to CP932 0x7E, which again agrees with
 *   our mappings for "CP932".
 * • When converting Shift-JIS to CP932, the conversion goes through Unicode.
 *   Shift-JIS 0x7E converts to U+203E, so mapping U+203E to 0x7E means that
 *   0x7E will go to 0x7E when converting Shift-JIS to CP932.
 */

#include "mbfilter.h"
#include "mbfilter_cp932.h"

#include "unicode_table_cp932_ext.h"
#include "unicode_table_jis.h"

static int mbfl_filt_conv_cp932_wchar_flush(mbfl_convert_filter *filter);
static size_t mb_cp932_to_wchar(unsigned char **in, size_t *in_len, uint32_t *buf, size_t bufsize, unsigned int *state);
static void mb_wchar_to_cp932(uint32_t *in, size_t len, mb_convert_buf *buf, bool end);

static const unsigned char mblen_table_sjis[] = { /* 0x80-0x9f,0xE0-0xFF */
  1, 1, 1, 1, 1, 1, 1, 1, 1, 1, 1, 1, 1, 1, 1, 1,
  1, 1, 1, 1, 1, 1, 1, 1, 1, 1, 1, 1, 1, 1, 1, 1,
  1, 1, 1, 1, 1, 1, 1, 1, 1, 1, 1, 1, 1, 1, 1, 1,
  1, 1, 1, 1, 1, 1, 1, 1, 1, 1, 1, 1, 1, 1, 1, 1,
  1, 1, 1, 1, 1, 1, 1, 1, 1, 1, 1, 1, 1, 1, 1, 1,
  1, 1, 1, 1, 1, 1, 1, 1, 1, 1, 1, 1, 1, 1, 1, 1,
  1, 1, 1, 1, 1, 1, 1, 1, 1, 1, 1, 1, 1, 1, 1, 1,
  1, 1, 1, 1, 1, 1, 1, 1, 1, 1, 1, 1, 1, 1, 1, 1,
  2, 2, 2, 2, 2, 2, 2, 2, 2, 2, 2, 2, 2, 2, 2, 2,
  2, 2, 2, 2, 2, 2, 2, 2, 2, 2, 2, 2, 2, 2, 2, 2,
  1, 1, 1, 1, 1, 1, 1, 1, 1, 1, 1, 1, 1, 1, 1, 1,
  1, 1, 1, 1, 1, 1, 1, 1, 1, 1, 1, 1, 1, 1, 1, 1,
  1, 1, 1, 1, 1, 1, 1, 1, 1, 1, 1, 1, 1, 1, 1, 1,
  1, 1, 1, 1, 1, 1, 1, 1, 1, 1, 1, 1, 1, 1, 1, 1,
  2, 2, 2, 2, 2, 2, 2, 2, 2, 2, 2, 2, 2, 2, 2, 2,
  2, 2, 2, 2, 2, 2, 2, 2, 2, 2, 2, 2, 2, 2, 2, 2
};

static const char *mbfl_encoding_cp932_aliases[] = {"MS932", "Windows-31J", "MS_Kanji", NULL};
static const char *mbfl_encoding_sjiswin_aliases[] = {"SJIS-ms", "SJIS-open", NULL};

const mbfl_encoding mbfl_encoding_cp932 = {
	mbfl_no_encoding_cp932,
	"CP932",
	"Shift_JIS",
	mbfl_encoding_cp932_aliases,
	mblen_table_sjis,
	MBFL_ENCTYPE_GL_UNSAFE,
	&vtbl_cp932_wchar,
	&vtbl_wchar_cp932,
	mb_cp932_to_wchar,
	mb_wchar_to_cp932
};

const struct mbfl_convert_vtbl vtbl_cp932_wchar = {
	mbfl_no_encoding_cp932,
	mbfl_no_encoding_wchar,
	mbfl_filt_conv_common_ctor,
	NULL,
	mbfl_filt_conv_cp932_wchar,
	mbfl_filt_conv_cp932_wchar_flush,
	NULL,
};

const struct mbfl_convert_vtbl vtbl_wchar_cp932 = {
	mbfl_no_encoding_wchar,
	mbfl_no_encoding_cp932,
	mbfl_filt_conv_common_ctor,
	NULL,
	mbfl_filt_conv_wchar_cp932,
	mbfl_filt_conv_common_flush,
	NULL,
};

const mbfl_encoding mbfl_encoding_sjiswin = {
	mbfl_no_encoding_sjiswin,
	"SJIS-win",
	"Shift_JIS",
	mbfl_encoding_sjiswin_aliases,
	mblen_table_sjis,
	MBFL_ENCTYPE_GL_UNSAFE,
	&vtbl_sjiswin_wchar,
	&vtbl_wchar_sjiswin
};

const struct mbfl_convert_vtbl vtbl_sjiswin_wchar = {
	mbfl_no_encoding_sjiswin,
	mbfl_no_encoding_wchar,
	mbfl_filt_conv_common_ctor,
	NULL,
	mbfl_filt_conv_cp932_wchar,
	mbfl_filt_conv_cp932_wchar_flush,
	NULL,
};

const struct mbfl_convert_vtbl vtbl_wchar_sjiswin = {
	mbfl_no_encoding_wchar,
	mbfl_no_encoding_sjiswin,
	mbfl_filt_conv_common_ctor,
	NULL,
	mbfl_filt_conv_wchar_sjiswin,
	mbfl_filt_conv_common_flush,
	NULL,
};

#define CK(statement)	do { if ((statement) < 0) return (-1); } while (0)

#define SJIS_ENCODE(c1,c2,s1,s2)	\
		do {						\
			s1 = c1;				\
			s1--;					\
			s1 >>= 1;				\
			if ((c1) < 0x5f) {		\
				s1 += 0x71;			\
			} else {				\
				s1 += 0xb1;			\
			}						\
			s2 = c2;				\
			if ((c1) & 1) {			\
				if ((c2) < 0x60) {	\
					s2--;			\
				}					\
				s2 += 0x20;			\
			} else {				\
				s2 += 0x7e;			\
			}						\
		} while (0)

#define SJIS_DECODE(c1,c2,s1,s2)	\
		do {						\
			s1 = c1;				\
			if (s1 < 0xa0) {		\
				s1 -= 0x81;			\
			} else {				\
				s1 -= 0xc1;			\
			}						\
			s1 <<= 1;				\
			s1 += 0x21;				\
			s2 = c2;				\
			if (s2 < 0x9f) {		\
				if (s2 < 0x7f) {	\
					s2++;			\
				}					\
				s2 -= 0x20;			\
			} else {				\
				s1++;				\
				s2 -= 0x7e;			\
			}						\
		} while (0)

int mbfl_filt_conv_cp932_wchar(int c, mbfl_convert_filter *filter)
{
	int c1, s, s1, s2, w;

	switch (filter->status) {
	case 0:
		if (c >= 0 && c < 0x80) {	/* latin */
			CK((*filter->output_function)(c, filter->data));
		} else if (c > 0xa0 && c < 0xe0) {	/* kana */
			CK((*filter->output_function)(0xfec0 + c, filter->data));
		} else if (c > 0x80 && c < 0xfd && c != 0xa0) {	/* kanji first char */
			filter->status = 1;
			filter->cache = c;
		} else {
			CK((*filter->output_function)(MBFL_BAD_INPUT, filter->data));
		}
		break;

	case 1:		/* kanji second char */
		filter->status = 0;
		c1 = filter->cache;
		if (c >= 0x40 && c <= 0xfc && c != 0x7f) {
			w = 0;
			SJIS_DECODE(c1, c, s1, s2);
			s = (s1 - 0x21)*94 + s2 - 0x21;
			if (s <= 137) {
				if (s == 31) {
					w = 0xff3c;			/* FULLWIDTH REVERSE SOLIDUS */
				} else if (s == 32) {
					w = 0xff5e;			/* FULLWIDTH TILDE */
				} else if (s == 33) {
					w = 0x2225;			/* PARALLEL TO */
				} else if (s == 60) {
					w = 0xff0d;			/* FULLWIDTH HYPHEN-MINUS */
				} else if (s == 80) {
					w = 0xffe0;			/* FULLWIDTH CENT SIGN */
				} else if (s == 81) {
					w = 0xffe1;			/* FULLWIDTH POUND SIGN */
				} else if (s == 137) {
					w = 0xffe2;			/* FULLWIDTH NOT SIGN */
				}
			}
			if (w == 0) {
				if (s >= cp932ext1_ucs_table_min && s < cp932ext1_ucs_table_max) {		/* vendor ext1 (13ku) */
					w = cp932ext1_ucs_table[s - cp932ext1_ucs_table_min];
				} else if (s >= 0 && s < jisx0208_ucs_table_size) {		/* X 0208 */
					w = jisx0208_ucs_table[s];
				} else if (s >= cp932ext2_ucs_table_min && s < cp932ext2_ucs_table_max) {		/* vendor ext2 (89ku - 92ku) */
					w = cp932ext2_ucs_table[s - cp932ext2_ucs_table_min];
				} else if (s >= cp932ext3_ucs_table_min && s < cp932ext3_ucs_table_max) {		/* vendor ext3 (115ku - 119ku) */
					w = cp932ext3_ucs_table[s - cp932ext3_ucs_table_min];
				} else if (s >= (94*94) && s < (114*94)) {		/* user (95ku - 114ku) */
					w = s - (94*94) + 0xe000;
				}
			}

			if (w <= 0) {
				w = MBFL_BAD_INPUT;
			}

			CK((*filter->output_function)(w, filter->data));
		} else {
			CK((*filter->output_function)(MBFL_BAD_INPUT, filter->data));
		}
		break;

		EMPTY_SWITCH_DEFAULT_CASE();
	}

	return 0;
}

static int mbfl_filt_conv_cp932_wchar_flush(mbfl_convert_filter *filter)
{
	if (filter->status) {
		(*filter->output_function)(MBFL_BAD_INPUT, filter->data);
		filter->status = 0;
	}

	if (filter->flush_function) {
		(*filter->flush_function)(filter->data);
	}

	return 0;
}

int mbfl_filt_conv_wchar_cp932(int c, mbfl_convert_filter *filter)
{
	int c1, c2, s1, s2;

	s1 = 0;
	s2 = 0;
	if (c >= ucs_a1_jis_table_min && c < ucs_a1_jis_table_max) {
		s1 = ucs_a1_jis_table[c - ucs_a1_jis_table_min];
	} else if (c == 0x203E) {
		s1 = 0x7E;
	} else if (c >= ucs_a2_jis_table_min && c < ucs_a2_jis_table_max) {
		s1 = ucs_a2_jis_table[c - ucs_a2_jis_table_min];
	} else if (c >= ucs_i_jis_table_min && c < ucs_i_jis_table_max) {
		s1 = ucs_i_jis_table[c - ucs_i_jis_table_min];
	} else if (c >= ucs_r_jis_table_min && c < ucs_r_jis_table_max) {
		s1 = ucs_r_jis_table[c - ucs_r_jis_table_min];
	} else if (c >= 0xe000 && c < (0xe000 + 20*94)) {	/* user  (95ku - 114ku) */
		s1 = c - 0xe000;
		c1 = s1/94 + 0x7f;
		c2 = s1%94 + 0x21;
		s1 = (c1 << 8) | c2;
		s2 = 1;
	}
	if (s1 <= 0) {
		if (c == 0xa5) { /* YEN SIGN */
			s1 = 0x5C;
		} else if (c == 0xff3c) {	/* FULLWIDTH REVERSE SOLIDUS */
			s1 = 0x2140;
		} else if (c == 0x2225) {	/* PARALLEL TO */
			s1 = 0x2142;
		} else if (c == 0xff0d) {	/* FULLWIDTH HYPHEN-MINUS */
			s1 = 0x215d;
		} else if (c == 0xffe0) {	/* FULLWIDTH CENT SIGN */
			s1 = 0x2171;
		} else if (c == 0xffe1) {	/* FULLWIDTH POUND SIGN */
			s1 = 0x2172;
		} else if (c == 0xffe2) {	/* FULLWIDTH NOT SIGN */
			s1 = 0x224c;
		}
	}
	if ((s1 <= 0) || (s1 >= 0x8080 && s2 == 0)) {	/* not found or X 0212 */
		s1 = -1;
		c1 = 0;
		c2 = cp932ext1_ucs_table_max - cp932ext1_ucs_table_min;
		while (c1 < c2) {		/* CP932 vendor ext1 (13ku) */
			if (c == cp932ext1_ucs_table[c1]) {
				s1 = ((c1/94 + 0x2d) << 8) + (c1%94 + 0x21);
				break;
			}
			c1++;
		}
		if (s1 <= 0) {
			c1 = 0;
			c2 = cp932ext3_ucs_table_max - cp932ext3_ucs_table_min;
			while (c1 < c2) {		/* CP932 vendor ext3 (115ku - 119ku) */
				if (c == cp932ext3_ucs_table[c1]) {
					s1 = ((c1/94 + 0x93) << 8) + (c1%94 + 0x21);
					break;
				}
				c1++;
			}
		}
		if (c == 0) {
			s1 = 0;
		} else if (s1 <= 0) {
			s1 = -1;
		}
	}
	if (s1 >= 0) {
		if (s1 < 0x100) { /* latin or kana */
			CK((*filter->output_function)(s1, filter->data));
		} else { /* kanji */
			c1 = (s1 >> 8) & 0xff;
			c2 = s1 & 0xff;
			SJIS_ENCODE(c1, c2, s1, s2);
			CK((*filter->output_function)(s1, filter->data));
			CK((*filter->output_function)(s2, filter->data));
		}
	} else {
		CK(mbfl_filt_conv_illegal_output(c, filter));
	}

	return 0;
}

<<<<<<< HEAD
static size_t mb_cp932_to_wchar(unsigned char **in, size_t *in_len, uint32_t *buf, size_t bufsize, unsigned int *state)
{
	unsigned char *p = *in, *e = p + *in_len;
	uint32_t *out = buf, *limit = buf + bufsize;

	while (p < e && out < limit) {
		unsigned char c = *p++;

		if (c < 0x80) {
			*out++ = c;
		} else if (c > 0xA0 && c < 0xE0) {
			/* Kana */
			*out++ = 0xFEC0 + c;
		} else if (c > 0x80 && c < 0xFD && c != 0xA0 && p < e) {
			unsigned char c2 = *p++;

			if (c2 >= 0x40 && c2 <= 0xFC && c2 != 0x7F) {
				unsigned int s1, s2, w = 0;
				SJIS_DECODE(c, c2, s1, s2);
				unsigned int s = (s1 - 0x21)*94 + s2 - 0x21;

				if (s <= 137) {
					if (s == 31) {
						w = 0xFF3C; /* FULLWIDTH REVERSE SOLIDUS */
					} else if (s == 32) {
						w = 0xFF5E; /* FULLWIDTH TILDE */
					} else if (s == 33) {
						w = 0x2225; /* PARALLEL TO */
					} else if (s == 60) {
						w = 0xFF0D; /* FULLWIDTH HYPHEN-MINUS */
					} else if (s == 80) {
						w = 0xFFE0; /* FULLWIDTH CENT SIGN */
					} else if (s == 81) {
						w = 0xFFE1; /* FULLWIDTH POUND SIGN */
					} else if (s == 137) {
						w = 0xFFE2; /* FULLWIDTH NOT SIGN */
					}
				}

				if (w == 0) {
					if (s >= cp932ext1_ucs_table_min && s < cp932ext1_ucs_table_max) {
						w = cp932ext1_ucs_table[s - cp932ext1_ucs_table_min];
					} else if (s < jisx0208_ucs_table_size) {
						w = jisx0208_ucs_table[s];
					} else if (s >= cp932ext2_ucs_table_min && s < cp932ext2_ucs_table_max) {
						w = cp932ext2_ucs_table[s - cp932ext2_ucs_table_min];
					} else if (s >= cp932ext3_ucs_table_min && s < cp932ext3_ucs_table_max) {
						w = cp932ext3_ucs_table[s - cp932ext3_ucs_table_min];
					} else if (s >= (94*94) && s < (114*94)) {
						w = s - (94*94) + 0xE000;
					}
				}

				if (!w)
					w = MBFL_BAD_INPUT;
				*out++ = w;
			} else {
				*out++ = MBFL_BAD_INPUT;
			}
		} else {
			*out++ = MBFL_BAD_INPUT;
		}
	}

	*in_len = e - p;
	*in = p;
	return out - buf;
}

static void mb_wchar_to_cp932(uint32_t *in, size_t len, mb_convert_buf *buf, bool end)
{
	unsigned char *out, *limit;
	MB_CONVERT_BUF_LOAD(buf, out, limit);
	MB_CONVERT_BUF_ENSURE(buf, out, limit, len * 2);

	while (len--) {
		uint32_t w = *in++;
		unsigned int s1 = 0, s2 = 0, c1, c2;

		if (w >= ucs_a1_jis_table_min && w < ucs_a1_jis_table_max) {
			s1 = ucs_a1_jis_table[w - ucs_a1_jis_table_min];
		} else if (w >= ucs_a2_jis_table_min && w < ucs_a2_jis_table_max) {
			s1 = ucs_a2_jis_table[w - ucs_a2_jis_table_min];
		} else if (w >= ucs_i_jis_table_min && w < ucs_i_jis_table_max) {
			s1 = ucs_i_jis_table[w - ucs_i_jis_table_min];
		} else if (w >= ucs_r_jis_table_min && w < ucs_r_jis_table_max) {
			s1 = ucs_r_jis_table[w - ucs_r_jis_table_min];
		} else if (w >= 0xE000 && w < (0xE000 + 20*94)) {
			s1 = w - 0xE000;
			c1 = s1/94 + 0x7f;
			c2 = s1%94 + 0x21;
			s1 = (c1 << 8) | c2;
			s2 = 1;
		}

		if (w == 0xA5) { /* YEN SIGN */
			s1 = 0x216F; /* FULLWIDTH YEN SIGN */
		} else if (w == 0xFF3C) { /* FULLWIDTH REVERSE SOLIDUS */
			s1 = 0x2140;
		} else if (w == 0x2225) { /* PARALLEL TO */
			s1 = 0x2142;
		} else if (w == 0xFF0D) { /* FULLWIDTH HYPHEN-MINUS */
			s1 = 0x215D;
		} else if (w == 0xFFE0) { /* FULLWIDTH CENT SIGN */
			s1 = 0x2171;
		} else if (w == 0xFFE1) { /* FULLWIDTH POUND SIGN */
			s1 = 0x2172;
		} else if (w == 0xFFE2) { /* FULLWIDTH NOT SIGN */
			s1 = 0x224C;
		} else if (w == 0) {
			out = mb_convert_buf_add(out, 0);
			continue;
		}

		if (!s1 || (s1 >= 0x8080 && !s2)) { /* not found or X 0212 */
			for (unsigned int i = 0; i < cp932ext1_ucs_table_max - cp932ext1_ucs_table_min; i++) {
				if (cp932ext1_ucs_table[i] == w) {
					s1 = ((i/94 + 0x2D) << 8) + (i%94 + 0x21);
					goto emit_output;
				}
			}

			for (unsigned int i = 0; i < cp932ext3_ucs_table_max - cp932ext3_ucs_table_min; i++) {
				if (cp932ext3_ucs_table[i] == w) {
					s1 = ((i/94 + 0x93) << 8) + (i%94 + 0x21);
					goto emit_output;
				}
			}

			MB_CONVERT_ERROR(buf, out, limit, w, mb_wchar_to_cp932);
			MB_CONVERT_BUF_ENSURE(buf, out, limit, len * 2);
			continue;
		}

emit_output:
		if (s1 < 0x100) {
			out = mb_convert_buf_add(out, s1);
		} else {
			c1 = (s1 >> 8) & 0xFF;
			c2 = s1 & 0xFF;
			SJIS_ENCODE(c1, c2, s1, s2);
			out = mb_convert_buf_add2(out, s1, s2);
		}
	}

	MB_CONVERT_BUF_STORE(buf, out, limit);
=======
int mbfl_filt_conv_wchar_sjiswin(int c, mbfl_convert_filter *filter)
{
	if (c == 0xA5) {
		CK((*filter->output_function)(0x81, filter->data));
		CK((*filter->output_function)(0x8F, filter->data));
	} else if (c == 0x203E) {
		CK((*filter->output_function)(0x81, filter->data));
		CK((*filter->output_function)(0x50, filter->data));
	} else {
		return mbfl_filt_conv_wchar_cp932(c, filter);
	}
	return 0;
>>>>>>> 371367ce
}<|MERGE_RESOLUTION|>--- conflicted
+++ resolved
@@ -66,6 +66,7 @@
 static int mbfl_filt_conv_cp932_wchar_flush(mbfl_convert_filter *filter);
 static size_t mb_cp932_to_wchar(unsigned char **in, size_t *in_len, uint32_t *buf, size_t bufsize, unsigned int *state);
 static void mb_wchar_to_cp932(uint32_t *in, size_t len, mb_convert_buf *buf, bool end);
+static void mb_wchar_to_sjiswin(uint32_t *in, size_t len, mb_convert_buf *buf, bool end);
 
 static const unsigned char mblen_table_sjis[] = { /* 0x80-0x9f,0xE0-0xFF */
   1, 1, 1, 1, 1, 1, 1, 1, 1, 1, 1, 1, 1, 1, 1, 1,
@@ -130,7 +131,9 @@
 	mblen_table_sjis,
 	MBFL_ENCTYPE_GL_UNSAFE,
 	&vtbl_sjiswin_wchar,
-	&vtbl_wchar_sjiswin
+	&vtbl_wchar_sjiswin,
+	mb_cp932_to_wchar,
+	mb_wchar_to_sjiswin
 };
 
 const struct mbfl_convert_vtbl vtbl_sjiswin_wchar = {
@@ -369,7 +372,20 @@
 	return 0;
 }
 
-<<<<<<< HEAD
+int mbfl_filt_conv_wchar_sjiswin(int c, mbfl_convert_filter *filter)
+{
+	if (c == 0xA5) {
+		CK((*filter->output_function)(0x81, filter->data));
+		CK((*filter->output_function)(0x8F, filter->data));
+	} else if (c == 0x203E) {
+		CK((*filter->output_function)(0x81, filter->data));
+		CK((*filter->output_function)(0x50, filter->data));
+	} else {
+		return mbfl_filt_conv_wchar_cp932(c, filter);
+	}
+	return 0;
+}
+
 static size_t mb_cp932_to_wchar(unsigned char **in, size_t *in_len, uint32_t *buf, size_t bufsize, unsigned int *state)
 {
 	unsigned char *p = *in, *e = p + *in_len;
@@ -451,6 +467,8 @@
 
 		if (w >= ucs_a1_jis_table_min && w < ucs_a1_jis_table_max) {
 			s1 = ucs_a1_jis_table[w - ucs_a1_jis_table_min];
+		} else if (w == 0x203E) {
+			s1 = 0x7E;
 		} else if (w >= ucs_a2_jis_table_min && w < ucs_a2_jis_table_max) {
 			s1 = ucs_a2_jis_table[w - ucs_a2_jis_table_min];
 		} else if (w >= ucs_i_jis_table_min && w < ucs_i_jis_table_max) {
@@ -459,7 +477,86 @@
 			s1 = ucs_r_jis_table[w - ucs_r_jis_table_min];
 		} else if (w >= 0xE000 && w < (0xE000 + 20*94)) {
 			s1 = w - 0xE000;
-			c1 = s1/94 + 0x7f;
+			c1 = s1/94 + 0x7F;
+			c2 = s1%94 + 0x21;
+			s1 = (c1 << 8) | c2;
+			s2 = 1;
+		}
+
+		if (w == 0xA5) { /* YEN SIGN */
+			s1 = 0x5C;
+		} else if (w == 0xFF3C) { /* FULLWIDTH REVERSE SOLIDUS */
+			s1 = 0x2140;
+		} else if (w == 0x2225) { /* PARALLEL TO */
+			s1 = 0x2142;
+		} else if (w == 0xFF0D) { /* FULLWIDTH HYPHEN-MINUS */
+			s1 = 0x215D;
+		} else if (w == 0xFFE0) { /* FULLWIDTH CENT SIGN */
+			s1 = 0x2171;
+		} else if (w == 0xFFE1) { /* FULLWIDTH POUND SIGN */
+			s1 = 0x2172;
+		} else if (w == 0xFFE2) { /* FULLWIDTH NOT SIGN */
+			s1 = 0x224C;
+		} else if (w == 0) {
+			out = mb_convert_buf_add(out, 0);
+			continue;
+		}
+
+		if (!s1 || (s1 >= 0x8080 && !s2)) { /* not found or X 0212 */
+			for (unsigned int i = 0; i < cp932ext1_ucs_table_max - cp932ext1_ucs_table_min; i++) {
+				if (cp932ext1_ucs_table[i] == w) {
+					s1 = ((i/94 + 0x2D) << 8) + (i%94 + 0x21);
+					goto emit_output;
+				}
+			}
+
+			for (unsigned int i = 0; i < cp932ext3_ucs_table_max - cp932ext3_ucs_table_min; i++) {
+				if (cp932ext3_ucs_table[i] == w) {
+					s1 = ((i/94 + 0x93) << 8) + (i%94 + 0x21);
+					goto emit_output;
+				}
+			}
+
+			MB_CONVERT_ERROR(buf, out, limit, w, mb_wchar_to_cp932);
+			MB_CONVERT_BUF_ENSURE(buf, out, limit, len * 2);
+			continue;
+		}
+
+emit_output:
+		if (s1 < 0x100) {
+			out = mb_convert_buf_add(out, s1);
+		} else {
+			c1 = (s1 >> 8) & 0xFF;
+			c2 = s1 & 0xFF;
+			SJIS_ENCODE(c1, c2, s1, s2);
+			out = mb_convert_buf_add2(out, s1, s2);
+		}
+	}
+
+	MB_CONVERT_BUF_STORE(buf, out, limit);
+}
+
+static void mb_wchar_to_sjiswin(uint32_t *in, size_t len, mb_convert_buf *buf, bool end)
+{
+	unsigned char *out, *limit;
+	MB_CONVERT_BUF_LOAD(buf, out, limit);
+	MB_CONVERT_BUF_ENSURE(buf, out, limit, len * 2);
+
+	while (len--) {
+		uint32_t w = *in++;
+		unsigned int s1 = 0, s2 = 0, c1, c2;
+
+		if (w >= ucs_a1_jis_table_min && w < ucs_a1_jis_table_max) {
+			s1 = ucs_a1_jis_table[w - ucs_a1_jis_table_min];
+		} else if (w >= ucs_a2_jis_table_min && w < ucs_a2_jis_table_max) {
+			s1 = ucs_a2_jis_table[w - ucs_a2_jis_table_min];
+		} else if (w >= ucs_i_jis_table_min && w < ucs_i_jis_table_max) {
+			s1 = ucs_i_jis_table[w - ucs_i_jis_table_min];
+		} else if (w >= ucs_r_jis_table_min && w < ucs_r_jis_table_max) {
+			s1 = ucs_r_jis_table[w - ucs_r_jis_table_min];
+		} else if (w >= 0xE000 && w < (0xE000 + 20*94)) {
+			s1 = w - 0xE000;
+			c1 = s1/94 + 0x7F;
 			c2 = s1%94 + 0x21;
 			s1 = (c1 << 8) | c2;
 			s2 = 1;
@@ -516,18 +613,4 @@
 	}
 
 	MB_CONVERT_BUF_STORE(buf, out, limit);
-=======
-int mbfl_filt_conv_wchar_sjiswin(int c, mbfl_convert_filter *filter)
-{
-	if (c == 0xA5) {
-		CK((*filter->output_function)(0x81, filter->data));
-		CK((*filter->output_function)(0x8F, filter->data));
-	} else if (c == 0x203E) {
-		CK((*filter->output_function)(0x81, filter->data));
-		CK((*filter->output_function)(0x50, filter->data));
-	} else {
-		return mbfl_filt_conv_wchar_cp932(c, filter);
-	}
-	return 0;
->>>>>>> 371367ce
 }