/*
 * charset=UTF-8
 */

/*
 * "streamable kanji code filter and converter"
 *
 * Copyright (c) 1998,1999,2000,2001 HappySize, Inc. All rights reserved.
 *
 * This software is released under the GNU Lesser General Public License.
 * (Version 2.1, February 1999)
 * Please read the following detail of the licence (in japanese).
 *
 * ◆使用許諾条件◆
 *
 * このソフトウェアは株式会社ハッピーサイズによって開発されました。株式会社ハッ
 * ピーサイズは、著作権法および万国著作権条約の定めにより、このソフトウェアに関
 * するすべての権利を留保する権利を持ち、ここに行使します。株式会社ハッピーサイ
 * ズは以下に明記した条件に従って、このソフトウェアを使用する排他的ではない権利
 * をお客様に許諾します。何人たりとも、以下の条件に反してこのソフトウェアを使用
 * することはできません。
 *
 * このソフトウェアを「GNU Lesser General Public License (Version 2.1, February
 * 1999)」に示された条件で使用することを、全ての方に許諾します。「GNU Lesser
 * General Public License」を満たさない使用には、株式会社ハッピーサイズから書面
 * による許諾を得る必要があります。
 *
 * 「GNU Lesser General Public License」の全文は以下のウェブページから取得でき
 * ます。「GNU Lesser General Public License」とは、これまでLibrary General
 * Public Licenseと呼ばれていたものです。
 *     http://www.gnu.org/ --- GNUウェブサイト
 *     http://www.gnu.org/copyleft/lesser.html --- ライセンス文面
 * このライセンスの内容がわからない方、守れない方には使用を許諾しません。
 *
 * しかしながら、当社とGNUプロジェクトとの特定の関係を示唆または主張するもので
 * はありません。
 *
 * ◆保証内容◆
 *
 * このソフトウェアは、期待された動作・機能・性能を持つことを目標として設計され
 * 開発されていますが、これを保証するものではありません。このソフトウェアは「こ
 * のまま」の状態で提供されており、たとえばこのソフトウェアの有用性ないし特定の
 * 目的に合致することといった、何らかの保証内容が、明示されたり暗黙に示されてい
 * る場合であっても、その保証は無効です。このソフトウェアを使用した結果ないし使
 * 用しなかった結果によって、直接あるいは間接に受けた身体的な傷害、財産上の損害
 * 、データの損失あるいはその他の全ての損害については、その損害の可能性が使用者
 * 、当社あるいは第三者によって警告されていた場合であっても、当社はその損害の賠
 * 償および補填を行いません。この規定は他の全ての、書面上または書面に無い保証・
 * 契約・規定に優先します。
 *
 * ◆著作権者の連絡先および使用条件についての問い合わせ先◆
 *
 * 〒102-0073
 * 東京都千代田区九段北1-13-5日本地所第一ビル4F
 * 株式会社ハッピーサイズ
 * Phone: 03-3512-3655, Fax: 03-3512-3656
 * Email: sales@happysize.co.jp
 * Web: http://happysize.com/
 *
 * ◆著者◆
 *
 * 金本　茂 <sgk@happysize.co.jp>
 *
 * ◆履歴◆
 *
 * 1998/11/10 sgk implementation in C++
 * 1999/4/25  sgk Cで書きなおし。
 * 1999/4/26  sgk 入力フィルタを実装。漢字コードを推定しながらフィルタを追加。
 * 1999/6/??      Unicodeサポート。
 * 1999/6/22  sgk ライセンスをLGPLに変更。
 *
 */

/*
 * Unicode support
 *
 * Portions copyright (c) 1999,2000,2001 by the PHP3 internationalization team.
 * All rights reserved.
 *
 */


#ifdef HAVE_CONFIG_H
#include "config.h"
#endif

#include <stddef.h>

#ifdef HAVE_STRING_H
#include <string.h>
#endif

#ifdef HAVE_STRINGS_H
#include <strings.h>
#endif

#ifdef HAVE_STDDEF_H
#include <stddef.h>
#endif

#include "mbfilter.h"
#include "mbfl_filter_output.h"
#include "mbfilter_8bit.h"
#include "mbfilter_pass.h"
#include "mbfilter_wchar.h"
#include "filters/mbfilter_ascii.h"
#include "filters/mbfilter_base64.h"
#include "filters/mbfilter_qprint.h"
#include "filters/mbfilter_tl_jisx0201_jisx0208.h"
#include "filters/mbfilter_utf8.h"

#include "eaw_table.h"

/* hex character table "0123456789ABCDEF" */
static char mbfl_hexchar_table[] = {
	0x30,0x31,0x32,0x33,0x34,0x35,0x36,0x37,0x38,0x39,0x41,0x42,0x43,0x44,0x45,0x46
};



/*
 * encoding filter
 */
#define CK(statement)	do { if ((statement) < 0) return (-1); } while (0)


/*
 *  buffering converter
 */
mbfl_buffer_converter *
mbfl_buffer_converter_new(
	const mbfl_encoding *from,
	const mbfl_encoding *to,
    size_t buf_initsz)
{
	mbfl_buffer_converter *convd;

	/* allocate */
	convd = (mbfl_buffer_converter*)mbfl_malloc(sizeof(mbfl_buffer_converter));
	if (convd == NULL) {
		return NULL;
	}

	/* initialize */
	convd->from = from;
	convd->to = to;

	/* create convert filter */
	convd->filter1 = NULL;
convd->filter2 = NULL;
	if (mbfl_convert_filter_get_vtbl(convd->from, convd->to) != NULL) {
		convd->filter1 = mbfl_convert_filter_new(convd->from, convd->to, mbfl_memory_device_output, NULL, &convd->device);
	} else {
		convd->filter2 = mbfl_convert_filter_new(&mbfl_encoding_wchar, convd->to, mbfl_memory_device_output, NULL, &convd->device);
		if (convd->filter2 != NULL) {
			convd->filter1 = mbfl_convert_filter_new(convd->from,
					&mbfl_encoding_wchar,
					(int (*)(int, void*))convd->filter2->filter_function,
					(int (*)(void*))convd->filter2->filter_flush,
					convd->filter2);
			if (convd->filter1 == NULL) {
				mbfl_convert_filter_delete(convd->filter2);
			}
		}
	}
	if (convd->filter1 == NULL) {
		return NULL;
	}

	mbfl_memory_device_init(&convd->device, buf_initsz, buf_initsz/4);

	return convd;
}


void
mbfl_buffer_converter_delete(mbfl_buffer_converter *convd)
{
	if (convd != NULL) {
		if (convd->filter1) {
			mbfl_convert_filter_delete(convd->filter1);
		}
		if (convd->filter2) {
			mbfl_convert_filter_delete(convd->filter2);
		}
		mbfl_memory_device_clear(&convd->device);
		mbfl_free((void*)convd);
	}
}

void
mbfl_buffer_converter_reset(mbfl_buffer_converter *convd)
{
	mbfl_memory_device_reset(&convd->device);
}

int
mbfl_buffer_converter_illegal_mode(mbfl_buffer_converter *convd, int mode)
{
	if (convd != NULL) {
		if (convd->filter2 != NULL) {
			convd->filter2->illegal_mode = mode;
		} else if (convd->filter1 != NULL) {
			convd->filter1->illegal_mode = mode;
		} else {
			return 0;
		}
	}

	return 1;
}

int
mbfl_buffer_converter_illegal_substchar(mbfl_buffer_converter *convd, int substchar)
{
	if (convd != NULL) {
		if (convd->filter2 != NULL) {
			convd->filter2->illegal_substchar = substchar;
		} else if (convd->filter1 != NULL) {
			convd->filter1->illegal_substchar = substchar;
		} else {
			return 0;
		}
	}

	return 1;
}

int
mbfl_buffer_converter_strncat(mbfl_buffer_converter *convd, const unsigned char *p, size_t n)
{
	mbfl_convert_filter *filter;
	int (*filter_function)(int c, mbfl_convert_filter *filter);

	if (convd != NULL && p != NULL) {
		filter = convd->filter1;
		if (filter != NULL) {
			filter_function = filter->filter_function;
			while (n > 0) {
				if ((*filter_function)(*p++, filter) < 0) {
					break;
				}
				n--;
			}
		}
	}

	return n;
}

int
mbfl_buffer_converter_feed(mbfl_buffer_converter *convd, mbfl_string *string)
{
	return mbfl_buffer_converter_feed2(convd, string, NULL);
}

int
mbfl_buffer_converter_feed2(mbfl_buffer_converter *convd, mbfl_string *string, size_t *loc)
{
	size_t n;
	unsigned char *p;
	mbfl_convert_filter *filter;
	int (*filter_function)(int c, mbfl_convert_filter *filter);

	if (convd == NULL || string == NULL) {
		return -1;
	}
	mbfl_memory_device_realloc(&convd->device, convd->device.pos + string->len, string->len/4);
	/* feed data */
	n = string->len;
	p = string->val;

	filter = convd->filter1;
	if (filter != NULL) {
		filter_function = filter->filter_function;
		while (n > 0) {
			if ((*filter_function)(*p++, filter) < 0) {
				if (loc) {
					*loc = p - string->val;
				}
				return -1;
			}
			n--;
		}
	}
	if (loc) {
		*loc = p - string->val;
	}
	return 0;
}


int
mbfl_buffer_converter_flush(mbfl_buffer_converter *convd)
{
	if (convd == NULL) {
		return -1;
	}

	if (convd->filter1 != NULL) {
		mbfl_convert_filter_flush(convd->filter1);
	}
	if (convd->filter2 != NULL) {
		mbfl_convert_filter_flush(convd->filter2);
	}

	return 0;
}

mbfl_string *
mbfl_buffer_converter_getbuffer(mbfl_buffer_converter *convd, mbfl_string *result)
{
	if (convd != NULL && result != NULL && convd->device.buffer != NULL) {
		result->encoding = convd->to;
		result->val = convd->device.buffer;
		result->len = convd->device.pos;
	} else {
		result = NULL;
	}

	return result;
}

mbfl_string *
mbfl_buffer_converter_result(mbfl_buffer_converter *convd, mbfl_string *result)
{
	if (convd == NULL || result == NULL) {
		return NULL;
	}
	result->encoding = convd->to;
	return mbfl_memory_device_result(&convd->device, result);
}

mbfl_string *
mbfl_buffer_converter_feed_result(mbfl_buffer_converter *convd, mbfl_string *string,
				  mbfl_string *result)
{
	if (convd == NULL || string == NULL || result == NULL) {
		return NULL;
	}
	mbfl_buffer_converter_feed(convd, string);
	if (convd->filter1 != NULL) {
		mbfl_convert_filter_flush(convd->filter1);
	}
	if (convd->filter2 != NULL) {
		mbfl_convert_filter_flush(convd->filter2);
	}
	result->encoding = convd->to;
	return mbfl_memory_device_result(&convd->device, result);
}

size_t mbfl_buffer_illegalchars(mbfl_buffer_converter *convd)
{
	size_t num_illegalchars = 0;

	if (convd == NULL) {
		return 0;
	}

	if (convd->filter1 != NULL) {
		num_illegalchars += convd->filter1->num_illegalchar;
	}

	if (convd->filter2 != NULL) {
		num_illegalchars += convd->filter2->num_illegalchar;
	}

	return num_illegalchars;
}

/*
 * encoding detector
 */
mbfl_encoding_detector *
mbfl_encoding_detector_new(const mbfl_encoding **elist, int elistsz, int strict)
{
	mbfl_encoding_detector *identd;

	int i, num;
	mbfl_identify_filter *filter;

	if (elist == NULL || elistsz <= 0) {
		return NULL;
	}

	/* allocate */
	identd = (mbfl_encoding_detector*)mbfl_malloc(sizeof(mbfl_encoding_detector));
	if (identd == NULL) {
		return NULL;
	}
	identd->filter_list = (mbfl_identify_filter **)mbfl_calloc(elistsz, sizeof(mbfl_identify_filter *));
	if (identd->filter_list == NULL) {
		mbfl_free(identd);
		return NULL;
	}

	/* create filters */
	i = 0;
	num = 0;
	while (i < elistsz) {
		filter = mbfl_identify_filter_new2(elist[i]);
		if (filter != NULL) {
			identd->filter_list[num] = filter;
			num++;
		}
		i++;
	}
	identd->filter_list_size = num;

	/* set strict flag */
	identd->strict = strict;

	return identd;
}


void
mbfl_encoding_detector_delete(mbfl_encoding_detector *identd)
{
	int i;

	if (identd != NULL) {
		if (identd->filter_list != NULL) {
			i = identd->filter_list_size;
			while (i > 0) {
				i--;
				mbfl_identify_filter_delete(identd->filter_list[i]);
			}
			mbfl_free((void *)identd->filter_list);
		}
		mbfl_free((void *)identd);
	}
}

int
mbfl_encoding_detector_feed(mbfl_encoding_detector *identd, mbfl_string *string)
{
	int res = 0;
	/* feed data */
	if (identd != NULL && string != NULL && string->val != NULL) {
		int num = identd->filter_list_size;
		size_t n = string->len;
		unsigned char *p = string->val;
		int bad = 0;
		while (n > 0) {
			int i;
			for (i = 0; i < num; i++) {
				mbfl_identify_filter *filter = identd->filter_list[i];
				if (!filter->flag) {
					(*filter->filter_function)(*p, filter);
					if (filter->flag) {
						bad++;
					}
				}
			}
			if ((num - 1) <= bad) {
				res = 1;
				break;
			}
			p++;
			n--;
		}
	}

	return res;
}

const mbfl_encoding *mbfl_encoding_detector_judge(mbfl_encoding_detector *identd)
{
	mbfl_identify_filter *filter;
	const mbfl_encoding *encoding = NULL;
	int n;

	/* judge */
	if (identd != NULL) {
		n = identd->filter_list_size - 1;
		while (n >= 0) {
			filter = identd->filter_list[n];
			if (!filter->flag) {
				if (!identd->strict || !filter->status) {
					encoding = filter->encoding;
				}
			}
			n--;
		}

		/* fallback judge */
		if (!encoding) {
			n = identd->filter_list_size - 1;
			while (n >= 0) {
				filter = identd->filter_list[n];
				if (!filter->flag) {
					encoding = filter->encoding;
				}
				n--;
 			}
		}
	}

	return encoding;
}

/*
 * encoding converter
 */
mbfl_string *
mbfl_convert_encoding(
    mbfl_string *string,
    mbfl_string *result,
    const mbfl_encoding *toenc)
{
	size_t n;
	unsigned char *p;
	mbfl_memory_device device;
	mbfl_convert_filter *filter1;
	mbfl_convert_filter *filter2;

	/* initialize */
	if (toenc == NULL || string == NULL || result == NULL) {
		return NULL;
	}

	filter1 = NULL;
	filter2 = NULL;
	if (mbfl_convert_filter_get_vtbl(string->encoding, toenc) != NULL) {
		filter1 = mbfl_convert_filter_new(string->encoding, toenc, mbfl_memory_device_output, 0, &device);
	} else {
		filter2 = mbfl_convert_filter_new(&mbfl_encoding_wchar, toenc, mbfl_memory_device_output, 0, &device);
		if (filter2 != NULL) {
			filter1 = mbfl_convert_filter_new(string->encoding, &mbfl_encoding_wchar, (int (*)(int, void*))filter2->filter_function, NULL, filter2);
			if (filter1 == NULL) {
				mbfl_convert_filter_delete(filter2);
			}
		}
	}
	if (filter1 == NULL) {
		return NULL;
	}

	if (filter2 != NULL) {
		filter2->illegal_mode = MBFL_OUTPUTFILTER_ILLEGAL_MODE_CHAR;
		filter2->illegal_substchar = 0x3f;		/* '?' */
	}

	mbfl_memory_device_init(&device, string->len, (string->len >> 2) + 8);

	/* feed data */
	n = string->len;
	p = string->val;
	if (p != NULL) {
		while (n > 0) {
			if ((*filter1->filter_function)(*p++, filter1) < 0) {
				break;
			}
			n--;
		}
	}

	mbfl_convert_filter_flush(filter1);
	mbfl_convert_filter_delete(filter1);
	if (filter2 != NULL) {
		mbfl_convert_filter_flush(filter2);
		mbfl_convert_filter_delete(filter2);
	}

	return mbfl_memory_device_result(&device, result);
}


/*
 * identify encoding
 */
const mbfl_encoding *
mbfl_identify_encoding(mbfl_string *string, const mbfl_encoding **elist, int elistsz, int strict)
{
	int i, num, bad;
	size_t n;
	unsigned char *p;
	mbfl_identify_filter *flist, *filter;
	const mbfl_encoding *encoding;

	/* flist is an array of mbfl_identify_filter instances */
	flist = (mbfl_identify_filter *)mbfl_calloc(elistsz, sizeof(mbfl_identify_filter));
	if (flist == NULL) {
		return NULL;
	}

	num = 0;
	if (elist != NULL) {
		for (i = 0; i < elistsz; i++) {
			if (!mbfl_identify_filter_init2(&flist[num], elist[i])) {
				num++;
			}
		}
	}

	/* feed data */
	n = string->len;
	p = string->val;

	if (p != NULL) {
		bad = 0;
		while (n > 0) {
			for (i = 0; i < num; i++) {
				filter = &flist[i];
				if (!filter->flag) {
					(*filter->filter_function)(*p, filter);
					if (filter->flag) {
						bad++;
					}
				}
			}
			if ((num - 1) <= bad && !strict) {
				break;
			}
			p++;
			n--;
		}
	}

	/* judge */
	encoding = NULL;

	for (i = 0; i < num; i++) {
		filter = &flist[i];
		if (!filter->flag) {
			if (strict && filter->status) {
 				continue;
 			}
			encoding = filter->encoding;
			break;
		}
	}

	/* fall-back judge */
	if (!encoding) {
		for (i = 0; i < num; i++) {
			filter = &flist[i];
			if (!filter->flag && (!strict || !filter->status)) {
				encoding = filter->encoding;
				break;
			}
		}
	}

	/* cleanup */
	/* dtors should be called in reverse order */
	i = num;
	while (--i >= 0) {
		mbfl_identify_filter_cleanup(&flist[i]);
	}

	mbfl_free((void *)flist);

	return encoding;
}

/*
 *  strlen
 */
static int
filter_count_output(int c, void *data)
{
	(*(size_t *)data)++;
	return c;
}

size_t
mbfl_strlen(mbfl_string *string)
{
	size_t len, n, k;
	unsigned char *p;
	const mbfl_encoding *encoding = string->encoding;

	len = 0;
	if (encoding->flag & MBFL_ENCTYPE_SBCS) {
		len = string->len;
	} else if (encoding->flag & (MBFL_ENCTYPE_WCS2BE | MBFL_ENCTYPE_WCS2LE)) {
		len = string->len/2;
	} else if (encoding->flag & (MBFL_ENCTYPE_WCS4BE | MBFL_ENCTYPE_WCS4LE)) {
		len = string->len/4;
	} else if (encoding->mblen_table != NULL) {
		const unsigned char *mbtab = encoding->mblen_table;
		n = 0;
		p = string->val;
		k = string->len;
		/* count */
		if (p != NULL) {
			while (n < k) {
				unsigned m = mbtab[*p];
				n += m;
				p += m;
				len++;
			}
		}
	} else {
		/* wchar filter */
		mbfl_convert_filter *filter = mbfl_convert_filter_new(
		  string->encoding,
		  &mbfl_encoding_wchar,
		  filter_count_output, 0, &len);
		if (filter == NULL) {
			return (size_t) -1;
		}
		/* count */
		n = string->len;
		p = string->val;
		if (p != NULL) {
			while (n > 0) {
				(*filter->filter_function)(*p++, filter);
				n--;
			}
		}
		mbfl_convert_filter_delete(filter);
	}

	return len;
}


/*
 *  strpos
 */
struct collector_strpos_data {
	mbfl_convert_filter *next_filter;
	mbfl_wchar_device needle;
	size_t needle_len;
	size_t start;
	size_t output;
	size_t found_pos;
	size_t needle_pos;
	size_t matched_pos;
};

static int
collector_strpos(int c, void* data)
{
	int *p, *h, *m;
	ssize_t n;
	struct collector_strpos_data *pc = (struct collector_strpos_data*)data;

	if (pc->output >= pc->start) {
		if (c == (int)pc->needle.buffer[pc->needle_pos]) {
			if (pc->needle_pos == 0) {
				pc->found_pos = pc->output;			/* found position */
			}
			pc->needle_pos++;						/* needle pointer */
			if (pc->needle_pos >= pc->needle_len) {
				pc->matched_pos = pc->found_pos;	/* matched position */
				pc->needle_pos--;
				goto retry;
			}
		} else if (pc->needle_pos != 0) {
retry:
			h = (int *)pc->needle.buffer;
			h++;
			for (;;) {
				pc->found_pos++;
				p = h;
				m = (int *)pc->needle.buffer;
				n = pc->needle_pos - 1;
				while (n > 0 && *p == *m) {
					n--;
					p++;
					m++;
				}
				if (n <= 0) {
					if (*m != c) {
						pc->needle_pos = 0;
					}
					break;
				} else {
					h++;
					pc->needle_pos--;
				}
			}
		}
	}

	pc->output++;
	return c;
}

/*
 *	oddlen
 */
size_t
mbfl_oddlen(mbfl_string *string)
{
	size_t len, n, k;
	unsigned char *p;
	const mbfl_encoding *encoding = string->encoding;

	len = 0;
	if (encoding->flag & MBFL_ENCTYPE_SBCS) {
		return 0;
	} else if (encoding->flag & (MBFL_ENCTYPE_WCS2BE | MBFL_ENCTYPE_WCS2LE)) {
		return len % 2;
	} else if (encoding->flag & (MBFL_ENCTYPE_WCS4BE | MBFL_ENCTYPE_WCS4LE)) {
		return len % 4;
	} else if (encoding->mblen_table != NULL) {
		const unsigned char *mbtab = encoding->mblen_table;
 		n = 0;
		p = string->val;
		k = string->len;
		/* count */
		if (p != NULL) {
			while (n < k) {
				unsigned m = mbtab[*p];
				n += m;
				p += m;
			};
		}
		return n-k;
	} else {
		/* how can i do ? */
		return 0;
	}
	/* NOT REACHED */
}

size_t
mbfl_strpos(
    mbfl_string *haystack,
    mbfl_string *needle,
    ssize_t offset,
    int reverse)
{
	size_t result;
	mbfl_string _haystack_u8, _needle_u8;
	const mbfl_string *haystack_u8, *needle_u8 = NULL;
	const unsigned char *u8_tbl;

	if (haystack == NULL || haystack->val == NULL || needle == NULL || needle->val == NULL) {
		return (size_t) -8;
	}

	{
		const mbfl_encoding *u8_enc = &mbfl_encoding_utf8;
		if (u8_enc->mblen_table == NULL) {
			return (size_t) -8;
		}
		u8_tbl = u8_enc->mblen_table;
	}

	if (haystack->encoding->no_encoding != mbfl_no_encoding_utf8) {
		mbfl_string_init(&_haystack_u8);
		haystack_u8 = mbfl_convert_encoding(haystack, &_haystack_u8, &mbfl_encoding_utf8);
		if (haystack_u8 == NULL) {
			result = (size_t) -4;
			goto out;
		}
	} else {
		haystack_u8 = haystack;
	}

	if (needle->encoding->no_encoding != mbfl_no_encoding_utf8) {
		mbfl_string_init(&_needle_u8);
		needle_u8 = mbfl_convert_encoding(needle, &_needle_u8, &mbfl_encoding_utf8);
		if (needle_u8 == NULL) {
			result = (size_t) -4;
			goto out;
		}
	} else {
		needle_u8 = needle;
	}

	if (needle_u8->len < 1) {
		result = (size_t) -8;
		goto out;
	}

	result = (size_t) -1;
	if (haystack_u8->len < needle_u8->len) {
		goto out;
	}

	if (!reverse) {
		size_t jtbl[1 << (sizeof(unsigned char) * 8)];
		size_t needle_u8_len = needle_u8->len;
		size_t i;
		const unsigned char *p, *q, *e;
		const unsigned char *haystack_u8_val = haystack_u8->val,
		                    *needle_u8_val = needle_u8->val;
		for (i = 0; i < sizeof(jtbl) / sizeof(*jtbl); ++i) {
			jtbl[i] = needle_u8_len + 1;
		}
		for (i = 0; i < needle_u8_len - 1; ++i) {
			jtbl[needle_u8_val[i]] = needle_u8_len - i;
		}
		e = haystack_u8_val + haystack_u8->len;
		p = haystack_u8_val;
		while (offset-- > 0) {
			if (p >= e) {
				result = (size_t) -16;
				goto out;
			}
			p += u8_tbl[*p];
		}
		p += needle_u8_len;
		if (p > e) {
			goto out;
		}
		while (p <= e) {
			const unsigned char *pv = p;
			q = needle_u8_val + needle_u8_len;
			for (;;) {
				if (q == needle_u8_val) {
					result = 0;
					while (p > haystack_u8_val) {
						unsigned char c = *--p;
						if (c < 0x80) {
							++result;
						} else if ((c & 0xc0) != 0x80) {
							++result;
						}
					}
					goto out;
				}
				if (*--q != *--p) {
					break;
				}
			}
			p += jtbl[*p];
			if (p <= pv) {
				p = pv + 1;
			}
		}
	} else {
		size_t jtbl[1 << (sizeof(unsigned char) * 8)];
		size_t needle_u8_len = needle_u8->len, needle_len = 0;
		size_t i;
		const unsigned char *p, *e, *q, *qe;
		const unsigned char *haystack_u8_val = haystack_u8->val,
		                    *needle_u8_val = needle_u8->val;
		for (i = 0; i < sizeof(jtbl) / sizeof(*jtbl); ++i) {
			jtbl[i] = needle_u8_len;
		}
		for (i = needle_u8_len - 1; i > 0; --i) {
			unsigned char c = needle_u8_val[i];
			jtbl[c] = i;
			if (c < 0x80) {
				++needle_len;
			} else if ((c & 0xc0) != 0x80) {
				++needle_len;
			}
		}
		{
			unsigned char c = needle_u8_val[0];
			if (c < 0x80) {
				++needle_len;
			} else if ((c & 0xc0) != 0x80) {
				++needle_len;
			}
		}
		e = haystack_u8_val;
		p = e + haystack_u8->len;
		qe = needle_u8_val + needle_u8_len;
		if (offset < 0) {
			if (-offset > needle_len) {
				offset += needle_len;
				while (offset < 0) {
					unsigned char c;
					if (p <= e) {
						result = (size_t) -16;
						goto out;
					}
					c = *(--p);
					if (c < 0x80) {
						++offset;
					} else if ((c & 0xc0) != 0x80) {
						++offset;
					}
				}
			}
		} else {
			const unsigned char *ee = haystack_u8_val + haystack_u8->len;
			while (offset-- > 0) {
				if (e >= ee) {
					result = (size_t) -16;
					goto out;
				}
				e += u8_tbl[*e];
			}
		}
		if (p < e + needle_u8_len) {
			goto out;
		}
		p -= needle_u8_len;
		while (p >= e) {
			const unsigned char *pv = p;
			q = needle_u8_val;
			for (;;) {
				if (q == qe) {
					result = 0;
					p -= needle_u8_len;
					while (p > haystack_u8_val) {
						unsigned char c = *--p;
						if (c < 0x80) {
							++result;
						} else if ((c & 0xc0) != 0x80) {
							++result;
						}
					}
					goto out;
				}
				if (*q != *p) {
					break;
				}
				++p, ++q;
			}
			p -= jtbl[*p];
			if (p >= pv) {
				p = pv - 1;
			}
		}
	}
out:
	if (haystack_u8 == &_haystack_u8) {
		mbfl_string_clear(&_haystack_u8);
	}
	if (needle_u8 == &_needle_u8) {
		mbfl_string_clear(&_needle_u8);
	}
	return result;
}

/*
 *  substr_count
 */

size_t
mbfl_substr_count(
    mbfl_string *haystack,
    mbfl_string *needle
   )
{
	size_t n, result = 0;
	unsigned char *p;
	mbfl_convert_filter *filter;
	struct collector_strpos_data pc;

	if (haystack == NULL || needle == NULL) {
		return (size_t) -8;
	}
	/* needle is converted into wchar */
	mbfl_wchar_device_init(&pc.needle);
	filter = mbfl_convert_filter_new(
	  needle->encoding,
	  &mbfl_encoding_wchar,
	  mbfl_wchar_device_output, 0, &pc.needle);
	if (filter == NULL) {
		return (size_t) -4;
	}
	mbfl_convert_filter_feed_string(filter, needle->val, needle->len);
	mbfl_convert_filter_flush(filter);
	mbfl_convert_filter_delete(filter);
	pc.needle_len = pc.needle.pos;
	if (pc.needle.buffer == NULL) {
		return (size_t) -4;
	}
	if (pc.needle_len <= 0) {
		mbfl_wchar_device_clear(&pc.needle);
		return (size_t) -2;
	}
	/* initialize filter and collector data */
	filter = mbfl_convert_filter_new(
	  haystack->encoding,
	  &mbfl_encoding_wchar,
	  collector_strpos, 0, &pc);
	if (filter == NULL) {
		mbfl_wchar_device_clear(&pc.needle);
		return (size_t) -4;
	}
	pc.start = 0;
	pc.output = 0;
	pc.needle_pos = 0;
	pc.found_pos = 0;
	pc.matched_pos = (size_t) -1;

	/* feed data */
	p = haystack->val;
	n = haystack->len;
	if (p != NULL) {
		while (n > 0) {
			if ((*filter->filter_function)(*p++, filter) < 0) {
				pc.matched_pos = (size_t) -4;
				break;
			}
			if (pc.matched_pos != (size_t) -1) {
				++result;
				pc.matched_pos = (size_t) -1;
				pc.needle_pos = 0;
			}
			n--;
		}
	}
	mbfl_convert_filter_flush(filter);
	mbfl_convert_filter_delete(filter);
	mbfl_wchar_device_clear(&pc.needle);

	return result;
}

/*
 *  substr
 */
struct collector_substr_data {
	mbfl_convert_filter *next_filter;
	size_t start;
	size_t stop;
	size_t output;
};

static int
collector_substr(int c, void* data)
{
	struct collector_substr_data *pc = (struct collector_substr_data*)data;

	if (pc->output >= pc->stop) {
		return -1;
	}

	if (pc->output >= pc->start) {
		(*pc->next_filter->filter_function)(c, pc->next_filter);
	}

	pc->output++;

	return c;
}

mbfl_string *
mbfl_substr(
    mbfl_string *string,
    mbfl_string *result,
    size_t from,
    size_t length)
{
	const mbfl_encoding *encoding = string->encoding;
	size_t n, k, len, start, end;
	unsigned m;
	unsigned char *p, *w;

	mbfl_string_init(result);
	result->no_language = string->no_language;
	result->encoding = string->encoding;

	if ((encoding->flag & (MBFL_ENCTYPE_SBCS | MBFL_ENCTYPE_WCS2BE | MBFL_ENCTYPE_WCS2LE | MBFL_ENCTYPE_WCS4BE | MBFL_ENCTYPE_WCS4LE)) ||
	   encoding->mblen_table != NULL) {
		len = string->len;
		if (encoding->flag & MBFL_ENCTYPE_SBCS) {
			start = from;
		} else if (encoding->flag & (MBFL_ENCTYPE_WCS2BE | MBFL_ENCTYPE_WCS2LE)) {
			start = from*2;
		} else if (encoding->flag & (MBFL_ENCTYPE_WCS4BE | MBFL_ENCTYPE_WCS4LE)) {
			start = from*4;
		} else {
			const unsigned char *mbtab = encoding->mblen_table;
			start = 0;
			n = 0;
			k = 0;
			p = string->val;
			/* search start position */
			while (k <= from) {
				start = n;
				if (n >= len) {
					break;
				}
				m = mbtab[*p];
				n += m;
				p += m;
				k++;
			}
		}

		if (length == MBFL_SUBSTR_UNTIL_END) {
			end = len;
		} else if (encoding->flag & MBFL_ENCTYPE_SBCS) {
			end = start + length;
		} else if (encoding->flag & (MBFL_ENCTYPE_WCS2BE | MBFL_ENCTYPE_WCS2LE)) {
			end = start + length*2;
		} else if (encoding->flag & (MBFL_ENCTYPE_WCS4BE | MBFL_ENCTYPE_WCS4LE)) {
			end = start + length*4;
		} else {
			const unsigned char *mbtab = encoding->mblen_table;
			end = start;
			n = start;
			k = 0;
			p = string->val + start;
			/* detect end position */
			while (k <= length) {
				end = n;
				if (n >= len) {
					break;
				}
				m = mbtab[*p];
				n += m;
				p += m;
				k++;
			}
		}

		if (start > len) {
			start = len;
		}
		if (end > len) {
			end = len;
		}
		if (start > end) {
			start = end;
		}

		/* allocate memory and copy */
		n = end - start;
		result->len = 0;
		result->val = w = (unsigned char*)mbfl_malloc(n + 1);
		if (w != NULL) {
			result->len = n;
			memcpy(w, string->val + start, n);
			w[n] = '\0';
		} else {
			result = NULL;
		}
	} else {
		mbfl_memory_device device;
		struct collector_substr_data pc;
		mbfl_convert_filter *decoder;
		mbfl_convert_filter *encoder;

		if (length == MBFL_SUBSTR_UNTIL_END) {
			length = mbfl_strlen(string) - from;
		}

		mbfl_memory_device_init(&device, length + 1, 0);
		mbfl_string_init(result);
		result->no_language = string->no_language;
		result->encoding = string->encoding;
		/* output code filter */
		decoder = mbfl_convert_filter_new(
		    &mbfl_encoding_wchar,
		    string->encoding,
		    mbfl_memory_device_output, 0, &device);
		/* wchar filter */
		encoder = mbfl_convert_filter_new(
		    string->encoding,
		    &mbfl_encoding_wchar,
		    collector_substr, 0, &pc);
		if (decoder == NULL || encoder == NULL) {
			mbfl_convert_filter_delete(encoder);
			mbfl_convert_filter_delete(decoder);
			return NULL;
		}
		pc.next_filter = decoder;
		pc.start = from;
		pc.stop = from + length;
		pc.output = 0;

		/* feed data */
		p = string->val;
		n = string->len;
		if (p != NULL) {
			while (n > 0) {
				if ((*encoder->filter_function)(*p++, encoder) < 0) {
					break;
				}
				n--;
			}
		}

		mbfl_convert_filter_flush(encoder);
		mbfl_convert_filter_flush(decoder);
		result = mbfl_memory_device_result(&device, result);
		mbfl_convert_filter_delete(encoder);
		mbfl_convert_filter_delete(decoder);
	}

	return result;
}

/*
 *  strcut
 */
mbfl_string *
mbfl_strcut(
    mbfl_string *string,
    mbfl_string *result,
    size_t from,
    size_t length)
{
	const mbfl_encoding *encoding = string->encoding;
	mbfl_memory_device device;

	if (from >= string->len) {
		from = string->len;
	}

	mbfl_string_init(result);
	result->no_language = string->no_language;
	result->encoding = string->encoding;

	if ((encoding->flag & (MBFL_ENCTYPE_SBCS
				| MBFL_ENCTYPE_WCS2BE
				| MBFL_ENCTYPE_WCS2LE
				| MBFL_ENCTYPE_WCS4BE
				| MBFL_ENCTYPE_WCS4LE))
			|| encoding->mblen_table != NULL) {
		const unsigned char *start = NULL;
		const unsigned char *end = NULL;
		unsigned char *w;
		size_t sz;

		if (encoding->flag & (MBFL_ENCTYPE_WCS2BE | MBFL_ENCTYPE_WCS2LE)) {
			from &= -2;

			if (length >= string->len - from) {
				length = string->len - from;
			}

			start = string->val + from;
			end   = start + (length & -2);
		} else if (encoding->flag & (MBFL_ENCTYPE_WCS4BE | MBFL_ENCTYPE_WCS4LE)) {
			from &= -4;

			if (length >= string->len - from) {
				length = string->len - from;
			}

			start = string->val + from;
			end   = start + (length & -4);
		} else if ((encoding->flag & MBFL_ENCTYPE_SBCS)) {
			if (length >= string->len - from) {
				length = string->len - from;
			}

			start = string->val + from;
			end = start + length;
		} else if (encoding->mblen_table != NULL) {
			const unsigned char *mbtab = encoding->mblen_table;
			const unsigned char *p, *q;
			int m;

			/* search start position */
			for (m = 0, p = string->val, q = p + from;
					p < q; p += (m = mbtab[*p]));

			if (p > q) {
				p -= m;
			}

			start = p;

			/* search end position */
			if (length >= string->len - (start - string->val)) {
				end = string->val + string->len;
			} else {
				for (q = p + length; p < q; p += (m = mbtab[*p]));

				if (p > q) {
					p -= m;
				}
				end = p;
			}
		} else {
			/* never reached */
			return NULL;
		}

		/* allocate memory and copy string */
		sz = end - start;
		if ((w = (unsigned char*)mbfl_calloc(sz + 8,
				sizeof(unsigned char))) == NULL) {
			return NULL;
		}

		memcpy(w, start, sz);
		w[sz] = '\0';
		w[sz + 1] = '\0';
		w[sz + 2] = '\0';
		w[sz + 3] = '\0';

		result->val = w;
		result->len = sz;
	} else {
		mbfl_convert_filter *encoder     = NULL;
		mbfl_convert_filter *decoder     = NULL;
		const unsigned char *p, *q, *r;
		struct {
			mbfl_convert_filter encoder;
			mbfl_convert_filter decoder;
			const unsigned char *p;
			size_t pos;
		} bk, _bk;

		/* output code filter */
		if (!(decoder = mbfl_convert_filter_new(
				&mbfl_encoding_wchar,
				string->encoding,
				mbfl_memory_device_output, 0, &device))) {
			return NULL;
		}

		/* wchar filter */
		if (!(encoder = mbfl_convert_filter_new(
				string->encoding,
				&mbfl_encoding_wchar,
				mbfl_filter_output_null,
				NULL, NULL))) {
			mbfl_convert_filter_delete(decoder);
			return NULL;
		}

		mbfl_memory_device_init(&device, length + 8, 0);

		p = string->val;

		/* search start position */
		for (q = string->val + from; p < q; p++) {
			(*encoder->filter_function)(*p, encoder);
		}

		/* switch the drain direction */
		encoder->output_function = (int(*)(int,void *))decoder->filter_function;
		encoder->flush_function = (int(*)(void *))decoder->filter_flush;
		encoder->data = decoder;

		q = string->val + string->len;

		/* save the encoder, decoder state and the pointer */
		mbfl_convert_filter_copy(decoder, &_bk.decoder);
		mbfl_convert_filter_copy(encoder, &_bk.encoder);
		_bk.p = p;
		_bk.pos = device.pos;

		if (length > q - p) {
			length = q - p;
		}

		if (length >= 20) {
			/* output a little shorter than "length" */
			/* XXX: the constant "20" was determined purely on the heuristics. */
			for (r = p + length - 20; p < r; p++) {
				(*encoder->filter_function)(*p, encoder);
			}

			/* if the offset of the resulting string exceeds the length,
			 * then restore the state */
			if (device.pos > length) {
				p = _bk.p;
				device.pos = _bk.pos;
				decoder->filter_dtor(decoder);
				encoder->filter_dtor(encoder);
				mbfl_convert_filter_copy(&_bk.decoder, decoder);
				mbfl_convert_filter_copy(&_bk.encoder, encoder);
				bk = _bk;
			} else {
				/* save the encoder, decoder state and the pointer */
				mbfl_convert_filter_copy(decoder, &bk.decoder);
				mbfl_convert_filter_copy(encoder, &bk.encoder);
				bk.p = p;
				bk.pos = device.pos;

				/* flush the stream */
				(*encoder->filter_flush)(encoder);

				/* if the offset of the resulting string exceeds the length,
				 * then restore the state */
				if (device.pos > length) {
					bk.decoder.filter_dtor(&bk.decoder);
					bk.encoder.filter_dtor(&bk.encoder);

					p = _bk.p;
					device.pos = _bk.pos;
					decoder->filter_dtor(decoder);
					encoder->filter_dtor(encoder);
					mbfl_convert_filter_copy(&_bk.decoder, decoder);
					mbfl_convert_filter_copy(&_bk.encoder, encoder);
					bk = _bk;
				} else {
					_bk.decoder.filter_dtor(&_bk.decoder);
					_bk.encoder.filter_dtor(&_bk.encoder);

					p = bk.p;
					device.pos = bk.pos;
					decoder->filter_dtor(decoder);
					encoder->filter_dtor(encoder);
					mbfl_convert_filter_copy(&bk.decoder, decoder);
					mbfl_convert_filter_copy(&bk.encoder, encoder);
				}
			}
		} else {
			bk = _bk;
		}

		/* detect end position */
		while (p < q) {
			(*encoder->filter_function)(*p, encoder);

			if (device.pos > length) {
				/* restore filter */
				p = bk.p;
				device.pos = bk.pos;
				decoder->filter_dtor(decoder);
				encoder->filter_dtor(encoder);
				mbfl_convert_filter_copy(&bk.decoder, decoder);
				mbfl_convert_filter_copy(&bk.encoder, encoder);
				break;
			}

			p++;

			/* backup current state */
			mbfl_convert_filter_copy(decoder, &_bk.decoder);
			mbfl_convert_filter_copy(encoder, &_bk.encoder);
			_bk.pos = device.pos;
			_bk.p = p;

			(*encoder->filter_flush)(encoder);

			if (device.pos > length) {
				_bk.decoder.filter_dtor(&_bk.decoder);
				_bk.encoder.filter_dtor(&_bk.encoder);

				/* restore filter */
				p = bk.p;
				device.pos = bk.pos;
				decoder->filter_dtor(decoder);
				encoder->filter_dtor(encoder);
				mbfl_convert_filter_copy(&bk.decoder, decoder);
				mbfl_convert_filter_copy(&bk.encoder, encoder);
				break;
			}

			bk.decoder.filter_dtor(&bk.decoder);
			bk.encoder.filter_dtor(&bk.encoder);

			p = _bk.p;
			device.pos = _bk.pos;
			decoder->filter_dtor(decoder);
			encoder->filter_dtor(encoder);
			mbfl_convert_filter_copy(&_bk.decoder, decoder);
			mbfl_convert_filter_copy(&_bk.encoder, encoder);

			bk = _bk;
		}

		(*encoder->filter_flush)(encoder);

		bk.decoder.filter_dtor(&bk.decoder);
		bk.encoder.filter_dtor(&bk.encoder);

		result = mbfl_memory_device_result(&device, result);

		mbfl_convert_filter_delete(encoder);
		mbfl_convert_filter_delete(decoder);
	}

	return result;
}


/*
 *  strwidth
 */
static size_t is_fullwidth(int c)
{
	int i;

	if (c < mbfl_eaw_table[0].begin) {
		return 0;
	}

	for (i = 0; i < sizeof(mbfl_eaw_table) / sizeof(mbfl_eaw_table[0]); i++) {
		if (mbfl_eaw_table[i].begin <= c && c <= mbfl_eaw_table[i].end) {
			return 1;
		}
	}

	return 0;
}

static int
filter_count_width(int c, void* data)
{
	(*(size_t *)data) += (is_fullwidth(c) ? 2: 1);
	return c;
}

size_t
mbfl_strwidth(mbfl_string *string)
{
	size_t len, n;
	unsigned char *p;
	mbfl_convert_filter *filter;

	len = 0;
	if (string->len > 0 && string->val != NULL) {
		/* wchar filter */
		filter = mbfl_convert_filter_new(
		    string->encoding,
		    &mbfl_encoding_wchar,
		    filter_count_width, 0, &len);
		if (filter == NULL) {
			mbfl_convert_filter_delete(filter);
			return -1;
		}

		/* feed data */
		p = string->val;
		n = string->len;
		while (n > 0) {
			(*filter->filter_function)(*p++, filter);
			n--;
		}

		mbfl_convert_filter_flush(filter);
		mbfl_convert_filter_delete(filter);
	}

	return len;
}


/*
 *  strimwidth
 */
struct collector_strimwidth_data {
	mbfl_convert_filter *decoder;
	mbfl_convert_filter *decoder_backup;
	mbfl_memory_device device;
	size_t from;
	size_t width;
	size_t outwidth;
	size_t outchar;
	size_t endpos;
	int status;
};

static int
collector_strimwidth(int c, void* data)
{
	struct collector_strimwidth_data *pc = (struct collector_strimwidth_data*)data;

	switch (pc->status) {
	case 10:
		(*pc->decoder->filter_function)(c, pc->decoder);
		break;
	default:
		if (pc->outchar >= pc->from) {
			pc->outwidth += (is_fullwidth(c) ? 2: 1);

			if (pc->outwidth > pc->width) {
				if (pc->status == 0) {
					pc->endpos = pc->device.pos;
					mbfl_convert_filter_copy(pc->decoder, pc->decoder_backup);
				}
				pc->status++;
				(*pc->decoder->filter_function)(c, pc->decoder);
				c = -1;
			} else {
				(*pc->decoder->filter_function)(c, pc->decoder);
			}
		}
		pc->outchar++;
		break;
	}

	return c;
}

mbfl_string *
mbfl_strimwidth(
    mbfl_string *string,
    mbfl_string *marker,
    mbfl_string *result,
    size_t from,
    size_t width)
{
	struct collector_strimwidth_data pc;
	mbfl_convert_filter *encoder;
	size_t n, mkwidth;
	unsigned char *p;

	if (string == NULL || result == NULL) {
		return NULL;
	}
	mbfl_string_init(result);
	result->no_language = string->no_language;
<<<<<<< HEAD
	result->encoding = string->encoding;
	mbfl_memory_device_init(&pc.device, width, 0);
=======
	result->no_encoding = string->no_encoding;
	mbfl_memory_device_init(&pc.device, MIN(string->len, width), 0);
>>>>>>> 00c0d770

	/* output code filter */
	pc.decoder = mbfl_convert_filter_new(
	    &mbfl_encoding_wchar,
	    string->encoding,
	    mbfl_memory_device_output, 0, &pc.device);
	pc.decoder_backup = mbfl_convert_filter_new(
	    &mbfl_encoding_wchar,
	    string->encoding,
	    mbfl_memory_device_output, 0, &pc.device);
	/* wchar filter */
	encoder = mbfl_convert_filter_new(
	    string->encoding,
	    &mbfl_encoding_wchar,
	    collector_strimwidth, 0, &pc);
	if (pc.decoder == NULL || pc.decoder_backup == NULL || encoder == NULL) {
		mbfl_convert_filter_delete(encoder);
		mbfl_convert_filter_delete(pc.decoder);
		mbfl_convert_filter_delete(pc.decoder_backup);
		return NULL;
	}
	mkwidth = 0;
	if (marker) {
		mkwidth = mbfl_strwidth(marker);
	}
	pc.from = from;
	pc.width = width - mkwidth;
	pc.outwidth = 0;
	pc.outchar = 0;
	pc.status = 0;
	pc.endpos = 0;

	/* feed data */
	p = string->val;
	n = string->len;
	if (p != NULL) {
		while (n > 0) {
			n--;
			if ((*encoder->filter_function)(*p++, encoder) < 0) {
				break;
			}
		}
		mbfl_convert_filter_flush(encoder);
		if (pc.status != 0 && mkwidth > 0) {
			pc.width += mkwidth;
			while (n > 0) {
				if ((*encoder->filter_function)(*p++, encoder) < 0) {
					break;
				}
				n--;
			}
			mbfl_convert_filter_flush(encoder);
			if (pc.status != 1) {
				pc.status = 10;
				pc.device.pos = pc.endpos;
				mbfl_convert_filter_copy(pc.decoder_backup, pc.decoder);
				mbfl_convert_filter_reset(encoder, marker->encoding, &mbfl_encoding_wchar);
				p = marker->val;
				n = marker->len;
				while (n > 0) {
					if ((*encoder->filter_function)(*p++, encoder) < 0) {
						break;
					}
					n--;
				}
				mbfl_convert_filter_flush(encoder);
			}
		} else if (pc.status != 0) {
			pc.device.pos = pc.endpos;
			mbfl_convert_filter_copy(pc.decoder_backup, pc.decoder);
		}
		mbfl_convert_filter_flush(pc.decoder);
	}
	result = mbfl_memory_device_result(&pc.device, result);
	mbfl_convert_filter_delete(encoder);
	mbfl_convert_filter_delete(pc.decoder);
	mbfl_convert_filter_delete(pc.decoder_backup);

	return result;
}

mbfl_string *
mbfl_ja_jp_hantozen(
    mbfl_string *string,
    mbfl_string *result,
    int mode)
{
	size_t n;
	unsigned char *p;
	mbfl_memory_device device;
	mbfl_convert_filter *decoder = NULL;
	mbfl_convert_filter *encoder = NULL;
	mbfl_convert_filter *tl_filter = NULL;
	mbfl_convert_filter *next_filter = NULL;
	mbfl_filt_tl_jisx0201_jisx0208_param *param = NULL;

	mbfl_memory_device_init(&device, string->len, 0);
	mbfl_string_init(result);

	result->no_language = string->no_language;
	result->encoding = string->encoding;

	decoder = mbfl_convert_filter_new(
		&mbfl_encoding_wchar,
		string->encoding,
		mbfl_memory_device_output, 0, &device);
	if (decoder == NULL) {
		goto out;
	}
	next_filter = decoder;

	param =
		(mbfl_filt_tl_jisx0201_jisx0208_param *)mbfl_malloc(sizeof(mbfl_filt_tl_jisx0201_jisx0208_param));
	if (param == NULL) {
		goto out;
	}

	param->mode = mode;

	tl_filter = mbfl_convert_filter_new2(
		&vtbl_tl_jisx0201_jisx0208,
		(int(*)(int, void*))next_filter->filter_function,
		(int(*)(void*))next_filter->filter_flush,
		next_filter);
	if (tl_filter == NULL) {
		mbfl_free(param);
		goto out;
	}

	tl_filter->opaque = param;
	next_filter = tl_filter;

	encoder = mbfl_convert_filter_new(
		string->encoding,
		&mbfl_encoding_wchar,
		(int(*)(int, void*))next_filter->filter_function,
		(int(*)(void*))next_filter->filter_flush,
		next_filter);
	if (encoder == NULL) {
		goto out;
	}

	/* feed data */
	p = string->val;
	n = string->len;
	if (p != NULL) {
		while (n > 0) {
			if ((*encoder->filter_function)(*p++, encoder) < 0) {
				break;
			}
			n--;
		}
	}

	mbfl_convert_filter_flush(encoder);
	result = mbfl_memory_device_result(&device, result);
out:
	if (tl_filter != NULL) {
		if (tl_filter->opaque != NULL) {
			mbfl_free(tl_filter->opaque);
		}
		mbfl_convert_filter_delete(tl_filter);
	}

	if (decoder != NULL) {
		mbfl_convert_filter_delete(decoder);
	}

	if (encoder != NULL) {
		mbfl_convert_filter_delete(encoder);
	}

	return result;
}


/*
 *  MIME header encode
 */
struct mime_header_encoder_data {
	mbfl_convert_filter *conv1_filter;
	mbfl_convert_filter *block_filter;
	mbfl_convert_filter *conv2_filter;
	mbfl_convert_filter *conv2_filter_backup;
	mbfl_convert_filter *encod_filter;
	mbfl_convert_filter *encod_filter_backup;
	mbfl_memory_device outdev;
	mbfl_memory_device tmpdev;
	int status1;
	int status2;
	size_t prevpos;
	size_t linehead;
	size_t firstindent;
	int encnamelen;
	int lwsplen;
	char encname[128];
	char lwsp[16];
};

static int
mime_header_encoder_block_collector(int c, void *data)
{
	size_t n;
	struct mime_header_encoder_data *pe = (struct mime_header_encoder_data *)data;

	switch (pe->status2) {
	case 1:	/* encoded word */
		pe->prevpos = pe->outdev.pos;
		mbfl_convert_filter_copy(pe->conv2_filter, pe->conv2_filter_backup);
		mbfl_convert_filter_copy(pe->encod_filter, pe->encod_filter_backup);
		(*pe->conv2_filter->filter_function)(c, pe->conv2_filter);
		(*pe->conv2_filter->filter_flush)(pe->conv2_filter);
		(*pe->encod_filter->filter_flush)(pe->encod_filter);
		n = pe->outdev.pos - pe->linehead + pe->firstindent;
		pe->outdev.pos = pe->prevpos;
		mbfl_convert_filter_copy(pe->conv2_filter_backup, pe->conv2_filter);
		mbfl_convert_filter_copy(pe->encod_filter_backup, pe->encod_filter);
		if (n >= 74) {
			(*pe->conv2_filter->filter_flush)(pe->conv2_filter);
			(*pe->encod_filter->filter_flush)(pe->encod_filter);
			mbfl_memory_device_strncat(&pe->outdev, "\x3f\x3d", 2);	/* ?= */
			mbfl_memory_device_strncat(&pe->outdev, pe->lwsp, pe->lwsplen);
			pe->linehead = pe->outdev.pos;
			pe->firstindent = 0;
			mbfl_memory_device_strncat(&pe->outdev, pe->encname, pe->encnamelen);
			c = (*pe->conv2_filter->filter_function)(c, pe->conv2_filter);
		} else {
			c = (*pe->conv2_filter->filter_function)(c, pe->conv2_filter);
		}
		break;

	default:
		mbfl_memory_device_strncat(&pe->outdev, pe->encname, pe->encnamelen);
		c = (*pe->conv2_filter->filter_function)(c, pe->conv2_filter);
		pe->status2 = 1;
		break;
	}

	return c;
}

static int
mime_header_encoder_collector(int c, void *data)
{
	static int qp_table[256] = {
		1, 1, 1, 1, 1, 1, 1, 1, 1, 1, 1, 1, 1, 1, 1, 1, /* 0x00 */
		1, 1, 1, 1, 1, 1, 1, 1, 1, 1, 1, 1, 1, 1, 1, 1, /* 0x00 */
		1, 0, 0, 0, 0, 0, 0, 0, 0, 0, 0, 0, 0, 0, 0, 0, /* 0x20 */
		0, 0, 0, 0, 0, 0, 0 ,0, 0, 0, 0, 0, 0, 1, 0, 1, /* 0x10 */
		0, 0, 0, 0, 0, 0, 0, 0, 0, 0, 0, 0, 0, 0, 0, 0, /* 0x40 */
		0, 0, 0, 0, 0, 0, 0, 0, 0, 0, 0, 0, 0, 0, 0, 1, /* 0x50 */
		0, 0, 0, 0, 0, 0, 0, 0, 0, 0, 0, 0, 0, 0, 0, 0, /* 0x60 */
		0, 0, 0, 0, 0, 0, 0, 0, 0, 0, 0, 0, 0, 0, 0, 1, /* 0x70 */
		1, 1, 1, 1, 1, 1, 1, 1, 1, 1, 1, 1, 1, 1, 1, 1, /* 0x80 */
		1, 1, 1, 1, 1, 1, 1, 1, 1, 1, 1, 1, 1, 1, 1, 1, /* 0x90 */
		1, 1, 1, 1, 1, 1, 1, 1, 1, 1, 1, 1, 1, 1, 1, 1, /* 0xA0 */
		1, 1, 1, 1, 1, 1, 1, 1, 1, 1, 1, 1, 1, 1, 1, 1, /* 0xB0 */
		1, 1, 1, 1, 1, 1, 1, 1, 1, 1, 1, 1, 1, 1, 1, 1, /* 0xC0 */
		1, 1, 1, 1, 1, 1, 1, 1, 1, 1, 1, 1, 1, 1, 1, 1, /* 0xD0 */
		1, 1, 1, 1, 1, 1, 1, 1, 1, 1, 1, 1, 1, 1, 1, 1, /* 0xE0 */
		1, 1, 1, 1, 1, 1, 1, 1, 1, 1, 1, 1, 1, 1, 1, 1  /* 0xF0 */
	};

	size_t n;
	struct mime_header_encoder_data *pe = (struct mime_header_encoder_data *)data;

	switch (pe->status1) {
	case 11:	/* encoded word */
		(*pe->block_filter->filter_function)(c, pe->block_filter);
		break;

	default:	/* ASCII */
		if (c <= 0x00ff && !qp_table[(c & 0xff)]) { /* ordinary characters */
			mbfl_memory_device_output(c, &pe->tmpdev);
			pe->status1 = 1;
		} else if (pe->status1 == 0 && c == 0x20) {	/* repeat SPACE */
			mbfl_memory_device_output(c, &pe->tmpdev);
		} else {
			if (pe->tmpdev.pos < 74 && c == 0x20) {
				n = pe->outdev.pos - pe->linehead + pe->tmpdev.pos + pe->firstindent;
				if (n > 74) {
					mbfl_memory_device_strncat(&pe->outdev, pe->lwsp, pe->lwsplen);		/* LWSP */
					pe->linehead = pe->outdev.pos;
					pe->firstindent = 0;
				} else if (pe->outdev.pos > 0) {
					mbfl_memory_device_output(0x20, &pe->outdev);
				}
				mbfl_memory_device_devcat(&pe->outdev, &pe->tmpdev);
				mbfl_memory_device_reset(&pe->tmpdev);
				pe->status1 = 0;
			} else {
				n = pe->outdev.pos - pe->linehead + pe->encnamelen + pe->firstindent;
				if (n > 60)  {
					mbfl_memory_device_strncat(&pe->outdev, pe->lwsp, pe->lwsplen);		/* LWSP */
					pe->linehead = pe->outdev.pos;
					pe->firstindent = 0;
				} else if (pe->outdev.pos > 0)  {
					mbfl_memory_device_output(0x20, &pe->outdev);
				}
				mbfl_convert_filter_devcat(pe->block_filter, &pe->tmpdev);
				mbfl_memory_device_reset(&pe->tmpdev);
				(*pe->block_filter->filter_function)(c, pe->block_filter);
				pe->status1 = 11;
			}
		}
		break;
	}

	return c;
}

mbfl_string *
mime_header_encoder_result(struct mime_header_encoder_data *pe, mbfl_string *result)
{
	if (pe->status1 >= 10) {
		(*pe->conv2_filter->filter_flush)(pe->conv2_filter);
		(*pe->encod_filter->filter_flush)(pe->encod_filter);
		mbfl_memory_device_strncat(&pe->outdev, "\x3f\x3d", 2);		/* ?= */
	} else if (pe->tmpdev.pos > 0) {
		if (pe->outdev.pos > 0) {
			if ((pe->outdev.pos - pe->linehead + pe->tmpdev.pos) > 74) {
				mbfl_memory_device_strncat(&pe->outdev, pe->lwsp, pe->lwsplen);
			} else {
				mbfl_memory_device_output(0x20, &pe->outdev);
			}
		}
		mbfl_memory_device_devcat(&pe->outdev, &pe->tmpdev);
	}
	mbfl_memory_device_reset(&pe->tmpdev);
	pe->prevpos = 0;
	pe->linehead = 0;
	pe->status1 = 0;
	pe->status2 = 0;

	return mbfl_memory_device_result(&pe->outdev, result);
}

struct mime_header_encoder_data*
mime_header_encoder_new(
    const mbfl_encoding *incode,
    const mbfl_encoding *outcode,
    const mbfl_encoding *transenc)
{
	size_t n;
	const char *s;
	struct mime_header_encoder_data *pe;

	/* get output encoding and check MIME charset name */
	if (outcode->mime_name == NULL || outcode->mime_name[0] == '\0') {
		return NULL;
	}

	pe = (struct mime_header_encoder_data*)mbfl_malloc(sizeof(struct mime_header_encoder_data));
	if (pe == NULL) {
		return NULL;
	}

	mbfl_memory_device_init(&pe->outdev, 0, 0);
	mbfl_memory_device_init(&pe->tmpdev, 0, 0);
	pe->prevpos = 0;
	pe->linehead = 0;
	pe->firstindent = 0;
	pe->status1 = 0;
	pe->status2 = 0;

	/* make the encoding description string  exp. "=?ISO-2022-JP?B?" */
	n = 0;
	pe->encname[n++] = 0x3d;
	pe->encname[n++] = 0x3f;
	s = outcode->mime_name;
	while (*s) {
		pe->encname[n++] = *s++;
	}
	pe->encname[n++] = 0x3f;
	if (transenc->no_encoding == mbfl_no_encoding_qprint) {
		pe->encname[n++] = 0x51;
	} else {
		pe->encname[n++] = 0x42;
		transenc = &mbfl_encoding_base64;
	}
	pe->encname[n++] = 0x3f;
	pe->encname[n] = '\0';
	pe->encnamelen = n;

	n = 0;
	pe->lwsp[n++] = 0x0d;
	pe->lwsp[n++] = 0x0a;
	pe->lwsp[n++] = 0x20;
	pe->lwsp[n] = '\0';
	pe->lwsplen = n;

	/* transfer encode filter */
	pe->encod_filter = mbfl_convert_filter_new(outcode, transenc, mbfl_memory_device_output, 0, &(pe->outdev));
	pe->encod_filter_backup = mbfl_convert_filter_new(outcode, transenc, mbfl_memory_device_output, 0, &(pe->outdev));

	/* Output code filter */
	pe->conv2_filter = mbfl_convert_filter_new(&mbfl_encoding_wchar, outcode, mbfl_filter_output_pipe, 0, pe->encod_filter);
	pe->conv2_filter_backup = mbfl_convert_filter_new(&mbfl_encoding_wchar, outcode, mbfl_filter_output_pipe, 0, pe->encod_filter);

	/* encoded block filter */
	pe->block_filter = mbfl_convert_filter_new(&mbfl_encoding_wchar, &mbfl_encoding_wchar, mime_header_encoder_block_collector, 0, pe);

	/* Input code filter */
	pe->conv1_filter = mbfl_convert_filter_new(incode, &mbfl_encoding_wchar, mime_header_encoder_collector, 0, pe);

	if (pe->encod_filter == NULL ||
	    pe->encod_filter_backup == NULL ||
	    pe->conv2_filter == NULL ||
	    pe->conv2_filter_backup == NULL ||
	    pe->conv1_filter == NULL) {
		mime_header_encoder_delete(pe);
		return NULL;
	}

	if (transenc->no_encoding == mbfl_no_encoding_qprint) {
		pe->encod_filter->status |= MBFL_QPRINT_STS_MIME_HEADER;
		pe->encod_filter_backup->status |= MBFL_QPRINT_STS_MIME_HEADER;
	} else {
		pe->encod_filter->status |= MBFL_BASE64_STS_MIME_HEADER;
		pe->encod_filter_backup->status |= MBFL_BASE64_STS_MIME_HEADER;
	}

	return pe;
}

void
mime_header_encoder_delete(struct mime_header_encoder_data *pe)
{
	if (pe) {
		mbfl_convert_filter_delete(pe->conv1_filter);
		mbfl_convert_filter_delete(pe->block_filter);
		mbfl_convert_filter_delete(pe->conv2_filter);
		mbfl_convert_filter_delete(pe->conv2_filter_backup);
		mbfl_convert_filter_delete(pe->encod_filter);
		mbfl_convert_filter_delete(pe->encod_filter_backup);
		mbfl_memory_device_clear(&pe->outdev);
		mbfl_memory_device_clear(&pe->tmpdev);
		mbfl_free((void*)pe);
	}
}

int
mime_header_encoder_feed(int c, struct mime_header_encoder_data *pe)
{
	return (*pe->conv1_filter->filter_function)(c, pe->conv1_filter);
}

mbfl_string *
mbfl_mime_header_encode(
    mbfl_string *string,
    mbfl_string *result,
    const mbfl_encoding *outcode,
    const mbfl_encoding *encoding,
    const char *linefeed,
    int indent)
{
	size_t n;
	unsigned char *p;
	struct mime_header_encoder_data *pe;

	mbfl_string_init(result);
	result->no_language = string->no_language;
	result->encoding = &mbfl_encoding_ascii;

	pe = mime_header_encoder_new(string->encoding, outcode, encoding);
	if (pe == NULL) {
		return NULL;
	}

	if (linefeed != NULL) {
		n = 0;
		while (*linefeed && n < 8) {
			pe->lwsp[n++] = *linefeed++;
		}
		pe->lwsp[n++] = 0x20;
		pe->lwsp[n] = '\0';
		pe->lwsplen = n;
	}
	if (indent > 0 && indent < 74) {
		pe->firstindent = indent;
	}

	n = string->len;
	p = string->val;
	while (n > 0) {
		(*pe->conv1_filter->filter_function)(*p++, pe->conv1_filter);
		n--;
	}

	result = mime_header_encoder_result(pe, result);
	mime_header_encoder_delete(pe);

	return result;
}


/*
 *  MIME header decode
 */
struct mime_header_decoder_data {
	mbfl_convert_filter *deco_filter;
	mbfl_convert_filter *conv1_filter;
	mbfl_convert_filter *conv2_filter;
	mbfl_memory_device outdev;
	mbfl_memory_device tmpdev;
	size_t cspos;
	int status;
	const mbfl_encoding *encoding;
	const mbfl_encoding *incode;
	const mbfl_encoding *outcode;
};

static int
mime_header_decoder_collector(int c, void* data)
{
	const mbfl_encoding *encoding;
	struct mime_header_decoder_data *pd = (struct mime_header_decoder_data*)data;

	switch (pd->status) {
	case 1:
		if (c == 0x3f) {		/* ? */
			mbfl_memory_device_output(c, &pd->tmpdev);
			pd->cspos = pd->tmpdev.pos;
			pd->status = 2;
		} else {
			mbfl_convert_filter_devcat(pd->conv1_filter, &pd->tmpdev);
			mbfl_memory_device_reset(&pd->tmpdev);
			if (c == 0x3d) {		/* = */
				mbfl_memory_device_output(c, &pd->tmpdev);
			} else if (c == 0x0d || c == 0x0a) {	/* CR or LF */
				pd->status = 9;
			} else {
				(*pd->conv1_filter->filter_function)(c, pd->conv1_filter);
				pd->status = 0;
			}
		}
		break;
	case 2:		/* store charset string */
		if (c == 0x3f) {		/* ? */
			/* identify charset */
			mbfl_memory_device_output('\0', &pd->tmpdev);
			encoding = mbfl_name2encoding((const char *)&pd->tmpdev.buffer[pd->cspos]);
			if (encoding != NULL) {
				pd->incode = encoding;
				pd->status = 3;
			}
			mbfl_memory_device_unput(&pd->tmpdev);
			mbfl_memory_device_output(c, &pd->tmpdev);
		} else {
			mbfl_memory_device_output(c, &pd->tmpdev);
			if (pd->tmpdev.pos > 100) {		/* too long charset string */
				pd->status = 0;
			} else if (c == 0x0d || c == 0x0a) {	/* CR or LF */
				mbfl_memory_device_unput(&pd->tmpdev);
				pd->status = 9;
			}
			if (pd->status != 2) {
				mbfl_convert_filter_devcat(pd->conv1_filter, &pd->tmpdev);
				mbfl_memory_device_reset(&pd->tmpdev);
			}
		}
		break;
	case 3:		/* identify encoding */
		mbfl_memory_device_output(c, &pd->tmpdev);
		if (c == 0x42 || c == 0x62) {		/* 'B' or 'b' */
			pd->encoding = &mbfl_encoding_base64;
			pd->status = 4;
		} else if (c == 0x51 || c == 0x71) {	/* 'Q' or 'q' */
			pd->encoding = &mbfl_encoding_qprint;
			pd->status = 4;
		} else {
			if (c == 0x0d || c == 0x0a) {	/* CR or LF */
				mbfl_memory_device_unput(&pd->tmpdev);
				pd->status = 9;
			} else {
				pd->status = 0;
			}
			mbfl_convert_filter_devcat(pd->conv1_filter, &pd->tmpdev);
			mbfl_memory_device_reset(&pd->tmpdev);
		}
		break;
	case 4:		/* reset filter */
		mbfl_memory_device_output(c, &pd->tmpdev);
		if (c == 0x3f) {		/* ? */
			/* charset convert filter */
			mbfl_convert_filter_reset(pd->conv1_filter, pd->incode, &mbfl_encoding_wchar);
			/* decode filter */
			mbfl_convert_filter_reset(pd->deco_filter, pd->encoding, &mbfl_encoding_8bit);
			pd->status = 5;
		} else {
			if (c == 0x0d || c == 0x0a) {	/* CR or LF */
				mbfl_memory_device_unput(&pd->tmpdev);
				pd->status = 9;
			} else {
				pd->status = 0;
			}
			mbfl_convert_filter_devcat(pd->conv1_filter, &pd->tmpdev);
		}
		mbfl_memory_device_reset(&pd->tmpdev);
		break;
	case 5:		/* encoded block */
		if (c == 0x3f) {		/* ? */
			pd->status = 6;
		} else {
			(*pd->deco_filter->filter_function)(c, pd->deco_filter);
		}
		break;
	case 6:		/* check end position */
		if (c == 0x3d) {		/* = */
			/* flush and reset filter */
			(*pd->deco_filter->filter_flush)(pd->deco_filter);
			(*pd->conv1_filter->filter_flush)(pd->conv1_filter);
			mbfl_convert_filter_reset(pd->conv1_filter, &mbfl_encoding_ascii, &mbfl_encoding_wchar);
			pd->status = 7;
		} else {
			(*pd->deco_filter->filter_function)(0x3f, pd->deco_filter);
			if (c != 0x3f) {		/* ? */
				(*pd->deco_filter->filter_function)(c, pd->deco_filter);
				pd->status = 5;
			}
		}
		break;
	case 7:		/* after encoded block */
		if (c == 0x0d || c == 0x0a) {	/* CR LF */
			pd->status = 8;
		} else {
			mbfl_memory_device_output(c, &pd->tmpdev);
			if (c == 0x3d) {		/* = */
				pd->status = 1;
			} else if (c != 0x20 && c != 0x09) {		/* not space */
				mbfl_convert_filter_devcat(pd->conv1_filter, &pd->tmpdev);
				mbfl_memory_device_reset(&pd->tmpdev);
				pd->status = 0;
			}
		}
		break;
	case 8:		/* folding */
	case 9:		/* folding */
		if (c != 0x0d && c != 0x0a && c != 0x20 && c != 0x09) {
			if (c == 0x3d) {		/* = */
				if (pd->status == 8) {
					mbfl_memory_device_output(0x20, &pd->tmpdev);	/* SPACE */
				} else {
					(*pd->conv1_filter->filter_function)(0x20, pd->conv1_filter);
				}
				mbfl_memory_device_output(c, &pd->tmpdev);
				pd->status = 1;
			} else {
				mbfl_memory_device_output(0x20, &pd->tmpdev);
				mbfl_memory_device_output(c, &pd->tmpdev);
				mbfl_convert_filter_devcat(pd->conv1_filter, &pd->tmpdev);
				mbfl_memory_device_reset(&pd->tmpdev);
				pd->status = 0;
			}
		}
		break;
	default:		/* non encoded block */
		if (c == 0x0d || c == 0x0a) {	/* CR LF */
			pd->status = 9;
		} else if (c == 0x3d) {		/* = */
			mbfl_memory_device_output(c, &pd->tmpdev);
			pd->status = 1;
		} else {
			(*pd->conv1_filter->filter_function)(c, pd->conv1_filter);
		}
		break;
	}

	return c;
}

mbfl_string *
mime_header_decoder_result(struct mime_header_decoder_data *pd, mbfl_string *result)
{
	switch (pd->status) {
	case 1:
	case 2:
	case 3:
	case 4:
	case 7:
	case 8:
	case 9:
		mbfl_convert_filter_devcat(pd->conv1_filter, &pd->tmpdev);
		break;
	case 5:
	case 6:
		(*pd->deco_filter->filter_flush)(pd->deco_filter);
		(*pd->conv1_filter->filter_flush)(pd->conv1_filter);
		break;
	}
	(*pd->conv2_filter->filter_flush)(pd->conv2_filter);
	mbfl_memory_device_reset(&pd->tmpdev);
	pd->status = 0;

	return mbfl_memory_device_result(&pd->outdev, result);
}

struct mime_header_decoder_data*
mime_header_decoder_new(const mbfl_encoding *outcode)
{
	struct mime_header_decoder_data *pd;

	pd = (struct mime_header_decoder_data*)mbfl_malloc(sizeof(struct mime_header_decoder_data));
	if (pd == NULL) {
		return NULL;
	}

	mbfl_memory_device_init(&pd->outdev, 0, 0);
	mbfl_memory_device_init(&pd->tmpdev, 0, 0);
	pd->cspos = 0;
	pd->status = 0;
	pd->encoding = &mbfl_encoding_pass;
	pd->incode = &mbfl_encoding_ascii;
	pd->outcode = outcode;
	/* charset convert filter */
	pd->conv2_filter = mbfl_convert_filter_new(&mbfl_encoding_wchar, pd->outcode, mbfl_memory_device_output, 0, &pd->outdev);
	pd->conv1_filter = mbfl_convert_filter_new(pd->incode, &mbfl_encoding_wchar, mbfl_filter_output_pipe, 0, pd->conv2_filter);
	/* decode filter */
	pd->deco_filter = mbfl_convert_filter_new(pd->encoding, &mbfl_encoding_8bit, mbfl_filter_output_pipe, 0, pd->conv1_filter);

	if (pd->conv1_filter == NULL || pd->conv2_filter == NULL || pd->deco_filter == NULL) {
		mime_header_decoder_delete(pd);
		return NULL;
	}

	return pd;
}

void
mime_header_decoder_delete(struct mime_header_decoder_data *pd)
{
	if (pd) {
		mbfl_convert_filter_delete(pd->conv2_filter);
		mbfl_convert_filter_delete(pd->conv1_filter);
		mbfl_convert_filter_delete(pd->deco_filter);
		mbfl_memory_device_clear(&pd->outdev);
		mbfl_memory_device_clear(&pd->tmpdev);
		mbfl_free((void*)pd);
	}
}

int
mime_header_decoder_feed(int c, struct mime_header_decoder_data *pd)
{
	return mime_header_decoder_collector(c, pd);
}

mbfl_string *
mbfl_mime_header_decode(
    mbfl_string *string,
    mbfl_string *result,
    const mbfl_encoding *outcode)
{
	size_t n;
	unsigned char *p;
	struct mime_header_decoder_data *pd;

	mbfl_string_init(result);
	result->no_language = string->no_language;
	result->encoding = outcode;

	pd = mime_header_decoder_new(outcode);
	if (pd == NULL) {
		return NULL;
	}

	/* feed data */
	n = string->len;
	p = string->val;
	while (n > 0) {
		mime_header_decoder_collector(*p++, pd);
		n--;
	}

	result = mime_header_decoder_result(pd, result);
	mime_header_decoder_delete(pd);

	return result;
}



/*
 *  convert HTML numeric entity
 */
struct collector_htmlnumericentity_data {
	mbfl_convert_filter *decoder;
	int status;
	int cache;
	int digit;
	int *convmap;
	int mapsize;
};

static int
collector_encode_htmlnumericentity(int c, void *data)
{
	struct collector_htmlnumericentity_data *pc = (struct collector_htmlnumericentity_data *)data;
	int f, n, s, r, d, size, *mapelm;

	size = pc->mapsize;
	f = 0;
	n = 0;
	while (n < size) {
		mapelm = &(pc->convmap[n*4]);
		if (c >= mapelm[0] && c <= mapelm[1]) {
			s = (c + mapelm[2]) & mapelm[3];
			if (s >= 0) {
				(*pc->decoder->filter_function)(0x26, pc->decoder);	/* '&' */
				(*pc->decoder->filter_function)(0x23, pc->decoder);	/* '#' */
				r = 100000000;
				s %= r;
				while (r > 0) {
					d = s/r;
					if (d || f) {
						f = 1;
						s %= r;
						(*pc->decoder->filter_function)(mbfl_hexchar_table[d], pc->decoder);
					}
					r /= 10;
				}
				if (!f) {
					f = 1;
					(*pc->decoder->filter_function)(mbfl_hexchar_table[0], pc->decoder);
				}
				(*pc->decoder->filter_function)(0x3b, pc->decoder);		/* ';' */
			}
		}
		if (f) {
			break;
		}
		n++;
	}
	if (!f) {
		(*pc->decoder->filter_function)(c, pc->decoder);
	}

	return c;
}

static int
collector_decode_htmlnumericentity(int c, void *data)
{
	struct collector_htmlnumericentity_data *pc = (struct collector_htmlnumericentity_data *)data;
	int f, n, s, r, d, size, *mapelm;

	switch (pc->status) {
	case 1:
		if (c == 0x23) {	/* '#' */
			pc->status = 2;
		} else {
			pc->status = 0;
			(*pc->decoder->filter_function)(0x26, pc->decoder);		/* '&' */
			(*pc->decoder->filter_function)(c, pc->decoder);
		}
		break;
	case 2:
		if (c == 0x78) {	/* 'x' */
			pc->status = 4;
		} else if (c >= 0x30 && c <= 0x39) { /* '0' - '9' */
			pc->cache = c - 0x30;
			pc->status = 3;
			pc->digit = 1;
		} else {
			pc->status = 0;
			(*pc->decoder->filter_function)(0x26, pc->decoder);		/* '&' */
			(*pc->decoder->filter_function)(0x23, pc->decoder);		/* '#' */
			(*pc->decoder->filter_function)(c, pc->decoder);
		}
		break;
	case 3:
		s = 0;
		f = 0;
		if (c >= 0x30 && c <= 0x39) {	/* '0' - '9' */
			if (pc->digit > 9) {
				pc->status = 0;
				s = pc->cache;
				f = 1;
			} else {
				s = pc->cache*10 + c - 0x30;
				pc->cache = s;
				pc->digit++;
			}
		} else {
			pc->status = 0;
			s = pc->cache;
			f = 1;
			n = 0;
			size = pc->mapsize;
			while (n < size) {
				mapelm = &(pc->convmap[n*4]);
				d = s - mapelm[2];
				if (d >= mapelm[0] && d <= mapelm[1]) {
					f = 0;
					(*pc->decoder->filter_function)(d, pc->decoder);
					if (c != 0x3b) {	/* ';' */
						(*pc->decoder->filter_function)(c, pc->decoder);
					}
					break;
				}
				n++;
			}
		}
		if (f) {
			(*pc->decoder->filter_function)(0x26, pc->decoder);		/* '&' */
			(*pc->decoder->filter_function)(0x23, pc->decoder);		/* '#' */
			r = 1;
			n = pc->digit;
			while (n > 0) {
				r *= 10;
				n--;
			}
			s %= r;
			r /= 10;
			while (r > 0) {
				d = s/r;
				s %= r;
				r /= 10;
				(*pc->decoder->filter_function)(mbfl_hexchar_table[d], pc->decoder);
			}
			(*pc->decoder->filter_function)(c, pc->decoder);
		}
		break;
	case 4:
		if (c >= 0x30 && c <= 0x39) { /* '0' - '9' */
			pc->cache = c - 0x30;
			pc->status = 5;
			pc->digit = 1;
		} else if (c >= 0x41 && c <= 0x46) { /* 'A' - 'F'  */
			pc->cache = c - 0x41 + 10;
			pc->status = 5;
			pc->digit = 1;
		} else if (c >= 0x61 && c <= 0x66) { /* 'a' - 'f'  */
			pc->cache = c - 0x61 + 10;
			pc->status = 5;
			pc->digit = 1;
		} else {
			pc->status = 0;
			(*pc->decoder->filter_function)(0x26, pc->decoder);		/* '&' */
			(*pc->decoder->filter_function)(0x23, pc->decoder);		/* '#' */
			(*pc->decoder->filter_function)(0x78, pc->decoder);		/* 'x' */
			(*pc->decoder->filter_function)(c, pc->decoder);
		}
		break;
	case 5:
		s = 0;
		f = 0;
		if ((c >= 0x30 && c <= 0x39) ||
			(c >= 0x41 && c <= 0x46) ||
			(c >= 0x61 && c <= 0x66)) {	/* '0' - '9' or 'a' - 'f'  */
			if (pc->digit > 9) {
				pc->status = 0;
				s = pc->cache;
				f = 1;
			} else {
				if (c >= 0x30 && c <= 0x39) {
					s = pc->cache*16 + (c - 0x30);
				} else if (c >= 0x41 && c <= 0x46)  {
					s = pc->cache*16 + (c - 0x41 + 10);
				} else {
					s = pc->cache*16 + (c - 0x61 + 10);
				}
				pc->cache = s;
				pc->digit++;
			}
		} else {
			pc->status = 0;
			s = pc->cache;
			f = 1;
			n = 0;
			size = pc->mapsize;
			while (n < size) {
				mapelm = &(pc->convmap[n*4]);
				d = s - mapelm[2];
				if (d >= mapelm[0] && d <= mapelm[1]) {
					f = 0;
					(*pc->decoder->filter_function)(d, pc->decoder);
					if (c != 0x3b) {	/* ';' */
						(*pc->decoder->filter_function)(c, pc->decoder);
					}
					break;
				}
				n++;
			}
		}
		if (f) {
			(*pc->decoder->filter_function)(0x26, pc->decoder);		/* '&' */
			(*pc->decoder->filter_function)(0x23, pc->decoder);		/* '#' */
			(*pc->decoder->filter_function)(0x78, pc->decoder);		/* 'x' */
			r = 1;
			n = pc->digit;
			while (n > 0) {
				r *= 16;
				n--;
			}
			s %= r;
			r /= 16;
			while (r > 0) {
				d = s/r;
				s %= r;
				r /= 16;
				(*pc->decoder->filter_function)(mbfl_hexchar_table[d], pc->decoder);
			}
			(*pc->decoder->filter_function)(c, pc->decoder);
		}
		break;
	default:
		if (c == 0x26) {	/* '&' */
			pc->status = 1;
		} else {
			(*pc->decoder->filter_function)(c, pc->decoder);
		}
		break;
	}

	return c;
}

static int
collector_encode_hex_htmlnumericentity(int c, void *data)
{
	struct collector_htmlnumericentity_data *pc = (struct collector_htmlnumericentity_data *)data;
	int f, n, s, r, d, size, *mapelm;

	size = pc->mapsize;
	f = 0;
	n = 0;
	while (n < size) {
		mapelm = &(pc->convmap[n*4]);
		if (c >= mapelm[0] && c <= mapelm[1]) {
			s = (c + mapelm[2]) & mapelm[3];
			if (s >= 0) {
				(*pc->decoder->filter_function)(0x26, pc->decoder);	/* '&' */
				(*pc->decoder->filter_function)(0x23, pc->decoder);	/* '#' */
				(*pc->decoder->filter_function)(0x78, pc->decoder);	/* 'x' */
				r = 0x1000000;
				s %= r;
				while (r > 0) {
					d = s/r;
					if (d || f) {
						f = 1;
						s %= r;
						(*pc->decoder->filter_function)(mbfl_hexchar_table[d], pc->decoder);
					}
					r /= 16;
				}
				if (!f) {
					f = 1;
					(*pc->decoder->filter_function)(mbfl_hexchar_table[0], pc->decoder);
				}
				(*pc->decoder->filter_function)(0x3b, pc->decoder);		/* ';' */
			}
		}
		if (f) {
			break;
		}
		n++;
	}
	if (!f) {
		(*pc->decoder->filter_function)(c, pc->decoder);
	}

	return c;
}

int mbfl_filt_decode_htmlnumericentity_flush(mbfl_convert_filter *filter)
{
	struct collector_htmlnumericentity_data *pc = (struct collector_htmlnumericentity_data *)filter;
	int n, s, r, d;

	if (pc->status) {
		switch (pc->status) {
		case 1: /* '&' */
			(*pc->decoder->filter_function)(0x26, pc->decoder);		/* '&' */
			break;
		case 2: /* '#' */
			(*pc->decoder->filter_function)(0x26, pc->decoder);		/* '&' */
			(*pc->decoder->filter_function)(0x23, pc->decoder);		/* '#' */
			break;
		case 3: /* '0'-'9' */
			(*pc->decoder->filter_function)(0x26, pc->decoder);		/* '&' */
			(*pc->decoder->filter_function)(0x23, pc->decoder);		/* '#' */

			s = pc->cache;
			r = 1;
			n = pc->digit;
			while (n > 0) {
				r *= 10;
				n--;
			}
			s %= r;
			r /= 10;
			while (r > 0) {
				d = s/r;
				s %= r;
				r /= 10;
				(*pc->decoder->filter_function)(mbfl_hexchar_table[d], pc->decoder);
			}

			break;
		case 4: /* 'x' */
			(*pc->decoder->filter_function)(0x26, pc->decoder);		/* '&' */
			(*pc->decoder->filter_function)(0x23, pc->decoder);		/* '#' */
			(*pc->decoder->filter_function)(0x78, pc->decoder);		/* 'x' */
			break;
		case 5: /* '0'-'9','a'-'f' */
			(*pc->decoder->filter_function)(0x26, pc->decoder);		/* '&' */
			(*pc->decoder->filter_function)(0x23, pc->decoder);		/* '#' */
			(*pc->decoder->filter_function)(0x78, pc->decoder);		/* 'x' */

			s = pc->cache;
			r = 1;
			n = pc->digit;
			while (n > 0) {
				r *= 16;
				n--;
			}
			s %= r;
			r /= 16;
			while (r > 0) {
				d = s/r;
				s %= r;
				r /= 16;
				(*pc->decoder->filter_function)(mbfl_hexchar_table[d], pc->decoder);
			}
			break;
		default:
			break;
		}
	}

	pc->status = 0;
	pc->cache = 0;
	pc->digit = 0;

	return 0;
}


mbfl_string *
mbfl_html_numeric_entity(
    mbfl_string *string,
    mbfl_string *result,
    int *convmap,
    int mapsize,
    int type)
{
	struct collector_htmlnumericentity_data pc;
	mbfl_memory_device device;
	mbfl_convert_filter *encoder;
	size_t n;
	unsigned char *p;

	if (string == NULL || result == NULL) {
		return NULL;
	}
	mbfl_string_init(result);
	result->no_language = string->no_language;
	result->encoding = string->encoding;
	mbfl_memory_device_init(&device, string->len, 0);

	/* output code filter */
	pc.decoder = mbfl_convert_filter_new(
	    &mbfl_encoding_wchar,
	    string->encoding,
	    mbfl_memory_device_output, 0, &device);
	/* wchar filter */
	if (type == 0) { /* decimal output */
		encoder = mbfl_convert_filter_new(
		    string->encoding,
		    &mbfl_encoding_wchar,
		    collector_encode_htmlnumericentity, 0, &pc);
	} else if (type == 2) { /* hex output */
		encoder = mbfl_convert_filter_new(
		    string->encoding,
		    &mbfl_encoding_wchar,
		    collector_encode_hex_htmlnumericentity, 0, &pc);
	} else { /* type == 1: decimal/hex input */
		encoder = mbfl_convert_filter_new(
		    string->encoding,
		    &mbfl_encoding_wchar,
		    collector_decode_htmlnumericentity,
			(int (*)(void*))mbfl_filt_decode_htmlnumericentity_flush, &pc);
	}
	if (pc.decoder == NULL || encoder == NULL) {
		mbfl_convert_filter_delete(encoder);
		mbfl_convert_filter_delete(pc.decoder);
		return NULL;
	}
	pc.status = 0;
	pc.cache = 0;
	pc.digit = 0;
	pc.convmap = convmap;
	pc.mapsize = mapsize;

	/* feed data */
	p = string->val;
	n = string->len;
	if (p != NULL) {
		while (n > 0) {
			if ((*encoder->filter_function)(*p++, encoder) < 0) {
				break;
			}
			n--;
		}
	}
	mbfl_convert_filter_flush(encoder);
	mbfl_convert_filter_flush(pc.decoder);
	result = mbfl_memory_device_result(&device, result);
	mbfl_convert_filter_delete(encoder);
	mbfl_convert_filter_delete(pc.decoder);

	return result;
}

/*
 * Local variables:
 * tab-width: 4
 * c-basic-offset: 4
 * End:
 */<|MERGE_RESOLUTION|>--- conflicted
+++ resolved
@@ -1686,13 +1686,8 @@
 	}
 	mbfl_string_init(result);
 	result->no_language = string->no_language;
-<<<<<<< HEAD
 	result->encoding = string->encoding;
-	mbfl_memory_device_init(&pc.device, width, 0);
-=======
-	result->no_encoding = string->no_encoding;
 	mbfl_memory_device_init(&pc.device, MIN(string->len, width), 0);
->>>>>>> 00c0d770
 
 	/* output code filter */
 	pc.decoder = mbfl_convert_filter_new(
