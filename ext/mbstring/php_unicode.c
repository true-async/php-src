/*
   +----------------------------------------------------------------------+
   | PHP Version 7                                                        |
   +----------------------------------------------------------------------+
   | Copyright (c) 1997-2017 The PHP Group                                |
   +----------------------------------------------------------------------+
   | This source file is subject to version 3.01 of the PHP license,      |
   | that is bundled with this package in the file LICENSE, and is        |
   | available through the world-wide-web at the following url:           |
   | http://www.php.net/license/3_01.txt                                  |
   | If you did not receive a copy of the PHP license and are unable to   |
   | obtain it through the world-wide-web, please send a note to          |
   | license@php.net so we can mail you a copy immediately.               |
   +----------------------------------------------------------------------+
   | Author: Wez Furlong (wez@thebrainroom.com)                           |
   +----------------------------------------------------------------------+

	Based on code from ucdata-2.5, which has the following Copyright:

	Copyright 2001 Computing Research Labs, New Mexico State University

	Permission is hereby granted, free of charge, to any person obtaining a
	copy of this software and associated documentation files (the "Software"),
	to deal in the Software without restriction, including without limitation
	the rights to use, copy, modify, merge, publish, distribute, sublicense,
	and/or sell copies of the Software, and to permit persons to whom the
	Software is furnished to do so, subject to the following conditions:

	The above copyright notice and this permission notice shall be included in
	all copies or substantial portions of the Software.
*/

#ifdef HAVE_CONFIG_H
#include "config.h"
#endif

#include "php.h"
#include "php_ini.h"

#if HAVE_MBSTRING

/* include case folding data generated from the official UnicodeData.txt file */
#include "mbstring.h"
#include "php_unicode.h"
#include "unicode_data.h"
#include "libmbfl/mbfl/mbfilter_wchar.h"

ZEND_EXTERN_MODULE_GLOBALS(mbstring)

static int prop_lookup(unsigned long code, unsigned long n)
{
	long l, r, m;

	/*
	 * There is an extra node on the end of the offsets to allow this routine
	 * to work right.  If the index is 0xffff, then there are no nodes for the
	 * property.
	 */
	if ((l = _ucprop_offsets[n]) == 0xffff)
		return 0;

	/*
	 * Locate the next offset that is not 0xffff.  The sentinel at the end of
	 * the array is the max index value.
	 */
	for (m = 1; n + m < _ucprop_size && _ucprop_offsets[n + m] == 0xffff; m++)
		;

	r = _ucprop_offsets[n + m] - 1;

	while (l <= r) {
		/*
		 * Determine a "mid" point and adjust to make sure the mid point is at
		 * the beginning of a range pair.
		 */
		m = (l + r) >> 1;
		m -= (m & 1);
		if (code > _ucprop_ranges[m + 1])
			l = m + 2;
		else if (code < _ucprop_ranges[m])
			r = m - 2;
		else if (code >= _ucprop_ranges[m] && code <= _ucprop_ranges[m + 1])
			return 1;
	}
	return 0;

}

MBSTRING_API int php_unicode_is_prop1(unsigned long code, int prop)
{
	return prop_lookup(code, prop);
}

MBSTRING_API int php_unicode_is_prop(unsigned long code, ...)
{
	int result = 0;
	va_list va;
	va_start(va, code);

	while (1) {
		int prop = va_arg(va, int);
		if (prop < 0) {
			break;
		}

		if (prop_lookup(code, prop)) {
			result = 1;
			break;
		}
	}

	va_end(va);
	return result;
}

static unsigned long case_lookup(unsigned long code, long l, long r, int field)
{
	long m;
	const unsigned int *tmp;

	/*
	 * Do the binary search.
	 */
	while (l <= r) {
		/*
		 * Determine a "mid" point and adjust to make sure the mid point is at
		 * the beginning of a case mapping triple.
		 */
		m = (l + r) >> 1;
		tmp = &_uccase_map[m*3];
		if (code > *tmp)
			l = m + 1;
		else if (code < *tmp)
			r = m - 1;
		else if (code == *tmp)
			return tmp[field];
	}

	return code;
}

MBSTRING_API unsigned long php_unicode_toupper(unsigned long code, enum mbfl_no_encoding enc)
{
	int field;
	long l, r;

	if (code < 0x80) {
		/* Fast path for ASCII */
		if (code >= 0x61 && code <= 0x7A) {
			if (enc == mbfl_no_encoding_8859_9 && code == 0x0069L) {
				return 0x0130L;
			}
			return code - 0x20;
		}
		return code;
	}

	if (php_unicode_is_upper(code))
		return code;

	if (php_unicode_is_lower(code)) {
		/*
		 * The character is lower case.
		 */
		field = 1;
		l = _uccase_len[0];
<<<<<<< HEAD
		r = (l + _uccase_len[1]) - 3;
=======
		r = (l + _uccase_len[1]) - 1;

		if (enc == mbfl_no_encoding_8859_9) {
			return php_turkish_toupper(code, l, r, field);
		}

>>>>>>> 077e61fa
	} else {
		/*
		 * The character is title case.
		 */
		field = 1;
		l = _uccase_len[0] + _uccase_len[1];
		r = _uccase_size - 1;
	}
	return case_lookup(code, l, r, field);
}

MBSTRING_API unsigned long php_unicode_tolower(unsigned long code, enum mbfl_no_encoding enc)
{
	int field;
	long l, r;

	if (code < 0x80) {
		/* Fast path for ASCII */
		if (code >= 0x41 && code <= 0x5A) {
			if (enc == mbfl_no_encoding_8859_9 && code == 0x0049L) {
				return 0x0131L;
			}
			return code + 0x20;
		}
		return code;
	}

	if (php_unicode_is_lower(code))
		return code;

	if (php_unicode_is_upper(code)) {
		/*
		 * The character is upper case.
		 */
		field = 1;
		l = 0;
<<<<<<< HEAD
		r = _uccase_len[0] - 3;
=======
		r = _uccase_len[0] - 1;

		if (enc == mbfl_no_encoding_8859_9) {
			return php_turkish_tolower(code, l, r, field);
		}

>>>>>>> 077e61fa
	} else {
		/*
		 * The character is title case.
		 */
		field = 2;
		l = _uccase_len[0] + _uccase_len[1];
		r = _uccase_size - 1;
	}
	return case_lookup(code, l, r, field);
}

MBSTRING_API unsigned long php_unicode_totitle(unsigned long code, enum mbfl_no_encoding enc)
{
	int field;
	long l, r;

	if (php_unicode_is_title(code))
		return code;

	/*
	 * The offset will always be the same for converting to title case.
	 */
	field = 2;

	if (php_unicode_is_upper(code)) {
		/*
		 * The character is upper case.
		 */
		l = 0;
		r = _uccase_len[0] - 1;
	} else {
		/*
		 * The character is lower case.
		 */
		l = _uccase_len[0];
		r = (l + _uccase_len[1]) - 1;
	}
	return case_lookup(code, l, r, field);

}


#define BE_ARY_TO_UINT32(ptr) (\
	((unsigned char*)(ptr))[0]<<24 |\
	((unsigned char*)(ptr))[1]<<16 |\
	((unsigned char*)(ptr))[2]<< 8 |\
	((unsigned char*)(ptr))[3] )

#define UINT32_TO_BE_ARY(ptr,val) { \
	unsigned int v = val; \
	((unsigned char*)(ptr))[0] = (v>>24) & 0xff,\
	((unsigned char*)(ptr))[1] = (v>>16) & 0xff,\
	((unsigned char*)(ptr))[2] = (v>> 8) & 0xff,\
	((unsigned char*)(ptr))[3] = (v    ) & 0xff;\
}

struct convert_case_data {
	mbfl_convert_filter *next_filter;
	enum mbfl_no_encoding no_encoding;
	int case_mode;
	int title_mode;
};

static int convert_case_filter(int c, void *void_data)
{
	struct convert_case_data *data = (struct convert_case_data *) void_data;
	switch (data->case_mode) {
		case PHP_UNICODE_CASE_UPPER:
			c = php_unicode_toupper(c, data->no_encoding);
			break;

		case PHP_UNICODE_CASE_LOWER:
			c = php_unicode_tolower(c, data->no_encoding);
			break;

		case PHP_UNICODE_CASE_TITLE:
		{
			int res = php_unicode_is_prop(c,
				UC_MN, UC_ME, UC_CF, UC_LM, UC_SK, UC_LU, UC_LL, UC_LT, UC_PO, UC_OS, -1);
			if (data->title_mode) {
				if (res) {
					c = php_unicode_tolower(c, data->no_encoding);
				} else {
					data->title_mode = 0;
				}
			} else {
				if (res) {
					data->title_mode = 1;
					c = php_unicode_totitle(c, data->no_encoding);
				}
			}
			break;
		}
	}
	return (*data->next_filter->filter_function)(c, data->next_filter);
}

MBSTRING_API char *php_unicode_convert_case(
		int case_mode, const char *srcstr, size_t srclen, size_t *ret_len,
		const mbfl_encoding *src_encoding)
{
	struct convert_case_data data;
	mbfl_convert_filter *from_wchar, *to_wchar;
	mbfl_string result, *result_ptr;

	mbfl_memory_device device;
	mbfl_memory_device_init(&device, srclen + 1, 0);

	/* encoding -> wchar filter */
	to_wchar = mbfl_convert_filter_new(src_encoding,
			&mbfl_encoding_wchar, convert_case_filter, NULL, &data);
	if (to_wchar == NULL) {
		mbfl_memory_device_clear(&device);
		return NULL;
	}

	/* wchar -> encoding filter */
	from_wchar = mbfl_convert_filter_new(
			&mbfl_encoding_wchar, src_encoding,
			mbfl_memory_device_output, NULL, &device);
	if (from_wchar == NULL) {
		mbfl_convert_filter_delete(to_wchar);
		mbfl_memory_device_clear(&device);
		return NULL;
	}

	data.next_filter = from_wchar;
	data.no_encoding = src_encoding->no_encoding;
	data.case_mode = case_mode;
	data.title_mode = 0;

	{
		/* feed data */
		const unsigned char *p = (const unsigned char *) srcstr;
		size_t n = srclen;
		while (n > 0) {
			if ((*to_wchar->filter_function)(*p++, to_wchar) < 0) {
				break;
			}
			n--;
		}
	}

	mbfl_convert_filter_flush(to_wchar);
	mbfl_convert_filter_flush(from_wchar);
	result_ptr = mbfl_memory_device_result(&device, &result);
	mbfl_convert_filter_delete(to_wchar);
	mbfl_convert_filter_delete(from_wchar);

	if (!result_ptr) {
		return NULL;
	}

	*ret_len = result.len;
	return (char *) result.val;
}


#endif /* HAVE_MBSTRING */

/*
 * Local variables:
 * tab-width: 4
 * c-basic-offset: 4
 * End:
 * vim600: sw=4 ts=4 fdm=marker
 * vim<600: sw=4 ts=4
 */<|MERGE_RESOLUTION|>--- conflicted
+++ resolved
@@ -164,16 +164,7 @@
 		 */
 		field = 1;
 		l = _uccase_len[0];
-<<<<<<< HEAD
-		r = (l + _uccase_len[1]) - 3;
-=======
 		r = (l + _uccase_len[1]) - 1;
-
-		if (enc == mbfl_no_encoding_8859_9) {
-			return php_turkish_toupper(code, l, r, field);
-		}
-
->>>>>>> 077e61fa
 	} else {
 		/*
 		 * The character is title case.
@@ -210,16 +201,7 @@
 		 */
 		field = 1;
 		l = 0;
-<<<<<<< HEAD
-		r = _uccase_len[0] - 3;
-=======
 		r = _uccase_len[0] - 1;
-
-		if (enc == mbfl_no_encoding_8859_9) {
-			return php_turkish_tolower(code, l, r, field);
-		}
-
->>>>>>> 077e61fa
 	} else {
 		/*
 		 * The character is title case.
