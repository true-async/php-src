/*
   +----------------------------------------------------------------------+
   | PHP Version 7                                                        |
   +----------------------------------------------------------------------+
   | Copyright (c) 1997-2017 The PHP Group                                |
   +----------------------------------------------------------------------+
   | This source file is subject to version 3.01 of the PHP license,      |
   | that is bundled with this package in the file LICENSE, and is        |
   | available through the world-wide-web at the following url:           |
   | http://www.php.net/license/3_01.txt                                  |
   | If you did not receive a copy of the PHP license and are unable to   |
   | obtain it through the world-wide-web, please send a note to          |
   | license@php.net so we can mail you a copy immediately.               |
   +----------------------------------------------------------------------+
   | Author: Tsukada Takuya <tsukada@fminn.nagano.nagano.jp>              |
   |         Rui Hirokawa <hirokawa@php.net>                              |
   +----------------------------------------------------------------------+
 */

/* $Id$ */

/*
 * PHP 4 Multibyte String module "mbstring"
 *
 * History:
 *   2000.5.19  Release php-4.0RC2_jstring-1.0
 *   2001.4.1   Release php4_jstring-1.0.91
 *   2001.4.30  Release php4_jstring-1.1 (contribute to The PHP Group)
 *   2001.5.1   Renamed from jstring to mbstring (hirokawa@php.net)
 */

/*
 * PHP3 Internationalization support program.
 *
 * Copyright (c) 1999,2000 by the PHP3 internationalization team.
 * All rights reserved.
 *
 * See README_PHP3-i18n-ja for more detail.
 *
 * Authors:
 *    Hironori Sato <satoh@jpnnet.com>
 *    Shigeru Kanemoto <sgk@happysize.co.jp>
 *    Tsukada Takuya <tsukada@fminn.nagano.nagano.jp>
 *    Rui Hirokawa <rui_hirokawa@ybb.ne.jp>
 */

/* {{{ includes */
#ifdef HAVE_CONFIG_H
#include "config.h"
#endif

#include "php.h"
#include "php_ini.h"
#include "php_variables.h"
#include "mbstring.h"
#include "ext/standard/php_string.h"
#include "ext/standard/php_mail.h"
#include "ext/standard/exec.h"
#include "ext/standard/url.h"
#include "main/php_output.h"
#include "ext/standard/info.h"

#include "libmbfl/mbfl/mbfl_allocators.h"
#include "libmbfl/mbfl/mbfilter_8bit.h"
#include "libmbfl/mbfl/mbfilter_pass.h"
#include "libmbfl/filters/mbfilter_ascii.h"
#include "libmbfl/filters/mbfilter_base64.h"
#include "libmbfl/filters/mbfilter_qprint.h"
#include "libmbfl/filters/mbfilter_ucs4.h"
#include "libmbfl/filters/mbfilter_utf8.h"

#include "php_variables.h"
#include "php_globals.h"
#include "rfc1867.h"
#include "php_content_types.h"
#include "SAPI.h"
#include "php_unicode.h"
#include "TSRM.h"

#include "mb_gpc.h"

#if HAVE_MBREGEX
#include "php_mbregex.h"
#endif

#include "zend_multibyte.h"

#if HAVE_ONIG
#include "php_onig_compat.h"
#include <oniguruma.h>
#undef UChar
#elif HAVE_PCRE || HAVE_BUNDLED_PCRE
#include "ext/pcre/php_pcre.h"
#endif
/* }}} */

#if HAVE_MBSTRING

/* {{{ prototypes */
ZEND_DECLARE_MODULE_GLOBALS(mbstring)

static PHP_GINIT_FUNCTION(mbstring);
static PHP_GSHUTDOWN_FUNCTION(mbstring);

static void php_mb_populate_current_detect_order_list(void);

static int php_mb_encoding_translation(void);

static void php_mb_gpc_get_detect_order(const zend_encoding ***list, size_t *list_size);

static void php_mb_gpc_set_input_encoding(const zend_encoding *encoding);

static inline zend_bool php_mb_is_unsupported_no_encoding(enum mbfl_no_encoding no_enc);

static inline zend_bool php_mb_is_no_encoding_utf8(enum mbfl_no_encoding no_enc);
/* }}} */

/* {{{ php_mb_default_identify_list */
typedef struct _php_mb_nls_ident_list {
	enum mbfl_no_language lang;
	const enum mbfl_no_encoding *list;
	size_t list_size;
} php_mb_nls_ident_list;

static const enum mbfl_no_encoding php_mb_default_identify_list_ja[] = {
	mbfl_no_encoding_ascii,
	mbfl_no_encoding_jis,
	mbfl_no_encoding_utf8,
	mbfl_no_encoding_euc_jp,
	mbfl_no_encoding_sjis
};

static const enum mbfl_no_encoding php_mb_default_identify_list_cn[] = {
	mbfl_no_encoding_ascii,
	mbfl_no_encoding_utf8,
	mbfl_no_encoding_euc_cn,
	mbfl_no_encoding_cp936
};

static const enum mbfl_no_encoding php_mb_default_identify_list_tw_hk[] = {
	mbfl_no_encoding_ascii,
	mbfl_no_encoding_utf8,
	mbfl_no_encoding_euc_tw,
	mbfl_no_encoding_big5
};

static const enum mbfl_no_encoding php_mb_default_identify_list_kr[] = {
	mbfl_no_encoding_ascii,
	mbfl_no_encoding_utf8,
	mbfl_no_encoding_euc_kr,
	mbfl_no_encoding_uhc
};

static const enum mbfl_no_encoding php_mb_default_identify_list_ru[] = {
	mbfl_no_encoding_ascii,
	mbfl_no_encoding_utf8,
	mbfl_no_encoding_koi8r,
	mbfl_no_encoding_cp1251,
	mbfl_no_encoding_cp866
};

static const enum mbfl_no_encoding php_mb_default_identify_list_hy[] = {
	mbfl_no_encoding_ascii,
	mbfl_no_encoding_utf8,
	mbfl_no_encoding_armscii8
};

static const enum mbfl_no_encoding php_mb_default_identify_list_tr[] = {
	mbfl_no_encoding_ascii,
	mbfl_no_encoding_utf8,
	mbfl_no_encoding_cp1254,
	mbfl_no_encoding_8859_9
};

static const enum mbfl_no_encoding php_mb_default_identify_list_ua[] = {
	mbfl_no_encoding_ascii,
	mbfl_no_encoding_utf8,
	mbfl_no_encoding_koi8u
};

static const enum mbfl_no_encoding php_mb_default_identify_list_neut[] = {
	mbfl_no_encoding_ascii,
	mbfl_no_encoding_utf8
};


static const php_mb_nls_ident_list php_mb_default_identify_list[] = {
	{ mbfl_no_language_japanese, php_mb_default_identify_list_ja, sizeof(php_mb_default_identify_list_ja) / sizeof(php_mb_default_identify_list_ja[0]) },
	{ mbfl_no_language_korean, php_mb_default_identify_list_kr, sizeof(php_mb_default_identify_list_kr) / sizeof(php_mb_default_identify_list_kr[0]) },
	{ mbfl_no_language_traditional_chinese, php_mb_default_identify_list_tw_hk, sizeof(php_mb_default_identify_list_tw_hk) / sizeof(php_mb_default_identify_list_tw_hk[0]) },
	{ mbfl_no_language_simplified_chinese, php_mb_default_identify_list_cn, sizeof(php_mb_default_identify_list_cn) / sizeof(php_mb_default_identify_list_cn[0]) },
	{ mbfl_no_language_russian, php_mb_default_identify_list_ru, sizeof(php_mb_default_identify_list_ru) / sizeof(php_mb_default_identify_list_ru[0]) },
	{ mbfl_no_language_armenian, php_mb_default_identify_list_hy, sizeof(php_mb_default_identify_list_hy) / sizeof(php_mb_default_identify_list_hy[0]) },
	{ mbfl_no_language_turkish, php_mb_default_identify_list_tr, sizeof(php_mb_default_identify_list_tr) / sizeof(php_mb_default_identify_list_tr[0]) },
	{ mbfl_no_language_ukrainian, php_mb_default_identify_list_ua, sizeof(php_mb_default_identify_list_ua) / sizeof(php_mb_default_identify_list_ua[0]) },
	{ mbfl_no_language_neutral, php_mb_default_identify_list_neut, sizeof(php_mb_default_identify_list_neut) / sizeof(php_mb_default_identify_list_neut[0]) }
};

/* }}} */

/* {{{ mb_overload_def mb_ovld[] */
static const struct mb_overload_def mb_ovld[] = {
	{MB_OVERLOAD_MAIL, "mail", "mb_send_mail", "mb_orig_mail"},
	{MB_OVERLOAD_STRING, "strlen", "mb_strlen", "mb_orig_strlen"},
	{MB_OVERLOAD_STRING, "strpos", "mb_strpos", "mb_orig_strpos"},
	{MB_OVERLOAD_STRING, "strrpos", "mb_strrpos", "mb_orig_strrpos"},
	{MB_OVERLOAD_STRING, "stripos", "mb_stripos", "mb_orig_stripos"},
	{MB_OVERLOAD_STRING, "strripos", "mb_strripos", "mb_orig_strripos"},
	{MB_OVERLOAD_STRING, "strstr", "mb_strstr", "mb_orig_strstr"},
	{MB_OVERLOAD_STRING, "strrchr", "mb_strrchr", "mb_orig_strrchr"},
	{MB_OVERLOAD_STRING, "stristr", "mb_stristr", "mb_orig_stristr"},
	{MB_OVERLOAD_STRING, "substr", "mb_substr", "mb_orig_substr"},
	{MB_OVERLOAD_STRING, "strtolower", "mb_strtolower", "mb_orig_strtolower"},
	{MB_OVERLOAD_STRING, "strtoupper", "mb_strtoupper", "mb_orig_strtoupper"},
	{MB_OVERLOAD_STRING, "substr_count", "mb_substr_count", "mb_orig_substr_count"},
	{0, NULL, NULL, NULL}
};
/* }}} */

/* {{{ arginfo */
ZEND_BEGIN_ARG_INFO_EX(arginfo_mb_language, 0, 0, 0)
	ZEND_ARG_INFO(0, language)
ZEND_END_ARG_INFO()

ZEND_BEGIN_ARG_INFO_EX(arginfo_mb_internal_encoding, 0, 0, 0)
	ZEND_ARG_INFO(0, encoding)
ZEND_END_ARG_INFO()

ZEND_BEGIN_ARG_INFO_EX(arginfo_mb_http_input, 0, 0, 0)
	ZEND_ARG_INFO(0, type)
ZEND_END_ARG_INFO()

ZEND_BEGIN_ARG_INFO_EX(arginfo_mb_http_output, 0, 0, 0)
	ZEND_ARG_INFO(0, encoding)
ZEND_END_ARG_INFO()

ZEND_BEGIN_ARG_INFO_EX(arginfo_mb_detect_order, 0, 0, 0)
	ZEND_ARG_INFO(0, encoding)
ZEND_END_ARG_INFO()

ZEND_BEGIN_ARG_INFO_EX(arginfo_mb_substitute_character, 0, 0, 0)
	ZEND_ARG_INFO(0, substchar)
ZEND_END_ARG_INFO()

ZEND_BEGIN_ARG_INFO_EX(arginfo_mb_preferred_mime_name, 0, 0, 1)
	ZEND_ARG_INFO(0, encoding)
ZEND_END_ARG_INFO()

ZEND_BEGIN_ARG_INFO_EX(arginfo_mb_parse_str, 0, 0, 1)
	ZEND_ARG_INFO(0, encoded_string)
	ZEND_ARG_INFO(1, result)
ZEND_END_ARG_INFO()

ZEND_BEGIN_ARG_INFO_EX(arginfo_mb_output_handler, 0, 0, 2)
	ZEND_ARG_INFO(0, contents)
	ZEND_ARG_INFO(0, status)
ZEND_END_ARG_INFO()

ZEND_BEGIN_ARG_INFO_EX(arginfo_mb_strlen, 0, 0, 1)
	ZEND_ARG_INFO(0, str)
	ZEND_ARG_INFO(0, encoding)
ZEND_END_ARG_INFO()

ZEND_BEGIN_ARG_INFO_EX(arginfo_mb_strpos, 0, 0, 2)
	ZEND_ARG_INFO(0, haystack)
	ZEND_ARG_INFO(0, needle)
	ZEND_ARG_INFO(0, offset)
	ZEND_ARG_INFO(0, encoding)
ZEND_END_ARG_INFO()

ZEND_BEGIN_ARG_INFO_EX(arginfo_mb_strrpos, 0, 0, 2)
	ZEND_ARG_INFO(0, haystack)
	ZEND_ARG_INFO(0, needle)
	ZEND_ARG_INFO(0, offset)
	ZEND_ARG_INFO(0, encoding)
ZEND_END_ARG_INFO()

ZEND_BEGIN_ARG_INFO_EX(arginfo_mb_stripos, 0, 0, 2)
	ZEND_ARG_INFO(0, haystack)
	ZEND_ARG_INFO(0, needle)
	ZEND_ARG_INFO(0, offset)
	ZEND_ARG_INFO(0, encoding)
ZEND_END_ARG_INFO()

ZEND_BEGIN_ARG_INFO_EX(arginfo_mb_strripos, 0, 0, 2)
	ZEND_ARG_INFO(0, haystack)
	ZEND_ARG_INFO(0, needle)
	ZEND_ARG_INFO(0, offset)
	ZEND_ARG_INFO(0, encoding)
ZEND_END_ARG_INFO()

ZEND_BEGIN_ARG_INFO_EX(arginfo_mb_strstr, 0, 0, 2)
	ZEND_ARG_INFO(0, haystack)
	ZEND_ARG_INFO(0, needle)
	ZEND_ARG_INFO(0, part)
	ZEND_ARG_INFO(0, encoding)
ZEND_END_ARG_INFO()

ZEND_BEGIN_ARG_INFO_EX(arginfo_mb_strrchr, 0, 0, 2)
	ZEND_ARG_INFO(0, haystack)
	ZEND_ARG_INFO(0, needle)
	ZEND_ARG_INFO(0, part)
	ZEND_ARG_INFO(0, encoding)
ZEND_END_ARG_INFO()

ZEND_BEGIN_ARG_INFO_EX(arginfo_mb_stristr, 0, 0, 2)
	ZEND_ARG_INFO(0, haystack)
	ZEND_ARG_INFO(0, needle)
	ZEND_ARG_INFO(0, part)
	ZEND_ARG_INFO(0, encoding)
ZEND_END_ARG_INFO()

ZEND_BEGIN_ARG_INFO_EX(arginfo_mb_strrichr, 0, 0, 2)
	ZEND_ARG_INFO(0, haystack)
	ZEND_ARG_INFO(0, needle)
	ZEND_ARG_INFO(0, part)
	ZEND_ARG_INFO(0, encoding)
ZEND_END_ARG_INFO()

ZEND_BEGIN_ARG_INFO_EX(arginfo_mb_substr_count, 0, 0, 2)
	ZEND_ARG_INFO(0, haystack)
	ZEND_ARG_INFO(0, needle)
	ZEND_ARG_INFO(0, encoding)
ZEND_END_ARG_INFO()

ZEND_BEGIN_ARG_INFO_EX(arginfo_mb_substr, 0, 0, 2)
	ZEND_ARG_INFO(0, str)
	ZEND_ARG_INFO(0, start)
	ZEND_ARG_INFO(0, length)
	ZEND_ARG_INFO(0, encoding)
ZEND_END_ARG_INFO()

ZEND_BEGIN_ARG_INFO_EX(arginfo_mb_strcut, 0, 0, 2)
	ZEND_ARG_INFO(0, str)
	ZEND_ARG_INFO(0, start)
	ZEND_ARG_INFO(0, length)
	ZEND_ARG_INFO(0, encoding)
ZEND_END_ARG_INFO()

ZEND_BEGIN_ARG_INFO_EX(arginfo_mb_strwidth, 0, 0, 1)
	ZEND_ARG_INFO(0, str)
	ZEND_ARG_INFO(0, encoding)
ZEND_END_ARG_INFO()

ZEND_BEGIN_ARG_INFO_EX(arginfo_mb_strimwidth, 0, 0, 3)
	ZEND_ARG_INFO(0, str)
	ZEND_ARG_INFO(0, start)
	ZEND_ARG_INFO(0, width)
	ZEND_ARG_INFO(0, trimmarker)
	ZEND_ARG_INFO(0, encoding)
ZEND_END_ARG_INFO()

ZEND_BEGIN_ARG_INFO_EX(arginfo_mb_convert_encoding, 0, 0, 2)
	ZEND_ARG_INFO(0, str)
	ZEND_ARG_INFO(0, to)
	ZEND_ARG_INFO(0, from)
ZEND_END_ARG_INFO()

ZEND_BEGIN_ARG_INFO_EX(arginfo_mb_convert_case, 0, 0, 2)
	ZEND_ARG_INFO(0, sourcestring)
	ZEND_ARG_INFO(0, mode)
	ZEND_ARG_INFO(0, encoding)
ZEND_END_ARG_INFO()

ZEND_BEGIN_ARG_INFO_EX(arginfo_mb_strtoupper, 0, 0, 1)
	ZEND_ARG_INFO(0, sourcestring)
	ZEND_ARG_INFO(0, encoding)
ZEND_END_ARG_INFO()

ZEND_BEGIN_ARG_INFO_EX(arginfo_mb_strtolower, 0, 0, 1)
	ZEND_ARG_INFO(0, sourcestring)
	ZEND_ARG_INFO(0, encoding)
ZEND_END_ARG_INFO()

ZEND_BEGIN_ARG_INFO_EX(arginfo_mb_detect_encoding, 0, 0, 1)
	ZEND_ARG_INFO(0, str)
	ZEND_ARG_INFO(0, encoding_list)
	ZEND_ARG_INFO(0, strict)
ZEND_END_ARG_INFO()

ZEND_BEGIN_ARG_INFO(arginfo_mb_list_encodings, 0)
ZEND_END_ARG_INFO()

ZEND_BEGIN_ARG_INFO_EX(arginfo_mb_encoding_aliases, 0, 0, 1)
	ZEND_ARG_INFO(0, encoding)
ZEND_END_ARG_INFO()

ZEND_BEGIN_ARG_INFO_EX(arginfo_mb_encode_mimeheader, 0, 0, 1)
	ZEND_ARG_INFO(0, str)
	ZEND_ARG_INFO(0, charset)
	ZEND_ARG_INFO(0, transfer)
	ZEND_ARG_INFO(0, linefeed)
	ZEND_ARG_INFO(0, indent)
ZEND_END_ARG_INFO()

ZEND_BEGIN_ARG_INFO_EX(arginfo_mb_decode_mimeheader, 0, 0, 1)
	ZEND_ARG_INFO(0, string)
ZEND_END_ARG_INFO()

ZEND_BEGIN_ARG_INFO_EX(arginfo_mb_convert_kana, 0, 0, 1)
	ZEND_ARG_INFO(0, str)
	ZEND_ARG_INFO(0, option)
	ZEND_ARG_INFO(0, encoding)
ZEND_END_ARG_INFO()

ZEND_BEGIN_ARG_INFO_EX(arginfo_mb_convert_variables, 0, 0, 3)
	ZEND_ARG_INFO(0, to)
	ZEND_ARG_INFO(0, from)
	ZEND_ARG_VARIADIC_INFO(1, vars)
ZEND_END_ARG_INFO()

ZEND_BEGIN_ARG_INFO_EX(arginfo_mb_encode_numericentity, 0, 0, 2)
	ZEND_ARG_INFO(0, string)
	ZEND_ARG_INFO(0, convmap)
	ZEND_ARG_INFO(0, encoding)
	ZEND_ARG_INFO(0, is_hex)
ZEND_END_ARG_INFO()

ZEND_BEGIN_ARG_INFO_EX(arginfo_mb_decode_numericentity, 0, 0, 2)
	ZEND_ARG_INFO(0, string)
	ZEND_ARG_INFO(0, convmap)
	ZEND_ARG_INFO(0, encoding)
ZEND_END_ARG_INFO()

ZEND_BEGIN_ARG_INFO_EX(arginfo_mb_send_mail, 0, 0, 3)
	ZEND_ARG_INFO(0, to)
	ZEND_ARG_INFO(0, subject)
	ZEND_ARG_INFO(0, message)
	ZEND_ARG_INFO(0, additional_headers)
	ZEND_ARG_INFO(0, additional_parameters)
ZEND_END_ARG_INFO()

ZEND_BEGIN_ARG_INFO_EX(arginfo_mb_get_info, 0, 0, 0)
	ZEND_ARG_INFO(0, type)
ZEND_END_ARG_INFO()

ZEND_BEGIN_ARG_INFO_EX(arginfo_mb_check_encoding, 0, 0, 0)
	ZEND_ARG_INFO(0, var)
	ZEND_ARG_INFO(0, encoding)
ZEND_END_ARG_INFO()

ZEND_BEGIN_ARG_INFO_EX(arginfo_mb_scrub, 0, 0, 1)
	ZEND_ARG_INFO(0, str)
	ZEND_ARG_INFO(0, encoding)
ZEND_END_ARG_INFO()

ZEND_BEGIN_ARG_INFO_EX(arginfo_mb_ord, 0, 0, 1)
	ZEND_ARG_INFO(0, str)
	ZEND_ARG_INFO(0, encoding)
ZEND_END_ARG_INFO()

ZEND_BEGIN_ARG_INFO_EX(arginfo_mb_chr, 0, 0, 1)
	ZEND_ARG_INFO(0, cp)
	ZEND_ARG_INFO(0, encoding)
ZEND_END_ARG_INFO()

ZEND_BEGIN_ARG_INFO_EX(arginfo_mb_regex_encoding, 0, 0, 0)
	ZEND_ARG_INFO(0, encoding)
ZEND_END_ARG_INFO()

ZEND_BEGIN_ARG_INFO_EX(arginfo_mb_ereg, 0, 0, 2)
	ZEND_ARG_INFO(0, pattern)
	ZEND_ARG_INFO(0, string)
	ZEND_ARG_INFO(1, registers)
ZEND_END_ARG_INFO()

ZEND_BEGIN_ARG_INFO_EX(arginfo_mb_eregi, 0, 0, 2)
	ZEND_ARG_INFO(0, pattern)
	ZEND_ARG_INFO(0, string)
	ZEND_ARG_INFO(1, registers)
ZEND_END_ARG_INFO()

ZEND_BEGIN_ARG_INFO_EX(arginfo_mb_ereg_replace, 0, 0, 3)
	ZEND_ARG_INFO(0, pattern)
	ZEND_ARG_INFO(0, replacement)
	ZEND_ARG_INFO(0, string)
	ZEND_ARG_INFO(0, option)
ZEND_END_ARG_INFO()

ZEND_BEGIN_ARG_INFO_EX(arginfo_mb_eregi_replace, 0, 0, 3)
	ZEND_ARG_INFO(0, pattern)
	ZEND_ARG_INFO(0, replacement)
	ZEND_ARG_INFO(0, string)
	ZEND_ARG_INFO(0, option)
ZEND_END_ARG_INFO()

ZEND_BEGIN_ARG_INFO_EX(arginfo_mb_ereg_replace_callback, 0, 0, 3)
	ZEND_ARG_INFO(0, pattern)
	ZEND_ARG_INFO(0, callback)
	ZEND_ARG_INFO(0, string)
	ZEND_ARG_INFO(0, option)
ZEND_END_ARG_INFO()

ZEND_BEGIN_ARG_INFO_EX(arginfo_mb_split, 0, 0, 2)
	ZEND_ARG_INFO(0, pattern)
	ZEND_ARG_INFO(0, string)
	ZEND_ARG_INFO(0, limit)
ZEND_END_ARG_INFO()

ZEND_BEGIN_ARG_INFO_EX(arginfo_mb_ereg_match, 0, 0, 2)
	ZEND_ARG_INFO(0, pattern)
	ZEND_ARG_INFO(0, string)
	ZEND_ARG_INFO(0, option)
ZEND_END_ARG_INFO()

ZEND_BEGIN_ARG_INFO_EX(arginfo_mb_ereg_search, 0, 0, 0)
	ZEND_ARG_INFO(0, pattern)
	ZEND_ARG_INFO(0, option)
ZEND_END_ARG_INFO()

ZEND_BEGIN_ARG_INFO_EX(arginfo_mb_ereg_search_pos, 0, 0, 0)
	ZEND_ARG_INFO(0, pattern)
	ZEND_ARG_INFO(0, option)
ZEND_END_ARG_INFO()

ZEND_BEGIN_ARG_INFO_EX(arginfo_mb_ereg_search_regs, 0, 0, 0)
	ZEND_ARG_INFO(0, pattern)
	ZEND_ARG_INFO(0, option)
ZEND_END_ARG_INFO()

ZEND_BEGIN_ARG_INFO_EX(arginfo_mb_ereg_search_init, 0, 0, 1)
	ZEND_ARG_INFO(0, string)
	ZEND_ARG_INFO(0, pattern)
	ZEND_ARG_INFO(0, option)
ZEND_END_ARG_INFO()

ZEND_BEGIN_ARG_INFO(arginfo_mb_ereg_search_getregs, 0)
ZEND_END_ARG_INFO()

ZEND_BEGIN_ARG_INFO(arginfo_mb_ereg_search_getpos, 0)
ZEND_END_ARG_INFO()

ZEND_BEGIN_ARG_INFO_EX(arginfo_mb_ereg_search_setpos, 0, 0, 1)
	ZEND_ARG_INFO(0, position)
ZEND_END_ARG_INFO()

ZEND_BEGIN_ARG_INFO_EX(arginfo_mb_regex_set_options, 0, 0, 0)
	ZEND_ARG_INFO(0, options)
ZEND_END_ARG_INFO()
/* }}} */

/* {{{ zend_function_entry mbstring_functions[] */
const zend_function_entry mbstring_functions[] = {
	PHP_FE(mb_convert_case,			arginfo_mb_convert_case)
	PHP_FE(mb_strtoupper,			arginfo_mb_strtoupper)
	PHP_FE(mb_strtolower,			arginfo_mb_strtolower)
	PHP_FE(mb_language,				arginfo_mb_language)
	PHP_FE(mb_internal_encoding,	arginfo_mb_internal_encoding)
	PHP_FE(mb_http_input,			arginfo_mb_http_input)
	PHP_FE(mb_http_output,			arginfo_mb_http_output)
	PHP_FE(mb_detect_order,			arginfo_mb_detect_order)
	PHP_FE(mb_substitute_character,	arginfo_mb_substitute_character)
	PHP_FE(mb_parse_str,			arginfo_mb_parse_str)
	PHP_FE(mb_output_handler,		arginfo_mb_output_handler)
	PHP_FE(mb_preferred_mime_name,	arginfo_mb_preferred_mime_name)
	PHP_FE(mb_strlen,				arginfo_mb_strlen)
	PHP_FE(mb_strpos,				arginfo_mb_strpos)
	PHP_FE(mb_strrpos,				arginfo_mb_strrpos)
	PHP_FE(mb_stripos,				arginfo_mb_stripos)
	PHP_FE(mb_strripos,				arginfo_mb_strripos)
	PHP_FE(mb_strstr,				arginfo_mb_strstr)
	PHP_FE(mb_strrchr,				arginfo_mb_strrchr)
	PHP_FE(mb_stristr,				arginfo_mb_stristr)
	PHP_FE(mb_strrichr,				arginfo_mb_strrichr)
	PHP_FE(mb_substr_count,			arginfo_mb_substr_count)
	PHP_FE(mb_substr,				arginfo_mb_substr)
	PHP_FE(mb_strcut,				arginfo_mb_strcut)
	PHP_FE(mb_strwidth,				arginfo_mb_strwidth)
	PHP_FE(mb_strimwidth,			arginfo_mb_strimwidth)
	PHP_FE(mb_convert_encoding,		arginfo_mb_convert_encoding)
	PHP_FE(mb_detect_encoding,		arginfo_mb_detect_encoding)
	PHP_FE(mb_list_encodings,		arginfo_mb_list_encodings)
	PHP_FE(mb_encoding_aliases,		arginfo_mb_encoding_aliases)
	PHP_FE(mb_convert_kana,			arginfo_mb_convert_kana)
	PHP_FE(mb_encode_mimeheader,	arginfo_mb_encode_mimeheader)
	PHP_FE(mb_decode_mimeheader,	arginfo_mb_decode_mimeheader)
	PHP_FE(mb_convert_variables,	arginfo_mb_convert_variables)
	PHP_FE(mb_encode_numericentity,	arginfo_mb_encode_numericentity)
	PHP_FE(mb_decode_numericentity,	arginfo_mb_decode_numericentity)
	PHP_FE(mb_send_mail,			arginfo_mb_send_mail)
	PHP_FE(mb_get_info,				arginfo_mb_get_info)
	PHP_FE(mb_check_encoding,		arginfo_mb_check_encoding)
	PHP_FE(mb_ord,					arginfo_mb_ord)
	PHP_FE(mb_chr,					arginfo_mb_chr)
	PHP_FE(mb_scrub,				arginfo_mb_scrub)
#if HAVE_MBREGEX
	PHP_MBREGEX_FUNCTION_ENTRIES
#endif
	PHP_FE_END
};
/* }}} */

/* {{{ zend_module_entry mbstring_module_entry */
zend_module_entry mbstring_module_entry = {
	STANDARD_MODULE_HEADER,
	"mbstring",
	mbstring_functions,
	PHP_MINIT(mbstring),
	PHP_MSHUTDOWN(mbstring),
	PHP_RINIT(mbstring),
	PHP_RSHUTDOWN(mbstring),
	PHP_MINFO(mbstring),
	PHP_MBSTRING_VERSION,
	PHP_MODULE_GLOBALS(mbstring),
	PHP_GINIT(mbstring),
	PHP_GSHUTDOWN(mbstring),
	NULL,
	STANDARD_MODULE_PROPERTIES_EX
};
/* }}} */

/* {{{ static sapi_post_entry php_post_entries[] */
static sapi_post_entry php_post_entries[] = {
	{ DEFAULT_POST_CONTENT_TYPE, sizeof(DEFAULT_POST_CONTENT_TYPE)-1, sapi_read_standard_form_data,	php_std_post_handler },
	{ MULTIPART_CONTENT_TYPE,    sizeof(MULTIPART_CONTENT_TYPE)-1,    NULL,                         rfc1867_post_handler },
	{ NULL, 0, NULL, NULL }
};
/* }}} */

#ifdef COMPILE_DL_MBSTRING
#ifdef ZTS
ZEND_TSRMLS_CACHE_DEFINE()
#endif
ZEND_GET_MODULE(mbstring)
#endif

static char *get_internal_encoding(void) {
	if (PG(internal_encoding) && PG(internal_encoding)[0]) {
		return PG(internal_encoding);
	} else if (SG(default_charset)) {
		return SG(default_charset);
	}
	return "";
}

static char *get_input_encoding(void) {
	if (PG(input_encoding) && PG(input_encoding)[0]) {
		return PG(input_encoding);
	} else if (SG(default_charset)) {
		return SG(default_charset);
	}
	return "";
}

static char *get_output_encoding(void) {
	if (PG(output_encoding) && PG(output_encoding)[0]) {
		return PG(output_encoding);
	} else if (SG(default_charset)) {
		return SG(default_charset);
	}
	return "";
}


/* {{{ allocators */
static void *_php_mb_allocators_malloc(size_t sz)
{
	return emalloc(sz);
}

static void *_php_mb_allocators_realloc(void *ptr, size_t sz)
{
	return erealloc(ptr, sz);
}

static void *_php_mb_allocators_calloc(size_t nelems, size_t szelem)
{
	return ecalloc(nelems, szelem);
}

static void _php_mb_allocators_free(void *ptr)
{
	efree(ptr);
}

static void *_php_mb_allocators_pmalloc(size_t sz)
{
	return pemalloc(sz, 1);
}

static void *_php_mb_allocators_prealloc(void *ptr, size_t sz)
{
	return perealloc(ptr, sz, 1);
}

static void _php_mb_allocators_pfree(void *ptr)
{
	pefree(ptr, 1);
}

static mbfl_allocators _php_mb_allocators = {
	_php_mb_allocators_malloc,
	_php_mb_allocators_realloc,
	_php_mb_allocators_calloc,
	_php_mb_allocators_free,
	_php_mb_allocators_pmalloc,
	_php_mb_allocators_prealloc,
	_php_mb_allocators_pfree
};
/* }}} */

/* {{{ static sapi_post_entry mbstr_post_entries[] */
static sapi_post_entry mbstr_post_entries[] = {
	{ DEFAULT_POST_CONTENT_TYPE, sizeof(DEFAULT_POST_CONTENT_TYPE)-1, sapi_read_standard_form_data, php_mb_post_handler },
	{ MULTIPART_CONTENT_TYPE,    sizeof(MULTIPART_CONTENT_TYPE)-1,    NULL,                         rfc1867_post_handler },
	{ NULL, 0, NULL, NULL }
};
/* }}} */

static const mbfl_encoding *php_mb_get_encoding(const char *encoding_name) {
	if (encoding_name) {
		const mbfl_encoding *encoding;
		if (MBSTRG(last_used_encoding_name)
				&& !strcasecmp(encoding_name, MBSTRG(last_used_encoding_name))) {
			return MBSTRG(last_used_encoding);
		}

		encoding = mbfl_name2encoding(encoding_name);
		if (!encoding) {
			php_error_docref(NULL, E_WARNING, "Unknown encoding \"%s\"", encoding_name);
			return NULL;
		}

		if (MBSTRG(last_used_encoding_name)) {
			efree(MBSTRG(last_used_encoding_name));
		}
		MBSTRG(last_used_encoding_name) = estrdup(encoding_name);
		MBSTRG(last_used_encoding) = encoding;
		return encoding;
	} else {
		return MBSTRG(current_internal_encoding);
	}
}

/* {{{ static int php_mb_parse_encoding_list()
 *  Return 0 if input contains any illegal encoding, otherwise 1.
 *  Even if any illegal encoding is detected the result may contain a list
 *  of parsed encodings.
 */
static int
php_mb_parse_encoding_list(const char *value, size_t value_length, const mbfl_encoding ***return_list, size_t *return_size, int persistent)
{
	int bauto, ret = SUCCESS;
	size_t n, size;
	char *p, *p1, *p2, *endp, *tmpstr;
	const mbfl_encoding **entry, **list;

	list = NULL;
	if (value == NULL || value_length <= 0) {
		if (return_list) {
			*return_list = NULL;
		}
		if (return_size) {
			*return_size = 0;
		}
		return FAILURE;
	} else {
		/* copy the value string for work */
		if (value[0]=='"' && value[value_length-1]=='"' && value_length>2) {
			tmpstr = (char *)estrndup(value+1, value_length-2);
			value_length -= 2;
		}
		else
			tmpstr = (char *)estrndup(value, value_length);
		/* count the number of listed encoding names */
		endp = tmpstr + value_length;
		n = 1;
		p1 = tmpstr;
		while ((p2 = (char*)php_memnstr(p1, ",", 1, endp)) != NULL) {
			p1 = p2 + 1;
			n++;
		}
		size = n + MBSTRG(default_detect_order_list_size);
		/* make list */
		list = (const mbfl_encoding **)pecalloc(size, sizeof(mbfl_encoding*), persistent);
		entry = list;
		n = 0;
		bauto = 0;
		p1 = tmpstr;
		do {
			p2 = p = (char*)php_memnstr(p1, ",", 1, endp);
			if (p == NULL) {
				p = endp;
			}
			*p = '\0';
			/* trim spaces */
			while (p1 < p && (*p1 == ' ' || *p1 == '\t')) {
				p1++;
			}
			p--;
			while (p > p1 && (*p == ' ' || *p == '\t')) {
				*p = '\0';
				p--;
			}
			/* convert to the encoding number and check encoding */
			if (strcasecmp(p1, "auto") == 0) {
				if (!bauto) {
					const enum mbfl_no_encoding *src = MBSTRG(default_detect_order_list);
					const size_t identify_list_size = MBSTRG(default_detect_order_list_size);
					size_t i;
					bauto = 1;
					for (i = 0; i < identify_list_size; i++) {
						*entry++ = mbfl_no2encoding(*src++);
						n++;
					}
				}
			} else {
				const mbfl_encoding *encoding = mbfl_name2encoding(p1);
				if (encoding) {
					*entry++ = encoding;
					n++;
				} else {
					ret = 0;
				}
			}
			p1 = p2 + 1;
		} while (n < size && p2 != NULL);
		if (n > 0) {
			if (return_list) {
				*return_list = list;
			} else {
				pefree(list, persistent);
			}
		} else {
			pefree(list, persistent);
			if (return_list) {
				*return_list = NULL;
			}
			ret = 0;
		}
		if (return_size) {
			*return_size = n;
		}
		efree(tmpstr);
	}

	return ret;
}
/* }}} */

/* {{{ static int php_mb_parse_encoding_array()
 *  Return 0 if input contains any illegal encoding, otherwise 1.
 *  Even if any illegal encoding is detected the result may contain a list
 *  of parsed encodings.
 */
static int
php_mb_parse_encoding_array(zval *array, const mbfl_encoding ***return_list, size_t *return_size, int persistent)
{
	zval *hash_entry;
	HashTable *target_hash;
	int i, n, bauto, ret = SUCCESS;
	const mbfl_encoding **list, **entry;
	size_t size;

	list = NULL;
	if (Z_TYPE_P(array) == IS_ARRAY) {
		target_hash = Z_ARRVAL_P(array);
		i = zend_hash_num_elements(target_hash);
		size = i + MBSTRG(default_detect_order_list_size);
		list = (const mbfl_encoding **)pecalloc(size, sizeof(mbfl_encoding*), persistent);
		entry = list;
		bauto = 0;
		n = 0;
		ZEND_HASH_FOREACH_VAL(target_hash, hash_entry) {
			convert_to_string_ex(hash_entry);
			if (strcasecmp(Z_STRVAL_P(hash_entry), "auto") == 0) {
				if (!bauto) {
					const enum mbfl_no_encoding *src = MBSTRG(default_detect_order_list);
					const size_t identify_list_size = MBSTRG(default_detect_order_list_size);
					size_t j;

					bauto = 1;
					for (j = 0; j < identify_list_size; j++) {
						*entry++ = mbfl_no2encoding(*src++);
						n++;
					}
				}
			} else {
				const mbfl_encoding *encoding = mbfl_name2encoding(Z_STRVAL_P(hash_entry));
				if (encoding) {
					*entry++ = encoding;
					n++;
				} else {
					ret = FAILURE;
				}
			}
			i--;
		} ZEND_HASH_FOREACH_END();
		if (n > 0) {
			if (return_list) {
				*return_list = list;
			} else {
				pefree(list, persistent);
			}
		} else {
			pefree(list, persistent);
			if (return_list) {
				*return_list = NULL;
			}
			ret = FAILURE;
		}
		if (return_size) {
			*return_size = n;
		}
	}

	return ret;
}
/* }}} */

/* {{{ zend_multibyte interface */
static const zend_encoding* php_mb_zend_encoding_fetcher(const char *encoding_name)
{
	return (const zend_encoding*)mbfl_name2encoding(encoding_name);
}

static const char *php_mb_zend_encoding_name_getter(const zend_encoding *encoding)
{
	return ((const mbfl_encoding *)encoding)->name;
}

static int php_mb_zend_encoding_lexer_compatibility_checker(const zend_encoding *_encoding)
{
	const mbfl_encoding *encoding = (const mbfl_encoding*)_encoding;
	if (encoding->flag & MBFL_ENCTYPE_SBCS) {
		return 1;
	}
	if ((encoding->flag & (MBFL_ENCTYPE_MBCS | MBFL_ENCTYPE_GL_UNSAFE)) == MBFL_ENCTYPE_MBCS) {
		return 1;
	}
	return 0;
}

static const zend_encoding *php_mb_zend_encoding_detector(const unsigned char *arg_string, size_t arg_length, const zend_encoding **list, size_t list_size)
{
	mbfl_string string;

	if (!list) {
		list = (const zend_encoding **)MBSTRG(current_detect_order_list);
		list_size = MBSTRG(current_detect_order_list_size);
	}

	mbfl_string_init(&string);
	string.no_language = MBSTRG(language);
	string.val = (unsigned char *)arg_string;
	string.len = arg_length;
	return (const zend_encoding *) mbfl_identify_encoding(&string, (const mbfl_encoding **)list, list_size, 0);
}

static size_t php_mb_zend_encoding_converter(unsigned char **to, size_t *to_length, const unsigned char *from, size_t from_length, const zend_encoding *encoding_to, const zend_encoding *encoding_from)
{
	mbfl_string string, result;
	mbfl_buffer_converter *convd;
	int status;
	size_t loc;

	/* new encoding */
	/* initialize string */
	mbfl_string_init(&string);
	mbfl_string_init(&result);
	string.encoding = (const mbfl_encoding*)encoding_from;
	string.no_language = MBSTRG(language);
	string.val = (unsigned char*)from;
	string.len = from_length;

	/* initialize converter */
	convd = mbfl_buffer_converter_new((const mbfl_encoding *)encoding_from, (const mbfl_encoding *)encoding_to, string.len);
	if (convd == NULL) {
		return (size_t) -1;
	}

	mbfl_buffer_converter_illegal_mode(convd, MBSTRG(current_filter_illegal_mode));
	mbfl_buffer_converter_illegal_substchar(convd, MBSTRG(current_filter_illegal_substchar));

	/* do it */
	status = mbfl_buffer_converter_feed2(convd, &string, &loc);
	if (status) {
		mbfl_buffer_converter_delete(convd);
		return (size_t)-1;
	}

	mbfl_buffer_converter_flush(convd);
	if (!mbfl_buffer_converter_result(convd, &result)) {
		mbfl_buffer_converter_delete(convd);
		return (size_t)-1;
	}

	*to = result.val;
	*to_length = result.len;

	mbfl_buffer_converter_delete(convd);

	return loc;
}

static int php_mb_zend_encoding_list_parser(const char *encoding_list, size_t encoding_list_len, const zend_encoding ***return_list, size_t *return_size, int persistent)
{
	return php_mb_parse_encoding_list(encoding_list, encoding_list_len, (const mbfl_encoding ***)return_list, return_size, persistent);
}

static const zend_encoding *php_mb_zend_internal_encoding_getter(void)
{
	return (const zend_encoding *)MBSTRG(internal_encoding);
}

static int php_mb_zend_internal_encoding_setter(const zend_encoding *encoding)
{
	MBSTRG(internal_encoding) = (const mbfl_encoding *)encoding;
	return SUCCESS;
}

static zend_multibyte_functions php_mb_zend_multibyte_functions = {
	"mbstring",
	php_mb_zend_encoding_fetcher,
	php_mb_zend_encoding_name_getter,
	php_mb_zend_encoding_lexer_compatibility_checker,
	php_mb_zend_encoding_detector,
	php_mb_zend_encoding_converter,
	php_mb_zend_encoding_list_parser,
	php_mb_zend_internal_encoding_getter,
	php_mb_zend_internal_encoding_setter
};
/* }}} */

static void *_php_mb_compile_regex(const char *pattern);
static int _php_mb_match_regex(void *opaque, const char *str, size_t str_len);
static void _php_mb_free_regex(void *opaque);

#if HAVE_ONIG
/* {{{ _php_mb_compile_regex */
static void *_php_mb_compile_regex(const char *pattern)
{
	php_mb_regex_t *retval;
	OnigErrorInfo err_info;
	int err_code;

	if ((err_code = onig_new(&retval,
			(const OnigUChar *)pattern,
			(const OnigUChar *)pattern + strlen(pattern),
			ONIG_OPTION_IGNORECASE | ONIG_OPTION_DONT_CAPTURE_GROUP,
			ONIG_ENCODING_ASCII, &OnigSyntaxPerl, &err_info))) {
		OnigUChar err_str[ONIG_MAX_ERROR_MESSAGE_LEN];
		onig_error_code_to_str(err_str, err_code, err_info);
		php_error_docref(NULL, E_WARNING, "%s: %s", pattern, err_str);
		retval = NULL;
	}
	return retval;
}
/* }}} */

/* {{{ _php_mb_match_regex */
static int _php_mb_match_regex(void *opaque, const char *str, size_t str_len)
{
	return onig_search((php_mb_regex_t *)opaque, (const OnigUChar *)str,
			(const OnigUChar*)str + str_len, (const OnigUChar *)str,
			(const OnigUChar*)str + str_len, NULL, ONIG_OPTION_NONE) >= 0;
}
/* }}} */

/* {{{ _php_mb_free_regex */
static void _php_mb_free_regex(void *opaque)
{
	onig_free((php_mb_regex_t *)opaque);
}
/* }}} */
#elif HAVE_PCRE || HAVE_BUNDLED_PCRE
/* {{{ _php_mb_compile_regex */
static void *_php_mb_compile_regex(const char *pattern)
{
	pcre *retval;
	const char *err_str;
	int err_offset;

	if (!(retval = pcre_compile(pattern,
			PCRE_CASELESS, &err_str, &err_offset, NULL))) {
		php_error_docref(NULL, E_WARNING, "%s (offset=%d): %s", pattern, err_offset, err_str);
	}
	return retval;
}
/* }}} */

/* {{{ _php_mb_match_regex */
static int _php_mb_match_regex(void *opaque, const char *str, size_t str_len)
{
	return pcre_exec((pcre *)opaque, NULL, str, (int)str_len, 0,
			0, NULL, 0) >= 0;
}
/* }}} */

/* {{{ _php_mb_free_regex */
static void _php_mb_free_regex(void *opaque)
{
	pcre_free(opaque);
}
/* }}} */
#endif

/* {{{ php_mb_nls_get_default_detect_order_list */
static int php_mb_nls_get_default_detect_order_list(enum mbfl_no_language lang, enum mbfl_no_encoding **plist, size_t *plist_size)
{
	size_t i;

	*plist = (enum mbfl_no_encoding *) php_mb_default_identify_list_neut;
	*plist_size = sizeof(php_mb_default_identify_list_neut) / sizeof(php_mb_default_identify_list_neut[0]);

	for (i = 0; i < sizeof(php_mb_default_identify_list) / sizeof(php_mb_default_identify_list[0]); i++) {
		if (php_mb_default_identify_list[i].lang == lang) {
			*plist = (enum mbfl_no_encoding *)php_mb_default_identify_list[i].list;
			*plist_size = php_mb_default_identify_list[i].list_size;
			return 1;
		}
	}
	return 0;
}
/* }}} */

static char *php_mb_rfc1867_substring_conf(const zend_encoding *encoding, char *start, size_t len, char quote)
{
	char *result = emalloc(len + 2);
	char *resp = result;
	size_t i;

	for (i = 0; i < len && start[i] != quote; ++i) {
		if (start[i] == '\\' && (start[i + 1] == '\\' || (quote && start[i + 1] == quote))) {
			*resp++ = start[++i];
		} else {
			size_t j = php_mb_mbchar_bytes_ex(start+i, (const mbfl_encoding *)encoding);

			while (j-- > 0 && i < len) {
				*resp++ = start[i++];
			}
			--i;
		}
	}

	*resp = '\0';
	return result;
}

static char *php_mb_rfc1867_getword(const zend_encoding *encoding, char **line, char stop) /* {{{ */
{
	char *pos = *line, quote;
	char *res;

	while (*pos && *pos != stop) {
		if ((quote = *pos) == '"' || quote == '\'') {
			++pos;
			while (*pos && *pos != quote) {
				if (*pos == '\\' && pos[1] && pos[1] == quote) {
					pos += 2;
				} else {
					++pos;
				}
			}
			if (*pos) {
				++pos;
			}
		} else {
			pos += php_mb_mbchar_bytes_ex(pos, (const mbfl_encoding *)encoding);

		}
	}
	if (*pos == '\0') {
		res = estrdup(*line);
		*line += strlen(*line);
		return res;
	}

	res = estrndup(*line, pos - *line);

	while (*pos == stop) {
		pos += php_mb_mbchar_bytes_ex(pos, (const mbfl_encoding *)encoding);
	}

	*line = pos;
	return res;
}
/* }}} */

static char *php_mb_rfc1867_getword_conf(const zend_encoding *encoding, char *str) /* {{{ */
{
	while (*str && isspace(*(unsigned char *)str)) {
		++str;
	}

	if (!*str) {
		return estrdup("");
	}

	if (*str == '"' || *str == '\'') {
		char quote = *str;

		str++;
		return php_mb_rfc1867_substring_conf(encoding, str, strlen(str), quote);
	} else {
		char *strend = str;

		while (*strend && !isspace(*(unsigned char *)strend)) {
			++strend;
		}
		return php_mb_rfc1867_substring_conf(encoding, str, strend - str, 0);
	}
}
/* }}} */

static char *php_mb_rfc1867_basename(const zend_encoding *encoding, char *filename) /* {{{ */
{
	char *s, *s2;
	const size_t filename_len = strlen(filename);

	/* The \ check should technically be needed for win32 systems only where
	 * it is a valid path separator. However, IE in all it's wisdom always sends
	 * the full path of the file on the user's filesystem, which means that unless
	 * the user does basename() they get a bogus file name. Until IE's user base drops
	 * to nill or problem is fixed this code must remain enabled for all systems. */
	s = php_mb_safe_strrchr_ex(filename, '\\', filename_len, (const mbfl_encoding *)encoding);
	s2 = php_mb_safe_strrchr_ex(filename, '/', filename_len, (const mbfl_encoding *)encoding);

	if (s && s2) {
		if (s > s2) {
			return ++s;
		} else {
			return ++s2;
		}
	} else if (s) {
		return ++s;
	} else if (s2) {
		return ++s2;
	} else {
		return filename;
	}
}
/* }}} */

/* {{{ php.ini directive handler */
/* {{{ static PHP_INI_MH(OnUpdate_mbstring_language) */
static PHP_INI_MH(OnUpdate_mbstring_language)
{
	enum mbfl_no_language no_language;

	no_language = mbfl_name2no_language(ZSTR_VAL(new_value));
	if (no_language == mbfl_no_language_invalid) {
		MBSTRG(language) = mbfl_no_language_neutral;
		return FAILURE;
	}
	MBSTRG(language) = no_language;
	php_mb_nls_get_default_detect_order_list(no_language, &MBSTRG(default_detect_order_list), &MBSTRG(default_detect_order_list_size));
	return SUCCESS;
}
/* }}} */

/* {{{ static PHP_INI_MH(OnUpdate_mbstring_detect_order) */
static PHP_INI_MH(OnUpdate_mbstring_detect_order)
{
	const mbfl_encoding **list;
	size_t size;

	if (!new_value) {
		if (MBSTRG(detect_order_list)) {
			pefree(MBSTRG(detect_order_list), 1);
		}
		MBSTRG(detect_order_list) = NULL;
		MBSTRG(detect_order_list_size) = 0;
		return SUCCESS;
	}

	if (FAILURE == php_mb_parse_encoding_list(ZSTR_VAL(new_value), ZSTR_LEN(new_value), &list, &size, 1)) {
		return FAILURE;
	}

	if (MBSTRG(detect_order_list)) {
		pefree(MBSTRG(detect_order_list), 1);
	}
	MBSTRG(detect_order_list) = list;
	MBSTRG(detect_order_list_size) = size;
	return SUCCESS;
}
/* }}} */

/* {{{ static PHP_INI_MH(OnUpdate_mbstring_http_input) */
static PHP_INI_MH(OnUpdate_mbstring_http_input)
{
	const mbfl_encoding **list;
	size_t size;

	if (!new_value || !ZSTR_VAL(new_value)) {
		if (MBSTRG(http_input_list)) {
			pefree(MBSTRG(http_input_list), 1);
		}
		if (SUCCESS == php_mb_parse_encoding_list(get_input_encoding(), strlen(get_input_encoding())+1, &list, &size, 1)) {
			MBSTRG(http_input_list) = list;
			MBSTRG(http_input_list_size) = size;
			return SUCCESS;
		}
		MBSTRG(http_input_list) = NULL;
		MBSTRG(http_input_list_size) = 0;
		return SUCCESS;
	}

	if (FAILURE == php_mb_parse_encoding_list(ZSTR_VAL(new_value), ZSTR_LEN(new_value), &list, &size, 1)) {
		return FAILURE;
	}

	if (MBSTRG(http_input_list)) {
		pefree(MBSTRG(http_input_list), 1);
	}
	MBSTRG(http_input_list) = list;
	MBSTRG(http_input_list_size) = size;

	if (stage & (PHP_INI_STAGE_ACTIVATE | PHP_INI_STAGE_RUNTIME)) {
		php_error_docref("ref.mbstring", E_DEPRECATED, "Use of mbstring.http_input is deprecated");
	}

	return SUCCESS;
}
/* }}} */

/* {{{ static PHP_INI_MH(OnUpdate_mbstring_http_output) */
static PHP_INI_MH(OnUpdate_mbstring_http_output)
{
	const mbfl_encoding *encoding;

	if (new_value == NULL || ZSTR_LEN(new_value) == 0) {
		encoding = mbfl_name2encoding(get_output_encoding());
		if (!encoding) {
			MBSTRG(http_output_encoding) = &mbfl_encoding_pass;
			MBSTRG(current_http_output_encoding) = &mbfl_encoding_pass;
			return SUCCESS;
		}
	} else {
		encoding = mbfl_name2encoding(ZSTR_VAL(new_value));
		if (!encoding) {
			MBSTRG(http_output_encoding) = &mbfl_encoding_pass;
			MBSTRG(current_http_output_encoding) = &mbfl_encoding_pass;
			return FAILURE;
		}
	}
	MBSTRG(http_output_encoding) = encoding;
	MBSTRG(current_http_output_encoding) = encoding;

	if (stage & (PHP_INI_STAGE_ACTIVATE | PHP_INI_STAGE_RUNTIME)) {
		php_error_docref("ref.mbstring", E_DEPRECATED, "Use of mbstring.http_output is deprecated");
	}

	return SUCCESS;
}
/* }}} */

/* {{{ static _php_mb_ini_mbstring_internal_encoding_set */
int _php_mb_ini_mbstring_internal_encoding_set(const char *new_value, size_t new_value_length)
{
	const mbfl_encoding *encoding;

	if (!new_value || !new_value_length || !(encoding = mbfl_name2encoding(new_value))) {
		/* falls back to UTF-8 if an unknown encoding name is given */
		encoding = mbfl_no2encoding(mbfl_no_encoding_utf8);
	}
	MBSTRG(internal_encoding) = encoding;
	MBSTRG(current_internal_encoding) = encoding;
#if HAVE_MBREGEX
	{
		const char *enc_name = new_value;
		if (FAILURE == php_mb_regex_set_default_mbctype(enc_name)) {
			/* falls back to UTF-8 if an unknown encoding name is given */
			enc_name = "UTF-8";
			php_mb_regex_set_default_mbctype(enc_name);
		}
		php_mb_regex_set_mbctype(new_value);
	}
#endif
	return SUCCESS;
}
/* }}} */

/* {{{ static PHP_INI_MH(OnUpdate_mbstring_internal_encoding) */
static PHP_INI_MH(OnUpdate_mbstring_internal_encoding)
{
	if (stage & (PHP_INI_STAGE_ACTIVATE | PHP_INI_STAGE_RUNTIME)) {
		php_error_docref("ref.mbstring", E_DEPRECATED, "Use of mbstring.internal_encoding is deprecated");
	}

	if (OnUpdateString(entry, new_value, mh_arg1, mh_arg2, mh_arg3, stage) == FAILURE) {
		return FAILURE;
	}

	if (stage & (PHP_INI_STAGE_STARTUP | PHP_INI_STAGE_SHUTDOWN | PHP_INI_STAGE_RUNTIME)) {
		if (new_value && ZSTR_LEN(new_value)) {
			return _php_mb_ini_mbstring_internal_encoding_set(ZSTR_VAL(new_value), ZSTR_LEN(new_value));
		} else {
			return _php_mb_ini_mbstring_internal_encoding_set(get_internal_encoding(), strlen(get_internal_encoding())+1);
		}
	} else {
		/* the corresponding mbstring globals needs to be set according to the
		 * ini value in the later stage because it never falls back to the
		 * default value if 1. no value for mbstring.internal_encoding is given,
		 * 2. mbstring.language directive is processed in per-dir or runtime
		 * context and 3. call to the handler for mbstring.language is done
		 * after mbstring.internal_encoding is handled. */
		return SUCCESS;
	}
}
/* }}} */

/* {{{ static PHP_INI_MH(OnUpdate_mbstring_substitute_character) */
static PHP_INI_MH(OnUpdate_mbstring_substitute_character)
{
	int c;
	char *endptr = NULL;

	if (new_value != NULL) {
		if (strcasecmp("none", ZSTR_VAL(new_value)) == 0) {
			MBSTRG(filter_illegal_mode) = MBFL_OUTPUTFILTER_ILLEGAL_MODE_NONE;
			MBSTRG(current_filter_illegal_mode) = MBFL_OUTPUTFILTER_ILLEGAL_MODE_NONE;
		} else if (strcasecmp("long", ZSTR_VAL(new_value)) == 0) {
			MBSTRG(filter_illegal_mode) = MBFL_OUTPUTFILTER_ILLEGAL_MODE_LONG;
			MBSTRG(current_filter_illegal_mode) = MBFL_OUTPUTFILTER_ILLEGAL_MODE_LONG;
		} else if (strcasecmp("entity", ZSTR_VAL(new_value)) == 0) {
			MBSTRG(filter_illegal_mode) = MBFL_OUTPUTFILTER_ILLEGAL_MODE_ENTITY;
			MBSTRG(current_filter_illegal_mode) = MBFL_OUTPUTFILTER_ILLEGAL_MODE_ENTITY;
		} else {
			MBSTRG(filter_illegal_mode) = MBFL_OUTPUTFILTER_ILLEGAL_MODE_CHAR;
			MBSTRG(current_filter_illegal_mode) = MBFL_OUTPUTFILTER_ILLEGAL_MODE_CHAR;
			if (ZSTR_LEN(new_value) > 0) {
				c = strtol(ZSTR_VAL(new_value), &endptr, 0);
				if (*endptr == '\0') {
					MBSTRG(filter_illegal_substchar) = c;
					MBSTRG(current_filter_illegal_substchar) = c;
				}
			}
		}
	} else {
		MBSTRG(filter_illegal_mode) = MBFL_OUTPUTFILTER_ILLEGAL_MODE_CHAR;
		MBSTRG(current_filter_illegal_mode) = MBFL_OUTPUTFILTER_ILLEGAL_MODE_CHAR;
		MBSTRG(filter_illegal_substchar) = 0x3f;	/* '?' */
		MBSTRG(current_filter_illegal_substchar) = 0x3f;	/* '?' */
	}

	return SUCCESS;
}
/* }}} */

/* {{{ static PHP_INI_MH(OnUpdate_mbstring_encoding_translation) */
static PHP_INI_MH(OnUpdate_mbstring_encoding_translation)
{
	if (new_value == NULL) {
		return FAILURE;
	}

	OnUpdateBool(entry, new_value, mh_arg1, mh_arg2, mh_arg3, stage);

	if (MBSTRG(encoding_translation)) {
		sapi_unregister_post_entry(php_post_entries);
		sapi_register_post_entries(mbstr_post_entries);
	} else {
		sapi_unregister_post_entry(mbstr_post_entries);
		sapi_register_post_entries(php_post_entries);
	}

	return SUCCESS;
}
/* }}} */

/* {{{ static PHP_INI_MH(OnUpdate_mbstring_http_output_conv_mimetypes */
static PHP_INI_MH(OnUpdate_mbstring_http_output_conv_mimetypes)
{
	zend_string *tmp;
	void *re = NULL;

	if (!new_value) {
		new_value = entry->orig_value;
	}
	tmp = php_trim(new_value, NULL, 0, 3);

	if (ZSTR_LEN(tmp) > 0) {
		if (!(re = _php_mb_compile_regex(ZSTR_VAL(tmp)))) {
			zend_string_release(tmp);
			return FAILURE;
		}
	}

	if (MBSTRG(http_output_conv_mimetypes)) {
		_php_mb_free_regex(MBSTRG(http_output_conv_mimetypes));
	}

	MBSTRG(http_output_conv_mimetypes) = re;

	zend_string_release(tmp);
	return SUCCESS;
}
/* }}} */
/* }}} */

/* {{{ php.ini directive registration */
PHP_INI_BEGIN()
	PHP_INI_ENTRY("mbstring.language", "neutral", PHP_INI_ALL, OnUpdate_mbstring_language)
	PHP_INI_ENTRY("mbstring.detect_order", NULL, PHP_INI_ALL, OnUpdate_mbstring_detect_order)
	PHP_INI_ENTRY("mbstring.http_input", NULL, PHP_INI_ALL, OnUpdate_mbstring_http_input)
	PHP_INI_ENTRY("mbstring.http_output", NULL, PHP_INI_ALL, OnUpdate_mbstring_http_output)
	STD_PHP_INI_ENTRY("mbstring.internal_encoding", NULL, PHP_INI_ALL, OnUpdate_mbstring_internal_encoding, internal_encoding_name, zend_mbstring_globals, mbstring_globals)
	PHP_INI_ENTRY("mbstring.substitute_character", NULL, PHP_INI_ALL, OnUpdate_mbstring_substitute_character)
	STD_PHP_INI_ENTRY("mbstring.func_overload", "0",
	PHP_INI_SYSTEM, OnUpdateLong, func_overload, zend_mbstring_globals, mbstring_globals)

	STD_PHP_INI_BOOLEAN("mbstring.encoding_translation", "0",
		PHP_INI_SYSTEM | PHP_INI_PERDIR,
		OnUpdate_mbstring_encoding_translation,
		encoding_translation, zend_mbstring_globals, mbstring_globals)
	PHP_INI_ENTRY("mbstring.http_output_conv_mimetypes",
		"^(text/|application/xhtml\\+xml)",
		PHP_INI_ALL,
		OnUpdate_mbstring_http_output_conv_mimetypes)

	STD_PHP_INI_BOOLEAN("mbstring.strict_detection", "0",
		PHP_INI_ALL,
		OnUpdateLong,
		strict_detection, zend_mbstring_globals, mbstring_globals)
PHP_INI_END()
/* }}} */

/* {{{ module global initialize handler */
static PHP_GINIT_FUNCTION(mbstring)
{
#if defined(COMPILE_DL_MBSTRING) && defined(ZTS)
ZEND_TSRMLS_CACHE_UPDATE();
#endif

	mbstring_globals->language = mbfl_no_language_uni;
	mbstring_globals->internal_encoding = NULL;
	mbstring_globals->current_internal_encoding = mbstring_globals->internal_encoding;
	mbstring_globals->http_output_encoding = &mbfl_encoding_pass;
	mbstring_globals->current_http_output_encoding = &mbfl_encoding_pass;
	mbstring_globals->http_input_identify = NULL;
	mbstring_globals->http_input_identify_get = NULL;
	mbstring_globals->http_input_identify_post = NULL;
	mbstring_globals->http_input_identify_cookie = NULL;
	mbstring_globals->http_input_identify_string = NULL;
	mbstring_globals->http_input_list = NULL;
	mbstring_globals->http_input_list_size = 0;
	mbstring_globals->detect_order_list = NULL;
	mbstring_globals->detect_order_list_size = 0;
	mbstring_globals->current_detect_order_list = NULL;
	mbstring_globals->current_detect_order_list_size = 0;
	mbstring_globals->default_detect_order_list = (enum mbfl_no_encoding *) php_mb_default_identify_list_neut;
	mbstring_globals->default_detect_order_list_size = sizeof(php_mb_default_identify_list_neut) / sizeof(php_mb_default_identify_list_neut[0]);
	mbstring_globals->filter_illegal_mode = MBFL_OUTPUTFILTER_ILLEGAL_MODE_CHAR;
	mbstring_globals->filter_illegal_substchar = 0x3f;	/* '?' */
	mbstring_globals->current_filter_illegal_mode = MBFL_OUTPUTFILTER_ILLEGAL_MODE_CHAR;
	mbstring_globals->current_filter_illegal_substchar = 0x3f;	/* '?' */
	mbstring_globals->illegalchars = 0;
	mbstring_globals->func_overload = 0;
	mbstring_globals->encoding_translation = 0;
	mbstring_globals->strict_detection = 0;
	mbstring_globals->outconv = NULL;
	mbstring_globals->http_output_conv_mimetypes = NULL;
#if HAVE_MBREGEX
	mbstring_globals->mb_regex_globals = php_mb_regex_globals_alloc();
#endif
	mbstring_globals->last_used_encoding_name = NULL;
	mbstring_globals->last_used_encoding = NULL;
}
/* }}} */

/* {{{ PHP_GSHUTDOWN_FUNCTION */
static PHP_GSHUTDOWN_FUNCTION(mbstring)
{
	if (mbstring_globals->http_input_list) {
		free(mbstring_globals->http_input_list);
	}
	if (mbstring_globals->detect_order_list) {
		free(mbstring_globals->detect_order_list);
	}
	if (mbstring_globals->http_output_conv_mimetypes) {
		_php_mb_free_regex(mbstring_globals->http_output_conv_mimetypes);
	}
#if HAVE_MBREGEX
	php_mb_regex_globals_free(mbstring_globals->mb_regex_globals);
#endif
}
/* }}} */

/* {{{ PHP_MINIT_FUNCTION(mbstring) */
PHP_MINIT_FUNCTION(mbstring)
{
#if defined(COMPILE_DL_MBSTRING) && defined(ZTS)
ZEND_TSRMLS_CACHE_UPDATE();
#endif
	__mbfl_allocators = &_php_mb_allocators;

	REGISTER_INI_ENTRIES();

	/* This is a global handler. Should not be set in a per-request handler. */
	sapi_register_treat_data(mbstr_treat_data);

	/* Post handlers are stored in the thread-local context. */
	if (MBSTRG(encoding_translation)) {
		sapi_register_post_entries(mbstr_post_entries);
	}

	REGISTER_LONG_CONSTANT("MB_OVERLOAD_MAIL", MB_OVERLOAD_MAIL, CONST_CS | CONST_PERSISTENT);
	REGISTER_LONG_CONSTANT("MB_OVERLOAD_STRING", MB_OVERLOAD_STRING, CONST_CS | CONST_PERSISTENT);
	REGISTER_LONG_CONSTANT("MB_OVERLOAD_REGEX", MB_OVERLOAD_REGEX, CONST_CS | CONST_PERSISTENT);

	REGISTER_LONG_CONSTANT("MB_CASE_UPPER", PHP_UNICODE_CASE_UPPER, CONST_CS | CONST_PERSISTENT);
	REGISTER_LONG_CONSTANT("MB_CASE_LOWER", PHP_UNICODE_CASE_LOWER, CONST_CS | CONST_PERSISTENT);
	REGISTER_LONG_CONSTANT("MB_CASE_TITLE", PHP_UNICODE_CASE_TITLE, CONST_CS | CONST_PERSISTENT);
	REGISTER_LONG_CONSTANT("MB_CASE_FOLD", PHP_UNICODE_CASE_FOLD, CONST_CS | CONST_PERSISTENT);
	REGISTER_LONG_CONSTANT("MB_CASE_UPPER_SIMPLE", PHP_UNICODE_CASE_UPPER_SIMPLE, CONST_CS | CONST_PERSISTENT);
	REGISTER_LONG_CONSTANT("MB_CASE_LOWER_SIMPLE", PHP_UNICODE_CASE_LOWER_SIMPLE, CONST_CS | CONST_PERSISTENT);
	REGISTER_LONG_CONSTANT("MB_CASE_TITLE_SIMPLE", PHP_UNICODE_CASE_TITLE_SIMPLE, CONST_CS | CONST_PERSISTENT);
	REGISTER_LONG_CONSTANT("MB_CASE_FOLD_SIMPLE", PHP_UNICODE_CASE_FOLD_SIMPLE, CONST_CS | CONST_PERSISTENT);

#if HAVE_MBREGEX
	PHP_MINIT(mb_regex) (INIT_FUNC_ARGS_PASSTHRU);
#endif

	if (FAILURE == zend_multibyte_set_functions(&php_mb_zend_multibyte_functions)) {
		return FAILURE;
	}

	php_rfc1867_set_multibyte_callbacks(
		php_mb_encoding_translation,
		php_mb_gpc_get_detect_order,
		php_mb_gpc_set_input_encoding,
		php_mb_rfc1867_getword,
		php_mb_rfc1867_getword_conf,
		php_mb_rfc1867_basename);

	return SUCCESS;
}
/* }}} */

/* {{{ PHP_MSHUTDOWN_FUNCTION(mbstring) */
PHP_MSHUTDOWN_FUNCTION(mbstring)
{
	UNREGISTER_INI_ENTRIES();

	zend_multibyte_restore_functions();

#if HAVE_MBREGEX
	PHP_MSHUTDOWN(mb_regex) (INIT_FUNC_ARGS_PASSTHRU);
#endif

	return SUCCESS;
}
/* }}} */

/* {{{ PHP_RINIT_FUNCTION(mbstring) */
PHP_RINIT_FUNCTION(mbstring)
{
	zend_function *func, *orig;
	const struct mb_overload_def *p;

	MBSTRG(current_internal_encoding) = MBSTRG(internal_encoding);
	MBSTRG(current_http_output_encoding) = MBSTRG(http_output_encoding);
	MBSTRG(current_filter_illegal_mode) = MBSTRG(filter_illegal_mode);
	MBSTRG(current_filter_illegal_substchar) = MBSTRG(filter_illegal_substchar);

	MBSTRG(illegalchars) = 0;

	php_mb_populate_current_detect_order_list();

 	/* override original function. */
	if (MBSTRG(func_overload)){
		zend_error(E_DEPRECATED, "The mbstring.func_overload directive is deprecated");

		p = &(mb_ovld[0]);
		CG(compiler_options) |= ZEND_COMPILE_NO_BUILTIN_STRLEN;
		while (p->type > 0) {
			if ((MBSTRG(func_overload) & p->type) == p->type &&
				!zend_hash_str_exists(EG(function_table), p->save_func, strlen(p->save_func))
			) {
				func = zend_hash_str_find_ptr(EG(function_table), p->ovld_func, strlen(p->ovld_func));

				if ((orig = zend_hash_str_find_ptr(EG(function_table), p->orig_func, strlen(p->orig_func))) == NULL) {
					php_error_docref("ref.mbstring", E_WARNING, "mbstring couldn't find function %s.", p->orig_func);
					return FAILURE;
				} else {
					ZEND_ASSERT(orig->type == ZEND_INTERNAL_FUNCTION);
					zend_hash_str_add_mem(EG(function_table), p->save_func, strlen(p->save_func), orig, sizeof(zend_internal_function));
					function_add_ref(orig);

					if (zend_hash_str_update_mem(EG(function_table), p->orig_func, strlen(p->orig_func), func, sizeof(zend_internal_function)) == NULL) {
						php_error_docref("ref.mbstring", E_WARNING, "mbstring couldn't replace function %s.", p->orig_func);
						return FAILURE;
					}

					function_add_ref(func);
				}
			}
			p++;
		}
	}
#if HAVE_MBREGEX
	PHP_RINIT(mb_regex) (INIT_FUNC_ARGS_PASSTHRU);
#endif
	zend_multibyte_set_internal_encoding((const zend_encoding *)MBSTRG(internal_encoding));

	return SUCCESS;
}
/* }}} */

/* {{{ PHP_RSHUTDOWN_FUNCTION(mbstring) */
PHP_RSHUTDOWN_FUNCTION(mbstring)
{
	const struct mb_overload_def *p;
	zend_function *orig;

	if (MBSTRG(current_detect_order_list) != NULL) {
		efree(MBSTRG(current_detect_order_list));
		MBSTRG(current_detect_order_list) = NULL;
		MBSTRG(current_detect_order_list_size) = 0;
	}
	if (MBSTRG(outconv) != NULL) {
		MBSTRG(illegalchars) += mbfl_buffer_illegalchars(MBSTRG(outconv));
		mbfl_buffer_converter_delete(MBSTRG(outconv));
		MBSTRG(outconv) = NULL;
	}

	/* clear http input identification. */
	MBSTRG(http_input_identify) = NULL;
	MBSTRG(http_input_identify_post) = NULL;
	MBSTRG(http_input_identify_get) = NULL;
	MBSTRG(http_input_identify_cookie) = NULL;
	MBSTRG(http_input_identify_string) = NULL;

	if (MBSTRG(last_used_encoding_name)) {
		efree(MBSTRG(last_used_encoding_name));
		MBSTRG(last_used_encoding_name) = NULL;
	}

 	/*  clear overloaded function. */
	if (MBSTRG(func_overload)){
		p = &(mb_ovld[0]);
		while (p->type > 0) {
			if ((MBSTRG(func_overload) & p->type) == p->type &&
				(orig = zend_hash_str_find_ptr(EG(function_table), p->save_func, strlen(p->save_func)))) {

				zend_hash_str_update_mem(EG(function_table), p->orig_func, strlen(p->orig_func), orig, sizeof(zend_internal_function));
				function_add_ref(orig);
				zend_hash_str_del(EG(function_table), p->save_func, strlen(p->save_func));
			}
			p++;
		}
		CG(compiler_options) &= ~ZEND_COMPILE_NO_BUILTIN_STRLEN;
	}

#if HAVE_MBREGEX
	PHP_RSHUTDOWN(mb_regex) (INIT_FUNC_ARGS_PASSTHRU);
#endif

	return SUCCESS;
}
/* }}} */

/* {{{ PHP_MINFO_FUNCTION(mbstring) */
PHP_MINFO_FUNCTION(mbstring)
{
	php_info_print_table_start();
	php_info_print_table_row(2, "Multibyte Support", "enabled");
	php_info_print_table_row(2, "Multibyte string engine", "libmbfl");
	php_info_print_table_row(2, "HTTP input encoding translation", MBSTRG(encoding_translation) ? "enabled": "disabled");
	{
		char tmp[256];
		snprintf(tmp, sizeof(tmp), "%d.%d.%d", MBFL_VERSION_MAJOR, MBFL_VERSION_MINOR, MBFL_VERSION_TEENY);
		php_info_print_table_row(2, "libmbfl version", tmp);
	}
#if HAVE_ONIG
	{
		char tmp[256];
		snprintf(tmp, sizeof(tmp), "%d.%d.%d", ONIGURUMA_VERSION_MAJOR, ONIGURUMA_VERSION_MINOR, ONIGURUMA_VERSION_TEENY);
		php_info_print_table_row(2, "oniguruma version", tmp);
	}
#endif
	php_info_print_table_end();

	php_info_print_table_start();
	php_info_print_table_header(1, "mbstring extension makes use of \"streamable kanji code filter and converter\", which is distributed under the GNU Lesser General Public License version 2.1.");
	php_info_print_table_end();

#if HAVE_MBREGEX
	PHP_MINFO(mb_regex)(ZEND_MODULE_INFO_FUNC_ARGS_PASSTHRU);
#endif

	DISPLAY_INI_ENTRIES();
}
/* }}} */

/* {{{ proto string mb_language([string language])
   Sets the current language or Returns the current language as a string */
PHP_FUNCTION(mb_language)
{
	zend_string *name = NULL;

	if (zend_parse_parameters(ZEND_NUM_ARGS(), "|S", &name) == FAILURE) {
		return;
	}
	if (name == NULL) {
		RETVAL_STRING((char *)mbfl_no_language2name(MBSTRG(language)));
	} else {
		zend_string *ini_name = zend_string_init("mbstring.language", sizeof("mbstring.language") - 1, 0);
		if (FAILURE == zend_alter_ini_entry(ini_name, name, PHP_INI_USER, PHP_INI_STAGE_RUNTIME)) {
			php_error_docref(NULL, E_WARNING, "Unknown language \"%s\"", ZSTR_VAL(name));
			RETVAL_FALSE;
		} else {
			RETVAL_TRUE;
		}
		zend_string_release(ini_name);
	}
}
/* }}} */

/* {{{ proto string mb_internal_encoding([string encoding])
   Sets the current internal encoding or Returns the current internal encoding as a string */
PHP_FUNCTION(mb_internal_encoding)
{
	const char *name = NULL;
	size_t name_len;
	const mbfl_encoding *encoding;

	if (zend_parse_parameters(ZEND_NUM_ARGS(), "|s", &name, &name_len) == FAILURE) {
		return;
	}
	if (name == NULL) {
		name = MBSTRG(current_internal_encoding) ? MBSTRG(current_internal_encoding)->name: NULL;
		if (name != NULL) {
			RETURN_STRING(name);
		} else {
			RETURN_FALSE;
		}
	} else {
		encoding = mbfl_name2encoding(name);
		if (!encoding) {
			php_error_docref(NULL, E_WARNING, "Unknown encoding \"%s\"", name);
			RETURN_FALSE;
		} else {
			MBSTRG(current_internal_encoding) = encoding;
			RETURN_TRUE;
		}
	}
}
/* }}} */

/* {{{ proto mixed mb_http_input([string type])
   Returns the input encoding */
PHP_FUNCTION(mb_http_input)
{
	char *typ = NULL;
	size_t typ_len;
	int retname;
	char *list, *temp;
	const mbfl_encoding *result = NULL;

	retname = 1;
 	if (zend_parse_parameters(ZEND_NUM_ARGS(), "|s", &typ, &typ_len) == FAILURE) {
		return;
 	}
 	if (typ == NULL) {
 		result = MBSTRG(http_input_identify);
 	} else {
 		switch (*typ) {
		case 'G':
		case 'g':
			result = MBSTRG(http_input_identify_get);
			break;
		case 'P':
		case 'p':
			result = MBSTRG(http_input_identify_post);
			break;
		case 'C':
		case 'c':
			result = MBSTRG(http_input_identify_cookie);
			break;
		case 'S':
		case 's':
			result = MBSTRG(http_input_identify_string);
			break;
		case 'I':
		case 'i':
			{
				const mbfl_encoding **entry = MBSTRG(http_input_list);
				const size_t n = MBSTRG(http_input_list_size);
				size_t i;
				array_init(return_value);
				for (i = 0; i < n; i++) {
					add_next_index_string(return_value, (*entry)->name);
					entry++;
				}
				retname = 0;
			}
			break;
		case 'L':
		case 'l':
			{
				const mbfl_encoding **entry = MBSTRG(http_input_list);
				const size_t n = MBSTRG(http_input_list_size);
				size_t i;
				list = NULL;
				for (i = 0; i < n; i++) {
					if (list) {
						temp = list;
						spprintf(&list, 0, "%s,%s", temp, (*entry)->name);
						efree(temp);
						if (!list) {
							break;
						}
					} else {
						list = estrdup((*entry)->name);
					}
					entry++;
				}
			}
			if (!list) {
				RETURN_FALSE;
			}
			RETVAL_STRING(list);
			efree(list);
			retname = 0;
			break;
		default:
			result = MBSTRG(http_input_identify);
			break;
		}
	}

	if (retname) {
		if (result) {
			RETVAL_STRING(result->name);
		} else {
			RETVAL_FALSE;
		}
	}
}
/* }}} */

/* {{{ proto string mb_http_output([string encoding])
   Sets the current output_encoding or returns the current output_encoding as a string */
PHP_FUNCTION(mb_http_output)
{
	const char *name = NULL;
	size_t name_len;
	const mbfl_encoding *encoding;

	if (zend_parse_parameters(ZEND_NUM_ARGS(), "|s", &name, &name_len) == FAILURE) {
		return;
	}

	if (name == NULL) {
		name = MBSTRG(current_http_output_encoding) ? MBSTRG(current_http_output_encoding)->name: NULL;
		if (name != NULL) {
			RETURN_STRING(name);
		} else {
			RETURN_FALSE;
		}
	} else {
		encoding = mbfl_name2encoding(name);
		if (!encoding) {
			php_error_docref(NULL, E_WARNING, "Unknown encoding \"%s\"", name);
			RETURN_FALSE;
		} else {
			MBSTRG(current_http_output_encoding) = encoding;
			RETURN_TRUE;
		}
	}
}
/* }}} */

/* {{{ proto bool|array mb_detect_order([mixed encoding-list])
   Sets the current detect_order or Return the current detect_order as a array */
PHP_FUNCTION(mb_detect_order)
{
	zval *arg1 = NULL;

	if (zend_parse_parameters(ZEND_NUM_ARGS(), "|z", &arg1) == FAILURE) {
		return;
	}

	if (!arg1) {
		size_t i;
		size_t n = MBSTRG(current_detect_order_list_size);
		const mbfl_encoding **entry = MBSTRG(current_detect_order_list);
		array_init(return_value);
		for (i = 0; i < n; i++) {
			add_next_index_string(return_value, (*entry)->name);
			entry++;
		}
	} else {
		const mbfl_encoding **list = NULL;
		size_t size = 0;
		switch (Z_TYPE_P(arg1)) {
			case IS_ARRAY:
				if (FAILURE == php_mb_parse_encoding_array(arg1, &list, &size, 0)) {
					if (list) {
						efree(list);
					}
					RETURN_FALSE;
				}
				break;
			default:
				convert_to_string_ex(arg1);
				if (FAILURE == php_mb_parse_encoding_list(Z_STRVAL_P(arg1), Z_STRLEN_P(arg1), &list, &size, 0)) {
					if (list) {
						efree(list);
					}
					RETURN_FALSE;
				}
				break;
		}

		if (list == NULL) {
			RETURN_FALSE;
		}

		if (MBSTRG(current_detect_order_list)) {
			efree(MBSTRG(current_detect_order_list));
		}
		MBSTRG(current_detect_order_list) = list;
		MBSTRG(current_detect_order_list_size) = size;
		RETURN_TRUE;
	}
}
/* }}} */

static inline int php_mb_check_code_point(zend_long cp)
{
	if (cp <= 0 || cp >= 0x110000) {
		/* Out of Unicode range */
		return 0;
	}

	if (cp >= 0xd800 && cp <= 0xdfff) {
		/* Surrogate code-point. These are never valid on their own and we only allow a single
		 * substitute character. */
		return 0;
	}

	/* As the we do not know the target encoding of the conversion operation that is going to
	 * use the substitution character, we cannot check whether the codepoint is actually mapped
	 * in the given encoding at this point. Thus we have to accept everything. */
	return 1;
}

/* {{{ proto mixed mb_substitute_character([mixed substchar])
   Sets the current substitute_character or returns the current substitute_character */
PHP_FUNCTION(mb_substitute_character)
{
	zval *arg1 = NULL;

	if (zend_parse_parameters(ZEND_NUM_ARGS(), "|z", &arg1) == FAILURE) {
		return;
	}

	if (!arg1) {
		if (MBSTRG(current_filter_illegal_mode) == MBFL_OUTPUTFILTER_ILLEGAL_MODE_NONE) {
			RETURN_STRING("none");
		} else if (MBSTRG(current_filter_illegal_mode) == MBFL_OUTPUTFILTER_ILLEGAL_MODE_LONG) {
			RETURN_STRING("long");
		} else if (MBSTRG(current_filter_illegal_mode) == MBFL_OUTPUTFILTER_ILLEGAL_MODE_ENTITY) {
			RETURN_STRING("entity");
		} else {
			RETURN_LONG(MBSTRG(current_filter_illegal_substchar));
		}
	} else {
		RETVAL_TRUE;

		switch (Z_TYPE_P(arg1)) {
			case IS_STRING:
				if (strncasecmp("none", Z_STRVAL_P(arg1), Z_STRLEN_P(arg1)) == 0) {
					MBSTRG(current_filter_illegal_mode) = MBFL_OUTPUTFILTER_ILLEGAL_MODE_NONE;
				} else if (strncasecmp("long", Z_STRVAL_P(arg1), Z_STRLEN_P(arg1)) == 0) {
					MBSTRG(current_filter_illegal_mode) = MBFL_OUTPUTFILTER_ILLEGAL_MODE_LONG;
				} else if (strncasecmp("entity", Z_STRVAL_P(arg1), Z_STRLEN_P(arg1)) == 0) {
					MBSTRG(current_filter_illegal_mode) = MBFL_OUTPUTFILTER_ILLEGAL_MODE_ENTITY;
				} else {
					convert_to_long_ex(arg1);

					if (php_mb_check_code_point(Z_LVAL_P(arg1))) {
						MBSTRG(current_filter_illegal_mode) = MBFL_OUTPUTFILTER_ILLEGAL_MODE_CHAR;
						MBSTRG(current_filter_illegal_substchar) = Z_LVAL_P(arg1);
					} else {
						php_error_docref(NULL, E_WARNING, "Unknown character");
						RETURN_FALSE;
					}
				}
				break;
			default:
				convert_to_long_ex(arg1);
				if (php_mb_check_code_point(Z_LVAL_P(arg1))) {
					MBSTRG(current_filter_illegal_mode) = MBFL_OUTPUTFILTER_ILLEGAL_MODE_CHAR;
					MBSTRG(current_filter_illegal_substchar) = Z_LVAL_P(arg1);
				} else {
					php_error_docref(NULL, E_WARNING, "Unknown character");
					RETURN_FALSE;
				}
				break;
		}
	}
}
/* }}} */

/* {{{ proto string mb_preferred_mime_name(string encoding)
   Return the preferred MIME name (charset) as a string */
PHP_FUNCTION(mb_preferred_mime_name)
{
	enum mbfl_no_encoding no_encoding;
	char *name = NULL;
	size_t name_len;

	if (zend_parse_parameters(ZEND_NUM_ARGS(), "s", &name, &name_len) == FAILURE) {
		return;
	} else {
		no_encoding = mbfl_name2no_encoding(name);
		if (no_encoding == mbfl_no_encoding_invalid) {
			php_error_docref(NULL, E_WARNING, "Unknown encoding \"%s\"", name);
			RETVAL_FALSE;
		} else {
			const char *preferred_name = mbfl_no2preferred_mime_name(no_encoding);
			if (preferred_name == NULL || *preferred_name == '\0') {
				php_error_docref(NULL, E_WARNING, "No MIME preferred name corresponding to \"%s\"", name);
				RETVAL_FALSE;
			} else {
				RETVAL_STRING((char *)preferred_name);
			}
		}
	}
}
/* }}} */

#define IS_SJIS1(c) ((((c)>=0x81 && (c)<=0x9f) || ((c)>=0xe0 && (c)<=0xf5)) ? 1 : 0)
#define IS_SJIS2(c) ((((c)>=0x40 && (c)<=0x7e) || ((c)>=0x80 && (c)<=0xfc)) ? 1 : 0)

/* {{{ proto bool mb_parse_str(string encoded_string [, array result])
   Parses GET/POST/COOKIE data and sets global variables */
PHP_FUNCTION(mb_parse_str)
{
	zval *track_vars_array = NULL;
	char *encstr = NULL;
	size_t encstr_len;
	php_mb_encoding_handler_info_t info;
	const mbfl_encoding *detected;

	track_vars_array = NULL;
	if (zend_parse_parameters(ZEND_NUM_ARGS(), "s|z/", &encstr, &encstr_len, &track_vars_array) == FAILURE) {
		return;
	}

	if (track_vars_array != NULL) {
		/* Clear out the array */
		zval_dtor(track_vars_array);
		array_init(track_vars_array);
	}

	encstr = estrndup(encstr, encstr_len);

	info.data_type              = PARSE_STRING;
	info.separator              = PG(arg_separator).input;
	info.report_errors          = 1;
	info.to_encoding            = MBSTRG(current_internal_encoding);
	info.to_language            = MBSTRG(language);
	info.from_encodings         = MBSTRG(http_input_list);
	info.num_from_encodings     = MBSTRG(http_input_list_size);
	info.from_language          = MBSTRG(language);

	if (track_vars_array != NULL) {
		detected = _php_mb_encoding_handler_ex(&info, track_vars_array, encstr);
	} else {
		zval tmp;
		zend_array *symbol_table;
		if (zend_forbid_dynamic_call("mb_parse_str() with a single argument") == FAILURE) {
			efree(encstr);
			return;
		}

		php_error_docref(NULL, E_DEPRECATED, "Calling mb_parse_str() without the result argument is deprecated");

		symbol_table = zend_rebuild_symbol_table();
		ZVAL_ARR(&tmp, symbol_table);
		detected = _php_mb_encoding_handler_ex(&info, &tmp, encstr);
	}

	MBSTRG(http_input_identify) = detected;

	RETVAL_BOOL(detected);

	if (encstr != NULL) efree(encstr);
}
/* }}} */

/* {{{ proto string mb_output_handler(string contents, int status)
   Returns string in output buffer converted to the http_output encoding */
PHP_FUNCTION(mb_output_handler)
{
	char *arg_string;
	size_t arg_string_len;
	zend_long arg_status;
	mbfl_string string, result;
	const char *charset;
	char *p;
	const mbfl_encoding *encoding;
	int last_feed;
	size_t len;
	unsigned char send_text_mimetype = 0;
	char *s, *mimetype = NULL;

	if (zend_parse_parameters(ZEND_NUM_ARGS(), "sl", &arg_string, &arg_string_len, &arg_status) == FAILURE) {
		return;
	}

	encoding = MBSTRG(current_http_output_encoding);

 	/* start phase only */
 	if ((arg_status & PHP_OUTPUT_HANDLER_START) != 0) {
 		/* delete the converter just in case. */
 		if (MBSTRG(outconv)) {
			MBSTRG(illegalchars) += mbfl_buffer_illegalchars(MBSTRG(outconv));
 			mbfl_buffer_converter_delete(MBSTRG(outconv));
 			MBSTRG(outconv) = NULL;
  		}
		if (encoding == &mbfl_encoding_pass) {
			RETURN_STRINGL(arg_string, arg_string_len);
		}

		/* analyze mime type */
		if (SG(sapi_headers).mimetype &&
			_php_mb_match_regex(
				MBSTRG(http_output_conv_mimetypes),
				SG(sapi_headers).mimetype,
				strlen(SG(sapi_headers).mimetype))) {
			if ((s = strchr(SG(sapi_headers).mimetype,';')) == NULL){
				mimetype = estrdup(SG(sapi_headers).mimetype);
			} else {
				mimetype = estrndup(SG(sapi_headers).mimetype,s-SG(sapi_headers).mimetype);
			}
			send_text_mimetype = 1;
		} else if (SG(sapi_headers).send_default_content_type) {
			mimetype = SG(default_mimetype) ? SG(default_mimetype) : SAPI_DEFAULT_MIMETYPE;
		}

 		/* if content-type is not yet set, set it and activate the converter */
 		if (SG(sapi_headers).send_default_content_type || send_text_mimetype) {
			charset = encoding->mime_name;
			if (charset) {
				len = spprintf( &p, 0, "Content-Type: %s; charset=%s",  mimetype, charset );
				if (sapi_add_header(p, len, 0) != FAILURE) {
					SG(sapi_headers).send_default_content_type = 0;
				}
			}
 			/* activate the converter */
 			MBSTRG(outconv) = mbfl_buffer_converter_new(MBSTRG(current_internal_encoding), encoding, 0);
			if (send_text_mimetype){
				efree(mimetype);
			}
 		}
  	}

 	/* just return if the converter is not activated. */
 	if (MBSTRG(outconv) == NULL) {
		RETURN_STRINGL(arg_string, arg_string_len);
	}

 	/* flag */
 	last_feed = ((arg_status & PHP_OUTPUT_HANDLER_END) != 0);
 	/* mode */
 	mbfl_buffer_converter_illegal_mode(MBSTRG(outconv), MBSTRG(current_filter_illegal_mode));
 	mbfl_buffer_converter_illegal_substchar(MBSTRG(outconv), MBSTRG(current_filter_illegal_substchar));

 	/* feed the string */
 	mbfl_string_init(&string);
	/* these are not needed. convd has encoding info.
	string.no_language = MBSTRG(language);
	string.encoding = MBSTRG(current_internal_encoding);
	*/
 	string.val = (unsigned char *)arg_string;
 	string.len = arg_string_len;
 	mbfl_buffer_converter_feed(MBSTRG(outconv), &string);
 	if (last_feed) {
 		mbfl_buffer_converter_flush(MBSTRG(outconv));
	}
 	/* get the converter output, and return it */
 	mbfl_buffer_converter_result(MBSTRG(outconv), &result);
	// TODO: avoid reallocation ???
 	RETVAL_STRINGL((char *)result.val, result.len);		/* the string is already strdup()'ed */
	efree(result.val);

 	/* delete the converter if it is the last feed. */
 	if (last_feed) {
		MBSTRG(illegalchars) += mbfl_buffer_illegalchars(MBSTRG(outconv));
		mbfl_buffer_converter_delete(MBSTRG(outconv));
		MBSTRG(outconv) = NULL;
	}
}
/* }}} */

/* {{{ proto int mb_strlen(string str [, string encoding])
   Get character numbers of a string */
PHP_FUNCTION(mb_strlen)
{
	size_t n;
	mbfl_string string;
	char *str, *enc_name = NULL;
	size_t str_len, enc_name_len;

	mbfl_string_init(&string);

	ZEND_PARSE_PARAMETERS_START(1, 2)
		Z_PARAM_STRING(str, str_len)
		Z_PARAM_OPTIONAL
		Z_PARAM_STRING(enc_name, enc_name_len)
	ZEND_PARSE_PARAMETERS_END();

	string.val = (unsigned char *) str;
	string.len = str_len;
	string.no_language = MBSTRG(language);
	string.encoding = php_mb_get_encoding(enc_name);
	if (!string.encoding) {
		RETURN_FALSE;
	}

	n = mbfl_strlen(&string);
	if (!mbfl_is_error(n)) {
		RETVAL_LONG(n);
	} else {
		RETVAL_FALSE;
	}
}
/* }}} */

/* {{{ proto int mb_strpos(string haystack, string needle [, int offset [, string encoding]])
   Find position of first occurrence of a string within another */
PHP_FUNCTION(mb_strpos)
{
	int reverse = 0;
	zend_long offset = 0;
	mbfl_string haystack, needle;
	char *enc_name = NULL;
	size_t enc_name_len, n;

	mbfl_string_init(&haystack);
	mbfl_string_init(&needle);

	if (zend_parse_parameters(ZEND_NUM_ARGS(), "ss|ls", (char **)&haystack.val, &haystack.len, (char **)&needle.val, &needle.len, &offset, &enc_name, &enc_name_len) == FAILURE) {
		return;
	}

	haystack.no_language = needle.no_language = MBSTRG(language);
	haystack.encoding = needle.encoding = php_mb_get_encoding(enc_name);
	if (!haystack.encoding) {
		RETURN_FALSE;
	}

	if (offset != 0) {
		size_t slen = mbfl_strlen(&haystack);
		if (offset < 0) {
			offset += slen;
		}
		if (offset < 0 || offset > slen) {
			php_error_docref(NULL, E_WARNING, "Offset not contained in string");
			RETURN_FALSE;
		}
	}

	if (needle.len == 0) {
		php_error_docref(NULL, E_WARNING, "Empty delimiter");
		RETURN_FALSE;
	}

	n = mbfl_strpos(&haystack, &needle, offset, reverse);
	if (!mbfl_is_error(n)) {
		RETVAL_LONG(n);
	} else {
		switch (-n) {
		case 1:
			break;
		case 2:
			php_error_docref(NULL, E_WARNING, "Needle has not positive length");
			break;
		case 4:
			php_error_docref(NULL, E_WARNING, "Unknown encoding or conversion error");
			break;
		case 8:
			php_error_docref(NULL, E_NOTICE, "Argument is empty");
			break;
		default:
			php_error_docref(NULL, E_WARNING, "Unknown error in mb_strpos");
			break;
		}
		RETVAL_FALSE;
	}
}
/* }}} */

/* {{{ proto int mb_strrpos(string haystack, string needle [, int offset [, string encoding]])
   Find position of last occurrence of a string within another */
PHP_FUNCTION(mb_strrpos)
{
	mbfl_string haystack, needle;
	char *enc_name = NULL;
	size_t enc_name_len;
	zval *zoffset = NULL;
	zend_long offset = 0, str_flg, n;
	char *enc_name2 = NULL;
	size_t enc_name_len2;

	mbfl_string_init(&haystack);
	mbfl_string_init(&needle);

	if (zend_parse_parameters(ZEND_NUM_ARGS(), "ss|zs", (char **)&haystack.val, &haystack.len, (char **)&needle.val, &needle.len, &zoffset, &enc_name, &enc_name_len) == FAILURE) {
		return;
	}

	haystack.no_language = needle.no_language = MBSTRG(language);
	haystack.encoding = needle.encoding = php_mb_get_encoding(enc_name);
	if (!haystack.encoding) {
		RETURN_FALSE;
	}

	if (zoffset) {
		if (Z_TYPE_P(zoffset) == IS_STRING) {
			enc_name2     = Z_STRVAL_P(zoffset);
			enc_name_len2 = Z_STRLEN_P(zoffset);
			str_flg       = 1;

			if (enc_name2 != NULL) {
				switch (*enc_name2) {
					case '0':
					case '1':
					case '2':
					case '3':
					case '4':
					case '5':
					case '6':
					case '7':
					case '8':
					case '9':
					case ' ':
					case '-':
					case '.':
						break;
					default :
						str_flg = 0;
						break;
				}
			}

			if (str_flg) {
				convert_to_long_ex(zoffset);
				offset   = Z_LVAL_P(zoffset);
			} else {
				enc_name     = enc_name2;
				enc_name_len = enc_name_len2;
			}
		} else {
			convert_to_long_ex(zoffset);
			offset = Z_LVAL_P(zoffset);
		}
	}

	if (offset != 0) {
		size_t haystack_char_len = mbfl_strlen(&haystack);
		if ((offset > 0 && offset > haystack_char_len) ||
			(offset < 0 && -offset > haystack_char_len)) {
			php_error_docref(NULL, E_WARNING, "Offset is greater than the length of haystack string");
			RETURN_FALSE;
		}
	}

	n = mbfl_strpos(&haystack, &needle, offset, 1);
	if (!mbfl_is_error(n)) {
		RETVAL_LONG(n);
	} else {
		RETVAL_FALSE;
	}
}
/* }}} */

/* {{{ proto int mb_stripos(string haystack, string needle [, int offset [, string encoding]])
   Finds position of first occurrence of a string within another, case insensitive */
PHP_FUNCTION(mb_stripos)
{
	size_t n = (size_t) -1;
	zend_long offset = 0;
	mbfl_string haystack, needle;
	const char *from_encoding = MBSTRG(current_internal_encoding)->mime_name;
	size_t from_encoding_len;

	if (zend_parse_parameters(ZEND_NUM_ARGS(), "ss|ls", (char **)&haystack.val, &haystack.len, (char **)&needle.val, &needle.len, &offset, &from_encoding, &from_encoding_len) == FAILURE) {
		return;
	}

	if (needle.len == 0) {
		php_error_docref(NULL, E_WARNING, "Empty delimiter");
		RETURN_FALSE;
	}

	n = php_mb_stripos(0, (char *)haystack.val, haystack.len, (char *)needle.val, needle.len, offset, from_encoding);

	if (!mbfl_is_error(n)) {
		RETVAL_LONG(n);
	} else {
		RETVAL_FALSE;
	}
}
/* }}} */

/* {{{ proto int mb_strripos(string haystack, string needle [, int offset [, string encoding]])
   Finds position of last occurrence of a string within another, case insensitive */
PHP_FUNCTION(mb_strripos)
{
	size_t n = (size_t) -1;
	zend_long offset = 0;
	mbfl_string haystack, needle;
	const char *from_encoding = MBSTRG(current_internal_encoding)->mime_name;
	size_t from_encoding_len;

	if (zend_parse_parameters(ZEND_NUM_ARGS(), "ss|ls", (char **)&haystack.val, &haystack.len, (char **)&needle.val, &needle.len, &offset, &from_encoding, &from_encoding_len) == FAILURE) {
		return;
	}

	n = php_mb_stripos(1, (char *)haystack.val, haystack.len, (char *)needle.val, needle.len, offset, from_encoding);

	if (!mbfl_is_error(n)) {
		RETVAL_LONG(n);
	} else {
		RETVAL_FALSE;
	}
}
/* }}} */

/* {{{ proto string mb_strstr(string haystack, string needle[, bool part[, string encoding]])
   Finds first occurrence of a string within another */
PHP_FUNCTION(mb_strstr)
{
	size_t n;
	mbfl_string haystack, needle, result, *ret = NULL;
	char *enc_name = NULL;
	size_t enc_name_len;
	zend_bool part = 0;

	mbfl_string_init(&haystack);
	mbfl_string_init(&needle);

	if (zend_parse_parameters(ZEND_NUM_ARGS(), "ss|bs", (char **)&haystack.val, &haystack.len, (char **)&needle.val, &needle.len, &part, &enc_name, &enc_name_len) == FAILURE) {
		return;
	}

	haystack.no_language = needle.no_language = MBSTRG(language);
	haystack.encoding = needle.encoding = php_mb_get_encoding(enc_name);
	if (!haystack.encoding) {
		RETURN_FALSE;
	}

	if (needle.len == 0) {
		php_error_docref(NULL, E_WARNING, "Empty delimiter");
		RETURN_FALSE;
	}

	n = mbfl_strpos(&haystack, &needle, 0, 0);
	if (!mbfl_is_error(n)) {
		if (part) {
			ret = mbfl_substr(&haystack, &result, 0, n);
			if (ret != NULL) {
				// TODO: avoid reallocation ???
				RETVAL_STRINGL((char *)ret->val, ret->len);
				efree(ret->val);
			} else {
				RETVAL_FALSE;
			}
		} else {
			ret = mbfl_substr(&haystack, &result, n, MBFL_SUBSTR_UNTIL_END);
			if (ret != NULL) {
				// TODO: avoid reallocation ???
				RETVAL_STRINGL((char *)ret->val, ret->len);
				efree(ret->val);
			} else {
				RETVAL_FALSE;
			}
		}
	} else {
		RETVAL_FALSE;
	}
}
/* }}} */

/* {{{ proto string mb_strrchr(string haystack, string needle[, bool part[, string encoding]])
   Finds the last occurrence of a character in a string within another */
PHP_FUNCTION(mb_strrchr)
{
	size_t n;
	mbfl_string haystack, needle, result, *ret = NULL;
	char *enc_name = NULL;
	size_t enc_name_len;
	zend_bool part = 0;

	mbfl_string_init(&haystack);
	mbfl_string_init(&needle);

	if (zend_parse_parameters(ZEND_NUM_ARGS(), "ss|bs", (char **)&haystack.val, &haystack.len, (char **)&needle.val, &needle.len, &part, &enc_name, &enc_name_len) == FAILURE) {
		return;
	}

	haystack.no_language = needle.no_language = MBSTRG(language);
	haystack.encoding = needle.encoding = php_mb_get_encoding(enc_name);
	if (!haystack.encoding) {
		RETURN_FALSE;
	}

	if (haystack.len == 0) {
		RETURN_FALSE;
	}
	if (needle.len == 0) {
		RETURN_FALSE;
	}

	n = mbfl_strpos(&haystack, &needle, 0, 1);
	if (!mbfl_is_error(n)) {
		if (part) {
			ret = mbfl_substr(&haystack, &result, 0, n);
			if (ret != NULL) {
				// TODO: avoid reallocation ???
				RETVAL_STRINGL((char *)ret->val, ret->len);
				efree(ret->val);
			} else {
				RETVAL_FALSE;
			}
		} else {
			ret = mbfl_substr(&haystack, &result, n, MBFL_SUBSTR_UNTIL_END);
			if (ret != NULL) {
				// TODO: avoid reallocation ???
				RETVAL_STRINGL((char *)ret->val, ret->len);
				efree(ret->val);
			} else {
				RETVAL_FALSE;
			}
		}
	} else {
		RETVAL_FALSE;
	}
}
/* }}} */

/* {{{ proto string mb_stristr(string haystack, string needle[, bool part[, string encoding]])
   Finds first occurrence of a string within another, case insensitive */
PHP_FUNCTION(mb_stristr)
{
	zend_bool part = 0;
	size_t from_encoding_len, n;
	mbfl_string haystack, needle, result, *ret = NULL;
	const char *from_encoding = NULL;
	mbfl_string_init(&haystack);
	mbfl_string_init(&needle);

	if (zend_parse_parameters(ZEND_NUM_ARGS(), "ss|bs", (char **)&haystack.val, &haystack.len, (char **)&needle.val, &needle.len, &part, &from_encoding, &from_encoding_len) == FAILURE) {
		return;
	}

	haystack.no_language = needle.no_language = MBSTRG(language);
	haystack.encoding = needle.encoding = php_mb_get_encoding(from_encoding);
	if (!haystack.encoding) {
		RETURN_FALSE;
	}

	if (!needle.len) {
		php_error_docref(NULL, E_WARNING, "Empty delimiter");
		RETURN_FALSE;
	}

	n = php_mb_stripos(0, (char *)haystack.val, haystack.len, (char *)needle.val, needle.len, 0, from_encoding);
	if (mbfl_is_error(n)) {
		RETURN_FALSE;
	}

	if (part) {
		ret = mbfl_substr(&haystack, &result, 0, n);
		if (ret != NULL) {
			// TODO: avoid reallocation ???
			RETVAL_STRINGL((char *)ret->val, ret->len);
			efree(ret->val);
		} else {
			RETVAL_FALSE;
		}
	} else {
		ret = mbfl_substr(&haystack, &result, n, MBFL_SUBSTR_UNTIL_END);
		if (ret != NULL) {
			// TODO: avoid reallocaton ???
			RETVAL_STRINGL((char *)ret->val, ret->len);
			efree(ret->val);
		} else {
			RETVAL_FALSE;
		}
	}
}
/* }}} */

/* {{{ proto string mb_strrichr(string haystack, string needle[, bool part[, string encoding]])
   Finds the last occurrence of a character in a string within another, case insensitive */
PHP_FUNCTION(mb_strrichr)
{
	zend_bool part = 0;
	size_t n;
	size_t from_encoding_len;
	mbfl_string haystack, needle, result, *ret = NULL;
	const char *from_encoding = NULL;
	mbfl_string_init(&haystack);
	mbfl_string_init(&needle);

	if (zend_parse_parameters(ZEND_NUM_ARGS(), "ss|bs", (char **)&haystack.val, &haystack.len, (char **)&needle.val, &needle.len, &part, &from_encoding, &from_encoding_len) == FAILURE) {
		return;
	}

	haystack.no_language = needle.no_language = MBSTRG(language);
	haystack.encoding = needle.encoding = php_mb_get_encoding(from_encoding);
	if (!haystack.encoding) {
		RETURN_FALSE;
	}

	n = php_mb_stripos(1, (char *)haystack.val, haystack.len, (char *)needle.val, needle.len, 0, from_encoding);
	if (mbfl_is_error(n)) {
		RETURN_FALSE;
	}

	if (part) {
		ret = mbfl_substr(&haystack, &result, 0, n);
		if (ret != NULL) {
			// TODO: avoid reallocation ???
			RETVAL_STRINGL((char *)ret->val, ret->len);
			efree(ret->val);
		} else {
			RETVAL_FALSE;
		}
	} else {
		ret = mbfl_substr(&haystack, &result, n, MBFL_SUBSTR_UNTIL_END);
		if (ret != NULL) {
			// TODO: avoid reallocation ???
			RETVAL_STRINGL((char *)ret->val, ret->len);
			efree(ret->val);
		} else {
			RETVAL_FALSE;
		}
	}
}
/* }}} */

/* {{{ proto int mb_substr_count(string haystack, string needle [, string encoding])
   Count the number of substring occurrences */
PHP_FUNCTION(mb_substr_count)
{
	size_t n;
	mbfl_string haystack, needle;
	char *enc_name = NULL;
	size_t enc_name_len;

	mbfl_string_init(&haystack);
	mbfl_string_init(&needle);

	if (zend_parse_parameters(ZEND_NUM_ARGS(), "ss|s", (char **)&haystack.val, &haystack.len, (char **)&needle.val, &needle.len, &enc_name, &enc_name_len) == FAILURE) {
		return;
	}

	haystack.no_language = needle.no_language = MBSTRG(language);
	haystack.encoding = needle.encoding = php_mb_get_encoding(enc_name);
	if (!haystack.encoding) {
		RETURN_FALSE;
	}

	if (needle.len == 0) {
		php_error_docref(NULL, E_WARNING, "Empty substring");
		RETURN_FALSE;
	}

	n = mbfl_substr_count(&haystack, &needle);
	if (!mbfl_is_error(n)) {
		RETVAL_LONG(n);
	} else {
		RETVAL_FALSE;
	}
}
/* }}} */

/* {{{ proto string mb_substr(string str, int start [, int length [, string encoding]])
   Returns part of a string */
PHP_FUNCTION(mb_substr)
{
	char *str, *encoding = NULL;
	zend_long from, len;
	size_t mblen, real_from, real_len;
	size_t str_len, encoding_len;
	zend_bool len_is_null = 1;
	mbfl_string string, result, *ret;

	if (zend_parse_parameters(ZEND_NUM_ARGS(), "sl|l!s", &str, &str_len, &from, &len, &len_is_null, &encoding, &encoding_len) == FAILURE) {
		return;
	}

	mbfl_string_init(&string);
	string.no_language = MBSTRG(language);
	string.encoding = php_mb_get_encoding(encoding);
	if (!string.encoding) {
		RETURN_FALSE;
	}

	string.val = (unsigned char *)str;
	string.len = str_len;

	/* measures length */
	mblen = 0;
	if (from < 0 || (!len_is_null && len < 0)) {
		mblen = mbfl_strlen(&string);
	}

	/* if "from" position is negative, count start position from the end
	 * of the string
	 */
	if (from >= 0) {
		real_from = (size_t) from;
	} else if (-from < mblen) {
		real_from = mblen + from;
	} else {
		real_from = 0;
	}

	/* if "length" position is negative, set it to the length
	 * needed to stop that many chars from the end of the string
	 */
	if (len_is_null) {
		real_len = MBFL_SUBSTR_UNTIL_END;
	} else if (len >= 0) {
		real_len = (size_t) len;
	} else if (real_from < mblen && -len < mblen - real_from) {
		real_len = (mblen - real_from) + len;
	} else {
		real_len = 0;
	}

	if (((MBSTRG(func_overload) & MB_OVERLOAD_STRING) == MB_OVERLOAD_STRING)
		&& (real_from >= mbfl_strlen(&string))) {
		RETURN_FALSE;
	}

	ret = mbfl_substr(&string, &result, real_from, real_len);
	if (NULL == ret) {
		RETURN_FALSE;
	}

	// TODO: avoid reallocation ???
	RETVAL_STRINGL((char *)ret->val, ret->len); /* the string is already strdup()'ed */
	efree(ret->val);
}
/* }}} */

/* {{{ proto string mb_strcut(string str, int start [, int length [, string encoding]])
   Returns part of a string */
PHP_FUNCTION(mb_strcut)
{
	char *encoding = NULL;
	zend_long from, len;
	size_t encoding_len;
	zend_bool len_is_null = 1;
	mbfl_string string, result, *ret;

	mbfl_string_init(&string);

	if (zend_parse_parameters(ZEND_NUM_ARGS(), "sl|l!s", (char **)&string.val, &string.len, &from, &len, &len_is_null, &encoding, &encoding_len) == FAILURE) {
		return;
	}

	string.no_language = MBSTRG(language);
	string.encoding = php_mb_get_encoding(encoding);
	if (!string.encoding) {
		RETURN_FALSE;
	}

	if (len_is_null) {
		len = string.len;
	}

	/* if "from" position is negative, count start position from the end
	 * of the string
	 */
	if (from < 0) {
		from = string.len + from;
		if (from < 0) {
			from = 0;
		}
	}

	/* if "length" position is negative, set it to the length
	 * needed to stop that many chars from the end of the string
	 */
	if (len < 0) {
		len = (string.len - from) + len;
		if (len < 0) {
			len = 0;
		}
	}

	if (from > string.len) {
		RETURN_FALSE;
	}

	ret = mbfl_strcut(&string, &result, from, len);
	if (ret == NULL) {
		RETURN_FALSE;
	}

	// TODO: avoid reallocation ???
	RETVAL_STRINGL((char *)ret->val, ret->len); /* the string is already strdup()'ed */
	efree(ret->val);
}
/* }}} */

/* {{{ proto int mb_strwidth(string str [, string encoding])
   Gets terminal width of a string */
PHP_FUNCTION(mb_strwidth)
{
	size_t n;
	mbfl_string string;
	char *enc_name = NULL;
	size_t enc_name_len;

	mbfl_string_init(&string);

	if (zend_parse_parameters(ZEND_NUM_ARGS(), "s|s", (char **)&string.val, &string.len, &enc_name, &enc_name_len) == FAILURE) {
		return;
	}

	string.no_language = MBSTRG(language);
	string.encoding = php_mb_get_encoding(enc_name);
	if (!string.encoding) {
		RETURN_FALSE;
	}

	n = mbfl_strwidth(&string);
	if (!mbfl_is_error(n)) {
		RETVAL_LONG(n);
	} else {
		RETVAL_FALSE;
	}
}
/* }}} */

/* {{{ proto string mb_strimwidth(string str, int start, int width [, string trimmarker [, string encoding]])
   Trim the string in terminal width */
PHP_FUNCTION(mb_strimwidth)
{
	char *str, *trimmarker = NULL, *encoding = NULL;
	zend_long from, width, swidth;
	size_t str_len, trimmarker_len, encoding_len;
	mbfl_string string, result, marker, *ret;

	if (zend_parse_parameters(ZEND_NUM_ARGS(), "sll|ss", &str, &str_len, &from, &width, &trimmarker, &trimmarker_len, &encoding, &encoding_len) == FAILURE) {
		return;
	}

	mbfl_string_init(&string);
	mbfl_string_init(&marker);

	string.no_language = marker.no_language = MBSTRG(language);
	string.encoding = marker.encoding = php_mb_get_encoding(encoding);
	if (!string.encoding) {
		RETURN_FALSE;
	}

	string.val = (unsigned char *)str;
	string.len = str_len;
	marker.val = NULL;
	marker.len = 0;

	if ((from < 0) || (width < 0)) {
		swidth = mbfl_strwidth(&string);
	}

	if (from < 0) {
		from += swidth;
	}

	if (from < 0 || (size_t)from > str_len) {
		php_error_docref(NULL, E_WARNING, "Start position is out of range");
		RETURN_FALSE;
	}

	if (width < 0) {
		width = swidth + width - from;
	}

	if (width < 0) {
		php_error_docref(NULL, E_WARNING, "Width is out of range");
		RETURN_FALSE;
	}

	if (trimmarker) {
		marker.val = (unsigned char *)trimmarker;
		marker.len = trimmarker_len;
	}

	ret = mbfl_strimwidth(&string, &marker, &result, from, width);

	if (ret == NULL) {
		RETURN_FALSE;
	}
	// TODO: avoid reallocation ???
	RETVAL_STRINGL((char *)ret->val, ret->len); /* the string is already strdup()'ed */
	efree(ret->val);
}
/* }}} */


/* See mbfl_no_encoding definition for list of unsupported encodings */
static inline zend_bool php_mb_is_unsupported_no_encoding(enum mbfl_no_encoding no_enc)
{
	return ((no_enc >= mbfl_no_encoding_invalid && no_enc <= mbfl_no_encoding_qprint)
			|| (no_enc >= mbfl_no_encoding_utf7 && no_enc <= mbfl_no_encoding_utf7imap)
			|| (no_enc >= mbfl_no_encoding_jis && no_enc <= mbfl_no_encoding_2022jpms)
			|| (no_enc >= mbfl_no_encoding_cp50220 && no_enc <= mbfl_no_encoding_cp50222));
}


/* See mbfl_no_encoding definition for list of UTF-8 encodings */
static inline zend_bool php_mb_is_no_encoding_utf8(enum mbfl_no_encoding no_enc)
{
	return (no_enc >= mbfl_no_encoding_utf8 && no_enc <= mbfl_no_encoding_utf8_sb);
}

MBSTRING_API char *php_mb_convert_encoding_ex(const char *input, size_t length, const mbfl_encoding *to_encoding, const mbfl_encoding *from_encoding, size_t *output_len)
{
	mbfl_string string, result, *ret;
	mbfl_buffer_converter *convd;
	char *output = NULL;

	if (output_len) {
		*output_len = 0;
	}

	/* initialize string */
	mbfl_string_init(&string);
	mbfl_string_init(&result);
	string.encoding = from_encoding;
	string.no_language = MBSTRG(language);
	string.val = (unsigned char *)input;
	string.len = length;

	/* initialize converter */
	convd = mbfl_buffer_converter_new(from_encoding, to_encoding, string.len);
	if (convd == NULL) {
		php_error_docref(NULL, E_WARNING, "Unable to create character encoding converter");
		return NULL;
	}

	mbfl_buffer_converter_illegal_mode(convd, MBSTRG(current_filter_illegal_mode));
	mbfl_buffer_converter_illegal_substchar(convd, MBSTRG(current_filter_illegal_substchar));

	/* do it */
	ret = mbfl_buffer_converter_feed_result(convd, &string, &result);
	if (ret) {
		if (output_len) {
			*output_len = ret->len;
		}
		output = (char *)ret->val;
	}

	MBSTRG(illegalchars) += mbfl_buffer_illegalchars(convd);
	mbfl_buffer_converter_delete(convd);
	return output;
}
/* }}} */

/* {{{ MBSTRING_API char *php_mb_convert_encoding() */
MBSTRING_API char *php_mb_convert_encoding(const char *input, size_t length, const char *_to_encoding, const char *_from_encodings, size_t *output_len)
{
	const mbfl_encoding *from_encoding, *to_encoding;

	if (output_len) {
		*output_len = 0;
	}
	if (!input) {
		return NULL;
	}
	/* new encoding */
	if (_to_encoding && strlen(_to_encoding)) {
		to_encoding = mbfl_name2encoding(_to_encoding);
		if (!to_encoding) {
			php_error_docref(NULL, E_WARNING, "Unknown encoding \"%s\"", _to_encoding);
			return NULL;
		}
	} else {
		to_encoding = MBSTRG(current_internal_encoding);
	}

	/* pre-conversion encoding */
	from_encoding = MBSTRG(current_internal_encoding);
	if (_from_encodings) {
		const mbfl_encoding **list = NULL;
		size_t size = 0;
		php_mb_parse_encoding_list(_from_encodings, strlen(_from_encodings), &list, &size, 0);
		if (size == 1) {
			from_encoding = *list;
		} else if (size > 1) {
			/* auto detect */
			mbfl_string string;
			mbfl_string_init(&string);
			string.val = (unsigned char *)input;
			string.len = length;
			from_encoding = mbfl_identify_encoding(&string, list, size, MBSTRG(strict_detection));
			if (!from_encoding) {
				php_error_docref(NULL, E_WARNING, "Unable to detect character encoding");
				from_encoding = &mbfl_encoding_pass;
			}
		} else {
			php_error_docref(NULL, E_WARNING, "Illegal character encoding specified");
		}
		if (list != NULL) {
			efree((void *)list);
		}
	}

	return php_mb_convert_encoding_ex(input, length, to_encoding, from_encoding, output_len);
}
/* }}} */

MBSTRING_API HashTable *php_mb_convert_encoding_recursive(HashTable *input, const char *_to_encoding, const char *_from_encodings)
{
	HashTable *output, *chash;
	zend_long idx;
	zend_string *key, *key_tmp;
	zval *entry, entry_tmp;
	size_t ckey_len, cval_len;
	char *ckey, *cval;

	if (!input) {
		return NULL;
	}

	if (input->u.v.nApplyCount++ > 1) {
		input->u.v.nApplyCount--;
		php_error_docref(NULL, E_WARNING, "Cannot convert recursively referenced values");
		return NULL;
	}
	output = (HashTable *)emalloc(sizeof(HashTable));
	zend_hash_init(output, zend_hash_num_elements(input), NULL, ZVAL_PTR_DTOR, 0);
	ZEND_HASH_FOREACH_KEY_VAL(input, idx, key, entry) {
		/* convert key */
		if (key) {
			ckey = php_mb_convert_encoding(ZSTR_VAL(key), ZSTR_LEN(key), _to_encoding, _from_encodings, &ckey_len);
			key_tmp = zend_string_init(ckey, ckey_len, 0);
		}
		/* convert value */
		ZEND_ASSERT(entry);
		switch(Z_TYPE_P(entry)) {
			case IS_STRING:
				cval = php_mb_convert_encoding(Z_STRVAL_P(entry), Z_STRLEN_P(entry), _to_encoding, _from_encodings, &cval_len);
				ZVAL_STRINGL(&entry_tmp, cval, cval_len);
				efree(cval);
				break;
			case IS_NULL:
			case IS_TRUE:
			case IS_FALSE:
			case IS_LONG:
			case IS_DOUBLE:
				ZVAL_COPY(&entry_tmp, entry);
				break;
			case IS_ARRAY:
				chash = php_mb_convert_encoding_recursive(HASH_OF(entry), _to_encoding, _from_encodings);
				if (!chash) {
					chash = (HashTable *)emalloc(sizeof(HashTable));
					zend_hash_init(chash, 0, NULL, ZVAL_PTR_DTOR, 0);
				}
				ZVAL_ARR(&entry_tmp, chash);
				break;
			case IS_OBJECT:
			default:
				if (key) {
					efree(key_tmp);
				}
				php_error_docref(NULL, E_WARNING, "Object is not supported");
				continue;
		}
		if (key) {
			zend_hash_add(output, key_tmp, &entry_tmp);
		} else {
			zend_hash_index_add(output, idx, &entry_tmp);
		}
	} ZEND_HASH_FOREACH_END();
	input->u.v.nApplyCount--;

	return output;
}
/* }}} */


/* {{{ proto string mb_convert_encoding(string str, string to-encoding [, mixed from-encoding])
   Returns converted string in desired encoding */
PHP_FUNCTION(mb_convert_encoding)
{
	zval *input;
	char *arg_new;
	size_t new_len;
	zval *arg_old = NULL;
	size_t size, l, n;
	char *_from_encodings = NULL, *ret, *s_free = NULL;

	zval *hash_entry;
	HashTable *target_hash;

	if (zend_parse_parameters(ZEND_NUM_ARGS(), "zs|z", &input, &arg_new, &new_len, &arg_old) == FAILURE) {
		return;
	}

	if (Z_TYPE_P(input) != IS_STRING && Z_TYPE_P(input) != IS_ARRAY) {
		convert_to_string(input);
	}

	if (arg_old) {
		switch (Z_TYPE_P(arg_old)) {
			case IS_ARRAY:
				target_hash = Z_ARRVAL_P(arg_old);
				_from_encodings = NULL;

				ZEND_HASH_FOREACH_VAL(target_hash, hash_entry) {

					convert_to_string_ex(hash_entry);

					if ( _from_encodings) {
						l = strlen(_from_encodings);
						n = strlen(Z_STRVAL_P(hash_entry));
						_from_encodings = erealloc(_from_encodings, l+n+2);
						memcpy(_from_encodings + l, ",", 1);
						memcpy(_from_encodings + l + 1, Z_STRVAL_P(hash_entry), Z_STRLEN_P(hash_entry) + 1);
					} else {
						_from_encodings = estrdup(Z_STRVAL_P(hash_entry));
					}
				} ZEND_HASH_FOREACH_END();

				if (_from_encodings != NULL && !strlen(_from_encodings)) {
					efree(_from_encodings);
					_from_encodings = NULL;
				}
				s_free = _from_encodings;
				break;
			default:
				convert_to_string(arg_old);
				_from_encodings = Z_STRVAL_P(arg_old);
				break;
			}
	}

	if (Z_TYPE_P(input) == IS_STRING) {
		/* new encoding */
		ret = php_mb_convert_encoding(Z_STRVAL_P(input), Z_STRLEN_P(input), arg_new, _from_encodings, &size);
		if (ret != NULL) {
			// TODO: avoid reallocation ???
			RETVAL_STRINGL(ret, size);		/* the string is already strdup()'ed */
			efree(ret);
		} else {
			RETVAL_FALSE;
		}
		if (s_free) {
			efree(s_free);
		}
	} else {
		HashTable *tmp;
		tmp = php_mb_convert_encoding_recursive(HASH_OF(input), arg_new, _from_encodings);
		RETURN_ARR(tmp);
	}

	return;
}
/* }}} */

/* {{{ proto string mb_convert_case(string sourcestring, int mode [, string encoding])
   Returns a case-folded version of sourcestring */
PHP_FUNCTION(mb_convert_case)
{
	const char *from_encoding = NULL;
	char *str;
	size_t str_len, from_encoding_len;
	zend_long case_mode = 0;
	char *newstr;
	size_t ret_len;
	const mbfl_encoding *enc;

	RETVAL_FALSE;
	if (zend_parse_parameters(ZEND_NUM_ARGS(), "sl|s!", &str, &str_len,
				&case_mode, &from_encoding, &from_encoding_len) == FAILURE) {
		return;
	}

	enc = php_mb_get_encoding(from_encoding);
	if (!enc) {
		return;
	}
	
	if (case_mode < 0 || case_mode > PHP_UNICODE_CASE_MODE_MAX) {
		php_error_docref(NULL, E_WARNING, "Invalid case mode");
		return;
	}

	newstr = php_unicode_convert_case(case_mode, str, str_len, &ret_len, enc);

	if (newstr) {
		// TODO: avoid reallocation ???
		RETVAL_STRINGL(newstr, ret_len);
		efree(newstr);
	}
}
/* }}} */

/* {{{ proto string mb_strtoupper(string sourcestring [, string encoding])
 *  Returns a uppercased version of sourcestring
 */
PHP_FUNCTION(mb_strtoupper)
{
	const char *from_encoding = NULL;
	char *str;
	size_t str_len, from_encoding_len;
	char *newstr;
	size_t ret_len;
	const mbfl_encoding *enc;

	if (zend_parse_parameters(ZEND_NUM_ARGS(), "s|s!", &str, &str_len,
				&from_encoding, &from_encoding_len) == FAILURE) {
		return;
	}

	enc = php_mb_get_encoding(from_encoding);
	if (!enc) {
		RETURN_FALSE;
	}

	newstr = php_unicode_convert_case(PHP_UNICODE_CASE_UPPER, str, str_len, &ret_len, enc);

	if (newstr) {
		// TODO: avoid reallocation ???
		RETVAL_STRINGL(newstr, ret_len);
		efree(newstr);
		return;
	}
	RETURN_FALSE;
}
/* }}} */

/* {{{ proto string mb_strtolower(string sourcestring [, string encoding])
 *  Returns a lowercased version of sourcestring
 */
PHP_FUNCTION(mb_strtolower)
{
	const char *from_encoding = NULL;
	char *str;
	size_t str_len, from_encoding_len;
	char *newstr;
	size_t ret_len;
	const mbfl_encoding *enc;

	if (zend_parse_parameters(ZEND_NUM_ARGS(), "s|s!", &str, &str_len,
				&from_encoding, &from_encoding_len) == FAILURE) {
		return;
	}

	enc = php_mb_get_encoding(from_encoding);
	if (!enc) {
		RETURN_FALSE;
	}

	newstr = php_unicode_convert_case(PHP_UNICODE_CASE_LOWER, str, str_len, &ret_len, enc);

	if (newstr) {
		// TODO: avoid reallocation ???
		RETVAL_STRINGL(newstr, ret_len);
		efree(newstr);
		return;
	}
	RETURN_FALSE;
}
/* }}} */

/* {{{ proto string mb_detect_encoding(string str [, mixed encoding_list [, bool strict]])
   Encodings of the given string is returned (as a string) */
PHP_FUNCTION(mb_detect_encoding)
{
	char *str;
	size_t str_len;
	zend_bool strict=0;
	zval *encoding_list = NULL;

	mbfl_string string;
	const mbfl_encoding *ret;
	const mbfl_encoding **elist, **list;
	size_t size;

	if (zend_parse_parameters(ZEND_NUM_ARGS(), "s|z!b", &str, &str_len, &encoding_list, &strict) == FAILURE) {
		return;
	}

	/* make encoding list */
	list = NULL;
	size = 0;
	if (encoding_list) {
		switch (Z_TYPE_P(encoding_list)) {
		case IS_ARRAY:
			if (FAILURE == php_mb_parse_encoding_array(encoding_list, &list, &size, 0)) {
				if (list) {
					efree(list);
					list = NULL;
					size = 0;
				}
			}
			break;
		default:
			convert_to_string(encoding_list);
			if (FAILURE == php_mb_parse_encoding_list(Z_STRVAL_P(encoding_list), Z_STRLEN_P(encoding_list), &list, &size, 0)) {
				if (list) {
					efree(list);
					list = NULL;
					size = 0;
				}
			}
			break;
		}
		if (size <= 0) {
			php_error_docref(NULL, E_WARNING, "Illegal argument");
		}
	}

	if (ZEND_NUM_ARGS() < 3) {
		strict = MBSTRG(strict_detection);
	}

	if (size > 0 && list != NULL) {
		elist = list;
	} else {
		elist = MBSTRG(current_detect_order_list);
		size = MBSTRG(current_detect_order_list_size);
	}

	mbfl_string_init(&string);
	string.no_language = MBSTRG(language);
	string.val = (unsigned char *)str;
	string.len = str_len;
	ret = mbfl_identify_encoding(&string, elist, size, strict);

	if (list != NULL) {
		efree((void *)list);
	}

	if (ret == NULL) {
		RETURN_FALSE;
	}

	RETVAL_STRING((char *)ret->name);
}
/* }}} */

/* {{{ proto mixed mb_list_encodings()
   Returns an array of all supported entity encodings */
PHP_FUNCTION(mb_list_encodings)
{
	const mbfl_encoding **encodings;
	const mbfl_encoding *encoding;
	int i;

	if (zend_parse_parameters_none() == FAILURE) {
		return;
	}

	array_init(return_value);
	i = 0;
	encodings = mbfl_get_supported_encodings();
	while ((encoding = encodings[i++]) != NULL) {
		add_next_index_string(return_value, (char *) encoding->name);
	}
}
/* }}} */

/* {{{ proto array mb_encoding_aliases(string encoding)
   Returns an array of the aliases of a given encoding name */
PHP_FUNCTION(mb_encoding_aliases)
{
	const mbfl_encoding *encoding;
	char *name = NULL;
	size_t name_len;

	if (zend_parse_parameters(ZEND_NUM_ARGS(), "s", &name, &name_len) == FAILURE) {
		return;
	}

	encoding = mbfl_name2encoding(name);
	if (!encoding) {
		php_error_docref(NULL, E_WARNING, "Unknown encoding \"%s\"", name);
		RETURN_FALSE;
	}

	array_init(return_value);
	if (encoding->aliases != NULL) {
		const char **alias;
		for (alias = *encoding->aliases; *alias; ++alias) {
			add_next_index_string(return_value, (char *)*alias);
		}
	}
}
/* }}} */

/* {{{ proto string mb_encode_mimeheader(string str [, string charset [, string transfer-encoding [, string linefeed [, int indent]]]])
   Converts the string to MIME "encoded-word" in the format of =?charset?(B|Q)?encoded_string?= */
PHP_FUNCTION(mb_encode_mimeheader)
{
	const mbfl_encoding *charset, *transenc;
	mbfl_string  string, result, *ret;
	char *charset_name = NULL;
	size_t charset_name_len;
	char *trans_enc_name = NULL;
	size_t trans_enc_name_len;
	char *linefeed = "\r\n";
	size_t linefeed_len;
	zend_long indent = 0;

	mbfl_string_init(&string);
	string.no_language = MBSTRG(language);
	string.encoding = MBSTRG(current_internal_encoding);

	if (zend_parse_parameters(ZEND_NUM_ARGS(), "s|sssl", (char **)&string.val, &string.len, &charset_name, &charset_name_len, &trans_enc_name, &trans_enc_name_len, &linefeed, &linefeed_len, &indent) == FAILURE) {
		return;
	}

	charset = &mbfl_encoding_pass;
	transenc = &mbfl_encoding_base64;

	if (charset_name != NULL) {
		charset = mbfl_name2encoding(charset_name);
		if (!charset) {
			php_error_docref(NULL, E_WARNING, "Unknown encoding \"%s\"", charset_name);
			RETURN_FALSE;
		}
	} else {
		const mbfl_language *lang = mbfl_no2language(MBSTRG(language));
		if (lang != NULL) {
			charset = mbfl_no2encoding(lang->mail_charset);
			transenc = mbfl_no2encoding(lang->mail_header_encoding);
		}
	}

	if (trans_enc_name != NULL) {
		if (*trans_enc_name == 'B' || *trans_enc_name == 'b') {
			transenc = &mbfl_encoding_base64;
		} else if (*trans_enc_name == 'Q' || *trans_enc_name == 'q') {
			transenc = &mbfl_encoding_qprint;
		}
	}

	mbfl_string_init(&result);
	ret = mbfl_mime_header_encode(&string, &result, charset, transenc, linefeed, indent);
	if (ret != NULL) {
		// TODO: avoid reallocation ???
		RETVAL_STRINGL((char *)ret->val, ret->len);	/* the string is already strdup()'ed */
		efree(ret->val);
	} else {
		RETVAL_FALSE;
	}
}
/* }}} */

/* {{{ proto string mb_decode_mimeheader(string string)
   Decodes the MIME "encoded-word" in the string */
PHP_FUNCTION(mb_decode_mimeheader)
{
	mbfl_string string, result, *ret;

	mbfl_string_init(&string);
	string.no_language = MBSTRG(language);
	string.encoding = MBSTRG(current_internal_encoding);

	if (zend_parse_parameters(ZEND_NUM_ARGS(), "s", (char **)&string.val, &string.len) == FAILURE) {
		return;
	}

	mbfl_string_init(&result);
	ret = mbfl_mime_header_decode(&string, &result, MBSTRG(current_internal_encoding));
	if (ret != NULL) {
		// TODO: avoid reallocation ???
		RETVAL_STRINGL((char *)ret->val, ret->len);	/* the string is already strdup()'ed */
		efree(ret->val);
	} else {
		RETVAL_FALSE;
	}
}
/* }}} */

/* {{{ proto string mb_convert_kana(string str [, string option] [, string encoding])
   Conversion between full-width character and half-width character (Japanese) */
PHP_FUNCTION(mb_convert_kana)
{
	int opt;
	mbfl_string string, result, *ret;
	char *optstr = NULL;
	size_t optstr_len;
	char *encname = NULL;
	size_t encname_len;

	mbfl_string_init(&string);

	if (zend_parse_parameters(ZEND_NUM_ARGS(), "s|ss", (char **)&string.val, &string.len, &optstr, &optstr_len, &encname, &encname_len) == FAILURE) {
		return;
	}

	/* option */
	if (optstr != NULL) {
		char *p = optstr;
		size_t i = 0, n = optstr_len;
		opt = 0;
		while (i < n) {
			i++;
			switch (*p++) {
			case 'A':
				opt |= 0x1;
				break;
			case 'a':
				opt |= 0x10;
				break;
			case 'R':
				opt |= 0x2;
				break;
			case 'r':
				opt |= 0x20;
				break;
			case 'N':
				opt |= 0x4;
				break;
			case 'n':
				opt |= 0x40;
				break;
			case 'S':
				opt |= 0x8;
				break;
			case 's':
				opt |= 0x80;
				break;
			case 'K':
				opt |= 0x100;
				break;
			case 'k':
				opt |= 0x1000;
				break;
			case 'H':
				opt |= 0x200;
				break;
			case 'h':
				opt |= 0x2000;
				break;
			case 'V':
				opt |= 0x800;
				break;
			case 'C':
				opt |= 0x10000;
				break;
			case 'c':
				opt |= 0x20000;
				break;
			case 'M':
				opt |= 0x100000;
				break;
			case 'm':
				opt |= 0x200000;
				break;
			}
		}
	} else {
		opt = 0x900;
	}

	/* encoding */
	string.no_language = MBSTRG(language);
	string.encoding = php_mb_get_encoding(encname);
	if (!string.encoding) {
		RETURN_FALSE;
	}

	ret = mbfl_ja_jp_hantozen(&string, &result, opt);
	if (ret != NULL) {
		// TODO: avoid reallocation ???
		RETVAL_STRINGL((char *)ret->val, ret->len);		/* the string is already strdup()'ed */
		efree(ret->val);
	} else {
		RETVAL_FALSE;
	}
}
/* }}} */

#define PHP_MBSTR_STACK_BLOCK_SIZE 32

/* {{{ proto string mb_convert_variables(string to-encoding, mixed from-encoding, mixed vars [, ...])
   Converts the string resource in variables to desired encoding */
PHP_FUNCTION(mb_convert_variables)
{
	zval *args, *stack, *var, *hash_entry, *hash_entry_ptr, *zfrom_enc;
	HashTable *target_hash;
	mbfl_string string, result, *ret;
	const mbfl_encoding *from_encoding, *to_encoding;
	mbfl_encoding_detector *identd;
	mbfl_buffer_converter *convd;
	int n, argc, stack_level, stack_max;
	size_t to_enc_len;
	size_t elistsz;
	const mbfl_encoding **elist;
	char *to_enc;
	void *ptmp;
	int recursion_error = 0;

	if (zend_parse_parameters(ZEND_NUM_ARGS(), "sz+", &to_enc, &to_enc_len, &zfrom_enc, &args, &argc) == FAILURE) {
		return;
	}

	/* new encoding */
	to_encoding = mbfl_name2encoding(to_enc);
	if (!to_encoding) {
		php_error_docref(NULL, E_WARNING, "Unknown encoding \"%s\"", to_enc);
		RETURN_FALSE;
	}

	/* initialize string */
	mbfl_string_init(&string);
	mbfl_string_init(&result);
	from_encoding = MBSTRG(current_internal_encoding);
	string.encoding = from_encoding;
	string.no_language = MBSTRG(language);

	/* pre-conversion encoding */
	elist = NULL;
	elistsz = 0;
	switch (Z_TYPE_P(zfrom_enc)) {
		case IS_ARRAY:
			php_mb_parse_encoding_array(zfrom_enc, &elist, &elistsz, 0);
			break;
		default:
			convert_to_string_ex(zfrom_enc);
			php_mb_parse_encoding_list(Z_STRVAL_P(zfrom_enc), Z_STRLEN_P(zfrom_enc), &elist, &elistsz, 0);
			break;
	}

	if (elistsz <= 0) {
		from_encoding = &mbfl_encoding_pass;
	} else if (elistsz == 1) {
		from_encoding = *elist;
	} else {
		/* auto detect */
		from_encoding = NULL;
		stack_max = PHP_MBSTR_STACK_BLOCK_SIZE;
		stack = (zval *)safe_emalloc(stack_max, sizeof(zval), 0);
		stack_level = 0;
		identd = mbfl_encoding_detector_new(elist, elistsz, MBSTRG(strict_detection));
		if (identd != NULL) {
			n = 0;
			while (n < argc || stack_level > 0) {
				if (stack_level <= 0) {
					var = &args[n++];
					ZVAL_DEREF(var);
					SEPARATE_ZVAL_NOREF(var);
					if (Z_TYPE_P(var) == IS_ARRAY || Z_TYPE_P(var) == IS_OBJECT) {
						target_hash = HASH_OF(var);
						if (target_hash != NULL) {
							zend_hash_internal_pointer_reset(target_hash);
						}
					}
				} else {
					stack_level--;
					var = &stack[stack_level];
				}
				if (Z_TYPE_P(var) == IS_ARRAY || Z_TYPE_P(var) == IS_OBJECT) {
					target_hash = HASH_OF(var);
					if (target_hash != NULL) {
						while ((hash_entry = zend_hash_get_current_data(target_hash)) != NULL) {
							if (Z_REFCOUNTED_P(var)) {
								if (++target_hash->u.v.nApplyCount > 1) {
									--target_hash->u.v.nApplyCount;
									recursion_error = 1;
									goto detect_end;
								}
							}
							zend_hash_move_forward(target_hash);
							if (Z_TYPE_P(hash_entry) == IS_INDIRECT) {
								hash_entry = Z_INDIRECT_P(hash_entry);
							}
							ZVAL_DEREF(hash_entry);
							if (Z_TYPE_P(hash_entry) == IS_ARRAY || Z_TYPE_P(hash_entry) == IS_OBJECT) {
								if (stack_level >= stack_max) {
									stack_max += PHP_MBSTR_STACK_BLOCK_SIZE;
									ptmp = erealloc(stack, sizeof(zval) * stack_max);
									stack = (zval *)ptmp;
								}
								ZVAL_COPY_VALUE(&stack[stack_level], var);
								stack_level++;
								var = hash_entry;
								target_hash = HASH_OF(var);
								if (target_hash != NULL) {
									zend_hash_internal_pointer_reset(target_hash);
									continue;
								}
							} else if (Z_TYPE_P(hash_entry) == IS_STRING) {
								string.val = (unsigned char *)Z_STRVAL_P(hash_entry);
								string.len = Z_STRLEN_P(hash_entry);
								if (mbfl_encoding_detector_feed(identd, &string)) {
									goto detect_end;		/* complete detecting */
								}
							}
						}
					}
				} else if (Z_TYPE_P(var) == IS_STRING) {
					string.val = (unsigned char *)Z_STRVAL_P(var);
					string.len = Z_STRLEN_P(var);
					if (mbfl_encoding_detector_feed(identd, &string)) {
						goto detect_end;		/* complete detecting */
					}
				}
			}
detect_end:
			from_encoding = mbfl_encoding_detector_judge(identd);
			mbfl_encoding_detector_delete(identd);
		}
		if (recursion_error) {
			while(stack_level-- && (var = &stack[stack_level])) {
				if (Z_REFCOUNTED_P(var)) {
					if (HASH_OF(var)->u.v.nApplyCount > 1) {
						HASH_OF(var)->u.v.nApplyCount--;
					}
				}
			}
			efree(stack);
			if (elist != NULL) {
				efree((void *)elist);
			}
			php_error_docref(NULL, E_WARNING, "Cannot handle recursive references");
			RETURN_FALSE;
		}
		efree(stack);

		if (!from_encoding) {
			php_error_docref(NULL, E_WARNING, "Unable to detect encoding");
			from_encoding = &mbfl_encoding_pass;
		}
	}
	if (elist != NULL) {
		efree((void *)elist);
	}
	/* create converter */
	convd = NULL;
	if (from_encoding != &mbfl_encoding_pass) {
		convd = mbfl_buffer_converter_new(from_encoding, to_encoding, 0);
		if (convd == NULL) {
			php_error_docref(NULL, E_WARNING, "Unable to create converter");
			RETURN_FALSE;
		}
		mbfl_buffer_converter_illegal_mode(convd, MBSTRG(current_filter_illegal_mode));
		mbfl_buffer_converter_illegal_substchar(convd, MBSTRG(current_filter_illegal_substchar));
	}

	/* convert */
	if (convd != NULL) {
		stack_max = PHP_MBSTR_STACK_BLOCK_SIZE;
		stack = (zval*)safe_emalloc(stack_max, sizeof(zval), 0);
		stack_level = 0;
		n = 0;
		while (n < argc || stack_level > 0) {
			if (stack_level <= 0) {
				var = &args[n++];
				ZVAL_DEREF(var);
				SEPARATE_ZVAL_NOREF(var);
				if (Z_TYPE_P(var) == IS_ARRAY || Z_TYPE_P(var) == IS_OBJECT) {
					target_hash = HASH_OF(var);
					if (target_hash != NULL) {
						zend_hash_internal_pointer_reset(target_hash);
					}
				}
			} else {
				stack_level--;
				var = &stack[stack_level];
			}
			if (Z_TYPE_P(var) == IS_ARRAY || Z_TYPE_P(var) == IS_OBJECT) {
				target_hash = HASH_OF(var);
				if (target_hash != NULL) {
					while ((hash_entry_ptr = zend_hash_get_current_data(target_hash)) != NULL) {
						zend_hash_move_forward(target_hash);
						if (Z_TYPE_P(hash_entry_ptr) == IS_INDIRECT) {
							hash_entry_ptr = Z_INDIRECT_P(hash_entry_ptr);
						}
						hash_entry = hash_entry_ptr;
						ZVAL_DEREF(hash_entry);
						if (Z_TYPE_P(hash_entry) == IS_ARRAY || Z_TYPE_P(hash_entry) == IS_OBJECT) {
							if (Z_REFCOUNTED_P(hash_entry)) {
								if (++(HASH_OF(hash_entry)->u.v.nApplyCount) > 1) {
									--(HASH_OF(hash_entry)->u.v.nApplyCount);
									recursion_error = 1;
									goto conv_end;
								}
							}
							if (stack_level >= stack_max) {
								stack_max += PHP_MBSTR_STACK_BLOCK_SIZE;
								ptmp = erealloc(stack, sizeof(zval) * stack_max);
								stack = (zval *)ptmp;
							}
							ZVAL_COPY_VALUE(&stack[stack_level], var);
							stack_level++;
							var = hash_entry;
							SEPARATE_ZVAL(hash_entry);
							target_hash = HASH_OF(var);
							if (target_hash != NULL) {
								zend_hash_internal_pointer_reset(target_hash);
								continue;
							}
						} else if (Z_TYPE_P(hash_entry) == IS_STRING) {
							string.val = (unsigned char *)Z_STRVAL_P(hash_entry);
							string.len = Z_STRLEN_P(hash_entry);
							ret = mbfl_buffer_converter_feed_result(convd, &string, &result);
							if (ret != NULL) {
								zval_ptr_dtor(hash_entry_ptr);
								// TODO: avoid reallocation ???
								ZVAL_STRINGL(hash_entry_ptr, (char *)ret->val, ret->len);
								efree(ret->val);
							}
						}
					}
				}
			} else if (Z_TYPE_P(var) == IS_STRING) {
				string.val = (unsigned char *)Z_STRVAL_P(var);
				string.len = Z_STRLEN_P(var);
				ret = mbfl_buffer_converter_feed_result(convd, &string, &result);
				if (ret != NULL) {
					zval_ptr_dtor(var);
					// TODO: avoid reallocation ???
					ZVAL_STRINGL(var, (char *)ret->val, ret->len);
					efree(ret->val);
				}
			}
		}

conv_end:
		MBSTRG(illegalchars) += mbfl_buffer_illegalchars(convd);
		mbfl_buffer_converter_delete(convd);

		if (recursion_error) {
			while(stack_level-- && (var = &stack[stack_level])) {
				if (Z_REFCOUNTED_P(var)) {
					if (HASH_OF(var)->u.v.nApplyCount > 1) {
						HASH_OF(var)->u.v.nApplyCount--;
					}
				}
			}
			efree(stack);
			php_error_docref(NULL, E_WARNING, "Cannot handle recursive references");
			RETURN_FALSE;
		}
		efree(stack);
	}

	if (from_encoding) {
		RETURN_STRING(from_encoding->name);
	} else {
		RETURN_FALSE;
	}
}
/* }}} */

/* {{{ HTML numeric entity */
/* {{{ static void php_mb_numericentity_exec() */
static void
php_mb_numericentity_exec(INTERNAL_FUNCTION_PARAMETERS, int type)
{
	char *str, *encoding = NULL;
	size_t str_len, encoding_len;
	zval *zconvmap, *hash_entry;
	HashTable *target_hash;
	int i, *convmap, *mapelm, mapsize=0;
	zend_bool is_hex = 0;
	mbfl_string string, result, *ret;

	if (zend_parse_parameters(ZEND_NUM_ARGS(), "sz|sb", &str, &str_len, &zconvmap, &encoding, &encoding_len, &is_hex) == FAILURE) {
		return;
	}

	mbfl_string_init(&string);
	string.no_language = MBSTRG(language);
	string.encoding = MBSTRG(current_internal_encoding);
	string.val = (unsigned char *)str;
	string.len = str_len;

	/* encoding */
	if (encoding && encoding_len > 0) {
		string.encoding = mbfl_name2encoding(encoding);
		if (!string.encoding) {
			php_error_docref(NULL, E_WARNING, "Unknown encoding \"%s\"", encoding);
			RETURN_FALSE;
		}
	}

	if (type == 0 && is_hex) {
		type = 2; /* output in hex format */
	}

	/* conversion map */
	convmap = NULL;
	if (Z_TYPE_P(zconvmap) == IS_ARRAY) {
		target_hash = Z_ARRVAL_P(zconvmap);
		i = zend_hash_num_elements(target_hash);
		if (i > 0) {
			convmap = (int *)safe_emalloc(i, sizeof(int), 0);
			mapelm = convmap;
			mapsize = 0;
			ZEND_HASH_FOREACH_VAL(target_hash, hash_entry) {
				convert_to_long_ex(hash_entry);
				*mapelm++ = Z_LVAL_P(hash_entry);
				mapsize++;
			} ZEND_HASH_FOREACH_END();
		}
	}
	if (convmap == NULL) {
		RETURN_FALSE;
	}
	mapsize /= 4;

	ret = mbfl_html_numeric_entity(&string, &result, convmap, mapsize, type);
	if (ret != NULL) {
		// TODO: avoid reallocation ???
		RETVAL_STRINGL((char *)ret->val, ret->len);
		efree(ret->val);
	} else {
		RETVAL_FALSE;
	}
	efree((void *)convmap);
}
/* }}} */

/* {{{ proto string mb_encode_numericentity(string string, array convmap [, string encoding [, bool is_hex]])
   Converts specified characters to HTML numeric entities */
PHP_FUNCTION(mb_encode_numericentity)
{
	php_mb_numericentity_exec(INTERNAL_FUNCTION_PARAM_PASSTHRU, 0);
}
/* }}} */

/* {{{ proto string mb_decode_numericentity(string string, array convmap [, string encoding])
   Converts HTML numeric entities to character code */
PHP_FUNCTION(mb_decode_numericentity)
{
	php_mb_numericentity_exec(INTERNAL_FUNCTION_PARAM_PASSTHRU, 1);
}
/* }}} */
/* }}} */

/* {{{ proto int mb_send_mail(string to, string subject, string message [, string additional_headers [, string additional_parameters]])
 *  Sends an email message with MIME scheme
 */

#define SKIP_LONG_HEADER_SEP_MBSTRING(str, pos)										\
	if (str[pos] == '\r' && str[pos + 1] == '\n' && (str[pos + 2] == ' ' || str[pos + 2] == '\t')) {	\
		pos += 2;											\
		while (str[pos + 1] == ' ' || str[pos + 1] == '\t') {							\
			pos++;											\
		}												\
		continue;											\
	}

#define MAIL_ASCIIZ_CHECK_MBSTRING(str, len)			\
	pp = str;					\
	ee = pp + len;					\
	while ((pp = memchr(pp, '\0', (ee - pp)))) {	\
		*pp = ' ';				\
	}						\

static int _php_mbstr_parse_mail_headers(HashTable *ht, const char *str, size_t str_len)
{
	const char *ps;
	size_t icnt;
	int state = 0;
	int crlf_state = -1;
	char *token = NULL;
	size_t token_pos = 0;
	zend_string *fld_name, *fld_val;

	ps = str;
	icnt = str_len;
	fld_name = fld_val = NULL;

	/*
	 *             C o n t e n t - T y p e :   t e x t / h t m l \r\n
	 *             ^ ^^^^^^^^^^^^^^^^^^^^^ ^^^ ^^^^^^^^^^^^^^^^^ ^^^^
	 *      state  0            1           2          3
	 *
	 *             C o n t e n t - T y p e :   t e x t / h t m l \r\n
	 *             ^ ^^^^^^^^^^^^^^^^^^^^^^^^^^^^^^^^^^^^^^^^^^^ ^^^^
	 * crlf_state -1                       0                     1 -1
	 *
	 */

	while (icnt > 0) {
		switch (*ps) {
			case ':':
				if (crlf_state == 1) {
					token_pos++;
				}

				if (state == 0 || state == 1) {
					if(token && token_pos > 0) {
						fld_name = zend_string_init(token, token_pos, 0);
					}
					state = 2;
				} else {
					token_pos++;
				}

				crlf_state = 0;
				break;

			case '\n':
				if (crlf_state == -1) {
					goto out;
				}
				crlf_state = -1;
				break;

			case '\r':
				if (crlf_state == 1) {
					token_pos++;
				} else {
					crlf_state = 1;
				}
				break;

			case ' ': case '\t':
				if (crlf_state == -1) {
					if (state == 3) {
						/* continuing from the previous line */
						state = 4;
					} else {
						/* simply skipping this new line */
						state = 5;
					}
				} else {
					if (crlf_state == 1) {
						token_pos++;
					}
					if (state == 1 || state == 3) {
						token_pos++;
					}
				}
				crlf_state = 0;
				break;

			default:
				switch (state) {
					case 0:
						token = (char*)ps;
						token_pos = 0;
						state = 1;
						break;

					case 2:
						if (crlf_state != -1) {
							token = (char*)ps;
							token_pos = 0;

							state = 3;
							break;
						}
						/* break is missing intentionally */

					case 3:
						if (crlf_state == -1) {
							if(token && token_pos > 0) {
								fld_val = zend_string_init(token, token_pos, 0);
							}

							if (fld_name != NULL && fld_val != NULL) {
								zval val;
								/* FIXME: some locale free implementation is
								 * really required here,,, */
								php_strtoupper(ZSTR_VAL(fld_name), ZSTR_LEN(fld_name));
								ZVAL_STR(&val, fld_val);

								zend_hash_update(ht, fld_name, &val);

								zend_string_release(fld_name);
							}

							fld_name = fld_val = NULL;
							token = (char*)ps;
							token_pos = 0;

							state = 1;
						}
						break;

					case 4:
						token_pos++;
						state = 3;
						break;
				}

				if (crlf_state == 1) {
					token_pos++;
				}

				token_pos++;

				crlf_state = 0;
				break;
		}
		ps++, icnt--;
	}
out:
	if (state == 2) {
		token = "";
		token_pos = 0;

		state = 3;
	}
	if (state == 3) {
		if(token && token_pos > 0) {
			fld_val = zend_string_init(token, token_pos, 0);
		}
		if (fld_name != NULL && fld_val != NULL) {
			zval val;
			/* FIXME: some locale free implementation is
			 * really required here,,, */
			php_strtoupper(ZSTR_VAL(fld_name), ZSTR_LEN(fld_name));
			ZVAL_STR(&val, fld_val);

			zend_hash_update(ht, fld_name, &val);

			zend_string_release(fld_name);
		}
	}
	return state;
}

PHP_FUNCTION(mb_send_mail)
{
	char *to;
	size_t to_len;
	char *message;
	size_t message_len;
	char *subject;
	size_t subject_len;
	zval *headers = NULL;
	zend_string *extra_cmd = NULL;
	zend_string *str_headers = NULL, *tmp_headers;
	size_t n, i;
	char *to_r = NULL;
	char *force_extra_parameters = INI_STR("mail.force_extra_parameters");
	struct {
		int cnt_type:1;
		int cnt_trans_enc:1;
	} suppressed_hdrs = { 0, 0 };

	char *message_buf = NULL, *subject_buf = NULL, *p;
	mbfl_string orig_str, conv_str;
	mbfl_string *pstr;	/* pointer to mbfl string for return value */
	enum mbfl_no_encoding;
	const mbfl_encoding *tran_cs,	/* transfar text charset */
						*head_enc,	/* header transfar encoding */
						*body_enc;	/* body transfar encoding */
	mbfl_memory_device device;	/* automatic allocateable buffer for additional header */
	const mbfl_language *lang;
	int err = 0;
	HashTable ht_headers;
	zval *s;
	extern void mbfl_memory_device_unput(mbfl_memory_device *device);
	char *pp, *ee;

	/* initialize */
	mbfl_memory_device_init(&device, 0, 0);
	mbfl_string_init(&orig_str);
	mbfl_string_init(&conv_str);

	/* character-set, transfer-encoding */
	tran_cs = &mbfl_encoding_utf8;
	head_enc = &mbfl_encoding_base64;
	body_enc = &mbfl_encoding_base64;
	lang = mbfl_no2language(MBSTRG(language));
	if (lang != NULL) {
		tran_cs = mbfl_no2encoding(lang->mail_charset);
		head_enc = mbfl_no2encoding(lang->mail_header_encoding);
		body_enc = mbfl_no2encoding(lang->mail_body_encoding);
	}

	if (zend_parse_parameters(ZEND_NUM_ARGS(), "sss|zS", &to, &to_len, &subject, &subject_len, &message, &message_len, &headers, &extra_cmd) == FAILURE) {
		return;
	}

	/* ASCIIZ check */
	MAIL_ASCIIZ_CHECK_MBSTRING(to, to_len);
	MAIL_ASCIIZ_CHECK_MBSTRING(subject, subject_len);
	MAIL_ASCIIZ_CHECK_MBSTRING(message, message_len);
	if (headers) {
		switch(Z_TYPE_P(headers)) {
			case IS_STRING:
				tmp_headers = zend_string_init(Z_STRVAL_P(headers), Z_STRLEN_P(headers), 0);
				MAIL_ASCIIZ_CHECK_MBSTRING(ZSTR_VAL(tmp_headers), ZSTR_LEN(tmp_headers));
				str_headers = php_trim(tmp_headers, NULL, 0, 2);
				zend_string_release(tmp_headers);
				break;
			case IS_ARRAY:
				str_headers = php_mail_build_headers(headers);
				break;
			default:
				php_error_docref(NULL, E_WARNING, "headers parameter must be string or array");
				RETURN_FALSE;
		}
	}
	if (extra_cmd) {
		MAIL_ASCIIZ_CHECK_MBSTRING(ZSTR_VAL(extra_cmd), ZSTR_LEN(extra_cmd));
	}

	zend_hash_init(&ht_headers, 0, NULL, ZVAL_PTR_DTOR, 0);

	if (str_headers != NULL) {
		_php_mbstr_parse_mail_headers(&ht_headers, ZSTR_VAL(str_headers), ZSTR_LEN(str_headers));
	}

	if ((s = zend_hash_str_find(&ht_headers, "CONTENT-TYPE", sizeof("CONTENT-TYPE") - 1))) {
		char *tmp;
		char *param_name;
		char *charset = NULL;

		ZEND_ASSERT(Z_TYPE_P(s) == IS_STRING);
		p = strchr(Z_STRVAL_P(s), ';');

		if (p != NULL) {
			/* skipping the padded spaces */
			do {
				++p;
			} while (*p == ' ' || *p == '\t');

			if (*p != '\0') {
				if ((param_name = php_strtok_r(p, "= ", &tmp)) != NULL) {
					if (strcasecmp(param_name, "charset") == 0) {
						const mbfl_encoding *_tran_cs = tran_cs;

						charset = php_strtok_r(NULL, "= \"", &tmp);
						if (charset != NULL) {
							_tran_cs = mbfl_name2encoding(charset);
						}

						if (!_tran_cs) {
							php_error_docref(NULL, E_WARNING, "Unsupported charset \"%s\" - will be regarded as ascii", charset);
							_tran_cs = &mbfl_encoding_ascii;
						}
						tran_cs = _tran_cs;
					}
				}
			}
		}
		suppressed_hdrs.cnt_type = 1;
	}

	if ((s = zend_hash_str_find(&ht_headers, "CONTENT-TRANSFER-ENCODING", sizeof("CONTENT-TRANSFER-ENCODING") - 1))) {
		const mbfl_encoding *_body_enc;

		ZEND_ASSERT(Z_TYPE_P(s) == IS_STRING);
		_body_enc = mbfl_name2encoding(Z_STRVAL_P(s));
		switch (_body_enc ? _body_enc->no_encoding : mbfl_no_encoding_invalid) {
			case mbfl_no_encoding_base64:
			case mbfl_no_encoding_7bit:
			case mbfl_no_encoding_8bit:
				body_enc = _body_enc;
				break;

			default:
				php_error_docref(NULL, E_WARNING, "Unsupported transfer encoding \"%s\" - will be regarded as 8bit", Z_STRVAL_P(s));
				body_enc =	&mbfl_encoding_8bit;
				break;
		}
		suppressed_hdrs.cnt_trans_enc = 1;
	}

	/* To: */
	if (to_len > 0) {
		to_r = estrndup(to, to_len);
		for (; to_len; to_len--) {
			if (!isspace((unsigned char) to_r[to_len - 1])) {
				break;
			}
			to_r[to_len - 1] = '\0';
		}
		for (i = 0; to_r[i]; i++) {
		if (iscntrl((unsigned char) to_r[i])) {
			/* According to RFC 822, section 3.1.1 long headers may be separated into
			 * parts using CRLF followed at least one linear-white-space character ('\t' or ' ').
			 * To prevent these separators from being replaced with a space, we use the
			 * SKIP_LONG_HEADER_SEP_MBSTRING to skip over them.
			 */
			SKIP_LONG_HEADER_SEP_MBSTRING(to_r, i);
			to_r[i] = ' ';
		}
		}
	} else {
		to_r = to;
	}

	/* Subject: */
	orig_str.no_language = MBSTRG(language);
	orig_str.val = (unsigned char *)subject;
	orig_str.len = subject_len;
	orig_str.encoding = MBSTRG(current_internal_encoding);
	if (orig_str.encoding->no_encoding == mbfl_no_encoding_invalid
			|| orig_str.encoding->no_encoding == mbfl_no_encoding_pass) {
		orig_str.encoding = mbfl_identify_encoding(&orig_str, MBSTRG(current_detect_order_list), MBSTRG(current_detect_order_list_size), MBSTRG(strict_detection));
	}
	pstr = mbfl_mime_header_encode(&orig_str, &conv_str, tran_cs, head_enc, "\n", sizeof("Subject: [PHP-jp nnnnnnnn]"));
	if (pstr != NULL) {
		subject_buf = subject = (char *)pstr->val;
	}

	/* message body */
	orig_str.no_language = MBSTRG(language);
	orig_str.val = (unsigned char *)message;
	orig_str.len = message_len;
	orig_str.encoding = MBSTRG(current_internal_encoding);

	if (orig_str.encoding->no_encoding == mbfl_no_encoding_invalid
			|| orig_str.encoding->no_encoding == mbfl_no_encoding_pass) {
		orig_str.encoding = mbfl_identify_encoding(&orig_str, MBSTRG(current_detect_order_list), MBSTRG(current_detect_order_list_size), MBSTRG(strict_detection));
	}

	pstr = NULL;
	{
		mbfl_string tmpstr;

		if (mbfl_convert_encoding(&orig_str, &tmpstr, tran_cs) != NULL) {
			tmpstr.encoding = &mbfl_encoding_8bit;
			pstr = mbfl_convert_encoding(&tmpstr, &conv_str, body_enc);
			efree(tmpstr.val);
		}
	}
	if (pstr != NULL) {
		message_buf = message = (char *)pstr->val;
	}

	/* other headers */
#define PHP_MBSTR_MAIL_MIME_HEADER1 "MIME-Version: 1.0"
#define PHP_MBSTR_MAIL_MIME_HEADER2 "Content-Type: text/plain"
#define PHP_MBSTR_MAIL_MIME_HEADER3 "; charset="
#define PHP_MBSTR_MAIL_MIME_HEADER4 "Content-Transfer-Encoding: "
	if (str_headers != NULL) {
		p = ZSTR_VAL(str_headers);
		n = ZSTR_LEN(str_headers);
		mbfl_memory_device_strncat(&device, p, n);
		if (n > 0 && p[n - 1] != '\n') {
			mbfl_memory_device_strncat(&device, "\n", 1);
		}
		zend_string_release(str_headers);
	}

	if (!zend_hash_str_exists(&ht_headers, "MIME-VERSION", sizeof("MIME-VERSION") - 1)) {
		mbfl_memory_device_strncat(&device, PHP_MBSTR_MAIL_MIME_HEADER1, sizeof(PHP_MBSTR_MAIL_MIME_HEADER1) - 1);
		mbfl_memory_device_strncat(&device, "\n", 1);
	}

	if (!suppressed_hdrs.cnt_type) {
		mbfl_memory_device_strncat(&device, PHP_MBSTR_MAIL_MIME_HEADER2, sizeof(PHP_MBSTR_MAIL_MIME_HEADER2) - 1);

		p = (char *)mbfl_no2preferred_mime_name(tran_cs->no_encoding);
		if (p != NULL) {
			mbfl_memory_device_strncat(&device, PHP_MBSTR_MAIL_MIME_HEADER3, sizeof(PHP_MBSTR_MAIL_MIME_HEADER3) - 1);
			mbfl_memory_device_strcat(&device, p);
		}
		mbfl_memory_device_strncat(&device, "\n", 1);
	}
	if (!suppressed_hdrs.cnt_trans_enc) {
		mbfl_memory_device_strncat(&device, PHP_MBSTR_MAIL_MIME_HEADER4, sizeof(PHP_MBSTR_MAIL_MIME_HEADER4) - 1);
		p = (char *)mbfl_no2preferred_mime_name(body_enc->no_encoding);
		if (p == NULL) {
			p = "7bit";
		}
		mbfl_memory_device_strcat(&device, p);
		mbfl_memory_device_strncat(&device, "\n", 1);
	}

	mbfl_memory_device_unput(&device);
	mbfl_memory_device_output('\0', &device);
	str_headers = zend_string_init((char *)device.buffer, strlen((char *)device.buffer), 0);

	if (force_extra_parameters) {
		extra_cmd = php_escape_shell_cmd(force_extra_parameters);
	} else if (extra_cmd) {
		extra_cmd = php_escape_shell_cmd(ZSTR_VAL(extra_cmd));
	}

	if (!err && php_mail(to_r, subject, message, ZSTR_VAL(str_headers), extra_cmd ? ZSTR_VAL(extra_cmd) : NULL)) {
		RETVAL_TRUE;
	} else {
		RETVAL_FALSE;
	}

	if (extra_cmd) {
		zend_string_release(extra_cmd);
	}

	if (to_r != to) {
		efree(to_r);
	}
	if (subject_buf) {
		efree((void *)subject_buf);
	}
	if (message_buf) {
		efree((void *)message_buf);
	}
	mbfl_memory_device_clear(&device);
	zend_hash_destroy(&ht_headers);
	if (str_headers) {
		zend_string_release(str_headers);
	}
}

#undef SKIP_LONG_HEADER_SEP_MBSTRING
#undef MAIL_ASCIIZ_CHECK_MBSTRING
#undef PHP_MBSTR_MAIL_MIME_HEADER1
#undef PHP_MBSTR_MAIL_MIME_HEADER2
#undef PHP_MBSTR_MAIL_MIME_HEADER3
#undef PHP_MBSTR_MAIL_MIME_HEADER4
/* }}} */

/* {{{ proto mixed mb_get_info([string type])
   Returns the current settings of mbstring */
PHP_FUNCTION(mb_get_info)
{
	char *typ = NULL;
	size_t typ_len;
	size_t n;
	char *name;
	const struct mb_overload_def *over_func;
	zval row1, row2;
	const mbfl_language *lang = mbfl_no2language(MBSTRG(language));
	const mbfl_encoding **entry;

	if (zend_parse_parameters(ZEND_NUM_ARGS(), "|s", &typ, &typ_len) == FAILURE) {
		return;
	}

	if (!typ || !strcasecmp("all", typ)) {
		array_init(return_value);
		if (MBSTRG(current_internal_encoding)) {
			add_assoc_string(return_value, "internal_encoding", (char *)MBSTRG(current_internal_encoding)->name);
		}
		if (MBSTRG(http_input_identify)) {
			add_assoc_string(return_value, "http_input", (char *)MBSTRG(http_input_identify)->name);
		}
		if (MBSTRG(current_http_output_encoding)) {
			add_assoc_string(return_value, "http_output", (char *)MBSTRG(current_http_output_encoding)->name);
		}
		if ((name = (char *)zend_ini_string("mbstring.http_output_conv_mimetypes", sizeof("mbstring.http_output_conv_mimetypes") - 1, 0)) != NULL) {
			add_assoc_string(return_value, "http_output_conv_mimetypes", name);
		}
		add_assoc_long(return_value, "func_overload", MBSTRG(func_overload));
		if (MBSTRG(func_overload)){
			over_func = &(mb_ovld[0]);
			array_init(&row1);
			while (over_func->type > 0) {
				if ((MBSTRG(func_overload) & over_func->type) == over_func->type ) {
					add_assoc_string(&row1, over_func->orig_func, over_func->ovld_func);
				}
				over_func++;
			}
			add_assoc_zval(return_value, "func_overload_list", &row1);
		} else {
			add_assoc_string(return_value, "func_overload_list", "no overload");
 		}
		if (lang != NULL) {
			if ((name = (char *)mbfl_no_encoding2name(lang->mail_charset)) != NULL) {
				add_assoc_string(return_value, "mail_charset", name);
			}
			if ((name = (char *)mbfl_no_encoding2name(lang->mail_header_encoding)) != NULL) {
				add_assoc_string(return_value, "mail_header_encoding", name);
			}
			if ((name = (char *)mbfl_no_encoding2name(lang->mail_body_encoding)) != NULL) {
				add_assoc_string(return_value, "mail_body_encoding", name);
			}
		}
		add_assoc_long(return_value, "illegal_chars", MBSTRG(illegalchars));
		if (MBSTRG(encoding_translation)) {
			add_assoc_string(return_value, "encoding_translation", "On");
		} else {
			add_assoc_string(return_value, "encoding_translation", "Off");
		}
		if ((name = (char *)mbfl_no_language2name(MBSTRG(language))) != NULL) {
			add_assoc_string(return_value, "language", name);
		}
		n = MBSTRG(current_detect_order_list_size);
		entry = MBSTRG(current_detect_order_list);
		if (n > 0) {
			size_t i;
			array_init(&row2);
			for (i = 0; i < n; i++) {
				add_next_index_string(&row2, (*entry)->name);
				entry++;
			}
			add_assoc_zval(return_value, "detect_order", &row2);
		}
		if (MBSTRG(current_filter_illegal_mode) == MBFL_OUTPUTFILTER_ILLEGAL_MODE_NONE) {
			add_assoc_string(return_value, "substitute_character", "none");
		} else if (MBSTRG(current_filter_illegal_mode) == MBFL_OUTPUTFILTER_ILLEGAL_MODE_LONG) {
			add_assoc_string(return_value, "substitute_character", "long");
		} else if (MBSTRG(current_filter_illegal_mode) == MBFL_OUTPUTFILTER_ILLEGAL_MODE_ENTITY) {
			add_assoc_string(return_value, "substitute_character", "entity");
		} else {
			add_assoc_long(return_value, "substitute_character", MBSTRG(current_filter_illegal_substchar));
		}
		if (MBSTRG(strict_detection)) {
			add_assoc_string(return_value, "strict_detection", "On");
		} else {
			add_assoc_string(return_value, "strict_detection", "Off");
		}
	} else if (!strcasecmp("internal_encoding", typ)) {
		if (MBSTRG(current_internal_encoding)) {
			RETVAL_STRING((char *)MBSTRG(current_internal_encoding)->name);
		}
	} else if (!strcasecmp("http_input", typ)) {
		if (MBSTRG(http_input_identify)) {
			RETVAL_STRING((char *)MBSTRG(http_input_identify)->name);
		}
	} else if (!strcasecmp("http_output", typ)) {
		if (MBSTRG(current_http_output_encoding)) {
			RETVAL_STRING((char *)MBSTRG(current_http_output_encoding)->name);
		}
	} else if (!strcasecmp("http_output_conv_mimetypes", typ)) {
		if ((name = (char *)zend_ini_string("mbstring.http_output_conv_mimetypes", sizeof("mbstring.http_output_conv_mimetypes") - 1, 0)) != NULL) {
			RETVAL_STRING(name);
		}
	} else if (!strcasecmp("func_overload", typ)) {
 		RETVAL_LONG(MBSTRG(func_overload));
	} else if (!strcasecmp("func_overload_list", typ)) {
		if (MBSTRG(func_overload)){
				over_func = &(mb_ovld[0]);
				array_init(return_value);
				while (over_func->type > 0) {
					if ((MBSTRG(func_overload) & over_func->type) == over_func->type ) {
						add_assoc_string(return_value, over_func->orig_func, over_func->ovld_func);
					}
					over_func++;
				}
		} else {
			RETVAL_STRING("no overload");
		}
	} else if (!strcasecmp("mail_charset", typ)) {
		if (lang != NULL && (name = (char *)mbfl_no_encoding2name(lang->mail_charset)) != NULL) {
			RETVAL_STRING(name);
		}
	} else if (!strcasecmp("mail_header_encoding", typ)) {
		if (lang != NULL && (name = (char *)mbfl_no_encoding2name(lang->mail_header_encoding)) != NULL) {
			RETVAL_STRING(name);
		}
	} else if (!strcasecmp("mail_body_encoding", typ)) {
		if (lang != NULL && (name = (char *)mbfl_no_encoding2name(lang->mail_body_encoding)) != NULL) {
			RETVAL_STRING(name);
		}
	} else if (!strcasecmp("illegal_chars", typ)) {
		RETVAL_LONG(MBSTRG(illegalchars));
	} else if (!strcasecmp("encoding_translation", typ)) {
		if (MBSTRG(encoding_translation)) {
			RETVAL_STRING("On");
		} else {
			RETVAL_STRING("Off");
		}
	} else if (!strcasecmp("language", typ)) {
		if ((name = (char *)mbfl_no_language2name(MBSTRG(language))) != NULL) {
			RETVAL_STRING(name);
		}
	} else if (!strcasecmp("detect_order", typ)) {
		n = MBSTRG(current_detect_order_list_size);
		entry = MBSTRG(current_detect_order_list);
		if (n > 0) {
			size_t i;
			array_init(return_value);
			for (i = 0; i < n; i++) {
				add_next_index_string(return_value, (*entry)->name);
				entry++;
			}
		}
	} else if (!strcasecmp("substitute_character", typ)) {
		if (MBSTRG(current_filter_illegal_mode) == MBFL_OUTPUTFILTER_ILLEGAL_MODE_NONE) {
			RETVAL_STRING("none");
		} else if (MBSTRG(current_filter_illegal_mode) == MBFL_OUTPUTFILTER_ILLEGAL_MODE_LONG) {
			RETVAL_STRING("long");
		} else if (MBSTRG(current_filter_illegal_mode) == MBFL_OUTPUTFILTER_ILLEGAL_MODE_ENTITY) {
			RETVAL_STRING("entity");
		} else {
			RETVAL_LONG(MBSTRG(current_filter_illegal_substchar));
		}
	} else if (!strcasecmp("strict_detection", typ)) {
		if (MBSTRG(strict_detection)) {
			RETVAL_STRING("On");
		} else {
			RETVAL_STRING("Off");
		}
	} else {
		RETURN_FALSE;
	}
}
/* }}} */


static inline mbfl_buffer_converter *php_mb_init_convd(const mbfl_encoding *encoding)
{
	mbfl_buffer_converter *convd;

	convd = mbfl_buffer_converter_new(encoding, encoding, 0);
	if (convd == NULL) {
		return NULL;
	}
	mbfl_buffer_converter_illegal_mode(convd, MBFL_OUTPUTFILTER_ILLEGAL_MODE_NONE);
	mbfl_buffer_converter_illegal_substchar(convd, 0);
	return convd;
}


static inline int php_mb_check_encoding_impl(mbfl_buffer_converter *convd, const char *input, size_t length, const mbfl_encoding *encoding) {
	mbfl_string string, result, *ret = NULL;
	size_t illegalchars = 0;

	/* initialize string */
	mbfl_string_init_set(&string, mbfl_no_language_neutral, encoding);
	mbfl_string_init(&result);

	string.val = (unsigned char *) input;
	string.len = length;

	ret = mbfl_buffer_converter_feed_result(convd, &string, &result);
	illegalchars = mbfl_buffer_illegalchars(convd);

	if (ret != NULL) {
		if (illegalchars == 0 && string.len == result.len && memcmp(string.val, result.val, string.len) == 0) {
			mbfl_string_clear(&result);
			return 1;
		}
		mbfl_string_clear(&result);
	}
	return 0;
}


MBSTRING_API int php_mb_check_encoding(const char *input, size_t length, const char *enc)
{
	const mbfl_encoding *encoding = MBSTRG(current_internal_encoding);
	mbfl_buffer_converter *convd;

	if (input == NULL) {
		return MBSTRG(illegalchars) == 0;
	}

	if (enc != NULL) {
		encoding = mbfl_name2encoding(enc);
		if (!encoding || encoding == &mbfl_encoding_pass) {
			php_error_docref(NULL, E_WARNING, "Invalid encoding \"%s\"", enc);
			return 0;
		}
	}

	convd = php_mb_init_convd(encoding);
	if (convd == NULL) {
		php_error_docref(NULL, E_WARNING, "Unable to create converter");
		return 0;
	}

	if (php_mb_check_encoding_impl(convd, input, length, encoding)) {
		mbfl_buffer_converter_delete(convd);
		return 1;
	}
	mbfl_buffer_converter_delete(convd);
	return 0;
}


MBSTRING_API int php_mb_check_encoding_recursive(HashTable *vars, const zend_string *enc)
{
	const mbfl_encoding *encoding = MBSTRG(current_internal_encoding);
	mbfl_buffer_converter *convd;
	zend_long idx;
	zend_string *key;
	zval *entry;
	int valid = 1;

	(void)(idx);

	if (enc != NULL) {
		encoding = mbfl_name2encoding(ZSTR_VAL(enc));
		if (!encoding || encoding == &mbfl_encoding_pass) {
			php_error_docref(NULL, E_WARNING, "Invalid encoding \"%s\"", ZSTR_VAL(enc));
			return 0;
		}
	}

	convd = php_mb_init_convd(encoding);
	if (convd == NULL) {
		php_error_docref(NULL, E_WARNING, "Unable to create converter");
		return 0;
	}

	if (vars->u.v.nApplyCount++ > 1) {
		vars->u.v.nApplyCount--;
		mbfl_buffer_converter_delete(convd);
		php_error_docref(NULL, E_WARNING, "Cannot not handle circular references");
		return 0;
	}
	ZEND_HASH_FOREACH_KEY_VAL(vars, idx, key, entry) {
		ZVAL_DEREF(entry);
		if (key) {
			if (!php_mb_check_encoding_impl(convd, ZSTR_VAL(key), ZSTR_LEN(key), encoding)) {
				valid = 0;
				break;
			}
		}
		switch (Z_TYPE_P(entry)) {
			case IS_STRING:
				if (!php_mb_check_encoding_impl(convd, Z_STRVAL_P(entry), Z_STRLEN_P(entry), encoding)) {
					valid = 0;
					break;
				}
				break;
			case IS_ARRAY:
				if (!php_mb_check_encoding_recursive(HASH_OF(entry), enc)) {
					valid = 0;
					break;
				}
				break;
			case IS_LONG:
			case IS_DOUBLE:
			case IS_NULL:
			case IS_TRUE:
			case IS_FALSE:
				break;
			default:
				/* Other types are error. */
				valid = 0;
				break;
		}
	} ZEND_HASH_FOREACH_END();
	vars->u.v.nApplyCount--;
	mbfl_buffer_converter_delete(convd);
	return valid;
}


/* {{{ proto bool mb_check_encoding([mixed var[, string encoding]])
   Check if the string is valid for the specified encoding */
PHP_FUNCTION(mb_check_encoding)
{
	zval *input = NULL;
	zend_string *enc = NULL;

	if (zend_parse_parameters(ZEND_NUM_ARGS(), "|zS", &input, &enc) == FAILURE) {
		return;
	}

	/* FIXME: Actually check all inputs, except $_FILES file content. */
	if (input == NULL) {
		if (MBSTRG(illegalchars) == 0) {
			RETURN_TRUE;
		}
		RETURN_FALSE;
	}

	switch(Z_TYPE_P(input)) {
		case IS_LONG:
		case IS_DOUBLE:
		case IS_NULL:
		case IS_TRUE:
		case IS_FALSE:
			RETURN_TRUE;
			break;
		case IS_STRING:
			if (!php_mb_check_encoding(Z_STRVAL_P(input), Z_STRLEN_P(input), enc ? ZSTR_VAL(enc): NULL)) {
				RETURN_FALSE;
			}
			break;
		case IS_ARRAY:
			if (!php_mb_check_encoding_recursive(HASH_OF(input), enc)) {
				RETURN_FALSE;
			}
			break;
		default:
			php_error_docref(NULL, E_WARNING, "Input is something other than scalar or array");
			RETURN_FALSE;
	}
	RETURN_TRUE;
}
/* }}} */


static inline zend_long php_mb_ord(const char* str, size_t str_len, const char* enc_name)
{
	const mbfl_encoding *enc;
	enum mbfl_no_encoding no_enc;
	char* ret;
<<<<<<< HEAD
	size_t ret_len, char_len;
=======
	size_t ret_len;
>>>>>>> e53162a3
	zend_long cp;

	enc = php_mb_get_encoding(enc_name);
	if (!enc) {
		return -1;
	}

<<<<<<< HEAD
	no_enc = enc->no_encoding;
	if (php_mb_is_no_encoding_unicode(no_enc)) {
		ret = php_mb_convert_encoding_ex(str, str_len, &mbfl_encoding_ucs4be, enc, &ret_len);

		if (ret == NULL) {
			return -1;
		}

		cp = (unsigned char) ret[0] << 24 | \
			 (unsigned char) ret[1] << 16 | \
			 (unsigned char) ret[2] <<  8 | \
			 (unsigned char) ret[3];

		efree(ret);

		return cp;

	} else if (php_mb_is_unsupported_no_encoding(no_enc)) {
		php_error_docref(NULL, E_WARNING, "Unsupported encoding \"%s\"", enc_name);
		return -1;
	}

	ret = php_mb_convert_encoding_ex(str, str_len, enc, enc, &ret_len);

=======
	if (php_mb_is_unsupported_no_encoding(no_enc)) {
		php_error_docref(NULL, E_WARNING, "Unsupported encoding \"%s\"", enc);
		return -1;
	}

	ret = php_mb_convert_encoding(str, str_len, "UCS-4BE", enc, &ret_len);
>>>>>>> e53162a3
	if (ret == NULL) {
		return -1;
	}

<<<<<<< HEAD
	char_len = php_mb_mbchar_bytes_ex(ret, enc);

	if (char_len == 1) {
		cp = (unsigned char) ret[0];
	} else if (char_len == 2) {
		cp = ((unsigned char) ret[0] << 8) | \
			 (unsigned char) ret[1];
	} else if (char_len == 3) {
		cp = ((unsigned char) ret[0] << 16) | \
			 ((unsigned char) ret[1] <<  8) | \
			  (unsigned char) ret[2];
	} else {
		cp = ((unsigned char) ret[0] << 24) | \
			 ((unsigned char) ret[1] << 16) | \
			 ((unsigned char) ret[2] <<  8) | \
			  (unsigned char) ret[3];
	}
=======
	cp = (unsigned char) ret[0] << 24 | \
		 (unsigned char) ret[1] << 16 | \
		 (unsigned char) ret[2] <<  8 | \
		 (unsigned char) ret[3];
>>>>>>> e53162a3

	efree(ret);

	return cp;
}


/* {{{ proto bool mb_ord([string str[, string encoding]]) */
PHP_FUNCTION(mb_ord)
{
	char* str;
	size_t str_len;
	char* enc = NULL;
	size_t enc_len;
	zend_long cp;

	ZEND_PARSE_PARAMETERS_START(1, 2)
		Z_PARAM_STRING(str, str_len)
		Z_PARAM_OPTIONAL
		Z_PARAM_STRING(enc, enc_len)
	ZEND_PARSE_PARAMETERS_END();

	cp = php_mb_ord(str, str_len, enc);

	if (0 > cp) {
		RETURN_FALSE;
	}

	RETURN_LONG(cp);
}
/* }}} */


static inline char* php_mb_chr(zend_long cp, const char* enc_name, size_t *output_len)
{
	const mbfl_encoding *enc;
	enum mbfl_no_encoding no_enc;
	char* buf;
	size_t buf_len;
	char* ret;
	size_t ret_len;

	enc = php_mb_get_encoding(enc_name);
	if (!enc) {
		return NULL;
	}

<<<<<<< HEAD
	no_enc = enc->no_encoding;

	if (php_mb_is_no_encoding_utf8(no_enc)) {
=======
	if (php_mb_is_unsupported_no_encoding(no_enc)) {
		php_error_docref(NULL, E_WARNING, "Unsupported encoding \"%s\"", enc);
		return NULL;
	}

	if (cp < 0 || cp > 0x10ffff) {
		return NULL;
	}
>>>>>>> e53162a3

	if (php_mb_is_no_encoding_utf8(no_enc)) {
		if (cp > 0xd7ff && 0xe000 > cp) {
			return NULL;
		}

		if (cp < 0x80) {
			ret_len = 1;
			ret = (char *) safe_emalloc(ret_len, 1, 1);
			ret[0] = cp;
			ret[1] = 0;
		} else if (cp < 0x800) {
			ret_len = 2;
			ret = (char *) safe_emalloc(ret_len, 1, 1);
			ret[0] = 0xc0 | (cp >> 6);
			ret[1] = 0x80 | (cp & 0x3f);
			ret[2] = 0;
		} else if (cp < 0x10000) {
			ret_len = 3;
			ret = (char *) safe_emalloc(ret_len, 1, 1);
			ret[0] = 0xe0 | (cp >> 12);
			ret[1] = 0x80 | ((cp >> 6) & 0x3f);
			ret[2] = 0x80 | (cp & 0x3f);
			ret[3] = 0;
		} else {
			ret_len = 4;
			ret = (char *) safe_emalloc(ret_len, 1, 1);
			ret[0] = 0xf0 | (cp >> 18);
			ret[1] = 0x80 | ((cp >> 12) & 0x3f);
			ret[2] = 0x80 | ((cp >> 6) & 0x3f);
			ret[3] = 0x80 | (cp & 0x3f);
			ret[4] = 0;
		}

		if (output_len) {
			*output_len = ret_len;
		}

		return ret;
	}

	buf_len = 4;
	buf = (char *) safe_emalloc(buf_len, 1, 1);
	buf[0] = (cp >> 24) & 0xff;
	buf[1] = (cp >> 16) & 0xff;
	buf[2] = (cp >>  8) & 0xff;
	buf[3] = cp & 0xff;
	buf[4] = 0;

<<<<<<< HEAD
		ret = php_mb_convert_encoding_ex(buf, buf_len, enc, &mbfl_encoding_ucs4be, &ret_len);
		efree(buf);

		if (output_len) {
			*output_len = ret_len;
		}

		return ret;

	} else if (php_mb_is_unsupported_no_encoding(no_enc)) {
		php_error_docref(NULL, E_WARNING, "Unsupported encoding \"%s\"", enc_name);
		return NULL;
	}

	if (0 > cp || cp > 0x100000000) {
		if (no_enc == MBSTRG(current_internal_encoding)->no_encoding) {
			cp = MBSTRG(current_filter_illegal_substchar);
		} else {
			cp = 0x3f;
		}
	}

	if (cp < 0x100) {
		buf_len = 1;
		buf = (char *) safe_emalloc(buf_len, 1, 1);
		buf[0] = cp;
		buf[1] = 0;
	} else if (cp < 0x10000) {
		buf_len = 2;
		buf = (char *) safe_emalloc(buf_len, 1, 1);
		buf[0] = cp >> 8;
		buf[1] = cp & 0xff;
		buf[2] = 0;
	} else if (cp < 0x1000000) {
		buf_len = 3;
		buf = (char *) safe_emalloc(buf_len, 1, 1);
		buf[0] = cp >> 16;
		buf[1] = (cp >> 8) & 0xff;
		buf[2] = cp & 0xff;
		buf[3] = 0;
	} else {
		buf_len = 4;
		buf = (char *) safe_emalloc(buf_len, 1, 1);
		buf[0] = cp >> 24;
		buf[1] = (cp >> 16) & 0xff;
		buf[2] = (cp >> 8) & 0xff;
		buf[3] = cp & 0xff;
		buf[4] = 0;
	}

	ret = php_mb_convert_encoding_ex(buf, buf_len, enc, enc, &ret_len);
=======
	{
		long orig_illegalchars = MBSTRG(illegalchars);
		MBSTRG(illegalchars) = 0;
		ret = php_mb_convert_encoding(buf, buf_len, enc, "UCS-4BE", &ret_len);
		if (MBSTRG(illegalchars) != 0) {
			efree(buf);
			efree(ret);
			MBSTRG(illegalchars) = orig_illegalchars;
			return NULL;
		}

		MBSTRG(illegalchars) = orig_illegalchars;
	}

>>>>>>> e53162a3
	efree(buf);
	if (output_len) {
		*output_len = ret_len;
	}

	return ret;
}


/* {{{ proto bool mb_ord([int cp[, string encoding]]) */
PHP_FUNCTION(mb_chr)
{
	zend_long cp;
	char* enc = NULL;
	size_t enc_len;
	char* ret;
	size_t ret_len;

	ZEND_PARSE_PARAMETERS_START(1, 2)
		Z_PARAM_LONG(cp)
		Z_PARAM_OPTIONAL
		Z_PARAM_STRING(enc, enc_len)
	ZEND_PARSE_PARAMETERS_END();

	ret = php_mb_chr(cp, enc, &ret_len);

	if (ret == NULL) {
		RETURN_FALSE;
	}

	RETVAL_STRING(ret);
	efree(ret);
}
/* }}} */


static inline char* php_mb_scrub(const char* str, size_t str_len, const mbfl_encoding *enc)
{
	size_t ret_len;

	return php_mb_convert_encoding_ex(str, str_len, enc, enc, &ret_len);
}


/* {{{ proto bool mb_scrub([string str[, string encoding]]) */
PHP_FUNCTION(mb_scrub)
{
	const mbfl_encoding *enc;
	char* str;
	size_t str_len;
	char *enc_name = NULL;
	size_t enc_name_len;
	char *ret;

	ZEND_PARSE_PARAMETERS_START(1, 2)
		Z_PARAM_STRING(str, str_len)
		Z_PARAM_OPTIONAL
		Z_PARAM_STRING(enc_name, enc_name_len)
	ZEND_PARSE_PARAMETERS_END();

	enc = php_mb_get_encoding(enc_name);
	if (!enc) {
		RETURN_FALSE;
	}

	ret = php_mb_scrub(str, str_len, enc);

	if (ret == NULL) {
		RETURN_FALSE;
	}

	RETVAL_STRING(ret);
	efree(ret);
}
/* }}} */


/* {{{ php_mb_populate_current_detect_order_list */
static void php_mb_populate_current_detect_order_list(void)
{
	const mbfl_encoding **entry = 0;
	size_t nentries;

	if (MBSTRG(current_detect_order_list)) {
		return;
	}

	if (MBSTRG(detect_order_list) && MBSTRG(detect_order_list_size)) {
		nentries = MBSTRG(detect_order_list_size);
		entry = (const mbfl_encoding **)safe_emalloc(nentries, sizeof(mbfl_encoding*), 0);
		memcpy(entry, MBSTRG(detect_order_list), sizeof(mbfl_encoding*) * nentries);
	} else {
		const enum mbfl_no_encoding *src = MBSTRG(default_detect_order_list);
		size_t i;
		nentries = MBSTRG(default_detect_order_list_size);
		entry = (const mbfl_encoding **)safe_emalloc(nentries, sizeof(mbfl_encoding*), 0);
		for (i = 0; i < nentries; i++) {
			entry[i] = mbfl_no2encoding(src[i]);
		}
	}
	MBSTRG(current_detect_order_list) = entry;
	MBSTRG(current_detect_order_list_size) = nentries;
}
/* }}} */

/* {{{ static int php_mb_encoding_translation() */
static int php_mb_encoding_translation(void)
{
	return MBSTRG(encoding_translation);
}
/* }}} */

/* {{{ MBSTRING_API size_t php_mb_mbchar_bytes_ex() */
MBSTRING_API size_t php_mb_mbchar_bytes_ex(const char *s, const mbfl_encoding *enc)
{
	if (enc != NULL) {
		if (enc->flag & MBFL_ENCTYPE_MBCS) {
			if (enc->mblen_table != NULL) {
				if (s != NULL) return enc->mblen_table[*(unsigned char *)s];
			}
		} else if (enc->flag & (MBFL_ENCTYPE_WCS2BE | MBFL_ENCTYPE_WCS2LE)) {
			return 2;
		} else if (enc->flag & (MBFL_ENCTYPE_WCS4BE | MBFL_ENCTYPE_WCS4LE)) {
			return 4;
		}
	}
	return 1;
}
/* }}} */

/* {{{ MBSTRING_API size_t php_mb_mbchar_bytes() */
MBSTRING_API size_t php_mb_mbchar_bytes(const char *s)
{
	return php_mb_mbchar_bytes_ex(s, MBSTRG(internal_encoding));
}
/* }}} */

/* {{{ MBSTRING_API char *php_mb_safe_strrchr_ex() */
MBSTRING_API char *php_mb_safe_strrchr_ex(const char *s, unsigned int c, size_t nbytes, const mbfl_encoding *enc)
{
	register const char *p = s;
	char *last=NULL;

	if (nbytes == (size_t)-1) {
		size_t nb = 0;

		while (*p != '\0') {
			if (nb == 0) {
				if ((unsigned char)*p == (unsigned char)c) {
					last = (char *)p;
				}
				nb = php_mb_mbchar_bytes_ex(p, enc);
				if (nb == 0) {
					return NULL; /* something is going wrong! */
				}
			}
			--nb;
			++p;
		}
	} else {
		register size_t bcnt = nbytes;
		register size_t nbytes_char;
		while (bcnt > 0) {
			if ((unsigned char)*p == (unsigned char)c) {
				last = (char *)p;
			}
			nbytes_char = php_mb_mbchar_bytes_ex(p, enc);
			if (bcnt < nbytes_char) {
				return NULL;
			}
			p += nbytes_char;
			bcnt -= nbytes_char;
		}
	}
	return last;
}
/* }}} */

/* {{{ MBSTRING_API char *php_mb_safe_strrchr() */
MBSTRING_API char *php_mb_safe_strrchr(const char *s, unsigned int c, size_t nbytes)
{
	return php_mb_safe_strrchr_ex(s, c, nbytes, MBSTRG(internal_encoding));
}
/* }}} */

/* {{{ MBSTRING_API int php_mb_stripos()
 */
MBSTRING_API size_t php_mb_stripos(int mode, const char *old_haystack, size_t old_haystack_len, const char *old_needle, size_t old_needle_len, zend_long offset, const char *from_encoding)
{
	size_t n = (size_t) -1;
	mbfl_string haystack, needle;
	const mbfl_encoding *enc;

	enc = php_mb_get_encoding(from_encoding);
	if (!enc) {
		return (size_t) -1;
	}

	mbfl_string_init(&haystack);
	mbfl_string_init(&needle);
	haystack.no_language = MBSTRG(language);
	haystack.encoding = enc;
	needle.no_language = MBSTRG(language);
	needle.encoding = enc;

	do {
		/* We're using simple case-folding here, because we'd have to deal with remapping of
		 * offsets otherwise. */

		size_t len = 0;
		haystack.val = (unsigned char *)php_unicode_convert_case(PHP_UNICODE_CASE_FOLD_SIMPLE, (char *)old_haystack, old_haystack_len, &len, enc);
		haystack.len = len;

		if (!haystack.val) {
			break;
		}

		if (haystack.len == 0) {
			break;
		}

		needle.val = (unsigned char *)php_unicode_convert_case(PHP_UNICODE_CASE_FOLD_SIMPLE, (char *)old_needle, old_needle_len, &len, enc);
		needle.len = len;

		if (!needle.val) {
			break;
		}

		if (needle.len == 0) {
			break;
		}

 		if (offset != 0) {
 			size_t haystack_char_len = mbfl_strlen(&haystack);

 			if (mode) {
				if ((offset > 0 && (size_t)offset > haystack_char_len) ||
					(offset < 0 && (size_t)(-offset) > haystack_char_len)) {
 					php_error_docref(NULL, E_WARNING, "Offset is greater than the length of haystack string");
 					break;
 				}
 			} else {
				if (offset < 0) {
					offset += (zend_long)haystack_char_len;
				}
				if (offset < 0 || (size_t)offset > haystack_char_len) {
 					php_error_docref(NULL, E_WARNING, "Offset not contained in string");
 					break;
 				}
 			}
		}

		n = mbfl_strpos(&haystack, &needle, offset, mode);
	} while(0);

	if (haystack.val) {
		efree(haystack.val);
	}

	if (needle.val) {
		efree(needle.val);
	}

	return n;
}
/* }}} */

static void php_mb_gpc_get_detect_order(const zend_encoding ***list, size_t *list_size) /* {{{ */
{
	*list = (const zend_encoding **)MBSTRG(http_input_list);
	*list_size = MBSTRG(http_input_list_size);
}
/* }}} */

static void php_mb_gpc_set_input_encoding(const zend_encoding *encoding) /* {{{ */
{
	MBSTRG(http_input_identify) = (const mbfl_encoding*)encoding;
}
/* }}} */

#endif	/* HAVE_MBSTRING */

/*
 * Local variables:
 * tab-width: 4
 * c-basic-offset: 4
 * End:
 * vim600: fdm=marker
 * vim: noet sw=4 ts=4
 */<|MERGE_RESOLUTION|>--- conflicted
+++ resolved
@@ -4884,11 +4884,7 @@
 	const mbfl_encoding *enc;
 	enum mbfl_no_encoding no_enc;
 	char* ret;
-<<<<<<< HEAD
-	size_t ret_len, char_len;
-=======
 	size_t ret_len;
->>>>>>> e53162a3
 	zend_long cp;
 
 	enc = php_mb_get_encoding(enc_name);
@@ -4896,67 +4892,22 @@
 		return -1;
 	}
 
-<<<<<<< HEAD
 	no_enc = enc->no_encoding;
-	if (php_mb_is_no_encoding_unicode(no_enc)) {
-		ret = php_mb_convert_encoding_ex(str, str_len, &mbfl_encoding_ucs4be, enc, &ret_len);
-
-		if (ret == NULL) {
-			return -1;
-		}
-
-		cp = (unsigned char) ret[0] << 24 | \
-			 (unsigned char) ret[1] << 16 | \
-			 (unsigned char) ret[2] <<  8 | \
-			 (unsigned char) ret[3];
-
-		efree(ret);
-
-		return cp;
-
-	} else if (php_mb_is_unsupported_no_encoding(no_enc)) {
+	if (php_mb_is_unsupported_no_encoding(no_enc)) {
 		php_error_docref(NULL, E_WARNING, "Unsupported encoding \"%s\"", enc_name);
 		return -1;
 	}
 
-	ret = php_mb_convert_encoding_ex(str, str_len, enc, enc, &ret_len);
-
-=======
-	if (php_mb_is_unsupported_no_encoding(no_enc)) {
-		php_error_docref(NULL, E_WARNING, "Unsupported encoding \"%s\"", enc);
-		return -1;
-	}
-
-	ret = php_mb_convert_encoding(str, str_len, "UCS-4BE", enc, &ret_len);
->>>>>>> e53162a3
+	ret = php_mb_convert_encoding_ex(str, str_len, &mbfl_encoding_ucs4be, enc, &ret_len);
+
 	if (ret == NULL) {
 		return -1;
 	}
 
-<<<<<<< HEAD
-	char_len = php_mb_mbchar_bytes_ex(ret, enc);
-
-	if (char_len == 1) {
-		cp = (unsigned char) ret[0];
-	} else if (char_len == 2) {
-		cp = ((unsigned char) ret[0] << 8) | \
-			 (unsigned char) ret[1];
-	} else if (char_len == 3) {
-		cp = ((unsigned char) ret[0] << 16) | \
-			 ((unsigned char) ret[1] <<  8) | \
-			  (unsigned char) ret[2];
-	} else {
-		cp = ((unsigned char) ret[0] << 24) | \
-			 ((unsigned char) ret[1] << 16) | \
-			 ((unsigned char) ret[2] <<  8) | \
-			  (unsigned char) ret[3];
-	}
-=======
 	cp = (unsigned char) ret[0] << 24 | \
 		 (unsigned char) ret[1] << 16 | \
 		 (unsigned char) ret[2] <<  8 | \
 		 (unsigned char) ret[3];
->>>>>>> e53162a3
 
 	efree(ret);
 
@@ -5004,20 +4955,15 @@
 		return NULL;
 	}
 
-<<<<<<< HEAD
 	no_enc = enc->no_encoding;
-
-	if (php_mb_is_no_encoding_utf8(no_enc)) {
-=======
 	if (php_mb_is_unsupported_no_encoding(no_enc)) {
-		php_error_docref(NULL, E_WARNING, "Unsupported encoding \"%s\"", enc);
+		php_error_docref(NULL, E_WARNING, "Unsupported encoding \"%s\"", enc_name);
 		return NULL;
 	}
 
 	if (cp < 0 || cp > 0x10ffff) {
 		return NULL;
 	}
->>>>>>> e53162a3
 
 	if (php_mb_is_no_encoding_utf8(no_enc)) {
 		if (cp > 0xd7ff && 0xe000 > cp) {
@@ -5067,63 +5013,10 @@
 	buf[3] = cp & 0xff;
 	buf[4] = 0;
 
-<<<<<<< HEAD
-		ret = php_mb_convert_encoding_ex(buf, buf_len, enc, &mbfl_encoding_ucs4be, &ret_len);
-		efree(buf);
-
-		if (output_len) {
-			*output_len = ret_len;
-		}
-
-		return ret;
-
-	} else if (php_mb_is_unsupported_no_encoding(no_enc)) {
-		php_error_docref(NULL, E_WARNING, "Unsupported encoding \"%s\"", enc_name);
-		return NULL;
-	}
-
-	if (0 > cp || cp > 0x100000000) {
-		if (no_enc == MBSTRG(current_internal_encoding)->no_encoding) {
-			cp = MBSTRG(current_filter_illegal_substchar);
-		} else {
-			cp = 0x3f;
-		}
-	}
-
-	if (cp < 0x100) {
-		buf_len = 1;
-		buf = (char *) safe_emalloc(buf_len, 1, 1);
-		buf[0] = cp;
-		buf[1] = 0;
-	} else if (cp < 0x10000) {
-		buf_len = 2;
-		buf = (char *) safe_emalloc(buf_len, 1, 1);
-		buf[0] = cp >> 8;
-		buf[1] = cp & 0xff;
-		buf[2] = 0;
-	} else if (cp < 0x1000000) {
-		buf_len = 3;
-		buf = (char *) safe_emalloc(buf_len, 1, 1);
-		buf[0] = cp >> 16;
-		buf[1] = (cp >> 8) & 0xff;
-		buf[2] = cp & 0xff;
-		buf[3] = 0;
-	} else {
-		buf_len = 4;
-		buf = (char *) safe_emalloc(buf_len, 1, 1);
-		buf[0] = cp >> 24;
-		buf[1] = (cp >> 16) & 0xff;
-		buf[2] = (cp >> 8) & 0xff;
-		buf[3] = cp & 0xff;
-		buf[4] = 0;
-	}
-
-	ret = php_mb_convert_encoding_ex(buf, buf_len, enc, enc, &ret_len);
-=======
 	{
 		long orig_illegalchars = MBSTRG(illegalchars);
 		MBSTRG(illegalchars) = 0;
-		ret = php_mb_convert_encoding(buf, buf_len, enc, "UCS-4BE", &ret_len);
+		ret = php_mb_convert_encoding_ex(buf, buf_len, enc, &mbfl_encoding_ucs4be, &ret_len);
 		if (MBSTRG(illegalchars) != 0) {
 			efree(buf);
 			efree(ret);
@@ -5134,7 +5027,6 @@
 		MBSTRG(illegalchars) = orig_illegalchars;
 	}
 
->>>>>>> e53162a3
 	efree(buf);
 	if (output_len) {
 		*output_len = ret_len;
