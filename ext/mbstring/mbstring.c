--- conflicted
+++ resolved
@@ -2321,10 +2321,6 @@
 		Z_PARAM_STR_OR_NULL(encoding)
 	ZEND_PARSE_PARAMETERS_END();
 
-<<<<<<< HEAD
-	const mbfl_encoding *enc = php_mb_get_encoding(encoding, 4);
-	if (!enc) {
-=======
 	if (from == ZEND_LONG_MIN) {
 		zend_argument_value_error(2, "must be between " ZEND_LONG_FMT " and " ZEND_LONG_FMT, (ZEND_LONG_MIN + 1), ZEND_LONG_MAX);
 		RETURN_THROWS();
@@ -2335,9 +2331,8 @@
 		RETURN_THROWS();
 	}
 
-	string.encoding = php_mb_get_encoding(encoding, 4);
-	if (!string.encoding) {
->>>>>>> c34d4fbb
+	const mbfl_encoding *enc = php_mb_get_encoding(encoding, 4);
+	if (!enc) {
 		RETURN_THROWS();
 	}
 
