--- conflicted
+++ resolved
@@ -3348,12 +3348,8 @@
 	}
 
 	for (size_t i = 0; i < length; i++) {
-<<<<<<< HEAD
-		array[i].demerits = (uint64_t) (array[i].demerits * array[i].multiplier);
-=======
 		double demerits = array[i].demerits * (double) array[i].multiplier;
 		array[i].demerits = demerits < (double) UINT64_MAX ? (uint64_t) demerits : UINT64_MAX;
->>>>>>> 47a0922d
 	}
 
 	return length;
