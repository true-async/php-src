--- conflicted
+++ resolved
@@ -2113,14 +2113,9 @@
 	unsigned char *in = (unsigned char*)ZSTR_VAL(input);
 	size_t in_len = ZSTR_LEN(input);
 
-<<<<<<< HEAD
-	if (from >= in_len || len == 0) {
-		/* No supported text encoding decodes to more than one codepoint per byte
-=======
 	if (len == 0 || (from >= in_len && enc != &mbfl_encoding_sjis_mac)) {
 		/* Other than MacJapanese, no supported text encoding decodes to
 		 * more than one codepoint per byte
->>>>>>> ec348a12
 		 * So if the number of codepoints to skip >= number of input bytes,
 		 * then definitely the output should be empty */
 		return zend_empty_string;
