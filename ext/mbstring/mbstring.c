/*
   +----------------------------------------------------------------------+
   | PHP Version 7                                                        |
   +----------------------------------------------------------------------+
   | Copyright (c) 1997-2017 The PHP Group                                |
   +----------------------------------------------------------------------+
   | This source file is subject to version 3.01 of the PHP license,      |
   | that is bundled with this package in the file LICENSE, and is        |
   | available through the world-wide-web at the following url:           |
   | http://www.php.net/license/3_01.txt                                  |
   | If you did not receive a copy of the PHP license and are unable to   |
   | obtain it through the world-wide-web, please send a note to          |
   | license@php.net so we can mail you a copy immediately.               |
   +----------------------------------------------------------------------+
   | Author: Tsukada Takuya <tsukada@fminn.nagano.nagano.jp>              |
   |         Rui Hirokawa <hirokawa@php.net>                              |
   +----------------------------------------------------------------------+
 */

/* $Id$ */

/*
 * PHP 4 Multibyte String module "mbstring"
 *
 * History:
 *   2000.5.19  Release php-4.0RC2_jstring-1.0
 *   2001.4.1   Release php4_jstring-1.0.91
 *   2001.4.30  Release php4_jstring-1.1 (contribute to The PHP Group)
 *   2001.5.1   Renamed from jstring to mbstring (hirokawa@php.net)
 */

/*
 * PHP3 Internationalization support program.
 *
 * Copyright (c) 1999,2000 by the PHP3 internationalization team.
 * All rights reserved.
 *
 * See README_PHP3-i18n-ja for more detail.
 *
 * Authors:
 *    Hironori Sato <satoh@jpnnet.com>
 *    Shigeru Kanemoto <sgk@happysize.co.jp>
 *    Tsukada Takuya <tsukada@fminn.nagano.nagano.jp>
 *    Rui Hirokawa <rui_hirokawa@ybb.ne.jp>
 */

/* {{{ includes */
#ifdef HAVE_CONFIG_H
#include "config.h"
#endif

#include "php.h"
#include "php_ini.h"
#include "php_variables.h"
#include "mbstring.h"
#include "ext/standard/php_string.h"
#include "ext/standard/php_mail.h"
#include "ext/standard/exec.h"
#include "ext/standard/url.h"
#include "main/php_output.h"
#include "ext/standard/info.h"

#include "libmbfl/mbfl/mbfl_allocators.h"
#include "libmbfl/mbfl/mbfilter_8bit.h"
#include "libmbfl/mbfl/mbfilter_pass.h"
#include "libmbfl/filters/mbfilter_ascii.h"
#include "libmbfl/filters/mbfilter_base64.h"
#include "libmbfl/filters/mbfilter_qprint.h"
#include "libmbfl/filters/mbfilter_ucs4.h"
#include "libmbfl/filters/mbfilter_utf8.h"

#include "php_variables.h"
#include "php_globals.h"
#include "rfc1867.h"
#include "php_content_types.h"
#include "SAPI.h"
#include "php_unicode.h"
#include "TSRM.h"

#include "mb_gpc.h"

#if HAVE_MBREGEX
#include "php_mbregex.h"
#endif

#include "zend_multibyte.h"

#if HAVE_ONIG
#include "php_onig_compat.h"
#include <oniguruma.h>
#undef UChar
#elif HAVE_PCRE || HAVE_BUNDLED_PCRE
#include "ext/pcre/php_pcre.h"
#endif
/* }}} */

#if HAVE_MBSTRING

/* {{{ prototypes */
ZEND_DECLARE_MODULE_GLOBALS(mbstring)

static PHP_GINIT_FUNCTION(mbstring);
static PHP_GSHUTDOWN_FUNCTION(mbstring);

static void php_mb_populate_current_detect_order_list(void);

static int php_mb_encoding_translation(void);

static void php_mb_gpc_get_detect_order(const zend_encoding ***list, size_t *list_size);

static void php_mb_gpc_set_input_encoding(const zend_encoding *encoding);

static inline zend_bool php_mb_is_unsupported_no_encoding(enum mbfl_no_encoding no_enc);

static inline zend_bool php_mb_is_no_encoding_unicode(enum mbfl_no_encoding no_enc);

static inline zend_bool php_mb_is_no_encoding_utf8(enum mbfl_no_encoding no_enc);
/* }}} */

/* {{{ php_mb_default_identify_list */
typedef struct _php_mb_nls_ident_list {
	enum mbfl_no_language lang;
	const enum mbfl_no_encoding *list;
	size_t list_size;
} php_mb_nls_ident_list;

static const enum mbfl_no_encoding php_mb_default_identify_list_ja[] = {
	mbfl_no_encoding_ascii,
	mbfl_no_encoding_jis,
	mbfl_no_encoding_utf8,
	mbfl_no_encoding_euc_jp,
	mbfl_no_encoding_sjis
};

static const enum mbfl_no_encoding php_mb_default_identify_list_cn[] = {
	mbfl_no_encoding_ascii,
	mbfl_no_encoding_utf8,
	mbfl_no_encoding_euc_cn,
	mbfl_no_encoding_cp936
};

static const enum mbfl_no_encoding php_mb_default_identify_list_tw_hk[] = {
	mbfl_no_encoding_ascii,
	mbfl_no_encoding_utf8,
	mbfl_no_encoding_euc_tw,
	mbfl_no_encoding_big5
};

static const enum mbfl_no_encoding php_mb_default_identify_list_kr[] = {
	mbfl_no_encoding_ascii,
	mbfl_no_encoding_utf8,
	mbfl_no_encoding_euc_kr,
	mbfl_no_encoding_uhc
};

static const enum mbfl_no_encoding php_mb_default_identify_list_ru[] = {
	mbfl_no_encoding_ascii,
	mbfl_no_encoding_utf8,
	mbfl_no_encoding_koi8r,
	mbfl_no_encoding_cp1251,
	mbfl_no_encoding_cp866
};

static const enum mbfl_no_encoding php_mb_default_identify_list_hy[] = {
	mbfl_no_encoding_ascii,
	mbfl_no_encoding_utf8,
	mbfl_no_encoding_armscii8
};

static const enum mbfl_no_encoding php_mb_default_identify_list_tr[] = {
	mbfl_no_encoding_ascii,
	mbfl_no_encoding_utf8,
	mbfl_no_encoding_cp1254,
	mbfl_no_encoding_8859_9
};

static const enum mbfl_no_encoding php_mb_default_identify_list_ua[] = {
	mbfl_no_encoding_ascii,
	mbfl_no_encoding_utf8,
	mbfl_no_encoding_koi8u
};

static const enum mbfl_no_encoding php_mb_default_identify_list_neut[] = {
	mbfl_no_encoding_ascii,
	mbfl_no_encoding_utf8
};


static const php_mb_nls_ident_list php_mb_default_identify_list[] = {
	{ mbfl_no_language_japanese, php_mb_default_identify_list_ja, sizeof(php_mb_default_identify_list_ja) / sizeof(php_mb_default_identify_list_ja[0]) },
	{ mbfl_no_language_korean, php_mb_default_identify_list_kr, sizeof(php_mb_default_identify_list_kr) / sizeof(php_mb_default_identify_list_kr[0]) },
	{ mbfl_no_language_traditional_chinese, php_mb_default_identify_list_tw_hk, sizeof(php_mb_default_identify_list_tw_hk) / sizeof(php_mb_default_identify_list_tw_hk[0]) },
	{ mbfl_no_language_simplified_chinese, php_mb_default_identify_list_cn, sizeof(php_mb_default_identify_list_cn) / sizeof(php_mb_default_identify_list_cn[0]) },
	{ mbfl_no_language_russian, php_mb_default_identify_list_ru, sizeof(php_mb_default_identify_list_ru) / sizeof(php_mb_default_identify_list_ru[0]) },
	{ mbfl_no_language_armenian, php_mb_default_identify_list_hy, sizeof(php_mb_default_identify_list_hy) / sizeof(php_mb_default_identify_list_hy[0]) },
	{ mbfl_no_language_turkish, php_mb_default_identify_list_tr, sizeof(php_mb_default_identify_list_tr) / sizeof(php_mb_default_identify_list_tr[0]) },
	{ mbfl_no_language_ukrainian, php_mb_default_identify_list_ua, sizeof(php_mb_default_identify_list_ua) / sizeof(php_mb_default_identify_list_ua[0]) },
	{ mbfl_no_language_neutral, php_mb_default_identify_list_neut, sizeof(php_mb_default_identify_list_neut) / sizeof(php_mb_default_identify_list_neut[0]) }
};

/* }}} */

/* {{{ mb_overload_def mb_ovld[] */
static const struct mb_overload_def mb_ovld[] = {
	{MB_OVERLOAD_MAIL, "mail", "mb_send_mail", "mb_orig_mail"},
	{MB_OVERLOAD_STRING, "strlen", "mb_strlen", "mb_orig_strlen"},
	{MB_OVERLOAD_STRING, "strpos", "mb_strpos", "mb_orig_strpos"},
	{MB_OVERLOAD_STRING, "strrpos", "mb_strrpos", "mb_orig_strrpos"},
	{MB_OVERLOAD_STRING, "stripos", "mb_stripos", "mb_orig_stripos"},
	{MB_OVERLOAD_STRING, "strripos", "mb_strripos", "mb_orig_strripos"},
	{MB_OVERLOAD_STRING, "strstr", "mb_strstr", "mb_orig_strstr"},
	{MB_OVERLOAD_STRING, "strrchr", "mb_strrchr", "mb_orig_strrchr"},
	{MB_OVERLOAD_STRING, "stristr", "mb_stristr", "mb_orig_stristr"},
	{MB_OVERLOAD_STRING, "substr", "mb_substr", "mb_orig_substr"},
	{MB_OVERLOAD_STRING, "strtolower", "mb_strtolower", "mb_orig_strtolower"},
	{MB_OVERLOAD_STRING, "strtoupper", "mb_strtoupper", "mb_orig_strtoupper"},
	{MB_OVERLOAD_STRING, "substr_count", "mb_substr_count", "mb_orig_substr_count"},
	{0, NULL, NULL, NULL}
};
/* }}} */

/* {{{ arginfo */
ZEND_BEGIN_ARG_INFO_EX(arginfo_mb_language, 0, 0, 0)
	ZEND_ARG_INFO(0, language)
ZEND_END_ARG_INFO()

ZEND_BEGIN_ARG_INFO_EX(arginfo_mb_internal_encoding, 0, 0, 0)
	ZEND_ARG_INFO(0, encoding)
ZEND_END_ARG_INFO()

ZEND_BEGIN_ARG_INFO_EX(arginfo_mb_http_input, 0, 0, 0)
	ZEND_ARG_INFO(0, type)
ZEND_END_ARG_INFO()

ZEND_BEGIN_ARG_INFO_EX(arginfo_mb_http_output, 0, 0, 0)
	ZEND_ARG_INFO(0, encoding)
ZEND_END_ARG_INFO()

ZEND_BEGIN_ARG_INFO_EX(arginfo_mb_detect_order, 0, 0, 0)
	ZEND_ARG_INFO(0, encoding)
ZEND_END_ARG_INFO()

ZEND_BEGIN_ARG_INFO_EX(arginfo_mb_substitute_character, 0, 0, 0)
	ZEND_ARG_INFO(0, substchar)
ZEND_END_ARG_INFO()

ZEND_BEGIN_ARG_INFO_EX(arginfo_mb_preferred_mime_name, 0, 0, 1)
	ZEND_ARG_INFO(0, encoding)
ZEND_END_ARG_INFO()

ZEND_BEGIN_ARG_INFO_EX(arginfo_mb_parse_str, 0, 0, 1)
	ZEND_ARG_INFO(0, encoded_string)
	ZEND_ARG_INFO(1, result)
ZEND_END_ARG_INFO()

ZEND_BEGIN_ARG_INFO_EX(arginfo_mb_output_handler, 0, 0, 2)
	ZEND_ARG_INFO(0, contents)
	ZEND_ARG_INFO(0, status)
ZEND_END_ARG_INFO()

ZEND_BEGIN_ARG_INFO_EX(arginfo_mb_strlen, 0, 0, 1)
	ZEND_ARG_INFO(0, str)
	ZEND_ARG_INFO(0, encoding)
ZEND_END_ARG_INFO()

ZEND_BEGIN_ARG_INFO_EX(arginfo_mb_strpos, 0, 0, 2)
	ZEND_ARG_INFO(0, haystack)
	ZEND_ARG_INFO(0, needle)
	ZEND_ARG_INFO(0, offset)
	ZEND_ARG_INFO(0, encoding)
ZEND_END_ARG_INFO()

ZEND_BEGIN_ARG_INFO_EX(arginfo_mb_strrpos, 0, 0, 2)
	ZEND_ARG_INFO(0, haystack)
	ZEND_ARG_INFO(0, needle)
	ZEND_ARG_INFO(0, offset)
	ZEND_ARG_INFO(0, encoding)
ZEND_END_ARG_INFO()

ZEND_BEGIN_ARG_INFO_EX(arginfo_mb_stripos, 0, 0, 2)
	ZEND_ARG_INFO(0, haystack)
	ZEND_ARG_INFO(0, needle)
	ZEND_ARG_INFO(0, offset)
	ZEND_ARG_INFO(0, encoding)
ZEND_END_ARG_INFO()

ZEND_BEGIN_ARG_INFO_EX(arginfo_mb_strripos, 0, 0, 2)
	ZEND_ARG_INFO(0, haystack)
	ZEND_ARG_INFO(0, needle)
	ZEND_ARG_INFO(0, offset)
	ZEND_ARG_INFO(0, encoding)
ZEND_END_ARG_INFO()

ZEND_BEGIN_ARG_INFO_EX(arginfo_mb_strstr, 0, 0, 2)
	ZEND_ARG_INFO(0, haystack)
	ZEND_ARG_INFO(0, needle)
	ZEND_ARG_INFO(0, part)
	ZEND_ARG_INFO(0, encoding)
ZEND_END_ARG_INFO()

ZEND_BEGIN_ARG_INFO_EX(arginfo_mb_strrchr, 0, 0, 2)
	ZEND_ARG_INFO(0, haystack)
	ZEND_ARG_INFO(0, needle)
	ZEND_ARG_INFO(0, part)
	ZEND_ARG_INFO(0, encoding)
ZEND_END_ARG_INFO()

ZEND_BEGIN_ARG_INFO_EX(arginfo_mb_stristr, 0, 0, 2)
	ZEND_ARG_INFO(0, haystack)
	ZEND_ARG_INFO(0, needle)
	ZEND_ARG_INFO(0, part)
	ZEND_ARG_INFO(0, encoding)
ZEND_END_ARG_INFO()

ZEND_BEGIN_ARG_INFO_EX(arginfo_mb_strrichr, 0, 0, 2)
	ZEND_ARG_INFO(0, haystack)
	ZEND_ARG_INFO(0, needle)
	ZEND_ARG_INFO(0, part)
	ZEND_ARG_INFO(0, encoding)
ZEND_END_ARG_INFO()

ZEND_BEGIN_ARG_INFO_EX(arginfo_mb_substr_count, 0, 0, 2)
	ZEND_ARG_INFO(0, haystack)
	ZEND_ARG_INFO(0, needle)
	ZEND_ARG_INFO(0, encoding)
ZEND_END_ARG_INFO()

ZEND_BEGIN_ARG_INFO_EX(arginfo_mb_substr, 0, 0, 2)
	ZEND_ARG_INFO(0, str)
	ZEND_ARG_INFO(0, start)
	ZEND_ARG_INFO(0, length)
	ZEND_ARG_INFO(0, encoding)
ZEND_END_ARG_INFO()

ZEND_BEGIN_ARG_INFO_EX(arginfo_mb_strcut, 0, 0, 2)
	ZEND_ARG_INFO(0, str)
	ZEND_ARG_INFO(0, start)
	ZEND_ARG_INFO(0, length)
	ZEND_ARG_INFO(0, encoding)
ZEND_END_ARG_INFO()

ZEND_BEGIN_ARG_INFO_EX(arginfo_mb_strwidth, 0, 0, 1)
	ZEND_ARG_INFO(0, str)
	ZEND_ARG_INFO(0, encoding)
ZEND_END_ARG_INFO()

ZEND_BEGIN_ARG_INFO_EX(arginfo_mb_strimwidth, 0, 0, 3)
	ZEND_ARG_INFO(0, str)
	ZEND_ARG_INFO(0, start)
	ZEND_ARG_INFO(0, width)
	ZEND_ARG_INFO(0, trimmarker)
	ZEND_ARG_INFO(0, encoding)
ZEND_END_ARG_INFO()

ZEND_BEGIN_ARG_INFO_EX(arginfo_mb_convert_encoding, 0, 0, 2)
	ZEND_ARG_INFO(0, str)
	ZEND_ARG_INFO(0, to)
	ZEND_ARG_INFO(0, from)
ZEND_END_ARG_INFO()

ZEND_BEGIN_ARG_INFO_EX(arginfo_mb_convert_case, 0, 0, 2)
	ZEND_ARG_INFO(0, sourcestring)
	ZEND_ARG_INFO(0, mode)
	ZEND_ARG_INFO(0, encoding)
ZEND_END_ARG_INFO()

ZEND_BEGIN_ARG_INFO_EX(arginfo_mb_strtoupper, 0, 0, 1)
	ZEND_ARG_INFO(0, sourcestring)
	ZEND_ARG_INFO(0, encoding)
ZEND_END_ARG_INFO()

ZEND_BEGIN_ARG_INFO_EX(arginfo_mb_strtolower, 0, 0, 1)
	ZEND_ARG_INFO(0, sourcestring)
	ZEND_ARG_INFO(0, encoding)
ZEND_END_ARG_INFO()

ZEND_BEGIN_ARG_INFO_EX(arginfo_mb_detect_encoding, 0, 0, 1)
	ZEND_ARG_INFO(0, str)
	ZEND_ARG_INFO(0, encoding_list)
	ZEND_ARG_INFO(0, strict)
ZEND_END_ARG_INFO()

ZEND_BEGIN_ARG_INFO(arginfo_mb_list_encodings, 0)
ZEND_END_ARG_INFO()

ZEND_BEGIN_ARG_INFO_EX(arginfo_mb_encoding_aliases, 0, 0, 1)
	ZEND_ARG_INFO(0, encoding)
ZEND_END_ARG_INFO()

ZEND_BEGIN_ARG_INFO_EX(arginfo_mb_encode_mimeheader, 0, 0, 1)
	ZEND_ARG_INFO(0, str)
	ZEND_ARG_INFO(0, charset)
	ZEND_ARG_INFO(0, transfer)
	ZEND_ARG_INFO(0, linefeed)
	ZEND_ARG_INFO(0, indent)
ZEND_END_ARG_INFO()

ZEND_BEGIN_ARG_INFO_EX(arginfo_mb_decode_mimeheader, 0, 0, 1)
	ZEND_ARG_INFO(0, string)
ZEND_END_ARG_INFO()

ZEND_BEGIN_ARG_INFO_EX(arginfo_mb_convert_kana, 0, 0, 1)
	ZEND_ARG_INFO(0, str)
	ZEND_ARG_INFO(0, option)
	ZEND_ARG_INFO(0, encoding)
ZEND_END_ARG_INFO()

ZEND_BEGIN_ARG_INFO_EX(arginfo_mb_convert_variables, 0, 0, 3)
	ZEND_ARG_INFO(0, to)
	ZEND_ARG_INFO(0, from)
	ZEND_ARG_VARIADIC_INFO(1, vars)
ZEND_END_ARG_INFO()

ZEND_BEGIN_ARG_INFO_EX(arginfo_mb_encode_numericentity, 0, 0, 2)
	ZEND_ARG_INFO(0, string)
	ZEND_ARG_INFO(0, convmap)
	ZEND_ARG_INFO(0, encoding)
	ZEND_ARG_INFO(0, is_hex)
ZEND_END_ARG_INFO()

ZEND_BEGIN_ARG_INFO_EX(arginfo_mb_decode_numericentity, 0, 0, 2)
	ZEND_ARG_INFO(0, string)
	ZEND_ARG_INFO(0, convmap)
	ZEND_ARG_INFO(0, encoding)
ZEND_END_ARG_INFO()

ZEND_BEGIN_ARG_INFO_EX(arginfo_mb_send_mail, 0, 0, 3)
	ZEND_ARG_INFO(0, to)
	ZEND_ARG_INFO(0, subject)
	ZEND_ARG_INFO(0, message)
	ZEND_ARG_INFO(0, additional_headers)
	ZEND_ARG_INFO(0, additional_parameters)
ZEND_END_ARG_INFO()

ZEND_BEGIN_ARG_INFO_EX(arginfo_mb_get_info, 0, 0, 0)
	ZEND_ARG_INFO(0, type)
ZEND_END_ARG_INFO()

ZEND_BEGIN_ARG_INFO_EX(arginfo_mb_check_encoding, 0, 0, 0)
	ZEND_ARG_INFO(0, var)
	ZEND_ARG_INFO(0, encoding)
ZEND_END_ARG_INFO()

ZEND_BEGIN_ARG_INFO_EX(arginfo_mb_scrub, 0, 0, 1)
	ZEND_ARG_INFO(0, str)
	ZEND_ARG_INFO(0, encoding)
ZEND_END_ARG_INFO()

ZEND_BEGIN_ARG_INFO_EX(arginfo_mb_ord, 0, 0, 1)
	ZEND_ARG_INFO(0, str)
	ZEND_ARG_INFO(0, encoding)
ZEND_END_ARG_INFO()

ZEND_BEGIN_ARG_INFO_EX(arginfo_mb_chr, 0, 0, 1)
	ZEND_ARG_INFO(0, cp)
	ZEND_ARG_INFO(0, encoding)
ZEND_END_ARG_INFO()

ZEND_BEGIN_ARG_INFO_EX(arginfo_mb_regex_encoding, 0, 0, 0)
	ZEND_ARG_INFO(0, encoding)
ZEND_END_ARG_INFO()

ZEND_BEGIN_ARG_INFO_EX(arginfo_mb_ereg, 0, 0, 2)
	ZEND_ARG_INFO(0, pattern)
	ZEND_ARG_INFO(0, string)
	ZEND_ARG_INFO(1, registers)
ZEND_END_ARG_INFO()

ZEND_BEGIN_ARG_INFO_EX(arginfo_mb_eregi, 0, 0, 2)
	ZEND_ARG_INFO(0, pattern)
	ZEND_ARG_INFO(0, string)
	ZEND_ARG_INFO(1, registers)
ZEND_END_ARG_INFO()

ZEND_BEGIN_ARG_INFO_EX(arginfo_mb_ereg_replace, 0, 0, 3)
	ZEND_ARG_INFO(0, pattern)
	ZEND_ARG_INFO(0, replacement)
	ZEND_ARG_INFO(0, string)
	ZEND_ARG_INFO(0, option)
ZEND_END_ARG_INFO()

ZEND_BEGIN_ARG_INFO_EX(arginfo_mb_eregi_replace, 0, 0, 3)
	ZEND_ARG_INFO(0, pattern)
	ZEND_ARG_INFO(0, replacement)
	ZEND_ARG_INFO(0, string)
	ZEND_ARG_INFO(0, option)
ZEND_END_ARG_INFO()

ZEND_BEGIN_ARG_INFO_EX(arginfo_mb_ereg_replace_callback, 0, 0, 3)
	ZEND_ARG_INFO(0, pattern)
	ZEND_ARG_INFO(0, callback)
	ZEND_ARG_INFO(0, string)
	ZEND_ARG_INFO(0, option)
ZEND_END_ARG_INFO()

ZEND_BEGIN_ARG_INFO_EX(arginfo_mb_split, 0, 0, 2)
	ZEND_ARG_INFO(0, pattern)
	ZEND_ARG_INFO(0, string)
	ZEND_ARG_INFO(0, limit)
ZEND_END_ARG_INFO()

ZEND_BEGIN_ARG_INFO_EX(arginfo_mb_ereg_match, 0, 0, 2)
	ZEND_ARG_INFO(0, pattern)
	ZEND_ARG_INFO(0, string)
	ZEND_ARG_INFO(0, option)
ZEND_END_ARG_INFO()

ZEND_BEGIN_ARG_INFO_EX(arginfo_mb_ereg_search, 0, 0, 0)
	ZEND_ARG_INFO(0, pattern)
	ZEND_ARG_INFO(0, option)
ZEND_END_ARG_INFO()

ZEND_BEGIN_ARG_INFO_EX(arginfo_mb_ereg_search_pos, 0, 0, 0)
	ZEND_ARG_INFO(0, pattern)
	ZEND_ARG_INFO(0, option)
ZEND_END_ARG_INFO()

ZEND_BEGIN_ARG_INFO_EX(arginfo_mb_ereg_search_regs, 0, 0, 0)
	ZEND_ARG_INFO(0, pattern)
	ZEND_ARG_INFO(0, option)
ZEND_END_ARG_INFO()

ZEND_BEGIN_ARG_INFO_EX(arginfo_mb_ereg_search_init, 0, 0, 1)
	ZEND_ARG_INFO(0, string)
	ZEND_ARG_INFO(0, pattern)
	ZEND_ARG_INFO(0, option)
ZEND_END_ARG_INFO()

ZEND_BEGIN_ARG_INFO(arginfo_mb_ereg_search_getregs, 0)
ZEND_END_ARG_INFO()

ZEND_BEGIN_ARG_INFO(arginfo_mb_ereg_search_getpos, 0)
ZEND_END_ARG_INFO()

ZEND_BEGIN_ARG_INFO_EX(arginfo_mb_ereg_search_setpos, 0, 0, 1)
	ZEND_ARG_INFO(0, position)
ZEND_END_ARG_INFO()

ZEND_BEGIN_ARG_INFO_EX(arginfo_mb_regex_set_options, 0, 0, 0)
	ZEND_ARG_INFO(0, options)
ZEND_END_ARG_INFO()
/* }}} */

/* {{{ zend_function_entry mbstring_functions[] */
const zend_function_entry mbstring_functions[] = {
	PHP_FE(mb_convert_case,			arginfo_mb_convert_case)
	PHP_FE(mb_strtoupper,			arginfo_mb_strtoupper)
	PHP_FE(mb_strtolower,			arginfo_mb_strtolower)
	PHP_FE(mb_language,				arginfo_mb_language)
	PHP_FE(mb_internal_encoding,	arginfo_mb_internal_encoding)
	PHP_FE(mb_http_input,			arginfo_mb_http_input)
	PHP_FE(mb_http_output,			arginfo_mb_http_output)
	PHP_FE(mb_detect_order,			arginfo_mb_detect_order)
	PHP_FE(mb_substitute_character,	arginfo_mb_substitute_character)
	PHP_FE(mb_parse_str,			arginfo_mb_parse_str)
	PHP_FE(mb_output_handler,		arginfo_mb_output_handler)
	PHP_FE(mb_preferred_mime_name,	arginfo_mb_preferred_mime_name)
	PHP_FE(mb_strlen,				arginfo_mb_strlen)
	PHP_FE(mb_strpos,				arginfo_mb_strpos)
	PHP_FE(mb_strrpos,				arginfo_mb_strrpos)
	PHP_FE(mb_stripos,				arginfo_mb_stripos)
	PHP_FE(mb_strripos,				arginfo_mb_strripos)
	PHP_FE(mb_strstr,				arginfo_mb_strstr)
	PHP_FE(mb_strrchr,				arginfo_mb_strrchr)
	PHP_FE(mb_stristr,				arginfo_mb_stristr)
	PHP_FE(mb_strrichr,				arginfo_mb_strrichr)
	PHP_FE(mb_substr_count,			arginfo_mb_substr_count)
	PHP_FE(mb_substr,				arginfo_mb_substr)
	PHP_FE(mb_strcut,				arginfo_mb_strcut)
	PHP_FE(mb_strwidth,				arginfo_mb_strwidth)
	PHP_FE(mb_strimwidth,			arginfo_mb_strimwidth)
	PHP_FE(mb_convert_encoding,		arginfo_mb_convert_encoding)
	PHP_FE(mb_detect_encoding,		arginfo_mb_detect_encoding)
	PHP_FE(mb_list_encodings,		arginfo_mb_list_encodings)
	PHP_FE(mb_encoding_aliases,		arginfo_mb_encoding_aliases)
	PHP_FE(mb_convert_kana,			arginfo_mb_convert_kana)
	PHP_FE(mb_encode_mimeheader,	arginfo_mb_encode_mimeheader)
	PHP_FE(mb_decode_mimeheader,	arginfo_mb_decode_mimeheader)
	PHP_FE(mb_convert_variables,	arginfo_mb_convert_variables)
	PHP_FE(mb_encode_numericentity,	arginfo_mb_encode_numericentity)
	PHP_FE(mb_decode_numericentity,	arginfo_mb_decode_numericentity)
	PHP_FE(mb_send_mail,			arginfo_mb_send_mail)
	PHP_FE(mb_get_info,				arginfo_mb_get_info)
	PHP_FE(mb_check_encoding,		arginfo_mb_check_encoding)
	PHP_FE(mb_ord,					arginfo_mb_ord)
	PHP_FE(mb_chr,					arginfo_mb_chr)
	PHP_FE(mb_scrub,				arginfo_mb_scrub)
#if HAVE_MBREGEX
	PHP_MBREGEX_FUNCTION_ENTRIES
#endif
	PHP_FE_END
};
/* }}} */

/* {{{ zend_module_entry mbstring_module_entry */
zend_module_entry mbstring_module_entry = {
	STANDARD_MODULE_HEADER,
	"mbstring",
	mbstring_functions,
	PHP_MINIT(mbstring),
	PHP_MSHUTDOWN(mbstring),
	PHP_RINIT(mbstring),
	PHP_RSHUTDOWN(mbstring),
	PHP_MINFO(mbstring),
	PHP_MBSTRING_VERSION,
	PHP_MODULE_GLOBALS(mbstring),
	PHP_GINIT(mbstring),
	PHP_GSHUTDOWN(mbstring),
	NULL,
	STANDARD_MODULE_PROPERTIES_EX
};
/* }}} */

/* {{{ static sapi_post_entry php_post_entries[] */
static sapi_post_entry php_post_entries[] = {
	{ DEFAULT_POST_CONTENT_TYPE, sizeof(DEFAULT_POST_CONTENT_TYPE)-1, sapi_read_standard_form_data,	php_std_post_handler },
	{ MULTIPART_CONTENT_TYPE,    sizeof(MULTIPART_CONTENT_TYPE)-1,    NULL,                         rfc1867_post_handler },
	{ NULL, 0, NULL, NULL }
};
/* }}} */

#ifdef COMPILE_DL_MBSTRING
#ifdef ZTS
ZEND_TSRMLS_CACHE_DEFINE()
#endif
ZEND_GET_MODULE(mbstring)
#endif

static char *get_internal_encoding(void) {
	if (PG(internal_encoding) && PG(internal_encoding)[0]) {
		return PG(internal_encoding);
	} else if (SG(default_charset)) {
		return SG(default_charset);
	}
	return "";
}

static char *get_input_encoding(void) {
	if (PG(input_encoding) && PG(input_encoding)[0]) {
		return PG(input_encoding);
	} else if (SG(default_charset)) {
		return SG(default_charset);
	}
	return "";
}

static char *get_output_encoding(void) {
	if (PG(output_encoding) && PG(output_encoding)[0]) {
		return PG(output_encoding);
	} else if (SG(default_charset)) {
		return SG(default_charset);
	}
	return "";
}


/* {{{ allocators */
static void *_php_mb_allocators_malloc(size_t sz)
{
	return emalloc(sz);
}

static void *_php_mb_allocators_realloc(void *ptr, size_t sz)
{
	return erealloc(ptr, sz);
}

static void *_php_mb_allocators_calloc(size_t nelems, size_t szelem)
{
	return ecalloc(nelems, szelem);
}

static void _php_mb_allocators_free(void *ptr)
{
	efree(ptr);
}

static void *_php_mb_allocators_pmalloc(size_t sz)
{
	return pemalloc(sz, 1);
}

static void *_php_mb_allocators_prealloc(void *ptr, size_t sz)
{
	return perealloc(ptr, sz, 1);
}

static void _php_mb_allocators_pfree(void *ptr)
{
	pefree(ptr, 1);
}

static mbfl_allocators _php_mb_allocators = {
	_php_mb_allocators_malloc,
	_php_mb_allocators_realloc,
	_php_mb_allocators_calloc,
	_php_mb_allocators_free,
	_php_mb_allocators_pmalloc,
	_php_mb_allocators_prealloc,
	_php_mb_allocators_pfree
};
/* }}} */

/* {{{ static sapi_post_entry mbstr_post_entries[] */
static sapi_post_entry mbstr_post_entries[] = {
	{ DEFAULT_POST_CONTENT_TYPE, sizeof(DEFAULT_POST_CONTENT_TYPE)-1, sapi_read_standard_form_data, php_mb_post_handler },
	{ MULTIPART_CONTENT_TYPE,    sizeof(MULTIPART_CONTENT_TYPE)-1,    NULL,                         rfc1867_post_handler },
	{ NULL, 0, NULL, NULL }
};
/* }}} */

static const mbfl_encoding *php_mb_get_encoding(const char *encoding_name) {
	if (encoding_name) {
		const mbfl_encoding *encoding;
		if (MBSTRG(last_used_encoding_name)
				&& !strcasecmp(encoding_name, MBSTRG(last_used_encoding_name))) {
			return MBSTRG(last_used_encoding);
		}

		encoding = mbfl_name2encoding(encoding_name);
		if (!encoding) {
			php_error_docref(NULL, E_WARNING, "Unknown encoding \"%s\"", encoding_name);
			return NULL;
		}

		if (MBSTRG(last_used_encoding_name)) {
			efree(MBSTRG(last_used_encoding_name));
		}
		MBSTRG(last_used_encoding_name) = estrdup(encoding_name);
		MBSTRG(last_used_encoding) = encoding;
		return encoding;
	} else {
		return MBSTRG(current_internal_encoding);
	}
}

/* {{{ static int php_mb_parse_encoding_list()
 *  Return 0 if input contains any illegal encoding, otherwise 1.
 *  Even if any illegal encoding is detected the result may contain a list
 *  of parsed encodings.
 */
static int
php_mb_parse_encoding_list(const char *value, size_t value_length, const mbfl_encoding ***return_list, size_t *return_size, int persistent)
{
	int bauto, ret = SUCCESS;
	size_t n, size;
	char *p, *p1, *p2, *endp, *tmpstr;
	const mbfl_encoding **entry, **list;

	list = NULL;
	if (value == NULL || value_length <= 0) {
		if (return_list) {
			*return_list = NULL;
		}
		if (return_size) {
			*return_size = 0;
		}
		return FAILURE;
	} else {
		/* copy the value string for work */
		if (value[0]=='"' && value[value_length-1]=='"' && value_length>2) {
			tmpstr = (char *)estrndup(value+1, value_length-2);
			value_length -= 2;
		}
		else
			tmpstr = (char *)estrndup(value, value_length);
		/* count the number of listed encoding names */
		endp = tmpstr + value_length;
		n = 1;
		p1 = tmpstr;
		while ((p2 = (char*)php_memnstr(p1, ",", 1, endp)) != NULL) {
			p1 = p2 + 1;
			n++;
		}
		size = n + MBSTRG(default_detect_order_list_size);
		/* make list */
		list = (const mbfl_encoding **)pecalloc(size, sizeof(mbfl_encoding*), persistent);
		entry = list;
		n = 0;
		bauto = 0;
		p1 = tmpstr;
		do {
			p2 = p = (char*)php_memnstr(p1, ",", 1, endp);
			if (p == NULL) {
				p = endp;
			}
			*p = '\0';
			/* trim spaces */
			while (p1 < p && (*p1 == ' ' || *p1 == '\t')) {
				p1++;
			}
			p--;
			while (p > p1 && (*p == ' ' || *p == '\t')) {
				*p = '\0';
				p--;
			}
			/* convert to the encoding number and check encoding */
			if (strcasecmp(p1, "auto") == 0) {
				if (!bauto) {
					const enum mbfl_no_encoding *src = MBSTRG(default_detect_order_list);
					const size_t identify_list_size = MBSTRG(default_detect_order_list_size);
					size_t i;
					bauto = 1;
					for (i = 0; i < identify_list_size; i++) {
						*entry++ = mbfl_no2encoding(*src++);
						n++;
					}
				}
			} else {
				const mbfl_encoding *encoding = mbfl_name2encoding(p1);
				if (encoding) {
					*entry++ = encoding;
					n++;
				} else {
					ret = 0;
				}
			}
			p1 = p2 + 1;
		} while (n < size && p2 != NULL);
		if (n > 0) {
			if (return_list) {
				*return_list = list;
			} else {
				pefree(list, persistent);
			}
		} else {
			pefree(list, persistent);
			if (return_list) {
				*return_list = NULL;
			}
			ret = 0;
		}
		if (return_size) {
			*return_size = n;
		}
		efree(tmpstr);
	}

	return ret;
}
/* }}} */

/* {{{ static int php_mb_parse_encoding_array()
 *  Return 0 if input contains any illegal encoding, otherwise 1.
 *  Even if any illegal encoding is detected the result may contain a list
 *  of parsed encodings.
 */
static int
php_mb_parse_encoding_array(zval *array, const mbfl_encoding ***return_list, size_t *return_size, int persistent)
{
	zval *hash_entry;
	HashTable *target_hash;
	int i, n, bauto, ret = SUCCESS;
	const mbfl_encoding **list, **entry;
	size_t size;

	list = NULL;
	if (Z_TYPE_P(array) == IS_ARRAY) {
		target_hash = Z_ARRVAL_P(array);
		i = zend_hash_num_elements(target_hash);
		size = i + MBSTRG(default_detect_order_list_size);
		list = (const mbfl_encoding **)pecalloc(size, sizeof(mbfl_encoding*), persistent);
		entry = list;
		bauto = 0;
		n = 0;
		ZEND_HASH_FOREACH_VAL(target_hash, hash_entry) {
			convert_to_string_ex(hash_entry);
			if (strcasecmp(Z_STRVAL_P(hash_entry), "auto") == 0) {
				if (!bauto) {
					const enum mbfl_no_encoding *src = MBSTRG(default_detect_order_list);
					const size_t identify_list_size = MBSTRG(default_detect_order_list_size);
					size_t j;

					bauto = 1;
					for (j = 0; j < identify_list_size; j++) {
						*entry++ = mbfl_no2encoding(*src++);
						n++;
					}
				}
			} else {
				const mbfl_encoding *encoding = mbfl_name2encoding(Z_STRVAL_P(hash_entry));
				if (encoding) {
					*entry++ = encoding;
					n++;
				} else {
					ret = FAILURE;
				}
			}
			i--;
		} ZEND_HASH_FOREACH_END();
		if (n > 0) {
			if (return_list) {
				*return_list = list;
			} else {
				pefree(list, persistent);
			}
		} else {
			pefree(list, persistent);
			if (return_list) {
				*return_list = NULL;
			}
			ret = FAILURE;
		}
		if (return_size) {
			*return_size = n;
		}
	}

	return ret;
}
/* }}} */

/* {{{ zend_multibyte interface */
static const zend_encoding* php_mb_zend_encoding_fetcher(const char *encoding_name)
{
	return (const zend_encoding*)mbfl_name2encoding(encoding_name);
}

static const char *php_mb_zend_encoding_name_getter(const zend_encoding *encoding)
{
	return ((const mbfl_encoding *)encoding)->name;
}

static int php_mb_zend_encoding_lexer_compatibility_checker(const zend_encoding *_encoding)
{
	const mbfl_encoding *encoding = (const mbfl_encoding*)_encoding;
	if (encoding->flag & MBFL_ENCTYPE_SBCS) {
		return 1;
	}
	if ((encoding->flag & (MBFL_ENCTYPE_MBCS | MBFL_ENCTYPE_GL_UNSAFE)) == MBFL_ENCTYPE_MBCS) {
		return 1;
	}
	return 0;
}

static const zend_encoding *php_mb_zend_encoding_detector(const unsigned char *arg_string, size_t arg_length, const zend_encoding **list, size_t list_size)
{
	mbfl_string string;

	if (!list) {
		list = (const zend_encoding **)MBSTRG(current_detect_order_list);
		list_size = MBSTRG(current_detect_order_list_size);
	}

	mbfl_string_init(&string);
	string.no_language = MBSTRG(language);
	string.val = (unsigned char *)arg_string;
	string.len = arg_length;
	return (const zend_encoding *) mbfl_identify_encoding(&string, (const mbfl_encoding **)list, list_size, 0);
}

static size_t php_mb_zend_encoding_converter(unsigned char **to, size_t *to_length, const unsigned char *from, size_t from_length, const zend_encoding *encoding_to, const zend_encoding *encoding_from)
{
	mbfl_string string, result;
	mbfl_buffer_converter *convd;
	int status;
	size_t loc;

	/* new encoding */
	/* initialize string */
	mbfl_string_init(&string);
	mbfl_string_init(&result);
	string.encoding = (const mbfl_encoding*)encoding_from;
	string.no_language = MBSTRG(language);
	string.val = (unsigned char*)from;
	string.len = from_length;

	/* initialize converter */
	convd = mbfl_buffer_converter_new((const mbfl_encoding *)encoding_from, (const mbfl_encoding *)encoding_to, string.len);
	if (convd == NULL) {
		return (size_t) -1;
	}

	mbfl_buffer_converter_illegal_mode(convd, MBSTRG(current_filter_illegal_mode));
	mbfl_buffer_converter_illegal_substchar(convd, MBSTRG(current_filter_illegal_substchar));

	/* do it */
	status = mbfl_buffer_converter_feed2(convd, &string, &loc);
	if (status) {
		mbfl_buffer_converter_delete(convd);
		return (size_t)-1;
	}

	mbfl_buffer_converter_flush(convd);
	if (!mbfl_buffer_converter_result(convd, &result)) {
		mbfl_buffer_converter_delete(convd);
		return (size_t)-1;
	}

	*to = result.val;
	*to_length = result.len;

	mbfl_buffer_converter_delete(convd);

	return loc;
}

static int php_mb_zend_encoding_list_parser(const char *encoding_list, size_t encoding_list_len, const zend_encoding ***return_list, size_t *return_size, int persistent)
{
	return php_mb_parse_encoding_list(encoding_list, encoding_list_len, (const mbfl_encoding ***)return_list, return_size, persistent);
}

static const zend_encoding *php_mb_zend_internal_encoding_getter(void)
{
	return (const zend_encoding *)MBSTRG(internal_encoding);
}

static int php_mb_zend_internal_encoding_setter(const zend_encoding *encoding)
{
	MBSTRG(internal_encoding) = (const mbfl_encoding *)encoding;
	return SUCCESS;
}

static zend_multibyte_functions php_mb_zend_multibyte_functions = {
	"mbstring",
	php_mb_zend_encoding_fetcher,
	php_mb_zend_encoding_name_getter,
	php_mb_zend_encoding_lexer_compatibility_checker,
	php_mb_zend_encoding_detector,
	php_mb_zend_encoding_converter,
	php_mb_zend_encoding_list_parser,
	php_mb_zend_internal_encoding_getter,
	php_mb_zend_internal_encoding_setter
};
/* }}} */

static void *_php_mb_compile_regex(const char *pattern);
static int _php_mb_match_regex(void *opaque, const char *str, size_t str_len);
static void _php_mb_free_regex(void *opaque);

#if HAVE_ONIG
/* {{{ _php_mb_compile_regex */
static void *_php_mb_compile_regex(const char *pattern)
{
	php_mb_regex_t *retval;
	OnigErrorInfo err_info;
	int err_code;

	if ((err_code = onig_new(&retval,
			(const OnigUChar *)pattern,
			(const OnigUChar *)pattern + strlen(pattern),
			ONIG_OPTION_IGNORECASE | ONIG_OPTION_DONT_CAPTURE_GROUP,
			ONIG_ENCODING_ASCII, &OnigSyntaxPerl, &err_info))) {
		OnigUChar err_str[ONIG_MAX_ERROR_MESSAGE_LEN];
		onig_error_code_to_str(err_str, err_code, err_info);
		php_error_docref(NULL, E_WARNING, "%s: %s", pattern, err_str);
		retval = NULL;
	}
	return retval;
}
/* }}} */

/* {{{ _php_mb_match_regex */
static int _php_mb_match_regex(void *opaque, const char *str, size_t str_len)
{
	return onig_search((php_mb_regex_t *)opaque, (const OnigUChar *)str,
			(const OnigUChar*)str + str_len, (const OnigUChar *)str,
			(const OnigUChar*)str + str_len, NULL, ONIG_OPTION_NONE) >= 0;
}
/* }}} */

/* {{{ _php_mb_free_regex */
static void _php_mb_free_regex(void *opaque)
{
	onig_free((php_mb_regex_t *)opaque);
}
/* }}} */
#elif HAVE_PCRE || HAVE_BUNDLED_PCRE
/* {{{ _php_mb_compile_regex */
static void *_php_mb_compile_regex(const char *pattern)
{
	pcre *retval;
	const char *err_str;
	int err_offset;

	if (!(retval = pcre_compile(pattern,
			PCRE_CASELESS, &err_str, &err_offset, NULL))) {
		php_error_docref(NULL, E_WARNING, "%s (offset=%d): %s", pattern, err_offset, err_str);
	}
	return retval;
}
/* }}} */

/* {{{ _php_mb_match_regex */
static int _php_mb_match_regex(void *opaque, const char *str, size_t str_len)
{
	return pcre_exec((pcre *)opaque, NULL, str, (int)str_len, 0,
			0, NULL, 0) >= 0;
}
/* }}} */

/* {{{ _php_mb_free_regex */
static void _php_mb_free_regex(void *opaque)
{
	pcre_free(opaque);
}
/* }}} */
#endif

/* {{{ php_mb_nls_get_default_detect_order_list */
static int php_mb_nls_get_default_detect_order_list(enum mbfl_no_language lang, enum mbfl_no_encoding **plist, size_t *plist_size)
{
	size_t i;

	*plist = (enum mbfl_no_encoding *) php_mb_default_identify_list_neut;
	*plist_size = sizeof(php_mb_default_identify_list_neut) / sizeof(php_mb_default_identify_list_neut[0]);

	for (i = 0; i < sizeof(php_mb_default_identify_list) / sizeof(php_mb_default_identify_list[0]); i++) {
		if (php_mb_default_identify_list[i].lang == lang) {
			*plist = (enum mbfl_no_encoding *)php_mb_default_identify_list[i].list;
			*plist_size = php_mb_default_identify_list[i].list_size;
			return 1;
		}
	}
	return 0;
}
/* }}} */

static char *php_mb_rfc1867_substring_conf(const zend_encoding *encoding, char *start, size_t len, char quote)
{
	char *result = emalloc(len + 2);
	char *resp = result;
	size_t i;

	for (i = 0; i < len && start[i] != quote; ++i) {
		if (start[i] == '\\' && (start[i + 1] == '\\' || (quote && start[i + 1] == quote))) {
			*resp++ = start[++i];
		} else {
			size_t j = php_mb_mbchar_bytes_ex(start+i, (const mbfl_encoding *)encoding);

			while (j-- > 0 && i < len) {
				*resp++ = start[i++];
			}
			--i;
		}
	}

	*resp = '\0';
	return result;
}

static char *php_mb_rfc1867_getword(const zend_encoding *encoding, char **line, char stop) /* {{{ */
{
	char *pos = *line, quote;
	char *res;

	while (*pos && *pos != stop) {
		if ((quote = *pos) == '"' || quote == '\'') {
			++pos;
			while (*pos && *pos != quote) {
				if (*pos == '\\' && pos[1] && pos[1] == quote) {
					pos += 2;
				} else {
					++pos;
				}
			}
			if (*pos) {
				++pos;
			}
		} else {
			pos += php_mb_mbchar_bytes_ex(pos, (const mbfl_encoding *)encoding);

		}
	}
	if (*pos == '\0') {
		res = estrdup(*line);
		*line += strlen(*line);
		return res;
	}

	res = estrndup(*line, pos - *line);

	while (*pos == stop) {
		pos += php_mb_mbchar_bytes_ex(pos, (const mbfl_encoding *)encoding);
	}

	*line = pos;
	return res;
}
/* }}} */

static char *php_mb_rfc1867_getword_conf(const zend_encoding *encoding, char *str) /* {{{ */
{
	while (*str && isspace(*(unsigned char *)str)) {
		++str;
	}

	if (!*str) {
		return estrdup("");
	}

	if (*str == '"' || *str == '\'') {
		char quote = *str;

		str++;
		return php_mb_rfc1867_substring_conf(encoding, str, strlen(str), quote);
	} else {
		char *strend = str;

		while (*strend && !isspace(*(unsigned char *)strend)) {
			++strend;
		}
		return php_mb_rfc1867_substring_conf(encoding, str, strend - str, 0);
	}
}
/* }}} */

static char *php_mb_rfc1867_basename(const zend_encoding *encoding, char *filename) /* {{{ */
{
	char *s, *s2;
	const size_t filename_len = strlen(filename);

	/* The \ check should technically be needed for win32 systems only where
	 * it is a valid path separator. However, IE in all it's wisdom always sends
	 * the full path of the file on the user's filesystem, which means that unless
	 * the user does basename() they get a bogus file name. Until IE's user base drops
	 * to nill or problem is fixed this code must remain enabled for all systems. */
	s = php_mb_safe_strrchr_ex(filename, '\\', filename_len, (const mbfl_encoding *)encoding);
	s2 = php_mb_safe_strrchr_ex(filename, '/', filename_len, (const mbfl_encoding *)encoding);

	if (s && s2) {
		if (s > s2) {
			return ++s;
		} else {
			return ++s2;
		}
	} else if (s) {
		return ++s;
	} else if (s2) {
		return ++s2;
	} else {
		return filename;
	}
}
/* }}} */

/* {{{ php.ini directive handler */
/* {{{ static PHP_INI_MH(OnUpdate_mbstring_language) */
static PHP_INI_MH(OnUpdate_mbstring_language)
{
	enum mbfl_no_language no_language;

	no_language = mbfl_name2no_language(ZSTR_VAL(new_value));
	if (no_language == mbfl_no_language_invalid) {
		MBSTRG(language) = mbfl_no_language_neutral;
		return FAILURE;
	}
	MBSTRG(language) = no_language;
	php_mb_nls_get_default_detect_order_list(no_language, &MBSTRG(default_detect_order_list), &MBSTRG(default_detect_order_list_size));
	return SUCCESS;
}
/* }}} */

/* {{{ static PHP_INI_MH(OnUpdate_mbstring_detect_order) */
static PHP_INI_MH(OnUpdate_mbstring_detect_order)
{
	const mbfl_encoding **list;
	size_t size;

	if (!new_value) {
		if (MBSTRG(detect_order_list)) {
			pefree(MBSTRG(detect_order_list), 1);
		}
		MBSTRG(detect_order_list) = NULL;
		MBSTRG(detect_order_list_size) = 0;
		return SUCCESS;
	}

	if (FAILURE == php_mb_parse_encoding_list(ZSTR_VAL(new_value), ZSTR_LEN(new_value), &list, &size, 1)) {
		return FAILURE;
	}

	if (MBSTRG(detect_order_list)) {
		pefree(MBSTRG(detect_order_list), 1);
	}
	MBSTRG(detect_order_list) = list;
	MBSTRG(detect_order_list_size) = size;
	return SUCCESS;
}
/* }}} */

/* {{{ static PHP_INI_MH(OnUpdate_mbstring_http_input) */
static PHP_INI_MH(OnUpdate_mbstring_http_input)
{
	const mbfl_encoding **list;
	size_t size;

	if (!new_value || !ZSTR_VAL(new_value)) {
		if (MBSTRG(http_input_list)) {
			pefree(MBSTRG(http_input_list), 1);
		}
		if (SUCCESS == php_mb_parse_encoding_list(get_input_encoding(), strlen(get_input_encoding())+1, &list, &size, 1)) {
			MBSTRG(http_input_list) = list;
			MBSTRG(http_input_list_size) = size;
			return SUCCESS;
		}
		MBSTRG(http_input_list) = NULL;
		MBSTRG(http_input_list_size) = 0;
		return SUCCESS;
	}

	if (FAILURE == php_mb_parse_encoding_list(ZSTR_VAL(new_value), ZSTR_LEN(new_value), &list, &size, 1)) {
		return FAILURE;
	}

	if (MBSTRG(http_input_list)) {
		pefree(MBSTRG(http_input_list), 1);
	}
	MBSTRG(http_input_list) = list;
	MBSTRG(http_input_list_size) = size;

	if (stage & (PHP_INI_STAGE_ACTIVATE | PHP_INI_STAGE_RUNTIME)) {
		php_error_docref("ref.mbstring", E_DEPRECATED, "Use of mbstring.http_input is deprecated");
	}

	return SUCCESS;
}
/* }}} */

/* {{{ static PHP_INI_MH(OnUpdate_mbstring_http_output) */
static PHP_INI_MH(OnUpdate_mbstring_http_output)
{
	const mbfl_encoding *encoding;

	if (new_value == NULL || ZSTR_LEN(new_value) == 0) {
		encoding = mbfl_name2encoding(get_output_encoding());
		if (!encoding) {
			MBSTRG(http_output_encoding) = &mbfl_encoding_pass;
			MBSTRG(current_http_output_encoding) = &mbfl_encoding_pass;
			return SUCCESS;
		}
	} else {
		encoding = mbfl_name2encoding(ZSTR_VAL(new_value));
		if (!encoding) {
			MBSTRG(http_output_encoding) = &mbfl_encoding_pass;
			MBSTRG(current_http_output_encoding) = &mbfl_encoding_pass;
			return FAILURE;
		}
	}
	MBSTRG(http_output_encoding) = encoding;
	MBSTRG(current_http_output_encoding) = encoding;

	if (stage & (PHP_INI_STAGE_ACTIVATE | PHP_INI_STAGE_RUNTIME)) {
		php_error_docref("ref.mbstring", E_DEPRECATED, "Use of mbstring.http_output is deprecated");
	}

	return SUCCESS;
}
/* }}} */

/* {{{ static _php_mb_ini_mbstring_internal_encoding_set */
int _php_mb_ini_mbstring_internal_encoding_set(const char *new_value, size_t new_value_length)
{
	const mbfl_encoding *encoding;

	if (!new_value || !new_value_length || !(encoding = mbfl_name2encoding(new_value))) {
		/* falls back to UTF-8 if an unknown encoding name is given */
		encoding = mbfl_no2encoding(mbfl_no_encoding_utf8);
	}
	MBSTRG(internal_encoding) = encoding;
	MBSTRG(current_internal_encoding) = encoding;
#if HAVE_MBREGEX
	{
		const char *enc_name = new_value;
		if (FAILURE == php_mb_regex_set_default_mbctype(enc_name)) {
			/* falls back to UTF-8 if an unknown encoding name is given */
			enc_name = "UTF-8";
			php_mb_regex_set_default_mbctype(enc_name);
		}
		php_mb_regex_set_mbctype(new_value);
	}
#endif
	return SUCCESS;
}
/* }}} */

/* {{{ static PHP_INI_MH(OnUpdate_mbstring_internal_encoding) */
static PHP_INI_MH(OnUpdate_mbstring_internal_encoding)
{
	if (stage & (PHP_INI_STAGE_ACTIVATE | PHP_INI_STAGE_RUNTIME)) {
		php_error_docref("ref.mbstring", E_DEPRECATED, "Use of mbstring.internal_encoding is deprecated");
	}

	if (OnUpdateString(entry, new_value, mh_arg1, mh_arg2, mh_arg3, stage) == FAILURE) {
		return FAILURE;
	}

	if (stage & (PHP_INI_STAGE_STARTUP | PHP_INI_STAGE_SHUTDOWN | PHP_INI_STAGE_RUNTIME)) {
		if (new_value && ZSTR_LEN(new_value)) {
			return _php_mb_ini_mbstring_internal_encoding_set(ZSTR_VAL(new_value), ZSTR_LEN(new_value));
		} else {
			return _php_mb_ini_mbstring_internal_encoding_set(get_internal_encoding(), strlen(get_internal_encoding())+1);
		}
	} else {
		/* the corresponding mbstring globals needs to be set according to the
		 * ini value in the later stage because it never falls back to the
		 * default value if 1. no value for mbstring.internal_encoding is given,
		 * 2. mbstring.language directive is processed in per-dir or runtime
		 * context and 3. call to the handler for mbstring.language is done
		 * after mbstring.internal_encoding is handled. */
		return SUCCESS;
	}
}
/* }}} */

/* {{{ static PHP_INI_MH(OnUpdate_mbstring_substitute_character) */
static PHP_INI_MH(OnUpdate_mbstring_substitute_character)
{
	int c;
	char *endptr = NULL;

	if (new_value != NULL) {
		if (strcasecmp("none", ZSTR_VAL(new_value)) == 0) {
			MBSTRG(filter_illegal_mode) = MBFL_OUTPUTFILTER_ILLEGAL_MODE_NONE;
			MBSTRG(current_filter_illegal_mode) = MBFL_OUTPUTFILTER_ILLEGAL_MODE_NONE;
		} else if (strcasecmp("long", ZSTR_VAL(new_value)) == 0) {
			MBSTRG(filter_illegal_mode) = MBFL_OUTPUTFILTER_ILLEGAL_MODE_LONG;
			MBSTRG(current_filter_illegal_mode) = MBFL_OUTPUTFILTER_ILLEGAL_MODE_LONG;
		} else if (strcasecmp("entity", ZSTR_VAL(new_value)) == 0) {
			MBSTRG(filter_illegal_mode) = MBFL_OUTPUTFILTER_ILLEGAL_MODE_ENTITY;
			MBSTRG(current_filter_illegal_mode) = MBFL_OUTPUTFILTER_ILLEGAL_MODE_ENTITY;
		} else {
			MBSTRG(filter_illegal_mode) = MBFL_OUTPUTFILTER_ILLEGAL_MODE_CHAR;
			MBSTRG(current_filter_illegal_mode) = MBFL_OUTPUTFILTER_ILLEGAL_MODE_CHAR;
			if (ZSTR_LEN(new_value) > 0) {
				c = strtol(ZSTR_VAL(new_value), &endptr, 0);
				if (*endptr == '\0') {
					MBSTRG(filter_illegal_substchar) = c;
					MBSTRG(current_filter_illegal_substchar) = c;
				}
			}
		}
	} else {
		MBSTRG(filter_illegal_mode) = MBFL_OUTPUTFILTER_ILLEGAL_MODE_CHAR;
		MBSTRG(current_filter_illegal_mode) = MBFL_OUTPUTFILTER_ILLEGAL_MODE_CHAR;
		MBSTRG(filter_illegal_substchar) = 0x3f;	/* '?' */
		MBSTRG(current_filter_illegal_substchar) = 0x3f;	/* '?' */
	}

	return SUCCESS;
}
/* }}} */

/* {{{ static PHP_INI_MH(OnUpdate_mbstring_encoding_translation) */
static PHP_INI_MH(OnUpdate_mbstring_encoding_translation)
{
	if (new_value == NULL) {
		return FAILURE;
	}

	OnUpdateBool(entry, new_value, mh_arg1, mh_arg2, mh_arg3, stage);

	if (MBSTRG(encoding_translation)) {
		sapi_unregister_post_entry(php_post_entries);
		sapi_register_post_entries(mbstr_post_entries);
	} else {
		sapi_unregister_post_entry(mbstr_post_entries);
		sapi_register_post_entries(php_post_entries);
	}

	return SUCCESS;
}
/* }}} */

/* {{{ static PHP_INI_MH(OnUpdate_mbstring_http_output_conv_mimetypes */
static PHP_INI_MH(OnUpdate_mbstring_http_output_conv_mimetypes)
{
	zend_string *tmp;
	void *re = NULL;

	if (!new_value) {
		new_value = entry->orig_value;
	}
	tmp = php_trim(new_value, NULL, 0, 3);

	if (ZSTR_LEN(tmp) > 0) {
		if (!(re = _php_mb_compile_regex(ZSTR_VAL(tmp)))) {
			zend_string_release(tmp);
			return FAILURE;
		}
	}

	if (MBSTRG(http_output_conv_mimetypes)) {
		_php_mb_free_regex(MBSTRG(http_output_conv_mimetypes));
	}

	MBSTRG(http_output_conv_mimetypes) = re;

	zend_string_release(tmp);
	return SUCCESS;
}
/* }}} */
/* }}} */

/* {{{ php.ini directive registration */
PHP_INI_BEGIN()
	PHP_INI_ENTRY("mbstring.language", "neutral", PHP_INI_ALL, OnUpdate_mbstring_language)
	PHP_INI_ENTRY("mbstring.detect_order", NULL, PHP_INI_ALL, OnUpdate_mbstring_detect_order)
	PHP_INI_ENTRY("mbstring.http_input", NULL, PHP_INI_ALL, OnUpdate_mbstring_http_input)
	PHP_INI_ENTRY("mbstring.http_output", NULL, PHP_INI_ALL, OnUpdate_mbstring_http_output)
	STD_PHP_INI_ENTRY("mbstring.internal_encoding", NULL, PHP_INI_ALL, OnUpdate_mbstring_internal_encoding, internal_encoding_name, zend_mbstring_globals, mbstring_globals)
	PHP_INI_ENTRY("mbstring.substitute_character", NULL, PHP_INI_ALL, OnUpdate_mbstring_substitute_character)
	STD_PHP_INI_ENTRY("mbstring.func_overload", "0",
	PHP_INI_SYSTEM, OnUpdateLong, func_overload, zend_mbstring_globals, mbstring_globals)

	STD_PHP_INI_BOOLEAN("mbstring.encoding_translation", "0",
		PHP_INI_SYSTEM | PHP_INI_PERDIR,
		OnUpdate_mbstring_encoding_translation,
		encoding_translation, zend_mbstring_globals, mbstring_globals)
	PHP_INI_ENTRY("mbstring.http_output_conv_mimetypes",
		"^(text/|application/xhtml\\+xml)",
		PHP_INI_ALL,
		OnUpdate_mbstring_http_output_conv_mimetypes)

	STD_PHP_INI_BOOLEAN("mbstring.strict_detection", "0",
		PHP_INI_ALL,
		OnUpdateLong,
		strict_detection, zend_mbstring_globals, mbstring_globals)
PHP_INI_END()
/* }}} */

/* {{{ module global initialize handler */
static PHP_GINIT_FUNCTION(mbstring)
{
#if defined(COMPILE_DL_MBSTRING) && defined(ZTS)
ZEND_TSRMLS_CACHE_UPDATE();
#endif

	mbstring_globals->language = mbfl_no_language_uni;
	mbstring_globals->internal_encoding = NULL;
	mbstring_globals->current_internal_encoding = mbstring_globals->internal_encoding;
	mbstring_globals->http_output_encoding = &mbfl_encoding_pass;
	mbstring_globals->current_http_output_encoding = &mbfl_encoding_pass;
	mbstring_globals->http_input_identify = NULL;
	mbstring_globals->http_input_identify_get = NULL;
	mbstring_globals->http_input_identify_post = NULL;
	mbstring_globals->http_input_identify_cookie = NULL;
	mbstring_globals->http_input_identify_string = NULL;
	mbstring_globals->http_input_list = NULL;
	mbstring_globals->http_input_list_size = 0;
	mbstring_globals->detect_order_list = NULL;
	mbstring_globals->detect_order_list_size = 0;
	mbstring_globals->current_detect_order_list = NULL;
	mbstring_globals->current_detect_order_list_size = 0;
	mbstring_globals->default_detect_order_list = (enum mbfl_no_encoding *) php_mb_default_identify_list_neut;
	mbstring_globals->default_detect_order_list_size = sizeof(php_mb_default_identify_list_neut) / sizeof(php_mb_default_identify_list_neut[0]);
	mbstring_globals->filter_illegal_mode = MBFL_OUTPUTFILTER_ILLEGAL_MODE_CHAR;
	mbstring_globals->filter_illegal_substchar = 0x3f;	/* '?' */
	mbstring_globals->current_filter_illegal_mode = MBFL_OUTPUTFILTER_ILLEGAL_MODE_CHAR;
	mbstring_globals->current_filter_illegal_substchar = 0x3f;	/* '?' */
	mbstring_globals->illegalchars = 0;
	mbstring_globals->func_overload = 0;
	mbstring_globals->encoding_translation = 0;
	mbstring_globals->strict_detection = 0;
	mbstring_globals->outconv = NULL;
	mbstring_globals->http_output_conv_mimetypes = NULL;
#if HAVE_MBREGEX
	mbstring_globals->mb_regex_globals = php_mb_regex_globals_alloc();
#endif
	mbstring_globals->last_used_encoding_name = NULL;
	mbstring_globals->last_used_encoding = NULL;
}
/* }}} */

/* {{{ PHP_GSHUTDOWN_FUNCTION */
static PHP_GSHUTDOWN_FUNCTION(mbstring)
{
	if (mbstring_globals->http_input_list) {
		free(mbstring_globals->http_input_list);
	}
	if (mbstring_globals->detect_order_list) {
		free(mbstring_globals->detect_order_list);
	}
	if (mbstring_globals->http_output_conv_mimetypes) {
		_php_mb_free_regex(mbstring_globals->http_output_conv_mimetypes);
	}
#if HAVE_MBREGEX
	php_mb_regex_globals_free(mbstring_globals->mb_regex_globals);
#endif
}
/* }}} */

/* {{{ PHP_MINIT_FUNCTION(mbstring) */
PHP_MINIT_FUNCTION(mbstring)
{
#if defined(COMPILE_DL_MBSTRING) && defined(ZTS)
ZEND_TSRMLS_CACHE_UPDATE();
#endif
	__mbfl_allocators = &_php_mb_allocators;

	REGISTER_INI_ENTRIES();

	/* This is a global handler. Should not be set in a per-request handler. */
	sapi_register_treat_data(mbstr_treat_data);

	/* Post handlers are stored in the thread-local context. */
	if (MBSTRG(encoding_translation)) {
		sapi_register_post_entries(mbstr_post_entries);
	}

	REGISTER_LONG_CONSTANT("MB_OVERLOAD_MAIL", MB_OVERLOAD_MAIL, CONST_CS | CONST_PERSISTENT);
	REGISTER_LONG_CONSTANT("MB_OVERLOAD_STRING", MB_OVERLOAD_STRING, CONST_CS | CONST_PERSISTENT);
	REGISTER_LONG_CONSTANT("MB_OVERLOAD_REGEX", MB_OVERLOAD_REGEX, CONST_CS | CONST_PERSISTENT);

	REGISTER_LONG_CONSTANT("MB_CASE_UPPER", PHP_UNICODE_CASE_UPPER, CONST_CS | CONST_PERSISTENT);
	REGISTER_LONG_CONSTANT("MB_CASE_LOWER", PHP_UNICODE_CASE_LOWER, CONST_CS | CONST_PERSISTENT);
	REGISTER_LONG_CONSTANT("MB_CASE_TITLE", PHP_UNICODE_CASE_TITLE, CONST_CS | CONST_PERSISTENT);
	REGISTER_LONG_CONSTANT("MB_CASE_FOLD", PHP_UNICODE_CASE_FOLD, CONST_CS | CONST_PERSISTENT);
	REGISTER_LONG_CONSTANT("MB_CASE_UPPER_SIMPLE", PHP_UNICODE_CASE_UPPER_SIMPLE, CONST_CS | CONST_PERSISTENT);
	REGISTER_LONG_CONSTANT("MB_CASE_LOWER_SIMPLE", PHP_UNICODE_CASE_LOWER_SIMPLE, CONST_CS | CONST_PERSISTENT);
	REGISTER_LONG_CONSTANT("MB_CASE_TITLE_SIMPLE", PHP_UNICODE_CASE_TITLE_SIMPLE, CONST_CS | CONST_PERSISTENT);
	REGISTER_LONG_CONSTANT("MB_CASE_FOLD_SIMPLE", PHP_UNICODE_CASE_FOLD_SIMPLE, CONST_CS | CONST_PERSISTENT);

#if HAVE_MBREGEX
	PHP_MINIT(mb_regex) (INIT_FUNC_ARGS_PASSTHRU);
#endif

	if (FAILURE == zend_multibyte_set_functions(&php_mb_zend_multibyte_functions)) {
		return FAILURE;
	}

	php_rfc1867_set_multibyte_callbacks(
		php_mb_encoding_translation,
		php_mb_gpc_get_detect_order,
		php_mb_gpc_set_input_encoding,
		php_mb_rfc1867_getword,
		php_mb_rfc1867_getword_conf,
		php_mb_rfc1867_basename);

	return SUCCESS;
}
/* }}} */

/* {{{ PHP_MSHUTDOWN_FUNCTION(mbstring) */
PHP_MSHUTDOWN_FUNCTION(mbstring)
{
	UNREGISTER_INI_ENTRIES();

	zend_multibyte_restore_functions();

#if HAVE_MBREGEX
	PHP_MSHUTDOWN(mb_regex) (INIT_FUNC_ARGS_PASSTHRU);
#endif

	return SUCCESS;
}
/* }}} */

/* {{{ PHP_RINIT_FUNCTION(mbstring) */
PHP_RINIT_FUNCTION(mbstring)
{
	zend_function *func, *orig;
	const struct mb_overload_def *p;

	MBSTRG(current_internal_encoding) = MBSTRG(internal_encoding);
	MBSTRG(current_http_output_encoding) = MBSTRG(http_output_encoding);
	MBSTRG(current_filter_illegal_mode) = MBSTRG(filter_illegal_mode);
	MBSTRG(current_filter_illegal_substchar) = MBSTRG(filter_illegal_substchar);

	MBSTRG(illegalchars) = 0;

	php_mb_populate_current_detect_order_list();

 	/* override original function. */
	if (MBSTRG(func_overload)){
		zend_error(E_DEPRECATED, "The mbstring.func_overload directive is deprecated");

		p = &(mb_ovld[0]);
		CG(compiler_options) |= ZEND_COMPILE_NO_BUILTIN_STRLEN;
		while (p->type > 0) {
			if ((MBSTRG(func_overload) & p->type) == p->type &&
				!zend_hash_str_exists(EG(function_table), p->save_func, strlen(p->save_func))
			) {
				func = zend_hash_str_find_ptr(EG(function_table), p->ovld_func, strlen(p->ovld_func));

				if ((orig = zend_hash_str_find_ptr(EG(function_table), p->orig_func, strlen(p->orig_func))) == NULL) {
					php_error_docref("ref.mbstring", E_WARNING, "mbstring couldn't find function %s.", p->orig_func);
					return FAILURE;
				} else {
					ZEND_ASSERT(orig->type == ZEND_INTERNAL_FUNCTION);
					zend_hash_str_add_mem(EG(function_table), p->save_func, strlen(p->save_func), orig, sizeof(zend_internal_function));
					function_add_ref(orig);

					if (zend_hash_str_update_mem(EG(function_table), p->orig_func, strlen(p->orig_func), func, sizeof(zend_internal_function)) == NULL) {
						php_error_docref("ref.mbstring", E_WARNING, "mbstring couldn't replace function %s.", p->orig_func);
						return FAILURE;
					}

					function_add_ref(func);
				}
			}
			p++;
		}
	}
#if HAVE_MBREGEX
	PHP_RINIT(mb_regex) (INIT_FUNC_ARGS_PASSTHRU);
#endif
	zend_multibyte_set_internal_encoding((const zend_encoding *)MBSTRG(internal_encoding));

	return SUCCESS;
}
/* }}} */

/* {{{ PHP_RSHUTDOWN_FUNCTION(mbstring) */
PHP_RSHUTDOWN_FUNCTION(mbstring)
{
	const struct mb_overload_def *p;
	zend_function *orig;

	if (MBSTRG(current_detect_order_list) != NULL) {
		efree(MBSTRG(current_detect_order_list));
		MBSTRG(current_detect_order_list) = NULL;
		MBSTRG(current_detect_order_list_size) = 0;
	}
	if (MBSTRG(outconv) != NULL) {
		MBSTRG(illegalchars) += mbfl_buffer_illegalchars(MBSTRG(outconv));
		mbfl_buffer_converter_delete(MBSTRG(outconv));
		MBSTRG(outconv) = NULL;
	}

	/* clear http input identification. */
	MBSTRG(http_input_identify) = NULL;
	MBSTRG(http_input_identify_post) = NULL;
	MBSTRG(http_input_identify_get) = NULL;
	MBSTRG(http_input_identify_cookie) = NULL;
	MBSTRG(http_input_identify_string) = NULL;

	if (MBSTRG(last_used_encoding_name)) {
		efree(MBSTRG(last_used_encoding_name));
		MBSTRG(last_used_encoding_name) = NULL;
	}

 	/*  clear overloaded function. */
	if (MBSTRG(func_overload)){
		p = &(mb_ovld[0]);
		while (p->type > 0) {
			if ((MBSTRG(func_overload) & p->type) == p->type &&
				(orig = zend_hash_str_find_ptr(EG(function_table), p->save_func, strlen(p->save_func)))) {

				zend_hash_str_update_mem(EG(function_table), p->orig_func, strlen(p->orig_func), orig, sizeof(zend_internal_function));
				function_add_ref(orig);
				zend_hash_str_del(EG(function_table), p->save_func, strlen(p->save_func));
			}
			p++;
		}
		CG(compiler_options) &= ~ZEND_COMPILE_NO_BUILTIN_STRLEN;
	}

#if HAVE_MBREGEX
	PHP_RSHUTDOWN(mb_regex) (INIT_FUNC_ARGS_PASSTHRU);
#endif

	return SUCCESS;
}
/* }}} */

/* {{{ PHP_MINFO_FUNCTION(mbstring) */
PHP_MINFO_FUNCTION(mbstring)
{
	php_info_print_table_start();
	php_info_print_table_row(2, "Multibyte Support", "enabled");
	php_info_print_table_row(2, "Multibyte string engine", "libmbfl");
	php_info_print_table_row(2, "HTTP input encoding translation", MBSTRG(encoding_translation) ? "enabled": "disabled");
	{
		char tmp[256];
		snprintf(tmp, sizeof(tmp), "%d.%d.%d", MBFL_VERSION_MAJOR, MBFL_VERSION_MINOR, MBFL_VERSION_TEENY);
		php_info_print_table_row(2, "libmbfl version", tmp);
	}
#if HAVE_ONIG
	{
		char tmp[256];
		snprintf(tmp, sizeof(tmp), "%d.%d.%d", ONIGURUMA_VERSION_MAJOR, ONIGURUMA_VERSION_MINOR, ONIGURUMA_VERSION_TEENY);
		php_info_print_table_row(2, "oniguruma version", tmp);
	}
#endif
	php_info_print_table_end();

	php_info_print_table_start();
	php_info_print_table_header(1, "mbstring extension makes use of \"streamable kanji code filter and converter\", which is distributed under the GNU Lesser General Public License version 2.1.");
	php_info_print_table_end();

#if HAVE_MBREGEX
	PHP_MINFO(mb_regex)(ZEND_MODULE_INFO_FUNC_ARGS_PASSTHRU);
#endif

	DISPLAY_INI_ENTRIES();
}
/* }}} */

/* {{{ proto string mb_language([string language])
   Sets the current language or Returns the current language as a string */
PHP_FUNCTION(mb_language)
{
	zend_string *name = NULL;

	if (zend_parse_parameters(ZEND_NUM_ARGS(), "|S", &name) == FAILURE) {
		return;
	}
	if (name == NULL) {
		RETVAL_STRING((char *)mbfl_no_language2name(MBSTRG(language)));
	} else {
		zend_string *ini_name = zend_string_init("mbstring.language", sizeof("mbstring.language") - 1, 0);
		if (FAILURE == zend_alter_ini_entry(ini_name, name, PHP_INI_USER, PHP_INI_STAGE_RUNTIME)) {
			php_error_docref(NULL, E_WARNING, "Unknown language \"%s\"", ZSTR_VAL(name));
			RETVAL_FALSE;
		} else {
			RETVAL_TRUE;
		}
		zend_string_release(ini_name);
	}
}
/* }}} */

/* {{{ proto string mb_internal_encoding([string encoding])
   Sets the current internal encoding or Returns the current internal encoding as a string */
PHP_FUNCTION(mb_internal_encoding)
{
	const char *name = NULL;
	size_t name_len;
	const mbfl_encoding *encoding;

	if (zend_parse_parameters(ZEND_NUM_ARGS(), "|s", &name, &name_len) == FAILURE) {
		return;
	}
	if (name == NULL) {
		name = MBSTRG(current_internal_encoding) ? MBSTRG(current_internal_encoding)->name: NULL;
		if (name != NULL) {
			RETURN_STRING(name);
		} else {
			RETURN_FALSE;
		}
	} else {
		encoding = mbfl_name2encoding(name);
		if (!encoding) {
			php_error_docref(NULL, E_WARNING, "Unknown encoding \"%s\"", name);
			RETURN_FALSE;
		} else {
			MBSTRG(current_internal_encoding) = encoding;
			RETURN_TRUE;
		}
	}
}
/* }}} */

/* {{{ proto mixed mb_http_input([string type])
   Returns the input encoding */
PHP_FUNCTION(mb_http_input)
{
	char *typ = NULL;
	size_t typ_len;
	int retname;
	char *list, *temp;
	const mbfl_encoding *result = NULL;

	retname = 1;
 	if (zend_parse_parameters(ZEND_NUM_ARGS(), "|s", &typ, &typ_len) == FAILURE) {
		return;
 	}
 	if (typ == NULL) {
 		result = MBSTRG(http_input_identify);
 	} else {
 		switch (*typ) {
		case 'G':
		case 'g':
			result = MBSTRG(http_input_identify_get);
			break;
		case 'P':
		case 'p':
			result = MBSTRG(http_input_identify_post);
			break;
		case 'C':
		case 'c':
			result = MBSTRG(http_input_identify_cookie);
			break;
		case 'S':
		case 's':
			result = MBSTRG(http_input_identify_string);
			break;
		case 'I':
		case 'i':
			{
				const mbfl_encoding **entry = MBSTRG(http_input_list);
				const size_t n = MBSTRG(http_input_list_size);
				size_t i;
				array_init(return_value);
				for (i = 0; i < n; i++) {
					add_next_index_string(return_value, (*entry)->name);
					entry++;
				}
				retname = 0;
			}
			break;
		case 'L':
		case 'l':
			{
				const mbfl_encoding **entry = MBSTRG(http_input_list);
				const size_t n = MBSTRG(http_input_list_size);
				size_t i;
				list = NULL;
				for (i = 0; i < n; i++) {
					if (list) {
						temp = list;
						spprintf(&list, 0, "%s,%s", temp, (*entry)->name);
						efree(temp);
						if (!list) {
							break;
						}
					} else {
						list = estrdup((*entry)->name);
					}
					entry++;
				}
			}
			if (!list) {
				RETURN_FALSE;
			}
			RETVAL_STRING(list);
			efree(list);
			retname = 0;
			break;
		default:
			result = MBSTRG(http_input_identify);
			break;
		}
	}

	if (retname) {
		if (result) {
			RETVAL_STRING(result->name);
		} else {
			RETVAL_FALSE;
		}
	}
}
/* }}} */

/* {{{ proto string mb_http_output([string encoding])
   Sets the current output_encoding or returns the current output_encoding as a string */
PHP_FUNCTION(mb_http_output)
{
	const char *name = NULL;
	size_t name_len;
	const mbfl_encoding *encoding;

	if (zend_parse_parameters(ZEND_NUM_ARGS(), "|s", &name, &name_len) == FAILURE) {
		return;
	}

	if (name == NULL) {
		name = MBSTRG(current_http_output_encoding) ? MBSTRG(current_http_output_encoding)->name: NULL;
		if (name != NULL) {
			RETURN_STRING(name);
		} else {
			RETURN_FALSE;
		}
	} else {
		encoding = mbfl_name2encoding(name);
		if (!encoding) {
			php_error_docref(NULL, E_WARNING, "Unknown encoding \"%s\"", name);
			RETURN_FALSE;
		} else {
			MBSTRG(current_http_output_encoding) = encoding;
			RETURN_TRUE;
		}
	}
}
/* }}} */

/* {{{ proto bool|array mb_detect_order([mixed encoding-list])
   Sets the current detect_order or Return the current detect_order as a array */
PHP_FUNCTION(mb_detect_order)
{
	zval *arg1 = NULL;

	if (zend_parse_parameters(ZEND_NUM_ARGS(), "|z", &arg1) == FAILURE) {
		return;
	}

	if (!arg1) {
		size_t i;
		size_t n = MBSTRG(current_detect_order_list_size);
		const mbfl_encoding **entry = MBSTRG(current_detect_order_list);
		array_init(return_value);
		for (i = 0; i < n; i++) {
			add_next_index_string(return_value, (*entry)->name);
			entry++;
		}
	} else {
		const mbfl_encoding **list = NULL;
		size_t size = 0;
		switch (Z_TYPE_P(arg1)) {
			case IS_ARRAY:
				if (FAILURE == php_mb_parse_encoding_array(arg1, &list, &size, 0)) {
					if (list) {
						efree(list);
					}
					RETURN_FALSE;
				}
				break;
			default:
				convert_to_string_ex(arg1);
				if (FAILURE == php_mb_parse_encoding_list(Z_STRVAL_P(arg1), Z_STRLEN_P(arg1), &list, &size, 0)) {
					if (list) {
						efree(list);
					}
					RETURN_FALSE;
				}
				break;
		}

		if (list == NULL) {
			RETURN_FALSE;
		}

		if (MBSTRG(current_detect_order_list)) {
			efree(MBSTRG(current_detect_order_list));
		}
		MBSTRG(current_detect_order_list) = list;
		MBSTRG(current_detect_order_list_size) = size;
		RETURN_TRUE;
	}
}
/* }}} */

static inline int php_mb_check_code_point(zend_long cp)
{
	if (cp <= 0 || cp >= 0x110000) {
		/* Out of Unicode range */
		return 0;
	}

	if (cp >= 0xd800 && cp <= 0xdfff) {
		/* Surrogate code-point. These are never valid on their own and we only allow a single
		 * substitute character. */
		return 0;
	}

	/* As the we do not know the target encoding of the conversion operation that is going to
	 * use the substitution character, we cannot check whether the codepoint is actually mapped
	 * in the given encoding at this point. Thus we have to accept everything. */
	return 1;
}

/* {{{ proto mixed mb_substitute_character([mixed substchar])
   Sets the current substitute_character or returns the current substitute_character */
PHP_FUNCTION(mb_substitute_character)
{
	zval *arg1 = NULL;

	if (zend_parse_parameters(ZEND_NUM_ARGS(), "|z", &arg1) == FAILURE) {
		return;
	}

	if (!arg1) {
		if (MBSTRG(current_filter_illegal_mode) == MBFL_OUTPUTFILTER_ILLEGAL_MODE_NONE) {
			RETURN_STRING("none");
		} else if (MBSTRG(current_filter_illegal_mode) == MBFL_OUTPUTFILTER_ILLEGAL_MODE_LONG) {
			RETURN_STRING("long");
		} else if (MBSTRG(current_filter_illegal_mode) == MBFL_OUTPUTFILTER_ILLEGAL_MODE_ENTITY) {
			RETURN_STRING("entity");
		} else {
			RETURN_LONG(MBSTRG(current_filter_illegal_substchar));
		}
	} else {
		RETVAL_TRUE;

		switch (Z_TYPE_P(arg1)) {
			case IS_STRING:
				if (strncasecmp("none", Z_STRVAL_P(arg1), Z_STRLEN_P(arg1)) == 0) {
					MBSTRG(current_filter_illegal_mode) = MBFL_OUTPUTFILTER_ILLEGAL_MODE_NONE;
				} else if (strncasecmp("long", Z_STRVAL_P(arg1), Z_STRLEN_P(arg1)) == 0) {
					MBSTRG(current_filter_illegal_mode) = MBFL_OUTPUTFILTER_ILLEGAL_MODE_LONG;
				} else if (strncasecmp("entity", Z_STRVAL_P(arg1), Z_STRLEN_P(arg1)) == 0) {
					MBSTRG(current_filter_illegal_mode) = MBFL_OUTPUTFILTER_ILLEGAL_MODE_ENTITY;
				} else {
					convert_to_long_ex(arg1);

					if (php_mb_check_code_point(Z_LVAL_P(arg1))) {
						MBSTRG(current_filter_illegal_mode) = MBFL_OUTPUTFILTER_ILLEGAL_MODE_CHAR;
						MBSTRG(current_filter_illegal_substchar) = Z_LVAL_P(arg1);
					} else {
						php_error_docref(NULL, E_WARNING, "Unknown character");
						RETURN_FALSE;
					}
				}
				break;
			default:
				convert_to_long_ex(arg1);
				if (php_mb_check_code_point(Z_LVAL_P(arg1))) {
					MBSTRG(current_filter_illegal_mode) = MBFL_OUTPUTFILTER_ILLEGAL_MODE_CHAR;
					MBSTRG(current_filter_illegal_substchar) = Z_LVAL_P(arg1);
				} else {
					php_error_docref(NULL, E_WARNING, "Unknown character");
					RETURN_FALSE;
				}
				break;
		}
	}
}
/* }}} */

/* {{{ proto string mb_preferred_mime_name(string encoding)
   Return the preferred MIME name (charset) as a string */
PHP_FUNCTION(mb_preferred_mime_name)
{
	enum mbfl_no_encoding no_encoding;
	char *name = NULL;
	size_t name_len;

	if (zend_parse_parameters(ZEND_NUM_ARGS(), "s", &name, &name_len) == FAILURE) {
		return;
	} else {
		no_encoding = mbfl_name2no_encoding(name);
		if (no_encoding == mbfl_no_encoding_invalid) {
			php_error_docref(NULL, E_WARNING, "Unknown encoding \"%s\"", name);
			RETVAL_FALSE;
		} else {
			const char *preferred_name = mbfl_no2preferred_mime_name(no_encoding);
			if (preferred_name == NULL || *preferred_name == '\0') {
				php_error_docref(NULL, E_WARNING, "No MIME preferred name corresponding to \"%s\"", name);
				RETVAL_FALSE;
			} else {
				RETVAL_STRING((char *)preferred_name);
			}
		}
	}
}
/* }}} */

#define IS_SJIS1(c) ((((c)>=0x81 && (c)<=0x9f) || ((c)>=0xe0 && (c)<=0xf5)) ? 1 : 0)
#define IS_SJIS2(c) ((((c)>=0x40 && (c)<=0x7e) || ((c)>=0x80 && (c)<=0xfc)) ? 1 : 0)

/* {{{ proto bool mb_parse_str(string encoded_string [, array result])
   Parses GET/POST/COOKIE data and sets global variables */
PHP_FUNCTION(mb_parse_str)
{
	zval *track_vars_array = NULL;
	char *encstr = NULL;
	size_t encstr_len;
	php_mb_encoding_handler_info_t info;
	const mbfl_encoding *detected;

	track_vars_array = NULL;
	if (zend_parse_parameters(ZEND_NUM_ARGS(), "s|z/", &encstr, &encstr_len, &track_vars_array) == FAILURE) {
		return;
	}

	if (track_vars_array != NULL) {
		/* Clear out the array */
		zval_dtor(track_vars_array);
		array_init(track_vars_array);
	}

	encstr = estrndup(encstr, encstr_len);

	info.data_type              = PARSE_STRING;
	info.separator              = PG(arg_separator).input;
	info.report_errors          = 1;
	info.to_encoding            = MBSTRG(current_internal_encoding);
	info.to_language            = MBSTRG(language);
	info.from_encodings         = MBSTRG(http_input_list);
	info.num_from_encodings     = MBSTRG(http_input_list_size);
	info.from_language          = MBSTRG(language);

	if (track_vars_array != NULL) {
		detected = _php_mb_encoding_handler_ex(&info, track_vars_array, encstr);
	} else {
		zval tmp;
		zend_array *symbol_table;
		if (zend_forbid_dynamic_call("mb_parse_str() with a single argument") == FAILURE) {
			efree(encstr);
			return;
		}

		php_error_docref(NULL, E_DEPRECATED, "Calling mb_parse_str() without the result argument is deprecated");

		symbol_table = zend_rebuild_symbol_table();
		ZVAL_ARR(&tmp, symbol_table);
		detected = _php_mb_encoding_handler_ex(&info, &tmp, encstr);
	}

	MBSTRG(http_input_identify) = detected;

	RETVAL_BOOL(detected);

	if (encstr != NULL) efree(encstr);
}
/* }}} */

/* {{{ proto string mb_output_handler(string contents, int status)
   Returns string in output buffer converted to the http_output encoding */
PHP_FUNCTION(mb_output_handler)
{
	char *arg_string;
	size_t arg_string_len;
	zend_long arg_status;
	mbfl_string string, result;
	const char *charset;
	char *p;
	const mbfl_encoding *encoding;
	int last_feed;
	size_t len;
	unsigned char send_text_mimetype = 0;
	char *s, *mimetype = NULL;

	if (zend_parse_parameters(ZEND_NUM_ARGS(), "sl", &arg_string, &arg_string_len, &arg_status) == FAILURE) {
		return;
	}

	encoding = MBSTRG(current_http_output_encoding);

 	/* start phase only */
 	if ((arg_status & PHP_OUTPUT_HANDLER_START) != 0) {
 		/* delete the converter just in case. */
 		if (MBSTRG(outconv)) {
			MBSTRG(illegalchars) += mbfl_buffer_illegalchars(MBSTRG(outconv));
 			mbfl_buffer_converter_delete(MBSTRG(outconv));
 			MBSTRG(outconv) = NULL;
  		}
		if (encoding == &mbfl_encoding_pass) {
			RETURN_STRINGL(arg_string, arg_string_len);
		}

		/* analyze mime type */
		if (SG(sapi_headers).mimetype &&
			_php_mb_match_regex(
				MBSTRG(http_output_conv_mimetypes),
				SG(sapi_headers).mimetype,
				strlen(SG(sapi_headers).mimetype))) {
			if ((s = strchr(SG(sapi_headers).mimetype,';')) == NULL){
				mimetype = estrdup(SG(sapi_headers).mimetype);
			} else {
				mimetype = estrndup(SG(sapi_headers).mimetype,s-SG(sapi_headers).mimetype);
			}
			send_text_mimetype = 1;
		} else if (SG(sapi_headers).send_default_content_type) {
			mimetype = SG(default_mimetype) ? SG(default_mimetype) : SAPI_DEFAULT_MIMETYPE;
		}

 		/* if content-type is not yet set, set it and activate the converter */
 		if (SG(sapi_headers).send_default_content_type || send_text_mimetype) {
			charset = encoding->mime_name;
			if (charset) {
				len = spprintf( &p, 0, "Content-Type: %s; charset=%s",  mimetype, charset );
				if (sapi_add_header(p, len, 0) != FAILURE) {
					SG(sapi_headers).send_default_content_type = 0;
				}
			}
 			/* activate the converter */
 			MBSTRG(outconv) = mbfl_buffer_converter_new(MBSTRG(current_internal_encoding), encoding, 0);
			if (send_text_mimetype){
				efree(mimetype);
			}
 		}
  	}

 	/* just return if the converter is not activated. */
 	if (MBSTRG(outconv) == NULL) {
		RETURN_STRINGL(arg_string, arg_string_len);
	}

 	/* flag */
 	last_feed = ((arg_status & PHP_OUTPUT_HANDLER_END) != 0);
 	/* mode */
 	mbfl_buffer_converter_illegal_mode(MBSTRG(outconv), MBSTRG(current_filter_illegal_mode));
 	mbfl_buffer_converter_illegal_substchar(MBSTRG(outconv), MBSTRG(current_filter_illegal_substchar));

 	/* feed the string */
 	mbfl_string_init(&string);
	/* these are not needed. convd has encoding info.
	string.no_language = MBSTRG(language);
	string.encoding = MBSTRG(current_internal_encoding);
	*/
 	string.val = (unsigned char *)arg_string;
 	string.len = arg_string_len;
 	mbfl_buffer_converter_feed(MBSTRG(outconv), &string);
 	if (last_feed) {
 		mbfl_buffer_converter_flush(MBSTRG(outconv));
	}
 	/* get the converter output, and return it */
 	mbfl_buffer_converter_result(MBSTRG(outconv), &result);
	// TODO: avoid reallocation ???
 	RETVAL_STRINGL((char *)result.val, result.len);		/* the string is already strdup()'ed */
	efree(result.val);

 	/* delete the converter if it is the last feed. */
 	if (last_feed) {
		MBSTRG(illegalchars) += mbfl_buffer_illegalchars(MBSTRG(outconv));
		mbfl_buffer_converter_delete(MBSTRG(outconv));
		MBSTRG(outconv) = NULL;
	}
}
/* }}} */

/* {{{ proto int mb_strlen(string str [, string encoding])
   Get character numbers of a string */
PHP_FUNCTION(mb_strlen)
{
	size_t n;
	mbfl_string string;
	char *str, *enc_name = NULL;
	size_t str_len, enc_name_len;

	mbfl_string_init(&string);

	ZEND_PARSE_PARAMETERS_START(1, 2)
		Z_PARAM_STRING(str, str_len)
		Z_PARAM_OPTIONAL
		Z_PARAM_STRING(enc_name, enc_name_len)
	ZEND_PARSE_PARAMETERS_END();

	string.val = (unsigned char *) str;
	string.len = str_len;
	string.no_language = MBSTRG(language);
	string.encoding = php_mb_get_encoding(enc_name);
	if (!string.encoding) {
		RETURN_FALSE;
	}

	n = mbfl_strlen(&string);
	if (!mbfl_is_error(n)) {
		RETVAL_LONG(n);
	} else {
		RETVAL_FALSE;
	}
}
/* }}} */

/* {{{ proto int mb_strpos(string haystack, string needle [, int offset [, string encoding]])
   Find position of first occurrence of a string within another */
PHP_FUNCTION(mb_strpos)
{
	int reverse = 0;
	zend_long offset = 0;
	mbfl_string haystack, needle;
	char *enc_name = NULL;
	size_t enc_name_len, n;

	mbfl_string_init(&haystack);
	mbfl_string_init(&needle);

	if (zend_parse_parameters(ZEND_NUM_ARGS(), "ss|ls", (char **)&haystack.val, &haystack.len, (char **)&needle.val, &needle.len, &offset, &enc_name, &enc_name_len) == FAILURE) {
		return;
	}

	haystack.no_language = needle.no_language = MBSTRG(language);
	haystack.encoding = needle.encoding = php_mb_get_encoding(enc_name);
	if (!haystack.encoding) {
		RETURN_FALSE;
	}

	if (offset != 0) {
		size_t slen = mbfl_strlen(&haystack);
		if (offset < 0) {
			offset += slen;
		}
		if (offset < 0 || offset > slen) {
			php_error_docref(NULL, E_WARNING, "Offset not contained in string");
			RETURN_FALSE;
		}
	}

	if (needle.len == 0) {
		php_error_docref(NULL, E_WARNING, "Empty delimiter");
		RETURN_FALSE;
	}

	n = mbfl_strpos(&haystack, &needle, offset, reverse);
	if (!mbfl_is_error(n)) {
		RETVAL_LONG(n);
	} else {
		switch (-n) {
		case 1:
			break;
		case 2:
			php_error_docref(NULL, E_WARNING, "Needle has not positive length");
			break;
		case 4:
			php_error_docref(NULL, E_WARNING, "Unknown encoding or conversion error");
			break;
		case 8:
			php_error_docref(NULL, E_NOTICE, "Argument is empty");
			break;
		default:
			php_error_docref(NULL, E_WARNING, "Unknown error in mb_strpos");
			break;
		}
		RETVAL_FALSE;
	}
}
/* }}} */

/* {{{ proto int mb_strrpos(string haystack, string needle [, int offset [, string encoding]])
   Find position of last occurrence of a string within another */
PHP_FUNCTION(mb_strrpos)
{
	mbfl_string haystack, needle;
	char *enc_name = NULL;
	size_t enc_name_len;
	zval *zoffset = NULL;
	zend_long offset = 0, str_flg, n;
	char *enc_name2 = NULL;
	size_t enc_name_len2;

	mbfl_string_init(&haystack);
	mbfl_string_init(&needle);

	if (zend_parse_parameters(ZEND_NUM_ARGS(), "ss|zs", (char **)&haystack.val, &haystack.len, (char **)&needle.val, &needle.len, &zoffset, &enc_name, &enc_name_len) == FAILURE) {
		return;
	}

	haystack.no_language = needle.no_language = MBSTRG(language);
	haystack.encoding = needle.encoding = php_mb_get_encoding(enc_name);
	if (!haystack.encoding) {
		RETURN_FALSE;
	}

	if (zoffset) {
		if (Z_TYPE_P(zoffset) == IS_STRING) {
			enc_name2     = Z_STRVAL_P(zoffset);
			enc_name_len2 = Z_STRLEN_P(zoffset);
			str_flg       = 1;

			if (enc_name2 != NULL) {
				switch (*enc_name2) {
					case '0':
					case '1':
					case '2':
					case '3':
					case '4':
					case '5':
					case '6':
					case '7':
					case '8':
					case '9':
					case ' ':
					case '-':
					case '.':
						break;
					default :
						str_flg = 0;
						break;
				}
			}

			if (str_flg) {
				convert_to_long_ex(zoffset);
				offset   = Z_LVAL_P(zoffset);
			} else {
				enc_name     = enc_name2;
				enc_name_len = enc_name_len2;
			}
		} else {
			convert_to_long_ex(zoffset);
			offset = Z_LVAL_P(zoffset);
		}
	}

	if (offset != 0) {
		size_t haystack_char_len = mbfl_strlen(&haystack);
		if ((offset > 0 && offset > haystack_char_len) ||
			(offset < 0 && -offset > haystack_char_len)) {
			php_error_docref(NULL, E_WARNING, "Offset is greater than the length of haystack string");
			RETURN_FALSE;
		}
	}

	n = mbfl_strpos(&haystack, &needle, offset, 1);
	if (!mbfl_is_error(n)) {
		RETVAL_LONG(n);
	} else {
		RETVAL_FALSE;
	}
}
/* }}} */

/* {{{ proto int mb_stripos(string haystack, string needle [, int offset [, string encoding]])
   Finds position of first occurrence of a string within another, case insensitive */
PHP_FUNCTION(mb_stripos)
{
	size_t n = (size_t) -1;
	zend_long offset = 0;
	mbfl_string haystack, needle;
	const char *from_encoding = MBSTRG(current_internal_encoding)->mime_name;
	size_t from_encoding_len;

	if (zend_parse_parameters(ZEND_NUM_ARGS(), "ss|ls", (char **)&haystack.val, &haystack.len, (char **)&needle.val, &needle.len, &offset, &from_encoding, &from_encoding_len) == FAILURE) {
		return;
	}

	if (needle.len == 0) {
		php_error_docref(NULL, E_WARNING, "Empty delimiter");
		RETURN_FALSE;
	}

	n = php_mb_stripos(0, (char *)haystack.val, haystack.len, (char *)needle.val, needle.len, offset, from_encoding);

	if (!mbfl_is_error(n)) {
		RETVAL_LONG(n);
	} else {
		RETVAL_FALSE;
	}
}
/* }}} */

/* {{{ proto int mb_strripos(string haystack, string needle [, int offset [, string encoding]])
   Finds position of last occurrence of a string within another, case insensitive */
PHP_FUNCTION(mb_strripos)
{
	size_t n = (size_t) -1;
	zend_long offset = 0;
	mbfl_string haystack, needle;
	const char *from_encoding = MBSTRG(current_internal_encoding)->mime_name;
	size_t from_encoding_len;

	if (zend_parse_parameters(ZEND_NUM_ARGS(), "ss|ls", (char **)&haystack.val, &haystack.len, (char **)&needle.val, &needle.len, &offset, &from_encoding, &from_encoding_len) == FAILURE) {
		return;
	}

	n = php_mb_stripos(1, (char *)haystack.val, haystack.len, (char *)needle.val, needle.len, offset, from_encoding);

	if (!mbfl_is_error(n)) {
		RETVAL_LONG(n);
	} else {
		RETVAL_FALSE;
	}
}
/* }}} */

/* {{{ proto string mb_strstr(string haystack, string needle[, bool part[, string encoding]])
   Finds first occurrence of a string within another */
PHP_FUNCTION(mb_strstr)
{
	size_t n;
	mbfl_string haystack, needle, result, *ret = NULL;
	char *enc_name = NULL;
	size_t enc_name_len;
	zend_bool part = 0;

	mbfl_string_init(&haystack);
	mbfl_string_init(&needle);

	if (zend_parse_parameters(ZEND_NUM_ARGS(), "ss|bs", (char **)&haystack.val, &haystack.len, (char **)&needle.val, &needle.len, &part, &enc_name, &enc_name_len) == FAILURE) {
		return;
	}

	haystack.no_language = needle.no_language = MBSTRG(language);
	haystack.encoding = needle.encoding = php_mb_get_encoding(enc_name);
	if (!haystack.encoding) {
		RETURN_FALSE;
	}

	if (needle.len == 0) {
		php_error_docref(NULL, E_WARNING, "Empty delimiter");
		RETURN_FALSE;
	}

	n = mbfl_strpos(&haystack, &needle, 0, 0);
	if (!mbfl_is_error(n)) {
		if (part) {
			ret = mbfl_substr(&haystack, &result, 0, n);
			if (ret != NULL) {
				// TODO: avoid reallocation ???
				RETVAL_STRINGL((char *)ret->val, ret->len);
				efree(ret->val);
			} else {
				RETVAL_FALSE;
			}
		} else {
			ret = mbfl_substr(&haystack, &result, n, MBFL_SUBSTR_UNTIL_END);
			if (ret != NULL) {
				// TODO: avoid reallocation ???
				RETVAL_STRINGL((char *)ret->val, ret->len);
				efree(ret->val);
			} else {
				RETVAL_FALSE;
			}
		}
	} else {
		RETVAL_FALSE;
	}
}
/* }}} */

/* {{{ proto string mb_strrchr(string haystack, string needle[, bool part[, string encoding]])
   Finds the last occurrence of a character in a string within another */
PHP_FUNCTION(mb_strrchr)
{
	size_t n;
	mbfl_string haystack, needle, result, *ret = NULL;
	char *enc_name = NULL;
	size_t enc_name_len;
	zend_bool part = 0;

	mbfl_string_init(&haystack);
	mbfl_string_init(&needle);

	if (zend_parse_parameters(ZEND_NUM_ARGS(), "ss|bs", (char **)&haystack.val, &haystack.len, (char **)&needle.val, &needle.len, &part, &enc_name, &enc_name_len) == FAILURE) {
		return;
	}

	haystack.no_language = needle.no_language = MBSTRG(language);
	haystack.encoding = needle.encoding = php_mb_get_encoding(enc_name);
	if (!haystack.encoding) {
		RETURN_FALSE;
	}

	if (haystack.len == 0) {
		RETURN_FALSE;
	}
	if (needle.len == 0) {
		RETURN_FALSE;
	}

	n = mbfl_strpos(&haystack, &needle, 0, 1);
	if (!mbfl_is_error(n)) {
		if (part) {
			ret = mbfl_substr(&haystack, &result, 0, n);
			if (ret != NULL) {
				// TODO: avoid reallocation ???
				RETVAL_STRINGL((char *)ret->val, ret->len);
				efree(ret->val);
			} else {
				RETVAL_FALSE;
			}
		} else {
			ret = mbfl_substr(&haystack, &result, n, MBFL_SUBSTR_UNTIL_END);
			if (ret != NULL) {
				// TODO: avoid reallocation ???
				RETVAL_STRINGL((char *)ret->val, ret->len);
				efree(ret->val);
			} else {
				RETVAL_FALSE;
			}
		}
	} else {
		RETVAL_FALSE;
	}
}
/* }}} */

/* {{{ proto string mb_stristr(string haystack, string needle[, bool part[, string encoding]])
   Finds first occurrence of a string within another, case insensitive */
PHP_FUNCTION(mb_stristr)
{
	zend_bool part = 0;
	size_t from_encoding_len, n;
	mbfl_string haystack, needle, result, *ret = NULL;
	const char *from_encoding = NULL;
	mbfl_string_init(&haystack);
	mbfl_string_init(&needle);

	if (zend_parse_parameters(ZEND_NUM_ARGS(), "ss|bs", (char **)&haystack.val, &haystack.len, (char **)&needle.val, &needle.len, &part, &from_encoding, &from_encoding_len) == FAILURE) {
		return;
	}

	haystack.no_language = needle.no_language = MBSTRG(language);
	haystack.encoding = needle.encoding = php_mb_get_encoding(from_encoding);
	if (!haystack.encoding) {
		RETURN_FALSE;
	}

	if (!needle.len) {
		php_error_docref(NULL, E_WARNING, "Empty delimiter");
		RETURN_FALSE;
	}

	n = php_mb_stripos(0, (char *)haystack.val, haystack.len, (char *)needle.val, needle.len, 0, from_encoding);
	if (mbfl_is_error(n)) {
		RETURN_FALSE;
	}

	if (part) {
		ret = mbfl_substr(&haystack, &result, 0, n);
		if (ret != NULL) {
			// TODO: avoid reallocation ???
			RETVAL_STRINGL((char *)ret->val, ret->len);
			efree(ret->val);
		} else {
			RETVAL_FALSE;
		}
	} else {
		ret = mbfl_substr(&haystack, &result, n, MBFL_SUBSTR_UNTIL_END);
		if (ret != NULL) {
			// TODO: avoid reallocaton ???
			RETVAL_STRINGL((char *)ret->val, ret->len);
			efree(ret->val);
		} else {
			RETVAL_FALSE;
		}
	}
}
/* }}} */

/* {{{ proto string mb_strrichr(string haystack, string needle[, bool part[, string encoding]])
   Finds the last occurrence of a character in a string within another, case insensitive */
PHP_FUNCTION(mb_strrichr)
{
	zend_bool part = 0;
	size_t n;
	size_t from_encoding_len;
	mbfl_string haystack, needle, result, *ret = NULL;
	const char *from_encoding = NULL;
	mbfl_string_init(&haystack);
	mbfl_string_init(&needle);

	if (zend_parse_parameters(ZEND_NUM_ARGS(), "ss|bs", (char **)&haystack.val, &haystack.len, (char **)&needle.val, &needle.len, &part, &from_encoding, &from_encoding_len) == FAILURE) {
		return;
	}

	haystack.no_language = needle.no_language = MBSTRG(language);
	haystack.encoding = needle.encoding = php_mb_get_encoding(from_encoding);
	if (!haystack.encoding) {
		RETURN_FALSE;
	}

	n = php_mb_stripos(1, (char *)haystack.val, haystack.len, (char *)needle.val, needle.len, 0, from_encoding);
	if (mbfl_is_error(n)) {
		RETURN_FALSE;
	}

	if (part) {
		ret = mbfl_substr(&haystack, &result, 0, n);
		if (ret != NULL) {
			// TODO: avoid reallocation ???
			RETVAL_STRINGL((char *)ret->val, ret->len);
			efree(ret->val);
		} else {
			RETVAL_FALSE;
		}
	} else {
		ret = mbfl_substr(&haystack, &result, n, MBFL_SUBSTR_UNTIL_END);
		if (ret != NULL) {
			// TODO: avoid reallocation ???
			RETVAL_STRINGL((char *)ret->val, ret->len);
			efree(ret->val);
		} else {
			RETVAL_FALSE;
		}
	}
}
/* }}} */

/* {{{ proto int mb_substr_count(string haystack, string needle [, string encoding])
   Count the number of substring occurrences */
PHP_FUNCTION(mb_substr_count)
{
	size_t n;
	mbfl_string haystack, needle;
	char *enc_name = NULL;
	size_t enc_name_len;

	mbfl_string_init(&haystack);
	mbfl_string_init(&needle);

	if (zend_parse_parameters(ZEND_NUM_ARGS(), "ss|s", (char **)&haystack.val, &haystack.len, (char **)&needle.val, &needle.len, &enc_name, &enc_name_len) == FAILURE) {
		return;
	}

	haystack.no_language = needle.no_language = MBSTRG(language);
	haystack.encoding = needle.encoding = php_mb_get_encoding(enc_name);
	if (!haystack.encoding) {
		RETURN_FALSE;
	}

	if (needle.len == 0) {
		php_error_docref(NULL, E_WARNING, "Empty substring");
		RETURN_FALSE;
	}

	n = mbfl_substr_count(&haystack, &needle);
	if (!mbfl_is_error(n)) {
		RETVAL_LONG(n);
	} else {
		RETVAL_FALSE;
	}
}
/* }}} */

/* {{{ proto string mb_substr(string str, int start [, int length [, string encoding]])
   Returns part of a string */
PHP_FUNCTION(mb_substr)
{
	char *str, *encoding = NULL;
	zend_long from, len;
	size_t mblen, real_from, real_len;
	size_t str_len, encoding_len;
	zend_bool len_is_null = 1;
	mbfl_string string, result, *ret;

	if (zend_parse_parameters(ZEND_NUM_ARGS(), "sl|l!s", &str, &str_len, &from, &len, &len_is_null, &encoding, &encoding_len) == FAILURE) {
		return;
	}

	mbfl_string_init(&string);
	string.no_language = MBSTRG(language);
	string.encoding = php_mb_get_encoding(encoding);
	if (!string.encoding) {
		RETURN_FALSE;
	}

	string.val = (unsigned char *)str;
	string.len = str_len;

	/* measures length */
	mblen = 0;
	if (from < 0 || (!len_is_null && len < 0)) {
		mblen = mbfl_strlen(&string);
	}

	/* if "from" position is negative, count start position from the end
	 * of the string
	 */
	if (from >= 0) {
		real_from = (size_t) from;
	} else if (-from < mblen) {
		real_from = mblen + from;
	} else {
		real_from = 0;
	}

	/* if "length" position is negative, set it to the length
	 * needed to stop that many chars from the end of the string
	 */
	if (len_is_null) {
		real_len = MBFL_SUBSTR_UNTIL_END;
	} else if (len >= 0) {
		real_len = (size_t) len;
	} else if (real_from < mblen && -len < mblen - real_from) {
		real_len = (mblen - real_from) + len;
	} else {
		real_len = 0;
	}

	if (((MBSTRG(func_overload) & MB_OVERLOAD_STRING) == MB_OVERLOAD_STRING)
		&& (real_from >= mbfl_strlen(&string))) {
		RETURN_FALSE;
	}

	ret = mbfl_substr(&string, &result, real_from, real_len);
	if (NULL == ret) {
		RETURN_FALSE;
	}

	// TODO: avoid reallocation ???
	RETVAL_STRINGL((char *)ret->val, ret->len); /* the string is already strdup()'ed */
	efree(ret->val);
}
/* }}} */

/* {{{ proto string mb_strcut(string str, int start [, int length [, string encoding]])
   Returns part of a string */
PHP_FUNCTION(mb_strcut)
{
	char *encoding = NULL;
	zend_long from, len;
	size_t encoding_len;
	zend_bool len_is_null = 1;
	mbfl_string string, result, *ret;

	mbfl_string_init(&string);

	if (zend_parse_parameters(ZEND_NUM_ARGS(), "sl|l!s", (char **)&string.val, &string.len, &from, &len, &len_is_null, &encoding, &encoding_len) == FAILURE) {
		return;
	}

	string.no_language = MBSTRG(language);
	string.encoding = php_mb_get_encoding(encoding);
	if (!string.encoding) {
		RETURN_FALSE;
	}

	if (len_is_null) {
		len = string.len;
	}

	/* if "from" position is negative, count start position from the end
	 * of the string
	 */
	if (from < 0) {
		from = string.len + from;
		if (from < 0) {
			from = 0;
		}
	}

	/* if "length" position is negative, set it to the length
	 * needed to stop that many chars from the end of the string
	 */
	if (len < 0) {
		len = (string.len - from) + len;
		if (len < 0) {
			len = 0;
		}
	}

	if (from > string.len) {
		RETURN_FALSE;
	}

	ret = mbfl_strcut(&string, &result, from, len);
	if (ret == NULL) {
		RETURN_FALSE;
	}

	// TODO: avoid reallocation ???
	RETVAL_STRINGL((char *)ret->val, ret->len); /* the string is already strdup()'ed */
	efree(ret->val);
}
/* }}} */

/* {{{ proto int mb_strwidth(string str [, string encoding])
   Gets terminal width of a string */
PHP_FUNCTION(mb_strwidth)
{
	size_t n;
	mbfl_string string;
	char *enc_name = NULL;
	size_t enc_name_len;

	mbfl_string_init(&string);

	if (zend_parse_parameters(ZEND_NUM_ARGS(), "s|s", (char **)&string.val, &string.len, &enc_name, &enc_name_len) == FAILURE) {
		return;
	}

	string.no_language = MBSTRG(language);
	string.encoding = php_mb_get_encoding(enc_name);
	if (!string.encoding) {
		RETURN_FALSE;
	}

	n = mbfl_strwidth(&string);
	if (!mbfl_is_error(n)) {
		RETVAL_LONG(n);
	} else {
		RETVAL_FALSE;
	}
}
/* }}} */

/* {{{ proto string mb_strimwidth(string str, int start, int width [, string trimmarker [, string encoding]])
   Trim the string in terminal width */
PHP_FUNCTION(mb_strimwidth)
{
	char *str, *trimmarker = NULL, *encoding = NULL;
	zend_long from, width, swidth;
	size_t str_len, trimmarker_len, encoding_len;
	mbfl_string string, result, marker, *ret;

	if (zend_parse_parameters(ZEND_NUM_ARGS(), "sll|ss", &str, &str_len, &from, &width, &trimmarker, &trimmarker_len, &encoding, &encoding_len) == FAILURE) {
		return;
	}

	mbfl_string_init(&string);
	mbfl_string_init(&marker);

	string.no_language = marker.no_language = MBSTRG(language);
	string.encoding = marker.encoding = php_mb_get_encoding(encoding);
	if (!string.encoding) {
		RETURN_FALSE;
	}

	string.val = (unsigned char *)str;
	string.len = str_len;
	marker.val = NULL;
	marker.len = 0;

	if ((from < 0) || (width < 0)) {
		swidth = mbfl_strwidth(&string);
	}

	if (from < 0) {
		from += swidth;
	}

	if (from < 0 || (size_t)from > str_len) {
		php_error_docref(NULL, E_WARNING, "Start position is out of range");
		RETURN_FALSE;
	}

	if (width < 0) {
		width = swidth + width - from;
	}

	if (width < 0) {
		php_error_docref(NULL, E_WARNING, "Width is out of range");
		RETURN_FALSE;
	}

	if (trimmarker) {
		marker.val = (unsigned char *)trimmarker;
		marker.len = trimmarker_len;
	}

	ret = mbfl_strimwidth(&string, &marker, &result, from, width);

	if (ret == NULL) {
		RETURN_FALSE;
	}
	// TODO: avoid reallocation ???
	RETVAL_STRINGL((char *)ret->val, ret->len); /* the string is already strdup()'ed */
	efree(ret->val);
}
/* }}} */


/* See mbfl_no_encoding definition for list of unsupported encodings */
static inline zend_bool php_mb_is_unsupported_no_encoding(enum mbfl_no_encoding no_enc)
{
	return ((no_enc >= mbfl_no_encoding_invalid && no_enc <= mbfl_no_encoding_qprint)
			|| (no_enc >= mbfl_no_encoding_utf7 && no_enc <= mbfl_no_encoding_utf7imap)
			|| (no_enc >= mbfl_no_encoding_jis && no_enc <= mbfl_no_encoding_2022jpms)
			|| (no_enc >= mbfl_no_encoding_cp50220 && no_enc <= mbfl_no_encoding_cp50222));
}


/* See mbfl_no_encoding definition for list of unicode encodings */
static inline zend_bool php_mb_is_no_encoding_unicode(enum mbfl_no_encoding no_enc)
{
	return (no_enc >= mbfl_no_encoding_ucs4 && no_enc <= mbfl_no_encoding_utf8_sb);
}


/* See mbfl_no_encoding definition for list of UTF-8 encodings */
static inline zend_bool php_mb_is_no_encoding_utf8(enum mbfl_no_encoding no_enc)
{
	return (no_enc >= mbfl_no_encoding_utf8 && no_enc <= mbfl_no_encoding_utf8_sb);
}

MBSTRING_API char *php_mb_convert_encoding_ex(const char *input, size_t length, const mbfl_encoding *to_encoding, const mbfl_encoding *from_encoding, size_t *output_len)
{
	mbfl_string string, result, *ret;
	mbfl_buffer_converter *convd;
	char *output = NULL;

	if (output_len) {
		*output_len = 0;
	}

	/* initialize string */
	mbfl_string_init(&string);
	mbfl_string_init(&result);
	string.encoding = from_encoding;
	string.no_language = MBSTRG(language);
	string.val = (unsigned char *)input;
	string.len = length;

	/* initialize converter */
	convd = mbfl_buffer_converter_new(from_encoding, to_encoding, string.len);
	if (convd == NULL) {
		php_error_docref(NULL, E_WARNING, "Unable to create character encoding converter");
		return NULL;
	}

	mbfl_buffer_converter_illegal_mode(convd, MBSTRG(current_filter_illegal_mode));
<<<<<<< HEAD
	if (string.encoding == MBSTRG(current_internal_encoding)) {
		mbfl_buffer_converter_illegal_substchar(convd, MBSTRG(current_filter_illegal_substchar));
	} else if (php_mb_is_no_encoding_unicode(string.encoding->no_encoding)
			&& php_mb_is_no_encoding_unicode(MBSTRG(current_internal_encoding)->no_encoding)) {

		if (php_mb_is_no_encoding_utf8(string.encoding->no_encoding)) {
			if (MBSTRG(current_filter_illegal_substchar) > 0xd7ff &&
				0xe000 > MBSTRG(current_filter_illegal_substchar)
			) {
				mbfl_buffer_converter_illegal_substchar(convd, 0x3f);
			} else {
				mbfl_buffer_converter_illegal_substchar(convd,
					MBSTRG(current_filter_illegal_substchar));
			}
		} else {
			mbfl_buffer_converter_illegal_substchar(convd,
				MBSTRG(current_filter_illegal_substchar));
		}
	} else {
		mbfl_buffer_converter_illegal_substchar(convd, 0x3f);
	}
=======
	mbfl_buffer_converter_illegal_substchar(convd, MBSTRG(current_filter_illegal_substchar));
>>>>>>> fb9bf5b6

	/* do it */
	ret = mbfl_buffer_converter_feed_result(convd, &string, &result);
	if (ret) {
		if (output_len) {
			*output_len = ret->len;
		}
		output = (char *)ret->val;
	}

	MBSTRG(illegalchars) += mbfl_buffer_illegalchars(convd);
	mbfl_buffer_converter_delete(convd);
	return output;
}
/* }}} */

/* {{{ MBSTRING_API char *php_mb_convert_encoding() */
MBSTRING_API char *php_mb_convert_encoding(const char *input, size_t length, const char *_to_encoding, const char *_from_encodings, size_t *output_len)
{
	const mbfl_encoding *from_encoding, *to_encoding;

	if (output_len) {
		*output_len = 0;
	}
	if (!input) {
		return NULL;
	}
	/* new encoding */
	if (_to_encoding && strlen(_to_encoding)) {
		to_encoding = mbfl_name2encoding(_to_encoding);
		if (!to_encoding) {
			php_error_docref(NULL, E_WARNING, "Unknown encoding \"%s\"", _to_encoding);
			return NULL;
		}
	} else {
		to_encoding = MBSTRG(current_internal_encoding);
	}

	/* pre-conversion encoding */
	from_encoding = MBSTRG(current_internal_encoding);
	if (_from_encodings) {
		const mbfl_encoding **list = NULL;
		size_t size = 0;
		php_mb_parse_encoding_list(_from_encodings, strlen(_from_encodings), &list, &size, 0);
		if (size == 1) {
			from_encoding = *list;
		} else if (size > 1) {
			/* auto detect */
			mbfl_string string;
			mbfl_string_init(&string);
			string.val = (unsigned char *)input;
			string.len = length;
			from_encoding = mbfl_identify_encoding(&string, list, size, MBSTRG(strict_detection));
			if (!from_encoding) {
				php_error_docref(NULL, E_WARNING, "Unable to detect character encoding");
				from_encoding = &mbfl_encoding_pass;
			}
		} else {
			php_error_docref(NULL, E_WARNING, "Illegal character encoding specified");
		}
		if (list != NULL) {
			efree((void *)list);
		}
	}

	return php_mb_convert_encoding_ex(input, length, to_encoding, from_encoding, output_len);
}
/* }}} */

MBSTRING_API HashTable *php_mb_convert_encoding_recursive(HashTable *input, const char *_to_encoding, const char *_from_encodings)
{
	HashTable *output, *chash;
	zend_long idx;
	zend_string *key, *key_tmp;
	zval *entry, entry_tmp;
	size_t ckey_len, cval_len;
	char *ckey, *cval;

	if (!input) {
		return NULL;
	}

	if (input->u.v.nApplyCount++ > 1) {
		input->u.v.nApplyCount--;
		php_error_docref(NULL, E_WARNING, "Cannot convert recursively referenced values");
		return NULL;
	}
	output = (HashTable *)emalloc(sizeof(HashTable));
	zend_hash_init(output, zend_hash_num_elements(input), NULL, ZVAL_PTR_DTOR, 0);
	ZEND_HASH_FOREACH_KEY_VAL(input, idx, key, entry) {
		/* convert key */
		if (key) {
			ckey = php_mb_convert_encoding(ZSTR_VAL(key), ZSTR_LEN(key), _to_encoding, _from_encodings, &ckey_len);
			key_tmp = zend_string_init(ckey, ckey_len, 0);
		}
		/* convert value */
		ZEND_ASSERT(entry);
		switch(Z_TYPE_P(entry)) {
			case IS_STRING:
				cval = php_mb_convert_encoding(Z_STRVAL_P(entry), Z_STRLEN_P(entry), _to_encoding, _from_encodings, &cval_len);
				ZVAL_STRINGL(&entry_tmp, cval, cval_len);
				efree(cval);
				break;
			case IS_NULL:
			case IS_TRUE:
			case IS_FALSE:
			case IS_LONG:
			case IS_DOUBLE:
				ZVAL_COPY(&entry_tmp, entry);
				break;
			case IS_ARRAY:
				chash = php_mb_convert_encoding_recursive(HASH_OF(entry), _to_encoding, _from_encodings);
				if (!chash) {
					chash = (HashTable *)emalloc(sizeof(HashTable));
					zend_hash_init(chash, 0, NULL, ZVAL_PTR_DTOR, 0);
				}
				ZVAL_ARR(&entry_tmp, chash);
				break;
			case IS_OBJECT:
			default:
				if (key) {
					efree(key_tmp);
				}
				php_error_docref(NULL, E_WARNING, "Object is not supported");
				continue;
		}
		if (key) {
			zend_hash_add(output, key_tmp, &entry_tmp);
		} else {
			zend_hash_index_add(output, idx, &entry_tmp);
		}
	} ZEND_HASH_FOREACH_END();
	input->u.v.nApplyCount--;

	return output;
}
/* }}} */


/* {{{ proto string mb_convert_encoding(string str, string to-encoding [, mixed from-encoding])
   Returns converted string in desired encoding */
PHP_FUNCTION(mb_convert_encoding)
{
	zval *input;
	char *arg_new;
	size_t new_len;
	zval *arg_old = NULL;
	size_t size, l, n;
	char *_from_encodings = NULL, *ret, *s_free = NULL;

	zval *hash_entry;
	HashTable *target_hash;

	if (zend_parse_parameters(ZEND_NUM_ARGS(), "zs|z", &input, &arg_new, &new_len, &arg_old) == FAILURE) {
		return;
	}

	if (Z_TYPE_P(input) != IS_STRING && Z_TYPE_P(input) != IS_ARRAY) {
		convert_to_string(input);
	}

	if (arg_old) {
		switch (Z_TYPE_P(arg_old)) {
			case IS_ARRAY:
				target_hash = Z_ARRVAL_P(arg_old);
				_from_encodings = NULL;

				ZEND_HASH_FOREACH_VAL(target_hash, hash_entry) {

					convert_to_string_ex(hash_entry);

					if ( _from_encodings) {
						l = strlen(_from_encodings);
						n = strlen(Z_STRVAL_P(hash_entry));
						_from_encodings = erealloc(_from_encodings, l+n+2);
						memcpy(_from_encodings + l, ",", 1);
						memcpy(_from_encodings + l + 1, Z_STRVAL_P(hash_entry), Z_STRLEN_P(hash_entry) + 1);
					} else {
						_from_encodings = estrdup(Z_STRVAL_P(hash_entry));
					}
				} ZEND_HASH_FOREACH_END();

				if (_from_encodings != NULL && !strlen(_from_encodings)) {
					efree(_from_encodings);
					_from_encodings = NULL;
				}
				s_free = _from_encodings;
				break;
			default:
				convert_to_string(arg_old);
				_from_encodings = Z_STRVAL_P(arg_old);
				break;
			}
	}

	if (Z_TYPE_P(input) == IS_STRING) {
		/* new encoding */
		ret = php_mb_convert_encoding(Z_STRVAL_P(input), Z_STRLEN_P(input), arg_new, _from_encodings, &size);
		if (ret != NULL) {
			// TODO: avoid reallocation ???
			RETVAL_STRINGL(ret, size);		/* the string is already strdup()'ed */
			efree(ret);
		} else {
			RETVAL_FALSE;
		}
		if (s_free) {
			efree(s_free);
		}
	} else {
		HashTable *tmp;
		tmp = php_mb_convert_encoding_recursive(HASH_OF(input), arg_new, _from_encodings);
		RETURN_ARR(tmp);
	}

	return;
}
/* }}} */

/* {{{ proto string mb_convert_case(string sourcestring, int mode [, string encoding])
   Returns a case-folded version of sourcestring */
PHP_FUNCTION(mb_convert_case)
{
	const char *from_encoding = NULL;
	char *str;
	size_t str_len, from_encoding_len;
	zend_long case_mode = 0;
	char *newstr;
	size_t ret_len;
	const mbfl_encoding *enc;

	RETVAL_FALSE;
	if (zend_parse_parameters(ZEND_NUM_ARGS(), "sl|s!", &str, &str_len,
				&case_mode, &from_encoding, &from_encoding_len) == FAILURE) {
		return;
	}

	enc = php_mb_get_encoding(from_encoding);
	if (!enc) {
		return;
	}
	
	if (case_mode < 0 || case_mode > PHP_UNICODE_CASE_MODE_MAX) {
		php_error_docref(NULL, E_WARNING, "Invalid case mode");
		return;
	}

	newstr = php_unicode_convert_case(case_mode, str, str_len, &ret_len, enc);

	if (newstr) {
		// TODO: avoid reallocation ???
		RETVAL_STRINGL(newstr, ret_len);
		efree(newstr);
	}
}
/* }}} */

/* {{{ proto string mb_strtoupper(string sourcestring [, string encoding])
 *  Returns a uppercased version of sourcestring
 */
PHP_FUNCTION(mb_strtoupper)
{
	const char *from_encoding = NULL;
	char *str;
	size_t str_len, from_encoding_len;
	char *newstr;
	size_t ret_len;
	const mbfl_encoding *enc;

	if (zend_parse_parameters(ZEND_NUM_ARGS(), "s|s!", &str, &str_len,
				&from_encoding, &from_encoding_len) == FAILURE) {
		return;
	}

	enc = php_mb_get_encoding(from_encoding);
	if (!enc) {
		RETURN_FALSE;
	}

	newstr = php_unicode_convert_case(PHP_UNICODE_CASE_UPPER, str, str_len, &ret_len, enc);

	if (newstr) {
		// TODO: avoid reallocation ???
		RETVAL_STRINGL(newstr, ret_len);
		efree(newstr);
		return;
	}
	RETURN_FALSE;
}
/* }}} */

/* {{{ proto string mb_strtolower(string sourcestring [, string encoding])
 *  Returns a lowercased version of sourcestring
 */
PHP_FUNCTION(mb_strtolower)
{
	const char *from_encoding = NULL;
	char *str;
	size_t str_len, from_encoding_len;
	char *newstr;
	size_t ret_len;
	const mbfl_encoding *enc;

	if (zend_parse_parameters(ZEND_NUM_ARGS(), "s|s!", &str, &str_len,
				&from_encoding, &from_encoding_len) == FAILURE) {
		return;
	}

	enc = php_mb_get_encoding(from_encoding);
	if (!enc) {
		RETURN_FALSE;
	}

	newstr = php_unicode_convert_case(PHP_UNICODE_CASE_LOWER, str, str_len, &ret_len, enc);

	if (newstr) {
		// TODO: avoid reallocation ???
		RETVAL_STRINGL(newstr, ret_len);
		efree(newstr);
		return;
	}
	RETURN_FALSE;
}
/* }}} */

/* {{{ proto string mb_detect_encoding(string str [, mixed encoding_list [, bool strict]])
   Encodings of the given string is returned (as a string) */
PHP_FUNCTION(mb_detect_encoding)
{
	char *str;
	size_t str_len;
	zend_bool strict=0;
	zval *encoding_list = NULL;

	mbfl_string string;
	const mbfl_encoding *ret;
	const mbfl_encoding **elist, **list;
	size_t size;

	if (zend_parse_parameters(ZEND_NUM_ARGS(), "s|z!b", &str, &str_len, &encoding_list, &strict) == FAILURE) {
		return;
	}

	/* make encoding list */
	list = NULL;
	size = 0;
	if (encoding_list) {
		switch (Z_TYPE_P(encoding_list)) {
		case IS_ARRAY:
			if (FAILURE == php_mb_parse_encoding_array(encoding_list, &list, &size, 0)) {
				if (list) {
					efree(list);
					list = NULL;
					size = 0;
				}
			}
			break;
		default:
			convert_to_string(encoding_list);
			if (FAILURE == php_mb_parse_encoding_list(Z_STRVAL_P(encoding_list), Z_STRLEN_P(encoding_list), &list, &size, 0)) {
				if (list) {
					efree(list);
					list = NULL;
					size = 0;
				}
			}
			break;
		}
		if (size <= 0) {
			php_error_docref(NULL, E_WARNING, "Illegal argument");
		}
	}

	if (ZEND_NUM_ARGS() < 3) {
		strict = MBSTRG(strict_detection);
	}

	if (size > 0 && list != NULL) {
		elist = list;
	} else {
		elist = MBSTRG(current_detect_order_list);
		size = MBSTRG(current_detect_order_list_size);
	}

	mbfl_string_init(&string);
	string.no_language = MBSTRG(language);
	string.val = (unsigned char *)str;
	string.len = str_len;
	ret = mbfl_identify_encoding(&string, elist, size, strict);

	if (list != NULL) {
		efree((void *)list);
	}

	if (ret == NULL) {
		RETURN_FALSE;
	}

	RETVAL_STRING((char *)ret->name);
}
/* }}} */

/* {{{ proto mixed mb_list_encodings()
   Returns an array of all supported entity encodings */
PHP_FUNCTION(mb_list_encodings)
{
	const mbfl_encoding **encodings;
	const mbfl_encoding *encoding;
	int i;

	if (zend_parse_parameters_none() == FAILURE) {
		return;
	}

	array_init(return_value);
	i = 0;
	encodings = mbfl_get_supported_encodings();
	while ((encoding = encodings[i++]) != NULL) {
		add_next_index_string(return_value, (char *) encoding->name);
	}
}
/* }}} */

/* {{{ proto array mb_encoding_aliases(string encoding)
   Returns an array of the aliases of a given encoding name */
PHP_FUNCTION(mb_encoding_aliases)
{
	const mbfl_encoding *encoding;
	char *name = NULL;
	size_t name_len;

	if (zend_parse_parameters(ZEND_NUM_ARGS(), "s", &name, &name_len) == FAILURE) {
		return;
	}

	encoding = mbfl_name2encoding(name);
	if (!encoding) {
		php_error_docref(NULL, E_WARNING, "Unknown encoding \"%s\"", name);
		RETURN_FALSE;
	}

	array_init(return_value);
	if (encoding->aliases != NULL) {
		const char **alias;
		for (alias = *encoding->aliases; *alias; ++alias) {
			add_next_index_string(return_value, (char *)*alias);
		}
	}
}
/* }}} */

/* {{{ proto string mb_encode_mimeheader(string str [, string charset [, string transfer-encoding [, string linefeed [, int indent]]]])
   Converts the string to MIME "encoded-word" in the format of =?charset?(B|Q)?encoded_string?= */
PHP_FUNCTION(mb_encode_mimeheader)
{
	const mbfl_encoding *charset, *transenc;
	mbfl_string  string, result, *ret;
	char *charset_name = NULL;
	size_t charset_name_len;
	char *trans_enc_name = NULL;
	size_t trans_enc_name_len;
	char *linefeed = "\r\n";
	size_t linefeed_len;
	zend_long indent = 0;

	mbfl_string_init(&string);
	string.no_language = MBSTRG(language);
	string.encoding = MBSTRG(current_internal_encoding);

	if (zend_parse_parameters(ZEND_NUM_ARGS(), "s|sssl", (char **)&string.val, &string.len, &charset_name, &charset_name_len, &trans_enc_name, &trans_enc_name_len, &linefeed, &linefeed_len, &indent) == FAILURE) {
		return;
	}

	charset = &mbfl_encoding_pass;
	transenc = &mbfl_encoding_base64;

	if (charset_name != NULL) {
		charset = mbfl_name2encoding(charset_name);
		if (!charset) {
			php_error_docref(NULL, E_WARNING, "Unknown encoding \"%s\"", charset_name);
			RETURN_FALSE;
		}
	} else {
		const mbfl_language *lang = mbfl_no2language(MBSTRG(language));
		if (lang != NULL) {
			charset = mbfl_no2encoding(lang->mail_charset);
			transenc = mbfl_no2encoding(lang->mail_header_encoding);
		}
	}

	if (trans_enc_name != NULL) {
		if (*trans_enc_name == 'B' || *trans_enc_name == 'b') {
			transenc = &mbfl_encoding_base64;
		} else if (*trans_enc_name == 'Q' || *trans_enc_name == 'q') {
			transenc = &mbfl_encoding_qprint;
		}
	}

	mbfl_string_init(&result);
	ret = mbfl_mime_header_encode(&string, &result, charset, transenc, linefeed, indent);
	if (ret != NULL) {
		// TODO: avoid reallocation ???
		RETVAL_STRINGL((char *)ret->val, ret->len);	/* the string is already strdup()'ed */
		efree(ret->val);
	} else {
		RETVAL_FALSE;
	}
}
/* }}} */

/* {{{ proto string mb_decode_mimeheader(string string)
   Decodes the MIME "encoded-word" in the string */
PHP_FUNCTION(mb_decode_mimeheader)
{
	mbfl_string string, result, *ret;

	mbfl_string_init(&string);
	string.no_language = MBSTRG(language);
	string.encoding = MBSTRG(current_internal_encoding);

	if (zend_parse_parameters(ZEND_NUM_ARGS(), "s", (char **)&string.val, &string.len) == FAILURE) {
		return;
	}

	mbfl_string_init(&result);
	ret = mbfl_mime_header_decode(&string, &result, MBSTRG(current_internal_encoding));
	if (ret != NULL) {
		// TODO: avoid reallocation ???
		RETVAL_STRINGL((char *)ret->val, ret->len);	/* the string is already strdup()'ed */
		efree(ret->val);
	} else {
		RETVAL_FALSE;
	}
}
/* }}} */

/* {{{ proto string mb_convert_kana(string str [, string option] [, string encoding])
   Conversion between full-width character and half-width character (Japanese) */
PHP_FUNCTION(mb_convert_kana)
{
	int opt;
	mbfl_string string, result, *ret;
	char *optstr = NULL;
	size_t optstr_len;
	char *encname = NULL;
	size_t encname_len;

	mbfl_string_init(&string);

	if (zend_parse_parameters(ZEND_NUM_ARGS(), "s|ss", (char **)&string.val, &string.len, &optstr, &optstr_len, &encname, &encname_len) == FAILURE) {
		return;
	}

	/* option */
	if (optstr != NULL) {
		char *p = optstr;
		size_t i = 0, n = optstr_len;
		opt = 0;
		while (i < n) {
			i++;
			switch (*p++) {
			case 'A':
				opt |= 0x1;
				break;
			case 'a':
				opt |= 0x10;
				break;
			case 'R':
				opt |= 0x2;
				break;
			case 'r':
				opt |= 0x20;
				break;
			case 'N':
				opt |= 0x4;
				break;
			case 'n':
				opt |= 0x40;
				break;
			case 'S':
				opt |= 0x8;
				break;
			case 's':
				opt |= 0x80;
				break;
			case 'K':
				opt |= 0x100;
				break;
			case 'k':
				opt |= 0x1000;
				break;
			case 'H':
				opt |= 0x200;
				break;
			case 'h':
				opt |= 0x2000;
				break;
			case 'V':
				opt |= 0x800;
				break;
			case 'C':
				opt |= 0x10000;
				break;
			case 'c':
				opt |= 0x20000;
				break;
			case 'M':
				opt |= 0x100000;
				break;
			case 'm':
				opt |= 0x200000;
				break;
			}
		}
	} else {
		opt = 0x900;
	}

	/* encoding */
	string.no_language = MBSTRG(language);
	string.encoding = php_mb_get_encoding(encname);
	if (!string.encoding) {
		RETURN_FALSE;
	}

	ret = mbfl_ja_jp_hantozen(&string, &result, opt);
	if (ret != NULL) {
		// TODO: avoid reallocation ???
		RETVAL_STRINGL((char *)ret->val, ret->len);		/* the string is already strdup()'ed */
		efree(ret->val);
	} else {
		RETVAL_FALSE;
	}
}
/* }}} */

#define PHP_MBSTR_STACK_BLOCK_SIZE 32

/* {{{ proto string mb_convert_variables(string to-encoding, mixed from-encoding, mixed vars [, ...])
   Converts the string resource in variables to desired encoding */
PHP_FUNCTION(mb_convert_variables)
{
	zval *args, *stack, *var, *hash_entry, *hash_entry_ptr, *zfrom_enc;
	HashTable *target_hash;
	mbfl_string string, result, *ret;
	const mbfl_encoding *from_encoding, *to_encoding;
	mbfl_encoding_detector *identd;
	mbfl_buffer_converter *convd;
	int n, argc, stack_level, stack_max;
	size_t to_enc_len;
	size_t elistsz;
	const mbfl_encoding **elist;
	char *to_enc;
	void *ptmp;
	int recursion_error = 0;

	if (zend_parse_parameters(ZEND_NUM_ARGS(), "sz+", &to_enc, &to_enc_len, &zfrom_enc, &args, &argc) == FAILURE) {
		return;
	}

	/* new encoding */
	to_encoding = mbfl_name2encoding(to_enc);
	if (!to_encoding) {
		php_error_docref(NULL, E_WARNING, "Unknown encoding \"%s\"", to_enc);
		RETURN_FALSE;
	}

	/* initialize string */
	mbfl_string_init(&string);
	mbfl_string_init(&result);
	from_encoding = MBSTRG(current_internal_encoding);
	string.encoding = from_encoding;
	string.no_language = MBSTRG(language);

	/* pre-conversion encoding */
	elist = NULL;
	elistsz = 0;
	switch (Z_TYPE_P(zfrom_enc)) {
		case IS_ARRAY:
			php_mb_parse_encoding_array(zfrom_enc, &elist, &elistsz, 0);
			break;
		default:
			convert_to_string_ex(zfrom_enc);
			php_mb_parse_encoding_list(Z_STRVAL_P(zfrom_enc), Z_STRLEN_P(zfrom_enc), &elist, &elistsz, 0);
			break;
	}

	if (elistsz <= 0) {
		from_encoding = &mbfl_encoding_pass;
	} else if (elistsz == 1) {
		from_encoding = *elist;
	} else {
		/* auto detect */
		from_encoding = NULL;
		stack_max = PHP_MBSTR_STACK_BLOCK_SIZE;
		stack = (zval *)safe_emalloc(stack_max, sizeof(zval), 0);
		stack_level = 0;
		identd = mbfl_encoding_detector_new(elist, elistsz, MBSTRG(strict_detection));
		if (identd != NULL) {
			n = 0;
			while (n < argc || stack_level > 0) {
				if (stack_level <= 0) {
					var = &args[n++];
					ZVAL_DEREF(var);
					SEPARATE_ZVAL_NOREF(var);
					if (Z_TYPE_P(var) == IS_ARRAY || Z_TYPE_P(var) == IS_OBJECT) {
						target_hash = HASH_OF(var);
						if (target_hash != NULL) {
							zend_hash_internal_pointer_reset(target_hash);
						}
					}
				} else {
					stack_level--;
					var = &stack[stack_level];
				}
				if (Z_TYPE_P(var) == IS_ARRAY || Z_TYPE_P(var) == IS_OBJECT) {
					target_hash = HASH_OF(var);
					if (target_hash != NULL) {
						while ((hash_entry = zend_hash_get_current_data(target_hash)) != NULL) {
							if (Z_REFCOUNTED_P(var)) {
								if (++target_hash->u.v.nApplyCount > 1) {
									--target_hash->u.v.nApplyCount;
									recursion_error = 1;
									goto detect_end;
								}
							}
							zend_hash_move_forward(target_hash);
							if (Z_TYPE_P(hash_entry) == IS_INDIRECT) {
								hash_entry = Z_INDIRECT_P(hash_entry);
							}
							ZVAL_DEREF(hash_entry);
							if (Z_TYPE_P(hash_entry) == IS_ARRAY || Z_TYPE_P(hash_entry) == IS_OBJECT) {
								if (stack_level >= stack_max) {
									stack_max += PHP_MBSTR_STACK_BLOCK_SIZE;
									ptmp = erealloc(stack, sizeof(zval) * stack_max);
									stack = (zval *)ptmp;
								}
								ZVAL_COPY_VALUE(&stack[stack_level], var);
								stack_level++;
								var = hash_entry;
								target_hash = HASH_OF(var);
								if (target_hash != NULL) {
									zend_hash_internal_pointer_reset(target_hash);
									continue;
								}
							} else if (Z_TYPE_P(hash_entry) == IS_STRING) {
								string.val = (unsigned char *)Z_STRVAL_P(hash_entry);
								string.len = Z_STRLEN_P(hash_entry);
								if (mbfl_encoding_detector_feed(identd, &string)) {
									goto detect_end;		/* complete detecting */
								}
							}
						}
					}
				} else if (Z_TYPE_P(var) == IS_STRING) {
					string.val = (unsigned char *)Z_STRVAL_P(var);
					string.len = Z_STRLEN_P(var);
					if (mbfl_encoding_detector_feed(identd, &string)) {
						goto detect_end;		/* complete detecting */
					}
				}
			}
detect_end:
			from_encoding = mbfl_encoding_detector_judge(identd);
			mbfl_encoding_detector_delete(identd);
		}
		if (recursion_error) {
			while(stack_level-- && (var = &stack[stack_level])) {
				if (Z_REFCOUNTED_P(var)) {
					if (HASH_OF(var)->u.v.nApplyCount > 1) {
						HASH_OF(var)->u.v.nApplyCount--;
					}
				}
			}
			efree(stack);
			if (elist != NULL) {
				efree((void *)elist);
			}
			php_error_docref(NULL, E_WARNING, "Cannot handle recursive references");
			RETURN_FALSE;
		}
		efree(stack);

		if (!from_encoding) {
			php_error_docref(NULL, E_WARNING, "Unable to detect encoding");
			from_encoding = &mbfl_encoding_pass;
		}
	}
	if (elist != NULL) {
		efree((void *)elist);
	}
	/* create converter */
	convd = NULL;
	if (from_encoding != &mbfl_encoding_pass) {
		convd = mbfl_buffer_converter_new(from_encoding, to_encoding, 0);
		if (convd == NULL) {
			php_error_docref(NULL, E_WARNING, "Unable to create converter");
			RETURN_FALSE;
		}
		mbfl_buffer_converter_illegal_mode(convd, MBSTRG(current_filter_illegal_mode));
		mbfl_buffer_converter_illegal_substchar(convd, MBSTRG(current_filter_illegal_substchar));
	}

	/* convert */
	if (convd != NULL) {
		stack_max = PHP_MBSTR_STACK_BLOCK_SIZE;
		stack = (zval*)safe_emalloc(stack_max, sizeof(zval), 0);
		stack_level = 0;
		n = 0;
		while (n < argc || stack_level > 0) {
			if (stack_level <= 0) {
				var = &args[n++];
				ZVAL_DEREF(var);
				SEPARATE_ZVAL_NOREF(var);
				if (Z_TYPE_P(var) == IS_ARRAY || Z_TYPE_P(var) == IS_OBJECT) {
					target_hash = HASH_OF(var);
					if (target_hash != NULL) {
						zend_hash_internal_pointer_reset(target_hash);
					}
				}
			} else {
				stack_level--;
				var = &stack[stack_level];
			}
			if (Z_TYPE_P(var) == IS_ARRAY || Z_TYPE_P(var) == IS_OBJECT) {
				target_hash = HASH_OF(var);
				if (target_hash != NULL) {
					while ((hash_entry_ptr = zend_hash_get_current_data(target_hash)) != NULL) {
						zend_hash_move_forward(target_hash);
						if (Z_TYPE_P(hash_entry_ptr) == IS_INDIRECT) {
							hash_entry_ptr = Z_INDIRECT_P(hash_entry_ptr);
						}
						hash_entry = hash_entry_ptr;
						ZVAL_DEREF(hash_entry);
						if (Z_TYPE_P(hash_entry) == IS_ARRAY || Z_TYPE_P(hash_entry) == IS_OBJECT) {
							if (Z_REFCOUNTED_P(hash_entry)) {
								if (++(HASH_OF(hash_entry)->u.v.nApplyCount) > 1) {
									--(HASH_OF(hash_entry)->u.v.nApplyCount);
									recursion_error = 1;
									goto conv_end;
								}
							}
							if (stack_level >= stack_max) {
								stack_max += PHP_MBSTR_STACK_BLOCK_SIZE;
								ptmp = erealloc(stack, sizeof(zval) * stack_max);
								stack = (zval *)ptmp;
							}
							ZVAL_COPY_VALUE(&stack[stack_level], var);
							stack_level++;
							var = hash_entry;
							SEPARATE_ZVAL(hash_entry);
							target_hash = HASH_OF(var);
							if (target_hash != NULL) {
								zend_hash_internal_pointer_reset(target_hash);
								continue;
							}
						} else if (Z_TYPE_P(hash_entry) == IS_STRING) {
							string.val = (unsigned char *)Z_STRVAL_P(hash_entry);
							string.len = Z_STRLEN_P(hash_entry);
							ret = mbfl_buffer_converter_feed_result(convd, &string, &result);
							if (ret != NULL) {
								zval_ptr_dtor(hash_entry_ptr);
								// TODO: avoid reallocation ???
								ZVAL_STRINGL(hash_entry_ptr, (char *)ret->val, ret->len);
								efree(ret->val);
							}
						}
					}
				}
			} else if (Z_TYPE_P(var) == IS_STRING) {
				string.val = (unsigned char *)Z_STRVAL_P(var);
				string.len = Z_STRLEN_P(var);
				ret = mbfl_buffer_converter_feed_result(convd, &string, &result);
				if (ret != NULL) {
					zval_ptr_dtor(var);
					// TODO: avoid reallocation ???
					ZVAL_STRINGL(var, (char *)ret->val, ret->len);
					efree(ret->val);
				}
			}
		}

conv_end:
		MBSTRG(illegalchars) += mbfl_buffer_illegalchars(convd);
		mbfl_buffer_converter_delete(convd);

		if (recursion_error) {
			while(stack_level-- && (var = &stack[stack_level])) {
				if (Z_REFCOUNTED_P(var)) {
					if (HASH_OF(var)->u.v.nApplyCount > 1) {
						HASH_OF(var)->u.v.nApplyCount--;
					}
				}
			}
			efree(stack);
			php_error_docref(NULL, E_WARNING, "Cannot handle recursive references");
			RETURN_FALSE;
		}
		efree(stack);
	}

	if (from_encoding) {
		RETURN_STRING(from_encoding->name);
	} else {
		RETURN_FALSE;
	}
}
/* }}} */

/* {{{ HTML numeric entity */
/* {{{ static void php_mb_numericentity_exec() */
static void
php_mb_numericentity_exec(INTERNAL_FUNCTION_PARAMETERS, int type)
{
	char *str, *encoding = NULL;
	size_t str_len, encoding_len;
	zval *zconvmap, *hash_entry;
	HashTable *target_hash;
	int i, *convmap, *mapelm, mapsize=0;
	zend_bool is_hex = 0;
	mbfl_string string, result, *ret;

	if (zend_parse_parameters(ZEND_NUM_ARGS(), "sz|sb", &str, &str_len, &zconvmap, &encoding, &encoding_len, &is_hex) == FAILURE) {
		return;
	}

	mbfl_string_init(&string);
	string.no_language = MBSTRG(language);
	string.encoding = MBSTRG(current_internal_encoding);
	string.val = (unsigned char *)str;
	string.len = str_len;

	/* encoding */
	if (encoding && encoding_len > 0) {
		string.encoding = mbfl_name2encoding(encoding);
		if (!string.encoding) {
			php_error_docref(NULL, E_WARNING, "Unknown encoding \"%s\"", encoding);
			RETURN_FALSE;
		}
	}

	if (type == 0 && is_hex) {
		type = 2; /* output in hex format */
	}

	/* conversion map */
	convmap = NULL;
	if (Z_TYPE_P(zconvmap) == IS_ARRAY) {
		target_hash = Z_ARRVAL_P(zconvmap);
		i = zend_hash_num_elements(target_hash);
		if (i > 0) {
			convmap = (int *)safe_emalloc(i, sizeof(int), 0);
			mapelm = convmap;
			mapsize = 0;
			ZEND_HASH_FOREACH_VAL(target_hash, hash_entry) {
				convert_to_long_ex(hash_entry);
				*mapelm++ = Z_LVAL_P(hash_entry);
				mapsize++;
			} ZEND_HASH_FOREACH_END();
		}
	}
	if (convmap == NULL) {
		RETURN_FALSE;
	}
	mapsize /= 4;

	ret = mbfl_html_numeric_entity(&string, &result, convmap, mapsize, type);
	if (ret != NULL) {
		// TODO: avoid reallocation ???
		RETVAL_STRINGL((char *)ret->val, ret->len);
		efree(ret->val);
	} else {
		RETVAL_FALSE;
	}
	efree((void *)convmap);
}
/* }}} */

/* {{{ proto string mb_encode_numericentity(string string, array convmap [, string encoding [, bool is_hex]])
   Converts specified characters to HTML numeric entities */
PHP_FUNCTION(mb_encode_numericentity)
{
	php_mb_numericentity_exec(INTERNAL_FUNCTION_PARAM_PASSTHRU, 0);
}
/* }}} */

/* {{{ proto string mb_decode_numericentity(string string, array convmap [, string encoding])
   Converts HTML numeric entities to character code */
PHP_FUNCTION(mb_decode_numericentity)
{
	php_mb_numericentity_exec(INTERNAL_FUNCTION_PARAM_PASSTHRU, 1);
}
/* }}} */
/* }}} */

/* {{{ proto int mb_send_mail(string to, string subject, string message [, string additional_headers [, string additional_parameters]])
 *  Sends an email message with MIME scheme
 */

#define SKIP_LONG_HEADER_SEP_MBSTRING(str, pos)										\
	if (str[pos] == '\r' && str[pos + 1] == '\n' && (str[pos + 2] == ' ' || str[pos + 2] == '\t')) {	\
		pos += 2;											\
		while (str[pos + 1] == ' ' || str[pos + 1] == '\t') {							\
			pos++;											\
		}												\
		continue;											\
	}

#define MAIL_ASCIIZ_CHECK_MBSTRING(str, len)			\
	pp = str;					\
	ee = pp + len;					\
	while ((pp = memchr(pp, '\0', (ee - pp)))) {	\
		*pp = ' ';				\
	}						\

static int _php_mbstr_parse_mail_headers(HashTable *ht, const char *str, size_t str_len)
{
	const char *ps;
	size_t icnt;
	int state = 0;
	int crlf_state = -1;
	char *token = NULL;
	size_t token_pos = 0;
	zend_string *fld_name, *fld_val;

	ps = str;
	icnt = str_len;
	fld_name = fld_val = NULL;

	/*
	 *             C o n t e n t - T y p e :   t e x t / h t m l \r\n
	 *             ^ ^^^^^^^^^^^^^^^^^^^^^ ^^^ ^^^^^^^^^^^^^^^^^ ^^^^
	 *      state  0            1           2          3
	 *
	 *             C o n t e n t - T y p e :   t e x t / h t m l \r\n
	 *             ^ ^^^^^^^^^^^^^^^^^^^^^^^^^^^^^^^^^^^^^^^^^^^ ^^^^
	 * crlf_state -1                       0                     1 -1
	 *
	 */

	while (icnt > 0) {
		switch (*ps) {
			case ':':
				if (crlf_state == 1) {
					token_pos++;
				}

				if (state == 0 || state == 1) {
					if(token && token_pos > 0) {
						fld_name = zend_string_init(token, token_pos, 0);
					}
					state = 2;
				} else {
					token_pos++;
				}

				crlf_state = 0;
				break;

			case '\n':
				if (crlf_state == -1) {
					goto out;
				}
				crlf_state = -1;
				break;

			case '\r':
				if (crlf_state == 1) {
					token_pos++;
				} else {
					crlf_state = 1;
				}
				break;

			case ' ': case '\t':
				if (crlf_state == -1) {
					if (state == 3) {
						/* continuing from the previous line */
						state = 4;
					} else {
						/* simply skipping this new line */
						state = 5;
					}
				} else {
					if (crlf_state == 1) {
						token_pos++;
					}
					if (state == 1 || state == 3) {
						token_pos++;
					}
				}
				crlf_state = 0;
				break;

			default:
				switch (state) {
					case 0:
						token = (char*)ps;
						token_pos = 0;
						state = 1;
						break;

					case 2:
						if (crlf_state != -1) {
							token = (char*)ps;
							token_pos = 0;

							state = 3;
							break;
						}
						/* break is missing intentionally */

					case 3:
						if (crlf_state == -1) {
							if(token && token_pos > 0) {
								fld_val = zend_string_init(token, token_pos, 0);
							}

							if (fld_name != NULL && fld_val != NULL) {
								zval val;
								/* FIXME: some locale free implementation is
								 * really required here,,, */
								php_strtoupper(ZSTR_VAL(fld_name), ZSTR_LEN(fld_name));
								ZVAL_STR(&val, fld_val);

								zend_hash_update(ht, fld_name, &val);

								zend_string_release(fld_name);
							}

							fld_name = fld_val = NULL;
							token = (char*)ps;
							token_pos = 0;

							state = 1;
						}
						break;

					case 4:
						token_pos++;
						state = 3;
						break;
				}

				if (crlf_state == 1) {
					token_pos++;
				}

				token_pos++;

				crlf_state = 0;
				break;
		}
		ps++, icnt--;
	}
out:
	if (state == 2) {
		token = "";
		token_pos = 0;

		state = 3;
	}
	if (state == 3) {
		if(token && token_pos > 0) {
			fld_val = zend_string_init(token, token_pos, 0);
		}
		if (fld_name != NULL && fld_val != NULL) {
			zval val;
			/* FIXME: some locale free implementation is
			 * really required here,,, */
			php_strtoupper(ZSTR_VAL(fld_name), ZSTR_LEN(fld_name));
			ZVAL_STR(&val, fld_val);

			zend_hash_update(ht, fld_name, &val);

			zend_string_release(fld_name);
		}
	}
	return state;
}

PHP_FUNCTION(mb_send_mail)
{
	char *to;
	size_t to_len;
	char *message;
	size_t message_len;
	char *subject;
	size_t subject_len;
	zval *headers = NULL;
	zend_string *extra_cmd = NULL;
	zend_string *str_headers = NULL, *tmp_headers;
	size_t n, i;
	char *to_r = NULL;
	char *force_extra_parameters = INI_STR("mail.force_extra_parameters");
	struct {
		int cnt_type:1;
		int cnt_trans_enc:1;
	} suppressed_hdrs = { 0, 0 };

	char *message_buf = NULL, *subject_buf = NULL, *p;
	mbfl_string orig_str, conv_str;
	mbfl_string *pstr;	/* pointer to mbfl string for return value */
	enum mbfl_no_encoding;
	const mbfl_encoding *tran_cs,	/* transfar text charset */
						*head_enc,	/* header transfar encoding */
						*body_enc;	/* body transfar encoding */
	mbfl_memory_device device;	/* automatic allocateable buffer for additional header */
	const mbfl_language *lang;
	int err = 0;
	HashTable ht_headers;
	zval *s;
	extern void mbfl_memory_device_unput(mbfl_memory_device *device);
	char *pp, *ee;

	/* initialize */
	mbfl_memory_device_init(&device, 0, 0);
	mbfl_string_init(&orig_str);
	mbfl_string_init(&conv_str);

	/* character-set, transfer-encoding */
	tran_cs = &mbfl_encoding_utf8;
	head_enc = &mbfl_encoding_base64;
	body_enc = &mbfl_encoding_base64;
	lang = mbfl_no2language(MBSTRG(language));
	if (lang != NULL) {
		tran_cs = mbfl_no2encoding(lang->mail_charset);
		head_enc = mbfl_no2encoding(lang->mail_header_encoding);
		body_enc = mbfl_no2encoding(lang->mail_body_encoding);
	}

	if (zend_parse_parameters(ZEND_NUM_ARGS(), "sss|zS", &to, &to_len, &subject, &subject_len, &message, &message_len, &headers, &extra_cmd) == FAILURE) {
		return;
	}

	/* ASCIIZ check */
	MAIL_ASCIIZ_CHECK_MBSTRING(to, to_len);
	MAIL_ASCIIZ_CHECK_MBSTRING(subject, subject_len);
	MAIL_ASCIIZ_CHECK_MBSTRING(message, message_len);
	if (headers) {
		switch(Z_TYPE_P(headers)) {
			case IS_STRING:
				tmp_headers = zend_string_init(Z_STRVAL_P(headers), Z_STRLEN_P(headers), 0);
				MAIL_ASCIIZ_CHECK_MBSTRING(ZSTR_VAL(tmp_headers), ZSTR_LEN(tmp_headers));
				str_headers = php_trim(tmp_headers, NULL, 0, 2);
				zend_string_release(tmp_headers);
				break;
			case IS_ARRAY:
				str_headers = php_mail_build_headers(headers);
				break;
			default:
				php_error_docref(NULL, E_WARNING, "headers parameter must be string or array");
				RETURN_FALSE;
		}
	}
	if (extra_cmd) {
		MAIL_ASCIIZ_CHECK_MBSTRING(ZSTR_VAL(extra_cmd), ZSTR_LEN(extra_cmd));
	}

	zend_hash_init(&ht_headers, 0, NULL, ZVAL_PTR_DTOR, 0);

	if (str_headers != NULL) {
		_php_mbstr_parse_mail_headers(&ht_headers, ZSTR_VAL(str_headers), ZSTR_LEN(str_headers));
	}

	if ((s = zend_hash_str_find(&ht_headers, "CONTENT-TYPE", sizeof("CONTENT-TYPE") - 1))) {
		char *tmp;
		char *param_name;
		char *charset = NULL;

		ZEND_ASSERT(Z_TYPE_P(s) == IS_STRING);
		p = strchr(Z_STRVAL_P(s), ';');

		if (p != NULL) {
			/* skipping the padded spaces */
			do {
				++p;
			} while (*p == ' ' || *p == '\t');

			if (*p != '\0') {
				if ((param_name = php_strtok_r(p, "= ", &tmp)) != NULL) {
					if (strcasecmp(param_name, "charset") == 0) {
						const mbfl_encoding *_tran_cs = tran_cs;

						charset = php_strtok_r(NULL, "= \"", &tmp);
						if (charset != NULL) {
							_tran_cs = mbfl_name2encoding(charset);
						}

						if (!_tran_cs) {
							php_error_docref(NULL, E_WARNING, "Unsupported charset \"%s\" - will be regarded as ascii", charset);
							_tran_cs = &mbfl_encoding_ascii;
						}
						tran_cs = _tran_cs;
					}
				}
			}
		}
		suppressed_hdrs.cnt_type = 1;
	}

	if ((s = zend_hash_str_find(&ht_headers, "CONTENT-TRANSFER-ENCODING", sizeof("CONTENT-TRANSFER-ENCODING") - 1))) {
		const mbfl_encoding *_body_enc;

		ZEND_ASSERT(Z_TYPE_P(s) == IS_STRING);
		_body_enc = mbfl_name2encoding(Z_STRVAL_P(s));
		switch (_body_enc ? _body_enc->no_encoding : mbfl_no_encoding_invalid) {
			case mbfl_no_encoding_base64:
			case mbfl_no_encoding_7bit:
			case mbfl_no_encoding_8bit:
				body_enc = _body_enc;
				break;

			default:
				php_error_docref(NULL, E_WARNING, "Unsupported transfer encoding \"%s\" - will be regarded as 8bit", Z_STRVAL_P(s));
				body_enc =	&mbfl_encoding_8bit;
				break;
		}
		suppressed_hdrs.cnt_trans_enc = 1;
	}

	/* To: */
	if (to_len > 0) {
		to_r = estrndup(to, to_len);
		for (; to_len; to_len--) {
			if (!isspace((unsigned char) to_r[to_len - 1])) {
				break;
			}
			to_r[to_len - 1] = '\0';
		}
		for (i = 0; to_r[i]; i++) {
		if (iscntrl((unsigned char) to_r[i])) {
			/* According to RFC 822, section 3.1.1 long headers may be separated into
			 * parts using CRLF followed at least one linear-white-space character ('\t' or ' ').
			 * To prevent these separators from being replaced with a space, we use the
			 * SKIP_LONG_HEADER_SEP_MBSTRING to skip over them.
			 */
			SKIP_LONG_HEADER_SEP_MBSTRING(to_r, i);
			to_r[i] = ' ';
		}
		}
	} else {
		to_r = to;
	}

	/* Subject: */
	orig_str.no_language = MBSTRG(language);
	orig_str.val = (unsigned char *)subject;
	orig_str.len = subject_len;
	orig_str.encoding = MBSTRG(current_internal_encoding);
	if (orig_str.encoding->no_encoding == mbfl_no_encoding_invalid
			|| orig_str.encoding->no_encoding == mbfl_no_encoding_pass) {
		orig_str.encoding = mbfl_identify_encoding(&orig_str, MBSTRG(current_detect_order_list), MBSTRG(current_detect_order_list_size), MBSTRG(strict_detection));
	}
	pstr = mbfl_mime_header_encode(&orig_str, &conv_str, tran_cs, head_enc, "\n", sizeof("Subject: [PHP-jp nnnnnnnn]"));
	if (pstr != NULL) {
		subject_buf = subject = (char *)pstr->val;
	}

	/* message body */
	orig_str.no_language = MBSTRG(language);
	orig_str.val = (unsigned char *)message;
	orig_str.len = message_len;
	orig_str.encoding = MBSTRG(current_internal_encoding);

	if (orig_str.encoding->no_encoding == mbfl_no_encoding_invalid
			|| orig_str.encoding->no_encoding == mbfl_no_encoding_pass) {
		orig_str.encoding = mbfl_identify_encoding(&orig_str, MBSTRG(current_detect_order_list), MBSTRG(current_detect_order_list_size), MBSTRG(strict_detection));
	}

	pstr = NULL;
	{
		mbfl_string tmpstr;

		if (mbfl_convert_encoding(&orig_str, &tmpstr, tran_cs) != NULL) {
			tmpstr.encoding = &mbfl_encoding_8bit;
			pstr = mbfl_convert_encoding(&tmpstr, &conv_str, body_enc);
			efree(tmpstr.val);
		}
	}
	if (pstr != NULL) {
		message_buf = message = (char *)pstr->val;
	}

	/* other headers */
#define PHP_MBSTR_MAIL_MIME_HEADER1 "MIME-Version: 1.0"
#define PHP_MBSTR_MAIL_MIME_HEADER2 "Content-Type: text/plain"
#define PHP_MBSTR_MAIL_MIME_HEADER3 "; charset="
#define PHP_MBSTR_MAIL_MIME_HEADER4 "Content-Transfer-Encoding: "
	if (str_headers != NULL) {
		p = ZSTR_VAL(str_headers);
		n = ZSTR_LEN(str_headers);
		mbfl_memory_device_strncat(&device, p, n);
		if (n > 0 && p[n - 1] != '\n') {
			mbfl_memory_device_strncat(&device, "\n", 1);
		}
		zend_string_release(str_headers);
	}

	if (!zend_hash_str_exists(&ht_headers, "MIME-VERSION", sizeof("MIME-VERSION") - 1)) {
		mbfl_memory_device_strncat(&device, PHP_MBSTR_MAIL_MIME_HEADER1, sizeof(PHP_MBSTR_MAIL_MIME_HEADER1) - 1);
		mbfl_memory_device_strncat(&device, "\n", 1);
	}

	if (!suppressed_hdrs.cnt_type) {
		mbfl_memory_device_strncat(&device, PHP_MBSTR_MAIL_MIME_HEADER2, sizeof(PHP_MBSTR_MAIL_MIME_HEADER2) - 1);

		p = (char *)mbfl_no2preferred_mime_name(tran_cs->no_encoding);
		if (p != NULL) {
			mbfl_memory_device_strncat(&device, PHP_MBSTR_MAIL_MIME_HEADER3, sizeof(PHP_MBSTR_MAIL_MIME_HEADER3) - 1);
			mbfl_memory_device_strcat(&device, p);
		}
		mbfl_memory_device_strncat(&device, "\n", 1);
	}
	if (!suppressed_hdrs.cnt_trans_enc) {
		mbfl_memory_device_strncat(&device, PHP_MBSTR_MAIL_MIME_HEADER4, sizeof(PHP_MBSTR_MAIL_MIME_HEADER4) - 1);
		p = (char *)mbfl_no2preferred_mime_name(body_enc->no_encoding);
		if (p == NULL) {
			p = "7bit";
		}
		mbfl_memory_device_strcat(&device, p);
		mbfl_memory_device_strncat(&device, "\n", 1);
	}

	mbfl_memory_device_unput(&device);
	mbfl_memory_device_output('\0', &device);
	str_headers = zend_string_init((char *)device.buffer, strlen((char *)device.buffer), 0);

	if (force_extra_parameters) {
		extra_cmd = php_escape_shell_cmd(force_extra_parameters);
	} else if (extra_cmd) {
		extra_cmd = php_escape_shell_cmd(ZSTR_VAL(extra_cmd));
	}

	if (!err && php_mail(to_r, subject, message, ZSTR_VAL(str_headers), extra_cmd ? ZSTR_VAL(extra_cmd) : NULL)) {
		RETVAL_TRUE;
	} else {
		RETVAL_FALSE;
	}

	if (extra_cmd) {
		zend_string_release(extra_cmd);
	}

	if (to_r != to) {
		efree(to_r);
	}
	if (subject_buf) {
		efree((void *)subject_buf);
	}
	if (message_buf) {
		efree((void *)message_buf);
	}
	mbfl_memory_device_clear(&device);
	zend_hash_destroy(&ht_headers);
	if (str_headers) {
		zend_string_release(str_headers);
	}
}

#undef SKIP_LONG_HEADER_SEP_MBSTRING
#undef MAIL_ASCIIZ_CHECK_MBSTRING
#undef PHP_MBSTR_MAIL_MIME_HEADER1
#undef PHP_MBSTR_MAIL_MIME_HEADER2
#undef PHP_MBSTR_MAIL_MIME_HEADER3
#undef PHP_MBSTR_MAIL_MIME_HEADER4
/* }}} */

/* {{{ proto mixed mb_get_info([string type])
   Returns the current settings of mbstring */
PHP_FUNCTION(mb_get_info)
{
	char *typ = NULL;
	size_t typ_len;
	size_t n;
	char *name;
	const struct mb_overload_def *over_func;
	zval row1, row2;
	const mbfl_language *lang = mbfl_no2language(MBSTRG(language));
	const mbfl_encoding **entry;

	if (zend_parse_parameters(ZEND_NUM_ARGS(), "|s", &typ, &typ_len) == FAILURE) {
		return;
	}

	if (!typ || !strcasecmp("all", typ)) {
		array_init(return_value);
		if (MBSTRG(current_internal_encoding)) {
			add_assoc_string(return_value, "internal_encoding", (char *)MBSTRG(current_internal_encoding)->name);
		}
		if (MBSTRG(http_input_identify)) {
			add_assoc_string(return_value, "http_input", (char *)MBSTRG(http_input_identify)->name);
		}
		if (MBSTRG(current_http_output_encoding)) {
			add_assoc_string(return_value, "http_output", (char *)MBSTRG(current_http_output_encoding)->name);
		}
		if ((name = (char *)zend_ini_string("mbstring.http_output_conv_mimetypes", sizeof("mbstring.http_output_conv_mimetypes") - 1, 0)) != NULL) {
			add_assoc_string(return_value, "http_output_conv_mimetypes", name);
		}
		add_assoc_long(return_value, "func_overload", MBSTRG(func_overload));
		if (MBSTRG(func_overload)){
			over_func = &(mb_ovld[0]);
			array_init(&row1);
			while (over_func->type > 0) {
				if ((MBSTRG(func_overload) & over_func->type) == over_func->type ) {
					add_assoc_string(&row1, over_func->orig_func, over_func->ovld_func);
				}
				over_func++;
			}
			add_assoc_zval(return_value, "func_overload_list", &row1);
		} else {
			add_assoc_string(return_value, "func_overload_list", "no overload");
 		}
		if (lang != NULL) {
			if ((name = (char *)mbfl_no_encoding2name(lang->mail_charset)) != NULL) {
				add_assoc_string(return_value, "mail_charset", name);
			}
			if ((name = (char *)mbfl_no_encoding2name(lang->mail_header_encoding)) != NULL) {
				add_assoc_string(return_value, "mail_header_encoding", name);
			}
			if ((name = (char *)mbfl_no_encoding2name(lang->mail_body_encoding)) != NULL) {
				add_assoc_string(return_value, "mail_body_encoding", name);
			}
		}
		add_assoc_long(return_value, "illegal_chars", MBSTRG(illegalchars));
		if (MBSTRG(encoding_translation)) {
			add_assoc_string(return_value, "encoding_translation", "On");
		} else {
			add_assoc_string(return_value, "encoding_translation", "Off");
		}
		if ((name = (char *)mbfl_no_language2name(MBSTRG(language))) != NULL) {
			add_assoc_string(return_value, "language", name);
		}
		n = MBSTRG(current_detect_order_list_size);
		entry = MBSTRG(current_detect_order_list);
		if (n > 0) {
			size_t i;
			array_init(&row2);
			for (i = 0; i < n; i++) {
				add_next_index_string(&row2, (*entry)->name);
				entry++;
			}
			add_assoc_zval(return_value, "detect_order", &row2);
		}
		if (MBSTRG(current_filter_illegal_mode) == MBFL_OUTPUTFILTER_ILLEGAL_MODE_NONE) {
			add_assoc_string(return_value, "substitute_character", "none");
		} else if (MBSTRG(current_filter_illegal_mode) == MBFL_OUTPUTFILTER_ILLEGAL_MODE_LONG) {
			add_assoc_string(return_value, "substitute_character", "long");
		} else if (MBSTRG(current_filter_illegal_mode) == MBFL_OUTPUTFILTER_ILLEGAL_MODE_ENTITY) {
			add_assoc_string(return_value, "substitute_character", "entity");
		} else {
			add_assoc_long(return_value, "substitute_character", MBSTRG(current_filter_illegal_substchar));
		}
		if (MBSTRG(strict_detection)) {
			add_assoc_string(return_value, "strict_detection", "On");
		} else {
			add_assoc_string(return_value, "strict_detection", "Off");
		}
	} else if (!strcasecmp("internal_encoding", typ)) {
		if (MBSTRG(current_internal_encoding)) {
			RETVAL_STRING((char *)MBSTRG(current_internal_encoding)->name);
		}
	} else if (!strcasecmp("http_input", typ)) {
		if (MBSTRG(http_input_identify)) {
			RETVAL_STRING((char *)MBSTRG(http_input_identify)->name);
		}
	} else if (!strcasecmp("http_output", typ)) {
		if (MBSTRG(current_http_output_encoding)) {
			RETVAL_STRING((char *)MBSTRG(current_http_output_encoding)->name);
		}
	} else if (!strcasecmp("http_output_conv_mimetypes", typ)) {
		if ((name = (char *)zend_ini_string("mbstring.http_output_conv_mimetypes", sizeof("mbstring.http_output_conv_mimetypes") - 1, 0)) != NULL) {
			RETVAL_STRING(name);
		}
	} else if (!strcasecmp("func_overload", typ)) {
 		RETVAL_LONG(MBSTRG(func_overload));
	} else if (!strcasecmp("func_overload_list", typ)) {
		if (MBSTRG(func_overload)){
				over_func = &(mb_ovld[0]);
				array_init(return_value);
				while (over_func->type > 0) {
					if ((MBSTRG(func_overload) & over_func->type) == over_func->type ) {
						add_assoc_string(return_value, over_func->orig_func, over_func->ovld_func);
					}
					over_func++;
				}
		} else {
			RETVAL_STRING("no overload");
		}
	} else if (!strcasecmp("mail_charset", typ)) {
		if (lang != NULL && (name = (char *)mbfl_no_encoding2name(lang->mail_charset)) != NULL) {
			RETVAL_STRING(name);
		}
	} else if (!strcasecmp("mail_header_encoding", typ)) {
		if (lang != NULL && (name = (char *)mbfl_no_encoding2name(lang->mail_header_encoding)) != NULL) {
			RETVAL_STRING(name);
		}
	} else if (!strcasecmp("mail_body_encoding", typ)) {
		if (lang != NULL && (name = (char *)mbfl_no_encoding2name(lang->mail_body_encoding)) != NULL) {
			RETVAL_STRING(name);
		}
	} else if (!strcasecmp("illegal_chars", typ)) {
		RETVAL_LONG(MBSTRG(illegalchars));
	} else if (!strcasecmp("encoding_translation", typ)) {
		if (MBSTRG(encoding_translation)) {
			RETVAL_STRING("On");
		} else {
			RETVAL_STRING("Off");
		}
	} else if (!strcasecmp("language", typ)) {
		if ((name = (char *)mbfl_no_language2name(MBSTRG(language))) != NULL) {
			RETVAL_STRING(name);
		}
	} else if (!strcasecmp("detect_order", typ)) {
		n = MBSTRG(current_detect_order_list_size);
		entry = MBSTRG(current_detect_order_list);
		if (n > 0) {
			size_t i;
			array_init(return_value);
			for (i = 0; i < n; i++) {
				add_next_index_string(return_value, (*entry)->name);
				entry++;
			}
		}
	} else if (!strcasecmp("substitute_character", typ)) {
		if (MBSTRG(current_filter_illegal_mode) == MBFL_OUTPUTFILTER_ILLEGAL_MODE_NONE) {
			RETVAL_STRING("none");
		} else if (MBSTRG(current_filter_illegal_mode) == MBFL_OUTPUTFILTER_ILLEGAL_MODE_LONG) {
			RETVAL_STRING("long");
		} else if (MBSTRG(current_filter_illegal_mode) == MBFL_OUTPUTFILTER_ILLEGAL_MODE_ENTITY) {
			RETVAL_STRING("entity");
		} else {
			RETVAL_LONG(MBSTRG(current_filter_illegal_substchar));
		}
	} else if (!strcasecmp("strict_detection", typ)) {
		if (MBSTRG(strict_detection)) {
			RETVAL_STRING("On");
		} else {
			RETVAL_STRING("Off");
		}
	} else {
		RETURN_FALSE;
	}
}
/* }}} */


static inline mbfl_buffer_converter *php_mb_init_convd(const mbfl_encoding *encoding)
{
	mbfl_buffer_converter *convd;

	convd = mbfl_buffer_converter_new(encoding, encoding, 0);
	if (convd == NULL) {
		return NULL;
	}
	mbfl_buffer_converter_illegal_mode(convd, MBFL_OUTPUTFILTER_ILLEGAL_MODE_NONE);
	mbfl_buffer_converter_illegal_substchar(convd, 0);
	return convd;
}


static inline int php_mb_check_encoding_impl(mbfl_buffer_converter *convd, const char *input, size_t length, const mbfl_encoding *encoding) {
	mbfl_string string, result, *ret = NULL;
	size_t illegalchars = 0;

	/* initialize string */
	mbfl_string_init_set(&string, mbfl_no_language_neutral, encoding);
	mbfl_string_init(&result);

	string.val = (unsigned char *) input;
	string.len = length;

	ret = mbfl_buffer_converter_feed_result(convd, &string, &result);
	illegalchars = mbfl_buffer_illegalchars(convd);

	if (ret != NULL) {
		if (illegalchars == 0 && string.len == result.len && memcmp(string.val, result.val, string.len) == 0) {
			mbfl_string_clear(&result);
			return 1;
		}
		mbfl_string_clear(&result);
	}
	return 0;
}


MBSTRING_API int php_mb_check_encoding(const char *input, size_t length, const char *enc)
{
	const mbfl_encoding *encoding = MBSTRG(current_internal_encoding);
	mbfl_buffer_converter *convd;

	if (input == NULL) {
		return MBSTRG(illegalchars) == 0;
	}

	if (enc != NULL) {
		encoding = mbfl_name2encoding(enc);
		if (!encoding || encoding == &mbfl_encoding_pass) {
			php_error_docref(NULL, E_WARNING, "Invalid encoding \"%s\"", enc);
			return 0;
		}
	}

	convd = php_mb_init_convd(encoding);
	if (convd == NULL) {
		php_error_docref(NULL, E_WARNING, "Unable to create converter");
		return 0;
	}

	if (php_mb_check_encoding_impl(convd, input, length, encoding)) {
		mbfl_buffer_converter_delete(convd);
		return 1;
	}
	mbfl_buffer_converter_delete(convd);
	return 0;
}


MBSTRING_API int php_mb_check_encoding_recursive(HashTable *vars, const zend_string *enc)
{
	const mbfl_encoding *encoding = MBSTRG(current_internal_encoding);
	mbfl_buffer_converter *convd;
	zend_long idx;
	zend_string *key;
	zval *entry;
	int valid = 1;

	(void)(idx);

	if (enc != NULL) {
		encoding = mbfl_name2encoding(ZSTR_VAL(enc));
		if (!encoding || encoding == &mbfl_encoding_pass) {
			php_error_docref(NULL, E_WARNING, "Invalid encoding \"%s\"", ZSTR_VAL(enc));
			return 0;
		}
	}

	convd = php_mb_init_convd(encoding);
	if (convd == NULL) {
		php_error_docref(NULL, E_WARNING, "Unable to create converter");
		return 0;
	}

	if (vars->u.v.nApplyCount++ > 1) {
		vars->u.v.nApplyCount--;
		mbfl_buffer_converter_delete(convd);
		php_error_docref(NULL, E_WARNING, "Cannot not handle circular references");
		return 0;
	}
	ZEND_HASH_FOREACH_KEY_VAL(vars, idx, key, entry) {
		ZVAL_DEREF(entry);
		if (key) {
			if (!php_mb_check_encoding_impl(convd, ZSTR_VAL(key), ZSTR_LEN(key), encoding)) {
				valid = 0;
				break;
			}
		}
		switch (Z_TYPE_P(entry)) {
			case IS_STRING:
				if (!php_mb_check_encoding_impl(convd, Z_STRVAL_P(entry), Z_STRLEN_P(entry), encoding)) {
					valid = 0;
					break;
				}
				break;
			case IS_ARRAY:
				if (!php_mb_check_encoding_recursive(HASH_OF(entry), enc)) {
					valid = 0;
					break;
				}
				break;
			case IS_LONG:
			case IS_DOUBLE:
			case IS_NULL:
			case IS_TRUE:
			case IS_FALSE:
				break;
			default:
				/* Other types are error. */
				valid = 0;
				break;
		}
	} ZEND_HASH_FOREACH_END();
	vars->u.v.nApplyCount--;
	mbfl_buffer_converter_delete(convd);
	return valid;
}


/* {{{ proto bool mb_check_encoding([mixed var[, string encoding]])
   Check if the string is valid for the specified encoding */
PHP_FUNCTION(mb_check_encoding)
{
	zval *input = NULL;
	zend_string *enc = NULL;

	if (zend_parse_parameters(ZEND_NUM_ARGS(), "|zS", &input, &enc) == FAILURE) {
		return;
	}

	/* FIXME: Actually check all inputs, except $_FILES file content. */
	if (input == NULL) {
		if (MBSTRG(illegalchars) == 0) {
			RETURN_TRUE;
		}
		RETURN_FALSE;
	}

	switch(Z_TYPE_P(input)) {
		case IS_LONG:
		case IS_DOUBLE:
		case IS_NULL:
		case IS_TRUE:
		case IS_FALSE:
			RETURN_TRUE;
			break;
		case IS_STRING:
			if (!php_mb_check_encoding(Z_STRVAL_P(input), Z_STRLEN_P(input), enc ? ZSTR_VAL(enc): NULL)) {
				RETURN_FALSE;
			}
			break;
		case IS_ARRAY:
			if (!php_mb_check_encoding_recursive(HASH_OF(input), enc)) {
				RETURN_FALSE;
			}
			break;
		default:
			php_error_docref(NULL, E_WARNING, "Input is something other than scalar or array");
			RETURN_FALSE;
	}
	RETURN_TRUE;
}
/* }}} */


static inline zend_long php_mb_ord(const char* str, size_t str_len, const char* enc_name)
{
	const mbfl_encoding *enc;
	enum mbfl_no_encoding no_enc;
	char* ret;
	size_t ret_len, char_len;
	zend_long cp;

	enc = php_mb_get_encoding(enc_name);
	if (!enc) {
		return -1;
	}

	no_enc = enc->no_encoding;
	if (php_mb_is_no_encoding_unicode(no_enc)) {
		ret = php_mb_convert_encoding_ex(str, str_len, &mbfl_encoding_ucs4be, enc, &ret_len);

		if (ret == NULL) {
			return -1;
		}

		cp = (unsigned char) ret[0] << 24 | \
			 (unsigned char) ret[1] << 16 | \
			 (unsigned char) ret[2] <<  8 | \
			 (unsigned char) ret[3];

		efree(ret);

		return cp;

	} else if (php_mb_is_unsupported_no_encoding(no_enc)) {
		php_error_docref(NULL, E_WARNING, "Unsupported encoding \"%s\"", enc_name);
		return -1;
	}

	ret = php_mb_convert_encoding_ex(str, str_len, enc, enc, &ret_len);

	if (ret == NULL) {
		return -1;
	}

	char_len = php_mb_mbchar_bytes_ex(ret, enc);

	if (char_len == 1) {
		cp = (unsigned char) ret[0];
	} else if (char_len == 2) {
		cp = ((unsigned char) ret[0] << 8) | \
			 (unsigned char) ret[1];
	} else if (char_len == 3) {
		cp = ((unsigned char) ret[0] << 16) | \
			 ((unsigned char) ret[1] <<  8) | \
			  (unsigned char) ret[2];
	} else {
		cp = ((unsigned char) ret[0] << 24) | \
			 ((unsigned char) ret[1] << 16) | \
			 ((unsigned char) ret[2] <<  8) | \
			  (unsigned char) ret[3];
	}

	efree(ret);

	return cp;
}


/* {{{ proto bool mb_ord([string str[, string encoding]]) */
PHP_FUNCTION(mb_ord)
{
	char* str;
	size_t str_len;
	char* enc = NULL;
	size_t enc_len;
	zend_long cp;

	ZEND_PARSE_PARAMETERS_START(1, 2)
		Z_PARAM_STRING(str, str_len)
		Z_PARAM_OPTIONAL
		Z_PARAM_STRING(enc, enc_len)
	ZEND_PARSE_PARAMETERS_END();

	cp = php_mb_ord(str, str_len, enc);

	if (0 > cp) {
		RETURN_FALSE;
	}

	RETURN_LONG(cp);
}
/* }}} */


static inline char* php_mb_chr(zend_long cp, const char* enc_name, size_t *output_len)
{
	const mbfl_encoding *enc;
	enum mbfl_no_encoding no_enc;
	char* buf;
	size_t buf_len;
	char* ret;
	size_t ret_len;

	enc = php_mb_get_encoding(enc_name);
	if (!enc) {
		return NULL;
	}

	no_enc = enc->no_encoding;

	if (php_mb_is_no_encoding_utf8(no_enc)) {

		if (0 > cp || cp > 0x10ffff || (cp > 0xd7ff && 0xe000 > cp)) {
			cp = MBSTRG(current_filter_illegal_substchar);
		}

		if (cp < 0x80) {
			ret_len = 1;
			ret = (char *) safe_emalloc(ret_len, 1, 1);
			ret[0] = cp;
			ret[1] = 0;
		} else if (cp < 0x800) {
			ret_len = 2;
			ret = (char *) safe_emalloc(ret_len, 1, 1);
			ret[0] = 0xc0 | (cp >> 6);
			ret[1] = 0x80 | (cp & 0x3f);
			ret[2] = 0;
		} else if (cp < 0x10000) {
			ret_len = 3;
			ret = (char *) safe_emalloc(ret_len, 1, 1);
			ret[0] = 0xe0 | (cp >> 12);
			ret[1] = 0x80 | ((cp >> 6) & 0x3f);
			ret[2] = 0x80 | (cp & 0x3f);
			ret[3] = 0;
		} else {
			ret_len = 4;
			ret = (char *) safe_emalloc(ret_len, 1, 1);
			ret[0] = 0xf0 | (cp >> 18);
			ret[1] = 0x80 | ((cp >> 12) & 0x3f);
			ret[2] = 0x80 | ((cp >> 6) & 0x3f);
			ret[3] = 0x80 | (cp & 0x3f);
			ret[4] = 0;
		}

		if (output_len) {
			*output_len = ret_len;
		}

		return ret;

	} else if (php_mb_is_no_encoding_unicode(no_enc)) {

		if (0 > cp || 0x10ffff < cp) {

			if (php_mb_is_no_encoding_unicode(MBSTRG(current_internal_encoding)->no_encoding)) {
				cp = MBSTRG(current_filter_illegal_substchar);
			} else {
				cp = 0x3f;
			}

		}

		buf_len = 4;
		buf = (char *) safe_emalloc(buf_len, 1, 1);
		buf[0] = (cp >> 24) & 0xff;
		buf[1] = (cp >> 16) & 0xff;
		buf[2] = (cp >>  8) & 0xff;
		buf[3] = cp & 0xff;
		buf[4] = 0;

		ret = php_mb_convert_encoding_ex(buf, buf_len, enc, &mbfl_encoding_ucs4be, &ret_len);
		efree(buf);

		if (output_len) {
			*output_len = ret_len;
		}

		return ret;

	} else if (php_mb_is_unsupported_no_encoding(no_enc)) {
		php_error_docref(NULL, E_WARNING, "Unsupported encoding \"%s\"", enc_name);
		return NULL;
	}

	if (0 > cp || cp > 0x100000000) {
		if (no_enc == MBSTRG(current_internal_encoding)->no_encoding) {
			cp = MBSTRG(current_filter_illegal_substchar);
		} else {
			cp = 0x3f;
		}
	}

	if (cp < 0x100) {
		buf_len = 1;
		buf = (char *) safe_emalloc(buf_len, 1, 1);
		buf[0] = cp;
		buf[1] = 0;
	} else if (cp < 0x10000) {
		buf_len = 2;
		buf = (char *) safe_emalloc(buf_len, 1, 1);
		buf[0] = cp >> 8;
		buf[1] = cp & 0xff;
		buf[2] = 0;
	} else if (cp < 0x1000000) {
		buf_len = 3;
		buf = (char *) safe_emalloc(buf_len, 1, 1);
		buf[0] = cp >> 16;
		buf[1] = (cp >> 8) & 0xff;
		buf[2] = cp & 0xff;
		buf[3] = 0;
	} else {
		buf_len = 4;
		buf = (char *) safe_emalloc(buf_len, 1, 1);
		buf[0] = cp >> 24;
		buf[1] = (cp >> 16) & 0xff;
		buf[2] = (cp >> 8) & 0xff;
		buf[3] = cp & 0xff;
		buf[4] = 0;
	}

	ret = php_mb_convert_encoding_ex(buf, buf_len, enc, enc, &ret_len);
	efree(buf);

	if (output_len) {
		*output_len = ret_len;
	}

	return ret;
}


/* {{{ proto bool mb_ord([int cp[, string encoding]]) */
PHP_FUNCTION(mb_chr)
{
	zend_long cp;
	char* enc = NULL;
	size_t enc_len;
	char* ret;
	size_t ret_len;

	ZEND_PARSE_PARAMETERS_START(1, 2)
		Z_PARAM_LONG(cp)
		Z_PARAM_OPTIONAL
		Z_PARAM_STRING(enc, enc_len)
	ZEND_PARSE_PARAMETERS_END();

	ret = php_mb_chr(cp, enc, &ret_len);

	if (ret == NULL) {
		RETURN_FALSE;
	}

	RETVAL_STRING(ret);
	efree(ret);
}
/* }}} */


static inline char* php_mb_scrub(const char* str, size_t str_len, const mbfl_encoding *enc)
{
	size_t ret_len;

	return php_mb_convert_encoding_ex(str, str_len, enc, enc, &ret_len);
}


/* {{{ proto bool mb_scrub([string str[, string encoding]]) */
PHP_FUNCTION(mb_scrub)
{
	const mbfl_encoding *enc;
	char* str;
	size_t str_len;
	char *enc_name = NULL;
	size_t enc_name_len;
	char *ret;

	ZEND_PARSE_PARAMETERS_START(1, 2)
		Z_PARAM_STRING(str, str_len)
		Z_PARAM_OPTIONAL
		Z_PARAM_STRING(enc_name, enc_name_len)
	ZEND_PARSE_PARAMETERS_END();

	enc = php_mb_get_encoding(enc_name);
	if (!enc) {
		RETURN_FALSE;
	}

	ret = php_mb_scrub(str, str_len, enc);

	if (ret == NULL) {
		RETURN_FALSE;
	}

	RETVAL_STRING(ret);
	efree(ret);
}
/* }}} */


/* {{{ php_mb_populate_current_detect_order_list */
static void php_mb_populate_current_detect_order_list(void)
{
	const mbfl_encoding **entry = 0;
	size_t nentries;

	if (MBSTRG(current_detect_order_list)) {
		return;
	}

	if (MBSTRG(detect_order_list) && MBSTRG(detect_order_list_size)) {
		nentries = MBSTRG(detect_order_list_size);
		entry = (const mbfl_encoding **)safe_emalloc(nentries, sizeof(mbfl_encoding*), 0);
		memcpy(entry, MBSTRG(detect_order_list), sizeof(mbfl_encoding*) * nentries);
	} else {
		const enum mbfl_no_encoding *src = MBSTRG(default_detect_order_list);
		size_t i;
		nentries = MBSTRG(default_detect_order_list_size);
		entry = (const mbfl_encoding **)safe_emalloc(nentries, sizeof(mbfl_encoding*), 0);
		for (i = 0; i < nentries; i++) {
			entry[i] = mbfl_no2encoding(src[i]);
		}
	}
	MBSTRG(current_detect_order_list) = entry;
	MBSTRG(current_detect_order_list_size) = nentries;
}
/* }}} */

/* {{{ static int php_mb_encoding_translation() */
static int php_mb_encoding_translation(void)
{
	return MBSTRG(encoding_translation);
}
/* }}} */

/* {{{ MBSTRING_API size_t php_mb_mbchar_bytes_ex() */
MBSTRING_API size_t php_mb_mbchar_bytes_ex(const char *s, const mbfl_encoding *enc)
{
	if (enc != NULL) {
		if (enc->flag & MBFL_ENCTYPE_MBCS) {
			if (enc->mblen_table != NULL) {
				if (s != NULL) return enc->mblen_table[*(unsigned char *)s];
			}
		} else if (enc->flag & (MBFL_ENCTYPE_WCS2BE | MBFL_ENCTYPE_WCS2LE)) {
			return 2;
		} else if (enc->flag & (MBFL_ENCTYPE_WCS4BE | MBFL_ENCTYPE_WCS4LE)) {
			return 4;
		}
	}
	return 1;
}
/* }}} */

/* {{{ MBSTRING_API size_t php_mb_mbchar_bytes() */
MBSTRING_API size_t php_mb_mbchar_bytes(const char *s)
{
	return php_mb_mbchar_bytes_ex(s, MBSTRG(internal_encoding));
}
/* }}} */

/* {{{ MBSTRING_API char *php_mb_safe_strrchr_ex() */
MBSTRING_API char *php_mb_safe_strrchr_ex(const char *s, unsigned int c, size_t nbytes, const mbfl_encoding *enc)
{
	register const char *p = s;
	char *last=NULL;

	if (nbytes == (size_t)-1) {
		size_t nb = 0;

		while (*p != '\0') {
			if (nb == 0) {
				if ((unsigned char)*p == (unsigned char)c) {
					last = (char *)p;
				}
				nb = php_mb_mbchar_bytes_ex(p, enc);
				if (nb == 0) {
					return NULL; /* something is going wrong! */
				}
			}
			--nb;
			++p;
		}
	} else {
		register size_t bcnt = nbytes;
		register size_t nbytes_char;
		while (bcnt > 0) {
			if ((unsigned char)*p == (unsigned char)c) {
				last = (char *)p;
			}
			nbytes_char = php_mb_mbchar_bytes_ex(p, enc);
			if (bcnt < nbytes_char) {
				return NULL;
			}
			p += nbytes_char;
			bcnt -= nbytes_char;
		}
	}
	return last;
}
/* }}} */

/* {{{ MBSTRING_API char *php_mb_safe_strrchr() */
MBSTRING_API char *php_mb_safe_strrchr(const char *s, unsigned int c, size_t nbytes)
{
	return php_mb_safe_strrchr_ex(s, c, nbytes, MBSTRG(internal_encoding));
}
/* }}} */

/* {{{ MBSTRING_API int php_mb_stripos()
 */
MBSTRING_API size_t php_mb_stripos(int mode, const char *old_haystack, size_t old_haystack_len, const char *old_needle, size_t old_needle_len, zend_long offset, const char *from_encoding)
{
	size_t n = (size_t) -1;
	mbfl_string haystack, needle;
	const mbfl_encoding *enc;

	enc = php_mb_get_encoding(from_encoding);
	if (!enc) {
		return (size_t) -1;
	}

	mbfl_string_init(&haystack);
	mbfl_string_init(&needle);
	haystack.no_language = MBSTRG(language);
	haystack.encoding = enc;
	needle.no_language = MBSTRG(language);
	needle.encoding = enc;

	do {
		/* We're using simple case-folding here, because we'd have to deal with remapping of
		 * offsets otherwise. */

		size_t len = 0;
		haystack.val = (unsigned char *)php_unicode_convert_case(PHP_UNICODE_CASE_FOLD_SIMPLE, (char *)old_haystack, old_haystack_len, &len, enc);
		haystack.len = len;

		if (!haystack.val) {
			break;
		}

		if (haystack.len == 0) {
			break;
		}

		needle.val = (unsigned char *)php_unicode_convert_case(PHP_UNICODE_CASE_FOLD_SIMPLE, (char *)old_needle, old_needle_len, &len, enc);
		needle.len = len;

		if (!needle.val) {
			break;
		}

		if (needle.len == 0) {
			break;
		}

 		if (offset != 0) {
 			size_t haystack_char_len = mbfl_strlen(&haystack);

 			if (mode) {
				if ((offset > 0 && (size_t)offset > haystack_char_len) ||
					(offset < 0 && (size_t)(-offset) > haystack_char_len)) {
 					php_error_docref(NULL, E_WARNING, "Offset is greater than the length of haystack string");
 					break;
 				}
 			} else {
				if (offset < 0) {
					offset += (zend_long)haystack_char_len;
				}
				if (offset < 0 || (size_t)offset > haystack_char_len) {
 					php_error_docref(NULL, E_WARNING, "Offset not contained in string");
 					break;
 				}
 			}
		}

		n = mbfl_strpos(&haystack, &needle, offset, mode);
	} while(0);

	if (haystack.val) {
		efree(haystack.val);
	}

	if (needle.val) {
		efree(needle.val);
	}

	return n;
}
/* }}} */

static void php_mb_gpc_get_detect_order(const zend_encoding ***list, size_t *list_size) /* {{{ */
{
	*list = (const zend_encoding **)MBSTRG(http_input_list);
	*list_size = MBSTRG(http_input_list_size);
}
/* }}} */

static void php_mb_gpc_set_input_encoding(const zend_encoding *encoding) /* {{{ */
{
	MBSTRG(http_input_identify) = (const mbfl_encoding*)encoding;
}
/* }}} */

#endif	/* HAVE_MBSTRING */

/*
 * Local variables:
 * tab-width: 4
 * c-basic-offset: 4
 * End:
 * vim600: fdm=marker
 * vim: noet sw=4 ts=4
 */<|MERGE_RESOLUTION|>--- conflicted
+++ resolved
@@ -3054,31 +3054,7 @@
 	}
 
 	mbfl_buffer_converter_illegal_mode(convd, MBSTRG(current_filter_illegal_mode));
-<<<<<<< HEAD
-	if (string.encoding == MBSTRG(current_internal_encoding)) {
-		mbfl_buffer_converter_illegal_substchar(convd, MBSTRG(current_filter_illegal_substchar));
-	} else if (php_mb_is_no_encoding_unicode(string.encoding->no_encoding)
-			&& php_mb_is_no_encoding_unicode(MBSTRG(current_internal_encoding)->no_encoding)) {
-
-		if (php_mb_is_no_encoding_utf8(string.encoding->no_encoding)) {
-			if (MBSTRG(current_filter_illegal_substchar) > 0xd7ff &&
-				0xe000 > MBSTRG(current_filter_illegal_substchar)
-			) {
-				mbfl_buffer_converter_illegal_substchar(convd, 0x3f);
-			} else {
-				mbfl_buffer_converter_illegal_substchar(convd,
-					MBSTRG(current_filter_illegal_substchar));
-			}
-		} else {
-			mbfl_buffer_converter_illegal_substchar(convd,
-				MBSTRG(current_filter_illegal_substchar));
-		}
-	} else {
-		mbfl_buffer_converter_illegal_substchar(convd, 0x3f);
-	}
-=======
 	mbfl_buffer_converter_illegal_substchar(convd, MBSTRG(current_filter_illegal_substchar));
->>>>>>> fb9bf5b6
 
 	/* do it */
 	ret = mbfl_buffer_converter_feed_result(convd, &string, &result);
