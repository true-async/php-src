/*
   +----------------------------------------------------------------------+
   | Copyright (c) The PHP Group                                          |
   +----------------------------------------------------------------------+
   | This source file is subject to version 3.01 of the PHP license,      |
   | that is bundled with this package in the file LICENSE, and is        |
   | available through the world-wide-web at the following url:           |
   | https://www.php.net/license/3_01.txt                                 |
   | If you did not receive a copy of the PHP license and are unable to   |
   | obtain it through the world-wide-web, please send a note to          |
   | license@php.net so we can mail you a copy immediately.               |
   +----------------------------------------------------------------------+
   | Author: Tsukada Takuya <tsukada@fminn.nagano.nagano.jp>              |
   |         Rui Hirokawa <hirokawa@php.net>                              |
   |         Hironori Sato <satoh@jpnnet.com>                             |
   |         Shigeru Kanemoto <sgk@happysize.co.jp>                       |
   +----------------------------------------------------------------------+
*/

/* {{{ includes */
#include <limits.h>

#include "libmbfl/config.h"
#include "php.h"
#include "php_ini.h"
#include "php_variables.h"
#include "mbstring.h"
#include "ext/standard/php_string.h"
#include "ext/standard/php_mail.h"
#include "ext/standard/exec.h"
#include "ext/standard/url.h"
#include "main/php_output.h"
#include "ext/standard/info.h"
#include "ext/pcre/php_pcre.h"

#include "libmbfl/mbfl/mbfilter_8bit.h"
#include "libmbfl/mbfl/mbfilter_pass.h"
#include "libmbfl/mbfl/mbfilter_wchar.h"
#include "libmbfl/mbfl/eaw_table.h"
#include "libmbfl/filters/mbfilter_base64.h"
#include "libmbfl/filters/mbfilter_cjk.h"
#include "libmbfl/filters/mbfilter_qprint.h"
#include "libmbfl/filters/mbfilter_htmlent.h"
#include "libmbfl/filters/mbfilter_uuencode.h"
#include "libmbfl/filters/mbfilter_ucs4.h"
#include "libmbfl/filters/mbfilter_utf8.h"
#include "libmbfl/filters/mbfilter_utf16.h"
#include "libmbfl/filters/mbfilter_singlebyte.h"
#include "libmbfl/filters/translit_kana_jisx0201_jisx0208.h"
#include "libmbfl/filters/unicode_prop.h"

#include "php_variables.h"
#include "php_globals.h"
#include "rfc1867.h"
#include "php_content_types.h"
#include "SAPI.h"
#include "php_unicode.h"
#include "TSRM.h"

#include "mb_gpc.h"

#ifdef HAVE_MBREGEX
# include "php_mbregex.h"
#endif

#include "zend_smart_str.h"
#include "zend_multibyte.h"
#include "mbstring_arginfo.h"

#include "rare_cp_bitvec.h"

/* }}} */

/* {{{ prototypes */
ZEND_DECLARE_MODULE_GLOBALS(mbstring)

static PHP_GINIT_FUNCTION(mbstring);
static PHP_GSHUTDOWN_FUNCTION(mbstring);

static void php_mb_populate_current_detect_order_list(void);

static int php_mb_encoding_translation(void);

static void php_mb_gpc_get_detect_order(const zend_encoding ***list, size_t *list_size);

static void php_mb_gpc_set_input_encoding(const zend_encoding *encoding);

static inline bool php_mb_is_unsupported_no_encoding(enum mbfl_no_encoding no_enc);

static inline bool php_mb_is_no_encoding_utf8(enum mbfl_no_encoding no_enc);

static bool mb_check_str_encoding(zend_string *str, const mbfl_encoding *encoding);

static const mbfl_encoding* mb_guess_encoding(unsigned char *in, size_t in_len, const mbfl_encoding **elist, unsigned int elist_size, bool strict, bool order_significant);

static zend_string* mb_mime_header_encode(zend_string *input, const mbfl_encoding *incode, const mbfl_encoding *outcode, bool base64, char *linefeed, size_t linefeed_len, zend_long indent);

/* See mbfilter_cp5022x.c */
uint32_t mb_convert_kana_codepoint(uint32_t c, uint32_t next, bool *consumed, uint32_t *second, int mode);
/* }}} */

/* {{{ php_mb_default_identify_list */
typedef struct _php_mb_nls_ident_list {
	enum mbfl_no_language lang;
	const enum mbfl_no_encoding *list;
	size_t list_size;
} php_mb_nls_ident_list;

static const enum mbfl_no_encoding php_mb_default_identify_list_ja[] = {
	mbfl_no_encoding_ascii,
	mbfl_no_encoding_jis,
	mbfl_no_encoding_utf8,
	mbfl_no_encoding_euc_jp,
	mbfl_no_encoding_sjis
};

static const enum mbfl_no_encoding php_mb_default_identify_list_cn[] = {
	mbfl_no_encoding_ascii,
	mbfl_no_encoding_utf8,
	mbfl_no_encoding_euc_cn,
	mbfl_no_encoding_cp936
};

static const enum mbfl_no_encoding php_mb_default_identify_list_tw_hk[] = {
	mbfl_no_encoding_ascii,
	mbfl_no_encoding_utf8,
	mbfl_no_encoding_euc_tw,
	mbfl_no_encoding_big5
};

static const enum mbfl_no_encoding php_mb_default_identify_list_kr[] = {
	mbfl_no_encoding_ascii,
	mbfl_no_encoding_utf8,
	mbfl_no_encoding_euc_kr,
	mbfl_no_encoding_uhc
};

static const enum mbfl_no_encoding php_mb_default_identify_list_ru[] = {
	mbfl_no_encoding_ascii,
	mbfl_no_encoding_utf8,
	mbfl_no_encoding_koi8r,
	mbfl_no_encoding_cp1251,
	mbfl_no_encoding_cp866
};

static const enum mbfl_no_encoding php_mb_default_identify_list_hy[] = {
	mbfl_no_encoding_ascii,
	mbfl_no_encoding_utf8,
	mbfl_no_encoding_armscii8
};

static const enum mbfl_no_encoding php_mb_default_identify_list_tr[] = {
	mbfl_no_encoding_ascii,
	mbfl_no_encoding_utf8,
	mbfl_no_encoding_cp1254,
	mbfl_no_encoding_8859_9
};

static const enum mbfl_no_encoding php_mb_default_identify_list_ua[] = {
	mbfl_no_encoding_ascii,
	mbfl_no_encoding_utf8,
	mbfl_no_encoding_koi8u
};

static const enum mbfl_no_encoding php_mb_default_identify_list_neut[] = {
	mbfl_no_encoding_ascii,
	mbfl_no_encoding_utf8
};


static const php_mb_nls_ident_list php_mb_default_identify_list[] = {
	{ mbfl_no_language_japanese, php_mb_default_identify_list_ja, sizeof(php_mb_default_identify_list_ja) / sizeof(php_mb_default_identify_list_ja[0]) },
	{ mbfl_no_language_korean, php_mb_default_identify_list_kr, sizeof(php_mb_default_identify_list_kr) / sizeof(php_mb_default_identify_list_kr[0]) },
	{ mbfl_no_language_traditional_chinese, php_mb_default_identify_list_tw_hk, sizeof(php_mb_default_identify_list_tw_hk) / sizeof(php_mb_default_identify_list_tw_hk[0]) },
	{ mbfl_no_language_simplified_chinese, php_mb_default_identify_list_cn, sizeof(php_mb_default_identify_list_cn) / sizeof(php_mb_default_identify_list_cn[0]) },
	{ mbfl_no_language_russian, php_mb_default_identify_list_ru, sizeof(php_mb_default_identify_list_ru) / sizeof(php_mb_default_identify_list_ru[0]) },
	{ mbfl_no_language_armenian, php_mb_default_identify_list_hy, sizeof(php_mb_default_identify_list_hy) / sizeof(php_mb_default_identify_list_hy[0]) },
	{ mbfl_no_language_turkish, php_mb_default_identify_list_tr, sizeof(php_mb_default_identify_list_tr) / sizeof(php_mb_default_identify_list_tr[0]) },
	{ mbfl_no_language_ukrainian, php_mb_default_identify_list_ua, sizeof(php_mb_default_identify_list_ua) / sizeof(php_mb_default_identify_list_ua[0]) },
	{ mbfl_no_language_neutral, php_mb_default_identify_list_neut, sizeof(php_mb_default_identify_list_neut) / sizeof(php_mb_default_identify_list_neut[0]) }
};

/* }}} */

/* {{{ mbstring_deps[] */
static const zend_module_dep mbstring_deps[] = {
	ZEND_MOD_REQUIRED("pcre")
	ZEND_MOD_END
};
/* }}} */

/* {{{ zend_module_entry mbstring_module_entry */
zend_module_entry mbstring_module_entry = {
	STANDARD_MODULE_HEADER_EX,
	NULL,
	mbstring_deps,
	"mbstring",
	ext_functions,
	PHP_MINIT(mbstring),
	PHP_MSHUTDOWN(mbstring),
	PHP_RINIT(mbstring),
	PHP_RSHUTDOWN(mbstring),
	PHP_MINFO(mbstring),
	PHP_MBSTRING_VERSION,
	PHP_MODULE_GLOBALS(mbstring),
	PHP_GINIT(mbstring),
	PHP_GSHUTDOWN(mbstring),
	NULL,
	STANDARD_MODULE_PROPERTIES_EX
};
/* }}} */

/* {{{ static sapi_post_entry php_post_entries[] */
static const sapi_post_entry php_post_entries[] = {
	{ DEFAULT_POST_CONTENT_TYPE, sizeof(DEFAULT_POST_CONTENT_TYPE)-1, sapi_read_standard_form_data,	php_std_post_handler },
	{ MULTIPART_CONTENT_TYPE,    sizeof(MULTIPART_CONTENT_TYPE)-1,    NULL,                         rfc1867_post_handler },
	{ NULL, 0, NULL, NULL }
};
/* }}} */

#ifdef COMPILE_DL_MBSTRING
#ifdef ZTS
ZEND_TSRMLS_CACHE_DEFINE()
#endif
ZEND_GET_MODULE(mbstring)
#endif

/* {{{ static sapi_post_entry mbstr_post_entries[] */
static const sapi_post_entry mbstr_post_entries[] = {
	{ DEFAULT_POST_CONTENT_TYPE, sizeof(DEFAULT_POST_CONTENT_TYPE)-1, sapi_read_standard_form_data, php_mb_post_handler },
	{ MULTIPART_CONTENT_TYPE,    sizeof(MULTIPART_CONTENT_TYPE)-1,    NULL,                         rfc1867_post_handler },
	{ NULL, 0, NULL, NULL }
};
/* }}} */

static const mbfl_encoding *php_mb_get_encoding(zend_string *encoding_name, uint32_t arg_num) {
	if (encoding_name) {
		const mbfl_encoding *encoding;
		zend_string *last_encoding_name = MBSTRG(last_used_encoding_name);
		if (last_encoding_name && (last_encoding_name == encoding_name
				|| zend_string_equals_ci(encoding_name, last_encoding_name))) {
			return MBSTRG(last_used_encoding);
		}

		encoding = mbfl_name2encoding(ZSTR_VAL(encoding_name));
		if (!encoding) {
			zend_argument_value_error(arg_num, "must be a valid encoding, \"%s\" given", ZSTR_VAL(encoding_name));
			return NULL;
		} else if (encoding->no_encoding <= mbfl_no_encoding_qprint) {
			if (encoding == &mbfl_encoding_base64) {
				php_error_docref(NULL, E_DEPRECATED, "Handling Base64 via mbstring is deprecated; use base64_encode/base64_decode instead");
			} else if (encoding == &mbfl_encoding_qprint) {
				php_error_docref(NULL, E_DEPRECATED, "Handling QPrint via mbstring is deprecated; use quoted_printable_encode/quoted_printable_decode instead");
			} else if (encoding == &mbfl_encoding_html_ent) {
				php_error_docref(NULL, E_DEPRECATED, "Handling HTML entities via mbstring is deprecated; use htmlspecialchars, htmlentities, or mb_encode_numericentity/mb_decode_numericentity instead");
			} else if (encoding == &mbfl_encoding_uuencode) {
				php_error_docref(NULL, E_DEPRECATED, "Handling Uuencode via mbstring is deprecated; use convert_uuencode/convert_uudecode instead");
			}
		}

		if (last_encoding_name) {
			zend_string_release(last_encoding_name);
		}
		MBSTRG(last_used_encoding_name) = zend_string_copy(encoding_name);
		MBSTRG(last_used_encoding) = encoding;
		return encoding;
	} else {
		return MBSTRG(current_internal_encoding);
	}
}

static const mbfl_encoding *php_mb_get_encoding_or_pass(const char *encoding_name) {
	if (strcmp(encoding_name, "pass") == 0) {
		return &mbfl_encoding_pass;
	}

	return mbfl_name2encoding(encoding_name);
}

static size_t count_commas(const char *p, const char *end) {
	size_t count = 0;
	while ((p = memchr(p, ',', end - p))) {
		count++;
		p++;
	}
	return count;
}

/* {{{ static zend_result php_mb_parse_encoding_list()
 *  Return FAILURE if input contains any illegal encoding, otherwise SUCCESS.
 * 	Emits a ValueError in function context and a warning in INI context, in INI context arg_num must be 0.
 */
static zend_result php_mb_parse_encoding_list(const char *value, size_t value_length,
	const mbfl_encoding ***return_list, size_t *return_size, bool persistent, uint32_t arg_num)
{
	if (value == NULL || value_length == 0) {
		*return_list = NULL;
		*return_size = 0;
		return SUCCESS;
	} else {
		bool included_auto;
		size_t n, size;
		char *p1, *endp, *tmpstr;
		const mbfl_encoding **entry, **list;

		/* copy the value string for work */
		if (value[0]=='"' && value[value_length-1]=='"' && value_length>2) {
			tmpstr = (char *)estrndup(value+1, value_length-2);
			value_length -= 2;
		} else {
			tmpstr = (char *)estrndup(value, value_length);
		}

		endp = tmpstr + value_length;
		size = 1 + count_commas(tmpstr, endp) + MBSTRG(default_detect_order_list_size);
		list = (const mbfl_encoding **)pecalloc(size, sizeof(mbfl_encoding*), persistent);
		entry = list;
		n = 0;
		included_auto = 0;
		p1 = tmpstr;
		while (1) {
			char *comma = memchr(p1, ',', endp - p1);
			char *p = comma ? comma : endp;
			*p = '\0';
			/* trim spaces */
			while (p1 < p && (*p1 == ' ' || *p1 == '\t')) {
				p1++;
			}
			p--;
			while (p > p1 && (*p == ' ' || *p == '\t')) {
				*p = '\0';
				p--;
			}
			/* convert to the encoding number and check encoding */
			if (strcasecmp(p1, "auto") == 0) {
				if (!included_auto) {
					const enum mbfl_no_encoding *src = MBSTRG(default_detect_order_list);
					const size_t identify_list_size = MBSTRG(default_detect_order_list_size);
					size_t i;
					included_auto = 1;
					for (i = 0; i < identify_list_size; i++) {
						*entry++ = mbfl_no2encoding(*src++);
						n++;
					}
				}
			} else {
				const mbfl_encoding *encoding = mbfl_name2encoding(p1);
				if (!encoding) {
					/* Called from an INI setting modification */
					if (arg_num == 0) {
						php_error_docref("ref.mbstring", E_WARNING, "INI setting contains invalid encoding \"%s\"", p1);
					} else {
						zend_argument_value_error(arg_num, "contains invalid encoding \"%s\"", p1);
					}
					efree(tmpstr);
					pefree(ZEND_VOIDP(list), persistent);
					return FAILURE;
				}

				*entry++ = encoding;
				n++;
			}
			if (n >= size || comma == NULL) {
				break;
			}
			p1 = comma + 1;
		}
		*return_list = list;
		*return_size = n;
		efree(tmpstr);
	}

	return SUCCESS;
}
/* }}} */

/* {{{ static int php_mb_parse_encoding_array()
 *  Return FAILURE if input contains any illegal encoding, otherwise SUCCESS.
 * 	Emits a ValueError in function context and a warning in INI context, in INI context arg_num must be 0.
 */
static int php_mb_parse_encoding_array(HashTable *target_hash, const mbfl_encoding ***return_list,
	size_t *return_size, uint32_t arg_num)
{
	/* Allocate enough space to include the default detect order if "auto" is used. */
	size_t size = zend_hash_num_elements(target_hash) + MBSTRG(default_detect_order_list_size);
	const mbfl_encoding **list = ecalloc(size, sizeof(mbfl_encoding*));
	const mbfl_encoding **entry = list;
	bool included_auto = 0;
	size_t n = 0;
	zval *hash_entry;
	ZEND_HASH_FOREACH_VAL(target_hash, hash_entry) {
		zend_string *encoding_str = zval_try_get_string(hash_entry);
		if (UNEXPECTED(!encoding_str)) {
			efree(ZEND_VOIDP(list));
			return FAILURE;
		}

		if (zend_string_equals_literal_ci(encoding_str, "auto")) {
			if (!included_auto) {
				const enum mbfl_no_encoding *src = MBSTRG(default_detect_order_list);
				const size_t identify_list_size = MBSTRG(default_detect_order_list_size);
				size_t j;

				included_auto = 1;
				for (j = 0; j < identify_list_size; j++) {
					*entry++ = mbfl_no2encoding(*src++);
					n++;
				}
			}
		} else {
			const mbfl_encoding *encoding = mbfl_name2encoding(ZSTR_VAL(encoding_str));
			if (encoding) {
				*entry++ = encoding;
				n++;
			} else {
				zend_argument_value_error(arg_num, "contains invalid encoding \"%s\"", ZSTR_VAL(encoding_str));
				zend_string_release(encoding_str);
				efree(ZEND_VOIDP(list));
				return FAILURE;
			}
		}
		zend_string_release(encoding_str);
	} ZEND_HASH_FOREACH_END();
	*return_list = list;
	*return_size = n;
	return SUCCESS;
}
/* }}} */

/* {{{ zend_multibyte interface */
static const zend_encoding* php_mb_zend_encoding_fetcher(const char *encoding_name)
{
	return (const zend_encoding*)mbfl_name2encoding(encoding_name);
}

static const char *php_mb_zend_encoding_name_getter(const zend_encoding *encoding)
{
	return ((const mbfl_encoding *)encoding)->name;
}

static bool php_mb_zend_encoding_lexer_compatibility_checker(const zend_encoding *_encoding)
{
	const mbfl_encoding *encoding = (const mbfl_encoding*)_encoding;
	return !(encoding->flag & MBFL_ENCTYPE_GL_UNSAFE);
}

static const zend_encoding *php_mb_zend_encoding_detector(const unsigned char *arg_string, size_t arg_length, const zend_encoding **list, size_t list_size)
{
	if (!list) {
		list = (const zend_encoding**)MBSTRG(current_detect_order_list);
		list_size = MBSTRG(current_detect_order_list_size);
	}
	if (list_size == 1 && ((mbfl_encoding*)*list) == &mbfl_encoding_pass) {
		/* Emulate behavior of previous implementation; it would never return "pass"
		 * from an encoding auto-detection operation */
		return NULL;
	}
	return (const zend_encoding*)mb_guess_encoding((unsigned char*)arg_string, arg_length, (const mbfl_encoding**)list, list_size, false, false);
}

static size_t php_mb_zend_encoding_converter(unsigned char **to, size_t *to_length, const unsigned char *from, size_t from_length, const zend_encoding *encoding_to, const zend_encoding *encoding_from)
{
	unsigned int num_errors = 0;
	zend_string *result = mb_fast_convert((unsigned char*)from, from_length, (const mbfl_encoding*)encoding_from, (const mbfl_encoding*)encoding_to, MBSTRG(current_filter_illegal_substchar), MBSTRG(current_filter_illegal_mode), &num_errors);

	*to_length = ZSTR_LEN(result);
	*to = emalloc(ZSTR_LEN(result) + 1); /* Include terminating null byte */
	memcpy(*to, ZSTR_VAL(result), ZSTR_LEN(result) + 1);
	zend_string_free(result);

	return from_length;
}

static zend_result php_mb_zend_encoding_list_parser(const char *encoding_list, size_t encoding_list_len, const zend_encoding ***return_list, size_t *return_size, bool persistent)
{
	return php_mb_parse_encoding_list(
		encoding_list, encoding_list_len,
		(const mbfl_encoding ***)return_list, return_size,
		persistent, /* arg_num */ 0);
}

static const zend_encoding *php_mb_zend_internal_encoding_getter(void)
{
	return (const zend_encoding *)MBSTRG(internal_encoding);
}

static zend_result php_mb_zend_internal_encoding_setter(const zend_encoding *encoding)
{
	MBSTRG(internal_encoding) = (const mbfl_encoding *)encoding;
	return SUCCESS;
}

static zend_multibyte_functions php_mb_zend_multibyte_functions = {
	"mbstring",
	php_mb_zend_encoding_fetcher,
	php_mb_zend_encoding_name_getter,
	php_mb_zend_encoding_lexer_compatibility_checker,
	php_mb_zend_encoding_detector,
	php_mb_zend_encoding_converter,
	php_mb_zend_encoding_list_parser,
	php_mb_zend_internal_encoding_getter,
	php_mb_zend_internal_encoding_setter
};
/* }}} */

/* {{{ _php_mb_compile_regex */
static void *_php_mb_compile_regex(const char *pattern)
{
	pcre2_code *retval;
	PCRE2_SIZE err_offset;
	int errnum;

	if (!(retval = pcre2_compile((PCRE2_SPTR)pattern, PCRE2_ZERO_TERMINATED,
			PCRE2_CASELESS, &errnum, &err_offset, php_pcre_cctx()))) {
		PCRE2_UCHAR err_str[128];
		pcre2_get_error_message(errnum, err_str, sizeof(err_str));
		php_error_docref(NULL, E_WARNING, "%s (offset=%zu): %s", pattern, err_offset, err_str);
	}
	return retval;
}
/* }}} */

/* {{{ _php_mb_match_regex */
static int _php_mb_match_regex(void *opaque, const char *str, size_t str_len)
{
	int res;

	pcre2_match_data *match_data = php_pcre_create_match_data(0, opaque);
	if (NULL == match_data) {
		pcre2_code_free(opaque);
		php_error_docref(NULL, E_WARNING, "Cannot allocate match data");
		return FAILURE;
	}
	res = pcre2_match(opaque, (PCRE2_SPTR)str, str_len, 0, 0, match_data, php_pcre_mctx()) >= 0;
	php_pcre_free_match_data(match_data);

	return res;
}
/* }}} */

/* {{{ _php_mb_free_regex */
static void _php_mb_free_regex(void *opaque)
{
	pcre2_code_free(opaque);
}
/* }}} */

/* {{{ php_mb_nls_get_default_detect_order_list */
static int php_mb_nls_get_default_detect_order_list(enum mbfl_no_language lang, enum mbfl_no_encoding **plist, size_t *plist_size)
{
	size_t i;

	*plist = (enum mbfl_no_encoding *) php_mb_default_identify_list_neut;
	*plist_size = sizeof(php_mb_default_identify_list_neut) / sizeof(php_mb_default_identify_list_neut[0]);

	for (i = 0; i < sizeof(php_mb_default_identify_list) / sizeof(php_mb_default_identify_list[0]); i++) {
		if (php_mb_default_identify_list[i].lang == lang) {
			*plist = (enum mbfl_no_encoding *)php_mb_default_identify_list[i].list;
			*plist_size = php_mb_default_identify_list[i].list_size;
			return 1;
		}
	}
	return 0;
}
/* }}} */

static char *php_mb_rfc1867_substring_conf(const zend_encoding *encoding, char *start, size_t len, char quote)
{
	char *result = emalloc(len + 2);
	char *resp = result;
	size_t i;

	for (i = 0; i < len && start[i] != quote; ++i) {
		if (start[i] == '\\' && (start[i + 1] == '\\' || (quote && start[i + 1] == quote))) {
			*resp++ = start[++i];
		} else {
			size_t j = php_mb_mbchar_bytes(start+i, (const mbfl_encoding *)encoding);

			while (j-- > 0 && i < len) {
				*resp++ = start[i++];
			}
			--i;
		}
	}

	*resp = '\0';
	return result;
}

static char *php_mb_rfc1867_getword(const zend_encoding *encoding, char **line, char stop) /* {{{ */
{
	char *pos = *line, quote;
	char *res;

	while (*pos && *pos != stop) {
		if ((quote = *pos) == '"' || quote == '\'') {
			++pos;
			while (*pos && *pos != quote) {
				if (*pos == '\\' && pos[1] && pos[1] == quote) {
					pos += 2;
				} else {
					++pos;
				}
			}
			if (*pos) {
				++pos;
			}
		} else {
			pos += php_mb_mbchar_bytes(pos, (const mbfl_encoding *)encoding);

		}
	}
	if (*pos == '\0') {
		res = estrdup(*line);
		*line += strlen(*line);
		return res;
	}

	res = estrndup(*line, pos - *line);

	while (*pos == stop) {
		pos += php_mb_mbchar_bytes(pos, (const mbfl_encoding *)encoding);
	}

	*line = pos;
	return res;
}
/* }}} */

static char *php_mb_rfc1867_getword_conf(const zend_encoding *encoding, char *str) /* {{{ */
{
	while (*str && isspace(*(unsigned char *)str)) {
		++str;
	}

	if (!*str) {
		return estrdup("");
	}

	if (*str == '"' || *str == '\'') {
		char quote = *str;

		str++;
		return php_mb_rfc1867_substring_conf(encoding, str, strlen(str), quote);
	} else {
		char *strend = str;

		while (*strend && !isspace(*(unsigned char *)strend)) {
			++strend;
		}
		return php_mb_rfc1867_substring_conf(encoding, str, strend - str, 0);
	}
}
/* }}} */

static char *php_mb_rfc1867_basename(const zend_encoding *encoding, char *filename) /* {{{ */
{
	char *s, *s2;
	const size_t filename_len = strlen(filename);

	/* The \ check should technically be needed for win32 systems only where
	 * it is a valid path separator. However, IE in all it's wisdom always sends
	 * the full path of the file on the user's filesystem, which means that unless
	 * the user does basename() they get a bogus file name. Until IE's user base drops
	 * to nill or problem is fixed this code must remain enabled for all systems. */
	s = php_mb_safe_strrchr(filename, '\\', filename_len, (const mbfl_encoding *)encoding);
	s2 = php_mb_safe_strrchr(filename, '/', filename_len, (const mbfl_encoding *)encoding);

	if (s && s2) {
		if (s > s2) {
			return ++s;
		} else {
			return ++s2;
		}
	} else if (s) {
		return ++s;
	} else if (s2) {
		return ++s2;
	} else {
		return filename;
	}
}
/* }}} */

/* {{{ php.ini directive handler */
/* {{{ static PHP_INI_MH(OnUpdate_mbstring_language) */
static PHP_INI_MH(OnUpdate_mbstring_language)
{
	enum mbfl_no_language no_language;

	no_language = mbfl_name2no_language(ZSTR_VAL(new_value));
	if (no_language == mbfl_no_language_invalid) {
		MBSTRG(language) = mbfl_no_language_neutral;
		return FAILURE;
	}
	MBSTRG(language) = no_language;
	php_mb_nls_get_default_detect_order_list(no_language, &MBSTRG(default_detect_order_list), &MBSTRG(default_detect_order_list_size));
	return SUCCESS;
}
/* }}} */

/* {{{ static PHP_INI_MH(OnUpdate_mbstring_detect_order) */
static PHP_INI_MH(OnUpdate_mbstring_detect_order)
{
	const mbfl_encoding **list;
	size_t size;

	if (!new_value) {
		if (MBSTRG(detect_order_list)) {
			pefree(ZEND_VOIDP(MBSTRG(detect_order_list)), 1);
		}
		MBSTRG(detect_order_list) = NULL;
		MBSTRG(detect_order_list_size) = 0;
		return SUCCESS;
	}

	if (FAILURE == php_mb_parse_encoding_list(ZSTR_VAL(new_value), ZSTR_LEN(new_value), &list, &size, /* persistent */ 1, /* arg_num */ 0) || size == 0) {
		return FAILURE;
	}

	if (MBSTRG(detect_order_list)) {
		pefree(ZEND_VOIDP(MBSTRG(detect_order_list)), 1);
	}
	MBSTRG(detect_order_list) = list;
	MBSTRG(detect_order_list_size) = size;
	return SUCCESS;
}
/* }}} */

static int _php_mb_ini_mbstring_http_input_set(const char *new_value, size_t new_value_length) {
	const mbfl_encoding **list;
	size_t size;
	if (new_value_length == 4 && strncmp(new_value, "pass", 4) == 0) {
		list = (const mbfl_encoding**)pecalloc(1, sizeof(mbfl_encoding*), 1);
		*list = &mbfl_encoding_pass;
		size = 1;
	} else if (FAILURE == php_mb_parse_encoding_list(new_value, new_value_length, &list, &size, /* persistent */ 1, /* arg_num */ 0) || size == 0) {
		return FAILURE;
	}
	if (MBSTRG(http_input_list)) {
		pefree(ZEND_VOIDP(MBSTRG(http_input_list)), 1);
	}
	MBSTRG(http_input_list) = list;
	MBSTRG(http_input_list_size) = size;
	return SUCCESS;
}

/* {{{ static PHP_INI_MH(OnUpdate_mbstring_http_input) */
static PHP_INI_MH(OnUpdate_mbstring_http_input)
{
	if (new_value) {
		php_error_docref("ref.mbstring", E_DEPRECATED, "Use of mbstring.http_input is deprecated");
	}

	if (!new_value || !ZSTR_LEN(new_value)) {
		const char *encoding = php_get_input_encoding();
		MBSTRG(http_input_set) = 0;
		_php_mb_ini_mbstring_http_input_set(encoding, strlen(encoding));
		return SUCCESS;
	}

	MBSTRG(http_input_set) = 1;
	return _php_mb_ini_mbstring_http_input_set(ZSTR_VAL(new_value), ZSTR_LEN(new_value));
}
/* }}} */

static int _php_mb_ini_mbstring_http_output_set(const char *new_value) {
	const mbfl_encoding *encoding = php_mb_get_encoding_or_pass(new_value);
	if (!encoding) {
		return FAILURE;
	}

	MBSTRG(http_output_encoding) = encoding;
	MBSTRG(current_http_output_encoding) = encoding;
	return SUCCESS;
}

/* {{{ static PHP_INI_MH(OnUpdate_mbstring_http_output) */
static PHP_INI_MH(OnUpdate_mbstring_http_output)
{
	if (new_value) {
		php_error_docref("ref.mbstring", E_DEPRECATED, "Use of mbstring.http_output is deprecated");
	}

	if (new_value == NULL || ZSTR_LEN(new_value) == 0) {
		MBSTRG(http_output_set) = 0;
		_php_mb_ini_mbstring_http_output_set(php_get_output_encoding());
		return SUCCESS;
	}

	MBSTRG(http_output_set) = 1;
	return _php_mb_ini_mbstring_http_output_set(ZSTR_VAL(new_value));
}
/* }}} */

/* {{{ static _php_mb_ini_mbstring_internal_encoding_set */
static int _php_mb_ini_mbstring_internal_encoding_set(const char *new_value, size_t new_value_length)
{
	const mbfl_encoding *encoding;

	if (!new_value || !new_value_length || !(encoding = mbfl_name2encoding(new_value))) {
		/* falls back to UTF-8 if an unknown encoding name is given */
		if (new_value) {
			php_error_docref("ref.mbstring", E_WARNING, "Unknown encoding \"%s\" in ini setting", new_value);
		}
		encoding = &mbfl_encoding_utf8;
	}
	MBSTRG(internal_encoding) = encoding;
	MBSTRG(current_internal_encoding) = encoding;
#ifdef HAVE_MBREGEX
	{
		const char *enc_name = new_value;
		if (FAILURE == php_mb_regex_set_default_mbctype(enc_name)) {
			/* falls back to UTF-8 if an unknown encoding name is given */
			enc_name = "UTF-8";
			php_mb_regex_set_default_mbctype(enc_name);
		}
		php_mb_regex_set_mbctype(new_value);
	}
#endif
	return SUCCESS;
}
/* }}} */

/* {{{ static PHP_INI_MH(OnUpdate_mbstring_internal_encoding) */
static PHP_INI_MH(OnUpdate_mbstring_internal_encoding)
{
	if (new_value) {
		php_error_docref("ref.mbstring", E_DEPRECATED, "Use of mbstring.internal_encoding is deprecated");
	}

	if (OnUpdateString(entry, new_value, mh_arg1, mh_arg2, mh_arg3, stage) == FAILURE) {
		return FAILURE;
	}

	if (new_value && ZSTR_LEN(new_value)) {
		MBSTRG(internal_encoding_set) = 1;
		return _php_mb_ini_mbstring_internal_encoding_set(ZSTR_VAL(new_value), ZSTR_LEN(new_value));
	} else {
		const char *encoding = php_get_internal_encoding();
		MBSTRG(internal_encoding_set) = 0;
		return _php_mb_ini_mbstring_internal_encoding_set(encoding, strlen(encoding));
	}
}
/* }}} */

/* {{{ static PHP_INI_MH(OnUpdate_mbstring_substitute_character) */
static PHP_INI_MH(OnUpdate_mbstring_substitute_character)
{
	int c;
	char *endptr = NULL;

	if (new_value != NULL) {
		if (zend_string_equals_literal_ci(new_value, "none")) {
			MBSTRG(filter_illegal_mode) = MBFL_OUTPUTFILTER_ILLEGAL_MODE_NONE;
			MBSTRG(current_filter_illegal_mode) = MBFL_OUTPUTFILTER_ILLEGAL_MODE_NONE;
		} else if (zend_string_equals_literal_ci(new_value, "long")) {
			MBSTRG(filter_illegal_mode) = MBFL_OUTPUTFILTER_ILLEGAL_MODE_LONG;
			MBSTRG(current_filter_illegal_mode) = MBFL_OUTPUTFILTER_ILLEGAL_MODE_LONG;
		} else if (zend_string_equals_literal_ci(new_value, "entity")) {
			MBSTRG(filter_illegal_mode) = MBFL_OUTPUTFILTER_ILLEGAL_MODE_ENTITY;
			MBSTRG(current_filter_illegal_mode) = MBFL_OUTPUTFILTER_ILLEGAL_MODE_ENTITY;
		} else {
			MBSTRG(filter_illegal_mode) = MBFL_OUTPUTFILTER_ILLEGAL_MODE_CHAR;
			MBSTRG(current_filter_illegal_mode) = MBFL_OUTPUTFILTER_ILLEGAL_MODE_CHAR;
			if (ZSTR_LEN(new_value) > 0) {
				c = strtol(ZSTR_VAL(new_value), &endptr, 0);
				if (*endptr == '\0') {
					MBSTRG(filter_illegal_substchar) = c;
					MBSTRG(current_filter_illegal_substchar) = c;
				}
			}
		}
	} else {
		MBSTRG(filter_illegal_mode) = MBFL_OUTPUTFILTER_ILLEGAL_MODE_CHAR;
		MBSTRG(current_filter_illegal_mode) = MBFL_OUTPUTFILTER_ILLEGAL_MODE_CHAR;
		MBSTRG(filter_illegal_substchar) = '?';
		MBSTRG(current_filter_illegal_substchar) = '?';
	}

	return SUCCESS;
}
/* }}} */

/* {{{ static PHP_INI_MH(OnUpdate_mbstring_encoding_translation) */
static PHP_INI_MH(OnUpdate_mbstring_encoding_translation)
{
	if (new_value == NULL) {
		return FAILURE;
	}

	OnUpdateBool(entry, new_value, mh_arg1, mh_arg2, mh_arg3, stage);

	if (MBSTRG(encoding_translation)) {
		sapi_unregister_post_entry(php_post_entries);
		sapi_register_post_entries(mbstr_post_entries);
	} else {
		sapi_unregister_post_entry(mbstr_post_entries);
		sapi_register_post_entries(php_post_entries);
	}

	return SUCCESS;
}
/* }}} */

/* {{{ static PHP_INI_MH(OnUpdate_mbstring_http_output_conv_mimetypes */
static PHP_INI_MH(OnUpdate_mbstring_http_output_conv_mimetypes)
{
	zend_string *tmp;
	void *re = NULL;

	if (!new_value) {
		new_value = entry->orig_value;
	}
	tmp = php_trim(new_value, NULL, 0, 3);

	if (ZSTR_LEN(tmp) > 0) {
		if (!(re = _php_mb_compile_regex(ZSTR_VAL(tmp)))) {
			zend_string_release_ex(tmp, 0);
			return FAILURE;
		}
	}

	if (MBSTRG(http_output_conv_mimetypes)) {
		_php_mb_free_regex(MBSTRG(http_output_conv_mimetypes));
	}

	MBSTRG(http_output_conv_mimetypes) = re;

	zend_string_release_ex(tmp, 0);
	return SUCCESS;
}
/* }}} */
/* }}} */

/* {{{ php.ini directive registration */
PHP_INI_BEGIN()
	PHP_INI_ENTRY("mbstring.language", "neutral", PHP_INI_ALL, OnUpdate_mbstring_language)
	PHP_INI_ENTRY("mbstring.detect_order", NULL, PHP_INI_ALL, OnUpdate_mbstring_detect_order)
	PHP_INI_ENTRY("mbstring.http_input", NULL, PHP_INI_ALL, OnUpdate_mbstring_http_input)
	PHP_INI_ENTRY("mbstring.http_output", NULL, PHP_INI_ALL, OnUpdate_mbstring_http_output)
	STD_PHP_INI_ENTRY("mbstring.internal_encoding", NULL, PHP_INI_ALL, OnUpdate_mbstring_internal_encoding, internal_encoding_name, zend_mbstring_globals, mbstring_globals)
	PHP_INI_ENTRY("mbstring.substitute_character", NULL, PHP_INI_ALL, OnUpdate_mbstring_substitute_character)

	STD_PHP_INI_BOOLEAN("mbstring.encoding_translation", "0",
		PHP_INI_SYSTEM | PHP_INI_PERDIR,
		OnUpdate_mbstring_encoding_translation,
		encoding_translation, zend_mbstring_globals, mbstring_globals)
	PHP_INI_ENTRY("mbstring.http_output_conv_mimetypes",
		"^(text/|application/xhtml\\+xml)",
		PHP_INI_ALL,
		OnUpdate_mbstring_http_output_conv_mimetypes)

	STD_PHP_INI_BOOLEAN("mbstring.strict_detection", "0",
		PHP_INI_ALL,
		OnUpdateBool,
		strict_detection, zend_mbstring_globals, mbstring_globals)
#ifdef HAVE_MBREGEX
	STD_PHP_INI_ENTRY("mbstring.regex_stack_limit", "100000",PHP_INI_ALL, OnUpdateLong, regex_stack_limit, zend_mbstring_globals, mbstring_globals)
	STD_PHP_INI_ENTRY("mbstring.regex_retry_limit", "1000000",PHP_INI_ALL, OnUpdateLong, regex_retry_limit, zend_mbstring_globals, mbstring_globals)
#endif
PHP_INI_END()
/* }}} */

static void mbstring_internal_encoding_changed_hook(void) {
	/* One of the internal_encoding / input_encoding / output_encoding ini settings changed. */
	if (!MBSTRG(internal_encoding_set)) {
		const char *encoding = php_get_internal_encoding();
		_php_mb_ini_mbstring_internal_encoding_set(encoding, strlen(encoding));
	}

	if (!MBSTRG(http_output_set)) {
		const char *encoding = php_get_output_encoding();
		_php_mb_ini_mbstring_http_output_set(encoding);
	}

	if (!MBSTRG(http_input_set)) {
		const char *encoding = php_get_input_encoding();
		_php_mb_ini_mbstring_http_input_set(encoding, strlen(encoding));
	}
}

/* {{{ module global initialize handler */
static PHP_GINIT_FUNCTION(mbstring)
{
#if defined(COMPILE_DL_MBSTRING) && defined(ZTS)
ZEND_TSRMLS_CACHE_UPDATE();
#endif

	mbstring_globals->language = mbfl_no_language_uni;
	mbstring_globals->internal_encoding = NULL;
	mbstring_globals->current_internal_encoding = mbstring_globals->internal_encoding;
	mbstring_globals->http_output_encoding = &mbfl_encoding_pass;
	mbstring_globals->current_http_output_encoding = &mbfl_encoding_pass;
	mbstring_globals->http_input_identify = NULL;
	mbstring_globals->http_input_identify_get = NULL;
	mbstring_globals->http_input_identify_post = NULL;
	mbstring_globals->http_input_identify_cookie = NULL;
	mbstring_globals->http_input_identify_string = NULL;
	mbstring_globals->http_input_list = NULL;
	mbstring_globals->http_input_list_size = 0;
	mbstring_globals->detect_order_list = NULL;
	mbstring_globals->detect_order_list_size = 0;
	mbstring_globals->current_detect_order_list = NULL;
	mbstring_globals->current_detect_order_list_size = 0;
	mbstring_globals->default_detect_order_list = (enum mbfl_no_encoding *) php_mb_default_identify_list_neut;
	mbstring_globals->default_detect_order_list_size = sizeof(php_mb_default_identify_list_neut) / sizeof(php_mb_default_identify_list_neut[0]);
	mbstring_globals->filter_illegal_mode = MBFL_OUTPUTFILTER_ILLEGAL_MODE_CHAR;
	mbstring_globals->filter_illegal_substchar = '?';
	mbstring_globals->current_filter_illegal_mode = MBFL_OUTPUTFILTER_ILLEGAL_MODE_CHAR;
	mbstring_globals->current_filter_illegal_substchar = '?';
	mbstring_globals->illegalchars = 0;
	mbstring_globals->encoding_translation = 0;
	mbstring_globals->strict_detection = 0;
	mbstring_globals->outconv_enabled = false;
	mbstring_globals->outconv_state = 0;
	mbstring_globals->http_output_conv_mimetypes = NULL;
#ifdef HAVE_MBREGEX
	mbstring_globals->mb_regex_globals = php_mb_regex_globals_alloc();
#endif
	mbstring_globals->last_used_encoding_name = NULL;
	mbstring_globals->last_used_encoding = NULL;
	mbstring_globals->internal_encoding_set = 0;
	mbstring_globals->http_output_set = 0;
	mbstring_globals->http_input_set = 0;
	mbstring_globals->all_encodings_list = NULL;
}
/* }}} */

/* {{{ PHP_GSHUTDOWN_FUNCTION */
static PHP_GSHUTDOWN_FUNCTION(mbstring)
{
	if (mbstring_globals->http_input_list) {
		free(ZEND_VOIDP(mbstring_globals->http_input_list));
	}
	if (mbstring_globals->detect_order_list) {
		free(ZEND_VOIDP(mbstring_globals->detect_order_list));
	}
	if (mbstring_globals->http_output_conv_mimetypes) {
		_php_mb_free_regex(mbstring_globals->http_output_conv_mimetypes);
	}
#ifdef HAVE_MBREGEX
	php_mb_regex_globals_free(mbstring_globals->mb_regex_globals);
#endif
}
/* }}} */

#ifdef ZEND_INTRIN_AVX2_FUNC_PTR
static void init_check_utf8(void);
#endif

/* {{{ PHP_MINIT_FUNCTION(mbstring) */
PHP_MINIT_FUNCTION(mbstring)
{
#if defined(COMPILE_DL_MBSTRING) && defined(ZTS)
ZEND_TSRMLS_CACHE_UPDATE();
#endif

	REGISTER_INI_ENTRIES();

	/* We assume that we're the only user of the hook. */
	ZEND_ASSERT(php_internal_encoding_changed == NULL);
	php_internal_encoding_changed = mbstring_internal_encoding_changed_hook;
	mbstring_internal_encoding_changed_hook();

	/* This is a global handler. Should not be set in a per-request handler. */
	sapi_register_treat_data(mbstr_treat_data);

	/* Post handlers are stored in the thread-local context. */
	if (MBSTRG(encoding_translation)) {
		sapi_register_post_entries(mbstr_post_entries);
	}

#ifdef HAVE_MBREGEX
	PHP_MINIT(mb_regex) (INIT_FUNC_ARGS_PASSTHRU);
#endif

	register_mbstring_symbols(module_number);

	if (FAILURE == zend_multibyte_set_functions(&php_mb_zend_multibyte_functions)) {
		return FAILURE;
	}

	php_rfc1867_set_multibyte_callbacks(
		php_mb_encoding_translation,
		php_mb_gpc_get_detect_order,
		php_mb_gpc_set_input_encoding,
		php_mb_rfc1867_getword,
		php_mb_rfc1867_getword_conf,
		php_mb_rfc1867_basename);

#ifdef ZEND_INTRIN_AVX2_FUNC_PTR
	init_check_utf8();
	init_convert_utf16();
#endif

	return SUCCESS;
}
/* }}} */

/* {{{ PHP_MSHUTDOWN_FUNCTION(mbstring) */
PHP_MSHUTDOWN_FUNCTION(mbstring)
{
	UNREGISTER_INI_ENTRIES();

	zend_multibyte_restore_functions();

#ifdef HAVE_MBREGEX
	PHP_MSHUTDOWN(mb_regex) (INIT_FUNC_ARGS_PASSTHRU);
#endif

	php_internal_encoding_changed = NULL;

	return SUCCESS;
}
/* }}} */

/* {{{ PHP_RINIT_FUNCTION(mbstring) */
PHP_RINIT_FUNCTION(mbstring)
{
	MBSTRG(current_internal_encoding) = MBSTRG(internal_encoding);
	MBSTRG(current_http_output_encoding) = MBSTRG(http_output_encoding);
	MBSTRG(current_filter_illegal_mode) = MBSTRG(filter_illegal_mode);
	MBSTRG(current_filter_illegal_substchar) = MBSTRG(filter_illegal_substchar);

	MBSTRG(illegalchars) = 0;

	php_mb_populate_current_detect_order_list();

#ifdef HAVE_MBREGEX
	PHP_RINIT(mb_regex) (INIT_FUNC_ARGS_PASSTHRU);
#endif
	zend_multibyte_set_internal_encoding((const zend_encoding *)MBSTRG(internal_encoding));

	return SUCCESS;
}
/* }}} */

/* {{{ PHP_RSHUTDOWN_FUNCTION(mbstring) */
PHP_RSHUTDOWN_FUNCTION(mbstring)
{
	if (MBSTRG(current_detect_order_list) != NULL) {
		efree(ZEND_VOIDP(MBSTRG(current_detect_order_list)));
		MBSTRG(current_detect_order_list) = NULL;
		MBSTRG(current_detect_order_list_size) = 0;
	}

	/* clear http input identification. */
	MBSTRG(http_input_identify) = NULL;
	MBSTRG(http_input_identify_post) = NULL;
	MBSTRG(http_input_identify_get) = NULL;
	MBSTRG(http_input_identify_cookie) = NULL;
	MBSTRG(http_input_identify_string) = NULL;

	if (MBSTRG(last_used_encoding_name)) {
		zend_string_release(MBSTRG(last_used_encoding_name));
		MBSTRG(last_used_encoding_name) = NULL;
	}

	MBSTRG(internal_encoding_set) = 0;
	MBSTRG(http_output_set) = 0;
	MBSTRG(http_input_set) = 0;

	MBSTRG(outconv_enabled) = false;
	MBSTRG(outconv_state) = 0;

	if (MBSTRG(all_encodings_list)) {
		GC_DELREF(MBSTRG(all_encodings_list));
		zend_array_destroy(MBSTRG(all_encodings_list));
		MBSTRG(all_encodings_list) = NULL;
	}

#ifdef HAVE_MBREGEX
	PHP_RSHUTDOWN(mb_regex) (INIT_FUNC_ARGS_PASSTHRU);
#endif

	return SUCCESS;
}
/* }}} */

/* {{{ PHP_MINFO_FUNCTION(mbstring) */
PHP_MINFO_FUNCTION(mbstring)
{
	php_info_print_table_start();
	php_info_print_table_row(2, "Multibyte Support", "enabled");
	php_info_print_table_row(2, "Multibyte string engine", "libmbfl");
	php_info_print_table_row(2, "HTTP input encoding translation", MBSTRG(encoding_translation) ? "enabled": "disabled");
	{
		char tmp[256];
		snprintf(tmp, sizeof(tmp), "%d.%d.%d", MBFL_VERSION_MAJOR, MBFL_VERSION_MINOR, MBFL_VERSION_TEENY);
		php_info_print_table_row(2, "libmbfl version", tmp);
	}
	php_info_print_table_end();

	php_info_print_table_start();
	php_info_print_table_header(1, "mbstring extension makes use of \"streamable kanji code filter and converter\", which is distributed under the GNU Lesser General Public License version 2.1.");
	php_info_print_table_end();

#ifdef HAVE_MBREGEX
	PHP_MINFO(mb_regex)(ZEND_MODULE_INFO_FUNC_ARGS_PASSTHRU);
#endif

	DISPLAY_INI_ENTRIES();
}
/* }}} */

/* {{{ Sets the current language or Returns the current language as a string */
PHP_FUNCTION(mb_language)
{
	zend_string *name = NULL;

	ZEND_PARSE_PARAMETERS_START(0, 1)
		Z_PARAM_OPTIONAL
		Z_PARAM_STR_OR_NULL(name)
	ZEND_PARSE_PARAMETERS_END();

	if (name == NULL) {
		RETVAL_STRING((char *)mbfl_no_language2name(MBSTRG(language)));
	} else {
		zend_string *ini_name = ZSTR_INIT_LITERAL("mbstring.language", 0);
		if (FAILURE == zend_alter_ini_entry(ini_name, name, PHP_INI_USER, PHP_INI_STAGE_RUNTIME)) {
			zend_argument_value_error(1, "must be a valid language, \"%s\" given", ZSTR_VAL(name));
			zend_string_release_ex(ini_name, 0);
			RETURN_THROWS();
		}
		// TODO Make return void
		RETVAL_TRUE;
		zend_string_release_ex(ini_name, 0);
	}
}
/* }}} */

/* {{{ Sets the current internal encoding or Returns the current internal encoding as a string */
PHP_FUNCTION(mb_internal_encoding)
{
	char *name = NULL;
	size_t name_len;
	const mbfl_encoding *encoding;

	ZEND_PARSE_PARAMETERS_START(0, 1)
		Z_PARAM_OPTIONAL
		Z_PARAM_STRING_OR_NULL(name, name_len)
	ZEND_PARSE_PARAMETERS_END();

	if (name == NULL) {
		ZEND_ASSERT(MBSTRG(current_internal_encoding));
		RETURN_STRING(MBSTRG(current_internal_encoding)->name);
	} else {
		encoding = mbfl_name2encoding(name);
		if (!encoding) {
			zend_argument_value_error(1, "must be a valid encoding, \"%s\" given", name);
			RETURN_THROWS();
		} else {
			MBSTRG(current_internal_encoding) = encoding;
			MBSTRG(internal_encoding_set) = 1;
			/* TODO Return old encoding */
			RETURN_TRUE;
		}
	}
}
/* }}} */

/* {{{ Returns the input encoding */
PHP_FUNCTION(mb_http_input)
{
	char *type = NULL;
	size_t type_len = 0, n;
	const mbfl_encoding **entry;
	const mbfl_encoding *encoding;

	ZEND_PARSE_PARAMETERS_START(0, 1)
		Z_PARAM_OPTIONAL
		Z_PARAM_STRING_OR_NULL(type, type_len)
	ZEND_PARSE_PARAMETERS_END();

	if (type == NULL) {
		encoding = MBSTRG(http_input_identify);
	} else {
		switch (*type) {
		case 'G':
		case 'g':
			encoding = MBSTRG(http_input_identify_get);
			break;
		case 'P':
		case 'p':
			encoding = MBSTRG(http_input_identify_post);
			break;
		case 'C':
		case 'c':
			encoding = MBSTRG(http_input_identify_cookie);
			break;
		case 'S':
		case 's':
			encoding = MBSTRG(http_input_identify_string);
			break;
		case 'I':
		case 'i':
			entry = MBSTRG(http_input_list);
			n = MBSTRG(http_input_list_size);
			array_init(return_value);
			for (size_t i = 0; i < n; i++, entry++) {
				add_next_index_string(return_value, (*entry)->name);
			}
			return;
		case 'L':
		case 'l':
			entry = MBSTRG(http_input_list);
			n = MBSTRG(http_input_list_size);
			if (n == 0) {
				RETURN_FALSE;
			}

			smart_str result = {0};
			for (size_t i = 0; i < n; i++, entry++) {
				if (i > 0) {
					smart_str_appendc(&result, ',');
				}
				smart_str_appends(&result, (*entry)->name);
			}
			RETURN_STR(smart_str_extract(&result));
		default:
			zend_argument_value_error(1,
				"must be one of \"G\", \"P\", \"C\", \"S\", \"I\", or \"L\"");
			RETURN_THROWS();
		}
	}

	if (encoding) {
		RETURN_STRING(encoding->name);
	} else {
		RETURN_FALSE;
	}
}
/* }}} */

/* {{{ Sets the current output_encoding or returns the current output_encoding as a string */
PHP_FUNCTION(mb_http_output)
{
	char *name = NULL;
	size_t name_len;

	ZEND_PARSE_PARAMETERS_START(0, 1)
		Z_PARAM_OPTIONAL
		Z_PARAM_STRING_OR_NULL(name, name_len)
	ZEND_PARSE_PARAMETERS_END();

	if (name == NULL) {
		ZEND_ASSERT(MBSTRG(current_http_output_encoding));
		RETURN_STRING(MBSTRG(current_http_output_encoding)->name);
	} else {
		const mbfl_encoding *encoding = php_mb_get_encoding_or_pass(name);
		if (!encoding) {
			zend_argument_value_error(1, "must be a valid encoding, \"%s\" given", name);
			RETURN_THROWS();
		} else {
			MBSTRG(http_output_set) = 1;
			MBSTRG(current_http_output_encoding) = encoding;
			/* TODO Return previous encoding? */
			RETURN_TRUE;
		}
	}
}
/* }}} */

/* {{{ Sets the current detect_order or Return the current detect_order as an array */
PHP_FUNCTION(mb_detect_order)
{
	zend_string *order_str = NULL;
	HashTable *order_ht = NULL;

	ZEND_PARSE_PARAMETERS_START(0, 1)
		Z_PARAM_OPTIONAL
		Z_PARAM_ARRAY_HT_OR_STR_OR_NULL(order_ht, order_str)
	ZEND_PARSE_PARAMETERS_END();

	if (!order_str && !order_ht) {
		size_t n = MBSTRG(current_detect_order_list_size);
		const mbfl_encoding **entry = MBSTRG(current_detect_order_list);
		array_init(return_value);
		for (size_t i = 0; i < n; i++) {
			add_next_index_string(return_value, (*entry)->name);
			entry++;
		}
	} else {
		const mbfl_encoding **list;
		size_t size;
		if (order_ht) {
			if (FAILURE == php_mb_parse_encoding_array(order_ht, &list, &size, 1)) {
				RETURN_THROWS();
			}
		} else {
			if (FAILURE == php_mb_parse_encoding_list(ZSTR_VAL(order_str), ZSTR_LEN(order_str), &list, &size, /* persistent */ 0, /* arg_num */ 1)) {
				RETURN_THROWS();
			}
		}

		if (size == 0) {
			efree(ZEND_VOIDP(list));
			zend_argument_value_error(1, "must specify at least one encoding");
			RETURN_THROWS();
		}

		if (MBSTRG(current_detect_order_list)) {
			efree(ZEND_VOIDP(MBSTRG(current_detect_order_list)));
		}
		MBSTRG(current_detect_order_list) = list;
		MBSTRG(current_detect_order_list_size) = size;
		RETURN_TRUE;
	}
}
/* }}} */

static inline int php_mb_check_code_point(zend_long cp)
{
	if (cp < 0 || cp >= 0x110000) {
		/* Out of Unicode range */
		return 0;
	}

	if (cp >= 0xd800 && cp <= 0xdfff) {
		/* Surrogate code-point. These are never valid on their own and we only allow a single
		 * substitute character. */
		return 0;
	}

	/* As we do not know the target encoding of the conversion operation that is going to
	 * use the substitution character, we cannot check whether the codepoint is actually mapped
	 * in the given encoding at this point. Thus we have to accept everything. */
	return 1;
}

/* {{{ Sets the current substitute_character or returns the current substitute_character */
PHP_FUNCTION(mb_substitute_character)
{
	zend_string *substitute_character = NULL;
	zend_long substitute_codepoint;
	bool substitute_is_null = 1;

	ZEND_PARSE_PARAMETERS_START(0, 1)
		Z_PARAM_OPTIONAL
		Z_PARAM_STR_OR_LONG_OR_NULL(substitute_character, substitute_codepoint, substitute_is_null)
	ZEND_PARSE_PARAMETERS_END();

	if (substitute_is_null) {
		if (MBSTRG(current_filter_illegal_mode) == MBFL_OUTPUTFILTER_ILLEGAL_MODE_NONE) {
			RETURN_STRING("none");
		}
		if (MBSTRG(current_filter_illegal_mode) == MBFL_OUTPUTFILTER_ILLEGAL_MODE_LONG) {
			RETURN_STRING("long");
		}
		if (MBSTRG(current_filter_illegal_mode) == MBFL_OUTPUTFILTER_ILLEGAL_MODE_ENTITY) {
			RETURN_STRING("entity");
		}
		RETURN_LONG(MBSTRG(current_filter_illegal_substchar));
	}

	if (substitute_character != NULL) {
		if (zend_string_equals_literal_ci(substitute_character, "none")) {
			MBSTRG(current_filter_illegal_mode) = MBFL_OUTPUTFILTER_ILLEGAL_MODE_NONE;
			RETURN_TRUE;
		}
		if (zend_string_equals_literal_ci(substitute_character, "long")) {
			MBSTRG(current_filter_illegal_mode) = MBFL_OUTPUTFILTER_ILLEGAL_MODE_LONG;
			RETURN_TRUE;
		}
		if (zend_string_equals_literal_ci(substitute_character, "entity")) {
			MBSTRG(current_filter_illegal_mode) = MBFL_OUTPUTFILTER_ILLEGAL_MODE_ENTITY;
			RETURN_TRUE;
		}
		/* Invalid string value */
		zend_argument_value_error(1, "must be \"none\", \"long\", \"entity\" or a valid codepoint");
		RETURN_THROWS();
	}
	/* Integer codepoint passed */
	if (!php_mb_check_code_point(substitute_codepoint)) {
		zend_argument_value_error(1, "is not a valid codepoint");
		RETURN_THROWS();
	}

	MBSTRG(current_filter_illegal_mode) = MBFL_OUTPUTFILTER_ILLEGAL_MODE_CHAR;
	MBSTRG(current_filter_illegal_substchar) = substitute_codepoint;
	RETURN_TRUE;
}
/* }}} */

/* {{{ Return the preferred MIME name (charset) as a string */
PHP_FUNCTION(mb_preferred_mime_name)
{
	char *name = NULL;
	size_t name_len;

	ZEND_PARSE_PARAMETERS_START(1, 1)
		Z_PARAM_STRING(name, name_len)
	ZEND_PARSE_PARAMETERS_END();

	const mbfl_encoding *enc = mbfl_name2encoding(name);
	if (enc == NULL) {
		zend_argument_value_error(1, "must be a valid encoding, \"%s\" given", name);
		RETURN_THROWS();
	}

	const char *preferred_name = mbfl_encoding_preferred_mime_name(enc);
	if (preferred_name == NULL || *preferred_name == '\0') {
		php_error_docref(NULL, E_WARNING, "No MIME preferred name corresponding to \"%s\"", name);
		RETVAL_FALSE;
	} else {
		RETVAL_STRING((char *)preferred_name);
	}
}
/* }}} */

/* {{{ Parses GET/POST/COOKIE data and sets global variables */
PHP_FUNCTION(mb_parse_str)
{
	zval *track_vars_array = NULL;
	char *encstr;
	size_t encstr_len;
	php_mb_encoding_handler_info_t info;
	const mbfl_encoding *detected;

	ZEND_PARSE_PARAMETERS_START(2, 2)
		Z_PARAM_STRING(encstr, encstr_len)
		Z_PARAM_ZVAL(track_vars_array)
	ZEND_PARSE_PARAMETERS_END();

	track_vars_array = zend_try_array_init(track_vars_array);
	if (!track_vars_array) {
		RETURN_THROWS();
	}

	encstr = estrndup(encstr, encstr_len);

	info.data_type              = PARSE_STRING;
	info.separator              = PG(arg_separator).input;
	info.report_errors          = true;
	info.to_encoding            = MBSTRG(current_internal_encoding);
	info.from_encodings         = MBSTRG(http_input_list);
	info.num_from_encodings     = MBSTRG(http_input_list_size);

	detected = _php_mb_encoding_handler_ex(&info, track_vars_array, encstr);

	MBSTRG(http_input_identify) = detected;

	RETVAL_BOOL(detected);

	if (encstr != NULL) efree(encstr);
}
/* }}} */

PHP_FUNCTION(mb_output_handler)
{
	zend_string *str;
	zend_long arg_status;

	ZEND_PARSE_PARAMETERS_START(2, 2)
		Z_PARAM_STR(str)
		Z_PARAM_LONG(arg_status)
	ZEND_PARSE_PARAMETERS_END();

	const mbfl_encoding *encoding = MBSTRG(current_http_output_encoding);
	if (encoding == &mbfl_encoding_pass) {
		RETURN_STR_COPY(str);
	}

	if (arg_status & PHP_OUTPUT_HANDLER_START) {
		bool free_mimetype = false;
		char *mimetype = NULL;

		/* Analyze mime type */
		if (SG(sapi_headers).mimetype && _php_mb_match_regex(MBSTRG(http_output_conv_mimetypes), SG(sapi_headers).mimetype, strlen(SG(sapi_headers).mimetype))) {
			char *s;
			if ((s = strchr(SG(sapi_headers).mimetype, ';')) == NULL) {
				mimetype = estrdup(SG(sapi_headers).mimetype);
			} else {
				mimetype = estrndup(SG(sapi_headers).mimetype, s - SG(sapi_headers).mimetype);
			}
			free_mimetype = true;
		} else if (SG(sapi_headers).send_default_content_type) {
			mimetype = SG(default_mimetype) ? SG(default_mimetype) : SAPI_DEFAULT_MIMETYPE;
		}

		/* If content-type is not yet set, set it and enable conversion */
		if (SG(sapi_headers).send_default_content_type || free_mimetype) {
			const char *charset = encoding->mime_name;
			if (charset) {
				char *p;
				size_t len = spprintf(&p, 0, "Content-Type: %s; charset=%s",  mimetype, charset);
				if (sapi_add_header(p, len, 0) != FAILURE) {
					SG(sapi_headers).send_default_content_type = 0;
				}
			}

			MBSTRG(outconv_enabled) = true;
		}

		if (free_mimetype) {
			efree(mimetype);
		}
	}

	if (!MBSTRG(outconv_enabled)) {
		RETURN_STR_COPY(str);
	}

	mb_convert_buf buf;
	mb_convert_buf_init(&buf, ZSTR_LEN(str), MBSTRG(current_filter_illegal_substchar), MBSTRG(current_filter_illegal_mode));

	uint32_t wchar_buf[128];
	unsigned char *in = (unsigned char*)ZSTR_VAL(str);
	size_t in_len = ZSTR_LEN(str);
	bool last_feed = ((arg_status & PHP_OUTPUT_HANDLER_END) != 0);

	while (in_len) {
		size_t out_len = MBSTRG(current_internal_encoding)->to_wchar(&in, &in_len, wchar_buf, 128, &MBSTRG(outconv_state));
		ZEND_ASSERT(out_len <= 128);
		encoding->from_wchar(wchar_buf, out_len, &buf, !in_len && last_feed);
	}

	MBSTRG(illegalchars) += buf.errors;
	RETVAL_STR(mb_convert_buf_result_raw(&buf));

	if (last_feed) {
		MBSTRG(outconv_enabled) = false;
		MBSTRG(outconv_state) = 0;
	}
}

PHP_FUNCTION(mb_str_split)
{
	zend_string *str, *encoding = NULL;
	zend_long split_len = 1;

	ZEND_PARSE_PARAMETERS_START(1, 3)
		Z_PARAM_STR(str)
		Z_PARAM_OPTIONAL
		Z_PARAM_LONG(split_len)
		Z_PARAM_STR_OR_NULL(encoding)
	ZEND_PARSE_PARAMETERS_END();

	if (split_len <= 0) {
		zend_argument_value_error(2, "must be greater than 0");
		RETURN_THROWS();
	} else if (split_len > UINT_MAX / 4) {
		zend_argument_value_error(2, "is too large");
		RETURN_THROWS();
	}

	const mbfl_encoding *enc = php_mb_get_encoding(encoding, 3);
	if (!enc) {
		RETURN_THROWS();
	}

	if (ZSTR_LEN(str) == 0) {
		RETURN_EMPTY_ARRAY();
	}

	unsigned char *p = (unsigned char*)ZSTR_VAL(str), *e = p + ZSTR_LEN(str);

	unsigned int char_len = enc->flag & (MBFL_ENCTYPE_SBCS | MBFL_ENCTYPE_WCS2 | MBFL_ENCTYPE_WCS4);
	if (char_len) {
		unsigned int chunk_len = char_len * split_len;
		unsigned int chunks = ((ZSTR_LEN(str) / chunk_len) + split_len - 1) / split_len; /* round up */
		array_init_size(return_value, chunks);
		while (p < e) {
			add_next_index_stringl(return_value, (const char*)p, MIN(chunk_len, e - p));
			p += chunk_len;
		}
	} else if (enc->mblen_table) {
		unsigned char const *mbtab = enc->mblen_table;

		/* Assume that we have 1-byte characters */
		array_init_size(return_value, (ZSTR_LEN(str) + split_len - 1) / split_len);

		while (p < e) {
			unsigned char *chunk = p; /* start of chunk */

			for (int char_count = 0; char_count < split_len && p < e; char_count++) {
				p += mbtab[*p];
			}
			if (p > e) {
				p = e; /* ensure chunk is in bounds */
			}
			add_next_index_stringl(return_value, (const char*)chunk, p - chunk);
		}
	} else {
		/* Assume that we have 1-byte characters */
		array_init_size(return_value, (ZSTR_LEN(str) + split_len - 1) / split_len);

		uint32_t wchar_buf[128];
		size_t in_len = ZSTR_LEN(str);
		unsigned int state = 0, char_count = 0;

		mb_convert_buf buf;

		while (in_len) {
			size_t out_len = enc->to_wchar(&p, &in_len, wchar_buf, 128, &state);
			ZEND_ASSERT(out_len <= 128);
			size_t i = 0;

			/* Is there some output remaining from the previous iteration? */
			if (char_count) {
				if (out_len >= split_len - char_count) {
					/* Finish off an incomplete chunk from previous iteration
					 * ('buf' was already initialized; we don't need to do it again) */
					enc->from_wchar(wchar_buf, split_len - char_count, &buf, true);
					i += split_len - char_count;
					char_count = 0;
					add_next_index_str(return_value, mb_convert_buf_result(&buf, enc));
				} else {
					/* Output from this iteration is not enough to finish the next chunk;
					 * output what we can, and leave 'buf' to be used again on next iteration */
					enc->from_wchar(wchar_buf, out_len, &buf, !in_len);
					char_count += out_len;
					continue;
				}
			}

			while (i < out_len) {
				/* Prepare for the next chunk */
				mb_convert_buf_init(&buf, split_len, MBSTRG(current_filter_illegal_substchar), MBSTRG(current_filter_illegal_mode));

				if (out_len - i >= split_len) {
					enc->from_wchar(wchar_buf + i, split_len, &buf, true);
					i += split_len;
					add_next_index_str(return_value, mb_convert_buf_result(&buf, enc));
				} else {
					/* The remaining codepoints in wchar_buf aren't enough to finish a chunk;
					 * leave them for the next iteration */
					enc->from_wchar(wchar_buf + i, out_len - i, &buf, !in_len);
					char_count = out_len - i;
					break;
				}
			}
		}

		if (char_count) {
			/* The main loop above has finished processing the input string, but
			 * has left a partial chunk in 'buf' */
			add_next_index_str(return_value, mb_convert_buf_result(&buf, enc));
		}
	}
}

#ifdef __SSE2__
/* Thanks to StackOverflow user 'Paul R' (https://stackoverflow.com/users/253056/paul-r)
 * From: https://stackoverflow.com/questions/36998538/fastest-way-to-horizontally-sum-sse-unsigned-byte-vector
 * Takes a 128-bit XMM register, treats each byte as an 8-bit integer, and sums up all
 * 16 of them, returning the sum in an ordinary scalar register */
static inline uint32_t _mm_sum_epu8(const __m128i v)
{
	/* We don't have any dedicated instruction to sum up 8-bit values from a 128-bit register
	 * _mm_sad_epu8 takes the differences between corresponding bytes of two different XMM registers,
	 * sums up those differences, and stores them as two 16-byte integers in the top and bottom
	 * halves of the destination XMM register
	 * By using a zeroed-out XMM register as one operand, we ensure the "differences" which are
	 * summed up will actually just be the 8-bit values from `v` */
	__m128i vsum = _mm_sad_epu8(v, _mm_setzero_si128());
	/* If _mm_sad_epu8 had stored the sum of those bytes as a single integer, we would just have
	 * to extract it here; but it stored the sum as two different 16-bit values
	 * _mm_cvtsi128_si32 extracts one of those values into a scalar register
	 * _mm_extract_epi16 extracts the other one into another scalar register; then we just add them */
	return _mm_cvtsi128_si32(vsum) + _mm_extract_epi16(vsum, 4);
}
#endif

/* This assumes that `string` is valid UTF-8
 * In UTF-8, the only bytes which do not start a new codepoint are 0x80-0xBF (continuation bytes)
 * Interpreted as signed integers, those are all byte values less than -64
 * A fast way to get the length of a UTF-8 string is to start with its byte length,
 * then subtract off the number of continuation bytes */
static size_t mb_fast_strlen_utf8(unsigned char *p, size_t len)
{
	unsigned char *e = p + len;

#ifdef __SSE2__
	if (len >= sizeof(__m128i)) {
		e -= sizeof(__m128i);

		const __m128i threshold = _mm_set1_epi8(-64);
		const __m128i delta = _mm_set1_epi8(1);
		__m128i counter = _mm_setzero_si128(); /* Vector of 16 continuation-byte counters */

		int reset_counter = 255;
		do {
			__m128i operand = _mm_loadu_si128((__m128i*)p); /* Load 16 bytes */
			__m128i lt = _mm_cmplt_epi8(operand, threshold); /* Find all which are continuation bytes */
			counter = _mm_add_epi8(counter, _mm_and_si128(lt, delta)); /* Update the 16 counters */

			/* The counters can only go up to 255, so every 255 iterations, fold them into `len`
			 * and reset them to zero */
			if (--reset_counter == 0) {
				len -= _mm_sum_epu8(counter);
				counter = _mm_setzero_si128();
				reset_counter = 255;
			}

			p += sizeof(__m128i);
		} while (p <= e);

		e += sizeof(__m128i);
		len -= _mm_sum_epu8(counter); /* Fold in any remaining non-zero values in the 16 counters */
	}
#endif

	/* Check for continuation bytes in the 0-15 remaining bytes at the end of the string */
	while (p < e) {
		signed char c = *p++;
		if (c < -64) {
			len--;
		}
	}

	return len;
}

static size_t mb_get_strlen(zend_string *string, const mbfl_encoding *encoding)
{
	unsigned int char_len = encoding->flag & (MBFL_ENCTYPE_SBCS | MBFL_ENCTYPE_WCS2 | MBFL_ENCTYPE_WCS4);
	if (char_len) {
		return ZSTR_LEN(string) / char_len;
	} else if (php_mb_is_no_encoding_utf8(encoding->no_encoding) && GC_FLAGS(string) & IS_STR_VALID_UTF8) {
		return mb_fast_strlen_utf8((unsigned char*)ZSTR_VAL(string), ZSTR_LEN(string));
	}

	uint32_t wchar_buf[128];
	unsigned char *in = (unsigned char*)ZSTR_VAL(string);
	size_t in_len = ZSTR_LEN(string);
	unsigned int state = 0;
	size_t len = 0;

	while (in_len) {
		len += encoding->to_wchar(&in, &in_len, wchar_buf, 128, &state);
	}

	return len;
}

/* {{{ Get character numbers of a string */
PHP_FUNCTION(mb_strlen)
{
	zend_string *string, *enc_name = NULL;

	ZEND_PARSE_PARAMETERS_START(1, 2)
		Z_PARAM_STR(string)
		Z_PARAM_OPTIONAL
		Z_PARAM_STR_OR_NULL(enc_name)
	ZEND_PARSE_PARAMETERS_END();

	const mbfl_encoding *enc = php_mb_get_encoding(enc_name, 2);
	if (!enc) {
		RETURN_THROWS();
	}

	RETVAL_LONG(mb_get_strlen(string, enc));
}
/* }}} */

/* See mbfl_no_encoding definition for list of UTF-8 encodings */
static inline bool php_mb_is_no_encoding_utf8(enum mbfl_no_encoding no_enc)
{
	return (no_enc >= mbfl_no_encoding_utf8 && no_enc <= mbfl_no_encoding_utf8_sb);
}

static unsigned char* offset_to_pointer_utf8(unsigned char *str, unsigned char *end, ssize_t offset) {
	if (offset < 0) {
		unsigned char *pos = end;
		while (offset < 0) {
			if (pos <= str) {
				return NULL;
			}

			unsigned char c = *--pos;
			if (c < 0x80 || (c & 0xC0) != 0x80) {
				offset++;
			}
		}
		return pos;
	} else {
		const unsigned char *u8_tbl = mbfl_encoding_utf8.mblen_table;
		unsigned char *pos = str;
		while (offset-- > 0) {
			if (pos >= end) {
				return NULL;
			}
			pos += u8_tbl[*pos];
		}
		return pos;
	}
}

static size_t pointer_to_offset_utf8(unsigned char *start, unsigned char *pos) {
	return mb_fast_strlen_utf8(start, pos - start);
}

static size_t mb_find_strpos(zend_string *haystack, zend_string *needle, const mbfl_encoding *enc, ssize_t offset, bool reverse)
{
	size_t result;
	zend_string *haystack_u8 = NULL, *needle_u8 = NULL;
	unsigned char *offset_pointer;

	if (!php_mb_is_no_encoding_utf8(enc->no_encoding)) {
		unsigned int num_errors = 0;
		haystack_u8 = mb_fast_convert((unsigned char*)ZSTR_VAL(haystack), ZSTR_LEN(haystack), enc, &mbfl_encoding_utf8, 0, MBFL_OUTPUTFILTER_ILLEGAL_MODE_BADUTF8, &num_errors);
		needle_u8 = mb_fast_convert((unsigned char*)ZSTR_VAL(needle), ZSTR_LEN(needle), enc, &mbfl_encoding_utf8, 0, MBFL_OUTPUTFILTER_ILLEGAL_MODE_BADUTF8, &num_errors);
	} else {
		haystack_u8 = haystack;
		needle_u8 = needle;
	}

	offset_pointer = offset_to_pointer_utf8((unsigned char*)ZSTR_VAL(haystack_u8), (unsigned char*)ZSTR_VAL(haystack_u8) + ZSTR_LEN(haystack_u8), offset);
	if (!offset_pointer) {
		result = MBFL_ERROR_OFFSET;
		goto out;
	}

	result = MBFL_ERROR_NOT_FOUND;
	if (ZSTR_LEN(haystack_u8) < ZSTR_LEN(needle_u8)) {
		goto out;
	}

	const char *found_pos;
	if (!reverse) {
		found_pos = zend_memnstr((const char*)offset_pointer, ZSTR_VAL(needle_u8), ZSTR_LEN(needle_u8), ZSTR_VAL(haystack_u8) + ZSTR_LEN(haystack_u8));
	} else if (offset >= 0) {
		found_pos = zend_memnrstr((const char*)offset_pointer, ZSTR_VAL(needle_u8), ZSTR_LEN(needle_u8), ZSTR_VAL(haystack_u8) + ZSTR_LEN(haystack_u8));
	} else {
		size_t needle_len = pointer_to_offset_utf8((unsigned char*)ZSTR_VAL(needle), (unsigned char*)ZSTR_VAL(needle) + ZSTR_LEN(needle));
		offset_pointer = offset_to_pointer_utf8(offset_pointer, (unsigned char*)ZSTR_VAL(haystack_u8) + ZSTR_LEN(haystack_u8), needle_len);
		if (!offset_pointer) {
			offset_pointer = (unsigned char*)ZSTR_VAL(haystack_u8) + ZSTR_LEN(haystack_u8);
		}

		found_pos = zend_memnrstr(ZSTR_VAL(haystack_u8), ZSTR_VAL(needle_u8), ZSTR_LEN(needle_u8), (const char*)offset_pointer);
	}

	if (found_pos) {
		result = pointer_to_offset_utf8((unsigned char*)ZSTR_VAL(haystack_u8), (unsigned char*)found_pos);
	}

out:
	if (haystack_u8 != haystack) {
		zend_string_free(haystack_u8);
	}
	if (needle_u8 != needle) {
		zend_string_free(needle_u8);
	}
	return result;
}

static void handle_strpos_error(size_t error) {
	switch (error) {
	case MBFL_ERROR_NOT_FOUND:
		break;
	case MBFL_ERROR_ENCODING:
		php_error_docref(NULL, E_WARNING, "Conversion error");
		break;
	case MBFL_ERROR_OFFSET:
		zend_argument_value_error(3, "must be contained in argument #1 ($haystack)");
		break;
	default:
		zend_value_error("mb_strpos(): Unknown error");
		break;
	}
}

PHP_FUNCTION(mb_strpos)
{
	zend_long offset = 0;
	zend_string *needle, *haystack;
	zend_string *enc_name = NULL;

	ZEND_PARSE_PARAMETERS_START(2, 4)
		Z_PARAM_STR(haystack)
		Z_PARAM_STR(needle)
		Z_PARAM_OPTIONAL
		Z_PARAM_LONG(offset)
		Z_PARAM_STR_OR_NULL(enc_name)
	ZEND_PARSE_PARAMETERS_END();

	const mbfl_encoding *enc = php_mb_get_encoding(enc_name, 4);
	if (!enc) {
		RETURN_THROWS();
	}

	size_t n = mb_find_strpos(haystack, needle, enc, offset, false);
	if (!mbfl_is_error(n)) {
		RETVAL_LONG(n);
	} else {
		handle_strpos_error(n);
		RETVAL_FALSE;
	}
}

/* {{{ Find position of last occurrence of a string within another */
PHP_FUNCTION(mb_strrpos)
{
	zend_long offset = 0;
	zend_string *needle, *haystack;
	zend_string *enc_name = NULL;

	ZEND_PARSE_PARAMETERS_START(2, 4)
		Z_PARAM_STR(haystack)
		Z_PARAM_STR(needle)
		Z_PARAM_OPTIONAL
		Z_PARAM_LONG(offset)
		Z_PARAM_STR_OR_NULL(enc_name)
	ZEND_PARSE_PARAMETERS_END();

	const mbfl_encoding *enc = php_mb_get_encoding(enc_name, 4);
	if (!enc) {
		RETURN_THROWS();
	}

	size_t n = mb_find_strpos(haystack, needle, enc, offset, true);
	if (!mbfl_is_error(n)) {
		RETVAL_LONG(n);
	} else {
		handle_strpos_error(n);
		RETVAL_FALSE;
	}
}
/* }}} */

/* {{{ Finds position of first occurrence of a string within another, case insensitive */
PHP_FUNCTION(mb_stripos)
{
	zend_long offset = 0;
	zend_string *haystack, *needle;
	zend_string *from_encoding = NULL;

	ZEND_PARSE_PARAMETERS_START(2, 4)
		Z_PARAM_STR(haystack)
		Z_PARAM_STR(needle)
		Z_PARAM_OPTIONAL
		Z_PARAM_LONG(offset)
		Z_PARAM_STR_OR_NULL(from_encoding)
	ZEND_PARSE_PARAMETERS_END();

	const mbfl_encoding *enc = php_mb_get_encoding(from_encoding, 4);
	if (!enc) {
		RETURN_THROWS();
	}

	size_t n = php_mb_stripos(false, haystack, needle, offset, enc);

	if (!mbfl_is_error(n)) {
		RETVAL_LONG(n);
	} else {
		handle_strpos_error(n);
		RETVAL_FALSE;
	}
}
/* }}} */

/* {{{ Finds position of last occurrence of a string within another, case insensitive */
PHP_FUNCTION(mb_strripos)
{
	zend_long offset = 0;
	zend_string *haystack, *needle;
	zend_string *from_encoding = NULL;

	ZEND_PARSE_PARAMETERS_START(2, 4)
		Z_PARAM_STR(haystack)
		Z_PARAM_STR(needle)
		Z_PARAM_OPTIONAL
		Z_PARAM_LONG(offset)
		Z_PARAM_STR_OR_NULL(from_encoding)
	ZEND_PARSE_PARAMETERS_END();

	const mbfl_encoding *enc = php_mb_get_encoding(from_encoding, 4);
	if (!enc) {
		RETURN_THROWS();
	}

	size_t n = php_mb_stripos(true, haystack, needle, offset, enc);

	if (!mbfl_is_error(n)) {
		RETVAL_LONG(n);
	} else {
		handle_strpos_error(n);
		RETVAL_FALSE;
	}
}
/* }}} */

static zend_string* mb_get_substr_slow(unsigned char *in, size_t in_len, size_t from, size_t len, const mbfl_encoding *enc)
{
	uint32_t wchar_buf[128];
	unsigned int state = 0;

	mb_convert_buf buf;
	mb_convert_buf_init(&buf, MIN(len, in_len - from), MBSTRG(current_filter_illegal_substchar), MBSTRG(current_filter_illegal_mode));

	while (in_len && len) {
		size_t out_len = enc->to_wchar(&in, &in_len, wchar_buf, 128, &state);
		ZEND_ASSERT(out_len <= 128);

		if (from >= out_len) {
			from -= out_len;
		} else {
			size_t needed_codepoints = MIN(out_len - from, len);
			enc->from_wchar(wchar_buf + from, needed_codepoints, &buf, !in_len || out_len >= len);
			from = 0;
			len -= needed_codepoints;
		}
	}

	return mb_convert_buf_result(&buf, enc);
}

static zend_string* mb_get_substr(zend_string *input, size_t from, size_t len, const mbfl_encoding *enc)
{
	unsigned char *in = (unsigned char*)ZSTR_VAL(input);
	size_t in_len = ZSTR_LEN(input);

	if (len == 0 || (from >= in_len && enc != &mbfl_encoding_sjis_mac)) {
		/* Other than MacJapanese, no supported text encoding decodes to
		 * more than one codepoint per byte
		 * So if the number of codepoints to skip >= number of input bytes,
		 * then definitely the output should be empty */
		return zend_empty_string;
	}

	/* Does each codepoint have a fixed byte width? */
	unsigned int flag = enc->flag & (MBFL_ENCTYPE_SBCS | MBFL_ENCTYPE_WCS2 | MBFL_ENCTYPE_WCS4);
	if (flag) {
		/* The value of the flag is 2 if each codepoint takes 2 bytes, or 4 if 4 bytes */
		from *= flag;
		len *= flag;
		if (from >= in_len) {
			return zend_empty_string;
		}
		in += from;
		in_len -= from;
		if (len > in_len) {
			len = in_len;
		}
		return zend_string_init_fast((const char*)in, len);
	}

	return mb_get_substr_slow(in, in_len, from, len, enc);
}

#define MB_STRSTR 1
#define MB_STRRCHR 2
#define MB_STRISTR 3
#define MB_STRRICHR 4

static void php_mb_strstr_variants(INTERNAL_FUNCTION_PARAMETERS, unsigned int variant)
{
	bool reverse_mode = false, part = false;
	size_t n;
	zend_string *haystack, *needle;
	zend_string *encoding_name = NULL;

	ZEND_PARSE_PARAMETERS_START(2, 4)
		Z_PARAM_STR(haystack)
		Z_PARAM_STR(needle)
		Z_PARAM_OPTIONAL
		Z_PARAM_BOOL(part)
		Z_PARAM_STR_OR_NULL(encoding_name)
	ZEND_PARSE_PARAMETERS_END();

	const mbfl_encoding *enc = php_mb_get_encoding(encoding_name, 4);
	if (!enc) {
		RETURN_THROWS();
	}

	if (variant == MB_STRRCHR || variant == MB_STRRICHR) {
		reverse_mode = true;
	}

	if (variant == MB_STRISTR || variant == MB_STRRICHR) {
		n = php_mb_stripos(reverse_mode, haystack, needle, 0, enc);
	} else {
		n = mb_find_strpos(haystack, needle, enc, 0, reverse_mode);
	}

	if (!mbfl_is_error(n)) {
		if (part) {
			RETVAL_STR(mb_get_substr(haystack, 0, n, enc));
		} else {
			RETVAL_STR(mb_get_substr(haystack, n, MBFL_SUBSTR_UNTIL_END, enc));
		}
	} else {
		// FIXME use handle_strpos_error(n)
		RETVAL_FALSE;
	}
}

/* {{{ Finds first occurrence of a string within another */
PHP_FUNCTION(mb_strstr)
{
	php_mb_strstr_variants(INTERNAL_FUNCTION_PARAM_PASSTHRU, MB_STRSTR);
}
/* }}} */

/* {{{ Finds the last occurrence of a character in a string within another */
PHP_FUNCTION(mb_strrchr)
{
	php_mb_strstr_variants(INTERNAL_FUNCTION_PARAM_PASSTHRU, MB_STRRCHR);
}
/* }}} */

/* {{{ Finds first occurrence of a string within another, case insensitive */
PHP_FUNCTION(mb_stristr)
{
	php_mb_strstr_variants(INTERNAL_FUNCTION_PARAM_PASSTHRU, MB_STRISTR);
}
/* }}} */

/* {{{ Finds the last occurrence of a character in a string within another, case insensitive */
PHP_FUNCTION(mb_strrichr)
{
	php_mb_strstr_variants(INTERNAL_FUNCTION_PARAM_PASSTHRU, MB_STRRICHR);
}
/* }}} */

#undef MB_STRSTR
#undef MB_STRRCHR
#undef MB_STRISTR
#undef MB_STRRICHR

PHP_FUNCTION(mb_substr_count)
{
	zend_string *haystack, *needle, *enc_name = NULL, *haystack_u8 = NULL, *needle_u8 = NULL;

	ZEND_PARSE_PARAMETERS_START(2, 3)
		Z_PARAM_STR(haystack)
		Z_PARAM_STR(needle)
		Z_PARAM_OPTIONAL
		Z_PARAM_STR_OR_NULL(enc_name)
	ZEND_PARSE_PARAMETERS_END();

	if (ZSTR_LEN(needle) == 0) {
		zend_argument_value_error(2, "must not be empty");
		RETURN_THROWS();
	}

	const mbfl_encoding *enc = php_mb_get_encoding(enc_name, 3);
	if (!enc) {
		RETURN_THROWS();
	}

	if (php_mb_is_no_encoding_utf8(enc->no_encoding)) {
		/* No need to do any conversion if haystack/needle are already known-valid UTF-8
		 * (If they are not valid, then not passing them through conversion filters could affect output) */
		if (GC_FLAGS(haystack) & IS_STR_VALID_UTF8) {
			haystack_u8 = haystack;
		} else {
			unsigned int num_errors = 0;
			haystack_u8 = mb_fast_convert((unsigned char*)ZSTR_VAL(haystack), ZSTR_LEN(haystack), enc, &mbfl_encoding_utf8, 0, MBFL_OUTPUTFILTER_ILLEGAL_MODE_BADUTF8, &num_errors);
			if (!num_errors && !ZSTR_IS_INTERNED(haystack)) {
				GC_ADD_FLAGS(haystack, IS_STR_VALID_UTF8);
			}
		}

		if (GC_FLAGS(needle) & IS_STR_VALID_UTF8) {
			needle_u8 = needle;
		} else {
			unsigned int num_errors = 0;
			needle_u8 = mb_fast_convert((unsigned char*)ZSTR_VAL(needle), ZSTR_LEN(needle), enc, &mbfl_encoding_utf8, 0, MBFL_OUTPUTFILTER_ILLEGAL_MODE_BADUTF8, &num_errors);
			if (!num_errors && !ZSTR_IS_INTERNED(needle)) {
				GC_ADD_FLAGS(needle, IS_STR_VALID_UTF8);
			}
		}
	} else {
		unsigned int num_errors = 0;
		haystack_u8 = mb_fast_convert((unsigned char*)ZSTR_VAL(haystack), ZSTR_LEN(haystack), enc, &mbfl_encoding_utf8, 0, MBFL_OUTPUTFILTER_ILLEGAL_MODE_BADUTF8, &num_errors);
		needle_u8 = mb_fast_convert((unsigned char*)ZSTR_VAL(needle), ZSTR_LEN(needle), enc, &mbfl_encoding_utf8, 0, MBFL_OUTPUTFILTER_ILLEGAL_MODE_BADUTF8, &num_errors);
		/* A string with >0 bytes may convert to 0 codepoints; for example, the contents
		 * may be only escape sequences */
		if (ZSTR_LEN(needle_u8) == 0) {
			zend_string_free(haystack_u8);
			zend_string_free(needle_u8);
			zend_argument_value_error(2, "must not be empty");
			RETURN_THROWS();
		}
	}

	size_t result = 0;

	if (ZSTR_LEN(haystack_u8) < ZSTR_LEN(needle_u8)) {
		goto out;
	}

	const char *p = ZSTR_VAL(haystack_u8), *e = p + ZSTR_LEN(haystack_u8);
	while (true) {
		p = zend_memnstr(p, ZSTR_VAL(needle_u8), ZSTR_LEN(needle_u8), e);
		if (!p) {
			break;
		}
		p += ZSTR_LEN(needle_u8);
		result++;
	}

out:
	if (haystack_u8 != haystack) {
		zend_string_free(haystack_u8);
	}
	if (needle_u8 != needle) {
		zend_string_free(needle_u8);
	}

	RETVAL_LONG(result);
}

/* {{{ Returns part of a string */
PHP_FUNCTION(mb_substr)
{
	zend_string *str, *encoding = NULL;
	zend_long from, len;
	size_t real_from, real_len;
	bool len_is_null = true;

	ZEND_PARSE_PARAMETERS_START(2, 4)
		Z_PARAM_STR(str)
		Z_PARAM_LONG(from)
		Z_PARAM_OPTIONAL
		Z_PARAM_LONG_OR_NULL(len, len_is_null)
		Z_PARAM_STR_OR_NULL(encoding)
	ZEND_PARSE_PARAMETERS_END();

	const mbfl_encoding *enc = php_mb_get_encoding(encoding, 4);
	if (!enc) {
		RETURN_THROWS();
	}

	size_t mblen = 0;
	if (from < 0 || (!len_is_null && len < 0)) {
		mblen = mb_get_strlen(str, enc);
	}

	/* if "from" position is negative, count start position from the end
	 * of the string */
	if (from >= 0) {
		real_from = (size_t) from;
	} else if (-from < mblen) {
		real_from = mblen + from;
	} else {
		real_from = 0;
	}

	/* if "length" position is negative, set it to the length
	 * needed to stop that many chars from the end of the string */
	if (len_is_null) {
		real_len = MBFL_SUBSTR_UNTIL_END;
	} else if (len >= 0) {
		real_len = (size_t) len;
	} else if (real_from < mblen && -len < mblen - real_from) {
		real_len = (mblen - real_from) + len;
	} else {
		real_len = 0;
	}

	RETVAL_STR(mb_get_substr(str, real_from, real_len, enc));
}
/* }}} */

/* {{{ Returns part of a string */
PHP_FUNCTION(mb_strcut)
{
	zend_string *encoding = NULL;
	char *string_val;
	zend_long from, len;
	bool len_is_null = 1;
	mbfl_string string, result, *ret;

	ZEND_PARSE_PARAMETERS_START(2, 4)
		Z_PARAM_STRING(string_val, string.len)
		Z_PARAM_LONG(from)
		Z_PARAM_OPTIONAL
		Z_PARAM_LONG_OR_NULL(len, len_is_null)
		Z_PARAM_STR_OR_NULL(encoding)
	ZEND_PARSE_PARAMETERS_END();

	string.val = (unsigned char*)string_val;
	string.encoding = php_mb_get_encoding(encoding, 4);
	if (!string.encoding) {
		RETURN_THROWS();
	}

	if (len_is_null) {
		len = string.len;
	}

	/* if "from" position is negative, count start position from the end
	 * of the string
	 */
	if (from < 0) {
		from = string.len + from;
		if (from < 0) {
			from = 0;
		}
	}

	/* if "length" position is negative, set it to the length
	 * needed to stop that many chars from the end of the string
	 */
	if (len < 0) {
		len = (string.len - from) + len;
		if (len < 0) {
			len = 0;
		}
	}

	if (from > string.len) {
		RETURN_EMPTY_STRING();
	}

	ret = mbfl_strcut(&string, &result, from, len);
	ZEND_ASSERT(ret != NULL);

	// TODO: avoid reallocation ???
	RETVAL_STRINGL((char *)ret->val, ret->len); /* the string is already strdup()'ed */
	efree(ret->val);
}
/* }}} */

/* Some East Asian characters, when printed at a terminal (or the like), require double
 * the usual amount of horizontal space. We call these "fullwidth" characters. */
static size_t character_width(uint32_t c)
{
	if (c < FIRST_DOUBLEWIDTH_CODEPOINT) {
		return 1;
	}

	/* Do a binary search to see if we fall in any of the fullwidth ranges */
	int lo = 0, hi = sizeof(mbfl_eaw_table) / sizeof(mbfl_eaw_table[0]);
	while (lo < hi) {
		int probe = (lo + hi) / 2;
		if (c < mbfl_eaw_table[probe].begin) {
			hi = probe;
		} else if (c > mbfl_eaw_table[probe].end) {
			lo = probe + 1;
		} else {
			return 2;
		}
	}

	return 1;
}

static size_t mb_get_strwidth(zend_string *string, const mbfl_encoding *enc)
{
	size_t width = 0;
	uint32_t wchar_buf[128];
	unsigned char *in = (unsigned char*)ZSTR_VAL(string);
	size_t in_len = ZSTR_LEN(string);
	unsigned int state = 0;

	while (in_len) {
		size_t out_len = enc->to_wchar(&in, &in_len, wchar_buf, 128, &state);
		ZEND_ASSERT(out_len <= 128);

		while (out_len) {
			/* NOTE: 'bad input' marker will be counted as 1 unit of width
			 * If text conversion is performed with an ordinary ASCII character as
			 * the 'replacement character', this will give us the correct display width. */
			width += character_width(wchar_buf[--out_len]);
		}
	}

	return width;
}

/* Gets terminal width of a string */
PHP_FUNCTION(mb_strwidth)
{
	zend_string *string, *enc_name = NULL;

	ZEND_PARSE_PARAMETERS_START(1, 2)
		Z_PARAM_STR(string)
		Z_PARAM_OPTIONAL
		Z_PARAM_STR_OR_NULL(enc_name)
	ZEND_PARSE_PARAMETERS_END();

	const mbfl_encoding *enc = php_mb_get_encoding(enc_name, 2);
	if (!enc) {
		RETURN_THROWS();
	}

	RETVAL_LONG(mb_get_strwidth(string, enc));
}

static zend_string* mb_trim_string(zend_string *input, zend_string *marker, const mbfl_encoding *enc, unsigned int from, int width)
{
	uint32_t wchar_buf[128];
	unsigned char *in = (unsigned char*)ZSTR_VAL(input);
	size_t in_len = ZSTR_LEN(input);
	unsigned int state = 0;
	int remaining_width = width;
	unsigned int to_skip = from;
	size_t out_len = 0;
	bool first_call = true, input_err = false;
	mb_convert_buf buf;

	while (in_len) {
		out_len = enc->to_wchar(&in, &in_len, wchar_buf, 128, &state);
		ZEND_ASSERT(out_len <= 128);

		if (out_len <= to_skip) {
			to_skip -= out_len;
		} else {
			for (int i = to_skip; i < out_len; i++) {
				uint32_t w = wchar_buf[i];
				input_err |= (w == MBFL_BAD_INPUT);
				remaining_width -= character_width(w);
				if (remaining_width < 0) {
					/* We need to truncate string and append trim marker */
					width -= mb_get_strwidth(marker, enc);
					/* 'width' is now the amount we want to take from 'input' */
					if (width <= 0) {
						return zend_string_copy(marker);
					}
					mb_convert_buf_init(&buf, width, MBSTRG(current_filter_illegal_substchar), MBSTRG(current_filter_illegal_mode));

					if (first_call) {
						/* We can use the buffer of wchars which we have right now;
						 * no need to convert again */
						goto dont_restart_conversion;
					} else {
						goto restart_conversion;
					}
				}
			}
			to_skip = 0;
		}
		first_call = false;
	}

	/* The input string fits in the requested width; we don't need to append the trim marker
	 * However, if the string contains erroneous byte sequences, those should be converted
	 * to error markers */
	if (!input_err) {
		if (from == 0) {
			/* This just increments the string's refcount; it doesn't really 'copy' it */
			return zend_string_copy(input);
		} else {
			return mb_get_substr(input, from, MBFL_SUBSTR_UNTIL_END, enc);
		}
	} else {
		/* We can't use `mb_get_substr`, because it uses the fastest method possible of
		 * picking out a substring, which may not include converting erroneous byte
		 * sequences to error markers */
		return mb_get_substr_slow((unsigned char*)ZSTR_VAL(input), ZSTR_LEN(input), from, MBFL_SUBSTR_UNTIL_END, enc);
	}

	/* The input string is too wide; we need to build a new string which
	 * includes some portion of the input string, with the trim marker
	 * concatenated onto it */
restart_conversion:
	in = (unsigned char*)ZSTR_VAL(input);
	in_len = ZSTR_LEN(input);
	state = 0;

	while (true) {
		out_len = enc->to_wchar(&in, &in_len, wchar_buf, 128, &state);
		ZEND_ASSERT(out_len <= 128);

dont_restart_conversion:
		if (out_len <= from) {
			from -= out_len;
		} else {
			for (int i = from; i < out_len; i++) {
				width -= character_width(wchar_buf[i]);
				if (width < 0) {
					enc->from_wchar(wchar_buf + from, i - from, &buf, true);
					goto append_trim_marker;
				}
			}
			ZEND_ASSERT(in_len > 0);
			enc->from_wchar(wchar_buf + from, out_len - from, &buf, false);
			from = 0;
		}
	}

append_trim_marker:
	if (ZSTR_LEN(marker) > 0) {
		MB_CONVERT_BUF_ENSURE((&buf), buf.out, buf.limit, ZSTR_LEN(marker));
		memcpy(buf.out, ZSTR_VAL(marker), ZSTR_LEN(marker));
		buf.out += ZSTR_LEN(marker);
	}

	/* Even if `enc` is UTF-8, don't mark the output string as valid UTF-8, because
	 * we have no guarantee that the trim marker string is valid UTF-8 */
	return mb_convert_buf_result_raw(&buf);
}

/* Trim the string to terminal width; optional, add a 'trim marker' if it was truncated */
PHP_FUNCTION(mb_strimwidth)
{
	zend_string *str, *trimmarker = zend_empty_string, *encoding = NULL;
	zend_long from, width;

	ZEND_PARSE_PARAMETERS_START(3, 5)
		Z_PARAM_STR(str)
		Z_PARAM_LONG(from)
		Z_PARAM_LONG(width)
		Z_PARAM_OPTIONAL
		Z_PARAM_STR(trimmarker)
		Z_PARAM_STR_OR_NULL(encoding)
	ZEND_PARSE_PARAMETERS_END();

	const mbfl_encoding *enc = php_mb_get_encoding(encoding, 5);
	if (!enc) {
		RETURN_THROWS();
	}

	if (from != 0) {
		size_t str_len = mb_get_strlen(str, enc);
		if (from < 0) {
			from += str_len;
		}
		if (from < 0 || from > str_len) {
			zend_argument_value_error(2, "is out of range");
			RETURN_THROWS();
		}
	}

	if (width < 0) {
		php_error_docref(NULL, E_DEPRECATED,
			"passing a negative integer to argument #3 ($width) is deprecated");
		width += mb_get_strwidth(str, enc);

		if (from > 0) {
			zend_string *trimmed = mb_get_substr(str, 0, from, enc);
			width -= mb_get_strwidth(trimmed, enc);
			zend_string_free(trimmed);
		}

		if (width < 0) {
			zend_argument_value_error(3, "is out of range");
			RETURN_THROWS();
		}
	}

	RETVAL_STR(mb_trim_string(str, trimmarker, enc, from, width));
}


/* See mbfl_no_encoding definition for list of unsupported encodings */
static inline bool php_mb_is_unsupported_no_encoding(enum mbfl_no_encoding no_enc)
{
	return ((no_enc >= mbfl_no_encoding_invalid && no_enc <= mbfl_no_encoding_qprint)
			|| (no_enc >= mbfl_no_encoding_utf7 && no_enc <= mbfl_no_encoding_utf7imap)
			|| (no_enc >= mbfl_no_encoding_jis && no_enc <= mbfl_no_encoding_2022jpms)
			|| (no_enc >= mbfl_no_encoding_cp50220 && no_enc <= mbfl_no_encoding_cp50222));
}

MBSTRING_API zend_string* php_mb_convert_encoding_ex(const char *input, size_t length, const mbfl_encoding *to_encoding, const mbfl_encoding *from_encoding)
{
	unsigned int num_errors = 0;
	zend_string *result = mb_fast_convert((unsigned char*)input, length, from_encoding, to_encoding, MBSTRG(current_filter_illegal_substchar), MBSTRG(current_filter_illegal_mode), &num_errors);
	MBSTRG(illegalchars) += num_errors;
	return result;
}

MBSTRING_API zend_string* php_mb_convert_encoding(const char *input, size_t length, const mbfl_encoding *to_encoding, const mbfl_encoding **from_encodings, size_t num_from_encodings)
{
	const mbfl_encoding *from_encoding;

	/* pre-conversion encoding */
	ZEND_ASSERT(num_from_encodings >= 1);
	if (num_from_encodings == 1) {
		from_encoding = *from_encodings;
	} else {
		/* auto detect */
		from_encoding = mb_guess_encoding((unsigned char*)input, length, from_encodings, num_from_encodings, MBSTRG(strict_detection), true);
		if (!from_encoding) {
			php_error_docref(NULL, E_WARNING, "Unable to detect character encoding");
			return NULL;
		}
	}

	return php_mb_convert_encoding_ex(input, length, to_encoding, from_encoding);
}

MBSTRING_API HashTable *php_mb_convert_encoding_recursive(HashTable *input, const mbfl_encoding *to_encoding, const mbfl_encoding **from_encodings, size_t num_from_encodings)
{
	HashTable *output, *chash;
	zend_long idx;
	zend_string *key;
	zval *entry, entry_tmp;

	if (!input) {
		return NULL;
	}

	if (GC_IS_RECURSIVE(input)) {
		GC_UNPROTECT_RECURSION(input);
		php_error_docref(NULL, E_WARNING, "Cannot convert recursively referenced values");
		return NULL;
	}
	GC_TRY_PROTECT_RECURSION(input);
	output = zend_new_array(zend_hash_num_elements(input));
	ZEND_HASH_FOREACH_KEY_VAL(input, idx, key, entry) {
		/* convert key */
		if (key) {
			zend_string *converted_key = php_mb_convert_encoding(ZSTR_VAL(key), ZSTR_LEN(key), to_encoding, from_encodings, num_from_encodings);
			if (!converted_key) {
				continue;
			}
			key = converted_key;
		}
		/* convert value */
		ZEND_ASSERT(entry);
try_again:
		switch(Z_TYPE_P(entry)) {
			case IS_STRING: {
				zend_string *converted_key = php_mb_convert_encoding(Z_STRVAL_P(entry), Z_STRLEN_P(entry), to_encoding, from_encodings, num_from_encodings);
				if (!converted_key) {
					if (key) {
						zend_string_release(key);
					}
					continue;
				}
				ZVAL_STR(&entry_tmp, converted_key);
				break;
			}
			case IS_NULL:
			case IS_TRUE:
			case IS_FALSE:
			case IS_LONG:
			case IS_DOUBLE:
				ZVAL_COPY(&entry_tmp, entry);
				break;
			case IS_ARRAY:
				chash = php_mb_convert_encoding_recursive(
					Z_ARRVAL_P(entry), to_encoding, from_encodings, num_from_encodings);
				if (chash) {
					ZVAL_ARR(&entry_tmp, chash);
				} else {
					ZVAL_EMPTY_ARRAY(&entry_tmp);
				}
				break;
			case IS_REFERENCE:
				entry = Z_REFVAL_P(entry);
				goto try_again;
			case IS_OBJECT:
			default:
				if (key) {
					zend_string_release(key);
				}
				php_error_docref(NULL, E_WARNING, "Object is not supported");
				continue;
		}
		if (key) {
			zend_hash_add(output, key, &entry_tmp);
			zend_string_release(key);
		} else {
			zend_hash_index_add(output, idx, &entry_tmp);
		}
	} ZEND_HASH_FOREACH_END();
	GC_TRY_UNPROTECT_RECURSION(input);

	return output;
}
/* }}} */

static void remove_non_encodings_from_elist(const mbfl_encoding **elist, size_t *size)
{
	/* mbstring supports some 'text encodings' which aren't really text encodings
	 * at all, but really 'byte encodings', like Base64, QPrint, and so on.
	 * These should never be returned by `mb_detect_encoding`. */
	int shift = 0;
	for (int i = 0; i < *size; i++) {
		const mbfl_encoding *encoding = elist[i];
		if (encoding->no_encoding <= mbfl_no_encoding_charset_min) {
			shift++; /* Remove this encoding from the list */
		} else if (shift) {
			elist[i - shift] = encoding;
		}
	}
	*size -= shift;
}

/* {{{ Returns converted string in desired encoding */
PHP_FUNCTION(mb_convert_encoding)
{
	zend_string *to_encoding_name;
	zend_string *input_str, *from_encodings_str = NULL;
	HashTable *input_ht, *from_encodings_ht = NULL;
	const mbfl_encoding **from_encodings;
	size_t num_from_encodings;
	bool free_from_encodings = false;

	ZEND_PARSE_PARAMETERS_START(2, 3)
		Z_PARAM_ARRAY_HT_OR_STR(input_ht, input_str)
		Z_PARAM_STR(to_encoding_name)
		Z_PARAM_OPTIONAL
		Z_PARAM_ARRAY_HT_OR_STR_OR_NULL(from_encodings_ht, from_encodings_str)
	ZEND_PARSE_PARAMETERS_END();

	const mbfl_encoding *to_encoding = php_mb_get_encoding(to_encoding_name, 2);
	if (!to_encoding) {
		RETURN_THROWS();
	}

	if (from_encodings_ht) {
		if (php_mb_parse_encoding_array(from_encodings_ht, &from_encodings, &num_from_encodings, 3) == FAILURE) {
			RETURN_THROWS();
		}
		free_from_encodings = true;
	} else if (from_encodings_str) {
		if (php_mb_parse_encoding_list(ZSTR_VAL(from_encodings_str), ZSTR_LEN(from_encodings_str),
				&from_encodings, &num_from_encodings,
				/* persistent */ 0, /* arg_num */ 3) == FAILURE) {
			RETURN_THROWS();
		}
		free_from_encodings = true;
	} else {
		from_encodings = &MBSTRG(current_internal_encoding);
		num_from_encodings = 1;
	}

	if (num_from_encodings > 1) {
		remove_non_encodings_from_elist(from_encodings, &num_from_encodings);
	}

	if (!num_from_encodings) {
		efree(ZEND_VOIDP(from_encodings));
		zend_argument_value_error(3, "must specify at least one encoding");
		RETURN_THROWS();
	}

	if (input_str) {
		zend_string *ret = php_mb_convert_encoding(ZSTR_VAL(input_str), ZSTR_LEN(input_str), to_encoding, from_encodings, num_from_encodings);
		if (ret != NULL) {
			RETVAL_STR(ret);
		} else {
			RETVAL_FALSE;
		}
	} else {
		HashTable *tmp;
		tmp = php_mb_convert_encoding_recursive(
			input_ht, to_encoding, from_encodings, num_from_encodings);
		RETVAL_ARR(tmp);
	}

	if (free_from_encodings) {
		efree(ZEND_VOIDP(from_encodings));
	}
}
/* }}} */

static zend_string *mbstring_convert_case(php_case_mode case_mode, const char *str, size_t str_len, const mbfl_encoding *enc)
{
	return php_unicode_convert_case(case_mode, str, str_len, enc, enc, MBSTRG(current_filter_illegal_mode), MBSTRG(current_filter_illegal_substchar));
}

PHP_FUNCTION(mb_convert_case)
{
	zend_string *str, *from_encoding = NULL;
	zend_long case_mode = 0;

	ZEND_PARSE_PARAMETERS_START(2, 3)
		Z_PARAM_STR(str)
		Z_PARAM_LONG(case_mode)
		Z_PARAM_OPTIONAL
		Z_PARAM_STR_OR_NULL(from_encoding)
	ZEND_PARSE_PARAMETERS_END();

	const mbfl_encoding *enc = php_mb_get_encoding(from_encoding, 3);
	if (!enc) {
		RETURN_THROWS();
	}

	if (case_mode < 0 || case_mode >= PHP_UNICODE_CASE_MODE_MAX) {
		zend_argument_value_error(2, "must be one of the MB_CASE_* constants");
		RETURN_THROWS();
	}

	RETURN_STR(mbstring_convert_case(case_mode, ZSTR_VAL(str), ZSTR_LEN(str), enc));
}

PHP_FUNCTION(mb_strtoupper)
{
	zend_string *str, *from_encoding = NULL;

	ZEND_PARSE_PARAMETERS_START(1, 2)
		Z_PARAM_STR(str)
		Z_PARAM_OPTIONAL
		Z_PARAM_STR_OR_NULL(from_encoding)
	ZEND_PARSE_PARAMETERS_END();

	const mbfl_encoding *enc = php_mb_get_encoding(from_encoding, 2);
	if (!enc) {
		RETURN_THROWS();
	}

	RETURN_STR(mbstring_convert_case(PHP_UNICODE_CASE_UPPER, ZSTR_VAL(str), ZSTR_LEN(str), enc));
}

PHP_FUNCTION(mb_strtolower)
{
	zend_string *str, *from_encoding = NULL;

	ZEND_PARSE_PARAMETERS_START(1, 2)
		Z_PARAM_STR(str)
		Z_PARAM_OPTIONAL
		Z_PARAM_STR_OR_NULL(from_encoding)
	ZEND_PARSE_PARAMETERS_END();

	const mbfl_encoding *enc = php_mb_get_encoding(from_encoding, 2);
	if (!enc) {
		RETURN_THROWS();
	}

	RETURN_STR(mbstring_convert_case(PHP_UNICODE_CASE_LOWER, ZSTR_VAL(str), ZSTR_LEN(str), enc));
}

static const mbfl_encoding **duplicate_elist(const mbfl_encoding **elist, size_t size)
{
	const mbfl_encoding **new_elist = safe_emalloc(size, sizeof(mbfl_encoding*), 0);
	memcpy(ZEND_VOIDP(new_elist), elist, size * sizeof(mbfl_encoding*));
	return new_elist;
}

static unsigned int estimate_demerits(uint32_t w)
{
	/* Receive wchars decoded from input string using candidate encoding.
	 * Give the candidate many 'demerits' for each 'rare' codepoint found,
	 * a smaller number for each ASCII punctuation character, and 1 for
	 * all other codepoints.
	 *
	 * The 'common' codepoints should cover the vast majority of
	 * codepoints we are likely to see in practice, while only covering
	 * a small minority of the entire Unicode encoding space. Why?
	 * Well, if the test string happens to be valid in an incorrect
	 * candidate encoding, the bogus codepoints which it decodes to will
	 * be more or less random. By treating the majority of codepoints as
	 * 'rare', we ensure that in almost all such cases, the bogus
	 * codepoints will include plenty of 'rares', thus giving the
	 * incorrect candidate encoding lots of demerits. See
	 * common_codepoints.txt for the actual list used.
	 *
	 * So, why give extra demerits for ASCII punctuation characters? It's
	 * because there are some text encodings, like UTF-7, HZ, and ISO-2022,
	 * which deliberately only use bytes in the ASCII range. When
	 * misinterpreted as ASCII/UTF-8, strings in these encodings will
	 * have an unusually high number of ASCII punctuation characters.
	 * So giving extra demerits for such characters will improve
	 * detection accuracy for UTF-7 and similar encodings.
	 *
	 * Finally, why 1 demerit for all other characters? That penalizes
	 * long strings, meaning we will tend to choose a candidate encoding
	 * in which the test string decodes to a smaller number of
	 * codepoints. That prevents single-byte encodings in which almost
	 * every possible input byte decodes to a 'common' codepoint from
	 * being favored too much. */
	if (w > 0xFFFF) {
		return 40;
	} else if (w >= 0x21 && w <= 0x2F) {
		return 6;
	} else if ((rare_codepoint_bitvec[w >> 5] >> (w & 0x1F)) & 1) {
		return 30;
	} else {
		return 1;
	}
	return 0;
}

struct candidate {
	const mbfl_encoding *enc;
	const unsigned char *in;
	size_t in_len;
	uint64_t demerits; /* Wide bit size to prevent overflow */
	unsigned int state;
	float multiplier;
};

static size_t init_candidate_array(struct candidate *array, size_t length, const mbfl_encoding **encodings, const unsigned char **in, size_t *in_len, size_t n, bool strict, bool order_significant)
{
	size_t j = 0;

	for (size_t i = 0; i < length; i++) {
		const mbfl_encoding *enc = encodings[i];

		array[j].enc = enc;
		array[j].state = 0;
		array[j].demerits = 0;

		/* If any candidate encodings have specialized validation functions, use them
		 * to eliminate as many candidates as possible */
		if (enc->check != NULL) {
			for (size_t k = 0; k < n; k++) {
				if (!enc->check((unsigned char*)in[k], in_len[k])) {
					if (strict) {
						goto skip_to_next;
					} else {
						array[j].demerits += 500;
					}
				}
			}
		}

		/* This multiplier can optionally be used to make candidate encodings listed
		 * first more likely to be chosen. It is a weight factor which multiplies
		 * the number of demerits counted for each candidate. */
		array[j].multiplier = order_significant ? 1.0 + ((0.3 * i) / length) : 1.0;
		j++;
skip_to_next: ;
	}

	return j;
}

static void start_string(struct candidate *array, size_t length, const unsigned char *in, size_t in_len)
{
	for (size_t i = 0; i < length; i++) {
		const mbfl_encoding *enc = array[i].enc;

		array[i].in = in;
		array[i].in_len = in_len;

		/* Skip byte order mark for UTF-8, UTF-16BE, or UTF-16LE */
		if (enc == &mbfl_encoding_utf8) {
			if (in_len >= 3 && in[0] == 0xEF && in[1] == 0xBB && in[2] == 0xBF) {
				array[i].in_len -= 3;
				array[i].in += 3;
			}
		} else if (enc == &mbfl_encoding_utf16be) {
			if (in_len >= 2 && in[0] == 0xFE && in[1] == 0xFF) {
				array[i].in_len -= 2;
				array[i].in += 2;
			}
		} else if (enc == &mbfl_encoding_utf16le) {
			if (in_len >= 2 && in[0] == 0xFF && in[1] == 0xFE) {
				array[i].in_len -= 2;
				array[i].in += 2;
			}
		}
	}
}

static size_t count_demerits(struct candidate *array, size_t length, bool strict)
{
	uint32_t wchar_buf[128];
	unsigned int finished = 0; /* For how many candidate encodings have we processed all the input? */

	for (size_t i = 0; i < length; i++) {
		if (array[i].in_len == 0) {
			finished++;
		}
	}

	while ((strict || length > 1) && finished < length) {
		/* Iterate in reverse order to avoid moving candidates that can be eliminated. */
		for (size_t i = length - 1; i != (size_t)-1; i--) {
			/* Do we still have more input to process for this candidate encoding? */
			if (array[i].in_len) {
				const mbfl_encoding *enc = array[i].enc;
				size_t out_len = enc->to_wchar((unsigned char**)&array[i].in, &array[i].in_len, wchar_buf, 128, &array[i].state);
				ZEND_ASSERT(out_len <= 128);
				/* Check this batch of decoded codepoints; are there any error markers?
				 * Also sum up the number of demerits */
				while (out_len) {
					uint32_t w = wchar_buf[--out_len];
					if (w == MBFL_BAD_INPUT) {
						if (strict) {
							/* This candidate encoding is not valid, eliminate it from consideration */
							length--;
							if (i < length) {
								/* The eliminated candidate was the last valid one in the list */
								memmove(&array[i], &array[i+1], (length - i) * sizeof(struct candidate));
							}
							goto try_next_encoding;
						} else {
							array[i].demerits += 1000;
						}
					} else {
						array[i].demerits += estimate_demerits(w);
					}
				}
				if (array[i].in_len == 0) {
					finished++;
				}
			}
try_next_encoding:;
		}
	}

	for (size_t i = 0; i < length; i++) {
		array[i].demerits *= array[i].multiplier;
	}

	return length;
}

MBSTRING_API const mbfl_encoding* mb_guess_encoding_for_strings(const unsigned char **strings, size_t *str_lengths, size_t n, const mbfl_encoding **elist, unsigned int elist_size, bool strict, bool order_significant)
{
	if (elist_size == 0) {
		return NULL;
	}
	if (elist_size == 1) {
		if (strict) {
			while (n--) {
				if (!php_mb_check_encoding((const char*)strings[n], str_lengths[n], *elist)) {
					return NULL;
				}
			}
		}
		return *elist;
	}
	if (n == 1 && *str_lengths == 0) {
		return *elist;
	}

	/* Allocate on stack; when we return, this array is automatically freed */
	struct candidate *array = alloca(elist_size * sizeof(struct candidate));
	elist_size = init_candidate_array(array, elist_size, elist, strings, str_lengths, n, strict, order_significant);

	while (n--) {
		start_string(array, elist_size, strings[n], str_lengths[n]);
		elist_size = count_demerits(array, elist_size, strict);
		if (elist_size == 0) {
			/* All candidates were eliminated */
			return NULL;
		}
	}

	/* See which remaining candidate encoding has the least demerits */
	unsigned int best = 0;
	for (unsigned int i = 1; i < elist_size; i++) {
		if (array[i].demerits < array[best].demerits) {
			best = i;
		}
	}
	return array[best].enc;
}

/* When doing 'strict' detection, any string which is invalid in the candidate encoding
 * is rejected. With non-strict detection, we just continue, but apply demerits for
 * each invalid byte sequence */
static const mbfl_encoding* mb_guess_encoding(unsigned char *in, size_t in_len, const mbfl_encoding **elist, unsigned int elist_size, bool strict, bool order_significant)
{
	return mb_guess_encoding_for_strings((const unsigned char**)&in, &in_len, 1, elist, elist_size, strict, order_significant);
}

/* {{{ Encodings of the given string is returned (as a string) */
PHP_FUNCTION(mb_detect_encoding)
{
	zend_string *str, *encoding_str = NULL;
	HashTable *encoding_ht = NULL;
	bool strict = false;
	const mbfl_encoding *ret, **elist;
	size_t size;

	ZEND_PARSE_PARAMETERS_START(1, 3)
		Z_PARAM_STR(str)
		Z_PARAM_OPTIONAL
		Z_PARAM_ARRAY_HT_OR_STR_OR_NULL(encoding_ht, encoding_str)
		Z_PARAM_BOOL(strict)
	ZEND_PARSE_PARAMETERS_END();

	/* Should we pay attention to the order of the provided candidate encodings and prefer
	 * the earlier ones (if more than one candidate encoding matches)?
	 * If the entire list of supported encodings returned by `mb_list_encodings` is passed
	 * in, then don't treat the order as significant */
	bool order_significant = true;

	/* make encoding list */
	if (encoding_ht) {
		if (encoding_ht == MBSTRG(all_encodings_list)) {
			order_significant = false;
		}
		if (FAILURE == php_mb_parse_encoding_array(encoding_ht, &elist, &size, 2)) {
			RETURN_THROWS();
		}
	} else if (encoding_str) {
		if (FAILURE == php_mb_parse_encoding_list(ZSTR_VAL(encoding_str), ZSTR_LEN(encoding_str), &elist, &size, /* persistent */ 0, /* arg_num */ 2)) {
			RETURN_THROWS();
		}
	} else {
		elist = duplicate_elist(MBSTRG(current_detect_order_list), MBSTRG(current_detect_order_list_size));
		size = MBSTRG(current_detect_order_list_size);
	}

	if (size == 0) {
		efree(ZEND_VOIDP(elist));
		zend_argument_value_error(2, "must specify at least one encoding");
		RETURN_THROWS();
	}

	remove_non_encodings_from_elist(elist, &size);
	if (size == 0) {
		efree(ZEND_VOIDP(elist));
		RETURN_FALSE;
	}

	if (ZEND_NUM_ARGS() < 3) {
		strict = MBSTRG(strict_detection);
	}

	if (size == 1 && *elist == &mbfl_encoding_utf8 && (GC_FLAGS(str) & IS_STR_VALID_UTF8)) {
		ret = &mbfl_encoding_utf8;
	} else {
		ret = mb_guess_encoding((unsigned char*)ZSTR_VAL(str), ZSTR_LEN(str), elist, size, strict, order_significant);
	}

	efree(ZEND_VOIDP(elist));

	if (ret == NULL) {
		RETURN_FALSE;
	}

	RETVAL_STRING((char *)ret->name);
}
/* }}} */

/* {{{ Returns an array of all supported entity encodings */
PHP_FUNCTION(mb_list_encodings)
{
	ZEND_PARSE_PARAMETERS_NONE();

	if (MBSTRG(all_encodings_list) == NULL) {
		/* Initialize shared array of supported encoding names
		 * This is done so that we can check if `mb_list_encodings()` is being
		 * passed to other mbstring functions using a cheap pointer equality check */
		HashTable *array = emalloc(sizeof(HashTable));
		zend_hash_init(array, 80, NULL, zval_ptr_dtor_str, false);
		for (const mbfl_encoding **encodings = mbfl_get_supported_encodings(); *encodings; encodings++) {
			zval tmp;
			ZVAL_STRING(&tmp, (*encodings)->name);
			zend_hash_next_index_insert(array, &tmp);
		}
		MBSTRG(all_encodings_list) = array;
	}

	GC_ADDREF(MBSTRG(all_encodings_list));
	RETURN_ARR(MBSTRG(all_encodings_list));
}
/* }}} */

/* {{{ Returns an array of the aliases of a given encoding name */
PHP_FUNCTION(mb_encoding_aliases)
{
	const mbfl_encoding *encoding;
	zend_string *encoding_name = NULL;

	ZEND_PARSE_PARAMETERS_START(1, 1)
		Z_PARAM_STR(encoding_name)
	ZEND_PARSE_PARAMETERS_END();

	encoding = php_mb_get_encoding(encoding_name, 1);
	if (!encoding) {
		RETURN_THROWS();
	}

	array_init(return_value);
	if (encoding->aliases != NULL) {
		for (const char **alias = encoding->aliases; *alias; ++alias) {
			add_next_index_string(return_value, (char *)*alias);
		}
	}
}
/* }}} */

static zend_string* jp_kana_convert(zend_string *input, const mbfl_encoding *encoding, unsigned int mode)
{
	/* Each wchar may potentially expand to 2 when we perform kana conversion...
	 * if we are converting zenkaku kana to hankaku kana
	 * Make the buffer for converted kana big enough that we never need to
	 * perform bounds checks */
	uint32_t wchar_buf[64], converted_buf[64 * 2];
	unsigned int buf_offset = 0;
	unsigned int state = 0;
	unsigned char *in = (unsigned char*)ZSTR_VAL(input);
	size_t in_len = ZSTR_LEN(input);

	mb_convert_buf buf;
	mb_convert_buf_init(&buf, in_len, MBSTRG(current_filter_illegal_substchar), MBSTRG(current_filter_illegal_mode));

	while (in_len) {
		uint32_t *converted = converted_buf;
		/* If one codepoint has been left in wchar_buf[0] to be reprocessed from the
		 * previous iteration, don't overwrite it */
		size_t out_len = encoding->to_wchar(&in, &in_len, wchar_buf + buf_offset, 64 - buf_offset, &state);
		out_len += buf_offset;
		ZEND_ASSERT(out_len <= 64);

		if (!out_len) {
			continue;
		}

		for (int i = 0; i < out_len-1; i++) {
			uint32_t second = 0;
			bool consumed = false;
			*converted++ = mb_convert_kana_codepoint(wchar_buf[i], wchar_buf[i+1], &consumed, &second, mode);
			if (second) {
				*converted++ = second;
			}
			if (consumed) {
				i++;
				if (i == out_len-1) {
					/* We consumed two codepoints at the very end of the wchar buffer
					 * So there is nothing remaining to reprocess on the next iteration */
					buf_offset = 0;
					goto emit_converted_kana;
				}
			}
		}

		if (!in_len) {
			/* This is the last iteration, so we need to process the final codepoint now */
			uint32_t second = 0;
			*converted++ = mb_convert_kana_codepoint(wchar_buf[out_len-1], 0, NULL, &second, mode);
			if (second) {
				*converted++ = second;
			}
		} else {
			/* Reprocess the last codepoint on the next iteration */
			wchar_buf[0] = wchar_buf[out_len-1];
			buf_offset = 1;
		}

emit_converted_kana:
		encoding->from_wchar(converted_buf, converted - converted_buf, &buf, !in_len);
	}

	return mb_convert_buf_result(&buf, encoding);
}

char mb_convert_kana_flags[17] = {
	'A', 'R', 'N', 'S', 'K', 'H', 'M', 'C',
	'a', 'r', 'n', 's', 'k', 'h', 'm', 'c',
	'V'
};

/* Conversion between full-width characters and half-width characters (Japanese) */
PHP_FUNCTION(mb_convert_kana)
{
	unsigned int opt;
	char *optstr = NULL;
	size_t optstr_len;
	zend_string *encname = NULL, *str;

	ZEND_PARSE_PARAMETERS_START(1, 3)
		Z_PARAM_STR(str)
		Z_PARAM_OPTIONAL
		Z_PARAM_STRING(optstr, optstr_len)
		Z_PARAM_STR_OR_NULL(encname)
	ZEND_PARSE_PARAMETERS_END();

	if (optstr != NULL) {
		char *p = optstr, *e = p + optstr_len;
		opt = 0;
next_option:
		while (p < e) {
			/* Walk through option string and convert to bit vector
			 * See translit_kana_jisx0201_jisx0208.h for the values used */
			char c = *p++;
			if (c == 'A') {
				opt |= MBFL_HAN2ZEN_ALL | MBFL_HAN2ZEN_ALPHA | MBFL_HAN2ZEN_NUMERIC;
			} else if (c == 'a') {
				opt |= MBFL_ZEN2HAN_ALL | MBFL_ZEN2HAN_ALPHA | MBFL_ZEN2HAN_NUMERIC;
			} else {
				for (int i = 0; i < sizeof(mb_convert_kana_flags) / sizeof(char); i++) {
					if (c == mb_convert_kana_flags[i]) {
						opt |= (1 << i);
						goto next_option;
					}
				}

				zend_argument_value_error(2, "contains invalid flag: '%c'", c);
				RETURN_THROWS();
			}
		}

		/* Check for illegal combinations of options */
		if (((opt & 0xFF00) >> 8) & opt) {
			/* It doesn't make sense to convert the same type of characters from halfwidth to
			 * fullwidth and then back to halfwidth again. Neither does it make sense to convert
			 * FW hiragana to FW katakana and then back again. */
			int badflag = ((opt & 0xFF00) >> 8) & opt, i;
			for (i = 0; (badflag & 1) == 0; badflag >>= 1, i++);
			char flag1 = mb_convert_kana_flags[i], flag2 = mb_convert_kana_flags[i+8];
			if ((flag1 == 'R' || flag1 == 'N') && (opt & MBFL_HAN2ZEN_ALL))
				flag1 = 'A';
			if ((flag2 == 'r' || flag2 == 'n') && (opt & MBFL_ZEN2HAN_ALL))
				flag2 = 'a';
			zend_argument_value_error(2, "must not combine '%c' and '%c' flags", flag1, flag2);
			RETURN_THROWS();
		}

		if ((opt & MBFL_HAN2ZEN_HIRAGANA) && (opt & MBFL_HAN2ZEN_KATAKANA)) {
			/* We can either convert all HW kana to FW hiragana, or to FW katakana, but not both */
			zend_argument_value_error(2, "must not combine 'H' and 'K' flags");
			RETURN_THROWS();
		}

		/* We can either convert all FW kana to HW hiragana, or all FW kana to HW katakana,
		 * or all FW hiragana to FW katakana, or all FW katakana to FW hiragana, but not
		 * more than one of these */
		if (opt & MBFL_ZEN2HAN_HIRAGANA) {
			if (opt & MBFL_ZENKAKU_HIRA2KATA) {
				zend_argument_value_error(2, "must not combine 'h' and 'C' flags");
				RETURN_THROWS();
			} else if (opt & MBFL_ZENKAKU_KATA2HIRA) {
				zend_argument_value_error(2, "must not combine 'h' and 'c' flags");
				RETURN_THROWS();
			}
		} else if (opt & MBFL_ZEN2HAN_KATAKANA) {
			if (opt & MBFL_ZENKAKU_HIRA2KATA) {
				zend_argument_value_error(2, "must not combine 'k' and 'C' flags");
				RETURN_THROWS();
			} else if (opt & MBFL_ZENKAKU_KATA2HIRA) {
				zend_argument_value_error(2, "must not combine 'k' and 'c' flags");
				RETURN_THROWS();
			}
		}
	} else {
		opt = MBFL_HAN2ZEN_KATAKANA | MBFL_HAN2ZEN_GLUE;
	}

	const mbfl_encoding *enc = php_mb_get_encoding(encname, 3);
	if (!enc) {
		RETURN_THROWS();
	}

	RETVAL_STR(jp_kana_convert(str, enc, opt));
}

static unsigned int mb_recursive_count_strings(zval *var)
{
	unsigned int count = 0;
	ZVAL_DEREF(var);

	if (Z_TYPE_P(var) == IS_STRING) {
		count++;
	} else if (Z_TYPE_P(var) == IS_ARRAY || Z_TYPE_P(var) == IS_OBJECT) {
		if (Z_REFCOUNTED_P(var)) {
			if (Z_IS_RECURSIVE_P(var)) {
				return count;
			}
			Z_PROTECT_RECURSION_P(var);
		}

		HashTable *ht = HASH_OF(var);
		if (ht != NULL) {
			zval *entry;
			ZEND_HASH_FOREACH_VAL_IND(ht, entry) {
				count += mb_recursive_count_strings(entry);
			} ZEND_HASH_FOREACH_END();
		}

		if (Z_REFCOUNTED_P(var)) {
			Z_UNPROTECT_RECURSION_P(var);
		}
	}

	return count;
}

static bool mb_recursive_find_strings(zval *var, const unsigned char **val_list, size_t *len_list, unsigned int *count)
{
	ZVAL_DEREF(var);

	if (Z_TYPE_P(var) == IS_STRING) {
		val_list[*count] = (const unsigned char*)Z_STRVAL_P(var);
		len_list[*count] = Z_STRLEN_P(var);
		(*count)++;
	} else if (Z_TYPE_P(var) == IS_ARRAY || Z_TYPE_P(var) == IS_OBJECT) {
		if (Z_REFCOUNTED_P(var)) {
			if (Z_IS_RECURSIVE_P(var)) {
				return true;
			}
			Z_PROTECT_RECURSION_P(var);
		}

		HashTable *ht = HASH_OF(var);
		if (ht != NULL) {
			zval *entry;
			ZEND_HASH_FOREACH_VAL_IND(ht, entry) {
				if (mb_recursive_find_strings(entry, val_list, len_list, count)) {
					if (Z_REFCOUNTED_P(var)) {
						Z_UNPROTECT_RECURSION_P(var);
						return true;
					}
				}
			} ZEND_HASH_FOREACH_END();
		}

		if (Z_REFCOUNTED_P(var)) {
			Z_UNPROTECT_RECURSION_P(var);
		}
	}

	return false;
}

static bool mb_recursive_convert_variable(zval *var, const mbfl_encoding* from_encoding, const mbfl_encoding* to_encoding)
{
	zval *entry, *orig_var;

	orig_var = var;
	ZVAL_DEREF(var);

	if (Z_TYPE_P(var) == IS_STRING) {
		zend_string *ret = php_mb_convert_encoding_ex(Z_STRVAL_P(var), Z_STRLEN_P(var), to_encoding, from_encoding);
		zval_ptr_dtor(orig_var);
		ZVAL_STR(orig_var, ret);
	} else if (Z_TYPE_P(var) == IS_ARRAY || Z_TYPE_P(var) == IS_OBJECT) {
		if (Z_TYPE_P(var) == IS_ARRAY) {
			SEPARATE_ARRAY(var);
		}
		if (Z_REFCOUNTED_P(var)) {
			if (Z_IS_RECURSIVE_P(var)) {
				return true;
			}
			Z_PROTECT_RECURSION_P(var);
		}

		HashTable *ht = HASH_OF(var);
		if (ht != NULL) {
			ZEND_HASH_FOREACH_VAL_IND(ht, entry) {
				if (mb_recursive_convert_variable(entry, from_encoding, to_encoding)) {
					if (Z_REFCOUNTED_P(var)) {
						Z_UNPROTECT_RECURSION_P(var);
					}
					return true;
				}
			} ZEND_HASH_FOREACH_END();
		}

		if (Z_REFCOUNTED_P(var)) {
			Z_UNPROTECT_RECURSION_P(var);
		}
	}

	return false;
}

PHP_FUNCTION(mb_convert_variables)
{
	zval *args;
	zend_string *to_enc_str;
	zend_string *from_enc_str;
	HashTable *from_enc_ht;
	const mbfl_encoding *from_encoding, *to_encoding;
	uint32_t argc;
	size_t elistsz;
	const mbfl_encoding **elist;

	ZEND_PARSE_PARAMETERS_START(3, -1)
		Z_PARAM_STR(to_enc_str)
		Z_PARAM_ARRAY_HT_OR_STR(from_enc_ht, from_enc_str)
		Z_PARAM_VARIADIC('+', args, argc)
	ZEND_PARSE_PARAMETERS_END();

	/* new encoding */
	to_encoding = php_mb_get_encoding(to_enc_str, 1);
	if (!to_encoding) {
		RETURN_THROWS();
	}

	from_encoding = MBSTRG(current_internal_encoding);

	bool order_significant = true;

	/* pre-conversion encoding */
	if (from_enc_ht) {
		if (from_enc_ht == MBSTRG(all_encodings_list)) {
			/* If entire list of supported encodings returned by `mb_list_encodings` is passed
			 * in, then don't treat the order of the list as significant */
			order_significant = false;
		}
		if (php_mb_parse_encoding_array(from_enc_ht, &elist, &elistsz, 2) == FAILURE) {
			RETURN_THROWS();
		}
	} else {
		if (php_mb_parse_encoding_list(ZSTR_VAL(from_enc_str), ZSTR_LEN(from_enc_str), &elist, &elistsz, /* persistent */ 0, /* arg_num */ 2) == FAILURE) {
			RETURN_THROWS();
		}
	}

	if (elistsz == 0) {
		efree(ZEND_VOIDP(elist));
		zend_argument_value_error(2, "must specify at least one encoding");
		RETURN_THROWS();
	}

	if (elistsz == 1) {
		from_encoding = *elist;
	} else {
		/* auto detect */
		unsigned int num = 0;
		for (size_t n = 0; n < argc; n++) {
			zval *zv = &args[n];
			num += mb_recursive_count_strings(zv);
		}
		const unsigned char **val_list = (const unsigned char**)ecalloc(num, sizeof(char *));
		size_t *len_list = (size_t*)ecalloc(num, sizeof(size_t));
		unsigned int i = 0;
		for (size_t n = 0; n < argc; n++) {
			zval *zv = &args[n];
			if (mb_recursive_find_strings(zv, val_list, len_list, &i)) {
				efree(ZEND_VOIDP(elist));
				efree(ZEND_VOIDP(val_list));
				efree(len_list);
				php_error_docref(NULL, E_WARNING, "Cannot handle recursive references");
				RETURN_FALSE;
			}
		}
		from_encoding = mb_guess_encoding_for_strings(val_list, len_list, num, elist, elistsz, MBSTRG(strict_detection), order_significant);
		efree(ZEND_VOIDP(val_list));
		efree(len_list);
		if (!from_encoding) {
			php_error_docref(NULL, E_WARNING, "Unable to detect encoding");
			efree(ZEND_VOIDP(elist));
			RETURN_FALSE;
		}

	}

	efree(ZEND_VOIDP(elist));

	/* convert */
	for (size_t n = 0; n < argc; n++) {
		zval *zv = &args[n];
		ZVAL_DEREF(zv);
		if (mb_recursive_convert_variable(zv, from_encoding, to_encoding)) {
			php_error_docref(NULL, E_WARNING, "Cannot handle recursive references");
			RETURN_FALSE;
		}
	}

	RETURN_STRING(from_encoding->name);
}

/* HTML numeric entities */

/* Convert PHP array to data structure required by mbfl_html_numeric_entity */
static uint32_t *make_conversion_map(HashTable *target_hash, int *convmap_size)
{
	zval *hash_entry;

	int n_elems = zend_hash_num_elements(target_hash);
	if (n_elems % 4 != 0) {
		zend_argument_value_error(2, "must have a multiple of 4 elements");
		return NULL;
	}

	uint32_t *convmap = (uint32_t*)safe_emalloc(n_elems, sizeof(uint32_t), 0);
	uint32_t *mapelm = convmap;

	ZEND_HASH_FOREACH_VAL(target_hash, hash_entry) {
		*mapelm++ = zval_get_long(hash_entry);
	} ZEND_HASH_FOREACH_END();

	*convmap_size = n_elems / 4;
	return convmap;
}

static bool html_numeric_entity_convert(uint32_t w, uint32_t *convmap, int mapsize, uint32_t *retval)
{
	uint32_t *convmap_end = convmap + (mapsize * 4);

	for (uint32_t *mapelm = convmap; mapelm < convmap_end; mapelm += 4) {
		uint32_t lo_code = mapelm[0];
		uint32_t hi_code = mapelm[1];
		uint32_t offset  = mapelm[2];
		uint32_t mask    = mapelm[3];

		if (w >= lo_code && w <= hi_code) {
			/* This wchar falls inside one of the ranges which should be
			 * converted to HTML entities */
			*retval = (w + offset) & mask;
			return true;
		}
	}

	/* None of the ranges matched */
	return false;
}

static zend_string* html_numeric_entity_encode(zend_string *input, const mbfl_encoding *encoding, uint32_t *convmap, int mapsize, bool hex)
{
	/* Each wchar which we get from decoding the input string may become up to
	 * 13 wchars when we convert it to an HTML entity */
	uint32_t wchar_buf[32], converted_buf[32 * 13];
	unsigned char entity[16]; /* For converting wchars to hex/decimal string */

	unsigned int state = 0;
	unsigned char *in = (unsigned char*)ZSTR_VAL(input);
	size_t in_len = ZSTR_LEN(input);

	mb_convert_buf buf;
	mb_convert_buf_init(&buf, in_len, MBSTRG(current_filter_illegal_substchar), MBSTRG(current_filter_illegal_mode));

	while (in_len) {
		/* Convert input string to wchars, up to 32 at a time */
		size_t out_len = encoding->to_wchar(&in, &in_len, wchar_buf, 32, &state);
		ZEND_ASSERT(out_len <= 32);
		uint32_t *converted = converted_buf;

		/* Run through wchars and see if any of them fall into the ranges
		 * which we want to convert to HTML entities */
		for (int i = 0; i < out_len; i++) {
			uint32_t w = wchar_buf[i];

			if (html_numeric_entity_convert(w, convmap, mapsize, &w)) {
				*converted++ = '&';
				*converted++ = '#';
				if (hex) {
					*converted++ = 'x';
				}

				/* Convert wchar to decimal/hex string */
				if (w == 0) {
					*converted++ = '0';
				} else {
					unsigned char *p = entity + sizeof(entity);
					if (hex) {
						while (w > 0) {
							*(--p) = "0123456789ABCDEF"[w & 0xF];
							w >>= 4;
						}
					} else {
						while (w > 0) {
							*(--p) = "0123456789"[w % 10];
							w /= 10;
						}
					}
					while (p < entity + sizeof(entity)) {
						*converted++ = *p++;
					}
				}

				*converted++ = ';';
			} else {
				*converted++ = w;
			}
		}

		ZEND_ASSERT(converted <= converted_buf + sizeof(converted_buf)/sizeof(*converted_buf));
		encoding->from_wchar(converted_buf, converted - converted_buf, &buf, !in_len);
	}

	return mb_convert_buf_result(&buf, encoding);
}

/* {{{ Converts specified characters to HTML numeric entities */
PHP_FUNCTION(mb_encode_numericentity)
{
	zend_string *encoding = NULL, *str;
	int mapsize;
	HashTable *target_hash;
	bool is_hex = false;

	ZEND_PARSE_PARAMETERS_START(2, 4)
		Z_PARAM_STR(str)
		Z_PARAM_ARRAY_HT(target_hash)
		Z_PARAM_OPTIONAL
		Z_PARAM_STR_OR_NULL(encoding)
		Z_PARAM_BOOL(is_hex)
	ZEND_PARSE_PARAMETERS_END();

	const mbfl_encoding *enc = php_mb_get_encoding(encoding, 3);
	if (!enc) {
		RETURN_THROWS();
	}

	uint32_t *convmap = make_conversion_map(target_hash, &mapsize);
	if (convmap == NULL) {
		RETURN_THROWS();
	}

	RETVAL_STR(html_numeric_entity_encode(str, enc, convmap, mapsize, is_hex));
	efree(convmap);
}
/* }}} */

static bool html_numeric_entity_deconvert(uint32_t number, uint32_t *convmap, int mapsize, uint32_t *retval)
{
	uint32_t *convmap_end = convmap + (mapsize * 4);

	for (uint32_t *mapelm = convmap; mapelm < convmap_end; mapelm += 4) {
		uint32_t lo_code = mapelm[0];
		uint32_t hi_code = mapelm[1];
		uint32_t offset  = mapelm[2];
		uint32_t codepoint = number - offset;
		if (codepoint >= lo_code && codepoint <= hi_code) {
			*retval = codepoint;
			return true;
		}
	}

	return false;
}

#define DEC_ENTITY_MINLEN 3  /* For "&#" and 1 decimal digit */
#define HEX_ENTITY_MINLEN 4  /* For "&#x" and 1 hexadecimal digit */
#define DEC_ENTITY_MAXLEN 12 /* For "&#" and 10 decimal digits */
#define HEX_ENTITY_MAXLEN 11 /* For "&#x" and 8 hexadecimal digits */

static zend_string* html_numeric_entity_decode(zend_string *input, const mbfl_encoding *encoding, uint32_t *convmap, int mapsize)
{
	uint32_t wchar_buf[128], converted_buf[128];

	unsigned int state = 0;
	unsigned char *in = (unsigned char*)ZSTR_VAL(input);
	size_t in_len = ZSTR_LEN(input);

	mb_convert_buf buf;
	mb_convert_buf_init(&buf, in_len, MBSTRG(current_filter_illegal_substchar), MBSTRG(current_filter_illegal_mode));

	/* Decode input string from bytes to wchars one 128-wchar buffer at a time, then deconvert HTML entities,
	 * copying the deconverted wchars to a second buffer, then convert back to original encoding from the
	 * 2nd 'converted' buffer.
	 *
	 * Tricky part: an HTML entity might be truncated at the end of the wchar buffer; the remaining
	 * part could come in the next buffer of wchars. To deal with this problem, when we find what looks
	 * like an HTML entity, we scan to see if it terminates before the end of the wchar buffer or not.
	 * If not, we copy it to the beginning of the wchar buffer, and tell the input conversion routine
	 * to store the next batch of wchars after it.
	 *
	 * Optimization: Scan for &, and if we don't find it anywhere, don't even bother copying the
	 * wchars from the 1st buffer to the 2nd one.
	 *
	 * 'converted_buf' is big enough that the deconverted wchars will *always* fit in it, so we don't
	 * have to do bounds checks when writing wchars into it.
	 */

	unsigned int wchar_buf_offset = 0;

	while (in_len) {
		/* Leave space for sentinel at the end of the buffer */
		size_t out_len = encoding->to_wchar(&in, &in_len, wchar_buf + wchar_buf_offset, 127 - wchar_buf_offset, &state);
		out_len += wchar_buf_offset;
		ZEND_ASSERT(out_len <= 127);
		wchar_buf[out_len] = '&'; /* Sentinel, to avoid bounds checks */

		uint32_t *p, *converted;

		/* Scan for & first; however, if `wchar_buf_offset` > 0, then definitely & will
		 * be there (in `wchar_buf[0]`), so don't bother in that case */
		if (wchar_buf_offset == 0) {
			p = wchar_buf;
			while (*p != '&')
				p++;
			if (p == wchar_buf + out_len) {
				/* No HTML entities in this buffer */
				encoding->from_wchar(wchar_buf, out_len, &buf, !in_len);
				continue;
			}

			/* Copy over the prefix with no & which we already scanned */
			memcpy(converted_buf, wchar_buf, (p - wchar_buf) * 4);
			converted = converted_buf + (p - wchar_buf);
		} else {
			p = wchar_buf;
			converted = converted_buf;
		}

found_ampersand:
		ZEND_ASSERT(*p == '&');
		uint32_t *p2 = p;

		/* These tests can't overrun end of buffer, because we have a '&' sentinel there */
		if (*++p2 == '#') {
			if (*++p2 == 'x') {
				/* Possible hex entity */
				uint32_t w = *++p2;
				while ((w >= '0' && w <= '9') || (w >= 'A' && w <= 'F') || (w >= 'a' && w <= 'f'))
					w = *++p2;
				if ((p2 == wchar_buf + out_len) && in_len && (p2 - p) <= HEX_ENTITY_MAXLEN) {
					/* We hit the end of the buffer while reading digits, and
					 * more wchars are still coming in the next buffer
					 * Reprocess this identity on next iteration */
					memmove(wchar_buf, p, (p2 - p) * 4);
					wchar_buf_offset = p2 - p;
					goto process_converted_wchars;
				} else if ((p2 - p) < HEX_ENTITY_MINLEN || (p2 - p) > HEX_ENTITY_MAXLEN) {
					/* Invalid entity (too long or "&#x" only) */
					memcpy(converted, p, (p2 - p) * 4);
					converted += p2 - p;
				} else {
					/* Valid hexadecimal entity */
					uint32_t value = 0, *p3 = p + 3;
					while (p3 < p2) {
						w = *p3++;
						if (w <= '9') {
							value = (value * 16) + (w - '0');
						} else if (w >= 'a') {
							value = (value * 16) + 10 + (w - 'a');
						} else {
							value = (value * 16) + 10 + (w - 'A');
						}
					}
					if (html_numeric_entity_deconvert(value, convmap, mapsize, converted)) {
						converted++;
						if (*p2 == ';')
							p2++;
					} else {
						memcpy(converted, p, (p2 - p) * 4);
						converted += p2 - p;
					}
				}
			} else {
				/* Possible decimal entity */
				uint32_t w = *p2;
				while (w >= '0' && w <= '9')
					w = *++p2;
				if ((p2 == wchar_buf + out_len) && in_len && (p2 - p) <= DEC_ENTITY_MAXLEN) {
					/* The number of digits was legal (no more than 10 decimal digits)
					 * Reprocess this identity on next iteration of main loop */
					memmove(wchar_buf, p, (p2 - p) * 4);
					wchar_buf_offset = p2 - p;
					goto process_converted_wchars;
				} else if ((p2 - p) < DEC_ENTITY_MINLEN || (p2 - p) > DEC_ENTITY_MAXLEN) {
					/* Invalid entity (too long or "&#" only) */
					memcpy(converted, p, (p2 - p) * 4);
					converted += p2 - p;
				} else {
					/* Valid decimal entity */
					uint32_t value = 0, *p3 = p + 2;
					while (p3 < p2) {
						/* If unsigned integer overflow would occur in the below
						 * multiplication by 10, this entity is no good
						 * 0x19999999 is 1/10th of 0xFFFFFFFF */
						if (value > 0x19999999) {
							memcpy(converted, p, (p2 - p) * 4);
							converted += p2 - p;
							goto decimal_entity_too_big;
						}
						value = (value * 10) + (*p3++ - '0');
					}
					if (html_numeric_entity_deconvert(value, convmap, mapsize, converted)) {
						converted++;
						if (*p2 == ';')
							p2++;
					} else {
						memcpy(converted, p, (p2 - p) * 4);
						converted += p2 - p;
					}
				}
			}
		} else if ((p2 == wchar_buf + out_len) && in_len) {
			/* Corner case: & at end of buffer */
			wchar_buf[0] = '&';
			wchar_buf_offset = 1;
			goto process_converted_wchars;
		} else {
			*converted++ = '&';
		}
decimal_entity_too_big:

		/* Starting to scan a new section of the wchar buffer
		 * 'p2' is pointing at the next wchar which needs to be processed */
		p = p2;
		while (*p2 != '&')
			p2++;

		if (p2 > p) {
			memcpy(converted, p, (p2 - p) * 4);
			converted += p2 - p;
			p = p2;
		}

		if (p < wchar_buf + out_len)
			goto found_ampersand;

		/* We do not have any wchars remaining at the end of this buffer which
		 * we need to reprocess on the next call */
		wchar_buf_offset = 0;
process_converted_wchars:
		ZEND_ASSERT(converted <= converted_buf + 128);
		encoding->from_wchar(converted_buf, converted - converted_buf, &buf, !in_len);
	}

	return mb_convert_buf_result(&buf, encoding);
}

/* {{{ Converts HTML numeric entities to character code */
PHP_FUNCTION(mb_decode_numericentity)
{
	zend_string *encoding = NULL, *str;
	int mapsize;
	HashTable *target_hash;

	ZEND_PARSE_PARAMETERS_START(2, 3)
		Z_PARAM_STR(str)
		Z_PARAM_ARRAY_HT(target_hash)
		Z_PARAM_OPTIONAL
		Z_PARAM_STR_OR_NULL(encoding)
	ZEND_PARSE_PARAMETERS_END();

	const mbfl_encoding *enc = php_mb_get_encoding(encoding, 3);
	if (!enc) {
		RETURN_THROWS();
	}

	uint32_t *convmap = make_conversion_map(target_hash, &mapsize);
	if (convmap == NULL) {
		RETURN_THROWS();
	}

	RETVAL_STR(html_numeric_entity_decode(str, enc, convmap, mapsize));
	efree(convmap);
}
/* }}} */

/* {{{ Sends an email message with MIME scheme */
#define CRLF "\r\n"

static int _php_mbstr_parse_mail_headers(HashTable *ht, const char *str, size_t str_len)
{
	const char *ps;
	size_t icnt;
	int state = 0;
	int crlf_state = -1;
	char *token = NULL;
	size_t token_pos = 0;
	zend_string *fld_name, *fld_val;

	ps = str;
	icnt = str_len;
	fld_name = fld_val = NULL;

	/*
	 *             C o n t e n t - T y p e :   t e x t / h t m l \r\n
	 *             ^ ^^^^^^^^^^^^^^^^^^^^^ ^^^ ^^^^^^^^^^^^^^^^^ ^^^^
	 *      state  0            1           2          3
	 *
	 *             C o n t e n t - T y p e :   t e x t / h t m l \r\n
	 *             ^ ^^^^^^^^^^^^^^^^^^^^^^^^^^^^^^^^^^^^^^^^^^^ ^^^^
	 * crlf_state -1                       0                     1 -1
	 *
	 */

	while (icnt > 0) {
		switch (*ps) {
			case ':':
				if (crlf_state == 1) {
					token_pos++;
				}

				if (state == 0 || state == 1) {
					if(token && token_pos > 0) {
						fld_name = zend_string_init(token, token_pos, 0);
					}
					state = 2;
				} else {
					token_pos++;
				}

				crlf_state = 0;
				break;

			case '\n':
				if (crlf_state == -1) {
					goto out;
				}
				crlf_state = -1;
				break;

			case '\r':
				if (crlf_state == 1) {
					token_pos++;
				} else {
					crlf_state = 1;
				}
				break;

			case ' ': case '\t':
				if (crlf_state == -1) {
					if (state == 3) {
						/* continuing from the previous line */
						state = 4;
					} else {
						/* simply skipping this new line */
						state = 5;
					}
				} else {
					if (crlf_state == 1) {
						token_pos++;
					}
					if (state == 1 || state == 3) {
						token_pos++;
					}
				}
				crlf_state = 0;
				break;

			default:
				switch (state) {
					case 0:
						token = (char*)ps;
						token_pos = 0;
						state = 1;
						break;

					case 2:
						if (crlf_state != -1) {
							token = (char*)ps;
							token_pos = 0;

							state = 3;
							break;
						}
						ZEND_FALLTHROUGH;

					case 3:
						if (crlf_state == -1) {
							if(token && token_pos > 0) {
								fld_val = zend_string_init(token, token_pos, 0);
							}

							if (fld_name != NULL && fld_val != NULL) {
								zval val;
								zend_str_tolower(ZSTR_VAL(fld_name), ZSTR_LEN(fld_name));
								ZVAL_STR(&val, fld_val);

								zend_hash_update(ht, fld_name, &val);

								zend_string_release_ex(fld_name, 0);
							}

							fld_name = fld_val = NULL;
							token = (char*)ps;
							token_pos = 0;

							state = 1;
						}
						break;

					case 4:
						token_pos++;
						state = 3;
						break;
				}

				if (crlf_state == 1) {
					token_pos++;
				}

				token_pos++;

				crlf_state = 0;
				break;
		}
		ps++, icnt--;
	}
out:
	if (state == 2) {
		token = "";
		token_pos = 0;

		state = 3;
	}
	if (state == 3) {
		if(token && token_pos > 0) {
			fld_val = zend_string_init(token, token_pos, 0);
		}
		if (fld_name != NULL && fld_val != NULL) {
			zval val;
			zend_str_tolower(ZSTR_VAL(fld_name), ZSTR_LEN(fld_name));
			ZVAL_STR(&val, fld_val);
			zend_hash_update(ht, fld_name, &val);

			zend_string_release_ex(fld_name, 0);
		}
	}
	return state;
}

PHP_FUNCTION(mb_send_mail)
{
	char *to;
	size_t to_len;
	char *message;
	size_t message_len;
	zend_string *subject;
	zend_string *extra_cmd = NULL;
	HashTable *headers_ht = NULL;
	zend_string *str_headers = NULL;
	size_t i;
	char *to_r = NULL;
	char *force_extra_parameters = INI_STR("mail.force_extra_parameters");
	bool suppress_content_type = false;
	bool suppress_content_transfer_encoding = false;

	char *p;
	enum mbfl_no_encoding;
	const mbfl_encoding *tran_cs,	/* transfer text charset */
						*head_enc,	/* header transfer encoding */
						*body_enc;	/* body transfer encoding */
	const mbfl_language *lang;
	HashTable ht_headers;
	zval *s;

	/* character-set, transfer-encoding */
	tran_cs = &mbfl_encoding_utf8;
	head_enc = &mbfl_encoding_base64;
	body_enc = &mbfl_encoding_base64;
	lang = mbfl_no2language(MBSTRG(language));
	if (lang != NULL) {
		tran_cs = mbfl_no2encoding(lang->mail_charset);
		head_enc = mbfl_no2encoding(lang->mail_header_encoding);
		body_enc = mbfl_no2encoding(lang->mail_body_encoding);
	}

	ZEND_PARSE_PARAMETERS_START(3, 5)
		Z_PARAM_PATH(to, to_len)
		Z_PARAM_PATH_STR(subject)
		Z_PARAM_PATH(message, message_len)
		Z_PARAM_OPTIONAL
		Z_PARAM_ARRAY_HT_OR_STR(headers_ht, str_headers)
		Z_PARAM_PATH_STR_OR_NULL(extra_cmd)
	ZEND_PARSE_PARAMETERS_END();

	if (str_headers) {
		if (strlen(ZSTR_VAL(str_headers)) != ZSTR_LEN(str_headers)) {
			zend_argument_value_error(4, "must not contain any null bytes");
			RETURN_THROWS();
		}
		str_headers = php_trim(str_headers, NULL, 0, 2);
	} else if (headers_ht) {
		str_headers = php_mail_build_headers(headers_ht);
		if (EG(exception)) {
			RETURN_THROWS();
		}
	}

	zend_hash_init(&ht_headers, 0, NULL, ZVAL_PTR_DTOR, 0);

	if (str_headers != NULL) {
		_php_mbstr_parse_mail_headers(&ht_headers, ZSTR_VAL(str_headers), ZSTR_LEN(str_headers));
	}

	if ((s = zend_hash_str_find(&ht_headers, "content-type", sizeof("content-type") - 1))) {
		char *tmp;
		char *param_name;
		char *charset = NULL;

		ZEND_ASSERT(Z_TYPE_P(s) == IS_STRING);
		p = strchr(Z_STRVAL_P(s), ';');

		if (p != NULL) {
			/* skipping the padded spaces */
			do {
				++p;
			} while (*p == ' ' || *p == '\t');

			if (*p != '\0') {
				if ((param_name = php_strtok_r(p, "= ", &tmp)) != NULL) {
					if (strcasecmp(param_name, "charset") == 0) {
						const mbfl_encoding *_tran_cs = tran_cs;

						charset = php_strtok_r(NULL, "= \"", &tmp);
						if (charset != NULL) {
							_tran_cs = mbfl_name2encoding(charset);
						}

						if (!_tran_cs) {
							php_error_docref(NULL, E_WARNING, "Unsupported charset \"%s\" - will be regarded as ascii", charset);
							_tran_cs = &mbfl_encoding_ascii;
						}
						tran_cs = _tran_cs;
					}
				}
			}
		}
		suppress_content_type = true;
	}

	if ((s = zend_hash_str_find(&ht_headers, "content-transfer-encoding", sizeof("content-transfer-encoding") - 1))) {
		const mbfl_encoding *_body_enc;

		ZEND_ASSERT(Z_TYPE_P(s) == IS_STRING);
		_body_enc = mbfl_name2encoding(Z_STRVAL_P(s));
		switch (_body_enc ? _body_enc->no_encoding : mbfl_no_encoding_invalid) {
			case mbfl_no_encoding_base64:
			case mbfl_no_encoding_7bit:
			case mbfl_no_encoding_8bit:
				body_enc = _body_enc;
				break;

			default:
				php_error_docref(NULL, E_WARNING, "Unsupported transfer encoding \"%s\" - will be regarded as 8bit", Z_STRVAL_P(s));
				body_enc =	&mbfl_encoding_8bit;
				break;
		}
		suppress_content_transfer_encoding = true;
	}

	/* To: */
	if (to_len > 0) {
		to_r = estrndup(to, to_len);
		for (; to_len; to_len--) {
			if (!isspace((unsigned char) to_r[to_len - 1])) {
				break;
			}
			to_r[to_len - 1] = '\0';
		}
		for (i = 0; to_r[i]; i++) {
			if (iscntrl((unsigned char) to_r[i])) {
				/* According to RFC 822, section 3.1.1 long headers may be separated into
				 * parts using CRLF followed at least one linear-white-space character ('\t' or ' ').
				 * To prevent these separators from being replaced with a space, we skip over them. */
				if (to_r[i] == '\r' && to_r[i + 1] == '\n' && (to_r[i + 2] == ' ' || to_r[i + 2] == '\t')) {
					i += 2;
					while (to_r[i + 1] == ' ' || to_r[i + 1] == '\t') {
						i++;
					}
					continue;
				}

				to_r[i] = ' ';
			}
		}
	} else {
		to_r = to;
	}

	/* Subject: */
	const mbfl_encoding *enc = MBSTRG(current_internal_encoding);
	if (enc == &mbfl_encoding_pass) {
		enc = mb_guess_encoding((unsigned char*)ZSTR_VAL(subject), ZSTR_LEN(subject), MBSTRG(current_detect_order_list), MBSTRG(current_detect_order_list_size), MBSTRG(strict_detection), false);
	}
	const char *line_sep = PG(mail_mixed_lf_and_crlf) ? "\n" : CRLF;
	size_t line_sep_len = strlen(line_sep);

	subject = mb_mime_header_encode(subject, enc, tran_cs, head_enc == &mbfl_encoding_base64, (char*)line_sep, line_sep_len, strlen("Subject: [PHP-jp nnnnnnnn]") + line_sep_len);

	/* message body */
	const mbfl_encoding *msg_enc = MBSTRG(current_internal_encoding);
	if (msg_enc == &mbfl_encoding_pass) {
		msg_enc = mb_guess_encoding((unsigned char*)message, message_len, MBSTRG(current_detect_order_list), MBSTRG(current_detect_order_list_size), MBSTRG(strict_detection), false);
	}

	unsigned int num_errors = 0;
	zend_string *tmpstr = mb_fast_convert((unsigned char*)message, message_len, msg_enc, tran_cs, '?', MBFL_OUTPUTFILTER_ILLEGAL_MODE_CHAR, &num_errors);
	zend_string *conv = mb_fast_convert((unsigned char*)ZSTR_VAL(tmpstr), ZSTR_LEN(tmpstr), &mbfl_encoding_8bit, body_enc, '?', MBFL_OUTPUTFILTER_ILLEGAL_MODE_CHAR, &num_errors);
	zend_string_free(tmpstr);
	message = ZSTR_VAL(conv);

	/* other headers */
#define PHP_MBSTR_MAIL_MIME_HEADER1 "MIME-Version: 1.0"
#define PHP_MBSTR_MAIL_MIME_HEADER2 "Content-Type: text/plain"
#define PHP_MBSTR_MAIL_MIME_HEADER3 "; charset="
#define PHP_MBSTR_MAIL_MIME_HEADER4 "Content-Transfer-Encoding: "

<<<<<<< HEAD
	smart_str str = {0};
	bool empty = true;

	if (str_headers != NULL) {
		/* Strip trailing CRLF from `str_headers`; we will add CRLF back if necessary */
		size_t len = ZSTR_LEN(str_headers);
		if (ZSTR_VAL(str_headers)[len-1] == '\n') {
			len--;
		}
		if (ZSTR_VAL(str_headers)[len-1] == '\r') {
			len--;
=======
	if (str_headers != NULL && ZSTR_LEN(str_headers) > 0) {
		p = ZSTR_VAL(str_headers);
		n = ZSTR_LEN(str_headers);
		mbfl_memory_device_strncat(&device, p, n);
		if (n > 0 && p[n - 1] != '\n') {
			mbfl_memory_device_strncat(&device, line_sep, line_sep_len);
>>>>>>> d840200c
		}
		smart_str_appendl(&str, ZSTR_VAL(str_headers), len);
		empty = false;
		zend_string_release_ex(str_headers, 0);
	}

	if (!zend_hash_str_exists(&ht_headers, "mime-version", sizeof("mime-version") - 1)) {
		if (!empty) {
			smart_str_appendl(&str, line_sep, line_sep_len);
		}
		smart_str_appendl(&str, PHP_MBSTR_MAIL_MIME_HEADER1, sizeof(PHP_MBSTR_MAIL_MIME_HEADER1) - 1);
		empty = false;
	}

	if (!suppress_content_type) {
		if (!empty) {
			smart_str_appendl(&str, line_sep, line_sep_len);
		}
		smart_str_appendl(&str, PHP_MBSTR_MAIL_MIME_HEADER2, sizeof(PHP_MBSTR_MAIL_MIME_HEADER2) - 1);

		p = (char *)mbfl_encoding_preferred_mime_name(tran_cs);
		if (p != NULL) {
			smart_str_appendl(&str, PHP_MBSTR_MAIL_MIME_HEADER3, sizeof(PHP_MBSTR_MAIL_MIME_HEADER3) - 1);
			smart_str_appends(&str, p);
		}
		empty = false;
	}

	if (!suppress_content_transfer_encoding) {
		if (!empty) {
			smart_str_appendl(&str, line_sep, line_sep_len);
		}
		smart_str_appendl(&str, PHP_MBSTR_MAIL_MIME_HEADER4, sizeof(PHP_MBSTR_MAIL_MIME_HEADER4) - 1);
		p = (char *)mbfl_encoding_preferred_mime_name(body_enc);
		if (p == NULL) {
			p = "7bit";
		}
		smart_str_appends(&str, p);
	}

	str_headers = smart_str_extract(&str);

	if (force_extra_parameters) {
		extra_cmd = php_escape_shell_cmd(force_extra_parameters);
	} else if (extra_cmd) {
		extra_cmd = php_escape_shell_cmd(ZSTR_VAL(extra_cmd));
	}

	RETVAL_BOOL(php_mail(to_r, ZSTR_VAL(subject), message, ZSTR_VAL(str_headers), extra_cmd ? ZSTR_VAL(extra_cmd) : NULL));

	if (extra_cmd) {
		zend_string_release_ex(extra_cmd, 0);
	}
	if (to_r != to) {
		efree(to_r);
	}
	zend_string_release(subject);
	zend_string_free(conv);
	zend_hash_destroy(&ht_headers);
	if (str_headers) {
		zend_string_release_ex(str_headers, 0);
	}
}

#undef CRLF
#undef MAIL_ASCIIZ_CHECK_MBSTRING
#undef PHP_MBSTR_MAIL_MIME_HEADER1
#undef PHP_MBSTR_MAIL_MIME_HEADER2
#undef PHP_MBSTR_MAIL_MIME_HEADER3
#undef PHP_MBSTR_MAIL_MIME_HEADER4
/* }}} */

/* {{{ Returns the current settings of mbstring */
PHP_FUNCTION(mb_get_info)
{
	zend_string *type = NULL;
	size_t n;
	char *name;
	zval row;
	const mbfl_language *lang = mbfl_no2language(MBSTRG(language));
	const mbfl_encoding **entry;

	ZEND_PARSE_PARAMETERS_START(0, 1)
		Z_PARAM_OPTIONAL
		Z_PARAM_STR(type)
	ZEND_PARSE_PARAMETERS_END();

	if (!type || zend_string_equals_literal_ci(type, "all")) {
		array_init(return_value);
		if (MBSTRG(current_internal_encoding)) {
			add_assoc_string(return_value, "internal_encoding", (char *)MBSTRG(current_internal_encoding)->name);
		}
		if (MBSTRG(http_input_identify)) {
			add_assoc_string(return_value, "http_input", (char *)MBSTRG(http_input_identify)->name);
		}
		if (MBSTRG(current_http_output_encoding)) {
			add_assoc_string(return_value, "http_output", (char *)MBSTRG(current_http_output_encoding)->name);
		}
		if ((name = (char *)zend_ini_string("mbstring.http_output_conv_mimetypes", sizeof("mbstring.http_output_conv_mimetypes") - 1, 0)) != NULL) {
			add_assoc_string(return_value, "http_output_conv_mimetypes", name);
		}
		if (lang != NULL) {
			if ((name = (char *)mbfl_no_encoding2name(lang->mail_charset)) != NULL) {
				add_assoc_string(return_value, "mail_charset", name);
			}
			if ((name = (char *)mbfl_no_encoding2name(lang->mail_header_encoding)) != NULL) {
				add_assoc_string(return_value, "mail_header_encoding", name);
			}
			if ((name = (char *)mbfl_no_encoding2name(lang->mail_body_encoding)) != NULL) {
				add_assoc_string(return_value, "mail_body_encoding", name);
			}
		}
		add_assoc_long(return_value, "illegal_chars", MBSTRG(illegalchars));
		if (MBSTRG(encoding_translation)) {
			add_assoc_string(return_value, "encoding_translation", "On");
		} else {
			add_assoc_string(return_value, "encoding_translation", "Off");
		}
		if ((name = (char *)mbfl_no_language2name(MBSTRG(language))) != NULL) {
			add_assoc_string(return_value, "language", name);
		}
		n = MBSTRG(current_detect_order_list_size);
		entry = MBSTRG(current_detect_order_list);
		if (n > 0) {
			size_t i;
			array_init(&row);
			for (i = 0; i < n; i++) {
				add_next_index_string(&row, (*entry)->name);
				entry++;
			}
			add_assoc_zval(return_value, "detect_order", &row);
		}
		if (MBSTRG(current_filter_illegal_mode) == MBFL_OUTPUTFILTER_ILLEGAL_MODE_NONE) {
			add_assoc_string(return_value, "substitute_character", "none");
		} else if (MBSTRG(current_filter_illegal_mode) == MBFL_OUTPUTFILTER_ILLEGAL_MODE_LONG) {
			add_assoc_string(return_value, "substitute_character", "long");
		} else if (MBSTRG(current_filter_illegal_mode) == MBFL_OUTPUTFILTER_ILLEGAL_MODE_ENTITY) {
			add_assoc_string(return_value, "substitute_character", "entity");
		} else {
			add_assoc_long(return_value, "substitute_character", MBSTRG(current_filter_illegal_substchar));
		}
		if (MBSTRG(strict_detection)) {
			add_assoc_string(return_value, "strict_detection", "On");
		} else {
			add_assoc_string(return_value, "strict_detection", "Off");
		}
	} else if (zend_string_equals_literal_ci(type, "internal_encoding")) {
		if (MBSTRG(current_internal_encoding)) {
			RETVAL_STRING((char *)MBSTRG(current_internal_encoding)->name);
		}
	} else if (zend_string_equals_literal_ci(type, "http_input")) {
		if (MBSTRG(http_input_identify)) {
			RETVAL_STRING((char *)MBSTRG(http_input_identify)->name);
		}
	} else if (zend_string_equals_literal_ci(type, "http_output")) {
		if (MBSTRG(current_http_output_encoding)) {
			RETVAL_STRING((char *)MBSTRG(current_http_output_encoding)->name);
		}
	} else if (zend_string_equals_literal_ci(type, "http_output_conv_mimetypes")) {
		if ((name = (char *)zend_ini_string("mbstring.http_output_conv_mimetypes", sizeof("mbstring.http_output_conv_mimetypes") - 1, 0)) != NULL) {
			RETVAL_STRING(name);
		}
	} else if (zend_string_equals_literal_ci(type, "mail_charset")) {
		if (lang != NULL && (name = (char *)mbfl_no_encoding2name(lang->mail_charset)) != NULL) {
			RETVAL_STRING(name);
		}
	} else if (zend_string_equals_literal_ci(type, "mail_header_encoding")) {
		if (lang != NULL && (name = (char *)mbfl_no_encoding2name(lang->mail_header_encoding)) != NULL) {
			RETVAL_STRING(name);
		}
	} else if (zend_string_equals_literal_ci(type, "mail_body_encoding")) {
		if (lang != NULL && (name = (char *)mbfl_no_encoding2name(lang->mail_body_encoding)) != NULL) {
			RETVAL_STRING(name);
		}
	} else if (zend_string_equals_literal_ci(type, "illegal_chars")) {
		RETVAL_LONG(MBSTRG(illegalchars));
	} else if (zend_string_equals_literal_ci(type, "encoding_translation")) {
		if (MBSTRG(encoding_translation)) {
			RETVAL_STRING("On");
		} else {
			RETVAL_STRING("Off");
		}
	} else if (zend_string_equals_literal_ci(type, "language")) {
		if ((name = (char *)mbfl_no_language2name(MBSTRG(language))) != NULL) {
			RETVAL_STRING(name);
		}
	} else if (zend_string_equals_literal_ci(type, "detect_order")) {
		n = MBSTRG(current_detect_order_list_size);
		entry = MBSTRG(current_detect_order_list);
		if (n > 0) {
			size_t i;
			array_init(return_value);
			for (i = 0; i < n; i++) {
				add_next_index_string(return_value, (*entry)->name);
				entry++;
			}
		}
	} else if (zend_string_equals_literal_ci(type, "substitute_character")) {
		if (MBSTRG(current_filter_illegal_mode) == MBFL_OUTPUTFILTER_ILLEGAL_MODE_NONE) {
			RETVAL_STRING("none");
		} else if (MBSTRG(current_filter_illegal_mode) == MBFL_OUTPUTFILTER_ILLEGAL_MODE_LONG) {
			RETVAL_STRING("long");
		} else if (MBSTRG(current_filter_illegal_mode) == MBFL_OUTPUTFILTER_ILLEGAL_MODE_ENTITY) {
			RETVAL_STRING("entity");
		} else {
			RETVAL_LONG(MBSTRG(current_filter_illegal_substchar));
		}
	} else if (zend_string_equals_literal_ci(type, "strict_detection")) {
		if (MBSTRG(strict_detection)) {
			RETVAL_STRING("On");
		} else {
			RETVAL_STRING("Off");
		}
	} else {
		// TODO Convert to ValueError
		RETURN_FALSE;
	}
}
/* }}} */

MBSTRING_API bool php_mb_check_encoding(const char *input, size_t length, const mbfl_encoding *encoding)
{
	uint32_t wchar_buf[128];
	unsigned char *in = (unsigned char*)input;
	unsigned int state = 0;

	if (encoding->check != NULL) {
		return encoding->check(in, length);
	}

	/* If the input string is not encoded in the given encoding, there is a significant chance
	 * that this will be seen in the first bytes. Therefore, rather than converting an entire
	 * buffer of 128 codepoints, convert and check just a few codepoints first */
	size_t out_len = encoding->to_wchar(&in, &length, wchar_buf, 8, &state);
	ZEND_ASSERT(out_len <= 8);
	for (int i = 0; i < out_len; i++) {
		if (wchar_buf[i] == MBFL_BAD_INPUT) {
			return false;
		}
	}

	while (length) {
		out_len = encoding->to_wchar(&in, &length, wchar_buf, 128, &state);
		ZEND_ASSERT(out_len <= 128);
		for (int i = 0; i < out_len; i++) {
			if (wchar_buf[i] == MBFL_BAD_INPUT) {
				return false;
			}
		}
	}

	return true;
}

/* MSVC 32-bit has issues with 64-bit intrinsics.
 * (Bad 7/8-byte UTF-8 strings would be wrongly passed through as 'valid')
 * It seems this is caused by a bug in MS Visual C++
 * Ref: https://stackoverflow.com/questions/37509129/potential-bug-in-visual-studio-c-compiler-or-in-intel-intrinsics-avx2-mm256-s */
#if defined(PHP_WIN32) && !defined(__clang__) && defined(_MSC_VER) && defined(_M_IX86)
# define MBSTRING_BROKEN_X86_MSVC_INTRINSICS
#endif

/* If we are building an AVX2-only binary, don't compile the next function */
#ifndef ZEND_INTRIN_AVX2_NATIVE

/* SSE2-based function for validating UTF-8 strings
 * A faster implementation which uses AVX2 instructions follows */
static bool mb_fast_check_utf8_default(zend_string *str)
{
	unsigned char *p = (unsigned char*)ZSTR_VAL(str);
# ifdef __SSE2__
	/* `e` points 1 byte past the last full 16-byte block of string content
	 * Note that we include the terminating null byte which is included in each zend_string
	 * as part of the content to check; this ensures that multi-byte characters which are
	 * truncated abruptly at the end of the string will be detected as invalid */
	unsigned char *e = p + ((ZSTR_LEN(str) + 1) & ~(sizeof(__m128i) - 1));

	/* For checking for illegal bytes 0xF5-FF */
	const __m128i over_f5 = _mm_set1_epi8(-117);
	/* For checking for overlong 3-byte code units and reserved codepoints U+D800-DFFF */
	const __m128i over_9f = _mm_set1_epi8(-97);
	/* For checking for overlong 4-byte code units and invalid codepoints > U+10FFFF */
	const __m128i over_8f = _mm_set1_epi8(-113);
	/* For checking for illegal bytes 0xC0-C1 */
	const __m128i find_c0 = _mm_set1_epi8(-64);
	const __m128i c0_to_c1 = _mm_set1_epi8(-126);
	/* For checking structure of continuation bytes */
	const __m128i find_e0 = _mm_set1_epi8(-32);
	const __m128i find_f0 = _mm_set1_epi8(-16);

	__m128i last_block = _mm_setzero_si128();
	__m128i operand;

	while (p < e) {
		operand = _mm_loadu_si128((__m128i*)p); /* Load 16 bytes */

check_operand:
		/* If all 16 bytes are single-byte characters, then a number of checks can be skipped */
		if (!_mm_movemask_epi8(operand)) {
			/* Even if this block only contains single-byte characters, there may have been a
			 * multi-byte character at the end of the previous block, which was supposed to
			 * have continuation bytes in this block
			 * This bitmask will pick out a 2/3/4-byte character starting from the last byte of
			 * the previous block, a 3/4-byte starting from the 2nd last, or a 4-byte starting
			 * from the 3rd last */
			__m128i bad_mask = _mm_set_epi8(-64, -32, -16, -1, -1, -1, -1, -1, -1, -1, -1, -1, -1, -1, -1, -1);
			__m128i bad = _mm_cmpeq_epi8(_mm_and_si128(last_block, bad_mask), bad_mask);
			if (_mm_movemask_epi8(bad)) {
				return false;
			}

			/* Consume as many full blocks of single-byte characters as we can */
			while (true) {
				p += sizeof(__m128i);
				if (p >= e) {
					goto finish_up_remaining_bytes;
				}
				operand = _mm_loadu_si128((__m128i*)p);
				if (_mm_movemask_epi8(operand)) {
					break;
				}
			}
		}

		/* Check for >= 0xF5, which are illegal byte values in UTF-8
		 * AVX512 has instructions for vectorized unsigned compare, but SSE2 only has signed compare
		 * So we add an offset to shift 0xF5-FF to the far low end of the signed byte range
		 * Then a single signed compare will pick out any bad bytes
		 * `bad` is a vector of 16 good/bad values, where 0x00 means good and 0xFF means bad */
		__m128i bad = _mm_cmplt_epi8(_mm_add_epi8(operand, over_f5), over_f5);

		/* Check for overlong 3-byte code units AND reserved codepoints U+D800-DFFF
		 * 0xE0 followed by a byte < 0xA0 indicates an overlong 3-byte code unit, and
		 * 0xED followed by a byte >= 0xA0 indicates a reserved codepoint
		 * We can check for both problems at once by generating a vector where each byte < 0xA0
		 * is mapped to 0xE0, and each byte >= 0xA0 is mapped to 0xED
		 * Shift the original block right by one byte, and compare the shifted block with the bitmask */
		__m128i operand2 = _mm_or_si128(_mm_slli_si128(operand, 1), _mm_srli_si128(last_block, 15));
		__m128i mask1 = _mm_or_si128(find_e0, _mm_and_si128(_mm_set1_epi8(0xD), _mm_cmpgt_epi8(operand, over_9f)));
		bad = _mm_or_si128(bad, _mm_cmpeq_epi8(operand2, mask1));

		/* Check for overlong 4-byte code units AND invalid codepoints > U+10FFFF
		 * Similar to the previous check; 0xF0 followed by < 0x90 indicates an overlong 4-byte
		 * code unit, and 0xF4 followed by >= 0x90 indicates a codepoint over U+10FFFF
		 * Build the bitmask and compare it with the shifted block */
		__m128i mask2 = _mm_or_si128(find_f0, _mm_and_si128(_mm_set1_epi8(0x4), _mm_cmpgt_epi8(operand, over_8f)));
		bad = _mm_or_si128(bad, _mm_cmpeq_epi8(operand2, mask2));

		/* Check for overlong 2-byte code units
		 * Any 0xC0 or 0xC1 byte can only be the first byte of an overlong 2-byte code unit
		 * Same deal as before; add an offset to shift 0xC0-C1 to the far low end of the signed
		 * byte range, do a signed compare to pick out any bad bytes */
		bad = _mm_or_si128(bad, _mm_cmplt_epi8(_mm_add_epi8(operand, find_c0), c0_to_c1));

		/* Check structure of continuation bytes
		 * A UTF-8 byte should be a continuation byte if, and only if, it is:
		 * 1) 1 byte after the start of a 2-byte, 3-byte, or 4-byte character
		 * 2) 2 bytes after the start of a 3-byte or 4-byte character
		 * 3) 3 bytes after the start of a 4-byte character
		 * We build 3 bitmasks with 0xFF in each such position, and OR them together to
		 * get a single bitmask with 0xFF in each position where a continuation byte should be */
		__m128i cont_mask = _mm_cmpeq_epi8(_mm_and_si128(operand2, find_c0), find_c0);
		__m128i operand3 = _mm_or_si128(_mm_slli_si128(operand, 2), _mm_srli_si128(last_block, 14));
		cont_mask = _mm_or_si128(cont_mask, _mm_cmpeq_epi8(_mm_and_si128(operand3, find_e0), find_e0));
		__m128i operand4 = _mm_or_si128(_mm_slli_si128(operand, 3), _mm_srli_si128(last_block, 13));
		cont_mask = _mm_or_si128(cont_mask, _mm_cmpeq_epi8(_mm_and_si128(operand4, find_f0), find_f0));

		/* Now, use a signed comparison to get another bitmask with 0xFF in each position where
		 * a continuation byte actually is
		 * XOR those two bitmasks together; if everything is good, the result should be zero
		 * However, if a byte which should have been a continuation wasn't, or if a byte which
		 * shouldn't have been a continuation was, we will get 0xFF in that position */
		__m128i continuation = _mm_cmplt_epi8(operand, find_c0);
		bad = _mm_or_si128(bad, _mm_xor_si128(continuation, cont_mask));

		/* Pick out the high bit of each byte in `bad` as a 16-bit value (into a scalar register)
		 * If that value is non-zero, then we found a bad byte somewhere! */
		if (_mm_movemask_epi8(bad)) {
			return false;
		}

		last_block = operand;
		p += sizeof(__m128i);
	}

finish_up_remaining_bytes:
	/* Finish up 1-15 remaining bytes */
	if (p == e) {
		uint8_t remaining_bytes = ZSTR_LEN(str) & (sizeof(__m128i) - 1); /* Not including terminating null */

		/* Crazy hack here for cases where 9 or more bytes are remaining...
		 * We want to use the above vectorized code to check a block of less than 16 bytes,
		 * but there is no good way to read a variable number of bytes into an XMM register
		 * However, we know that these bytes are part of a zend_string, and a zend_string has some
		 * 'header' fields which occupy the memory just before its content
		 * And, those header fields occupy more than 16 bytes...
		 * So if we go back 16 bytes from the end of the zend_string content, and load 16 bytes from there,
		 * we may pick up some 'junk' bytes from the zend_string header fields, but we will get the 1-15
		 * bytes we wanted in the tail end of our XMM register, and this will never cause a segfault.
		 * Then, we do a left shift to get rid of the unwanted bytes
		 * Conveniently, the same left shift also zero-fills the tail end of the XMM register
		 *
		 * The following `switch` looks useless, but it's not
		 * The PSRLDQ instruction used for the 128-bit left shift requires an immediate (literal)
		 * shift distance, so the compiler will choke on _mm_srli_si128(operand, shift_dist)
		 */
		switch (remaining_bytes) {
		case 0: ;
			__m128i bad_mask = _mm_set_epi8(-64, -32, -16, -1, -1, -1, -1, -1, -1, -1, -1, -1, -1, -1, -1, -1);
			__m128i bad = _mm_cmpeq_epi8(_mm_and_si128(last_block, bad_mask), bad_mask);
			return _mm_movemask_epi8(bad) == 0;
		case 1:
		case 2:
			operand = _mm_set_epi16(0, 0, 0, 0, 0, 0, 0, *((uint16_t*)p));
			goto check_operand;
		case 3:
		case 4:
			operand = _mm_set_epi32(0, 0, 0, *((uint32_t*)p));
			goto check_operand;
		case 5:
			operand = _mm_srli_si128(_mm_loadu_si128((__m128i*)(p - 10)), 10);
			goto check_operand;
		case 6:
			operand = _mm_srli_si128(_mm_loadu_si128((__m128i*)(p - 9)), 9);
			goto check_operand;
		case 7:
		case 8:
#ifdef MBSTRING_BROKEN_X86_MSVC_INTRINSICS
			operand = _mm_set_epi32(0, 0, ((int32_t*)p)[1], ((int32_t*)p)[0]);
#else
			operand = _mm_set_epi64x(0, *((uint64_t*)p));
#endif
			goto check_operand;
		case 9:
			operand = _mm_srli_si128(_mm_loadu_si128((__m128i*)(p - 6)), 6);
			goto check_operand;
		case 10:
			operand = _mm_srli_si128(_mm_loadu_si128((__m128i*)(p - 5)), 5);
			goto check_operand;
		case 11:
			operand = _mm_srli_si128(_mm_loadu_si128((__m128i*)(p - 4)), 4);
			goto check_operand;
		case 12:
			operand = _mm_srli_si128(_mm_loadu_si128((__m128i*)(p - 3)), 3);
			goto check_operand;
		case 13:
			operand = _mm_srli_si128(_mm_loadu_si128((__m128i*)(p - 2)), 2);
			goto check_operand;
		case 14:
			operand = _mm_srli_si128(_mm_loadu_si128((__m128i*)(p - 1)), 1);
			goto check_operand;
		case 15:
			/* No trailing bytes are left which need to be checked
			 * We get 15 because we did not include the terminating null when
			 * calculating `remaining_bytes`, so the value wraps around */
			return true;
		}

		ZEND_UNREACHABLE();
	}

	return true;
# else
	/* This UTF-8 validation function is derived from PCRE2 */
	size_t length = ZSTR_LEN(str);
	/* Table of the number of extra bytes, indexed by the first byte masked with
	0x3f. The highest number for a valid UTF-8 first byte is in fact 0x3d. */
	static const uint8_t utf8_table[] = {
		1,1,1,1,1,1,1,1,1,1,1,1,1,1,1,1,
		1,1,1,1,1,1,1,1,1,1,1,1,1,1,1,1,
		2,2,2,2,2,2,2,2,2,2,2,2,2,2,2,2,
		3,3,3,3,3,3,3,3
	};

	for (; length > 0; p++) {
		uint32_t d;
		unsigned char c = *p;
		length--;

		if (c < 128) {
			/* ASCII character */
			continue;
		}

		if (c < 0xc0) {
			/* Isolated 10xx xxxx byte */
			return false;
		}

		if (c >= 0xf5) {
			return false;
		}

		uint32_t ab = utf8_table[c & 0x3f]; /* Number of additional bytes (1-3) */
		if (length < ab) {
			/* Missing bytes */
			return false;
		}
		length -= ab;

		/* Check top bits in the second byte */
		if (((d = *(++p)) & 0xc0) != 0x80) {
			return false;
		}

		/* For each length, check that the remaining bytes start with the 0x80 bit
		 * set and not the 0x40 bit. Then check for an overlong sequence, and for the
		 * excluded range 0xd800 to 0xdfff. */
		switch (ab) {
		case 1:
			/* 2-byte character. No further bytes to check for 0x80. Check first byte
			 * for xx00 000x (overlong sequence). */
			if ((c & 0x3e) == 0) {
				return false;
			}
			break;

		case 2:
			/* 3-byte character. Check third byte for 0x80. Then check first 2 bytes for
			 * 1110 0000, xx0x xxxx (overlong sequence) or 1110 1101, 1010 xxxx (0xd800-0xdfff) */
			if ((*(++p) & 0xc0) != 0x80 || (c == 0xe0 && (d & 0x20) == 0) || (c == 0xed && d >= 0xa0)) {
				return false;
			}
			break;

		case 3:
			/* 4-byte character. Check 3rd and 4th bytes for 0x80. Then check first 2
			 * bytes for 1111 0000, xx00 xxxx (overlong sequence), then check for a
			 * character greater than 0x0010ffff (f4 8f bf bf) */
			if ((*(++p) & 0xc0) != 0x80 || (*(++p) & 0xc0) != 0x80 || (c == 0xf0 && (d & 0x30) == 0) || (c > 0xf4 || (c == 0xf4 && d > 0x8f))) {
				return false;
			}
			break;

			EMPTY_SWITCH_DEFAULT_CASE();
		}
	}

	return true;
# endif
}

#endif /* #ifndef ZEND_INTRIN_AVX2_NATIVE */

#ifdef ZEND_INTRIN_AVX2_NATIVE

/* We are building AVX2-only binary */
# include <immintrin.h>
# define mb_fast_check_utf8 mb_fast_check_utf8_avx2

#elif defined(ZEND_INTRIN_AVX2_RESOLVER)

/* We are building binary which works with or without AVX2; whether or not to use
 * AVX2-accelerated functions will be determined at runtime */
# include <immintrin.h>
# include "Zend/zend_cpuinfo.h"

# ifdef ZEND_INTRIN_AVX2_FUNC_PROTO
/* Dynamic linker will decide whether or not to use AVX2-based functions and
 * resolve symbols accordingly */

ZEND_INTRIN_AVX2_FUNC_DECL(bool mb_fast_check_utf8_avx2(zend_string *str));

bool mb_fast_check_utf8(zend_string *str) __attribute__((ifunc("resolve_check_utf8")));

typedef bool (*check_utf8_func_t)(zend_string*);

ZEND_NO_SANITIZE_ADDRESS
ZEND_ATTRIBUTE_UNUSED
static check_utf8_func_t resolve_check_utf8(void)
{
	if (zend_cpu_supports_avx2()) {
		return mb_fast_check_utf8_avx2;
	}
	return mb_fast_check_utf8_default;
}

# else /* ZEND_INTRIN_AVX2_FUNC_PTR */
/* We are compiling for a target where the dynamic linker will not be able to
 * resolve symbols according to whether the host supports AVX2 or not; so instead,
 * we can make calls go through a function pointer and set the function pointer
 * on module load */

#ifdef HAVE_FUNC_ATTRIBUTE_TARGET
static bool mb_fast_check_utf8_avx2(zend_string *str) __attribute__((target("avx2")));
#else
static bool mb_fast_check_utf8_avx2(zend_string *str);
#endif

static bool (*check_utf8_ptr)(zend_string *str) = NULL;

static bool mb_fast_check_utf8(zend_string *str)
{
	return check_utf8_ptr(str);
}

static void init_check_utf8(void)
{
	if (zend_cpu_supports_avx2()) {
		check_utf8_ptr = mb_fast_check_utf8_avx2;
	} else {
		check_utf8_ptr = mb_fast_check_utf8_default;
	}
}
# endif

#else

/* No AVX2 support */
#define mb_fast_check_utf8 mb_fast_check_utf8_default

#endif

#if defined(ZEND_INTRIN_AVX2_NATIVE) || defined(ZEND_INTRIN_AVX2_RESOLVER)

/* GCC prior to version 8 does not define all intrinsics. See GH-11514.
 * Use a workaround from https://stackoverflow.com/questions/32630458/setting-m256i-to-the-value-of-two-m128i-values */
#if defined(__GNUC__) && !defined(__llvm__) && !defined(__INTEL_COMPILER) && __GNUC__ < 8
# define _mm256_set_m128i(v0, v1)  _mm256_insertf128_si256(_mm256_castsi128_si256(v1), (v0), 1)
#endif

/* Take (256-bit) `hi` and `lo` as a 512-bit value, shift down by some
 * number of bytes, then take the low 256 bits
 * This is used to take some number of trailing bytes from the previous 32-byte
 * block followed by some number of leading bytes from the current 32-byte block
 *
 * _mm256_alignr_epi8 (VPALIGNR) is used to shift out bytes from a 256-bit
 * YMM register while shifting in bytes from another YMM register... but
 * it works separately on respective 128-bit halves of the YMM registers,
 * which is not what we want.
 * To make it work as desired, we first do _mm256_permute2x128_si256
 * (VPERM2I128) to combine the low 128 bits from the previous block and
 * the high 128 bits of the current block in one YMM register.
 * Then VPALIGNR will do what is needed. */
#define _mm256_shift_epi8(hi, lo, shift) _mm256_alignr_epi8(lo, _mm256_permute2x128_si256(hi, lo, 33), 16 - shift)

/* AVX2-based UTF-8 validation function; validates text in 32-byte chunks
 *
 * Some parts of this function are the same as `mb_fast_check_utf8`; code comments
 * are not repeated, so consult `mb_fast_check_utf8` for information on uncommented
 * sections. */
#ifdef ZEND_INTRIN_AVX2_FUNC_PROTO
ZEND_API bool mb_fast_check_utf8_avx2(zend_string *str)
#else
static bool mb_fast_check_utf8_avx2(zend_string *str)
#endif
{
	unsigned char *p = (unsigned char*)ZSTR_VAL(str);
	unsigned char *e = p + ((ZSTR_LEN(str) + 1) & ~(sizeof(__m256i) - 1));

	/* The algorithm used here for UTF-8 validation is partially adapted from the
	 * paper "Validating UTF-8 In Less Than One Instruction Per Byte", by John Keiser
	 * and Daniel Lemire.
	 * Ref: https://arxiv.org/pdf/2010.03090.pdf
	 *
	 * Most types of invalid UTF-8 text can be detected by examining pairs of
	 * successive bytes. Specifically:
	 *
	 * • Overlong 2-byte code units start with 0xC0 or 0xC1.
	 *   No valid UTF-8 string ever uses these byte values.
	 * • Overlong 3-byte code units start with 0xE0, followed by a byte < 0xA0.
	 * • Overlong 4-byte code units start with 0xF0, followed by a byte < 0x90.
	 * • 5-byte or 6-byte code units, which should never be used, start with
	 *   0xF8-FE.
	 * • A codepoint value higher than U+10FFFF, which is the highest value for
	 *   any Unicode codepoint, would either start with 0xF4, followed by a
	 *   byte >= 0x90, or else would start with 0xF5-F7, followed by any value.
	 * • A codepoint value from U+D800-DFFF, which are reserved and should never
	 *   be used, would start with 0xED, followed by a byte >= 0xA0.
	 * • The byte value 0xFF is also illegal and is never used in valid UTF-8.
	 *
	 * To detect all these problems, for each pair of successive bytes, we do
	 * table lookups using the high nibble of the first byte, the low nibble of
	 * the first byte, and the high nibble of the second byte. Each table lookup
	 * retrieves a bitmask, in which each 1 bit indicates a possible invalid
	 * combination; AND those three bitmasks together, and any 1 bit in the result
	 * will indicate an actual invalid byte combination was found.
	 */

#define BAD_BYTE 0x1
#define OVERLONG_2BYTE 0x2
#define _1BYTE (BAD_BYTE | OVERLONG_2BYTE)
#define OVERLONG_3BYTE 0x4
#define SURROGATE 0x8
#define OVERLONG_4BYTE 0x10
#define INVALID_CP 0x20

	/* Each of these are 16-entry tables, repeated twice; this is required by the
	 * VPSHUFB instruction which we use to perform 32 table lookups in parallel
	 * The first entry is for 0xF, the second is for 0xE, and so on down to 0x0
	 *
	 * So, for example, notice that the 4th entry in the 1st table is OVERLONG_2BYTE;
	 * that means that high nibble 0xC is consistent with the byte pair being part of
	 * an overlong 2-byte code unit */
	const __m256i bad_hi_nibble2 = _mm256_set_epi8(
		BAD_BYTE | OVERLONG_4BYTE | INVALID_CP, OVERLONG_3BYTE | SURROGATE, 0, OVERLONG_2BYTE,
		0, 0, 0, 0,
		0, 0, 0, 0,
		0, 0, 0, 0,
		BAD_BYTE | OVERLONG_4BYTE | INVALID_CP, OVERLONG_3BYTE | SURROGATE, 0, OVERLONG_2BYTE,
		0, 0, 0, 0,
		0, 0, 0, 0,
		0, 0, 0, 0);
	const __m256i bad_lo_nibble2 = _mm256_set_epi8(
		BAD_BYTE, BAD_BYTE, BAD_BYTE | SURROGATE, BAD_BYTE,
		BAD_BYTE, BAD_BYTE, BAD_BYTE, BAD_BYTE,
		BAD_BYTE, BAD_BYTE, BAD_BYTE, INVALID_CP,
		0, 0, OVERLONG_2BYTE, OVERLONG_2BYTE | OVERLONG_3BYTE | OVERLONG_4BYTE,
		BAD_BYTE, BAD_BYTE, BAD_BYTE | SURROGATE, BAD_BYTE,
		BAD_BYTE, BAD_BYTE, BAD_BYTE, BAD_BYTE,
		BAD_BYTE, BAD_BYTE, BAD_BYTE, INVALID_CP,
		0, 0, OVERLONG_2BYTE, OVERLONG_2BYTE | OVERLONG_3BYTE | OVERLONG_4BYTE);
	const __m256i bad_hi_nibble = _mm256_set_epi8(
		_1BYTE | SURROGATE | INVALID_CP, _1BYTE | SURROGATE | INVALID_CP,
		_1BYTE | SURROGATE | INVALID_CP, _1BYTE | SURROGATE | INVALID_CP,
		_1BYTE | SURROGATE | INVALID_CP, _1BYTE | SURROGATE | INVALID_CP,
		_1BYTE | OVERLONG_3BYTE | INVALID_CP, _1BYTE | OVERLONG_3BYTE | OVERLONG_4BYTE,
		_1BYTE | OVERLONG_3BYTE | OVERLONG_4BYTE, _1BYTE | OVERLONG_3BYTE | OVERLONG_4BYTE,
		_1BYTE | OVERLONG_3BYTE | OVERLONG_4BYTE, _1BYTE | OVERLONG_3BYTE | OVERLONG_4BYTE,
		_1BYTE | OVERLONG_3BYTE | OVERLONG_4BYTE, _1BYTE | OVERLONG_3BYTE | OVERLONG_4BYTE,
		_1BYTE | OVERLONG_3BYTE | OVERLONG_4BYTE, _1BYTE | OVERLONG_3BYTE | OVERLONG_4BYTE,
		_1BYTE | SURROGATE | INVALID_CP, _1BYTE | SURROGATE | INVALID_CP,
		_1BYTE | SURROGATE | INVALID_CP, _1BYTE | SURROGATE | INVALID_CP,
		_1BYTE | SURROGATE | INVALID_CP, _1BYTE | SURROGATE | INVALID_CP,
		_1BYTE | OVERLONG_3BYTE | INVALID_CP, _1BYTE | OVERLONG_3BYTE | OVERLONG_4BYTE,
		_1BYTE | OVERLONG_3BYTE | OVERLONG_4BYTE, _1BYTE | OVERLONG_3BYTE | OVERLONG_4BYTE,
		_1BYTE | OVERLONG_3BYTE | OVERLONG_4BYTE, _1BYTE | OVERLONG_3BYTE | OVERLONG_4BYTE,
		_1BYTE | OVERLONG_3BYTE | OVERLONG_4BYTE, _1BYTE | OVERLONG_3BYTE | OVERLONG_4BYTE,
		_1BYTE | OVERLONG_3BYTE | OVERLONG_4BYTE, _1BYTE | OVERLONG_3BYTE | OVERLONG_4BYTE);

	const __m256i find_continuation = _mm256_set1_epi8(-64);
	const __m256i _b = _mm256_set1_epi8(0xB);
	const __m256i _d = _mm256_set1_epi8(0xD);
	const __m256i _f = _mm256_set1_epi8(0xF);

	__m256i last_hi_nibbles = _mm256_setzero_si256(), last_lo_nibbles = _mm256_setzero_si256();
	__m256i operand;

	while (p < e) {
		operand = _mm256_loadu_si256((__m256i*)p);

check_operand:
		if (!_mm256_movemask_epi8(operand)) {
			/* Entire 32-byte block is ASCII characters; the only thing we need to validate is that
			 * the previous block didn't end with an incomplete multi-byte character
			 * (This will also confirm that the previous block didn't end with a bad byte like 0xFF) */
			__m256i bad_mask = _mm256_set_epi8(0xB, 0xD, 0xE, 127, 127, 127, 127, 127, 127, 127, 127, 127, 127, 127, 127, 127, 127, 127, 127, 127, 127, 127, 127, 127, 127, 127, 127, 127, 127, 127, 127, 127);
			__m256i bad = _mm256_cmpgt_epi8(last_hi_nibbles, bad_mask);
			if (_mm256_movemask_epi8(bad)) {
				return false;
			}

			/* Consume as many full blocks of single-byte characters as we can */
			while (true) {
				p += sizeof(__m256i);
				if (p >= e) {
					goto finish_up_remaining_bytes;
				}
				operand = _mm256_loadu_si256((__m256i*)p);
				if (_mm256_movemask_epi8(operand)) {
					break;
				}
			}
		}

		__m256i hi_nibbles = _mm256_and_si256(_mm256_srli_epi16(operand, 4), _f);
		__m256i lo_nibbles = _mm256_and_si256(operand, _f);

		__m256i lo_nibbles2 = _mm256_shift_epi8(last_lo_nibbles, lo_nibbles, 1);
		__m256i hi_nibbles2 = _mm256_shift_epi8(last_hi_nibbles, hi_nibbles, 1);

		/* Do parallel table lookups in all 3 tables */
		__m256i bad = _mm256_cmpgt_epi8(
			_mm256_and_si256(
				_mm256_and_si256(
					_mm256_shuffle_epi8(bad_lo_nibble2, lo_nibbles2),
					_mm256_shuffle_epi8(bad_hi_nibble2, hi_nibbles2)),
				_mm256_shuffle_epi8(bad_hi_nibble, hi_nibbles)),
			_mm256_setzero_si256());

		__m256i cont_mask = _mm256_cmpgt_epi8(hi_nibbles2, _b);
		__m256i hi_nibbles3 = _mm256_shift_epi8(last_hi_nibbles, hi_nibbles, 2);
		cont_mask = _mm256_or_si256(cont_mask, _mm256_cmpgt_epi8(hi_nibbles3, _d));
		__m256i hi_nibbles4 = _mm256_shift_epi8(last_hi_nibbles, hi_nibbles, 3);
		cont_mask = _mm256_or_si256(cont_mask, _mm256_cmpeq_epi8(hi_nibbles4, _f));

		__m256i continuation = _mm256_cmpgt_epi8(find_continuation, operand);
		bad = _mm256_or_si256(bad, _mm256_xor_si256(continuation, cont_mask));

		if (_mm256_movemask_epi8(bad)) {
			return false;
		}

		last_hi_nibbles = hi_nibbles;
		last_lo_nibbles = lo_nibbles;
		p += sizeof(__m256i);
	}

finish_up_remaining_bytes:
	if (p == e) {
		uint8_t remaining_bytes = ZSTR_LEN(str) & (sizeof(__m256i) - 1); /* Not including terminating null */

		switch (remaining_bytes) {
		case 0: ;
			/* No actual data bytes are remaining */
			__m256i bad_mask = _mm256_set_epi8(0xB, 0xD, 0xE, 127, 127, 127, 127, 127, 127, 127, 127, 127, 127, 127, 127, 127, 127, 127, 127, 127, 127, 127, 127, 127, 127, 127, 127, 127, 127, 127, 127, 127);
			__m256i bad = _mm256_cmpgt_epi8(last_hi_nibbles, bad_mask);
			return _mm256_movemask_epi8(bad) == 0;
		case 1:
		case 2:
			operand = _mm256_set_epi16(0, 0, 0, 0, 0, 0, 0, 0, 0, 0, 0, 0, 0, 0, 0, *((int16_t*)p));
			goto check_operand;
		case 3:
		case 4:
			operand = _mm256_set_epi32(0, 0, 0, 0, 0, 0, 0, *((int32_t*)p));
			goto check_operand;
		case 5:
			operand = _mm256_set_m128i(_mm_setzero_si128(), _mm_srli_si128(_mm_loadu_si128((__m128i*)(p - 10)), 10));
			goto check_operand;
		case 6:
			operand = _mm256_set_m128i(_mm_setzero_si128(), _mm_srli_si128(_mm_loadu_si128((__m128i*)(p - 9)), 9));
			goto check_operand;
		case 7:
		case 8:
#ifdef MBSTRING_BROKEN_X86_MSVC_INTRINSICS
			operand = _mm256_set_epi32(0, 0, 0, 0, 0, 0, ((int32_t*)p)[1], ((int32_t*)p)[0]);
#else
			operand = _mm256_set_epi64x(0, 0, 0, *((int64_t*)p));
#endif
			goto check_operand;
		case 9:
			operand = _mm256_set_m128i(_mm_setzero_si128(), _mm_srli_si128(_mm_loadu_si128((__m128i*)(p - 6)), 6));
			goto check_operand;
		case 10:
			operand = _mm256_set_m128i(_mm_setzero_si128(), _mm_srli_si128(_mm_loadu_si128((__m128i*)(p - 5)), 5));
			goto check_operand;
		case 11:
			operand = _mm256_set_m128i(_mm_setzero_si128(), _mm_srli_si128(_mm_loadu_si128((__m128i*)(p - 4)), 4));
			goto check_operand;
		case 12:
			operand = _mm256_set_m128i(_mm_setzero_si128(), _mm_srli_si128(_mm_loadu_si128((__m128i*)(p - 3)), 3));
			goto check_operand;
		case 13:
			operand = _mm256_set_m128i(_mm_setzero_si128(), _mm_srli_si128(_mm_loadu_si128((__m128i*)(p - 2)), 2));
			goto check_operand;
		case 14:
			operand = _mm256_set_m128i(_mm_setzero_si128(), _mm_srli_si128(_mm_loadu_si128((__m128i*)(p - 1)), 1));
			goto check_operand;
		case 15:
		case 16:
			operand = _mm256_set_m128i(_mm_setzero_si128(), _mm_loadu_si128((__m128i*)p));
			goto check_operand;
		case 17:
			operand = _mm256_set_m128i(_mm_srli_si128(_mm_loadu_si128((__m128i*)(p + 2)), 14), _mm_loadu_si128((__m128i*)p));
			goto check_operand;
		case 18:
			operand = _mm256_set_m128i(_mm_srli_si128(_mm_loadu_si128((__m128i*)(p + 3)), 13), _mm_loadu_si128((__m128i*)p));
			goto check_operand;
		case 19:
			operand = _mm256_set_m128i(_mm_srli_si128(_mm_loadu_si128((__m128i*)(p + 4)), 12), _mm_loadu_si128((__m128i*)p));
			goto check_operand;
		case 20:
			operand = _mm256_set_m128i(_mm_srli_si128(_mm_loadu_si128((__m128i*)(p + 5)), 11), _mm_loadu_si128((__m128i*)p));
			goto check_operand;
		case 21:
			operand = _mm256_set_m128i(_mm_srli_si128(_mm_loadu_si128((__m128i*)(p + 6)), 10), _mm_loadu_si128((__m128i*)p));
			goto check_operand;
		case 22:
			operand = _mm256_set_m128i(_mm_srli_si128(_mm_loadu_si128((__m128i*)(p + 7)), 9), _mm_loadu_si128((__m128i*)p));
			goto check_operand;
		case 23:
			operand = _mm256_set_m128i(_mm_srli_si128(_mm_loadu_si128((__m128i*)(p + 8)), 8), _mm_loadu_si128((__m128i*)p));
			goto check_operand;
		case 24:
			operand = _mm256_set_m128i(_mm_srli_si128(_mm_loadu_si128((__m128i*)(p + 9)), 7), _mm_loadu_si128((__m128i*)p));
			goto check_operand;
		case 25:
			operand = _mm256_set_m128i(_mm_srli_si128(_mm_loadu_si128((__m128i*)(p + 10)), 6), _mm_loadu_si128((__m128i*)p));
			goto check_operand;
		case 26:
			operand = _mm256_set_m128i(_mm_srli_si128(_mm_loadu_si128((__m128i*)(p + 11)), 5), _mm_loadu_si128((__m128i*)p));
			goto check_operand;
		case 27:
			operand = _mm256_set_m128i(_mm_srli_si128(_mm_loadu_si128((__m128i*)(p + 12)), 4), _mm_loadu_si128((__m128i*)p));
			goto check_operand;
		case 28:
			operand = _mm256_set_m128i(_mm_srli_si128(_mm_loadu_si128((__m128i*)(p + 13)), 3), _mm_loadu_si128((__m128i*)p));
			goto check_operand;
		case 29:
			operand = _mm256_set_m128i(_mm_srli_si128(_mm_loadu_si128((__m128i*)(p + 14)), 2), _mm_loadu_si128((__m128i*)p));
			goto check_operand;
		case 30:
			operand = _mm256_set_m128i(_mm_srli_si128(_mm_loadu_si128((__m128i*)(p + 15)), 1), _mm_loadu_si128((__m128i*)p));
			goto check_operand;
		case 31:
			return true;
		}

		ZEND_UNREACHABLE();
	}

	return true;
}

#endif /* defined(ZEND_INTRIN_AVX2_NATIVE) || defined(ZEND_INTRIN_AVX2_RESOLVER) */

static bool mb_check_str_encoding(zend_string *str, const mbfl_encoding *encoding)
{
	if (encoding == &mbfl_encoding_utf8) {
		if (GC_FLAGS(str) & IS_STR_VALID_UTF8) {
			return true;
		}
		bool result = mb_fast_check_utf8(str);
		if (result && !ZSTR_IS_INTERNED(str)) {
			GC_ADD_FLAGS(str, IS_STR_VALID_UTF8);
		}
		return result;
	} else {
		return php_mb_check_encoding(ZSTR_VAL(str), ZSTR_LEN(str), encoding);
	}
}

static int php_mb_check_encoding_recursive(HashTable *vars, const mbfl_encoding *encoding)
{
	zend_long idx;
	zend_string *key;
	zval *entry;
	int valid = 1;

	(void)(idx); /* Suppress spurious compiler warning that `idx` is not used */

	if (GC_IS_RECURSIVE(vars)) {
		php_error_docref(NULL, E_WARNING, "Cannot not handle circular references");
		return 0;
	}
	GC_TRY_PROTECT_RECURSION(vars);
	ZEND_HASH_FOREACH_KEY_VAL(vars, idx, key, entry) {
		ZVAL_DEREF(entry);
		if (key) {
			if (!mb_check_str_encoding(key, encoding)) {
				valid = 0;
				break;
			}
		}
		switch (Z_TYPE_P(entry)) {
			case IS_STRING:
				if (!mb_check_str_encoding(Z_STR_P(entry), encoding)) {
					valid = 0;
					break;
				}
				break;
			case IS_ARRAY:
				if (!php_mb_check_encoding_recursive(Z_ARRVAL_P(entry), encoding)) {
					valid = 0;
					break;
				}
				break;
			case IS_LONG:
			case IS_DOUBLE:
			case IS_NULL:
			case IS_TRUE:
			case IS_FALSE:
				break;
			default:
				/* Other types are error. */
				valid = 0;
				break;
		}
	} ZEND_HASH_FOREACH_END();
	GC_TRY_UNPROTECT_RECURSION(vars);
	return valid;
}

/* {{{ Check if the string is valid for the specified encoding */
PHP_FUNCTION(mb_check_encoding)
{
	zend_string *input_str = NULL, *enc = NULL;
	HashTable *input_ht = NULL;
	const mbfl_encoding *encoding;

	ZEND_PARSE_PARAMETERS_START(0, 2)
		Z_PARAM_OPTIONAL
		Z_PARAM_ARRAY_HT_OR_STR_OR_NULL(input_ht, input_str)
		Z_PARAM_STR_OR_NULL(enc)
	ZEND_PARSE_PARAMETERS_END();

	encoding = php_mb_get_encoding(enc, 2);
	if (!encoding) {
		RETURN_THROWS();
	}

	if (input_ht) {
		RETURN_BOOL(php_mb_check_encoding_recursive(input_ht, encoding));
	} else if (input_str) {
		RETURN_BOOL(mb_check_str_encoding(input_str, encoding));
	} else {
		php_error_docref(NULL, E_DEPRECATED,
			"Calling mb_check_encoding() without argument is deprecated");

		/* FIXME: Actually check all inputs, except $_FILES file content. */
		RETURN_BOOL(MBSTRG(illegalchars) == 0);
	}
}
/* }}} */

static inline zend_long php_mb_ord(const char *str, size_t str_len, zend_string *enc_name,
	const uint32_t enc_name_arg_num)
{
	const mbfl_encoding *enc;
	enum mbfl_no_encoding no_enc;

	ZEND_ASSERT(str_len > 0);

	enc = php_mb_get_encoding(enc_name, enc_name_arg_num);
	if (!enc) {
		return -2;
	}

	no_enc = enc->no_encoding;
	if (php_mb_is_unsupported_no_encoding(no_enc)) {
		zend_value_error("mb_ord() does not support the \"%s\" encoding", enc->name);
		return -2;
	}

	/* Some legacy text encodings have a minimum required wchar buffer size;
	 * the ones which need the most are SJIS-Mac, UTF-7, and UTF7-IMAP */
	uint32_t wchar_buf[MBSTRING_MIN_WCHAR_BUFSIZE];
	unsigned int state = 0;
	size_t out_len = enc->to_wchar((unsigned char**)&str, &str_len, wchar_buf, MBSTRING_MIN_WCHAR_BUFSIZE, &state);
	ZEND_ASSERT(out_len <= MBSTRING_MIN_WCHAR_BUFSIZE);

	if (!out_len || wchar_buf[0] == MBFL_BAD_INPUT) {
		return -1;
	}
	return wchar_buf[0];
}

/* {{{ */
PHP_FUNCTION(mb_ord)
{
	char *str;
	size_t str_len;
	zend_string *enc = NULL;
	zend_long cp;

	ZEND_PARSE_PARAMETERS_START(1, 2)
		Z_PARAM_STRING(str, str_len)
		Z_PARAM_OPTIONAL
		Z_PARAM_STR_OR_NULL(enc)
	ZEND_PARSE_PARAMETERS_END();

	if (str_len == 0) {
		zend_argument_value_error(1, "must not be empty");
		RETURN_THROWS();
	}

	cp = php_mb_ord(str, str_len, enc, 2);

	if (0 > cp) {
		if (cp == -2) {
			RETURN_THROWS();
		}
		RETURN_FALSE;
	}

	RETURN_LONG(cp);
}
/* }}} */

static inline zend_string *php_mb_chr(zend_long cp, zend_string *enc_name, uint32_t enc_name_arg_num)
{
	const mbfl_encoding *enc;
	enum mbfl_no_encoding no_enc;
	zend_string *ret;
	char buf[4];

	enc = php_mb_get_encoding(enc_name, enc_name_arg_num);
	if (!enc) {
		return NULL;
	}

	no_enc = enc->no_encoding;
	if (php_mb_is_unsupported_no_encoding(no_enc)) {
		zend_value_error("mb_chr() does not support the \"%s\" encoding", enc->name);
		return NULL;
	}

	if (cp < 0 || cp > 0x10ffff) {
		return NULL;
	}

	if (php_mb_is_no_encoding_utf8(no_enc)) {
		if (cp > 0xd7ff && 0xe000 > cp) {
			return NULL;
		}

		if (cp < 0x80) {
			ret = ZSTR_CHAR(cp);
		} else if (cp < 0x800) {
			ret = zend_string_alloc(2, 0);
			ZSTR_VAL(ret)[0] = 0xc0 | (cp >> 6);
			ZSTR_VAL(ret)[1] = 0x80 | (cp & 0x3f);
			ZSTR_VAL(ret)[2] = 0;
		} else if (cp < 0x10000) {
			ret = zend_string_alloc(3, 0);
			ZSTR_VAL(ret)[0] = 0xe0 | (cp >> 12);
			ZSTR_VAL(ret)[1] = 0x80 | ((cp >> 6) & 0x3f);
			ZSTR_VAL(ret)[2] = 0x80 | (cp & 0x3f);
			ZSTR_VAL(ret)[3] = 0;
		} else {
			ret = zend_string_alloc(4, 0);
			ZSTR_VAL(ret)[0] = 0xf0 | (cp >> 18);
			ZSTR_VAL(ret)[1] = 0x80 | ((cp >> 12) & 0x3f);
			ZSTR_VAL(ret)[2] = 0x80 | ((cp >> 6) & 0x3f);
			ZSTR_VAL(ret)[3] = 0x80 | (cp & 0x3f);
			ZSTR_VAL(ret)[4] = 0;
		}

		return ret;
	}

	buf[0] = (cp >> 24) & 0xff;
	buf[1] = (cp >> 16) & 0xff;
	buf[2] = (cp >>  8) & 0xff;
	buf[3] = cp & 0xff;

	long orig_illegalchars = MBSTRG(illegalchars);
	MBSTRG(illegalchars) = 0;
	ret = php_mb_convert_encoding_ex(buf, 4, enc, &mbfl_encoding_ucs4be);

	if (MBSTRG(illegalchars) != 0) {
		zend_string_release(ret);
		ret = NULL;
	}

	MBSTRG(illegalchars) = orig_illegalchars;
	return ret;
}

/* {{{ */
PHP_FUNCTION(mb_chr)
{
	zend_long cp;
	zend_string *enc = NULL;

	ZEND_PARSE_PARAMETERS_START(1, 2)
		Z_PARAM_LONG(cp)
		Z_PARAM_OPTIONAL
		Z_PARAM_STR_OR_NULL(enc)
	ZEND_PARSE_PARAMETERS_END();

	zend_string* ret = php_mb_chr(cp, enc, 2);
	if (ret == NULL) {
		RETURN_FALSE;
	}

	RETURN_STR(ret);
}
/* }}} */

PHP_FUNCTION(mb_str_pad)
{
	zend_string *input, *encoding_str = NULL, *pad = ZSTR_CHAR(' ');
	zend_long pad_to_length;
	zend_long pad_type_val = PHP_STR_PAD_RIGHT;

	ZEND_PARSE_PARAMETERS_START(2, 5)
		Z_PARAM_STR(input)
		Z_PARAM_LONG(pad_to_length)
		Z_PARAM_OPTIONAL
		Z_PARAM_STR(pad)
		Z_PARAM_LONG(pad_type_val)
		Z_PARAM_STR_OR_NULL(encoding_str)
	ZEND_PARSE_PARAMETERS_END();

	const mbfl_encoding *encoding = php_mb_get_encoding(encoding_str, 5);
	if (!encoding) {
		RETURN_THROWS();
	}

	size_t input_length = mb_get_strlen(input, encoding);

	/* If resulting string turns out to be shorter than input string,
	   we simply copy the input and return. */
	if (pad_to_length < 0 || (size_t)pad_to_length <= input_length) {
		RETURN_STR_COPY(input);
	}

	if (ZSTR_LEN(pad) == 0) {
		zend_argument_value_error(3, "must be a non-empty string");
		RETURN_THROWS();
	}

	if (pad_type_val < PHP_STR_PAD_LEFT || pad_type_val > PHP_STR_PAD_BOTH) {
		zend_argument_value_error(4, "must be STR_PAD_LEFT, STR_PAD_RIGHT, or STR_PAD_BOTH");
		RETURN_THROWS();
	}

	size_t pad_length = mb_get_strlen(pad, encoding);

	size_t num_mb_pad_chars = pad_to_length - input_length;

	/* We need to figure out the left/right padding lengths. */
	size_t left_pad = 0, right_pad = 0; /* Initialize here to silence compiler warnings. */
	switch (pad_type_val) {
		case PHP_STR_PAD_RIGHT:
			right_pad = num_mb_pad_chars;
			break;

		case PHP_STR_PAD_LEFT:
			left_pad = num_mb_pad_chars;
			break;

		case PHP_STR_PAD_BOTH:
			left_pad = num_mb_pad_chars / 2;
			right_pad = num_mb_pad_chars - left_pad;
			break;
	}

	/* How many full block copies need to happen, and how many characters are then left over? */
	size_t full_left_pad_copies = left_pad / pad_length;
	size_t full_right_pad_copies = right_pad / pad_length;
	size_t remaining_left_pad_chars = left_pad % pad_length;
	size_t remaining_right_pad_chars = right_pad % pad_length;

	if (UNEXPECTED(full_left_pad_copies > SIZE_MAX / ZSTR_LEN(pad) || full_right_pad_copies > SIZE_MAX / ZSTR_LEN(pad))) {
		goto overflow_no_release;
	}

	/* Compute the number of bytes required for the padding */
	size_t full_left_pad_bytes = full_left_pad_copies * ZSTR_LEN(pad);
	size_t full_right_pad_bytes = full_right_pad_copies * ZSTR_LEN(pad);

	/* No special fast-path handling necessary for zero-length pads because these functions will not
	 * allocate memory in case a zero-length pad is required. */
	zend_string *remaining_left_pad_str = mb_get_substr(pad, 0, remaining_left_pad_chars, encoding);
	zend_string *remaining_right_pad_str = mb_get_substr(pad, 0, remaining_right_pad_chars, encoding);

	if (UNEXPECTED(full_left_pad_bytes > ZSTR_MAX_LEN - ZSTR_LEN(remaining_left_pad_str)
		|| full_right_pad_bytes > ZSTR_MAX_LEN - ZSTR_LEN(remaining_right_pad_str))) {
		goto overflow;
	}

	size_t left_pad_bytes = full_left_pad_bytes + ZSTR_LEN(remaining_left_pad_str);
	size_t right_pad_bytes = full_right_pad_bytes + ZSTR_LEN(remaining_right_pad_str);

	if (UNEXPECTED(left_pad_bytes > ZSTR_MAX_LEN - right_pad_bytes
		|| ZSTR_LEN(input) > ZSTR_MAX_LEN - left_pad_bytes - right_pad_bytes)) {
		goto overflow;
	}

	zend_string *result = zend_string_alloc(ZSTR_LEN(input) + left_pad_bytes + right_pad_bytes, false);
	char *buffer = ZSTR_VAL(result);

	/* First we pad the left. */
	for (size_t i = 0; i < full_left_pad_copies; i++, buffer += ZSTR_LEN(pad)) {
		memcpy(buffer, ZSTR_VAL(pad), ZSTR_LEN(pad));
	}
	memcpy(buffer, ZSTR_VAL(remaining_left_pad_str), ZSTR_LEN(remaining_left_pad_str));
	buffer += ZSTR_LEN(remaining_left_pad_str);

	/* Then we copy the input string. */
	memcpy(buffer, ZSTR_VAL(input), ZSTR_LEN(input));
	buffer += ZSTR_LEN(input);

	/* Finally, we pad on the right. */
	for (size_t i = 0; i < full_right_pad_copies; i++, buffer += ZSTR_LEN(pad)) {
		memcpy(buffer, ZSTR_VAL(pad), ZSTR_LEN(pad));
	}
	memcpy(buffer, ZSTR_VAL(remaining_right_pad_str), ZSTR_LEN(remaining_right_pad_str));

	ZSTR_VAL(result)[ZSTR_LEN(result)] = '\0';

	zend_string_release_ex(remaining_left_pad_str, false);
	zend_string_release_ex(remaining_right_pad_str, false);

	RETURN_NEW_STR(result);

overflow:
	zend_string_release_ex(remaining_left_pad_str, false);
	zend_string_release_ex(remaining_right_pad_str, false);
overflow_no_release:
	zend_throw_error(NULL, "String size overflow");
	RETURN_THROWS();
}

/* {{{ */
PHP_FUNCTION(mb_scrub)
{
	zend_string *str, *enc_name = NULL;

	ZEND_PARSE_PARAMETERS_START(1, 2)
		Z_PARAM_STR(str)
		Z_PARAM_OPTIONAL
		Z_PARAM_STR_OR_NULL(enc_name)
	ZEND_PARSE_PARAMETERS_END();

	const mbfl_encoding *enc = php_mb_get_encoding(enc_name, 2);
	if (!enc) {
		RETURN_THROWS();
	}

	if (enc == &mbfl_encoding_utf8 && (GC_FLAGS(str) & IS_STR_VALID_UTF8)) {
		/* A valid UTF-8 string will not be changed by mb_scrub; so just increment the refcount and return it */
		RETURN_STR_COPY(str);
	}

	RETURN_STR(php_mb_convert_encoding_ex(ZSTR_VAL(str), ZSTR_LEN(str), enc, enc));
}
/* }}} */

/* {{{ php_mb_populate_current_detect_order_list */
static void php_mb_populate_current_detect_order_list(void)
{
	const mbfl_encoding **entry = 0;
	size_t nentries;

	if (MBSTRG(detect_order_list) && MBSTRG(detect_order_list_size)) {
		nentries = MBSTRG(detect_order_list_size);
		entry = (const mbfl_encoding **)safe_emalloc(nentries, sizeof(mbfl_encoding*), 0);
		memcpy(ZEND_VOIDP(entry), MBSTRG(detect_order_list), sizeof(mbfl_encoding*) * nentries);
	} else {
		const enum mbfl_no_encoding *src = MBSTRG(default_detect_order_list);
		size_t i;
		nentries = MBSTRG(default_detect_order_list_size);
		entry = (const mbfl_encoding **)safe_emalloc(nentries, sizeof(mbfl_encoding*), 0);
		for (i = 0; i < nentries; i++) {
			entry[i] = mbfl_no2encoding(src[i]);
		}
	}
	MBSTRG(current_detect_order_list) = entry;
	MBSTRG(current_detect_order_list_size) = nentries;
}
/* }}} */

/* {{{ static int php_mb_encoding_translation() */
static int php_mb_encoding_translation(void)
{
	return MBSTRG(encoding_translation);
}
/* }}} */

MBSTRING_API size_t php_mb_mbchar_bytes(const char *s, const mbfl_encoding *enc)
{
	if (enc) {
		if (enc->mblen_table) {
			if (s) {
				return enc->mblen_table[*(unsigned char *)s];
			}
		} else if (enc->flag & MBFL_ENCTYPE_WCS2) {
			return 2;
		} else if (enc->flag & MBFL_ENCTYPE_WCS4) {
			return 4;
		}
	}
	return 1;
}

MBSTRING_API char *php_mb_safe_strrchr(const char *s, unsigned int c, size_t nbytes, const mbfl_encoding *enc)
{
	const char *p = s;
	char *last=NULL;

	if (nbytes == (size_t)-1) {
		size_t nb = 0;

		while (*p != '\0') {
			if (nb == 0) {
				if ((unsigned char)*p == (unsigned char)c) {
					last = (char *)p;
				}
				nb = php_mb_mbchar_bytes(p, enc);
				if (nb == 0) {
					return NULL; /* something is going wrong! */
				}
			}
			--nb;
			++p;
		}
	} else {
		size_t bcnt = nbytes;
		size_t nbytes_char;
		while (bcnt > 0) {
			if ((unsigned char)*p == (unsigned char)c) {
				last = (char *)p;
			}
			nbytes_char = php_mb_mbchar_bytes(p, enc);
			if (bcnt < nbytes_char) {
				return NULL;
			}
			p += nbytes_char;
			bcnt -= nbytes_char;
		}
	}
	return last;
}

MBSTRING_API size_t php_mb_stripos(bool mode, zend_string *haystack, zend_string *needle, zend_long offset, const mbfl_encoding *enc)
{
	/* We're using simple case-folding here, because we'd have to deal with remapping of
	 * offsets otherwise. */
	zend_string *haystack_conv = php_unicode_convert_case(PHP_UNICODE_CASE_FOLD_SIMPLE, ZSTR_VAL(haystack), ZSTR_LEN(haystack), enc, &mbfl_encoding_utf8, MBFL_OUTPUTFILTER_ILLEGAL_MODE_BADUTF8, 0);
	zend_string *needle_conv = php_unicode_convert_case(PHP_UNICODE_CASE_FOLD_SIMPLE, ZSTR_VAL(needle), ZSTR_LEN(needle), enc, &mbfl_encoding_utf8, MBFL_OUTPUTFILTER_ILLEGAL_MODE_BADUTF8, 0);

	size_t n = mb_find_strpos(haystack_conv, needle_conv, &mbfl_encoding_utf8, offset, mode);

	zend_string_free(haystack_conv);
	zend_string_free(needle_conv);

	return n;
}

static void php_mb_gpc_get_detect_order(const zend_encoding ***list, size_t *list_size) /* {{{ */
{
	*list = (const zend_encoding **)MBSTRG(http_input_list);
	*list_size = MBSTRG(http_input_list_size);
}
/* }}} */

static void php_mb_gpc_set_input_encoding(const zend_encoding *encoding) /* {{{ */
{
	MBSTRG(http_input_identify) = (const mbfl_encoding*)encoding;
}
/* }}} */

static const unsigned char base64_table[] = {
 /* 'A', 'B', 'C', 'D', 'E', 'F', 'G', 'H', 'I', 'J', 'K', 'L', 'M', */
   0x41,0x42,0x43,0x44,0x45,0x46,0x47,0x48,0x49,0x4a,0x4b,0x4c,0x4d,
 /* 'N', 'O', 'P', 'Q', 'R', 'S', 'T', 'U', 'V', 'W', 'X', 'Y', 'Z', */
   0x4e,0x4f,0x50,0x51,0x52,0x53,0x54,0x55,0x56,0x57,0x58,0x59,0x5a,
 /* 'a', 'b', 'c', 'd', 'e', 'f', 'g', 'h', 'i', 'j', 'k', 'l', 'm', */
   0x61,0x62,0x63,0x64,0x65,0x66,0x67,0x68,0x69,0x6a,0x6b,0x6c,0x6d,
 /* 'n', 'o', 'p', 'q', 'r', 's', 't', 'u', 'v', 'w', 'x', 'y', 'z', */
   0x6e,0x6f,0x70,0x71,0x72,0x73,0x74,0x75,0x76,0x77,0x78,0x79,0x7a,
 /* '0', '1', '2', '3', '4', '5', '6', '7', '8', '9', '+', '/', '\0' */
   0x30,0x31,0x32,0x33,0x34,0x35,0x36,0x37,0x38,0x39,0x2b,0x2f,0x00
};

static size_t transfer_encoded_size(mb_convert_buf *tmpbuf, bool base64)
{
	if (base64) {
		return ((mb_convert_buf_len(tmpbuf) + 2) / 3) * 4;
	} else {
		size_t enc_size = 0;
		unsigned char *p = (unsigned char*)ZSTR_VAL(tmpbuf->str);
		while (p < tmpbuf->out) {
			unsigned char c = *p++;
			enc_size += (c > 0x7F || c == '=' || mime_char_needs_qencode[c]) ? 3 : 1;
		}
		return enc_size;
	}
}

static void transfer_encode_mime_bytes(mb_convert_buf *tmpbuf, mb_convert_buf *outbuf, bool base64)
{
	unsigned char *out, *limit;
	MB_CONVERT_BUF_LOAD(outbuf, out, limit);
	unsigned char *p = (unsigned char*)ZSTR_VAL(tmpbuf->str), *e = tmpbuf->out;

	if (base64) {
		MB_CONVERT_BUF_ENSURE(outbuf, out, limit, ((e - p) + 2) / 3 * 4);
		while ((e - p) >= 3) {
			unsigned char a = *p++;
			unsigned char b = *p++;
			unsigned char c = *p++;
			uint32_t bits = (a << 16) | (b << 8) | c;
			out = mb_convert_buf_add4(out,
				base64_table[(bits >> 18) & 0x3F],
				base64_table[(bits >> 12) & 0x3F],
				base64_table[(bits >> 6) & 0x3F],
				base64_table[bits & 0x3F]);
		}
		if (p != e) {
			if ((e - p) == 1) {
				uint32_t bits = *p++;
				out = mb_convert_buf_add4(out, base64_table[(bits >> 2) & 0x3F], base64_table[(bits & 0x3) << 4], '=', '=');
			} else {
				unsigned char a = *p++;
				unsigned char b = *p++;
				uint32_t bits = (a << 8) | b;
				out = mb_convert_buf_add4(out, base64_table[(bits >> 10) & 0x3F], base64_table[(bits >> 4) & 0x3F], base64_table[(bits & 0xF) << 2], '=');
			}
		}
	} else {
		MB_CONVERT_BUF_ENSURE(outbuf, out, limit, (e - p) * 3);
		while (p < e) {
			unsigned char c = *p++;
			if (c > 0x7F || c == '=' || mime_char_needs_qencode[c]) {
				out = mb_convert_buf_add3(out, '=', "0123456789ABCDEF"[(c >> 4) & 0xF], "0123456789ABCDEF"[c & 0xF]);
			} else {
				out = mb_convert_buf_add(out, c);
			}
		}
	}

	mb_convert_buf_reset(tmpbuf, 0);
	MB_CONVERT_BUF_STORE(outbuf, out, limit);
}

#define MBSTRING_HEADER_ENC_WCHAR_BUFSIZE 90

static zend_string* mb_mime_header_encode(zend_string *input, const mbfl_encoding *incode, const mbfl_encoding *outcode, bool base64, char *linefeed, size_t linefeed_len, zend_long indent)
{
	unsigned char *in = (unsigned char*)ZSTR_VAL(input);
	size_t in_len = ZSTR_LEN(input);

	ZEND_ASSERT(outcode->mime_name != NULL);
	ZEND_ASSERT(outcode->mime_name[0] != '\0');

	if (!in_len) {
		return zend_empty_string;
	}

	if (indent < 0 || indent >= 74) {
		indent = 0;
	}

	if (linefeed_len > 8) {
		linefeed_len = 8;
	}
	/* Maintain legacy behavior as regards embedded NUL (zero) bytes in linefeed string */
	for (size_t i = 0; i < linefeed_len; i++) {
		if (linefeed[i] == '\0') {
			linefeed_len = i;
			break;
		}
	}

	unsigned int state = 0;
	/* wchar_buf should be big enough that when it is full, we definitely have enough
	 * wchars to fill an entire line of output */
	uint32_t wchar_buf[MBSTRING_HEADER_ENC_WCHAR_BUFSIZE];
	uint32_t *p, *e;
	/* What part of wchar_buf is filled with still-unprocessed data which should not
	 * be overwritten? */
	unsigned int offset = 0;
	size_t line_start = 0;

	/* If the entire input string is ASCII with no spaces (except possibly leading
	 * spaces), just pass it through unchanged */
	bool checking_leading_spaces = true;
	while (in_len) {
		size_t out_len = incode->to_wchar(&in, &in_len, wchar_buf, MBSTRING_HEADER_ENC_WCHAR_BUFSIZE, &state);
		p = wchar_buf;
		e = wchar_buf + out_len;

		while (p < e) {
			uint32_t w = *p++;
			if (checking_leading_spaces) {
				if (w == ' ') {
					continue;
				} else {
					checking_leading_spaces = false;
				}
			}
			if (w < 0x21 || w > 0x7E || w == '=' || w == '?' || w == '_') {
				/* We cannot simply pass input string through unchanged; start again */
				in = (unsigned char*)ZSTR_VAL(input);
				in_len = ZSTR_LEN(input);
				goto no_passthrough;
			}
		}
	}

	return zend_string_copy(input); /* This just increments refcount */

no_passthrough: ;

	mb_convert_buf buf;
	mb_convert_buf_init(&buf, in_len, '?', MBFL_OUTPUTFILTER_ILLEGAL_MODE_CHAR);

	/* Encode some prefix of the input string as plain ASCII if possible
	 * If we find it necessary to switch to Base64/QPrint encoding, we will
	 * do so all the way to the end of the string */
	while (in_len) {
		/* Decode part of the input string, refill wchar_buf */
		ZEND_ASSERT(offset + MBSTRING_MIN_WCHAR_BUFSIZE <= MBSTRING_HEADER_ENC_WCHAR_BUFSIZE);
		size_t out_len = incode->to_wchar(&in, &in_len, wchar_buf + offset, MBSTRING_HEADER_ENC_WCHAR_BUFSIZE - offset, &state);
		ZEND_ASSERT(out_len <= MBSTRING_HEADER_ENC_WCHAR_BUFSIZE - offset);
		p = wchar_buf;
		e = wchar_buf + offset + out_len;
		/* ASCII output is broken into space-delimited 'words'
		 * If we find a non-ASCII character in the middle of a word, we will
		 * transfer-encode the entire word */
		uint32_t *word_start = p;

		/* Don't consider adding line feed for spaces at the beginning of a word */
		while (p < e && *p == ' ' && (p - word_start) <= 74) {
			p++;
		}

		while (p < e) {
			uint32_t w = *p++;

			if (w < 0x20 || w > 0x7E || w == '?' || w == '=' || w == '_' || (w == ' ' && (p - word_start) > 74)) {
				/* Non-ASCII character (or line too long); switch to Base64/QPrint encoding
				 * If we are already too far along on a line to include Base64/QPrint encoded data
				 * on the same line (without overrunning max line length), then add a line feed
				 * right now */
feed_and_mime_encode:
				if (mb_convert_buf_len(&buf) - line_start + indent + strlen(outcode->mime_name) > 55) {
					MB_CONVERT_BUF_ENSURE(&buf, buf.out, buf.limit, (e - word_start) + linefeed_len + 1);
					buf.out = mb_convert_buf_appendn(buf.out, linefeed, linefeed_len);
					buf.out = mb_convert_buf_add(buf.out, ' ');
					indent = 0;
					line_start = mb_convert_buf_len(&buf);
				} else if (mb_convert_buf_len(&buf) > 0) {
					MB_CONVERT_BUF_ENSURE(&buf, buf.out, buf.limit, 1);
					buf.out = mb_convert_buf_add(buf.out, ' ');
				}
				p = word_start; /* Back up to where MIME encoding of input chars should start */
				goto mime_encoding_needed;
			} else if (w == ' ') {
				/* When we see a space, check whether we should insert a line break */
				if (mb_convert_buf_len(&buf) - line_start + (p - word_start) + indent > 75) {
					MB_CONVERT_BUF_ENSURE(&buf, buf.out, buf.limit, (e - word_start) + linefeed_len + 1);
					buf.out = mb_convert_buf_appendn(buf.out, linefeed, linefeed_len);
					buf.out = mb_convert_buf_add(buf.out, ' ');
					indent = 0;
					line_start = mb_convert_buf_len(&buf);
				} else if (mb_convert_buf_len(&buf) > 0) {
					MB_CONVERT_BUF_ENSURE(&buf, buf.out, buf.limit, (e - word_start) + 1);
					buf.out = mb_convert_buf_add(buf.out, ' ');
				}
				/* Output one (space-delimited) word as plain ASCII */
				while (word_start < p-1) {
					buf.out = mb_convert_buf_add(buf.out, *word_start++ & 0xFF);
				}
				word_start++;
				while (p < e && *p == ' ') {
					p++;
				}
			}
		}

		if (in_len) {
			/* Copy chars which are part of an incomplete 'word' to the beginning
			 * of wchar_buf and reprocess them on the next iteration.
			 * But first make sure that the incomplete 'word' isn't so big that
			 * there will be no space to add any more decoded wchars in the buffer
			 * (which could lead to an infinite loop) */
			if ((word_start - wchar_buf) < MBSTRING_MIN_WCHAR_BUFSIZE) {
				goto feed_and_mime_encode;
			}
			offset = e - word_start;
			if (offset) {
				memmove(wchar_buf, word_start, offset * sizeof(uint32_t));
			}
		} else {
			/* We have reached the end of the input string while still in 'ASCII mode';
			 * process any trailing ASCII chars which were not followed by a space */
			if (word_start < e && mb_convert_buf_len(&buf) > 0) {
				/* The whole input string was not just one big ASCII 'word' with no spaces
				 * consider adding a line feed if necessary to prevent output lines from
				 * being too long */
				if (mb_convert_buf_len(&buf) - line_start + (p - word_start) + indent > 74) {
					MB_CONVERT_BUF_ENSURE(&buf, buf.out, buf.limit, (e - word_start) + linefeed_len + 1);
					buf.out = mb_convert_buf_appendn(buf.out, linefeed, linefeed_len);
					buf.out = mb_convert_buf_add(buf.out, ' ');
				} else {
					MB_CONVERT_BUF_ENSURE(&buf, buf.out, buf.limit, (e - word_start) + 1);
					buf.out = mb_convert_buf_add(buf.out, ' ');
				}
			}
			while (word_start < e) {
				buf.out = mb_convert_buf_add(buf.out, *word_start++ & 0xFF);
			}
		}
	}

	/* Ensure output string is marked as valid UTF-8 (ASCII strings are always 'valid UTF-8') */
	return mb_convert_buf_result(&buf, &mbfl_encoding_utf8);

mime_encoding_needed: ;

	/* We will generate the output line by line, first converting wchars to bytes
	 * in the requested output encoding, then transfer-encoding those bytes as
	 * Base64 or QPrint
	 * 'tmpbuf' will receive the bytes which need to be transfer-encoded before
	 * sending them to 'buf' */
	mb_convert_buf tmpbuf;
	mb_convert_buf_init(&tmpbuf, in_len, '?', MBFL_OUTPUTFILTER_ILLEGAL_MODE_CHAR);

	/* Do we need to refill wchar_buf to make sure we don't run out of wchars
	 * in the middle of a line? */
	offset = e - p;
	if (MBSTRING_HEADER_ENC_WCHAR_BUFSIZE - offset < MBSTRING_MIN_WCHAR_BUFSIZE) {
		goto start_new_line;
	}
	memmove(wchar_buf, p, offset * sizeof(uint32_t));

	while(true) {
refill_wchar_buf: ;
		ZEND_ASSERT(offset + MBSTRING_MIN_WCHAR_BUFSIZE <= MBSTRING_HEADER_ENC_WCHAR_BUFSIZE);
		size_t out_len = incode->to_wchar(&in, &in_len, wchar_buf + offset, MBSTRING_HEADER_ENC_WCHAR_BUFSIZE - offset, &state);
		ZEND_ASSERT(out_len <= MBSTRING_HEADER_ENC_WCHAR_BUFSIZE - offset);
		p = wchar_buf;
		e = wchar_buf + offset + out_len;

start_new_line: ;
		MB_CONVERT_BUF_ENSURE(&buf, buf.out, buf.limit, strlen(outcode->mime_name) + 5);
		buf.out = mb_convert_buf_add2(buf.out, '=', '?');
		buf.out = mb_convert_buf_appends(buf.out, outcode->mime_name);
		buf.out = mb_convert_buf_add3(buf.out, '?', base64 ? 'B' : 'Q', '?');

		/* How many wchars should we try converting to Base64/QPrint-encoded bytes?
		 * We do something like a 'binary search' to find the greatest number which
		 * can be included on this line without exceeding max line length */
		unsigned int n = 12;
		size_t space_available = 73 - indent - (mb_convert_buf_len(&buf) - line_start);

		while (true) {
			ZEND_ASSERT(p < e);

			/* Remember where we were in process of generating output, so we can back
			 * up if necessary */
			size_t tmppos = mb_convert_buf_len(&tmpbuf);
			unsigned int tmpstate = tmpbuf.state;

			/* Try encoding 'n' wchars in output text encoding and sending output
			 * bytes to 'tmpbuf'. Hopefully this is not too many to fit on the
			 * current line. */
			n = MIN(n, e - p);
			outcode->from_wchar(p, n, &tmpbuf, false);

			/* For some output text encodings, there may be a few ending bytes
			 * which need to be emitted to output before we break a line.
			 * Again, remember where we were so we can back up */
			size_t tmppos2 = mb_convert_buf_len(&tmpbuf);
			unsigned int tmpstate2 = tmpbuf.state;
			outcode->from_wchar(NULL, 0, &tmpbuf, true);

			if (transfer_encoded_size(&tmpbuf, base64) <= space_available || (n == 1 && tmppos == 0)) {
				/* If we convert 'n' more wchars on the current line, it will not
				 * overflow the maximum line length */
				p += n;

				if (p == e) {
					/* We are done; we shouldn't reach here if there is more remaining
					 * of the input string which needs to be processed */
					ZEND_ASSERT(!in_len);
					transfer_encode_mime_bytes(&tmpbuf, &buf, base64);
					MB_CONVERT_BUF_ENSURE(&buf, buf.out, buf.limit, 2);
					buf.out = mb_convert_buf_add2(buf.out, '?', '=');
					mb_convert_buf_free(&tmpbuf);
					return mb_convert_buf_result(&buf, &mbfl_encoding_utf8);
				} else {
					/* It's possible that more chars might fit on the current line,
					 * so back up to where we were before emitting any ending bytes */
					mb_convert_buf_reset(&tmpbuf, tmppos2);
					tmpbuf.state = tmpstate2;
				}
			} else {
				/* Converting 'n' more wchars on this line would be too much.
				 * Back up to where we were before we tried that. */
				mb_convert_buf_reset(&tmpbuf, tmppos);
				tmpbuf.state = tmpstate;

				if (n == 1) {
					/* We have found the exact number of chars which will fit on the
					 * current line. Finish up and move to a new line. */
					outcode->from_wchar(NULL, 0, &tmpbuf, true);
					transfer_encode_mime_bytes(&tmpbuf, &buf, base64);
					tmpbuf.state = 0;

					MB_CONVERT_BUF_ENSURE(&buf, buf.out, buf.limit, 3 + linefeed_len);
					buf.out = mb_convert_buf_add2(buf.out, '?', '=');

					indent = 0; /* Indent argument must only affect the first line */

					if (in_len || p < e) {
						/* We still have more input to process */
						buf.out = mb_convert_buf_appendn(buf.out, linefeed, linefeed_len);
						buf.out = mb_convert_buf_add(buf.out, ' ');
						line_start = mb_convert_buf_len(&buf);
						offset = e - p;
						if (in_len && (MBSTRING_HEADER_ENC_WCHAR_BUFSIZE - offset >= MBSTRING_MIN_WCHAR_BUFSIZE)) {
							/* Copy any remaining wchars to beginning of buffer and refill
							 * the rest of the buffer */
							memmove(wchar_buf, p, offset * sizeof(uint32_t));
							goto refill_wchar_buf;
						}
						goto start_new_line;
					} else {
						/* We are done! */
						mb_convert_buf_free(&tmpbuf);
						return mb_convert_buf_result(&buf, &mbfl_encoding_utf8);
					}
				} else {
					/* Try a smaller number of wchars */
					n = MAX(n >> 1, 1);
				}
			}
		}
	}
}

PHP_FUNCTION(mb_encode_mimeheader)
{
	const mbfl_encoding *charset = &mbfl_encoding_pass;
	zend_string *str, *charset_name = NULL, *transenc_name = NULL;
	char *linefeed = "\r\n";
	size_t linefeed_len = 2;
	zend_long indent = 0;
	bool base64 = true;

	ZEND_PARSE_PARAMETERS_START(1, 5)
		Z_PARAM_STR(str)
		Z_PARAM_OPTIONAL
		Z_PARAM_STR(charset_name)
		Z_PARAM_STR(transenc_name)
		Z_PARAM_STRING(linefeed, linefeed_len)
		Z_PARAM_LONG(indent)
	ZEND_PARSE_PARAMETERS_END();

	if (charset_name != NULL) {
		charset = php_mb_get_encoding(charset_name, 2);
		if (!charset) {
			RETURN_THROWS();
		} else if (charset->mime_name == NULL || charset->mime_name[0] == '\0' || charset == &mbfl_encoding_qprint) {
			zend_argument_value_error(2, "\"%s\" cannot be used for MIME header encoding", ZSTR_VAL(charset_name));
			RETURN_THROWS();
		}
	} else {
		const mbfl_language *lang = mbfl_no2language(MBSTRG(language));
		if (lang != NULL) {
			charset = mbfl_no2encoding(lang->mail_charset);
			const mbfl_encoding *transenc = mbfl_no2encoding(lang->mail_header_encoding);
			char t = transenc->name[0];
			if (t == 'Q' || t == 'q') {
				base64 = false;
			}
		}
	}

	if (transenc_name != NULL && ZSTR_LEN(transenc_name) > 0) {
		char t = ZSTR_VAL(transenc_name)[0];
		if (t == 'Q' || t == 'q') {
			base64 = false;
		}
	}

	RETURN_STR(mb_mime_header_encode(str, MBSTRG(current_internal_encoding), charset, base64, linefeed, linefeed_len, indent));
}

static int8_t decode_base64(unsigned char c)
{
	if (c >= 'A' && c <= 'Z') {
		return c - 'A';
	} else if (c >= 'a' && c <= 'z') {
		return c - 'a' + 26;
	} else if (c >= '0' && c <= '9') {
		return c - '0' + 52;
	} else if (c == '+') {
		return 62;
	} else if (c == '/') {
		return 63;
	}
	return -1;
}

static int8_t qprint_map[] = {
	-1, -1, -1, -1, -1, -1, -1, -1, -1, -1, -1, -1, -1, -1, -1, -1,
	-1, -1, -1, -1, -1, -1, -1, -1, -1, -1, -1, -1, -1, -1, -1, -1,
	-1, -1, -1, -1, -1, -1, -1, -1, -1, -1, -1, -1, -1, -1, -1, -1,
	 0,  1,  2,  3,  4,  5,  6,  7,  8,  9, -1, -1, -1, -1, -1, -1,
	-1, 10, 11, 12, 13, 14, 15, -1, -1, -1, -1, -1, -1, -1, -1, -1,
	-1, -1, -1, -1, -1, -1, -1, -1, -1, -1, -1, -1, -1, -1, -1, -1,
	-1, 10, 11, 12, 13, 14, 15, -1, -1, -1, -1, -1, -1, -1, -1, -1,
	-1, -1, -1, -1, -1, -1, -1, -1, -1, -1, -1, -1, -1, -1, -1, -1,
	-1, -1, -1, -1, -1, -1, -1, -1, -1, -1, -1, -1, -1, -1, -1, -1,
	-1, -1, -1, -1, -1, -1, -1, -1, -1, -1, -1, -1, -1, -1, -1, -1,
	-1, -1, -1, -1, -1, -1, -1, -1, -1, -1, -1, -1, -1, -1, -1, -1,
	-1, -1, -1, -1, -1, -1, -1, -1, -1, -1, -1, -1, -1, -1, -1, -1,
	-1, -1, -1, -1, -1, -1, -1, -1, -1, -1, -1, -1, -1, -1, -1, -1,
	-1, -1, -1, -1, -1, -1, -1, -1, -1, -1, -1, -1, -1, -1, -1, -1,
	-1, -1, -1, -1, -1, -1, -1, -1, -1, -1, -1, -1, -1, -1, -1, -1,
	-1, -1, -1, -1, -1, -1, -1, -1, -1, -1, -1, -1, -1, -1, -1, -1
};

/* Decode MIME encoded word as defined in RFC 2047 */
static unsigned char* mime_header_decode_encoded_word(unsigned char *p, unsigned char *e, const mbfl_encoding *outcode, mb_convert_buf *outbuf, unsigned int *state)
{
	if ((e - p) < 6) {
		return NULL;
	}

	ZEND_ASSERT(p[0] == '=');
	ZEND_ASSERT(p[1] == '?');
	p += 2;

	unsigned char *charset = p;
	unsigned char *charset_end = memchr(charset, '?', e - charset);
	if (charset_end == NULL) {
		return NULL;
	}

	unsigned char *encoding = charset_end + 1;
	p = encoding + 1;
	if (p >= e || *p++ != '?') {
		return NULL;
	}

	char *charset_name = estrndup((const char*)charset, charset_end - charset);
	const mbfl_encoding *incode = mbfl_name2encoding(charset_name);
	efree(charset_name);
	if (incode == NULL) {
		return NULL;
	}

	unsigned char *end_marker = (unsigned char*)zend_memnstr((const char*)p, "?=", 2, (const char*)e);
	if (end_marker) {
		e = end_marker;
	} else if (p < e && *(e-1) == '?') {
		/* If encoded word is not properly terminated, but last byte is '?',
		 * take that as a terminator (legacy behavior) */
		e--;
	}

	unsigned char *buf = emalloc(e - p), *bufp = buf;
	if (*encoding == 'Q' || *encoding == 'q') {
		/* Fill `buf` with bytes from decoding QPrint */
		while (p < e) {
			unsigned char c = *p++;
			if (c == '_') {
				*bufp++ = ' ';
				continue;
			} else if (c == '=' && (e - p) >= 2) {
				unsigned char c2 = *p++;
				unsigned char c3 = *p++;
				if (qprint_map[c2] >= 0 && qprint_map[c3] >= 0) {
					*bufp++ = (qprint_map[c2] << 4) | (qprint_map[c3] & 0xF);
					continue;
				} else if (c2 == '\r') {
					if (c3 != '\n') {
						p--;
					}
					continue;
				} else if (c2 == '\n') {
					p--;
					continue;
				}
			}
			*bufp++ = c;
		}
	} else if (*encoding == 'B' || *encoding == 'b') {
		/* Fill `buf` with bytes from decoding Base64 */
		unsigned int bits = 0, cache = 0;
		while (p < e) {
			unsigned char c = *p++;
			if (c == '\r' || c == '\n' || c == ' ' || c == '\t' || c == '=') {
				continue;
			}
			int8_t decoded = decode_base64(c);
			if (decoded == -1) {
				*bufp++ = '?';
				continue;
			}
			bits += 6;
			cache = (cache << 6) | (decoded & 0x3F);
			if (bits == 24) {
				*bufp++ = (cache >> 16) & 0xFF;
				*bufp++ = (cache >> 8) & 0xFF;
				*bufp++ = cache & 0xFF;
				bits = cache = 0;
			}
		}
		if (bits == 18) {
			*bufp++ = (cache >> 10) & 0xFF;
			*bufp++ = (cache >> 2) & 0xFF;
		} else if (bits == 12) {
			*bufp++ = (cache >> 4) & 0xFF;
		}
	} else {
		efree(buf);
		return NULL;
	}

	size_t in_len = bufp - buf;
	uint32_t wchar_buf[128];

	bufp = buf;
	while (in_len) {
		size_t out_len = incode->to_wchar(&bufp, &in_len, wchar_buf, 128, state);
		ZEND_ASSERT(out_len <= 128);
		outcode->from_wchar(wchar_buf, out_len, outbuf, false);
	}

	efree(buf);
	return e + 2;
}

static zend_string* mb_mime_header_decode(zend_string *input, const mbfl_encoding *outcode)
{
	unsigned char *p = (unsigned char*)ZSTR_VAL(input), *e = p + ZSTR_LEN(input);
	unsigned int state = 0;
	bool space_pending = false;

	mb_convert_buf buf;
	mb_convert_buf_init(&buf, ZSTR_LEN(input), '?', MBFL_OUTPUTFILTER_ILLEGAL_MODE_CHAR);

	while (p < e) {
		unsigned char c = *p;

		if (c == '=' && *(p + 1) == '?' && (e - p) >= 6) {
			/* Does this look like a MIME encoded word? If so, try to decode it as one */
			unsigned char *incode_end = memchr(p + 2, '?', e - p - 2);
			if (incode_end && (e - incode_end) >= 3) {
				unsigned char *temp = mime_header_decode_encoded_word(p, e, outcode, &buf, &state);
				if (temp) {
					p = temp;
					/* Decoding of MIME encoded word was successful;
					 * Try to collapse a run of whitespace */
					if (p < e && (*p == '\n' || *p == '\r')) {
						do {
							p++;
						} while (p < e && (*p == '\n' || *p == '\r' || *p == '\t' || *p == ' '));
						/* We will only actually output a space if this is not immediately followed
						 * by another valid encoded word */
						space_pending = true;
					}
					continue;
				}
			}
		}

		if (space_pending) {
			uint32_t space = ' ';
			outcode->from_wchar(&space, 1, &buf, false);
			space_pending = false;
		}

		/* Consume a run of plain ASCII characters */
		if (c != '\n' && c != '\r') {
			unsigned char *end = p + 1;
			while (end < e && (*end != '=' && *end != '\n' && *end != '\r')) {
				end++;
			}
			uint32_t wchar_buf[128];
			size_t in_len = end - p;
			while (in_len) {
				size_t out_len = mbfl_encoding_ascii.to_wchar(&p, &in_len, wchar_buf, 128, &state);
				ZEND_ASSERT(out_len <= 128);
				outcode->from_wchar(wchar_buf, out_len, &buf, false);
			}
		}
		/* Collapse a run of whitespace into a single space */
		if (p < e && (*p == '\n' || *p == '\r')) {
			do {
				p++;
			} while (p < e && (*p == '\n' || *p == '\r' || *p == '\t' || *p == ' '));
			if (p < e) {
				/* Emulating legacy behavior of mb_decode_mimeheader here;
				 * a run of whitespace is not converted to a space at the very
				 * end of the input string */
				uint32_t space = ' ';
				outcode->from_wchar(&space, 1, &buf, false);
			}
		}
	}

	outcode->from_wchar(NULL, 0, &buf, true);

	return mb_convert_buf_result(&buf, outcode);
}

PHP_FUNCTION(mb_decode_mimeheader)
{
	zend_string *str;

	ZEND_PARSE_PARAMETERS_START(1, 1)
		Z_PARAM_STR(str)
	ZEND_PARSE_PARAMETERS_END();

	RETURN_STR(mb_mime_header_decode(str, MBSTRG(current_internal_encoding)));
}<|MERGE_RESOLUTION|>--- conflicted
+++ resolved
@@ -4343,11 +4343,10 @@
 #define PHP_MBSTR_MAIL_MIME_HEADER3 "; charset="
 #define PHP_MBSTR_MAIL_MIME_HEADER4 "Content-Transfer-Encoding: "
 
-<<<<<<< HEAD
 	smart_str str = {0};
 	bool empty = true;
 
-	if (str_headers != NULL) {
+	if (str_headers != NULL && ZSTR_LEN(str_headers) > 0) {
 		/* Strip trailing CRLF from `str_headers`; we will add CRLF back if necessary */
 		size_t len = ZSTR_LEN(str_headers);
 		if (ZSTR_VAL(str_headers)[len-1] == '\n') {
@@ -4355,14 +4354,6 @@
 		}
 		if (ZSTR_VAL(str_headers)[len-1] == '\r') {
 			len--;
-=======
-	if (str_headers != NULL && ZSTR_LEN(str_headers) > 0) {
-		p = ZSTR_VAL(str_headers);
-		n = ZSTR_LEN(str_headers);
-		mbfl_memory_device_strncat(&device, p, n);
-		if (n > 0 && p[n - 1] != '\n') {
-			mbfl_memory_device_strncat(&device, line_sep, line_sep_len);
->>>>>>> d840200c
 		}
 		smart_str_appendl(&str, ZSTR_VAL(str_headers), len);
 		empty = false;
