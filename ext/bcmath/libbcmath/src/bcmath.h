--- conflicted
+++ resolved
@@ -110,13 +110,9 @@
 
 char bc_is_zero(bc_num num);
 
-<<<<<<< HEAD
+char bc_is_zero_for_scale(bc_num num, int scale);
+
 char bc_is_near_zero(bc_num num, int scale);
-=======
-_PROTOTYPE(char bc_is_zero_for_scale, (bc_num num, int scale));
-
-_PROTOTYPE(char bc_is_near_zero, (bc_num num, int scale));
->>>>>>> 9fbcaa57
 
 char bc_is_neg(bc_num num);
 
