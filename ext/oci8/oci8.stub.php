<?php

/** @generate-class-entries */

/** @param resource $statement */
function oci_define_by_name($statement, string $column, mixed &$var, int $type = 0): bool {}

/**
 * @param resource $statement
 * @alias oci_define_by_name
 * @deprecated
 */
function ocidefinebyname($statement, string $column, mixed &$var, int $type = 0): bool {}

/** @param resource $statement */
function oci_bind_by_name($statement, string $param, mixed &$var, int $max_length = -1, int $type = 0): bool {}

/**
 * @param resource $statement
 * @alias oci_bind_by_name
 * @deprecated
 */
function ocibindbyname($statement, string $param, mixed &$var, int $max_length = -1, int $type = 0): bool {}

/**
 * @param resource $statement
 * @param array $var
 */
function oci_bind_array_by_name($statement, string $param, &$var, int $max_array_length, int $max_item_length = -1, int $type = SQLT_AFC): bool {}

function oci_free_descriptor(OCILob $lob): bool {}

/**
 * @alias oci_free_descriptor
 * @deprecated
 */
function ocifreedesc(OCILob $lob): bool {}

function oci_lob_save(OCILob $lob, string $data, int $offset = 0): bool {}

/**
 * @alias oci_lob_save
 * @deprecated
 */
function ocisavelob(OCILob $lob, string $data, int $offset = 0): bool {}

function oci_lob_import(OCILob $lob, string $filename): bool {}

/**
 * @alias oci_lob_import
 * @deprecated
 */
function ocisavelobfile(OCILob $lob, string $filename): bool {}

function oci_lob_load(OCILob $lob): string|false {}

/**
 * @alias oci_lob_load
 * @deprecated
 */
function ociloadlob(OCILob $lob): string|false {}

function oci_lob_read(OCILob $lob, int $length): string|false {}

function oci_lob_eof(OCILob $lob): bool {}

function oci_lob_tell(OCILob $lob): int|false {}

function oci_lob_rewind(OCILob $lob): bool {}

function oci_lob_seek(OCILob $lob, int $offset, int $whence = OCI_SEEK_SET): bool {}

function oci_lob_size(OCILob $lob): int|false {}

function oci_lob_write(OCILob $lob, string $data, ?int $length = null): int|false {}

function oci_lob_append(OCILob $to, OCILob $from): bool {}

function oci_lob_truncate(OCILob $lob, int $length = 0): bool {}

function oci_lob_erase(OCILob $lob, ?int $offset = null, ?int $length = null): int|false {}

function oci_lob_flush(OCILob $lob, int $flag = 0): bool {}

function ocisetbufferinglob(OCILob $lob, bool $mode): bool {}

function ocigetbufferinglob(OCILob $lob): bool {}

function oci_lob_copy(OCILob $to, OCILob $from, ?int $length = null): bool {}

function oci_lob_is_equal(OCILob $lob1, OCILob $lob2): bool {}

function oci_lob_export(OCILob $lob, string $filename, ?int $offset = null, ?int $length = null): bool {}

/**
 * @alias oci_lob_export
 * @deprecated
 */
function ociwritelobtofile(OCILob $lob, string $filename, ?int $offset = null, ?int $length = null): bool {}

/** @param resource $connection */
function oci_new_descriptor($connection, int $type = OCI_DTYPE_LOB): ?OCILob {}

/**
 * @param resource $connection
 * @alias oci_new_descriptor
 * @deprecated
 */
function ocinewdescriptor($connection, int $type = OCI_DTYPE_LOB): ?OCILob {}

/** @param resource $connection */
function oci_rollback($connection): bool {}

/**
 * @param resource $connection
 * @alias oci_rollback
 * @deprecated
 */
function ocirollback($connection): bool {}

/** @param resource $connection */
function oci_commit($connection): bool {}

/**
 * @param resource $connection
 * @alias oci_commit
 * @deprecated
 */
function ocicommit($connection): bool {}

/** @param resource $statement */
function oci_field_name($statement, string|int $column): string|false {}

/**
 * @param resource $statement
 * @alias oci_field_name
 * @deprecated
 */
function ocicolumnname($statement, string|int $column): string|false {}

/** @param resource $statement */
function oci_field_size($statement, string|int $column): int|false {}

/**
 * @param resource $statement
 * @alias oci_field_size
 * @deprecated
 */
function ocicolumnsize($statement, string|int $column): int|false {}

/** @param resource $statement */
function oci_field_scale($statement, string|int $column): int|false {}

/**
 * @param resource $statement
 * @alias oci_field_scale
 * @deprecated
 */
function ocicolumnscale($statement, string|int $column): int|false {}

/** @param resource $statement */
function oci_field_precision($statement, string|int $column): int|false {}

/**
 * @param resource $statement
 * @alias oci_field_precision
 * @deprecated
 */
function ocicolumnprecision($statement, string|int $column): int|false {}

/** @param resource $statement */
function oci_field_type($statement, string|int $column): string|int|false {}

/**
 * @param resource $statement
 * @alias oci_field_type
 * @deprecated
 */
function ocicolumntype($statement, string|int $column): string|int|false {}

/** @param resource $statement */
function oci_field_type_raw($statement, string|int $column): int|false {}

/**
 * @param resource $statement
 * @alias oci_field_type_raw
 * @deprecated
 */
function ocicolumntyperaw($statement, string|int $column): int|false {}

/** @param resource $statement */
function oci_field_is_null($statement, string|int $column): bool {}

/**
 * @param resource $statement
 * @alias oci_field_is_null
 * @deprecated
 */
function ocicolumnisnull($statement, string|int $column): bool {}

/** @param resource $statement */
function oci_execute($statement, int $mode = OCI_COMMIT_ON_SUCCESS): bool {}

/**
 * @param resource $statement
 * @alias oci_execute
 * @deprecated
 */
function ociexecute($statement, int $mode = OCI_COMMIT_ON_SUCCESS): bool {}

/** @param resource $statement */
function oci_cancel($statement): bool {}

/**
 * @param resource $statement
 * @alias oci_cancel
 * @deprecated
 */
function ocicancel($statement): bool {}

/** @param resource $statement */
function oci_fetch($statement): bool {}

/**
 * @param resource $statement
 * @alias oci_fetch
 * @deprecated
 */
function ocifetch($statement): bool {}

/**
 * @param resource $statement
 * @param array $result
 * @deprecated
 */
function ocifetchinto($statement, &$result, int $mode = OCI_NUM): int|false {}

/**
 * @param resource $statement
 * @param array $output
 */
function oci_fetch_all($statement, &$output, int $offset = 0, int $limit = -1, int $flags = 0): int {}

/**
 * @param resource $statement
 * @param array $output
 * @alias oci_fetch_all
 * @deprecated
 */
function ocifetchstatement($statement, &$output, int $offset = 0, int $limit = -1, int $flags = 0): int {}

/** @param resource $statement */
function oci_fetch_object($statement, int $mode = OCI_ASSOC | OCI_RETURN_NULLS): stdClass|false {}

/** @param resource $statement */
function oci_fetch_row($statement): array|false {}

/** @param resource $statement */
function oci_fetch_assoc($statement): array|false {}

/** @param resource $statement */
function oci_fetch_array($statement, int $mode = OCI_BOTH | OCI_RETURN_NULLS): array|false {}

/** @param resource $statement */
function oci_free_statement($statement): bool {}

/**
 * @param resource $statement
 * @alias oci_free_statement
 * @deprecated
 */
function ocifreestatement($statement): bool {}

/**
 * @param resource $statement
 * @alias oci_free_statement
 */
function oci_free_cursor($statement): bool {}

/**
 * @param resource $statement
 * @alias oci_free_statement
 * @deprecated
 */
function ocifreecursor($statement): bool {}

/** @param resource $connection */
function oci_close($connection): ?bool {}

/**
 * @param resource $connection
 * @alias oci_close
 * @deprecated
 */
function ocilogoff($connection): ?bool {}

/** @return resource|false */
function oci_new_connect(string $username, string $password, ?string $connection_string = null, string $encoding = "", int $session_mode = OCI_DEFAULT) {}

/**
 * @return resource|false
 * @alias oci_new_connect
 * @deprecated
 */
function ocinlogon(string $username, string $password, ?string $connection_string = null, string $encoding = "", int $session_mode = OCI_DEFAULT) {}

/**
 * @return resource|false
 */
function oci_connect(string $username, string $password, ?string $connection_string = null, string $encoding = "", int $session_mode = OCI_DEFAULT) {}

/**
 * @return resource|false
 * @alias oci_connect
 * @deprecated
 */
function ocilogon(string $username, string $password, ?string $connection_string = null, string $encoding = "", int $session_mode = OCI_DEFAULT) {}

/** @return resource|false */
function oci_pconnect(string $username, string $password, ?string $connection_string = null, string $encoding = "", int $session_mode = OCI_DEFAULT) {}

/**
 * @return resource|false
 * @alias oci_pconnect
 * @deprecated
 */
function ociplogon(string $username, string $password, ?string $connection_string = null, string $encoding = "", int $session_mode = OCI_DEFAULT) {}

/** @param resource|null $connection_or_statement */
function oci_error($connection_or_statement = null): array|false {}

/**
 * @param resource|null $connection_or_statement
 * @alias oci_error
 * @deprecated
 */
function ocierror($connection_or_statement = null): array|false {}

/** @param resource $statement */
function oci_num_fields($statement): int {}

/**
 * @param resource $statement
 * @alias oci_num_fields
 * @deprecated
 */
function ocinumcols($statement): int {}

/**
 * @param resource $connection
 * @return resource|false
 */
function oci_parse($connection, string $sql) {}

/**
 * @param resource $connection
 * @return resource|false
 * @alias oci_parse
 * @deprecated
 */
function ociparse($connection, string $sql) {}

/**
 * @param resource $statement
 * @return resource|false
 */
function oci_get_implicit_resultset($statement) {}

/** @param resource $statement */
function oci_set_prefetch($statement, int $rows): bool {}

/**
 * @param resource $statement
 * @alias oci_set_prefetch
 * @deprecated
 */
function ocisetprefetch($statement, int $rows): bool {}

/** @param resource $connection */
function oci_set_client_identifier($connection, string $client_id): bool {}

function oci_set_edition(string $edition): bool {}

/** @param resource $connection */
function oci_set_module_name($connection, string $name): bool {}

/** @param resource $connection */
function oci_set_action($connection, string $action): bool {}

/**
 * @param resource $connection
 */
function oci_set_client_info($connection, string $client_info): bool {}

/** @param resource $connection */
function oci_set_db_operation($connection, string $action): bool {}

/** @param resource $connection */
function oci_set_call_timeout($connection, int $timeout): bool {}

/**
 * @param resource|string $connection
 * @return resource|bool
 */
function oci_password_change($connection, string $username, string $old_password, string $new_password) {}

/**
 * @param resource|string $connection
 * @return resource|bool
 * @alias oci_password_change
 * @deprecated
 */
function ocipasswordchange($connection, string $username, string $old_password, string $new_password) {}

/**
 * @param resource $connection
 * @return resource|false
 */
function oci_new_cursor($connection) {}

/**
 * @param resource $connection
 * @return resource|false
 * @alias oci_new_cursor
 * @deprecated
 */
function ocinewcursor($connection) {}

/** @param resource $statement */
function oci_result($statement, string|int $column): mixed {}

/**
 * @param resource $statement
 * @alias oci_result
 * @deprecated
 */
function ociresult($statement, string|int $column): mixed {}

function oci_client_version(): string {}

/** @param resource $connection */
function oci_server_version($connection): string|false {}

/**
 * @param resource $connection
 * @alias oci_server_version
 * @deprecated
 */
function ociserverversion($connection): string|false {}

/** @param resource $statement */
function oci_statement_type($statement): string|false {}

/**
 * @param resource $statement
 * @alias oci_statement_type
 * @deprecated
 */
function ocistatementtype($statement): string|false {}

/** @param resource $statement */
function oci_num_rows($statement): int|false {}

/**
 * @param resource $statement
 * @alias oci_num_rows
 * @deprecated
 */
function ocirowcount($statement): int|false {}

function oci_free_collection(OCICollection $collection): bool {}

/**
 * @alias oci_free_collection
 * @deprecated
 */
function ocifreecollection(OCICollection $collection): bool {}

function oci_collection_append(OCICollection $collection, string $value): bool {}

/**
 * @alias oci_collection_append
 * @deprecated
 */
function ocicollappend(OCICollection $collection, string $value): bool {}

function oci_collection_element_get(OCICollection $collection, int $index): string|float|null|false {}

/**
 * @alias oci_collection_element_get
 * @deprecated
 */
function ocicollgetelem(OCICollection $collection, int $index): string|float|null|false {}

function oci_collection_assign(OCICollection $to, OCICollection $from): bool {}

function oci_collection_element_assign(OCICollection $collection, int $index, string $value): bool {}

/**
 * @alias oci_collection_element_assign
 * @deprecated
 */
function ocicollassignelem(OCICollection $collection, int $index, string $value): bool {}

function oci_collection_size(OCICollection $collection): int|false {}

/**
 * @alias oci_collection_size
 * @deprecated
 */
function ocicollsize(OCICollection $collection): int|false {}

function oci_collection_max(OCICollection $collection): int|false {}

/**
 * @alias oci_collection_max
 * @deprecated
 */
function ocicollmax(OCICollection $collection): int|false {}

function oci_collection_trim(OCICollection $collection, int $num): bool {}

/**
 * @alias oci_collection_trim
 * @deprecated
 */
function ocicolltrim(OCICollection $collection, int $num): bool {}

/** @param resource $connection */
function oci_new_collection($connection, string $type_name, ?string $schema = null): OCICollection|false {}

/**
 * @param resource $connection
 * @alias oci_new_collection
 * @deprecated
 */
function ocinewcollection($connection, string $type_name, ?string $schema = null): OCICollection|false {}

/** @param resource $connection */
function oci_register_taf_callback($connection, ?callable $callback): bool {}

/** @param resource $connection */
function oci_unregister_taf_callback($connection): bool {}

class OCILob {
    /**
     * @alias oci_lob_save
     * @tentative-return-type
     */
    public function save(string $data, int $offset = 0): bool {}

    /**
     * @alias oci_lob_import
     * @tentative-return-type
     */
    public function import(string $filename): bool {}

    /**
     * @alias oci_lob_import
     * @tentative-return-type
     */
<<<<<<< HEAD
    public function savefile(string $filename): bool {}
=======
    public function saveFile(string $filename) {}
>>>>>>> e94731f1

    /**
     * @alias oci_lob_load
     * @tentative-return-type
     */
    public function load(): string|false {}

    /**
     * @alias oci_lob_read
     * @tentative-return-type
     */
    public function read(int $length): string|false {}

    /**
     * @alias oci_lob_eof
     * @tentative-return-type
     */
    public function eof(): bool {}

    /**
     * @alias oci_lob_tell
     * @tentative-return-type
     */
    public function tell(): int|false {}

    /**
     * @alias oci_lob_rewind
     * @tentative-return-type
     */
    public function rewind(): bool {}

    /**
     * @alias oci_lob_seek
     * @tentative-return-type
     */
    public function seek(int $offset, int $whence = OCI_SEEK_SET): bool {}

    /**
     * @alias oci_lob_size
     * @tentative-return-type
     */
    public function size(): int|false {}

    /**
     * @alias oci_lob_write
     * @tentative-return-type
     */
    public function write(string $data, ?int $length = null): int|false {}

    /**
     * @alias oci_lob_append
     * @tentative-return-type
     */
    public function append(OCILob $from): bool {}

    /**
     * @alias oci_lob_truncate
     * @tentative-return-type
     */
    public function truncate(int $length = 0): bool {}

    /**
     * @alias oci_lob_erase
     * @tentative-return-type
     */
    public function erase(?int $offset = null, ?int $length = null): int|false {}

    /**
     * @alias oci_lob_flush
     * @tentative-return-type
     */
    public function flush(int $flag = 0): bool {}

    /**
     * @alias ocisetbufferinglob
     * @tentative-return-type
     */
<<<<<<< HEAD
    public function setbuffering(bool $mode): bool {}
=======
    public function setBuffering(bool $mode) {}
>>>>>>> e94731f1

    /**
     * @alias ocigetbufferinglob
     * @tentative-return-type
     */
<<<<<<< HEAD
    public function getbuffering(): bool {}
=======
    public function getBuffering() {}
>>>>>>> e94731f1

    /**
     * @alias oci_lob_export
     * @tentative-return-type
     */
<<<<<<< HEAD
    public function writetofile(string $filename, ?int $offset = null, ?int $length = null): bool {}
=======
    public function writeToFile(string $filename, ?int $offset = null, ?int $length = null) {}
>>>>>>> e94731f1

    /**
     * @alias oci_lob_export
     * @tentative-return-type
     */
    public function export(string $filename, ?int $offset = null, ?int $length = null): bool {}

<<<<<<< HEAD
    /** @tentative-return-type */
    public function writetemporary(string $data, int $type = OCI_TEMP_CLOB): bool {}
=======
    /** @return bool */
    public function writeTemporary(string $data, int $type = OCI_TEMP_CLOB) {}
>>>>>>> e94731f1

    /** @tentative-return-type */
    public function close(): bool {}

    /**
     * @alias oci_free_descriptor
     * @tentative-return-type
     */
    public function free(): bool {}
}

class OCICollection {
    /**
     * @alias oci_free_collection
     * @tentative-return-type
     */
    public function free(): bool {}

    /**
     * @alias oci_collection_append
     * @tentative-return-type
     */
    public function append(string $value): bool {}

    /**
     * @alias oci_collection_element_get
     * @tentative-return-type
     */
    public function getElem(int $index): string|float|null|false {}

    /**
     * @alias oci_collection_assign
     * @tentative-return-type
     */
    public function assign(OCICollection $from): bool {}

    /**
     * @alias oci_collection_element_assign
     * @tentative-return-type
     */
<<<<<<< HEAD
    public function assignelem(int $index, string $value): bool {}
=======
    public function assignElem(int $index, string $value) {}
>>>>>>> e94731f1

    /**
     * @alias oci_collection_size
     * @tentative-return-type
     */
    public function size(): int|false {}

    /**
     * @alias oci_collection_max
     * @tentative-return-type
     */
    public function max(): int|false {}

    /**
     * @alias oci_collection_trim
     * @tentative-return-type
     */
    public function trim(int $num): bool {}
}<|MERGE_RESOLUTION|>--- conflicted
+++ resolved
@@ -559,11 +559,7 @@
      * @alias oci_lob_import
      * @tentative-return-type
      */
-<<<<<<< HEAD
-    public function savefile(string $filename): bool {}
-=======
-    public function saveFile(string $filename) {}
->>>>>>> e94731f1
+    public function saveFile(string $filename): bool {}
 
     /**
      * @alias oci_lob_load
@@ -641,31 +637,19 @@
      * @alias ocisetbufferinglob
      * @tentative-return-type
      */
-<<<<<<< HEAD
-    public function setbuffering(bool $mode): bool {}
-=======
-    public function setBuffering(bool $mode) {}
->>>>>>> e94731f1
+    public function setBuffering(bool $mode): bool {}
 
     /**
      * @alias ocigetbufferinglob
      * @tentative-return-type
      */
-<<<<<<< HEAD
-    public function getbuffering(): bool {}
-=======
-    public function getBuffering() {}
->>>>>>> e94731f1
+    public function getBuffering(): bool {}
 
     /**
      * @alias oci_lob_export
      * @tentative-return-type
      */
-<<<<<<< HEAD
-    public function writetofile(string $filename, ?int $offset = null, ?int $length = null): bool {}
-=======
-    public function writeToFile(string $filename, ?int $offset = null, ?int $length = null) {}
->>>>>>> e94731f1
+    public function writeToFile(string $filename, ?int $offset = null, ?int $length = null): bool {}
 
     /**
      * @alias oci_lob_export
@@ -673,13 +657,8 @@
      */
     public function export(string $filename, ?int $offset = null, ?int $length = null): bool {}
 
-<<<<<<< HEAD
     /** @tentative-return-type */
-    public function writetemporary(string $data, int $type = OCI_TEMP_CLOB): bool {}
-=======
-    /** @return bool */
-    public function writeTemporary(string $data, int $type = OCI_TEMP_CLOB) {}
->>>>>>> e94731f1
+    public function writeTemporary(string $data, int $type = OCI_TEMP_CLOB): bool {}
 
     /** @tentative-return-type */
     public function close(): bool {}
@@ -720,11 +699,7 @@
      * @alias oci_collection_element_assign
      * @tentative-return-type
      */
-<<<<<<< HEAD
-    public function assignelem(int $index, string $value): bool {}
-=======
-    public function assignElem(int $index, string $value) {}
->>>>>>> e94731f1
+    public function assignElem(int $index, string $value): bool {}
 
     /**
      * @alias oci_collection_size
