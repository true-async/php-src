The OCI8 Extension
------------------

Use the OCI8 extension to access Oracle Database.  

Documentation is at http://php.net/oci8

<<<<<<< HEAD
OCI8 documentation is available at http://www.php.net/oci8
=======
The extension can be built with PHP versions 4.3.9 to 5.x using Oracle
9.2, 10, or 11 client libraries.  Oracle's standard cross-version
connectivity applies.  For example PHP linked with Oracle 11.2 client
libraries can connect to Oracle Database 9.2 onwards.  See Oracle's
note "Oracle Client / Server Interoperability Support" (ID 207303.1)
for details.
>>>>>>> 00b48621
<|MERGE_RESOLUTION|>--- conflicted
+++ resolved
@@ -5,13 +5,9 @@
 
 Documentation is at http://php.net/oci8
 
-<<<<<<< HEAD
-OCI8 documentation is available at http://www.php.net/oci8
-=======
 The extension can be built with PHP versions 4.3.9 to 5.x using Oracle
 9.2, 10, or 11 client libraries.  Oracle's standard cross-version
 connectivity applies.  For example PHP linked with Oracle 11.2 client
 libraries can connect to Oracle Database 9.2 onwards.  See Oracle's
 note "Oracle Client / Server Interoperability Support" (ID 207303.1)
-for details.
->>>>>>> 00b48621
+for details.