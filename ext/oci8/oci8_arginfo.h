/* This is a generated file, edit the .stub.php file instead.
<<<<<<< HEAD
 * Stub hash: f96a1c7a278551bf334eab82a69710c3418beebf */
=======
 * Stub hash: 7355ccbef6b490db7ddec94d485fbfb4597c3150 */
>>>>>>> f0736631

ZEND_BEGIN_ARG_WITH_RETURN_TYPE_INFO_EX(arginfo_oci_define_by_name, 0, 3, _IS_BOOL, 0)
	ZEND_ARG_INFO(0, statement)
	ZEND_ARG_TYPE_INFO(0, column, IS_STRING, 0)
	ZEND_ARG_TYPE_INFO(1, var, IS_MIXED, 0)
	ZEND_ARG_TYPE_INFO_WITH_DEFAULT_VALUE(0, type, IS_LONG, 0, "0")
ZEND_END_ARG_INFO()

#define arginfo_ocidefinebyname arginfo_oci_define_by_name

ZEND_BEGIN_ARG_WITH_RETURN_TYPE_INFO_EX(arginfo_oci_bind_by_name, 0, 3, _IS_BOOL, 0)
	ZEND_ARG_INFO(0, statement)
	ZEND_ARG_TYPE_INFO(0, param, IS_STRING, 0)
	ZEND_ARG_TYPE_INFO(1, var, IS_MIXED, 0)
	ZEND_ARG_TYPE_INFO_WITH_DEFAULT_VALUE(0, max_length, IS_LONG, 0, "-1")
	ZEND_ARG_TYPE_INFO_WITH_DEFAULT_VALUE(0, type, IS_LONG, 0, "0")
ZEND_END_ARG_INFO()

#define arginfo_ocibindbyname arginfo_oci_bind_by_name

ZEND_BEGIN_ARG_WITH_RETURN_TYPE_INFO_EX(arginfo_oci_bind_array_by_name, 0, 4, _IS_BOOL, 0)
	ZEND_ARG_INFO(0, statement)
	ZEND_ARG_TYPE_INFO(0, param, IS_STRING, 0)
	ZEND_ARG_INFO(1, var)
	ZEND_ARG_TYPE_INFO(0, max_array_length, IS_LONG, 0)
	ZEND_ARG_TYPE_INFO_WITH_DEFAULT_VALUE(0, max_item_length, IS_LONG, 0, "-1")
	ZEND_ARG_TYPE_INFO_WITH_DEFAULT_VALUE(0, type, IS_LONG, 0, "SQLT_AFC")
ZEND_END_ARG_INFO()

ZEND_BEGIN_ARG_WITH_RETURN_TYPE_INFO_EX(arginfo_oci_free_descriptor, 0, 1, _IS_BOOL, 0)
	ZEND_ARG_OBJ_INFO(0, lob, OCILob, 0)
ZEND_END_ARG_INFO()

#define arginfo_ocifreedesc arginfo_oci_free_descriptor

ZEND_BEGIN_ARG_WITH_RETURN_TYPE_INFO_EX(arginfo_oci_lob_save, 0, 2, _IS_BOOL, 0)
	ZEND_ARG_OBJ_INFO(0, lob, OCILob, 0)
	ZEND_ARG_TYPE_INFO(0, data, IS_STRING, 0)
	ZEND_ARG_TYPE_INFO_WITH_DEFAULT_VALUE(0, offset, IS_LONG, 0, "0")
ZEND_END_ARG_INFO()

#define arginfo_ocisavelob arginfo_oci_lob_save

ZEND_BEGIN_ARG_WITH_RETURN_TYPE_INFO_EX(arginfo_oci_lob_import, 0, 2, _IS_BOOL, 0)
	ZEND_ARG_OBJ_INFO(0, lob, OCILob, 0)
	ZEND_ARG_TYPE_INFO(0, filename, IS_STRING, 0)
ZEND_END_ARG_INFO()

#define arginfo_ocisavelobfile arginfo_oci_lob_import

ZEND_BEGIN_ARG_WITH_RETURN_TYPE_MASK_EX(arginfo_oci_lob_load, 0, 1, MAY_BE_STRING|MAY_BE_FALSE)
	ZEND_ARG_OBJ_INFO(0, lob, OCILob, 0)
ZEND_END_ARG_INFO()

#define arginfo_ociloadlob arginfo_oci_lob_load

ZEND_BEGIN_ARG_WITH_RETURN_TYPE_MASK_EX(arginfo_oci_lob_read, 0, 2, MAY_BE_STRING|MAY_BE_FALSE)
	ZEND_ARG_OBJ_INFO(0, lob, OCILob, 0)
	ZEND_ARG_TYPE_INFO(0, length, IS_LONG, 0)
ZEND_END_ARG_INFO()

#define arginfo_oci_lob_eof arginfo_oci_free_descriptor

ZEND_BEGIN_ARG_WITH_RETURN_TYPE_MASK_EX(arginfo_oci_lob_tell, 0, 1, MAY_BE_LONG|MAY_BE_FALSE)
	ZEND_ARG_OBJ_INFO(0, lob, OCILob, 0)
ZEND_END_ARG_INFO()

#define arginfo_oci_lob_rewind arginfo_oci_free_descriptor

ZEND_BEGIN_ARG_WITH_RETURN_TYPE_INFO_EX(arginfo_oci_lob_seek, 0, 2, _IS_BOOL, 0)
	ZEND_ARG_OBJ_INFO(0, lob, OCILob, 0)
	ZEND_ARG_TYPE_INFO(0, offset, IS_LONG, 0)
	ZEND_ARG_TYPE_INFO_WITH_DEFAULT_VALUE(0, whence, IS_LONG, 0, "OCI_SEEK_SET")
ZEND_END_ARG_INFO()

#define arginfo_oci_lob_size arginfo_oci_lob_tell

ZEND_BEGIN_ARG_WITH_RETURN_TYPE_MASK_EX(arginfo_oci_lob_write, 0, 2, MAY_BE_LONG|MAY_BE_FALSE)
	ZEND_ARG_OBJ_INFO(0, lob, OCILob, 0)
	ZEND_ARG_TYPE_INFO(0, data, IS_STRING, 0)
	ZEND_ARG_TYPE_INFO_WITH_DEFAULT_VALUE(0, length, IS_LONG, 1, "null")
ZEND_END_ARG_INFO()

ZEND_BEGIN_ARG_WITH_RETURN_TYPE_INFO_EX(arginfo_oci_lob_append, 0, 2, _IS_BOOL, 0)
	ZEND_ARG_OBJ_INFO(0, to, OCILob, 0)
	ZEND_ARG_OBJ_INFO(0, from, OCILob, 0)
ZEND_END_ARG_INFO()

ZEND_BEGIN_ARG_WITH_RETURN_TYPE_INFO_EX(arginfo_oci_lob_truncate, 0, 1, _IS_BOOL, 0)
	ZEND_ARG_OBJ_INFO(0, lob, OCILob, 0)
	ZEND_ARG_TYPE_INFO_WITH_DEFAULT_VALUE(0, length, IS_LONG, 0, "0")
ZEND_END_ARG_INFO()

ZEND_BEGIN_ARG_WITH_RETURN_TYPE_MASK_EX(arginfo_oci_lob_erase, 0, 1, MAY_BE_LONG|MAY_BE_FALSE)
	ZEND_ARG_OBJ_INFO(0, lob, OCILob, 0)
	ZEND_ARG_TYPE_INFO_WITH_DEFAULT_VALUE(0, offset, IS_LONG, 1, "null")
	ZEND_ARG_TYPE_INFO_WITH_DEFAULT_VALUE(0, length, IS_LONG, 1, "null")
ZEND_END_ARG_INFO()

ZEND_BEGIN_ARG_WITH_RETURN_TYPE_INFO_EX(arginfo_oci_lob_flush, 0, 1, _IS_BOOL, 0)
	ZEND_ARG_OBJ_INFO(0, lob, OCILob, 0)
	ZEND_ARG_TYPE_INFO_WITH_DEFAULT_VALUE(0, flag, IS_LONG, 0, "0")
ZEND_END_ARG_INFO()

ZEND_BEGIN_ARG_WITH_RETURN_TYPE_INFO_EX(arginfo_ocisetbufferinglob, 0, 2, _IS_BOOL, 0)
	ZEND_ARG_OBJ_INFO(0, lob, OCILob, 0)
	ZEND_ARG_TYPE_INFO(0, mode, _IS_BOOL, 0)
ZEND_END_ARG_INFO()

#define arginfo_ocigetbufferinglob arginfo_oci_free_descriptor

ZEND_BEGIN_ARG_WITH_RETURN_TYPE_INFO_EX(arginfo_oci_lob_copy, 0, 2, _IS_BOOL, 0)
	ZEND_ARG_OBJ_INFO(0, to, OCILob, 0)
	ZEND_ARG_OBJ_INFO(0, from, OCILob, 0)
	ZEND_ARG_TYPE_INFO_WITH_DEFAULT_VALUE(0, length, IS_LONG, 1, "null")
ZEND_END_ARG_INFO()

ZEND_BEGIN_ARG_WITH_RETURN_TYPE_INFO_EX(arginfo_oci_lob_is_equal, 0, 2, _IS_BOOL, 0)
	ZEND_ARG_OBJ_INFO(0, lob1, OCILob, 0)
	ZEND_ARG_OBJ_INFO(0, lob2, OCILob, 0)
ZEND_END_ARG_INFO()

ZEND_BEGIN_ARG_WITH_RETURN_TYPE_INFO_EX(arginfo_oci_lob_export, 0, 2, _IS_BOOL, 0)
	ZEND_ARG_OBJ_INFO(0, lob, OCILob, 0)
	ZEND_ARG_TYPE_INFO(0, filename, IS_STRING, 0)
	ZEND_ARG_TYPE_INFO_WITH_DEFAULT_VALUE(0, offset, IS_LONG, 1, "null")
	ZEND_ARG_TYPE_INFO_WITH_DEFAULT_VALUE(0, length, IS_LONG, 1, "null")
ZEND_END_ARG_INFO()

#define arginfo_ociwritelobtofile arginfo_oci_lob_export

ZEND_BEGIN_ARG_WITH_RETURN_OBJ_INFO_EX(arginfo_oci_new_descriptor, 0, 1, OCILob, 1)
	ZEND_ARG_INFO(0, connection)
	ZEND_ARG_TYPE_INFO_WITH_DEFAULT_VALUE(0, type, IS_LONG, 0, "OCI_DTYPE_LOB")
ZEND_END_ARG_INFO()

#define arginfo_ocinewdescriptor arginfo_oci_new_descriptor

ZEND_BEGIN_ARG_WITH_RETURN_TYPE_INFO_EX(arginfo_oci_rollback, 0, 1, _IS_BOOL, 0)
	ZEND_ARG_INFO(0, connection)
ZEND_END_ARG_INFO()

#define arginfo_ocirollback arginfo_oci_rollback

#define arginfo_oci_commit arginfo_oci_rollback

#define arginfo_ocicommit arginfo_oci_rollback

ZEND_BEGIN_ARG_WITH_RETURN_TYPE_MASK_EX(arginfo_oci_field_name, 0, 2, MAY_BE_STRING|MAY_BE_FALSE)
	ZEND_ARG_INFO(0, statement)
	ZEND_ARG_TYPE_MASK(0, column, MAY_BE_STRING|MAY_BE_LONG, NULL)
ZEND_END_ARG_INFO()

#define arginfo_ocicolumnname arginfo_oci_field_name

ZEND_BEGIN_ARG_WITH_RETURN_TYPE_MASK_EX(arginfo_oci_field_size, 0, 2, MAY_BE_LONG|MAY_BE_FALSE)
	ZEND_ARG_INFO(0, statement)
	ZEND_ARG_TYPE_MASK(0, column, MAY_BE_STRING|MAY_BE_LONG, NULL)
ZEND_END_ARG_INFO()

#define arginfo_ocicolumnsize arginfo_oci_field_size

#define arginfo_oci_field_scale arginfo_oci_field_size

#define arginfo_ocicolumnscale arginfo_oci_field_size

#define arginfo_oci_field_precision arginfo_oci_field_size

#define arginfo_ocicolumnprecision arginfo_oci_field_size

ZEND_BEGIN_ARG_WITH_RETURN_TYPE_MASK_EX(arginfo_oci_field_type, 0, 2, MAY_BE_STRING|MAY_BE_LONG|MAY_BE_FALSE)
	ZEND_ARG_INFO(0, statement)
	ZEND_ARG_TYPE_MASK(0, column, MAY_BE_STRING|MAY_BE_LONG, NULL)
ZEND_END_ARG_INFO()

#define arginfo_ocicolumntype arginfo_oci_field_type

#define arginfo_oci_field_type_raw arginfo_oci_field_size

#define arginfo_ocicolumntyperaw arginfo_oci_field_size

ZEND_BEGIN_ARG_WITH_RETURN_TYPE_INFO_EX(arginfo_oci_field_is_null, 0, 2, _IS_BOOL, 0)
	ZEND_ARG_INFO(0, statement)
	ZEND_ARG_TYPE_MASK(0, column, MAY_BE_STRING|MAY_BE_LONG, NULL)
ZEND_END_ARG_INFO()

#define arginfo_ocicolumnisnull arginfo_oci_field_is_null

ZEND_BEGIN_ARG_WITH_RETURN_TYPE_INFO_EX(arginfo_oci_execute, 0, 1, _IS_BOOL, 0)
	ZEND_ARG_INFO(0, statement)
	ZEND_ARG_TYPE_INFO_WITH_DEFAULT_VALUE(0, mode, IS_LONG, 0, "OCI_COMMIT_ON_SUCCESS")
ZEND_END_ARG_INFO()

#define arginfo_ociexecute arginfo_oci_execute

ZEND_BEGIN_ARG_WITH_RETURN_TYPE_INFO_EX(arginfo_oci_cancel, 0, 1, _IS_BOOL, 0)
	ZEND_ARG_INFO(0, statement)
ZEND_END_ARG_INFO()

#define arginfo_ocicancel arginfo_oci_cancel

#define arginfo_oci_fetch arginfo_oci_cancel

#define arginfo_ocifetch arginfo_oci_cancel

ZEND_BEGIN_ARG_WITH_RETURN_TYPE_MASK_EX(arginfo_ocifetchinto, 0, 2, MAY_BE_LONG|MAY_BE_FALSE)
	ZEND_ARG_INFO(0, statement)
	ZEND_ARG_INFO(1, result)
	ZEND_ARG_TYPE_INFO_WITH_DEFAULT_VALUE(0, mode, IS_LONG, 0, "OCI_NUM")
ZEND_END_ARG_INFO()

ZEND_BEGIN_ARG_WITH_RETURN_TYPE_INFO_EX(arginfo_oci_fetch_all, 0, 2, IS_LONG, 0)
	ZEND_ARG_INFO(0, statement)
	ZEND_ARG_INFO(1, output)
	ZEND_ARG_TYPE_INFO_WITH_DEFAULT_VALUE(0, offset, IS_LONG, 0, "0")
	ZEND_ARG_TYPE_INFO_WITH_DEFAULT_VALUE(0, limit, IS_LONG, 0, "-1")
	ZEND_ARG_TYPE_INFO_WITH_DEFAULT_VALUE(0, flags, IS_LONG, 0, "0")
ZEND_END_ARG_INFO()

#define arginfo_ocifetchstatement arginfo_oci_fetch_all

ZEND_BEGIN_ARG_WITH_RETURN_OBJ_TYPE_MASK_EX(arginfo_oci_fetch_object, 0, 1, stdClass, MAY_BE_FALSE)
	ZEND_ARG_INFO(0, statement)
	ZEND_ARG_TYPE_INFO_WITH_DEFAULT_VALUE(0, mode, IS_LONG, 0, "PHP_OCI_ASSOC | PHP_OCI_RETURN_NULLS")
ZEND_END_ARG_INFO()

ZEND_BEGIN_ARG_WITH_RETURN_TYPE_MASK_EX(arginfo_oci_fetch_row, 0, 1, MAY_BE_ARRAY|MAY_BE_FALSE)
	ZEND_ARG_INFO(0, statement)
ZEND_END_ARG_INFO()

#define arginfo_oci_fetch_assoc arginfo_oci_fetch_row

ZEND_BEGIN_ARG_WITH_RETURN_TYPE_MASK_EX(arginfo_oci_fetch_array, 0, 1, MAY_BE_ARRAY|MAY_BE_FALSE)
	ZEND_ARG_INFO(0, statement)
	ZEND_ARG_TYPE_INFO_WITH_DEFAULT_VALUE(0, mode, IS_LONG, 0, "PHP_OCI_BOTH | PHP_OCI_RETURN_NULLS")
ZEND_END_ARG_INFO()

#define arginfo_oci_free_statement arginfo_oci_cancel

#define arginfo_ocifreestatement arginfo_oci_cancel

#define arginfo_oci_free_cursor arginfo_oci_cancel

#define arginfo_ocifreecursor arginfo_oci_cancel

ZEND_BEGIN_ARG_WITH_RETURN_TYPE_INFO_EX(arginfo_oci_close, 0, 1, _IS_BOOL, 1)
	ZEND_ARG_INFO(0, connection)
ZEND_END_ARG_INFO()

#define arginfo_ocilogoff arginfo_oci_close

ZEND_BEGIN_ARG_INFO_EX(arginfo_oci_new_connect, 0, 0, 2)
	ZEND_ARG_TYPE_INFO(0, username, IS_STRING, 0)
	ZEND_ARG_TYPE_INFO(0, password, IS_STRING, 0)
	ZEND_ARG_TYPE_INFO_WITH_DEFAULT_VALUE(0, connection_string, IS_STRING, 1, "null")
	ZEND_ARG_TYPE_INFO_WITH_DEFAULT_VALUE(0, encoding, IS_STRING, 0, "\"\"")
	ZEND_ARG_TYPE_INFO_WITH_DEFAULT_VALUE(0, session_mode, IS_LONG, 0, "OCI_DEFAULT")
ZEND_END_ARG_INFO()

#define arginfo_ocinlogon arginfo_oci_new_connect

#define arginfo_oci_connect arginfo_oci_new_connect

#define arginfo_ocilogon arginfo_oci_new_connect

#define arginfo_oci_pconnect arginfo_oci_new_connect

#define arginfo_ociplogon arginfo_oci_new_connect

ZEND_BEGIN_ARG_WITH_RETURN_TYPE_MASK_EX(arginfo_oci_error, 0, 0, MAY_BE_ARRAY|MAY_BE_FALSE)
	ZEND_ARG_INFO_WITH_DEFAULT_VALUE(0, connection_or_statement, "null")
ZEND_END_ARG_INFO()

#define arginfo_ocierror arginfo_oci_error

ZEND_BEGIN_ARG_WITH_RETURN_TYPE_INFO_EX(arginfo_oci_num_fields, 0, 1, IS_LONG, 0)
	ZEND_ARG_INFO(0, statement)
ZEND_END_ARG_INFO()

#define arginfo_ocinumcols arginfo_oci_num_fields

ZEND_BEGIN_ARG_INFO_EX(arginfo_oci_parse, 0, 0, 2)
	ZEND_ARG_INFO(0, connection)
	ZEND_ARG_TYPE_INFO(0, sql, IS_STRING, 0)
ZEND_END_ARG_INFO()

#define arginfo_ociparse arginfo_oci_parse

ZEND_BEGIN_ARG_INFO_EX(arginfo_oci_get_implicit_resultset, 0, 0, 1)
	ZEND_ARG_INFO(0, statement)
ZEND_END_ARG_INFO()

ZEND_BEGIN_ARG_WITH_RETURN_TYPE_INFO_EX(arginfo_oci_set_prefetch, 0, 2, _IS_BOOL, 0)
	ZEND_ARG_INFO(0, statement)
	ZEND_ARG_TYPE_INFO(0, rows, IS_LONG, 0)
ZEND_END_ARG_INFO()

#define arginfo_ocisetprefetch arginfo_oci_set_prefetch

ZEND_BEGIN_ARG_WITH_RETURN_TYPE_INFO_EX(arginfo_oci_set_client_identifier, 0, 2, _IS_BOOL, 0)
	ZEND_ARG_INFO(0, connection)
	ZEND_ARG_TYPE_INFO(0, client_id, IS_STRING, 0)
ZEND_END_ARG_INFO()

ZEND_BEGIN_ARG_WITH_RETURN_TYPE_INFO_EX(arginfo_oci_set_edition, 0, 1, _IS_BOOL, 0)
	ZEND_ARG_TYPE_INFO(0, edition, IS_STRING, 0)
ZEND_END_ARG_INFO()

ZEND_BEGIN_ARG_WITH_RETURN_TYPE_INFO_EX(arginfo_oci_set_module_name, 0, 2, _IS_BOOL, 0)
	ZEND_ARG_INFO(0, connection)
	ZEND_ARG_TYPE_INFO(0, name, IS_STRING, 0)
ZEND_END_ARG_INFO()

ZEND_BEGIN_ARG_WITH_RETURN_TYPE_INFO_EX(arginfo_oci_set_action, 0, 2, _IS_BOOL, 0)
	ZEND_ARG_INFO(0, connection)
	ZEND_ARG_TYPE_INFO(0, action, IS_STRING, 0)
ZEND_END_ARG_INFO()

ZEND_BEGIN_ARG_WITH_RETURN_TYPE_INFO_EX(arginfo_oci_set_client_info, 0, 2, _IS_BOOL, 0)
	ZEND_ARG_INFO(0, connection)
	ZEND_ARG_TYPE_INFO(0, client_info, IS_STRING, 0)
ZEND_END_ARG_INFO()

#define arginfo_oci_set_db_operation arginfo_oci_set_action

ZEND_BEGIN_ARG_WITH_RETURN_TYPE_INFO_EX(arginfo_oci_set_call_timeout, 0, 2, _IS_BOOL, 0)
	ZEND_ARG_INFO(0, connection)
	ZEND_ARG_TYPE_INFO(0, timeout, IS_LONG, 0)
ZEND_END_ARG_INFO()

ZEND_BEGIN_ARG_INFO_EX(arginfo_oci_password_change, 0, 0, 4)
	ZEND_ARG_INFO(0, connection)
	ZEND_ARG_TYPE_INFO(0, username, IS_STRING, 0)
	ZEND_ARG_TYPE_INFO(0, old_password, IS_STRING, 0)
	ZEND_ARG_TYPE_INFO(0, new_password, IS_STRING, 0)
ZEND_END_ARG_INFO()

#define arginfo_ocipasswordchange arginfo_oci_password_change

ZEND_BEGIN_ARG_INFO_EX(arginfo_oci_new_cursor, 0, 0, 1)
	ZEND_ARG_INFO(0, connection)
ZEND_END_ARG_INFO()

#define arginfo_ocinewcursor arginfo_oci_new_cursor

ZEND_BEGIN_ARG_WITH_RETURN_TYPE_INFO_EX(arginfo_oci_result, 0, 2, IS_MIXED, 0)
	ZEND_ARG_INFO(0, statement)
	ZEND_ARG_TYPE_MASK(0, column, MAY_BE_STRING|MAY_BE_LONG, NULL)
ZEND_END_ARG_INFO()

#define arginfo_ociresult arginfo_oci_result

ZEND_BEGIN_ARG_WITH_RETURN_TYPE_INFO_EX(arginfo_oci_client_version, 0, 0, IS_STRING, 0)
ZEND_END_ARG_INFO()

ZEND_BEGIN_ARG_WITH_RETURN_TYPE_MASK_EX(arginfo_oci_server_version, 0, 1, MAY_BE_STRING|MAY_BE_FALSE)
	ZEND_ARG_INFO(0, connection)
ZEND_END_ARG_INFO()

#define arginfo_ociserverversion arginfo_oci_server_version

ZEND_BEGIN_ARG_WITH_RETURN_TYPE_MASK_EX(arginfo_oci_statement_type, 0, 1, MAY_BE_STRING|MAY_BE_FALSE)
	ZEND_ARG_INFO(0, statement)
ZEND_END_ARG_INFO()

#define arginfo_ocistatementtype arginfo_oci_statement_type

ZEND_BEGIN_ARG_WITH_RETURN_TYPE_MASK_EX(arginfo_oci_num_rows, 0, 1, MAY_BE_LONG|MAY_BE_FALSE)
	ZEND_ARG_INFO(0, statement)
ZEND_END_ARG_INFO()

#define arginfo_ocirowcount arginfo_oci_num_rows

ZEND_BEGIN_ARG_WITH_RETURN_TYPE_INFO_EX(arginfo_oci_free_collection, 0, 1, _IS_BOOL, 0)
	ZEND_ARG_OBJ_INFO(0, collection, OCICollection, 0)
ZEND_END_ARG_INFO()

#define arginfo_ocifreecollection arginfo_oci_free_collection

ZEND_BEGIN_ARG_WITH_RETURN_TYPE_INFO_EX(arginfo_oci_collection_append, 0, 2, _IS_BOOL, 0)
	ZEND_ARG_OBJ_INFO(0, collection, OCICollection, 0)
	ZEND_ARG_TYPE_INFO(0, value, IS_STRING, 0)
ZEND_END_ARG_INFO()

#define arginfo_ocicollappend arginfo_oci_collection_append

ZEND_BEGIN_ARG_WITH_RETURN_TYPE_MASK_EX(arginfo_oci_collection_element_get, 0, 2, MAY_BE_STRING|MAY_BE_DOUBLE|MAY_BE_NULL|MAY_BE_FALSE)
	ZEND_ARG_OBJ_INFO(0, collection, OCICollection, 0)
	ZEND_ARG_TYPE_INFO(0, index, IS_LONG, 0)
ZEND_END_ARG_INFO()

#define arginfo_ocicollgetelem arginfo_oci_collection_element_get

ZEND_BEGIN_ARG_WITH_RETURN_TYPE_INFO_EX(arginfo_oci_collection_assign, 0, 2, _IS_BOOL, 0)
	ZEND_ARG_OBJ_INFO(0, to, OCICollection, 0)
	ZEND_ARG_OBJ_INFO(0, from, OCICollection, 0)
ZEND_END_ARG_INFO()

ZEND_BEGIN_ARG_WITH_RETURN_TYPE_INFO_EX(arginfo_oci_collection_element_assign, 0, 3, _IS_BOOL, 0)
	ZEND_ARG_OBJ_INFO(0, collection, OCICollection, 0)
	ZEND_ARG_TYPE_INFO(0, index, IS_LONG, 0)
	ZEND_ARG_TYPE_INFO(0, value, IS_STRING, 0)
ZEND_END_ARG_INFO()

#define arginfo_ocicollassignelem arginfo_oci_collection_element_assign

ZEND_BEGIN_ARG_WITH_RETURN_TYPE_MASK_EX(arginfo_oci_collection_size, 0, 1, MAY_BE_LONG|MAY_BE_FALSE)
	ZEND_ARG_OBJ_INFO(0, collection, OCICollection, 0)
ZEND_END_ARG_INFO()

#define arginfo_ocicollsize arginfo_oci_collection_size

#define arginfo_oci_collection_max arginfo_oci_collection_size

#define arginfo_ocicollmax arginfo_oci_collection_size

ZEND_BEGIN_ARG_WITH_RETURN_TYPE_INFO_EX(arginfo_oci_collection_trim, 0, 2, _IS_BOOL, 0)
	ZEND_ARG_OBJ_INFO(0, collection, OCICollection, 0)
	ZEND_ARG_TYPE_INFO(0, num, IS_LONG, 0)
ZEND_END_ARG_INFO()

#define arginfo_ocicolltrim arginfo_oci_collection_trim

ZEND_BEGIN_ARG_WITH_RETURN_OBJ_TYPE_MASK_EX(arginfo_oci_new_collection, 0, 2, OCICollection, MAY_BE_FALSE)
	ZEND_ARG_INFO(0, connection)
	ZEND_ARG_TYPE_INFO(0, type_name, IS_STRING, 0)
	ZEND_ARG_TYPE_INFO_WITH_DEFAULT_VALUE(0, schema, IS_STRING, 1, "null")
ZEND_END_ARG_INFO()

#define arginfo_ocinewcollection arginfo_oci_new_collection

ZEND_BEGIN_ARG_WITH_RETURN_TYPE_INFO_EX(arginfo_oci_register_taf_callback, 0, 2, _IS_BOOL, 0)
	ZEND_ARG_INFO(0, connection)
	ZEND_ARG_TYPE_INFO(0, callback, IS_CALLABLE, 1)
ZEND_END_ARG_INFO()

#define arginfo_oci_unregister_taf_callback arginfo_oci_rollback

ZEND_BEGIN_ARG_INFO_EX(arginfo_class_OCILob_save, 0, 0, 1)
	ZEND_ARG_TYPE_INFO(0, data, IS_STRING, 0)
	ZEND_ARG_TYPE_INFO_WITH_DEFAULT_VALUE(0, offset, IS_LONG, 0, "0")
ZEND_END_ARG_INFO()

ZEND_BEGIN_ARG_INFO_EX(arginfo_class_OCILob_import, 0, 0, 1)
	ZEND_ARG_TYPE_INFO(0, filename, IS_STRING, 0)
ZEND_END_ARG_INFO()

#define arginfo_class_OCILob_savefile arginfo_class_OCILob_import

ZEND_BEGIN_ARG_INFO_EX(arginfo_class_OCILob_load, 0, 0, 0)
ZEND_END_ARG_INFO()

ZEND_BEGIN_ARG_INFO_EX(arginfo_class_OCILob_read, 0, 0, 1)
	ZEND_ARG_TYPE_INFO(0, length, IS_LONG, 0)
ZEND_END_ARG_INFO()

#define arginfo_class_OCILob_eof arginfo_class_OCILob_load

#define arginfo_class_OCILob_tell arginfo_class_OCILob_load

#define arginfo_class_OCILob_rewind arginfo_class_OCILob_load

ZEND_BEGIN_ARG_INFO_EX(arginfo_class_OCILob_seek, 0, 0, 1)
	ZEND_ARG_TYPE_INFO(0, offset, IS_LONG, 0)
	ZEND_ARG_TYPE_INFO_WITH_DEFAULT_VALUE(0, whence, IS_LONG, 0, "OCI_SEEK_SET")
ZEND_END_ARG_INFO()

#define arginfo_class_OCILob_size arginfo_class_OCILob_load

ZEND_BEGIN_ARG_INFO_EX(arginfo_class_OCILob_write, 0, 0, 1)
	ZEND_ARG_TYPE_INFO(0, data, IS_STRING, 0)
	ZEND_ARG_TYPE_INFO_WITH_DEFAULT_VALUE(0, length, IS_LONG, 1, "null")
ZEND_END_ARG_INFO()

ZEND_BEGIN_ARG_INFO_EX(arginfo_class_OCILob_append, 0, 0, 1)
	ZEND_ARG_OBJ_INFO(0, from, OCILob, 0)
ZEND_END_ARG_INFO()

ZEND_BEGIN_ARG_INFO_EX(arginfo_class_OCILob_truncate, 0, 0, 0)
	ZEND_ARG_TYPE_INFO_WITH_DEFAULT_VALUE(0, length, IS_LONG, 0, "0")
ZEND_END_ARG_INFO()

ZEND_BEGIN_ARG_INFO_EX(arginfo_class_OCILob_erase, 0, 0, 0)
	ZEND_ARG_TYPE_INFO_WITH_DEFAULT_VALUE(0, offset, IS_LONG, 1, "null")
	ZEND_ARG_TYPE_INFO_WITH_DEFAULT_VALUE(0, length, IS_LONG, 1, "null")
ZEND_END_ARG_INFO()

ZEND_BEGIN_ARG_WITH_RETURN_TYPE_INFO_EX(arginfo_class_OCILob_flush, 0, 0, _IS_BOOL, 0)
	ZEND_ARG_TYPE_INFO_WITH_DEFAULT_VALUE(0, flag, IS_LONG, 0, "0")
ZEND_END_ARG_INFO()

ZEND_BEGIN_ARG_INFO_EX(arginfo_class_OCILob_setbuffering, 0, 0, 1)
	ZEND_ARG_TYPE_INFO(0, mode, _IS_BOOL, 0)
ZEND_END_ARG_INFO()

#define arginfo_class_OCILob_getbuffering arginfo_class_OCILob_load

ZEND_BEGIN_ARG_INFO_EX(arginfo_class_OCILob_writetofile, 0, 0, 1)
	ZEND_ARG_TYPE_INFO(0, filename, IS_STRING, 0)
	ZEND_ARG_TYPE_INFO_WITH_DEFAULT_VALUE(0, offset, IS_LONG, 1, "null")
	ZEND_ARG_TYPE_INFO_WITH_DEFAULT_VALUE(0, length, IS_LONG, 1, "null")
ZEND_END_ARG_INFO()

#define arginfo_class_OCILob_export arginfo_class_OCILob_writetofile

ZEND_BEGIN_ARG_INFO_EX(arginfo_class_OCILob_writetemporary, 0, 0, 1)
	ZEND_ARG_TYPE_INFO(0, data, IS_STRING, 0)
	ZEND_ARG_TYPE_INFO_WITH_DEFAULT_VALUE(0, type, IS_LONG, 0, "OCI_TEMP_CLOB")
ZEND_END_ARG_INFO()

#define arginfo_class_OCILob_close arginfo_class_OCILob_load

#define arginfo_class_OCILob_free arginfo_class_OCILob_load

#define arginfo_class_OCICollection_free arginfo_class_OCILob_load

ZEND_BEGIN_ARG_INFO_EX(arginfo_class_OCICollection_append, 0, 0, 1)
	ZEND_ARG_TYPE_INFO(0, value, IS_STRING, 0)
ZEND_END_ARG_INFO()

ZEND_BEGIN_ARG_INFO_EX(arginfo_class_OCICollection_getElem, 0, 0, 1)
	ZEND_ARG_TYPE_INFO(0, index, IS_LONG, 0)
ZEND_END_ARG_INFO()

ZEND_BEGIN_ARG_INFO_EX(arginfo_class_OCICollection_assign, 0, 0, 1)
	ZEND_ARG_OBJ_INFO(0, from, OCICollection, 0)
ZEND_END_ARG_INFO()

ZEND_BEGIN_ARG_INFO_EX(arginfo_class_OCICollection_assignelem, 0, 0, 2)
	ZEND_ARG_TYPE_INFO(0, index, IS_LONG, 0)
	ZEND_ARG_TYPE_INFO(0, value, IS_STRING, 0)
ZEND_END_ARG_INFO()

#define arginfo_class_OCICollection_size arginfo_class_OCILob_load

#define arginfo_class_OCICollection_max arginfo_class_OCILob_load

ZEND_BEGIN_ARG_INFO_EX(arginfo_class_OCICollection_trim, 0, 0, 1)
	ZEND_ARG_TYPE_INFO(0, num, IS_LONG, 0)
ZEND_END_ARG_INFO()


ZEND_FUNCTION(oci_define_by_name);
ZEND_FUNCTION(oci_bind_by_name);
ZEND_FUNCTION(oci_bind_array_by_name);
ZEND_FUNCTION(oci_free_descriptor);
ZEND_FUNCTION(oci_lob_save);
ZEND_FUNCTION(oci_lob_import);
ZEND_FUNCTION(oci_lob_load);
ZEND_FUNCTION(oci_lob_read);
ZEND_FUNCTION(oci_lob_eof);
ZEND_FUNCTION(oci_lob_tell);
ZEND_FUNCTION(oci_lob_rewind);
ZEND_FUNCTION(oci_lob_seek);
ZEND_FUNCTION(oci_lob_size);
ZEND_FUNCTION(oci_lob_write);
ZEND_FUNCTION(oci_lob_append);
ZEND_FUNCTION(oci_lob_truncate);
ZEND_FUNCTION(oci_lob_erase);
ZEND_FUNCTION(oci_lob_flush);
ZEND_FUNCTION(ocisetbufferinglob);
ZEND_FUNCTION(ocigetbufferinglob);
ZEND_FUNCTION(oci_lob_copy);
ZEND_FUNCTION(oci_lob_is_equal);
ZEND_FUNCTION(oci_lob_export);
ZEND_FUNCTION(oci_new_descriptor);
ZEND_FUNCTION(oci_rollback);
ZEND_FUNCTION(oci_commit);
ZEND_FUNCTION(oci_field_name);
ZEND_FUNCTION(oci_field_size);
ZEND_FUNCTION(oci_field_scale);
ZEND_FUNCTION(oci_field_precision);
ZEND_FUNCTION(oci_field_type);
ZEND_FUNCTION(oci_field_type_raw);
ZEND_FUNCTION(oci_field_is_null);
ZEND_FUNCTION(oci_execute);
ZEND_FUNCTION(oci_cancel);
ZEND_FUNCTION(oci_fetch);
ZEND_FUNCTION(ocifetchinto);
ZEND_FUNCTION(oci_fetch_all);
ZEND_FUNCTION(oci_fetch_object);
ZEND_FUNCTION(oci_fetch_row);
ZEND_FUNCTION(oci_fetch_assoc);
ZEND_FUNCTION(oci_fetch_array);
ZEND_FUNCTION(oci_free_statement);
ZEND_FUNCTION(oci_close);
ZEND_FUNCTION(oci_new_connect);
ZEND_FUNCTION(oci_connect);
ZEND_FUNCTION(oci_pconnect);
ZEND_FUNCTION(oci_error);
ZEND_FUNCTION(oci_num_fields);
ZEND_FUNCTION(oci_parse);
ZEND_FUNCTION(oci_get_implicit_resultset);
ZEND_FUNCTION(oci_set_prefetch);
ZEND_FUNCTION(oci_set_client_identifier);
ZEND_FUNCTION(oci_set_edition);
ZEND_FUNCTION(oci_set_module_name);
ZEND_FUNCTION(oci_set_action);
ZEND_FUNCTION(oci_set_client_info);
ZEND_FUNCTION(oci_set_db_operation);
ZEND_FUNCTION(oci_set_call_timeout);
ZEND_FUNCTION(oci_password_change);
ZEND_FUNCTION(oci_new_cursor);
ZEND_FUNCTION(oci_result);
ZEND_FUNCTION(oci_client_version);
ZEND_FUNCTION(oci_server_version);
ZEND_FUNCTION(oci_statement_type);
ZEND_FUNCTION(oci_num_rows);
ZEND_FUNCTION(oci_free_collection);
ZEND_FUNCTION(oci_collection_append);
ZEND_FUNCTION(oci_collection_element_get);
ZEND_FUNCTION(oci_collection_assign);
ZEND_FUNCTION(oci_collection_element_assign);
ZEND_FUNCTION(oci_collection_size);
ZEND_FUNCTION(oci_collection_max);
ZEND_FUNCTION(oci_collection_trim);
ZEND_FUNCTION(oci_new_collection);
ZEND_FUNCTION(oci_register_taf_callback);
ZEND_FUNCTION(oci_unregister_taf_callback);
ZEND_METHOD(OCILob, writetemporary);
ZEND_METHOD(OCILob, close);


static const zend_function_entry ext_functions[] = {
	ZEND_FE(oci_define_by_name, arginfo_oci_define_by_name)
	ZEND_DEP_FALIAS(ocidefinebyname, oci_define_by_name, arginfo_ocidefinebyname)
	ZEND_FE(oci_bind_by_name, arginfo_oci_bind_by_name)
	ZEND_DEP_FALIAS(ocibindbyname, oci_bind_by_name, arginfo_ocibindbyname)
	ZEND_FE(oci_bind_array_by_name, arginfo_oci_bind_array_by_name)
	ZEND_FE(oci_free_descriptor, arginfo_oci_free_descriptor)
	ZEND_DEP_FALIAS(ocifreedesc, oci_free_descriptor, arginfo_ocifreedesc)
	ZEND_FE(oci_lob_save, arginfo_oci_lob_save)
	ZEND_DEP_FALIAS(ocisavelob, oci_lob_save, arginfo_ocisavelob)
	ZEND_FE(oci_lob_import, arginfo_oci_lob_import)
	ZEND_DEP_FALIAS(ocisavelobfile, oci_lob_import, arginfo_ocisavelobfile)
	ZEND_FE(oci_lob_load, arginfo_oci_lob_load)
	ZEND_DEP_FALIAS(ociloadlob, oci_lob_load, arginfo_ociloadlob)
	ZEND_FE(oci_lob_read, arginfo_oci_lob_read)
	ZEND_FE(oci_lob_eof, arginfo_oci_lob_eof)
	ZEND_FE(oci_lob_tell, arginfo_oci_lob_tell)
	ZEND_FE(oci_lob_rewind, arginfo_oci_lob_rewind)
	ZEND_FE(oci_lob_seek, arginfo_oci_lob_seek)
	ZEND_FE(oci_lob_size, arginfo_oci_lob_size)
	ZEND_FE(oci_lob_write, arginfo_oci_lob_write)
	ZEND_FE(oci_lob_append, arginfo_oci_lob_append)
	ZEND_FE(oci_lob_truncate, arginfo_oci_lob_truncate)
	ZEND_FE(oci_lob_erase, arginfo_oci_lob_erase)
	ZEND_FE(oci_lob_flush, arginfo_oci_lob_flush)
	ZEND_FE(ocisetbufferinglob, arginfo_ocisetbufferinglob)
	ZEND_FE(ocigetbufferinglob, arginfo_ocigetbufferinglob)
	ZEND_FE(oci_lob_copy, arginfo_oci_lob_copy)
	ZEND_FE(oci_lob_is_equal, arginfo_oci_lob_is_equal)
	ZEND_FE(oci_lob_export, arginfo_oci_lob_export)
	ZEND_DEP_FALIAS(ociwritelobtofile, oci_lob_export, arginfo_ociwritelobtofile)
	ZEND_FE(oci_new_descriptor, arginfo_oci_new_descriptor)
	ZEND_DEP_FALIAS(ocinewdescriptor, oci_new_descriptor, arginfo_ocinewdescriptor)
	ZEND_FE(oci_rollback, arginfo_oci_rollback)
	ZEND_DEP_FALIAS(ocirollback, oci_rollback, arginfo_ocirollback)
	ZEND_FE(oci_commit, arginfo_oci_commit)
	ZEND_DEP_FALIAS(ocicommit, oci_commit, arginfo_ocicommit)
	ZEND_FE(oci_field_name, arginfo_oci_field_name)
	ZEND_DEP_FALIAS(ocicolumnname, oci_field_name, arginfo_ocicolumnname)
	ZEND_FE(oci_field_size, arginfo_oci_field_size)
	ZEND_DEP_FALIAS(ocicolumnsize, oci_field_size, arginfo_ocicolumnsize)
	ZEND_FE(oci_field_scale, arginfo_oci_field_scale)
	ZEND_DEP_FALIAS(ocicolumnscale, oci_field_scale, arginfo_ocicolumnscale)
	ZEND_FE(oci_field_precision, arginfo_oci_field_precision)
	ZEND_DEP_FALIAS(ocicolumnprecision, oci_field_precision, arginfo_ocicolumnprecision)
	ZEND_FE(oci_field_type, arginfo_oci_field_type)
	ZEND_DEP_FALIAS(ocicolumntype, oci_field_type, arginfo_ocicolumntype)
	ZEND_FE(oci_field_type_raw, arginfo_oci_field_type_raw)
	ZEND_DEP_FALIAS(ocicolumntyperaw, oci_field_type_raw, arginfo_ocicolumntyperaw)
	ZEND_FE(oci_field_is_null, arginfo_oci_field_is_null)
	ZEND_DEP_FALIAS(ocicolumnisnull, oci_field_is_null, arginfo_ocicolumnisnull)
	ZEND_FE(oci_execute, arginfo_oci_execute)
	ZEND_DEP_FALIAS(ociexecute, oci_execute, arginfo_ociexecute)
	ZEND_FE(oci_cancel, arginfo_oci_cancel)
	ZEND_DEP_FALIAS(ocicancel, oci_cancel, arginfo_ocicancel)
	ZEND_FE(oci_fetch, arginfo_oci_fetch)
	ZEND_DEP_FALIAS(ocifetch, oci_fetch, arginfo_ocifetch)
	ZEND_DEP_FE(ocifetchinto, arginfo_ocifetchinto)
	ZEND_FE(oci_fetch_all, arginfo_oci_fetch_all)
	ZEND_DEP_FALIAS(ocifetchstatement, oci_fetch_all, arginfo_ocifetchstatement)
	ZEND_FE(oci_fetch_object, arginfo_oci_fetch_object)
	ZEND_FE(oci_fetch_row, arginfo_oci_fetch_row)
	ZEND_FE(oci_fetch_assoc, arginfo_oci_fetch_assoc)
	ZEND_FE(oci_fetch_array, arginfo_oci_fetch_array)
	ZEND_FE(oci_free_statement, arginfo_oci_free_statement)
	ZEND_DEP_FALIAS(ocifreestatement, oci_free_statement, arginfo_ocifreestatement)
	ZEND_FALIAS(oci_free_cursor, oci_free_statement, arginfo_oci_free_cursor)
	ZEND_DEP_FALIAS(ocifreecursor, oci_free_statement, arginfo_ocifreecursor)
	ZEND_FE(oci_close, arginfo_oci_close)
	ZEND_DEP_FALIAS(ocilogoff, oci_close, arginfo_ocilogoff)
	ZEND_FE(oci_new_connect, arginfo_oci_new_connect)
	ZEND_DEP_FALIAS(ocinlogon, oci_new_connect, arginfo_ocinlogon)
	ZEND_FE(oci_connect, arginfo_oci_connect)
	ZEND_DEP_FALIAS(ocilogon, oci_connect, arginfo_ocilogon)
	ZEND_FE(oci_pconnect, arginfo_oci_pconnect)
	ZEND_DEP_FALIAS(ociplogon, oci_pconnect, arginfo_ociplogon)
	ZEND_FE(oci_error, arginfo_oci_error)
	ZEND_DEP_FALIAS(ocierror, oci_error, arginfo_ocierror)
	ZEND_FE(oci_num_fields, arginfo_oci_num_fields)
	ZEND_DEP_FALIAS(ocinumcols, oci_num_fields, arginfo_ocinumcols)
	ZEND_FE(oci_parse, arginfo_oci_parse)
	ZEND_DEP_FALIAS(ociparse, oci_parse, arginfo_ociparse)
	ZEND_FE(oci_get_implicit_resultset, arginfo_oci_get_implicit_resultset)
	ZEND_FE(oci_set_prefetch, arginfo_oci_set_prefetch)
	ZEND_DEP_FALIAS(ocisetprefetch, oci_set_prefetch, arginfo_ocisetprefetch)
	ZEND_FE(oci_set_client_identifier, arginfo_oci_set_client_identifier)
	ZEND_FE(oci_set_edition, arginfo_oci_set_edition)
	ZEND_FE(oci_set_module_name, arginfo_oci_set_module_name)
	ZEND_FE(oci_set_action, arginfo_oci_set_action)
	ZEND_FE(oci_set_client_info, arginfo_oci_set_client_info)
	ZEND_FE(oci_set_db_operation, arginfo_oci_set_db_operation)
	ZEND_FE(oci_set_call_timeout, arginfo_oci_set_call_timeout)
	ZEND_FE(oci_password_change, arginfo_oci_password_change)
	ZEND_DEP_FALIAS(ocipasswordchange, oci_password_change, arginfo_ocipasswordchange)
	ZEND_FE(oci_new_cursor, arginfo_oci_new_cursor)
	ZEND_DEP_FALIAS(ocinewcursor, oci_new_cursor, arginfo_ocinewcursor)
	ZEND_FE(oci_result, arginfo_oci_result)
	ZEND_DEP_FALIAS(ociresult, oci_result, arginfo_ociresult)
	ZEND_FE(oci_client_version, arginfo_oci_client_version)
	ZEND_FE(oci_server_version, arginfo_oci_server_version)
	ZEND_DEP_FALIAS(ociserverversion, oci_server_version, arginfo_ociserverversion)
	ZEND_FE(oci_statement_type, arginfo_oci_statement_type)
	ZEND_DEP_FALIAS(ocistatementtype, oci_statement_type, arginfo_ocistatementtype)
	ZEND_FE(oci_num_rows, arginfo_oci_num_rows)
	ZEND_DEP_FALIAS(ocirowcount, oci_num_rows, arginfo_ocirowcount)
	ZEND_FE(oci_free_collection, arginfo_oci_free_collection)
	ZEND_DEP_FALIAS(ocifreecollection, oci_free_collection, arginfo_ocifreecollection)
	ZEND_FE(oci_collection_append, arginfo_oci_collection_append)
	ZEND_DEP_FALIAS(ocicollappend, oci_collection_append, arginfo_ocicollappend)
	ZEND_FE(oci_collection_element_get, arginfo_oci_collection_element_get)
	ZEND_DEP_FALIAS(ocicollgetelem, oci_collection_element_get, arginfo_ocicollgetelem)
	ZEND_FE(oci_collection_assign, arginfo_oci_collection_assign)
	ZEND_FE(oci_collection_element_assign, arginfo_oci_collection_element_assign)
	ZEND_DEP_FALIAS(ocicollassignelem, oci_collection_element_assign, arginfo_ocicollassignelem)
	ZEND_FE(oci_collection_size, arginfo_oci_collection_size)
	ZEND_DEP_FALIAS(ocicollsize, oci_collection_size, arginfo_ocicollsize)
	ZEND_FE(oci_collection_max, arginfo_oci_collection_max)
	ZEND_DEP_FALIAS(ocicollmax, oci_collection_max, arginfo_ocicollmax)
	ZEND_FE(oci_collection_trim, arginfo_oci_collection_trim)
	ZEND_DEP_FALIAS(ocicolltrim, oci_collection_trim, arginfo_ocicolltrim)
	ZEND_FE(oci_new_collection, arginfo_oci_new_collection)
	ZEND_DEP_FALIAS(ocinewcollection, oci_new_collection, arginfo_ocinewcollection)
	ZEND_FE(oci_register_taf_callback, arginfo_oci_register_taf_callback)
	ZEND_FE(oci_unregister_taf_callback, arginfo_oci_unregister_taf_callback)
	ZEND_FE_END
};


static const zend_function_entry class_OCILob_methods[] = {
	ZEND_ME_MAPPING(save, oci_lob_save, arginfo_class_OCILob_save, ZEND_ACC_PUBLIC)
	ZEND_ME_MAPPING(import, oci_lob_import, arginfo_class_OCILob_import, ZEND_ACC_PUBLIC)
	ZEND_ME_MAPPING(savefile, oci_lob_import, arginfo_class_OCILob_savefile, ZEND_ACC_PUBLIC)
	ZEND_ME_MAPPING(load, oci_lob_load, arginfo_class_OCILob_load, ZEND_ACC_PUBLIC)
	ZEND_ME_MAPPING(read, oci_lob_read, arginfo_class_OCILob_read, ZEND_ACC_PUBLIC)
	ZEND_ME_MAPPING(eof, oci_lob_eof, arginfo_class_OCILob_eof, ZEND_ACC_PUBLIC)
	ZEND_ME_MAPPING(tell, oci_lob_tell, arginfo_class_OCILob_tell, ZEND_ACC_PUBLIC)
	ZEND_ME_MAPPING(rewind, oci_lob_rewind, arginfo_class_OCILob_rewind, ZEND_ACC_PUBLIC)
	ZEND_ME_MAPPING(seek, oci_lob_seek, arginfo_class_OCILob_seek, ZEND_ACC_PUBLIC)
	ZEND_ME_MAPPING(size, oci_lob_size, arginfo_class_OCILob_size, ZEND_ACC_PUBLIC)
	ZEND_ME_MAPPING(write, oci_lob_write, arginfo_class_OCILob_write, ZEND_ACC_PUBLIC)
	ZEND_ME_MAPPING(append, oci_lob_append, arginfo_class_OCILob_append, ZEND_ACC_PUBLIC)
	ZEND_ME_MAPPING(truncate, oci_lob_truncate, arginfo_class_OCILob_truncate, ZEND_ACC_PUBLIC)
	ZEND_ME_MAPPING(erase, oci_lob_erase, arginfo_class_OCILob_erase, ZEND_ACC_PUBLIC)
	ZEND_ME_MAPPING(flush, oci_lob_flush, arginfo_class_OCILob_flush, ZEND_ACC_PUBLIC)
	ZEND_ME_MAPPING(setbuffering, ocisetbufferinglob, arginfo_class_OCILob_setbuffering, ZEND_ACC_PUBLIC)
	ZEND_ME_MAPPING(getbuffering, ocigetbufferinglob, arginfo_class_OCILob_getbuffering, ZEND_ACC_PUBLIC)
	ZEND_ME_MAPPING(writetofile, oci_lob_export, arginfo_class_OCILob_writetofile, ZEND_ACC_PUBLIC)
	ZEND_ME_MAPPING(export, oci_lob_export, arginfo_class_OCILob_export, ZEND_ACC_PUBLIC)
	ZEND_ME(OCILob, writetemporary, arginfo_class_OCILob_writetemporary, ZEND_ACC_PUBLIC)
	ZEND_ME(OCILob, close, arginfo_class_OCILob_close, ZEND_ACC_PUBLIC)
	ZEND_ME_MAPPING(free, oci_free_descriptor, arginfo_class_OCILob_free, ZEND_ACC_PUBLIC)
	ZEND_FE_END
};


static const zend_function_entry class_OCICollection_methods[] = {
	ZEND_ME_MAPPING(free, oci_free_collection, arginfo_class_OCICollection_free, ZEND_ACC_PUBLIC)
	ZEND_ME_MAPPING(append, oci_collection_append, arginfo_class_OCICollection_append, ZEND_ACC_PUBLIC)
	ZEND_ME_MAPPING(getElem, oci_collection_element_get, arginfo_class_OCICollection_getElem, ZEND_ACC_PUBLIC)
	ZEND_ME_MAPPING(assign, oci_collection_assign, arginfo_class_OCICollection_assign, ZEND_ACC_PUBLIC)
	ZEND_ME_MAPPING(assignelem, oci_collection_element_assign, arginfo_class_OCICollection_assignelem, ZEND_ACC_PUBLIC)
	ZEND_ME_MAPPING(size, oci_collection_size, arginfo_class_OCICollection_size, ZEND_ACC_PUBLIC)
	ZEND_ME_MAPPING(max, oci_collection_max, arginfo_class_OCICollection_max, ZEND_ACC_PUBLIC)
	ZEND_ME_MAPPING(trim, oci_collection_trim, arginfo_class_OCICollection_trim, ZEND_ACC_PUBLIC)
	ZEND_FE_END
};

static zend_class_entry *register_class_OCILob(void)
{
	zend_class_entry ce, *class_entry;

	INIT_CLASS_ENTRY(ce, "OCILob", class_OCILob_methods);
	class_entry = zend_register_internal_class_ex(&ce, NULL);

	return class_entry;
}

static zend_class_entry *register_class_OCICollection(void)
{
	zend_class_entry ce, *class_entry;

	INIT_CLASS_ENTRY(ce, "OCICollection", class_OCICollection_methods);
	class_entry = zend_register_internal_class_ex(&ce, NULL);

	return class_entry;
}<|MERGE_RESOLUTION|>--- conflicted
+++ resolved
@@ -1,9 +1,5 @@
 /* This is a generated file, edit the .stub.php file instead.
-<<<<<<< HEAD
- * Stub hash: f96a1c7a278551bf334eab82a69710c3418beebf */
-=======
- * Stub hash: 7355ccbef6b490db7ddec94d485fbfb4597c3150 */
->>>>>>> f0736631
+ * Stub hash: dc95519a7182bfc92aa84802c0086ae9f49579a8 */
 
 ZEND_BEGIN_ARG_WITH_RETURN_TYPE_INFO_EX(arginfo_oci_define_by_name, 0, 3, _IS_BOOL, 0)
 	ZEND_ARG_INFO(0, statement)
