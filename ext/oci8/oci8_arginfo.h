--- conflicted
+++ resolved
@@ -1,9 +1,5 @@
 /* This is a generated file, edit the .stub.php file instead.
-<<<<<<< HEAD
- * Stub hash: e3443a72d951a32015cf1324f5234dc7c50fb2fa */
-=======
- * Stub hash: dfdfd80652d83f82d9bbe3743cd9137c2ab1668e */
->>>>>>> a0af84be
+ * Stub hash: caa419a313bfcbf14e179e6f9fc2270b432175b0 */
 
 ZEND_BEGIN_ARG_WITH_RETURN_TYPE_INFO_EX(arginfo_oci_define_by_name, 0, 3, _IS_BOOL, 0)
 	ZEND_ARG_INFO(0, statement)
