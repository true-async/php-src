--- conflicted
+++ resolved
@@ -62,21 +62,13 @@
 }
 int(0)
 
-<<<<<<< HEAD
-Warning: OCI-Lob::write() expects parameter 2 to be int, string given in %slob_002.php on line %d
-=======
 Warning: OCI-Lob::write() expects parameter 2 to be int%s string given in %slob_002.php on line %d
->>>>>>> d7b060e9
 NULL
 int(4)
 int(40000)
 int(40004)
 
-<<<<<<< HEAD
-Warning: OCI-Lob::seek() expects parameter 1 to be int, string given in %slob_002.php on line %d
-=======
 Warning: OCI-Lob::seek() expects parameter 1 to be int%s string given in %slob_002.php on line %d
->>>>>>> d7b060e9
 NULL
 bool(false)
 int(40004)
