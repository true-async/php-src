<?xml version="1.0" encoding="UTF-8"?>
<package packagerversion="1.4.11" version="2.0" xmlns="http://pear.php.net/dtd/package-2.0" xmlns:tasks="http://pear.php.net/dtd/tasks-1.0" xmlns:xsi="http://www.w3.org/2001/XMLSchema-instance" xsi:schemaLocation="http://pear.php.net/dtd/tasks-1.0
http://pear.php.net/dtd/tasks-1.0.xsd
http://pear.php.net/dtd/package-2.0
http://pear.php.net/dtd/package-2.0.xsd">
 <name>oci8</name>
 <channel>pecl.php.net</channel>
 <summary>Extension for Oracle Database</summary>

 <description>
Use the OCI8 extension to access Oracle Database.  Use 'pecl install
oci8' to install for PHP 7.  Use 'pecl install oci8-2.0.12' to install
for PHP 5.2 - PHP 5.6.  Use 'pecl install oci8-1.4.10' to install for
PHP 4.3.9 - PHP 5.1.  The OCI8 extension can be linked with Oracle
client libraries from Oracle Database 12.1, 11, or 10.2.  These
libraries are found in your database installation, or in the free
Oracle Instant Client from
http://www.oracle.com/technetwork/database/features/instant-client/.
Oracle's standard cross-version connectivity applies.  For example,
PHP OCI8 linked with Instant Client 11.2 can connect to Oracle
Database 9.2 onward.  See Oracle's note "Oracle Client / Server
Interoperability Support" (ID 207303.1) for details.
 </description>
 <lead>
  <name>Christopher Jones</name>
  <user>sixd</user>
  <email>sixd@php.net</email>
  <active>yes</active>
 </lead>
 <lead>
  <name>Antony Dovgal</name>
  <user>tony2001</user>
  <email>tony2001@php.net</email>
  <active>no</active>
 </lead>
 <lead>
  <name>Wez Furlong</name>
  <user>wez</user>
  <email>wez@php.net</email>
  <active>no</active>
 </lead>
 <lead>
  <name>Andi Gutmans</name>
  <user>andi</user>
  <email>andi@zend.com</email>
  <active>no</active>
 </lead>

<<<<<<< HEAD
 <date>2016-08-07</date>
=======
 <date>2016-08-18</date>
>>>>>>> b12ac316
 <time>12:00:00</time>

  <version>
   <release>2.1.2</release>
   <api>2.1.2</api>
  </version>
  <stability>
   <release>stable</release>
   <api>stable</api>
  </stability>
  <license uri="http://www.php.net/license">PHP</license>
  <notes>
This version is for PHP 7 only.
Fixed invalid handle error with Implicit Result Sets
Fixed bug #72524 (Binding null values triggers ORA-24816 error)
  </notes>
 <contents>
  <dir name="/">
   <dir name="tests">
    <file name="array_bind_001.phpt" role="test" />
    <file name="array_bind_002.phpt" role="test" />
    <file name="array_bind_003.phpt" role="test" />
    <file name="array_bind_004.phpt" role="test" />
    <file name="array_bind_005.phpt" role="test" />
    <file name="array_bind_006.phpt" role="test" />
    <file name="array_bind_007.phpt" role="test" />
    <file name="array_bind_008.phpt" role="test" />
    <file name="array_bind_009.phpt" role="test" />
    <file name="array_bind_010.phpt" role="test" />
    <file name="array_bind_011.phpt" role="test" />
    <file name="array_bind_012.phpt" role="test" />
    <file name="array_bind_013.phpt" role="test" />
    <file name="array_bind_014.phpt" role="test" />
    <file name="array_bind_bdouble.phpt" role="test" />
    <file name="array_bind_bfloat.phpt" role="test" />
    <file name="array_bind_date.phpt" role="test" />
    <file name="array_bind_date1.phpt" role="test" />
    <file name="array_bind_float.phpt" role="test" />
    <file name="array_bind_float1.phpt" role="test" />
    <file name="array_bind_int.phpt" role="test" />
    <file name="array_bind_int1.phpt" role="test" />
    <file name="array_bind_str.phpt" role="test" />
    <file name="array_bind_str1.phpt" role="test" />
    <file name="array_bind_uin.phpt" role="test" />
    <file name="b47243_1.phpt" role="test" />
    <file name="b47243_2.phpt" role="test" />
    <file name="b47243_3.phpt" role="test" />
    <file name="bind_boolean_1.phpt" role="test" />
    <file name="bind_char_1.phpt" role="test" />
    <file name="bind_char_1_11gR1.phpt" role="test" />
    <file name="bind_char_2.phpt" role="test" />
    <file name="bind_char_2_11gR1.phpt" role="test" />
    <file name="bind_char_3.phpt" role="test" />
    <file name="bind_char_3_11gR1.phpt" role="test" />
    <file name="bind_char_4.phpt" role="test" />
    <file name="bind_char_4_11gR1.phpt" role="test" />
    <file name="bind_empty.phpt" role="test" />
    <file name="bind_long.phpt" role="test" />
    <file name="bind_long_raw.phpt" role="test" />
    <file name="bind_misccoltypes.phpt" role="test" />
    <file name="bind_misccoltypes_errs.phpt" role="test" />
    <file name="bind_number.phpt" role="test" />
    <file name="bind_query.phpt" role="test" />
    <file name="bind_raw.phpt" role="test" />
    <file name="bind_raw_2.phpt" role="test" />
    <file name="bind_rowid.phpt" role="test" />
    <file name="bind_sqltafc.phpt" role="test" />
    <file name="bind_sqltchr_1.phpt" role="test" />
    <file name="bind_sqltchr_2.phpt" role="test" />
    <file name="bind_sqltint.phpt" role="test" />
    <file name="bind_sqltnum.phpt" role="test" />
    <file name="bind_sqltnum_11g.phpt" role="test" />
    <file name="bind_unsupported_1.phpt" role="test" />
    <file name="bind_unsupported_2.phpt" role="test" />
    <file name="bind_unsupported_3.phpt" role="test" />
    <file name="bug26133.phpt" role="test" />
    <file name="bug27303_1.phpt" role="test" />
    <file name="bug27303_1_11gR1.phpt" role="test" />
    <file name="bug27303_2.phpt" role="test" />
    <file name="bug27303_2_11gR1.phpt" role="test" />
    <file name="bug27303_3.phpt" role="test" />
    <file name="bug27303_4.phpt" role="test" />
    <file name="bug27303_4_11gR1.phpt" role="test" />
    <file name="bug32325.phpt" role="test" />
    <file name="bug35973.phpt" role="test" />
    <file name="bug36010.phpt" role="test" />
    <file name="bug36096.phpt" role="test" />
    <file name="bug36403.phpt" role="test" />
    <file name="bug37220.phpt" role="test" />
    <file name="bug37581.phpt" role="test" />
    <file name="bug38161.phpt" role="test" />
    <file name="bug38173.phpt" role="test" />
    <file name="bug40078.phpt" role="test" />
    <file name="bug40415.phpt" role="test" />
    <file name="bug41069.phpt" role="test" />
    <file name="bug42134.phpt" role="test" />
    <file name="bug42173.phpt" role="test" />
    <file name="bug42496_1.phpt" role="test" />
    <file name="bug42496_2.phpt" role="test" />
    <file name="bug42841.phpt" role="test" />
    <file name="bug43492.phpt" role="test" />
    <file name="bug43492_2.phpt" role="test" />
    <file name="bug43497.phpt" role="test" />
    <file name="bug44008.phpt" role="test" />
    <file name="bug44113.phpt" role="test" />
    <file name="bug44206.phpt" role="test" />
    <file name="bug45458.phpt" role="test" />
    <file name="bug46994.phpt" role="test" />
    <file name="bug47189.phpt" role="test" />
    <file name="bug47281.phpt" role="test" />
    <file name="bug47281_tt.phpt" role="test" />
    <file name="bug51253.phpt" role="test" />
    <file name="bug51291_1.phpt" role="test" />
    <file name="bug51291_2.phpt" role="test" />
    <file name="bug68298.phpt" role="test" />
    <file name="bug71422.phpt" role="test" />
    <file name="bug71600.phpt" role="test" />
    <file name="bug72524.phpt" role="test" />
    <file name="clientversion.phpt" role="test" />
    <file name="close.phpt" role="test" />
    <file name="coll_001.phpt" role="test" />
    <file name="coll_002.phpt" role="test" />
    <file name="coll_002_func.phpt" role="test" />
    <file name="coll_003.phpt" role="test" />
    <file name="coll_003_func.phpt" role="test" />
    <file name="coll_004.phpt" role="test" />
    <file name="coll_004_func.phpt" role="test" />
    <file name="coll_005.phpt" role="test" />
    <file name="coll_006.phpt" role="test" />
    <file name="coll_006_func.phpt" role="test" />
    <file name="coll_007.phpt" role="test" />
    <file name="coll_008.phpt" role="test" />
    <file name="coll_009.phpt" role="test" />
    <file name="coll_009_func.phpt" role="test" />
    <file name="coll_010.phpt" role="test" />
    <file name="coll_010_func.phpt" role="test" />
    <file name="coll_011.phpt" role="test" />
    <file name="coll_011_func.phpt" role="test" />
    <file name="coll_012.phpt" role="test" />
    <file name="coll_012_func.phpt" role="test" />
    <file name="coll_013.phpt" role="test" />
    <file name="coll_013_func.phpt" role="test" />
    <file name="coll_014.phpt" role="test" />
    <file name="coll_014_func.phpt" role="test" />
    <file name="coll_015.phpt" role="test" />
    <file name="coll_015_func.phpt" role="test" />
    <file name="coll_016.phpt" role="test" />
    <file name="coll_016_func.phpt" role="test" />
    <file name="coll_017.phpt" role="test" />
    <file name="coll_017_func.phpt" role="test" />
    <file name="coll_018.phpt" role="test" />
    <file name="coll_019.phpt" role="test" />
    <file name="commit_001.phpt" role="test" />
    <file name="commit_002.phpt" role="test" />
    <file name="commit_old.phpt" role="test" />
    <file name="conn_attr.inc" role="test" />
    <file name="conn_attr_1.phpt" role="test" />
    <file name="conn_attr_2.phpt" role="test" />
    <file name="conn_attr_3.phpt" role="test" />
    <file name="conn_attr_4.phpt" role="test" />
    <file name="conn_attr_5.phpt" role="test" />
    <file name="connect.inc" role="test" />
    <file name="connect.phpt" role="test" />
    <file name="connect_1.phpt" role="test" />
    <file name="connect_1_old.phpt" role="test" />
    <file name="connect_old.phpt" role="test" />
    <file name="connect_scope1.phpt" role="test" />
    <file name="connect_scope2.phpt" role="test" />
    <file name="connect_scope_try1.phpt" role="test" />
    <file name="connect_scope_try2.phpt" role="test" />
    <file name="connect_scope_try3.phpt" role="test" />
    <file name="connect_scope_try4.phpt" role="test" />
    <file name="connect_scope_try5.phpt" role="test" />
    <file name="connect_scope_try6.phpt" role="test" />
    <file name="connect_with_charset_001.phpt" role="test" />
    <file name="connect_without_oracle_home.phpt" role="test" />
    <file name="connect_without_oracle_home_11.phpt" role="test" />
    <file name="connect_without_oracle_home_old.phpt" role="test" />
    <file name="connect_without_oracle_home_old_11.phpt" role="test" />
    <file name="create_table.inc" role="test" />
    <file name="create_type.inc" role="test" />
    <file name="cursor_bind.phpt" role="test" />
    <file name="cursor_bind_err.phpt" role="test" />
    <file name="cursors.phpt" role="test" />
    <file name="cursors_old.phpt" role="test" />
    <file name="db_op_1.phpt" role="test" />
    <file name="db_op_2.phpt" role="test" />
    <file name="dbmsoutput.phpt" role="test" />
    <file name="debug.phpt" role="test" />
    <file name="default_prefetch.phpt" role="test" />
    <file name="default_prefetch0.phpt" role="test" />
    <file name="default_prefetch1.phpt" role="test" />
    <file name="default_prefetch2.phpt" role="test" />
    <file name="define.phpt" role="test" />
    <file name="define0.phpt" role="test" />
    <file name="define1.phpt" role="test" />
    <file name="define2.phpt" role="test" />
    <file name="define3.phpt" role="test" />
    <file name="define4.phpt" role="test" />
    <file name="define5.phpt" role="test" />
    <file name="define6.phpt" role="test" />
    <file name="define_old.phpt" role="test" />
    <file name="descriptors.phpt" role="test" />
    <file name="details.inc" role="test" />
    <file name="drcp_cclass1.phpt" role="test" />
    <file name="drcp_characterset.phpt" role="test" />
    <file name="drcp_conn_close1.phpt" role="test" />
    <file name="drcp_conn_close2.phpt" role="test" />
    <file name="drcp_connect1.phpt" role="test" />
    <file name="drcp_connection_class.phpt" role="test" />
    <file name="drcp_functions.inc" role="test" />
    <file name="drcp_newconnect.phpt" role="test" />
    <file name="drcp_pconn_close1.phpt" role="test" />
    <file name="drcp_pconn_close2.phpt" role="test" />
    <file name="drcp_privileged.phpt" role="test" />
    <file name="drcp_scope1.phpt" role="test" />
    <file name="drcp_scope2.phpt" role="test" />
    <file name="drcp_scope3.phpt" role="test" />
    <file name="drcp_scope4.phpt" role="test" />
    <file name="drcp_scope5.phpt" role="test" />
    <file name="driver_name.phpt" role="test" />
    <file name="driver_name_11gR2.phpt" role="test" />
    <file name="drop_table.inc" role="test" />
    <file name="drop_type.inc" role="test" />
    <file name="dupcolnames.phpt" role="test" />
    <file name="edition_1.phpt" role="test" />
    <file name="edition_2.phpt" role="test" />
    <file name="error.phpt" role="test" />
    <file name="error1.phpt" role="test" />
    <file name="error2.phpt" role="test" />
    <file name="error3.phpt" role="test" />
    <file name="error_bind.phpt" role="test" />
    <file name="error_bind_2.phpt" role="test" />
    <file name="error_bind_3.phpt" role="test" />
    <file name="error_old.phpt" role="test" />
    <file name="error_parse.phpt" role="test" />
    <file name="error_set.phpt" role="test" />
    <file name="exec_fetch.phpt" role="test" />
    <file name="execute_mode.phpt" role="test" />
    <file name="extauth_01.phpt" role="test" />
    <file name="extauth_02.phpt" role="test" />
    <file name="extauth_03.phpt" role="test" />
    <file name="extauth_04.phpt" role="test" />
    <file name="fetch.phpt" role="test" />
    <file name="fetch_all.phpt" role="test" />
    <file name="fetch_all1.phpt" role="test" />
    <file name="fetch_all2.phpt" role="test" />
    <file name="fetch_all3.phpt" role="test" />
    <file name="fetch_all4.phpt" role="test" />
    <file name="fetch_all5.phpt" role="test" />
    <file name="fetch_array.phpt" role="test" />
    <file name="fetch_assoc.phpt" role="test" />
    <file name="fetch_into.phpt" role="test" />
    <file name="fetch_into1.phpt" role="test" />
    <file name="fetch_into2.phpt" role="test" />
    <file name="fetch_object.phpt" role="test" />
    <file name="fetch_object_1.phpt" role="test" />
    <file name="fetch_object_2.phpt" role="test" />
    <file name="fetch_row.phpt" role="test" />
    <file name="field_funcs.phpt" role="test" />
    <file name="field_funcs0.phpt" role="test" />
    <file name="field_funcs1.phpt" role="test" />
    <file name="field_funcs2.phpt" role="test" />
    <file name="field_funcs3.phpt" role="test" />
    <file name="field_funcs_old.phpt" role="test" />
    <file name="function_aliases.phpt" role="test" />
    <file name="imp_res_1.phpt" role="test" />
    <file name="imp_res_2.phpt" role="test" />
    <file name="imp_res_3.phpt" role="test" />
    <file name="imp_res_4.phpt" role="test" />
    <file name="imp_res_5.phpt" role="test" />
    <file name="imp_res_6.phpt" role="test" />
    <file name="imp_res_7.phpt" role="test" />
    <file name="imp_res_call_error.phpt" role="test" />
    <file name="imp_res_cancel.phpt" role="test" />
    <file name="imp_res_close.phpt" role="test" />
    <file name="imp_res_cursor.phpt" role="test" />
    <file name="imp_res_dbmsoutput.phpt" role="test" />
    <file name="imp_res_field.phpt" role="test" />
    <file name="imp_res_func_error.phpt" role="test" />
    <file name="imp_res_get_1.phpt" role="test" />
    <file name="imp_res_get_2.phpt" role="test" />
    <file name="imp_res_get_3.phpt" role="test" />
    <file name="imp_res_get_4.phpt" role="test" />
    <file name="imp_res_get_5.phpt" role="test" />
    <file name="imp_res_get_all.phpt" role="test" />
    <file name="imp_res_get_cancel.phpt" role="test" />
    <file name="imp_res_get_close_1.phpt" role="test" />
    <file name="imp_res_get_close_2.phpt" role="test" />
    <file name="imp_res_get_close_3.phpt" role="test" />
    <file name="imp_res_get_cursor.phpt" role="test" />
    <file name="imp_res_get_dbmsoutput.phpt" role="test" />
    <file name="imp_res_get_exec.phpt" role="test" />
    <file name="imp_res_get_none.phpt" role="test" />
    <file name="imp_res_insert.phpt" role="test" />
    <file name="imp_res_lob.phpt" role="test" />
    <file name="imp_res_prefetch.phpt" role="test" />
    <file name="ini_1.phpt" role="test" />
    <file name="lob_001.phpt" role="test" />
    <file name="lob_002.phpt" role="test" />
    <file name="lob_003.phpt" role="test" />
    <file name="lob_004.phpt" role="test" />
    <file name="lob_005.phpt" role="test" />
    <file name="lob_006.phpt" role="test" />
    <file name="lob_007.phpt" role="test" />
    <file name="lob_008.phpt" role="test" />
    <file name="lob_009.phpt" role="test" />
    <file name="lob_009.txt" role="test" />
    <file name="lob_010.phpt" role="test" />
    <file name="lob_011.phpt" role="test" />
    <file name="lob_012.phpt" role="test" />
    <file name="lob_013.phpt" role="test" />
    <file name="lob_014.phpt" role="test" />
    <file name="lob_015.phpt" role="test" />
    <file name="lob_016.phpt" role="test" />
    <file name="lob_017.phpt" role="test" />
    <file name="lob_018.phpt" role="test" />
    <file name="lob_019.phpt" role="test" />
    <file name="lob_020.phpt" role="test" />
    <file name="lob_021.phpt" role="test" />
    <file name="lob_022.phpt" role="test" />
    <file name="lob_023.phpt" role="test" />
    <file name="lob_024.phpt" role="test" />
    <file name="lob_025.phpt" role="test" />
    <file name="lob_026.phpt" role="test" />
    <file name="lob_027.phpt" role="test" />
    <file name="lob_028.phpt" role="test" />
    <file name="lob_029.phpt" role="test" />
    <file name="lob_030.phpt" role="test" />
    <file name="lob_031.phpt" role="test" />
    <file name="lob_032.phpt" role="test" />
    <file name="lob_033.phpt" role="test" />
    <file name="lob_034.phpt" role="test" />
    <file name="lob_035.phpt" role="test" />
    <file name="lob_036.phpt" role="test" />
    <file name="lob_037.phpt" role="test" />
    <file name="lob_038.phpt" role="test" />
    <file name="lob_039.phpt" role="test" />
    <file name="lob_040.phpt" role="test" />
    <file name="lob_041.phpt" role="test" />
    <file name="lob_042.phpt" role="test" />
    <file name="lob_043.phpt" role="test" />
    <file name="lob_044.phpt" role="test" />
    <file name="lob_aliases.phpt" role="test" />
    <file name="lob_null.phpt" role="test" />
    <file name="lob_temp.phpt" role="test" />
    <file name="lob_temp1.phpt" role="test" />
    <file name="lob_temp2.phpt" role="test" />
    <file name="minfo.phpt" role="test" />
    <file name="null_byte_1.phpt" role="test" />
    <file name="null_byte_2.phpt" role="test" />
    <file name="null_byte_3.phpt" role="test" />
    <file name="num.phpt" role="test" />
    <file name="oci_execute_segfault.phpt" role="test" />
    <file name="old_oci_close.phpt" role="test" />
    <file name="old_oci_close1.phpt" role="test" />
    <file name="password.phpt" role="test" />
    <file name="password_2.phpt" role="test" />
    <file name="password_new.phpt" role="test" />
    <file name="password_old.phpt" role="test" />
    <file name="pecl_bug10194.phpt" role="test" />
    <file name="pecl_bug10194_blob.phpt" role="test" />
    <file name="pecl_bug10194_blob_64.phpt" role="test" />
    <file name="pecl_bug16035.phpt" role="test" />
    <file name="pecl_bug16842.phpt" role="test" />
    <file name="pecl_bug6109.phpt" role="test" />
    <file name="pecl_bug8816.phpt" role="test" />
    <file name="persistent.phpt" role="test" />
    <file name="prefetch.phpt" role="test" />
    <file name="prefetch_old.phpt" role="test" />
    <file name="privileged_connect.phpt" role="test" />
    <file name="privileged_connect1.phpt" role="test" />
    <file name="refcur_prefetch_1.phpt" role="test" />
    <file name="refcur_prefetch_2.phpt" role="test" />
    <file name="refcur_prefetch_3.phpt" role="test" />
    <file name="refcur_prefetch_4.phpt" role="test" />
    <file name="reflection1.phpt" role="test" />
    <file name="reflection2.phpt" role="test" />
    <file name="select_null.phpt" role="test" />
    <file name="serverversion.phpt" role="test" />
    <file name="skipif.inc" role="test" />
    <file name="statement_cache.phpt" role="test" />
    <file name="statement_type.phpt" role="test" />
    <file name="statement_type_old.phpt" role="test" />
    <file name="test.gif" role="test" />
    <file name="test.txt" role="test" />
    <file name="testping.phpt" role="test" />
    <file name="uncommitted.phpt" role="test" />
    <file name="xmltype_01.phpt" role="test" />
    <file name="xmltype_02.phpt" role="test" />
   </dir> <!-- //tests -->
   <file name="config.m4" role="src" />
   <file name="config.w32" role="src" />
   <file name="CREDITS" role="doc" />
   <file name="LICENSE" role="doc" />
   <file name="oci8.c" role="src" />
   <file name="oci8_dtrace.d" role="src" />
   <file name="oci8_collection.c" role="src" />
   <file name="oci8_interface.c" role="src" />
   <file name="oci8_lob.c" role="src" />
   <file name="oci8_statement.c" role="src" />
   <file name="php_oci8.h" role="src" />
   <file name="php_oci8_int.h" role="src" />
   <file name="README" role="doc" />
  </dir> <!-- / -->
 </contents>
 <dependencies>
  <required>
   <php>
    <min>7.0.0</min>
   </php>
   <pearinstaller>
    <min>1.4.0b1</min>
   </pearinstaller>
  </required>
 </dependencies>
 <providesextension>oci8</providesextension>
 <extsrcrelease>
  <configureoption default="autodetect" name="with-oci8" prompt="Please provide the path to the ORACLE_HOME directory. Use &apos;instantclient,/path/to/instant/client/lib&apos; if you&apos;re compiling with Oracle Instant Client" />
 </extsrcrelease>
 <changelog>

<release>
  <version>
   <release>2.1.1</release>
   <api>2.1.1</api>
  </version>
  <stability>
   <release>stable</release>
   <api>stable</api>
  </stability>
  <license uri="http://www.php.net/license">PHP</license>
  <notes>
This version is for PHP 7 only.
Fixed bug #71600 (oci_fetch_all segfaults when selecting more than 8 columns)
  </notes>
</release>

<release>
  <version>
   <release>2.1.0</release>
   <api>2.1.0</api>
  </version>
  <stability>
   <release>stable</release>
   <api>stable</api>
  </stability>
  <license uri="http://www.php.net/license">PHP</license>
  <notes>
This version is for PHP 7 only.
Updated driver name format.    
  </notes>
</release>

<release>
  <version>
   <release>2.0.10</release>
   <api>2.0.10</api>
  </version>
  <stability>
   <release>stable</release>
   <api>stable</api>
  </stability>
  <license uri="http://www.php.net/license">PHP</license>
  <notes>
Fixed bug #68298 (OCI int overflow)
  </notes>
</release>

<release>
  <version>
   <release>2.0.9</release>
   <api>2.0.9</api>
  </version>
  <stability>
   <release>stable</release>
   <api>stable</api>
  </stability>
  <license uri="http://www.php.net/license">PHP</license>
  <notes>
Fixed oci_field_* reflection: $field can be a column name or index
  </notes>
</release>

<release>
  <version>
   <release>2.0.8</release>
   <api>2.0.8</api>
  </version>
  <stability>
   <release>stable</release>
   <api>stable</api>
  </stability>
  <license uri="http://www.php.net/license">PHP</license>
  <notes>
Enhancement - Improve performance of multi-row OCI_RETURN_LOB queries (Bug #66875)
  </notes>
 </release>

<release>
  <version>
   <release>2.0.7</release>
   <api>2.0.7</api>
  </version>
  <stability>
   <release>stable</release>
   <api>stable</api>
  </stability>
  <license uri="http://www.php.net/license">PHP</license>
  <notes>
Added oci_bind_by_name() support for PL/SQL BOOLEAN type    
Build change: Fix source variable definition for C89 compatibility
  </notes>
</release>

<release>
 <version>
  <release>2.0.6</release>
  <api>2.0.6</api>
 </version>
 <stability>
  <release>stable</release>
  <api>stable</api>
 </stability>
 <license uri="http://www.php.net/license">PHP</license>
 <notes>
Added a LICENSE file to make it easier for PECL binary distributions
to conform with the license.
 </notes>
</release>

<release>
 <version>
  <release>2.0.5</release>
  <api>2.0.5</api>
 </version>
 <stability>
  <release>stable</release>
  <api>stable</api>
 </stability>
 <license uri="http://www.php.net/license">PHP</license>
 <notes>
Bump PHP OCI8 2.0 mininum requirements to PHP 5.2 and Oracle client
library 10.2.  (Use OCI8 1.4 for older PHP version support or if only
Oracle 9.2 client libraries are available.)

Re-enable php_oci8.dll and php_oci8_11g.dll for Windows builds so URL
links work in the new Windows PECL infrastructure.
 </notes>
</release>

<release>
  <version>
   <release>2.0.4</release>
   <api>2.0.4</api>
  </version>
  <stability>
   <release>devel</release>
   <api>devel</api>
  </stability>
  <license uri="http://www.php.net/license">PHP</license>
  <notes>
Fix persistent memory usage with --enable-dtrace
Export get_module() for Windows php_oci8_12c.dll
  </notes>
</release>

<release>
  <version>
   <release>2.0.3</release>
   <api>2.0.3</api>
  </version>
  <stability>
   <release>devel</release>
   <api>devel</api>
  </stability>
  <license uri="http://www.php.net/license">PHP</license>
  <notes>
Add the oci_set_client_identifier() value and statement structure pointer to several DTrace probes.
Use 'phpoci' as the DTrace provider name since uniqueness is required by the Linux fasttrap module.
Update Windows builds to create only php_oci8_12c.dll.
  </notes>
</release>

<release>
  <version>
   <release>2.0.2</release>
   <api>2.0.2</api>
  </version>
  <stability>
   <release>devel</release>
   <api>devel</api>
  </stability>
  <license uri="http://www.php.net/license">PHP</license>
  <notes>
Review and improve error handling code and data types.
Fix oci_set_*($connection, ...) error handling so oci_error($connection) works.
Add DTrace oci8-connection-close probe
Add the connection handle to several DTrace probes.
  </notes>
</release>

<release>
  <version>
   <release>2.0.1</release>
   <api>2.0.1</api>
  </version>
  <stability>
   <release>devel</release>
   <api>devel</api>
  </stability>
  <license uri="http://www.php.net/license">PHP</license>
  <notes> 
Fixed --enable-maintainer-zts mode.
Allow Implicit Result Set statement resources to inherit the parent's current prefetch count.
Allow OCI8 to be DTrace-enabled independently from core PHP.
Require OCI8 to be configured 'shared' when enabling DTrace support.
  </notes>
</release>

<release>
  <version>
   <release>2.0.0</release>
   <api>2.0.0</api>
  </version>
  <stability>
   <release>devel</release>
   <api>devel</api>
  </stability>
  <license uri="http://www.php.net/license">PHP</license>
  <notes> 
- NEW FUNCTIONALITY:

  - Added Implicit Result Set support for Oracle Database 12c.
    Streaming of all IRS's returned from a PL/SQL block is available
    via oci_fetch_array, oci_fetch_assoc, oci_fetch_object and
    oci_fetch_row (but not oci_fetch or oci_fetch_all).
    Alternatively individual IRS statement resources can be obtained
    with the new function 'oci_get_implicit_resultset' and passed to
    any oci_fetch_* function.

  - Added DTrace probes enabled with PHP's generic --enable-dtrace

- IMPROVED FUNCTIONALITY:

  - Using 'oci_execute($s, OCI_NO_AUTO_COMMIT)' for a SELECT no
    longer unnecessarily initiates an internal ROLLBACK during
    connection close.  This can improve overall scalability by
    reducing "round trips" between PHP and the database.

- CHANGED FUNCTIONALITY:

  - PHPINFO() CHANGES:

    - The oci8.event and oci8.connection_class values are now shown
      only when the Oracle client libraries support the respective
      functionality.

    - Connection statistics are now in a separate phpinfo() table.

    - Temporary LOB and Collection support status lines in
      phpinfo() were removed.  These features have always been
      enabled since 2007.

  - OCI_INTERNAL_DEBUG() CHANGES:

    - The oci_internal_debug() function is now a no-op.  Use PHP's
      --enable-dtrace functionality with DTrace or SystemTap instead.

- INTERNAL CHANGES:

  - Fixed a potential NULL pointer dereference flagged by Parfait
    static code analysis.

  - Extended testing of existing OCI8 functionality.

  - Improved test output portability when using the PHP development
    web server to run tests.

  - Removed no-longer necessary Unicode patterns from tests
    (vestiges of PHP's previous PHP 6 project)

  - Improved build portability by removing compilation type cast
    warnings with some compilers.

  - Fixed compilation warnings when building with Oracle 9.2
    client libraries.

  - Updated code to use internal macro PHP_OCI_REGISTER_RESOURCE.

  - Regularized code prototypes and fixed some in-line documentation
    prototypes.

  - Fixed code folding. 
  </notes>
</release>

<release>
 <version>
  <release>1.4.10</release>
  <api>1.4.10</api>
 </version>
 <stability>
  <release>stable</release>
  <api>stable</api>
 </stability>
 <license uri="http://www.php.net/license">PHP</license>
 <notes>
   Bump PECL package info version check to allow PECL installs with PHP 5.5+
 </notes>
</release>

<release>
 <version>
  <release>1.4.9</release>
  <api>1.4.9</api>
 </version>
 <stability>
  <release>stable</release>
  <api>stable</api>
 </stability>
 <license uri="http://www.php.net/license">PHP</license>
 <notes>
   Re-fixed bug #60901 (Improve "tail" syntax for AIX installation)
 </notes>
</release>

<release>
 <version>
  <release>1.4.8</release>
  <api>1.4.8</api>
 </version>
 <stability>
  <release>stable</release>
  <api>stable</api>
 </stability>
 <license uri="http://www.php.net/license">PHP</license>
 <notes>
   Fixed bug #63307 (Unused variable in oci8.c)
   Fixed bug #63265 (Add ORA-00028 to the PHP_OCI_HANDLE_ERROR macro)
   Fixed bug #60901 (Improve "tail" syntax for AIX installation)
 </notes>
</release>

<release>
 <version>
  <release>1.4.7</release>
  <api>1.4.7</api>
 </version>
 <stability>
  <release>stable</release>
  <api>stable</api>
 </stability>
 <license uri="http://www.php.net/license">PHP</license>
 <notes>
  Fixed bug #59985 (show normal warning text for OCI_NO_DATA)
  Fixed OCI8 part of bug #55748 (CVE-2011-4153: multiple NULL pointer dereferences with zend_strndup)
  Fixed OCI8 part of bug #55301 (multiple null pointer dereferences with calloc)
  Increased maximum Oracle error message buffer length for new Oracle 11.2.0.3 size
  Improve internal initialization failure error messages
 </notes>
</release>

<release>
 <version>
  <release>1.4.6</release>
  <api>1.4.6</api>
 </version>
 <stability>
  <release>stable</release>
  <api>stable</api>
 </stability>
 <license uri="http://www.php.net/license">PHP</license>
 <notes>
   Added oci_client_version() returning the run time Oracle client library version
   Made OCI8 extension buildable with PHP 5.4-development code
 </notes>
</release>

<release>
 <version>
  <release>1.4.5</release>
  <api>1.4.5</api>
 </version>
 <stability>
  <release>stable</release>
  <api>stable</api>
 </stability>
 <license uri="http://www.php.net/license">PHP</license>
 <notes>
    Protect against null bytes in LOB filenames (http://news.php.net/php.internals/50202)
 </notes>
</release>

<release>
 <version>
  <release>1.4.4</release>
  <api>1.4.4</api>
 </version>
 <stability>
  <release>stable</release>
  <api>stable</api>
 </stability>
 <license uri="http://www.php.net/license">PHP</license>
 <notes>
    Fixed bug #53284 (Valgrind warnings in oci_set_* functions)
    Enhancement - improve startup failure error messages
 </notes>
</release>

<release>
 <version>
  <release>1.4.3</release>
  <api>1.4.3</api>
 </version>
 <stability>
  <release>stable</release>
  <api>stable</api>
 </stability>
 <license uri="http://www.php.net/license">PHP</license>
 <notes>
    Fixed bug #51610 (Using oci_connect causes PHP to take a long time to exit). Requires Oracle 11.2.0.2 client libraries (or Oracle bug fix 9891199) for this patch to have an effect.
 </notes>
</release>

<release>
 <version>
  <release>1.4.2</release>
  <api>1.4.2</api>
 </version>
 <stability>
  <release>stable</release>
  <api>stable</api>
 </stability>
 <license uri="http://www.php.net/license">PHP</license>
 <notes>
    Fixed bug #52186 (phpinfo() shows 10.1 or 11.1 when installed with ORACLE_HOME 10.2 or 11.2)
    Fixed bug #51691 (Unnecessary realloc causes crashes in PHP trunk tests with interned strings)
    Fixed bug #51577 (Uninitialized memory reference with oci_bind_array_by_name)
    Fixed bug #51291 (oci_error doesn't report last error when called two times)

    OCI8 1.4.2 is included in PHP 5.3.3
 </notes>
</release>

<release>
 <version>
  <release>1.4.1</release>
  <api>1.4.1</api>
 </version>
 <stability>
  <release>stable</release>
  <api>stable</api>
 </stability>
 <license uri="http://www.php.net/license">PHP</license>
 <notes>
    Fixed bug #49560 (Using LOBs causes slow PHP shutdown)
    Fixed bug #47281 ($php_errormsg is limited in size of characters)
 </notes>
</release>

<release>
 <version>
  <release>1.4.0</release>
  <api>1.4.0</api>
 </version>
 <stability>
  <release>alpha</release>
  <api>alpha</api>
 </stability>
 <license uri="http://www.php.net/license">PHP</license>
 <notes>
    1. Introduce connection attribute functions:

         oci_set_module_name
         oci_set_action
         oci_set_client_info
         oci_set_client_identifier

       These set values that are visible/used by the database.  They
       are useful for tracing, authentication and auditing.

    2. Introduce connection attribute function:

         oci_set_edition

       Oracle 11g R2 "editions" allow multiple versions of DB objects
       to exist at one time.  By setting different editions, two
       different versions of an application can run concurrently,
       making upgrading easier and faster.

    3. Set the DRIVER_NAME attribute of Oracle Database 11gR2
       connections to aid application tracing.  The value used is to
       "PHP OCI8" followed by the OCI8 version number.  Note the
       version number may get truncated in DB views such as
       v$session_connect_info.

    4. Allow the oci_set_prefetch value to be 0.  This is important in
       some cases using REF CURSORS in Oracle 11gR2.

    5. Introduce OCI_NO_AUTO_COMMIT as an alias for the OCI_DEFAULT
       constant (which is not the default value) used by oci_execute().

    6. Generate an error if an invalid resource type is used in
       oci_bind_by_name

    7. Bug fixes:
       PECL bug #16842 (oci_error returns false when NO_DATA_FOUND is raised)
 </notes>
</release>

<release>
 <version>
  <release>1.3.5</release>
  <api>1.3.4</api>
 </version>
 <stability>
  <release>stable</release>
  <api>stable</api>
 </stability>
 <license uri="http://www.php.net/license">PHP</license>
 <notes>
Fixed bug #47243 (Crash at end of request shutdown on Windows)
Fixed bug #46994 (CLOB size does not update when using CLOB IN OUT param in stored procedure)
Fixed bug #46623 (phpinfo doesn't show compile time ORACLE_HOME with phpize)
Fixed bug #45458 (Numeric keys for associative arrays are not handled properly) Note: not fixed when building with PHP 4 due to lack of PHP internal helper.
Fixed PECL bug #16035 (oci_connect without ORACLE_HOME defined causes segfault)
Fixed PECL bug #15988 (sqlnet.ora isn't read with older Oracle libraries)
Fixed PECL bug #14268 (Allow "pecl install oci8" command to "autodetect" an Instant Client RPM install)
 </notes>
</release>

<release>
 <version>
  <release>1.3.4</release>
  <api>1.3.4</api>
 </version>
 <stability>
  <release>stable</release>
  <api>stable</api>
 </stability>
 <license uri="http://www.php.net/license">PHP</license>
 <notes>
Enhancement - Allow External Authentication (not supported on Windows)
Enhancement - Reflection will show function and method arguments with PHP 5.x
Increase default oci8.default_prefetch from 10 to 100
Correctly define SQLT_BDOUBLE and SQLT_BFLOAT constants with Oracle 10g ORACLE_HOME builds
 </notes>
</release>

<release>
 <version>
  <release>1.3.3</release>
  <api>1.3.3</api>
 </version>
 <stability>
  <release>stable</release>
  <api>stable</api>
 </stability>
 <license uri="http://www.php.net/license">PHP</license>
 <notes>
Changed OCI NLS initialization for consistency and technical correctness
Removed obsolete macros
 </notes>
</release>

<release>
 <version>
  <release>1.3.2</release>
  <api>1.3.2</api>
 </version>
 <stability>
  <release>beta</release>
  <api>beta</api>
 </stability>
 <license uri="http://www.php.net/license">PHP</license>
 <notes>
Refine DRCP connection pooling functionality
Do scope-end release for oci_pconnect (oci8.old_oci_close_semantics=1 gives old behavior)
Fixed bug #44372 (compilation with Oracle 10gR1 libraries)
Fixed PECL bug #12431 (PEAR install using x86_64 RPM builds)
Allow builds with PHP 4.3.9 onwards
 </notes>
</release>

 <release>
 <version>
  <release>1.3.1</release>
  <api>1.3.1</api>
 </version>
 <stability>
  <release>beta</release>
  <api>beta</api>
 </stability>
 <license uri="http://www.php.net/license">PHP</license>
 <notes>Fixed bug #44113 (New collection creation can fail with OCI-22303)
Fixed bug #42841 (Crash with REF CURSORS when statement caching enabled)
Fixed bug #42496 (Cursor leak selecting LOBs
Fixed bug #43497 (Temporary LOB leak)
Fixed PECL bug #12431 (ping functionality is broken)
Allow compilation with 64bit Instant Client RPMs
Allow -with-oci8=instantclient with no directory specified look for RPM install
Refine DRCP functionality
 </notes>
 </release>

 <release>
 <version>
  <release>1.3.0</release>
  <api>1.3.0</api>
 </version>
 <stability>
  <release>beta</release>
  <api>beta</api>
 </stability>
 <license uri="http://www.php.net/license">PHP</license>
 <notes>Added DRCP and FAN support.
 </notes>
 </release>

 <release>
 <version>
  <release>1.2.5</release>
  <api>1.2.5</api>
 </version>
 <stability>
  <release>stable</release>
  <api>stable</api>
 </stability>
 <license uri="http://www.php.net/license">PHP</license>
 <notes>
This release is based on the OCI8 included in PHP 5.2.6, with the addition of the fix for  http://pecl.php.net/bugs/bug.php?id=13523.
--------
Fixed bug #42496 (cursor leak selecting LOBs http://bugs.php.net/bug.php?id=42496
Fixed bug #42841 (crash with REF CURSORS when statement caching enabled) http://bugs.php.net/bug.php?id=42841
Fixed bug #43497 (Temporary LOB leak) http://bugs.php.net/bug.php?id=43497
Fixed bug #44206 (OCI8 selecting ref cursors leads to ORA-1000 maximum open cursors reached).
Fixed bug #44008 (OCI8 incorrect usage of OCI-Lob->close crashes PHP).
Fixed bug #44113 (new collection creation can fail with OCI-22303) http://bugs.php.net/bug.php?id=44113
Enhancement - make -with-oci8=instantclient with no directory specified look for RPM install
Enhancement - compile with 64bit Instant Client RPMs (bug http://bugs.php.net/bug.php?id=41941, http://pecl.php.net/bugs/bug.php?id=13523)
 </notes>
 </release>

 <release>
 <version>
  <release>1.2.4</release>
  <api>1.2.4</api>
 </version>
 <stability>
  <release>stable</release>
  <api>stable</api>
 </stability>
 <license uri="http://www.php.net/license">PHP</license>
 <notes>Fixed PECL bug #10194 (crash in Oracle client when memory limit reached in the callback)
Fixed bug #42173 (oci_field_type fixes for INTERVAL and TIMESTAMP types)
Fixed bug #42134 (oci_error() returns false after oci_new_collection() fails)
Fixed bug #41917 (oci_field_precision and oci_field_scale datatypes fixed)
Fixed bug #41711 (Null temporary lobs not supported)
Fixed bug #41594 (Statement cache is flushed too frequently)
Fixed bug #40415 (oci_fetch_all and nested cursors, allocate descriptors dynamically)
Fixed segfault on rebinding and re-executing a statement with LOBs.
Fixed compile failure in ZTS mode when collections support is missing.
Allowed statement cache size to be set for non-persistent connections.
Improved oci_password_change() to close persistent connections on shutdown (to update hashed connection details)
Changed oci_pconnect() to behave like oci_connect() when SYSDBA and SYSOPER privileges are used.
Various minor improvements.
 </notes>
  </release>

  <release>
   <version>
    <release>1.2.3</release>
    <api>1.2.3</api>
   </version>
   <stability>
    <release>stable</release>
    <api>stable</api>
   </stability>
   <date>2007-01-25</date>
   <license uri="http://www.php.net/license">PHP</license>
   <notes>Fixed possible segfault in ZTS mode when statements containing sub-statements are destroyed in wrong order.
Fixed bug #40078 (ORA-01405 when fetching NULL values using oci_bind_array_by_name()).
Fixed bug #39988 (type argument of oci_define_by_name() is ignored).
Fixed bug #39732 (oci_bind_array_by_name doesn&apos;t work on Solaris 64bit).
Fixed PECL bug #8816 (issue in php_oci_statement_fetch with more than one piecewise column).
Various minor improvements.
   </notes>
  </release>

  <release>
   <version>
    <release>1.2.2</release>
    <api>1.2.2</api>
   </version>
   <stability>
    <release>stable</release>
    <api>stable</api>
   </stability>
   <date>2006-08-24</date>
   <license uri="http://www.php.net/license">PHP</license>
   <notes>Reimplemented oci_lob_read() utilities using patch from Massimo Squillace (msquillace at sogei dot it), which should fix Unicode LOB problems.
Fixed bug #38161 (oci_bind_by_name() returns garbage when Oracle didn&apos;t set the variable)
Fixed bug #38173 (Freeing nested cursors causes OCI8 to segfault)
Fixed bug #37886 (oci_connect may crash when charset parameter is given)
Fixed bug #37931 (possible crash after database restart when using persistent connections)
Fixed bug #37531 (oci8 persistent connection corruption)
Fixed bug #37487 (oci_fetch_array() array-type should always default to OCI_BOTH)
Fixed bug #37392 (Unnecessary call to OCITransRollback() at the end of request)
Fixed bug #35973 (Error ORA-24806 occurs when trying to fetch a NCLOB field)
Fixed bug #34005 (oci_password_change() fails). Patch by pholdaway at technocom-wireless dot com.
Fixed PECL bug #8112 (Persistent connections misbehave when Apache process times out)
   </notes>
  </release>

  <release>
   <version>
    <release>1.2.1</release>
    <api>1.2.1</api>
   </version>
   <stability>
    <release>stable</release>
    <api>stable</api>
   </stability>
   <date>2006-05-02</date>
   <license uri="http://www.php.net/license">PHP</license>
   <notes>Added support for BINARY_DOUBLE and BINARY_FLOAT (see #36764)
Changed oci_field_type() to return VARCHAR2 instead of VARCHAR (according to feature request #36800)
Fixed bug #37059 (oci_bind_by_name() doesn&apos;t support RAW and LONG RAW fields)
Fixed bug #37055 (incorrect reference counting for persistent OCI8 connections)
Fixed bug #36934 (OCILob-&gt;read() doesn&apos;t move internal pointer when reading 0&apos;s)
Fixed bug #36851 (Documentation and code discrepancies for NULL data)
Fixed bug #36820 (Privileged connection with an Oracle password file fails)
   </notes>
  </release>

  <release>
   <version>
    <release>1.2.0</release>
    <api>1.2.0</api>
   </version>
   <stability>
    <release>stable</release>
    <api>stable</api>
   </stability>
   <date>2006-03-16</date>
   <license uri="http://www.php.net/license">PHP</license>
   <notes>Changed OCI8 code to use OCIServerVersion() instead of OCIPing(), which may crash Oracle server of version &lt; 10.2
Fixed bug #36235 (ocicolumnname returns false before a successful fetch)
Fixed bug #36096 (oci_result() returns garbage after oci_fetch() failed)
Fixed bug #36055 (possible OCI8 crash in multithreaded environment)
Fixed bug #36010 (Segfault when re-creating and re-executing statements with bound parameters)
Fixed PECL bug #5571 (oci_new_connect() not closed by oci_close())
Fixed bug #33383 (crash when retrieving empty BLOBs)
   </notes>
  </release>

  <release>
   <version>
    <release>1.1.1</release>
    <api>1.1.1</api>
   </version>
   <stability>
    <release>beta</release>
    <api>beta</api>
   </stability>
   <date>2005-09-22</date>
   <license uri="http://www.php.net/license">PHP</license>
   <notes>Fixed segfault when binding empty values.
Fixed problem with oci_error() without arguments.
   </notes>
  </release>

  <release>
   <version>
    <release>1.1</release>
    <api>1.1</api>
   </version>
   <stability>
    <release>beta</release>
    <api>beta</api>
   </stability>
   <date>2005-09-07</date>
   <license uri="http://www.php.net/license">PHP</license>
   <notes>This release fixes a huge amount of bugs and adds support of
statement caching, external credentials etc.
See official announce for details.
   </notes>
  </release>

  <release>
   <version>
    <release>1.0</release>
    <api>1.0</api>
   </version>
   <stability>
    <release>beta</release>
    <api>beta</api>
   </stability>
   <date>2004-03-19</date>
   <license uri="http://www.php.net/license">PHP</license>
   <notes>package.xml added to support installation using pear installer
   </notes>
  </release>

 </changelog>
</package><|MERGE_RESOLUTION|>--- conflicted
+++ resolved
@@ -46,11 +46,7 @@
   <active>no</active>
  </lead>
 
-<<<<<<< HEAD
- <date>2016-08-07</date>
-=======
  <date>2016-08-18</date>
->>>>>>> b12ac316
  <time>12:00:00</time>
 
   <version>
