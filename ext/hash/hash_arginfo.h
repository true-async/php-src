/* This is a generated file, edit the .stub.php file instead.
<<<<<<< HEAD
 * Stub hash: d0ed07f608581a5700a10ec53a817ca788ef9638 */
=======
 * Stub hash: f73c6fa1a4ac1ca93f87775bbe69fbdb2deb5746 */
>>>>>>> 0b3a9376

ZEND_BEGIN_ARG_WITH_RETURN_TYPE_INFO_EX(arginfo_hash, 0, 2, IS_STRING, 0)
	ZEND_ARG_TYPE_INFO(0, algo, IS_STRING, 0)
	ZEND_ARG_TYPE_INFO(0, data, IS_STRING, 0)
	ZEND_ARG_TYPE_INFO_WITH_DEFAULT_VALUE(0, binary, _IS_BOOL, 0, "false")
	ZEND_ARG_TYPE_INFO_WITH_DEFAULT_VALUE(0, options, IS_ARRAY, 0, "[]")
ZEND_END_ARG_INFO()

ZEND_BEGIN_ARG_WITH_RETURN_TYPE_MASK_EX(arginfo_hash_file, 0, 2, MAY_BE_STRING|MAY_BE_FALSE)
	ZEND_ARG_TYPE_INFO(0, algo, IS_STRING, 0)
	ZEND_ARG_TYPE_INFO(0, filename, IS_STRING, 0)
	ZEND_ARG_TYPE_INFO_WITH_DEFAULT_VALUE(0, binary, _IS_BOOL, 0, "false")
	ZEND_ARG_TYPE_INFO_WITH_DEFAULT_VALUE(0, options, IS_ARRAY, 0, "[]")
ZEND_END_ARG_INFO()

ZEND_BEGIN_ARG_WITH_RETURN_TYPE_INFO_EX(arginfo_hash_hmac, 0, 3, IS_STRING, 0)
	ZEND_ARG_TYPE_INFO(0, algo, IS_STRING, 0)
	ZEND_ARG_TYPE_INFO(0, data, IS_STRING, 0)
	ZEND_ARG_TYPE_INFO(0, key, IS_STRING, 0)
	ZEND_ARG_TYPE_INFO_WITH_DEFAULT_VALUE(0, binary, _IS_BOOL, 0, "false")
ZEND_END_ARG_INFO()

ZEND_BEGIN_ARG_WITH_RETURN_TYPE_MASK_EX(arginfo_hash_hmac_file, 0, 3, MAY_BE_STRING|MAY_BE_FALSE)
	ZEND_ARG_TYPE_INFO(0, algo, IS_STRING, 0)
	ZEND_ARG_TYPE_INFO(0, data, IS_STRING, 0)
	ZEND_ARG_TYPE_INFO(0, key, IS_STRING, 0)
	ZEND_ARG_TYPE_INFO_WITH_DEFAULT_VALUE(0, binary, _IS_BOOL, 0, "false")
ZEND_END_ARG_INFO()

ZEND_BEGIN_ARG_WITH_RETURN_OBJ_INFO_EX(arginfo_hash_init, 0, 1, HashContext, 0)
	ZEND_ARG_TYPE_INFO(0, algo, IS_STRING, 0)
	ZEND_ARG_TYPE_INFO_WITH_DEFAULT_VALUE(0, flags, IS_LONG, 0, "0")
	ZEND_ARG_TYPE_INFO_WITH_DEFAULT_VALUE(0, key, IS_STRING, 0, "\"\"")
	ZEND_ARG_TYPE_INFO_WITH_DEFAULT_VALUE(0, options, IS_ARRAY, 0, "[]")
ZEND_END_ARG_INFO()

ZEND_BEGIN_ARG_WITH_RETURN_TYPE_INFO_EX(arginfo_hash_update, 0, 2, _IS_BOOL, 0)
	ZEND_ARG_OBJ_INFO(0, context, HashContext, 0)
	ZEND_ARG_TYPE_INFO(0, data, IS_STRING, 0)
ZEND_END_ARG_INFO()

ZEND_BEGIN_ARG_WITH_RETURN_TYPE_INFO_EX(arginfo_hash_update_stream, 0, 2, IS_LONG, 0)
	ZEND_ARG_OBJ_INFO(0, context, HashContext, 0)
	ZEND_ARG_INFO(0, stream)
	ZEND_ARG_TYPE_INFO_WITH_DEFAULT_VALUE(0, length, IS_LONG, 0, "-1")
ZEND_END_ARG_INFO()

ZEND_BEGIN_ARG_WITH_RETURN_TYPE_INFO_EX(arginfo_hash_update_file, 0, 2, _IS_BOOL, 0)
	ZEND_ARG_OBJ_INFO(0, context, HashContext, 0)
	ZEND_ARG_TYPE_INFO(0, filename, IS_STRING, 0)
	ZEND_ARG_INFO_WITH_DEFAULT_VALUE(0, stream_context, "null")
ZEND_END_ARG_INFO()

ZEND_BEGIN_ARG_WITH_RETURN_TYPE_INFO_EX(arginfo_hash_final, 0, 1, IS_STRING, 0)
	ZEND_ARG_OBJ_INFO(0, context, HashContext, 0)
	ZEND_ARG_TYPE_INFO_WITH_DEFAULT_VALUE(0, binary, _IS_BOOL, 0, "false")
ZEND_END_ARG_INFO()

ZEND_BEGIN_ARG_WITH_RETURN_OBJ_INFO_EX(arginfo_hash_copy, 0, 1, HashContext, 0)
	ZEND_ARG_OBJ_INFO(0, context, HashContext, 0)
ZEND_END_ARG_INFO()

ZEND_BEGIN_ARG_WITH_RETURN_TYPE_INFO_EX(arginfo_hash_algos, 0, 0, IS_ARRAY, 0)
ZEND_END_ARG_INFO()

#define arginfo_hash_hmac_algos arginfo_hash_algos

ZEND_BEGIN_ARG_WITH_RETURN_TYPE_INFO_EX(arginfo_hash_pbkdf2, 0, 4, IS_STRING, 0)
	ZEND_ARG_TYPE_INFO(0, algo, IS_STRING, 0)
	ZEND_ARG_TYPE_INFO(0, password, IS_STRING, 0)
	ZEND_ARG_TYPE_INFO(0, salt, IS_STRING, 0)
	ZEND_ARG_TYPE_INFO(0, iterations, IS_LONG, 0)
	ZEND_ARG_TYPE_INFO_WITH_DEFAULT_VALUE(0, length, IS_LONG, 0, "0")
	ZEND_ARG_TYPE_INFO_WITH_DEFAULT_VALUE(0, binary, _IS_BOOL, 0, "false")
ZEND_END_ARG_INFO()

ZEND_BEGIN_ARG_WITH_RETURN_TYPE_INFO_EX(arginfo_hash_equals, 0, 2, _IS_BOOL, 0)
	ZEND_ARG_TYPE_INFO(0, known_string, IS_STRING, 0)
	ZEND_ARG_TYPE_INFO(0, user_string, IS_STRING, 0)
ZEND_END_ARG_INFO()

ZEND_BEGIN_ARG_WITH_RETURN_TYPE_INFO_EX(arginfo_hash_hkdf, 0, 2, IS_STRING, 0)
	ZEND_ARG_TYPE_INFO(0, algo, IS_STRING, 0)
	ZEND_ARG_TYPE_INFO(0, key, IS_STRING, 0)
	ZEND_ARG_TYPE_INFO_WITH_DEFAULT_VALUE(0, length, IS_LONG, 0, "0")
	ZEND_ARG_TYPE_INFO_WITH_DEFAULT_VALUE(0, info, IS_STRING, 0, "\"\"")
	ZEND_ARG_TYPE_INFO_WITH_DEFAULT_VALUE(0, salt, IS_STRING, 0, "\"\"")
ZEND_END_ARG_INFO()

#if defined(PHP_MHASH_BC)
ZEND_BEGIN_ARG_WITH_RETURN_TYPE_MASK_EX(arginfo_mhash_get_block_size, 0, 1, MAY_BE_LONG|MAY_BE_FALSE)
	ZEND_ARG_TYPE_INFO(0, algo, IS_LONG, 0)
ZEND_END_ARG_INFO()
#endif

#if defined(PHP_MHASH_BC)
ZEND_BEGIN_ARG_WITH_RETURN_TYPE_MASK_EX(arginfo_mhash_get_hash_name, 0, 1, MAY_BE_STRING|MAY_BE_FALSE)
	ZEND_ARG_TYPE_INFO(0, algo, IS_LONG, 0)
ZEND_END_ARG_INFO()
#endif

#if defined(PHP_MHASH_BC)
ZEND_BEGIN_ARG_WITH_RETURN_TYPE_MASK_EX(arginfo_mhash_keygen_s2k, 0, 4, MAY_BE_STRING|MAY_BE_FALSE)
	ZEND_ARG_TYPE_INFO(0, algo, IS_LONG, 0)
	ZEND_ARG_TYPE_INFO(0, password, IS_STRING, 0)
	ZEND_ARG_TYPE_INFO(0, salt, IS_STRING, 0)
	ZEND_ARG_TYPE_INFO(0, length, IS_LONG, 0)
ZEND_END_ARG_INFO()
#endif

#if defined(PHP_MHASH_BC)
ZEND_BEGIN_ARG_WITH_RETURN_TYPE_INFO_EX(arginfo_mhash_count, 0, 0, IS_LONG, 0)
ZEND_END_ARG_INFO()
#endif

#if defined(PHP_MHASH_BC)
ZEND_BEGIN_ARG_WITH_RETURN_TYPE_MASK_EX(arginfo_mhash, 0, 2, MAY_BE_STRING|MAY_BE_FALSE)
	ZEND_ARG_TYPE_INFO(0, algo, IS_LONG, 0)
	ZEND_ARG_TYPE_INFO(0, data, IS_STRING, 0)
	ZEND_ARG_TYPE_INFO_WITH_DEFAULT_VALUE(0, key, IS_STRING, 1, "null")
ZEND_END_ARG_INFO()
#endif

ZEND_BEGIN_ARG_INFO_EX(arginfo_class_HashContext___construct, 0, 0, 0)
ZEND_END_ARG_INFO()

#define arginfo_class_HashContext___serialize arginfo_hash_algos

ZEND_BEGIN_ARG_WITH_RETURN_TYPE_INFO_EX(arginfo_class_HashContext___unserialize, 0, 1, IS_VOID, 0)
	ZEND_ARG_TYPE_INFO(0, data, IS_ARRAY, 0)
ZEND_END_ARG_INFO()


ZEND_FUNCTION(hash);
ZEND_FUNCTION(hash_file);
ZEND_FUNCTION(hash_hmac);
ZEND_FUNCTION(hash_hmac_file);
ZEND_FUNCTION(hash_init);
ZEND_FUNCTION(hash_update);
ZEND_FUNCTION(hash_update_stream);
ZEND_FUNCTION(hash_update_file);
ZEND_FUNCTION(hash_final);
ZEND_FUNCTION(hash_copy);
ZEND_FUNCTION(hash_algos);
ZEND_FUNCTION(hash_hmac_algos);
ZEND_FUNCTION(hash_pbkdf2);
ZEND_FUNCTION(hash_equals);
ZEND_FUNCTION(hash_hkdf);
#if defined(PHP_MHASH_BC)
ZEND_FUNCTION(mhash_get_block_size);
#endif
#if defined(PHP_MHASH_BC)
ZEND_FUNCTION(mhash_get_hash_name);
#endif
#if defined(PHP_MHASH_BC)
ZEND_FUNCTION(mhash_keygen_s2k);
#endif
#if defined(PHP_MHASH_BC)
ZEND_FUNCTION(mhash_count);
#endif
#if defined(PHP_MHASH_BC)
ZEND_FUNCTION(mhash);
#endif
ZEND_METHOD(HashContext, __construct);
ZEND_METHOD(HashContext, __serialize);
ZEND_METHOD(HashContext, __unserialize);


static const zend_function_entry ext_functions[] = {
	ZEND_FE(hash, arginfo_hash)
	ZEND_FE(hash_file, arginfo_hash_file)
	ZEND_FE(hash_hmac, arginfo_hash_hmac)
	ZEND_FE(hash_hmac_file, arginfo_hash_hmac_file)
	ZEND_FE(hash_init, arginfo_hash_init)
	ZEND_FE(hash_update, arginfo_hash_update)
	ZEND_FE(hash_update_stream, arginfo_hash_update_stream)
	ZEND_FE(hash_update_file, arginfo_hash_update_file)
	ZEND_FE(hash_final, arginfo_hash_final)
	ZEND_FE(hash_copy, arginfo_hash_copy)
	ZEND_FE(hash_algos, arginfo_hash_algos)
	ZEND_FE(hash_hmac_algos, arginfo_hash_hmac_algos)
	ZEND_FE(hash_pbkdf2, arginfo_hash_pbkdf2)
	ZEND_FE(hash_equals, arginfo_hash_equals)
	ZEND_FE(hash_hkdf, arginfo_hash_hkdf)
#if defined(PHP_MHASH_BC)
	ZEND_DEP_FE(mhash_get_block_size, arginfo_mhash_get_block_size)
#endif
#if defined(PHP_MHASH_BC)
	ZEND_DEP_FE(mhash_get_hash_name, arginfo_mhash_get_hash_name)
#endif
#if defined(PHP_MHASH_BC)
	ZEND_DEP_FE(mhash_keygen_s2k, arginfo_mhash_keygen_s2k)
#endif
#if defined(PHP_MHASH_BC)
	ZEND_DEP_FE(mhash_count, arginfo_mhash_count)
#endif
#if defined(PHP_MHASH_BC)
	ZEND_DEP_FE(mhash, arginfo_mhash)
#endif
	ZEND_FE_END
};


static const zend_function_entry class_HashContext_methods[] = {
	ZEND_ME(HashContext, __construct, arginfo_class_HashContext___construct, ZEND_ACC_PRIVATE)
	ZEND_ME(HashContext, __serialize, arginfo_class_HashContext___serialize, ZEND_ACC_PUBLIC)
	ZEND_ME(HashContext, __unserialize, arginfo_class_HashContext___unserialize, ZEND_ACC_PUBLIC)
	ZEND_FE_END
};

static zend_class_entry *register_class_HashContext(void)
{
	zend_class_entry ce, *class_entry;

	INIT_CLASS_ENTRY(ce, "HashContext", class_HashContext_methods);
	class_entry = zend_register_internal_class_ex(&ce, NULL);
	class_entry->ce_flags |= ZEND_ACC_FINAL;

	return class_entry;
}<|MERGE_RESOLUTION|>--- conflicted
+++ resolved
@@ -1,9 +1,5 @@
 /* This is a generated file, edit the .stub.php file instead.
-<<<<<<< HEAD
- * Stub hash: d0ed07f608581a5700a10ec53a817ca788ef9638 */
-=======
- * Stub hash: f73c6fa1a4ac1ca93f87775bbe69fbdb2deb5746 */
->>>>>>> 0b3a9376
+ * Stub hash: 715957cf1785912eed75ce92c2a2708defe1ebd7 */
 
 ZEND_BEGIN_ARG_WITH_RETURN_TYPE_INFO_EX(arginfo_hash, 0, 2, IS_STRING, 0)
 	ZEND_ARG_TYPE_INFO(0, algo, IS_STRING, 0)
