/* This is a generated file, edit the .stub.php file instead.
<<<<<<< HEAD
 * Stub hash: 7168b9b3d1422d4f8ff9270c5de2f42988a55811 */
=======
 * Stub hash: 66d99527cf6d7b37ff652bb78fa57d5e3d5c78d9 */
>>>>>>> 7cae6eb8

ZEND_BEGIN_ARG_WITH_RETURN_TYPE_INFO_EX(arginfo_hash, 0, 2, IS_STRING, 0)
	ZEND_ARG_TYPE_INFO(0, algo, IS_STRING, 0)
	ZEND_ARG_TYPE_INFO(0, data, IS_STRING, 0)
	ZEND_ARG_TYPE_INFO_WITH_DEFAULT_VALUE(0, binary, _IS_BOOL, 0, "false")
	ZEND_ARG_TYPE_INFO_WITH_DEFAULT_VALUE(0, options, IS_ARRAY, 0, "[]")
ZEND_END_ARG_INFO()

ZEND_BEGIN_ARG_WITH_RETURN_TYPE_MASK_EX(arginfo_hash_file, 0, 2, MAY_BE_STRING|MAY_BE_FALSE)
	ZEND_ARG_TYPE_INFO(0, algo, IS_STRING, 0)
	ZEND_ARG_TYPE_INFO(0, filename, IS_STRING, 0)
	ZEND_ARG_TYPE_INFO_WITH_DEFAULT_VALUE(0, binary, _IS_BOOL, 0, "false")
	ZEND_ARG_TYPE_INFO_WITH_DEFAULT_VALUE(0, options, IS_ARRAY, 0, "[]")
ZEND_END_ARG_INFO()

ZEND_BEGIN_ARG_WITH_RETURN_TYPE_INFO_EX(arginfo_hash_hmac, 0, 3, IS_STRING, 0)
	ZEND_ARG_TYPE_INFO(0, algo, IS_STRING, 0)
	ZEND_ARG_TYPE_INFO(0, data, IS_STRING, 0)
	ZEND_ARG_TYPE_INFO(0, key, IS_STRING, 0)
	ZEND_ARG_TYPE_INFO_WITH_DEFAULT_VALUE(0, binary, _IS_BOOL, 0, "false")
ZEND_END_ARG_INFO()

ZEND_BEGIN_ARG_WITH_RETURN_TYPE_MASK_EX(arginfo_hash_hmac_file, 0, 3, MAY_BE_STRING|MAY_BE_FALSE)
	ZEND_ARG_TYPE_INFO(0, algo, IS_STRING, 0)
	ZEND_ARG_TYPE_INFO(0, filename, IS_STRING, 0)
	ZEND_ARG_TYPE_INFO(0, key, IS_STRING, 0)
	ZEND_ARG_TYPE_INFO_WITH_DEFAULT_VALUE(0, binary, _IS_BOOL, 0, "false")
ZEND_END_ARG_INFO()

ZEND_BEGIN_ARG_WITH_RETURN_OBJ_INFO_EX(arginfo_hash_init, 0, 1, HashContext, 0)
	ZEND_ARG_TYPE_INFO(0, algo, IS_STRING, 0)
	ZEND_ARG_TYPE_INFO_WITH_DEFAULT_VALUE(0, flags, IS_LONG, 0, "0")
	ZEND_ARG_TYPE_INFO_WITH_DEFAULT_VALUE(0, key, IS_STRING, 0, "\"\"")
	ZEND_ARG_TYPE_INFO_WITH_DEFAULT_VALUE(0, options, IS_ARRAY, 0, "[]")
ZEND_END_ARG_INFO()

ZEND_BEGIN_ARG_WITH_RETURN_TYPE_INFO_EX(arginfo_hash_update, 0, 2, _IS_BOOL, 0)
	ZEND_ARG_OBJ_INFO(0, context, HashContext, 0)
	ZEND_ARG_TYPE_INFO(0, data, IS_STRING, 0)
ZEND_END_ARG_INFO()

ZEND_BEGIN_ARG_WITH_RETURN_TYPE_INFO_EX(arginfo_hash_update_stream, 0, 2, IS_LONG, 0)
	ZEND_ARG_OBJ_INFO(0, context, HashContext, 0)
	ZEND_ARG_INFO(0, stream)
	ZEND_ARG_TYPE_INFO_WITH_DEFAULT_VALUE(0, length, IS_LONG, 0, "-1")
ZEND_END_ARG_INFO()

ZEND_BEGIN_ARG_WITH_RETURN_TYPE_INFO_EX(arginfo_hash_update_file, 0, 2, _IS_BOOL, 0)
	ZEND_ARG_OBJ_INFO(0, context, HashContext, 0)
	ZEND_ARG_TYPE_INFO(0, filename, IS_STRING, 0)
	ZEND_ARG_INFO_WITH_DEFAULT_VALUE(0, stream_context, "null")
ZEND_END_ARG_INFO()

ZEND_BEGIN_ARG_WITH_RETURN_TYPE_INFO_EX(arginfo_hash_final, 0, 1, IS_STRING, 0)
	ZEND_ARG_OBJ_INFO(0, context, HashContext, 0)
	ZEND_ARG_TYPE_INFO_WITH_DEFAULT_VALUE(0, binary, _IS_BOOL, 0, "false")
ZEND_END_ARG_INFO()

ZEND_BEGIN_ARG_WITH_RETURN_OBJ_INFO_EX(arginfo_hash_copy, 0, 1, HashContext, 0)
	ZEND_ARG_OBJ_INFO(0, context, HashContext, 0)
ZEND_END_ARG_INFO()

ZEND_BEGIN_ARG_WITH_RETURN_TYPE_INFO_EX(arginfo_hash_algos, 0, 0, IS_ARRAY, 0)
ZEND_END_ARG_INFO()

#define arginfo_hash_hmac_algos arginfo_hash_algos

ZEND_BEGIN_ARG_WITH_RETURN_TYPE_INFO_EX(arginfo_hash_pbkdf2, 0, 4, IS_STRING, 0)
	ZEND_ARG_TYPE_INFO(0, algo, IS_STRING, 0)
	ZEND_ARG_TYPE_INFO(0, password, IS_STRING, 0)
	ZEND_ARG_TYPE_INFO(0, salt, IS_STRING, 0)
	ZEND_ARG_TYPE_INFO(0, iterations, IS_LONG, 0)
	ZEND_ARG_TYPE_INFO_WITH_DEFAULT_VALUE(0, length, IS_LONG, 0, "0")
	ZEND_ARG_TYPE_INFO_WITH_DEFAULT_VALUE(0, binary, _IS_BOOL, 0, "false")
	ZEND_ARG_TYPE_INFO_WITH_DEFAULT_VALUE(0, options, IS_ARRAY, 0, "[]")
ZEND_END_ARG_INFO()

ZEND_BEGIN_ARG_WITH_RETURN_TYPE_INFO_EX(arginfo_hash_equals, 0, 2, _IS_BOOL, 0)
	ZEND_ARG_TYPE_INFO(0, known_string, IS_STRING, 0)
	ZEND_ARG_TYPE_INFO(0, user_string, IS_STRING, 0)
ZEND_END_ARG_INFO()

ZEND_BEGIN_ARG_WITH_RETURN_TYPE_INFO_EX(arginfo_hash_hkdf, 0, 2, IS_STRING, 0)
	ZEND_ARG_TYPE_INFO(0, algo, IS_STRING, 0)
	ZEND_ARG_TYPE_INFO(0, key, IS_STRING, 0)
	ZEND_ARG_TYPE_INFO_WITH_DEFAULT_VALUE(0, length, IS_LONG, 0, "0")
	ZEND_ARG_TYPE_INFO_WITH_DEFAULT_VALUE(0, info, IS_STRING, 0, "\"\"")
	ZEND_ARG_TYPE_INFO_WITH_DEFAULT_VALUE(0, salt, IS_STRING, 0, "\"\"")
ZEND_END_ARG_INFO()

#if defined(PHP_MHASH_BC)
ZEND_BEGIN_ARG_WITH_RETURN_TYPE_MASK_EX(arginfo_mhash_get_block_size, 0, 1, MAY_BE_LONG|MAY_BE_FALSE)
	ZEND_ARG_TYPE_INFO(0, algo, IS_LONG, 0)
ZEND_END_ARG_INFO()
#endif

#if defined(PHP_MHASH_BC)
ZEND_BEGIN_ARG_WITH_RETURN_TYPE_MASK_EX(arginfo_mhash_get_hash_name, 0, 1, MAY_BE_STRING|MAY_BE_FALSE)
	ZEND_ARG_TYPE_INFO(0, algo, IS_LONG, 0)
ZEND_END_ARG_INFO()
#endif

#if defined(PHP_MHASH_BC)
ZEND_BEGIN_ARG_WITH_RETURN_TYPE_MASK_EX(arginfo_mhash_keygen_s2k, 0, 4, MAY_BE_STRING|MAY_BE_FALSE)
	ZEND_ARG_TYPE_INFO(0, algo, IS_LONG, 0)
	ZEND_ARG_TYPE_INFO(0, password, IS_STRING, 0)
	ZEND_ARG_TYPE_INFO(0, salt, IS_STRING, 0)
	ZEND_ARG_TYPE_INFO(0, length, IS_LONG, 0)
ZEND_END_ARG_INFO()
#endif

#if defined(PHP_MHASH_BC)
ZEND_BEGIN_ARG_WITH_RETURN_TYPE_INFO_EX(arginfo_mhash_count, 0, 0, IS_LONG, 0)
ZEND_END_ARG_INFO()
#endif

#if defined(PHP_MHASH_BC)
ZEND_BEGIN_ARG_WITH_RETURN_TYPE_MASK_EX(arginfo_mhash, 0, 2, MAY_BE_STRING|MAY_BE_FALSE)
	ZEND_ARG_TYPE_INFO(0, algo, IS_LONG, 0)
	ZEND_ARG_TYPE_INFO(0, data, IS_STRING, 0)
	ZEND_ARG_TYPE_INFO_WITH_DEFAULT_VALUE(0, key, IS_STRING, 1, "null")
ZEND_END_ARG_INFO()
#endif

ZEND_BEGIN_ARG_INFO_EX(arginfo_class_HashContext___construct, 0, 0, 0)
ZEND_END_ARG_INFO()

#define arginfo_class_HashContext___serialize arginfo_hash_algos

ZEND_BEGIN_ARG_WITH_RETURN_TYPE_INFO_EX(arginfo_class_HashContext___unserialize, 0, 1, IS_VOID, 0)
	ZEND_ARG_TYPE_INFO(0, data, IS_ARRAY, 0)
ZEND_END_ARG_INFO()


ZEND_FUNCTION(hash);
ZEND_FUNCTION(hash_file);
ZEND_FUNCTION(hash_hmac);
ZEND_FUNCTION(hash_hmac_file);
ZEND_FUNCTION(hash_init);
ZEND_FUNCTION(hash_update);
ZEND_FUNCTION(hash_update_stream);
ZEND_FUNCTION(hash_update_file);
ZEND_FUNCTION(hash_final);
ZEND_FUNCTION(hash_copy);
ZEND_FUNCTION(hash_algos);
ZEND_FUNCTION(hash_hmac_algos);
ZEND_FUNCTION(hash_pbkdf2);
ZEND_FUNCTION(hash_equals);
ZEND_FUNCTION(hash_hkdf);
#if defined(PHP_MHASH_BC)
ZEND_FUNCTION(mhash_get_block_size);
#endif
#if defined(PHP_MHASH_BC)
ZEND_FUNCTION(mhash_get_hash_name);
#endif
#if defined(PHP_MHASH_BC)
ZEND_FUNCTION(mhash_keygen_s2k);
#endif
#if defined(PHP_MHASH_BC)
ZEND_FUNCTION(mhash_count);
#endif
#if defined(PHP_MHASH_BC)
ZEND_FUNCTION(mhash);
#endif
ZEND_METHOD(HashContext, __construct);
ZEND_METHOD(HashContext, __serialize);
ZEND_METHOD(HashContext, __unserialize);


static const zend_function_entry ext_functions[] = {
	ZEND_FE(hash, arginfo_hash)
	ZEND_FE(hash_file, arginfo_hash_file)
	ZEND_FE(hash_hmac, arginfo_hash_hmac)
	ZEND_FE(hash_hmac_file, arginfo_hash_hmac_file)
	ZEND_FE(hash_init, arginfo_hash_init)
	ZEND_FE(hash_update, arginfo_hash_update)
	ZEND_FE(hash_update_stream, arginfo_hash_update_stream)
	ZEND_FE(hash_update_file, arginfo_hash_update_file)
	ZEND_FE(hash_final, arginfo_hash_final)
	ZEND_FE(hash_copy, arginfo_hash_copy)
	ZEND_FE(hash_algos, arginfo_hash_algos)
	ZEND_FE(hash_hmac_algos, arginfo_hash_hmac_algos)
	ZEND_FE(hash_pbkdf2, arginfo_hash_pbkdf2)
	ZEND_FE(hash_equals, arginfo_hash_equals)
	ZEND_FE(hash_hkdf, arginfo_hash_hkdf)
#if defined(PHP_MHASH_BC)
	ZEND_DEP_FE(mhash_get_block_size, arginfo_mhash_get_block_size)
#endif
#if defined(PHP_MHASH_BC)
	ZEND_DEP_FE(mhash_get_hash_name, arginfo_mhash_get_hash_name)
#endif
#if defined(PHP_MHASH_BC)
	ZEND_DEP_FE(mhash_keygen_s2k, arginfo_mhash_keygen_s2k)
#endif
#if defined(PHP_MHASH_BC)
	ZEND_DEP_FE(mhash_count, arginfo_mhash_count)
#endif
#if defined(PHP_MHASH_BC)
	ZEND_DEP_FE(mhash, arginfo_mhash)
#endif
	ZEND_FE_END
};


static const zend_function_entry class_HashContext_methods[] = {
	ZEND_ME(HashContext, __construct, arginfo_class_HashContext___construct, ZEND_ACC_PRIVATE)
	ZEND_ME(HashContext, __serialize, arginfo_class_HashContext___serialize, ZEND_ACC_PUBLIC)
	ZEND_ME(HashContext, __unserialize, arginfo_class_HashContext___unserialize, ZEND_ACC_PUBLIC)
	ZEND_FE_END
};

static void register_hash_symbols(int module_number)
{
	REGISTER_LONG_CONSTANT("HASH_HMAC", PHP_HASH_HMAC, CONST_PERSISTENT);


	zend_add_parameter_attribute(zend_hash_str_find_ptr(CG(function_table), "hash_hmac", sizeof("hash_hmac") - 1), 2, ZSTR_KNOWN(ZEND_STR_SENSITIVEPARAMETER), 0);

	zend_add_parameter_attribute(zend_hash_str_find_ptr(CG(function_table), "hash_hmac_file", sizeof("hash_hmac_file") - 1), 2, ZSTR_KNOWN(ZEND_STR_SENSITIVEPARAMETER), 0);

	zend_add_parameter_attribute(zend_hash_str_find_ptr(CG(function_table), "hash_init", sizeof("hash_init") - 1), 2, ZSTR_KNOWN(ZEND_STR_SENSITIVEPARAMETER), 0);

	zend_add_parameter_attribute(zend_hash_str_find_ptr(CG(function_table), "hash_pbkdf2", sizeof("hash_pbkdf2") - 1), 1, ZSTR_KNOWN(ZEND_STR_SENSITIVEPARAMETER), 0);

	zend_add_parameter_attribute(zend_hash_str_find_ptr(CG(function_table), "hash_equals", sizeof("hash_equals") - 1), 0, ZSTR_KNOWN(ZEND_STR_SENSITIVEPARAMETER), 0);

	zend_add_parameter_attribute(zend_hash_str_find_ptr(CG(function_table), "hash_equals", sizeof("hash_equals") - 1), 1, ZSTR_KNOWN(ZEND_STR_SENSITIVEPARAMETER), 0);

	zend_add_parameter_attribute(zend_hash_str_find_ptr(CG(function_table), "hash_hkdf", sizeof("hash_hkdf") - 1), 1, ZSTR_KNOWN(ZEND_STR_SENSITIVEPARAMETER), 0);
}

static zend_class_entry *register_class_HashContext(void)
{
	zend_class_entry ce, *class_entry;

	INIT_CLASS_ENTRY(ce, "HashContext", class_HashContext_methods);
	class_entry = zend_register_internal_class_ex(&ce, NULL);
	class_entry->ce_flags |= ZEND_ACC_FINAL;

	return class_entry;
}<|MERGE_RESOLUTION|>--- conflicted
+++ resolved
@@ -1,9 +1,5 @@
 /* This is a generated file, edit the .stub.php file instead.
-<<<<<<< HEAD
- * Stub hash: 7168b9b3d1422d4f8ff9270c5de2f42988a55811 */
-=======
- * Stub hash: 66d99527cf6d7b37ff652bb78fa57d5e3d5c78d9 */
->>>>>>> 7cae6eb8
+ * Stub hash: ebad728f6a02164a847b0f29d215d6aa6214488d */
 
 ZEND_BEGIN_ARG_WITH_RETURN_TYPE_INFO_EX(arginfo_hash, 0, 2, IS_STRING, 0)
 	ZEND_ARG_TYPE_INFO(0, algo, IS_STRING, 0)
