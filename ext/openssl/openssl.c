--- conflicted
+++ resolved
@@ -1317,7 +1317,6 @@
 {
 	EVP_cleanup();
 
-<<<<<<< HEAD
 #if OPENSSL_VERSION_NUMBER >= 0x00090805f
 	ERR_free_strings();
 #endif
@@ -1325,11 +1324,6 @@
 	php_unregister_url_stream_wrapper("https");
 	php_unregister_url_stream_wrapper("ftps");
 
-=======
-	php_unregister_url_stream_wrapper("https");
-	php_unregister_url_stream_wrapper("ftps");
-
->>>>>>> 0fca0d9f
 	php_stream_xport_unregister("ssl");
 #ifndef OPENSSL_NO_SSL2
 	php_stream_xport_unregister("sslv2");
@@ -4948,10 +4942,7 @@
 	memset(eks, 0, sizeof(*eks) * nkeys);
 	key_resources = safe_emalloc(nkeys, sizeof(zend_resource*), 0);
 	memset(key_resources, 0, sizeof(zend_resource*) * nkeys);
-<<<<<<< HEAD
-=======
 	memset(pkeys, 0, sizeof(*pkeys) * nkeys);
->>>>>>> 0fca0d9f
 
 	/* get the public keys we are using to seal this data */
 	i = 0;
@@ -5013,11 +5004,7 @@
 
 clean_exit:
 	for (i=0; i<nkeys; i++) {
-<<<<<<< HEAD
-		if (key_resources[i] == NULL) {
-=======
 		if (key_resources[i] == NULL && pkeys[i] != NULL) {
->>>>>>> 0fca0d9f
 			EVP_PKEY_free(pkeys[i]);
 		}
 		if (eks[i]) {
