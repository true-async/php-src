--- conflicted
+++ resolved
@@ -2101,14 +2101,10 @@
 		php_openssl_store_errors();
 	}
 
-<<<<<<< HEAD
 	BIO_free(bio_out);
 
 cleanup:
-	if (certresource == NULL && cert != NULL) {
-=======
 	if (Z_TYPE_P(zcert) != IS_RESOURCE) {
->>>>>>> 999fe36d
 		X509_free(cert);
 	}
 }
@@ -2780,12 +2776,8 @@
 		php_error_docref(NULL, E_WARNING, "cannot get private key from parameter 3");
 		goto cleanup;
 	}
-<<<<<<< HEAD
-	if (cert && !X509_check_private_key(cert, priv_key)) {
-		php_openssl_store_errors();
-=======
 	if (!X509_check_private_key(cert, priv_key)) {
->>>>>>> 999fe36d
+		php_openssl_store_errors();
 		php_error_docref(NULL, E_WARNING, "private key does not correspond to cert");
 		goto cleanup;
 	}
