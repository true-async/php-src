/*
   +----------------------------------------------------------------------+
   | PHP Version 7                                                        |
   +----------------------------------------------------------------------+
   | Copyright (c) 1997-2015 The PHP Group                                |
   +----------------------------------------------------------------------+
   | This source file is subject to version 3.01 of the PHP license,      |
   | that is bundled with this package in the file LICENSE, and is        |
   | available through the world-wide-web at the following url:           |
   | http://www.php.net/license/3_01.txt                                  |
   | If you did not receive a copy of the PHP license and are unable to   |
   | obtain it through the world-wide-web, please send a note to          |
   | license@php.net so we can mail you a copy immediately.               |
   +----------------------------------------------------------------------+
   | Authors: Stig Venaas <venaas@php.net>                                |
   |          Wez Furlong <wez@thebrainroom.com>                          |
   |          Sascha Kettler <kettler@gmx.net>                            |
   |          Pierre-Alain Joye <pierre@php.net>                          |
   |          Marc Delling <delling@silpion.de> (PKCS12 functions)        |
   +----------------------------------------------------------------------+
 */

/* $Id$ */

#ifdef HAVE_CONFIG_H
#include "config.h"
#endif

#include "php.h"
#include "php_ini.h"
#include "php_openssl.h"

/* PHP Includes */
#include "ext/standard/file.h"
#include "ext/standard/info.h"
#include "ext/standard/php_fopen_wrappers.h"
#include "ext/standard/md5.h"
#include "ext/standard/base64.h"
#ifdef PHP_WIN32
# include "win32/winutil.h"
#endif

/* OpenSSL includes */
#include <openssl/evp.h>
#include <openssl/x509.h>
#include <openssl/x509v3.h>
#include <openssl/crypto.h>
#include <openssl/pem.h>
#include <openssl/err.h>
#include <openssl/conf.h>
#include <openssl/rand.h>
#include <openssl/ssl.h>
#include <openssl/pkcs12.h>

/* Common */
#include <time.h>

#ifdef NETWARE
#define timezone _timezone	/* timezone is called _timezone in LibC */
#endif

#define DEFAULT_KEY_LENGTH	512
#define MIN_KEY_LENGTH		384

#define OPENSSL_ALGO_SHA1 	1
#define OPENSSL_ALGO_MD5	2
#define OPENSSL_ALGO_MD4	3
#ifdef HAVE_OPENSSL_MD2_H
#define OPENSSL_ALGO_MD2	4
#endif
#define OPENSSL_ALGO_DSS1	5
#if OPENSSL_VERSION_NUMBER >= 0x0090708fL
#define OPENSSL_ALGO_SHA224 6
#define OPENSSL_ALGO_SHA256 7
#define OPENSSL_ALGO_SHA384 8
#define OPENSSL_ALGO_SHA512 9
#define OPENSSL_ALGO_RMD160 10
#endif
#define DEBUG_SMIME	0

#if !defined(OPENSSL_NO_EC) && defined(EVP_PKEY_EC)
#define HAVE_EVP_PKEY_EC 1
#endif

/* FIXME: Use the openssl constants instead of
 * enum. It is now impossible to match real values
 * against php constants. Also sorry to break the
 * enum principles here, BC...
 */
enum php_openssl_key_type {
	OPENSSL_KEYTYPE_RSA,
	OPENSSL_KEYTYPE_DSA,
	OPENSSL_KEYTYPE_DH,
	OPENSSL_KEYTYPE_DEFAULT = OPENSSL_KEYTYPE_RSA,
#ifdef HAVE_EVP_PKEY_EC
	OPENSSL_KEYTYPE_EC = OPENSSL_KEYTYPE_DH +1
#endif
};

enum php_openssl_cipher_type {
	PHP_OPENSSL_CIPHER_RC2_40,
	PHP_OPENSSL_CIPHER_RC2_128,
	PHP_OPENSSL_CIPHER_RC2_64,
	PHP_OPENSSL_CIPHER_DES,
	PHP_OPENSSL_CIPHER_3DES,
	PHP_OPENSSL_CIPHER_AES_128_CBC,
	PHP_OPENSSL_CIPHER_AES_192_CBC,
	PHP_OPENSSL_CIPHER_AES_256_CBC,

	PHP_OPENSSL_CIPHER_DEFAULT = PHP_OPENSSL_CIPHER_RC2_40
};

PHP_FUNCTION(openssl_get_md_methods);
PHP_FUNCTION(openssl_get_cipher_methods);

PHP_FUNCTION(openssl_digest);
PHP_FUNCTION(openssl_encrypt);
PHP_FUNCTION(openssl_decrypt);
PHP_FUNCTION(openssl_cipher_iv_length);

PHP_FUNCTION(openssl_dh_compute_key);
PHP_FUNCTION(openssl_random_pseudo_bytes);

/* {{{ arginfo */
ZEND_BEGIN_ARG_INFO_EX(arginfo_openssl_x509_export_to_file, 0, 0, 2)
    ZEND_ARG_INFO(0, x509)
    ZEND_ARG_INFO(0, outfilename)
    ZEND_ARG_INFO(0, notext)
ZEND_END_ARG_INFO()

ZEND_BEGIN_ARG_INFO_EX(arginfo_openssl_x509_export, 0, 0, 2)
    ZEND_ARG_INFO(0, x509)
    ZEND_ARG_INFO(1, out)
    ZEND_ARG_INFO(0, notext)
ZEND_END_ARG_INFO()

ZEND_BEGIN_ARG_INFO_EX(arginfo_openssl_x509_fingerprint, 0, 0, 1)
	ZEND_ARG_INFO(0, x509)
	ZEND_ARG_INFO(0, method)
	ZEND_ARG_INFO(0, raw_output)
ZEND_END_ARG_INFO()

ZEND_BEGIN_ARG_INFO(arginfo_openssl_x509_check_private_key, 0)
    ZEND_ARG_INFO(0, cert)
    ZEND_ARG_INFO(0, key)
ZEND_END_ARG_INFO()

ZEND_BEGIN_ARG_INFO(arginfo_openssl_x509_parse, 0)
    ZEND_ARG_INFO(0, x509)
    ZEND_ARG_INFO(0, shortname)
ZEND_END_ARG_INFO()

ZEND_BEGIN_ARG_INFO_EX(arginfo_openssl_x509_checkpurpose, 0, 0, 3)
    ZEND_ARG_INFO(0, x509cert)
    ZEND_ARG_INFO(0, purpose)
    ZEND_ARG_INFO(0, cainfo) /* array */
    ZEND_ARG_INFO(0, untrustedfile)
ZEND_END_ARG_INFO()

ZEND_BEGIN_ARG_INFO(arginfo_openssl_x509_read, 0)
    ZEND_ARG_INFO(0, cert)
ZEND_END_ARG_INFO()

ZEND_BEGIN_ARG_INFO(arginfo_openssl_x509_free, 0)
    ZEND_ARG_INFO(0, x509)
ZEND_END_ARG_INFO()

ZEND_BEGIN_ARG_INFO_EX(arginfo_openssl_pkcs12_export_to_file, 0, 0, 4)
    ZEND_ARG_INFO(0, x509)
    ZEND_ARG_INFO(0, filename)
    ZEND_ARG_INFO(0, priv_key)
    ZEND_ARG_INFO(0, pass)
    ZEND_ARG_INFO(0, args) /* array */
ZEND_END_ARG_INFO()

ZEND_BEGIN_ARG_INFO(arginfo_openssl_pkcs12_export, 0)
    ZEND_ARG_INFO(0, x509)
    ZEND_ARG_INFO(1, out)
    ZEND_ARG_INFO(0, priv_key)
    ZEND_ARG_INFO(0, pass)
    ZEND_ARG_INFO(0, args) /* array */
ZEND_END_ARG_INFO()

ZEND_BEGIN_ARG_INFO(arginfo_openssl_pkcs12_read, 0)
    ZEND_ARG_INFO(0, PKCS12)
    ZEND_ARG_INFO(1, certs) /* array */
    ZEND_ARG_INFO(0, pass)
ZEND_END_ARG_INFO()

ZEND_BEGIN_ARG_INFO_EX(arginfo_openssl_csr_export_to_file, 0, 0, 2)
    ZEND_ARG_INFO(0, csr)
    ZEND_ARG_INFO(0, outfilename)
    ZEND_ARG_INFO(0, notext)
ZEND_END_ARG_INFO()

ZEND_BEGIN_ARG_INFO_EX(arginfo_openssl_csr_export, 0, 0, 2)
    ZEND_ARG_INFO(0, csr)
    ZEND_ARG_INFO(1, out)
    ZEND_ARG_INFO(0, notext)
ZEND_END_ARG_INFO()

ZEND_BEGIN_ARG_INFO_EX(arginfo_openssl_csr_sign, 0, 0, 4)
    ZEND_ARG_INFO(0, csr)
    ZEND_ARG_INFO(0, x509)
    ZEND_ARG_INFO(0, priv_key)
    ZEND_ARG_INFO(0, days)
    ZEND_ARG_INFO(0, config_args) /* array */
    ZEND_ARG_INFO(0, serial)
ZEND_END_ARG_INFO()

ZEND_BEGIN_ARG_INFO_EX(arginfo_openssl_csr_new, 0, 0, 2)
    ZEND_ARG_INFO(0, dn) /* array */
    ZEND_ARG_INFO(1, privkey)
    ZEND_ARG_INFO(0, configargs)
    ZEND_ARG_INFO(0, extraattribs)
ZEND_END_ARG_INFO()

ZEND_BEGIN_ARG_INFO(arginfo_openssl_csr_get_subject, 0)
    ZEND_ARG_INFO(0, csr)
ZEND_END_ARG_INFO()

ZEND_BEGIN_ARG_INFO(arginfo_openssl_csr_get_public_key, 0)
    ZEND_ARG_INFO(0, csr)
ZEND_END_ARG_INFO()

ZEND_BEGIN_ARG_INFO_EX(arginfo_openssl_pkey_new, 0, 0, 0)
    ZEND_ARG_INFO(0, configargs) /* array */
ZEND_END_ARG_INFO()

ZEND_BEGIN_ARG_INFO_EX(arginfo_openssl_pkey_export_to_file, 0, 0, 2)
    ZEND_ARG_INFO(0, key)
    ZEND_ARG_INFO(0, outfilename)
    ZEND_ARG_INFO(0, passphrase)
    ZEND_ARG_INFO(0, config_args) /* array */
ZEND_END_ARG_INFO()

ZEND_BEGIN_ARG_INFO_EX(arginfo_openssl_pkey_export, 0, 0, 2)
    ZEND_ARG_INFO(0, key)
    ZEND_ARG_INFO(1, out)
    ZEND_ARG_INFO(0, passphrase)
    ZEND_ARG_INFO(0, config_args) /* array */
ZEND_END_ARG_INFO()

ZEND_BEGIN_ARG_INFO(arginfo_openssl_pkey_get_public, 0)
    ZEND_ARG_INFO(0, cert)
ZEND_END_ARG_INFO()

ZEND_BEGIN_ARG_INFO(arginfo_openssl_pkey_free, 0)
    ZEND_ARG_INFO(0, key)
ZEND_END_ARG_INFO()

ZEND_BEGIN_ARG_INFO_EX(arginfo_openssl_pkey_get_private, 0, 0, 1)
    ZEND_ARG_INFO(0, key)
    ZEND_ARG_INFO(0, passphrase)
ZEND_END_ARG_INFO()

ZEND_BEGIN_ARG_INFO(arginfo_openssl_pkey_get_details, 0)
    ZEND_ARG_INFO(0, key)
ZEND_END_ARG_INFO()

#if OPENSSL_VERSION_NUMBER >= 0x10000000L
ZEND_BEGIN_ARG_INFO_EX(arginfo_openssl_pbkdf2, 0, 0, 4)
    ZEND_ARG_INFO(0, password)
    ZEND_ARG_INFO(0, salt)
    ZEND_ARG_INFO(0, key_length)
    ZEND_ARG_INFO(0, iterations)
    ZEND_ARG_INFO(0, digest_algorithm)
ZEND_END_ARG_INFO()
#endif

ZEND_BEGIN_ARG_INFO_EX(arginfo_openssl_pkcs7_verify, 0, 0, 2)
    ZEND_ARG_INFO(0, filename)
    ZEND_ARG_INFO(0, flags)
    ZEND_ARG_INFO(0, signerscerts)
    ZEND_ARG_INFO(0, cainfo) /* array */
    ZEND_ARG_INFO(0, extracerts)
    ZEND_ARG_INFO(0, content)
ZEND_END_ARG_INFO()

ZEND_BEGIN_ARG_INFO_EX(arginfo_openssl_pkcs7_encrypt, 0, 0, 4)
    ZEND_ARG_INFO(0, infile)
    ZEND_ARG_INFO(0, outfile)
    ZEND_ARG_INFO(0, recipcerts)
    ZEND_ARG_INFO(0, headers) /* array */
    ZEND_ARG_INFO(0, flags)
    ZEND_ARG_INFO(0, cipher)
ZEND_END_ARG_INFO()

ZEND_BEGIN_ARG_INFO_EX(arginfo_openssl_pkcs7_sign, 0, 0, 5)
    ZEND_ARG_INFO(0, infile)
    ZEND_ARG_INFO(0, outfile)
    ZEND_ARG_INFO(0, signcert)
    ZEND_ARG_INFO(0, signkey)
    ZEND_ARG_INFO(0, headers) /* array */
    ZEND_ARG_INFO(0, flags)
    ZEND_ARG_INFO(0, extracertsfilename)
ZEND_END_ARG_INFO()

ZEND_BEGIN_ARG_INFO_EX(arginfo_openssl_pkcs7_decrypt, 0, 0, 3)
    ZEND_ARG_INFO(0, infilename)
    ZEND_ARG_INFO(0, outfilename)
    ZEND_ARG_INFO(0, recipcert)
    ZEND_ARG_INFO(0, recipkey)
ZEND_END_ARG_INFO()

ZEND_BEGIN_ARG_INFO_EX(arginfo_openssl_private_encrypt, 0, 0, 3)
    ZEND_ARG_INFO(0, data)
    ZEND_ARG_INFO(1, crypted)
    ZEND_ARG_INFO(0, key)
    ZEND_ARG_INFO(0, padding)
ZEND_END_ARG_INFO()

ZEND_BEGIN_ARG_INFO_EX(arginfo_openssl_private_decrypt, 0, 0, 3)
    ZEND_ARG_INFO(0, data)
    ZEND_ARG_INFO(1, crypted)
    ZEND_ARG_INFO(0, key)
    ZEND_ARG_INFO(0, padding)
ZEND_END_ARG_INFO()

ZEND_BEGIN_ARG_INFO_EX(arginfo_openssl_public_encrypt, 0, 0, 3)
    ZEND_ARG_INFO(0, data)
    ZEND_ARG_INFO(1, crypted)
    ZEND_ARG_INFO(0, key)
    ZEND_ARG_INFO(0, padding)
ZEND_END_ARG_INFO()

ZEND_BEGIN_ARG_INFO_EX(arginfo_openssl_public_decrypt, 0, 0, 3)
    ZEND_ARG_INFO(0, data)
    ZEND_ARG_INFO(1, crypted)
    ZEND_ARG_INFO(0, key)
    ZEND_ARG_INFO(0, padding)
ZEND_END_ARG_INFO()

ZEND_BEGIN_ARG_INFO(arginfo_openssl_error_string, 0)
ZEND_END_ARG_INFO()

ZEND_BEGIN_ARG_INFO_EX(arginfo_openssl_sign, 0, 0, 3)
    ZEND_ARG_INFO(0, data)
    ZEND_ARG_INFO(1, signature)
    ZEND_ARG_INFO(0, key)
    ZEND_ARG_INFO(0, method)
ZEND_END_ARG_INFO()

ZEND_BEGIN_ARG_INFO_EX(arginfo_openssl_verify, 0, 0, 3)
    ZEND_ARG_INFO(0, data)
    ZEND_ARG_INFO(0, signature)
    ZEND_ARG_INFO(0, key)
    ZEND_ARG_INFO(0, method)
ZEND_END_ARG_INFO()

ZEND_BEGIN_ARG_INFO(arginfo_openssl_seal, 0)
    ZEND_ARG_INFO(0, data)
    ZEND_ARG_INFO(1, sealdata)
    ZEND_ARG_INFO(1, ekeys) /* arary */
    ZEND_ARG_INFO(0, pubkeys) /* array */
ZEND_END_ARG_INFO()

ZEND_BEGIN_ARG_INFO(arginfo_openssl_open, 0)
    ZEND_ARG_INFO(0, data)
    ZEND_ARG_INFO(1, opendata)
    ZEND_ARG_INFO(0, ekey)
    ZEND_ARG_INFO(0, privkey)
ZEND_END_ARG_INFO()

ZEND_BEGIN_ARG_INFO_EX(arginfo_openssl_get_md_methods, 0, 0, 0)
    ZEND_ARG_INFO(0, aliases)
ZEND_END_ARG_INFO()

ZEND_BEGIN_ARG_INFO_EX(arginfo_openssl_get_cipher_methods, 0, 0, 0)
    ZEND_ARG_INFO(0, aliases)
ZEND_END_ARG_INFO()

ZEND_BEGIN_ARG_INFO_EX(arginfo_openssl_digest, 0, 0, 2)
    ZEND_ARG_INFO(0, data)
    ZEND_ARG_INFO(0, method)
    ZEND_ARG_INFO(0, raw_output)
ZEND_END_ARG_INFO()

ZEND_BEGIN_ARG_INFO_EX(arginfo_openssl_encrypt, 0, 0, 3)
    ZEND_ARG_INFO(0, data)
    ZEND_ARG_INFO(0, method)
    ZEND_ARG_INFO(0, password)
    ZEND_ARG_INFO(0, options)
    ZEND_ARG_INFO(0, iv)
ZEND_END_ARG_INFO()

ZEND_BEGIN_ARG_INFO_EX(arginfo_openssl_decrypt, 0, 0, 3)
    ZEND_ARG_INFO(0, data)
    ZEND_ARG_INFO(0, method)
    ZEND_ARG_INFO(0, password)
    ZEND_ARG_INFO(0, options)
    ZEND_ARG_INFO(0, iv)
ZEND_END_ARG_INFO()

ZEND_BEGIN_ARG_INFO(arginfo_openssl_cipher_iv_length, 0)
    ZEND_ARG_INFO(0, method)
ZEND_END_ARG_INFO()

ZEND_BEGIN_ARG_INFO(arginfo_openssl_dh_compute_key, 0)
    ZEND_ARG_INFO(0, pub_key)
    ZEND_ARG_INFO(0, dh_key)
ZEND_END_ARG_INFO()

ZEND_BEGIN_ARG_INFO_EX(arginfo_openssl_random_pseudo_bytes, 0, 0, 1)
    ZEND_ARG_INFO(0, length)
    ZEND_ARG_INFO(1, result_is_strong)
ZEND_END_ARG_INFO()

ZEND_BEGIN_ARG_INFO_EX(arginfo_openssl_spki_new, 0, 0, 2)
    ZEND_ARG_INFO(0, privkey)
    ZEND_ARG_INFO(0, challenge)
    ZEND_ARG_INFO(0, algo)
ZEND_END_ARG_INFO()

ZEND_BEGIN_ARG_INFO(arginfo_openssl_spki_verify, 0)
    ZEND_ARG_INFO(0, spki)
ZEND_END_ARG_INFO()

ZEND_BEGIN_ARG_INFO(arginfo_openssl_spki_export, 0)
    ZEND_ARG_INFO(0, spki)
ZEND_END_ARG_INFO()

ZEND_BEGIN_ARG_INFO(arginfo_openssl_spki_export_challenge, 0)
    ZEND_ARG_INFO(0, spki)
ZEND_END_ARG_INFO()

ZEND_BEGIN_ARG_INFO(arginfo_openssl_get_cert_locations, 0)
ZEND_END_ARG_INFO()
/* }}} */

/* {{{ openssl_functions[]
 */
const zend_function_entry openssl_functions[] = {
	PHP_FE(openssl_get_cert_locations, arginfo_openssl_get_cert_locations)

/* spki functions */
	PHP_FE(openssl_spki_new, arginfo_openssl_spki_new)
	PHP_FE(openssl_spki_verify, arginfo_openssl_spki_verify)
	PHP_FE(openssl_spki_export, arginfo_openssl_spki_export)
	PHP_FE(openssl_spki_export_challenge, arginfo_openssl_spki_export_challenge)

/* public/private key functions */
	PHP_FE(openssl_pkey_free,			arginfo_openssl_pkey_free)
	PHP_FE(openssl_pkey_new,			arginfo_openssl_pkey_new)
	PHP_FE(openssl_pkey_export,			arginfo_openssl_pkey_export)
	PHP_FE(openssl_pkey_export_to_file,	arginfo_openssl_pkey_export_to_file)
	PHP_FE(openssl_pkey_get_private,	arginfo_openssl_pkey_get_private)
	PHP_FE(openssl_pkey_get_public,		arginfo_openssl_pkey_get_public)
	PHP_FE(openssl_pkey_get_details,	arginfo_openssl_pkey_get_details)

	PHP_FALIAS(openssl_free_key,		openssl_pkey_free, 			arginfo_openssl_pkey_free)
	PHP_FALIAS(openssl_get_privatekey,	openssl_pkey_get_private,	arginfo_openssl_pkey_get_private)
	PHP_FALIAS(openssl_get_publickey,	openssl_pkey_get_public,	arginfo_openssl_pkey_get_public)

/* x.509 cert funcs */
	PHP_FE(openssl_x509_read,				arginfo_openssl_x509_read)
	PHP_FE(openssl_x509_free,          		arginfo_openssl_x509_free)
	PHP_FE(openssl_x509_parse,			 	arginfo_openssl_x509_parse)
	PHP_FE(openssl_x509_checkpurpose,		arginfo_openssl_x509_checkpurpose)
	PHP_FE(openssl_x509_check_private_key,	arginfo_openssl_x509_check_private_key)
	PHP_FE(openssl_x509_export,				arginfo_openssl_x509_export)
	PHP_FE(openssl_x509_fingerprint,			arginfo_openssl_x509_fingerprint)
	PHP_FE(openssl_x509_export_to_file,		arginfo_openssl_x509_export_to_file)

/* PKCS12 funcs */
	PHP_FE(openssl_pkcs12_export,			arginfo_openssl_pkcs12_export)
	PHP_FE(openssl_pkcs12_export_to_file,	arginfo_openssl_pkcs12_export_to_file)
	PHP_FE(openssl_pkcs12_read,				arginfo_openssl_pkcs12_read)

/* CSR funcs */
	PHP_FE(openssl_csr_new,				arginfo_openssl_csr_new)
	PHP_FE(openssl_csr_export,			arginfo_openssl_csr_export)
	PHP_FE(openssl_csr_export_to_file,	arginfo_openssl_csr_export_to_file)
	PHP_FE(openssl_csr_sign,			arginfo_openssl_csr_sign)
	PHP_FE(openssl_csr_get_subject,		arginfo_openssl_csr_get_subject)
	PHP_FE(openssl_csr_get_public_key,	arginfo_openssl_csr_get_public_key)

	PHP_FE(openssl_digest,				arginfo_openssl_digest)
	PHP_FE(openssl_encrypt,				arginfo_openssl_encrypt)
	PHP_FE(openssl_decrypt,				arginfo_openssl_decrypt)
	PHP_FE(openssl_cipher_iv_length,	arginfo_openssl_cipher_iv_length)
	PHP_FE(openssl_sign,				arginfo_openssl_sign)
	PHP_FE(openssl_verify,				arginfo_openssl_verify)
	PHP_FE(openssl_seal,				arginfo_openssl_seal)
	PHP_FE(openssl_open,				arginfo_openssl_open)

#if OPENSSL_VERSION_NUMBER >= 0x10000000L
	PHP_FE(openssl_pbkdf2,	arginfo_openssl_pbkdf2)
#endif

/* for S/MIME handling */
	PHP_FE(openssl_pkcs7_verify,		arginfo_openssl_pkcs7_verify)
	PHP_FE(openssl_pkcs7_decrypt,		arginfo_openssl_pkcs7_decrypt)
	PHP_FE(openssl_pkcs7_sign,			arginfo_openssl_pkcs7_sign)
	PHP_FE(openssl_pkcs7_encrypt,		arginfo_openssl_pkcs7_encrypt)

	PHP_FE(openssl_private_encrypt,		arginfo_openssl_private_encrypt)
	PHP_FE(openssl_private_decrypt,		arginfo_openssl_private_decrypt)
	PHP_FE(openssl_public_encrypt,		arginfo_openssl_public_encrypt)
	PHP_FE(openssl_public_decrypt,		arginfo_openssl_public_decrypt)

	PHP_FE(openssl_get_md_methods,		arginfo_openssl_get_md_methods)
	PHP_FE(openssl_get_cipher_methods,	arginfo_openssl_get_cipher_methods)

	PHP_FE(openssl_dh_compute_key,      arginfo_openssl_dh_compute_key)

	PHP_FE(openssl_random_pseudo_bytes,    arginfo_openssl_random_pseudo_bytes)
	PHP_FE(openssl_error_string, arginfo_openssl_error_string)
	PHP_FE_END
};
/* }}} */

/* {{{ openssl_module_entry
 */
zend_module_entry openssl_module_entry = {
	STANDARD_MODULE_HEADER,
	"openssl",
	openssl_functions,
	PHP_MINIT(openssl),
	PHP_MSHUTDOWN(openssl),
	NULL,
	NULL,
	PHP_MINFO(openssl),
	NO_VERSION_YET,
	STANDARD_MODULE_PROPERTIES
};
/* }}} */

#ifdef COMPILE_DL_OPENSSL
ZEND_GET_MODULE(openssl)
#endif

static int le_key;
static int le_x509;
static int le_csr;
static int ssl_stream_data_index;

int php_openssl_get_x509_list_id(void) /* {{{ */
{
	return le_x509;
}
/* }}} */

/* {{{ resource destructors */
static void php_pkey_free(zend_resource *rsrc)
{
	EVP_PKEY *pkey = (EVP_PKEY *)rsrc->ptr;

	assert(pkey != NULL);

	EVP_PKEY_free(pkey);
}

static void php_x509_free(zend_resource *rsrc)
{
	X509 *x509 = (X509 *)rsrc->ptr;
	X509_free(x509);
}

static void php_csr_free(zend_resource *rsrc)
{
	X509_REQ * csr = (X509_REQ*)rsrc->ptr;
	X509_REQ_free(csr);
}
/* }}} */

/* {{{ openssl open_basedir check */
inline static int php_openssl_open_base_dir_chk(char *filename)
{
	if (php_check_open_basedir(filename)) {
		return -1;
	}

	return 0;
}
/* }}} */

php_stream* php_openssl_get_stream_from_ssl_handle(const SSL *ssl)
{
	return (php_stream*)SSL_get_ex_data(ssl, ssl_stream_data_index);
}

int php_openssl_get_ssl_stream_data_index()
{
	return ssl_stream_data_index;
}

/* openssl -> PHP "bridging" */
/* true global; readonly after module startup */
static char default_ssl_conf_filename[MAXPATHLEN];

struct php_x509_request { /* {{{ */
#if OPENSSL_VERSION_NUMBER >= 0x10000002L
	LHASH_OF(CONF_VALUE) * global_config;	/* Global SSL config */
	LHASH_OF(CONF_VALUE) * req_config;		/* SSL config for this request */
#else
	LHASH * global_config;  /* Global SSL config */
	LHASH * req_config;             /* SSL config for this request */
#endif
	const EVP_MD * md_alg;
	const EVP_MD * digest;
	char	* section_name,
			* config_filename,
			* digest_name,
			* extensions_section,
			* request_extensions_section;
	int priv_key_bits;
	int priv_key_type;

	int priv_key_encrypt;

	EVP_PKEY * priv_key;

    const EVP_CIPHER * priv_key_encrypt_cipher;
};
/* }}} */

static X509 * php_openssl_x509_from_zval(zval * val, int makeresource, zend_resource **resourceval);
static EVP_PKEY * php_openssl_evp_from_zval(zval * val, int public_key, char * passphrase, int makeresource, zend_resource **resourceval);
static int php_openssl_is_private_key(EVP_PKEY* pkey);
static X509_STORE * setup_verify(zval * calist);
static STACK_OF(X509) * load_all_certs_from_file(char *certfile);
static X509_REQ * php_openssl_csr_from_zval(zval * val, int makeresource, zend_resource ** resourceval);
static EVP_PKEY * php_openssl_generate_private_key(struct php_x509_request * req);

static void add_assoc_name_entry(zval * val, char * key, X509_NAME * name, int shortname) /* {{{ */
{
	zval *data;
	zval subitem, tmp;
	int i;
	char *sname;
	int nid;
	X509_NAME_ENTRY * ne;
	ASN1_STRING * str = NULL;
	ASN1_OBJECT * obj;

	if (key != NULL) {
		array_init(&subitem);
	} else {
		ZVAL_COPY_VALUE(&subitem, val);
	}

	for (i = 0; i < X509_NAME_entry_count(name); i++) {
		unsigned char *to_add;
		int to_add_len = 0;


		ne  = X509_NAME_get_entry(name, i);
		obj = X509_NAME_ENTRY_get_object(ne);
		nid = OBJ_obj2nid(obj);

		if (shortname) {
			sname = (char *) OBJ_nid2sn(nid);
		} else {
			sname = (char *) OBJ_nid2ln(nid);
		}

		str = X509_NAME_ENTRY_get_data(ne);
		if (ASN1_STRING_type(str) != V_ASN1_UTF8STRING) {
			to_add_len = ASN1_STRING_to_UTF8(&to_add, str);
		} else {
			to_add = ASN1_STRING_data(str);
			to_add_len = ASN1_STRING_length(str);
		}

		if (to_add_len != -1) {
			if ((data = zend_hash_str_find(Z_ARRVAL(subitem), sname, strlen(sname))) != NULL) {
				if (Z_TYPE_P(data) == IS_ARRAY) {
					add_next_index_stringl(data, (char *)to_add, to_add_len);
				} else if (Z_TYPE_P(data) == IS_STRING) {
					array_init(&tmp);
					add_next_index_str(&tmp, zend_string_copy(Z_STR_P(data)));
					add_next_index_stringl(&tmp, (char *)to_add, to_add_len);
					zend_hash_str_update(Z_ARRVAL(subitem), sname, strlen(sname), &tmp);
				}
			} else {
				add_assoc_stringl(&subitem, sname, (char *)to_add, to_add_len);
			}
		}
	}
	if (key != NULL) {
		zend_hash_str_update(HASH_OF(val), key, strlen(key), &subitem);
	}
}
/* }}} */

static void add_assoc_asn1_string(zval * val, char * key, ASN1_STRING * str) /* {{{ */
{
	add_assoc_stringl(val, key, (char *)str->data, str->length);
}
/* }}} */

static time_t asn1_time_to_time_t(ASN1_UTCTIME * timestr) /* {{{ */
{
/*
	This is how the time string is formatted:

   snprintf(p, sizeof(p), "%02d%02d%02d%02d%02d%02dZ",ts->tm_year%100,
      ts->tm_mon+1,ts->tm_mday,ts->tm_hour,ts->tm_min,ts->tm_sec);
*/

	time_t ret;
	struct tm thetime;
	char * strbuf;
	char * thestr;
	long gmadjust = 0;

	if (ASN1_STRING_type(timestr) != V_ASN1_UTCTIME && ASN1_STRING_type(timestr) != V_ASN1_GENERALIZEDTIME) {
		php_error_docref(NULL, E_WARNING, "illegal ASN1 data type for timestamp");
		return (time_t)-1;
	}

	if (ASN1_STRING_length(timestr) != strlen((const char*)ASN1_STRING_data(timestr))) {
		php_error_docref(NULL, E_WARNING, "illegal length in timestamp");
		return (time_t)-1;
	}

	if (ASN1_STRING_length(timestr) < 13) {
		php_error_docref(NULL, E_WARNING, "unable to parse time string %s correctly", timestr->data);
		return (time_t)-1;
	}

	if (ASN1_STRING_type(timestr) == V_ASN1_GENERALIZEDTIME && ASN1_STRING_length(timestr) < 15) {
		php_error_docref(NULL, E_WARNING, "unable to parse time string %s correctly", timestr->data);
		return (time_t)-1;
	}

	strbuf = estrdup((char *)ASN1_STRING_data(timestr));

	memset(&thetime, 0, sizeof(thetime));

	/* we work backwards so that we can use atoi more easily */

	thestr = strbuf + ASN1_STRING_length(timestr) - 3;

	thetime.tm_sec = atoi(thestr);
	*thestr = '\0';
	thestr -= 2;
	thetime.tm_min = atoi(thestr);
	*thestr = '\0';
	thestr -= 2;
	thetime.tm_hour = atoi(thestr);
	*thestr = '\0';
	thestr -= 2;
	thetime.tm_mday = atoi(thestr);
	*thestr = '\0';
	thestr -= 2;
	thetime.tm_mon = atoi(thestr)-1;

	*thestr = '\0';
	if( ASN1_STRING_type(timestr) == V_ASN1_UTCTIME ) {
		thestr -= 2;
		thetime.tm_year = atoi(thestr);

		if (thetime.tm_year < 68) {
			thetime.tm_year += 100;
		}
	} else if( ASN1_STRING_type(timestr) == V_ASN1_GENERALIZEDTIME ) {
		thestr -= 4;
		thetime.tm_year = atoi(thestr) - 1900;
	}


	thetime.tm_isdst = -1;
	ret = mktime(&thetime);

#if HAVE_TM_GMTOFF
	gmadjust = thetime.tm_gmtoff;
#else
	/*
	** If correcting for daylight savings time, we set the adjustment to
	** the value of timezone - 3600 seconds. Otherwise, we need to overcorrect and
	** set the adjustment to the main timezone + 3600 seconds.
	*/
	gmadjust = -(thetime.tm_isdst ? (long)timezone - 3600 : (long)timezone + 3600);
#endif
	ret += gmadjust;

	efree(strbuf);

	return ret;
}
/* }}} */

#if OPENSSL_VERSION_NUMBER >= 0x10000002L
static inline int php_openssl_config_check_syntax(const char * section_label, const char * config_filename, const char * section, LHASH_OF(CONF_VALUE) * config) /* {{{ */
#else
static inline int php_openssl_config_check_syntax(const char * section_label, const char * config_filename, const char * section, LHASH * config)
#endif
{
	X509V3_CTX ctx;

	X509V3_set_ctx_test(&ctx);
	X509V3_set_conf_lhash(&ctx, config);
	if (!X509V3_EXT_add_conf(config, &ctx, (char *)section, NULL)) {
		php_error_docref(NULL, E_WARNING, "Error loading %s section %s of %s",
				section_label,
				section,
				config_filename);
		return FAILURE;
	}
	return SUCCESS;
}
/* }}} */

static int add_oid_section(struct php_x509_request * req) /* {{{ */
{
	char * str;
	STACK_OF(CONF_VALUE) * sktmp;
	CONF_VALUE * cnf;
	int i;

	str = CONF_get_string(req->req_config, NULL, "oid_section");
	if (str == NULL) {
		return SUCCESS;
	}
	sktmp = CONF_get_section(req->req_config, str);
	if (sktmp == NULL) {
		php_error_docref(NULL, E_WARNING, "problem loading oid section %s", str);
		return FAILURE;
	}
	for (i = 0; i < sk_CONF_VALUE_num(sktmp); i++) {
		cnf = sk_CONF_VALUE_value(sktmp, i);
		if (OBJ_create(cnf->value, cnf->name, cnf->name) == NID_undef) {
			php_error_docref(NULL, E_WARNING, "problem creating object %s=%s", cnf->name, cnf->value);
			return FAILURE;
		}
	}
	return SUCCESS;
}
/* }}} */

#define PHP_SSL_REQ_INIT(req)		memset(req, 0, sizeof(*req))
#define PHP_SSL_REQ_DISPOSE(req)	php_openssl_dispose_config(req)
#define PHP_SSL_REQ_PARSE(req, zval)	php_openssl_parse_config(req, zval)

#define PHP_SSL_CONFIG_SYNTAX_CHECK(var) if (req->var && php_openssl_config_check_syntax(#var, \
			req->config_filename, req->var, req->req_config) == FAILURE) return FAILURE

#define SET_OPTIONAL_STRING_ARG(key, varname, defval)	\
		if (optional_args && (item = zend_hash_str_find(Z_ARRVAL_P(optional_args), key, sizeof(key)-1)) != NULL && Z_TYPE_P(item) == IS_STRING) \
		varname = Z_STRVAL_P(item); \
	else \
		varname = defval

#define SET_OPTIONAL_LONG_ARG(key, varname, defval)	\
	if (optional_args && (item = zend_hash_str_find(Z_ARRVAL_P(optional_args), key, sizeof(key)-1)) != NULL && Z_TYPE_P(item) == IS_LONG) \
		varname = (int)Z_LVAL_P(item); \
	else \
		varname = defval

static const EVP_CIPHER * php_openssl_get_evp_cipher_from_algo(zend_long algo);

/* {{{ strip line endings from spkac */
static int openssl_spki_cleanup(const char *src, char *dest)
{
    int removed=0;

    while (*src) {
        if (*src!='\n'&&*src!='\r') {
            *dest++=*src;
        } else {
            ++removed;
        }
        ++src;
    }
    *dest=0;
    return removed;
}
/* }}} */


static int php_openssl_parse_config(struct php_x509_request * req, zval * optional_args) /* {{{ */
{
	char * str;
	zval * item;

	SET_OPTIONAL_STRING_ARG("config", req->config_filename, default_ssl_conf_filename);
	SET_OPTIONAL_STRING_ARG("config_section_name", req->section_name, "req");
	req->global_config = CONF_load(NULL, default_ssl_conf_filename, NULL);
	req->req_config = CONF_load(NULL, req->config_filename, NULL);

	if (req->req_config == NULL) {
		return FAILURE;
	}

	/* read in the oids */
	str = CONF_get_string(req->req_config, NULL, "oid_file");
	if (str && !php_openssl_open_base_dir_chk(str)) {
		BIO *oid_bio = BIO_new_file(str, "r");
		if (oid_bio) {
			OBJ_create_objects(oid_bio);
			BIO_free(oid_bio);
		}
	}
	if (add_oid_section(req) == FAILURE) {
		return FAILURE;
	}
	SET_OPTIONAL_STRING_ARG("digest_alg", req->digest_name,
		CONF_get_string(req->req_config, req->section_name, "default_md"));
	SET_OPTIONAL_STRING_ARG("x509_extensions", req->extensions_section,
		CONF_get_string(req->req_config, req->section_name, "x509_extensions"));
	SET_OPTIONAL_STRING_ARG("req_extensions", req->request_extensions_section,
		CONF_get_string(req->req_config, req->section_name, "req_extensions"));
	SET_OPTIONAL_LONG_ARG("private_key_bits", req->priv_key_bits,
		CONF_get_number(req->req_config, req->section_name, "default_bits"));

	SET_OPTIONAL_LONG_ARG("private_key_type", req->priv_key_type, OPENSSL_KEYTYPE_DEFAULT);

	if (optional_args && (item = zend_hash_str_find(Z_ARRVAL_P(optional_args), "encrypt_key", sizeof("encrypt_key")-1)) != NULL) {
		req->priv_key_encrypt = Z_TYPE_P(item) == IS_TRUE ? 1 : 0;
	} else {
		str = CONF_get_string(req->req_config, req->section_name, "encrypt_rsa_key");
		if (str == NULL) {
			str = CONF_get_string(req->req_config, req->section_name, "encrypt_key");
		}
		if (str && strcmp(str, "no") == 0) {
			req->priv_key_encrypt = 0;
		} else {
			req->priv_key_encrypt = 1;
		}
	}

	if (req->priv_key_encrypt && optional_args && (item = zend_hash_str_find(Z_ARRVAL_P(optional_args), "encrypt_key_cipher", sizeof("encrypt_key_cipher")-1)) != NULL
		&& Z_TYPE_P(item) == IS_LONG) {
		zend_long cipher_algo = Z_LVAL_P(item);
		const EVP_CIPHER* cipher = php_openssl_get_evp_cipher_from_algo(cipher_algo);
		if (cipher == NULL) {
			php_error_docref(NULL, E_WARNING, "Unknown cipher algorithm for private key.");
			return FAILURE;
		} else  {
			req->priv_key_encrypt_cipher = cipher;
		}
	} else {
		req->priv_key_encrypt_cipher = NULL;
	}



	/* digest alg */
	if (req->digest_name == NULL) {
		req->digest_name = CONF_get_string(req->req_config, req->section_name, "default_md");
	}
	if (req->digest_name) {
		req->digest = req->md_alg = EVP_get_digestbyname(req->digest_name);
	}
	if (req->md_alg == NULL) {
		req->md_alg = req->digest = EVP_sha1();
	}

	PHP_SSL_CONFIG_SYNTAX_CHECK(extensions_section);

	/* set the string mask */
	str = CONF_get_string(req->req_config, req->section_name, "string_mask");
	if (str && !ASN1_STRING_set_default_mask_asc(str)) {
		php_error_docref(NULL, E_WARNING, "Invalid global string mask setting %s", str);
		return FAILURE;
	}

	PHP_SSL_CONFIG_SYNTAX_CHECK(request_extensions_section);

	return SUCCESS;
}
/* }}} */

static void php_openssl_dispose_config(struct php_x509_request * req) /* {{{ */
{
	if (req->priv_key) {
		EVP_PKEY_free(req->priv_key);
		req->priv_key = NULL;
	}
	if (req->global_config) {
		CONF_free(req->global_config);
		req->global_config = NULL;
	}
	if (req->req_config) {
		CONF_free(req->req_config);
		req->req_config = NULL;
	}
}
/* }}} */

static int php_openssl_load_rand_file(const char * file, int *egdsocket, int *seeded) /* {{{ */
{
	char buffer[MAXPATHLEN];

	*egdsocket = 0;
	*seeded = 0;

	if (file == NULL) {
		file = RAND_file_name(buffer, sizeof(buffer));
	} else if (RAND_egd(file) > 0) {
		/* if the given filename is an EGD socket, don't
		 * write anything back to it */
		*egdsocket = 1;
		return SUCCESS;
	}
	if (file == NULL || !RAND_load_file(file, -1)) {
		if (RAND_status() == 0) {
			php_error_docref(NULL, E_WARNING, "unable to load random state; not enough random data!");
			return FAILURE;
		}
		return FAILURE;
	}
	*seeded = 1;
	return SUCCESS;
}
/* }}} */

static int php_openssl_write_rand_file(const char * file, int egdsocket, int seeded) /* {{{ */
{
	char buffer[MAXPATHLEN];


	if (egdsocket || !seeded) {
		/* if we did not manage to read the seed file, we should not write
		 * a low-entropy seed file back */
		return FAILURE;
	}
	if (file == NULL) {
		file = RAND_file_name(buffer, sizeof(buffer));
	}
	if (file == NULL || !RAND_write_file(file)) {
		php_error_docref(NULL, E_WARNING, "unable to write random state");
		return FAILURE;
	}
	return SUCCESS;
}
/* }}} */

static EVP_MD * php_openssl_get_evp_md_from_algo(zend_long algo) { /* {{{ */
	EVP_MD *mdtype;

	switch (algo) {
		case OPENSSL_ALGO_SHA1:
			mdtype = (EVP_MD *) EVP_sha1();
			break;
		case OPENSSL_ALGO_MD5:
			mdtype = (EVP_MD *) EVP_md5();
			break;
		case OPENSSL_ALGO_MD4:
			mdtype = (EVP_MD *) EVP_md4();
			break;
#ifdef HAVE_OPENSSL_MD2_H
		case OPENSSL_ALGO_MD2:
			mdtype = (EVP_MD *) EVP_md2();
			break;
#endif
		case OPENSSL_ALGO_DSS1:
			mdtype = (EVP_MD *) EVP_dss1();
			break;
#if OPENSSL_VERSION_NUMBER >= 0x0090708fL
		case OPENSSL_ALGO_SHA224:
			mdtype = (EVP_MD *) EVP_sha224();
			break;
		case OPENSSL_ALGO_SHA256:
			mdtype = (EVP_MD *) EVP_sha256();
			break;
		case OPENSSL_ALGO_SHA384:
			mdtype = (EVP_MD *) EVP_sha384();
			break;
		case OPENSSL_ALGO_SHA512:
			mdtype = (EVP_MD *) EVP_sha512();
			break;
		case OPENSSL_ALGO_RMD160:
			mdtype = (EVP_MD *) EVP_ripemd160();
			break;
#endif
		default:
			return NULL;
			break;
	}
	return mdtype;
}
/* }}} */

static const EVP_CIPHER * php_openssl_get_evp_cipher_from_algo(zend_long algo) { /* {{{ */
	switch (algo) {
#ifndef OPENSSL_NO_RC2
		case PHP_OPENSSL_CIPHER_RC2_40:
			return EVP_rc2_40_cbc();
			break;
		case PHP_OPENSSL_CIPHER_RC2_64:
			return EVP_rc2_64_cbc();
			break;
		case PHP_OPENSSL_CIPHER_RC2_128:
			return EVP_rc2_cbc();
			break;
#endif

#ifndef OPENSSL_NO_DES
		case PHP_OPENSSL_CIPHER_DES:
			return EVP_des_cbc();
			break;
		case PHP_OPENSSL_CIPHER_3DES:
			return EVP_des_ede3_cbc();
			break;
#endif

#ifndef OPENSSL_NO_AES
		case PHP_OPENSSL_CIPHER_AES_128_CBC:
			return EVP_aes_128_cbc();
			break;
		case PHP_OPENSSL_CIPHER_AES_192_CBC:
			return EVP_aes_192_cbc();
			break;
		case PHP_OPENSSL_CIPHER_AES_256_CBC:
			return EVP_aes_256_cbc();
			break;
#endif


		default:
			return NULL;
			break;
	}
}
/* }}} */

/* {{{ INI Settings */
PHP_INI_BEGIN()
	PHP_INI_ENTRY("openssl.cafile", NULL, PHP_INI_PERDIR, NULL)
	PHP_INI_ENTRY("openssl.capath", NULL, PHP_INI_PERDIR, NULL)
PHP_INI_END()
/* }}} */

/* {{{ PHP_MINIT_FUNCTION
 */
PHP_MINIT_FUNCTION(openssl)
{
	char * config_filename;

	le_key = zend_register_list_destructors_ex(php_pkey_free, NULL, "OpenSSL key", module_number);
	le_x509 = zend_register_list_destructors_ex(php_x509_free, NULL, "OpenSSL X.509", module_number);
	le_csr = zend_register_list_destructors_ex(php_csr_free, NULL, "OpenSSL X.509 CSR", module_number);

	SSL_library_init();
	OpenSSL_add_all_ciphers();
	OpenSSL_add_all_digests();
	OpenSSL_add_all_algorithms();

	SSL_load_error_strings();

	/* register a resource id number with OpenSSL so that we can map SSL -> stream structures in
	 * OpenSSL callbacks */
	ssl_stream_data_index = SSL_get_ex_new_index(0, "PHP stream index", NULL, NULL, NULL);

	REGISTER_STRING_CONSTANT("OPENSSL_VERSION_TEXT", OPENSSL_VERSION_TEXT, CONST_CS|CONST_PERSISTENT);
	REGISTER_LONG_CONSTANT("OPENSSL_VERSION_NUMBER", OPENSSL_VERSION_NUMBER, CONST_CS|CONST_PERSISTENT);

	/* purposes for cert purpose checking */
	REGISTER_LONG_CONSTANT("X509_PURPOSE_SSL_CLIENT", X509_PURPOSE_SSL_CLIENT, CONST_CS|CONST_PERSISTENT);
	REGISTER_LONG_CONSTANT("X509_PURPOSE_SSL_SERVER", X509_PURPOSE_SSL_SERVER, CONST_CS|CONST_PERSISTENT);
	REGISTER_LONG_CONSTANT("X509_PURPOSE_NS_SSL_SERVER", X509_PURPOSE_NS_SSL_SERVER, CONST_CS|CONST_PERSISTENT);
	REGISTER_LONG_CONSTANT("X509_PURPOSE_SMIME_SIGN", X509_PURPOSE_SMIME_SIGN, CONST_CS|CONST_PERSISTENT);
	REGISTER_LONG_CONSTANT("X509_PURPOSE_SMIME_ENCRYPT", X509_PURPOSE_SMIME_ENCRYPT, CONST_CS|CONST_PERSISTENT);
	REGISTER_LONG_CONSTANT("X509_PURPOSE_CRL_SIGN", X509_PURPOSE_CRL_SIGN, CONST_CS|CONST_PERSISTENT);
#ifdef X509_PURPOSE_ANY
	REGISTER_LONG_CONSTANT("X509_PURPOSE_ANY", X509_PURPOSE_ANY, CONST_CS|CONST_PERSISTENT);
#endif

	/* signature algorithm constants */
	REGISTER_LONG_CONSTANT("OPENSSL_ALGO_SHA1", OPENSSL_ALGO_SHA1, CONST_CS|CONST_PERSISTENT);
	REGISTER_LONG_CONSTANT("OPENSSL_ALGO_MD5", OPENSSL_ALGO_MD5, CONST_CS|CONST_PERSISTENT);
	REGISTER_LONG_CONSTANT("OPENSSL_ALGO_MD4", OPENSSL_ALGO_MD4, CONST_CS|CONST_PERSISTENT);
#ifdef HAVE_OPENSSL_MD2_H
	REGISTER_LONG_CONSTANT("OPENSSL_ALGO_MD2", OPENSSL_ALGO_MD2, CONST_CS|CONST_PERSISTENT);
#endif
	REGISTER_LONG_CONSTANT("OPENSSL_ALGO_DSS1", OPENSSL_ALGO_DSS1, CONST_CS|CONST_PERSISTENT);
#if OPENSSL_VERSION_NUMBER >= 0x0090708fL
	REGISTER_LONG_CONSTANT("OPENSSL_ALGO_SHA224", OPENSSL_ALGO_SHA224, CONST_CS|CONST_PERSISTENT);
	REGISTER_LONG_CONSTANT("OPENSSL_ALGO_SHA256", OPENSSL_ALGO_SHA256, CONST_CS|CONST_PERSISTENT);
	REGISTER_LONG_CONSTANT("OPENSSL_ALGO_SHA384", OPENSSL_ALGO_SHA384, CONST_CS|CONST_PERSISTENT);
	REGISTER_LONG_CONSTANT("OPENSSL_ALGO_SHA512", OPENSSL_ALGO_SHA512, CONST_CS|CONST_PERSISTENT);
	REGISTER_LONG_CONSTANT("OPENSSL_ALGO_RMD160", OPENSSL_ALGO_RMD160, CONST_CS|CONST_PERSISTENT);
#endif

	/* flags for S/MIME */
	REGISTER_LONG_CONSTANT("PKCS7_DETACHED", PKCS7_DETACHED, CONST_CS|CONST_PERSISTENT);
	REGISTER_LONG_CONSTANT("PKCS7_TEXT", PKCS7_TEXT, CONST_CS|CONST_PERSISTENT);
	REGISTER_LONG_CONSTANT("PKCS7_NOINTERN", PKCS7_NOINTERN, CONST_CS|CONST_PERSISTENT);
	REGISTER_LONG_CONSTANT("PKCS7_NOVERIFY", PKCS7_NOVERIFY, CONST_CS|CONST_PERSISTENT);
	REGISTER_LONG_CONSTANT("PKCS7_NOCHAIN", PKCS7_NOCHAIN, CONST_CS|CONST_PERSISTENT);
	REGISTER_LONG_CONSTANT("PKCS7_NOCERTS", PKCS7_NOCERTS, CONST_CS|CONST_PERSISTENT);
	REGISTER_LONG_CONSTANT("PKCS7_NOATTR", PKCS7_NOATTR, CONST_CS|CONST_PERSISTENT);
	REGISTER_LONG_CONSTANT("PKCS7_BINARY", PKCS7_BINARY, CONST_CS|CONST_PERSISTENT);
	REGISTER_LONG_CONSTANT("PKCS7_NOSIGS", PKCS7_NOSIGS, CONST_CS|CONST_PERSISTENT);

	REGISTER_LONG_CONSTANT("OPENSSL_PKCS1_PADDING", RSA_PKCS1_PADDING, CONST_CS|CONST_PERSISTENT);
	REGISTER_LONG_CONSTANT("OPENSSL_SSLV23_PADDING", RSA_SSLV23_PADDING, CONST_CS|CONST_PERSISTENT);
	REGISTER_LONG_CONSTANT("OPENSSL_NO_PADDING", RSA_NO_PADDING, CONST_CS|CONST_PERSISTENT);
	REGISTER_LONG_CONSTANT("OPENSSL_PKCS1_OAEP_PADDING", RSA_PKCS1_OAEP_PADDING, CONST_CS|CONST_PERSISTENT);

	/* Informational stream wrapper constants */
	REGISTER_STRING_CONSTANT("OPENSSL_DEFAULT_STREAM_CIPHERS", OPENSSL_DEFAULT_STREAM_CIPHERS, CONST_CS|CONST_PERSISTENT);

	/* Ciphers */
#ifndef OPENSSL_NO_RC2
	REGISTER_LONG_CONSTANT("OPENSSL_CIPHER_RC2_40", PHP_OPENSSL_CIPHER_RC2_40, CONST_CS|CONST_PERSISTENT);
	REGISTER_LONG_CONSTANT("OPENSSL_CIPHER_RC2_128", PHP_OPENSSL_CIPHER_RC2_128, CONST_CS|CONST_PERSISTENT);
	REGISTER_LONG_CONSTANT("OPENSSL_CIPHER_RC2_64", PHP_OPENSSL_CIPHER_RC2_64, CONST_CS|CONST_PERSISTENT);
#endif
#ifndef OPENSSL_NO_DES
	REGISTER_LONG_CONSTANT("OPENSSL_CIPHER_DES", PHP_OPENSSL_CIPHER_DES, CONST_CS|CONST_PERSISTENT);
	REGISTER_LONG_CONSTANT("OPENSSL_CIPHER_3DES", PHP_OPENSSL_CIPHER_3DES, CONST_CS|CONST_PERSISTENT);
#endif
#ifndef OPENSSL_NO_AES
	REGISTER_LONG_CONSTANT("OPENSSL_CIPHER_AES_128_CBC", PHP_OPENSSL_CIPHER_AES_128_CBC, CONST_CS|CONST_PERSISTENT);
	REGISTER_LONG_CONSTANT("OPENSSL_CIPHER_AES_192_CBC", PHP_OPENSSL_CIPHER_AES_192_CBC, CONST_CS|CONST_PERSISTENT);
	REGISTER_LONG_CONSTANT("OPENSSL_CIPHER_AES_256_CBC", PHP_OPENSSL_CIPHER_AES_256_CBC, CONST_CS|CONST_PERSISTENT);
#endif

	/* Values for key types */
	REGISTER_LONG_CONSTANT("OPENSSL_KEYTYPE_RSA", OPENSSL_KEYTYPE_RSA, CONST_CS|CONST_PERSISTENT);
#ifndef NO_DSA
	REGISTER_LONG_CONSTANT("OPENSSL_KEYTYPE_DSA", OPENSSL_KEYTYPE_DSA, CONST_CS|CONST_PERSISTENT);
#endif
	REGISTER_LONG_CONSTANT("OPENSSL_KEYTYPE_DH", OPENSSL_KEYTYPE_DH, CONST_CS|CONST_PERSISTENT);
#ifdef HAVE_EVP_PKEY_EC
	REGISTER_LONG_CONSTANT("OPENSSL_KEYTYPE_EC", OPENSSL_KEYTYPE_EC, CONST_CS|CONST_PERSISTENT);
#endif

	REGISTER_LONG_CONSTANT("OPENSSL_RAW_DATA", OPENSSL_RAW_DATA, CONST_CS|CONST_PERSISTENT);
	REGISTER_LONG_CONSTANT("OPENSSL_ZERO_PADDING", OPENSSL_ZERO_PADDING, CONST_CS|CONST_PERSISTENT);

#if OPENSSL_VERSION_NUMBER >= 0x0090806fL && !defined(OPENSSL_NO_TLSEXT)
	/* SNI support included in OpenSSL >= 0.9.8j */
	REGISTER_LONG_CONSTANT("OPENSSL_TLSEXT_SERVER_NAME", 1, CONST_CS|CONST_PERSISTENT);
#endif

	/* Determine default SSL configuration file */
	config_filename = getenv("OPENSSL_CONF");
	if (config_filename == NULL) {
		config_filename = getenv("SSLEAY_CONF");
	}

	/* default to 'openssl.cnf' if no environment variable is set */
	if (config_filename == NULL) {
		snprintf(default_ssl_conf_filename, sizeof(default_ssl_conf_filename), "%s/%s",
				X509_get_default_cert_area(),
				"openssl.cnf");
	} else {
		strlcpy(default_ssl_conf_filename, config_filename, sizeof(default_ssl_conf_filename));
	}

	php_stream_xport_register("ssl", php_openssl_ssl_socket_factory);
	php_stream_xport_register("sslv3", php_openssl_ssl_socket_factory);
#ifndef OPENSSL_NO_SSL2
	php_stream_xport_register("sslv2", php_openssl_ssl_socket_factory);
#endif
	php_stream_xport_register("tls", php_openssl_ssl_socket_factory);
	php_stream_xport_register("tlsv1.0", php_openssl_ssl_socket_factory);
#if OPENSSL_VERSION_NUMBER >= 0x10001001L
	php_stream_xport_register("tlsv1.1", php_openssl_ssl_socket_factory);
	php_stream_xport_register("tlsv1.2", php_openssl_ssl_socket_factory);
#endif

	/* override the default tcp socket provider */
	php_stream_xport_register("tcp", php_openssl_ssl_socket_factory);

	php_register_url_stream_wrapper("https", &php_stream_http_wrapper);
	php_register_url_stream_wrapper("ftps", &php_stream_ftp_wrapper);

	REGISTER_INI_ENTRIES();

	return SUCCESS;
}
/* }}} */

/* {{{ PHP_MINFO_FUNCTION
 */
PHP_MINFO_FUNCTION(openssl)
{
	php_info_print_table_start();
	php_info_print_table_row(2, "OpenSSL support", "enabled");
	php_info_print_table_row(2, "OpenSSL Library Version", SSLeay_version(SSLEAY_VERSION));
	php_info_print_table_row(2, "OpenSSL Header Version", OPENSSL_VERSION_TEXT);
	php_info_print_table_end();
	DISPLAY_INI_ENTRIES();
}
/* }}} */

/* {{{ PHP_MSHUTDOWN_FUNCTION
 */
PHP_MSHUTDOWN_FUNCTION(openssl)
{
	EVP_cleanup();

	php_unregister_url_stream_wrapper("https");
	php_unregister_url_stream_wrapper("ftps");

	php_stream_xport_unregister("ssl");
#ifndef OPENSSL_NO_SSL2
	php_stream_xport_unregister("sslv2");
#endif
	php_stream_xport_unregister("sslv3");
	php_stream_xport_unregister("tls");
	php_stream_xport_unregister("tlsv1.0");
#if OPENSSL_VERSION_NUMBER >= 0x10001001L
	php_stream_xport_unregister("tlsv1.1");
	php_stream_xport_unregister("tlsv1.2");
#endif

	/* reinstate the default tcp handler */
	php_stream_xport_register("tcp", php_stream_generic_socket_factory);

	UNREGISTER_INI_ENTRIES();

	return SUCCESS;
}
/* }}} */

/* {{{ x509 cert functions */

/* {{{ proto array openssl_get_cert_locations(void)
   Retrieve an array mapping available certificate locations */
PHP_FUNCTION(openssl_get_cert_locations)
{
	array_init(return_value);

	add_assoc_string(return_value, "default_cert_file", (char *) X509_get_default_cert_file());
	add_assoc_string(return_value, "default_cert_file_env", (char *) X509_get_default_cert_file_env());
	add_assoc_string(return_value, "default_cert_dir", (char *) X509_get_default_cert_dir());
	add_assoc_string(return_value, "default_cert_dir_env", (char *) X509_get_default_cert_dir_env());
	add_assoc_string(return_value, "default_private_dir", (char *) X509_get_default_private_dir());
	add_assoc_string(return_value, "default_default_cert_area", (char *) X509_get_default_cert_area());
	add_assoc_string(return_value, "ini_cafile",
		zend_ini_string("openssl.cafile", sizeof("openssl.cafile")-1, 0));
	add_assoc_string(return_value, "ini_capath",
		zend_ini_string("openssl.capath", sizeof("openssl.capath")-1, 0));
}
/* }}} */


/* {{{ php_openssl_x509_from_zval
	Given a zval, coerce it into an X509 object.
	The zval can be:
		. X509 resource created using openssl_read_x509()
		. if it starts with file:// then it will be interpreted as the path to that cert
		. it will be interpreted as the cert data
	If you supply makeresource, the result will be registered as an x509 resource and
	it's value returned in makeresource.
*/
static X509 * php_openssl_x509_from_zval(zval * val, int makeresource, zend_resource **resourceval)
{
	X509 *cert = NULL;

	if (resourceval) {
		*resourceval = NULL;
	}
	if (Z_TYPE_P(val) == IS_RESOURCE) {
		/* is it an x509 resource ? */
		void * what;

		what = zend_fetch_resource_ex(val, "OpenSSL X.509", le_x509);
		if (!what) {
			return NULL;
		}
		/* this is so callers can decide if they should free the X509 */
		if (resourceval) {
			*resourceval = Z_RES_P(val);
			Z_ADDREF_P(val);
		}
		return (X509*)what;
	}

	if (!(Z_TYPE_P(val) == IS_STRING || Z_TYPE_P(val) == IS_OBJECT)) {
		return NULL;
	}

	/* force it to be a string and check if it refers to a file */
	convert_to_string_ex(val);

	if (Z_STRLEN_P(val) > 7 && memcmp(Z_STRVAL_P(val), "file://", sizeof("file://") - 1) == 0) {
		/* read cert from the named file */
		BIO *in;

		if (php_openssl_open_base_dir_chk(Z_STRVAL_P(val) + (sizeof("file://") - 1))) {
			return NULL;
		}

		in = BIO_new_file(Z_STRVAL_P(val) + (sizeof("file://") - 1), "r");
		if (in == NULL) {
			return NULL;
		}
		cert = PEM_read_bio_X509(in, NULL, NULL, NULL);
		BIO_free(in);
	} else {
		BIO *in;

		in = BIO_new_mem_buf(Z_STRVAL_P(val), (int)Z_STRLEN_P(val));
		if (in == NULL) {
			return NULL;
		}
#ifdef TYPEDEF_D2I_OF
		cert = (X509 *) PEM_ASN1_read_bio((d2i_of_void *)d2i_X509, PEM_STRING_X509, in, NULL, NULL, NULL);
#else
		cert = (X509 *) PEM_ASN1_read_bio((char *(*)())d2i_X509, PEM_STRING_X509, in, NULL, NULL, NULL);
#endif
		BIO_free(in);
	}

	if (cert && makeresource && resourceval) {
		*resourceval = zend_register_resource(cert, le_x509);
	}
	return cert;
}

/* }}} */

/* {{{ proto bool openssl_x509_export_to_file(mixed x509, string outfilename [, bool notext = true])
   Exports a CERT to file or a var */
PHP_FUNCTION(openssl_x509_export_to_file)
{
	X509 * cert;
	zval * zcert;
	zend_bool notext = 1;
	BIO * bio_out;
	zend_resource *certresource;
	char * filename;
	size_t filename_len;

	if (zend_parse_parameters(ZEND_NUM_ARGS(), "zp|b", &zcert, &filename, &filename_len, &notext) == FAILURE) {
		return;
	}
	RETVAL_FALSE;

	cert = php_openssl_x509_from_zval(zcert, 0, &certresource);
	if (cert == NULL) {
		php_error_docref(NULL, E_WARNING, "cannot get cert from parameter 1");
		return;
	}

	if (php_openssl_open_base_dir_chk(filename)) {
		return;
	}

	bio_out = BIO_new_file(filename, "w");
	if (bio_out) {
		if (!notext) {
			X509_print(bio_out, cert);
		}
		PEM_write_bio_X509(bio_out, cert);

		RETVAL_TRUE;
	} else {
		php_error_docref(NULL, E_WARNING, "error opening file %s", filename);
	}
	if (certresource == NULL && cert) {
		X509_free(cert);
	}
	BIO_free(bio_out);
}
/* }}} */

/* {{{ proto string openssl_spki_new(mixed zpkey, string challenge [, mixed method])
   Creates new private key (or uses existing) and creates a new spki cert
   outputting results to var */
PHP_FUNCTION(openssl_spki_new)
{
	size_t challenge_len;
	char * challenge = NULL, * spkstr = NULL;
	zend_string * s = NULL;
	zend_resource *keyresource = NULL;
	const char *spkac = "SPKAC=";
	zend_long algo = OPENSSL_ALGO_MD5;

	zval *method = NULL;
	zval * zpkey = NULL;
	EVP_PKEY * pkey = NULL;
	NETSCAPE_SPKI *spki=NULL;
	const EVP_MD *mdtype;

	if (zend_parse_parameters(ZEND_NUM_ARGS(), "rs|z", &zpkey, &challenge, &challenge_len, &method) == FAILURE) {
		return;
	}
	RETVAL_FALSE;

	pkey = php_openssl_evp_from_zval(zpkey, 0, challenge, 1, &keyresource);

	if (pkey == NULL) {
		php_error_docref(NULL, E_WARNING, "Unable to use supplied private key");
		goto cleanup;
	}

	if (method != NULL) {
		if (Z_TYPE_P(method) == IS_LONG) {
			algo = Z_LVAL_P(method);
		} else {
			php_error_docref(NULL, E_WARNING, "Algorithm must be of supported type");
			goto cleanup;
		}
	}
	mdtype = php_openssl_get_evp_md_from_algo(algo);

	if (!mdtype) {
		php_error_docref(NULL, E_WARNING, "Unknown signature algorithm");
		goto cleanup;
	}

	if ((spki = NETSCAPE_SPKI_new()) == NULL) {
		php_error_docref(NULL, E_WARNING, "Unable to create new SPKAC");
		goto cleanup;
	}

	if (challenge) {
		if (!ASN1_STRING_set(spki->spkac->challenge, challenge, (int)challenge_len)) {
			php_error_docref(NULL, E_WARNING, "Unable to set challenge data");
			goto cleanup;
		}
	}

	if (!NETSCAPE_SPKI_set_pubkey(spki, pkey)) {
		php_error_docref(NULL, E_WARNING, "Unable to embed public key");
		goto cleanup;
	}

	if (!NETSCAPE_SPKI_sign(spki, pkey, mdtype)) {
		php_error_docref(NULL, E_WARNING, "Unable to sign with specified algorithm");
		goto cleanup;
	}

	spkstr = NETSCAPE_SPKI_b64_encode(spki);
	if (!spkstr){
		php_error_docref(NULL, E_WARNING, "Unable to encode SPKAC");
		goto cleanup;
	}

	s = zend_string_alloc(strlen(spkac) + strlen(spkstr), 0);
	sprintf(s->val, "%s%s", spkac, spkstr);
	s->len = strlen(s->val);

	RETVAL_STR(s);
	goto cleanup;

cleanup:

	if (keyresource == NULL && spki != NULL) {
		NETSCAPE_SPKI_free(spki);
	}
	if (keyresource == NULL && pkey != NULL) {
		EVP_PKEY_free(pkey);
	}
	if (keyresource == NULL && spkstr != NULL) {
		efree(spkstr);
	}

<<<<<<< HEAD
	if (s->len <= 0) {
=======
	if (s && strlen(s) <= 0) {
>>>>>>> 83099881
		RETVAL_FALSE;
	}

	if (keyresource == NULL && s != NULL) {
		zend_string_release(s);
	}
}
/* }}} */

/* {{{ proto bool openssl_spki_verify(string spki)
   Verifies spki returns boolean */
PHP_FUNCTION(openssl_spki_verify)
{
	size_t spkstr_len;
	int i = 0, spkstr_cleaned_len = 0;
	char *spkstr = NULL, * spkstr_cleaned = NULL;

	EVP_PKEY *pkey = NULL;
	NETSCAPE_SPKI *spki = NULL;

	if (zend_parse_parameters(ZEND_NUM_ARGS(), "s", &spkstr, &spkstr_len) == FAILURE) {
		return;
	}
	RETVAL_FALSE;

	if (spkstr == NULL) {
		php_error_docref(NULL, E_WARNING, "Unable to use supplied SPKAC");
		goto cleanup;
	}

	spkstr_cleaned = emalloc(spkstr_len + 1);
	spkstr_cleaned_len = (int)(spkstr_len - openssl_spki_cleanup(spkstr, spkstr_cleaned));

	if (spkstr_cleaned_len == 0) {
		php_error_docref(NULL, E_WARNING, "Invalid SPKAC");
		goto cleanup;
	}

	spki = NETSCAPE_SPKI_b64_decode(spkstr_cleaned, spkstr_cleaned_len);
	if (spki == NULL) {
		php_error_docref(NULL, E_WARNING, "Unable to decode supplied SPKAC");
		goto cleanup;
	}

	pkey = X509_PUBKEY_get(spki->spkac->pubkey);
	if (pkey == NULL) {
		php_error_docref(NULL, E_WARNING, "Unable to acquire signed public key");
		goto cleanup;
	}

	i = NETSCAPE_SPKI_verify(spki, pkey);
	goto cleanup;

cleanup:
	if (spki != NULL) {
		NETSCAPE_SPKI_free(spki);
	}
	if (pkey != NULL) {
		EVP_PKEY_free(pkey);
	}
	if (spkstr_cleaned != NULL) {
		efree(spkstr_cleaned);
	}

	if (i > 0) {
		RETVAL_TRUE;
	}
}
/* }}} */

/* {{{ proto string openssl_spki_export(string spki)
   Exports public key from existing spki to var */
PHP_FUNCTION(openssl_spki_export)
{
	size_t spkstr_len;
	char *spkstr = NULL, * spkstr_cleaned = NULL, * s = NULL;
	int spkstr_cleaned_len;

	EVP_PKEY *pkey = NULL;
	NETSCAPE_SPKI *spki = NULL;
	BIO *out = BIO_new(BIO_s_mem());

	if (zend_parse_parameters(ZEND_NUM_ARGS(), "s", &spkstr, &spkstr_len) == FAILURE) {
		return;
	}
	RETVAL_FALSE;

	if (spkstr == NULL) {
		php_error_docref(NULL, E_WARNING, "Unable to use supplied SPKAC");
		goto cleanup;
	}

	spkstr_cleaned = emalloc(spkstr_len + 1);
	spkstr_cleaned_len = (int)(spkstr_len - openssl_spki_cleanup(spkstr, spkstr_cleaned));

	if (spkstr_cleaned_len == 0) {
		php_error_docref(NULL, E_WARNING, "Invalid SPKAC");
		goto cleanup;
	}

	spki = NETSCAPE_SPKI_b64_decode(spkstr_cleaned, spkstr_cleaned_len);
	if (spki == NULL) {
		php_error_docref(NULL, E_WARNING, "Unable to decode supplied SPKAC");
		goto cleanup;
	}

	pkey = X509_PUBKEY_get(spki->spkac->pubkey);
	if (pkey == NULL) {
		php_error_docref(NULL, E_WARNING, "Unable to acquire signed public key");
		goto cleanup;
	}

	out = BIO_new_fp(stdout, BIO_NOCLOSE);
	PEM_write_bio_PUBKEY(out, pkey);
	goto cleanup;

cleanup:

	if (spki != NULL) {
		NETSCAPE_SPKI_free(spki);
	}
	if (out != NULL) {
		BIO_free_all(out);
	}
	if (pkey != NULL) {
		EVP_PKEY_free(pkey);
	}
	if (spkstr_cleaned != NULL) {
		efree(spkstr_cleaned);
	}
	if (s != NULL) {
		efree(s);
	}
}
/* }}} */

/* {{{ proto string openssl_spki_export_challenge(string spki)
   Exports spkac challenge from existing spki to var */
PHP_FUNCTION(openssl_spki_export_challenge)
{
	size_t spkstr_len;
	char *spkstr = NULL, * spkstr_cleaned = NULL;
	int spkstr_cleaned_len;

	NETSCAPE_SPKI *spki = NULL;

	if (zend_parse_parameters(ZEND_NUM_ARGS(), "s", &spkstr, &spkstr_len) == FAILURE) {
		return;
	}
	RETVAL_FALSE;

	if (spkstr == NULL) {
		php_error_docref(NULL, E_WARNING, "Unable to use supplied SPKAC");
		goto cleanup;
	}

	spkstr_cleaned = emalloc(spkstr_len + 1);
	spkstr_cleaned_len = (int)(spkstr_len - openssl_spki_cleanup(spkstr, spkstr_cleaned));

	if (spkstr_cleaned_len == 0) {
		php_error_docref(NULL, E_WARNING, "Invalid SPKAC");
		goto cleanup;
	}

	spki = NETSCAPE_SPKI_b64_decode(spkstr_cleaned, spkstr_cleaned_len);
	if (spki == NULL) {
		php_error_docref(NULL, E_WARNING, "Unable to decode SPKAC");
		goto cleanup;
	}

	RETVAL_STRING((char *) ASN1_STRING_data(spki->spkac->challenge));
	goto cleanup;

cleanup:
	if (spkstr_cleaned != NULL) {
		efree(spkstr_cleaned);
	}
}
/* }}} */

/* {{{ proto bool openssl_x509_export(mixed x509, string &out [, bool notext = true])
   Exports a CERT to file or a var */
PHP_FUNCTION(openssl_x509_export)
{
	X509 * cert;
	zval * zcert, *zout;
	zend_bool notext = 1;
	BIO * bio_out;
	zend_resource *certresource;

	if (zend_parse_parameters(ZEND_NUM_ARGS(), "zz/|b", &zcert, &zout, &notext) == FAILURE) {
		return;
	}
	RETVAL_FALSE;

	cert = php_openssl_x509_from_zval(zcert, 0, &certresource);
	if (cert == NULL) {
		php_error_docref(NULL, E_WARNING, "cannot get cert from parameter 1");
		return;
	}

	bio_out = BIO_new(BIO_s_mem());
	if (!notext) {
		X509_print(bio_out, cert);
	}
	if (PEM_write_bio_X509(bio_out, cert))  {
		BUF_MEM *bio_buf;

		zval_dtor(zout);
		BIO_get_mem_ptr(bio_out, &bio_buf);
		ZVAL_STRINGL(zout, bio_buf->data, bio_buf->length);

		RETVAL_TRUE;
	}

	if (certresource == NULL && cert) {
		X509_free(cert);
	}
	BIO_free(bio_out);
}
/* }}} */

zend_string* php_openssl_x509_fingerprint(X509 *peer, const char *method, zend_bool raw)
{
	unsigned char md[EVP_MAX_MD_SIZE];
	const EVP_MD *mdtype;
	unsigned int n;
	zend_string *ret;

	if (!(mdtype = EVP_get_digestbyname(method))) {
		php_error_docref(NULL, E_WARNING, "Unknown signature algorithm");
		return NULL;
	} else if (!X509_digest(peer, mdtype, md, &n)) {
		php_error_docref(NULL, E_ERROR, "Could not generate signature");
		return NULL;
	}

	if (raw) {
		ret = zend_string_init((char*)md, n, 0);
	} else {
		ret = zend_string_alloc(n * 2, 0);
		make_digest_ex(ret->val, md, n);
		ret->val[n * 2] = '\0';
	}

	return ret;
}

PHP_FUNCTION(openssl_x509_fingerprint)
{
	X509 *cert;
	zval *zcert;
	zend_resource *certresource;
	zend_bool raw_output = 0;
	char *method = "sha1";
	size_t method_len;
	zend_string *fingerprint;

	if (zend_parse_parameters(ZEND_NUM_ARGS(), "z|sb", &zcert, &method, &method_len, &raw_output) == FAILURE) {
		return;
	}

	cert = php_openssl_x509_from_zval(zcert, 0, &certresource);
	if (cert == NULL) {
		php_error_docref(NULL, E_WARNING, "cannot get cert from parameter 1");
		RETURN_FALSE;
	}

	fingerprint = php_openssl_x509_fingerprint(cert, method, raw_output);
	if (fingerprint) {
		RETVAL_STR(fingerprint);
	} else {
		RETVAL_FALSE;
	}

	if (certresource == NULL && cert) {
		X509_free(cert);
	}
}

/* {{{ proto bool openssl_x509_check_private_key(mixed cert, mixed key)
   Checks if a private key corresponds to a CERT */
PHP_FUNCTION(openssl_x509_check_private_key)
{
	zval * zcert, *zkey;
	X509 * cert = NULL;
	EVP_PKEY * key = NULL;
	zend_resource *certresource = NULL, *keyresource = NULL;

	RETVAL_FALSE;

	if (zend_parse_parameters(ZEND_NUM_ARGS(), "zz", &zcert, &zkey) == FAILURE) {
		return;
	}
	cert = php_openssl_x509_from_zval(zcert, 0, &certresource);
	if (cert == NULL) {
		RETURN_FALSE;
	}
	key = php_openssl_evp_from_zval(zkey, 0, "", 1, &keyresource);
	if (key) {
		RETVAL_BOOL(X509_check_private_key(cert, key));
	}

	if (keyresource == NULL && key) {
		EVP_PKEY_free(key);
	}
	if (certresource == NULL && cert) {
		X509_free(cert);
	}
}
/* }}} */

/* Special handling of subjectAltName, see CVE-2013-4073
 * Christian Heimes
 */

static int openssl_x509v3_subjectAltName(BIO *bio, X509_EXTENSION *extension)
{
	GENERAL_NAMES *names;
	const X509V3_EXT_METHOD *method = NULL;
	long i, length, num;
	const unsigned char *p;

	method = X509V3_EXT_get(extension);
	if (method == NULL) {
		return -1;
	}

	p = extension->value->data;
	length = extension->value->length;
	if (method->it) {
		names = (GENERAL_NAMES*)(ASN1_item_d2i(NULL, &p, length,
						       ASN1_ITEM_ptr(method->it)));
	} else {
		names = (GENERAL_NAMES*)(method->d2i(NULL, &p, length));
	}
	if (names == NULL) {
		return -1;
	}

	num = sk_GENERAL_NAME_num(names);
	for (i = 0; i < num; i++) {
			GENERAL_NAME *name;
			ASN1_STRING *as;
			name = sk_GENERAL_NAME_value(names, i);
			switch (name->type) {
				case GEN_EMAIL:
					BIO_puts(bio, "email:");
					as = name->d.rfc822Name;
					BIO_write(bio, ASN1_STRING_data(as),
						  ASN1_STRING_length(as));
					break;
				case GEN_DNS:
					BIO_puts(bio, "DNS:");
					as = name->d.dNSName;
					BIO_write(bio, ASN1_STRING_data(as),
						  ASN1_STRING_length(as));
					break;
				case GEN_URI:
					BIO_puts(bio, "URI:");
					as = name->d.uniformResourceIdentifier;
					BIO_write(bio, ASN1_STRING_data(as),
						  ASN1_STRING_length(as));
					break;
				default:
					/* use builtin print for GEN_OTHERNAME, GEN_X400,
					 * GEN_EDIPARTY, GEN_DIRNAME, GEN_IPADD and GEN_RID
					 */
					GENERAL_NAME_print(bio, name);
			}
			/* trailing ', ' except for last element */
			if (i < (num - 1)) {
				BIO_puts(bio, ", ");
			}
	}
	sk_GENERAL_NAME_pop_free(names, GENERAL_NAME_free);

	return 0;
}

/* {{{ proto array openssl_x509_parse(mixed x509 [, bool shortnames=true])
   Returns an array of the fields/values of the CERT */
PHP_FUNCTION(openssl_x509_parse)
{
	zval * zcert;
	X509 * cert = NULL;
	zend_resource *certresource = NULL;
	int i;
	zend_bool useshortnames = 1;
	char * tmpstr;
	zval subitem;
	X509_EXTENSION *extension;
	char *extname;
	BIO  *bio_out;
	BUF_MEM *bio_buf;
	char buf[256];

	if (zend_parse_parameters(ZEND_NUM_ARGS(), "z|b", &zcert, &useshortnames) == FAILURE) {
		return;
	}
	cert = php_openssl_x509_from_zval(zcert, 0, &certresource);
	if (cert == NULL) {
		RETURN_FALSE;
	}
	array_init(return_value);

	if (cert->name) {
		add_assoc_string(return_value, "name", cert->name);
	}
/*	add_assoc_bool(return_value, "valid", cert->valid); */

	add_assoc_name_entry(return_value, "subject", 		X509_get_subject_name(cert), useshortnames);
	/* hash as used in CA directories to lookup cert by subject name */
	{
		char buf[32];
		snprintf(buf, sizeof(buf), "%08lx", X509_subject_name_hash(cert));
		add_assoc_string(return_value, "hash", buf);
	}

	add_assoc_name_entry(return_value, "issuer", 		X509_get_issuer_name(cert), useshortnames);
	add_assoc_long(return_value, "version", 			X509_get_version(cert));

	add_assoc_string(return_value, "serialNumber", i2s_ASN1_INTEGER(NULL, X509_get_serialNumber(cert)));

	add_assoc_asn1_string(return_value, "validFrom", 	X509_get_notBefore(cert));
	add_assoc_asn1_string(return_value, "validTo", 		X509_get_notAfter(cert));

	add_assoc_long(return_value, "validFrom_time_t", 	asn1_time_to_time_t(X509_get_notBefore(cert)));
	add_assoc_long(return_value, "validTo_time_t", 		asn1_time_to_time_t(X509_get_notAfter(cert)));

	tmpstr = (char *)X509_alias_get0(cert, NULL);
	if (tmpstr) {
		add_assoc_string(return_value, "alias", tmpstr);
	}
/*
	add_assoc_long(return_value, "signaturetypeLONG", X509_get_signature_type(cert));
	add_assoc_string(return_value, "signaturetype", OBJ_nid2sn(X509_get_signature_type(cert)));
	add_assoc_string(return_value, "signaturetypeLN", OBJ_nid2ln(X509_get_signature_type(cert)));
*/
	array_init(&subitem);

	/* NOTE: the purposes are added as integer keys - the keys match up to the X509_PURPOSE_SSL_XXX defines
	   in x509v3.h */
	for (i = 0; i < X509_PURPOSE_get_count(); i++) {
		int id, purpset;
		char * pname;
		X509_PURPOSE * purp;
		zval subsub;

		array_init(&subsub);

		purp = X509_PURPOSE_get0(i);
		id = X509_PURPOSE_get_id(purp);

		purpset = X509_check_purpose(cert, id, 0);
		add_index_bool(&subsub, 0, purpset);

		purpset = X509_check_purpose(cert, id, 1);
		add_index_bool(&subsub, 1, purpset);

		pname = useshortnames ? X509_PURPOSE_get0_sname(purp) : X509_PURPOSE_get0_name(purp);
		add_index_string(&subsub, 2, pname);

		/* NOTE: if purpset > 1 then it's a warning - we should mention it ? */

		add_index_zval(&subitem, id, &subsub);
	}
	add_assoc_zval(return_value, "purposes", &subitem);

	array_init(&subitem);


	for (i = 0; i < X509_get_ext_count(cert); i++) {
		int nid;
		extension = X509_get_ext(cert, i);
		nid = OBJ_obj2nid(X509_EXTENSION_get_object(extension));
		if (nid != NID_undef) {
			extname = (char *)OBJ_nid2sn(OBJ_obj2nid(X509_EXTENSION_get_object(extension)));
		} else {
			OBJ_obj2txt(buf, sizeof(buf)-1, X509_EXTENSION_get_object(extension), 1);
			extname = buf;
		}
		bio_out = BIO_new(BIO_s_mem());
		if (nid == NID_subject_alt_name) {
			if (openssl_x509v3_subjectAltName(bio_out, extension) == 0) {
				BIO_get_mem_ptr(bio_out, &bio_buf);
				add_assoc_stringl(&subitem, extname, bio_buf->data, bio_buf->length);
			} else {
				zval_dtor(return_value);
				if (certresource == NULL && cert) {
					X509_free(cert);
				}
				BIO_free(bio_out);
				RETURN_FALSE;
			}
		}
		else if (X509V3_EXT_print(bio_out, extension, 0, 0)) {
			BIO_get_mem_ptr(bio_out, &bio_buf);
			add_assoc_stringl(&subitem, extname, bio_buf->data, bio_buf->length);
		} else {
			add_assoc_asn1_string(&subitem, extname, X509_EXTENSION_get_data(extension));
		}
		BIO_free(bio_out);
	}
	add_assoc_zval(return_value, "extensions", &subitem);

	if (certresource == NULL && cert) {
		X509_free(cert);
	}
}
/* }}} */

/* {{{ load_all_certs_from_file */
static STACK_OF(X509) * load_all_certs_from_file(char *certfile)
{
	STACK_OF(X509_INFO) *sk=NULL;
	STACK_OF(X509) *stack=NULL, *ret=NULL;
	BIO *in=NULL;
	X509_INFO *xi;

	if(!(stack = sk_X509_new_null())) {
		php_error_docref(NULL, E_ERROR, "memory allocation failure");
		goto end;
	}

	if (php_openssl_open_base_dir_chk(certfile)) {
		sk_X509_free(stack);
		goto end;
	}

	if(!(in=BIO_new_file(certfile, "r"))) {
		php_error_docref(NULL, E_WARNING, "error opening the file, %s", certfile);
		sk_X509_free(stack);
		goto end;
	}

	/* This loads from a file, a stack of x509/crl/pkey sets */
	if(!(sk=PEM_X509_INFO_read_bio(in, NULL, NULL, NULL))) {
		php_error_docref(NULL, E_WARNING, "error reading the file, %s", certfile);
		sk_X509_free(stack);
		goto end;
	}

	/* scan over it and pull out the certs */
	while (sk_X509_INFO_num(sk)) {
		xi=sk_X509_INFO_shift(sk);
		if (xi->x509 != NULL) {
			sk_X509_push(stack,xi->x509);
			xi->x509=NULL;
		}
		X509_INFO_free(xi);
	}
	if(!sk_X509_num(stack)) {
		php_error_docref(NULL, E_WARNING, "no certificates in file, %s", certfile);
		sk_X509_free(stack);
		goto end;
	}
	ret=stack;
end:
	BIO_free(in);
	sk_X509_INFO_free(sk);

	return ret;
}
/* }}} */

/* {{{ check_cert */
static int check_cert(X509_STORE *ctx, X509 *x, STACK_OF(X509) *untrustedchain, int purpose)
{
	int ret=0;
	X509_STORE_CTX *csc;

	csc = X509_STORE_CTX_new();
	if (csc == NULL) {
		php_error_docref(NULL, E_ERROR, "memory allocation failure");
		return 0;
	}
	X509_STORE_CTX_init(csc, ctx, x, untrustedchain);
	if(purpose >= 0) {
		X509_STORE_CTX_set_purpose(csc, purpose);
	}
	ret = X509_verify_cert(csc);
	X509_STORE_CTX_free(csc);

	return ret;
}
/* }}} */

/* {{{ proto int openssl_x509_checkpurpose(mixed x509cert, int purpose, array cainfo [, string untrustedfile])
   Checks the CERT to see if it can be used for the purpose in purpose. cainfo holds information about trusted CAs */
PHP_FUNCTION(openssl_x509_checkpurpose)
{
	zval * zcert, * zcainfo = NULL;
	X509_STORE * cainfo = NULL;
	X509 * cert = NULL;
	zend_resource *certresource = NULL;
	STACK_OF(X509) * untrustedchain = NULL;
	zend_long purpose;
	char * untrusted = NULL;
	size_t untrusted_len = 0;
	int ret;

	if (zend_parse_parameters(ZEND_NUM_ARGS(), "zl|a!s", &zcert, &purpose, &zcainfo, &untrusted, &untrusted_len) == FAILURE) {
		return;
	}

	RETVAL_LONG(-1);

	if (untrusted) {
		untrustedchain = load_all_certs_from_file(untrusted);
		if (untrustedchain == NULL) {
			goto clean_exit;
		}
	}

	cainfo = setup_verify(zcainfo);
	if (cainfo == NULL) {
		goto clean_exit;
	}
	cert = php_openssl_x509_from_zval(zcert, 0, &certresource);
	if (cert == NULL) {
		goto clean_exit;
	}

	ret = check_cert(cainfo, cert, untrustedchain, (int)purpose);
	if (ret != 0 && ret != 1) {
		RETVAL_LONG(ret);
	} else {
		RETVAL_BOOL(ret);
	}

clean_exit:
	if (certresource == NULL && cert) {
		X509_free(cert);
	}
	if (cainfo) {
		X509_STORE_free(cainfo);
	}
	if (untrustedchain) {
		sk_X509_pop_free(untrustedchain, X509_free);
	}
}
/* }}} */

/* {{{ setup_verify
 * calist is an array containing file and directory names.  create a
 * certificate store and add those certs to it for use in verification.
*/
static X509_STORE * setup_verify(zval * calist)
{
	X509_STORE *store;
	X509_LOOKUP * dir_lookup, * file_lookup;
	int ndirs = 0, nfiles = 0;
	zval * item;
	zend_stat_t sb;

	store = X509_STORE_new();

	if (store == NULL) {
		return NULL;
	}

	if (calist && (Z_TYPE_P(calist) == IS_ARRAY)) {
		ZEND_HASH_FOREACH_VAL(HASH_OF(calist), item) {
			convert_to_string_ex(item);

			if (VCWD_STAT(Z_STRVAL_P(item), &sb) == -1) {
				php_error_docref(NULL, E_WARNING, "unable to stat %s", Z_STRVAL_P(item));
				continue;
			}

			if ((sb.st_mode & S_IFREG) == S_IFREG) {
				file_lookup = X509_STORE_add_lookup(store, X509_LOOKUP_file());
				if (file_lookup == NULL || !X509_LOOKUP_load_file(file_lookup, Z_STRVAL_P(item), X509_FILETYPE_PEM)) {
					php_error_docref(NULL, E_WARNING, "error loading file %s", Z_STRVAL_P(item));
				} else {
					nfiles++;
				}
				file_lookup = NULL;
			} else {
				dir_lookup = X509_STORE_add_lookup(store, X509_LOOKUP_hash_dir());
				if (dir_lookup == NULL || !X509_LOOKUP_add_dir(dir_lookup, Z_STRVAL_P(item), X509_FILETYPE_PEM)) {
					php_error_docref(NULL, E_WARNING, "error loading directory %s", Z_STRVAL_P(item));
				} else {
					ndirs++;
				}
				dir_lookup = NULL;
			}
		} ZEND_HASH_FOREACH_END();
	}
	if (nfiles == 0) {
		file_lookup = X509_STORE_add_lookup(store, X509_LOOKUP_file());
		if (file_lookup) {
			X509_LOOKUP_load_file(file_lookup, NULL, X509_FILETYPE_DEFAULT);
		}
	}
	if (ndirs == 0) {
		dir_lookup = X509_STORE_add_lookup(store, X509_LOOKUP_hash_dir());
		if (dir_lookup) {
			X509_LOOKUP_add_dir(dir_lookup, NULL, X509_FILETYPE_DEFAULT);
		}
	}
	return store;
}
/* }}} */

/* {{{ proto resource openssl_x509_read(mixed cert)
   Reads X.509 certificates */
PHP_FUNCTION(openssl_x509_read)
{
	zval *cert;
	X509 *x509;
	zend_resource *res;

	if (zend_parse_parameters(ZEND_NUM_ARGS(), "z", &cert) == FAILURE) {
		return;
	}
	x509 = php_openssl_x509_from_zval(cert, 1, &res);
	ZVAL_RES(return_value, res);

	if (x509 == NULL) {
		php_error_docref(NULL, E_WARNING, "supplied parameter cannot be coerced into an X509 certificate!");
		RETURN_FALSE;
	}
}
/* }}} */

/* {{{ proto void openssl_x509_free(resource x509)
   Frees X.509 certificates */
PHP_FUNCTION(openssl_x509_free)
{
	zval *x509;
	X509 *cert;

	if (zend_parse_parameters(ZEND_NUM_ARGS(), "r", &x509) == FAILURE) {
		return;
	}
	if ((cert = (X509 *)zend_fetch_resource(Z_RES_P(x509), "OpenSSL X.509", le_x509)) == NULL) {
		RETURN_FALSE;
	}
	zend_list_close(Z_RES_P(x509));
}
/* }}} */

/* }}} */

/* Pop all X509 from Stack and free them, free the stack afterwards */
static void php_sk_X509_free(STACK_OF(X509) * sk) /* {{{ */
{
	for (;;) {
		X509* x = sk_X509_pop(sk);
		if (!x) break;
		X509_free(x);
	}
	sk_X509_free(sk);
}
/* }}} */

static STACK_OF(X509) * php_array_to_X509_sk(zval * zcerts) /* {{{ */
{
	zval * zcertval;
	STACK_OF(X509) * sk = NULL;
    X509 * cert;
    zend_resource *certresource;

	sk = sk_X509_new_null();

	/* get certs */
	if (Z_TYPE_P(zcerts) == IS_ARRAY) {
		ZEND_HASH_FOREACH_VAL(HASH_OF(zcerts), zcertval) {
			cert = php_openssl_x509_from_zval(zcertval, 0, &certresource);
			if (cert == NULL) {
				goto clean_exit;
			}

			if (certresource != NULL) {
				cert = X509_dup(cert);

				if (cert == NULL) {
					goto clean_exit;
				}

			}
			sk_X509_push(sk, cert);
		} ZEND_HASH_FOREACH_END();
	} else {
		/* a single certificate */
		cert = php_openssl_x509_from_zval(zcerts, 0, &certresource);

		if (cert == NULL) {
			goto clean_exit;
		}

		if (certresource != NULL) {
			cert = X509_dup(cert);
			if (cert == NULL) {
				goto clean_exit;
			}
		}
		sk_X509_push(sk, cert);
	}

  clean_exit:
    return sk;
}
/* }}} */

/* {{{ proto bool openssl_pkcs12_export_to_file(mixed x509, string filename, mixed priv_key, string pass[, array args])
   Creates and exports a PKCS to file */
PHP_FUNCTION(openssl_pkcs12_export_to_file)
{
	X509 * cert = NULL;
	BIO * bio_out = NULL;
	PKCS12 * p12 = NULL;
	char * filename;
	char * friendly_name = NULL;
	size_t filename_len;
	char * pass;
	size_t pass_len;
	zval *zcert = NULL, *zpkey = NULL, *args = NULL;
	EVP_PKEY *priv_key = NULL;
	zend_resource *certresource, *keyresource;
	zval * item;
	STACK_OF(X509) *ca = NULL;

	if (zend_parse_parameters(ZEND_NUM_ARGS(), "zpzs|a", &zcert, &filename, &filename_len, &zpkey, &pass, &pass_len, &args) == FAILURE)
		return;

	RETVAL_FALSE;

	cert = php_openssl_x509_from_zval(zcert, 0, &certresource);
	if (cert == NULL) {
		php_error_docref(NULL, E_WARNING, "cannot get cert from parameter 1");
		return;
	}
	priv_key = php_openssl_evp_from_zval(zpkey, 0, "", 1, &keyresource);
	if (priv_key == NULL) {
		php_error_docref(NULL, E_WARNING, "cannot get private key from parameter 3");
		goto cleanup;
	}
	if (cert && !X509_check_private_key(cert, priv_key)) {
		php_error_docref(NULL, E_WARNING, "private key does not correspond to cert");
		goto cleanup;
	}
	if (php_openssl_open_base_dir_chk(filename)) {
		goto cleanup;
	}

	/* parse extra config from args array, promote this to an extra function */
	if (args && (item = zend_hash_str_find(Z_ARRVAL_P(args), "friendly_name", sizeof("friendly_name")-1)) != NULL && Z_TYPE_P(item) == IS_STRING)
		friendly_name = Z_STRVAL_P(item);
	/* certpbe (default RC2-40)
	   keypbe (default 3DES)
	   friendly_caname
	*/

	if (args && (item = zend_hash_str_find(Z_ARRVAL_P(args), "extracerts", sizeof("extracerts")-1)) != NULL)
		ca = php_array_to_X509_sk(item);
	/* end parse extra config */

	/*PKCS12 *PKCS12_create(char *pass, char *name, EVP_PKEY *pkey, X509 *cert, STACK_OF(X509) *ca,
                                       int nid_key, int nid_cert, int iter, int mac_iter, int keytype);*/

	p12 = PKCS12_create(pass, friendly_name, priv_key, cert, ca, 0, 0, 0, 0, 0);

	bio_out = BIO_new_file(filename, "w");
	if (bio_out) {

		i2d_PKCS12_bio(bio_out, p12);

		RETVAL_TRUE;
	} else {
		php_error_docref(NULL, E_WARNING, "error opening file %s", filename);
	}

	BIO_free(bio_out);
	PKCS12_free(p12);
	php_sk_X509_free(ca);

cleanup:

	if (keyresource == NULL && priv_key) {
		EVP_PKEY_free(priv_key);
	}
	if (certresource == NULL && cert) {
		X509_free(cert);
	}
}
/* }}} */

/* {{{ proto bool openssl_pkcs12_export(mixed x509, string &out, mixed priv_key, string pass[, array args])
   Creates and exports a PKCS12 to a var */
PHP_FUNCTION(openssl_pkcs12_export)
{
	X509 * cert = NULL;
	BIO * bio_out;
	PKCS12 * p12 = NULL;
	zval * zcert = NULL, *zout = NULL, *zpkey, *args = NULL;
	EVP_PKEY *priv_key = NULL;
	zend_resource *certresource, *keyresource;
	char * pass;
	size_t pass_len;
	char * friendly_name = NULL;
	zval * item;
	STACK_OF(X509) *ca = NULL;

	if (zend_parse_parameters(ZEND_NUM_ARGS(), "zz/zs|a", &zcert, &zout, &zpkey, &pass, &pass_len, &args) == FAILURE)
		return;

	RETVAL_FALSE;

	cert = php_openssl_x509_from_zval(zcert, 0, &certresource);
	if (cert == NULL) {
		php_error_docref(NULL, E_WARNING, "cannot get cert from parameter 1");
		return;
	}
	priv_key = php_openssl_evp_from_zval(zpkey, 0, "", 1, &keyresource);
	if (priv_key == NULL) {
		php_error_docref(NULL, E_WARNING, "cannot get private key from parameter 3");
		goto cleanup;
	}
	if (cert && !X509_check_private_key(cert, priv_key)) {
		php_error_docref(NULL, E_WARNING, "private key does not correspond to cert");
		goto cleanup;
	}

	/* parse extra config from args array, promote this to an extra function */
	if (args && (item = zend_hash_str_find(Z_ARRVAL_P(args), "friendly_name", sizeof("friendly_name")-1)) != NULL && Z_TYPE_P(item) == IS_STRING)
		friendly_name = Z_STRVAL_P(item);

	if (args && (item = zend_hash_str_find(Z_ARRVAL_P(args), "extracerts", sizeof("extracerts")-1)) != NULL)
		ca = php_array_to_X509_sk(item);
	/* end parse extra config */

	p12 = PKCS12_create(pass, friendly_name, priv_key, cert, ca, 0, 0, 0, 0, 0);

	bio_out = BIO_new(BIO_s_mem());
	if (i2d_PKCS12_bio(bio_out, p12))  {
		BUF_MEM *bio_buf;

		zval_dtor(zout);
		BIO_get_mem_ptr(bio_out, &bio_buf);
		ZVAL_STRINGL(zout, bio_buf->data, bio_buf->length);

		RETVAL_TRUE;
	}

	BIO_free(bio_out);
	PKCS12_free(p12);
	php_sk_X509_free(ca);

cleanup:

	if (keyresource == NULL && priv_key) {
		EVP_PKEY_free(priv_key);
	}
	if (certresource == NULL && cert) {
		X509_free(cert);
	}
}
/* }}} */

/* {{{ proto bool openssl_pkcs12_read(string PKCS12, array &certs, string pass)
   Parses a PKCS12 to an array */
PHP_FUNCTION(openssl_pkcs12_read)
{
	zval *zout = NULL, zextracerts, zcert, zpkey;
	char *pass, *zp12;
	size_t pass_len, zp12_len;
	PKCS12 * p12 = NULL;
	EVP_PKEY * pkey = NULL;
	X509 * cert = NULL;
	STACK_OF(X509) * ca = NULL;
	BIO * bio_in = NULL;
	int i;

	if (zend_parse_parameters(ZEND_NUM_ARGS(), "sz/s", &zp12, &zp12_len, &zout, &pass, &pass_len) == FAILURE)
		return;

	RETVAL_FALSE;

	bio_in = BIO_new(BIO_s_mem());

	if(0 >= BIO_write(bio_in, zp12, (int)zp12_len))
		goto cleanup;

	if(d2i_PKCS12_bio(bio_in, &p12)) {
		if(PKCS12_parse(p12, pass, &pkey, &cert, &ca)) {
			BIO * bio_out;

			zval_dtor(zout);
			array_init(zout);

			bio_out = BIO_new(BIO_s_mem());
			if (PEM_write_bio_X509(bio_out, cert)) {
				BUF_MEM *bio_buf;
				BIO_get_mem_ptr(bio_out, &bio_buf);
				ZVAL_STRINGL(&zcert, bio_buf->data, bio_buf->length);
				add_assoc_zval(zout, "cert", &zcert);
			}
			BIO_free(bio_out);

			bio_out = BIO_new(BIO_s_mem());
			if (PEM_write_bio_PrivateKey(bio_out, pkey, NULL, NULL, 0, 0, NULL)) {
				BUF_MEM *bio_buf;
				BIO_get_mem_ptr(bio_out, &bio_buf);
				ZVAL_STRINGL(&zpkey, bio_buf->data, bio_buf->length);
				add_assoc_zval(zout, "pkey", &zpkey);
			}
			BIO_free(bio_out);

			array_init(&zextracerts);

			for (i=0;;i++) {
				zval zextracert;
				X509* aCA = sk_X509_pop(ca);
				if (!aCA) break;

				bio_out = BIO_new(BIO_s_mem());
				if (PEM_write_bio_X509(bio_out, aCA)) {
					BUF_MEM *bio_buf;
					BIO_get_mem_ptr(bio_out, &bio_buf);
					ZVAL_STRINGL(&zextracert, bio_buf->data, bio_buf->length);
					add_index_zval(&zextracerts, i, &zextracert);

				}
				BIO_free(bio_out);

				X509_free(aCA);
			}
			if(ca) {
				sk_X509_free(ca);
				add_assoc_zval(zout, "extracerts", &zextracerts);
			} else {
				zval_dtor(&zextracerts);
			}

			RETVAL_TRUE;

			PKCS12_free(p12);
		}
	}

  cleanup:
	if (bio_in) {
		BIO_free(bio_in);
	}
	if (pkey) {
		EVP_PKEY_free(pkey);
	}
	if (cert) {
		X509_free(cert);
	}
}
/* }}} */

/* {{{ x509 CSR functions */

/* {{{ php_openssl_make_REQ */
static int php_openssl_make_REQ(struct php_x509_request * req, X509_REQ * csr, zval * dn, zval * attribs)
{
	STACK_OF(CONF_VALUE) * dn_sk, *attr_sk = NULL;
	char * str, *dn_sect, *attr_sect;

	dn_sect = CONF_get_string(req->req_config, req->section_name, "distinguished_name");
	if (dn_sect == NULL) {
		return FAILURE;
	}
	dn_sk = CONF_get_section(req->req_config, dn_sect);
	if (dn_sk == NULL) {
		return FAILURE;
	}
	attr_sect = CONF_get_string(req->req_config, req->section_name, "attributes");
	if (attr_sect == NULL) {
		attr_sk = NULL;
	} else {
		attr_sk = CONF_get_section(req->req_config, attr_sect);
		if (attr_sk == NULL) {
			return FAILURE;
		}
	}
	/* setup the version number: version 1 */
	if (X509_REQ_set_version(csr, 0L)) {
		int i, nid;
		char * type;
		CONF_VALUE * v;
		X509_NAME * subj;
		zval * item;
		zend_string * strindex = NULL;

		subj = X509_REQ_get_subject_name(csr);
		/* apply values from the dn hash */
		ZEND_HASH_FOREACH_STR_KEY_VAL(HASH_OF(dn), strindex, item) {
			if (strindex) {
				int nid;

				convert_to_string_ex(item);

				nid = OBJ_txt2nid(strindex->val);
				if (nid != NID_undef) {
					if (!X509_NAME_add_entry_by_NID(subj, nid, MBSTRING_UTF8,
								(unsigned char*)Z_STRVAL_P(item), -1, -1, 0))
					{
						php_error_docref(NULL, E_WARNING,
							"dn: add_entry_by_NID %d -> %s (failed; check error"
							" queue and value of string_mask OpenSSL option "
							"if illegal characters are reported)",
							nid, Z_STRVAL_P(item));
						return FAILURE;
					}
				} else {
					php_error_docref(NULL, E_WARNING, "dn: %s is not a recognized name", strindex->val);
				}
			}
		} ZEND_HASH_FOREACH_END();

		/* Finally apply defaults from config file */
		for(i = 0; i < sk_CONF_VALUE_num(dn_sk); i++) {
			int len;
			char buffer[200 + 1]; /*200 + \0 !*/

			v = sk_CONF_VALUE_value(dn_sk, i);
			type = v->name;

			len = (int)strlen(type);
			if (len < sizeof("_default")) {
				continue;
			}
			len -= sizeof("_default") - 1;
			if (strcmp("_default", type + len) != 0) {
				continue;
			}
			if (len > 200) {
				len = 200;
			}
			memcpy(buffer, type, len);
			buffer[len] = '\0';
			type = buffer;

			/* Skip past any leading X. X: X, etc to allow for multiple
			 * instances */
			for (str = type; *str; str++) {
				if (*str == ':' || *str == ',' || *str == '.') {
					str++;
					if (*str) {
						type = str;
					}
					break;
				}
			}
			/* if it is already set, skip this */
			nid = OBJ_txt2nid(type);
			if (X509_NAME_get_index_by_NID(subj, nid, -1) >= 0) {
				continue;
			}
			if (!X509_NAME_add_entry_by_txt(subj, type, MBSTRING_UTF8, (unsigned char*)v->value, -1, -1, 0)) {
				php_error_docref(NULL, E_WARNING, "add_entry_by_txt %s -> %s (failed)", type, v->value);
				return FAILURE;
			}
			if (!X509_NAME_entry_count(subj)) {
				php_error_docref(NULL, E_WARNING, "no objects specified in config file");
				return FAILURE;
			}
		}
		if (attribs) {
			ZEND_HASH_FOREACH_STR_KEY_VAL(HASH_OF(attribs), strindex, item) {
				int nid;

				convert_to_string_ex(item);

				nid = OBJ_txt2nid(strindex->val);
				if (nid != NID_undef) {
					if (!X509_NAME_add_entry_by_NID(subj, nid, MBSTRING_UTF8, (unsigned char*)Z_STRVAL_P(item), -1, -1, 0)) {
						php_error_docref(NULL, E_WARNING, "attribs: add_entry_by_NID %d -> %s (failed)", nid, Z_STRVAL_P(item));
						return FAILURE;
					}
				} else {
					php_error_docref(NULL, E_WARNING, "dn: %s is not a recognized name", strindex->val);
				}
			} ZEND_HASH_FOREACH_END();
			for (i = 0; i < sk_CONF_VALUE_num(attr_sk); i++) {
				v = sk_CONF_VALUE_value(attr_sk, i);
				/* if it is already set, skip this */
				nid = OBJ_txt2nid(v->name);
				if (X509_REQ_get_attr_by_NID(csr, nid, -1) >= 0) {
					continue;
				}
				if (!X509_REQ_add1_attr_by_txt(csr, v->name, MBSTRING_UTF8, (unsigned char*)v->value, -1)) {
					php_error_docref(NULL, E_WARNING,
						"add1_attr_by_txt %s -> %s (failed; check error queue "
						"and value of string_mask OpenSSL option if illegal "
						"characters are reported)",
						v->name, v->value);
					return FAILURE;
				}
			}
		}
	}

	X509_REQ_set_pubkey(csr, req->priv_key);
	return SUCCESS;
}
/* }}} */

/* {{{ php_openssl_csr_from_zval */
static X509_REQ * php_openssl_csr_from_zval(zval * val, int makeresource, zend_resource **resourceval)
{
	X509_REQ * csr = NULL;
	char * filename = NULL;
	BIO * in;

	if (resourceval) {
		*resourceval = NULL;
	}
	if (Z_TYPE_P(val) == IS_RESOURCE) {
		void * what;

		what = zend_fetch_resource_ex(val, "OpenSSL X.509 CSR", le_csr);
		if (what) {
			if (resourceval) {
				*resourceval = Z_RES_P(val);
				Z_ADDREF_P(val);
			}
			return (X509_REQ*)what;
		}
		return NULL;
	} else if (Z_TYPE_P(val) != IS_STRING) {
		return NULL;
	}

	if (Z_STRLEN_P(val) > 7 && memcmp(Z_STRVAL_P(val), "file://", sizeof("file://") - 1) == 0) {
		filename = Z_STRVAL_P(val) + (sizeof("file://") - 1);
	}
	if (filename) {
		if (php_openssl_open_base_dir_chk(filename)) {
			return NULL;
		}
		in = BIO_new_file(filename, "r");
	} else {
		in = BIO_new_mem_buf(Z_STRVAL_P(val), (int)Z_STRLEN_P(val));
	}
	csr = PEM_read_bio_X509_REQ(in, NULL,NULL,NULL);
	BIO_free(in);

	return csr;
}
/* }}} */

/* {{{ proto bool openssl_csr_export_to_file(resource csr, string outfilename [, bool notext=true])
   Exports a CSR to file */
PHP_FUNCTION(openssl_csr_export_to_file)
{
	X509_REQ * csr;
	zval * zcsr = NULL;
	zend_bool notext = 1;
	char * filename = NULL;
	size_t filename_len;
	BIO * bio_out;
	zend_resource *csr_resource;

	if (zend_parse_parameters(ZEND_NUM_ARGS(), "rp|b", &zcsr, &filename, &filename_len, &notext) == FAILURE) {
		return;
	}
	RETVAL_FALSE;

	csr = php_openssl_csr_from_zval(zcsr, 0, &csr_resource);
	if (csr == NULL) {
		php_error_docref(NULL, E_WARNING, "cannot get CSR from parameter 1");
		return;
	}

	if (php_openssl_open_base_dir_chk(filename)) {
		return;
	}

	bio_out = BIO_new_file(filename, "w");
	if (bio_out) {
		if (!notext) {
			X509_REQ_print(bio_out, csr);
		}
		PEM_write_bio_X509_REQ(bio_out, csr);
		RETVAL_TRUE;
	} else {
		php_error_docref(NULL, E_WARNING, "error opening file %s", filename);
	}

	if (csr_resource == NULL && csr) {
		X509_REQ_free(csr);
	}
	BIO_free(bio_out);
}
/* }}} */

/* {{{ proto bool openssl_csr_export(resource csr, string &out [, bool notext=true])
   Exports a CSR to file or a var */
PHP_FUNCTION(openssl_csr_export)
{
	X509_REQ * csr;
	zval * zcsr = NULL, *zout=NULL;
	zend_bool notext = 1;
	BIO * bio_out;
	zend_resource *csr_resource;

	if (zend_parse_parameters(ZEND_NUM_ARGS(), "rz/|b", &zcsr, &zout, &notext) == FAILURE) {
		return;
	}

	RETVAL_FALSE;

	csr = php_openssl_csr_from_zval(zcsr, 0, &csr_resource);
	if (csr == NULL) {
		php_error_docref(NULL, E_WARNING, "cannot get CSR from parameter 1");
		return;
	}

	/* export to a var */

	bio_out = BIO_new(BIO_s_mem());
	if (!notext) {
		X509_REQ_print(bio_out, csr);
	}

	if (PEM_write_bio_X509_REQ(bio_out, csr)) {
		BUF_MEM *bio_buf;

		BIO_get_mem_ptr(bio_out, &bio_buf);
		zval_dtor(zout);
		ZVAL_STRINGL(zout, bio_buf->data, bio_buf->length);

		RETVAL_TRUE;
	}

	if (csr_resource == NULL && csr) {
		X509_REQ_free(csr);
	}
	BIO_free(bio_out);
}
/* }}} */

/* {{{ proto resource openssl_csr_sign(mixed csr, mixed x509, mixed priv_key, long days [, array config_args [, long serial]])
   Signs a cert with another CERT */
PHP_FUNCTION(openssl_csr_sign)
{
	zval * zcert = NULL, *zcsr, *zpkey, *args = NULL;
	zend_long num_days;
	zend_long serial = Z_L(0);
	X509 * cert = NULL, *new_cert = NULL;
	X509_REQ * csr;
	EVP_PKEY * key = NULL, *priv_key = NULL;
	zend_resource *csr_resource, *certresource = NULL, *keyresource = NULL;
	int i;
	struct php_x509_request req;

	if (zend_parse_parameters(ZEND_NUM_ARGS(), "zz!zl|a!l", &zcsr, &zcert, &zpkey, &num_days, &args, &serial) == FAILURE)
		return;

	RETVAL_FALSE;
	PHP_SSL_REQ_INIT(&req);

	csr = php_openssl_csr_from_zval(zcsr, 0, &csr_resource);
	if (csr == NULL) {
		php_error_docref(NULL, E_WARNING, "cannot get CSR from parameter 1");
		return;
	}
	if (zcert) {
		cert = php_openssl_x509_from_zval(zcert, 0, &certresource);
		if (cert == NULL) {
			php_error_docref(NULL, E_WARNING, "cannot get cert from parameter 2");
			goto cleanup;
		}
	}
	priv_key = php_openssl_evp_from_zval(zpkey, 0, "", 1, &keyresource);
	if (priv_key == NULL) {
		php_error_docref(NULL, E_WARNING, "cannot get private key from parameter 3");
		goto cleanup;
	}
	if (cert && !X509_check_private_key(cert, priv_key)) {
		php_error_docref(NULL, E_WARNING, "private key does not correspond to signing cert");
		goto cleanup;
	}

	if (PHP_SSL_REQ_PARSE(&req, args) == FAILURE) {
		goto cleanup;
	}
	/* Check that the request matches the signature */
	key = X509_REQ_get_pubkey(csr);
	if (key == NULL) {
		php_error_docref(NULL, E_WARNING, "error unpacking public key");
		goto cleanup;
	}
	i = X509_REQ_verify(csr, key);

	if (i < 0) {
		php_error_docref(NULL, E_WARNING, "Signature verification problems");
		goto cleanup;
	}
	else if (i == 0) {
		php_error_docref(NULL, E_WARNING, "Signature did not match the certificate request");
		goto cleanup;
	}

	/* Now we can get on with it */

	new_cert = X509_new();
	if (new_cert == NULL) {
		php_error_docref(NULL, E_WARNING, "No memory");
		goto cleanup;
	}
	/* Version 3 cert */
	if (!X509_set_version(new_cert, 2))
		goto cleanup;


	ASN1_INTEGER_set(X509_get_serialNumber(new_cert), (long)serial);

	X509_set_subject_name(new_cert, X509_REQ_get_subject_name(csr));

	if (cert == NULL) {
		cert = new_cert;
	}
	if (!X509_set_issuer_name(new_cert, X509_get_subject_name(cert))) {
		goto cleanup;
	}
	X509_gmtime_adj(X509_get_notBefore(new_cert), 0);
	X509_gmtime_adj(X509_get_notAfter(new_cert), 60*60*24*(long)num_days);
	i = X509_set_pubkey(new_cert, key);
	if (!i) {
		goto cleanup;
	}
	if (req.extensions_section) {
		X509V3_CTX ctx;

		X509V3_set_ctx(&ctx, cert, new_cert, csr, NULL, 0);
		X509V3_set_conf_lhash(&ctx, req.req_config);
		if (!X509V3_EXT_add_conf(req.req_config, &ctx, req.extensions_section, new_cert)) {
			goto cleanup;
		}
	}

	/* Now sign it */
	if (!X509_sign(new_cert, priv_key, req.digest)) {
		php_error_docref(NULL, E_WARNING, "failed to sign it");
		goto cleanup;
	}

	/* Succeeded; lets return the cert */
	ZVAL_RES(return_value, zend_register_resource(new_cert, le_x509));
	new_cert = NULL;

cleanup:

	if (cert == new_cert) {
		cert = NULL;
	}
	PHP_SSL_REQ_DISPOSE(&req);

	if (keyresource == NULL && priv_key) {
		EVP_PKEY_free(priv_key);
	}
	if (key) {
		EVP_PKEY_free(key);
	}
	if (csr_resource == NULL && csr) {
		X509_REQ_free(csr);
	}
	if (zcert && certresource == NULL && cert) {
		X509_free(cert);
	}
	if (new_cert) {
		X509_free(new_cert);
	}
}
/* }}} */

/* {{{ proto bool openssl_csr_new(array dn, resource &privkey [, array configargs [, array extraattribs]])
   Generates a privkey and CSR */
PHP_FUNCTION(openssl_csr_new)
{
	struct php_x509_request req;
	zval * args = NULL, * dn, *attribs = NULL;
	zval * out_pkey;
	X509_REQ * csr = NULL;
	int we_made_the_key = 1;
	zend_resource *key_resource;

	if (zend_parse_parameters(ZEND_NUM_ARGS(), "az/|a!a!", &dn, &out_pkey, &args, &attribs) == FAILURE) {
		return;
	}
	RETVAL_FALSE;

	PHP_SSL_REQ_INIT(&req);

	if (PHP_SSL_REQ_PARSE(&req, args) == SUCCESS) {
		/* Generate or use a private key */
		if (Z_TYPE_P(out_pkey) != IS_NULL) {
			req.priv_key = php_openssl_evp_from_zval(out_pkey, 0, NULL, 0, &key_resource);
			if (req.priv_key != NULL) {
				we_made_the_key = 0;
			}
		}
		if (req.priv_key == NULL) {
			php_openssl_generate_private_key(&req);
		}
		if (req.priv_key == NULL) {
			php_error_docref(NULL, E_WARNING, "Unable to generate a private key");
		} else {
			csr = X509_REQ_new();
			if (csr) {
				if (php_openssl_make_REQ(&req, csr, dn, attribs) == SUCCESS) {
					X509V3_CTX ext_ctx;

					X509V3_set_ctx(&ext_ctx, NULL, NULL, csr, NULL, 0);
					X509V3_set_conf_lhash(&ext_ctx, req.req_config);

					/* Add extensions */
					if (req.request_extensions_section && !X509V3_EXT_REQ_add_conf(req.req_config,
								&ext_ctx, req.request_extensions_section, csr))
					{
						php_error_docref(NULL, E_WARNING, "Error loading extension section %s", req.request_extensions_section);
					} else {
						RETVAL_TRUE;

						if (X509_REQ_sign(csr, req.priv_key, req.digest)) {
							ZVAL_RES(return_value, zend_register_resource(csr, le_csr));
							csr = NULL;
						} else {
							php_error_docref(NULL, E_WARNING, "Error signing request");
						}

						if (we_made_the_key) {
							/* and a resource for the private key */
							zval_dtor(out_pkey);
							ZVAL_RES(out_pkey, zend_register_resource(req.priv_key, le_key));
							req.priv_key = NULL; /* make sure the cleanup code doesn't zap it! */
						} else if (key_resource != NULL) {
							req.priv_key = NULL; /* make sure the cleanup code doesn't zap it! */
						}
					}
				}
				else {
					if (!we_made_the_key) {
						/* if we have not made the key we are not supposed to zap it by calling dispose! */
						req.priv_key = NULL;
					}
				}
			}
		}
	}
	if (csr) {
		X509_REQ_free(csr);
	}
	PHP_SSL_REQ_DISPOSE(&req);
}
/* }}} */

/* {{{ proto mixed openssl_csr_get_subject(mixed csr)
   Returns the subject of a CERT or FALSE on error */
PHP_FUNCTION(openssl_csr_get_subject)
{
	zval * zcsr;
	zend_bool use_shortnames = 1;
	zend_resource *csr_resource;
	X509_NAME * subject;
	X509_REQ * csr;

	if (zend_parse_parameters(ZEND_NUM_ARGS(), "z|b", &zcsr, &use_shortnames) == FAILURE) {
		return;
	}

	csr = php_openssl_csr_from_zval(zcsr, 0, &csr_resource);

	if (csr == NULL) {
		RETURN_FALSE;
	}

	subject = X509_REQ_get_subject_name(csr);

	array_init(return_value);
	add_assoc_name_entry(return_value, NULL, subject, use_shortnames);
	return;
}
/* }}} */

/* {{{ proto mixed openssl_csr_get_public_key(mixed csr)
	Returns the subject of a CERT or FALSE on error */
PHP_FUNCTION(openssl_csr_get_public_key)
{
	zval * zcsr;
	zend_bool use_shortnames = 1;
	zend_resource *csr_resource;

	X509_REQ * csr;
	EVP_PKEY *tpubkey;

	if (zend_parse_parameters(ZEND_NUM_ARGS(), "z|b", &zcsr, &use_shortnames) == FAILURE) {
		return;
	}

	csr = php_openssl_csr_from_zval(zcsr, 0, &csr_resource);

	if (csr == NULL) {
		RETURN_FALSE;
	}

	tpubkey=X509_REQ_get_pubkey(csr);
	RETURN_RES(zend_register_resource(tpubkey, le_key));
}
/* }}} */

/* }}} */

/* {{{ EVP Public/Private key functions */

/* {{{ php_openssl_evp_from_zval
   Given a zval, coerce it into a EVP_PKEY object.
	It can be:
		1. private key resource from openssl_get_privatekey()
		2. X509 resource -> public key will be extracted from it
		3. if it starts with file:// interpreted as path to key file
		4. interpreted as the data from the cert/key file and interpreted in same way as openssl_get_privatekey()
		5. an array(0 => [items 2..4], 1 => passphrase)
		6. if val is a string (possibly starting with file:///) and it is not an X509 certificate, then interpret as public key
	NOTE: If you are requesting a private key but have not specified a passphrase, you should use an
	empty string rather than NULL for the passphrase - NULL causes a passphrase prompt to be emitted in
	the Apache error log!
*/
static EVP_PKEY * php_openssl_evp_from_zval(zval * val, int public_key, char * passphrase, int makeresource, zend_resource **resourceval)
{
	EVP_PKEY * key = NULL;
	X509 * cert = NULL;
	int free_cert = 0;
	zend_resource *cert_res = NULL;
	char * filename = NULL;
	zval tmp;

	ZVAL_NULL(&tmp);

#define TMP_CLEAN \
	if (Z_TYPE(tmp) == IS_STRING) {\
		zval_dtor(&tmp); \
	} \
	return NULL;

	if (resourceval) {
		*resourceval = NULL;
	}
	if (Z_TYPE_P(val) == IS_ARRAY) {
		zval * zphrase;

		/* get passphrase */

		if ((zphrase = zend_hash_index_find(HASH_OF(val), 1)) == NULL) {
			php_error_docref(NULL, E_WARNING, "key array must be of the form array(0 => key, 1 => phrase)");
			return NULL;
		}

		if (Z_TYPE_P(zphrase) == IS_STRING) {
			passphrase = Z_STRVAL_P(zphrase);
		} else {
			ZVAL_DUP(&tmp, zphrase);
			convert_to_string(&tmp);
			passphrase = Z_STRVAL(tmp);
		}

		/* now set val to be the key param and continue */
		if ((val = zend_hash_index_find(HASH_OF(val), 0)) == NULL) {
			php_error_docref(NULL, E_WARNING, "key array must be of the form array(0 => key, 1 => phrase)");
			TMP_CLEAN;
		}
	}

	if (Z_TYPE_P(val) == IS_RESOURCE) {
		void * what;

		what = zend_fetch_resource2_ex(val, "OpenSSL X.509/key", le_x509, le_key);
		if (!what) {
			TMP_CLEAN;
		}
		if (resourceval) {
			*resourceval = Z_RES_P(val);
			Z_ADDREF_P(val);
		}
		if (Z_RES_P(val)->type == le_x509) {
			/* extract key from cert, depending on public_key param */
			cert = (X509*)what;
			free_cert = 0;
		} else if (Z_RES_P(val)->type == le_key) {
			int is_priv;

			is_priv = php_openssl_is_private_key((EVP_PKEY*)what);

			/* check whether it is actually a private key if requested */
			if (!public_key && !is_priv) {
				php_error_docref(NULL, E_WARNING, "supplied key param is a public key");
				TMP_CLEAN;
			}

			if (public_key && is_priv) {
				php_error_docref(NULL, E_WARNING, "Don't know how to get public key from this private key");
				TMP_CLEAN;
			} else {
				if (Z_TYPE(tmp) == IS_STRING) {
					zval_dtor(&tmp);
				}
				/* got the key - return it */
				return (EVP_PKEY*)what;
			}
		} else {
			/* other types could be used here - eg: file pointers and read in the data from them */
			TMP_CLEAN;
		}
	} else {
		/* force it to be a string and check if it refers to a file */
		/* passing non string values leaks, object uses toString, it returns NULL
		 * See bug38255.phpt
		 */
		if (!(Z_TYPE_P(val) == IS_STRING || Z_TYPE_P(val) == IS_OBJECT)) {
			TMP_CLEAN;
		}
		convert_to_string_ex(val);

		if (Z_STRLEN_P(val) > 7 && memcmp(Z_STRVAL_P(val), "file://", sizeof("file://") - 1) == 0) {
			filename = Z_STRVAL_P(val) + (sizeof("file://") - 1);
		}
		/* it's an X509 file/cert of some kind, and we need to extract the data from that */
		if (public_key) {
			cert = php_openssl_x509_from_zval(val, 0, &cert_res);
			free_cert = (cert_res == NULL);
			/* actual extraction done later */
			if (!cert) {
				/* not a X509 certificate, try to retrieve public key */
				BIO* in;
				if (filename) {
					in = BIO_new_file(filename, "r");
				} else {
					in = BIO_new_mem_buf(Z_STRVAL_P(val), (int)Z_STRLEN_P(val));
				}
				if (in == NULL) {
					TMP_CLEAN;
				}
				key = PEM_read_bio_PUBKEY(in, NULL,NULL, NULL);
				BIO_free(in);
			}
		} else {
			/* we want the private key */
			BIO *in;

			if (filename) {
				if (php_openssl_open_base_dir_chk(filename)) {
					TMP_CLEAN;
				}
				in = BIO_new_file(filename, "r");
			} else {
				in = BIO_new_mem_buf(Z_STRVAL_P(val), (int)Z_STRLEN_P(val));
			}

			if (in == NULL) {
				TMP_CLEAN;
			}
			key = PEM_read_bio_PrivateKey(in, NULL,NULL, passphrase);
			BIO_free(in);
		}
	}

	if (public_key && cert && key == NULL) {
		/* extract public key from X509 cert */
		key = (EVP_PKEY *) X509_get_pubkey(cert);
	}

	if (free_cert && cert) {
		X509_free(cert);
	}
	if (key && makeresource && resourceval) {
		*resourceval = zend_register_resource(key, le_key);
	}
	if (Z_TYPE(tmp) == IS_STRING) {
		zval_dtor(&tmp);
	}
	return key;
}
/* }}} */

/* {{{ php_openssl_generate_private_key */
static EVP_PKEY * php_openssl_generate_private_key(struct php_x509_request * req)
{
	char * randfile = NULL;
	int egdsocket, seeded;
	EVP_PKEY * return_val = NULL;

	if (req->priv_key_bits < MIN_KEY_LENGTH) {
		php_error_docref(NULL, E_WARNING, "private key length is too short; it needs to be at least %d bits, not %d",
				MIN_KEY_LENGTH, req->priv_key_bits);
		return NULL;
	}

	randfile = CONF_get_string(req->req_config, req->section_name, "RANDFILE");
	php_openssl_load_rand_file(randfile, &egdsocket, &seeded);

	if ((req->priv_key = EVP_PKEY_new()) != NULL) {
		switch(req->priv_key_type) {
			case OPENSSL_KEYTYPE_RSA:
				if (EVP_PKEY_assign_RSA(req->priv_key, RSA_generate_key(req->priv_key_bits, 0x10001, NULL, NULL))) {
					return_val = req->priv_key;
				}
				break;
#if !defined(NO_DSA) && defined(HAVE_DSA_DEFAULT_METHOD)
			case OPENSSL_KEYTYPE_DSA:
				{
					DSA *dsapar = DSA_generate_parameters(req->priv_key_bits, NULL, 0, NULL, NULL, NULL, NULL);
					if (dsapar) {
						DSA_set_method(dsapar, DSA_get_default_method());
						if (DSA_generate_key(dsapar)) {
							if (EVP_PKEY_assign_DSA(req->priv_key, dsapar)) {
								return_val = req->priv_key;
							}
						} else {
							DSA_free(dsapar);
						}
					}
				}
				break;
#endif
#if !defined(NO_DH)
			case OPENSSL_KEYTYPE_DH:
				{
					DH *dhpar = DH_generate_parameters(req->priv_key_bits, 2, NULL, NULL);
					int codes = 0;

					if (dhpar) {
						DH_set_method(dhpar, DH_get_default_method());
						if (DH_check(dhpar, &codes) && codes == 0 && DH_generate_key(dhpar)) {
							if (EVP_PKEY_assign_DH(req->priv_key, dhpar)) {
								return_val = req->priv_key;
							}
						} else {
							DH_free(dhpar);
						}
					}
				}
				break;
#endif
			default:
				php_error_docref(NULL, E_WARNING, "Unsupported private key type");
		}
	}

	php_openssl_write_rand_file(randfile, egdsocket, seeded);

	if (return_val == NULL) {
		EVP_PKEY_free(req->priv_key);
		req->priv_key = NULL;
		return NULL;
	}

	return return_val;
}
/* }}} */

/* {{{ php_openssl_is_private_key
	Check whether the supplied key is a private key by checking if the secret prime factors are set */
static int php_openssl_is_private_key(EVP_PKEY* pkey)
{
	assert(pkey != NULL);

	switch (pkey->type) {
#ifndef NO_RSA
		case EVP_PKEY_RSA:
		case EVP_PKEY_RSA2:
			assert(pkey->pkey.rsa != NULL);
			if (pkey->pkey.rsa != NULL && (NULL == pkey->pkey.rsa->p || NULL == pkey->pkey.rsa->q)) {
				return 0;
			}
			break;
#endif
#ifndef NO_DSA
		case EVP_PKEY_DSA:
		case EVP_PKEY_DSA1:
		case EVP_PKEY_DSA2:
		case EVP_PKEY_DSA3:
		case EVP_PKEY_DSA4:
			assert(pkey->pkey.dsa != NULL);

			if (NULL == pkey->pkey.dsa->p || NULL == pkey->pkey.dsa->q || NULL == pkey->pkey.dsa->priv_key){
				return 0;
			}
			break;
#endif
#ifndef NO_DH
		case EVP_PKEY_DH:
			assert(pkey->pkey.dh != NULL);

			if (NULL == pkey->pkey.dh->p || NULL == pkey->pkey.dh->priv_key) {
				return 0;
			}
			break;
#endif
#ifdef HAVE_EVP_PKEY_EC
		case EVP_PKEY_EC:
			assert(pkey->pkey.ec != NULL);

			if ( NULL == EC_KEY_get0_private_key(pkey->pkey.ec)) {
				return 0;
			}
			break;
#endif
		default:
			php_error_docref(NULL, E_WARNING, "key type not supported in this PHP build!");
			break;
	}
	return 1;
}
/* }}} */

#define OPENSSL_PKEY_GET_BN(_type, _name) do {							\
		if (pkey->pkey._type->_name != NULL) {							\
			int len = BN_num_bytes(pkey->pkey._type->_name);			\
			zend_string *str = zend_string_alloc(len, 0);						\
			BN_bn2bin(pkey->pkey._type->_name, (unsigned char*)str->val);	\
			str->val[len] = 0;                                          \
			add_assoc_str(&_type, #_name, str);							\
		}																\
	} while (0)

#define OPENSSL_PKEY_SET_BN(_ht, _type, _name) do {						\
		zval *bn;														\
		if ((bn = zend_hash_str_find(_ht, #_name, sizeof(#_name)-1)) != NULL && \
				Z_TYPE_P(bn) == IS_STRING) {							\
			_type->_name = BN_bin2bn(									\
				(unsigned char*)Z_STRVAL_P(bn),							\
	 			(int)Z_STRLEN_P(bn), NULL);									\
	    }                                                               \
	} while (0);


/* {{{ proto resource openssl_pkey_new([array configargs])
   Generates a new private key */
PHP_FUNCTION(openssl_pkey_new)
{
	struct php_x509_request req;
	zval * args = NULL;
	zval *data;

	if (zend_parse_parameters(ZEND_NUM_ARGS(), "|a!", &args) == FAILURE) {
		return;
	}
	RETVAL_FALSE;

	if (args && Z_TYPE_P(args) == IS_ARRAY) {
		EVP_PKEY *pkey;

		if ((data = zend_hash_str_find(Z_ARRVAL_P(args), "rsa", sizeof("rsa")-1)) != NULL &&
		    Z_TYPE_P(data) == IS_ARRAY) {
		    pkey = EVP_PKEY_new();
		    if (pkey) {
				RSA *rsa = RSA_new();
				if (rsa) {
					OPENSSL_PKEY_SET_BN(Z_ARRVAL_P(data), rsa, n);
					OPENSSL_PKEY_SET_BN(Z_ARRVAL_P(data), rsa, e);
					OPENSSL_PKEY_SET_BN(Z_ARRVAL_P(data), rsa, d);
					OPENSSL_PKEY_SET_BN(Z_ARRVAL_P(data), rsa, p);
					OPENSSL_PKEY_SET_BN(Z_ARRVAL_P(data), rsa, q);
					OPENSSL_PKEY_SET_BN(Z_ARRVAL_P(data), rsa, dmp1);
					OPENSSL_PKEY_SET_BN(Z_ARRVAL_P(data), rsa, dmq1);
					OPENSSL_PKEY_SET_BN(Z_ARRVAL_P(data), rsa, iqmp);
					if (rsa->n && rsa->d) {
						if (EVP_PKEY_assign_RSA(pkey, rsa)) {
							RETURN_RES(zend_register_resource(pkey, le_key));
						}
					}
					RSA_free(rsa);
				}
				EVP_PKEY_free(pkey);
			}
			RETURN_FALSE;
		} else if ((data = zend_hash_str_find(Z_ARRVAL_P(args), "dsa", sizeof("dsa")-1)) != NULL &&
		           Z_TYPE_P(data) == IS_ARRAY) {
		    pkey = EVP_PKEY_new();
		    if (pkey) {
				DSA *dsa = DSA_new();
				if (dsa) {
					OPENSSL_PKEY_SET_BN(Z_ARRVAL_P(data), dsa, p);
					OPENSSL_PKEY_SET_BN(Z_ARRVAL_P(data), dsa, q);
					OPENSSL_PKEY_SET_BN(Z_ARRVAL_P(data), dsa, g);
					OPENSSL_PKEY_SET_BN(Z_ARRVAL_P(data), dsa, priv_key);
					OPENSSL_PKEY_SET_BN(Z_ARRVAL_P(data), dsa, pub_key);
					if (dsa->p && dsa->q && dsa->g) {
						if (!dsa->priv_key && !dsa->pub_key) {
							DSA_generate_key(dsa);
						}
						if (EVP_PKEY_assign_DSA(pkey, dsa)) {
							RETURN_RES(zend_register_resource(pkey, le_key));
						}
					}
					DSA_free(dsa);
				}
				EVP_PKEY_free(pkey);
			}
			RETURN_FALSE;
		} else if ((data = zend_hash_str_find(Z_ARRVAL_P(args), "dh", sizeof("dh")-1)) != NULL &&
		           Z_TYPE_P(data) == IS_ARRAY) {
		    pkey = EVP_PKEY_new();
		    if (pkey) {
				DH *dh = DH_new();
				if (dh) {
					OPENSSL_PKEY_SET_BN(Z_ARRVAL_P(data), dh, p);
					OPENSSL_PKEY_SET_BN(Z_ARRVAL_P(data), dh, g);
					OPENSSL_PKEY_SET_BN(Z_ARRVAL_P(data), dh, priv_key);
					OPENSSL_PKEY_SET_BN(Z_ARRVAL_P(data), dh, pub_key);
					if (dh->p && dh->g) {
						if (!dh->pub_key) {
							DH_generate_key(dh);
						}
						if (EVP_PKEY_assign_DH(pkey, dh)) {
							ZVAL_COPY_VALUE(return_value, zend_list_insert(pkey, le_key));
							return;
						}
					}
					DH_free(dh);
				}
				EVP_PKEY_free(pkey);
			}
			RETURN_FALSE;
		}
	}

	PHP_SSL_REQ_INIT(&req);

	if (PHP_SSL_REQ_PARSE(&req, args) == SUCCESS)
	{
		if (php_openssl_generate_private_key(&req)) {
			/* pass back a key resource */
			RETVAL_RES(zend_register_resource(req.priv_key, le_key));
			/* make sure the cleanup code doesn't zap it! */
			req.priv_key = NULL;
		}
	}
	PHP_SSL_REQ_DISPOSE(&req);
}
/* }}} */

/* {{{ proto bool openssl_pkey_export_to_file(mixed key, string outfilename [, string passphrase, array config_args)
   Gets an exportable representation of a key into a file */
PHP_FUNCTION(openssl_pkey_export_to_file)
{
	struct php_x509_request req;
	zval * zpkey, * args = NULL;
	char * passphrase = NULL;
	size_t passphrase_len = 0;
	char * filename = NULL;
	size_t filename_len = 0;
	zend_resource *key_resource = NULL;
	int pem_write = 0;
	EVP_PKEY * key;
	BIO * bio_out = NULL;
	const EVP_CIPHER * cipher;

	if (zend_parse_parameters(ZEND_NUM_ARGS(), "zp|s!a!", &zpkey, &filename, &filename_len, &passphrase, &passphrase_len, &args) == FAILURE) {
		return;
	}
	RETVAL_FALSE;

	key = php_openssl_evp_from_zval(zpkey, 0, passphrase, 0, &key_resource);

	if (key == NULL) {
		php_error_docref(NULL, E_WARNING, "cannot get key from parameter 1");
		RETURN_FALSE;
	}

	if (php_openssl_open_base_dir_chk(filename)) {
		RETURN_FALSE;
	}

	PHP_SSL_REQ_INIT(&req);

	if (PHP_SSL_REQ_PARSE(&req, args) == SUCCESS) {
		bio_out = BIO_new_file(filename, "w");

		if (passphrase && req.priv_key_encrypt) {
			if (req.priv_key_encrypt_cipher) {
				cipher = req.priv_key_encrypt_cipher;
			} else {
				cipher = (EVP_CIPHER *) EVP_des_ede3_cbc();
			}
		} else {
			cipher = NULL;
		}

		switch (EVP_PKEY_type(key->type)) {
#ifdef HAVE_EVP_PKEY_EC
			case EVP_PKEY_EC:
				pem_write = PEM_write_bio_ECPrivateKey(bio_out, EVP_PKEY_get1_EC_KEY(key), cipher, (unsigned char *)passphrase, (int)passphrase_len, NULL, NULL);
				break;
#endif
			default:
				pem_write = PEM_write_bio_PrivateKey(bio_out, key, cipher, (unsigned char *)passphrase, (int)passphrase_len, NULL, NULL);
				break;
		}

		if (pem_write) {
			/* Success!
			 * If returning the output as a string, do so now */
			RETVAL_TRUE;
		}
	}
	PHP_SSL_REQ_DISPOSE(&req);

	if (key_resource == NULL && key) {
		EVP_PKEY_free(key);
	}
	if (bio_out) {
		BIO_free(bio_out);
	}
}
/* }}} */

/* {{{ proto bool openssl_pkey_export(mixed key, &mixed out [, string passphrase [, array config_args]])
   Gets an exportable representation of a key into a string or file */
PHP_FUNCTION(openssl_pkey_export)
{
	struct php_x509_request req;
	zval * zpkey, * args = NULL, *out;
	char * passphrase = NULL; size_t passphrase_len = 0;
	int pem_write = 0;
	zend_resource *key_resource = NULL;
	EVP_PKEY * key;
	BIO * bio_out = NULL;
	const EVP_CIPHER * cipher;

	if (zend_parse_parameters(ZEND_NUM_ARGS(), "zz/|s!a!", &zpkey, &out, &passphrase, &passphrase_len, &args) == FAILURE) {
		return;
	}
	RETVAL_FALSE;

	key = php_openssl_evp_from_zval(zpkey, 0, passphrase, 0, &key_resource);

	if (key == NULL) {
		php_error_docref(NULL, E_WARNING, "cannot get key from parameter 1");
		RETURN_FALSE;
	}

	PHP_SSL_REQ_INIT(&req);

	if (PHP_SSL_REQ_PARSE(&req, args) == SUCCESS) {
		bio_out = BIO_new(BIO_s_mem());

		if (passphrase && req.priv_key_encrypt) {
			if (req.priv_key_encrypt_cipher) {
				cipher = req.priv_key_encrypt_cipher;
			} else {
				cipher = (EVP_CIPHER *) EVP_des_ede3_cbc();
			}
		} else {
			cipher = NULL;
		}

		switch (EVP_PKEY_type(key->type)) {
#ifdef HAVE_EVP_PKEY_EC
			case EVP_PKEY_EC:
				pem_write = PEM_write_bio_ECPrivateKey(bio_out, EVP_PKEY_get1_EC_KEY(key), cipher, (unsigned char *)passphrase, (int)passphrase_len, NULL, NULL);
				break;
#endif
			default:
				pem_write = PEM_write_bio_PrivateKey(bio_out, key, cipher, (unsigned char *)passphrase, (int)passphrase_len, NULL, NULL);
				break;
		}

		if (pem_write) {
			/* Success!
			 * If returning the output as a string, do so now */

			char * bio_mem_ptr;
			long bio_mem_len;
			RETVAL_TRUE;

			bio_mem_len = BIO_get_mem_data(bio_out, &bio_mem_ptr);
			zval_dtor(out);
			ZVAL_STRINGL(out, bio_mem_ptr, bio_mem_len);
		}
	}
	PHP_SSL_REQ_DISPOSE(&req);

	if (key_resource == NULL && key) {
		EVP_PKEY_free(key);
	}
	if (bio_out) {
		BIO_free(bio_out);
	}
}
/* }}} */

/* {{{ proto int openssl_pkey_get_public(mixed cert)
   Gets public key from X.509 certificate */
PHP_FUNCTION(openssl_pkey_get_public)
{
	zval *cert;
	EVP_PKEY *pkey;
	zend_resource *res;

	if (zend_parse_parameters(ZEND_NUM_ARGS(), "z", &cert) == FAILURE) {
		return;
	}
	pkey = php_openssl_evp_from_zval(cert, 1, NULL, 1, &res);
	if (pkey == NULL) {
		RETURN_FALSE;
	}
	ZVAL_RES(return_value, res);
	Z_ADDREF_P(return_value);
}
/* }}} */

/* {{{ proto void openssl_pkey_free(int key)
   Frees a key */
PHP_FUNCTION(openssl_pkey_free)
{
	zval *key;
	EVP_PKEY *pkey;

	if (zend_parse_parameters(ZEND_NUM_ARGS(), "r", &key) == FAILURE) {
		return;
	}
	if ((pkey = (EVP_PKEY *)zend_fetch_resource(Z_RES_P(key), "OpenSSL key", le_key)) == NULL) {
		RETURN_FALSE;
	}
	zend_list_close(Z_RES_P(key));
}
/* }}} */

/* {{{ proto int openssl_pkey_get_private(string key [, string passphrase])
   Gets private keys */
PHP_FUNCTION(openssl_pkey_get_private)
{
	zval *cert;
	EVP_PKEY *pkey;
	char * passphrase = "";
	size_t passphrase_len = sizeof("")-1;
	zend_resource *res;

	if (zend_parse_parameters(ZEND_NUM_ARGS(), "z|s", &cert, &passphrase, &passphrase_len) == FAILURE) {
		return;
	}
	pkey = php_openssl_evp_from_zval(cert, 0, passphrase, 1, &res);

	if (pkey == NULL) {
		RETURN_FALSE;
	}
	ZVAL_RES(return_value, res);
	Z_ADDREF_P(return_value);
}

/* }}} */

/* {{{ proto resource openssl_pkey_get_details(resource key)
	returns an array with the key details (bits, pkey, type)*/
PHP_FUNCTION(openssl_pkey_get_details)
{
	zval *key;
	EVP_PKEY *pkey;
	BIO *out;
	unsigned int pbio_len;
	char *pbio;
	zend_long ktype;

	if (zend_parse_parameters(ZEND_NUM_ARGS(), "r", &key) == FAILURE) {
		return;
	}
	if ((pkey = (EVP_PKEY *)zend_fetch_resource(Z_RES_P(key), "OpenSSL key", le_key)) == NULL) {
		RETURN_FALSE;
	}
	out = BIO_new(BIO_s_mem());
	PEM_write_bio_PUBKEY(out, pkey);
	pbio_len = BIO_get_mem_data(out, &pbio);

	array_init(return_value);
	add_assoc_long(return_value, "bits", EVP_PKEY_bits(pkey));
	add_assoc_stringl(return_value, "key", pbio, pbio_len);
	/*TODO: Use the real values once the openssl constants are used
	 * See the enum at the top of this file
	 */
	switch (EVP_PKEY_type(pkey->type)) {
		case EVP_PKEY_RSA:
		case EVP_PKEY_RSA2:
			ktype = OPENSSL_KEYTYPE_RSA;

			if (pkey->pkey.rsa != NULL) {
				zval rsa;

				array_init(&rsa);
				OPENSSL_PKEY_GET_BN(rsa, n);
				OPENSSL_PKEY_GET_BN(rsa, e);
				OPENSSL_PKEY_GET_BN(rsa, d);
				OPENSSL_PKEY_GET_BN(rsa, p);
				OPENSSL_PKEY_GET_BN(rsa, q);
				OPENSSL_PKEY_GET_BN(rsa, dmp1);
				OPENSSL_PKEY_GET_BN(rsa, dmq1);
				OPENSSL_PKEY_GET_BN(rsa, iqmp);
				add_assoc_zval(return_value, "rsa", &rsa);
			}

			break;
		case EVP_PKEY_DSA:
		case EVP_PKEY_DSA2:
		case EVP_PKEY_DSA3:
		case EVP_PKEY_DSA4:
			ktype = OPENSSL_KEYTYPE_DSA;

			if (pkey->pkey.dsa != NULL) {
				zval dsa;

				array_init(&dsa);
				OPENSSL_PKEY_GET_BN(dsa, p);
				OPENSSL_PKEY_GET_BN(dsa, q);
				OPENSSL_PKEY_GET_BN(dsa, g);
				OPENSSL_PKEY_GET_BN(dsa, priv_key);
				OPENSSL_PKEY_GET_BN(dsa, pub_key);
				add_assoc_zval(return_value, "dsa", &dsa);
			}
			break;
		case EVP_PKEY_DH:

			ktype = OPENSSL_KEYTYPE_DH;

			if (pkey->pkey.dh != NULL) {
				zval dh;

				array_init(&dh);
				OPENSSL_PKEY_GET_BN(dh, p);
				OPENSSL_PKEY_GET_BN(dh, g);
				OPENSSL_PKEY_GET_BN(dh, priv_key);
				OPENSSL_PKEY_GET_BN(dh, pub_key);
				add_assoc_zval(return_value, "dh", &dh);
			}

			break;
#ifdef HAVE_EVP_PKEY_EC
		case EVP_PKEY_EC:
			ktype = OPENSSL_KEYTYPE_EC;
			if (pkey->pkey.ec != NULL) {
				zval ec;
				const EC_GROUP *ec_group;
				int nid;
				char *crv_sn;
				ASN1_OBJECT *obj;
				// openssl recommends a buffer length of 80
				char oir_buf[80];

				ec_group = EC_KEY_get0_group(EVP_PKEY_get1_EC_KEY(pkey));

				// Curve nid (numerical identifier) used for ASN1 mapping
				nid = EC_GROUP_get_curve_name(ec_group);
				if (nid == NID_undef) {
					break;
				}
				array_init(&ec);

				// Short object name
				crv_sn = (char*) OBJ_nid2sn(nid);
				if (crv_sn != NULL) {
					add_assoc_string(&ec, "curve_name", crv_sn);
				}

				obj = OBJ_nid2obj(nid);
				if (obj != NULL) {
					int oir_len = OBJ_obj2txt(oir_buf, sizeof(oir_buf), obj, 1);
					add_assoc_stringl(&ec, "curve_oid", (char*)oir_buf, oir_len);
					ASN1_OBJECT_free(obj);
				}

				add_assoc_zval(return_value, "ec", &ec);
			}
			break;
#endif
		default:
			ktype = -1;
			break;
	}
	add_assoc_long(return_value, "type", ktype);

	BIO_free(out);
}
/* }}} */

/* }}} */

#if OPENSSL_VERSION_NUMBER >= 0x10000000L

/* {{{ proto string openssl_pbkdf2(string password, string salt, long key_length, long iterations [, string digest_method = "sha1"])
   Generates a PKCS5 v2 PBKDF2 string, defaults to sha1 */
PHP_FUNCTION(openssl_pbkdf2)
{
	zend_long key_length = 0, iterations = 0;
	char *password;
	size_t password_len;
	char *salt;
	size_t salt_len;
	char *method;
	size_t method_len = 0;
	zend_string *out_buffer;

	const EVP_MD *digest;

	if (zend_parse_parameters(ZEND_NUM_ARGS(), "ssll|s",
				&password, &password_len,
				&salt, &salt_len,
				&key_length, &iterations,
				&method, &method_len) == FAILURE) {
		return;
	}

	if (key_length <= 0) {
		RETURN_FALSE;
	}

	if (method_len) {
		digest = EVP_get_digestbyname(method);
	} else {
		digest = EVP_sha1();
	}

	if (!digest) {
		php_error_docref(NULL, E_WARNING, "Unknown signature algorithm");
		RETURN_FALSE;
	}

	out_buffer = zend_string_alloc(key_length, 0);

	if (PKCS5_PBKDF2_HMAC(password, (int)password_len, (unsigned char *)salt, (int)salt_len, (int)iterations, digest, (int)key_length, (unsigned char*)out_buffer->val) == 1) {
		out_buffer->val[key_length] = 0;
		RETURN_STR(out_buffer);
	} else {
		zend_string_release(out_buffer);
		RETURN_FALSE;
	}
}
/* }}} */

#endif

/* {{{ PKCS7 S/MIME functions */

/* {{{ proto bool openssl_pkcs7_verify(string filename, long flags [, string signerscerts [, array cainfo [, string extracerts [, string content]]]])
   Verifys that the data block is intact, the signer is who they say they are, and returns the CERTs of the signers */
PHP_FUNCTION(openssl_pkcs7_verify)
{
	X509_STORE * store = NULL;
	zval * cainfo = NULL;
	STACK_OF(X509) *signers= NULL;
	STACK_OF(X509) *others = NULL;
	PKCS7 * p7 = NULL;
	BIO * in = NULL, * datain = NULL, * dataout = NULL;
	zend_long flags = 0;
	char * filename;
	size_t filename_len;
	char * extracerts = NULL;
	size_t extracerts_len = 0;
	char * signersfilename = NULL;
	size_t signersfilename_len = 0;
	char * datafilename = NULL;
	size_t datafilename_len = 0;

	RETVAL_LONG(-1);

	if (zend_parse_parameters(ZEND_NUM_ARGS(), "pl|papp", &filename, &filename_len,
				&flags, &signersfilename, &signersfilename_len, &cainfo,
				&extracerts, &extracerts_len, &datafilename, &datafilename_len) == FAILURE) {
		return;
	}

	if (extracerts) {
		others = load_all_certs_from_file(extracerts);
		if (others == NULL) {
			goto clean_exit;
		}
	}

	flags = flags & ~PKCS7_DETACHED;

	store = setup_verify(cainfo);

	if (!store) {
		goto clean_exit;
	}
	if (php_openssl_open_base_dir_chk(filename)) {
		goto clean_exit;
	}

	in = BIO_new_file(filename, (flags & PKCS7_BINARY) ? "rb" : "r");
	if (in == NULL) {
		goto clean_exit;
	}
	p7 = SMIME_read_PKCS7(in, &datain);
	if (p7 == NULL) {
#if DEBUG_SMIME
		zend_printf("SMIME_read_PKCS7 failed\n");
#endif
		goto clean_exit;
	}

	if (datafilename) {

		if (php_openssl_open_base_dir_chk(datafilename)) {
			goto clean_exit;
		}

		dataout = BIO_new_file(datafilename, "w");
		if (dataout == NULL) {
			goto clean_exit;
		}
	}
#if DEBUG_SMIME
	zend_printf("Calling PKCS7 verify\n");
#endif

	if (PKCS7_verify(p7, others, store, datain, dataout, (int)flags)) {

		RETVAL_TRUE;

		if (signersfilename) {
			BIO *certout;

			if (php_openssl_open_base_dir_chk(signersfilename)) {
				goto clean_exit;
			}

			certout = BIO_new_file(signersfilename, "w");
			if (certout) {
				int i;
				signers = PKCS7_get0_signers(p7, NULL, (int)flags);

				for(i = 0; i < sk_X509_num(signers); i++) {
					PEM_write_bio_X509(certout, sk_X509_value(signers, i));
				}
				BIO_free(certout);
				sk_X509_free(signers);
			} else {
				php_error_docref(NULL, E_WARNING, "signature OK, but cannot open %s for writing", signersfilename);
				RETVAL_LONG(-1);
			}
		}
		goto clean_exit;
	} else {
		RETVAL_FALSE;
	}
clean_exit:
	X509_STORE_free(store);
	BIO_free(datain);
	BIO_free(in);
	BIO_free(dataout);
	PKCS7_free(p7);
	sk_X509_free(others);
}
/* }}} */

/* {{{ proto bool openssl_pkcs7_encrypt(string infile, string outfile, mixed recipcerts, array headers [, long flags [, long cipher]])
   Encrypts the message in the file named infile with the certificates in recipcerts and output the result to the file named outfile */
PHP_FUNCTION(openssl_pkcs7_encrypt)
{
	zval * zrecipcerts, * zheaders = NULL;
	STACK_OF(X509) * recipcerts = NULL;
	BIO * infile = NULL, * outfile = NULL;
	zend_long flags = 0;
	PKCS7 * p7 = NULL;
	zval * zcertval;
	X509 * cert;
	const EVP_CIPHER *cipher = NULL;
	zend_long cipherid = PHP_OPENSSL_CIPHER_DEFAULT;
	zend_string * strindex;
	char * infilename = NULL;
	size_t infilename_len;
	char * outfilename = NULL;
	size_t outfilename_len;

	RETVAL_FALSE;

	if (zend_parse_parameters(ZEND_NUM_ARGS(), "ppza!|ll", &infilename, &infilename_len,
				&outfilename, &outfilename_len, &zrecipcerts, &zheaders, &flags, &cipherid) == FAILURE)
		return;


	if (php_openssl_open_base_dir_chk(infilename) || php_openssl_open_base_dir_chk(outfilename)) {
		return;
	}

	infile = BIO_new_file(infilename, "r");
	if (infile == NULL) {
		goto clean_exit;
	}

	outfile = BIO_new_file(outfilename, "w");
	if (outfile == NULL) {
		goto clean_exit;
	}

	recipcerts = sk_X509_new_null();

	/* get certs */
	if (Z_TYPE_P(zrecipcerts) == IS_ARRAY) {
		ZEND_HASH_FOREACH_VAL(HASH_OF(zrecipcerts), zcertval) {
			zend_resource *certresource;

			cert = php_openssl_x509_from_zval(zcertval, 0, &certresource);
			if (cert == NULL) {
				goto clean_exit;
			}

			if (certresource != NULL) {
				/* we shouldn't free this particular cert, as it is a resource.
					make a copy and push that on the stack instead */
				cert = X509_dup(cert);
				if (cert == NULL) {
					goto clean_exit;
				}
			}
			sk_X509_push(recipcerts, cert);
		} ZEND_HASH_FOREACH_END();
	} else {
		/* a single certificate */
		zend_resource *certresource;

		cert = php_openssl_x509_from_zval(zrecipcerts, 0, &certresource);
		if (cert == NULL) {
			goto clean_exit;
		}

		if (certresource != NULL) {
			/* we shouldn't free this particular cert, as it is a resource.
				make a copy and push that on the stack instead */
			cert = X509_dup(cert);
			if (cert == NULL) {
				goto clean_exit;
			}
		}
		sk_X509_push(recipcerts, cert);
	}

	/* sanity check the cipher */
	cipher = php_openssl_get_evp_cipher_from_algo(cipherid);
	if (cipher == NULL) {
		/* shouldn't happen */
		php_error_docref(NULL, E_WARNING, "Failed to get cipher");
		goto clean_exit;
	}

	p7 = PKCS7_encrypt(recipcerts, infile, (EVP_CIPHER*)cipher, (int)flags);

	if (p7 == NULL) {
		goto clean_exit;
	}

	/* tack on extra headers */
	if (zheaders) {
		ZEND_HASH_FOREACH_STR_KEY_VAL(HASH_OF(zheaders), strindex, zcertval) {
			convert_to_string_ex(zcertval);

			if (strindex) {
				BIO_printf(outfile, "%s: %s\n", strindex->val, Z_STRVAL_P(zcertval));
			} else {
				BIO_printf(outfile, "%s\n", Z_STRVAL_P(zcertval));
			}
		} ZEND_HASH_FOREACH_END();
	}

	(void)BIO_reset(infile);

	/* write the encrypted data */
	SMIME_write_PKCS7(outfile, p7, infile, (int)flags);

	RETVAL_TRUE;

clean_exit:
	PKCS7_free(p7);
	BIO_free(infile);
	BIO_free(outfile);
	if (recipcerts) {
		sk_X509_pop_free(recipcerts, X509_free);
	}
}
/* }}} */

/* {{{ proto bool openssl_pkcs7_sign(string infile, string outfile, mixed signcert, mixed signkey, array headers [, long flags [, string extracertsfilename]])
   Signs the MIME message in the file named infile with signcert/signkey and output the result to file name outfile. headers lists plain text headers to exclude from the signed portion of the message, and should include to, from and subject as a minimum */

PHP_FUNCTION(openssl_pkcs7_sign)
{
	zval * zcert, * zprivkey, * zheaders;
	zval * hval;
	X509 * cert = NULL;
	EVP_PKEY * privkey = NULL;
	zend_long flags = PKCS7_DETACHED;
	PKCS7 * p7 = NULL;
	BIO * infile = NULL, * outfile = NULL;
	STACK_OF(X509) *others = NULL;
	zend_resource *certresource = NULL, *keyresource = NULL;
	zend_string * strindex;
	char * infilename;
	size_t infilename_len;
	char * outfilename;
	size_t outfilename_len;
	char * extracertsfilename = NULL;
	size_t extracertsfilename_len;

	if (zend_parse_parameters(ZEND_NUM_ARGS(), "ppzza!|lp",
				&infilename, &infilename_len, &outfilename, &outfilename_len,
				&zcert, &zprivkey, &zheaders, &flags, &extracertsfilename,
				&extracertsfilename_len) == FAILURE) {
		return;
	}

	RETVAL_FALSE;

	if (extracertsfilename) {
		others = load_all_certs_from_file(extracertsfilename);
		if (others == NULL) {
			goto clean_exit;
		}
	}

	privkey = php_openssl_evp_from_zval(zprivkey, 0, "", 0, &keyresource);
	if (privkey == NULL) {
		php_error_docref(NULL, E_WARNING, "error getting private key");
		goto clean_exit;
	}

	cert = php_openssl_x509_from_zval(zcert, 0, &certresource);
	if (cert == NULL) {
		php_error_docref(NULL, E_WARNING, "error getting cert");
		goto clean_exit;
	}

	if (php_openssl_open_base_dir_chk(infilename) || php_openssl_open_base_dir_chk(outfilename)) {
		goto clean_exit;
	}

	infile = BIO_new_file(infilename, "r");
	if (infile == NULL) {
		php_error_docref(NULL, E_WARNING, "error opening input file %s!", infilename);
		goto clean_exit;
	}

	outfile = BIO_new_file(outfilename, "w");
	if (outfile == NULL) {
		php_error_docref(NULL, E_WARNING, "error opening output file %s!", outfilename);
		goto clean_exit;
	}

	p7 = PKCS7_sign(cert, privkey, others, infile, (int)flags);
	if (p7 == NULL) {
		php_error_docref(NULL, E_WARNING, "error creating PKCS7 structure!");
		goto clean_exit;
	}

	(void)BIO_reset(infile);

	/* tack on extra headers */
	if (zheaders) {
		ZEND_HASH_FOREACH_STR_KEY_VAL(HASH_OF(zheaders), strindex, hval) {
			convert_to_string_ex(hval);

			if (strindex) {
				BIO_printf(outfile, "%s: %s\n", strindex->val, Z_STRVAL_P(hval));
			} else {
				BIO_printf(outfile, "%s\n", Z_STRVAL_P(hval));
			}
		} ZEND_HASH_FOREACH_END();
	}
	/* write the signed data */
	SMIME_write_PKCS7(outfile, p7, infile, (int)flags);

	RETVAL_TRUE;

clean_exit:
	PKCS7_free(p7);
	BIO_free(infile);
	BIO_free(outfile);
	if (others) {
		sk_X509_pop_free(others, X509_free);
	}
	if (privkey && keyresource == NULL) {
		EVP_PKEY_free(privkey);
	}
	if (cert && certresource == NULL) {
		X509_free(cert);
	}
}
/* }}} */

/* {{{ proto bool openssl_pkcs7_decrypt(string infilename, string outfilename, mixed recipcert [, mixed recipkey])
   Decrypts the S/MIME message in the file name infilename and output the results to the file name outfilename.  recipcert is a CERT for one of the recipients. recipkey specifies the private key matching recipcert, if recipcert does not include the key */

PHP_FUNCTION(openssl_pkcs7_decrypt)
{
	zval * recipcert, * recipkey = NULL;
	X509 * cert = NULL;
	EVP_PKEY * key = NULL;
	zend_resource *certresval, *keyresval;
	BIO * in = NULL, * out = NULL, * datain = NULL;
	PKCS7 * p7 = NULL;
	char * infilename;
	size_t infilename_len;
	char * outfilename;
	size_t outfilename_len;

	if (zend_parse_parameters(ZEND_NUM_ARGS(), "ppz|z", &infilename, &infilename_len,
				&outfilename, &outfilename_len, &recipcert, &recipkey) == FAILURE) {
		return;
	}

	RETVAL_FALSE;

	cert = php_openssl_x509_from_zval(recipcert, 0, &certresval);
	if (cert == NULL) {
		php_error_docref(NULL, E_WARNING, "unable to coerce parameter 3 to x509 cert");
		goto clean_exit;
	}

	key = php_openssl_evp_from_zval(recipkey ? recipkey : recipcert, 0, "", 0, &keyresval);
	if (key == NULL) {
		php_error_docref(NULL, E_WARNING, "unable to get private key");
		goto clean_exit;
	}

	if (php_openssl_open_base_dir_chk(infilename) || php_openssl_open_base_dir_chk(outfilename)) {
		goto clean_exit;
	}

	in = BIO_new_file(infilename, "r");
	if (in == NULL) {
		goto clean_exit;
	}
	out = BIO_new_file(outfilename, "w");
	if (out == NULL) {
		goto clean_exit;
	}

	p7 = SMIME_read_PKCS7(in, &datain);

	if (p7 == NULL) {
		goto clean_exit;
	}
	if (PKCS7_decrypt(p7, key, cert, out, PKCS7_DETACHED)) {
		RETVAL_TRUE;
	}
clean_exit:
	PKCS7_free(p7);
	BIO_free(datain);
	BIO_free(in);
	BIO_free(out);
	if (cert && certresval == NULL) {
		X509_free(cert);
	}
	if (key && keyresval == NULL) {
		EVP_PKEY_free(key);
	}
}
/* }}} */

/* }}} */

/* {{{ proto bool openssl_private_encrypt(string data, string &crypted, mixed key [, int padding])
   Encrypts data with private key */
PHP_FUNCTION(openssl_private_encrypt)
{
	zval *key, *crypted;
	EVP_PKEY *pkey;
	int cryptedlen;
	zend_string *cryptedbuf = NULL;
	int successful = 0;
	zend_resource *keyresource = NULL;
	char * data;
	size_t data_len;
	zend_long padding = RSA_PKCS1_PADDING;

	if (zend_parse_parameters(ZEND_NUM_ARGS(), "sz/z|l", &data, &data_len, &crypted, &key, &padding) == FAILURE) {
		return;
	}
	RETVAL_FALSE;

	pkey = php_openssl_evp_from_zval(key, 0, "", 0, &keyresource);

	if (pkey == NULL) {
		php_error_docref(NULL, E_WARNING, "key param is not a valid private key");
		RETURN_FALSE;
	} else if (INT_MAX < data_len) {
		php_error_docref(NULL, E_WARNING, "data is too long");
		RETURN_FALSE;
	}

	cryptedlen = EVP_PKEY_size(pkey);
	cryptedbuf = zend_string_alloc(cryptedlen, 0);

	switch (pkey->type) {
		case EVP_PKEY_RSA:
		case EVP_PKEY_RSA2:
			successful =  (RSA_private_encrypt((int)data_len,
						(unsigned char *)data,
						(unsigned char *)cryptedbuf->val,
						pkey->pkey.rsa,
						(int)padding) == cryptedlen);
			break;
		default:
			php_error_docref(NULL, E_WARNING, "key type not supported in this PHP build!");
	}

	if (successful) {
		zval_dtor(crypted);
		cryptedbuf->val[cryptedlen] = '\0';
		ZVAL_NEW_STR(crypted, cryptedbuf);
		cryptedbuf = NULL;
		RETVAL_TRUE;
	}
	if (cryptedbuf) {
		zend_string_release(cryptedbuf);
	}
	if (keyresource == NULL) {
		EVP_PKEY_free(pkey);
	}
}
/* }}} */

/* {{{ proto bool openssl_private_decrypt(string data, string &decrypted, mixed key [, int padding])
   Decrypts data with private key */
PHP_FUNCTION(openssl_private_decrypt)
{
	zval *key, *crypted;
	EVP_PKEY *pkey;
	int cryptedlen;
	zend_string *cryptedbuf = NULL;
	unsigned char *crypttemp;
	int successful = 0;
	zend_long padding = RSA_PKCS1_PADDING;
	zend_resource *keyresource = NULL;
	char * data;
	size_t data_len;

	if (zend_parse_parameters(ZEND_NUM_ARGS(), "sz/z|l", &data, &data_len, &crypted, &key, &padding) == FAILURE) {
		return;
	}
	RETVAL_FALSE;

	pkey = php_openssl_evp_from_zval(key, 0, "", 0, &keyresource);
	if (pkey == NULL) {
		php_error_docref(NULL, E_WARNING, "key parameter is not a valid private key");
		RETURN_FALSE;
	} else if (INT_MAX < data_len) {
		php_error_docref(NULL, E_WARNING, "data is too long");
		RETURN_FALSE;
	}

	cryptedlen = EVP_PKEY_size(pkey);
	crypttemp = emalloc(cryptedlen + 1);

	switch (pkey->type) {
		case EVP_PKEY_RSA:
		case EVP_PKEY_RSA2:
			cryptedlen = RSA_private_decrypt((int)data_len,
					(unsigned char *)data,
					crypttemp,
					pkey->pkey.rsa,
					(int)padding);
			if (cryptedlen != -1) {
				cryptedbuf = zend_string_alloc(cryptedlen, 0);
				memcpy(cryptedbuf->val, crypttemp, cryptedlen);
				successful = 1;
			}
			break;
		default:
			php_error_docref(NULL, E_WARNING, "key type not supported in this PHP build!");
	}

	efree(crypttemp);

	if (successful) {
		zval_dtor(crypted);
		cryptedbuf->val[cryptedlen] = '\0';
		ZVAL_NEW_STR(crypted, cryptedbuf);
		cryptedbuf = NULL;
		RETVAL_TRUE;
	}

	if (keyresource == NULL) {
		EVP_PKEY_free(pkey);
	}
	if (cryptedbuf) {
		zend_string_release(cryptedbuf);
	}
}
/* }}} */

/* {{{ proto bool openssl_public_encrypt(string data, string &crypted, mixed key [, int padding])
   Encrypts data with public key */
PHP_FUNCTION(openssl_public_encrypt)
{
	zval *key, *crypted;
	EVP_PKEY *pkey;
	int cryptedlen;
	zend_string *cryptedbuf;
	int successful = 0;
	zend_resource *keyresource = NULL;
	zend_long padding = RSA_PKCS1_PADDING;
	char * data;
	size_t data_len;

	if (zend_parse_parameters(ZEND_NUM_ARGS(), "sz/z|l", &data, &data_len, &crypted, &key, &padding) == FAILURE)
		return;
	RETVAL_FALSE;

	pkey = php_openssl_evp_from_zval(key, 1, NULL, 0, &keyresource);
	if (pkey == NULL) {
		php_error_docref(NULL, E_WARNING, "key parameter is not a valid public key");
		RETURN_FALSE;
	} else if (INT_MAX < data_len) {
		php_error_docref(NULL, E_WARNING, "data is too long");
		RETURN_FALSE;
	}

	cryptedlen = EVP_PKEY_size(pkey);
	cryptedbuf = zend_string_alloc(cryptedlen, 0);

	switch (pkey->type) {
		case EVP_PKEY_RSA:
		case EVP_PKEY_RSA2:
			successful = (RSA_public_encrypt((int)data_len,
						(unsigned char *)data,
						(unsigned char *)cryptedbuf->val,
						pkey->pkey.rsa,
						(int)padding) == cryptedlen);
			break;
		default:
			php_error_docref(NULL, E_WARNING, "key type not supported in this PHP build!");

	}

	if (successful) {
		zval_dtor(crypted);
		cryptedbuf->val[cryptedlen] = '\0';
		ZVAL_NEW_STR(crypted, cryptedbuf);
		cryptedbuf = NULL;
		RETVAL_TRUE;
	}
	if (keyresource == NULL) {
		EVP_PKEY_free(pkey);
	}
	if (cryptedbuf) {
		zend_string_release(cryptedbuf);
	}
}
/* }}} */

/* {{{ proto bool openssl_public_decrypt(string data, string &crypted, resource key [, int padding])
   Decrypts data with public key */
PHP_FUNCTION(openssl_public_decrypt)
{
	zval *key, *crypted;
	EVP_PKEY *pkey;
	int cryptedlen;
	zend_string *cryptedbuf = NULL;
	unsigned char *crypttemp;
	int successful = 0;
	zend_resource *keyresource = NULL;
	zend_long padding = RSA_PKCS1_PADDING;
	char * data;
	size_t data_len;

	if (zend_parse_parameters(ZEND_NUM_ARGS(), "sz/z|l", &data, &data_len, &crypted, &key, &padding) == FAILURE) {
		return;
	}
	RETVAL_FALSE;

	pkey = php_openssl_evp_from_zval(key, 1, NULL, 0, &keyresource);
	if (pkey == NULL) {
		php_error_docref(NULL, E_WARNING, "key parameter is not a valid public key");
		RETURN_FALSE;
	} else if (INT_MAX < data_len) {
		php_error_docref(NULL, E_WARNING, "data is too long");
		RETURN_FALSE;
	}

	cryptedlen = EVP_PKEY_size(pkey);
	crypttemp = emalloc(cryptedlen + 1);

	switch (pkey->type) {
		case EVP_PKEY_RSA:
		case EVP_PKEY_RSA2:
			cryptedlen = RSA_public_decrypt((int)data_len,
					(unsigned char *)data,
					crypttemp,
					pkey->pkey.rsa,
					(int)padding);
			if (cryptedlen != -1) {
				cryptedbuf = zend_string_alloc(cryptedlen, 0);
				memcpy(cryptedbuf->val, crypttemp, cryptedlen);
				successful = 1;
			}
			break;

		default:
			php_error_docref(NULL, E_WARNING, "key type not supported in this PHP build!");

	}

	efree(crypttemp);

	if (successful) {
		zval_dtor(crypted);
		cryptedbuf->val[cryptedlen] = '\0';
		ZVAL_NEW_STR(crypted, cryptedbuf);
		cryptedbuf = NULL;
		RETVAL_TRUE;
	}

	if (cryptedbuf) {
		zend_string_release(cryptedbuf);
	}
	if (keyresource == NULL) {
		EVP_PKEY_free(pkey);
	}
}
/* }}} */

/* {{{ proto mixed openssl_error_string(void)
   Returns a description of the last error, and alters the index of the error messages. Returns false when the are no more messages */
PHP_FUNCTION(openssl_error_string)
{
	char buf[512];
	unsigned long val;

	if (zend_parse_parameters_none() == FAILURE) {
		return;
	}

	val = ERR_get_error();
	if (val) {
		RETURN_STRING(ERR_error_string(val, buf));
	} else {
		RETURN_FALSE;
	}
}
/* }}} */

/* {{{ proto bool openssl_sign(string data, &string signature, mixed key[, mixed method])
   Signs data */
PHP_FUNCTION(openssl_sign)
{
	zval *key, *signature;
	EVP_PKEY *pkey;
	unsigned int siglen;
	zend_string *sigbuf;
	zend_resource *keyresource = NULL;
	char * data;
	size_t data_len;
	EVP_MD_CTX md_ctx;
	zval *method = NULL;
	zend_long signature_algo = OPENSSL_ALGO_SHA1;
	const EVP_MD *mdtype;

	if (zend_parse_parameters(ZEND_NUM_ARGS(), "sz/z|z", &data, &data_len, &signature, &key, &method) == FAILURE) {
		return;
	}
	pkey = php_openssl_evp_from_zval(key, 0, "", 0, &keyresource);
	if (pkey == NULL) {
		php_error_docref(NULL, E_WARNING, "supplied key param cannot be coerced into a private key");
		RETURN_FALSE;
	}

	if (method == NULL || Z_TYPE_P(method) == IS_LONG) {
		if (method != NULL) {
			signature_algo = Z_LVAL_P(method);
		}
		mdtype = php_openssl_get_evp_md_from_algo(signature_algo);
	} else if (Z_TYPE_P(method) == IS_STRING) {
		mdtype = EVP_get_digestbyname(Z_STRVAL_P(method));
	} else {
		php_error_docref(NULL, E_WARNING, "Unknown signature algorithm.");
		RETURN_FALSE;
	}
	if (!mdtype) {
		php_error_docref(NULL, E_WARNING, "Unknown signature algorithm.");
		RETURN_FALSE;
	}

	siglen = EVP_PKEY_size(pkey);
	sigbuf = zend_string_alloc(siglen, 0);

	EVP_SignInit(&md_ctx, mdtype);
	EVP_SignUpdate(&md_ctx, data, data_len);
	if (EVP_SignFinal (&md_ctx, (unsigned char*)sigbuf->val, &siglen, pkey)) {
		zval_dtor(signature);
		sigbuf->val[siglen] = '\0';
		sigbuf->len = siglen;
		ZVAL_NEW_STR(signature, sigbuf);
		RETVAL_TRUE;
	} else {
		efree(sigbuf);
		RETVAL_FALSE;
	}
	EVP_MD_CTX_cleanup(&md_ctx);
	if (keyresource == NULL) {
		EVP_PKEY_free(pkey);
	}
}
/* }}} */

/* {{{ proto int openssl_verify(string data, string signature, mixed key[, mixed method])
   Verifys data */
PHP_FUNCTION(openssl_verify)
{
	zval *key;
	EVP_PKEY *pkey;
	int err;
	EVP_MD_CTX     md_ctx;
	const EVP_MD *mdtype;
	zend_resource *keyresource = NULL;
	char * data;
	size_t data_len;
	char * signature;
	size_t signature_len;
	zval *method = NULL;
	zend_long signature_algo = OPENSSL_ALGO_SHA1;

	if (zend_parse_parameters(ZEND_NUM_ARGS(), "ssz|z", &data, &data_len, &signature, &signature_len, &key, &method) == FAILURE) {
		return;
	}

	if (method == NULL || Z_TYPE_P(method) == IS_LONG) {
		if (method != NULL) {
			signature_algo = Z_LVAL_P(method);
		}
		mdtype = php_openssl_get_evp_md_from_algo(signature_algo);
	} else if (Z_TYPE_P(method) == IS_STRING) {
		mdtype = EVP_get_digestbyname(Z_STRVAL_P(method));
	} else {
		php_error_docref(NULL, E_WARNING, "Unknown signature algorithm.");
		RETURN_FALSE;
	}
	if (!mdtype) {
		php_error_docref(NULL, E_WARNING, "Unknown signature algorithm.");
		RETURN_FALSE;
	}

	pkey = php_openssl_evp_from_zval(key, 1, NULL, 0, &keyresource);
	if (pkey == NULL) {
		php_error_docref(NULL, E_WARNING, "supplied key param cannot be coerced into a public key");
		RETURN_FALSE;
	}

	EVP_VerifyInit   (&md_ctx, mdtype);
	EVP_VerifyUpdate (&md_ctx, data, data_len);
	err = EVP_VerifyFinal (&md_ctx, (unsigned char *)signature, (int)signature_len, pkey);
	EVP_MD_CTX_cleanup(&md_ctx);

	if (keyresource == NULL) {
		EVP_PKEY_free(pkey);
	}
	RETURN_LONG(err);
}
/* }}} */

/* {{{ proto int openssl_seal(string data, &string sealdata, &array ekeys, array pubkeys)
   Seals data */
PHP_FUNCTION(openssl_seal)
{
	zval *pubkeys, *pubkey, *sealdata, *ekeys;
	HashTable *pubkeysht;
	EVP_PKEY **pkeys;
	zend_resource ** key_resources;	/* so we know what to cleanup */
	int i, len1, len2, *eksl, nkeys;
	unsigned char *buf = NULL, **eks;
	char * data;
	size_t data_len;
	char *method =NULL;
	size_t method_len = 0;
	const EVP_CIPHER *cipher;
	EVP_CIPHER_CTX ctx;

	if (zend_parse_parameters(ZEND_NUM_ARGS(), "sz/z/a/|s", &data, &data_len, &sealdata, &ekeys, &pubkeys, &method, &method_len) == FAILURE) {
		return;
	}
	pubkeysht = HASH_OF(pubkeys);
	nkeys = pubkeysht ? zend_hash_num_elements(pubkeysht) : 0;
	if (!nkeys) {
		php_error_docref(NULL, E_WARNING, "Fourth argument to openssl_seal() must be a non-empty array");
		RETURN_FALSE;
	} else if (INT_MAX < data_len) {
		php_error_docref(NULL, E_WARNING, "data is too long");
		RETURN_FALSE;
	}

	if (method) {
		cipher = EVP_get_cipherbyname(method);
		if (!cipher) {
			php_error_docref(NULL, E_WARNING, "Unknown signature algorithm.");
			RETURN_FALSE;
		}
	} else {
		cipher = EVP_rc4();
	}

	pkeys = safe_emalloc(nkeys, sizeof(*pkeys), 0);
	eksl = safe_emalloc(nkeys, sizeof(*eksl), 0);
	eks = safe_emalloc(nkeys, sizeof(*eks), 0);
	memset(eks, 0, sizeof(*eks) * nkeys);
	key_resources = safe_emalloc(nkeys, sizeof(zend_resource*), 0);
	memset(key_resources, 0, sizeof(zend_resource*) * nkeys);

	/* get the public keys we are using to seal this data */
	i = 0;
	ZEND_HASH_FOREACH_VAL(pubkeysht, pubkey) {
		pkeys[i] = php_openssl_evp_from_zval(pubkey, 1, NULL, 0, &key_resources[i]);
		if (pkeys[i] == NULL) {
			php_error_docref(NULL, E_WARNING, "not a public key (%dth member of pubkeys)", i+1);
			RETVAL_FALSE;
			goto clean_exit;
		}
		eks[i] = emalloc(EVP_PKEY_size(pkeys[i]) + 1);
		i++;
	} ZEND_HASH_FOREACH_END();

	if (!EVP_EncryptInit(&ctx,cipher,NULL,NULL)) {
		RETVAL_FALSE;
		EVP_CIPHER_CTX_cleanup(&ctx);
		goto clean_exit;
	}

#if 0
	/* Need this if allow ciphers that require initialization vector */
	ivlen = EVP_CIPHER_CTX_iv_length(&ctx);
	iv = ivlen ? emalloc(ivlen + 1) : NULL;
#endif
	/* allocate one byte extra to make room for \0 */
	buf = emalloc(data_len + EVP_CIPHER_CTX_block_size(&ctx));
	EVP_CIPHER_CTX_cleanup(&ctx);

	if (!EVP_SealInit(&ctx, cipher, eks, eksl, NULL, pkeys, nkeys) || !EVP_SealUpdate(&ctx, buf, &len1, (unsigned char *)data, (int)data_len)) {
		RETVAL_FALSE;
		efree(buf);
		EVP_CIPHER_CTX_cleanup(&ctx);
		goto clean_exit;
	}

	EVP_SealFinal(&ctx, buf + len1, &len2);

	if (len1 + len2 > 0) {
		zval_dtor(sealdata);
		buf[len1 + len2] = '\0';
		ZVAL_NEW_STR(sealdata, zend_string_init((char*)buf, len1 + len2, 0));
		efree(buf);

		zval_dtor(ekeys);
		array_init(ekeys);
		for (i=0; i<nkeys; i++) {
			eks[i][eksl[i]] = '\0';
			add_next_index_stringl(ekeys, (const char*)eks[i], eksl[i]);
			efree(eks[i]);
			eks[i] = NULL;
		}
#if 0
		/* If allow ciphers that need IV, we need this */
		zval_dtor(*ivec);
		if (ivlen) {
			iv[ivlen] = '\0';
			ZVAL_STRINGL(*ivec, iv, ivlen);
			efree(iv);
		} else {
			ZVAL_EMPTY_STRING(*ivec);
		}
#endif
	} else {
		efree(buf);
	}
	RETVAL_LONG(len1 + len2);
	EVP_CIPHER_CTX_cleanup(&ctx);

clean_exit:
	for (i=0; i<nkeys; i++) {
		if (key_resources[i] == NULL) {
			EVP_PKEY_free(pkeys[i]);
		}
		if (eks[i]) {
			efree(eks[i]);
		}
	}
	efree(eks);
	efree(eksl);
	efree(pkeys);
	efree(key_resources);
}
/* }}} */

/* {{{ proto bool openssl_open(string data, &string opendata, string ekey, mixed privkey)
   Opens data */
PHP_FUNCTION(openssl_open)
{
	zval *privkey, *opendata;
	EVP_PKEY *pkey;
	int len1, len2;
	unsigned char *buf;
	zend_resource *keyresource = NULL;
	EVP_CIPHER_CTX ctx;
	char * data;
	size_t data_len;
	char * ekey;
	size_t ekey_len;
	char *method =NULL;
	size_t method_len = 0;
	const EVP_CIPHER *cipher;

	if (zend_parse_parameters(ZEND_NUM_ARGS(), "sz/sz|s", &data, &data_len, &opendata, &ekey, &ekey_len, &privkey, &method, &method_len) == FAILURE) {
		return;
	}

	pkey = php_openssl_evp_from_zval(privkey, 0, "", 0, &keyresource);
	if (pkey == NULL) {
		php_error_docref(NULL, E_WARNING, "unable to coerce parameter 4 into a private key");
		RETURN_FALSE;
	} else if (INT_MAX < ekey_len) {
		php_error_docref(NULL, E_WARNING, "ekey is too long");
		RETURN_FALSE;
	} else if (INT_MAX < data_len) {
		php_error_docref(NULL, E_WARNING, "data is too long");
		RETURN_FALSE;
	}

	if (method) {
		cipher = EVP_get_cipherbyname(method);
		if (!cipher) {
			php_error_docref(NULL, E_WARNING, "Unknown signature algorithm.");
			RETURN_FALSE;
		}
	} else {
		cipher = EVP_rc4();
	}

	buf = emalloc(data_len + 1);

	if (EVP_OpenInit(&ctx, cipher, (unsigned char *)ekey, (int)ekey_len, NULL, pkey) && EVP_OpenUpdate(&ctx, buf, &len1, (unsigned char *)data, (int)data_len)) {
		if (!EVP_OpenFinal(&ctx, buf + len1, &len2) || (len1 + len2 == 0)) {
			efree(buf);
			RETVAL_FALSE;
		} else {
			zval_dtor(opendata);
			buf[len1 + len2] = '\0';
			ZVAL_NEW_STR(opendata, zend_string_init((char*)buf, len1 + len2, 0));
			efree(buf);
			RETVAL_TRUE;
		}
	} else {
		efree(buf);
		RETVAL_FALSE;
	}
	if (keyresource == NULL) {
		EVP_PKEY_free(pkey);
	}
	EVP_CIPHER_CTX_cleanup(&ctx);
}
/* }}} */

static void openssl_add_method_or_alias(const OBJ_NAME *name, void *arg) /* {{{ */
{
	add_next_index_string((zval*)arg, (char*)name->name);
}
/* }}} */

static void openssl_add_method(const OBJ_NAME *name, void *arg) /* {{{ */
{
	if (name->alias == 0) {
		add_next_index_string((zval*)arg, (char*)name->name);
	}
}
/* }}} */

/* {{{ proto array openssl_get_md_methods([bool aliases = false])
   Return array of available digest methods */
PHP_FUNCTION(openssl_get_md_methods)
{
	zend_bool aliases = 0;

	if (zend_parse_parameters(ZEND_NUM_ARGS(), "|b", &aliases) == FAILURE) {
		return;
	}
	array_init(return_value);
	OBJ_NAME_do_all_sorted(OBJ_NAME_TYPE_MD_METH,
		aliases ? openssl_add_method_or_alias: openssl_add_method,
		return_value);
}
/* }}} */

/* {{{ proto array openssl_get_cipher_methods([bool aliases = false])
   Return array of available cipher methods */
PHP_FUNCTION(openssl_get_cipher_methods)
{
	zend_bool aliases = 0;

	if (zend_parse_parameters(ZEND_NUM_ARGS(), "|b", &aliases) == FAILURE) {
		return;
	}
	array_init(return_value);
	OBJ_NAME_do_all_sorted(OBJ_NAME_TYPE_CIPHER_METH,
		aliases ? openssl_add_method_or_alias: openssl_add_method,
		return_value);
}
/* }}} */

/* {{{ proto string openssl_digest(string data, string method [, bool raw_output=false])
   Computes digest hash value for given data using given method, returns raw or binhex encoded string */
PHP_FUNCTION(openssl_digest)
{
	zend_bool raw_output = 0;
	char *data, *method;
	size_t data_len, method_len;
	const EVP_MD *mdtype;
	EVP_MD_CTX md_ctx;
	unsigned int siglen;
	zend_string *sigbuf;

	if (zend_parse_parameters(ZEND_NUM_ARGS(), "ss|b", &data, &data_len, &method, &method_len, &raw_output) == FAILURE) {
		return;
	}
	mdtype = EVP_get_digestbyname(method);
	if (!mdtype) {
		php_error_docref(NULL, E_WARNING, "Unknown signature algorithm");
		RETURN_FALSE;
	}

	siglen = EVP_MD_size(mdtype);
	sigbuf = zend_string_alloc(siglen, 0);

	EVP_DigestInit(&md_ctx, mdtype);
	EVP_DigestUpdate(&md_ctx, (unsigned char *)data, data_len);
	if (EVP_DigestFinal (&md_ctx, (unsigned char *)sigbuf->val, &siglen)) {
		if (raw_output) {
			sigbuf->val[siglen] = '\0';
			sigbuf->len = siglen;
			RETVAL_STR(sigbuf);
		} else {
			int digest_str_len = siglen * 2;
			zend_string *digest_str = zend_string_alloc(digest_str_len, 0);

			make_digest_ex(digest_str->val, (unsigned char*)sigbuf->val, siglen);
			digest_str->val[digest_str_len] = '\0';
			zend_string_release(sigbuf);
			RETVAL_STR(digest_str);
		}
	} else {
		zend_string_release(sigbuf);
		RETVAL_FALSE;
	}
}
/* }}} */

static zend_bool php_openssl_validate_iv(char **piv, size_t *piv_len, size_t iv_required_len)
{
	char *iv_new;

	/* Best case scenario, user behaved */
	if (*piv_len == iv_required_len) {
		return 0;
	}

	iv_new = ecalloc(1, iv_required_len + 1);

	if (*piv_len == 0) {
		/* BC behavior */
		*piv_len = iv_required_len;
		*piv     = iv_new;
		return 1;
	}

	if (*piv_len < iv_required_len) {
		php_error_docref(NULL, E_WARNING, "IV passed is only %d bytes long, cipher expects an IV of precisely %d bytes, padding with \\0", *piv_len, iv_required_len);
		memcpy(iv_new, *piv, *piv_len);
		*piv_len = iv_required_len;
		*piv     = iv_new;
		return 1;
	}

	php_error_docref(NULL, E_WARNING, "IV passed is %d bytes long which is longer than the %d expected by selected cipher, truncating", *piv_len, iv_required_len);
	memcpy(iv_new, *piv, iv_required_len);
	*piv_len = iv_required_len;
	*piv     = iv_new;
	return 1;

}

/* {{{ proto string openssl_encrypt(string data, string method, string password [, long options=0 [, string $iv='']])
   Encrypts given data with given method and key, returns raw or base64 encoded string */
PHP_FUNCTION(openssl_encrypt)
{
	zend_long options = 0;
	char *data, *method, *password, *iv = "";
	size_t data_len, method_len, password_len, iv_len = 0, max_iv_len;
	const EVP_CIPHER *cipher_type;
	EVP_CIPHER_CTX cipher_ctx;
	int i=0, outlen, keylen;
	zend_string *outbuf;
	unsigned char *key;
	zend_bool free_iv;

	if (zend_parse_parameters(ZEND_NUM_ARGS(), "sss|ls", &data, &data_len, &method, &method_len, &password, &password_len, &options, &iv, &iv_len) == FAILURE) {
		return;
	}
	cipher_type = EVP_get_cipherbyname(method);
	if (!cipher_type) {
		php_error_docref(NULL, E_WARNING, "Unknown cipher algorithm");
		RETURN_FALSE;
	} else if (INT_MAX < data_len) {
		php_error_docref(NULL, E_WARNING, "data is too long");
		RETURN_FALSE;
	}

	keylen = EVP_CIPHER_key_length(cipher_type);
	if (keylen > password_len) {
		key = emalloc(keylen);
		memset(key, 0, keylen);
		memcpy(key, password, password_len);
	} else {
		key = (unsigned char*)password;
	}

	max_iv_len = EVP_CIPHER_iv_length(cipher_type);
	if (iv_len == 0 && max_iv_len > 0) {
		php_error_docref(NULL, E_WARNING, "Using an empty Initialization Vector (iv) is potentially insecure and not recommended");
	}
	free_iv = php_openssl_validate_iv(&iv, &iv_len, max_iv_len);

	outlen = (int)data_len + EVP_CIPHER_block_size(cipher_type);
	outbuf = zend_string_alloc(outlen, 0);

	EVP_EncryptInit(&cipher_ctx, cipher_type, NULL, NULL);
	if (password_len > keylen) {
		EVP_CIPHER_CTX_set_key_length(&cipher_ctx, (int)password_len);
	}
	EVP_EncryptInit_ex(&cipher_ctx, NULL, NULL, key, (unsigned char *)iv);
	if (options & OPENSSL_ZERO_PADDING) {
		EVP_CIPHER_CTX_set_padding(&cipher_ctx, 0);
	}
	if (data_len > 0) {
		EVP_EncryptUpdate(&cipher_ctx, (unsigned char*)outbuf->val, &i, (unsigned char *)data, (int)data_len);
	}
	outlen = i;
	if (EVP_EncryptFinal(&cipher_ctx, (unsigned char *)outbuf->val + i, &i)) {
		outlen += i;
		if (options & OPENSSL_RAW_DATA) {
			outbuf->val[outlen] = '\0';
			outbuf->len = outlen;
			RETVAL_STR(outbuf);
		} else {
			zend_string *base64_str;

			base64_str = php_base64_encode((unsigned char*)outbuf->val, outlen);
			zend_string_release(outbuf);
			RETVAL_STR(base64_str);
		}
	} else {
		zend_string_release(outbuf);
		RETVAL_FALSE;
	}
	if (key != (unsigned char*)password) {
		efree(key);
	}
	if (free_iv) {
		efree(iv);
	}
	EVP_CIPHER_CTX_cleanup(&cipher_ctx);
}
/* }}} */

/* {{{ proto string openssl_decrypt(string data, string method, string password [, long options=0 [, string $iv = '']])
   Takes raw or base64 encoded string and dectupt it using given method and key */
PHP_FUNCTION(openssl_decrypt)
{
	zend_long options = 0;
	char *data, *method, *password, *iv = "";
	size_t data_len, method_len, password_len, iv_len = 0;
	const EVP_CIPHER *cipher_type;
	EVP_CIPHER_CTX cipher_ctx;
	int i, outlen, keylen;
	zend_string *outbuf;
	unsigned char *key;
	zend_string *base64_str = NULL;
	zend_bool free_iv;

	if (zend_parse_parameters(ZEND_NUM_ARGS(), "sss|ls", &data, &data_len, &method, &method_len, &password, &password_len, &options, &iv, &iv_len) == FAILURE) {
		return;
	}

	if (!method_len) {
		php_error_docref(NULL, E_WARNING, "Unknown cipher algorithm");
		RETURN_FALSE;
	} else if (INT_MAX < data_len) {
		php_error_docref(NULL, E_WARNING, "data is too long");
		RETURN_FALSE;
	}

	cipher_type = EVP_get_cipherbyname(method);
	if (!cipher_type) {
		php_error_docref(NULL, E_WARNING, "Unknown cipher algorithm");
		RETURN_FALSE;
	}

	if (!(options & OPENSSL_RAW_DATA)) {
		base64_str = php_base64_decode((unsigned char*)data, (int)data_len);
		if (!base64_str) {
			php_error_docref(NULL, E_WARNING, "Failed to base64 decode the input");
			RETURN_FALSE;
		}
		data_len = base64_str->len;
		data = base64_str->val;
	}

	keylen = EVP_CIPHER_key_length(cipher_type);
	if (keylen > password_len) {
		key = emalloc(keylen);
		memset(key, 0, keylen);
		memcpy(key, password, password_len);
	} else {
		key = (unsigned char*)password;
	}

	free_iv = php_openssl_validate_iv(&iv, &iv_len, EVP_CIPHER_iv_length(cipher_type));

	outlen = (int)data_len + EVP_CIPHER_block_size(cipher_type);
	outbuf = zend_string_alloc(outlen, 0);

	EVP_DecryptInit(&cipher_ctx, cipher_type, NULL, NULL);
	if (password_len > keylen) {
		EVP_CIPHER_CTX_set_key_length(&cipher_ctx, (int)password_len);
	}
	EVP_DecryptInit_ex(&cipher_ctx, NULL, NULL, key, (unsigned char *)iv);
	if (options & OPENSSL_ZERO_PADDING) {
		EVP_CIPHER_CTX_set_padding(&cipher_ctx, 0);
	}
	EVP_DecryptUpdate(&cipher_ctx, (unsigned char*)outbuf->val, &i, (unsigned char *)data, (int)data_len);
	outlen = i;
	if (EVP_DecryptFinal(&cipher_ctx, (unsigned char *)outbuf->val + i, &i)) {
		outlen += i;
		outbuf->val[outlen] = '\0';
		outbuf->len = outlen;
		RETVAL_STR(outbuf);
	} else {
		zend_string_release(outbuf);
		RETVAL_FALSE;
	}
	if (key != (unsigned char*)password) {
		efree(key);
	}
	if (free_iv) {
		efree(iv);
	}
	if (base64_str) {
		zend_string_release(base64_str);
	}
 	EVP_CIPHER_CTX_cleanup(&cipher_ctx);
}
/* }}} */

/* {{{ proto int openssl_cipher_iv_length(string $method) */
PHP_FUNCTION(openssl_cipher_iv_length)
{
	char *method;
	size_t method_len;
	const EVP_CIPHER *cipher_type;

	if (zend_parse_parameters(ZEND_NUM_ARGS(), "s", &method, &method_len) == FAILURE) {
		return;
	}

	if (!method_len) {
		php_error_docref(NULL, E_WARNING, "Unknown cipher algorithm");
		RETURN_FALSE;
	}

	cipher_type = EVP_get_cipherbyname(method);
	if (!cipher_type) {
		php_error_docref(NULL, E_WARNING, "Unknown cipher algorithm");
		RETURN_FALSE;
	}

	RETURN_LONG(EVP_CIPHER_iv_length(cipher_type));
}
/* }}} */


/* {{{ proto string openssl_dh_compute_key(string pub_key, resource dh_key)
   Computes shared secret for public value of remote DH key and local DH key */
PHP_FUNCTION(openssl_dh_compute_key)
{
	zval *key;
	char *pub_str;
	size_t pub_len;
	EVP_PKEY *pkey;
	BIGNUM *pub;
	zend_string *data;
	int len;

	if (zend_parse_parameters(ZEND_NUM_ARGS(), "sr", &pub_str, &pub_len, &key) == FAILURE) {
		return;
	}
	if ((pkey = (EVP_PKEY *)zend_fetch_resource(Z_RES_P(key), "OpenSSL key", le_key)) == NULL) {
		RETURN_FALSE;
	}
	if (EVP_PKEY_type(pkey->type) != EVP_PKEY_DH || !pkey->pkey.dh) {
		RETURN_FALSE;
	}

	pub = BN_bin2bn((unsigned char*)pub_str, (int)pub_len, NULL);

	data = zend_string_alloc(DH_size(pkey->pkey.dh), 0);
	len = DH_compute_key((unsigned char*)data->val, pub, pkey->pkey.dh);

	if (len >= 0) {
		data->len = len;
		data->val[len] = 0;
		RETVAL_STR(data);
	} else {
		zend_string_release(data);
		RETVAL_FALSE;
	}

	BN_free(pub);
}
/* }}} */

/* {{{ proto string openssl_random_pseudo_bytes(integer length [, &bool returned_strong_result])
   Returns a string of the length specified filled with random pseudo bytes */
PHP_FUNCTION(openssl_random_pseudo_bytes)
{
	zend_long buffer_length;
	zend_string *buffer = NULL;
	zval *zstrong_result_returned = NULL;
	int strong_result = 0;

	if (zend_parse_parameters(ZEND_NUM_ARGS(), "l|z/", &buffer_length, &zstrong_result_returned) == FAILURE) {
		return;
	}

	if (buffer_length <= 0) {
		RETURN_FALSE;
	}

	if (zstrong_result_returned) {
		zval_dtor(zstrong_result_returned);
		ZVAL_FALSE(zstrong_result_returned);
	}

	buffer = zend_string_alloc(buffer_length, 0);

#ifdef PHP_WIN32
	strong_result = 1;
	/* random/urandom equivalent on Windows */
	if (php_win32_get_random_bytes((unsigned char*)buffer->val, (size_t) buffer_length) == FAILURE){
		zend_string_release(buffer);
		if (zstrong_result_returned) {
			ZVAL_FALSE(zstrong_result_returned);
		}
		RETURN_FALSE;
	}
#else
	if ((strong_result = RAND_pseudo_bytes((unsigned char*)buffer->val, buffer_length)) < 0) {
		zend_string_release(buffer);
		if (zstrong_result_returned) {
			ZVAL_FALSE(zstrong_result_returned);
		}
		RETURN_FALSE;
	}
#endif

	buffer->val[buffer_length] = 0;
	RETVAL_STR(buffer);

	if (zstrong_result_returned) {
		ZVAL_BOOL(zstrong_result_returned, strong_result);
	}
}
/* }}} */

/*
 * Local variables:
 * tab-width: 8
 * c-basic-offset: 8
 * End:
 * vim600: sw=4 ts=4 fdm=marker
 * vim<600: sw=4 ts=4
 */
<|MERGE_RESOLUTION|>--- conflicted
+++ resolved
@@ -1545,11 +1545,7 @@
 		efree(spkstr);
 	}
 
-<<<<<<< HEAD
-	if (s->len <= 0) {
-=======
-	if (s && strlen(s) <= 0) {
->>>>>>> 83099881
+	if (s && s->len <= 0) {
 		RETVAL_FALSE;
 	}
 
