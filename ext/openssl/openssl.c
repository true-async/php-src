/*
   +----------------------------------------------------------------------+
   | PHP Version 5                                                        |
   +----------------------------------------------------------------------+
   | Copyright (c) 1997-2014 The PHP Group                                |
   +----------------------------------------------------------------------+
   | This source file is subject to version 3.01 of the PHP license,      |
   | that is bundled with this package in the file LICENSE, and is        |
   | available through the world-wide-web at the following url:           |
   | http://www.php.net/license/3_01.txt                                  |
   | If you did not receive a copy of the PHP license and are unable to   |
   | obtain it through the world-wide-web, please send a note to          |
   | license@php.net so we can mail you a copy immediately.               |
   +----------------------------------------------------------------------+
   | Authors: Stig Venaas <venaas@php.net>                                |
   |          Wez Furlong <wez@thebrainroom.com>                          |
   |          Sascha Kettler <kettler@gmx.net>                            |
   |          Pierre-Alain Joye <pierre@php.net>                          |
   |          Marc Delling <delling@silpion.de> (PKCS12 functions)        |		
   +----------------------------------------------------------------------+
 */

/* $Id$ */

#ifdef HAVE_CONFIG_H
#include "config.h"
#endif

#include "php.h"
#include "php_openssl.h"

/* PHP Includes */
#include "ext/standard/file.h"
#include "ext/standard/info.h"
#include "ext/standard/php_fopen_wrappers.h"
#include "ext/standard/md5.h"
#include "ext/standard/base64.h"
#ifdef PHP_WIN32
# include "win32/winutil.h"
#endif

/* OpenSSL includes */
#include <openssl/evp.h>
#include <openssl/x509.h>
#include <openssl/x509v3.h>
#include <openssl/crypto.h>
#include <openssl/pem.h>
#include <openssl/err.h>
#include <openssl/conf.h>
#include <openssl/rand.h>
#include <openssl/ssl.h>
#include <openssl/pkcs12.h>

/* Common */
#include <time.h>

#ifdef NETWARE
#define timezone _timezone	/* timezone is called _timezone in LibC */
#endif

#define DEFAULT_KEY_LENGTH	512
#define MIN_KEY_LENGTH		384

#define OPENSSL_ALGO_SHA1 	1
#define OPENSSL_ALGO_MD5	2
#define OPENSSL_ALGO_MD4	3
#ifdef HAVE_OPENSSL_MD2_H
#define OPENSSL_ALGO_MD2	4
#endif
#define OPENSSL_ALGO_DSS1	5
#if OPENSSL_VERSION_NUMBER >= 0x0090708fL
#define OPENSSL_ALGO_SHA224 6
#define OPENSSL_ALGO_SHA256 7
#define OPENSSL_ALGO_SHA384 8
#define OPENSSL_ALGO_SHA512 9
#define OPENSSL_ALGO_RMD160 10
#endif
#define DEBUG_SMIME	0

/* FIXME: Use the openssl constants instead of
 * enum. It is now impossible to match real values
 * against php constants. Also sorry to break the
 * enum principles here, BC...
 */
enum php_openssl_key_type {
	OPENSSL_KEYTYPE_RSA,
	OPENSSL_KEYTYPE_DSA,
	OPENSSL_KEYTYPE_DH,
	OPENSSL_KEYTYPE_DEFAULT = OPENSSL_KEYTYPE_RSA,
#ifdef EVP_PKEY_EC
	OPENSSL_KEYTYPE_EC = OPENSSL_KEYTYPE_DH +1
#endif
};

enum php_openssl_cipher_type {
	PHP_OPENSSL_CIPHER_RC2_40,
	PHP_OPENSSL_CIPHER_RC2_128,
	PHP_OPENSSL_CIPHER_RC2_64,
	PHP_OPENSSL_CIPHER_DES,
	PHP_OPENSSL_CIPHER_3DES,
	PHP_OPENSSL_CIPHER_AES_128_CBC,
	PHP_OPENSSL_CIPHER_AES_192_CBC,
	PHP_OPENSSL_CIPHER_AES_256_CBC,

	PHP_OPENSSL_CIPHER_DEFAULT = PHP_OPENSSL_CIPHER_RC2_40
};

PHP_FUNCTION(openssl_get_md_methods);
PHP_FUNCTION(openssl_get_cipher_methods);

PHP_FUNCTION(openssl_digest);
PHP_FUNCTION(openssl_encrypt);
PHP_FUNCTION(openssl_decrypt);
PHP_FUNCTION(openssl_cipher_iv_length);

PHP_FUNCTION(openssl_dh_compute_key);
PHP_FUNCTION(openssl_random_pseudo_bytes);

/* {{{ arginfo */
ZEND_BEGIN_ARG_INFO_EX(arginfo_openssl_x509_export_to_file, 0, 0, 2)
    ZEND_ARG_INFO(0, x509)
    ZEND_ARG_INFO(0, outfilename)
    ZEND_ARG_INFO(0, notext)
ZEND_END_ARG_INFO()

ZEND_BEGIN_ARG_INFO_EX(arginfo_openssl_x509_export, 0, 0, 2)
    ZEND_ARG_INFO(0, x509)
    ZEND_ARG_INFO(1, out)
    ZEND_ARG_INFO(0, notext)
ZEND_END_ARG_INFO()

ZEND_BEGIN_ARG_INFO_EX(arginfo_openssl_x509_fingerprint, 0, 0, 1)
	ZEND_ARG_INFO(0, x509)
	ZEND_ARG_INFO(0, method)
	ZEND_ARG_INFO(0, raw_output)
ZEND_END_ARG_INFO()

ZEND_BEGIN_ARG_INFO(arginfo_openssl_x509_check_private_key, 0)
    ZEND_ARG_INFO(0, cert)
    ZEND_ARG_INFO(0, key)
ZEND_END_ARG_INFO()

ZEND_BEGIN_ARG_INFO(arginfo_openssl_x509_parse, 0)
    ZEND_ARG_INFO(0, x509)
    ZEND_ARG_INFO(0, shortname)
ZEND_END_ARG_INFO()

ZEND_BEGIN_ARG_INFO_EX(arginfo_openssl_x509_checkpurpose, 0, 0, 3)
    ZEND_ARG_INFO(0, x509cert)
    ZEND_ARG_INFO(0, purpose)
    ZEND_ARG_INFO(0, cainfo) /* array */
    ZEND_ARG_INFO(0, untrustedfile)
ZEND_END_ARG_INFO()

ZEND_BEGIN_ARG_INFO(arginfo_openssl_x509_read, 0)
    ZEND_ARG_INFO(0, cert)
ZEND_END_ARG_INFO()

ZEND_BEGIN_ARG_INFO(arginfo_openssl_x509_free, 0)
    ZEND_ARG_INFO(0, x509)
ZEND_END_ARG_INFO()

ZEND_BEGIN_ARG_INFO_EX(arginfo_openssl_pkcs12_export_to_file, 0, 0, 4)
    ZEND_ARG_INFO(0, x509)
    ZEND_ARG_INFO(0, filename)
    ZEND_ARG_INFO(0, priv_key)
    ZEND_ARG_INFO(0, pass)
    ZEND_ARG_INFO(0, args) /* array */
ZEND_END_ARG_INFO()

ZEND_BEGIN_ARG_INFO(arginfo_openssl_pkcs12_export, 0)
    ZEND_ARG_INFO(0, x509)
    ZEND_ARG_INFO(1, out)
    ZEND_ARG_INFO(0, priv_key)
    ZEND_ARG_INFO(0, pass)
    ZEND_ARG_INFO(0, args) /* array */
ZEND_END_ARG_INFO()

ZEND_BEGIN_ARG_INFO(arginfo_openssl_pkcs12_read, 0)
    ZEND_ARG_INFO(0, PKCS12)
    ZEND_ARG_INFO(1, certs) /* array */
    ZEND_ARG_INFO(0, pass)
ZEND_END_ARG_INFO()

ZEND_BEGIN_ARG_INFO_EX(arginfo_openssl_csr_export_to_file, 0, 0, 2)
    ZEND_ARG_INFO(0, csr)
    ZEND_ARG_INFO(0, outfilename)
    ZEND_ARG_INFO(0, notext)
ZEND_END_ARG_INFO()

ZEND_BEGIN_ARG_INFO_EX(arginfo_openssl_csr_export, 0, 0, 2)
    ZEND_ARG_INFO(0, csr)
    ZEND_ARG_INFO(1, out)
    ZEND_ARG_INFO(0, notext)
ZEND_END_ARG_INFO()

ZEND_BEGIN_ARG_INFO_EX(arginfo_openssl_csr_sign, 0, 0, 4)
    ZEND_ARG_INFO(0, csr)
    ZEND_ARG_INFO(0, x509)
    ZEND_ARG_INFO(0, priv_key)
    ZEND_ARG_INFO(0, days)
    ZEND_ARG_INFO(0, config_args) /* array */
    ZEND_ARG_INFO(0, serial)
ZEND_END_ARG_INFO()

ZEND_BEGIN_ARG_INFO_EX(arginfo_openssl_csr_new, 0, 0, 2)
    ZEND_ARG_INFO(0, dn) /* array */
    ZEND_ARG_INFO(1, privkey)
    ZEND_ARG_INFO(0, configargs)
    ZEND_ARG_INFO(0, extraattribs)
ZEND_END_ARG_INFO()

ZEND_BEGIN_ARG_INFO(arginfo_openssl_csr_get_subject, 0)
    ZEND_ARG_INFO(0, csr)
ZEND_END_ARG_INFO()

ZEND_BEGIN_ARG_INFO(arginfo_openssl_csr_get_public_key, 0)
    ZEND_ARG_INFO(0, csr)
ZEND_END_ARG_INFO()

ZEND_BEGIN_ARG_INFO_EX(arginfo_openssl_pkey_new, 0, 0, 0)
    ZEND_ARG_INFO(0, configargs) /* array */
ZEND_END_ARG_INFO()

ZEND_BEGIN_ARG_INFO_EX(arginfo_openssl_pkey_export_to_file, 0, 0, 2)
    ZEND_ARG_INFO(0, key)
    ZEND_ARG_INFO(0, outfilename)
    ZEND_ARG_INFO(0, passphrase)
    ZEND_ARG_INFO(0, config_args) /* array */
ZEND_END_ARG_INFO()

ZEND_BEGIN_ARG_INFO_EX(arginfo_openssl_pkey_export, 0, 0, 2)
    ZEND_ARG_INFO(0, key)
    ZEND_ARG_INFO(1, out)
    ZEND_ARG_INFO(0, passphrase)
    ZEND_ARG_INFO(0, config_args) /* array */
ZEND_END_ARG_INFO()

ZEND_BEGIN_ARG_INFO(arginfo_openssl_pkey_get_public, 0)
    ZEND_ARG_INFO(0, cert)
ZEND_END_ARG_INFO()

ZEND_BEGIN_ARG_INFO(arginfo_openssl_pkey_free, 0)
    ZEND_ARG_INFO(0, key)
ZEND_END_ARG_INFO()

ZEND_BEGIN_ARG_INFO_EX(arginfo_openssl_pkey_get_private, 0, 0, 1)
    ZEND_ARG_INFO(0, key)
    ZEND_ARG_INFO(0, passphrase)
ZEND_END_ARG_INFO()

ZEND_BEGIN_ARG_INFO(arginfo_openssl_pkey_get_details, 0)
    ZEND_ARG_INFO(0, key)
ZEND_END_ARG_INFO()

#if OPENSSL_VERSION_NUMBER >= 0x10000000L
ZEND_BEGIN_ARG_INFO_EX(arginfo_openssl_pbkdf2, 0, 0, 4)
    ZEND_ARG_INFO(0, password)
    ZEND_ARG_INFO(0, salt)
    ZEND_ARG_INFO(0, key_length)
    ZEND_ARG_INFO(0, iterations)
    ZEND_ARG_INFO(0, digest_algorithm)
ZEND_END_ARG_INFO()
#endif

ZEND_BEGIN_ARG_INFO_EX(arginfo_openssl_pkcs7_verify, 0, 0, 2)
    ZEND_ARG_INFO(0, filename)
    ZEND_ARG_INFO(0, flags)
    ZEND_ARG_INFO(0, signerscerts)
    ZEND_ARG_INFO(0, cainfo) /* array */
    ZEND_ARG_INFO(0, extracerts)
    ZEND_ARG_INFO(0, content)
ZEND_END_ARG_INFO()

ZEND_BEGIN_ARG_INFO_EX(arginfo_openssl_pkcs7_encrypt, 0, 0, 4)
    ZEND_ARG_INFO(0, infile)
    ZEND_ARG_INFO(0, outfile)
    ZEND_ARG_INFO(0, recipcerts)
    ZEND_ARG_INFO(0, headers) /* array */
    ZEND_ARG_INFO(0, flags)
    ZEND_ARG_INFO(0, cipher)
ZEND_END_ARG_INFO()

ZEND_BEGIN_ARG_INFO_EX(arginfo_openssl_pkcs7_sign, 0, 0, 5)
    ZEND_ARG_INFO(0, infile)
    ZEND_ARG_INFO(0, outfile)
    ZEND_ARG_INFO(0, signcert)
    ZEND_ARG_INFO(0, signkey)
    ZEND_ARG_INFO(0, headers) /* array */
    ZEND_ARG_INFO(0, flags)
    ZEND_ARG_INFO(0, extracertsfilename)
ZEND_END_ARG_INFO()

ZEND_BEGIN_ARG_INFO_EX(arginfo_openssl_pkcs7_decrypt, 0, 0, 3)
    ZEND_ARG_INFO(0, infilename)
    ZEND_ARG_INFO(0, outfilename)
    ZEND_ARG_INFO(0, recipcert)
    ZEND_ARG_INFO(0, recipkey)
ZEND_END_ARG_INFO()

ZEND_BEGIN_ARG_INFO_EX(arginfo_openssl_private_encrypt, 0, 0, 3)
    ZEND_ARG_INFO(0, data)
    ZEND_ARG_INFO(1, crypted)
    ZEND_ARG_INFO(0, key)
    ZEND_ARG_INFO(0, padding)
ZEND_END_ARG_INFO()

ZEND_BEGIN_ARG_INFO_EX(arginfo_openssl_private_decrypt, 0, 0, 3)
    ZEND_ARG_INFO(0, data)
    ZEND_ARG_INFO(1, crypted)
    ZEND_ARG_INFO(0, key)
    ZEND_ARG_INFO(0, padding)
ZEND_END_ARG_INFO()

ZEND_BEGIN_ARG_INFO_EX(arginfo_openssl_public_encrypt, 0, 0, 3)
    ZEND_ARG_INFO(0, data)
    ZEND_ARG_INFO(1, crypted)
    ZEND_ARG_INFO(0, key)
    ZEND_ARG_INFO(0, padding)
ZEND_END_ARG_INFO()

ZEND_BEGIN_ARG_INFO_EX(arginfo_openssl_public_decrypt, 0, 0, 3)
    ZEND_ARG_INFO(0, data)
    ZEND_ARG_INFO(1, crypted)
    ZEND_ARG_INFO(0, key)
    ZEND_ARG_INFO(0, padding)
ZEND_END_ARG_INFO()

ZEND_BEGIN_ARG_INFO(arginfo_openssl_error_string, 0)
ZEND_END_ARG_INFO()

ZEND_BEGIN_ARG_INFO_EX(arginfo_openssl_sign, 0, 0, 3)
    ZEND_ARG_INFO(0, data)
    ZEND_ARG_INFO(1, signature)
    ZEND_ARG_INFO(0, key)
    ZEND_ARG_INFO(0, method)
ZEND_END_ARG_INFO()

ZEND_BEGIN_ARG_INFO_EX(arginfo_openssl_verify, 0, 0, 3)
    ZEND_ARG_INFO(0, data)
    ZEND_ARG_INFO(0, signature)
    ZEND_ARG_INFO(0, key)
    ZEND_ARG_INFO(0, method)
ZEND_END_ARG_INFO()

ZEND_BEGIN_ARG_INFO(arginfo_openssl_seal, 0)
    ZEND_ARG_INFO(0, data)
    ZEND_ARG_INFO(1, sealdata)
    ZEND_ARG_INFO(1, ekeys) /* arary */
    ZEND_ARG_INFO(0, pubkeys) /* array */
ZEND_END_ARG_INFO()

ZEND_BEGIN_ARG_INFO(arginfo_openssl_open, 0)
    ZEND_ARG_INFO(0, data)
    ZEND_ARG_INFO(1, opendata)
    ZEND_ARG_INFO(0, ekey)
    ZEND_ARG_INFO(0, privkey)
ZEND_END_ARG_INFO()

ZEND_BEGIN_ARG_INFO_EX(arginfo_openssl_get_md_methods, 0, 0, 0)
    ZEND_ARG_INFO(0, aliases)
ZEND_END_ARG_INFO()

ZEND_BEGIN_ARG_INFO_EX(arginfo_openssl_get_cipher_methods, 0, 0, 0)
    ZEND_ARG_INFO(0, aliases)
ZEND_END_ARG_INFO()

ZEND_BEGIN_ARG_INFO_EX(arginfo_openssl_digest, 0, 0, 2)
    ZEND_ARG_INFO(0, data)
    ZEND_ARG_INFO(0, method)
    ZEND_ARG_INFO(0, raw_output)
ZEND_END_ARG_INFO()

ZEND_BEGIN_ARG_INFO_EX(arginfo_openssl_encrypt, 0, 0, 3)
    ZEND_ARG_INFO(0, data)
    ZEND_ARG_INFO(0, method)
    ZEND_ARG_INFO(0, password)
    ZEND_ARG_INFO(0, options)
    ZEND_ARG_INFO(0, iv)
ZEND_END_ARG_INFO()

ZEND_BEGIN_ARG_INFO_EX(arginfo_openssl_decrypt, 0, 0, 3)
    ZEND_ARG_INFO(0, data)
    ZEND_ARG_INFO(0, method)
    ZEND_ARG_INFO(0, password)
    ZEND_ARG_INFO(0, options)
    ZEND_ARG_INFO(0, iv)
ZEND_END_ARG_INFO()

ZEND_BEGIN_ARG_INFO(arginfo_openssl_cipher_iv_length, 0)
    ZEND_ARG_INFO(0, method)
ZEND_END_ARG_INFO()

ZEND_BEGIN_ARG_INFO(arginfo_openssl_dh_compute_key, 0)
    ZEND_ARG_INFO(0, pub_key)
    ZEND_ARG_INFO(0, dh_key)
ZEND_END_ARG_INFO()

ZEND_BEGIN_ARG_INFO_EX(arginfo_openssl_random_pseudo_bytes, 0, 0, 1)
    ZEND_ARG_INFO(0, length)
    ZEND_ARG_INFO(1, result_is_strong)
ZEND_END_ARG_INFO()

ZEND_BEGIN_ARG_INFO_EX(arginfo_openssl_spki_new, 0, 0, 2)
    ZEND_ARG_INFO(0, privkey)
    ZEND_ARG_INFO(0, challenge)
    ZEND_ARG_INFO(0, algo)
ZEND_END_ARG_INFO()

ZEND_BEGIN_ARG_INFO(arginfo_openssl_spki_verify, 0)
    ZEND_ARG_INFO(0, spki)
ZEND_END_ARG_INFO()

ZEND_BEGIN_ARG_INFO(arginfo_openssl_spki_export, 0)
    ZEND_ARG_INFO(0, spki)
ZEND_END_ARG_INFO()

ZEND_BEGIN_ARG_INFO(arginfo_openssl_spki_export_challenge, 0)
    ZEND_ARG_INFO(0, spki)
ZEND_END_ARG_INFO()
/* }}} */

/* {{{ openssl_functions[]
 */
const zend_function_entry openssl_functions[] = {
/* spki functions */
	PHP_FE(openssl_spki_new, arginfo_openssl_spki_new)
	PHP_FE(openssl_spki_verify, arginfo_openssl_spki_verify)
	PHP_FE(openssl_spki_export, arginfo_openssl_spki_export)
	PHP_FE(openssl_spki_export_challenge, arginfo_openssl_spki_export_challenge)

/* public/private key functions */
	PHP_FE(openssl_pkey_free,			arginfo_openssl_pkey_free)
	PHP_FE(openssl_pkey_new,			arginfo_openssl_pkey_new)
	PHP_FE(openssl_pkey_export,			arginfo_openssl_pkey_export)
	PHP_FE(openssl_pkey_export_to_file,	arginfo_openssl_pkey_export_to_file)
	PHP_FE(openssl_pkey_get_private,	arginfo_openssl_pkey_get_private)
	PHP_FE(openssl_pkey_get_public,		arginfo_openssl_pkey_get_public)
	PHP_FE(openssl_pkey_get_details,	arginfo_openssl_pkey_get_details)

	PHP_FALIAS(openssl_free_key,		openssl_pkey_free, 			arginfo_openssl_pkey_free)
	PHP_FALIAS(openssl_get_privatekey,	openssl_pkey_get_private,	arginfo_openssl_pkey_get_private)
	PHP_FALIAS(openssl_get_publickey,	openssl_pkey_get_public,	arginfo_openssl_pkey_get_public)

/* x.509 cert funcs */
	PHP_FE(openssl_x509_read,				arginfo_openssl_x509_read)
	PHP_FE(openssl_x509_free,          		arginfo_openssl_x509_free)
	PHP_FE(openssl_x509_parse,			 	arginfo_openssl_x509_parse)
	PHP_FE(openssl_x509_checkpurpose,		arginfo_openssl_x509_checkpurpose)
	PHP_FE(openssl_x509_check_private_key,	arginfo_openssl_x509_check_private_key)
	PHP_FE(openssl_x509_export,				arginfo_openssl_x509_export)
	PHP_FE(openssl_x509_fingerprint,			arginfo_openssl_x509_fingerprint)
	PHP_FE(openssl_x509_export_to_file,		arginfo_openssl_x509_export_to_file)

/* PKCS12 funcs */
	PHP_FE(openssl_pkcs12_export,			arginfo_openssl_pkcs12_export)
	PHP_FE(openssl_pkcs12_export_to_file,	arginfo_openssl_pkcs12_export_to_file)
	PHP_FE(openssl_pkcs12_read,				arginfo_openssl_pkcs12_read)

/* CSR funcs */
	PHP_FE(openssl_csr_new,				arginfo_openssl_csr_new)
	PHP_FE(openssl_csr_export,			arginfo_openssl_csr_export)
	PHP_FE(openssl_csr_export_to_file,	arginfo_openssl_csr_export_to_file)
	PHP_FE(openssl_csr_sign,			arginfo_openssl_csr_sign)
	PHP_FE(openssl_csr_get_subject,		arginfo_openssl_csr_get_subject)
	PHP_FE(openssl_csr_get_public_key,	arginfo_openssl_csr_get_public_key)

	PHP_FE(openssl_digest,				arginfo_openssl_digest)
	PHP_FE(openssl_encrypt,				arginfo_openssl_encrypt)
	PHP_FE(openssl_decrypt,				arginfo_openssl_decrypt)
	PHP_FE(openssl_cipher_iv_length,	arginfo_openssl_cipher_iv_length)
	PHP_FE(openssl_sign,				arginfo_openssl_sign)
	PHP_FE(openssl_verify,				arginfo_openssl_verify)
	PHP_FE(openssl_seal,				arginfo_openssl_seal)
	PHP_FE(openssl_open,				arginfo_openssl_open)

#if OPENSSL_VERSION_NUMBER >= 0x10000000L
	PHP_FE(openssl_pbkdf2,	arginfo_openssl_pbkdf2)
#endif

/* for S/MIME handling */
	PHP_FE(openssl_pkcs7_verify,		arginfo_openssl_pkcs7_verify)
	PHP_FE(openssl_pkcs7_decrypt,		arginfo_openssl_pkcs7_decrypt)
	PHP_FE(openssl_pkcs7_sign,			arginfo_openssl_pkcs7_sign)
	PHP_FE(openssl_pkcs7_encrypt,		arginfo_openssl_pkcs7_encrypt)

	PHP_FE(openssl_private_encrypt,		arginfo_openssl_private_encrypt)
	PHP_FE(openssl_private_decrypt,		arginfo_openssl_private_decrypt)
	PHP_FE(openssl_public_encrypt,		arginfo_openssl_public_encrypt)
	PHP_FE(openssl_public_decrypt,		arginfo_openssl_public_decrypt)

	PHP_FE(openssl_get_md_methods,		arginfo_openssl_get_md_methods)
	PHP_FE(openssl_get_cipher_methods,	arginfo_openssl_get_cipher_methods)

	PHP_FE(openssl_dh_compute_key,      arginfo_openssl_dh_compute_key)

	PHP_FE(openssl_random_pseudo_bytes,    arginfo_openssl_random_pseudo_bytes)
	PHP_FE(openssl_error_string, arginfo_openssl_error_string)
	PHP_FE_END
};
/* }}} */

/* {{{ openssl_module_entry
 */
zend_module_entry openssl_module_entry = {
	STANDARD_MODULE_HEADER,
	"openssl",
	openssl_functions,
	PHP_MINIT(openssl),
	PHP_MSHUTDOWN(openssl),
	NULL,
	NULL,
	PHP_MINFO(openssl),
	NO_VERSION_YET,
	STANDARD_MODULE_PROPERTIES
};
/* }}} */

#ifdef COMPILE_DL_OPENSSL
ZEND_GET_MODULE(openssl)
#endif

static int le_key;
static int le_x509;
static int le_csr;
static int ssl_stream_data_index;

int php_openssl_get_x509_list_id(void) /* {{{ */
{
	return le_x509;
}
/* }}} */

/* {{{ resource destructors */
static void php_pkey_free(zend_rsrc_list_entry *rsrc TSRMLS_DC)
{
	EVP_PKEY *pkey = (EVP_PKEY *)rsrc->ptr;

	assert(pkey != NULL);

	EVP_PKEY_free(pkey);
}

static void php_x509_free(zend_rsrc_list_entry *rsrc TSRMLS_DC)
{
	X509 *x509 = (X509 *)rsrc->ptr;
	X509_free(x509);
}

static void php_csr_free(zend_rsrc_list_entry *rsrc TSRMLS_DC)
{
	X509_REQ * csr = (X509_REQ*)rsrc->ptr;
	X509_REQ_free(csr);
}
/* }}} */

/* {{{ openssl open_basedir check */
inline static int php_openssl_open_base_dir_chk(char *filename TSRMLS_DC)
{
	if (php_check_open_basedir(filename TSRMLS_CC)) {
		return -1;
	}
	
	return 0;
}
/* }}} */

/* openssl -> PHP "bridging" */
/* true global; readonly after module startup */
static char default_ssl_conf_filename[MAXPATHLEN];

struct php_x509_request { /* {{{ */
#if OPENSSL_VERSION_NUMBER >= 0x10000002L
	LHASH_OF(CONF_VALUE) * global_config;	/* Global SSL config */
	LHASH_OF(CONF_VALUE) * req_config;		/* SSL config for this request */
#else
	LHASH * global_config;  /* Global SSL config */
	LHASH * req_config;             /* SSL config for this request */
#endif
	const EVP_MD * md_alg;
	const EVP_MD * digest;
	char	* section_name,
			* config_filename,
			* digest_name,
			* extensions_section,
			* request_extensions_section;
	int priv_key_bits;
	int priv_key_type;

	int priv_key_encrypt;

	EVP_PKEY * priv_key;

    const EVP_CIPHER * priv_key_encrypt_cipher;
};
/* }}} */

static X509 * php_openssl_x509_from_zval(zval ** val, int makeresource, long * resourceval TSRMLS_DC);
static EVP_PKEY * php_openssl_evp_from_zval(zval ** val, int public_key, char * passphrase, int makeresource, long * resourceval TSRMLS_DC);
static int php_openssl_is_private_key(EVP_PKEY* pkey TSRMLS_DC);
static X509_STORE     * setup_verify(zval * calist TSRMLS_DC);
static STACK_OF(X509) * load_all_certs_from_file(char *certfile);
static X509_REQ * php_openssl_csr_from_zval(zval ** val, int makeresource, long * resourceval TSRMLS_DC);
static EVP_PKEY * php_openssl_generate_private_key(struct php_x509_request * req TSRMLS_DC);

static void add_assoc_name_entry(zval * val, char * key, X509_NAME * name, int shortname TSRMLS_DC) /* {{{ */
{
	zval **data;
	zval *subitem, *subentries;
	int i;
	char *sname;
	int nid;
	X509_NAME_ENTRY * ne;
	ASN1_STRING * str = NULL;
	ASN1_OBJECT * obj;

	if (key != NULL) {
		MAKE_STD_ZVAL(subitem);
		array_init(subitem);
	} else {
		subitem = val;
	}
	
	for (i = 0; i < X509_NAME_entry_count(name); i++) {
		unsigned char *to_add;
		int to_add_len = 0;


		ne  = X509_NAME_get_entry(name, i);
		obj = X509_NAME_ENTRY_get_object(ne);
		nid = OBJ_obj2nid(obj);

		if (shortname) {
			sname = (char *) OBJ_nid2sn(nid);
		} else {
			sname = (char *) OBJ_nid2ln(nid);
		}

		str = X509_NAME_ENTRY_get_data(ne);
		if (ASN1_STRING_type(str) != V_ASN1_UTF8STRING) {
			to_add_len = ASN1_STRING_to_UTF8(&to_add, str);
		} else {
			to_add = ASN1_STRING_data(str);
			to_add_len = ASN1_STRING_length(str);
		}

		if (to_add_len != -1) {
			if (zend_hash_find(Z_ARRVAL_P(subitem), sname, strlen(sname)+1, (void**)&data) == SUCCESS) {
				if (Z_TYPE_PP(data) == IS_ARRAY) {
					subentries = *data;
					add_next_index_stringl(subentries, (char *)to_add, to_add_len, 1);
				} else if (Z_TYPE_PP(data) == IS_STRING) {
					MAKE_STD_ZVAL(subentries);
					array_init(subentries);
					add_next_index_stringl(subentries, Z_STRVAL_PP(data), Z_STRLEN_PP(data), 1);
					add_next_index_stringl(subentries, (char *)to_add, to_add_len, 1);
					zend_hash_update(Z_ARRVAL_P(subitem), sname, strlen(sname)+1, &subentries, sizeof(zval*), NULL);
				}
			} else {
				add_assoc_stringl(subitem, sname, (char *)to_add, to_add_len, 1);
			}
		}
	}
	if (key != NULL) {
		zend_hash_update(HASH_OF(val), key, strlen(key) + 1, (void *)&subitem, sizeof(subitem), NULL);
	}
}
/* }}} */

static void add_assoc_asn1_string(zval * val, char * key, ASN1_STRING * str) /* {{{ */
{
	add_assoc_stringl(val, key, (char *)str->data, str->length, 1);
}
/* }}} */

static time_t asn1_time_to_time_t(ASN1_UTCTIME * timestr TSRMLS_DC) /* {{{ */
{
/*
	This is how the time string is formatted:

   snprintf(p, sizeof(p), "%02d%02d%02d%02d%02d%02dZ",ts->tm_year%100,
      ts->tm_mon+1,ts->tm_mday,ts->tm_hour,ts->tm_min,ts->tm_sec);
*/

	time_t ret;
	struct tm thetime;
	char * strbuf;
	char * thestr;
	long gmadjust = 0;

	if (ASN1_STRING_type(timestr) != V_ASN1_UTCTIME) {
		php_error_docref(NULL TSRMLS_CC, E_WARNING, "illegal ASN1 data type for timestamp");
		return (time_t)-1;
	}

	if (ASN1_STRING_length(timestr) != strlen(ASN1_STRING_data(timestr))) {
		php_error_docref(NULL TSRMLS_CC, E_WARNING, "illegal length in timestamp");
		return (time_t)-1;
	}

	if (ASN1_STRING_length(timestr) < 13) {
		php_error_docref(NULL TSRMLS_CC, E_WARNING, "unable to parse time string %s correctly", timestr->data);
		return (time_t)-1;
	}

	strbuf = estrdup((char *)ASN1_STRING_data(timestr));

	memset(&thetime, 0, sizeof(thetime));

	/* we work backwards so that we can use atoi more easily */

	thestr = strbuf + ASN1_STRING_length(timestr) - 3;

	thetime.tm_sec = atoi(thestr);
	*thestr = '\0';
	thestr -= 2;
	thetime.tm_min = atoi(thestr);
	*thestr = '\0';
	thestr -= 2;
	thetime.tm_hour = atoi(thestr);
	*thestr = '\0';
	thestr -= 2;
	thetime.tm_mday = atoi(thestr);
	*thestr = '\0';
	thestr -= 2;
	thetime.tm_mon = atoi(thestr)-1;
	*thestr = '\0';
	thestr -= 2;
	thetime.tm_year = atoi(thestr);

	if (thetime.tm_year < 68) {
		thetime.tm_year += 100;
	}

	thetime.tm_isdst = -1;
	ret = mktime(&thetime);

#if HAVE_TM_GMTOFF
	gmadjust = thetime.tm_gmtoff;
#else
	/*
	** If correcting for daylight savings time, we set the adjustment to
	** the value of timezone - 3600 seconds. Otherwise, we need to overcorrect and
	** set the adjustment to the main timezone + 3600 seconds.
	*/
	gmadjust = -(thetime.tm_isdst ? (long)timezone - 3600 : (long)timezone + 3600);
#endif
	ret += gmadjust;

	efree(strbuf);

	return ret;
}
/* }}} */

#if OPENSSL_VERSION_NUMBER >= 0x10000002L
static inline int php_openssl_config_check_syntax(const char * section_label, const char * config_filename, const char * section, LHASH_OF(CONF_VALUE) * config TSRMLS_DC) /* {{{ */
#else
static inline int php_openssl_config_check_syntax(const char * section_label, const char * config_filename, const char * section, LHASH * config TSRMLS_DC)
#endif
{
	X509V3_CTX ctx;
	
	X509V3_set_ctx_test(&ctx);
	X509V3_set_conf_lhash(&ctx, config);
	if (!X509V3_EXT_add_conf(config, &ctx, (char *)section, NULL)) {
		php_error_docref(NULL TSRMLS_CC, E_WARNING, "Error loading %s section %s of %s",
				section_label,
				section,
				config_filename);
		return FAILURE;
	}
	return SUCCESS;
}
/* }}} */

static int add_oid_section(struct php_x509_request * req TSRMLS_DC) /* {{{ */
{
	char * str;
	STACK_OF(CONF_VALUE) * sktmp;
	CONF_VALUE * cnf;
	int i;

	str = CONF_get_string(req->req_config, NULL, "oid_section");
	if (str == NULL) {
		return SUCCESS;
	}
	sktmp = CONF_get_section(req->req_config, str);
	if (sktmp == NULL) {
		php_error_docref(NULL TSRMLS_CC, E_WARNING, "problem loading oid section %s", str);
		return FAILURE;
	}
	for (i = 0; i < sk_CONF_VALUE_num(sktmp); i++) {
		cnf = sk_CONF_VALUE_value(sktmp, i);
		if (OBJ_create(cnf->value, cnf->name, cnf->name) == NID_undef) {
			php_error_docref(NULL TSRMLS_CC, E_WARNING, "problem creating object %s=%s", cnf->name, cnf->value);
			return FAILURE;
		}
	}
	return SUCCESS;
}
/* }}} */

#define PHP_SSL_REQ_INIT(req)		memset(req, 0, sizeof(*req))
#define PHP_SSL_REQ_DISPOSE(req)	php_openssl_dispose_config(req TSRMLS_CC)
#define PHP_SSL_REQ_PARSE(req, zval)	php_openssl_parse_config(req, zval TSRMLS_CC)

#define PHP_SSL_CONFIG_SYNTAX_CHECK(var) if (req->var && php_openssl_config_check_syntax(#var, \
			req->config_filename, req->var, req->req_config TSRMLS_CC) == FAILURE) return FAILURE

#define SET_OPTIONAL_STRING_ARG(key, varname, defval)	\
	if (optional_args && zend_hash_find(Z_ARRVAL_P(optional_args), key, sizeof(key), (void**)&item) == SUCCESS) \
		varname = Z_STRVAL_PP(item); \
	else \
		varname = defval

#define SET_OPTIONAL_LONG_ARG(key, varname, defval)	\
	if (optional_args && zend_hash_find(Z_ARRVAL_P(optional_args), key, sizeof(key), (void**)&item) == SUCCESS) \
		varname = Z_LVAL_PP(item); \
	else \
		varname = defval

static const EVP_CIPHER * php_openssl_get_evp_cipher_from_algo(long algo);

int openssl_spki_cleanup(const char *src, char *dest);

static int php_openssl_parse_config(struct php_x509_request * req, zval * optional_args TSRMLS_DC) /* {{{ */
{
	char * str;
	zval ** item;

	SET_OPTIONAL_STRING_ARG("config", req->config_filename, default_ssl_conf_filename);
	SET_OPTIONAL_STRING_ARG("config_section_name", req->section_name, "req");
	req->global_config = CONF_load(NULL, default_ssl_conf_filename, NULL);
	req->req_config = CONF_load(NULL, req->config_filename, NULL);

	if (req->req_config == NULL) {
		return FAILURE;
	}

	/* read in the oids */
	str = CONF_get_string(req->req_config, NULL, "oid_file");
	if (str && !php_openssl_open_base_dir_chk(str TSRMLS_CC)) {
		BIO *oid_bio = BIO_new_file(str, "r");
		if (oid_bio) {
			OBJ_create_objects(oid_bio);
			BIO_free(oid_bio);
		}
	}
	if (add_oid_section(req TSRMLS_CC) == FAILURE) {
		return FAILURE;
	}
	SET_OPTIONAL_STRING_ARG("digest_alg", req->digest_name,
		CONF_get_string(req->req_config, req->section_name, "default_md"));
	SET_OPTIONAL_STRING_ARG("x509_extensions", req->extensions_section,
		CONF_get_string(req->req_config, req->section_name, "x509_extensions"));
	SET_OPTIONAL_STRING_ARG("req_extensions", req->request_extensions_section,
		CONF_get_string(req->req_config, req->section_name, "req_extensions"));
	SET_OPTIONAL_LONG_ARG("private_key_bits", req->priv_key_bits,
		CONF_get_number(req->req_config, req->section_name, "default_bits"));

	SET_OPTIONAL_LONG_ARG("private_key_type", req->priv_key_type, OPENSSL_KEYTYPE_DEFAULT);

	if (optional_args && zend_hash_find(Z_ARRVAL_P(optional_args), "encrypt_key", sizeof("encrypt_key"), (void**)&item) == SUCCESS) {
		req->priv_key_encrypt = Z_BVAL_PP(item);
	} else {
		str = CONF_get_string(req->req_config, req->section_name, "encrypt_rsa_key");
		if (str == NULL) {
			str = CONF_get_string(req->req_config, req->section_name, "encrypt_key");
		}
		if (str && strcmp(str, "no") == 0) {
			req->priv_key_encrypt = 0;
		} else {
			req->priv_key_encrypt = 1;
		}
	}

	if (req->priv_key_encrypt && optional_args && zend_hash_find(Z_ARRVAL_P(optional_args), "encrypt_key_cipher", sizeof("encrypt_key_cipher"), (void**)&item) == SUCCESS) {
		long cipher_algo = Z_LVAL_PP(item);
		const EVP_CIPHER* cipher = php_openssl_get_evp_cipher_from_algo(cipher_algo);
		if (cipher == NULL) {
			php_error_docref(NULL TSRMLS_CC, E_WARNING, "Unknown cipher algorithm for private key.");
			return FAILURE;
		} else  {
			req->priv_key_encrypt_cipher = cipher;
		}
	} else {
		req->priv_key_encrypt_cipher = NULL;
	}


	
	/* digest alg */
	if (req->digest_name == NULL) {
		req->digest_name = CONF_get_string(req->req_config, req->section_name, "default_md");
	}
	if (req->digest_name) {
		req->digest = req->md_alg = EVP_get_digestbyname(req->digest_name);
	}
	if (req->md_alg == NULL) {
		req->md_alg = req->digest = EVP_md5();
	}

	PHP_SSL_CONFIG_SYNTAX_CHECK(extensions_section);

	/* set the string mask */
	str = CONF_get_string(req->req_config, req->section_name, "string_mask");
	if (str && !ASN1_STRING_set_default_mask_asc(str)) {
		php_error_docref(NULL TSRMLS_CC, E_WARNING, "Invalid global string mask setting %s", str);
		return FAILURE;
	}

	PHP_SSL_CONFIG_SYNTAX_CHECK(request_extensions_section);
	
	return SUCCESS;
}
/* }}} */

static void php_openssl_dispose_config(struct php_x509_request * req TSRMLS_DC) /* {{{ */
{
	if (req->priv_key) {
		EVP_PKEY_free(req->priv_key);
		req->priv_key = NULL;
	}
	if (req->global_config) {
		CONF_free(req->global_config);
		req->global_config = NULL;
	}
	if (req->req_config) {
		CONF_free(req->req_config);
		req->req_config = NULL;
	}
}
/* }}} */

static int php_openssl_load_rand_file(const char * file, int *egdsocket, int *seeded TSRMLS_DC) /* {{{ */
{
	char buffer[MAXPATHLEN];

	*egdsocket = 0;
	*seeded = 0;

	if (file == NULL) {
		file = RAND_file_name(buffer, sizeof(buffer));
	} else if (RAND_egd(file) > 0) {
		/* if the given filename is an EGD socket, don't
		 * write anything back to it */
		*egdsocket = 1;
		return SUCCESS;
	}
	if (file == NULL || !RAND_load_file(file, -1)) {
		if (RAND_status() == 0) {
			php_error_docref(NULL TSRMLS_CC, E_WARNING, "unable to load random state; not enough random data!");
			return FAILURE;
		}
		return FAILURE;
	}
	*seeded = 1;
	return SUCCESS;
}
/* }}} */

static int php_openssl_write_rand_file(const char * file, int egdsocket, int seeded) /* {{{ */
{
	char buffer[MAXPATHLEN];

	TSRMLS_FETCH();

	if (egdsocket || !seeded) {
		/* if we did not manage to read the seed file, we should not write
		 * a low-entropy seed file back */
		return FAILURE;
	}
	if (file == NULL) {
		file = RAND_file_name(buffer, sizeof(buffer));
	}
	if (file == NULL || !RAND_write_file(file)) {
		php_error_docref(NULL TSRMLS_CC, E_WARNING, "unable to write random state");
		return FAILURE;
	}
	return SUCCESS;
}
/* }}} */

static EVP_MD * php_openssl_get_evp_md_from_algo(long algo) { /* {{{ */
	EVP_MD *mdtype;

	switch (algo) {
		case OPENSSL_ALGO_SHA1:
			mdtype = (EVP_MD *) EVP_sha1();
			break;
		case OPENSSL_ALGO_MD5:
			mdtype = (EVP_MD *) EVP_md5();
			break;
		case OPENSSL_ALGO_MD4:
			mdtype = (EVP_MD *) EVP_md4();
			break;
#ifdef HAVE_OPENSSL_MD2_H
		case OPENSSL_ALGO_MD2:
			mdtype = (EVP_MD *) EVP_md2();
			break;
#endif
		case OPENSSL_ALGO_DSS1:
			mdtype = (EVP_MD *) EVP_dss1();
			break;
#if OPENSSL_VERSION_NUMBER >= 0x0090708fL
		case OPENSSL_ALGO_SHA224:
			mdtype = (EVP_MD *) EVP_sha224();
			break;
		case OPENSSL_ALGO_SHA256:
			mdtype = (EVP_MD *) EVP_sha256();
			break;
		case OPENSSL_ALGO_SHA384:
			mdtype = (EVP_MD *) EVP_sha384();
			break;
		case OPENSSL_ALGO_SHA512:
			mdtype = (EVP_MD *) EVP_sha512();
			break;
		case OPENSSL_ALGO_RMD160:
			mdtype = (EVP_MD *) EVP_ripemd160();
			break;
#endif
		default:
			return NULL;
			break;
	}
	return mdtype;
}
/* }}} */

static const EVP_CIPHER * php_openssl_get_evp_cipher_from_algo(long algo) { /* {{{ */
	switch (algo) {
#ifndef OPENSSL_NO_RC2
		case PHP_OPENSSL_CIPHER_RC2_40:
			return EVP_rc2_40_cbc();
			break;
		case PHP_OPENSSL_CIPHER_RC2_64:
			return EVP_rc2_64_cbc();
			break;
		case PHP_OPENSSL_CIPHER_RC2_128:
			return EVP_rc2_cbc();
			break;
#endif

#ifndef OPENSSL_NO_DES
		case PHP_OPENSSL_CIPHER_DES:
			return EVP_des_cbc();
			break;
		case PHP_OPENSSL_CIPHER_3DES:
			return EVP_des_ede3_cbc();
			break;
#endif

#ifndef OPENSSL_NO_AES
		case PHP_OPENSSL_CIPHER_AES_128_CBC:
			return EVP_aes_128_cbc();
			break;
		case PHP_OPENSSL_CIPHER_AES_192_CBC:
			return EVP_aes_192_cbc();
			break;
		case PHP_OPENSSL_CIPHER_AES_256_CBC:
			return EVP_aes_256_cbc();
			break;
#endif


		default:
			return NULL;
			break;
	}
}
/* }}} */

/* {{{ PHP_MINIT_FUNCTION
 */
PHP_MINIT_FUNCTION(openssl)
{
	char * config_filename;

	le_key = zend_register_list_destructors_ex(php_pkey_free, NULL, "OpenSSL key", module_number);
	le_x509 = zend_register_list_destructors_ex(php_x509_free, NULL, "OpenSSL X.509", module_number);
	le_csr = zend_register_list_destructors_ex(php_csr_free, NULL, "OpenSSL X.509 CSR", module_number);

	SSL_library_init();
	OpenSSL_add_all_ciphers();
	OpenSSL_add_all_digests();
	OpenSSL_add_all_algorithms();

	SSL_load_error_strings();

	/* register a resource id number with OpenSSL so that we can map SSL -> stream structures in
	 * OpenSSL callbacks */
	ssl_stream_data_index = SSL_get_ex_new_index(0, "PHP stream index", NULL, NULL, NULL);
	
	REGISTER_STRING_CONSTANT("OPENSSL_VERSION_TEXT", OPENSSL_VERSION_TEXT, CONST_CS|CONST_PERSISTENT);
	REGISTER_LONG_CONSTANT("OPENSSL_VERSION_NUMBER", OPENSSL_VERSION_NUMBER, CONST_CS|CONST_PERSISTENT);
	
	/* purposes for cert purpose checking */
	REGISTER_LONG_CONSTANT("X509_PURPOSE_SSL_CLIENT", X509_PURPOSE_SSL_CLIENT, CONST_CS|CONST_PERSISTENT);
	REGISTER_LONG_CONSTANT("X509_PURPOSE_SSL_SERVER", X509_PURPOSE_SSL_SERVER, CONST_CS|CONST_PERSISTENT);
	REGISTER_LONG_CONSTANT("X509_PURPOSE_NS_SSL_SERVER", X509_PURPOSE_NS_SSL_SERVER, CONST_CS|CONST_PERSISTENT);
	REGISTER_LONG_CONSTANT("X509_PURPOSE_SMIME_SIGN", X509_PURPOSE_SMIME_SIGN, CONST_CS|CONST_PERSISTENT);
	REGISTER_LONG_CONSTANT("X509_PURPOSE_SMIME_ENCRYPT", X509_PURPOSE_SMIME_ENCRYPT, CONST_CS|CONST_PERSISTENT);
	REGISTER_LONG_CONSTANT("X509_PURPOSE_CRL_SIGN", X509_PURPOSE_CRL_SIGN, CONST_CS|CONST_PERSISTENT);
#ifdef X509_PURPOSE_ANY
	REGISTER_LONG_CONSTANT("X509_PURPOSE_ANY", X509_PURPOSE_ANY, CONST_CS|CONST_PERSISTENT);
#endif

	/* signature algorithm constants */
	REGISTER_LONG_CONSTANT("OPENSSL_ALGO_SHA1", OPENSSL_ALGO_SHA1, CONST_CS|CONST_PERSISTENT);
	REGISTER_LONG_CONSTANT("OPENSSL_ALGO_MD5", OPENSSL_ALGO_MD5, CONST_CS|CONST_PERSISTENT);
	REGISTER_LONG_CONSTANT("OPENSSL_ALGO_MD4", OPENSSL_ALGO_MD4, CONST_CS|CONST_PERSISTENT);
#ifdef HAVE_OPENSSL_MD2_H
	REGISTER_LONG_CONSTANT("OPENSSL_ALGO_MD2", OPENSSL_ALGO_MD2, CONST_CS|CONST_PERSISTENT);
#endif
	REGISTER_LONG_CONSTANT("OPENSSL_ALGO_DSS1", OPENSSL_ALGO_DSS1, CONST_CS|CONST_PERSISTENT);
#if OPENSSL_VERSION_NUMBER >= 0x0090708fL
	REGISTER_LONG_CONSTANT("OPENSSL_ALGO_SHA224", OPENSSL_ALGO_SHA224, CONST_CS|CONST_PERSISTENT);
	REGISTER_LONG_CONSTANT("OPENSSL_ALGO_SHA256", OPENSSL_ALGO_SHA256, CONST_CS|CONST_PERSISTENT);
	REGISTER_LONG_CONSTANT("OPENSSL_ALGO_SHA384", OPENSSL_ALGO_SHA384, CONST_CS|CONST_PERSISTENT);
	REGISTER_LONG_CONSTANT("OPENSSL_ALGO_SHA512", OPENSSL_ALGO_SHA512, CONST_CS|CONST_PERSISTENT);
	REGISTER_LONG_CONSTANT("OPENSSL_ALGO_RMD160", OPENSSL_ALGO_RMD160, CONST_CS|CONST_PERSISTENT);
#endif

	/* flags for S/MIME */
	REGISTER_LONG_CONSTANT("PKCS7_DETACHED", PKCS7_DETACHED, CONST_CS|CONST_PERSISTENT);
	REGISTER_LONG_CONSTANT("PKCS7_TEXT", PKCS7_TEXT, CONST_CS|CONST_PERSISTENT);
	REGISTER_LONG_CONSTANT("PKCS7_NOINTERN", PKCS7_NOINTERN, CONST_CS|CONST_PERSISTENT);
	REGISTER_LONG_CONSTANT("PKCS7_NOVERIFY", PKCS7_NOVERIFY, CONST_CS|CONST_PERSISTENT);
	REGISTER_LONG_CONSTANT("PKCS7_NOCHAIN", PKCS7_NOCHAIN, CONST_CS|CONST_PERSISTENT);
	REGISTER_LONG_CONSTANT("PKCS7_NOCERTS", PKCS7_NOCERTS, CONST_CS|CONST_PERSISTENT);
	REGISTER_LONG_CONSTANT("PKCS7_NOATTR", PKCS7_NOATTR, CONST_CS|CONST_PERSISTENT);
	REGISTER_LONG_CONSTANT("PKCS7_BINARY", PKCS7_BINARY, CONST_CS|CONST_PERSISTENT);
	REGISTER_LONG_CONSTANT("PKCS7_NOSIGS", PKCS7_NOSIGS, CONST_CS|CONST_PERSISTENT);

	REGISTER_LONG_CONSTANT("OPENSSL_PKCS1_PADDING", RSA_PKCS1_PADDING, CONST_CS|CONST_PERSISTENT);
	REGISTER_LONG_CONSTANT("OPENSSL_SSLV23_PADDING", RSA_SSLV23_PADDING, CONST_CS|CONST_PERSISTENT);
	REGISTER_LONG_CONSTANT("OPENSSL_NO_PADDING", RSA_NO_PADDING, CONST_CS|CONST_PERSISTENT);
	REGISTER_LONG_CONSTANT("OPENSSL_PKCS1_OAEP_PADDING", RSA_PKCS1_OAEP_PADDING, CONST_CS|CONST_PERSISTENT);

	/* Ciphers */
#ifndef OPENSSL_NO_RC2
	REGISTER_LONG_CONSTANT("OPENSSL_CIPHER_RC2_40", PHP_OPENSSL_CIPHER_RC2_40, CONST_CS|CONST_PERSISTENT);
	REGISTER_LONG_CONSTANT("OPENSSL_CIPHER_RC2_128", PHP_OPENSSL_CIPHER_RC2_128, CONST_CS|CONST_PERSISTENT);
	REGISTER_LONG_CONSTANT("OPENSSL_CIPHER_RC2_64", PHP_OPENSSL_CIPHER_RC2_64, CONST_CS|CONST_PERSISTENT);
#endif
#ifndef OPENSSL_NO_DES
	REGISTER_LONG_CONSTANT("OPENSSL_CIPHER_DES", PHP_OPENSSL_CIPHER_DES, CONST_CS|CONST_PERSISTENT);
	REGISTER_LONG_CONSTANT("OPENSSL_CIPHER_3DES", PHP_OPENSSL_CIPHER_3DES, CONST_CS|CONST_PERSISTENT);
#endif
#ifndef OPENSSL_NO_AES
	REGISTER_LONG_CONSTANT("OPENSSL_CIPHER_AES_128_CBC", PHP_OPENSSL_CIPHER_AES_128_CBC, CONST_CS|CONST_PERSISTENT);
	REGISTER_LONG_CONSTANT("OPENSSL_CIPHER_AES_192_CBC", PHP_OPENSSL_CIPHER_AES_192_CBC, CONST_CS|CONST_PERSISTENT);
	REGISTER_LONG_CONSTANT("OPENSSL_CIPHER_AES_256_CBC", PHP_OPENSSL_CIPHER_AES_256_CBC, CONST_CS|CONST_PERSISTENT);
#endif
 
	/* Values for key types */
	REGISTER_LONG_CONSTANT("OPENSSL_KEYTYPE_RSA", OPENSSL_KEYTYPE_RSA, CONST_CS|CONST_PERSISTENT);
#ifndef NO_DSA
	REGISTER_LONG_CONSTANT("OPENSSL_KEYTYPE_DSA", OPENSSL_KEYTYPE_DSA, CONST_CS|CONST_PERSISTENT);
#endif
	REGISTER_LONG_CONSTANT("OPENSSL_KEYTYPE_DH", OPENSSL_KEYTYPE_DH, CONST_CS|CONST_PERSISTENT);
#ifdef EVP_PKEY_EC
	REGISTER_LONG_CONSTANT("OPENSSL_KEYTYPE_EC", OPENSSL_KEYTYPE_EC, CONST_CS|CONST_PERSISTENT);
#endif

	REGISTER_LONG_CONSTANT("OPENSSL_RAW_DATA", OPENSSL_RAW_DATA, CONST_CS|CONST_PERSISTENT);
	REGISTER_LONG_CONSTANT("OPENSSL_ZERO_PADDING", OPENSSL_ZERO_PADDING, CONST_CS|CONST_PERSISTENT);

#if OPENSSL_VERSION_NUMBER >= 0x0090806fL && !defined(OPENSSL_NO_TLSEXT)
	/* SNI support included in OpenSSL >= 0.9.8j */
	REGISTER_LONG_CONSTANT("OPENSSL_TLSEXT_SERVER_NAME", 1, CONST_CS|CONST_PERSISTENT);
#endif

	/* Determine default SSL configuration file */
	config_filename = getenv("OPENSSL_CONF");
	if (config_filename == NULL) {
		config_filename = getenv("SSLEAY_CONF");
	}

	/* default to 'openssl.cnf' if no environment variable is set */
	if (config_filename == NULL) {
		snprintf(default_ssl_conf_filename, sizeof(default_ssl_conf_filename), "%s/%s",
				X509_get_default_cert_area(),
				"openssl.cnf");
	} else {
		strlcpy(default_ssl_conf_filename, config_filename, sizeof(default_ssl_conf_filename));
	}

	php_stream_xport_register("ssl", php_openssl_ssl_socket_factory TSRMLS_CC);
	php_stream_xport_register("sslv3", php_openssl_ssl_socket_factory TSRMLS_CC);
#ifndef OPENSSL_NO_SSL2
	php_stream_xport_register("sslv2", php_openssl_ssl_socket_factory TSRMLS_CC);
#endif
	php_stream_xport_register("tls", php_openssl_ssl_socket_factory TSRMLS_CC);
#if OPENSSL_VERSION_NUMBER >= 0x10001001L
	php_stream_xport_register("tlsv1.1", php_openssl_ssl_socket_factory TSRMLS_CC);
	php_stream_xport_register("tlsv1.2", php_openssl_ssl_socket_factory TSRMLS_CC);
#endif

	/* override the default tcp socket provider */
	php_stream_xport_register("tcp", php_openssl_ssl_socket_factory TSRMLS_CC);

	php_register_url_stream_wrapper("https", &php_stream_http_wrapper TSRMLS_CC);
	php_register_url_stream_wrapper("ftps", &php_stream_ftp_wrapper TSRMLS_CC);
	
	return SUCCESS;
}
/* }}} */

/* {{{ PHP_MINFO_FUNCTION
 */
PHP_MINFO_FUNCTION(openssl)
{
	php_info_print_table_start();
	php_info_print_table_row(2, "OpenSSL support", "enabled");
	php_info_print_table_row(2, "OpenSSL Library Version", SSLeay_version(SSLEAY_VERSION));
	php_info_print_table_row(2, "OpenSSL Header Version", OPENSSL_VERSION_TEXT);
	php_info_print_table_end();
}
/* }}} */

/* {{{ PHP_MSHUTDOWN_FUNCTION
 */
PHP_MSHUTDOWN_FUNCTION(openssl)
{
	EVP_cleanup();

	php_unregister_url_stream_wrapper("https" TSRMLS_CC);
	php_unregister_url_stream_wrapper("ftps" TSRMLS_CC);

	php_stream_xport_unregister("ssl" TSRMLS_CC);
#ifndef OPENSSL_NO_SSL2
	php_stream_xport_unregister("sslv2" TSRMLS_CC);
#endif
	php_stream_xport_unregister("sslv3" TSRMLS_CC);
	php_stream_xport_unregister("tls" TSRMLS_CC);
#if OPENSSL_VERSION_NUMBER >= 0x10001001L
	php_stream_xport_unregister("tlsv1.1" TSRMLS_CC);
	php_stream_xport_unregister("tlsv1.2" TSRMLS_CC);
#endif

	/* reinstate the default tcp handler */
	php_stream_xport_register("tcp", php_stream_generic_socket_factory TSRMLS_CC);

	return SUCCESS;
}
/* }}} */

/* {{{ x509 cert functions */

/* {{{ php_openssl_x509_from_zval
	Given a zval, coerce it into an X509 object.
	The zval can be:
		. X509 resource created using openssl_read_x509()
		. if it starts with file:// then it will be interpreted as the path to that cert
		. it will be interpreted as the cert data
	If you supply makeresource, the result will be registered as an x509 resource and
	it's value returned in makeresource.
*/
static X509 * php_openssl_x509_from_zval(zval ** val, int makeresource, long * resourceval TSRMLS_DC)
{
	X509 *cert = NULL;

	if (resourceval) {
		*resourceval = -1;
	}
	if (Z_TYPE_PP(val) == IS_RESOURCE) {
		/* is it an x509 resource ? */
		void * what;
		int type;

		what = zend_fetch_resource(val TSRMLS_CC, -1, "OpenSSL X.509", &type, 1, le_x509);
		if (!what) {
			return NULL;
		}
		/* this is so callers can decide if they should free the X509 */
		if (resourceval) {
			*resourceval = Z_LVAL_PP(val);
		}
		if (type == le_x509) {
			return (X509*)what;
		}
		/* other types could be used here - eg: file pointers and read in the data from them */

		return NULL;
	}

	if (!(Z_TYPE_PP(val) == IS_STRING || Z_TYPE_PP(val) == IS_OBJECT)) {
		return NULL;
	}

	/* force it to be a string and check if it refers to a file */
	convert_to_string_ex(val);

	if (Z_STRLEN_PP(val) > 7 && memcmp(Z_STRVAL_PP(val), "file://", sizeof("file://") - 1) == 0) {
		/* read cert from the named file */
		BIO *in;

		if (php_openssl_open_base_dir_chk(Z_STRVAL_PP(val) + (sizeof("file://") - 1) TSRMLS_CC)) {
			return NULL;
		}

		in = BIO_new_file(Z_STRVAL_PP(val) + (sizeof("file://") - 1), "r");
		if (in == NULL) {
			return NULL;
		}
		cert = PEM_read_bio_X509(in, NULL, NULL, NULL);
		BIO_free(in);
	} else {
		BIO *in;

		in = BIO_new_mem_buf(Z_STRVAL_PP(val), Z_STRLEN_PP(val));
		if (in == NULL) {
			return NULL;
		}
#ifdef TYPEDEF_D2I_OF
		cert = (X509 *) PEM_ASN1_read_bio((d2i_of_void *)d2i_X509, PEM_STRING_X509, in, NULL, NULL, NULL);
#else
		cert = (X509 *) PEM_ASN1_read_bio((char *(*)())d2i_X509, PEM_STRING_X509, in, NULL, NULL, NULL);
#endif
		BIO_free(in);
	}

	if (cert && makeresource && resourceval) {
		*resourceval = zend_list_insert(cert, le_x509 TSRMLS_CC);
	}
	return cert;
}

/* }}} */

/* {{{ proto bool openssl_x509_export_to_file(mixed x509, string outfilename [, bool notext = true])
   Exports a CERT to file or a var */
PHP_FUNCTION(openssl_x509_export_to_file)
{
	X509 * cert;
	zval ** zcert;
	zend_bool notext = 1;
	BIO * bio_out;
	long certresource;
	char * filename;
	int filename_len;

	if (zend_parse_parameters(ZEND_NUM_ARGS() TSRMLS_CC, "Zp|b", &zcert, &filename, &filename_len, &notext) == FAILURE) {
		return;
	}
	RETVAL_FALSE;

	cert = php_openssl_x509_from_zval(zcert, 0, &certresource TSRMLS_CC);
	if (cert == NULL) {
		php_error_docref(NULL TSRMLS_CC, E_WARNING, "cannot get cert from parameter 1");
		return;
	}

	if (php_openssl_open_base_dir_chk(filename TSRMLS_CC)) {
		return;
	}

	bio_out = BIO_new_file(filename, "w");
	if (bio_out) {
		if (!notext) {
			X509_print(bio_out, cert);
		}
		PEM_write_bio_X509(bio_out, cert);

		RETVAL_TRUE;
	} else {
		php_error_docref(NULL TSRMLS_CC, E_WARNING, "error opening file %s", filename);
	}
	if (certresource == -1 && cert) {
		X509_free(cert);
	}
	BIO_free(bio_out);
}
/* }}} */

/* {{{ proto string openssl_spki_new(mixed zpkey, string challenge [, mixed method])
   Creates new private key (or uses existing) and creates a new spki cert
   outputting results to var */
PHP_FUNCTION(openssl_spki_new)
{
	int challenge_len;
	char * challenge = NULL, * spkstr = NULL, * s = NULL;
	long keyresource = -1;
	const char *spkac = "SPKAC=";
	long algo = OPENSSL_ALGO_MD5;

	zval *method = NULL;
	zval * zpkey = NULL;
	EVP_PKEY * pkey = NULL;
	NETSCAPE_SPKI *spki=NULL;
	const EVP_MD *mdtype;

	if (zend_parse_parameters(ZEND_NUM_ARGS() TSRMLS_CC, "rs|z", &zpkey, &challenge, &challenge_len, &method) == FAILURE) {
		return;
	}
	RETVAL_FALSE;

	pkey = php_openssl_evp_from_zval(&zpkey, 0, challenge, 1, &keyresource TSRMLS_CC);

	if (pkey == NULL) {
		php_error_docref(NULL TSRMLS_CC, E_WARNING, "Unable to use supplied private key");
		goto cleanup;
	}

	if (method != NULL) {
		if (Z_TYPE_P(method) == IS_LONG) {
			algo = Z_LVAL_P(method);
		} else {
			php_error_docref(NULL TSRMLS_CC, E_WARNING, "Algorithm must be of supported type");
			goto cleanup;
		}
	}
	mdtype = php_openssl_get_evp_md_from_algo(algo);

	if (!mdtype) {
		php_error_docref(NULL TSRMLS_CC, E_WARNING, "Unknown signature algorithm");
		goto cleanup;
	}

	if ((spki = NETSCAPE_SPKI_new()) == NULL) {
		php_error_docref(NULL TSRMLS_CC, E_WARNING, "Unable to create new SPKAC");
		goto cleanup;
	}

	if (challenge) {
		ASN1_STRING_set(spki->spkac->challenge, challenge, challenge_len);
	}

	if (!NETSCAPE_SPKI_set_pubkey(spki, pkey)) {
		php_error_docref(NULL TSRMLS_CC, E_WARNING, "Unable to embed public key");
		goto cleanup;
	}

	if (!NETSCAPE_SPKI_sign(spki, pkey, mdtype)) {
		php_error_docref(NULL TSRMLS_CC, E_WARNING, "Unable to sign with specified algorithm");
		goto cleanup;
	}

	spkstr = NETSCAPE_SPKI_b64_encode(spki);
	if (!spkstr){
		php_error_docref(NULL TSRMLS_CC, E_WARNING, "Unable to encode SPKAC");
		goto cleanup;
	}

	s = emalloc(strlen(spkac) + strlen(spkstr) + 1);
	sprintf(s, "%s%s", spkac, spkstr);

	RETVAL_STRINGL(s, strlen(s), 0);
	goto cleanup;

cleanup:

	if (keyresource == -1 && spki != NULL) {
		NETSCAPE_SPKI_free(spki);
	}
	if (keyresource == -1 && pkey != NULL) {
		EVP_PKEY_free(pkey);
	}
	if (keyresource == -1 && spkstr != NULL) {
		efree(spkstr);
	}

	if (strlen(s) <= 0) {
		RETVAL_FALSE;
	}

	if (keyresource == -1 && s != NULL) {
		efree(s);
	}
}
/* }}} */

/* {{{ proto bool openssl_spki_verify(string spki)
   Verifies spki returns boolean */
PHP_FUNCTION(openssl_spki_verify)
{
	int spkstr_len, i = 0;
	char *spkstr = NULL, * spkstr_cleaned = NULL;

	EVP_PKEY *pkey = NULL;
	NETSCAPE_SPKI *spki = NULL;

	if (zend_parse_parameters(ZEND_NUM_ARGS() TSRMLS_CC, "s", &spkstr, &spkstr_len) == FAILURE) {
		return;
	}
	RETVAL_FALSE;

	if (spkstr == NULL) {
		php_error_docref(NULL TSRMLS_CC, E_WARNING, "Unable to use supplied SPKAC");
		goto cleanup;
	}

	spkstr_cleaned = emalloc(spkstr_len + 1);
	openssl_spki_cleanup(spkstr, spkstr_cleaned);

	if (strlen(spkstr_cleaned)<=0) {
		php_error_docref(NULL TSRMLS_CC, E_WARNING, "Invalid SPKAC");
		goto cleanup;
	}

	spki = NETSCAPE_SPKI_b64_decode(spkstr_cleaned, strlen(spkstr_cleaned));
	if (spki == NULL) {
		php_error_docref(NULL TSRMLS_CC, E_WARNING, "Unable to decode supplied SPKAC");
		goto cleanup;
	}

	pkey = X509_PUBKEY_get(spki->spkac->pubkey);
	if (pkey == NULL) {
		php_error_docref(NULL TSRMLS_CC, E_WARNING, "Unable to acquire signed public key");
		goto cleanup;
	}

	i = NETSCAPE_SPKI_verify(spki, pkey);
	goto cleanup;

cleanup:
	if (spki != NULL) {
		NETSCAPE_SPKI_free(spki);
	}
	if (pkey != NULL) {
		EVP_PKEY_free(pkey);
	}
	if (spkstr_cleaned != NULL) {
		efree(spkstr_cleaned);
	}

	if (i > 0) {
		RETVAL_TRUE;
	}
}
/* }}} */

/* {{{ proto string openssl_spki_export(string spki)
   Exports public key from existing spki to var */
PHP_FUNCTION(openssl_spki_export)
{
	int spkstr_len;
	char *spkstr = NULL, * spkstr_cleaned = NULL, * s = NULL;

	EVP_PKEY *pkey = NULL;
	NETSCAPE_SPKI *spki = NULL;
	BIO *out = BIO_new(BIO_s_mem());

	if (zend_parse_parameters(ZEND_NUM_ARGS() TSRMLS_CC, "s", &spkstr, &spkstr_len) == FAILURE) {
		return;
	}
	RETVAL_FALSE;

	if (spkstr == NULL) {
		php_error_docref(NULL TSRMLS_CC, E_WARNING, "Unable to use supplied SPKAC");
		goto cleanup;
	}

	spkstr_cleaned = emalloc(spkstr_len + 1);
	openssl_spki_cleanup(spkstr, spkstr_cleaned);

	spki = NETSCAPE_SPKI_b64_decode(spkstr_cleaned, strlen(spkstr_cleaned));
	if (spki == NULL) {
		php_error_docref(NULL TSRMLS_CC, E_WARNING, "Unable to decode supplied SPKAC");
		goto cleanup;
	}

	pkey = X509_PUBKEY_get(spki->spkac->pubkey);
	if (pkey == NULL) {
		php_error_docref(NULL TSRMLS_CC, E_WARNING, "Unable to acquire signed public key");
		goto cleanup;
	}

	out = BIO_new_fp(stdout, BIO_NOCLOSE);
	PEM_write_bio_PUBKEY(out, pkey);
	goto cleanup;

cleanup:

	if (spki != NULL) {
		NETSCAPE_SPKI_free(spki);
	}
	if (out != NULL) {
		BIO_free_all(out);
	}
	if (pkey != NULL) {
		EVP_PKEY_free(pkey);
	}
	if (spkstr_cleaned != NULL) {
		efree(spkstr_cleaned);
	}
	if (s != NULL) {
		efree(s);
	}
}
/* }}} */

/* {{{ proto string openssl_spki_export_challenge(string spki)
   Exports spkac challenge from existing spki to var */
PHP_FUNCTION(openssl_spki_export_challenge)
{
	int spkstr_len;
	char *spkstr = NULL, * spkstr_cleaned = NULL;

	NETSCAPE_SPKI *spki = NULL;

	if (zend_parse_parameters(ZEND_NUM_ARGS() TSRMLS_CC, "s", &spkstr, &spkstr_len) == FAILURE) {
		return;
	}
	RETVAL_FALSE;

	if (spkstr == NULL) {
		php_error_docref(NULL TSRMLS_CC, E_WARNING, "Unable to use supplied SPKAC");
		goto cleanup;
	}

	spkstr_cleaned = emalloc(spkstr_len + 1);
	openssl_spki_cleanup(spkstr, spkstr_cleaned);

	spki = NETSCAPE_SPKI_b64_decode(spkstr_cleaned, strlen(spkstr_cleaned));
	if (spki == NULL) {
		php_error_docref(NULL TSRMLS_CC, E_WARNING, "Unable to decode SPKAC");
		goto cleanup;
	}

	RETVAL_STRING((char *) ASN1_STRING_data(spki->spkac->challenge), 1);
	goto cleanup;

cleanup:
	if (spkstr_cleaned != NULL) {
		efree(spkstr_cleaned);
	}
}
/* }}} */

/* {{{ strip line endings from spkac */
int openssl_spki_cleanup(const char *src, char *dest)
{
    int removed=0;

    while (*src) {
        if (*src!='\n'&&*src!='\r') {
            *dest++=*src;
        } else {
            ++removed;
        }
        ++src;
    }
    *dest=0;
    return removed;
}
/* }}} */

/* {{{ proto bool openssl_x509_export(mixed x509, string &out [, bool notext = true])
   Exports a CERT to file or a var */
PHP_FUNCTION(openssl_x509_export)
{
	X509 * cert;
	zval ** zcert, *zout;
	zend_bool notext = 1;
	BIO * bio_out;
	long certresource;

	if (zend_parse_parameters(ZEND_NUM_ARGS() TSRMLS_CC, "Zz|b", &zcert, &zout, &notext) == FAILURE) {
		return;
	}
	RETVAL_FALSE;

	cert = php_openssl_x509_from_zval(zcert, 0, &certresource TSRMLS_CC);
	if (cert == NULL) {
		php_error_docref(NULL TSRMLS_CC, E_WARNING, "cannot get cert from parameter 1");
		return;
	}

	bio_out = BIO_new(BIO_s_mem());
	if (!notext) {
		X509_print(bio_out, cert);
	}
	if (PEM_write_bio_X509(bio_out, cert))  {
		BUF_MEM *bio_buf;

		zval_dtor(zout);
		BIO_get_mem_ptr(bio_out, &bio_buf);
		ZVAL_STRINGL(zout, bio_buf->data, bio_buf->length, 1);

		RETVAL_TRUE;
	}

	if (certresource == -1 && cert) {
		X509_free(cert);
	}
	BIO_free(bio_out);
}
/* }}} */

static int php_openssl_x509_fingerprint(X509 *peer, const char *method, zend_bool raw, char **out, int *out_len TSRMLS_DC)
{
	unsigned char md[EVP_MAX_MD_SIZE];
	const EVP_MD *mdtype;
	unsigned int n;

	if (!(mdtype = EVP_get_digestbyname(method))) {
		php_error_docref(NULL TSRMLS_CC, E_WARNING, "Unknown signature algorithm");
		return FAILURE;
	} else if (!X509_digest(peer, mdtype, md, &n)) {
		php_error_docref(NULL TSRMLS_CC, E_ERROR, "Could not generate signature");
		return FAILURE;
	}

	if (raw) {
		*out_len = n;
		*out = estrndup((char *) md, n);
	} else {
		*out_len = n * 2;
		*out = emalloc(*out_len + 1);

		make_digest_ex(*out, md, n);
	}

	return SUCCESS;
}

static int php_x509_fingerprint_cmp(X509 *peer, const char *method, const char *expected TSRMLS_DC)
{
	char *fingerprint;
	int fingerprint_len;
	int result = -1;

	if (php_openssl_x509_fingerprint(peer, method, 0, &fingerprint, &fingerprint_len TSRMLS_CC) == SUCCESS) {
		result = strcmp(expected, fingerprint);
		efree(fingerprint);
	}

	return result;
}

static zend_bool php_x509_fingerprint_match(X509 *peer, zval *val TSRMLS_DC)
{
	if (Z_TYPE_P(val) == IS_STRING) {
		const char *method = NULL;

		switch (Z_STRLEN_P(val)) {
			case 32:
				method = "md5";
				break;

			case 40:
				method = "sha1";
				break;
		}

		return method && php_x509_fingerprint_cmp(peer, method, Z_STRVAL_P(val) TSRMLS_CC) == 0;
	} else if (Z_TYPE_P(val) == IS_ARRAY) {
		HashPosition pos;
		zval **current;
		char *key;
		uint key_len;
		ulong key_index;

		for (zend_hash_internal_pointer_reset_ex(Z_ARRVAL_P(val), &pos);
			zend_hash_get_current_data_ex(Z_ARRVAL_P(val), (void **)&current, &pos) == SUCCESS;
			zend_hash_move_forward_ex(Z_ARRVAL_P(val), &pos)
		) {
			int key_type = zend_hash_get_current_key_ex(Z_ARRVAL_P(val), &key, &key_len, &key_index, 0, &pos);

			if (key_type == HASH_KEY_IS_STRING 
				&& Z_TYPE_PP(current) == IS_STRING
				&& php_x509_fingerprint_cmp(peer, key, Z_STRVAL_PP(current) TSRMLS_CC) != 0
			) {
				return 0;
			}
		}
		return 1;
	}
	return 0;
}

PHP_FUNCTION(openssl_x509_fingerprint)
{
	X509 *cert;
	zval **zcert;
	long certresource;
	zend_bool raw_output = 0;
	char *method = "sha1";
	int method_len;

	char *fingerprint;
	int fingerprint_len;

	if (zend_parse_parameters(ZEND_NUM_ARGS() TSRMLS_CC, "Z|sb", &zcert, &method, &method_len, &raw_output) == FAILURE) {
		return;
	}

	cert = php_openssl_x509_from_zval(zcert, 0, &certresource TSRMLS_CC);
	if (cert == NULL) {
		php_error_docref(NULL TSRMLS_CC, E_WARNING, "cannot get cert from parameter 1");
		RETURN_FALSE;
	}

	if (php_openssl_x509_fingerprint(cert, method, raw_output, &fingerprint, &fingerprint_len TSRMLS_CC) == SUCCESS) {
		RETVAL_STRINGL(fingerprint, fingerprint_len, 0);
	} else {
		RETVAL_FALSE;
	}

	if (certresource == -1 && cert) {
		X509_free(cert);
	}
}

/* {{{ proto bool openssl_x509_check_private_key(mixed cert, mixed key)
   Checks if a private key corresponds to a CERT */
PHP_FUNCTION(openssl_x509_check_private_key)
{
	zval ** zcert, **zkey;
	X509 * cert = NULL;
	EVP_PKEY * key = NULL;
	long certresource = -1, keyresource = -1;

	RETVAL_FALSE;
	
	if (zend_parse_parameters(ZEND_NUM_ARGS() TSRMLS_CC, "ZZ", &zcert, &zkey) == FAILURE) {
		return;
	}
	cert = php_openssl_x509_from_zval(zcert, 0, &certresource TSRMLS_CC);
	if (cert == NULL) {
		RETURN_FALSE;
	}	
	key = php_openssl_evp_from_zval(zkey, 0, "", 1, &keyresource TSRMLS_CC);
	if (key) {
		RETVAL_BOOL(X509_check_private_key(cert, key));
	}

	if (keyresource == -1 && key) {
		EVP_PKEY_free(key);
	}
	if (certresource == -1 && cert) {
		X509_free(cert);
	}
}
/* }}} */

/* Special handling of subjectAltName, see CVE-2013-4073
 * Christian Heimes
 */

static int openssl_x509v3_subjectAltName(BIO *bio, X509_EXTENSION *extension)
{
	GENERAL_NAMES *names;
	const X509V3_EXT_METHOD *method = NULL;
	long i, length, num;
	const unsigned char *p;

	method = X509V3_EXT_get(extension);
	if (method == NULL) {
		return -1;
	}

	p = extension->value->data;
	length = extension->value->length;
	if (method->it) {
		names = (GENERAL_NAMES*)(ASN1_item_d2i(NULL, &p, length,
						       ASN1_ITEM_ptr(method->it)));
	} else {
		names = (GENERAL_NAMES*)(method->d2i(NULL, &p, length));
	}
	if (names == NULL) {
		return -1;
	}

	num = sk_GENERAL_NAME_num(names);
	for (i = 0; i < num; i++) {
			GENERAL_NAME *name;
			ASN1_STRING *as;
			name = sk_GENERAL_NAME_value(names, i);
			switch (name->type) {
				case GEN_EMAIL:
					BIO_puts(bio, "email:");
					as = name->d.rfc822Name;
					BIO_write(bio, ASN1_STRING_data(as),
						  ASN1_STRING_length(as));
					break;
				case GEN_DNS:
					BIO_puts(bio, "DNS:");
					as = name->d.dNSName;
					BIO_write(bio, ASN1_STRING_data(as),
						  ASN1_STRING_length(as));
					break;
				case GEN_URI:
					BIO_puts(bio, "URI:");
					as = name->d.uniformResourceIdentifier;
					BIO_write(bio, ASN1_STRING_data(as),
						  ASN1_STRING_length(as));
					break;
				default:
					/* use builtin print for GEN_OTHERNAME, GEN_X400,
					 * GEN_EDIPARTY, GEN_DIRNAME, GEN_IPADD and GEN_RID
					 */
					GENERAL_NAME_print(bio, name);
			}
			/* trailing ', ' except for last element */
			if (i < (num - 1)) {
				BIO_puts(bio, ", ");
			}
	}
	sk_GENERAL_NAME_pop_free(names, GENERAL_NAME_free);

	return 0;
}

/* {{{ proto array openssl_x509_parse(mixed x509 [, bool shortnames=true])
   Returns an array of the fields/values of the CERT */
PHP_FUNCTION(openssl_x509_parse)
{
	zval ** zcert;
	X509 * cert = NULL;
	long certresource = -1;
	int i;
	zend_bool useshortnames = 1;
	char * tmpstr;
	zval * subitem;
	X509_EXTENSION *extension;
	char *extname;
	BIO  *bio_out;
	BUF_MEM *bio_buf;
	char buf[256];

	if (zend_parse_parameters(ZEND_NUM_ARGS() TSRMLS_CC, "Z|b", &zcert, &useshortnames) == FAILURE) {
		return;
	}
	cert = php_openssl_x509_from_zval(zcert, 0, &certresource TSRMLS_CC);
	if (cert == NULL) {
		RETURN_FALSE;
	}
	array_init(return_value);

	if (cert->name) {
		add_assoc_string(return_value, "name", cert->name, 1);
	}
/*	add_assoc_bool(return_value, "valid", cert->valid); */

	add_assoc_name_entry(return_value, "subject", 		X509_get_subject_name(cert), useshortnames TSRMLS_CC);
	/* hash as used in CA directories to lookup cert by subject name */
	{
		char buf[32];
		snprintf(buf, sizeof(buf), "%08lx", X509_subject_name_hash(cert));
		add_assoc_string(return_value, "hash", buf, 1);
	}
	
	add_assoc_name_entry(return_value, "issuer", 		X509_get_issuer_name(cert), useshortnames TSRMLS_CC);
	add_assoc_long(return_value, "version", 			X509_get_version(cert));

	add_assoc_string(return_value, "serialNumber", i2s_ASN1_INTEGER(NULL, X509_get_serialNumber(cert)), 1); 

	add_assoc_asn1_string(return_value, "validFrom", 	X509_get_notBefore(cert));
	add_assoc_asn1_string(return_value, "validTo", 		X509_get_notAfter(cert));

	add_assoc_long(return_value, "validFrom_time_t", 	asn1_time_to_time_t(X509_get_notBefore(cert) TSRMLS_CC));
	add_assoc_long(return_value, "validTo_time_t", 		asn1_time_to_time_t(X509_get_notAfter(cert) TSRMLS_CC));

	tmpstr = (char *)X509_alias_get0(cert, NULL);
	if (tmpstr) {
		add_assoc_string(return_value, "alias", tmpstr, 1);
	}
/*
	add_assoc_long(return_value, "signaturetypeLONG", X509_get_signature_type(cert));
	add_assoc_string(return_value, "signaturetype", OBJ_nid2sn(X509_get_signature_type(cert)), 1);
	add_assoc_string(return_value, "signaturetypeLN", OBJ_nid2ln(X509_get_signature_type(cert)), 1);
*/
	MAKE_STD_ZVAL(subitem);
	array_init(subitem);

	/* NOTE: the purposes are added as integer keys - the keys match up to the X509_PURPOSE_SSL_XXX defines
	   in x509v3.h */
	for (i = 0; i < X509_PURPOSE_get_count(); i++) {
		int id, purpset;
		char * pname;
		X509_PURPOSE * purp;
		zval * subsub;

		MAKE_STD_ZVAL(subsub);
		array_init(subsub);

		purp = X509_PURPOSE_get0(i);
		id = X509_PURPOSE_get_id(purp);

		purpset = X509_check_purpose(cert, id, 0);
		add_index_bool(subsub, 0, purpset);

		purpset = X509_check_purpose(cert, id, 1);
		add_index_bool(subsub, 1, purpset);

		pname = useshortnames ? X509_PURPOSE_get0_sname(purp) : X509_PURPOSE_get0_name(purp);
		add_index_string(subsub, 2, pname, 1);

		/* NOTE: if purpset > 1 then it's a warning - we should mention it ? */

		add_index_zval(subitem, id, subsub);
	}
	add_assoc_zval(return_value, "purposes", subitem);

	MAKE_STD_ZVAL(subitem);
	array_init(subitem);


	for (i = 0; i < X509_get_ext_count(cert); i++) {
		int nid;
		extension = X509_get_ext(cert, i);
		nid = OBJ_obj2nid(X509_EXTENSION_get_object(extension));
		if (nid != NID_undef) {
			extname = (char *)OBJ_nid2sn(OBJ_obj2nid(X509_EXTENSION_get_object(extension)));
		} else {
			OBJ_obj2txt(buf, sizeof(buf)-1, X509_EXTENSION_get_object(extension), 1);
			extname = buf;
		}
		bio_out = BIO_new(BIO_s_mem());
		if (nid == NID_subject_alt_name) {
			if (openssl_x509v3_subjectAltName(bio_out, extension) == 0) {
				BIO_get_mem_ptr(bio_out, &bio_buf);
				add_assoc_stringl(subitem, extname, bio_buf->data, bio_buf->length, 1);
			} else {
				zval_dtor(return_value);
				if (certresource == -1 && cert) {
					X509_free(cert);
				}
				BIO_free(bio_out);
				RETURN_FALSE;
			}
		}
		else if (X509V3_EXT_print(bio_out, extension, 0, 0)) {
			BIO_get_mem_ptr(bio_out, &bio_buf);
			add_assoc_stringl(subitem, extname, bio_buf->data, bio_buf->length, 1);
		} else {
			add_assoc_asn1_string(subitem, extname, X509_EXTENSION_get_data(extension));
		}
		BIO_free(bio_out);
	}
	add_assoc_zval(return_value, "extensions", subitem);

	if (certresource == -1 && cert) {
		X509_free(cert);
	}
}
/* }}} */

/* {{{ load_all_certs_from_file */
static STACK_OF(X509) * load_all_certs_from_file(char *certfile)
{
	STACK_OF(X509_INFO) *sk=NULL;
	STACK_OF(X509) *stack=NULL, *ret=NULL;
	BIO *in=NULL;
	X509_INFO *xi;
	TSRMLS_FETCH();

	if(!(stack = sk_X509_new_null())) {
		php_error_docref(NULL TSRMLS_CC, E_ERROR, "memory allocation failure");
		goto end;
	}

	if (php_openssl_open_base_dir_chk(certfile TSRMLS_CC)) {
		sk_X509_free(stack);
		goto end;
	}

	if(!(in=BIO_new_file(certfile, "r"))) {
		php_error_docref(NULL TSRMLS_CC, E_WARNING, "error opening the file, %s", certfile);
		sk_X509_free(stack);
		goto end;
	}

	/* This loads from a file, a stack of x509/crl/pkey sets */
	if(!(sk=PEM_X509_INFO_read_bio(in, NULL, NULL, NULL))) {
		php_error_docref(NULL TSRMLS_CC, E_WARNING, "error reading the file, %s", certfile);
		sk_X509_free(stack);
		goto end;
	}

	/* scan over it and pull out the certs */
	while (sk_X509_INFO_num(sk)) {
		xi=sk_X509_INFO_shift(sk);
		if (xi->x509 != NULL) {
			sk_X509_push(stack,xi->x509);
			xi->x509=NULL;
		}
		X509_INFO_free(xi);
	}
	if(!sk_X509_num(stack)) {
		php_error_docref(NULL TSRMLS_CC, E_WARNING, "no certificates in file, %s", certfile);
		sk_X509_free(stack);
		goto end;
	}
	ret=stack;
end:
	BIO_free(in);
	sk_X509_INFO_free(sk);

	return ret;
}
/* }}} */

/* {{{ check_cert */
static int check_cert(X509_STORE *ctx, X509 *x, STACK_OF(X509) *untrustedchain, int purpose)
{
	int ret=0;
	X509_STORE_CTX *csc;
	TSRMLS_FETCH();

	csc = X509_STORE_CTX_new();
	if (csc == NULL) {
		php_error_docref(NULL TSRMLS_CC, E_ERROR, "memory allocation failure");
		return 0;
	}
	X509_STORE_CTX_init(csc, ctx, x, untrustedchain);
	if(purpose >= 0) {
		X509_STORE_CTX_set_purpose(csc, purpose);
	}
	ret = X509_verify_cert(csc);
	X509_STORE_CTX_free(csc);

	return ret;
}
/* }}} */

/* {{{ proto int openssl_x509_checkpurpose(mixed x509cert, int purpose, array cainfo [, string untrustedfile])
   Checks the CERT to see if it can be used for the purpose in purpose. cainfo holds information about trusted CAs */
PHP_FUNCTION(openssl_x509_checkpurpose)
{
	zval ** zcert, * zcainfo = NULL;
	X509_STORE * cainfo = NULL;
	X509 * cert = NULL;
	long certresource = -1;
	STACK_OF(X509) * untrustedchain = NULL;
	long purpose;
	char * untrusted = NULL;
	int untrusted_len = 0, ret;

	if (zend_parse_parameters(ZEND_NUM_ARGS() TSRMLS_CC, "Zl|a!s", &zcert, &purpose, &zcainfo, &untrusted, &untrusted_len) == FAILURE) {
		return;
	}

	RETVAL_LONG(-1);

	if (untrusted) {
		untrustedchain = load_all_certs_from_file(untrusted);
		if (untrustedchain == NULL) {
			goto clean_exit;
		}
	}

	cainfo = setup_verify(zcainfo TSRMLS_CC);
	if (cainfo == NULL) {
		goto clean_exit;
	}
	cert = php_openssl_x509_from_zval(zcert, 0, &certresource TSRMLS_CC);
	if (cert == NULL) {
		goto clean_exit;
	}

	ret = check_cert(cainfo, cert, untrustedchain, purpose);
	if (ret != 0 && ret != 1) {
		RETVAL_LONG(ret);
	} else {
		RETVAL_BOOL(ret);
	}

clean_exit:
	if (certresource == 1 && cert) {
		X509_free(cert);
	}
	if (cainfo) { 
		X509_STORE_free(cainfo); 
	}
	if (untrustedchain) {
		sk_X509_pop_free(untrustedchain, X509_free);
	}
}
/* }}} */

/* {{{ setup_verify
 * calist is an array containing file and directory names.  create a
 * certificate store and add those certs to it for use in verification.
*/
static X509_STORE * setup_verify(zval * calist TSRMLS_DC)
{
	X509_STORE *store;
	X509_LOOKUP * dir_lookup, * file_lookup;
	HashPosition pos;
	int ndirs = 0, nfiles = 0;

	store = X509_STORE_new();

	if (store == NULL) {
		return NULL;
	}

	if (calist && (Z_TYPE_P(calist) == IS_ARRAY)) {
		zend_hash_internal_pointer_reset_ex(HASH_OF(calist), &pos);
		for (;; zend_hash_move_forward_ex(HASH_OF(calist), &pos)) {
			zval ** item;
			struct stat sb;

			if (zend_hash_get_current_data_ex(HASH_OF(calist), (void**)&item, &pos) == FAILURE) {
				break;
			}
			convert_to_string_ex(item);

			if (VCWD_STAT(Z_STRVAL_PP(item), &sb) == -1) {
				php_error_docref(NULL TSRMLS_CC, E_WARNING, "unable to stat %s", Z_STRVAL_PP(item));
				continue;
			}

			if ((sb.st_mode & S_IFREG) == S_IFREG) {
				file_lookup = X509_STORE_add_lookup(store, X509_LOOKUP_file());
				if (file_lookup == NULL || !X509_LOOKUP_load_file(file_lookup, Z_STRVAL_PP(item), X509_FILETYPE_PEM)) {
					php_error_docref(NULL TSRMLS_CC, E_WARNING, "error loading file %s", Z_STRVAL_PP(item));
				} else {
					nfiles++;
				}
				file_lookup = NULL;
			} else {
				dir_lookup = X509_STORE_add_lookup(store, X509_LOOKUP_hash_dir());
				if (dir_lookup == NULL || !X509_LOOKUP_add_dir(dir_lookup, Z_STRVAL_PP(item), X509_FILETYPE_PEM)) {
					php_error_docref(NULL TSRMLS_CC, E_WARNING, "error loading directory %s", Z_STRVAL_PP(item));
				} else { 
					ndirs++;
				}
				dir_lookup = NULL;
			}
		}
	}
	if (nfiles == 0) {
		file_lookup = X509_STORE_add_lookup(store, X509_LOOKUP_file());
		if (file_lookup) {
			X509_LOOKUP_load_file(file_lookup, NULL, X509_FILETYPE_DEFAULT);
		}
	}
	if (ndirs == 0) {
		dir_lookup = X509_STORE_add_lookup(store, X509_LOOKUP_hash_dir());
		if (dir_lookup) {
			X509_LOOKUP_add_dir(dir_lookup, NULL, X509_FILETYPE_DEFAULT);
		}
	}
	return store;
}
/* }}} */

/* {{{ proto resource openssl_x509_read(mixed cert)
   Reads X.509 certificates */
PHP_FUNCTION(openssl_x509_read)
{
	zval **cert;
	X509 *x509;

	if (zend_parse_parameters(ZEND_NUM_ARGS() TSRMLS_CC, "Z", &cert) == FAILURE) {
		return;
	}
	Z_TYPE_P(return_value) = IS_RESOURCE;
	x509 = php_openssl_x509_from_zval(cert, 1, &Z_LVAL_P(return_value) TSRMLS_CC);

	if (x509 == NULL) {
		php_error_docref(NULL TSRMLS_CC, E_WARNING, "supplied parameter cannot be coerced into an X509 certificate!");
		RETURN_FALSE;
	}
}
/* }}} */

/* {{{ proto void openssl_x509_free(resource x509)
   Frees X.509 certificates */
PHP_FUNCTION(openssl_x509_free)
{
	zval *x509;
	X509 *cert;

	if (zend_parse_parameters(ZEND_NUM_ARGS() TSRMLS_CC, "r", &x509) == FAILURE) {
		return;
	}
	ZEND_FETCH_RESOURCE(cert, X509 *, &x509, -1, "OpenSSL X.509", le_x509);
	zend_list_delete(Z_LVAL_P(x509));
}
/* }}} */

/* }}} */

/* Pop all X509 from Stack and free them, free the stack afterwards */
static void php_sk_X509_free(STACK_OF(X509) * sk) /* {{{ */
{
	for (;;) {
		X509* x = sk_X509_pop(sk);
		if (!x) break;
		X509_free(x);
	}
	sk_X509_free(sk);
}
/* }}} */

static STACK_OF(X509) * php_array_to_X509_sk(zval ** zcerts TSRMLS_DC) /* {{{ */
{
	HashPosition hpos;
	zval ** zcertval;
	STACK_OF(X509) * sk = NULL;
    X509 * cert;
    long certresource;

	sk = sk_X509_new_null();

	/* get certs */
	if (Z_TYPE_PP(zcerts) == IS_ARRAY) {
		zend_hash_internal_pointer_reset_ex(HASH_OF(*zcerts), &hpos);
		while(zend_hash_get_current_data_ex(HASH_OF(*zcerts), (void**)&zcertval, &hpos) == SUCCESS) {

			cert = php_openssl_x509_from_zval(zcertval, 0, &certresource TSRMLS_CC);
			if (cert == NULL) {
				goto clean_exit;
			}

			if (certresource != -1) {
				cert = X509_dup(cert);
				
				if (cert == NULL) {
					goto clean_exit;
				}
				
			}
			sk_X509_push(sk, cert);

			zend_hash_move_forward_ex(HASH_OF(*zcerts), &hpos);
		}
	} else {
		/* a single certificate */
		cert = php_openssl_x509_from_zval(zcerts, 0, &certresource TSRMLS_CC);
		
		if (cert == NULL) {
			goto clean_exit;
		}

		if (certresource != -1) {
			cert = X509_dup(cert);
			if (cert == NULL) {
				goto clean_exit;
			}
		}
		sk_X509_push(sk, cert);
	}

  clean_exit:
    return sk;
}
/* }}} */

/* {{{ proto bool openssl_pkcs12_export_to_file(mixed x509, string filename, mixed priv_key, string pass[, array args])
   Creates and exports a PKCS to file */
PHP_FUNCTION(openssl_pkcs12_export_to_file)
{
	X509 * cert = NULL;
	BIO * bio_out = NULL;
	PKCS12 * p12 = NULL;
	char * filename;
	char * friendly_name = NULL;
	int filename_len;
	char * pass;
	int pass_len;
	zval **zcert = NULL, *zpkey = NULL, *args = NULL;
	EVP_PKEY *priv_key = NULL;
	long certresource, keyresource;
	zval ** item;
	STACK_OF(X509) *ca = NULL;

	if (zend_parse_parameters(ZEND_NUM_ARGS() TSRMLS_CC, "Zpzs|a", &zcert, &filename, &filename_len, &zpkey, &pass, &pass_len, &args) == FAILURE)
		return;

	RETVAL_FALSE;
	
	cert = php_openssl_x509_from_zval(zcert, 0, &certresource TSRMLS_CC);
	if (cert == NULL) {
		php_error_docref(NULL TSRMLS_CC, E_WARNING, "cannot get cert from parameter 1");
		return;
	}
	priv_key = php_openssl_evp_from_zval(&zpkey, 0, "", 1, &keyresource TSRMLS_CC);
	if (priv_key == NULL) {
		php_error_docref(NULL TSRMLS_CC, E_WARNING, "cannot get private key from parameter 3");
		goto cleanup;
	}
	if (cert && !X509_check_private_key(cert, priv_key)) {
		php_error_docref(NULL TSRMLS_CC, E_WARNING, "private key does not correspond to cert");
		goto cleanup;
	}
	if (php_openssl_open_base_dir_chk(filename TSRMLS_CC)) {
		goto cleanup;
	}

	/* parse extra config from args array, promote this to an extra function */
	if (args && zend_hash_find(Z_ARRVAL_P(args), "friendly_name", sizeof("friendly_name"), (void**)&item) == SUCCESS)
		friendly_name = Z_STRVAL_PP(item);
	/* certpbe (default RC2-40)
	   keypbe (default 3DES)
	   friendly_caname
	*/

	if (args && zend_hash_find(Z_ARRVAL_P(args), "extracerts", sizeof("extracerts"), (void**)&item) == SUCCESS)
		ca = php_array_to_X509_sk(item TSRMLS_CC);
	/* end parse extra config */

	/*PKCS12 *PKCS12_create(char *pass, char *name, EVP_PKEY *pkey, X509 *cert, STACK_OF(X509) *ca,
                                       int nid_key, int nid_cert, int iter, int mac_iter, int keytype);*/

	p12 = PKCS12_create(pass, friendly_name, priv_key, cert, ca, 0, 0, 0, 0, 0);

	bio_out = BIO_new_file(filename, "w"); 
	if (bio_out) {
		
		i2d_PKCS12_bio(bio_out, p12);

		RETVAL_TRUE;
	} else {
		php_error_docref(NULL TSRMLS_CC, E_WARNING, "error opening file %s", filename);
	}

	BIO_free(bio_out);
	PKCS12_free(p12);
	php_sk_X509_free(ca);
	
cleanup:

	if (keyresource == -1 && priv_key) {
		EVP_PKEY_free(priv_key);
	}
	if (certresource == -1 && cert) { 
		X509_free(cert);
	}
}
/* }}} */

/* {{{ proto bool openssl_pkcs12_export(mixed x509, string &out, mixed priv_key, string pass[, array args])
   Creates and exports a PKCS12 to a var */
PHP_FUNCTION(openssl_pkcs12_export)
{
	X509 * cert = NULL;
	BIO * bio_out;
	PKCS12 * p12 = NULL;
	zval * zcert = NULL, *zout = NULL, *zpkey, *args = NULL;
	EVP_PKEY *priv_key = NULL;
	long certresource, keyresource;
	char * pass;
	int pass_len;
	char * friendly_name = NULL;
	zval ** item;
	STACK_OF(X509) *ca = NULL;

	if (zend_parse_parameters(ZEND_NUM_ARGS() TSRMLS_CC, "zzzs|a", &zcert, &zout, &zpkey, &pass, &pass_len, &args) == FAILURE)
		return;

	RETVAL_FALSE;
	
	cert = php_openssl_x509_from_zval(&zcert, 0, &certresource TSRMLS_CC);
	if (cert == NULL) {
		php_error_docref(NULL TSRMLS_CC, E_WARNING, "cannot get cert from parameter 1");
		return;
	}
	priv_key = php_openssl_evp_from_zval(&zpkey, 0, "", 1, &keyresource TSRMLS_CC);
	if (priv_key == NULL) {
		php_error_docref(NULL TSRMLS_CC, E_WARNING, "cannot get private key from parameter 3");
		goto cleanup;
	}
	if (cert && !X509_check_private_key(cert, priv_key)) {
		php_error_docref(NULL TSRMLS_CC, E_WARNING, "private key does not correspond to cert");
		goto cleanup;
	}

	/* parse extra config from args array, promote this to an extra function */
	if (args && zend_hash_find(Z_ARRVAL_P(args), "friendly_name", sizeof("friendly_name"), (void**)&item) == SUCCESS)
		friendly_name = Z_STRVAL_PP(item);

	if (args && zend_hash_find(Z_ARRVAL_P(args), "extracerts", sizeof("extracerts"), (void**)&item) == SUCCESS)
		ca = php_array_to_X509_sk(item TSRMLS_CC);
	/* end parse extra config */
	
	p12 = PKCS12_create(pass, friendly_name, priv_key, cert, ca, 0, 0, 0, 0, 0);

	bio_out = BIO_new(BIO_s_mem());
	if (i2d_PKCS12_bio(bio_out, p12))  {
		BUF_MEM *bio_buf;

		zval_dtor(zout);
		BIO_get_mem_ptr(bio_out, &bio_buf);
		ZVAL_STRINGL(zout, bio_buf->data, bio_buf->length, 1);

		RETVAL_TRUE;
	}

	BIO_free(bio_out);
	PKCS12_free(p12);
	php_sk_X509_free(ca);
	
cleanup:

	if (keyresource == -1 && priv_key) {
		EVP_PKEY_free(priv_key);
	}
	if (certresource == -1 && cert) { 
		X509_free(cert);
	}
}
/* }}} */

/* {{{ proto bool openssl_pkcs12_read(string PKCS12, array &certs, string pass)
   Parses a PKCS12 to an array */
PHP_FUNCTION(openssl_pkcs12_read)
{
	zval *zout = NULL, *zextracerts, *zcert, *zpkey;
	char *pass, *zp12;
	int pass_len, zp12_len;
	PKCS12 * p12 = NULL;
	EVP_PKEY * pkey = NULL;
	X509 * cert = NULL;
	STACK_OF(X509) * ca = NULL;
	BIO * bio_in = NULL;
	int i;

	if (zend_parse_parameters(ZEND_NUM_ARGS() TSRMLS_CC, "szs", &zp12, &zp12_len, &zout, &pass, &pass_len) == FAILURE)
		return;

	RETVAL_FALSE;
	
	bio_in = BIO_new(BIO_s_mem());
	
	if(!BIO_write(bio_in, zp12, zp12_len))
		goto cleanup;
	
	if(d2i_PKCS12_bio(bio_in, &p12)) {
		if(PKCS12_parse(p12, pass, &pkey, &cert, &ca)) {
			BIO * bio_out;

			zval_dtor(zout);
			array_init(zout);

			bio_out = BIO_new(BIO_s_mem());
			if (PEM_write_bio_X509(bio_out, cert)) {
				BUF_MEM *bio_buf;
				BIO_get_mem_ptr(bio_out, &bio_buf);
				MAKE_STD_ZVAL(zcert);
				ZVAL_STRINGL(zcert, bio_buf->data, bio_buf->length, 1);
				add_assoc_zval(zout, "cert", zcert);
			}
			BIO_free(bio_out);

			bio_out = BIO_new(BIO_s_mem());
			if (PEM_write_bio_PrivateKey(bio_out, pkey, NULL, NULL, 0, 0, NULL)) {
				BUF_MEM *bio_buf;
				BIO_get_mem_ptr(bio_out, &bio_buf);
				MAKE_STD_ZVAL(zpkey);
				ZVAL_STRINGL(zpkey, bio_buf->data, bio_buf->length, 1);
				add_assoc_zval(zout, "pkey", zpkey);
			}
			BIO_free(bio_out);

			MAKE_STD_ZVAL(zextracerts);
			array_init(zextracerts);
			
			for (i=0;;i++) {
				zval * zextracert;
				X509* aCA = sk_X509_pop(ca);
				if (!aCA) break;
				
				bio_out = BIO_new(BIO_s_mem());
				if (PEM_write_bio_X509(bio_out, aCA)) {
					BUF_MEM *bio_buf;
					BIO_get_mem_ptr(bio_out, &bio_buf);
					MAKE_STD_ZVAL(zextracert);
					ZVAL_STRINGL(zextracert, bio_buf->data, bio_buf->length, 1);
					add_index_zval(zextracerts, i, zextracert);
					
				}
				BIO_free(bio_out);

				X509_free(aCA);
			}
			if(ca) {
				sk_X509_free(ca);
				add_assoc_zval(zout, "extracerts", zextracerts);
			} else {
				zval_dtor(zextracerts);
			}
			
			RETVAL_TRUE;
			
			PKCS12_free(p12);
		}
	}
	
  cleanup:
	if (bio_in) {
		BIO_free(bio_in);
	}
	if (pkey) {
		EVP_PKEY_free(pkey);
	}
	if (cert) { 
		X509_free(cert);
	}
}
/* }}} */

/* {{{ x509 CSR functions */

/* {{{ php_openssl_make_REQ */
static int php_openssl_make_REQ(struct php_x509_request * req, X509_REQ * csr, zval * dn, zval * attribs TSRMLS_DC)
{
	STACK_OF(CONF_VALUE) * dn_sk, *attr_sk = NULL;
	char * str, *dn_sect, *attr_sect;

	dn_sect = CONF_get_string(req->req_config, req->section_name, "distinguished_name");
	if (dn_sect == NULL) {
		return FAILURE;
	}
	dn_sk = CONF_get_section(req->req_config, dn_sect);
	if (dn_sk == NULL) { 
		return FAILURE;
	}
	attr_sect = CONF_get_string(req->req_config, req->section_name, "attributes");
	if (attr_sect == NULL) {
		attr_sk = NULL;
	} else {
		attr_sk = CONF_get_section(req->req_config, attr_sect);
		if (attr_sk == NULL) {
			return FAILURE;
		}
	}
	/* setup the version number: version 1 */
	if (X509_REQ_set_version(csr, 0L)) {
		int i, nid;
		char * type;
		CONF_VALUE * v;
		X509_NAME * subj;
		HashPosition hpos;
		zval ** item;
		
		subj = X509_REQ_get_subject_name(csr);
		/* apply values from the dn hash */
		zend_hash_internal_pointer_reset_ex(HASH_OF(dn), &hpos);
		while(zend_hash_get_current_data_ex(HASH_OF(dn), (void**)&item, &hpos) == SUCCESS) {
			char * strindex = NULL; 
			uint strindexlen = 0;
			ulong intindex;
			
			zend_hash_get_current_key_ex(HASH_OF(dn), &strindex, &strindexlen, &intindex, 0, &hpos);

			convert_to_string_ex(item);

			if (strindex) {
				int nid;

				nid = OBJ_txt2nid(strindex);
				if (nid != NID_undef) {
					if (!X509_NAME_add_entry_by_NID(subj, nid, MBSTRING_UTF8, 
								(unsigned char*)Z_STRVAL_PP(item), -1, -1, 0))
					{
						php_error_docref(NULL TSRMLS_CC, E_WARNING,
							"dn: add_entry_by_NID %d -> %s (failed; check error"
							" queue and value of string_mask OpenSSL option "
							"if illegal characters are reported)",
							nid, Z_STRVAL_PP(item));
						return FAILURE;
					}
				} else {
					php_error_docref(NULL TSRMLS_CC, E_WARNING, "dn: %s is not a recognized name", strindex);
				}
			}
			zend_hash_move_forward_ex(HASH_OF(dn), &hpos);
		}

		/* Finally apply defaults from config file */
		for(i = 0; i < sk_CONF_VALUE_num(dn_sk); i++) {
			int len;
			char buffer[200 + 1]; /*200 + \0 !*/
			
			v = sk_CONF_VALUE_value(dn_sk, i);
			type = v->name;
			
			len = strlen(type);
			if (len < sizeof("_default")) {
				continue;
			}
			len -= sizeof("_default") - 1;
			if (strcmp("_default", type + len) != 0) {
				continue;
			}
			if (len > 200) {
				len = 200;
			}
			memcpy(buffer, type, len);
			buffer[len] = '\0';
			type = buffer;
		
			/* Skip past any leading X. X: X, etc to allow for multiple
			 * instances */
			for (str = type; *str; str++) {
				if (*str == ':' || *str == ',' || *str == '.') {
					str++;
					if (*str) {
						type = str;
					}
					break;
				}
			}
			/* if it is already set, skip this */
			nid = OBJ_txt2nid(type);
			if (X509_NAME_get_index_by_NID(subj, nid, -1) >= 0) {
				continue;
			}
			if (!X509_NAME_add_entry_by_txt(subj, type, MBSTRING_UTF8, (unsigned char*)v->value, -1, -1, 0)) {
				php_error_docref(NULL TSRMLS_CC, E_WARNING, "add_entry_by_txt %s -> %s (failed)", type, v->value);
				return FAILURE;
			}
			if (!X509_NAME_entry_count(subj)) {
				php_error_docref(NULL TSRMLS_CC, E_WARNING, "no objects specified in config file");
				return FAILURE;
			}
		}
		if (attribs) {
			zend_hash_internal_pointer_reset_ex(HASH_OF(attribs), &hpos);
			while(zend_hash_get_current_data_ex(HASH_OF(attribs), (void**)&item, &hpos) == SUCCESS) {
				char *strindex = NULL;
				uint strindexlen;
				ulong intindex;

				zend_hash_get_current_key_ex(HASH_OF(attribs), &strindex, &strindexlen, &intindex, 0, &hpos);
				convert_to_string_ex(item);

				if (strindex) {
					int nid;

					nid = OBJ_txt2nid(strindex);
					if (nid != NID_undef) {
						if (!X509_NAME_add_entry_by_NID(subj, nid, MBSTRING_UTF8, (unsigned char*)Z_STRVAL_PP(item), -1, -1, 0)) {
							php_error_docref(NULL TSRMLS_CC, E_WARNING, "attribs: add_entry_by_NID %d -> %s (failed)", nid, Z_STRVAL_PP(item));
							return FAILURE;
						}
					} else {
						php_error_docref(NULL TSRMLS_CC, E_WARNING, "dn: %s is not a recognized name", strindex);
					}
				}
				zend_hash_move_forward_ex(HASH_OF(attribs), &hpos);
			}
			for (i = 0; i < sk_CONF_VALUE_num(attr_sk); i++) {
				v = sk_CONF_VALUE_value(attr_sk, i);
				/* if it is already set, skip this */
				nid = OBJ_txt2nid(v->name);
				if (X509_REQ_get_attr_by_NID(csr, nid, -1) >= 0) {
					continue;
				}
				if (!X509_REQ_add1_attr_by_txt(csr, v->name, MBSTRING_UTF8, (unsigned char*)v->value, -1)) {
					php_error_docref(NULL TSRMLS_CC, E_WARNING,
						"add1_attr_by_txt %s -> %s (failed; check error queue "
						"and value of string_mask OpenSSL option if illegal "
						"characters are reported)",
						v->name, v->value);
					return FAILURE;
				}
			}
		}
	}

	X509_REQ_set_pubkey(csr, req->priv_key);
	return SUCCESS;
}
/* }}} */

/* {{{ php_openssl_csr_from_zval */
static X509_REQ * php_openssl_csr_from_zval(zval ** val, int makeresource, long * resourceval TSRMLS_DC)
{
	X509_REQ * csr = NULL;
	char * filename = NULL;
	BIO * in;
	
	if (resourceval) {
		*resourceval = -1;
	}
	if (Z_TYPE_PP(val) == IS_RESOURCE) {
		void * what;
		int type;

		what = zend_fetch_resource(val TSRMLS_CC, -1, "OpenSSL X.509 CSR", &type, 1, le_csr);
		if (what) {
			if (resourceval) {
				*resourceval = Z_LVAL_PP(val);
			}
			return (X509_REQ*)what;
		}
		return NULL;
	} else if (Z_TYPE_PP(val) != IS_STRING) {
		return NULL;
	}

	if (Z_STRLEN_PP(val) > 7 && memcmp(Z_STRVAL_PP(val), "file://", sizeof("file://") - 1) == 0) {
		filename = Z_STRVAL_PP(val) + (sizeof("file://") - 1);
	}
	if (filename) {
		if (php_openssl_open_base_dir_chk(filename TSRMLS_CC)) {
			return NULL;
		}
		in = BIO_new_file(filename, "r");
	} else {
		in = BIO_new_mem_buf(Z_STRVAL_PP(val), Z_STRLEN_PP(val));
	}
	csr = PEM_read_bio_X509_REQ(in, NULL,NULL,NULL);
	BIO_free(in);

	return csr;
}
/* }}} */

/* {{{ proto bool openssl_csr_export_to_file(resource csr, string outfilename [, bool notext=true])
   Exports a CSR to file */
PHP_FUNCTION(openssl_csr_export_to_file)
{
	X509_REQ * csr;
	zval * zcsr = NULL;
	zend_bool notext = 1;
	char * filename = NULL; int filename_len;
	BIO * bio_out;
	long csr_resource;

	if (zend_parse_parameters(ZEND_NUM_ARGS() TSRMLS_CC, "rp|b", &zcsr, &filename, &filename_len, &notext) == FAILURE) {
		return;
	}
	RETVAL_FALSE;

	csr = php_openssl_csr_from_zval(&zcsr, 0, &csr_resource TSRMLS_CC);
	if (csr == NULL) {
		php_error_docref(NULL TSRMLS_CC, E_WARNING, "cannot get CSR from parameter 1");
		return;
	}

	if (php_openssl_open_base_dir_chk(filename TSRMLS_CC)) {
		return;
	}

	bio_out = BIO_new_file(filename, "w");
	if (bio_out) {
		if (!notext) {
			X509_REQ_print(bio_out, csr);
		}
		PEM_write_bio_X509_REQ(bio_out, csr);
		RETVAL_TRUE;
	} else {
		php_error_docref(NULL TSRMLS_CC, E_WARNING, "error opening file %s", filename);
	}

	if (csr_resource == -1 && csr) {
		X509_REQ_free(csr);
	}
	BIO_free(bio_out);
}
/* }}} */

/* {{{ proto bool openssl_csr_export(resource csr, string &out [, bool notext=true])
   Exports a CSR to file or a var */
PHP_FUNCTION(openssl_csr_export)
{
	X509_REQ * csr;
	zval * zcsr = NULL, *zout=NULL;
	zend_bool notext = 1;
	BIO * bio_out;

	long csr_resource;

	if (zend_parse_parameters(ZEND_NUM_ARGS() TSRMLS_CC, "rz|b", &zcsr, &zout, &notext) == FAILURE) {
		return;
	}
	RETVAL_FALSE;

	csr = php_openssl_csr_from_zval(&zcsr, 0, &csr_resource TSRMLS_CC);
	if (csr == NULL) {
		php_error_docref(NULL TSRMLS_CC, E_WARNING, "cannot get CSR from parameter 1");
		return;
	}

	/* export to a var */

	bio_out = BIO_new(BIO_s_mem());
	if (!notext) {
		X509_REQ_print(bio_out, csr);
	}

	if (PEM_write_bio_X509_REQ(bio_out, csr)) {
		BUF_MEM *bio_buf;

		BIO_get_mem_ptr(bio_out, &bio_buf);
		zval_dtor(zout);
		ZVAL_STRINGL(zout, bio_buf->data, bio_buf->length, 1);

		RETVAL_TRUE;
	}

	if (csr_resource == -1 && csr) {
		X509_REQ_free(csr);
	}
	BIO_free(bio_out);
}
/* }}} */

/* {{{ proto resource openssl_csr_sign(mixed csr, mixed x509, mixed priv_key, long days [, array config_args [, long serial]])
   Signs a cert with another CERT */
PHP_FUNCTION(openssl_csr_sign)
{
	zval ** zcert = NULL, **zcsr, **zpkey, *args = NULL;
	long num_days;
	long serial = 0L;
	X509 * cert = NULL, *new_cert = NULL;
	X509_REQ * csr;
	EVP_PKEY * key = NULL, *priv_key = NULL;
	long csr_resource, certresource = 0, keyresource = -1;
	int i;
	struct php_x509_request req;
	
	if (zend_parse_parameters(ZEND_NUM_ARGS() TSRMLS_CC, "ZZ!Zl|a!l", &zcsr, &zcert, &zpkey, &num_days, &args, &serial) == FAILURE)
		return;

	RETVAL_FALSE;
	PHP_SSL_REQ_INIT(&req);
	
	csr = php_openssl_csr_from_zval(zcsr, 0, &csr_resource TSRMLS_CC);
	if (csr == NULL) {
		php_error_docref(NULL TSRMLS_CC, E_WARNING, "cannot get CSR from parameter 1");
		return;
	}
	if (zcert) {
		cert = php_openssl_x509_from_zval(zcert, 0, &certresource TSRMLS_CC);
		if (cert == NULL) {
			php_error_docref(NULL TSRMLS_CC, E_WARNING, "cannot get cert from parameter 2");
			goto cleanup;
		}
	}
	priv_key = php_openssl_evp_from_zval(zpkey, 0, "", 1, &keyresource TSRMLS_CC);
	if (priv_key == NULL) {
		php_error_docref(NULL TSRMLS_CC, E_WARNING, "cannot get private key from parameter 3");
		goto cleanup;
	}
	if (cert && !X509_check_private_key(cert, priv_key)) {
		php_error_docref(NULL TSRMLS_CC, E_WARNING, "private key does not correspond to signing cert");
		goto cleanup;
	}
	
	if (PHP_SSL_REQ_PARSE(&req, args) == FAILURE) {
		goto cleanup;
	}
	/* Check that the request matches the signature */
	key = X509_REQ_get_pubkey(csr);
	if (key == NULL) {
		php_error_docref(NULL TSRMLS_CC, E_WARNING, "error unpacking public key");
		goto cleanup;
	}
	i = X509_REQ_verify(csr, key);

	if (i < 0) {
		php_error_docref(NULL TSRMLS_CC, E_WARNING, "Signature verification problems");
		goto cleanup;
	}
	else if (i == 0) {
		php_error_docref(NULL TSRMLS_CC, E_WARNING, "Signature did not match the certificate request");
		goto cleanup;
	}
	
	/* Now we can get on with it */
	
	new_cert = X509_new();
	if (new_cert == NULL) {
		php_error_docref(NULL TSRMLS_CC, E_WARNING, "No memory");
		goto cleanup;
	}
	/* Version 3 cert */
	if (!X509_set_version(new_cert, 2))
		goto cleanup;

	ASN1_INTEGER_set(X509_get_serialNumber(new_cert), serial);
	
	X509_set_subject_name(new_cert, X509_REQ_get_subject_name(csr));

	if (cert == NULL) {
		cert = new_cert;
	}
	if (!X509_set_issuer_name(new_cert, X509_get_subject_name(cert))) {
		goto cleanup;
	}
	X509_gmtime_adj(X509_get_notBefore(new_cert), 0);
	X509_gmtime_adj(X509_get_notAfter(new_cert), (long)60*60*24*num_days);
	i = X509_set_pubkey(new_cert, key);
	if (!i) {
		goto cleanup;
	}
	if (req.extensions_section) {
		X509V3_CTX ctx;
		
		X509V3_set_ctx(&ctx, cert, new_cert, csr, NULL, 0);
		X509V3_set_conf_lhash(&ctx, req.req_config);
		if (!X509V3_EXT_add_conf(req.req_config, &ctx, req.extensions_section, new_cert)) {
			goto cleanup;
		}
	}

	/* Now sign it */
	if (!X509_sign(new_cert, priv_key, req.digest)) {
		php_error_docref(NULL TSRMLS_CC, E_WARNING, "failed to sign it");
		goto cleanup;
	}
	
	/* Succeeded; lets return the cert */
	RETVAL_RESOURCE(zend_list_insert(new_cert, le_x509 TSRMLS_CC));
	new_cert = NULL;
	
cleanup:

	if (cert == new_cert) {
		cert = NULL;
	}
	PHP_SSL_REQ_DISPOSE(&req);

	if (keyresource == -1 && priv_key) {
		EVP_PKEY_free(priv_key);
	}
	if (key) {
		EVP_PKEY_free(key);
	}
	if (csr_resource == -1 && csr) {
		X509_REQ_free(csr);
	}
	if (certresource == -1 && cert) { 
		X509_free(cert);
	}
	if (new_cert) {
		X509_free(new_cert);
	}
}
/* }}} */

/* {{{ proto bool openssl_csr_new(array dn, resource &privkey [, array configargs [, array extraattribs]])
   Generates a privkey and CSR */
PHP_FUNCTION(openssl_csr_new)
{
	struct php_x509_request req;
	zval * args = NULL, * dn, *attribs = NULL;
	zval * out_pkey;
	X509_REQ * csr = NULL;
	int we_made_the_key = 1;
	long key_resource;
	
	if (zend_parse_parameters(ZEND_NUM_ARGS() TSRMLS_CC, "az|a!a!", &dn, &out_pkey, &args, &attribs) == FAILURE) {
		return;
	}
	RETVAL_FALSE;
	
	PHP_SSL_REQ_INIT(&req);

	if (PHP_SSL_REQ_PARSE(&req, args) == SUCCESS) {
		/* Generate or use a private key */
		if (Z_TYPE_P(out_pkey) != IS_NULL) {
			req.priv_key = php_openssl_evp_from_zval(&out_pkey, 0, NULL, 0, &key_resource TSRMLS_CC);
			if (req.priv_key != NULL) {
				we_made_the_key = 0;
			}
		}
		if (req.priv_key == NULL) {
			php_openssl_generate_private_key(&req TSRMLS_CC);
		}
		if (req.priv_key == NULL) {
			php_error_docref(NULL TSRMLS_CC, E_WARNING, "Unable to generate a private key");
		} else {
			csr = X509_REQ_new();
			if (csr) {
				if (php_openssl_make_REQ(&req, csr, dn, attribs TSRMLS_CC) == SUCCESS) {
					X509V3_CTX ext_ctx;

					X509V3_set_ctx(&ext_ctx, NULL, NULL, csr, NULL, 0);
					X509V3_set_conf_lhash(&ext_ctx, req.req_config);

					/* Add extensions */
					if (req.request_extensions_section && !X509V3_EXT_REQ_add_conf(req.req_config,
								&ext_ctx, req.request_extensions_section, csr))
					{
						php_error_docref(NULL TSRMLS_CC, E_WARNING, "Error loading extension section %s", req.request_extensions_section);
					} else {
						RETVAL_TRUE;
						
						if (X509_REQ_sign(csr, req.priv_key, req.digest)) {
							RETVAL_RESOURCE(zend_list_insert(csr, le_csr TSRMLS_CC));
							csr = NULL;			
						} else {
							php_error_docref(NULL TSRMLS_CC, E_WARNING, "Error signing request");
						}

						if (we_made_the_key) {
							/* and a resource for the private key */
							zval_dtor(out_pkey);
							ZVAL_RESOURCE(out_pkey, zend_list_insert(req.priv_key, le_key TSRMLS_CC));
							req.priv_key = NULL; /* make sure the cleanup code doesn't zap it! */
						} else if (key_resource != -1) {
							req.priv_key = NULL; /* make sure the cleanup code doesn't zap it! */
						}
					}
				}
				else {
					if (!we_made_the_key) {
						/* if we have not made the key we are not supposed to zap it by calling dispose! */
						req.priv_key = NULL;
					}
				}
			}
		}
	}
	if (csr) {
		X509_REQ_free(csr);
	}
	PHP_SSL_REQ_DISPOSE(&req);
}
/* }}} */

/* {{{ proto mixed openssl_csr_get_subject(mixed csr)
   Returns the subject of a CERT or FALSE on error */
PHP_FUNCTION(openssl_csr_get_subject)
{
	zval ** zcsr;
	zend_bool use_shortnames = 1;
	long csr_resource;
	X509_NAME * subject;
	X509_REQ * csr;

	if (zend_parse_parameters(ZEND_NUM_ARGS() TSRMLS_CC, "Z|b", &zcsr, &use_shortnames) == FAILURE) {
		return;
	}

	csr = php_openssl_csr_from_zval(zcsr, 0, &csr_resource TSRMLS_CC);

	if (csr == NULL) {
		RETURN_FALSE;
	}

	subject = X509_REQ_get_subject_name(csr);

	array_init(return_value);
	add_assoc_name_entry(return_value, NULL, subject, use_shortnames TSRMLS_CC);
	return;
}
/* }}} */

/* {{{ proto mixed openssl_csr_get_public_key(mixed csr)
	Returns the subject of a CERT or FALSE on error */
PHP_FUNCTION(openssl_csr_get_public_key)
{
	zval ** zcsr;
	zend_bool use_shortnames = 1;
	long csr_resource;

	X509_REQ * csr;
	EVP_PKEY *tpubkey;

	if (zend_parse_parameters(ZEND_NUM_ARGS() TSRMLS_CC, "Z|b", &zcsr, &use_shortnames) == FAILURE) {
		return;
	}

	csr = php_openssl_csr_from_zval(zcsr, 0, &csr_resource TSRMLS_CC);

	if (csr == NULL) {
		RETURN_FALSE;
	}

	tpubkey=X509_REQ_get_pubkey(csr);
	RETVAL_RESOURCE(zend_list_insert(tpubkey, le_key TSRMLS_CC));
	return;
}
/* }}} */

/* }}} */

/* {{{ EVP Public/Private key functions */

/* {{{ php_openssl_evp_from_zval
   Given a zval, coerce it into a EVP_PKEY object.
	It can be:
		1. private key resource from openssl_get_privatekey()
		2. X509 resource -> public key will be extracted from it
		3. if it starts with file:// interpreted as path to key file
		4. interpreted as the data from the cert/key file and interpreted in same way as openssl_get_privatekey()
		5. an array(0 => [items 2..4], 1 => passphrase)
		6. if val is a string (possibly starting with file:///) and it is not an X509 certificate, then interpret as public key
	NOTE: If you are requesting a private key but have not specified a passphrase, you should use an
	empty string rather than NULL for the passphrase - NULL causes a passphrase prompt to be emitted in
	the Apache error log!
*/
static EVP_PKEY * php_openssl_evp_from_zval(zval ** val, int public_key, char * passphrase, int makeresource, long * resourceval TSRMLS_DC)
{
	EVP_PKEY * key = NULL;
	X509 * cert = NULL;
	int free_cert = 0;
	long cert_res = -1;
	char * filename = NULL;
	zval tmp;

	Z_TYPE(tmp) = IS_NULL;

#define TMP_CLEAN \
	if (Z_TYPE(tmp) == IS_STRING) {\
		zval_dtor(&tmp); \
	} \
	return NULL;

	if (resourceval) {
		*resourceval = -1;
	}
	if (Z_TYPE_PP(val) == IS_ARRAY) {
		zval ** zphrase;
		
		/* get passphrase */

		if (zend_hash_index_find(HASH_OF(*val), 1, (void **)&zphrase) == FAILURE) {
			php_error_docref(NULL TSRMLS_CC, E_WARNING, "key array must be of the form array(0 => key, 1 => phrase)");
			return NULL;
		}
		
		if (Z_TYPE_PP(zphrase) == IS_STRING) {
			passphrase = Z_STRVAL_PP(zphrase);
		} else {
			tmp = **zphrase;
			zval_copy_ctor(&tmp);
			convert_to_string(&tmp);
			passphrase = Z_STRVAL(tmp);
		}

		/* now set val to be the key param and continue */
		if (zend_hash_index_find(HASH_OF(*val), 0, (void **)&val) == FAILURE) {
			php_error_docref(NULL TSRMLS_CC, E_WARNING, "key array must be of the form array(0 => key, 1 => phrase)");
			TMP_CLEAN;
		}
	}

	if (Z_TYPE_PP(val) == IS_RESOURCE) {
		void * what;
		int type;

		what = zend_fetch_resource(val TSRMLS_CC, -1, "OpenSSL X.509/key", &type, 2, le_x509, le_key);
		if (!what) {
			TMP_CLEAN;
		}
		if (resourceval) { 
			*resourceval = Z_LVAL_PP(val);
		}
		if (type == le_x509) {
			/* extract key from cert, depending on public_key param */
			cert = (X509*)what;
			free_cert = 0;
		} else if (type == le_key) {
			int is_priv;

			is_priv = php_openssl_is_private_key((EVP_PKEY*)what TSRMLS_CC);

			/* check whether it is actually a private key if requested */
			if (!public_key && !is_priv) {
				php_error_docref(NULL TSRMLS_CC, E_WARNING, "supplied key param is a public key");
				TMP_CLEAN;
			}

			if (public_key && is_priv) {
				php_error_docref(NULL TSRMLS_CC, E_WARNING, "Don't know how to get public key from this private key");
				TMP_CLEAN;
			} else {
				if (Z_TYPE(tmp) == IS_STRING) {
					zval_dtor(&tmp);
				}
				/* got the key - return it */
				return (EVP_PKEY*)what;
			}
		} else {
			/* other types could be used here - eg: file pointers and read in the data from them */
			TMP_CLEAN;
		}
	} else {
		/* force it to be a string and check if it refers to a file */
		/* passing non string values leaks, object uses toString, it returns NULL 
		 * See bug38255.phpt 
		 */
		if (!(Z_TYPE_PP(val) == IS_STRING || Z_TYPE_PP(val) == IS_OBJECT)) {
			TMP_CLEAN;
		}
		convert_to_string_ex(val);

		if (Z_STRLEN_PP(val) > 7 && memcmp(Z_STRVAL_PP(val), "file://", sizeof("file://") - 1) == 0) {
			filename = Z_STRVAL_PP(val) + (sizeof("file://") - 1);
		}
		/* it's an X509 file/cert of some kind, and we need to extract the data from that */
		if (public_key) {
			cert = php_openssl_x509_from_zval(val, 0, &cert_res TSRMLS_CC);
			free_cert = (cert_res == -1);
			/* actual extraction done later */
			if (!cert) {
				/* not a X509 certificate, try to retrieve public key */
				BIO* in;
				if (filename) {
					in = BIO_new_file(filename, "r");
				} else {
					in = BIO_new_mem_buf(Z_STRVAL_PP(val), Z_STRLEN_PP(val));
				}
				if (in == NULL) {
					TMP_CLEAN;
				}
				key = PEM_read_bio_PUBKEY(in, NULL,NULL, NULL);
				BIO_free(in);
			}
		} else {
			/* we want the private key */
			BIO *in;

			if (filename) {
				if (php_openssl_open_base_dir_chk(filename TSRMLS_CC)) {
					TMP_CLEAN;
				}
				in = BIO_new_file(filename, "r");
			} else {
				in = BIO_new_mem_buf(Z_STRVAL_PP(val), Z_STRLEN_PP(val));
			}

			if (in == NULL) {
				TMP_CLEAN;
			}
			key = PEM_read_bio_PrivateKey(in, NULL,NULL, passphrase);
			BIO_free(in);
		}
	}

	if (public_key && cert && key == NULL) {
		/* extract public key from X509 cert */
		key = (EVP_PKEY *) X509_get_pubkey(cert);
	}

	if (free_cert && cert) {
		X509_free(cert);
	}
	if (key && makeresource && resourceval) {
		*resourceval = ZEND_REGISTER_RESOURCE(NULL, key, le_key);
	}
	if (Z_TYPE(tmp) == IS_STRING) {
		zval_dtor(&tmp);
	}
	return key;
}
/* }}} */

/* {{{ php_openssl_generate_private_key */
static EVP_PKEY * php_openssl_generate_private_key(struct php_x509_request * req TSRMLS_DC)
{
	char * randfile = NULL;
	int egdsocket, seeded;
	EVP_PKEY * return_val = NULL;
	
	if (req->priv_key_bits < MIN_KEY_LENGTH) {
		php_error_docref(NULL TSRMLS_CC, E_WARNING, "private key length is too short; it needs to be at least %d bits, not %d",
				MIN_KEY_LENGTH, req->priv_key_bits);
		return NULL;
	}

	randfile = CONF_get_string(req->req_config, req->section_name, "RANDFILE");
	php_openssl_load_rand_file(randfile, &egdsocket, &seeded TSRMLS_CC);
	
	if ((req->priv_key = EVP_PKEY_new()) != NULL) {
		switch(req->priv_key_type) {
			case OPENSSL_KEYTYPE_RSA:
				if (EVP_PKEY_assign_RSA(req->priv_key, RSA_generate_key(req->priv_key_bits, 0x10001, NULL, NULL))) {
					return_val = req->priv_key;
				}
				break;
#if !defined(NO_DSA) && defined(HAVE_DSA_DEFAULT_METHOD)
			case OPENSSL_KEYTYPE_DSA:
				{
					DSA *dsapar = DSA_generate_parameters(req->priv_key_bits, NULL, 0, NULL, NULL, NULL, NULL);
					if (dsapar) {
						DSA_set_method(dsapar, DSA_get_default_method());
						if (DSA_generate_key(dsapar)) {
							if (EVP_PKEY_assign_DSA(req->priv_key, dsapar)) {
								return_val = req->priv_key;
							}
						} else {
							DSA_free(dsapar);
						}
					}
				}
				break;
#endif
#if !defined(NO_DH)
			case OPENSSL_KEYTYPE_DH:
				{
					DH *dhpar = DH_generate_parameters(req->priv_key_bits, 2, NULL, NULL);
					int codes = 0;

					if (dhpar) {
						DH_set_method(dhpar, DH_get_default_method());
						if (DH_check(dhpar, &codes) && codes == 0 && DH_generate_key(dhpar)) {
							if (EVP_PKEY_assign_DH(req->priv_key, dhpar)) {
								return_val = req->priv_key;
							}
						} else {
							DH_free(dhpar);
						}
					}
				}
				break;
#endif
			default:
				php_error_docref(NULL TSRMLS_CC, E_WARNING, "Unsupported private key type");
		}
	}

	php_openssl_write_rand_file(randfile, egdsocket, seeded);
	
	if (return_val == NULL) {
		EVP_PKEY_free(req->priv_key);
		req->priv_key = NULL;
		return NULL;
	}
	
	return return_val;
}
/* }}} */

/* {{{ php_openssl_is_private_key
	Check whether the supplied key is a private key by checking if the secret prime factors are set */
static int php_openssl_is_private_key(EVP_PKEY* pkey TSRMLS_DC)
{
	assert(pkey != NULL);

	switch (pkey->type) {
#ifndef NO_RSA
		case EVP_PKEY_RSA:
		case EVP_PKEY_RSA2:
			assert(pkey->pkey.rsa != NULL);
			if (pkey->pkey.rsa != NULL && (NULL == pkey->pkey.rsa->p || NULL == pkey->pkey.rsa->q)) {
				return 0;
			}
			break;
#endif
#ifndef NO_DSA
		case EVP_PKEY_DSA:
		case EVP_PKEY_DSA1:
		case EVP_PKEY_DSA2:
		case EVP_PKEY_DSA3:
		case EVP_PKEY_DSA4:
			assert(pkey->pkey.dsa != NULL);

			if (NULL == pkey->pkey.dsa->p || NULL == pkey->pkey.dsa->q || NULL == pkey->pkey.dsa->priv_key){ 
				return 0;
			}
			break;
#endif
#ifndef NO_DH
		case EVP_PKEY_DH:
			assert(pkey->pkey.dh != NULL);

			if (NULL == pkey->pkey.dh->p || NULL == pkey->pkey.dh->priv_key) {
				return 0;
			}
			break;
#endif
		default:
			php_error_docref(NULL TSRMLS_CC, E_WARNING, "key type not supported in this PHP build!");
			break;
	}
	return 1;
}
/* }}} */

#define OPENSSL_PKEY_GET_BN(_type, _name) do {							\
		if (pkey->pkey._type->_name != NULL) {							\
			int len = BN_num_bytes(pkey->pkey._type->_name);			\
			char *str = emalloc(len + 1);								\
			BN_bn2bin(pkey->pkey._type->_name, (unsigned char*)str);	\
			str[len] = 0;                                           	\
			add_assoc_stringl(_type, #_name, str, len, 0);				\
		}																\
	} while (0)

#define OPENSSL_PKEY_SET_BN(_ht, _type, _name) do {						\
		zval **bn;														\
		if (zend_hash_find(_ht, #_name, sizeof(#_name),	(void**)&bn) == SUCCESS && \
				Z_TYPE_PP(bn) == IS_STRING) {							\
			_type->_name = BN_bin2bn(									\
				(unsigned char*)Z_STRVAL_PP(bn),						\
	 			Z_STRLEN_PP(bn), NULL);									\
	    }                                                               \
	} while (0);


/* {{{ proto resource openssl_pkey_new([array configargs])
   Generates a new private key */
PHP_FUNCTION(openssl_pkey_new)
{
	struct php_x509_request req;
	zval * args = NULL;
	zval **data;

	if (zend_parse_parameters(ZEND_NUM_ARGS() TSRMLS_CC, "|a!", &args) == FAILURE) {
		return;
	}
	RETVAL_FALSE;

	if (args && Z_TYPE_P(args) == IS_ARRAY) {
		EVP_PKEY *pkey;

		if (zend_hash_find(Z_ARRVAL_P(args), "rsa", sizeof("rsa"), (void**)&data) == SUCCESS &&
		    Z_TYPE_PP(data) == IS_ARRAY) {
		    pkey = EVP_PKEY_new();
		    if (pkey) {
				RSA *rsa = RSA_new();
				if (rsa) {
					OPENSSL_PKEY_SET_BN(Z_ARRVAL_PP(data), rsa, n);
					OPENSSL_PKEY_SET_BN(Z_ARRVAL_PP(data), rsa, e);
					OPENSSL_PKEY_SET_BN(Z_ARRVAL_PP(data), rsa, d);
					OPENSSL_PKEY_SET_BN(Z_ARRVAL_PP(data), rsa, p);
					OPENSSL_PKEY_SET_BN(Z_ARRVAL_PP(data), rsa, q);
					OPENSSL_PKEY_SET_BN(Z_ARRVAL_PP(data), rsa, dmp1);
					OPENSSL_PKEY_SET_BN(Z_ARRVAL_PP(data), rsa, dmq1);
					OPENSSL_PKEY_SET_BN(Z_ARRVAL_PP(data), rsa, iqmp);
					if (rsa->n && rsa->d) {
						if (EVP_PKEY_assign_RSA(pkey, rsa)) {
							RETURN_RESOURCE(zend_list_insert(pkey, le_key TSRMLS_CC));
						}
					}
					RSA_free(rsa);
				}
				EVP_PKEY_free(pkey);
			}
			RETURN_FALSE;
		} else if (zend_hash_find(Z_ARRVAL_P(args), "dsa", sizeof("dsa"), (void**)&data) == SUCCESS &&
		           Z_TYPE_PP(data) == IS_ARRAY) {
		    pkey = EVP_PKEY_new();
		    if (pkey) {
				DSA *dsa = DSA_new();
				if (dsa) {
					OPENSSL_PKEY_SET_BN(Z_ARRVAL_PP(data), dsa, p);
					OPENSSL_PKEY_SET_BN(Z_ARRVAL_PP(data), dsa, q);
					OPENSSL_PKEY_SET_BN(Z_ARRVAL_PP(data), dsa, g);
					OPENSSL_PKEY_SET_BN(Z_ARRVAL_PP(data), dsa, priv_key);
					OPENSSL_PKEY_SET_BN(Z_ARRVAL_PP(data), dsa, pub_key);
					if (dsa->p && dsa->q && dsa->g) {
						if (!dsa->priv_key && !dsa->pub_key) {
							DSA_generate_key(dsa);
						}
						if (EVP_PKEY_assign_DSA(pkey, dsa)) {
							RETURN_RESOURCE(zend_list_insert(pkey, le_key TSRMLS_CC));
						}
					}
					DSA_free(dsa);
				}
				EVP_PKEY_free(pkey);
			}
			RETURN_FALSE;
		} else if (zend_hash_find(Z_ARRVAL_P(args), "dh", sizeof("dh"), (void**)&data) == SUCCESS &&
		           Z_TYPE_PP(data) == IS_ARRAY) {
		    pkey = EVP_PKEY_new();
		    if (pkey) {
				DH *dh = DH_new();
				if (dh) {
					OPENSSL_PKEY_SET_BN(Z_ARRVAL_PP(data), dh, p);
					OPENSSL_PKEY_SET_BN(Z_ARRVAL_PP(data), dh, g);
					OPENSSL_PKEY_SET_BN(Z_ARRVAL_PP(data), dh, priv_key);
					OPENSSL_PKEY_SET_BN(Z_ARRVAL_PP(data), dh, pub_key);
					if (dh->p && dh->g) {
						if (!dh->pub_key) {
							DH_generate_key(dh);
						}
						if (EVP_PKEY_assign_DH(pkey, dh)) {
							RETURN_RESOURCE(zend_list_insert(pkey, le_key TSRMLS_CC));
						}
					}
					DH_free(dh);
				}
				EVP_PKEY_free(pkey);
			}
			RETURN_FALSE;
		}
	} 

	PHP_SSL_REQ_INIT(&req);

	if (PHP_SSL_REQ_PARSE(&req, args) == SUCCESS)
	{
		if (php_openssl_generate_private_key(&req TSRMLS_CC)) {
			/* pass back a key resource */
			RETVAL_RESOURCE(zend_list_insert(req.priv_key, le_key TSRMLS_CC));
			/* make sure the cleanup code doesn't zap it! */
			req.priv_key = NULL;
		}
	}
	PHP_SSL_REQ_DISPOSE(&req);
}
/* }}} */

/* {{{ proto bool openssl_pkey_export_to_file(mixed key, string outfilename [, string passphrase, array config_args)
   Gets an exportable representation of a key into a file */
PHP_FUNCTION(openssl_pkey_export_to_file)
{
	struct php_x509_request req;
	zval ** zpkey, * args = NULL;
	char * passphrase = NULL; int passphrase_len = 0;
	char * filename = NULL; int filename_len = 0;
	long key_resource = -1;
	EVP_PKEY * key;
	BIO * bio_out = NULL;
	const EVP_CIPHER * cipher;
	
	if (zend_parse_parameters(ZEND_NUM_ARGS() TSRMLS_CC, "Zp|s!a!", &zpkey, &filename, &filename_len, &passphrase, &passphrase_len, &args) == FAILURE) {
		return;
	}
	RETVAL_FALSE;

	key = php_openssl_evp_from_zval(zpkey, 0, passphrase, 0, &key_resource TSRMLS_CC);

	if (key == NULL) {
		php_error_docref(NULL TSRMLS_CC, E_WARNING, "cannot get key from parameter 1");
		RETURN_FALSE;
	}
	
	if (php_openssl_open_base_dir_chk(filename TSRMLS_CC)) {
		RETURN_FALSE;
	}
	
	PHP_SSL_REQ_INIT(&req);

	if (PHP_SSL_REQ_PARSE(&req, args) == SUCCESS) {
		bio_out = BIO_new_file(filename, "w");

		if (passphrase && req.priv_key_encrypt) {
			if (req.priv_key_encrypt_cipher) {
				cipher = req.priv_key_encrypt_cipher;
			} else {
				cipher = (EVP_CIPHER *) EVP_des_ede3_cbc();
			}
		} else {
			cipher = NULL;
		}
		if (PEM_write_bio_PrivateKey(bio_out, key, cipher, (unsigned char *)passphrase, passphrase_len, NULL, NULL)) {
			/* Success!
			 * If returning the output as a string, do so now */
			RETVAL_TRUE;
		}
	}
	PHP_SSL_REQ_DISPOSE(&req);

	if (key_resource == -1 && key) {
		EVP_PKEY_free(key);
	}
	if (bio_out) {
		BIO_free(bio_out);
	}
}
/* }}} */

/* {{{ proto bool openssl_pkey_export(mixed key, &mixed out [, string passphrase [, array config_args]])
   Gets an exportable representation of a key into a string or file */
PHP_FUNCTION(openssl_pkey_export)
{
	struct php_x509_request req;
	zval ** zpkey, * args = NULL, *out;
	char * passphrase = NULL; int passphrase_len = 0;
	long key_resource = -1;
	EVP_PKEY * key;
	BIO * bio_out = NULL;
	const EVP_CIPHER * cipher;
	
	if (zend_parse_parameters(ZEND_NUM_ARGS() TSRMLS_CC, "Zz|s!a!", &zpkey, &out, &passphrase, &passphrase_len, &args) == FAILURE) {
		return;
	}
	RETVAL_FALSE;

	key = php_openssl_evp_from_zval(zpkey, 0, passphrase, 0, &key_resource TSRMLS_CC);

	if (key == NULL) {
		php_error_docref(NULL TSRMLS_CC, E_WARNING, "cannot get key from parameter 1");
		RETURN_FALSE;
	}
	
	PHP_SSL_REQ_INIT(&req);

	if (PHP_SSL_REQ_PARSE(&req, args) == SUCCESS) {
		bio_out = BIO_new(BIO_s_mem());

		if (passphrase && req.priv_key_encrypt) {
			if (req.priv_key_encrypt_cipher) {
				cipher = req.priv_key_encrypt_cipher;
			} else {
				cipher = (EVP_CIPHER *) EVP_des_ede3_cbc();
			}
		} else {
			cipher = NULL;
		}
		if (PEM_write_bio_PrivateKey(bio_out, key, cipher, (unsigned char *)passphrase, passphrase_len, NULL, NULL)) {
			/* Success!
			 * If returning the output as a string, do so now */

			char * bio_mem_ptr;
			long bio_mem_len;
			RETVAL_TRUE;

			bio_mem_len = BIO_get_mem_data(bio_out, &bio_mem_ptr);
			zval_dtor(out);
			ZVAL_STRINGL(out, bio_mem_ptr, bio_mem_len, 1);
		}
	}
	PHP_SSL_REQ_DISPOSE(&req);

	if (key_resource == -1 && key) {
		EVP_PKEY_free(key);
	}
	if (bio_out) {
		BIO_free(bio_out);
	}
}
/* }}} */

/* {{{ proto int openssl_pkey_get_public(mixed cert)
   Gets public key from X.509 certificate */
PHP_FUNCTION(openssl_pkey_get_public)
{
	zval **cert;
	EVP_PKEY *pkey;

	if (zend_parse_parameters(ZEND_NUM_ARGS() TSRMLS_CC, "Z", &cert) == FAILURE) {
		return;
	}
	Z_TYPE_P(return_value) = IS_RESOURCE;
	pkey = php_openssl_evp_from_zval(cert, 1, NULL, 1, &Z_LVAL_P(return_value) TSRMLS_CC);

	if (pkey == NULL) {
		RETURN_FALSE;
	}
	zend_list_addref(Z_LVAL_P(return_value));
}
/* }}} */

/* {{{ proto void openssl_pkey_free(int key)
   Frees a key */
PHP_FUNCTION(openssl_pkey_free)
{
	zval *key;
	EVP_PKEY *pkey;

	if (zend_parse_parameters(ZEND_NUM_ARGS() TSRMLS_CC, "r", &key) == FAILURE) {
		return;
	}
	ZEND_FETCH_RESOURCE(pkey, EVP_PKEY *, &key, -1, "OpenSSL key", le_key);
	zend_list_delete(Z_LVAL_P(key));
}
/* }}} */

/* {{{ proto int openssl_pkey_get_private(string key [, string passphrase])
   Gets private keys */
PHP_FUNCTION(openssl_pkey_get_private)
{
	zval **cert;
	EVP_PKEY *pkey;
	char * passphrase = "";
	int passphrase_len = sizeof("")-1;

	if (zend_parse_parameters(ZEND_NUM_ARGS() TSRMLS_CC, "Z|s", &cert, &passphrase, &passphrase_len) == FAILURE) {
		return;
	}
	Z_TYPE_P(return_value) = IS_RESOURCE;
	pkey = php_openssl_evp_from_zval(cert, 0, passphrase, 1, &Z_LVAL_P(return_value) TSRMLS_CC);

	if (pkey == NULL) {
		RETURN_FALSE;
	}
	zend_list_addref(Z_LVAL_P(return_value));
}

/* }}} */

/* {{{ proto resource openssl_pkey_get_details(resource key)
	returns an array with the key details (bits, pkey, type)*/
PHP_FUNCTION(openssl_pkey_get_details)
{
	zval *key;
	EVP_PKEY *pkey;
	BIO *out;
	unsigned int pbio_len;
	char *pbio;
	long ktype;

	if (zend_parse_parameters(ZEND_NUM_ARGS() TSRMLS_CC, "r", &key) == FAILURE) {
		return;
	}
	ZEND_FETCH_RESOURCE(pkey, EVP_PKEY *, &key, -1, "OpenSSL key", le_key);
	if (!pkey) {
		RETURN_FALSE;
	}
	out = BIO_new(BIO_s_mem());
	PEM_write_bio_PUBKEY(out, pkey);
	pbio_len = BIO_get_mem_data(out, &pbio);

	array_init(return_value);
	add_assoc_long(return_value, "bits", EVP_PKEY_bits(pkey));
	add_assoc_stringl(return_value, "key", pbio, pbio_len, 1);
	/*TODO: Use the real values once the openssl constants are used 
	 * See the enum at the top of this file
	 */
	switch (EVP_PKEY_type(pkey->type)) {
		case EVP_PKEY_RSA:
		case EVP_PKEY_RSA2:
			ktype = OPENSSL_KEYTYPE_RSA;

			if (pkey->pkey.rsa != NULL) {
				zval *rsa;

				ALLOC_INIT_ZVAL(rsa);
				array_init(rsa);
				OPENSSL_PKEY_GET_BN(rsa, n);
				OPENSSL_PKEY_GET_BN(rsa, e);
				OPENSSL_PKEY_GET_BN(rsa, d);
				OPENSSL_PKEY_GET_BN(rsa, p);
				OPENSSL_PKEY_GET_BN(rsa, q);
				OPENSSL_PKEY_GET_BN(rsa, dmp1);
				OPENSSL_PKEY_GET_BN(rsa, dmq1);
				OPENSSL_PKEY_GET_BN(rsa, iqmp);
				add_assoc_zval(return_value, "rsa", rsa);
			}

			break;	
		case EVP_PKEY_DSA:
		case EVP_PKEY_DSA2:
		case EVP_PKEY_DSA3:
		case EVP_PKEY_DSA4:
			ktype = OPENSSL_KEYTYPE_DSA;

			if (pkey->pkey.dsa != NULL) {
				zval *dsa;

				ALLOC_INIT_ZVAL(dsa);
				array_init(dsa);
				OPENSSL_PKEY_GET_BN(dsa, p);
				OPENSSL_PKEY_GET_BN(dsa, q);
				OPENSSL_PKEY_GET_BN(dsa, g);
				OPENSSL_PKEY_GET_BN(dsa, priv_key);
				OPENSSL_PKEY_GET_BN(dsa, pub_key);
				add_assoc_zval(return_value, "dsa", dsa);
			}
			break;
		case EVP_PKEY_DH:
			
			ktype = OPENSSL_KEYTYPE_DH;

			if (pkey->pkey.dh != NULL) {
				zval *dh;

				ALLOC_INIT_ZVAL(dh);
				array_init(dh);
				OPENSSL_PKEY_GET_BN(dh, p);
				OPENSSL_PKEY_GET_BN(dh, g);
				OPENSSL_PKEY_GET_BN(dh, priv_key);
				OPENSSL_PKEY_GET_BN(dh, pub_key);
				add_assoc_zval(return_value, "dh", dh);
			}

			break;
#ifdef EVP_PKEY_EC 
		case EVP_PKEY_EC:
			ktype = OPENSSL_KEYTYPE_EC;
			break;
#endif
		default:
			ktype = -1;
			break;
	}
	add_assoc_long(return_value, "type", ktype);

	BIO_free(out);
}
/* }}} */

/* }}} */

#if OPENSSL_VERSION_NUMBER >= 0x10000000L

/* {{{ proto string openssl_pbkdf2(string password, string salt, long key_length, long iterations [, string digest_method = "sha1"])
   Generates a PKCS5 v2 PBKDF2 string, defaults to sha1 */
PHP_FUNCTION(openssl_pbkdf2)
{
	long key_length = 0, iterations = 0;
	char *password; int password_len;
	char *salt; int salt_len;
	char *method; int method_len = 0;
	unsigned char *out_buffer;

	const EVP_MD *digest;

	if (zend_parse_parameters(ZEND_NUM_ARGS() TSRMLS_CC, "ssll|s",
				&password, &password_len,
				&salt, &salt_len,
				&key_length, &iterations,
				&method, &method_len) == FAILURE) {
		return;
	}

	if (key_length <= 0) {
		RETURN_FALSE;
	}

	if (method_len) {
		digest = EVP_get_digestbyname(method);
	} else {
		digest = EVP_sha1();
	}

	if (!digest) {
		php_error_docref(NULL TSRMLS_CC, E_WARNING, "Unknown signature algorithm");
		RETURN_FALSE;
	}

	out_buffer = emalloc(key_length + 1);
	out_buffer[key_length] = '\0';

	if (PKCS5_PBKDF2_HMAC(password, password_len, (unsigned char *)salt, salt_len, iterations, digest, key_length, out_buffer) == 1) {
		RETVAL_STRINGL((char *)out_buffer, key_length, 0);
	} else {
		efree(out_buffer);
		RETURN_FALSE;
	}
}
/* }}} */

#endif

/* {{{ PKCS7 S/MIME functions */

/* {{{ proto bool openssl_pkcs7_verify(string filename, long flags [, string signerscerts [, array cainfo [, string extracerts [, string content]]]])
   Verifys that the data block is intact, the signer is who they say they are, and returns the CERTs of the signers */
PHP_FUNCTION(openssl_pkcs7_verify)
{
	X509_STORE * store = NULL;
	zval * cainfo = NULL;
	STACK_OF(X509) *signers= NULL;
	STACK_OF(X509) *others = NULL;
	PKCS7 * p7 = NULL;
	BIO * in = NULL, * datain = NULL, * dataout = NULL;
	long flags = 0;
	char * filename; int filename_len;
	char * extracerts = NULL; int extracerts_len = 0;
	char * signersfilename = NULL; int signersfilename_len = 0;
	char * datafilename = NULL; int datafilename_len = 0;
	
	RETVAL_LONG(-1);

	if (zend_parse_parameters(ZEND_NUM_ARGS() TSRMLS_CC, "pl|papp", &filename, &filename_len,
				&flags, &signersfilename, &signersfilename_len, &cainfo,
				&extracerts, &extracerts_len, &datafilename, &datafilename_len) == FAILURE) {
		return;
	}
	
	if (extracerts) {
		others = load_all_certs_from_file(extracerts);
		if (others == NULL) {
			goto clean_exit;
		}
	}

	flags = flags & ~PKCS7_DETACHED;

	store = setup_verify(cainfo TSRMLS_CC);

	if (!store) {
		goto clean_exit;
	}
	if (php_openssl_open_base_dir_chk(filename TSRMLS_CC)) {
		goto clean_exit;
	}

	in = BIO_new_file(filename, (flags & PKCS7_BINARY) ? "rb" : "r");
	if (in == NULL) {
		goto clean_exit;
	}
	p7 = SMIME_read_PKCS7(in, &datain);
	if (p7 == NULL) {
#if DEBUG_SMIME
		zend_printf("SMIME_read_PKCS7 failed\n");
#endif
		goto clean_exit;
	}

	if (datafilename) {

		if (php_openssl_open_base_dir_chk(datafilename TSRMLS_CC)) {
			goto clean_exit;
		}

		dataout = BIO_new_file(datafilename, "w");
		if (dataout == NULL) {
			goto clean_exit;
		}
	}
#if DEBUG_SMIME
	zend_printf("Calling PKCS7 verify\n");
#endif

	if (PKCS7_verify(p7, others, store, datain, dataout, flags)) {

		RETVAL_TRUE;

		if (signersfilename) {
			BIO *certout;
		
			if (php_openssl_open_base_dir_chk(signersfilename TSRMLS_CC)) {
				goto clean_exit;
			}
		
			certout = BIO_new_file(signersfilename, "w");
			if (certout) {
				int i;
				signers = PKCS7_get0_signers(p7, NULL, flags);

				for(i = 0; i < sk_X509_num(signers); i++) {
					PEM_write_bio_X509(certout, sk_X509_value(signers, i));
				}
				BIO_free(certout);
				sk_X509_free(signers);
			} else {
				php_error_docref(NULL TSRMLS_CC, E_WARNING, "signature OK, but cannot open %s for writing", signersfilename);
				RETVAL_LONG(-1);
			}
		}
		goto clean_exit;
	} else {
		RETVAL_FALSE;
	}
clean_exit:
	X509_STORE_free(store);
	BIO_free(datain);
	BIO_free(in);
	BIO_free(dataout);
	PKCS7_free(p7);
	sk_X509_free(others);
}
/* }}} */

/* {{{ proto bool openssl_pkcs7_encrypt(string infile, string outfile, mixed recipcerts, array headers [, long flags [, long cipher]])
   Encrypts the message in the file named infile with the certificates in recipcerts and output the result to the file named outfile */
PHP_FUNCTION(openssl_pkcs7_encrypt)
{
	zval ** zrecipcerts, * zheaders = NULL;
	STACK_OF(X509) * recipcerts = NULL;
	BIO * infile = NULL, * outfile = NULL;
	long flags = 0;
	PKCS7 * p7 = NULL;
	HashPosition hpos;
	zval ** zcertval;
	X509 * cert;
	const EVP_CIPHER *cipher = NULL;
	long cipherid = PHP_OPENSSL_CIPHER_DEFAULT;
	uint strindexlen;
	ulong intindex;
	char * strindex;
	char * infilename = NULL;	int infilename_len;
	char * outfilename = NULL;	int outfilename_len;
	
	RETVAL_FALSE;

	if (zend_parse_parameters(ZEND_NUM_ARGS() TSRMLS_CC, "ppZa!|ll", &infilename, &infilename_len,
				&outfilename, &outfilename_len, &zrecipcerts, &zheaders, &flags, &cipherid) == FAILURE)
		return;

	
	if (php_openssl_open_base_dir_chk(infilename TSRMLS_CC) || php_openssl_open_base_dir_chk(outfilename TSRMLS_CC)) {
		return;
	}

	infile = BIO_new_file(infilename, "r");
	if (infile == NULL) {
		goto clean_exit;
	}

	outfile = BIO_new_file(outfilename, "w");
	if (outfile == NULL) { 
		goto clean_exit;
	}

	recipcerts = sk_X509_new_null();

	/* get certs */
	if (Z_TYPE_PP(zrecipcerts) == IS_ARRAY) {
		zend_hash_internal_pointer_reset_ex(HASH_OF(*zrecipcerts), &hpos);
		while(zend_hash_get_current_data_ex(HASH_OF(*zrecipcerts), (void**)&zcertval, &hpos) == SUCCESS) {
			long certresource;

			cert = php_openssl_x509_from_zval(zcertval, 0, &certresource TSRMLS_CC);
			if (cert == NULL) {
				goto clean_exit;
			}

			if (certresource != -1) {
				/* we shouldn't free this particular cert, as it is a resource.
					make a copy and push that on the stack instead */
				cert = X509_dup(cert);
				if (cert == NULL) {
					goto clean_exit;
				}
			}
			sk_X509_push(recipcerts, cert);

			zend_hash_move_forward_ex(HASH_OF(*zrecipcerts), &hpos);
		}
	} else {
		/* a single certificate */
		long certresource;

		cert = php_openssl_x509_from_zval(zrecipcerts, 0, &certresource TSRMLS_CC);
		if (cert == NULL) {
			goto clean_exit;
		}

		if (certresource != -1) {
			/* we shouldn't free this particular cert, as it is a resource.
				make a copy and push that on the stack instead */
			cert = X509_dup(cert);
			if (cert == NULL) {
				goto clean_exit;
			}
		}
		sk_X509_push(recipcerts, cert);
	}

	/* sanity check the cipher */
	cipher = php_openssl_get_evp_cipher_from_algo(cipherid);
	if (cipher == NULL) {
		/* shouldn't happen */
		php_error_docref(NULL TSRMLS_CC, E_WARNING, "Failed to get cipher");
		goto clean_exit;
	}

	p7 = PKCS7_encrypt(recipcerts, infile, (EVP_CIPHER*)cipher, flags);

	if (p7 == NULL) {
		goto clean_exit;
	}

	/* tack on extra headers */
	if (zheaders) {
		zend_hash_internal_pointer_reset_ex(HASH_OF(zheaders), &hpos);
		while(zend_hash_get_current_data_ex(HASH_OF(zheaders), (void**)&zcertval, &hpos) == SUCCESS) {
			strindex = NULL;
			zend_hash_get_current_key_ex(HASH_OF(zheaders), &strindex, &strindexlen, &intindex, 0, &hpos);

			convert_to_string_ex(zcertval);

			if (strindex) {
				BIO_printf(outfile, "%s: %s\n", strindex, Z_STRVAL_PP(zcertval));
			} else {
				BIO_printf(outfile, "%s\n", Z_STRVAL_PP(zcertval));
			}

			zend_hash_move_forward_ex(HASH_OF(zheaders), &hpos);
		}
	}

	(void)BIO_reset(infile);

	/* write the encrypted data */
	SMIME_write_PKCS7(outfile, p7, infile, flags);

	RETVAL_TRUE;

clean_exit:
	PKCS7_free(p7);
	BIO_free(infile);
	BIO_free(outfile);
	if (recipcerts) {
		sk_X509_pop_free(recipcerts, X509_free);
	}
}
/* }}} */

/* {{{ proto bool openssl_pkcs7_sign(string infile, string outfile, mixed signcert, mixed signkey, array headers [, long flags [, string extracertsfilename]])
   Signs the MIME message in the file named infile with signcert/signkey and output the result to file name outfile. headers lists plain text headers to exclude from the signed portion of the message, and should include to, from and subject as a minimum */

PHP_FUNCTION(openssl_pkcs7_sign)
{
	zval ** zcert, ** zprivkey, * zheaders;
	zval ** hval;
	X509 * cert = NULL;
	EVP_PKEY * privkey = NULL;
	long flags = PKCS7_DETACHED;
	PKCS7 * p7 = NULL;
	BIO * infile = NULL, * outfile = NULL;
	STACK_OF(X509) *others = NULL;
	long certresource = -1, keyresource = -1;
	ulong intindex;
	uint strindexlen;
	HashPosition hpos;
	char * strindex;
	char * infilename;	int infilename_len;
	char * outfilename;	int outfilename_len;
	char * extracertsfilename = NULL; int extracertsfilename_len;

	if (zend_parse_parameters(ZEND_NUM_ARGS() TSRMLS_CC, "ppZZa!|lp",
				&infilename, &infilename_len, &outfilename, &outfilename_len,
				&zcert, &zprivkey, &zheaders, &flags, &extracertsfilename,
				&extracertsfilename_len) == FAILURE) {
		return;
	}
	
	RETVAL_FALSE;

	if (extracertsfilename) {
		others = load_all_certs_from_file(extracertsfilename);
		if (others == NULL) { 
			goto clean_exit;
		}
	}

	privkey = php_openssl_evp_from_zval(zprivkey, 0, "", 0, &keyresource TSRMLS_CC);
	if (privkey == NULL) {
		php_error_docref(NULL TSRMLS_CC, E_WARNING, "error getting private key");
		goto clean_exit;
	}

	cert = php_openssl_x509_from_zval(zcert, 0, &certresource TSRMLS_CC);
	if (cert == NULL) {
		php_error_docref(NULL TSRMLS_CC, E_WARNING, "error getting cert");
		goto clean_exit;
	}

	if (php_openssl_open_base_dir_chk(infilename TSRMLS_CC) || php_openssl_open_base_dir_chk(outfilename TSRMLS_CC)) {
		goto clean_exit;
	}

	infile = BIO_new_file(infilename, "r");
	if (infile == NULL) {
		php_error_docref(NULL TSRMLS_CC, E_WARNING, "error opening input file %s!", infilename);
		goto clean_exit;
	}

	outfile = BIO_new_file(outfilename, "w");
	if (outfile == NULL) {
		php_error_docref(NULL TSRMLS_CC, E_WARNING, "error opening output file %s!", outfilename);
		goto clean_exit;
	}

	p7 = PKCS7_sign(cert, privkey, others, infile, flags);
	if (p7 == NULL) {
		php_error_docref(NULL TSRMLS_CC, E_WARNING, "error creating PKCS7 structure!");
		goto clean_exit;
	}

	(void)BIO_reset(infile);

	/* tack on extra headers */
	if (zheaders) {
		zend_hash_internal_pointer_reset_ex(HASH_OF(zheaders), &hpos);
		while(zend_hash_get_current_data_ex(HASH_OF(zheaders), (void**)&hval, &hpos) == SUCCESS) {
			strindex = NULL;
			zend_hash_get_current_key_ex(HASH_OF(zheaders), &strindex, &strindexlen, &intindex, 0, &hpos);

			convert_to_string_ex(hval);

			if (strindex) {
				BIO_printf(outfile, "%s: %s\n", strindex, Z_STRVAL_PP(hval));
			} else {
				BIO_printf(outfile, "%s\n", Z_STRVAL_PP(hval));
			}
			zend_hash_move_forward_ex(HASH_OF(zheaders), &hpos);
		}
	}
	/* write the signed data */
	SMIME_write_PKCS7(outfile, p7, infile, flags);

	RETVAL_TRUE;

clean_exit:
	PKCS7_free(p7);
	BIO_free(infile);
	BIO_free(outfile);
	if (others) {
		sk_X509_pop_free(others, X509_free);
	}
	if (privkey && keyresource == -1) {
		EVP_PKEY_free(privkey);
	}
	if (cert && certresource == -1) {
		X509_free(cert);
	}
}
/* }}} */

/* {{{ proto bool openssl_pkcs7_decrypt(string infilename, string outfilename, mixed recipcert [, mixed recipkey])
   Decrypts the S/MIME message in the file name infilename and output the results to the file name outfilename.  recipcert is a CERT for one of the recipients. recipkey specifies the private key matching recipcert, if recipcert does not include the key */

PHP_FUNCTION(openssl_pkcs7_decrypt)
{
	zval ** recipcert, ** recipkey = NULL;
	X509 * cert = NULL;
	EVP_PKEY * key = NULL;
	long certresval, keyresval;
	BIO * in = NULL, * out = NULL, * datain = NULL;
	PKCS7 * p7 = NULL;
	char * infilename;	int infilename_len;
	char * outfilename;	int outfilename_len;

	if (zend_parse_parameters(ZEND_NUM_ARGS() TSRMLS_CC, "ppZ|Z", &infilename, &infilename_len,
				&outfilename, &outfilename_len, &recipcert, &recipkey) == FAILURE) {
		return;
	}

	RETVAL_FALSE;

	cert = php_openssl_x509_from_zval(recipcert, 0, &certresval TSRMLS_CC);
	if (cert == NULL) {
		php_error_docref(NULL TSRMLS_CC, E_WARNING, "unable to coerce parameter 3 to x509 cert");
		goto clean_exit;
	}

	key = php_openssl_evp_from_zval(recipkey ? recipkey : recipcert, 0, "", 0, &keyresval TSRMLS_CC);
	if (key == NULL) {
		php_error_docref(NULL TSRMLS_CC, E_WARNING, "unable to get private key");
		goto clean_exit;
	}
	
	if (php_openssl_open_base_dir_chk(infilename TSRMLS_CC) || php_openssl_open_base_dir_chk(outfilename TSRMLS_CC)) {
		goto clean_exit;
	}

	in = BIO_new_file(infilename, "r");
	if (in == NULL) {
		goto clean_exit;
	}
	out = BIO_new_file(outfilename, "w");
	if (out == NULL) {
		goto clean_exit;
	}

	p7 = SMIME_read_PKCS7(in, &datain);

	if (p7 == NULL) {
		goto clean_exit;
	}
	if (PKCS7_decrypt(p7, key, cert, out, PKCS7_DETACHED)) { 
		RETVAL_TRUE;
	}
clean_exit:
	PKCS7_free(p7);
	BIO_free(datain);
	BIO_free(in);
	BIO_free(out);
	if (cert && certresval == -1) {
		X509_free(cert);
	}
	if (key && keyresval == -1) {
		EVP_PKEY_free(key);
	}
}
/* }}} */

/* }}} */

/* {{{ proto bool openssl_private_encrypt(string data, string &crypted, mixed key [, int padding])
   Encrypts data with private key */
PHP_FUNCTION(openssl_private_encrypt)
{
	zval **key, *crypted;
	EVP_PKEY *pkey;
	int cryptedlen;
	unsigned char *cryptedbuf = NULL;
	int successful = 0;
	long keyresource = -1;
	char * data;
	int data_len;
	long padding = RSA_PKCS1_PADDING;

	if (zend_parse_parameters(ZEND_NUM_ARGS() TSRMLS_CC, "szZ|l", &data, &data_len, &crypted, &key, &padding) == FAILURE) { 
		return;
	}
	RETVAL_FALSE;

	pkey = php_openssl_evp_from_zval(key, 0, "", 0, &keyresource TSRMLS_CC);

	if (pkey == NULL) {
		php_error_docref(NULL TSRMLS_CC, E_WARNING, "key param is not a valid private key");
		RETURN_FALSE;
	}

	cryptedlen = EVP_PKEY_size(pkey);
	cryptedbuf = emalloc(cryptedlen + 1);

	switch (pkey->type) {
		case EVP_PKEY_RSA:
		case EVP_PKEY_RSA2:
			successful =  (RSA_private_encrypt(data_len, 
						(unsigned char *)data, 
						cryptedbuf, 
						pkey->pkey.rsa, 
						padding) == cryptedlen);
			break;
		default:
			php_error_docref(NULL TSRMLS_CC, E_WARNING, "key type not supported in this PHP build!");
	}

	if (successful) {
		zval_dtor(crypted);
		cryptedbuf[cryptedlen] = '\0';
		ZVAL_STRINGL(crypted, (char *)cryptedbuf, cryptedlen, 0);
		cryptedbuf = NULL;
		RETVAL_TRUE;
	}
	if (cryptedbuf) {
		efree(cryptedbuf);
	}
	if (keyresource == -1) { 
		EVP_PKEY_free(pkey);
	}
}
/* }}} */

/* {{{ proto bool openssl_private_decrypt(string data, string &decrypted, mixed key [, int padding])
   Decrypts data with private key */
PHP_FUNCTION(openssl_private_decrypt)
{
	zval **key, *crypted;
	EVP_PKEY *pkey;
	int cryptedlen;
	unsigned char *cryptedbuf = NULL;
	unsigned char *crypttemp;
	int successful = 0;
	long padding = RSA_PKCS1_PADDING;
	long keyresource = -1;
	char * data;
	int data_len;

	if (zend_parse_parameters(ZEND_NUM_ARGS() TSRMLS_CC, "szZ|l", &data, &data_len, &crypted, &key, &padding) == FAILURE) {
		return;
	}
	RETVAL_FALSE;

	pkey = php_openssl_evp_from_zval(key, 0, "", 0, &keyresource TSRMLS_CC);
	if (pkey == NULL) {
		php_error_docref(NULL TSRMLS_CC, E_WARNING, "key parameter is not a valid private key");
		RETURN_FALSE;
	}

	cryptedlen = EVP_PKEY_size(pkey);
	crypttemp = emalloc(cryptedlen + 1);

	switch (pkey->type) {
		case EVP_PKEY_RSA:
		case EVP_PKEY_RSA2:
			cryptedlen = RSA_private_decrypt(data_len, 
					(unsigned char *)data, 
					crypttemp, 
					pkey->pkey.rsa, 
					padding);
			if (cryptedlen != -1) {
				cryptedbuf = emalloc(cryptedlen + 1);
				memcpy(cryptedbuf, crypttemp, cryptedlen);
				successful = 1;
			}
			break;
		default:
			php_error_docref(NULL TSRMLS_CC, E_WARNING, "key type not supported in this PHP build!");
	}

	efree(crypttemp);

	if (successful) {
		zval_dtor(crypted);
		cryptedbuf[cryptedlen] = '\0';
		ZVAL_STRINGL(crypted, (char *)cryptedbuf, cryptedlen, 0);
		cryptedbuf = NULL;
		RETVAL_TRUE;
	}

	if (keyresource == -1) {
		EVP_PKEY_free(pkey);
	}
	if (cryptedbuf) { 
		efree(cryptedbuf);
	}
}
/* }}} */

/* {{{ proto bool openssl_public_encrypt(string data, string &crypted, mixed key [, int padding])
   Encrypts data with public key */
PHP_FUNCTION(openssl_public_encrypt)
{
	zval **key, *crypted;
	EVP_PKEY *pkey;
	int cryptedlen;
	unsigned char *cryptedbuf;
	int successful = 0;
	long keyresource = -1;
	long padding = RSA_PKCS1_PADDING;
	char * data;
	int data_len;

	if (zend_parse_parameters(ZEND_NUM_ARGS() TSRMLS_CC, "szZ|l", &data, &data_len, &crypted, &key, &padding) == FAILURE)
		return;

	RETVAL_FALSE;
	
	pkey = php_openssl_evp_from_zval(key, 1, NULL, 0, &keyresource TSRMLS_CC);
	if (pkey == NULL) {
		php_error_docref(NULL TSRMLS_CC, E_WARNING, "key parameter is not a valid public key");
		RETURN_FALSE;
	}

	cryptedlen = EVP_PKEY_size(pkey);
	cryptedbuf = emalloc(cryptedlen + 1);

	switch (pkey->type) {
		case EVP_PKEY_RSA:
		case EVP_PKEY_RSA2:
			successful = (RSA_public_encrypt(data_len, 
						(unsigned char *)data, 
						cryptedbuf, 
						pkey->pkey.rsa, 
						padding) == cryptedlen);
			break;
		default:
			php_error_docref(NULL TSRMLS_CC, E_WARNING, "key type not supported in this PHP build!");

	}

	if (successful) {
		zval_dtor(crypted);
		cryptedbuf[cryptedlen] = '\0';
		ZVAL_STRINGL(crypted, (char *)cryptedbuf, cryptedlen, 0);
		cryptedbuf = NULL;
		RETVAL_TRUE;
	}
	if (keyresource == -1) {
		EVP_PKEY_free(pkey);
	}
	if (cryptedbuf) {
		efree(cryptedbuf);
	}
}
/* }}} */

/* {{{ proto bool openssl_public_decrypt(string data, string &crypted, resource key [, int padding])
   Decrypts data with public key */
PHP_FUNCTION(openssl_public_decrypt)
{
	zval **key, *crypted;
	EVP_PKEY *pkey;
	int cryptedlen;
	unsigned char *cryptedbuf = NULL;
	unsigned char *crypttemp;
	int successful = 0;
	long keyresource = -1;
	long padding = RSA_PKCS1_PADDING;
	char * data;
	int data_len;

	if (zend_parse_parameters(ZEND_NUM_ARGS() TSRMLS_CC, "szZ|l", &data, &data_len, &crypted, &key, &padding) == FAILURE) {
		return;
	}
	RETVAL_FALSE;
	
	pkey = php_openssl_evp_from_zval(key, 1, NULL, 0, &keyresource TSRMLS_CC);
	if (pkey == NULL) {
		php_error_docref(NULL TSRMLS_CC, E_WARNING, "key parameter is not a valid public key");
		RETURN_FALSE;
	}

	cryptedlen = EVP_PKEY_size(pkey);
	crypttemp = emalloc(cryptedlen + 1);

	switch (pkey->type) {
		case EVP_PKEY_RSA:
		case EVP_PKEY_RSA2:
			cryptedlen = RSA_public_decrypt(data_len, 
					(unsigned char *)data, 
					crypttemp, 
					pkey->pkey.rsa, 
					padding);
			if (cryptedlen != -1) {
				cryptedbuf = emalloc(cryptedlen + 1);
				memcpy(cryptedbuf, crypttemp, cryptedlen);
				successful = 1;
			}
			break;
			
		default:
			php_error_docref(NULL TSRMLS_CC, E_WARNING, "key type not supported in this PHP build!");
		 
	}

	efree(crypttemp);

	if (successful) {
		zval_dtor(crypted);
		cryptedbuf[cryptedlen] = '\0';
		ZVAL_STRINGL(crypted, (char *)cryptedbuf, cryptedlen, 0);
		cryptedbuf = NULL;
		RETVAL_TRUE;
	}

	if (cryptedbuf) {
		efree(cryptedbuf);
	}
	if (keyresource == -1) {
		EVP_PKEY_free(pkey);
	}
}
/* }}} */

/* {{{ proto mixed openssl_error_string(void)
   Returns a description of the last error, and alters the index of the error messages. Returns false when the are no more messages */
PHP_FUNCTION(openssl_error_string)
{
	char buf[512];
	unsigned long val;

	if (zend_parse_parameters_none() == FAILURE) {
		return;
	}

	val = ERR_get_error();
	if (val) {
		RETURN_STRING(ERR_error_string(val, buf), 1);
	} else {
		RETURN_FALSE;
	}
}
/* }}} */

/* {{{ proto bool openssl_sign(string data, &string signature, mixed key[, mixed method])
   Signs data */
PHP_FUNCTION(openssl_sign)
{
	zval **key, *signature;
	EVP_PKEY *pkey;
	int siglen;
	unsigned char *sigbuf;
	long keyresource = -1;
	char * data;
	int data_len;
	EVP_MD_CTX md_ctx;
	zval *method = NULL;
	long signature_algo = OPENSSL_ALGO_SHA1;
	const EVP_MD *mdtype;

	if (zend_parse_parameters(ZEND_NUM_ARGS() TSRMLS_CC, "szZ|z", &data, &data_len, &signature, &key, &method) == FAILURE) {
		return;
	}
	pkey = php_openssl_evp_from_zval(key, 0, "", 0, &keyresource TSRMLS_CC);
	if (pkey == NULL) {
		php_error_docref(NULL TSRMLS_CC, E_WARNING, "supplied key param cannot be coerced into a private key");
		RETURN_FALSE;
	}

	if (method == NULL || Z_TYPE_P(method) == IS_LONG) {
		if (method != NULL) {
			signature_algo = Z_LVAL_P(method);
		}
		mdtype = php_openssl_get_evp_md_from_algo(signature_algo);
	} else if (Z_TYPE_P(method) == IS_STRING) {
		mdtype = EVP_get_digestbyname(Z_STRVAL_P(method));
	} else {
		php_error_docref(NULL TSRMLS_CC, E_WARNING, "Unknown signature algorithm.");
		RETURN_FALSE;
	}
	if (!mdtype) {
		php_error_docref(NULL TSRMLS_CC, E_WARNING, "Unknown signature algorithm.");
		RETURN_FALSE;
	}

	siglen = EVP_PKEY_size(pkey);
	sigbuf = emalloc(siglen + 1);

	EVP_SignInit(&md_ctx, mdtype);
	EVP_SignUpdate(&md_ctx, data, data_len);
	if (EVP_SignFinal (&md_ctx, sigbuf,(unsigned int *)&siglen, pkey)) {
		zval_dtor(signature);
		sigbuf[siglen] = '\0';
		ZVAL_STRINGL(signature, (char *)sigbuf, siglen, 0);
		RETVAL_TRUE;
	} else {
		efree(sigbuf);
		RETVAL_FALSE;
	}
	EVP_MD_CTX_cleanup(&md_ctx);
	if (keyresource == -1) {
		EVP_PKEY_free(pkey);
	}
}
/* }}} */

/* {{{ proto int openssl_verify(string data, string signature, mixed key[, mixed method])
   Verifys data */
PHP_FUNCTION(openssl_verify)
{
	zval **key;
	EVP_PKEY *pkey;
	int err;
	EVP_MD_CTX     md_ctx;
	const EVP_MD *mdtype;
	long keyresource = -1;
	char * data;	int data_len;
	char * signature;	int signature_len;
	zval *method = NULL;
	long signature_algo = OPENSSL_ALGO_SHA1;
	
	if (zend_parse_parameters(ZEND_NUM_ARGS() TSRMLS_CC, "ssZ|z", &data, &data_len, &signature, &signature_len, &key, &method) == FAILURE) {
		return;
	}

	if (method == NULL || Z_TYPE_P(method) == IS_LONG) {
		if (method != NULL) {
			signature_algo = Z_LVAL_P(method);
		}
		mdtype = php_openssl_get_evp_md_from_algo(signature_algo);
	} else if (Z_TYPE_P(method) == IS_STRING) {
		mdtype = EVP_get_digestbyname(Z_STRVAL_P(method));
	} else {
		php_error_docref(NULL TSRMLS_CC, E_WARNING, "Unknown signature algorithm.");
		RETURN_FALSE;
	}
	if (!mdtype) {
		php_error_docref(NULL TSRMLS_CC, E_WARNING, "Unknown signature algorithm.");
		RETURN_FALSE;
	}

	pkey = php_openssl_evp_from_zval(key, 1, NULL, 0, &keyresource TSRMLS_CC);
	if (pkey == NULL) {
		php_error_docref(NULL TSRMLS_CC, E_WARNING, "supplied key param cannot be coerced into a public key");
		RETURN_FALSE;
	}

	EVP_VerifyInit   (&md_ctx, mdtype);
	EVP_VerifyUpdate (&md_ctx, data, data_len);
	err = EVP_VerifyFinal (&md_ctx, (unsigned char *)signature, signature_len, pkey);
	EVP_MD_CTX_cleanup(&md_ctx);

	if (keyresource == -1) {
		EVP_PKEY_free(pkey);
	}
	RETURN_LONG(err);
}
/* }}} */

/* {{{ proto int openssl_seal(string data, &string sealdata, &array ekeys, array pubkeys)
   Seals data */
PHP_FUNCTION(openssl_seal)
{
	zval *pubkeys, **pubkey, *sealdata, *ekeys;
	HashTable *pubkeysht;
	HashPosition pos;
	EVP_PKEY **pkeys;
	long * key_resources;	/* so we know what to cleanup */
	int i, len1, len2, *eksl, nkeys;
	unsigned char *buf = NULL, **eks;
	char * data; int data_len;
	char *method =NULL;
	int method_len = 0;
	const EVP_CIPHER *cipher;
	EVP_CIPHER_CTX ctx;

	if (zend_parse_parameters(ZEND_NUM_ARGS() TSRMLS_CC, "szza/|s", &data, &data_len, &sealdata, &ekeys, &pubkeys, &method, &method_len) == FAILURE) {
		return;
	}
	
	pubkeysht = HASH_OF(pubkeys);
	nkeys = pubkeysht ? zend_hash_num_elements(pubkeysht) : 0;
	if (!nkeys) {
		php_error_docref(NULL TSRMLS_CC, E_WARNING, "Fourth argument to openssl_seal() must be a non-empty array");
		RETURN_FALSE;
	}

	if (method) {
		cipher = EVP_get_cipherbyname(method);
		if (!cipher) {
			php_error_docref(NULL TSRMLS_CC, E_WARNING, "Unknown signature algorithm.");
			RETURN_FALSE;
		}
	} else {
		cipher = EVP_rc4();
	}

	pkeys = safe_emalloc(nkeys, sizeof(*pkeys), 0);
	eksl = safe_emalloc(nkeys, sizeof(*eksl), 0);
	eks = safe_emalloc(nkeys, sizeof(*eks), 0);
	memset(eks, 0, sizeof(*eks) * nkeys);
	key_resources = safe_emalloc(nkeys, sizeof(long), 0);
	memset(key_resources, 0, sizeof(*key_resources) * nkeys);

	/* get the public keys we are using to seal this data */
	zend_hash_internal_pointer_reset_ex(pubkeysht, &pos);
	i = 0;
	while (zend_hash_get_current_data_ex(pubkeysht, (void **) &pubkey,
				&pos) == SUCCESS) {
		pkeys[i] = php_openssl_evp_from_zval(pubkey, 1, NULL, 0, &key_resources[i] TSRMLS_CC);
		if (pkeys[i] == NULL) {
			php_error_docref(NULL TSRMLS_CC, E_WARNING, "not a public key (%dth member of pubkeys)", i+1);
			RETVAL_FALSE;
			goto clean_exit;
		}
		eks[i] = emalloc(EVP_PKEY_size(pkeys[i]) + 1);
		zend_hash_move_forward_ex(pubkeysht, &pos);
		i++;
	}

	if (!EVP_EncryptInit(&ctx,cipher,NULL,NULL)) {
		RETVAL_FALSE;
		goto clean_exit;
	}

#if 0
	/* Need this if allow ciphers that require initialization vector */
	ivlen = EVP_CIPHER_CTX_iv_length(&ctx);
	iv = ivlen ? emalloc(ivlen + 1) : NULL;
#endif
	/* allocate one byte extra to make room for \0 */
	buf = emalloc(data_len + EVP_CIPHER_CTX_block_size(&ctx));

	if (!EVP_SealInit(&ctx, cipher, eks, eksl, NULL, pkeys, nkeys) || !EVP_SealUpdate(&ctx, buf, &len1, (unsigned char *)data, data_len)) {
		RETVAL_FALSE;
		efree(buf);
		goto clean_exit;
	}

	EVP_SealFinal(&ctx, buf + len1, &len2);

	if (len1 + len2 > 0) {
		zval_dtor(sealdata);
		buf[len1 + len2] = '\0';
		buf = erealloc(buf, len1 + len2 + 1);
		ZVAL_STRINGL(sealdata, (char *)buf, len1 + len2, 0);

		zval_dtor(ekeys);
		array_init(ekeys);
		for (i=0; i<nkeys; i++) {
			eks[i][eksl[i]] = '\0';
			add_next_index_stringl(ekeys, erealloc(eks[i], eksl[i] + 1), eksl[i], 0);
			eks[i] = NULL;
		}
#if 0
		/* If allow ciphers that need IV, we need this */
		zval_dtor(*ivec);
		if (ivlen) {
			iv[ivlen] = '\0';
			ZVAL_STRINGL(*ivec, erealloc(iv, ivlen + 1), ivlen, 0);
		} else {
			ZVAL_EMPTY_STRING(*ivec);
		}
#endif
	} else {
		efree(buf);
	}
	RETVAL_LONG(len1 + len2);

clean_exit:
	for (i=0; i<nkeys; i++) {
		if (key_resources[i] == -1) {
			EVP_PKEY_free(pkeys[i]);
		}
		if (eks[i]) { 
			efree(eks[i]);
		}
	}
	efree(eks);
	efree(eksl);
	efree(pkeys);
	efree(key_resources);
}
/* }}} */

/* {{{ proto bool openssl_open(string data, &string opendata, string ekey, mixed privkey)
   Opens data */
PHP_FUNCTION(openssl_open)
{
	zval **privkey, *opendata;
	EVP_PKEY *pkey;
	int len1, len2;
	unsigned char *buf;
	long keyresource = -1;
	EVP_CIPHER_CTX ctx;
	char * data;	int data_len;
	char * ekey;	int ekey_len;
	char *method =NULL;
	int method_len = 0;
	const EVP_CIPHER *cipher;

	if (zend_parse_parameters(ZEND_NUM_ARGS() TSRMLS_CC, "szsZ|s", &data, &data_len, &opendata, &ekey, &ekey_len, &privkey, &method, &method_len) == FAILURE) {
		return;
	}

	pkey = php_openssl_evp_from_zval(privkey, 0, "", 0, &keyresource TSRMLS_CC);
	if (pkey == NULL) {
		php_error_docref(NULL TSRMLS_CC, E_WARNING, "unable to coerce parameter 4 into a private key");
		RETURN_FALSE;
	}

	if (method) {
		cipher = EVP_get_cipherbyname(method);
		if (!cipher) {
			php_error_docref(NULL TSRMLS_CC, E_WARNING, "Unknown signature algorithm.");
			RETURN_FALSE;
		}
	} else {
		cipher = EVP_rc4();
	}
	
	buf = emalloc(data_len + 1);

	if (EVP_OpenInit(&ctx, cipher, (unsigned char *)ekey, ekey_len, NULL, pkey) && EVP_OpenUpdate(&ctx, buf, &len1, (unsigned char *)data, data_len)) {
		if (!EVP_OpenFinal(&ctx, buf + len1, &len2) || (len1 + len2 == 0)) {
			efree(buf);
			if (keyresource == -1) { 
				EVP_PKEY_free(pkey);
			}
			RETURN_FALSE;
		}
	} else {
		efree(buf);
		if (keyresource == -1) {
			EVP_PKEY_free(pkey);
		}
		RETURN_FALSE;
	}
	if (keyresource == -1) {
		EVP_PKEY_free(pkey);
	}
	zval_dtor(opendata);
	buf[len1 + len2] = '\0';
	ZVAL_STRINGL(opendata, erealloc(buf, len1 + len2 + 1), len1 + len2, 0);
	RETURN_TRUE;
}
/* }}} */

/* SSL verification functions */

#define GET_VER_OPT(name)               (stream->context && SUCCESS == php_stream_context_get_option(stream->context, "ssl", name, &val))
#define GET_VER_OPT_STRING(name, str)   if (GET_VER_OPT(name)) { convert_to_string_ex(val); str = Z_STRVAL_PP(val); }

static int verify_callback(int preverify_ok, X509_STORE_CTX *ctx) /* {{{ */
{
	php_stream *stream;
	SSL *ssl;
	int err, depth, ret;
	zval **val;

	ret = preverify_ok;

	/* determine the status for the current cert */
	err = X509_STORE_CTX_get_error(ctx);
	depth = X509_STORE_CTX_get_error_depth(ctx);

	/* conjure the stream & context to use */
	ssl = X509_STORE_CTX_get_ex_data(ctx, SSL_get_ex_data_X509_STORE_CTX_idx());
	stream = (php_stream*)SSL_get_ex_data(ssl, ssl_stream_data_index);

	/* if allow_self_signed is set, make sure that verification succeeds */
	if (err == X509_V_ERR_DEPTH_ZERO_SELF_SIGNED_CERT && GET_VER_OPT("allow_self_signed") && zval_is_true(*val)) {
		ret = 1;
	}

	/* check the depth */
	if (GET_VER_OPT("verify_depth")) {
		convert_to_long_ex(val);

		if (depth > Z_LVAL_PP(val)) {
			ret = 0;
			X509_STORE_CTX_set_error(ctx, X509_V_ERR_CERT_CHAIN_TOO_LONG);
		}
	}

	return ret;

}
/* }}} */

static zend_bool matches_wildcard_name(const char *subjectname, const char *certname)
{
	char *wildcard;
	int prefix_len, suffix_len, subject_len;

	if (strcasecmp(subjectname, certname) == 0) {
		return 1;
	}

	if (!(wildcard = strchr(certname, '*'))) {
		return 0;
	}

	// 1) prefix, if not empty, must match subject
	prefix_len = wildcard - certname;
	if (prefix_len && strncasecmp(subjectname, certname, prefix_len) != 0) {
		return 0;
	}

	suffix_len = strlen(wildcard + 1);
	subject_len = strlen(subjectname);
	if (suffix_len <= subject_len) {
		/* 2) suffix must match
		 * 3) no . between prefix and suffix
		 **/
		return strcasecmp(wildcard + 1, subjectname + subject_len - suffix_len) == 0 &&
			memchr(subjectname + prefix_len, '.', subject_len - suffix_len - prefix_len) == NULL;
	}

	return 0;
}

<<<<<<< HEAD
static zend_bool matches_san_list(X509 *peer, const char *subject_name)
{
	int i;
=======
static zend_bool matches_san_list(X509 *peer, const char *subject_name TSRMLS_DC)
{
	int i, san_name_len;
>>>>>>> 18c2d450
	zend_bool is_match = 0;
	unsigned char *cert_name;

	GENERAL_NAMES *alt_names = X509_get_ext_d2i(peer, NID_subject_alt_name, 0, 0);
	int alt_name_count = sk_GENERAL_NAME_num(alt_names);

	for (i = 0; i < alt_name_count; i++) {
		GENERAL_NAME *san = sk_GENERAL_NAME_value(alt_names, i);
<<<<<<< HEAD

		if (GEN_DNS == san->type) {
			ASN1_STRING_to_UTF8(&cert_name, san->d.dNSName);
			is_match = matches_wildcard_name(subject_name, (char *) cert_name);
			OPENSSL_free(cert_name);
		}

=======
		if (san->type != GEN_DNS) {
			/* we only care about DNS names */
			continue;
		}

		san_name_len = ASN1_STRING_length(san->d.dNSName);
		ASN1_STRING_to_UTF8(&cert_name, san->d.dNSName);

		/* prevent null byte poisoning */
		if (san_name_len != strlen(cert_name)) {
			php_error_docref(NULL TSRMLS_CC, E_WARNING, "Peer SAN entry is malformed");
		} else {
			is_match = strcasecmp(subject_name, cert_name) == 0;
		}

		OPENSSL_free(cert_name);

>>>>>>> 18c2d450
		if (is_match) {
			break;
		}
	}

	return is_match;
}

static zend_bool matches_common_name(X509 *peer, const char *subject_name TSRMLS_DC)
{
	char buf[1024];
	X509_NAME *cert_name;
	zend_bool is_match = 0;
	int cert_name_len;

	cert_name = X509_get_subject_name(peer);
	cert_name_len = X509_NAME_get_text_by_NID(cert_name, NID_commonName, buf, sizeof(buf));

	if (cert_name_len == -1) {
		php_error_docref(NULL TSRMLS_CC, E_WARNING, "Unable to locate peer certificate CN");
	} else if (cert_name_len != strlen(buf)) {
		php_error_docref(NULL TSRMLS_CC, E_WARNING, "Peer certificate CN=`%.*s' is malformed", cert_name_len, buf);
	} else if (matches_wildcard_name(subject_name, buf)) {
		is_match = 1;
	} else {
		php_error_docref(NULL TSRMLS_CC, E_WARNING, "Peer certificate CN=`%.*s' did not match expected CN=`%s'", cert_name_len, buf, subject_name);
	}
	
	return is_match;
}

int php_openssl_apply_verification_policy(SSL *ssl, X509 *peer, php_stream *stream TSRMLS_DC) /* {{{ */
{
	zval **val = NULL;
	char *cnmatch = NULL;
	int err;

	/* verification is turned off */
	if (!(GET_VER_OPT("verify_peer") && zval_is_true(*val))) {
		return SUCCESS;
	}

	if (peer == NULL) {
		php_error_docref(NULL TSRMLS_CC, E_WARNING, "Could not get peer certificate");
		return FAILURE;
	}

	err = SSL_get_verify_result(ssl);
	switch (err) {
		case X509_V_OK:
			/* fine */
			break;
		case X509_V_ERR_DEPTH_ZERO_SELF_SIGNED_CERT:
			if (GET_VER_OPT("allow_self_signed") && zval_is_true(*val)) {
				/* allowed */
				break;
			}
			/* not allowed, so fall through */
		default:
			php_error_docref(NULL TSRMLS_CC, E_WARNING, "Could not verify peer: code:%d %s", err, X509_verify_cert_error_string(err));
			return FAILURE;
	}

	/* if the cert passed the usual checks, apply our own local policies now */

	if (GET_VER_OPT("peer_fingerprint")) {
		if (Z_TYPE_PP(val) == IS_STRING || Z_TYPE_PP(val) == IS_ARRAY) {
			if (!php_x509_fingerprint_match(peer, *val TSRMLS_CC)) {
				php_error_docref(NULL TSRMLS_CC, E_WARNING, "Peer fingerprint doesn't match");
				return FAILURE;
			}
		} else {
			php_error_docref(NULL TSRMLS_CC, E_WARNING, "Expected peer fingerprint must be a string or an array");
		}
	}
<<<<<<< HEAD

	GET_VER_OPT_STRING("CN_match", cnmatch);

	if (cnmatch) {
		if (matches_san_list(peer, cnmatch)) {
=======

	GET_VER_OPT_STRING("CN_match", cnmatch);

	if (cnmatch) {
		if (matches_san_list(peer, cnmatch TSRMLS_CC)) {
>>>>>>> 18c2d450
			return SUCCESS;
		} else if (matches_common_name(peer, cnmatch TSRMLS_CC)) {
			return SUCCESS;
		} else {
			return FAILURE;
		}
	}

	return SUCCESS;
}
/* }}} */

static int passwd_callback(char *buf, int num, int verify, void *data) /* {{{ */
{
    php_stream *stream = (php_stream *)data;
    zval **val = NULL;
    char *passphrase = NULL;
    /* TODO: could expand this to make a callback into PHP user-space */

    GET_VER_OPT_STRING("passphrase", passphrase);

    if (passphrase) {
        if (Z_STRLEN_PP(val) < num - 1) {
            memcpy(buf, Z_STRVAL_PP(val), Z_STRLEN_PP(val)+1);
            return Z_STRLEN_PP(val);
        }
    }
    return 0;
}
/* }}} */

SSL *php_SSL_new_from_context(SSL_CTX *ctx, php_stream *stream TSRMLS_DC) /* {{{ */
{
	zval **val = NULL;
	char *cafile = NULL;
	char *capath = NULL;
	char *certfile = NULL;
	char *cipherlist = NULL;
	int ok = 1;

	ERR_clear_error();

	/* look at context options in the stream and set appropriate verification flags */
	if (GET_VER_OPT("verify_peer") && zval_is_true(*val)) {

		/* turn on verification callback */
		SSL_CTX_set_verify(ctx, SSL_VERIFY_PEER, verify_callback);

		/* CA stuff */
		GET_VER_OPT_STRING("cafile", cafile);
		GET_VER_OPT_STRING("capath", capath);

		if (cafile || capath) {
			if (!SSL_CTX_load_verify_locations(ctx, cafile, capath)) {
				php_error_docref(NULL TSRMLS_CC, E_WARNING, "Unable to set verify locations `%s' `%s'", cafile, capath);
				return NULL;
			}
		}

		if (GET_VER_OPT("verify_depth")) {
			convert_to_long_ex(val);
			SSL_CTX_set_verify_depth(ctx, Z_LVAL_PP(val));
		}
	} else {
		SSL_CTX_set_verify(ctx, SSL_VERIFY_NONE, NULL);
	}

	/* callback for the passphrase (for localcert) */
	if (GET_VER_OPT("passphrase")) {
		SSL_CTX_set_default_passwd_cb_userdata(ctx, stream);
		SSL_CTX_set_default_passwd_cb(ctx, passwd_callback);
	}

	GET_VER_OPT_STRING("ciphers", cipherlist);
	if (!cipherlist) {
		cipherlist = "DEFAULT";
	}
	if (SSL_CTX_set_cipher_list(ctx, cipherlist) != 1) {
		return NULL;
	}

	GET_VER_OPT_STRING("local_cert", certfile);
	if (certfile) {
		char resolved_path_buff[MAXPATHLEN];
		const char * private_key = NULL;

		if (VCWD_REALPATH(certfile, resolved_path_buff)) {
			/* a certificate to use for authentication */
			if (SSL_CTX_use_certificate_chain_file(ctx, resolved_path_buff) != 1) {
				php_error_docref(NULL TSRMLS_CC, E_WARNING, "Unable to set local cert chain file `%s'; Check that your cafile/capath settings include details of your certificate and its issuer", certfile);
				return NULL;
			}
			GET_VER_OPT_STRING("local_pk", private_key);

			if (private_key) {
				char resolved_path_buff_pk[MAXPATHLEN];
				if (VCWD_REALPATH(private_key, resolved_path_buff_pk)) {
					if (SSL_CTX_use_PrivateKey_file(ctx, resolved_path_buff_pk, SSL_FILETYPE_PEM) != 1) {
						php_error_docref(NULL TSRMLS_CC, E_WARNING, "Unable to set private key file `%s'", resolved_path_buff_pk);
						return NULL;
					}
				}
			} else {
				if (SSL_CTX_use_PrivateKey_file(ctx, resolved_path_buff, SSL_FILETYPE_PEM) != 1) {
					php_error_docref(NULL TSRMLS_CC, E_WARNING, "Unable to set private key file `%s'", resolved_path_buff);
					return NULL;
				}		
			}

#if OPENSSL_VERSION_NUMBER < 0x10001001L
			do {
				/* Unnecessary as of OpenSSLv1.0.1 (will segfault if used with >= 10001001 ) */
				X509 *cert = NULL;
				EVP_PKEY *key = NULL;
				SSL *tmpssl = SSL_new(ctx);
				cert = SSL_get_certificate(tmpssl);

				if (cert) {
					key = X509_get_pubkey(cert);
					EVP_PKEY_copy_parameters(key, SSL_get_privatekey(tmpssl));
					EVP_PKEY_free(key);
				}
				SSL_free(tmpssl);
			} while (0);
#endif
			if (!SSL_CTX_check_private_key(ctx)) {
				php_error_docref(NULL TSRMLS_CC, E_WARNING, "Private key does not match certificate!");
			}
		}
	}
	if (ok) {
		SSL *ssl = SSL_new(ctx);

		if (ssl) {
			/* map SSL => stream */
			SSL_set_ex_data(ssl, ssl_stream_data_index, stream);
		}
		return ssl;
	}

	return NULL;
}
/* }}} */

static void openssl_add_method_or_alias(const OBJ_NAME *name, void *arg) /* {{{ */
{
	add_next_index_string((zval*)arg, (char*)name->name, 1);
}
/* }}} */

static void openssl_add_method(const OBJ_NAME *name, void *arg) /* {{{ */
{
	if (name->alias == 0) {
		add_next_index_string((zval*)arg, (char*)name->name, 1);
	}
}
/* }}} */

/* {{{ proto array openssl_get_md_methods([bool aliases = false])
   Return array of available digest methods */
PHP_FUNCTION(openssl_get_md_methods)
{
	zend_bool aliases = 0;

	if (zend_parse_parameters(ZEND_NUM_ARGS() TSRMLS_CC, "|b", &aliases) == FAILURE) {
		return;
	}
	array_init(return_value);
	OBJ_NAME_do_all_sorted(OBJ_NAME_TYPE_MD_METH,
		aliases ? openssl_add_method_or_alias: openssl_add_method, 
		return_value);
}
/* }}} */

/* {{{ proto array openssl_get_cipher_methods([bool aliases = false])
   Return array of available cipher methods */
PHP_FUNCTION(openssl_get_cipher_methods)
{
	zend_bool aliases = 0;

	if (zend_parse_parameters(ZEND_NUM_ARGS() TSRMLS_CC, "|b", &aliases) == FAILURE) {
		return;
	}
	array_init(return_value);
	OBJ_NAME_do_all_sorted(OBJ_NAME_TYPE_CIPHER_METH,
		aliases ? openssl_add_method_or_alias: openssl_add_method, 
		return_value);
}
/* }}} */

/* {{{ proto string openssl_digest(string data, string method [, bool raw_output=false])
   Computes digest hash value for given data using given method, returns raw or binhex encoded string */
PHP_FUNCTION(openssl_digest)
{
	zend_bool raw_output = 0;
	char *data, *method;
	int data_len, method_len;
	const EVP_MD *mdtype;
	EVP_MD_CTX md_ctx;
	int siglen;
	unsigned char *sigbuf;

	if (zend_parse_parameters(ZEND_NUM_ARGS() TSRMLS_CC, "ss|b", &data, &data_len, &method, &method_len, &raw_output) == FAILURE) {
		return;
	}
	mdtype = EVP_get_digestbyname(method);
	if (!mdtype) {
		php_error_docref(NULL TSRMLS_CC, E_WARNING, "Unknown signature algorithm");
		RETURN_FALSE;
	}

	siglen = EVP_MD_size(mdtype);
	sigbuf = emalloc(siglen + 1);

	EVP_DigestInit(&md_ctx, mdtype);
	EVP_DigestUpdate(&md_ctx, (unsigned char *)data, data_len);
	if (EVP_DigestFinal (&md_ctx, (unsigned char *)sigbuf, (unsigned int *)&siglen)) {
		if (raw_output) {
			sigbuf[siglen] = '\0';
			RETVAL_STRINGL((char *)sigbuf, siglen, 0);
		} else {
			int digest_str_len = siglen * 2;
			char *digest_str = emalloc(digest_str_len + 1);

			make_digest_ex(digest_str, sigbuf, siglen);
			efree(sigbuf);
			RETVAL_STRINGL(digest_str, digest_str_len, 0);
		}
	} else {
		efree(sigbuf);
		RETVAL_FALSE;
	}
}
/* }}} */

static zend_bool php_openssl_validate_iv(char **piv, int *piv_len, int iv_required_len TSRMLS_DC)
{
	char *iv_new;

	/* Best case scenario, user behaved */
	if (*piv_len == iv_required_len) {
		return 0;
	}

	iv_new = ecalloc(1, iv_required_len + 1);

	if (*piv_len <= 0) {
		/* BC behavior */
		*piv_len = iv_required_len;
		*piv     = iv_new;
		return 1;
	}

	if (*piv_len < iv_required_len) {
		php_error_docref(NULL TSRMLS_CC, E_WARNING, "IV passed is only %d bytes long, cipher expects an IV of precisely %d bytes, padding with \\0", *piv_len, iv_required_len);
		memcpy(iv_new, *piv, *piv_len);
		*piv_len = iv_required_len;
		*piv     = iv_new;
		return 1;
	}

	php_error_docref(NULL TSRMLS_CC, E_WARNING, "IV passed is %d bytes long which is longer than the %d expected by selected cipher, truncating", *piv_len, iv_required_len);
	memcpy(iv_new, *piv, iv_required_len);
	*piv_len = iv_required_len;
	*piv     = iv_new;
	return 1;

}

/* {{{ proto string openssl_encrypt(string data, string method, string password [, long options=0 [, string $iv='']])
   Encrypts given data with given method and key, returns raw or base64 encoded string */
PHP_FUNCTION(openssl_encrypt)
{
	long options = 0;
	char *data, *method, *password, *iv = "";
	int data_len, method_len, password_len, iv_len = 0, max_iv_len;
	const EVP_CIPHER *cipher_type;
	EVP_CIPHER_CTX cipher_ctx;
	int i=0, outlen, keylen;
	unsigned char *outbuf, *key;
	zend_bool free_iv;

	if (zend_parse_parameters(ZEND_NUM_ARGS() TSRMLS_CC, "sss|ls", &data, &data_len, &method, &method_len, &password, &password_len, &options, &iv, &iv_len) == FAILURE) {
		return;
	}
	cipher_type = EVP_get_cipherbyname(method);
	if (!cipher_type) {
		php_error_docref(NULL TSRMLS_CC, E_WARNING, "Unknown cipher algorithm");
		RETURN_FALSE;
	}

	keylen = EVP_CIPHER_key_length(cipher_type);
	if (keylen > password_len) {
		key = emalloc(keylen);
		memset(key, 0, keylen);
		memcpy(key, password, password_len);
	} else {
		key = (unsigned char*)password;
	}

	max_iv_len = EVP_CIPHER_iv_length(cipher_type);
	if (iv_len <= 0 && max_iv_len > 0) {
		php_error_docref(NULL TSRMLS_CC, E_WARNING, "Using an empty Initialization Vector (iv) is potentially insecure and not recommended");
	}
	free_iv = php_openssl_validate_iv(&iv, &iv_len, max_iv_len TSRMLS_CC);

	outlen = data_len + EVP_CIPHER_block_size(cipher_type);
	outbuf = emalloc(outlen + 1);

	EVP_EncryptInit(&cipher_ctx, cipher_type, NULL, NULL);
	if (password_len > keylen) {
		EVP_CIPHER_CTX_set_key_length(&cipher_ctx, password_len);
	}
	EVP_EncryptInit_ex(&cipher_ctx, NULL, NULL, key, (unsigned char *)iv);
	if (options & OPENSSL_ZERO_PADDING) {
		EVP_CIPHER_CTX_set_padding(&cipher_ctx, 0);
	}
	if (data_len > 0) {
		EVP_EncryptUpdate(&cipher_ctx, outbuf, &i, (unsigned char *)data, data_len);
	}
	outlen = i;
	if (EVP_EncryptFinal(&cipher_ctx, (unsigned char *)outbuf + i, &i)) {
		outlen += i;
		if (options & OPENSSL_RAW_DATA) {
			outbuf[outlen] = '\0';
			RETVAL_STRINGL((char *)outbuf, outlen, 0);
		} else {
			int base64_str_len;
			char *base64_str;

			base64_str = (char*)php_base64_encode(outbuf, outlen, &base64_str_len);
			efree(outbuf);
			RETVAL_STRINGL(base64_str, base64_str_len, 0);
		}
	} else {
		efree(outbuf);
		RETVAL_FALSE;
	}
	if (key != (unsigned char*)password) {
		efree(key);
	}
	if (free_iv) {
		efree(iv);
	}
	EVP_CIPHER_CTX_cleanup(&cipher_ctx);
}
/* }}} */

/* {{{ proto string openssl_decrypt(string data, string method, string password [, long options=0 [, string $iv = '']])
   Takes raw or base64 encoded string and dectupt it using given method and key */
PHP_FUNCTION(openssl_decrypt)
{
	long options = 0;
	char *data, *method, *password, *iv = "";
	int data_len, method_len, password_len, iv_len = 0;
	const EVP_CIPHER *cipher_type;
	EVP_CIPHER_CTX cipher_ctx;
	int i, outlen, keylen;
	unsigned char *outbuf, *key;
	int base64_str_len;
	char *base64_str = NULL;
	zend_bool free_iv;

	if (zend_parse_parameters(ZEND_NUM_ARGS() TSRMLS_CC, "sss|ls", &data, &data_len, &method, &method_len, &password, &password_len, &options, &iv, &iv_len) == FAILURE) {
		return;
	}

	if (!method_len) {
		php_error_docref(NULL TSRMLS_CC, E_WARNING, "Unknown cipher algorithm");
		RETURN_FALSE;
	}

	cipher_type = EVP_get_cipherbyname(method);
	if (!cipher_type) {
		php_error_docref(NULL TSRMLS_CC, E_WARNING, "Unknown cipher algorithm");
		RETURN_FALSE;
	}

	if (!(options & OPENSSL_RAW_DATA)) {
		base64_str = (char*)php_base64_decode((unsigned char*)data, data_len, &base64_str_len);
		if (!base64_str) {
			php_error_docref(NULL TSRMLS_CC, E_WARNING, "Failed to base64 decode the input");
			RETURN_FALSE;
		}
		data_len = base64_str_len;
		data = base64_str;
	}

	keylen = EVP_CIPHER_key_length(cipher_type);
	if (keylen > password_len) {
		key = emalloc(keylen);
		memset(key, 0, keylen);
		memcpy(key, password, password_len);
	} else {
		key = (unsigned char*)password;
	}

	free_iv = php_openssl_validate_iv(&iv, &iv_len, EVP_CIPHER_iv_length(cipher_type) TSRMLS_CC);

	outlen = data_len + EVP_CIPHER_block_size(cipher_type);
	outbuf = emalloc(outlen + 1);

	EVP_DecryptInit(&cipher_ctx, cipher_type, NULL, NULL);
	if (password_len > keylen) {
		EVP_CIPHER_CTX_set_key_length(&cipher_ctx, password_len);
	}
	EVP_DecryptInit_ex(&cipher_ctx, NULL, NULL, key, (unsigned char *)iv);
	if (options & OPENSSL_ZERO_PADDING) {
		EVP_CIPHER_CTX_set_padding(&cipher_ctx, 0);
	}
	EVP_DecryptUpdate(&cipher_ctx, outbuf, &i, (unsigned char *)data, data_len);
	outlen = i;
	if (EVP_DecryptFinal(&cipher_ctx, (unsigned char *)outbuf + i, &i)) {
		outlen += i;
		outbuf[outlen] = '\0';
		RETVAL_STRINGL((char *)outbuf, outlen, 0);
	} else {
		efree(outbuf);
		RETVAL_FALSE;
	}
	if (key != (unsigned char*)password) {
		efree(key);
	}
	if (free_iv) {
		efree(iv);
	}
	if (base64_str) {
		efree(base64_str);
	}
 	EVP_CIPHER_CTX_cleanup(&cipher_ctx);
}
/* }}} */

/* {{{ proto int openssl_cipher_iv_length(string $method) */
PHP_FUNCTION(openssl_cipher_iv_length)
{
	char *method;
	int method_len;
	const EVP_CIPHER *cipher_type;

	if (zend_parse_parameters(ZEND_NUM_ARGS() TSRMLS_CC, "s", &method, &method_len) == FAILURE) {
		return;
	}

	if (!method_len) {
		php_error_docref(NULL TSRMLS_CC, E_WARNING, "Unknown cipher algorithm");
		RETURN_FALSE;
	}

	cipher_type = EVP_get_cipherbyname(method);
	if (!cipher_type) {
		php_error_docref(NULL TSRMLS_CC, E_WARNING, "Unknown cipher algorithm");
		RETURN_FALSE;
	}

	RETURN_LONG(EVP_CIPHER_iv_length(cipher_type));
}
/* }}} */


/* {{{ proto string openssl_dh_compute_key(string pub_key, resource dh_key)
   Computes shared sicret for public value of remote DH key and local DH key */
PHP_FUNCTION(openssl_dh_compute_key)
{
	zval *key;
	char *pub_str;
	int pub_len;
	EVP_PKEY *pkey;
	BIGNUM *pub;
	char *data;
	int len;

	if (zend_parse_parameters(ZEND_NUM_ARGS() TSRMLS_CC, "sr", &pub_str, &pub_len, &key) == FAILURE) {
		return;
	}
	ZEND_FETCH_RESOURCE(pkey, EVP_PKEY *, &key, -1, "OpenSSL key", le_key);
	if (!pkey || EVP_PKEY_type(pkey->type) != EVP_PKEY_DH || !pkey->pkey.dh) {
		RETURN_FALSE;
	}

	pub = BN_bin2bn((unsigned char*)pub_str, pub_len, NULL);

	data = emalloc(DH_size(pkey->pkey.dh) + 1);
	len = DH_compute_key((unsigned char*)data, pub, pkey->pkey.dh);

	if (len >= 0) {
		data[len] = 0;
		RETVAL_STRINGL(data, len, 0);
	} else {
		efree(data);
		RETVAL_FALSE;
	}

	BN_free(pub);
}
/* }}} */

/* {{{ proto string openssl_random_pseudo_bytes(integer length [, &bool returned_strong_result])
   Returns a string of the length specified filled with random pseudo bytes */
PHP_FUNCTION(openssl_random_pseudo_bytes)
{
	long buffer_length;
	unsigned char *buffer = NULL;
	zval *zstrong_result_returned = NULL;
	int strong_result = 0;

	if (zend_parse_parameters(ZEND_NUM_ARGS() TSRMLS_CC, "l|z", &buffer_length, &zstrong_result_returned) == FAILURE) {
		return;
	}

	if (buffer_length <= 0) {
		RETURN_FALSE;
	}

	if (zstrong_result_returned) {
		zval_dtor(zstrong_result_returned);
		ZVAL_BOOL(zstrong_result_returned, 0);
	}

	buffer = emalloc(buffer_length + 1);

#ifdef PHP_WIN32
	strong_result = 1;
	/* random/urandom equivalent on Windows */
	if (php_win32_get_random_bytes(buffer, (size_t) buffer_length) == FAILURE){
		efree(buffer);
		if (zstrong_result_returned) {
			ZVAL_BOOL(zstrong_result_returned, 0);
		}
		RETURN_FALSE;
	}
#else
	if ((strong_result = RAND_pseudo_bytes(buffer, buffer_length)) < 0) {
		efree(buffer);
		if (zstrong_result_returned) {
			ZVAL_BOOL(zstrong_result_returned, 0);
		}
		RETURN_FALSE;
	}
#endif

	buffer[buffer_length] = 0;
	RETVAL_STRINGL((char *)buffer, buffer_length, 0);

	if (zstrong_result_returned) {
		ZVAL_BOOL(zstrong_result_returned, strong_result);
	}
}
/* }}} */

/*
 * Local variables:
 * tab-width: 8
 * c-basic-offset: 8
 * End:
 * vim600: sw=4 ts=4 fdm=marker
 * vim<600: sw=4 ts=4
 */
<|MERGE_RESOLUTION|>--- conflicted
+++ resolved
@@ -4999,15 +4999,9 @@
 	return 0;
 }
 
-<<<<<<< HEAD
-static zend_bool matches_san_list(X509 *peer, const char *subject_name)
-{
-	int i;
-=======
 static zend_bool matches_san_list(X509 *peer, const char *subject_name TSRMLS_DC)
 {
 	int i, san_name_len;
->>>>>>> 18c2d450
 	zend_bool is_match = 0;
 	unsigned char *cert_name;
 
@@ -5016,15 +5010,6 @@
 
 	for (i = 0; i < alt_name_count; i++) {
 		GENERAL_NAME *san = sk_GENERAL_NAME_value(alt_names, i);
-<<<<<<< HEAD
-
-		if (GEN_DNS == san->type) {
-			ASN1_STRING_to_UTF8(&cert_name, san->d.dNSName);
-			is_match = matches_wildcard_name(subject_name, (char *) cert_name);
-			OPENSSL_free(cert_name);
-		}
-
-=======
 		if (san->type != GEN_DNS) {
 			/* we only care about DNS names */
 			continue;
@@ -5042,7 +5027,6 @@
 
 		OPENSSL_free(cert_name);
 
->>>>>>> 18c2d450
 		if (is_match) {
 			break;
 		}
@@ -5118,19 +5102,11 @@
 			php_error_docref(NULL TSRMLS_CC, E_WARNING, "Expected peer fingerprint must be a string or an array");
 		}
 	}
-<<<<<<< HEAD
-
-	GET_VER_OPT_STRING("CN_match", cnmatch);
-
-	if (cnmatch) {
-		if (matches_san_list(peer, cnmatch)) {
-=======
 
 	GET_VER_OPT_STRING("CN_match", cnmatch);
 
 	if (cnmatch) {
 		if (matches_san_list(peer, cnmatch TSRMLS_CC)) {
->>>>>>> 18c2d450
 			return SUCCESS;
 		} else if (matches_common_name(peer, cnmatch TSRMLS_CC)) {
 			return SUCCESS;
