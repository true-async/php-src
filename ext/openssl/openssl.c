/*
   +----------------------------------------------------------------------+
   | Copyright (c) The PHP Group                                          |
   +----------------------------------------------------------------------+
   | This source file is subject to version 3.01 of the PHP license,      |
   | that is bundled with this package in the file LICENSE, and is        |
   | available through the world-wide-web at the following url:           |
   | https://www.php.net/license/3_01.txt                                 |
   | If you did not receive a copy of the PHP license and are unable to   |
   | obtain it through the world-wide-web, please send a note to          |
   | license@php.net so we can mail you a copy immediately.               |
   +----------------------------------------------------------------------+
   | Authors: Stig Venaas <venaas@php.net>                                |
   |          Wez Furlong <wez@thebrainroom.com>                          |
   |          Sascha Kettler <kettler@gmx.net>                            |
   |          Pierre-Alain Joye <pierre@php.net>                          |
   |          Marc Delling <delling@silpion.de> (PKCS12 functions)        |
   |          Jakub Zelenka <bukka@php.net>                               |
   |          Eliot Lear <lear@ofcourseimright.com>                       |
   +----------------------------------------------------------------------+
 */

#ifdef HAVE_CONFIG_H
#include "config.h"
#endif

#include "php.h"
#include "php_ini.h"
#include "php_openssl.h"
#include "zend_exceptions.h"

/* PHP Includes */
#include "ext/standard/file.h"
#include "ext/standard/info.h"
#include "ext/standard/php_fopen_wrappers.h"
#include "ext/standard/md5.h"
#include "ext/standard/base64.h"
#ifdef PHP_WIN32
# include "win32/winutil.h"
#endif

/* OpenSSL includes */
#include <openssl/evp.h>
#include <openssl/bn.h>
#include <openssl/rsa.h>
#include <openssl/dsa.h>
#include <openssl/dh.h>
#include <openssl/x509.h>
#include <openssl/x509v3.h>
#include <openssl/crypto.h>
#include <openssl/pem.h>
#include <openssl/err.h>
#include <openssl/conf.h>
#include <openssl/rand.h>
#include <openssl/ssl.h>
#include <openssl/pkcs12.h>
#include <openssl/cms.h>
#if PHP_OPENSSL_API_VERSION >= 0x30000
#include <openssl/core_names.h>
#include <openssl/param_build.h>
#endif

/* Common */
#include <time.h>

#if (defined(PHP_WIN32) && defined(_MSC_VER) && _MSC_VER >= 1900)
#define timezone _timezone	/* timezone is called _timezone in LibC */
#endif

#define MIN_KEY_LENGTH		384

/* constants used in ext/phar/util.c, keep in sync */
#define OPENSSL_ALGO_SHA1 	1
#define OPENSSL_ALGO_MD5	2
#define OPENSSL_ALGO_MD4	3
#ifdef HAVE_OPENSSL_MD2_H
#define OPENSSL_ALGO_MD2	4
#endif
#if PHP_OPENSSL_API_VERSION < 0x10100
#define OPENSSL_ALGO_DSS1	5
#endif
#define OPENSSL_ALGO_SHA224 6
#define OPENSSL_ALGO_SHA256 7
#define OPENSSL_ALGO_SHA384 8
#define OPENSSL_ALGO_SHA512 9
#define OPENSSL_ALGO_RMD160 10
#define DEBUG_SMIME	0

#if !defined(OPENSSL_NO_EC) && defined(EVP_PKEY_EC)
#define HAVE_EVP_PKEY_EC 1
#endif

#include "openssl_arginfo.h"

ZEND_DECLARE_MODULE_GLOBALS(openssl)

/* FIXME: Use the openssl constants instead of
 * enum. It is now impossible to match real values
 * against php constants. Also sorry to break the
 * enum principles here, BC...
 */
enum php_openssl_key_type {
	OPENSSL_KEYTYPE_RSA,
	OPENSSL_KEYTYPE_DSA,
	OPENSSL_KEYTYPE_DH,
	OPENSSL_KEYTYPE_DEFAULT = OPENSSL_KEYTYPE_RSA,
#ifdef HAVE_EVP_PKEY_EC
	OPENSSL_KEYTYPE_EC = OPENSSL_KEYTYPE_DH +1
#endif
};

enum php_openssl_cipher_type {
	PHP_OPENSSL_CIPHER_RC2_40,
	PHP_OPENSSL_CIPHER_RC2_128,
	PHP_OPENSSL_CIPHER_RC2_64,
	PHP_OPENSSL_CIPHER_DES,
	PHP_OPENSSL_CIPHER_3DES,
	PHP_OPENSSL_CIPHER_AES_128_CBC,
	PHP_OPENSSL_CIPHER_AES_192_CBC,
	PHP_OPENSSL_CIPHER_AES_256_CBC,

	PHP_OPENSSL_CIPHER_DEFAULT = PHP_OPENSSL_CIPHER_AES_128_CBC
};

/* Add some encoding rules.  This is normally handled through filters
 * in the OpenSSL code, but we will do that part as if we were one
 * of the OpenSSL binaries along the lines of -outform {DER|CMS|PEM}
 */
enum php_openssl_encoding {
	ENCODING_DER,
	ENCODING_SMIME,
	ENCODING_PEM,
};

/* OpenSSLCertificate class */

zend_class_entry *php_openssl_certificate_ce;

static zend_object_handlers php_openssl_certificate_object_handlers;

static zend_object *php_openssl_certificate_create_object(zend_class_entry *class_type) {
	php_openssl_certificate_object *intern = zend_object_alloc(sizeof(php_openssl_certificate_object), class_type);

	zend_object_std_init(&intern->std, class_type);
	object_properties_init(&intern->std, class_type);
	intern->std.handlers = &php_openssl_certificate_object_handlers;

	return &intern->std;
}

static zend_function *php_openssl_certificate_get_constructor(zend_object *object) {
	zend_throw_error(NULL, "Cannot directly construct OpenSSLCertificate, use openssl_x509_read() instead");
	return NULL;
}

static void php_openssl_certificate_free_obj(zend_object *object)
{
	php_openssl_certificate_object *x509_object = php_openssl_certificate_from_obj(object);

	X509_free(x509_object->x509);
	zend_object_std_dtor(&x509_object->std);
}

/* OpenSSLCertificateSigningRequest class */

typedef struct _php_openssl_x509_request_object {
	X509_REQ *csr;
	zend_object std;
} php_openssl_request_object;

zend_class_entry *php_openssl_request_ce;

static inline php_openssl_request_object *php_openssl_request_from_obj(zend_object *obj) {
	return (php_openssl_request_object *)((char *)(obj) - XtOffsetOf(php_openssl_request_object, std));
}

#define Z_OPENSSL_REQUEST_P(zv) php_openssl_request_from_obj(Z_OBJ_P(zv))

static zend_object_handlers php_openssl_request_object_handlers;

static zend_object *php_openssl_request_create_object(zend_class_entry *class_type) {
	php_openssl_request_object *intern = zend_object_alloc(sizeof(php_openssl_request_object), class_type);

	zend_object_std_init(&intern->std, class_type);
	object_properties_init(&intern->std, class_type);
	intern->std.handlers = &php_openssl_request_object_handlers;

	return &intern->std;
}

static zend_function *php_openssl_request_get_constructor(zend_object *object) {
	zend_throw_error(NULL, "Cannot directly construct OpenSSLCertificateSigningRequest, use openssl_csr_new() instead");
	return NULL;
}

static void php_openssl_request_free_obj(zend_object *object)
{
	php_openssl_request_object *x509_request = php_openssl_request_from_obj(object);

	X509_REQ_free(x509_request->csr);
	zend_object_std_dtor(&x509_request->std);
}

/* OpenSSLAsymmetricKey class */

typedef struct _php_openssl_pkey_object {
	EVP_PKEY *pkey;
	bool is_private;
	zend_object std;
} php_openssl_pkey_object;

zend_class_entry *php_openssl_pkey_ce;

static inline php_openssl_pkey_object *php_openssl_pkey_from_obj(zend_object *obj) {
	return (php_openssl_pkey_object *)((char *)(obj) - XtOffsetOf(php_openssl_pkey_object, std));
}

#define Z_OPENSSL_PKEY_P(zv) php_openssl_pkey_from_obj(Z_OBJ_P(zv))

static zend_object_handlers php_openssl_pkey_object_handlers;

static zend_object *php_openssl_pkey_create_object(zend_class_entry *class_type) {
	php_openssl_pkey_object *intern = zend_object_alloc(sizeof(php_openssl_pkey_object), class_type);

	zend_object_std_init(&intern->std, class_type);
	object_properties_init(&intern->std, class_type);
	intern->std.handlers = &php_openssl_pkey_object_handlers;

	return &intern->std;
}

static void php_openssl_pkey_object_init(zval *zv, EVP_PKEY *pkey, bool is_private) {
	object_init_ex(zv, php_openssl_pkey_ce);
	php_openssl_pkey_object *obj = Z_OPENSSL_PKEY_P(zv);
	obj->pkey = pkey;
	obj->is_private = is_private;
}

static zend_function *php_openssl_pkey_get_constructor(zend_object *object) {
	zend_throw_error(NULL, "Cannot directly construct OpenSSLAsymmetricKey, use openssl_pkey_new() instead");
	return NULL;
}

static void php_openssl_pkey_free_obj(zend_object *object)
{
	php_openssl_pkey_object *key_object = php_openssl_pkey_from_obj(object);

	EVP_PKEY_free(key_object->pkey);
	zend_object_std_dtor(&key_object->std);
}

/* {{{ openssl_module_entry */
zend_module_entry openssl_module_entry = {
	STANDARD_MODULE_HEADER,
	"openssl",
	ext_functions,
	PHP_MINIT(openssl),
	PHP_MSHUTDOWN(openssl),
	NULL,
	NULL,
	PHP_MINFO(openssl),
	PHP_OPENSSL_VERSION,
	PHP_MODULE_GLOBALS(openssl),
	PHP_GINIT(openssl),
	PHP_GSHUTDOWN(openssl),
	NULL,
	STANDARD_MODULE_PROPERTIES_EX
};
/* }}} */

#ifdef COMPILE_DL_OPENSSL
ZEND_GET_MODULE(openssl)
#endif

/* {{{ OpenSSL compatibility functions and macros */
#if PHP_OPENSSL_API_VERSION < 0x10100

#define EVP_PKEY_get0_RSA(_pkey) _pkey->pkey.rsa
#define EVP_PKEY_get0_DH(_pkey) _pkey->pkey.dh
#define EVP_PKEY_get0_DSA(_pkey) _pkey->pkey.dsa
#define EVP_PKEY_get0_EC_KEY(_pkey) _pkey->pkey.ec

static int RSA_set0_key(RSA *r, BIGNUM *n, BIGNUM *e, BIGNUM *d)
{
	r->n = n;
	r->e = e;
	r->d = d;

	return 1;
}

static int RSA_set0_factors(RSA *r, BIGNUM *p, BIGNUM *q)
{
	r->p = p;
	r->q = q;

	return 1;
}

static int RSA_set0_crt_params(RSA *r, BIGNUM *dmp1, BIGNUM *dmq1, BIGNUM *iqmp)
{
	r->dmp1 = dmp1;
	r->dmq1 = dmq1;
	r->iqmp = iqmp;

	return 1;
}

static void RSA_get0_key(const RSA *r, const BIGNUM **n, const BIGNUM **e, const BIGNUM **d)
{
	*n = r->n;
	*e = r->e;
	*d = r->d;
}

static void RSA_get0_factors(const RSA *r, const BIGNUM **p, const BIGNUM **q)
{
	*p = r->p;
	*q = r->q;
}

static void RSA_get0_crt_params(const RSA *r, const BIGNUM **dmp1, const BIGNUM **dmq1, const BIGNUM **iqmp)
{
	*dmp1 = r->dmp1;
	*dmq1 = r->dmq1;
	*iqmp = r->iqmp;
}

static void DH_get0_pqg(const DH *dh, const BIGNUM **p, const BIGNUM **q, const BIGNUM **g)
{
	*p = dh->p;
	*q = dh->q;
	*g = dh->g;
}

static int DH_set0_pqg(DH *dh, BIGNUM *p, BIGNUM *q, BIGNUM *g)
{
	dh->p = p;
	dh->q = q;
	dh->g = g;

	return 1;
}

static void DH_get0_key(const DH *dh, const BIGNUM **pub_key, const BIGNUM **priv_key)
{
	*pub_key = dh->pub_key;
	*priv_key = dh->priv_key;
}

static int DH_set0_key(DH *dh, BIGNUM *pub_key, BIGNUM *priv_key)
{
	dh->pub_key = pub_key;
	dh->priv_key = priv_key;

	return 1;
}

static void DSA_get0_pqg(const DSA *d, const BIGNUM **p, const BIGNUM **q, const BIGNUM **g)
{
	*p = d->p;
	*q = d->q;
	*g = d->g;
}

int DSA_set0_pqg(DSA *d, BIGNUM *p, BIGNUM *q, BIGNUM *g)
{
	d->p = p;
	d->q = q;
	d->g = g;

	return 1;
}

static void DSA_get0_key(const DSA *d, const BIGNUM **pub_key, const BIGNUM **priv_key)
{
	*pub_key = d->pub_key;
	*priv_key = d->priv_key;
}

int DSA_set0_key(DSA *d, BIGNUM *pub_key, BIGNUM *priv_key)
{
	d->pub_key = pub_key;
	d->priv_key = priv_key;

	return 1;
}

static const unsigned char *ASN1_STRING_get0_data(const ASN1_STRING *asn1)
{
	return M_ASN1_STRING_data(asn1);
}

static int EVP_PKEY_up_ref(EVP_PKEY *pkey)
{
	return CRYPTO_add(&pkey->references, 1, CRYPTO_LOCK_EVP_PKEY);
}

#if PHP_OPENSSL_API_VERSION < 0x10002

static int X509_get_signature_nid(const X509 *x)
{
	return OBJ_obj2nid(x->sig_alg->algorithm);
}

#endif

#define OpenSSL_version		SSLeay_version
#define OPENSSL_VERSION		SSLEAY_VERSION
#define X509_getm_notBefore	X509_get_notBefore
#define X509_getm_notAfter	X509_get_notAfter
#define EVP_CIPHER_CTX_reset	EVP_CIPHER_CTX_cleanup

#endif
/* }}} */

/* number conversion flags checks */
#define PHP_OPENSSL_CHECK_NUMBER_CONVERSION(_cond, _name, _arg_num) \
	do { \
		if (_cond) { \
			zend_argument_value_error((_arg_num), #_name" is too long"); \
			RETURN_THROWS(); \
		} \
	} while(0)
#define PHP_OPENSSL_CHECK_NUMBER_CONVERSION_NULL_RETURN(_cond, _name) \
	do { \
		if (_cond) { \
			zend_value_error(#_name" is too long"); \
			return NULL; \
		} \
	} while(0)
/* check if size_t can be safely casted to int */
#define PHP_OPENSSL_CHECK_SIZE_T_TO_INT(_var, _name, _arg_num) \
	PHP_OPENSSL_CHECK_NUMBER_CONVERSION(ZEND_SIZE_T_INT_OVFL(_var), _name, _arg_num)
#define PHP_OPENSSL_CHECK_SIZE_T_TO_INT_NULL_RETURN(_var, _name) \
	PHP_OPENSSL_CHECK_NUMBER_CONVERSION_NULL_RETURN(ZEND_SIZE_T_INT_OVFL(_var), _name)
/* check if size_t can be safely casted to unsigned int */
#define PHP_OPENSSL_CHECK_SIZE_T_TO_UINT(_var, _name, _arg_num) \
	PHP_OPENSSL_CHECK_NUMBER_CONVERSION(ZEND_SIZE_T_UINT_OVFL(_var), _name, _arg_num)
/* check if long can be safely casted to int */
#define PHP_OPENSSL_CHECK_LONG_TO_INT(_var, _name, _arg_num) \
	PHP_OPENSSL_CHECK_NUMBER_CONVERSION(ZEND_LONG_EXCEEDS_INT(_var), _name, _arg_num)
#define PHP_OPENSSL_CHECK_LONG_TO_INT_NULL_RETURN(_var, _name) \
	PHP_OPENSSL_CHECK_NUMBER_CONVERSION_NULL_RETURN(ZEND_LONG_EXCEEDS_INT(_var), _name)

/* {{{ php_openssl_store_errors */
void php_openssl_store_errors()
{
	struct php_openssl_errors *errors;
	int error_code = ERR_get_error();

	if (!error_code) {
		return;
	}

	if (!OPENSSL_G(errors)) {
		OPENSSL_G(errors) = pecalloc(1, sizeof(struct php_openssl_errors), 1);
	}

	errors = OPENSSL_G(errors);

	do {
		errors->top = (errors->top + 1) % ERR_NUM_ERRORS;
		if (errors->top == errors->bottom) {
			errors->bottom = (errors->bottom + 1) % ERR_NUM_ERRORS;
		}
		errors->buffer[errors->top] = error_code;
	} while ((error_code = ERR_get_error()));

}
/* }}} */

/* openssl file path check error function */
static void php_openssl_check_path_error(uint32_t arg_num, int type, const char *format, ...)
{
	va_list va;
	const char *arg_name;

	va_start(va, format);

	if (type == E_ERROR) {
		zend_argument_error_variadic(zend_ce_value_error, arg_num, format, va);
	} else {
		arg_name = get_active_function_arg_name(arg_num);
		php_verror(NULL, arg_name, type, format, va);
	}
	va_end(va);
}

/* openssl file path check extended */
static bool php_openssl_check_path_ex(
		const char *file_path, size_t file_path_len, char *real_path, uint32_t arg_num,
		bool contains_file_protocol, bool is_from_array, const char *option_name)
{
	const char *fs_file_path;
	size_t fs_file_path_len;
	const char *error_msg = NULL;
	int error_type = E_WARNING;

	if (file_path_len == 0) {
		real_path[0] = '\0';
		return true;
	}

	if (contains_file_protocol) {
		size_t path_prefix_len = sizeof("file://") - 1;
		if (file_path_len <= path_prefix_len) {
			return false;
		}
		fs_file_path = file_path + path_prefix_len;
		fs_file_path_len = file_path_len - path_prefix_len;
	} else {
		fs_file_path = file_path;
		fs_file_path_len = file_path_len;
	}

	if (CHECK_NULL_PATH(fs_file_path, fs_file_path_len)) {
		error_msg = "must not contain any null bytes";
		error_type = E_ERROR;
	} else if (expand_filepath(fs_file_path, real_path) == NULL) {
		error_msg = "The argument must be a valid file path";
	}

	if (error_msg != NULL) {
		if (arg_num == 0) {
			const char *option_title = option_name ? option_name : "unknown";
			const char *option_label = is_from_array ? "array item" : "option";
			php_error_docref(NULL, E_WARNING, "Path '%s' for %s %s %s",
				real_path, option_title, option_label, error_msg);
		} else if (is_from_array && option_name != NULL) {
			php_openssl_check_path_error(
					arg_num, error_type, "option %s array item %s", option_name, error_msg);
		} else if (is_from_array) {
			php_openssl_check_path_error(arg_num, error_type, "array item %s", error_msg);
		} else if (option_name != NULL) {
			php_openssl_check_path_error(
					arg_num, error_type, "option %s %s", option_name, error_msg);
		} else {
			php_openssl_check_path_error(arg_num, error_type, "%s", error_msg);
		}
	} else if (!php_check_open_basedir(real_path)) {
		return true;
	}

	return false;
}

/* openssl file path check */
static inline bool php_openssl_check_path(
		const char *file_path, size_t file_path_len, char *real_path, uint32_t arg_num)
{
	return php_openssl_check_path_ex(
			file_path, file_path_len, real_path, arg_num, false, false, NULL);
}

/* openssl file path extra check with zend string */
static inline bool php_openssl_check_path_str_ex(
		zend_string *file_path, char *real_path, uint32_t arg_num,
		bool contains_file_protocol, bool is_from_array, const char *option_name)
{
	return php_openssl_check_path_ex(
			ZSTR_VAL(file_path), ZSTR_LEN(file_path), real_path, arg_num, contains_file_protocol,
			is_from_array, option_name);
}

/* openssl file path check with zend string */
static inline bool php_openssl_check_path_str(
		zend_string *file_path, char *real_path, uint32_t arg_num)
{
	return php_openssl_check_path_str_ex(file_path, real_path, arg_num, true, false, NULL);
}

static int ssl_stream_data_index;

php_stream* php_openssl_get_stream_from_ssl_handle(const SSL *ssl)
{
	return (php_stream*)SSL_get_ex_data(ssl, ssl_stream_data_index);
}

int php_openssl_get_ssl_stream_data_index(void)
{
	return ssl_stream_data_index;
}

/* openssl -> PHP "bridging" */
/* true global; readonly after module startup */
static char default_ssl_conf_filename[MAXPATHLEN];

struct php_x509_request { /* {{{ */
	CONF *global_config;	/* Global SSL config */
	CONF *req_config;		/* SSL config for this request */
	const EVP_MD * md_alg;
	const EVP_MD * digest;
	char	* section_name,
			* config_filename,
			* digest_name,
			* extensions_section,
			* request_extensions_section;
	int priv_key_bits;
	int priv_key_type;

	int priv_key_encrypt;

#ifdef HAVE_EVP_PKEY_EC
	int curve_name;
#endif

	EVP_PKEY * priv_key;

	const EVP_CIPHER * priv_key_encrypt_cipher;
};
/* }}} */

static X509 *php_openssl_x509_from_param(
		zend_object *cert_obj, zend_string *cert_str, uint32_t arg_num);
static X509 *php_openssl_x509_from_zval(
		zval *val, bool *free_cert, uint32_t arg_num, bool is_from_array, const char *option_name);
static X509_REQ *php_openssl_csr_from_param(
		zend_object *csr_obj, zend_string *csr_str, uint32_t arg_num);
static EVP_PKEY *php_openssl_pkey_from_zval(
		zval *val, int public_key, char *passphrase, size_t passphrase_len, uint32_t arg_num);

<<<<<<< HEAD
static X509_STORE * php_openssl_setup_verify(zval * calist);
static STACK_OF(X509) * php_openssl_load_all_certs_from_file(char *certfile);
=======
static int php_openssl_is_private_key(EVP_PKEY* pkey);
static X509_STORE * php_openssl_setup_verify(zval * calist, uint32_t arg_num);
static STACK_OF(X509) * php_openssl_load_all_certs_from_file(
		char *cert_file, size_t cert_file_len, uint32_t arg_num);
>>>>>>> b765d4cd
static EVP_PKEY * php_openssl_generate_private_key(struct php_x509_request * req);

static void php_openssl_add_assoc_name_entry(zval * val, char * key, X509_NAME * name, int shortname) /* {{{ */
{
	zval *data;
	zval subitem, tmp;
	int i;
	char *sname;
	int nid;
	X509_NAME_ENTRY * ne;
	ASN1_STRING * str = NULL;
	ASN1_OBJECT * obj;

	if (key != NULL) {
		array_init(&subitem);
	} else {
		ZVAL_COPY_VALUE(&subitem, val);
	}

	for (i = 0; i < X509_NAME_entry_count(name); i++) {
		const unsigned char *to_add = NULL;
		int to_add_len = 0;
		unsigned char *to_add_buf = NULL;

		ne = X509_NAME_get_entry(name, i);
		obj = X509_NAME_ENTRY_get_object(ne);
		nid = OBJ_obj2nid(obj);

		if (shortname) {
			sname = (char *) OBJ_nid2sn(nid);
		} else {
			sname = (char *) OBJ_nid2ln(nid);
		}

		str = X509_NAME_ENTRY_get_data(ne);
		if (ASN1_STRING_type(str) != V_ASN1_UTF8STRING) {
			/* ASN1_STRING_to_UTF8(3): The converted data is copied into a newly allocated buffer */
			to_add_len = ASN1_STRING_to_UTF8(&to_add_buf, str);
			to_add = to_add_buf;
		} else {
			/* ASN1_STRING_get0_data(3): Since this is an internal pointer it should not be freed or modified in any way */
			to_add = ASN1_STRING_get0_data(str);
			to_add_len = ASN1_STRING_length(str);
		}

		if (to_add_len != -1) {
			if ((data = zend_hash_str_find(Z_ARRVAL(subitem), sname, strlen(sname))) != NULL) {
				if (Z_TYPE_P(data) == IS_ARRAY) {
					add_next_index_stringl(data, (const char *)to_add, to_add_len);
				} else if (Z_TYPE_P(data) == IS_STRING) {
					array_init(&tmp);
					add_next_index_str(&tmp, zend_string_copy(Z_STR_P(data)));
					add_next_index_stringl(&tmp, (const char *)to_add, to_add_len);
					zend_hash_str_update(Z_ARRVAL(subitem), sname, strlen(sname), &tmp);
				}
			} else {
				/* it might be better to expand it and pass zval from ZVAL_STRING
				 * to zend_symtable_str_update so we do not silently drop const
				 * but we need a test to cover this part first */
				add_assoc_stringl(&subitem, sname, (char *)to_add, to_add_len);
			}
		} else {
			php_openssl_store_errors();
		}

		if (to_add_buf != NULL) {
			OPENSSL_free(to_add_buf);
		}
	}

	if (key != NULL) {
		zend_hash_str_update(Z_ARRVAL_P(val), key, strlen(key), &subitem);
	}
}
/* }}} */

static void php_openssl_add_assoc_asn1_string(zval * val, char * key, ASN1_STRING * str) /* {{{ */
{
	add_assoc_stringl(val, key, (char *)str->data, str->length);
}
/* }}} */

static time_t php_openssl_asn1_time_to_time_t(ASN1_UTCTIME * timestr) /* {{{ */
{
/*
	This is how the time string is formatted:

   snprintf(p, sizeof(p), "%02d%02d%02d%02d%02d%02dZ",ts->tm_year%100,
	  ts->tm_mon+1,ts->tm_mday,ts->tm_hour,ts->tm_min,ts->tm_sec);
*/

	time_t ret;
	struct tm thetime;
	char * strbuf;
	char * thestr;
	long gmadjust = 0;
	size_t timestr_len;

	if (ASN1_STRING_type(timestr) != V_ASN1_UTCTIME && ASN1_STRING_type(timestr) != V_ASN1_GENERALIZEDTIME) {
		php_error_docref(NULL, E_WARNING, "Illegal ASN1 data type for timestamp");
		return (time_t)-1;
	}

	timestr_len = (size_t)ASN1_STRING_length(timestr);

	if (timestr_len != strlen((const char *)ASN1_STRING_get0_data(timestr))) {
		php_error_docref(NULL, E_WARNING, "Illegal length in timestamp");
		return (time_t)-1;
	}

	if (timestr_len < 13 && timestr_len != 11) {
		php_error_docref(NULL, E_WARNING, "Unable to parse time string %s correctly", timestr->data);
		return (time_t)-1;
	}

	if (ASN1_STRING_type(timestr) == V_ASN1_GENERALIZEDTIME && timestr_len < 15) {
		php_error_docref(NULL, E_WARNING, "Unable to parse time string %s correctly", timestr->data);
		return (time_t)-1;
	}

	strbuf = estrdup((const char *)ASN1_STRING_get0_data(timestr));

	memset(&thetime, 0, sizeof(thetime));

	/* we work backwards so that we can use atoi more easily */

	thestr = strbuf + timestr_len - 3;

	if (timestr_len == 11) {
		thetime.tm_sec = 0;
	} else {
		thetime.tm_sec = atoi(thestr);
		*thestr = '\0';
		thestr -= 2;
	}
	thetime.tm_min = atoi(thestr);
	*thestr = '\0';
	thestr -= 2;
	thetime.tm_hour = atoi(thestr);
	*thestr = '\0';
	thestr -= 2;
	thetime.tm_mday = atoi(thestr);
	*thestr = '\0';
	thestr -= 2;
	thetime.tm_mon = atoi(thestr)-1;

	*thestr = '\0';
	if( ASN1_STRING_type(timestr) == V_ASN1_UTCTIME ) {
		thestr -= 2;
		thetime.tm_year = atoi(thestr);

		if (thetime.tm_year < 68) {
			thetime.tm_year += 100;
		}
	} else if( ASN1_STRING_type(timestr) == V_ASN1_GENERALIZEDTIME ) {
		thestr -= 4;
		thetime.tm_year = atoi(thestr) - 1900;
	}


	thetime.tm_isdst = -1;
	ret = mktime(&thetime);

#ifdef HAVE_STRUCT_TM_TM_GMTOFF
	gmadjust = thetime.tm_gmtoff;
#else
	/*
	** If correcting for daylight savings time, we set the adjustment to
	** the value of timezone - 3600 seconds. Otherwise, we need to overcorrect and
	** set the adjustment to the main timezone + 3600 seconds.
	*/
	gmadjust = -(thetime.tm_isdst ? (long)timezone - 3600 : (long)timezone);
#endif
	ret += gmadjust;

	efree(strbuf);

	return ret;
}
/* }}} */

static inline int php_openssl_config_check_syntax(const char * section_label, const char * config_filename, const char * section, CONF *config) /* {{{ */
{
	X509V3_CTX ctx;

	X509V3_set_ctx_test(&ctx);
	X509V3_set_nconf(&ctx, config);
	if (!X509V3_EXT_add_nconf(config, &ctx, (char *)section, NULL)) {
		php_openssl_store_errors();
		php_error_docref(NULL, E_WARNING, "Error loading %s section %s of %s",
				section_label,
				section,
				config_filename);
		return FAILURE;
	}
	return SUCCESS;
}
/* }}} */

static char *php_openssl_conf_get_string(CONF *conf, const char *group, const char *name) {
	/* OpenSSL reports an error if a configuration value is not found.
	 * However, we don't want to generate errors for optional configuration. */
	ERR_set_mark();
	char *str = NCONF_get_string(conf, group, name);
	ERR_pop_to_mark();
	return str;
}

static long php_openssl_conf_get_number(CONF *conf, const char *group, const char *name) {
	/* Same here, ignore errors. */
	long res = 0;
	ERR_set_mark();
	NCONF_get_number(conf, group, name, &res);
	ERR_pop_to_mark();
	return res;
}

static int php_openssl_add_oid_section(struct php_x509_request * req) /* {{{ */
{
	char * str;
	STACK_OF(CONF_VALUE) * sktmp;
	CONF_VALUE * cnf;
	int i;

	str = php_openssl_conf_get_string(req->req_config, NULL, "oid_section");
	if (str == NULL) {
		return SUCCESS;
	}
	sktmp = NCONF_get_section(req->req_config, str);
	if (sktmp == NULL) {
		php_openssl_store_errors();
		php_error_docref(NULL, E_WARNING, "Problem loading oid section %s", str);
		return FAILURE;
	}
	for (i = 0; i < sk_CONF_VALUE_num(sktmp); i++) {
		cnf = sk_CONF_VALUE_value(sktmp, i);
		if (OBJ_sn2nid(cnf->name) == NID_undef && OBJ_ln2nid(cnf->name) == NID_undef &&
				OBJ_create(cnf->value, cnf->name, cnf->name) == NID_undef) {
			php_openssl_store_errors();
			php_error_docref(NULL, E_WARNING, "Problem creating object %s=%s", cnf->name, cnf->value);
			return FAILURE;
		}
	}
	return SUCCESS;
}
/* }}} */

#define PHP_SSL_REQ_INIT(req)		memset(req, 0, sizeof(*req))
#define PHP_SSL_REQ_DISPOSE(req)	php_openssl_dispose_config(req)
#define PHP_SSL_REQ_PARSE(req, zval)	php_openssl_parse_config(req, zval)

#define PHP_SSL_CONFIG_SYNTAX_CHECK(var) if (req->var && php_openssl_config_check_syntax(#var, \
			req->config_filename, req->var, req->req_config) == FAILURE) return FAILURE

#define SET_OPTIONAL_STRING_ARG(key, varname, defval)	\
	do { \
		if (optional_args && (item = zend_hash_str_find(Z_ARRVAL_P(optional_args), key, sizeof(key)-1)) != NULL && Z_TYPE_P(item) == IS_STRING) { \
			varname = Z_STRVAL_P(item); \
		} else { \
			varname = defval; \
			if (varname == NULL) { \
				php_openssl_store_errors(); \
			} \
		} \
	} while(0)

#define SET_OPTIONAL_LONG_ARG(key, varname, defval)	\
	if (optional_args && (item = zend_hash_str_find(Z_ARRVAL_P(optional_args), key, sizeof(key)-1)) != NULL && Z_TYPE_P(item) == IS_LONG) \
		varname = (int)Z_LVAL_P(item); \
	else \
		varname = defval

static const EVP_CIPHER * php_openssl_get_evp_cipher_from_algo(zend_long algo);

/* {{{ strip line endings from spkac */
static int php_openssl_spki_cleanup(const char *src, char *dest)
{
	int removed = 0;

	while (*src) {
		if (*src != '\n' && *src != '\r') {
			*dest++ = *src;
		} else {
			++removed;
		}
		++src;
	}
	*dest = 0;
	return removed;
}
/* }}} */

static int php_openssl_parse_config(struct php_x509_request * req, zval * optional_args) /* {{{ */
{
	char * str, path[MAXPATHLEN];
	zval * item;

	SET_OPTIONAL_STRING_ARG("config", req->config_filename, default_ssl_conf_filename);
	SET_OPTIONAL_STRING_ARG("config_section_name", req->section_name, "req");
	req->global_config = NCONF_new(NULL);
	if (!NCONF_load(req->global_config, default_ssl_conf_filename, NULL)) {
		php_openssl_store_errors();
	}

	req->req_config = NCONF_new(NULL);
	if (!NCONF_load(req->req_config, req->config_filename, NULL)) {
		return FAILURE;
	}

	/* read in the oids */
	str = php_openssl_conf_get_string(req->req_config, NULL, "oid_file");
	if (str != NULL && php_openssl_check_path_ex(str, strlen(str), path, 0, false, false, "oid_file")) {
		BIO *oid_bio = BIO_new_file(path, PHP_OPENSSL_BIO_MODE_R(PKCS7_BINARY));
		if (oid_bio) {
			OBJ_create_objects(oid_bio);
			BIO_free(oid_bio);
			php_openssl_store_errors();
		}
	}
	if (php_openssl_add_oid_section(req) == FAILURE) {
		return FAILURE;
	}
	SET_OPTIONAL_STRING_ARG("digest_alg", req->digest_name,
		php_openssl_conf_get_string(req->req_config, req->section_name, "default_md"));
	SET_OPTIONAL_STRING_ARG("x509_extensions", req->extensions_section,
		php_openssl_conf_get_string(req->req_config, req->section_name, "x509_extensions"));
	SET_OPTIONAL_STRING_ARG("req_extensions", req->request_extensions_section,
		php_openssl_conf_get_string(req->req_config, req->section_name, "req_extensions"));
	SET_OPTIONAL_LONG_ARG("private_key_bits", req->priv_key_bits,
		php_openssl_conf_get_number(req->req_config, req->section_name, "default_bits"));
	SET_OPTIONAL_LONG_ARG("private_key_type", req->priv_key_type, OPENSSL_KEYTYPE_DEFAULT);

	if (optional_args && (item = zend_hash_str_find(Z_ARRVAL_P(optional_args), "encrypt_key", sizeof("encrypt_key")-1)) != NULL) {
		req->priv_key_encrypt = Z_TYPE_P(item) == IS_TRUE ? 1 : 0;
	} else {
		str = php_openssl_conf_get_string(req->req_config, req->section_name, "encrypt_rsa_key");
		if (str == NULL) {
			str = php_openssl_conf_get_string(req->req_config, req->section_name, "encrypt_key");
		}
		if (str != NULL && strcmp(str, "no") == 0) {
			req->priv_key_encrypt = 0;
		} else {
			req->priv_key_encrypt = 1;
		}
	}

	if (req->priv_key_encrypt &&
		optional_args &&
		(item = zend_hash_str_find(Z_ARRVAL_P(optional_args), "encrypt_key_cipher", sizeof("encrypt_key_cipher")-1)) != NULL &&
		Z_TYPE_P(item) == IS_LONG
	) {
		zend_long cipher_algo = Z_LVAL_P(item);
		const EVP_CIPHER* cipher = php_openssl_get_evp_cipher_from_algo(cipher_algo);
		if (cipher == NULL) {
			php_error_docref(NULL, E_WARNING, "Unknown cipher algorithm for private key");
			return FAILURE;
		} else {
			req->priv_key_encrypt_cipher = cipher;
		}
	} else {
		req->priv_key_encrypt_cipher = NULL;
	}

	/* digest alg */
	if (req->digest_name == NULL) {
		req->digest_name = php_openssl_conf_get_string(req->req_config, req->section_name, "default_md");
	}
	if (req->digest_name != NULL) {
		req->digest = req->md_alg = EVP_get_digestbyname(req->digest_name);
	}
	if (req->md_alg == NULL) {
		req->md_alg = req->digest = EVP_sha1();
		php_openssl_store_errors();
	}

	PHP_SSL_CONFIG_SYNTAX_CHECK(extensions_section);
#ifdef HAVE_EVP_PKEY_EC
	/* set the ec group curve name */
	req->curve_name = NID_undef;
	if (optional_args && (item = zend_hash_str_find(Z_ARRVAL_P(optional_args), "curve_name", sizeof("curve_name")-1)) != NULL
		&& Z_TYPE_P(item) == IS_STRING) {
		req->curve_name = OBJ_sn2nid(Z_STRVAL_P(item));
		if (req->curve_name == NID_undef) {
			php_error_docref(NULL, E_WARNING, "Unknown elliptic curve (short) name %s", Z_STRVAL_P(item));
			return FAILURE;
		}
	}
#endif

	/* set the string mask */
	str = php_openssl_conf_get_string(req->req_config, req->section_name, "string_mask");
	if (str != NULL && !ASN1_STRING_set_default_mask_asc(str)) {
		php_error_docref(NULL, E_WARNING, "Invalid global string mask setting %s", str);
		return FAILURE;
	}

	PHP_SSL_CONFIG_SYNTAX_CHECK(request_extensions_section);

	return SUCCESS;
}
/* }}} */

static void php_openssl_dispose_config(struct php_x509_request * req) /* {{{ */
{
	if (req->priv_key) {
		EVP_PKEY_free(req->priv_key);
		req->priv_key = NULL;
	}
	if (req->global_config) {
		NCONF_free(req->global_config);
		req->global_config = NULL;
	}
	if (req->req_config) {
		NCONF_free(req->req_config);
		req->req_config = NULL;
	}
}
/* }}} */

#if defined(PHP_WIN32) || PHP_OPENSSL_API_VERSION >= 0x10100
#define PHP_OPENSSL_RAND_ADD_TIME() ((void) 0)
#else
#define PHP_OPENSSL_RAND_ADD_TIME() php_openssl_rand_add_timeval()

static inline void php_openssl_rand_add_timeval(void)  /* {{{ */
{
	struct timeval tv;

	gettimeofday(&tv, NULL);
	RAND_add(&tv, sizeof(tv), 0.0);
}
/* }}} */

#endif

static int php_openssl_load_rand_file(const char * file, int *egdsocket, int *seeded) /* {{{ */
{
	char buffer[MAXPATHLEN];

	*egdsocket = 0;
	*seeded = 0;

	if (file == NULL) {
		file = RAND_file_name(buffer, sizeof(buffer));
#ifdef HAVE_RAND_EGD
	} else if (RAND_egd(file) > 0) {
		/* if the given filename is an EGD socket, don't
		 * write anything back to it */
		*egdsocket = 1;
		return SUCCESS;
#endif
	}
	if (file == NULL || !RAND_load_file(file, -1)) {
		if (RAND_status() == 0) {
			php_openssl_store_errors();
			php_error_docref(NULL, E_WARNING, "Unable to load random state; not enough random data!");
			return FAILURE;
		}
		return FAILURE;
	}
	*seeded = 1;
	return SUCCESS;
}
/* }}} */

static int php_openssl_write_rand_file(const char * file, int egdsocket, int seeded) /* {{{ */
{
	char buffer[MAXPATHLEN];


	if (egdsocket || !seeded) {
		/* if we did not manage to read the seed file, we should not write
		 * a low-entropy seed file back */
		return FAILURE;
	}
	if (file == NULL) {
		file = RAND_file_name(buffer, sizeof(buffer));
	}
	PHP_OPENSSL_RAND_ADD_TIME();
	if (file == NULL || !RAND_write_file(file)) {
		php_openssl_store_errors();
		php_error_docref(NULL, E_WARNING, "Unable to write random state");
		return FAILURE;
	}
	return SUCCESS;
}
/* }}} */

static EVP_MD * php_openssl_get_evp_md_from_algo(zend_long algo) { /* {{{ */
	EVP_MD *mdtype;

	switch (algo) {
		case OPENSSL_ALGO_SHA1:
			mdtype = (EVP_MD *) EVP_sha1();
			break;
		case OPENSSL_ALGO_MD5:
			mdtype = (EVP_MD *) EVP_md5();
			break;
		case OPENSSL_ALGO_MD4:
			mdtype = (EVP_MD *) EVP_md4();
			break;
#ifdef HAVE_OPENSSL_MD2_H
		case OPENSSL_ALGO_MD2:
			mdtype = (EVP_MD *) EVP_md2();
			break;
#endif
#if PHP_OPENSSL_API_VERSION < 0x10100
		case OPENSSL_ALGO_DSS1:
			mdtype = (EVP_MD *) EVP_dss1();
			break;
#endif
		case OPENSSL_ALGO_SHA224:
			mdtype = (EVP_MD *) EVP_sha224();
			break;
		case OPENSSL_ALGO_SHA256:
			mdtype = (EVP_MD *) EVP_sha256();
			break;
		case OPENSSL_ALGO_SHA384:
			mdtype = (EVP_MD *) EVP_sha384();
			break;
		case OPENSSL_ALGO_SHA512:
			mdtype = (EVP_MD *) EVP_sha512();
			break;
		case OPENSSL_ALGO_RMD160:
			mdtype = (EVP_MD *) EVP_ripemd160();
			break;
		default:
			return NULL;
			break;
	}
	return mdtype;
}
/* }}} */

static const EVP_CIPHER * php_openssl_get_evp_cipher_from_algo(zend_long algo) { /* {{{ */
	switch (algo) {
#ifndef OPENSSL_NO_RC2
		case PHP_OPENSSL_CIPHER_RC2_40:
			return EVP_rc2_40_cbc();
			break;
		case PHP_OPENSSL_CIPHER_RC2_64:
			return EVP_rc2_64_cbc();
			break;
		case PHP_OPENSSL_CIPHER_RC2_128:
			return EVP_rc2_cbc();
			break;
#endif

#ifndef OPENSSL_NO_DES
		case PHP_OPENSSL_CIPHER_DES:
			return EVP_des_cbc();
			break;
		case PHP_OPENSSL_CIPHER_3DES:
			return EVP_des_ede3_cbc();
			break;
#endif

#ifndef OPENSSL_NO_AES
		case PHP_OPENSSL_CIPHER_AES_128_CBC:
			return EVP_aes_128_cbc();
			break;
		case PHP_OPENSSL_CIPHER_AES_192_CBC:
			return EVP_aes_192_cbc();
			break;
		case PHP_OPENSSL_CIPHER_AES_256_CBC:
			return EVP_aes_256_cbc();
			break;
#endif


		default:
			return NULL;
			break;
	}
}
/* }}} */

/* {{{ INI Settings */
PHP_INI_BEGIN()
	PHP_INI_ENTRY("openssl.cafile", NULL, PHP_INI_PERDIR, NULL)
	PHP_INI_ENTRY("openssl.capath", NULL, PHP_INI_PERDIR, NULL)
PHP_INI_END()
/* }}} */

/* {{{ PHP_MINIT_FUNCTION */
PHP_MINIT_FUNCTION(openssl)
{
	char * config_filename;

	php_openssl_certificate_ce = register_class_OpenSSLCertificate();
	php_openssl_certificate_ce->create_object = php_openssl_certificate_create_object;

	memcpy(&php_openssl_certificate_object_handlers, &std_object_handlers, sizeof(zend_object_handlers));
	php_openssl_certificate_object_handlers.offset = XtOffsetOf(php_openssl_certificate_object, std);
	php_openssl_certificate_object_handlers.free_obj = php_openssl_certificate_free_obj;
	php_openssl_certificate_object_handlers.get_constructor = php_openssl_certificate_get_constructor;
	php_openssl_certificate_object_handlers.clone_obj = NULL;
	php_openssl_certificate_object_handlers.compare = zend_objects_not_comparable;

	php_openssl_request_ce = register_class_OpenSSLCertificateSigningRequest();
	php_openssl_request_ce->create_object = php_openssl_request_create_object;

	memcpy(&php_openssl_request_object_handlers, &std_object_handlers, sizeof(zend_object_handlers));
	php_openssl_request_object_handlers.offset = XtOffsetOf(php_openssl_request_object, std);
	php_openssl_request_object_handlers.free_obj = php_openssl_request_free_obj;
	php_openssl_request_object_handlers.get_constructor = php_openssl_request_get_constructor;
	php_openssl_request_object_handlers.clone_obj = NULL;
	php_openssl_request_object_handlers.compare = zend_objects_not_comparable;

	php_openssl_pkey_ce = register_class_OpenSSLAsymmetricKey();
	php_openssl_pkey_ce->create_object = php_openssl_pkey_create_object;

	memcpy(&php_openssl_pkey_object_handlers, &std_object_handlers, sizeof(zend_object_handlers));
	php_openssl_pkey_object_handlers.offset = XtOffsetOf(php_openssl_pkey_object, std);
	php_openssl_pkey_object_handlers.free_obj = php_openssl_pkey_free_obj;
	php_openssl_pkey_object_handlers.get_constructor = php_openssl_pkey_get_constructor;
	php_openssl_pkey_object_handlers.clone_obj = NULL;
	php_openssl_pkey_object_handlers.compare = zend_objects_not_comparable;

#if OPENSSL_VERSION_NUMBER < 0x10100000L || defined (LIBRESSL_VERSION_NUMBER)
	OPENSSL_config(NULL);
	SSL_library_init();
	OpenSSL_add_all_ciphers();
	OpenSSL_add_all_digests();
	OpenSSL_add_all_algorithms();
	SSL_load_error_strings();
#else
	OPENSSL_init_ssl(OPENSSL_INIT_LOAD_CONFIG, NULL);
#endif

	/* register a resource id number with OpenSSL so that we can map SSL -> stream structures in
	 * OpenSSL callbacks */
	ssl_stream_data_index = SSL_get_ex_new_index(0, "PHP stream index", NULL, NULL, NULL);

	REGISTER_STRING_CONSTANT("OPENSSL_VERSION_TEXT", OPENSSL_VERSION_TEXT, CONST_CS|CONST_PERSISTENT);
	REGISTER_LONG_CONSTANT("OPENSSL_VERSION_NUMBER", OPENSSL_VERSION_NUMBER, CONST_CS|CONST_PERSISTENT);

	/* purposes for cert purpose checking */
	REGISTER_LONG_CONSTANT("X509_PURPOSE_SSL_CLIENT", X509_PURPOSE_SSL_CLIENT, CONST_CS|CONST_PERSISTENT);
	REGISTER_LONG_CONSTANT("X509_PURPOSE_SSL_SERVER", X509_PURPOSE_SSL_SERVER, CONST_CS|CONST_PERSISTENT);
	REGISTER_LONG_CONSTANT("X509_PURPOSE_NS_SSL_SERVER", X509_PURPOSE_NS_SSL_SERVER, CONST_CS|CONST_PERSISTENT);
	REGISTER_LONG_CONSTANT("X509_PURPOSE_SMIME_SIGN", X509_PURPOSE_SMIME_SIGN, CONST_CS|CONST_PERSISTENT);
	REGISTER_LONG_CONSTANT("X509_PURPOSE_SMIME_ENCRYPT", X509_PURPOSE_SMIME_ENCRYPT, CONST_CS|CONST_PERSISTENT);
	REGISTER_LONG_CONSTANT("X509_PURPOSE_CRL_SIGN", X509_PURPOSE_CRL_SIGN, CONST_CS|CONST_PERSISTENT);
#ifdef X509_PURPOSE_ANY
	REGISTER_LONG_CONSTANT("X509_PURPOSE_ANY", X509_PURPOSE_ANY, CONST_CS|CONST_PERSISTENT);
#endif

	/* digest algorithm constants */
	REGISTER_LONG_CONSTANT("OPENSSL_ALGO_SHA1", OPENSSL_ALGO_SHA1, CONST_CS|CONST_PERSISTENT);
	REGISTER_LONG_CONSTANT("OPENSSL_ALGO_MD5", OPENSSL_ALGO_MD5, CONST_CS|CONST_PERSISTENT);
	REGISTER_LONG_CONSTANT("OPENSSL_ALGO_MD4", OPENSSL_ALGO_MD4, CONST_CS|CONST_PERSISTENT);
#ifdef HAVE_OPENSSL_MD2_H
	REGISTER_LONG_CONSTANT("OPENSSL_ALGO_MD2", OPENSSL_ALGO_MD2, CONST_CS|CONST_PERSISTENT);
#endif
#if PHP_OPENSSL_API_VERSION < 0x10100
	REGISTER_LONG_CONSTANT("OPENSSL_ALGO_DSS1", OPENSSL_ALGO_DSS1, CONST_CS|CONST_PERSISTENT);
#endif
	REGISTER_LONG_CONSTANT("OPENSSL_ALGO_SHA224", OPENSSL_ALGO_SHA224, CONST_CS|CONST_PERSISTENT);
	REGISTER_LONG_CONSTANT("OPENSSL_ALGO_SHA256", OPENSSL_ALGO_SHA256, CONST_CS|CONST_PERSISTENT);
	REGISTER_LONG_CONSTANT("OPENSSL_ALGO_SHA384", OPENSSL_ALGO_SHA384, CONST_CS|CONST_PERSISTENT);
	REGISTER_LONG_CONSTANT("OPENSSL_ALGO_SHA512", OPENSSL_ALGO_SHA512, CONST_CS|CONST_PERSISTENT);
	REGISTER_LONG_CONSTANT("OPENSSL_ALGO_RMD160", OPENSSL_ALGO_RMD160, CONST_CS|CONST_PERSISTENT);

	/* flags for S/MIME */
	REGISTER_LONG_CONSTANT("PKCS7_DETACHED", PKCS7_DETACHED, CONST_CS|CONST_PERSISTENT);
	REGISTER_LONG_CONSTANT("PKCS7_TEXT", PKCS7_TEXT, CONST_CS|CONST_PERSISTENT);
	REGISTER_LONG_CONSTANT("PKCS7_NOINTERN", PKCS7_NOINTERN, CONST_CS|CONST_PERSISTENT);
	REGISTER_LONG_CONSTANT("PKCS7_NOVERIFY", PKCS7_NOVERIFY, CONST_CS|CONST_PERSISTENT);
	REGISTER_LONG_CONSTANT("PKCS7_NOCHAIN", PKCS7_NOCHAIN, CONST_CS|CONST_PERSISTENT);
	REGISTER_LONG_CONSTANT("PKCS7_NOCERTS", PKCS7_NOCERTS, CONST_CS|CONST_PERSISTENT);
	REGISTER_LONG_CONSTANT("PKCS7_NOATTR", PKCS7_NOATTR, CONST_CS|CONST_PERSISTENT);
	REGISTER_LONG_CONSTANT("PKCS7_BINARY", PKCS7_BINARY, CONST_CS|CONST_PERSISTENT);
	REGISTER_LONG_CONSTANT("PKCS7_NOSIGS", PKCS7_NOSIGS, CONST_CS|CONST_PERSISTENT);

	REGISTER_LONG_CONSTANT("OPENSSL_CMS_DETACHED", CMS_DETACHED, CONST_CS|CONST_PERSISTENT);
	REGISTER_LONG_CONSTANT("OPENSSL_CMS_TEXT", CMS_TEXT, CONST_CS|CONST_PERSISTENT);
	REGISTER_LONG_CONSTANT("OPENSSL_CMS_NOINTERN", CMS_NOINTERN, CONST_CS|CONST_PERSISTENT);
	REGISTER_LONG_CONSTANT("OPENSSL_CMS_NOVERIFY", CMS_NOVERIFY, CONST_CS|CONST_PERSISTENT);
	REGISTER_LONG_CONSTANT("OPENSSL_CMS_NOCERTS", CMS_NOCERTS, CONST_CS|CONST_PERSISTENT);
	REGISTER_LONG_CONSTANT("OPENSSL_CMS_NOATTR", CMS_NOATTR, CONST_CS|CONST_PERSISTENT);
	REGISTER_LONG_CONSTANT("OPENSSL_CMS_BINARY", CMS_BINARY, CONST_CS|CONST_PERSISTENT);
	REGISTER_LONG_CONSTANT("OPENSSL_CMS_NOSIGS", CMS_NOSIGS, CONST_CS|CONST_PERSISTENT);

	REGISTER_LONG_CONSTANT("OPENSSL_PKCS1_PADDING", RSA_PKCS1_PADDING, CONST_CS|CONST_PERSISTENT);
#ifdef RSA_SSLV23_PADDING
	REGISTER_LONG_CONSTANT("OPENSSL_SSLV23_PADDING", RSA_SSLV23_PADDING, CONST_CS|CONST_PERSISTENT);
#endif
	REGISTER_LONG_CONSTANT("OPENSSL_NO_PADDING", RSA_NO_PADDING, CONST_CS|CONST_PERSISTENT);
	REGISTER_LONG_CONSTANT("OPENSSL_PKCS1_OAEP_PADDING", RSA_PKCS1_OAEP_PADDING, CONST_CS|CONST_PERSISTENT);

	/* Informational stream wrapper constants */
	REGISTER_STRING_CONSTANT("OPENSSL_DEFAULT_STREAM_CIPHERS", OPENSSL_DEFAULT_STREAM_CIPHERS, CONST_CS|CONST_PERSISTENT);

	/* Ciphers */
#ifndef OPENSSL_NO_RC2
	REGISTER_LONG_CONSTANT("OPENSSL_CIPHER_RC2_40", PHP_OPENSSL_CIPHER_RC2_40, CONST_CS|CONST_PERSISTENT);
	REGISTER_LONG_CONSTANT("OPENSSL_CIPHER_RC2_128", PHP_OPENSSL_CIPHER_RC2_128, CONST_CS|CONST_PERSISTENT);
	REGISTER_LONG_CONSTANT("OPENSSL_CIPHER_RC2_64", PHP_OPENSSL_CIPHER_RC2_64, CONST_CS|CONST_PERSISTENT);
#endif
#ifndef OPENSSL_NO_DES
	REGISTER_LONG_CONSTANT("OPENSSL_CIPHER_DES", PHP_OPENSSL_CIPHER_DES, CONST_CS|CONST_PERSISTENT);
	REGISTER_LONG_CONSTANT("OPENSSL_CIPHER_3DES", PHP_OPENSSL_CIPHER_3DES, CONST_CS|CONST_PERSISTENT);
#endif
#ifndef OPENSSL_NO_AES
	REGISTER_LONG_CONSTANT("OPENSSL_CIPHER_AES_128_CBC", PHP_OPENSSL_CIPHER_AES_128_CBC, CONST_CS|CONST_PERSISTENT);
	REGISTER_LONG_CONSTANT("OPENSSL_CIPHER_AES_192_CBC", PHP_OPENSSL_CIPHER_AES_192_CBC, CONST_CS|CONST_PERSISTENT);
	REGISTER_LONG_CONSTANT("OPENSSL_CIPHER_AES_256_CBC", PHP_OPENSSL_CIPHER_AES_256_CBC, CONST_CS|CONST_PERSISTENT);
#endif

	/* Values for key types */
	REGISTER_LONG_CONSTANT("OPENSSL_KEYTYPE_RSA", OPENSSL_KEYTYPE_RSA, CONST_CS|CONST_PERSISTENT);
#ifndef NO_DSA
	REGISTER_LONG_CONSTANT("OPENSSL_KEYTYPE_DSA", OPENSSL_KEYTYPE_DSA, CONST_CS|CONST_PERSISTENT);
#endif
	REGISTER_LONG_CONSTANT("OPENSSL_KEYTYPE_DH", OPENSSL_KEYTYPE_DH, CONST_CS|CONST_PERSISTENT);
#ifdef HAVE_EVP_PKEY_EC
	REGISTER_LONG_CONSTANT("OPENSSL_KEYTYPE_EC", OPENSSL_KEYTYPE_EC, CONST_CS|CONST_PERSISTENT);
#endif

	REGISTER_LONG_CONSTANT("OPENSSL_RAW_DATA", OPENSSL_RAW_DATA, CONST_CS|CONST_PERSISTENT);
	REGISTER_LONG_CONSTANT("OPENSSL_ZERO_PADDING", OPENSSL_ZERO_PADDING, CONST_CS|CONST_PERSISTENT);
	REGISTER_LONG_CONSTANT("OPENSSL_DONT_ZERO_PAD_KEY", OPENSSL_DONT_ZERO_PAD_KEY, CONST_CS|CONST_PERSISTENT);

#ifndef OPENSSL_NO_TLSEXT
	/* SNI support included */
	REGISTER_LONG_CONSTANT("OPENSSL_TLSEXT_SERVER_NAME", 1, CONST_CS|CONST_PERSISTENT);
#endif

	/* Register encodings */
	REGISTER_LONG_CONSTANT("OPENSSL_ENCODING_DER",ENCODING_DER,CONST_CS|CONST_PERSISTENT);
	REGISTER_LONG_CONSTANT("OPENSSL_ENCODING_SMIME",ENCODING_SMIME,CONST_CS|CONST_PERSISTENT);
	REGISTER_LONG_CONSTANT("OPENSSL_ENCODING_PEM",ENCODING_PEM,CONST_CS|CONST_PERSISTENT);

	/* Determine default SSL configuration file */
	config_filename = getenv("OPENSSL_CONF");
	if (config_filename == NULL) {
		config_filename = getenv("SSLEAY_CONF");
	}

	/* default to 'openssl.cnf' if no environment variable is set */
	if (config_filename == NULL) {
		snprintf(default_ssl_conf_filename, sizeof(default_ssl_conf_filename), "%s/%s",
				X509_get_default_cert_area(),
				"openssl.cnf");
	} else {
		strlcpy(default_ssl_conf_filename, config_filename, sizeof(default_ssl_conf_filename));
	}

	php_stream_xport_register("ssl", php_openssl_ssl_socket_factory);
#ifndef OPENSSL_NO_SSL3
	php_stream_xport_register("sslv3", php_openssl_ssl_socket_factory);
#endif
	php_stream_xport_register("tls", php_openssl_ssl_socket_factory);
	php_stream_xport_register("tlsv1.0", php_openssl_ssl_socket_factory);
	php_stream_xport_register("tlsv1.1", php_openssl_ssl_socket_factory);
	php_stream_xport_register("tlsv1.2", php_openssl_ssl_socket_factory);
#if OPENSSL_VERSION_NUMBER >= 0x10101000
	php_stream_xport_register("tlsv1.3", php_openssl_ssl_socket_factory);
#endif

	/* override the default tcp socket provider */
	php_stream_xport_register("tcp", php_openssl_ssl_socket_factory);

	php_register_url_stream_wrapper("https", &php_stream_http_wrapper);
	php_register_url_stream_wrapper("ftps", &php_stream_ftp_wrapper);

	REGISTER_INI_ENTRIES();

	return SUCCESS;
}
/* }}} */

/* {{{ PHP_GINIT_FUNCTION */
PHP_GINIT_FUNCTION(openssl)
{
#if defined(COMPILE_DL_OPENSSL) && defined(ZTS)
	ZEND_TSRMLS_CACHE_UPDATE();
#endif
	openssl_globals->errors = NULL;
}
/* }}} */

/* {{{ PHP_GSHUTDOWN_FUNCTION */
PHP_GSHUTDOWN_FUNCTION(openssl)
{
	if (openssl_globals->errors) {
		pefree(openssl_globals->errors, 1);
	}
}
/* }}} */

/* {{{ PHP_MINFO_FUNCTION */
PHP_MINFO_FUNCTION(openssl)
{
	php_info_print_table_start();
	php_info_print_table_row(2, "OpenSSL support", "enabled");
	php_info_print_table_row(2, "OpenSSL Library Version", OpenSSL_version(OPENSSL_VERSION));
	php_info_print_table_row(2, "OpenSSL Header Version", OPENSSL_VERSION_TEXT);
	php_info_print_table_row(2, "Openssl default config", default_ssl_conf_filename);
	php_info_print_table_end();
	DISPLAY_INI_ENTRIES();
}
/* }}} */

/* {{{ PHP_MSHUTDOWN_FUNCTION */
PHP_MSHUTDOWN_FUNCTION(openssl)
{
#if OPENSSL_VERSION_NUMBER < 0x10100000L || defined (LIBRESSL_VERSION_NUMBER)
	EVP_cleanup();

	/* prevent accessing locking callback from unloaded extension */
	CRYPTO_set_locking_callback(NULL);
	/* free allocated error strings */
	ERR_free_strings();
	CONF_modules_free();
#endif

	php_unregister_url_stream_wrapper("https");
	php_unregister_url_stream_wrapper("ftps");

	php_stream_xport_unregister("ssl");
#ifndef OPENSSL_NO_SSL3
	php_stream_xport_unregister("sslv3");
#endif
	php_stream_xport_unregister("tls");
	php_stream_xport_unregister("tlsv1.0");
	php_stream_xport_unregister("tlsv1.1");
	php_stream_xport_unregister("tlsv1.2");
#if OPENSSL_VERSION_NUMBER >= 0x10101000
	php_stream_xport_unregister("tlsv1.3");
#endif

	/* reinstate the default tcp handler */
	php_stream_xport_register("tcp", php_stream_generic_socket_factory);

	UNREGISTER_INI_ENTRIES();

	return SUCCESS;
}
/* }}} */

/* {{{ x509 cert functions */

/* {{{ Retrieve an array mapping available certificate locations */
PHP_FUNCTION(openssl_get_cert_locations)
{
	if (zend_parse_parameters_none() == FAILURE) {
		RETURN_THROWS();
	}

	array_init(return_value);

	add_assoc_string(return_value, "default_cert_file", (char *) X509_get_default_cert_file());
	add_assoc_string(return_value, "default_cert_file_env", (char *) X509_get_default_cert_file_env());
	add_assoc_string(return_value, "default_cert_dir", (char *) X509_get_default_cert_dir());
	add_assoc_string(return_value, "default_cert_dir_env", (char *) X509_get_default_cert_dir_env());
	add_assoc_string(return_value, "default_private_dir", (char *) X509_get_default_private_dir());
	add_assoc_string(return_value, "default_default_cert_area", (char *) X509_get_default_cert_area());
	add_assoc_string(return_value, "ini_cafile",
		zend_ini_string("openssl.cafile", sizeof("openssl.cafile")-1, 0));
	add_assoc_string(return_value, "ini_capath",
		zend_ini_string("openssl.capath", sizeof("openssl.capath")-1, 0));
}
/* }}} */

static X509 *php_openssl_x509_from_str(
		zend_string *cert_str, uint32_t arg_num, bool is_from_array, const char *option_name) {
	X509 *cert = NULL;
	char cert_path[MAXPATHLEN];
	BIO *in;

	if (ZSTR_LEN(cert_str) > 7 && memcmp(ZSTR_VAL(cert_str), "file://", sizeof("file://") - 1) == 0) {
		if (!php_openssl_check_path_str_ex(cert_str, cert_path, arg_num, true, is_from_array, option_name)) {
			return NULL;
		}

		in = BIO_new_file(cert_path, PHP_OPENSSL_BIO_MODE_R(PKCS7_BINARY));
		if (in == NULL) {
			php_openssl_store_errors();
			return NULL;
		}
		cert = PEM_read_bio_X509(in, NULL, NULL, NULL);
	} else {
		in = BIO_new_mem_buf(ZSTR_VAL(cert_str), (int) ZSTR_LEN(cert_str));
		if (in == NULL) {
			php_openssl_store_errors();
			return NULL;
		}
#ifdef TYPEDEF_D2I_OF
		cert = (X509 *) PEM_ASN1_read_bio((d2i_of_void *)d2i_X509, PEM_STRING_X509, in, NULL, NULL, NULL);
#else
		cert = (X509 *) PEM_ASN1_read_bio((char *(*)())d2i_X509, PEM_STRING_X509, in, NULL, NULL, NULL);
#endif
	}

	if (!BIO_free(in)) {
		php_openssl_store_errors();
	}

	if (cert == NULL) {
		php_openssl_store_errors();
		return NULL;
	}

	return cert;
}

/* {{{ php_openssl_x509_from_param
	Given a parameter, extract it into an X509 object.
	The parameter can be:
		. X509 object created using openssl_read_x509()
		. a path to that cert if it starts with file://
		. the cert data otherwise
*/
static X509 *php_openssl_x509_from_param(
		zend_object *cert_obj, zend_string *cert_str, uint32_t arg_num) {
	if (cert_obj) {
		return php_openssl_certificate_from_obj(cert_obj)->x509;
	}

	ZEND_ASSERT(cert_str);

	return php_openssl_x509_from_str(cert_str, arg_num, false, NULL);
}
/* }}} */

static X509 *php_openssl_x509_from_zval(
		zval *val, bool *free_cert, uint32_t arg_num, bool is_from_array, const char *option_name)
{
	if (Z_TYPE_P(val) == IS_OBJECT && Z_OBJCE_P(val) == php_openssl_certificate_ce) {
		*free_cert = 0;

		return php_openssl_certificate_from_obj(Z_OBJ_P(val))->x509;
	}

	*free_cert = 1;

	if (!try_convert_to_string(val)) {
		return NULL;
	}

	return php_openssl_x509_from_str(Z_STR_P(val), arg_num, is_from_array, option_name);
}
/* }}} */

/* {{{ Exports a CERT to file or a var */
PHP_FUNCTION(openssl_x509_export_to_file)
{
	X509 *cert;
	zend_object *cert_obj;
	zend_string *cert_str;

	bool notext = 1;
	BIO * bio_out;
	char * filename, file_path[MAXPATHLEN];
	size_t filename_len;

	ZEND_PARSE_PARAMETERS_START(2, 3)
		Z_PARAM_OBJ_OF_CLASS_OR_STR(cert_obj, php_openssl_certificate_ce, cert_str)
		Z_PARAM_PATH(filename, filename_len)
		Z_PARAM_OPTIONAL
		Z_PARAM_BOOL(notext)
	ZEND_PARSE_PARAMETERS_END();

	RETVAL_FALSE;

	cert = php_openssl_x509_from_param(cert_obj, cert_str, 1);
	if (cert == NULL) {
		php_error_docref(NULL, E_WARNING, "X.509 Certificate cannot be retrieved");
		return;
	}

	if (!php_openssl_check_path(filename, filename_len, file_path, 2)) {
		return;
	}

	bio_out = BIO_new_file(file_path, PHP_OPENSSL_BIO_MODE_W(PKCS7_BINARY));
	if (bio_out) {
		if (!notext && !X509_print(bio_out, cert)) {
			php_openssl_store_errors();
		}
		if (!PEM_write_bio_X509(bio_out, cert)) {
			php_openssl_store_errors();
		}

		RETVAL_TRUE;
	} else {
		php_openssl_store_errors();
		php_error_docref(NULL, E_WARNING, "Error opening file %s", file_path);
	}

	if (cert_str) {
		X509_free(cert);
	}

	if (!BIO_free(bio_out)) {
		php_openssl_store_errors();
	}
}
/* }}} */

/* {{{ Creates new private key (or uses existing) and creates a new spki cert
   outputting results to var */
PHP_FUNCTION(openssl_spki_new)
{
	size_t challenge_len;
	char * challenge = NULL, *spkstr = NULL;
	zend_string * s = NULL;
	const char *spkac = "SPKAC=";
	zend_long algo = OPENSSL_ALGO_MD5;

	zval *zpkey = NULL;
	EVP_PKEY *pkey = NULL;
	NETSCAPE_SPKI *spki=NULL;
	const EVP_MD *mdtype;

	if (zend_parse_parameters(ZEND_NUM_ARGS(), "Os|l", &zpkey, php_openssl_pkey_ce, &challenge, &challenge_len, &algo) == FAILURE) {
		RETURN_THROWS();
	}
	RETVAL_FALSE;

	PHP_OPENSSL_CHECK_SIZE_T_TO_INT(challenge_len, challenge, 2);

	pkey = php_openssl_pkey_from_zval(zpkey, 0, challenge, challenge_len, 1);
	if (pkey == NULL) {
		if (!EG(exception)) {
			php_error_docref(NULL, E_WARNING, "Unable to use supplied private key");
		}
		goto cleanup;
	}

	mdtype = php_openssl_get_evp_md_from_algo(algo);

	if (!mdtype) {
		php_error_docref(NULL, E_WARNING, "Unknown digest algorithm");
		goto cleanup;
	}

	if ((spki = NETSCAPE_SPKI_new()) == NULL) {
		php_openssl_store_errors();
		php_error_docref(NULL, E_WARNING, "Unable to create new SPKAC");
		goto cleanup;
	}

	if (challenge) {
		if (!ASN1_STRING_set(spki->spkac->challenge, challenge, (int)challenge_len)) {
			php_openssl_store_errors();
			php_error_docref(NULL, E_WARNING, "Unable to set challenge data");
			goto cleanup;
		}
	}

	if (!NETSCAPE_SPKI_set_pubkey(spki, pkey)) {
		php_openssl_store_errors();
		php_error_docref(NULL, E_WARNING, "Unable to embed public key");
		goto cleanup;
	}

	if (!NETSCAPE_SPKI_sign(spki, pkey, mdtype)) {
		php_openssl_store_errors();
		php_error_docref(NULL, E_WARNING, "Unable to sign with specified digest algorithm");
		goto cleanup;
	}

	spkstr = NETSCAPE_SPKI_b64_encode(spki);
	if (!spkstr){
		php_openssl_store_errors();
		php_error_docref(NULL, E_WARNING, "Unable to encode SPKAC");
		goto cleanup;
	}

	s = zend_string_alloc(strlen(spkac) + strlen(spkstr), 0);
	sprintf(ZSTR_VAL(s), "%s%s", spkac, spkstr);
	ZSTR_LEN(s) = strlen(ZSTR_VAL(s));
	OPENSSL_free(spkstr);

	RETVAL_STR(s);
	goto cleanup;

cleanup:
	EVP_PKEY_free(pkey);
	if (spki != NULL) {
		NETSCAPE_SPKI_free(spki);
	}

	if (s && ZSTR_LEN(s) <= 0) {
		RETVAL_FALSE;
	}
}
/* }}} */

/* {{{ Verifies spki returns boolean */
PHP_FUNCTION(openssl_spki_verify)
{
	size_t spkstr_len;
	int i = 0, spkstr_cleaned_len = 0;
	char *spkstr, * spkstr_cleaned = NULL;

	EVP_PKEY *pkey = NULL;
	NETSCAPE_SPKI *spki = NULL;

	if (zend_parse_parameters(ZEND_NUM_ARGS(), "s", &spkstr, &spkstr_len) == FAILURE) {
		RETURN_THROWS();
	}
	RETVAL_FALSE;

	spkstr_cleaned = emalloc(spkstr_len + 1);
	spkstr_cleaned_len = (int)(spkstr_len - php_openssl_spki_cleanup(spkstr, spkstr_cleaned));

	if (spkstr_cleaned_len == 0) {
		php_error_docref(NULL, E_WARNING, "Invalid SPKAC");
		goto cleanup;
	}

	spki = NETSCAPE_SPKI_b64_decode(spkstr_cleaned, spkstr_cleaned_len);
	if (spki == NULL) {
		php_openssl_store_errors();
		php_error_docref(NULL, E_WARNING, "Unable to decode supplied SPKAC");
		goto cleanup;
	}

	pkey = X509_PUBKEY_get(spki->spkac->pubkey);
	if (pkey == NULL) {
		php_openssl_store_errors();
		php_error_docref(NULL, E_WARNING, "Unable to acquire signed public key");
		goto cleanup;
	}

	i = NETSCAPE_SPKI_verify(spki, pkey);
	goto cleanup;

cleanup:
	if (spki != NULL) {
		NETSCAPE_SPKI_free(spki);
	}
	EVP_PKEY_free(pkey);
	if (spkstr_cleaned != NULL) {
		efree(spkstr_cleaned);
	}

	if (i > 0) {
		RETVAL_TRUE;
	} else {
		php_openssl_store_errors();
	}
}
/* }}} */

/* {{{ Exports public key from existing spki to var */
PHP_FUNCTION(openssl_spki_export)
{
	size_t spkstr_len;
	char *spkstr, * spkstr_cleaned = NULL, * s = NULL;
	int spkstr_cleaned_len;

	EVP_PKEY *pkey = NULL;
	NETSCAPE_SPKI *spki = NULL;
	BIO *out = NULL;

	if (zend_parse_parameters(ZEND_NUM_ARGS(), "s", &spkstr, &spkstr_len) == FAILURE) {
		RETURN_THROWS();
	}
	RETVAL_FALSE;

	spkstr_cleaned = emalloc(spkstr_len + 1);
	spkstr_cleaned_len = (int)(spkstr_len - php_openssl_spki_cleanup(spkstr, spkstr_cleaned));

	if (spkstr_cleaned_len == 0) {
		php_error_docref(NULL, E_WARNING, "Invalid SPKAC");
		goto cleanup;
	}

	spki = NETSCAPE_SPKI_b64_decode(spkstr_cleaned, spkstr_cleaned_len);
	if (spki == NULL) {
		php_openssl_store_errors();
		php_error_docref(NULL, E_WARNING, "Unable to decode supplied SPKAC");
		goto cleanup;
	}

	pkey = X509_PUBKEY_get(spki->spkac->pubkey);
	if (pkey == NULL) {
		php_openssl_store_errors();
		php_error_docref(NULL, E_WARNING, "Unable to acquire signed public key");
		goto cleanup;
	}

	out = BIO_new(BIO_s_mem());
	if (out && PEM_write_bio_PUBKEY(out, pkey)) {
		BUF_MEM *bio_buf;

		BIO_get_mem_ptr(out, &bio_buf);
		RETVAL_STRINGL((char *)bio_buf->data, bio_buf->length);
	} else {
		php_openssl_store_errors();
	}
	goto cleanup;

cleanup:

	if (spki != NULL) {
		NETSCAPE_SPKI_free(spki);
	}
	BIO_free_all(out);
	EVP_PKEY_free(pkey);
	if (spkstr_cleaned != NULL) {
		efree(spkstr_cleaned);
	}
	if (s != NULL) {
		efree(s);
	}
}
/* }}} */

/* {{{ Exports spkac challenge from existing spki to var */
PHP_FUNCTION(openssl_spki_export_challenge)
{
	size_t spkstr_len;
	char *spkstr, * spkstr_cleaned = NULL;
	int spkstr_cleaned_len;

	NETSCAPE_SPKI *spki = NULL;

	if (zend_parse_parameters(ZEND_NUM_ARGS(), "s", &spkstr, &spkstr_len) == FAILURE) {
		RETURN_THROWS();
	}
	RETVAL_FALSE;

	spkstr_cleaned = emalloc(spkstr_len + 1);
	spkstr_cleaned_len = (int)(spkstr_len - php_openssl_spki_cleanup(spkstr, spkstr_cleaned));

	if (spkstr_cleaned_len == 0) {
		php_error_docref(NULL, E_WARNING, "Invalid SPKAC");
		goto cleanup;
	}

	spki = NETSCAPE_SPKI_b64_decode(spkstr_cleaned, spkstr_cleaned_len);
	if (spki == NULL) {
		php_openssl_store_errors();
		php_error_docref(NULL, E_WARNING, "Unable to decode SPKAC");
		goto cleanup;
	}

	RETVAL_STRING((const char *)ASN1_STRING_get0_data(spki->spkac->challenge));
	goto cleanup;

cleanup:
	if (spkstr_cleaned != NULL) {
		efree(spkstr_cleaned);
	}
	if (spki) {
		NETSCAPE_SPKI_free(spki);
	}
}
/* }}} */

/* {{{ Exports a CERT to file or a var */
PHP_FUNCTION(openssl_x509_export)
{
	X509 *cert;
	zend_object *cert_obj;
	zend_string *cert_str;
	zval *zout;
	bool notext = 1;
	BIO * bio_out;

	ZEND_PARSE_PARAMETERS_START(2, 3)
		Z_PARAM_OBJ_OF_CLASS_OR_STR(cert_obj, php_openssl_certificate_ce, cert_str)
		Z_PARAM_ZVAL(zout)
		Z_PARAM_OPTIONAL
		Z_PARAM_BOOL(notext)
	ZEND_PARSE_PARAMETERS_END();

	RETVAL_FALSE;

	cert = php_openssl_x509_from_param(cert_obj, cert_str, 1);
	if (cert == NULL) {
		php_error_docref(NULL, E_WARNING, "X.509 Certificate cannot be retrieved");
		return;
	}

	bio_out = BIO_new(BIO_s_mem());
	if (!bio_out) {
		php_openssl_store_errors();
		goto cleanup;
	}
	if (!notext && !X509_print(bio_out, cert)) {
		php_openssl_store_errors();
	}
	if (PEM_write_bio_X509(bio_out, cert)) {
		BUF_MEM *bio_buf;

		BIO_get_mem_ptr(bio_out, &bio_buf);
		ZEND_TRY_ASSIGN_REF_STRINGL(zout, bio_buf->data, bio_buf->length);

		RETVAL_TRUE;
	} else {
		php_openssl_store_errors();
	}

	BIO_free(bio_out);

cleanup:
	if (cert_str) {
		X509_free(cert);
	}
}
/* }}} */

zend_string* php_openssl_x509_fingerprint(X509 *peer, const char *method, bool raw)
{
	unsigned char md[EVP_MAX_MD_SIZE];
	const EVP_MD *mdtype;
	unsigned int n;
	zend_string *ret;

	if (!(mdtype = EVP_get_digestbyname(method))) {
		php_error_docref(NULL, E_WARNING, "Unknown digest algorithm");
		return NULL;
	} else if (!X509_digest(peer, mdtype, md, &n)) {
		php_openssl_store_errors();
		php_error_docref(NULL, E_ERROR, "Could not generate signature");
		return NULL;
	}

	if (raw) {
		ret = zend_string_init((char*)md, n, 0);
	} else {
		ret = zend_string_alloc(n * 2, 0);
		make_digest_ex(ZSTR_VAL(ret), md, n);
		ZSTR_VAL(ret)[n * 2] = '\0';
	}

	return ret;
}

PHP_FUNCTION(openssl_x509_fingerprint)
{
	X509 *cert;
	zend_object *cert_obj;
	zend_string *cert_str;
	bool raw_output = 0;
	char *method = "sha1";
	size_t method_len;
	zend_string *fingerprint;

	ZEND_PARSE_PARAMETERS_START(1, 3)
		Z_PARAM_OBJ_OF_CLASS_OR_STR(cert_obj, php_openssl_certificate_ce, cert_str)
		Z_PARAM_OPTIONAL
		Z_PARAM_STRING(method, method_len)
		Z_PARAM_BOOL(raw_output)
	ZEND_PARSE_PARAMETERS_END();

	cert = php_openssl_x509_from_param(cert_obj, cert_str, 1);
	if (cert == NULL) {
		php_error_docref(NULL, E_WARNING, "X.509 Certificate cannot be retrieved");
		RETURN_FALSE;
	}

	fingerprint = php_openssl_x509_fingerprint(cert, method, raw_output);
	if (fingerprint) {
		RETVAL_STR(fingerprint);
	} else {
		RETVAL_FALSE;
	}

	if (cert_str) {
		X509_free(cert);
	}
}

/* {{{ Checks if a private key corresponds to a CERT */
PHP_FUNCTION(openssl_x509_check_private_key)
{
	X509 *cert;
	zend_object *cert_obj;
	zend_string *cert_str;
	zval *zkey;
	EVP_PKEY * key = NULL;

	ZEND_PARSE_PARAMETERS_START(2, 2)
		Z_PARAM_OBJ_OF_CLASS_OR_STR(cert_obj, php_openssl_certificate_ce, cert_str)
		Z_PARAM_ZVAL(zkey)
	ZEND_PARSE_PARAMETERS_END();

	cert = php_openssl_x509_from_param(cert_obj, cert_str, 1);
	if (cert == NULL) {
		RETURN_FALSE;
	}

	RETVAL_FALSE;

	key = php_openssl_pkey_from_zval(zkey, 0, "", 0, 2);
	if (key) {
		RETVAL_BOOL(X509_check_private_key(cert, key));
		EVP_PKEY_free(key);
	}

	if (cert_str) {
		X509_free(cert);
	}
}
/* }}} */

/* {{{ Verifies the signature of certificate cert using public key key */
PHP_FUNCTION(openssl_x509_verify)
{
	X509 *cert;
	zend_object *cert_obj;
	zend_string *cert_str;
	zval *zkey;
	EVP_PKEY * key = NULL;
	int err = -1;

	ZEND_PARSE_PARAMETERS_START(2, 2)
		Z_PARAM_OBJ_OF_CLASS_OR_STR(cert_obj, php_openssl_certificate_ce, cert_str)
		Z_PARAM_ZVAL(zkey)
	ZEND_PARSE_PARAMETERS_END();

	cert = php_openssl_x509_from_param(cert_obj, cert_str, 1);
	if (cert == NULL) {
		RETURN_LONG(err);
	}

	key = php_openssl_pkey_from_zval(zkey, 1, NULL, 0, 2);
	if (key != NULL) {
		err = X509_verify(cert, key);
		if (err < 0) {
			php_openssl_store_errors();
		}

		EVP_PKEY_free(key);
	}

	if (cert_str) {
		X509_free(cert);
	}

	RETURN_LONG(err);
}
/* }}} */

/* Special handling of subjectAltName, see CVE-2013-4073
 * Christian Heimes
 */

static int openssl_x509v3_subjectAltName(BIO *bio, X509_EXTENSION *extension)
{
	GENERAL_NAMES *names;
	const X509V3_EXT_METHOD *method = NULL;
	ASN1_OCTET_STRING *extension_data;
	long i, length, num;
	const unsigned char *p;

	method = X509V3_EXT_get(extension);
	if (method == NULL) {
		return -1;
	}

	extension_data = X509_EXTENSION_get_data(extension);
	p = extension_data->data;
	length = extension_data->length;
	if (method->it) {
		names = (GENERAL_NAMES*) (ASN1_item_d2i(NULL, &p, length,
			ASN1_ITEM_ptr(method->it)));
	} else {
		names = (GENERAL_NAMES*) (method->d2i(NULL, &p, length));
	}
	if (names == NULL) {
		php_openssl_store_errors();
		return -1;
	}

	num = sk_GENERAL_NAME_num(names);
	for (i = 0; i < num; i++) {
		GENERAL_NAME *name;
		ASN1_STRING *as;
		name = sk_GENERAL_NAME_value(names, i);
		switch (name->type) {
			case GEN_EMAIL:
				BIO_puts(bio, "email:");
				as = name->d.rfc822Name;
				BIO_write(bio, ASN1_STRING_get0_data(as),
					ASN1_STRING_length(as));
				break;
			case GEN_DNS:
				BIO_puts(bio, "DNS:");
				as = name->d.dNSName;
				BIO_write(bio, ASN1_STRING_get0_data(as),
					ASN1_STRING_length(as));
				break;
			case GEN_URI:
				BIO_puts(bio, "URI:");
				as = name->d.uniformResourceIdentifier;
				BIO_write(bio, ASN1_STRING_get0_data(as),
					ASN1_STRING_length(as));
				break;
			default:
				/* use builtin print for GEN_OTHERNAME, GEN_X400,
				 * GEN_EDIPARTY, GEN_DIRNAME, GEN_IPADD and GEN_RID
				 */
				GENERAL_NAME_print(bio, name);
			}
			/* trailing ', ' except for last element */
			if (i < (num - 1)) {
				BIO_puts(bio, ", ");
			}
	}
	sk_GENERAL_NAME_pop_free(names, GENERAL_NAME_free);

	return 0;
}

/* {{{ Returns an array of the fields/values of the CERT */
PHP_FUNCTION(openssl_x509_parse)
{
	X509 *cert;
	zend_object *cert_obj;
	zend_string *cert_str;
	int i, sig_nid;
	bool useshortnames = 1;
	char * tmpstr;
	zval subitem;
	X509_EXTENSION *extension;
	X509_NAME *subject_name;
	char *cert_name;
	char *extname;
	BIO *bio_out;
	BUF_MEM *bio_buf;
	ASN1_INTEGER *asn1_serial;
	BIGNUM *bn_serial;
	char *str_serial;
	char *hex_serial;
	char buf[256];

	ZEND_PARSE_PARAMETERS_START(1, 2)
		Z_PARAM_OBJ_OF_CLASS_OR_STR(cert_obj, php_openssl_certificate_ce, cert_str)
		Z_PARAM_OPTIONAL
		Z_PARAM_BOOL(useshortnames)
	ZEND_PARSE_PARAMETERS_END();

	cert = php_openssl_x509_from_param(cert_obj, cert_str, 1);
	if (cert == NULL) {
		// TODO Add Warning?
		RETURN_FALSE;
	}
	array_init(return_value);

	subject_name = X509_get_subject_name(cert);
	cert_name = X509_NAME_oneline(subject_name, NULL, 0);
	add_assoc_string(return_value, "name", cert_name);
	OPENSSL_free(cert_name);

	php_openssl_add_assoc_name_entry(return_value, "subject", subject_name, useshortnames);
	/* hash as used in CA directories to lookup cert by subject name */
	{
		char buf[32];
		snprintf(buf, sizeof(buf), "%08lx", X509_subject_name_hash(cert));
		add_assoc_string(return_value, "hash", buf);
	}

	php_openssl_add_assoc_name_entry(return_value, "issuer", X509_get_issuer_name(cert), useshortnames);
	add_assoc_long(return_value, "version", X509_get_version(cert));

	asn1_serial = X509_get_serialNumber(cert);

	bn_serial = ASN1_INTEGER_to_BN(asn1_serial, NULL);
	/* Can return NULL on error or memory allocation failure */
	if (!bn_serial) {
		php_openssl_store_errors();
		RETURN_FALSE;
	}

	hex_serial = BN_bn2hex(bn_serial);
	BN_free(bn_serial);
	/* Can return NULL on error or memory allocation failure */
	if (!hex_serial) {
		php_openssl_store_errors();
		RETURN_FALSE;
	}

	str_serial = i2s_ASN1_INTEGER(NULL, asn1_serial);
	add_assoc_string(return_value, "serialNumber", str_serial);
	OPENSSL_free(str_serial);

	/* Return the hex representation of the serial number, as defined by OpenSSL */
	add_assoc_string(return_value, "serialNumberHex", hex_serial);
	OPENSSL_free(hex_serial);

	php_openssl_add_assoc_asn1_string(return_value, "validFrom", 	X509_getm_notBefore(cert));
	php_openssl_add_assoc_asn1_string(return_value, "validTo", 		X509_getm_notAfter(cert));

	add_assoc_long(return_value, "validFrom_time_t", php_openssl_asn1_time_to_time_t(X509_getm_notBefore(cert)));
	add_assoc_long(return_value, "validTo_time_t",  php_openssl_asn1_time_to_time_t(X509_getm_notAfter(cert)));

	tmpstr = (char *)X509_alias_get0(cert, NULL);
	if (tmpstr) {
		add_assoc_string(return_value, "alias", tmpstr);
	}

	sig_nid = X509_get_signature_nid(cert);
	add_assoc_string(return_value, "signatureTypeSN", (char*)OBJ_nid2sn(sig_nid));
	add_assoc_string(return_value, "signatureTypeLN", (char*)OBJ_nid2ln(sig_nid));
	add_assoc_long(return_value, "signatureTypeNID", sig_nid);
	array_init(&subitem);

	/* NOTE: the purposes are added as integer keys - the keys match up to the X509_PURPOSE_SSL_XXX defines
	   in x509v3.h */
	for (i = 0; i < X509_PURPOSE_get_count(); i++) {
		int id, purpset;
		char * pname;
		X509_PURPOSE * purp;
		zval subsub;

		array_init(&subsub);

		purp = X509_PURPOSE_get0(i);
		id = X509_PURPOSE_get_id(purp);

		purpset = X509_check_purpose(cert, id, 0);
		add_index_bool(&subsub, 0, purpset);

		purpset = X509_check_purpose(cert, id, 1);
		add_index_bool(&subsub, 1, purpset);

		pname = useshortnames ? X509_PURPOSE_get0_sname(purp) : X509_PURPOSE_get0_name(purp);
		add_index_string(&subsub, 2, pname);

		/* NOTE: if purpset > 1 then it's a warning - we should mention it ? */

		add_index_zval(&subitem, id, &subsub);
	}
	add_assoc_zval(return_value, "purposes", &subitem);

	array_init(&subitem);


	for (i = 0; i < X509_get_ext_count(cert); i++) {
		int nid;
		extension = X509_get_ext(cert, i);
		nid = OBJ_obj2nid(X509_EXTENSION_get_object(extension));
		if (nid != NID_undef) {
			extname = (char *)OBJ_nid2sn(OBJ_obj2nid(X509_EXTENSION_get_object(extension)));
		} else {
			OBJ_obj2txt(buf, sizeof(buf)-1, X509_EXTENSION_get_object(extension), 1);
			extname = buf;
		}
		bio_out = BIO_new(BIO_s_mem());
		if (bio_out == NULL) {
			php_openssl_store_errors();
			RETURN_FALSE;
		}
		if (nid == NID_subject_alt_name) {
			if (openssl_x509v3_subjectAltName(bio_out, extension) == 0) {
				BIO_get_mem_ptr(bio_out, &bio_buf);
				add_assoc_stringl(&subitem, extname, bio_buf->data, bio_buf->length);
			} else {
				zend_array_destroy(Z_ARR_P(return_value));
				BIO_free(bio_out);
				if (cert_str) {
					X509_free(cert);
				}
				RETURN_FALSE;
			}
		}
		else if (X509V3_EXT_print(bio_out, extension, 0, 0)) {
			BIO_get_mem_ptr(bio_out, &bio_buf);
			add_assoc_stringl(&subitem, extname, bio_buf->data, bio_buf->length);
		} else {
			php_openssl_add_assoc_asn1_string(&subitem, extname, X509_EXTENSION_get_data(extension));
		}
		BIO_free(bio_out);
	}
	add_assoc_zval(return_value, "extensions", &subitem);
	if (cert_str) {
		X509_free(cert);
	}
}
/* }}} */

/* {{{ php_openssl_load_all_certs_from_file */
static STACK_OF(X509) *php_openssl_load_all_certs_from_file(
		char *cert_file, size_t cert_file_len, uint32_t arg_num)
{
	STACK_OF(X509_INFO) *sk=NULL;
	STACK_OF(X509) *stack=NULL, *ret=NULL;
	BIO *in=NULL;
	X509_INFO *xi;
	char cert_path[MAXPATHLEN];

	if(!(stack = sk_X509_new_null())) {
		php_openssl_store_errors();
		php_error_docref(NULL, E_ERROR, "Memory allocation failure");
		goto end;
	}

	if (!php_openssl_check_path(cert_file, cert_file_len, cert_path, arg_num)) {
		sk_X509_free(stack);
		goto end;
	}

	if (!(in = BIO_new_file(cert_path, PHP_OPENSSL_BIO_MODE_R(PKCS7_BINARY)))) {
		php_openssl_store_errors();
		php_error_docref(NULL, E_WARNING, "Error opening the file, %s", cert_path);
		sk_X509_free(stack);
		goto end;
	}

	/* This loads from a file, a stack of x509/crl/pkey sets */
	if (!(sk = PEM_X509_INFO_read_bio(in, NULL, NULL, NULL))) {
		php_openssl_store_errors();
		php_error_docref(NULL, E_WARNING, "Error reading the file, %s", cert_path);
		sk_X509_free(stack);
		goto end;
	}

	/* scan over it and pull out the certs */
	while (sk_X509_INFO_num(sk)) {
		xi=sk_X509_INFO_shift(sk);
		if (xi->x509 != NULL) {
			sk_X509_push(stack,xi->x509);
			xi->x509=NULL;
		}
		X509_INFO_free(xi);
	}
	if (!sk_X509_num(stack)) {
		php_error_docref(NULL, E_WARNING, "No certificates in file, %s", cert_path);
		sk_X509_free(stack);
		goto end;
	}
	ret = stack;
end:
	BIO_free(in);
	sk_X509_INFO_free(sk);

	return ret;
}
/* }}} */

/* {{{ check_cert */
static int check_cert(X509_STORE *ctx, X509 *x, STACK_OF(X509) *untrustedchain, int purpose)
{
	int ret=0;
	X509_STORE_CTX *csc;

	csc = X509_STORE_CTX_new();
	if (csc == NULL) {
		php_openssl_store_errors();
		php_error_docref(NULL, E_ERROR, "Memory allocation failure");
		return 0;
	}
	if (!X509_STORE_CTX_init(csc, ctx, x, untrustedchain)) {
		php_openssl_store_errors();
		php_error_docref(NULL, E_WARNING, "Certificate store initialization failed");
		return 0;
	}
	if (purpose >= 0 && !X509_STORE_CTX_set_purpose(csc, purpose)) {
		php_openssl_store_errors();
	}
	ret = X509_verify_cert(csc);
	if (ret < 0) {
		php_openssl_store_errors();
	}
	X509_STORE_CTX_free(csc);

	return ret;
}
/* }}} */

/* {{{ Checks the CERT to see if it can be used for the purpose in purpose. cainfo holds information about trusted CAs */
PHP_FUNCTION(openssl_x509_checkpurpose)
{
	X509 *cert;
	zend_object *cert_obj;
	zend_string *cert_str;
	zval *zcainfo = NULL;
	X509_STORE *cainfo = NULL;
	STACK_OF(X509) *untrustedchain = NULL;
	zend_long purpose;
	char * untrusted = NULL;
	size_t untrusted_len = 0;
	int ret;

	ZEND_PARSE_PARAMETERS_START(2, 4)
		Z_PARAM_OBJ_OF_CLASS_OR_STR(cert_obj, php_openssl_certificate_ce, cert_str)
		Z_PARAM_LONG(purpose)
		Z_PARAM_OPTIONAL
		Z_PARAM_ARRAY(zcainfo)
		Z_PARAM_STRING_OR_NULL(untrusted, untrusted_len)
	ZEND_PARSE_PARAMETERS_END();

	RETVAL_LONG(-1);

	if (untrusted) {
		untrustedchain = php_openssl_load_all_certs_from_file(untrusted, untrusted_len, 4);
		if (untrustedchain == NULL) {
			goto clean_exit;
		}
	}

	cainfo = php_openssl_setup_verify(zcainfo, 3);
	if (cainfo == NULL) {
		goto clean_exit;
	}
	cert = php_openssl_x509_from_param(cert_obj, cert_str, 1);
	if (cert == NULL) {
		// TODO Add Warning?
		goto clean_exit;
	}

	ret = check_cert(cainfo, cert, untrustedchain, (int)purpose);
	if (ret != 0 && ret != 1) {
		RETVAL_LONG(ret);
	} else {
		RETVAL_BOOL(ret);
	}
	if (cert_str) {
		X509_free(cert);
	}
clean_exit:
	if (cainfo) {
		X509_STORE_free(cainfo);
	}
	if (untrustedchain) {
		sk_X509_pop_free(untrustedchain, X509_free);
	}
}
/* }}} */

/* {{{ php_openssl_setup_verify
 * calist is an array containing file and directory names.  create a
 * certificate store and add those certs to it for use in verification.
*/
static X509_STORE *php_openssl_setup_verify(zval *calist, uint32_t arg_num)
{
	X509_STORE *store;
	X509_LOOKUP * dir_lookup, * file_lookup;
	int ndirs = 0, nfiles = 0;
	zval * item;
	zend_stat_t sb;
	char file_path[MAXPATHLEN];

	store = X509_STORE_new();

	if (store == NULL) {
		php_openssl_store_errors();
		return NULL;
	}

	if (calist && (Z_TYPE_P(calist) == IS_ARRAY)) {
		ZEND_HASH_FOREACH_VAL(Z_ARRVAL_P(calist), item) {
			zend_string *str = zval_try_get_string(item);
			if (UNEXPECTED(!str)) {
				return NULL;
			}

			if (!php_openssl_check_path_str_ex(str, file_path, arg_num, false, true, NULL)) {
				zend_string_release(str);
				continue;
			}
			zend_string_release(str);

			if (VCWD_STAT(file_path, &sb) == -1) {
				php_error_docref(NULL, E_WARNING, "Unable to stat %s", file_path);
				continue;
			}

			if ((sb.st_mode & S_IFREG) == S_IFREG) {
				file_lookup = X509_STORE_add_lookup(store, X509_LOOKUP_file());
				if (file_lookup == NULL || !X509_LOOKUP_load_file(file_lookup, file_path, X509_FILETYPE_PEM)) {
					php_openssl_store_errors();
					php_error_docref(NULL, E_WARNING, "Error loading file %s", file_path);
				} else {
					nfiles++;
				}
				file_lookup = NULL;
			} else {
				dir_lookup = X509_STORE_add_lookup(store, X509_LOOKUP_hash_dir());
				if (dir_lookup == NULL || !X509_LOOKUP_add_dir(dir_lookup, file_path, X509_FILETYPE_PEM)) {
					php_openssl_store_errors();
					php_error_docref(NULL, E_WARNING, "Error loading directory %s", file_path);
				} else {
					ndirs++;
				}
				dir_lookup = NULL;
			}
		} ZEND_HASH_FOREACH_END();
	}
	if (nfiles == 0) {
		file_lookup = X509_STORE_add_lookup(store, X509_LOOKUP_file());
		if (file_lookup == NULL || !X509_LOOKUP_load_file(file_lookup, NULL, X509_FILETYPE_DEFAULT)) {
			php_openssl_store_errors();
		}
	}
	if (ndirs == 0) {
		dir_lookup = X509_STORE_add_lookup(store, X509_LOOKUP_hash_dir());
		if (dir_lookup == NULL || !X509_LOOKUP_add_dir(dir_lookup, NULL, X509_FILETYPE_DEFAULT)) {
			php_openssl_store_errors();
		}
	}
	return store;
}
/* }}} */

/* {{{ Reads X.509 certificates */
PHP_FUNCTION(openssl_x509_read)
{
	X509 *cert;
	php_openssl_certificate_object *x509_cert_obj;
	zend_object *cert_obj;
	zend_string *cert_str;

	ZEND_PARSE_PARAMETERS_START(1, 1)
		Z_PARAM_OBJ_OF_CLASS_OR_STR(cert_obj, php_openssl_certificate_ce, cert_str)
	ZEND_PARSE_PARAMETERS_END();

	cert = php_openssl_x509_from_param(cert_obj, cert_str, 1);
	if (cert == NULL) {
		php_error_docref(NULL, E_WARNING, "X.509 Certificate cannot be retrieved");
		RETURN_FALSE;
	}

	object_init_ex(return_value, php_openssl_certificate_ce);
	x509_cert_obj = Z_OPENSSL_CERTIFICATE_P(return_value);
	x509_cert_obj->x509 = cert_obj ? X509_dup(cert) : cert;
}
/* }}} */

/* {{{ Frees X.509 certificates */
PHP_FUNCTION(openssl_x509_free)
{
	zval *x509;

	ZEND_PARSE_PARAMETERS_START(1, 1)
		Z_PARAM_OBJECT_OF_CLASS(x509, php_openssl_certificate_ce)
	ZEND_PARSE_PARAMETERS_END();
}
/* }}} */

/* }}} */

/* Pop all X509 from Stack and free them, free the stack afterwards */
static void php_sk_X509_free(STACK_OF(X509) * sk) /* {{{ */
{
	for (;;) {
		X509* x = sk_X509_pop(sk);
		if (!x) break;
		X509_free(x);
	}
	sk_X509_free(sk);
}
/* }}} */

static STACK_OF(X509) *php_array_to_X509_sk(zval * zcerts, uint32_t arg_num, const char *option_name) /* {{{ */
{
	zval * zcertval;
	STACK_OF(X509) * sk = NULL;
	X509 * cert;
	bool free_cert;

	sk = sk_X509_new_null();

	/* get certs */
	if (Z_TYPE_P(zcerts) == IS_ARRAY) {
		ZEND_HASH_FOREACH_VAL(Z_ARRVAL_P(zcerts), zcertval) {
			cert = php_openssl_x509_from_zval(zcertval, &free_cert, arg_num, true, option_name);
			if (cert == NULL) {
				// TODO Add Warning?
				goto clean_exit;
			}

			if (!free_cert) {
				cert = X509_dup(cert);

				if (cert == NULL) {
					php_openssl_store_errors();
					goto clean_exit;
				}

			}
			sk_X509_push(sk, cert);
		} ZEND_HASH_FOREACH_END();
	} else {
		/* a single certificate */
		cert = php_openssl_x509_from_zval(zcerts, &free_cert, arg_num, false, option_name);

		if (cert == NULL) {
			// TODO Add Warning?
			goto clean_exit;
		}

		if (!free_cert) {
			cert = X509_dup(cert);
			if (cert == NULL) {
				php_openssl_store_errors();
				goto clean_exit;
			}
		}
		sk_X509_push(sk, cert);
	}

clean_exit:
	return sk;
}
/* }}} */

/* {{{ Creates and exports a PKCS to file */
PHP_FUNCTION(openssl_pkcs12_export_to_file)
{
	X509 *cert;
	zend_object *cert_obj;
	zend_string *cert_str;
	BIO * bio_out = NULL;
	PKCS12 * p12 = NULL;
	char * filename, file_path[MAXPATHLEN];
	char * friendly_name = NULL;
	size_t filename_len;
	char * pass;
	size_t pass_len;
	zval *zpkey = NULL, *args = NULL;
	EVP_PKEY *priv_key = NULL;
	zval * item;
	STACK_OF(X509) *ca = NULL;

	ZEND_PARSE_PARAMETERS_START(4, 5)
		Z_PARAM_OBJ_OF_CLASS_OR_STR(cert_obj, php_openssl_certificate_ce, cert_str)
		Z_PARAM_PATH(filename, filename_len)
		Z_PARAM_ZVAL(zpkey)
		Z_PARAM_STRING(pass, pass_len)
		Z_PARAM_OPTIONAL
		Z_PARAM_ARRAY(args)
	ZEND_PARSE_PARAMETERS_END();

	RETVAL_FALSE;

	cert = php_openssl_x509_from_param(cert_obj, cert_str, 1);
	if (cert == NULL) {
		php_error_docref(NULL, E_WARNING, "X.509 Certificate cannot be retrieved");
		return;
	}

	priv_key = php_openssl_pkey_from_zval(zpkey, 0, "", 0, 3);
	if (priv_key == NULL) {
		if (!EG(exception)) {
			php_error_docref(NULL, E_WARNING, "Cannot get private key from parameter 3");
		}
		goto cleanup;
	}
	if (!X509_check_private_key(cert, priv_key)) {
		php_openssl_store_errors();
		php_error_docref(NULL, E_WARNING, "Private key does not correspond to cert");
		goto cleanup;
	}
	if (!php_openssl_check_path(filename, filename_len, file_path, 2)) {
		goto cleanup;
	}

	/* parse extra config from args array, promote this to an extra function */
	if (args &&
		(item = zend_hash_str_find(Z_ARRVAL_P(args), "friendly_name", sizeof("friendly_name")-1)) != NULL &&
		Z_TYPE_P(item) == IS_STRING
	) {
		friendly_name = Z_STRVAL_P(item);
	}
	/* certpbe (default RC2-40)
	   keypbe (default 3DES)
	   friendly_caname
	*/

	if (args && (item = zend_hash_str_find(Z_ARRVAL_P(args), "extracerts", sizeof("extracerts")-1)) != NULL) {
		ca = php_array_to_X509_sk(item, 5, "extracerts");
	}
	/* end parse extra config */

	/*PKCS12 *PKCS12_create(char *pass, char *name, EVP_PKEY *pkey, X509 *cert, STACK_OF(X509) *ca,
				int nid_key, int nid_cert, int iter, int mac_iter, int keytype);*/

	p12 = PKCS12_create(pass, friendly_name, priv_key, cert, ca, 0, 0, 0, 0, 0);
	if (p12 != NULL) {
		bio_out = BIO_new_file(file_path, PHP_OPENSSL_BIO_MODE_W(PKCS7_BINARY));
		if (bio_out != NULL) {

			i2d_PKCS12_bio(bio_out, p12);
			BIO_free(bio_out);

			RETVAL_TRUE;
		} else {
			php_openssl_store_errors();
			php_error_docref(NULL, E_WARNING, "Error opening file %s", file_path);
		}

		PKCS12_free(p12);
	} else {
		php_openssl_store_errors();
	}

	php_sk_X509_free(ca);

cleanup:
	EVP_PKEY_free(priv_key);

	if (cert_str) {
		X509_free(cert);
	}
}
/* }}} */

/* {{{ Creates and exports a PKCS12 to a var */
PHP_FUNCTION(openssl_pkcs12_export)
{
	X509 *cert;
	zend_object *cert_obj;
	zend_string *cert_str;
	BIO * bio_out;
	PKCS12 * p12 = NULL;
	zval *zout = NULL, *zpkey, *args = NULL;
	EVP_PKEY *priv_key = NULL;
	char * pass;
	size_t pass_len;
	char * friendly_name = NULL;
	zval * item;
	STACK_OF(X509) *ca = NULL;

	ZEND_PARSE_PARAMETERS_START(4, 5)
		Z_PARAM_OBJ_OF_CLASS_OR_STR(cert_obj, php_openssl_certificate_ce, cert_str)
		Z_PARAM_ZVAL(zout)
		Z_PARAM_ZVAL(zpkey)
		Z_PARAM_STRING(pass, pass_len)
		Z_PARAM_OPTIONAL
		Z_PARAM_ARRAY(args)
	ZEND_PARSE_PARAMETERS_END();

	RETVAL_FALSE;

	cert = php_openssl_x509_from_param(cert_obj, cert_str, 1);
	if (cert == NULL) {
		php_error_docref(NULL, E_WARNING, "X.509 Certificate cannot be retrieved");
		return;
	}

	priv_key = php_openssl_pkey_from_zval(zpkey, 0, "", 0, 3);
	if (priv_key == NULL) {
		if (!EG(exception)) {
			php_error_docref(NULL, E_WARNING, "Cannot get private key from parameter 3");
		}
		goto cleanup;
	}
	if (!X509_check_private_key(cert, priv_key)) {
		php_error_docref(NULL, E_WARNING, "Private key does not correspond to cert");
		goto cleanup;
	}

	/* parse extra config from args array, promote this to an extra function */
	if (args &&
		(item = zend_hash_str_find(Z_ARRVAL_P(args), "friendly_name", sizeof("friendly_name")-1)) != NULL &&
		Z_TYPE_P(item) == IS_STRING
	) {
		friendly_name = Z_STRVAL_P(item);
	}

	if (args && (item = zend_hash_str_find(Z_ARRVAL_P(args), "extracerts", sizeof("extracerts")-1)) != NULL) {
		ca = php_array_to_X509_sk(item, 5, "extracerts");
	}
	/* end parse extra config */

	p12 = PKCS12_create(pass, friendly_name, priv_key, cert, ca, 0, 0, 0, 0, 0);

	if (p12 != NULL) {
		bio_out = BIO_new(BIO_s_mem());
		if (i2d_PKCS12_bio(bio_out, p12)) {
			BUF_MEM *bio_buf;

			BIO_get_mem_ptr(bio_out, &bio_buf);
			ZEND_TRY_ASSIGN_REF_STRINGL(zout, bio_buf->data, bio_buf->length);

			RETVAL_TRUE;
		} else {
			php_openssl_store_errors();
		}

		BIO_free(bio_out);
		PKCS12_free(p12);
	} else {
		php_openssl_store_errors();
	}
	php_sk_X509_free(ca);

cleanup:
	EVP_PKEY_free(priv_key);
	if (cert_str) {
		X509_free(cert);
	}
}
/* }}} */

/* {{{ Parses a PKCS12 to an array */
PHP_FUNCTION(openssl_pkcs12_read)
{
	zval *zout = NULL, zextracerts, zcert, zpkey;
	char *pass, *zp12;
	size_t pass_len, zp12_len;
	PKCS12 * p12 = NULL;
	EVP_PKEY * pkey = NULL;
	X509 * cert = NULL;
	STACK_OF(X509) * ca = NULL;
	BIO * bio_in = NULL;
	int i;

	if (zend_parse_parameters(ZEND_NUM_ARGS(), "szs", &zp12, &zp12_len, &zout, &pass, &pass_len) == FAILURE) {
		RETURN_THROWS();
	}

	RETVAL_FALSE;

	PHP_OPENSSL_CHECK_SIZE_T_TO_INT(zp12_len, pkcs12, 1);

	bio_in = BIO_new(BIO_s_mem());

	if (0 >= BIO_write(bio_in, zp12, (int)zp12_len)) {
		php_openssl_store_errors();
		goto cleanup;
	}

	if (d2i_PKCS12_bio(bio_in, &p12) && PKCS12_parse(p12, pass, &pkey, &cert, &ca)) {
		BIO * bio_out;
		int cert_num;

		zout = zend_try_array_init(zout);
		if (!zout) {
			goto cleanup;
		}

		if (cert) {
			bio_out = BIO_new(BIO_s_mem());
			if (PEM_write_bio_X509(bio_out, cert)) {
				BUF_MEM *bio_buf;
				BIO_get_mem_ptr(bio_out, &bio_buf);
				ZVAL_STRINGL(&zcert, bio_buf->data, bio_buf->length);
				add_assoc_zval(zout, "cert", &zcert);
			} else {
				php_openssl_store_errors();
			}
			BIO_free(bio_out);
		}

		if (pkey) {
			bio_out = BIO_new(BIO_s_mem());
			if (PEM_write_bio_PrivateKey(bio_out, pkey, NULL, NULL, 0, 0, NULL)) {
				BUF_MEM *bio_buf;
				BIO_get_mem_ptr(bio_out, &bio_buf);
				ZVAL_STRINGL(&zpkey, bio_buf->data, bio_buf->length);
				add_assoc_zval(zout, "pkey", &zpkey);
			} else {
				php_openssl_store_errors();
			}
			BIO_free(bio_out);
		}

		cert_num = sk_X509_num(ca);
		if (ca && cert_num) {
			array_init(&zextracerts);

			for (i = 0; i < cert_num; i++) {
				zval zextracert;
				X509* aCA = sk_X509_pop(ca);
				if (!aCA) break;

				bio_out = BIO_new(BIO_s_mem());
				if (PEM_write_bio_X509(bio_out, aCA)) {
					BUF_MEM *bio_buf;
					BIO_get_mem_ptr(bio_out, &bio_buf);
					ZVAL_STRINGL(&zextracert, bio_buf->data, bio_buf->length);
					add_index_zval(&zextracerts, i, &zextracert);
				}

				X509_free(aCA);
				BIO_free(bio_out);
			}

			sk_X509_free(ca);
			add_assoc_zval(zout, "extracerts", &zextracerts);
		}

		RETVAL_TRUE;
	} else {
		php_openssl_store_errors();
	}

cleanup:
	BIO_free(bio_in);
	EVP_PKEY_free(pkey);
	if (cert) {
		X509_free(cert);
	}
	if (p12) {
		PKCS12_free(p12);
	}
}
/* }}} */

/* {{{ x509 CSR functions */

/* {{{ php_openssl_make_REQ */
static int php_openssl_make_REQ(struct php_x509_request * req, X509_REQ * csr, zval * dn, zval * attribs)
{
	STACK_OF(CONF_VALUE) * dn_sk, *attr_sk = NULL;
	char * str, *dn_sect, *attr_sect;

	dn_sect = NCONF_get_string(req->req_config, req->section_name, "distinguished_name");
	if (dn_sect == NULL) {
		php_openssl_store_errors();
		return FAILURE;
	}
	dn_sk = NCONF_get_section(req->req_config, dn_sect);
	if (dn_sk == NULL) {
		php_openssl_store_errors();
		return FAILURE;
	}
	attr_sect = php_openssl_conf_get_string(req->req_config, req->section_name, "attributes");
	if (attr_sect == NULL) {
		attr_sk = NULL;
	} else {
		attr_sk = NCONF_get_section(req->req_config, attr_sect);
		if (attr_sk == NULL) {
			php_openssl_store_errors();
			return FAILURE;
		}
	}
	/* setup the version number: version 1 */
	if (X509_REQ_set_version(csr, 0L)) {
		int i, nid;
		char * type;
		CONF_VALUE * v;
		X509_NAME * subj;
		zval * item;
		zend_string * strindex = NULL;

		subj = X509_REQ_get_subject_name(csr);
		/* apply values from the dn hash */
		ZEND_HASH_FOREACH_STR_KEY_VAL(Z_ARRVAL_P(dn), strindex, item) {
			if (strindex) {
				int nid = OBJ_txt2nid(ZSTR_VAL(strindex));
				if (nid != NID_undef) {
					zend_string *str_item = zval_try_get_string(item);
					if (UNEXPECTED(!str_item)) {
						return FAILURE;
					}
					if (!X509_NAME_add_entry_by_NID(subj, nid, MBSTRING_UTF8,
								(unsigned char*)ZSTR_VAL(str_item), -1, -1, 0))
					{
						php_openssl_store_errors();
						php_error_docref(NULL, E_WARNING,
							"dn: add_entry_by_NID %d -> %s (failed; check error"
							" queue and value of string_mask OpenSSL option "
							"if illegal characters are reported)",
							nid, ZSTR_VAL(str_item));
						zend_string_release(str_item);
						return FAILURE;
					}
					zend_string_release(str_item);
				} else {
					php_error_docref(NULL, E_WARNING, "dn: %s is not a recognized name", ZSTR_VAL(strindex));
				}
			}
		} ZEND_HASH_FOREACH_END();

		/* Finally apply defaults from config file */
		for(i = 0; i < sk_CONF_VALUE_num(dn_sk); i++) {
			size_t len;
			char buffer[200 + 1]; /*200 + \0 !*/

			v = sk_CONF_VALUE_value(dn_sk, i);
			type = v->name;

			len = strlen(type);
			if (len < sizeof("_default")) {
				continue;
			}
			len -= sizeof("_default") - 1;
			if (strcmp("_default", type + len) != 0) {
				continue;
			}
			if (len > 200) {
				len = 200;
			}
			memcpy(buffer, type, len);
			buffer[len] = '\0';
			type = buffer;

			/* Skip past any leading X. X: X, etc to allow for multiple
			 * instances */
			for (str = type; *str; str++) {
				if (*str == ':' || *str == ',' || *str == '.') {
					str++;
					if (*str) {
						type = str;
					}
					break;
				}
			}
			/* if it is already set, skip this */
			nid = OBJ_txt2nid(type);
			if (X509_NAME_get_index_by_NID(subj, nid, -1) >= 0) {
				continue;
			}
			if (!X509_NAME_add_entry_by_txt(subj, type, MBSTRING_UTF8, (unsigned char*)v->value, -1, -1, 0)) {
				php_openssl_store_errors();
				php_error_docref(NULL, E_WARNING, "add_entry_by_txt %s -> %s (failed)", type, v->value);
				return FAILURE;
			}
			if (!X509_NAME_entry_count(subj)) {
				php_error_docref(NULL, E_WARNING, "No objects specified in config file");
				return FAILURE;
			}
		}
		if (attribs) {
			ZEND_HASH_FOREACH_STR_KEY_VAL(Z_ARRVAL_P(attribs), strindex, item) {
				int nid;

				if (NULL == strindex) {
					php_error_docref(NULL, E_WARNING, "dn: numeric fild names are not supported");
					continue;
				}

				nid = OBJ_txt2nid(ZSTR_VAL(strindex));
				if (nid != NID_undef) {
					zend_string *str_item = zval_try_get_string(item);
					if (UNEXPECTED(!str_item)) {
						return FAILURE;
					}
					if (!X509_NAME_add_entry_by_NID(subj, nid, MBSTRING_UTF8, (unsigned char*)ZSTR_VAL(str_item), -1, -1, 0)) {
						php_openssl_store_errors();
						php_error_docref(NULL, E_WARNING, "attribs: add_entry_by_NID %d -> %s (failed)", nid, ZSTR_VAL(str_item));
						zend_string_release(str_item);
						return FAILURE;
					}
					zend_string_release(str_item);
				} else {
					php_error_docref(NULL, E_WARNING, "dn: %s is not a recognized name", ZSTR_VAL(strindex));
				}
			} ZEND_HASH_FOREACH_END();
			for (i = 0; i < sk_CONF_VALUE_num(attr_sk); i++) {
				v = sk_CONF_VALUE_value(attr_sk, i);
				/* if it is already set, skip this */
				nid = OBJ_txt2nid(v->name);
				if (X509_REQ_get_attr_by_NID(csr, nid, -1) >= 0) {
					continue;
				}
				if (!X509_REQ_add1_attr_by_txt(csr, v->name, MBSTRING_UTF8, (unsigned char*)v->value, -1)) {
					php_openssl_store_errors();
					php_error_docref(NULL, E_WARNING,
						"add1_attr_by_txt %s -> %s (failed; check error queue "
						"and value of string_mask OpenSSL option if illegal "
						"characters are reported)",
						v->name, v->value);
					return FAILURE;
				}
			}
		}
	} else {
		php_openssl_store_errors();
	}

	if (!X509_REQ_set_pubkey(csr, req->priv_key)) {
		php_openssl_store_errors();
	}
	return SUCCESS;
}
/* }}} */


static X509_REQ *php_openssl_csr_from_str(zend_string *csr_str, uint32_t arg_num)
{
	X509_REQ * csr = NULL;
	char file_path[MAXPATHLEN];
	BIO * in;

	if (ZSTR_LEN(csr_str) > 7 && memcmp(ZSTR_VAL(csr_str), "file://", sizeof("file://") - 1) == 0) {
		if (!php_openssl_check_path_str(csr_str, file_path, arg_num)) {
			return NULL;
		}
		in = BIO_new_file(file_path, PHP_OPENSSL_BIO_MODE_R(PKCS7_BINARY));
	} else {
		in = BIO_new_mem_buf(ZSTR_VAL(csr_str), (int) ZSTR_LEN(csr_str));
	}

	if (in == NULL) {
		php_openssl_store_errors();
		return NULL;
	}

	csr = PEM_read_bio_X509_REQ(in, NULL,NULL,NULL);
	if (csr == NULL) {
		php_openssl_store_errors();
	}

	BIO_free(in);

	return csr;
}

static X509_REQ *php_openssl_csr_from_param(
		zend_object *csr_obj, zend_string *csr_str, uint32_t arg_num)
{
	if (csr_obj) {
		return php_openssl_request_from_obj(csr_obj)->csr;
	}

	ZEND_ASSERT(csr_str);

	return php_openssl_csr_from_str(csr_str, arg_num);
}

/* {{{ Exports a CSR to file */
PHP_FUNCTION(openssl_csr_export_to_file)
{
	X509_REQ *csr;
	zend_object *csr_obj;
	zend_string *csr_str;
	bool notext = 1;
	char * filename = NULL;
	size_t filename_len;
	char file_path[MAXPATHLEN];
	BIO * bio_out;

	ZEND_PARSE_PARAMETERS_START(2, 3)
		Z_PARAM_OBJ_OF_CLASS_OR_STR(csr_obj, php_openssl_request_ce, csr_str)
		Z_PARAM_PATH(filename, filename_len)
		Z_PARAM_OPTIONAL
		Z_PARAM_BOOL(notext)
	ZEND_PARSE_PARAMETERS_END();

	RETVAL_FALSE;

	csr = php_openssl_csr_from_param(csr_obj, csr_str, 1);
	if (csr == NULL) {
		php_error_docref(NULL, E_WARNING, "X.509 Certificate Signing Request cannot be retrieved");
		return;
	}

	if (!php_openssl_check_path(filename, filename_len, file_path, 2)) {
		return;
	}

	bio_out = BIO_new_file(file_path, PHP_OPENSSL_BIO_MODE_W(PKCS7_BINARY));
	if (bio_out != NULL) {
		if (!notext && !X509_REQ_print(bio_out, csr)) {
			php_openssl_store_errors();
		}
		if (!PEM_write_bio_X509_REQ(bio_out, csr)) {
			php_error_docref(NULL, E_WARNING, "Error writing PEM to file %s", file_path);
			php_openssl_store_errors();
		} else {
			RETVAL_TRUE;
		}
		BIO_free(bio_out);
	} else {
		php_openssl_store_errors();
		php_error_docref(NULL, E_WARNING, "Error opening file %s", file_path);
	}

	if (csr_str) {
		X509_REQ_free(csr);
	}
}
/* }}} */

/* {{{ Exports a CSR to file or a var */
PHP_FUNCTION(openssl_csr_export)
{
	X509_REQ *csr;
	zend_object *csr_obj;
	zend_string *csr_str;
	zval *zout;
	bool notext = 1;
	BIO * bio_out;

	ZEND_PARSE_PARAMETERS_START(2, 3)
		Z_PARAM_OBJ_OF_CLASS_OR_STR(csr_obj, php_openssl_request_ce, csr_str)
		Z_PARAM_ZVAL(zout)
		Z_PARAM_OPTIONAL
		Z_PARAM_BOOL(notext)
	ZEND_PARSE_PARAMETERS_END();

	RETVAL_FALSE;

	csr = php_openssl_csr_from_param(csr_obj, csr_str, 1);
	if (csr == NULL) {
		php_error_docref(NULL, E_WARNING, "X.509 Certificate Signing Request cannot be retrieved");
		return;
	}

	/* export to a var */

	bio_out = BIO_new(BIO_s_mem());
	if (!notext && !X509_REQ_print(bio_out, csr)) {
		php_openssl_store_errors();
	}

	if (PEM_write_bio_X509_REQ(bio_out, csr)) {
		BUF_MEM *bio_buf;

		BIO_get_mem_ptr(bio_out, &bio_buf);
		ZEND_TRY_ASSIGN_REF_STRINGL(zout, bio_buf->data, bio_buf->length);

		RETVAL_TRUE;
	} else {
		php_openssl_store_errors();
	}

	if (csr_str) {
		X509_REQ_free(csr);
	}
	BIO_free(bio_out);
}
/* }}} */

/* {{{ Signs a cert with another CERT */
PHP_FUNCTION(openssl_csr_sign)
{
	X509_REQ *csr;
	zend_object *csr_obj;
	zend_string *csr_str;

	php_openssl_certificate_object *cert_object;
	zend_object *cert_obj;
	zend_string *cert_str;
	zval *zpkey, *args = NULL;
	zend_long num_days;
	zend_long serial = Z_L(0);
	X509 *cert = NULL, *new_cert = NULL;
	EVP_PKEY * key = NULL, *priv_key = NULL;
	int i;
	struct php_x509_request req;

	ZEND_PARSE_PARAMETERS_START(4, 6)
		Z_PARAM_OBJ_OF_CLASS_OR_STR(csr_obj, php_openssl_request_ce, csr_str)
		Z_PARAM_OBJ_OF_CLASS_OR_STR_OR_NULL(cert_obj, php_openssl_certificate_ce, cert_str)
		Z_PARAM_ZVAL(zpkey)
		Z_PARAM_LONG(num_days)
		Z_PARAM_OPTIONAL
		Z_PARAM_ARRAY_OR_NULL(args)
		Z_PARAM_LONG(serial)
	ZEND_PARSE_PARAMETERS_END();

	RETVAL_FALSE;

	csr = php_openssl_csr_from_param(csr_obj, csr_str, 1);
	if (csr == NULL) {
		php_error_docref(NULL, E_WARNING, "X.509 Certificate Signing Request cannot be retrieved");
		return;
	}

	PHP_SSL_REQ_INIT(&req);

	if (cert_str || cert_obj) {
		cert = php_openssl_x509_from_param(cert_obj, cert_str, 2);
		if (cert == NULL) {
			php_error_docref(NULL, E_WARNING, "X.509 Certificate cannot be retrieved");
			goto cleanup;
		}
	}

	priv_key = php_openssl_pkey_from_zval(zpkey, 0, "", 0, 3);
	if (priv_key == NULL) {
		if (!EG(exception)) {
			php_error_docref(NULL, E_WARNING, "Cannot get private key from parameter 3");
		}
		goto cleanup;
	}
	if (cert && !X509_check_private_key(cert, priv_key)) {
		php_openssl_store_errors();
		php_error_docref(NULL, E_WARNING, "Private key does not correspond to signing cert");
		goto cleanup;
	}

	if (PHP_SSL_REQ_PARSE(&req, args) == FAILURE) {
		goto cleanup;
	}
	/* Check that the request matches the signature */
	key = X509_REQ_get_pubkey(csr);
	if (key == NULL) {
		php_openssl_store_errors();
		php_error_docref(NULL, E_WARNING, "Error unpacking public key");
		goto cleanup;
	}
	i = X509_REQ_verify(csr, key);

	if (i < 0) {
		php_openssl_store_errors();
		php_error_docref(NULL, E_WARNING, "Signature verification problems");
		goto cleanup;
	}
	else if (i == 0) {
		php_error_docref(NULL, E_WARNING, "Signature did not match the certificate request");
		goto cleanup;
	}

	/* Now we can get on with it */

	new_cert = X509_new();
	if (new_cert == NULL) {
		php_openssl_store_errors();
		php_error_docref(NULL, E_WARNING, "No memory");
		goto cleanup;
	}
	/* Version 3 cert */
	if (!X509_set_version(new_cert, 2)) {
		goto cleanup;
	}

#if PHP_OPENSSL_API_VERSION >= 0x10100 && !defined (LIBRESSL_VERSION_NUMBER)
	ASN1_INTEGER_set_int64(X509_get_serialNumber(new_cert), serial);
#else
	ASN1_INTEGER_set(X509_get_serialNumber(new_cert), serial);
#endif

	X509_set_subject_name(new_cert, X509_REQ_get_subject_name(csr));

	if (cert == NULL) {
		cert = new_cert;
	}
	if (!X509_set_issuer_name(new_cert, X509_get_subject_name(cert))) {
		php_openssl_store_errors();
		goto cleanup;
	}
	X509_gmtime_adj(X509_getm_notBefore(new_cert), 0);
	X509_gmtime_adj(X509_getm_notAfter(new_cert), 60*60*24*(long)num_days);
	i = X509_set_pubkey(new_cert, key);
	if (!i) {
		php_openssl_store_errors();
		goto cleanup;
	}
	if (req.extensions_section) {
		X509V3_CTX ctx;

		X509V3_set_ctx(&ctx, cert, new_cert, csr, NULL, 0);
		X509V3_set_nconf(&ctx, req.req_config);
		if (!X509V3_EXT_add_nconf(req.req_config, &ctx, req.extensions_section, new_cert)) {
			php_openssl_store_errors();
			goto cleanup;
		}
	}

	/* Now sign it */
	if (!X509_sign(new_cert, priv_key, req.digest)) {
		php_openssl_store_errors();
		php_error_docref(NULL, E_WARNING, "Failed to sign it");
		goto cleanup;
	}

	object_init_ex(return_value, php_openssl_certificate_ce);
	cert_object = Z_OPENSSL_CERTIFICATE_P(return_value);
	cert_object->x509 = new_cert;

cleanup:

	if (cert == new_cert) {
		cert = NULL;
	}

	PHP_SSL_REQ_DISPOSE(&req);
	EVP_PKEY_free(priv_key);
	EVP_PKEY_free(key);
	if (csr_str) {
		X509_REQ_free(csr);
	}
	if (cert_str && cert) {
		X509_free(cert);
	}
}
/* }}} */

/* {{{ Generates a privkey and CSR */
PHP_FUNCTION(openssl_csr_new)
{
	struct php_x509_request req;
	php_openssl_request_object *x509_request_obj;
	zval *args = NULL, *dn, *attribs = NULL;
	zval *out_pkey;
	X509_REQ *csr = NULL;

	if (zend_parse_parameters(ZEND_NUM_ARGS(), "az|a!a!", &dn, &out_pkey, &args, &attribs) == FAILURE) {
		RETURN_THROWS();
	}
	RETVAL_FALSE;

	PHP_SSL_REQ_INIT(&req);

	if (PHP_SSL_REQ_PARSE(&req, args) == SUCCESS) {
		int we_made_the_key = 0;
		zval *out_pkey_val = out_pkey;
		ZVAL_DEREF(out_pkey_val);

		/* Generate or use a private key */
		if (Z_TYPE_P(out_pkey_val) != IS_NULL) {
			req.priv_key = php_openssl_pkey_from_zval(out_pkey_val, 0, NULL, 0, 2);
		}
		if (req.priv_key == NULL) {
			php_openssl_generate_private_key(&req);
			we_made_the_key = 1;
		}
		if (req.priv_key == NULL) {
			php_error_docref(NULL, E_WARNING, "Unable to generate a private key");
		} else {
			csr = X509_REQ_new();
			if (csr) {
				if (php_openssl_make_REQ(&req, csr, dn, attribs) == SUCCESS) {
					X509V3_CTX ext_ctx;

					X509V3_set_ctx(&ext_ctx, NULL, NULL, csr, NULL, 0);
					X509V3_set_nconf(&ext_ctx, req.req_config);

					/* Add extensions */
					if (req.request_extensions_section && !X509V3_EXT_REQ_add_nconf(req.req_config,
								&ext_ctx, req.request_extensions_section, csr))
					{
						php_openssl_store_errors();
						php_error_docref(NULL, E_WARNING, "Error loading extension section %s", req.request_extensions_section);
					} else {
						RETVAL_TRUE;

						if (X509_REQ_sign(csr, req.priv_key, req.digest)) {
							object_init_ex(return_value, php_openssl_request_ce);
							x509_request_obj = Z_OPENSSL_REQUEST_P(return_value);
							x509_request_obj->csr = csr;
							csr = NULL;
						} else {
							php_openssl_store_errors();
							php_error_docref(NULL, E_WARNING, "Error signing request");
						}

						if (we_made_the_key) {
							/* and an object for the private key */
							zval zkey_object;
							php_openssl_pkey_object_init(
								&zkey_object, req.priv_key, /* is_private */ true);
							ZEND_TRY_ASSIGN_REF_TMP(out_pkey, &zkey_object);
							req.priv_key = NULL; /* make sure the cleanup code doesn't zap it! */
						}
					}
				}
			} else {
				php_openssl_store_errors();
			}

		}
	}
	if (csr) {
		X509_REQ_free(csr);
	}
	PHP_SSL_REQ_DISPOSE(&req);
}
/* }}} */

/* {{{ Returns the subject of a CERT or FALSE on error */
PHP_FUNCTION(openssl_csr_get_subject)
{
	X509_REQ *csr;
	zend_object *csr_obj;
	zend_string *csr_str;
	bool use_shortnames = 1;
	X509_NAME *subject;

	ZEND_PARSE_PARAMETERS_START(1, 2)
		Z_PARAM_OBJ_OF_CLASS_OR_STR(csr_obj, php_openssl_request_ce, csr_str)
		Z_PARAM_OPTIONAL
		Z_PARAM_BOOL(use_shortnames)
	ZEND_PARSE_PARAMETERS_END();

	csr = php_openssl_csr_from_param(csr_obj, csr_str, 1);
	if (csr == NULL) {
		RETURN_FALSE;
	}

	subject = X509_REQ_get_subject_name(csr);

	array_init(return_value);
	php_openssl_add_assoc_name_entry(return_value, NULL, subject, use_shortnames);

	if (csr_str) {
		X509_REQ_free(csr);
	}
}
/* }}} */

static EVP_PKEY *php_openssl_extract_public_key(EVP_PKEY *priv_key)
{
	/* Extract public key portion by round-tripping through PEM. */
	BIO *bio = BIO_new(BIO_s_mem());
	if (!bio || !PEM_write_bio_PUBKEY(bio, priv_key)) {
		BIO_free(bio);
		return NULL;
	}

	EVP_PKEY *pub_key = PEM_read_bio_PUBKEY(bio, NULL, NULL, NULL);
	BIO_free(bio);
	return pub_key;
}

/* {{{ Returns the subject of a CERT or FALSE on error */
PHP_FUNCTION(openssl_csr_get_public_key)
{
	zend_object *csr_obj;
	zend_string *csr_str;
	bool use_shortnames = 1;

	ZEND_PARSE_PARAMETERS_START(1, 2)
		Z_PARAM_OBJ_OF_CLASS_OR_STR(csr_obj, php_openssl_request_ce, csr_str)
		Z_PARAM_OPTIONAL
		Z_PARAM_BOOL(use_shortnames)
	ZEND_PARSE_PARAMETERS_END();

<<<<<<< HEAD
	X509_REQ *csr = php_openssl_csr_from_param(csr_obj, csr_str);
	if (csr == NULL) {
=======
	orig_csr = php_openssl_csr_from_param(csr_obj, csr_str, 1);
	if (orig_csr == NULL) {
>>>>>>> b765d4cd
		RETURN_FALSE;
	}

	/* Retrieve the public key from the CSR */
	EVP_PKEY *orig_key = X509_REQ_get_pubkey(csr);
	EVP_PKEY *tpubkey = php_openssl_extract_public_key(orig_key);
	EVP_PKEY_free(orig_key);

	if (csr_str) {
		/* We need to free the original CSR if it was freshly created */
		X509_REQ_free(csr);
	}

	if (tpubkey == NULL) {
		php_openssl_store_errors();
		RETURN_FALSE;
	}

	php_openssl_pkey_object_init(return_value, tpubkey, /* is_private */ false);
}
/* }}} */

/* }}} */

/* {{{ EVP Public/Private key functions */

struct php_openssl_pem_password {
	char *key;
	int len;
};

/* {{{ php_openssl_pem_password_cb */
static int php_openssl_pem_password_cb(char *buf, int size, int rwflag, void *userdata)
{
	struct php_openssl_pem_password *password = userdata;

	if (password == NULL || password->key == NULL) {
		return -1;
	}

	size = (password->len > size) ? size : password->len;
	memcpy(buf, password->key, size);

	return size;
}
/* }}} */

static EVP_PKEY *php_openssl_pkey_from_zval(
		zval *val, int public_key, char *passphrase, size_t passphrase_len, uint32_t arg_num)
{
	EVP_PKEY *key = NULL;
	X509 *cert = NULL;
	bool free_cert = false, is_file = false;
	char file_path[MAXPATHLEN];
	zval tmp;

	ZVAL_NULL(&tmp);

#define TMP_CLEAN \
	if (Z_TYPE(tmp) == IS_STRING) {\
		zval_ptr_dtor_str(&tmp); \
	} \
	return NULL;

	if (Z_TYPE_P(val) == IS_ARRAY) {
		zval * zphrase;

		/* get passphrase */

		if ((zphrase = zend_hash_index_find(Z_ARRVAL_P(val), 1)) == NULL) {
			zend_value_error("Key array must be of the form array(0 => key, 1 => phrase)");
			return NULL;
		}

		if (Z_TYPE_P(zphrase) == IS_STRING) {
			passphrase = Z_STRVAL_P(zphrase);
			passphrase_len = Z_STRLEN_P(zphrase);
		} else {
			ZVAL_COPY(&tmp, zphrase);
			if (!try_convert_to_string(&tmp)) {
				return NULL;
			}

			passphrase = Z_STRVAL(tmp);
			passphrase_len = Z_STRLEN(tmp);
		}

		/* now set val to be the key param and continue */
		if ((val = zend_hash_index_find(Z_ARRVAL_P(val), 0)) == NULL) {
			zend_value_error("Key array must be of the form array(0 => key, 1 => phrase)");
			TMP_CLEAN;
		}
	}

	if (Z_TYPE_P(val) == IS_OBJECT && Z_OBJCE_P(val) == php_openssl_pkey_ce) {
		php_openssl_pkey_object *obj = php_openssl_pkey_from_obj(Z_OBJ_P(val));
		key = obj->pkey;
		bool is_priv = obj->is_private;

		/* check whether it is actually a private key if requested */
		if (!public_key && !is_priv) {
			php_error_docref(NULL, E_WARNING, "Supplied key param is a public key");
			TMP_CLEAN;
		}

		if (public_key && is_priv) {
			php_error_docref(NULL, E_WARNING, "Don't know how to get public key from this private key");
			TMP_CLEAN;
		} else {
			if (Z_TYPE(tmp) == IS_STRING) {
				zval_ptr_dtor_str(&tmp);
			}

			EVP_PKEY_up_ref(key);
			return key;
		}
	} else if (Z_TYPE_P(val) == IS_OBJECT && Z_OBJCE_P(val) == php_openssl_certificate_ce) {
		cert = php_openssl_certificate_from_obj(Z_OBJ_P(val))->x509;
	} else {
		/* force it to be a string and check if it refers to a file */
		/* passing non string values leaks, object uses toString, it returns NULL
		 * See bug38255.phpt
		 */
		if (!(Z_TYPE_P(val) == IS_STRING || Z_TYPE_P(val) == IS_OBJECT)) {
			TMP_CLEAN;
		}
		if (!try_convert_to_string(val)) {
			TMP_CLEAN;
		}

		if (Z_STRLEN_P(val) > 7 && memcmp(Z_STRVAL_P(val), "file://", sizeof("file://") - 1) == 0) {
			if (!php_openssl_check_path_str(Z_STR_P(val), file_path, arg_num)) {
				TMP_CLEAN;
			}
			is_file = true;
		}
		/* it's an X509 file/cert of some kind, and we need to extract the data from that */
		if (public_key) {
			cert = php_openssl_x509_from_str(Z_STR_P(val), arg_num, false, NULL);

			if (cert) {
				free_cert = 1;
			} else {
				/* not a X509 certificate, try to retrieve public key */
				BIO* in;
				if (is_file) {
					in = BIO_new_file(file_path, PHP_OPENSSL_BIO_MODE_R(PKCS7_BINARY));
				} else {
					in = BIO_new_mem_buf(Z_STRVAL_P(val), (int)Z_STRLEN_P(val));
				}
				if (in == NULL) {
					php_openssl_store_errors();
					TMP_CLEAN;
				}
				key = PEM_read_bio_PUBKEY(in, NULL,NULL, NULL);
				BIO_free(in);
			}
		} else {
			/* we want the private key */
			BIO *in;

			if (is_file) {
				in = BIO_new_file(file_path, PHP_OPENSSL_BIO_MODE_R(PKCS7_BINARY));
			} else {
				in = BIO_new_mem_buf(Z_STRVAL_P(val), (int)Z_STRLEN_P(val));
			}

			if (in == NULL) {
				TMP_CLEAN;
			}
			if (passphrase == NULL) {
				key = PEM_read_bio_PrivateKey(in, NULL, NULL, NULL);
			} else {
				struct php_openssl_pem_password password;
				password.key = passphrase;
				password.len = passphrase_len;
				key = PEM_read_bio_PrivateKey(in, NULL, php_openssl_pem_password_cb, &password);
			}
			BIO_free(in);
		}
	}

	if (key == NULL) {
		php_openssl_store_errors();

		if (public_key && cert) {
			/* extract public key from X509 cert */
			key = (EVP_PKEY *) X509_get_pubkey(cert);
			if (key == NULL) {
				php_openssl_store_errors();
			}
		}
	}

	if (free_cert) {
		X509_free(cert);
	}

	if (Z_TYPE(tmp) == IS_STRING) {
		zval_ptr_dtor_str(&tmp);
	}

	return key;
}

static int php_openssl_get_evp_pkey_type(int key_type) {
	switch (key_type) {
	case OPENSSL_KEYTYPE_RSA:
		return EVP_PKEY_RSA;
#if !defined(NO_DSA)
	case OPENSSL_KEYTYPE_DSA:
		return EVP_PKEY_DSA;
#endif
#if !defined(NO_DH)
	case OPENSSL_KEYTYPE_DH:
		return EVP_PKEY_DH;
#endif
#ifdef HAVE_EVP_PKEY_EC
	case OPENSSL_KEYTYPE_EC:
		return EVP_PKEY_EC;
#endif
	default:
		return -1;
	}
}

/* {{{ php_openssl_generate_private_key */
static EVP_PKEY * php_openssl_generate_private_key(struct php_x509_request * req)
{
	if (req->priv_key_bits < MIN_KEY_LENGTH) {
		php_error_docref(NULL, E_WARNING, "Private key length must be at least %d bits, configured to %d",
			MIN_KEY_LENGTH, req->priv_key_bits);
		return NULL;
	}

	int type = php_openssl_get_evp_pkey_type(req->priv_key_type);
	if (type < 0) {
		php_error_docref(NULL, E_WARNING, "Unsupported private key type");
		return NULL;
	}

	int egdsocket, seeded;
	char *randfile = php_openssl_conf_get_string(req->req_config, req->section_name, "RANDFILE");
	php_openssl_load_rand_file(randfile, &egdsocket, &seeded);
	PHP_OPENSSL_RAND_ADD_TIME();

	EVP_PKEY *key = NULL;
	EVP_PKEY *params = NULL;
	EVP_PKEY_CTX *ctx = EVP_PKEY_CTX_new_id(type, NULL);
	if (!ctx) {
		php_openssl_store_errors();
		goto cleanup;
	}

	if (type != EVP_PKEY_RSA) {
		if (EVP_PKEY_paramgen_init(ctx) <= 0) {
			php_openssl_store_errors();
			goto cleanup;
		}

		switch (type) {
#if !defined(NO_DSA)
		case EVP_PKEY_DSA:
			if (EVP_PKEY_CTX_set_dsa_paramgen_bits(ctx, req->priv_key_bits) <= 0) {
				php_openssl_store_errors();
				goto cleanup;
			}
			break;
#endif
#if !defined(NO_DH)
		case EVP_PKEY_DH:
			if (EVP_PKEY_CTX_set_dh_paramgen_prime_len(ctx, req->priv_key_bits) <= 0) {
				php_openssl_store_errors();
				goto cleanup;
			}
			break;
#endif
#ifdef HAVE_EVP_PKEY_EC
		case EVP_PKEY_EC:
			if (req->curve_name == NID_undef) {
				php_error_docref(NULL, E_WARNING, "Missing configuration value: \"curve_name\" not set");
				goto cleanup;
			}

			if (EVP_PKEY_CTX_set_ec_paramgen_curve_nid(ctx, req->curve_name) <= 0 ||
					EVP_PKEY_CTX_set_ec_param_enc(ctx, OPENSSL_EC_NAMED_CURVE) <= 0) {
				php_openssl_store_errors();
				goto cleanup;
			}
			break;
#endif
		EMPTY_SWITCH_DEFAULT_CASE()
		}

		if (EVP_PKEY_paramgen(ctx, &params) <= 0) {
			php_openssl_store_errors();
			goto cleanup;
		}

		EVP_PKEY_CTX_free(ctx);
		ctx = EVP_PKEY_CTX_new(params, NULL);
		if (!ctx) {
			php_openssl_store_errors();
			goto cleanup;
		}
	}

	if (EVP_PKEY_keygen_init(ctx) <= 0) {
		php_openssl_store_errors();
		goto cleanup;
	}

	if (type == EVP_PKEY_RSA && EVP_PKEY_CTX_set_rsa_keygen_bits(ctx, req->priv_key_bits) <= 0) {
		php_openssl_store_errors();
		goto cleanup;
	}

	if (EVP_PKEY_keygen(ctx, &key) <= 0) {
		php_openssl_store_errors();
		goto cleanup;
	}

	req->priv_key = key;

cleanup:
	php_openssl_write_rand_file(randfile, egdsocket, seeded);
	EVP_PKEY_free(params);
	EVP_PKEY_CTX_free(ctx);
	return key;
}
/* }}} */

static void php_openssl_add_bn_to_array(zval *ary, const BIGNUM *bn, const char *name) {
	if (bn != NULL) {
		int len = BN_num_bytes(bn);
		zend_string *str = zend_string_alloc(len, 0);
		BN_bn2bin(bn, (unsigned char *)ZSTR_VAL(str));
		ZSTR_VAL(str)[len] = 0;
		add_assoc_str(ary, name, str);
	}
}

#define OPENSSL_PKEY_GET_BN(_type, _name) php_openssl_add_bn_to_array(&_type, _name, #_name)

#define OPENSSL_PKEY_SET_BN(_data, _name) do { \
		zval *bn; \
		if ((bn = zend_hash_str_find(Z_ARRVAL_P(_data), #_name, sizeof(#_name)-1)) != NULL && \
				Z_TYPE_P(bn) == IS_STRING) { \
			_name = BN_bin2bn( \
				(unsigned char*)Z_STRVAL_P(bn), \
				(int)Z_STRLEN_P(bn), NULL); \
		} else { \
			_name = NULL; \
		} \
	} while (0);

#if PHP_OPENSSL_API_VERSION < 0x30000
static bool php_openssl_pkey_init_legacy_rsa(RSA *rsa, zval *data)
{
	BIGNUM *n, *e, *d, *p, *q, *dmp1, *dmq1, *iqmp;

	OPENSSL_PKEY_SET_BN(data, n);
	OPENSSL_PKEY_SET_BN(data, e);
	OPENSSL_PKEY_SET_BN(data, d);
	if (!n || !d || !RSA_set0_key(rsa, n, e, d)) {
		return 0;
	}

	OPENSSL_PKEY_SET_BN(data, p);
	OPENSSL_PKEY_SET_BN(data, q);
	if ((p || q) && !RSA_set0_factors(rsa, p, q)) {
		return 0;
	}

	OPENSSL_PKEY_SET_BN(data, dmp1);
	OPENSSL_PKEY_SET_BN(data, dmq1);
	OPENSSL_PKEY_SET_BN(data, iqmp);
	if ((dmp1 || dmq1 || iqmp) && !RSA_set0_crt_params(rsa, dmp1, dmq1, iqmp)) {
		return 0;
	}

	return 1;
}
#endif

static EVP_PKEY *php_openssl_pkey_init_rsa(zval *data)
{
#if PHP_OPENSSL_API_VERSION >= 0x30000
	BIGNUM *n = NULL, *e = NULL, *d = NULL, *p = NULL, *q = NULL;
	BIGNUM *dmp1 = NULL, *dmq1 = NULL, *iqmp = NULL;
	EVP_PKEY *pkey = NULL;
	EVP_PKEY_CTX *ctx = EVP_PKEY_CTX_new_id(EVP_PKEY_RSA, NULL);
	OSSL_PARAM *params = NULL;
	OSSL_PARAM_BLD *bld = OSSL_PARAM_BLD_new();

	OPENSSL_PKEY_SET_BN(data, n);
	OPENSSL_PKEY_SET_BN(data, e);
	OPENSSL_PKEY_SET_BN(data, d);
	OPENSSL_PKEY_SET_BN(data, p);
	OPENSSL_PKEY_SET_BN(data, q);
	OPENSSL_PKEY_SET_BN(data, dmp1);
	OPENSSL_PKEY_SET_BN(data, dmq1);
	OPENSSL_PKEY_SET_BN(data, iqmp);

	if (!ctx || !bld || !n || !d) {
		goto cleanup;
	}

	OSSL_PARAM_BLD_push_BN(bld, OSSL_PKEY_PARAM_RSA_N, n);
	OSSL_PARAM_BLD_push_BN(bld, OSSL_PKEY_PARAM_RSA_D, d);
	if (e) {
		OSSL_PARAM_BLD_push_BN(bld, OSSL_PKEY_PARAM_RSA_E, e);
	}
	if (p) {
		OSSL_PARAM_BLD_push_BN(bld, OSSL_PKEY_PARAM_RSA_FACTOR1, p);
	}
	if (q) {
		OSSL_PARAM_BLD_push_BN(bld, OSSL_PKEY_PARAM_RSA_FACTOR2, q);
	}
	if (dmp1) {
		OSSL_PARAM_BLD_push_BN(bld, OSSL_PKEY_PARAM_RSA_EXPONENT1, dmp1);
	}
	if (dmq1) {
		OSSL_PARAM_BLD_push_BN(bld, OSSL_PKEY_PARAM_RSA_EXPONENT2, dmq1);
	}
	if (iqmp) {
		OSSL_PARAM_BLD_push_BN(bld, OSSL_PKEY_PARAM_RSA_COEFFICIENT1, iqmp);
	}

	params = OSSL_PARAM_BLD_to_param(bld);
	if (!params) {
		goto cleanup;
	}

	if (EVP_PKEY_fromdata_init(ctx) <= 0 ||
			EVP_PKEY_fromdata(ctx, &pkey, EVP_PKEY_KEYPAIR, params) <= 0) {
		goto cleanup;
	}

cleanup:
	php_openssl_store_errors();
	EVP_PKEY_CTX_free(ctx);
	OSSL_PARAM_free(params);
	OSSL_PARAM_BLD_free(bld);
	BN_free(n);
	BN_free(e);
	BN_free(d);
	BN_free(p);
	BN_free(q);
	BN_free(dmp1);
	BN_free(dmq1);
	BN_free(iqmp);
	return pkey;
#else
	EVP_PKEY *pkey = EVP_PKEY_new();
	if (!pkey) {
		php_openssl_store_errors();
		return NULL;
	}

	RSA *rsa = RSA_new();
	if (!rsa) {
		php_openssl_store_errors();
		EVP_PKEY_free(pkey);
		return NULL;
	}

	if (!php_openssl_pkey_init_legacy_rsa(rsa, data)
			|| !EVP_PKEY_assign_RSA(pkey, rsa)) {
		php_openssl_store_errors();
		EVP_PKEY_free(pkey);
		RSA_free(rsa);
		return NULL;
	}

	return pkey;
#endif
}

#if PHP_OPENSSL_API_VERSION < 0x30000
static bool php_openssl_pkey_init_legacy_dsa(DSA *dsa, zval *data, bool *is_private)
{
	BIGNUM *p, *q, *g, *priv_key, *pub_key;
	const BIGNUM *priv_key_const, *pub_key_const;

	OPENSSL_PKEY_SET_BN(data, p);
	OPENSSL_PKEY_SET_BN(data, q);
	OPENSSL_PKEY_SET_BN(data, g);
	if (!p || !q || !g || !DSA_set0_pqg(dsa, p, q, g)) {
		return 0;
	}

	OPENSSL_PKEY_SET_BN(data, pub_key);
	OPENSSL_PKEY_SET_BN(data, priv_key);
	*is_private = priv_key != NULL;
	if (pub_key) {
		return DSA_set0_key(dsa, pub_key, priv_key);
	}

	/* generate key */
	PHP_OPENSSL_RAND_ADD_TIME();
	if (!DSA_generate_key(dsa)) {
		php_openssl_store_errors();
		return 0;
	}

	/* if BN_mod_exp return -1, then DSA_generate_key succeed for failed key
	 * so we need to double check that public key is created */
	DSA_get0_key(dsa, &pub_key_const, &priv_key_const);
	if (!pub_key_const || BN_is_zero(pub_key_const)) {
		return 0;
	}
	/* all good */
	*is_private = true;
	return 1;
}
#endif

static EVP_PKEY *php_openssl_pkey_init_dsa(zval *data, bool *is_private)
{
#if PHP_OPENSSL_API_VERSION >= 0x30000
	BIGNUM *p = NULL, *q = NULL, *g = NULL, *priv_key = NULL, *pub_key = NULL;
	EVP_PKEY *param_key = NULL, *pkey = NULL;
	EVP_PKEY_CTX *ctx = EVP_PKEY_CTX_new_id(EVP_PKEY_DSA, NULL);
	OSSL_PARAM *params = NULL;
	OSSL_PARAM_BLD *bld = OSSL_PARAM_BLD_new();

	OPENSSL_PKEY_SET_BN(data, p);
	OPENSSL_PKEY_SET_BN(data, q);
	OPENSSL_PKEY_SET_BN(data, g);
	OPENSSL_PKEY_SET_BN(data, priv_key);
	OPENSSL_PKEY_SET_BN(data, pub_key);

	*is_private = false;

	if (!ctx || !bld || !p || !q || !g) {
		goto cleanup;
	}

	OSSL_PARAM_BLD_push_BN(bld, OSSL_PKEY_PARAM_FFC_P, p);
	OSSL_PARAM_BLD_push_BN(bld, OSSL_PKEY_PARAM_FFC_Q, q);
	OSSL_PARAM_BLD_push_BN(bld, OSSL_PKEY_PARAM_FFC_G, g);
	// TODO: We silently ignore priv_key if pub_key is not given, unlike in the DH case.
	if (pub_key) {
		OSSL_PARAM_BLD_push_BN(bld, OSSL_PKEY_PARAM_PUB_KEY, pub_key);
		if (priv_key) {
			OSSL_PARAM_BLD_push_BN(bld, OSSL_PKEY_PARAM_PRIV_KEY, priv_key);
		}
	}

	params = OSSL_PARAM_BLD_to_param(bld);
	if (!params) {
		goto cleanup;
	}

	if (EVP_PKEY_fromdata_init(ctx) <= 0 ||
			EVP_PKEY_fromdata(ctx, &param_key, EVP_PKEY_KEYPAIR, params) <= 0) {
		goto cleanup;
	}

	if (pub_key) {
		*is_private = priv_key != NULL;
		EVP_PKEY_up_ref(param_key);
		pkey = param_key;
	} else {
		*is_private = true;
		PHP_OPENSSL_RAND_ADD_TIME();
		EVP_PKEY_CTX_free(ctx);
		ctx = EVP_PKEY_CTX_new(param_key, NULL);
		if (EVP_PKEY_keygen_init(ctx) <= 0 || EVP_PKEY_keygen(ctx, &pkey) <= 0) {
			goto cleanup;
		}
	}

cleanup:
	php_openssl_store_errors();
	EVP_PKEY_free(param_key);
	EVP_PKEY_CTX_free(ctx);
	OSSL_PARAM_free(params);
	OSSL_PARAM_BLD_free(bld);
	BN_free(p);
	BN_free(q);
	BN_free(g);
	BN_free(priv_key);
	BN_free(pub_key);
	return pkey;
#else
	EVP_PKEY *pkey = EVP_PKEY_new();
	if (!pkey) {
		php_openssl_store_errors();
		return NULL;
	}

	DSA *dsa = DSA_new();
	if (!dsa) {
		php_openssl_store_errors();
		EVP_PKEY_free(pkey);
		return NULL;
	}

	if (!php_openssl_pkey_init_legacy_dsa(dsa, data, is_private)
			|| !EVP_PKEY_assign_DSA(pkey, dsa)) {
		php_openssl_store_errors();
		EVP_PKEY_free(pkey);
		DSA_free(dsa);
		return NULL;
	}

	return pkey;
#endif
}

/* {{{ php_openssl_dh_pub_from_priv */
static BIGNUM *php_openssl_dh_pub_from_priv(BIGNUM *priv_key, BIGNUM *g, BIGNUM *p)
{
	BIGNUM *pub_key, *priv_key_const_time;
	BN_CTX *ctx;

	pub_key = BN_new();
	if (pub_key == NULL) {
		php_openssl_store_errors();
		return NULL;
	}

	priv_key_const_time = BN_new();
	if (priv_key_const_time == NULL) {
		BN_free(pub_key);
		php_openssl_store_errors();
		return NULL;
	}
	ctx = BN_CTX_new();
	if (ctx == NULL) {
		BN_free(pub_key);
		BN_free(priv_key_const_time);
		php_openssl_store_errors();
		return NULL;
	}

	BN_with_flags(priv_key_const_time, priv_key, BN_FLG_CONSTTIME);

	if (!BN_mod_exp_mont(pub_key, g, priv_key_const_time, p, ctx, NULL)) {
		BN_free(pub_key);
		php_openssl_store_errors();
		pub_key = NULL;
	}

	BN_free(priv_key_const_time);
	BN_CTX_free(ctx);

	return pub_key;
}
/* }}} */

#if PHP_OPENSSL_API_VERSION < 0x30000
static bool php_openssl_pkey_init_legacy_dh(DH *dh, zval *data, bool *is_private)
{
	BIGNUM *p, *q, *g, *priv_key, *pub_key;

	OPENSSL_PKEY_SET_BN(data, p);
	OPENSSL_PKEY_SET_BN(data, q);
	OPENSSL_PKEY_SET_BN(data, g);
	if (!p || !g || !DH_set0_pqg(dh, p, q, g)) {
		return 0;
	}

	OPENSSL_PKEY_SET_BN(data, priv_key);
	OPENSSL_PKEY_SET_BN(data, pub_key);
	*is_private = priv_key != NULL;
	if (pub_key) {
		return DH_set0_key(dh, pub_key, priv_key);
	}
	if (priv_key) {
		pub_key = php_openssl_dh_pub_from_priv(priv_key, g, p);
		if (pub_key == NULL) {
			return 0;
		}
		return DH_set0_key(dh, pub_key, priv_key);
	}

	/* generate key */
	PHP_OPENSSL_RAND_ADD_TIME();
	if (!DH_generate_key(dh)) {
		php_openssl_store_errors();
		return 0;
	}
	/* all good */
	*is_private = true;
	return 1;
}
#endif

static EVP_PKEY *php_openssl_pkey_init_dh(zval *data, bool *is_private)
{
#if PHP_OPENSSL_API_VERSION >= 0x30000
	BIGNUM *p = NULL, *q = NULL, *g = NULL, *priv_key = NULL, *pub_key = NULL;
	EVP_PKEY *param_key = NULL, *pkey = NULL;
	EVP_PKEY_CTX *ctx = EVP_PKEY_CTX_new_id(EVP_PKEY_DH, NULL);
	OSSL_PARAM *params = NULL;
	OSSL_PARAM_BLD *bld = OSSL_PARAM_BLD_new();

	OPENSSL_PKEY_SET_BN(data, p);
	OPENSSL_PKEY_SET_BN(data, q);
	OPENSSL_PKEY_SET_BN(data, g);
	OPENSSL_PKEY_SET_BN(data, priv_key);
	OPENSSL_PKEY_SET_BN(data, pub_key);

	*is_private = false;

	if (!ctx || !bld || !p || !g) {
		goto cleanup;
	}

	OSSL_PARAM_BLD_push_BN(bld, OSSL_PKEY_PARAM_FFC_P, p);
	OSSL_PARAM_BLD_push_BN(bld, OSSL_PKEY_PARAM_FFC_G, g);
	if (q) {
		OSSL_PARAM_BLD_push_BN(bld, OSSL_PKEY_PARAM_FFC_Q, q);
	}
	if (priv_key) {
		OSSL_PARAM_BLD_push_BN(bld, OSSL_PKEY_PARAM_PRIV_KEY, priv_key);
		if (!pub_key) {
			pub_key = php_openssl_dh_pub_from_priv(priv_key, g, p);
			if (!pub_key) {
				goto cleanup;
			}
		}
	}
	if (pub_key) {
		OSSL_PARAM_BLD_push_BN(bld, OSSL_PKEY_PARAM_PUB_KEY, pub_key);
	}

	params = OSSL_PARAM_BLD_to_param(bld);
	if (!params) {
		goto cleanup;
	}

	if (EVP_PKEY_fromdata_init(ctx) <= 0 ||
			EVP_PKEY_fromdata(ctx, &param_key, EVP_PKEY_KEYPAIR, params) <= 0) {
		goto cleanup;
	}

	if (pub_key || priv_key) {
		*is_private = priv_key != NULL;
		EVP_PKEY_up_ref(param_key);
		pkey = param_key;
	} else {
		*is_private = true;
		PHP_OPENSSL_RAND_ADD_TIME();
		EVP_PKEY_CTX_free(ctx);
		ctx = EVP_PKEY_CTX_new(param_key, NULL);
		if (EVP_PKEY_keygen_init(ctx) <= 0 || EVP_PKEY_keygen(ctx, &pkey) <= 0) {
			goto cleanup;
		}
	}

cleanup:
	php_openssl_store_errors();
	EVP_PKEY_free(param_key);
	EVP_PKEY_CTX_free(ctx);
	OSSL_PARAM_free(params);
	OSSL_PARAM_BLD_free(bld);
	BN_free(p);
	BN_free(q);
	BN_free(g);
	BN_free(priv_key);
	BN_free(pub_key);
	return pkey;
#else
	EVP_PKEY *pkey = EVP_PKEY_new();
	if (!pkey) {
		php_openssl_store_errors();
		return NULL;
	}

	DH *dh = DH_new();
	if (!dh) {
		EVP_PKEY_free(pkey);
		return NULL;
	}

	if (!php_openssl_pkey_init_legacy_dh(dh, data, is_private)
			|| !EVP_PKEY_assign_DH(pkey, dh)) {
		php_openssl_store_errors();
		EVP_PKEY_free(pkey);
		DH_free(dh);
		return NULL;
	}

	return pkey;
#endif
}

#ifdef HAVE_EVP_PKEY_EC
#if PHP_OPENSSL_API_VERSION < 0x30000
static bool php_openssl_pkey_init_legacy_ec(EC_KEY *eckey, zval *data, bool *is_private) {
	EC_GROUP *group = NULL;
	EC_POINT *pnt = NULL;
	BIGNUM *d = NULL;
	zval *bn;
	zval *x;
	zval *y;

	*is_private = false;

	if ((bn = zend_hash_str_find(Z_ARRVAL_P(data), "curve_name", sizeof("curve_name") - 1)) != NULL &&
			Z_TYPE_P(bn) == IS_STRING) {
		int nid = OBJ_sn2nid(Z_STRVAL_P(bn));
		if (nid != NID_undef) {
			group = EC_GROUP_new_by_curve_name(nid);
			if (!group) {
				php_openssl_store_errors();
				goto clean_exit;
			}
			EC_GROUP_set_asn1_flag(group, OPENSSL_EC_NAMED_CURVE);
			EC_GROUP_set_point_conversion_form(group, POINT_CONVERSION_UNCOMPRESSED);
			if (!EC_KEY_set_group(eckey, group)) {
				php_openssl_store_errors();
				goto clean_exit;
			}
		}
	}

	if (group == NULL) {
		php_error_docref(NULL, E_WARNING, "Unknown curve name");
		goto clean_exit;
	}

	// The public key 'pnt' can be calculated from 'd' or is defined by 'x' and 'y'
	if ((bn = zend_hash_str_find(Z_ARRVAL_P(data), "d", sizeof("d") - 1)) != NULL &&
			Z_TYPE_P(bn) == IS_STRING) {
		*is_private = true;
		d = BN_bin2bn((unsigned char*) Z_STRVAL_P(bn), Z_STRLEN_P(bn), NULL);
		if (!EC_KEY_set_private_key(eckey, d)) {
			php_openssl_store_errors();
			goto clean_exit;
		}
		// Calculate the public key by multiplying the Point Q with the public key
		// P = d * Q
		pnt = EC_POINT_new(group);
		if (!pnt || !EC_POINT_mul(group, pnt, d, NULL, NULL, NULL)) {
			php_openssl_store_errors();
			goto clean_exit;
		}

		BN_free(d);
	} else if ((x = zend_hash_str_find(Z_ARRVAL_P(data), "x", sizeof("x") - 1)) != NULL &&
			Z_TYPE_P(x) == IS_STRING &&
			(y = zend_hash_str_find(Z_ARRVAL_P(data), "y", sizeof("y") - 1)) != NULL &&
			Z_TYPE_P(y) == IS_STRING) {
		pnt = EC_POINT_new(group);
		if (pnt == NULL) {
			php_openssl_store_errors();
			goto clean_exit;
		}
		if (!EC_POINT_set_affine_coordinates_GFp(
				group, pnt, BN_bin2bn((unsigned char*) Z_STRVAL_P(x), Z_STRLEN_P(x), NULL),
				BN_bin2bn((unsigned char*) Z_STRVAL_P(y), Z_STRLEN_P(y), NULL), NULL)) {
			php_openssl_store_errors();
			goto clean_exit;
		}
	}

	if (pnt != NULL) {
		if (!EC_KEY_set_public_key(eckey, pnt)) {
			php_openssl_store_errors();
			goto clean_exit;
		}
		EC_POINT_free(pnt);
		pnt = NULL;
	}

	if (!EC_KEY_check_key(eckey)) {
		*is_private = true;
		PHP_OPENSSL_RAND_ADD_TIME();
		EC_KEY_generate_key(eckey);
		php_openssl_store_errors();
	}
	if (EC_KEY_check_key(eckey)) {
		EC_GROUP_free(group);
		return true;
	} else {
		php_openssl_store_errors();
	}

clean_exit:
	BN_free(d);
	EC_POINT_free(pnt);
	EC_GROUP_free(group);
	return false;
}
#endif

static EVP_PKEY *php_openssl_pkey_init_ec(zval *data, bool *is_private) {
#if PHP_OPENSSL_API_VERSION >= 0x30000
	BIGNUM *d = NULL, *x = NULL, *y = NULL;
	EC_GROUP *group = NULL;
	EC_POINT *pnt = NULL;
	unsigned char *pnt_oct = NULL;
	EVP_PKEY *param_key = NULL, *pkey = NULL;
	EVP_PKEY_CTX *ctx = EVP_PKEY_CTX_new_id(EVP_PKEY_EC, NULL);
	OSSL_PARAM *params = NULL;
	OSSL_PARAM_BLD *bld = OSSL_PARAM_BLD_new();
	zval *curve_name_zv = zend_hash_str_find(Z_ARRVAL_P(data), "curve_name", sizeof("curve_name") - 1);

	OPENSSL_PKEY_SET_BN(data, d);
	OPENSSL_PKEY_SET_BN(data, x);
	OPENSSL_PKEY_SET_BN(data, y);

	*is_private = false;

	if (!ctx || !bld || !curve_name_zv || Z_TYPE_P(curve_name_zv) != IS_STRING) {
		goto cleanup;
	}

	int nid = OBJ_sn2nid(Z_STRVAL_P(curve_name_zv));
	group = EC_GROUP_new_by_curve_name(nid);
	if (!group) {
		php_error_docref(NULL, E_WARNING, "Unknown curve name");
		goto cleanup;
	}

	OSSL_PARAM_BLD_push_utf8_string(
		bld, OSSL_PKEY_PARAM_GROUP_NAME, Z_STRVAL_P(curve_name_zv), Z_STRLEN_P(curve_name_zv));

	if (d) {
		OSSL_PARAM_BLD_push_BN(bld, OSSL_PKEY_PARAM_PRIV_KEY, d);

		pnt = EC_POINT_new(group);
		if (!pnt || !EC_POINT_mul(group, pnt, d, NULL, NULL, NULL)) {
			goto cleanup;
		}
	} else if (x && y) {
		/* OpenSSL does not allow setting EC_PUB_X/EC_PUB_Y, so convert to encoded format. */
		pnt = EC_POINT_new(group);
		if (!pnt || !EC_POINT_set_affine_coordinates(group, pnt, x, y, NULL)) {
			goto cleanup;
		}
	}

	if (pnt) {
		size_t pnt_oct_len =
			EC_POINT_point2buf(group, pnt, POINT_CONVERSION_COMPRESSED, &pnt_oct, NULL);
		if (!pnt_oct_len) {
			goto cleanup;
		}

		OSSL_PARAM_BLD_push_octet_string(bld, OSSL_PKEY_PARAM_PUB_KEY, pnt_oct, pnt_oct_len);
	}

	params = OSSL_PARAM_BLD_to_param(bld);
	if (!params) {
		goto cleanup;
	}

	if (EVP_PKEY_fromdata_init(ctx) <= 0 ||
			EVP_PKEY_fromdata(ctx, &param_key, EVP_PKEY_KEYPAIR, params) <= 0) {
		goto cleanup;
	}

	EVP_PKEY_CTX_free(ctx);
	ctx = EVP_PKEY_CTX_new(param_key, NULL);
	if (EVP_PKEY_check(ctx)) {
		*is_private = d != NULL;
		EVP_PKEY_up_ref(param_key);
		pkey = param_key;
	} else {
		*is_private = true;
		PHP_OPENSSL_RAND_ADD_TIME();
		if (EVP_PKEY_keygen_init(ctx) <= 0 || EVP_PKEY_keygen(ctx, &pkey) <= 0) {
			goto cleanup;
		}
	}

cleanup:
	php_openssl_store_errors();
	EVP_PKEY_free(param_key);
	EVP_PKEY_CTX_free(ctx);
	OSSL_PARAM_free(params);
	OSSL_PARAM_BLD_free(bld);
	EC_POINT_free(pnt);
	EC_GROUP_free(group);
	OPENSSL_free(pnt_oct);
	BN_free(d);
	BN_free(x);
	BN_free(y);
	return pkey;
#else
	EVP_PKEY *pkey = EVP_PKEY_new();
	if (!pkey) {
		php_openssl_store_errors();
		return NULL;
	}

	EC_KEY *ec = EC_KEY_new();
	if (!ec) {
		EVP_PKEY_free(pkey);
		return NULL;
	}

	if (!php_openssl_pkey_init_legacy_ec(ec, data, is_private)
			|| !EVP_PKEY_assign_EC_KEY(pkey, ec)) {
		php_openssl_store_errors();
		EVP_PKEY_free(pkey);
		EC_KEY_free(ec);
		return NULL;
	}

	return pkey;
#endif
}
#endif

/* {{{ Generates a new private key */
PHP_FUNCTION(openssl_pkey_new)
{
	struct php_x509_request req;
	zval * args = NULL;
	zval *data;

	if (zend_parse_parameters(ZEND_NUM_ARGS(), "|a!", &args) == FAILURE) {
		RETURN_THROWS();
	}
	RETVAL_FALSE;

	if (args && Z_TYPE_P(args) == IS_ARRAY) {
		EVP_PKEY *pkey;

		if ((data = zend_hash_str_find(Z_ARRVAL_P(args), "rsa", sizeof("rsa")-1)) != NULL &&
			Z_TYPE_P(data) == IS_ARRAY) {
			pkey = php_openssl_pkey_init_rsa(data);
			if (!pkey) {
				RETURN_FALSE;
			}
			php_openssl_pkey_object_init(return_value, pkey, /* is_private */ true);
			return;
		} else if ((data = zend_hash_str_find(Z_ARRVAL_P(args), "dsa", sizeof("dsa") - 1)) != NULL &&
			Z_TYPE_P(data) == IS_ARRAY) {
			bool is_private;
			pkey = php_openssl_pkey_init_dsa(data, &is_private);
			if (!pkey) {
				RETURN_FALSE;
			}
			php_openssl_pkey_object_init(return_value, pkey, is_private);
			return;
		} else if ((data = zend_hash_str_find(Z_ARRVAL_P(args), "dh", sizeof("dh") - 1)) != NULL &&
			Z_TYPE_P(data) == IS_ARRAY) {
			bool is_private;
			pkey = php_openssl_pkey_init_dh(data, &is_private);
			if (!pkey) {
				RETURN_FALSE;
			}
			php_openssl_pkey_object_init(return_value, pkey, is_private);
			return;
#ifdef HAVE_EVP_PKEY_EC
		} else if ((data = zend_hash_str_find(Z_ARRVAL_P(args), "ec", sizeof("ec") - 1)) != NULL &&
			Z_TYPE_P(data) == IS_ARRAY) {
			bool is_private;
			pkey = php_openssl_pkey_init_ec(data, &is_private);
			if (!pkey) {
				RETURN_FALSE;
			}
			php_openssl_pkey_object_init(return_value, pkey, is_private);
			return;
#endif
		}
	}

	PHP_SSL_REQ_INIT(&req);

	if (PHP_SSL_REQ_PARSE(&req, args) == SUCCESS) {
		if (php_openssl_generate_private_key(&req)) {
			/* pass back a key resource */
			php_openssl_pkey_object_init(return_value, req.priv_key, /* is_private */ true);
			/* make sure the cleanup code doesn't zap it! */
			req.priv_key = NULL;
		}
	}
	PHP_SSL_REQ_DISPOSE(&req);
}
/* }}} */

/* {{{ Gets an exportable representation of a key into a file */
PHP_FUNCTION(openssl_pkey_export_to_file)
{
	struct php_x509_request req;
	zval * zpkey, * args = NULL;
	char * passphrase = NULL;
	size_t passphrase_len = 0;
	char * filename = NULL, file_path[MAXPATHLEN];
	size_t filename_len = 0;
	int pem_write = 0;
	EVP_PKEY * key;
	BIO * bio_out = NULL;
	const EVP_CIPHER * cipher;

	if (zend_parse_parameters(ZEND_NUM_ARGS(), "zp|s!a!", &zpkey, &filename, &filename_len, &passphrase, &passphrase_len, &args) == FAILURE) {
		RETURN_THROWS();
	}
	RETVAL_FALSE;

	PHP_OPENSSL_CHECK_SIZE_T_TO_INT(passphrase_len, passphrase, 3);

	key = php_openssl_pkey_from_zval(zpkey, 0, passphrase, passphrase_len, 1);
	if (key == NULL) {
		if (!EG(exception)) {
			php_error_docref(NULL, E_WARNING, "Cannot get key from parameter 1");
		}
		RETURN_FALSE;
	}

	if (!php_openssl_check_path(filename, filename_len, file_path, 2)) {
		RETURN_FALSE;
	}

	PHP_SSL_REQ_INIT(&req);

	if (PHP_SSL_REQ_PARSE(&req, args) == SUCCESS) {
		bio_out = BIO_new_file(file_path, PHP_OPENSSL_BIO_MODE_W(PKCS7_BINARY));
		if (bio_out == NULL) {
			php_openssl_store_errors();
			goto clean_exit;
		}

		if (passphrase && req.priv_key_encrypt) {
			if (req.priv_key_encrypt_cipher) {
				cipher = req.priv_key_encrypt_cipher;
			} else {
				cipher = (EVP_CIPHER *) EVP_des_ede3_cbc();
			}
		} else {
			cipher = NULL;
		}

		pem_write = PEM_write_bio_PrivateKey(
				bio_out, key, cipher,
				(unsigned char *)passphrase, (int)passphrase_len, NULL, NULL);
		if (pem_write) {
			/* Success!
			 * If returning the output as a string, do so now */
			RETVAL_TRUE;
		} else {
			php_openssl_store_errors();
		}
	}

clean_exit:
	PHP_SSL_REQ_DISPOSE(&req);
	EVP_PKEY_free(key);
	BIO_free(bio_out);
}
/* }}} */

/* {{{ Gets an exportable representation of a key into a string or file */
PHP_FUNCTION(openssl_pkey_export)
{
	struct php_x509_request req;
	zval * zpkey, * args = NULL, *out;
	char * passphrase = NULL; size_t passphrase_len = 0;
	int pem_write = 0;
	EVP_PKEY * key;
	BIO * bio_out = NULL;
	const EVP_CIPHER * cipher;

	if (zend_parse_parameters(ZEND_NUM_ARGS(), "zz|s!a!", &zpkey, &out, &passphrase, &passphrase_len, &args) == FAILURE) {
		RETURN_THROWS();
	}
	RETVAL_FALSE;

	PHP_OPENSSL_CHECK_SIZE_T_TO_INT(passphrase_len, passphrase, 3);

	key = php_openssl_pkey_from_zval(zpkey, 0, passphrase, passphrase_len, 1);
	if (key == NULL) {
		if (!EG(exception)) {
			php_error_docref(NULL, E_WARNING, "Cannot get key from parameter 1");
		}
		RETURN_FALSE;
	}

	PHP_SSL_REQ_INIT(&req);

	if (PHP_SSL_REQ_PARSE(&req, args) == SUCCESS) {
		bio_out = BIO_new(BIO_s_mem());

		if (passphrase && req.priv_key_encrypt) {
			if (req.priv_key_encrypt_cipher) {
				cipher = req.priv_key_encrypt_cipher;
			} else {
				cipher = (EVP_CIPHER *) EVP_des_ede3_cbc();
			}
		} else {
			cipher = NULL;
		}

		pem_write = PEM_write_bio_PrivateKey(
				bio_out, key, cipher,
				(unsigned char *)passphrase, (int)passphrase_len, NULL, NULL);
		if (pem_write) {
			/* Success!
			 * If returning the output as a string, do so now */

			char * bio_mem_ptr;
			long bio_mem_len;
			RETVAL_TRUE;

			bio_mem_len = BIO_get_mem_data(bio_out, &bio_mem_ptr);
			ZEND_TRY_ASSIGN_REF_STRINGL(out, bio_mem_ptr, bio_mem_len);
		} else {
			php_openssl_store_errors();
		}
	}
	PHP_SSL_REQ_DISPOSE(&req);
	EVP_PKEY_free(key);
	BIO_free(bio_out);
}
/* }}} */

/* {{{ Gets public key from X.509 certificate */
PHP_FUNCTION(openssl_pkey_get_public)
{
	zval *cert;
	EVP_PKEY *pkey;

	if (zend_parse_parameters(ZEND_NUM_ARGS(), "z", &cert) == FAILURE) {
		RETURN_THROWS();
	}
	pkey = php_openssl_pkey_from_zval(cert, 1, NULL, 0, 1);
	if (pkey == NULL) {
		RETURN_FALSE;
	}

	php_openssl_pkey_object_init(return_value, pkey, /* is_private */ false);
}
/* }}} */

/* {{{ Frees a key */
PHP_FUNCTION(openssl_pkey_free)
{
	zval *key;

	if (zend_parse_parameters(ZEND_NUM_ARGS(), "O", &key, php_openssl_pkey_ce) == FAILURE) {
		RETURN_THROWS();
	}
}
/* }}} */

/* {{{ Gets private keys */
PHP_FUNCTION(openssl_pkey_get_private)
{
	zval *cert;
	EVP_PKEY *pkey;
	char * passphrase = "";
	size_t passphrase_len = sizeof("")-1;

	if (zend_parse_parameters(ZEND_NUM_ARGS(), "z|s!", &cert, &passphrase, &passphrase_len) == FAILURE) {
		RETURN_THROWS();
	}

	if (passphrase) {
		PHP_OPENSSL_CHECK_SIZE_T_TO_INT(passphrase_len, passphrase, 2);
	}

	pkey = php_openssl_pkey_from_zval(cert, 0, passphrase, passphrase_len, 1);
	if (pkey == NULL) {
		RETURN_FALSE;
	}

	php_openssl_pkey_object_init(return_value, pkey, /* is_private */ true);
}

/* }}} */

#if PHP_OPENSSL_API_VERSION >= 0x30000
static void php_openssl_copy_bn_param(
		zval *ary, EVP_PKEY *pkey, const char *param, const char *name) {
	BIGNUM *bn = NULL;
	if (EVP_PKEY_get_bn_param(pkey, param, &bn) > 0) {
		php_openssl_add_bn_to_array(ary, bn, name);
		BN_free(bn);
	}
}

static zend_string *php_openssl_get_utf8_param(
		EVP_PKEY *pkey, const char *param, const char *name) {
	char buf[64];
	size_t len;
	if (EVP_PKEY_get_utf8_string_param(pkey, param, buf, sizeof(buf), &len) > 0) {
		zend_string *str = zend_string_alloc(len, 0);
		memcpy(ZSTR_VAL(str), buf, len);
		ZSTR_VAL(str)[len] = '\0';
		return str;
	}
	return NULL;
}
#endif

/* {{{ returns an array with the key details (bits, pkey, type)*/
PHP_FUNCTION(openssl_pkey_get_details)
{
	zval *key;
	unsigned int pbio_len;
	char *pbio;
	zend_long ktype;

	if (zend_parse_parameters(ZEND_NUM_ARGS(), "O", &key, php_openssl_pkey_ce) == FAILURE) {
		RETURN_THROWS();
	}

	EVP_PKEY *pkey = Z_OPENSSL_PKEY_P(key)->pkey;

	BIO *out = BIO_new(BIO_s_mem());
	if (!PEM_write_bio_PUBKEY(out, pkey)) {
		BIO_free(out);
		php_openssl_store_errors();
		RETURN_FALSE;
	}
	pbio_len = BIO_get_mem_data(out, &pbio);

	array_init(return_value);
	add_assoc_long(return_value, "bits", EVP_PKEY_bits(pkey));
	add_assoc_stringl(return_value, "key", pbio, pbio_len);
	/*TODO: Use the real values once the openssl constants are used
	 * See the enum at the top of this file
	 */
#if PHP_OPENSSL_API_VERSION >= 0x30000
	zval ary;
	switch (EVP_PKEY_base_id(pkey)) {
		case EVP_PKEY_RSA:
			ktype = OPENSSL_KEYTYPE_RSA;
			array_init(&ary);
			add_assoc_zval(return_value, "rsa", &ary);
			php_openssl_copy_bn_param(&ary, pkey, OSSL_PKEY_PARAM_RSA_N, "n");
			php_openssl_copy_bn_param(&ary, pkey, OSSL_PKEY_PARAM_RSA_E, "e");
			php_openssl_copy_bn_param(&ary, pkey, OSSL_PKEY_PARAM_RSA_D, "d");
			php_openssl_copy_bn_param(&ary, pkey, OSSL_PKEY_PARAM_RSA_FACTOR1, "p");
			php_openssl_copy_bn_param(&ary, pkey, OSSL_PKEY_PARAM_RSA_FACTOR2, "q");
			php_openssl_copy_bn_param(&ary, pkey, OSSL_PKEY_PARAM_RSA_EXPONENT1, "dmp1");
			php_openssl_copy_bn_param(&ary, pkey, OSSL_PKEY_PARAM_RSA_EXPONENT2, "dmq1");
			php_openssl_copy_bn_param(&ary, pkey, OSSL_PKEY_PARAM_RSA_COEFFICIENT1, "iqmp");
			break;
		case EVP_PKEY_DSA:
			ktype = OPENSSL_KEYTYPE_DSA;
			array_init(&ary);
			add_assoc_zval(return_value, "dsa", &ary);
			php_openssl_copy_bn_param(&ary, pkey, OSSL_PKEY_PARAM_FFC_P, "p");
			php_openssl_copy_bn_param(&ary, pkey, OSSL_PKEY_PARAM_FFC_Q, "q");
			php_openssl_copy_bn_param(&ary, pkey, OSSL_PKEY_PARAM_FFC_G, "g");
			php_openssl_copy_bn_param(&ary, pkey, OSSL_PKEY_PARAM_PRIV_KEY, "priv_key");
			php_openssl_copy_bn_param(&ary, pkey, OSSL_PKEY_PARAM_PUB_KEY, "pub_key");
			break;
		case EVP_PKEY_DH:
			ktype = OPENSSL_KEYTYPE_DH;
			array_init(&ary);
			add_assoc_zval(return_value, "dh", &ary);
			php_openssl_copy_bn_param(&ary, pkey, OSSL_PKEY_PARAM_FFC_P, "p");
			php_openssl_copy_bn_param(&ary, pkey, OSSL_PKEY_PARAM_FFC_G, "g");
			php_openssl_copy_bn_param(&ary, pkey, OSSL_PKEY_PARAM_PRIV_KEY, "priv_key");
			php_openssl_copy_bn_param(&ary, pkey, OSSL_PKEY_PARAM_PUB_KEY, "pub_key");
			break;
		case EVP_PKEY_EC: {
			ktype = OPENSSL_KEYTYPE_EC;
			array_init(&ary);
			add_assoc_zval(return_value, "ec", &ary);

			zend_string *curve_name = php_openssl_get_utf8_param(
				pkey, OSSL_PKEY_PARAM_GROUP_NAME, "curve_name");
			if (curve_name) {
				add_assoc_str(&ary, "curve_name", curve_name);

				int nid = OBJ_sn2nid(ZSTR_VAL(curve_name));
				if (nid != NID_undef) {
					ASN1_OBJECT *obj = OBJ_nid2obj(nid);
					if (obj) {
						// OpenSSL recommends a buffer length of 80.
						char oir_buf[80];
						int oir_len = OBJ_obj2txt(oir_buf, sizeof(oir_buf), obj, 1);
						add_assoc_stringl(&ary, "curve_oid", oir_buf, oir_len);
						ASN1_OBJECT_free(obj);
					}
				}
			}

			php_openssl_copy_bn_param(&ary, pkey, OSSL_PKEY_PARAM_EC_PUB_X, "x");
			php_openssl_copy_bn_param(&ary, pkey, OSSL_PKEY_PARAM_EC_PUB_Y, "y");
			php_openssl_copy_bn_param(&ary, pkey, OSSL_PKEY_PARAM_PRIV_KEY, "d");
			break;
		}
		EMPTY_SWITCH_DEFAULT_CASE();
	}
#else
	switch (EVP_PKEY_base_id(pkey)) {
		case EVP_PKEY_RSA:
		case EVP_PKEY_RSA2:
			{
				RSA *rsa = EVP_PKEY_get0_RSA(pkey);
				ktype = OPENSSL_KEYTYPE_RSA;

				if (rsa != NULL) {
					zval z_rsa;
					const BIGNUM *n, *e, *d, *p, *q, *dmp1, *dmq1, *iqmp;

					RSA_get0_key(rsa, &n, &e, &d);
					RSA_get0_factors(rsa, &p, &q);
					RSA_get0_crt_params(rsa, &dmp1, &dmq1, &iqmp);

					array_init(&z_rsa);
					OPENSSL_PKEY_GET_BN(z_rsa, n);
					OPENSSL_PKEY_GET_BN(z_rsa, e);
					OPENSSL_PKEY_GET_BN(z_rsa, d);
					OPENSSL_PKEY_GET_BN(z_rsa, p);
					OPENSSL_PKEY_GET_BN(z_rsa, q);
					OPENSSL_PKEY_GET_BN(z_rsa, dmp1);
					OPENSSL_PKEY_GET_BN(z_rsa, dmq1);
					OPENSSL_PKEY_GET_BN(z_rsa, iqmp);
					add_assoc_zval(return_value, "rsa", &z_rsa);
				}
			}
			break;
		case EVP_PKEY_DSA:
		case EVP_PKEY_DSA2:
		case EVP_PKEY_DSA3:
		case EVP_PKEY_DSA4:
			{
				DSA *dsa = EVP_PKEY_get0_DSA(pkey);
				ktype = OPENSSL_KEYTYPE_DSA;

				if (dsa != NULL) {
					zval z_dsa;
					const BIGNUM *p, *q, *g, *priv_key, *pub_key;

					DSA_get0_pqg(dsa, &p, &q, &g);
					DSA_get0_key(dsa, &pub_key, &priv_key);

					array_init(&z_dsa);
					OPENSSL_PKEY_GET_BN(z_dsa, p);
					OPENSSL_PKEY_GET_BN(z_dsa, q);
					OPENSSL_PKEY_GET_BN(z_dsa, g);
					OPENSSL_PKEY_GET_BN(z_dsa, priv_key);
					OPENSSL_PKEY_GET_BN(z_dsa, pub_key);
					add_assoc_zval(return_value, "dsa", &z_dsa);
				}
			}
			break;
		case EVP_PKEY_DH:
			{
				DH *dh = EVP_PKEY_get0_DH(pkey);
				ktype = OPENSSL_KEYTYPE_DH;

				if (dh != NULL) {
					zval z_dh;
					const BIGNUM *p, *q, *g, *priv_key, *pub_key;

					DH_get0_pqg(dh, &p, &q, &g);
					DH_get0_key(dh, &pub_key, &priv_key);

					array_init(&z_dh);
					OPENSSL_PKEY_GET_BN(z_dh, p);
					OPENSSL_PKEY_GET_BN(z_dh, g);
					OPENSSL_PKEY_GET_BN(z_dh, priv_key);
					OPENSSL_PKEY_GET_BN(z_dh, pub_key);
					add_assoc_zval(return_value, "dh", &z_dh);
				}
			}
			break;
#ifdef HAVE_EVP_PKEY_EC
		case EVP_PKEY_EC:
			ktype = OPENSSL_KEYTYPE_EC;
			if (EVP_PKEY_get0_EC_KEY(pkey) != NULL) {
				zval ec;
				const EC_GROUP *ec_group;
				const EC_POINT *pub;
				int nid;
				char *crv_sn;
				ASN1_OBJECT *obj;
				// openssl recommends a buffer length of 80
				char oir_buf[80];
				const EC_KEY *ec_key = EVP_PKEY_get0_EC_KEY(pkey);
				BIGNUM *x = BN_new();
				BIGNUM *y = BN_new();
				const BIGNUM *d;

				ec_group = EC_KEY_get0_group(ec_key);

				// Curve nid (numerical identifier) used for ASN1 mapping
				nid = EC_GROUP_get_curve_name(ec_group);
				if (nid == NID_undef) {
					break;
				}
				array_init(&ec);

				// Short object name
				crv_sn = (char*) OBJ_nid2sn(nid);
				if (crv_sn != NULL) {
					add_assoc_string(&ec, "curve_name", crv_sn);
				}

				obj = OBJ_nid2obj(nid);
				if (obj != NULL) {
					int oir_len = OBJ_obj2txt(oir_buf, sizeof(oir_buf), obj, 1);
					add_assoc_stringl(&ec, "curve_oid", (char*) oir_buf, oir_len);
					ASN1_OBJECT_free(obj);
				}

				pub = EC_KEY_get0_public_key(ec_key);

				if (EC_POINT_get_affine_coordinates_GFp(ec_group, pub, x, y, NULL)) {
					php_openssl_add_bn_to_array(&ec, x, "x");
					php_openssl_add_bn_to_array(&ec, y, "y");
				} else {
					php_openssl_store_errors();
				}

				if ((d = EC_KEY_get0_private_key(EVP_PKEY_get0_EC_KEY(pkey))) != NULL) {
					php_openssl_add_bn_to_array(&ec, d, "d");
				}

				add_assoc_zval(return_value, "ec", &ec);

				BN_free(x);
				BN_free(y);
			}
			break;
#endif
		default:
			ktype = -1;
			break;
	}
#endif
	add_assoc_long(return_value, "type", ktype);

	BIO_free(out);
}
/* }}} */

static zend_string *php_openssl_pkey_derive(EVP_PKEY *key, EVP_PKEY *peer_key, size_t key_size) {
	EVP_PKEY_CTX *ctx = EVP_PKEY_CTX_new(key, NULL);
	if (!ctx) {
		return NULL;
	}

	if (EVP_PKEY_derive_init(ctx) <= 0 ||
			EVP_PKEY_derive_set_peer(ctx, peer_key) <= 0 ||
			(key_size == 0 && EVP_PKEY_derive(ctx, NULL, &key_size) <= 0)) {
		php_openssl_store_errors();
		EVP_PKEY_CTX_free(ctx);
		return NULL;
	}

	zend_string *result = zend_string_alloc(key_size, 0);
	if (EVP_PKEY_derive(ctx, (unsigned char *)ZSTR_VAL(result), &key_size) <= 0) {
		php_openssl_store_errors();
		zend_string_release_ex(result, 0);
		EVP_PKEY_CTX_free(ctx);
		return NULL;
	}

	ZSTR_LEN(result) = key_size;
	ZSTR_VAL(result)[key_size] = 0;
	EVP_PKEY_CTX_free(ctx);
	return result;
}

static zend_string *php_openssl_dh_compute_key(EVP_PKEY *pkey, char *pub_str, size_t pub_len) {
#if PHP_OPENSSL_API_VERSION >= 0x30000
	EVP_PKEY *peer_key = EVP_PKEY_new();
	if (!peer_key || EVP_PKEY_copy_parameters(peer_key, pkey) <= 0 ||
			EVP_PKEY_set1_encoded_public_key(peer_key, (unsigned char *) pub_str, pub_len) <= 0) {
		php_openssl_store_errors();
		EVP_PKEY_free(peer_key);
		return NULL;
	}

	zend_string *result = php_openssl_pkey_derive(pkey, peer_key, 0);
	EVP_PKEY_free(peer_key);
	return result;
#else
	DH *dh = EVP_PKEY_get0_DH(pkey);
	if (dh == NULL) {
		return NULL;
	}

	BIGNUM *pub = BN_bin2bn((unsigned char*)pub_str, (int)pub_len, NULL);
	zend_string *data = zend_string_alloc(DH_size(dh), 0);
	int len = DH_compute_key((unsigned char*)ZSTR_VAL(data), pub, dh);
	BN_free(pub);

	if (len < 0) {
		php_openssl_store_errors();
		zend_string_release_ex(data, 0);
		return NULL;
	}

	ZSTR_LEN(data) = len;
	ZSTR_VAL(data)[len] = 0;
	return data;
#endif
}

/* {{{ Computes shared secret for public value of remote DH key and local DH key */
PHP_FUNCTION(openssl_dh_compute_key)
{
	zval *key;
	char *pub_str;
	size_t pub_len;

	if (zend_parse_parameters(ZEND_NUM_ARGS(), "sO", &pub_str, &pub_len, &key, php_openssl_pkey_ce) == FAILURE) {
		RETURN_THROWS();
	}

	PHP_OPENSSL_CHECK_SIZE_T_TO_INT(pub_len, pub_key, 1);

	EVP_PKEY *pkey = Z_OPENSSL_PKEY_P(key)->pkey;
	if (EVP_PKEY_base_id(pkey) != EVP_PKEY_DH) {
		RETURN_FALSE;
	}

	zend_string *result = php_openssl_dh_compute_key(pkey, pub_str, pub_len);
	if (result) {
		RETURN_NEW_STR(result);
	} else {
		RETURN_FALSE;
	}
}
/* }}} */

/* {{{ Computes shared secret for public value of remote and local DH or ECDH key */
PHP_FUNCTION(openssl_pkey_derive)
{
	zval *priv_key;
	zval *peer_pub_key;
	zend_long key_len = 0;

	if (zend_parse_parameters(ZEND_NUM_ARGS(), "zz|l", &peer_pub_key, &priv_key, &key_len) == FAILURE) {
		RETURN_THROWS();
	}

	if (key_len < 0) {
		zend_argument_value_error(3, "must be greater than or equal to 0");
		RETURN_THROWS();
	}

<<<<<<< HEAD
	EVP_PKEY *pkey = php_openssl_pkey_from_zval(priv_key, 0, "", 0);
=======
	key_size = key_len;
	pkey = php_openssl_pkey_from_zval(priv_key, 0, "", 0, 2);
>>>>>>> b765d4cd
	if (!pkey) {
		RETURN_FALSE;
	}

<<<<<<< HEAD
	EVP_PKEY *peer_key = php_openssl_pkey_from_zval(peer_pub_key, 1, NULL, 0);
=======
	peer_key = php_openssl_pkey_from_zval(peer_pub_key, 1, NULL, 0, 1);
>>>>>>> b765d4cd
	if (!peer_key) {
		EVP_PKEY_free(pkey);
		RETURN_FALSE;
	}

	zend_string *result = php_openssl_pkey_derive(pkey, peer_key, key_len);
	EVP_PKEY_free(pkey);
	EVP_PKEY_free(peer_key);

	if (result) {
		RETURN_NEW_STR(result);
	} else {
		RETURN_FALSE;
	}
}
/* }}} */


/* {{{ Generates a PKCS5 v2 PBKDF2 string, defaults to sha1 */
PHP_FUNCTION(openssl_pbkdf2)
{
	zend_long key_length = 0, iterations = 0;
	char *password;
	size_t password_len;
	char *salt;
	size_t salt_len;
	char *method;
	size_t method_len = 0;
	zend_string *out_buffer;

	const EVP_MD *digest;

	if (zend_parse_parameters(ZEND_NUM_ARGS(), "ssll|s",
				&password, &password_len,
				&salt, &salt_len,
				&key_length, &iterations,
				&method, &method_len) == FAILURE) {
		RETURN_THROWS();
	}

	PHP_OPENSSL_CHECK_SIZE_T_TO_INT(password_len, password, 1);
	PHP_OPENSSL_CHECK_SIZE_T_TO_INT(salt_len, salt, 2);
	PHP_OPENSSL_CHECK_LONG_TO_INT(key_length, key, 3);
	PHP_OPENSSL_CHECK_LONG_TO_INT(iterations, iterations, 4);

	if (key_length <= 0) {
		zend_argument_value_error(3, "must be greater than 0");
		RETURN_THROWS();
	}

	if (method_len) {
		digest = EVP_get_digestbyname(method);
	} else {
		digest = EVP_sha1();
	}

	if (!digest) {
		php_error_docref(NULL, E_WARNING, "Unknown digest algorithm");
		RETURN_FALSE;
	}

	out_buffer = zend_string_alloc(key_length, 0);

	if (PKCS5_PBKDF2_HMAC(password, (int)password_len, (unsigned char *)salt, (int)salt_len, (int)iterations, digest, (int)key_length, (unsigned char*)ZSTR_VAL(out_buffer)) == 1) {
		ZSTR_VAL(out_buffer)[key_length] = 0;
		RETURN_NEW_STR(out_buffer);
	} else {
		php_openssl_store_errors();
		zend_string_release_ex(out_buffer, 0);
		RETURN_FALSE;
	}
}
/* }}} */

/** openssl bio new file helper */
static BIO *php_openssl_bio_new_file(
		const char *filename, size_t filename_len, uint32_t arg_num, const char *mode) {
	char file_path[MAXPATHLEN];
	BIO *bio;

	if (!php_openssl_check_path(filename, filename_len, file_path, arg_num)) {
		return NULL;
	}

	bio = BIO_new_file(file_path, mode);
	if (bio == NULL) {
		php_openssl_store_errors();
		return NULL;
	}

	return bio;
}

/* {{{ PKCS7 S/MIME functions */

/* {{{ Verifys that the data block is intact, the signer is who they say they are, and returns the CERTs of the signers */
PHP_FUNCTION(openssl_pkcs7_verify)
{
	X509_STORE * store = NULL;
	zval * cainfo = NULL;
	STACK_OF(X509) *signers= NULL;
	STACK_OF(X509) *others = NULL;
	PKCS7 * p7 = NULL;
	BIO * in = NULL, * datain = NULL, * dataout = NULL, * p7bout  = NULL;
	zend_long flags = 0;
	char * filename;
	size_t filename_len;
	char * extracerts = NULL;
	size_t extracerts_len = 0;
	char * signersfilename = NULL;
	size_t signersfilename_len = 0;
	char * datafilename = NULL;
	size_t datafilename_len = 0;
	char * p7bfilename = NULL;
	size_t p7bfilename_len = 0;

	RETVAL_LONG(-1);

	if (zend_parse_parameters(ZEND_NUM_ARGS(), "pl|p!ap!p!p!", &filename, &filename_len,
				&flags, &signersfilename, &signersfilename_len, &cainfo,
				&extracerts, &extracerts_len, &datafilename, &datafilename_len, &p7bfilename, &p7bfilename_len) == FAILURE) {
		RETURN_THROWS();
	}

	if (extracerts) {
		others = php_openssl_load_all_certs_from_file(extracerts, extracerts_len, 5);
		if (others == NULL) {
			goto clean_exit;
		}
	}

	flags = flags & ~PKCS7_DETACHED;

	store = php_openssl_setup_verify(cainfo, 4);

	if (!store) {
		goto clean_exit;
	}

	in = php_openssl_bio_new_file(filename, filename_len, 1, PHP_OPENSSL_BIO_MODE_R(flags));
	if (in == NULL) {
		goto clean_exit;
	}

	p7 = SMIME_read_PKCS7(in, &datain);
	if (p7 == NULL) {
#if DEBUG_SMIME
		zend_printf("SMIME_read_PKCS7 failed\n");
#endif
		php_openssl_store_errors();
		goto clean_exit;
	}
	if (datafilename) {
		dataout = php_openssl_bio_new_file(
				datafilename, datafilename_len, 6, PHP_OPENSSL_BIO_MODE_W(PKCS7_BINARY));
		if (dataout == NULL) {
			goto clean_exit;
		}
	}
	if (p7bfilename) {
		p7bout = php_openssl_bio_new_file(
				p7bfilename, p7bfilename_len, 7, PHP_OPENSSL_BIO_MODE_W(PKCS7_BINARY));
		if (p7bout == NULL) {
			goto clean_exit;
		}
	}
#if DEBUG_SMIME
	zend_printf("Calling PKCS7 verify\n");
#endif

	if (PKCS7_verify(p7, others, store, datain, dataout, (int)flags)) {

		RETVAL_TRUE;

		if (signersfilename) {
			BIO *certout;

			certout = php_openssl_bio_new_file(
					signersfilename, signersfilename_len, 3, PHP_OPENSSL_BIO_MODE_W(PKCS7_BINARY));
			if (certout) {
				int i;
				signers = PKCS7_get0_signers(p7, NULL, (int)flags);
				if (signers != NULL) {

					for (i = 0; i < sk_X509_num(signers); i++) {
						if (!PEM_write_bio_X509(certout, sk_X509_value(signers, i))) {
							php_openssl_store_errors();
							RETVAL_LONG(-1);
							php_error_docref(NULL, E_WARNING, "Failed to write signer %d", i);
						}
					}

					sk_X509_free(signers);
				} else {
					RETVAL_LONG(-1);
					php_openssl_store_errors();
				}

				BIO_free(certout);
			} else {
				php_error_docref(NULL, E_WARNING, "Signature OK, but cannot open %s for writing", signersfilename);
				RETVAL_LONG(-1);
			}

			if (p7bout) {
				PEM_write_bio_PKCS7(p7bout, p7);
			}
		}
	} else {
		php_openssl_store_errors();
		RETVAL_FALSE;
	}
clean_exit:
	if (p7bout) {
		BIO_free(p7bout);
	}
	X509_STORE_free(store);
	BIO_free(datain);
	BIO_free(in);
	BIO_free(dataout);
	PKCS7_free(p7);
	sk_X509_pop_free(others, X509_free);
}
/* }}} */

/* {{{ Encrypts the message in the file named infile with the certificates in recipcerts and output the result to the file named outfile */
PHP_FUNCTION(openssl_pkcs7_encrypt)
{
	zval * zrecipcerts, * zheaders = NULL;
	STACK_OF(X509) * recipcerts = NULL;
	BIO * infile = NULL, * outfile = NULL;
	zend_long flags = 0;
	PKCS7 * p7 = NULL;
	zval * zcertval;
	X509 * cert;
	const EVP_CIPHER *cipher = NULL;
	zend_long cipherid = PHP_OPENSSL_CIPHER_DEFAULT;
	zend_string * strindex;
	char * infilename = NULL;
	size_t infilename_len;
	char * outfilename = NULL;
	size_t outfilename_len;

	RETVAL_FALSE;

	if (zend_parse_parameters(ZEND_NUM_ARGS(), "ppza!|ll", &infilename, &infilename_len,
				&outfilename, &outfilename_len, &zrecipcerts, &zheaders, &flags, &cipherid) == FAILURE) {
		RETURN_THROWS();
	}

	infile = php_openssl_bio_new_file(infilename, infilename_len, 1, PHP_OPENSSL_BIO_MODE_R(flags));
	if (infile == NULL) {
		goto clean_exit;
	}

	outfile = php_openssl_bio_new_file(outfilename, outfilename_len, 2, PHP_OPENSSL_BIO_MODE_W(flags));
	if (outfile == NULL) {
		goto clean_exit;
	}

	recipcerts = sk_X509_new_null();

	/* get certs */
	if (Z_TYPE_P(zrecipcerts) == IS_ARRAY) {
		ZEND_HASH_FOREACH_VAL(Z_ARRVAL_P(zrecipcerts), zcertval) {
			bool free_cert;

			cert = php_openssl_x509_from_zval(zcertval, &free_cert, 3, true, NULL);
			if (cert == NULL) {
				// TODO Add warning?
				goto clean_exit;
			}

			if (!free_cert) {
				/* we shouldn't free this particular cert, as it is a resource.
					make a copy and push that on the stack instead */
				cert = X509_dup(cert);
				if (cert == NULL) {
					php_openssl_store_errors();
					goto clean_exit;
				}
			}
			sk_X509_push(recipcerts, cert);
		} ZEND_HASH_FOREACH_END();
	} else {
		/* a single certificate */
		bool free_cert;

		cert = php_openssl_x509_from_zval(zrecipcerts, &free_cert, 3, false, NULL);
		if (cert == NULL) {
			// TODO Add warning?
			goto clean_exit;
		}

		if (!free_cert) {
			/* we shouldn't free this particular cert, as it is a resource.
				make a copy and push that on the stack instead */
			cert = X509_dup(cert);
			if (cert == NULL) {
				php_openssl_store_errors();
				goto clean_exit;
			}
		}
		sk_X509_push(recipcerts, cert);
	}

	/* sanity check the cipher */
	cipher = php_openssl_get_evp_cipher_from_algo(cipherid);
	if (cipher == NULL) {
		/* shouldn't happen */
		php_error_docref(NULL, E_WARNING, "Failed to get cipher");
		goto clean_exit;
	}

	p7 = PKCS7_encrypt(recipcerts, infile, (EVP_CIPHER*)cipher, (int)flags);

	if (p7 == NULL) {
		php_openssl_store_errors();
		goto clean_exit;
	}

	/* tack on extra headers */
	if (zheaders) {
		ZEND_HASH_FOREACH_STR_KEY_VAL(Z_ARRVAL_P(zheaders), strindex, zcertval) {
			zend_string *str = zval_try_get_string(zcertval);
			if (UNEXPECTED(!str)) {
				goto clean_exit;
			}
			if (strindex) {
				BIO_printf(outfile, "%s: %s\n", ZSTR_VAL(strindex), ZSTR_VAL(str));
			} else {
				BIO_printf(outfile, "%s\n", ZSTR_VAL(str));
			}
			zend_string_release(str);
		} ZEND_HASH_FOREACH_END();
	}

	(void)BIO_reset(infile);

	/* write the encrypted data */
	if (!SMIME_write_PKCS7(outfile, p7, infile, (int)flags)) {
		php_openssl_store_errors();
		goto clean_exit;
	}

	RETVAL_TRUE;

clean_exit:
	PKCS7_free(p7);
	BIO_free(infile);
	BIO_free(outfile);
	if (recipcerts) {
		sk_X509_pop_free(recipcerts, X509_free);
	}
}
/* }}} */

/* {{{ Exports the PKCS7 file to an array of PEM certificates */
PHP_FUNCTION(openssl_pkcs7_read)
{
	zval * zout = NULL, zcert;
	char *p7b;
	size_t p7b_len;
	STACK_OF(X509) *certs = NULL;
	STACK_OF(X509_CRL) *crls = NULL;
	BIO * bio_in = NULL, * bio_out = NULL;
	PKCS7 * p7 = NULL;
	int i;

	if (zend_parse_parameters(ZEND_NUM_ARGS(), "sz", &p7b, &p7b_len,
				&zout) == FAILURE) {
		RETURN_THROWS();
	}

	RETVAL_FALSE;

	PHP_OPENSSL_CHECK_SIZE_T_TO_INT(p7b_len, p7b, 1);

	bio_in = BIO_new(BIO_s_mem());
	if (bio_in == NULL) {
		goto clean_exit;
	}

	if (0 >= BIO_write(bio_in, p7b, (int)p7b_len)) {
		php_openssl_store_errors();
		goto clean_exit;
	}

	p7 = PEM_read_bio_PKCS7(bio_in, NULL, NULL, NULL);
	if (p7 == NULL) {
		php_openssl_store_errors();
		goto clean_exit;
	}

	switch (OBJ_obj2nid(p7->type)) {
		case NID_pkcs7_signed:
			if (p7->d.sign != NULL) {
				certs = p7->d.sign->cert;
				crls = p7->d.sign->crl;
			}
			break;
		case NID_pkcs7_signedAndEnveloped:
			if (p7->d.signed_and_enveloped != NULL) {
				certs = p7->d.signed_and_enveloped->cert;
				crls = p7->d.signed_and_enveloped->crl;
			}
			break;
		default:
			break;
	}

	zout = zend_try_array_init(zout);
	if (!zout) {
		goto clean_exit;
	}

	if (certs != NULL) {
		for (i = 0; i < sk_X509_num(certs); i++) {
			X509* ca = sk_X509_value(certs, i);

			bio_out = BIO_new(BIO_s_mem());
			if (bio_out && PEM_write_bio_X509(bio_out, ca)) {
				BUF_MEM *bio_buf;
				BIO_get_mem_ptr(bio_out, &bio_buf);
				ZVAL_STRINGL(&zcert, bio_buf->data, bio_buf->length);
				add_index_zval(zout, i, &zcert);
				BIO_free(bio_out);
			}
		}
	}

	if (crls != NULL) {
		for (i = 0; i < sk_X509_CRL_num(crls); i++) {
			X509_CRL* crl = sk_X509_CRL_value(crls, i);

			bio_out = BIO_new(BIO_s_mem());
			if (bio_out && PEM_write_bio_X509_CRL(bio_out, crl)) {
				BUF_MEM *bio_buf;
				BIO_get_mem_ptr(bio_out, &bio_buf);
				ZVAL_STRINGL(&zcert, bio_buf->data, bio_buf->length);
				add_index_zval(zout, i, &zcert);
				BIO_free(bio_out);
			}
		}
	}

	RETVAL_TRUE;

clean_exit:
	BIO_free(bio_in);

	if (p7 != NULL) {
		PKCS7_free(p7);
	}
}
/* }}} */

/* {{{ Signs the MIME message in the file named infile with signcert/signkey and output the result to file name outfile. headers lists plain text headers to exclude from the signed portion of the message, and should include to, from and subject as a minimum */

PHP_FUNCTION(openssl_pkcs7_sign)
{
	X509 *cert = NULL;
	zend_object *cert_obj;
	zend_string *cert_str;
	zval *zprivkey, * zheaders;
	zval * hval;
	EVP_PKEY * privkey = NULL;
	zend_long flags = PKCS7_DETACHED;
	PKCS7 * p7 = NULL;
	BIO * infile = NULL, * outfile = NULL;
	STACK_OF(X509) *others = NULL;
	zend_string * strindex;
	char * infilename;
	size_t infilename_len;
	char * outfilename;
	size_t outfilename_len;
	char * extracertsfilename = NULL;
	size_t extracertsfilename_len;

	ZEND_PARSE_PARAMETERS_START(5, 7)
		Z_PARAM_PATH(infilename, infilename_len)
		Z_PARAM_PATH(outfilename, outfilename_len)
		Z_PARAM_OBJ_OF_CLASS_OR_STR(cert_obj, php_openssl_certificate_ce, cert_str)
		Z_PARAM_ZVAL(zprivkey)
		Z_PARAM_ARRAY_OR_NULL(zheaders)
		Z_PARAM_OPTIONAL
		Z_PARAM_LONG(flags)
		Z_PARAM_PATH_OR_NULL(extracertsfilename, extracertsfilename_len)
	ZEND_PARSE_PARAMETERS_END();

	RETVAL_FALSE;

	if (extracertsfilename) {
		others = php_openssl_load_all_certs_from_file(
				extracertsfilename, extracertsfilename_len, 7);
		if (others == NULL) {
			goto clean_exit;
		}
	}

	privkey = php_openssl_pkey_from_zval(zprivkey, 0, "", 0, 4);
	if (privkey == NULL) {
		if (!EG(exception)) {
			php_error_docref(NULL, E_WARNING, "Error getting private key");
		}
		goto clean_exit;
	}

	cert = php_openssl_x509_from_param(cert_obj, cert_str, 3);
	if (cert == NULL) {
		php_error_docref(NULL, E_WARNING, "X.509 Certificate cannot be retrieved");
		goto clean_exit;
	}

	infile = php_openssl_bio_new_file(infilename, infilename_len, 1, PHP_OPENSSL_BIO_MODE_R(flags));
	if (infile == NULL) {
		php_error_docref(NULL, E_WARNING, "Error opening input file %s!", infilename);
		goto clean_exit;
	}

	outfile = php_openssl_bio_new_file(outfilename, outfilename_len, 2, PHP_OPENSSL_BIO_MODE_W(PKCS7_BINARY));
	if (outfile == NULL) {
		php_error_docref(NULL, E_WARNING, "Error opening output file %s!", outfilename);
		goto clean_exit;
	}

	p7 = PKCS7_sign(cert, privkey, others, infile, (int)flags);
	if (p7 == NULL) {
		php_openssl_store_errors();
		php_error_docref(NULL, E_WARNING, "Error creating PKCS7 structure!");
		goto clean_exit;
	}

	(void)BIO_reset(infile);

	/* tack on extra headers */
	if (zheaders) {
		int ret;

		ZEND_HASH_FOREACH_STR_KEY_VAL(Z_ARRVAL_P(zheaders), strindex, hval) {
			zend_string *str = zval_try_get_string(hval);
			if (UNEXPECTED(!str)) {
				goto clean_exit;
			}
			if (strindex) {
				ret = BIO_printf(outfile, "%s: %s\n", ZSTR_VAL(strindex), ZSTR_VAL(str));
			} else {
				ret = BIO_printf(outfile, "%s\n", ZSTR_VAL(str));
			}
			zend_string_release(str);
			if (ret < 0) {
				php_openssl_store_errors();
			}
		} ZEND_HASH_FOREACH_END();
	}
	/* write the signed data */
	if (!SMIME_write_PKCS7(outfile, p7, infile, (int)flags)) {
		php_openssl_store_errors();
		goto clean_exit;
	}

	RETVAL_TRUE;

clean_exit:
	PKCS7_free(p7);
	BIO_free(infile);
	BIO_free(outfile);
	if (others) {
		sk_X509_pop_free(others, X509_free);
	}
	EVP_PKEY_free(privkey);
	if (cert && cert_str) {
		X509_free(cert);
	}
}
/* }}} */

/* {{{ Decrypts the S/MIME message in the file name infilename and output the results to the file name outfilename.  recipcert is a CERT for one of the recipients. recipkey specifies the private key matching recipcert, if recipcert does not include the key */

PHP_FUNCTION(openssl_pkcs7_decrypt)
{
	X509 *cert;
	zval *recipcert, *recipkey = NULL;
	bool free_recipcert;
	EVP_PKEY * key = NULL;
	BIO * in = NULL, *out = NULL, *datain = NULL;
	PKCS7 * p7 = NULL;
	char * infilename;
	size_t infilename_len;
	char * outfilename;
	size_t outfilename_len;

	ZEND_PARSE_PARAMETERS_START(3, 4)
		Z_PARAM_PATH(infilename, infilename_len)
		Z_PARAM_PATH(outfilename, outfilename_len)
		Z_PARAM_ZVAL(recipcert)
		Z_PARAM_OPTIONAL
		Z_PARAM_ZVAL_OR_NULL(recipkey)
	ZEND_PARSE_PARAMETERS_END();

	RETVAL_FALSE;

	cert = php_openssl_x509_from_zval(recipcert, &free_recipcert, 3, false, NULL);
	if (cert == NULL) {
		php_error_docref(NULL, E_WARNING, "X.509 Certificate cannot be retrieved");
		goto clean_exit;
	}

	key = php_openssl_pkey_from_zval(recipkey ? recipkey : recipcert, 0, "", 0, 4);
	if (key == NULL) {
		if (!EG(exception)) {
			php_error_docref(NULL, E_WARNING, "Unable to get private key");
		}
		goto clean_exit;
	}

	in = php_openssl_bio_new_file(
			infilename, infilename_len, 1, PHP_OPENSSL_BIO_MODE_R(PKCS7_BINARY));
	if (in == NULL) {
		goto clean_exit;
	}

	out = php_openssl_bio_new_file(
			outfilename, outfilename_len, 2, PHP_OPENSSL_BIO_MODE_W(PKCS7_BINARY));
	if (out == NULL) {
		goto clean_exit;
	}

	p7 = SMIME_read_PKCS7(in, &datain);

	if (p7 == NULL) {
		php_openssl_store_errors();
		goto clean_exit;
	}
	if (PKCS7_decrypt(p7, key, cert, out, PKCS7_DETACHED)) {
		RETVAL_TRUE;
	} else {
		php_openssl_store_errors();
	}
clean_exit:
	PKCS7_free(p7);
	BIO_free(datain);
	BIO_free(in);
	BIO_free(out);
	if (cert && free_recipcert) {
		X509_free(cert);
	}
	EVP_PKEY_free(key);
}
/* }}} */

/* }}} */

/* {{{ CMS S/MIME functions taken from PKCS#7 functions */

/* {{{ Verifies that the data block is intact, the signer is who they say they are, and returns the CERTs of the signers */
PHP_FUNCTION(openssl_cms_verify)
{
	X509_STORE * store = NULL;
	zval * cainfo = NULL;
	STACK_OF(X509) *signers= NULL;
	STACK_OF(X509) *others = NULL;
	CMS_ContentInfo * cms = NULL;
	BIO * in = NULL, * datain = NULL, * dataout = NULL, * p7bout  = NULL;
	BIO *certout = NULL, *sigbio = NULL;
	zend_long flags = 0;
	char * filename;
	size_t filename_len;
	char * extracerts = NULL;
	size_t extracerts_len = 0;
	char * signersfilename = NULL;
	size_t signersfilename_len = 0;
	char * datafilename = NULL;
	size_t datafilename_len = 0;
	char * p7bfilename = NULL;
	size_t p7bfilename_len = 0;
	char * sigfile = NULL;
	size_t sigfile_len = 0;
	zend_long encoding = ENCODING_SMIME;

	RETVAL_FALSE;

	if (zend_parse_parameters(ZEND_NUM_ARGS(), "pl|p!ap!p!p!p!l", &filename, &filename_len,
				&flags, &signersfilename, &signersfilename_len, &cainfo,
				&extracerts, &extracerts_len, &datafilename, &datafilename_len,
				&p7bfilename, &p7bfilename_len,
				&sigfile, &sigfile_len, &encoding) == FAILURE) {
		RETURN_THROWS();
	}

	in = php_openssl_bio_new_file(filename, filename_len, 1, PHP_OPENSSL_BIO_MODE_R(flags));
	if (in == NULL) {
		goto clean_exit;
	}
	if (sigfile && (flags & CMS_DETACHED)) {
		sigbio = php_openssl_bio_new_file(sigfile, sigfile_len, 1, PHP_OPENSSL_BIO_MODE_R(flags));
		if (encoding == ENCODING_SMIME)  {
			php_error_docref(NULL, E_WARNING,
					 "Detached signatures not possible with S/MIME encoding");
			goto clean_exit;
		}
	} else  {
		sigbio = in;	/* non-detached signature */
	}

	switch (encoding) {
		case ENCODING_PEM:
			cms = PEM_read_bio_CMS(sigbio, NULL, 0, NULL);
				datain = in;
				break;
			case ENCODING_DER:
				cms = d2i_CMS_bio(sigbio, NULL);
				datain = in;
				break;
			case ENCODING_SMIME:
				cms = SMIME_read_CMS(sigbio, &datain);
				break;
			default:
				php_error_docref(NULL, E_WARNING, "Unknown encoding");
				goto clean_exit;
	}
	if (cms == NULL) {
		php_openssl_store_errors();
		goto clean_exit;
	}
	if (encoding != ENCODING_SMIME && !(flags & CMS_DETACHED)) {
		datain = NULL; /* when not detached, don't pass a real BIO */
	}

	if (extracerts) {
		others = php_openssl_load_all_certs_from_file(extracerts, extracerts_len, 5);
		if (others == NULL) {
			goto clean_exit;
		}
	}

	store = php_openssl_setup_verify(cainfo, 4);

	if (!store) {
		goto clean_exit;
	}

	if (datafilename) {
		dataout = php_openssl_bio_new_file(
				datafilename, datafilename_len, 6, PHP_OPENSSL_BIO_MODE_W(CMS_BINARY));
		if (dataout == NULL) {
			goto clean_exit;
		}
	}

	if (p7bfilename) {
		p7bout = php_openssl_bio_new_file(
				p7bfilename, p7bfilename_len, 7, PHP_OPENSSL_BIO_MODE_W(CMS_BINARY));
		if (p7bout == NULL) {
			goto clean_exit;
		}
	}
#if DEBUG_SMIME
	zend_printf("Calling CMS verify\n");
#endif
	if (CMS_verify(cms, others, store, datain, dataout, (unsigned int)flags)) {
		RETVAL_TRUE;

		if (signersfilename) {
			certout = php_openssl_bio_new_file(
					signersfilename, signersfilename_len, 3, PHP_OPENSSL_BIO_MODE_W(CMS_BINARY));
			if (certout) {
				int i;
				signers = CMS_get0_signers(cms);
				if (signers != NULL) {

					for (i = 0; i < sk_X509_num(signers); i++) {
						if (!PEM_write_bio_X509(certout, sk_X509_value(signers, i))) {
							php_openssl_store_errors();
							RETVAL_FALSE;
							php_error_docref(NULL, E_WARNING, "Failed to write signer %d", i);
						}
					}

					sk_X509_free(signers);
				} else {
					RETVAL_FALSE;
					php_openssl_store_errors();
				}
			} else {
				php_error_docref(NULL, E_WARNING, "Signature OK, but cannot open %s for writing", signersfilename);
				RETVAL_FALSE;
			}

			if (p7bout) {
				PEM_write_bio_CMS(p7bout, cms);
			}
		}
	} else {
		php_openssl_store_errors();
		RETVAL_FALSE;
	}
clean_exit:
	BIO_free(p7bout);
	if (store) {
		X509_STORE_free(store);
	}
	if (datain != in) {
		BIO_free(datain);
	}
	if (sigbio != in) {
		BIO_free(sigbio);
	}
	BIO_free(in);
	BIO_free(dataout);
	BIO_free(certout);
	if (cms) {
		CMS_ContentInfo_free(cms);
	}
	if (others) {
		sk_X509_pop_free(others, X509_free);
	}
}
/* }}} */

/* {{{ Encrypts the message in the file named infile with the certificates in recipcerts and output the result to the file named outfile */
PHP_FUNCTION(openssl_cms_encrypt)
{
	zval * zrecipcerts, * zheaders = NULL;
	STACK_OF(X509) * recipcerts = NULL;
	BIO * infile = NULL, * outfile = NULL;
	zend_long flags = 0;
	zend_long encoding = ENCODING_SMIME;
	CMS_ContentInfo * cms = NULL;
	zval * zcertval;
	X509 * cert;
	const EVP_CIPHER *cipher = NULL;
	zend_long cipherid = PHP_OPENSSL_CIPHER_DEFAULT;
	zend_string * strindex;
	char * infilename = NULL;
	size_t infilename_len;
	char * outfilename = NULL;
	size_t outfilename_len;
	int need_final = 0;

	RETVAL_FALSE;

	if (zend_parse_parameters(ZEND_NUM_ARGS(), "ppza!|lll", &infilename, &infilename_len,
				  &outfilename, &outfilename_len, &zrecipcerts, &zheaders, &flags, &encoding, &cipherid) == FAILURE) {
		RETURN_THROWS();
	}


	infile = php_openssl_bio_new_file(
			infilename, infilename_len, 1, PHP_OPENSSL_BIO_MODE_R(flags));
	if (infile == NULL) {
		goto clean_exit;
	}

	outfile = php_openssl_bio_new_file(
			outfilename, outfilename_len, 2, PHP_OPENSSL_BIO_MODE_W(flags));
	if (outfile == NULL) {
		goto clean_exit;
	}

	recipcerts = sk_X509_new_null();

	/* get certs */
	if (Z_TYPE_P(zrecipcerts) == IS_ARRAY) {
		ZEND_HASH_FOREACH_VAL(Z_ARRVAL_P(zrecipcerts), zcertval) {
			bool free_cert;

			cert = php_openssl_x509_from_zval(zcertval, &free_cert, 3, true, NULL);
			if (cert == NULL) {
				goto clean_exit;
			}

			if (!free_cert) {
				/* we shouldn't free this particular cert, as it is a resource.
					make a copy and push that on the stack instead */
				cert = X509_dup(cert);
				if (cert == NULL) {
					php_openssl_store_errors();
					goto clean_exit;
				}
			}
			sk_X509_push(recipcerts, cert);
		} ZEND_HASH_FOREACH_END();
	} else {
		/* a single certificate */
		bool free_cert;

		cert = php_openssl_x509_from_zval(zrecipcerts, &free_cert, 3, false, NULL);
		if (cert == NULL) {
			goto clean_exit;
		}

		if (!free_cert) {
			/* we shouldn't free this particular cert, as it is a resource.
				make a copy and push that on the stack instead */
			cert = X509_dup(cert);
			if (cert == NULL) {
				php_openssl_store_errors();
				goto clean_exit;
			}
		}
		sk_X509_push(recipcerts, cert);
	}

	/* sanity check the cipher */
	cipher = php_openssl_get_evp_cipher_from_algo(cipherid);
	if (cipher == NULL) {
		/* shouldn't happen */
		php_error_docref(NULL, E_WARNING, "Failed to get cipher");
		goto clean_exit;
	}

	cms = CMS_encrypt(recipcerts, infile, (EVP_CIPHER*)cipher, (unsigned int)flags);

	if (cms == NULL) {
		php_openssl_store_errors();
		goto clean_exit;
	}

	if (flags & CMS_PARTIAL && !(flags & CMS_STREAM)) {
		need_final=1;
	}

	/* tack on extra headers */
	if (zheaders && encoding == ENCODING_SMIME) {
		ZEND_HASH_FOREACH_STR_KEY_VAL(Z_ARRVAL_P(zheaders), strindex, zcertval) {
			zend_string *str = zval_try_get_string(zcertval);
			if (UNEXPECTED(!str)) {
				goto clean_exit;
			}
			if (strindex) {
				BIO_printf(outfile, "%s: %s\n", ZSTR_VAL(strindex), ZSTR_VAL(str));
			} else {
				BIO_printf(outfile, "%s\n", ZSTR_VAL(str));
			}
			zend_string_release(str);
		} ZEND_HASH_FOREACH_END();
	}

	(void)BIO_reset(infile);

	switch (encoding) {
		case ENCODING_SMIME:
			if (!SMIME_write_CMS(outfile, cms, infile, (int)flags)) {
				php_openssl_store_errors();
					goto clean_exit;
			}
			break;
		case ENCODING_DER:
			if (need_final) {
				if (CMS_final(cms, infile, NULL, (unsigned int) flags) != 1) {
					php_openssl_store_errors();
					goto clean_exit;
				}
			}
			if (i2d_CMS_bio(outfile, cms) != 1) {
				php_openssl_store_errors();
				goto clean_exit;
			}
			break;
		case ENCODING_PEM:
			if (need_final) {
				if (CMS_final(cms, infile, NULL, (unsigned int) flags) != 1) {
					php_openssl_store_errors();
					goto clean_exit;
				}
			}
			if (flags & CMS_STREAM) {
				if (PEM_write_bio_CMS_stream(outfile, cms, infile, flags) == 0) {
					php_openssl_store_errors();
					goto clean_exit;
				}
			} else {
				if (PEM_write_bio_CMS(outfile, cms) == 0) {
					php_openssl_store_errors();
					goto clean_exit;
				}
			}
			break;
		default:
			php_error_docref(NULL, E_WARNING, "Unknown OPENSSL encoding");
			goto clean_exit;
	}

	RETVAL_TRUE;

clean_exit:
	if (cms) {
		CMS_ContentInfo_free(cms);
	}
	BIO_free(infile);
	BIO_free(outfile);
	if (recipcerts) {
		sk_X509_pop_free(recipcerts, X509_free);
	}
}
/* }}} */

/* {{{ Exports the CMS file to an array of PEM certificates */
PHP_FUNCTION(openssl_cms_read)
{
	zval * zout = NULL, zcert;
	char *p7b;
	size_t p7b_len;
	STACK_OF(X509) *certs = NULL;
	STACK_OF(X509_CRL) *crls = NULL;
	BIO * bio_in = NULL, * bio_out = NULL;
	CMS_ContentInfo * cms = NULL;
	int i;

	if (zend_parse_parameters(ZEND_NUM_ARGS(), "sz", &p7b, &p7b_len,
				&zout) == FAILURE) {
		RETURN_THROWS();
	}

	RETVAL_FALSE;

	PHP_OPENSSL_CHECK_SIZE_T_TO_INT(p7b_len, p7b, 1);

	bio_in = BIO_new(BIO_s_mem());
	if (bio_in == NULL) {
		goto clean_exit;
	}

	if (0 >= BIO_write(bio_in, p7b, (int)p7b_len)) {
		php_openssl_store_errors();
		goto clean_exit;
	}

	cms = PEM_read_bio_CMS(bio_in, NULL, NULL, NULL);
	if (cms == NULL) {
		php_openssl_store_errors();
		goto clean_exit;
	}

	switch (OBJ_obj2nid(CMS_get0_type(cms))) {
		case NID_pkcs7_signed:
		case NID_pkcs7_signedAndEnveloped:
			certs = CMS_get1_certs(cms);
			crls = CMS_get1_crls(cms);
			break;
		default:
			break;
	}

	zout = zend_try_array_init(zout);
	if (!zout) {
		goto clean_exit;
	}

	if (certs != NULL) {
		for (i = 0; i < sk_X509_num(certs); i++) {
			X509* ca = sk_X509_value(certs, i);

			bio_out = BIO_new(BIO_s_mem());
			if (bio_out && PEM_write_bio_X509(bio_out, ca)) {
				BUF_MEM *bio_buf;
				BIO_get_mem_ptr(bio_out, &bio_buf);
				ZVAL_STRINGL(&zcert, bio_buf->data, bio_buf->length);
				add_index_zval(zout, i, &zcert);
				BIO_free(bio_out);
			}
		}
	}

	if (crls != NULL) {
		for (i = 0; i < sk_X509_CRL_num(crls); i++) {
			X509_CRL* crl = sk_X509_CRL_value(crls, i);

			bio_out = BIO_new(BIO_s_mem());
			if (bio_out && PEM_write_bio_X509_CRL(bio_out, crl)) {
				BUF_MEM *bio_buf;
				BIO_get_mem_ptr(bio_out, &bio_buf);
				ZVAL_STRINGL(&zcert, bio_buf->data, bio_buf->length);
				add_index_zval(zout, i, &zcert);
				BIO_free(bio_out);
			}
		}
	}

	RETVAL_TRUE;

clean_exit:
	BIO_free(bio_in);
	if (cms != NULL) {
		CMS_ContentInfo_free(cms);
	}
	if (certs != NULL) {
		sk_X509_pop_free(certs, X509_free);
	}
	if (crls != NULL) {
		sk_X509_CRL_pop_free(crls, X509_CRL_free);
	}
}
/* }}} */

/* {{{ Signs the MIME message in the file named infile with signcert/signkey and output the result to file name outfile. headers lists plain text headers to exclude from the signed portion of the message, and should include to, from and subject as a minimum */

PHP_FUNCTION(openssl_cms_sign)
{
	X509 *cert = NULL;
	zend_object *cert_obj;
	zend_string *cert_str;
	zval *zprivkey, *zheaders;
	zval * hval;
	EVP_PKEY * privkey = NULL;
	zend_long flags = 0;
	zend_long encoding = ENCODING_SMIME;
	CMS_ContentInfo * cms = NULL;
	BIO * infile = NULL, * outfile = NULL;
	STACK_OF(X509) *others = NULL;
	zend_string * strindex;
	char * infilename;
	size_t infilename_len;
	char * outfilename;
	size_t outfilename_len;
	char * extracertsfilename = NULL;
	size_t extracertsfilename_len;
	int need_final = 0;

	ZEND_PARSE_PARAMETERS_START(5, 8)
		Z_PARAM_PATH(infilename, infilename_len)
		Z_PARAM_PATH(outfilename, outfilename_len)
		Z_PARAM_OBJ_OF_CLASS_OR_STR(cert_obj, php_openssl_certificate_ce, cert_str)
		Z_PARAM_ZVAL(zprivkey)
		Z_PARAM_ARRAY_OR_NULL(zheaders)
		Z_PARAM_OPTIONAL
		Z_PARAM_LONG(flags)
		Z_PARAM_LONG(encoding)
		Z_PARAM_PATH_OR_NULL(extracertsfilename, extracertsfilename_len)
	ZEND_PARSE_PARAMETERS_END();

	RETVAL_FALSE;

	if (extracertsfilename) {
		others = php_openssl_load_all_certs_from_file(
				extracertsfilename, extracertsfilename_len, 8);
		if (others == NULL) {
			goto clean_exit;
		}
	}

	privkey = php_openssl_pkey_from_zval(zprivkey, 0, "", 0, 4);
	if (privkey == NULL) {
		if (!EG(exception)) {
			php_error_docref(NULL, E_WARNING, "Error getting private key");
		}
		goto clean_exit;
	}

	cert = php_openssl_x509_from_param(cert_obj, cert_str, 3);
	if (cert == NULL) {
		php_error_docref(NULL, E_WARNING, "X.509 Certificate cannot be retrieved");
		goto clean_exit;
	}

	if ((encoding & ENCODING_SMIME) && (flags & CMS_DETACHED)) {
		php_error_docref(NULL,
				 E_WARNING, "Detached signatures not possible with S/MIME encoding");
		goto clean_exit;
	}

	/* a CMS struct will not be complete if either CMS_PARTIAL or CMS_STREAM is set.
	 * However, CMS_PARTIAL requires a CMS_final call whereas CMS_STREAM requires
	 * a different write routine below.  There may be a more efficient way to do this
	 * with function pointers, but the readability goes down.
	 * References: CMS_sign(3SSL), CMS_final(3SSL)
	 */

	if (flags & CMS_PARTIAL && !(flags & CMS_STREAM)) {
		need_final=1;
	}

	infile = php_openssl_bio_new_file(
			infilename, infilename_len, 1, PHP_OPENSSL_BIO_MODE_R(flags));
	if (infile == NULL) {
		php_error_docref(NULL, E_WARNING, "Error opening input file %s!", infilename);
		goto clean_exit;
	}

	outfile = php_openssl_bio_new_file(
			outfilename, outfilename_len, 2, PHP_OPENSSL_BIO_MODE_W(CMS_BINARY));
	if (outfile == NULL) {
		php_error_docref(NULL, E_WARNING, "Error opening output file %s!", outfilename);
		goto clean_exit;
	}

	cms = CMS_sign(cert, privkey, others, infile, (unsigned int)flags);
	if (cms == NULL) {
		php_openssl_store_errors();
		php_error_docref(NULL, E_WARNING, "Error creating CMS structure!");
		goto clean_exit;
	}
	if (BIO_reset(infile) != 0) {
		php_openssl_store_errors();
		goto clean_exit;
	}

	/* tack on extra headers */
	if (zheaders && encoding == ENCODING_SMIME) {
		int ret;

		ZEND_HASH_FOREACH_STR_KEY_VAL(Z_ARRVAL_P(zheaders), strindex, hval) {
			zend_string *str = zval_try_get_string(hval);
			if (UNEXPECTED(!str)) {
				goto clean_exit;
			}
			if (strindex) {
				ret = BIO_printf(outfile, "%s: %s\n", ZSTR_VAL(strindex), ZSTR_VAL(str));
			} else {
				ret = BIO_printf(outfile, "%s\n", ZSTR_VAL(str));
			}
			zend_string_release(str);
			if (ret < 0) {
				php_openssl_store_errors();
			}
		} ZEND_HASH_FOREACH_END();
	}
	/* writing the signed data depends on the encoding */
	switch (encoding) {
		case ENCODING_SMIME:
			if (!SMIME_write_CMS(outfile, cms, infile, (int)flags)) {
				php_openssl_store_errors();
					goto clean_exit;
			}
			break;
		case ENCODING_DER:
			if (need_final) {
				if (CMS_final(cms, infile, NULL, (unsigned int) flags) != 1) {
					php_openssl_store_errors();
					goto clean_exit;
				}
			}
			if (i2d_CMS_bio(outfile, cms) != 1) {
				php_openssl_store_errors();
				goto clean_exit;
			}
			break;
		case ENCODING_PEM:
			if (need_final) {
				if (CMS_final(cms, infile, NULL, (unsigned int) flags) != 1) {
					php_openssl_store_errors();
					goto clean_exit;
				}
			}
			if (flags & CMS_STREAM) {
				if (PEM_write_bio_CMS_stream(outfile, cms, infile, flags) == 0) {
					php_openssl_store_errors();
					goto clean_exit;
				}
			} else {
				if (PEM_write_bio_CMS(outfile, cms) == 0) {
					php_openssl_store_errors();
					goto clean_exit;
				}
			}
			break;
		default:
			php_error_docref(NULL, E_WARNING, "Unknown OPENSSL encoding");
			goto clean_exit;
	}
	RETVAL_TRUE;

clean_exit:
	if (cms) {
		CMS_ContentInfo_free(cms);
	}
	BIO_free(infile);
	BIO_free(outfile);
	if (others) {
		sk_X509_pop_free(others, X509_free);
	}
	EVP_PKEY_free(privkey);
	if (cert && cert_str) {
		X509_free(cert);
	}
}
/* }}} */

/* {{{ Decrypts the S/MIME message in the file name infilename and output the results to the file name outfilename.  recipcert is a CERT for one of the recipients. recipkey specifies the private key matching recipcert, if recipcert does not include the key */

PHP_FUNCTION(openssl_cms_decrypt)
{
	X509 *cert;
	zval *recipcert, *recipkey = NULL;
	bool free_recipcert;
	EVP_PKEY * key = NULL;
	zend_long encoding = ENCODING_SMIME;
	BIO * in = NULL, * out = NULL, * datain = NULL;
	CMS_ContentInfo * cms = NULL;
	char * infilename;
	size_t infilename_len;
	char * outfilename;
	size_t outfilename_len;

	ZEND_PARSE_PARAMETERS_START(3, 5)
		Z_PARAM_PATH(infilename, infilename_len)
		Z_PARAM_PATH(outfilename, outfilename_len)
		Z_PARAM_ZVAL(recipcert)
		Z_PARAM_OPTIONAL
		Z_PARAM_ZVAL_OR_NULL(recipkey)
		Z_PARAM_LONG(encoding)
	ZEND_PARSE_PARAMETERS_END();

	RETVAL_FALSE;

	cert = php_openssl_x509_from_zval(recipcert, &free_recipcert, 3, false, NULL);
	if (cert == NULL) {
		php_error_docref(NULL, E_WARNING, "X.509 Certificate cannot be retrieved");
		goto clean_exit;
	}

	key = php_openssl_pkey_from_zval(recipkey ? recipkey : recipcert, 0, "", 0, recipkey ? 4 : 3);
	if (key == NULL) {
		if (!EG(exception)) {
			php_error_docref(NULL, E_WARNING, "Unable to get private key");
		}
		goto clean_exit;
	}

	in = php_openssl_bio_new_file(
			infilename, infilename_len, 1, PHP_OPENSSL_BIO_MODE_R(CMS_BINARY));
	if (in == NULL) {
		goto clean_exit;
	}

	out = php_openssl_bio_new_file(
			outfilename, outfilename_len, 2, PHP_OPENSSL_BIO_MODE_W(CMS_BINARY));
	if (out == NULL) {
		goto clean_exit;
	}

	switch (encoding) {
		case ENCODING_DER:
			cms = d2i_CMS_bio(in, NULL);
			break;
		case ENCODING_PEM:
                        cms = PEM_read_bio_CMS(in, NULL, 0, NULL);
			break;
		case ENCODING_SMIME:
			cms = SMIME_read_CMS(in, &datain);
			break;
		default:
			zend_argument_value_error(5, "must be an OPENSSL_ENCODING_* constant");
			goto clean_exit;
	}

	if (cms == NULL) {
		php_openssl_store_errors();
		goto clean_exit;
	}
	if (CMS_decrypt(cms, key, cert, NULL, out, 0)) {
		RETVAL_TRUE;
	} else {
		php_openssl_store_errors();
	}
clean_exit:
	if (cms) {
		CMS_ContentInfo_free(cms);
	}
	BIO_free(datain);
	BIO_free(in);
	BIO_free(out);
	if (cert && free_recipcert) {
		X509_free(cert);
	}
	EVP_PKEY_free(key);
}
/* }}} */

/* }}} */



/* {{{ Encrypts data with private key */
PHP_FUNCTION(openssl_private_encrypt)
{
	zval *key, *crypted;
	char * data;
	size_t data_len;
	zend_long padding = RSA_PKCS1_PADDING;

	if (zend_parse_parameters(ZEND_NUM_ARGS(), "szz|l", &data, &data_len, &crypted, &key, &padding) == FAILURE) {
		RETURN_THROWS();
	}

<<<<<<< HEAD
	EVP_PKEY *pkey = php_openssl_pkey_from_zval(key, 0, "", 0);
=======
	PHP_OPENSSL_CHECK_SIZE_T_TO_INT(data_len, data, 1);

	RETVAL_FALSE;

	pkey = php_openssl_pkey_from_zval(key, 0, "", 0, 3);

>>>>>>> b765d4cd
	if (pkey == NULL) {
		if (!EG(exception)) {
			php_error_docref(NULL, E_WARNING, "key param is not a valid private key");
		}
		RETURN_FALSE;
	}

	size_t out_len = 0;
	EVP_PKEY_CTX *ctx = EVP_PKEY_CTX_new(pkey, NULL);
	if (!ctx || EVP_PKEY_sign_init(ctx) <= 0 ||
			EVP_PKEY_CTX_set_rsa_padding(ctx, padding) <= 0 ||
			EVP_PKEY_sign(ctx, NULL, &out_len, (unsigned char *) data, data_len) <= 0) {
		php_openssl_store_errors();
		RETVAL_FALSE;
		goto cleanup;
	}

	zend_string *out = zend_string_alloc(out_len, 0);
	if (EVP_PKEY_sign(ctx, (unsigned char *) ZSTR_VAL(out), &out_len,
			(unsigned char *) data, data_len) <= 0) {
		zend_string_release(out);
		php_openssl_store_errors();
		RETVAL_FALSE;
		goto cleanup;
	}

	ZSTR_VAL(out)[out_len] = '\0';
	ZEND_TRY_ASSIGN_REF_NEW_STR(crypted, out);
	RETVAL_TRUE;

cleanup:
	EVP_PKEY_CTX_free(ctx);
	EVP_PKEY_free(pkey);
}
/* }}} */

/* {{{ Decrypts data with private key */
PHP_FUNCTION(openssl_private_decrypt)
{
	zval *key, *crypted;
	zend_long padding = RSA_PKCS1_PADDING;
	char * data;
	size_t data_len;

	if (zend_parse_parameters(ZEND_NUM_ARGS(), "szz|l", &data, &data_len, &crypted, &key, &padding) == FAILURE) {
		RETURN_THROWS();
	}

<<<<<<< HEAD
	EVP_PKEY *pkey = php_openssl_pkey_from_zval(key, 0, "", 0);
=======
	PHP_OPENSSL_CHECK_SIZE_T_TO_INT(data_len, data, 1);

	RETVAL_FALSE;

	pkey = php_openssl_pkey_from_zval(key, 0, "", 0, 3);
>>>>>>> b765d4cd
	if (pkey == NULL) {
		if (!EG(exception)) {
			php_error_docref(NULL, E_WARNING, "key parameter is not a valid private key");
		}
		RETURN_FALSE;
	}

	size_t out_len = 0;
	EVP_PKEY_CTX *ctx = EVP_PKEY_CTX_new(pkey, NULL);
	if (!ctx || EVP_PKEY_decrypt_init(ctx) <= 0 ||
			EVP_PKEY_CTX_set_rsa_padding(ctx, padding) <= 0 ||
			EVP_PKEY_decrypt(ctx, NULL, &out_len, (unsigned char *) data, data_len) <= 0) {
		php_openssl_store_errors();
		RETVAL_FALSE;
		goto cleanup;
	}

	zend_string *out = zend_string_alloc(out_len, 0);
	if (EVP_PKEY_decrypt(ctx, (unsigned char *) ZSTR_VAL(out), &out_len,
			(unsigned char *) data, data_len) <= 0) {
		zend_string_release(out);
		php_openssl_store_errors();
		RETVAL_FALSE;
		goto cleanup;
	}

	out = zend_string_truncate(out, out_len, 0);
	ZSTR_VAL(out)[out_len] = '\0';
	ZEND_TRY_ASSIGN_REF_NEW_STR(crypted, out);
	RETVAL_TRUE;

cleanup:
	EVP_PKEY_CTX_free(ctx);
	EVP_PKEY_free(pkey);
}
/* }}} */

/* {{{ Encrypts data with public key */
PHP_FUNCTION(openssl_public_encrypt)
{
	zval *key, *crypted;
	zend_long padding = RSA_PKCS1_PADDING;
	char * data;
	size_t data_len;

	if (zend_parse_parameters(ZEND_NUM_ARGS(), "szz|l", &data, &data_len, &crypted, &key, &padding) == FAILURE) {
		RETURN_THROWS();
	}

<<<<<<< HEAD
	EVP_PKEY *pkey = php_openssl_pkey_from_zval(key, 1, NULL, 0);
=======
	PHP_OPENSSL_CHECK_SIZE_T_TO_INT(data_len, data, 1);

	RETVAL_FALSE;

	pkey = php_openssl_pkey_from_zval(key, 1, NULL, 0, 3);
>>>>>>> b765d4cd
	if (pkey == NULL) {
		if (!EG(exception)) {
			php_error_docref(NULL, E_WARNING, "key parameter is not a valid public key");
		}
		RETURN_FALSE;
	}

	size_t out_len = 0;
	EVP_PKEY_CTX *ctx = EVP_PKEY_CTX_new(pkey, NULL);
	if (!ctx || EVP_PKEY_encrypt_init(ctx) <= 0 ||
			EVP_PKEY_CTX_set_rsa_padding(ctx, padding) <= 0 ||
			EVP_PKEY_encrypt(ctx, NULL, &out_len, (unsigned char *) data, data_len) <= 0) {
		php_openssl_store_errors();
		RETVAL_FALSE;
		goto cleanup;
	}

	zend_string *out = zend_string_alloc(out_len, 0);
	if (EVP_PKEY_encrypt(ctx, (unsigned char *) ZSTR_VAL(out), &out_len,
			(unsigned char *) data, data_len) <= 0) {
		zend_string_release(out);
		php_openssl_store_errors();
		RETVAL_FALSE;
		goto cleanup;
	}

	ZSTR_VAL(out)[out_len] = '\0';
	ZEND_TRY_ASSIGN_REF_NEW_STR(crypted, out);
	RETVAL_TRUE;

cleanup:
	EVP_PKEY_CTX_free(ctx);
	EVP_PKEY_free(pkey);
}
/* }}} */

/* {{{ Decrypts data with public key */
PHP_FUNCTION(openssl_public_decrypt)
{
	zval *key, *crypted;
	zend_long padding = RSA_PKCS1_PADDING;
	char * data;
	size_t data_len;

	if (zend_parse_parameters(ZEND_NUM_ARGS(), "szz|l", &data, &data_len, &crypted, &key, &padding) == FAILURE) {
		RETURN_THROWS();
	}

<<<<<<< HEAD
	EVP_PKEY *pkey = php_openssl_pkey_from_zval(key, 1, NULL, 0);
=======
	PHP_OPENSSL_CHECK_SIZE_T_TO_INT(data_len, data, 1);

	RETVAL_FALSE;

	pkey = php_openssl_pkey_from_zval(key, 1, NULL, 0, 3);
>>>>>>> b765d4cd
	if (pkey == NULL) {
		if (!EG(exception)) {
			php_error_docref(NULL, E_WARNING, "key parameter is not a valid public key");
		}
		RETURN_FALSE;
	}

	size_t out_len = 0;
	EVP_PKEY_CTX *ctx = EVP_PKEY_CTX_new(pkey, NULL);
	if (!ctx || EVP_PKEY_verify_recover_init(ctx) <= 0 ||
			EVP_PKEY_CTX_set_rsa_padding(ctx, padding) <= 0 ||
			EVP_PKEY_verify_recover(ctx, NULL, &out_len, (unsigned char *) data, data_len) <= 0) {
		php_openssl_store_errors();
		RETVAL_FALSE;
		goto cleanup;
	}

	zend_string *out = zend_string_alloc(out_len, 0);
	if (EVP_PKEY_verify_recover(ctx, (unsigned char *) ZSTR_VAL(out), &out_len,
			(unsigned char *) data, data_len) <= 0) {
		zend_string_release(out);
		php_openssl_store_errors();
		RETVAL_FALSE;
		goto cleanup;
	}

	out = zend_string_truncate(out, out_len, 0);
	ZSTR_VAL(out)[out_len] = '\0';
	ZEND_TRY_ASSIGN_REF_NEW_STR(crypted, out);
	RETVAL_TRUE;

cleanup:
	EVP_PKEY_CTX_free(ctx);
	EVP_PKEY_free(pkey);
}
/* }}} */

/* {{{ Returns a description of the last error, and alters the index of the error messages. Returns false when the are no more messages */
PHP_FUNCTION(openssl_error_string)
{
	char buf[256];
	unsigned long val;

	if (zend_parse_parameters_none() == FAILURE) {
		RETURN_THROWS();
	}

	php_openssl_store_errors();

	if (OPENSSL_G(errors) == NULL || OPENSSL_G(errors)->top == OPENSSL_G(errors)->bottom) {
		RETURN_FALSE;
	}

	OPENSSL_G(errors)->bottom = (OPENSSL_G(errors)->bottom + 1) % ERR_NUM_ERRORS;
	val = OPENSSL_G(errors)->buffer[OPENSSL_G(errors)->bottom];

	if (val) {
		ERR_error_string_n(val, buf, 256);
		RETURN_STRING(buf);
	} else {
		RETURN_FALSE;
	}
}
/* }}} */

/* {{{ Signs data */
PHP_FUNCTION(openssl_sign)
{
	zval *key, *signature;
	EVP_PKEY *pkey;
	unsigned int siglen;
	zend_string *sigbuf;
	char * data;
	size_t data_len;
	EVP_MD_CTX *md_ctx;
	zend_string *method_str = NULL;
	zend_long method_long = OPENSSL_ALGO_SHA1;
	const EVP_MD *mdtype;

	ZEND_PARSE_PARAMETERS_START(3, 4)
		Z_PARAM_STRING(data, data_len)
		Z_PARAM_ZVAL(signature)
		Z_PARAM_ZVAL(key)
		Z_PARAM_OPTIONAL
		Z_PARAM_STR_OR_LONG(method_str, method_long)
	ZEND_PARSE_PARAMETERS_END();

	pkey = php_openssl_pkey_from_zval(key, 0, "", 0, 3);
	if (pkey == NULL) {
		if (!EG(exception)) {
			php_error_docref(NULL, E_WARNING, "Supplied key param cannot be coerced into a private key");
		}
		RETURN_FALSE;
	}

	if (method_str) {
		mdtype = EVP_get_digestbyname(ZSTR_VAL(method_str));
	} else {
		mdtype = php_openssl_get_evp_md_from_algo(method_long);
	}
	if (!mdtype) {
		php_error_docref(NULL, E_WARNING, "Unknown digest algorithm");
		RETURN_FALSE;
	}

	siglen = EVP_PKEY_size(pkey);
	sigbuf = zend_string_alloc(siglen, 0);

	md_ctx = EVP_MD_CTX_create();
	if (md_ctx != NULL &&
			EVP_SignInit(md_ctx, mdtype) &&
			EVP_SignUpdate(md_ctx, data, data_len) &&
			EVP_SignFinal(md_ctx, (unsigned char*)ZSTR_VAL(sigbuf), &siglen, pkey)) {
		ZSTR_VAL(sigbuf)[siglen] = '\0';
		ZSTR_LEN(sigbuf) = siglen;
		ZEND_TRY_ASSIGN_REF_NEW_STR(signature, sigbuf);
		RETVAL_TRUE;
	} else {
		php_openssl_store_errors();
		efree(sigbuf);
		RETVAL_FALSE;
	}
	EVP_MD_CTX_destroy(md_ctx);
	EVP_PKEY_free(pkey);
}
/* }}} */

/* {{{ Verifys data */
PHP_FUNCTION(openssl_verify)
{
	zval *key;
	EVP_PKEY *pkey;
	int err = 0;
	EVP_MD_CTX *md_ctx;
	const EVP_MD *mdtype;
	char * data;
	size_t data_len;
	char * signature;
	size_t signature_len;
	zend_string *method_str = NULL;
	zend_long method_long = OPENSSL_ALGO_SHA1;

	ZEND_PARSE_PARAMETERS_START(3, 4)
		Z_PARAM_STRING(data, data_len)
		Z_PARAM_STRING(signature, signature_len)
		Z_PARAM_ZVAL(key)
		Z_PARAM_OPTIONAL
		Z_PARAM_STR_OR_LONG(method_str, method_long)
	ZEND_PARSE_PARAMETERS_END();

	PHP_OPENSSL_CHECK_SIZE_T_TO_UINT(signature_len, signature, 2);

	if (method_str) {
		mdtype = EVP_get_digestbyname(ZSTR_VAL(method_str));
	} else {
		mdtype = php_openssl_get_evp_md_from_algo(method_long);
	}
	if (!mdtype) {
		php_error_docref(NULL, E_WARNING, "Unknown digest algorithm");
		RETURN_FALSE;
	}

	pkey = php_openssl_pkey_from_zval(key, 1, NULL, 0, 3);
	if (pkey == NULL) {
		if (!EG(exception)) {
			php_error_docref(NULL, E_WARNING, "Supplied key param cannot be coerced into a public key");
		}
		RETURN_FALSE;
	}

	md_ctx = EVP_MD_CTX_create();
	if (md_ctx == NULL ||
			!EVP_VerifyInit (md_ctx, mdtype) ||
			!EVP_VerifyUpdate (md_ctx, data, data_len) ||
			(err = EVP_VerifyFinal(md_ctx, (unsigned char *)signature, (unsigned int)signature_len, pkey)) < 0) {
		php_openssl_store_errors();
	}
	EVP_MD_CTX_destroy(md_ctx);
	EVP_PKEY_free(pkey);
	RETURN_LONG(err);
}
/* }}} */

/* {{{ Seals data */
PHP_FUNCTION(openssl_seal)
{
	zval *pubkeys, *pubkey, *sealdata, *ekeys, *iv = NULL;
	HashTable *pubkeysht;
	EVP_PKEY **pkeys;
	int i, len1, len2, *eksl, nkeys, iv_len;
	unsigned char iv_buf[EVP_MAX_IV_LENGTH + 1], *buf = NULL, **eks;
	char * data;
	size_t data_len;
	char *method;
	size_t method_len;
	const EVP_CIPHER *cipher;
	EVP_CIPHER_CTX *ctx;

	if (zend_parse_parameters(ZEND_NUM_ARGS(), "szzas|z", &data, &data_len,
				&sealdata, &ekeys, &pubkeys, &method, &method_len, &iv) == FAILURE) {
		RETURN_THROWS();
	}

	PHP_OPENSSL_CHECK_SIZE_T_TO_INT(data_len, data, 1);

	pubkeysht = Z_ARRVAL_P(pubkeys);
	nkeys = pubkeysht ? zend_hash_num_elements(pubkeysht) : 0;
	if (!nkeys) {
		zend_argument_value_error(4, "cannot be empty");
		RETURN_THROWS();
	}

	cipher = EVP_get_cipherbyname(method);
	if (!cipher) {
		php_error_docref(NULL, E_WARNING, "Unknown cipher algorithm");
		RETURN_FALSE;
	}

	iv_len = EVP_CIPHER_iv_length(cipher);
	if (!iv && iv_len > 0) {
		zend_argument_value_error(6, "cannot be null for the chosen cipher algorithm");
		RETURN_THROWS();
	}

	pkeys = safe_emalloc(nkeys, sizeof(*pkeys), 0);
	eksl = safe_emalloc(nkeys, sizeof(*eksl), 0);
	eks = safe_emalloc(nkeys, sizeof(*eks), 0);
	memset(eks, 0, sizeof(*eks) * nkeys);
	memset(pkeys, 0, sizeof(*pkeys) * nkeys);

	/* get the public keys we are using to seal this data */
	i = 0;
	ZEND_HASH_FOREACH_VAL(pubkeysht, pubkey) {
		pkeys[i] = php_openssl_pkey_from_zval(pubkey, 1, NULL, 0, 4);
		if (pkeys[i] == NULL) {
			if (!EG(exception)) {
				php_error_docref(NULL, E_WARNING, "Not a public key (%dth member of pubkeys)", i+1);
			}
			RETVAL_FALSE;
			goto clean_exit;
		}
		eks[i] = emalloc(EVP_PKEY_size(pkeys[i]) + 1);
		i++;
	} ZEND_HASH_FOREACH_END();

	ctx = EVP_CIPHER_CTX_new();
	if (ctx == NULL || !EVP_EncryptInit(ctx,cipher,NULL,NULL)) {
		EVP_CIPHER_CTX_free(ctx);
		php_openssl_store_errors();
		RETVAL_FALSE;
		goto clean_exit;
	}

	/* allocate one byte extra to make room for \0 */
	buf = emalloc(data_len + EVP_CIPHER_CTX_block_size(ctx));
	EVP_CIPHER_CTX_reset(ctx);

	if (EVP_SealInit(ctx, cipher, eks, eksl, &iv_buf[0], pkeys, nkeys) <= 0 ||
			!EVP_SealUpdate(ctx, buf, &len1, (unsigned char *)data, (int)data_len) ||
			!EVP_SealFinal(ctx, buf + len1, &len2)) {
		efree(buf);
		EVP_CIPHER_CTX_free(ctx);
		php_openssl_store_errors();
		RETVAL_FALSE;
		goto clean_exit;
	}

	if (len1 + len2 > 0) {
		ZEND_TRY_ASSIGN_REF_NEW_STR(sealdata, zend_string_init((char*)buf, len1 + len2, 0));
		efree(buf);

		ekeys = zend_try_array_init(ekeys);
		if (!ekeys) {
			EVP_CIPHER_CTX_free(ctx);
			goto clean_exit;
		}

		for (i=0; i<nkeys; i++) {
			eks[i][eksl[i]] = '\0';
			add_next_index_stringl(ekeys, (const char*)eks[i], eksl[i]);
			efree(eks[i]);
			eks[i] = NULL;
		}

		if (iv) {
			iv_buf[iv_len] = '\0';
			ZEND_TRY_ASSIGN_REF_NEW_STR(iv, zend_string_init((char*)iv_buf, iv_len, 0));
		}
	} else {
		efree(buf);
	}
	RETVAL_LONG(len1 + len2);
	EVP_CIPHER_CTX_free(ctx);

clean_exit:
	for (i=0; i<nkeys; i++) {
		if (pkeys[i] != NULL) {
			EVP_PKEY_free(pkeys[i]);
		}
		if (eks[i]) {
			efree(eks[i]);
		}
	}
	efree(eks);
	efree(eksl);
	efree(pkeys);
}
/* }}} */

/* {{{ Opens data */
PHP_FUNCTION(openssl_open)
{
	zval *privkey, *opendata;
	EVP_PKEY *pkey;
	int len1, len2, cipher_iv_len;
	unsigned char *buf, *iv_buf;
	EVP_CIPHER_CTX *ctx;
	char * data;
	size_t data_len;
	char * ekey;
	size_t ekey_len;
	char *method, *iv = NULL;
	size_t method_len, iv_len = 0;
	const EVP_CIPHER *cipher;

	if (zend_parse_parameters(ZEND_NUM_ARGS(), "szszs|s!", &data, &data_len, &opendata,
				&ekey, &ekey_len, &privkey, &method, &method_len, &iv, &iv_len) == FAILURE) {
		RETURN_THROWS();
	}

	PHP_OPENSSL_CHECK_SIZE_T_TO_INT(data_len, data, 1);
	PHP_OPENSSL_CHECK_SIZE_T_TO_INT(ekey_len, ekey, 3);
	pkey = php_openssl_pkey_from_zval(privkey, 0, "", 0, 4);

	if (pkey == NULL) {
		if (!EG(exception)) {
			php_error_docref(NULL, E_WARNING, "Unable to coerce parameter 4 into a private key");
		}
		RETURN_FALSE;
	}

	cipher = EVP_get_cipherbyname(method);
	if (!cipher) {
		php_error_docref(NULL, E_WARNING, "Unknown cipher algorithm");
		RETURN_FALSE;
	}

	cipher_iv_len = EVP_CIPHER_iv_length(cipher);
	if (cipher_iv_len > 0) {
		if (!iv) {
			zend_argument_value_error(6, "cannot be null for the chosen cipher algorithm");
			RETURN_THROWS();
		}
		if ((size_t)cipher_iv_len != iv_len) {
			php_error_docref(NULL, E_WARNING, "IV length is invalid");
			RETURN_FALSE;
		}
		iv_buf = (unsigned char *)iv;
	} else {
		iv_buf = NULL;
	}

	buf = emalloc(data_len + 1);

	ctx = EVP_CIPHER_CTX_new();
	if (ctx != NULL && EVP_OpenInit(ctx, cipher, (unsigned char *)ekey, (int)ekey_len, iv_buf, pkey) &&
			EVP_OpenUpdate(ctx, buf, &len1, (unsigned char *)data, (int)data_len) &&
			EVP_OpenFinal(ctx, buf + len1, &len2) && (len1 + len2 > 0)) {
		buf[len1 + len2] = '\0';
		ZEND_TRY_ASSIGN_REF_NEW_STR(opendata, zend_string_init((char*)buf, len1 + len2, 0));
		RETVAL_TRUE;
	} else {
		php_openssl_store_errors();
		RETVAL_FALSE;
	}

	efree(buf);
	EVP_PKEY_free(pkey);
	EVP_CIPHER_CTX_free(ctx);
}
/* }}} */

static void php_openssl_add_method_or_alias(const OBJ_NAME *name, void *arg) /* {{{ */
{
	add_next_index_string((zval*)arg, (char*)name->name);
}
/* }}} */

static void php_openssl_add_method(const OBJ_NAME *name, void *arg) /* {{{ */
{
	if (name->alias == 0) {
		add_next_index_string((zval*)arg, (char*)name->name);
	}
}
/* }}} */

/* {{{ Return array of available digest algorithms */
PHP_FUNCTION(openssl_get_md_methods)
{
	bool aliases = 0;

	if (zend_parse_parameters(ZEND_NUM_ARGS(), "|b", &aliases) == FAILURE) {
		RETURN_THROWS();
	}
	array_init(return_value);
	OBJ_NAME_do_all_sorted(OBJ_NAME_TYPE_MD_METH,
		aliases ? php_openssl_add_method_or_alias: php_openssl_add_method,
		return_value);
}
/* }}} */

#if PHP_OPENSSL_API_VERSION >= 0x30000
static void php_openssl_add_cipher_name(const char *name, void *arg)
{
	size_t len = strlen(name);
	zend_string *str = zend_string_alloc(len, 0);
	zend_str_tolower_copy(ZSTR_VAL(str), name, len);
	add_next_index_str((zval*)arg, str);
}

static void php_openssl_add_cipher_or_alias(EVP_CIPHER *cipher, void *arg)
{
	EVP_CIPHER_names_do_all(cipher, php_openssl_add_cipher_name, arg);
}

static void php_openssl_add_cipher(EVP_CIPHER *cipher, void *arg)
{
	php_openssl_add_cipher_name(EVP_CIPHER_get0_name(cipher), arg);
}

static int php_openssl_compare_func(Bucket *a, Bucket *b)
{
	return string_compare_function(&a->val, &b->val);
}
#endif

/* {{{ Return array of available cipher algorithms */
PHP_FUNCTION(openssl_get_cipher_methods)
{
	bool aliases = 0;

	if (zend_parse_parameters(ZEND_NUM_ARGS(), "|b", &aliases) == FAILURE) {
		RETURN_THROWS();
	}
	array_init(return_value);
#if PHP_OPENSSL_API_VERSION >= 0x30000
	EVP_CIPHER_do_all_provided(NULL,
		aliases ? php_openssl_add_cipher_or_alias : php_openssl_add_cipher,
		return_value);
	zend_hash_sort(Z_ARRVAL_P(return_value), php_openssl_compare_func, 1);
#else
	OBJ_NAME_do_all_sorted(OBJ_NAME_TYPE_CIPHER_METH,
		aliases ? php_openssl_add_method_or_alias : php_openssl_add_method,
		return_value);
#endif
}
/* }}} */

/* {{{ Return array of available elliptic curves */
#ifdef HAVE_EVP_PKEY_EC
PHP_FUNCTION(openssl_get_curve_names)
{
	EC_builtin_curve *curves = NULL;
	const char *sname;
	size_t i;
	size_t len = EC_get_builtin_curves(NULL, 0);

	if (zend_parse_parameters_none() == FAILURE) {
		RETURN_THROWS();
	}

	curves = emalloc(sizeof(EC_builtin_curve) * len);
	if (!EC_get_builtin_curves(curves, len)) {
		RETURN_FALSE;
	}

	array_init(return_value);
	for (i = 0; i < len; i++) {
		sname = OBJ_nid2sn(curves[i].nid);
		if (sname != NULL) {
			add_next_index_string(return_value, sname);
		}
	}
	efree(curves);
}
#endif
/* }}} */

/* {{{ Computes digest hash value for given data using given method, returns raw or binhex encoded string */
PHP_FUNCTION(openssl_digest)
{
	bool raw_output = 0;
	char *data, *method;
	size_t data_len, method_len;
	const EVP_MD *mdtype;
	EVP_MD_CTX *md_ctx;
	unsigned int siglen;
	zend_string *sigbuf;

	if (zend_parse_parameters(ZEND_NUM_ARGS(), "ss|b", &data, &data_len, &method, &method_len, &raw_output) == FAILURE) {
		RETURN_THROWS();
	}
	mdtype = EVP_get_digestbyname(method);
	if (!mdtype) {
		php_error_docref(NULL, E_WARNING, "Unknown digest algorithm");
		RETURN_FALSE;
	}

	siglen = EVP_MD_size(mdtype);
	sigbuf = zend_string_alloc(siglen, 0);

	md_ctx = EVP_MD_CTX_create();
	if (EVP_DigestInit(md_ctx, mdtype) &&
			EVP_DigestUpdate(md_ctx, (unsigned char *)data, data_len) &&
			EVP_DigestFinal (md_ctx, (unsigned char *)ZSTR_VAL(sigbuf), &siglen)) {
		if (raw_output) {
			ZSTR_VAL(sigbuf)[siglen] = '\0';
			ZSTR_LEN(sigbuf) = siglen;
			RETVAL_STR(sigbuf);
		} else {
			int digest_str_len = siglen * 2;
			zend_string *digest_str = zend_string_alloc(digest_str_len, 0);

			make_digest_ex(ZSTR_VAL(digest_str), (unsigned char*)ZSTR_VAL(sigbuf), siglen);
			ZSTR_VAL(digest_str)[digest_str_len] = '\0';
			zend_string_release_ex(sigbuf, 0);
			RETVAL_NEW_STR(digest_str);
		}
	} else {
		php_openssl_store_errors();
		zend_string_release_ex(sigbuf, 0);
		RETVAL_FALSE;
	}

	EVP_MD_CTX_destroy(md_ctx);
}
/* }}} */

/* Cipher mode info */
struct php_openssl_cipher_mode {
	bool is_aead;
	bool is_single_run_aead;
	bool set_tag_length_always;
	bool set_tag_length_when_encrypting;
	int aead_get_tag_flag;
	int aead_set_tag_flag;
	int aead_ivlen_flag;
};

static void php_openssl_load_cipher_mode(struct php_openssl_cipher_mode *mode, const EVP_CIPHER *cipher_type) /* {{{ */
{
	int cipher_mode = EVP_CIPHER_mode(cipher_type);
	memset(mode, 0, sizeof(struct php_openssl_cipher_mode));
	switch (cipher_mode) {
#ifdef EVP_CIPH_OCB_MODE
		/* Since OpenSSL 1.1, all AEAD ciphers use a common framework. We check for
		 * EVP_CIPH_OCB_MODE, because LibreSSL does not support it. */
		case EVP_CIPH_GCM_MODE:
		case EVP_CIPH_OCB_MODE:
		case EVP_CIPH_CCM_MODE:
			mode->is_aead = 1;
			/* For OCB mode, explicitly set the tag length even when decrypting,
			 * see https://github.com/openssl/openssl/issues/8331. */
			mode->set_tag_length_always = cipher_mode == EVP_CIPH_OCB_MODE;
			mode->set_tag_length_when_encrypting = cipher_mode == EVP_CIPH_CCM_MODE;
			mode->is_single_run_aead = cipher_mode == EVP_CIPH_CCM_MODE;
			mode->aead_get_tag_flag = EVP_CTRL_AEAD_GET_TAG;
			mode->aead_set_tag_flag = EVP_CTRL_AEAD_SET_TAG;
			mode->aead_ivlen_flag = EVP_CTRL_AEAD_SET_IVLEN;
			break;
#else
# ifdef EVP_CIPH_GCM_MODE
		case EVP_CIPH_GCM_MODE:
			mode->is_aead = 1;
			mode->aead_get_tag_flag = EVP_CTRL_GCM_GET_TAG;
			mode->aead_set_tag_flag = EVP_CTRL_GCM_SET_TAG;
			mode->aead_ivlen_flag = EVP_CTRL_GCM_SET_IVLEN;
			break;
# endif
# ifdef EVP_CIPH_CCM_MODE
		case EVP_CIPH_CCM_MODE:
			mode->is_aead = 1;
			mode->is_single_run_aead = 1;
			mode->set_tag_length_when_encrypting = 1;
			mode->aead_get_tag_flag = EVP_CTRL_CCM_GET_TAG;
			mode->aead_set_tag_flag = EVP_CTRL_CCM_SET_TAG;
			mode->aead_ivlen_flag = EVP_CTRL_CCM_SET_IVLEN;
			break;
# endif
#endif
	}
}
/* }}} */

static int php_openssl_validate_iv(const char **piv, size_t *piv_len, size_t iv_required_len,
		bool *free_iv, EVP_CIPHER_CTX *cipher_ctx, struct php_openssl_cipher_mode *mode) /* {{{ */
{
	char *iv_new;

	if (mode->is_aead) {
		if (EVP_CIPHER_CTX_ctrl(cipher_ctx, mode->aead_ivlen_flag, *piv_len, NULL) != 1) {
			php_error_docref(NULL, E_WARNING, "Setting of IV length for AEAD mode failed");
			return FAILURE;
		}
		return SUCCESS;
	}

	/* Best case scenario, user behaved */
	if (*piv_len == iv_required_len) {
		return SUCCESS;
	}

	iv_new = ecalloc(1, iv_required_len + 1);

	if (*piv_len == 0) {
		/* BC behavior */
		*piv_len = iv_required_len;
		*piv = iv_new;
		*free_iv = 1;
		return SUCCESS;

	}

	if (*piv_len < iv_required_len) {
		php_error_docref(NULL, E_WARNING,
				"IV passed is only %zd bytes long, cipher expects an IV of precisely %zd bytes, padding with \\0",
				*piv_len, iv_required_len);
		memcpy(iv_new, *piv, *piv_len);
		*piv_len = iv_required_len;
		*piv = iv_new;
		*free_iv = 1;
		return SUCCESS;
	}

	php_error_docref(NULL, E_WARNING,
			"IV passed is %zd bytes long which is longer than the %zd expected by selected cipher, truncating",
			*piv_len, iv_required_len);
	memcpy(iv_new, *piv, iv_required_len);
	*piv_len = iv_required_len;
	*piv = iv_new;
	*free_iv = 1;
	return SUCCESS;

}
/* }}} */

static int php_openssl_cipher_init(const EVP_CIPHER *cipher_type,
		EVP_CIPHER_CTX *cipher_ctx, struct php_openssl_cipher_mode *mode,
		const char **ppassword, size_t *ppassword_len, bool *free_password,
		const char **piv, size_t *piv_len, bool *free_iv,
		const char *tag, int tag_len, zend_long options, int enc)  /* {{{ */
{
	unsigned char *key;
	int key_len, password_len;
	size_t max_iv_len;

	*free_password = 0;

	max_iv_len = EVP_CIPHER_iv_length(cipher_type);
	if (enc && *piv_len == 0 && max_iv_len > 0 && !mode->is_aead) {
		php_error_docref(NULL, E_WARNING,
				"Using an empty Initialization Vector (iv) is potentially insecure and not recommended");
	}

	if (!EVP_CipherInit_ex(cipher_ctx, cipher_type, NULL, NULL, NULL, enc)) {
		php_openssl_store_errors();
		return FAILURE;
	}
	if (php_openssl_validate_iv(piv, piv_len, max_iv_len, free_iv, cipher_ctx, mode) == FAILURE) {
		return FAILURE;
	}
	if (mode->set_tag_length_always || (enc && mode->set_tag_length_when_encrypting)) {
		if (!EVP_CIPHER_CTX_ctrl(cipher_ctx, mode->aead_set_tag_flag, tag_len, NULL)) {
			php_error_docref(NULL, E_WARNING, "Setting tag length for AEAD cipher failed");
			return FAILURE;
		}
	}
	if (!enc && tag && tag_len > 0) {
		if (!mode->is_aead) {
			php_error_docref(NULL, E_WARNING, "The tag cannot be used because the cipher algorithm does not support AEAD");
		} else if (!EVP_CIPHER_CTX_ctrl(cipher_ctx, mode->aead_set_tag_flag, tag_len, (unsigned char *) tag)) {
			php_error_docref(NULL, E_WARNING, "Setting tag for AEAD cipher decryption failed");
			return FAILURE;
		}
	}
	/* check and set key */
	password_len = (int) *ppassword_len;
	key_len = EVP_CIPHER_key_length(cipher_type);
	if (key_len > password_len) {
		if ((OPENSSL_DONT_ZERO_PAD_KEY & options) && !EVP_CIPHER_CTX_set_key_length(cipher_ctx, password_len)) {
			php_openssl_store_errors();
			php_error_docref(NULL, E_WARNING, "Key length cannot be set for the cipher algorithm");
			return FAILURE;
		}
		key = emalloc(key_len);
		memset(key, 0, key_len);
		memcpy(key, *ppassword, password_len);
		*ppassword = (char *) key;
		*ppassword_len = key_len;
		*free_password = 1;
	} else {
		if (password_len > key_len && !EVP_CIPHER_CTX_set_key_length(cipher_ctx, password_len)) {
			php_openssl_store_errors();
		}
		key = (unsigned char*)*ppassword;
	}

	if (!EVP_CipherInit_ex(cipher_ctx, NULL, NULL, key, (unsigned char *)*piv, enc)) {
		php_openssl_store_errors();
		return FAILURE;
	}
	if (options & OPENSSL_ZERO_PADDING) {
		EVP_CIPHER_CTX_set_padding(cipher_ctx, 0);
	}

	return SUCCESS;
}
/* }}} */

static int php_openssl_cipher_update(const EVP_CIPHER *cipher_type,
		EVP_CIPHER_CTX *cipher_ctx, struct php_openssl_cipher_mode *mode,
		zend_string **poutbuf, int *poutlen, const char *data, size_t data_len,
		const char *aad, size_t aad_len, int enc)  /* {{{ */
{
	int i = 0;

	if (mode->is_single_run_aead && !EVP_CipherUpdate(cipher_ctx, NULL, &i, NULL, (int)data_len)) {
		php_openssl_store_errors();
		php_error_docref(NULL, E_WARNING, "Setting of data length failed");
		return FAILURE;
	}

	if (mode->is_aead && !EVP_CipherUpdate(cipher_ctx, NULL, &i, (const unsigned char *) aad, (int) aad_len)) {
		php_openssl_store_errors();
		php_error_docref(NULL, E_WARNING, "Setting of additional application data failed");
		return FAILURE;
	}

	*poutbuf = zend_string_alloc((int)data_len + EVP_CIPHER_block_size(cipher_type), 0);

	if (!EVP_CipherUpdate(cipher_ctx, (unsigned char*)ZSTR_VAL(*poutbuf),
					&i, (const unsigned char *)data, (int)data_len)) {
		/* we don't show warning when we fail but if we ever do, then it should look like this:
		if (mode->is_single_run_aead && !enc) {
			php_error_docref(NULL, E_WARNING, "Tag verifycation failed");
		} else {
			php_error_docref(NULL, E_WARNING, enc ? "Encryption failed" : "Decryption failed");
		}
		*/
		php_openssl_store_errors();
		zend_string_release_ex(*poutbuf, 0);
		return FAILURE;
	}

	*poutlen = i;

	return SUCCESS;
}
/* }}} */


PHP_OPENSSL_API zend_string* php_openssl_encrypt(
	const char *data, size_t data_len,
	const char *method, size_t method_len,
	const char *password, size_t password_len,
	zend_long options,
	const char *iv, size_t iv_len,
	zval *tag, zend_long tag_len,
	const char *aad, size_t aad_len)
{
	const EVP_CIPHER *cipher_type;
	EVP_CIPHER_CTX *cipher_ctx;
	struct php_openssl_cipher_mode mode;
	int i = 0, outlen;
	bool free_iv = 0, free_password = 0;
	zend_string *outbuf = NULL;

	PHP_OPENSSL_CHECK_SIZE_T_TO_INT_NULL_RETURN(data_len, data);
	PHP_OPENSSL_CHECK_SIZE_T_TO_INT_NULL_RETURN(password_len, password);
	PHP_OPENSSL_CHECK_SIZE_T_TO_INT_NULL_RETURN(aad_len, aad);
	PHP_OPENSSL_CHECK_LONG_TO_INT_NULL_RETURN(tag_len, tag_len);


	cipher_type = EVP_get_cipherbyname(method);
	if (!cipher_type) {
		php_error_docref(NULL, E_WARNING, "Unknown cipher algorithm");
		return NULL;
	}

	cipher_ctx = EVP_CIPHER_CTX_new();
	if (!cipher_ctx) {
		php_error_docref(NULL, E_WARNING, "Failed to create cipher context");
		return NULL;
	}

	php_openssl_load_cipher_mode(&mode, cipher_type);

	if (php_openssl_cipher_init(cipher_type, cipher_ctx, &mode,
				&password, &password_len, &free_password,
				&iv, &iv_len, &free_iv, NULL, tag_len, options, 1) == FAILURE ||
			php_openssl_cipher_update(cipher_type, cipher_ctx, &mode, &outbuf, &outlen,
				data, data_len, aad, aad_len, 1) == FAILURE) {
		outbuf = NULL;
	} else if (EVP_EncryptFinal(cipher_ctx, (unsigned char *)ZSTR_VAL(outbuf) + outlen, &i)) {
		outlen += i;
		if (options & OPENSSL_RAW_DATA) {
			ZSTR_VAL(outbuf)[outlen] = '\0';
			ZSTR_LEN(outbuf) = outlen;
		} else {
			zend_string *base64_str;

			base64_str = php_base64_encode((unsigned char*)ZSTR_VAL(outbuf), outlen);
			zend_string_release_ex(outbuf, 0);
			outbuf = base64_str;
		}
		if (mode.is_aead && tag) {
			zend_string *tag_str = zend_string_alloc(tag_len, 0);

			if (EVP_CIPHER_CTX_ctrl(cipher_ctx, mode.aead_get_tag_flag, tag_len, ZSTR_VAL(tag_str)) == 1) {
				ZSTR_VAL(tag_str)[tag_len] = '\0';
				ZSTR_LEN(tag_str) = tag_len;
				ZEND_TRY_ASSIGN_REF_NEW_STR(tag, tag_str);
			} else {
				php_error_docref(NULL, E_WARNING, "Retrieving verification tag failed");
				zend_string_release_ex(tag_str, 0);
				zend_string_release_ex(outbuf, 0);
				outbuf = NULL;
			}
		} else if (tag) {
			ZEND_TRY_ASSIGN_REF_NULL(tag);
		} else if (mode.is_aead) {
			php_error_docref(NULL, E_WARNING, "A tag should be provided when using AEAD mode");
			zend_string_release_ex(outbuf, 0);
			outbuf = NULL;
		}
	} else {
		php_openssl_store_errors();
		zend_string_release_ex(outbuf, 0);
		outbuf = NULL;
	}

	if (free_password) {
		efree((void *) password);
	}
	if (free_iv) {
		efree((void *) iv);
	}
	EVP_CIPHER_CTX_reset(cipher_ctx);
	EVP_CIPHER_CTX_free(cipher_ctx);
	return outbuf;
}

/* {{{ Encrypts given data with given method and key, returns raw or base64 encoded string */
PHP_FUNCTION(openssl_encrypt)
{
	zend_long options = 0, tag_len = 16;
	char *data, *method, *password, *iv = "", *aad = "";
	size_t data_len, method_len, password_len, iv_len = 0, aad_len = 0;
	zend_string *ret;
	zval *tag = NULL;

	if (zend_parse_parameters(ZEND_NUM_ARGS(), "sss|lszsl", &data, &data_len, &method, &method_len,
					&password, &password_len, &options, &iv, &iv_len, &tag, &aad, &aad_len, &tag_len) == FAILURE) {
		RETURN_THROWS();
	}

	if ((ret = php_openssl_encrypt(data, data_len, method, method_len, password, password_len, options, iv, iv_len, tag, tag_len, aad, aad_len))) {
		RETVAL_STR(ret);
	} else {
		RETVAL_FALSE;
	}
}
/* }}} */

PHP_OPENSSL_API zend_string* php_openssl_decrypt(
	const char *data, size_t data_len,
	const char *method, size_t method_len,
	const char *password, size_t password_len,
	zend_long options,
	const char *iv, size_t iv_len,
	const char *tag, zend_long tag_len,
	const char *aad, size_t aad_len)
{
	const EVP_CIPHER *cipher_type;
	EVP_CIPHER_CTX *cipher_ctx;
	struct php_openssl_cipher_mode mode;
	int i = 0, outlen;
	zend_string *base64_str = NULL;
	bool free_iv = 0, free_password = 0;
	zend_string *outbuf = NULL;

	PHP_OPENSSL_CHECK_SIZE_T_TO_INT_NULL_RETURN(data_len, data);
	PHP_OPENSSL_CHECK_SIZE_T_TO_INT_NULL_RETURN(password_len, password);
	PHP_OPENSSL_CHECK_SIZE_T_TO_INT_NULL_RETURN(aad_len, aad);
	PHP_OPENSSL_CHECK_SIZE_T_TO_INT_NULL_RETURN(tag_len, tag);


	cipher_type = EVP_get_cipherbyname(method);
	if (!cipher_type) {
		php_error_docref(NULL, E_WARNING, "Unknown cipher algorithm");
		return NULL;
	}

	cipher_ctx = EVP_CIPHER_CTX_new();
	if (!cipher_ctx) {
		php_error_docref(NULL, E_WARNING, "Failed to create cipher context");
		return NULL;
	}

	php_openssl_load_cipher_mode(&mode, cipher_type);

	if (!(options & OPENSSL_RAW_DATA)) {
		base64_str = php_base64_decode((unsigned char*)data, data_len);
		if (!base64_str) {
			php_error_docref(NULL, E_WARNING, "Failed to base64 decode the input");
			EVP_CIPHER_CTX_free(cipher_ctx);
			return NULL;
		}
		data_len = ZSTR_LEN(base64_str);
		data = ZSTR_VAL(base64_str);
	}

	if (php_openssl_cipher_init(cipher_type, cipher_ctx, &mode,
				&password, &password_len, &free_password,
				&iv, &iv_len, &free_iv, tag, tag_len, options, 0) == FAILURE ||
			php_openssl_cipher_update(cipher_type, cipher_ctx, &mode, &outbuf, &outlen,
				data, data_len, aad, aad_len, 0) == FAILURE) {
		outbuf = NULL;
	} else if (mode.is_single_run_aead ||
			EVP_DecryptFinal(cipher_ctx, (unsigned char *)ZSTR_VAL(outbuf) + outlen, &i)) {
		outlen += i;
		ZSTR_VAL(outbuf)[outlen] = '\0';
		ZSTR_LEN(outbuf) = outlen;
	} else {
		php_openssl_store_errors();
		zend_string_release_ex(outbuf, 0);
		outbuf = NULL;
	}

	if (free_password) {
		efree((void *) password);
	}
	if (free_iv) {
		efree((void *) iv);
	}
	if (base64_str) {
		zend_string_release_ex(base64_str, 0);
	}
	EVP_CIPHER_CTX_reset(cipher_ctx);
	EVP_CIPHER_CTX_free(cipher_ctx);
	return outbuf;
}

/* {{{ Takes raw or base64 encoded string and decrypts it using given method and key */
PHP_FUNCTION(openssl_decrypt)
{
	zend_long options = 0;
	char *data, *method, *password, *iv = "", *tag = NULL, *aad = "";
	size_t data_len, method_len, password_len, iv_len = 0, tag_len = 0, aad_len = 0;
	zend_string *ret;

	if (zend_parse_parameters(ZEND_NUM_ARGS(), "sss|lss!s", &data, &data_len, &method, &method_len,
					&password, &password_len, &options, &iv, &iv_len, &tag, &tag_len, &aad, &aad_len) == FAILURE) {
		RETURN_THROWS();
	}

	if (!method_len) {
		zend_argument_value_error(2, "cannot be empty");
		RETURN_THROWS();
	}

	if ((ret = php_openssl_decrypt(data, data_len, method, method_len, password, password_len, options, iv, iv_len, tag, tag_len, aad, aad_len))) {
		RETVAL_STR(ret);
	} else {
		RETVAL_FALSE;
	}
}
/* }}} */

PHP_OPENSSL_API zend_long php_openssl_cipher_iv_length(const char *method)
{
	const EVP_CIPHER *cipher_type;

	cipher_type = EVP_get_cipherbyname(method);
	if (!cipher_type) {
		php_error_docref(NULL, E_WARNING, "Unknown cipher algorithm");
		return -1;
	}

	return EVP_CIPHER_iv_length(cipher_type);
}

/* {{{ */
PHP_FUNCTION(openssl_cipher_iv_length)
{
	char *method;
	size_t method_len;
	zend_long ret;

	if (zend_parse_parameters(ZEND_NUM_ARGS(), "s", &method, &method_len) == FAILURE) {
		RETURN_THROWS();
	}

	if (!method_len) {
		zend_argument_value_error(1, "cannot be empty");
		RETURN_THROWS();
	}

	/* Warning is emitted in php_openssl_cipher_iv_length */
	if ((ret = php_openssl_cipher_iv_length(method)) == -1) {
		RETURN_FALSE;
	}

	RETURN_LONG(ret);
}
/* }}} */


PHP_OPENSSL_API zend_string* php_openssl_random_pseudo_bytes(zend_long buffer_length)
{
	zend_string *buffer = NULL;
	if (buffer_length <= 0
#ifndef PHP_WIN32
		|| ZEND_LONG_INT_OVFL(buffer_length)
#endif
			) {
		zend_argument_value_error(1, "must be greater than 0");
		return NULL;
	}
	buffer = zend_string_alloc(buffer_length, 0);

#ifdef PHP_WIN32
	/* random/urandom equivalent on Windows */
	if (php_win32_get_random_bytes((unsigned char*)(buffer)->val, (size_t) buffer_length) == FAILURE){
		zend_string_release_ex(buffer, 0);
		zend_throw_exception(zend_ce_exception, "Error reading from source device", 0);
		return NULL;
	}
#else

	PHP_OPENSSL_CHECK_LONG_TO_INT_NULL_RETURN(buffer_length, length);
	PHP_OPENSSL_RAND_ADD_TIME();
	/* FIXME loop if requested size > INT_MAX */
	if (RAND_bytes((unsigned char*)ZSTR_VAL(buffer), (int)buffer_length) <= 0) {
		zend_string_release_ex(buffer, 0);
		zend_throw_exception(zend_ce_exception, "Error reading from source device", 0);
		return NULL;
	} else {
		php_openssl_store_errors();
	}
#endif
	return buffer;
}

/* {{{ Returns a string of the length specified filled with random pseudo bytes */
PHP_FUNCTION(openssl_random_pseudo_bytes)
{
	zend_string *buffer = NULL;
	zend_long buffer_length;
	zval *zstrong_result_returned = NULL;

	if (zend_parse_parameters(ZEND_NUM_ARGS(), "l|z", &buffer_length, &zstrong_result_returned) == FAILURE) {
		RETURN_THROWS();
	}

	if (zstrong_result_returned) {
		ZEND_TRY_ASSIGN_REF_FALSE(zstrong_result_returned);
	}

	if ((buffer = php_openssl_random_pseudo_bytes(buffer_length))) {
		ZSTR_VAL(buffer)[buffer_length] = 0;
		RETVAL_NEW_STR(buffer);
	}

	if (zstrong_result_returned) {
		ZEND_TRY_ASSIGN_REF_TRUE(zstrong_result_returned);
	}
}
/* }}} */<|MERGE_RESOLUTION|>--- conflicted
+++ resolved
@@ -620,15 +620,9 @@
 static EVP_PKEY *php_openssl_pkey_from_zval(
 		zval *val, int public_key, char *passphrase, size_t passphrase_len, uint32_t arg_num);
 
-<<<<<<< HEAD
-static X509_STORE * php_openssl_setup_verify(zval * calist);
-static STACK_OF(X509) * php_openssl_load_all_certs_from_file(char *certfile);
-=======
-static int php_openssl_is_private_key(EVP_PKEY* pkey);
 static X509_STORE * php_openssl_setup_verify(zval * calist, uint32_t arg_num);
 static STACK_OF(X509) * php_openssl_load_all_certs_from_file(
 		char *cert_file, size_t cert_file_len, uint32_t arg_num);
->>>>>>> b765d4cd
 static EVP_PKEY * php_openssl_generate_private_key(struct php_x509_request * req);
 
 static void php_openssl_add_assoc_name_entry(zval * val, char * key, X509_NAME * name, int shortname) /* {{{ */
@@ -3542,13 +3536,8 @@
 		Z_PARAM_BOOL(use_shortnames)
 	ZEND_PARSE_PARAMETERS_END();
 
-<<<<<<< HEAD
-	X509_REQ *csr = php_openssl_csr_from_param(csr_obj, csr_str);
+	X509_REQ *csr = php_openssl_csr_from_param(csr_obj, csr_str, 1);
 	if (csr == NULL) {
-=======
-	orig_csr = php_openssl_csr_from_param(csr_obj, csr_str, 1);
-	if (orig_csr == NULL) {
->>>>>>> b765d4cd
 		RETURN_FALSE;
 	}
 
@@ -5188,21 +5177,12 @@
 		RETURN_THROWS();
 	}
 
-<<<<<<< HEAD
-	EVP_PKEY *pkey = php_openssl_pkey_from_zval(priv_key, 0, "", 0);
-=======
-	key_size = key_len;
-	pkey = php_openssl_pkey_from_zval(priv_key, 0, "", 0, 2);
->>>>>>> b765d4cd
+	EVP_PKEY *pkey = php_openssl_pkey_from_zval(priv_key, 0, "", 0, 2);
 	if (!pkey) {
 		RETURN_FALSE;
 	}
 
-<<<<<<< HEAD
-	EVP_PKEY *peer_key = php_openssl_pkey_from_zval(peer_pub_key, 1, NULL, 0);
-=======
-	peer_key = php_openssl_pkey_from_zval(peer_pub_key, 1, NULL, 0, 1);
->>>>>>> b765d4cd
+	EVP_PKEY *peer_key = php_openssl_pkey_from_zval(peer_pub_key, 1, NULL, 0, 1);
 	if (!peer_key) {
 		EVP_PKEY_free(pkey);
 		RETURN_FALSE;
@@ -6589,16 +6569,7 @@
 		RETURN_THROWS();
 	}
 
-<<<<<<< HEAD
-	EVP_PKEY *pkey = php_openssl_pkey_from_zval(key, 0, "", 0);
-=======
-	PHP_OPENSSL_CHECK_SIZE_T_TO_INT(data_len, data, 1);
-
-	RETVAL_FALSE;
-
-	pkey = php_openssl_pkey_from_zval(key, 0, "", 0, 3);
-
->>>>>>> b765d4cd
+	EVP_PKEY *pkey = php_openssl_pkey_from_zval(key, 0, "", 0, 3);
 	if (pkey == NULL) {
 		if (!EG(exception)) {
 			php_error_docref(NULL, E_WARNING, "key param is not a valid private key");
@@ -6647,15 +6618,7 @@
 		RETURN_THROWS();
 	}
 
-<<<<<<< HEAD
-	EVP_PKEY *pkey = php_openssl_pkey_from_zval(key, 0, "", 0);
-=======
-	PHP_OPENSSL_CHECK_SIZE_T_TO_INT(data_len, data, 1);
-
-	RETVAL_FALSE;
-
-	pkey = php_openssl_pkey_from_zval(key, 0, "", 0, 3);
->>>>>>> b765d4cd
+	EVP_PKEY *pkey = php_openssl_pkey_from_zval(key, 0, "", 0, 3);
 	if (pkey == NULL) {
 		if (!EG(exception)) {
 			php_error_docref(NULL, E_WARNING, "key parameter is not a valid private key");
@@ -6705,15 +6668,7 @@
 		RETURN_THROWS();
 	}
 
-<<<<<<< HEAD
-	EVP_PKEY *pkey = php_openssl_pkey_from_zval(key, 1, NULL, 0);
-=======
-	PHP_OPENSSL_CHECK_SIZE_T_TO_INT(data_len, data, 1);
-
-	RETVAL_FALSE;
-
-	pkey = php_openssl_pkey_from_zval(key, 1, NULL, 0, 3);
->>>>>>> b765d4cd
+	EVP_PKEY *pkey = php_openssl_pkey_from_zval(key, 1, NULL, 0, 3);
 	if (pkey == NULL) {
 		if (!EG(exception)) {
 			php_error_docref(NULL, E_WARNING, "key parameter is not a valid public key");
@@ -6762,15 +6717,7 @@
 		RETURN_THROWS();
 	}
 
-<<<<<<< HEAD
-	EVP_PKEY *pkey = php_openssl_pkey_from_zval(key, 1, NULL, 0);
-=======
-	PHP_OPENSSL_CHECK_SIZE_T_TO_INT(data_len, data, 1);
-
-	RETVAL_FALSE;
-
-	pkey = php_openssl_pkey_from_zval(key, 1, NULL, 0, 3);
->>>>>>> b765d4cd
+	EVP_PKEY *pkey = php_openssl_pkey_from_zval(key, 1, NULL, 0, 3);
 	if (pkey == NULL) {
 		if (!EG(exception)) {
 			php_error_docref(NULL, E_WARNING, "key parameter is not a valid public key");
