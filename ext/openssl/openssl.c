/*
   +----------------------------------------------------------------------+
   | PHP Version 7                                                        |
   +----------------------------------------------------------------------+
   | Copyright (c) 1997-2016 The PHP Group                                |
   +----------------------------------------------------------------------+
   | This source file is subject to version 3.01 of the PHP license,      |
   | that is bundled with this package in the file LICENSE, and is        |
   | available through the world-wide-web at the following url:           |
   | http://www.php.net/license/3_01.txt                                  |
   | If you did not receive a copy of the PHP license and are unable to   |
   | obtain it through the world-wide-web, please send a note to          |
   | license@php.net so we can mail you a copy immediately.               |
   +----------------------------------------------------------------------+
   | Authors: Stig Venaas <venaas@php.net>                                |
   |          Wez Furlong <wez@thebrainroom.com>                          |
   |          Sascha Kettler <kettler@gmx.net>                            |
   |          Pierre-Alain Joye <pierre@php.net>                          |
   |          Marc Delling <delling@silpion.de> (PKCS12 functions)        |
   +----------------------------------------------------------------------+
 */

/* $Id$ */

#ifdef HAVE_CONFIG_H
#include "config.h"
#endif

#include "php.h"
#include "php_ini.h"
#include "php_openssl.h"

/* PHP Includes */
#include "ext/standard/file.h"
#include "ext/standard/info.h"
#include "ext/standard/php_fopen_wrappers.h"
#include "ext/standard/md5.h"
#include "ext/standard/base64.h"
#ifdef PHP_WIN32
# include "win32/winutil.h"
#endif

/* OpenSSL includes */
#include <openssl/evp.h>
#include <openssl/bn.h>
#include <openssl/rsa.h>
#include <openssl/dsa.h>
#include <openssl/dh.h>
#include <openssl/x509.h>
#include <openssl/x509v3.h>
#include <openssl/crypto.h>
#include <openssl/pem.h>
#include <openssl/err.h>
#include <openssl/conf.h>
#include <openssl/rand.h>
#include <openssl/ssl.h>
#include <openssl/pkcs12.h>

/* Common */
#include <time.h>

#if defined(NETWARE) || (defined(PHP_WIN32) && defined(_MSC_VER) && _MSC_VER >= 1900)
#define timezone _timezone	/* timezone is called _timezone in LibC */
#endif

#define DEFAULT_KEY_LENGTH	512
#define MIN_KEY_LENGTH		384

#define OPENSSL_ALGO_SHA1 	1
#define OPENSSL_ALGO_MD5	2
#define OPENSSL_ALGO_MD4	3
#ifdef HAVE_OPENSSL_MD2_H
#define OPENSSL_ALGO_MD2	4
#endif
#define OPENSSL_ALGO_DSS1	5
#if OPENSSL_VERSION_NUMBER >= 0x0090708fL
#define OPENSSL_ALGO_SHA224 6
#define OPENSSL_ALGO_SHA256 7
#define OPENSSL_ALGO_SHA384 8
#define OPENSSL_ALGO_SHA512 9
#define OPENSSL_ALGO_RMD160 10
#endif
#define DEBUG_SMIME	0

#if !defined(OPENSSL_NO_EC) && defined(EVP_PKEY_EC)
#define HAVE_EVP_PKEY_EC 1
#endif

ZEND_DECLARE_MODULE_GLOBALS(openssl)

/* FIXME: Use the openssl constants instead of
 * enum. It is now impossible to match real values
 * against php constants. Also sorry to break the
 * enum principles here, BC...
 */
enum php_openssl_key_type {
	OPENSSL_KEYTYPE_RSA,
	OPENSSL_KEYTYPE_DSA,
	OPENSSL_KEYTYPE_DH,
	OPENSSL_KEYTYPE_DEFAULT = OPENSSL_KEYTYPE_RSA,
#ifdef HAVE_EVP_PKEY_EC
	OPENSSL_KEYTYPE_EC = OPENSSL_KEYTYPE_DH +1
#endif
};

enum php_openssl_cipher_type {
	PHP_OPENSSL_CIPHER_RC2_40,
	PHP_OPENSSL_CIPHER_RC2_128,
	PHP_OPENSSL_CIPHER_RC2_64,
	PHP_OPENSSL_CIPHER_DES,
	PHP_OPENSSL_CIPHER_3DES,
	PHP_OPENSSL_CIPHER_AES_128_CBC,
	PHP_OPENSSL_CIPHER_AES_192_CBC,
	PHP_OPENSSL_CIPHER_AES_256_CBC,

	PHP_OPENSSL_CIPHER_DEFAULT = PHP_OPENSSL_CIPHER_RC2_40
};

PHP_FUNCTION(openssl_get_md_methods);
PHP_FUNCTION(openssl_get_cipher_methods);

PHP_FUNCTION(openssl_digest);
PHP_FUNCTION(openssl_encrypt);
PHP_FUNCTION(openssl_decrypt);
PHP_FUNCTION(openssl_cipher_iv_length);

PHP_FUNCTION(openssl_dh_compute_key);
PHP_FUNCTION(openssl_random_pseudo_bytes);

/* {{{ arginfo */
ZEND_BEGIN_ARG_INFO_EX(arginfo_openssl_x509_export_to_file, 0, 0, 2)
	ZEND_ARG_INFO(0, x509)
	ZEND_ARG_INFO(0, outfilename)
	ZEND_ARG_INFO(0, notext)
ZEND_END_ARG_INFO()

ZEND_BEGIN_ARG_INFO_EX(arginfo_openssl_x509_export, 0, 0, 2)
	ZEND_ARG_INFO(0, x509)
	ZEND_ARG_INFO(1, out)
	ZEND_ARG_INFO(0, notext)
ZEND_END_ARG_INFO()

ZEND_BEGIN_ARG_INFO_EX(arginfo_openssl_x509_fingerprint, 0, 0, 1)
	ZEND_ARG_INFO(0, x509)
	ZEND_ARG_INFO(0, method)
	ZEND_ARG_INFO(0, raw_output)
ZEND_END_ARG_INFO()

ZEND_BEGIN_ARG_INFO(arginfo_openssl_x509_check_private_key, 0)
	ZEND_ARG_INFO(0, cert)
	ZEND_ARG_INFO(0, key)
ZEND_END_ARG_INFO()

ZEND_BEGIN_ARG_INFO(arginfo_openssl_x509_parse, 0)
	ZEND_ARG_INFO(0, x509)
	ZEND_ARG_INFO(0, shortname)
ZEND_END_ARG_INFO()

ZEND_BEGIN_ARG_INFO_EX(arginfo_openssl_x509_checkpurpose, 0, 0, 3)
	ZEND_ARG_INFO(0, x509cert)
	ZEND_ARG_INFO(0, purpose)
	ZEND_ARG_INFO(0, cainfo) /* array */
	ZEND_ARG_INFO(0, untrustedfile)
ZEND_END_ARG_INFO()

ZEND_BEGIN_ARG_INFO(arginfo_openssl_x509_read, 0)
	ZEND_ARG_INFO(0, cert)
ZEND_END_ARG_INFO()

ZEND_BEGIN_ARG_INFO(arginfo_openssl_x509_free, 0)
	ZEND_ARG_INFO(0, x509)
ZEND_END_ARG_INFO()

ZEND_BEGIN_ARG_INFO_EX(arginfo_openssl_pkcs12_export_to_file, 0, 0, 4)
	ZEND_ARG_INFO(0, x509)
	ZEND_ARG_INFO(0, filename)
	ZEND_ARG_INFO(0, priv_key)
	ZEND_ARG_INFO(0, pass)
	ZEND_ARG_INFO(0, args) /* array */
ZEND_END_ARG_INFO()

ZEND_BEGIN_ARG_INFO(arginfo_openssl_pkcs12_export, 0)
	ZEND_ARG_INFO(0, x509)
	ZEND_ARG_INFO(1, out)
	ZEND_ARG_INFO(0, priv_key)
	ZEND_ARG_INFO(0, pass)
	ZEND_ARG_INFO(0, args) /* array */
ZEND_END_ARG_INFO()

ZEND_BEGIN_ARG_INFO(arginfo_openssl_pkcs12_read, 0)
	ZEND_ARG_INFO(0, PKCS12)
	ZEND_ARG_INFO(1, certs) /* array */
	ZEND_ARG_INFO(0, pass)
ZEND_END_ARG_INFO()

ZEND_BEGIN_ARG_INFO_EX(arginfo_openssl_csr_export_to_file, 0, 0, 2)
	ZEND_ARG_INFO(0, csr)
	ZEND_ARG_INFO(0, outfilename)
	ZEND_ARG_INFO(0, notext)
ZEND_END_ARG_INFO()

ZEND_BEGIN_ARG_INFO_EX(arginfo_openssl_csr_export, 0, 0, 2)
	ZEND_ARG_INFO(0, csr)
	ZEND_ARG_INFO(1, out)
	ZEND_ARG_INFO(0, notext)
ZEND_END_ARG_INFO()

ZEND_BEGIN_ARG_INFO_EX(arginfo_openssl_csr_sign, 0, 0, 4)
	ZEND_ARG_INFO(0, csr)
	ZEND_ARG_INFO(0, x509)
	ZEND_ARG_INFO(0, priv_key)
	ZEND_ARG_INFO(0, days)
	ZEND_ARG_INFO(0, config_args) /* array */
	ZEND_ARG_INFO(0, serial)
ZEND_END_ARG_INFO()

ZEND_BEGIN_ARG_INFO_EX(arginfo_openssl_csr_new, 0, 0, 2)
	ZEND_ARG_INFO(0, dn) /* array */
	ZEND_ARG_INFO(1, privkey)
	ZEND_ARG_INFO(0, configargs)
	ZEND_ARG_INFO(0, extraattribs)
ZEND_END_ARG_INFO()

ZEND_BEGIN_ARG_INFO(arginfo_openssl_csr_get_subject, 0)
	ZEND_ARG_INFO(0, csr)
ZEND_END_ARG_INFO()

ZEND_BEGIN_ARG_INFO(arginfo_openssl_csr_get_public_key, 0)
	ZEND_ARG_INFO(0, csr)
ZEND_END_ARG_INFO()

ZEND_BEGIN_ARG_INFO_EX(arginfo_openssl_pkey_new, 0, 0, 0)
	ZEND_ARG_INFO(0, configargs) /* array */
ZEND_END_ARG_INFO()

ZEND_BEGIN_ARG_INFO_EX(arginfo_openssl_pkey_export_to_file, 0, 0, 2)
	ZEND_ARG_INFO(0, key)
	ZEND_ARG_INFO(0, outfilename)
	ZEND_ARG_INFO(0, passphrase)
	ZEND_ARG_INFO(0, config_args) /* array */
ZEND_END_ARG_INFO()

ZEND_BEGIN_ARG_INFO_EX(arginfo_openssl_pkey_export, 0, 0, 2)
	ZEND_ARG_INFO(0, key)
	ZEND_ARG_INFO(1, out)
	ZEND_ARG_INFO(0, passphrase)
	ZEND_ARG_INFO(0, config_args) /* array */
ZEND_END_ARG_INFO()

ZEND_BEGIN_ARG_INFO(arginfo_openssl_pkey_get_public, 0)
	ZEND_ARG_INFO(0, cert)
ZEND_END_ARG_INFO()

ZEND_BEGIN_ARG_INFO(arginfo_openssl_pkey_free, 0)
	ZEND_ARG_INFO(0, key)
ZEND_END_ARG_INFO()

ZEND_BEGIN_ARG_INFO_EX(arginfo_openssl_pkey_get_private, 0, 0, 1)
	ZEND_ARG_INFO(0, key)
	ZEND_ARG_INFO(0, passphrase)
ZEND_END_ARG_INFO()

ZEND_BEGIN_ARG_INFO(arginfo_openssl_pkey_get_details, 0)
	ZEND_ARG_INFO(0, key)
ZEND_END_ARG_INFO()

#if OPENSSL_VERSION_NUMBER >= 0x10000000L
ZEND_BEGIN_ARG_INFO_EX(arginfo_openssl_pbkdf2, 0, 0, 4)
	ZEND_ARG_INFO(0, password)
	ZEND_ARG_INFO(0, salt)
	ZEND_ARG_INFO(0, key_length)
	ZEND_ARG_INFO(0, iterations)
	ZEND_ARG_INFO(0, digest_algorithm)
ZEND_END_ARG_INFO()
#endif

ZEND_BEGIN_ARG_INFO_EX(arginfo_openssl_pkcs7_verify, 0, 0, 2)
	ZEND_ARG_INFO(0, filename)
	ZEND_ARG_INFO(0, flags)
	ZEND_ARG_INFO(0, signerscerts)
	ZEND_ARG_INFO(0, cainfo) /* array */
	ZEND_ARG_INFO(0, extracerts)
	ZEND_ARG_INFO(0, content)
ZEND_END_ARG_INFO()

ZEND_BEGIN_ARG_INFO_EX(arginfo_openssl_pkcs7_encrypt, 0, 0, 4)
	ZEND_ARG_INFO(0, infile)
	ZEND_ARG_INFO(0, outfile)
	ZEND_ARG_INFO(0, recipcerts)
	ZEND_ARG_INFO(0, headers) /* array */
	ZEND_ARG_INFO(0, flags)
	ZEND_ARG_INFO(0, cipher)
ZEND_END_ARG_INFO()

ZEND_BEGIN_ARG_INFO_EX(arginfo_openssl_pkcs7_sign, 0, 0, 5)
	ZEND_ARG_INFO(0, infile)
	ZEND_ARG_INFO(0, outfile)
	ZEND_ARG_INFO(0, signcert)
	ZEND_ARG_INFO(0, signkey)
	ZEND_ARG_INFO(0, headers) /* array */
	ZEND_ARG_INFO(0, flags)
	ZEND_ARG_INFO(0, extracertsfilename)
ZEND_END_ARG_INFO()

ZEND_BEGIN_ARG_INFO_EX(arginfo_openssl_pkcs7_decrypt, 0, 0, 3)
	ZEND_ARG_INFO(0, infilename)
	ZEND_ARG_INFO(0, outfilename)
	ZEND_ARG_INFO(0, recipcert)
	ZEND_ARG_INFO(0, recipkey)
ZEND_END_ARG_INFO()

ZEND_BEGIN_ARG_INFO_EX(arginfo_openssl_private_encrypt, 0, 0, 3)
	ZEND_ARG_INFO(0, data)
	ZEND_ARG_INFO(1, crypted)
	ZEND_ARG_INFO(0, key)
	ZEND_ARG_INFO(0, padding)
ZEND_END_ARG_INFO()

ZEND_BEGIN_ARG_INFO_EX(arginfo_openssl_private_decrypt, 0, 0, 3)
	ZEND_ARG_INFO(0, data)
	ZEND_ARG_INFO(1, crypted)
	ZEND_ARG_INFO(0, key)
	ZEND_ARG_INFO(0, padding)
ZEND_END_ARG_INFO()

ZEND_BEGIN_ARG_INFO_EX(arginfo_openssl_public_encrypt, 0, 0, 3)
	ZEND_ARG_INFO(0, data)
	ZEND_ARG_INFO(1, crypted)
	ZEND_ARG_INFO(0, key)
	ZEND_ARG_INFO(0, padding)
ZEND_END_ARG_INFO()

ZEND_BEGIN_ARG_INFO_EX(arginfo_openssl_public_decrypt, 0, 0, 3)
	ZEND_ARG_INFO(0, data)
	ZEND_ARG_INFO(1, crypted)
	ZEND_ARG_INFO(0, key)
	ZEND_ARG_INFO(0, padding)
ZEND_END_ARG_INFO()

ZEND_BEGIN_ARG_INFO(arginfo_openssl_error_string, 0)
ZEND_END_ARG_INFO()

ZEND_BEGIN_ARG_INFO_EX(arginfo_openssl_sign, 0, 0, 3)
	ZEND_ARG_INFO(0, data)
	ZEND_ARG_INFO(1, signature)
	ZEND_ARG_INFO(0, key)
	ZEND_ARG_INFO(0, method)
ZEND_END_ARG_INFO()

ZEND_BEGIN_ARG_INFO_EX(arginfo_openssl_verify, 0, 0, 3)
	ZEND_ARG_INFO(0, data)
	ZEND_ARG_INFO(0, signature)
	ZEND_ARG_INFO(0, key)
	ZEND_ARG_INFO(0, method)
ZEND_END_ARG_INFO()

ZEND_BEGIN_ARG_INFO_EX(arginfo_openssl_seal, 0, 0, 4)
	ZEND_ARG_INFO(0, data)
	ZEND_ARG_INFO(1, sealdata)
	ZEND_ARG_INFO(1, ekeys) /* arary */
	ZEND_ARG_INFO(0, pubkeys) /* array */
	ZEND_ARG_INFO(0, method)
	ZEND_ARG_INFO(1, iv)
ZEND_END_ARG_INFO()

ZEND_BEGIN_ARG_INFO(arginfo_openssl_open, 0)
	ZEND_ARG_INFO(0, data)
	ZEND_ARG_INFO(1, opendata)
	ZEND_ARG_INFO(0, ekey)
	ZEND_ARG_INFO(0, privkey)
	ZEND_ARG_INFO(0, iv)
ZEND_END_ARG_INFO()

ZEND_BEGIN_ARG_INFO_EX(arginfo_openssl_get_md_methods, 0, 0, 0)
	ZEND_ARG_INFO(0, aliases)
ZEND_END_ARG_INFO()

ZEND_BEGIN_ARG_INFO_EX(arginfo_openssl_get_cipher_methods, 0, 0, 0)
	ZEND_ARG_INFO(0, aliases)
ZEND_END_ARG_INFO()

ZEND_BEGIN_ARG_INFO_EX(arginfo_openssl_digest, 0, 0, 2)
	ZEND_ARG_INFO(0, data)
	ZEND_ARG_INFO(0, method)
	ZEND_ARG_INFO(0, raw_output)
ZEND_END_ARG_INFO()

ZEND_BEGIN_ARG_INFO_EX(arginfo_openssl_encrypt, 0, 0, 3)
	ZEND_ARG_INFO(0, data)
	ZEND_ARG_INFO(0, method)
	ZEND_ARG_INFO(0, password)
	ZEND_ARG_INFO(0, options)
	ZEND_ARG_INFO(0, iv)
	ZEND_ARG_INFO(1, tag)
	ZEND_ARG_INFO(0, aad)
	ZEND_ARG_INFO(0, tag_length)
ZEND_END_ARG_INFO()

ZEND_BEGIN_ARG_INFO_EX(arginfo_openssl_decrypt, 0, 0, 3)
	ZEND_ARG_INFO(0, data)
	ZEND_ARG_INFO(0, method)
	ZEND_ARG_INFO(0, password)
	ZEND_ARG_INFO(0, options)
	ZEND_ARG_INFO(0, iv)
	ZEND_ARG_INFO(0, tag)
	ZEND_ARG_INFO(0, aad)
ZEND_END_ARG_INFO()

ZEND_BEGIN_ARG_INFO(arginfo_openssl_cipher_iv_length, 0)
	ZEND_ARG_INFO(0, method)
ZEND_END_ARG_INFO()

ZEND_BEGIN_ARG_INFO(arginfo_openssl_dh_compute_key, 0)
	ZEND_ARG_INFO(0, pub_key)
	ZEND_ARG_INFO(0, dh_key)
ZEND_END_ARG_INFO()

ZEND_BEGIN_ARG_INFO_EX(arginfo_openssl_random_pseudo_bytes, 0, 0, 1)
	ZEND_ARG_INFO(0, length)
	ZEND_ARG_INFO(1, result_is_strong)
ZEND_END_ARG_INFO()

ZEND_BEGIN_ARG_INFO_EX(arginfo_openssl_spki_new, 0, 0, 2)
	ZEND_ARG_INFO(0, privkey)
	ZEND_ARG_INFO(0, challenge)
	ZEND_ARG_INFO(0, algo)
ZEND_END_ARG_INFO()

ZEND_BEGIN_ARG_INFO(arginfo_openssl_spki_verify, 0)
	ZEND_ARG_INFO(0, spki)
ZEND_END_ARG_INFO()

ZEND_BEGIN_ARG_INFO(arginfo_openssl_spki_export, 0)
	ZEND_ARG_INFO(0, spki)
ZEND_END_ARG_INFO()

ZEND_BEGIN_ARG_INFO(arginfo_openssl_spki_export_challenge, 0)
	ZEND_ARG_INFO(0, spki)
ZEND_END_ARG_INFO()

ZEND_BEGIN_ARG_INFO(arginfo_openssl_get_cert_locations, 0)
ZEND_END_ARG_INFO()
/* }}} */

/* {{{ openssl_functions[]
 */
const zend_function_entry openssl_functions[] = {
	PHP_FE(openssl_get_cert_locations, arginfo_openssl_get_cert_locations)

/* spki functions */
	PHP_FE(openssl_spki_new, arginfo_openssl_spki_new)
	PHP_FE(openssl_spki_verify, arginfo_openssl_spki_verify)
	PHP_FE(openssl_spki_export, arginfo_openssl_spki_export)
	PHP_FE(openssl_spki_export_challenge, arginfo_openssl_spki_export_challenge)

/* public/private key functions */
	PHP_FE(openssl_pkey_free,			arginfo_openssl_pkey_free)
	PHP_FE(openssl_pkey_new,			arginfo_openssl_pkey_new)
	PHP_FE(openssl_pkey_export,			arginfo_openssl_pkey_export)
	PHP_FE(openssl_pkey_export_to_file,	arginfo_openssl_pkey_export_to_file)
	PHP_FE(openssl_pkey_get_private,	arginfo_openssl_pkey_get_private)
	PHP_FE(openssl_pkey_get_public,		arginfo_openssl_pkey_get_public)
	PHP_FE(openssl_pkey_get_details,	arginfo_openssl_pkey_get_details)

	PHP_FALIAS(openssl_free_key,		openssl_pkey_free, 			arginfo_openssl_pkey_free)
	PHP_FALIAS(openssl_get_privatekey,	openssl_pkey_get_private,	arginfo_openssl_pkey_get_private)
	PHP_FALIAS(openssl_get_publickey,	openssl_pkey_get_public,	arginfo_openssl_pkey_get_public)

/* x.509 cert funcs */
	PHP_FE(openssl_x509_read,				arginfo_openssl_x509_read)
	PHP_FE(openssl_x509_free,				arginfo_openssl_x509_free)
	PHP_FE(openssl_x509_parse,			 	arginfo_openssl_x509_parse)
	PHP_FE(openssl_x509_checkpurpose,		arginfo_openssl_x509_checkpurpose)
	PHP_FE(openssl_x509_check_private_key,	arginfo_openssl_x509_check_private_key)
	PHP_FE(openssl_x509_export,				arginfo_openssl_x509_export)
	PHP_FE(openssl_x509_fingerprint,			arginfo_openssl_x509_fingerprint)
	PHP_FE(openssl_x509_export_to_file,		arginfo_openssl_x509_export_to_file)

/* PKCS12 funcs */
	PHP_FE(openssl_pkcs12_export,			arginfo_openssl_pkcs12_export)
	PHP_FE(openssl_pkcs12_export_to_file,	arginfo_openssl_pkcs12_export_to_file)
	PHP_FE(openssl_pkcs12_read,				arginfo_openssl_pkcs12_read)

/* CSR funcs */
	PHP_FE(openssl_csr_new,				arginfo_openssl_csr_new)
	PHP_FE(openssl_csr_export,			arginfo_openssl_csr_export)
	PHP_FE(openssl_csr_export_to_file,	arginfo_openssl_csr_export_to_file)
	PHP_FE(openssl_csr_sign,			arginfo_openssl_csr_sign)
	PHP_FE(openssl_csr_get_subject,		arginfo_openssl_csr_get_subject)
	PHP_FE(openssl_csr_get_public_key,	arginfo_openssl_csr_get_public_key)

	PHP_FE(openssl_digest,				arginfo_openssl_digest)
	PHP_FE(openssl_encrypt,				arginfo_openssl_encrypt)
	PHP_FE(openssl_decrypt,				arginfo_openssl_decrypt)
	PHP_FE(openssl_cipher_iv_length,	arginfo_openssl_cipher_iv_length)
	PHP_FE(openssl_sign,				arginfo_openssl_sign)
	PHP_FE(openssl_verify,				arginfo_openssl_verify)
	PHP_FE(openssl_seal,				arginfo_openssl_seal)
	PHP_FE(openssl_open,				arginfo_openssl_open)

#if OPENSSL_VERSION_NUMBER >= 0x10000000L
	PHP_FE(openssl_pbkdf2,	arginfo_openssl_pbkdf2)
#endif

/* for S/MIME handling */
	PHP_FE(openssl_pkcs7_verify,		arginfo_openssl_pkcs7_verify)
	PHP_FE(openssl_pkcs7_decrypt,		arginfo_openssl_pkcs7_decrypt)
	PHP_FE(openssl_pkcs7_sign,			arginfo_openssl_pkcs7_sign)
	PHP_FE(openssl_pkcs7_encrypt,		arginfo_openssl_pkcs7_encrypt)

	PHP_FE(openssl_private_encrypt,		arginfo_openssl_private_encrypt)
	PHP_FE(openssl_private_decrypt,		arginfo_openssl_private_decrypt)
	PHP_FE(openssl_public_encrypt,		arginfo_openssl_public_encrypt)
	PHP_FE(openssl_public_decrypt,		arginfo_openssl_public_decrypt)

	PHP_FE(openssl_get_md_methods,		arginfo_openssl_get_md_methods)
	PHP_FE(openssl_get_cipher_methods,	arginfo_openssl_get_cipher_methods)

	PHP_FE(openssl_dh_compute_key,		arginfo_openssl_dh_compute_key)

	PHP_FE(openssl_random_pseudo_bytes,	arginfo_openssl_random_pseudo_bytes)
	PHP_FE(openssl_error_string, arginfo_openssl_error_string)
	PHP_FE_END
};
/* }}} */

/* {{{ openssl_module_entry
 */
zend_module_entry openssl_module_entry = {
	STANDARD_MODULE_HEADER,
	"openssl",
	openssl_functions,
	PHP_MINIT(openssl),
	PHP_MSHUTDOWN(openssl),
	NULL,
	NULL,
	PHP_MINFO(openssl),
	PHP_OPENSSL_VERSION,
	PHP_MODULE_GLOBALS(openssl),
	PHP_GINIT(openssl),
	PHP_GSHUTDOWN(openssl),
	NULL,
	STANDARD_MODULE_PROPERTIES_EX
};
/* }}} */

#ifdef COMPILE_DL_OPENSSL
ZEND_GET_MODULE(openssl)
#endif

/* number conversion flags checks */
#define PHP_OPENSSL_CHECK_NUMBER_CONVERSION(_cond, _name) \
	do { \
		if (_cond) { \
			php_error_docref(NULL, E_WARNING, #_name" is too long"); \
			RETURN_FALSE; \
		} \
	} while(0)
/* check if size_t can be safely casted to int */
#define PHP_OPENSSL_CHECK_SIZE_T_TO_INT(_var, _name) \
	PHP_OPENSSL_CHECK_NUMBER_CONVERSION(ZEND_SIZE_T_INT_OVFL(_var), _name)
/* check if size_t can be safely casted to unsigned int */
#define PHP_OPENSSL_CHECK_SIZE_T_TO_UINT(_var, _name) \
	PHP_OPENSSL_CHECK_NUMBER_CONVERSION(ZEND_SIZE_T_UINT_OVFL(_var), _name)
/* check if long can be safely casted to int */
#define PHP_OPENSSL_CHECK_LONG_TO_INT(_var, _name) \
	PHP_OPENSSL_CHECK_NUMBER_CONVERSION(ZEND_LONG_EXCEEDS_INT(_var), _name)

/* {{{ php_openssl_store_errors */
void php_openssl_store_errors()
{
	struct php_openssl_errors *errors;
	int error_code = ERR_get_error();

	if (!error_code) {
		return;
	}

	if (!OPENSSL_G(errors)) {
		OPENSSL_G(errors) = pecalloc(1, sizeof(struct php_openssl_errors), 1);
	}

	errors = OPENSSL_G(errors);

	do {
		errors->top = (errors->top + 1) % ERR_NUM_ERRORS;
		if (errors->top == errors->bottom) {
			errors->bottom = (errors->bottom + 1) % ERR_NUM_ERRORS;
		}
		errors->buffer[errors->top] = error_code;
	} while ((error_code = ERR_get_error()));

}
/* }}} */

static int le_key;
static int le_x509;
static int le_csr;
static int ssl_stream_data_index;

int php_openssl_get_x509_list_id(void) /* {{{ */
{
	return le_x509;
}
/* }}} */

/* {{{ resource destructors */
static void php_pkey_free(zend_resource *rsrc)
{
	EVP_PKEY *pkey = (EVP_PKEY *)rsrc->ptr;

	assert(pkey != NULL);

	EVP_PKEY_free(pkey);
}

static void php_x509_free(zend_resource *rsrc)
{
	X509 *x509 = (X509 *)rsrc->ptr;
	X509_free(x509);
}

static void php_csr_free(zend_resource *rsrc)
{
	X509_REQ * csr = (X509_REQ*)rsrc->ptr;
	X509_REQ_free(csr);
}
/* }}} */

/* {{{ openssl open_basedir check */
inline static int php_openssl_open_base_dir_chk(char *filename)
{
	if (php_check_open_basedir(filename)) {
		return -1;
	}

	return 0;
}
/* }}} */

php_stream* php_openssl_get_stream_from_ssl_handle(const SSL *ssl)
{
	return (php_stream*)SSL_get_ex_data(ssl, ssl_stream_data_index);
}

int php_openssl_get_ssl_stream_data_index()
{
	return ssl_stream_data_index;
}

/* openssl -> PHP "bridging" */
/* true global; readonly after module startup */
static char default_ssl_conf_filename[MAXPATHLEN];

struct php_x509_request { /* {{{ */
#if OPENSSL_VERSION_NUMBER >= 0x10000002L
	LHASH_OF(CONF_VALUE) * global_config;	/* Global SSL config */
	LHASH_OF(CONF_VALUE) * req_config;		/* SSL config for this request */
#else
	LHASH * global_config;	/* Global SSL config */
	LHASH * req_config;	/* SSL config for this request */
#endif
	const EVP_MD * md_alg;
	const EVP_MD * digest;
	char	* section_name,
			* config_filename,
			* digest_name,
			* extensions_section,
			* request_extensions_section;
	int priv_key_bits;
	int priv_key_type;

	int priv_key_encrypt;

	EVP_PKEY * priv_key;

	const EVP_CIPHER * priv_key_encrypt_cipher;
};
/* }}} */

static X509 * php_openssl_x509_from_zval(zval * val, int makeresource, zend_resource **resourceval);
static EVP_PKEY * php_openssl_evp_from_zval(zval * val, int public_key, char * passphrase, int makeresource, zend_resource **resourceval);
static int php_openssl_is_private_key(EVP_PKEY* pkey);
static X509_STORE * setup_verify(zval * calist);
static STACK_OF(X509) * load_all_certs_from_file(char *certfile);
static X509_REQ * php_openssl_csr_from_zval(zval * val, int makeresource, zend_resource ** resourceval);
static EVP_PKEY * php_openssl_generate_private_key(struct php_x509_request * req);

static void add_assoc_name_entry(zval * val, char * key, X509_NAME * name, int shortname) /* {{{ */
{
	zval *data;
	zval subitem, tmp;
	int i;
	char *sname;
	int nid;
	X509_NAME_ENTRY * ne;
	ASN1_STRING * str = NULL;
	ASN1_OBJECT * obj;

	if (key != NULL) {
		array_init(&subitem);
	} else {
		ZVAL_COPY_VALUE(&subitem, val);
	}

	for (i = 0; i < X509_NAME_entry_count(name); i++) {
		unsigned char *to_add;
		int to_add_len = 0;


		ne = X509_NAME_get_entry(name, i);
		obj = X509_NAME_ENTRY_get_object(ne);
		nid = OBJ_obj2nid(obj);

		if (shortname) {
			sname = (char *) OBJ_nid2sn(nid);
		} else {
			sname = (char *) OBJ_nid2ln(nid);
		}

		str = X509_NAME_ENTRY_get_data(ne);
		if (ASN1_STRING_type(str) != V_ASN1_UTF8STRING) {
			to_add_len = ASN1_STRING_to_UTF8(&to_add, str);
		} else {
			to_add = ASN1_STRING_data(str);
			to_add_len = ASN1_STRING_length(str);
		}

		if (to_add_len != -1) {
			if ((data = zend_hash_str_find(Z_ARRVAL(subitem), sname, strlen(sname))) != NULL) {
				if (Z_TYPE_P(data) == IS_ARRAY) {
					add_next_index_stringl(data, (char *)to_add, to_add_len);
				} else if (Z_TYPE_P(data) == IS_STRING) {
					array_init(&tmp);
					add_next_index_str(&tmp, zend_string_copy(Z_STR_P(data)));
					add_next_index_stringl(&tmp, (char *)to_add, to_add_len);
					zend_hash_str_update(Z_ARRVAL(subitem), sname, strlen(sname), &tmp);
				}
			} else {
				add_assoc_stringl(&subitem, sname, (char *)to_add, to_add_len);
			}
		} else {
			php_openssl_store_errors();
		}
	}
	if (key != NULL) {
		zend_hash_str_update(Z_ARRVAL_P(val), key, strlen(key), &subitem);
	}
}
/* }}} */

static void add_assoc_asn1_string(zval * val, char * key, ASN1_STRING * str) /* {{{ */
{
	add_assoc_stringl(val, key, (char *)str->data, str->length);
}
/* }}} */

static time_t asn1_time_to_time_t(ASN1_UTCTIME * timestr) /* {{{ */
{
/*
	This is how the time string is formatted:

   snprintf(p, sizeof(p), "%02d%02d%02d%02d%02d%02dZ",ts->tm_year%100,
      ts->tm_mon+1,ts->tm_mday,ts->tm_hour,ts->tm_min,ts->tm_sec);
*/

	time_t ret;
	struct tm thetime;
	char * strbuf;
	char * thestr;
	long gmadjust = 0;

	if (ASN1_STRING_type(timestr) != V_ASN1_UTCTIME && ASN1_STRING_type(timestr) != V_ASN1_GENERALIZEDTIME) {
		php_error_docref(NULL, E_WARNING, "illegal ASN1 data type for timestamp");
		return (time_t)-1;
	}

	if (ASN1_STRING_length(timestr) != strlen((const char*)ASN1_STRING_data(timestr))) {
		php_error_docref(NULL, E_WARNING, "illegal length in timestamp");
		return (time_t)-1;
	}

	if (ASN1_STRING_length(timestr) < 13) {
		php_error_docref(NULL, E_WARNING, "unable to parse time string %s correctly", timestr->data);
		return (time_t)-1;
	}

	if (ASN1_STRING_type(timestr) == V_ASN1_GENERALIZEDTIME && ASN1_STRING_length(timestr) < 15) {
		php_error_docref(NULL, E_WARNING, "unable to parse time string %s correctly", timestr->data);
		return (time_t)-1;
	}

	strbuf = estrdup((char *)ASN1_STRING_data(timestr));

	memset(&thetime, 0, sizeof(thetime));

	/* we work backwards so that we can use atoi more easily */

	thestr = strbuf + ASN1_STRING_length(timestr) - 3;

	thetime.tm_sec = atoi(thestr);
	*thestr = '\0';
	thestr -= 2;
	thetime.tm_min = atoi(thestr);
	*thestr = '\0';
	thestr -= 2;
	thetime.tm_hour = atoi(thestr);
	*thestr = '\0';
	thestr -= 2;
	thetime.tm_mday = atoi(thestr);
	*thestr = '\0';
	thestr -= 2;
	thetime.tm_mon = atoi(thestr)-1;

	*thestr = '\0';
	if( ASN1_STRING_type(timestr) == V_ASN1_UTCTIME ) {
		thestr -= 2;
		thetime.tm_year = atoi(thestr);

		if (thetime.tm_year < 68) {
			thetime.tm_year += 100;
		}
	} else if( ASN1_STRING_type(timestr) == V_ASN1_GENERALIZEDTIME ) {
		thestr -= 4;
		thetime.tm_year = atoi(thestr) - 1900;
	}


	thetime.tm_isdst = -1;
	ret = mktime(&thetime);

#if HAVE_TM_GMTOFF
	gmadjust = thetime.tm_gmtoff;
#else
	/*
	** If correcting for daylight savings time, we set the adjustment to
	** the value of timezone - 3600 seconds. Otherwise, we need to overcorrect and
	** set the adjustment to the main timezone + 3600 seconds.
	*/
	gmadjust = -(thetime.tm_isdst ? (long)timezone - 3600 : (long)timezone + 3600);
#endif
	ret += gmadjust;

	efree(strbuf);

	return ret;
}
/* }}} */

#if OPENSSL_VERSION_NUMBER >= 0x10000002L
static inline int php_openssl_config_check_syntax(const char * section_label, const char * config_filename, const char * section, LHASH_OF(CONF_VALUE) * config) /* {{{ */
#else
static inline int php_openssl_config_check_syntax(const char * section_label, const char * config_filename, const char * section, LHASH * config)
#endif
{
	X509V3_CTX ctx;

	X509V3_set_ctx_test(&ctx);
	X509V3_set_conf_lhash(&ctx, config);
	if (!X509V3_EXT_add_conf(config, &ctx, (char *)section, NULL)) {
		php_openssl_store_errors();
		php_error_docref(NULL, E_WARNING, "Error loading %s section %s of %s",
				section_label,
				section,
				config_filename);
		return FAILURE;
	}
	return SUCCESS;
}
/* }}} */

static int add_oid_section(struct php_x509_request * req) /* {{{ */
{
	char * str;
	STACK_OF(CONF_VALUE) * sktmp;
	CONF_VALUE * cnf;
	int i;

	str = CONF_get_string(req->req_config, NULL, "oid_section");
	if (str == NULL) {
		php_openssl_store_errors();
		return SUCCESS;
	}
	sktmp = CONF_get_section(req->req_config, str);
	if (sktmp == NULL) {
		php_openssl_store_errors();
		php_error_docref(NULL, E_WARNING, "problem loading oid section %s", str);
		return FAILURE;
	}
	for (i = 0; i < sk_CONF_VALUE_num(sktmp); i++) {
		cnf = sk_CONF_VALUE_value(sktmp, i);
		if (OBJ_create(cnf->value, cnf->name, cnf->name) == NID_undef) {
			php_openssl_store_errors();
			php_error_docref(NULL, E_WARNING, "problem creating object %s=%s", cnf->name, cnf->value);
			return FAILURE;
		}
	}
	return SUCCESS;
}
/* }}} */

#define PHP_SSL_REQ_INIT(req)		memset(req, 0, sizeof(*req))
#define PHP_SSL_REQ_DISPOSE(req)	php_openssl_dispose_config(req)
#define PHP_SSL_REQ_PARSE(req, zval)	php_openssl_parse_config(req, zval)

#define PHP_SSL_CONFIG_SYNTAX_CHECK(var) if (req->var && php_openssl_config_check_syntax(#var, \
			req->config_filename, req->var, req->req_config) == FAILURE) return FAILURE

#define SET_OPTIONAL_STRING_ARG(key, varname, defval)	\
		if (optional_args && (item = zend_hash_str_find(Z_ARRVAL_P(optional_args), key, sizeof(key)-1)) != NULL && Z_TYPE_P(item) == IS_STRING) \
		varname = Z_STRVAL_P(item); \
	else \
		varname = defval

#define SET_OPTIONAL_LONG_ARG(key, varname, defval)	\
	if (optional_args && (item = zend_hash_str_find(Z_ARRVAL_P(optional_args), key, sizeof(key)-1)) != NULL && Z_TYPE_P(item) == IS_LONG) \
		varname = (int)Z_LVAL_P(item); \
	else \
		varname = defval

static const EVP_CIPHER * php_openssl_get_evp_cipher_from_algo(zend_long algo);

/* {{{ strip line endings from spkac */
static int openssl_spki_cleanup(const char *src, char *dest)
{
	int removed = 0;

	while (*src) {
		if (*src != '\n' && *src != '\r') {
			*dest++ = *src;
		} else {
			++removed;
		}
		++src;
	}
	*dest = 0;
	return removed;
}
/* }}} */


static int php_openssl_parse_config(struct php_x509_request * req, zval * optional_args) /* {{{ */
{
	char * str;
	zval * item;

	SET_OPTIONAL_STRING_ARG("config", req->config_filename, default_ssl_conf_filename);
	SET_OPTIONAL_STRING_ARG("config_section_name", req->section_name, "req");
	req->global_config = CONF_load(NULL, default_ssl_conf_filename, NULL);
	if (req->global_config == NULL) {
		php_openssl_store_errors();
	}
	req->req_config = CONF_load(NULL, req->config_filename, NULL);
	if (req->req_config == NULL) {
		php_openssl_store_errors();
		return FAILURE;
	}

	/* read in the oids */
	str = CONF_get_string(req->req_config, NULL, "oid_file");
	if (str == NULL) {
		php_openssl_store_errors();
	} else if (!php_openssl_open_base_dir_chk(str)) {
		BIO *oid_bio = BIO_new_file(str, "r");
		if (oid_bio) {
			OBJ_create_objects(oid_bio);
			BIO_free(oid_bio);
			php_openssl_store_errors();
		}
	}
	if (add_oid_section(req) == FAILURE) {
		return FAILURE;
	}
	SET_OPTIONAL_STRING_ARG("digest_alg", req->digest_name,
		CONF_get_string(req->req_config, req->section_name, "default_md"));
	SET_OPTIONAL_STRING_ARG("x509_extensions", req->extensions_section,
		CONF_get_string(req->req_config, req->section_name, "x509_extensions"));
	SET_OPTIONAL_STRING_ARG("req_extensions", req->request_extensions_section,
		CONF_get_string(req->req_config, req->section_name, "req_extensions"));
	SET_OPTIONAL_LONG_ARG("private_key_bits", req->priv_key_bits,
		CONF_get_number(req->req_config, req->section_name, "default_bits"));

	SET_OPTIONAL_LONG_ARG("private_key_type", req->priv_key_type, OPENSSL_KEYTYPE_DEFAULT);

	if (optional_args && (item = zend_hash_str_find(Z_ARRVAL_P(optional_args), "encrypt_key", sizeof("encrypt_key")-1)) != NULL) {
		req->priv_key_encrypt = Z_TYPE_P(item) == IS_TRUE ? 1 : 0;
	} else {
		str = CONF_get_string(req->req_config, req->section_name, "encrypt_rsa_key");
		if (str == NULL) {
			str = CONF_get_string(req->req_config, req->section_name, "encrypt_key");
			if (str == NULL) {
				php_openssl_store_errors();
			}
		}
		if (str != NULL && strcmp(str, "no") == 0) {
			req->priv_key_encrypt = 0;
		} else {
			req->priv_key_encrypt = 1;
		}
	}

	if (req->priv_key_encrypt && optional_args && (item = zend_hash_str_find(Z_ARRVAL_P(optional_args), "encrypt_key_cipher", sizeof("encrypt_key_cipher")-1)) != NULL
		&& Z_TYPE_P(item) == IS_LONG) {
		zend_long cipher_algo = Z_LVAL_P(item);
		const EVP_CIPHER* cipher = php_openssl_get_evp_cipher_from_algo(cipher_algo);
		if (cipher == NULL) {
			php_error_docref(NULL, E_WARNING, "Unknown cipher algorithm for private key.");
			return FAILURE;
		} else {
			req->priv_key_encrypt_cipher = cipher;
		}
	} else {
		req->priv_key_encrypt_cipher = NULL;
	}



	/* digest alg */
	if (req->digest_name == NULL) {
		req->digest_name = CONF_get_string(req->req_config, req->section_name, "default_md");
	}
	if (req->digest_name != NULL) {
		req->digest = req->md_alg = EVP_get_digestbyname(req->digest_name);
	} else {
		php_openssl_store_errors();
	}
	if (req->md_alg == NULL) {
		req->md_alg = req->digest = EVP_sha1();
		php_openssl_store_errors();
	}

	PHP_SSL_CONFIG_SYNTAX_CHECK(extensions_section);

	/* set the string mask */
	str = CONF_get_string(req->req_config, req->section_name, "string_mask");
	if (str == NULL) {
		php_openssl_store_errors();
	} else if (!ASN1_STRING_set_default_mask_asc(str)) {
		php_error_docref(NULL, E_WARNING, "Invalid global string mask setting %s", str);
		return FAILURE;
	}

	PHP_SSL_CONFIG_SYNTAX_CHECK(request_extensions_section);

	return SUCCESS;
}
/* }}} */

static void php_openssl_dispose_config(struct php_x509_request * req) /* {{{ */
{
	if (req->priv_key) {
		EVP_PKEY_free(req->priv_key);
		req->priv_key = NULL;
	}
	if (req->global_config) {
		CONF_free(req->global_config);
		req->global_config = NULL;
	}
	if (req->req_config) {
		CONF_free(req->req_config);
		req->req_config = NULL;
	}
}
/* }}} */

static int php_openssl_load_rand_file(const char * file, int *egdsocket, int *seeded) /* {{{ */
{
	char buffer[MAXPATHLEN];

	*egdsocket = 0;
	*seeded = 0;

	if (file == NULL) {
		file = RAND_file_name(buffer, sizeof(buffer));
#ifdef HAVE_RAND_EGD
	} else if (RAND_egd(file) > 0) {
		/* if the given filename is an EGD socket, don't
		 * write anything back to it */
		*egdsocket = 1;
		return SUCCESS;
#endif
	}
	if (file == NULL || !RAND_load_file(file, -1)) {
		if (RAND_status() == 0) {
			php_openssl_store_errors();
			php_error_docref(NULL, E_WARNING, "unable to load random state; not enough random data!");
			return FAILURE;
		}
		return FAILURE;
	}
	*seeded = 1;
	return SUCCESS;
}
/* }}} */

static int php_openssl_write_rand_file(const char * file, int egdsocket, int seeded) /* {{{ */
{
	char buffer[MAXPATHLEN];


	if (egdsocket || !seeded) {
		/* if we did not manage to read the seed file, we should not write
		 * a low-entropy seed file back */
		return FAILURE;
	}
	if (file == NULL) {
		file = RAND_file_name(buffer, sizeof(buffer));
	}
	if (file == NULL || !RAND_write_file(file)) {
		php_openssl_store_errors();
		php_error_docref(NULL, E_WARNING, "unable to write random state");
		return FAILURE;
	}
	return SUCCESS;
}
/* }}} */

static EVP_MD * php_openssl_get_evp_md_from_algo(zend_long algo) { /* {{{ */
	EVP_MD *mdtype;

	switch (algo) {
		case OPENSSL_ALGO_SHA1:
			mdtype = (EVP_MD *) EVP_sha1();
			break;
		case OPENSSL_ALGO_MD5:
			mdtype = (EVP_MD *) EVP_md5();
			break;
		case OPENSSL_ALGO_MD4:
			mdtype = (EVP_MD *) EVP_md4();
			break;
#ifdef HAVE_OPENSSL_MD2_H
		case OPENSSL_ALGO_MD2:
			mdtype = (EVP_MD *) EVP_md2();
			break;
#endif
		case OPENSSL_ALGO_DSS1:
			mdtype = (EVP_MD *) EVP_dss1();
			break;
#if OPENSSL_VERSION_NUMBER >= 0x0090708fL
		case OPENSSL_ALGO_SHA224:
			mdtype = (EVP_MD *) EVP_sha224();
			break;
		case OPENSSL_ALGO_SHA256:
			mdtype = (EVP_MD *) EVP_sha256();
			break;
		case OPENSSL_ALGO_SHA384:
			mdtype = (EVP_MD *) EVP_sha384();
			break;
		case OPENSSL_ALGO_SHA512:
			mdtype = (EVP_MD *) EVP_sha512();
			break;
		case OPENSSL_ALGO_RMD160:
			mdtype = (EVP_MD *) EVP_ripemd160();
			break;
#endif
		default:
			return NULL;
			break;
	}
	return mdtype;
}
/* }}} */

static const EVP_CIPHER * php_openssl_get_evp_cipher_from_algo(zend_long algo) { /* {{{ */
	switch (algo) {
#ifndef OPENSSL_NO_RC2
		case PHP_OPENSSL_CIPHER_RC2_40:
			return EVP_rc2_40_cbc();
			break;
		case PHP_OPENSSL_CIPHER_RC2_64:
			return EVP_rc2_64_cbc();
			break;
		case PHP_OPENSSL_CIPHER_RC2_128:
			return EVP_rc2_cbc();
			break;
#endif

#ifndef OPENSSL_NO_DES
		case PHP_OPENSSL_CIPHER_DES:
			return EVP_des_cbc();
			break;
		case PHP_OPENSSL_CIPHER_3DES:
			return EVP_des_ede3_cbc();
			break;
#endif

#ifndef OPENSSL_NO_AES
		case PHP_OPENSSL_CIPHER_AES_128_CBC:
			return EVP_aes_128_cbc();
			break;
		case PHP_OPENSSL_CIPHER_AES_192_CBC:
			return EVP_aes_192_cbc();
			break;
		case PHP_OPENSSL_CIPHER_AES_256_CBC:
			return EVP_aes_256_cbc();
			break;
#endif


		default:
			return NULL;
			break;
	}
}
/* }}} */

/* {{{ INI Settings */
PHP_INI_BEGIN()
	PHP_INI_ENTRY("openssl.cafile", NULL, PHP_INI_PERDIR, NULL)
	PHP_INI_ENTRY("openssl.capath", NULL, PHP_INI_PERDIR, NULL)
PHP_INI_END()
/* }}} */

/* {{{ PHP_MINIT_FUNCTION
 */
PHP_MINIT_FUNCTION(openssl)
{
	char * config_filename;

	le_key = zend_register_list_destructors_ex(php_pkey_free, NULL, "OpenSSL key", module_number);
	le_x509 = zend_register_list_destructors_ex(php_x509_free, NULL, "OpenSSL X.509", module_number);
	le_csr = zend_register_list_destructors_ex(php_csr_free, NULL, "OpenSSL X.509 CSR", module_number);

	SSL_library_init();
	OpenSSL_add_all_ciphers();
	OpenSSL_add_all_digests();
	OpenSSL_add_all_algorithms();

#if !defined(OPENSSL_NO_AES) && defined(EVP_CIPH_CCM_MODE) && OPENSSL_VERSION_NUMBER < 0x100020000
	EVP_add_cipher(EVP_aes_128_ccm());
	EVP_add_cipher(EVP_aes_192_ccm());
	EVP_add_cipher(EVP_aes_256_ccm());
#endif

	SSL_load_error_strings();

	/* register a resource id number with OpenSSL so that we can map SSL -> stream structures in
	 * OpenSSL callbacks */
	ssl_stream_data_index = SSL_get_ex_new_index(0, "PHP stream index", NULL, NULL, NULL);

	REGISTER_STRING_CONSTANT("OPENSSL_VERSION_TEXT", OPENSSL_VERSION_TEXT, CONST_CS|CONST_PERSISTENT);
	REGISTER_LONG_CONSTANT("OPENSSL_VERSION_NUMBER", OPENSSL_VERSION_NUMBER, CONST_CS|CONST_PERSISTENT);

	/* purposes for cert purpose checking */
	REGISTER_LONG_CONSTANT("X509_PURPOSE_SSL_CLIENT", X509_PURPOSE_SSL_CLIENT, CONST_CS|CONST_PERSISTENT);
	REGISTER_LONG_CONSTANT("X509_PURPOSE_SSL_SERVER", X509_PURPOSE_SSL_SERVER, CONST_CS|CONST_PERSISTENT);
	REGISTER_LONG_CONSTANT("X509_PURPOSE_NS_SSL_SERVER", X509_PURPOSE_NS_SSL_SERVER, CONST_CS|CONST_PERSISTENT);
	REGISTER_LONG_CONSTANT("X509_PURPOSE_SMIME_SIGN", X509_PURPOSE_SMIME_SIGN, CONST_CS|CONST_PERSISTENT);
	REGISTER_LONG_CONSTANT("X509_PURPOSE_SMIME_ENCRYPT", X509_PURPOSE_SMIME_ENCRYPT, CONST_CS|CONST_PERSISTENT);
	REGISTER_LONG_CONSTANT("X509_PURPOSE_CRL_SIGN", X509_PURPOSE_CRL_SIGN, CONST_CS|CONST_PERSISTENT);
#ifdef X509_PURPOSE_ANY
	REGISTER_LONG_CONSTANT("X509_PURPOSE_ANY", X509_PURPOSE_ANY, CONST_CS|CONST_PERSISTENT);
#endif

	/* signature algorithm constants */
	REGISTER_LONG_CONSTANT("OPENSSL_ALGO_SHA1", OPENSSL_ALGO_SHA1, CONST_CS|CONST_PERSISTENT);
	REGISTER_LONG_CONSTANT("OPENSSL_ALGO_MD5", OPENSSL_ALGO_MD5, CONST_CS|CONST_PERSISTENT);
	REGISTER_LONG_CONSTANT("OPENSSL_ALGO_MD4", OPENSSL_ALGO_MD4, CONST_CS|CONST_PERSISTENT);
#ifdef HAVE_OPENSSL_MD2_H
	REGISTER_LONG_CONSTANT("OPENSSL_ALGO_MD2", OPENSSL_ALGO_MD2, CONST_CS|CONST_PERSISTENT);
#endif
	REGISTER_LONG_CONSTANT("OPENSSL_ALGO_DSS1", OPENSSL_ALGO_DSS1, CONST_CS|CONST_PERSISTENT);
#if OPENSSL_VERSION_NUMBER >= 0x0090708fL
	REGISTER_LONG_CONSTANT("OPENSSL_ALGO_SHA224", OPENSSL_ALGO_SHA224, CONST_CS|CONST_PERSISTENT);
	REGISTER_LONG_CONSTANT("OPENSSL_ALGO_SHA256", OPENSSL_ALGO_SHA256, CONST_CS|CONST_PERSISTENT);
	REGISTER_LONG_CONSTANT("OPENSSL_ALGO_SHA384", OPENSSL_ALGO_SHA384, CONST_CS|CONST_PERSISTENT);
	REGISTER_LONG_CONSTANT("OPENSSL_ALGO_SHA512", OPENSSL_ALGO_SHA512, CONST_CS|CONST_PERSISTENT);
	REGISTER_LONG_CONSTANT("OPENSSL_ALGO_RMD160", OPENSSL_ALGO_RMD160, CONST_CS|CONST_PERSISTENT);
#endif

	/* flags for S/MIME */
	REGISTER_LONG_CONSTANT("PKCS7_DETACHED", PKCS7_DETACHED, CONST_CS|CONST_PERSISTENT);
	REGISTER_LONG_CONSTANT("PKCS7_TEXT", PKCS7_TEXT, CONST_CS|CONST_PERSISTENT);
	REGISTER_LONG_CONSTANT("PKCS7_NOINTERN", PKCS7_NOINTERN, CONST_CS|CONST_PERSISTENT);
	REGISTER_LONG_CONSTANT("PKCS7_NOVERIFY", PKCS7_NOVERIFY, CONST_CS|CONST_PERSISTENT);
	REGISTER_LONG_CONSTANT("PKCS7_NOCHAIN", PKCS7_NOCHAIN, CONST_CS|CONST_PERSISTENT);
	REGISTER_LONG_CONSTANT("PKCS7_NOCERTS", PKCS7_NOCERTS, CONST_CS|CONST_PERSISTENT);
	REGISTER_LONG_CONSTANT("PKCS7_NOATTR", PKCS7_NOATTR, CONST_CS|CONST_PERSISTENT);
	REGISTER_LONG_CONSTANT("PKCS7_BINARY", PKCS7_BINARY, CONST_CS|CONST_PERSISTENT);
	REGISTER_LONG_CONSTANT("PKCS7_NOSIGS", PKCS7_NOSIGS, CONST_CS|CONST_PERSISTENT);

	REGISTER_LONG_CONSTANT("OPENSSL_PKCS1_PADDING", RSA_PKCS1_PADDING, CONST_CS|CONST_PERSISTENT);
	REGISTER_LONG_CONSTANT("OPENSSL_SSLV23_PADDING", RSA_SSLV23_PADDING, CONST_CS|CONST_PERSISTENT);
	REGISTER_LONG_CONSTANT("OPENSSL_NO_PADDING", RSA_NO_PADDING, CONST_CS|CONST_PERSISTENT);
	REGISTER_LONG_CONSTANT("OPENSSL_PKCS1_OAEP_PADDING", RSA_PKCS1_OAEP_PADDING, CONST_CS|CONST_PERSISTENT);

	/* Informational stream wrapper constants */
	REGISTER_STRING_CONSTANT("OPENSSL_DEFAULT_STREAM_CIPHERS", OPENSSL_DEFAULT_STREAM_CIPHERS, CONST_CS|CONST_PERSISTENT);

	/* Ciphers */
#ifndef OPENSSL_NO_RC2
	REGISTER_LONG_CONSTANT("OPENSSL_CIPHER_RC2_40", PHP_OPENSSL_CIPHER_RC2_40, CONST_CS|CONST_PERSISTENT);
	REGISTER_LONG_CONSTANT("OPENSSL_CIPHER_RC2_128", PHP_OPENSSL_CIPHER_RC2_128, CONST_CS|CONST_PERSISTENT);
	REGISTER_LONG_CONSTANT("OPENSSL_CIPHER_RC2_64", PHP_OPENSSL_CIPHER_RC2_64, CONST_CS|CONST_PERSISTENT);
#endif
#ifndef OPENSSL_NO_DES
	REGISTER_LONG_CONSTANT("OPENSSL_CIPHER_DES", PHP_OPENSSL_CIPHER_DES, CONST_CS|CONST_PERSISTENT);
	REGISTER_LONG_CONSTANT("OPENSSL_CIPHER_3DES", PHP_OPENSSL_CIPHER_3DES, CONST_CS|CONST_PERSISTENT);
#endif
#ifndef OPENSSL_NO_AES
	REGISTER_LONG_CONSTANT("OPENSSL_CIPHER_AES_128_CBC", PHP_OPENSSL_CIPHER_AES_128_CBC, CONST_CS|CONST_PERSISTENT);
	REGISTER_LONG_CONSTANT("OPENSSL_CIPHER_AES_192_CBC", PHP_OPENSSL_CIPHER_AES_192_CBC, CONST_CS|CONST_PERSISTENT);
	REGISTER_LONG_CONSTANT("OPENSSL_CIPHER_AES_256_CBC", PHP_OPENSSL_CIPHER_AES_256_CBC, CONST_CS|CONST_PERSISTENT);
#endif

	/* Values for key types */
	REGISTER_LONG_CONSTANT("OPENSSL_KEYTYPE_RSA", OPENSSL_KEYTYPE_RSA, CONST_CS|CONST_PERSISTENT);
#ifndef NO_DSA
	REGISTER_LONG_CONSTANT("OPENSSL_KEYTYPE_DSA", OPENSSL_KEYTYPE_DSA, CONST_CS|CONST_PERSISTENT);
#endif
	REGISTER_LONG_CONSTANT("OPENSSL_KEYTYPE_DH", OPENSSL_KEYTYPE_DH, CONST_CS|CONST_PERSISTENT);
#ifdef HAVE_EVP_PKEY_EC
	REGISTER_LONG_CONSTANT("OPENSSL_KEYTYPE_EC", OPENSSL_KEYTYPE_EC, CONST_CS|CONST_PERSISTENT);
#endif

	REGISTER_LONG_CONSTANT("OPENSSL_RAW_DATA", OPENSSL_RAW_DATA, CONST_CS|CONST_PERSISTENT);
	REGISTER_LONG_CONSTANT("OPENSSL_ZERO_PADDING", OPENSSL_ZERO_PADDING, CONST_CS|CONST_PERSISTENT);

#if OPENSSL_VERSION_NUMBER >= 0x0090806fL && !defined(OPENSSL_NO_TLSEXT)
	/* SNI support included in OpenSSL >= 0.9.8j */
	REGISTER_LONG_CONSTANT("OPENSSL_TLSEXT_SERVER_NAME", 1, CONST_CS|CONST_PERSISTENT);
#endif

	/* Determine default SSL configuration file */
	config_filename = getenv("OPENSSL_CONF");
	if (config_filename == NULL) {
		config_filename = getenv("SSLEAY_CONF");
	}

	/* default to 'openssl.cnf' if no environment variable is set */
	if (config_filename == NULL) {
		snprintf(default_ssl_conf_filename, sizeof(default_ssl_conf_filename), "%s/%s",
				X509_get_default_cert_area(),
				"openssl.cnf");
	} else {
		strlcpy(default_ssl_conf_filename, config_filename, sizeof(default_ssl_conf_filename));
	}

	php_stream_xport_register("ssl", php_openssl_ssl_socket_factory);
#ifndef OPENSSL_NO_SSL3
	php_stream_xport_register("sslv3", php_openssl_ssl_socket_factory);
#endif
#ifndef OPENSSL_NO_SSL2
	php_stream_xport_register("sslv2", php_openssl_ssl_socket_factory);
#endif
	php_stream_xport_register("tls", php_openssl_ssl_socket_factory);
	php_stream_xport_register("tlsv1.0", php_openssl_ssl_socket_factory);
#if OPENSSL_VERSION_NUMBER >= 0x10001001L
	php_stream_xport_register("tlsv1.1", php_openssl_ssl_socket_factory);
	php_stream_xport_register("tlsv1.2", php_openssl_ssl_socket_factory);
#endif

	/* override the default tcp socket provider */
	php_stream_xport_register("tcp", php_openssl_ssl_socket_factory);

	php_register_url_stream_wrapper("https", &php_stream_http_wrapper);
	php_register_url_stream_wrapper("ftps", &php_stream_ftp_wrapper);

	REGISTER_INI_ENTRIES();

	return SUCCESS;
}
/* }}} */

/* {{{ PHP_GINIT_FUNCTION
*/
PHP_GINIT_FUNCTION(openssl)
{
#if defined(COMPILE_DL_OPENSSL) && defined(ZTS)
	ZEND_TSRMLS_CACHE_UPDATE();
#endif
	openssl_globals->errors = NULL;
}
/* }}} */

/* {{{ PHP_GSHUTDOWN_FUNCTION
*/
PHP_GSHUTDOWN_FUNCTION(openssl)
{
	if (openssl_globals->errors) {
		pefree(openssl_globals->errors, 1);
	}
}
/* }}} */

/* {{{ PHP_MINFO_FUNCTION
 */
PHP_MINFO_FUNCTION(openssl)
{
	php_info_print_table_start();
	php_info_print_table_row(2, "OpenSSL support", "enabled");
	php_info_print_table_row(2, "OpenSSL Library Version", SSLeay_version(SSLEAY_VERSION));
	php_info_print_table_row(2, "OpenSSL Header Version", OPENSSL_VERSION_TEXT);
	php_info_print_table_row(2, "Openssl default config", default_ssl_conf_filename);
	php_info_print_table_end();
	DISPLAY_INI_ENTRIES();
}
/* }}} */

/* {{{ PHP_MSHUTDOWN_FUNCTION
 */
PHP_MSHUTDOWN_FUNCTION(openssl)
{
	EVP_cleanup();

#if OPENSSL_VERSION_NUMBER >= 0x00090805f
	ERR_free_strings();
#endif

	php_unregister_url_stream_wrapper("https");
	php_unregister_url_stream_wrapper("ftps");

	php_stream_xport_unregister("ssl");
#ifndef OPENSSL_NO_SSL2
	php_stream_xport_unregister("sslv2");
#endif
#ifndef OPENSSL_NO_SSL3
	php_stream_xport_unregister("sslv3");
#endif
	php_stream_xport_unregister("tls");
	php_stream_xport_unregister("tlsv1.0");
#if OPENSSL_VERSION_NUMBER >= 0x10001001L
	php_stream_xport_unregister("tlsv1.1");
	php_stream_xport_unregister("tlsv1.2");
#endif

	/* reinstate the default tcp handler */
	php_stream_xport_register("tcp", php_stream_generic_socket_factory);

	UNREGISTER_INI_ENTRIES();

	return SUCCESS;
}
/* }}} */

/* {{{ x509 cert functions */

/* {{{ proto array openssl_get_cert_locations(void)
   Retrieve an array mapping available certificate locations */
PHP_FUNCTION(openssl_get_cert_locations)
{
	array_init(return_value);

	add_assoc_string(return_value, "default_cert_file", (char *) X509_get_default_cert_file());
	add_assoc_string(return_value, "default_cert_file_env", (char *) X509_get_default_cert_file_env());
	add_assoc_string(return_value, "default_cert_dir", (char *) X509_get_default_cert_dir());
	add_assoc_string(return_value, "default_cert_dir_env", (char *) X509_get_default_cert_dir_env());
	add_assoc_string(return_value, "default_private_dir", (char *) X509_get_default_private_dir());
	add_assoc_string(return_value, "default_default_cert_area", (char *) X509_get_default_cert_area());
	add_assoc_string(return_value, "ini_cafile",
		zend_ini_string("openssl.cafile", sizeof("openssl.cafile")-1, 0));
	add_assoc_string(return_value, "ini_capath",
		zend_ini_string("openssl.capath", sizeof("openssl.capath")-1, 0));
}
/* }}} */


/* {{{ php_openssl_x509_from_zval
	Given a zval, coerce it into an X509 object.
	The zval can be:
		. X509 resource created using openssl_read_x509()
		. if it starts with file:// then it will be interpreted as the path to that cert
		. it will be interpreted as the cert data
	If you supply makeresource, the result will be registered as an x509 resource and
	it's value returned in makeresource.
*/
static X509 * php_openssl_x509_from_zval(zval * val, int makeresource, zend_resource **resourceval)
{
	X509 *cert = NULL;
	BIO *in;

	if (resourceval) {
		*resourceval = NULL;
	}
	if (Z_TYPE_P(val) == IS_RESOURCE) {
		/* is it an x509 resource ? */
		void * what;
		zend_resource *res = Z_RES_P(val);

		what = zend_fetch_resource(res, "OpenSSL X.509", le_x509);
		if (!what) {
			return NULL;
		}
		/* this is so callers can decide if they should free the X509 */
		if (resourceval) {
			*resourceval = res;
			Z_ADDREF_P(val);
		}
		return (X509*)what;
	}

	if (!(Z_TYPE_P(val) == IS_STRING || Z_TYPE_P(val) == IS_OBJECT)) {
		return NULL;
	}

	/* force it to be a string and check if it refers to a file */
	convert_to_string_ex(val);

	if (Z_STRLEN_P(val) > 7 && memcmp(Z_STRVAL_P(val), "file://", sizeof("file://") - 1) == 0) {

		if (php_openssl_open_base_dir_chk(Z_STRVAL_P(val) + (sizeof("file://") - 1))) {
			return NULL;
		}

		in = BIO_new_file(Z_STRVAL_P(val) + (sizeof("file://") - 1), "r");
		if (in == NULL) {
			php_openssl_store_errors();
			return NULL;
		}
		cert = PEM_read_bio_X509(in, NULL, NULL, NULL);

	} else {

		in = BIO_new_mem_buf(Z_STRVAL_P(val), (int)Z_STRLEN_P(val));
		if (in == NULL) {
			php_openssl_store_errors();
			return NULL;
		}
#ifdef TYPEDEF_D2I_OF
		cert = (X509 *) PEM_ASN1_read_bio((d2i_of_void *)d2i_X509, PEM_STRING_X509, in, NULL, NULL, NULL);
#else
		cert = (X509 *) PEM_ASN1_read_bio((char *(*)())d2i_X509, PEM_STRING_X509, in, NULL, NULL, NULL);
#endif
	}

	if (!BIO_free(in)) {
		php_openssl_store_errors();
	}

	if (cert == NULL) {
		php_openssl_store_errors();
		return NULL;
	}

	if (makeresource && resourceval) {
		*resourceval = zend_register_resource(cert, le_x509);
	}
	return cert;
}

/* }}} */

/* {{{ proto bool openssl_x509_export_to_file(mixed x509, string outfilename [, bool notext = true])
   Exports a CERT to file or a var */
PHP_FUNCTION(openssl_x509_export_to_file)
{
	X509 * cert;
	zval * zcert;
	zend_bool notext = 1;
	BIO * bio_out;
	zend_resource *certresource;
	char * filename;
	size_t filename_len;

	if (zend_parse_parameters(ZEND_NUM_ARGS(), "zp|b", &zcert, &filename, &filename_len, &notext) == FAILURE) {
		return;
	}
	RETVAL_FALSE;

	cert = php_openssl_x509_from_zval(zcert, 0, &certresource);
	if (cert == NULL) {
		php_error_docref(NULL, E_WARNING, "cannot get cert from parameter 1");
		return;
	}

	if (php_openssl_open_base_dir_chk(filename)) {
		return;
	}

	bio_out = BIO_new_file(filename, "w");
	if (bio_out) {
		if (!notext && !X509_print(bio_out, cert)) {
			php_openssl_store_errors();
		}
		if (!PEM_write_bio_X509(bio_out, cert)) {
			php_openssl_store_errors();
		}

		RETVAL_TRUE;
	} else {
		php_openssl_store_errors();
		php_error_docref(NULL, E_WARNING, "error opening file %s", filename);
	}
	if (certresource == NULL && cert) {
		X509_free(cert);
	}

	if (!BIO_free(bio_out)) {
		php_openssl_store_errors();
	}
}
/* }}} */

/* {{{ proto string openssl_spki_new(mixed zpkey, string challenge [, mixed method])
   Creates new private key (or uses existing) and creates a new spki cert
   outputting results to var */
PHP_FUNCTION(openssl_spki_new)
{
	size_t challenge_len;
	char * challenge = NULL, * spkstr = NULL;
	zend_string * s = NULL;
	zend_resource *keyresource = NULL;
	const char *spkac = "SPKAC=";
	zend_long algo = OPENSSL_ALGO_MD5;

	zval *method = NULL;
	zval * zpkey = NULL;
	EVP_PKEY * pkey = NULL;
	NETSCAPE_SPKI *spki=NULL;
	const EVP_MD *mdtype;

	if (zend_parse_parameters(ZEND_NUM_ARGS(), "rs|z", &zpkey, &challenge, &challenge_len, &method) == FAILURE) {
		return;
	}
	RETVAL_FALSE;

	pkey = php_openssl_evp_from_zval(zpkey, 0, challenge, 1, &keyresource);

	if (pkey == NULL) {
		php_error_docref(NULL, E_WARNING, "Unable to use supplied private key");
		goto cleanup;
	}

	if (method != NULL) {
		if (Z_TYPE_P(method) == IS_LONG) {
			algo = Z_LVAL_P(method);
		} else {
			php_error_docref(NULL, E_WARNING, "Algorithm must be of supported type");
			goto cleanup;
		}
	}
	mdtype = php_openssl_get_evp_md_from_algo(algo);

	if (!mdtype) {
		php_error_docref(NULL, E_WARNING, "Unknown signature algorithm");
		goto cleanup;
	}

	if ((spki = NETSCAPE_SPKI_new()) == NULL) {
		php_openssl_store_errors();
		php_error_docref(NULL, E_WARNING, "Unable to create new SPKAC");
		goto cleanup;
	}

	if (challenge) {
		if (!ASN1_STRING_set(spki->spkac->challenge, challenge, (int)challenge_len)) {
			php_openssl_store_errors();
			php_error_docref(NULL, E_WARNING, "Unable to set challenge data");
			goto cleanup;
		}
	}

	if (!NETSCAPE_SPKI_set_pubkey(spki, pkey)) {
		php_openssl_store_errors();
		php_error_docref(NULL, E_WARNING, "Unable to embed public key");
		goto cleanup;
	}

	if (!NETSCAPE_SPKI_sign(spki, pkey, mdtype)) {
		php_openssl_store_errors();
		php_error_docref(NULL, E_WARNING, "Unable to sign with specified algorithm");
		goto cleanup;
	}

	spkstr = NETSCAPE_SPKI_b64_encode(spki);
	if (!spkstr){
		php_openssl_store_errors();
		php_error_docref(NULL, E_WARNING, "Unable to encode SPKAC");
		goto cleanup;
	}

	s = zend_string_alloc(strlen(spkac) + strlen(spkstr), 0);
	sprintf(ZSTR_VAL(s), "%s%s", spkac, spkstr);
	ZSTR_LEN(s) = strlen(ZSTR_VAL(s));

	RETVAL_STR(s);
	goto cleanup;

cleanup:

	if (keyresource == NULL && spki != NULL) {
		NETSCAPE_SPKI_free(spki);
	}
	if (keyresource == NULL && pkey != NULL) {
		EVP_PKEY_free(pkey);
	}
	if (keyresource == NULL && spkstr != NULL) {
		efree(spkstr);
	}

	if (s && ZSTR_LEN(s) <= 0) {
		RETVAL_FALSE;
	}

	if (keyresource == NULL && s != NULL) {
		zend_string_release(s);
	}
}
/* }}} */

/* {{{ proto bool openssl_spki_verify(string spki)
   Verifies spki returns boolean */
PHP_FUNCTION(openssl_spki_verify)
{
	size_t spkstr_len;
	int i = 0, spkstr_cleaned_len = 0;
	char *spkstr = NULL, * spkstr_cleaned = NULL;

	EVP_PKEY *pkey = NULL;
	NETSCAPE_SPKI *spki = NULL;

	if (zend_parse_parameters(ZEND_NUM_ARGS(), "s", &spkstr, &spkstr_len) == FAILURE) {
		return;
	}
	RETVAL_FALSE;

	if (spkstr == NULL) {
		php_error_docref(NULL, E_WARNING, "Unable to use supplied SPKAC");
		goto cleanup;
	}

	spkstr_cleaned = emalloc(spkstr_len + 1);
	spkstr_cleaned_len = (int)(spkstr_len - openssl_spki_cleanup(spkstr, spkstr_cleaned));

	if (spkstr_cleaned_len == 0) {
		php_error_docref(NULL, E_WARNING, "Invalid SPKAC");
		goto cleanup;
	}

	spki = NETSCAPE_SPKI_b64_decode(spkstr_cleaned, spkstr_cleaned_len);
	if (spki == NULL) {
		php_openssl_store_errors();
		php_error_docref(NULL, E_WARNING, "Unable to decode supplied SPKAC");
		goto cleanup;
	}

	pkey = X509_PUBKEY_get(spki->spkac->pubkey);
	if (pkey == NULL) {
		php_openssl_store_errors();
		php_error_docref(NULL, E_WARNING, "Unable to acquire signed public key");
		goto cleanup;
	}

	i = NETSCAPE_SPKI_verify(spki, pkey);
	goto cleanup;

cleanup:
	if (spki != NULL) {
		NETSCAPE_SPKI_free(spki);
	}
	if (pkey != NULL) {
		EVP_PKEY_free(pkey);
	}
	if (spkstr_cleaned != NULL) {
		efree(spkstr_cleaned);
	}

	if (i > 0) {
		RETVAL_TRUE;
	} else {
		php_openssl_store_errors();
	}
}
/* }}} */

/* {{{ proto string openssl_spki_export(string spki)
   Exports public key from existing spki to var */
PHP_FUNCTION(openssl_spki_export)
{
	size_t spkstr_len;
	char *spkstr = NULL, * spkstr_cleaned = NULL, * s = NULL;
	int spkstr_cleaned_len;

	EVP_PKEY *pkey = NULL;
	NETSCAPE_SPKI *spki = NULL;
	BIO *out = NULL;

	if (zend_parse_parameters(ZEND_NUM_ARGS(), "s", &spkstr, &spkstr_len) == FAILURE) {
		return;
	}
	RETVAL_FALSE;

	if (spkstr == NULL) {
		php_error_docref(NULL, E_WARNING, "Unable to use supplied SPKAC");
		goto cleanup;
	}

	spkstr_cleaned = emalloc(spkstr_len + 1);
	spkstr_cleaned_len = (int)(spkstr_len - openssl_spki_cleanup(spkstr, spkstr_cleaned));

	if (spkstr_cleaned_len == 0) {
		php_error_docref(NULL, E_WARNING, "Invalid SPKAC");
		goto cleanup;
	}

	spki = NETSCAPE_SPKI_b64_decode(spkstr_cleaned, spkstr_cleaned_len);
	if (spki == NULL) {
		php_openssl_store_errors();
		php_error_docref(NULL, E_WARNING, "Unable to decode supplied SPKAC");
		goto cleanup;
	}

	pkey = X509_PUBKEY_get(spki->spkac->pubkey);
	if (pkey == NULL) {
		php_openssl_store_errors();
		php_error_docref(NULL, E_WARNING, "Unable to acquire signed public key");
		goto cleanup;
	}

	out = BIO_new(BIO_s_mem());
	if (out && PEM_write_bio_PUBKEY(out, pkey)) {
		BUF_MEM *bio_buf;

		BIO_get_mem_ptr(out, &bio_buf);
		RETVAL_STRINGL((char *)bio_buf->data, bio_buf->length);
	} else {
		php_openssl_store_errors();
	}
	goto cleanup;

cleanup:

	if (spki != NULL) {
		NETSCAPE_SPKI_free(spki);
	}
	if (out != NULL) {
		BIO_free_all(out);
	}
	if (pkey != NULL) {
		EVP_PKEY_free(pkey);
	}
	if (spkstr_cleaned != NULL) {
		efree(spkstr_cleaned);
	}
	if (s != NULL) {
		efree(s);
	}
}
/* }}} */

/* {{{ proto string openssl_spki_export_challenge(string spki)
   Exports spkac challenge from existing spki to var */
PHP_FUNCTION(openssl_spki_export_challenge)
{
	size_t spkstr_len;
	char *spkstr = NULL, * spkstr_cleaned = NULL;
	int spkstr_cleaned_len;

	NETSCAPE_SPKI *spki = NULL;

	if (zend_parse_parameters(ZEND_NUM_ARGS(), "s", &spkstr, &spkstr_len) == FAILURE) {
		return;
	}
	RETVAL_FALSE;

	if (spkstr == NULL) {
		php_error_docref(NULL, E_WARNING, "Unable to use supplied SPKAC");
		goto cleanup;
	}

	spkstr_cleaned = emalloc(spkstr_len + 1);
	spkstr_cleaned_len = (int)(spkstr_len - openssl_spki_cleanup(spkstr, spkstr_cleaned));

	if (spkstr_cleaned_len == 0) {
		php_error_docref(NULL, E_WARNING, "Invalid SPKAC");
		goto cleanup;
	}

	spki = NETSCAPE_SPKI_b64_decode(spkstr_cleaned, spkstr_cleaned_len);
	if (spki == NULL) {
		php_openssl_store_errors();
		php_error_docref(NULL, E_WARNING, "Unable to decode SPKAC");
		goto cleanup;
	}

	RETVAL_STRING((char *) ASN1_STRING_data(spki->spkac->challenge));
	goto cleanup;

cleanup:
	if (spkstr_cleaned != NULL) {
		efree(spkstr_cleaned);
	}
}
/* }}} */

/* {{{ proto bool openssl_x509_export(mixed x509, string &out [, bool notext = true])
   Exports a CERT to file or a var */
PHP_FUNCTION(openssl_x509_export)
{
	X509 * cert;
	zval * zcert, *zout;
	zend_bool notext = 1;
	BIO * bio_out;
	zend_resource *certresource;

	if (zend_parse_parameters(ZEND_NUM_ARGS(), "zz/|b", &zcert, &zout, &notext) == FAILURE) {
		return;
	}
	RETVAL_FALSE;

	cert = php_openssl_x509_from_zval(zcert, 0, &certresource);
	if (cert == NULL) {
		php_error_docref(NULL, E_WARNING, "cannot get cert from parameter 1");
		return;
	}

	bio_out = BIO_new(BIO_s_mem());
	if (!bio_out) {
		php_openssl_store_errors();
		goto cleanup;
	}
	if (!notext && !X509_print(bio_out, cert)) {
		php_openssl_store_errors();
	}
	if (PEM_write_bio_X509(bio_out, cert)) {
		BUF_MEM *bio_buf;

		zval_dtor(zout);
		BIO_get_mem_ptr(bio_out, &bio_buf);
		ZVAL_STRINGL(zout, bio_buf->data, bio_buf->length);

		RETVAL_TRUE;
	} else {
		php_openssl_store_errors();
	}

	BIO_free(bio_out);

cleanup:
	if (certresource == NULL && cert != NULL) {
		X509_free(cert);
	}
}
/* }}} */

zend_string* php_openssl_x509_fingerprint(X509 *peer, const char *method, zend_bool raw)
{
	unsigned char md[EVP_MAX_MD_SIZE];
	const EVP_MD *mdtype;
	unsigned int n;
	zend_string *ret;

	if (!(mdtype = EVP_get_digestbyname(method))) {
		php_error_docref(NULL, E_WARNING, "Unknown signature algorithm");
		return NULL;
	} else if (!X509_digest(peer, mdtype, md, &n)) {
		php_openssl_store_errors();
		php_error_docref(NULL, E_ERROR, "Could not generate signature");
		return NULL;
	}

	if (raw) {
		ret = zend_string_init((char*)md, n, 0);
	} else {
		ret = zend_string_alloc(n * 2, 0);
		make_digest_ex(ZSTR_VAL(ret), md, n);
		ZSTR_VAL(ret)[n * 2] = '\0';
	}

	return ret;
}

PHP_FUNCTION(openssl_x509_fingerprint)
{
	X509 *cert;
	zval *zcert;
	zend_resource *certresource;
	zend_bool raw_output = 0;
	char *method = "sha1";
	size_t method_len;
	zend_string *fingerprint;

	if (zend_parse_parameters(ZEND_NUM_ARGS(), "z|sb", &zcert, &method, &method_len, &raw_output) == FAILURE) {
		return;
	}

	cert = php_openssl_x509_from_zval(zcert, 0, &certresource);
	if (cert == NULL) {
		php_error_docref(NULL, E_WARNING, "cannot get cert from parameter 1");
		RETURN_FALSE;
	}

	fingerprint = php_openssl_x509_fingerprint(cert, method, raw_output);
	if (fingerprint) {
		RETVAL_STR(fingerprint);
	} else {
		RETVAL_FALSE;
	}

	if (certresource == NULL && cert) {
		X509_free(cert);
	}
}

/* {{{ proto bool openssl_x509_check_private_key(mixed cert, mixed key)
   Checks if a private key corresponds to a CERT */
PHP_FUNCTION(openssl_x509_check_private_key)
{
	zval * zcert, *zkey;
	X509 * cert = NULL;
	EVP_PKEY * key = NULL;
	zend_resource *certresource = NULL, *keyresource = NULL;

	RETVAL_FALSE;

	if (zend_parse_parameters(ZEND_NUM_ARGS(), "zz", &zcert, &zkey) == FAILURE) {
		return;
	}
	cert = php_openssl_x509_from_zval(zcert, 0, &certresource);
	if (cert == NULL) {
		RETURN_FALSE;
	}
	key = php_openssl_evp_from_zval(zkey, 0, "", 1, &keyresource);
	if (key) {
		RETVAL_BOOL(X509_check_private_key(cert, key));
	}

	if (keyresource == NULL && key) {
		EVP_PKEY_free(key);
	}
	if (certresource == NULL && cert) {
		X509_free(cert);
	}
}
/* }}} */

/* Special handling of subjectAltName, see CVE-2013-4073
 * Christian Heimes
 */

static int openssl_x509v3_subjectAltName(BIO *bio, X509_EXTENSION *extension)
{
	GENERAL_NAMES *names;
	const X509V3_EXT_METHOD *method = NULL;
	long i, length, num;
	const unsigned char *p;

	method = X509V3_EXT_get(extension);
	if (method == NULL) {
		return -1;
	}

	p = extension->value->data;
	length = extension->value->length;
	if (method->it) {
		names = (GENERAL_NAMES*) (ASN1_item_d2i(NULL, &p, length,
			ASN1_ITEM_ptr(method->it)));
	} else {
		names = (GENERAL_NAMES*) (method->d2i(NULL, &p, length));
	}
	if (names == NULL) {
		php_openssl_store_errors();
		return -1;
	}

	num = sk_GENERAL_NAME_num(names);
	for (i = 0; i < num; i++) {
		GENERAL_NAME *name;
		ASN1_STRING *as;
		name = sk_GENERAL_NAME_value(names, i);
		switch (name->type) {
			case GEN_EMAIL:
				BIO_puts(bio, "email:");
				as = name->d.rfc822Name;
				BIO_write(bio, ASN1_STRING_data(as),
					ASN1_STRING_length(as));
				break;
			case GEN_DNS:
				BIO_puts(bio, "DNS:");
				as = name->d.dNSName;
				BIO_write(bio, ASN1_STRING_data(as),
					ASN1_STRING_length(as));
				break;
			case GEN_URI:
				BIO_puts(bio, "URI:");
				as = name->d.uniformResourceIdentifier;
				BIO_write(bio, ASN1_STRING_data(as),
					ASN1_STRING_length(as));
				break;
			default:
				/* use builtin print for GEN_OTHERNAME, GEN_X400,
				 * GEN_EDIPARTY, GEN_DIRNAME, GEN_IPADD and GEN_RID
				 */
				GENERAL_NAME_print(bio, name);
			}
			/* trailing ', ' except for last element */
			if (i < (num - 1)) {
				BIO_puts(bio, ", ");
			}
	}
	sk_GENERAL_NAME_pop_free(names, GENERAL_NAME_free);

	return 0;
}

/* {{{ proto array openssl_x509_parse(mixed x509 [, bool shortnames=true])
   Returns an array of the fields/values of the CERT */
PHP_FUNCTION(openssl_x509_parse)
{
	zval * zcert;
	X509 * cert = NULL;
	zend_resource *certresource = NULL;
	int i, sig_nid;
	zend_bool useshortnames = 1;
	char * tmpstr;
	zval subitem;
	X509_EXTENSION *extension;
	char *extname;
	BIO *bio_out;
	BUF_MEM *bio_buf;
	char buf[256];

	if (zend_parse_parameters(ZEND_NUM_ARGS(), "z|b", &zcert, &useshortnames) == FAILURE) {
		return;
	}
	cert = php_openssl_x509_from_zval(zcert, 0, &certresource);
	if (cert == NULL) {
		RETURN_FALSE;
	}
	array_init(return_value);

	if (cert->name) {
		add_assoc_string(return_value, "name", cert->name);
	}
/*	add_assoc_bool(return_value, "valid", cert->valid); */

	add_assoc_name_entry(return_value, "subject", 		X509_get_subject_name(cert), useshortnames);
	/* hash as used in CA directories to lookup cert by subject name */
	{
		char buf[32];
		snprintf(buf, sizeof(buf), "%08lx", X509_subject_name_hash(cert));
		add_assoc_string(return_value, "hash", buf);
	}

	add_assoc_name_entry(return_value, "issuer", 		X509_get_issuer_name(cert), useshortnames);
	add_assoc_long(return_value, "version", 			X509_get_version(cert));

	add_assoc_string(return_value, "serialNumber", i2s_ASN1_INTEGER(NULL, X509_get_serialNumber(cert)));

	add_assoc_asn1_string(return_value, "validFrom", 	X509_get_notBefore(cert));
	add_assoc_asn1_string(return_value, "validTo", 		X509_get_notAfter(cert));

	add_assoc_long(return_value, "validFrom_time_t", 	asn1_time_to_time_t(X509_get_notBefore(cert)));
	add_assoc_long(return_value, "validTo_time_t", 		asn1_time_to_time_t(X509_get_notAfter(cert)));

	tmpstr = (char *)X509_alias_get0(cert, NULL);
	if (tmpstr) {
		add_assoc_string(return_value, "alias", tmpstr);
	}

	sig_nid = OBJ_obj2nid((cert)->sig_alg->algorithm);
	add_assoc_string(return_value, "signatureTypeSN", (char*)OBJ_nid2sn(sig_nid));
	add_assoc_string(return_value, "signatureTypeLN", (char*)OBJ_nid2ln(sig_nid));
	add_assoc_long(return_value, "signatureTypeNID", sig_nid);
	array_init(&subitem);

	/* NOTE: the purposes are added as integer keys - the keys match up to the X509_PURPOSE_SSL_XXX defines
	   in x509v3.h */
	for (i = 0; i < X509_PURPOSE_get_count(); i++) {
		int id, purpset;
		char * pname;
		X509_PURPOSE * purp;
		zval subsub;

		array_init(&subsub);

		purp = X509_PURPOSE_get0(i);
		id = X509_PURPOSE_get_id(purp);

		purpset = X509_check_purpose(cert, id, 0);
		add_index_bool(&subsub, 0, purpset);

		purpset = X509_check_purpose(cert, id, 1);
		add_index_bool(&subsub, 1, purpset);

		pname = useshortnames ? X509_PURPOSE_get0_sname(purp) : X509_PURPOSE_get0_name(purp);
		add_index_string(&subsub, 2, pname);

		/* NOTE: if purpset > 1 then it's a warning - we should mention it ? */

		add_index_zval(&subitem, id, &subsub);
	}
	add_assoc_zval(return_value, "purposes", &subitem);

	array_init(&subitem);


	for (i = 0; i < X509_get_ext_count(cert); i++) {
		int nid;
		extension = X509_get_ext(cert, i);
		nid = OBJ_obj2nid(X509_EXTENSION_get_object(extension));
		if (nid != NID_undef) {
			extname = (char *)OBJ_nid2sn(OBJ_obj2nid(X509_EXTENSION_get_object(extension)));
		} else {
			OBJ_obj2txt(buf, sizeof(buf)-1, X509_EXTENSION_get_object(extension), 1);
			extname = buf;
		}
		bio_out = BIO_new(BIO_s_mem());
		if (bio_out == NULL) {
			php_openssl_store_errors();
			RETURN_FALSE;
		}
		if (nid == NID_subject_alt_name) {
			if (openssl_x509v3_subjectAltName(bio_out, extension) == 0) {
				BIO_get_mem_ptr(bio_out, &bio_buf);
				add_assoc_stringl(&subitem, extname, bio_buf->data, bio_buf->length);
			} else {
				zval_dtor(return_value);
				if (certresource == NULL && cert) {
					X509_free(cert);
				}
				BIO_free(bio_out);
				RETURN_FALSE;
			}
		}
		else if (X509V3_EXT_print(bio_out, extension, 0, 0)) {
			BIO_get_mem_ptr(bio_out, &bio_buf);
			add_assoc_stringl(&subitem, extname, bio_buf->data, bio_buf->length);
		} else {
			add_assoc_asn1_string(&subitem, extname, X509_EXTENSION_get_data(extension));
		}
		BIO_free(bio_out);
	}
	add_assoc_zval(return_value, "extensions", &subitem);

	if (certresource == NULL && cert) {
		X509_free(cert);
	}
}
/* }}} */

/* {{{ load_all_certs_from_file */
static STACK_OF(X509) * load_all_certs_from_file(char *certfile)
{
	STACK_OF(X509_INFO) *sk=NULL;
	STACK_OF(X509) *stack=NULL, *ret=NULL;
	BIO *in=NULL;
	X509_INFO *xi;

	if(!(stack = sk_X509_new_null())) {
		php_openssl_store_errors();
		php_error_docref(NULL, E_ERROR, "memory allocation failure");
		goto end;
	}

	if (php_openssl_open_base_dir_chk(certfile)) {
		sk_X509_free(stack);
		goto end;
	}

	if(!(in=BIO_new_file(certfile, "r"))) {
		php_openssl_store_errors();
		php_error_docref(NULL, E_WARNING, "error opening the file, %s", certfile);
		sk_X509_free(stack);
		goto end;
	}

	/* This loads from a file, a stack of x509/crl/pkey sets */
	if(!(sk=PEM_X509_INFO_read_bio(in, NULL, NULL, NULL))) {
		php_openssl_store_errors();
		php_error_docref(NULL, E_WARNING, "error reading the file, %s", certfile);
		sk_X509_free(stack);
		goto end;
	}

	/* scan over it and pull out the certs */
	while (sk_X509_INFO_num(sk)) {
		xi=sk_X509_INFO_shift(sk);
		if (xi->x509 != NULL) {
			sk_X509_push(stack,xi->x509);
			xi->x509=NULL;
		}
		X509_INFO_free(xi);
	}
	if(!sk_X509_num(stack)) {
		php_error_docref(NULL, E_WARNING, "no certificates in file, %s", certfile);
		sk_X509_free(stack);
		goto end;
	}
	ret=stack;
end:
	BIO_free(in);
	sk_X509_INFO_free(sk);

	return ret;
}
/* }}} */

/* {{{ check_cert */
static int check_cert(X509_STORE *ctx, X509 *x, STACK_OF(X509) *untrustedchain, int purpose)
{
	int ret=0;
	X509_STORE_CTX *csc;

	csc = X509_STORE_CTX_new();
	if (csc == NULL) {
		php_openssl_store_errors();
		php_error_docref(NULL, E_ERROR, "memory allocation failure");
		return 0;
	}
	if (!X509_STORE_CTX_init(csc, ctx, x, untrustedchain)) {
		php_openssl_store_errors();
		php_error_docref(NULL, E_WARNING, "cert store initialization failed");
		return 0;
	}
	if (purpose >= 0 && !X509_STORE_CTX_set_purpose(csc, purpose)) {
		php_openssl_store_errors();
	}
	ret = X509_verify_cert(csc);
	if (ret < 0) {
		php_openssl_store_errors();
	}
	X509_STORE_CTX_free(csc);

	return ret;
}
/* }}} */

/* {{{ proto int openssl_x509_checkpurpose(mixed x509cert, int purpose, array cainfo [, string untrustedfile])
   Checks the CERT to see if it can be used for the purpose in purpose. cainfo holds information about trusted CAs */
PHP_FUNCTION(openssl_x509_checkpurpose)
{
	zval * zcert, * zcainfo = NULL;
	X509_STORE * cainfo = NULL;
	X509 * cert = NULL;
	zend_resource *certresource = NULL;
	STACK_OF(X509) * untrustedchain = NULL;
	zend_long purpose;
	char * untrusted = NULL;
	size_t untrusted_len = 0;
	int ret;

	if (zend_parse_parameters(ZEND_NUM_ARGS(), "zl|a!s", &zcert, &purpose, &zcainfo, &untrusted, &untrusted_len) == FAILURE) {
		return;
	}

	RETVAL_LONG(-1);

	if (untrusted) {
		untrustedchain = load_all_certs_from_file(untrusted);
		if (untrustedchain == NULL) {
			goto clean_exit;
		}
	}

	cainfo = setup_verify(zcainfo);
	if (cainfo == NULL) {
		goto clean_exit;
	}
	cert = php_openssl_x509_from_zval(zcert, 0, &certresource);
	if (cert == NULL) {
		goto clean_exit;
	}

	ret = check_cert(cainfo, cert, untrustedchain, (int)purpose);
	if (ret != 0 && ret != 1) {
		RETVAL_LONG(ret);
	} else {
		RETVAL_BOOL(ret);
	}

clean_exit:
	if (certresource == NULL && cert) {
		X509_free(cert);
	}
	if (cainfo) {
		X509_STORE_free(cainfo);
	}
	if (untrustedchain) {
		sk_X509_pop_free(untrustedchain, X509_free);
	}
}
/* }}} */

/* {{{ setup_verify
 * calist is an array containing file and directory names.  create a
 * certificate store and add those certs to it for use in verification.
*/
static X509_STORE * setup_verify(zval * calist)
{
	X509_STORE *store;
	X509_LOOKUP * dir_lookup, * file_lookup;
	int ndirs = 0, nfiles = 0;
	zval * item;
	zend_stat_t sb;

	store = X509_STORE_new();

	if (store == NULL) {
		php_openssl_store_errors();
		return NULL;
	}

	if (calist && (Z_TYPE_P(calist) == IS_ARRAY)) {
		ZEND_HASH_FOREACH_VAL(Z_ARRVAL_P(calist), item) {
			convert_to_string_ex(item);

			if (VCWD_STAT(Z_STRVAL_P(item), &sb) == -1) {
				php_error_docref(NULL, E_WARNING, "unable to stat %s", Z_STRVAL_P(item));
				continue;
			}

			if ((sb.st_mode & S_IFREG) == S_IFREG) {
				file_lookup = X509_STORE_add_lookup(store, X509_LOOKUP_file());
				if (file_lookup == NULL || !X509_LOOKUP_load_file(file_lookup, Z_STRVAL_P(item), X509_FILETYPE_PEM)) {
					php_openssl_store_errors();
					php_error_docref(NULL, E_WARNING, "error loading file %s", Z_STRVAL_P(item));
				} else {
					nfiles++;
				}
				file_lookup = NULL;
			} else {
				dir_lookup = X509_STORE_add_lookup(store, X509_LOOKUP_hash_dir());
				if (dir_lookup == NULL || !X509_LOOKUP_add_dir(dir_lookup, Z_STRVAL_P(item), X509_FILETYPE_PEM)) {
					php_openssl_store_errors();
					php_error_docref(NULL, E_WARNING, "error loading directory %s", Z_STRVAL_P(item));
				} else {
					ndirs++;
				}
				dir_lookup = NULL;
			}
		} ZEND_HASH_FOREACH_END();
	}
	if (nfiles == 0) {
		file_lookup = X509_STORE_add_lookup(store, X509_LOOKUP_file());
		if (file_lookup == NULL || !X509_LOOKUP_load_file(file_lookup, NULL, X509_FILETYPE_DEFAULT)) {
			php_openssl_store_errors();
		}
	}
	if (ndirs == 0) {
		dir_lookup = X509_STORE_add_lookup(store, X509_LOOKUP_hash_dir());
		if (dir_lookup == NULL || !X509_LOOKUP_add_dir(dir_lookup, NULL, X509_FILETYPE_DEFAULT)) {
			php_openssl_store_errors();
		}
	}
	return store;
}
/* }}} */

/* {{{ proto resource openssl_x509_read(mixed cert)
   Reads X.509 certificates */
PHP_FUNCTION(openssl_x509_read)
{
	zval *cert;
	X509 *x509;
	zend_resource *res;

	if (zend_parse_parameters(ZEND_NUM_ARGS(), "z", &cert) == FAILURE) {
		return;
	}
	x509 = php_openssl_x509_from_zval(cert, 1, &res);
	ZVAL_RES(return_value, res);

	if (x509 == NULL) {
		php_error_docref(NULL, E_WARNING, "supplied parameter cannot be coerced into an X509 certificate!");
		RETURN_FALSE;
	}
}
/* }}} */

/* {{{ proto void openssl_x509_free(resource x509)
   Frees X.509 certificates */
PHP_FUNCTION(openssl_x509_free)
{
	zval *x509;
	X509 *cert;

	if (zend_parse_parameters(ZEND_NUM_ARGS(), "r", &x509) == FAILURE) {
		return;
	}
	if ((cert = (X509 *)zend_fetch_resource(Z_RES_P(x509), "OpenSSL X.509", le_x509)) == NULL) {
		RETURN_FALSE;
	}
	zend_list_close(Z_RES_P(x509));
}
/* }}} */

/* }}} */

/* Pop all X509 from Stack and free them, free the stack afterwards */
static void php_sk_X509_free(STACK_OF(X509) * sk) /* {{{ */
{
	for (;;) {
		X509* x = sk_X509_pop(sk);
		if (!x) break;
		X509_free(x);
	}
	sk_X509_free(sk);
}
/* }}} */

static STACK_OF(X509) * php_array_to_X509_sk(zval * zcerts) /* {{{ */
{
	zval * zcertval;
	STACK_OF(X509) * sk = NULL;
	X509 * cert;
	zend_resource *certresource;

	sk = sk_X509_new_null();

	/* get certs */
	if (Z_TYPE_P(zcerts) == IS_ARRAY) {
		ZEND_HASH_FOREACH_VAL(Z_ARRVAL_P(zcerts), zcertval) {
			cert = php_openssl_x509_from_zval(zcertval, 0, &certresource);
			if (cert == NULL) {
				goto clean_exit;
			}

			if (certresource != NULL) {
				cert = X509_dup(cert);

				if (cert == NULL) {
					php_openssl_store_errors();
					goto clean_exit;
				}

			}
			sk_X509_push(sk, cert);
		} ZEND_HASH_FOREACH_END();
	} else {
		/* a single certificate */
		cert = php_openssl_x509_from_zval(zcerts, 0, &certresource);

		if (cert == NULL) {
			goto clean_exit;
		}

		if (certresource != NULL) {
			cert = X509_dup(cert);
			if (cert == NULL) {
				php_openssl_store_errors();
				goto clean_exit;
			}
		}
		sk_X509_push(sk, cert);
	}

clean_exit:
	return sk;
}
/* }}} */

/* {{{ proto bool openssl_pkcs12_export_to_file(mixed x509, string filename, mixed priv_key, string pass[, array args])
   Creates and exports a PKCS to file */
PHP_FUNCTION(openssl_pkcs12_export_to_file)
{
	X509 * cert = NULL;
	BIO * bio_out = NULL;
	PKCS12 * p12 = NULL;
	char * filename;
	char * friendly_name = NULL;
	size_t filename_len;
	char * pass;
	size_t pass_len;
	zval *zcert = NULL, *zpkey = NULL, *args = NULL;
	EVP_PKEY *priv_key = NULL;
	zend_resource *certresource, *keyresource;
	zval * item;
	STACK_OF(X509) *ca = NULL;

	if (zend_parse_parameters(ZEND_NUM_ARGS(), "zpzs|a", &zcert, &filename, &filename_len, &zpkey, &pass, &pass_len, &args) == FAILURE)
		return;

	RETVAL_FALSE;

	cert = php_openssl_x509_from_zval(zcert, 0, &certresource);
	if (cert == NULL) {
		php_error_docref(NULL, E_WARNING, "cannot get cert from parameter 1");
		return;
	}
	priv_key = php_openssl_evp_from_zval(zpkey, 0, "", 1, &keyresource);
	if (priv_key == NULL) {
		php_error_docref(NULL, E_WARNING, "cannot get private key from parameter 3");
		goto cleanup;
	}
	if (cert && !X509_check_private_key(cert, priv_key)) {
		php_openssl_store_errors();
		php_error_docref(NULL, E_WARNING, "private key does not correspond to cert");
		goto cleanup;
	}
	if (php_openssl_open_base_dir_chk(filename)) {
		goto cleanup;
	}

	/* parse extra config from args array, promote this to an extra function */
	if (args && (item = zend_hash_str_find(Z_ARRVAL_P(args), "friendly_name", sizeof("friendly_name")-1)) != NULL && Z_TYPE_P(item) == IS_STRING)
		friendly_name = Z_STRVAL_P(item);
	/* certpbe (default RC2-40)
	   keypbe (default 3DES)
	   friendly_caname
	*/

	if (args && (item = zend_hash_str_find(Z_ARRVAL_P(args), "extracerts", sizeof("extracerts")-1)) != NULL)
		ca = php_array_to_X509_sk(item);
	/* end parse extra config */

	/*PKCS12 *PKCS12_create(char *pass, char *name, EVP_PKEY *pkey, X509 *cert, STACK_OF(X509) *ca,
				int nid_key, int nid_cert, int iter, int mac_iter, int keytype);*/

	p12 = PKCS12_create(pass, friendly_name, priv_key, cert, ca, 0, 0, 0, 0, 0);
	if (p12 != NULL) {
		bio_out = BIO_new_file(filename, "w");
		if (bio_out != NULL) {

			i2d_PKCS12_bio(bio_out, p12);
			BIO_free(bio_out);

			RETVAL_TRUE;
		} else {
			php_openssl_store_errors();
			php_error_docref(NULL, E_WARNING, "error opening file %s", filename);
		}

		PKCS12_free(p12);
	} else {
		php_openssl_store_errors();
	}

	php_sk_X509_free(ca);

cleanup:

	if (keyresource == NULL && priv_key) {
		EVP_PKEY_free(priv_key);
	}
	if (certresource == NULL && cert) {
		X509_free(cert);
	}
}
/* }}} */

/* {{{ proto bool openssl_pkcs12_export(mixed x509, string &out, mixed priv_key, string pass[, array args])
   Creates and exports a PKCS12 to a var */
PHP_FUNCTION(openssl_pkcs12_export)
{
	X509 * cert = NULL;
	BIO * bio_out;
	PKCS12 * p12 = NULL;
	zval * zcert = NULL, *zout = NULL, *zpkey, *args = NULL;
	EVP_PKEY *priv_key = NULL;
	zend_resource *certresource, *keyresource;
	char * pass;
	size_t pass_len;
	char * friendly_name = NULL;
	zval * item;
	STACK_OF(X509) *ca = NULL;

	if (zend_parse_parameters(ZEND_NUM_ARGS(), "zz/zs|a", &zcert, &zout, &zpkey, &pass, &pass_len, &args) == FAILURE)
		return;

	RETVAL_FALSE;

	cert = php_openssl_x509_from_zval(zcert, 0, &certresource);
	if (cert == NULL) {
		php_error_docref(NULL, E_WARNING, "cannot get cert from parameter 1");
		return;
	}
	priv_key = php_openssl_evp_from_zval(zpkey, 0, "", 1, &keyresource);
	if (priv_key == NULL) {
		php_error_docref(NULL, E_WARNING, "cannot get private key from parameter 3");
		goto cleanup;
	}
	if (cert && !X509_check_private_key(cert, priv_key)) {
		php_error_docref(NULL, E_WARNING, "private key does not correspond to cert");
		goto cleanup;
	}

	/* parse extra config from args array, promote this to an extra function */
	if (args && (item = zend_hash_str_find(Z_ARRVAL_P(args), "friendly_name", sizeof("friendly_name")-1)) != NULL && Z_TYPE_P(item) == IS_STRING)
		friendly_name = Z_STRVAL_P(item);

	if (args && (item = zend_hash_str_find(Z_ARRVAL_P(args), "extracerts", sizeof("extracerts")-1)) != NULL)
		ca = php_array_to_X509_sk(item);
	/* end parse extra config */

	p12 = PKCS12_create(pass, friendly_name, priv_key, cert, ca, 0, 0, 0, 0, 0);

	if (p12 != NULL) {
		bio_out = BIO_new(BIO_s_mem());
		if (i2d_PKCS12_bio(bio_out, p12)) {
			BUF_MEM *bio_buf;

			zval_dtor(zout);
			BIO_get_mem_ptr(bio_out, &bio_buf);
			ZVAL_STRINGL(zout, bio_buf->data, bio_buf->length);

			RETVAL_TRUE;
		} else {
			php_openssl_store_errors();
		}

		BIO_free(bio_out);
		PKCS12_free(p12);
	} else {
		php_openssl_store_errors();
	}
	php_sk_X509_free(ca);

cleanup:

	if (keyresource == NULL && priv_key) {
		EVP_PKEY_free(priv_key);
	}
	if (certresource == NULL && cert) {
		X509_free(cert);
	}
}
/* }}} */

/* {{{ proto bool openssl_pkcs12_read(string PKCS12, array &certs, string pass)
   Parses a PKCS12 to an array */
PHP_FUNCTION(openssl_pkcs12_read)
{
	zval *zout = NULL, zextracerts, zcert, zpkey;
	char *pass, *zp12;
	size_t pass_len, zp12_len;
	PKCS12 * p12 = NULL;
	EVP_PKEY * pkey = NULL;
	X509 * cert = NULL;
	STACK_OF(X509) * ca = NULL;
	BIO * bio_in = NULL;
	int i;

	if (zend_parse_parameters(ZEND_NUM_ARGS(), "sz/s", &zp12, &zp12_len, &zout, &pass, &pass_len) == FAILURE)
		return;

	RETVAL_FALSE;

	PHP_OPENSSL_CHECK_SIZE_T_TO_INT(zp12_len, pkcs12);

	bio_in = BIO_new(BIO_s_mem());

	if (0 >= BIO_write(bio_in, zp12, (int)zp12_len)) {
		php_openssl_store_errors();
		goto cleanup;
	}

	if (d2i_PKCS12_bio(bio_in, &p12) && PKCS12_parse(p12, pass, &pkey, &cert, &ca)) {
		BIO * bio_out;

		zval_dtor(zout);
		array_init(zout);

		bio_out = BIO_new(BIO_s_mem());
		if (PEM_write_bio_X509(bio_out, cert)) {
			BUF_MEM *bio_buf;
			BIO_get_mem_ptr(bio_out, &bio_buf);
			ZVAL_STRINGL(&zcert, bio_buf->data, bio_buf->length);
			add_assoc_zval(zout, "cert", &zcert);
		} else {
			php_openssl_store_errors();
		}
		BIO_free(bio_out);

		bio_out = BIO_new(BIO_s_mem());
		if (PEM_write_bio_PrivateKey(bio_out, pkey, NULL, NULL, 0, 0, NULL)) {
			BUF_MEM *bio_buf;
			BIO_get_mem_ptr(bio_out, &bio_buf);
			ZVAL_STRINGL(&zpkey, bio_buf->data, bio_buf->length);
			add_assoc_zval(zout, "pkey", &zpkey);
		} else {
			php_openssl_store_errors();
		}
		BIO_free(bio_out);

		array_init(&zextracerts);

		for (i=0;;i++) {
			zval zextracert;
			X509* aCA = sk_X509_pop(ca);
			if (!aCA) break;

			bio_out = BIO_new(BIO_s_mem());
			if (PEM_write_bio_X509(bio_out, aCA)) {
				BUF_MEM *bio_buf;
				BIO_get_mem_ptr(bio_out, &bio_buf);
				ZVAL_STRINGL(&zextracert, bio_buf->data, bio_buf->length);
				add_index_zval(&zextracerts, i, &zextracert);

			}
			BIO_free(bio_out);

			X509_free(aCA);
		}
		if(ca) {
			sk_X509_free(ca);
			add_assoc_zval(zout, "extracerts", &zextracerts);
		} else {
			zval_dtor(&zextracerts);
		}

		RETVAL_TRUE;

		PKCS12_free(p12);
	} else {
		php_openssl_store_errors();
	}

	cleanup:
	if (bio_in) {
		BIO_free(bio_in);
	}
	if (pkey) {
		EVP_PKEY_free(pkey);
	}
	if (cert) {
		X509_free(cert);
	}
}
/* }}} */

/* {{{ x509 CSR functions */

/* {{{ php_openssl_make_REQ */
static int php_openssl_make_REQ(struct php_x509_request * req, X509_REQ * csr, zval * dn, zval * attribs)
{
	STACK_OF(CONF_VALUE) * dn_sk, *attr_sk = NULL;
	char * str, *dn_sect, *attr_sect;

	dn_sect = CONF_get_string(req->req_config, req->section_name, "distinguished_name");
	if (dn_sect == NULL) {
		php_openssl_store_errors();
		return FAILURE;
	}
	dn_sk = CONF_get_section(req->req_config, dn_sect);
	if (dn_sk == NULL) {
		php_openssl_store_errors();
		return FAILURE;
	}
	attr_sect = CONF_get_string(req->req_config, req->section_name, "attributes");
	if (attr_sect == NULL) {
		php_openssl_store_errors();
		attr_sk = NULL;
	} else {
		attr_sk = CONF_get_section(req->req_config, attr_sect);
		if (attr_sk == NULL) {
			php_openssl_store_errors();
			return FAILURE;
		}
	}
	/* setup the version number: version 1 */
	if (X509_REQ_set_version(csr, 0L)) {
		int i, nid;
		char * type;
		CONF_VALUE * v;
		X509_NAME * subj;
		zval * item;
		zend_string * strindex = NULL;

		subj = X509_REQ_get_subject_name(csr);
		/* apply values from the dn hash */
		ZEND_HASH_FOREACH_STR_KEY_VAL(Z_ARRVAL_P(dn), strindex, item) {
			if (strindex) {
				int nid;

				convert_to_string_ex(item);

				nid = OBJ_txt2nid(ZSTR_VAL(strindex));
				if (nid != NID_undef) {
					if (!X509_NAME_add_entry_by_NID(subj, nid, MBSTRING_UTF8,
								(unsigned char*)Z_STRVAL_P(item), -1, -1, 0))
					{
						php_openssl_store_errors();
						php_error_docref(NULL, E_WARNING,
							"dn: add_entry_by_NID %d -> %s (failed; check error"
							" queue and value of string_mask OpenSSL option "
							"if illegal characters are reported)",
							nid, Z_STRVAL_P(item));
						return FAILURE;
					}
				} else {
					php_error_docref(NULL, E_WARNING, "dn: %s is not a recognized name", ZSTR_VAL(strindex));
				}
			}
		} ZEND_HASH_FOREACH_END();

		/* Finally apply defaults from config file */
		for(i = 0; i < sk_CONF_VALUE_num(dn_sk); i++) {
			int len;
			char buffer[200 + 1]; /*200 + \0 !*/

			v = sk_CONF_VALUE_value(dn_sk, i);
			type = v->name;

			len = (int)strlen(type);
			if (len < sizeof("_default")) {
				continue;
			}
			len -= sizeof("_default") - 1;
			if (strcmp("_default", type + len) != 0) {
				continue;
			}
			if (len > 200) {
				len = 200;
			}
			memcpy(buffer, type, len);
			buffer[len] = '\0';
			type = buffer;

			/* Skip past any leading X. X: X, etc to allow for multiple
			 * instances */
			for (str = type; *str; str++) {
				if (*str == ':' || *str == ',' || *str == '.') {
					str++;
					if (*str) {
						type = str;
					}
					break;
				}
			}
			/* if it is already set, skip this */
			nid = OBJ_txt2nid(type);
			if (X509_NAME_get_index_by_NID(subj, nid, -1) >= 0) {
				continue;
			}
			if (!X509_NAME_add_entry_by_txt(subj, type, MBSTRING_UTF8, (unsigned char*)v->value, -1, -1, 0)) {
				php_openssl_store_errors();
				php_error_docref(NULL, E_WARNING, "add_entry_by_txt %s -> %s (failed)", type, v->value);
				return FAILURE;
			}
			if (!X509_NAME_entry_count(subj)) {
				php_error_docref(NULL, E_WARNING, "no objects specified in config file");
				return FAILURE;
			}
		}
		if (attribs) {
			ZEND_HASH_FOREACH_STR_KEY_VAL(Z_ARRVAL_P(attribs), strindex, item) {
				int nid;

				convert_to_string_ex(item);

				nid = OBJ_txt2nid(ZSTR_VAL(strindex));
				if (nid != NID_undef) {
					if (!X509_NAME_add_entry_by_NID(subj, nid, MBSTRING_UTF8, (unsigned char*)Z_STRVAL_P(item), -1, -1, 0)) {
						php_openssl_store_errors();
						php_error_docref(NULL, E_WARNING, "attribs: add_entry_by_NID %d -> %s (failed)", nid, Z_STRVAL_P(item));
						return FAILURE;
					}
				} else {
					php_error_docref(NULL, E_WARNING, "dn: %s is not a recognized name", ZSTR_VAL(strindex));
				}
			} ZEND_HASH_FOREACH_END();
			for (i = 0; i < sk_CONF_VALUE_num(attr_sk); i++) {
				v = sk_CONF_VALUE_value(attr_sk, i);
				/* if it is already set, skip this */
				nid = OBJ_txt2nid(v->name);
				if (X509_REQ_get_attr_by_NID(csr, nid, -1) >= 0) {
					continue;
				}
				if (!X509_REQ_add1_attr_by_txt(csr, v->name, MBSTRING_UTF8, (unsigned char*)v->value, -1)) {
					php_openssl_store_errors();
					php_error_docref(NULL, E_WARNING,
						"add1_attr_by_txt %s -> %s (failed; check error queue "
						"and value of string_mask OpenSSL option if illegal "
						"characters are reported)",
						v->name, v->value);
					return FAILURE;
				}
			}
		}
	} else {
		php_openssl_store_errors();
	}

	if (!X509_REQ_set_pubkey(csr, req->priv_key)) {
		php_openssl_store_errors();
	}
	return SUCCESS;
}
/* }}} */

/* {{{ php_openssl_csr_from_zval */
static X509_REQ * php_openssl_csr_from_zval(zval * val, int makeresource, zend_resource **resourceval)
{
	X509_REQ * csr = NULL;
	char * filename = NULL;
	BIO * in;

	if (resourceval) {
		*resourceval = NULL;
	}
	if (Z_TYPE_P(val) == IS_RESOURCE) {
		void * what;
		zend_resource *res = Z_RES_P(val);

		what = zend_fetch_resource(res, "OpenSSL X.509 CSR", le_csr);
		if (what) {
			if (resourceval) {
				*resourceval = res;
				Z_ADDREF_P(val);
			}
			return (X509_REQ*)what;
		}
		return NULL;
	} else if (Z_TYPE_P(val) != IS_STRING) {
		return NULL;
	}

	if (Z_STRLEN_P(val) > 7 && memcmp(Z_STRVAL_P(val), "file://", sizeof("file://") - 1) == 0) {
		filename = Z_STRVAL_P(val) + (sizeof("file://") - 1);
	}
	if (filename) {
		if (php_openssl_open_base_dir_chk(filename)) {
			return NULL;
		}
		in = BIO_new_file(filename, "r");
	} else {
		in = BIO_new_mem_buf(Z_STRVAL_P(val), (int)Z_STRLEN_P(val));
	}

	if (in == NULL) {
		php_openssl_store_errors();
		return NULL;
	}

	csr = PEM_read_bio_X509_REQ(in, NULL,NULL,NULL);
	if (csr == NULL) {
		php_openssl_store_errors();
	}

	BIO_free(in);

	return csr;
}
/* }}} */

/* {{{ proto bool openssl_csr_export_to_file(resource csr, string outfilename [, bool notext=true])
   Exports a CSR to file */
PHP_FUNCTION(openssl_csr_export_to_file)
{
	X509_REQ * csr;
	zval * zcsr = NULL;
	zend_bool notext = 1;
	char * filename = NULL;
	size_t filename_len;
	BIO * bio_out;
	zend_resource *csr_resource;

	if (zend_parse_parameters(ZEND_NUM_ARGS(), "rp|b", &zcsr, &filename, &filename_len, &notext) == FAILURE) {
		return;
	}
	RETVAL_FALSE;

	csr = php_openssl_csr_from_zval(zcsr, 0, &csr_resource);
	if (csr == NULL) {
		php_error_docref(NULL, E_WARNING, "cannot get CSR from parameter 1");
		return;
	}

	if (php_openssl_open_base_dir_chk(filename)) {
		return;
	}

	bio_out = BIO_new_file(filename, "w");
	if (bio_out != NULL) {
		if (!notext && !X509_REQ_print(bio_out, csr)) {
			php_openssl_store_errors();
		}
		if (!PEM_write_bio_X509_REQ(bio_out, csr)) {
			php_error_docref(NULL, E_WARNING, "error writing PEM to file %s", filename);
			php_openssl_store_errors();
		} else {
			RETVAL_TRUE;
		}
		BIO_free(bio_out);
	} else {
		php_openssl_store_errors();
		php_error_docref(NULL, E_WARNING, "error opening file %s", filename);
	}

	if (csr_resource == NULL && csr != NULL) {
		X509_REQ_free(csr);
	}
}
/* }}} */

/* {{{ proto bool openssl_csr_export(resource csr, string &out [, bool notext=true])
   Exports a CSR to file or a var */
PHP_FUNCTION(openssl_csr_export)
{
	X509_REQ * csr;
	zval * zcsr = NULL, *zout=NULL;
	zend_bool notext = 1;
	BIO * bio_out;
	zend_resource *csr_resource;

	if (zend_parse_parameters(ZEND_NUM_ARGS(), "rz/|b", &zcsr, &zout, &notext) == FAILURE) {
		return;
	}

	RETVAL_FALSE;

	csr = php_openssl_csr_from_zval(zcsr, 0, &csr_resource);
	if (csr == NULL) {
		php_error_docref(NULL, E_WARNING, "cannot get CSR from parameter 1");
		return;
	}

	/* export to a var */

	bio_out = BIO_new(BIO_s_mem());
	if (!notext && !X509_REQ_print(bio_out, csr)) {
		php_openssl_store_errors();
	}

	if (PEM_write_bio_X509_REQ(bio_out, csr)) {
		BUF_MEM *bio_buf;

		BIO_get_mem_ptr(bio_out, &bio_buf);
		zval_dtor(zout);
		ZVAL_STRINGL(zout, bio_buf->data, bio_buf->length);

		RETVAL_TRUE;
	} else {
		php_openssl_store_errors();
	}

	if (csr_resource == NULL && csr) {
		X509_REQ_free(csr);
	}
	BIO_free(bio_out);
}
/* }}} */

/* {{{ proto resource openssl_csr_sign(mixed csr, mixed x509, mixed priv_key, long days [, array config_args [, long serial]])
   Signs a cert with another CERT */
PHP_FUNCTION(openssl_csr_sign)
{
	zval * zcert = NULL, *zcsr, *zpkey, *args = NULL;
	zend_long num_days;
	zend_long serial = Z_L(0);
	X509 * cert = NULL, *new_cert = NULL;
	X509_REQ * csr;
	EVP_PKEY * key = NULL, *priv_key = NULL;
	zend_resource *csr_resource, *certresource = NULL, *keyresource = NULL;
	int i;
	struct php_x509_request req;

	if (zend_parse_parameters(ZEND_NUM_ARGS(), "zz!zl|a!l", &zcsr, &zcert, &zpkey, &num_days, &args, &serial) == FAILURE)
		return;

	RETVAL_FALSE;
	PHP_SSL_REQ_INIT(&req);

	csr = php_openssl_csr_from_zval(zcsr, 0, &csr_resource);
	if (csr == NULL) {
		php_error_docref(NULL, E_WARNING, "cannot get CSR from parameter 1");
		return;
	}
	if (zcert) {
		cert = php_openssl_x509_from_zval(zcert, 0, &certresource);
		if (cert == NULL) {
			php_error_docref(NULL, E_WARNING, "cannot get cert from parameter 2");
			goto cleanup;
		}
	}
	priv_key = php_openssl_evp_from_zval(zpkey, 0, "", 1, &keyresource);
	if (priv_key == NULL) {
		php_error_docref(NULL, E_WARNING, "cannot get private key from parameter 3");
		goto cleanup;
	}
	if (cert && !X509_check_private_key(cert, priv_key)) {
		php_openssl_store_errors();
		php_error_docref(NULL, E_WARNING, "private key does not correspond to signing cert");
		goto cleanup;
	}

	if (PHP_SSL_REQ_PARSE(&req, args) == FAILURE) {
		goto cleanup;
	}
	/* Check that the request matches the signature */
	key = X509_REQ_get_pubkey(csr);
	if (key == NULL) {
		php_openssl_store_errors();
		php_error_docref(NULL, E_WARNING, "error unpacking public key");
		goto cleanup;
	}
	i = X509_REQ_verify(csr, key);

	if (i < 0) {
		php_openssl_store_errors();
		php_error_docref(NULL, E_WARNING, "Signature verification problems");
		goto cleanup;
	}
	else if (i == 0) {
		php_error_docref(NULL, E_WARNING, "Signature did not match the certificate request");
		goto cleanup;
	}

	/* Now we can get on with it */

	new_cert = X509_new();
	if (new_cert == NULL) {
		php_openssl_store_errors();
		php_error_docref(NULL, E_WARNING, "No memory");
		goto cleanup;
	}
	/* Version 3 cert */
	if (!X509_set_version(new_cert, 2)) {
		goto cleanup;
	}


	ASN1_INTEGER_set(X509_get_serialNumber(new_cert), (long)serial);

	X509_set_subject_name(new_cert, X509_REQ_get_subject_name(csr));

	if (cert == NULL) {
		cert = new_cert;
	}
	if (!X509_set_issuer_name(new_cert, X509_get_subject_name(cert))) {
		php_openssl_store_errors();
		goto cleanup;
	}
	X509_gmtime_adj(X509_get_notBefore(new_cert), 0);
	X509_gmtime_adj(X509_get_notAfter(new_cert), 60*60*24*(long)num_days);
	i = X509_set_pubkey(new_cert, key);
	if (!i) {
		php_openssl_store_errors();
		goto cleanup;
	}
	if (req.extensions_section) {
		X509V3_CTX ctx;

		X509V3_set_ctx(&ctx, cert, new_cert, csr, NULL, 0);
		X509V3_set_conf_lhash(&ctx, req.req_config);
		if (!X509V3_EXT_add_conf(req.req_config, &ctx, req.extensions_section, new_cert)) {
			php_openssl_store_errors();
			goto cleanup;
		}
	}

	/* Now sign it */
	if (!X509_sign(new_cert, priv_key, req.digest)) {
		php_openssl_store_errors();
		php_error_docref(NULL, E_WARNING, "failed to sign it");
		goto cleanup;
	}

	/* Succeeded; lets return the cert */
	ZVAL_RES(return_value, zend_register_resource(new_cert, le_x509));
	new_cert = NULL;

cleanup:

	if (cert == new_cert) {
		cert = NULL;
	}
	PHP_SSL_REQ_DISPOSE(&req);

	if (keyresource == NULL && priv_key) {
		EVP_PKEY_free(priv_key);
	}
	if (key) {
		EVP_PKEY_free(key);
	}
	if (csr_resource == NULL && csr) {
		X509_REQ_free(csr);
	}
	if (zcert && certresource == NULL && cert) {
		X509_free(cert);
	}
	if (new_cert) {
		X509_free(new_cert);
	}
}
/* }}} */

/* {{{ proto bool openssl_csr_new(array dn, resource &privkey [, array configargs [, array extraattribs]])
   Generates a privkey and CSR */
PHP_FUNCTION(openssl_csr_new)
{
	struct php_x509_request req;
	zval * args = NULL, * dn, *attribs = NULL;
	zval * out_pkey;
	X509_REQ * csr = NULL;
	int we_made_the_key = 1;
	zend_resource *key_resource;

	if (zend_parse_parameters(ZEND_NUM_ARGS(), "az/|a!a!", &dn, &out_pkey, &args, &attribs) == FAILURE) {
		return;
	}
	RETVAL_FALSE;

	PHP_SSL_REQ_INIT(&req);

	if (PHP_SSL_REQ_PARSE(&req, args) == SUCCESS) {
		/* Generate or use a private key */
		if (Z_TYPE_P(out_pkey) != IS_NULL) {
			req.priv_key = php_openssl_evp_from_zval(out_pkey, 0, NULL, 0, &key_resource);
			if (req.priv_key != NULL) {
				we_made_the_key = 0;
			}
		}
		if (req.priv_key == NULL) {
			php_openssl_generate_private_key(&req);
		}
		if (req.priv_key == NULL) {
			php_error_docref(NULL, E_WARNING, "Unable to generate a private key");
		} else {
			csr = X509_REQ_new();
			if (csr) {
				if (php_openssl_make_REQ(&req, csr, dn, attribs) == SUCCESS) {
					X509V3_CTX ext_ctx;

					X509V3_set_ctx(&ext_ctx, NULL, NULL, csr, NULL, 0);
					X509V3_set_conf_lhash(&ext_ctx, req.req_config);

					/* Add extensions */
					if (req.request_extensions_section && !X509V3_EXT_REQ_add_conf(req.req_config,
								&ext_ctx, req.request_extensions_section, csr))
					{
						php_openssl_store_errors();
						php_error_docref(NULL, E_WARNING, "Error loading extension section %s", req.request_extensions_section);
					} else {
						RETVAL_TRUE;

						if (X509_REQ_sign(csr, req.priv_key, req.digest)) {
							ZVAL_RES(return_value, zend_register_resource(csr, le_csr));
							csr = NULL;
						} else {
							php_openssl_store_errors();
							php_error_docref(NULL, E_WARNING, "Error signing request");
						}

						if (we_made_the_key) {
							/* and a resource for the private key */
							zval_dtor(out_pkey);
							ZVAL_RES(out_pkey, zend_register_resource(req.priv_key, le_key));
							req.priv_key = NULL; /* make sure the cleanup code doesn't zap it! */
						} else if (key_resource != NULL) {
							req.priv_key = NULL; /* make sure the cleanup code doesn't zap it! */
						}
					}
				}
				else {
					if (!we_made_the_key) {
						/* if we have not made the key we are not supposed to zap it by calling dispose! */
						req.priv_key = NULL;
					}
				}
			} else {
				php_openssl_store_errors();
			}

		}
	}
	if (csr) {
		X509_REQ_free(csr);
	}
	PHP_SSL_REQ_DISPOSE(&req);
}
/* }}} */

/* {{{ proto mixed openssl_csr_get_subject(mixed csr)
   Returns the subject of a CERT or FALSE on error */
PHP_FUNCTION(openssl_csr_get_subject)
{
	zval * zcsr;
	zend_bool use_shortnames = 1;
	zend_resource *csr_resource;
	X509_NAME * subject;
	X509_REQ * csr;

	if (zend_parse_parameters(ZEND_NUM_ARGS(), "z|b", &zcsr, &use_shortnames) == FAILURE) {
		return;
	}

	csr = php_openssl_csr_from_zval(zcsr, 0, &csr_resource);

	if (csr == NULL) {
		RETURN_FALSE;
	}

	subject = X509_REQ_get_subject_name(csr);

	array_init(return_value);
	add_assoc_name_entry(return_value, NULL, subject, use_shortnames);
	return;
}
/* }}} */

/* {{{ proto mixed openssl_csr_get_public_key(mixed csr)
	Returns the subject of a CERT or FALSE on error */
PHP_FUNCTION(openssl_csr_get_public_key)
{
	zval * zcsr;
	zend_bool use_shortnames = 1;
	zend_resource *csr_resource;

	X509_REQ * csr;
	EVP_PKEY *tpubkey;

	if (zend_parse_parameters(ZEND_NUM_ARGS(), "z|b", &zcsr, &use_shortnames) == FAILURE) {
		return;
	}

	csr = php_openssl_csr_from_zval(zcsr, 0, &csr_resource);

	if (csr == NULL) {
		RETURN_FALSE;
	}

	tpubkey = X509_REQ_get_pubkey(csr);
	if (tpubkey == NULL) {
		php_openssl_store_errors();
		RETURN_FALSE;
	}

	RETURN_RES(zend_register_resource(tpubkey, le_key));
}
/* }}} */

/* }}} */

/* {{{ EVP Public/Private key functions */

/* {{{ php_openssl_evp_from_zval
   Given a zval, coerce it into a EVP_PKEY object.
	It can be:
		1. private key resource from openssl_get_privatekey()
		2. X509 resource -> public key will be extracted from it
		3. if it starts with file:// interpreted as path to key file
		4. interpreted as the data from the cert/key file and interpreted in same way as openssl_get_privatekey()
		5. an array(0 => [items 2..4], 1 => passphrase)
		6. if val is a string (possibly starting with file:///) and it is not an X509 certificate, then interpret as public key
	NOTE: If you are requesting a private key but have not specified a passphrase, you should use an
	empty string rather than NULL for the passphrase - NULL causes a passphrase prompt to be emitted in
	the Apache error log!
*/
static EVP_PKEY * php_openssl_evp_from_zval(zval * val, int public_key, char * passphrase, int makeresource, zend_resource **resourceval)
{
	EVP_PKEY * key = NULL;
	X509 * cert = NULL;
	int free_cert = 0;
	zend_resource *cert_res = NULL;
	char * filename = NULL;
	zval tmp;

	ZVAL_NULL(&tmp);

#define TMP_CLEAN \
	if (Z_TYPE(tmp) == IS_STRING) {\
		zval_dtor(&tmp); \
	} \
	return NULL;

	if (resourceval) {
		*resourceval = NULL;
	}
	if (Z_TYPE_P(val) == IS_ARRAY) {
		zval * zphrase;

		/* get passphrase */

		if ((zphrase = zend_hash_index_find(Z_ARRVAL_P(val), 1)) == NULL) {
			php_error_docref(NULL, E_WARNING, "key array must be of the form array(0 => key, 1 => phrase)");
			return NULL;
		}

		if (Z_TYPE_P(zphrase) == IS_STRING) {
			passphrase = Z_STRVAL_P(zphrase);
		} else {
			ZVAL_COPY(&tmp, zphrase);
			convert_to_string(&tmp);
			passphrase = Z_STRVAL(tmp);
		}

		/* now set val to be the key param and continue */
		if ((val = zend_hash_index_find(Z_ARRVAL_P(val), 0)) == NULL) {
			php_error_docref(NULL, E_WARNING, "key array must be of the form array(0 => key, 1 => phrase)");
			TMP_CLEAN;
		}
	}

	if (Z_TYPE_P(val) == IS_RESOURCE) {
		void * what;
		zend_resource * res = Z_RES_P(val);

		what = zend_fetch_resource2(res, "OpenSSL X.509/key", le_x509, le_key);
		if (!what) {
			TMP_CLEAN;
		}
		if (resourceval) {
			*resourceval = res;
			Z_ADDREF_P(val);
		}
		if (res->type == le_x509) {
			/* extract key from cert, depending on public_key param */
			cert = (X509*)what;
			free_cert = 0;
		} else if (res->type == le_key) {
			int is_priv;

			is_priv = php_openssl_is_private_key((EVP_PKEY*)what);

			/* check whether it is actually a private key if requested */
			if (!public_key && !is_priv) {
				php_error_docref(NULL, E_WARNING, "supplied key param is a public key");
				TMP_CLEAN;
			}

			if (public_key && is_priv) {
				php_error_docref(NULL, E_WARNING, "Don't know how to get public key from this private key");
				TMP_CLEAN;
			} else {
				if (Z_TYPE(tmp) == IS_STRING) {
					zval_dtor(&tmp);
				}
				/* got the key - return it */
				return (EVP_PKEY*)what;
			}
		} else {
			/* other types could be used here - eg: file pointers and read in the data from them */
			TMP_CLEAN;
		}
	} else {
		/* force it to be a string and check if it refers to a file */
		/* passing non string values leaks, object uses toString, it returns NULL
		 * See bug38255.phpt
		 */
		if (!(Z_TYPE_P(val) == IS_STRING || Z_TYPE_P(val) == IS_OBJECT)) {
			TMP_CLEAN;
		}
		convert_to_string_ex(val);

		if (Z_STRLEN_P(val) > 7 && memcmp(Z_STRVAL_P(val), "file://", sizeof("file://") - 1) == 0) {
			filename = Z_STRVAL_P(val) + (sizeof("file://") - 1);
		}
		/* it's an X509 file/cert of some kind, and we need to extract the data from that */
		if (public_key) {
			cert = php_openssl_x509_from_zval(val, 0, &cert_res);
			free_cert = (cert_res == NULL);
			/* actual extraction done later */
			if (!cert) {
				/* not a X509 certificate, try to retrieve public key */
				BIO* in;
				if (filename) {
					in = BIO_new_file(filename, "r");
				} else {
					in = BIO_new_mem_buf(Z_STRVAL_P(val), (int)Z_STRLEN_P(val));
				}
				if (in == NULL) {
					php_openssl_store_errors();
					TMP_CLEAN;
				}
				key = PEM_read_bio_PUBKEY(in, NULL,NULL, NULL);
				BIO_free(in);
			}
		} else {
			/* we want the private key */
			BIO *in;

			if (filename) {
				if (php_openssl_open_base_dir_chk(filename)) {
					TMP_CLEAN;
				}
				in = BIO_new_file(filename, "r");
			} else {
				in = BIO_new_mem_buf(Z_STRVAL_P(val), (int)Z_STRLEN_P(val));
			}

			if (in == NULL) {
				TMP_CLEAN;
			}
			key = PEM_read_bio_PrivateKey(in, NULL,NULL, passphrase);
			BIO_free(in);
		}
	}

	if (key == NULL) {
		php_openssl_store_errors();

		if (public_key && cert) {
			/* extract public key from X509 cert */
			key = (EVP_PKEY *) X509_get_pubkey(cert);
			if (key == NULL) {
				php_openssl_store_errors();
			}
		}
	}

	if (free_cert && cert) {
		X509_free(cert);
	}
	if (key && makeresource && resourceval) {
		*resourceval = zend_register_resource(key, le_key);
	}
	if (Z_TYPE(tmp) == IS_STRING) {
		zval_dtor(&tmp);
	}
	return key;
}
/* }}} */

/* {{{ php_openssl_generate_private_key */
static EVP_PKEY * php_openssl_generate_private_key(struct php_x509_request * req)
{
	char * randfile = NULL;
	int egdsocket, seeded;
	EVP_PKEY * return_val = NULL;

	if (req->priv_key_bits < MIN_KEY_LENGTH) {
		php_error_docref(NULL, E_WARNING, "private key length is too short; it needs to be at least %d bits, not %d",
				MIN_KEY_LENGTH, req->priv_key_bits);
		return NULL;
	}

	randfile = CONF_get_string(req->req_config, req->section_name, "RANDFILE");
	if (randfile == NULL) {
		php_openssl_store_errors();
	}
	php_openssl_load_rand_file(randfile, &egdsocket, &seeded);

	if ((req->priv_key = EVP_PKEY_new()) != NULL) {
		switch(req->priv_key_type) {
			case OPENSSL_KEYTYPE_RSA:
				{
					RSA* rsaparam;
#if OPENSSL_VERSION_NUMBER < 0x10002000L
					/* OpenSSL 1.0.2 deprecates RSA_generate_key */
					rsaparam = (RSA*)RSA_generate_key(req->priv_key_bits, RSA_F4, NULL, NULL);
#else
					{
						BIGNUM *bne = (BIGNUM *)BN_new();
						if (BN_set_word(bne, RSA_F4) != 1) {
							BN_free(bne);
							php_error_docref(NULL, E_WARNING, "failed setting exponent");
							return NULL;
						}
						rsaparam = RSA_new();
						if (rsaparam == NULL || !RSA_generate_key_ex(rsaparam, req->priv_key_bits, bne, NULL)) {
							php_openssl_store_errors();
						}
						BN_free(bne);
					}
#endif
					if (rsaparam && EVP_PKEY_assign_RSA(req->priv_key, rsaparam)) {
						return_val = req->priv_key;
					} else {
						php_openssl_store_errors();
					}
				}
				break;
#if !defined(NO_DSA)
			case OPENSSL_KEYTYPE_DSA:
				{
					DSA *dsaparam = NULL;
#if OPENSSL_VERSION_NUMBER < 0x10002000L
					dsaparam = DSA_generate_parameters(req->priv_key_bits, NULL, 0, NULL, NULL, NULL, NULL);
#else
					DSA_generate_parameters_ex(dsaparam, req->priv_key_bits, NULL, 0, NULL, NULL, NULL);
#endif
					if (dsaparam) {
						DSA_set_method(dsaparam, DSA_get_default_method());
						if (DSA_generate_key(dsaparam)) {
							if (EVP_PKEY_assign_DSA(req->priv_key, dsaparam)) {
								return_val = req->priv_key;
							} else {
								php_openssl_store_errors();
							}
						} else {
							php_openssl_store_errors();
							DSA_free(dsaparam);
						}
					} else {
						php_openssl_store_errors();
					}
				}
				break;
#endif
#if !defined(NO_DH)
			case OPENSSL_KEYTYPE_DH:
				{
					int codes = 0;
					DH *dhparam = NULL;
#if OPENSSL_VERSION_NUMBER < 0x10002000L
					dhparam = DH_generate_parameters(req->priv_key_bits, 2, NULL, NULL);
#else
					DH_generate_parameters_ex(dhparam, req->priv_key_bits, 2, NULL);
#endif
					if (dhparam) {
						DH_set_method(dhparam, DH_get_default_method());
						if (DH_check(dhparam, &codes) && codes == 0 && DH_generate_key(dhparam)) {
							if (EVP_PKEY_assign_DH(req->priv_key, dhparam)) {
								return_val = req->priv_key;
							} else {
								php_openssl_store_errors();
							}
						} else {
							php_openssl_store_errors();
							DH_free(dhparam);
						}
					} else {
						php_openssl_store_errors();
					}
				}
				break;
#endif
			default:
				php_error_docref(NULL, E_WARNING, "Unsupported private key type");
		}
	} else {
		php_openssl_store_errors();
	}

	php_openssl_write_rand_file(randfile, egdsocket, seeded);

	if (return_val == NULL) {
		EVP_PKEY_free(req->priv_key);
		req->priv_key = NULL;
		return NULL;
	}

	return return_val;
}
/* }}} */

/* {{{ php_openssl_is_private_key
	Check whether the supplied key is a private key by checking if the secret prime factors are set */
static int php_openssl_is_private_key(EVP_PKEY* pkey)
{
	assert(pkey != NULL);

	switch (pkey->type) {
#ifndef NO_RSA
		case EVP_PKEY_RSA:
		case EVP_PKEY_RSA2:
			assert(pkey->pkey.rsa != NULL);
			if (pkey->pkey.rsa != NULL && (NULL == pkey->pkey.rsa->p || NULL == pkey->pkey.rsa->q)) {
				return 0;
			}
			break;
#endif
#ifndef NO_DSA
		case EVP_PKEY_DSA:
		case EVP_PKEY_DSA1:
		case EVP_PKEY_DSA2:
		case EVP_PKEY_DSA3:
		case EVP_PKEY_DSA4:
			assert(pkey->pkey.dsa != NULL);

			if (NULL == pkey->pkey.dsa->p || NULL == pkey->pkey.dsa->q || NULL == pkey->pkey.dsa->priv_key){
				return 0;
			}
			break;
#endif
#ifndef NO_DH
		case EVP_PKEY_DH:
			assert(pkey->pkey.dh != NULL);

			if (NULL == pkey->pkey.dh->p || NULL == pkey->pkey.dh->priv_key) {
				return 0;
			}
			break;
#endif
#ifdef HAVE_EVP_PKEY_EC
		case EVP_PKEY_EC:
			assert(pkey->pkey.ec != NULL);

			if ( NULL == EC_KEY_get0_private_key(pkey->pkey.ec)) {
				return 0;
			}
			break;
#endif
		default:
			php_error_docref(NULL, E_WARNING, "key type not supported in this PHP build!");
			break;
	}
	return 1;
}
/* }}} */

#define OPENSSL_PKEY_GET_BN(_type, _name) do {							\
		if (pkey->pkey._type->_name != NULL) {							\
			int len = BN_num_bytes(pkey->pkey._type->_name);			\
			zend_string *str = zend_string_alloc(len, 0);				\
			BN_bn2bin(pkey->pkey._type->_name, (unsigned char*)ZSTR_VAL(str));	\
			ZSTR_VAL(str)[len] = 0;										\
			add_assoc_str(&_type, #_name, str);							\
		}																\
	} while (0)

#define OPENSSL_PKEY_SET_BN(_ht, _type, _name) do {						\
		zval *bn;														\
		if ((bn = zend_hash_str_find(_ht, #_name, sizeof(#_name)-1)) != NULL && \
				Z_TYPE_P(bn) == IS_STRING) {							\
			_type->_name = BN_bin2bn(									\
				(unsigned char*)Z_STRVAL_P(bn),							\
	 			(int)Z_STRLEN_P(bn), NULL);									\
	    }                                                               \
	} while (0);


/* {{{ proto resource openssl_pkey_new([array configargs])
   Generates a new private key */
PHP_FUNCTION(openssl_pkey_new)
{
	struct php_x509_request req;
	zval * args = NULL;
	zval *data;

	if (zend_parse_parameters(ZEND_NUM_ARGS(), "|a!", &args) == FAILURE) {
		return;
	}
	RETVAL_FALSE;

	if (args && Z_TYPE_P(args) == IS_ARRAY) {
		EVP_PKEY *pkey;

		if ((data = zend_hash_str_find(Z_ARRVAL_P(args), "rsa", sizeof("rsa")-1)) != NULL &&
			Z_TYPE_P(data) == IS_ARRAY) {
			pkey = EVP_PKEY_new();
			if (pkey) {
				RSA *rsa = RSA_new();
				if (rsa) {
					OPENSSL_PKEY_SET_BN(Z_ARRVAL_P(data), rsa, n);
					OPENSSL_PKEY_SET_BN(Z_ARRVAL_P(data), rsa, e);
					OPENSSL_PKEY_SET_BN(Z_ARRVAL_P(data), rsa, d);
					OPENSSL_PKEY_SET_BN(Z_ARRVAL_P(data), rsa, p);
					OPENSSL_PKEY_SET_BN(Z_ARRVAL_P(data), rsa, q);
					OPENSSL_PKEY_SET_BN(Z_ARRVAL_P(data), rsa, dmp1);
					OPENSSL_PKEY_SET_BN(Z_ARRVAL_P(data), rsa, dmq1);
					OPENSSL_PKEY_SET_BN(Z_ARRVAL_P(data), rsa, iqmp);
					if (rsa->n && rsa->d) {
						if (EVP_PKEY_assign_RSA(pkey, rsa)) {
							RETURN_RES(zend_register_resource(pkey, le_key));
						} else {
							php_openssl_store_errors();
						}
					}
					RSA_free(rsa);
				} else {
					php_openssl_store_errors();
				}
				EVP_PKEY_free(pkey);
			} else {
				php_openssl_store_errors();
			}
			RETURN_FALSE;
		} else if ((data = zend_hash_str_find(Z_ARRVAL_P(args), "dsa", sizeof("dsa") - 1)) != NULL &&
			Z_TYPE_P(data) == IS_ARRAY) {
			pkey = EVP_PKEY_new();
			if (pkey) {
				DSA *dsa = DSA_new();
				if (dsa) {
					OPENSSL_PKEY_SET_BN(Z_ARRVAL_P(data), dsa, p);
					OPENSSL_PKEY_SET_BN(Z_ARRVAL_P(data), dsa, q);
					OPENSSL_PKEY_SET_BN(Z_ARRVAL_P(data), dsa, g);
					OPENSSL_PKEY_SET_BN(Z_ARRVAL_P(data), dsa, priv_key);
					OPENSSL_PKEY_SET_BN(Z_ARRVAL_P(data), dsa, pub_key);
					if (dsa->p && dsa->q && dsa->g) {
						if (!dsa->priv_key && !dsa->pub_key && !DSA_generate_key(dsa)) {
							php_openssl_store_errors();
						}
						if (EVP_PKEY_assign_DSA(pkey, dsa)) {
							RETURN_RES(zend_register_resource(pkey, le_key));
						} else {
							php_openssl_store_errors();
						}
					}
					DSA_free(dsa);
				} else {
					php_openssl_store_errors();
				}
				EVP_PKEY_free(pkey);
			} else {
				php_openssl_store_errors();
			}
			RETURN_FALSE;
		} else if ((data = zend_hash_str_find(Z_ARRVAL_P(args), "dh", sizeof("dh") - 1)) != NULL &&
			Z_TYPE_P(data) == IS_ARRAY) {
			pkey = EVP_PKEY_new();
			if (pkey) {
				DH *dh = DH_new();
				if (dh) {
					OPENSSL_PKEY_SET_BN(Z_ARRVAL_P(data), dh, p);
					OPENSSL_PKEY_SET_BN(Z_ARRVAL_P(data), dh, g);
					OPENSSL_PKEY_SET_BN(Z_ARRVAL_P(data), dh, priv_key);
					OPENSSL_PKEY_SET_BN(Z_ARRVAL_P(data), dh, pub_key);
					if (dh->p && dh->g &&
							(dh->pub_key || DH_generate_key(dh)) &&
							EVP_PKEY_assign_DH(pkey, dh)) {
						ZVAL_COPY_VALUE(return_value, zend_list_insert(pkey, le_key));
						return;
					} else {
						php_openssl_store_errors();
					}
					DH_free(dh);
				} else {
					php_openssl_store_errors();
				}
				EVP_PKEY_free(pkey);
			} else {
				php_openssl_store_errors();
			}
			RETURN_FALSE;
		}
	}

	PHP_SSL_REQ_INIT(&req);

	if (PHP_SSL_REQ_PARSE(&req, args) == SUCCESS)
	{
		if (php_openssl_generate_private_key(&req)) {
			/* pass back a key resource */
			RETVAL_RES(zend_register_resource(req.priv_key, le_key));
			/* make sure the cleanup code doesn't zap it! */
			req.priv_key = NULL;
		}
	}
	PHP_SSL_REQ_DISPOSE(&req);
}
/* }}} */

/* {{{ proto bool openssl_pkey_export_to_file(mixed key, string outfilename [, string passphrase, array config_args)
   Gets an exportable representation of a key into a file */
PHP_FUNCTION(openssl_pkey_export_to_file)
{
	struct php_x509_request req;
	zval * zpkey, * args = NULL;
	char * passphrase = NULL;
	size_t passphrase_len = 0;
	char * filename = NULL;
	size_t filename_len = 0;
	zend_resource *key_resource = NULL;
	int pem_write = 0;
	EVP_PKEY * key;
	BIO * bio_out = NULL;
	const EVP_CIPHER * cipher;

	if (zend_parse_parameters(ZEND_NUM_ARGS(), "zp|s!a!", &zpkey, &filename, &filename_len, &passphrase, &passphrase_len, &args) == FAILURE) {
		return;
	}
	RETVAL_FALSE;

	PHP_OPENSSL_CHECK_SIZE_T_TO_INT(passphrase_len, passphrase);

	key = php_openssl_evp_from_zval(zpkey, 0, passphrase, 0, &key_resource);

	if (key == NULL) {
		php_error_docref(NULL, E_WARNING, "cannot get key from parameter 1");
		RETURN_FALSE;
	}

	if (php_openssl_open_base_dir_chk(filename)) {
		RETURN_FALSE;
	}

	PHP_SSL_REQ_INIT(&req);

	if (PHP_SSL_REQ_PARSE(&req, args) == SUCCESS) {
		bio_out = BIO_new_file(filename, "w");
		if (bio_out == NULL) {
			php_openssl_store_errors();
			goto clean_exit;
		}

		if (passphrase && req.priv_key_encrypt) {
			if (req.priv_key_encrypt_cipher) {
				cipher = req.priv_key_encrypt_cipher;
			} else {
				cipher = (EVP_CIPHER *) EVP_des_ede3_cbc();
			}
		} else {
			cipher = NULL;
		}

		switch (EVP_PKEY_type(key->type)) {
#ifdef HAVE_EVP_PKEY_EC
			case EVP_PKEY_EC:
				pem_write = PEM_write_bio_ECPrivateKey(bio_out, EVP_PKEY_get1_EC_KEY(key), cipher, (unsigned char *)passphrase, (int)passphrase_len, NULL, NULL);
				break;
#endif
			default:
				pem_write = PEM_write_bio_PrivateKey(bio_out, key, cipher, (unsigned char *)passphrase, (int)passphrase_len, NULL, NULL);
				break;
		}

		if (pem_write) {
			/* Success!
			 * If returning the output as a string, do so now */
			RETVAL_TRUE;
		} else {
			php_openssl_store_errors();
		}
	}

clean_exit:
	PHP_SSL_REQ_DISPOSE(&req);

	if (key_resource == NULL && key) {
		EVP_PKEY_free(key);
	}
	if (bio_out) {
		BIO_free(bio_out);
	}
}
/* }}} */

/* {{{ proto bool openssl_pkey_export(mixed key, &mixed out [, string passphrase [, array config_args]])
   Gets an exportable representation of a key into a string or file */
PHP_FUNCTION(openssl_pkey_export)
{
	struct php_x509_request req;
	zval * zpkey, * args = NULL, *out;
	char * passphrase = NULL; size_t passphrase_len = 0;
	int pem_write = 0;
	zend_resource *key_resource = NULL;
	EVP_PKEY * key;
	BIO * bio_out = NULL;
	const EVP_CIPHER * cipher;

	if (zend_parse_parameters(ZEND_NUM_ARGS(), "zz/|s!a!", &zpkey, &out, &passphrase, &passphrase_len, &args) == FAILURE) {
		return;
	}
	RETVAL_FALSE;

	PHP_OPENSSL_CHECK_SIZE_T_TO_INT(passphrase_len, passphrase);

	key = php_openssl_evp_from_zval(zpkey, 0, passphrase, 0, &key_resource);

	if (key == NULL) {
		php_error_docref(NULL, E_WARNING, "cannot get key from parameter 1");
		RETURN_FALSE;
	}

	PHP_SSL_REQ_INIT(&req);

	if (PHP_SSL_REQ_PARSE(&req, args) == SUCCESS) {
		bio_out = BIO_new(BIO_s_mem());

		if (passphrase && req.priv_key_encrypt) {
			if (req.priv_key_encrypt_cipher) {
				cipher = req.priv_key_encrypt_cipher;
			} else {
				cipher = (EVP_CIPHER *) EVP_des_ede3_cbc();
			}
		} else {
			cipher = NULL;
		}

		switch (EVP_PKEY_type(key->type)) {
#ifdef HAVE_EVP_PKEY_EC
			case EVP_PKEY_EC:
				pem_write = PEM_write_bio_ECPrivateKey(bio_out, EVP_PKEY_get1_EC_KEY(key), cipher, (unsigned char *)passphrase, (int)passphrase_len, NULL, NULL);
				break;
#endif
			default:
				pem_write = PEM_write_bio_PrivateKey(bio_out, key, cipher, (unsigned char *)passphrase, (int)passphrase_len, NULL, NULL);
				break;
		}

		if (pem_write) {
			/* Success!
			 * If returning the output as a string, do so now */

			char * bio_mem_ptr;
			long bio_mem_len;
			RETVAL_TRUE;

			bio_mem_len = BIO_get_mem_data(bio_out, &bio_mem_ptr);
			zval_dtor(out);
			ZVAL_STRINGL(out, bio_mem_ptr, bio_mem_len);
		} else {
			php_openssl_store_errors();
		}
	}
	PHP_SSL_REQ_DISPOSE(&req);

	if (key_resource == NULL && key) {
		EVP_PKEY_free(key);
	}
	if (bio_out) {
		BIO_free(bio_out);
	}
}
/* }}} */

/* {{{ proto int openssl_pkey_get_public(mixed cert)
   Gets public key from X.509 certificate */
PHP_FUNCTION(openssl_pkey_get_public)
{
	zval *cert;
	EVP_PKEY *pkey;
	zend_resource *res;

	if (zend_parse_parameters(ZEND_NUM_ARGS(), "z", &cert) == FAILURE) {
		return;
	}
	pkey = php_openssl_evp_from_zval(cert, 1, NULL, 1, &res);
	if (pkey == NULL) {
		RETURN_FALSE;
	}
	ZVAL_RES(return_value, res);
	Z_ADDREF_P(return_value);
}
/* }}} */

/* {{{ proto void openssl_pkey_free(int key)
   Frees a key */
PHP_FUNCTION(openssl_pkey_free)
{
	zval *key;
	EVP_PKEY *pkey;

	if (zend_parse_parameters(ZEND_NUM_ARGS(), "r", &key) == FAILURE) {
		return;
	}
	if ((pkey = (EVP_PKEY *)zend_fetch_resource(Z_RES_P(key), "OpenSSL key", le_key)) == NULL) {
		RETURN_FALSE;
	}
	zend_list_close(Z_RES_P(key));
}
/* }}} */

/* {{{ proto int openssl_pkey_get_private(string key [, string passphrase])
   Gets private keys */
PHP_FUNCTION(openssl_pkey_get_private)
{
	zval *cert;
	EVP_PKEY *pkey;
	char * passphrase = "";
	size_t passphrase_len = sizeof("")-1;
	zend_resource *res;

	if (zend_parse_parameters(ZEND_NUM_ARGS(), "z|s", &cert, &passphrase, &passphrase_len) == FAILURE) {
		return;
	}
	pkey = php_openssl_evp_from_zval(cert, 0, passphrase, 1, &res);

	if (pkey == NULL) {
		RETURN_FALSE;
	}
	ZVAL_RES(return_value, res);
	Z_ADDREF_P(return_value);
}

/* }}} */

/* {{{ proto resource openssl_pkey_get_details(resource key)
	returns an array with the key details (bits, pkey, type)*/
PHP_FUNCTION(openssl_pkey_get_details)
{
	zval *key;
	EVP_PKEY *pkey;
	BIO *out;
	unsigned int pbio_len;
	char *pbio;
	zend_long ktype;

	if (zend_parse_parameters(ZEND_NUM_ARGS(), "r", &key) == FAILURE) {
		return;
	}
	if ((pkey = (EVP_PKEY *)zend_fetch_resource(Z_RES_P(key), "OpenSSL key", le_key)) == NULL) {
		RETURN_FALSE;
	}
	out = BIO_new(BIO_s_mem());
	if (!PEM_write_bio_PUBKEY(out, pkey)) {
		BIO_free(out);
		php_openssl_store_errors();
		RETURN_FALSE;
	}
	pbio_len = BIO_get_mem_data(out, &pbio);

	array_init(return_value);
	add_assoc_long(return_value, "bits", EVP_PKEY_bits(pkey));
	add_assoc_stringl(return_value, "key", pbio, pbio_len);
	/*TODO: Use the real values once the openssl constants are used
	 * See the enum at the top of this file
	 */
	switch (EVP_PKEY_type(pkey->type)) {
		case EVP_PKEY_RSA:
		case EVP_PKEY_RSA2:
			ktype = OPENSSL_KEYTYPE_RSA;

			if (pkey->pkey.rsa != NULL) {
				zval rsa;

				array_init(&rsa);
				OPENSSL_PKEY_GET_BN(rsa, n);
				OPENSSL_PKEY_GET_BN(rsa, e);
				OPENSSL_PKEY_GET_BN(rsa, d);
				OPENSSL_PKEY_GET_BN(rsa, p);
				OPENSSL_PKEY_GET_BN(rsa, q);
				OPENSSL_PKEY_GET_BN(rsa, dmp1);
				OPENSSL_PKEY_GET_BN(rsa, dmq1);
				OPENSSL_PKEY_GET_BN(rsa, iqmp);
				add_assoc_zval(return_value, "rsa", &rsa);
			}

			break;
		case EVP_PKEY_DSA:
		case EVP_PKEY_DSA2:
		case EVP_PKEY_DSA3:
		case EVP_PKEY_DSA4:
			ktype = OPENSSL_KEYTYPE_DSA;

			if (pkey->pkey.dsa != NULL) {
				zval dsa;

				array_init(&dsa);
				OPENSSL_PKEY_GET_BN(dsa, p);
				OPENSSL_PKEY_GET_BN(dsa, q);
				OPENSSL_PKEY_GET_BN(dsa, g);
				OPENSSL_PKEY_GET_BN(dsa, priv_key);
				OPENSSL_PKEY_GET_BN(dsa, pub_key);
				add_assoc_zval(return_value, "dsa", &dsa);
			}
			break;
		case EVP_PKEY_DH:

			ktype = OPENSSL_KEYTYPE_DH;

			if (pkey->pkey.dh != NULL) {
				zval dh;

				array_init(&dh);
				OPENSSL_PKEY_GET_BN(dh, p);
				OPENSSL_PKEY_GET_BN(dh, g);
				OPENSSL_PKEY_GET_BN(dh, priv_key);
				OPENSSL_PKEY_GET_BN(dh, pub_key);
				add_assoc_zval(return_value, "dh", &dh);
			}

			break;
#ifdef HAVE_EVP_PKEY_EC
		case EVP_PKEY_EC:
			ktype = OPENSSL_KEYTYPE_EC;
			if (pkey->pkey.ec != NULL) {
				zval ec;
				const EC_GROUP *ec_group;
				int nid;
				char *crv_sn;
				ASN1_OBJECT *obj;
				// openssl recommends a buffer length of 80
				char oir_buf[80];

				ec_group = EC_KEY_get0_group(EVP_PKEY_get1_EC_KEY(pkey));

				// Curve nid (numerical identifier) used for ASN1 mapping
				nid = EC_GROUP_get_curve_name(ec_group);
				if (nid == NID_undef) {
					break;
				}
				array_init(&ec);

				// Short object name
				crv_sn = (char*) OBJ_nid2sn(nid);
				if (crv_sn != NULL) {
					add_assoc_string(&ec, "curve_name", crv_sn);
				}

				obj = OBJ_nid2obj(nid);
				if (obj != NULL) {
					int oir_len = OBJ_obj2txt(oir_buf, sizeof(oir_buf), obj, 1);
					add_assoc_stringl(&ec, "curve_oid", (char*)oir_buf, oir_len);
					ASN1_OBJECT_free(obj);
				}

				add_assoc_zval(return_value, "ec", &ec);
			}
			break;
#endif
		default:
			ktype = -1;
			break;
	}
	add_assoc_long(return_value, "type", ktype);

	BIO_free(out);
}
/* }}} */

/* }}} */

#if OPENSSL_VERSION_NUMBER >= 0x10000000L

/* {{{ proto string openssl_pbkdf2(string password, string salt, long key_length, long iterations [, string digest_method = "sha1"])
   Generates a PKCS5 v2 PBKDF2 string, defaults to sha1 */
PHP_FUNCTION(openssl_pbkdf2)
{
	zend_long key_length = 0, iterations = 0;
	char *password;
	size_t password_len;
	char *salt;
	size_t salt_len;
	char *method;
	size_t method_len = 0;
	zend_string *out_buffer;

	const EVP_MD *digest;

	if (zend_parse_parameters(ZEND_NUM_ARGS(), "ssll|s",
				&password, &password_len,
				&salt, &salt_len,
				&key_length, &iterations,
				&method, &method_len) == FAILURE) {
		return;
	}

	if (key_length <= 0) {
		RETURN_FALSE;
	}

	if (method_len) {
		digest = EVP_get_digestbyname(method);
	} else {
		digest = EVP_sha1();
	}

	if (!digest) {
		php_error_docref(NULL, E_WARNING, "Unknown signature algorithm");
		RETURN_FALSE;
	}

	PHP_OPENSSL_CHECK_LONG_TO_INT(key_length, key);
	PHP_OPENSSL_CHECK_LONG_TO_INT(iterations, iterations);
	PHP_OPENSSL_CHECK_SIZE_T_TO_INT(password_len, password);
	PHP_OPENSSL_CHECK_SIZE_T_TO_INT(salt_len, salt);

	out_buffer = zend_string_alloc(key_length, 0);

	if (PKCS5_PBKDF2_HMAC(password, (int)password_len, (unsigned char *)salt, (int)salt_len, (int)iterations, digest, (int)key_length, (unsigned char*)ZSTR_VAL(out_buffer)) == 1) {
		ZSTR_VAL(out_buffer)[key_length] = 0;
		RETURN_NEW_STR(out_buffer);
	} else {
		php_openssl_store_errors();
		zend_string_release(out_buffer);
		RETURN_FALSE;
	}
}
/* }}} */

#endif

/* {{{ PKCS7 S/MIME functions */

/* {{{ proto bool openssl_pkcs7_verify(string filename, long flags [, string signerscerts [, array cainfo [, string extracerts [, string content]]]])
   Verifys that the data block is intact, the signer is who they say they are, and returns the CERTs of the signers */
PHP_FUNCTION(openssl_pkcs7_verify)
{
	X509_STORE * store = NULL;
	zval * cainfo = NULL;
	STACK_OF(X509) *signers= NULL;
	STACK_OF(X509) *others = NULL;
	PKCS7 * p7 = NULL;
	BIO * in = NULL, * datain = NULL, * dataout = NULL;
	zend_long flags = 0;
	char * filename;
	size_t filename_len;
	char * extracerts = NULL;
	size_t extracerts_len = 0;
	char * signersfilename = NULL;
	size_t signersfilename_len = 0;
	char * datafilename = NULL;
	size_t datafilename_len = 0;

	RETVAL_LONG(-1);

	if (zend_parse_parameters(ZEND_NUM_ARGS(), "pl|papp", &filename, &filename_len,
				&flags, &signersfilename, &signersfilename_len, &cainfo,
				&extracerts, &extracerts_len, &datafilename, &datafilename_len) == FAILURE) {
		return;
	}

	if (extracerts) {
		others = load_all_certs_from_file(extracerts);
		if (others == NULL) {
			goto clean_exit;
		}
	}

	flags = flags & ~PKCS7_DETACHED;

	store = setup_verify(cainfo);

	if (!store) {
		goto clean_exit;
	}
	if (php_openssl_open_base_dir_chk(filename)) {
		goto clean_exit;
	}

	in = BIO_new_file(filename, (flags & PKCS7_BINARY) ? "rb" : "r");
	if (in == NULL) {
		php_openssl_store_errors();
		goto clean_exit;
	}
	p7 = SMIME_read_PKCS7(in, &datain);
	if (p7 == NULL) {
#if DEBUG_SMIME
		zend_printf("SMIME_read_PKCS7 failed\n");
#endif
		php_openssl_store_errors();
		goto clean_exit;
	}

	if (datafilename) {

		if (php_openssl_open_base_dir_chk(datafilename)) {
			goto clean_exit;
		}

		dataout = BIO_new_file(datafilename, "w");
		if (dataout == NULL) {
			php_openssl_store_errors();
			goto clean_exit;
		}
	}
#if DEBUG_SMIME
	zend_printf("Calling PKCS7 verify\n");
#endif

	if (PKCS7_verify(p7, others, store, datain, dataout, (int)flags)) {

		RETVAL_TRUE;

		if (signersfilename) {
			BIO *certout;

			if (php_openssl_open_base_dir_chk(signersfilename)) {
				goto clean_exit;
			}

			certout = BIO_new_file(signersfilename, "w");
			if (certout) {
				int i;
				signers = PKCS7_get0_signers(p7, NULL, (int)flags);
				if (signers != NULL) {

					for (i = 0; i < sk_X509_num(signers); i++) {
						if (!PEM_write_bio_X509(certout, sk_X509_value(signers, i))) {
							php_openssl_store_errors();
							RETVAL_LONG(-1);
							php_error_docref(NULL, E_WARNING, "failed to write signer %d", i);
						}
					}

					sk_X509_free(signers);
				} else {
					RETVAL_LONG(-1);
					php_openssl_store_errors();
				}

				BIO_free(certout);
			} else {
				php_openssl_store_errors();
				php_error_docref(NULL, E_WARNING, "signature OK, but cannot open %s for writing", signersfilename);
				RETVAL_LONG(-1);
			}
		}
	} else {
		php_openssl_store_errors();
		RETVAL_FALSE;
	}
clean_exit:
	X509_STORE_free(store);
	BIO_free(datain);
	BIO_free(in);
	BIO_free(dataout);
	PKCS7_free(p7);
	sk_X509_free(others);
}
/* }}} */

/* {{{ proto bool openssl_pkcs7_encrypt(string infile, string outfile, mixed recipcerts, array headers [, long flags [, long cipher]])
   Encrypts the message in the file named infile with the certificates in recipcerts and output the result to the file named outfile */
PHP_FUNCTION(openssl_pkcs7_encrypt)
{
	zval * zrecipcerts, * zheaders = NULL;
	STACK_OF(X509) * recipcerts = NULL;
	BIO * infile = NULL, * outfile = NULL;
	zend_long flags = 0;
	PKCS7 * p7 = NULL;
	zval * zcertval;
	X509 * cert;
	const EVP_CIPHER *cipher = NULL;
	zend_long cipherid = PHP_OPENSSL_CIPHER_DEFAULT;
	zend_string * strindex;
	char * infilename = NULL;
	size_t infilename_len;
	char * outfilename = NULL;
	size_t outfilename_len;

	RETVAL_FALSE;

	if (zend_parse_parameters(ZEND_NUM_ARGS(), "ppza!|ll", &infilename, &infilename_len,
				&outfilename, &outfilename_len, &zrecipcerts, &zheaders, &flags, &cipherid) == FAILURE)
		return;


	if (php_openssl_open_base_dir_chk(infilename) || php_openssl_open_base_dir_chk(outfilename)) {
		return;
	}

	infile = BIO_new_file(infilename, "r");
	if (infile == NULL) {
		php_openssl_store_errors();
		goto clean_exit;
	}

	outfile = BIO_new_file(outfilename, "w");
	if (outfile == NULL) {
		php_openssl_store_errors();
		goto clean_exit;
	}

	recipcerts = sk_X509_new_null();

	/* get certs */
	if (Z_TYPE_P(zrecipcerts) == IS_ARRAY) {
		ZEND_HASH_FOREACH_VAL(Z_ARRVAL_P(zrecipcerts), zcertval) {
			zend_resource *certresource;

			cert = php_openssl_x509_from_zval(zcertval, 0, &certresource);
			if (cert == NULL) {
				goto clean_exit;
			}

			if (certresource != NULL) {
				/* we shouldn't free this particular cert, as it is a resource.
					make a copy and push that on the stack instead */
				cert = X509_dup(cert);
				if (cert == NULL) {
					php_openssl_store_errors();
					goto clean_exit;
				}
			}
			sk_X509_push(recipcerts, cert);
		} ZEND_HASH_FOREACH_END();
	} else {
		/* a single certificate */
		zend_resource *certresource;

		cert = php_openssl_x509_from_zval(zrecipcerts, 0, &certresource);
		if (cert == NULL) {
			goto clean_exit;
		}

		if (certresource != NULL) {
			/* we shouldn't free this particular cert, as it is a resource.
				make a copy and push that on the stack instead */
			cert = X509_dup(cert);
			if (cert == NULL) {
				php_openssl_store_errors();
				goto clean_exit;
			}
		}
		sk_X509_push(recipcerts, cert);
	}

	/* sanity check the cipher */
	cipher = php_openssl_get_evp_cipher_from_algo(cipherid);
	if (cipher == NULL) {
		/* shouldn't happen */
		php_error_docref(NULL, E_WARNING, "Failed to get cipher");
		goto clean_exit;
	}

	p7 = PKCS7_encrypt(recipcerts, infile, (EVP_CIPHER*)cipher, (int)flags);

	if (p7 == NULL) {
		php_openssl_store_errors();
		goto clean_exit;
	}

	/* tack on extra headers */
	if (zheaders) {
		ZEND_HASH_FOREACH_STR_KEY_VAL(Z_ARRVAL_P(zheaders), strindex, zcertval) {
			convert_to_string_ex(zcertval);

			if (strindex) {
				BIO_printf(outfile, "%s: %s\n", ZSTR_VAL(strindex), Z_STRVAL_P(zcertval));
			} else {
				BIO_printf(outfile, "%s\n", Z_STRVAL_P(zcertval));
			}
		} ZEND_HASH_FOREACH_END();
	}

	(void)BIO_reset(infile);

	/* write the encrypted data */
	if (!SMIME_write_PKCS7(outfile, p7, infile, (int)flags)) {
		php_openssl_store_errors();
		goto clean_exit;
	}

	RETVAL_TRUE;

clean_exit:
	PKCS7_free(p7);
	BIO_free(infile);
	BIO_free(outfile);
	if (recipcerts) {
		sk_X509_pop_free(recipcerts, X509_free);
	}
}
/* }}} */

/* {{{ proto bool openssl_pkcs7_sign(string infile, string outfile, mixed signcert, mixed signkey, array headers [, long flags [, string extracertsfilename]])
   Signs the MIME message in the file named infile with signcert/signkey and output the result to file name outfile. headers lists plain text headers to exclude from the signed portion of the message, and should include to, from and subject as a minimum */

PHP_FUNCTION(openssl_pkcs7_sign)
{
	zval * zcert, * zprivkey, * zheaders;
	zval * hval;
	X509 * cert = NULL;
	EVP_PKEY * privkey = NULL;
	zend_long flags = PKCS7_DETACHED;
	PKCS7 * p7 = NULL;
	BIO * infile = NULL, * outfile = NULL;
	STACK_OF(X509) *others = NULL;
	zend_resource *certresource = NULL, *keyresource = NULL;
	zend_string * strindex;
	char * infilename;
	size_t infilename_len;
	char * outfilename;
	size_t outfilename_len;
	char * extracertsfilename = NULL;
	size_t extracertsfilename_len;

	if (zend_parse_parameters(ZEND_NUM_ARGS(), "ppzza!|lp!",
				&infilename, &infilename_len, &outfilename, &outfilename_len,
				&zcert, &zprivkey, &zheaders, &flags, &extracertsfilename,
				&extracertsfilename_len) == FAILURE) {
		return;
	}

	RETVAL_FALSE;

	if (extracertsfilename) {
		others = load_all_certs_from_file(extracertsfilename);
		if (others == NULL) {
			goto clean_exit;
		}
	}

	privkey = php_openssl_evp_from_zval(zprivkey, 0, "", 0, &keyresource);
	if (privkey == NULL) {
		php_error_docref(NULL, E_WARNING, "error getting private key");
		goto clean_exit;
	}

	cert = php_openssl_x509_from_zval(zcert, 0, &certresource);
	if (cert == NULL) {
		php_error_docref(NULL, E_WARNING, "error getting cert");
		goto clean_exit;
	}

	if (php_openssl_open_base_dir_chk(infilename) || php_openssl_open_base_dir_chk(outfilename)) {
		goto clean_exit;
	}

	infile = BIO_new_file(infilename, "r");
	if (infile == NULL) {
		php_openssl_store_errors();
		php_error_docref(NULL, E_WARNING, "error opening input file %s!", infilename);
		goto clean_exit;
	}

	outfile = BIO_new_file(outfilename, "w");
	if (outfile == NULL) {
		php_openssl_store_errors();
		php_error_docref(NULL, E_WARNING, "error opening output file %s!", outfilename);
		goto clean_exit;
	}

	p7 = PKCS7_sign(cert, privkey, others, infile, (int)flags);
	if (p7 == NULL) {
		php_openssl_store_errors();
		php_error_docref(NULL, E_WARNING, "error creating PKCS7 structure!");
		goto clean_exit;
	}

	(void)BIO_reset(infile);

	/* tack on extra headers */
	if (zheaders) {
		int ret;

		ZEND_HASH_FOREACH_STR_KEY_VAL(Z_ARRVAL_P(zheaders), strindex, hval) {
			convert_to_string_ex(hval);

			if (strindex) {
				ret = BIO_printf(outfile, "%s: %s\n", ZSTR_VAL(strindex), Z_STRVAL_P(hval));
			} else {
				ret = BIO_printf(outfile, "%s\n", Z_STRVAL_P(hval));
			}
			if (ret < 0) {
				php_openssl_store_errors();
			}
		} ZEND_HASH_FOREACH_END();
	}
	/* write the signed data */
	if (!SMIME_write_PKCS7(outfile, p7, infile, (int)flags)) {
		php_openssl_store_errors();
		goto clean_exit;
	}

	RETVAL_TRUE;

clean_exit:
	PKCS7_free(p7);
	BIO_free(infile);
	BIO_free(outfile);
	if (others) {
		sk_X509_pop_free(others, X509_free);
	}
	if (privkey && keyresource == NULL) {
		EVP_PKEY_free(privkey);
	}
	if (cert && certresource == NULL) {
		X509_free(cert);
	}
}
/* }}} */

/* {{{ proto bool openssl_pkcs7_decrypt(string infilename, string outfilename, mixed recipcert [, mixed recipkey])
   Decrypts the S/MIME message in the file name infilename and output the results to the file name outfilename.  recipcert is a CERT for one of the recipients. recipkey specifies the private key matching recipcert, if recipcert does not include the key */

PHP_FUNCTION(openssl_pkcs7_decrypt)
{
	zval * recipcert, * recipkey = NULL;
	X509 * cert = NULL;
	EVP_PKEY * key = NULL;
	zend_resource *certresval, *keyresval;
	BIO * in = NULL, * out = NULL, * datain = NULL;
	PKCS7 * p7 = NULL;
	char * infilename;
	size_t infilename_len;
	char * outfilename;
	size_t outfilename_len;

	if (zend_parse_parameters(ZEND_NUM_ARGS(), "ppz|z", &infilename, &infilename_len,
				&outfilename, &outfilename_len, &recipcert, &recipkey) == FAILURE) {
		return;
	}

	RETVAL_FALSE;

	cert = php_openssl_x509_from_zval(recipcert, 0, &certresval);
	if (cert == NULL) {
		php_error_docref(NULL, E_WARNING, "unable to coerce parameter 3 to x509 cert");
		goto clean_exit;
	}

	key = php_openssl_evp_from_zval(recipkey ? recipkey : recipcert, 0, "", 0, &keyresval);
	if (key == NULL) {
		php_error_docref(NULL, E_WARNING, "unable to get private key");
		goto clean_exit;
	}

	if (php_openssl_open_base_dir_chk(infilename) || php_openssl_open_base_dir_chk(outfilename)) {
		goto clean_exit;
	}

	in = BIO_new_file(infilename, "r");
	if (in == NULL) {
		php_openssl_store_errors();
		goto clean_exit;
	}
	out = BIO_new_file(outfilename, "w");
	if (out == NULL) {
		php_openssl_store_errors();
		goto clean_exit;
	}

	p7 = SMIME_read_PKCS7(in, &datain);

	if (p7 == NULL) {
		php_openssl_store_errors();
		goto clean_exit;
	}
	if (PKCS7_decrypt(p7, key, cert, out, PKCS7_DETACHED)) {
		RETVAL_TRUE;
	} else {
		php_openssl_store_errors();
	}
clean_exit:
	PKCS7_free(p7);
	BIO_free(datain);
	BIO_free(in);
	BIO_free(out);
	if (cert && certresval == NULL) {
		X509_free(cert);
	}
	if (key && keyresval == NULL) {
		EVP_PKEY_free(key);
	}
}
/* }}} */

/* }}} */

/* {{{ proto bool openssl_private_encrypt(string data, string &crypted, mixed key [, int padding])
   Encrypts data with private key */
PHP_FUNCTION(openssl_private_encrypt)
{
	zval *key, *crypted;
	EVP_PKEY *pkey;
	int cryptedlen;
	zend_string *cryptedbuf = NULL;
	int successful = 0;
	zend_resource *keyresource = NULL;
	char * data;
	size_t data_len;
	zend_long padding = RSA_PKCS1_PADDING;

	if (zend_parse_parameters(ZEND_NUM_ARGS(), "sz/z|l", &data, &data_len, &crypted, &key, &padding) == FAILURE) {
		return;
	}
	RETVAL_FALSE;

	pkey = php_openssl_evp_from_zval(key, 0, "", 0, &keyresource);

	if (pkey == NULL) {
		php_error_docref(NULL, E_WARNING, "key param is not a valid private key");
		RETURN_FALSE;
	}

	PHP_OPENSSL_CHECK_SIZE_T_TO_INT(data_len, data);

	cryptedlen = EVP_PKEY_size(pkey);
	cryptedbuf = zend_string_alloc(cryptedlen, 0);

	switch (pkey->type) {
		case EVP_PKEY_RSA:
		case EVP_PKEY_RSA2:
			successful = (RSA_private_encrypt((int)data_len,
						(unsigned char *)data,
						(unsigned char *)ZSTR_VAL(cryptedbuf),
						pkey->pkey.rsa,
						(int)padding) == cryptedlen);
			break;
		default:
			php_error_docref(NULL, E_WARNING, "key type not supported in this PHP build!");
	}

	if (successful) {
		zval_dtor(crypted);
		ZSTR_VAL(cryptedbuf)[cryptedlen] = '\0';
		ZVAL_NEW_STR(crypted, cryptedbuf);
		cryptedbuf = NULL;
		RETVAL_TRUE;
	} else {
		php_openssl_store_errors();
	}
	if (cryptedbuf) {
		zend_string_release(cryptedbuf);
	}
	if (keyresource == NULL) {
		EVP_PKEY_free(pkey);
	}
}
/* }}} */

/* {{{ proto bool openssl_private_decrypt(string data, string &decrypted, mixed key [, int padding])
   Decrypts data with private key */
PHP_FUNCTION(openssl_private_decrypt)
{
	zval *key, *crypted;
	EVP_PKEY *pkey;
	int cryptedlen;
	zend_string *cryptedbuf = NULL;
	unsigned char *crypttemp;
	int successful = 0;
	zend_long padding = RSA_PKCS1_PADDING;
	zend_resource *keyresource = NULL;
	char * data;
	size_t data_len;

	if (zend_parse_parameters(ZEND_NUM_ARGS(), "sz/z|l", &data, &data_len, &crypted, &key, &padding) == FAILURE) {
		return;
	}
	RETVAL_FALSE;

	pkey = php_openssl_evp_from_zval(key, 0, "", 0, &keyresource);
	if (pkey == NULL) {
		php_error_docref(NULL, E_WARNING, "key parameter is not a valid private key");
		RETURN_FALSE;
	}

	PHP_OPENSSL_CHECK_SIZE_T_TO_INT(data_len, data);

	cryptedlen = EVP_PKEY_size(pkey);
	crypttemp = emalloc(cryptedlen + 1);

	switch (pkey->type) {
		case EVP_PKEY_RSA:
		case EVP_PKEY_RSA2:
			cryptedlen = RSA_private_decrypt((int)data_len,
					(unsigned char *)data,
					crypttemp,
					pkey->pkey.rsa,
					(int)padding);
			if (cryptedlen != -1) {
				cryptedbuf = zend_string_alloc(cryptedlen, 0);
				memcpy(ZSTR_VAL(cryptedbuf), crypttemp, cryptedlen);
				successful = 1;
			}
			break;
		default:
			php_error_docref(NULL, E_WARNING, "key type not supported in this PHP build!");
	}

	efree(crypttemp);

	if (successful) {
		zval_dtor(crypted);
		ZSTR_VAL(cryptedbuf)[cryptedlen] = '\0';
		ZVAL_NEW_STR(crypted, cryptedbuf);
		cryptedbuf = NULL;
		RETVAL_TRUE;
	} else {
		php_openssl_store_errors();
	}

	if (keyresource == NULL) {
		EVP_PKEY_free(pkey);
	}
	if (cryptedbuf) {
		zend_string_release(cryptedbuf);
	}
}
/* }}} */

/* {{{ proto bool openssl_public_encrypt(string data, string &crypted, mixed key [, int padding])
   Encrypts data with public key */
PHP_FUNCTION(openssl_public_encrypt)
{
	zval *key, *crypted;
	EVP_PKEY *pkey;
	int cryptedlen;
	zend_string *cryptedbuf;
	int successful = 0;
	zend_resource *keyresource = NULL;
	zend_long padding = RSA_PKCS1_PADDING;
	char * data;
	size_t data_len;

	if (zend_parse_parameters(ZEND_NUM_ARGS(), "sz/z|l", &data, &data_len, &crypted, &key, &padding) == FAILURE)
		return;
	RETVAL_FALSE;

	pkey = php_openssl_evp_from_zval(key, 1, NULL, 0, &keyresource);
	if (pkey == NULL) {
		php_error_docref(NULL, E_WARNING, "key parameter is not a valid public key");
		RETURN_FALSE;
	}

	PHP_OPENSSL_CHECK_SIZE_T_TO_INT(data_len, data);

	cryptedlen = EVP_PKEY_size(pkey);
	cryptedbuf = zend_string_alloc(cryptedlen, 0);

	switch (pkey->type) {
		case EVP_PKEY_RSA:
		case EVP_PKEY_RSA2:
			successful = (RSA_public_encrypt((int)data_len,
						(unsigned char *)data,
						(unsigned char *)ZSTR_VAL(cryptedbuf),
						pkey->pkey.rsa,
						(int)padding) == cryptedlen);
			break;
		default:
			php_error_docref(NULL, E_WARNING, "key type not supported in this PHP build!");

	}

	if (successful) {
		zval_dtor(crypted);
		ZSTR_VAL(cryptedbuf)[cryptedlen] = '\0';
		ZVAL_NEW_STR(crypted, cryptedbuf);
		cryptedbuf = NULL;
		RETVAL_TRUE;
	} else {
		php_openssl_store_errors();
	}
	if (keyresource == NULL) {
		EVP_PKEY_free(pkey);
	}
	if (cryptedbuf) {
		zend_string_release(cryptedbuf);
	}
}
/* }}} */

/* {{{ proto bool openssl_public_decrypt(string data, string &crypted, resource key [, int padding])
   Decrypts data with public key */
PHP_FUNCTION(openssl_public_decrypt)
{
	zval *key, *crypted;
	EVP_PKEY *pkey;
	int cryptedlen;
	zend_string *cryptedbuf = NULL;
	unsigned char *crypttemp;
	int successful = 0;
	zend_resource *keyresource = NULL;
	zend_long padding = RSA_PKCS1_PADDING;
	char * data;
	size_t data_len;

	if (zend_parse_parameters(ZEND_NUM_ARGS(), "sz/z|l", &data, &data_len, &crypted, &key, &padding) == FAILURE) {
		return;
	}
	RETVAL_FALSE;

	pkey = php_openssl_evp_from_zval(key, 1, NULL, 0, &keyresource);
	if (pkey == NULL) {
		php_error_docref(NULL, E_WARNING, "key parameter is not a valid public key");
		RETURN_FALSE;
	}

	PHP_OPENSSL_CHECK_SIZE_T_TO_INT(data_len, data);

	cryptedlen = EVP_PKEY_size(pkey);
	crypttemp = emalloc(cryptedlen + 1);

	switch (pkey->type) {
		case EVP_PKEY_RSA:
		case EVP_PKEY_RSA2:
			cryptedlen = RSA_public_decrypt((int)data_len,
					(unsigned char *)data,
					crypttemp,
					pkey->pkey.rsa,
					(int)padding);
			if (cryptedlen != -1) {
				cryptedbuf = zend_string_alloc(cryptedlen, 0);
				memcpy(ZSTR_VAL(cryptedbuf), crypttemp, cryptedlen);
				successful = 1;
			}
			break;

		default:
			php_error_docref(NULL, E_WARNING, "key type not supported in this PHP build!");

	}

	efree(crypttemp);

	if (successful) {
		zval_dtor(crypted);
		ZSTR_VAL(cryptedbuf)[cryptedlen] = '\0';
		ZVAL_NEW_STR(crypted, cryptedbuf);
		cryptedbuf = NULL;
		RETVAL_TRUE;
	} else {
		php_openssl_store_errors();
	}

	if (cryptedbuf) {
		zend_string_release(cryptedbuf);
	}
	if (keyresource == NULL) {
		EVP_PKEY_free(pkey);
	}
}
/* }}} */

/* {{{ proto mixed openssl_error_string(void)
   Returns a description of the last error, and alters the index of the error messages. Returns false when the are no more messages */
PHP_FUNCTION(openssl_error_string)
{
	char buf[256];
	unsigned long val;

	if (zend_parse_parameters_none() == FAILURE) {
		return;
	}

	php_openssl_store_errors();

	if (OPENSSL_G(errors) == NULL || OPENSSL_G(errors)->top == OPENSSL_G(errors)->bottom) {
		RETURN_FALSE;
	}

	OPENSSL_G(errors)->bottom = (OPENSSL_G(errors)->bottom + 1) % ERR_NUM_ERRORS;
	val = OPENSSL_G(errors)->buffer[OPENSSL_G(errors)->bottom];

	if (val) {
		ERR_error_string_n(val, buf, 256);
		RETURN_STRING(buf);
	} else {
		RETURN_FALSE;
	}
}
/* }}} */

/* {{{ proto bool openssl_sign(string data, &string signature, mixed key[, mixed method])
   Signs data */
PHP_FUNCTION(openssl_sign)
{
	zval *key, *signature;
	EVP_PKEY *pkey;
	unsigned int siglen;
	zend_string *sigbuf;
	zend_resource *keyresource = NULL;
	char * data;
	size_t data_len;
	EVP_MD_CTX md_ctx;
	zval *method = NULL;
	zend_long signature_algo = OPENSSL_ALGO_SHA1;
	const EVP_MD *mdtype;

	if (zend_parse_parameters(ZEND_NUM_ARGS(), "sz/z|z", &data, &data_len, &signature, &key, &method) == FAILURE) {
		return;
	}
	pkey = php_openssl_evp_from_zval(key, 0, "", 0, &keyresource);
	if (pkey == NULL) {
		php_error_docref(NULL, E_WARNING, "supplied key param cannot be coerced into a private key");
		RETURN_FALSE;
	}

	if (method == NULL || Z_TYPE_P(method) == IS_LONG) {
		if (method != NULL) {
			signature_algo = Z_LVAL_P(method);
		}
		mdtype = php_openssl_get_evp_md_from_algo(signature_algo);
	} else if (Z_TYPE_P(method) == IS_STRING) {
		mdtype = EVP_get_digestbyname(Z_STRVAL_P(method));
	} else {
		php_error_docref(NULL, E_WARNING, "Unknown signature algorithm.");
		RETURN_FALSE;
	}
	if (!mdtype) {
		php_error_docref(NULL, E_WARNING, "Unknown signature algorithm.");
		RETURN_FALSE;
	}

	siglen = EVP_PKEY_size(pkey);
	sigbuf = zend_string_alloc(siglen, 0);

	if (EVP_SignInit(&md_ctx, mdtype) &&
			EVP_SignUpdate(&md_ctx, data, data_len) &&
			EVP_SignFinal(&md_ctx, (unsigned char*)ZSTR_VAL(sigbuf), &siglen, pkey)) {
		zval_dtor(signature);
		ZSTR_VAL(sigbuf)[siglen] = '\0';
		ZSTR_LEN(sigbuf) = siglen;
		ZVAL_NEW_STR(signature, sigbuf);
		RETVAL_TRUE;
	} else {
		php_openssl_store_errors();
		efree(sigbuf);
		RETVAL_FALSE;
	}
	EVP_MD_CTX_cleanup(&md_ctx);
	if (keyresource == NULL) {
		EVP_PKEY_free(pkey);
	}
}
/* }}} */

/* {{{ proto int openssl_verify(string data, string signature, mixed key[, mixed method])
   Verifys data */
PHP_FUNCTION(openssl_verify)
{
	zval *key;
	EVP_PKEY *pkey;
	int err = 0;
	EVP_MD_CTX md_ctx;
	const EVP_MD *mdtype;
	zend_resource *keyresource = NULL;
	char * data;
	size_t data_len;
	char * signature;
	size_t signature_len;
	zval *method = NULL;
	zend_long signature_algo = OPENSSL_ALGO_SHA1;

	if (zend_parse_parameters(ZEND_NUM_ARGS(), "ssz|z", &data, &data_len, &signature, &signature_len, &key, &method) == FAILURE) {
		return;
	}

	PHP_OPENSSL_CHECK_SIZE_T_TO_UINT(signature_len, signature);

	if (method == NULL || Z_TYPE_P(method) == IS_LONG) {
		if (method != NULL) {
			signature_algo = Z_LVAL_P(method);
		}
		mdtype = php_openssl_get_evp_md_from_algo(signature_algo);
	} else if (Z_TYPE_P(method) == IS_STRING) {
		mdtype = EVP_get_digestbyname(Z_STRVAL_P(method));
	} else {
		php_error_docref(NULL, E_WARNING, "Unknown signature algorithm.");
		RETURN_FALSE;
	}
	if (!mdtype) {
		php_error_docref(NULL, E_WARNING, "Unknown signature algorithm.");
		RETURN_FALSE;
	}

	pkey = php_openssl_evp_from_zval(key, 1, NULL, 0, &keyresource);
	if (pkey == NULL) {
		php_error_docref(NULL, E_WARNING, "supplied key param cannot be coerced into a public key");
		RETURN_FALSE;
	}

	if (!EVP_VerifyInit (&md_ctx, mdtype) ||
			!EVP_VerifyUpdate (&md_ctx, data, data_len) ||
			(err = EVP_VerifyFinal(&md_ctx, (unsigned char *)signature, (unsigned int)signature_len, pkey)) < 0) {
		php_openssl_store_errors();
	}
	EVP_MD_CTX_cleanup(&md_ctx);

	if (keyresource == NULL) {
		EVP_PKEY_free(pkey);
	}
	RETURN_LONG(err);
}
/* }}} */

/* {{{ proto int openssl_seal(string data, &string sealdata, &array ekeys, array pubkeys)
   Seals data */
PHP_FUNCTION(openssl_seal)
{
	zval *pubkeys, *pubkey, *sealdata, *ekeys, *iv = NULL;
	HashTable *pubkeysht;
	EVP_PKEY **pkeys;
	zend_resource ** key_resources;	/* so we know what to cleanup */
	int i, len1, len2, *eksl, nkeys, iv_len;
	unsigned char iv_buf[EVP_MAX_IV_LENGTH + 1], *buf = NULL, **eks;
	char * data;
	size_t data_len;
	char *method =NULL;
	size_t method_len = 0;
	const EVP_CIPHER *cipher;
	EVP_CIPHER_CTX ctx;

	if (zend_parse_parameters(ZEND_NUM_ARGS(), "sz/z/a/|sz/", &data, &data_len,
				&sealdata, &ekeys, &pubkeys, &method, &method_len, &iv) == FAILURE) {
		return;
	}
	pubkeysht = Z_ARRVAL_P(pubkeys);
	nkeys = pubkeysht ? zend_hash_num_elements(pubkeysht) : 0;
	if (!nkeys) {
		php_error_docref(NULL, E_WARNING, "Fourth argument to openssl_seal() must be a non-empty array");
		RETURN_FALSE;
	}

	PHP_OPENSSL_CHECK_SIZE_T_TO_INT(data_len, data);

	if (method) {
		cipher = EVP_get_cipherbyname(method);
		if (!cipher) {
			php_error_docref(NULL, E_WARNING, "Unknown signature algorithm.");
			RETURN_FALSE;
		}
	} else {
		cipher = EVP_rc4();
	}

	iv_len = EVP_CIPHER_iv_length(cipher);
	if (!iv && iv_len > 0) {
		php_error_docref(NULL, E_WARNING,
				"Cipher algorithm requires an IV to be supplied as a sixth parameter");
		RETURN_FALSE;
	}

	pkeys = safe_emalloc(nkeys, sizeof(*pkeys), 0);
	eksl = safe_emalloc(nkeys, sizeof(*eksl), 0);
	eks = safe_emalloc(nkeys, sizeof(*eks), 0);
	memset(eks, 0, sizeof(*eks) * nkeys);
	key_resources = safe_emalloc(nkeys, sizeof(zend_resource*), 0);
	memset(key_resources, 0, sizeof(zend_resource*) * nkeys);
	memset(pkeys, 0, sizeof(*pkeys) * nkeys);

	/* get the public keys we are using to seal this data */
	i = 0;
	ZEND_HASH_FOREACH_VAL(pubkeysht, pubkey) {
		pkeys[i] = php_openssl_evp_from_zval(pubkey, 1, NULL, 0, &key_resources[i]);
		if (pkeys[i] == NULL) {
			php_error_docref(NULL, E_WARNING, "not a public key (%dth member of pubkeys)", i+1);
			RETVAL_FALSE;
			goto clean_exit;
		}
		eks[i] = emalloc(EVP_PKEY_size(pkeys[i]) + 1);
		i++;
	} ZEND_HASH_FOREACH_END();

	if (!EVP_EncryptInit(&ctx,cipher,NULL,NULL)) {
		EVP_CIPHER_CTX_cleanup(&ctx);
		php_openssl_store_errors();
		RETVAL_FALSE;
		goto clean_exit;
	}

	/* allocate one byte extra to make room for \0 */
	buf = emalloc(data_len + EVP_CIPHER_CTX_block_size(&ctx));
	EVP_CIPHER_CTX_cleanup(&ctx);

	if (!EVP_SealInit(&ctx, cipher, eks, eksl, &iv_buf[0], pkeys, nkeys) ||
			!EVP_SealUpdate(&ctx, buf, &len1, (unsigned char *)data, (int)data_len) ||
			!EVP_SealFinal(&ctx, buf + len1, &len2)) {
		efree(buf);
		EVP_CIPHER_CTX_cleanup(&ctx);
		php_openssl_store_errors();
		RETVAL_FALSE;
		goto clean_exit;
	}

	if (len1 + len2 > 0) {
		zval_dtor(sealdata);
		buf[len1 + len2] = '\0';
		ZVAL_NEW_STR(sealdata, zend_string_init((char*)buf, len1 + len2, 0));
		efree(buf);

		zval_dtor(ekeys);
		array_init(ekeys);
		for (i=0; i<nkeys; i++) {
			eks[i][eksl[i]] = '\0';
			add_next_index_stringl(ekeys, (const char*)eks[i], eksl[i]);
			efree(eks[i]);
			eks[i] = NULL;
		}

		if (iv) {
			zval_dtor(iv);
			iv_buf[iv_len] = '\0';
			ZVAL_NEW_STR(iv, zend_string_init((char*)iv_buf, iv_len, 0));
		}
	} else {
		efree(buf);
	}
	RETVAL_LONG(len1 + len2);
	EVP_CIPHER_CTX_cleanup(&ctx);

clean_exit:
	for (i=0; i<nkeys; i++) {
		if (key_resources[i] == NULL && pkeys[i] != NULL) {
			EVP_PKEY_free(pkeys[i]);
		}
		if (eks[i]) {
			efree(eks[i]);
		}
	}
	efree(eks);
	efree(eksl);
	efree(pkeys);
	efree(key_resources);
}
/* }}} */

/* {{{ proto bool openssl_open(string data, &string opendata, string ekey, mixed privkey)
   Opens data */
PHP_FUNCTION(openssl_open)
{
	zval *privkey, *opendata;
	EVP_PKEY *pkey;
	int len1, len2, cipher_iv_len;
	unsigned char *buf, *iv_buf;
	zend_resource *keyresource = NULL;
	EVP_CIPHER_CTX ctx;
	char * data;
	size_t data_len;
	char * ekey;
	size_t ekey_len;
	char *method = NULL, *iv = NULL;
	size_t method_len = 0, iv_len = 0;
	const EVP_CIPHER *cipher;

	if (zend_parse_parameters(ZEND_NUM_ARGS(), "sz/sz|ss", &data, &data_len, &opendata,
				&ekey, &ekey_len, &privkey, &method, &method_len, &iv, &iv_len) == FAILURE) {
		return;
	}

	pkey = php_openssl_evp_from_zval(privkey, 0, "", 0, &keyresource);
	if (pkey == NULL) {
		php_error_docref(NULL, E_WARNING, "unable to coerce parameter 4 into a private key");
		RETURN_FALSE;
	}

	PHP_OPENSSL_CHECK_SIZE_T_TO_INT(ekey_len, ekey);
	PHP_OPENSSL_CHECK_SIZE_T_TO_INT(data_len, data);

	if (method) {
		cipher = EVP_get_cipherbyname(method);
		if (!cipher) {
			php_error_docref(NULL, E_WARNING, "Unknown signature algorithm.");
			RETURN_FALSE;
		}
	} else {
		cipher = EVP_rc4();
	}

	cipher_iv_len = EVP_CIPHER_iv_length(cipher);
	if (cipher_iv_len > 0) {
		if (!iv) {
			php_error_docref(NULL, E_WARNING,
					"Cipher algorithm requires an IV to be supplied as a sixth parameter");
			RETURN_FALSE;
		}
		if (cipher_iv_len != iv_len) {
			php_error_docref(NULL, E_WARNING, "IV length is invalid");
			RETURN_FALSE;
		}
		iv_buf = (unsigned char *)iv;
	} else {
		iv_buf = NULL;
	}

	buf = emalloc(data_len + 1);

	if (EVP_OpenInit(&ctx, cipher, (unsigned char *)ekey, (int)ekey_len, iv_buf, pkey) &&
			EVP_OpenUpdate(&ctx, buf, &len1, (unsigned char *)data, (int)data_len) &&
			EVP_OpenFinal(&ctx, buf + len1, &len2) && (len1 + len2 > 0)) {
		zval_dtor(opendata);
		buf[len1 + len2] = '\0';
		ZVAL_NEW_STR(opendata, zend_string_init((char*)buf, len1 + len2, 0));
		RETVAL_TRUE;
	} else {
		php_openssl_store_errors();
		RETVAL_FALSE;
	}

	efree(buf);
	if (keyresource == NULL) {
		EVP_PKEY_free(pkey);
	}
	EVP_CIPHER_CTX_cleanup(&ctx);
}
/* }}} */

static void openssl_add_method_or_alias(const OBJ_NAME *name, void *arg) /* {{{ */
{
	add_next_index_string((zval*)arg, (char*)name->name);
}
/* }}} */

static void openssl_add_method(const OBJ_NAME *name, void *arg) /* {{{ */
{
	if (name->alias == 0) {
		add_next_index_string((zval*)arg, (char*)name->name);
	}
}
/* }}} */

/* {{{ proto array openssl_get_md_methods([bool aliases = false])
   Return array of available digest methods */
PHP_FUNCTION(openssl_get_md_methods)
{
	zend_bool aliases = 0;

	if (zend_parse_parameters(ZEND_NUM_ARGS(), "|b", &aliases) == FAILURE) {
		return;
	}
	array_init(return_value);
	OBJ_NAME_do_all_sorted(OBJ_NAME_TYPE_MD_METH,
		aliases ? openssl_add_method_or_alias: openssl_add_method,
		return_value);
}
/* }}} */

/* {{{ proto array openssl_get_cipher_methods([bool aliases = false])
   Return array of available cipher methods */
PHP_FUNCTION(openssl_get_cipher_methods)
{
	zend_bool aliases = 0;

	if (zend_parse_parameters(ZEND_NUM_ARGS(), "|b", &aliases) == FAILURE) {
		return;
	}
	array_init(return_value);
	OBJ_NAME_do_all_sorted(OBJ_NAME_TYPE_CIPHER_METH,
		aliases ? openssl_add_method_or_alias: openssl_add_method,
		return_value);
}
/* }}} */

/* {{{ proto string openssl_digest(string data, string method [, bool raw_output=false])
   Computes digest hash value for given data using given method, returns raw or binhex encoded string */
PHP_FUNCTION(openssl_digest)
{
	zend_bool raw_output = 0;
	char *data, *method;
	size_t data_len, method_len;
	const EVP_MD *mdtype;
	EVP_MD_CTX md_ctx;
	unsigned int siglen;
	zend_string *sigbuf;

	if (zend_parse_parameters(ZEND_NUM_ARGS(), "ss|b", &data, &data_len, &method, &method_len, &raw_output) == FAILURE) {
		return;
	}
	mdtype = EVP_get_digestbyname(method);
	if (!mdtype) {
		php_error_docref(NULL, E_WARNING, "Unknown signature algorithm");
		RETURN_FALSE;
	}

	siglen = EVP_MD_size(mdtype);
	sigbuf = zend_string_alloc(siglen, 0);

	if (EVP_DigestInit(&md_ctx, mdtype) &&
			EVP_DigestUpdate(&md_ctx, (unsigned char *)data, data_len) &&
			EVP_DigestFinal (&md_ctx, (unsigned char *)ZSTR_VAL(sigbuf), &siglen)) {
		if (raw_output) {
			ZSTR_VAL(sigbuf)[siglen] = '\0';
			ZSTR_LEN(sigbuf) = siglen;
			RETVAL_STR(sigbuf);
		} else {
			int digest_str_len = siglen * 2;
			zend_string *digest_str = zend_string_alloc(digest_str_len, 0);

			make_digest_ex(ZSTR_VAL(digest_str), (unsigned char*)ZSTR_VAL(sigbuf), siglen);
			ZSTR_VAL(digest_str)[digest_str_len] = '\0';
			zend_string_release(sigbuf);
			RETVAL_STR(digest_str);
		}
	} else {
		php_openssl_store_errors();
		zend_string_release(sigbuf);
		RETVAL_FALSE;
	}
}
/* }}} */

/* Cipher mode info */
struct php_openssl_cipher_mode {
	zend_bool is_aead;
	zend_bool is_single_run_aead;
	int aead_get_tag_flag;
	int aead_set_tag_flag;
	int aead_ivlen_flag;
};

static void php_openssl_load_cipher_mode(struct php_openssl_cipher_mode *mode, const EVP_CIPHER *cipher_type) /* {{{ */
{
	switch (EVP_CIPHER_mode(cipher_type)) {
#ifdef EVP_CIPH_GCM_MODE
		case EVP_CIPH_GCM_MODE:
			mode->is_aead = 1;
			mode->is_single_run_aead = 0;
			mode->aead_get_tag_flag = EVP_CTRL_GCM_GET_TAG;
			mode->aead_set_tag_flag = EVP_CTRL_GCM_SET_TAG;
			mode->aead_ivlen_flag = EVP_CTRL_GCM_SET_IVLEN;
			break;
#endif
#ifdef EVP_CIPH_CCM_MODE
		case EVP_CIPH_CCM_MODE:
			mode->is_aead = 1;
			mode->is_single_run_aead = 1;
			mode->aead_get_tag_flag = EVP_CTRL_CCM_GET_TAG;
			mode->aead_set_tag_flag = EVP_CTRL_CCM_SET_TAG;
			mode->aead_ivlen_flag = EVP_CTRL_CCM_SET_IVLEN;
			break;
#endif
		default:
			memset(mode, 0, sizeof(struct php_openssl_cipher_mode));
	}
}
/* }}} */

static int php_openssl_validate_iv(char **piv, size_t *piv_len, size_t iv_required_len,
		zend_bool *free_iv, EVP_CIPHER_CTX *cipher_ctx, struct php_openssl_cipher_mode *mode) /* {{{ */
{
	char *iv_new;

	/* Best case scenario, user behaved */
	if (*piv_len == iv_required_len) {
		return SUCCESS;
	}

	if (mode->is_aead) {
		if (EVP_CIPHER_CTX_ctrl(cipher_ctx, mode->aead_ivlen_flag, *piv_len, NULL) != 1) {
			php_error_docref(NULL, E_WARNING,
					"Setting of IV length for AEAD mode failed, the expected length is %d bytes",
					iv_required_len);
			return FAILURE;
		}
		return SUCCESS;
	}

	iv_new = ecalloc(1, iv_required_len + 1);

	if (*piv_len == 0) {
		/* BC behavior */
		*piv_len = iv_required_len;
		*piv = iv_new;
		*free_iv = 1;
		return SUCCESS;

	}

	if (*piv_len < iv_required_len) {
		php_error_docref(NULL, E_WARNING,
				"IV passed is only %zd bytes long, cipher expects an IV of precisely %zd bytes, padding with \\0",
				*piv_len, iv_required_len);
		memcpy(iv_new, *piv, *piv_len);
		*piv_len = iv_required_len;
		*piv = iv_new;
		*free_iv = 1;
		return SUCCESS;
	}

	php_error_docref(NULL, E_WARNING,
			"IV passed is %zd bytes long which is longer than the %zd expected by selected cipher, truncating",
			*piv_len, iv_required_len);
	memcpy(iv_new, *piv, iv_required_len);
	*piv_len = iv_required_len;
	*piv = iv_new;
	*free_iv = 1;
	return SUCCESS;

}
/* }}} */

static int php_openssl_cipher_init(const EVP_CIPHER *cipher_type,
		EVP_CIPHER_CTX *cipher_ctx, struct php_openssl_cipher_mode *mode,
		char **ppassword, size_t *ppassword_len, zend_bool *free_password,
		char **piv, size_t *piv_len, zend_bool *free_iv,
		char *tag, int tag_len, zend_long options, int enc)  /* {{{ */
{
	unsigned char *key;
	int key_len, password_len;
	size_t max_iv_len;

	/* check and set key */
	password_len = (int) *ppassword_len;
	key_len = EVP_CIPHER_key_length(cipher_type);
	if (key_len > password_len) {
		key = emalloc(key_len);
		memset(key, 0, key_len);
		memcpy(key, *ppassword, password_len);
		*ppassword = (char *) key;
		*ppassword_len = key_len;
		*free_password = 1;
	} else {
		key = (unsigned char*)*ppassword;
		*free_password = 0;
	}

	max_iv_len = EVP_CIPHER_iv_length(cipher_type);
	if (enc && *piv_len == 0 && max_iv_len > 0 && !mode->is_aead) {
		php_error_docref(NULL, E_WARNING,
				"Using an empty Initialization Vector (iv) is potentially insecure and not recommended");
	}

	if (!EVP_CipherInit_ex(cipher_ctx, cipher_type, NULL, NULL, NULL, enc)) {
		return FAILURE;
	}
	if (php_openssl_validate_iv(piv, piv_len, max_iv_len, free_iv, cipher_ctx, mode) == FAILURE) {
		return FAILURE;
	}
	if (mode->is_single_run_aead && enc) {
		EVP_CIPHER_CTX_ctrl(cipher_ctx, mode->aead_set_tag_flag, tag_len, NULL);
	} else if (!enc && tag && tag_len > 0) {
		if (!mode->is_aead) {
			php_error_docref(NULL, E_WARNING, "The tag cannot be used because the cipher method does not support AEAD");
		} else if (!EVP_CIPHER_CTX_ctrl(cipher_ctx, mode->aead_set_tag_flag, tag_len, (unsigned char *) tag)) {
			php_error_docref(NULL, E_WARNING, "Setting tag for AEAD cipher decryption failed");
			return FAILURE;
		}
	}
	if (password_len > key_len) {
		EVP_CIPHER_CTX_set_key_length(cipher_ctx, password_len);
	}
	if (!EVP_CipherInit_ex(cipher_ctx, NULL, NULL, key, (unsigned char *)*piv, enc)) {
		return FAILURE;
	}
	if (options & OPENSSL_ZERO_PADDING) {
		EVP_CIPHER_CTX_set_padding(cipher_ctx, 0);
	}

	return SUCCESS;
}
/* }}} */

static int php_openssl_cipher_update(const EVP_CIPHER *cipher_type,
		EVP_CIPHER_CTX *cipher_ctx, struct php_openssl_cipher_mode *mode,
		zend_string **poutbuf, int *poutlen, char *data, size_t data_len,
		char *aad, size_t aad_len, int enc)  /* {{{ */
{
	int i = 0;

	if (mode->is_single_run_aead && !EVP_EncryptUpdate(cipher_ctx, NULL, &i, NULL, (int)data_len)) {
		php_error_docref(NULL, E_WARNING, "Setting of data length failed");
		return FAILURE;
	}

	if (mode->is_aead && !EVP_CipherUpdate(cipher_ctx, NULL, &i, (unsigned char *)aad, (int)aad_len)) {
		php_error_docref(NULL, E_WARNING, "Setting of additional application data failed");
		return FAILURE;
	}

	*poutbuf = zend_string_alloc((int)data_len + EVP_CIPHER_block_size(cipher_type), 0);

	if ((!enc || data_len > 0) &&
			!EVP_CipherUpdate(cipher_ctx, (unsigned char*)ZSTR_VAL(*poutbuf),
					&i, (unsigned char *)data, (int)data_len)) {
		/* we don't show warning when we fail but if we ever do, then it should look like this:
		if (mode->is_single_run_aead && !enc) {
			php_error_docref(NULL, E_WARNING, "Tag verifycation failed");
		} else {
			php_error_docref(NULL, E_WARNING, enc ? "Encryption failed" : "Decryption failed");
		}
		*/
		zend_string_release(*poutbuf);
		return FAILURE;
	}

	*poutlen = i;

	return SUCCESS;
}
/* }}} */

/* {{{ proto string openssl_encrypt(string data, string method, string password [, long options=0 [, string $iv=''[, string &$tag = ''[, string $aad = ''[, long $tag_length = 16]]]]])
   Encrypts given data with given method and key, returns raw or base64 encoded string */
PHP_FUNCTION(openssl_encrypt)
{
	zend_long options = 0, tag_len = 16;
	char *data, *method, *password, *iv = "", *aad = "";
	size_t data_len, method_len, password_len, iv_len = 0, aad_len = 0;
	zval *tag = NULL;
	const EVP_CIPHER *cipher_type;
	EVP_CIPHER_CTX *cipher_ctx;
	struct php_openssl_cipher_mode mode;
	int i=0, outlen;
	zend_string *outbuf;
	zend_bool free_iv = 0, free_password = 0;

	if (zend_parse_parameters(ZEND_NUM_ARGS(), "sss|lsz/sl", &data, &data_len, &method, &method_len,
					&password, &password_len, &options, &iv, &iv_len, &tag, &aad, &aad_len, &tag_len) == FAILURE) {
		return;
	}

	PHP_OPENSSL_CHECK_SIZE_T_TO_INT(data_len, data);
	PHP_OPENSSL_CHECK_SIZE_T_TO_INT(password_len, password);
	PHP_OPENSSL_CHECK_SIZE_T_TO_INT(aad_len, aad);
	PHP_OPENSSL_CHECK_LONG_TO_INT(tag_len, tag_len);

	cipher_type = EVP_get_cipherbyname(method);
	if (!cipher_type) {
		php_error_docref(NULL, E_WARNING, "Unknown cipher algorithm");
		RETURN_FALSE;
	}

	cipher_ctx = EVP_CIPHER_CTX_new();
	if (!cipher_ctx) {
		php_error_docref(NULL, E_WARNING, "Failed to create cipher context");
		RETURN_FALSE;
	}

	php_openssl_load_cipher_mode(&mode, cipher_type);

<<<<<<< HEAD
	if (php_openssl_cipher_init(cipher_type, cipher_ctx, &mode,
				&password, &password_len, &free_password,
				&iv, &iv_len, &free_iv, NULL, tag_len, options, 1) == FAILURE ||
			php_openssl_cipher_update(cipher_type, cipher_ctx, &mode, &outbuf, &outlen,
				data, data_len, aad, aad_len, 1) == FAILURE) {
		RETVAL_FALSE;
	} else if (EVP_EncryptFinal(cipher_ctx, (unsigned char *)ZSTR_VAL(outbuf) + outlen, &i)) {
=======
	EVP_EncryptInit(&cipher_ctx, cipher_type, NULL, NULL);
	if (password_len > keylen) {
		PHP_OPENSSL_CHECK_SIZE_T_TO_INT(password_len, password);
		if (!EVP_CIPHER_CTX_set_key_length(&cipher_ctx, (int)password_len)) {
			php_openssl_store_errors();
		}
	}
	EVP_EncryptInit_ex(&cipher_ctx, NULL, NULL, key, (unsigned char *)iv);
	if (options & OPENSSL_ZERO_PADDING) {
		EVP_CIPHER_CTX_set_padding(&cipher_ctx, 0);
	}
	if (data_len > 0) {
		EVP_EncryptUpdate(&cipher_ctx, (unsigned char*)ZSTR_VAL(outbuf), &i, (unsigned char *)data, (int)data_len);
	}
	outlen = i;
	if (EVP_EncryptFinal(&cipher_ctx, (unsigned char *)ZSTR_VAL(outbuf) + i, &i)) {
>>>>>>> 80015ba7
		outlen += i;
		if (options & OPENSSL_RAW_DATA) {
			ZSTR_VAL(outbuf)[outlen] = '\0';
			ZSTR_LEN(outbuf) = outlen;
			RETVAL_STR(outbuf);
		} else {
			zend_string *base64_str;

			base64_str = php_base64_encode((unsigned char*)ZSTR_VAL(outbuf), outlen);
			zend_string_release(outbuf);
			RETVAL_STR(base64_str);
		}
		if (mode.is_aead && tag) {
			zend_string *tag_str = zend_string_alloc(tag_len, 0);

			if (EVP_CIPHER_CTX_ctrl(cipher_ctx, mode.aead_get_tag_flag, tag_len, ZSTR_VAL(tag_str)) == 1) {
				zval_dtor(tag);
				ZSTR_VAL(tag_str)[tag_len] = '\0';
				ZSTR_LEN(tag_str) = tag_len;
				ZVAL_NEW_STR(tag, tag_str);
			} else {
				zend_string_release(tag_str);
				php_error_docref(NULL, E_WARNING, "Retrieving verification tag failed");
			}
		} else if (tag) {
			zval_dtor(tag);
			ZVAL_NULL(tag);
			php_error_docref(NULL, E_WARNING,
					"The authenticated tag cannot be provided for cipher that doesn not support AEAD");
		}
	} else {
		php_openssl_store_errors();
		zend_string_release(outbuf);
		RETVAL_FALSE;
	}

	if (free_password) {
		efree(password);
	}
	if (free_iv) {
		efree(iv);
	}
	EVP_CIPHER_CTX_cleanup(cipher_ctx);
	EVP_CIPHER_CTX_free(cipher_ctx);
}
/* }}} */

/* {{{ proto string openssl_decrypt(string data, string method, string password [, long options=0 [, string $iv = ''[, string $tag = ''[, string $aad = '']]]])
   Takes raw or base64 encoded string and decrypts it using given method and key */
PHP_FUNCTION(openssl_decrypt)
{
	zend_long options = 0;
	char *data, *method, *password, *iv = "", *tag = NULL, *aad = "";
	size_t data_len, method_len, password_len, iv_len = 0, tag_len = 0, aad_len = 0;
	const EVP_CIPHER *cipher_type;
	EVP_CIPHER_CTX *cipher_ctx;
	struct php_openssl_cipher_mode mode;
	int outlen, i = 0;
	zend_string *outbuf;
	zend_string *base64_str = NULL;
	zend_bool free_iv = 0, free_password = 0;

	if (zend_parse_parameters(ZEND_NUM_ARGS(), "sss|lsss", &data, &data_len, &method, &method_len,
					&password, &password_len, &options, &iv, &iv_len, &tag, &tag_len, &aad, &aad_len) == FAILURE) {
		return;
	}

	if (!method_len) {
		php_error_docref(NULL, E_WARNING, "Unknown cipher algorithm");
		RETURN_FALSE;
	}

	PHP_OPENSSL_CHECK_SIZE_T_TO_INT(data_len, data);
	PHP_OPENSSL_CHECK_SIZE_T_TO_INT(password_len, password);
	PHP_OPENSSL_CHECK_SIZE_T_TO_INT(aad_len, aad);
	PHP_OPENSSL_CHECK_SIZE_T_TO_INT(tag_len, tag);

	cipher_type = EVP_get_cipherbyname(method);
	if (!cipher_type) {
		php_error_docref(NULL, E_WARNING, "Unknown cipher algorithm");
		RETURN_FALSE;
	}

	cipher_ctx = EVP_CIPHER_CTX_new();
	if (!cipher_ctx) {
		php_error_docref(NULL, E_WARNING, "Failed to create cipher context");
		RETURN_FALSE;
	}

	php_openssl_load_cipher_mode(&mode, cipher_type);

	if (!(options & OPENSSL_RAW_DATA)) {
		base64_str = php_base64_decode((unsigned char*)data, (int)data_len);
		if (!base64_str) {
			php_error_docref(NULL, E_WARNING, "Failed to base64 decode the input");
			EVP_CIPHER_CTX_free(cipher_ctx);
			RETURN_FALSE;
		}
		data_len = ZSTR_LEN(base64_str);
		data = ZSTR_VAL(base64_str);
	}

<<<<<<< HEAD
	if (php_openssl_cipher_init(cipher_type, cipher_ctx, &mode,
				&password, &password_len, &free_password,
				&iv, &iv_len, &free_iv, tag, tag_len, options, 0) == FAILURE ||
			php_openssl_cipher_update(cipher_type, cipher_ctx, &mode, &outbuf, &outlen,
				data, data_len, aad, aad_len, 0) == FAILURE) {
		RETVAL_FALSE;
	} else if (mode.is_single_run_aead ||
			EVP_DecryptFinal(cipher_ctx, (unsigned char *)ZSTR_VAL(outbuf) + outlen, &i)) {
=======
	keylen = EVP_CIPHER_key_length(cipher_type);
	if (keylen > password_len) {
		key = emalloc(keylen);
		memset(key, 0, keylen);
		memcpy(key, password, password_len);
	} else {
		key = (unsigned char*)password;
	}

	free_iv = php_openssl_validate_iv(&iv, &iv_len, EVP_CIPHER_iv_length(cipher_type));

	outlen = (int)data_len + EVP_CIPHER_block_size(cipher_type);
	outbuf = zend_string_alloc(outlen, 0);

	EVP_DecryptInit(&cipher_ctx, cipher_type, NULL, NULL);
	if (password_len > keylen) {
		PHP_OPENSSL_CHECK_SIZE_T_TO_INT(password_len, password);
		if (!EVP_CIPHER_CTX_set_key_length(&cipher_ctx, (int)password_len)) {
			php_openssl_store_errors();
		}
	}
	EVP_DecryptInit_ex(&cipher_ctx, NULL, NULL, key, (unsigned char *)iv);
	if (options & OPENSSL_ZERO_PADDING) {
		EVP_CIPHER_CTX_set_padding(&cipher_ctx, 0);
	}
	EVP_DecryptUpdate(&cipher_ctx, (unsigned char*)ZSTR_VAL(outbuf), &i, (unsigned char *)data, (int)data_len);
	outlen = i;
	if (EVP_DecryptFinal(&cipher_ctx, (unsigned char *)ZSTR_VAL(outbuf) + i, &i)) {
>>>>>>> 80015ba7
		outlen += i;
		ZSTR_VAL(outbuf)[outlen] = '\0';
		ZSTR_LEN(outbuf) = outlen;
		RETVAL_STR(outbuf);
	} else {
		php_openssl_store_errors();
		zend_string_release(outbuf);
		RETVAL_FALSE;
	}

	if (free_password) {
		efree(password);
	}
	if (free_iv) {
		efree(iv);
	}
	if (base64_str) {
		zend_string_release(base64_str);
	}
	EVP_CIPHER_CTX_cleanup(cipher_ctx);
	EVP_CIPHER_CTX_free(cipher_ctx);
}
/* }}} */

/* {{{ proto int openssl_cipher_iv_length(string $method) */
PHP_FUNCTION(openssl_cipher_iv_length)
{
	char *method;
	size_t method_len;
	const EVP_CIPHER *cipher_type;

	if (zend_parse_parameters(ZEND_NUM_ARGS(), "s", &method, &method_len) == FAILURE) {
		return;
	}

	if (!method_len) {
		php_error_docref(NULL, E_WARNING, "Unknown cipher algorithm");
		RETURN_FALSE;
	}

	cipher_type = EVP_get_cipherbyname(method);
	if (!cipher_type) {
		php_error_docref(NULL, E_WARNING, "Unknown cipher algorithm");
		RETURN_FALSE;
	}

	RETURN_LONG(EVP_CIPHER_iv_length(cipher_type));
}
/* }}} */


/* {{{ proto string openssl_dh_compute_key(string pub_key, resource dh_key)
   Computes shared secret for public value of remote DH key and local DH key */
PHP_FUNCTION(openssl_dh_compute_key)
{
	zval *key;
	char *pub_str;
	size_t pub_len;
	EVP_PKEY *pkey;
	BIGNUM *pub;
	zend_string *data;
	int len;

	if (zend_parse_parameters(ZEND_NUM_ARGS(), "sr", &pub_str, &pub_len, &key) == FAILURE) {
		return;
	}
	if ((pkey = (EVP_PKEY *)zend_fetch_resource(Z_RES_P(key), "OpenSSL key", le_key)) == NULL) {
		RETURN_FALSE;
	}
	if (EVP_PKEY_type(pkey->type) != EVP_PKEY_DH || !pkey->pkey.dh) {
		RETURN_FALSE;
	}

	PHP_OPENSSL_CHECK_SIZE_T_TO_INT(pub_len, pub_key);
	pub = BN_bin2bn((unsigned char*)pub_str, (int)pub_len, NULL);

	data = zend_string_alloc(DH_size(pkey->pkey.dh), 0);
	len = DH_compute_key((unsigned char*)ZSTR_VAL(data), pub, pkey->pkey.dh);

	if (len >= 0) {
		ZSTR_LEN(data) = len;
		ZSTR_VAL(data)[len] = 0;
		RETVAL_STR(data);
	} else {
		php_openssl_store_errors();
		zend_string_release(data);
		RETVAL_FALSE;
	}

	BN_free(pub);
}
/* }}} */

/* {{{ proto string openssl_random_pseudo_bytes(integer length [, &bool returned_strong_result])
   Returns a string of the length specified filled with random pseudo bytes */
PHP_FUNCTION(openssl_random_pseudo_bytes)
{
	zend_long buffer_length;
	zend_string *buffer = NULL;
	zval *zstrong_result_returned = NULL;

	if (zend_parse_parameters(ZEND_NUM_ARGS(), "l|z/", &buffer_length, &zstrong_result_returned) == FAILURE) {
		return;
	}

	if (buffer_length <= 0) {
		RETURN_FALSE;
	}

	if (zstrong_result_returned) {
		zval_dtor(zstrong_result_returned);
		ZVAL_FALSE(zstrong_result_returned);
	}

	buffer = zend_string_alloc(buffer_length, 0);

#ifdef PHP_WIN32
	/* random/urandom equivalent on Windows */
	if (php_win32_get_random_bytes((unsigned char*)buffer->val, (size_t) buffer_length) == FAILURE){
		zend_string_release(buffer);
		if (zstrong_result_returned) {
			ZVAL_FALSE(zstrong_result_returned);
		}
		RETURN_FALSE;
	}
#else

	PHP_OPENSSL_CHECK_LONG_TO_INT(buffer_length, length);

	if (RAND_bytes((unsigned char*)ZSTR_VAL(buffer), (int)buffer_length) <= 0) {
		zend_string_release(buffer);
		if (zstrong_result_returned) {
			ZVAL_FALSE(zstrong_result_returned);
		}
		RETURN_FALSE;
	} else {
		php_openssl_store_errors();
	}
#endif

	ZSTR_VAL(buffer)[buffer_length] = 0;
	RETVAL_STR(buffer);

	if (zstrong_result_returned) {
		ZVAL_BOOL(zstrong_result_returned, 1);
	}
}
/* }}} */

/*
 * Local variables:
 * tab-width: 8
 * c-basic-offset: 8
 * End:
 * vim600: sw=4 ts=4 fdm=marker
 * vim<600: sw=4 ts=4
 */
<|MERGE_RESOLUTION|>--- conflicted
+++ resolved
@@ -5744,7 +5744,7 @@
 
 	php_openssl_load_cipher_mode(&mode, cipher_type);
 
-<<<<<<< HEAD
+
 	if (php_openssl_cipher_init(cipher_type, cipher_ctx, &mode,
 				&password, &password_len, &free_password,
 				&iv, &iv_len, &free_iv, NULL, tag_len, options, 1) == FAILURE ||
@@ -5752,24 +5752,6 @@
 				data, data_len, aad, aad_len, 1) == FAILURE) {
 		RETVAL_FALSE;
 	} else if (EVP_EncryptFinal(cipher_ctx, (unsigned char *)ZSTR_VAL(outbuf) + outlen, &i)) {
-=======
-	EVP_EncryptInit(&cipher_ctx, cipher_type, NULL, NULL);
-	if (password_len > keylen) {
-		PHP_OPENSSL_CHECK_SIZE_T_TO_INT(password_len, password);
-		if (!EVP_CIPHER_CTX_set_key_length(&cipher_ctx, (int)password_len)) {
-			php_openssl_store_errors();
-		}
-	}
-	EVP_EncryptInit_ex(&cipher_ctx, NULL, NULL, key, (unsigned char *)iv);
-	if (options & OPENSSL_ZERO_PADDING) {
-		EVP_CIPHER_CTX_set_padding(&cipher_ctx, 0);
-	}
-	if (data_len > 0) {
-		EVP_EncryptUpdate(&cipher_ctx, (unsigned char*)ZSTR_VAL(outbuf), &i, (unsigned char *)data, (int)data_len);
-	}
-	outlen = i;
-	if (EVP_EncryptFinal(&cipher_ctx, (unsigned char *)ZSTR_VAL(outbuf) + i, &i)) {
->>>>>>> 80015ba7
 		outlen += i;
 		if (options & OPENSSL_RAW_DATA) {
 			ZSTR_VAL(outbuf)[outlen] = '\0';
@@ -5872,7 +5854,6 @@
 		data = ZSTR_VAL(base64_str);
 	}
 
-<<<<<<< HEAD
 	if (php_openssl_cipher_init(cipher_type, cipher_ctx, &mode,
 				&password, &password_len, &free_password,
 				&iv, &iv_len, &free_iv, tag, tag_len, options, 0) == FAILURE ||
@@ -5881,36 +5862,6 @@
 		RETVAL_FALSE;
 	} else if (mode.is_single_run_aead ||
 			EVP_DecryptFinal(cipher_ctx, (unsigned char *)ZSTR_VAL(outbuf) + outlen, &i)) {
-=======
-	keylen = EVP_CIPHER_key_length(cipher_type);
-	if (keylen > password_len) {
-		key = emalloc(keylen);
-		memset(key, 0, keylen);
-		memcpy(key, password, password_len);
-	} else {
-		key = (unsigned char*)password;
-	}
-
-	free_iv = php_openssl_validate_iv(&iv, &iv_len, EVP_CIPHER_iv_length(cipher_type));
-
-	outlen = (int)data_len + EVP_CIPHER_block_size(cipher_type);
-	outbuf = zend_string_alloc(outlen, 0);
-
-	EVP_DecryptInit(&cipher_ctx, cipher_type, NULL, NULL);
-	if (password_len > keylen) {
-		PHP_OPENSSL_CHECK_SIZE_T_TO_INT(password_len, password);
-		if (!EVP_CIPHER_CTX_set_key_length(&cipher_ctx, (int)password_len)) {
-			php_openssl_store_errors();
-		}
-	}
-	EVP_DecryptInit_ex(&cipher_ctx, NULL, NULL, key, (unsigned char *)iv);
-	if (options & OPENSSL_ZERO_PADDING) {
-		EVP_CIPHER_CTX_set_padding(&cipher_ctx, 0);
-	}
-	EVP_DecryptUpdate(&cipher_ctx, (unsigned char*)ZSTR_VAL(outbuf), &i, (unsigned char *)data, (int)data_len);
-	outlen = i;
-	if (EVP_DecryptFinal(&cipher_ctx, (unsigned char *)ZSTR_VAL(outbuf) + i, &i)) {
->>>>>>> 80015ba7
 		outlen += i;
 		ZSTR_VAL(outbuf)[outlen] = '\0';
 		ZSTR_LEN(outbuf) = outlen;
