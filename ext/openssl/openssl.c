--- conflicted
+++ resolved
@@ -1168,12 +1168,7 @@
 	REGISTER_INT_CONSTANT("OPENSSL_PKCS1_OAEP_PADDING", RSA_PKCS1_OAEP_PADDING, CONST_CS|CONST_PERSISTENT);
 
 	/* Informational stream wrapper constants */
-<<<<<<< HEAD
-	REGISTER_STRING_CONSTANT("OPENSSL_DEFAULT_STREAM_CIPHERS", PHP_OPENSSL_DEFAULT_STREAM_CIPHERS, CONST_CS|CONST_PERSISTENT);
-	REGISTER_INT_CONSTANT("OPENSSL_DEFAULT_STREAM_VERIFY_DEPTH", PHP_OPENSSL_DEFAULT_STREAM_VERIFY_DEPTH, CONST_CS|CONST_PERSISTENT);
-=======
 	REGISTER_STRING_CONSTANT("OPENSSL_DEFAULT_STREAM_CIPHERS", OPENSSL_DEFAULT_STREAM_CIPHERS, CONST_CS|CONST_PERSISTENT);
->>>>>>> 7d049321
 
 	/* Ciphers */
 #ifndef OPENSSL_NO_RC2
@@ -5125,678 +5120,7 @@
 }
 /* }}} */
 
-<<<<<<< HEAD
-/* SSL verification functions */
-
-#define GET_VER_OPT(name)               (stream->context && SUCCESS == php_stream_context_get_option(stream->context, "ssl", name, &val))
-#define GET_VER_OPT_STRING(name, str)   if (GET_VER_OPT(name)) { convert_to_string_ex(val); str = Z_STRVAL_PP(val); }
-
-static int verify_callback(int preverify_ok, X509_STORE_CTX *ctx) /* {{{ */
-{
-	php_stream *stream;
-	SSL *ssl;
-	int err, depth, ret;
-	zval **val;
-
-	ret = preverify_ok;
-
-	/* determine the status for the current cert */
-	err = X509_STORE_CTX_get_error(ctx);
-	depth = X509_STORE_CTX_get_error_depth(ctx);
-
-	/* conjure the stream & context to use */
-	ssl = X509_STORE_CTX_get_ex_data(ctx, SSL_get_ex_data_X509_STORE_CTX_idx());
-	stream = (php_stream*)SSL_get_ex_data(ssl, ssl_stream_data_index);
-
-	/* if allow_self_signed is set, make sure that verification succeeds */
-	if (err == X509_V_ERR_DEPTH_ZERO_SELF_SIGNED_CERT && GET_VER_OPT("allow_self_signed") && zval_is_true(*val)) {
-		ret = 1;
-	}
-
-	/* check the depth */
-	if (GET_VER_OPT("verify_depth")) {
-		convert_to_int_ex(val);
-
-		if (depth > Z_IVAL_PP(val)) {
-			ret = 0;
-			X509_STORE_CTX_set_error(ctx, X509_V_ERR_CERT_CHAIN_TOO_LONG);
-		}
-	}
-
-	return ret;
-
-}
-/* }}} */
-
-static zend_bool matches_wildcard_name(const char *subjectname, const char *certname)
-{
-	char *wildcard;
-	ptrdiff_t prefix_len;
-	size_t suffix_len, subject_len;
-
-	if (strcasecmp(subjectname, certname) == 0) {
-		return 1;
-	}
-
-	if (!(wildcard = strchr(certname, '*'))) {
-		return 0;
-	}
-
-	// 1) prefix, if not empty, must match subject
-	prefix_len = wildcard - certname;
-	if (prefix_len && strncasecmp(subjectname, certname, prefix_len) != 0) {
-		return 0;
-	}
-
-	suffix_len = strlen(wildcard + 1);
-	subject_len = strlen(subjectname);
-	if (suffix_len <= subject_len) {
-		/* 2) suffix must match
-		 * 3) no . between prefix and suffix
-		 **/
-		return strcasecmp(wildcard + 1, subjectname + subject_len - suffix_len) == 0 &&
-			memchr(subjectname + prefix_len, '.', subject_len - suffix_len - prefix_len) == NULL;
-	}
-
-	return 0;
-}
-
-static zend_bool matches_san_list(X509 *peer, const char *subject_name TSRMLS_DC)
-{
-	int i;
-	php_size_t san_name_len;
-	zend_bool is_match = 0;
-	unsigned char *cert_name;
-
-	GENERAL_NAMES *alt_names = X509_get_ext_d2i(peer, NID_subject_alt_name, 0, 0);
-	int alt_name_count = sk_GENERAL_NAME_num(alt_names);
-
-	for (i = 0; i < alt_name_count; i++) {
-		GENERAL_NAME *san = sk_GENERAL_NAME_value(alt_names, i);
-		if (san->type != GEN_DNS) {
-			/* we only care about DNS names */
-			continue;
-		}
-
-		san_name_len = ASN1_STRING_length(san->d.dNSName);
-		ASN1_STRING_to_UTF8(&cert_name, san->d.dNSName);
-
-		/* prevent null byte poisoning */
-		if (san_name_len != strlen((const char*)cert_name)) {
-			php_error_docref(NULL TSRMLS_CC, E_WARNING, "Peer SAN entry is malformed");
-		} else {
-			is_match = strcasecmp(subject_name, (const char*)cert_name) == 0;
-		}
-
-		OPENSSL_free(cert_name);
-
-		if (is_match) {
-			break;
-		}
-	}
-
-	return is_match;
-}
-
-static zend_bool matches_common_name(X509 *peer, const char *subject_name TSRMLS_DC)
-{
-	char buf[1024];
-	X509_NAME *cert_name;
-	zend_bool is_match = 0;
-	int cert_name_len;
-
-	cert_name = X509_get_subject_name(peer);
-	cert_name_len = X509_NAME_get_text_by_NID(cert_name, NID_commonName, buf, sizeof(buf));
-
-	if (cert_name_len == -1) {
-		php_error_docref(NULL TSRMLS_CC, E_WARNING, "Unable to locate peer certificate CN");
-	} else if (cert_name_len != strlen(buf)) {
-		php_error_docref(NULL TSRMLS_CC, E_WARNING, "Peer certificate CN=`%.*s' is malformed", cert_name_len, buf);
-	} else if (matches_wildcard_name(subject_name, buf)) {
-		is_match = 1;
-	} else {
-		php_error_docref(NULL TSRMLS_CC, E_WARNING, "Peer certificate CN=`%.*s' did not match expected CN=`%s'", cert_name_len, buf, subject_name);
-	}
-	
-	return is_match;
-}
-
-int php_openssl_apply_verification_policy(SSL *ssl, X509 *peer, php_stream *stream TSRMLS_DC) /* {{{ */
-{
-	zval **val = NULL;
-	char *peer_name = NULL;
-	int err;
-	zend_bool must_verify_peer;
-	zend_bool must_verify_peer_name;
-	zend_bool must_verify_fingerprint;
-	zend_bool has_cnmatch_ctx_opt;
-	php_openssl_netstream_data_t *sslsock = (php_openssl_netstream_data_t*)stream->abstract;
-
-	must_verify_peer = GET_VER_OPT("verify_peer")
-		? zend_is_true(*val)
-		: sslsock->is_client;
-
-	has_cnmatch_ctx_opt = GET_VER_OPT("CN_match");
-	must_verify_peer_name = (has_cnmatch_ctx_opt || GET_VER_OPT("verify_peer_name"))
-		? zend_is_true(*val)
-		: sslsock->is_client;
-
-	must_verify_fingerprint = (GET_VER_OPT("peer_fingerprint") && zend_is_true(*val));
-
-	if ((must_verify_peer || must_verify_peer_name || must_verify_fingerprint) && peer == NULL) {
-		php_error_docref(NULL TSRMLS_CC, E_WARNING, "Could not get peer certificate");
-		return FAILURE;
-	}
-
-	/* Verify the peer against using CA file/path settings */
-	if (must_verify_peer) {
-		err = SSL_get_verify_result(ssl);
-		switch (err) {
-			case X509_V_OK:
-				/* fine */
-				break;
-			case X509_V_ERR_DEPTH_ZERO_SELF_SIGNED_CERT:
-				if (GET_VER_OPT("allow_self_signed") && zval_is_true(*val)) {
-					/* allowed */
-					break;
-				}
-				/* not allowed, so fall through */
-			default:
-				php_error_docref(NULL TSRMLS_CC, E_WARNING,
-						"Could not verify peer: code:%d %s",
-						err,
-						X509_verify_cert_error_string(err)
-				);
-				return FAILURE;
-		}
-	}
-
-	/* If a peer_fingerprint match is required this trumps peer and peer_name verification */
-	if (must_verify_fingerprint) {
-		if (Z_TYPE_PP(val) == IS_STRING || Z_TYPE_PP(val) == IS_ARRAY) {
-			if (!php_x509_fingerprint_match(peer, *val TSRMLS_CC)) {
-				php_error_docref(NULL TSRMLS_CC, E_WARNING,
-					"Peer fingerprint doesn't match"
-				);
-				return FAILURE;
-			}
-		} else {
-			php_error_docref(NULL TSRMLS_CC, E_WARNING,
-				"Expected peer fingerprint must be a string or an array"
-			);
-		}
-	}
-
-	/* verify the host name presented in the peer certificate */
-	if (must_verify_peer_name) {
-		GET_VER_OPT_STRING("peer_name", peer_name);
-
-		if (has_cnmatch_ctx_opt) {
-			GET_VER_OPT_STRING("CN_match", peer_name);
-			php_error(E_DEPRECATED,
-				"the 'CN_match' SSL context option is deprecated in favor of 'peer_name'"
-			);
-		}
-		/* If no peer name was specified we use the autodetected url name in client environments */
-		if (peer_name == NULL && sslsock->is_client) {
-			peer_name = sslsock->url_name;
-		}
-
-		if (peer_name) {
-			if (matches_san_list(peer, peer_name TSRMLS_CC)) {
-				return SUCCESS;
-			} else if (matches_common_name(peer, peer_name TSRMLS_CC)) {
-				return SUCCESS;
-			} else {
-				return FAILURE;
-			}
-		} else {
-			return FAILURE;
-		}
-	}
-
-	return SUCCESS;
-}
-/* }}} */
-
-static int passwd_callback(char *buf, int num, int verify, void *data) /* {{{ */
-{
-    php_stream *stream = (php_stream *)data;
-    zval **val = NULL;
-    char *passphrase = NULL;
-    /* TODO: could expand this to make a callback into PHP user-space */
-
-    GET_VER_OPT_STRING("passphrase", passphrase);
-
-    if (passphrase) {
-        if (Z_STRSIZE_PP(val) < num - 1) {
-            memcpy(buf, Z_STRVAL_PP(val), Z_STRSIZE_PP(val)+1);
-            return Z_STRSIZE_PP(val);
-        }
-    }
-	return 0;
-}
-/* }}} */
-
-#if defined(PHP_WIN32) && OPENSSL_VERSION_NUMBER >= 0x00907000L
-#define RETURN_CERT_VERIFY_FAILURE(code) X509_STORE_CTX_set_error(x509_store_ctx, code); return 0;
-static int win_cert_verify_callback(X509_STORE_CTX *x509_store_ctx, void *arg) /* {{{ */
-{
-	PCCERT_CONTEXT cert_ctx = NULL;
-	PCCERT_CHAIN_CONTEXT cert_chain_ctx = NULL;
-
-	php_stream *stream;
-	php_openssl_netstream_data_t *sslsock;
-	zval **val;
-	zend_bool is_self_signed = 0;
-
-	TSRMLS_FETCH();
-
-	stream = (php_stream*)arg;
-	sslsock = (php_openssl_netstream_data_t*)stream->abstract;
-
-	{ /* First convert the x509 struct back to a DER encoded buffer and let Windows decode it into a form it can work with */
-		unsigned char *der_buf = NULL;
-		php_size_t der_len;
-
-		der_len = i2d_X509(x509_store_ctx->cert, &der_buf);
-		if (der_len < 0) {
-			unsigned long err_code, e;
-			char err_buf[512];
-
-			while ((e = ERR_get_error()) != 0) {
-				err_code = e;
-			}
-
-			php_error_docref(NULL TSRMLS_CC, E_WARNING, "Error encoding X509 certificate: %d: %s", err_code, ERR_error_string(err_code, err_buf));
-			RETURN_CERT_VERIFY_FAILURE(SSL_R_CERTIFICATE_VERIFY_FAILED);
-		}
-
-		cert_ctx = CertCreateCertificateContext(X509_ASN_ENCODING, der_buf, der_len);
-		OPENSSL_free(der_buf);
-
-		if (cert_ctx == NULL) {
-			php_error_docref(NULL TSRMLS_CC, E_WARNING, "Error creating certificate context: %s", php_win_err());
-			RETURN_CERT_VERIFY_FAILURE(SSL_R_CERTIFICATE_VERIFY_FAILED);
-		}
-	}
-
-	{ /* Next fetch the relevant cert chain from the store */
-		CERT_ENHKEY_USAGE enhkey_usage = {0};
-		CERT_USAGE_MATCH cert_usage = {0};
-		CERT_CHAIN_PARA chain_params = {sizeof(CERT_CHAIN_PARA)};
-		LPSTR usages[] = {szOID_PKIX_KP_SERVER_AUTH, szOID_SERVER_GATED_CRYPTO, szOID_SGC_NETSCAPE};
-		DWORD chain_flags = 0;
-		unsigned long verify_depth = PHP_OPENSSL_DEFAULT_STREAM_VERIFY_DEPTH;
-		unsigned int i;
-
-		enhkey_usage.cUsageIdentifier = 3;
-		enhkey_usage.rgpszUsageIdentifier = usages;
-		cert_usage.dwType = USAGE_MATCH_TYPE_OR;
-		cert_usage.Usage = enhkey_usage;
-		chain_params.RequestedUsage = cert_usage;
-		chain_flags = CERT_CHAIN_CACHE_END_CERT | CERT_CHAIN_REVOCATION_CHECK_CHAIN_EXCLUDE_ROOT;
-
-		if (!CertGetCertificateChain(NULL, cert_ctx, NULL, NULL, &chain_params, chain_flags, NULL, &cert_chain_ctx)) {
-			php_error_docref(NULL TSRMLS_CC, E_WARNING, "Error getting certificate chain: %s", php_win_err());
-			CertFreeCertificateContext(cert_ctx);
-			RETURN_CERT_VERIFY_FAILURE(SSL_R_CERTIFICATE_VERIFY_FAILED);
-		}
-
-		/* check if the cert is self-signed */
-		if (cert_chain_ctx->cChain > 0 && cert_chain_ctx->rgpChain[0]->cElement > 0
-			&& (cert_chain_ctx->rgpChain[0]->rgpElement[0]->TrustStatus.dwInfoStatus & CERT_TRUST_IS_SELF_SIGNED) != 0) {
-			is_self_signed = 1;
-		}
-
-		/* check the depth */
-		if (GET_VER_OPT("verify_depth")) {
-			convert_to_int_ex(val);
-			verify_depth = (unsigned long)Z_IVAL_PP(val);
-		}
-
-		for (i = 0; i < cert_chain_ctx->cChain; i++) {
-			if (cert_chain_ctx->rgpChain[i]->cElement > verify_depth) {
-				CertFreeCertificateChain(cert_chain_ctx);
-				CertFreeCertificateContext(cert_ctx);
-				RETURN_CERT_VERIFY_FAILURE(X509_V_ERR_CERT_CHAIN_TOO_LONG);
-			}
-		}
-	}
-
-	{ /* Then verify it against a policy */
-		SSL_EXTRA_CERT_CHAIN_POLICY_PARA ssl_policy_params = {sizeof(SSL_EXTRA_CERT_CHAIN_POLICY_PARA)};
-		CERT_CHAIN_POLICY_PARA chain_policy_params = {sizeof(CERT_CHAIN_POLICY_PARA)};
-		CERT_CHAIN_POLICY_STATUS chain_policy_status = {sizeof(CERT_CHAIN_POLICY_STATUS)};
-		LPWSTR server_name = NULL;
-		BOOL verify_result;
-
-		{ /* This looks ridiculous and it is - but we validate the name ourselves using the peer_name
-		     ctx option, so just use the CN from the cert here */
-
-			X509_NAME *cert_name;
-			unsigned char *cert_name_utf8;
-			int index, cert_name_utf8_len;
-			DWORD num_wchars;
-
-			cert_name = X509_get_subject_name(x509_store_ctx->cert);
-			index = X509_NAME_get_index_by_NID(cert_name, NID_commonName, -1);
-			if (index < 0) {
-				php_error_docref(NULL TSRMLS_CC, E_WARNING, "Unable to locate certificate CN");
-				CertFreeCertificateChain(cert_chain_ctx);
-				CertFreeCertificateContext(cert_ctx);
-				RETURN_CERT_VERIFY_FAILURE(SSL_R_CERTIFICATE_VERIFY_FAILED);
-			}
-
-			cert_name_utf8_len = PHP_X509_NAME_ENTRY_TO_UTF8(cert_name, index, cert_name_utf8);
-
-			num_wchars = MultiByteToWideChar(CP_UTF8, 0, (char*)cert_name_utf8, -1, NULL, 0);
-			if (num_wchars == 0) {
-				php_error_docref(NULL TSRMLS_CC, E_WARNING, "Unable to convert %s to wide character string", cert_name_utf8);
-				OPENSSL_free(cert_name_utf8);
-				CertFreeCertificateChain(cert_chain_ctx);
-				CertFreeCertificateContext(cert_ctx);
-				RETURN_CERT_VERIFY_FAILURE(SSL_R_CERTIFICATE_VERIFY_FAILED);
-			}
-
-			server_name = emalloc((num_wchars * sizeof(WCHAR)) + sizeof(WCHAR));
-
-			num_wchars = MultiByteToWideChar(CP_UTF8, 0, (char*)cert_name_utf8, -1, server_name, num_wchars);
-			if (num_wchars == 0) {
-				php_error_docref(NULL TSRMLS_CC, E_WARNING, "Unable to convert %s to wide character string", cert_name_utf8);
-				efree(server_name);
-				OPENSSL_free(cert_name_utf8);
-				CertFreeCertificateChain(cert_chain_ctx);
-				CertFreeCertificateContext(cert_ctx);
-				RETURN_CERT_VERIFY_FAILURE(SSL_R_CERTIFICATE_VERIFY_FAILED);
-			}
-
-			OPENSSL_free(cert_name_utf8);
-		}
-
-		ssl_policy_params.dwAuthType = (sslsock->is_client) ? AUTHTYPE_SERVER : AUTHTYPE_CLIENT;
-		ssl_policy_params.pwszServerName = server_name;
-		chain_policy_params.pvExtraPolicyPara = &ssl_policy_params;
-
-		verify_result = CertVerifyCertificateChainPolicy(CERT_CHAIN_POLICY_SSL, cert_chain_ctx, &chain_policy_params, &chain_policy_status);
-
-		efree(server_name);
-		CertFreeCertificateChain(cert_chain_ctx);
-		CertFreeCertificateContext(cert_ctx);
-
-		if (!verify_result) {
-			php_error_docref(NULL TSRMLS_CC, E_WARNING, "Error verifying certificate chain policy: %s", php_win_err());
-			RETURN_CERT_VERIFY_FAILURE(SSL_R_CERTIFICATE_VERIFY_FAILED);
-		}
-
-		if (chain_policy_status.dwError != 0) {
-			/* The chain does not match the policy */
-			if (is_self_signed && chain_policy_status.dwError == CERT_E_UNTRUSTEDROOT
-				&& GET_VER_OPT("allow_self_signed") && zval_is_true(*val)) {
-				/* allow self-signed certs */
-				X509_STORE_CTX_set_error(x509_store_ctx, X509_V_ERR_DEPTH_ZERO_SELF_SIGNED_CERT);
-			} else {
-				RETURN_CERT_VERIFY_FAILURE(SSL_R_CERTIFICATE_VERIFY_FAILED);
-			}
-		}
-	}
-
-	return 1;
-}
-/* }}} */
-#endif
-
-static long load_stream_cafile(X509_STORE *cert_store, const char *cafile TSRMLS_DC) /* {{{ */
-{
-	php_stream *stream;
-	X509 *cert;
-	BIO *buffer;
-	int buffer_active = 0;
-	char *line;
-	size_t line_len;
-	long certs_added = 0;
-
-	stream = php_stream_open_wrapper(cafile, "rb", 0, NULL);
-
-	if (stream == NULL) {
-		php_error(E_WARNING, "failed loading cafile stream: `%s'", cafile);
-		return 0;
-	} else if (stream->wrapper->is_url) {
-		php_stream_close(stream);
-		php_error(E_WARNING, "remote cafile streams are disabled for security purposes");
-		return 0;
-	}
-
-	cert_start: {
-		line = php_stream_get_line(stream, NULL, 0, &line_len);
-		if (line == NULL) {
-			goto stream_complete;
-		} else if (!strcmp(line, "-----BEGIN CERTIFICATE-----\n") ||
-				!strcmp(line, "-----BEGIN CERTIFICATE-----\r\n")
-		) {
-			buffer = BIO_new(BIO_s_mem());
-			buffer_active = 1;
-			goto cert_line;
-		} else {
-			efree(line);
-			goto cert_start;
-		}
-	}
-
-	cert_line: {
-		BIO_puts(buffer, line);
-		efree(line);
-		line = php_stream_get_line(stream, NULL, 0, &line_len);
-		if (line == NULL) {
-			goto stream_complete;
-		} else if (!strcmp(line, "-----END CERTIFICATE-----") ||
-			!strcmp(line, "-----END CERTIFICATE-----\n") ||
-			!strcmp(line, "-----END CERTIFICATE-----\r\n")
-		) {
-			goto add_cert;
-		} else {
-			goto cert_line;
-		}
-	}
-
-	add_cert: {
-		BIO_puts(buffer, line);
-		efree(line);
-		cert = PEM_read_bio_X509(buffer, NULL, 0, NULL);
-		BIO_free(buffer);
-		buffer_active = 0;
-		if (cert && X509_STORE_add_cert(cert_store, cert)) {
-			++certs_added;
-		}
-		goto cert_start;
-	}
-
-	stream_complete: {
-		php_stream_close(stream);
-		if (buffer_active == 1) {
-			BIO_free(buffer);
-		}
-	}
-
-	if (certs_added == 0) {
-		php_error(E_WARNING, "no valid certs found cafile stream: `%s'", cafile);
-	}
-
-	return certs_added;
-}
-/* }}} */
-
-static void enable_peer_verify_callback(SSL_CTX *ctx, php_stream *stream) /* {{{ */
-{
-	zval **val = NULL;
-
-	/* turn on verification callback */
-	SSL_CTX_set_verify(ctx, SSL_VERIFY_PEER, verify_callback);
-
-	if (GET_VER_OPT("verify_depth")) {
-		convert_to_int_ex(val);
-		SSL_CTX_set_verify_depth(ctx, Z_IVAL_PP(val));
-	} else {
-		SSL_CTX_set_verify_depth(ctx, PHP_OPENSSL_DEFAULT_STREAM_VERIFY_DEPTH);
-	}
-}
-/* }}} */
-
-static int enable_peer_verification(SSL_CTX *ctx, php_stream *stream TSRMLS_DC) /* {{{ */
-{
-	zval **val = NULL;
-	char *cafile = NULL;
-	char *capath = NULL;
-
-	GET_VER_OPT_STRING("cafile", cafile);
-	GET_VER_OPT_STRING("capath", capath);
-
-	if (!cafile) {
-		cafile = zend_ini_string("openssl.cafile", sizeof("openssl.cafile"), 0);
-		cafile = strlen(cafile) ? cafile : NULL;
-	}
-
-	if (!capath) {
-		capath = zend_ini_string("openssl.capath", sizeof("openssl.capath"), 0);
-		capath = strlen(capath) ? capath : NULL;
-	}
-
-	if (cafile || capath) {
-		if (!SSL_CTX_load_verify_locations(ctx, cafile, capath)) {
-			if (cafile && !load_stream_cafile(SSL_CTX_get_cert_store(ctx), cafile TSRMLS_CC)) {
-				return 0;
-			}
-		}
-
-		enable_peer_verify_callback(ctx, stream);
-	} else {
-#if defined(PHP_WIN32) && OPENSSL_VERSION_NUMBER >= 0x00907000L
-		SSL_CTX_set_cert_verify_callback(ctx, win_cert_verify_callback, (void *)stream);
-		SSL_CTX_set_verify(ctx, SSL_VERIFY_PEER, NULL);
-#else
-		php_openssl_netstream_data_t *sslsock;
-		sslsock = (php_openssl_netstream_data_t*)stream->abstract;
-
-		if (sslsock->is_client && !SSL_CTX_set_default_verify_paths(ctx)) {
-			php_error_docref(NULL TSRMLS_CC, E_WARNING,
-				"Unable to set default verify locations and no CA settings specified");
-			return 0;
-		}
-
-		enable_peer_verify_callback(ctx, stream);
-#endif
-	}
-
-	return 1;
-}
-/* }}} */
-
-static int disable_peer_verification(SSL_CTX *ctx, php_stream *stream TSRMLS_DC) /* {{{ */
-{
-	SSL_CTX_set_verify(ctx, SSL_VERIFY_NONE, NULL);
-
-	return 1;
-}
-/* }}} */
-
-SSL *php_SSL_new_from_context(SSL_CTX *ctx, php_stream *stream TSRMLS_DC) /* {{{ */
-{
-	zval **val = NULL;
-	char *certfile = NULL;
-	char *cipherlist = NULL;
-	int ok = 1;
-	SSL *ssl;
-
-	ERR_clear_error();
-
-	/* look at context options in the stream and set appropriate verification flags */
-	if (GET_VER_OPT("verify_peer") && !zval_is_true(*val)) {
-		ok = disable_peer_verification(ctx, stream TSRMLS_CC);
-	} else {
-		ok = enable_peer_verification(ctx, stream TSRMLS_CC);
-	}
-
-	if (!ok) {
-		return NULL;
-	}
-
-	/* callback for the passphrase (for localcert) */
-	if (GET_VER_OPT("passphrase")) {
-		SSL_CTX_set_default_passwd_cb_userdata(ctx, stream);
-		SSL_CTX_set_default_passwd_cb(ctx, passwd_callback);
-	}
-
-	GET_VER_OPT_STRING("ciphers", cipherlist);
-	if (!cipherlist) {
-		cipherlist = PHP_OPENSSL_DEFAULT_STREAM_CIPHERS;
-	}
-	if (SSL_CTX_set_cipher_list(ctx, cipherlist) != 1) {
-		return NULL;
-	}
-
-	GET_VER_OPT_STRING("local_cert", certfile);
-	if (certfile) {
-		char resolved_path_buff[MAXPATHLEN];
-		const char * private_key = NULL;
-
-		if (VCWD_REALPATH(certfile, resolved_path_buff)) {
-			/* a certificate to use for authentication */
-			if (SSL_CTX_use_certificate_chain_file(ctx, resolved_path_buff) != 1) {
-				php_error_docref(NULL TSRMLS_CC, E_WARNING, "Unable to set local cert chain file `%s'; Check that your cafile/capath settings include details of your certificate and its issuer", certfile);
-				return NULL;
-			}
-			GET_VER_OPT_STRING("local_pk", private_key);
-
-			if (private_key) {
-				char resolved_path_buff_pk[MAXPATHLEN];
-				if (VCWD_REALPATH(private_key, resolved_path_buff_pk)) {
-					if (SSL_CTX_use_PrivateKey_file(ctx, resolved_path_buff_pk, SSL_FILETYPE_PEM) != 1) {
-						php_error_docref(NULL TSRMLS_CC, E_WARNING, "Unable to set private key file `%s'", resolved_path_buff_pk);
-						return NULL;
-					}
-				}
-			} else {
-				if (SSL_CTX_use_PrivateKey_file(ctx, resolved_path_buff, SSL_FILETYPE_PEM) != 1) {
-					php_error_docref(NULL TSRMLS_CC, E_WARNING, "Unable to set private key file `%s'", resolved_path_buff);
-					return NULL;
-				}		
-			}
-
-#if OPENSSL_VERSION_NUMBER < 0x10001001L
-			do {
-				/* Unnecessary as of OpenSSLv1.0.1 (will segfault if used with >= 10001001 ) */
-				X509 *cert = NULL;
-				EVP_PKEY *key = NULL;
-				SSL *tmpssl = SSL_new(ctx);
-				cert = SSL_get_certificate(tmpssl);
-
-				if (cert) {
-					key = X509_get_pubkey(cert);
-					EVP_PKEY_copy_parameters(key, SSL_get_privatekey(tmpssl));
-					EVP_PKEY_free(key);
-				}
-				SSL_free(tmpssl);
-			} while (0);
-#endif
-			if (!SSL_CTX_check_private_key(ctx)) {
-				php_error_docref(NULL TSRMLS_CC, E_WARNING, "Private key does not match certificate!");
-			}
-		}
-	}
-
-	ssl = SSL_new(ctx);
-
-	if (ssl) {
-		/* map SSL => stream */
-		SSL_set_ex_data(ssl, ssl_stream_data_index, stream);
-	}
-
-	return ssl;
-}
-/* }}} */
-=======
-
->>>>>>> 7d049321
+
 
 static void openssl_add_method_or_alias(const OBJ_NAME *name, void *arg) /* {{{ */
 {
