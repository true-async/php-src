/*
   +----------------------------------------------------------------------+
   | PHP Version 5                                                        |
   +----------------------------------------------------------------------+
   | Copyright (c) 1997-2014 The PHP Group                                |
   +----------------------------------------------------------------------+
   | This source file is subject to version 3.01 of the PHP license,      |
   | that is bundled with this package in the file LICENSE, and is        |
   | available through the world-wide-web at the following url:           |
   | http://www.php.net/license/3_01.txt                                  |
   | If you did not receive a copy of the PHP license and are unable to   |
   | obtain it through the world-wide-web, please send a note to          |
   | license@php.net so we can mail you a copy immediately.               |
   +----------------------------------------------------------------------+
   | Authors: Stig Venaas <venaas@php.net>                                |
   |          Wez Furlong <wez@thebrainroom.com>                          |
   |          Sascha Kettler <kettler@gmx.net>                            |
   |          Pierre-Alain Joye <pierre@php.net>                          |
   |          Marc Delling <delling@silpion.de> (PKCS12 functions)        |		
   +----------------------------------------------------------------------+
 */

/* $Id$ */

#ifdef HAVE_CONFIG_H
#include "config.h"
#endif

#include "php.h"
#include "php_openssl.h"

/* PHP Includes */
#include "ext/standard/file.h"
#include "ext/standard/info.h"
#include "ext/standard/php_fopen_wrappers.h"
#include "ext/standard/md5.h"
#include "ext/standard/base64.h"
#ifdef PHP_WIN32
# include "win32/winutil.h"
#endif

/* OpenSSL includes */
#include <openssl/evp.h>
#include <openssl/x509.h>
#include <openssl/x509v3.h>
#include <openssl/crypto.h>
#include <openssl/pem.h>
#include <openssl/err.h>
#include <openssl/conf.h>
#include <openssl/rand.h>
#include <openssl/ssl.h>
#include <openssl/pkcs12.h>

/* Common */
#include <time.h>

#ifdef NETWARE
#define timezone _timezone	/* timezone is called _timezone in LibC */
#endif

#define DEFAULT_KEY_LENGTH	512
#define MIN_KEY_LENGTH		384

#define OPENSSL_ALGO_SHA1 	1
#define OPENSSL_ALGO_MD5	2
#define OPENSSL_ALGO_MD4	3
#ifdef HAVE_OPENSSL_MD2_H
#define OPENSSL_ALGO_MD2	4
#endif
#define OPENSSL_ALGO_DSS1	5
#if OPENSSL_VERSION_NUMBER >= 0x0090708fL
#define OPENSSL_ALGO_SHA224 6
#define OPENSSL_ALGO_SHA256 7
#define OPENSSL_ALGO_SHA384 8
#define OPENSSL_ALGO_SHA512 9
#define OPENSSL_ALGO_RMD160 10
#endif
#define DEBUG_SMIME	0

#if !defined(OPENSSL_NO_EC) && defined(EVP_PKEY_EC)
#define HAVE_EVP_PKEY_EC 1
#endif

/* FIXME: Use the openssl constants instead of
 * enum. It is now impossible to match real values
 * against php constants. Also sorry to break the
 * enum principles here, BC...
 */
enum php_openssl_key_type {
	OPENSSL_KEYTYPE_RSA,
	OPENSSL_KEYTYPE_DSA,
	OPENSSL_KEYTYPE_DH,
	OPENSSL_KEYTYPE_DEFAULT = OPENSSL_KEYTYPE_RSA,
#ifdef HAVE_EVP_PKEY_EC
	OPENSSL_KEYTYPE_EC = OPENSSL_KEYTYPE_DH +1
#endif
};

enum php_openssl_cipher_type {
	PHP_OPENSSL_CIPHER_RC2_40,
	PHP_OPENSSL_CIPHER_RC2_128,
	PHP_OPENSSL_CIPHER_RC2_64,
	PHP_OPENSSL_CIPHER_DES,
	PHP_OPENSSL_CIPHER_3DES,
	PHP_OPENSSL_CIPHER_AES_128_CBC,
	PHP_OPENSSL_CIPHER_AES_192_CBC,
	PHP_OPENSSL_CIPHER_AES_256_CBC,

	PHP_OPENSSL_CIPHER_DEFAULT = PHP_OPENSSL_CIPHER_RC2_40
};

PHP_FUNCTION(openssl_get_md_methods);
PHP_FUNCTION(openssl_get_cipher_methods);

PHP_FUNCTION(openssl_digest);
PHP_FUNCTION(openssl_encrypt);
PHP_FUNCTION(openssl_decrypt);
PHP_FUNCTION(openssl_cipher_iv_length);

PHP_FUNCTION(openssl_dh_compute_key);
PHP_FUNCTION(openssl_random_pseudo_bytes);

/* {{{ arginfo */
ZEND_BEGIN_ARG_INFO_EX(arginfo_openssl_x509_export_to_file, 0, 0, 2)
    ZEND_ARG_INFO(0, x509)
    ZEND_ARG_INFO(0, outfilename)
    ZEND_ARG_INFO(0, notext)
ZEND_END_ARG_INFO()

ZEND_BEGIN_ARG_INFO_EX(arginfo_openssl_x509_export, 0, 0, 2)
    ZEND_ARG_INFO(0, x509)
    ZEND_ARG_INFO(1, out)
    ZEND_ARG_INFO(0, notext)
ZEND_END_ARG_INFO()

ZEND_BEGIN_ARG_INFO(arginfo_openssl_x509_check_private_key, 0)
    ZEND_ARG_INFO(0, cert)
    ZEND_ARG_INFO(0, key)
ZEND_END_ARG_INFO()

ZEND_BEGIN_ARG_INFO(arginfo_openssl_x509_parse, 0)
    ZEND_ARG_INFO(0, x509)
    ZEND_ARG_INFO(0, shortname)
ZEND_END_ARG_INFO()

ZEND_BEGIN_ARG_INFO_EX(arginfo_openssl_x509_checkpurpose, 0, 0, 3)
    ZEND_ARG_INFO(0, x509cert)
    ZEND_ARG_INFO(0, purpose)
    ZEND_ARG_INFO(0, cainfo) /* array */
    ZEND_ARG_INFO(0, untrustedfile)
ZEND_END_ARG_INFO()

ZEND_BEGIN_ARG_INFO(arginfo_openssl_x509_read, 0)
    ZEND_ARG_INFO(0, cert)
ZEND_END_ARG_INFO()

ZEND_BEGIN_ARG_INFO(arginfo_openssl_x509_free, 0)
    ZEND_ARG_INFO(0, x509)
ZEND_END_ARG_INFO()

ZEND_BEGIN_ARG_INFO_EX(arginfo_openssl_pkcs12_export_to_file, 0, 0, 4)
    ZEND_ARG_INFO(0, x509)
    ZEND_ARG_INFO(0, filename)
    ZEND_ARG_INFO(0, priv_key)
    ZEND_ARG_INFO(0, pass)
    ZEND_ARG_INFO(0, args) /* array */
ZEND_END_ARG_INFO()

ZEND_BEGIN_ARG_INFO(arginfo_openssl_pkcs12_export, 0)
    ZEND_ARG_INFO(0, x509)
    ZEND_ARG_INFO(1, out)
    ZEND_ARG_INFO(0, priv_key)
    ZEND_ARG_INFO(0, pass)
    ZEND_ARG_INFO(0, args) /* array */
ZEND_END_ARG_INFO()

ZEND_BEGIN_ARG_INFO(arginfo_openssl_pkcs12_read, 0)
    ZEND_ARG_INFO(0, PKCS12)
    ZEND_ARG_INFO(1, certs) /* array */
    ZEND_ARG_INFO(0, pass)
ZEND_END_ARG_INFO()

ZEND_BEGIN_ARG_INFO_EX(arginfo_openssl_csr_export_to_file, 0, 0, 2)
    ZEND_ARG_INFO(0, csr)
    ZEND_ARG_INFO(0, outfilename)
    ZEND_ARG_INFO(0, notext)
ZEND_END_ARG_INFO()

ZEND_BEGIN_ARG_INFO_EX(arginfo_openssl_csr_export, 0, 0, 2)
    ZEND_ARG_INFO(0, csr)
    ZEND_ARG_INFO(1, out)
    ZEND_ARG_INFO(0, notext)
ZEND_END_ARG_INFO()

ZEND_BEGIN_ARG_INFO_EX(arginfo_openssl_csr_sign, 0, 0, 4)
    ZEND_ARG_INFO(0, csr)
    ZEND_ARG_INFO(0, x509)
    ZEND_ARG_INFO(0, priv_key)
    ZEND_ARG_INFO(0, days)
    ZEND_ARG_INFO(0, config_args) /* array */
    ZEND_ARG_INFO(0, serial)
ZEND_END_ARG_INFO()

ZEND_BEGIN_ARG_INFO_EX(arginfo_openssl_csr_new, 0, 0, 2)
    ZEND_ARG_INFO(0, dn) /* array */
    ZEND_ARG_INFO(1, privkey)
    ZEND_ARG_INFO(0, configargs)
    ZEND_ARG_INFO(0, extraattribs)
ZEND_END_ARG_INFO()

ZEND_BEGIN_ARG_INFO(arginfo_openssl_csr_get_subject, 0)
    ZEND_ARG_INFO(0, csr)
ZEND_END_ARG_INFO()

ZEND_BEGIN_ARG_INFO(arginfo_openssl_csr_get_public_key, 0)
    ZEND_ARG_INFO(0, csr)
ZEND_END_ARG_INFO()

ZEND_BEGIN_ARG_INFO_EX(arginfo_openssl_pkey_new, 0, 0, 0)
    ZEND_ARG_INFO(0, configargs) /* array */
ZEND_END_ARG_INFO()

ZEND_BEGIN_ARG_INFO_EX(arginfo_openssl_pkey_export_to_file, 0, 0, 2)
    ZEND_ARG_INFO(0, key)
    ZEND_ARG_INFO(0, outfilename)
    ZEND_ARG_INFO(0, passphrase)
    ZEND_ARG_INFO(0, config_args) /* array */
ZEND_END_ARG_INFO()

ZEND_BEGIN_ARG_INFO_EX(arginfo_openssl_pkey_export, 0, 0, 2)
    ZEND_ARG_INFO(0, key)
    ZEND_ARG_INFO(1, out)
    ZEND_ARG_INFO(0, passphrase)
    ZEND_ARG_INFO(0, config_args) /* array */
ZEND_END_ARG_INFO()

ZEND_BEGIN_ARG_INFO(arginfo_openssl_pkey_get_public, 0)
    ZEND_ARG_INFO(0, cert)
ZEND_END_ARG_INFO()

ZEND_BEGIN_ARG_INFO(arginfo_openssl_pkey_free, 0)
    ZEND_ARG_INFO(0, key)
ZEND_END_ARG_INFO()

ZEND_BEGIN_ARG_INFO_EX(arginfo_openssl_pkey_get_private, 0, 0, 1)
    ZEND_ARG_INFO(0, key)
    ZEND_ARG_INFO(0, passphrase)
ZEND_END_ARG_INFO()

ZEND_BEGIN_ARG_INFO(arginfo_openssl_pkey_get_details, 0)
    ZEND_ARG_INFO(0, key)
ZEND_END_ARG_INFO()

#if OPENSSL_VERSION_NUMBER >= 0x10000000L
ZEND_BEGIN_ARG_INFO_EX(arginfo_openssl_pbkdf2, 0, 0, 4)
    ZEND_ARG_INFO(0, password)
    ZEND_ARG_INFO(0, salt)
    ZEND_ARG_INFO(0, key_length)
    ZEND_ARG_INFO(0, iterations)
    ZEND_ARG_INFO(0, digest_algorithm)
ZEND_END_ARG_INFO()
#endif

ZEND_BEGIN_ARG_INFO_EX(arginfo_openssl_pkcs7_verify, 0, 0, 2)
    ZEND_ARG_INFO(0, filename)
    ZEND_ARG_INFO(0, flags)
    ZEND_ARG_INFO(0, signerscerts)
    ZEND_ARG_INFO(0, cainfo) /* array */
    ZEND_ARG_INFO(0, extracerts)
    ZEND_ARG_INFO(0, content)
ZEND_END_ARG_INFO()

ZEND_BEGIN_ARG_INFO_EX(arginfo_openssl_pkcs7_encrypt, 0, 0, 4)
    ZEND_ARG_INFO(0, infile)
    ZEND_ARG_INFO(0, outfile)
    ZEND_ARG_INFO(0, recipcerts)
    ZEND_ARG_INFO(0, headers) /* array */
    ZEND_ARG_INFO(0, flags)
    ZEND_ARG_INFO(0, cipher)
ZEND_END_ARG_INFO()

ZEND_BEGIN_ARG_INFO_EX(arginfo_openssl_pkcs7_sign, 0, 0, 5)
    ZEND_ARG_INFO(0, infile)
    ZEND_ARG_INFO(0, outfile)
    ZEND_ARG_INFO(0, signcert)
    ZEND_ARG_INFO(0, signkey)
    ZEND_ARG_INFO(0, headers) /* array */
    ZEND_ARG_INFO(0, flags)
    ZEND_ARG_INFO(0, extracertsfilename)
ZEND_END_ARG_INFO()

ZEND_BEGIN_ARG_INFO_EX(arginfo_openssl_pkcs7_decrypt, 0, 0, 3)
    ZEND_ARG_INFO(0, infilename)
    ZEND_ARG_INFO(0, outfilename)
    ZEND_ARG_INFO(0, recipcert)
    ZEND_ARG_INFO(0, recipkey)
ZEND_END_ARG_INFO()

ZEND_BEGIN_ARG_INFO_EX(arginfo_openssl_private_encrypt, 0, 0, 3)
    ZEND_ARG_INFO(0, data)
    ZEND_ARG_INFO(1, crypted)
    ZEND_ARG_INFO(0, key)
    ZEND_ARG_INFO(0, padding)
ZEND_END_ARG_INFO()

ZEND_BEGIN_ARG_INFO_EX(arginfo_openssl_private_decrypt, 0, 0, 3)
    ZEND_ARG_INFO(0, data)
    ZEND_ARG_INFO(1, crypted)
    ZEND_ARG_INFO(0, key)
    ZEND_ARG_INFO(0, padding)
ZEND_END_ARG_INFO()

ZEND_BEGIN_ARG_INFO_EX(arginfo_openssl_public_encrypt, 0, 0, 3)
    ZEND_ARG_INFO(0, data)
    ZEND_ARG_INFO(1, crypted)
    ZEND_ARG_INFO(0, key)
    ZEND_ARG_INFO(0, padding)
ZEND_END_ARG_INFO()

ZEND_BEGIN_ARG_INFO_EX(arginfo_openssl_public_decrypt, 0, 0, 3)
    ZEND_ARG_INFO(0, data)
    ZEND_ARG_INFO(1, crypted)
    ZEND_ARG_INFO(0, key)
    ZEND_ARG_INFO(0, padding)
ZEND_END_ARG_INFO()

ZEND_BEGIN_ARG_INFO(arginfo_openssl_error_string, 0)
ZEND_END_ARG_INFO()

ZEND_BEGIN_ARG_INFO_EX(arginfo_openssl_sign, 0, 0, 3)
    ZEND_ARG_INFO(0, data)
    ZEND_ARG_INFO(1, signature)
    ZEND_ARG_INFO(0, key)
    ZEND_ARG_INFO(0, method)
ZEND_END_ARG_INFO()

ZEND_BEGIN_ARG_INFO_EX(arginfo_openssl_verify, 0, 0, 3)
    ZEND_ARG_INFO(0, data)
    ZEND_ARG_INFO(0, signature)
    ZEND_ARG_INFO(0, key)
    ZEND_ARG_INFO(0, method)
ZEND_END_ARG_INFO()

ZEND_BEGIN_ARG_INFO(arginfo_openssl_seal, 0)
    ZEND_ARG_INFO(0, data)
    ZEND_ARG_INFO(1, sealdata)
    ZEND_ARG_INFO(1, ekeys) /* arary */
    ZEND_ARG_INFO(0, pubkeys) /* array */
ZEND_END_ARG_INFO()

ZEND_BEGIN_ARG_INFO(arginfo_openssl_open, 0)
    ZEND_ARG_INFO(0, data)
    ZEND_ARG_INFO(1, opendata)
    ZEND_ARG_INFO(0, ekey)
    ZEND_ARG_INFO(0, privkey)
ZEND_END_ARG_INFO()

ZEND_BEGIN_ARG_INFO_EX(arginfo_openssl_get_md_methods, 0, 0, 0)
    ZEND_ARG_INFO(0, aliases)
ZEND_END_ARG_INFO()

ZEND_BEGIN_ARG_INFO_EX(arginfo_openssl_get_cipher_methods, 0, 0, 0)
    ZEND_ARG_INFO(0, aliases)
ZEND_END_ARG_INFO()

ZEND_BEGIN_ARG_INFO_EX(arginfo_openssl_digest, 0, 0, 2)
    ZEND_ARG_INFO(0, data)
    ZEND_ARG_INFO(0, method)
    ZEND_ARG_INFO(0, raw_output)
ZEND_END_ARG_INFO()

ZEND_BEGIN_ARG_INFO_EX(arginfo_openssl_encrypt, 0, 0, 3)
    ZEND_ARG_INFO(0, data)
    ZEND_ARG_INFO(0, method)
    ZEND_ARG_INFO(0, password)
    ZEND_ARG_INFO(0, options)
    ZEND_ARG_INFO(0, iv)
ZEND_END_ARG_INFO()

ZEND_BEGIN_ARG_INFO_EX(arginfo_openssl_decrypt, 0, 0, 3)
    ZEND_ARG_INFO(0, data)
    ZEND_ARG_INFO(0, method)
    ZEND_ARG_INFO(0, password)
    ZEND_ARG_INFO(0, options)
    ZEND_ARG_INFO(0, iv)
ZEND_END_ARG_INFO()

ZEND_BEGIN_ARG_INFO(arginfo_openssl_cipher_iv_length, 0)
    ZEND_ARG_INFO(0, method)
ZEND_END_ARG_INFO()

ZEND_BEGIN_ARG_INFO(arginfo_openssl_dh_compute_key, 0)
    ZEND_ARG_INFO(0, pub_key)
    ZEND_ARG_INFO(0, dh_key)
ZEND_END_ARG_INFO()

ZEND_BEGIN_ARG_INFO_EX(arginfo_openssl_random_pseudo_bytes, 0, 0, 1)
    ZEND_ARG_INFO(0, length)
    ZEND_ARG_INFO(1, result_is_strong)
ZEND_END_ARG_INFO()
/* }}} */

/* {{{ openssl_functions[]
 */
const zend_function_entry openssl_functions[] = {
/* public/private key functions */
	PHP_FE(openssl_pkey_free,			arginfo_openssl_pkey_free)
	PHP_FE(openssl_pkey_new,			arginfo_openssl_pkey_new)
	PHP_FE(openssl_pkey_export,			arginfo_openssl_pkey_export)
	PHP_FE(openssl_pkey_export_to_file,	arginfo_openssl_pkey_export_to_file)
	PHP_FE(openssl_pkey_get_private,	arginfo_openssl_pkey_get_private)
	PHP_FE(openssl_pkey_get_public,		arginfo_openssl_pkey_get_public)
	PHP_FE(openssl_pkey_get_details,	arginfo_openssl_pkey_get_details)

	PHP_FALIAS(openssl_free_key,		openssl_pkey_free, 			arginfo_openssl_pkey_free)
	PHP_FALIAS(openssl_get_privatekey,	openssl_pkey_get_private,	arginfo_openssl_pkey_get_private)
	PHP_FALIAS(openssl_get_publickey,	openssl_pkey_get_public,	arginfo_openssl_pkey_get_public)

/* x.509 cert funcs */
	PHP_FE(openssl_x509_read,				arginfo_openssl_x509_read)
	PHP_FE(openssl_x509_free,          		arginfo_openssl_x509_free)
	PHP_FE(openssl_x509_parse,			 	arginfo_openssl_x509_parse)
	PHP_FE(openssl_x509_checkpurpose,		arginfo_openssl_x509_checkpurpose)
	PHP_FE(openssl_x509_check_private_key,	arginfo_openssl_x509_check_private_key)
	PHP_FE(openssl_x509_export,				arginfo_openssl_x509_export)
	PHP_FE(openssl_x509_export_to_file,		arginfo_openssl_x509_export_to_file)

/* PKCS12 funcs */
	PHP_FE(openssl_pkcs12_export,			arginfo_openssl_pkcs12_export)
	PHP_FE(openssl_pkcs12_export_to_file,	arginfo_openssl_pkcs12_export_to_file)
	PHP_FE(openssl_pkcs12_read,				arginfo_openssl_pkcs12_read)

/* CSR funcs */
	PHP_FE(openssl_csr_new,				arginfo_openssl_csr_new)
	PHP_FE(openssl_csr_export,			arginfo_openssl_csr_export)
	PHP_FE(openssl_csr_export_to_file,	arginfo_openssl_csr_export_to_file)
	PHP_FE(openssl_csr_sign,			arginfo_openssl_csr_sign)
	PHP_FE(openssl_csr_get_subject,		arginfo_openssl_csr_get_subject)
	PHP_FE(openssl_csr_get_public_key,	arginfo_openssl_csr_get_public_key)

	PHP_FE(openssl_digest,				arginfo_openssl_digest)
	PHP_FE(openssl_encrypt,				arginfo_openssl_encrypt)
	PHP_FE(openssl_decrypt,				arginfo_openssl_decrypt)
	PHP_FE(openssl_cipher_iv_length,	arginfo_openssl_cipher_iv_length)
	PHP_FE(openssl_sign,				arginfo_openssl_sign)
	PHP_FE(openssl_verify,				arginfo_openssl_verify)
	PHP_FE(openssl_seal,				arginfo_openssl_seal)
	PHP_FE(openssl_open,				arginfo_openssl_open)

#if OPENSSL_VERSION_NUMBER >= 0x10000000L
	PHP_FE(openssl_pbkdf2,	arginfo_openssl_pbkdf2)
#endif

/* for S/MIME handling */
	PHP_FE(openssl_pkcs7_verify,		arginfo_openssl_pkcs7_verify)
	PHP_FE(openssl_pkcs7_decrypt,		arginfo_openssl_pkcs7_decrypt)
	PHP_FE(openssl_pkcs7_sign,			arginfo_openssl_pkcs7_sign)
	PHP_FE(openssl_pkcs7_encrypt,		arginfo_openssl_pkcs7_encrypt)

	PHP_FE(openssl_private_encrypt,		arginfo_openssl_private_encrypt)
	PHP_FE(openssl_private_decrypt,		arginfo_openssl_private_decrypt)
	PHP_FE(openssl_public_encrypt,		arginfo_openssl_public_encrypt)
	PHP_FE(openssl_public_decrypt,		arginfo_openssl_public_decrypt)

	PHP_FE(openssl_get_md_methods,		arginfo_openssl_get_md_methods)
	PHP_FE(openssl_get_cipher_methods,	arginfo_openssl_get_cipher_methods)

	PHP_FE(openssl_dh_compute_key,      arginfo_openssl_dh_compute_key)

	PHP_FE(openssl_random_pseudo_bytes,    arginfo_openssl_random_pseudo_bytes)
	PHP_FE(openssl_error_string, arginfo_openssl_error_string)
	PHP_FE_END
};
/* }}} */

/* {{{ openssl_module_entry
 */
zend_module_entry openssl_module_entry = {
	STANDARD_MODULE_HEADER,
	"openssl",
	openssl_functions,
	PHP_MINIT(openssl),
	PHP_MSHUTDOWN(openssl),
	NULL,
	NULL,
	PHP_MINFO(openssl),
	NO_VERSION_YET,
	STANDARD_MODULE_PROPERTIES
};
/* }}} */

#ifdef COMPILE_DL_OPENSSL
ZEND_GET_MODULE(openssl)
#endif

static int le_key;
static int le_x509;
static int le_csr;
static int ssl_stream_data_index;

int php_openssl_get_x509_list_id(void) /* {{{ */
{
	return le_x509;
}
/* }}} */

/* {{{ resource destructors */
static void php_pkey_free(zend_rsrc_list_entry *rsrc TSRMLS_DC)
{
	EVP_PKEY *pkey = (EVP_PKEY *)rsrc->ptr;

	assert(pkey != NULL);

	EVP_PKEY_free(pkey);
}

static void php_x509_free(zend_rsrc_list_entry *rsrc TSRMLS_DC)
{
	X509 *x509 = (X509 *)rsrc->ptr;
	X509_free(x509);
}

static void php_csr_free(zend_rsrc_list_entry *rsrc TSRMLS_DC)
{
	X509_REQ * csr = (X509_REQ*)rsrc->ptr;
	X509_REQ_free(csr);
}
/* }}} */

/* {{{ openssl open_basedir check */
inline static int php_openssl_open_base_dir_chk(char *filename TSRMLS_DC)
{
	if (php_check_open_basedir(filename TSRMLS_CC)) {
		return -1;
	}
	
	return 0;
}
/* }}} */

/* openssl -> PHP "bridging" */
/* true global; readonly after module startup */
static char default_ssl_conf_filename[MAXPATHLEN];

struct php_x509_request { /* {{{ */
#if OPENSSL_VERSION_NUMBER >= 0x10000002L
	LHASH_OF(CONF_VALUE) * global_config;	/* Global SSL config */
	LHASH_OF(CONF_VALUE) * req_config;		/* SSL config for this request */
#else
	LHASH * global_config;  /* Global SSL config */
	LHASH * req_config;             /* SSL config for this request */
#endif
	const EVP_MD * md_alg;
	const EVP_MD * digest;
	char	* section_name,
			* config_filename,
			* digest_name,
			* extensions_section,
			* request_extensions_section;
	int priv_key_bits;
	int priv_key_type;

	int priv_key_encrypt;

	EVP_PKEY * priv_key;

    const EVP_CIPHER * priv_key_encrypt_cipher;
};
/* }}} */

static X509 * php_openssl_x509_from_zval(zval ** val, int makeresource, long * resourceval TSRMLS_DC);
static EVP_PKEY * php_openssl_evp_from_zval(zval ** val, int public_key, char * passphrase, int makeresource, long * resourceval TSRMLS_DC);
static int php_openssl_is_private_key(EVP_PKEY* pkey TSRMLS_DC);
static X509_STORE     * setup_verify(zval * calist TSRMLS_DC);
static STACK_OF(X509) * load_all_certs_from_file(char *certfile);
static X509_REQ * php_openssl_csr_from_zval(zval ** val, int makeresource, long * resourceval TSRMLS_DC);
static EVP_PKEY * php_openssl_generate_private_key(struct php_x509_request * req TSRMLS_DC);

static void add_assoc_name_entry(zval * val, char * key, X509_NAME * name, int shortname TSRMLS_DC) /* {{{ */
{
	zval **data;
	zval *subitem, *subentries;
	int i;
	char *sname;
	int nid;
	X509_NAME_ENTRY * ne;
	ASN1_STRING * str = NULL;
	ASN1_OBJECT * obj;

	if (key != NULL) {
		MAKE_STD_ZVAL(subitem);
		array_init(subitem);
	} else {
		subitem = val;
	}
	
	for (i = 0; i < X509_NAME_entry_count(name); i++) {
		unsigned char *to_add;
		int to_add_len = 0;


		ne  = X509_NAME_get_entry(name, i);
		obj = X509_NAME_ENTRY_get_object(ne);
		nid = OBJ_obj2nid(obj);

		if (shortname) {
			sname = (char *) OBJ_nid2sn(nid);
		} else {
			sname = (char *) OBJ_nid2ln(nid);
		}

		str = X509_NAME_ENTRY_get_data(ne);
		if (ASN1_STRING_type(str) != V_ASN1_UTF8STRING) {
			to_add_len = ASN1_STRING_to_UTF8(&to_add, str);
		} else {
			to_add = ASN1_STRING_data(str);
			to_add_len = ASN1_STRING_length(str);
		}

		if (to_add_len != -1) {
			if (zend_hash_find(Z_ARRVAL_P(subitem), sname, strlen(sname)+1, (void**)&data) == SUCCESS) {
				if (Z_TYPE_PP(data) == IS_ARRAY) {
					subentries = *data;
					add_next_index_stringl(subentries, (char *)to_add, to_add_len, 1);
				} else if (Z_TYPE_PP(data) == IS_STRING) {
					MAKE_STD_ZVAL(subentries);
					array_init(subentries);
					add_next_index_stringl(subentries, Z_STRVAL_PP(data), Z_STRLEN_PP(data), 1);
					add_next_index_stringl(subentries, (char *)to_add, to_add_len, 1);
					zend_hash_update(Z_ARRVAL_P(subitem), sname, strlen(sname)+1, &subentries, sizeof(zval*), NULL);
				}
			} else {
				add_assoc_stringl(subitem, sname, (char *)to_add, to_add_len, 1);
			}
		}
	}
	if (key != NULL) {
		zend_hash_update(HASH_OF(val), key, strlen(key) + 1, (void *)&subitem, sizeof(subitem), NULL);
	}
}
/* }}} */

static void add_assoc_asn1_string(zval * val, char * key, ASN1_STRING * str) /* {{{ */
{
	add_assoc_stringl(val, key, (char *)str->data, str->length, 1);
}
/* }}} */

static time_t asn1_time_to_time_t(ASN1_UTCTIME * timestr TSRMLS_DC) /* {{{ */
{
/*
	This is how the time string is formatted:

   snprintf(p, sizeof(p), "%02d%02d%02d%02d%02d%02dZ",ts->tm_year%100,
      ts->tm_mon+1,ts->tm_mday,ts->tm_hour,ts->tm_min,ts->tm_sec);
*/

	time_t ret;
	struct tm thetime;
	char * strbuf;
	char * thestr;
	long gmadjust = 0;

	if (ASN1_STRING_type(timestr) != V_ASN1_UTCTIME) {
		php_error_docref(NULL TSRMLS_CC, E_WARNING, "illegal ASN1 data type for timestamp");
		return (time_t)-1;
	}

	if (ASN1_STRING_length(timestr) != strlen(ASN1_STRING_data(timestr))) {
		php_error_docref(NULL TSRMLS_CC, E_WARNING, "illegal length in timestamp");
		return (time_t)-1;
	}

	if (ASN1_STRING_length(timestr) < 13) {
		php_error_docref(NULL TSRMLS_CC, E_WARNING, "unable to parse time string %s correctly", timestr->data);
		return (time_t)-1;
	}

	strbuf = estrdup((char *)ASN1_STRING_data(timestr));

	memset(&thetime, 0, sizeof(thetime));

	/* we work backwards so that we can use atoi more easily */

	thestr = strbuf + ASN1_STRING_length(timestr) - 3;

	thetime.tm_sec = atoi(thestr);
	*thestr = '\0';
	thestr -= 2;
	thetime.tm_min = atoi(thestr);
	*thestr = '\0';
	thestr -= 2;
	thetime.tm_hour = atoi(thestr);
	*thestr = '\0';
	thestr -= 2;
	thetime.tm_mday = atoi(thestr);
	*thestr = '\0';
	thestr -= 2;
	thetime.tm_mon = atoi(thestr)-1;
	*thestr = '\0';
	thestr -= 2;
	thetime.tm_year = atoi(thestr);

	if (thetime.tm_year < 68) {
		thetime.tm_year += 100;
	}

	thetime.tm_isdst = -1;
	ret = mktime(&thetime);

#if HAVE_TM_GMTOFF
	gmadjust = thetime.tm_gmtoff;
#else
	/*
	** If correcting for daylight savings time, we set the adjustment to
	** the value of timezone - 3600 seconds. Otherwise, we need to overcorrect and
	** set the adjustment to the main timezone + 3600 seconds.
	*/
	gmadjust = -(thetime.tm_isdst ? (long)timezone - 3600 : (long)timezone + 3600);
#endif
	ret += gmadjust;

	efree(strbuf);

	return ret;
}
/* }}} */

#if OPENSSL_VERSION_NUMBER >= 0x10000002L
static inline int php_openssl_config_check_syntax(const char * section_label, const char * config_filename, const char * section, LHASH_OF(CONF_VALUE) * config TSRMLS_DC) /* {{{ */
#else
static inline int php_openssl_config_check_syntax(const char * section_label, const char * config_filename, const char * section, LHASH * config TSRMLS_DC)
#endif
{
	X509V3_CTX ctx;
	
	X509V3_set_ctx_test(&ctx);
	X509V3_set_conf_lhash(&ctx, config);
	if (!X509V3_EXT_add_conf(config, &ctx, (char *)section, NULL)) {
		php_error_docref(NULL TSRMLS_CC, E_WARNING, "Error loading %s section %s of %s",
				section_label,
				section,
				config_filename);
		return FAILURE;
	}
	return SUCCESS;
}
/* }}} */

static int add_oid_section(struct php_x509_request * req TSRMLS_DC) /* {{{ */
{
	char * str;
	STACK_OF(CONF_VALUE) * sktmp;
	CONF_VALUE * cnf;
	int i;

	str = CONF_get_string(req->req_config, NULL, "oid_section");
	if (str == NULL) {
		return SUCCESS;
	}
	sktmp = CONF_get_section(req->req_config, str);
	if (sktmp == NULL) {
		php_error_docref(NULL TSRMLS_CC, E_WARNING, "problem loading oid section %s", str);
		return FAILURE;
	}
	for (i = 0; i < sk_CONF_VALUE_num(sktmp); i++) {
		cnf = sk_CONF_VALUE_value(sktmp, i);
		if (OBJ_create(cnf->value, cnf->name, cnf->name) == NID_undef) {
			php_error_docref(NULL TSRMLS_CC, E_WARNING, "problem creating object %s=%s", cnf->name, cnf->value);
			return FAILURE;
		}
	}
	return SUCCESS;
}
/* }}} */

#define PHP_SSL_REQ_INIT(req)		memset(req, 0, sizeof(*req))
#define PHP_SSL_REQ_DISPOSE(req)	php_openssl_dispose_config(req TSRMLS_CC)
#define PHP_SSL_REQ_PARSE(req, zval)	php_openssl_parse_config(req, zval TSRMLS_CC)

#define PHP_SSL_CONFIG_SYNTAX_CHECK(var) if (req->var && php_openssl_config_check_syntax(#var, \
			req->config_filename, req->var, req->req_config TSRMLS_CC) == FAILURE) return FAILURE

#define SET_OPTIONAL_STRING_ARG(key, varname, defval)	\
	if (optional_args && zend_hash_find(Z_ARRVAL_P(optional_args), key, sizeof(key), (void**)&item) == SUCCESS) \
		varname = Z_STRVAL_PP(item); \
	else \
		varname = defval

#define SET_OPTIONAL_LONG_ARG(key, varname, defval)	\
	if (optional_args && zend_hash_find(Z_ARRVAL_P(optional_args), key, sizeof(key), (void**)&item) == SUCCESS) \
		varname = Z_LVAL_PP(item); \
	else \
		varname = defval

static const EVP_CIPHER * php_openssl_get_evp_cipher_from_algo(long algo);


static int php_openssl_parse_config(struct php_x509_request * req, zval * optional_args TSRMLS_DC) /* {{{ */
{
	char * str;
	zval ** item;

	SET_OPTIONAL_STRING_ARG("config", req->config_filename, default_ssl_conf_filename);
	SET_OPTIONAL_STRING_ARG("config_section_name", req->section_name, "req");
	req->global_config = CONF_load(NULL, default_ssl_conf_filename, NULL);
	req->req_config = CONF_load(NULL, req->config_filename, NULL);

	if (req->req_config == NULL) {
		return FAILURE;
	}

	/* read in the oids */
	str = CONF_get_string(req->req_config, NULL, "oid_file");
	if (str && !php_openssl_open_base_dir_chk(str TSRMLS_CC)) {
		BIO *oid_bio = BIO_new_file(str, "r");
		if (oid_bio) {
			OBJ_create_objects(oid_bio);
			BIO_free(oid_bio);
		}
	}
	if (add_oid_section(req TSRMLS_CC) == FAILURE) {
		return FAILURE;
	}
	SET_OPTIONAL_STRING_ARG("digest_alg", req->digest_name,
		CONF_get_string(req->req_config, req->section_name, "default_md"));
	SET_OPTIONAL_STRING_ARG("x509_extensions", req->extensions_section,
		CONF_get_string(req->req_config, req->section_name, "x509_extensions"));
	SET_OPTIONAL_STRING_ARG("req_extensions", req->request_extensions_section,
		CONF_get_string(req->req_config, req->section_name, "req_extensions"));
	SET_OPTIONAL_LONG_ARG("private_key_bits", req->priv_key_bits,
		CONF_get_number(req->req_config, req->section_name, "default_bits"));

	SET_OPTIONAL_LONG_ARG("private_key_type", req->priv_key_type, OPENSSL_KEYTYPE_DEFAULT);

	if (optional_args && zend_hash_find(Z_ARRVAL_P(optional_args), "encrypt_key", sizeof("encrypt_key"), (void**)&item) == SUCCESS) {
		req->priv_key_encrypt = Z_BVAL_PP(item);
	} else {
		str = CONF_get_string(req->req_config, req->section_name, "encrypt_rsa_key");
		if (str == NULL) {
			str = CONF_get_string(req->req_config, req->section_name, "encrypt_key");
		}
		if (str && strcmp(str, "no") == 0) {
			req->priv_key_encrypt = 0;
		} else {
			req->priv_key_encrypt = 1;
		}
	}

	if (req->priv_key_encrypt && optional_args && zend_hash_find(Z_ARRVAL_P(optional_args), "encrypt_key_cipher", sizeof("encrypt_key_cipher"), (void**)&item) == SUCCESS) {
		long cipher_algo = Z_LVAL_PP(item);
		const EVP_CIPHER* cipher = php_openssl_get_evp_cipher_from_algo(cipher_algo);
		if (cipher == NULL) {
			php_error_docref(NULL TSRMLS_CC, E_WARNING, "Unknown cipher algorithm for private key.");
			return FAILURE;
		} else  {
			req->priv_key_encrypt_cipher = cipher;
		}
	} else {
		req->priv_key_encrypt_cipher = NULL;
	}


	
	/* digest alg */
	if (req->digest_name == NULL) {
		req->digest_name = CONF_get_string(req->req_config, req->section_name, "default_md");
	}
	if (req->digest_name) {
		req->digest = req->md_alg = EVP_get_digestbyname(req->digest_name);
	}
	if (req->md_alg == NULL) {
		req->md_alg = req->digest = EVP_md5();
	}

	PHP_SSL_CONFIG_SYNTAX_CHECK(extensions_section);

	/* set the string mask */
	str = CONF_get_string(req->req_config, req->section_name, "string_mask");
	if (str && !ASN1_STRING_set_default_mask_asc(str)) {
		php_error_docref(NULL TSRMLS_CC, E_WARNING, "Invalid global string mask setting %s", str);
		return FAILURE;
	}

	PHP_SSL_CONFIG_SYNTAX_CHECK(request_extensions_section);
	
	return SUCCESS;
}
/* }}} */

static void php_openssl_dispose_config(struct php_x509_request * req TSRMLS_DC) /* {{{ */
{
	if (req->priv_key) {
		EVP_PKEY_free(req->priv_key);
		req->priv_key = NULL;
	}
	if (req->global_config) {
		CONF_free(req->global_config);
		req->global_config = NULL;
	}
	if (req->req_config) {
		CONF_free(req->req_config);
		req->req_config = NULL;
	}
}
/* }}} */

static int php_openssl_load_rand_file(const char * file, int *egdsocket, int *seeded TSRMLS_DC) /* {{{ */
{
	char buffer[MAXPATHLEN];

	*egdsocket = 0;
	*seeded = 0;

	if (file == NULL) {
		file = RAND_file_name(buffer, sizeof(buffer));
	} else if (RAND_egd(file) > 0) {
		/* if the given filename is an EGD socket, don't
		 * write anything back to it */
		*egdsocket = 1;
		return SUCCESS;
	}
	if (file == NULL || !RAND_load_file(file, -1)) {
		if (RAND_status() == 0) {
			php_error_docref(NULL TSRMLS_CC, E_WARNING, "unable to load random state; not enough random data!");
			return FAILURE;
		}
		return FAILURE;
	}
	*seeded = 1;
	return SUCCESS;
}
/* }}} */

static int php_openssl_write_rand_file(const char * file, int egdsocket, int seeded) /* {{{ */
{
	char buffer[MAXPATHLEN];

	TSRMLS_FETCH();

	if (egdsocket || !seeded) {
		/* if we did not manage to read the seed file, we should not write
		 * a low-entropy seed file back */
		return FAILURE;
	}
	if (file == NULL) {
		file = RAND_file_name(buffer, sizeof(buffer));
	}
	if (file == NULL || !RAND_write_file(file)) {
		php_error_docref(NULL TSRMLS_CC, E_WARNING, "unable to write random state");
		return FAILURE;
	}
	return SUCCESS;
}
/* }}} */

static EVP_MD * php_openssl_get_evp_md_from_algo(long algo) { /* {{{ */
	EVP_MD *mdtype;

	switch (algo) {
		case OPENSSL_ALGO_SHA1:
			mdtype = (EVP_MD *) EVP_sha1();
			break;
		case OPENSSL_ALGO_MD5:
			mdtype = (EVP_MD *) EVP_md5();
			break;
		case OPENSSL_ALGO_MD4:
			mdtype = (EVP_MD *) EVP_md4();
			break;
#ifdef HAVE_OPENSSL_MD2_H
		case OPENSSL_ALGO_MD2:
			mdtype = (EVP_MD *) EVP_md2();
			break;
#endif
		case OPENSSL_ALGO_DSS1:
			mdtype = (EVP_MD *) EVP_dss1();
			break;
#if OPENSSL_VERSION_NUMBER >= 0x0090708fL
		case OPENSSL_ALGO_SHA224:
			mdtype = (EVP_MD *) EVP_sha224();
			break;
		case OPENSSL_ALGO_SHA256:
			mdtype = (EVP_MD *) EVP_sha256();
			break;
		case OPENSSL_ALGO_SHA384:
			mdtype = (EVP_MD *) EVP_sha384();
			break;
		case OPENSSL_ALGO_SHA512:
			mdtype = (EVP_MD *) EVP_sha512();
			break;
		case OPENSSL_ALGO_RMD160:
			mdtype = (EVP_MD *) EVP_ripemd160();
			break;
#endif
		default:
			return NULL;
			break;
	}
	return mdtype;
}
/* }}} */

static const EVP_CIPHER * php_openssl_get_evp_cipher_from_algo(long algo) { /* {{{ */
	switch (algo) {
#ifndef OPENSSL_NO_RC2
		case PHP_OPENSSL_CIPHER_RC2_40:
			return EVP_rc2_40_cbc();
			break;
		case PHP_OPENSSL_CIPHER_RC2_64:
			return EVP_rc2_64_cbc();
			break;
		case PHP_OPENSSL_CIPHER_RC2_128:
			return EVP_rc2_cbc();
			break;
#endif

#ifndef OPENSSL_NO_DES
		case PHP_OPENSSL_CIPHER_DES:
			return EVP_des_cbc();
			break;
		case PHP_OPENSSL_CIPHER_3DES:
			return EVP_des_ede3_cbc();
			break;
#endif

#ifndef OPENSSL_NO_AES
		case PHP_OPENSSL_CIPHER_AES_128_CBC:
			return EVP_aes_128_cbc();
			break;
		case PHP_OPENSSL_CIPHER_AES_192_CBC:
			return EVP_aes_192_cbc();
			break;
		case PHP_OPENSSL_CIPHER_AES_256_CBC:
			return EVP_aes_256_cbc();
			break;
#endif


		default:
			return NULL;
			break;
	}
}
/* }}} */

/* {{{ PHP_MINIT_FUNCTION
 */
PHP_MINIT_FUNCTION(openssl)
{
	char * config_filename;

	le_key = zend_register_list_destructors_ex(php_pkey_free, NULL, "OpenSSL key", module_number);
	le_x509 = zend_register_list_destructors_ex(php_x509_free, NULL, "OpenSSL X.509", module_number);
	le_csr = zend_register_list_destructors_ex(php_csr_free, NULL, "OpenSSL X.509 CSR", module_number);

	SSL_library_init();
	OpenSSL_add_all_ciphers();
	OpenSSL_add_all_digests();
	OpenSSL_add_all_algorithms();

	SSL_load_error_strings();

	/* register a resource id number with OpenSSL so that we can map SSL -> stream structures in
	 * OpenSSL callbacks */
	ssl_stream_data_index = SSL_get_ex_new_index(0, "PHP stream index", NULL, NULL, NULL);
	
	REGISTER_STRING_CONSTANT("OPENSSL_VERSION_TEXT", OPENSSL_VERSION_TEXT, CONST_CS|CONST_PERSISTENT);
	REGISTER_LONG_CONSTANT("OPENSSL_VERSION_NUMBER", OPENSSL_VERSION_NUMBER, CONST_CS|CONST_PERSISTENT);
	
	/* purposes for cert purpose checking */
	REGISTER_LONG_CONSTANT("X509_PURPOSE_SSL_CLIENT", X509_PURPOSE_SSL_CLIENT, CONST_CS|CONST_PERSISTENT);
	REGISTER_LONG_CONSTANT("X509_PURPOSE_SSL_SERVER", X509_PURPOSE_SSL_SERVER, CONST_CS|CONST_PERSISTENT);
	REGISTER_LONG_CONSTANT("X509_PURPOSE_NS_SSL_SERVER", X509_PURPOSE_NS_SSL_SERVER, CONST_CS|CONST_PERSISTENT);
	REGISTER_LONG_CONSTANT("X509_PURPOSE_SMIME_SIGN", X509_PURPOSE_SMIME_SIGN, CONST_CS|CONST_PERSISTENT);
	REGISTER_LONG_CONSTANT("X509_PURPOSE_SMIME_ENCRYPT", X509_PURPOSE_SMIME_ENCRYPT, CONST_CS|CONST_PERSISTENT);
	REGISTER_LONG_CONSTANT("X509_PURPOSE_CRL_SIGN", X509_PURPOSE_CRL_SIGN, CONST_CS|CONST_PERSISTENT);
#ifdef X509_PURPOSE_ANY
	REGISTER_LONG_CONSTANT("X509_PURPOSE_ANY", X509_PURPOSE_ANY, CONST_CS|CONST_PERSISTENT);
#endif

	/* signature algorithm constants */
	REGISTER_LONG_CONSTANT("OPENSSL_ALGO_SHA1", OPENSSL_ALGO_SHA1, CONST_CS|CONST_PERSISTENT);
	REGISTER_LONG_CONSTANT("OPENSSL_ALGO_MD5", OPENSSL_ALGO_MD5, CONST_CS|CONST_PERSISTENT);
	REGISTER_LONG_CONSTANT("OPENSSL_ALGO_MD4", OPENSSL_ALGO_MD4, CONST_CS|CONST_PERSISTENT);
#ifdef HAVE_OPENSSL_MD2_H
	REGISTER_LONG_CONSTANT("OPENSSL_ALGO_MD2", OPENSSL_ALGO_MD2, CONST_CS|CONST_PERSISTENT);
#endif
	REGISTER_LONG_CONSTANT("OPENSSL_ALGO_DSS1", OPENSSL_ALGO_DSS1, CONST_CS|CONST_PERSISTENT);
#if OPENSSL_VERSION_NUMBER >= 0x0090708fL
	REGISTER_LONG_CONSTANT("OPENSSL_ALGO_SHA224", OPENSSL_ALGO_SHA224, CONST_CS|CONST_PERSISTENT);
	REGISTER_LONG_CONSTANT("OPENSSL_ALGO_SHA256", OPENSSL_ALGO_SHA256, CONST_CS|CONST_PERSISTENT);
	REGISTER_LONG_CONSTANT("OPENSSL_ALGO_SHA384", OPENSSL_ALGO_SHA384, CONST_CS|CONST_PERSISTENT);
	REGISTER_LONG_CONSTANT("OPENSSL_ALGO_SHA512", OPENSSL_ALGO_SHA512, CONST_CS|CONST_PERSISTENT);
	REGISTER_LONG_CONSTANT("OPENSSL_ALGO_RMD160", OPENSSL_ALGO_RMD160, CONST_CS|CONST_PERSISTENT);
#endif

	/* flags for S/MIME */
	REGISTER_LONG_CONSTANT("PKCS7_DETACHED", PKCS7_DETACHED, CONST_CS|CONST_PERSISTENT);
	REGISTER_LONG_CONSTANT("PKCS7_TEXT", PKCS7_TEXT, CONST_CS|CONST_PERSISTENT);
	REGISTER_LONG_CONSTANT("PKCS7_NOINTERN", PKCS7_NOINTERN, CONST_CS|CONST_PERSISTENT);
	REGISTER_LONG_CONSTANT("PKCS7_NOVERIFY", PKCS7_NOVERIFY, CONST_CS|CONST_PERSISTENT);
	REGISTER_LONG_CONSTANT("PKCS7_NOCHAIN", PKCS7_NOCHAIN, CONST_CS|CONST_PERSISTENT);
	REGISTER_LONG_CONSTANT("PKCS7_NOCERTS", PKCS7_NOCERTS, CONST_CS|CONST_PERSISTENT);
	REGISTER_LONG_CONSTANT("PKCS7_NOATTR", PKCS7_NOATTR, CONST_CS|CONST_PERSISTENT);
	REGISTER_LONG_CONSTANT("PKCS7_BINARY", PKCS7_BINARY, CONST_CS|CONST_PERSISTENT);
	REGISTER_LONG_CONSTANT("PKCS7_NOSIGS", PKCS7_NOSIGS, CONST_CS|CONST_PERSISTENT);

	REGISTER_LONG_CONSTANT("OPENSSL_PKCS1_PADDING", RSA_PKCS1_PADDING, CONST_CS|CONST_PERSISTENT);
	REGISTER_LONG_CONSTANT("OPENSSL_SSLV23_PADDING", RSA_SSLV23_PADDING, CONST_CS|CONST_PERSISTENT);
	REGISTER_LONG_CONSTANT("OPENSSL_NO_PADDING", RSA_NO_PADDING, CONST_CS|CONST_PERSISTENT);
	REGISTER_LONG_CONSTANT("OPENSSL_PKCS1_OAEP_PADDING", RSA_PKCS1_OAEP_PADDING, CONST_CS|CONST_PERSISTENT);

	/* Ciphers */
#ifndef OPENSSL_NO_RC2
	REGISTER_LONG_CONSTANT("OPENSSL_CIPHER_RC2_40", PHP_OPENSSL_CIPHER_RC2_40, CONST_CS|CONST_PERSISTENT);
	REGISTER_LONG_CONSTANT("OPENSSL_CIPHER_RC2_128", PHP_OPENSSL_CIPHER_RC2_128, CONST_CS|CONST_PERSISTENT);
	REGISTER_LONG_CONSTANT("OPENSSL_CIPHER_RC2_64", PHP_OPENSSL_CIPHER_RC2_64, CONST_CS|CONST_PERSISTENT);
#endif
#ifndef OPENSSL_NO_DES
	REGISTER_LONG_CONSTANT("OPENSSL_CIPHER_DES", PHP_OPENSSL_CIPHER_DES, CONST_CS|CONST_PERSISTENT);
	REGISTER_LONG_CONSTANT("OPENSSL_CIPHER_3DES", PHP_OPENSSL_CIPHER_3DES, CONST_CS|CONST_PERSISTENT);
#endif
#ifndef OPENSSL_NO_AES
	REGISTER_LONG_CONSTANT("OPENSSL_CIPHER_AES_128_CBC", PHP_OPENSSL_CIPHER_AES_128_CBC, CONST_CS|CONST_PERSISTENT);
	REGISTER_LONG_CONSTANT("OPENSSL_CIPHER_AES_192_CBC", PHP_OPENSSL_CIPHER_AES_192_CBC, CONST_CS|CONST_PERSISTENT);
	REGISTER_LONG_CONSTANT("OPENSSL_CIPHER_AES_256_CBC", PHP_OPENSSL_CIPHER_AES_256_CBC, CONST_CS|CONST_PERSISTENT);
#endif
 
	/* Values for key types */
	REGISTER_LONG_CONSTANT("OPENSSL_KEYTYPE_RSA", OPENSSL_KEYTYPE_RSA, CONST_CS|CONST_PERSISTENT);
#ifndef NO_DSA
	REGISTER_LONG_CONSTANT("OPENSSL_KEYTYPE_DSA", OPENSSL_KEYTYPE_DSA, CONST_CS|CONST_PERSISTENT);
#endif
	REGISTER_LONG_CONSTANT("OPENSSL_KEYTYPE_DH", OPENSSL_KEYTYPE_DH, CONST_CS|CONST_PERSISTENT);
#ifdef HAVE_EVP_PKEY_EC
	REGISTER_LONG_CONSTANT("OPENSSL_KEYTYPE_EC", OPENSSL_KEYTYPE_EC, CONST_CS|CONST_PERSISTENT);
#endif

	REGISTER_LONG_CONSTANT("OPENSSL_RAW_DATA", OPENSSL_RAW_DATA, CONST_CS|CONST_PERSISTENT);
	REGISTER_LONG_CONSTANT("OPENSSL_ZERO_PADDING", OPENSSL_ZERO_PADDING, CONST_CS|CONST_PERSISTENT);

#if OPENSSL_VERSION_NUMBER >= 0x0090806fL && !defined(OPENSSL_NO_TLSEXT)
	/* SNI support included in OpenSSL >= 0.9.8j */
	REGISTER_LONG_CONSTANT("OPENSSL_TLSEXT_SERVER_NAME", 1, CONST_CS|CONST_PERSISTENT);
#endif

	/* Determine default SSL configuration file */
	config_filename = getenv("OPENSSL_CONF");
	if (config_filename == NULL) {
		config_filename = getenv("SSLEAY_CONF");
	}

	/* default to 'openssl.cnf' if no environment variable is set */
	if (config_filename == NULL) {
		snprintf(default_ssl_conf_filename, sizeof(default_ssl_conf_filename), "%s/%s",
				X509_get_default_cert_area(),
				"openssl.cnf");
	} else {
		strlcpy(default_ssl_conf_filename, config_filename, sizeof(default_ssl_conf_filename));
	}

	php_stream_xport_register("ssl", php_openssl_ssl_socket_factory TSRMLS_CC);
	php_stream_xport_register("sslv3", php_openssl_ssl_socket_factory TSRMLS_CC);
#ifndef OPENSSL_NO_SSL2
	php_stream_xport_register("sslv2", php_openssl_ssl_socket_factory TSRMLS_CC);
#endif
	php_stream_xport_register("tls", php_openssl_ssl_socket_factory TSRMLS_CC);

	/* override the default tcp socket provider */
	php_stream_xport_register("tcp", php_openssl_ssl_socket_factory TSRMLS_CC);

	php_register_url_stream_wrapper("https", &php_stream_http_wrapper TSRMLS_CC);
	php_register_url_stream_wrapper("ftps", &php_stream_ftp_wrapper TSRMLS_CC);
	
	return SUCCESS;
}
/* }}} */

/* {{{ PHP_MINFO_FUNCTION
 */
PHP_MINFO_FUNCTION(openssl)
{
	php_info_print_table_start();
	php_info_print_table_row(2, "OpenSSL support", "enabled");
	php_info_print_table_row(2, "OpenSSL Library Version", SSLeay_version(SSLEAY_VERSION));
	php_info_print_table_row(2, "OpenSSL Header Version", OPENSSL_VERSION_TEXT);
	php_info_print_table_end();
}
/* }}} */

/* {{{ PHP_MSHUTDOWN_FUNCTION
 */
PHP_MSHUTDOWN_FUNCTION(openssl)
{
	EVP_cleanup();

	php_unregister_url_stream_wrapper("https" TSRMLS_CC);
	php_unregister_url_stream_wrapper("ftps" TSRMLS_CC);

	php_stream_xport_unregister("ssl" TSRMLS_CC);
#ifndef OPENSSL_NO_SSL2
	php_stream_xport_unregister("sslv2" TSRMLS_CC);
#endif
	php_stream_xport_unregister("sslv3" TSRMLS_CC);
	php_stream_xport_unregister("tls" TSRMLS_CC);

	/* reinstate the default tcp handler */
	php_stream_xport_register("tcp", php_stream_generic_socket_factory TSRMLS_CC);

	return SUCCESS;
}
/* }}} */

/* {{{ x509 cert functions */

/* {{{ php_openssl_x509_from_zval
	Given a zval, coerce it into an X509 object.
	The zval can be:
		. X509 resource created using openssl_read_x509()
		. if it starts with file:// then it will be interpreted as the path to that cert
		. it will be interpreted as the cert data
	If you supply makeresource, the result will be registered as an x509 resource and
	it's value returned in makeresource.
*/
static X509 * php_openssl_x509_from_zval(zval ** val, int makeresource, long * resourceval TSRMLS_DC)
{
	X509 *cert = NULL;

	if (resourceval) {
		*resourceval = -1;
	}
	if (Z_TYPE_PP(val) == IS_RESOURCE) {
		/* is it an x509 resource ? */
		void * what;
		int type;

		what = zend_fetch_resource(val TSRMLS_CC, -1, "OpenSSL X.509", &type, 1, le_x509);
		if (!what) {
			return NULL;
		}
		/* this is so callers can decide if they should free the X509 */
		if (resourceval) {
			*resourceval = Z_LVAL_PP(val);
		}
		if (type == le_x509) {
			return (X509*)what;
		}
		/* other types could be used here - eg: file pointers and read in the data from them */

		return NULL;
	}

	if (!(Z_TYPE_PP(val) == IS_STRING || Z_TYPE_PP(val) == IS_OBJECT)) {
		return NULL;
	}

	/* force it to be a string and check if it refers to a file */
	convert_to_string_ex(val);

	if (Z_STRLEN_PP(val) > 7 && memcmp(Z_STRVAL_PP(val), "file://", sizeof("file://") - 1) == 0) {
		/* read cert from the named file */
		BIO *in;

		if (php_openssl_open_base_dir_chk(Z_STRVAL_PP(val) + (sizeof("file://") - 1) TSRMLS_CC)) {
			return NULL;
		}

		in = BIO_new_file(Z_STRVAL_PP(val) + (sizeof("file://") - 1), "r");
		if (in == NULL) {
			return NULL;
		}
		cert = PEM_read_bio_X509(in, NULL, NULL, NULL);
		BIO_free(in);
	} else {
		BIO *in;

		in = BIO_new_mem_buf(Z_STRVAL_PP(val), Z_STRLEN_PP(val));
		if (in == NULL) {
			return NULL;
		}
#ifdef TYPEDEF_D2I_OF
		cert = (X509 *) PEM_ASN1_read_bio((d2i_of_void *)d2i_X509, PEM_STRING_X509, in, NULL, NULL, NULL);
#else
		cert = (X509 *) PEM_ASN1_read_bio((char *(*)())d2i_X509, PEM_STRING_X509, in, NULL, NULL, NULL);
#endif
		BIO_free(in);
	}

	if (cert && makeresource && resourceval) {
		*resourceval = zend_list_insert(cert, le_x509 TSRMLS_CC);
	}
	return cert;
}

/* }}} */

/* {{{ proto bool openssl_x509_export_to_file(mixed x509, string outfilename [, bool notext = true])
   Exports a CERT to file or a var */
PHP_FUNCTION(openssl_x509_export_to_file)
{
	X509 * cert;
	zval ** zcert;
	zend_bool notext = 1;
	BIO * bio_out;
	long certresource;
	char * filename;
	int filename_len;

	if (zend_parse_parameters(ZEND_NUM_ARGS() TSRMLS_CC, "Zp|b", &zcert, &filename, &filename_len, &notext) == FAILURE) {
		return;
	}
	RETVAL_FALSE;

	cert = php_openssl_x509_from_zval(zcert, 0, &certresource TSRMLS_CC);
	if (cert == NULL) {
		php_error_docref(NULL TSRMLS_CC, E_WARNING, "cannot get cert from parameter 1");
		return;
	}

	if (php_openssl_open_base_dir_chk(filename TSRMLS_CC)) {
		return;
	}

	bio_out = BIO_new_file(filename, "w");
	if (bio_out) {
		if (!notext) {
			X509_print(bio_out, cert);
		}
		PEM_write_bio_X509(bio_out, cert);

		RETVAL_TRUE;
	} else {
		php_error_docref(NULL TSRMLS_CC, E_WARNING, "error opening file %s", filename);
	}
	if (certresource == -1 && cert) {
		X509_free(cert);
	}
	BIO_free(bio_out);
}
/* }}} */

/* {{{ proto bool openssl_x509_export(mixed x509, string &out [, bool notext = true])
   Exports a CERT to file or a var */
PHP_FUNCTION(openssl_x509_export)
{
	X509 * cert;
	zval ** zcert, *zout;
	zend_bool notext = 1;
	BIO * bio_out;
	long certresource;

	if (zend_parse_parameters(ZEND_NUM_ARGS() TSRMLS_CC, "Zz|b", &zcert, &zout, &notext) == FAILURE) {
		return;
	}
	RETVAL_FALSE;

	cert = php_openssl_x509_from_zval(zcert, 0, &certresource TSRMLS_CC);
	if (cert == NULL) {
		php_error_docref(NULL TSRMLS_CC, E_WARNING, "cannot get cert from parameter 1");
		return;
	}

	bio_out = BIO_new(BIO_s_mem());
	if (!notext) {
		X509_print(bio_out, cert);
	}
	if (PEM_write_bio_X509(bio_out, cert))  {
		BUF_MEM *bio_buf;

		zval_dtor(zout);
		BIO_get_mem_ptr(bio_out, &bio_buf);
		ZVAL_STRINGL(zout, bio_buf->data, bio_buf->length, 1);

		RETVAL_TRUE;
	}

	if (certresource == -1 && cert) {
		X509_free(cert);
	}
	BIO_free(bio_out);
}
/* }}} */

/* {{{ proto bool openssl_x509_check_private_key(mixed cert, mixed key)
   Checks if a private key corresponds to a CERT */
PHP_FUNCTION(openssl_x509_check_private_key)
{
	zval ** zcert, **zkey;
	X509 * cert = NULL;
	EVP_PKEY * key = NULL;
	long certresource = -1, keyresource = -1;

	RETVAL_FALSE;
	
	if (zend_parse_parameters(ZEND_NUM_ARGS() TSRMLS_CC, "ZZ", &zcert, &zkey) == FAILURE) {
		return;
	}
	cert = php_openssl_x509_from_zval(zcert, 0, &certresource TSRMLS_CC);
	if (cert == NULL) {
		RETURN_FALSE;
	}	
	key = php_openssl_evp_from_zval(zkey, 0, "", 1, &keyresource TSRMLS_CC);
	if (key) {
		RETVAL_BOOL(X509_check_private_key(cert, key));
	}

	if (keyresource == -1 && key) {
		EVP_PKEY_free(key);
	}
	if (certresource == -1 && cert) {
		X509_free(cert);
	}
}
/* }}} */

/* Special handling of subjectAltName, see CVE-2013-4073
 * Christian Heimes
 */

static int openssl_x509v3_subjectAltName(BIO *bio, X509_EXTENSION *extension)
{
	GENERAL_NAMES *names;
	const X509V3_EXT_METHOD *method = NULL;
	long i, length, num;
	const unsigned char *p;

	method = X509V3_EXT_get(extension);
	if (method == NULL) {
		return -1;
	}

	p = extension->value->data;
	length = extension->value->length;
	if (method->it) {
		names = (GENERAL_NAMES*)(ASN1_item_d2i(NULL, &p, length,
						       ASN1_ITEM_ptr(method->it)));
	} else {
		names = (GENERAL_NAMES*)(method->d2i(NULL, &p, length));
	}
	if (names == NULL) {
		return -1;
	}

	num = sk_GENERAL_NAME_num(names);
	for (i = 0; i < num; i++) {
			GENERAL_NAME *name;
			ASN1_STRING *as;
			name = sk_GENERAL_NAME_value(names, i);
			switch (name->type) {
				case GEN_EMAIL:
					BIO_puts(bio, "email:");
					as = name->d.rfc822Name;
					BIO_write(bio, ASN1_STRING_data(as),
						  ASN1_STRING_length(as));
					break;
				case GEN_DNS:
					BIO_puts(bio, "DNS:");
					as = name->d.dNSName;
					BIO_write(bio, ASN1_STRING_data(as),
						  ASN1_STRING_length(as));
					break;
				case GEN_URI:
					BIO_puts(bio, "URI:");
					as = name->d.uniformResourceIdentifier;
					BIO_write(bio, ASN1_STRING_data(as),
						  ASN1_STRING_length(as));
					break;
				default:
					/* use builtin print for GEN_OTHERNAME, GEN_X400,
					 * GEN_EDIPARTY, GEN_DIRNAME, GEN_IPADD and GEN_RID
					 */
					GENERAL_NAME_print(bio, name);
			}
			/* trailing ', ' except for last element */
			if (i < (num - 1)) {
				BIO_puts(bio, ", ");
			}
	}
	sk_GENERAL_NAME_pop_free(names, GENERAL_NAME_free);

	return 0;
}

/* {{{ proto array openssl_x509_parse(mixed x509 [, bool shortnames=true])
   Returns an array of the fields/values of the CERT */
PHP_FUNCTION(openssl_x509_parse)
{
	zval ** zcert;
	X509 * cert = NULL;
	long certresource = -1;
	int i;
	zend_bool useshortnames = 1;
	char * tmpstr;
	zval * subitem;
	X509_EXTENSION *extension;
	char *extname;
	BIO  *bio_out;
	BUF_MEM *bio_buf;
	char buf[256];

	if (zend_parse_parameters(ZEND_NUM_ARGS() TSRMLS_CC, "Z|b", &zcert, &useshortnames) == FAILURE) {
		return;
	}
	cert = php_openssl_x509_from_zval(zcert, 0, &certresource TSRMLS_CC);
	if (cert == NULL) {
		RETURN_FALSE;
	}
	array_init(return_value);

	if (cert->name) {
		add_assoc_string(return_value, "name", cert->name, 1);
	}
/*	add_assoc_bool(return_value, "valid", cert->valid); */

	add_assoc_name_entry(return_value, "subject", 		X509_get_subject_name(cert), useshortnames TSRMLS_CC);
	/* hash as used in CA directories to lookup cert by subject name */
	{
		char buf[32];
		snprintf(buf, sizeof(buf), "%08lx", X509_subject_name_hash(cert));
		add_assoc_string(return_value, "hash", buf, 1);
	}
	
	add_assoc_name_entry(return_value, "issuer", 		X509_get_issuer_name(cert), useshortnames TSRMLS_CC);
	add_assoc_long(return_value, "version", 			X509_get_version(cert));

	add_assoc_string(return_value, "serialNumber", i2s_ASN1_INTEGER(NULL, X509_get_serialNumber(cert)), 1); 

	add_assoc_asn1_string(return_value, "validFrom", 	X509_get_notBefore(cert));
	add_assoc_asn1_string(return_value, "validTo", 		X509_get_notAfter(cert));

	add_assoc_long(return_value, "validFrom_time_t", 	asn1_time_to_time_t(X509_get_notBefore(cert) TSRMLS_CC));
	add_assoc_long(return_value, "validTo_time_t", 		asn1_time_to_time_t(X509_get_notAfter(cert) TSRMLS_CC));

	tmpstr = (char *)X509_alias_get0(cert, NULL);
	if (tmpstr) {
		add_assoc_string(return_value, "alias", tmpstr, 1);
	}
/*
	add_assoc_long(return_value, "signaturetypeLONG", X509_get_signature_type(cert));
	add_assoc_string(return_value, "signaturetype", OBJ_nid2sn(X509_get_signature_type(cert)), 1);
	add_assoc_string(return_value, "signaturetypeLN", OBJ_nid2ln(X509_get_signature_type(cert)), 1);
*/
	MAKE_STD_ZVAL(subitem);
	array_init(subitem);

	/* NOTE: the purposes are added as integer keys - the keys match up to the X509_PURPOSE_SSL_XXX defines
	   in x509v3.h */
	for (i = 0; i < X509_PURPOSE_get_count(); i++) {
		int id, purpset;
		char * pname;
		X509_PURPOSE * purp;
		zval * subsub;

		MAKE_STD_ZVAL(subsub);
		array_init(subsub);

		purp = X509_PURPOSE_get0(i);
		id = X509_PURPOSE_get_id(purp);

		purpset = X509_check_purpose(cert, id, 0);
		add_index_bool(subsub, 0, purpset);

		purpset = X509_check_purpose(cert, id, 1);
		add_index_bool(subsub, 1, purpset);

		pname = useshortnames ? X509_PURPOSE_get0_sname(purp) : X509_PURPOSE_get0_name(purp);
		add_index_string(subsub, 2, pname, 1);

		/* NOTE: if purpset > 1 then it's a warning - we should mention it ? */

		add_index_zval(subitem, id, subsub);
	}
	add_assoc_zval(return_value, "purposes", subitem);

	MAKE_STD_ZVAL(subitem);
	array_init(subitem);


	for (i = 0; i < X509_get_ext_count(cert); i++) {
		int nid;
		extension = X509_get_ext(cert, i);
		nid = OBJ_obj2nid(X509_EXTENSION_get_object(extension));
		if (nid != NID_undef) {
			extname = (char *)OBJ_nid2sn(OBJ_obj2nid(X509_EXTENSION_get_object(extension)));
		} else {
			OBJ_obj2txt(buf, sizeof(buf)-1, X509_EXTENSION_get_object(extension), 1);
			extname = buf;
		}
		bio_out = BIO_new(BIO_s_mem());
		if (nid == NID_subject_alt_name) {
			if (openssl_x509v3_subjectAltName(bio_out, extension) == 0) {
				BIO_get_mem_ptr(bio_out, &bio_buf);
				add_assoc_stringl(subitem, extname, bio_buf->data, bio_buf->length, 1);
			} else {
				zval_dtor(return_value);
				if (certresource == -1 && cert) {
					X509_free(cert);
				}
				BIO_free(bio_out);
				RETURN_FALSE;
			}
		}
		else if (X509V3_EXT_print(bio_out, extension, 0, 0)) {
			BIO_get_mem_ptr(bio_out, &bio_buf);
			add_assoc_stringl(subitem, extname, bio_buf->data, bio_buf->length, 1);
		} else {
			add_assoc_asn1_string(subitem, extname, X509_EXTENSION_get_data(extension));
		}
		BIO_free(bio_out);
	}
	add_assoc_zval(return_value, "extensions", subitem);

	if (certresource == -1 && cert) {
		X509_free(cert);
	}
}
/* }}} */

/* {{{ load_all_certs_from_file */
static STACK_OF(X509) * load_all_certs_from_file(char *certfile)
{
	STACK_OF(X509_INFO) *sk=NULL;
	STACK_OF(X509) *stack=NULL, *ret=NULL;
	BIO *in=NULL;
	X509_INFO *xi;
	TSRMLS_FETCH();

	if(!(stack = sk_X509_new_null())) {
		php_error_docref(NULL TSRMLS_CC, E_ERROR, "memory allocation failure");
		goto end;
	}

	if (php_openssl_open_base_dir_chk(certfile TSRMLS_CC)) {
		sk_X509_free(stack);
		goto end;
	}

	if(!(in=BIO_new_file(certfile, "r"))) {
		php_error_docref(NULL TSRMLS_CC, E_WARNING, "error opening the file, %s", certfile);
		sk_X509_free(stack);
		goto end;
	}

	/* This loads from a file, a stack of x509/crl/pkey sets */
	if(!(sk=PEM_X509_INFO_read_bio(in, NULL, NULL, NULL))) {
		php_error_docref(NULL TSRMLS_CC, E_WARNING, "error reading the file, %s", certfile);
		sk_X509_free(stack);
		goto end;
	}

	/* scan over it and pull out the certs */
	while (sk_X509_INFO_num(sk)) {
		xi=sk_X509_INFO_shift(sk);
		if (xi->x509 != NULL) {
			sk_X509_push(stack,xi->x509);
			xi->x509=NULL;
		}
		X509_INFO_free(xi);
	}
	if(!sk_X509_num(stack)) {
		php_error_docref(NULL TSRMLS_CC, E_WARNING, "no certificates in file, %s", certfile);
		sk_X509_free(stack);
		goto end;
	}
	ret=stack;
end:
	BIO_free(in);
	sk_X509_INFO_free(sk);

	return ret;
}
/* }}} */

/* {{{ check_cert */
static int check_cert(X509_STORE *ctx, X509 *x, STACK_OF(X509) *untrustedchain, int purpose)
{
	int ret=0;
	X509_STORE_CTX *csc;
	TSRMLS_FETCH();

	csc = X509_STORE_CTX_new();
	if (csc == NULL) {
		php_error_docref(NULL TSRMLS_CC, E_ERROR, "memory allocation failure");
		return 0;
	}
	X509_STORE_CTX_init(csc, ctx, x, untrustedchain);
	if(purpose >= 0) {
		X509_STORE_CTX_set_purpose(csc, purpose);
	}
	ret = X509_verify_cert(csc);
	X509_STORE_CTX_free(csc);

	return ret;
}
/* }}} */

/* {{{ proto int openssl_x509_checkpurpose(mixed x509cert, int purpose, array cainfo [, string untrustedfile])
   Checks the CERT to see if it can be used for the purpose in purpose. cainfo holds information about trusted CAs */
PHP_FUNCTION(openssl_x509_checkpurpose)
{
	zval ** zcert, * zcainfo = NULL;
	X509_STORE * cainfo = NULL;
	X509 * cert = NULL;
	long certresource = -1;
	STACK_OF(X509) * untrustedchain = NULL;
	long purpose;
	char * untrusted = NULL;
	int untrusted_len = 0, ret;

	if (zend_parse_parameters(ZEND_NUM_ARGS() TSRMLS_CC, "Zl|a!s", &zcert, &purpose, &zcainfo, &untrusted, &untrusted_len) == FAILURE) {
		return;
	}

	RETVAL_LONG(-1);

	if (untrusted) {
		untrustedchain = load_all_certs_from_file(untrusted);
		if (untrustedchain == NULL) {
			goto clean_exit;
		}
	}

	cainfo = setup_verify(zcainfo TSRMLS_CC);
	if (cainfo == NULL) {
		goto clean_exit;
	}
	cert = php_openssl_x509_from_zval(zcert, 0, &certresource TSRMLS_CC);
	if (cert == NULL) {
		goto clean_exit;
	}

	ret = check_cert(cainfo, cert, untrustedchain, purpose);
	if (ret != 0 && ret != 1) {
		RETVAL_LONG(ret);
	} else {
		RETVAL_BOOL(ret);
	}

clean_exit:
	if (certresource == 1 && cert) {
		X509_free(cert);
	}
	if (cainfo) { 
		X509_STORE_free(cainfo); 
	}
	if (untrustedchain) {
		sk_X509_pop_free(untrustedchain, X509_free);
	}
}
/* }}} */

/* {{{ setup_verify
 * calist is an array containing file and directory names.  create a
 * certificate store and add those certs to it for use in verification.
*/
static X509_STORE * setup_verify(zval * calist TSRMLS_DC)
{
	X509_STORE *store;
	X509_LOOKUP * dir_lookup, * file_lookup;
	HashPosition pos;
	int ndirs = 0, nfiles = 0;

	store = X509_STORE_new();

	if (store == NULL) {
		return NULL;
	}

	if (calist && (Z_TYPE_P(calist) == IS_ARRAY)) {
		zend_hash_internal_pointer_reset_ex(HASH_OF(calist), &pos);
		for (;; zend_hash_move_forward_ex(HASH_OF(calist), &pos)) {
			zval ** item;
			struct stat sb;

			if (zend_hash_get_current_data_ex(HASH_OF(calist), (void**)&item, &pos) == FAILURE) {
				break;
			}
			convert_to_string_ex(item);

			if (VCWD_STAT(Z_STRVAL_PP(item), &sb) == -1) {
				php_error_docref(NULL TSRMLS_CC, E_WARNING, "unable to stat %s", Z_STRVAL_PP(item));
				continue;
			}

			if ((sb.st_mode & S_IFREG) == S_IFREG) {
				file_lookup = X509_STORE_add_lookup(store, X509_LOOKUP_file());
				if (file_lookup == NULL || !X509_LOOKUP_load_file(file_lookup, Z_STRVAL_PP(item), X509_FILETYPE_PEM)) {
					php_error_docref(NULL TSRMLS_CC, E_WARNING, "error loading file %s", Z_STRVAL_PP(item));
				} else {
					nfiles++;
				}
				file_lookup = NULL;
			} else {
				dir_lookup = X509_STORE_add_lookup(store, X509_LOOKUP_hash_dir());
				if (dir_lookup == NULL || !X509_LOOKUP_add_dir(dir_lookup, Z_STRVAL_PP(item), X509_FILETYPE_PEM)) {
					php_error_docref(NULL TSRMLS_CC, E_WARNING, "error loading directory %s", Z_STRVAL_PP(item));
				} else { 
					ndirs++;
				}
				dir_lookup = NULL;
			}
		}
	}
	if (nfiles == 0) {
		file_lookup = X509_STORE_add_lookup(store, X509_LOOKUP_file());
		if (file_lookup) {
			X509_LOOKUP_load_file(file_lookup, NULL, X509_FILETYPE_DEFAULT);
		}
	}
	if (ndirs == 0) {
		dir_lookup = X509_STORE_add_lookup(store, X509_LOOKUP_hash_dir());
		if (dir_lookup) {
			X509_LOOKUP_add_dir(dir_lookup, NULL, X509_FILETYPE_DEFAULT);
		}
	}
	return store;
}
/* }}} */

/* {{{ proto resource openssl_x509_read(mixed cert)
   Reads X.509 certificates */
PHP_FUNCTION(openssl_x509_read)
{
	zval **cert;
	X509 *x509;

	if (zend_parse_parameters(ZEND_NUM_ARGS() TSRMLS_CC, "Z", &cert) == FAILURE) {
		return;
	}
	Z_TYPE_P(return_value) = IS_RESOURCE;
	x509 = php_openssl_x509_from_zval(cert, 1, &Z_LVAL_P(return_value) TSRMLS_CC);

	if (x509 == NULL) {
		php_error_docref(NULL TSRMLS_CC, E_WARNING, "supplied parameter cannot be coerced into an X509 certificate!");
		RETURN_FALSE;
	}
}
/* }}} */

/* {{{ proto void openssl_x509_free(resource x509)
   Frees X.509 certificates */
PHP_FUNCTION(openssl_x509_free)
{
	zval *x509;
	X509 *cert;

	if (zend_parse_parameters(ZEND_NUM_ARGS() TSRMLS_CC, "r", &x509) == FAILURE) {
		return;
	}
	ZEND_FETCH_RESOURCE(cert, X509 *, &x509, -1, "OpenSSL X.509", le_x509);
	zend_list_delete(Z_LVAL_P(x509));
}
/* }}} */

/* }}} */

/* Pop all X509 from Stack and free them, free the stack afterwards */
static void php_sk_X509_free(STACK_OF(X509) * sk) /* {{{ */
{
	for (;;) {
		X509* x = sk_X509_pop(sk);
		if (!x) break;
		X509_free(x);
	}
	sk_X509_free(sk);
}
/* }}} */

static STACK_OF(X509) * php_array_to_X509_sk(zval ** zcerts TSRMLS_DC) /* {{{ */
{
	HashPosition hpos;
	zval ** zcertval;
	STACK_OF(X509) * sk = NULL;
    X509 * cert;
    long certresource;

	sk = sk_X509_new_null();

	/* get certs */
	if (Z_TYPE_PP(zcerts) == IS_ARRAY) {
		zend_hash_internal_pointer_reset_ex(HASH_OF(*zcerts), &hpos);
		while(zend_hash_get_current_data_ex(HASH_OF(*zcerts), (void**)&zcertval, &hpos) == SUCCESS) {

			cert = php_openssl_x509_from_zval(zcertval, 0, &certresource TSRMLS_CC);
			if (cert == NULL) {
				goto clean_exit;
			}

			if (certresource != -1) {
				cert = X509_dup(cert);
				
				if (cert == NULL) {
					goto clean_exit;
				}
				
			}
			sk_X509_push(sk, cert);

			zend_hash_move_forward_ex(HASH_OF(*zcerts), &hpos);
		}
	} else {
		/* a single certificate */
		cert = php_openssl_x509_from_zval(zcerts, 0, &certresource TSRMLS_CC);
		
		if (cert == NULL) {
			goto clean_exit;
		}

		if (certresource != -1) {
			cert = X509_dup(cert);
			if (cert == NULL) {
				goto clean_exit;
			}
		}
		sk_X509_push(sk, cert);
	}

  clean_exit:
    return sk;
}
/* }}} */

/* {{{ proto bool openssl_pkcs12_export_to_file(mixed x509, string filename, mixed priv_key, string pass[, array args])
   Creates and exports a PKCS to file */
PHP_FUNCTION(openssl_pkcs12_export_to_file)
{
	X509 * cert = NULL;
	BIO * bio_out = NULL;
	PKCS12 * p12 = NULL;
	char * filename;
	char * friendly_name = NULL;
	int filename_len;
	char * pass;
	int pass_len;
	zval **zcert = NULL, *zpkey = NULL, *args = NULL;
	EVP_PKEY *priv_key = NULL;
	long certresource, keyresource;
	zval ** item;
	STACK_OF(X509) *ca = NULL;

	if (zend_parse_parameters(ZEND_NUM_ARGS() TSRMLS_CC, "Zpzs|a", &zcert, &filename, &filename_len, &zpkey, &pass, &pass_len, &args) == FAILURE)
		return;

	RETVAL_FALSE;
	
	cert = php_openssl_x509_from_zval(zcert, 0, &certresource TSRMLS_CC);
	if (cert == NULL) {
		php_error_docref(NULL TSRMLS_CC, E_WARNING, "cannot get cert from parameter 1");
		return;
	}
	priv_key = php_openssl_evp_from_zval(&zpkey, 0, "", 1, &keyresource TSRMLS_CC);
	if (priv_key == NULL) {
		php_error_docref(NULL TSRMLS_CC, E_WARNING, "cannot get private key from parameter 3");
		goto cleanup;
	}
	if (cert && !X509_check_private_key(cert, priv_key)) {
		php_error_docref(NULL TSRMLS_CC, E_WARNING, "private key does not correspond to cert");
		goto cleanup;
	}
	if (php_openssl_open_base_dir_chk(filename TSRMLS_CC)) {
		goto cleanup;
	}

	/* parse extra config from args array, promote this to an extra function */
	if (args && zend_hash_find(Z_ARRVAL_P(args), "friendly_name", sizeof("friendly_name"), (void**)&item) == SUCCESS)
		friendly_name = Z_STRVAL_PP(item);
	/* certpbe (default RC2-40)
	   keypbe (default 3DES)
	   friendly_caname
	*/

	if (args && zend_hash_find(Z_ARRVAL_P(args), "extracerts", sizeof("extracerts"), (void**)&item) == SUCCESS)
		ca = php_array_to_X509_sk(item TSRMLS_CC);
	/* end parse extra config */

	/*PKCS12 *PKCS12_create(char *pass, char *name, EVP_PKEY *pkey, X509 *cert, STACK_OF(X509) *ca,
                                       int nid_key, int nid_cert, int iter, int mac_iter, int keytype);*/

	p12 = PKCS12_create(pass, friendly_name, priv_key, cert, ca, 0, 0, 0, 0, 0);

	bio_out = BIO_new_file(filename, "w"); 
	if (bio_out) {
		
		i2d_PKCS12_bio(bio_out, p12);

		RETVAL_TRUE;
	} else {
		php_error_docref(NULL TSRMLS_CC, E_WARNING, "error opening file %s", filename);
	}

	BIO_free(bio_out);
	PKCS12_free(p12);
	php_sk_X509_free(ca);
	
cleanup:

	if (keyresource == -1 && priv_key) {
		EVP_PKEY_free(priv_key);
	}
	if (certresource == -1 && cert) { 
		X509_free(cert);
	}
}
/* }}} */

/* {{{ proto bool openssl_pkcs12_export(mixed x509, string &out, mixed priv_key, string pass[, array args])
   Creates and exports a PKCS12 to a var */
PHP_FUNCTION(openssl_pkcs12_export)
{
	X509 * cert = NULL;
	BIO * bio_out;
	PKCS12 * p12 = NULL;
	zval * zcert = NULL, *zout = NULL, *zpkey, *args = NULL;
	EVP_PKEY *priv_key = NULL;
	long certresource, keyresource;
	char * pass;
	int pass_len;
	char * friendly_name = NULL;
	zval ** item;
	STACK_OF(X509) *ca = NULL;

	if (zend_parse_parameters(ZEND_NUM_ARGS() TSRMLS_CC, "zzzs|a", &zcert, &zout, &zpkey, &pass, &pass_len, &args) == FAILURE)
		return;

	RETVAL_FALSE;
	
	cert = php_openssl_x509_from_zval(&zcert, 0, &certresource TSRMLS_CC);
	if (cert == NULL) {
		php_error_docref(NULL TSRMLS_CC, E_WARNING, "cannot get cert from parameter 1");
		return;
	}
	priv_key = php_openssl_evp_from_zval(&zpkey, 0, "", 1, &keyresource TSRMLS_CC);
	if (priv_key == NULL) {
		php_error_docref(NULL TSRMLS_CC, E_WARNING, "cannot get private key from parameter 3");
		goto cleanup;
	}
	if (cert && !X509_check_private_key(cert, priv_key)) {
		php_error_docref(NULL TSRMLS_CC, E_WARNING, "private key does not correspond to cert");
		goto cleanup;
	}

	/* parse extra config from args array, promote this to an extra function */
	if (args && zend_hash_find(Z_ARRVAL_P(args), "friendly_name", sizeof("friendly_name"), (void**)&item) == SUCCESS)
		friendly_name = Z_STRVAL_PP(item);

	if (args && zend_hash_find(Z_ARRVAL_P(args), "extracerts", sizeof("extracerts"), (void**)&item) == SUCCESS)
		ca = php_array_to_X509_sk(item TSRMLS_CC);
	/* end parse extra config */
	
	p12 = PKCS12_create(pass, friendly_name, priv_key, cert, ca, 0, 0, 0, 0, 0);

	bio_out = BIO_new(BIO_s_mem());
	if (i2d_PKCS12_bio(bio_out, p12))  {
		BUF_MEM *bio_buf;

		zval_dtor(zout);
		BIO_get_mem_ptr(bio_out, &bio_buf);
		ZVAL_STRINGL(zout, bio_buf->data, bio_buf->length, 1);

		RETVAL_TRUE;
	}

	BIO_free(bio_out);
	PKCS12_free(p12);
	php_sk_X509_free(ca);
	
cleanup:

	if (keyresource == -1 && priv_key) {
		EVP_PKEY_free(priv_key);
	}
	if (certresource == -1 && cert) { 
		X509_free(cert);
	}
}
/* }}} */

/* {{{ proto bool openssl_pkcs12_read(string PKCS12, array &certs, string pass)
   Parses a PKCS12 to an array */
PHP_FUNCTION(openssl_pkcs12_read)
{
	zval *zout = NULL, *zextracerts, *zcert, *zpkey;
	char *pass, *zp12;
	int pass_len, zp12_len;
	PKCS12 * p12 = NULL;
	EVP_PKEY * pkey = NULL;
	X509 * cert = NULL;
	STACK_OF(X509) * ca = NULL;
	BIO * bio_in = NULL;
	int i;

	if (zend_parse_parameters(ZEND_NUM_ARGS() TSRMLS_CC, "szs", &zp12, &zp12_len, &zout, &pass, &pass_len) == FAILURE)
		return;

	RETVAL_FALSE;
	
	bio_in = BIO_new(BIO_s_mem());
	
	if(!BIO_write(bio_in, zp12, zp12_len))
		goto cleanup;
	
	if(d2i_PKCS12_bio(bio_in, &p12)) {
		if(PKCS12_parse(p12, pass, &pkey, &cert, &ca)) {
			BIO * bio_out;

			zval_dtor(zout);
			array_init(zout);

			bio_out = BIO_new(BIO_s_mem());
			if (PEM_write_bio_X509(bio_out, cert)) {
				BUF_MEM *bio_buf;
				BIO_get_mem_ptr(bio_out, &bio_buf);
				MAKE_STD_ZVAL(zcert);
				ZVAL_STRINGL(zcert, bio_buf->data, bio_buf->length, 1);
				add_assoc_zval(zout, "cert", zcert);
			}
			BIO_free(bio_out);

			bio_out = BIO_new(BIO_s_mem());
			if (PEM_write_bio_PrivateKey(bio_out, pkey, NULL, NULL, 0, 0, NULL)) {
				BUF_MEM *bio_buf;
				BIO_get_mem_ptr(bio_out, &bio_buf);
				MAKE_STD_ZVAL(zpkey);
				ZVAL_STRINGL(zpkey, bio_buf->data, bio_buf->length, 1);
				add_assoc_zval(zout, "pkey", zpkey);
			}
			BIO_free(bio_out);

			MAKE_STD_ZVAL(zextracerts);
			array_init(zextracerts);
			
			for (i=0;;i++) {
				zval * zextracert;
				X509* aCA = sk_X509_pop(ca);
				if (!aCA) break;
				
				bio_out = BIO_new(BIO_s_mem());
				if (PEM_write_bio_X509(bio_out, aCA)) {
					BUF_MEM *bio_buf;
					BIO_get_mem_ptr(bio_out, &bio_buf);
					MAKE_STD_ZVAL(zextracert);
					ZVAL_STRINGL(zextracert, bio_buf->data, bio_buf->length, 1);
					add_index_zval(zextracerts, i, zextracert);
					
				}
				BIO_free(bio_out);

				X509_free(aCA);
			}
			if(ca) {
				sk_X509_free(ca);
				add_assoc_zval(zout, "extracerts", zextracerts);
			} else {
				zval_dtor(zextracerts);
			}
			
			RETVAL_TRUE;
			
			PKCS12_free(p12);
		}
	}
	
  cleanup:
	if (bio_in) {
		BIO_free(bio_in);
	}
	if (pkey) {
		EVP_PKEY_free(pkey);
	}
	if (cert) { 
		X509_free(cert);
	}
}
/* }}} */

/* {{{ x509 CSR functions */

/* {{{ php_openssl_make_REQ */
static int php_openssl_make_REQ(struct php_x509_request * req, X509_REQ * csr, zval * dn, zval * attribs TSRMLS_DC)
{
	STACK_OF(CONF_VALUE) * dn_sk, *attr_sk = NULL;
	char * str, *dn_sect, *attr_sect;

	dn_sect = CONF_get_string(req->req_config, req->section_name, "distinguished_name");
	if (dn_sect == NULL) {
		return FAILURE;
	}
	dn_sk = CONF_get_section(req->req_config, dn_sect);
	if (dn_sk == NULL) { 
		return FAILURE;
	}
	attr_sect = CONF_get_string(req->req_config, req->section_name, "attributes");
	if (attr_sect == NULL) {
		attr_sk = NULL;
	} else {
		attr_sk = CONF_get_section(req->req_config, attr_sect);
		if (attr_sk == NULL) {
			return FAILURE;
		}
	}
	/* setup the version number: version 1 */
	if (X509_REQ_set_version(csr, 0L)) {
		int i, nid;
		char * type;
		CONF_VALUE * v;
		X509_NAME * subj;
		HashPosition hpos;
		zval ** item;
		
		subj = X509_REQ_get_subject_name(csr);
		/* apply values from the dn hash */
		zend_hash_internal_pointer_reset_ex(HASH_OF(dn), &hpos);
		while(zend_hash_get_current_data_ex(HASH_OF(dn), (void**)&item, &hpos) == SUCCESS) {
			char * strindex = NULL; 
			uint strindexlen = 0;
			ulong intindex;
			
			zend_hash_get_current_key_ex(HASH_OF(dn), &strindex, &strindexlen, &intindex, 0, &hpos);

			convert_to_string_ex(item);

			if (strindex) {
				int nid;

				nid = OBJ_txt2nid(strindex);
				if (nid != NID_undef) {
					if (!X509_NAME_add_entry_by_NID(subj, nid, MBSTRING_UTF8, 
								(unsigned char*)Z_STRVAL_PP(item), -1, -1, 0))
					{
						php_error_docref(NULL TSRMLS_CC, E_WARNING,
							"dn: add_entry_by_NID %d -> %s (failed; check error"
							" queue and value of string_mask OpenSSL option "
							"if illegal characters are reported)",
							nid, Z_STRVAL_PP(item));
						return FAILURE;
					}
				} else {
					php_error_docref(NULL TSRMLS_CC, E_WARNING, "dn: %s is not a recognized name", strindex);
				}
			}
			zend_hash_move_forward_ex(HASH_OF(dn), &hpos);
		}

		/* Finally apply defaults from config file */
		for(i = 0; i < sk_CONF_VALUE_num(dn_sk); i++) {
			int len;
			char buffer[200 + 1]; /*200 + \0 !*/
			
			v = sk_CONF_VALUE_value(dn_sk, i);
			type = v->name;
			
			len = strlen(type);
			if (len < sizeof("_default")) {
				continue;
			}
			len -= sizeof("_default") - 1;
			if (strcmp("_default", type + len) != 0) {
				continue;
			}
			if (len > 200) {
				len = 200;
			}
			memcpy(buffer, type, len);
			buffer[len] = '\0';
			type = buffer;
		
			/* Skip past any leading X. X: X, etc to allow for multiple
			 * instances */
			for (str = type; *str; str++) {
				if (*str == ':' || *str == ',' || *str == '.') {
					str++;
					if (*str) {
						type = str;
					}
					break;
				}
			}
			/* if it is already set, skip this */
			nid = OBJ_txt2nid(type);
			if (X509_NAME_get_index_by_NID(subj, nid, -1) >= 0) {
				continue;
			}
			if (!X509_NAME_add_entry_by_txt(subj, type, MBSTRING_UTF8, (unsigned char*)v->value, -1, -1, 0)) {
				php_error_docref(NULL TSRMLS_CC, E_WARNING, "add_entry_by_txt %s -> %s (failed)", type, v->value);
				return FAILURE;
			}
			if (!X509_NAME_entry_count(subj)) {
				php_error_docref(NULL TSRMLS_CC, E_WARNING, "no objects specified in config file");
				return FAILURE;
			}
		}
		if (attribs) {
			zend_hash_internal_pointer_reset_ex(HASH_OF(attribs), &hpos);
			while(zend_hash_get_current_data_ex(HASH_OF(attribs), (void**)&item, &hpos) == SUCCESS) {
				char *strindex = NULL;
				uint strindexlen;
				ulong intindex;

				zend_hash_get_current_key_ex(HASH_OF(attribs), &strindex, &strindexlen, &intindex, 0, &hpos);
				convert_to_string_ex(item);

				if (strindex) {
					int nid;

					nid = OBJ_txt2nid(strindex);
					if (nid != NID_undef) {
						if (!X509_NAME_add_entry_by_NID(subj, nid, MBSTRING_UTF8, (unsigned char*)Z_STRVAL_PP(item), -1, -1, 0)) {
							php_error_docref(NULL TSRMLS_CC, E_WARNING, "attribs: add_entry_by_NID %d -> %s (failed)", nid, Z_STRVAL_PP(item));
							return FAILURE;
						}
					} else {
						php_error_docref(NULL TSRMLS_CC, E_WARNING, "dn: %s is not a recognized name", strindex);
					}
				}
				zend_hash_move_forward_ex(HASH_OF(attribs), &hpos);
			}
			for (i = 0; i < sk_CONF_VALUE_num(attr_sk); i++) {
				v = sk_CONF_VALUE_value(attr_sk, i);
				/* if it is already set, skip this */
				nid = OBJ_txt2nid(v->name);
				if (X509_REQ_get_attr_by_NID(csr, nid, -1) >= 0) {
					continue;
				}
				if (!X509_REQ_add1_attr_by_txt(csr, v->name, MBSTRING_UTF8, (unsigned char*)v->value, -1)) {
					php_error_docref(NULL TSRMLS_CC, E_WARNING,
						"add1_attr_by_txt %s -> %s (failed; check error queue "
						"and value of string_mask OpenSSL option if illegal "
						"characters are reported)",
						v->name, v->value);
					return FAILURE;
				}
			}
		}
	}

	X509_REQ_set_pubkey(csr, req->priv_key);
	return SUCCESS;
}
/* }}} */

/* {{{ php_openssl_csr_from_zval */
static X509_REQ * php_openssl_csr_from_zval(zval ** val, int makeresource, long * resourceval TSRMLS_DC)
{
	X509_REQ * csr = NULL;
	char * filename = NULL;
	BIO * in;
	
	if (resourceval) {
		*resourceval = -1;
	}
	if (Z_TYPE_PP(val) == IS_RESOURCE) {
		void * what;
		int type;

		what = zend_fetch_resource(val TSRMLS_CC, -1, "OpenSSL X.509 CSR", &type, 1, le_csr);
		if (what) {
			if (resourceval) {
				*resourceval = Z_LVAL_PP(val);
			}
			return (X509_REQ*)what;
		}
		return NULL;
	} else if (Z_TYPE_PP(val) != IS_STRING) {
		return NULL;
	}

	if (Z_STRLEN_PP(val) > 7 && memcmp(Z_STRVAL_PP(val), "file://", sizeof("file://") - 1) == 0) {
		filename = Z_STRVAL_PP(val) + (sizeof("file://") - 1);
	}
	if (filename) {
		if (php_openssl_open_base_dir_chk(filename TSRMLS_CC)) {
			return NULL;
		}
		in = BIO_new_file(filename, "r");
	} else {
		in = BIO_new_mem_buf(Z_STRVAL_PP(val), Z_STRLEN_PP(val));
	}
	csr = PEM_read_bio_X509_REQ(in, NULL,NULL,NULL);
	BIO_free(in);

	return csr;
}
/* }}} */

/* {{{ proto bool openssl_csr_export_to_file(resource csr, string outfilename [, bool notext=true])
   Exports a CSR to file */
PHP_FUNCTION(openssl_csr_export_to_file)
{
	X509_REQ * csr;
	zval * zcsr = NULL;
	zend_bool notext = 1;
	char * filename = NULL; int filename_len;
	BIO * bio_out;
	long csr_resource;

	if (zend_parse_parameters(ZEND_NUM_ARGS() TSRMLS_CC, "rp|b", &zcsr, &filename, &filename_len, &notext) == FAILURE) {
		return;
	}
	RETVAL_FALSE;

	csr = php_openssl_csr_from_zval(&zcsr, 0, &csr_resource TSRMLS_CC);
	if (csr == NULL) {
		php_error_docref(NULL TSRMLS_CC, E_WARNING, "cannot get CSR from parameter 1");
		return;
	}

	if (php_openssl_open_base_dir_chk(filename TSRMLS_CC)) {
		return;
	}

	bio_out = BIO_new_file(filename, "w");
	if (bio_out) {
		if (!notext) {
			X509_REQ_print(bio_out, csr);
		}
		PEM_write_bio_X509_REQ(bio_out, csr);
		RETVAL_TRUE;
	} else {
		php_error_docref(NULL TSRMLS_CC, E_WARNING, "error opening file %s", filename);
	}

	if (csr_resource == -1 && csr) {
		X509_REQ_free(csr);
	}
	BIO_free(bio_out);
}
/* }}} */

/* {{{ proto bool openssl_csr_export(resource csr, string &out [, bool notext=true])
   Exports a CSR to file or a var */
PHP_FUNCTION(openssl_csr_export)
{
	X509_REQ * csr;
	zval * zcsr = NULL, *zout=NULL;
	zend_bool notext = 1;
	BIO * bio_out;

	long csr_resource;

	if (zend_parse_parameters(ZEND_NUM_ARGS() TSRMLS_CC, "rz|b", &zcsr, &zout, &notext) == FAILURE) {
		return;
	}
	RETVAL_FALSE;

	csr = php_openssl_csr_from_zval(&zcsr, 0, &csr_resource TSRMLS_CC);
	if (csr == NULL) {
		php_error_docref(NULL TSRMLS_CC, E_WARNING, "cannot get CSR from parameter 1");
		return;
	}

	/* export to a var */

	bio_out = BIO_new(BIO_s_mem());
	if (!notext) {
		X509_REQ_print(bio_out, csr);
	}

	if (PEM_write_bio_X509_REQ(bio_out, csr)) {
		BUF_MEM *bio_buf;

		BIO_get_mem_ptr(bio_out, &bio_buf);
		zval_dtor(zout);
		ZVAL_STRINGL(zout, bio_buf->data, bio_buf->length, 1);

		RETVAL_TRUE;
	}

	if (csr_resource == -1 && csr) {
		X509_REQ_free(csr);
	}
	BIO_free(bio_out);
}
/* }}} */

/* {{{ proto resource openssl_csr_sign(mixed csr, mixed x509, mixed priv_key, long days [, array config_args [, long serial]])
   Signs a cert with another CERT */
PHP_FUNCTION(openssl_csr_sign)
{
	zval ** zcert = NULL, **zcsr, **zpkey, *args = NULL;
	long num_days;
	long serial = 0L;
	X509 * cert = NULL, *new_cert = NULL;
	X509_REQ * csr;
	EVP_PKEY * key = NULL, *priv_key = NULL;
	long csr_resource, certresource = 0, keyresource = -1;
	int i;
	struct php_x509_request req;
	
	if (zend_parse_parameters(ZEND_NUM_ARGS() TSRMLS_CC, "ZZ!Zl|a!l", &zcsr, &zcert, &zpkey, &num_days, &args, &serial) == FAILURE)
		return;

	RETVAL_FALSE;
	PHP_SSL_REQ_INIT(&req);
	
	csr = php_openssl_csr_from_zval(zcsr, 0, &csr_resource TSRMLS_CC);
	if (csr == NULL) {
		php_error_docref(NULL TSRMLS_CC, E_WARNING, "cannot get CSR from parameter 1");
		return;
	}
	if (zcert) {
		cert = php_openssl_x509_from_zval(zcert, 0, &certresource TSRMLS_CC);
		if (cert == NULL) {
			php_error_docref(NULL TSRMLS_CC, E_WARNING, "cannot get cert from parameter 2");
			goto cleanup;
		}
	}
	priv_key = php_openssl_evp_from_zval(zpkey, 0, "", 1, &keyresource TSRMLS_CC);
	if (priv_key == NULL) {
		php_error_docref(NULL TSRMLS_CC, E_WARNING, "cannot get private key from parameter 3");
		goto cleanup;
	}
	if (cert && !X509_check_private_key(cert, priv_key)) {
		php_error_docref(NULL TSRMLS_CC, E_WARNING, "private key does not correspond to signing cert");
		goto cleanup;
	}
	
	if (PHP_SSL_REQ_PARSE(&req, args) == FAILURE) {
		goto cleanup;
	}
	/* Check that the request matches the signature */
	key = X509_REQ_get_pubkey(csr);
	if (key == NULL) {
		php_error_docref(NULL TSRMLS_CC, E_WARNING, "error unpacking public key");
		goto cleanup;
	}
	i = X509_REQ_verify(csr, key);

	if (i < 0) {
		php_error_docref(NULL TSRMLS_CC, E_WARNING, "Signature verification problems");
		goto cleanup;
	}
	else if (i == 0) {
		php_error_docref(NULL TSRMLS_CC, E_WARNING, "Signature did not match the certificate request");
		goto cleanup;
	}
	
	/* Now we can get on with it */
	
	new_cert = X509_new();
	if (new_cert == NULL) {
		php_error_docref(NULL TSRMLS_CC, E_WARNING, "No memory");
		goto cleanup;
	}
	/* Version 3 cert */
	if (!X509_set_version(new_cert, 2))
		goto cleanup;

	ASN1_INTEGER_set(X509_get_serialNumber(new_cert), serial);
	
	X509_set_subject_name(new_cert, X509_REQ_get_subject_name(csr));

	if (cert == NULL) {
		cert = new_cert;
	}
	if (!X509_set_issuer_name(new_cert, X509_get_subject_name(cert))) {
		goto cleanup;
	}
	X509_gmtime_adj(X509_get_notBefore(new_cert), 0);
	X509_gmtime_adj(X509_get_notAfter(new_cert), (long)60*60*24*num_days);
	i = X509_set_pubkey(new_cert, key);
	if (!i) {
		goto cleanup;
	}
	if (req.extensions_section) {
		X509V3_CTX ctx;
		
		X509V3_set_ctx(&ctx, cert, new_cert, csr, NULL, 0);
		X509V3_set_conf_lhash(&ctx, req.req_config);
		if (!X509V3_EXT_add_conf(req.req_config, &ctx, req.extensions_section, new_cert)) {
			goto cleanup;
		}
	}

	/* Now sign it */
	if (!X509_sign(new_cert, priv_key, req.digest)) {
		php_error_docref(NULL TSRMLS_CC, E_WARNING, "failed to sign it");
		goto cleanup;
	}
	
	/* Succeeded; lets return the cert */
	RETVAL_RESOURCE(zend_list_insert(new_cert, le_x509 TSRMLS_CC));
	new_cert = NULL;
	
cleanup:

	if (cert == new_cert) {
		cert = NULL;
	}
	PHP_SSL_REQ_DISPOSE(&req);

	if (keyresource == -1 && priv_key) {
		EVP_PKEY_free(priv_key);
	}
	if (key) {
		EVP_PKEY_free(key);
	}
	if (csr_resource == -1 && csr) {
		X509_REQ_free(csr);
	}
	if (certresource == -1 && cert) { 
		X509_free(cert);
	}
	if (new_cert) {
		X509_free(new_cert);
	}
}
/* }}} */

/* {{{ proto bool openssl_csr_new(array dn, resource &privkey [, array configargs [, array extraattribs]])
   Generates a privkey and CSR */
PHP_FUNCTION(openssl_csr_new)
{
	struct php_x509_request req;
	zval * args = NULL, * dn, *attribs = NULL;
	zval * out_pkey;
	X509_REQ * csr = NULL;
	int we_made_the_key = 1;
	long key_resource;
	
	if (zend_parse_parameters(ZEND_NUM_ARGS() TSRMLS_CC, "az|a!a!", &dn, &out_pkey, &args, &attribs) == FAILURE) {
		return;
	}
	RETVAL_FALSE;
	
	PHP_SSL_REQ_INIT(&req);

	if (PHP_SSL_REQ_PARSE(&req, args) == SUCCESS) {
		/* Generate or use a private key */
		if (Z_TYPE_P(out_pkey) != IS_NULL) {
			req.priv_key = php_openssl_evp_from_zval(&out_pkey, 0, NULL, 0, &key_resource TSRMLS_CC);
			if (req.priv_key != NULL) {
				we_made_the_key = 0;
			}
		}
		if (req.priv_key == NULL) {
			php_openssl_generate_private_key(&req TSRMLS_CC);
		}
		if (req.priv_key == NULL) {
			php_error_docref(NULL TSRMLS_CC, E_WARNING, "Unable to generate a private key");
		} else {
			csr = X509_REQ_new();
			if (csr) {
				if (php_openssl_make_REQ(&req, csr, dn, attribs TSRMLS_CC) == SUCCESS) {
					X509V3_CTX ext_ctx;

					X509V3_set_ctx(&ext_ctx, NULL, NULL, csr, NULL, 0);
					X509V3_set_conf_lhash(&ext_ctx, req.req_config);

					/* Add extensions */
					if (req.request_extensions_section && !X509V3_EXT_REQ_add_conf(req.req_config,
								&ext_ctx, req.request_extensions_section, csr))
					{
						php_error_docref(NULL TSRMLS_CC, E_WARNING, "Error loading extension section %s", req.request_extensions_section);
					} else {
						RETVAL_TRUE;
						
						if (X509_REQ_sign(csr, req.priv_key, req.digest)) {
							RETVAL_RESOURCE(zend_list_insert(csr, le_csr TSRMLS_CC));
							csr = NULL;			
						} else {
							php_error_docref(NULL TSRMLS_CC, E_WARNING, "Error signing request");
						}

						if (we_made_the_key) {
							/* and a resource for the private key */
							zval_dtor(out_pkey);
							ZVAL_RESOURCE(out_pkey, zend_list_insert(req.priv_key, le_key TSRMLS_CC));
							req.priv_key = NULL; /* make sure the cleanup code doesn't zap it! */
						} else if (key_resource != -1) {
							req.priv_key = NULL; /* make sure the cleanup code doesn't zap it! */
						}
					}
				}
				else {
					if (!we_made_the_key) {
						/* if we have not made the key we are not supposed to zap it by calling dispose! */
						req.priv_key = NULL;
					}
				}
			}
		}
	}
	if (csr) {
		X509_REQ_free(csr);
	}
	PHP_SSL_REQ_DISPOSE(&req);
}
/* }}} */

/* {{{ proto mixed openssl_csr_get_subject(mixed csr)
   Returns the subject of a CERT or FALSE on error */
PHP_FUNCTION(openssl_csr_get_subject)
{
	zval ** zcsr;
	zend_bool use_shortnames = 1;
	long csr_resource;
	X509_NAME * subject;
	X509_REQ * csr;

	if (zend_parse_parameters(ZEND_NUM_ARGS() TSRMLS_CC, "Z|b", &zcsr, &use_shortnames) == FAILURE) {
		return;
	}

	csr = php_openssl_csr_from_zval(zcsr, 0, &csr_resource TSRMLS_CC);

	if (csr == NULL) {
		RETURN_FALSE;
	}

	subject = X509_REQ_get_subject_name(csr);

	array_init(return_value);
	add_assoc_name_entry(return_value, NULL, subject, use_shortnames TSRMLS_CC);
	return;
}
/* }}} */

/* {{{ proto mixed openssl_csr_get_public_key(mixed csr)
	Returns the subject of a CERT or FALSE on error */
PHP_FUNCTION(openssl_csr_get_public_key)
{
	zval ** zcsr;
	zend_bool use_shortnames = 1;
	long csr_resource;

	X509_REQ * csr;
	EVP_PKEY *tpubkey;

	if (zend_parse_parameters(ZEND_NUM_ARGS() TSRMLS_CC, "Z|b", &zcsr, &use_shortnames) == FAILURE) {
		return;
	}

	csr = php_openssl_csr_from_zval(zcsr, 0, &csr_resource TSRMLS_CC);

	if (csr == NULL) {
		RETURN_FALSE;
	}

	tpubkey=X509_REQ_get_pubkey(csr);
	RETVAL_RESOURCE(zend_list_insert(tpubkey, le_key TSRMLS_CC));
	return;
}
/* }}} */

/* }}} */

/* {{{ EVP Public/Private key functions */

/* {{{ php_openssl_evp_from_zval
   Given a zval, coerce it into a EVP_PKEY object.
	It can be:
		1. private key resource from openssl_get_privatekey()
		2. X509 resource -> public key will be extracted from it
		3. if it starts with file:// interpreted as path to key file
		4. interpreted as the data from the cert/key file and interpreted in same way as openssl_get_privatekey()
		5. an array(0 => [items 2..4], 1 => passphrase)
		6. if val is a string (possibly starting with file:///) and it is not an X509 certificate, then interpret as public key
	NOTE: If you are requesting a private key but have not specified a passphrase, you should use an
	empty string rather than NULL for the passphrase - NULL causes a passphrase prompt to be emitted in
	the Apache error log!
*/
static EVP_PKEY * php_openssl_evp_from_zval(zval ** val, int public_key, char * passphrase, int makeresource, long * resourceval TSRMLS_DC)
{
	EVP_PKEY * key = NULL;
	X509 * cert = NULL;
	int free_cert = 0;
	long cert_res = -1;
	char * filename = NULL;
	zval tmp;

	Z_TYPE(tmp) = IS_NULL;

#define TMP_CLEAN \
	if (Z_TYPE(tmp) == IS_STRING) {\
		zval_dtor(&tmp); \
	} \
	return NULL;

	if (resourceval) {
		*resourceval = -1;
	}
	if (Z_TYPE_PP(val) == IS_ARRAY) {
		zval ** zphrase;
		
		/* get passphrase */

		if (zend_hash_index_find(HASH_OF(*val), 1, (void **)&zphrase) == FAILURE) {
			php_error_docref(NULL TSRMLS_CC, E_WARNING, "key array must be of the form array(0 => key, 1 => phrase)");
			return NULL;
		}
		
		if (Z_TYPE_PP(zphrase) == IS_STRING) {
			passphrase = Z_STRVAL_PP(zphrase);
		} else {
			tmp = **zphrase;
			zval_copy_ctor(&tmp);
			convert_to_string(&tmp);
			passphrase = Z_STRVAL(tmp);
		}

		/* now set val to be the key param and continue */
		if (zend_hash_index_find(HASH_OF(*val), 0, (void **)&val) == FAILURE) {
			php_error_docref(NULL TSRMLS_CC, E_WARNING, "key array must be of the form array(0 => key, 1 => phrase)");
			TMP_CLEAN;
		}
	}

	if (Z_TYPE_PP(val) == IS_RESOURCE) {
		void * what;
		int type;

		what = zend_fetch_resource(val TSRMLS_CC, -1, "OpenSSL X.509/key", &type, 2, le_x509, le_key);
		if (!what) {
			TMP_CLEAN;
		}
		if (resourceval) { 
			*resourceval = Z_LVAL_PP(val);
		}
		if (type == le_x509) {
			/* extract key from cert, depending on public_key param */
			cert = (X509*)what;
			free_cert = 0;
		} else if (type == le_key) {
			int is_priv;

			is_priv = php_openssl_is_private_key((EVP_PKEY*)what TSRMLS_CC);

			/* check whether it is actually a private key if requested */
			if (!public_key && !is_priv) {
				php_error_docref(NULL TSRMLS_CC, E_WARNING, "supplied key param is a public key");
				TMP_CLEAN;
			}

			if (public_key && is_priv) {
				php_error_docref(NULL TSRMLS_CC, E_WARNING, "Don't know how to get public key from this private key");
				TMP_CLEAN;
			} else {
				if (Z_TYPE(tmp) == IS_STRING) {
					zval_dtor(&tmp);
				}
				/* got the key - return it */
				return (EVP_PKEY*)what;
			}
		} else {
			/* other types could be used here - eg: file pointers and read in the data from them */
			TMP_CLEAN;
		}
	} else {
		/* force it to be a string and check if it refers to a file */
		/* passing non string values leaks, object uses toString, it returns NULL 
		 * See bug38255.phpt 
		 */
		if (!(Z_TYPE_PP(val) == IS_STRING || Z_TYPE_PP(val) == IS_OBJECT)) {
			TMP_CLEAN;
		}
		convert_to_string_ex(val);

		if (Z_STRLEN_PP(val) > 7 && memcmp(Z_STRVAL_PP(val), "file://", sizeof("file://") - 1) == 0) {
			filename = Z_STRVAL_PP(val) + (sizeof("file://") - 1);
		}
		/* it's an X509 file/cert of some kind, and we need to extract the data from that */
		if (public_key) {
			cert = php_openssl_x509_from_zval(val, 0, &cert_res TSRMLS_CC);
			free_cert = (cert_res == -1);
			/* actual extraction done later */
			if (!cert) {
				/* not a X509 certificate, try to retrieve public key */
				BIO* in;
				if (filename) {
					in = BIO_new_file(filename, "r");
				} else {
					in = BIO_new_mem_buf(Z_STRVAL_PP(val), Z_STRLEN_PP(val));
				}
				if (in == NULL) {
					TMP_CLEAN;
				}
				key = PEM_read_bio_PUBKEY(in, NULL,NULL, NULL);
				BIO_free(in);
			}
		} else {
			/* we want the private key */
			BIO *in;

			if (filename) {
				if (php_openssl_open_base_dir_chk(filename TSRMLS_CC)) {
					TMP_CLEAN;
				}
				in = BIO_new_file(filename, "r");
			} else {
				in = BIO_new_mem_buf(Z_STRVAL_PP(val), Z_STRLEN_PP(val));
			}

			if (in == NULL) {
				TMP_CLEAN;
			}
			key = PEM_read_bio_PrivateKey(in, NULL,NULL, passphrase);
			BIO_free(in);
		}
	}

	if (public_key && cert && key == NULL) {
		/* extract public key from X509 cert */
		key = (EVP_PKEY *) X509_get_pubkey(cert);
	}

	if (free_cert && cert) {
		X509_free(cert);
	}
	if (key && makeresource && resourceval) {
		*resourceval = ZEND_REGISTER_RESOURCE(NULL, key, le_key);
	}
	if (Z_TYPE(tmp) == IS_STRING) {
		zval_dtor(&tmp);
	}
	return key;
}
/* }}} */

/* {{{ php_openssl_generate_private_key */
static EVP_PKEY * php_openssl_generate_private_key(struct php_x509_request * req TSRMLS_DC)
{
	char * randfile = NULL;
	int egdsocket, seeded;
	EVP_PKEY * return_val = NULL;
	
	if (req->priv_key_bits < MIN_KEY_LENGTH) {
		php_error_docref(NULL TSRMLS_CC, E_WARNING, "private key length is too short; it needs to be at least %d bits, not %d",
				MIN_KEY_LENGTH, req->priv_key_bits);
		return NULL;
	}

	randfile = CONF_get_string(req->req_config, req->section_name, "RANDFILE");
	php_openssl_load_rand_file(randfile, &egdsocket, &seeded TSRMLS_CC);
	
	if ((req->priv_key = EVP_PKEY_new()) != NULL) {
		switch(req->priv_key_type) {
			case OPENSSL_KEYTYPE_RSA:
				if (EVP_PKEY_assign_RSA(req->priv_key, RSA_generate_key(req->priv_key_bits, 0x10001, NULL, NULL))) {
					return_val = req->priv_key;
				}
				break;
#if !defined(NO_DSA) && defined(HAVE_DSA_DEFAULT_METHOD)
			case OPENSSL_KEYTYPE_DSA:
				{
					DSA *dsapar = DSA_generate_parameters(req->priv_key_bits, NULL, 0, NULL, NULL, NULL, NULL);
					if (dsapar) {
						DSA_set_method(dsapar, DSA_get_default_method());
						if (DSA_generate_key(dsapar)) {
							if (EVP_PKEY_assign_DSA(req->priv_key, dsapar)) {
								return_val = req->priv_key;
							}
						} else {
							DSA_free(dsapar);
						}
					}
				}
				break;
#endif
#if !defined(NO_DH)
			case OPENSSL_KEYTYPE_DH:
				{
					DH *dhpar = DH_generate_parameters(req->priv_key_bits, 2, NULL, NULL);
					int codes = 0;

					if (dhpar) {
						DH_set_method(dhpar, DH_get_default_method());
						if (DH_check(dhpar, &codes) && codes == 0 && DH_generate_key(dhpar)) {
							if (EVP_PKEY_assign_DH(req->priv_key, dhpar)) {
								return_val = req->priv_key;
							}
						} else {
							DH_free(dhpar);
						}
					}
				}
				break;
#endif
			default:
				php_error_docref(NULL TSRMLS_CC, E_WARNING, "Unsupported private key type");
		}
	}

	php_openssl_write_rand_file(randfile, egdsocket, seeded);
	
	if (return_val == NULL) {
		EVP_PKEY_free(req->priv_key);
		req->priv_key = NULL;
		return NULL;
	}
	
	return return_val;
}
/* }}} */

/* {{{ php_openssl_is_private_key
	Check whether the supplied key is a private key by checking if the secret prime factors are set */
static int php_openssl_is_private_key(EVP_PKEY* pkey TSRMLS_DC)
{
	assert(pkey != NULL);

	switch (pkey->type) {
#ifndef NO_RSA
		case EVP_PKEY_RSA:
		case EVP_PKEY_RSA2:
			assert(pkey->pkey.rsa != NULL);
			if (pkey->pkey.rsa != NULL && (NULL == pkey->pkey.rsa->p || NULL == pkey->pkey.rsa->q)) {
				return 0;
			}
			break;
#endif
#ifndef NO_DSA
		case EVP_PKEY_DSA:
		case EVP_PKEY_DSA1:
		case EVP_PKEY_DSA2:
		case EVP_PKEY_DSA3:
		case EVP_PKEY_DSA4:
			assert(pkey->pkey.dsa != NULL);

			if (NULL == pkey->pkey.dsa->p || NULL == pkey->pkey.dsa->q || NULL == pkey->pkey.dsa->priv_key){ 
				return 0;
			}
			break;
#endif
#ifndef NO_DH
		case EVP_PKEY_DH:
			assert(pkey->pkey.dh != NULL);

			if (NULL == pkey->pkey.dh->p || NULL == pkey->pkey.dh->priv_key) {
				return 0;
			}
			break;
#endif
#ifdef HAVE_EVP_PKEY_EC
		case EVP_PKEY_EC:
			assert(pkey->pkey.ec != NULL);

			if ( NULL == EC_KEY_get0_private_key(pkey->pkey.ec)) {
				return 0;
			}
			break;
#endif
		default:
			php_error_docref(NULL TSRMLS_CC, E_WARNING, "key type not supported in this PHP build!");
			break;
	}
	return 1;
}
/* }}} */

#define OPENSSL_PKEY_GET_BN(_type, _name) do {							\
		if (pkey->pkey._type->_name != NULL) {							\
			int len = BN_num_bytes(pkey->pkey._type->_name);			\
			char *str = emalloc(len + 1);								\
			BN_bn2bin(pkey->pkey._type->_name, (unsigned char*)str);	\
			str[len] = 0;                                           	\
			add_assoc_stringl(_type, #_name, str, len, 0);				\
		}																\
	} while (0)

#define OPENSSL_PKEY_SET_BN(_ht, _type, _name) do {						\
		zval **bn;														\
		if (zend_hash_find(_ht, #_name, sizeof(#_name),	(void**)&bn) == SUCCESS && \
				Z_TYPE_PP(bn) == IS_STRING) {							\
			_type->_name = BN_bin2bn(									\
				(unsigned char*)Z_STRVAL_PP(bn),						\
	 			Z_STRLEN_PP(bn), NULL);									\
	    }                                                               \
	} while (0);


/* {{{ proto resource openssl_pkey_new([array configargs])
   Generates a new private key */
PHP_FUNCTION(openssl_pkey_new)
{
	struct php_x509_request req;
	zval * args = NULL;
	zval **data;

	if (zend_parse_parameters(ZEND_NUM_ARGS() TSRMLS_CC, "|a!", &args) == FAILURE) {
		return;
	}
	RETVAL_FALSE;

	if (args && Z_TYPE_P(args) == IS_ARRAY) {
		EVP_PKEY *pkey;

		if (zend_hash_find(Z_ARRVAL_P(args), "rsa", sizeof("rsa"), (void**)&data) == SUCCESS &&
		    Z_TYPE_PP(data) == IS_ARRAY) {
		    pkey = EVP_PKEY_new();
		    if (pkey) {
				RSA *rsa = RSA_new();
				if (rsa) {
					OPENSSL_PKEY_SET_BN(Z_ARRVAL_PP(data), rsa, n);
					OPENSSL_PKEY_SET_BN(Z_ARRVAL_PP(data), rsa, e);
					OPENSSL_PKEY_SET_BN(Z_ARRVAL_PP(data), rsa, d);
					OPENSSL_PKEY_SET_BN(Z_ARRVAL_PP(data), rsa, p);
					OPENSSL_PKEY_SET_BN(Z_ARRVAL_PP(data), rsa, q);
					OPENSSL_PKEY_SET_BN(Z_ARRVAL_PP(data), rsa, dmp1);
					OPENSSL_PKEY_SET_BN(Z_ARRVAL_PP(data), rsa, dmq1);
					OPENSSL_PKEY_SET_BN(Z_ARRVAL_PP(data), rsa, iqmp);
					if (rsa->n && rsa->d) {
						if (EVP_PKEY_assign_RSA(pkey, rsa)) {
							RETURN_RESOURCE(zend_list_insert(pkey, le_key TSRMLS_CC));
						}
					}
					RSA_free(rsa);
				}
				EVP_PKEY_free(pkey);
			}
			RETURN_FALSE;
		} else if (zend_hash_find(Z_ARRVAL_P(args), "dsa", sizeof("dsa"), (void**)&data) == SUCCESS &&
		           Z_TYPE_PP(data) == IS_ARRAY) {
		    pkey = EVP_PKEY_new();
		    if (pkey) {
				DSA *dsa = DSA_new();
				if (dsa) {
					OPENSSL_PKEY_SET_BN(Z_ARRVAL_PP(data), dsa, p);
					OPENSSL_PKEY_SET_BN(Z_ARRVAL_PP(data), dsa, q);
					OPENSSL_PKEY_SET_BN(Z_ARRVAL_PP(data), dsa, g);
					OPENSSL_PKEY_SET_BN(Z_ARRVAL_PP(data), dsa, priv_key);
					OPENSSL_PKEY_SET_BN(Z_ARRVAL_PP(data), dsa, pub_key);
					if (dsa->p && dsa->q && dsa->g) {
						if (!dsa->priv_key && !dsa->pub_key) {
							DSA_generate_key(dsa);
						}
						if (EVP_PKEY_assign_DSA(pkey, dsa)) {
							RETURN_RESOURCE(zend_list_insert(pkey, le_key TSRMLS_CC));
						}
					}
					DSA_free(dsa);
				}
				EVP_PKEY_free(pkey);
			}
			RETURN_FALSE;
		} else if (zend_hash_find(Z_ARRVAL_P(args), "dh", sizeof("dh"), (void**)&data) == SUCCESS &&
		           Z_TYPE_PP(data) == IS_ARRAY) {
		    pkey = EVP_PKEY_new();
		    if (pkey) {
				DH *dh = DH_new();
				if (dh) {
					OPENSSL_PKEY_SET_BN(Z_ARRVAL_PP(data), dh, p);
					OPENSSL_PKEY_SET_BN(Z_ARRVAL_PP(data), dh, g);
					OPENSSL_PKEY_SET_BN(Z_ARRVAL_PP(data), dh, priv_key);
					OPENSSL_PKEY_SET_BN(Z_ARRVAL_PP(data), dh, pub_key);
					if (dh->p && dh->g) {
						if (!dh->pub_key) {
							DH_generate_key(dh);
						}
						if (EVP_PKEY_assign_DH(pkey, dh)) {
							RETURN_RESOURCE(zend_list_insert(pkey, le_key TSRMLS_CC));
						}
					}
					DH_free(dh);
				}
				EVP_PKEY_free(pkey);
			}
			RETURN_FALSE;
		}
	} 

	PHP_SSL_REQ_INIT(&req);

	if (PHP_SSL_REQ_PARSE(&req, args) == SUCCESS)
	{
		if (php_openssl_generate_private_key(&req TSRMLS_CC)) {
			/* pass back a key resource */
			RETVAL_RESOURCE(zend_list_insert(req.priv_key, le_key TSRMLS_CC));
			/* make sure the cleanup code doesn't zap it! */
			req.priv_key = NULL;
		}
	}
	PHP_SSL_REQ_DISPOSE(&req);
}
/* }}} */

/* {{{ proto bool openssl_pkey_export_to_file(mixed key, string outfilename [, string passphrase, array config_args)
   Gets an exportable representation of a key into a file */
PHP_FUNCTION(openssl_pkey_export_to_file)
{
	struct php_x509_request req;
	zval ** zpkey, * args = NULL;
	char * passphrase = NULL; int passphrase_len = 0;
	char * filename = NULL; int filename_len = 0;
	long key_resource = -1;
	EVP_PKEY * key;
	BIO * bio_out = NULL;
	const EVP_CIPHER * cipher;
	
	if (zend_parse_parameters(ZEND_NUM_ARGS() TSRMLS_CC, "Zp|s!a!", &zpkey, &filename, &filename_len, &passphrase, &passphrase_len, &args) == FAILURE) {
		return;
	}
	RETVAL_FALSE;

	key = php_openssl_evp_from_zval(zpkey, 0, passphrase, 0, &key_resource TSRMLS_CC);

	if (key == NULL) {
		php_error_docref(NULL TSRMLS_CC, E_WARNING, "cannot get key from parameter 1");
		RETURN_FALSE;
	}
	
	if (php_openssl_open_base_dir_chk(filename TSRMLS_CC)) {
		RETURN_FALSE;
	}
	
	PHP_SSL_REQ_INIT(&req);

	if (PHP_SSL_REQ_PARSE(&req, args) == SUCCESS) {
		bio_out = BIO_new_file(filename, "w");

		if (passphrase && req.priv_key_encrypt) {
			if (req.priv_key_encrypt_cipher) {
				cipher = req.priv_key_encrypt_cipher;
			} else {
				cipher = (EVP_CIPHER *) EVP_des_ede3_cbc();
			}
		} else {
			cipher = NULL;
		}
		if (PEM_write_bio_PrivateKey(bio_out, key, cipher, (unsigned char *)passphrase, passphrase_len, NULL, NULL)) {
			/* Success!
			 * If returning the output as a string, do so now */
			RETVAL_TRUE;
		}
	}
	PHP_SSL_REQ_DISPOSE(&req);

	if (key_resource == -1 && key) {
		EVP_PKEY_free(key);
	}
	if (bio_out) {
		BIO_free(bio_out);
	}
}
/* }}} */

/* {{{ proto bool openssl_pkey_export(mixed key, &mixed out [, string passphrase [, array config_args]])
   Gets an exportable representation of a key into a string or file */
PHP_FUNCTION(openssl_pkey_export)
{
	struct php_x509_request req;
	zval ** zpkey, * args = NULL, *out;
	char * passphrase = NULL; int passphrase_len = 0;
	long key_resource = -1;
	EVP_PKEY * key;
	BIO * bio_out = NULL;
	const EVP_CIPHER * cipher;
	
	if (zend_parse_parameters(ZEND_NUM_ARGS() TSRMLS_CC, "Zz|s!a!", &zpkey, &out, &passphrase, &passphrase_len, &args) == FAILURE) {
		return;
	}
	RETVAL_FALSE;

	key = php_openssl_evp_from_zval(zpkey, 0, passphrase, 0, &key_resource TSRMLS_CC);

	if (key == NULL) {
		php_error_docref(NULL TSRMLS_CC, E_WARNING, "cannot get key from parameter 1");
		RETURN_FALSE;
	}
	
	PHP_SSL_REQ_INIT(&req);

	if (PHP_SSL_REQ_PARSE(&req, args) == SUCCESS) {
		bio_out = BIO_new(BIO_s_mem());

		if (passphrase && req.priv_key_encrypt) {
			if (req.priv_key_encrypt_cipher) {
				cipher = req.priv_key_encrypt_cipher;
			} else {
				cipher = (EVP_CIPHER *) EVP_des_ede3_cbc();
			}
		} else {
			cipher = NULL;
		}
		if (PEM_write_bio_PrivateKey(bio_out, key, cipher, (unsigned char *)passphrase, passphrase_len, NULL, NULL)) {
			/* Success!
			 * If returning the output as a string, do so now */

			char * bio_mem_ptr;
			long bio_mem_len;
			RETVAL_TRUE;

			bio_mem_len = BIO_get_mem_data(bio_out, &bio_mem_ptr);
			zval_dtor(out);
			ZVAL_STRINGL(out, bio_mem_ptr, bio_mem_len, 1);
		}
	}
	PHP_SSL_REQ_DISPOSE(&req);

	if (key_resource == -1 && key) {
		EVP_PKEY_free(key);
	}
	if (bio_out) {
		BIO_free(bio_out);
	}
}
/* }}} */

/* {{{ proto int openssl_pkey_get_public(mixed cert)
   Gets public key from X.509 certificate */
PHP_FUNCTION(openssl_pkey_get_public)
{
	zval **cert;
	EVP_PKEY *pkey;

	if (zend_parse_parameters(ZEND_NUM_ARGS() TSRMLS_CC, "Z", &cert) == FAILURE) {
		return;
	}
	Z_TYPE_P(return_value) = IS_RESOURCE;
	pkey = php_openssl_evp_from_zval(cert, 1, NULL, 1, &Z_LVAL_P(return_value) TSRMLS_CC);

	if (pkey == NULL) {
		RETURN_FALSE;
	}
	zend_list_addref(Z_LVAL_P(return_value));
}
/* }}} */

/* {{{ proto void openssl_pkey_free(int key)
   Frees a key */
PHP_FUNCTION(openssl_pkey_free)
{
	zval *key;
	EVP_PKEY *pkey;

	if (zend_parse_parameters(ZEND_NUM_ARGS() TSRMLS_CC, "r", &key) == FAILURE) {
		return;
	}
	ZEND_FETCH_RESOURCE(pkey, EVP_PKEY *, &key, -1, "OpenSSL key", le_key);
	zend_list_delete(Z_LVAL_P(key));
}
/* }}} */

/* {{{ proto int openssl_pkey_get_private(string key [, string passphrase])
   Gets private keys */
PHP_FUNCTION(openssl_pkey_get_private)
{
	zval **cert;
	EVP_PKEY *pkey;
	char * passphrase = "";
	int passphrase_len = sizeof("")-1;

	if (zend_parse_parameters(ZEND_NUM_ARGS() TSRMLS_CC, "Z|s", &cert, &passphrase, &passphrase_len) == FAILURE) {
		return;
	}
	Z_TYPE_P(return_value) = IS_RESOURCE;
	pkey = php_openssl_evp_from_zval(cert, 0, passphrase, 1, &Z_LVAL_P(return_value) TSRMLS_CC);

	if (pkey == NULL) {
		RETURN_FALSE;
	}
	zend_list_addref(Z_LVAL_P(return_value));
}

/* }}} */

/* {{{ proto resource openssl_pkey_get_details(resource key)
	returns an array with the key details (bits, pkey, type)*/
PHP_FUNCTION(openssl_pkey_get_details)
{
	zval *key;
	EVP_PKEY *pkey;
	BIO *out;
	unsigned int pbio_len;
	char *pbio;
	long ktype;

	if (zend_parse_parameters(ZEND_NUM_ARGS() TSRMLS_CC, "r", &key) == FAILURE) {
		return;
	}
	ZEND_FETCH_RESOURCE(pkey, EVP_PKEY *, &key, -1, "OpenSSL key", le_key);
	if (!pkey) {
		RETURN_FALSE;
	}
	out = BIO_new(BIO_s_mem());
	PEM_write_bio_PUBKEY(out, pkey);
	pbio_len = BIO_get_mem_data(out, &pbio);

	array_init(return_value);
	add_assoc_long(return_value, "bits", EVP_PKEY_bits(pkey));
	add_assoc_stringl(return_value, "key", pbio, pbio_len, 1);
	/*TODO: Use the real values once the openssl constants are used 
	 * See the enum at the top of this file
	 */
	switch (EVP_PKEY_type(pkey->type)) {
		case EVP_PKEY_RSA:
		case EVP_PKEY_RSA2:
			ktype = OPENSSL_KEYTYPE_RSA;

			if (pkey->pkey.rsa != NULL) {
				zval *rsa;

				ALLOC_INIT_ZVAL(rsa);
				array_init(rsa);
				OPENSSL_PKEY_GET_BN(rsa, n);
				OPENSSL_PKEY_GET_BN(rsa, e);
				OPENSSL_PKEY_GET_BN(rsa, d);
				OPENSSL_PKEY_GET_BN(rsa, p);
				OPENSSL_PKEY_GET_BN(rsa, q);
				OPENSSL_PKEY_GET_BN(rsa, dmp1);
				OPENSSL_PKEY_GET_BN(rsa, dmq1);
				OPENSSL_PKEY_GET_BN(rsa, iqmp);
				add_assoc_zval(return_value, "rsa", rsa);
			}

			break;	
		case EVP_PKEY_DSA:
		case EVP_PKEY_DSA2:
		case EVP_PKEY_DSA3:
		case EVP_PKEY_DSA4:
			ktype = OPENSSL_KEYTYPE_DSA;

			if (pkey->pkey.dsa != NULL) {
				zval *dsa;

				ALLOC_INIT_ZVAL(dsa);
				array_init(dsa);
				OPENSSL_PKEY_GET_BN(dsa, p);
				OPENSSL_PKEY_GET_BN(dsa, q);
				OPENSSL_PKEY_GET_BN(dsa, g);
				OPENSSL_PKEY_GET_BN(dsa, priv_key);
				OPENSSL_PKEY_GET_BN(dsa, pub_key);
				add_assoc_zval(return_value, "dsa", dsa);
			}
			break;
		case EVP_PKEY_DH:
			
			ktype = OPENSSL_KEYTYPE_DH;

			if (pkey->pkey.dh != NULL) {
				zval *dh;

				ALLOC_INIT_ZVAL(dh);
				array_init(dh);
				OPENSSL_PKEY_GET_BN(dh, p);
				OPENSSL_PKEY_GET_BN(dh, g);
				OPENSSL_PKEY_GET_BN(dh, priv_key);
				OPENSSL_PKEY_GET_BN(dh, pub_key);
				add_assoc_zval(return_value, "dh", dh);
			}

			break;
<<<<<<< HEAD
#ifdef EVP_PKEY_EC 
=======
#ifdef HAVE_EVP_PKEY_EC
>>>>>>> 633f898f
		case EVP_PKEY_EC:
			ktype = OPENSSL_KEYTYPE_EC;
			break;
#endif
		default:
			ktype = -1;
			break;
	}
	add_assoc_long(return_value, "type", ktype);

	BIO_free(out);
}
/* }}} */

/* }}} */

#if OPENSSL_VERSION_NUMBER >= 0x10000000L

/* {{{ proto string openssl_pbkdf2(string password, string salt, long key_length, long iterations [, string digest_method = "sha1"])
   Generates a PKCS5 v2 PBKDF2 string, defaults to sha1 */
PHP_FUNCTION(openssl_pbkdf2)
{
	long key_length = 0, iterations = 0;
	char *password; int password_len;
	char *salt; int salt_len;
	char *method; int method_len = 0;
	unsigned char *out_buffer;

	const EVP_MD *digest;

	if (zend_parse_parameters(ZEND_NUM_ARGS() TSRMLS_CC, "ssll|s",
				&password, &password_len,
				&salt, &salt_len,
				&key_length, &iterations,
				&method, &method_len) == FAILURE) {
		return;
	}

	if (key_length <= 0) {
		RETURN_FALSE;
	}

	if (method_len) {
		digest = EVP_get_digestbyname(method);
	} else {
		digest = EVP_sha1();
	}

	if (!digest) {
		php_error_docref(NULL TSRMLS_CC, E_WARNING, "Unknown signature algorithm");
		RETURN_FALSE;
	}

	out_buffer = emalloc(key_length + 1);
	out_buffer[key_length] = '\0';

	if (PKCS5_PBKDF2_HMAC(password, password_len, (unsigned char *)salt, salt_len, iterations, digest, key_length, out_buffer) == 1) {
		RETVAL_STRINGL((char *)out_buffer, key_length, 0);
	} else {
		efree(out_buffer);
		RETURN_FALSE;
	}
}
/* }}} */

#endif

/* {{{ PKCS7 S/MIME functions */

/* {{{ proto bool openssl_pkcs7_verify(string filename, long flags [, string signerscerts [, array cainfo [, string extracerts [, string content]]]])
   Verifys that the data block is intact, the signer is who they say they are, and returns the CERTs of the signers */
PHP_FUNCTION(openssl_pkcs7_verify)
{
	X509_STORE * store = NULL;
	zval * cainfo = NULL;
	STACK_OF(X509) *signers= NULL;
	STACK_OF(X509) *others = NULL;
	PKCS7 * p7 = NULL;
	BIO * in = NULL, * datain = NULL, * dataout = NULL;
	long flags = 0;
	char * filename; int filename_len;
	char * extracerts = NULL; int extracerts_len = 0;
	char * signersfilename = NULL; int signersfilename_len = 0;
	char * datafilename = NULL; int datafilename_len = 0;
	
	RETVAL_LONG(-1);

	if (zend_parse_parameters(ZEND_NUM_ARGS() TSRMLS_CC, "pl|papp", &filename, &filename_len,
				&flags, &signersfilename, &signersfilename_len, &cainfo,
				&extracerts, &extracerts_len, &datafilename, &datafilename_len) == FAILURE) {
		return;
	}
	
	if (extracerts) {
		others = load_all_certs_from_file(extracerts);
		if (others == NULL) {
			goto clean_exit;
		}
	}

	flags = flags & ~PKCS7_DETACHED;

	store = setup_verify(cainfo TSRMLS_CC);

	if (!store) {
		goto clean_exit;
	}
	if (php_openssl_open_base_dir_chk(filename TSRMLS_CC)) {
		goto clean_exit;
	}

	in = BIO_new_file(filename, (flags & PKCS7_BINARY) ? "rb" : "r");
	if (in == NULL) {
		goto clean_exit;
	}
	p7 = SMIME_read_PKCS7(in, &datain);
	if (p7 == NULL) {
#if DEBUG_SMIME
		zend_printf("SMIME_read_PKCS7 failed\n");
#endif
		goto clean_exit;
	}

	if (datafilename) {

		if (php_openssl_open_base_dir_chk(datafilename TSRMLS_CC)) {
			goto clean_exit;
		}

		dataout = BIO_new_file(datafilename, "w");
		if (dataout == NULL) {
			goto clean_exit;
		}
	}
#if DEBUG_SMIME
	zend_printf("Calling PKCS7 verify\n");
#endif

	if (PKCS7_verify(p7, others, store, datain, dataout, flags)) {

		RETVAL_TRUE;

		if (signersfilename) {
			BIO *certout;
		
			if (php_openssl_open_base_dir_chk(signersfilename TSRMLS_CC)) {
				goto clean_exit;
			}
		
			certout = BIO_new_file(signersfilename, "w");
			if (certout) {
				int i;
				signers = PKCS7_get0_signers(p7, NULL, flags);

				for(i = 0; i < sk_X509_num(signers); i++) {
					PEM_write_bio_X509(certout, sk_X509_value(signers, i));
				}
				BIO_free(certout);
				sk_X509_free(signers);
			} else {
				php_error_docref(NULL TSRMLS_CC, E_WARNING, "signature OK, but cannot open %s for writing", signersfilename);
				RETVAL_LONG(-1);
			}
		}
		goto clean_exit;
	} else {
		RETVAL_FALSE;
	}
clean_exit:
	X509_STORE_free(store);
	BIO_free(datain);
	BIO_free(in);
	BIO_free(dataout);
	PKCS7_free(p7);
	sk_X509_free(others);
}
/* }}} */

/* {{{ proto bool openssl_pkcs7_encrypt(string infile, string outfile, mixed recipcerts, array headers [, long flags [, long cipher]])
   Encrypts the message in the file named infile with the certificates in recipcerts and output the result to the file named outfile */
PHP_FUNCTION(openssl_pkcs7_encrypt)
{
	zval ** zrecipcerts, * zheaders = NULL;
	STACK_OF(X509) * recipcerts = NULL;
	BIO * infile = NULL, * outfile = NULL;
	long flags = 0;
	PKCS7 * p7 = NULL;
	HashPosition hpos;
	zval ** zcertval;
	X509 * cert;
	const EVP_CIPHER *cipher = NULL;
	long cipherid = PHP_OPENSSL_CIPHER_DEFAULT;
	uint strindexlen;
	ulong intindex;
	char * strindex;
	char * infilename = NULL;	int infilename_len;
	char * outfilename = NULL;	int outfilename_len;
	
	RETVAL_FALSE;

	if (zend_parse_parameters(ZEND_NUM_ARGS() TSRMLS_CC, "ppZa!|ll", &infilename, &infilename_len,
				&outfilename, &outfilename_len, &zrecipcerts, &zheaders, &flags, &cipherid) == FAILURE)
		return;

	
	if (php_openssl_open_base_dir_chk(infilename TSRMLS_CC) || php_openssl_open_base_dir_chk(outfilename TSRMLS_CC)) {
		return;
	}

	infile = BIO_new_file(infilename, "r");
	if (infile == NULL) {
		goto clean_exit;
	}

	outfile = BIO_new_file(outfilename, "w");
	if (outfile == NULL) { 
		goto clean_exit;
	}

	recipcerts = sk_X509_new_null();

	/* get certs */
	if (Z_TYPE_PP(zrecipcerts) == IS_ARRAY) {
		zend_hash_internal_pointer_reset_ex(HASH_OF(*zrecipcerts), &hpos);
		while(zend_hash_get_current_data_ex(HASH_OF(*zrecipcerts), (void**)&zcertval, &hpos) == SUCCESS) {
			long certresource;

			cert = php_openssl_x509_from_zval(zcertval, 0, &certresource TSRMLS_CC);
			if (cert == NULL) {
				goto clean_exit;
			}

			if (certresource != -1) {
				/* we shouldn't free this particular cert, as it is a resource.
					make a copy and push that on the stack instead */
				cert = X509_dup(cert);
				if (cert == NULL) {
					goto clean_exit;
				}
			}
			sk_X509_push(recipcerts, cert);

			zend_hash_move_forward_ex(HASH_OF(*zrecipcerts), &hpos);
		}
	} else {
		/* a single certificate */
		long certresource;

		cert = php_openssl_x509_from_zval(zrecipcerts, 0, &certresource TSRMLS_CC);
		if (cert == NULL) {
			goto clean_exit;
		}

		if (certresource != -1) {
			/* we shouldn't free this particular cert, as it is a resource.
				make a copy and push that on the stack instead */
			cert = X509_dup(cert);
			if (cert == NULL) {
				goto clean_exit;
			}
		}
		sk_X509_push(recipcerts, cert);
	}

	/* sanity check the cipher */
	cipher = php_openssl_get_evp_cipher_from_algo(cipherid);
	if (cipher == NULL) {
		/* shouldn't happen */
		php_error_docref(NULL TSRMLS_CC, E_WARNING, "Failed to get cipher");
		goto clean_exit;
	}

	p7 = PKCS7_encrypt(recipcerts, infile, (EVP_CIPHER*)cipher, flags);

	if (p7 == NULL) {
		goto clean_exit;
	}

	/* tack on extra headers */
	if (zheaders) {
		zend_hash_internal_pointer_reset_ex(HASH_OF(zheaders), &hpos);
		while(zend_hash_get_current_data_ex(HASH_OF(zheaders), (void**)&zcertval, &hpos) == SUCCESS) {
			strindex = NULL;
			zend_hash_get_current_key_ex(HASH_OF(zheaders), &strindex, &strindexlen, &intindex, 0, &hpos);

			convert_to_string_ex(zcertval);

			if (strindex) {
				BIO_printf(outfile, "%s: %s\n", strindex, Z_STRVAL_PP(zcertval));
			} else {
				BIO_printf(outfile, "%s\n", Z_STRVAL_PP(zcertval));
			}

			zend_hash_move_forward_ex(HASH_OF(zheaders), &hpos);
		}
	}

	(void)BIO_reset(infile);

	/* write the encrypted data */
	SMIME_write_PKCS7(outfile, p7, infile, flags);

	RETVAL_TRUE;

clean_exit:
	PKCS7_free(p7);
	BIO_free(infile);
	BIO_free(outfile);
	if (recipcerts) {
		sk_X509_pop_free(recipcerts, X509_free);
	}
}
/* }}} */

/* {{{ proto bool openssl_pkcs7_sign(string infile, string outfile, mixed signcert, mixed signkey, array headers [, long flags [, string extracertsfilename]])
   Signs the MIME message in the file named infile with signcert/signkey and output the result to file name outfile. headers lists plain text headers to exclude from the signed portion of the message, and should include to, from and subject as a minimum */

PHP_FUNCTION(openssl_pkcs7_sign)
{
	zval ** zcert, ** zprivkey, * zheaders;
	zval ** hval;
	X509 * cert = NULL;
	EVP_PKEY * privkey = NULL;
	long flags = PKCS7_DETACHED;
	PKCS7 * p7 = NULL;
	BIO * infile = NULL, * outfile = NULL;
	STACK_OF(X509) *others = NULL;
	long certresource = -1, keyresource = -1;
	ulong intindex;
	uint strindexlen;
	HashPosition hpos;
	char * strindex;
	char * infilename;	int infilename_len;
	char * outfilename;	int outfilename_len;
	char * extracertsfilename = NULL; int extracertsfilename_len;

	if (zend_parse_parameters(ZEND_NUM_ARGS() TSRMLS_CC, "ppZZa!|lp",
				&infilename, &infilename_len, &outfilename, &outfilename_len,
				&zcert, &zprivkey, &zheaders, &flags, &extracertsfilename,
				&extracertsfilename_len) == FAILURE) {
		return;
	}
	
	RETVAL_FALSE;

	if (extracertsfilename) {
		others = load_all_certs_from_file(extracertsfilename);
		if (others == NULL) { 
			goto clean_exit;
		}
	}

	privkey = php_openssl_evp_from_zval(zprivkey, 0, "", 0, &keyresource TSRMLS_CC);
	if (privkey == NULL) {
		php_error_docref(NULL TSRMLS_CC, E_WARNING, "error getting private key");
		goto clean_exit;
	}

	cert = php_openssl_x509_from_zval(zcert, 0, &certresource TSRMLS_CC);
	if (cert == NULL) {
		php_error_docref(NULL TSRMLS_CC, E_WARNING, "error getting cert");
		goto clean_exit;
	}

	if (php_openssl_open_base_dir_chk(infilename TSRMLS_CC) || php_openssl_open_base_dir_chk(outfilename TSRMLS_CC)) {
		goto clean_exit;
	}

	infile = BIO_new_file(infilename, "r");
	if (infile == NULL) {
		php_error_docref(NULL TSRMLS_CC, E_WARNING, "error opening input file %s!", infilename);
		goto clean_exit;
	}

	outfile = BIO_new_file(outfilename, "w");
	if (outfile == NULL) {
		php_error_docref(NULL TSRMLS_CC, E_WARNING, "error opening output file %s!", outfilename);
		goto clean_exit;
	}

	p7 = PKCS7_sign(cert, privkey, others, infile, flags);
	if (p7 == NULL) {
		php_error_docref(NULL TSRMLS_CC, E_WARNING, "error creating PKCS7 structure!");
		goto clean_exit;
	}

	(void)BIO_reset(infile);

	/* tack on extra headers */
	if (zheaders) {
		zend_hash_internal_pointer_reset_ex(HASH_OF(zheaders), &hpos);
		while(zend_hash_get_current_data_ex(HASH_OF(zheaders), (void**)&hval, &hpos) == SUCCESS) {
			strindex = NULL;
			zend_hash_get_current_key_ex(HASH_OF(zheaders), &strindex, &strindexlen, &intindex, 0, &hpos);

			convert_to_string_ex(hval);

			if (strindex) {
				BIO_printf(outfile, "%s: %s\n", strindex, Z_STRVAL_PP(hval));
			} else {
				BIO_printf(outfile, "%s\n", Z_STRVAL_PP(hval));
			}
			zend_hash_move_forward_ex(HASH_OF(zheaders), &hpos);
		}
	}
	/* write the signed data */
	SMIME_write_PKCS7(outfile, p7, infile, flags);

	RETVAL_TRUE;

clean_exit:
	PKCS7_free(p7);
	BIO_free(infile);
	BIO_free(outfile);
	if (others) {
		sk_X509_pop_free(others, X509_free);
	}
	if (privkey && keyresource == -1) {
		EVP_PKEY_free(privkey);
	}
	if (cert && certresource == -1) {
		X509_free(cert);
	}
}
/* }}} */

/* {{{ proto bool openssl_pkcs7_decrypt(string infilename, string outfilename, mixed recipcert [, mixed recipkey])
   Decrypts the S/MIME message in the file name infilename and output the results to the file name outfilename.  recipcert is a CERT for one of the recipients. recipkey specifies the private key matching recipcert, if recipcert does not include the key */

PHP_FUNCTION(openssl_pkcs7_decrypt)
{
	zval ** recipcert, ** recipkey = NULL;
	X509 * cert = NULL;
	EVP_PKEY * key = NULL;
	long certresval, keyresval;
	BIO * in = NULL, * out = NULL, * datain = NULL;
	PKCS7 * p7 = NULL;
	char * infilename;	int infilename_len;
	char * outfilename;	int outfilename_len;

	if (zend_parse_parameters(ZEND_NUM_ARGS() TSRMLS_CC, "ppZ|Z", &infilename, &infilename_len,
				&outfilename, &outfilename_len, &recipcert, &recipkey) == FAILURE) {
		return;
	}

	RETVAL_FALSE;

	cert = php_openssl_x509_from_zval(recipcert, 0, &certresval TSRMLS_CC);
	if (cert == NULL) {
		php_error_docref(NULL TSRMLS_CC, E_WARNING, "unable to coerce parameter 3 to x509 cert");
		goto clean_exit;
	}

	key = php_openssl_evp_from_zval(recipkey ? recipkey : recipcert, 0, "", 0, &keyresval TSRMLS_CC);
	if (key == NULL) {
		php_error_docref(NULL TSRMLS_CC, E_WARNING, "unable to get private key");
		goto clean_exit;
	}
	
	if (php_openssl_open_base_dir_chk(infilename TSRMLS_CC) || php_openssl_open_base_dir_chk(outfilename TSRMLS_CC)) {
		goto clean_exit;
	}

	in = BIO_new_file(infilename, "r");
	if (in == NULL) {
		goto clean_exit;
	}
	out = BIO_new_file(outfilename, "w");
	if (out == NULL) {
		goto clean_exit;
	}

	p7 = SMIME_read_PKCS7(in, &datain);

	if (p7 == NULL) {
		goto clean_exit;
	}
	if (PKCS7_decrypt(p7, key, cert, out, PKCS7_DETACHED)) { 
		RETVAL_TRUE;
	}
clean_exit:
	PKCS7_free(p7);
	BIO_free(datain);
	BIO_free(in);
	BIO_free(out);
	if (cert && certresval == -1) {
		X509_free(cert);
	}
	if (key && keyresval == -1) {
		EVP_PKEY_free(key);
	}
}
/* }}} */

/* }}} */

/* {{{ proto bool openssl_private_encrypt(string data, string &crypted, mixed key [, int padding])
   Encrypts data with private key */
PHP_FUNCTION(openssl_private_encrypt)
{
	zval **key, *crypted;
	EVP_PKEY *pkey;
	int cryptedlen;
	unsigned char *cryptedbuf = NULL;
	int successful = 0;
	long keyresource = -1;
	char * data;
	int data_len;
	long padding = RSA_PKCS1_PADDING;

	if (zend_parse_parameters(ZEND_NUM_ARGS() TSRMLS_CC, "szZ|l", &data, &data_len, &crypted, &key, &padding) == FAILURE) { 
		return;
	}
	RETVAL_FALSE;

	pkey = php_openssl_evp_from_zval(key, 0, "", 0, &keyresource TSRMLS_CC);

	if (pkey == NULL) {
		php_error_docref(NULL TSRMLS_CC, E_WARNING, "key param is not a valid private key");
		RETURN_FALSE;
	}

	cryptedlen = EVP_PKEY_size(pkey);
	cryptedbuf = emalloc(cryptedlen + 1);

	switch (pkey->type) {
		case EVP_PKEY_RSA:
		case EVP_PKEY_RSA2:
			successful =  (RSA_private_encrypt(data_len, 
						(unsigned char *)data, 
						cryptedbuf, 
						pkey->pkey.rsa, 
						padding) == cryptedlen);
			break;
		default:
			php_error_docref(NULL TSRMLS_CC, E_WARNING, "key type not supported in this PHP build!");
	}

	if (successful) {
		zval_dtor(crypted);
		cryptedbuf[cryptedlen] = '\0';
		ZVAL_STRINGL(crypted, (char *)cryptedbuf, cryptedlen, 0);
		cryptedbuf = NULL;
		RETVAL_TRUE;
	}
	if (cryptedbuf) {
		efree(cryptedbuf);
	}
	if (keyresource == -1) { 
		EVP_PKEY_free(pkey);
	}
}
/* }}} */

/* {{{ proto bool openssl_private_decrypt(string data, string &decrypted, mixed key [, int padding])
   Decrypts data with private key */
PHP_FUNCTION(openssl_private_decrypt)
{
	zval **key, *crypted;
	EVP_PKEY *pkey;
	int cryptedlen;
	unsigned char *cryptedbuf = NULL;
	unsigned char *crypttemp;
	int successful = 0;
	long padding = RSA_PKCS1_PADDING;
	long keyresource = -1;
	char * data;
	int data_len;

	if (zend_parse_parameters(ZEND_NUM_ARGS() TSRMLS_CC, "szZ|l", &data, &data_len, &crypted, &key, &padding) == FAILURE) {
		return;
	}
	RETVAL_FALSE;

	pkey = php_openssl_evp_from_zval(key, 0, "", 0, &keyresource TSRMLS_CC);
	if (pkey == NULL) {
		php_error_docref(NULL TSRMLS_CC, E_WARNING, "key parameter is not a valid private key");
		RETURN_FALSE;
	}

	cryptedlen = EVP_PKEY_size(pkey);
	crypttemp = emalloc(cryptedlen + 1);

	switch (pkey->type) {
		case EVP_PKEY_RSA:
		case EVP_PKEY_RSA2:
			cryptedlen = RSA_private_decrypt(data_len, 
					(unsigned char *)data, 
					crypttemp, 
					pkey->pkey.rsa, 
					padding);
			if (cryptedlen != -1) {
				cryptedbuf = emalloc(cryptedlen + 1);
				memcpy(cryptedbuf, crypttemp, cryptedlen);
				successful = 1;
			}
			break;
		default:
			php_error_docref(NULL TSRMLS_CC, E_WARNING, "key type not supported in this PHP build!");
	}

	efree(crypttemp);

	if (successful) {
		zval_dtor(crypted);
		cryptedbuf[cryptedlen] = '\0';
		ZVAL_STRINGL(crypted, (char *)cryptedbuf, cryptedlen, 0);
		cryptedbuf = NULL;
		RETVAL_TRUE;
	}

	if (keyresource == -1) {
		EVP_PKEY_free(pkey);
	}
	if (cryptedbuf) { 
		efree(cryptedbuf);
	}
}
/* }}} */

/* {{{ proto bool openssl_public_encrypt(string data, string &crypted, mixed key [, int padding])
   Encrypts data with public key */
PHP_FUNCTION(openssl_public_encrypt)
{
	zval **key, *crypted;
	EVP_PKEY *pkey;
	int cryptedlen;
	unsigned char *cryptedbuf;
	int successful = 0;
	long keyresource = -1;
	long padding = RSA_PKCS1_PADDING;
	char * data;
	int data_len;

	if (zend_parse_parameters(ZEND_NUM_ARGS() TSRMLS_CC, "szZ|l", &data, &data_len, &crypted, &key, &padding) == FAILURE)
		return;

	RETVAL_FALSE;
	
	pkey = php_openssl_evp_from_zval(key, 1, NULL, 0, &keyresource TSRMLS_CC);
	if (pkey == NULL) {
		php_error_docref(NULL TSRMLS_CC, E_WARNING, "key parameter is not a valid public key");
		RETURN_FALSE;
	}

	cryptedlen = EVP_PKEY_size(pkey);
	cryptedbuf = emalloc(cryptedlen + 1);

	switch (pkey->type) {
		case EVP_PKEY_RSA:
		case EVP_PKEY_RSA2:
			successful = (RSA_public_encrypt(data_len, 
						(unsigned char *)data, 
						cryptedbuf, 
						pkey->pkey.rsa, 
						padding) == cryptedlen);
			break;
		default:
			php_error_docref(NULL TSRMLS_CC, E_WARNING, "key type not supported in this PHP build!");

	}

	if (successful) {
		zval_dtor(crypted);
		cryptedbuf[cryptedlen] = '\0';
		ZVAL_STRINGL(crypted, (char *)cryptedbuf, cryptedlen, 0);
		cryptedbuf = NULL;
		RETVAL_TRUE;
	}
	if (keyresource == -1) {
		EVP_PKEY_free(pkey);
	}
	if (cryptedbuf) {
		efree(cryptedbuf);
	}
}
/* }}} */

/* {{{ proto bool openssl_public_decrypt(string data, string &crypted, resource key [, int padding])
   Decrypts data with public key */
PHP_FUNCTION(openssl_public_decrypt)
{
	zval **key, *crypted;
	EVP_PKEY *pkey;
	int cryptedlen;
	unsigned char *cryptedbuf = NULL;
	unsigned char *crypttemp;
	int successful = 0;
	long keyresource = -1;
	long padding = RSA_PKCS1_PADDING;
	char * data;
	int data_len;

	if (zend_parse_parameters(ZEND_NUM_ARGS() TSRMLS_CC, "szZ|l", &data, &data_len, &crypted, &key, &padding) == FAILURE) {
		return;
	}
	RETVAL_FALSE;
	
	pkey = php_openssl_evp_from_zval(key, 1, NULL, 0, &keyresource TSRMLS_CC);
	if (pkey == NULL) {
		php_error_docref(NULL TSRMLS_CC, E_WARNING, "key parameter is not a valid public key");
		RETURN_FALSE;
	}

	cryptedlen = EVP_PKEY_size(pkey);
	crypttemp = emalloc(cryptedlen + 1);

	switch (pkey->type) {
		case EVP_PKEY_RSA:
		case EVP_PKEY_RSA2:
			cryptedlen = RSA_public_decrypt(data_len, 
					(unsigned char *)data, 
					crypttemp, 
					pkey->pkey.rsa, 
					padding);
			if (cryptedlen != -1) {
				cryptedbuf = emalloc(cryptedlen + 1);
				memcpy(cryptedbuf, crypttemp, cryptedlen);
				successful = 1;
			}
			break;
			
		default:
			php_error_docref(NULL TSRMLS_CC, E_WARNING, "key type not supported in this PHP build!");
		 
	}

	efree(crypttemp);

	if (successful) {
		zval_dtor(crypted);
		cryptedbuf[cryptedlen] = '\0';
		ZVAL_STRINGL(crypted, (char *)cryptedbuf, cryptedlen, 0);
		cryptedbuf = NULL;
		RETVAL_TRUE;
	}

	if (cryptedbuf) {
		efree(cryptedbuf);
	}
	if (keyresource == -1) {
		EVP_PKEY_free(pkey);
	}
}
/* }}} */

/* {{{ proto mixed openssl_error_string(void)
   Returns a description of the last error, and alters the index of the error messages. Returns false when the are no more messages */
PHP_FUNCTION(openssl_error_string)
{
	char buf[512];
	unsigned long val;

	if (zend_parse_parameters_none() == FAILURE) {
		return;
	}

	val = ERR_get_error();
	if (val) {
		RETURN_STRING(ERR_error_string(val, buf), 1);
	} else {
		RETURN_FALSE;
	}
}
/* }}} */

/* {{{ proto bool openssl_sign(string data, &string signature, mixed key[, mixed method])
   Signs data */
PHP_FUNCTION(openssl_sign)
{
	zval **key, *signature;
	EVP_PKEY *pkey;
	int siglen;
	unsigned char *sigbuf;
	long keyresource = -1;
	char * data;
	int data_len;
	EVP_MD_CTX md_ctx;
	zval *method = NULL;
	long signature_algo = OPENSSL_ALGO_SHA1;
	const EVP_MD *mdtype;

	if (zend_parse_parameters(ZEND_NUM_ARGS() TSRMLS_CC, "szZ|z", &data, &data_len, &signature, &key, &method) == FAILURE) {
		return;
	}
	pkey = php_openssl_evp_from_zval(key, 0, "", 0, &keyresource TSRMLS_CC);
	if (pkey == NULL) {
		php_error_docref(NULL TSRMLS_CC, E_WARNING, "supplied key param cannot be coerced into a private key");
		RETURN_FALSE;
	}

	if (method == NULL || Z_TYPE_P(method) == IS_LONG) {
		if (method != NULL) {
			signature_algo = Z_LVAL_P(method);
		}
		mdtype = php_openssl_get_evp_md_from_algo(signature_algo);
	} else if (Z_TYPE_P(method) == IS_STRING) {
		mdtype = EVP_get_digestbyname(Z_STRVAL_P(method));
	} else {
		php_error_docref(NULL TSRMLS_CC, E_WARNING, "Unknown signature algorithm.");
		RETURN_FALSE;
	}
	if (!mdtype) {
		php_error_docref(NULL TSRMLS_CC, E_WARNING, "Unknown signature algorithm.");
		RETURN_FALSE;
	}

	siglen = EVP_PKEY_size(pkey);
	sigbuf = emalloc(siglen + 1);

	EVP_SignInit(&md_ctx, mdtype);
	EVP_SignUpdate(&md_ctx, data, data_len);
	if (EVP_SignFinal (&md_ctx, sigbuf,(unsigned int *)&siglen, pkey)) {
		zval_dtor(signature);
		sigbuf[siglen] = '\0';
		ZVAL_STRINGL(signature, (char *)sigbuf, siglen, 0);
		RETVAL_TRUE;
	} else {
		efree(sigbuf);
		RETVAL_FALSE;
	}
	EVP_MD_CTX_cleanup(&md_ctx);
	if (keyresource == -1) {
		EVP_PKEY_free(pkey);
	}
}
/* }}} */

/* {{{ proto int openssl_verify(string data, string signature, mixed key[, mixed method])
   Verifys data */
PHP_FUNCTION(openssl_verify)
{
	zval **key;
	EVP_PKEY *pkey;
	int err;
	EVP_MD_CTX     md_ctx;
	const EVP_MD *mdtype;
	long keyresource = -1;
	char * data;	int data_len;
	char * signature;	int signature_len;
	zval *method = NULL;
	long signature_algo = OPENSSL_ALGO_SHA1;
	
	if (zend_parse_parameters(ZEND_NUM_ARGS() TSRMLS_CC, "ssZ|z", &data, &data_len, &signature, &signature_len, &key, &method) == FAILURE) {
		return;
	}

	if (method == NULL || Z_TYPE_P(method) == IS_LONG) {
		if (method != NULL) {
			signature_algo = Z_LVAL_P(method);
		}
		mdtype = php_openssl_get_evp_md_from_algo(signature_algo);
	} else if (Z_TYPE_P(method) == IS_STRING) {
		mdtype = EVP_get_digestbyname(Z_STRVAL_P(method));
	} else {
		php_error_docref(NULL TSRMLS_CC, E_WARNING, "Unknown signature algorithm.");
		RETURN_FALSE;
	}
	if (!mdtype) {
		php_error_docref(NULL TSRMLS_CC, E_WARNING, "Unknown signature algorithm.");
		RETURN_FALSE;
	}

	pkey = php_openssl_evp_from_zval(key, 1, NULL, 0, &keyresource TSRMLS_CC);
	if (pkey == NULL) {
		php_error_docref(NULL TSRMLS_CC, E_WARNING, "supplied key param cannot be coerced into a public key");
		RETURN_FALSE;
	}

	EVP_VerifyInit   (&md_ctx, mdtype);
	EVP_VerifyUpdate (&md_ctx, data, data_len);
	err = EVP_VerifyFinal (&md_ctx, (unsigned char *)signature, signature_len, pkey);
	EVP_MD_CTX_cleanup(&md_ctx);

	if (keyresource == -1) {
		EVP_PKEY_free(pkey);
	}
	RETURN_LONG(err);
}
/* }}} */

/* {{{ proto int openssl_seal(string data, &string sealdata, &array ekeys, array pubkeys)
   Seals data */
PHP_FUNCTION(openssl_seal)
{
	zval *pubkeys, **pubkey, *sealdata, *ekeys;
	HashTable *pubkeysht;
	HashPosition pos;
	EVP_PKEY **pkeys;
	long * key_resources;	/* so we know what to cleanup */
	int i, len1, len2, *eksl, nkeys;
	unsigned char *buf = NULL, **eks;
	char * data; int data_len;
	char *method =NULL;
	int method_len = 0;
	const EVP_CIPHER *cipher;
	EVP_CIPHER_CTX ctx;

	if (zend_parse_parameters(ZEND_NUM_ARGS() TSRMLS_CC, "szza/|s", &data, &data_len, &sealdata, &ekeys, &pubkeys, &method, &method_len) == FAILURE) {
		return;
	}
	
	pubkeysht = HASH_OF(pubkeys);
	nkeys = pubkeysht ? zend_hash_num_elements(pubkeysht) : 0;
	if (!nkeys) {
		php_error_docref(NULL TSRMLS_CC, E_WARNING, "Fourth argument to openssl_seal() must be a non-empty array");
		RETURN_FALSE;
	}

	if (method) {
		cipher = EVP_get_cipherbyname(method);
		if (!cipher) {
			php_error_docref(NULL TSRMLS_CC, E_WARNING, "Unknown signature algorithm.");
			RETURN_FALSE;
		}
	} else {
		cipher = EVP_rc4();
	}

	pkeys = safe_emalloc(nkeys, sizeof(*pkeys), 0);
	eksl = safe_emalloc(nkeys, sizeof(*eksl), 0);
	eks = safe_emalloc(nkeys, sizeof(*eks), 0);
	memset(eks, 0, sizeof(*eks) * nkeys);
	key_resources = safe_emalloc(nkeys, sizeof(long), 0);
	memset(key_resources, 0, sizeof(*key_resources) * nkeys);

	/* get the public keys we are using to seal this data */
	zend_hash_internal_pointer_reset_ex(pubkeysht, &pos);
	i = 0;
	while (zend_hash_get_current_data_ex(pubkeysht, (void **) &pubkey,
				&pos) == SUCCESS) {
		pkeys[i] = php_openssl_evp_from_zval(pubkey, 1, NULL, 0, &key_resources[i] TSRMLS_CC);
		if (pkeys[i] == NULL) {
			php_error_docref(NULL TSRMLS_CC, E_WARNING, "not a public key (%dth member of pubkeys)", i+1);
			RETVAL_FALSE;
			goto clean_exit;
		}
		eks[i] = emalloc(EVP_PKEY_size(pkeys[i]) + 1);
		zend_hash_move_forward_ex(pubkeysht, &pos);
		i++;
	}

	if (!EVP_EncryptInit(&ctx,cipher,NULL,NULL)) {
		RETVAL_FALSE;
		goto clean_exit;
	}

#if 0
	/* Need this if allow ciphers that require initialization vector */
	ivlen = EVP_CIPHER_CTX_iv_length(&ctx);
	iv = ivlen ? emalloc(ivlen + 1) : NULL;
#endif
	/* allocate one byte extra to make room for \0 */
	buf = emalloc(data_len + EVP_CIPHER_CTX_block_size(&ctx));

	if (!EVP_SealInit(&ctx, cipher, eks, eksl, NULL, pkeys, nkeys) || !EVP_SealUpdate(&ctx, buf, &len1, (unsigned char *)data, data_len)) {
		RETVAL_FALSE;
		efree(buf);
		goto clean_exit;
	}

	EVP_SealFinal(&ctx, buf + len1, &len2);

	if (len1 + len2 > 0) {
		zval_dtor(sealdata);
		buf[len1 + len2] = '\0';
		buf = erealloc(buf, len1 + len2 + 1);
		ZVAL_STRINGL(sealdata, (char *)buf, len1 + len2, 0);

		zval_dtor(ekeys);
		array_init(ekeys);
		for (i=0; i<nkeys; i++) {
			eks[i][eksl[i]] = '\0';
			add_next_index_stringl(ekeys, erealloc(eks[i], eksl[i] + 1), eksl[i], 0);
			eks[i] = NULL;
		}
#if 0
		/* If allow ciphers that need IV, we need this */
		zval_dtor(*ivec);
		if (ivlen) {
			iv[ivlen] = '\0';
			ZVAL_STRINGL(*ivec, erealloc(iv, ivlen + 1), ivlen, 0);
		} else {
			ZVAL_EMPTY_STRING(*ivec);
		}
#endif
	} else {
		efree(buf);
	}
	RETVAL_LONG(len1 + len2);

clean_exit:
	for (i=0; i<nkeys; i++) {
		if (key_resources[i] == -1) {
			EVP_PKEY_free(pkeys[i]);
		}
		if (eks[i]) { 
			efree(eks[i]);
		}
	}
	efree(eks);
	efree(eksl);
	efree(pkeys);
	efree(key_resources);
}
/* }}} */

/* {{{ proto bool openssl_open(string data, &string opendata, string ekey, mixed privkey)
   Opens data */
PHP_FUNCTION(openssl_open)
{
	zval **privkey, *opendata;
	EVP_PKEY *pkey;
	int len1, len2;
	unsigned char *buf;
	long keyresource = -1;
	EVP_CIPHER_CTX ctx;
	char * data;	int data_len;
	char * ekey;	int ekey_len;
	char *method =NULL;
	int method_len = 0;
	const EVP_CIPHER *cipher;

	if (zend_parse_parameters(ZEND_NUM_ARGS() TSRMLS_CC, "szsZ|s", &data, &data_len, &opendata, &ekey, &ekey_len, &privkey, &method, &method_len) == FAILURE) {
		return;
	}

	pkey = php_openssl_evp_from_zval(privkey, 0, "", 0, &keyresource TSRMLS_CC);
	if (pkey == NULL) {
		php_error_docref(NULL TSRMLS_CC, E_WARNING, "unable to coerce parameter 4 into a private key");
		RETURN_FALSE;
	}

	if (method) {
		cipher = EVP_get_cipherbyname(method);
		if (!cipher) {
			php_error_docref(NULL TSRMLS_CC, E_WARNING, "Unknown signature algorithm.");
			RETURN_FALSE;
		}
	} else {
		cipher = EVP_rc4();
	}
	
	buf = emalloc(data_len + 1);

	if (EVP_OpenInit(&ctx, cipher, (unsigned char *)ekey, ekey_len, NULL, pkey) && EVP_OpenUpdate(&ctx, buf, &len1, (unsigned char *)data, data_len)) {
		if (!EVP_OpenFinal(&ctx, buf + len1, &len2) || (len1 + len2 == 0)) {
			efree(buf);
			if (keyresource == -1) { 
				EVP_PKEY_free(pkey);
			}
			RETURN_FALSE;
		}
	} else {
		efree(buf);
		if (keyresource == -1) {
			EVP_PKEY_free(pkey);
		}
		RETURN_FALSE;
	}
	if (keyresource == -1) {
		EVP_PKEY_free(pkey);
	}
	zval_dtor(opendata);
	buf[len1 + len2] = '\0';
	ZVAL_STRINGL(opendata, erealloc(buf, len1 + len2 + 1), len1 + len2, 0);
	RETURN_TRUE;
}
/* }}} */

/* SSL verification functions */

#define GET_VER_OPT(name)               (stream->context && SUCCESS == php_stream_context_get_option(stream->context, "ssl", name, &val))
#define GET_VER_OPT_STRING(name, str)   if (GET_VER_OPT(name)) { convert_to_string_ex(val); str = Z_STRVAL_PP(val); }

static int verify_callback(int preverify_ok, X509_STORE_CTX *ctx) /* {{{ */
{
	php_stream *stream;
	SSL *ssl;
	X509 *err_cert;
	int err, depth, ret;
	zval **val;

	ret = preverify_ok;

	/* determine the status for the current cert */
	err_cert = X509_STORE_CTX_get_current_cert(ctx);
	err = X509_STORE_CTX_get_error(ctx);
	depth = X509_STORE_CTX_get_error_depth(ctx);

	/* conjure the stream & context to use */
	ssl = X509_STORE_CTX_get_ex_data(ctx, SSL_get_ex_data_X509_STORE_CTX_idx());
	stream = (php_stream*)SSL_get_ex_data(ssl, ssl_stream_data_index);

	/* if allow_self_signed is set, make sure that verification succeeds */
	if (err == X509_V_ERR_DEPTH_ZERO_SELF_SIGNED_CERT && GET_VER_OPT("allow_self_signed") && zval_is_true(*val)) {
		ret = 1;
	}

	/* check the depth */
	if (GET_VER_OPT("verify_depth")) {
		convert_to_long_ex(val);

		if (depth > Z_LVAL_PP(val)) {
			ret = 0;
			X509_STORE_CTX_set_error(ctx, X509_V_ERR_CERT_CHAIN_TOO_LONG);
		}
	}

	return ret;

}
/* }}} */

int php_openssl_apply_verification_policy(SSL *ssl, X509 *peer, php_stream *stream TSRMLS_DC) /* {{{ */
{
	zval **val = NULL;
	char *cnmatch = NULL;
	X509_NAME *name;
	char buf[1024];
	int err;

	/* verification is turned off */
	if (!(GET_VER_OPT("verify_peer") && zval_is_true(*val))) {
		return SUCCESS;
	}

	if (peer == NULL) {
		php_error_docref(NULL TSRMLS_CC, E_WARNING, "Could not get peer certificate");
		return FAILURE;
	}

	err = SSL_get_verify_result(ssl);
	switch (err) {
		case X509_V_OK:
			/* fine */
			break;
		case X509_V_ERR_DEPTH_ZERO_SELF_SIGNED_CERT:
			if (GET_VER_OPT("allow_self_signed") && zval_is_true(*val)) {
				/* allowed */
				break;
			}
			/* not allowed, so fall through */
		default:
			php_error_docref(NULL TSRMLS_CC, E_WARNING, "Could not verify peer: code:%d %s", err, X509_verify_cert_error_string(err));
			return FAILURE;
	}

	/* if the cert passed the usual checks, apply our own local policies now */

	name = X509_get_subject_name(peer);

	/* Does the common name match ? (used primarily for https://) */
	GET_VER_OPT_STRING("CN_match", cnmatch);
	if (cnmatch) {
		int match = 0;
		int name_len = X509_NAME_get_text_by_NID(name, NID_commonName, buf, sizeof(buf));

		if (name_len == -1) {
			php_error_docref(NULL TSRMLS_CC, E_WARNING, "Unable to locate peer certificate CN");
			return FAILURE;
		} else if (name_len != strlen(buf)) {
			php_error_docref(NULL TSRMLS_CC, E_WARNING, "Peer certificate CN=`%.*s' is malformed", name_len, buf);
			return FAILURE;
		}

		match = strcmp(cnmatch, buf) == 0;
		if (!match && strlen(buf) > 3 && buf[0] == '*' && buf[1] == '.') {
			/* Try wildcard */

			if (strchr(buf+2, '.')) {
				char *tmp = strstr(cnmatch, buf+1);

				match = tmp && strcmp(tmp, buf+2) && tmp == strchr(cnmatch, '.');
			}
		}

		if (!match) {
			/* didn't match */
			php_error_docref(NULL TSRMLS_CC, E_WARNING, "Peer certificate CN=`%.*s' did not match expected CN=`%s'", name_len, buf, cnmatch);
			return FAILURE;
		}
	}

	return SUCCESS;
}
/* }}} */

static int passwd_callback(char *buf, int num, int verify, void *data) /* {{{ */
{
    php_stream *stream = (php_stream *)data;
    zval **val = NULL;
    char *passphrase = NULL;
    /* TODO: could expand this to make a callback into PHP user-space */

    GET_VER_OPT_STRING("passphrase", passphrase);

    if (passphrase) {
        if (Z_STRLEN_PP(val) < num - 1) {
            memcpy(buf, Z_STRVAL_PP(val), Z_STRLEN_PP(val)+1);
            return Z_STRLEN_PP(val);
        }
    }
    return 0;
}
/* }}} */

SSL *php_SSL_new_from_context(SSL_CTX *ctx, php_stream *stream TSRMLS_DC) /* {{{ */
{
	zval **val = NULL;
	char *cafile = NULL;
	char *capath = NULL;
	char *certfile = NULL;
	char *cipherlist = NULL;
	int ok = 1;

	ERR_clear_error();

	/* look at context options in the stream and set appropriate verification flags */
	if (GET_VER_OPT("verify_peer") && zval_is_true(*val)) {

		/* turn on verification callback */
		SSL_CTX_set_verify(ctx, SSL_VERIFY_PEER, verify_callback);

		/* CA stuff */
		GET_VER_OPT_STRING("cafile", cafile);
		GET_VER_OPT_STRING("capath", capath);

		if (cafile || capath) {
			if (!SSL_CTX_load_verify_locations(ctx, cafile, capath)) {
				php_error_docref(NULL TSRMLS_CC, E_WARNING, "Unable to set verify locations `%s' `%s'", cafile, capath);
				return NULL;
			}
		}

		if (GET_VER_OPT("verify_depth")) {
			convert_to_long_ex(val);
			SSL_CTX_set_verify_depth(ctx, Z_LVAL_PP(val));
		}
	} else {
		SSL_CTX_set_verify(ctx, SSL_VERIFY_NONE, NULL);
	}

	/* callback for the passphrase (for localcert) */
	if (GET_VER_OPT("passphrase")) {
		SSL_CTX_set_default_passwd_cb_userdata(ctx, stream);
		SSL_CTX_set_default_passwd_cb(ctx, passwd_callback);
	}

	GET_VER_OPT_STRING("ciphers", cipherlist);
	if (!cipherlist) {
		cipherlist = "DEFAULT";
	}
	if (SSL_CTX_set_cipher_list(ctx, cipherlist) != 1) {
		return NULL;
	}

	GET_VER_OPT_STRING("local_cert", certfile);
	if (certfile) {
		char resolved_path_buff[MAXPATHLEN];
		const char * private_key = NULL;

		if (VCWD_REALPATH(certfile, resolved_path_buff)) {
			/* a certificate to use for authentication */
			if (SSL_CTX_use_certificate_chain_file(ctx, resolved_path_buff) != 1) {
				php_error_docref(NULL TSRMLS_CC, E_WARNING, "Unable to set local cert chain file `%s'; Check that your cafile/capath settings include details of your certificate and its issuer", certfile);
				return NULL;
			}
			GET_VER_OPT_STRING("local_pk", private_key);

			if (private_key) {
				char resolved_path_buff_pk[MAXPATHLEN];
				if (VCWD_REALPATH(private_key, resolved_path_buff_pk)) {
					if (SSL_CTX_use_PrivateKey_file(ctx, resolved_path_buff_pk, SSL_FILETYPE_PEM) != 1) {
						php_error_docref(NULL TSRMLS_CC, E_WARNING, "Unable to set private key file `%s'", resolved_path_buff_pk);
						return NULL;
					}
				}
			} else {
				if (SSL_CTX_use_PrivateKey_file(ctx, resolved_path_buff, SSL_FILETYPE_PEM) != 1) {
					php_error_docref(NULL TSRMLS_CC, E_WARNING, "Unable to set private key file `%s'", resolved_path_buff);
					return NULL;
				}		
			}

#if OPENSSL_VERSION_NUMBER < 0x10001001L
			do {
				/* Unnecessary as of OpenSSLv1.0.1 (will segfault if used with >= 10001001 ) */
				X509 *cert = NULL;
				EVP_PKEY *key = NULL;
				SSL *tmpssl = SSL_new(ctx);
				cert = SSL_get_certificate(tmpssl);

				if (cert) {
					key = X509_get_pubkey(cert);
					EVP_PKEY_copy_parameters(key, SSL_get_privatekey(tmpssl));
					EVP_PKEY_free(key);
				}
				SSL_free(tmpssl);
			} while (0);
#endif
			if (!SSL_CTX_check_private_key(ctx)) {
				php_error_docref(NULL TSRMLS_CC, E_WARNING, "Private key does not match certificate!");
			}
		}
	}
	if (ok) {
		SSL *ssl = SSL_new(ctx);

		if (ssl) {
			/* map SSL => stream */
			SSL_set_ex_data(ssl, ssl_stream_data_index, stream);
		}
		return ssl;
	}

	return NULL;
}
/* }}} */

static void openssl_add_method_or_alias(const OBJ_NAME *name, void *arg) /* {{{ */
{
	add_next_index_string((zval*)arg, (char*)name->name, 1);
}
/* }}} */

static void openssl_add_method(const OBJ_NAME *name, void *arg) /* {{{ */
{
	if (name->alias == 0) {
		add_next_index_string((zval*)arg, (char*)name->name, 1);
	}
}
/* }}} */

/* {{{ proto array openssl_get_md_methods([bool aliases = false])
   Return array of available digest methods */
PHP_FUNCTION(openssl_get_md_methods)
{
	zend_bool aliases = 0;

	if (zend_parse_parameters(ZEND_NUM_ARGS() TSRMLS_CC, "|b", &aliases) == FAILURE) {
		return;
	}
	array_init(return_value);
	OBJ_NAME_do_all_sorted(OBJ_NAME_TYPE_MD_METH,
		aliases ? openssl_add_method_or_alias: openssl_add_method, 
		return_value);
}
/* }}} */

/* {{{ proto array openssl_get_cipher_methods([bool aliases = false])
   Return array of available cipher methods */
PHP_FUNCTION(openssl_get_cipher_methods)
{
	zend_bool aliases = 0;

	if (zend_parse_parameters(ZEND_NUM_ARGS() TSRMLS_CC, "|b", &aliases) == FAILURE) {
		return;
	}
	array_init(return_value);
	OBJ_NAME_do_all_sorted(OBJ_NAME_TYPE_CIPHER_METH,
		aliases ? openssl_add_method_or_alias: openssl_add_method, 
		return_value);
}
/* }}} */

/* {{{ proto string openssl_digest(string data, string method [, bool raw_output=false])
   Computes digest hash value for given data using given method, returns raw or binhex encoded string */
PHP_FUNCTION(openssl_digest)
{
	zend_bool raw_output = 0;
	char *data, *method;
	int data_len, method_len;
	const EVP_MD *mdtype;
	EVP_MD_CTX md_ctx;
	int siglen;
	unsigned char *sigbuf;

	if (zend_parse_parameters(ZEND_NUM_ARGS() TSRMLS_CC, "ss|b", &data, &data_len, &method, &method_len, &raw_output) == FAILURE) {
		return;
	}
	mdtype = EVP_get_digestbyname(method);
	if (!mdtype) {
		php_error_docref(NULL TSRMLS_CC, E_WARNING, "Unknown signature algorithm");
		RETURN_FALSE;
	}

	siglen = EVP_MD_size(mdtype);
	sigbuf = emalloc(siglen + 1);

	EVP_DigestInit(&md_ctx, mdtype);
	EVP_DigestUpdate(&md_ctx, (unsigned char *)data, data_len);
	if (EVP_DigestFinal (&md_ctx, (unsigned char *)sigbuf, (unsigned int *)&siglen)) {
		if (raw_output) {
			sigbuf[siglen] = '\0';
			RETVAL_STRINGL((char *)sigbuf, siglen, 0);
		} else {
			int digest_str_len = siglen * 2;
			char *digest_str = emalloc(digest_str_len + 1);

			make_digest_ex(digest_str, sigbuf, siglen);
			efree(sigbuf);
			RETVAL_STRINGL(digest_str, digest_str_len, 0);
		}
	} else {
		efree(sigbuf);
		RETVAL_FALSE;
	}
}
/* }}} */

static zend_bool php_openssl_validate_iv(char **piv, int *piv_len, int iv_required_len TSRMLS_DC)
{
	char *iv_new;

	/* Best case scenario, user behaved */
	if (*piv_len == iv_required_len) {
		return 0;
	}

	iv_new = ecalloc(1, iv_required_len + 1);

	if (*piv_len <= 0) {
		/* BC behavior */
		*piv_len = iv_required_len;
		*piv     = iv_new;
		return 1;
	}

	if (*piv_len < iv_required_len) {
		php_error_docref(NULL TSRMLS_CC, E_WARNING, "IV passed is only %d bytes long, cipher expects an IV of precisely %d bytes, padding with \\0", *piv_len, iv_required_len);
		memcpy(iv_new, *piv, *piv_len);
		*piv_len = iv_required_len;
		*piv     = iv_new;
		return 1;
	}

	php_error_docref(NULL TSRMLS_CC, E_WARNING, "IV passed is %d bytes long which is longer than the %d expected by selected cipher, truncating", *piv_len, iv_required_len);
	memcpy(iv_new, *piv, iv_required_len);
	*piv_len = iv_required_len;
	*piv     = iv_new;
	return 1;

}

/* {{{ proto string openssl_encrypt(string data, string method, string password [, long options=0 [, string $iv='']])
   Encrypts given data with given method and key, returns raw or base64 encoded string */
PHP_FUNCTION(openssl_encrypt)
{
	long options = 0;
	char *data, *method, *password, *iv = "";
	int data_len, method_len, password_len, iv_len = 0, max_iv_len;
	const EVP_CIPHER *cipher_type;
	EVP_CIPHER_CTX cipher_ctx;
	int i=0, outlen, keylen;
	unsigned char *outbuf, *key;
	zend_bool free_iv;

	if (zend_parse_parameters(ZEND_NUM_ARGS() TSRMLS_CC, "sss|ls", &data, &data_len, &method, &method_len, &password, &password_len, &options, &iv, &iv_len) == FAILURE) {
		return;
	}
	cipher_type = EVP_get_cipherbyname(method);
	if (!cipher_type) {
		php_error_docref(NULL TSRMLS_CC, E_WARNING, "Unknown cipher algorithm");
		RETURN_FALSE;
	}

	keylen = EVP_CIPHER_key_length(cipher_type);
	if (keylen > password_len) {
		key = emalloc(keylen);
		memset(key, 0, keylen);
		memcpy(key, password, password_len);
	} else {
		key = (unsigned char*)password;
	}

	max_iv_len = EVP_CIPHER_iv_length(cipher_type);
	if (iv_len <= 0 && max_iv_len > 0) {
		php_error_docref(NULL TSRMLS_CC, E_WARNING, "Using an empty Initialization Vector (iv) is potentially insecure and not recommended");
	}
	free_iv = php_openssl_validate_iv(&iv, &iv_len, max_iv_len TSRMLS_CC);

	outlen = data_len + EVP_CIPHER_block_size(cipher_type);
	outbuf = emalloc(outlen + 1);

	EVP_EncryptInit(&cipher_ctx, cipher_type, NULL, NULL);
	if (password_len > keylen) {
		EVP_CIPHER_CTX_set_key_length(&cipher_ctx, password_len);
	}
	EVP_EncryptInit_ex(&cipher_ctx, NULL, NULL, key, (unsigned char *)iv);
	if (options & OPENSSL_ZERO_PADDING) {
		EVP_CIPHER_CTX_set_padding(&cipher_ctx, 0);
	}
	if (data_len > 0) {
		EVP_EncryptUpdate(&cipher_ctx, outbuf, &i, (unsigned char *)data, data_len);
	}
	outlen = i;
	if (EVP_EncryptFinal(&cipher_ctx, (unsigned char *)outbuf + i, &i)) {
		outlen += i;
		if (options & OPENSSL_RAW_DATA) {
			outbuf[outlen] = '\0';
			RETVAL_STRINGL((char *)outbuf, outlen, 0);
		} else {
			int base64_str_len;
			char *base64_str;

			base64_str = (char*)php_base64_encode(outbuf, outlen, &base64_str_len);
			efree(outbuf);
			RETVAL_STRINGL(base64_str, base64_str_len, 0);
		}
	} else {
		efree(outbuf);
		RETVAL_FALSE;
	}
	if (key != (unsigned char*)password) {
		efree(key);
	}
	if (free_iv) {
		efree(iv);
	}
	EVP_CIPHER_CTX_cleanup(&cipher_ctx);
}
/* }}} */

/* {{{ proto string openssl_decrypt(string data, string method, string password [, long options=0 [, string $iv = '']])
   Takes raw or base64 encoded string and dectupt it using given method and key */
PHP_FUNCTION(openssl_decrypt)
{
	long options = 0;
	char *data, *method, *password, *iv = "";
	int data_len, method_len, password_len, iv_len = 0;
	const EVP_CIPHER *cipher_type;
	EVP_CIPHER_CTX cipher_ctx;
	int i, outlen, keylen;
	unsigned char *outbuf, *key;
	int base64_str_len;
	char *base64_str = NULL;
	zend_bool free_iv;

	if (zend_parse_parameters(ZEND_NUM_ARGS() TSRMLS_CC, "sss|ls", &data, &data_len, &method, &method_len, &password, &password_len, &options, &iv, &iv_len) == FAILURE) {
		return;
	}

	if (!method_len) {
		php_error_docref(NULL TSRMLS_CC, E_WARNING, "Unknown cipher algorithm");
		RETURN_FALSE;
	}

	cipher_type = EVP_get_cipherbyname(method);
	if (!cipher_type) {
		php_error_docref(NULL TSRMLS_CC, E_WARNING, "Unknown cipher algorithm");
		RETURN_FALSE;
	}

	if (!(options & OPENSSL_RAW_DATA)) {
		base64_str = (char*)php_base64_decode((unsigned char*)data, data_len, &base64_str_len);
		if (!base64_str) {
			php_error_docref(NULL TSRMLS_CC, E_WARNING, "Failed to base64 decode the input");
			RETURN_FALSE;
		}
		data_len = base64_str_len;
		data = base64_str;
	}

	keylen = EVP_CIPHER_key_length(cipher_type);
	if (keylen > password_len) {
		key = emalloc(keylen);
		memset(key, 0, keylen);
		memcpy(key, password, password_len);
	} else {
		key = (unsigned char*)password;
	}

	free_iv = php_openssl_validate_iv(&iv, &iv_len, EVP_CIPHER_iv_length(cipher_type) TSRMLS_CC);

	outlen = data_len + EVP_CIPHER_block_size(cipher_type);
	outbuf = emalloc(outlen + 1);

	EVP_DecryptInit(&cipher_ctx, cipher_type, NULL, NULL);
	if (password_len > keylen) {
		EVP_CIPHER_CTX_set_key_length(&cipher_ctx, password_len);
	}
	EVP_DecryptInit_ex(&cipher_ctx, NULL, NULL, key, (unsigned char *)iv);
	if (options & OPENSSL_ZERO_PADDING) {
		EVP_CIPHER_CTX_set_padding(&cipher_ctx, 0);
	}
	EVP_DecryptUpdate(&cipher_ctx, outbuf, &i, (unsigned char *)data, data_len);
	outlen = i;
	if (EVP_DecryptFinal(&cipher_ctx, (unsigned char *)outbuf + i, &i)) {
		outlen += i;
		outbuf[outlen] = '\0';
		RETVAL_STRINGL((char *)outbuf, outlen, 0);
	} else {
		efree(outbuf);
		RETVAL_FALSE;
	}
	if (key != (unsigned char*)password) {
		efree(key);
	}
	if (free_iv) {
		efree(iv);
	}
	if (base64_str) {
		efree(base64_str);
	}
 	EVP_CIPHER_CTX_cleanup(&cipher_ctx);
}
/* }}} */

/* {{{ proto int openssl_cipher_iv_length(string $method) */
PHP_FUNCTION(openssl_cipher_iv_length)
{
	char *method;
	int method_len;
	const EVP_CIPHER *cipher_type;

	if (zend_parse_parameters(ZEND_NUM_ARGS() TSRMLS_CC, "s", &method, &method_len) == FAILURE) {
		return;
	}

	if (!method_len) {
		php_error_docref(NULL TSRMLS_CC, E_WARNING, "Unknown cipher algorithm");
		RETURN_FALSE;
	}

	cipher_type = EVP_get_cipherbyname(method);
	if (!cipher_type) {
		php_error_docref(NULL TSRMLS_CC, E_WARNING, "Unknown cipher algorithm");
		RETURN_FALSE;
	}

	RETURN_LONG(EVP_CIPHER_iv_length(cipher_type));
}
/* }}} */


/* {{{ proto string openssl_dh_compute_key(string pub_key, resource dh_key)
   Computes shared sicret for public value of remote DH key and local DH key */
PHP_FUNCTION(openssl_dh_compute_key)
{
	zval *key;
	char *pub_str;
	int pub_len;
	EVP_PKEY *pkey;
	BIGNUM *pub;
	char *data;
	int len;

	if (zend_parse_parameters(ZEND_NUM_ARGS() TSRMLS_CC, "sr", &pub_str, &pub_len, &key) == FAILURE) {
		return;
	}
	ZEND_FETCH_RESOURCE(pkey, EVP_PKEY *, &key, -1, "OpenSSL key", le_key);
	if (!pkey || EVP_PKEY_type(pkey->type) != EVP_PKEY_DH || !pkey->pkey.dh) {
		RETURN_FALSE;
	}

	pub = BN_bin2bn((unsigned char*)pub_str, pub_len, NULL);

	data = emalloc(DH_size(pkey->pkey.dh) + 1);
	len = DH_compute_key((unsigned char*)data, pub, pkey->pkey.dh);

	if (len >= 0) {
		data[len] = 0;
		RETVAL_STRINGL(data, len, 0);
	} else {
		efree(data);
		RETVAL_FALSE;
	}

	BN_free(pub);
}
/* }}} */

/* {{{ proto string openssl_random_pseudo_bytes(integer length [, &bool returned_strong_result])
   Returns a string of the length specified filled with random pseudo bytes */
PHP_FUNCTION(openssl_random_pseudo_bytes)
{
	long buffer_length;
	unsigned char *buffer = NULL;
	zval *zstrong_result_returned = NULL;
	int strong_result = 0;

	if (zend_parse_parameters(ZEND_NUM_ARGS() TSRMLS_CC, "l|z", &buffer_length, &zstrong_result_returned) == FAILURE) {
		return;
	}

	if (buffer_length <= 0) {
		RETURN_FALSE;
	}

	if (zstrong_result_returned) {
		zval_dtor(zstrong_result_returned);
		ZVAL_BOOL(zstrong_result_returned, 0);
	}

	buffer = emalloc(buffer_length + 1);

#ifdef PHP_WIN32
	strong_result = 1;
	/* random/urandom equivalent on Windows */
	if (php_win32_get_random_bytes(buffer, (size_t) buffer_length) == FAILURE){
		efree(buffer);
		if (zstrong_result_returned) {
			ZVAL_BOOL(zstrong_result_returned, 0);
		}
		RETURN_FALSE;
	}
#else
	if ((strong_result = RAND_pseudo_bytes(buffer, buffer_length)) < 0) {
		efree(buffer);
		if (zstrong_result_returned) {
			ZVAL_BOOL(zstrong_result_returned, 0);
		}
		RETURN_FALSE;
	}
#endif

	buffer[buffer_length] = 0;
	RETVAL_STRINGL((char *)buffer, buffer_length, 0);

	if (zstrong_result_returned) {
		ZVAL_BOOL(zstrong_result_returned, strong_result);
	}
}
/* }}} */

/*
 * Local variables:
 * tab-width: 8
 * c-basic-offset: 8
 * End:
 * vim600: sw=4 ts=4 fdm=marker
 * vim<600: sw=4 ts=4
 */<|MERGE_RESOLUTION|>--- conflicted
+++ resolved
@@ -3439,11 +3439,7 @@
 			}
 
 			break;
-<<<<<<< HEAD
-#ifdef EVP_PKEY_EC 
-=======
 #ifdef HAVE_EVP_PKEY_EC
->>>>>>> 633f898f
 		case EVP_PKEY_EC:
 			ktype = OPENSSL_KEYTYPE_EC;
 			break;
