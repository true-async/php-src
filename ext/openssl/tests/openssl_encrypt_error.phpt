--TEST--
openssl_encrypt() error tests
--SKIPIF--
<?php if (!extension_loaded("openssl")) print "skip"; ?>
--FILE--
<?php
$data = "openssl_encrypt() tests";
$method = "AES-128-CBC";
$password = "openssl";
$iv = str_repeat("\0", openssl_cipher_iv_length($method));
$wrong = "wrong";
$object = new stdclass;
$arr = array(1);

// wrong parameters tests
var_dump(openssl_encrypt($data, $wrong, $password));

// padding of the key is disabled
var_dump(openssl_encrypt($data, $method, $password, OPENSSL_DONT_ZERO_PAD_KEY, $iv));
?>
--EXPECTF--
Warning: openssl_encrypt(): Unknown cipher algorithm in %s on line %d
bool(false)

<<<<<<< HEAD
Warning: openssl_encrypt(): The authenticated tag cannot be provided for cipher that doesn not support AEAD in %s on line %d
string(44) "iPR4HulskuaP5Z6me5uImk6BqVyJG73+63tkPauVZYk="

Warning: openssl_encrypt(): Key length cannot be set for the cipher algorithm in %s on line %d
=======
Warning: openssl_encrypt() expects parameter 1 to be string, object given in %s on line %d
NULL

Warning: openssl_encrypt() expects parameter 2 to be string, object given in %s on line %d
NULL

Warning: openssl_encrypt() expects parameter 3 to be string, object given in %s on line %d
NULL

Warning: openssl_encrypt() expects parameter 1 to be string, array given in %s on line %d
NULL

Warning: openssl_encrypt() expects parameter 2 to be string, array given in %s on line %d
NULL

Warning: openssl_encrypt() expects parameter 3 to be string, array given in %s on line %d
NULL

Warning: openssl_encrypt(): Key length cannot be set for the cipher method in %s on line %d
>>>>>>> 6c6a58e9
bool(false)<|MERGE_RESOLUTION|>--- conflicted
+++ resolved
@@ -22,30 +22,5 @@
 Warning: openssl_encrypt(): Unknown cipher algorithm in %s on line %d
 bool(false)
 
-<<<<<<< HEAD
-Warning: openssl_encrypt(): The authenticated tag cannot be provided for cipher that doesn not support AEAD in %s on line %d
-string(44) "iPR4HulskuaP5Z6me5uImk6BqVyJG73+63tkPauVZYk="
-
 Warning: openssl_encrypt(): Key length cannot be set for the cipher algorithm in %s on line %d
-=======
-Warning: openssl_encrypt() expects parameter 1 to be string, object given in %s on line %d
-NULL
-
-Warning: openssl_encrypt() expects parameter 2 to be string, object given in %s on line %d
-NULL
-
-Warning: openssl_encrypt() expects parameter 3 to be string, object given in %s on line %d
-NULL
-
-Warning: openssl_encrypt() expects parameter 1 to be string, array given in %s on line %d
-NULL
-
-Warning: openssl_encrypt() expects parameter 2 to be string, array given in %s on line %d
-NULL
-
-Warning: openssl_encrypt() expects parameter 3 to be string, array given in %s on line %d
-NULL
-
-Warning: openssl_encrypt(): Key length cannot be set for the cipher method in %s on line %d
->>>>>>> 6c6a58e9
 bool(false)