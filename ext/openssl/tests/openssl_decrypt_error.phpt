--- conflicted
+++ resolved
@@ -38,18 +38,4 @@
 bool(false)
 
 Warning: openssl_decrypt(): Unknown cipher algorithm in %s on line %d
-bool(false)
-
-<<<<<<< HEAD
-Warning: openssl_encrypt(): The authenticated tag cannot be provided for cipher that doesn not support AEAD in %s on line %d
-string(44) "yof6cPPH4mLee6TOc0YQSrh4dvywMqxGUyjp0lV6+aM="
-=======
-Warning: openssl_decrypt() expects parameter 1 to be string, array given in %s on line %d
-NULL
-
-Warning: openssl_decrypt() expects parameter 2 to be string, array given in %s on line %d
-NULL
-
-Warning: openssl_decrypt() expects parameter 3 to be string, array given in %s on line %d
-NULL
->>>>>>> 6c6a58e9
+bool(false)