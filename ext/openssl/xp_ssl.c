--- conflicted
+++ resolved
@@ -415,41 +415,7 @@
 }
 /* }}} */
 
-<<<<<<< HEAD
 static int apply_peer_verification_policy(SSL *ssl, X509 *peer, php_stream *stream TSRMLS_DC) /* {{{ */
-=======
-static void php_openssl_stream_wait_for_data(php_netstream_data_t *sock TSRMLS_DC)
-{
-	int retval;
-	struct timeval *ptimeout;
-
-	if (sock->socket == -1) {
-		return;
-	}
-	
-	sock->timeout_event = 0;
-
-	if (sock->timeout.tv_sec == -1)
-		ptimeout = NULL;
-	else
-		ptimeout = &sock->timeout;
-
-	while(1) {
-		retval = php_pollfd_for(sock->socket, PHP_POLLREADABLE, ptimeout);
-
-		if (retval == 0)
-			sock->timeout_event = 1;
-
-		if (retval >= 0)
-			break;
-
-		if (php_socket_errno() != EINTR)
-			break;
-	}
-}
-
-static size_t php_openssl_sockop_read(php_stream *stream, char *buf, size_t count TSRMLS_DC)
->>>>>>> 5ac2e5f8
 {
 	zval **val = NULL;
 	char *peer_name = NULL;
@@ -460,33 +426,10 @@
 		has_cnmatch_ctx_opt;
 
 	php_openssl_netstream_data_t *sslsock = (php_openssl_netstream_data_t*)stream->abstract;
-<<<<<<< HEAD
 
 	must_verify_peer = GET_VER_OPT("verify_peer")
 		? zend_is_true(*val)
 		: sslsock->is_client;
-=======
-	php_netstream_data_t *sock;
-	int nr_bytes = 0;
-
-	if (sslsock->ssl_active) {
-		int retry = 1;
-		sock = (php_netstream_data_t*)stream->abstract;
-
-		/* The SSL_read() function will block indefinitely waiting for data on a blocking
-		   socket. If we don't poll for readability first this operation has the potential
-		   to hang forever. To avoid this scenario we poll with a timeout before performing
-		   the actual read. If it times out we're finished.
-		*/
-		if (sock->is_blocked) {
-			php_openssl_stream_wait_for_data(sock);
-			if (sock->timeout_event) {
-				stream->eof = 1;
-				php_error_docref(NULL TSRMLS_CC, E_WARNING, "SSL read operation timed out");
-				return nr_bytes;
-			}
-		}
->>>>>>> 5ac2e5f8
 
 	has_cnmatch_ctx_opt = GET_VER_OPT("CN_match");
 	must_verify_peer_name = (has_cnmatch_ctx_opt || GET_VER_OPT("verify_peer_name"))
@@ -1855,13 +1798,59 @@
 }
 /* }}} */
 
+static void php_openssl_stream_wait_for_data(php_netstream_data_t *sock TSRMLS_DC)
+{
+	int retval;
+	struct timeval *ptimeout;
+
+	if (sock->socket == -1) {
+		return;
+	}
+	
+	sock->timeout_event = 0;
+
+	if (sock->timeout.tv_sec == -1)
+		ptimeout = NULL;
+	else
+		ptimeout = &sock->timeout;
+
+	while(1) {
+		retval = php_pollfd_for(sock->socket, PHP_POLLREADABLE, ptimeout);
+
+		if (retval == 0)
+			sock->timeout_event = 1;
+
+		if (retval >= 0)
+			break;
+
+		if (php_socket_errno() != EINTR)
+			break;
+	}
+}
+
 static size_t php_openssl_sockop_read(php_stream *stream, char *buf, size_t count TSRMLS_DC) /* {{{ */
 {
 	php_openssl_netstream_data_t *sslsock = (php_openssl_netstream_data_t*)stream->abstract;
+	php_netstream_data_t *sock;
 	int nr_bytes = 0;
 
 	if (sslsock->ssl_active) {
 		int retry = 1;
+		sock = (php_netstream_data_t*)stream->abstract;
+
+		/* The SSL_read() function will block indefinitely waiting for data on a blocking
+		   socket. If we don't poll for readability first this operation has the potential
+		   to hang forever. To avoid this scenario we poll with a timeout before performing
+		   the actual read. If it times out we're finished.
+		*/
+		if (sock->is_blocked) {
+			php_openssl_stream_wait_for_data(sock);
+			if (sock->timeout_event) {
+				stream->eof = 1;
+				php_error_docref(NULL TSRMLS_CC, E_WARNING, "SSL read operation timed out");
+				return nr_bytes;
+			}
+		}
 
 		do {
 			nr_bytes = SSL_read(sslsock->ssl_handle, buf, count);
