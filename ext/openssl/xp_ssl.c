--- conflicted
+++ resolved
@@ -531,13 +531,8 @@
 
 	/* If a peer_fingerprint match is required this trumps peer and peer_name verification */
 	if (must_verify_fingerprint) {
-<<<<<<< HEAD
-		if (Z_TYPE_P(val) == IS_STRING || Z_TYPE_P(val) == IS_ARRAY) {
-			if (!php_openssl_x509_fingerprint_match(peer, val)) {
-=======
 		if (Z_TYPE_P(peer_fingerprint) == IS_STRING || Z_TYPE_P(peer_fingerprint) == IS_ARRAY) {
-			if (!php_x509_fingerprint_match(peer, peer_fingerprint)) {
->>>>>>> 4c542e6c
+			if (!php_openssl_x509_fingerprint_match(peer, peer_fingerprint)) {
 				php_error_docref(NULL, E_WARNING,
 					"peer_fingerprint match failure"
 				);
