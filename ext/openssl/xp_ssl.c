--- conflicted
+++ resolved
@@ -232,6 +232,8 @@
 	zval **val;
 	unsigned long allowed_depth = OPENSSL_DEFAULT_STREAM_VERIFY_DEPTH;
 
+	TSRMLS_FETCH();
+
 	ret = preverify_ok;
 
 	/* determine the status for the current cert */
@@ -245,7 +247,7 @@
 	/* if allow_self_signed is set, make sure that verification succeeds */
 	if (err == X509_V_ERR_DEPTH_ZERO_SELF_SIGNED_CERT &&
 		GET_VER_OPT("allow_self_signed") &&
-		zend_is_true(*val)
+		zend_is_true(*val TSRMLS_CC)
 	) {
 		ret = 1;
 	}
@@ -368,15 +370,15 @@
 	php_openssl_netstream_data_t *sslsock = (php_openssl_netstream_data_t*)stream->abstract;
 
 	must_verify_peer = GET_VER_OPT("verify_peer")
-		? zend_is_true(*val)
+		? zend_is_true(*val TSRMLS_CC)
 		: sslsock->is_client;
 
 	has_cnmatch_ctx_opt = GET_VER_OPT("CN_match");
 	must_verify_peer_name = (has_cnmatch_ctx_opt || GET_VER_OPT("verify_peer_name"))
-		? zend_is_true(*val)
+		? zend_is_true(*val TSRMLS_CC)
 		: sslsock->is_client;
 
-	must_verify_fingerprint = (GET_VER_OPT("peer_fingerprint") && zend_is_true(*val));
+	must_verify_fingerprint = (GET_VER_OPT("peer_fingerprint") && zend_is_true(*val TSRMLS_CC));
 
 	if ((must_verify_peer || must_verify_peer_name || must_verify_fingerprint) && peer == NULL) {
 		php_error_docref(NULL TSRMLS_CC, E_WARNING, "Could not get peer certificate");
@@ -391,7 +393,7 @@
 				/* fine */
 				break;
 			case X509_V_ERR_DEPTH_ZERO_SELF_SIGNED_CERT:
-				if (GET_VER_OPT("allow_self_signed") && zend_is_true(*val)) {
+				if (GET_VER_OPT("allow_self_signed") && zend_is_true(*val TSRMLS_CC)) {
 					/* allowed */
 					break;
 				}
@@ -624,7 +626,7 @@
 		if (chain_policy_status.dwError != 0) {
 			/* The chain does not match the policy */
 			if (is_self_signed && chain_policy_status.dwError == CERT_E_UNTRUSTEDROOT
-				&& GET_VER_OPT("allow_self_signed") && zend_is_true(*val)) {
+				&& GET_VER_OPT("allow_self_signed") && zend_is_true(*val TSRMLS_CC)) {
 				/* allow self-signed certs */
 				X509_STORE_CTX_set_error(x509_store_ctx, X509_V_ERR_DEPTH_ZERO_SELF_SIGNED_CERT);
 			} else {
@@ -1117,26 +1119,6 @@
 /* }}} */
 #endif
 
-<<<<<<< HEAD
-#if OPENSSL_VERSION_NUMBER >= 0x0090806fL
-	{
-		if (stream->context && SUCCESS == php_stream_context_get_option(
-					stream->context, "ssl", "no_ticket", &val) && 
-				zend_is_true(*val TSRMLS_CC)
-		) {
-			SSL_CTX_set_options(sslsock->ctx, SSL_OP_NO_TICKET);
-		}
-	}
-#endif
-
-#if OPENSSL_VERSION_NUMBER >= 0x10000000L
-	{
-		if (stream->context && (FAILURE == php_stream_context_get_option(
-					stream->context, "ssl", "disable_compression", &val) ||
-				zend_is_true(*val TSRMLS_CC))
-		) {
-			SSL_CTX_set_options(sslsock->ctx, SSL_OP_NO_COMPRESSION);
-=======
 static int set_server_specific_opts(php_stream *stream, SSL_CTX *ctx TSRMLS_DC) /* {{{ */
 {
 	zval **val;
@@ -1159,7 +1141,6 @@
 		convert_to_string_ex(val);
 		if (FAILURE == set_server_dh_param(ctx,  Z_STRVAL_PP(val) TSRMLS_CC)) {
 			return FAILURE;
->>>>>>> 61363d47
 		}
 	}
 
@@ -1190,18 +1171,9 @@
 
 	SSL_CTX_set_options(ctx, ssl_ctx_options);
 
-<<<<<<< HEAD
-	if (!sslsock->is_client && stream->context && SUCCESS == php_stream_context_get_option(
-				stream->context, "ssl", "honor_cipher_order", &val) &&
-			zend_is_true(*val TSRMLS_CC)
-	) {
-		SSL_CTX_set_options(sslsock->ctx, SSL_OP_CIPHER_SERVER_PREFERENCE);
-	}
-=======
 	return SUCCESS;
 }
 /* }}} */
->>>>>>> 61363d47
 
 #ifdef HAVE_SNI
 static int server_sni_callback(SSL *ssl_handle, int *al, void *arg) /* {{{ */
@@ -1249,7 +1221,7 @@
 	SSL_CTX *ctx;
 
 	/* If the stream ctx disables SNI we're finished here */
-	if (GET_VER_OPT("SNI_enabled") && !zend_is_true(*val)) {
+	if (GET_VER_OPT("SNI_enabled") && !zend_is_true(*val TSRMLS_CC)) {
 		return SUCCESS;
 	}
 
@@ -1334,8 +1306,10 @@
 	zval **val;
 	char *sni_server_name;
 
+	TSRMLS_FETCH();
+
 	/* If SNI is explicitly disabled we're finished here */
-	if (GET_VER_OPT("SNI_enabled") && !zend_is_true(*val)) {
+	if (GET_VER_OPT("SNI_enabled") && !zend_is_true(*val TSRMLS_CC)) {
 		return;
 	}
 
@@ -1410,7 +1384,7 @@
 	}
 
 #if OPENSSL_VERSION_NUMBER >= 0x0090806fL
-	if (GET_VER_OPT("no_ticket") && zend_is_true(*val)) {
+	if (GET_VER_OPT("no_ticket") && zend_is_true(*val TSRMLS_CC)) {
 		ssl_ctx_options |= SSL_OP_NO_TICKET;
 	}
 #endif
@@ -1420,12 +1394,12 @@
 #endif
 
 #if OPENSSL_VERSION_NUMBER >= 0x10000000L
-	if (!GET_VER_OPT("disable_compression") || zend_is_true(*val)) {
+	if (!GET_VER_OPT("disable_compression") || zend_is_true(*val TSRMLS_CC)) {
 		ssl_ctx_options |= SSL_OP_NO_COMPRESSION;
 	}
 #endif
 
-	if (GET_VER_OPT("verify_peer") && !zend_is_true(*val)) {
+	if (GET_VER_OPT("verify_peer") && !zend_is_true(*val TSRMLS_CC)) {
 		disable_peer_verification(sslsock->ctx, stream TSRMLS_CC);
 	} else if (FAILURE == enable_peer_verification(sslsock->ctx, stream TSRMLS_CC)) {
 		return FAILURE;
@@ -1512,22 +1486,6 @@
 	long proto = SSL_version(ssl_handle);
 	const SSL_CIPHER *cipher = SSL_get_current_cipher(ssl_handle);
 
-<<<<<<< HEAD
-	TSRMLS_FETCH();
-
-	if (stream->context &&
-            (php_stream_context_get_option(stream->context, "ssl", "SNI_enabled", &val) == FAILURE
-                || zend_is_true(*val TSRMLS_CC))
-	) {
-		if (php_stream_context_get_option(stream->context, "ssl", "SNI_server_name", &val) == SUCCESS) {
-			convert_to_string_ex(val);
-			SSL_set_tlsext_host_name(sslsock->ssl_handle, Z_STRVAL_PP(val));
-		} else if (sslsock->url_name) {
-			SSL_set_tlsext_host_name(sslsock->ssl_handle, sslsock->url_name);
-		}
-	} else if (!stream->context && sslsock->url_name) {
-		SSL_set_tlsext_host_name(sslsock->ssl_handle, sslsock->url_name);
-=======
 	switch (proto) {
 #if OPENSSL_VERSION_NUMBER >= 0x10001001L
 		case TLS1_2_VERSION: proto_str = "TLSv1.2"; break;
@@ -1537,7 +1495,6 @@
 		case SSL3_VERSION: proto_str = "SSLv3"; break;
 		case SSL2_VERSION: proto_str = "SSLv2"; break;
 		default: proto_str = "UNKNOWN";
->>>>>>> 61363d47
 	}
 
 	MAKE_STD_ZVAL(meta_arr);
