--- conflicted
+++ resolved
@@ -47,13 +47,12 @@
 #undef X509_EXTENSIONS
 #endif
 
-<<<<<<< HEAD
 #ifndef MSG_DONTWAIT
 # define MSG_DONTWAIT 0
-=======
+#endif
+
 #ifdef HAVE_ARPA_INET_H
 #include <arpa/inet.h>
->>>>>>> fd09728b
 #endif
 
 /* Flags for determining allowed stream crypto methods */
