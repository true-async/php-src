/*
  +----------------------------------------------------------------------+
  | PHP Version 5                                                        |
  +----------------------------------------------------------------------+
  | Copyright (c) 1997-2014 The PHP Group                                |
  +----------------------------------------------------------------------+
  | This source file is subject to version 3.01 of the PHP license,      |
  | that is bundled with this package in the file LICENSE, and is        |
  | available through the world-wide-web at the following url:           |
  | http://www.php.net/license/3_01.txt                                  |
  | If you did not receive a copy of the PHP license and are unable to   |
  | obtain it through the world-wide-web, please send a note to          |
  | license@php.net so we can mail you a copy immediately.               |
  +----------------------------------------------------------------------+
  | Author: Wez Furlong <wez@thebrainroom.com>                           |
  +----------------------------------------------------------------------+
*/

/* $Id$ */

#include "php.h"
#include "ext/standard/file.h"
#include "ext/standard/url.h"
#include "streams/php_streams_int.h"
#include "ext/standard/php_smart_str.h"
#include "php_openssl.h"
#include "php_openssl_structs.h"
#include <openssl/ssl.h>
#include <openssl/x509.h>
#include <openssl/err.h>

#ifdef PHP_WIN32
#include "win32/time.h"
#endif

#ifdef NETWARE
#include <sys/select.h>
#endif

int php_openssl_apply_verification_policy(SSL *ssl, X509 *peer, php_stream *stream TSRMLS_DC);
SSL *php_SSL_new_from_context(SSL_CTX *ctx, php_stream *stream TSRMLS_DC);
int php_openssl_get_x509_list_id(void);

php_stream_ops php_openssl_socket_ops;

/* it doesn't matter that we do some hash traversal here, since it is done only
 * in an error condition arising from a network connection problem */
static int is_http_stream_talking_to_iis(php_stream *stream TSRMLS_DC)
{
	if (stream->wrapperdata && stream->wrapper && strcasecmp(stream->wrapper->wops->label, "HTTP") == 0) {
		/* the wrapperdata is an array zval containing the headers */
		zval **tmp;

#define SERVER_MICROSOFT_IIS	"Server: Microsoft-IIS"
#define SERVER_GOOGLE "Server: GFE/"
		
		zend_hash_internal_pointer_reset(Z_ARRVAL_P(stream->wrapperdata));
		while (SUCCESS == zend_hash_get_current_data(Z_ARRVAL_P(stream->wrapperdata), (void**)&tmp)) {

			if (strncasecmp(Z_STRVAL_PP(tmp), SERVER_MICROSOFT_IIS, sizeof(SERVER_MICROSOFT_IIS)-1) == 0) {
				return 1;
			} else if (strncasecmp(Z_STRVAL_PP(tmp), SERVER_GOOGLE, sizeof(SERVER_GOOGLE)-1) == 0) {
				return 1;
			}
			
			zend_hash_move_forward(Z_ARRVAL_P(stream->wrapperdata));
		}
	}
	return 0;
}

static int handle_ssl_error(php_stream *stream, int nr_bytes, zend_bool is_init TSRMLS_DC)
{
	php_openssl_netstream_data_t *sslsock = (php_openssl_netstream_data_t*)stream->abstract;
	int err = SSL_get_error(sslsock->ssl_handle, nr_bytes);
	char esbuf[512];
	smart_str ebuf = {0};
	unsigned long ecode;
	int retry = 1;

	switch(err) {
		case SSL_ERROR_ZERO_RETURN:
			/* SSL terminated (but socket may still be active) */
			retry = 0;
			break;
		case SSL_ERROR_WANT_READ:
		case SSL_ERROR_WANT_WRITE:
			/* re-negotiation, or perhaps the SSL layer needs more
			 * packets: retry in next iteration */
			errno = EAGAIN;
			retry = is_init ? 1 : sslsock->s.is_blocked;
			break;
		case SSL_ERROR_SYSCALL:
			if (ERR_peek_error() == 0) {
				if (nr_bytes == 0) {
					if (!is_http_stream_talking_to_iis(stream TSRMLS_CC) && ERR_get_error() != 0) {
						php_error_docref(NULL TSRMLS_CC, E_WARNING,
								"SSL: fatal protocol error");
					}
					SSL_set_shutdown(sslsock->ssl_handle, SSL_SENT_SHUTDOWN|SSL_RECEIVED_SHUTDOWN);
					stream->eof = 1;
					retry = 0;
				} else {
					char *estr = php_socket_strerror(php_socket_errno(), NULL, 0);

					php_error_docref(NULL TSRMLS_CC, E_WARNING,
							"SSL: %s", estr);

					efree(estr);
					retry = 0;
				}
				break;
			}

			
			/* fall through */
		default:
			/* some other error */
			ecode = ERR_get_error();

			switch (ERR_GET_REASON(ecode)) {
				case SSL_R_NO_SHARED_CIPHER:
					php_error_docref(NULL TSRMLS_CC, E_WARNING, "SSL_R_NO_SHARED_CIPHER: no suitable shared cipher could be used.  This could be because the server is missing an SSL certificate (local_cert context option)");
					retry = 0;
					break;

				default:
					do {
						/* NULL is automatically added */
						ERR_error_string_n(ecode, esbuf, sizeof(esbuf));
						if (ebuf.c) {
							smart_str_appendc(&ebuf, '\n');
						}
						smart_str_appends(&ebuf, esbuf);
					} while ((ecode = ERR_get_error()) != 0);

					smart_str_0(&ebuf);

					php_error_docref(NULL TSRMLS_CC, E_WARNING,
							"SSL operation failed with code %d. %s%s",
							err,
							ebuf.c ? "OpenSSL Error messages:\n" : "",
							ebuf.c ? ebuf.c : "");
					if (ebuf.c) {
						smart_str_free(&ebuf);
					}
			}
				
			retry = 0;
			errno = 0;
	}
	return retry;
}


static size_t php_openssl_sockop_write(php_stream *stream, const char *buf, size_t count TSRMLS_DC)
{
	php_openssl_netstream_data_t *sslsock = (php_openssl_netstream_data_t*)stream->abstract;
	int didwrite;
	
	if (sslsock->ssl_active) {
		int retry = 1;

		do {
			didwrite = SSL_write(sslsock->ssl_handle, buf, count);

			if (didwrite <= 0) {
				retry = handle_ssl_error(stream, didwrite, 0 TSRMLS_CC);
			} else {
				break;
			}
		} while(retry);

		if (didwrite > 0) {
			php_stream_notify_progress_increment(stream->context, didwrite, 0);
		}
	} else {
		didwrite = php_stream_socket_ops.write(stream, buf, count TSRMLS_CC);
	}

	if (didwrite < 0) {
		didwrite = 0;
	}
	
	return didwrite;
}

static size_t php_openssl_sockop_read(php_stream *stream, char *buf, size_t count TSRMLS_DC)
{
	php_openssl_netstream_data_t *sslsock = (php_openssl_netstream_data_t*)stream->abstract;
	int nr_bytes = 0;

	if (sslsock->ssl_active) {
		int retry = 1;

		do {
			nr_bytes = SSL_read(sslsock->ssl_handle, buf, count);

			if (nr_bytes <= 0) {
				retry = handle_ssl_error(stream, nr_bytes, 0 TSRMLS_CC);
				stream->eof = (retry == 0 && errno != EAGAIN && !SSL_pending(sslsock->ssl_handle));
				
			} else {
				/* we got the data */
				break;
			}
		} while (retry);

		if (nr_bytes > 0) {
			php_stream_notify_progress_increment(stream->context, nr_bytes, 0);
		}
	}
	else
	{
		nr_bytes = php_stream_socket_ops.read(stream, buf, count TSRMLS_CC);
	}

	if (nr_bytes < 0) {
		nr_bytes = 0;
	}

	return nr_bytes;
}


static int php_openssl_sockop_close(php_stream *stream, int close_handle TSRMLS_DC)
{
	php_openssl_netstream_data_t *sslsock = (php_openssl_netstream_data_t*)stream->abstract;
#ifdef PHP_WIN32
	int n;
#endif
	if (close_handle) {
		if (sslsock->ssl_active) {
			SSL_shutdown(sslsock->ssl_handle);
			sslsock->ssl_active = 0;
		}
		if (sslsock->ssl_handle) {
			SSL_free(sslsock->ssl_handle);
			sslsock->ssl_handle = NULL;
		}
		if (sslsock->ctx) {
			SSL_CTX_free(sslsock->ctx);
			sslsock->ctx = NULL;
		}
#ifdef PHP_WIN32
		if (sslsock->s.socket == -1)
			sslsock->s.socket = SOCK_ERR;
#endif
		if (sslsock->s.socket != SOCK_ERR) {
#ifdef PHP_WIN32
			/* prevent more data from coming in */
			shutdown(sslsock->s.socket, SHUT_RD);

			/* try to make sure that the OS sends all data before we close the connection.
			 * Essentially, we are waiting for the socket to become writeable, which means
			 * that all pending data has been sent.
			 * We use a small timeout which should encourage the OS to send the data,
			 * but at the same time avoid hanging indefinitely.
			 * */
			do {
				n = php_pollfd_for_ms(sslsock->s.socket, POLLOUT, 500);
			} while (n == -1 && php_socket_errno() == EINTR);
#endif
			closesocket(sslsock->s.socket);
			sslsock->s.socket = SOCK_ERR;
		}
	}

	if (sslsock->url_name) {
		pefree(sslsock->url_name, php_stream_is_persistent(stream));
	}

	pefree(sslsock, php_stream_is_persistent(stream));

	return 0;
}

static int php_openssl_sockop_flush(php_stream *stream TSRMLS_DC)
{
	return php_stream_socket_ops.flush(stream TSRMLS_CC);
}

static int php_openssl_sockop_stat(php_stream *stream, php_stream_statbuf *ssb TSRMLS_DC)
{
	return php_stream_socket_ops.stat(stream, ssb TSRMLS_CC);
}


static inline int php_openssl_setup_crypto(php_stream *stream,
		php_openssl_netstream_data_t *sslsock,
		php_stream_xport_crypto_param *cparam
		TSRMLS_DC)
{
	const SSL_METHOD *method;
	long ssl_ctx_options = SSL_OP_ALL;
	
	if (sslsock->ssl_handle) {
		if (sslsock->s.is_blocked) {
			php_error_docref(NULL TSRMLS_CC, E_WARNING, "SSL/TLS already set-up for this stream");
			return -1;
		} else {
			return 0;
		}
	}

	/* need to do slightly different things, based on client/server method,
	 * so lets remember which method was selected */

	switch (cparam->inputs.method) {
		case STREAM_CRYPTO_METHOD_SSLv23_CLIENT:
			sslsock->is_client = 1;
			method = SSLv23_client_method();
			break;
		case STREAM_CRYPTO_METHOD_SSLv2_CLIENT:
#ifdef OPENSSL_NO_SSL2
			php_error_docref(NULL TSRMLS_CC, E_WARNING, "SSLv2 support is not compiled into the OpenSSL library PHP is linked against");
			return -1;
#else
			sslsock->is_client = 1;
			method = SSLv2_client_method();
			break;
#endif
		case STREAM_CRYPTO_METHOD_SSLv3_CLIENT:
			sslsock->is_client = 1;
			method = SSLv3_client_method();
			break;
		case STREAM_CRYPTO_METHOD_TLS_CLIENT:
			sslsock->is_client = 1;
			method = TLSv1_client_method();
			break;
		case STREAM_CRYPTO_METHOD_TLSv1_1_CLIENT:
#if OPENSSL_VERSION_NUMBER >= 0x10001001L
			sslsock->is_client = 1;
			method = TLSv1_1_client_method();
			break;
#else
			php_error_docref(NULL TSRMLS_CC, E_WARNING, "TLSv1.1 support is not compiled into the OpenSSL library PHP is linked against");
			return -1;
#endif
		case STREAM_CRYPTO_METHOD_TLSv1_2_CLIENT:
#if OPENSSL_VERSION_NUMBER >= 0x10001001L
			sslsock->is_client = 1;
			method = TLSv1_2_client_method();
			break;
#else
			php_error_docref(NULL TSRMLS_CC, E_WARNING, "TLSv1.2 support is not compiled into the OpenSSL library PHP is linked against");
			return -1;
#endif
		case STREAM_CRYPTO_METHOD_SSLv23_SERVER:
			sslsock->is_client = 0;
			method = SSLv23_server_method();
			break;
		case STREAM_CRYPTO_METHOD_SSLv3_SERVER:
			sslsock->is_client = 0;
			method = SSLv3_server_method();
			break;
		case STREAM_CRYPTO_METHOD_SSLv2_SERVER:
#ifdef OPENSSL_NO_SSL2
			php_error_docref(NULL TSRMLS_CC, E_WARNING, "SSLv2 support is not compiled into the OpenSSL library PHP is linked against");
			return -1;
#else
			sslsock->is_client = 0;
			method = SSLv2_server_method();
			break;
#endif
		case STREAM_CRYPTO_METHOD_TLS_SERVER:
			sslsock->is_client = 0;
			method = TLSv1_server_method();
			break;
		case STREAM_CRYPTO_METHOD_TLSv1_1_SERVER:
#if OPENSSL_VERSION_NUMBER >= 0x10001001L
			sslsock->is_client = 0;
			method = TLSv1_1_server_method();
			break;
#else
			php_error_docref(NULL TSRMLS_CC, E_WARNING, "TLSv1.1 support is not compiled into the OpenSSL library PHP is linked against");
			return -1;
#endif
		case STREAM_CRYPTO_METHOD_TLSv1_2_SERVER:
#if OPENSSL_VERSION_NUMBER >= 0x10001001L
			sslsock->is_client = 0;
			method = TLSv1_2_server_method();
			break;
#else
			php_error_docref(NULL TSRMLS_CC, E_WARNING, "TLSv1.2 support is not compiled into the OpenSSL library PHP is linked against");
			return -1;
#endif
		default:
			return -1;

	}

	sslsock->ctx = SSL_CTX_new(method);
	if (sslsock->ctx == NULL) {
		php_error_docref(NULL TSRMLS_CC, E_WARNING, "failed to create an SSL context");
		return -1;
	}

#if OPENSSL_VERSION_NUMBER >= 0x0090605fL
	ssl_ctx_options &= ~SSL_OP_DONT_INSERT_EMPTY_FRAGMENTS;
#endif
	SSL_CTX_set_options(sslsock->ctx, ssl_ctx_options);

#if OPENSSL_VERSION_NUMBER >= 0x0090806fL
	{
		zval **val;

		if (stream->context && SUCCESS == php_stream_context_get_option(
					stream->context, "ssl", "no_ticket", &val) && 
				zval_is_true(*val)) {
			SSL_CTX_set_options(sslsock->ctx, SSL_OP_NO_TICKET);
		}
	}
#endif

#if OPENSSL_VERSION_NUMBER >= 0x10000000L
	{
		zval **val;

		if (stream->context && SUCCESS == php_stream_context_get_option(
					stream->context, "ssl", "disable_compression", &val) &&
				zval_is_true(*val)) {
			SSL_CTX_set_options(sslsock->ctx, SSL_OP_NO_COMPRESSION);
		}
	}
#endif

	sslsock->ssl_handle = php_SSL_new_from_context(sslsock->ctx, stream TSRMLS_CC);
	if (sslsock->ssl_handle == NULL) {
		php_error_docref(NULL TSRMLS_CC, E_WARNING, "failed to create an SSL handle");
		SSL_CTX_free(sslsock->ctx);
		sslsock->ctx = NULL;
		return -1;
	}

	if (!SSL_set_fd(sslsock->ssl_handle, sslsock->s.socket)) {
		handle_ssl_error(stream, 0, 1 TSRMLS_CC);
	}

	if (cparam->inputs.session) {
		if (cparam->inputs.session->ops != &php_openssl_socket_ops) {
			php_error_docref(NULL TSRMLS_CC, E_WARNING, "supplied session stream must be an SSL enabled stream");
		} else if (((php_openssl_netstream_data_t*)cparam->inputs.session->abstract)->ssl_handle == NULL) {
			php_error_docref(NULL TSRMLS_CC, E_WARNING, "supplied SSL session stream is not initialized");
		} else {
			SSL_copy_session_id(sslsock->ssl_handle, ((php_openssl_netstream_data_t*)cparam->inputs.session->abstract)->ssl_handle);
		}
	}
	return 0;
}

static void enable_server_name_indication(php_stream_context *ctx, php_openssl_netstream_data_t *sslsock)
{
	zval **val = NULL;

	if (php_stream_context_get_option(ctx, "ssl", "SNI_server_name", &val) == SUCCESS) {
		convert_to_string_ex(val);
		SSL_set_tlsext_host_name(sslsock->ssl_handle, &val);
	} else if (sslsock->url_name) {
		SSL_set_tlsext_host_name(sslsock->ssl_handle, sslsock->url_name);
	}
}

static inline int php_openssl_enable_crypto(php_stream *stream,
		php_openssl_netstream_data_t *sslsock,
		php_stream_xport_crypto_param *cparam
		TSRMLS_DC)
{
	int n, retry = 1;
	zval **val = NULL;

	if (cparam->inputs.activate && !sslsock->ssl_active) {
		struct timeval	start_time,
						*timeout;
		int				blocked		= sslsock->s.is_blocked,
						has_timeout = 0;

#if OPENSSL_VERSION_NUMBER >= 0x0090806fL && !defined(OPENSSL_NO_TLSEXT)

		if (sslsock->is_client
			&& (php_stream_context_get_option(stream->context, "ssl", "SNI_enabled", &val) == FAILURE
			|| zend_is_true(*val TSRMLS_CC))
		) {
			enable_server_name_indication(stream->context, sslsock);
		}

#endif

		if (!sslsock->state_set) {
			if (sslsock->is_client) {
				SSL_set_connect_state(sslsock->ssl_handle);
			} else {
				SSL_set_accept_state(sslsock->ssl_handle);
			}
			sslsock->state_set = 1;
		}
	
		if (SUCCESS == php_set_sock_blocking(sslsock->s.socket, 0 TSRMLS_CC)) {
			sslsock->s.is_blocked = 0;
		}
		
		timeout = sslsock->is_client ? &sslsock->connect_timeout : &sslsock->s.timeout;
		has_timeout = !sslsock->s.is_blocked && (timeout->tv_sec || timeout->tv_usec);
		/* gettimeofday is not monotonic; using it here is not strictly correct */
		if (has_timeout) {
			gettimeofday(&start_time, NULL);
		}
		
		do {
			struct timeval	cur_time,
							elapsed_time = {0};
			
			if (sslsock->is_client) {
				n = SSL_connect(sslsock->ssl_handle);
			} else {
				n = SSL_accept(sslsock->ssl_handle);
			}

			if (has_timeout) {
				gettimeofday(&cur_time, NULL);
				elapsed_time.tv_sec  = cur_time.tv_sec  - start_time.tv_sec;
				elapsed_time.tv_usec = cur_time.tv_usec - start_time.tv_usec;
				if (cur_time.tv_usec < start_time.tv_usec) {
					elapsed_time.tv_sec  -= 1L;
					elapsed_time.tv_usec += 1000000L;
				}
			
				if (elapsed_time.tv_sec > timeout->tv_sec ||
						(elapsed_time.tv_sec == timeout->tv_sec &&
						elapsed_time.tv_usec > timeout->tv_usec)) {
					php_error_docref(NULL TSRMLS_CC, E_WARNING, "SSL: crypto enabling timeout");
					return -1;
				}
			}

			if (n <= 0) {
				/* in case of SSL_ERROR_WANT_READ/WRITE, do not retry in non-blocking mode */
				retry = handle_ssl_error(stream, n, blocked TSRMLS_CC);
				if (retry) {
					/* wait until something interesting happens in the socket. It may be a
					 * timeout. Also consider the unlikely of possibility of a write block  */
					int err = SSL_get_error(sslsock->ssl_handle, n);
					struct timeval left_time;
					
					if (has_timeout) {
						left_time.tv_sec  = timeout->tv_sec  - elapsed_time.tv_sec;
						left_time.tv_usec =	timeout->tv_usec - elapsed_time.tv_usec;
						if (timeout->tv_usec < elapsed_time.tv_usec) {
							left_time.tv_sec  -= 1L;
							left_time.tv_usec += 1000000L;
						}
					}
					php_pollfd_for(sslsock->s.socket, (err == SSL_ERROR_WANT_READ) ?
						(POLLIN|POLLPRI) : POLLOUT, has_timeout ? &left_time : NULL);
				}
			} else {
				retry = 0;
			}
		} while (retry);

		if (sslsock->s.is_blocked != blocked && SUCCESS == php_set_sock_blocking(sslsock->s.socket, blocked TSRMLS_CC)) {
			sslsock->s.is_blocked = blocked;
		}

		if (n == 1) {
			X509 *peer_cert;

			peer_cert = SSL_get_peer_certificate(sslsock->ssl_handle);

			if (FAILURE == php_openssl_apply_verification_policy(sslsock->ssl_handle, peer_cert, stream TSRMLS_CC)) {
				SSL_shutdown(sslsock->ssl_handle);
				n = -1;
			} else {	
				sslsock->ssl_active = 1;

				/* allow the script to capture the peer cert
				 * and/or the certificate chain */
				if (stream->context) {
					zval **val, *zcert;

					if (SUCCESS == php_stream_context_get_option(
								stream->context, "ssl",
								"capture_peer_cert", &val) &&
							zval_is_true(*val)) {
						MAKE_STD_ZVAL(zcert);
						ZVAL_RESOURCE(zcert, zend_list_insert(peer_cert, 
									php_openssl_get_x509_list_id() TSRMLS_CC));
						php_stream_context_set_option(stream->context,
								"ssl", "peer_certificate",
								zcert);
						peer_cert = NULL;
						FREE_ZVAL(zcert);
					}

					if (SUCCESS == php_stream_context_get_option(
								stream->context, "ssl",
								"capture_peer_cert_chain", &val) &&
							zval_is_true(*val)) {
						zval *arr;
						STACK_OF(X509) *chain;

						MAKE_STD_ZVAL(arr);
						chain = SSL_get_peer_cert_chain(
									sslsock->ssl_handle);

						if (chain && sk_X509_num(chain) > 0) {
							int i;
							array_init(arr);

							for (i = 0; i < sk_X509_num(chain); i++) {
								X509 *mycert = X509_dup(
										sk_X509_value(chain, i));
								MAKE_STD_ZVAL(zcert);
								ZVAL_RESOURCE(zcert,
										zend_list_insert(mycert,
											php_openssl_get_x509_list_id() TSRMLS_CC));
								add_next_index_zval(arr, zcert);
							}

						} else {
							ZVAL_NULL(arr);
						}

						php_stream_context_set_option(stream->context,
								"ssl", "peer_certificate_chain",
								arr);
						zval_dtor(arr);
						efree(arr);
					}
				}
			}

			if (peer_cert) {
				X509_free(peer_cert);
			}
		} else  {
			n = errno == EAGAIN ? 0 : -1;
		}

		return n;

	} else if (!cparam->inputs.activate && sslsock->ssl_active) {
		/* deactivate - common for server/client */
		SSL_shutdown(sslsock->ssl_handle);
		sslsock->ssl_active = 0;
	}
	return -1;
}

static inline int php_openssl_tcp_sockop_accept(php_stream *stream, php_openssl_netstream_data_t *sock,
		php_stream_xport_param *xparam STREAMS_DC TSRMLS_DC)
{
	int clisock;

	xparam->outputs.client = NULL;

	clisock = php_network_accept_incoming(sock->s.socket,
			xparam->want_textaddr ? &xparam->outputs.textaddr : NULL,
			xparam->want_textaddr ? &xparam->outputs.textaddrlen : NULL,
			xparam->want_addr ? &xparam->outputs.addr : NULL,
			xparam->want_addr ? &xparam->outputs.addrlen : NULL,
			xparam->inputs.timeout,
			xparam->want_errortext ? &xparam->outputs.error_text : NULL,
			&xparam->outputs.error_code
			TSRMLS_CC);

	if (clisock >= 0) {
		php_openssl_netstream_data_t *clisockdata;

		clisockdata = emalloc(sizeof(*clisockdata));

		if (clisockdata == NULL) {
			closesocket(clisock);
			/* technically a fatal error */
		} else {
			/* copy underlying tcp fields */
			memset(clisockdata, 0, sizeof(*clisockdata));
			memcpy(clisockdata, sock, sizeof(clisockdata->s));

			clisockdata->s.socket = clisock;
			
			xparam->outputs.client = php_stream_alloc_rel(stream->ops, clisockdata, NULL, "r+");
			if (xparam->outputs.client) {
				xparam->outputs.client->context = stream->context;
				if (stream->context) {
					zend_list_addref(stream->context->rsrc_id);
				}
			}
		}

		if (xparam->outputs.client && sock->enable_on_connect) {
			/* apply crypto */
			switch (sock->method) {
				case STREAM_CRYPTO_METHOD_SSLv23_CLIENT:
					sock->method = STREAM_CRYPTO_METHOD_SSLv23_SERVER;
					break;
				case STREAM_CRYPTO_METHOD_SSLv2_CLIENT:
					sock->method = STREAM_CRYPTO_METHOD_SSLv2_SERVER;
					break;
				case STREAM_CRYPTO_METHOD_SSLv3_CLIENT:
					sock->method = STREAM_CRYPTO_METHOD_SSLv3_SERVER;
					break;
				case STREAM_CRYPTO_METHOD_TLS_CLIENT:
					sock->method = STREAM_CRYPTO_METHOD_TLS_SERVER;
					break;
				case STREAM_CRYPTO_METHOD_TLSv1_1_CLIENT:
					sock->method = STREAM_CRYPTO_METHOD_TLSv1_1_SERVER;
					break;
				case STREAM_CRYPTO_METHOD_TLSv1_2_CLIENT:
					sock->method = STREAM_CRYPTO_METHOD_TLSv1_2_SERVER;
					break;
				default:
					break;
			}

			clisockdata->method = sock->method;

			if (php_stream_xport_crypto_setup(xparam->outputs.client, clisockdata->method,
					NULL TSRMLS_CC) < 0 || php_stream_xport_crypto_enable(
					xparam->outputs.client, 1 TSRMLS_CC) < 0) {
				php_error_docref(NULL TSRMLS_CC, E_WARNING, "Failed to enable crypto");

				php_stream_close(xparam->outputs.client);
				xparam->outputs.client = NULL;
				xparam->outputs.returncode = -1;
			}
		}
	}
	
	return xparam->outputs.client == NULL ? -1 : 0;
}
static int php_openssl_sockop_set_option(php_stream *stream, int option, int value, void *ptrparam TSRMLS_DC)
{
	php_openssl_netstream_data_t *sslsock = (php_openssl_netstream_data_t*)stream->abstract;
	php_stream_xport_crypto_param *cparam = (php_stream_xport_crypto_param *)ptrparam;
	php_stream_xport_param *xparam = (php_stream_xport_param *)ptrparam;

	switch (option) {
		case PHP_STREAM_OPTION_CHECK_LIVENESS:
			{
				struct timeval tv;
				char buf;
				int alive = 1;

				if (value == -1) {
					if (sslsock->s.timeout.tv_sec == -1) {
						tv.tv_sec = FG(default_socket_timeout);
						tv.tv_usec = 0;
					} else {
						tv = sslsock->connect_timeout;
					}
				} else {
					tv.tv_sec = value;
					tv.tv_usec = 0;
				}

				if (sslsock->s.socket == -1) {
					alive = 0;
				} else if (php_pollfd_for(sslsock->s.socket, PHP_POLLREADABLE|POLLPRI, &tv) > 0) {
					if (sslsock->ssl_active) {
						int n;

						do {
							n = SSL_peek(sslsock->ssl_handle, &buf, sizeof(buf));
							if (n <= 0) {
								int err = SSL_get_error(sslsock->ssl_handle, n);

								if (err == SSL_ERROR_SYSCALL) {
									alive = php_socket_errno() == EAGAIN;
									break;
								}

								if (err == SSL_ERROR_WANT_READ || err == SSL_ERROR_WANT_WRITE) {
									/* re-negotiate */
									continue;
								}

								/* any other problem is a fatal error */
								alive = 0;
							}
							/* either peek succeeded or there was an error; we
							 * have set the alive flag appropriately */
							break;
						} while (1);
					} else if (0 == recv(sslsock->s.socket, &buf, sizeof(buf), MSG_PEEK) && php_socket_errno() != EAGAIN) {
						alive = 0;
					}
				}
				return alive ? PHP_STREAM_OPTION_RETURN_OK : PHP_STREAM_OPTION_RETURN_ERR;
			}
			
		case PHP_STREAM_OPTION_CRYPTO_API:

			switch(cparam->op) {

				case STREAM_XPORT_CRYPTO_OP_SETUP:
					cparam->outputs.returncode = php_openssl_setup_crypto(stream, sslsock, cparam TSRMLS_CC);
					return PHP_STREAM_OPTION_RETURN_OK;
					break;
				case STREAM_XPORT_CRYPTO_OP_ENABLE:
					cparam->outputs.returncode = php_openssl_enable_crypto(stream, sslsock, cparam TSRMLS_CC);
					return PHP_STREAM_OPTION_RETURN_OK;
					break;
				default:
					/* fall through */
					break;
			}

			break;

		case PHP_STREAM_OPTION_XPORT_API:
			switch(xparam->op) {

				case STREAM_XPORT_OP_CONNECT:
				case STREAM_XPORT_OP_CONNECT_ASYNC:
					/* TODO: Async connects need to check the enable_on_connect option when
					 * we notice that the connect has actually been established */
					php_stream_socket_ops.set_option(stream, option, value, ptrparam TSRMLS_CC);

					if ((sslsock->enable_on_connect) &&
						((xparam->outputs.returncode == 0) ||
						(xparam->op == STREAM_XPORT_OP_CONNECT_ASYNC && 
						xparam->outputs.returncode == 1 && xparam->outputs.error_code == EINPROGRESS)))
					{
						if (php_stream_xport_crypto_setup(stream, sslsock->method, NULL TSRMLS_CC) < 0 ||
								php_stream_xport_crypto_enable(stream, 1 TSRMLS_CC) < 0) {
							php_error_docref(NULL TSRMLS_CC, E_WARNING, "Failed to enable crypto");
							xparam->outputs.returncode = -1;
						}
					}
					return PHP_STREAM_OPTION_RETURN_OK;

				case STREAM_XPORT_OP_ACCEPT:
					/* we need to copy the additional fields that the underlying tcp transport
					 * doesn't know about */
					xparam->outputs.returncode = php_openssl_tcp_sockop_accept(stream, sslsock, xparam STREAMS_CC TSRMLS_CC);

					
					return PHP_STREAM_OPTION_RETURN_OK;

				default:
					/* fall through */
					break;
			}
	}

	return php_stream_socket_ops.set_option(stream, option, value, ptrparam TSRMLS_CC);
}

static int php_openssl_sockop_cast(php_stream *stream, int castas, void **ret TSRMLS_DC)
{
	php_openssl_netstream_data_t *sslsock = (php_openssl_netstream_data_t*)stream->abstract;

	switch(castas)	{
		case PHP_STREAM_AS_STDIO:
			if (sslsock->ssl_active) {
				return FAILURE;
			}
			if (ret)	{
				*ret = fdopen(sslsock->s.socket, stream->mode);
				if (*ret) {
					return SUCCESS;
				}
				return FAILURE;
			}
			return SUCCESS;

		case PHP_STREAM_AS_FD_FOR_SELECT:
			if (ret) {
				*(php_socket_t *)ret = sslsock->s.socket;
			}
			return SUCCESS;

		case PHP_STREAM_AS_FD:
		case PHP_STREAM_AS_SOCKETD:
			if (sslsock->ssl_active) {
				return FAILURE;
			}
			if (ret) {
				*(php_socket_t *)ret = sslsock->s.socket;
			}
			return SUCCESS;
		default:
			return FAILURE;
	}
}

php_stream_ops php_openssl_socket_ops = {
	php_openssl_sockop_write, php_openssl_sockop_read,
	php_openssl_sockop_close, php_openssl_sockop_flush,
	"tcp_socket/ssl",
	NULL, /* seek */
	php_openssl_sockop_cast,
	php_openssl_sockop_stat,
	php_openssl_sockop_set_option,
};

static int get_crypto_method(php_stream_context *ctx) {
        if (ctx) {
                zval **val = NULL;
                long crypto_method;

                if (php_stream_context_get_option(ctx, "ssl", "crypto_method", &val) == SUCCESS) {
                        convert_to_long_ex(val);
                        crypto_method = (long)Z_LVAL_PP(val);

                        switch (crypto_method) {
                                case STREAM_CRYPTO_METHOD_SSLv2_CLIENT:
                                case STREAM_CRYPTO_METHOD_SSLv3_CLIENT:
                                case STREAM_CRYPTO_METHOD_SSLv23_CLIENT:
                                case STREAM_CRYPTO_METHOD_TLS_CLIENT:
                                case STREAM_CRYPTO_METHOD_TLSv1_1_CLIENT:
                                case STREAM_CRYPTO_METHOD_TLSv1_2_CLIENT:
                                        return crypto_method;
                        }

                }
        }

        return STREAM_CRYPTO_METHOD_SSLv23_CLIENT;
}

static char * get_url_name(const char *resourcename, size_t resourcenamelen, int is_persistent TSRMLS_DC) {
	php_url *url;

<<<<<<< HEAD
	if (ctx) {
		zval **val = NULL;

		if (php_stream_context_get_option(ctx, "ssl", "SNI_enabled", &val) == SUCCESS && !zend_is_true(*val TSRMLS_CC)) {
			return NULL;
		}
		if (php_stream_context_get_option(ctx, "ssl", "SNI_server_name", &val) == SUCCESS) {
			convert_to_string_ex(val);
			return pestrdup(Z_STRVAL_PP(val), is_persistent);
		}
	}

=======
>>>>>>> 7a902542
	if (!resourcename) {
		return NULL;
	}

	url = php_url_parse_ex(resourcename, resourcenamelen);
	if (!url) {
		return NULL;
	}

	if (url->host) {
		const char * host = url->host;
		char * url_name = NULL;
		size_t len = strlen(host);

		/* skip trailing dots */
		while (len && host[len-1] == '.') {
			--len;
		}

		if (len) {
			url_name = pestrndup(host, len, is_persistent);
		}

		php_url_free(url);
		return url_name;
	}

	php_url_free(url);
	return NULL;
}

php_stream *php_openssl_ssl_socket_factory(const char *proto, size_t protolen,
		const char *resourcename, size_t resourcenamelen,
		const char *persistent_id, int options, int flags,
		struct timeval *timeout,
		php_stream_context *context STREAMS_DC TSRMLS_DC)
{
	php_stream *stream = NULL;
	php_openssl_netstream_data_t *sslsock = NULL;
	
	sslsock = pemalloc(sizeof(php_openssl_netstream_data_t), persistent_id ? 1 : 0);
	memset(sslsock, 0, sizeof(*sslsock));

	sslsock->s.is_blocked = 1;
	/* this timeout is used by standard stream funcs, therefor it should use the default value */
	sslsock->s.timeout.tv_sec = FG(default_socket_timeout);
	sslsock->s.timeout.tv_usec = 0;

	/* use separate timeout for our private funcs */
	sslsock->connect_timeout.tv_sec = timeout->tv_sec;
	sslsock->connect_timeout.tv_usec = timeout->tv_usec;

	/* we don't know the socket until we have determined if we are binding or
	 * connecting */
	sslsock->s.socket = -1;
	
	/* Initialize context as NULL */
	sslsock->ctx = NULL;	
	
	stream = php_stream_alloc_rel(&php_openssl_socket_ops, sslsock, persistent_id, "r+");

	if (stream == NULL)	{
		pefree(sslsock, persistent_id ? 1 : 0);
		return NULL;
	}

	if (strncmp(proto, "ssl", protolen) == 0) {
		sslsock->enable_on_connect = 1;

		/* General ssl:// transports can use a number
		 * of crypto methods. The actual methhod can be
		 * provided in the streams context options.
		 */ 
		sslsock->method = get_crypto_method(context);
	} else if (strncmp(proto, "sslv2", protolen) == 0) {
#ifdef OPENSSL_NO_SSL2
		php_error_docref(NULL TSRMLS_CC, E_WARNING, "SSLv2 support is not compiled into the OpenSSL library PHP is linked against");
		return NULL;
#else
		sslsock->enable_on_connect = 1;
		sslsock->method = STREAM_CRYPTO_METHOD_SSLv2_CLIENT;
#endif
	} else if (strncmp(proto, "sslv3", protolen) == 0) {
		sslsock->enable_on_connect = 1;
		sslsock->method = STREAM_CRYPTO_METHOD_SSLv3_CLIENT;
	} else if (strncmp(proto, "tls", protolen) == 0) {
		sslsock->enable_on_connect = 1;
		sslsock->method = STREAM_CRYPTO_METHOD_TLS_CLIENT;
	} else if (strncmp(proto, "tlsv1.1", protolen) == 0) {
#if OPENSSL_VERSION_NUMBER >= 0x10001001L
		sslsock->enable_on_connect = 1;
		sslsock->method = STREAM_CRYPTO_METHOD_TLSv1_1_CLIENT;
#else
		php_error_docref(NULL TSRMLS_CC, E_WARNING, "TLSv1.1 support is not compiled into the OpenSSL library PHP is linked against");
		return NULL;
#endif
	} else if (strncmp(proto, "tlsv1.2", protolen) == 0) {
#if OPENSSL_VERSION_NUMBER >= 0x10001001L
		sslsock->enable_on_connect = 1;
		sslsock->method = STREAM_CRYPTO_METHOD_TLSv1_2_CLIENT;
#else
		php_error_docref(NULL TSRMLS_CC, E_WARNING, "TLSv1.2 support is not compiled into the OpenSSL library PHP is linked against");
		return NULL;
#endif
	}

	sslsock->url_name = get_url_name(resourcename, resourcenamelen, !!persistent_id TSRMLS_CC);

	return stream;
}



/*
 * Local variables:
 * tab-width: 4
 * c-basic-offset: 4
 * End:
 * vim600: noet sw=4 ts=4 fdm=marker
 * vim<600: noet sw=4 ts=4
 */<|MERGE_RESOLUTION|>--- conflicted
+++ resolved
@@ -923,21 +923,6 @@
 static char * get_url_name(const char *resourcename, size_t resourcenamelen, int is_persistent TSRMLS_DC) {
 	php_url *url;
 
-<<<<<<< HEAD
-	if (ctx) {
-		zval **val = NULL;
-
-		if (php_stream_context_get_option(ctx, "ssl", "SNI_enabled", &val) == SUCCESS && !zend_is_true(*val TSRMLS_CC)) {
-			return NULL;
-		}
-		if (php_stream_context_get_option(ctx, "ssl", "SNI_server_name", &val) == SUCCESS) {
-			convert_to_string_ex(val);
-			return pestrdup(Z_STRVAL_PP(val), is_persistent);
-		}
-	}
-
-=======
->>>>>>> 7a902542
 	if (!resourcename) {
 		return NULL;
 	}
