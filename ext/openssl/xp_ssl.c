--- conflicted
+++ resolved
@@ -648,17 +648,7 @@
 	size_t line_len;
 	long certs_added = 0;
 
-<<<<<<< HEAD
-	if (stream->context &&
-		SUCCESS == php_stream_context_get_option(stream->context,
-				"ssl", "reneg_limit", &val)
-	) {
-		convert_to_int(*val);
-		limit = Z_IVAL_PP(val);
-	}
-=======
 	stream = php_stream_open_wrapper(cafile, "rb", 0, NULL);
->>>>>>> 7d049321
 
 	if (stream == NULL) {
 		php_error(E_WARNING, "failed loading cafile stream: `%s'", cafile);
@@ -669,14 +659,6 @@
 		return 0;
 	}
 
-<<<<<<< HEAD
-	if (stream->context &&
-		SUCCESS == php_stream_context_get_option(stream->context,
-				"ssl", "reneg_window", &val)
-	) {
-		convert_to_int(*val);
-		window = Z_IVAL_PP(val);
-=======
 	cert_start: {
 		line = php_stream_get_line(stream, NULL, 0, &line_len);
 		if (line == NULL) {
@@ -691,7 +673,6 @@
 			efree(line);
 			goto cert_start;
 		}
->>>>>>> 7d049321
 	}
 
 	cert_line: {
@@ -850,11 +831,7 @@
 }
 /* }}} */
 
-<<<<<<< HEAD
-static const SSL_METHOD *php_select_crypto_method(php_int_t method_value, int is_client TSRMLS_DC)
-=======
-static const SSL_METHOD *php_select_crypto_method(long method_value, int is_client TSRMLS_DC) /* {{{ */
->>>>>>> 7d049321
+static const SSL_METHOD *php_select_crypto_method(php_int_t method_value, int is_client TSRMLS_DC) /* {{{ */
 {
 	if (method_value == STREAM_CRYPTO_METHOD_SSLv2) {
 #ifndef OPENSSL_NO_SSL2
@@ -892,11 +869,7 @@
 }
 /* }}} */
 
-<<<<<<< HEAD
-static php_int_t php_get_crypto_method_ctx_flags(php_int_t method_flags TSRMLS_DC)
-=======
-static long php_get_crypto_method_ctx_flags(long method_flags TSRMLS_DC) /* {{{ */
->>>>>>> 7d049321
+static php_int_t php_get_crypto_method_ctx_flags(php_int_t method_flags TSRMLS_DC) /* {{{ */
 {
 	php_int_t ssl_ctx_options = SSL_OP_ALL;
 
@@ -931,20 +904,10 @@
 
 static void limit_handshake_reneg(const SSL *ssl) /* {{{ */
 {
-<<<<<<< HEAD
-	const SSL_METHOD *method;
-	php_int_t ssl_ctx_options;
-	php_int_t method_flags;
-	zval **val;
-#ifdef SSL_MODE_RELEASE_BUFFERS
-	php_int_t mode;
-#endif
-=======
 	php_stream *stream;
 	php_openssl_netstream_data_t *sslsock;
 	struct timeval now;
-	long elapsed_time;
->>>>>>> 7d049321
+	php_int_t elapsed_time;
 
 	stream = php_openssl_get_stream_from_ssl_handle(ssl);
 	sslsock = (php_openssl_netstream_data_t*)stream->abstract;
@@ -1244,17 +1207,11 @@
 
 static int enable_server_sni(php_stream *stream, php_openssl_netstream_data_t *sslsock TSRMLS_DC)
 {
-<<<<<<< HEAD
-	zval *meta_arr;
-	char *proto_str;
-	php_int_t proto = SSL_version(ssl_handle);
-	const SSL_CIPHER *cipher = SSL_get_current_cipher(ssl_handle);
-=======
 	zval **val;
 	zval **current;
 	char *key;
-	uint key_len;
-	ulong key_index;
+	php_size_t key_len;
+	php_uint_t key_index;
 	int key_type;
 	HashPosition pos;
 	int i = 0;
@@ -1265,28 +1222,18 @@
 	if (GET_VER_OPT("SNI_enabled") && !zend_is_true(*val)) {
 		return SUCCESS;
 	}
->>>>>>> 7d049321
 
 	/* If no SNI cert array is specified we're finished here */
 	if (!GET_VER_OPT("SNI_server_certs")) {
 		return SUCCESS;
 	}
 
-<<<<<<< HEAD
-	MAKE_STD_ZVAL(meta_arr);
-	array_init(meta_arr);
-	add_assoc_string(meta_arr, "protocol", proto_str, 1);
-	add_assoc_string(meta_arr, "cipher_name", (char *) SSL_CIPHER_get_name(cipher), 1);
-	add_assoc_int(meta_arr, "cipher_bits", SSL_CIPHER_get_bits(cipher, NULL));
-	add_assoc_string(meta_arr, "cipher_version", SSL_CIPHER_get_version(cipher), 1);
-=======
 	if (Z_TYPE_PP(val) != IS_ARRAY) {
 		php_error_docref(NULL TSRMLS_CC, E_WARNING,
 			"SNI_server_certs requires an array mapping host names to cert paths"
 		);
 		return FAILURE;
 	}
->>>>>>> 7d049321
 
 	sslsock->sni_cert_count = zend_hash_num_elements(Z_ARRVAL_PP(val));
 	if (sslsock->sni_cert_count == 0) {
@@ -1300,18 +1247,12 @@
 		sizeof(php_openssl_sni_cert_t), 0, php_stream_is_persistent(stream)
 	);
 
-<<<<<<< HEAD
-	if (php_stream_context_get_option(stream->context, "ssl", "rsa_key_size", &val) == SUCCESS) {
-		rsa_key_size = (int) Z_IVAL_PP(val);
-		if ((rsa_key_size != 1) && (rsa_key_size & (rsa_key_size - 1))) {
-=======
 	for (zend_hash_internal_pointer_reset_ex(Z_ARRVAL_PP(val), &pos);
 		zend_hash_get_current_data_ex(Z_ARRVAL_PP(val), (void **)&current, &pos) == SUCCESS;
 		zend_hash_move_forward_ex(Z_ARRVAL_PP(val), &pos)
 	) {
 		key_type = zend_hash_get_current_key_ex(Z_ARRVAL_PP(val), &key, &key_len, &key_index, 0, &pos);
 		if (key_type != HASH_KEY_IS_STRING) {
->>>>>>> 7d049321
 			php_error_docref(NULL TSRMLS_CC, E_WARNING,
 				"SNI_server_certs array requires string host name keys"
 			);
