--TEST--
Bug #74670: Integer Underflow when unserializing GMP and possible other classes
--EXTENSIONS--
gmp
--FILE--
<?php
$str = 'C:3:"GMP":4:{s:6666666666:""}';
var_dump(unserialize($str));
?>
--EXPECTF--
<<<<<<< HEAD
Warning: unserialize(): Error at offset 13 of 29 bytes in %s on line %d
=======
Notice: unserialize(): Error at offset 17 of 29 bytes in %s on line %d
>>>>>>> f2e8c5da
bool(false)<|MERGE_RESOLUTION|>--- conflicted
+++ resolved
@@ -8,9 +8,5 @@
 var_dump(unserialize($str));
 ?>
 --EXPECTF--
-<<<<<<< HEAD
-Warning: unserialize(): Error at offset 13 of 29 bytes in %s on line %d
-=======
-Notice: unserialize(): Error at offset 17 of 29 bytes in %s on line %d
->>>>>>> f2e8c5da
+Warning: unserialize(): Error at offset 17 of 29 bytes in %s on line %d
 bool(false)