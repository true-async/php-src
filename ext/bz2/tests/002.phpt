--TEST--
bzopen() using fd opened in wrong mode
--SKIPIF--
<?php if (!extension_loaded("bz2")) print "skip"; ?>
--FILE--
<?php

@unlink("bz_open_002.txt");

$fp = fopen("bz_open_002.txt", "w");
var_dump(bzopen($fp, "w"));

$fp = fopen("bz_open_002.txt", "r");
var_dump(bzopen($fp, "r"));

@unlink("bz_open_002.txt");
$fp = fopen("bz_open_002.txt", "x");
var_dump(bzopen($fp, "w"));

@unlink("bz_open_002.txt");
$fp = fopen("bz_open_002.txt", "x");
var_dump(bzopen($fp, "r"));

$fp = fopen("bz_open_002.txt", "rb");
var_dump(bzopen($fp, "r"));

$fp = fopen("bz_open_002.txt", "wb");
var_dump(bzopen($fp, "w"));

$fp = fopen("bz_open_002.txt", "br");
try {
    var_dump(bzopen($fp, "r"));
} catch (\TypeError $e) {
    echo $e->getMessage() . \PHP_EOL;
}

$fp = fopen("bz_open_002.txt", "br");
try {
    var_dump(bzopen($fp, "w"));
} catch (\TypeError $e) {
    echo $e->getMessage() . \PHP_EOL;
}

$fp = fopen("bz_open_002.txt", "r");
var_dump(bzopen($fp, "w"));

$fp = fopen("bz_open_002.txt", "w");
var_dump(bzopen($fp, "r"));

$fp = fopen("bz_open_002.txt", "rw");
var_dump(bzopen($fp, "w"));

$fp = fopen("bz_open_002.txt", "rw");
var_dump(bzopen($fp, "r"));

$fp = fopen("bz_open_002.txt", "wr");
var_dump(bzopen($fp, "w"));

$fp = fopen("bz_open_002.txt", "wr");
var_dump(bzopen($fp, "r"));

$fp = fopen("bz_open_002.txt", "r+");
var_dump(bzopen($fp, "r"));

$fp = fopen("bz_open_002.txt", "r+");
var_dump(bzopen($fp, "w"));

$fp = fopen("bz_open_002.txt", "w+");
var_dump(bzopen($fp, "r"));

$fp = fopen("bz_open_002.txt", "w+");
var_dump(bzopen($fp, "w"));

$fp = fopen("bz_open_002.txt", "a");
var_dump(bzopen($fp, "r"));

$fp = fopen("bz_open_002.txt", "a");
var_dump(bzopen($fp, "w"));

@unlink("bz_open_002.txt");

?>
--EXPECTF--
resource(%d) of type (stream)
resource(%d) of type (stream)
resource(%d) of type (stream)

Warning: bzopen(): Cannot read from a stream opened in write only mode in %s on line %d
bool(false)
resource(%d) of type (stream)
resource(%d) of type (stream)

<<<<<<< HEAD
Warning: fopen(bz_open_002.txt): Failed to open stream: Bad file %s in %s on line %d
bzopen(): Argument #1 ($file) must be of type string or file-resource, bool given

Warning: fopen(bz_open_002.txt): Failed to open stream: Bad file %s in %s on line %d
bzopen(): Argument #1 ($file) must be of type string or file-resource, bool given
=======
Warning: fopen(bz_open_002.txt): failed to open stream: `br' is not a valid mode for fopen in %s on line %d

Warning: bzopen(): first parameter has to be string or file-resource in %s on line %d
bool(false)

Warning: fopen(bz_open_002.txt): failed to open stream: `br' is not a valid mode for fopen in %s on line %d

Warning: bzopen(): first parameter has to be string or file-resource in %s on line %d
bool(false)
>>>>>>> a89ac98f

Warning: bzopen(): cannot write to a stream opened in read only mode in %s on line %d
bool(false)

Warning: bzopen(): Cannot read from a stream opened in write only mode in %s on line %d
bool(false)

Warning: bzopen(): Cannot use stream opened in mode 'rw' in %s on line %d
bool(false)

Warning: bzopen(): Cannot use stream opened in mode 'rw' in %s on line %d
bool(false)

Warning: bzopen(): Cannot use stream opened in mode 'wr' in %s on line %d
bool(false)

Warning: bzopen(): Cannot use stream opened in mode 'wr' in %s on line %d
bool(false)

Warning: bzopen(): Cannot use stream opened in mode 'r+' in %s on line %d
bool(false)

Warning: bzopen(): Cannot use stream opened in mode 'r+' in %s on line %d
bool(false)

Warning: bzopen(): Cannot use stream opened in mode 'w+' in %s on line %d
bool(false)

Warning: bzopen(): Cannot use stream opened in mode 'w+' in %s on line %d
bool(false)

Warning: bzopen(): Cannot read from a stream opened in write only mode in %s on line %d
bool(false)
resource(%d) of type (stream)<|MERGE_RESOLUTION|>--- conflicted
+++ resolved
@@ -90,23 +90,11 @@
 resource(%d) of type (stream)
 resource(%d) of type (stream)
 
-<<<<<<< HEAD
-Warning: fopen(bz_open_002.txt): Failed to open stream: Bad file %s in %s on line %d
+Warning: fopen(bz_open_002.txt): Failed to open stream: `br' is not a valid mode for fopen in %s on line %d
 bzopen(): Argument #1 ($file) must be of type string or file-resource, bool given
 
-Warning: fopen(bz_open_002.txt): Failed to open stream: Bad file %s in %s on line %d
+Warning: fopen(bz_open_002.txt): Failed to open stream: `br' is not a valid mode for fopen %s in %s on line %d
 bzopen(): Argument #1 ($file) must be of type string or file-resource, bool given
-=======
-Warning: fopen(bz_open_002.txt): failed to open stream: `br' is not a valid mode for fopen in %s on line %d
-
-Warning: bzopen(): first parameter has to be string or file-resource in %s on line %d
-bool(false)
-
-Warning: fopen(bz_open_002.txt): failed to open stream: `br' is not a valid mode for fopen in %s on line %d
-
-Warning: bzopen(): first parameter has to be string or file-resource in %s on line %d
-bool(false)
->>>>>>> a89ac98f
 
 Warning: bzopen(): cannot write to a stream opened in read only mode in %s on line %d
 bool(false)
