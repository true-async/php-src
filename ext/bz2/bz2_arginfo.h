/* This is a generated file, edit the .stub.php file instead.
<<<<<<< HEAD
 * Stub hash: 8116780e328f137ca15ae445c9d6b45cf2f41f06 */
=======
 * Stub hash: 67689133cbaffce7c139578f5070ecfc8ab6ec55 */
>>>>>>> 9b2a3c1c

ZEND_BEGIN_ARG_INFO_EX(arginfo_bzopen, 0, 0, 2)
	ZEND_ARG_INFO(0, file)
	ZEND_ARG_TYPE_INFO(0, mode, IS_STRING, 0)
ZEND_END_ARG_INFO()

ZEND_BEGIN_ARG_WITH_RETURN_TYPE_MASK_EX(arginfo_bzread, 0, 1, MAY_BE_STRING|MAY_BE_FALSE)
	ZEND_ARG_INFO(0, bz)
	ZEND_ARG_TYPE_INFO_WITH_DEFAULT_VALUE(0, length, IS_LONG, 0, "1024")
ZEND_END_ARG_INFO()

ZEND_BEGIN_ARG_WITH_RETURN_TYPE_MASK_EX(arginfo_bzwrite, 0, 2, MAY_BE_LONG|MAY_BE_FALSE)
	ZEND_ARG_INFO(0, bz)
	ZEND_ARG_TYPE_INFO(0, data, IS_STRING, 0)
	ZEND_ARG_TYPE_INFO_WITH_DEFAULT_VALUE(0, length, IS_LONG, 1, "null")
ZEND_END_ARG_INFO()

ZEND_BEGIN_ARG_WITH_RETURN_TYPE_INFO_EX(arginfo_bzflush, 0, 1, _IS_BOOL, 0)
	ZEND_ARG_INFO(0, bz)
ZEND_END_ARG_INFO()

#define arginfo_bzclose arginfo_bzflush

ZEND_BEGIN_ARG_WITH_RETURN_TYPE_MASK_EX(arginfo_bzerrno, 0, 1, MAY_BE_LONG|MAY_BE_FALSE)
	ZEND_ARG_INFO(0, bz)
ZEND_END_ARG_INFO()

ZEND_BEGIN_ARG_WITH_RETURN_TYPE_MASK_EX(arginfo_bzerrstr, 0, 1, MAY_BE_STRING|MAY_BE_FALSE)
	ZEND_ARG_INFO(0, bz)
ZEND_END_ARG_INFO()

ZEND_BEGIN_ARG_WITH_RETURN_TYPE_MASK_EX(arginfo_bzerror, 0, 1, MAY_BE_ARRAY|MAY_BE_FALSE)
	ZEND_ARG_INFO(0, bz)
ZEND_END_ARG_INFO()

ZEND_BEGIN_ARG_WITH_RETURN_TYPE_MASK_EX(arginfo_bzcompress, 0, 1, MAY_BE_STRING|MAY_BE_LONG)
	ZEND_ARG_TYPE_INFO(0, data, IS_STRING, 0)
	ZEND_ARG_TYPE_INFO_WITH_DEFAULT_VALUE(0, block_size, IS_LONG, 0, "4")
	ZEND_ARG_TYPE_INFO_WITH_DEFAULT_VALUE(0, work_factor, IS_LONG, 0, "0")
ZEND_END_ARG_INFO()

ZEND_BEGIN_ARG_WITH_RETURN_TYPE_MASK_EX(arginfo_bzdecompress, 0, 1, MAY_BE_STRING|MAY_BE_LONG|MAY_BE_FALSE)
	ZEND_ARG_TYPE_INFO(0, data, IS_STRING, 0)
	ZEND_ARG_TYPE_INFO_WITH_DEFAULT_VALUE(0, use_less_memory, _IS_BOOL, 0, "false")
ZEND_END_ARG_INFO()


ZEND_FUNCTION(bzopen);
ZEND_FUNCTION(bzread);
ZEND_FUNCTION(fwrite);
ZEND_FUNCTION(fflush);
ZEND_FUNCTION(fclose);
ZEND_FUNCTION(bzerrno);
ZEND_FUNCTION(bzerrstr);
ZEND_FUNCTION(bzerror);
ZEND_FUNCTION(bzcompress);
ZEND_FUNCTION(bzdecompress);


static const zend_function_entry ext_functions[] = {
	ZEND_FE(bzopen, arginfo_bzopen)
	ZEND_FE(bzread, arginfo_bzread)
	ZEND_FALIAS(bzwrite, fwrite, arginfo_bzwrite)
	ZEND_FALIAS(bzflush, fflush, arginfo_bzflush)
	ZEND_FALIAS(bzclose, fclose, arginfo_bzclose)
	ZEND_FE(bzerrno, arginfo_bzerrno)
	ZEND_FE(bzerrstr, arginfo_bzerrstr)
	ZEND_FE(bzerror, arginfo_bzerror)
	ZEND_FE(bzcompress, arginfo_bzcompress)
	ZEND_FE(bzdecompress, arginfo_bzdecompress)
	ZEND_FE_END
};<|MERGE_RESOLUTION|>--- conflicted
+++ resolved
@@ -1,9 +1,5 @@
 /* This is a generated file, edit the .stub.php file instead.
-<<<<<<< HEAD
- * Stub hash: 8116780e328f137ca15ae445c9d6b45cf2f41f06 */
-=======
- * Stub hash: 67689133cbaffce7c139578f5070ecfc8ab6ec55 */
->>>>>>> 9b2a3c1c
+ * Stub hash: fd2fbdf27def51022e890fe1634a9ce2ebba643a */
 
 ZEND_BEGIN_ARG_INFO_EX(arginfo_bzopen, 0, 0, 2)
 	ZEND_ARG_INFO(0, file)
