--- conflicted
+++ resolved
@@ -24,36 +24,22 @@
 /* {{{ Convert UNIX timestamp to Julian Day */
 PHP_FUNCTION(unixtojd)
 {
-<<<<<<< HEAD
 	time_t ts;
-	zend_bool ts_is_null = 1;
+	zend_long tl = 0;
+	zend_bool tl_is_null = 1;
 	struct tm *ta, tmbuf;
 
-	if (zend_parse_parameters(ZEND_NUM_ARGS(), "|l!", &ts, &ts_is_null) == FAILURE) {
+	if (zend_parse_parameters(ZEND_NUM_ARGS(), "|l!", &tl, &tl_is_null) == FAILURE) {
 		RETURN_THROWS();
 	}
 
-	if (ts_is_null) {
-		ts = time(NULL);
-	} else if (ts < 0) {
-		zend_argument_value_error(1, "must be greater than or equal to 0");
-		RETURN_THROWS();
-=======
-	time_t ts = 0;
-	zend_long tl = 0;
-	struct tm *ta, tmbuf;
-
-	if (zend_parse_parameters(ZEND_NUM_ARGS(), "|l", &tl) == FAILURE) {
-		return;
-	}
-
-	if (!tl) {
+	if (tl_is_null) {
 		ts = time(NULL);
 	} else if (tl >= 0) {
 		ts = (time_t) tl;
 	} else {
-		RETURN_FALSE;
->>>>>>> 81fffa86
+		zend_argument_value_error(1, "must be greater than or equal to 0");
+		RETURN_THROWS();
 	}
 
 	if (!(ta = php_localtime_r(&ts, &tmbuf))) {
