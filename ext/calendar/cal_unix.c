/*
   +----------------------------------------------------------------------+
   | Copyright (c) The PHP Group                                          |
   +----------------------------------------------------------------------+
   | This source file is subject to version 3.01 of the PHP license,      |
   | that is bundled with this package in the file LICENSE, and is        |
   | available through the world-wide-web at the following url:           |
   | http://www.php.net/license/3_01.txt                                  |
   | If you did not receive a copy of the PHP license and are unable to   |
   | obtain it through the world-wide-web, please send a note to          |
   | license@php.net so we can mail you a copy immediately.               |
   +----------------------------------------------------------------------+
   | Authors: Shane Caraveo             <shane@caraveo.com>               |
   |          Colin Viebrock            <colin@easydns.com>               |
   |          Hartmut Holzgraefe        <hholzgra@php.net>                |
   +----------------------------------------------------------------------+
 */

#include "php.h"
#include "php_calendar.h"
#include "sdncal.h"
#include <time.h>

<<<<<<< HEAD
/* {{{ Convert UNIX timestamp to Julian Day */
=======
#define SECS_PER_DAY (24 * 3600)

/* {{{ proto int unixtojd([int timestamp])
   Convert UNIX timestamp to Julian Day */
>>>>>>> 9dddfbe7
PHP_FUNCTION(unixtojd)
{
	time_t ts;
	zend_long tl = 0;
	zend_bool tl_is_null = 1;
	struct tm *ta, tmbuf;

	if (zend_parse_parameters(ZEND_NUM_ARGS(), "|l!", &tl, &tl_is_null) == FAILURE) {
		RETURN_THROWS();
	}

	if (tl_is_null) {
		ts = time(NULL);
	} else if (tl >= 0) {
		ts = (time_t) tl;
	} else {
		zend_argument_value_error(1, "must be greater than or equal to 0");
		RETURN_THROWS();
	}

	if (!(ta = php_localtime_r(&ts, &tmbuf))) {
		RETURN_FALSE;
	}

	RETURN_LONG(GregorianToSdn(ta->tm_year+1900, ta->tm_mon+1, ta->tm_mday));
}
/* }}} */

/* {{{ Convert Julian Day to UNIX timestamp */
PHP_FUNCTION(jdtounix)
{
	zend_long uday;

	if (zend_parse_parameters(ZEND_NUM_ARGS(), "l", &uday) == FAILURE) {
		RETURN_THROWS();
	}
	uday -= 2440588 /* J.D. of 1.1.1970 */;

<<<<<<< HEAD
	if (uday < 0 || uday > 24755) {
		zend_value_error("jday must be within the Unix epoch");
		RETURN_THROWS();
=======
	if (uday < 0 || uday > ZEND_LONG_MAX / SECS_PER_DAY) { /* before beginning of unix epoch or greater than representable */
		RETURN_FALSE;
>>>>>>> 9dddfbe7
	}

	RETURN_LONG(uday * SECS_PER_DAY);
}
/* }}} */<|MERGE_RESOLUTION|>--- conflicted
+++ resolved
@@ -21,14 +21,9 @@
 #include "sdncal.h"
 #include <time.h>
 
-<<<<<<< HEAD
-/* {{{ Convert UNIX timestamp to Julian Day */
-=======
 #define SECS_PER_DAY (24 * 3600)
 
-/* {{{ proto int unixtojd([int timestamp])
-   Convert UNIX timestamp to Julian Day */
->>>>>>> 9dddfbe7
+/* {{{ Convert UNIX timestamp to Julian Day */
 PHP_FUNCTION(unixtojd)
 {
 	time_t ts;
@@ -67,14 +62,9 @@
 	}
 	uday -= 2440588 /* J.D. of 1.1.1970 */;
 
-<<<<<<< HEAD
-	if (uday < 0 || uday > 24755) {
-		zend_value_error("jday must be within the Unix epoch");
+	if (uday < 0 || uday > ZEND_LONG_MAX / SECS_PER_DAY) { /* before beginning of unix epoch or greater than representable */
+		zend_value_error("jday must be between 2440588 and " ZEND_LONG_FMT, ZEND_LONG_MAX / SECS_PER_DAY + 2440588);
 		RETURN_THROWS();
-=======
-	if (uday < 0 || uday > ZEND_LONG_MAX / SECS_PER_DAY) { /* before beginning of unix epoch or greater than representable */
-		RETURN_FALSE;
->>>>>>> 9dddfbe7
 	}
 
 	RETURN_LONG(uday * SECS_PER_DAY);
