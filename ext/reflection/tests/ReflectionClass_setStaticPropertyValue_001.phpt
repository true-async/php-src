--- conflicted
+++ resolved
@@ -35,25 +35,15 @@
 
 echo "\nSet non-existent values from A with no default value:\n";
 try {
-<<<<<<< HEAD
-    var_dump($rcA->setStaticPropertyValue("protectedOverridden", "new value 8"));
+	var_dump($rcA->setStaticPropertyValue("protectedDoesNotExist", "new value 8"));
     echo "you should not see this";
-=======
-	var_dump($rcA->setStaticPropertyValue("protectedDoesNotExist", "new value 8"));
-	echo "you should not see this";
->>>>>>> 26aefb75
 } catch (Exception $e) {
     echo $e->getMessage() . "\n";
 }
 
 try {
-<<<<<<< HEAD
-    var_dump($rcA->setStaticPropertyValue("privateOverridden", "new value 9"));
+	var_dump($rcA->setStaticPropertyValue("privateDoesNotExist", "new value 9"));
     echo "you should not see this";
-=======
-	var_dump($rcA->setStaticPropertyValue("privateDoesNotExist", "new value 9"));
-	echo "you should not see this";
->>>>>>> 26aefb75
 } catch (Exception $e) {
     echo $e->getMessage() . "\n";
 }
