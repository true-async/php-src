--- conflicted
+++ resolved
@@ -466,16 +466,11 @@
 		zend_string *key;
 		zend_class_constant *c;
 
-<<<<<<< HEAD
 		ZEND_HASH_FOREACH_STR_KEY_PTR(&ce->constants_table, key, c) {
 			_class_const_string(str, ZSTR_VAL(key), c, ZSTR_VAL(sub_indent.buf));
-=======
-		ZEND_HASH_FOREACH_STR_KEY_VAL(&ce->constants_table, key, value) {
-			if (UNEXPECTED(zval_update_constant_ex(value, 1, NULL) == FAILURE)) {
+			if (UNEXPECTED(EG(exception))) {
 				return;
 			}
-			_const_string(str, ZSTR_VAL(key), value, indent);
->>>>>>> 9c5717d0
 		} ZEND_HASH_FOREACH_END();
 	}
 	string_printf(str, "%s  }\n", indent);
@@ -740,18 +735,10 @@
 
 			string_write(str, " = ", sizeof(" = ")-1);
 			ZVAL_DUP(&zv, RT_CONSTANT(&fptr->op_array, precv->op2));
-<<<<<<< HEAD
-			zval_update_constant_ex(&zv, fptr->common.scope);
-=======
-			old_scope = EG(scope);
-			EG(scope) = fptr->common.scope;
-			if (UNEXPECTED(zval_update_constant_ex(&zv, 1, NULL) == FAILURE)) {
-				EG(scope) = old_scope;
+			if (UNEXPECTED(zval_update_constant_ex(&zv, fptr->common.scope) == FAILURE)) {
 				zval_ptr_dtor(&zv);
 				return;
 			}
-			EG(scope) = old_scope;
->>>>>>> 9c5717d0
 			if (Z_TYPE(zv) == IS_TRUE) {
 				string_write(str, "true", sizeof("true")-1);
 			} else if (Z_TYPE(zv) == IS_FALSE) {
