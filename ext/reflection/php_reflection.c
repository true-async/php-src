/*
   +----------------------------------------------------------------------+
   | Copyright (c) The PHP Group                                          |
   +----------------------------------------------------------------------+
   | This source file is subject to version 3.01 of the PHP license,      |
   | that is bundled with this package in the file LICENSE, and is        |
   | available through the world-wide-web at the following url:           |
   | https://www.php.net/license/3_01.txt                                 |
   | If you did not receive a copy of the PHP license and are unable to   |
   | obtain it through the world-wide-web, please send a note to          |
   | license@php.net so we can mail you a copy immediately.               |
   +----------------------------------------------------------------------+
   | Authors: Timm Friebe <thekid@thekid.de>                              |
   |          George Schlossnagle <george@omniti.com>                     |
   |          Andrei Zmievski <andrei@gravitonic.com>                     |
   |          Marcus Boerger <helly@php.net>                              |
   |          Johannes Schlueter <johannes@php.net>                       |
   +----------------------------------------------------------------------+
*/

#ifdef HAVE_CONFIG_H
#include "config.h"
#endif

#include "php.h"
#include "php_ini.h"
#include "php_reflection.h"
#include "ext/standard/info.h"
#include "ext/standard/sha1.h"
#include "ext/standard/php_random.h"

#include "zend.h"
#include "zend_API.h"
#include "zend_ast.h"
#include "zend_attributes.h"
#include "zend_exceptions.h"
#include "zend_operators.h"
#include "zend_constants.h"
#include "zend_ini.h"
#include "zend_interfaces.h"
#include "zend_closures.h"
#include "zend_generators.h"
#include "zend_extensions.h"
#include "zend_builtin_functions.h"
#include "zend_smart_str.h"
#include "zend_enum.h"
#include "zend_fibers.h"
#include "php_reflection_arginfo.h"

/* Key used to avoid leaking addresses in ReflectionProperty::getId() */
#define REFLECTION_KEY_LEN 16
ZEND_BEGIN_MODULE_GLOBALS(reflection)
	bool key_initialized;
	unsigned char key[REFLECTION_KEY_LEN];
ZEND_END_MODULE_GLOBALS(reflection)
ZEND_DECLARE_MODULE_GLOBALS(reflection)

#define REFLECTION_G(v) ZEND_MODULE_GLOBALS_ACCESSOR(reflection, v)

static zend_always_inline zval *reflection_prop_name(zval *object) {
	/* $name is always in the first property slot. */
	ZEND_ASSERT(Z_OBJCE_P(object)->default_properties_count >= 1);
	return &Z_OBJ_P(object)->properties_table[0];
}

static zend_always_inline zval *reflection_prop_class(zval *object) {
	/* $class is always in the second property slot. */
	ZEND_ASSERT(Z_OBJCE_P(object)->default_properties_count >= 2);
	return &Z_OBJ_P(object)->properties_table[1];
}

/* Class entry pointers */
PHPAPI zend_class_entry *reflector_ptr;
PHPAPI zend_class_entry *reflection_exception_ptr;
PHPAPI zend_class_entry *reflection_ptr;
PHPAPI zend_class_entry *reflection_function_abstract_ptr;
PHPAPI zend_class_entry *reflection_function_ptr;
PHPAPI zend_class_entry *reflection_generator_ptr;
PHPAPI zend_class_entry *reflection_parameter_ptr;
PHPAPI zend_class_entry *reflection_type_ptr;
PHPAPI zend_class_entry *reflection_named_type_ptr;
PHPAPI zend_class_entry *reflection_intersection_type_ptr;
PHPAPI zend_class_entry *reflection_union_type_ptr;
PHPAPI zend_class_entry *reflection_class_ptr;
PHPAPI zend_class_entry *reflection_object_ptr;
PHPAPI zend_class_entry *reflection_method_ptr;
PHPAPI zend_class_entry *reflection_property_ptr;
PHPAPI zend_class_entry *reflection_class_constant_ptr;
PHPAPI zend_class_entry *reflection_extension_ptr;
PHPAPI zend_class_entry *reflection_zend_extension_ptr;
PHPAPI zend_class_entry *reflection_reference_ptr;
PHPAPI zend_class_entry *reflection_attribute_ptr;
PHPAPI zend_class_entry *reflection_enum_ptr;
PHPAPI zend_class_entry *reflection_enum_unit_case_ptr;
PHPAPI zend_class_entry *reflection_enum_backed_case_ptr;
PHPAPI zend_class_entry *reflection_fiber_ptr;

/* Exception throwing macro */
#define _DO_THROW(msg) \
	zend_throw_exception(reflection_exception_ptr, msg, 0);

#define GET_REFLECTION_OBJECT() do { \
	intern = Z_REFLECTION_P(ZEND_THIS); \
	if (intern->ptr == NULL) { \
		if (EG(exception) && EG(exception)->ce == reflection_exception_ptr) { \
			RETURN_THROWS(); \
		} \
		zend_throw_error(NULL, "Internal error: Failed to retrieve the reflection object"); \
		RETURN_THROWS(); \
	} \
} while (0)

#define GET_REFLECTION_OBJECT_PTR(target) do { \
	GET_REFLECTION_OBJECT(); \
	target = intern->ptr; \
} while (0)

/* Class constants */
#define REGISTER_REFLECTION_CLASS_CONST_LONG(class_name, const_name, value) \
	zend_declare_class_constant_long(reflection_ ## class_name ## _ptr, const_name, sizeof(const_name)-1, (zend_long)value);

#define REFLECTION_ATTRIBUTE_IS_INSTANCEOF (1 << 1)

/* {{{ Object structure */

/* Struct for properties */
typedef struct _property_reference {
	zend_property_info *prop;
	zend_string *unmangled_name;
} property_reference;

/* Struct for parameters */
typedef struct _parameter_reference {
	uint32_t offset;
	bool required;
	struct _zend_arg_info *arg_info;
	zend_function *fptr;
} parameter_reference;

/* Struct for type hints */
typedef struct _type_reference {
	zend_type type;
	/* Whether to use backwards compatible null representation */
	bool legacy_behavior;
} type_reference;

/* Struct for attributes */
typedef struct _attribute_reference {
	HashTable *attributes;
	zend_attribute *data;
	zend_class_entry *scope;
	zend_string *filename;
	uint32_t target;
} attribute_reference;

typedef enum {
	REF_TYPE_OTHER,      /* Must be 0 */
	REF_TYPE_FUNCTION,
	REF_TYPE_GENERATOR,
	REF_TYPE_FIBER,
	REF_TYPE_PARAMETER,
	REF_TYPE_TYPE,
	REF_TYPE_PROPERTY,
	REF_TYPE_CLASS_CONSTANT,
	REF_TYPE_ATTRIBUTE
} reflection_type_t;

/* Struct for reflection objects */
typedef struct {
	zval obj;
	void *ptr;
	zend_class_entry *ce;
	reflection_type_t ref_type;
	zend_object zo;
} reflection_object;

static inline reflection_object *reflection_object_from_obj(zend_object *obj) {
	return (reflection_object*)((char*)(obj) - XtOffsetOf(reflection_object, zo));
}

#define Z_REFLECTION_P(zv)  reflection_object_from_obj(Z_OBJ_P((zv)))
/* }}} */

static zend_object_handlers reflection_object_handlers;

static zend_always_inline uint32_t prop_get_flags(property_reference *ref) {
	return ref->prop ? ref->prop->flags : ZEND_ACC_PUBLIC;
}

static inline bool is_closure_invoke(zend_class_entry *ce, zend_string *lcname) {
	return ce == zend_ce_closure
		&& zend_string_equals_literal(lcname, ZEND_INVOKE_FUNC_NAME);
}

static zend_function *_copy_function(zend_function *fptr) /* {{{ */
{
	if (fptr
		&& (fptr->internal_function.fn_flags & ZEND_ACC_CALL_VIA_TRAMPOLINE))
	{
		zend_function *copy_fptr;
		copy_fptr = emalloc(sizeof(zend_function));
		memcpy(copy_fptr, fptr, sizeof(zend_function));
		copy_fptr->internal_function.function_name = zend_string_copy(fptr->internal_function.function_name);
		return copy_fptr;
	} else {
		/* no copy needed */
		return fptr;
	}
}
/* }}} */

static void _free_function(zend_function *fptr) /* {{{ */
{
	if (fptr
		&& (fptr->internal_function.fn_flags & ZEND_ACC_CALL_VIA_TRAMPOLINE))
	{
		zend_string_release_ex(fptr->internal_function.function_name, 0);
		zend_free_trampoline(fptr);
	}
}
/* }}} */

static void reflection_free_objects_storage(zend_object *object) /* {{{ */
{
	reflection_object *intern = reflection_object_from_obj(object);
	parameter_reference *reference;
	property_reference *prop_reference;

	if (intern->ptr) {
		switch (intern->ref_type) {
		case REF_TYPE_PARAMETER:
			reference = (parameter_reference*)intern->ptr;
			_free_function(reference->fptr);
			efree(intern->ptr);
			break;
		case REF_TYPE_TYPE:
		{
			type_reference *type_ref = intern->ptr;
			if (ZEND_TYPE_HAS_NAME(type_ref->type)) {
				zend_string_release(ZEND_TYPE_NAME(type_ref->type));
			}
			efree(type_ref);
			break;
		}
		case REF_TYPE_FUNCTION:
			_free_function(intern->ptr);
			break;
		case REF_TYPE_PROPERTY:
			prop_reference = (property_reference*)intern->ptr;
			zend_string_release_ex(prop_reference->unmangled_name, 0);
			efree(intern->ptr);
			break;
		case REF_TYPE_ATTRIBUTE: {
			attribute_reference *attr_ref = intern->ptr;
			if (attr_ref->filename) {
				zend_string_release(attr_ref->filename);
			}
			efree(intern->ptr);
			break;
		}
		case REF_TYPE_GENERATOR:
		case REF_TYPE_FIBER:
		case REF_TYPE_CLASS_CONSTANT:
		case REF_TYPE_OTHER:
			break;
		}
	}
	intern->ptr = NULL;
	zval_ptr_dtor(&intern->obj);
	zend_object_std_dtor(object);
}
/* }}} */

static HashTable *reflection_get_gc(zend_object *obj, zval **gc_data, int *gc_data_count) /* {{{ */
{
	reflection_object *intern = reflection_object_from_obj(obj);
	*gc_data = &intern->obj;
	*gc_data_count = 1;
	return zend_std_get_properties(obj);
}
/* }}} */

static zend_object *reflection_objects_new(zend_class_entry *class_type) /* {{{ */
{
	reflection_object *intern = zend_object_alloc(sizeof(reflection_object), class_type);

	zend_object_std_init(&intern->zo, class_type);
	object_properties_init(&intern->zo, class_type);
	intern->zo.handlers = &reflection_object_handlers;
	return &intern->zo;
}
/* }}} */

static zval *reflection_instantiate(zend_class_entry *pce, zval *object) /* {{{ */
{
	object_init_ex(object, pce);
	return object;
}
/* }}} */

static void _const_string(smart_str *str, char *name, zval *value, char *indent);
static void _function_string(smart_str *str, zend_function *fptr, zend_class_entry *scope, char* indent);
static void _property_string(smart_str *str, zend_property_info *prop, const char *prop_name, char* indent);
static void _class_const_string(smart_str *str, char *name, zend_class_constant *c, char* indent);
static void _class_string(smart_str *str, zend_class_entry *ce, zval *obj, char *indent);
static void _extension_string(smart_str *str, zend_module_entry *module, char *indent);
static void _zend_extension_string(smart_str *str, zend_extension *extension, char *indent);

/* {{{ _class_string */
static void _class_string(smart_str *str, zend_class_entry *ce, zval *obj, char *indent)
{
	int count, count_static_props = 0, count_static_funcs = 0, count_shadow_props = 0;
	zend_string *sub_indent = strpprintf(0, "%s    ", indent);

	/* TBD: Repair indenting of doc comment (or is this to be done in the parser?) */
	if (ce->type == ZEND_USER_CLASS && ce->info.user.doc_comment) {
		smart_str_append_printf(str, "%s%s", indent, ZSTR_VAL(ce->info.user.doc_comment));
		smart_str_appendc(str, '\n');
	}

	if (obj && Z_TYPE_P(obj) == IS_OBJECT) {
		smart_str_append_printf(str, "%sObject of class [ ", indent);
	} else {
		char *kind = "Class";
		if (ce->ce_flags & ZEND_ACC_INTERFACE) {
			kind = "Interface";
		} else if (ce->ce_flags & ZEND_ACC_TRAIT) {
			kind = "Trait";
		}
		smart_str_append_printf(str, "%s%s [ ", indent, kind);
	}
	smart_str_append_printf(str, (ce->type == ZEND_USER_CLASS) ? "<user" : "<internal");
	if (ce->type == ZEND_INTERNAL_CLASS && ce->info.internal.module) {
		smart_str_append_printf(str, ":%s", ce->info.internal.module->name);
	}
	smart_str_append_printf(str, "> ");
	if (ce->get_iterator != NULL) {
		smart_str_append_printf(str, "<iterateable> ");
	}
	if (ce->ce_flags & ZEND_ACC_INTERFACE) {
		smart_str_append_printf(str, "interface ");
	} else if (ce->ce_flags & ZEND_ACC_TRAIT) {
		smart_str_append_printf(str, "trait ");
	} else {
		if (ce->ce_flags & (ZEND_ACC_IMPLICIT_ABSTRACT_CLASS|ZEND_ACC_EXPLICIT_ABSTRACT_CLASS)) {
			smart_str_append_printf(str, "abstract ");
		}
		if (ce->ce_flags & ZEND_ACC_FINAL) {
			smart_str_append_printf(str, "final ");
		}
		smart_str_append_printf(str, "class ");
	}
	smart_str_append_printf(str, "%s", ZSTR_VAL(ce->name));
	if (ce->parent) {
		smart_str_append_printf(str, " extends %s", ZSTR_VAL(ce->parent->name));
	}

	if (ce->num_interfaces) {
		uint32_t i;

		ZEND_ASSERT(ce->ce_flags & ZEND_ACC_LINKED);
		if (ce->ce_flags & ZEND_ACC_INTERFACE) {
			smart_str_append_printf(str, " extends %s", ZSTR_VAL(ce->interfaces[0]->name));
		} else {
			smart_str_append_printf(str, " implements %s", ZSTR_VAL(ce->interfaces[0]->name));
		}
		for (i = 1; i < ce->num_interfaces; ++i) {
			smart_str_append_printf(str, ", %s", ZSTR_VAL(ce->interfaces[i]->name));
		}
	}
	smart_str_append_printf(str, " ] {\n");

	/* The information where a class is declared is only available for user classes */
	if (ce->type == ZEND_USER_CLASS) {
		smart_str_append_printf(str, "%s  @@ %s %d-%d\n", indent, ZSTR_VAL(ce->info.user.filename),
						ce->info.user.line_start, ce->info.user.line_end);
	}

	/* Constants */
	smart_str_append_printf(str, "\n");
	count = zend_hash_num_elements(&ce->constants_table);
	smart_str_append_printf(str, "%s  - Constants [%d] {\n", indent, count);
	if (count > 0) {
		zend_string *key;
		zend_class_constant *c;

		ZEND_HASH_FOREACH_STR_KEY_PTR(CE_CONSTANTS_TABLE(ce), key, c) {
			_class_const_string(str, ZSTR_VAL(key), c, ZSTR_VAL(sub_indent));
			if (UNEXPECTED(EG(exception))) {
				zend_string_release(sub_indent);
				return;
			}
		} ZEND_HASH_FOREACH_END();
	}
	smart_str_append_printf(str, "%s  }\n", indent);

	/* Static properties */
	/* counting static properties */
	count = zend_hash_num_elements(&ce->properties_info);
	if (count > 0) {
		zend_property_info *prop;

		ZEND_HASH_FOREACH_PTR(&ce->properties_info, prop) {
			if ((prop->flags & ZEND_ACC_PRIVATE) && prop->ce != ce) {
				count_shadow_props++;
			} else if (prop->flags & ZEND_ACC_STATIC) {
				count_static_props++;
			}
		} ZEND_HASH_FOREACH_END();
	}

	/* static properties */
	smart_str_append_printf(str, "\n%s  - Static properties [%d] {\n", indent, count_static_props);
	if (count_static_props > 0) {
		zend_property_info *prop;

		ZEND_HASH_FOREACH_PTR(&ce->properties_info, prop) {
			if ((prop->flags & ZEND_ACC_STATIC) && (!(prop->flags & ZEND_ACC_PRIVATE) || prop->ce == ce)) {
				_property_string(str, prop, NULL, ZSTR_VAL(sub_indent));
			}
		} ZEND_HASH_FOREACH_END();
	}
	smart_str_append_printf(str, "%s  }\n", indent);

	/* Static methods */
	/* counting static methods */
	count = zend_hash_num_elements(&ce->function_table);
	if (count > 0) {
		zend_function *mptr;

		ZEND_HASH_FOREACH_PTR(&ce->function_table, mptr) {
			if ((mptr->common.fn_flags & ZEND_ACC_STATIC)
				&& ((mptr->common.fn_flags & ZEND_ACC_PRIVATE) == 0 || mptr->common.scope == ce))
			{
				count_static_funcs++;
			}
		} ZEND_HASH_FOREACH_END();
	}

	/* static methods */
	smart_str_append_printf(str, "\n%s  - Static methods [%d] {", indent, count_static_funcs);
	if (count_static_funcs > 0) {
		zend_function *mptr;

		ZEND_HASH_FOREACH_PTR(&ce->function_table, mptr) {
			if ((mptr->common.fn_flags & ZEND_ACC_STATIC)
				&& ((mptr->common.fn_flags & ZEND_ACC_PRIVATE) == 0 || mptr->common.scope == ce))
			{
				smart_str_append_printf(str, "\n");
				_function_string(str, mptr, ce, ZSTR_VAL(sub_indent));
			}
		} ZEND_HASH_FOREACH_END();
	} else {
		smart_str_append_printf(str, "\n");
	}
	smart_str_append_printf(str, "%s  }\n", indent);

	/* Default/Implicit properties */
	count = zend_hash_num_elements(&ce->properties_info) - count_static_props - count_shadow_props;
	smart_str_append_printf(str, "\n%s  - Properties [%d] {\n", indent, count);
	if (count > 0) {
		zend_property_info *prop;

		ZEND_HASH_FOREACH_PTR(&ce->properties_info, prop) {
			if (!(prop->flags & ZEND_ACC_STATIC)
			 && (!(prop->flags & ZEND_ACC_PRIVATE) || prop->ce == ce)) {
				_property_string(str, prop, NULL, ZSTR_VAL(sub_indent));
			}
		} ZEND_HASH_FOREACH_END();
	}
	smart_str_append_printf(str, "%s  }\n", indent);

	if (obj && Z_TYPE_P(obj) == IS_OBJECT) {
		HashTable    *properties = Z_OBJ_HT_P(obj)->get_properties(Z_OBJ_P(obj));
		zend_string  *prop_name;
		smart_str prop_str = {0};

		count = 0;
		if (properties && zend_hash_num_elements(properties)) {
			ZEND_HASH_FOREACH_STR_KEY(properties, prop_name) {
				if (prop_name && ZSTR_LEN(prop_name) && ZSTR_VAL(prop_name)[0]) { /* skip all private and protected properties */
					if (!zend_hash_exists(&ce->properties_info, prop_name)) {
						count++;
						_property_string(&prop_str, NULL, ZSTR_VAL(prop_name), ZSTR_VAL(sub_indent));
					}
				}
			} ZEND_HASH_FOREACH_END();
		}

		smart_str_append_printf(str, "\n%s  - Dynamic properties [%d] {\n", indent, count);
		smart_str_append_smart_str(str, &prop_str);
		smart_str_append_printf(str, "%s  }\n", indent);
		smart_str_free(&prop_str);
	}

	/* Non static methods */
	count = zend_hash_num_elements(&ce->function_table) - count_static_funcs;
	if (count > 0) {
		zend_function *mptr;
		smart_str method_str = {0};

		count = 0;
		ZEND_HASH_FOREACH_PTR(&ce->function_table, mptr) {
			if ((mptr->common.fn_flags & ZEND_ACC_STATIC) == 0
				&& ((mptr->common.fn_flags & ZEND_ACC_PRIVATE) == 0 || mptr->common.scope == ce))
			{
				zend_function *closure;
				/* see if this is a closure */
				if (obj && is_closure_invoke(ce, mptr->common.function_name)
					&& (closure = zend_get_closure_invoke_method(Z_OBJ_P(obj))) != NULL)
				{
					mptr = closure;
				} else {
					closure = NULL;
				}
				smart_str_appendc(&method_str, '\n');
				_function_string(&method_str, mptr, ce, ZSTR_VAL(sub_indent));
				count++;
				_free_function(closure);
			}
		} ZEND_HASH_FOREACH_END();
		smart_str_append_printf(str, "\n%s  - Methods [%d] {", indent, count);
		smart_str_append_smart_str(str, &method_str);
		if (!count) {
			smart_str_append_printf(str, "\n");
		}
		smart_str_free(&method_str);
	} else {
		smart_str_append_printf(str, "\n%s  - Methods [0] {\n", indent);
	}
	smart_str_append_printf(str, "%s  }\n", indent);

	smart_str_append_printf(str, "%s}\n", indent);
	zend_string_release_ex(sub_indent, 0);
}
/* }}} */

/* {{{ _const_string */
static void _const_string(smart_str *str, char *name, zval *value, char *indent)
{
	const char *type = zend_zval_type_name(value);

	if (Z_TYPE_P(value) == IS_ARRAY) {
		smart_str_append_printf(str, "%s    Constant [ %s %s ] { Array }\n",
						indent, type, name);
	} else if (Z_TYPE_P(value) == IS_STRING) {
		smart_str_append_printf(str, "%s    Constant [ %s %s ] { %s }\n",
						indent, type, name, Z_STRVAL_P(value));
	} else {
		zend_string *tmp_value_str;
		zend_string *value_str = zval_get_tmp_string(value, &tmp_value_str);
		smart_str_append_printf(str, "%s    Constant [ %s %s ] { %s }\n",
						indent, type, name, ZSTR_VAL(value_str));
		zend_tmp_string_release(tmp_value_str);
	}
}
/* }}} */

/* {{{ _class_const_string */
static void _class_const_string(smart_str *str, char *name, zend_class_constant *c, char *indent)
{
	if (zval_update_constant_ex(&c->value, c->ce) == FAILURE) {
		return;
	}

	const char *visibility = zend_visibility_string(ZEND_CLASS_CONST_FLAGS(c));
	const char *final = ZEND_CLASS_CONST_FLAGS(c) & ZEND_ACC_FINAL ? "final " : "";
	const char *type = zend_zval_type_name(&c->value);
	smart_str_append_printf(str, "%sConstant [ %s%s %s %s ] { ",
		indent, final, visibility, type, name);
	if (Z_TYPE(c->value) == IS_ARRAY) {
		smart_str_appends(str, "Array");
	} else if (Z_TYPE(c->value) == IS_OBJECT) {
		smart_str_appends(str, "Object");
	} else {
		zend_string *tmp_value_str;
		zend_string *value_str = zval_get_tmp_string(&c->value, &tmp_value_str);
		smart_str_append(str, value_str);
		zend_tmp_string_release(tmp_value_str);
	}
	smart_str_appends(str, " }\n");
}
/* }}} */

static zend_op *get_recv_op(zend_op_array *op_array, uint32_t offset)
{
	zend_op *op = op_array->opcodes;
	zend_op *end = op + op_array->last;

	++offset;
	while (op < end) {
		if ((op->opcode == ZEND_RECV || op->opcode == ZEND_RECV_INIT
		    || op->opcode == ZEND_RECV_VARIADIC) && op->op1.num == offset)
		{
			return op;
		}
		++op;
	}
	ZEND_ASSERT(0 && "Failed to find op");
	return NULL;
}

static zval *get_default_from_recv(zend_op_array *op_array, uint32_t offset) {
	zend_op *recv = get_recv_op(op_array, offset);
	if (!recv || recv->opcode != ZEND_RECV_INIT) {
		return NULL;
	}

	return RT_CONSTANT(recv, recv->op2);
}

static int format_default_value(smart_str *str, zval *value) {
	if (Z_TYPE_P(value) <= IS_STRING) {
		smart_str_append_scalar(str, value, SIZE_MAX);
	} else if (Z_TYPE_P(value) == IS_ARRAY) {
		zend_string *str_key;
		zend_long num_key;
		zval *zv;
		bool is_list = zend_array_is_list(Z_ARRVAL_P(value));
		bool first = true;
		smart_str_appendc(str, '[');
		ZEND_HASH_FOREACH_KEY_VAL(Z_ARRVAL_P(value), num_key, str_key, zv) {
			if (!first) {
				smart_str_appends(str, ", ");
			}
			first = false;

			if (!is_list) {
				if (str_key) {
					smart_str_appendc(str, '\'');
					smart_str_append_escaped(str, ZSTR_VAL(str_key), ZSTR_LEN(str_key));
					smart_str_appendc(str, '\'');
				} else {
					smart_str_append_long(str, num_key);
				}
				smart_str_appends(str, " => ");
			}
			format_default_value(str, zv);
		} ZEND_HASH_FOREACH_END();
		smart_str_appendc(str, ']');
	} else if (Z_TYPE_P(value) == IS_OBJECT) {
		zend_object *obj = Z_OBJ_P(value);
		zend_class_entry *class = obj->ce;
		ZEND_ASSERT(class->ce_flags & ZEND_ACC_ENUM);
		smart_str_append(str, class->name);
		smart_str_appends(str, "::");
		smart_str_append(str, Z_STR_P(zend_enum_fetch_case_name(obj)));
	} else {
		ZEND_ASSERT(Z_TYPE_P(value) == IS_CONSTANT_AST);
		zend_string *ast_str = zend_ast_export("", Z_ASTVAL_P(value), "");
		smart_str_append(str, ast_str);
		zend_string_release(ast_str);
	}
	return SUCCESS;
}

static inline bool has_internal_arg_info(const zend_function *fptr) {
	return fptr->type == ZEND_INTERNAL_FUNCTION
		&& !(fptr->common.fn_flags & ZEND_ACC_USER_ARG_INFO);
}

/* {{{ _parameter_string */
static void _parameter_string(smart_str *str, zend_function *fptr, struct _zend_arg_info *arg_info, uint32_t offset, bool required, char* indent)
{
	smart_str_append_printf(str, "Parameter #%d [ ", offset);
	if (!required) {
		smart_str_append_printf(str, "<optional> ");
	} else {
		smart_str_append_printf(str, "<required> ");
	}
	if (ZEND_TYPE_IS_SET(arg_info->type)) {
		zend_string *type_str = zend_type_to_string(arg_info->type);
		smart_str_append(str, type_str);
		smart_str_appendc(str, ' ');
		zend_string_release(type_str);
	}
	if (ZEND_ARG_SEND_MODE(arg_info)) {
		smart_str_appendc(str, '&');
	}
	if (ZEND_ARG_IS_VARIADIC(arg_info)) {
		smart_str_appends(str, "...");
	}
	smart_str_append_printf(str, "$%s", has_internal_arg_info(fptr)
		? ((zend_internal_arg_info*)arg_info)->name : ZSTR_VAL(arg_info->name));

	if (!required && !ZEND_ARG_IS_VARIADIC(arg_info)) {
		if (fptr->type == ZEND_INTERNAL_FUNCTION) {
			smart_str_appends(str, " = ");
			/* TODO: We don't have a way to fetch the default value for an internal function
			 * with userland arg info. */
			if (has_internal_arg_info(fptr)
					&& ((zend_internal_arg_info*)arg_info)->default_value) {
				smart_str_appends(str, ((zend_internal_arg_info*)arg_info)->default_value);
			} else {
				smart_str_appends(str, "<default>");
			}
		} else {
			zval *default_value = get_default_from_recv((zend_op_array*)fptr, offset);
			if (default_value) {
				smart_str_appends(str, " = ");
				if (format_default_value(str, default_value) == FAILURE) {
					return;
				}
			}
		}
	}
	smart_str_appends(str, " ]");
}
/* }}} */

/* {{{ _function_parameter_string */
static void _function_parameter_string(smart_str *str, zend_function *fptr, char* indent)
{
	struct _zend_arg_info *arg_info = fptr->common.arg_info;
	uint32_t i, num_args, num_required = fptr->common.required_num_args;

	if (!arg_info) {
		return;
	}

	num_args = fptr->common.num_args;
	if (fptr->common.fn_flags & ZEND_ACC_VARIADIC) {
		num_args++;
	}
	smart_str_appendc(str, '\n');
	smart_str_append_printf(str, "%s- Parameters [%d] {\n", indent, num_args);
	for (i = 0; i < num_args; i++) {
		smart_str_append_printf(str, "%s  ", indent);
		_parameter_string(str, fptr, arg_info, i, i < num_required, indent);
		smart_str_appendc(str, '\n');
		arg_info++;
	}
	smart_str_append_printf(str, "%s}\n", indent);
}
/* }}} */

/* {{{ _function_closure_string */
static void _function_closure_string(smart_str *str, zend_function *fptr, char* indent)
{
	uint32_t i, count;
	zend_string *key;
	HashTable *static_variables;

	if (fptr->type != ZEND_USER_FUNCTION || !fptr->op_array.static_variables) {
		return;
	}

	static_variables = ZEND_MAP_PTR_GET(fptr->op_array.static_variables_ptr);
	count = zend_hash_num_elements(static_variables);

	if (!count) {
		return;
	}

	smart_str_append_printf(str, "\n");
	smart_str_append_printf(str, "%s- Bound Variables [%d] {\n", indent, zend_hash_num_elements(static_variables));
	i = 0;
	ZEND_HASH_FOREACH_STR_KEY(static_variables, key) {
		smart_str_append_printf(str, "%s    Variable #%d [ $%s ]\n", indent, i++, ZSTR_VAL(key));
	} ZEND_HASH_FOREACH_END();
	smart_str_append_printf(str, "%s}\n", indent);
}
/* }}} */

/* {{{ _function_string */
static void _function_string(smart_str *str, zend_function *fptr, zend_class_entry *scope, char* indent)
{
	smart_str param_indent = {0};
	zend_function *overwrites;
	zend_string *lc_name;

	/* TBD: Repair indenting of doc comment (or is this to be done in the parser?)
	 * What's "wrong" is that any whitespace before the doc comment start is
	 * swallowed, leading to an unaligned comment.
	 */
	if (fptr->type == ZEND_USER_FUNCTION && fptr->op_array.doc_comment) {
		smart_str_append_printf(str, "%s%s\n", indent, ZSTR_VAL(fptr->op_array.doc_comment));
	}

	smart_str_appendl(str, indent, strlen(indent));
	smart_str_append_printf(str, fptr->common.fn_flags & ZEND_ACC_CLOSURE ? "Closure [ " : (fptr->common.scope ? "Method [ " : "Function [ "));
	smart_str_append_printf(str, (fptr->type == ZEND_USER_FUNCTION) ? "<user" : "<internal");
	if (fptr->common.fn_flags & ZEND_ACC_DEPRECATED) {
		smart_str_appends(str, ", deprecated");
	}
	if (fptr->type == ZEND_INTERNAL_FUNCTION && ((zend_internal_function*)fptr)->module) {
		smart_str_append_printf(str, ":%s", ((zend_internal_function*)fptr)->module->name);
	}

	if (scope && fptr->common.scope) {
		if (fptr->common.scope != scope) {
			smart_str_append_printf(str, ", inherits %s", ZSTR_VAL(fptr->common.scope->name));
		} else if (fptr->common.scope->parent) {
			lc_name = zend_string_tolower(fptr->common.function_name);
			if ((overwrites = zend_hash_find_ptr(&fptr->common.scope->parent->function_table, lc_name)) != NULL) {
				if (fptr->common.scope != overwrites->common.scope) {
					smart_str_append_printf(str, ", overwrites %s", ZSTR_VAL(overwrites->common.scope->name));
				}
			}
			zend_string_release_ex(lc_name, 0);
		}
	}
	if (fptr->common.prototype && fptr->common.prototype->common.scope) {
		smart_str_append_printf(str, ", prototype %s", ZSTR_VAL(fptr->common.prototype->common.scope->name));
	}
	if (fptr->common.fn_flags & ZEND_ACC_CTOR) {
		smart_str_appends(str, ", ctor");
	}
	smart_str_appends(str, "> ");

	if (fptr->common.fn_flags & ZEND_ACC_ABSTRACT) {
		smart_str_appends(str, "abstract ");
	}
	if (fptr->common.fn_flags & ZEND_ACC_FINAL) {
		smart_str_appends(str, "final ");
	}
	if (fptr->common.fn_flags & ZEND_ACC_STATIC) {
		smart_str_appends(str, "static ");
	}

	if (fptr->common.scope) {
		/* These are mutually exclusive */
		switch (fptr->common.fn_flags & ZEND_ACC_PPP_MASK) {
			case ZEND_ACC_PUBLIC:
				smart_str_appends(str, "public ");
				break;
			case ZEND_ACC_PRIVATE:
				smart_str_appends(str, "private ");
				break;
			case ZEND_ACC_PROTECTED:
				smart_str_appends(str, "protected ");
				break;
			default:
				smart_str_appends(str, "<visibility error> ");
				break;
		}
		smart_str_appends(str, "method ");
	} else {
		smart_str_appends(str, "function ");
	}

	if (fptr->op_array.fn_flags & ZEND_ACC_RETURN_REFERENCE) {
		smart_str_appendc(str, '&');
	}
	smart_str_append_printf(str, "%s ] {\n", ZSTR_VAL(fptr->common.function_name));
	/* The information where a function is declared is only available for user classes */
	if (fptr->type == ZEND_USER_FUNCTION) {
		smart_str_append_printf(str, "%s  @@ %s %d - %d\n", indent,
						ZSTR_VAL(fptr->op_array.filename),
						fptr->op_array.line_start,
						fptr->op_array.line_end);
	}
	smart_str_append_printf(&param_indent, "%s  ", indent);
	smart_str_0(&param_indent);
	if (fptr->common.fn_flags & ZEND_ACC_CLOSURE) {
		_function_closure_string(str, fptr, ZSTR_VAL(param_indent.s));
	}
	_function_parameter_string(str, fptr, ZSTR_VAL(param_indent.s));
	smart_str_free(&param_indent);
	if ((fptr->op_array.fn_flags & ZEND_ACC_HAS_RETURN_TYPE)) {
		smart_str_append_printf(str, "  %s- %s [ ", indent, ZEND_ARG_TYPE_IS_TENTATIVE(&fptr->common.arg_info[-1]) ? "Tentative return" : "Return");
		if (ZEND_TYPE_IS_SET(fptr->common.arg_info[-1].type)) {
			zend_string *type_str = zend_type_to_string(fptr->common.arg_info[-1].type);
			smart_str_append_printf(str, "%s ", ZSTR_VAL(type_str));
			zend_string_release(type_str);
		}
		smart_str_appends(str, "]\n");
	}
	smart_str_append_printf(str, "%s}\n", indent);
}
/* }}} */

static zval *property_get_default(zend_property_info *prop_info) {
	zend_class_entry *ce = prop_info->ce;
	if (prop_info->flags & ZEND_ACC_STATIC) {
		zval *prop = &ce->default_static_members_table[prop_info->offset];
		ZVAL_DEINDIRECT(prop);
		return prop;
	} else {
		return &ce->default_properties_table[OBJ_PROP_TO_NUM(prop_info->offset)];
	}
}

/* {{{ _property_string */
static void _property_string(smart_str *str, zend_property_info *prop, const char *prop_name, char* indent)
{
	smart_str_append_printf(str, "%sProperty [ ", indent);
	if (!prop) {
		smart_str_append_printf(str, "<dynamic> public $%s", prop_name);
	} else {
		/* These are mutually exclusive */
		switch (prop->flags & ZEND_ACC_PPP_MASK) {
			case ZEND_ACC_PUBLIC:
				smart_str_appends(str, "public ");
				break;
			case ZEND_ACC_PRIVATE:
				smart_str_appends(str, "private ");
				break;
			case ZEND_ACC_PROTECTED:
				smart_str_appends(str, "protected ");
				break;
		}
		if (prop->flags & ZEND_ACC_STATIC) {
			smart_str_appends(str, "static ");
		}
		if (prop->flags & ZEND_ACC_READONLY) {
			smart_str_appends(str, "readonly ");
		}
		if (ZEND_TYPE_IS_SET(prop->type)) {
			zend_string *type_str = zend_type_to_string(prop->type);
			smart_str_append(str, type_str);
			smart_str_appendc(str, ' ');
			zend_string_release(type_str);
		}
		if (!prop_name) {
			const char *class_name;
			zend_unmangle_property_name(prop->name, &class_name, &prop_name);
		}
		smart_str_append_printf(str, "$%s", prop_name);

		zval *default_value = property_get_default(prop);
		if (!Z_ISUNDEF_P(default_value)) {
			smart_str_appends(str, " = ");
			if (format_default_value(str, default_value) == FAILURE) {
				return;
			}
		}
	}

	smart_str_appends(str, " ]\n");
}
/* }}} */

static void _extension_ini_string(zend_ini_entry *ini_entry, smart_str *str, char *indent, int number) /* {{{ */
{
	char *comma = "";

	if (number == ini_entry->module_number) {
		smart_str_append_printf(str, "    %sEntry [ %s <", indent, ZSTR_VAL(ini_entry->name));
		if (ini_entry->modifiable == ZEND_INI_ALL) {
			smart_str_appends(str, "ALL");
		} else {
			if (ini_entry->modifiable & ZEND_INI_USER) {
				smart_str_appends(str, "USER");
				comma = ",";
			}
			if (ini_entry->modifiable & ZEND_INI_PERDIR) {
				smart_str_append_printf(str, "%sPERDIR", comma);
				comma = ",";
			}
			if (ini_entry->modifiable & ZEND_INI_SYSTEM) {
				smart_str_append_printf(str, "%sSYSTEM", comma);
			}
		}

		smart_str_appends(str, "> ]\n");
		smart_str_append_printf(str, "    %s  Current = '%s'\n", indent, ini_entry->value ? ZSTR_VAL(ini_entry->value) : "");
		if (ini_entry->modified) {
			smart_str_append_printf(str, "    %s  Default = '%s'\n", indent, ini_entry->orig_value ? ZSTR_VAL(ini_entry->orig_value) : "");
		}
		smart_str_append_printf(str, "    %s}\n", indent);
	}
}
/* }}} */

static void _extension_class_string(zend_class_entry *ce, zend_string *key, smart_str *str, char *indent, zend_module_entry *module, int *num_classes) /* {{{ */
{
	if (ce->type == ZEND_INTERNAL_CLASS && ce->info.internal.module && !strcasecmp(ce->info.internal.module->name, module->name)) {
		/* dump class if it is not an alias */
		if (zend_string_equals_ci(ce->name, key)) {
			smart_str_append_printf(str, "\n");
			_class_string(str, ce, NULL, indent);
			(*num_classes)++;
		}
	}
}
/* }}} */

static void _extension_string(smart_str *str, zend_module_entry *module, char *indent) /* {{{ */
{
	smart_str_append_printf(str, "%sExtension [ ", indent);
	if (module->type == MODULE_PERSISTENT) {
		smart_str_appends(str, "<persistent>");
	}
	if (module->type == MODULE_TEMPORARY) {
		smart_str_appends(str, "<temporary>" );
	}
	smart_str_append_printf(str, " extension #%d %s version %s ] {\n",
					module->module_number, module->name,
					(module->version == NO_VERSION_YET) ? "<no_version>" : module->version);

	if (module->deps) {
		const zend_module_dep* dep = module->deps;

		smart_str_appends(str, "\n  - Dependencies {\n");

		while(dep->name) {
			smart_str_append_printf(str, "%s    Dependency [ %s (", indent, dep->name);

			switch(dep->type) {
			case MODULE_DEP_REQUIRED:
				smart_str_appends(str, "Required");
				break;
			case MODULE_DEP_CONFLICTS:
				smart_str_appends(str, "Conflicts");
				break;
			case MODULE_DEP_OPTIONAL:
				smart_str_appends(str, "Optional");
				break;
			default:
				smart_str_appends(str, "Error"); /* shouldn't happen */
				break;
			}

			if (dep->rel) {
				smart_str_append_printf(str, " %s", dep->rel);
			}
			if (dep->version) {
				smart_str_append_printf(str, " %s", dep->version);
			}
			smart_str_appends(str, ") ]\n");
			dep++;
		}
		smart_str_append_printf(str, "%s  }\n", indent);
	}

	{
		smart_str str_ini = {0};
		zend_ini_entry *ini_entry;
		ZEND_HASH_FOREACH_PTR(EG(ini_directives), ini_entry) {
			_extension_ini_string(ini_entry, &str_ini, indent, module->module_number);
		} ZEND_HASH_FOREACH_END();
		if (smart_str_get_len(&str_ini) > 0) {
			smart_str_append_printf(str, "\n  - INI {\n");
			smart_str_append_smart_str(str, &str_ini);
			smart_str_append_printf(str, "%s  }\n", indent);
		}
		smart_str_free(&str_ini);
	}

	{
		smart_str str_constants = {0};
		zend_constant *constant;
		int num_constants = 0;

		ZEND_HASH_FOREACH_PTR(EG(zend_constants), constant) {
			if (ZEND_CONSTANT_MODULE_NUMBER(constant) == module->module_number) {
				_const_string(&str_constants, ZSTR_VAL(constant->name), &constant->value, indent);
				num_constants++;
			}
		} ZEND_HASH_FOREACH_END();

		if (num_constants) {
			smart_str_append_printf(str, "\n  - Constants [%d] {\n", num_constants);
			smart_str_append_smart_str(str, &str_constants);
			smart_str_append_printf(str, "%s  }\n", indent);
		}
		smart_str_free(&str_constants);
	}

	{
		zend_function *fptr;
		int first = 1;

		ZEND_HASH_FOREACH_PTR(CG(function_table), fptr) {
			if (fptr->common.type==ZEND_INTERNAL_FUNCTION
				&& fptr->internal_function.module == module) {
				if (first) {
					smart_str_append_printf(str, "\n  - Functions {\n");
					first = 0;
				}
				_function_string(str, fptr, NULL, "    ");
			}
		} ZEND_HASH_FOREACH_END();
		if (!first) {
			smart_str_append_printf(str, "%s  }\n", indent);
		}
	}

	{
		zend_string *sub_indent = strpprintf(0, "%s    ", indent);
		smart_str str_classes = {0};
		zend_string *key;
		zend_class_entry *ce;
		int num_classes = 0;

		ZEND_HASH_FOREACH_STR_KEY_PTR(EG(class_table), key, ce) {
			_extension_class_string(ce, key, &str_classes, ZSTR_VAL(sub_indent), module, &num_classes);
		} ZEND_HASH_FOREACH_END();
		if (num_classes) {
			smart_str_append_printf(str, "\n  - Classes [%d] {", num_classes);
			smart_str_append_smart_str(str, &str_classes);
			smart_str_append_printf(str, "%s  }\n", indent);
		}
		smart_str_free(&str_classes);
		zend_string_release_ex(sub_indent, 0);
	}

	smart_str_append_printf(str, "%s}\n", indent);
}
/* }}} */

/* {{{ reflection_attribute_factory */
static void reflection_attribute_factory(zval *object, HashTable *attributes, zend_attribute *data,
		zend_class_entry *scope, uint32_t target, zend_string *filename)
{
	reflection_object *intern;
	attribute_reference *reference;

	reflection_instantiate(reflection_attribute_ptr, object);
	intern  = Z_REFLECTION_P(object);
	reference = (attribute_reference*) emalloc(sizeof(attribute_reference));
	reference->attributes = attributes;
	reference->data = data;
	reference->scope = scope;
	reference->filename = filename ? zend_string_copy(filename) : NULL;
	reference->target = target;
	intern->ptr = reference;
	intern->ref_type = REF_TYPE_ATTRIBUTE;
}
/* }}} */

static int read_attributes(zval *ret, HashTable *attributes, zend_class_entry *scope,
		uint32_t offset, uint32_t target, zend_string *name, zend_class_entry *base, zend_string *filename) /* {{{ */
{
	ZEND_ASSERT(attributes != NULL);

	zend_attribute *attr;
	zval tmp;

	if (name) {
		// Name based filtering using lowercased key.
		zend_string *filter = zend_string_tolower(name);

		ZEND_HASH_FOREACH_PTR(attributes, attr) {
			if (attr->offset == offset && zend_string_equals(attr->lcname, filter)) {
				reflection_attribute_factory(&tmp, attributes, attr, scope, target, filename);
				add_next_index_zval(ret, &tmp);
			}
		} ZEND_HASH_FOREACH_END();

		zend_string_release(filter);
		return SUCCESS;
	}

	ZEND_HASH_FOREACH_PTR(attributes, attr) {
		if (attr->offset != offset) {
			continue;
		}

		if (base) {
			// Base type filtering.
			zend_class_entry *ce = zend_lookup_class_ex(attr->name, attr->lcname, 0);

			if (ce == NULL) {
				// Bailout on error, otherwise ignore unavailable class.
				if (EG(exception)) {
					return FAILURE;
				}

				continue;
			}

			if (!instanceof_function(ce, base)) {
				continue;
			}
		}

		reflection_attribute_factory(&tmp, attributes, attr, scope, target, filename);
		add_next_index_zval(ret, &tmp);
	} ZEND_HASH_FOREACH_END();

	return SUCCESS;
}
/* }}} */

static void reflect_attributes(INTERNAL_FUNCTION_PARAMETERS, HashTable *attributes,
		uint32_t offset, zend_class_entry *scope, uint32_t target, zend_string *filename) /* {{{ */
{
	zend_string *name = NULL;
	zend_long flags = 0;
	zend_class_entry *base = NULL;

	if (zend_parse_parameters(ZEND_NUM_ARGS(), "|S!l", &name, &flags) == FAILURE) {
		RETURN_THROWS();
	}

	if (flags & ~REFLECTION_ATTRIBUTE_IS_INSTANCEOF) {
		zend_argument_value_error(2, "must be a valid attribute filter flag");
		RETURN_THROWS();
	}

	if (name && (flags & REFLECTION_ATTRIBUTE_IS_INSTANCEOF)) {
		if (NULL == (base = zend_lookup_class(name))) {
			if (!EG(exception)) {
				zend_throw_error(NULL, "Class \"%s\" not found", ZSTR_VAL(name));
			}

			RETURN_THROWS();
		}

		name = NULL;
	}

	if (!attributes) {
		RETURN_EMPTY_ARRAY();
	}

	array_init(return_value);

	if (FAILURE == read_attributes(return_value, attributes, scope, offset, target, name, base, filename)) {
		RETURN_THROWS();
	}
}
/* }}} */

static void _zend_extension_string(smart_str *str, zend_extension *extension, char *indent) /* {{{ */
{
	smart_str_append_printf(str, "%sZend Extension [ %s ", indent, extension->name);

	if (extension->version) {
		smart_str_append_printf(str, "%s ", extension->version);
	}
	if (extension->copyright) {
		smart_str_append_printf(str, "%s ", extension->copyright);
	}
	if (extension->author) {
		smart_str_append_printf(str, "by %s ", extension->author);
	}
	if (extension->URL) {
		smart_str_append_printf(str, "<%s> ", extension->URL);
	}

	smart_str_appends(str, "]\n");
}
/* }}} */

/* {{{ _function_check_flag */
static void _function_check_flag(INTERNAL_FUNCTION_PARAMETERS, int mask)
{
	reflection_object *intern;
	zend_function *mptr;

	if (zend_parse_parameters_none() == FAILURE) {
		RETURN_THROWS();
	}
	GET_REFLECTION_OBJECT_PTR(mptr);
	RETURN_BOOL(mptr->common.fn_flags & mask);
}
/* }}} */

/* {{{ zend_reflection_class_factory */
PHPAPI void zend_reflection_class_factory(zend_class_entry *ce, zval *object)
{
	reflection_object *intern;

	zend_class_entry *reflection_ce =
		ce->ce_flags & ZEND_ACC_ENUM ? reflection_enum_ptr : reflection_class_ptr;
	reflection_instantiate(reflection_ce, object);
	intern = Z_REFLECTION_P(object);
	intern->ptr = ce;
	intern->ref_type = REF_TYPE_OTHER;
	intern->ce = ce;
	ZVAL_STR_COPY(reflection_prop_name(object), ce->name);
}
/* }}} */

/* {{{ reflection_extension_factory */
static void reflection_extension_factory(zval *object, const char *name_str)
{
	reflection_object *intern;
	size_t name_len = strlen(name_str);
	zend_string *lcname;
	struct _zend_module_entry *module;

	lcname = zend_string_alloc(name_len, 0);
	zend_str_tolower_copy(ZSTR_VAL(lcname), name_str, name_len);
	module = zend_hash_find_ptr(&module_registry, lcname);
	zend_string_efree(lcname);
	if (!module) {
		return;
	}

	reflection_instantiate(reflection_extension_ptr, object);
	intern = Z_REFLECTION_P(object);
	intern->ptr = module;
	intern->ref_type = REF_TYPE_OTHER;
	intern->ce = NULL;
	ZVAL_STRINGL(reflection_prop_name(object), module->name, name_len);
}
/* }}} */

/* {{{ reflection_parameter_factory */
static void reflection_parameter_factory(zend_function *fptr, zval *closure_object, struct _zend_arg_info *arg_info, uint32_t offset, bool required, zval *object)
{
	reflection_object *intern;
	parameter_reference *reference;
	zval *prop_name;

	reflection_instantiate(reflection_parameter_ptr, object);
	intern = Z_REFLECTION_P(object);
	reference = (parameter_reference*) emalloc(sizeof(parameter_reference));
	reference->arg_info = arg_info;
	reference->offset = offset;
	reference->required = required;
	reference->fptr = fptr;
	intern->ptr = reference;
	intern->ref_type = REF_TYPE_PARAMETER;
	intern->ce = fptr->common.scope;
	if (closure_object) {
		ZVAL_OBJ_COPY(&intern->obj, Z_OBJ_P(closure_object));
	}

	prop_name = reflection_prop_name(object);
	if (has_internal_arg_info(fptr)) {
		ZVAL_STRING(prop_name, ((zend_internal_arg_info*)arg_info)->name);
	} else {
		ZVAL_STR_COPY(prop_name, arg_info->name);
	}
}
/* }}} */

typedef enum {
	NAMED_TYPE = 0,
	UNION_TYPE = 1,
	INTERSECTION_TYPE = 2
} reflection_type_kind;

/* For backwards compatibility reasons, we need to return T|null style unions
 * as a ReflectionNamedType. Here we determine what counts as a union type and
 * what doesn't. */
static reflection_type_kind get_type_kind(zend_type type) {
	uint32_t type_mask_without_null = ZEND_TYPE_PURE_MASK_WITHOUT_NULL(type);

	if (ZEND_TYPE_HAS_LIST(type)) {
		if (ZEND_TYPE_IS_INTERSECTION(type)) {
			return INTERSECTION_TYPE;
		}
		ZEND_ASSERT(ZEND_TYPE_IS_UNION(type));
		return UNION_TYPE;
	}

	if (ZEND_TYPE_IS_COMPLEX(type)) {
		if (type_mask_without_null != 0) {
			return UNION_TYPE;
		}
		return NAMED_TYPE;
	}
	if (type_mask_without_null == MAY_BE_BOOL || ZEND_TYPE_PURE_MASK(type) == MAY_BE_ANY) {
		return NAMED_TYPE;
	}
	/* Check that only one bit is set. */
	if ((type_mask_without_null & (type_mask_without_null - 1)) != 0) {
		return UNION_TYPE;
	}
	return NAMED_TYPE;
}

/* {{{ reflection_type_factory */
static void reflection_type_factory(zend_type type, zval *object, bool legacy_behavior)
{
	reflection_object *intern;
	type_reference *reference;
	reflection_type_kind type_kind = get_type_kind(type);
	bool is_mixed = ZEND_TYPE_PURE_MASK(type) == MAY_BE_ANY;

	switch (type_kind) {
		case INTERSECTION_TYPE:
			reflection_instantiate(reflection_intersection_type_ptr, object);
			break;
		case UNION_TYPE:
			reflection_instantiate(reflection_union_type_ptr, object);
			break;
		case NAMED_TYPE:
			reflection_instantiate(reflection_named_type_ptr, object);
			break;
		EMPTY_SWITCH_DEFAULT_CASE();
	}

	intern = Z_REFLECTION_P(object);
	reference = (type_reference*) emalloc(sizeof(type_reference));
	reference->type = type;
	reference->legacy_behavior = legacy_behavior && type_kind == NAMED_TYPE && !is_mixed;
	intern->ptr = reference;
	intern->ref_type = REF_TYPE_TYPE;

	/* Property types may be resolved during the lifetime of the ReflectionType.
	 * If we reference a string, make sure it doesn't get released. However, only
	 * do this for the top-level type, as resolutions inside type lists will be
	 * fully visible to us (we'd have to do a fully copy of the type if we wanted
	 * to prevent that). */
	if (ZEND_TYPE_HAS_NAME(type)) {
		zend_string_addref(ZEND_TYPE_NAME(type));
	}
}
/* }}} */

/* {{{ reflection_function_factory */
static void reflection_function_factory(zend_function *function, zval *closure_object, zval *object)
{
	reflection_object *intern;
	reflection_instantiate(reflection_function_ptr, object);
	intern = Z_REFLECTION_P(object);
	intern->ptr = function;
	intern->ref_type = REF_TYPE_FUNCTION;
	intern->ce = NULL;
	if (closure_object) {
		ZVAL_OBJ_COPY(&intern->obj, Z_OBJ_P(closure_object));
	}
	ZVAL_STR_COPY(reflection_prop_name(object), function->common.function_name);
}
/* }}} */

/* {{{ reflection_method_factory */
static void reflection_method_factory(zend_class_entry *ce, zend_function *method, zval *closure_object, zval *object)
{
	reflection_object *intern;

	reflection_instantiate(reflection_method_ptr, object);
	intern = Z_REFLECTION_P(object);
	intern->ptr = method;
	intern->ref_type = REF_TYPE_FUNCTION;
	intern->ce = ce;
	if (closure_object) {
		ZVAL_OBJ_COPY(&intern->obj, Z_OBJ_P(closure_object));
	}

	ZVAL_STR_COPY(reflection_prop_name(object), method->common.function_name);
	ZVAL_STR_COPY(reflection_prop_class(object), method->common.scope->name);
}
/* }}} */

/* {{{ reflection_property_factory */
static void reflection_property_factory(zend_class_entry *ce, zend_string *name, zend_property_info *prop, zval *object)
{
	reflection_object *intern;
	property_reference *reference;

	reflection_instantiate(reflection_property_ptr, object);
	intern = Z_REFLECTION_P(object);
	reference = (property_reference*) emalloc(sizeof(property_reference));
	reference->prop = prop;
	reference->unmangled_name = zend_string_copy(name);
	intern->ptr = reference;
	intern->ref_type = REF_TYPE_PROPERTY;
	intern->ce = ce;
	ZVAL_STR_COPY(reflection_prop_name(object), name);
	ZVAL_STR_COPY(reflection_prop_class(object), prop ? prop->ce->name : ce->name);
}
/* }}} */

static void reflection_property_factory_str(zend_class_entry *ce, const char *name_str, size_t name_len, zend_property_info *prop, zval *object)
{
	zend_string *name = zend_string_init(name_str, name_len, 0);
	reflection_property_factory(ce, name, prop, object);
	zend_string_release(name);
}

/* {{{ reflection_class_constant_factory */
static void reflection_class_constant_factory(zend_string *name_str, zend_class_constant *constant, zval *object)
{
	reflection_object *intern;

	reflection_instantiate(reflection_class_constant_ptr, object);
	intern = Z_REFLECTION_P(object);
	intern->ptr = constant;
	intern->ref_type = REF_TYPE_CLASS_CONSTANT;
	intern->ce = constant->ce;

	ZVAL_STR_COPY(reflection_prop_name(object), name_str);
	ZVAL_STR_COPY(reflection_prop_class(object), constant->ce->name);
}
/* }}} */

static void reflection_enum_case_factory(zend_class_entry *ce, zend_string *name_str, zend_class_constant *constant, zval *object)
{
	reflection_object *intern;

	zend_class_entry *case_reflection_class = ce->backed_enum_table == IS_UNDEF
		? reflection_enum_unit_case_ptr
		: reflection_enum_backed_case_ptr;
	reflection_instantiate(case_reflection_class, object);
	intern = Z_REFLECTION_P(object);
	intern->ptr = constant;
	intern->ref_type = REF_TYPE_CLASS_CONSTANT;
	intern->ce = constant->ce;

	ZVAL_STR_COPY(reflection_prop_name(object), name_str);
	ZVAL_STR_COPY(reflection_prop_class(object), constant->ce->name);
}

static int get_parameter_default(zval *result, parameter_reference *param) {
	if (param->fptr->type == ZEND_INTERNAL_FUNCTION) {
		if (param->fptr->common.fn_flags & ZEND_ACC_USER_ARG_INFO) {
			/* We don't have a way to determine the default value for this case right now. */
			return FAILURE;
		}
		return zend_get_default_from_internal_arg_info(
			result, (zend_internal_arg_info *) param->arg_info);
	} else {
		zval *default_value = get_default_from_recv((zend_op_array *) param->fptr, param->offset);
		if (!default_value) {
			return FAILURE;
		}

		ZVAL_COPY(result, default_value);
		return SUCCESS;
	}
}

/* {{{ Preventing __clone from being called */
ZEND_METHOD(ReflectionClass, __clone)
{
	/* Should never be executable */
	_DO_THROW("Cannot clone object using __clone()");
}
/* }}} */

/* {{{ Returns an array of modifier names */
ZEND_METHOD(Reflection, getModifierNames)
{
	zend_long modifiers;

	if (zend_parse_parameters(ZEND_NUM_ARGS(), "l", &modifiers) == FAILURE) {
		RETURN_THROWS();
	}

	array_init(return_value);

	if (modifiers & (ZEND_ACC_ABSTRACT | ZEND_ACC_EXPLICIT_ABSTRACT_CLASS)) {
		add_next_index_stringl(return_value, "abstract", sizeof("abstract")-1);
	}
	if (modifiers & ZEND_ACC_FINAL) {
		add_next_index_stringl(return_value, "final", sizeof("final")-1);
	}

	/* These are mutually exclusive */
	switch (modifiers & ZEND_ACC_PPP_MASK) {
		case ZEND_ACC_PUBLIC:
			add_next_index_stringl(return_value, "public", sizeof("public")-1);
			break;
		case ZEND_ACC_PRIVATE:
			add_next_index_stringl(return_value, "private", sizeof("private")-1);
			break;
		case ZEND_ACC_PROTECTED:
			add_next_index_stringl(return_value, "protected", sizeof("protected")-1);
			break;
	}

	if (modifiers & ZEND_ACC_STATIC) {
		add_next_index_stringl(return_value, "static", sizeof("static")-1);
	}

	if (modifiers & ZEND_ACC_READONLY) {
		add_next_index_stringl(return_value, "readonly", sizeof("readonly")-1);
	}
}
/* }}} */

/* {{{ Constructor. Throws an Exception in case the given function does not exist */
ZEND_METHOD(ReflectionFunction, __construct)
{
	zval *object;
	zend_object *closure_obj = NULL;
	reflection_object *intern;
	zend_function *fptr;
	zend_string *fname, *lcname;

	object = ZEND_THIS;
	intern = Z_REFLECTION_P(object);

	ZEND_PARSE_PARAMETERS_START(1, 1)
		Z_PARAM_OBJ_OF_CLASS_OR_STR(closure_obj, zend_ce_closure, fname)
	ZEND_PARSE_PARAMETERS_END();

	if (closure_obj) {
		fptr = (zend_function*)zend_get_closure_method_def(closure_obj);
	} else {
		if (UNEXPECTED(ZSTR_VAL(fname)[0] == '\\')) {
			/* Ignore leading "\" */
			ALLOCA_FLAG(use_heap)
			ZSTR_ALLOCA_ALLOC(lcname, ZSTR_LEN(fname) - 1, use_heap);
			zend_str_tolower_copy(ZSTR_VAL(lcname), ZSTR_VAL(fname) + 1, ZSTR_LEN(fname) - 1);
			fptr = zend_fetch_function(lcname);
			ZSTR_ALLOCA_FREE(lcname, use_heap);
		} else {
			lcname = zend_string_tolower(fname);
			fptr = zend_fetch_function(lcname);
			zend_string_release(lcname);
		}

		if (fptr == NULL) {
			zend_throw_exception_ex(reflection_exception_ptr, 0,
				"Function %s() does not exist", ZSTR_VAL(fname));
			RETURN_THROWS();
		}
	}

	if (intern->ptr) {
		zval_ptr_dtor(&intern->obj);
		zval_ptr_dtor(reflection_prop_name(object));
	}

	ZVAL_STR_COPY(reflection_prop_name(object), fptr->common.function_name);
	intern->ptr = fptr;
	intern->ref_type = REF_TYPE_FUNCTION;
	if (closure_obj) {
		ZVAL_OBJ_COPY(&intern->obj, closure_obj);
	} else {
		ZVAL_UNDEF(&intern->obj);
	}
	intern->ce = NULL;
}
/* }}} */

/* {{{ Returns a string representation */
ZEND_METHOD(ReflectionFunction, __toString)
{
	reflection_object *intern;
	zend_function *fptr;
	smart_str str = {0};

	if (zend_parse_parameters_none() == FAILURE) {
		RETURN_THROWS();
	}
	GET_REFLECTION_OBJECT_PTR(fptr);
	_function_string(&str, fptr, intern->ce, "");
	RETURN_STR(smart_str_extract(&str));
}
/* }}} */

/* {{{ Returns this function's name */
ZEND_METHOD(ReflectionFunctionAbstract, getName)
{
	reflection_object *intern;
	zend_function *fptr;

	if (zend_parse_parameters_none() == FAILURE) {
		RETURN_THROWS();
	}

	GET_REFLECTION_OBJECT_PTR(fptr);
	RETURN_STR_COPY(fptr->common.function_name);
}
/* }}} */

/* {{{ Returns whether this is a closure */
ZEND_METHOD(ReflectionFunctionAbstract, isClosure)
{
	reflection_object *intern;
	zend_function *fptr;

	if (zend_parse_parameters_none() == FAILURE) {
		RETURN_THROWS();
	}
	GET_REFLECTION_OBJECT_PTR(fptr);
	RETURN_BOOL(fptr->common.fn_flags & ZEND_ACC_CLOSURE);
}
/* }}} */

/* {{{ Returns this pointer bound to closure */
ZEND_METHOD(ReflectionFunctionAbstract, getClosureThis)
{
	reflection_object *intern;
	zval* closure_this;

	if (zend_parse_parameters_none() == FAILURE) {
		RETURN_THROWS();
	}
	GET_REFLECTION_OBJECT();
	if (!Z_ISUNDEF(intern->obj)) {
		closure_this = zend_get_closure_this_ptr(&intern->obj);
		if (!Z_ISUNDEF_P(closure_this)) {
			RETURN_OBJ_COPY(Z_OBJ_P(closure_this));
		}
	}
}
/* }}} */

/* {{{ Returns the scope associated to the closure */
ZEND_METHOD(ReflectionFunctionAbstract, getClosureScopeClass)
{
	reflection_object *intern;
	const zend_function *closure_func;

	if (zend_parse_parameters_none() == FAILURE) {
		RETURN_THROWS();
	}
	GET_REFLECTION_OBJECT();
	if (!Z_ISUNDEF(intern->obj)) {
		closure_func = zend_get_closure_method_def(Z_OBJ(intern->obj));
		if (closure_func && closure_func->common.scope) {
			zend_reflection_class_factory(closure_func->common.scope, return_value);
		}
	}
}
/* }}} */

<<<<<<< HEAD
/* {{{ Returns an associative array containing the closures lexical scope variables */
ZEND_METHOD(ReflectionFunctionAbstract, getClosureUsedVariables)
{
	reflection_object *intern;
	const zend_function *closure_func;
=======
/* {{{ Returns the called scope associated to the closure */
ZEND_METHOD(ReflectionFunctionAbstract, getClosureCalledClass)
{
	reflection_object *intern;
>>>>>>> 6aedc5ea

	if (zend_parse_parameters_none() == FAILURE) {
		RETURN_THROWS();
	}
	GET_REFLECTION_OBJECT();
<<<<<<< HEAD

	array_init(return_value);
	if (!Z_ISUNDEF(intern->obj)) {
		closure_func = zend_get_closure_method_def(Z_OBJ(intern->obj));
		if (closure_func == NULL ||
			closure_func->type != ZEND_USER_FUNCTION ||
			closure_func->op_array.static_variables == NULL) {
			return;
		}

		const zend_op_array *ops = &closure_func->op_array;

		HashTable *static_variables = ZEND_MAP_PTR_GET(ops->static_variables_ptr);

		if (!static_variables) {
			return;
		}

		zend_op *opline = ops->opcodes + ops->num_args;

		for (; opline->opcode == ZEND_BIND_STATIC; opline++)  {
			if (!(opline->extended_value & (ZEND_BIND_IMPLICIT|ZEND_BIND_EXPLICIT))) {
				continue;
			}

			Bucket *bucket = (Bucket*)
				(((char*)static_variables->arData) +
				(opline->extended_value & ~(ZEND_BIND_REF|ZEND_BIND_IMPLICIT|ZEND_BIND_EXPLICIT)));

			if (Z_ISUNDEF(bucket->val)) {
				continue;
			}

			zend_hash_add_new(Z_ARRVAL_P(return_value), bucket->key, &bucket->val);
			Z_TRY_ADDREF(bucket->val);
		}
	}
} /* }}} */
=======
	if (!Z_ISUNDEF(intern->obj)) {
		zend_class_entry *called_scope;
		zend_function *closure_func;
		zend_object *object;
		if (Z_OBJ_HANDLER(intern->obj, get_closure)
		 && Z_OBJ_HANDLER(intern->obj, get_closure)(Z_OBJ(intern->obj), &called_scope, &closure_func, &object, 1) == SUCCESS
		 && closure_func && (called_scope || closure_func->common.scope)) {
			zend_reflection_class_factory(called_scope ? (zend_class_entry *) called_scope : closure_func->common.scope, return_value);
		}
	}
}
/* }}} */
>>>>>>> 6aedc5ea

/* {{{ Returns a dynamically created closure for the function */
ZEND_METHOD(ReflectionFunction, getClosure)
{
	reflection_object *intern;
	zend_function *fptr;

	if (zend_parse_parameters_none() == FAILURE) {
		RETURN_THROWS();
	}
	GET_REFLECTION_OBJECT_PTR(fptr);

	if (!Z_ISUNDEF(intern->obj)) {
		/* Closures are immutable objects */
		RETURN_OBJ_COPY(Z_OBJ(intern->obj));
	} else {
		zend_create_fake_closure(return_value, fptr, NULL, NULL, NULL);
	}
}
/* }}} */

/* {{{ Returns whether this is an internal function */
ZEND_METHOD(ReflectionFunctionAbstract, isInternal)
{
	reflection_object *intern;
	zend_function *fptr;

	if (zend_parse_parameters_none() == FAILURE) {
		RETURN_THROWS();
	}
	GET_REFLECTION_OBJECT_PTR(fptr);
	RETURN_BOOL(fptr->type == ZEND_INTERNAL_FUNCTION);
}
/* }}} */

/* {{{ Returns whether this is a user-defined function */
ZEND_METHOD(ReflectionFunctionAbstract, isUserDefined)
{
	reflection_object *intern;
	zend_function *fptr;

	if (zend_parse_parameters_none() == FAILURE) {
		RETURN_THROWS();
	}
	GET_REFLECTION_OBJECT_PTR(fptr);
	RETURN_BOOL(fptr->type == ZEND_USER_FUNCTION);
}
/* }}} */

/* {{{ Returns whether this function has been disabled or not */
ZEND_METHOD(ReflectionFunction, isDisabled)
{
	if (zend_parse_parameters_none() == FAILURE) {
		RETURN_THROWS();
	}

	/* A disabled function cannot be queried using Reflection. */
	RETURN_FALSE;
}
/* }}} */

/* {{{ Returns the filename of the file this function was declared in */
ZEND_METHOD(ReflectionFunctionAbstract, getFileName)
{
	reflection_object *intern;
	zend_function *fptr;

	if (zend_parse_parameters_none() == FAILURE) {
		RETURN_THROWS();
	}
	GET_REFLECTION_OBJECT_PTR(fptr);
	if (fptr->type == ZEND_USER_FUNCTION) {
		RETURN_STR_COPY(fptr->op_array.filename);
	}
	RETURN_FALSE;
}
/* }}} */

/* {{{ Returns the line this function's declaration starts at */
ZEND_METHOD(ReflectionFunctionAbstract, getStartLine)
{
	reflection_object *intern;
	zend_function *fptr;

	if (zend_parse_parameters_none() == FAILURE) {
		RETURN_THROWS();
	}
	GET_REFLECTION_OBJECT_PTR(fptr);
	if (fptr->type == ZEND_USER_FUNCTION) {
		RETURN_LONG(fptr->op_array.line_start);
	}
	RETURN_FALSE;
}
/* }}} */

/* {{{ Returns the line this function's declaration ends at */
ZEND_METHOD(ReflectionFunctionAbstract, getEndLine)
{
	reflection_object *intern;
	zend_function *fptr;

	if (zend_parse_parameters_none() == FAILURE) {
		RETURN_THROWS();
	}
	GET_REFLECTION_OBJECT_PTR(fptr);
	if (fptr->type == ZEND_USER_FUNCTION) {
		RETURN_LONG(fptr->op_array.line_end);
	}
	RETURN_FALSE;
}
/* }}} */

/* {{{ Returns the doc comment for this function */
ZEND_METHOD(ReflectionFunctionAbstract, getDocComment)
{
	reflection_object *intern;
	zend_function *fptr;

	if (zend_parse_parameters_none() == FAILURE) {
		RETURN_THROWS();
	}
	GET_REFLECTION_OBJECT_PTR(fptr);
	if (fptr->type == ZEND_USER_FUNCTION && fptr->op_array.doc_comment) {
		RETURN_STR_COPY(fptr->op_array.doc_comment);
	}
	RETURN_FALSE;
}
/* }}} */

/* {{{ Returns the attributes of this function */
ZEND_METHOD(ReflectionFunctionAbstract, getAttributes)
{
	reflection_object *intern;
	zend_function *fptr;
	uint32_t target;

	GET_REFLECTION_OBJECT_PTR(fptr);

	if (fptr->common.scope && (fptr->common.fn_flags & (ZEND_ACC_CLOSURE|ZEND_ACC_FAKE_CLOSURE)) != ZEND_ACC_CLOSURE) {
		target = ZEND_ATTRIBUTE_TARGET_METHOD;
	} else {
		target = ZEND_ATTRIBUTE_TARGET_FUNCTION;
	}

	reflect_attributes(INTERNAL_FUNCTION_PARAM_PASSTHRU,
		fptr->common.attributes, 0, fptr->common.scope, target,
		fptr->type == ZEND_USER_FUNCTION ? fptr->op_array.filename : NULL);
}
/* }}} */

/* {{{ Returns an associative array containing this function's static variables and their values */
ZEND_METHOD(ReflectionFunctionAbstract, getStaticVariables)
{
	reflection_object *intern;
	zend_function *fptr;
	zval *val;

	if (zend_parse_parameters_none() == FAILURE) {
		RETURN_THROWS();
	}
	GET_REFLECTION_OBJECT_PTR(fptr);

	/* Return an empty array in case no static variables exist */
	if (fptr->type == ZEND_USER_FUNCTION && fptr->op_array.static_variables != NULL) {
		HashTable *ht;

		array_init(return_value);
		ht = ZEND_MAP_PTR_GET(fptr->op_array.static_variables_ptr);
		if (!ht) {
			ht = zend_array_dup(fptr->op_array.static_variables);
			ZEND_MAP_PTR_SET(fptr->op_array.static_variables_ptr, ht);
		}
		ZEND_HASH_FOREACH_VAL(ht, val) {
			if (UNEXPECTED(zval_update_constant_ex(val, fptr->common.scope) != SUCCESS)) {
				RETURN_THROWS();
			}
		} ZEND_HASH_FOREACH_END();
		zend_hash_copy(Z_ARRVAL_P(return_value), ht, zval_add_ref);
	} else {
		RETURN_EMPTY_ARRAY();
	}
}
/* }}} */

/* {{{ Invokes the function */
ZEND_METHOD(ReflectionFunction, invoke)
{
	zval retval;
	zval *params;
	int result, num_args;
	HashTable *named_params;
	zend_fcall_info fci;
	zend_fcall_info_cache fcc;
	reflection_object *intern;
	zend_function *fptr;

	ZEND_PARSE_PARAMETERS_START(0, -1)
		Z_PARAM_VARIADIC_WITH_NAMED(params, num_args, named_params)
	ZEND_PARSE_PARAMETERS_END();

	GET_REFLECTION_OBJECT_PTR(fptr);

	fci.size = sizeof(fci);
	ZVAL_UNDEF(&fci.function_name);
	fci.object = NULL;
	fci.retval = &retval;
	fci.param_count = num_args;
	fci.params = params;
	fci.named_params = named_params;

	fcc.function_handler = fptr;
	fcc.called_scope = NULL;
	fcc.object = NULL;

	if (!Z_ISUNDEF(intern->obj)) {
		Z_OBJ_HT(intern->obj)->get_closure(
			Z_OBJ(intern->obj), &fcc.called_scope, &fcc.function_handler, &fcc.object, 0);
	}

	result = zend_call_function(&fci, &fcc);

	if (result == FAILURE) {
		zend_throw_exception_ex(reflection_exception_ptr, 0,
			"Invocation of function %s() failed", ZSTR_VAL(fptr->common.function_name));
		RETURN_THROWS();
	}

	if (Z_TYPE(retval) != IS_UNDEF) {
		if (Z_ISREF(retval)) {
			zend_unwrap_reference(&retval);
		}
		ZVAL_COPY_VALUE(return_value, &retval);
	}
}
/* }}} */

/* {{{ Invokes the function and pass its arguments as array. */
ZEND_METHOD(ReflectionFunction, invokeArgs)
{
	zval retval;
	int result;
	zend_fcall_info fci;
	zend_fcall_info_cache fcc;
	reflection_object *intern;
	zend_function *fptr;
	HashTable *params;

	GET_REFLECTION_OBJECT_PTR(fptr);

	if (zend_parse_parameters(ZEND_NUM_ARGS(), "h", &params) == FAILURE) {
		RETURN_THROWS();
	}

	fci.size = sizeof(fci);
	ZVAL_UNDEF(&fci.function_name);
	fci.object = NULL;
	fci.retval = &retval;
	fci.param_count = 0;
	fci.params = NULL;
	fci.named_params = params;

	fcc.function_handler = fptr;
	fcc.called_scope = NULL;
	fcc.object = NULL;

	if (!Z_ISUNDEF(intern->obj)) {
		Z_OBJ_HT(intern->obj)->get_closure(
			Z_OBJ(intern->obj), &fcc.called_scope, &fcc.function_handler, &fcc.object, 0);
	}

	result = zend_call_function(&fci, &fcc);

	if (result == FAILURE) {
		zend_throw_exception_ex(reflection_exception_ptr, 0,
			"Invocation of function %s() failed", ZSTR_VAL(fptr->common.function_name));
		RETURN_THROWS();
	}

	if (Z_TYPE(retval) != IS_UNDEF) {
		if (Z_ISREF(retval)) {
			zend_unwrap_reference(&retval);
		}
		ZVAL_COPY_VALUE(return_value, &retval);
	}
}
/* }}} */

/* {{{ Gets whether this function returns a reference */
ZEND_METHOD(ReflectionFunctionAbstract, returnsReference)
{
	reflection_object *intern;
	zend_function *fptr;

	GET_REFLECTION_OBJECT_PTR(fptr);

	if (zend_parse_parameters_none() == FAILURE) {
		RETURN_THROWS();
	}

	RETURN_BOOL((fptr->op_array.fn_flags & ZEND_ACC_RETURN_REFERENCE) != 0);
}
/* }}} */

/* {{{ Gets the number of parameters */
ZEND_METHOD(ReflectionFunctionAbstract, getNumberOfParameters)
{
	reflection_object *intern;
	zend_function *fptr;
	uint32_t num_args;

	GET_REFLECTION_OBJECT_PTR(fptr);

	if (zend_parse_parameters_none() == FAILURE) {
		RETURN_THROWS();
	}

	num_args = fptr->common.num_args;
	if (fptr->common.fn_flags & ZEND_ACC_VARIADIC) {
		num_args++;
	}

	RETURN_LONG(num_args);
}
/* }}} */

/* {{{ Gets the number of required parameters */
ZEND_METHOD(ReflectionFunctionAbstract, getNumberOfRequiredParameters)
{
	reflection_object *intern;
	zend_function *fptr;

	GET_REFLECTION_OBJECT_PTR(fptr);

	if (zend_parse_parameters_none() == FAILURE) {
		RETURN_THROWS();
	}

	RETURN_LONG(fptr->common.required_num_args);
}
/* }}} */

/* {{{ Returns an array of parameter objects for this function */
ZEND_METHOD(ReflectionFunctionAbstract, getParameters)
{
	reflection_object *intern;
	zend_function *fptr;
	uint32_t i, num_args;
	struct _zend_arg_info *arg_info;

	GET_REFLECTION_OBJECT_PTR(fptr);

	if (zend_parse_parameters_none() == FAILURE) {
		RETURN_THROWS();
	}

	arg_info= fptr->common.arg_info;
	num_args = fptr->common.num_args;
	if (fptr->common.fn_flags & ZEND_ACC_VARIADIC) {
		num_args++;
	}

	if (!num_args) {
		RETURN_EMPTY_ARRAY();
	}

	array_init(return_value);
	for (i = 0; i < num_args; i++) {
		zval parameter;

		reflection_parameter_factory(
			_copy_function(fptr),
			Z_ISUNDEF(intern->obj) ? NULL : &intern->obj,
			arg_info,
			i,
			i < fptr->common.required_num_args,
			&parameter
		);
		zend_hash_next_index_insert_new(Z_ARRVAL_P(return_value), &parameter);

		arg_info++;
	}
}
/* }}} */

/* {{{ Returns NULL or the extension the function belongs to */
ZEND_METHOD(ReflectionFunctionAbstract, getExtension)
{
	reflection_object *intern;
	zend_function *fptr;
	zend_internal_function *internal;

	GET_REFLECTION_OBJECT_PTR(fptr);

	if (zend_parse_parameters_none() == FAILURE) {
		RETURN_THROWS();
	}

	if (fptr->type != ZEND_INTERNAL_FUNCTION) {
		RETURN_NULL();
	}

	internal = (zend_internal_function *)fptr;
	if (internal->module) {
		reflection_extension_factory(return_value, internal->module->name);
	} else {
		RETURN_NULL();
	}
}
/* }}} */

/* {{{ Returns false or the name of the extension the function belongs to */
ZEND_METHOD(ReflectionFunctionAbstract, getExtensionName)
{
	reflection_object *intern;
	zend_function *fptr;
	zend_internal_function *internal;

	GET_REFLECTION_OBJECT_PTR(fptr);

	if (zend_parse_parameters_none() == FAILURE) {
		RETURN_THROWS();
	}

	if (fptr->type != ZEND_INTERNAL_FUNCTION) {
		RETURN_FALSE;
	}

	internal = (zend_internal_function *)fptr;
	if (internal->module) {
		RETURN_STRING(internal->module->name);
	} else {
		RETURN_FALSE;
	}
}
/* }}} */

/* {{{ */
ZEND_METHOD(ReflectionGenerator, __construct)
{
	zval *generator, *object;
	reflection_object *intern;
	zend_execute_data *ex;

	object = ZEND_THIS;
	intern = Z_REFLECTION_P(object);

	if (zend_parse_parameters(ZEND_NUM_ARGS(), "O", &generator, zend_ce_generator) == FAILURE) {
		RETURN_THROWS();
	}

	ex = ((zend_generator *) Z_OBJ_P(generator))->execute_data;
	if (!ex) {
		_DO_THROW("Cannot create ReflectionGenerator based on a terminated Generator");
		RETURN_THROWS();
	}

	if (intern->ce) {
		zval_ptr_dtor(&intern->obj);
	}

	intern->ref_type = REF_TYPE_GENERATOR;
	ZVAL_OBJ_COPY(&intern->obj, Z_OBJ_P(generator));
	intern->ce = zend_ce_generator;
}
/* }}} */

#define REFLECTION_CHECK_VALID_GENERATOR(ex) \
	if (!ex) { \
		_DO_THROW("Cannot fetch information from a terminated Generator"); \
		RETURN_THROWS(); \
	}

/* {{{ */
ZEND_METHOD(ReflectionGenerator, getTrace)
{
	zend_long options = DEBUG_BACKTRACE_PROVIDE_OBJECT;
	zend_generator *generator = (zend_generator *) Z_OBJ(Z_REFLECTION_P(ZEND_THIS)->obj);
	zend_generator *root_generator;
	zend_execute_data *ex_backup = EG(current_execute_data);
	zend_execute_data *ex = generator->execute_data;
	zend_execute_data *root_prev = NULL, *cur_prev;

	if (zend_parse_parameters(ZEND_NUM_ARGS(), "|l", &options) == FAILURE) {
		RETURN_THROWS();
	}

	REFLECTION_CHECK_VALID_GENERATOR(ex)

	root_generator = zend_generator_get_current(generator);

	cur_prev = generator->execute_data->prev_execute_data;
	if (generator == root_generator) {
		generator->execute_data->prev_execute_data = NULL;
	} else {
		root_prev = root_generator->execute_data->prev_execute_data;
		generator->execute_fake.prev_execute_data = NULL;
		root_generator->execute_data->prev_execute_data = &generator->execute_fake;
	}

	EG(current_execute_data) = root_generator->execute_data;
	zend_fetch_debug_backtrace(return_value, 0, options, 0);
	EG(current_execute_data) = ex_backup;

	root_generator->execute_data->prev_execute_data = root_prev;
	generator->execute_data->prev_execute_data = cur_prev;
}
/* }}} */

/* {{{ */
ZEND_METHOD(ReflectionGenerator, getExecutingLine)
{
	zend_generator *generator = (zend_generator *) Z_OBJ(Z_REFLECTION_P(ZEND_THIS)->obj);
	zend_execute_data *ex = generator->execute_data;

	if (zend_parse_parameters_none() == FAILURE) {
		RETURN_THROWS();
	}

	REFLECTION_CHECK_VALID_GENERATOR(ex)

	ZVAL_LONG(return_value, ex->opline->lineno);
}
/* }}} */

/* {{{ */
ZEND_METHOD(ReflectionGenerator, getExecutingFile)
{
	zend_generator *generator = (zend_generator *) Z_OBJ(Z_REFLECTION_P(ZEND_THIS)->obj);
	zend_execute_data *ex = generator->execute_data;

	if (zend_parse_parameters_none() == FAILURE) {
		RETURN_THROWS();
	}

	REFLECTION_CHECK_VALID_GENERATOR(ex)

	ZVAL_STR_COPY(return_value, ex->func->op_array.filename);
}
/* }}} */

/* {{{ */
ZEND_METHOD(ReflectionGenerator, getFunction)
{
	zend_generator *generator = (zend_generator *) Z_OBJ(Z_REFLECTION_P(ZEND_THIS)->obj);
	zend_execute_data *ex = generator->execute_data;

	if (zend_parse_parameters_none() == FAILURE) {
		RETURN_THROWS();
	}

	REFLECTION_CHECK_VALID_GENERATOR(ex)

	if (ex->func->common.fn_flags & ZEND_ACC_CLOSURE) {
		zval closure;
		ZVAL_OBJ(&closure, ZEND_CLOSURE_OBJECT(ex->func));
		reflection_function_factory(ex->func, &closure, return_value);
	} else if (ex->func->op_array.scope) {
		reflection_method_factory(ex->func->op_array.scope, ex->func, NULL, return_value);
	} else {
		reflection_function_factory(ex->func, NULL, return_value);
	}
}
/* }}} */

/* {{{ */
ZEND_METHOD(ReflectionGenerator, getThis)
{
	zend_generator *generator = (zend_generator *) Z_OBJ(Z_REFLECTION_P(ZEND_THIS)->obj);
	zend_execute_data *ex = generator->execute_data;

	if (zend_parse_parameters_none() == FAILURE) {
		RETURN_THROWS();
	}

	REFLECTION_CHECK_VALID_GENERATOR(ex)

	if (Z_TYPE(ex->This) == IS_OBJECT) {
		RETURN_OBJ_COPY(Z_OBJ(ex->This));
	} else {
		RETURN_NULL();
	}
}
/* }}} */

/* {{{ */
ZEND_METHOD(ReflectionGenerator, getExecutingGenerator)
{
	zend_generator *generator = (zend_generator *) Z_OBJ(Z_REFLECTION_P(ZEND_THIS)->obj);
	zend_execute_data *ex = generator->execute_data;
	zend_generator *current;

	if (zend_parse_parameters_none() == FAILURE) {
		RETURN_THROWS();
	}

	REFLECTION_CHECK_VALID_GENERATOR(ex)

	current = zend_generator_get_current(generator);
	RETURN_OBJ_COPY(&current->std);
}
/* }}} */

/* {{{ Constructor. Throws an Exception in case the given method does not exist */
ZEND_METHOD(ReflectionParameter, __construct)
{
	parameter_reference *ref;
	zval *reference;
	zend_string *arg_name = NULL;
	zend_long position;
	zval *object;
	zval *prop_name;
	reflection_object *intern;
	zend_function *fptr;
	struct _zend_arg_info *arg_info;
	uint32_t num_args;
	zend_class_entry *ce = NULL;
	bool is_closure = 0;

	ZEND_PARSE_PARAMETERS_START(2, 2)
		Z_PARAM_ZVAL(reference)
		Z_PARAM_STR_OR_LONG(arg_name, position)
	ZEND_PARSE_PARAMETERS_END();

	object = ZEND_THIS;
	intern = Z_REFLECTION_P(object);

	/* First, find the function */
	switch (Z_TYPE_P(reference)) {
		case IS_STRING:
			{
				zend_string *lcname = zend_string_tolower(Z_STR_P(reference));
				fptr = zend_hash_find_ptr(EG(function_table), lcname);
				zend_string_release(lcname);
				if (!fptr) {
					zend_throw_exception_ex(reflection_exception_ptr, 0,
						"Function %s() does not exist", Z_STRVAL_P(reference));
					RETURN_THROWS();
				}
				ce = fptr->common.scope;
			}
			break;

		case IS_ARRAY: {
				zval *classref;
				zval *method;
				zend_string *name, *lcname;

				if (((classref = zend_hash_index_find(Z_ARRVAL_P(reference), 0)) == NULL)
					|| ((method = zend_hash_index_find(Z_ARRVAL_P(reference), 1)) == NULL))
				{
					_DO_THROW("Expected array($object, $method) or array($classname, $method)");
					RETURN_THROWS();
				}

				if (Z_TYPE_P(classref) == IS_OBJECT) {
					ce = Z_OBJCE_P(classref);
				} else {
					name = zval_try_get_string(classref);
					if (UNEXPECTED(!name)) {
						return;
					}
					if ((ce = zend_lookup_class(name)) == NULL) {
						zend_throw_exception_ex(reflection_exception_ptr, 0,
								"Class \"%s\" does not exist", ZSTR_VAL(name));
						zend_string_release(name);
						RETURN_THROWS();
					}
					zend_string_release(name);
				}

				name = zval_try_get_string(method);
				if (UNEXPECTED(!name)) {
					return;
				}

				lcname = zend_string_tolower(name);
				if (Z_TYPE_P(classref) == IS_OBJECT && is_closure_invoke(ce, lcname)
					&& (fptr = zend_get_closure_invoke_method(Z_OBJ_P(classref))) != NULL)
				{
					/* nothing to do. don't set is_closure since is the invoke handler,
					   not the closure itself */
				} else if ((fptr = zend_hash_find_ptr(&ce->function_table, lcname)) == NULL) {
					zend_throw_exception_ex(reflection_exception_ptr, 0,
						"Method %s::%s() does not exist", ZSTR_VAL(ce->name), ZSTR_VAL(name));
					zend_string_release(name);
					zend_string_release(lcname);
					RETURN_THROWS();
				}
				zend_string_release(name);
				zend_string_release(lcname);
			}
			break;

		case IS_OBJECT: {
				ce = Z_OBJCE_P(reference);

				if (instanceof_function(ce, zend_ce_closure)) {
					fptr = (zend_function *)zend_get_closure_method_def(Z_OBJ_P(reference));
					Z_ADDREF_P(reference);
					is_closure = 1;
				} else if ((fptr = zend_hash_find_ptr(&ce->function_table, ZSTR_KNOWN(ZEND_STR_MAGIC_INVOKE))) == NULL) {
					zend_throw_exception_ex(reflection_exception_ptr, 0,
						"Method %s::%s() does not exist", ZSTR_VAL(ce->name), ZEND_INVOKE_FUNC_NAME);
					RETURN_THROWS();
				}
			}
			break;

		default:
			zend_argument_error(reflection_exception_ptr, 1, "must be a string, an array(class, method), or a callable object, %s given", zend_zval_type_name(reference));
			RETURN_THROWS();
	}

	/* Now, search for the parameter */
	arg_info = fptr->common.arg_info;
	num_args = fptr->common.num_args;
	if (fptr->common.fn_flags & ZEND_ACC_VARIADIC) {
		num_args++;
	}
	if (arg_name != NULL) {
		uint32_t i;
		position = -1;

		if (has_internal_arg_info(fptr)) {
			for (i = 0; i < num_args; i++) {
				if (arg_info[i].name) {
					if (strcmp(((zend_internal_arg_info*)arg_info)[i].name, ZSTR_VAL(arg_name)) == 0) {
						position = i;
						break;
					}
				}
			}
		} else {
			for (i = 0; i < num_args; i++) {
				if (arg_info[i].name) {
					if (zend_string_equals(arg_name, arg_info[i].name)) {
						position = i;
						break;
					}
				}
			}
		}
		if (position == -1) {
			_DO_THROW("The parameter specified by its name could not be found");
			goto failure;
		}
	} else {
		if (position < 0) {
			zend_argument_value_error(2, "must be greater than or equal to 0");
			goto failure;
		}
		if (position >= num_args) {
			_DO_THROW("The parameter specified by its offset could not be found");
			goto failure;
		}
	}

	ref = (parameter_reference*) emalloc(sizeof(parameter_reference));
	ref->arg_info = &arg_info[position];
	ref->offset = (uint32_t)position;
	ref->required = (uint32_t)position < fptr->common.required_num_args;
	ref->fptr = fptr;
	/* TODO: copy fptr */
	intern->ptr = ref;
	intern->ref_type = REF_TYPE_PARAMETER;
	intern->ce = ce;
	if (reference && is_closure) {
		ZVAL_COPY_VALUE(&intern->obj, reference);
	}

	prop_name = reflection_prop_name(object);
	if (has_internal_arg_info(fptr)) {
		ZVAL_STRING(prop_name, ((zend_internal_arg_info*)arg_info)[position].name);
	} else {
		ZVAL_STR_COPY(prop_name, arg_info[position].name);
	}
	return;

failure:
	if (fptr->common.fn_flags & ZEND_ACC_CALL_VIA_TRAMPOLINE) {
		zend_string_release_ex(fptr->common.function_name, 0);
		zend_free_trampoline(fptr);
	}
	if (is_closure) {
		zval_ptr_dtor(reference);
	}
	RETURN_THROWS();
}
/* }}} */

/* {{{ Returns a string representation */
ZEND_METHOD(ReflectionParameter, __toString)
{
	reflection_object *intern;
	parameter_reference *param;
	smart_str str = {0};

	if (zend_parse_parameters_none() == FAILURE) {
		RETURN_THROWS();
	}
	GET_REFLECTION_OBJECT_PTR(param);
	_parameter_string(&str, param->fptr, param->arg_info, param->offset, param->required, "");
	RETURN_STR(smart_str_extract(&str));
}

/* }}} */

/* {{{ Returns this parameters's name */
ZEND_METHOD(ReflectionParameter, getName)
{
	reflection_object *intern;
	parameter_reference *param;

	if (zend_parse_parameters_none() == FAILURE) {
		RETURN_THROWS();
	}

	GET_REFLECTION_OBJECT_PTR(param);
	if (has_internal_arg_info(param->fptr)) {
		RETURN_STRING(((zend_internal_arg_info *) param->arg_info)->name);
	} else {
		RETURN_STR_COPY(param->arg_info->name);
	}
}
/* }}} */

/* {{{ Returns the ReflectionFunction for the function of this parameter */
ZEND_METHOD(ReflectionParameter, getDeclaringFunction)
{
	reflection_object *intern;
	parameter_reference *param;

	if (zend_parse_parameters_none() == FAILURE) {
		RETURN_THROWS();
	}
	GET_REFLECTION_OBJECT_PTR(param);

	if (!param->fptr->common.scope) {
		reflection_function_factory(_copy_function(param->fptr), Z_ISUNDEF(intern->obj)? NULL : &intern->obj, return_value);
	} else {
		reflection_method_factory(param->fptr->common.scope, _copy_function(param->fptr), Z_ISUNDEF(intern->obj)? NULL : &intern->obj, return_value);
	}
}
/* }}} */

/* {{{ Returns in which class this parameter is defined (not the type of the parameter) */
ZEND_METHOD(ReflectionParameter, getDeclaringClass)
{
	reflection_object *intern;
	parameter_reference *param;

	if (zend_parse_parameters_none() == FAILURE) {
		RETURN_THROWS();
	}
	GET_REFLECTION_OBJECT_PTR(param);

	if (param->fptr->common.scope) {
		zend_reflection_class_factory(param->fptr->common.scope, return_value);
	}
}
/* }}} */

/* {{{ Returns this parameters's class hint or NULL if there is none */
ZEND_METHOD(ReflectionParameter, getClass)
{
	reflection_object *intern;
	parameter_reference *param;
	zend_class_entry *ce;

	if (zend_parse_parameters_none() == FAILURE) {
		RETURN_THROWS();
	}
	GET_REFLECTION_OBJECT_PTR(param);

	// TODO: This is going to return null for union types, which is rather odd.
	if (ZEND_TYPE_HAS_NAME(param->arg_info->type)) {
		/* Class name is stored as a string, we might also get "self" or "parent"
		 * - For "self", simply use the function scope. If scope is NULL then
		 *   the function is global and thus self does not make any sense
		 *
		 * - For "parent", use the function scope's parent. If scope is NULL then
		 *   the function is global and thus parent does not make any sense.
		 *   If the parent is NULL then the class does not extend anything and
		 *   thus parent does not make any sense, either.
		 *
		 * TODO: Think about moving these checks to the compiler or some sort of
		 * lint-mode.
		 */
		zend_string *class_name;

		class_name = ZEND_TYPE_NAME(param->arg_info->type);
		if (zend_string_equals_literal_ci(class_name, "self")) {
			ce = param->fptr->common.scope;
			if (!ce) {
				zend_throw_exception_ex(reflection_exception_ptr, 0,
					"Parameter uses \"self\" as type but function is not a class member");
				RETURN_THROWS();
			}
		} else if (zend_string_equals_literal_ci(class_name, "parent")) {
			ce = param->fptr->common.scope;
			if (!ce) {
				zend_throw_exception_ex(reflection_exception_ptr, 0,
					"Parameter uses \"parent\" as type but function is not a class member");
				RETURN_THROWS();
			}
			if (!ce->parent) {
				zend_throw_exception_ex(reflection_exception_ptr, 0,
					"Parameter uses \"parent\" as type although class does not have a parent");
				RETURN_THROWS();
			}
			ce = ce->parent;
		} else {
			ce = zend_lookup_class(class_name);
			if (!ce) {
				zend_throw_exception_ex(reflection_exception_ptr, 0,
					"Class \"%s\" does not exist", ZSTR_VAL(class_name));
				RETURN_THROWS();
			}
		}
		zend_reflection_class_factory(ce, return_value);
	}
}
/* }}} */

/* {{{ Returns whether parameter has a type */
ZEND_METHOD(ReflectionParameter, hasType)
{
	reflection_object *intern;
	parameter_reference *param;

	if (zend_parse_parameters_none() == FAILURE) {
		RETURN_THROWS();
	}
	GET_REFLECTION_OBJECT_PTR(param);

	RETVAL_BOOL(ZEND_TYPE_IS_SET(param->arg_info->type));
}
/* }}} */

/* {{{ Returns the type associated with the parameter */
ZEND_METHOD(ReflectionParameter, getType)
{
	reflection_object *intern;
	parameter_reference *param;

	if (zend_parse_parameters_none() == FAILURE) {
		RETURN_THROWS();
	}
	GET_REFLECTION_OBJECT_PTR(param);

	if (!ZEND_TYPE_IS_SET(param->arg_info->type)) {
		RETURN_NULL();
	}
	reflection_type_factory(param->arg_info->type, return_value, 1);
}
/* }}} */

/* {{{ Returns whether parameter MUST be an array */
ZEND_METHOD(ReflectionParameter, isArray)
{
	reflection_object *intern;
	parameter_reference *param;
	uint32_t type_mask;

	if (zend_parse_parameters_none() == FAILURE) {
		RETURN_THROWS();
	}
	GET_REFLECTION_OBJECT_PTR(param);

	type_mask = ZEND_TYPE_PURE_MASK_WITHOUT_NULL(param->arg_info->type);
	RETVAL_BOOL(type_mask == MAY_BE_ARRAY);
}
/* }}} */

/* {{{ Returns whether parameter MUST be callable */
ZEND_METHOD(ReflectionParameter, isCallable)
{
	reflection_object *intern;
	parameter_reference *param;
	uint32_t type_mask;

	if (zend_parse_parameters_none() == FAILURE) {
		RETURN_THROWS();
	}
	GET_REFLECTION_OBJECT_PTR(param);

	type_mask = ZEND_TYPE_PURE_MASK_WITHOUT_NULL(param->arg_info->type);
	RETVAL_BOOL(type_mask == MAY_BE_CALLABLE);
}
/* }}} */

/* {{{ Returns whether NULL is allowed as this parameters's value */
ZEND_METHOD(ReflectionParameter, allowsNull)
{
	reflection_object *intern;
	parameter_reference *param;

	if (zend_parse_parameters_none() == FAILURE) {
		RETURN_THROWS();
	}
	GET_REFLECTION_OBJECT_PTR(param);

	RETVAL_BOOL(!ZEND_TYPE_IS_SET(param->arg_info->type)
		|| ZEND_TYPE_ALLOW_NULL(param->arg_info->type));
}
/* }}} */

/* {{{ Returns whether this parameters is passed to by reference */
ZEND_METHOD(ReflectionParameter, isPassedByReference)
{
	reflection_object *intern;
	parameter_reference *param;

	if (zend_parse_parameters_none() == FAILURE) {
		RETURN_THROWS();
	}
	GET_REFLECTION_OBJECT_PTR(param);

	RETVAL_BOOL(ZEND_ARG_SEND_MODE(param->arg_info));
}
/* }}} */

/* {{{ Returns whether this parameter can be passed by value */
ZEND_METHOD(ReflectionParameter, canBePassedByValue)
{
	reflection_object *intern;
	parameter_reference *param;

	if (zend_parse_parameters_none() == FAILURE) {
		RETURN_THROWS();
	}
	GET_REFLECTION_OBJECT_PTR(param);

	/* true if it's ZEND_SEND_BY_VAL or ZEND_SEND_PREFER_REF */
	RETVAL_BOOL(ZEND_ARG_SEND_MODE(param->arg_info) != ZEND_SEND_BY_REF);
}
/* }}} */

/* {{{ Get parameter attributes. */
ZEND_METHOD(ReflectionParameter, getAttributes)
{
	reflection_object *intern;
	parameter_reference *param;

	GET_REFLECTION_OBJECT_PTR(param);

	HashTable *attributes = param->fptr->common.attributes;
	zend_class_entry *scope = param->fptr->common.scope;

	reflect_attributes(INTERNAL_FUNCTION_PARAM_PASSTHRU,
		attributes, param->offset + 1, scope, ZEND_ATTRIBUTE_TARGET_PARAMETER,
		param->fptr->type == ZEND_USER_FUNCTION ? param->fptr->op_array.filename : NULL);
}

/* {{{ Returns whether this parameter is an optional parameter */
ZEND_METHOD(ReflectionParameter, getPosition)
{
	reflection_object *intern;
	parameter_reference *param;

	if (zend_parse_parameters_none() == FAILURE) {
		RETURN_THROWS();
	}
	GET_REFLECTION_OBJECT_PTR(param);

	RETVAL_LONG(param->offset);
}
/* }}} */

/* {{{ Returns whether this parameter is an optional parameter */
ZEND_METHOD(ReflectionParameter, isOptional)
{
	reflection_object *intern;
	parameter_reference *param;

	if (zend_parse_parameters_none() == FAILURE) {
		RETURN_THROWS();
	}
	GET_REFLECTION_OBJECT_PTR(param);

	RETVAL_BOOL(!param->required);
}
/* }}} */

/* {{{ Returns whether the default value of this parameter is available */
ZEND_METHOD(ReflectionParameter, isDefaultValueAvailable)
{
	reflection_object *intern;
	parameter_reference *param;

	if (zend_parse_parameters_none() == FAILURE) {
		RETURN_THROWS();
	}

	GET_REFLECTION_OBJECT_PTR(param);

	if (param->fptr->type == ZEND_INTERNAL_FUNCTION) {
		RETURN_BOOL(!(param->fptr->common.fn_flags & ZEND_ACC_USER_ARG_INFO)
			&& ((zend_internal_arg_info*) (param->arg_info))->default_value);
	} else {
		zval *default_value = get_default_from_recv((zend_op_array *)param->fptr, param->offset);
		RETURN_BOOL(default_value != NULL);
	}
}
/* }}} */

/* {{{ Returns the default value of this parameter or throws an exception */
ZEND_METHOD(ReflectionParameter, getDefaultValue)
{
	reflection_object *intern;
	parameter_reference *param;

	if (zend_parse_parameters_none() == FAILURE) {
		RETURN_THROWS();
	}

	GET_REFLECTION_OBJECT_PTR(param);

	if (get_parameter_default(return_value, param) == FAILURE) {
		zend_throw_exception_ex(reflection_exception_ptr, 0,
			"Internal error: Failed to retrieve the default value");
		RETURN_THROWS();
	}

	if (Z_TYPE_P(return_value) == IS_CONSTANT_AST) {
		zval_update_constant_ex(return_value, param->fptr->common.scope);
	}
}
/* }}} */

/* {{{ Returns whether the default value of this parameter is constant */
ZEND_METHOD(ReflectionParameter, isDefaultValueConstant)
{
	reflection_object *intern;
	parameter_reference *param;

	if (zend_parse_parameters_none() == FAILURE) {
		RETURN_THROWS();
	}

	GET_REFLECTION_OBJECT_PTR(param);

	zval default_value;
	if (get_parameter_default(&default_value, param) == FAILURE) {
		zend_throw_exception_ex(reflection_exception_ptr, 0,
			"Internal error: Failed to retrieve the default value");
		RETURN_THROWS();
	}

	if (Z_TYPE(default_value) == IS_CONSTANT_AST) {
		zend_ast *ast = Z_ASTVAL(default_value);
		RETVAL_BOOL(ast->kind == ZEND_AST_CONSTANT
			|| ast->kind == ZEND_AST_CONSTANT_CLASS
			|| ast->kind == ZEND_AST_CLASS_CONST);
	} else {
		RETVAL_FALSE;
	}

	zval_ptr_dtor_nogc(&default_value);
}
/* }}} */

/* {{{ Returns the default value's constant name if default value is constant or null */
ZEND_METHOD(ReflectionParameter, getDefaultValueConstantName)
{
	reflection_object *intern;
	parameter_reference *param;

	if (zend_parse_parameters_none() == FAILURE) {
		RETURN_THROWS();
	}

	GET_REFLECTION_OBJECT_PTR(param);

	zval default_value;
	if (get_parameter_default(&default_value, param) == FAILURE) {
		zend_throw_exception_ex(reflection_exception_ptr, 0,
			"Internal error: Failed to retrieve the default value");
		RETURN_THROWS();
	}

	if (Z_TYPE(default_value) != IS_CONSTANT_AST) {
		zval_ptr_dtor_nogc(&default_value);
		RETURN_NULL();
	}

	zend_ast *ast = Z_ASTVAL(default_value);
	if (ast->kind == ZEND_AST_CONSTANT) {
		RETVAL_STR_COPY(zend_ast_get_constant_name(ast));
	} else if (ast->kind == ZEND_AST_CONSTANT_CLASS) {
		RETVAL_STRINGL("__CLASS__", sizeof("__CLASS__")-1);
	} else if (ast->kind == ZEND_AST_CLASS_CONST) {
		zend_string *class_name = zend_ast_get_str(ast->child[0]);
		zend_string *const_name = zend_ast_get_str(ast->child[1]);
		RETVAL_NEW_STR(zend_string_concat3(
			ZSTR_VAL(class_name), ZSTR_LEN(class_name),
			"::", sizeof("::")-1,
			ZSTR_VAL(const_name), ZSTR_LEN(const_name)));
	} else {
		RETVAL_NULL();
	}
	zval_ptr_dtor_nogc(&default_value);
}

/* {{{ Returns whether this parameter is a variadic parameter */
ZEND_METHOD(ReflectionParameter, isVariadic)
{
	reflection_object *intern;
	parameter_reference *param;

	if (zend_parse_parameters_none() == FAILURE) {
		RETURN_THROWS();
	}
	GET_REFLECTION_OBJECT_PTR(param);

	RETVAL_BOOL(ZEND_ARG_IS_VARIADIC(param->arg_info));
}
/* }}} */

/* {{{ Returns this constructor parameter has been promoted to a property */
ZEND_METHOD(ReflectionParameter, isPromoted)
{
	reflection_object *intern;
	parameter_reference *param;

	if (zend_parse_parameters_none() == FAILURE) {
		RETURN_THROWS();
	}
	GET_REFLECTION_OBJECT_PTR(param);

	RETVAL_BOOL(ZEND_ARG_IS_PROMOTED(param->arg_info));
}
/* }}} */

/* {{{ Returns whether parameter MAY be null */
ZEND_METHOD(ReflectionType, allowsNull)
{
	reflection_object *intern;
	type_reference *param;

	if (zend_parse_parameters_none() == FAILURE) {
		RETURN_THROWS();
	}
	GET_REFLECTION_OBJECT_PTR(param);

	RETVAL_BOOL(ZEND_TYPE_ALLOW_NULL(param->type));
}
/* }}} */

static zend_string *zend_type_to_string_without_null(zend_type type) {
	ZEND_TYPE_FULL_MASK(type) &= ~MAY_BE_NULL;
	return zend_type_to_string(type);
}

/* {{{ Return the text of the type hint */
ZEND_METHOD(ReflectionType, __toString)
{
	reflection_object *intern;
	type_reference *param;

	if (zend_parse_parameters_none() == FAILURE) {
		RETURN_THROWS();
	}
	GET_REFLECTION_OBJECT_PTR(param);

	RETURN_STR(zend_type_to_string(param->type));
}
/* }}} */

/* {{{ Return the name of the type */
ZEND_METHOD(ReflectionNamedType, getName)
{
	reflection_object *intern;
	type_reference *param;

	if (zend_parse_parameters_none() == FAILURE) {
		RETURN_THROWS();
	}
	GET_REFLECTION_OBJECT_PTR(param);

	if (param->legacy_behavior) {
		RETURN_STR(zend_type_to_string_without_null(param->type));
	}
	RETURN_STR(zend_type_to_string(param->type));
}
/* }}} */

/* {{{ Returns whether type is a builtin type */
ZEND_METHOD(ReflectionNamedType, isBuiltin)
{
	reflection_object *intern;
	type_reference *param;

	if (zend_parse_parameters_none() == FAILURE) {
		RETURN_THROWS();
	}
	GET_REFLECTION_OBJECT_PTR(param);

	/* Treat "static" as a class type for the purposes of reflection. */
	RETVAL_BOOL(ZEND_TYPE_IS_ONLY_MASK(param->type)
		&& !(ZEND_TYPE_FULL_MASK(param->type) & MAY_BE_STATIC));
}
/* }}} */

static void append_type(zval *return_value, zend_type type) {
	zval reflection_type;
	reflection_type_factory(type, &reflection_type, 0);
	zend_hash_next_index_insert(Z_ARRVAL_P(return_value), &reflection_type);
}

static void append_type_mask(zval *return_value, uint32_t type_mask) {
	append_type(return_value, (zend_type) ZEND_TYPE_INIT_MASK(type_mask));
}

/* {{{ Returns the types that are part of this union type */
ZEND_METHOD(ReflectionUnionType, getTypes)
{
	reflection_object *intern;
	type_reference *param;
	uint32_t type_mask;

	if (zend_parse_parameters_none() == FAILURE) {
		RETURN_THROWS();
	}
	GET_REFLECTION_OBJECT_PTR(param);

	array_init(return_value);
	if (ZEND_TYPE_HAS_LIST(param->type)) {
		zend_type *list_type;
		ZEND_TYPE_LIST_FOREACH(ZEND_TYPE_LIST(param->type), list_type) {
			append_type(return_value, *list_type);
		} ZEND_TYPE_LIST_FOREACH_END();
	} else if (ZEND_TYPE_HAS_NAME(param->type)) {
		zend_string *name = ZEND_TYPE_NAME(param->type);
		append_type(return_value, (zend_type) ZEND_TYPE_INIT_CLASS(name, 0, 0));
	}

	type_mask = ZEND_TYPE_PURE_MASK(param->type);
	ZEND_ASSERT(!(type_mask & MAY_BE_VOID));
	ZEND_ASSERT(!(type_mask & MAY_BE_NEVER));
	if (type_mask & MAY_BE_STATIC) {
		append_type_mask(return_value, MAY_BE_STATIC);
	}
	if (type_mask & MAY_BE_CALLABLE) {
		append_type_mask(return_value, MAY_BE_CALLABLE);
	}
	if (type_mask & MAY_BE_ITERABLE) {
		append_type_mask(return_value, MAY_BE_ITERABLE);
	}
	if (type_mask & MAY_BE_OBJECT) {
		append_type_mask(return_value, MAY_BE_OBJECT);
	}
	if (type_mask & MAY_BE_ARRAY) {
		append_type_mask(return_value, MAY_BE_ARRAY);
	}
	if (type_mask & MAY_BE_STRING) {
		append_type_mask(return_value, MAY_BE_STRING);
	}
	if (type_mask & MAY_BE_LONG) {
		append_type_mask(return_value, MAY_BE_LONG);
	}
	if (type_mask & MAY_BE_DOUBLE) {
		append_type_mask(return_value, MAY_BE_DOUBLE);
	}
	if ((type_mask & MAY_BE_BOOL) == MAY_BE_BOOL) {
		append_type_mask(return_value, MAY_BE_BOOL);
	} else if (type_mask & MAY_BE_FALSE) {
		append_type_mask(return_value, MAY_BE_FALSE);
	}
	if (type_mask & MAY_BE_NULL) {
		append_type_mask(return_value, MAY_BE_NULL);
	}
}
/* }}} */

/* {{{ Returns the types that are part of this intersection type */
ZEND_METHOD(ReflectionIntersectionType, getTypes)
{
	reflection_object *intern;
	type_reference *param;
	zend_type *list_type;

	if (zend_parse_parameters_none() == FAILURE) {
		RETURN_THROWS();
	}
	GET_REFLECTION_OBJECT_PTR(param);

	ZEND_ASSERT(ZEND_TYPE_HAS_LIST(param->type));

	array_init(return_value);
	ZEND_TYPE_LIST_FOREACH(ZEND_TYPE_LIST(param->type), list_type) {
		append_type(return_value, *list_type);
	} ZEND_TYPE_LIST_FOREACH_END();
}
/* }}} */

/* {{{ Constructor. Throws an Exception in case the given method does not exist */
ZEND_METHOD(ReflectionMethod, __construct)
{
	zend_object *arg1_obj;
	zend_string *arg1_str;
	zend_string *arg2_str = NULL;

	zend_object *orig_obj = NULL;
	zend_class_entry *ce = NULL;
	zend_string *class_name = NULL;
	char *method_name;
	size_t method_name_len;
	char *lcname;

	zval *object;
	reflection_object *intern;
	zend_function *mptr;

	ZEND_PARSE_PARAMETERS_START(1, 2)
		Z_PARAM_OBJ_OR_STR(arg1_obj, arg1_str)
		Z_PARAM_OPTIONAL
		Z_PARAM_STR_OR_NULL(arg2_str)
	ZEND_PARSE_PARAMETERS_END();

	if (arg1_obj) {
		if (!arg2_str) {
			zend_argument_value_error(2, "cannot be null when argument #1 ($objectOrMethod) is an object");
			RETURN_THROWS();
		}

		orig_obj = arg1_obj;
		ce = arg1_obj->ce;
		method_name = ZSTR_VAL(arg2_str);
		method_name_len = ZSTR_LEN(arg2_str);
	} else if (arg2_str) {
		class_name = zend_string_copy(arg1_str);
		method_name = ZSTR_VAL(arg2_str);
		method_name_len = ZSTR_LEN(arg2_str);
	} else {
		char *tmp;
		size_t tmp_len;
		char *name = ZSTR_VAL(arg1_str);

		if ((tmp = strstr(name, "::")) == NULL) {
			zend_argument_error(reflection_exception_ptr, 1, "must be a valid method name");
			RETURN_THROWS();
		}
		tmp_len = tmp - name;

		class_name = zend_string_init(name, tmp_len, 0);
		method_name = tmp + 2;
		method_name_len = ZSTR_LEN(arg1_str) - tmp_len - 2;
	}

	if (class_name) {
		if ((ce = zend_lookup_class(class_name)) == NULL) {
			if (!EG(exception)) {
				zend_throw_exception_ex(reflection_exception_ptr, 0, "Class \"%s\" does not exist", ZSTR_VAL(class_name));
			}
			zend_string_release(class_name);
			RETURN_THROWS();
		}

		zend_string_release(class_name);
	}

	object = ZEND_THIS;
	intern = Z_REFLECTION_P(object);

	lcname = zend_str_tolower_dup(method_name, method_name_len);

	if (ce == zend_ce_closure && orig_obj && (method_name_len == sizeof(ZEND_INVOKE_FUNC_NAME)-1)
		&& memcmp(lcname, ZEND_INVOKE_FUNC_NAME, sizeof(ZEND_INVOKE_FUNC_NAME)-1) == 0
		&& (mptr = zend_get_closure_invoke_method(orig_obj)) != NULL)
	{
		/* do nothing, mptr already set */
	} else if ((mptr = zend_hash_str_find_ptr(&ce->function_table, lcname, method_name_len)) == NULL) {
		efree(lcname);
		zend_throw_exception_ex(reflection_exception_ptr, 0,
			"Method %s::%s() does not exist", ZSTR_VAL(ce->name), method_name);
		RETURN_THROWS();
	}
	efree(lcname);

	ZVAL_STR_COPY(reflection_prop_name(object), mptr->common.function_name);
	ZVAL_STR_COPY(reflection_prop_class(object), mptr->common.scope->name);
	intern->ptr = mptr;
	intern->ref_type = REF_TYPE_FUNCTION;
	intern->ce = ce;
}
/* }}} */

/* {{{ Returns a string representation */
ZEND_METHOD(ReflectionMethod, __toString)
{
	reflection_object *intern;
	zend_function *mptr;
	smart_str str = {0};

	if (zend_parse_parameters_none() == FAILURE) {
		RETURN_THROWS();
	}
	GET_REFLECTION_OBJECT_PTR(mptr);
	_function_string(&str, mptr, intern->ce, "");
	RETURN_STR(smart_str_extract(&str));
}
/* }}} */

/* {{{ Invokes the function */
ZEND_METHOD(ReflectionMethod, getClosure)
{
	reflection_object *intern;
	zval *obj = NULL;
	zend_function *mptr;

	if (zend_parse_parameters(ZEND_NUM_ARGS(), "|o!", &obj) == FAILURE) {
		RETURN_THROWS();
	}

	GET_REFLECTION_OBJECT_PTR(mptr);

	if (mptr->common.fn_flags & ZEND_ACC_STATIC)  {
		zend_create_fake_closure(return_value, mptr, mptr->common.scope, mptr->common.scope, NULL);
	} else {
		if (!obj) {
			zend_argument_value_error(1, "cannot be null for non-static methods");
			RETURN_THROWS();
		}

		if (!instanceof_function(Z_OBJCE_P(obj), mptr->common.scope)) {
			_DO_THROW("Given object is not an instance of the class this method was declared in");
			RETURN_THROWS();
		}

		/* This is an original closure object and __invoke is to be called. */
		if (Z_OBJCE_P(obj) == zend_ce_closure &&
			(mptr->internal_function.fn_flags & ZEND_ACC_CALL_VIA_TRAMPOLINE))
		{
			RETURN_OBJ_COPY(Z_OBJ_P(obj));
		} else {
			zend_create_fake_closure(return_value, mptr, mptr->common.scope, Z_OBJCE_P(obj), obj);
		}
	}
}
/* }}} */

/* {{{ reflection_method_invoke */
static void reflection_method_invoke(INTERNAL_FUNCTION_PARAMETERS, int variadic)
{
	zval retval;
	zval *params = NULL, *object;
	HashTable *named_params = NULL;
	reflection_object *intern;
	zend_function *mptr;
	int argc = 0, result;
	zend_fcall_info fci;
	zend_fcall_info_cache fcc;
	zend_class_entry *obj_ce;

	GET_REFLECTION_OBJECT_PTR(mptr);

	if (mptr->common.fn_flags & ZEND_ACC_ABSTRACT) {
		zend_throw_exception_ex(reflection_exception_ptr, 0,
			"Trying to invoke abstract method %s::%s()",
			ZSTR_VAL(mptr->common.scope->name), ZSTR_VAL(mptr->common.function_name));
		RETURN_THROWS();
	}

	if (variadic) {
		ZEND_PARSE_PARAMETERS_START(1, -1)
			Z_PARAM_OBJECT_OR_NULL(object)
			Z_PARAM_VARIADIC_WITH_NAMED(params, argc, named_params)
		ZEND_PARSE_PARAMETERS_END();
	} else {
		if (zend_parse_parameters(ZEND_NUM_ARGS(), "o!h", &object, &named_params) == FAILURE) {
			RETURN_THROWS();
		}
	}

	/* In case this is a static method, we shouldn't pass an object_ptr
	 * (which is used as calling context aka $this). We can thus ignore the
	 * first parameter.
	 *
	 * Else, we verify that the given object is an instance of the class.
	 */
	if (mptr->common.fn_flags & ZEND_ACC_STATIC) {
		object = NULL;
		obj_ce = mptr->common.scope;
	} else {
		if (!object) {
			zend_throw_exception_ex(reflection_exception_ptr, 0,
				"Trying to invoke non static method %s::%s() without an object",
				ZSTR_VAL(mptr->common.scope->name), ZSTR_VAL(mptr->common.function_name));
			RETURN_THROWS();
		}

		obj_ce = Z_OBJCE_P(object);

		if (!instanceof_function(obj_ce, mptr->common.scope)) {
			if (!variadic) {
				efree(params);
			}
			_DO_THROW("Given object is not an instance of the class this method was declared in");
			RETURN_THROWS();
		}
	}

	fci.size = sizeof(fci);
	ZVAL_UNDEF(&fci.function_name);
	fci.object = object ? Z_OBJ_P(object) : NULL;
	fci.retval = &retval;
	fci.param_count = argc;
	fci.params = params;
	fci.named_params = named_params;

	fcc.function_handler = mptr;
	fcc.called_scope = intern->ce;
	fcc.object = object ? Z_OBJ_P(object) : NULL;

	/*
	 * Copy the zend_function when calling via handler (e.g. Closure::__invoke())
	 */
	if ((mptr->internal_function.fn_flags & ZEND_ACC_CALL_VIA_TRAMPOLINE)) {
		fcc.function_handler = _copy_function(mptr);
	}

	result = zend_call_function(&fci, &fcc);

	if (result == FAILURE) {
		zend_throw_exception_ex(reflection_exception_ptr, 0,
			"Invocation of method %s::%s() failed", ZSTR_VAL(mptr->common.scope->name), ZSTR_VAL(mptr->common.function_name));
		RETURN_THROWS();
	}

	if (Z_TYPE(retval) != IS_UNDEF) {
		if (Z_ISREF(retval)) {
			zend_unwrap_reference(&retval);
		}
		ZVAL_COPY_VALUE(return_value, &retval);
	}
}
/* }}} */

/* {{{ Invokes the method. */
ZEND_METHOD(ReflectionMethod, invoke)
{
	reflection_method_invoke(INTERNAL_FUNCTION_PARAM_PASSTHRU, 1);
}
/* }}} */

/* {{{ Invokes the function and pass its arguments as array. */
ZEND_METHOD(ReflectionMethod, invokeArgs)
{
	reflection_method_invoke(INTERNAL_FUNCTION_PARAM_PASSTHRU, 0);
}
/* }}} */

/* {{{ Returns whether this method is final */
ZEND_METHOD(ReflectionMethod, isFinal)
{
	_function_check_flag(INTERNAL_FUNCTION_PARAM_PASSTHRU, ZEND_ACC_FINAL);
}
/* }}} */

/* {{{ Returns whether this method is abstract */
ZEND_METHOD(ReflectionMethod, isAbstract)
{
	_function_check_flag(INTERNAL_FUNCTION_PARAM_PASSTHRU, ZEND_ACC_ABSTRACT);
}
/* }}} */

/* {{{ Returns whether this method is public */
ZEND_METHOD(ReflectionMethod, isPublic)
{
	_function_check_flag(INTERNAL_FUNCTION_PARAM_PASSTHRU, ZEND_ACC_PUBLIC);
}
/* }}} */

/* {{{ Returns whether this method is private */
ZEND_METHOD(ReflectionMethod, isPrivate)
{
	_function_check_flag(INTERNAL_FUNCTION_PARAM_PASSTHRU, ZEND_ACC_PRIVATE);
}
/* }}} */

/* {{{ Returns whether this method is protected */
ZEND_METHOD(ReflectionMethod, isProtected)
{
	_function_check_flag(INTERNAL_FUNCTION_PARAM_PASSTHRU, ZEND_ACC_PROTECTED);
}
/* }}} */

/* {{{ Returns whether this function is deprecated */
ZEND_METHOD(ReflectionFunctionAbstract, isDeprecated)
{
	_function_check_flag(INTERNAL_FUNCTION_PARAM_PASSTHRU, ZEND_ACC_DEPRECATED);
}
/* }}} */

/* {{{ Returns whether this function is a generator */
ZEND_METHOD(ReflectionFunctionAbstract, isGenerator)
{
	_function_check_flag(INTERNAL_FUNCTION_PARAM_PASSTHRU, ZEND_ACC_GENERATOR);
}
/* }}} */

/* {{{ Returns whether this function is variadic */
ZEND_METHOD(ReflectionFunctionAbstract, isVariadic)
{
	_function_check_flag(INTERNAL_FUNCTION_PARAM_PASSTHRU, ZEND_ACC_VARIADIC);
}
/* }}} */

/* {{{ Returns whether this function is static */
ZEND_METHOD(ReflectionFunctionAbstract, isStatic)
{
	_function_check_flag(INTERNAL_FUNCTION_PARAM_PASSTHRU, ZEND_ACC_STATIC);
}
/* }}} */

/* {{{ Returns whether this function is defined in namespace */
ZEND_METHOD(ReflectionFunctionAbstract, inNamespace)
{
	reflection_object *intern;
	zend_function *fptr;

	if (zend_parse_parameters_none() == FAILURE) {
		RETURN_THROWS();
	}

	GET_REFLECTION_OBJECT_PTR(fptr);

	zend_string *name = fptr->common.function_name;
	const char *backslash = zend_memrchr(ZSTR_VAL(name), '\\', ZSTR_LEN(name));
	RETURN_BOOL(backslash && backslash > ZSTR_VAL(name));
}
/* }}} */

/* {{{ Returns the name of namespace where this function is defined */
ZEND_METHOD(ReflectionFunctionAbstract, getNamespaceName)
{
	reflection_object *intern;
	zend_function *fptr;

	if (zend_parse_parameters_none() == FAILURE) {
		RETURN_THROWS();
	}

	GET_REFLECTION_OBJECT_PTR(fptr);

	zend_string *name = fptr->common.function_name;
	const char *backslash = zend_memrchr(ZSTR_VAL(name), '\\', ZSTR_LEN(name));
	if (backslash && backslash > ZSTR_VAL(name)) {
		RETURN_STRINGL(ZSTR_VAL(name), backslash - ZSTR_VAL(name));
	}
	RETURN_EMPTY_STRING();
}
/* }}} */

/* {{{ Returns the short name of the function (without namespace part) */
ZEND_METHOD(ReflectionFunctionAbstract, getShortName)
{
	reflection_object *intern;
	zend_function *fptr;

	if (zend_parse_parameters_none() == FAILURE) {
		RETURN_THROWS();
	}

	GET_REFLECTION_OBJECT_PTR(fptr);

	zend_string *name = fptr->common.function_name;
	const char *backslash = zend_memrchr(ZSTR_VAL(name), '\\', ZSTR_LEN(name));
	if (backslash && backslash > ZSTR_VAL(name)) {
		RETURN_STRINGL(backslash + 1, ZSTR_LEN(name) - (backslash - ZSTR_VAL(name) + 1));
	}
	RETURN_STR_COPY(name);
}
/* }}} */

/* {{{ Return whether the function has a return type */
ZEND_METHOD(ReflectionFunctionAbstract, hasReturnType)
{
	reflection_object *intern;
	zend_function *fptr;

	if (zend_parse_parameters_none() == FAILURE) {
		RETURN_THROWS();
	}

	GET_REFLECTION_OBJECT_PTR(fptr);

	RETVAL_BOOL((fptr->op_array.fn_flags & ZEND_ACC_HAS_RETURN_TYPE) && !ZEND_ARG_TYPE_IS_TENTATIVE(&fptr->common.arg_info[-1]));
}
/* }}} */

/* {{{ Returns the return type associated with the function */
ZEND_METHOD(ReflectionFunctionAbstract, getReturnType)
{
	reflection_object *intern;
	zend_function *fptr;

	if (zend_parse_parameters_none() == FAILURE) {
		RETURN_THROWS();
	}

	GET_REFLECTION_OBJECT_PTR(fptr);

	if (!(fptr->op_array.fn_flags & ZEND_ACC_HAS_RETURN_TYPE) || ZEND_ARG_TYPE_IS_TENTATIVE(&fptr->common.arg_info[-1])) {
		RETURN_NULL();
	}

	reflection_type_factory(fptr->common.arg_info[-1].type, return_value, 1);
}
/* }}} */

/* {{{ Return whether the function has a return type */
ZEND_METHOD(ReflectionFunctionAbstract, hasTentativeReturnType)
{
	reflection_object *intern;
	zend_function *fptr;

	if (zend_parse_parameters_none() == FAILURE) {
		RETURN_THROWS();
	}

	GET_REFLECTION_OBJECT_PTR(fptr);

	RETVAL_BOOL(fptr->op_array.fn_flags & ZEND_ACC_HAS_RETURN_TYPE && ZEND_ARG_TYPE_IS_TENTATIVE(&fptr->common.arg_info[-1]));
}
/* }}} */

/* {{{ Returns the return type associated with the function */
ZEND_METHOD(ReflectionFunctionAbstract, getTentativeReturnType)
{
	reflection_object *intern;
	zend_function *fptr;

	if (zend_parse_parameters_none() == FAILURE) {
		RETURN_THROWS();
	}

	GET_REFLECTION_OBJECT_PTR(fptr);

	if (!(fptr->op_array.fn_flags & ZEND_ACC_HAS_RETURN_TYPE) || !ZEND_ARG_TYPE_IS_TENTATIVE(&fptr->common.arg_info[-1])) {
		RETURN_NULL();
	}

	reflection_type_factory(fptr->common.arg_info[-1].type, return_value, 1);
}
/* }}} */

/* {{{ Returns whether this method is the constructor */
ZEND_METHOD(ReflectionMethod, isConstructor)
{
	reflection_object *intern;
	zend_function *mptr;

	if (zend_parse_parameters_none() == FAILURE) {
		RETURN_THROWS();
	}
	GET_REFLECTION_OBJECT_PTR(mptr);
	/* we need to check if the ctor is the ctor of the class level we we
	 * looking at since we might be looking at an inherited old style ctor
	 * defined in base class. */
	RETURN_BOOL((mptr->common.fn_flags & ZEND_ACC_CTOR) && intern->ce->constructor && intern->ce->constructor->common.scope == mptr->common.scope);
}
/* }}} */

/* {{{ Returns whether this method is a destructor */
ZEND_METHOD(ReflectionMethod, isDestructor)
{
	reflection_object *intern;
	zend_function *mptr;

	if (zend_parse_parameters_none() == FAILURE) {
		RETURN_THROWS();
	}
	GET_REFLECTION_OBJECT_PTR(mptr);
	RETURN_BOOL(zend_string_equals_literal_ci(
		mptr->common.function_name, ZEND_DESTRUCTOR_FUNC_NAME));
}
/* }}} */

/* {{{ Returns a bitfield of the access modifiers for this method */
ZEND_METHOD(ReflectionMethod, getModifiers)
{
	reflection_object *intern;
	zend_function *mptr;
	uint32_t keep_flags = ZEND_ACC_PPP_MASK
		| ZEND_ACC_STATIC | ZEND_ACC_ABSTRACT | ZEND_ACC_FINAL;

	if (zend_parse_parameters_none() == FAILURE) {
		RETURN_THROWS();
	}
	GET_REFLECTION_OBJECT_PTR(mptr);

	RETURN_LONG((mptr->common.fn_flags & keep_flags));
}
/* }}} */

/* {{{ Get the declaring class */
ZEND_METHOD(ReflectionMethod, getDeclaringClass)
{
	reflection_object *intern;
	zend_function *mptr;

	GET_REFLECTION_OBJECT_PTR(mptr);

	if (zend_parse_parameters_none() == FAILURE) {
		RETURN_THROWS();
	}

	zend_reflection_class_factory(mptr->common.scope, return_value);
}
/* }}} */

/* {{{ Get the prototype */
ZEND_METHOD(ReflectionMethod, getPrototype)
{
	reflection_object *intern;
	zend_function *mptr;

	GET_REFLECTION_OBJECT_PTR(mptr);

	if (zend_parse_parameters_none() == FAILURE) {
		RETURN_THROWS();
	}

	if (!mptr->common.prototype) {
		zend_throw_exception_ex(reflection_exception_ptr, 0,
			"Method %s::%s does not have a prototype", ZSTR_VAL(intern->ce->name), ZSTR_VAL(mptr->common.function_name));
		RETURN_THROWS();
	}

	reflection_method_factory(mptr->common.prototype->common.scope, mptr->common.prototype, NULL, return_value);
}
/* }}} */

/* {{{ Sets whether non-public methods can be invoked */
ZEND_METHOD(ReflectionMethod, setAccessible)
{
	bool visible;

	if (zend_parse_parameters(ZEND_NUM_ARGS(), "b", &visible) == FAILURE) {
		RETURN_THROWS();
	}
}
/* }}} */

/* {{{ Constructor. Throws an Exception in case the given class constant does not exist */
ZEND_METHOD(ReflectionClassConstant, __construct)
{
	zval *object;
	zend_string *classname_str;
	zend_object *classname_obj;
	zend_string *constname;
	reflection_object *intern;
	zend_class_entry *ce;
	zend_class_constant *constant = NULL;

	ZEND_PARSE_PARAMETERS_START(2, 2)
		Z_PARAM_OBJ_OR_STR(classname_obj, classname_str)
		Z_PARAM_STR(constname)
	ZEND_PARSE_PARAMETERS_END();

	if (classname_obj) {
		ce = classname_obj->ce;
	} else {
		if ((ce = zend_lookup_class(classname_str)) == NULL) {
			zend_throw_exception_ex(reflection_exception_ptr, 0, "Class \"%s\" does not exist", ZSTR_VAL(classname_str));
			RETURN_THROWS();
		}
	}

	object = ZEND_THIS;
	intern = Z_REFLECTION_P(object);

	if ((constant = zend_hash_find_ptr(CE_CONSTANTS_TABLE(ce), constname)) == NULL) {
		zend_throw_exception_ex(reflection_exception_ptr, 0, "Constant %s::%s does not exist", ZSTR_VAL(ce->name), ZSTR_VAL(constname));
		RETURN_THROWS();
	}

	intern->ptr = constant;
	intern->ref_type = REF_TYPE_CLASS_CONSTANT;
	intern->ce = constant->ce;
	ZVAL_STR_COPY(reflection_prop_name(object), constname);
	ZVAL_STR_COPY(reflection_prop_class(object), constant->ce->name);
}
/* }}} */

/* {{{ Returns a string representation */
ZEND_METHOD(ReflectionClassConstant, __toString)
{
	reflection_object *intern;
	zend_class_constant *ref;
	smart_str str = {0};

	if (zend_parse_parameters_none() == FAILURE) {
		RETURN_THROWS();
	}

	GET_REFLECTION_OBJECT_PTR(ref);

	zval *name = reflection_prop_name(ZEND_THIS);
	if (Z_ISUNDEF_P(name)) {
		zend_throw_error(NULL,
			"Typed property ReflectionClassConstant::$name "
			"must not be accessed before initialization");
		RETURN_THROWS();
	}
	ZVAL_DEREF(name);
	ZEND_ASSERT(Z_TYPE_P(name) == IS_STRING);

	_class_const_string(&str, Z_STRVAL_P(name), ref, "");
	RETURN_STR(smart_str_extract(&str));
}
/* }}} */

/* {{{ Returns the constant' name */
ZEND_METHOD(ReflectionClassConstant, getName)
{
	if (zend_parse_parameters_none() == FAILURE) {
		RETURN_THROWS();
	}

	zval *name = reflection_prop_name(ZEND_THIS);
	if (Z_ISUNDEF_P(name)) {
		zend_throw_error(NULL,
			"Typed property ReflectionClassConstant::$name "
			"must not be accessed before initialization");
		RETURN_THROWS();
	}

	RETURN_COPY_DEREF(name);
}
/* }}} */

static void _class_constant_check_flag(INTERNAL_FUNCTION_PARAMETERS, int mask) /* {{{ */
{
	reflection_object *intern;
	zend_class_constant *ref;

	if (zend_parse_parameters_none() == FAILURE) {
		RETURN_THROWS();
	}
	GET_REFLECTION_OBJECT_PTR(ref);
	RETURN_BOOL(ZEND_CLASS_CONST_FLAGS(ref) & mask);
}
/* }}} */

/* {{{ Returns whether this constant is public */
ZEND_METHOD(ReflectionClassConstant, isPublic)
{
	_class_constant_check_flag(INTERNAL_FUNCTION_PARAM_PASSTHRU, ZEND_ACC_PUBLIC);
}
/* }}} */

/* {{{ Returns whether this constant is private */
ZEND_METHOD(ReflectionClassConstant, isPrivate)
{
	_class_constant_check_flag(INTERNAL_FUNCTION_PARAM_PASSTHRU, ZEND_ACC_PRIVATE);
}
/* }}} */

/* {{{ Returns whether this constant is protected */
ZEND_METHOD(ReflectionClassConstant, isProtected)
{
	_class_constant_check_flag(INTERNAL_FUNCTION_PARAM_PASSTHRU, ZEND_ACC_PROTECTED);
}
/* }}} */

/* Returns whether this constant is final */
ZEND_METHOD(ReflectionClassConstant, isFinal)
{
	_class_constant_check_flag(INTERNAL_FUNCTION_PARAM_PASSTHRU, ZEND_ACC_FINAL);
}

/* {{{ Returns a bitfield of the access modifiers for this constant */
ZEND_METHOD(ReflectionClassConstant, getModifiers)
{
	reflection_object *intern;
	zend_class_constant *ref;
	uint32_t keep_flags = ZEND_ACC_FINAL | ZEND_ACC_PPP_MASK;

	if (zend_parse_parameters_none() == FAILURE) {
		RETURN_THROWS();
	}
	GET_REFLECTION_OBJECT_PTR(ref);

	RETURN_LONG(ZEND_CLASS_CONST_FLAGS(ref) & keep_flags);
}
/* }}} */

/* {{{ Returns this constant's value */
ZEND_METHOD(ReflectionClassConstant, getValue)
{
	reflection_object *intern;
	zend_class_constant *ref;

	if (zend_parse_parameters_none() == FAILURE) {
		RETURN_THROWS();
	}
	GET_REFLECTION_OBJECT_PTR(ref);

	if (Z_TYPE(ref->value) == IS_CONSTANT_AST) {
		zval_update_constant_ex(&ref->value, ref->ce);
	}
	ZVAL_COPY_OR_DUP(return_value, &ref->value);
}
/* }}} */

/* {{{ Get the declaring class */
ZEND_METHOD(ReflectionClassConstant, getDeclaringClass)
{
	reflection_object *intern;
	zend_class_constant *ref;

	if (zend_parse_parameters_none() == FAILURE) {
		RETURN_THROWS();
	}
	GET_REFLECTION_OBJECT_PTR(ref);

	zend_reflection_class_factory(ref->ce, return_value);
}
/* }}} */

/* {{{ Returns the doc comment for this constant */
ZEND_METHOD(ReflectionClassConstant, getDocComment)
{
	reflection_object *intern;
	zend_class_constant *ref;

	if (zend_parse_parameters_none() == FAILURE) {
		RETURN_THROWS();
	}
	GET_REFLECTION_OBJECT_PTR(ref);
	if (ref->doc_comment) {
		RETURN_STR_COPY(ref->doc_comment);
	}
	RETURN_FALSE;
}
/* }}} */

/* {{{ Returns the attributes of this constant */
ZEND_METHOD(ReflectionClassConstant, getAttributes)
{
	reflection_object *intern;
	zend_class_constant *ref;

	GET_REFLECTION_OBJECT_PTR(ref);

	reflect_attributes(INTERNAL_FUNCTION_PARAM_PASSTHRU,
		ref->attributes, 0, ref->ce, ZEND_ATTRIBUTE_TARGET_CLASS_CONST,
		ref->ce->type == ZEND_USER_CLASS ? ref->ce->info.user.filename : NULL);
}
/* }}} */

ZEND_METHOD(ReflectionClassConstant, isEnumCase)
{
	reflection_object *intern;
	zend_class_constant *ref;

	GET_REFLECTION_OBJECT_PTR(ref);

	RETURN_BOOL(ZEND_CLASS_CONST_FLAGS(ref) & ZEND_CLASS_CONST_IS_CASE);
}

/* {{{ reflection_class_object_ctor */
static void reflection_class_object_ctor(INTERNAL_FUNCTION_PARAMETERS, int is_object)
{
	zval *object;
	zend_string *arg_class = NULL;
	zend_object *arg_obj;
	reflection_object *intern;
	zend_class_entry *ce;

	if (is_object) {
		ZEND_PARSE_PARAMETERS_START(1, 1)
			Z_PARAM_OBJ(arg_obj)
		ZEND_PARSE_PARAMETERS_END();
	} else {
		ZEND_PARSE_PARAMETERS_START(1, 1)
			Z_PARAM_OBJ_OR_STR(arg_obj, arg_class)
		ZEND_PARSE_PARAMETERS_END();
	}

	object = ZEND_THIS;
	intern = Z_REFLECTION_P(object);

	if (arg_obj) {
		ZVAL_STR_COPY(reflection_prop_name(object), arg_obj->ce->name);
		intern->ptr = arg_obj->ce;
		if (is_object) {
			ZVAL_OBJ_COPY(&intern->obj, arg_obj);
		}
	} else {
		if ((ce = zend_lookup_class(arg_class)) == NULL) {
			if (!EG(exception)) {
				zend_throw_exception_ex(reflection_exception_ptr, -1, "Class \"%s\" does not exist", ZSTR_VAL(arg_class));
			}
			RETURN_THROWS();
		}

		ZVAL_STR_COPY(reflection_prop_name(object), ce->name);
		intern->ptr = ce;
	}
	intern->ref_type = REF_TYPE_OTHER;
}
/* }}} */

/* {{{ Constructor. Takes a string or an instance as an argument */
ZEND_METHOD(ReflectionClass, __construct)
{
	reflection_class_object_ctor(INTERNAL_FUNCTION_PARAM_PASSTHRU, 0);
}
/* }}} */

/* {{{ add_class_vars */
static void add_class_vars(zend_class_entry *ce, bool statics, zval *return_value)
{
	zend_property_info *prop_info;
	zval *prop, prop_copy;
	zend_string *key;

	ZEND_HASH_FOREACH_STR_KEY_PTR(&ce->properties_info, key, prop_info) {
		if (((prop_info->flags & ZEND_ACC_PRIVATE) &&
		     prop_info->ce != ce)) {
			continue;
		}

		bool is_static = (prop_info->flags & ZEND_ACC_STATIC) != 0;
		if (statics != is_static) {
			continue;
		}

		prop = property_get_default(prop_info);
		if (Z_ISUNDEF_P(prop)) {
			continue;
		}

		/* copy: enforce read only access */
		ZVAL_DEREF(prop);
		ZVAL_COPY_OR_DUP(&prop_copy, prop);

		/* this is necessary to make it able to work with default array
		* properties, returned to user */
		if (Z_TYPE(prop_copy) == IS_CONSTANT_AST) {
			if (UNEXPECTED(zval_update_constant_ex(&prop_copy, ce) != SUCCESS)) {
				return;
			}
		}

		zend_hash_update(Z_ARRVAL_P(return_value), key, &prop_copy);
	} ZEND_HASH_FOREACH_END();
}
/* }}} */

/* {{{ Returns an associative array containing all static property values of the class */
ZEND_METHOD(ReflectionClass, getStaticProperties)
{
	reflection_object *intern;
	zend_class_entry *ce;
	zend_property_info *prop_info;
	zval *prop;
	zend_string *key;

	if (zend_parse_parameters_none() == FAILURE) {
		RETURN_THROWS();
	}

	GET_REFLECTION_OBJECT_PTR(ce);

	if (UNEXPECTED(zend_update_class_constants(ce) != SUCCESS)) {
		RETURN_THROWS();
	}

	if (ce->default_static_members_count && !CE_STATIC_MEMBERS(ce)) {
		zend_class_init_statics(ce);
	}

	array_init(return_value);

	ZEND_HASH_FOREACH_STR_KEY_PTR(&ce->properties_info, key, prop_info) {
		if (((prop_info->flags & ZEND_ACC_PRIVATE) &&
		     prop_info->ce != ce)) {
			continue;
		}
		if ((prop_info->flags & ZEND_ACC_STATIC) == 0) {
			continue;
		}

		prop = &CE_STATIC_MEMBERS(ce)[prop_info->offset];
		ZVAL_DEINDIRECT(prop);

		if (ZEND_TYPE_IS_SET(prop_info->type) && Z_ISUNDEF_P(prop)) {
			continue;
		}

		/* enforce read only access */
		ZVAL_DEREF(prop);
		Z_TRY_ADDREF_P(prop);

		zend_hash_update(Z_ARRVAL_P(return_value), key, prop);
	} ZEND_HASH_FOREACH_END();
}
/* }}} */

/* {{{ Returns the value of a static property */
ZEND_METHOD(ReflectionClass, getStaticPropertyValue)
{
	reflection_object *intern;
	zend_class_entry *ce, *old_scope;
	zend_string *name;
	zval *prop, *def_value = NULL;

	if (zend_parse_parameters(ZEND_NUM_ARGS(), "S|z", &name, &def_value) == FAILURE) {
		RETURN_THROWS();
	}

	GET_REFLECTION_OBJECT_PTR(ce);

	if (UNEXPECTED(zend_update_class_constants(ce) != SUCCESS)) {
		RETURN_THROWS();
	}

	old_scope = EG(fake_scope);
	EG(fake_scope) = ce;
	prop = zend_std_get_static_property(ce, name, BP_VAR_IS);
	EG(fake_scope) = old_scope;

	if (prop) {
		RETURN_COPY_DEREF(prop);
	}

	if (def_value) {
		RETURN_COPY(def_value);
	}

	zend_throw_exception_ex(reflection_exception_ptr, 0,
		"Property %s::$%s does not exist", ZSTR_VAL(ce->name), ZSTR_VAL(name));
}
/* }}} */

/* {{{ Sets the value of a static property */
ZEND_METHOD(ReflectionClass, setStaticPropertyValue)
{
	reflection_object *intern;
	zend_class_entry *ce, *old_scope;
	zend_property_info *prop_info;
	zend_string *name;
	zval *variable_ptr, *value;

	if (zend_parse_parameters(ZEND_NUM_ARGS(), "Sz", &name, &value) == FAILURE) {
		RETURN_THROWS();
	}

	GET_REFLECTION_OBJECT_PTR(ce);

	if (UNEXPECTED(zend_update_class_constants(ce) != SUCCESS)) {
		RETURN_THROWS();
	}
	old_scope = EG(fake_scope);
	EG(fake_scope) = ce;
	variable_ptr =  zend_std_get_static_property_with_info(ce, name, BP_VAR_W, &prop_info);
	EG(fake_scope) = old_scope;
	if (!variable_ptr) {
		zend_clear_exception();
		zend_throw_exception_ex(reflection_exception_ptr, 0,
				"Class %s does not have a property named %s", ZSTR_VAL(ce->name), ZSTR_VAL(name));
		RETURN_THROWS();
	}

	if (Z_ISREF_P(variable_ptr)) {
		zend_reference *ref = Z_REF_P(variable_ptr);
		variable_ptr = Z_REFVAL_P(variable_ptr);

		if (!zend_verify_ref_assignable_zval(ref, value, 0)) {
			return;
		}
	}

	if (ZEND_TYPE_IS_SET(prop_info->type) && !zend_verify_property_type(prop_info, value, 0)) {
		return;
	}

	zval_ptr_dtor(variable_ptr);
	ZVAL_COPY(variable_ptr, value);

}
/* }}} */

/* {{{ Returns an associative array containing copies of all default property values of the class */
ZEND_METHOD(ReflectionClass, getDefaultProperties)
{
	reflection_object *intern;
	zend_class_entry *ce;

	if (zend_parse_parameters_none() == FAILURE) {
		RETURN_THROWS();
	}
	GET_REFLECTION_OBJECT_PTR(ce);
	array_init(return_value);
	if (UNEXPECTED(zend_update_class_constants(ce) != SUCCESS)) {
		RETURN_THROWS();
	}
	add_class_vars(ce, 1, return_value);
	add_class_vars(ce, 0, return_value);
}
/* }}} */

/* {{{ Returns a string representation */
ZEND_METHOD(ReflectionClass, __toString)
{
	reflection_object *intern;
	zend_class_entry *ce;
	smart_str str = {0};

	if (zend_parse_parameters_none() == FAILURE) {
		RETURN_THROWS();
	}
	GET_REFLECTION_OBJECT_PTR(ce);
	_class_string(&str, ce, &intern->obj, "");
	RETURN_STR(smart_str_extract(&str));
}
/* }}} */

/* {{{ Returns the class' name */
ZEND_METHOD(ReflectionClass, getName)
{
	reflection_object *intern;
	zend_class_entry *ce;

	if (zend_parse_parameters_none() == FAILURE) {
		RETURN_THROWS();
	}

	GET_REFLECTION_OBJECT_PTR(ce);
	RETURN_STR_COPY(ce->name);
}
/* }}} */

/* {{{ Returns whether this class is an internal class */
ZEND_METHOD(ReflectionClass, isInternal)
{
	reflection_object *intern;
	zend_class_entry *ce;

	if (zend_parse_parameters_none() == FAILURE) {
		RETURN_THROWS();
	}
	GET_REFLECTION_OBJECT_PTR(ce);
	RETURN_BOOL(ce->type == ZEND_INTERNAL_CLASS);
}
/* }}} */

/* {{{ Returns whether this class is user-defined */
ZEND_METHOD(ReflectionClass, isUserDefined)
{
	reflection_object *intern;
	zend_class_entry *ce;

	if (zend_parse_parameters_none() == FAILURE) {
		RETURN_THROWS();
	}
	GET_REFLECTION_OBJECT_PTR(ce);
	RETURN_BOOL(ce->type == ZEND_USER_CLASS);
}
/* }}} */

/* {{{ Returns whether this class is anonymous */
ZEND_METHOD(ReflectionClass, isAnonymous)
{
	reflection_object *intern;
	zend_class_entry *ce;

	if (zend_parse_parameters_none() == FAILURE) {
		RETURN_THROWS();
	}
	GET_REFLECTION_OBJECT_PTR(ce);
	RETURN_BOOL(ce->ce_flags & ZEND_ACC_ANON_CLASS);
}
/* }}} */

/* {{{ Returns the filename of the file this class was declared in */
ZEND_METHOD(ReflectionClass, getFileName)
{
	reflection_object *intern;
	zend_class_entry *ce;

	if (zend_parse_parameters_none() == FAILURE) {
		RETURN_THROWS();
	}
	GET_REFLECTION_OBJECT_PTR(ce);
	if (ce->type == ZEND_USER_CLASS) {
		RETURN_STR_COPY(ce->info.user.filename);
	}
	RETURN_FALSE;
}
/* }}} */

/* {{{ Returns the line this class' declaration starts at */
ZEND_METHOD(ReflectionClass, getStartLine)
{
	reflection_object *intern;
	zend_class_entry *ce;

	if (zend_parse_parameters_none() == FAILURE) {
		RETURN_THROWS();
	}
	GET_REFLECTION_OBJECT_PTR(ce);
	if (ce->type == ZEND_USER_CLASS) {
		RETURN_LONG(ce->info.user.line_start);
	}
	RETURN_FALSE;
}
/* }}} */

/* {{{ Returns the line this class' declaration ends at */
ZEND_METHOD(ReflectionClass, getEndLine)
{
	reflection_object *intern;
	zend_class_entry *ce;

	if (zend_parse_parameters_none() == FAILURE) {
		RETURN_THROWS();
	}
	GET_REFLECTION_OBJECT_PTR(ce);
	if (ce->type == ZEND_USER_CLASS) {
		RETURN_LONG(ce->info.user.line_end);
	}
	RETURN_FALSE;
}
/* }}} */

/* {{{ Returns the doc comment for this class */
ZEND_METHOD(ReflectionClass, getDocComment)
{
	reflection_object *intern;
	zend_class_entry *ce;

	if (zend_parse_parameters_none() == FAILURE) {
		RETURN_THROWS();
	}
	GET_REFLECTION_OBJECT_PTR(ce);
	if (ce->type == ZEND_USER_CLASS && ce->info.user.doc_comment) {
		RETURN_STR_COPY(ce->info.user.doc_comment);
	}
	RETURN_FALSE;
}
/* }}} */

/* {{{ Returns the attributes for this class */
ZEND_METHOD(ReflectionClass, getAttributes)
{
	reflection_object *intern;
	zend_class_entry *ce;

	GET_REFLECTION_OBJECT_PTR(ce);

	reflect_attributes(INTERNAL_FUNCTION_PARAM_PASSTHRU,
		ce->attributes, 0, ce, ZEND_ATTRIBUTE_TARGET_CLASS,
		ce->type == ZEND_USER_CLASS ? ce->info.user.filename : NULL);
}
/* }}} */

/* {{{ Returns the class' constructor if there is one, NULL otherwise */
ZEND_METHOD(ReflectionClass, getConstructor)
{
	reflection_object *intern;
	zend_class_entry *ce;

	if (zend_parse_parameters_none() == FAILURE) {
		RETURN_THROWS();
	}
	GET_REFLECTION_OBJECT_PTR(ce);

	if (ce->constructor) {
		reflection_method_factory(ce, ce->constructor, NULL, return_value);
	} else {
		RETURN_NULL();
	}
}
/* }}} */

/* {{{ Returns whether a method exists or not */
ZEND_METHOD(ReflectionClass, hasMethod)
{
	reflection_object *intern;
	zend_class_entry *ce;
	zend_string *name, *lc_name;

	if (zend_parse_parameters(ZEND_NUM_ARGS(), "S", &name) == FAILURE) {
		RETURN_THROWS();
	}

	GET_REFLECTION_OBJECT_PTR(ce);
	lc_name = zend_string_tolower(name);
	RETVAL_BOOL(zend_hash_exists(&ce->function_table, lc_name) || is_closure_invoke(ce, lc_name));
	zend_string_release(lc_name);
}
/* }}} */

/* {{{ Returns the class' method specified by its name */
ZEND_METHOD(ReflectionClass, getMethod)
{
	reflection_object *intern;
	zend_class_entry *ce;
	zend_function *mptr;
	zval obj_tmp;
	zend_string *name, *lc_name;

	if (zend_parse_parameters(ZEND_NUM_ARGS(), "S", &name) == FAILURE) {
		RETURN_THROWS();
	}

	GET_REFLECTION_OBJECT_PTR(ce);
	lc_name = zend_string_tolower(name);
	if (!Z_ISUNDEF(intern->obj) && is_closure_invoke(ce, lc_name)
		&& (mptr = zend_get_closure_invoke_method(Z_OBJ(intern->obj))) != NULL)
	{
		/* don't assign closure_object since we only reflect the invoke handler
		   method and not the closure definition itself */
		reflection_method_factory(ce, mptr, NULL, return_value);
	} else if (Z_ISUNDEF(intern->obj) && is_closure_invoke(ce, lc_name)
		&& object_init_ex(&obj_tmp, ce) == SUCCESS && (mptr = zend_get_closure_invoke_method(Z_OBJ(obj_tmp))) != NULL) {
		/* don't assign closure_object since we only reflect the invoke handler
		   method and not the closure definition itself */
		reflection_method_factory(ce, mptr, NULL, return_value);
		zval_ptr_dtor(&obj_tmp);
	} else if ((mptr = zend_hash_find_ptr(&ce->function_table, lc_name)) != NULL) {
		reflection_method_factory(ce, mptr, NULL, return_value);
	} else {
		zend_throw_exception_ex(reflection_exception_ptr, 0,
				"Method %s::%s() does not exist", ZSTR_VAL(ce->name), ZSTR_VAL(name));
	}
	zend_string_release(lc_name);
}
/* }}} */

/* {{{ _addmethod */
static bool _addmethod(zend_function *mptr, zend_class_entry *ce, HashTable *ht, zend_long filter)
{
	if ((mptr->common.fn_flags & ZEND_ACC_PRIVATE) && mptr->common.scope != ce) {
		return 0;
	}

	if (mptr->common.fn_flags & filter) {
		zval method;
		reflection_method_factory(ce, mptr, NULL, &method);
		zend_hash_next_index_insert_new(ht, &method);
		return 1;
	}
	return 0;
}
/* }}} */

/* {{{ Returns an array of this class' methods */
ZEND_METHOD(ReflectionClass, getMethods)
{
	reflection_object *intern;
	zend_class_entry *ce;
	zend_function *mptr;
	zend_long filter;
	bool filter_is_null = 1;

	if (zend_parse_parameters(ZEND_NUM_ARGS(), "|l!", &filter, &filter_is_null) == FAILURE) {
		RETURN_THROWS();
	}

	if (filter_is_null) {
		filter = ZEND_ACC_PPP_MASK | ZEND_ACC_ABSTRACT | ZEND_ACC_FINAL | ZEND_ACC_STATIC;
	}

	GET_REFLECTION_OBJECT_PTR(ce);

	array_init(return_value);
	ZEND_HASH_FOREACH_PTR(&ce->function_table, mptr) {
		_addmethod(mptr, ce, Z_ARRVAL_P(return_value), filter);
	} ZEND_HASH_FOREACH_END();

	if (instanceof_function(ce, zend_ce_closure)) {
		bool has_obj = Z_TYPE(intern->obj) != IS_UNDEF;
		zval obj_tmp;
		zend_object *obj;
		if (!has_obj) {
			object_init_ex(&obj_tmp, ce);
			obj = Z_OBJ(obj_tmp);
		} else {
			obj = Z_OBJ(intern->obj);
		}
		zend_function *closure = zend_get_closure_invoke_method(obj);
		if (closure) {
			if (!_addmethod(closure, ce, Z_ARRVAL_P(return_value), filter)) {
				_free_function(closure);
			}
		}
		if (!has_obj) {
			zval_ptr_dtor(&obj_tmp);
		}
	}
}
/* }}} */

/* {{{ Returns whether a property exists or not */
ZEND_METHOD(ReflectionClass, hasProperty)
{
	reflection_object *intern;
	zend_property_info *property_info;
	zend_class_entry *ce;
	zend_string *name;

	if (zend_parse_parameters(ZEND_NUM_ARGS(), "S", &name) == FAILURE) {
		RETURN_THROWS();
	}

	GET_REFLECTION_OBJECT_PTR(ce);
	if ((property_info = zend_hash_find_ptr(&ce->properties_info, name)) != NULL) {
		if ((property_info->flags & ZEND_ACC_PRIVATE) && property_info->ce != ce) {
			RETURN_FALSE;
		}
		RETURN_TRUE;
	} else {
		if (Z_TYPE(intern->obj) != IS_UNDEF) {
			if (Z_OBJ_HANDLER(intern->obj, has_property)(Z_OBJ(intern->obj), name, 2, NULL)) {
				RETURN_TRUE;
			}
		}
		RETURN_FALSE;
	}
}
/* }}} */

/* {{{ Returns the class' property specified by its name */
ZEND_METHOD(ReflectionClass, getProperty)
{
	reflection_object *intern;
	zend_class_entry *ce, *ce2;
	zend_property_info *property_info;
	zend_string *name, *classname;
	char *tmp, *str_name;
	size_t classname_len, str_name_len;

	if (zend_parse_parameters(ZEND_NUM_ARGS(), "S", &name) == FAILURE) {
		RETURN_THROWS();
	}

	GET_REFLECTION_OBJECT_PTR(ce);
	if ((property_info = zend_hash_find_ptr(&ce->properties_info, name)) != NULL) {
		if (!(property_info->flags & ZEND_ACC_PRIVATE) || property_info->ce == ce) {
			reflection_property_factory(ce, name, property_info, return_value);
			return;
		}
	} else if (Z_TYPE(intern->obj) != IS_UNDEF) {
		/* Check for dynamic properties */
		if (zend_hash_exists(Z_OBJ_HT(intern->obj)->get_properties(Z_OBJ(intern->obj)), name)) {
			reflection_property_factory(ce, name, NULL, return_value);
			return;
		}
	}
	str_name = ZSTR_VAL(name);
	if ((tmp = strstr(ZSTR_VAL(name), "::")) != NULL) {
		classname_len = tmp - ZSTR_VAL(name);
		classname = zend_string_alloc(classname_len, 0);
		zend_str_tolower_copy(ZSTR_VAL(classname), ZSTR_VAL(name), classname_len);
		ZSTR_VAL(classname)[classname_len] = '\0';
		str_name_len = ZSTR_LEN(name) - (classname_len + 2);
		str_name = tmp + 2;

		ce2 = zend_lookup_class(classname);
		if (!ce2) {
			if (!EG(exception)) {
				zend_throw_exception_ex(reflection_exception_ptr, -1, "Class \"%s\" does not exist", ZSTR_VAL(classname));
			}
			zend_string_release_ex(classname, 0);
			RETURN_THROWS();
		}
		zend_string_release_ex(classname, 0);

		if (!instanceof_function(ce, ce2)) {
			zend_throw_exception_ex(reflection_exception_ptr, -1, "Fully qualified property name %s::$%s does not specify a base class of %s", ZSTR_VAL(ce2->name), str_name, ZSTR_VAL(ce->name));
			RETURN_THROWS();
		}
		ce = ce2;

		property_info = zend_hash_str_find_ptr(&ce->properties_info, str_name, str_name_len);
		if (property_info != NULL
		 && (!(property_info->flags & ZEND_ACC_PRIVATE)
		  || property_info->ce == ce)) {
			reflection_property_factory_str(ce, str_name, str_name_len, property_info, return_value);
			return;
		}
	}
	zend_throw_exception_ex(reflection_exception_ptr, 0, "Property %s::$%s does not exist", ZSTR_VAL(ce->name), str_name);
}
/* }}} */

/* {{{ _addproperty */
static void _addproperty(zend_property_info *pptr, zend_string *key, zend_class_entry *ce, HashTable *ht, long filter)
{
	if ((pptr->flags & ZEND_ACC_PRIVATE) && pptr->ce != ce) {
		return;
	}

	if (pptr->flags	& filter) {
		zval property;
		reflection_property_factory(ce, key, pptr, &property);
		zend_hash_next_index_insert_new(ht, &property);
	}
}
/* }}} */

/* {{{ _adddynproperty */
static void _adddynproperty(zval *ptr, zend_string *key, zend_class_entry *ce, zval *retval)
{
	zval property;

	/* under some circumstances, the properties hash table may contain numeric
	 * properties (e.g. when casting from array). This is a WON'T FIX bug, at
	 * least for the moment. Ignore these */
	if (key == NULL) {
		return;
	}

	/* Not a dynamic property */
	if (Z_TYPE_P(ptr) == IS_INDIRECT) {
		return;
	}

	reflection_property_factory(ce, key, NULL, &property);
	add_next_index_zval(retval, &property);
}
/* }}} */

/* {{{ Returns an array of this class' properties */
ZEND_METHOD(ReflectionClass, getProperties)
{
	reflection_object *intern;
	zend_class_entry *ce;
	zend_string *key;
	zend_property_info *prop_info;
	zend_long filter;
	bool filter_is_null = 1;

	if (zend_parse_parameters(ZEND_NUM_ARGS(), "|l!", &filter, &filter_is_null) == FAILURE) {
		RETURN_THROWS();
	}

	if (filter_is_null) {
		filter = ZEND_ACC_PPP_MASK | ZEND_ACC_STATIC;
	}

	GET_REFLECTION_OBJECT_PTR(ce);

	array_init(return_value);
	ZEND_HASH_FOREACH_STR_KEY_PTR(&ce->properties_info, key, prop_info) {
		_addproperty(prop_info, key, ce, Z_ARRVAL_P(return_value), filter);
	} ZEND_HASH_FOREACH_END();

	if (Z_TYPE(intern->obj) != IS_UNDEF && (filter & ZEND_ACC_PUBLIC) != 0) {
		HashTable *properties = Z_OBJ_HT(intern->obj)->get_properties(Z_OBJ(intern->obj));
		zval *prop;
		ZEND_HASH_FOREACH_STR_KEY_VAL(properties, key, prop) {
			_adddynproperty(prop, key, ce, return_value);
		} ZEND_HASH_FOREACH_END();
	}
}
/* }}} */

/* {{{ Returns whether a constant exists or not */
ZEND_METHOD(ReflectionClass, hasConstant)
{
	reflection_object *intern;
	zend_class_entry *ce;
	zend_string *name;

	if (zend_parse_parameters(ZEND_NUM_ARGS(), "S", &name) == FAILURE) {
		RETURN_THROWS();
	}

	GET_REFLECTION_OBJECT_PTR(ce);
	if (zend_hash_exists(&ce->constants_table, name)) {
		RETURN_TRUE;
	} else {
		RETURN_FALSE;
	}
}
/* }}} */

/* {{{ Returns an associative array containing this class' constants and their values */
ZEND_METHOD(ReflectionClass, getConstants)
{
	reflection_object *intern;
	zend_class_entry *ce;
	zend_string *key;
	zend_class_constant *constant;
	zval val;
	zend_long filter;
	bool filter_is_null = 1;

	if (zend_parse_parameters(ZEND_NUM_ARGS(), "|l!", &filter, &filter_is_null) == FAILURE) {
		RETURN_THROWS();
	}

	if (filter_is_null) {
		filter = ZEND_ACC_PPP_MASK;
	}

	GET_REFLECTION_OBJECT_PTR(ce);

	array_init(return_value);
	ZEND_HASH_FOREACH_STR_KEY_PTR(CE_CONSTANTS_TABLE(ce), key, constant) {
		if (UNEXPECTED(zval_update_constant_ex(&constant->value, constant->ce) != SUCCESS)) {
			RETURN_THROWS();
		}

		if (ZEND_CLASS_CONST_FLAGS(constant) & filter) {
			ZVAL_COPY_OR_DUP(&val, &constant->value);
			zend_hash_add_new(Z_ARRVAL_P(return_value), key, &val);
		}
	} ZEND_HASH_FOREACH_END();
}
/* }}} */

/* {{{ Returns an associative array containing this class' constants as ReflectionClassConstant objects */
ZEND_METHOD(ReflectionClass, getReflectionConstants)
{
	reflection_object *intern;
	zend_class_entry *ce;
	zend_string *name;
	zend_class_constant *constant;
	zend_long filter;
	bool filter_is_null = 1;

	if (zend_parse_parameters(ZEND_NUM_ARGS(), "|l!", &filter, &filter_is_null) == FAILURE) {
		RETURN_THROWS();
	}

	if (filter_is_null) {
		filter = ZEND_ACC_PPP_MASK;
	}

	GET_REFLECTION_OBJECT_PTR(ce);

	array_init(return_value);
	ZEND_HASH_FOREACH_STR_KEY_PTR(CE_CONSTANTS_TABLE(ce), name, constant) {
		if (ZEND_CLASS_CONST_FLAGS(constant) & filter) {
			zval class_const;
			reflection_class_constant_factory(name, constant, &class_const);
			zend_hash_next_index_insert_new(Z_ARRVAL_P(return_value), &class_const);
		}
	} ZEND_HASH_FOREACH_END();
}
/* }}} */

/* {{{ Returns the class' constant specified by its name */
ZEND_METHOD(ReflectionClass, getConstant)
{
	reflection_object *intern;
	zend_class_entry *ce;
	HashTable *constants_table;
	zend_class_constant *c;
	zend_string *name;

	if (zend_parse_parameters(ZEND_NUM_ARGS(), "S", &name) == FAILURE) {
		RETURN_THROWS();
	}

	GET_REFLECTION_OBJECT_PTR(ce);
	constants_table = CE_CONSTANTS_TABLE(ce);
	ZEND_HASH_FOREACH_PTR(constants_table, c) {
		if (UNEXPECTED(zval_update_constant_ex(&c->value, c->ce) != SUCCESS)) {
			RETURN_THROWS();
		}
	} ZEND_HASH_FOREACH_END();
	if ((c = zend_hash_find_ptr(constants_table, name)) == NULL) {
		RETURN_FALSE;
	}
	ZVAL_COPY_OR_DUP(return_value, &c->value);
}
/* }}} */

/* {{{ Returns the class' constant as ReflectionClassConstant objects */
ZEND_METHOD(ReflectionClass, getReflectionConstant)
{
	reflection_object *intern;
	zend_class_entry *ce;
	zend_class_constant *constant;
	zend_string *name;

	GET_REFLECTION_OBJECT_PTR(ce);
	if (zend_parse_parameters(ZEND_NUM_ARGS(), "S", &name) == FAILURE) {
		RETURN_THROWS();
	}

	if ((constant = zend_hash_find_ptr(CE_CONSTANTS_TABLE(ce), name)) == NULL) {
		RETURN_FALSE;
	}
	reflection_class_constant_factory(name, constant, return_value);
}
/* }}} */

/* {{{ _class_check_flag */
static void _class_check_flag(INTERNAL_FUNCTION_PARAMETERS, int mask)
{
	reflection_object *intern;
	zend_class_entry *ce;

	if (zend_parse_parameters_none() == FAILURE) {
		RETURN_THROWS();
	}
	GET_REFLECTION_OBJECT_PTR(ce);
	RETVAL_BOOL(ce->ce_flags & mask);
}
/* }}} */

/* {{{ Returns whether this class is instantiable */
ZEND_METHOD(ReflectionClass, isInstantiable)
{
	reflection_object *intern;
	zend_class_entry *ce;

	if (zend_parse_parameters_none() == FAILURE) {
		RETURN_THROWS();
	}
	GET_REFLECTION_OBJECT_PTR(ce);
	if (ce->ce_flags & (ZEND_ACC_INTERFACE | ZEND_ACC_TRAIT | ZEND_ACC_EXPLICIT_ABSTRACT_CLASS | ZEND_ACC_IMPLICIT_ABSTRACT_CLASS | ZEND_ACC_ENUM)) {
		RETURN_FALSE;
	}

	/* Basically, the class is instantiable. Though, if there is a constructor
	 * and it is not publicly accessible, it isn't! */
	if (!ce->constructor) {
		RETURN_TRUE;
	}

	RETURN_BOOL(ce->constructor->common.fn_flags & ZEND_ACC_PUBLIC);
}
/* }}} */

/* {{{ Returns whether this class is cloneable */
ZEND_METHOD(ReflectionClass, isCloneable)
{
	reflection_object *intern;
	zend_class_entry *ce;
	zval obj;

	if (zend_parse_parameters_none() == FAILURE) {
		RETURN_THROWS();
	}
	GET_REFLECTION_OBJECT_PTR(ce);
	if (ce->ce_flags & (ZEND_ACC_INTERFACE | ZEND_ACC_TRAIT | ZEND_ACC_EXPLICIT_ABSTRACT_CLASS | ZEND_ACC_IMPLICIT_ABSTRACT_CLASS | ZEND_ACC_ENUM)) {
		RETURN_FALSE;
	}
	if (!Z_ISUNDEF(intern->obj)) {
		if (ce->clone) {
			RETURN_BOOL(ce->clone->common.fn_flags & ZEND_ACC_PUBLIC);
		} else {
			RETURN_BOOL(Z_OBJ_HANDLER(intern->obj, clone_obj) != NULL);
		}
	} else {
		if (ce->clone) {
			RETURN_BOOL(ce->clone->common.fn_flags & ZEND_ACC_PUBLIC);
		} else {
			if (UNEXPECTED(object_init_ex(&obj, ce) != SUCCESS)) {
				return;
			}
			/* We're not calling the constructor, so don't call the destructor either. */
			zend_object_store_ctor_failed(Z_OBJ(obj));
			RETVAL_BOOL(Z_OBJ_HANDLER(obj, clone_obj) != NULL);
			zval_ptr_dtor(&obj);
		}
	}
}
/* }}} */

/* {{{ Returns whether this is an interface or a class */
ZEND_METHOD(ReflectionClass, isInterface)
{
	_class_check_flag(INTERNAL_FUNCTION_PARAM_PASSTHRU, ZEND_ACC_INTERFACE);
}
/* }}} */

/* {{{ Returns whether this is a trait */
ZEND_METHOD(ReflectionClass, isTrait)
{
	_class_check_flag(INTERNAL_FUNCTION_PARAM_PASSTHRU, ZEND_ACC_TRAIT);
}
/* }}} */

ZEND_METHOD(ReflectionClass, isEnum)
{
	_class_check_flag(INTERNAL_FUNCTION_PARAM_PASSTHRU, ZEND_ACC_ENUM);
}

/* {{{ Returns whether this class is final */
ZEND_METHOD(ReflectionClass, isFinal)
{
	_class_check_flag(INTERNAL_FUNCTION_PARAM_PASSTHRU, ZEND_ACC_FINAL);
}
/* }}} */

/* {{{ Returns whether this class is abstract */
ZEND_METHOD(ReflectionClass, isAbstract)
{
	_class_check_flag(INTERNAL_FUNCTION_PARAM_PASSTHRU, ZEND_ACC_IMPLICIT_ABSTRACT_CLASS|ZEND_ACC_EXPLICIT_ABSTRACT_CLASS);
}
/* }}} */

/* {{{ Returns a bitfield of the access modifiers for this class */
ZEND_METHOD(ReflectionClass, getModifiers)
{
	reflection_object *intern;
	zend_class_entry *ce;
	uint32_t keep_flags = ZEND_ACC_FINAL
		| ZEND_ACC_EXPLICIT_ABSTRACT_CLASS;

	if (zend_parse_parameters_none() == FAILURE) {
		RETURN_THROWS();
	}
	GET_REFLECTION_OBJECT_PTR(ce);

	RETURN_LONG((ce->ce_flags & keep_flags));
}
/* }}} */

/* {{{ Returns whether the given object is an instance of this class */
ZEND_METHOD(ReflectionClass, isInstance)
{
	reflection_object *intern;
	zend_class_entry *ce;
	zval *object;

	if (zend_parse_parameters(ZEND_NUM_ARGS(), "o", &object) == FAILURE) {
		RETURN_THROWS();
	}
	GET_REFLECTION_OBJECT_PTR(ce);
	RETURN_BOOL(instanceof_function(Z_OBJCE_P(object), ce));
}
/* }}} */

/* {{{ Returns an instance of this class */
ZEND_METHOD(ReflectionClass, newInstance)
{
	reflection_object *intern;
	zend_class_entry *ce, *old_scope;
	zend_function *constructor;

	GET_REFLECTION_OBJECT_PTR(ce);

	if (UNEXPECTED(object_init_ex(return_value, ce) != SUCCESS)) {
		return;
	}

	old_scope = EG(fake_scope);
	EG(fake_scope) = ce;
	constructor = Z_OBJ_HT_P(return_value)->get_constructor(Z_OBJ_P(return_value));
	EG(fake_scope) = old_scope;

	/* Run the constructor if there is one */
	if (constructor) {
		zval *params;
		int num_args;
		HashTable *named_params;

		if (!(constructor->common.fn_flags & ZEND_ACC_PUBLIC)) {
			zend_throw_exception_ex(reflection_exception_ptr, 0, "Access to non-public constructor of class %s", ZSTR_VAL(ce->name));
			zval_ptr_dtor(return_value);
			RETURN_NULL();
		}

		ZEND_PARSE_PARAMETERS_START(0, -1)
			Z_PARAM_VARIADIC_WITH_NAMED(params, num_args, named_params)
		ZEND_PARSE_PARAMETERS_END();

		zend_call_known_function(
			constructor, Z_OBJ_P(return_value), Z_OBJCE_P(return_value), NULL,
			num_args, params, named_params);

		if (EG(exception)) {
			zend_object_store_ctor_failed(Z_OBJ_P(return_value));
		}
	} else if (ZEND_NUM_ARGS()) {
		zend_throw_exception_ex(reflection_exception_ptr, 0, "Class %s does not have a constructor, so you cannot pass any constructor arguments", ZSTR_VAL(ce->name));
	}
}
/* }}} */

/* {{{ Returns an instance of this class without invoking its constructor */
ZEND_METHOD(ReflectionClass, newInstanceWithoutConstructor)
{
	reflection_object *intern;
	zend_class_entry *ce;

	GET_REFLECTION_OBJECT_PTR(ce);

	if (zend_parse_parameters_none() == FAILURE) {
		RETURN_THROWS();
	}

	if (ce->type == ZEND_INTERNAL_CLASS
			&& ce->create_object != NULL && (ce->ce_flags & ZEND_ACC_FINAL)) {
		zend_throw_exception_ex(reflection_exception_ptr, 0, "Class %s is an internal class marked as final that cannot be instantiated without invoking its constructor", ZSTR_VAL(ce->name));
		RETURN_THROWS();
	}

	object_init_ex(return_value, ce);
}
/* }}} */

/* {{{ Returns an instance of this class */
ZEND_METHOD(ReflectionClass, newInstanceArgs)
{
	reflection_object *intern;
	zend_class_entry *ce, *old_scope;
	int argc = 0;
	HashTable *args = NULL;
	zend_function *constructor;

	GET_REFLECTION_OBJECT_PTR(ce);

	if (zend_parse_parameters(ZEND_NUM_ARGS(), "|h", &args) == FAILURE) {
		RETURN_THROWS();
	}

	if (args) {
		argc = zend_hash_num_elements(args);
	}

	if (UNEXPECTED(object_init_ex(return_value, ce) != SUCCESS)) {
		return;
	}

	old_scope = EG(fake_scope);
	EG(fake_scope) = ce;
	constructor = Z_OBJ_HT_P(return_value)->get_constructor(Z_OBJ_P(return_value));
	EG(fake_scope) = old_scope;

	/* Run the constructor if there is one */
	if (constructor) {
		if (!(constructor->common.fn_flags & ZEND_ACC_PUBLIC)) {
			zend_throw_exception_ex(reflection_exception_ptr, 0, "Access to non-public constructor of class %s", ZSTR_VAL(ce->name));
			zval_ptr_dtor(return_value);
			RETURN_NULL();
		}

		zend_call_known_function(
			constructor, Z_OBJ_P(return_value), Z_OBJCE_P(return_value), NULL, 0, NULL, args);

		if (EG(exception)) {
			zend_object_store_ctor_failed(Z_OBJ_P(return_value));
		}
	} else if (argc) {
		zend_throw_exception_ex(reflection_exception_ptr, 0, "Class %s does not have a constructor, so you cannot pass any constructor arguments", ZSTR_VAL(ce->name));
	}
}
/* }}} */

/* {{{ Returns an array of interfaces this class implements */
ZEND_METHOD(ReflectionClass, getInterfaces)
{
	reflection_object *intern;
	zend_class_entry *ce;

	if (zend_parse_parameters_none() == FAILURE) {
		RETURN_THROWS();
	}
	GET_REFLECTION_OBJECT_PTR(ce);

	if (ce->num_interfaces) {
		uint32_t i;

		ZEND_ASSERT(ce->ce_flags & ZEND_ACC_LINKED);
		array_init(return_value);
		for (i=0; i < ce->num_interfaces; i++) {
			zval interface;
			zend_reflection_class_factory(ce->interfaces[i], &interface);
			zend_hash_update(Z_ARRVAL_P(return_value), ce->interfaces[i]->name, &interface);
		}
	} else {
		RETURN_EMPTY_ARRAY();
	}
}
/* }}} */

/* {{{ Returns an array of names of interfaces this class implements */
ZEND_METHOD(ReflectionClass, getInterfaceNames)
{
	reflection_object *intern;
	zend_class_entry *ce;
	uint32_t i;

	if (zend_parse_parameters_none() == FAILURE) {
		RETURN_THROWS();
	}
	GET_REFLECTION_OBJECT_PTR(ce);

	if (!ce->num_interfaces) {
		/* Return an empty array if this class implements no interfaces */
		RETURN_EMPTY_ARRAY();
	}

	ZEND_ASSERT(ce->ce_flags & ZEND_ACC_LINKED);
	array_init(return_value);

	for (i=0; i < ce->num_interfaces; i++) {
		add_next_index_str(return_value, zend_string_copy(ce->interfaces[i]->name));
	}
}
/* }}} */

/* {{{ Returns an array of traits used by this class */
ZEND_METHOD(ReflectionClass, getTraits)
{
	reflection_object *intern;
	zend_class_entry *ce;
	uint32_t i;

	if (zend_parse_parameters_none() == FAILURE) {
		RETURN_THROWS();
	}
	GET_REFLECTION_OBJECT_PTR(ce);

	if (!ce->num_traits) {
		RETURN_EMPTY_ARRAY();
	}

	array_init(return_value);

	for (i=0; i < ce->num_traits; i++) {
		zval trait;
		zend_class_entry *trait_ce;

		trait_ce = zend_fetch_class_by_name(ce->trait_names[i].name,
			ce->trait_names[i].lc_name, ZEND_FETCH_CLASS_TRAIT);
		ZEND_ASSERT(trait_ce);
		zend_reflection_class_factory(trait_ce, &trait);
		zend_hash_update(Z_ARRVAL_P(return_value), ce->trait_names[i].name, &trait);
	}
}
/* }}} */

/* {{{ Returns an array of names of traits used by this class */
ZEND_METHOD(ReflectionClass, getTraitNames)
{
	reflection_object *intern;
	zend_class_entry *ce;
	uint32_t i;

	if (zend_parse_parameters_none() == FAILURE) {
		RETURN_THROWS();
	}
	GET_REFLECTION_OBJECT_PTR(ce);

	if (!ce->num_traits) {
		RETURN_EMPTY_ARRAY();
	}

	array_init(return_value);

	for (i=0; i < ce->num_traits; i++) {
		add_next_index_str(return_value, zend_string_copy(ce->trait_names[i].name));
	}
}
/* }}} */

/* {{{ Returns an array of trait aliases */
ZEND_METHOD(ReflectionClass, getTraitAliases)
{
	reflection_object *intern;
	zend_class_entry *ce;

	if (zend_parse_parameters_none() == FAILURE) {
		RETURN_THROWS();
	}
	GET_REFLECTION_OBJECT_PTR(ce);


	if (ce->trait_aliases) {
		uint32_t i = 0;

		array_init(return_value);
		while (ce->trait_aliases[i]) {
			zend_string *mname;
			zend_trait_method_reference *cur_ref = &ce->trait_aliases[i]->trait_method;

			if (ce->trait_aliases[i]->alias) {
				zend_string *class_name = cur_ref->class_name;

				if (!class_name) {
					uint32_t j = 0;
					zend_string *lcname = zend_string_tolower(cur_ref->method_name);

					for (j = 0; j < ce->num_traits; j++) {
						zend_class_entry *trait =
							zend_hash_find_ptr(CG(class_table), ce->trait_names[j].lc_name);
						ZEND_ASSERT(trait && "Trait must exist");
						if (zend_hash_exists(&trait->function_table, lcname)) {
							class_name = trait->name;
							break;
						}
					}
					zend_string_release_ex(lcname, 0);
					ZEND_ASSERT(class_name != NULL);
				}

				mname = zend_string_alloc(ZSTR_LEN(class_name) + ZSTR_LEN(cur_ref->method_name) + 2, 0);
				snprintf(ZSTR_VAL(mname), ZSTR_LEN(mname) + 1, "%s::%s", ZSTR_VAL(class_name), ZSTR_VAL(cur_ref->method_name));
				add_assoc_str_ex(return_value, ZSTR_VAL(ce->trait_aliases[i]->alias), ZSTR_LEN(ce->trait_aliases[i]->alias), mname);
			}
			i++;
		}
	} else {
		RETURN_EMPTY_ARRAY();
	}
}
/* }}} */

/* {{{ Returns the class' parent class, or, if none exists, FALSE */
ZEND_METHOD(ReflectionClass, getParentClass)
{
	reflection_object *intern;
	zend_class_entry *ce;

	if (zend_parse_parameters_none() == FAILURE) {
		RETURN_THROWS();
	}
	GET_REFLECTION_OBJECT_PTR(ce);

	if (ce->parent) {
		zend_reflection_class_factory(ce->parent, return_value);
	} else {
		RETURN_FALSE;
	}
}
/* }}} */

/* {{{ Returns whether this class is a subclass of another class */
ZEND_METHOD(ReflectionClass, isSubclassOf)
{
	reflection_object *intern, *argument;
	zend_class_entry *ce, *class_ce;
	zend_string *class_str;
	zend_object *class_obj;

	ZEND_PARSE_PARAMETERS_START(1, 1)
		Z_PARAM_OBJ_OF_CLASS_OR_STR(class_obj, reflection_class_ptr, class_str)
	ZEND_PARSE_PARAMETERS_END();

	if (class_obj) {
		argument = reflection_object_from_obj(class_obj);
		if (argument->ptr == NULL) {
			zend_throw_error(NULL, "Internal error: Failed to retrieve the argument's reflection object");
			RETURN_THROWS();
		}

		class_ce = argument->ptr;
	} else {
		if ((class_ce = zend_lookup_class(class_str)) == NULL) {
			zend_throw_exception_ex(reflection_exception_ptr, 0, "Class \"%s\" does not exist", ZSTR_VAL(class_str));
			RETURN_THROWS();
		}
	}

	GET_REFLECTION_OBJECT_PTR(ce);

	RETURN_BOOL((ce != class_ce && instanceof_function(ce, class_ce)));
}
/* }}} */

/* {{{ Returns whether this class is a subclass of another class */
ZEND_METHOD(ReflectionClass, implementsInterface)
{
	reflection_object *intern, *argument;
	zend_string *interface_str;
	zend_class_entry *ce, *interface_ce;
	zend_object *interface_obj;

	ZEND_PARSE_PARAMETERS_START(1, 1)
		Z_PARAM_OBJ_OF_CLASS_OR_STR(interface_obj, reflection_class_ptr, interface_str)
	ZEND_PARSE_PARAMETERS_END();

	if (interface_obj) {
		argument = reflection_object_from_obj(interface_obj);
		if (argument->ptr == NULL) {
			zend_throw_error(NULL, "Internal error: Failed to retrieve the argument's reflection object");
			RETURN_THROWS();
		}

		interface_ce = argument->ptr;
	} else {
		if ((interface_ce = zend_lookup_class(interface_str)) == NULL) {
			zend_throw_exception_ex(reflection_exception_ptr, 0, "Interface \"%s\" does not exist", ZSTR_VAL(interface_str));
			RETURN_THROWS();
		}
	}

	if (!(interface_ce->ce_flags & ZEND_ACC_INTERFACE)) {
		zend_throw_exception_ex(reflection_exception_ptr, 0, "%s is not an interface", ZSTR_VAL(interface_ce->name));
		RETURN_THROWS();
	}

	GET_REFLECTION_OBJECT_PTR(ce);

	RETURN_BOOL(instanceof_function(ce, interface_ce));
}
/* }}} */

/* {{{ Returns whether this class is iterable (can be used inside foreach) */
ZEND_METHOD(ReflectionClass, isIterable)
{
	reflection_object *intern;
	zend_class_entry *ce;

	if (zend_parse_parameters_none() == FAILURE) {
		RETURN_THROWS();
	}

	GET_REFLECTION_OBJECT_PTR(ce);

	if (ce->ce_flags & (ZEND_ACC_INTERFACE | ZEND_ACC_IMPLICIT_ABSTRACT_CLASS |
	                    ZEND_ACC_TRAIT     | ZEND_ACC_EXPLICIT_ABSTRACT_CLASS)) {
		RETURN_FALSE;
	}

	RETURN_BOOL(ce->get_iterator || instanceof_function(ce, zend_ce_traversable));
}
/* }}} */

/* {{{ Returns NULL or the extension the class belongs to */
ZEND_METHOD(ReflectionClass, getExtension)
{
	reflection_object *intern;
	zend_class_entry *ce;

	if (zend_parse_parameters_none() == FAILURE) {
		RETURN_THROWS();
	}

	GET_REFLECTION_OBJECT_PTR(ce);

	if ((ce->type == ZEND_INTERNAL_CLASS) && ce->info.internal.module) {
		reflection_extension_factory(return_value, ce->info.internal.module->name);
	}
}
/* }}} */

/* {{{ Returns false or the name of the extension the class belongs to */
ZEND_METHOD(ReflectionClass, getExtensionName)
{
	reflection_object *intern;
	zend_class_entry *ce;

	if (zend_parse_parameters_none() == FAILURE) {
		RETURN_THROWS();
	}

	GET_REFLECTION_OBJECT_PTR(ce);

	if ((ce->type == ZEND_INTERNAL_CLASS) && ce->info.internal.module) {
		RETURN_STRING(ce->info.internal.module->name);
	} else {
		RETURN_FALSE;
	}
}
/* }}} */

/* {{{ Returns whether this class is defined in namespace */
ZEND_METHOD(ReflectionClass, inNamespace)
{
	reflection_object *intern;
	zend_class_entry *ce;

	if (zend_parse_parameters_none() == FAILURE) {
		RETURN_THROWS();
	}

	GET_REFLECTION_OBJECT_PTR(ce);

	zend_string *name = ce->name;
	const char *backslash = zend_memrchr(ZSTR_VAL(name), '\\', ZSTR_LEN(name));
	RETURN_BOOL(backslash && backslash > ZSTR_VAL(name));
}
/* }}} */

/* {{{ Returns the name of namespace where this class is defined */
ZEND_METHOD(ReflectionClass, getNamespaceName)
{
	reflection_object *intern;
	zend_class_entry *ce;

	if (zend_parse_parameters_none() == FAILURE) {
		RETURN_THROWS();
	}

	GET_REFLECTION_OBJECT_PTR(ce);

	zend_string *name = ce->name;
	const char *backslash = zend_memrchr(ZSTR_VAL(name), '\\', ZSTR_LEN(name));
	if (backslash && backslash > ZSTR_VAL(name)) {
		RETURN_STRINGL(ZSTR_VAL(name), backslash - ZSTR_VAL(name));
	}
	RETURN_EMPTY_STRING();
}
/* }}} */

/* {{{ Returns the short name of the class (without namespace part) */
ZEND_METHOD(ReflectionClass, getShortName)
{
	reflection_object *intern;
	zend_class_entry *ce;

	if (zend_parse_parameters_none() == FAILURE) {
		RETURN_THROWS();
	}

	GET_REFLECTION_OBJECT_PTR(ce);

	zend_string *name = ce->name;
	const char *backslash = zend_memrchr(ZSTR_VAL(name), '\\', ZSTR_LEN(name));
	if (backslash && backslash > ZSTR_VAL(name)) {
		RETURN_STRINGL(backslash + 1, ZSTR_LEN(name) - (backslash - ZSTR_VAL(name) + 1));
	}
	RETURN_STR_COPY(name);
}
/* }}} */

/* {{{ Constructor. Takes an instance as an argument */
ZEND_METHOD(ReflectionObject, __construct)
{
	reflection_class_object_ctor(INTERNAL_FUNCTION_PARAM_PASSTHRU, 1);
}
/* }}} */

/* {{{ Constructor. Throws an Exception in case the given property does not exist */
ZEND_METHOD(ReflectionProperty, __construct)
{
	zend_string *classname_str;
	zend_object *classname_obj;
	zend_string *name;
	int dynam_prop = 0;
	zval *object;
	reflection_object *intern;
	zend_class_entry *ce;
	zend_property_info *property_info = NULL;
	property_reference *reference;

	ZEND_PARSE_PARAMETERS_START(2, 2)
		Z_PARAM_OBJ_OR_STR(classname_obj, classname_str)
		Z_PARAM_STR(name)
	ZEND_PARSE_PARAMETERS_END();

	object = ZEND_THIS;
	intern = Z_REFLECTION_P(object);

	if (classname_obj) {
		ce = classname_obj->ce;
	} else {
		if ((ce = zend_lookup_class(classname_str)) == NULL) {
			zend_throw_exception_ex(reflection_exception_ptr, 0, "Class \"%s\" does not exist", ZSTR_VAL(classname_str));
			RETURN_THROWS();
		}
	}

	property_info = zend_hash_find_ptr(&ce->properties_info, name);
	if (property_info == NULL
	 || ((property_info->flags & ZEND_ACC_PRIVATE)
	  && property_info->ce != ce)) {
		/* Check for dynamic properties */
		if (property_info == NULL && classname_obj) {
			if (zend_hash_exists(classname_obj->handlers->get_properties(classname_obj), name)) {
				dynam_prop = 1;
			}
		}
		if (dynam_prop == 0) {
			zend_throw_exception_ex(reflection_exception_ptr, 0, "Property %s::$%s does not exist", ZSTR_VAL(ce->name), ZSTR_VAL(name));
			RETURN_THROWS();
		}
	}

	ZVAL_STR_COPY(reflection_prop_name(object), name);
	if (dynam_prop == 0) {
		ZVAL_STR_COPY(reflection_prop_class(object), property_info->ce->name);
	} else {
		ZVAL_STR_COPY(reflection_prop_class(object), ce->name);
	}

	reference = (property_reference*) emalloc(sizeof(property_reference));
	reference->prop = dynam_prop ? NULL : property_info;
	reference->unmangled_name = zend_string_copy(name);
	intern->ptr = reference;
	intern->ref_type = REF_TYPE_PROPERTY;
	intern->ce = ce;
}
/* }}} */

/* {{{ Returns a string representation */
ZEND_METHOD(ReflectionProperty, __toString)
{
	reflection_object *intern;
	property_reference *ref;
	smart_str str = {0};

	if (zend_parse_parameters_none() == FAILURE) {
		RETURN_THROWS();
	}
	GET_REFLECTION_OBJECT_PTR(ref);
	_property_string(&str, ref->prop, ZSTR_VAL(ref->unmangled_name), "");
	RETURN_STR(smart_str_extract(&str));
}
/* }}} */

/* {{{ Returns the class' name */
ZEND_METHOD(ReflectionProperty, getName)
{
	reflection_object *intern;
	property_reference *ref;

	if (zend_parse_parameters_none() == FAILURE) {
		RETURN_THROWS();
	}

	GET_REFLECTION_OBJECT_PTR(ref);
	RETURN_STR_COPY(ref->unmangled_name);
}
/* }}} */

static void _property_check_flag(INTERNAL_FUNCTION_PARAMETERS, int mask) /* {{{ */
{
	reflection_object *intern;
	property_reference *ref;

	if (zend_parse_parameters_none() == FAILURE) {
		RETURN_THROWS();
	}
	GET_REFLECTION_OBJECT_PTR(ref);
	RETURN_BOOL(prop_get_flags(ref) & mask);
}
/* }}} */

/* {{{ Returns whether this property is public */
ZEND_METHOD(ReflectionProperty, isPublic)
{
	_property_check_flag(INTERNAL_FUNCTION_PARAM_PASSTHRU, ZEND_ACC_PUBLIC);
}
/* }}} */

/* {{{ Returns whether this property is private */
ZEND_METHOD(ReflectionProperty, isPrivate)
{
	_property_check_flag(INTERNAL_FUNCTION_PARAM_PASSTHRU, ZEND_ACC_PRIVATE);
}
/* }}} */

/* {{{ Returns whether this property is protected */
ZEND_METHOD(ReflectionProperty, isProtected)
{
	_property_check_flag(INTERNAL_FUNCTION_PARAM_PASSTHRU, ZEND_ACC_PROTECTED);
}
/* }}} */

/* {{{ Returns whether this property is static */
ZEND_METHOD(ReflectionProperty, isStatic)
{
	_property_check_flag(INTERNAL_FUNCTION_PARAM_PASSTHRU, ZEND_ACC_STATIC);
}
/* }}} */

ZEND_METHOD(ReflectionProperty, isReadOnly)
{
	_property_check_flag(INTERNAL_FUNCTION_PARAM_PASSTHRU, ZEND_ACC_READONLY);
}

/* {{{ Returns whether this property is default (declared at compilation time). */
ZEND_METHOD(ReflectionProperty, isDefault)
{
	reflection_object *intern;
	property_reference *ref;

	if (zend_parse_parameters_none() == FAILURE) {
		RETURN_THROWS();
	}
	GET_REFLECTION_OBJECT_PTR(ref);
	RETURN_BOOL(ref->prop != NULL);
}
/* }}} */

/* {{{ Returns whether this property has been promoted from a constructor */
ZEND_METHOD(ReflectionProperty, isPromoted)
{
	_property_check_flag(INTERNAL_FUNCTION_PARAM_PASSTHRU, ZEND_ACC_PROMOTED);
}
/* }}} */

/* {{{ Returns a bitfield of the access modifiers for this property */
ZEND_METHOD(ReflectionProperty, getModifiers)
{
	reflection_object *intern;
	property_reference *ref;
	uint32_t keep_flags = ZEND_ACC_PPP_MASK | ZEND_ACC_STATIC | ZEND_ACC_READONLY;

	if (zend_parse_parameters_none() == FAILURE) {
		RETURN_THROWS();
	}
	GET_REFLECTION_OBJECT_PTR(ref);

	RETURN_LONG(prop_get_flags(ref) & keep_flags);
}
/* }}} */

/* {{{ Returns this property's value */
ZEND_METHOD(ReflectionProperty, getValue)
{
	reflection_object *intern;
	property_reference *ref;
	zval *object = NULL;
	zval *member_p = NULL;

	if (zend_parse_parameters(ZEND_NUM_ARGS(), "|o!", &object) == FAILURE) {
		RETURN_THROWS();
	}

	GET_REFLECTION_OBJECT_PTR(ref);

	if (prop_get_flags(ref) & ZEND_ACC_STATIC) {
		member_p = zend_read_static_property_ex(intern->ce, ref->unmangled_name, 0);
		if (member_p) {
			RETURN_COPY_DEREF(member_p);
		}
	} else {
		zval rv;

		if (!object) {
			zend_argument_type_error(1, "must be provided for instance properties");
			RETURN_THROWS();
		}

		/* TODO: Should this always use intern->ce? */
		if (!instanceof_function(Z_OBJCE_P(object), ref->prop ? ref->prop->ce : intern->ce)) {
			_DO_THROW("Given object is not an instance of the class this property was declared in");
			RETURN_THROWS();
		}

		member_p = zend_read_property_ex(intern->ce, Z_OBJ_P(object), ref->unmangled_name, 0, &rv);
		if (member_p != &rv) {
			RETURN_COPY_DEREF(member_p);
		} else {
			if (Z_ISREF_P(member_p)) {
				zend_unwrap_reference(member_p);
			}
			RETURN_COPY_VALUE(member_p);
		}
	}
}
/* }}} */

/* {{{ Sets this property's value */
ZEND_METHOD(ReflectionProperty, setValue)
{
	reflection_object *intern;
	property_reference *ref;
	zval *object;
	zval *value;
	zval *tmp;

	GET_REFLECTION_OBJECT_PTR(ref);

	if (prop_get_flags(ref) & ZEND_ACC_STATIC) {
		if (zend_parse_parameters_ex(ZEND_PARSE_PARAMS_QUIET, ZEND_NUM_ARGS(), "z", &value) == FAILURE) {
			if (zend_parse_parameters(ZEND_NUM_ARGS(), "zz", &tmp, &value) == FAILURE) {
				RETURN_THROWS();
			}
		}

		zend_update_static_property_ex(intern->ce, ref->unmangled_name, value);
	} else {
		if (zend_parse_parameters(ZEND_NUM_ARGS(), "oz", &object, &value) == FAILURE) {
			RETURN_THROWS();
		}

		zend_update_property_ex(intern->ce, Z_OBJ_P(object), ref->unmangled_name, value);
	}
}
/* }}} */

/* {{{ Returns this property's value */
ZEND_METHOD(ReflectionProperty, isInitialized)
{
	reflection_object *intern;
	property_reference *ref;
	zval *object = NULL;
	zval *member_p = NULL;

	if (zend_parse_parameters(ZEND_NUM_ARGS(), "|o!", &object) == FAILURE) {
		RETURN_THROWS();
	}

	GET_REFLECTION_OBJECT_PTR(ref);

	if (prop_get_flags(ref) & ZEND_ACC_STATIC) {
		member_p = zend_read_static_property_ex(intern->ce, ref->unmangled_name, 1);
		if (member_p) {
			RETURN_BOOL(!Z_ISUNDEF_P(member_p));
		}
		RETURN_FALSE;
	} else {
		zend_class_entry *old_scope;
		int retval;

		if (!object) {
			zend_argument_type_error(1, "must be provided for instance properties");
			RETURN_THROWS();
		}

		/* TODO: Should this always use intern->ce? */
		if (!instanceof_function(Z_OBJCE_P(object), ref->prop ? ref->prop->ce : intern->ce)) {
			_DO_THROW("Given object is not an instance of the class this property was declared in");
			RETURN_THROWS();
		}

		old_scope = EG(fake_scope);
		EG(fake_scope) = intern->ce;
		retval = Z_OBJ_HT_P(object)->has_property(Z_OBJ_P(object), ref->unmangled_name, ZEND_PROPERTY_EXISTS, NULL);
		EG(fake_scope) = old_scope;

		RETVAL_BOOL(retval);
	}
}
/* }}} */

/* {{{ Get the declaring class */
ZEND_METHOD(ReflectionProperty, getDeclaringClass)
{
	reflection_object *intern;
	property_reference *ref;
	zend_class_entry *ce;

	if (zend_parse_parameters_none() == FAILURE) {
		RETURN_THROWS();
	}
	GET_REFLECTION_OBJECT_PTR(ref);

	ce = ref->prop ? ref->prop->ce : intern->ce;
	zend_reflection_class_factory(ce, return_value);
}
/* }}} */

/* {{{ Returns the doc comment for this property */
ZEND_METHOD(ReflectionProperty, getDocComment)
{
	reflection_object *intern;
	property_reference *ref;

	if (zend_parse_parameters_none() == FAILURE) {
		RETURN_THROWS();
	}
	GET_REFLECTION_OBJECT_PTR(ref);
	if (ref->prop && ref->prop->doc_comment) {
		RETURN_STR_COPY(ref->prop->doc_comment);
	}
	RETURN_FALSE;
}
/* }}} */

/* {{{ Returns the attributes of this property */
ZEND_METHOD(ReflectionProperty, getAttributes)
{
	reflection_object *intern;
	property_reference *ref;

	GET_REFLECTION_OBJECT_PTR(ref);

	if (ref->prop == NULL) {
		RETURN_EMPTY_ARRAY();
	}

	reflect_attributes(INTERNAL_FUNCTION_PARAM_PASSTHRU,
		ref->prop->attributes, 0, ref->prop->ce, ZEND_ATTRIBUTE_TARGET_PROPERTY,
		ref->prop->ce->type == ZEND_USER_CLASS ? ref->prop->ce->info.user.filename : NULL);
}
/* }}} */

/* {{{ Sets whether non-public properties can be requested */
ZEND_METHOD(ReflectionProperty, setAccessible)
{
	bool visible;

	if (zend_parse_parameters(ZEND_NUM_ARGS(), "b", &visible) == FAILURE) {
		RETURN_THROWS();
	}
}
/* }}} */

/* {{{ Returns the type associated with the property */
ZEND_METHOD(ReflectionProperty, getType)
{
	reflection_object *intern;
	property_reference *ref;

	if (zend_parse_parameters_none() == FAILURE) {
		RETURN_THROWS();
	}

	GET_REFLECTION_OBJECT_PTR(ref);

	if (!ref->prop || !ZEND_TYPE_IS_SET(ref->prop->type)) {
		RETURN_NULL();
	}

	reflection_type_factory(ref->prop->type, return_value, 1);
}
/* }}} */

/* {{{ Returns whether property has a type */
ZEND_METHOD(ReflectionProperty, hasType)
{
	reflection_object *intern;
	property_reference *ref;

	if (zend_parse_parameters_none() == FAILURE) {
		RETURN_THROWS();
	}

	GET_REFLECTION_OBJECT_PTR(ref);

	RETVAL_BOOL(ref->prop && ZEND_TYPE_IS_SET(ref->prop->type));
}
/* }}} */

/* {{{ Returns whether property has a default value */
ZEND_METHOD(ReflectionProperty, hasDefaultValue)
{
	reflection_object *intern;
	property_reference *ref;
	zend_property_info *prop_info;
	zval *prop;

	if (zend_parse_parameters_none() == FAILURE) {
		RETURN_THROWS();
	}

	GET_REFLECTION_OBJECT_PTR(ref);

	prop_info = ref->prop;

	if (prop_info == NULL) {
		RETURN_FALSE;
	}

	prop = property_get_default(prop_info);
	RETURN_BOOL(!Z_ISUNDEF_P(prop));
}
/* }}} */

/* {{{ Returns the default value of a property */
ZEND_METHOD(ReflectionProperty, getDefaultValue)
{
	reflection_object *intern;
	property_reference *ref;
	zend_property_info *prop_info;
	zval *prop;

	if (zend_parse_parameters_none() == FAILURE) {
		RETURN_THROWS();
	}

	GET_REFLECTION_OBJECT_PTR(ref);

	prop_info = ref->prop;

	if (prop_info == NULL) {
		return; // throw exception?
	}

	prop = property_get_default(prop_info);
	if (Z_ISUNDEF_P(prop)) {
		return;
	}

	/* copy: enforce read only access */
	ZVAL_DEREF(prop);
	ZVAL_COPY_OR_DUP(return_value, prop);

	/* this is necessary to make it able to work with default array
	* properties, returned to user */
	if (Z_TYPE_P(return_value) == IS_CONSTANT_AST) {
		if (UNEXPECTED(zval_update_constant_ex(return_value, prop_info->ce) != SUCCESS)) {
			RETURN_THROWS();
		}
	}
}
/* }}} */

/* {{{ Constructor. Throws an Exception in case the given extension does not exist */
ZEND_METHOD(ReflectionExtension, __construct)
{
	zval *object;
	char *lcname;
	reflection_object *intern;
	zend_module_entry *module;
	char *name_str;
	size_t name_len;
	ALLOCA_FLAG(use_heap)

	if (zend_parse_parameters(ZEND_NUM_ARGS(), "s", &name_str, &name_len) == FAILURE) {
		RETURN_THROWS();
	}

	object = ZEND_THIS;
	intern = Z_REFLECTION_P(object);
	lcname = do_alloca(name_len + 1, use_heap);
	zend_str_tolower_copy(lcname, name_str, name_len);
	if ((module = zend_hash_str_find_ptr(&module_registry, lcname, name_len)) == NULL) {
		free_alloca(lcname, use_heap);
		zend_throw_exception_ex(reflection_exception_ptr, 0,
			"Extension \"%s\" does not exist", name_str);
		RETURN_THROWS();
	}
	free_alloca(lcname, use_heap);
	ZVAL_STRING(reflection_prop_name(object), module->name);
	intern->ptr = module;
	intern->ref_type = REF_TYPE_OTHER;
	intern->ce = NULL;
}
/* }}} */

/* {{{ Returns a string representation */
ZEND_METHOD(ReflectionExtension, __toString)
{
	reflection_object *intern;
	zend_module_entry *module;
	smart_str str = {0};

	if (zend_parse_parameters_none() == FAILURE) {
		RETURN_THROWS();
	}
	GET_REFLECTION_OBJECT_PTR(module);
	_extension_string(&str, module, "");
	RETURN_STR(smart_str_extract(&str));
}
/* }}} */

/* {{{ Returns this extension's name */
ZEND_METHOD(ReflectionExtension, getName)
{
	reflection_object *intern;
	zend_module_entry *module;

	if (zend_parse_parameters_none() == FAILURE) {
		RETURN_THROWS();
	}

	GET_REFLECTION_OBJECT_PTR(module);
	RETURN_STRING(module->name);
}
/* }}} */

/* {{{ Returns this extension's version */
ZEND_METHOD(ReflectionExtension, getVersion)
{
	reflection_object *intern;
	zend_module_entry *module;

	if (zend_parse_parameters_none() == FAILURE) {
		RETURN_THROWS();
	}
	GET_REFLECTION_OBJECT_PTR(module);

	/* An extension does not necessarily have a version number */
	if (module->version == NO_VERSION_YET) {
		RETURN_NULL();
	} else {
		RETURN_STRING(module->version);
	}
}
/* }}} */

/* {{{ Returns an array of this extension's functions */
ZEND_METHOD(ReflectionExtension, getFunctions)
{
	reflection_object *intern;
	zend_module_entry *module;
	zval function;
	zend_function *fptr;

	if (zend_parse_parameters_none() == FAILURE) {
		RETURN_THROWS();
	}
	GET_REFLECTION_OBJECT_PTR(module);

	array_init(return_value);
	ZEND_HASH_FOREACH_PTR(CG(function_table), fptr) {
		if (fptr->common.type==ZEND_INTERNAL_FUNCTION
			&& fptr->internal_function.module == module) {
			reflection_function_factory(fptr, NULL, &function);
			zend_hash_update(Z_ARRVAL_P(return_value), fptr->common.function_name, &function);
		}
	} ZEND_HASH_FOREACH_END();
}
/* }}} */

/* {{{ Returns an associative array containing this extension's constants and their values */
ZEND_METHOD(ReflectionExtension, getConstants)
{
	reflection_object *intern;
	zend_module_entry *module;
	zend_constant *constant;

	if (zend_parse_parameters_none() == FAILURE) {
		RETURN_THROWS();
	}
	GET_REFLECTION_OBJECT_PTR(module);

	array_init(return_value);
	ZEND_HASH_FOREACH_PTR(EG(zend_constants), constant) {
		if (module->module_number == ZEND_CONSTANT_MODULE_NUMBER(constant)) {
			zval const_val;
			ZVAL_COPY_OR_DUP(&const_val, &constant->value);
			zend_hash_update(Z_ARRVAL_P(return_value), constant->name, &const_val);
		}
	} ZEND_HASH_FOREACH_END();
}
/* }}} */

/* {{{ _addinientry */
static void _addinientry(zend_ini_entry *ini_entry, zval *retval, int number)
{
	if (number == ini_entry->module_number) {
		zval zv;
		if (ini_entry->value) {
			ZVAL_STR_COPY(&zv, ini_entry->value);
		} else {
			ZVAL_NULL(&zv);
		}
		zend_symtable_update(Z_ARRVAL_P(retval), ini_entry->name, &zv);
	}
}
/* }}} */

/* {{{ Returns an associative array containing this extension's INI entries and their values */
ZEND_METHOD(ReflectionExtension, getINIEntries)
{
	reflection_object *intern;
	zend_module_entry *module;
	zend_ini_entry *ini_entry;

	if (zend_parse_parameters_none() == FAILURE) {
		RETURN_THROWS();
	}
	GET_REFLECTION_OBJECT_PTR(module);

	array_init(return_value);
	ZEND_HASH_FOREACH_PTR(EG(ini_directives), ini_entry) {
		_addinientry(ini_entry, return_value, module->module_number);
	} ZEND_HASH_FOREACH_END();
}
/* }}} */

/* {{{ add_extension_class */
static void add_extension_class(zend_class_entry *ce, zend_string *key, zval *class_array, zend_module_entry *module, bool add_reflection_class)
{
	if (ce->type == ZEND_INTERNAL_CLASS && ce->info.internal.module && !strcasecmp(ce->info.internal.module->name, module->name)) {
		zend_string *name;

		if (!zend_string_equals_ci(ce->name, key)) {
			/* This is a class alias, use alias name */
			name = key;
		} else {
			/* Use class name */
			name = ce->name;
		}
		if (add_reflection_class) {
			zval zclass;
			zend_reflection_class_factory(ce, &zclass);
			zend_hash_update(Z_ARRVAL_P(class_array), name, &zclass);
		} else {
			add_next_index_str(class_array, zend_string_copy(name));
		}
	}
}
/* }}} */

/* {{{ Returns an array containing ReflectionClass objects for all classes of this extension */
ZEND_METHOD(ReflectionExtension, getClasses)
{
	reflection_object *intern;
	zend_module_entry *module;
	zend_string *key;
	zend_class_entry *ce;

	if (zend_parse_parameters_none() == FAILURE) {
		RETURN_THROWS();
	}
	GET_REFLECTION_OBJECT_PTR(module);

	array_init(return_value);
	ZEND_HASH_FOREACH_STR_KEY_PTR(EG(class_table), key, ce) {
		add_extension_class(ce, key, return_value, module, 1);
	} ZEND_HASH_FOREACH_END();
}
/* }}} */

/* {{{ Returns an array containing all names of all classes of this extension */
ZEND_METHOD(ReflectionExtension, getClassNames)
{
	reflection_object *intern;
	zend_module_entry *module;
	zend_string *key;
	zend_class_entry *ce;

	if (zend_parse_parameters_none() == FAILURE) {
		RETURN_THROWS();
	}
	GET_REFLECTION_OBJECT_PTR(module);

	array_init(return_value);
	ZEND_HASH_FOREACH_STR_KEY_PTR(EG(class_table), key, ce) {
		add_extension_class(ce, key, return_value, module, 0);
	} ZEND_HASH_FOREACH_END();
}
/* }}} */

/* {{{ Returns an array containing all names of all extensions this extension depends on */
ZEND_METHOD(ReflectionExtension, getDependencies)
{
	reflection_object *intern;
	zend_module_entry *module;
	const zend_module_dep *dep;

	if (zend_parse_parameters_none() == FAILURE) {
		RETURN_THROWS();
	}
	GET_REFLECTION_OBJECT_PTR(module);

	dep = module->deps;

	if (!dep)
	{
		RETURN_EMPTY_ARRAY();
	}

	array_init(return_value);
	while(dep->name) {
		zend_string *relation;
		char *rel_type;
		size_t len = 0;

		switch(dep->type) {
			case MODULE_DEP_REQUIRED:
				rel_type = "Required";
				len += sizeof("Required") - 1;
				break;
			case MODULE_DEP_CONFLICTS:
				rel_type = "Conflicts";
				len += sizeof("Conflicts") - 1;
				break;
			case MODULE_DEP_OPTIONAL:
				rel_type = "Optional";
				len += sizeof("Optional") - 1;
				break;
			default:
				rel_type = "Error"; /* shouldn't happen */
				len += sizeof("Error") - 1;
				break;
		}

		if (dep->rel) {
			len += strlen(dep->rel) + 1;
		}

		if (dep->version) {
			len += strlen(dep->version) + 1;
		}

		relation = zend_string_alloc(len, 0);
		snprintf(ZSTR_VAL(relation), ZSTR_LEN(relation) + 1, "%s%s%s%s%s",
						rel_type,
						dep->rel ? " " : "",
						dep->rel ? dep->rel : "",
						dep->version ? " " : "",
						dep->version ? dep->version : "");
		add_assoc_str(return_value, dep->name, relation);
		dep++;
	}
}
/* }}} */

/* {{{ Prints phpinfo block for the extension */
ZEND_METHOD(ReflectionExtension, info)
{
	reflection_object *intern;
	zend_module_entry *module;

	if (zend_parse_parameters_none() == FAILURE) {
		RETURN_THROWS();
	}
	GET_REFLECTION_OBJECT_PTR(module);

	php_info_print_module(module);
}
/* }}} */

/* {{{ Returns whether this extension is persistent */
ZEND_METHOD(ReflectionExtension, isPersistent)
{
	reflection_object *intern;
	zend_module_entry *module;

	if (zend_parse_parameters_none() == FAILURE) {
		RETURN_THROWS();
	}
	GET_REFLECTION_OBJECT_PTR(module);

	RETURN_BOOL(module->type == MODULE_PERSISTENT);
}
/* }}} */

/* {{{ Returns whether this extension is temporary */
ZEND_METHOD(ReflectionExtension, isTemporary)
{
	reflection_object *intern;
	zend_module_entry *module;

	if (zend_parse_parameters_none() == FAILURE) {
		RETURN_THROWS();
	}
	GET_REFLECTION_OBJECT_PTR(module);

	RETURN_BOOL(module->type == MODULE_TEMPORARY);
}
/* }}} */

/* {{{ Constructor. Throws an Exception in case the given Zend extension does not exist */
ZEND_METHOD(ReflectionZendExtension, __construct)
{
	zval *object;
	reflection_object *intern;
	zend_extension *extension;
	char *name_str;
	size_t name_len;

	if (zend_parse_parameters(ZEND_NUM_ARGS(), "s", &name_str, &name_len) == FAILURE) {
		RETURN_THROWS();
	}

	object = ZEND_THIS;
	intern = Z_REFLECTION_P(object);

	extension = zend_get_extension(name_str);
	if (!extension) {
		zend_throw_exception_ex(reflection_exception_ptr, 0,
				"Zend Extension \"%s\" does not exist", name_str);
		RETURN_THROWS();
	}
	ZVAL_STRING(reflection_prop_name(object), extension->name);
	intern->ptr = extension;
	intern->ref_type = REF_TYPE_OTHER;
	intern->ce = NULL;
}
/* }}} */

/* {{{ Returns a string representation */
ZEND_METHOD(ReflectionZendExtension, __toString)
{
	reflection_object *intern;
	zend_extension *extension;
	smart_str str = {0};

	if (zend_parse_parameters_none() == FAILURE) {
		RETURN_THROWS();
	}
	GET_REFLECTION_OBJECT_PTR(extension);
	_zend_extension_string(&str, extension, "");
	RETURN_STR(smart_str_extract(&str));
}
/* }}} */

/* {{{ Returns the name of this Zend extension */
ZEND_METHOD(ReflectionZendExtension, getName)
{
	reflection_object *intern;
	zend_extension *extension;

	if (zend_parse_parameters_none() == FAILURE) {
		RETURN_THROWS();
	}
	GET_REFLECTION_OBJECT_PTR(extension);

	RETURN_STRING(extension->name);
}
/* }}} */

/* {{{ Returns the version information of this Zend extension */
ZEND_METHOD(ReflectionZendExtension, getVersion)
{
	reflection_object *intern;
	zend_extension *extension;

	if (zend_parse_parameters_none() == FAILURE) {
		RETURN_THROWS();
	}
	GET_REFLECTION_OBJECT_PTR(extension);

	if (extension->version) {
		RETURN_STRING(extension->version);
	} else {
		RETURN_EMPTY_STRING();
	}
}
/* }}} */

/* {{{ Returns the name of this Zend extension's author */
ZEND_METHOD(ReflectionZendExtension, getAuthor)
{
	reflection_object *intern;
	zend_extension *extension;

	if (zend_parse_parameters_none() == FAILURE) {
		RETURN_THROWS();
	}
	GET_REFLECTION_OBJECT_PTR(extension);

	if (extension->author) {
		RETURN_STRING(extension->author);
	} else {
		RETURN_EMPTY_STRING();
	}
}
/* }}} */

/* {{{ Returns this Zend extension's URL*/
ZEND_METHOD(ReflectionZendExtension, getURL)
{
	reflection_object *intern;
	zend_extension *extension;

	if (zend_parse_parameters_none() == FAILURE) {
		RETURN_THROWS();
	}
	GET_REFLECTION_OBJECT_PTR(extension);

	if (extension->URL) {
		RETURN_STRING(extension->URL);
	} else {
		RETURN_EMPTY_STRING();
	}
}
/* }}} */

/* {{{ Returns this Zend extension's copyright information */
ZEND_METHOD(ReflectionZendExtension, getCopyright)
{
	reflection_object *intern;
	zend_extension *extension;

	if (zend_parse_parameters_none() == FAILURE) {
		RETURN_THROWS();
	}
	GET_REFLECTION_OBJECT_PTR(extension);

	if (extension->copyright) {
		RETURN_STRING(extension->copyright);
	} else {
		RETURN_EMPTY_STRING();
	}
}
/* }}} */

/* {{{     Dummy constructor -- always throws ReflectionExceptions. */
ZEND_METHOD(ReflectionReference, __construct)
{
	_DO_THROW(
		"Cannot directly instantiate ReflectionReference. "
		"Use ReflectionReference::fromArrayElement() instead"
	);
}
/* }}} */

static bool is_ignorable_reference(HashTable *ht, zval *ref) {
	if (Z_REFCOUNT_P(ref) != 1) {
		return 0;
	}

	/* Directly self-referential arrays are treated as proper references
	 * in zend_array_dup() despite rc=1. */
	return Z_TYPE_P(Z_REFVAL_P(ref)) != IS_ARRAY || Z_ARRVAL_P(Z_REFVAL_P(ref)) != ht;
}

/* {{{     Create ReflectionReference for array item. Returns null if not a reference. */
ZEND_METHOD(ReflectionReference, fromArrayElement)
{
	HashTable *ht;
	zval *item;
	zend_string *string_key = NULL;
	zend_long int_key = 0;
	reflection_object *intern;

	ZEND_PARSE_PARAMETERS_START(2, 2)
		Z_PARAM_ARRAY_HT(ht)
		Z_PARAM_STR_OR_LONG(string_key, int_key)
	ZEND_PARSE_PARAMETERS_END();

	if (string_key) {
		item = zend_hash_find(ht, string_key);
	} else {
		item = zend_hash_index_find(ht, int_key);
	}

	if (!item) {
		_DO_THROW("Array key not found");
		RETURN_THROWS();
	}

	if (Z_TYPE_P(item) != IS_REFERENCE || is_ignorable_reference(ht, item)) {
		RETURN_NULL();
	}

	object_init_ex(return_value, reflection_reference_ptr);
	intern = Z_REFLECTION_P(return_value);
	ZVAL_COPY(&intern->obj, item);
	intern->ref_type = REF_TYPE_OTHER;
}
/* }}} */

/* {{{     Returns a unique identifier for the reference.
 *     The format of the return value is unspecified and may change. */
ZEND_METHOD(ReflectionReference, getId)
{
	reflection_object *intern;
	unsigned char digest[20];
	PHP_SHA1_CTX context;

	if (zend_parse_parameters_none() == FAILURE) {
		RETURN_THROWS();
	}

	intern = Z_REFLECTION_P(getThis());
	if (Z_TYPE(intern->obj) != IS_REFERENCE) {
		_DO_THROW("Corrupted ReflectionReference object");
		RETURN_THROWS();
	}

	if (!REFLECTION_G(key_initialized)) {
		if (php_random_bytes_throw(&REFLECTION_G(key), 16) == FAILURE) {
			RETURN_THROWS();
		}

		REFLECTION_G(key_initialized) = 1;
	}

	/* SHA1(ref || key) to avoid directly exposing memory addresses. */
	PHP_SHA1Init(&context);
	PHP_SHA1Update(&context, (unsigned char *) &Z_REF(intern->obj), sizeof(zend_reference *));
	PHP_SHA1Update(&context, REFLECTION_G(key), REFLECTION_KEY_LEN);
	PHP_SHA1Final(digest, &context);

	RETURN_STRINGL((char *) digest, sizeof(digest));
}
/* }}} */

ZEND_METHOD(ReflectionAttribute, __construct)
{
}

ZEND_METHOD(ReflectionAttribute, __clone)
{
	/* Should never be executable */
	_DO_THROW("Cannot clone object using __clone()");
}

/* {{{ Returns a string representation */
ZEND_METHOD(ReflectionAttribute, __toString)
{
	reflection_object *intern;
	attribute_reference *attr;

	if (zend_parse_parameters_none() == FAILURE) {
		RETURN_THROWS();
	}

	GET_REFLECTION_OBJECT_PTR(attr);

	smart_str str = {0};
	smart_str_appends(&str, "Attribute [ ");
	smart_str_append(&str, attr->data->name);
	smart_str_appends(&str, " ]");

	if (attr->data->argc > 0) {
		smart_str_appends(&str, " {\n");
		smart_str_append_printf(&str, "  - Arguments [%d] {\n", attr->data->argc);

		for (uint32_t i = 0; i < attr->data->argc; i++) {
			smart_str_append_printf(&str, "    Argument #%d [ ", i);
			if (attr->data->args[i].name != NULL) {
				smart_str_append(&str, attr->data->args[i].name);
				smart_str_appends(&str, " = ");
			}

			if (format_default_value(&str, &attr->data->args[i].value) == FAILURE) {
				smart_str_free(&str);
				RETURN_THROWS();
			}

			smart_str_appends(&str, " ]\n");
		}
		smart_str_appends(&str, "  }\n");

		smart_str_appends(&str, "}\n");
	} else {
		smart_str_appendc(&str, '\n');
	}

	RETURN_STR(smart_str_extract(&str));
}
/* }}} */

/* {{{ *	   Returns the name of the attribute */
ZEND_METHOD(ReflectionAttribute, getName)
{
	reflection_object *intern;
	attribute_reference *attr;

	if (zend_parse_parameters_none() == FAILURE) {
		RETURN_THROWS();
	}
	GET_REFLECTION_OBJECT_PTR(attr);

	RETURN_STR_COPY(attr->data->name);
}
/* }}} */

/* {{{ *	   Returns the target of the attribute */
ZEND_METHOD(ReflectionAttribute, getTarget)
{
	reflection_object *intern;
	attribute_reference *attr;

	if (zend_parse_parameters_none() == FAILURE) {
		RETURN_THROWS();
	}
	GET_REFLECTION_OBJECT_PTR(attr);

	RETURN_LONG(attr->target);
}
/* }}} */

/* {{{ *	   Returns true if the attribute is repeated */
ZEND_METHOD(ReflectionAttribute, isRepeated)
{
	reflection_object *intern;
	attribute_reference *attr;

	if (zend_parse_parameters_none() == FAILURE) {
		RETURN_THROWS();
	}
	GET_REFLECTION_OBJECT_PTR(attr);

	RETURN_BOOL(zend_is_attribute_repeated(attr->attributes, attr->data));
}
/* }}} */

/* {{{ *	   Returns the arguments passed to the attribute */
ZEND_METHOD(ReflectionAttribute, getArguments)
{
	reflection_object *intern;
	attribute_reference *attr;

	zval tmp;
	uint32_t i;

	if (zend_parse_parameters_none() == FAILURE) {
		RETURN_THROWS();
	}
	GET_REFLECTION_OBJECT_PTR(attr);

	array_init(return_value);

	for (i = 0; i < attr->data->argc; i++) {
		if (FAILURE == zend_get_attribute_value(&tmp, attr->data, i, attr->scope)) {
			RETURN_THROWS();
		}

		if (attr->data->args[i].name) {
			/* We ensured at compile-time that there are no duplicate parameter names. */
			zend_hash_add_new(Z_ARRVAL_P(return_value), attr->data->args[i].name, &tmp);
		} else {
			add_next_index_zval(return_value, &tmp);
		}
	}
}
/* }}} */

static int call_attribute_constructor(
	zend_attribute *attr, zend_class_entry *ce, zend_object *obj,
	zval *args, uint32_t argc, HashTable *named_params, zend_string *filename)
{
	zend_function *ctor = ce->constructor;
	zend_execute_data *call = NULL;
	ZEND_ASSERT(ctor != NULL);

	if (!(ctor->common.fn_flags & ZEND_ACC_PUBLIC)) {
		zend_throw_error(NULL, "Attribute constructor of class %s must be public", ZSTR_VAL(ce->name));
		return FAILURE;
	}

	if (filename) {
		/* Set up dummy call frame that makes it look like the attribute was invoked
		 * from where it occurs in the code. */
		zend_function dummy_func;
		zend_op *opline;

		memset(&dummy_func, 0, sizeof(zend_function));

		call = zend_vm_stack_push_call_frame_ex(
			ZEND_MM_ALIGNED_SIZE_EX(sizeof(zend_execute_data), sizeof(zval)) +
			ZEND_MM_ALIGNED_SIZE_EX(sizeof(zend_op), sizeof(zval)) +
			ZEND_MM_ALIGNED_SIZE_EX(sizeof(zend_function), sizeof(zval)),
			0, &dummy_func, 0, NULL);

		opline = (zend_op*)(call + 1);
		memset(opline, 0, sizeof(zend_op));
		opline->opcode = ZEND_DO_FCALL;
		opline->lineno = attr->lineno;

		call->opline = opline;
		call->call = NULL;
		call->return_value = NULL;
		call->func = (zend_function*)(call->opline + 1);
		call->prev_execute_data = EG(current_execute_data);

		memset(call->func, 0, sizeof(zend_function));
		call->func->type = ZEND_USER_FUNCTION;
		call->func->op_array.fn_flags =
			attr->flags & ZEND_ATTRIBUTE_STRICT_TYPES ? ZEND_ACC_STRICT_TYPES : 0;
		call->func->op_array.fn_flags |= ZEND_ACC_CALL_VIA_TRAMPOLINE;
		call->func->op_array.filename = filename;

		EG(current_execute_data) = call;
	}

	zend_call_known_function(ctor, obj, obj->ce, NULL, argc, args, named_params);

	if (filename) {
		EG(current_execute_data) = call->prev_execute_data;
		zend_vm_stack_free_call_frame(call);
	}

	if (EG(exception)) {
		zend_object_store_ctor_failed(obj);
		return FAILURE;
	}

	return SUCCESS;
}

static void attribute_ctor_cleanup(
		zval *obj, zval *args, uint32_t argc, HashTable *named_params) /* {{{ */
{
	if (obj) {
		zval_ptr_dtor(obj);
	}

	if (args) {
		uint32_t i;

		for (i = 0; i < argc; i++) {
			zval_ptr_dtor(&args[i]);
		}

		efree(args);
	}

	if (named_params) {
		zend_array_destroy(named_params);
	}
}
/* }}} */

/* {{{ *	   Returns the attribute as an object */
ZEND_METHOD(ReflectionAttribute, newInstance)
{
	reflection_object *intern;
	attribute_reference *attr;
	zend_attribute *marker;

	zend_class_entry *ce;
	zval obj;

	zval *args = NULL;
	HashTable *named_params = NULL;

	if (zend_parse_parameters_none() == FAILURE) {
		RETURN_THROWS();
	}

	GET_REFLECTION_OBJECT_PTR(attr);

	if (NULL == (ce = zend_lookup_class(attr->data->name))) {
		zend_throw_error(NULL, "Attribute class \"%s\" not found", ZSTR_VAL(attr->data->name));
		RETURN_THROWS();
	}

	if (NULL == (marker = zend_get_attribute_str(ce->attributes, ZEND_STRL("attribute")))) {
		zend_throw_error(NULL, "Attempting to use non-attribute class \"%s\" as attribute", ZSTR_VAL(attr->data->name));
		RETURN_THROWS();
	}

	if (ce->type == ZEND_USER_CLASS) {
		uint32_t flags = ZEND_ATTRIBUTE_TARGET_ALL;

		if (marker->argc > 0) {
			zval tmp;

			if (FAILURE == zend_get_attribute_value(&tmp, marker, 0, ce)) {
				RETURN_THROWS();
			}

			flags = (uint32_t) Z_LVAL(tmp);
		}

		if (!(attr->target & flags)) {
			zend_string *location = zend_get_attribute_target_names(attr->target);
			zend_string *allowed = zend_get_attribute_target_names(flags);

			zend_throw_error(NULL, "Attribute \"%s\" cannot target %s (allowed targets: %s)",
				ZSTR_VAL(attr->data->name), ZSTR_VAL(location), ZSTR_VAL(allowed)
			);

			zend_string_release(location);
			zend_string_release(allowed);

			RETURN_THROWS();
		}

		if (!(flags & ZEND_ATTRIBUTE_IS_REPEATABLE)) {
			if (zend_is_attribute_repeated(attr->attributes, attr->data)) {
				zend_throw_error(NULL, "Attribute \"%s\" must not be repeated", ZSTR_VAL(attr->data->name));
				RETURN_THROWS();
			}
		}
	}

	if (SUCCESS != object_init_ex(&obj, ce)) {
		RETURN_THROWS();
	}

	uint32_t argc = 0;
	if (attr->data->argc) {
		args = emalloc(attr->data->argc * sizeof(zval));

		for (uint32_t i = 0; i < attr->data->argc; i++) {
			zval val;
			if (FAILURE == zend_get_attribute_value(&val, attr->data, i, attr->scope)) {
				attribute_ctor_cleanup(&obj, args, argc, named_params);
				RETURN_THROWS();
			}
			if (attr->data->args[i].name) {
				if (!named_params) {
					named_params = zend_new_array(0);
				}
				zend_hash_add_new(named_params, attr->data->args[i].name, &val);
			} else {
				ZVAL_COPY_VALUE(&args[i], &val);
				argc++;
			}
		}
	}

	if (ce->constructor) {
		if (FAILURE == call_attribute_constructor(attr->data, ce, Z_OBJ(obj), args, argc, named_params, attr->filename)) {
			attribute_ctor_cleanup(&obj, args, argc, named_params);
			RETURN_THROWS();
		}
	} else if (argc || named_params) {
		attribute_ctor_cleanup(&obj, args, argc, named_params);
		zend_throw_error(NULL, "Attribute class %s does not have a constructor, cannot pass arguments", ZSTR_VAL(ce->name));
		RETURN_THROWS();
	}

	attribute_ctor_cleanup(NULL, args, argc, named_params);

	RETURN_COPY_VALUE(&obj);
}

ZEND_METHOD(ReflectionEnum, __construct)
{
	reflection_class_object_ctor(INTERNAL_FUNCTION_PARAM_PASSTHRU, 0);
	if (EG(exception)) {
		RETURN_THROWS();
	}

	reflection_object *intern;
	zend_class_entry *ce;
	GET_REFLECTION_OBJECT_PTR(ce);

	if (!(ce->ce_flags & ZEND_ACC_ENUM)) {
		zend_throw_exception_ex(reflection_exception_ptr, -1, "Class \"%s\" is not an enum", ZSTR_VAL(ce->name));
		RETURN_THROWS();
	}
}

ZEND_METHOD(ReflectionEnum, hasCase)
{
	reflection_object *intern;
	zend_class_entry *ce;
	zend_string *name;

	if (zend_parse_parameters(ZEND_NUM_ARGS(), "S", &name) == FAILURE) {
		RETURN_THROWS();
	}

	GET_REFLECTION_OBJECT_PTR(ce);

	zend_class_constant *class_const = zend_hash_find_ptr(&ce->constants_table, name);
	if (class_const == NULL) {
		RETURN_FALSE;
	}

	RETURN_BOOL(ZEND_CLASS_CONST_FLAGS(class_const) & ZEND_CLASS_CONST_IS_CASE);
}

ZEND_METHOD(ReflectionEnum, getCase)
{
	reflection_object *intern;
	zend_class_entry *ce;
	zend_string *name;

	if (zend_parse_parameters(ZEND_NUM_ARGS(), "S", &name) == FAILURE) {
		RETURN_THROWS();
	}

	GET_REFLECTION_OBJECT_PTR(ce);

	zend_class_constant *constant = zend_hash_find_ptr(&ce->constants_table, name);
	if (constant == NULL) {
		zend_throw_exception_ex(reflection_exception_ptr, 0, "Case %s::%s does not exist", ZSTR_VAL(ce->name), ZSTR_VAL(name));
		RETURN_THROWS();
	}
	if (!(ZEND_CLASS_CONST_FLAGS(constant) & ZEND_CLASS_CONST_IS_CASE)) {
		zend_throw_exception_ex(reflection_exception_ptr, 0, "%s::%s is not a case", ZSTR_VAL(ce->name), ZSTR_VAL(name));
		RETURN_THROWS();
	}

	reflection_enum_case_factory(ce, name, constant, return_value);
}

ZEND_METHOD(ReflectionEnum, getCases)
{
	reflection_object *intern;
	zend_class_entry *ce;
	zend_string *name;
	zend_class_constant *constant;

	if (zend_parse_parameters_none() == FAILURE) {
		RETURN_THROWS();
	}

	GET_REFLECTION_OBJECT_PTR(ce);

	array_init(return_value);
	ZEND_HASH_FOREACH_STR_KEY_PTR(&ce->constants_table, name, constant) {
		if (ZEND_CLASS_CONST_FLAGS(constant) & ZEND_CLASS_CONST_IS_CASE) {
			zval class_const;
			reflection_enum_case_factory(ce, name, constant, &class_const);
			zend_hash_next_index_insert_new(Z_ARRVAL_P(return_value), &class_const);
		}
	} ZEND_HASH_FOREACH_END();
}

ZEND_METHOD(ReflectionEnum, isBacked)
{
	reflection_object *intern;
	zend_class_entry *ce;

	if (zend_parse_parameters_none() == FAILURE) {
		RETURN_THROWS();
	}

	GET_REFLECTION_OBJECT_PTR(ce);
	RETURN_BOOL(ce->enum_backing_type != IS_UNDEF);
}

ZEND_METHOD(ReflectionEnum, getBackingType)
{
	reflection_object *intern;
	zend_class_entry *ce;

	if (zend_parse_parameters_none() == FAILURE) {
		RETURN_THROWS();
	}

	GET_REFLECTION_OBJECT_PTR(ce);

	if (ce->enum_backing_type == IS_UNDEF) {
		RETURN_NULL();
	} else {
		zend_type type = ZEND_TYPE_INIT_CODE(ce->enum_backing_type, 0, 0);
		reflection_type_factory(type, return_value, 0);
	}
}

ZEND_METHOD(ReflectionEnumUnitCase, __construct)
{
	ZEND_MN(ReflectionClassConstant___construct)(INTERNAL_FUNCTION_PARAM_PASSTHRU);
	if (EG(exception)) {
		RETURN_THROWS();
	}

	reflection_object *intern;
	zend_class_constant *ref;

	GET_REFLECTION_OBJECT_PTR(ref);

	if (!(ZEND_CLASS_CONST_FLAGS(ref) & ZEND_CLASS_CONST_IS_CASE)) {
		zval *case_name = reflection_prop_name(ZEND_THIS);
		zend_throw_exception_ex(reflection_exception_ptr, 0, "Constant %s::%s is not a case", ZSTR_VAL(ref->ce->name), Z_STRVAL_P(case_name));
		RETURN_THROWS();
	}
}

ZEND_METHOD(ReflectionEnumUnitCase, getEnum)
{
	reflection_object *intern;
	zend_class_constant *ref;

	if (zend_parse_parameters_none() == FAILURE) {
		RETURN_THROWS();
	}
	GET_REFLECTION_OBJECT_PTR(ref);

	zend_reflection_class_factory(ref->ce, return_value);
}

ZEND_METHOD(ReflectionEnumBackedCase, __construct)
{
	ZEND_MN(ReflectionEnumUnitCase___construct)(INTERNAL_FUNCTION_PARAM_PASSTHRU);
	if (EG(exception)) {
		RETURN_THROWS();
	}

	reflection_object *intern;
	zend_class_constant *ref;

	GET_REFLECTION_OBJECT_PTR(ref);

	if (ref->ce->enum_backing_type == IS_UNDEF) {
		zval *case_name = reflection_prop_name(ZEND_THIS);
		zend_throw_exception_ex(reflection_exception_ptr, 0, "Enum case %s::%s is not a backed case", ZSTR_VAL(ref->ce->name), Z_STRVAL_P(case_name));
		RETURN_THROWS();
	}
}

ZEND_METHOD(ReflectionEnumBackedCase, getBackingValue)
{
	reflection_object *intern;
	zend_class_constant *ref;

	if (zend_parse_parameters_none() == FAILURE) {
		RETURN_THROWS();
	}
	GET_REFLECTION_OBJECT_PTR(ref);

	if (Z_TYPE(ref->value) == IS_CONSTANT_AST) {
		zval_update_constant_ex(&ref->value, ref->ce);
	}

	ZEND_ASSERT(intern->ce->enum_backing_type != IS_UNDEF);
	zval *member_p = zend_enum_fetch_case_value(Z_OBJ(ref->value));

	ZVAL_COPY_OR_DUP(return_value, member_p);
}

/* {{{ proto ReflectionFiber::__construct(Fiber $fiber) */
ZEND_METHOD(ReflectionFiber, __construct)
{
	zval *fiber, *object;
	reflection_object *intern;

	object = ZEND_THIS;
	intern = Z_REFLECTION_P(object);

	ZEND_PARSE_PARAMETERS_START(1, 1)
		Z_PARAM_OBJECT_OF_CLASS(fiber, zend_ce_fiber)
	ZEND_PARSE_PARAMETERS_END();

	if (intern->ce) {
		zval_ptr_dtor(&intern->obj);
	}

	intern->ref_type = REF_TYPE_FIBER;
	ZVAL_OBJ_COPY(&intern->obj, Z_OBJ_P(fiber));
	intern->ce = zend_ce_fiber;
}
/* }}} */

ZEND_METHOD(ReflectionFiber, getFiber)
{
	ZEND_PARSE_PARAMETERS_NONE();

	RETURN_OBJ_COPY(Z_OBJ(Z_REFLECTION_P(ZEND_THIS)->obj));
}

#define REFLECTION_CHECK_VALID_FIBER(fiber) do { \
		if (fiber == NULL || fiber->context.status == ZEND_FIBER_STATUS_INIT || fiber->context.status == ZEND_FIBER_STATUS_DEAD) { \
			zend_throw_error(NULL, "Cannot fetch information from a fiber that has not been started or is terminated"); \
			RETURN_THROWS(); \
		} \
	} while (0)

ZEND_METHOD(ReflectionFiber, getTrace)
{
	zend_fiber *fiber = (zend_fiber *) Z_OBJ(Z_REFLECTION_P(ZEND_THIS)->obj);
	zend_long options = DEBUG_BACKTRACE_PROVIDE_OBJECT;
	zend_execute_data *prev_execute_data;

	ZEND_PARSE_PARAMETERS_START(0, 1)
		Z_PARAM_OPTIONAL
		Z_PARAM_LONG(options);
	ZEND_PARSE_PARAMETERS_END();

	REFLECTION_CHECK_VALID_FIBER(fiber);

	prev_execute_data = fiber->stack_bottom->prev_execute_data;
	fiber->stack_bottom->prev_execute_data = NULL;

	if (EG(active_fiber) != fiber) {
		// No need to replace current execute data if within the current fiber.
		EG(current_execute_data) = fiber->execute_data;
	}

	zend_fetch_debug_backtrace(return_value, 0, options, 0);

	EG(current_execute_data) = execute_data; // Restore original execute data.
	fiber->stack_bottom->prev_execute_data = prev_execute_data; // Restore prev execute data on fiber stack.
}

ZEND_METHOD(ReflectionFiber, getExecutingLine)
{
	zend_fiber *fiber = (zend_fiber *) Z_OBJ(Z_REFLECTION_P(ZEND_THIS)->obj);
	zend_execute_data *prev_execute_data;

	ZEND_PARSE_PARAMETERS_NONE();

	REFLECTION_CHECK_VALID_FIBER(fiber);

	if (EG(active_fiber) == fiber) {
		prev_execute_data = execute_data->prev_execute_data;
	} else {
		prev_execute_data = fiber->execute_data->prev_execute_data;
	}

	RETURN_LONG(prev_execute_data->opline->lineno);
}

ZEND_METHOD(ReflectionFiber, getExecutingFile)
{
	zend_fiber *fiber = (zend_fiber *) Z_OBJ(Z_REFLECTION_P(ZEND_THIS)->obj);
	zend_execute_data *prev_execute_data;

	ZEND_PARSE_PARAMETERS_NONE();

	REFLECTION_CHECK_VALID_FIBER(fiber);

	if (EG(active_fiber) == fiber) {
		prev_execute_data = execute_data->prev_execute_data;
	} else {
		prev_execute_data = fiber->execute_data->prev_execute_data;
	}

	RETURN_STR_COPY(prev_execute_data->func->op_array.filename);
}

ZEND_METHOD(ReflectionFiber, getCallable)
{
	zend_fiber *fiber = (zend_fiber *) Z_OBJ(Z_REFLECTION_P(ZEND_THIS)->obj);

	ZEND_PARSE_PARAMETERS_NONE();

	if (fiber == NULL || fiber->context.status == ZEND_FIBER_STATUS_DEAD) {
		zend_throw_error(NULL, "Cannot fetch the callable from a fiber that has terminated"); \
		RETURN_THROWS();
	}

	RETURN_COPY(&fiber->fci.function_name);
}

/* {{{ _reflection_write_property */
static zval *_reflection_write_property(zend_object *object, zend_string *name, zval *value, void **cache_slot)
{
	if (zend_hash_exists(&object->ce->properties_info, name)
		&& (zend_string_equals_literal(name, "name") || zend_string_equals_literal(name, "class")))
	{
		zend_throw_exception_ex(reflection_exception_ptr, 0,
			"Cannot set read-only property %s::$%s", ZSTR_VAL(object->ce->name), ZSTR_VAL(name));
		return &EG(uninitialized_zval);
	}
	else
	{
		return zend_std_write_property(object, name, value, cache_slot);
	}
}
/* }}} */

PHP_MINIT_FUNCTION(reflection) /* {{{ */
{
	memcpy(&reflection_object_handlers, &std_object_handlers, sizeof(zend_object_handlers));
	reflection_object_handlers.offset = XtOffsetOf(reflection_object, zo);
	reflection_object_handlers.free_obj = reflection_free_objects_storage;
	reflection_object_handlers.clone_obj = NULL;
	reflection_object_handlers.write_property = _reflection_write_property;
	reflection_object_handlers.get_gc = reflection_get_gc;

	reflection_exception_ptr = register_class_ReflectionException(zend_ce_exception);

	reflection_ptr = register_class_Reflection();

	reflector_ptr = register_class_Reflector(zend_ce_stringable);

	reflection_function_abstract_ptr = register_class_ReflectionFunctionAbstract(reflector_ptr);
	reflection_function_abstract_ptr->create_object = reflection_objects_new;

	reflection_function_ptr = register_class_ReflectionFunction(reflection_function_abstract_ptr);
	reflection_function_ptr->create_object = reflection_objects_new;

	REGISTER_REFLECTION_CLASS_CONST_LONG(function, "IS_DEPRECATED", ZEND_ACC_DEPRECATED);

	reflection_generator_ptr = register_class_ReflectionGenerator();
	reflection_generator_ptr->create_object = reflection_objects_new;

	reflection_parameter_ptr = register_class_ReflectionParameter(reflector_ptr);
	reflection_parameter_ptr->create_object = reflection_objects_new;

	reflection_type_ptr = register_class_ReflectionType(zend_ce_stringable);
	reflection_type_ptr->create_object = reflection_objects_new;

	reflection_named_type_ptr = register_class_ReflectionNamedType(reflection_type_ptr);
	reflection_named_type_ptr->create_object = reflection_objects_new;

	reflection_union_type_ptr = register_class_ReflectionUnionType(reflection_type_ptr);
	reflection_union_type_ptr->create_object = reflection_objects_new;

	reflection_intersection_type_ptr = register_class_ReflectionIntersectionType(reflection_type_ptr);
	reflection_intersection_type_ptr->create_object = reflection_objects_new;

	reflection_method_ptr = register_class_ReflectionMethod(reflection_function_abstract_ptr);
	reflection_method_ptr->create_object = reflection_objects_new;

	REGISTER_REFLECTION_CLASS_CONST_LONG(method, "IS_STATIC", ZEND_ACC_STATIC);
	REGISTER_REFLECTION_CLASS_CONST_LONG(method, "IS_PUBLIC", ZEND_ACC_PUBLIC);
	REGISTER_REFLECTION_CLASS_CONST_LONG(method, "IS_PROTECTED", ZEND_ACC_PROTECTED);
	REGISTER_REFLECTION_CLASS_CONST_LONG(method, "IS_PRIVATE", ZEND_ACC_PRIVATE);
	REGISTER_REFLECTION_CLASS_CONST_LONG(method, "IS_ABSTRACT", ZEND_ACC_ABSTRACT);
	REGISTER_REFLECTION_CLASS_CONST_LONG(method, "IS_FINAL", ZEND_ACC_FINAL);

	reflection_class_ptr = register_class_ReflectionClass(reflector_ptr);
	reflection_class_ptr->create_object = reflection_objects_new;

	/* IS_IMPLICIT_ABSTRACT is not longer used */
	REGISTER_REFLECTION_CLASS_CONST_LONG(class, "IS_IMPLICIT_ABSTRACT", ZEND_ACC_IMPLICIT_ABSTRACT_CLASS);
	REGISTER_REFLECTION_CLASS_CONST_LONG(class, "IS_EXPLICIT_ABSTRACT", ZEND_ACC_EXPLICIT_ABSTRACT_CLASS);
	REGISTER_REFLECTION_CLASS_CONST_LONG(class, "IS_FINAL", ZEND_ACC_FINAL);

	reflection_object_ptr = register_class_ReflectionObject(reflection_class_ptr);
	reflection_object_ptr->create_object = reflection_objects_new;

	reflection_property_ptr = register_class_ReflectionProperty(reflector_ptr);
	reflection_property_ptr->create_object = reflection_objects_new;

	REGISTER_REFLECTION_CLASS_CONST_LONG(property, "IS_STATIC", ZEND_ACC_STATIC);
	REGISTER_REFLECTION_CLASS_CONST_LONG(property, "IS_READONLY", ZEND_ACC_READONLY);
	REGISTER_REFLECTION_CLASS_CONST_LONG(property, "IS_PUBLIC", ZEND_ACC_PUBLIC);
	REGISTER_REFLECTION_CLASS_CONST_LONG(property, "IS_PROTECTED", ZEND_ACC_PROTECTED);
	REGISTER_REFLECTION_CLASS_CONST_LONG(property, "IS_PRIVATE", ZEND_ACC_PRIVATE);

	reflection_class_constant_ptr = register_class_ReflectionClassConstant(reflector_ptr);
	reflection_class_constant_ptr->create_object = reflection_objects_new;

	REGISTER_REFLECTION_CLASS_CONST_LONG(class_constant, "IS_PUBLIC", ZEND_ACC_PUBLIC);
	REGISTER_REFLECTION_CLASS_CONST_LONG(class_constant, "IS_PROTECTED", ZEND_ACC_PROTECTED);
	REGISTER_REFLECTION_CLASS_CONST_LONG(class_constant, "IS_PRIVATE", ZEND_ACC_PRIVATE);
	REGISTER_REFLECTION_CLASS_CONST_LONG(class_constant, "IS_FINAL", ZEND_ACC_FINAL);

	reflection_extension_ptr = register_class_ReflectionExtension(reflector_ptr);
	reflection_extension_ptr->create_object = reflection_objects_new;

	reflection_zend_extension_ptr = register_class_ReflectionZendExtension(reflector_ptr);
	reflection_zend_extension_ptr->create_object = reflection_objects_new;

	reflection_reference_ptr = register_class_ReflectionReference();
	reflection_reference_ptr->create_object = reflection_objects_new;

	reflection_attribute_ptr = register_class_ReflectionAttribute(reflector_ptr);
	reflection_attribute_ptr->create_object = reflection_objects_new;

	reflection_enum_ptr = register_class_ReflectionEnum(reflection_class_ptr);
	reflection_enum_ptr->create_object = reflection_objects_new;

	reflection_enum_unit_case_ptr = register_class_ReflectionEnumUnitCase(reflection_class_constant_ptr);
	reflection_enum_unit_case_ptr->create_object = reflection_objects_new;

	reflection_enum_backed_case_ptr = register_class_ReflectionEnumBackedCase(reflection_enum_unit_case_ptr);
	reflection_enum_backed_case_ptr->create_object = reflection_objects_new;

	reflection_fiber_ptr = register_class_ReflectionFiber();
	reflection_fiber_ptr->create_object = reflection_objects_new;

	REGISTER_REFLECTION_CLASS_CONST_LONG(attribute, "IS_INSTANCEOF", REFLECTION_ATTRIBUTE_IS_INSTANCEOF);

	REFLECTION_G(key_initialized) = 0;

	return SUCCESS;
} /* }}} */

PHP_MINFO_FUNCTION(reflection) /* {{{ */
{
	php_info_print_table_start();
	php_info_print_table_row(2, "Reflection", "enabled");
	php_info_print_table_end();
} /* }}} */

zend_module_entry reflection_module_entry = { /* {{{ */
	STANDARD_MODULE_HEADER,
	"Reflection",
	NULL,
	PHP_MINIT(reflection),
	NULL,
	NULL,
	NULL,
	PHP_MINFO(reflection),
	PHP_REFLECTION_VERSION,
	ZEND_MODULE_GLOBALS(reflection),
	NULL,
	NULL,
	NULL,
	STANDARD_MODULE_PROPERTIES_EX
}; /* }}} */<|MERGE_RESOLUTION|>--- conflicted
+++ resolved
@@ -1696,63 +1696,15 @@
 }
 /* }}} */
 
-<<<<<<< HEAD
-/* {{{ Returns an associative array containing the closures lexical scope variables */
-ZEND_METHOD(ReflectionFunctionAbstract, getClosureUsedVariables)
-{
-	reflection_object *intern;
-	const zend_function *closure_func;
-=======
 /* {{{ Returns the called scope associated to the closure */
 ZEND_METHOD(ReflectionFunctionAbstract, getClosureCalledClass)
 {
 	reflection_object *intern;
->>>>>>> 6aedc5ea
 
 	if (zend_parse_parameters_none() == FAILURE) {
 		RETURN_THROWS();
 	}
 	GET_REFLECTION_OBJECT();
-<<<<<<< HEAD
-
-	array_init(return_value);
-	if (!Z_ISUNDEF(intern->obj)) {
-		closure_func = zend_get_closure_method_def(Z_OBJ(intern->obj));
-		if (closure_func == NULL ||
-			closure_func->type != ZEND_USER_FUNCTION ||
-			closure_func->op_array.static_variables == NULL) {
-			return;
-		}
-
-		const zend_op_array *ops = &closure_func->op_array;
-
-		HashTable *static_variables = ZEND_MAP_PTR_GET(ops->static_variables_ptr);
-
-		if (!static_variables) {
-			return;
-		}
-
-		zend_op *opline = ops->opcodes + ops->num_args;
-
-		for (; opline->opcode == ZEND_BIND_STATIC; opline++)  {
-			if (!(opline->extended_value & (ZEND_BIND_IMPLICIT|ZEND_BIND_EXPLICIT))) {
-				continue;
-			}
-
-			Bucket *bucket = (Bucket*)
-				(((char*)static_variables->arData) +
-				(opline->extended_value & ~(ZEND_BIND_REF|ZEND_BIND_IMPLICIT|ZEND_BIND_EXPLICIT)));
-
-			if (Z_ISUNDEF(bucket->val)) {
-				continue;
-			}
-
-			zend_hash_add_new(Z_ARRVAL_P(return_value), bucket->key, &bucket->val);
-			Z_TRY_ADDREF(bucket->val);
-		}
-	}
-} /* }}} */
-=======
 	if (!Z_ISUNDEF(intern->obj)) {
 		zend_class_entry *called_scope;
 		zend_function *closure_func;
@@ -1765,7 +1717,55 @@
 	}
 }
 /* }}} */
->>>>>>> 6aedc5ea
+
+/* {{{ Returns an associative array containing the closures lexical scope variables */
+ZEND_METHOD(ReflectionFunctionAbstract, getClosureUsedVariables)
+{
+	reflection_object *intern;
+	const zend_function *closure_func;
+
+	if (zend_parse_parameters_none() == FAILURE) {
+		RETURN_THROWS();
+	}
+	GET_REFLECTION_OBJECT();
+
+	array_init(return_value);
+	if (!Z_ISUNDEF(intern->obj)) {
+		closure_func = zend_get_closure_method_def(Z_OBJ(intern->obj));
+		if (closure_func == NULL ||
+			closure_func->type != ZEND_USER_FUNCTION ||
+			closure_func->op_array.static_variables == NULL) {
+			return;
+		}
+
+		const zend_op_array *ops = &closure_func->op_array;
+
+		HashTable *static_variables = ZEND_MAP_PTR_GET(ops->static_variables_ptr);
+
+		if (!static_variables) {
+			return;
+		}
+
+		zend_op *opline = ops->opcodes + ops->num_args;
+
+		for (; opline->opcode == ZEND_BIND_STATIC; opline++)  {
+			if (!(opline->extended_value & (ZEND_BIND_IMPLICIT|ZEND_BIND_EXPLICIT))) {
+				continue;
+			}
+
+			Bucket *bucket = (Bucket*)
+				(((char*)static_variables->arData) +
+				(opline->extended_value & ~(ZEND_BIND_REF|ZEND_BIND_IMPLICIT|ZEND_BIND_EXPLICIT)));
+
+			if (Z_ISUNDEF(bucket->val)) {
+				continue;
+			}
+
+			zend_hash_add_new(Z_ARRVAL_P(return_value), bucket->key, &bucket->val);
+			Z_TRY_ADDREF(bucket->val);
+		}
+	}
+} /* }}} */
 
 /* {{{ Returns a dynamically created closure for the function */
 ZEND_METHOD(ReflectionFunction, getClosure)
