/*
   +----------------------------------------------------------------------+
   | PHP Version 7                                                        |
   +----------------------------------------------------------------------+
   | Copyright (c) 1997-2016 The PHP Group                                |
   +----------------------------------------------------------------------+
   | This source file is subject to version 3.01 of the PHP license,      |
   | that is bundled with this package in the file LICENSE, and is        |
   | available through the world-wide-web at the following url:           |
   | http://www.php.net/license/3_01.txt                                  |
   | If you did not receive a copy of the PHP license and are unable to   |
   | obtain it through the world-wide-web, please send a note to          |
   | license@php.net so we can mail you a copy immediately.               |
   +----------------------------------------------------------------------+
   | Authors: Timm Friebe <thekid@thekid.de>                              |
   |          George Schlossnagle <george@omniti.com>                     |
   |          Andrei Zmievski <andrei@gravitonic.com>                     |
   |          Marcus Boerger <helly@php.net>                              |
   |          Johannes Schlueter <johannes@php.net>                       |
   +----------------------------------------------------------------------+
*/

/* $Id$ */

#ifdef HAVE_CONFIG_H
#include "config.h"
#endif

#include "php.h"
#include "php_ini.h"
#include "php_reflection.h"
#include "ext/standard/info.h"

#include "zend.h"
#include "zend_API.h"
#include "zend_exceptions.h"
#include "zend_operators.h"
#include "zend_constants.h"
#include "zend_ini.h"
#include "zend_interfaces.h"
#include "zend_closures.h"
#include "zend_generators.h"
#include "zend_extensions.h"
#include "zend_builtin_functions.h"

#define reflection_update_property(object, name, value) do { \
		zval member; \
		ZVAL_STRINGL(&member, name, sizeof(name)-1); \
		zend_std_write_property(object, &member, value, NULL); \
		if (Z_REFCOUNTED_P(value)) Z_DELREF_P(value); \
		zval_ptr_dtor(&member); \
	} while (0)

/* Class entry pointers */
PHPAPI zend_class_entry *reflector_ptr;
PHPAPI zend_class_entry *reflection_exception_ptr;
PHPAPI zend_class_entry *reflection_ptr;
PHPAPI zend_class_entry *reflection_function_abstract_ptr;
PHPAPI zend_class_entry *reflection_function_ptr;
PHPAPI zend_class_entry *reflection_generator_ptr;
PHPAPI zend_class_entry *reflection_parameter_ptr;
PHPAPI zend_class_entry *reflection_type_ptr;
PHPAPI zend_class_entry *reflection_class_ptr;
PHPAPI zend_class_entry *reflection_object_ptr;
PHPAPI zend_class_entry *reflection_method_ptr;
PHPAPI zend_class_entry *reflection_property_ptr;
PHPAPI zend_class_entry *reflection_class_constant_ptr;
PHPAPI zend_class_entry *reflection_extension_ptr;
PHPAPI zend_class_entry *reflection_zend_extension_ptr;

#if MBO_0
ZEND_BEGIN_MODULE_GLOBALS(reflection)
	int dummy;
ZEND_END_MODULE_GLOBALS(reflection)

#ifdef ZTS
# define REFLECTION_G(v) \
	ZEND_TSRMG(reflection_globals_id, zend_reflection_globals*, v)
extern int reflection_globals_id;
#else
# define REFLECTION_G(v) (reflection_globals.v)
extern zend_reflection_globals reflectionglobals;
#endif

ZEND_DECLARE_MODULE_GLOBALS(reflection)
#endif /* MBO_0 */

/* Method macros */

#define METHOD_NOTSTATIC(ce)                                                                                \
	if ((Z_TYPE(EX(This)) != IS_OBJECT) || !instanceof_function(Z_OBJCE(EX(This)), ce)) {           \
		php_error_docref(NULL, E_ERROR, "%s() cannot be called statically", get_active_function_name());        \
		return;                                                                                             \
	}                                                                                                       \

/* Exception throwing macro */
#define _DO_THROW(msg)                                                                                      \
	zend_throw_exception(reflection_exception_ptr, msg, 0);                                       \
	return;                                                                                                 \

#define RETURN_ON_EXCEPTION                                                                                 \
	if (EG(exception) && EG(exception)->ce == reflection_exception_ptr) {                            \
		return;                                                                                             \
	}

#define GET_REFLECTION_OBJECT()	                                                                   			\
	intern = Z_REFLECTION_P(getThis());                                                      				\
	if (intern->ptr == NULL) {                                                            \
		RETURN_ON_EXCEPTION                                                                                 \
		php_error_docref(NULL, E_ERROR, "Internal error: Failed to retrieve the reflection object");                    \
	}                                                                                                       \

#define GET_REFLECTION_OBJECT_PTR(target)                                                                   \
	GET_REFLECTION_OBJECT()																					\
	target = intern->ptr;                                                                                   \

/* Class constants */
#define REGISTER_REFLECTION_CLASS_CONST_LONG(class_name, const_name, value)                                        \
	zend_declare_class_constant_long(reflection_ ## class_name ## _ptr, const_name, sizeof(const_name)-1, (zend_long)value);

/* {{{ Smart string functions */
typedef struct _string {
	zend_string *buf;
	size_t alloced;
} string;

static void string_init(string *str)
{
	str->buf= zend_string_alloc(1024, 0);
	str->alloced = 1024;
	ZSTR_VAL(str->buf)[0] = '\0';
	ZSTR_LEN(str->buf) = 0;
}

static string *string_printf(string *str, const char *format, ...)
{
	size_t len;
	va_list arg;
	char *s_tmp;

	va_start(arg, format);
	len = zend_vspprintf(&s_tmp, 0, format, arg);
	if (len) {
		register size_t nlen = (ZSTR_LEN(str->buf) + 1 + len + (1024 - 1)) & ~(1024 - 1);
		if (str->alloced < nlen) {
			size_t old_len = ZSTR_LEN(str->buf);
			str->alloced = nlen;
			str->buf = zend_string_extend(str->buf, str->alloced, 0);
			ZSTR_LEN(str->buf) = old_len;
		}
		memcpy(ZSTR_VAL(str->buf) + ZSTR_LEN(str->buf), s_tmp, len + 1);
		ZSTR_LEN(str->buf) += len;
	}
	efree(s_tmp);
	va_end(arg);
	return str;
}

static string *string_write(string *str, char *buf, size_t len)
{
	register size_t nlen = (ZSTR_LEN(str->buf) + 1 + len + (1024 - 1)) & ~(1024 - 1);
	if (str->alloced < nlen) {
		size_t old_len = ZSTR_LEN(str->buf);
		str->alloced = nlen;
		str->buf = zend_string_extend(str->buf, str->alloced, 0);
		ZSTR_LEN(str->buf) = old_len;
	}
	memcpy(ZSTR_VAL(str->buf) + ZSTR_LEN(str->buf), buf, len);
	ZSTR_LEN(str->buf) += len;
	ZSTR_VAL(str->buf)[ZSTR_LEN(str->buf)] = '\0';
	return str;
}

static string *string_append(string *str, string *append)
{
	if (ZSTR_LEN(append->buf) > 0) {
		string_write(str, ZSTR_VAL(append->buf), ZSTR_LEN(append->buf));
	}
	return str;
}

static void string_free(string *str)
{
	zend_string_release(str->buf);
	str->alloced = 0;
	str->buf = NULL;
}
/* }}} */

/* {{{ Object structure */

/* Struct for properties */
typedef struct _property_reference {
	zend_class_entry *ce;
	zend_property_info prop;
} property_reference;

/* Struct for parameters */
typedef struct _parameter_reference {
	uint32_t offset;
	uint32_t required;
	struct _zend_arg_info *arg_info;
	zend_function *fptr;
} parameter_reference;

/* Struct for type hints */
typedef struct _type_reference {
	struct _zend_arg_info *arg_info;
	zend_function *fptr;
} type_reference;

typedef enum {
	REF_TYPE_OTHER,      /* Must be 0 */
	REF_TYPE_FUNCTION,
	REF_TYPE_GENERATOR,
	REF_TYPE_PARAMETER,
	REF_TYPE_TYPE,
	REF_TYPE_PROPERTY,
	REF_TYPE_DYNAMIC_PROPERTY,
	REF_TYPE_CLASS_CONSTANT
} reflection_type_t;

/* Struct for reflection objects */
typedef struct {
	zval dummy; /* holder for the second property */
	zval obj;
	void *ptr;
	zend_class_entry *ce;
	reflection_type_t ref_type;
	unsigned int ignore_visibility:1;
	zend_object zo;
} reflection_object;

static inline reflection_object *reflection_object_from_obj(zend_object *obj) {
	return (reflection_object*)((char*)(obj) - XtOffsetOf(reflection_object, zo));
}

#define Z_REFLECTION_P(zv)  reflection_object_from_obj(Z_OBJ_P((zv)))
/* }}} */

static zend_object_handlers reflection_object_handlers;

static zval *_default_load_entry(zval *object, char *name, size_t name_len) /* {{{ */
{
	zval *value;

	if ((value = zend_hash_str_find_ind(Z_OBJPROP_P(object), name, name_len)) == NULL) {
		return NULL;
	}
	return value;
}
/* }}} */

static void _default_get_entry(zval *object, char *name, int name_len, zval *return_value) /* {{{ */
{
	zval *value;

	if ((value = _default_load_entry(object, name, name_len)) == NULL) {
		RETURN_FALSE;
	}
	ZVAL_DUP(return_value, value);
}
/* }}} */

#ifdef ilia_0
static void _default_lookup_entry(zval *object, char *name, int name_len, zval **return_value) /* {{{ */
{
	zval **value;

	if (zend_hash_find(Z_OBJPROP_P(object), name, name_len, (void **) &value) == FAILURE) {
		*return_value = NULL;
	} else {
		*return_value = *value;
	}
}
/* }}} */
#endif

static zend_function *_copy_function(zend_function *fptr) /* {{{ */
{
	if (fptr
		&& (fptr->internal_function.fn_flags & ZEND_ACC_CALL_VIA_TRAMPOLINE))
	{
		zend_function *copy_fptr;
		copy_fptr = emalloc(sizeof(zend_function));
		memcpy(copy_fptr, fptr, sizeof(zend_function));
		copy_fptr->internal_function.function_name = zend_string_copy(fptr->internal_function.function_name);
		return copy_fptr;
	} else {
		/* no copy needed */
		return fptr;
	}
}
/* }}} */

static void _free_function(zend_function *fptr) /* {{{ */
{
	if (fptr
		&& (fptr->internal_function.fn_flags & ZEND_ACC_CALL_VIA_TRAMPOLINE))
	{
		zend_string_release(fptr->internal_function.function_name);
		zend_free_trampoline(fptr);
	}
}
/* }}} */

static void reflection_free_objects_storage(zend_object *object) /* {{{ */
{
	reflection_object *intern = reflection_object_from_obj(object);
	parameter_reference *reference;
	property_reference *prop_reference;
	type_reference *typ_reference;

	if (intern->ptr) {
		switch (intern->ref_type) {
		case REF_TYPE_PARAMETER:
			reference = (parameter_reference*)intern->ptr;
			_free_function(reference->fptr);
			efree(intern->ptr);
			break;
		case REF_TYPE_TYPE:
			typ_reference = (type_reference*)intern->ptr;
			_free_function(typ_reference->fptr);
			efree(intern->ptr);
			break;
		case REF_TYPE_FUNCTION:
			_free_function(intern->ptr);
			break;
		case REF_TYPE_PROPERTY:
			efree(intern->ptr);
			break;
		case REF_TYPE_DYNAMIC_PROPERTY:
			prop_reference = (property_reference*)intern->ptr;
			zend_string_release(prop_reference->prop.name);
			efree(intern->ptr);
			break;
		case REF_TYPE_GENERATOR:
		case REF_TYPE_CLASS_CONSTANT:
		case REF_TYPE_OTHER:
			break;
		}
	}
	intern->ptr = NULL;
	zval_ptr_dtor(&intern->obj);
	zend_object_std_dtor(object);
}
/* }}} */

static zend_object *reflection_objects_new(zend_class_entry *class_type) /* {{{ */
{
	reflection_object *intern;

	intern = ecalloc(1, sizeof(reflection_object) + zend_object_properties_size(class_type));
	intern->zo.ce = class_type;

	zend_object_std_init(&intern->zo, class_type);
	object_properties_init(&intern->zo, class_type);
	intern->zo.handlers = &reflection_object_handlers;
	return &intern->zo;
}
/* }}} */

static zval *reflection_instantiate(zend_class_entry *pce, zval *object) /* {{{ */
{
	object_init_ex(object, pce);
	return object;
}
/* }}} */

static void _const_string(string *str, char *name, zval *value, char *indent);
static void _function_string(string *str, zend_function *fptr, zend_class_entry *scope, char* indent);
static void _property_string(string *str, zend_property_info *prop, char *prop_name, char* indent);
static void _class_const_string(string *str, char *name, zend_class_constant *c, char* indent);
static void _class_string(string *str, zend_class_entry *ce, zval *obj, char *indent);
static void _extension_string(string *str, zend_module_entry *module, char *indent);
static void _zend_extension_string(string *str, zend_extension *extension, char *indent);

/* {{{ _class_string */
static void _class_string(string *str, zend_class_entry *ce, zval *obj, char *indent)
{
	int count, count_static_props = 0, count_static_funcs = 0, count_shadow_props = 0;
	string sub_indent;

	string_init(&sub_indent);
	string_printf(&sub_indent, "%s    ", indent);

	/* TBD: Repair indenting of doc comment (or is this to be done in the parser?) */
	if (ce->type == ZEND_USER_CLASS && ce->info.user.doc_comment) {
		string_printf(str, "%s%s", indent, ZSTR_VAL(ce->info.user.doc_comment));
		string_write(str, "\n", 1);
	}

	if (obj && Z_TYPE_P(obj) == IS_OBJECT) {
		string_printf(str, "%sObject of class [ ", indent);
	} else {
		char *kind = "Class";
		if (ce->ce_flags & ZEND_ACC_INTERFACE) {
			kind = "Interface";
		} else if (ce->ce_flags & ZEND_ACC_TRAIT) {
			kind = "Trait";
		}
		string_printf(str, "%s%s [ ", indent, kind);
	}
	string_printf(str, (ce->type == ZEND_USER_CLASS) ? "<user" : "<internal");
	if (ce->type == ZEND_INTERNAL_CLASS && ce->info.internal.module) {
		string_printf(str, ":%s", ce->info.internal.module->name);
	}
	string_printf(str, "> ");
	if (ce->get_iterator != NULL) {
		string_printf(str, "<iterateable> ");
	}
	if (ce->ce_flags & ZEND_ACC_INTERFACE) {
		string_printf(str, "interface ");
	} else if (ce->ce_flags & ZEND_ACC_TRAIT) {
		string_printf(str, "trait ");
	} else {
		if (ce->ce_flags & (ZEND_ACC_IMPLICIT_ABSTRACT_CLASS|ZEND_ACC_EXPLICIT_ABSTRACT_CLASS)) {
			string_printf(str, "abstract ");
		}
		if (ce->ce_flags & ZEND_ACC_FINAL) {
			string_printf(str, "final ");
		}
		string_printf(str, "class ");
	}
	string_printf(str, "%s", ZSTR_VAL(ce->name));
	if (ce->parent) {
		string_printf(str, " extends %s", ZSTR_VAL(ce->parent->name));
	}

	if (ce->num_interfaces) {
		uint32_t i;

		if (ce->ce_flags & ZEND_ACC_INTERFACE) {
			string_printf(str, " extends %s", ZSTR_VAL(ce->interfaces[0]->name));
		} else {
			string_printf(str, " implements %s", ZSTR_VAL(ce->interfaces[0]->name));
		}
		for (i = 1; i < ce->num_interfaces; ++i) {
			string_printf(str, ", %s", ZSTR_VAL(ce->interfaces[i]->name));
		}
	}
	string_printf(str, " ] {\n");

	/* The information where a class is declared is only available for user classes */
	if (ce->type == ZEND_USER_CLASS) {
		string_printf(str, "%s  @@ %s %d-%d\n", indent, ZSTR_VAL(ce->info.user.filename),
						ce->info.user.line_start, ce->info.user.line_end);
	}

	/* Constants */
	string_printf(str, "\n");
	count = zend_hash_num_elements(&ce->constants_table);
	string_printf(str, "%s  - Constants [%d] {\n", indent, count);
	if (count > 0) {
		zend_string *key;
		zend_class_constant *c;

		ZEND_HASH_FOREACH_STR_KEY_PTR(&ce->constants_table, key, c) {
			zval_update_constant_ex(&c->value, c->ce);
			_class_const_string(str, ZSTR_VAL(key), c, ZSTR_VAL(sub_indent.buf));
		} ZEND_HASH_FOREACH_END();
	}
	string_printf(str, "%s  }\n", indent);

	/* Static properties */
	/* counting static properties */
	count = zend_hash_num_elements(&ce->properties_info);
	if (count > 0) {
		zend_property_info *prop;

		ZEND_HASH_FOREACH_PTR(&ce->properties_info, prop) {
			if(prop->flags & ZEND_ACC_SHADOW) {
				count_shadow_props++;
			} else if (prop->flags & ZEND_ACC_STATIC) {
				count_static_props++;
			}
		} ZEND_HASH_FOREACH_END();
	}

	/* static properties */
	string_printf(str, "\n%s  - Static properties [%d] {\n", indent, count_static_props);
	if (count_static_props > 0) {
		zend_property_info *prop;

		ZEND_HASH_FOREACH_PTR(&ce->properties_info, prop) {
			if ((prop->flags & ZEND_ACC_STATIC) && !(prop->flags & ZEND_ACC_SHADOW)) {
				_property_string(str, prop, NULL, ZSTR_VAL(sub_indent.buf));
			}
		} ZEND_HASH_FOREACH_END();
	}
	string_printf(str, "%s  }\n", indent);

	/* Static methods */
	/* counting static methods */
	count = zend_hash_num_elements(&ce->function_table);
	if (count > 0) {
		zend_function *mptr;

		ZEND_HASH_FOREACH_PTR(&ce->function_table, mptr) {
			if (mptr->common.fn_flags & ZEND_ACC_STATIC
				&& ((mptr->common.fn_flags & ZEND_ACC_PRIVATE) == 0 || mptr->common.scope == ce))
			{
				count_static_funcs++;
			}
		} ZEND_HASH_FOREACH_END();
	}

	/* static methods */
	string_printf(str, "\n%s  - Static methods [%d] {", indent, count_static_funcs);
	if (count_static_funcs > 0) {
		zend_function *mptr;

		ZEND_HASH_FOREACH_PTR(&ce->function_table, mptr) {
			if (mptr->common.fn_flags & ZEND_ACC_STATIC
				&& ((mptr->common.fn_flags & ZEND_ACC_PRIVATE) == 0 || mptr->common.scope == ce))
			{
				string_printf(str, "\n");
				_function_string(str, mptr, ce, ZSTR_VAL(sub_indent.buf));
			}
		} ZEND_HASH_FOREACH_END();
	} else {
		string_printf(str, "\n");
	}
	string_printf(str, "%s  }\n", indent);

	/* Default/Implicit properties */
	count = zend_hash_num_elements(&ce->properties_info) - count_static_props - count_shadow_props;
	string_printf(str, "\n%s  - Properties [%d] {\n", indent, count);
	if (count > 0) {
		zend_property_info *prop;

		ZEND_HASH_FOREACH_PTR(&ce->properties_info, prop) {
			if (!(prop->flags & (ZEND_ACC_STATIC|ZEND_ACC_SHADOW))) {
				_property_string(str, prop, NULL, ZSTR_VAL(sub_indent.buf));
			}
		} ZEND_HASH_FOREACH_END();
	}
	string_printf(str, "%s  }\n", indent);

	if (obj && Z_TYPE_P(obj) == IS_OBJECT && Z_OBJ_HT_P(obj)->get_properties) {
		string       dyn;
		HashTable    *properties = Z_OBJ_HT_P(obj)->get_properties(obj);
		zend_string  *prop_name;

		string_init(&dyn);
		count = 0;

		if (properties && zend_hash_num_elements(properties)) {
			ZEND_HASH_FOREACH_STR_KEY(properties, prop_name) {
				if (prop_name && ZSTR_LEN(prop_name) && ZSTR_VAL(prop_name)[0]) { /* skip all private and protected properties */
					if (!zend_hash_exists(&ce->properties_info, prop_name)) {
						count++;
						_property_string(&dyn, NULL, ZSTR_VAL(prop_name), ZSTR_VAL(sub_indent.buf));
					}
				}
			} ZEND_HASH_FOREACH_END();
		}

		string_printf(str, "\n%s  - Dynamic properties [%d] {\n", indent, count);
		string_append(str, &dyn);
		string_printf(str, "%s  }\n", indent);
		string_free(&dyn);
	}

	/* Non static methods */
	count = zend_hash_num_elements(&ce->function_table) - count_static_funcs;
	if (count > 0) {
		zend_function *mptr;
		zend_string *key;
		string dyn;

		count = 0;
		string_init(&dyn);

		ZEND_HASH_FOREACH_STR_KEY_PTR(&ce->function_table, key, mptr) {
			if ((mptr->common.fn_flags & ZEND_ACC_STATIC) == 0
				&& ((mptr->common.fn_flags & ZEND_ACC_PRIVATE) == 0 || mptr->common.scope == ce))
			{
				size_t len = ZSTR_LEN(mptr->common.function_name);

				/* Do not display old-style inherited constructors */
				if ((mptr->common.fn_flags & ZEND_ACC_CTOR) == 0
					|| mptr->common.scope == ce
					|| !key
					|| zend_binary_strcasecmp(ZSTR_VAL(key), ZSTR_LEN(key), ZSTR_VAL(mptr->common.function_name), len) == 0)
				{
					zend_function *closure;
					/* see if this is a closure */
					if (ce == zend_ce_closure && obj && (len == sizeof(ZEND_INVOKE_FUNC_NAME)-1)
						&& memcmp(ZSTR_VAL(mptr->common.function_name), ZEND_INVOKE_FUNC_NAME, sizeof(ZEND_INVOKE_FUNC_NAME)-1) == 0
						&& (closure = zend_get_closure_invoke_method(Z_OBJ_P(obj))) != NULL)
					{
						mptr = closure;
					} else {
						closure = NULL;
					}
					string_printf(&dyn, "\n");
					_function_string(&dyn, mptr, ce, ZSTR_VAL(sub_indent.buf));
					count++;
					_free_function(closure);
				}
			}
		} ZEND_HASH_FOREACH_END();
		string_printf(str, "\n%s  - Methods [%d] {", indent, count);
		if (!count) {
			string_printf(str, "\n");
		}
		string_append(str, &dyn);
		string_free(&dyn);
	} else {
		string_printf(str, "\n%s  - Methods [0] {\n", indent);
	}
	string_printf(str, "%s  }\n", indent);

	string_printf(str, "%s}\n", indent);
	string_free(&sub_indent);
}
/* }}} */

/* {{{ _const_string */
static void _const_string(string *str, char *name, zval *value, char *indent)
{
	char *type = zend_zval_type_name(value);
	zend_string *value_str = zval_get_string(value);

	string_printf(str, "%s    Constant [ %s %s ] { %s }\n",
					indent, type, name, ZSTR_VAL(value_str));

	zend_string_release(value_str);
}
/* }}} */

/* {{{ _class_const_string */
static void _class_const_string(string *str, char *name, zend_class_constant *c, char *indent)
{
	char *visibility = zend_visibility_string(Z_ACCESS_FLAGS(c->value));
	zend_string *value_str;
	char *type;

	zval_update_constant_ex(&c->value, c->ce);
	value_str = zval_get_string(&c->value);
	type = zend_zval_type_name(&c->value);

	string_printf(str, "%sConstant [ %s %s %s ] { %s }\n",
					indent, visibility, type, name, ZSTR_VAL(value_str));

	zend_string_release(value_str);
}
/* }}} */

/* {{{ _get_recv_opcode */
static zend_op* _get_recv_op(zend_op_array *op_array, uint32_t offset)
{
	zend_op *op = op_array->opcodes;
	zend_op *end = op + op_array->last;

	++offset;
	while (op < end) {
		if ((op->opcode == ZEND_RECV || op->opcode == ZEND_RECV_INIT
		    || op->opcode == ZEND_RECV_VARIADIC) && op->op1.num == (zend_long)offset)
		{
			return op;
		}
		++op;
	}
	return NULL;
}
/* }}} */

/* {{{ _parameter_string */
static void _parameter_string(string *str, zend_function *fptr, struct _zend_arg_info *arg_info, uint32_t offset, uint32_t required, char* indent)
{
	string_printf(str, "Parameter #%d [ ", offset);
	if (offset >= required) {
		string_printf(str, "<optional> ");
	} else {
		string_printf(str, "<required> ");
	}
	if (arg_info->class_name) {
		string_printf(str, "%s ",
			(fptr->type == ZEND_INTERNAL_FUNCTION &&
			 !(fptr->common.fn_flags & ZEND_ACC_USER_ARG_INFO)) ?
			((zend_internal_arg_info*)arg_info)->class_name :
			ZSTR_VAL(arg_info->class_name));
		if (arg_info->allow_null) {
			string_printf(str, "or NULL ");
		}
	} else if (arg_info->type_hint) {
		string_printf(str, "%s ", zend_get_type_by_const(arg_info->type_hint));
		if (arg_info->allow_null) {
			string_printf(str, "or NULL ");
		}
	}
	if (arg_info->pass_by_reference) {
		string_write(str, "&", sizeof("&")-1);
	}
	if (arg_info->is_variadic) {
		string_write(str, "...", sizeof("...")-1);
	}
	if (arg_info->name) {
		string_printf(str, "$%s",
			(fptr->type == ZEND_INTERNAL_FUNCTION &&
			 !(fptr->common.fn_flags & ZEND_ACC_USER_ARG_INFO)) ?
			((zend_internal_arg_info*)arg_info)->name :
			ZSTR_VAL(arg_info->name));
	} else {
		string_printf(str, "$param%d", offset);
	}
	if (fptr->type == ZEND_USER_FUNCTION && offset >= required) {
		zend_op *precv = _get_recv_op((zend_op_array*)fptr, offset);
		if (precv && precv->opcode == ZEND_RECV_INIT && precv->op2_type != IS_UNUSED) {
			zval zv;

			string_write(str, " = ", sizeof(" = ")-1);
			ZVAL_DUP(&zv, RT_CONSTANT(&fptr->op_array, precv->op2));
			zval_update_constant_ex(&zv, fptr->common.scope);
			if (Z_TYPE(zv) == IS_TRUE) {
				string_write(str, "true", sizeof("true")-1);
			} else if (Z_TYPE(zv) == IS_FALSE) {
				string_write(str, "false", sizeof("false")-1);
			} else if (Z_TYPE(zv) == IS_NULL) {
				string_write(str, "NULL", sizeof("NULL")-1);
			} else if (Z_TYPE(zv) == IS_STRING) {
				string_write(str, "'", sizeof("'")-1);
				string_write(str, Z_STRVAL(zv), MIN(Z_STRLEN(zv), 15));
				if (Z_STRLEN(zv) > 15) {
					string_write(str, "...", sizeof("...")-1);
				}
				string_write(str, "'", sizeof("'")-1);
			} else if (Z_TYPE(zv) == IS_ARRAY) {
				string_write(str, "Array", sizeof("Array")-1);
			} else {
				zend_string *zv_str = zval_get_string(&zv);
				string_write(str, ZSTR_VAL(zv_str), ZSTR_LEN(zv_str));
				zend_string_release(zv_str);
			}
			zval_ptr_dtor(&zv);
		}
	}
	string_write(str, " ]", sizeof(" ]")-1);
}
/* }}} */

/* {{{ _function_parameter_string */
static void _function_parameter_string(string *str, zend_function *fptr, char* indent)
{
	struct _zend_arg_info *arg_info = fptr->common.arg_info;
	uint32_t i, num_args, required = fptr->common.required_num_args;

	if (!arg_info) {
		return;
	}

	num_args = fptr->common.num_args;
	if (fptr->common.fn_flags & ZEND_ACC_VARIADIC) {
		num_args++;
	}
	string_printf(str, "\n");
	string_printf(str, "%s- Parameters [%d] {\n", indent, num_args);
	for (i = 0; i < num_args; i++) {
		string_printf(str, "%s  ", indent);
		_parameter_string(str, fptr, arg_info, i, required, indent);
		string_write(str, "\n", sizeof("\n")-1);
		arg_info++;
	}
	string_printf(str, "%s}\n", indent);
}
/* }}} */

/* {{{ _function_closure_string */
static void _function_closure_string(string *str, zend_function *fptr, char* indent)
{
	uint32_t i, count;
	zend_string *key;
	HashTable *static_variables;

	if (fptr->type != ZEND_USER_FUNCTION || !fptr->op_array.static_variables) {
		return;
	}

	static_variables = fptr->op_array.static_variables;
	count = zend_hash_num_elements(static_variables);

	if (!count) {
		return;
	}

	string_printf(str, "\n");
	string_printf(str, "%s- Bound Variables [%d] {\n", indent, zend_hash_num_elements(static_variables));
	i = 0;
	ZEND_HASH_FOREACH_STR_KEY(static_variables, key) {
		string_printf(str, "%s    Variable #%d [ $%s ]\n", indent, i++, ZSTR_VAL(key));
	} ZEND_HASH_FOREACH_END();
	string_printf(str, "%s}\n", indent);
}
/* }}} */

/* {{{ _function_string */
static void _function_string(string *str, zend_function *fptr, zend_class_entry *scope, char* indent)
{
	string param_indent;
	zend_function *overwrites;
	zend_string *lc_name;
	size_t lc_name_len;

	/* TBD: Repair indenting of doc comment (or is this to be done in the parser?)
	 * What's "wrong" is that any whitespace before the doc comment start is
	 * swallowed, leading to an unaligned comment.
	 */
	if (fptr->type == ZEND_USER_FUNCTION && fptr->op_array.doc_comment) {
		string_printf(str, "%s%s\n", indent, ZSTR_VAL(fptr->op_array.doc_comment));
	}

	string_write(str, indent, strlen(indent));
	string_printf(str, fptr->common.fn_flags & ZEND_ACC_CLOSURE ? "Closure [ " : (fptr->common.scope ? "Method [ " : "Function [ "));
	string_printf(str, (fptr->type == ZEND_USER_FUNCTION) ? "<user" : "<internal");
	if (fptr->common.fn_flags & ZEND_ACC_DEPRECATED) {
		string_printf(str, ", deprecated");
	}
	if (fptr->type == ZEND_INTERNAL_FUNCTION && ((zend_internal_function*)fptr)->module) {
		string_printf(str, ":%s", ((zend_internal_function*)fptr)->module->name);
	}

	if (scope && fptr->common.scope) {
		if (fptr->common.scope != scope) {
			string_printf(str, ", inherits %s", ZSTR_VAL(fptr->common.scope->name));
		} else if (fptr->common.scope->parent) {
			lc_name_len = ZSTR_LEN(fptr->common.function_name);
			lc_name = zend_string_alloc(lc_name_len, 0);
			zend_str_tolower_copy(ZSTR_VAL(lc_name), ZSTR_VAL(fptr->common.function_name), lc_name_len);
			if ((overwrites = zend_hash_find_ptr(&fptr->common.scope->parent->function_table, lc_name)) != NULL) {
				if (fptr->common.scope != overwrites->common.scope) {
					string_printf(str, ", overwrites %s", ZSTR_VAL(overwrites->common.scope->name));
				}
			}
			efree(lc_name);
		}
	}
	if (fptr->common.prototype && fptr->common.prototype->common.scope) {
		string_printf(str, ", prototype %s", ZSTR_VAL(fptr->common.prototype->common.scope->name));
	}
	if (fptr->common.fn_flags & ZEND_ACC_CTOR) {
		string_printf(str, ", ctor");
	}
	if (fptr->common.fn_flags & ZEND_ACC_DTOR) {
		string_printf(str, ", dtor");
	}
	string_printf(str, "> ");

	if (fptr->common.fn_flags & ZEND_ACC_ABSTRACT) {
		string_printf(str, "abstract ");
	}
	if (fptr->common.fn_flags & ZEND_ACC_FINAL) {
		string_printf(str, "final ");
	}
	if (fptr->common.fn_flags & ZEND_ACC_STATIC) {
		string_printf(str, "static ");
	}

	if (fptr->common.scope) {
		/* These are mutually exclusive */
		switch (fptr->common.fn_flags & ZEND_ACC_PPP_MASK) {
			case ZEND_ACC_PUBLIC:
				string_printf(str, "public ");
				break;
			case ZEND_ACC_PRIVATE:
				string_printf(str, "private ");
				break;
			case ZEND_ACC_PROTECTED:
				string_printf(str, "protected ");
				break;
			default:
				string_printf(str, "<visibility error> ");
				break;
		}
		string_printf(str, "method ");
	} else {
		string_printf(str, "function ");
	}

	if (fptr->op_array.fn_flags & ZEND_ACC_RETURN_REFERENCE) {
		string_printf(str, "&");
	}
	string_printf(str, "%s ] {\n", ZSTR_VAL(fptr->common.function_name));
	/* The information where a function is declared is only available for user classes */
	if (fptr->type == ZEND_USER_FUNCTION) {
		string_printf(str, "%s  @@ %s %d - %d\n", indent,
						ZSTR_VAL(fptr->op_array.filename),
						fptr->op_array.line_start,
						fptr->op_array.line_end);
	}
	string_init(&param_indent);
	string_printf(&param_indent, "%s  ", indent);
	if (fptr->common.fn_flags & ZEND_ACC_CLOSURE) {
		_function_closure_string(str, fptr, ZSTR_VAL(param_indent.buf));
	}
	_function_parameter_string(str, fptr, ZSTR_VAL(param_indent.buf));
	string_free(&param_indent);
	if (fptr->op_array.fn_flags & ZEND_ACC_HAS_RETURN_TYPE) {
		string_printf(str, "  %s- Return [ ", indent);
		if (fptr->common.arg_info[-1].class_name) {
			string_printf(str, "%s ",
				(fptr->type == ZEND_INTERNAL_FUNCTION &&
				 !(fptr->common.fn_flags & ZEND_ACC_USER_ARG_INFO)) ?
					((zend_internal_arg_info*)(fptr->common.arg_info - 1))->class_name :
					ZSTR_VAL(fptr->common.arg_info[-1].class_name));
			if (fptr->common.arg_info[-1].allow_null) {
				string_printf(str, "or NULL ");
			}
		} else if (fptr->common.arg_info[-1].type_hint) {
			string_printf(str, "%s ", zend_get_type_by_const(fptr->common.arg_info[-1].type_hint));
			if (fptr->common.arg_info[-1].allow_null) {
				string_printf(str, "or NULL ");
			}
		}
		string_printf(str, "]\n");
	}
	string_printf(str, "%s}\n", indent);
}
/* }}} */

/* {{{ _property_string */
static void _property_string(string *str, zend_property_info *prop, char *prop_name, char* indent)
{
	const char *class_name;

	string_printf(str, "%sProperty [ ", indent);
	if (!prop) {
		string_printf(str, "<dynamic> public $%s", prop_name);
	} else {
		if (!(prop->flags & ZEND_ACC_STATIC)) {
			if (prop->flags & ZEND_ACC_IMPLICIT_PUBLIC) {
				string_write(str, "<implicit> ", sizeof("<implicit> ") - 1);
			} else {
				string_write(str, "<default> ", sizeof("<default> ") - 1);
			}
		}

		/* These are mutually exclusive */
		switch (prop->flags & ZEND_ACC_PPP_MASK) {
			case ZEND_ACC_PUBLIC:
				string_printf(str, "public ");
				break;
			case ZEND_ACC_PRIVATE:
				string_printf(str, "private ");
				break;
			case ZEND_ACC_PROTECTED:
				string_printf(str, "protected ");
				break;
		}
		if(prop->flags & ZEND_ACC_STATIC) {
			string_printf(str, "static ");
		}

		zend_unmangle_property_name(prop->name, &class_name, (const char**)&prop_name);
		string_printf(str, "$%s", prop_name);
	}

	string_printf(str, " ]\n");
}
/* }}} */

static int _extension_ini_string(zval *el, int num_args, va_list args, zend_hash_key *hash_key) /* {{{ */
{
	zend_ini_entry *ini_entry = (zend_ini_entry*)Z_PTR_P(el);
	string *str = va_arg(args, string *);
	char *indent = va_arg(args, char *);
	int number = va_arg(args, int);
	char *comma = "";

	if (number == ini_entry->module_number) {
		string_printf(str, "    %sEntry [ %s <", indent, ZSTR_VAL(ini_entry->name));
		if (ini_entry->modifiable == ZEND_INI_ALL) {
			string_printf(str, "ALL");
		} else {
			if (ini_entry->modifiable & ZEND_INI_USER) {
				string_printf(str, "USER");
				comma = ",";
			}
			if (ini_entry->modifiable & ZEND_INI_PERDIR) {
				string_printf(str, "%sPERDIR", comma);
				comma = ",";
			}
			if (ini_entry->modifiable & ZEND_INI_SYSTEM) {
				string_printf(str, "%sSYSTEM", comma);
			}
		}

		string_printf(str, "> ]\n");
		string_printf(str, "    %s  Current = '%s'\n", indent, ini_entry->value ? ZSTR_VAL(ini_entry->value) : "");
		if (ini_entry->modified) {
			string_printf(str, "    %s  Default = '%s'\n", indent, ini_entry->orig_value ? ZSTR_VAL(ini_entry->orig_value) : "");
		}
		string_printf(str, "    %s}\n", indent);
	}
	return ZEND_HASH_APPLY_KEEP;
}
/* }}} */

static int _extension_class_string(zval *el, int num_args, va_list args, zend_hash_key *hash_key) /* {{{ */
{
	zend_class_entry *ce = (zend_class_entry*)Z_PTR_P(el);
	string *str = va_arg(args, string *);
	char *indent = va_arg(args, char *);
	struct _zend_module_entry *module = va_arg(args, struct _zend_module_entry*);
	int *num_classes = va_arg(args, int*);

	if ((ce->type == ZEND_INTERNAL_CLASS) && ce->info.internal.module && !strcasecmp(ce->info.internal.module->name, module->name)) {
		/* dump class if it is not an alias */
		if (!zend_binary_strcasecmp(ZSTR_VAL(ce->name), ZSTR_LEN(ce->name), ZSTR_VAL(hash_key->key), ZSTR_LEN(hash_key->key))) {
			string_printf(str, "\n");
			_class_string(str, ce, NULL, indent);
			(*num_classes)++;
		}
	}
	return ZEND_HASH_APPLY_KEEP;
}
/* }}} */

static int _extension_const_string(zval *el, int num_args, va_list args, zend_hash_key *hash_key) /* {{{ */
{
	zend_constant *constant = (zend_constant*)Z_PTR_P(el);
	string *str = va_arg(args, string *);
	char *indent = va_arg(args, char *);
	struct _zend_module_entry *module = va_arg(args, struct _zend_module_entry*);
	int *num_classes = va_arg(args, int*);

	if (constant->module_number  == module->module_number) {
		_const_string(str, ZSTR_VAL(constant->name), &constant->value, indent);
		(*num_classes)++;
	}
	return ZEND_HASH_APPLY_KEEP;
}
/* }}} */

static void _extension_string(string *str, zend_module_entry *module, char *indent) /* {{{ */
{
	string_printf(str, "%sExtension [ ", indent);
	if (module->type == MODULE_PERSISTENT) {
		string_printf(str, "<persistent>");
	}
	if (module->type == MODULE_TEMPORARY) {
		string_printf(str, "<temporary>" );
	}
	string_printf(str, " extension #%d %s version %s ] {\n",
					module->module_number, module->name,
					(module->version == NO_VERSION_YET) ? "<no_version>" : module->version);

	if (module->deps) {
		const zend_module_dep* dep = module->deps;

		string_printf(str, "\n  - Dependencies {\n");

		while(dep->name) {
			string_printf(str, "%s    Dependency [ %s (", indent, dep->name);

			switch(dep->type) {
			case MODULE_DEP_REQUIRED:
				string_write(str, "Required", sizeof("Required") - 1);
				break;
			case MODULE_DEP_CONFLICTS:
				string_write(str, "Conflicts", sizeof("Conflicts") - 1);
				break;
			case MODULE_DEP_OPTIONAL:
				string_write(str, "Optional", sizeof("Optional") - 1);
				break;
			default:
				string_write(str, "Error", sizeof("Error") - 1); /* shouldn't happen */
				break;
			}

			if (dep->rel) {
				string_printf(str, " %s", dep->rel);
			}
			if (dep->version) {
				string_printf(str, " %s", dep->version);
			}
			string_write(str, ") ]\n", sizeof(") ]\n") - 1);
			dep++;
		}
		string_printf(str, "%s  }\n", indent);
	}

	{
		string str_ini;
		string_init(&str_ini);
		zend_hash_apply_with_arguments(EG(ini_directives), (apply_func_args_t) _extension_ini_string, 3, &str_ini, indent, module->module_number);
		if (ZSTR_LEN(str_ini.buf) > 0) {
			string_printf(str, "\n  - INI {\n");
			string_append(str, &str_ini);
			string_printf(str, "%s  }\n", indent);
		}
		string_free(&str_ini);
	}

	{
		string str_constants;
		int num_constants = 0;

		string_init(&str_constants);
		zend_hash_apply_with_arguments(EG(zend_constants), (apply_func_args_t) _extension_const_string, 4, &str_constants, indent, module, &num_constants);
		if (num_constants) {
			string_printf(str, "\n  - Constants [%d] {\n", num_constants);
			string_append(str, &str_constants);
			string_printf(str, "%s  }\n", indent);
		}
		string_free(&str_constants);
	}

	{
		zend_function *fptr;
		int first = 1;

		ZEND_HASH_FOREACH_PTR(CG(function_table), fptr) {
			if (fptr->common.type==ZEND_INTERNAL_FUNCTION
				&& fptr->internal_function.module == module) {
				if (first) {
					string_printf(str, "\n  - Functions {\n");
					first = 0;
				}
				_function_string(str, fptr, NULL, "    ");
			}
		} ZEND_HASH_FOREACH_END();
		if (!first) {
			string_printf(str, "%s  }\n", indent);
		}
	}

	{
		string str_classes;
		string sub_indent;
		int num_classes = 0;

		string_init(&sub_indent);
		string_printf(&sub_indent, "%s    ", indent);
		string_init(&str_classes);
		zend_hash_apply_with_arguments(EG(class_table), (apply_func_args_t) _extension_class_string, 4, &str_classes, ZSTR_VAL(sub_indent.buf), module, &num_classes);
		if (num_classes) {
			string_printf(str, "\n  - Classes [%d] {", num_classes);
			string_append(str, &str_classes);
			string_printf(str, "%s  }\n", indent);
		}
		string_free(&str_classes);
		string_free(&sub_indent);
	}

	string_printf(str, "%s}\n", indent);
}
/* }}} */

static void _zend_extension_string(string *str, zend_extension *extension, char *indent) /* {{{ */
{
	string_printf(str, "%sZend Extension [ %s ", indent, extension->name);

	if (extension->version) {
		string_printf(str, "%s ", extension->version);
	}
	if (extension->copyright) {
		string_printf(str, "%s ", extension->copyright);
	}
	if (extension->author) {
		string_printf(str, "by %s ", extension->author);
	}
	if (extension->URL) {
		string_printf(str, "<%s> ", extension->URL);
	}

	string_printf(str, "]\n");
}
/* }}} */

/* {{{ _function_check_flag */
static void _function_check_flag(INTERNAL_FUNCTION_PARAMETERS, int mask)
{
	reflection_object *intern;
	zend_function *mptr;

	if (zend_parse_parameters_none() == FAILURE) {
		return;
	}
	GET_REFLECTION_OBJECT_PTR(mptr);
	RETURN_BOOL(mptr->common.fn_flags & mask);
}
/* }}} */

/* {{{ zend_reflection_class_factory */
PHPAPI void zend_reflection_class_factory(zend_class_entry *ce, zval *object)
{
	reflection_object *intern;
	zval name;

	ZVAL_STR_COPY(&name, ce->name);
	reflection_instantiate(reflection_class_ptr, object);
	intern = Z_REFLECTION_P(object);
	intern->ptr = ce;
	intern->ref_type = REF_TYPE_OTHER;
	intern->ce = ce;
	reflection_update_property(object, "name", &name);
}
/* }}} */

/* {{{ reflection_extension_factory */
static void reflection_extension_factory(zval *object, const char *name_str)
{
	reflection_object *intern;
	zval name;
	size_t name_len = strlen(name_str);
	zend_string *lcname;
	struct _zend_module_entry *module;

	lcname = zend_string_alloc(name_len, 0);
	zend_str_tolower_copy(ZSTR_VAL(lcname), name_str, name_len);
	module = zend_hash_find_ptr(&module_registry, lcname);
	zend_string_free(lcname);
	if (!module) {
		return;
	}

	reflection_instantiate(reflection_extension_ptr, object);
	intern = Z_REFLECTION_P(object);
	ZVAL_STRINGL(&name, module->name, name_len);
	intern->ptr = module;
	intern->ref_type = REF_TYPE_OTHER;
	intern->ce = NULL;
	reflection_update_property(object, "name", &name);
}
/* }}} */

/* {{{ reflection_parameter_factory */
static void reflection_parameter_factory(zend_function *fptr, zval *closure_object, struct _zend_arg_info *arg_info, uint32_t offset, uint32_t required, zval *object)
{
	reflection_object *intern;
	parameter_reference *reference;
	zval name;

	if (arg_info->name) {
		if (fptr->type == ZEND_INTERNAL_FUNCTION &&
		    !(fptr->common.fn_flags & ZEND_ACC_USER_ARG_INFO)) {
			ZVAL_STRING(&name, ((zend_internal_arg_info*)arg_info)->name);
		} else {
			ZVAL_STR_COPY(&name, arg_info->name);
		}
	} else {
		ZVAL_NULL(&name);
	}
	reflection_instantiate(reflection_parameter_ptr, object);
	intern = Z_REFLECTION_P(object);
	reference = (parameter_reference*) emalloc(sizeof(parameter_reference));
	reference->arg_info = arg_info;
	reference->offset = offset;
	reference->required = required;
	reference->fptr = fptr;
	intern->ptr = reference;
	intern->ref_type = REF_TYPE_PARAMETER;
	intern->ce = fptr->common.scope;
	if (closure_object) {
		Z_ADDREF_P(closure_object);
		ZVAL_COPY_VALUE(&intern->obj, closure_object);
	}
	reflection_update_property(object, "name", &name);
}
/* }}} */

/* {{{ reflection_type_factory */
static void reflection_type_factory(zend_function *fptr, zval *closure_object, struct _zend_arg_info *arg_info, zval *object)
{
	reflection_object *intern;
	type_reference *reference;

	reflection_instantiate(reflection_type_ptr, object);
	intern = Z_REFLECTION_P(object);
	reference = (type_reference*) emalloc(sizeof(type_reference));
	reference->arg_info = arg_info;
	reference->fptr = fptr;
	intern->ptr = reference;
	intern->ref_type = REF_TYPE_TYPE;
	intern->ce = fptr->common.scope;
	if (closure_object) {
		Z_ADDREF_P(closure_object);
		ZVAL_COPY_VALUE(&intern->obj, closure_object);
	}
}
/* }}} */

/* {{{ reflection_function_factory */
static void reflection_function_factory(zend_function *function, zval *closure_object, zval *object)
{
	reflection_object *intern;
	zval name;

	ZVAL_STR_COPY(&name, function->common.function_name);

	reflection_instantiate(reflection_function_ptr, object);
	intern = Z_REFLECTION_P(object);
	intern->ptr = function;
	intern->ref_type = REF_TYPE_FUNCTION;
	intern->ce = NULL;
	if (closure_object) {
		Z_ADDREF_P(closure_object);
		ZVAL_COPY_VALUE(&intern->obj, closure_object);
	}
	reflection_update_property(object, "name", &name);
}
/* }}} */

/* {{{ reflection_method_factory */
static void reflection_method_factory(zend_class_entry *ce, zend_function *method, zval *closure_object, zval *object)
{
	reflection_object *intern;
	zval name;
	zval classname;

	ZVAL_STR_COPY(&name, (method->common.scope && method->common.scope->trait_aliases)?
			zend_resolve_method_name(ce, method) : method->common.function_name);
	ZVAL_STR_COPY(&classname, method->common.scope->name);
	reflection_instantiate(reflection_method_ptr, object);
	intern = Z_REFLECTION_P(object);
	intern->ptr = method;
	intern->ref_type = REF_TYPE_FUNCTION;
	intern->ce = ce;
	if (closure_object) {
		Z_ADDREF_P(closure_object);
		ZVAL_COPY_VALUE(&intern->obj, closure_object);
	}
	reflection_update_property(object, "name", &name);
	reflection_update_property(object, "class", &classname);
}
/* }}} */

/* {{{ reflection_property_factory */
static void reflection_property_factory(zend_class_entry *ce, zend_property_info *prop, zval *object)
{
	reflection_object *intern;
	zval name;
	zval classname;
	property_reference *reference;
	const char *class_name, *prop_name;
	size_t prop_name_len;

	zend_unmangle_property_name_ex(prop->name, &class_name, &prop_name, &prop_name_len);

	if (!(prop->flags & ZEND_ACC_PRIVATE)) {
		/* we have to search the class hierarchy for this (implicit) public or protected property */
		zend_class_entry *tmp_ce = ce, *store_ce = ce;
		zend_property_info *tmp_info = NULL;

		while (tmp_ce && (tmp_info = zend_hash_str_find_ptr(&tmp_ce->properties_info, prop_name, prop_name_len)) == NULL) {
			ce = tmp_ce;
			tmp_ce = tmp_ce->parent;
		}

		if (tmp_info && !(tmp_info->flags & ZEND_ACC_SHADOW)) { /* found something and it's not a parent's private */
			prop = tmp_info;
		} else { /* not found, use initial value */
			ce = store_ce;
		}
	}

	ZVAL_STRINGL(&name, prop_name, prop_name_len);
	ZVAL_STR_COPY(&classname, prop->ce->name);

	reflection_instantiate(reflection_property_ptr, object);
	intern = Z_REFLECTION_P(object);
	reference = (property_reference*) emalloc(sizeof(property_reference));
	reference->ce = ce;
	reference->prop = *prop;
	intern->ptr = reference;
	intern->ref_type = REF_TYPE_PROPERTY;
	intern->ce = ce;
	intern->ignore_visibility = 0;
	reflection_update_property(object, "name", &name);
	reflection_update_property(object, "class", &classname);
}
/* }}} */

/* {{{ reflection_class_constant_factory */
static void reflection_class_constant_factory(zend_class_entry *ce, zend_string *name_str, zend_class_constant *constant, zval *object)
{
	reflection_object *intern;
	zval name;
	zval classname;

	ZVAL_STR_COPY(&name, name_str);
	ZVAL_STR_COPY(&classname, ce->name);

	reflection_instantiate(reflection_class_constant_ptr, object);
	intern = Z_REFLECTION_P(object);
	intern->ptr = constant;
	intern->ref_type = REF_TYPE_CLASS_CONSTANT;
	intern->ce = constant->ce;
	intern->ignore_visibility = 0;
	reflection_update_property(object, "name", &name);
	reflection_update_property(object, "class", &classname);
}
/* }}} */

/* {{{ _reflection_export */
static void _reflection_export(INTERNAL_FUNCTION_PARAMETERS, zend_class_entry *ce_ptr, int ctor_argc)
{
	zval reflector;
	zval output, *output_ptr = &output;
	zval *argument_ptr, *argument2_ptr;
	zval retval, params[2];
	int result;
	int return_output = 0;
	zend_fcall_info fci;
	zend_fcall_info_cache fcc;

	if (ctor_argc == 1) {
		if (zend_parse_parameters(ZEND_NUM_ARGS(), "z|b", &argument_ptr, &return_output) == FAILURE) {
			return;
		}
		ZVAL_COPY_VALUE(&params[0], argument_ptr);
		ZVAL_NULL(&params[1]);
	} else {
		if (zend_parse_parameters(ZEND_NUM_ARGS(), "zz|b", &argument_ptr, &argument2_ptr, &return_output) == FAILURE) {
			return;
		}
		ZVAL_COPY_VALUE(&params[0], argument_ptr);
		ZVAL_COPY_VALUE(&params[1], argument2_ptr);
	}

	/* Create object */
	if (object_and_properties_init(&reflector, ce_ptr, NULL) == FAILURE) {
		_DO_THROW("Could not create reflector");
	}

	/* Call __construct() */

	fci.size = sizeof(fci);
	ZVAL_UNDEF(&fci.function_name);
	fci.object = Z_OBJ(reflector);
	fci.retval = &retval;
	fci.param_count = ctor_argc;
	fci.params = params;
	fci.no_separation = 1;

	fcc.initialized = 1;
	fcc.function_handler = ce_ptr->constructor;
	fcc.calling_scope = ce_ptr;
	fcc.called_scope = Z_OBJCE(reflector);
	fcc.object = Z_OBJ(reflector);

	result = zend_call_function(&fci, &fcc);

	zval_ptr_dtor(&retval);

	if (EG(exception)) {
		zval_ptr_dtor(&reflector);
		return;
	}
	if (result == FAILURE) {
		zval_ptr_dtor(&reflector);
		_DO_THROW("Could not create reflector");
	}

	/* Call static reflection::export */
	ZVAL_BOOL(&output, return_output);
	ZVAL_COPY_VALUE(&params[0], &reflector);
	ZVAL_COPY_VALUE(&params[1], output_ptr);

	ZVAL_STRINGL(&fci.function_name, "reflection::export", sizeof("reflection::export") - 1);
	fci.object = NULL;
	fci.retval = &retval;
	fci.param_count = 2;
	fci.params = params;
	fci.no_separation = 1;

	result = zend_call_function(&fci, NULL);

	zval_ptr_dtor(&fci.function_name);

	if (result == FAILURE && EG(exception) == NULL) {
		zval_ptr_dtor(&reflector);
		zval_ptr_dtor(&retval);
		_DO_THROW("Could not execute reflection::export()");
	}

	if (return_output) {
		ZVAL_COPY_VALUE(return_value, &retval);
	} else {
		zval_ptr_dtor(&retval);
	}

	/* Destruct reflector which is no longer needed */
	zval_ptr_dtor(&reflector);
}
/* }}} */

/* {{{ _reflection_param_get_default_param */
static parameter_reference *_reflection_param_get_default_param(INTERNAL_FUNCTION_PARAMETERS)
{
	reflection_object *intern;
	parameter_reference *param;

	intern = Z_REFLECTION_P(getThis());
	if (intern->ptr == NULL) {
		if (EG(exception) && EG(exception)->ce == reflection_exception_ptr) {
			return NULL;
		}
		php_error_docref(NULL, E_ERROR, "Internal error: Failed to retrieve the reflection object");
	}

	param = intern->ptr;
	if (param->fptr->type != ZEND_USER_FUNCTION) {
		zend_throw_exception_ex(reflection_exception_ptr, 0, "Cannot determine default value for internal functions");
		return NULL;
	}

	return param;
}
/* }}} */

/* {{{ _reflection_param_get_default_precv */
static zend_op *_reflection_param_get_default_precv(INTERNAL_FUNCTION_PARAMETERS, parameter_reference *param)
{
	zend_op *precv;

	if (param == NULL) {
		return NULL;
	}

	precv = _get_recv_op((zend_op_array*)param->fptr, param->offset);
	if (!precv || precv->opcode != ZEND_RECV_INIT || precv->op2_type == IS_UNUSED) {
		zend_throw_exception_ex(reflection_exception_ptr, 0, "Internal error: Failed to retrieve the default value");
		return NULL;
	}

	return precv;
}
/* }}} */

/* {{{ Preventing __clone from being called */
ZEND_METHOD(reflection, __clone)
{
	/* Should never be executable */
	_DO_THROW("Cannot clone object using __clone()");
}
/* }}} */

/* {{{ proto public static mixed Reflection::export(Reflector r [, bool return])
   Exports a reflection object. Returns the output if TRUE is specified for return, printing it otherwise. */
ZEND_METHOD(reflection, export)
{
	zval *object, fname, retval;
	int result;
	zend_bool return_output = 0;

#ifndef FAST_ZPP
	if (zend_parse_parameters(ZEND_NUM_ARGS(), "O|b", &object, reflector_ptr, &return_output) == FAILURE) {
		return;
	}
#else
	ZEND_PARSE_PARAMETERS_START(1, 2)
		Z_PARAM_OBJECT_OF_CLASS(object, reflector_ptr)
		Z_PARAM_OPTIONAL
		Z_PARAM_BOOL(return_output)
	ZEND_PARSE_PARAMETERS_END();
#endif

	/* Invoke the __toString() method */
	ZVAL_STRINGL(&fname, "__tostring", sizeof("__tostring") - 1);
	result= call_user_function_ex(NULL, object, &fname, &retval, 0, NULL, 0, NULL);
	zval_dtor(&fname);

	if (result == FAILURE) {
		_DO_THROW("Invocation of method __toString() failed");
		/* Returns from this function */
	}

	if (Z_TYPE(retval) == IS_UNDEF) {
		php_error_docref(NULL, E_WARNING, "%s::__toString() did not return anything", ZSTR_VAL(Z_OBJCE_P(object)->name));
		RETURN_FALSE;
	}

	if (return_output) {
		ZVAL_COPY_VALUE(return_value, &retval);
	} else {
		/* No need for _r variant, return of __toString should always be a string */
		zend_print_zval(&retval, 0);
		zend_printf("\n");
		zval_ptr_dtor(&retval);
	}
}
/* }}} */

/* {{{ proto public static array Reflection::getModifierNames(int modifiers)
   Returns an array of modifier names */
ZEND_METHOD(reflection, getModifierNames)
{
	zend_long modifiers;

	if (zend_parse_parameters(ZEND_NUM_ARGS(), "l", &modifiers) == FAILURE) {
		return;
	}

	array_init(return_value);

	if (modifiers & (ZEND_ACC_ABSTRACT | ZEND_ACC_EXPLICIT_ABSTRACT_CLASS)) {
		add_next_index_stringl(return_value, "abstract", sizeof("abstract")-1);
	}
	if (modifiers & ZEND_ACC_FINAL) {
		add_next_index_stringl(return_value, "final", sizeof("final")-1);
	}
	if (modifiers & ZEND_ACC_IMPLICIT_PUBLIC) {
		add_next_index_stringl(return_value, "public", sizeof("public")-1);
	}

	/* These are mutually exclusive */
	switch (modifiers & ZEND_ACC_PPP_MASK) {
		case ZEND_ACC_PUBLIC:
			add_next_index_stringl(return_value, "public", sizeof("public")-1);
			break;
		case ZEND_ACC_PRIVATE:
			add_next_index_stringl(return_value, "private", sizeof("private")-1);
			break;
		case ZEND_ACC_PROTECTED:
			add_next_index_stringl(return_value, "protected", sizeof("protected")-1);
			break;
	}

	if (modifiers & ZEND_ACC_STATIC) {
		add_next_index_stringl(return_value, "static", sizeof("static")-1);
	}
}
/* }}} */

/* {{{ proto public static mixed ReflectionFunction::export(string name [, bool return])
   Exports a reflection object. Returns the output if TRUE is specified for return, printing it otherwise. */
ZEND_METHOD(reflection_function, export)
{
	_reflection_export(INTERNAL_FUNCTION_PARAM_PASSTHRU, reflection_function_ptr, 1);
}
/* }}} */

/* {{{ proto public void ReflectionFunction::__construct(string name)
   Constructor. Throws an Exception in case the given function does not exist */
ZEND_METHOD(reflection_function, __construct)
{
	zval name;
	zval *object;
	zval *closure = NULL;
	char *lcname, *nsname;
	reflection_object *intern;
	zend_function *fptr;
	char *name_str;
	size_t name_len;

	object = getThis();
	intern = Z_REFLECTION_P(object);

	if (zend_parse_parameters_ex(ZEND_PARSE_PARAMS_QUIET, ZEND_NUM_ARGS(), "O", &closure, zend_ce_closure) == SUCCESS) {
		fptr = (zend_function*)zend_get_closure_method_def(closure);
		Z_ADDREF_P(closure);
	} else { 
		if (zend_parse_parameters_throw(ZEND_NUM_ARGS(), "s", &name_str, &name_len) == FAILURE) {
			return;
		}

		lcname = zend_str_tolower_dup(name_str, name_len);

		/* Ignore leading "\" */
		nsname = lcname;
		if (lcname[0] == '\\') {
			nsname = &lcname[1];
			name_len--;
		}

		if ((fptr = zend_hash_str_find_ptr(EG(function_table), nsname, name_len)) == NULL) {
			efree(lcname);
			zend_throw_exception_ex(reflection_exception_ptr, 0,
				"Function %s() does not exist", name_str);
			return;
		}
		efree(lcname);
	}

	ZVAL_STR_COPY(&name, fptr->common.function_name);
	reflection_update_property(object, "name", &name);
	intern->ptr = fptr;
	intern->ref_type = REF_TYPE_FUNCTION;
	if (closure) {
		ZVAL_COPY_VALUE(&intern->obj, closure);
	} else {
		ZVAL_UNDEF(&intern->obj);
	}
	intern->ce = NULL;
}
/* }}} */

/* {{{ proto public string ReflectionFunction::__toString()
   Returns a string representation */
ZEND_METHOD(reflection_function, __toString)
{
	reflection_object *intern;
	zend_function *fptr;
	string str;

	if (zend_parse_parameters_none() == FAILURE) {
		return;
	}
	GET_REFLECTION_OBJECT_PTR(fptr);
	string_init(&str);
	_function_string(&str, fptr, intern->ce, "");
	RETURN_NEW_STR(str.buf);
}
/* }}} */

/* {{{ proto public string ReflectionFunction::getName()
   Returns this function's name */
ZEND_METHOD(reflection_function, getName)
{
	if (zend_parse_parameters_none() == FAILURE) {
		return;
	}
	_default_get_entry(getThis(), "name", sizeof("name")-1, return_value);
}
/* }}} */

/* {{{ proto public bool ReflectionFunction::isClosure()
   Returns whether this is a closure */
ZEND_METHOD(reflection_function, isClosure)
{
	reflection_object *intern;
	zend_function *fptr;

	if (zend_parse_parameters_none() == FAILURE) {
		return;
	}
	GET_REFLECTION_OBJECT_PTR(fptr);
	RETURN_BOOL(fptr->common.fn_flags & ZEND_ACC_CLOSURE);
}
/* }}} */

/* {{{ proto public bool ReflectionFunction::getClosureThis()
   Returns this pointer bound to closure */
ZEND_METHOD(reflection_function, getClosureThis)
{
	reflection_object *intern;
	zval* closure_this;

	if (zend_parse_parameters_none() == FAILURE) {
		return;
	}
	GET_REFLECTION_OBJECT();
	if (!Z_ISUNDEF(intern->obj)) {
		closure_this = zend_get_closure_this_ptr(&intern->obj);
		if (!Z_ISUNDEF_P(closure_this)) {
			ZVAL_COPY(return_value, closure_this);
		}
	}
}
/* }}} */

/* {{{ proto public ReflectionClass ReflectionFunction::getClosureScopeClass()
   Returns the scope associated to the closure */
ZEND_METHOD(reflection_function, getClosureScopeClass)
{
	reflection_object *intern;
	const zend_function *closure_func;

	if (zend_parse_parameters_none() == FAILURE) {
		return;
	}
	GET_REFLECTION_OBJECT();
	if (!Z_ISUNDEF(intern->obj)) {
		closure_func = zend_get_closure_method_def(&intern->obj);
		if (closure_func && closure_func->common.scope) {
			zend_reflection_class_factory(closure_func->common.scope, return_value);
		}
	}
}
/* }}} */

/* {{{ proto public mixed ReflectionFunction::getClosure()
   Returns a dynamically created closure for the function */
ZEND_METHOD(reflection_function, getClosure)
{
	reflection_object *intern;
	zend_function *fptr;

	if (zend_parse_parameters_none() == FAILURE) {
		return;
	}
	GET_REFLECTION_OBJECT_PTR(fptr);

	if (!Z_ISUNDEF(intern->obj)) {
		/* Closures are immutable objects */
		ZVAL_COPY(return_value, &intern->obj);
	} else {
		zend_create_fake_closure(return_value, fptr, NULL, NULL, NULL);
	}
}
/* }}} */

/* {{{ proto public bool ReflectionFunction::isInternal()
   Returns whether this is an internal function */
ZEND_METHOD(reflection_function, isInternal)
{
	reflection_object *intern;
	zend_function *fptr;

	if (zend_parse_parameters_none() == FAILURE) {
		return;
	}
	GET_REFLECTION_OBJECT_PTR(fptr);
	RETURN_BOOL(fptr->type == ZEND_INTERNAL_FUNCTION);
}
/* }}} */

/* {{{ proto public bool ReflectionFunction::isUserDefined()
   Returns whether this is a user-defined function */
ZEND_METHOD(reflection_function, isUserDefined)
{
	reflection_object *intern;
	zend_function *fptr;

	if (zend_parse_parameters_none() == FAILURE) {
		return;
	}
	GET_REFLECTION_OBJECT_PTR(fptr);
	RETURN_BOOL(fptr->type == ZEND_USER_FUNCTION);
}
/* }}} */

/* {{{ proto public bool ReflectionFunction::isDisabled()
   Returns whether this function has been disabled or not */
ZEND_METHOD(reflection_function, isDisabled)
{
	reflection_object *intern;
	zend_function *fptr;

	METHOD_NOTSTATIC(reflection_function_ptr);
	GET_REFLECTION_OBJECT_PTR(fptr);
	RETURN_BOOL(fptr->type == ZEND_INTERNAL_FUNCTION && fptr->internal_function.handler == zif_display_disabled_function);
}
/* }}} */

/* {{{ proto public string ReflectionFunction::getFileName()
   Returns the filename of the file this function was declared in */
ZEND_METHOD(reflection_function, getFileName)
{
	reflection_object *intern;
	zend_function *fptr;

	if (zend_parse_parameters_none() == FAILURE) {
		return;
	}
	GET_REFLECTION_OBJECT_PTR(fptr);
	if (fptr->type == ZEND_USER_FUNCTION) {
		RETURN_STR_COPY(fptr->op_array.filename);
	}
	RETURN_FALSE;
}
/* }}} */

/* {{{ proto public int ReflectionFunction::getStartLine()
   Returns the line this function's declaration starts at */
ZEND_METHOD(reflection_function, getStartLine)
{
	reflection_object *intern;
	zend_function *fptr;

	if (zend_parse_parameters_none() == FAILURE) {
		return;
	}
	GET_REFLECTION_OBJECT_PTR(fptr);
	if (fptr->type == ZEND_USER_FUNCTION) {
		RETURN_LONG(fptr->op_array.line_start);
	}
	RETURN_FALSE;
}
/* }}} */

/* {{{ proto public int ReflectionFunction::getEndLine()
   Returns the line this function's declaration ends at */
ZEND_METHOD(reflection_function, getEndLine)
{
	reflection_object *intern;
	zend_function *fptr;

	if (zend_parse_parameters_none() == FAILURE) {
		return;
	}
	GET_REFLECTION_OBJECT_PTR(fptr);
	if (fptr->type == ZEND_USER_FUNCTION) {
		RETURN_LONG(fptr->op_array.line_end);
	}
	RETURN_FALSE;
}
/* }}} */

/* {{{ proto public string ReflectionFunction::getDocComment()
   Returns the doc comment for this function */
ZEND_METHOD(reflection_function, getDocComment)
{
	reflection_object *intern;
	zend_function *fptr;

	if (zend_parse_parameters_none() == FAILURE) {
		return;
	}
	GET_REFLECTION_OBJECT_PTR(fptr);
	if (fptr->type == ZEND_USER_FUNCTION && fptr->op_array.doc_comment) {
		RETURN_STR_COPY(fptr->op_array.doc_comment);
	}
	RETURN_FALSE;
}
/* }}} */

/* {{{ proto public array ReflectionFunction::getStaticVariables()
   Returns an associative array containing this function's static variables and their values */
ZEND_METHOD(reflection_function, getStaticVariables)
{
	reflection_object *intern;
	zend_function *fptr;
	zval *val;

	if (zend_parse_parameters_none() == FAILURE) {
		return;
	}
	GET_REFLECTION_OBJECT_PTR(fptr);

	/* Return an empty array in case no static variables exist */
	array_init(return_value);
	if (fptr->type == ZEND_USER_FUNCTION && fptr->op_array.static_variables != NULL) {
		if (GC_REFCOUNT(fptr->op_array.static_variables) > 1) {
			if (!(GC_FLAGS(fptr->op_array.static_variables) & IS_ARRAY_IMMUTABLE)) {
				GC_REFCOUNT(fptr->op_array.static_variables)--;
			}
			fptr->op_array.static_variables = zend_array_dup(fptr->op_array.static_variables);
		}
		ZEND_HASH_FOREACH_VAL(fptr->op_array.static_variables, val) {
			if (UNEXPECTED(zval_update_constant_ex(val, fptr->common.scope) != SUCCESS)) {
				return;
			}
		} ZEND_HASH_FOREACH_END();
		zend_hash_copy(Z_ARRVAL_P(return_value), fptr->op_array.static_variables, zval_add_ref);
	}
}
/* }}} */

/* {{{ proto public mixed ReflectionFunction::invoke([mixed* args])
   Invokes the function */
ZEND_METHOD(reflection_function, invoke)
{
	zval retval;
	zval *params = NULL;
	int result, num_args = 0;
	zend_fcall_info fci;
	zend_fcall_info_cache fcc;
	reflection_object *intern;
	zend_function *fptr;

	METHOD_NOTSTATIC(reflection_function_ptr);
	GET_REFLECTION_OBJECT_PTR(fptr);

	if (zend_parse_parameters(ZEND_NUM_ARGS(), "*", &params, &num_args) == FAILURE) {
		return;
	}

	fci.size = sizeof(fci);
	ZVAL_UNDEF(&fci.function_name);
	fci.object = NULL;
	fci.retval = &retval;
	fci.param_count = num_args;
	fci.params = params;
	fci.no_separation = 1;

	fcc.initialized = 1;
	fcc.function_handler = fptr;
	fcc.calling_scope = zend_get_executed_scope();
	fcc.called_scope = NULL;
	fcc.object = NULL;

	result = zend_call_function(&fci, &fcc);

	if (result == FAILURE) {
		zend_throw_exception_ex(reflection_exception_ptr, 0,
			"Invocation of function %s() failed", ZSTR_VAL(fptr->common.function_name));
		return;
	}

	if (Z_TYPE(retval) != IS_UNDEF) {
		ZVAL_COPY_VALUE(return_value, &retval);
	}
}
/* }}} */

/* {{{ proto public mixed ReflectionFunction::invokeArgs(array args)
   Invokes the function and pass its arguments as array. */
ZEND_METHOD(reflection_function, invokeArgs)
{
	zval retval;
	zval *params, *val;
	int result;
	int i, argc;
	zend_fcall_info fci;
	zend_fcall_info_cache fcc;
	reflection_object *intern;
	zend_function *fptr;
	zval *param_array;

	METHOD_NOTSTATIC(reflection_function_ptr);
	GET_REFLECTION_OBJECT_PTR(fptr);

	if (zend_parse_parameters(ZEND_NUM_ARGS(), "a", &param_array) == FAILURE) {
		return;
	}

	argc = zend_hash_num_elements(Z_ARRVAL_P(param_array));

	params = safe_emalloc(sizeof(zval), argc, 0);
	argc = 0;
	ZEND_HASH_FOREACH_VAL(Z_ARRVAL_P(param_array), val) {
		ZVAL_COPY(&params[argc], val);
		argc++;
	} ZEND_HASH_FOREACH_END();

	fci.size = sizeof(fci);
	ZVAL_UNDEF(&fci.function_name);
	fci.object = NULL;
	fci.retval = &retval;
	fci.param_count = argc;
	fci.params = params;
	fci.no_separation = 1;

	fcc.initialized = 1;
	fcc.function_handler = fptr;
	fcc.calling_scope = zend_get_executed_scope();
	fcc.called_scope = NULL;
	fcc.object = NULL;

	result = zend_call_function(&fci, &fcc);

	for (i = 0; i < argc; i++) {
		zval_ptr_dtor(&params[i]);
	}
	efree(params);

	if (result == FAILURE) {
		zend_throw_exception_ex(reflection_exception_ptr, 0,
			"Invocation of function %s() failed", ZSTR_VAL(fptr->common.function_name));
		return;
	}

	if (Z_TYPE(retval) != IS_UNDEF) {
		ZVAL_COPY_VALUE(return_value, &retval);
	}
}
/* }}} */

/* {{{ proto public bool ReflectionFunction::returnsReference()
   Gets whether this function returns a reference */
ZEND_METHOD(reflection_function, returnsReference)
{
	reflection_object *intern;
	zend_function *fptr;

	METHOD_NOTSTATIC(reflection_function_abstract_ptr);
	GET_REFLECTION_OBJECT_PTR(fptr);

	RETURN_BOOL((fptr->op_array.fn_flags & ZEND_ACC_RETURN_REFERENCE) != 0);
}
/* }}} */

/* {{{ proto public bool ReflectionFunction::getNumberOfParameters()
   Gets the number of required parameters */
ZEND_METHOD(reflection_function, getNumberOfParameters)
{
	reflection_object *intern;
	zend_function *fptr;
	uint32_t num_args;

	METHOD_NOTSTATIC(reflection_function_abstract_ptr);
	GET_REFLECTION_OBJECT_PTR(fptr);

	num_args = fptr->common.num_args;
	if (fptr->common.fn_flags & ZEND_ACC_VARIADIC) {
		num_args++;
	}

	RETURN_LONG(num_args);
}
/* }}} */

/* {{{ proto public bool ReflectionFunction::getNumberOfRequiredParameters()
   Gets the number of required parameters */
ZEND_METHOD(reflection_function, getNumberOfRequiredParameters)
{
	reflection_object *intern;
	zend_function *fptr;

	METHOD_NOTSTATIC(reflection_function_abstract_ptr);
	GET_REFLECTION_OBJECT_PTR(fptr);

	RETURN_LONG(fptr->common.required_num_args);
}
/* }}} */

/* {{{ proto public ReflectionParameter[] ReflectionFunction::getParameters()
   Returns an array of parameter objects for this function */
ZEND_METHOD(reflection_function, getParameters)
{
	reflection_object *intern;
	zend_function *fptr;
	uint32_t i, num_args;
	struct _zend_arg_info *arg_info;

	METHOD_NOTSTATIC(reflection_function_abstract_ptr);
	GET_REFLECTION_OBJECT_PTR(fptr);

	arg_info= fptr->common.arg_info;
	num_args = fptr->common.num_args;
	if (fptr->common.fn_flags & ZEND_ACC_VARIADIC) {
		num_args++;
	}

	array_init(return_value);
	for (i = 0; i < num_args; i++) {
		zval parameter;

		reflection_parameter_factory(_copy_function(fptr), Z_ISUNDEF(intern->obj)? NULL : &intern->obj, arg_info, i, fptr->common.required_num_args, &parameter);
		add_next_index_zval(return_value, &parameter);

		arg_info++;
	}
}
/* }}} */

/* {{{ proto public ReflectionExtension|NULL ReflectionFunction::getExtension()
   Returns NULL or the extension the function belongs to */
ZEND_METHOD(reflection_function, getExtension)
{
	reflection_object *intern;
	zend_function *fptr;
	zend_internal_function *internal;

	METHOD_NOTSTATIC(reflection_function_abstract_ptr);
	GET_REFLECTION_OBJECT_PTR(fptr);

	if (fptr->type != ZEND_INTERNAL_FUNCTION) {
		RETURN_NULL();
	}

	internal = (zend_internal_function *)fptr;
	if (internal->module) {
		reflection_extension_factory(return_value, internal->module->name);
	} else {
		RETURN_NULL();
	}
}
/* }}} */

/* {{{ proto public string|false ReflectionFunction::getExtensionName()
   Returns false or the name of the extension the function belongs to */
ZEND_METHOD(reflection_function, getExtensionName)
{
	reflection_object *intern;
	zend_function *fptr;
	zend_internal_function *internal;

	METHOD_NOTSTATIC(reflection_function_abstract_ptr);
	GET_REFLECTION_OBJECT_PTR(fptr);

	if (fptr->type != ZEND_INTERNAL_FUNCTION) {
		RETURN_FALSE;
	}

	internal = (zend_internal_function *)fptr;
	if (internal->module) {
		RETURN_STRING(internal->module->name);
	} else {
		RETURN_FALSE;
	}
}
/* }}} */

/* {{{ proto public void ReflectionGenerator::__construct(object Generator) */
ZEND_METHOD(reflection_generator, __construct)
{
	zval *generator, *object;
	reflection_object *intern;
	zend_execute_data *ex;

	object = getThis();
	intern = Z_REFLECTION_P(object);

	if (zend_parse_parameters_throw(ZEND_NUM_ARGS(), "O", &generator, zend_ce_generator) == FAILURE) {
		return;
	}

	ex = ((zend_generator *) Z_OBJ_P(generator))->execute_data;
	if (!ex) {
		zend_throw_exception(NULL, "Cannot create ReflectionGenerator based on a terminated Generator", 0);
		return;
	}

	intern->ref_type = REF_TYPE_GENERATOR;
	ZVAL_COPY(&intern->obj, generator);
	intern->ce = zend_ce_generator;
}
/* }}} */

#define REFLECTION_CHECK_VALID_GENERATOR(ex) \
	if (!ex) { \
		zend_throw_exception(NULL, "Cannot fetch information from a terminated Generator", 0); \
		return; \
	}

/* {{{ proto public array ReflectionGenerator::getTrace($options = DEBUG_BACKTRACE_PROVIDE_OBJECT) */
ZEND_METHOD(reflection_generator, getTrace)
{
	zend_long options = DEBUG_BACKTRACE_PROVIDE_OBJECT;
	zend_generator *generator = (zend_generator *) Z_OBJ(Z_REFLECTION_P(getThis())->obj);
	zend_generator *root_generator;
	zend_execute_data *ex_backup = EG(current_execute_data);
	zend_execute_data *ex = generator->execute_data;
	zend_execute_data *root_prev = NULL, *cur_prev;

	if (zend_parse_parameters(ZEND_NUM_ARGS(), "|l", &options) == FAILURE) {
		return;
	}

	REFLECTION_CHECK_VALID_GENERATOR(ex)

	root_generator = zend_generator_get_current(generator);

	cur_prev = generator->execute_data->prev_execute_data;
	if (generator == root_generator) {
		generator->execute_data->prev_execute_data = NULL;
	} else {
		root_prev = root_generator->execute_data->prev_execute_data;
		generator->execute_fake.prev_execute_data = NULL;
		root_generator->execute_data->prev_execute_data = &generator->execute_fake;
	}

	EG(current_execute_data) = root_generator->execute_data;
	zend_fetch_debug_backtrace(return_value, 0, options, 0);
	EG(current_execute_data) = ex_backup;

	root_generator->execute_data->prev_execute_data = root_prev;
	generator->execute_data->prev_execute_data = cur_prev;
}
/* }}} */

/* {{{ proto public int ReflectionGenerator::getExecutingLine() */
ZEND_METHOD(reflection_generator, getExecutingLine)
{
	zend_generator *generator = (zend_generator *) Z_OBJ(Z_REFLECTION_P(getThis())->obj);
	zend_execute_data *ex = generator->execute_data;

	if (zend_parse_parameters_none() == FAILURE) {
		return;
	}

	REFLECTION_CHECK_VALID_GENERATOR(ex)

	ZVAL_LONG(return_value, ex->opline->lineno);
}
/* }}} */

/* {{{ proto public string ReflectionGenerator::getExecutingFile() */
ZEND_METHOD(reflection_generator, getExecutingFile)
{
	zend_generator *generator = (zend_generator *) Z_OBJ(Z_REFLECTION_P(getThis())->obj);
	zend_execute_data *ex = generator->execute_data;

	if (zend_parse_parameters_none() == FAILURE) {
		return;
	}

	REFLECTION_CHECK_VALID_GENERATOR(ex)

	ZVAL_STR_COPY(return_value, ex->func->op_array.filename);
}
/* }}} */

/* {{{ proto public ReflectionFunctionAbstract ReflectionGenerator::getFunction() */
ZEND_METHOD(reflection_generator, getFunction)
{
	zend_generator *generator = (zend_generator *) Z_OBJ(Z_REFLECTION_P(getThis())->obj);
	zend_execute_data *ex = generator->execute_data;

	if (zend_parse_parameters_none() == FAILURE) {
		return;
	}

	REFLECTION_CHECK_VALID_GENERATOR(ex)

	if (ex->func->common.fn_flags & ZEND_ACC_CLOSURE) {
		zval closure;
		ZVAL_OBJ(&closure, (zend_object *) ex->func->common.prototype);
		reflection_function_factory(ex->func, &closure, return_value);
	} else if (ex->func->op_array.scope) {
		reflection_method_factory(ex->func->op_array.scope, ex->func, NULL, return_value);
	} else {
		reflection_function_factory(ex->func, NULL, return_value);
	}
}
/* }}} */

/* {{{ proto public object ReflectionGenerator::getThis() */
ZEND_METHOD(reflection_generator, getThis)
{
	zend_generator *generator = (zend_generator *) Z_OBJ(Z_REFLECTION_P(getThis())->obj);
	zend_execute_data *ex = generator->execute_data;

	if (zend_parse_parameters_none() == FAILURE) {
		return;
	}

	REFLECTION_CHECK_VALID_GENERATOR(ex)

	if (Z_TYPE(ex->This) == IS_OBJECT) {
		ZVAL_COPY(return_value, &ex->This);
	} else {
		ZVAL_NULL(return_value);
	}
}
/* }}} */

/* {{{ proto public Generator ReflectionGenerator::getExecutingGenerator() */
ZEND_METHOD(reflection_generator, getExecutingGenerator)
{
	zend_generator *generator = (zend_generator *) Z_OBJ(Z_REFLECTION_P(getThis())->obj);
	zend_execute_data *ex = generator->execute_data;
	zend_generator *current;

	if (zend_parse_parameters_none() == FAILURE) {
		return;
	}

	REFLECTION_CHECK_VALID_GENERATOR(ex)

	current = zend_generator_get_current(generator);
	++GC_REFCOUNT(&current->std);

	ZVAL_OBJ(return_value, (zend_object *) current);
}
/* }}} */


/* {{{ proto public static mixed ReflectionParameter::export(mixed function, mixed parameter [, bool return]) throws ReflectionException
   Exports a reflection object. Returns the output if TRUE is specified for return, printing it otherwise. */
ZEND_METHOD(reflection_parameter, export)
{
	_reflection_export(INTERNAL_FUNCTION_PARAM_PASSTHRU, reflection_parameter_ptr, 2);
}
/* }}} */

/* {{{ proto public void ReflectionParameter::__construct(mixed function, mixed parameter)
   Constructor. Throws an Exception in case the given method does not exist */
ZEND_METHOD(reflection_parameter, __construct)
{
	parameter_reference *ref;
	zval *reference, *parameter;
	zval *object;
	zval name;
	reflection_object *intern;
	zend_function *fptr;
	struct _zend_arg_info *arg_info;
	int position;
	uint32_t num_args;
	zend_class_entry *ce = NULL;
	zend_bool is_closure = 0;

	if (zend_parse_parameters_throw(ZEND_NUM_ARGS(), "zz", &reference, &parameter) == FAILURE) {
		return;
	}

	object = getThis();
	intern = Z_REFLECTION_P(object);

	/* First, find the function */
	switch (Z_TYPE_P(reference)) {
		case IS_STRING: {
				size_t lcname_len;
				char *lcname;

				lcname_len = Z_STRLEN_P(reference);
				lcname = zend_str_tolower_dup(Z_STRVAL_P(reference), lcname_len);
				if ((fptr = zend_hash_str_find_ptr(EG(function_table), lcname, lcname_len)) == NULL) {
					efree(lcname);
					zend_throw_exception_ex(reflection_exception_ptr, 0,
						"Function %s() does not exist", Z_STRVAL_P(reference));
					return;
				}
				efree(lcname);
			}
			ce = fptr->common.scope;
			break;

		case IS_ARRAY: {
				zval *classref;
				zval *method;
				size_t lcname_len;
				char *lcname;

				if (((classref =zend_hash_index_find(Z_ARRVAL_P(reference), 0)) == NULL)
					|| ((method = zend_hash_index_find(Z_ARRVAL_P(reference), 1)) == NULL))
				{
					_DO_THROW("Expected array($object, $method) or array($classname, $method)");
					/* returns out of this function */
				}

				if (Z_TYPE_P(classref) == IS_OBJECT) {
					ce = Z_OBJCE_P(classref);
				} else {
					convert_to_string_ex(classref);
					if ((ce = zend_lookup_class(Z_STR_P(classref))) == NULL) {
						zend_throw_exception_ex(reflection_exception_ptr, 0,
								"Class %s does not exist", Z_STRVAL_P(classref));
						return;
					}
				}

				convert_to_string_ex(method);
				lcname_len = Z_STRLEN_P(method);
				lcname = zend_str_tolower_dup(Z_STRVAL_P(method), lcname_len);
				if (ce == zend_ce_closure && Z_TYPE_P(classref) == IS_OBJECT
					&& (lcname_len == sizeof(ZEND_INVOKE_FUNC_NAME)-1)
					&& memcmp(lcname, ZEND_INVOKE_FUNC_NAME, sizeof(ZEND_INVOKE_FUNC_NAME)-1) == 0
					&& (fptr = zend_get_closure_invoke_method(Z_OBJ_P(classref))) != NULL)
				{
					/* nothing to do. don't set is_closure since is the invoke handler,
					   not the closure itself */
				} else if ((fptr = zend_hash_str_find_ptr(&ce->function_table, lcname, lcname_len)) == NULL) {
					efree(lcname);
					zend_throw_exception_ex(reflection_exception_ptr, 0,
						"Method %s::%s() does not exist", ZSTR_VAL(ce->name), Z_STRVAL_P(method));
					return;
				}
				efree(lcname);
			}
			break;

		case IS_OBJECT: {
				ce = Z_OBJCE_P(reference);

				if (instanceof_function(ce, zend_ce_closure)) {
					fptr = (zend_function *)zend_get_closure_method_def(reference);
					Z_ADDREF_P(reference);
					is_closure = 1;
				} else if ((fptr = zend_hash_str_find_ptr(&ce->function_table, ZEND_INVOKE_FUNC_NAME, sizeof(ZEND_INVOKE_FUNC_NAME))) == NULL) {
					zend_throw_exception_ex(reflection_exception_ptr, 0,
						"Method %s::%s() does not exist", ZSTR_VAL(ce->name), ZEND_INVOKE_FUNC_NAME);
					return;
				}
			}
			break;

		default:
			_DO_THROW("The parameter class is expected to be either a string, an array(class, method) or a callable object");
			/* returns out of this function */
	}

	/* Now, search for the parameter */
	arg_info = fptr->common.arg_info;
	num_args = fptr->common.num_args;
	if (fptr->common.fn_flags & ZEND_ACC_VARIADIC) {
		num_args++;
	}
	if (Z_TYPE_P(parameter) == IS_LONG) {
		position= (int)Z_LVAL_P(parameter);
		if (position < 0 || (uint32_t)position >= num_args) {
			if (fptr->common.fn_flags & ZEND_ACC_CALL_VIA_TRAMPOLINE) {
				if (fptr->type != ZEND_OVERLOADED_FUNCTION) {
					zend_string_release(fptr->common.function_name);
				}
				zend_free_trampoline(fptr);
			}
			if (is_closure) {
				zval_ptr_dtor(reference);
			}
			_DO_THROW("The parameter specified by its offset could not be found");
			/* returns out of this function */
		}
	} else {
		uint32_t i;

		position= -1;
		convert_to_string_ex(parameter);
		if (fptr->type == ZEND_INTERNAL_FUNCTION &&
		    !(fptr->common.fn_flags & ZEND_ACC_USER_ARG_INFO)) {
			for (i = 0; i < num_args; i++) {
				if (arg_info[i].name) {
					if (strcmp(((zend_internal_arg_info*)arg_info)[i].name, Z_STRVAL_P(parameter)) == 0) {
						position= i;
						break;
					}

				}
			}
		} else {
			for (i = 0; i < num_args; i++) {
				if (arg_info[i].name) {
					if (strcmp(ZSTR_VAL(arg_info[i].name), Z_STRVAL_P(parameter)) == 0) {
						position= i;
						break;
					}
				}
			}
		}
		if (position == -1) {
			if (fptr->common.fn_flags & ZEND_ACC_CALL_VIA_TRAMPOLINE) {
				if (fptr->type != ZEND_OVERLOADED_FUNCTION) {
					zend_string_release(fptr->common.function_name);
				}
				zend_free_trampoline(fptr);
			}
			if (is_closure) {
				zval_ptr_dtor(reference);
			}
			_DO_THROW("The parameter specified by its name could not be found");
			/* returns out of this function */
		}
	}

	if (arg_info[position].name) {
		if (fptr->type == ZEND_INTERNAL_FUNCTION &&
		    !(fptr->common.fn_flags & ZEND_ACC_USER_ARG_INFO)) {
			ZVAL_STRING(&name, ((zend_internal_arg_info*)arg_info)[position].name);
		} else {
			ZVAL_STR_COPY(&name, arg_info[position].name);
		}
	} else {
		ZVAL_NULL(&name);
	}
	reflection_update_property(object, "name", &name);

	ref = (parameter_reference*) emalloc(sizeof(parameter_reference));
	ref->arg_info = &arg_info[position];
	ref->offset = (uint32_t)position;
	ref->required = fptr->common.required_num_args;
	ref->fptr = fptr;
	/* TODO: copy fptr */
	intern->ptr = ref;
	intern->ref_type = REF_TYPE_PARAMETER;
	intern->ce = ce;
	if (reference && is_closure) {
		ZVAL_COPY_VALUE(&intern->obj, reference);
	}
}
/* }}} */

/* {{{ proto public string ReflectionParameter::__toString()
   Returns a string representation */
ZEND_METHOD(reflection_parameter, __toString)
{
	reflection_object *intern;
	parameter_reference *param;
	string str;

	if (zend_parse_parameters_none() == FAILURE) {
		return;
	}
	GET_REFLECTION_OBJECT_PTR(param);
	string_init(&str);
	_parameter_string(&str, param->fptr, param->arg_info, param->offset, param->required, "");
	RETURN_NEW_STR(str.buf);
}

/* }}} */

/* {{{ proto public string ReflectionParameter::getName()
   Returns this parameters's name */
ZEND_METHOD(reflection_parameter, getName)
{
	if (zend_parse_parameters_none() == FAILURE) {
		return;
	}
	_default_get_entry(getThis(), "name", sizeof("name")-1, return_value);
}
/* }}} */

/* {{{ proto public ReflectionFunction ReflectionParameter::getDeclaringFunction()
   Returns the ReflectionFunction for the function of this parameter */
ZEND_METHOD(reflection_parameter, getDeclaringFunction)
{
	reflection_object *intern;
	parameter_reference *param;

	if (zend_parse_parameters_none() == FAILURE) {
		return;
	}
	GET_REFLECTION_OBJECT_PTR(param);

	if (!param->fptr->common.scope) {
		reflection_function_factory(_copy_function(param->fptr), Z_ISUNDEF(intern->obj)? NULL : &intern->obj, return_value);
	} else {
		reflection_method_factory(param->fptr->common.scope, _copy_function(param->fptr), Z_ISUNDEF(intern->obj)? NULL : &intern->obj, return_value);
	}
}
/* }}} */

/* {{{ proto public ReflectionClass|NULL ReflectionParameter::getDeclaringClass()
   Returns in which class this parameter is defined (not the type of the parameter) */
ZEND_METHOD(reflection_parameter, getDeclaringClass)
{
	reflection_object *intern;
	parameter_reference *param;

	if (zend_parse_parameters_none() == FAILURE) {
		return;
	}
	GET_REFLECTION_OBJECT_PTR(param);

	if (param->fptr->common.scope) {
		zend_reflection_class_factory(param->fptr->common.scope, return_value);
	}
}
/* }}} */

/* {{{ proto public ReflectionClass|NULL ReflectionParameter::getClass()
   Returns this parameters's class hint or NULL if there is none */
ZEND_METHOD(reflection_parameter, getClass)
{
	reflection_object *intern;
	parameter_reference *param;
	zend_class_entry *ce;

	if (zend_parse_parameters_none() == FAILURE) {
		return;
	}
	GET_REFLECTION_OBJECT_PTR(param);

	if (param->arg_info->class_name) {
		/* Class name is stored as a string, we might also get "self" or "parent"
		 * - For "self", simply use the function scope. If scope is NULL then
		 *   the function is global and thus self does not make any sense
		 *
		 * - For "parent", use the function scope's parent. If scope is NULL then
		 *   the function is global and thus parent does not make any sense.
		 *   If the parent is NULL then the class does not extend anything and
		 *   thus parent does not make any sense, either.
		 *
		 * TODO: Think about moving these checks to the compiler or some sort of
		 * lint-mode.
		 */
		const char *class_name;
		size_t class_name_len;

		if (param->fptr->type == ZEND_INTERNAL_FUNCTION &&
		    !(param->fptr->common.fn_flags & ZEND_ACC_USER_ARG_INFO)) {
			class_name = ((zend_internal_arg_info*)param->arg_info)->class_name;
			class_name_len = strlen(class_name);
		} else {
			class_name = ZSTR_VAL(param->arg_info->class_name);
			class_name_len = ZSTR_LEN(param->arg_info->class_name);
		}
		if (0 == zend_binary_strcasecmp(class_name, class_name_len, "self", sizeof("self")- 1)) {
			ce = param->fptr->common.scope;
			if (!ce) {
				zend_throw_exception_ex(reflection_exception_ptr, 0,
					"Parameter uses 'self' as type hint but function is not a class member!");
				return;
			}
		} else if (0 == zend_binary_strcasecmp(class_name, class_name_len, "parent", sizeof("parent")- 1)) {
			ce = param->fptr->common.scope;
			if (!ce) {
				zend_throw_exception_ex(reflection_exception_ptr, 0,
					"Parameter uses 'parent' as type hint but function is not a class member!");
				return;
			}
			if (!ce->parent) {
				zend_throw_exception_ex(reflection_exception_ptr, 0,
					"Parameter uses 'parent' as type hint although class does not have a parent!");
				return;
			}
			ce = ce->parent;
		} else {
			if (param->fptr->type == ZEND_INTERNAL_FUNCTION &&
			    !(param->fptr->common.fn_flags & ZEND_ACC_USER_ARG_INFO)) {
				zend_string *name = zend_string_init(class_name, class_name_len, 0);
				ce = zend_lookup_class(name);
				zend_string_release(name);
			} else {
				ce = zend_lookup_class(param->arg_info->class_name);
			}
			if (!ce) {
				zend_throw_exception_ex(reflection_exception_ptr, 0,
					"Class %s does not exist", class_name);
				return;
			}
		}
		zend_reflection_class_factory(ce, return_value);
	}
}
/* }}} */

/* {{{ proto public bool ReflectionParameter::hasType()
   Returns whether parameter has a type */
ZEND_METHOD(reflection_parameter, hasType)
{
	reflection_object *intern;
	parameter_reference *param;

	if (zend_parse_parameters_none() == FAILURE) {
		return;
	}
	GET_REFLECTION_OBJECT_PTR(param);

	RETVAL_BOOL(param->arg_info->type_hint != 0);
}
/* }}} */

/* {{{ proto public ReflectionType ReflectionParameter::getType()
   Returns the type associated with the parameter */
ZEND_METHOD(reflection_parameter, getType)
{
	reflection_object *intern;
	parameter_reference *param;

	if (zend_parse_parameters_none() == FAILURE) {
		return;
	}
	GET_REFLECTION_OBJECT_PTR(param);

	if (((param->fptr->type == ZEND_INTERNAL_FUNCTION &&
	      !(param->fptr->common.fn_flags & ZEND_ACC_USER_ARG_INFO)) ?
		((zend_internal_arg_info*)param->arg_info)->type_hint :
		param->arg_info->type_hint) == 0)
	{
		RETURN_NULL();
	}
	reflection_type_factory(_copy_function(param->fptr), Z_ISUNDEF(intern->obj)? NULL : &intern->obj, param->arg_info, return_value);
}
/* }}} */

/* {{{ proto public bool ReflectionParameter::isArray()
   Returns whether parameter MUST be an array */
ZEND_METHOD(reflection_parameter, isArray)
{
	reflection_object *intern;
	parameter_reference *param;

	if (zend_parse_parameters_none() == FAILURE) {
		return;
	}
	GET_REFLECTION_OBJECT_PTR(param);

	RETVAL_BOOL(param->arg_info->type_hint == IS_ARRAY);
}
/* }}} */

/* {{{ proto public bool ReflectionParameter::isCallable()
   Returns whether parameter MUST be callable */
ZEND_METHOD(reflection_parameter, isCallable)
{
	reflection_object *intern;
	parameter_reference *param;

	if (zend_parse_parameters_none() == FAILURE) {
		return;
	}
	GET_REFLECTION_OBJECT_PTR(param);

	RETVAL_BOOL(param->arg_info->type_hint == IS_CALLABLE);
}
/* }}} */

/* {{{ proto public bool ReflectionParameter::allowsNull()
   Returns whether NULL is allowed as this parameters's value */
ZEND_METHOD(reflection_parameter, allowsNull)
{
	reflection_object *intern;
	parameter_reference *param;

	if (zend_parse_parameters_none() == FAILURE) {
		return;
	}
	GET_REFLECTION_OBJECT_PTR(param);

	RETVAL_BOOL(param->arg_info->allow_null);
}
/* }}} */

/* {{{ proto public bool ReflectionParameter::isPassedByReference()
   Returns whether this parameters is passed to by reference */
ZEND_METHOD(reflection_parameter, isPassedByReference)
{
	reflection_object *intern;
	parameter_reference *param;

	if (zend_parse_parameters_none() == FAILURE) {
		return;
	}
	GET_REFLECTION_OBJECT_PTR(param);

	RETVAL_BOOL(param->arg_info->pass_by_reference);
}
/* }}} */

/* {{{ proto public bool ReflectionParameter::canBePassedByValue()
   Returns whether this parameter can be passed by value */
ZEND_METHOD(reflection_parameter, canBePassedByValue)
{
	reflection_object *intern;
	parameter_reference *param;

	if (zend_parse_parameters_none() == FAILURE) {
		return;
	}
	GET_REFLECTION_OBJECT_PTR(param);

	/* true if it's ZEND_SEND_BY_VAL or ZEND_SEND_PREFER_REF */
	RETVAL_BOOL(param->arg_info->pass_by_reference != ZEND_SEND_BY_REF);
}
/* }}} */

/* {{{ proto public bool ReflectionParameter::getPosition()
   Returns whether this parameter is an optional parameter */
ZEND_METHOD(reflection_parameter, getPosition)
{
	reflection_object *intern;
	parameter_reference *param;

	if (zend_parse_parameters_none() == FAILURE) {
		return;
	}
	GET_REFLECTION_OBJECT_PTR(param);

	RETVAL_LONG(param->offset);
}
/* }}} */

/* {{{ proto public bool ReflectionParameter::isOptional()
   Returns whether this parameter is an optional parameter */
ZEND_METHOD(reflection_parameter, isOptional)
{
	reflection_object *intern;
	parameter_reference *param;

	if (zend_parse_parameters_none() == FAILURE) {
		return;
	}
	GET_REFLECTION_OBJECT_PTR(param);

	RETVAL_BOOL(param->offset >= param->required);
}
/* }}} */

/* {{{ proto public bool ReflectionParameter::isDefaultValueAvailable()
   Returns whether the default value of this parameter is available */
ZEND_METHOD(reflection_parameter, isDefaultValueAvailable)
{
	reflection_object *intern;
	parameter_reference *param;
	zend_op *precv;

	if (zend_parse_parameters_none() == FAILURE) {
		return;
	}
	GET_REFLECTION_OBJECT_PTR(param);

	if (param->fptr->type != ZEND_USER_FUNCTION)
	{
		RETURN_FALSE;
	}

	precv = _get_recv_op((zend_op_array*)param->fptr, param->offset);
	if (!precv || precv->opcode != ZEND_RECV_INIT || precv->op2_type == IS_UNUSED) {
		RETURN_FALSE;
	}
	RETURN_TRUE;
}
/* }}} */

/* {{{ proto public bool ReflectionParameter::getDefaultValue()
   Returns the default value of this parameter or throws an exception */
ZEND_METHOD(reflection_parameter, getDefaultValue)
{
	parameter_reference *param;
	zend_op *precv;

	if (zend_parse_parameters_none() == FAILURE) {
		return;
	}

	param = _reflection_param_get_default_param(INTERNAL_FUNCTION_PARAM_PASSTHRU);
	if (!param) {
		return;
	}

	precv = _reflection_param_get_default_precv(INTERNAL_FUNCTION_PARAM_PASSTHRU, param);
	if (!precv) {
		return;
	}

	ZVAL_DUP(return_value, RT_CONSTANT(&param->fptr->op_array, precv->op2));
	if (Z_CONSTANT_P(return_value)) {
		zval_update_constant_ex(return_value, param->fptr->common.scope);
	}
}
/* }}} */

/* {{{ proto public bool ReflectionParameter::isDefaultValueConstant()
   Returns whether the default value of this parameter is constant */
ZEND_METHOD(reflection_parameter, isDefaultValueConstant)
{
	zend_op *precv;
	parameter_reference *param;

	if (zend_parse_parameters_none() == FAILURE) {
		return;
	}

	param = _reflection_param_get_default_param(INTERNAL_FUNCTION_PARAM_PASSTHRU);
	if (!param) {
		RETURN_FALSE;
	}

	precv = _reflection_param_get_default_precv(INTERNAL_FUNCTION_PARAM_PASSTHRU, param);
	if (precv && Z_TYPE_P(RT_CONSTANT(&param->fptr->op_array, precv->op2)) == IS_CONSTANT) {
		RETURN_TRUE;
	}

	RETURN_FALSE;
}
/* }}} */

/* {{{ proto public mixed ReflectionParameter::getDefaultValueConstantName()
   Returns the default value's constant name if default value is constant or null */
ZEND_METHOD(reflection_parameter, getDefaultValueConstantName)
{
	zend_op *precv;
	parameter_reference *param;

	if (zend_parse_parameters_none() == FAILURE) {
		return;
	}

	param = _reflection_param_get_default_param(INTERNAL_FUNCTION_PARAM_PASSTHRU);
	if (!param) {
		return;
	}

	precv = _reflection_param_get_default_precv(INTERNAL_FUNCTION_PARAM_PASSTHRU, param);
	if (precv && Z_TYPE_P(RT_CONSTANT(&param->fptr->op_array, precv->op2)) == IS_CONSTANT) {
		RETURN_STR_COPY(Z_STR_P(RT_CONSTANT(&param->fptr->op_array, precv->op2)));
	}
}
/* }}} */

/* {{{ proto public bool ReflectionParameter::isVariadic()
   Returns whether this parameter is a variadic parameter */
ZEND_METHOD(reflection_parameter, isVariadic)
{
	reflection_object *intern;
	parameter_reference *param;

	if (zend_parse_parameters_none() == FAILURE) {
		return;
	}
	GET_REFLECTION_OBJECT_PTR(param);

	RETVAL_BOOL(param->arg_info->is_variadic);
}
/* }}} */

/* {{{ proto public bool ReflectionType::allowsNull()
  Returns whether parameter MAY be null */
ZEND_METHOD(reflection_type, allowsNull)
{
	reflection_object *intern;
	type_reference *param;

	if (zend_parse_parameters_none() == FAILURE) {
		return;
	}
	GET_REFLECTION_OBJECT_PTR(param);

	RETVAL_BOOL(param->arg_info->allow_null);
}
/* }}} */

/* {{{ proto public bool ReflectionType::isBuiltin()
  Returns whether parameter is a builtin type */
ZEND_METHOD(reflection_type, isBuiltin)
{
	reflection_object *intern;
	type_reference *param;

	if (zend_parse_parameters_none() == FAILURE) {
		return;
	}
	GET_REFLECTION_OBJECT_PTR(param);

	RETVAL_BOOL(param->arg_info->type_hint != IS_OBJECT);
}
/* }}} */

/* {{{ proto public string ReflectionType::__toString()
   Return the text of the type hint */
ZEND_METHOD(reflection_type, __toString)
{
	reflection_object *intern;
	type_reference *param;

	if (zend_parse_parameters_none() == FAILURE) {
		return;
	}
	GET_REFLECTION_OBJECT_PTR(param);

	switch (param->arg_info->type_hint) {
		case IS_ARRAY:    RETURN_STRINGL("array", sizeof("array") - 1);
		case IS_CALLABLE: RETURN_STRINGL("callable", sizeof("callable") - 1);
		case IS_OBJECT:
			if (param->fptr->type == ZEND_INTERNAL_FUNCTION &&
			    !(param->fptr->common.fn_flags & ZEND_ACC_USER_ARG_INFO)) {
				RETURN_STRING(((zend_internal_arg_info*)param->arg_info)->class_name);
			}
			RETURN_STR_COPY(param->arg_info->class_name);
		case IS_STRING:   RETURN_STRINGL("string", sizeof("string") - 1);
		case _IS_BOOL:    RETURN_STRINGL("bool", sizeof("bool") - 1);
		case IS_LONG:     RETURN_STRINGL("int", sizeof("int") - 1);
		case IS_DOUBLE:   RETURN_STRINGL("float", sizeof("float") - 1);
		case IS_VOID:     RETURN_STRINGL("void", sizeof("void") - 1);
		EMPTY_SWITCH_DEFAULT_CASE()
	}
}
/* }}} */

/* {{{ proto public static mixed ReflectionMethod::export(mixed class, string name [, bool return]) throws ReflectionException
   Exports a reflection object. Returns the output if TRUE is specified for return, printing it otherwise. */
ZEND_METHOD(reflection_method, export)
{
	_reflection_export(INTERNAL_FUNCTION_PARAM_PASSTHRU, reflection_method_ptr, 2);
}
/* }}} */

/* {{{ proto public void ReflectionMethod::__construct(mixed class_or_method [, string name])
   Constructor. Throws an Exception in case the given method does not exist */
ZEND_METHOD(reflection_method, __construct)
{
	zval name, *classname;
	zval *object, *orig_obj;
	reflection_object *intern;
	char *lcname;
	zend_class_entry *ce;
	zend_function *mptr;
	char *name_str, *tmp;
	size_t name_len, tmp_len;
	zval ztmp;

	if (zend_parse_parameters_ex(ZEND_PARSE_PARAMS_QUIET, ZEND_NUM_ARGS(), "zs", &classname, &name_str, &name_len) == FAILURE) {
		if (zend_parse_parameters_throw(ZEND_NUM_ARGS(), "s", &name_str, &name_len) == FAILURE) {
			return;
		}

		if ((tmp = strstr(name_str, "::")) == NULL) {
			zend_throw_exception_ex(reflection_exception_ptr, 0,
				"Invalid method name %s", name_str);
			return;
		}
		classname = &ztmp;
		tmp_len = tmp - name_str;
		ZVAL_STRINGL(classname, name_str, tmp_len);
		name_len = name_len - (tmp_len + 2);
		name_str = tmp + 2;
		orig_obj = NULL;
	} else if (Z_TYPE_P(classname) == IS_OBJECT) {
		orig_obj = classname;
	} else {
		orig_obj = NULL;
	}

	object = getThis();
	intern = Z_REFLECTION_P(object);

	/* Find the class entry */
	switch (Z_TYPE_P(classname)) {
		case IS_STRING:
			if ((ce = zend_lookup_class(Z_STR_P(classname))) == NULL) {
				zend_throw_exception_ex(reflection_exception_ptr, 0,
						"Class %s does not exist", Z_STRVAL_P(classname));
				if (classname == &ztmp) {
					zval_dtor(&ztmp);
				}
				return;
			}
			break;

		case IS_OBJECT:
			ce = Z_OBJCE_P(classname);
			break;

		default:
			if (classname == &ztmp) {
				zval_dtor(&ztmp);
			}
			_DO_THROW("The parameter class is expected to be either a string or an object");
			/* returns out of this function */
	}

	if (classname == &ztmp) {
		zval_dtor(&ztmp);
	}

	lcname = zend_str_tolower_dup(name_str, name_len);

	if (ce == zend_ce_closure && orig_obj && (name_len == sizeof(ZEND_INVOKE_FUNC_NAME)-1)
		&& memcmp(lcname, ZEND_INVOKE_FUNC_NAME, sizeof(ZEND_INVOKE_FUNC_NAME)-1) == 0
		&& (mptr = zend_get_closure_invoke_method(Z_OBJ_P(orig_obj))) != NULL)
	{
		/* do nothing, mptr already set */
	} else if ((mptr = zend_hash_str_find_ptr(&ce->function_table, lcname, name_len)) == NULL) {
		efree(lcname);
		zend_throw_exception_ex(reflection_exception_ptr, 0,
			"Method %s::%s() does not exist", ZSTR_VAL(ce->name), name_str);
		return;
	}
	efree(lcname);

	ZVAL_STR_COPY(&name, mptr->common.scope->name);
	reflection_update_property(object, "class", &name);
	ZVAL_STR_COPY(&name, mptr->common.function_name);
	reflection_update_property(object, "name", &name);
	intern->ptr = mptr;
	intern->ref_type = REF_TYPE_FUNCTION;
	intern->ce = ce;
}
/* }}} */

/* {{{ proto public string ReflectionMethod::__toString()
   Returns a string representation */
ZEND_METHOD(reflection_method, __toString)
{
	reflection_object *intern;
	zend_function *mptr;
	string str;

	if (zend_parse_parameters_none() == FAILURE) {
		return;
	}
	GET_REFLECTION_OBJECT_PTR(mptr);
	string_init(&str);
	_function_string(&str, mptr, intern->ce, "");
	RETURN_NEW_STR(str.buf);
}
/* }}} */

/* {{{ proto public mixed ReflectionMethod::getClosure([mixed object])
   Invokes the function */
ZEND_METHOD(reflection_method, getClosure)
{
	reflection_object *intern;
	zval *obj;
	zend_function *mptr;

	METHOD_NOTSTATIC(reflection_method_ptr);
	GET_REFLECTION_OBJECT_PTR(mptr);

	if (mptr->common.fn_flags & ZEND_ACC_STATIC)  {
		zend_create_fake_closure(return_value, mptr, mptr->common.scope, mptr->common.scope, NULL);
	} else {
		if (zend_parse_parameters(ZEND_NUM_ARGS(), "o", &obj) == FAILURE) {
			return;
		}

		if (!instanceof_function(Z_OBJCE_P(obj), mptr->common.scope)) {
			_DO_THROW("Given object is not an instance of the class this method was declared in");
			/* Returns from this function */
		}

		/* This is an original closure object and __invoke is to be called. */
		if (Z_OBJCE_P(obj) == zend_ce_closure &&
			(mptr->internal_function.fn_flags & ZEND_ACC_CALL_VIA_TRAMPOLINE))
		{
			ZVAL_COPY(return_value, obj);
		} else {
			zend_create_fake_closure(return_value, mptr, mptr->common.scope, Z_OBJCE_P(obj), obj);
		}
	}
}
/* }}} */

/* {{{ proto public mixed ReflectionMethod::invoke(mixed object, mixed* args)
   Invokes the method. */
ZEND_METHOD(reflection_method, invoke)
{
	zval retval;
	zval *params = NULL;
	zend_object *object;
	reflection_object *intern;
	zend_function *mptr;
	int result, num_args = 0;
	zend_fcall_info fci;
	zend_fcall_info_cache fcc;
	zend_class_entry *obj_ce;

	METHOD_NOTSTATIC(reflection_method_ptr);

	GET_REFLECTION_OBJECT_PTR(mptr);

	if ((!(mptr->common.fn_flags & ZEND_ACC_PUBLIC)
		 || (mptr->common.fn_flags & ZEND_ACC_ABSTRACT))
		 && intern->ignore_visibility == 0)
	{
		if (mptr->common.fn_flags & ZEND_ACC_ABSTRACT) {
			zend_throw_exception_ex(reflection_exception_ptr, 0,
				"Trying to invoke abstract method %s::%s()",
				ZSTR_VAL(mptr->common.scope->name), ZSTR_VAL(mptr->common.function_name));
		} else {
			zend_throw_exception_ex(reflection_exception_ptr, 0,
				"Trying to invoke %s method %s::%s() from scope %s",
				mptr->common.fn_flags & ZEND_ACC_PROTECTED ? "protected" : "private",
				ZSTR_VAL(mptr->common.scope->name), ZSTR_VAL(mptr->common.function_name),
				ZSTR_VAL(Z_OBJCE_P(getThis())->name));
		}
		return;
	}

	if (zend_parse_parameters(ZEND_NUM_ARGS(), "+", &params, &num_args) == FAILURE) {
		return;
	}

	/* In case this is a static method, we should'nt pass an object_ptr
	 * (which is used as calling context aka $this). We can thus ignore the
	 * first parameter.
	 *
	 * Else, we verify that the given object is an instance of the class.
	 */
	if (mptr->common.fn_flags & ZEND_ACC_STATIC) {
		object = NULL;
		obj_ce = mptr->common.scope;
	} else {
		if (Z_TYPE(params[0]) != IS_OBJECT) {
			_DO_THROW("Non-object passed to Invoke()");
			/* Returns from this function */
		}

		obj_ce = Z_OBJCE(params[0]);

		if (!instanceof_function(obj_ce, mptr->common.scope)) {
			_DO_THROW("Given object is not an instance of the class this method was declared in");
			/* Returns from this function */
		}

		object = Z_OBJ(params[0]);
	}

	fci.size = sizeof(fci);
	ZVAL_UNDEF(&fci.function_name);
	fci.object = object;
	fci.retval = &retval;
	fci.param_count = num_args - 1;
	fci.params = params + 1;
	fci.no_separation = 1;

	fcc.initialized = 1;
	fcc.function_handler = mptr;
	fcc.calling_scope = obj_ce;
	fcc.called_scope = intern->ce;
	fcc.object = object;

	result = zend_call_function(&fci, &fcc);

	if (result == FAILURE) {
		zend_throw_exception_ex(reflection_exception_ptr, 0,
			"Invocation of method %s::%s() failed", ZSTR_VAL(mptr->common.scope->name), ZSTR_VAL(mptr->common.function_name));
		return;
	}

	if (Z_TYPE(retval) != IS_UNDEF) {
		ZVAL_COPY_VALUE(return_value, &retval);
	}
}
/* }}} */

/* {{{ proto public mixed ReflectionMethod::invokeArgs(mixed object, array args)
   Invokes the function and pass its arguments as array. */
ZEND_METHOD(reflection_method, invokeArgs)
{
	zval retval;
	zval *params, *val, *object;
	reflection_object *intern;
	zend_function *mptr;
	int i, argc;
	int result;
	zend_fcall_info fci;
	zend_fcall_info_cache fcc;
	zend_class_entry *obj_ce;
	zval *param_array;

	METHOD_NOTSTATIC(reflection_method_ptr);

	GET_REFLECTION_OBJECT_PTR(mptr);

	if (zend_parse_parameters(ZEND_NUM_ARGS(), "o!a", &object, &param_array) == FAILURE) {
		return;
	}

	if ((!(mptr->common.fn_flags & ZEND_ACC_PUBLIC)
		 || (mptr->common.fn_flags & ZEND_ACC_ABSTRACT))
		 && intern->ignore_visibility == 0)
	{
		if (mptr->common.fn_flags & ZEND_ACC_ABSTRACT) {
			zend_throw_exception_ex(reflection_exception_ptr, 0,
				"Trying to invoke abstract method %s::%s()",
				ZSTR_VAL(mptr->common.scope->name), ZSTR_VAL(mptr->common.function_name));
		} else {
			zend_throw_exception_ex(reflection_exception_ptr, 0,
				"Trying to invoke %s method %s::%s() from scope %s",
				mptr->common.fn_flags & ZEND_ACC_PROTECTED ? "protected" : "private",
				ZSTR_VAL(mptr->common.scope->name), ZSTR_VAL(mptr->common.function_name),
				ZSTR_VAL(Z_OBJCE_P(getThis())->name));
		}
		return;
	}

	argc = zend_hash_num_elements(Z_ARRVAL_P(param_array));

	params = safe_emalloc(sizeof(zval), argc, 0);
	argc = 0;
	ZEND_HASH_FOREACH_VAL(Z_ARRVAL_P(param_array), val) {
		ZVAL_COPY(&params[argc], val);
		argc++;
	} ZEND_HASH_FOREACH_END();

	/* In case this is a static method, we should'nt pass an object_ptr
	 * (which is used as calling context aka $this). We can thus ignore the
	 * first parameter.
	 *
	 * Else, we verify that the given object is an instance of the class.
	 */
	if (mptr->common.fn_flags & ZEND_ACC_STATIC) {
		object = NULL;
		obj_ce = mptr->common.scope;
	} else {
		if (!object) {
			efree(params);
			zend_throw_exception_ex(reflection_exception_ptr, 0,
				"Trying to invoke non static method %s::%s() without an object",
				ZSTR_VAL(mptr->common.scope->name), ZSTR_VAL(mptr->common.function_name));
			return;
		}

		obj_ce = Z_OBJCE_P(object);

		if (!instanceof_function(obj_ce, mptr->common.scope)) {
			efree(params);
			_DO_THROW("Given object is not an instance of the class this method was declared in");
			/* Returns from this function */
		}
	}

	fci.size = sizeof(fci);
	ZVAL_UNDEF(&fci.function_name);
	fci.object = object ? Z_OBJ_P(object) : NULL;
	fci.retval = &retval;
	fci.param_count = argc;
	fci.params = params;
	fci.no_separation = 1;

	fcc.initialized = 1;
	fcc.function_handler = mptr;
	fcc.calling_scope = obj_ce;
	fcc.called_scope = intern->ce;
	fcc.object = (object) ? Z_OBJ_P(object) : NULL;

	/*
	 * Copy the zend_function when calling via handler (e.g. Closure::__invoke())
	 */
	if ((mptr->internal_function.fn_flags & ZEND_ACC_CALL_VIA_TRAMPOLINE)) {
		fcc.function_handler = _copy_function(mptr);
	}

	result = zend_call_function(&fci, &fcc);

	for (i = 0; i < argc; i++) {
		zval_ptr_dtor(&params[i]);
	}
	efree(params);

	if (result == FAILURE) {
		zend_throw_exception_ex(reflection_exception_ptr, 0,
			"Invocation of method %s::%s() failed", ZSTR_VAL(mptr->common.scope->name), ZSTR_VAL(mptr->common.function_name));
		return;
	}

	if (Z_TYPE(retval) != IS_UNDEF) {
		ZVAL_COPY_VALUE(return_value, &retval);
	}
}
/* }}} */

/* {{{ proto public bool ReflectionMethod::isFinal()
   Returns whether this method is final */
ZEND_METHOD(reflection_method, isFinal)
{
	_function_check_flag(INTERNAL_FUNCTION_PARAM_PASSTHRU, ZEND_ACC_FINAL);
}
/* }}} */

/* {{{ proto public bool ReflectionMethod::isAbstract()
   Returns whether this method is abstract */
ZEND_METHOD(reflection_method, isAbstract)
{
	_function_check_flag(INTERNAL_FUNCTION_PARAM_PASSTHRU, ZEND_ACC_ABSTRACT);
}
/* }}} */

/* {{{ proto public bool ReflectionMethod::isPublic()
   Returns whether this method is public */
ZEND_METHOD(reflection_method, isPublic)
{
	_function_check_flag(INTERNAL_FUNCTION_PARAM_PASSTHRU, ZEND_ACC_PUBLIC);
}
/* }}} */

/* {{{ proto public bool ReflectionMethod::isPrivate()
   Returns whether this method is private */
ZEND_METHOD(reflection_method, isPrivate)
{
	_function_check_flag(INTERNAL_FUNCTION_PARAM_PASSTHRU, ZEND_ACC_PRIVATE);
}
/* }}} */

/* {{{ proto public bool ReflectionMethod::isProtected()
   Returns whether this method is protected */
ZEND_METHOD(reflection_method, isProtected)
{
	_function_check_flag(INTERNAL_FUNCTION_PARAM_PASSTHRU, ZEND_ACC_PROTECTED);
}
/* }}} */

/* {{{ proto public bool ReflectionMethod::isStatic()
   Returns whether this method is static */
ZEND_METHOD(reflection_method, isStatic)
{
	_function_check_flag(INTERNAL_FUNCTION_PARAM_PASSTHRU, ZEND_ACC_STATIC);
}
/* }}} */

/* {{{ proto public bool ReflectionFunction::isDeprecated()
   Returns whether this function is deprecated */
ZEND_METHOD(reflection_function, isDeprecated)
{
	_function_check_flag(INTERNAL_FUNCTION_PARAM_PASSTHRU, ZEND_ACC_DEPRECATED);
}
/* }}} */

/* {{{ proto public bool ReflectionFunction::isGenerator()
   Returns whether this function is a generator */
ZEND_METHOD(reflection_function, isGenerator)
{
	_function_check_flag(INTERNAL_FUNCTION_PARAM_PASSTHRU, ZEND_ACC_GENERATOR);
}
/* }}} */

/* {{{ proto public bool ReflectionFunction::isVariadic()
   Returns whether this function is variadic */
ZEND_METHOD(reflection_function, isVariadic)
{
	_function_check_flag(INTERNAL_FUNCTION_PARAM_PASSTHRU, ZEND_ACC_VARIADIC);
}
/* }}} */

/* {{{ proto public bool ReflectionFunction::inNamespace()
   Returns whether this function is defined in namespace */
ZEND_METHOD(reflection_function, inNamespace)
{
	zval *name;
	const char *backslash;

	if (zend_parse_parameters_none() == FAILURE) {
		return;
	}
	if ((name = _default_load_entry(getThis(), "name", sizeof("name")-1)) == NULL) {
		RETURN_FALSE;
	}
	if (Z_TYPE_P(name) == IS_STRING
		&& (backslash = zend_memrchr(Z_STRVAL_P(name), '\\', Z_STRLEN_P(name)))
		&& backslash > Z_STRVAL_P(name))
	{
		RETURN_TRUE;
	}
	RETURN_FALSE;
}
/* }}} */

/* {{{ proto public string ReflectionFunction::getNamespaceName()
   Returns the name of namespace where this function is defined */
ZEND_METHOD(reflection_function, getNamespaceName)
{
	zval *name;
	const char *backslash;

	if (zend_parse_parameters_none() == FAILURE) {
		return;
	}
	if ((name = _default_load_entry(getThis(), "name", sizeof("name")-1)) == NULL) {
		RETURN_FALSE;
	}
	if (Z_TYPE_P(name) == IS_STRING
		&& (backslash = zend_memrchr(Z_STRVAL_P(name), '\\', Z_STRLEN_P(name)))
		&& backslash > Z_STRVAL_P(name))
	{
		RETURN_STRINGL(Z_STRVAL_P(name), backslash - Z_STRVAL_P(name));
	}
	RETURN_EMPTY_STRING();
}
/* }}} */

/* {{{ proto public string ReflectionFunction::getShortName()
   Returns the short name of the function (without namespace part) */
ZEND_METHOD(reflection_function, getShortName)
{
	zval *name;
	const char *backslash;

	if (zend_parse_parameters_none() == FAILURE) {
		return;
	}
	if ((name = _default_load_entry(getThis(), "name", sizeof("name")-1)) == NULL) {
		RETURN_FALSE;
	}
	if (Z_TYPE_P(name) == IS_STRING
		&& (backslash = zend_memrchr(Z_STRVAL_P(name), '\\', Z_STRLEN_P(name)))
		&& backslash > Z_STRVAL_P(name))
	{
		RETURN_STRINGL(backslash + 1, Z_STRLEN_P(name) - (backslash - Z_STRVAL_P(name) + 1));
	}
	ZVAL_DEREF(name);
	ZVAL_COPY(return_value, name);
}
/* }}} */

/* {{{ proto public bool ReflectionFunctionAbstract:hasReturnType()
   Return whether the function has a return type */
ZEND_METHOD(reflection_function, hasReturnType)
{
	reflection_object *intern;
	zend_function *fptr;

	if (zend_parse_parameters_none() == FAILURE) {
		return;
	}

	GET_REFLECTION_OBJECT_PTR(fptr);

	RETVAL_BOOL(fptr->op_array.fn_flags & ZEND_ACC_HAS_RETURN_TYPE);
}
/* }}} */

/* {{{ proto public string ReflectionFunctionAbstract::getReturnType()
   Returns the return type associated with the function */
ZEND_METHOD(reflection_function, getReturnType)
{
	reflection_object *intern;
	zend_function *fptr;

	if (zend_parse_parameters_none() == FAILURE) {
		return;
	}

	GET_REFLECTION_OBJECT_PTR(fptr);

	if (!(fptr->op_array.fn_flags & ZEND_ACC_HAS_RETURN_TYPE)) {
		RETURN_NULL();
	}

	reflection_type_factory(_copy_function(fptr), Z_ISUNDEF(intern->obj)? NULL : &intern->obj, &fptr->common.arg_info[-1], return_value);
}
/* }}} */

/* {{{ proto public bool ReflectionMethod::isConstructor()
   Returns whether this method is the constructor */
ZEND_METHOD(reflection_method, isConstructor)
{
	reflection_object *intern;
	zend_function *mptr;

	if (zend_parse_parameters_none() == FAILURE) {
		return;
	}
	GET_REFLECTION_OBJECT_PTR(mptr);
	/* we need to check if the ctor is the ctor of the class level we we
	 * looking at since we might be looking at an inherited old style ctor
	 * defined in base class. */
	RETURN_BOOL(mptr->common.fn_flags & ZEND_ACC_CTOR && intern->ce->constructor && intern->ce->constructor->common.scope == mptr->common.scope);
}
/* }}} */

/* {{{ proto public bool ReflectionMethod::isDestructor()
   Returns whether this method is static */
ZEND_METHOD(reflection_method, isDestructor)
{
	reflection_object *intern;
	zend_function *mptr;

	if (zend_parse_parameters_none() == FAILURE) {
		return;
	}
	GET_REFLECTION_OBJECT_PTR(mptr);
	RETURN_BOOL(mptr->common.fn_flags & ZEND_ACC_DTOR);
}
/* }}} */

/* {{{ proto public int ReflectionMethod::getModifiers()
   Returns a bitfield of the access modifiers for this method */
ZEND_METHOD(reflection_method, getModifiers)
{
	reflection_object *intern;
	zend_function *mptr;

	if (zend_parse_parameters_none() == FAILURE) {
		return;
	}
	GET_REFLECTION_OBJECT_PTR(mptr);

	RETURN_LONG(mptr->common.fn_flags);
}
/* }}} */

/* {{{ proto public ReflectionClass ReflectionMethod::getDeclaringClass()
   Get the declaring class */
ZEND_METHOD(reflection_method, getDeclaringClass)
{
	reflection_object *intern;
	zend_function *mptr;

	METHOD_NOTSTATIC(reflection_method_ptr);
	GET_REFLECTION_OBJECT_PTR(mptr);

	if (zend_parse_parameters_none() == FAILURE) {
		return;
	}

	zend_reflection_class_factory(mptr->common.scope, return_value);
}
/* }}} */

/* {{{ proto public ReflectionClass ReflectionMethod::getPrototype()
   Get the prototype */
ZEND_METHOD(reflection_method, getPrototype)
{
	reflection_object *intern;
	zend_function *mptr;

	METHOD_NOTSTATIC(reflection_method_ptr);
	GET_REFLECTION_OBJECT_PTR(mptr);

	if (zend_parse_parameters_none() == FAILURE) {
		return;
	}

	if (!mptr->common.prototype) {
		zend_throw_exception_ex(reflection_exception_ptr, 0,
			"Method %s::%s does not have a prototype", ZSTR_VAL(intern->ce->name), ZSTR_VAL(mptr->common.function_name));
		return;
	}

	reflection_method_factory(mptr->common.prototype->common.scope, mptr->common.prototype, NULL, return_value);
}
/* }}} */

/* {{{ proto public void ReflectionMethod::setAccessible(bool visible)
   Sets whether non-public methods can be invoked */
ZEND_METHOD(reflection_method, setAccessible)
{
	reflection_object *intern;
	zend_bool visible;

	if (zend_parse_parameters(ZEND_NUM_ARGS(), "b", &visible) == FAILURE) {
		return;
	}

	intern = Z_REFLECTION_P(getThis());

	intern->ignore_visibility = visible;
}
/* }}} */

/* {{{ proto public void ReflectionClassConstant::__construct(mixed class, string name)
   Constructor. Throws an Exception in case the given class constant does not exist */
ZEND_METHOD(reflection_class_constant, __construct)
{
	zval *classname, *object, name, cname;
	zend_string *constname;
	reflection_object *intern;
	zend_class_entry *ce;
	zend_class_constant *constant = NULL;

	if (zend_parse_parameters_throw(ZEND_NUM_ARGS(), "zS", &classname, &constname) == FAILURE) {
		return;
	}

	object = getThis();
	intern = Z_REFLECTION_P(object);

	/* Find the class entry */
	switch (Z_TYPE_P(classname)) {
		case IS_STRING:
			if ((ce = zend_lookup_class(Z_STR_P(classname))) == NULL) {
				zend_throw_exception_ex(reflection_exception_ptr, 0,
						"Class %s does not exist", Z_STRVAL_P(classname));
				return;
			}
			break;

		case IS_OBJECT:
			ce = Z_OBJCE_P(classname);
			break;

		default:
			_DO_THROW("The parameter class is expected to be either a string or an object");
			/* returns out of this function */
	}

	if ((constant = zend_hash_find_ptr(&ce->constants_table, constname)) == NULL) {
		zend_throw_exception_ex(reflection_exception_ptr, 0, "Class Constant %s::%s does not exist", ZSTR_VAL(ce->name), ZSTR_VAL(constname));
		return;
	}

	ZVAL_STR_COPY(&name, constname);
	ZVAL_STR_COPY(&cname, ce->name);

	intern->ptr = constant;
	intern->ref_type = REF_TYPE_CLASS_CONSTANT;
	intern->ce = constant->ce;
	intern->ignore_visibility = 0;
	reflection_update_property(object, "name", &name);
	reflection_update_property(object, "class", &cname);
}
/* }}} */

/* {{{ proto public string ReflectionClassConstant::__toString()
   Returns a string representation */
ZEND_METHOD(reflection_class_constant, __toString)
{
	reflection_object *intern;
	zend_class_constant *ref;
	string str;
	zval name;

	if (zend_parse_parameters_none() == FAILURE) {
		return;
	}
	GET_REFLECTION_OBJECT_PTR(ref);
	string_init(&str);
	_default_get_entry(getThis(), "name", sizeof("name")-1, &name);
	_class_const_string(&str, Z_STRVAL(name), ref, "");
	zval_ptr_dtor(&name);
	RETURN_NEW_STR(str.buf);
}
/* }}} */

/* {{{ proto public string ReflectionClassConstant::getName()
   Returns the constant' name */
ZEND_METHOD(reflection_class_constant, getName)
{
	if (zend_parse_parameters_none() == FAILURE) {
		return;
	}
	_default_get_entry(getThis(), "name", sizeof("name")-1, return_value);
}
/* }}} */

static void _class_constant_check_flag(INTERNAL_FUNCTION_PARAMETERS, int mask) /* {{{ */
{
	reflection_object *intern;
	zend_class_constant *ref;

	if (zend_parse_parameters_none() == FAILURE) {
		return;
	}
	GET_REFLECTION_OBJECT_PTR(ref);
	RETURN_BOOL(Z_ACCESS_FLAGS(ref->value) & mask);
}
/* }}} */

/* {{{ proto public bool ReflectionClassConstant::isPublic()
   Returns whether this constant is public */
ZEND_METHOD(reflection_class_constant, isPublic)
{
	_class_constant_check_flag(INTERNAL_FUNCTION_PARAM_PASSTHRU, ZEND_ACC_PUBLIC | ZEND_ACC_IMPLICIT_PUBLIC);
}
/* }}} */

/* {{{ proto public bool ReflectionClassConstant::isPrivate()
   Returns whether this constant is private */
ZEND_METHOD(reflection_class_constant, isPrivate)
{
	_class_constant_check_flag(INTERNAL_FUNCTION_PARAM_PASSTHRU, ZEND_ACC_PRIVATE);
}
/* }}} */

/* {{{ proto public bool ReflectionClassConstant::isProtected()
   Returns whether this constant is protected */
ZEND_METHOD(reflection_class_constant, isProtected)
{
	_class_constant_check_flag(INTERNAL_FUNCTION_PARAM_PASSTHRU, ZEND_ACC_PROTECTED);
}
/* }}} */

/* {{{ proto public int ReflectionClassConstant::getModifiers()
   Returns a bitfield of the access modifiers for this constant */
ZEND_METHOD(reflection_class_constant, getModifiers)
{
	reflection_object *intern;
	zend_class_constant *ref;

	if (zend_parse_parameters_none() == FAILURE) {
		return;
	}
	GET_REFLECTION_OBJECT_PTR(ref);

	RETURN_LONG(Z_ACCESS_FLAGS(ref->value));
}
/* }}} */

/* {{{ proto public mixed ReflectionClassConstant::getValue()
   Returns this constant's value */
ZEND_METHOD(reflection_class_constant, getValue)
{
	reflection_object *intern;
	zend_class_constant *ref;

	if (zend_parse_parameters_none() == FAILURE) {
		return;
	}
	GET_REFLECTION_OBJECT_PTR(ref);

	ZVAL_DUP(return_value, &ref->value);
	if (Z_CONSTANT_P(return_value)) {
		zval_update_constant_ex(return_value, ref->ce);
	}
}
/* }}} */

/* {{{ proto public ReflectionClass ReflectionClassConstant::getDeclaringClass()
   Get the declaring class */
ZEND_METHOD(reflection_class_constant, getDeclaringClass)
{
	reflection_object *intern;
	zend_class_constant *ref;

	if (zend_parse_parameters_none() == FAILURE) {
		return;
	}
	GET_REFLECTION_OBJECT_PTR(ref);

	zend_reflection_class_factory(ref->ce, return_value);
}
/* }}} */

/* {{{ proto public string ReflectionClassConstant::getDocComment()
   Returns the doc comment for this constant */
ZEND_METHOD(reflection_class_constant, getDocComment)
{
	reflection_object *intern;
	zend_class_constant *ref;

	if (zend_parse_parameters_none() == FAILURE) {
		return;
	}
	GET_REFLECTION_OBJECT_PTR(ref);
	if (ref->doc_comment) {
		RETURN_STR_COPY(ref->doc_comment);
	}
	RETURN_FALSE;
}
/* }}} */

/* {{{ proto public static mixed ReflectionClass::export(mixed argument [, bool return]) throws ReflectionException
   Exports a reflection object. Returns the output if TRUE is specified for return, printing it otherwise. */
ZEND_METHOD(reflection_class, export)
{
	_reflection_export(INTERNAL_FUNCTION_PARAM_PASSTHRU, reflection_class_ptr, 1);
}
/* }}} */

/* {{{ reflection_class_object_ctor */
static void reflection_class_object_ctor(INTERNAL_FUNCTION_PARAMETERS, int is_object)
{
	zval *argument;
	zval *object;
	zval classname;
	reflection_object *intern;
	zend_class_entry *ce;

	if (is_object) {
		if (zend_parse_parameters(ZEND_NUM_ARGS(), "o", &argument) == FAILURE) {
			return;
		}
	} else {
		if (zend_parse_parameters(ZEND_NUM_ARGS(), "z/", &argument) == FAILURE) {
			return;
		}
	}

	object = getThis();
	intern = Z_REFLECTION_P(object);

	if (Z_TYPE_P(argument) == IS_OBJECT) {
		ZVAL_STR_COPY(&classname, Z_OBJCE_P(argument)->name);
		reflection_update_property(object, "name", &classname);
		intern->ptr = Z_OBJCE_P(argument);
		if (is_object) {
			ZVAL_COPY_VALUE(&intern->obj, argument);
			zval_add_ref(argument);
		}
	} else {
		convert_to_string_ex(argument);
		if ((ce = zend_lookup_class(Z_STR_P(argument))) == NULL) {
			if (!EG(exception)) {
				zend_throw_exception_ex(reflection_exception_ptr, -1, "Class %s does not exist", Z_STRVAL_P(argument));
			}
			return;
		}

		ZVAL_STR_COPY(&classname, ce->name);
		reflection_update_property(object, "name", &classname);

		intern->ptr = ce;
	}
	intern->ref_type = REF_TYPE_OTHER;
}
/* }}} */

/* {{{ proto public void ReflectionClass::__construct(mixed argument) throws ReflectionException
   Constructor. Takes a string or an instance as an argument */
ZEND_METHOD(reflection_class, __construct)
{
	reflection_class_object_ctor(INTERNAL_FUNCTION_PARAM_PASSTHRU, 0);
}
/* }}} */

/* {{{ add_class_vars */
static void add_class_vars(zend_class_entry *ce, int statics, zval *return_value)
{
	zend_property_info *prop_info;
	zval *prop, prop_copy;
	zend_string *key;

	ZEND_HASH_FOREACH_STR_KEY_PTR(&ce->properties_info, key, prop_info) {
		if (((prop_info->flags & ZEND_ACC_SHADOW) &&
		     prop_info->ce != ce) ||
		    ((prop_info->flags & ZEND_ACC_PROTECTED) &&
		     !zend_check_protected(prop_info->ce, ce)) ||
		    ((prop_info->flags & ZEND_ACC_PRIVATE) &&
		     prop_info->ce != ce)) {
			continue;
		}
		prop = NULL;
		if (statics && (prop_info->flags & ZEND_ACC_STATIC) != 0) {
			prop = &ce->default_static_members_table[prop_info->offset];
		} else if (!statics && (prop_info->flags & ZEND_ACC_STATIC) == 0) {
			prop = &ce->default_properties_table[OBJ_PROP_TO_NUM(prop_info->offset)];
		}
		if (!prop) {
			continue;
		}

		/* copy: enforce read only access */
		ZVAL_DEREF(prop);
		ZVAL_DUP(&prop_copy, prop);

		/* this is necessary to make it able to work with default array
		* properties, returned to user */
		if (Z_CONSTANT(prop_copy)) {
			if (UNEXPECTED(zval_update_constant_ex(&prop_copy, NULL) != SUCCESS)) {
				return;
			}
		}

		zend_hash_update(Z_ARRVAL_P(return_value), key, &prop_copy);
	} ZEND_HASH_FOREACH_END();
}
/* }}} */

/* {{{ proto public array ReflectionClass::getStaticProperties()
   Returns an associative array containing all static property values of the class */
ZEND_METHOD(reflection_class, getStaticProperties)
{
	reflection_object *intern;
	zend_class_entry *ce;

	if (zend_parse_parameters_none() == FAILURE) {
		return;
	}

	GET_REFLECTION_OBJECT_PTR(ce);

	if (UNEXPECTED(zend_update_class_constants(ce) != SUCCESS)) {
		return;
	}

	array_init(return_value);
	add_class_vars(ce, 1, return_value);
}
/* }}} */

/* {{{ proto public mixed ReflectionClass::getStaticPropertyValue(string name [, mixed default])
   Returns the value of a static property */
ZEND_METHOD(reflection_class, getStaticPropertyValue)
{
	reflection_object *intern;
	zend_class_entry *ce;
	zend_string *name;
	zval *prop, *def_value = NULL;

	if (zend_parse_parameters(ZEND_NUM_ARGS(), "S|z", &name, &def_value) == FAILURE) {
		return;
	}

	GET_REFLECTION_OBJECT_PTR(ce);

	if (UNEXPECTED(zend_update_class_constants(ce) != SUCCESS)) {
		return;
	}
	prop = zend_std_get_static_property(ce, name, 1);
	if (!prop) {
		if (def_value) {
			ZVAL_COPY(return_value, def_value);
		} else {
			zend_throw_exception_ex(reflection_exception_ptr, 0,
				"Class %s does not have a property named %s", ZSTR_VAL(ce->name), ZSTR_VAL(name));
		}
		return;
	} else {
		ZVAL_DEREF(prop);
		ZVAL_COPY(return_value, prop);
	}
}
/* }}} */

/* {{{ proto public void ReflectionClass::setStaticPropertyValue(string $name, mixed $value)
   Sets the value of a static property */
ZEND_METHOD(reflection_class, setStaticPropertyValue)
{
	reflection_object *intern;
	zend_class_entry *ce;
	zend_string *name;
	zval *variable_ptr, *value;

	if (zend_parse_parameters(ZEND_NUM_ARGS(), "Sz", &name, &value) == FAILURE) {
		return;
	}

	GET_REFLECTION_OBJECT_PTR(ce);

	if (UNEXPECTED(zend_update_class_constants(ce) != SUCCESS)) {
		return;
	}
	variable_ptr = zend_std_get_static_property(ce, name, 1);
	if (!variable_ptr) {
		zend_throw_exception_ex(reflection_exception_ptr, 0,
				"Class %s does not have a property named %s", ZSTR_VAL(ce->name), ZSTR_VAL(name));
		return;
	}
	ZVAL_DEREF(variable_ptr);
	zval_ptr_dtor(variable_ptr);
	ZVAL_COPY(variable_ptr, value);
}
/* }}} */

/* {{{ proto public array ReflectionClass::getDefaultProperties()
   Returns an associative array containing copies of all default property values of the class */
ZEND_METHOD(reflection_class, getDefaultProperties)
{
	reflection_object *intern;
	zend_class_entry *ce;

	if (zend_parse_parameters_none() == FAILURE) {
		return;
	}
	GET_REFLECTION_OBJECT_PTR(ce);
	array_init(return_value);
	if (UNEXPECTED(zend_update_class_constants(ce) != SUCCESS)) {
		return;
	}
	add_class_vars(ce, 1, return_value);
	add_class_vars(ce, 0, return_value);
}
/* }}} */

/* {{{ proto public string ReflectionClass::__toString()
   Returns a string representation */
ZEND_METHOD(reflection_class, __toString)
{
	reflection_object *intern;
	zend_class_entry *ce;
	string str;

	if (zend_parse_parameters_none() == FAILURE) {
		return;
	}
	GET_REFLECTION_OBJECT_PTR(ce);
	string_init(&str);
	_class_string(&str, ce, &intern->obj, "");
	RETURN_NEW_STR(str.buf);
}
/* }}} */

/* {{{ proto public string ReflectionClass::getName()
   Returns the class' name */
ZEND_METHOD(reflection_class, getName)
{
	if (zend_parse_parameters_none() == FAILURE) {
		return;
	}
	_default_get_entry(getThis(), "name", sizeof("name")-1, return_value);
}
/* }}} */

/* {{{ proto public bool ReflectionClass::isInternal()
   Returns whether this class is an internal class */
ZEND_METHOD(reflection_class, isInternal)
{
	reflection_object *intern;
	zend_class_entry *ce;

	if (zend_parse_parameters_none() == FAILURE) {
		return;
	}
	GET_REFLECTION_OBJECT_PTR(ce);
	RETURN_BOOL(ce->type == ZEND_INTERNAL_CLASS);
}
/* }}} */

/* {{{ proto public bool ReflectionClass::isUserDefined()
   Returns whether this class is user-defined */
ZEND_METHOD(reflection_class, isUserDefined)
{
	reflection_object *intern;
	zend_class_entry *ce;

	if (zend_parse_parameters_none() == FAILURE) {
		return;
	}
	GET_REFLECTION_OBJECT_PTR(ce);
	RETURN_BOOL(ce->type == ZEND_USER_CLASS);
}
/* }}} */

/* {{{ proto public bool ReflectionClass::isAnonymous()
   Returns whether this class is anonymous */
ZEND_METHOD(reflection_class, isAnonymous)
{
	reflection_object *intern;
	zend_class_entry *ce;

	if (zend_parse_parameters_none() == FAILURE) {
		return;
	}
	GET_REFLECTION_OBJECT_PTR(ce);
	RETURN_BOOL(ce->ce_flags & ZEND_ACC_ANON_CLASS);
}
/* }}} */

/* {{{ proto public string ReflectionClass::getFileName()
   Returns the filename of the file this class was declared in */
ZEND_METHOD(reflection_class, getFileName)
{
	reflection_object *intern;
	zend_class_entry *ce;

	if (zend_parse_parameters_none() == FAILURE) {
		return;
	}
	GET_REFLECTION_OBJECT_PTR(ce);
	if (ce->type == ZEND_USER_CLASS) {
		RETURN_STR_COPY(ce->info.user.filename);
	}
	RETURN_FALSE;
}
/* }}} */

/* {{{ proto public int ReflectionClass::getStartLine()
   Returns the line this class' declaration starts at */
ZEND_METHOD(reflection_class, getStartLine)
{
	reflection_object *intern;
	zend_class_entry *ce;

	if (zend_parse_parameters_none() == FAILURE) {
		return;
	}
	GET_REFLECTION_OBJECT_PTR(ce);
	if (ce->type == ZEND_USER_FUNCTION) {
		RETURN_LONG(ce->info.user.line_start);
	}
	RETURN_FALSE;
}
/* }}} */

/* {{{ proto public int ReflectionClass::getEndLine()
   Returns the line this class' declaration ends at */
ZEND_METHOD(reflection_class, getEndLine)
{
	reflection_object *intern;
	zend_class_entry *ce;

	if (zend_parse_parameters_none() == FAILURE) {
		return;
	}
	GET_REFLECTION_OBJECT_PTR(ce);
	if (ce->type == ZEND_USER_CLASS) {
		RETURN_LONG(ce->info.user.line_end);
	}
	RETURN_FALSE;
}
/* }}} */

/* {{{ proto public string ReflectionClass::getDocComment()
   Returns the doc comment for this class */
ZEND_METHOD(reflection_class, getDocComment)
{
	reflection_object *intern;
	zend_class_entry *ce;

	if (zend_parse_parameters_none() == FAILURE) {
		return;
	}
	GET_REFLECTION_OBJECT_PTR(ce);
	if (ce->type == ZEND_USER_CLASS && ce->info.user.doc_comment) {
		RETURN_STR_COPY(ce->info.user.doc_comment);
	}
	RETURN_FALSE;
}
/* }}} */

/* {{{ proto public ReflectionMethod ReflectionClass::getConstructor()
   Returns the class' constructor if there is one, NULL otherwise */
ZEND_METHOD(reflection_class, getConstructor)
{
	reflection_object *intern;
	zend_class_entry *ce;

	if (zend_parse_parameters_none() == FAILURE) {
		return;
	}
	GET_REFLECTION_OBJECT_PTR(ce);

	if (ce->constructor) {
		reflection_method_factory(ce, ce->constructor, NULL, return_value);
	} else {
		RETURN_NULL();
	}
}
/* }}} */

/* {{{ proto public bool ReflectionClass::hasMethod(string name)
   Returns whether a method exists or not */
ZEND_METHOD(reflection_class, hasMethod)
{
	reflection_object *intern;
	zend_class_entry *ce;
	char *name, *lc_name;
	size_t name_len;

	METHOD_NOTSTATIC(reflection_class_ptr);
	if (zend_parse_parameters(ZEND_NUM_ARGS(), "s", &name, &name_len) == FAILURE) {
		return;
	}

	GET_REFLECTION_OBJECT_PTR(ce);
	lc_name = zend_str_tolower_dup(name, name_len);
	if ((ce == zend_ce_closure && (name_len == sizeof(ZEND_INVOKE_FUNC_NAME)-1)
		&& memcmp(lc_name, ZEND_INVOKE_FUNC_NAME, sizeof(ZEND_INVOKE_FUNC_NAME)-1) == 0)
		|| zend_hash_str_exists(&ce->function_table, lc_name, name_len)) {
		efree(lc_name);
		RETURN_TRUE;
	} else {
		efree(lc_name);
		RETURN_FALSE;
	}
}
/* }}} */

/* {{{ proto public ReflectionMethod ReflectionClass::getMethod(string name) throws ReflectionException
   Returns the class' method specified by its name */
ZEND_METHOD(reflection_class, getMethod)
{
	reflection_object *intern;
	zend_class_entry *ce;
	zend_function *mptr;
	zval obj_tmp;
	char *name, *lc_name;
	size_t name_len;

	METHOD_NOTSTATIC(reflection_class_ptr);
	if (zend_parse_parameters(ZEND_NUM_ARGS(), "s", &name, &name_len) == FAILURE) {
		return;
	}

	GET_REFLECTION_OBJECT_PTR(ce);
	lc_name = zend_str_tolower_dup(name, name_len);
	if (ce == zend_ce_closure && !Z_ISUNDEF(intern->obj) && (name_len == sizeof(ZEND_INVOKE_FUNC_NAME)-1)
		&& memcmp(lc_name, ZEND_INVOKE_FUNC_NAME, sizeof(ZEND_INVOKE_FUNC_NAME)-1) == 0
		&& (mptr = zend_get_closure_invoke_method(Z_OBJ(intern->obj))) != NULL)
	{
		/* don't assign closure_object since we only reflect the invoke handler
		   method and not the closure definition itself */
		reflection_method_factory(ce, mptr, NULL, return_value);
		efree(lc_name);
	} else if (ce == zend_ce_closure && Z_ISUNDEF(intern->obj) && (name_len == sizeof(ZEND_INVOKE_FUNC_NAME)-1)
		&& memcmp(lc_name, ZEND_INVOKE_FUNC_NAME, sizeof(ZEND_INVOKE_FUNC_NAME)-1) == 0
		&& object_init_ex(&obj_tmp, ce) == SUCCESS && (mptr = zend_get_closure_invoke_method(Z_OBJ(obj_tmp))) != NULL) {
		/* don't assign closure_object since we only reflect the invoke handler
		   method and not the closure definition itself */
		reflection_method_factory(ce, mptr, NULL, return_value);
		zval_dtor(&obj_tmp);
		efree(lc_name);
	} else if ((mptr = zend_hash_str_find_ptr(&ce->function_table, lc_name, name_len)) != NULL) {
		reflection_method_factory(ce, mptr, NULL, return_value);
		efree(lc_name);
	} else {
		efree(lc_name);
		zend_throw_exception_ex(reflection_exception_ptr, 0,
				"Method %s does not exist", name);
		return;
	}
}
/* }}} */

/* {{{ _addmethod */
static void _addmethod(zend_function *mptr, zend_class_entry *ce, zval *retval, zend_long filter, zval *obj)
{
	zval method;
	size_t len = ZSTR_LEN(mptr->common.function_name);
	zend_function *closure;
	if (mptr->common.fn_flags & filter) {
		if (ce == zend_ce_closure && obj && (len == sizeof(ZEND_INVOKE_FUNC_NAME)-1)
			&& memcmp(ZSTR_VAL(mptr->common.function_name), ZEND_INVOKE_FUNC_NAME, sizeof(ZEND_INVOKE_FUNC_NAME)-1) == 0
			&& (closure = zend_get_closure_invoke_method(Z_OBJ_P(obj))) != NULL)
		{
			mptr = closure;
		}
		/* don't assign closure_object since we only reflect the invoke handler
		   method and not the closure definition itself, even if we have a
		   closure */
		reflection_method_factory(ce, mptr, NULL, &method);
		add_next_index_zval(retval, &method);
	}
}
/* }}} */

/* {{{ _addmethod */
static int _addmethod_va(zval *el, int num_args, va_list args, zend_hash_key *hash_key)
{
	zend_function *mptr = (zend_function*)Z_PTR_P(el);
	zend_class_entry *ce = *va_arg(args, zend_class_entry**);
	zval *retval = va_arg(args, zval*);
	long filter = va_arg(args, long);
	zval *obj = va_arg(args, zval *);

	_addmethod(mptr, ce, retval, filter, obj);
	return ZEND_HASH_APPLY_KEEP;
}
/* }}} */

/* {{{ proto public ReflectionMethod[] ReflectionClass::getMethods([long $filter])
   Returns an array of this class' methods */
ZEND_METHOD(reflection_class, getMethods)
{
	reflection_object *intern;
	zend_class_entry *ce;
	zend_long filter = 0;
	int argc = ZEND_NUM_ARGS();

	METHOD_NOTSTATIC(reflection_class_ptr);
	if (argc) {
		if (zend_parse_parameters(argc, "|l", &filter) == FAILURE) {
			return;
		}
	} else {
		/* No parameters given, default to "return all" */
		filter = ZEND_ACC_PPP_MASK | ZEND_ACC_ABSTRACT | ZEND_ACC_FINAL | ZEND_ACC_STATIC;
	}

	GET_REFLECTION_OBJECT_PTR(ce);

	array_init(return_value);
	zend_hash_apply_with_arguments(&ce->function_table, (apply_func_args_t) _addmethod_va, 4, &ce, return_value, filter, intern->obj);
	if (Z_TYPE(intern->obj) != IS_UNDEF && instanceof_function(ce, zend_ce_closure)) {
		zend_function *closure = zend_get_closure_invoke_method(Z_OBJ(intern->obj));
		if (closure) {
			_addmethod(closure, ce, return_value, filter, &intern->obj);
			_free_function(closure);
		}
	}
}
/* }}} */

/* {{{ proto public bool ReflectionClass::hasProperty(string name)
   Returns whether a property exists or not */
ZEND_METHOD(reflection_class, hasProperty)
{
	reflection_object *intern;
	zend_property_info *property_info;
	zend_class_entry *ce;
	zend_string *name;
	zval property;

	METHOD_NOTSTATIC(reflection_class_ptr);
	if (zend_parse_parameters(ZEND_NUM_ARGS(), "S", &name) == FAILURE) {
		return;
	}

	GET_REFLECTION_OBJECT_PTR(ce);
	if ((property_info = zend_hash_find_ptr(&ce->properties_info, name)) != NULL) {
		if (property_info->flags & ZEND_ACC_SHADOW) {
			RETURN_FALSE;
		}
		RETURN_TRUE;
	} else {
		if (Z_TYPE(intern->obj) != IS_UNDEF && Z_OBJ_HANDLER(intern->obj, has_property)) {
			ZVAL_STR_COPY(&property, name);
			if (Z_OBJ_HANDLER(intern->obj, has_property)(&intern->obj, &property, 2, NULL)) {
				zval_ptr_dtor(&property);
				RETURN_TRUE;
			}
			zval_ptr_dtor(&property);
		}
		RETURN_FALSE;
	}
}
/* }}} */

/* {{{ proto public ReflectionProperty ReflectionClass::getProperty(string name) throws ReflectionException
   Returns the class' property specified by its name */
ZEND_METHOD(reflection_class, getProperty)
{
	reflection_object *intern;
	zend_class_entry *ce, *ce2;
	zend_property_info *property_info;
	zend_string *name, *classname;
	char *tmp, *str_name;
	size_t classname_len, str_name_len;

	METHOD_NOTSTATIC(reflection_class_ptr);
	if (zend_parse_parameters(ZEND_NUM_ARGS(), "S", &name) == FAILURE) {
		return;
	}

	GET_REFLECTION_OBJECT_PTR(ce);
	if ((property_info = zend_hash_find_ptr(&ce->properties_info, name)) != NULL) {
		if ((property_info->flags & ZEND_ACC_SHADOW) == 0) {
			reflection_property_factory(ce, property_info, return_value);
			return;
		}
	} else if (Z_TYPE(intern->obj) != IS_UNDEF) {
		/* Check for dynamic properties */
		if (zend_hash_exists(Z_OBJ_HT(intern->obj)->get_properties(&intern->obj), name)) {
			zend_property_info property_info_tmp;
			property_info_tmp.flags = ZEND_ACC_IMPLICIT_PUBLIC;
			property_info_tmp.name = zend_string_copy(name);
			property_info_tmp.doc_comment = NULL;
			property_info_tmp.ce = ce;

			reflection_property_factory(ce, &property_info_tmp, return_value);
			intern = Z_REFLECTION_P(return_value);
			intern->ref_type = REF_TYPE_DYNAMIC_PROPERTY;
			return;
		}
	}
	str_name = ZSTR_VAL(name);
	str_name_len = ZSTR_LEN(name);
	if ((tmp = strstr(ZSTR_VAL(name), "::")) != NULL) {
		classname_len = tmp - ZSTR_VAL(name);
		classname = zend_string_alloc(classname_len, 0);
		zend_str_tolower_copy(ZSTR_VAL(classname), ZSTR_VAL(name), classname_len);
		ZSTR_VAL(classname)[classname_len] = '\0';
		str_name_len = ZSTR_LEN(name) - (classname_len + 2);
		str_name = tmp + 2;

		ce2 = zend_lookup_class(classname);
		if (!ce2) {
			if (!EG(exception)) {
				zend_throw_exception_ex(reflection_exception_ptr, -1, "Class %s does not exist", ZSTR_VAL(classname));
			}
			zend_string_release(classname);
			return;
		}
		zend_string_release(classname);

		if (!instanceof_function(ce, ce2)) {
			zend_throw_exception_ex(reflection_exception_ptr, -1, "Fully qualified property name %s::%s does not specify a base class of %s", ZSTR_VAL(ce2->name), str_name, ZSTR_VAL(ce->name));
			return;
		}
		ce = ce2;

		if ((property_info = zend_hash_str_find_ptr(&ce->properties_info, str_name, str_name_len)) != NULL && (property_info->flags & ZEND_ACC_SHADOW) == 0) {
			reflection_property_factory(ce, property_info, return_value);
			return;
		}
	}
	zend_throw_exception_ex(reflection_exception_ptr, 0,
			"Property %s does not exist", str_name);
}
/* }}} */

/* {{{ _addproperty */
static int _addproperty(zval *el, int num_args, va_list args, zend_hash_key *hash_key)
{
	zval property;
	zend_property_info *pptr = (zend_property_info*)Z_PTR_P(el);
	zend_class_entry *ce = *va_arg(args, zend_class_entry**);
	zval *retval = va_arg(args, zval*);
	long filter = va_arg(args, long);

	if (pptr->flags	& ZEND_ACC_SHADOW) {
		return 0;
	}

	if (pptr->flags	& filter) {
		reflection_property_factory(ce, pptr, &property);
		add_next_index_zval(retval, &property);
	}
	return 0;
}
/* }}} */

/* {{{ _adddynproperty */
static int _adddynproperty(zval *ptr, int num_args, va_list args, zend_hash_key *hash_key)
{
	zval property;
	zend_class_entry *ce = *va_arg(args, zend_class_entry**);
	zval *retval = va_arg(args, zval*);

	/* under some circumstances, the properties hash table may contain numeric
	 * properties (e.g. when casting from array). This is a WONT FIX bug, at
	 * least for the moment. Ignore these */
	if (hash_key->key == NULL) {
		return 0;
	}

	if (ZSTR_VAL(hash_key->key)[0] == '\0') {
		return 0; /* non public cannot be dynamic */
	}

	if (zend_get_property_info(ce, hash_key->key, 1) == NULL) {
		zend_property_info property_info;

		property_info.doc_comment = NULL;
		property_info.flags = ZEND_ACC_IMPLICIT_PUBLIC;
		property_info.name = hash_key->key;
		property_info.ce = ce;
		property_info.offset = -1;
		reflection_property_factory(ce, &property_info, &property);
		add_next_index_zval(retval, &property);
	}
	return 0;
}
/* }}} */

/* {{{ proto public ReflectionProperty[] ReflectionClass::getProperties([long $filter])
   Returns an array of this class' properties */
ZEND_METHOD(reflection_class, getProperties)
{
	reflection_object *intern;
	zend_class_entry *ce;
	zend_long filter = 0;
	int argc = ZEND_NUM_ARGS();

	METHOD_NOTSTATIC(reflection_class_ptr);
	if (argc) {
		if (zend_parse_parameters(argc, "|l", &filter) == FAILURE) {
			return;
		}
	} else {
		/* No parameters given, default to "return all" */
		filter = ZEND_ACC_PPP_MASK | ZEND_ACC_STATIC;
	}

	GET_REFLECTION_OBJECT_PTR(ce);

	array_init(return_value);
	zend_hash_apply_with_arguments(&ce->properties_info, (apply_func_args_t) _addproperty, 3, &ce, return_value, filter);

	if (Z_TYPE(intern->obj) != IS_UNDEF && (filter & ZEND_ACC_PUBLIC) != 0 && Z_OBJ_HT(intern->obj)->get_properties) {
		HashTable *properties = Z_OBJ_HT(intern->obj)->get_properties(&intern->obj);
		zend_hash_apply_with_arguments(properties, (apply_func_args_t) _adddynproperty, 2, &ce, return_value);
	}
}
/* }}} */

/* {{{ proto public bool ReflectionClass::hasConstant(string name)
   Returns whether a constant exists or not */
ZEND_METHOD(reflection_class, hasConstant)
{
	reflection_object *intern;
	zend_class_entry *ce;
	zend_string *name;

	METHOD_NOTSTATIC(reflection_class_ptr);
	if (zend_parse_parameters(ZEND_NUM_ARGS(), "S", &name) == FAILURE) {
		return;
	}

	GET_REFLECTION_OBJECT_PTR(ce);
	if (zend_hash_exists(&ce->constants_table, name)) {
		RETURN_TRUE;
	} else {
		RETURN_FALSE;
	}
}
/* }}} */

/* {{{ proto public array ReflectionClass::getConstants()
   Returns an associative array containing this class' constants and their values */
ZEND_METHOD(reflection_class, getConstants)
{
	reflection_object *intern;
	zend_class_entry *ce;
	zend_string *key;
	zend_class_constant *c;
	zval *val;

	if (zend_parse_parameters_none() == FAILURE) {
		return;
	}
	GET_REFLECTION_OBJECT_PTR(ce);
	array_init(return_value);
	ZEND_HASH_FOREACH_STR_KEY_PTR(&ce->constants_table, key, c) {
		if (UNEXPECTED(zval_update_constant_ex(&c->value, ce) != SUCCESS)) {
			zend_array_destroy(Z_ARRVAL_P(return_value));
			return;
		}
		val = zend_hash_add_new(Z_ARRVAL_P(return_value), key, &c->value);
		Z_TRY_ADDREF_P(val);
	} ZEND_HASH_FOREACH_END();
}
/* }}} */

/* {{{ proto public array ReflectionClass::getReflectionConstants()
   Returns an associative array containing this class' constants as ReflectionClassConstant objects */
ZEND_METHOD(reflection_class, getReflectionConstants)
{
	reflection_object *intern;
	zend_class_entry *ce;
	zend_string *name;
	zend_class_constant *constant;

	if (zend_parse_parameters_none() == FAILURE) {
		return;
	}
	GET_REFLECTION_OBJECT_PTR(ce);
	array_init(return_value);
	ZEND_HASH_FOREACH_STR_KEY_PTR(&ce->constants_table, name, constant) {
		zval class_const;
		reflection_class_constant_factory(ce, name, constant, &class_const);
		zend_hash_next_index_insert(Z_ARRVAL_P(return_value), &class_const);
	} ZEND_HASH_FOREACH_END();
}
/* }}} */

/* {{{ proto public mixed ReflectionClass::getConstant(string name)
   Returns the class' constant specified by its name */
ZEND_METHOD(reflection_class, getConstant)
{
	reflection_object *intern;
	zend_class_entry *ce;
	zend_class_constant *c;
	zend_string *name;

	METHOD_NOTSTATIC(reflection_class_ptr);
	if (zend_parse_parameters(ZEND_NUM_ARGS(), "S", &name) == FAILURE) {
		return;
	}

	GET_REFLECTION_OBJECT_PTR(ce);
	ZEND_HASH_FOREACH_PTR(&ce->constants_table, c) {
		if (UNEXPECTED(zval_update_constant_ex(&c->value, ce) != SUCCESS)) {
			return;
		}
	} ZEND_HASH_FOREACH_END();
	if ((c = zend_hash_find_ptr(&ce->constants_table, name)) == NULL) {
		RETURN_FALSE;
	}
	ZVAL_DUP(return_value, &c->value);
}
/* }}} */

/* {{{ proto public mixed ReflectionClass::getReflectionConstant(string name)
   Returns the class' constant as ReflectionClassConstant objects */
ZEND_METHOD(reflection_class, getReflectionConstant)
{
	reflection_object *intern;
	zend_class_entry *ce;
	zend_class_constant *constant;
	zend_string *name;

	GET_REFLECTION_OBJECT_PTR(ce);
	if (zend_parse_parameters(ZEND_NUM_ARGS(), "S", &name) == FAILURE) {
		return;
	}

	if ((constant = zend_hash_find_ptr(&ce->constants_table, name)) == NULL) {
		RETURN_FALSE;
	}
	reflection_class_constant_factory(ce, name, constant, return_value);
}
/* }}} */

/* {{{ _class_check_flag */
static void _class_check_flag(INTERNAL_FUNCTION_PARAMETERS, int mask)
{
	reflection_object *intern;
	zend_class_entry *ce;

	if (zend_parse_parameters_none() == FAILURE) {
		return;
	}
	GET_REFLECTION_OBJECT_PTR(ce);
	RETVAL_BOOL(ce->ce_flags & mask);
}
/* }}} */

/* {{{ proto public bool ReflectionClass::isInstantiable()
   Returns whether this class is instantiable */
ZEND_METHOD(reflection_class, isInstantiable)
{
	reflection_object *intern;
	zend_class_entry *ce;

	if (zend_parse_parameters_none() == FAILURE) {
		return;
	}
	GET_REFLECTION_OBJECT_PTR(ce);
	if (ce->ce_flags & (ZEND_ACC_INTERFACE | ZEND_ACC_TRAIT | ZEND_ACC_EXPLICIT_ABSTRACT_CLASS | ZEND_ACC_IMPLICIT_ABSTRACT_CLASS)) {
		RETURN_FALSE;
	}

	/* Basically, the class is instantiable. Though, if there is a constructor
	 * and it is not publicly accessible, it isn't! */
	if (!ce->constructor) {
		RETURN_TRUE;
	}

	RETURN_BOOL(ce->constructor->common.fn_flags & ZEND_ACC_PUBLIC);
}
/* }}} */

/* {{{ proto public bool ReflectionClass::isCloneable()
   Returns whether this class is cloneable */
ZEND_METHOD(reflection_class, isCloneable)
{
	reflection_object *intern;
	zend_class_entry *ce;
	zval obj;

	if (zend_parse_parameters_none() == FAILURE) {
		return;
	}
	GET_REFLECTION_OBJECT_PTR(ce);
	if (ce->ce_flags & (ZEND_ACC_INTERFACE | ZEND_ACC_TRAIT | ZEND_ACC_EXPLICIT_ABSTRACT_CLASS | ZEND_ACC_IMPLICIT_ABSTRACT_CLASS)) {
		RETURN_FALSE;
	}
	if (!Z_ISUNDEF(intern->obj)) {
		if (ce->clone) {
			RETURN_BOOL(ce->clone->common.fn_flags & ZEND_ACC_PUBLIC);
		} else {
			RETURN_BOOL(Z_OBJ_HANDLER(intern->obj, clone_obj) != NULL);
		}
	} else {
		if (ce->clone) {
			RETURN_BOOL(ce->clone->common.fn_flags & ZEND_ACC_PUBLIC);
		} else {
			if (UNEXPECTED(object_init_ex(&obj, ce) != SUCCESS)) {
				return;
			}
			RETVAL_BOOL(Z_OBJ_HANDLER(obj, clone_obj) != NULL);
			zval_dtor(&obj);
		}
	}
}
/* }}} */

/* {{{ proto public bool ReflectionClass::isInterface()
   Returns whether this is an interface or a class */
ZEND_METHOD(reflection_class, isInterface)
{
	_class_check_flag(INTERNAL_FUNCTION_PARAM_PASSTHRU, ZEND_ACC_INTERFACE);
}
/* }}} */

/* {{{ proto public bool ReflectionClass::isTrait()
   Returns whether this is a trait */
ZEND_METHOD(reflection_class, isTrait)
{
	_class_check_flag(INTERNAL_FUNCTION_PARAM_PASSTHRU, ZEND_ACC_TRAIT);
}
/* }}} */

/* {{{ proto public bool ReflectionClass::isFinal()
   Returns whether this class is final */
ZEND_METHOD(reflection_class, isFinal)
{
	_class_check_flag(INTERNAL_FUNCTION_PARAM_PASSTHRU, ZEND_ACC_FINAL);
}
/* }}} */

/* {{{ proto public bool ReflectionClass::isAbstract()
   Returns whether this class is abstract */
ZEND_METHOD(reflection_class, isAbstract)
{
	_class_check_flag(INTERNAL_FUNCTION_PARAM_PASSTHRU, ZEND_ACC_IMPLICIT_ABSTRACT_CLASS|ZEND_ACC_EXPLICIT_ABSTRACT_CLASS);
}
/* }}} */

/* {{{ proto public int ReflectionClass::getModifiers()
   Returns a bitfield of the access modifiers for this class */
ZEND_METHOD(reflection_class, getModifiers)
{
	reflection_object *intern;
	zend_class_entry *ce;

	if (zend_parse_parameters_none() == FAILURE) {
		return;
	}
	GET_REFLECTION_OBJECT_PTR(ce);

	RETURN_LONG(ce->ce_flags & ~(ZEND_ACC_CONSTANTS_UPDATED|ZEND_ACC_USE_GUARDS));
}
/* }}} */

/* {{{ proto public bool ReflectionClass::isInstance(stdclass object)
   Returns whether the given object is an instance of this class */
ZEND_METHOD(reflection_class, isInstance)
{
	reflection_object *intern;
	zend_class_entry *ce;
	zval *object;

	METHOD_NOTSTATIC(reflection_class_ptr);
	if (zend_parse_parameters(ZEND_NUM_ARGS(), "o", &object) == FAILURE) {
		return;
	}
	GET_REFLECTION_OBJECT_PTR(ce);
	RETURN_BOOL(instanceof_function(Z_OBJCE_P(object), ce));
}
/* }}} */

/* {{{ proto public stdclass ReflectionClass::newInstance(mixed* args, ...)
   Returns an instance of this class */
ZEND_METHOD(reflection_class, newInstance)
{
	zval retval;
	reflection_object *intern;
	zend_class_entry *ce, *old_scope;
	zend_function *constructor;

	METHOD_NOTSTATIC(reflection_class_ptr);
	GET_REFLECTION_OBJECT_PTR(ce);

	if (UNEXPECTED(object_init_ex(return_value, ce) != SUCCESS)) {
		return;
	}

	old_scope = EG(fake_scope);
	EG(fake_scope) = ce;
	constructor = Z_OBJ_HT_P(return_value)->get_constructor(Z_OBJ_P(return_value));
	EG(fake_scope) = old_scope;

	/* Run the constructor if there is one */
	if (constructor) {
		zval *params = NULL;
		int ret, i, num_args = 0;
		zend_fcall_info fci;
		zend_fcall_info_cache fcc;

		if (!(constructor->common.fn_flags & ZEND_ACC_PUBLIC)) {
			zend_throw_exception_ex(reflection_exception_ptr, 0, "Access to non-public constructor of class %s", ZSTR_VAL(ce->name));
			zval_dtor(return_value);
			RETURN_NULL();
		}

		if (zend_parse_parameters(ZEND_NUM_ARGS(), "*", &params, &num_args) == FAILURE) {
			zval_dtor(return_value);
			RETURN_FALSE;
		}

		for (i = 0; i < num_args; i++) {
			if (Z_REFCOUNTED(params[i])) Z_ADDREF(params[i]);
		}

		fci.size = sizeof(fci);
		ZVAL_UNDEF(&fci.function_name);
		fci.object = Z_OBJ_P(return_value);
		fci.retval = &retval;
		fci.param_count = num_args;
		fci.params = params;
		fci.no_separation = 1;

		fcc.initialized = 1;
		fcc.function_handler = constructor;
		fcc.calling_scope = zend_get_executed_scope();;
		fcc.called_scope = Z_OBJCE_P(return_value);
		fcc.object = Z_OBJ_P(return_value);

		ret = zend_call_function(&fci, &fcc);
		zval_ptr_dtor(&retval);
		for (i = 0; i < num_args; i++) {
			zval_ptr_dtor(&params[i]);
		}
		if (ret == FAILURE) {
			php_error_docref(NULL, E_WARNING, "Invocation of %s's constructor failed", ZSTR_VAL(ce->name));
			zval_dtor(return_value);
			RETURN_NULL();
		}
	} else if (ZEND_NUM_ARGS()) {
		zend_throw_exception_ex(reflection_exception_ptr, 0, "Class %s does not have a constructor, so you cannot pass any constructor arguments", ZSTR_VAL(ce->name));
	}
}
/* }}} */

/* {{{ proto public stdclass ReflectionClass::newInstanceWithoutConstructor()
   Returns an instance of this class without invoking its constructor */
ZEND_METHOD(reflection_class, newInstanceWithoutConstructor)
{
	reflection_object *intern;
	zend_class_entry *ce;

	METHOD_NOTSTATIC(reflection_class_ptr);
	GET_REFLECTION_OBJECT_PTR(ce);

	if (ce->create_object != NULL && ce->ce_flags & ZEND_ACC_FINAL) {
		zend_throw_exception_ex(reflection_exception_ptr, 0, "Class %s is an internal class marked as final that cannot be instantiated without invoking its constructor", ZSTR_VAL(ce->name));
		return;
	}

	object_init_ex(return_value, ce);
}
/* }}} */

/* {{{ proto public stdclass ReflectionClass::newInstanceArgs([array args])
   Returns an instance of this class */
ZEND_METHOD(reflection_class, newInstanceArgs)
{
	zval retval, *val;
	reflection_object *intern;
	zend_class_entry *ce, *old_scope;
	int ret, i, argc = 0;
	HashTable *args;
	zend_function *constructor;


	METHOD_NOTSTATIC(reflection_class_ptr);
	GET_REFLECTION_OBJECT_PTR(ce);

	if (zend_parse_parameters(ZEND_NUM_ARGS(), "|h", &args) == FAILURE) {
		return;
	}

	if (ZEND_NUM_ARGS() > 0) {
		argc = args->nNumOfElements;
	}

	if (UNEXPECTED(object_init_ex(return_value, ce) != SUCCESS)) {
		return;
	}

	old_scope = EG(fake_scope);
	EG(fake_scope) = ce;
	constructor = Z_OBJ_HT_P(return_value)->get_constructor(Z_OBJ_P(return_value));
	EG(fake_scope) = old_scope;

	/* Run the constructor if there is one */
	if (constructor) {
		zval *params = NULL;
		zend_fcall_info fci;
		zend_fcall_info_cache fcc;

		if (!(constructor->common.fn_flags & ZEND_ACC_PUBLIC)) {
			zend_throw_exception_ex(reflection_exception_ptr, 0, "Access to non-public constructor of class %s", ZSTR_VAL(ce->name));
			zval_dtor(return_value);
			RETURN_NULL();
		}

		if (argc) {
			params = safe_emalloc(sizeof(zval), argc, 0);
			argc = 0;
			ZEND_HASH_FOREACH_VAL(args, val) {
				ZVAL_COPY(&params[argc], val);
				argc++;
			} ZEND_HASH_FOREACH_END();
		}

		fci.size = sizeof(fci);
		ZVAL_UNDEF(&fci.function_name);
		fci.object = Z_OBJ_P(return_value);
		fci.retval = &retval;
		fci.param_count = argc;
		fci.params = params;
		fci.no_separation = 1;

		fcc.initialized = 1;
		fcc.function_handler = constructor;
		fcc.calling_scope = zend_get_executed_scope();
		fcc.called_scope = Z_OBJCE_P(return_value);
		fcc.object = Z_OBJ_P(return_value);

		ret = zend_call_function(&fci, &fcc);
		zval_ptr_dtor(&retval);
		if (params) {
			for (i = 0; i < argc; i++) {
				zval_ptr_dtor(&params[i]);
			}
			efree(params);
		}
		if (ret == FAILURE) {
			zval_ptr_dtor(&retval);
			php_error_docref(NULL, E_WARNING, "Invocation of %s's constructor failed", ZSTR_VAL(ce->name));
			zval_dtor(return_value);
			RETURN_NULL();
		}
	} else if (argc) {
		zend_throw_exception_ex(reflection_exception_ptr, 0, "Class %s does not have a constructor, so you cannot pass any constructor arguments", ZSTR_VAL(ce->name));
	}
}
/* }}} */

/* {{{ proto public ReflectionClass[] ReflectionClass::getInterfaces()
   Returns an array of interfaces this class implements */
ZEND_METHOD(reflection_class, getInterfaces)
{
	reflection_object *intern;
	zend_class_entry *ce;

	if (zend_parse_parameters_none() == FAILURE) {
		return;
	}
	GET_REFLECTION_OBJECT_PTR(ce);

	/* Return an empty array if this class implements no interfaces */
	array_init(return_value);

	if (ce->num_interfaces) {
		uint32_t i;

		for (i=0; i < ce->num_interfaces; i++) {
			zval interface;
			zend_reflection_class_factory(ce->interfaces[i], &interface);
			zend_hash_update(Z_ARRVAL_P(return_value), ce->interfaces[i]->name, &interface);
		}
	}
}
/* }}} */

/* {{{ proto public String[] ReflectionClass::getInterfaceNames()
   Returns an array of names of interfaces this class implements */
ZEND_METHOD(reflection_class, getInterfaceNames)
{
	reflection_object *intern;
	zend_class_entry *ce;
	uint32_t i;

	if (zend_parse_parameters_none() == FAILURE) {
		return;
	}
	GET_REFLECTION_OBJECT_PTR(ce);

	/* Return an empty array if this class implements no interfaces */
	array_init(return_value);

	for (i=0; i < ce->num_interfaces; i++) {
		add_next_index_str(return_value, zend_string_copy(ce->interfaces[i]->name));
	}
}
/* }}} */

/* {{{ proto public ReflectionClass[] ReflectionClass::getTraits()
   Returns an array of traits used by this class */
ZEND_METHOD(reflection_class, getTraits)
{
	reflection_object *intern;
	zend_class_entry *ce;
	uint32_t i;

	if (zend_parse_parameters_none() == FAILURE) {
		return;
	}
	GET_REFLECTION_OBJECT_PTR(ce);

	array_init(return_value);

	for (i=0; i < ce->num_traits; i++) {
		zval trait;
		zend_reflection_class_factory(ce->traits[i], &trait);
		zend_hash_update(Z_ARRVAL_P(return_value), ce->traits[i]->name, &trait);
	}
}
/* }}} */

/* {{{ proto public String[] ReflectionClass::getTraitNames()
   Returns an array of names of traits used by this class */
ZEND_METHOD(reflection_class, getTraitNames)
{
	reflection_object *intern;
	zend_class_entry *ce;
	uint32_t i;

	if (zend_parse_parameters_none() == FAILURE) {
		return;
	}
	GET_REFLECTION_OBJECT_PTR(ce);

	array_init(return_value);

	for (i=0; i < ce->num_traits; i++) {
		add_next_index_str(return_value, zend_string_copy(ce->traits[i]->name));
	}
}
/* }}} */

/* {{{ proto public arra ReflectionClass::getTraitaliases()
   Returns an array of trait aliases */
ZEND_METHOD(reflection_class, getTraitAliases)
{
	reflection_object *intern;
	zend_class_entry *ce;

	if (zend_parse_parameters_none() == FAILURE) {
		return;
	}
	GET_REFLECTION_OBJECT_PTR(ce);

	array_init(return_value);

	if (ce->trait_aliases) {
		uint32_t i = 0;
		while (ce->trait_aliases[i]) {
			zend_string *mname;
			zend_trait_method_reference *cur_ref = ce->trait_aliases[i]->trait_method;

			if (ce->trait_aliases[i]->alias) {

				mname = zend_string_alloc(ZSTR_LEN(cur_ref->ce->name) + ZSTR_LEN(cur_ref->method_name) + 2, 0);
				snprintf(ZSTR_VAL(mname), ZSTR_LEN(mname) + 1, "%s::%s", ZSTR_VAL(cur_ref->ce->name), ZSTR_VAL(cur_ref->method_name));
				add_assoc_str_ex(return_value, ZSTR_VAL(ce->trait_aliases[i]->alias), ZSTR_LEN(ce->trait_aliases[i]->alias), mname);
			}
			i++;
		}
	}
}
/* }}} */

/* {{{ proto public ReflectionClass ReflectionClass::getParentClass()
   Returns the class' parent class, or, if none exists, FALSE */
ZEND_METHOD(reflection_class, getParentClass)
{
	reflection_object *intern;
	zend_class_entry *ce;

	if (zend_parse_parameters_none() == FAILURE) {
		return;
	}
	GET_REFLECTION_OBJECT_PTR(ce);

	if (ce->parent) {
		zend_reflection_class_factory(ce->parent, return_value);
	} else {
		RETURN_FALSE;
	}
}
/* }}} */

/* {{{ proto public bool ReflectionClass::isSubclassOf(string|ReflectionClass class)
   Returns whether this class is a subclass of another class */
ZEND_METHOD(reflection_class, isSubclassOf)
{
	reflection_object *intern, *argument;
	zend_class_entry *ce, *class_ce;
	zval *class_name;

	METHOD_NOTSTATIC(reflection_class_ptr);
	GET_REFLECTION_OBJECT_PTR(ce);

	if (zend_parse_parameters(ZEND_NUM_ARGS(), "z", &class_name) == FAILURE) {
		return;
	}

	switch (Z_TYPE_P(class_name)) {
		case IS_STRING:
			if ((class_ce = zend_lookup_class(Z_STR_P(class_name))) == NULL) {
				zend_throw_exception_ex(reflection_exception_ptr, 0,
						"Class %s does not exist", Z_STRVAL_P(class_name));
				return;
			}
			break;
		case IS_OBJECT:
			if (instanceof_function(Z_OBJCE_P(class_name), reflection_class_ptr)) {
				argument = Z_REFLECTION_P(class_name);
				if (argument->ptr == NULL) {
					php_error_docref(NULL, E_ERROR, "Internal error: Failed to retrieve the argument's reflection object");
					/* Bails out */
				}
				class_ce = argument->ptr;
				break;
			}
			/* no break */
		default:
			zend_throw_exception_ex(reflection_exception_ptr, 0,
					"Parameter one must either be a string or a ReflectionClass object");
			return;
	}

	RETURN_BOOL((ce != class_ce && instanceof_function(ce, class_ce)));
}
/* }}} */

/* {{{ proto public bool ReflectionClass::implementsInterface(string|ReflectionClass interface_name)
   Returns whether this class is a subclass of another class */
ZEND_METHOD(reflection_class, implementsInterface)
{
	reflection_object *intern, *argument;
	zend_class_entry *ce, *interface_ce;
	zval *interface;

	METHOD_NOTSTATIC(reflection_class_ptr);
	GET_REFLECTION_OBJECT_PTR(ce);

	if (zend_parse_parameters(ZEND_NUM_ARGS(), "z", &interface) == FAILURE) {
		return;
	}

	switch (Z_TYPE_P(interface)) {
		case IS_STRING:
			if ((interface_ce = zend_lookup_class(Z_STR_P(interface))) == NULL) {
				zend_throw_exception_ex(reflection_exception_ptr, 0,
						"Interface %s does not exist", Z_STRVAL_P(interface));
				return;
			}
			break;
		case IS_OBJECT:
			if (instanceof_function(Z_OBJCE_P(interface), reflection_class_ptr)) {
				argument = Z_REFLECTION_P(interface);
				if (argument->ptr == NULL) {
					php_error_docref(NULL, E_ERROR, "Internal error: Failed to retrieve the argument's reflection object");
					/* Bails out */
				}
				interface_ce = argument->ptr;
				break;
			}
			/* no break */
		default:
			zend_throw_exception_ex(reflection_exception_ptr, 0,
					"Parameter one must either be a string or a ReflectionClass object");
			return;
	}

	if (!(interface_ce->ce_flags & ZEND_ACC_INTERFACE)) {
		zend_throw_exception_ex(reflection_exception_ptr, 0,
				"Interface %s is a Class", ZSTR_VAL(interface_ce->name));
		return;
	}
	RETURN_BOOL(instanceof_function(ce, interface_ce));
}
/* }}} */

/* {{{ proto public bool ReflectionClass::isIterateable()
   Returns whether this class is iterateable (can be used inside foreach) */
ZEND_METHOD(reflection_class, isIterateable)
{
	reflection_object *intern;
	zend_class_entry *ce;

	if (zend_parse_parameters_none() == FAILURE) {
		return;
	}

	METHOD_NOTSTATIC(reflection_class_ptr);
	GET_REFLECTION_OBJECT_PTR(ce);

	RETURN_BOOL(ce->get_iterator != NULL);
}
/* }}} */

/* {{{ proto public ReflectionExtension|NULL ReflectionClass::getExtension()
   Returns NULL or the extension the class belongs to */
ZEND_METHOD(reflection_class, getExtension)
{
	reflection_object *intern;
	zend_class_entry *ce;

	if (zend_parse_parameters_none() == FAILURE) {
		return;
	}

	METHOD_NOTSTATIC(reflection_class_ptr);
	GET_REFLECTION_OBJECT_PTR(ce);

	if ((ce->type == ZEND_INTERNAL_CLASS) && ce->info.internal.module) {
		reflection_extension_factory(return_value, ce->info.internal.module->name);
	}
}
/* }}} */

/* {{{ proto public string|false ReflectionClass::getExtensionName()
   Returns false or the name of the extension the class belongs to */
ZEND_METHOD(reflection_class, getExtensionName)
{
	reflection_object *intern;
	zend_class_entry *ce;

	if (zend_parse_parameters_none() == FAILURE) {
		return;
	}

	METHOD_NOTSTATIC(reflection_class_ptr);
	GET_REFLECTION_OBJECT_PTR(ce);

	if ((ce->type == ZEND_INTERNAL_CLASS) && ce->info.internal.module) {
		RETURN_STRING(ce->info.internal.module->name);
	} else {
		RETURN_FALSE;
	}
}
/* }}} */

/* {{{ proto public bool ReflectionClass::inNamespace()
   Returns whether this class is defined in namespace */
ZEND_METHOD(reflection_class, inNamespace)
{
	zval *name;
	const char *backslash;

	if (zend_parse_parameters_none() == FAILURE) {
		return;
	}
	if ((name = _default_load_entry(getThis(), "name", sizeof("name")-1)) == NULL) {
		RETURN_FALSE;
	}
	if (Z_TYPE_P(name) == IS_STRING
		&& (backslash = zend_memrchr(Z_STRVAL_P(name), '\\', Z_STRLEN_P(name)))
		&& backslash > Z_STRVAL_P(name))
	{
		RETURN_TRUE;
	}
	RETURN_FALSE;
}
/* }}} */

/* {{{ proto public string ReflectionClass::getNamespaceName()
   Returns the name of namespace where this class is defined */
ZEND_METHOD(reflection_class, getNamespaceName)
{
	zval *name;
	const char *backslash;

	if (zend_parse_parameters_none() == FAILURE) {
		return;
	}
	if ((name = _default_load_entry(getThis(), "name", sizeof("name")-1)) == NULL) {
		RETURN_FALSE;
	}
	if (Z_TYPE_P(name) == IS_STRING
		&& (backslash = zend_memrchr(Z_STRVAL_P(name), '\\', Z_STRLEN_P(name)))
		&& backslash > Z_STRVAL_P(name))
	{
		RETURN_STRINGL(Z_STRVAL_P(name), backslash - Z_STRVAL_P(name));
	}
	RETURN_EMPTY_STRING();
}
/* }}} */

/* {{{ proto public string ReflectionClass::getShortName()
   Returns the short name of the class (without namespace part) */
ZEND_METHOD(reflection_class, getShortName)
{
	zval *name;
	const char *backslash;

	if (zend_parse_parameters_none() == FAILURE) {
		return;
	}
	if ((name = _default_load_entry(getThis(), "name", sizeof("name")-1)) == NULL) {
		RETURN_FALSE;
	}
	if (Z_TYPE_P(name) == IS_STRING
		&& (backslash = zend_memrchr(Z_STRVAL_P(name), '\\', Z_STRLEN_P(name)))
		&& backslash > Z_STRVAL_P(name))
	{
		RETURN_STRINGL(backslash + 1, Z_STRLEN_P(name) - (backslash - Z_STRVAL_P(name) + 1));
	}
	ZVAL_DEREF(name);
	ZVAL_COPY(return_value, name);
}
/* }}} */

/* {{{ proto public static mixed ReflectionObject::export(mixed argument [, bool return]) throws ReflectionException
   Exports a reflection object. Returns the output if TRUE is specified for return, printing it otherwise. */
ZEND_METHOD(reflection_object, export)
{
	_reflection_export(INTERNAL_FUNCTION_PARAM_PASSTHRU, reflection_object_ptr, 1);
}
/* }}} */

/* {{{ proto public void ReflectionObject::__construct(mixed argument) throws ReflectionException
   Constructor. Takes an instance as an argument */
ZEND_METHOD(reflection_object, __construct)
{
	reflection_class_object_ctor(INTERNAL_FUNCTION_PARAM_PASSTHRU, 1);
}
/* }}} */

/* {{{ proto public static mixed ReflectionProperty::export(mixed class, string name [, bool return]) throws ReflectionException
   Exports a reflection object. Returns the output if TRUE is specified for return, printing it otherwise. */
ZEND_METHOD(reflection_property, export)
{
	_reflection_export(INTERNAL_FUNCTION_PARAM_PASSTHRU, reflection_property_ptr, 2);
}
/* }}} */

/* {{{ proto public static mixed ReflectionClassConstant::export(mixed class, string name [, bool return]) throws ReflectionException
   Exports a reflection object. Returns the output if TRUE is specified for return, printing it otherwise. */
ZEND_METHOD(reflection_class_constant, export)
{
	_reflection_export(INTERNAL_FUNCTION_PARAM_PASSTHRU, reflection_class_constant_ptr, 2);
}
/* }}} */

/* {{{ proto public void ReflectionProperty::__construct(mixed class, string name)
   Constructor. Throws an Exception in case the given property does not exist */
ZEND_METHOD(reflection_property, __construct)
{
	zval propname, cname, *classname;
	char *name_str;
	size_t name_len;
	int dynam_prop = 0;
	zval *object;
	reflection_object *intern;
	zend_class_entry *ce;
	zend_property_info *property_info = NULL;
	property_reference *reference;

	if (zend_parse_parameters_throw(ZEND_NUM_ARGS(), "zs", &classname, &name_str, &name_len) == FAILURE) {
		return;
	}

	object = getThis();
	intern = Z_REFLECTION_P(object);

	/* Find the class entry */
	switch (Z_TYPE_P(classname)) {
		case IS_STRING:
			if ((ce = zend_lookup_class(Z_STR_P(classname))) == NULL) {
				zend_throw_exception_ex(reflection_exception_ptr, 0,
						"Class %s does not exist", Z_STRVAL_P(classname));
				return;
			}
			break;

		case IS_OBJECT:
			ce = Z_OBJCE_P(classname);
			break;

		default:
			_DO_THROW("The parameter class is expected to be either a string or an object");
			/* returns out of this function */
	}

	if ((property_info = zend_hash_str_find_ptr(&ce->properties_info, name_str, name_len)) == NULL || (property_info->flags & ZEND_ACC_SHADOW)) {
		/* Check for dynamic properties */
		if (property_info == NULL && Z_TYPE_P(classname) == IS_OBJECT && Z_OBJ_HT_P(classname)->get_properties) {
			if (zend_hash_str_exists(Z_OBJ_HT_P(classname)->get_properties(classname), name_str, name_len)) {
				dynam_prop = 1;
			}
		}
		if (dynam_prop == 0) {
			zend_throw_exception_ex(reflection_exception_ptr, 0, "Property %s::$%s does not exist", ZSTR_VAL(ce->name), name_str);
			return;
		}
	}

	if (dynam_prop == 0 && (property_info->flags & ZEND_ACC_PRIVATE) == 0) {
		/* we have to search the class hierarchy for this (implicit) public or protected property */
		zend_class_entry *tmp_ce = ce;
		zend_property_info *tmp_info;

		while (tmp_ce && (tmp_info = zend_hash_str_find_ptr(&tmp_ce->properties_info, name_str, name_len)) == NULL) {
			ce = tmp_ce;
			property_info = tmp_info;
			tmp_ce = tmp_ce->parent;
		}
	}

	if (dynam_prop == 0) {
		const char *class_name, *prop_name;
		size_t prop_name_len;
		zend_unmangle_property_name_ex(property_info->name, &class_name, &prop_name, &prop_name_len);
		ZVAL_STR_COPY(&cname, property_info->ce->name);
		ZVAL_STRINGL(&propname, prop_name, prop_name_len);
	} else {
		ZVAL_STR_COPY(&cname, ce->name);
		ZVAL_STRINGL(&propname, name_str, name_len);
	}
	reflection_update_property(object, "class", &cname);
	reflection_update_property(object, "name", &propname);

	reference = (property_reference*) emalloc(sizeof(property_reference));
	if (dynam_prop) {
		reference->prop.flags = ZEND_ACC_IMPLICIT_PUBLIC;
		reference->prop.name = Z_STR(propname);
		reference->prop.doc_comment = NULL;
		reference->prop.ce = ce;
	} else {
		reference->prop = *property_info;
	}
	reference->ce = ce;
	intern->ptr = reference;
	intern->ref_type = REF_TYPE_PROPERTY;
	intern->ce = ce;
	intern->ignore_visibility = 0;
}
/* }}} */

/* {{{ proto public string ReflectionProperty::__toString()
   Returns a string representation */
ZEND_METHOD(reflection_property, __toString)
{
	reflection_object *intern;
	property_reference *ref;
	string str;

	if (zend_parse_parameters_none() == FAILURE) {
		return;
	}
	GET_REFLECTION_OBJECT_PTR(ref);
	string_init(&str);
	_property_string(&str, &ref->prop, NULL, "");
	RETURN_NEW_STR(str.buf);
}
/* }}} */

/* {{{ proto public string ReflectionProperty::getName()
   Returns the class' name */
ZEND_METHOD(reflection_property, getName)
{
	if (zend_parse_parameters_none() == FAILURE) {
		return;
	}
	_default_get_entry(getThis(), "name", sizeof("name")-1, return_value);
}
/* }}} */

static void _property_check_flag(INTERNAL_FUNCTION_PARAMETERS, int mask) /* {{{ */
{
	reflection_object *intern;
	property_reference *ref;

	if (zend_parse_parameters_none() == FAILURE) {
		return;
	}
	GET_REFLECTION_OBJECT_PTR(ref);
	RETURN_BOOL(ref->prop.flags & mask);
}
/* }}} */

/* {{{ proto public bool ReflectionProperty::isPublic()
   Returns whether this property is public */
ZEND_METHOD(reflection_property, isPublic)
{
	_property_check_flag(INTERNAL_FUNCTION_PARAM_PASSTHRU, ZEND_ACC_PUBLIC | ZEND_ACC_IMPLICIT_PUBLIC);
}
/* }}} */

/* {{{ proto public bool ReflectionProperty::isPrivate()
   Returns whether this property is private */
ZEND_METHOD(reflection_property, isPrivate)
{
	_property_check_flag(INTERNAL_FUNCTION_PARAM_PASSTHRU, ZEND_ACC_PRIVATE);
}
/* }}} */

/* {{{ proto public bool ReflectionProperty::isProtected()
   Returns whether this property is protected */
ZEND_METHOD(reflection_property, isProtected)
{
	_property_check_flag(INTERNAL_FUNCTION_PARAM_PASSTHRU, ZEND_ACC_PROTECTED);
}
/* }}} */

/* {{{ proto public bool ReflectionProperty::isStatic()
   Returns whether this property is static */
ZEND_METHOD(reflection_property, isStatic)
{
	_property_check_flag(INTERNAL_FUNCTION_PARAM_PASSTHRU, ZEND_ACC_STATIC);
}
/* }}} */

/* {{{ proto public bool ReflectionProperty::isDefault()
   Returns whether this property is default (declared at compilation time). */
ZEND_METHOD(reflection_property, isDefault)
{
	_property_check_flag(INTERNAL_FUNCTION_PARAM_PASSTHRU, ~ZEND_ACC_IMPLICIT_PUBLIC);
}
/* }}} */

/* {{{ proto public int ReflectionProperty::getModifiers()
   Returns a bitfield of the access modifiers for this property */
ZEND_METHOD(reflection_property, getModifiers)
{
	reflection_object *intern;
	property_reference *ref;

	if (zend_parse_parameters_none() == FAILURE) {
		return;
	}
	GET_REFLECTION_OBJECT_PTR(ref);

	RETURN_LONG(ref->prop.flags);
}
/* }}} */

/* {{{ proto public mixed ReflectionProperty::getValue([stdclass object])
   Returns this property's value */
ZEND_METHOD(reflection_property, getValue)
{
	reflection_object *intern;
	property_reference *ref;
	zval *object, *name;
	zval *member_p = NULL;

	METHOD_NOTSTATIC(reflection_property_ptr);
	GET_REFLECTION_OBJECT_PTR(ref);

	if (!(ref->prop.flags & (ZEND_ACC_PUBLIC | ZEND_ACC_IMPLICIT_PUBLIC)) && intern->ignore_visibility == 0) {
		name = _default_load_entry(getThis(), "name", sizeof("name")-1);
		zend_throw_exception_ex(reflection_exception_ptr, 0,
			"Cannot access non-public member %s::%s", ZSTR_VAL(intern->ce->name), Z_STRVAL_P(name));
		return;
	}

	if ((ref->prop.flags & ZEND_ACC_STATIC)) {
		if (UNEXPECTED(zend_update_class_constants(intern->ce) != SUCCESS)) {
			return;
		}
		if (Z_TYPE(CE_STATIC_MEMBERS(intern->ce)[ref->prop.offset]) == IS_UNDEF) {
			php_error_docref(NULL, E_ERROR, "Internal error: Could not find the property %s::%s", ZSTR_VAL(intern->ce->name), ZSTR_VAL(ref->prop.name));
			/* Bails out */
		}
		member_p = &CE_STATIC_MEMBERS(intern->ce)[ref->prop.offset];
		ZVAL_DEREF(member_p);
		ZVAL_COPY(return_value, member_p);
	} else {
		const char *class_name, *prop_name;
		size_t prop_name_len;
		zval rv;

		if (zend_parse_parameters(ZEND_NUM_ARGS(), "o", &object) == FAILURE) {
			return;
		}

		zend_unmangle_property_name_ex(ref->prop.name, &class_name, &prop_name, &prop_name_len);
<<<<<<< HEAD
		member_p = zend_read_property(ref->ce, object, prop_name, prop_name_len, 1, &rv);
		ZVAL_DEREF(member_p);
		ZVAL_COPY(return_value, member_p);
=======
		member_p = zend_read_property(ref->ce, object, prop_name, prop_name_len, 0, &rv);
		if (member_p != &rv) {
			ZVAL_COPY(return_value, member_p);
		} else {
			ZVAL_COPY_VALUE(return_value, member_p);
		}
>>>>>>> a1ed4ab3
	}
}
/* }}} */

/* {{{ proto public void ReflectionProperty::setValue([stdclass object,] mixed value)
   Sets this property's value */
ZEND_METHOD(reflection_property, setValue)
{
	reflection_object *intern;
	property_reference *ref;
	zval *variable_ptr;
	zval *object, *name;
	zval *value;
	zval *tmp;

	METHOD_NOTSTATIC(reflection_property_ptr);
	GET_REFLECTION_OBJECT_PTR(ref);

	if (!(ref->prop.flags & ZEND_ACC_PUBLIC) && intern->ignore_visibility == 0) {
		name = _default_load_entry(getThis(), "name", sizeof("name")-1);
		zend_throw_exception_ex(reflection_exception_ptr, 0,
			"Cannot access non-public member %s::%s", ZSTR_VAL(intern->ce->name), Z_STRVAL_P(name));
		return;
	}

	if ((ref->prop.flags & ZEND_ACC_STATIC)) {
		if (zend_parse_parameters_ex(ZEND_PARSE_PARAMS_QUIET, ZEND_NUM_ARGS(), "z", &value) == FAILURE) {
			if (zend_parse_parameters(ZEND_NUM_ARGS(), "zz", &tmp, &value) == FAILURE) {
				return;
			}
		}
		if (UNEXPECTED(zend_update_class_constants(intern->ce) != SUCCESS)) {
			return;
		}

		if (Z_TYPE(CE_STATIC_MEMBERS(intern->ce)[ref->prop.offset]) == IS_UNDEF) {
			php_error_docref(NULL, E_ERROR, "Internal error: Could not find the property %s::%s", ZSTR_VAL(intern->ce->name), ZSTR_VAL(ref->prop.name));
			/* Bails out */
		}
		variable_ptr = &CE_STATIC_MEMBERS(intern->ce)[ref->prop.offset];
		if (variable_ptr != value) {
			zval garbage;

			ZVAL_DEREF(variable_ptr);
			ZVAL_DEREF(value);

			ZVAL_COPY_VALUE(&garbage, variable_ptr);

			ZVAL_COPY(variable_ptr, value);

			zval_ptr_dtor(&garbage);
		}
	} else {
		const char *class_name, *prop_name;
		size_t prop_name_len;

		if (zend_parse_parameters(ZEND_NUM_ARGS(), "oz", &object, &value) == FAILURE) {
			return;
		}

		zend_unmangle_property_name_ex(ref->prop.name, &class_name, &prop_name, &prop_name_len);
		zend_update_property(ref->ce, object, prop_name, prop_name_len, value);
	}
}
/* }}} */

/* {{{ proto public ReflectionClass ReflectionProperty::getDeclaringClass()
   Get the declaring class */
ZEND_METHOD(reflection_property, getDeclaringClass)
{
	reflection_object *intern;
	property_reference *ref;
	zend_class_entry *tmp_ce, *ce;
	zend_property_info *tmp_info;
	const char *prop_name, *class_name;
	size_t prop_name_len;

	if (zend_parse_parameters_none() == FAILURE) {
		return;
	}
	GET_REFLECTION_OBJECT_PTR(ref);

	if (zend_unmangle_property_name_ex(ref->prop.name, &class_name, &prop_name, &prop_name_len) != SUCCESS) {
		RETURN_FALSE;
	}

	ce = tmp_ce = ref->ce;
	while (tmp_ce && (tmp_info = zend_hash_str_find_ptr(&tmp_ce->properties_info, prop_name, prop_name_len)) != NULL) {
		if (tmp_info->flags & ZEND_ACC_PRIVATE || tmp_info->flags & ZEND_ACC_SHADOW) {
			/* it's a private property, so it can't be inherited */
			break;
		}
		ce = tmp_ce;
		if (tmp_ce == tmp_info->ce) {
			/* declared in this class, done */
			break;
		}
		tmp_ce = tmp_ce->parent;
	}

	zend_reflection_class_factory(ce, return_value);
}
/* }}} */

/* {{{ proto public string ReflectionProperty::getDocComment()
   Returns the doc comment for this property */
ZEND_METHOD(reflection_property, getDocComment)
{
	reflection_object *intern;
	property_reference *ref;

	if (zend_parse_parameters_none() == FAILURE) {
		return;
	}
	GET_REFLECTION_OBJECT_PTR(ref);
	if (ref->prop.doc_comment) {
		RETURN_STR_COPY(ref->prop.doc_comment);
	}
	RETURN_FALSE;
}
/* }}} */

/* {{{ proto public int ReflectionProperty::setAccessible(bool visible)
   Sets whether non-public properties can be requested */
ZEND_METHOD(reflection_property, setAccessible)
{
	reflection_object *intern;
	zend_bool visible;

	if (zend_parse_parameters(ZEND_NUM_ARGS(), "b", &visible) == FAILURE) {
		return;
	}

	intern = Z_REFLECTION_P(getThis());

	intern->ignore_visibility = visible;
}
/* }}} */

/* {{{ proto public static mixed ReflectionExtension::export(string name [, bool return]) throws ReflectionException
   Exports a reflection object. Returns the output if TRUE is specified for return, printing it otherwise. */
ZEND_METHOD(reflection_extension, export)
{
	_reflection_export(INTERNAL_FUNCTION_PARAM_PASSTHRU, reflection_extension_ptr, 1);
}
/* }}} */

/* {{{ proto public void ReflectionExtension::__construct(string name)
   Constructor. Throws an Exception in case the given extension does not exist */
ZEND_METHOD(reflection_extension, __construct)
{
	zval name;
	zval *object;
	char *lcname;
	reflection_object *intern;
	zend_module_entry *module;
	char *name_str;
	size_t name_len;
	ALLOCA_FLAG(use_heap)

	if (zend_parse_parameters_throw(ZEND_NUM_ARGS(), "s", &name_str, &name_len) == FAILURE) {
		return;
	}

	object = getThis();
	intern = Z_REFLECTION_P(object);
	lcname = do_alloca(name_len + 1, use_heap);
	zend_str_tolower_copy(lcname, name_str, name_len);
	if ((module = zend_hash_str_find_ptr(&module_registry, lcname, name_len)) == NULL) {
		free_alloca(lcname, use_heap);
		zend_throw_exception_ex(reflection_exception_ptr, 0,
			"Extension %s does not exist", name_str);
		return;
	}
	free_alloca(lcname, use_heap);
	ZVAL_STRING(&name, module->name);
	reflection_update_property(object, "name", &name);
	intern->ptr = module;
	intern->ref_type = REF_TYPE_OTHER;
	intern->ce = NULL;
}
/* }}} */

/* {{{ proto public string ReflectionExtension::__toString()
   Returns a string representation */
ZEND_METHOD(reflection_extension, __toString)
{
	reflection_object *intern;
	zend_module_entry *module;
	string str;

	if (zend_parse_parameters_none() == FAILURE) {
		return;
	}
	GET_REFLECTION_OBJECT_PTR(module);
	string_init(&str);
	_extension_string(&str, module, "");
	RETURN_NEW_STR(str.buf);
}
/* }}} */

/* {{{ proto public string ReflectionExtension::getName()
   Returns this extension's name */
ZEND_METHOD(reflection_extension, getName)
{
	if (zend_parse_parameters_none() == FAILURE) {
		return;
	}
	_default_get_entry(getThis(), "name", sizeof("name")-1, return_value);
}
/* }}} */

/* {{{ proto public string ReflectionExtension::getVersion()
   Returns this extension's version */
ZEND_METHOD(reflection_extension, getVersion)
{
	reflection_object *intern;
	zend_module_entry *module;

	if (zend_parse_parameters_none() == FAILURE) {
		return;
	}
	GET_REFLECTION_OBJECT_PTR(module);

	/* An extension does not necessarily have a version number */
	if (module->version == NO_VERSION_YET) {
		RETURN_NULL();
	} else {
		RETURN_STRING(module->version);
	}
}
/* }}} */

/* {{{ proto public ReflectionFunction[] ReflectionExtension::getFunctions()
   Returns an array of this extension's functions */
ZEND_METHOD(reflection_extension, getFunctions)
{
	reflection_object *intern;
	zend_module_entry *module;
	zval function;
	zend_function *fptr;

	if (zend_parse_parameters_none() == FAILURE) {
		return;
	}
	GET_REFLECTION_OBJECT_PTR(module);

	array_init(return_value);
	ZEND_HASH_FOREACH_PTR(CG(function_table), fptr) {
		if (fptr->common.type==ZEND_INTERNAL_FUNCTION
			&& fptr->internal_function.module == module) {
			reflection_function_factory(fptr, NULL, &function);
			zend_hash_update(Z_ARRVAL_P(return_value), fptr->common.function_name, &function);
		}
	} ZEND_HASH_FOREACH_END();
}
/* }}} */

static int _addconstant(zval *el, int num_args, va_list args, zend_hash_key *hash_key) /* {{{ */
{
	zval const_val;
	zend_constant *constant = (zend_constant*)Z_PTR_P(el);
	zval *retval = va_arg(args, zval*);
	int number = va_arg(args, int);

	if (number == constant->module_number) {
		ZVAL_DUP(&const_val, &constant->value);
		zend_hash_update(Z_ARRVAL_P(retval), constant->name, &const_val);
	}
	return 0;
}
/* }}} */

/* {{{ proto public array ReflectionExtension::getConstants()
   Returns an associative array containing this extension's constants and their values */
ZEND_METHOD(reflection_extension, getConstants)
{
	reflection_object *intern;
	zend_module_entry *module;

	if (zend_parse_parameters_none() == FAILURE) {
		return;
	}
	GET_REFLECTION_OBJECT_PTR(module);

	array_init(return_value);
	zend_hash_apply_with_arguments(EG(zend_constants), (apply_func_args_t) _addconstant, 2, return_value, module->module_number);
}
/* }}} */

/* {{{ _addinientry */
static int _addinientry(zval *el, int num_args, va_list args, zend_hash_key *hash_key)
{
	zend_ini_entry *ini_entry = (zend_ini_entry*)Z_PTR_P(el);
	zval *retval = va_arg(args, zval*);
	int number = va_arg(args, int);

	if (number == ini_entry->module_number) {
		if (ini_entry->value) {
			zval zv;

			ZVAL_STR_COPY(&zv, ini_entry->value);
			zend_symtable_update(Z_ARRVAL_P(retval), ini_entry->name, &zv);
		} else {
			zend_symtable_update(Z_ARRVAL_P(retval), ini_entry->name, &EG(uninitialized_zval));
		}
	}
	return ZEND_HASH_APPLY_KEEP;
}
/* }}} */

/* {{{ proto public array ReflectionExtension::getINIEntries()
   Returns an associative array containing this extension's INI entries and their values */
ZEND_METHOD(reflection_extension, getINIEntries)
{
	reflection_object *intern;
	zend_module_entry *module;

	if (zend_parse_parameters_none() == FAILURE) {
		return;
	}
	GET_REFLECTION_OBJECT_PTR(module);

	array_init(return_value);
	zend_hash_apply_with_arguments(EG(ini_directives), (apply_func_args_t) _addinientry, 2, return_value, module->module_number);
}
/* }}} */

/* {{{ add_extension_class */
static int add_extension_class(zval *zv, int num_args, va_list args, zend_hash_key *hash_key)
{
	zend_class_entry *ce = Z_PTR_P(zv);
	zval *class_array = va_arg(args, zval*), zclass;
	struct _zend_module_entry *module = va_arg(args, struct _zend_module_entry*);
	int add_reflection_class = va_arg(args, int);

	if ((ce->type == ZEND_INTERNAL_CLASS) && ce->info.internal.module && !strcasecmp(ce->info.internal.module->name, module->name)) {
		zend_string *name;

		if (zend_binary_strcasecmp(ZSTR_VAL(ce->name), ZSTR_LEN(ce->name), ZSTR_VAL(hash_key->key), ZSTR_LEN(hash_key->key))) {
			/* This is an class alias, use alias name */
			name = hash_key->key;
		} else {
			/* Use class name */
			name = ce->name;
		}
		if (add_reflection_class) {
			zend_reflection_class_factory(ce, &zclass);
			zend_hash_update(Z_ARRVAL_P(class_array), name, &zclass);
		} else {
			add_next_index_str(class_array, zend_string_copy(name));
		}
	}
	return ZEND_HASH_APPLY_KEEP;
}
/* }}} */

/* {{{ proto public ReflectionClass[] ReflectionExtension::getClasses()
   Returns an array containing ReflectionClass objects for all classes of this extension */
ZEND_METHOD(reflection_extension, getClasses)
{
	reflection_object *intern;
	zend_module_entry *module;

	if (zend_parse_parameters_none() == FAILURE) {
		return;
	}
	GET_REFLECTION_OBJECT_PTR(module);

	array_init(return_value);
	zend_hash_apply_with_arguments(EG(class_table), (apply_func_args_t) add_extension_class, 3, return_value, module, 1);
}
/* }}} */

/* {{{ proto public array ReflectionExtension::getClassNames()
   Returns an array containing all names of all classes of this extension */
ZEND_METHOD(reflection_extension, getClassNames)
{
	reflection_object *intern;
	zend_module_entry *module;

	if (zend_parse_parameters_none() == FAILURE) {
		return;
	}
	GET_REFLECTION_OBJECT_PTR(module);

	array_init(return_value);
	zend_hash_apply_with_arguments(EG(class_table), (apply_func_args_t) add_extension_class, 3, return_value, module, 0);
}
/* }}} */

/* {{{ proto public array ReflectionExtension::getDependencies()
   Returns an array containing all names of all extensions this extension depends on */
ZEND_METHOD(reflection_extension, getDependencies)
{
	reflection_object *intern;
	zend_module_entry *module;
	const zend_module_dep *dep;

	if (zend_parse_parameters_none() == FAILURE) {
		return;
	}
	GET_REFLECTION_OBJECT_PTR(module);

	array_init(return_value);

	dep = module->deps;

	if (!dep)
	{
		return;
	}

	while(dep->name) {
		zend_string *relation;
		char *rel_type;
		size_t len = 0;

		switch(dep->type) {
			case MODULE_DEP_REQUIRED:
				rel_type = "Required";
				len += sizeof("Required") - 1;
				break;
			case MODULE_DEP_CONFLICTS:
				rel_type = "Conflicts";
				len += sizeof("Conflicts") - 1;
				break;
			case MODULE_DEP_OPTIONAL:
				rel_type = "Optional";
				len += sizeof("Optional") - 1;
				break;
			default:
				rel_type = "Error"; /* shouldn't happen */
				len += sizeof("Error") - 1;
				break;
		}

		if (dep->rel) {
			len += strlen(dep->rel) + 1;
		}

		if (dep->version) {
			len += strlen(dep->version) + 1;
		}

		relation = zend_string_alloc(len, 0);
		snprintf(ZSTR_VAL(relation), ZSTR_LEN(relation) + 1, "%s%s%s%s%s",
						rel_type,
						dep->rel ? " " : "",
						dep->rel ? dep->rel : "",
						dep->version ? " " : "",
						dep->version ? dep->version : "");
		add_assoc_str(return_value, dep->name, relation);
		dep++;
	}
}
/* }}} */

/* {{{ proto public void ReflectionExtension::info()
       Prints phpinfo block for the extension */
ZEND_METHOD(reflection_extension, info)
{
	reflection_object *intern;
	zend_module_entry *module;

	if (zend_parse_parameters_none() == FAILURE) {
		return;
	}
	GET_REFLECTION_OBJECT_PTR(module);

	php_info_print_module(module);
}
/* }}} */

/* {{{ proto public bool ReflectionExtension::isPersistent()
       Returns whether this extension is persistent */
ZEND_METHOD(reflection_extension, isPersistent)
{
	reflection_object *intern;
    zend_module_entry *module;

    if (zend_parse_parameters_none() == FAILURE) {
		return;
	}
	GET_REFLECTION_OBJECT_PTR(module);

	RETURN_BOOL(module->type == MODULE_PERSISTENT);
}
/* }}} */

/* {{{ proto public bool ReflectionExtension::isTemporary()
       Returns whether this extension is temporary */
ZEND_METHOD(reflection_extension, isTemporary)
{
	reflection_object *intern;
	zend_module_entry *module;

	if (zend_parse_parameters_none() == FAILURE) {
		return;
	}
	GET_REFLECTION_OBJECT_PTR(module);

	RETURN_BOOL(module->type == MODULE_TEMPORARY);
}
/* }}} */

/* {{{ proto public static mixed ReflectionZendExtension::export(string name [, bool return]) throws ReflectionException
 *    Exports a reflection object. Returns the output if TRUE is specified for return, printing it otherwise. */
ZEND_METHOD(reflection_zend_extension, export)
{
	_reflection_export(INTERNAL_FUNCTION_PARAM_PASSTHRU, reflection_zend_extension_ptr, 1);
}
/* }}} */

/* {{{ proto public void ReflectionZendExtension::__construct(string name)
       Constructor. Throws an Exception in case the given Zend extension does not exist */
ZEND_METHOD(reflection_zend_extension, __construct)
{
	zval name;
	zval *object;
	reflection_object *intern;
	zend_extension *extension;
	char *name_str;
	size_t name_len;

	if (zend_parse_parameters_throw(ZEND_NUM_ARGS(), "s", &name_str, &name_len) == FAILURE) {
		return;
	}

	object = getThis();
	intern = Z_REFLECTION_P(object);

	extension = zend_get_extension(name_str);
	if (!extension) {
		zend_throw_exception_ex(reflection_exception_ptr, 0,
				"Zend Extension %s does not exist", name_str);
		return;
	}
	ZVAL_STRING(&name, extension->name);
	reflection_update_property(object, "name", &name);
	intern->ptr = extension;
	intern->ref_type = REF_TYPE_OTHER;
	intern->ce = NULL;
}
/* }}} */

/* {{{ proto public string ReflectionZendExtension::__toString()
       Returns a string representation */
ZEND_METHOD(reflection_zend_extension, __toString)
{
	reflection_object *intern;
	zend_extension *extension;
	string str;

	if (zend_parse_parameters_none() == FAILURE) {
		return;
	}
	GET_REFLECTION_OBJECT_PTR(extension);
	string_init(&str);
	_zend_extension_string(&str, extension, "");
	RETURN_NEW_STR(str.buf);
}
/* }}} */

/* {{{ proto public string ReflectionZendExtension::getName()
       Returns the name of this Zend extension */
ZEND_METHOD(reflection_zend_extension, getName)
{
	reflection_object *intern;
	zend_extension *extension;

	if (zend_parse_parameters_none() == FAILURE) {
		return;
	}
	GET_REFLECTION_OBJECT_PTR(extension);

	RETURN_STRING(extension->name);
}
/* }}} */

/* {{{ proto public string ReflectionZendExtension::getVersion()
       Returns the version information of this Zend extension */
ZEND_METHOD(reflection_zend_extension, getVersion)
{
	reflection_object *intern;
	zend_extension *extension;

	if (zend_parse_parameters_none() == FAILURE) {
		return;
	}
	GET_REFLECTION_OBJECT_PTR(extension);

	if (extension->version) {
		RETURN_STRING(extension->version);
	} else {
		RETURN_EMPTY_STRING();
	}
}
/* }}} */

/* {{{ proto public void ReflectionZendExtension::getAuthor()
 * Returns the name of this Zend extension's author */
ZEND_METHOD(reflection_zend_extension, getAuthor)
{
	reflection_object *intern;
	zend_extension *extension;

	if (zend_parse_parameters_none() == FAILURE) {
		return;
	}
	GET_REFLECTION_OBJECT_PTR(extension);

	if (extension->author) {
		RETURN_STRING(extension->author);
	} else {
		RETURN_EMPTY_STRING();
	}
}
/* }}} */

/* {{{ proto public void ReflectionZendExtension::getURL()
       Returns this Zend extension's URL*/
ZEND_METHOD(reflection_zend_extension, getURL)
{
	reflection_object *intern;
	zend_extension *extension;

	if (zend_parse_parameters_none() == FAILURE) {
		return;
	}
	GET_REFLECTION_OBJECT_PTR(extension);

	if (extension->URL) {
		RETURN_STRING(extension->URL);
	} else {
		RETURN_EMPTY_STRING();
	}
}
/* }}} */

/* {{{ proto public void ReflectionZendExtension::getCopyright()
       Returns this Zend extension's copyright information */
ZEND_METHOD(reflection_zend_extension, getCopyright)
{
	reflection_object *intern;
	zend_extension *extension;

	if (zend_parse_parameters_none() == FAILURE) {
		return;
	}
	GET_REFLECTION_OBJECT_PTR(extension);

	if (extension->copyright) {
		RETURN_STRING(extension->copyright);
	} else {
		RETURN_EMPTY_STRING();
	}
}
/* }}} */

/* {{{ method tables */
static const zend_function_entry reflection_exception_functions[] = {
	PHP_FE_END
};

ZEND_BEGIN_ARG_INFO(arginfo_reflection__void, 0)
ZEND_END_ARG_INFO()


ZEND_BEGIN_ARG_INFO(arginfo_reflection_getModifierNames, 0)
	ZEND_ARG_INFO(0, modifiers)
ZEND_END_ARG_INFO()

ZEND_BEGIN_ARG_INFO_EX(arginfo_reflection_export, 0, 0, 1)
	ZEND_ARG_OBJ_INFO(0, reflector, Reflector, 0)
	ZEND_ARG_INFO(0, return)
ZEND_END_ARG_INFO()

static const zend_function_entry reflection_functions[] = {
	ZEND_ME(reflection, getModifierNames, arginfo_reflection_getModifierNames, ZEND_ACC_PUBLIC|ZEND_ACC_STATIC)
	ZEND_ME(reflection, export, arginfo_reflection_export, ZEND_ACC_PUBLIC|ZEND_ACC_STATIC)
	PHP_FE_END
};

static const zend_function_entry reflector_functions[] = {
	ZEND_FENTRY(export, NULL, NULL, ZEND_ACC_STATIC|ZEND_ACC_ABSTRACT|ZEND_ACC_PUBLIC)
	ZEND_ABSTRACT_ME(reflector, __toString, arginfo_reflection__void)
	PHP_FE_END
};

ZEND_BEGIN_ARG_INFO_EX(arginfo_reflection_function_export, 0, 0, 1)
	ZEND_ARG_INFO(0, name)
	ZEND_ARG_INFO(0, return)
ZEND_END_ARG_INFO()

ZEND_BEGIN_ARG_INFO(arginfo_reflection_function___construct, 0)
	ZEND_ARG_INFO(0, name)
ZEND_END_ARG_INFO()

ZEND_BEGIN_ARG_INFO_EX(arginfo_reflection_function_invoke, 0, 0, 0)
	ZEND_ARG_INFO(0, args)
ZEND_END_ARG_INFO()

ZEND_BEGIN_ARG_INFO(arginfo_reflection_function_invokeArgs, 0)
	ZEND_ARG_ARRAY_INFO(0, args, 0)
ZEND_END_ARG_INFO()

static const zend_function_entry reflection_function_abstract_functions[] = {
	ZEND_ME(reflection, __clone, arginfo_reflection__void, ZEND_ACC_PRIVATE|ZEND_ACC_FINAL)
	ZEND_ME(reflection_function, inNamespace, arginfo_reflection__void, 0)
	ZEND_ME(reflection_function, isClosure, arginfo_reflection__void, 0)
	ZEND_ME(reflection_function, isDeprecated, arginfo_reflection__void, 0)
	ZEND_ME(reflection_function, isInternal, arginfo_reflection__void, 0)
	ZEND_ME(reflection_function, isUserDefined, arginfo_reflection__void, 0)
	ZEND_ME(reflection_function, isGenerator, arginfo_reflection__void, 0)
	ZEND_ME(reflection_function, isVariadic, arginfo_reflection__void, 0)
	ZEND_ME(reflection_function, getClosureThis, arginfo_reflection__void, 0)
	ZEND_ME(reflection_function, getClosureScopeClass, arginfo_reflection__void, 0)
	ZEND_ME(reflection_function, getDocComment, arginfo_reflection__void, 0)
	ZEND_ME(reflection_function, getEndLine, arginfo_reflection__void, 0)
	ZEND_ME(reflection_function, getExtension, arginfo_reflection__void, 0)
	ZEND_ME(reflection_function, getExtensionName, arginfo_reflection__void, 0)
	ZEND_ME(reflection_function, getFileName, arginfo_reflection__void, 0)
	ZEND_ME(reflection_function, getName, arginfo_reflection__void, 0)
	ZEND_ME(reflection_function, getNamespaceName, arginfo_reflection__void, 0)
	ZEND_ME(reflection_function, getNumberOfParameters, arginfo_reflection__void, 0)
	ZEND_ME(reflection_function, getNumberOfRequiredParameters, arginfo_reflection__void, 0)
	ZEND_ME(reflection_function, getParameters, arginfo_reflection__void, 0)
	ZEND_ME(reflection_function, getShortName, arginfo_reflection__void, 0)
	ZEND_ME(reflection_function, getStartLine, arginfo_reflection__void, 0)
	ZEND_ME(reflection_function, getStaticVariables, arginfo_reflection__void, 0)
	ZEND_ME(reflection_function, returnsReference, arginfo_reflection__void, 0)
	ZEND_ME(reflection_function, hasReturnType, arginfo_reflection__void, 0)
	ZEND_ME(reflection_function, getReturnType, arginfo_reflection__void, 0)
	PHP_FE_END
};

static const zend_function_entry reflection_function_functions[] = {
	ZEND_ME(reflection_function, __construct, arginfo_reflection_function___construct, 0)
	ZEND_ME(reflection_function, __toString, arginfo_reflection__void, 0)
	ZEND_ME(reflection_function, export, arginfo_reflection_function_export, ZEND_ACC_STATIC|ZEND_ACC_PUBLIC)
	ZEND_ME(reflection_function, isDisabled, arginfo_reflection__void, 0)
	ZEND_ME(reflection_function, invoke, arginfo_reflection_function_invoke, 0)
	ZEND_ME(reflection_function, invokeArgs, arginfo_reflection_function_invokeArgs, 0)
	ZEND_ME(reflection_function, getClosure, arginfo_reflection__void, 0)
	PHP_FE_END
};

ZEND_BEGIN_ARG_INFO(arginfo_reflection_generator___construct, 0)
	ZEND_ARG_INFO(0, generator)
ZEND_END_ARG_INFO()

ZEND_BEGIN_ARG_INFO_EX(arginfo_reflection_generator_trace, 0, 0, 0)
	ZEND_ARG_INFO(0, options)
ZEND_END_ARG_INFO()

static const zend_function_entry reflection_generator_functions[] = {
	ZEND_ME(reflection_generator, __construct, arginfo_reflection_generator___construct, 0)
	ZEND_ME(reflection_generator, getExecutingLine, arginfo_reflection__void, 0)
	ZEND_ME(reflection_generator, getExecutingFile, arginfo_reflection__void, 0)
	ZEND_ME(reflection_generator, getTrace, arginfo_reflection_generator_trace, 0)
	ZEND_ME(reflection_generator, getFunction, arginfo_reflection__void, 0)
	ZEND_ME(reflection_generator, getThis, arginfo_reflection__void, 0)
	ZEND_ME(reflection_generator, getExecutingGenerator, arginfo_reflection__void, 0)
	PHP_FE_END
};

ZEND_BEGIN_ARG_INFO_EX(arginfo_reflection_method_export, 0, 0, 2)
	ZEND_ARG_INFO(0, class)
	ZEND_ARG_INFO(0, name)
	ZEND_ARG_INFO(0, return)
ZEND_END_ARG_INFO()

ZEND_BEGIN_ARG_INFO_EX(arginfo_reflection_method___construct, 0, 0, 1)
	ZEND_ARG_INFO(0, class_or_method)
	ZEND_ARG_INFO(0, name)
ZEND_END_ARG_INFO()

ZEND_BEGIN_ARG_INFO(arginfo_reflection_method_invoke, 0)
	ZEND_ARG_INFO(0, object)
	ZEND_ARG_INFO(0, args)
ZEND_END_ARG_INFO()

ZEND_BEGIN_ARG_INFO(arginfo_reflection_method_invokeArgs, 0)
	ZEND_ARG_INFO(0, object)
	ZEND_ARG_ARRAY_INFO(0, args, 0)
ZEND_END_ARG_INFO()

ZEND_BEGIN_ARG_INFO(arginfo_reflection_method_setAccessible, 0)
	ZEND_ARG_INFO(0, value)
ZEND_END_ARG_INFO()

ZEND_BEGIN_ARG_INFO(arginfo_reflection_method_getClosure, 0)
	ZEND_ARG_INFO(0, object)
ZEND_END_ARG_INFO()

static const zend_function_entry reflection_method_functions[] = {
	ZEND_ME(reflection_method, export, arginfo_reflection_method_export, ZEND_ACC_STATIC|ZEND_ACC_PUBLIC)
	ZEND_ME(reflection_method, __construct, arginfo_reflection_method___construct, 0)
	ZEND_ME(reflection_method, __toString, arginfo_reflection__void, 0)
	ZEND_ME(reflection_method, isPublic, arginfo_reflection__void, 0)
	ZEND_ME(reflection_method, isPrivate, arginfo_reflection__void, 0)
	ZEND_ME(reflection_method, isProtected, arginfo_reflection__void, 0)
	ZEND_ME(reflection_method, isAbstract, arginfo_reflection__void, 0)
	ZEND_ME(reflection_method, isFinal, arginfo_reflection__void, 0)
	ZEND_ME(reflection_method, isStatic, arginfo_reflection__void, 0)
	ZEND_ME(reflection_method, isConstructor, arginfo_reflection__void, 0)
	ZEND_ME(reflection_method, isDestructor, arginfo_reflection__void, 0)
	ZEND_ME(reflection_method, getClosure, arginfo_reflection_method_getClosure, 0)
	ZEND_ME(reflection_method, getModifiers, arginfo_reflection__void, 0)
	ZEND_ME(reflection_method, invoke, arginfo_reflection_method_invoke, 0)
	ZEND_ME(reflection_method, invokeArgs, arginfo_reflection_method_invokeArgs, 0)
	ZEND_ME(reflection_method, getDeclaringClass, arginfo_reflection__void, 0)
	ZEND_ME(reflection_method, getPrototype, arginfo_reflection__void, 0)
	ZEND_ME(reflection_method, setAccessible, arginfo_reflection_method_setAccessible, 0)
	PHP_FE_END
};


ZEND_BEGIN_ARG_INFO_EX(arginfo_reflection_class_export, 0, 0, 1)
	ZEND_ARG_INFO(0, argument)
	ZEND_ARG_INFO(0, return)
ZEND_END_ARG_INFO()

ZEND_BEGIN_ARG_INFO(arginfo_reflection_class___construct, 0)
	ZEND_ARG_INFO(0, argument)
ZEND_END_ARG_INFO()

ZEND_BEGIN_ARG_INFO_EX(arginfo_reflection_class_getStaticPropertyValue, 0, 0, 1)
	ZEND_ARG_INFO(0, name)
	ZEND_ARG_INFO(0, default)
ZEND_END_ARG_INFO()

ZEND_BEGIN_ARG_INFO(arginfo_reflection_class_setStaticPropertyValue, 0)
	ZEND_ARG_INFO(0, name)
	ZEND_ARG_INFO(0, value)
ZEND_END_ARG_INFO()

ZEND_BEGIN_ARG_INFO(arginfo_reflection_class_hasMethod, 0)
	ZEND_ARG_INFO(0, name)
ZEND_END_ARG_INFO()

ZEND_BEGIN_ARG_INFO(arginfo_reflection_class_getMethod, 0)
	ZEND_ARG_INFO(0, name)
ZEND_END_ARG_INFO()

ZEND_BEGIN_ARG_INFO_EX(arginfo_reflection_class_getMethods, 0, 0, 0)
	ZEND_ARG_INFO(0, filter)
ZEND_END_ARG_INFO()

ZEND_BEGIN_ARG_INFO(arginfo_reflection_class_hasProperty, 0)
	ZEND_ARG_INFO(0, name)
ZEND_END_ARG_INFO()

ZEND_BEGIN_ARG_INFO(arginfo_reflection_class_getProperty, 0)
	ZEND_ARG_INFO(0, name)
ZEND_END_ARG_INFO()

ZEND_BEGIN_ARG_INFO_EX(arginfo_reflection_class_getProperties, 0, 0, 0)
	ZEND_ARG_INFO(0, filter)
ZEND_END_ARG_INFO()

ZEND_BEGIN_ARG_INFO(arginfo_reflection_class_hasConstant, 0)
	ZEND_ARG_INFO(0, name)
ZEND_END_ARG_INFO()

ZEND_BEGIN_ARG_INFO(arginfo_reflection_class_getConstant, 0)
	ZEND_ARG_INFO(0, name)
ZEND_END_ARG_INFO()

ZEND_BEGIN_ARG_INFO(arginfo_reflection_class_isInstance, 0)
	ZEND_ARG_INFO(0, object)
ZEND_END_ARG_INFO()

ZEND_BEGIN_ARG_INFO(arginfo_reflection_class_newInstance, 0)
	ZEND_ARG_INFO(0, args)
ZEND_END_ARG_INFO()

ZEND_BEGIN_ARG_INFO(arginfo_reflection_class_newInstanceWithoutConstructor, 0)
ZEND_END_ARG_INFO()

ZEND_BEGIN_ARG_INFO_EX(arginfo_reflection_class_newInstanceArgs, 0, 0, 0)
	ZEND_ARG_ARRAY_INFO(0, args, 0)
ZEND_END_ARG_INFO()

ZEND_BEGIN_ARG_INFO(arginfo_reflection_class_isSubclassOf, 0)
	ZEND_ARG_INFO(0, class)
ZEND_END_ARG_INFO()

ZEND_BEGIN_ARG_INFO(arginfo_reflection_class_implementsInterface, 0)
	ZEND_ARG_INFO(0, interface)
ZEND_END_ARG_INFO()

static const zend_function_entry reflection_class_functions[] = {
	ZEND_ME(reflection, __clone, arginfo_reflection__void, ZEND_ACC_PRIVATE|ZEND_ACC_FINAL)
	ZEND_ME(reflection_class, export, arginfo_reflection_class_export, ZEND_ACC_STATIC|ZEND_ACC_PUBLIC)
	ZEND_ME(reflection_class, __construct, arginfo_reflection_class___construct, 0)
	ZEND_ME(reflection_class, __toString, arginfo_reflection__void, 0)
	ZEND_ME(reflection_class, getName, arginfo_reflection__void, 0)
	ZEND_ME(reflection_class, isInternal, arginfo_reflection__void, 0)
	ZEND_ME(reflection_class, isUserDefined, arginfo_reflection__void, 0)
	ZEND_ME(reflection_class, isAnonymous, arginfo_reflection__void, 0)
	ZEND_ME(reflection_class, isInstantiable, arginfo_reflection__void, 0)
	ZEND_ME(reflection_class, isCloneable, arginfo_reflection__void, 0)
	ZEND_ME(reflection_class, getFileName, arginfo_reflection__void, 0)
	ZEND_ME(reflection_class, getStartLine, arginfo_reflection__void, 0)
	ZEND_ME(reflection_class, getEndLine, arginfo_reflection__void, 0)
	ZEND_ME(reflection_class, getDocComment, arginfo_reflection__void, 0)
	ZEND_ME(reflection_class, getConstructor, arginfo_reflection__void, 0)
	ZEND_ME(reflection_class, hasMethod, arginfo_reflection_class_hasMethod, 0)
	ZEND_ME(reflection_class, getMethod, arginfo_reflection_class_getMethod, 0)
	ZEND_ME(reflection_class, getMethods, arginfo_reflection_class_getMethods, 0)
	ZEND_ME(reflection_class, hasProperty, arginfo_reflection_class_hasProperty, 0)
	ZEND_ME(reflection_class, getProperty, arginfo_reflection_class_getProperty, 0)
	ZEND_ME(reflection_class, getProperties, arginfo_reflection_class_getProperties, 0)
	ZEND_ME(reflection_class, hasConstant, arginfo_reflection_class_hasConstant, 0)
	ZEND_ME(reflection_class, getConstants, arginfo_reflection__void, 0)
	ZEND_ME(reflection_class, getReflectionConstants, arginfo_reflection__void, 0)
	ZEND_ME(reflection_class, getConstant, arginfo_reflection_class_getConstant, 0)
	ZEND_ME(reflection_class, getReflectionConstant, arginfo_reflection_class_getConstant, 0)
	ZEND_ME(reflection_class, getInterfaces, arginfo_reflection__void, 0)
	ZEND_ME(reflection_class, getInterfaceNames, arginfo_reflection__void, 0)
	ZEND_ME(reflection_class, isInterface, arginfo_reflection__void, 0)
	ZEND_ME(reflection_class, getTraits, arginfo_reflection__void, 0)
	ZEND_ME(reflection_class, getTraitNames, arginfo_reflection__void, 0)
	ZEND_ME(reflection_class, getTraitAliases, arginfo_reflection__void, 0)
	ZEND_ME(reflection_class, isTrait, arginfo_reflection__void, 0)
	ZEND_ME(reflection_class, isAbstract, arginfo_reflection__void, 0)
	ZEND_ME(reflection_class, isFinal, arginfo_reflection__void, 0)
	ZEND_ME(reflection_class, getModifiers, arginfo_reflection__void, 0)
	ZEND_ME(reflection_class, isInstance, arginfo_reflection_class_isInstance, 0)
	ZEND_ME(reflection_class, newInstance, arginfo_reflection_class_newInstance, 0)
	ZEND_ME(reflection_class, newInstanceWithoutConstructor, arginfo_reflection_class_newInstanceWithoutConstructor, 0)
	ZEND_ME(reflection_class, newInstanceArgs, arginfo_reflection_class_newInstanceArgs, 0)
	ZEND_ME(reflection_class, getParentClass, arginfo_reflection__void, 0)
	ZEND_ME(reflection_class, isSubclassOf, arginfo_reflection_class_isSubclassOf, 0)
	ZEND_ME(reflection_class, getStaticProperties, arginfo_reflection__void, 0)
	ZEND_ME(reflection_class, getStaticPropertyValue, arginfo_reflection_class_getStaticPropertyValue, 0)
	ZEND_ME(reflection_class, setStaticPropertyValue, arginfo_reflection_class_setStaticPropertyValue, 0)
	ZEND_ME(reflection_class, getDefaultProperties, arginfo_reflection__void, 0)
	ZEND_ME(reflection_class, isIterateable, arginfo_reflection__void, 0)
	ZEND_ME(reflection_class, implementsInterface, arginfo_reflection_class_implementsInterface, 0)
	ZEND_ME(reflection_class, getExtension, arginfo_reflection__void, 0)
	ZEND_ME(reflection_class, getExtensionName, arginfo_reflection__void, 0)
	ZEND_ME(reflection_class, inNamespace, arginfo_reflection__void, 0)
	ZEND_ME(reflection_class, getNamespaceName, arginfo_reflection__void, 0)
	ZEND_ME(reflection_class, getShortName, arginfo_reflection__void, 0)
	PHP_FE_END
};


ZEND_BEGIN_ARG_INFO_EX(arginfo_reflection_object_export, 0, 0, 1)
	ZEND_ARG_INFO(0, argument)
	ZEND_ARG_INFO(0, return)
ZEND_END_ARG_INFO()

ZEND_BEGIN_ARG_INFO(arginfo_reflection_object___construct, 0)
	ZEND_ARG_INFO(0, argument)
ZEND_END_ARG_INFO()

static const zend_function_entry reflection_object_functions[] = {
	ZEND_ME(reflection_object, export, arginfo_reflection_object_export, ZEND_ACC_STATIC|ZEND_ACC_PUBLIC)
	ZEND_ME(reflection_object, __construct, arginfo_reflection_object___construct, 0)
	PHP_FE_END
};


ZEND_BEGIN_ARG_INFO_EX(arginfo_reflection_property_export, 0, 0, 2)
	ZEND_ARG_INFO(0, class)
	ZEND_ARG_INFO(0, name)
	ZEND_ARG_INFO(0, return)
ZEND_END_ARG_INFO()

ZEND_BEGIN_ARG_INFO_EX(arginfo_reflection_property___construct, 0, 0, 2)
	ZEND_ARG_INFO(0, class)
	ZEND_ARG_INFO(0, name)
ZEND_END_ARG_INFO()

ZEND_BEGIN_ARG_INFO_EX(arginfo_reflection_property_getValue, 0, 0, 0)
	ZEND_ARG_INFO(0, object)
ZEND_END_ARG_INFO()

ZEND_BEGIN_ARG_INFO_EX(arginfo_reflection_property_setValue, 0, 0, 1)
	ZEND_ARG_INFO(0, object)
	ZEND_ARG_INFO(0, value)
ZEND_END_ARG_INFO()

ZEND_BEGIN_ARG_INFO(arginfo_reflection_property_setAccessible, 0)
	ZEND_ARG_INFO(0, visible)
ZEND_END_ARG_INFO()

static const zend_function_entry reflection_property_functions[] = {
	ZEND_ME(reflection, __clone, arginfo_reflection__void, ZEND_ACC_PRIVATE|ZEND_ACC_FINAL)
	ZEND_ME(reflection_property, export, arginfo_reflection_property_export, ZEND_ACC_STATIC|ZEND_ACC_PUBLIC)
	ZEND_ME(reflection_property, __construct, arginfo_reflection_property___construct, 0)
	ZEND_ME(reflection_property, __toString, arginfo_reflection__void, 0)
	ZEND_ME(reflection_property, getName, arginfo_reflection__void, 0)
	ZEND_ME(reflection_property, getValue, arginfo_reflection_property_getValue, 0)
	ZEND_ME(reflection_property, setValue, arginfo_reflection_property_setValue, 0)
	ZEND_ME(reflection_property, isPublic, arginfo_reflection__void, 0)
	ZEND_ME(reflection_property, isPrivate, arginfo_reflection__void, 0)
	ZEND_ME(reflection_property, isProtected, arginfo_reflection__void, 0)
	ZEND_ME(reflection_property, isStatic, arginfo_reflection__void, 0)
	ZEND_ME(reflection_property, isDefault, arginfo_reflection__void, 0)
	ZEND_ME(reflection_property, getModifiers, arginfo_reflection__void, 0)
	ZEND_ME(reflection_property, getDeclaringClass, arginfo_reflection__void, 0)
	ZEND_ME(reflection_property, getDocComment, arginfo_reflection__void, 0)
	ZEND_ME(reflection_property, setAccessible, arginfo_reflection_property_setAccessible, 0)
	PHP_FE_END
};

ZEND_BEGIN_ARG_INFO_EX(arginfo_reflection_class_constant_export, 0, 0, 2)
	ZEND_ARG_INFO(0, class)
	ZEND_ARG_INFO(0, name)
	ZEND_ARG_INFO(0, return)
ZEND_END_ARG_INFO()

ZEND_BEGIN_ARG_INFO_EX(arginfo_reflection_class_constant___construct, 0, 0, 2)
	ZEND_ARG_INFO(0, class)
	ZEND_ARG_INFO(0, name)
ZEND_END_ARG_INFO()

static const zend_function_entry reflection_class_constant_functions[] = {
	ZEND_ME(reflection, __clone, arginfo_reflection__void, ZEND_ACC_PRIVATE|ZEND_ACC_FINAL)
	ZEND_ME(reflection_class_constant, export, arginfo_reflection_class_constant_export, ZEND_ACC_STATIC|ZEND_ACC_PUBLIC)
	ZEND_ME(reflection_class_constant, __construct, arginfo_reflection_class_constant___construct, 0)
	ZEND_ME(reflection_class_constant, __toString, arginfo_reflection__void, 0)
	ZEND_ME(reflection_class_constant, getName, arginfo_reflection__void, 0)
	ZEND_ME(reflection_class_constant, getValue, arginfo_reflection__void, 0)
	ZEND_ME(reflection_class_constant, isPublic, arginfo_reflection__void, 0)
	ZEND_ME(reflection_class_constant, isPrivate, arginfo_reflection__void, 0)
	ZEND_ME(reflection_class_constant, isProtected, arginfo_reflection__void, 0)
	ZEND_ME(reflection_class_constant, getModifiers, arginfo_reflection__void, 0)
	ZEND_ME(reflection_class_constant, getDeclaringClass, arginfo_reflection__void, 0)
	ZEND_ME(reflection_class_constant, getDocComment, arginfo_reflection__void, 0)
	PHP_FE_END
};

ZEND_BEGIN_ARG_INFO_EX(arginfo_reflection_parameter_export, 0, 0, 2)
	ZEND_ARG_INFO(0, function)
	ZEND_ARG_INFO(0, parameter)
	ZEND_ARG_INFO(0, return)
ZEND_END_ARG_INFO()

ZEND_BEGIN_ARG_INFO(arginfo_reflection_parameter___construct, 0)
	ZEND_ARG_INFO(0, function)
	ZEND_ARG_INFO(0, parameter)
ZEND_END_ARG_INFO()

static const zend_function_entry reflection_parameter_functions[] = {
	ZEND_ME(reflection, __clone, arginfo_reflection__void, ZEND_ACC_PRIVATE|ZEND_ACC_FINAL)
	ZEND_ME(reflection_parameter, export, arginfo_reflection_parameter_export, ZEND_ACC_STATIC|ZEND_ACC_PUBLIC)
	ZEND_ME(reflection_parameter, __construct, arginfo_reflection_parameter___construct, 0)
	ZEND_ME(reflection_parameter, __toString, arginfo_reflection__void, 0)
	ZEND_ME(reflection_parameter, getName, arginfo_reflection__void, 0)
	ZEND_ME(reflection_parameter, isPassedByReference, arginfo_reflection__void, 0)
	ZEND_ME(reflection_parameter, canBePassedByValue, arginfo_reflection__void, 0)
	ZEND_ME(reflection_parameter, getDeclaringFunction, arginfo_reflection__void, 0)
	ZEND_ME(reflection_parameter, getDeclaringClass, arginfo_reflection__void, 0)
	ZEND_ME(reflection_parameter, getClass, arginfo_reflection__void, 0)
	ZEND_ME(reflection_parameter, hasType, arginfo_reflection__void, 0)
	ZEND_ME(reflection_parameter, getType, arginfo_reflection__void, 0)
	ZEND_ME(reflection_parameter, isArray, arginfo_reflection__void, 0)
	ZEND_ME(reflection_parameter, isCallable, arginfo_reflection__void, 0)
	ZEND_ME(reflection_parameter, allowsNull, arginfo_reflection__void, 0)
	ZEND_ME(reflection_parameter, getPosition, arginfo_reflection__void, 0)
	ZEND_ME(reflection_parameter, isOptional, arginfo_reflection__void, 0)
	ZEND_ME(reflection_parameter, isDefaultValueAvailable, arginfo_reflection__void, 0)
	ZEND_ME(reflection_parameter, getDefaultValue, arginfo_reflection__void, 0)
	ZEND_ME(reflection_parameter, isDefaultValueConstant, arginfo_reflection__void, 0)
	ZEND_ME(reflection_parameter, getDefaultValueConstantName, arginfo_reflection__void, 0)
	ZEND_ME(reflection_parameter, isVariadic, arginfo_reflection__void, 0)
	PHP_FE_END
};

static const zend_function_entry reflection_type_functions[] = {
	ZEND_ME(reflection, __clone, arginfo_reflection__void, ZEND_ACC_PRIVATE|ZEND_ACC_FINAL)
	ZEND_ME(reflection_type, allowsNull, arginfo_reflection__void, 0)
	ZEND_ME(reflection_type, isBuiltin, arginfo_reflection__void, 0)
	ZEND_ME(reflection_type, __toString, arginfo_reflection__void, 0)
	PHP_FE_END
};

ZEND_BEGIN_ARG_INFO_EX(arginfo_reflection_extension_export, 0, 0, 1)
	ZEND_ARG_INFO(0, name)
	ZEND_ARG_INFO(0, return)
ZEND_END_ARG_INFO()

ZEND_BEGIN_ARG_INFO(arginfo_reflection_extension___construct, 0)
	ZEND_ARG_INFO(0, name)
ZEND_END_ARG_INFO()

static const zend_function_entry reflection_extension_functions[] = {
	ZEND_ME(reflection, __clone, arginfo_reflection__void, ZEND_ACC_PRIVATE|ZEND_ACC_FINAL)
	ZEND_ME(reflection_extension, export, arginfo_reflection_extension_export, ZEND_ACC_STATIC|ZEND_ACC_PUBLIC)
	ZEND_ME(reflection_extension, __construct, arginfo_reflection_extension___construct, 0)
	ZEND_ME(reflection_extension, __toString, arginfo_reflection__void, 0)
	ZEND_ME(reflection_extension, getName, arginfo_reflection__void, 0)
	ZEND_ME(reflection_extension, getVersion, arginfo_reflection__void, 0)
	ZEND_ME(reflection_extension, getFunctions, arginfo_reflection__void, 0)
	ZEND_ME(reflection_extension, getConstants, arginfo_reflection__void, 0)
	ZEND_ME(reflection_extension, getINIEntries, arginfo_reflection__void, 0)
	ZEND_ME(reflection_extension, getClasses, arginfo_reflection__void, 0)
	ZEND_ME(reflection_extension, getClassNames, arginfo_reflection__void, 0)
	ZEND_ME(reflection_extension, getDependencies, arginfo_reflection__void, 0)
	ZEND_ME(reflection_extension, info, arginfo_reflection__void, 0)
	ZEND_ME(reflection_extension, isPersistent, arginfo_reflection__void, 0)
	ZEND_ME(reflection_extension, isTemporary, arginfo_reflection__void, 0)
	PHP_FE_END
};

ZEND_BEGIN_ARG_INFO(arginfo_reflection_zend_extension___construct, 0)
	ZEND_ARG_INFO(0, name)
ZEND_END_ARG_INFO()

static const zend_function_entry reflection_zend_extension_functions[] = {
	ZEND_ME(reflection, __clone, arginfo_reflection__void, ZEND_ACC_PRIVATE|ZEND_ACC_FINAL)
	ZEND_ME(reflection_zend_extension, export, arginfo_reflection_extension_export, ZEND_ACC_STATIC|ZEND_ACC_PUBLIC)
	ZEND_ME(reflection_zend_extension, __construct, arginfo_reflection_zend_extension___construct, 0)
	ZEND_ME(reflection_zend_extension, __toString, arginfo_reflection__void, 0)
	ZEND_ME(reflection_zend_extension, getName, arginfo_reflection__void, 0)
	ZEND_ME(reflection_zend_extension, getVersion, arginfo_reflection__void, 0)
	ZEND_ME(reflection_zend_extension, getAuthor, arginfo_reflection__void, 0)
	ZEND_ME(reflection_zend_extension, getURL, arginfo_reflection__void, 0)
	ZEND_ME(reflection_zend_extension, getCopyright, arginfo_reflection__void, 0)
	PHP_FE_END
};
/* }}} */

const zend_function_entry reflection_ext_functions[] = { /* {{{ */
	PHP_FE_END
}; /* }}} */

static zend_object_handlers *zend_std_obj_handlers;

/* {{{ _reflection_write_property */
static void _reflection_write_property(zval *object, zval *member, zval *value, void **cache_slot)
{
	if ((Z_TYPE_P(member) == IS_STRING)
		&& zend_hash_exists(&Z_OBJCE_P(object)->properties_info, Z_STR_P(member))
		&& ((Z_STRLEN_P(member) == sizeof("name") - 1  && !memcmp(Z_STRVAL_P(member), "name",  sizeof("name")))
			|| (Z_STRLEN_P(member) == sizeof("class") - 1 && !memcmp(Z_STRVAL_P(member), "class", sizeof("class")))))
	{
		zend_throw_exception_ex(reflection_exception_ptr, 0,
			"Cannot set read-only property %s::$%s", ZSTR_VAL(Z_OBJCE_P(object)->name), Z_STRVAL_P(member));
	}
	else
	{
		zend_std_obj_handlers->write_property(object, member, value, cache_slot);
	}
}
/* }}} */

PHP_MINIT_FUNCTION(reflection) /* {{{ */
{
	zend_class_entry _reflection_entry;

	zend_std_obj_handlers = zend_get_std_object_handlers();
	memcpy(&reflection_object_handlers, zend_get_std_object_handlers(), sizeof(zend_object_handlers));
	reflection_object_handlers.offset = XtOffsetOf(reflection_object, zo);
	reflection_object_handlers.free_obj = reflection_free_objects_storage;
	reflection_object_handlers.clone_obj = NULL;
	reflection_object_handlers.write_property = _reflection_write_property;

	INIT_CLASS_ENTRY(_reflection_entry, "ReflectionException", reflection_exception_functions);
	reflection_exception_ptr = zend_register_internal_class_ex(&_reflection_entry, zend_ce_exception);

	INIT_CLASS_ENTRY(_reflection_entry, "Reflection", reflection_functions);
	reflection_ptr = zend_register_internal_class(&_reflection_entry);

	INIT_CLASS_ENTRY(_reflection_entry, "Reflector", reflector_functions);
	reflector_ptr = zend_register_internal_interface(&_reflection_entry);

	INIT_CLASS_ENTRY(_reflection_entry, "ReflectionFunctionAbstract", reflection_function_abstract_functions);
	_reflection_entry.create_object = reflection_objects_new;
	reflection_function_abstract_ptr = zend_register_internal_class(&_reflection_entry);
	zend_class_implements(reflection_function_abstract_ptr, 1, reflector_ptr);
	zend_declare_property_string(reflection_function_abstract_ptr, "name", sizeof("name")-1, "", ZEND_ACC_ABSTRACT);

	INIT_CLASS_ENTRY(_reflection_entry, "ReflectionFunction", reflection_function_functions);
	_reflection_entry.create_object = reflection_objects_new;
	reflection_function_ptr = zend_register_internal_class_ex(&_reflection_entry, reflection_function_abstract_ptr);
	zend_declare_property_string(reflection_function_ptr, "name", sizeof("name")-1, "", ZEND_ACC_PUBLIC);

	REGISTER_REFLECTION_CLASS_CONST_LONG(function, "IS_DEPRECATED", ZEND_ACC_DEPRECATED);

	INIT_CLASS_ENTRY(_reflection_entry, "ReflectionGenerator", reflection_generator_functions);
	_reflection_entry.create_object = reflection_objects_new;
	reflection_generator_ptr = zend_register_internal_class(&_reflection_entry);

	INIT_CLASS_ENTRY(_reflection_entry, "ReflectionParameter", reflection_parameter_functions);
	_reflection_entry.create_object = reflection_objects_new;
	reflection_parameter_ptr = zend_register_internal_class(&_reflection_entry);
	zend_class_implements(reflection_parameter_ptr, 1, reflector_ptr);
	zend_declare_property_string(reflection_parameter_ptr, "name", sizeof("name")-1, "", ZEND_ACC_PUBLIC);

	INIT_CLASS_ENTRY(_reflection_entry, "ReflectionType", reflection_type_functions);
	_reflection_entry.create_object = reflection_objects_new;
	reflection_type_ptr = zend_register_internal_class(&_reflection_entry);

	INIT_CLASS_ENTRY(_reflection_entry, "ReflectionMethod", reflection_method_functions);
	_reflection_entry.create_object = reflection_objects_new;
	reflection_method_ptr = zend_register_internal_class_ex(&_reflection_entry, reflection_function_abstract_ptr);
	zend_declare_property_string(reflection_method_ptr, "name", sizeof("name")-1, "", ZEND_ACC_PUBLIC);
	zend_declare_property_string(reflection_method_ptr, "class", sizeof("class")-1, "", ZEND_ACC_PUBLIC);

	REGISTER_REFLECTION_CLASS_CONST_LONG(method, "IS_STATIC", ZEND_ACC_STATIC);
	REGISTER_REFLECTION_CLASS_CONST_LONG(method, "IS_PUBLIC", ZEND_ACC_PUBLIC);
	REGISTER_REFLECTION_CLASS_CONST_LONG(method, "IS_PROTECTED", ZEND_ACC_PROTECTED);
	REGISTER_REFLECTION_CLASS_CONST_LONG(method, "IS_PRIVATE", ZEND_ACC_PRIVATE);
	REGISTER_REFLECTION_CLASS_CONST_LONG(method, "IS_ABSTRACT", ZEND_ACC_ABSTRACT);
	REGISTER_REFLECTION_CLASS_CONST_LONG(method, "IS_FINAL", ZEND_ACC_FINAL);

	INIT_CLASS_ENTRY(_reflection_entry, "ReflectionClass", reflection_class_functions);
	_reflection_entry.create_object = reflection_objects_new;
	reflection_class_ptr = zend_register_internal_class(&_reflection_entry);
	zend_class_implements(reflection_class_ptr, 1, reflector_ptr);
	zend_declare_property_string(reflection_class_ptr, "name", sizeof("name")-1, "", ZEND_ACC_PUBLIC);

	REGISTER_REFLECTION_CLASS_CONST_LONG(class, "IS_IMPLICIT_ABSTRACT", ZEND_ACC_IMPLICIT_ABSTRACT_CLASS);
	REGISTER_REFLECTION_CLASS_CONST_LONG(class, "IS_EXPLICIT_ABSTRACT", ZEND_ACC_EXPLICIT_ABSTRACT_CLASS);
	REGISTER_REFLECTION_CLASS_CONST_LONG(class, "IS_FINAL", ZEND_ACC_FINAL);

	INIT_CLASS_ENTRY(_reflection_entry, "ReflectionObject", reflection_object_functions);
	_reflection_entry.create_object = reflection_objects_new;
	reflection_object_ptr = zend_register_internal_class_ex(&_reflection_entry, reflection_class_ptr);

	INIT_CLASS_ENTRY(_reflection_entry, "ReflectionProperty", reflection_property_functions);
	_reflection_entry.create_object = reflection_objects_new;
	reflection_property_ptr = zend_register_internal_class(&_reflection_entry);
	zend_class_implements(reflection_property_ptr, 1, reflector_ptr);
	zend_declare_property_string(reflection_property_ptr, "name", sizeof("name")-1, "", ZEND_ACC_PUBLIC);
	zend_declare_property_string(reflection_property_ptr, "class", sizeof("class")-1, "", ZEND_ACC_PUBLIC);

	INIT_CLASS_ENTRY(_reflection_entry, "ReflectionClassConstant", reflection_class_constant_functions);
	_reflection_entry.create_object = reflection_objects_new;
	reflection_class_constant_ptr = zend_register_internal_class(&_reflection_entry);
	zend_class_implements(reflection_class_constant_ptr, 1, reflector_ptr);
	zend_declare_property_string(reflection_class_constant_ptr, "name", sizeof("name")-1, "", ZEND_ACC_PUBLIC);
	zend_declare_property_string(reflection_class_constant_ptr, "class", sizeof("class")-1, "", ZEND_ACC_PUBLIC);

	REGISTER_REFLECTION_CLASS_CONST_LONG(property, "IS_STATIC", ZEND_ACC_STATIC);
	REGISTER_REFLECTION_CLASS_CONST_LONG(property, "IS_PUBLIC", ZEND_ACC_PUBLIC);
	REGISTER_REFLECTION_CLASS_CONST_LONG(property, "IS_PROTECTED", ZEND_ACC_PROTECTED);
	REGISTER_REFLECTION_CLASS_CONST_LONG(property, "IS_PRIVATE", ZEND_ACC_PRIVATE);

	INIT_CLASS_ENTRY(_reflection_entry, "ReflectionExtension", reflection_extension_functions);
	_reflection_entry.create_object = reflection_objects_new;
	reflection_extension_ptr = zend_register_internal_class(&_reflection_entry);
	zend_class_implements(reflection_extension_ptr, 1, reflector_ptr);
	zend_declare_property_string(reflection_extension_ptr, "name", sizeof("name")-1, "", ZEND_ACC_PUBLIC);

	INIT_CLASS_ENTRY(_reflection_entry, "ReflectionZendExtension", reflection_zend_extension_functions);
	_reflection_entry.create_object = reflection_objects_new;
	reflection_zend_extension_ptr = zend_register_internal_class(&_reflection_entry);
	zend_class_implements(reflection_zend_extension_ptr, 1, reflector_ptr);
	zend_declare_property_string(reflection_zend_extension_ptr, "name", sizeof("name")-1, "", ZEND_ACC_PUBLIC);

	return SUCCESS;
} /* }}} */

PHP_MINFO_FUNCTION(reflection) /* {{{ */
{
	php_info_print_table_start();
	php_info_print_table_header(2, "Reflection", "enabled");

	php_info_print_table_row(2, "Version", "$Id$");

	php_info_print_table_end();
} /* }}} */

zend_module_entry reflection_module_entry = { /* {{{ */
	STANDARD_MODULE_HEADER,
	"Reflection",
	reflection_ext_functions,
	PHP_MINIT(reflection),
	NULL,
	NULL,
	NULL,
	PHP_MINFO(reflection),
	PHP_REFLECTION_VERSION,
	STANDARD_MODULE_PROPERTIES
}; /* }}} */

/*
 * Local variables:
 * tab-width: 4
 * c-basic-offset: 4
 * indent-tabs-mode: t
 * End:
 * vim600: noet sw=4 ts=4 fdm=marker
 */<|MERGE_RESOLUTION|>--- conflicted
+++ resolved
@@ -5649,18 +5649,16 @@
 		}
 
 		zend_unmangle_property_name_ex(ref->prop.name, &class_name, &prop_name, &prop_name_len);
-<<<<<<< HEAD
-		member_p = zend_read_property(ref->ce, object, prop_name, prop_name_len, 1, &rv);
-		ZVAL_DEREF(member_p);
-		ZVAL_COPY(return_value, member_p);
-=======
 		member_p = zend_read_property(ref->ce, object, prop_name, prop_name_len, 0, &rv);
 		if (member_p != &rv) {
+			ZVAL_DEREF(member_p);
 			ZVAL_COPY(return_value, member_p);
 		} else {
+			if (Z_ISREF_P(member_p)) {
+				zend_unwrap_reference(member_p);
+			}
 			ZVAL_COPY_VALUE(return_value, member_p);
 		}
->>>>>>> a1ed4ab3
 	}
 }
 /* }}} */
