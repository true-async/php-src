--- conflicted
+++ resolved
@@ -4099,44 +4099,14 @@
 /* {{{ _addmethod */
 static void _addmethod(zend_function *mptr, zend_class_entry *ce, zval *retval, zend_long filter)
 {
-<<<<<<< HEAD
-	zval method;
-	zend_function *closure;
-	if (mptr->common.fn_flags & filter) {
-		if (obj && is_closure_invoke(ce, mptr->common.function_name)
-			&& (closure = zend_get_closure_invoke_method(Z_OBJ_P(obj))) != NULL)
-		{
-			mptr = closure;
-		}
-		/* don't assign closure_object since we only reflect the invoke handler
-		   method and not the closure definition itself, even if we have a
-		   closure */
-=======
 	if (mptr->common.fn_flags & filter) {
 		zval method;
->>>>>>> 90318fbc
 		reflection_method_factory(ce, mptr, NULL, &method);
 		add_next_index_zval(retval, &method);
 	}
 }
 /* }}} */
 
-<<<<<<< HEAD
-=======
-/* {{{ _addmethod */
-static int _addmethod_va(zval *el, int num_args, va_list args, zend_hash_key *hash_key)
-{
-	zend_function *mptr = (zend_function*)Z_PTR_P(el);
-	zend_class_entry *ce = *va_arg(args, zend_class_entry**);
-	zval *retval = va_arg(args, zval*);
-	long filter = va_arg(args, long);
-
-	_addmethod(mptr, ce, retval, filter);
-	return ZEND_HASH_APPLY_KEEP;
-}
-/* }}} */
-
->>>>>>> 90318fbc
 /* {{{ proto public ReflectionMethod[] ReflectionClass::getMethods([long $filter])
    Returns an array of this class' methods */
 ZEND_METHOD(reflection_class, getMethods)
@@ -4158,15 +4128,9 @@
 	GET_REFLECTION_OBJECT_PTR(ce);
 
 	array_init(return_value);
-<<<<<<< HEAD
 	ZEND_HASH_FOREACH_PTR(&ce->function_table, mptr) {
-		_addmethod(mptr, ce, return_value, filter, &intern->obj);
+		_addmethod(mptr, ce, return_value, filter);
 	} ZEND_HASH_FOREACH_END();
-
-	if (Z_TYPE(intern->obj) != IS_UNDEF && instanceof_function(ce, zend_ce_closure)) {
-		zend_function *closure = zend_get_closure_invoke_method(Z_OBJ(intern->obj));
-=======
-	zend_hash_apply_with_arguments(&ce->function_table, (apply_func_args_t) _addmethod_va, 4, &ce, return_value, filter);
 
 	if (instanceof_function(ce, zend_ce_closure)) {
 		zend_bool has_obj = Z_TYPE(intern->obj) != IS_UNDEF;
@@ -4179,7 +4143,6 @@
 			obj = Z_OBJ(intern->obj);
 		}
 		zend_function *closure = zend_get_closure_invoke_method(obj);
->>>>>>> 90318fbc
 		if (closure) {
 			_addmethod(closure, ce, return_value, filter);
 		}
