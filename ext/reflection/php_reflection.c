--- conflicted
+++ resolved
@@ -4583,11 +4583,7 @@
 }
 /* }}} */
 
-<<<<<<< HEAD
-/* {{{ proto public stdclass ReflectionClass::newInstance([mixed* args], ...)
-=======
-/* {{{ proto public object ReflectionClass::newInstance(mixed* args, ...)
->>>>>>> d891b5f4
+/* {{{ proto public object ReflectionClass::newInstance([mixed* args], ...)
    Returns an instance of this class */
 ZEND_METHOD(reflection_class, newInstance)
 {
