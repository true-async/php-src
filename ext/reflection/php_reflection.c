--- conflicted
+++ resolved
@@ -4153,19 +4153,7 @@
 static void _addmethod(zend_function *mptr, zend_class_entry *ce, zval *retval, zend_long filter)
 {
 	if (mptr->common.fn_flags & filter) {
-<<<<<<< HEAD
-		if (ce == zend_ce_closure && obj && (len == sizeof(ZEND_INVOKE_FUNC_NAME)-1)
-			&& memcmp(ZSTR_VAL(mptr->common.function_name), ZEND_INVOKE_FUNC_NAME, sizeof(ZEND_INVOKE_FUNC_NAME)-1) == 0
-			&& (closure = zend_get_closure_invoke_method(Z_OBJ_P(obj))) != NULL)
-		{
-			mptr = closure;
-		}
-		/* don't assign closure_object since we only reflect the invoke handler
-		   method and not the closure definition itself, even if we have a
-		   closure */
-=======
 		zval method;
->>>>>>> 35c80583
 		reflection_method_factory(ce, mptr, NULL, &method);
 		add_next_index_zval(retval, &method);
 	}
@@ -4219,16 +4207,10 @@
 		}
 		zend_function *closure = zend_get_closure_invoke_method(obj);
 		if (closure) {
-<<<<<<< HEAD
-			_addmethod(closure, ce, return_value, filter, &intern->obj);
-			_free_function(closure);
-=======
-			_fix_closure_prototype(closure);
 			_addmethod(closure, ce, return_value, filter);
 		}
 		if (!has_obj) {
 			zval_ptr_dtor(&obj_tmp);
->>>>>>> 35c80583
 		}
 	}
 }
