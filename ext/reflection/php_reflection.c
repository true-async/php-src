--- conflicted
+++ resolved
@@ -2310,13 +2310,7 @@
 						"Method %s::%s() does not exist", ZSTR_VAL(ce->name), ZSTR_VAL(name));
 					zend_string_release(name);
 					zend_string_release(lcname);
-<<<<<<< HEAD
-					zend_throw_exception_ex(reflection_exception_ptr, 0,
-						"Method %s::%s() does not exist", ZSTR_VAL(ce->name), Z_STRVAL_P(method));
 					RETURN_THROWS();
-=======
-					return;
->>>>>>> 706241f8
 				}
 				zend_string_release(name);
 				zend_string_release(lcname);
