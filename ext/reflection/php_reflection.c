--- conflicted
+++ resolved
@@ -1111,22 +1111,6 @@
 	{
 		HashPosition iterator;
 		zend_function *fptr;
-<<<<<<< HEAD
-		const zend_function_entry *func = module->functions;
-
-		string_printf(str, "\n  - Functions {\n");
-
-		/* Is there a better way of doing this? */
-		while (func->fname) {
-			zend_str_size fname_len = strlen(func->fname);
-			char *lc_name = zend_str_tolower_dup(func->fname, fname_len);
-		
-			if (zend_hash_find(EG(function_table), lc_name, fname_len + 1, (void**) &fptr) == FAILURE) {
-				php_error_docref(NULL TSRMLS_CC, E_WARNING, "Internal error: Cannot find extension function %s in global function table", func->fname);
-				func++;
-				efree(lc_name);
-				continue;
-=======
 		int first = 1;
 
 		zend_hash_internal_pointer_reset_ex(CG(function_table), &iterator);
@@ -1138,7 +1122,6 @@
 					first = 0;
 				}
 				_function_string(str, fptr, NULL, "    " TSRMLS_CC);
->>>>>>> 8e29235b
 			}
 			zend_hash_move_forward_ex(CG(function_table), &iterator);
 		}
@@ -5315,30 +5298,10 @@
 	GET_REFLECTION_OBJECT_PTR(module);
 
 	array_init(return_value);
-<<<<<<< HEAD
-	if (module->functions) {
-		zval *function;
-		zend_function *fptr;
-		const zend_function_entry *func = module->functions;
-
-		/* Is there a better way of doing this? */
-		while (func->fname) {
-			zend_str_size fname_len = strlen(func->fname);
-			char *lc_name = zend_str_tolower_dup(func->fname, fname_len);
-			
-			if (zend_hash_find(EG(function_table), lc_name, fname_len + 1, (void**) &fptr) == FAILURE) {
-				php_error_docref(NULL TSRMLS_CC, E_WARNING, "Internal error: Cannot find extension function %s in global function table", func->fname);
-				func++;
-				efree(lc_name);
-				continue;
-			}
-
-=======
 	zend_hash_internal_pointer_reset_ex(CG(function_table), &iterator);
 	while (zend_hash_get_current_data_ex(CG(function_table), (void **) &fptr, &iterator) == SUCCESS) {
 		if (fptr->common.type==ZEND_INTERNAL_FUNCTION
 			&& fptr->internal_function.module == module) {
->>>>>>> 8e29235b
 			ALLOC_ZVAL(function);
 			reflection_function_factory(fptr, NULL, function TSRMLS_CC);
 			add_assoc_zval(return_value, fptr->common.function_name, function);
