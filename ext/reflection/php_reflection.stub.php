<?php

/** @generate-class-entries */

class ReflectionException extends Exception
{
}

class Reflection
{
    /** @tentative-return-type */
    public static function getModifierNames(int $modifiers): array {}
}

interface Reflector extends Stringable
{
}

/** @not-serializable */
abstract class ReflectionFunctionAbstract implements Reflector
{
    public string $name;

    /** @implementation-alias ReflectionClass::__clone */
    private function __clone(): void {}

    /** @tentative-return-type */
    public function inNamespace(): bool {}

    /** @tentative-return-type */
    public function isClosure(): bool {}

    /** @tentative-return-type */
    public function isDeprecated(): bool {}

    /** @tentative-return-type */
    public function isInternal(): bool {}

    /** @tentative-return-type */
    public function isUserDefined(): bool {}

    /** @tentative-return-type */
    public function isGenerator(): bool {}

    /** @tentative-return-type */
    public function isVariadic(): bool {}

    /** @tentative-return-type */
    public function isStatic(): bool {}

    /** @tentative-return-type */
    public function getClosureThis(): ?object {}

    /** @tentative-return-type */
    public function getClosureScopeClass(): ?ReflectionClass {}

<<<<<<< HEAD
    public function getClosureUsedVariables(): array {}
=======
    /** @return ReflectionClass|null */
    public function getClosureCalledClass() {}

    /** @return string|false */
    public function getDocComment() {}
>>>>>>> 6aedc5ea

    /** @tentative-return-type */
    public function getDocComment(): string|false {}

    /** @tentative-return-type */
    public function getEndLine(): int|false {}

    /** @tentative-return-type */
    public function getExtension(): ?ReflectionExtension {}

    /** @tentative-return-type */
    public function getExtensionName(): string|false {}

    /** @tentative-return-type */
    public function getFileName(): string|false {}

    /** @tentative-return-type */
    public function getName(): string {}

    /** @tentative-return-type */
    public function getNamespaceName(): string {}

    /** @tentative-return-type */
    public function getNumberOfParameters(): int {}

    /** @tentative-return-type */
    public function getNumberOfRequiredParameters(): int {}

    /** @tentative-return-type */
    public function getParameters(): array {}

    /** @tentative-return-type */
    public function getShortName(): string {}

    /** @tentative-return-type */
    public function getStartLine(): int|false {}

    /** @tentative-return-type */
    public function getStaticVariables(): array {}

    /** @tentative-return-type */
    public function returnsReference(): bool {}

    /** @tentative-return-type */
    public function hasReturnType(): bool {}

    /** @tentative-return-type */
    public function getReturnType(): ?ReflectionType {}

    public function hasTentativeReturnType(): bool {}

    public function getTentativeReturnType(): ?ReflectionType {}

    public function getAttributes(?string $name = null, int $flags = 0): array {}
}

class ReflectionFunction extends ReflectionFunctionAbstract
{
    public function __construct(Closure|string $function) {}

    public function __toString(): string {}

    /**
     * @tentative-return-type
     * @deprecated ReflectionFunction can no longer be constructed for disabled functions
     */
    public function isDisabled(): bool {}

    /** @tentative-return-type */
    public function invoke(mixed ...$args): mixed {}

    /** @tentative-return-type */
    public function invokeArgs(array $args): mixed {}

    /** @tentative-return-type */
    public function getClosure(): Closure {}
}

/** @not-serializable */
final class ReflectionGenerator
{
    public function __construct(Generator $generator) {}

    /** @tentative-return-type */
    public function getExecutingLine(): int {}

    /** @tentative-return-type */
    public function getExecutingFile(): string {}

    /** @tentative-return-type */
    public function getTrace(int $options = DEBUG_BACKTRACE_PROVIDE_OBJECT): array {}

    /** @tentative-return-type */
    public function getFunction(): ReflectionFunctionAbstract {}

    /** @tentative-return-type */
    public function getThis(): ?object {}

    /** @tentative-return-type */
    public function getExecutingGenerator(): Generator {}
}

class ReflectionMethod extends ReflectionFunctionAbstract
{
    public string $class;

    public function __construct(object|string $objectOrMethod, ?string $method = null) {}

    public function __toString(): string {}

    /** @tentative-return-type */
    public function isPublic(): bool {}

    /** @tentative-return-type */
    public function isPrivate(): bool {}

    /** @tentative-return-type */
    public function isProtected(): bool {}

    /** @tentative-return-type */
    public function isAbstract(): bool {}

    /** @tentative-return-type */
    public function isFinal(): bool {}

    /** @tentative-return-type */
    public function isConstructor(): bool {}

    /** @tentative-return-type */
    public function isDestructor(): bool {}

    /** @tentative-return-type */
    public function getClosure(?object $object = null): Closure {}

    /** @tentative-return-type */
    public function getModifiers(): int {}

    /** @tentative-return-type */
    public function invoke(?object $object, mixed ...$args): mixed {}

    /** @tentative-return-type */
    public function invokeArgs(?object $object, array $args): mixed {}

    /** @tentative-return-type */
    public function getDeclaringClass(): ReflectionClass {}

    /** @tentative-return-type */
    public function getPrototype(): ReflectionMethod {}

    /** @tentative-return-type */
    public function setAccessible(bool $accessible): void {}
}

/** @not-serializable */
class ReflectionClass implements Reflector
{
    public string $name;

    private function __clone(): void {}

    public function __construct(object|string $objectOrClass) {}

    public function __toString(): string {}

    /** @tentative-return-type */
    public function getName(): string {}

    /** @tentative-return-type */
    public function isInternal(): bool {}

    /** @tentative-return-type */
    public function isUserDefined(): bool {}

    /** @tentative-return-type */
    public function isAnonymous(): bool {}

    /** @tentative-return-type */
    public function isInstantiable(): bool {}

    /** @tentative-return-type */
    public function isCloneable(): bool {}

    /** @tentative-return-type */
    public function getFileName(): string|false {}

    /** @tentative-return-type */
    public function getStartLine(): int|false {}

    /** @tentative-return-type */
    public function getEndLine(): int|false {}

    /** @tentative-return-type */
    public function getDocComment(): string|false {}

    /** @tentative-return-type */
    public function getConstructor(): ?ReflectionMethod {}

    /** @tentative-return-type */
    public function hasMethod(string $name): bool {}

    /** @tentative-return-type */
    public function getMethod(string $name): ReflectionMethod {}

    /** @tentative-return-type */
    public function getMethods(?int $filter = null): array {}

    /** @tentative-return-type */
    public function hasProperty(string $name): bool {}

    /** @tentative-return-type */
    public function getProperty(string $name): ReflectionProperty {}

    /** @tentative-return-type */
    public function getProperties(?int $filter = null): array {}

    /** @tentative-return-type */
    public function hasConstant(string $name): bool {}

    /** @tentative-return-type */
    public function getConstants(?int $filter = null): array {}

    /** @tentative-return-type */
    public function getReflectionConstants(?int $filter = null): array {}

    /** @tentative-return-type */
    public function getConstant(string $name): mixed {}

    /** @tentative-return-type */
    public function getReflectionConstant(string $name): ReflectionClassConstant|false {}

    /** @tentative-return-type */
    public function getInterfaces(): array {}

    /** @tentative-return-type */
    public function getInterfaceNames(): array {}

    /** @tentative-return-type */
    public function isInterface(): bool {}

    /** @tentative-return-type */
    public function getTraits(): array {}

    /** @tentative-return-type */
    public function getTraitNames(): array {}

    /** @tentative-return-type */
    public function getTraitAliases(): array {}

    /** @tentative-return-type */
    public function isTrait(): bool {}

    public function isEnum(): bool {}

    /** @tentative-return-type */
    public function isAbstract(): bool {}

    /** @tentative-return-type */
    public function isFinal(): bool {}

    /** @tentative-return-type */
    public function getModifiers(): int {}

    /** @tentative-return-type */
    public function isInstance(object $object): bool {}

    /** @tentative-return-type */
    public function newInstance(mixed ...$args): object {}

    /** @tentative-return-type */
    public function newInstanceWithoutConstructor(): object {}

    /** @tentative-return-type */
    public function newInstanceArgs(array $args = []): ?object {}

    /** @tentative-return-type */
    public function getParentClass(): ReflectionClass|false {}

    /** @tentative-return-type */
    public function isSubclassOf(ReflectionClass|string $class): bool {}

    /** @tentative-return-type */
    public function getStaticProperties(): ?array {}

    /** @tentative-return-type */
    public function getStaticPropertyValue(string $name, mixed $default = UNKNOWN): mixed {}

    /** @tentative-return-type */
    public function setStaticPropertyValue(string $name, mixed $value): void {}

    /** @tentative-return-type */
    public function getDefaultProperties(): array {}

    /** @tentative-return-type */
    public function isIterable(): bool {}

    /**
     * @tentative-return-type
     * @alias ReflectionClass::isIterable
     */
    public function isIterateable(): bool {}

    /** @tentative-return-type */
    public function implementsInterface(ReflectionClass|string $interface): bool {}

    /** @tentative-return-type */
    public function getExtension(): ?ReflectionExtension {}

    /** @tentative-return-type */
    public function getExtensionName(): string|false {}

    /** @tentative-return-type */
    public function inNamespace(): bool {}

    /** @tentative-return-type */
    public function getNamespaceName(): string {}

    /** @tentative-return-type */
    public function getShortName(): string {}

    public function getAttributes(?string $name = null, int $flags = 0): array {}
}

class ReflectionObject extends ReflectionClass
{
    public function __construct(object $object) {}
}

/** @not-serializable */
class ReflectionProperty implements Reflector
{
    public string $name;
    public string $class;

    /** @implementation-alias ReflectionClass::__clone */
    private function __clone(): void {}

    public function __construct(object|string $class, string $property) {}

    public function __toString(): string {}

    /** @tentative-return-type */
    public function getName(): string {}

    /** @tentative-return-type */
    public function getValue(?object $object = null): mixed {}

    /** @tentative-return-type */
    public function setValue(mixed $objectOrValue, mixed $value = UNKNOWN): void {}

    /** @tentative-return-type */
    public function isInitialized(?object $object = null): bool {}

    /** @tentative-return-type */
    public function isPublic(): bool {}

    /** @tentative-return-type */
    public function isPrivate(): bool {}

    /** @tentative-return-type */
    public function isProtected(): bool {}

    /** @tentative-return-type */
    public function isStatic(): bool {}

    public function isReadOnly(): bool {}

    /** @tentative-return-type */
    public function isDefault(): bool {}

    public function isPromoted(): bool {}

    /** @tentative-return-type */
    public function getModifiers(): int {}

    /** @tentative-return-type */
    public function getDeclaringClass(): ReflectionClass {}

    /** @tentative-return-type */
    public function getDocComment(): string|false {}

    /** @tentative-return-type */
    public function setAccessible(bool $accessible): void {}

    /** @tentative-return-type */
    public function getType(): ?ReflectionType {}

    /** @tentative-return-type */
    public function hasType(): bool {}

    public function hasDefaultValue(): bool {}

    /** @tentative-return-type */
    public function getDefaultValue(): mixed {}

    public function getAttributes(?string $name = null, int $flags = 0): array {}
}

/** @not-serializable */
class ReflectionClassConstant implements Reflector
{
    public string $name;
    public string $class;

    /** @implementation-alias ReflectionClass::__clone */
    private function __clone(): void {}

    public function __construct(object|string $class, string $constant) {}

    public function __toString(): string {}

    /** @tentative-return-type */
    public function getName(): string {}

    /** @tentative-return-type */
    public function getValue(): mixed {}

    /** @tentative-return-type */
    public function isPublic(): bool {}

    /** @tentative-return-type */
    public function isPrivate(): bool {}

    /** @tentative-return-type */
    public function isProtected(): bool {}

    public function isFinal(): bool {}

    /** @tentative-return-type */
    public function getModifiers(): int {}

    /** @tentative-return-type */
    public function getDeclaringClass(): ReflectionClass {}

    /** @tentative-return-type */
    public function getDocComment(): string|false {}

    public function getAttributes(?string $name = null, int $flags = 0): array {}

    public function isEnumCase(): bool {}
}

/** @not-serializable */
class ReflectionParameter implements Reflector
{
    public string $name;

    /** @implementation-alias ReflectionClass::__clone */
    private function __clone(): void {}

    /** @param string|array|object $function */
    public function __construct($function, int|string $param) {}

    public function __toString(): string {}

    /** @tentative-return-type */
    public function getName(): string {}

    /** @tentative-return-type */
    public function isPassedByReference(): bool {}

    /** @tentative-return-type */
    public function canBePassedByValue(): bool {}

    /** @tentative-return-type */
    public function getDeclaringFunction(): ReflectionFunctionAbstract {}

    /** @tentative-return-type */
    public function getDeclaringClass(): ?ReflectionClass {}

    /**
     * @tentative-return-type
     * @deprecated Use ReflectionParameter::getType() instead
     */
    public function getClass(): ?ReflectionClass {}

    /** @tentative-return-type */
    public function hasType(): bool {}

    /** @tentative-return-type */
    public function getType(): ?ReflectionType {}

    /**
     * @tentative-return-type
     * @deprecated Use ReflectionParameter::getType() instead
     */
    public function isArray(): bool {}

    /**
     * @tentative-return-type
     * @deprecated Use ReflectionParameter::getType() instead
     */
    public function isCallable(): bool {}

    /** @tentative-return-type */
    public function allowsNull(): bool {}

    /** @tentative-return-type */
    public function getPosition(): int {}

    /** @tentative-return-type */
    public function isOptional(): bool {}

    /** @tentative-return-type */
    public function isDefaultValueAvailable(): bool {}

    /** @tentative-return-type */
    public function getDefaultValue(): mixed {}

    /** @tentative-return-type */
    public function isDefaultValueConstant(): bool {}

    /** @tentative-return-type */
    public function getDefaultValueConstantName(): ?string {}

    /** @tentative-return-type */
    public function isVariadic(): bool {}

    public function isPromoted(): bool {}

    public function getAttributes(?string $name = null, int $flags = 0): array {}
}

/** @not-serializable */
abstract class ReflectionType implements Stringable
{
    /** @implementation-alias ReflectionClass::__clone */
    private function __clone(): void {}

    /** @tentative-return-type */
    public function allowsNull(): bool {}

    public function __toString(): string {}
}

class ReflectionNamedType extends ReflectionType
{
    /** @tentative-return-type */
    public function getName(): string {}

    /** @tentative-return-type */
    public function isBuiltin(): bool {}
}

class ReflectionUnionType extends ReflectionType
{
    public function getTypes(): array {}
}

class ReflectionIntersectionType extends ReflectionType
{
    public function getTypes(): array {}
}

/** @not-serializable */
class ReflectionExtension implements Reflector
{
    public string $name;

    /** @implementation-alias ReflectionClass::__clone */
    private function __clone(): void {}

    public function __construct(string $name) {}

    public function __toString(): string {}

    /** @tentative-return-type */
    public function getName(): string {}

    /** @tentative-return-type */
    public function getVersion(): ?string {}

    /** @tentative-return-type */
    public function getFunctions(): array {}

    /** @tentative-return-type */
    public function getConstants(): array {}

    /** @tentative-return-type */
    public function getINIEntries(): array {}

    /** @tentative-return-type */
    public function getClasses(): array {}

    /** @tentative-return-type */
    public function getClassNames(): array {}

    /** @tentative-return-type */
    public function getDependencies(): array {}

    /** @tentative-return-type */
    public function info(): void {}

    /** @tentative-return-type */
    public function isPersistent(): bool {}

    /** @tentative-return-type */
    public function isTemporary(): bool {}
}

/** @not-serializable */
class ReflectionZendExtension implements Reflector
{
    public string $name;

    /** @implementation-alias ReflectionClass::__clone */
    private function __clone(): void {}

    public function __construct(string $name) {}

    public function __toString(): string {}

    /** @tentative-return-type */
    public function getName(): string {}

    /** @tentative-return-type */
    public function getVersion(): string {}

    /** @tentative-return-type */
    public function getAuthor(): string {}

    /** @tentative-return-type */
    public function getURL(): string {}

    /** @tentative-return-type */
    public function getCopyright(): string {}
}

/** @not-serializable */
final class ReflectionReference
{
    public static function fromArrayElement(array $array, int|string $key): ?ReflectionReference {}

    public function getId(): string {}

    /** @implementation-alias ReflectionClass::__clone */
    private function __clone(): void {}

    private function __construct() {}
}

/** @not-serializable */
class ReflectionAttribute implements Reflector
{
    public function getName(): string {}
    public function getTarget(): int {}
    public function isRepeated(): bool {}
    public function getArguments(): array {}
    public function newInstance(): object {}

    public function __toString(): string {}

    private function __clone(): void {}

    private function __construct() {}
}

class ReflectionEnum extends ReflectionClass
{
    public function __construct(object|string $objectOrClass) {}

    public function hasCase(string $name): bool {}

    public function getCase(string $name): ReflectionEnumUnitCase {}

    public function getCases(): array {}

    public function isBacked(): bool {}

    public function getBackingType(): ?ReflectionType {}
}

class ReflectionEnumUnitCase extends ReflectionClassConstant
{
    public function __construct(object|string $class, string $constant) {}

    public function getEnum(): ReflectionEnum {}

    /**
     * @implementation-alias ReflectionClassConstant::getValue
     * @no-verify
     */
    public function getValue(): UnitEnum {}
}

class ReflectionEnumBackedCase extends ReflectionEnumUnitCase
{
    public function __construct(object|string $class, string $constant) {}

    public function getBackingValue(): int|string {}
}

/** @not-serializable */
final class ReflectionFiber
{
    public function __construct(Fiber $fiber) {}

    public function getFiber(): Fiber {}

    public function getExecutingFile(): string {}

    public function getExecutingLine(): int {}

    public function getCallable(): callable {}

    public function getTrace(int $options = DEBUG_BACKTRACE_PROVIDE_OBJECT): array {}
}<|MERGE_RESOLUTION|>--- conflicted
+++ resolved
@@ -54,15 +54,10 @@
     /** @tentative-return-type */
     public function getClosureScopeClass(): ?ReflectionClass {}
 
-<<<<<<< HEAD
+    /** @tentative-return-type */
+    public function getClosureCalledClass(): ?ReflectionClass {}
+
     public function getClosureUsedVariables(): array {}
-=======
-    /** @return ReflectionClass|null */
-    public function getClosureCalledClass() {}
-
-    /** @return string|false */
-    public function getDocComment() {}
->>>>>>> 6aedc5ea
 
     /** @tentative-return-type */
     public function getDocComment(): string|false {}
