--- conflicted
+++ resolved
@@ -1,9 +1,5 @@
 /* This is a generated file, edit the .stub.php file instead.
-<<<<<<< HEAD
- * Stub hash: 7d747e7b5989c18169e67d9a9d70256583fffd8e */
-=======
- * Stub hash: 2385a6857c261123f9b9b892a669dbb12d5976e6 */
->>>>>>> d7a7309b
+ * Stub hash: 606e6ceba2381588b28e25e140fbcfec8a4dbe84 */
 
 ZEND_BEGIN_ARG_WITH_TENTATIVE_RETURN_TYPE_INFO_EX(arginfo_class_XSLTProcessor_importStylesheet, 0, 1, _IS_BOOL, 0)
 	ZEND_ARG_TYPE_INFO(0, stylesheet, IS_OBJECT, 0)
