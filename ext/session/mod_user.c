/*
   +----------------------------------------------------------------------+
   | PHP Version 7                                                        |
   +----------------------------------------------------------------------+
   | Copyright (c) The PHP Group                                          |
   +----------------------------------------------------------------------+
   | This source file is subject to version 3.01 of the PHP license,      |
   | that is bundled with this package in the file LICENSE, and is        |
   | available through the world-wide-web at the following url:           |
   | http://www.php.net/license/3_01.txt                                  |
   | If you did not receive a copy of the PHP license and are unable to   |
   | obtain it through the world-wide-web, please send a note to          |
   | license@php.net so we can mail you a copy immediately.               |
   +----------------------------------------------------------------------+
   | Author: Sascha Schumann <sascha@schumann.cx>                         |
   +----------------------------------------------------------------------+
 */

#include "php.h"
#include "php_session.h"
#include "mod_user.h"

const ps_module ps_mod_user = {
	PS_MOD_UPDATE_TIMESTAMP(user)
};


static void ps_call_handler(zval *func, int argc, zval *argv, zval *retval)
{
	int i;
	if (PS(in_save_handler)) {
		PS(in_save_handler) = 0;
		ZVAL_UNDEF(retval);
		php_error_docref(NULL, E_WARNING, "Cannot call session save handler in a recursive manner");
		return;
	}
	PS(in_save_handler) = 1;
	if (call_user_function(NULL, NULL, func, retval, argc, argv) == FAILURE) {
		zval_ptr_dtor(retval);
		ZVAL_UNDEF(retval);
	} else if (Z_ISUNDEF_P(retval)) {
		ZVAL_NULL(retval);
	}
	PS(in_save_handler) = 0;
	for (i = 0; i < argc; i++) {
		zval_ptr_dtor(&argv[i]);
	}
}

#define STDVARS								\
	zval retval;							\
	int ret = FAILURE

#define PSF(a) PS(mod_user_names).name.ps_##a

#define FINISH \
	if (Z_TYPE(retval) != IS_UNDEF) { \
		if (Z_TYPE(retval) == IS_TRUE) { \
			ret = SUCCESS; \
		} else if (Z_TYPE(retval) == IS_FALSE) { \
			ret = FAILURE; \
        }  else if ((Z_TYPE(retval) == IS_LONG) && (Z_LVAL(retval) == -1)) { \
			/* BC for clever users - Deprecate me */ \
			ret = FAILURE; \
		} else if ((Z_TYPE(retval) == IS_LONG) && (Z_LVAL(retval) == 0)) { \
			/* BC for clever users - Deprecate me */ \
			ret = SUCCESS; \
		} else { \
			if (!EG(exception)) { \
				php_error_docref(NULL, E_WARNING, \
				                 "Session callback expects true/false return value"); \
			} \
			ret = FAILURE; \
			zval_ptr_dtor(&retval); \
		} \
	} \
	return ret

PS_OPEN_FUNC(user)
{
	zval args[2];
	STDVARS;

	if (Z_ISUNDEF(PSF(open))) {
		php_error_docref(NULL, E_WARNING,
			"user session functions not defined");

		return FAILURE;
	}

	ZVAL_STRING(&args[0], (char*)save_path);
	ZVAL_STRING(&args[1], (char*)session_name);

	zend_try {
		ps_call_handler(&PSF(open), 2, args, &retval);
	} zend_catch {
		PS(session_status) = php_session_none;
		if (!Z_ISUNDEF(retval)) {
			zval_ptr_dtor(&retval);
		}
		zend_bailout();
	} zend_end_try();

	PS(mod_user_implemented) = 1;

	FINISH;
}

PS_CLOSE_FUNC(user)
{
	zend_bool bailout = 0;
	STDVARS;

	if (!PS(mod_user_implemented)) {
		/* already closed */
		return SUCCESS;
	}

	zend_try {
		ps_call_handler(&PSF(close), 0, NULL, &retval);
	} zend_catch {
		bailout = 1;
	} zend_end_try();

	PS(mod_user_implemented) = 0;

	if (bailout) {
		if (!Z_ISUNDEF(retval)) {
			zval_ptr_dtor(&retval);
		}
		zend_bailout();
	}

	FINISH;
}

PS_READ_FUNC(user)
{
	zval args[1];
	STDVARS;

	ZVAL_STR_COPY(&args[0], key);

	ps_call_handler(&PSF(read), 1, args, &retval);

	if (!Z_ISUNDEF(retval)) {
		if (Z_TYPE(retval) == IS_STRING) {
			*val = zend_string_copy(Z_STR(retval));
			ret = SUCCESS;
		}
		zval_ptr_dtor(&retval);
	}

	return ret;
}

PS_WRITE_FUNC(user)
{
	zval args[2];
	STDVARS;

	ZVAL_STR_COPY(&args[0], key);
	ZVAL_STR_COPY(&args[1], val);

	ps_call_handler(&PSF(write), 2, args, &retval);

	FINISH;
}

PS_DESTROY_FUNC(user)
{
	zval args[1];
	STDVARS;

	ZVAL_STR_COPY(&args[0], key);

	ps_call_handler(&PSF(destroy), 1, args, &retval);

	FINISH;
}

PS_GC_FUNC(user)
{
	zval args[1];
	zval retval;

	ZVAL_LONG(&args[0], maxlifetime);

	ps_call_handler(&PSF(gc), 1, args, &retval);

	if (Z_TYPE(retval) == IS_LONG) {
<<<<<<< HEAD
		return Z_LVAL(retval);
	}

	/* This is for older API compatibility */
	if (Z_TYPE(retval) == IS_TRUE) {
		return 1;
	}

	/* Anything else is some kind of error */
	return -1; // Error
=======
		convert_to_long(&retval);
		*nrdels = Z_LVAL(retval);
	} else if (Z_TYPE(retval) == IS_TRUE) {
		/* This is for older API compatibility */
		*nrdels = 1;
	} else {
		/* Anything else is some kind of error */
		*nrdels = -1; // Error
	}
	return *nrdels;
>>>>>>> f45eb353
}

PS_CREATE_SID_FUNC(user)
{
	/* maintain backwards compatibility */
	if (!Z_ISUNDEF(PSF(create_sid))) {
		zend_string *id = NULL;
		zval retval;

		ps_call_handler(&PSF(create_sid), 0, NULL, &retval);

		if (!Z_ISUNDEF(retval)) {
			if (Z_TYPE(retval) == IS_STRING) {
				id = zend_string_copy(Z_STR(retval));
			}
			zval_ptr_dtor(&retval);
		} else {
			zend_throw_error(NULL, "No session id returned by function");
			return NULL;
		}

		if (!id) {
			zend_throw_error(NULL, "Session id must be a string");
			return NULL;
		}

		return id;
	}

	/* function as defined by PS_MOD */
	return php_session_create_id(mod_data);
}

PS_VALIDATE_SID_FUNC(user)
{
	/* maintain backwards compatibility */
	if (!Z_ISUNDEF(PSF(validate_sid))) {
		zval args[1];
		STDVARS;

		ZVAL_STR_COPY(&args[0], key);

		ps_call_handler(&PSF(validate_sid), 1, args, &retval);

		FINISH;
	}

	/* dummy function defined by PS_MOD */
	return php_session_validate_sid(mod_data, key);
}

PS_UPDATE_TIMESTAMP_FUNC(user)
{
	zval args[2];
	STDVARS;

	ZVAL_STR_COPY(&args[0], key);
	ZVAL_STR_COPY(&args[1], val);

	/* maintain backwards compatibility */
	if (!Z_ISUNDEF(PSF(update_timestamp))) {
		ps_call_handler(&PSF(update_timestamp), 2, args, &retval);
	} else {
		ps_call_handler(&PSF(write), 2, args, &retval);
	}

	FINISH;
}<|MERGE_RESOLUTION|>--- conflicted
+++ resolved
@@ -189,19 +189,6 @@
 	ps_call_handler(&PSF(gc), 1, args, &retval);
 
 	if (Z_TYPE(retval) == IS_LONG) {
-<<<<<<< HEAD
-		return Z_LVAL(retval);
-	}
-
-	/* This is for older API compatibility */
-	if (Z_TYPE(retval) == IS_TRUE) {
-		return 1;
-	}
-
-	/* Anything else is some kind of error */
-	return -1; // Error
-=======
-		convert_to_long(&retval);
 		*nrdels = Z_LVAL(retval);
 	} else if (Z_TYPE(retval) == IS_TRUE) {
 		/* This is for older API compatibility */
@@ -211,7 +198,6 @@
 		*nrdels = -1; // Error
 	}
 	return *nrdels;
->>>>>>> f45eb353
 }
 
 PS_CREATE_SID_FUNC(user)
