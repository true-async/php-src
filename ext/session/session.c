/*
   +----------------------------------------------------------------------+
   | PHP Version 7                                                        |
   +----------------------------------------------------------------------+
   | Copyright (c) 1997-2016 The PHP Group                                |
   +----------------------------------------------------------------------+
   | This source file is subject to version 3.01 of the PHP license,      |
   | that is bundled with this package in the file LICENSE, and is        |
   | available through the world-wide-web at the following url:           |
   | http://www.php.net/license/3_01.txt                                  |
   | If you did not receive a copy of the PHP license and are unable to   |
   | obtain it through the world-wide-web, please send a note to          |
   | license@php.net so we can mail you a copy immediately.               |
   +----------------------------------------------------------------------+
   | Authors: Sascha Schumann <sascha@schumann.cx>                        |
   |          Andrei Zmievski <andrei@php.net>                            |
   +----------------------------------------------------------------------+
 */

/* $Id$ */

#ifdef HAVE_CONFIG_H
#include "config.h"
#endif

#include "php.h"

#ifdef PHP_WIN32
# include "win32/winutil.h"
# include "win32/time.h"
#else
# include <sys/time.h>
#endif

#include <sys/stat.h>
#include <fcntl.h>

#include "php_ini.h"
#include "SAPI.h"
#include "rfc1867.h"
#include "php_variables.h"
#include "php_session.h"
#include "zend_exceptions.h"
#include "ext/standard/md5.h"
#include "ext/standard/sha1.h"
#include "ext/standard/php_var.h"
#include "ext/date/php_date.h"
#include "ext/standard/php_lcg.h"
#include "ext/standard/url_scanner_ex.h"
#include "ext/standard/php_rand.h" /* for RAND_MAX */
#include "ext/standard/info.h"
#include "zend_smart_str.h"
#include "ext/standard/url.h"
#include "ext/standard/basic_functions.h"
#include "ext/standard/head.h"

#include "mod_files.h"
#include "mod_user.h"

#ifdef HAVE_LIBMM
#include "mod_mm.h"
#endif

PHPAPI ZEND_DECLARE_MODULE_GLOBALS(ps)

static int php_session_rfc1867_callback(unsigned int event, void *event_data, void **extra);
static int (*php_session_rfc1867_orig_callback)(unsigned int event, void *event_data, void **extra);
static void php_session_track_init(void);

/* SessionHandler class */
zend_class_entry *php_session_class_entry;

/* SessionHandlerInterface */
zend_class_entry *php_session_iface_entry;

/* SessionIdInterface */
zend_class_entry *php_session_id_iface_entry;

/* SessionUpdateTimestampHandler class */
zend_class_entry *php_session_update_timestamp_class_entry;

/* SessionUpdateTimestampInterface */
zend_class_entry *php_session_update_timestamp_iface_entry;

/* ***********
   * Helpers *
   *********** */

#define IF_SESSION_VARS() \
	if (Z_ISREF_P(&PS(http_session_vars)) && Z_TYPE_P(Z_REFVAL(PS(http_session_vars))) == IS_ARRAY)

#define SESSION_CHECK_ACTIVE_STATE	\
	if (PS(session_status) == php_session_active) {	\
		php_error_docref(NULL, E_WARNING, "A session is active. You cannot change the session module's ini settings at this time");	\
		return FAILURE;	\
	}

#define APPLY_TRANS_SID (PS(use_trans_sid) && !PS(use_only_cookies))

static void php_session_send_cookie(void);
static void php_session_abort(void);

/* Dispatched by RINIT and by php_session_destroy */
static inline void php_rinit_session_globals(void) /* {{{ */
{
	/* Do NOT init PS(mod_user_names) here! */
	/* TODO: These could be moved to MINIT and removed. These should be initialized by php_rshutdown_session_globals() always when execution is finished. */
	PS(id) = NULL;
	PS(session_status) = php_session_none;
	PS(mod_data) = NULL;
	PS(mod_user_is_open) = 0;
	PS(define_sid) = 1;
	PS(session_vars) = NULL;
	ZVAL_UNDEF(&PS(http_session_vars));
}
/* }}} */

/* Dispatched by RSHUTDOWN and by php_session_destroy */
static inline void php_rshutdown_session_globals(void) /* {{{ */
{
	/* Do NOT destroy PS(mod_user_names) here! */
	if (!Z_ISUNDEF(PS(http_session_vars))) {
		zval_ptr_dtor(&PS(http_session_vars));
		ZVAL_UNDEF(&PS(http_session_vars));
	}
	if (PS(mod_data) || PS(mod_user_implemented)) {
		zend_try {
			PS(mod)->s_close(&PS(mod_data));
		} zend_end_try();
	}
	if (PS(id)) {
		zend_string_release(PS(id));
		PS(id) = NULL;
	}

	if (PS(session_vars)) {
		zend_string_release(PS(session_vars));
		PS(session_vars) = NULL;
	}

	/* User save handlers may end up directly here by misuse, bugs in user script, etc. */
	/* Set session status to prevent error while restoring save handler INI value. */
	PS(session_status) = php_session_none;
}
/* }}} */

static int php_session_destroy(void) /* {{{ */
{
	int retval = SUCCESS;

	if (PS(session_status) != php_session_active) {
		php_error_docref(NULL, E_WARNING, "Trying to destroy uninitialized session");
		return FAILURE;
	}

	if (PS(id) && PS(mod)->s_destroy(&PS(mod_data), PS(id)) == FAILURE) {
		retval = FAILURE;
		php_error_docref(NULL, E_WARNING, "Session object destruction failed");
	}

	php_rshutdown_session_globals();
	php_rinit_session_globals();

	return retval;
}
/* }}} */

PHPAPI void php_add_session_var(zend_string *name) /* {{{ */
{
	zval *sym_track = NULL;

	IF_SESSION_VARS() {
		sym_track = zend_hash_find(Z_ARRVAL_P(Z_REFVAL(PS(http_session_vars))), name);
	} else {
		return;
	}

	if (sym_track == NULL) {
		zval empty_var;

		ZVAL_NULL(&empty_var);
		zend_hash_update(Z_ARRVAL_P(Z_REFVAL(PS(http_session_vars))), name, &empty_var);
	}
}
/* }}} */

PHPAPI zval* php_set_session_var(zend_string *name, zval *state_val, php_unserialize_data_t *var_hash) /* {{{ */
{
	IF_SESSION_VARS() {
		return zend_hash_update(Z_ARRVAL_P(Z_REFVAL(PS(http_session_vars))), name, state_val);
	}
	return NULL;
}
/* }}} */

PHPAPI zval* php_get_session_var(zend_string *name) /* {{{ */
{
	IF_SESSION_VARS() {
		return zend_hash_find(Z_ARRVAL_P(Z_REFVAL(PS(http_session_vars))), name);
	}
	return NULL;
}
/* }}} */

static void php_session_track_init(void) /* {{{ */
{
	zval session_vars;
	zend_string *var_name = zend_string_init("_SESSION", sizeof("_SESSION") - 1, 0);
	/* Unconditionally destroy existing array -- possible dirty data */
	zend_delete_global_variable(var_name);

	if (!Z_ISUNDEF(PS(http_session_vars))) {
		zval_ptr_dtor(&PS(http_session_vars));
	}

	array_init(&session_vars);
	ZVAL_NEW_REF(&PS(http_session_vars), &session_vars);
	Z_ADDREF_P(&PS(http_session_vars));
	zend_hash_update_ind(&EG(symbol_table), var_name, &PS(http_session_vars));
	zend_string_release(var_name);
}
/* }}} */

static zend_string *php_session_encode(void) /* {{{ */
{
	IF_SESSION_VARS() {
		if (!PS(serializer)) {
			php_error_docref(NULL, E_WARNING, "Unknown session.serialize_handler. Failed to encode session object");
			return NULL;
		}
		return PS(serializer)->encode();
	} else {
		php_error_docref(NULL, E_WARNING, "Cannot encode non-existent session");
	}
	return NULL;
}
/* }}} */

static int php_session_decode(zend_string *data) /* {{{ */
{
	if (!PS(serializer)) {
		php_error_docref(NULL, E_WARNING, "Unknown session.serialize_handler. Failed to decode session object");
		return FAILURE;
	}
	if (PS(serializer)->decode(ZSTR_VAL(data), ZSTR_LEN(data)) == FAILURE) {
		php_session_destroy();
		php_session_track_init();
		php_error_docref(NULL, E_WARNING, "Failed to decode session object. Session has been destroyed");
		return FAILURE;
	}
	return SUCCESS;
}
/* }}} */

/*
 * Note that we cannot use the BASE64 alphabet here, because
 * it contains "/" and "+": both are unacceptable for simple inclusion
 * into URLs.
 */

static char hexconvtab[] = "0123456789abcdefghijklmnopqrstuvwxyzABCDEFGHIJKLMNOPQRSTUVWXYZ,-";

enum {
	PS_HASH_FUNC_MD5,
	PS_HASH_FUNC_SHA1,
	PS_HASH_FUNC_OTHER
};

/* returns a pointer to the byte after the last valid character in out */
static char *bin_to_readable(char *in, size_t inlen, char *out, char nbits) /* {{{ */
{
	unsigned char *p, *q;
	unsigned short w;
	int mask;
	int have;

	p = (unsigned char *)in;
	q = (unsigned char *)in + inlen;

	w = 0;
	have = 0;
	mask = (1 << nbits) - 1;

	while (1) {
		if (have < nbits) {
			if (p < q) {
				w |= *p++ << have;
				have += 8;
			} else {
				/* consumed everything? */
				if (have == 0) break;
				/* No? We need a final round */
				have = nbits;
			}
		}

		/* consume nbits */
		*out++ = hexconvtab[w & mask];
		w >>= nbits;
		have -= nbits;
	}

	*out = '\0';
	return out;
}
/* }}} */

PHPAPI zend_string *php_session_create_id(PS_CREATE_SID_ARGS) /* {{{ */
{
	PHP_MD5_CTX md5_context;
	PHP_SHA1_CTX sha1_context;
#if defined(HAVE_HASH_EXT) && !defined(COMPILE_DL_HASH)
	void *hash_context = NULL;
#endif
	unsigned char *digest;
	size_t digest_len;
	char *buf;
	struct timeval tv;
	zval *array;
	zval *token;
	zend_string *outid;
	char *remote_addr = NULL;

	gettimeofday(&tv, NULL);

	if ((array = zend_hash_str_find(&EG(symbol_table), "_SERVER", sizeof("_SERVER") - 1)) &&
		Z_TYPE_P(array) == IS_ARRAY &&
		(token = zend_hash_str_find(Z_ARRVAL_P(array), "REMOTE_ADDR", sizeof("REMOTE_ADDR") - 1)) &&
		Z_TYPE_P(token) == IS_STRING
	) {
		remote_addr = Z_STRVAL_P(token);
	}

	/* maximum 15+19+19+10 bytes */
	spprintf(&buf, 0, "%.15s%ld" ZEND_LONG_FMT "%0.8F", remote_addr ? remote_addr : "", tv.tv_sec, (zend_long)tv.tv_usec, php_combined_lcg() * 10);

	switch (PS(hash_func)) {
		case PS_HASH_FUNC_MD5:
			PHP_MD5Init(&md5_context);
			PHP_MD5Update(&md5_context, (unsigned char *) buf, strlen(buf));
			digest_len = 16;
			break;
		case PS_HASH_FUNC_SHA1:
			PHP_SHA1Init(&sha1_context);
			PHP_SHA1Update(&sha1_context, (unsigned char *) buf, strlen(buf));
			digest_len = 20;
			break;
#if defined(HAVE_HASH_EXT) && !defined(COMPILE_DL_HASH)
		case PS_HASH_FUNC_OTHER:
			if (!PS(hash_ops)) {
				efree(buf);
				zend_throw_error(zend_ce_error, "Invalid session hash function");
				return NULL;
			}

			hash_context = emalloc(PS(hash_ops)->context_size);
			PS(hash_ops)->hash_init(hash_context);
			PS(hash_ops)->hash_update(hash_context, (unsigned char *) buf, strlen(buf));
			digest_len = PS(hash_ops)->digest_size;
			break;
#endif /* HAVE_HASH_EXT */
		default:
			efree(buf);
			zend_throw_error(zend_ce_error, "Invalid session hash function");
			return NULL;
	}
	efree(buf);

	if (PS(entropy_length) > 0) {
#ifdef PHP_WIN32
		unsigned char rbuf[2048];
		size_t toread = PS(entropy_length);

		if (php_win32_get_random_bytes(rbuf, MIN(toread, sizeof(rbuf))) == SUCCESS){

			switch (PS(hash_func)) {
				case PS_HASH_FUNC_MD5:
					PHP_MD5Update(&md5_context, rbuf, toread);
					break;
				case PS_HASH_FUNC_SHA1:
					PHP_SHA1Update(&sha1_context, rbuf, toread);
					break;
# if defined(HAVE_HASH_EXT) && !defined(COMPILE_DL_HASH)
				case PS_HASH_FUNC_OTHER:
					PS(hash_ops)->hash_update(hash_context, rbuf, toread);
					break;
# endif /* HAVE_HASH_EXT */
			}
		}
#else
		int fd;

		fd = VCWD_OPEN(PS(entropy_file), O_RDONLY);
		if (fd >= 0) {
			unsigned char rbuf[2048];
			int n;
			int to_read = PS(entropy_length);

			while (to_read > 0) {
				n = read(fd, rbuf, MIN(to_read, sizeof(rbuf)));
				if (n <= 0) break;

				switch (PS(hash_func)) {
					case PS_HASH_FUNC_MD5:
						PHP_MD5Update(&md5_context, rbuf, n);
						break;
					case PS_HASH_FUNC_SHA1:
						PHP_SHA1Update(&sha1_context, rbuf, n);
						break;
#if defined(HAVE_HASH_EXT) && !defined(COMPILE_DL_HASH)
					case PS_HASH_FUNC_OTHER:
						PS(hash_ops)->hash_update(hash_context, rbuf, n);
						break;
#endif /* HAVE_HASH_EXT */
				}
				to_read -= n;
			}
			close(fd);
		}
#endif
	}

	digest = emalloc(digest_len + 1);
	switch (PS(hash_func)) {
		case PS_HASH_FUNC_MD5:
			PHP_MD5Final(digest, &md5_context);
			break;
		case PS_HASH_FUNC_SHA1:
			PHP_SHA1Final(digest, &sha1_context);
			break;
#if defined(HAVE_HASH_EXT) && !defined(COMPILE_DL_HASH)
		case PS_HASH_FUNC_OTHER:
			PS(hash_ops)->hash_final(digest, hash_context);
			efree(hash_context);
			break;
#endif /* HAVE_HASH_EXT */
	}

	if (PS(hash_bits_per_character) < 4
			|| PS(hash_bits_per_character) > 6) {
		PS(hash_bits_per_character) = 4;

		php_error_docref(NULL, E_WARNING, "The ini setting hash_bits_per_character is out of range (should be 4, 5, or 6) - using 4 for now");
	}

	outid = zend_string_alloc((digest_len + 2) * ((8.0f / PS(hash_bits_per_character) + 0.5)), 0);
	ZSTR_LEN(outid) = (size_t)(bin_to_readable((char *)digest, digest_len, ZSTR_VAL(outid), (char)PS(hash_bits_per_character)) - (char *)&ZSTR_VAL(outid));
	efree(digest);

	return outid;
}
/* }}} */

/* Default session id char validation function allowed by ps_modules.
 * If you change the logic here, please also update the error message in
 * ps_modules appropriately */
PHPAPI int php_session_valid_key(const char *key) /* {{{ */
{
	size_t len;
	const char *p;
	char c;
	int ret = SUCCESS;

	for (p = key; (c = *p); p++) {
		/* valid characters are a..z,A..Z,0..9 */
		if (!((c >= 'a' && c <= 'z')
				|| (c >= 'A' && c <= 'Z')
				|| (c >= '0' && c <= '9')
				|| c == ','
				|| c == '-')) {
			ret = FAILURE;
			break;
		}
	}

	len = p - key;

	/* Somewhat arbitrary length limit here, but should be way more than
	   anyone needs and avoids file-level warnings later on if we exceed MAX_PATH */
	if (len == 0 || len > 128) {
		ret = FAILURE;
	}

	return ret;
}
/* }}} */


static void php_session_gc(void) /* {{{ */
{
	int nrand;

	/* GC must be done before reading session data. */
	if ((PS(mod_data) || PS(mod_user_implemented)) && PS(gc_probability) > 0) {
		int nrdels = -1;

		nrand = (int) ((float) PS(gc_divisor) * php_combined_lcg());
		if (nrand < PS(gc_probability)) {
			PS(mod)->s_gc(&PS(mod_data), PS(gc_maxlifetime), &nrdels);
		}
	}
} /* }}} */

static void php_session_initialize(void) /* {{{ */
{
	zend_string *val = NULL;

	PS(session_status) = php_session_active;

	if (!PS(mod)) {
		PS(session_status) = php_session_disabled;
		php_error_docref(NULL, E_ERROR, "No storage module chosen - failed to initialize session");
		return;
	}

	/* Open session handler first */
	if (PS(mod)->s_open(&PS(mod_data), PS(save_path), PS(session_name)) == FAILURE
		/* || PS(mod_data) == NULL */ /* FIXME: open must set valid PS(mod_data) with success */
	) {
		php_session_abort();
		php_error_docref(NULL, E_ERROR, "Failed to initialize storage module: %s (path: %s)", PS(mod)->s_name, PS(save_path));
		return;
	}

	/* If there is no ID, use session module to create one */
	if (!PS(id) || !ZSTR_VAL(PS(id))[0]) {
		if (PS(id)) {
			zend_string_release(PS(id));
		}
		PS(id) = PS(mod)->s_create_sid(&PS(mod_data));
		if (!PS(id)) {
<<<<<<< HEAD
			zend_throw_error(zend_ce_error, "Failed to create session ID: %s (path: %s)", PS(mod)->s_name, PS(save_path));
=======
			php_session_abort();
			php_error_docref(NULL, E_ERROR, "Failed to create session ID: %s (path: %s)", PS(mod)->s_name, PS(save_path));
>>>>>>> 792e8938
			return;
		}
		if (PS(use_cookies)) {
			PS(send_cookie) = 1;
		}
	} else if (PS(use_strict_mode) && PS(mod)->s_validate_sid &&
		PS(mod)->s_validate_sid(&PS(mod_data), PS(id)) == FAILURE) {
		if (PS(id)) {
			zend_string_release(PS(id));
		}
		PS(id) = PS(mod)->s_create_sid(&PS(mod_data));
		if (!PS(id)) {
			PS(id) = php_session_create_id(NULL);
		}
		if (PS(use_cookies)) {
			PS(send_cookie) = 1;
		}
	}

	php_session_reset_id();

	/* Read data */
	php_session_track_init();
	if (PS(mod)->s_read(&PS(mod_data), PS(id), &val, PS(gc_maxlifetime)) == FAILURE) {
		php_session_abort();
		/* Some broken save handler implementation returns FAILURE for non-existent session ID */
		/* It's better to raise error for this, but disabled error for better compatibility */
		php_error_docref(NULL, E_WARNING, "Failed to read session data: %s (path: %s)", PS(mod)->s_name, PS(save_path));
		return;
	}

	/* GC must be done after read */
	php_session_gc();

	if (PS(session_vars)) {
		zend_string_release(PS(session_vars));
		PS(session_vars) = NULL;
	}
	if (val) {
		if (PS(lazy_write)) {
			PS(session_vars) = zend_string_copy(val);
		}
		php_session_decode(val);
		zend_string_release(val);
	}
}
/* }}} */

static void php_session_save_current_state(int write) /* {{{ */
{
	int ret = FAILURE;

	if (write) {
		IF_SESSION_VARS() {
			if (PS(mod_data) || PS(mod_user_implemented)) {
				zend_string *val;

				val = php_session_encode();
				if (val) {
					if (PS(lazy_write) && PS(session_vars)
						&& PS(mod)->s_update_timestamp
						&& PS(mod)->s_update_timestamp != php_session_update_timestamp
						&& ZSTR_LEN(val) == ZSTR_LEN(PS(session_vars))
						&& !memcmp(ZSTR_VAL(val), ZSTR_VAL(PS(session_vars)), ZSTR_LEN(val))
					) {
						ret = PS(mod)->s_update_timestamp(&PS(mod_data), PS(id), val, PS(gc_maxlifetime));
					} else {
						ret = PS(mod)->s_write(&PS(mod_data), PS(id), val, PS(gc_maxlifetime));
					}
					zend_string_release(val);
				} else {
					ret = PS(mod)->s_write(&PS(mod_data), PS(id), ZSTR_EMPTY_ALLOC(), PS(gc_maxlifetime));
				}
			}

			if ((ret == FAILURE) && !EG(exception)) {
				if (!PS(mod_user_implemented)) {
					php_error_docref(NULL, E_WARNING, "Failed to write session data (%s). Please "
									 "verify that the current setting of session.save_path "
									 "is correct (%s)",
									 PS(mod)->s_name,
									 PS(save_path));
				} else {
					php_error_docref(NULL, E_WARNING, "Failed to write session data using user "
									 "defined save handler. (session.save_path: %s)", PS(save_path));
				}
			}
		}
	}

	if (PS(mod_data) || PS(mod_user_implemented)) {
		PS(mod)->s_close(&PS(mod_data));
	}
}
/* }}} */

static void php_session_normalize_vars() /* {{{ */
{
	PS_ENCODE_VARS;

	IF_SESSION_VARS() {
		PS_ENCODE_LOOP(
			if (Z_TYPE_P(struc) == IS_PTR) {
				zval *zv = (zval *)Z_PTR_P(struc);
				ZVAL_COPY_VALUE(struc, zv);
				ZVAL_UNDEF(zv);
			}
		);
	}
}
/* }}} */

/* *************************
   * INI Settings/Handlers *
   ************************* */

static PHP_INI_MH(OnUpdateSaveHandler) /* {{{ */
{
	ps_module *tmp;
	SESSION_CHECK_ACTIVE_STATE;

	tmp = _php_find_ps_module(ZSTR_VAL(new_value));

	if (PG(modules_activated) && !tmp) {
		int err_type;

		if (stage == ZEND_INI_STAGE_RUNTIME) {
			err_type = E_WARNING;
		} else {
			err_type = E_ERROR;
		}

		/* Do not output error when restoring ini options. */
		if (stage != ZEND_INI_STAGE_DEACTIVATE) {
			php_error_docref(NULL, err_type, "Cannot find save handler '%s'", ZSTR_VAL(new_value));
		}
		return FAILURE;
	}

	PS(default_mod) = PS(mod);
	PS(mod) = tmp;

	return SUCCESS;
}
/* }}} */

static PHP_INI_MH(OnUpdateSerializer) /* {{{ */
{
	const ps_serializer *tmp;
	SESSION_CHECK_ACTIVE_STATE;

	tmp = _php_find_ps_serializer(ZSTR_VAL(new_value));

	if (PG(modules_activated) && !tmp) {
		int err_type;

		if (stage == ZEND_INI_STAGE_RUNTIME) {
			err_type = E_WARNING;
		} else {
			err_type = E_ERROR;
		}

		/* Do not output error when restoring ini options. */
		if (stage != ZEND_INI_STAGE_DEACTIVATE) {
			php_error_docref(NULL, err_type, "Cannot find serialization handler '%s'", ZSTR_VAL(new_value));
		}
		return FAILURE;
	}
	PS(serializer) = tmp;

	return SUCCESS;
}
/* }}} */

static PHP_INI_MH(OnUpdateTransSid) /* {{{ */
{
	SESSION_CHECK_ACTIVE_STATE;

	if (!strncasecmp(ZSTR_VAL(new_value), "on", sizeof("on"))) {
		PS(use_trans_sid) = (zend_bool) 1;
	} else {
		PS(use_trans_sid) = (zend_bool) atoi(ZSTR_VAL(new_value));
	}

	return SUCCESS;
}
/* }}} */

static PHP_INI_MH(OnUpdateSaveDir) /* {{{ */
{
	/* Only do the safemode/open_basedir check at runtime */
	if (stage == PHP_INI_STAGE_RUNTIME || stage == PHP_INI_STAGE_HTACCESS) {
		char *p;

		if (memchr(ZSTR_VAL(new_value), '\0', ZSTR_LEN(new_value)) != NULL) {
			return FAILURE;
		}

		/* we do not use zend_memrchr() since path can contain ; itself */
		if ((p = strchr(ZSTR_VAL(new_value), ';'))) {
			char *p2;
			p++;
			if ((p2 = strchr(p, ';'))) {
				p = p2 + 1;
			}
		} else {
			p = ZSTR_VAL(new_value);
		}

		if (PG(open_basedir) && *p && php_check_open_basedir(p)) {
			return FAILURE;
		}
	}

	OnUpdateString(entry, new_value, mh_arg1, mh_arg2, mh_arg3, stage);
	return SUCCESS;
}
/* }}} */

static PHP_INI_MH(OnUpdateName) /* {{{ */
{
	/* Numeric session.name won't work at all */
	if ((!ZSTR_LEN(new_value) || is_numeric_string(ZSTR_VAL(new_value), ZSTR_LEN(new_value), NULL, NULL, 0))) {
		int err_type;

		if (stage == ZEND_INI_STAGE_RUNTIME || stage == ZEND_INI_STAGE_ACTIVATE || stage == ZEND_INI_STAGE_STARTUP) {
			err_type = E_WARNING;
		} else {
			err_type = E_ERROR;
		}

		/* Do not output error when restoring ini options. */
		if (stage != ZEND_INI_STAGE_DEACTIVATE) {
			php_error_docref(NULL, err_type, "session.name cannot be a numeric or empty '%s'", ZSTR_VAL(new_value));
		}
		return FAILURE;
	}

	OnUpdateStringUnempty(entry, new_value, mh_arg1, mh_arg2, mh_arg3, stage);
	return SUCCESS;
}
/* }}} */

static PHP_INI_MH(OnUpdateHashFunc) /* {{{ */
{
	zend_long val;
	char *endptr = NULL;

#if defined(HAVE_HASH_EXT) && !defined(COMPILE_DL_HASH)
	PS(hash_ops) = NULL;
#endif

	val = ZEND_STRTOL(ZSTR_VAL(new_value), &endptr, 10);
	if (endptr && (*endptr == '\0')) {
		/* Numeric value */
		PS(hash_func) = val ? 1 : 0;

		return SUCCESS;
	}

	if (ZSTR_LEN(new_value) == (sizeof("md5") - 1) &&
		strncasecmp(ZSTR_VAL(new_value), "md5", sizeof("md5") - 1) == 0) {
		PS(hash_func) = PS_HASH_FUNC_MD5;

		return SUCCESS;
	}

	if (ZSTR_LEN(new_value) == (sizeof("sha1") - 1) &&
		strncasecmp(ZSTR_VAL(new_value), "sha1", sizeof("sha1") - 1) == 0) {
		PS(hash_func) = PS_HASH_FUNC_SHA1;

		return SUCCESS;
	}

#if defined(HAVE_HASH_EXT) && !defined(COMPILE_DL_HASH) /* {{{ */
{
	php_hash_ops *ops = (php_hash_ops*)php_hash_fetch_ops(ZSTR_VAL(new_value), ZSTR_LEN(new_value));

	if (ops) {
		PS(hash_func) = PS_HASH_FUNC_OTHER;
		PS(hash_ops) = ops;

		return SUCCESS;
	}
}
#endif /* HAVE_HASH_EXT }}} */

	php_error_docref(NULL, E_WARNING, "session.configuration 'session.hash_function' must be existing hash function. %s does not exist.", ZSTR_VAL(new_value));
	return FAILURE;
}
/* }}} */

static PHP_INI_MH(OnUpdateRfc1867Freq) /* {{{ */
{
	int tmp;
	tmp = zend_atoi(ZSTR_VAL(new_value), (int)ZSTR_LEN(new_value));
	if(tmp < 0) {
		php_error_docref(NULL, E_WARNING, "session.upload_progress.freq must be greater than or equal to zero");
		return FAILURE;
	}
	if(ZSTR_LEN(new_value) > 0 && ZSTR_VAL(new_value)[ZSTR_LEN(new_value)-1] == '%') {
		if(tmp > 100) {
			php_error_docref(NULL, E_WARNING, "session.upload_progress.freq cannot be over 100%%");
			return FAILURE;
		}
		PS(rfc1867_freq) = -tmp;
	} else {
		PS(rfc1867_freq) = tmp;
	}
	return SUCCESS;
} /* }}} */

/* {{{ PHP_INI
 */
PHP_INI_BEGIN()
	STD_PHP_INI_ENTRY("session.save_path",          "",          PHP_INI_ALL, OnUpdateSaveDir,save_path,          php_ps_globals,    ps_globals)
	STD_PHP_INI_ENTRY("session.name",               "PHPSESSID", PHP_INI_ALL, OnUpdateName, session_name,       php_ps_globals,    ps_globals)
	PHP_INI_ENTRY("session.save_handler",           "files",     PHP_INI_ALL, OnUpdateSaveHandler)
	STD_PHP_INI_BOOLEAN("session.auto_start",       "0",         PHP_INI_PERDIR, OnUpdateBool,   auto_start,         php_ps_globals,    ps_globals)
	STD_PHP_INI_ENTRY("session.gc_probability",     "1",         PHP_INI_ALL, OnUpdateLong,   gc_probability,     php_ps_globals,    ps_globals)
	STD_PHP_INI_ENTRY("session.gc_divisor",         "100",       PHP_INI_ALL, OnUpdateLong,   gc_divisor,         php_ps_globals,    ps_globals)
	STD_PHP_INI_ENTRY("session.gc_maxlifetime",     "1440",      PHP_INI_ALL, OnUpdateLong,   gc_maxlifetime,     php_ps_globals,    ps_globals)
	PHP_INI_ENTRY("session.serialize_handler",      "php",       PHP_INI_ALL, OnUpdateSerializer)
	STD_PHP_INI_ENTRY("session.cookie_lifetime",    "0",         PHP_INI_ALL, OnUpdateLong,   cookie_lifetime,    php_ps_globals,    ps_globals)
	STD_PHP_INI_ENTRY("session.cookie_path",        "/",         PHP_INI_ALL, OnUpdateString, cookie_path,        php_ps_globals,    ps_globals)
	STD_PHP_INI_ENTRY("session.cookie_domain",      "",          PHP_INI_ALL, OnUpdateString, cookie_domain,      php_ps_globals,    ps_globals)
	STD_PHP_INI_BOOLEAN("session.cookie_secure",    "",          PHP_INI_ALL, OnUpdateBool,   cookie_secure,      php_ps_globals,    ps_globals)
	STD_PHP_INI_BOOLEAN("session.cookie_httponly",  "",          PHP_INI_ALL, OnUpdateBool,   cookie_httponly,    php_ps_globals,    ps_globals)
	STD_PHP_INI_BOOLEAN("session.use_cookies",      "1",         PHP_INI_ALL, OnUpdateBool,   use_cookies,        php_ps_globals,    ps_globals)
	STD_PHP_INI_BOOLEAN("session.use_only_cookies", "1",         PHP_INI_ALL, OnUpdateBool,   use_only_cookies,   php_ps_globals,    ps_globals)
	STD_PHP_INI_BOOLEAN("session.use_strict_mode",  "0",         PHP_INI_ALL, OnUpdateBool,   use_strict_mode,    php_ps_globals,    ps_globals)
	STD_PHP_INI_ENTRY("session.referer_check",      "",          PHP_INI_ALL, OnUpdateString, extern_referer_chk, php_ps_globals,    ps_globals)
#if HAVE_DEV_URANDOM
	STD_PHP_INI_ENTRY("session.entropy_file",       "/dev/urandom",          PHP_INI_ALL, OnUpdateString, entropy_file,       php_ps_globals,    ps_globals)
	STD_PHP_INI_ENTRY("session.entropy_length",     "32",         PHP_INI_ALL, OnUpdateLong,   entropy_length,     php_ps_globals,    ps_globals)
#elif HAVE_DEV_ARANDOM
	STD_PHP_INI_ENTRY("session.entropy_file",       "/dev/arandom",          PHP_INI_ALL, OnUpdateString, entropy_file,       php_ps_globals,    ps_globals)
	STD_PHP_INI_ENTRY("session.entropy_length",     "32",         PHP_INI_ALL, OnUpdateLong,   entropy_length,     php_ps_globals,    ps_globals)
#else
	STD_PHP_INI_ENTRY("session.entropy_file",       "",          PHP_INI_ALL, OnUpdateString, entropy_file,       php_ps_globals,    ps_globals)
	STD_PHP_INI_ENTRY("session.entropy_length",     "0",         PHP_INI_ALL, OnUpdateLong,   entropy_length,     php_ps_globals,    ps_globals)
#endif
	STD_PHP_INI_ENTRY("session.cache_limiter",      "nocache",   PHP_INI_ALL, OnUpdateString, cache_limiter,      php_ps_globals,    ps_globals)
	STD_PHP_INI_ENTRY("session.cache_expire",       "180",       PHP_INI_ALL, OnUpdateLong,   cache_expire,       php_ps_globals,    ps_globals)
	PHP_INI_ENTRY("session.use_trans_sid",          "0",         PHP_INI_ALL, OnUpdateTransSid)
	PHP_INI_ENTRY("session.hash_function",          "0",         PHP_INI_ALL, OnUpdateHashFunc)
	STD_PHP_INI_ENTRY("session.hash_bits_per_character", "4",    PHP_INI_ALL, OnUpdateLong,   hash_bits_per_character, php_ps_globals, ps_globals)
	STD_PHP_INI_BOOLEAN("session.lazy_write",       "1",         PHP_INI_ALL, OnUpdateBool,   lazy_write,         php_ps_globals,    ps_globals)

	/* Upload progress */
	STD_PHP_INI_BOOLEAN("session.upload_progress.enabled",
	                                                "1",     ZEND_INI_PERDIR, OnUpdateBool,        rfc1867_enabled, php_ps_globals, ps_globals)
	STD_PHP_INI_BOOLEAN("session.upload_progress.cleanup",
	                                                "1",     ZEND_INI_PERDIR, OnUpdateBool,        rfc1867_cleanup, php_ps_globals, ps_globals)
	STD_PHP_INI_ENTRY("session.upload_progress.prefix",
	                                     "upload_progress_", ZEND_INI_PERDIR, OnUpdateString,      rfc1867_prefix,  php_ps_globals, ps_globals)
	STD_PHP_INI_ENTRY("session.upload_progress.name",
	                          "PHP_SESSION_UPLOAD_PROGRESS", ZEND_INI_PERDIR, OnUpdateString,      rfc1867_name,    php_ps_globals, ps_globals)
	STD_PHP_INI_ENTRY("session.upload_progress.freq",  "1%", ZEND_INI_PERDIR, OnUpdateRfc1867Freq, rfc1867_freq,    php_ps_globals, ps_globals)
	STD_PHP_INI_ENTRY("session.upload_progress.min_freq",
	                                                   "1",  ZEND_INI_PERDIR, OnUpdateReal,        rfc1867_min_freq,php_ps_globals, ps_globals)

	/* Commented out until future discussion */
	/* PHP_INI_ENTRY("session.encode_sources", "globals,track", PHP_INI_ALL, NULL) */
PHP_INI_END()
/* }}} */

/* ***************
   * Serializers *
   *************** */
PS_SERIALIZER_ENCODE_FUNC(php_serialize) /* {{{ */
{
	smart_str buf = {0};
	php_serialize_data_t var_hash;

	IF_SESSION_VARS() {
		PHP_VAR_SERIALIZE_INIT(var_hash);
		php_var_serialize(&buf, Z_REFVAL(PS(http_session_vars)), &var_hash);
		PHP_VAR_SERIALIZE_DESTROY(var_hash);
	}
	return buf.s;
}
/* }}} */

PS_SERIALIZER_DECODE_FUNC(php_serialize) /* {{{ */
{
	const char *endptr = val + vallen;
	zval session_vars;
	php_unserialize_data_t var_hash;
	zend_string *var_name = zend_string_init("_SESSION", sizeof("_SESSION") - 1, 0);

	ZVAL_NULL(&session_vars);
	PHP_VAR_UNSERIALIZE_INIT(var_hash);
	php_var_unserialize(&session_vars, (const unsigned char **)&val, (const unsigned char *)endptr, &var_hash);
	PHP_VAR_UNSERIALIZE_DESTROY(var_hash);
	if (!Z_ISUNDEF(PS(http_session_vars))) {
		zval_ptr_dtor(&PS(http_session_vars));
	}
	if (Z_TYPE(session_vars) == IS_NULL) {
		array_init(&session_vars);
	}
	ZVAL_NEW_REF(&PS(http_session_vars), &session_vars);
	Z_ADDREF_P(&PS(http_session_vars));
	zend_hash_update_ind(&EG(symbol_table), var_name, &PS(http_session_vars));
	zend_string_release(var_name);
	return SUCCESS;
}
/* }}} */

#define PS_BIN_NR_OF_BITS 8
#define PS_BIN_UNDEF (1<<(PS_BIN_NR_OF_BITS-1))
#define PS_BIN_MAX (PS_BIN_UNDEF-1)

PS_SERIALIZER_ENCODE_FUNC(php_binary) /* {{{ */
{
	smart_str buf = {0};
	php_serialize_data_t var_hash;
	PS_ENCODE_VARS;

	PHP_VAR_SERIALIZE_INIT(var_hash);

	PS_ENCODE_LOOP(
			if (ZSTR_LEN(key) > PS_BIN_MAX) continue;
			smart_str_appendc(&buf, (unsigned char)ZSTR_LEN(key));
			smart_str_appendl(&buf, ZSTR_VAL(key), ZSTR_LEN(key));
			php_var_serialize(&buf, struc, &var_hash);
		} else {
			if (ZSTR_LEN(key) > PS_BIN_MAX) continue;
			smart_str_appendc(&buf, (unsigned char) (ZSTR_LEN(key) & PS_BIN_UNDEF));
			smart_str_appendl(&buf, ZSTR_VAL(key), ZSTR_LEN(key));
	);

	smart_str_0(&buf);
	PHP_VAR_SERIALIZE_DESTROY(var_hash);

	return buf.s;
}
/* }}} */

PS_SERIALIZER_DECODE_FUNC(php_binary) /* {{{ */
{
	const char *p;
	const char *endptr = val + vallen;
	int has_value;
	int namelen;
	zend_string *name;
	php_unserialize_data_t var_hash;

	PHP_VAR_UNSERIALIZE_INIT(var_hash);

	for (p = val; p < endptr; ) {
		zval *tmp;
		namelen = ((unsigned char)(*p)) & (~PS_BIN_UNDEF);

		if (namelen < 0 || namelen > PS_BIN_MAX || (p + namelen) >= endptr) {
			return FAILURE;
		}

		has_value = *p & PS_BIN_UNDEF ? 0 : 1;

		name = zend_string_init(p + 1, namelen, 0);

		p += namelen + 1;

		if ((tmp = zend_hash_find(&EG(symbol_table), name))) {
			if ((Z_TYPE_P(tmp) == IS_ARRAY &&
				Z_ARRVAL_P(tmp) == &EG(symbol_table)) || tmp == &PS(http_session_vars)) {
				zend_string_release(name);
				continue;
			}
		}

		if (has_value) {
			zval *current, rv;
			current = var_tmp_var(&var_hash);
			if (php_var_unserialize(current, (const unsigned char **) &p, (const unsigned char *) endptr, &var_hash)) {
				ZVAL_PTR(&rv, current);
				php_set_session_var(name, &rv, &var_hash );
			} else {
				zend_string_release(name);
				php_session_normalize_vars();
				PHP_VAR_UNSERIALIZE_DESTROY(var_hash);
				return FAILURE;
			}
		} else {
			PS_ADD_VARL(name);
		}
		zend_string_release(name);
	}

	php_session_normalize_vars();
	PHP_VAR_UNSERIALIZE_DESTROY(var_hash);

	return SUCCESS;
}
/* }}} */

#define PS_DELIMITER '|'
#define PS_UNDEF_MARKER '!'

PS_SERIALIZER_ENCODE_FUNC(php) /* {{{ */
{
	smart_str buf = {0};
	php_serialize_data_t var_hash;
	PS_ENCODE_VARS;

	PHP_VAR_SERIALIZE_INIT(var_hash);

	PS_ENCODE_LOOP(
			smart_str_appendl(&buf, ZSTR_VAL(key), ZSTR_LEN(key));
			if (memchr(ZSTR_VAL(key), PS_DELIMITER, ZSTR_LEN(key)) || memchr(ZSTR_VAL(key), PS_UNDEF_MARKER, ZSTR_LEN(key))) {
				PHP_VAR_SERIALIZE_DESTROY(var_hash);
				smart_str_free(&buf);
				return NULL;
			}
			smart_str_appendc(&buf, PS_DELIMITER);

			php_var_serialize(&buf, struc, &var_hash);
		} else {
			smart_str_appendc(&buf, PS_UNDEF_MARKER);
			smart_str_appendl(&buf, ZSTR_VAL(key), ZSTR_LEN(key));
			smart_str_appendc(&buf, PS_DELIMITER);
	);

	smart_str_0(&buf);

	PHP_VAR_SERIALIZE_DESTROY(var_hash);
	return buf.s;
}
/* }}} */

PS_SERIALIZER_DECODE_FUNC(php) /* {{{ */
{
	const char *p, *q;
	const char *endptr = val + vallen;
	ptrdiff_t namelen;
	zend_string *name;
	int has_value, retval = SUCCESS;
	php_unserialize_data_t var_hash;

	PHP_VAR_UNSERIALIZE_INIT(var_hash);

	p = val;

	while (p < endptr) {
		zval *tmp;
		q = p;
		while (*q != PS_DELIMITER) {
			if (++q >= endptr) goto break_outer_loop;
		}
		if (p[0] == PS_UNDEF_MARKER) {
			p++;
			has_value = 0;
		} else {
			has_value = 1;
		}

		namelen = q - p;
		name = zend_string_init(p, namelen, 0);
		q++;

		if ((tmp = zend_hash_find(&EG(symbol_table), name))) {
			if ((Z_TYPE_P(tmp) == IS_ARRAY &&
				Z_ARRVAL_P(tmp) == &EG(symbol_table)) || tmp == &PS(http_session_vars)) {
				goto skip;
			}
		}

		if (has_value) {
			zval *current, rv;
			current = var_tmp_var(&var_hash);
			if (php_var_unserialize(current, (const unsigned char **)&q, (const unsigned char *)endptr, &var_hash)) {
				ZVAL_PTR(&rv, current);
				php_set_session_var(name, &rv, &var_hash);
			} else {
				zend_string_release(name);
				retval = FAILURE;
				goto break_outer_loop;
			}
		} else {
			PS_ADD_VARL(name);
		}
skip:
		zend_string_release(name);

		p = q;
	}
break_outer_loop:
	php_session_normalize_vars();

	PHP_VAR_UNSERIALIZE_DESTROY(var_hash);

	return retval;
}
/* }}} */

#define MAX_SERIALIZERS 32
#define PREDEFINED_SERIALIZERS 3

static ps_serializer ps_serializers[MAX_SERIALIZERS + 1] = {
	PS_SERIALIZER_ENTRY(php_serialize),
	PS_SERIALIZER_ENTRY(php),
	PS_SERIALIZER_ENTRY(php_binary)
};

PHPAPI int php_session_register_serializer(const char *name, zend_string *(*encode)(PS_SERIALIZER_ENCODE_ARGS), int (*decode)(PS_SERIALIZER_DECODE_ARGS)) /* {{{ */
{
	int ret = FAILURE;
	int i;

	for (i = 0; i < MAX_SERIALIZERS; i++) {
		if (ps_serializers[i].name == NULL) {
			ps_serializers[i].name = name;
			ps_serializers[i].encode = encode;
			ps_serializers[i].decode = decode;
			ps_serializers[i + 1].name = NULL;
			ret = SUCCESS;
			break;
		}
	}
	return ret;
}
/* }}} */

/* *******************
   * Storage Modules *
   ******************* */

#define MAX_MODULES 32
#define PREDEFINED_MODULES 2

static ps_module *ps_modules[MAX_MODULES + 1] = {
	ps_files_ptr,
	ps_user_ptr
};

PHPAPI int php_session_register_module(ps_module *ptr) /* {{{ */
{
	int ret = FAILURE;
	int i;

	for (i = 0; i < MAX_MODULES; i++) {
		if (!ps_modules[i]) {
			ps_modules[i] = ptr;
			ret = SUCCESS;
			break;
		}
	}
	return ret;
}
/* }}} */

/* Dummy PS module function */
PHPAPI int php_session_validate_sid(PS_VALIDATE_SID_ARGS) {
	return SUCCESS;
}

/* Dummy PS module function */
PHPAPI int php_session_update_timestamp(PS_UPDATE_TIMESTAMP_ARGS) {
	return SUCCESS;
}


/* ******************
   * Cache Limiters *
   ****************** */

typedef struct {
	char *name;
	void (*func)(void);
} php_session_cache_limiter_t;

#define CACHE_LIMITER(name) _php_cache_limiter_##name
#define CACHE_LIMITER_FUNC(name) static void CACHE_LIMITER(name)(void)
#define CACHE_LIMITER_ENTRY(name) { #name, CACHE_LIMITER(name) },
#define ADD_HEADER(a) sapi_add_header(a, strlen(a), 1);
#define MAX_STR 512

static char *month_names[] = {
	"Jan", "Feb", "Mar", "Apr", "May", "Jun",
	"Jul", "Aug", "Sep", "Oct", "Nov", "Dec"
};

static char *week_days[] = {
	"Sun", "Mon", "Tue", "Wed", "Thu", "Fri", "Sat", "Sun"
};

static inline void strcpy_gmt(char *ubuf, time_t *when) /* {{{ */
{
	char buf[MAX_STR];
	struct tm tm, *res;
	int n;

	res = php_gmtime_r(when, &tm);

	if (!res) {
		ubuf[0] = '\0';
		return;
	}

	n = slprintf(buf, sizeof(buf), "%s, %02d %s %d %02d:%02d:%02d GMT", /* SAFE */
				week_days[tm.tm_wday], tm.tm_mday,
				month_names[tm.tm_mon], tm.tm_year + 1900,
				tm.tm_hour, tm.tm_min,
				tm.tm_sec);
	memcpy(ubuf, buf, n);
	ubuf[n] = '\0';
}
/* }}} */

static inline void last_modified(void) /* {{{ */
{
	const char *path;
	zend_stat_t sb;
	char buf[MAX_STR + 1];

	path = SG(request_info).path_translated;
	if (path) {
		if (VCWD_STAT(path, &sb) == -1) {
			return;
		}

#define LAST_MODIFIED "Last-Modified: "
		memcpy(buf, LAST_MODIFIED, sizeof(LAST_MODIFIED) - 1);
		strcpy_gmt(buf + sizeof(LAST_MODIFIED) - 1, &sb.st_mtime);
		ADD_HEADER(buf);
	}
}
/* }}} */

#define EXPIRES "Expires: "
CACHE_LIMITER_FUNC(public) /* {{{ */
{
	char buf[MAX_STR + 1];
	struct timeval tv;
	time_t now;

	gettimeofday(&tv, NULL);
	now = tv.tv_sec + PS(cache_expire) * 60;
	memcpy(buf, EXPIRES, sizeof(EXPIRES) - 1);
	strcpy_gmt(buf + sizeof(EXPIRES) - 1, &now);
	ADD_HEADER(buf);

	snprintf(buf, sizeof(buf) , "Cache-Control: public, max-age=" ZEND_LONG_FMT, PS(cache_expire) * 60); /* SAFE */
	ADD_HEADER(buf);

	last_modified();
}
/* }}} */

CACHE_LIMITER_FUNC(private_no_expire) /* {{{ */
{
	char buf[MAX_STR + 1];

	snprintf(buf, sizeof(buf), "Cache-Control: private, max-age=" ZEND_LONG_FMT, PS(cache_expire) * 60); /* SAFE */
	ADD_HEADER(buf);

	last_modified();
}
/* }}} */

CACHE_LIMITER_FUNC(private) /* {{{ */
{
	ADD_HEADER("Expires: Thu, 19 Nov 1981 08:52:00 GMT");
	CACHE_LIMITER(private_no_expire)();
}
/* }}} */

CACHE_LIMITER_FUNC(nocache) /* {{{ */
{
	ADD_HEADER("Expires: Thu, 19 Nov 1981 08:52:00 GMT");

	/* For HTTP/1.1 conforming clients */
	ADD_HEADER("Cache-Control: no-store, no-cache, must-revalidate");

	/* For HTTP/1.0 conforming clients */
	ADD_HEADER("Pragma: no-cache");
}
/* }}} */

static php_session_cache_limiter_t php_session_cache_limiters[] = {
	CACHE_LIMITER_ENTRY(public)
	CACHE_LIMITER_ENTRY(private)
	CACHE_LIMITER_ENTRY(private_no_expire)
	CACHE_LIMITER_ENTRY(nocache)
	{0}
};

static int php_session_cache_limiter(void) /* {{{ */
{
	php_session_cache_limiter_t *lim;

	if (PS(cache_limiter)[0] == '\0') return 0;
	if (PS(session_status) != php_session_active) return -1;

	if (SG(headers_sent)) {
		const char *output_start_filename = php_output_get_start_filename();
		int output_start_lineno = php_output_get_start_lineno();

		php_session_abort();
		if (output_start_filename) {
			php_error_docref(NULL, E_WARNING, "Cannot send session cache limiter - headers already sent (output started at %s:%d)", output_start_filename, output_start_lineno);
		} else {
			php_error_docref(NULL, E_WARNING, "Cannot send session cache limiter - headers already sent");
		}
		return -2;
	}

	for (lim = php_session_cache_limiters; lim->name; lim++) {
		if (!strcasecmp(lim->name, PS(cache_limiter))) {
			lim->func();
			return 0;
		}
	}

	return -1;
}
/* }}} */

/* *********************
   * Cookie Management *
   ********************* */

/*
 * Remove already sent session ID cookie.
 * It must be directly removed from SG(sapi_header) because sapi_add_header_ex()
 * removes all of matching cookie. i.e. It deletes all of Set-Cookie headers.
 */
static void php_session_remove_cookie(void) {
	sapi_header_struct *header;
	zend_llist *l = &SG(sapi_headers).headers;
	zend_llist_element *next;
	zend_llist_element *current;
	char *session_cookie;
	zend_string *e_session_name;
	size_t session_cookie_len;
	size_t len = sizeof("Set-Cookie")-1;

	e_session_name = php_url_encode(PS(session_name), strlen(PS(session_name)));
	spprintf(&session_cookie, 0, "Set-Cookie: %s=", ZSTR_VAL(e_session_name));
	zend_string_free(e_session_name);

	session_cookie_len = strlen(session_cookie);
	current = l->head;
	while (current) {
		header = (sapi_header_struct *)(current->data);
		next = current->next;
		if (header->header_len > len && header->header[len] == ':'
			&& !strncmp(header->header, session_cookie, session_cookie_len)) {
			if (current->prev) {
				current->prev->next = next;
			} else {
				l->head = next;
			}
			if (next) {
				next->prev = current->prev;
			} else {
				l->tail = current->prev;
			}
			sapi_free_header(header);
			efree(current);
			--l->count;
		}
		current = next;
	}
	efree(session_cookie);
}

static void php_session_send_cookie(void) /* {{{ */
{
	smart_str ncookie = {0};
	zend_string *date_fmt = NULL;
	zend_string *e_session_name, *e_id;

	if (SG(headers_sent)) {
		const char *output_start_filename = php_output_get_start_filename();
		int output_start_lineno = php_output_get_start_lineno();

		if (output_start_filename) {
			php_error_docref(NULL, E_WARNING, "Cannot send session cookie - headers already sent by (output started at %s:%d)", output_start_filename, output_start_lineno);
		} else {
			php_error_docref(NULL, E_WARNING, "Cannot send session cookie - headers already sent");
		}
		return;
	}

	/* URL encode session_name and id because they might be user supplied */
	e_session_name = php_url_encode(PS(session_name), strlen(PS(session_name)));
	e_id = php_url_encode(ZSTR_VAL(PS(id)), ZSTR_LEN(PS(id)));

	smart_str_appendl(&ncookie, "Set-Cookie: ", sizeof("Set-Cookie: ")-1);
	smart_str_appendl(&ncookie, ZSTR_VAL(e_session_name), ZSTR_LEN(e_session_name));
	smart_str_appendc(&ncookie, '=');
	smart_str_appendl(&ncookie, ZSTR_VAL(e_id), ZSTR_LEN(e_id));

	zend_string_release(e_session_name);
	zend_string_release(e_id);

	if (PS(cookie_lifetime) > 0) {
		struct timeval tv;
		time_t t;

		gettimeofday(&tv, NULL);
		t = tv.tv_sec + PS(cookie_lifetime);

		if (t > 0) {
			date_fmt = php_format_date("D, d-M-Y H:i:s T", sizeof("D, d-M-Y H:i:s T")-1, t, 0);
			smart_str_appends(&ncookie, COOKIE_EXPIRES);
			smart_str_appendl(&ncookie, ZSTR_VAL(date_fmt), ZSTR_LEN(date_fmt));
			zend_string_release(date_fmt);

			smart_str_appends(&ncookie, COOKIE_MAX_AGE);
			smart_str_append_long(&ncookie, PS(cookie_lifetime));
		}
	}

	if (PS(cookie_path)[0]) {
		smart_str_appends(&ncookie, COOKIE_PATH);
		smart_str_appends(&ncookie, PS(cookie_path));
	}

	if (PS(cookie_domain)[0]) {
		smart_str_appends(&ncookie, COOKIE_DOMAIN);
		smart_str_appends(&ncookie, PS(cookie_domain));
	}

	if (PS(cookie_secure)) {
		smart_str_appends(&ncookie, COOKIE_SECURE);
	}

	if (PS(cookie_httponly)) {
		smart_str_appends(&ncookie, COOKIE_HTTPONLY);
	}

	smart_str_0(&ncookie);

	php_session_remove_cookie(); /* remove already sent session ID cookie */
	/*	'replace' must be 0 here, else a previous Set-Cookie
		header, probably sent with setcookie() will be replaced! */
	sapi_add_header_ex(estrndup(ZSTR_VAL(ncookie.s), ZSTR_LEN(ncookie.s)), ZSTR_LEN(ncookie.s), 0, 0);
	smart_str_free(&ncookie);
}
/* }}} */

PHPAPI ps_module *_php_find_ps_module(char *name) /* {{{ */
{
	ps_module *ret = NULL;
	ps_module **mod;
	int i;

	for (i = 0, mod = ps_modules; i < MAX_MODULES; i++, mod++) {
		if (*mod && !strcasecmp(name, (*mod)->s_name)) {
			ret = *mod;
			break;
		}
	}
	return ret;
}
/* }}} */

PHPAPI const ps_serializer *_php_find_ps_serializer(char *name) /* {{{ */
{
	const ps_serializer *ret = NULL;
	const ps_serializer *mod;

	for (mod = ps_serializers; mod->name; mod++) {
		if (!strcasecmp(name, mod->name)) {
			ret = mod;
			break;
		}
	}
	return ret;
}
/* }}} */

static void ppid2sid(zval *ppid) {
	ZVAL_DEREF(ppid);
	if (Z_TYPE_P(ppid) == IS_STRING) {
		PS(id) = zend_string_init(Z_STRVAL_P(ppid), Z_STRLEN_P(ppid), 0);
		PS(send_cookie) = 0;
	} else {
		PS(id) = NULL;
		PS(send_cookie) = 1;
	}
}

PHPAPI void php_session_reset_id(void) /* {{{ */
{
	int module_number = PS(module_number);
	zval *sid, *data, *ppid;

	if (!PS(id)) {
		php_error_docref(NULL, E_WARNING, "Cannot set session ID - session ID is not initialized");
		return;
	}

	if (PS(use_cookies) && PS(send_cookie)) {
		php_session_send_cookie();
		PS(send_cookie) = 0;
	}

	/* If the SID constant exists, destroy it. */
	/* We must not delete any items in EG(zend_contants) */
	/* zend_hash_str_del(EG(zend_constants), "sid", sizeof("sid") - 1); */
	sid = zend_get_constant_str("SID", sizeof("SID") - 1);

	if (PS(define_sid)) {
		smart_str var = {0};

		smart_str_appends(&var, PS(session_name));
		smart_str_appendc(&var, '=');
		smart_str_appends(&var, ZSTR_VAL(PS(id)));
		smart_str_0(&var);
		if (sid) {
			zend_string_release(Z_STR_P(sid));
			ZVAL_NEW_STR(sid, var.s);
		} else {
			REGISTER_STRINGL_CONSTANT("SID", ZSTR_VAL(var.s), ZSTR_LEN(var.s), 0);
			smart_str_free(&var);
		}
	} else {
		if (sid) {
			zend_string_release(Z_STR_P(sid));
			ZVAL_EMPTY_STRING(sid);
		} else {
			REGISTER_STRINGL_CONSTANT("SID", "", 0, 0);
		}
	}

	/* Apply trans sid if sid cookie is not set */
	if (APPLY_TRANS_SID
		&& (data = zend_hash_str_find(&EG(symbol_table), "_COOKIE", sizeof("_COOKIE") - 1))) {
		ZVAL_DEREF(data);
		if (Z_TYPE_P(data) == IS_ARRAY && (ppid = zend_hash_str_find(Z_ARRVAL_P(data), PS(session_name), strlen(PS(session_name))))) {
			ZVAL_DEREF(ppid);
		} else {
			/* FIXME: Resetting vars are required when
			   session is stop/start/regenerated. However,
			   php_url_scanner_reset_vars() resets all vars
			   including other URL rewrites set by elsewhere. */
			/* php_url_scanner_reset_vars(); */
			php_url_scanner_add_var(PS(session_name), strlen(PS(session_name)), ZSTR_VAL(PS(id)), ZSTR_LEN(PS(id)), 1);
		}
	}
}
/* }}} */

PHPAPI void php_session_start(void) /* {{{ */
{
	zval *ppid;
	zval *data;
	char *p, *value;
	size_t lensess;

	switch (PS(session_status)) {
		case php_session_active:
			php_error(E_NOTICE, "A session had already been started - ignoring session_start()");
			return;
			break;

		case php_session_disabled:
			value = zend_ini_string("session.save_handler", sizeof("session.save_handler") - 1, 0);
			if (!PS(mod) && value) {
				PS(mod) = _php_find_ps_module(value);
				if (!PS(mod)) {
					php_error_docref(NULL, E_WARNING, "Cannot find save handler '%s' - session startup failed", value);
					return;
				}
			}
			value = zend_ini_string("session.serialize_handler", sizeof("session.serialize_handler") - 1, 0);
			if (!PS(serializer) && value) {
				PS(serializer) = _php_find_ps_serializer(value);
				if (!PS(serializer)) {
					php_error_docref(NULL, E_WARNING, "Cannot find serialization handler '%s' - session startup failed", value);
					return;
				}
			}
			PS(session_status) = php_session_none;
			/* fallthrough */

		default:
		case php_session_none:
			/* Setup internal flags */
			PS(define_sid) = !PS(use_only_cookies); /* SID constant is defined when non-cookie ID is used */
			PS(send_cookie) = PS(use_cookies) || PS(use_only_cookies);
	}

	lensess = strlen(PS(session_name));

	/*
	 * Cookies are preferred, because initially cookie and get
	 * variables will be available.
	 * URL/POST session ID may be used when use_only_cookies=Off.
	 * session.use_strice_mode=On prevents session adoption.
	 * Session based file upload progress uses non-cookie ID.
	 */

	if (!PS(id)) {
		if (PS(use_cookies) && (data = zend_hash_str_find(&EG(symbol_table), "_COOKIE", sizeof("_COOKIE") - 1))) {
			ZVAL_DEREF(data);
			if (Z_TYPE_P(data) == IS_ARRAY && (ppid = zend_hash_str_find(Z_ARRVAL_P(data), PS(session_name), lensess))) {
				ppid2sid(ppid);
				PS(send_cookie) = 0;
			}
		}

		if (PS(define_sid) && !PS(id) && (data = zend_hash_str_find(&EG(symbol_table), "_GET", sizeof("_GET") - 1))) {
			ZVAL_DEREF(data);
			if (Z_TYPE_P(data) == IS_ARRAY && (ppid = zend_hash_str_find(Z_ARRVAL_P(data), PS(session_name), lensess))) {
				ppid2sid(ppid);
			}
		}

		if (PS(define_sid) && !PS(id) && (data = zend_hash_str_find(&EG(symbol_table), "_POST", sizeof("_POST") - 1))) {
			ZVAL_DEREF(data);
			if (Z_TYPE_P(data) == IS_ARRAY && (ppid = zend_hash_str_find(Z_ARRVAL_P(data), PS(session_name), lensess))) {
				ppid2sid(ppid);
			}
		}

		/* Check the REQUEST_URI symbol for a string of the form
		 * '<session-name>=<session-id>' to allow URLs of the form
		 * http://yoursite/<session-name>=<session-id>/script.php */
		if (PS(define_sid) && !PS(id) &&
			zend_is_auto_global_str("_SERVER", sizeof("_SERVER") - 1) == SUCCESS &&
			(data = zend_hash_str_find(Z_ARRVAL(PG(http_globals)[TRACK_VARS_SERVER]), "REQUEST_URI", sizeof("REQUEST_URI") - 1)) &&
			Z_TYPE_P(data) == IS_STRING &&
			(p = strstr(Z_STRVAL_P(data), PS(session_name))) &&
			p[lensess] == '='
		) {
			char *q;
			p += lensess + 1;
			if ((q = strpbrk(p, "/?\\"))) {
				PS(id) = zend_string_init(p, q - p, 0);
			}
		}

		/* Check whether the current request was referred to by
		 * an external site which invalidates the previously found id. */
		if (PS(define_sid) && PS(id) &&
			PS(extern_referer_chk)[0] != '\0' &&
			!Z_ISUNDEF(PG(http_globals)[TRACK_VARS_SERVER]) &&
			(data = zend_hash_str_find(Z_ARRVAL(PG(http_globals)[TRACK_VARS_SERVER]), "HTTP_REFERER", sizeof("HTTP_REFERER") - 1)) &&
			Z_TYPE_P(data) == IS_STRING &&
			Z_STRLEN_P(data) != 0 &&
			strstr(Z_STRVAL_P(data), PS(extern_referer_chk)) == NULL
		) {
			zend_string_release(PS(id));
			PS(id) = NULL;
		}
	}

	/* Finally check session id for dangerous characters
	 * Security note: session id may be embedded in HTML pages.*/
	if (PS(id) && strpbrk(ZSTR_VAL(PS(id)), "\r\n\t <>'\"\\")) {
		zend_string_release(PS(id));
		PS(id) = NULL;
	}

	php_session_initialize();
	php_session_cache_limiter();
}
/* }}} */

static void php_session_flush(int write) /* {{{ */
{
	if (PS(session_status) == php_session_active) {
		php_session_save_current_state(write);
		PS(session_status) = php_session_none;
	}
}
/* }}} */

static void php_session_abort(void) /* {{{ */
{
	if (PS(session_status) == php_session_active) {
		if (PS(mod_data) || PS(mod_user_implemented)) {
			PS(mod)->s_close(&PS(mod_data));
		}
		PS(session_status) = php_session_none;
	}
}
/* }}} */

static void php_session_reset(void) /* {{{ */
{
	if (PS(session_status) == php_session_active) {
		php_session_initialize();
	}
}
/* }}} */


/* This API is not used by any PHP modules including session currently.
   session_adapt_url() may be used to set Session ID to target url without
   starting "URL-Rewriter" output handler. */
PHPAPI void session_adapt_url(const char *url, size_t urllen, char **new, size_t *newlen) /* {{{ */
{
	if (APPLY_TRANS_SID && (PS(session_status) == php_session_active)) {
		*new = php_url_scanner_adapt_single_url(url, urllen, PS(session_name), ZSTR_VAL(PS(id)), newlen, 1);
	}
}
/* }}} */

/* ********************************
   * Userspace exported functions *
   ******************************** */

/* {{{ proto void session_set_cookie_params(int lifetime [, string path [, string domain [, bool secure[, bool httponly]]]])
   Set session cookie parameters */
static PHP_FUNCTION(session_set_cookie_params)
{
	zval *lifetime;
	zend_string *path = NULL, *domain = NULL;
	int argc = ZEND_NUM_ARGS();
	zend_bool secure = 0, httponly = 0;
	zend_string *ini_name;

	if (!PS(use_cookies) ||
		zend_parse_parameters(argc, "z|SSbb", &lifetime, &path, &domain, &secure, &httponly) == FAILURE) {
		return;
	}

	convert_to_string_ex(lifetime);

	ini_name = zend_string_init("session.cookie_lifetime", sizeof("session.cookie_lifetime") - 1, 0);
	zend_alter_ini_entry(ini_name,  Z_STR_P(lifetime), PHP_INI_USER, PHP_INI_STAGE_RUNTIME);
	zend_string_release(ini_name);

	if (path) {
		ini_name = zend_string_init("session.cookie_path", sizeof("session.cookie_path") - 1, 0);
		zend_alter_ini_entry(ini_name, path, PHP_INI_USER, PHP_INI_STAGE_RUNTIME);
		zend_string_release(ini_name);
	}
	if (domain) {
		ini_name = zend_string_init("session.cookie_domain", sizeof("session.cookie_domain") - 1, 0);
		zend_alter_ini_entry(ini_name, domain, PHP_INI_USER, PHP_INI_STAGE_RUNTIME);
		zend_string_release(ini_name);
	}

	if (argc > 3) {
		ini_name = zend_string_init("session.cookie_secure", sizeof("session.cookie_secure") - 1, 0);
		zend_alter_ini_entry_chars(ini_name, secure ? "1" : "0", 1, PHP_INI_USER, PHP_INI_STAGE_RUNTIME);
		zend_string_release(ini_name);
	}
	if (argc > 4) {
		ini_name = zend_string_init("session.cookie_httponly", sizeof("session.cookie_httponly") - 1, 0);
		zend_alter_ini_entry_chars(ini_name, httponly ? "1" : "0", 1, PHP_INI_USER, PHP_INI_STAGE_RUNTIME);
		zend_string_release(ini_name);
	}
}
/* }}} */

/* {{{ proto array session_get_cookie_params(void)
   Return the session cookie parameters */
static PHP_FUNCTION(session_get_cookie_params)
{
	if (zend_parse_parameters_none() == FAILURE) {
		return;
	}

	array_init(return_value);

	add_assoc_long(return_value, "lifetime", PS(cookie_lifetime));
	add_assoc_string(return_value, "path", PS(cookie_path));
	add_assoc_string(return_value, "domain", PS(cookie_domain));
	add_assoc_bool(return_value, "secure", PS(cookie_secure));
	add_assoc_bool(return_value, "httponly", PS(cookie_httponly));
}
/* }}} */

/* {{{ proto string session_name([string newname])
   Return the current session name. If newname is given, the session name is replaced with newname */
static PHP_FUNCTION(session_name)
{
	zend_string *name = NULL;
	zend_string *ini_name;

	if (zend_parse_parameters(ZEND_NUM_ARGS(), "|S", &name) == FAILURE) {
		return;
	}

	RETVAL_STRING(PS(session_name));

	if (name) {
		ini_name = zend_string_init("session.name", sizeof("session.name") - 1, 0);
		zend_alter_ini_entry(ini_name, name, PHP_INI_USER, PHP_INI_STAGE_RUNTIME);
		zend_string_release(ini_name);
	}
}
/* }}} */

/* {{{ proto string session_module_name([string newname])
   Return the current module name used for accessing session data. If newname is given, the module name is replaced with newname */
static PHP_FUNCTION(session_module_name)
{
	zend_string *name = NULL;
	zend_string *ini_name;

	if (zend_parse_parameters(ZEND_NUM_ARGS(), "|S", &name) == FAILURE) {
		return;
	}

	/* Set return_value to current module name */
	if (PS(mod) && PS(mod)->s_name) {
		RETVAL_STRING(PS(mod)->s_name);
	} else {
		RETVAL_EMPTY_STRING();
	}

	if (name) {
		if (!_php_find_ps_module(ZSTR_VAL(name))) {
			php_error_docref(NULL, E_WARNING, "Cannot find named PHP session module (%s)", ZSTR_VAL(name));

			zval_dtor(return_value);
			RETURN_FALSE;
		}
		if (PS(mod_data) || PS(mod_user_implemented)) {
			PS(mod)->s_close(&PS(mod_data));
		}
		PS(mod_data) = NULL;

		ini_name = zend_string_init("session.save_handler", sizeof("session.save_handler") - 1, 0);
		zend_alter_ini_entry(ini_name, name, PHP_INI_USER, PHP_INI_STAGE_RUNTIME);
		zend_string_release(ini_name);
	}
}
/* }}} */

/* {{{ proto void session_set_save_handler(string open, string close, string read, string write, string destroy, string gc, string create_sid)
   Sets user-level functions */
static PHP_FUNCTION(session_set_save_handler)
{
	zval *args = NULL;
	int i, num_args, argc = ZEND_NUM_ARGS();
	zend_string *name;
	zend_string *ini_name, *ini_val;

	if (PS(session_status) != php_session_none) {
		RETURN_FALSE;
	}

	if (argc > 0 && argc <= 2) {
		zval *obj = NULL;
		zend_string *func_name;
		zend_function *current_mptr;
		zend_bool register_shutdown = 1;

		if (zend_parse_parameters(ZEND_NUM_ARGS(), "O|b", &obj, php_session_iface_entry, &register_shutdown) == FAILURE) {
			RETURN_FALSE;
		}

		/* For compatibility reason, implemeted interface is not checked */
		/* Find implemented methods - SessionHandlerInterface */
		i = 0;
		ZEND_HASH_FOREACH_STR_KEY(&php_session_iface_entry->function_table, func_name) {
			if ((current_mptr = zend_hash_find_ptr(&Z_OBJCE_P(obj)->function_table, func_name))) {
				if (!Z_ISUNDEF(PS(mod_user_names).names[i])) {
					zval_ptr_dtor(&PS(mod_user_names).names[i]);
				}

				array_init_size(&PS(mod_user_names).names[i], 2);
				Z_ADDREF_P(obj);
				add_next_index_zval(&PS(mod_user_names).names[i], obj);
				add_next_index_str(&PS(mod_user_names).names[i], zend_string_copy(func_name));
			} else {
				php_error_docref(NULL, E_ERROR, "Session handler's function table is corrupt");
				RETURN_FALSE;
			}

			++i;
		} ZEND_HASH_FOREACH_END();

		/* Find implemented methods - SessionIdInterface (optional) */
		ZEND_HASH_FOREACH_STR_KEY(&php_session_id_iface_entry->function_table, func_name) {
			if ((current_mptr = zend_hash_find_ptr(&Z_OBJCE_P(obj)->function_table, func_name))) {
				if (!Z_ISUNDEF(PS(mod_user_names).names[i])) {
					zval_ptr_dtor(&PS(mod_user_names).names[i]);
				}
				array_init_size(&PS(mod_user_names).names[i], 2);
				Z_ADDREF_P(obj);
				add_next_index_zval(&PS(mod_user_names).names[i], obj);
				add_next_index_str(&PS(mod_user_names).names[i], zend_string_copy(func_name));
			} else {
				if (!Z_ISUNDEF(PS(mod_user_names).names[i])) {
					zval_ptr_dtor(&PS(mod_user_names).names[i]);
					ZVAL_UNDEF(&PS(mod_user_names).names[i]);
				}
			}

			++i;
		} ZEND_HASH_FOREACH_END();

		/* Find implemented methods - SessionUpdateTimestampInterface (optional) */
		ZEND_HASH_FOREACH_STR_KEY(&php_session_update_timestamp_iface_entry->function_table, func_name) {
			if ((current_mptr = zend_hash_find_ptr(&Z_OBJCE_P(obj)->function_table, func_name))) {
				if (!Z_ISUNDEF(PS(mod_user_names).names[i])) {
					zval_ptr_dtor(&PS(mod_user_names).names[i]);
				}
				array_init_size(&PS(mod_user_names).names[i], 2);
				Z_ADDREF_P(obj);
				add_next_index_zval(&PS(mod_user_names).names[i], obj);
				add_next_index_str(&PS(mod_user_names).names[i], zend_string_copy(func_name));
			} else {
				if (!Z_ISUNDEF(PS(mod_user_names).names[i])) {
					zval_ptr_dtor(&PS(mod_user_names).names[i]);
					ZVAL_UNDEF(&PS(mod_user_names).names[i]);
				}
			}
			++i;
		} ZEND_HASH_FOREACH_END();

		if (register_shutdown) {
			/* create shutdown function */
			php_shutdown_function_entry shutdown_function_entry;
			shutdown_function_entry.arg_count = 1;
			shutdown_function_entry.arguments = (zval *) safe_emalloc(sizeof(zval), 1, 0);

			ZVAL_STRING(&shutdown_function_entry.arguments[0], "session_register_shutdown");

			/* add shutdown function, removing the old one if it exists */
			if (!register_user_shutdown_function("session_shutdown", sizeof("session_shutdown") - 1, &shutdown_function_entry)) {
				zval_ptr_dtor(&shutdown_function_entry.arguments[0]);
				efree(shutdown_function_entry.arguments);
				php_error_docref(NULL, E_WARNING, "Unable to register session shutdown function");
				RETURN_FALSE;
			}
		} else {
			/* remove shutdown function */
			remove_user_shutdown_function("session_shutdown", sizeof("session_shutdown") - 1);
		}

		if (PS(mod) && PS(session_status) != php_session_active && PS(mod) != &ps_mod_user) {
			ini_name = zend_string_init("session.save_handler", sizeof("session.save_handler") - 1, 0);
			ini_val = zend_string_init("user", sizeof("user") - 1, 0);
			zend_alter_ini_entry(ini_name, ini_val, PHP_INI_USER, PHP_INI_STAGE_RUNTIME);
			zend_string_release(ini_val);
			zend_string_release(ini_name);
		}

		RETURN_TRUE;
	}

	/* Set procedural save handler functions */
	if (argc < 6 || PS_NUM_APIS < argc) {
		WRONG_PARAM_COUNT;
	}

	if (zend_parse_parameters(argc, "+", &args, &num_args) == FAILURE) {
		return;
	}

	/* remove shutdown function */
	remove_user_shutdown_function("session_shutdown", sizeof("session_shutdown") - 1);

	/* At this point argc can only be between 6 and PS_NUM_APIS */
	for (i = 0; i < argc; i++) {
		if (!zend_is_callable(&args[i], 0, &name)) {
			php_error_docref(NULL, E_WARNING, "Argument %d is not a valid callback", i+1);
			zend_string_release(name);
			RETURN_FALSE;
		}
		zend_string_release(name);
	}

	if (PS(mod) && PS(mod) != &ps_mod_user) {
		ini_name = zend_string_init("session.save_handler", sizeof("session.save_handler") - 1, 0);
		ini_val = zend_string_init("user", sizeof("user") - 1, 0);
		zend_alter_ini_entry(ini_name, ini_val, PHP_INI_USER, PHP_INI_STAGE_RUNTIME);
		zend_string_release(ini_val);
		zend_string_release(ini_name);
	}

	for (i = 0; i < argc; i++) {
		if (!Z_ISUNDEF(PS(mod_user_names).names[i])) {
			zval_ptr_dtor(&PS(mod_user_names).names[i]);
		}
		ZVAL_COPY(&PS(mod_user_names).names[i], &args[i]);
	}

	RETURN_TRUE;
}
/* }}} */

/* {{{ proto string session_save_path([string newname])
   Return the current save path passed to module_name. If newname is given, the save path is replaced with newname */
static PHP_FUNCTION(session_save_path)
{
	zend_string *name = NULL;
	zend_string *ini_name;

	if (zend_parse_parameters(ZEND_NUM_ARGS(), "|S", &name) == FAILURE) {
		return;
	}

	RETVAL_STRING(PS(save_path));

	if (name) {
		if (memchr(ZSTR_VAL(name), '\0', ZSTR_LEN(name)) != NULL) {
			php_error_docref(NULL, E_WARNING, "The save_path cannot contain NULL characters");
			zval_dtor(return_value);
			RETURN_FALSE;
		}
		ini_name = zend_string_init("session.save_path", sizeof("session.save_path") - 1, 0);
		zend_alter_ini_entry(ini_name, name, PHP_INI_USER, PHP_INI_STAGE_RUNTIME);
		zend_string_release(ini_name);
	}
}
/* }}} */

/* {{{ proto string session_id([string newid])
   Return the current session id. If newid is given, the session id is replaced with newid */
static PHP_FUNCTION(session_id)
{
	zend_string *name = NULL;
	int argc = ZEND_NUM_ARGS();

	if (zend_parse_parameters(argc, "|S", &name) == FAILURE) {
		return;
	}

	if (PS(id)) {
		/* keep compatibility for "\0" characters ???
		 * see: ext/session/tests/session_id_error3.phpt */
		size_t len = strlen(ZSTR_VAL(PS(id)));
		if (UNEXPECTED(len != ZSTR_LEN(PS(id)))) {
			RETVAL_NEW_STR(zend_string_init(ZSTR_VAL(PS(id)), len, 0));
		} else {
			RETVAL_STR_COPY(PS(id));
		}
	} else {
		RETVAL_EMPTY_STRING();
	}

	if (name) {
		if (PS(id)) {
			zend_string_release(PS(id));
		}
		PS(id) = zend_string_copy(name);
	}
}
/* }}} */

/* {{{ proto bool session_regenerate_id([bool delete_old_session])
   Update the current session id with a newly generated one. If delete_old_session is set to true, remove the old session. */
static PHP_FUNCTION(session_regenerate_id)
{
	zend_bool del_ses = 0;
	zend_string *data;

	if (zend_parse_parameters(ZEND_NUM_ARGS(), "|b", &del_ses) == FAILURE) {
		return;
	}

	if (PS(session_status) != php_session_active) {
		php_error_docref(NULL, E_WARNING, "Cannot regenerate session id - session is not active");
		RETURN_FALSE;
	}

	if (SG(headers_sent) && PS(use_cookies)) {
		php_error_docref(NULL, E_WARNING, "Cannot regenerate session id - headers already sent");
		RETURN_FALSE;
	}

	/* Process old session data */
	if (del_ses) {
		if (PS(mod)->s_destroy(&PS(mod_data), PS(id)) == FAILURE) {
			PS(mod)->s_close(&PS(mod_data));
			PS(session_status) = php_session_none;
			php_error_docref(NULL, E_WARNING, "Session object destruction failed.  ID: %s (path: %s)", PS(mod)->s_name, PS(save_path));
			RETURN_FALSE;
		}
	} else {
		int ret;
		data = php_session_encode();
		if (data) {
			ret = PS(mod)->s_write(&PS(mod_data), PS(id), data, PS(gc_maxlifetime));
			zend_string_release(data);
		} else {
			ret = PS(mod)->s_write(&PS(mod_data), PS(id), ZSTR_EMPTY_ALLOC(), PS(gc_maxlifetime));
		}
		if (ret == FAILURE) {
			PS(mod)->s_close(&PS(mod_data));
			PS(session_status) = php_session_none;
			php_error_docref(NULL, E_WARNING, "Session write failed. ID: %s (path: %s)", PS(mod)->s_name, PS(save_path));
			RETURN_FALSE;
		}
	}
	PS(mod)->s_close(&PS(mod_data));

	/* New session data */
	if (PS(session_vars)) {
		zend_string_release(PS(session_vars));
		PS(session_vars) = NULL;
	}
	zend_string_release(PS(id));
	PS(id) = NULL;

	if (PS(mod)->s_open(&PS(mod_data), PS(save_path), PS(session_name)) == FAILURE) {
		PS(session_status) = php_session_none;
		php_error_docref(NULL, E_RECOVERABLE_ERROR, "Failed to open session: %s (path: %s)", PS(mod)->s_name, PS(save_path));
		RETURN_FALSE;
	}

	PS(id) = PS(mod)->s_create_sid(&PS(mod_data));
	if (!PS(id)) {
		PS(session_status) = php_session_none;
		php_error_docref(NULL, E_RECOVERABLE_ERROR, "Failed to create new session ID: %s (path: %s)", PS(mod)->s_name, PS(save_path));
		RETURN_FALSE;
	}
	if (PS(use_strict_mode) && PS(mod)->s_validate_sid &&
		PS(mod)->s_validate_sid(&PS(mod_data), PS(id)) == FAILURE) {
		zend_string_release(PS(id));
		PS(id) = PS(mod)->s_create_sid(&PS(mod_data));
		if (!PS(id)) {
			PS(mod)->s_close(&PS(mod_data));
			PS(session_status) = php_session_none;
			php_error_docref(NULL, E_RECOVERABLE_ERROR, "Failed to create session ID by collision: %s (path: %s)", PS(mod)->s_name, PS(save_path));
			RETURN_FALSE;
		}
	}
	/* Read is required to make new session data at this point. */
	if (PS(mod)->s_read(&PS(mod_data), PS(id), &data, PS(gc_maxlifetime)) == FAILURE) {
		PS(mod)->s_close(&PS(mod_data));
		PS(session_status) = php_session_none;
		php_error_docref(NULL, E_RECOVERABLE_ERROR, "Failed to create(read) session ID: %s (path: %s)", PS(mod)->s_name, PS(save_path));
		RETURN_FALSE;
	}
	if (data) {
		zend_string_release(data);
	}

	if (PS(use_cookies)) {
		PS(send_cookie) = 1;
	}
	php_session_reset_id();

	RETURN_TRUE;
}
/* }}} */

/* {{{ proto void session_create_id([string prefix])
   Generate new session ID. Intended for user save handlers. */
#if 0
/* This is not used yet */
static PHP_FUNCTION(session_create_id)
{
	zend_string *prefix = NULL, *new_id;
	smart_str id = {0};

	if (zend_parse_parameters(ZEND_NUM_ARGS(), "|S", &prefix) == FAILURE) {
		return;
	}

	if (prefix && ZSTR_LEN(prefix)) {
		if (php_session_valid_key(ZSTR_VAL(prefix)) == FAILURE) {
			/* E_ERROR raised for security reason. */
			php_error_docref(NULL, E_WARNING, "Prefix cannot contain special characters. Only aphanumeric, ',', '-' are allowed");
			RETURN_FALSE;
		} else {
			smart_str_append(&id, prefix);
		}
	}

	if (PS(session_status) == php_session_active) {
		new_id = PS(mod)->s_create_sid(&PS(mod_data));
	} else {
		new_id = php_session_create_id(NULL);
	}

	if (new_id) {
		smart_str_append(&id, new_id);
		zend_string_release(new_id);
	} else {
		smart_str_free(&id);
		php_error_docref(NULL, E_WARNING, "Failed to create new ID");
		RETURN_FALSE;
	}
	smart_str_0(&id);
	RETVAL_NEW_STR(id.s);
	smart_str_free(&id);
}
#endif
/* }}} */

/* {{{ proto string session_cache_limiter([string new_cache_limiter])
   Return the current cache limiter. If new_cache_limited is given, the current cache_limiter is replaced with new_cache_limiter */
static PHP_FUNCTION(session_cache_limiter)
{
	zend_string *limiter = NULL;
	zend_string *ini_name;

	if (zend_parse_parameters(ZEND_NUM_ARGS(), "|S", &limiter) == FAILURE) {
		return;
	}

	RETVAL_STRING(PS(cache_limiter));

	if (limiter) {
		ini_name = zend_string_init("session.cache_limiter", sizeof("session.cache_limiter") - 1, 0);
		zend_alter_ini_entry(ini_name, limiter, PHP_INI_USER, PHP_INI_STAGE_RUNTIME);
		zend_string_release(ini_name);
	}
}
/* }}} */

/* {{{ proto int session_cache_expire([int new_cache_expire])
   Return the current cache expire. If new_cache_expire is given, the current cache_expire is replaced with new_cache_expire */
static PHP_FUNCTION(session_cache_expire)
{
	zval *expires = NULL;
	zend_string *ini_name;

	if (zend_parse_parameters(ZEND_NUM_ARGS(), "|z", &expires) == FAILURE) {
		return;
	}

	RETVAL_LONG(PS(cache_expire));

	if (expires) {
		convert_to_string_ex(expires);
		ini_name = zend_string_init("session.cache_expire", sizeof("session.cache_expire") - 1, 0);
		zend_alter_ini_entry(ini_name, Z_STR_P(expires), ZEND_INI_USER, ZEND_INI_STAGE_RUNTIME);
		zend_string_release(ini_name);
	}
}
/* }}} */

/* {{{ proto string session_encode(void)
   Serializes the current setup and returns the serialized representation */
static PHP_FUNCTION(session_encode)
{
	zend_string *enc;

	if (zend_parse_parameters_none() == FAILURE) {
		return;
	}

	enc = php_session_encode();
	if (enc == NULL) {
		RETURN_FALSE;
	}

	RETURN_STR(enc);
}
/* }}} */

/* {{{ proto bool session_decode(string data)
   Deserializes data and reinitializes the variables */
static PHP_FUNCTION(session_decode)
{
	zend_string *str = NULL;

	if (PS(session_status) != php_session_active) {
		php_error_docref(NULL, E_WARNING, "Session is not active. You cannot decode session data");
		RETURN_FALSE;
	}

	if (zend_parse_parameters(ZEND_NUM_ARGS(), "S", &str) == FAILURE) {
		return;
	}

	if (php_session_decode(str) == FAILURE) {
		RETURN_FALSE;
	}
	RETURN_TRUE;
}
/* }}} */

static int php_session_start_set_ini(zend_string *varname, zend_string *new_value) {
	int ret;
	smart_str buf ={0};
	smart_str_appends(&buf, "session");
	smart_str_appendc(&buf, '.');
	smart_str_append(&buf, varname);
	smart_str_0(&buf);
	ret = zend_alter_ini_entry_ex(buf.s, new_value, PHP_INI_USER, PHP_INI_STAGE_RUNTIME, 0);
	smart_str_free(&buf);
	return ret;
}

/* {{{ proto bool session_start([array options])
+   Begin session */
static PHP_FUNCTION(session_start)
{
	zval *options = NULL;
	zval *value;
	zend_ulong num_idx;
	zend_string *str_idx;
	zend_long read_and_close = 0;

	if (zend_parse_parameters(ZEND_NUM_ARGS(), "|a", &options) == FAILURE) {
		RETURN_FALSE;
	}

	/* set options */
	if (options) {
		ZEND_HASH_FOREACH_KEY_VAL(Z_ARRVAL_P(options), num_idx, str_idx, value) {
			if (str_idx) {
				switch(Z_TYPE_P(value)) {
					case IS_STRING:
					case IS_TRUE:
					case IS_FALSE:
					case IS_LONG:
						if (zend_string_equals_literal(str_idx, "read_and_close")) {
							read_and_close = zval_get_long(value);
						} else {
							zend_string *val = zval_get_string(value);
							if (php_session_start_set_ini(str_idx, val) == FAILURE) {
								php_error_docref(NULL, E_WARNING, "Setting option '%s' failed", ZSTR_VAL(str_idx));
							}
							zend_string_release(val);
						}
						break;
					default:
						php_error_docref(NULL, E_WARNING, "Option(%s) value must be string, boolean or long", ZSTR_VAL(str_idx));
						break;
				}
			}
			(void) num_idx;
		} ZEND_HASH_FOREACH_END();
	}

	php_session_start();

	if (PS(session_status) != php_session_active) {
		RETURN_FALSE;
	}

	if (read_and_close) {
		php_session_flush(0);
	}

	RETURN_TRUE;
}
/* }}} */

/* {{{ proto bool session_destroy(void)
   Destroy the current session and all data associated with it */
static PHP_FUNCTION(session_destroy)
{
	if (zend_parse_parameters_none() == FAILURE) {
		return;
	}

	RETURN_BOOL(php_session_destroy() == SUCCESS);
}
/* }}} */

/* {{{ proto void session_unset(void)
   Unset all registered variables */
static PHP_FUNCTION(session_unset)
{
	if (PS(session_status) != php_session_active) {
		RETURN_FALSE;
	}

	IF_SESSION_VARS() {
		HashTable *ht_sess_var = Z_ARRVAL_P(Z_REFVAL(PS(http_session_vars)));

		/* Clean $_SESSION. */
		zend_hash_clean(ht_sess_var);
	}
}
/* }}} */

/* {{{ proto void session_write_close(void)
   Write session data and end session */
static PHP_FUNCTION(session_write_close)
{
	php_session_flush(1);
}
/* }}} */

/* {{{ proto void session_abort(void)
   Abort session and end session. Session data will not be written */
static PHP_FUNCTION(session_abort)
{
	php_session_abort();
}
/* }}} */

/* {{{ proto void session_reset(void)
   Reset session data from saved session data */
static PHP_FUNCTION(session_reset)
{
	php_session_reset();
}
/* }}} */

/* {{{ proto int session_status(void)
   Returns the current session status */
static PHP_FUNCTION(session_status)
{
	if (zend_parse_parameters_none() == FAILURE) {
		return;
	}

	RETURN_LONG(PS(session_status));
}
/* }}} */

/* {{{ proto void session_register_shutdown(void)
   Registers session_write_close() as a shutdown function */
static PHP_FUNCTION(session_register_shutdown)
{
	php_shutdown_function_entry shutdown_function_entry;

	/* This function is registered itself as a shutdown function by
	 * session_set_save_handler($obj). The reason we now register another
	 * shutdown function is in case the user registered their own shutdown
	 * function after calling session_set_save_handler(), which expects
	 * the session still to be available.
	 */

	shutdown_function_entry.arg_count = 1;
	shutdown_function_entry.arguments = (zval *) safe_emalloc(sizeof(zval), 1, 0);

	ZVAL_STRING(&shutdown_function_entry.arguments[0], "session_write_close");

	if (!append_user_shutdown_function(shutdown_function_entry)) {
		zval_ptr_dtor(&shutdown_function_entry.arguments[0]);
		efree(shutdown_function_entry.arguments);

		/* Unable to register shutdown function, presumably because of lack
		 * of memory, so flush the session now. It would be done in rshutdown
		 * anyway but the handler will have had it's dtor called by then.
		 * If the user does have a later shutdown function which needs the
		 * session then tough luck.
		 */
		php_session_flush(1);
		php_error_docref(NULL, E_WARNING, "Unable to register session flush function");
	}
}
/* }}} */

/* {{{ arginfo */
ZEND_BEGIN_ARG_INFO_EX(arginfo_session_name, 0, 0, 0)
	ZEND_ARG_INFO(0, name)
ZEND_END_ARG_INFO()

ZEND_BEGIN_ARG_INFO_EX(arginfo_session_module_name, 0, 0, 0)
	ZEND_ARG_INFO(0, module)
ZEND_END_ARG_INFO()

ZEND_BEGIN_ARG_INFO_EX(arginfo_session_save_path, 0, 0, 0)
	ZEND_ARG_INFO(0, path)
ZEND_END_ARG_INFO()

ZEND_BEGIN_ARG_INFO_EX(arginfo_session_id, 0, 0, 0)
	ZEND_ARG_INFO(0, id)
ZEND_END_ARG_INFO()

ZEND_BEGIN_ARG_INFO_EX(arginfo_session_regenerate_id, 0, 0, 0)
	ZEND_ARG_INFO(0, delete_old_session)
ZEND_END_ARG_INFO()

ZEND_BEGIN_ARG_INFO_EX(arginfo_session_decode, 0, 0, 1)
	ZEND_ARG_INFO(0, data)
ZEND_END_ARG_INFO()

ZEND_BEGIN_ARG_INFO(arginfo_session_void, 0)
ZEND_END_ARG_INFO()

ZEND_BEGIN_ARG_INFO_EX(arginfo_session_set_save_handler, 0, 0, 1)
	ZEND_ARG_INFO(0, open)
	ZEND_ARG_INFO(0, close)
	ZEND_ARG_INFO(0, read)
	ZEND_ARG_INFO(0, write)
	ZEND_ARG_INFO(0, destroy)
	ZEND_ARG_INFO(0, gc)
	ZEND_ARG_INFO(0, create_sid)
	ZEND_ARG_INFO(0, validate_sid)
	ZEND_ARG_INFO(0, update_timestamp)
ZEND_END_ARG_INFO()

ZEND_BEGIN_ARG_INFO_EX(arginfo_session_cache_limiter, 0, 0, 0)
	ZEND_ARG_INFO(0, cache_limiter)
ZEND_END_ARG_INFO()

ZEND_BEGIN_ARG_INFO_EX(arginfo_session_cache_expire, 0, 0, 0)
	ZEND_ARG_INFO(0, new_cache_expire)
ZEND_END_ARG_INFO()

ZEND_BEGIN_ARG_INFO_EX(arginfo_session_set_cookie_params, 0, 0, 1)
	ZEND_ARG_INFO(0, lifetime)
	ZEND_ARG_INFO(0, path)
	ZEND_ARG_INFO(0, domain)
	ZEND_ARG_INFO(0, secure)
	ZEND_ARG_INFO(0, httponly)
ZEND_END_ARG_INFO()

ZEND_BEGIN_ARG_INFO(arginfo_session_class_open, 0)
	ZEND_ARG_INFO(0, save_path)
	ZEND_ARG_INFO(0, session_name)
ZEND_END_ARG_INFO()

ZEND_BEGIN_ARG_INFO(arginfo_session_class_close, 0)
ZEND_END_ARG_INFO()

ZEND_BEGIN_ARG_INFO(arginfo_session_class_read, 0)
	ZEND_ARG_INFO(0, key)
ZEND_END_ARG_INFO()

ZEND_BEGIN_ARG_INFO(arginfo_session_class_write, 0)
	ZEND_ARG_INFO(0, key)
	ZEND_ARG_INFO(0, val)
ZEND_END_ARG_INFO()

ZEND_BEGIN_ARG_INFO(arginfo_session_class_destroy, 0)
	ZEND_ARG_INFO(0, key)
ZEND_END_ARG_INFO()

ZEND_BEGIN_ARG_INFO(arginfo_session_class_gc, 0)
	ZEND_ARG_INFO(0, maxlifetime)
ZEND_END_ARG_INFO()

ZEND_BEGIN_ARG_INFO(arginfo_session_class_create_sid, 0)
ZEND_END_ARG_INFO()

ZEND_BEGIN_ARG_INFO(arginfo_session_class_validateId, 0)
	ZEND_ARG_INFO(0, key)
ZEND_END_ARG_INFO()

ZEND_BEGIN_ARG_INFO(arginfo_session_class_updateTimestamp, 0)
	ZEND_ARG_INFO(0, key)
	ZEND_ARG_INFO(0, val)
ZEND_END_ARG_INFO()
/* }}} */

/* {{{ session_functions[]
 */
static const zend_function_entry session_functions[] = {
	PHP_FE(session_name,              arginfo_session_name)
	PHP_FE(session_module_name,       arginfo_session_module_name)
	PHP_FE(session_save_path,         arginfo_session_save_path)
	PHP_FE(session_id,                arginfo_session_id)
	PHP_FE(session_regenerate_id,     arginfo_session_regenerate_id)
	PHP_FE(session_decode,            arginfo_session_decode)
	PHP_FE(session_encode,            arginfo_session_void)
	PHP_FE(session_start,             arginfo_session_void)
	PHP_FE(session_destroy,           arginfo_session_void)
	PHP_FE(session_unset,             arginfo_session_void)
	PHP_FE(session_set_save_handler,  arginfo_session_set_save_handler)
	PHP_FE(session_cache_limiter,     arginfo_session_cache_limiter)
	PHP_FE(session_cache_expire,      arginfo_session_cache_expire)
	PHP_FE(session_set_cookie_params, arginfo_session_set_cookie_params)
	PHP_FE(session_get_cookie_params, arginfo_session_void)
	PHP_FE(session_write_close,       arginfo_session_void)
	PHP_FE(session_abort,             arginfo_session_void)
	PHP_FE(session_reset,             arginfo_session_void)
	PHP_FE(session_status,            arginfo_session_void)
	PHP_FE(session_register_shutdown, arginfo_session_void)
	PHP_FALIAS(session_commit, session_write_close, arginfo_session_void)
	PHP_FE_END
};
/* }}} */

/* {{{ SessionHandlerInterface functions[]
*/
static const zend_function_entry php_session_iface_functions[] = {
	PHP_ABSTRACT_ME(SessionHandlerInterface, open, arginfo_session_class_open)
	PHP_ABSTRACT_ME(SessionHandlerInterface, close, arginfo_session_class_close)
	PHP_ABSTRACT_ME(SessionHandlerInterface, read, arginfo_session_class_read)
	PHP_ABSTRACT_ME(SessionHandlerInterface, write, arginfo_session_class_write)
	PHP_ABSTRACT_ME(SessionHandlerInterface, destroy, arginfo_session_class_destroy)
	PHP_ABSTRACT_ME(SessionHandlerInterface, gc, arginfo_session_class_gc)
	{ NULL, NULL, NULL }
};
/* }}} */

/* {{{ SessionIdInterface functions[]
*/
static const zend_function_entry php_session_id_iface_functions[] = {
	PHP_ABSTRACT_ME(SessionIdInterface, create_sid, arginfo_session_class_create_sid)
	{ NULL, NULL, NULL }
};
/* }}} */

/* {{{ SessionUpdateTimestampHandler functions[]
 */
static const zend_function_entry php_session_update_timestamp_iface_functions[] = {
	PHP_ABSTRACT_ME(SessionUpdateTimestampHandlerInterface, validateId, arginfo_session_class_validateId)
	PHP_ABSTRACT_ME(SessionUpdateTimestampHandlerInterface, updateTimestamp, arginfo_session_class_updateTimestamp)
	{ NULL, NULL, NULL }
};
/* }}} */

/* {{{ SessionHandler functions[]
 */
static const zend_function_entry php_session_class_functions[] = {
	PHP_ME(SessionHandler, open, arginfo_session_class_open, ZEND_ACC_PUBLIC)
	PHP_ME(SessionHandler, close, arginfo_session_class_close, ZEND_ACC_PUBLIC)
	PHP_ME(SessionHandler, read, arginfo_session_class_read, ZEND_ACC_PUBLIC)
	PHP_ME(SessionHandler, write, arginfo_session_class_write, ZEND_ACC_PUBLIC)
	PHP_ME(SessionHandler, destroy, arginfo_session_class_destroy, ZEND_ACC_PUBLIC)
	PHP_ME(SessionHandler, gc, arginfo_session_class_gc, ZEND_ACC_PUBLIC)
	PHP_ME(SessionHandler, create_sid, arginfo_session_class_create_sid, ZEND_ACC_PUBLIC)
	{ NULL, NULL, NULL }
};
/* }}} */

/* ********************************
   * Module Setup and Destruction *
   ******************************** */

static int php_rinit_session(zend_bool auto_start) /* {{{ */
{
	php_rinit_session_globals();

	if (PS(mod) == NULL) {
		char *value;

		value = zend_ini_string("session.save_handler", sizeof("session.save_handler") - 1, 0);
		if (value) {
			PS(mod) = _php_find_ps_module(value);
		}
	}

	if (PS(serializer) == NULL) {
		char *value;

		value = zend_ini_string("session.serialize_handler", sizeof("session.serialize_handler") - 1, 0);
		if (value) {
			PS(serializer) = _php_find_ps_serializer(value);
		}
	}

	if (PS(mod) == NULL || PS(serializer) == NULL) {
		/* current status is unusable */
		PS(session_status) = php_session_disabled;
		return SUCCESS;
	}

	if (auto_start) {
		php_session_start();
	}

	return SUCCESS;
} /* }}} */

static PHP_RINIT_FUNCTION(session) /* {{{ */
{
	return php_rinit_session(PS(auto_start));
}
/* }}} */

static PHP_RSHUTDOWN_FUNCTION(session) /* {{{ */
{
	int i;

	zend_try {
		php_session_flush(1);
	} zend_end_try();
	php_rshutdown_session_globals();

	/* this should NOT be done in php_rshutdown_session_globals() */
	for (i = 0; i < PS_NUM_APIS; i++) {
		if (!Z_ISUNDEF(PS(mod_user_names).names[i])) {
			zval_ptr_dtor(&PS(mod_user_names).names[i]);
			ZVAL_UNDEF(&PS(mod_user_names).names[i]);
		}
	}

	return SUCCESS;
}
/* }}} */

static PHP_GINIT_FUNCTION(ps) /* {{{ */
{
	int i;

#if defined(COMPILE_DL_SESSION) && defined(ZTS)
	ZEND_TSRMLS_CACHE_UPDATE();
#endif

	ps_globals->save_path = NULL;
	ps_globals->session_name = NULL;
	ps_globals->id = NULL;
	ps_globals->mod = NULL;
	ps_globals->serializer = NULL;
	ps_globals->mod_data = NULL;
	ps_globals->session_status = php_session_none;
	ps_globals->default_mod = NULL;
	ps_globals->mod_user_implemented = 0;
	ps_globals->mod_user_is_open = 0;
	ps_globals->session_vars = NULL;
	for (i = 0; i < PS_NUM_APIS; i++) {
		ZVAL_UNDEF(&ps_globals->mod_user_names.names[i]);
	}
	ZVAL_UNDEF(&ps_globals->http_session_vars);
}
/* }}} */

static PHP_MINIT_FUNCTION(session) /* {{{ */
{
	zend_class_entry ce;

	zend_register_auto_global(zend_string_init("_SESSION", sizeof("_SESSION") - 1, 1), 0, NULL);

	PS(module_number) = module_number; /* if we really need this var we need to init it in zts mode as well! */

	PS(session_status) = php_session_none;
	REGISTER_INI_ENTRIES();

#ifdef HAVE_LIBMM
	PHP_MINIT(ps_mm) (INIT_FUNC_ARGS_PASSTHRU);
#endif
	php_session_rfc1867_orig_callback = php_rfc1867_callback;
	php_rfc1867_callback = php_session_rfc1867_callback;

	/* Register interfaces */
	INIT_CLASS_ENTRY(ce, PS_IFACE_NAME, php_session_iface_functions);
	php_session_iface_entry = zend_register_internal_class(&ce);
	php_session_iface_entry->ce_flags |= ZEND_ACC_INTERFACE;

	INIT_CLASS_ENTRY(ce, PS_SID_IFACE_NAME, php_session_id_iface_functions);
	php_session_id_iface_entry = zend_register_internal_class(&ce);
	php_session_id_iface_entry->ce_flags |= ZEND_ACC_INTERFACE;

	INIT_CLASS_ENTRY(ce, PS_UPDATE_TIMESTAMP_IFACE_NAME, php_session_update_timestamp_iface_functions);
	php_session_update_timestamp_iface_entry = zend_register_internal_class(&ce);
	php_session_update_timestamp_iface_entry->ce_flags |= ZEND_ACC_INTERFACE;

	/* Register base class */
	INIT_CLASS_ENTRY(ce, PS_CLASS_NAME, php_session_class_functions);
	php_session_class_entry = zend_register_internal_class(&ce);
	zend_class_implements(php_session_class_entry, 1, php_session_iface_entry);
	zend_class_implements(php_session_class_entry, 1, php_session_id_iface_entry);

	REGISTER_LONG_CONSTANT("PHP_SESSION_DISABLED", php_session_disabled, CONST_CS | CONST_PERSISTENT);
	REGISTER_LONG_CONSTANT("PHP_SESSION_NONE", php_session_none, CONST_CS | CONST_PERSISTENT);
	REGISTER_LONG_CONSTANT("PHP_SESSION_ACTIVE", php_session_active, CONST_CS | CONST_PERSISTENT);

	return SUCCESS;
}
/* }}} */

static PHP_MSHUTDOWN_FUNCTION(session) /* {{{ */
{
	UNREGISTER_INI_ENTRIES();

#ifdef HAVE_LIBMM
	PHP_MSHUTDOWN(ps_mm) (SHUTDOWN_FUNC_ARGS_PASSTHRU);
#endif

	/* reset rfc1867 callbacks */
	php_session_rfc1867_orig_callback = NULL;
	if (php_rfc1867_callback == php_session_rfc1867_callback) {
		php_rfc1867_callback = NULL;
	}

	ps_serializers[PREDEFINED_SERIALIZERS].name = NULL;
	memset(&ps_modules[PREDEFINED_MODULES], 0, (MAX_MODULES-PREDEFINED_MODULES)*sizeof(ps_module *));

	return SUCCESS;
}
/* }}} */

static PHP_MINFO_FUNCTION(session) /* {{{ */
{
	ps_module **mod;
	ps_serializer *ser;
	smart_str save_handlers = {0};
	smart_str ser_handlers = {0};
	int i;

	/* Get save handlers */
	for (i = 0, mod = ps_modules; i < MAX_MODULES; i++, mod++) {
		if (*mod && (*mod)->s_name) {
			smart_str_appends(&save_handlers, (*mod)->s_name);
			smart_str_appendc(&save_handlers, ' ');
		}
	}

	/* Get serializer handlers */
	for (i = 0, ser = ps_serializers; i < MAX_SERIALIZERS; i++, ser++) {
		if (ser && ser->name) {
			smart_str_appends(&ser_handlers, ser->name);
			smart_str_appendc(&ser_handlers, ' ');
		}
	}

	php_info_print_table_start();
	php_info_print_table_row(2, "Session Support", "enabled" );

	if (save_handlers.s) {
		smart_str_0(&save_handlers);
		php_info_print_table_row(2, "Registered save handlers", ZSTR_VAL(save_handlers.s));
		smart_str_free(&save_handlers);
	} else {
		php_info_print_table_row(2, "Registered save handlers", "none");
	}

	if (ser_handlers.s) {
		smart_str_0(&ser_handlers);
		php_info_print_table_row(2, "Registered serializer handlers", ZSTR_VAL(ser_handlers.s));
		smart_str_free(&ser_handlers);
	} else {
		php_info_print_table_row(2, "Registered serializer handlers", "none");
	}

	php_info_print_table_end();

	DISPLAY_INI_ENTRIES();
}
/* }}} */

static const zend_module_dep session_deps[] = { /* {{{ */
	ZEND_MOD_OPTIONAL("hash")
	ZEND_MOD_REQUIRED("spl")
	ZEND_MOD_END
};
/* }}} */

/* ************************
   * Upload hook handling *
   ************************ */

static zend_bool early_find_sid_in(zval *dest, int where, php_session_rfc1867_progress *progress) /* {{{ */
{
	zval *ppid;

	if (Z_ISUNDEF(PG(http_globals)[where])) {
		return 0;
	}

	if ((ppid = zend_hash_str_find(Z_ARRVAL(PG(http_globals)[where]), PS(session_name), progress->sname_len))
			&& Z_TYPE_P(ppid) == IS_STRING) {
		zval_dtor(dest);
		ZVAL_DEREF(ppid);
		ZVAL_COPY(dest, ppid);
		return 1;
	}

	return 0;
} /* }}} */

static void php_session_rfc1867_early_find_sid(php_session_rfc1867_progress *progress) /* {{{ */
{

	if (PS(use_cookies)) {
		sapi_module.treat_data(PARSE_COOKIE, NULL, NULL);
		if (early_find_sid_in(&progress->sid, TRACK_VARS_COOKIE, progress)) {
			progress->apply_trans_sid = 0;
			return;
		}
	}
	if (PS(use_only_cookies)) {
		return;
	}
	sapi_module.treat_data(PARSE_GET, NULL, NULL);
	early_find_sid_in(&progress->sid, TRACK_VARS_GET, progress);
} /* }}} */

static zend_bool php_check_cancel_upload(php_session_rfc1867_progress *progress) /* {{{ */
{
	zval *progress_ary, *cancel_upload;

	if ((progress_ary = zend_symtable_find(Z_ARRVAL_P(Z_REFVAL(PS(http_session_vars))), progress->key.s)) == NULL) {
		return 0;
	}
	if (Z_TYPE_P(progress_ary) != IS_ARRAY) {
		return 0;
	}
	if ((cancel_upload = zend_hash_str_find(Z_ARRVAL_P(progress_ary), "cancel_upload", sizeof("cancel_upload") - 1)) == NULL) {
		return 0;
	}
	return Z_TYPE_P(cancel_upload) == IS_TRUE;
} /* }}} */

static void php_session_rfc1867_update(php_session_rfc1867_progress *progress, int force_update) /* {{{ */
{
	if (!force_update) {
		if (Z_LVAL_P(progress->post_bytes_processed) < progress->next_update) {
			return;
		}
#ifdef HAVE_GETTIMEOFDAY
		if (PS(rfc1867_min_freq) > 0.0) {
			struct timeval tv = {0};
			double dtv;
			gettimeofday(&tv, NULL);
			dtv = (double) tv.tv_sec + tv.tv_usec / 1000000.0;
			if (dtv < progress->next_update_time) {
				return;
			}
			progress->next_update_time = dtv + PS(rfc1867_min_freq);
		}
#endif
		progress->next_update = Z_LVAL_P(progress->post_bytes_processed) + progress->update_step;
	}

	php_session_initialize();
	PS(session_status) = php_session_active;
	IF_SESSION_VARS() {
		progress->cancel_upload |= php_check_cancel_upload(progress);
		if (Z_REFCOUNTED(progress->data)) Z_ADDREF(progress->data);
		zend_hash_update(Z_ARRVAL_P(Z_REFVAL(PS(http_session_vars))), progress->key.s, &progress->data);
	}
	php_session_flush(1);
} /* }}} */

static void php_session_rfc1867_cleanup(php_session_rfc1867_progress *progress) /* {{{ */
{
	php_session_initialize();
	PS(session_status) = php_session_active;
	IF_SESSION_VARS() {
		zend_hash_del(Z_ARRVAL_P(Z_REFVAL(PS(http_session_vars))), progress->key.s);
	}
	php_session_flush(1);
} /* }}} */

static int php_session_rfc1867_callback(unsigned int event, void *event_data, void **extra) /* {{{ */
{
	php_session_rfc1867_progress *progress;
	int retval = SUCCESS;

	if (php_session_rfc1867_orig_callback) {
		retval = php_session_rfc1867_orig_callback(event, event_data, extra);
	}
	if (!PS(rfc1867_enabled)) {
		return retval;
	}

	progress = PS(rfc1867_progress);

	switch(event) {
		case MULTIPART_EVENT_START: {
			multipart_event_start *data = (multipart_event_start *) event_data;
			progress = ecalloc(1, sizeof(php_session_rfc1867_progress));
			progress->content_length = data->content_length;
			progress->sname_len  = strlen(PS(session_name));
			PS(rfc1867_progress) = progress;
		}
		break;
		case MULTIPART_EVENT_FORMDATA: {
			multipart_event_formdata *data = (multipart_event_formdata *) event_data;
			size_t value_len;

			if (Z_TYPE(progress->sid) && progress->key.s) {
				break;
			}

			/* orig callback may have modified *data->newlength */
			if (data->newlength) {
				value_len = *data->newlength;
			} else {
				value_len = data->length;
			}

			if (data->name && data->value && value_len) {
				size_t name_len = strlen(data->name);

				if (name_len == progress->sname_len && memcmp(data->name, PS(session_name), name_len) == 0) {
					zval_dtor(&progress->sid);
					ZVAL_STRINGL(&progress->sid, (*data->value), value_len);
				} else if (name_len == strlen(PS(rfc1867_name)) && memcmp(data->name, PS(rfc1867_name), name_len + 1) == 0) {
					smart_str_free(&progress->key);
					smart_str_appends(&progress->key, PS(rfc1867_prefix));
					smart_str_appendl(&progress->key, *data->value, value_len);
					smart_str_0(&progress->key);

					progress->apply_trans_sid = APPLY_TRANS_SID;
					php_session_rfc1867_early_find_sid(progress);
				}
			}
		}
		break;
		case MULTIPART_EVENT_FILE_START: {
			multipart_event_file_start *data = (multipart_event_file_start *) event_data;

			/* Do nothing when $_POST["PHP_SESSION_UPLOAD_PROGRESS"] is not set
			 * or when we have no session id */
			if (!Z_TYPE(progress->sid) || !progress->key.s) {
				break;
			}

			/* First FILE_START event, initializing data */
			if (Z_ISUNDEF(progress->data)) {

				if (PS(rfc1867_freq) >= 0) {
					progress->update_step = PS(rfc1867_freq);
				} else if (PS(rfc1867_freq) < 0) { /* % of total size */
					progress->update_step = progress->content_length * -PS(rfc1867_freq) / 100;
				}
				progress->next_update = 0;
				progress->next_update_time = 0.0;

				array_init(&progress->data);
				array_init(&progress->files);

				add_assoc_long_ex(&progress->data, "start_time", sizeof("start_time") - 1, (zend_long)sapi_get_request_time());
				add_assoc_long_ex(&progress->data, "content_length",  sizeof("content_length") - 1, progress->content_length);
				add_assoc_long_ex(&progress->data, "bytes_processed", sizeof("bytes_processed") - 1, data->post_bytes_processed);
				add_assoc_bool_ex(&progress->data, "done", sizeof("done") - 1, 0);
				add_assoc_zval_ex(&progress->data, "files", sizeof("files") - 1, &progress->files);

				progress->post_bytes_processed = zend_hash_str_find(Z_ARRVAL(progress->data), "bytes_processed", sizeof("bytes_processed") - 1);

				php_rinit_session(0);
				PS(id) = zend_string_init(Z_STRVAL(progress->sid), Z_STRLEN(progress->sid), 0);
				if (progress->apply_trans_sid) {
					/* Enable trans sid by modifying flags */
					PS(use_trans_sid) = 1;
					PS(use_only_cookies) = 0;
				}
				PS(send_cookie) = 0;
			}

			array_init(&progress->current_file);

			/* Each uploaded file has its own array. Trying to make it close to $_FILES entries. */
			add_assoc_string_ex(&progress->current_file, "field_name", sizeof("field_name") - 1, data->name);
			add_assoc_string_ex(&progress->current_file, "name", sizeof("name") - 1, *data->filename);
			add_assoc_null_ex(&progress->current_file, "tmp_name", sizeof("tmp_name") - 1);
			add_assoc_long_ex(&progress->current_file, "error", sizeof("error") - 1, 0);

			add_assoc_bool_ex(&progress->current_file, "done", sizeof("done") - 1, 0);
			add_assoc_long_ex(&progress->current_file, "start_time", sizeof("start_time") - 1, (zend_long)time(NULL));
			add_assoc_long_ex(&progress->current_file, "bytes_processed", sizeof("bytes_processed") - 1, 0);

			add_next_index_zval(&progress->files, &progress->current_file);

			progress->current_file_bytes_processed = zend_hash_str_find(Z_ARRVAL(progress->current_file), "bytes_processed", sizeof("bytes_processed") - 1);

			Z_LVAL_P(progress->current_file_bytes_processed) =  data->post_bytes_processed;
			php_session_rfc1867_update(progress, 0);
		}
		break;
		case MULTIPART_EVENT_FILE_DATA: {
			multipart_event_file_data *data = (multipart_event_file_data *) event_data;

			if (!Z_TYPE(progress->sid) || !progress->key.s) {
				break;
			}

			Z_LVAL_P(progress->current_file_bytes_processed) = data->offset + data->length;
			Z_LVAL_P(progress->post_bytes_processed) = data->post_bytes_processed;

			php_session_rfc1867_update(progress, 0);
		}
		break;
		case MULTIPART_EVENT_FILE_END: {
			multipart_event_file_end *data = (multipart_event_file_end *) event_data;

			if (!Z_TYPE(progress->sid) || !progress->key.s) {
				break;
			}

			if (data->temp_filename) {
				add_assoc_string_ex(&progress->current_file, "tmp_name",  sizeof("tmp_name") - 1, data->temp_filename);
			}

			add_assoc_long_ex(&progress->current_file, "error", sizeof("error") - 1, data->cancel_upload);
			add_assoc_bool_ex(&progress->current_file, "done", sizeof("done") - 1,  1);

			Z_LVAL_P(progress->post_bytes_processed) = data->post_bytes_processed;

			php_session_rfc1867_update(progress, 0);
		}
		break;
		case MULTIPART_EVENT_END: {
			multipart_event_end *data = (multipart_event_end *) event_data;

			if (Z_TYPE(progress->sid) && progress->key.s) {
				if (PS(rfc1867_cleanup)) {
					php_session_rfc1867_cleanup(progress);
				} else {
					add_assoc_bool_ex(&progress->data, "done", sizeof("done") - 1, 1);
					Z_LVAL_P(progress->post_bytes_processed) = data->post_bytes_processed;
					php_session_rfc1867_update(progress, 1);
				}
				php_rshutdown_session_globals();
			}

			if (!Z_ISUNDEF(progress->data)) {
				zval_ptr_dtor(&progress->data);
			}
			zval_ptr_dtor(&progress->sid);
			smart_str_free(&progress->key);
			efree(progress);
			progress = NULL;
			PS(rfc1867_progress) = NULL;
		}
		break;
	}

	if (progress && progress->cancel_upload) {
		return FAILURE;
	}
	return retval;

} /* }}} */

zend_module_entry session_module_entry = {
	STANDARD_MODULE_HEADER_EX,
	NULL,
	session_deps,
	"session",
	session_functions,
	PHP_MINIT(session), PHP_MSHUTDOWN(session),
	PHP_RINIT(session), PHP_RSHUTDOWN(session),
	PHP_MINFO(session),
	PHP_SESSION_VERSION,
	PHP_MODULE_GLOBALS(ps),
	PHP_GINIT(ps),
	NULL,
	NULL,
	STANDARD_MODULE_PROPERTIES_EX
};

#ifdef COMPILE_DL_SESSION
#ifdef ZTS
ZEND_TSRMLS_CACHE_DEFINE()
#endif
ZEND_GET_MODULE(session)
#endif

/*
 * Local variables:
 * tab-width: 4
 * c-basic-offset: 4
 * End:
 * vim600: noet sw=4 ts=4 fdm=marker
 * vim<600: sw=4 ts=4
 */<|MERGE_RESOLUTION|>--- conflicted
+++ resolved
@@ -529,12 +529,8 @@
 		}
 		PS(id) = PS(mod)->s_create_sid(&PS(mod_data));
 		if (!PS(id)) {
-<<<<<<< HEAD
+			php_session_abort();
 			zend_throw_error(zend_ce_error, "Failed to create session ID: %s (path: %s)", PS(mod)->s_name, PS(save_path));
-=======
-			php_session_abort();
-			php_error_docref(NULL, E_ERROR, "Failed to create session ID: %s (path: %s)", PS(mod)->s_name, PS(save_path));
->>>>>>> 792e8938
 			return;
 		}
 		if (PS(use_cookies)) {
