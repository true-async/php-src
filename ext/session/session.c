/*
   +----------------------------------------------------------------------+
   | Copyright (c) The PHP Group                                          |
   +----------------------------------------------------------------------+
   | This source file is subject to version 3.01 of the PHP license,      |
   | that is bundled with this package in the file LICENSE, and is        |
   | available through the world-wide-web at the following url:           |
   | http://www.php.net/license/3_01.txt                                  |
   | If you did not receive a copy of the PHP license and are unable to   |
   | obtain it through the world-wide-web, please send a note to          |
   | license@php.net so we can mail you a copy immediately.               |
   +----------------------------------------------------------------------+
   | Authors: Sascha Schumann <sascha@schumann.cx>                        |
   |          Andrei Zmievski <andrei@php.net>                            |
   +----------------------------------------------------------------------+
 */

#ifdef HAVE_CONFIG_H
#include "config.h"
#endif

#include "php.h"

#ifdef PHP_WIN32
# include "win32/winutil.h"
# include "win32/time.h"
#else
# include <sys/time.h>
#endif

#include <sys/stat.h>
#include <fcntl.h>

#include "php_ini.h"
#include "SAPI.h"
#include "rfc1867.h"
#include "php_variables.h"
#include "php_session.h"
#include "session_arginfo.h"
#include "ext/standard/php_random.h"
#include "ext/standard/php_var.h"
#include "ext/date/php_date.h"
#include "ext/standard/php_lcg.h"
#include "ext/standard/url_scanner_ex.h"
#include "ext/standard/info.h"
#include "zend_smart_str.h"
#include "ext/standard/url.h"
#include "ext/standard/basic_functions.h"
#include "ext/standard/head.h"

#include "mod_files.h"
#include "mod_user.h"

#ifdef HAVE_LIBMM
#include "mod_mm.h"
#endif

PHPAPI ZEND_DECLARE_MODULE_GLOBALS(ps)

static int php_session_rfc1867_callback(unsigned int event, void *event_data, void **extra);
static int (*php_session_rfc1867_orig_callback)(unsigned int event, void *event_data, void **extra);
static void php_session_track_init(void);

/* SessionHandler class */
zend_class_entry *php_session_class_entry;

/* SessionHandlerInterface */
zend_class_entry *php_session_iface_entry;

/* SessionIdInterface */
zend_class_entry *php_session_id_iface_entry;

/* SessionUpdateTimestampInterface */
zend_class_entry *php_session_update_timestamp_iface_entry;

#define PS_MAX_SID_LENGTH 256

/* ***********
   * Helpers *
   *********** */

#define IF_SESSION_VARS() \
	if (Z_ISREF_P(&PS(http_session_vars)) && Z_TYPE_P(Z_REFVAL(PS(http_session_vars))) == IS_ARRAY)

#define SESSION_CHECK_ACTIVE_STATE	\
	if (PS(session_status) == php_session_active) {	\
		php_error_docref(NULL, E_WARNING, "Session ini settings cannot be changed when a session is active");	\
		return FAILURE;	\
	}

#define SESSION_CHECK_OUTPUT_STATE										\
	if (SG(headers_sent) && stage != ZEND_INI_STAGE_DEACTIVATE) {												\
		php_error_docref(NULL, E_WARNING, "Session ini settings cannot be changed after headers have already been sent");	\
		return FAILURE;													\
	}

#define APPLY_TRANS_SID (PS(use_trans_sid) && !PS(use_only_cookies))

static int php_session_send_cookie(void);
static int php_session_abort(void);

/* Initialized in MINIT, readonly otherwise. */
static int my_module_number = 0;

/* Dispatched by RINIT and by php_session_destroy */
static inline void php_rinit_session_globals(void) /* {{{ */
{
	/* Do NOT init PS(mod_user_names) here! */
	/* TODO: These could be moved to MINIT and removed. These should be initialized by php_rshutdown_session_globals() always when execution is finished. */
	PS(id) = NULL;
	PS(session_status) = php_session_none;
	PS(in_save_handler) = 0;
	PS(set_handler) = 0;
	PS(mod_data) = NULL;
	PS(mod_user_is_open) = 0;
	PS(define_sid) = 1;
	PS(session_vars) = NULL;
	PS(module_number) = my_module_number;
	ZVAL_UNDEF(&PS(http_session_vars));
}
/* }}} */

/* Dispatched by RSHUTDOWN and by php_session_destroy */
static inline void php_rshutdown_session_globals(void) /* {{{ */
{
	/* Do NOT destroy PS(mod_user_names) here! */
	if (!Z_ISUNDEF(PS(http_session_vars))) {
		zval_ptr_dtor(&PS(http_session_vars));
		ZVAL_UNDEF(&PS(http_session_vars));
	}
	if (PS(mod_data) || PS(mod_user_implemented)) {
		zend_try {
			PS(mod)->s_close(&PS(mod_data));
		} zend_end_try();
	}
	if (PS(id)) {
		zend_string_release_ex(PS(id), 0);
		PS(id) = NULL;
	}

	if (PS(session_vars)) {
		zend_string_release_ex(PS(session_vars), 0);
		PS(session_vars) = NULL;
	}

	/* User save handlers may end up directly here by misuse, bugs in user script, etc. */
	/* Set session status to prevent error while restoring save handler INI value. */
	PS(session_status) = php_session_none;
}
/* }}} */

PHPAPI int php_session_destroy(void) /* {{{ */
{
	int retval = SUCCESS;

	if (PS(session_status) != php_session_active) {
		php_error_docref(NULL, E_WARNING, "Trying to destroy uninitialized session");
		return FAILURE;
	}

	if (PS(id) && PS(mod)->s_destroy(&PS(mod_data), PS(id)) == FAILURE) {
		retval = FAILURE;
		if (!EG(exception)) {
			php_error_docref(NULL, E_WARNING, "Session object destruction failed");
		}
	}

	php_rshutdown_session_globals();
	php_rinit_session_globals();

	return retval;
}
/* }}} */

PHPAPI void php_add_session_var(zend_string *name) /* {{{ */
{
	IF_SESSION_VARS() {
		zval *sess_var = Z_REFVAL(PS(http_session_vars));
		SEPARATE_ARRAY(sess_var);
		if (!zend_hash_exists(Z_ARRVAL_P(sess_var), name)) {
			zval empty_var;
			ZVAL_NULL(&empty_var);
			zend_hash_update(Z_ARRVAL_P(sess_var), name, &empty_var);
		}
	}
}
/* }}} */

PHPAPI zval* php_set_session_var(zend_string *name, zval *state_val, php_unserialize_data_t *var_hash) /* {{{ */
{
	IF_SESSION_VARS() {
		zval *sess_var = Z_REFVAL(PS(http_session_vars));
		SEPARATE_ARRAY(sess_var);
		return zend_hash_update(Z_ARRVAL_P(sess_var), name, state_val);
	}
	return NULL;
}
/* }}} */

PHPAPI zval* php_get_session_var(zend_string *name) /* {{{ */
{
	IF_SESSION_VARS() {
		return zend_hash_find(Z_ARRVAL_P(Z_REFVAL(PS(http_session_vars))), name);
	}
	return NULL;
}
/* }}} */

static void php_session_track_init(void) /* {{{ */
{
	zval session_vars;
	zend_string *var_name = zend_string_init("_SESSION", sizeof("_SESSION") - 1, 0);
	/* Unconditionally destroy existing array -- possible dirty data */
	zend_delete_global_variable(var_name);

	if (!Z_ISUNDEF(PS(http_session_vars))) {
		zval_ptr_dtor(&PS(http_session_vars));
	}

	array_init(&session_vars);
	ZVAL_NEW_REF(&PS(http_session_vars), &session_vars);
	Z_ADDREF_P(&PS(http_session_vars));
	zend_hash_update_ind(&EG(symbol_table), var_name, &PS(http_session_vars));
	zend_string_release_ex(var_name, 0);
}
/* }}} */

static zend_string *php_session_encode(void) /* {{{ */
{
	IF_SESSION_VARS() {
		if (!PS(serializer)) {
			php_error_docref(NULL, E_WARNING, "Unknown session.serialize_handler. Failed to encode session object");
			return NULL;
		}
		return PS(serializer)->encode();
	} else {
		php_error_docref(NULL, E_WARNING, "Cannot encode non-existent session");
	}
	return NULL;
}
/* }}} */

static int php_session_decode(zend_string *data) /* {{{ */
{
	if (!PS(serializer)) {
		php_error_docref(NULL, E_WARNING, "Unknown session.serialize_handler. Failed to decode session object");
		return FAILURE;
	}
	if (PS(serializer)->decode(ZSTR_VAL(data), ZSTR_LEN(data)) == FAILURE) {
		php_session_destroy();
		php_session_track_init();
		php_error_docref(NULL, E_WARNING, "Failed to decode session object. Session has been destroyed");
		return FAILURE;
	}
	return SUCCESS;
}
/* }}} */

/*
 * Note that we cannot use the BASE64 alphabet here, because
 * it contains "/" and "+": both are unacceptable for simple inclusion
 * into URLs.
 */

static const char hexconvtab[] = "0123456789abcdefghijklmnopqrstuvwxyzABCDEFGHIJKLMNOPQRSTUVWXYZ,-";

static void bin_to_readable(unsigned char *in, size_t inlen, char *out, size_t outlen, char nbits) /* {{{ */
{
	unsigned char *p, *q;
	unsigned short w;
	int mask;
	int have;

	p = (unsigned char *)in;
	q = (unsigned char *)in + inlen;

	w = 0;
	have = 0;
	mask = (1 << nbits) - 1;

	while (outlen--) {
		if (have < nbits) {
			if (p < q) {
				w |= *p++ << have;
				have += 8;
			} else {
				/* Should never happen. Input must be large enough. */
				ZEND_UNREACHABLE();
				break;
			}
		}

		/* consume nbits */
		*out++ = hexconvtab[w & mask];
		w >>= nbits;
		have -= nbits;
	}

	*out = '\0';
}
/* }}} */

#define PS_EXTRA_RAND_BYTES 60

PHPAPI zend_string *php_session_create_id(PS_CREATE_SID_ARGS) /* {{{ */
{
	unsigned char rbuf[PS_MAX_SID_LENGTH + PS_EXTRA_RAND_BYTES];
	zend_string *outid;

	/* It would be enough to read ceil(sid_length * sid_bits_per_character / 8) bytes here.
	 * We read sid_length bytes instead for simplicity. */
	/* Read additional PS_EXTRA_RAND_BYTES just in case CSPRNG is not safe enough */
	if (php_random_bytes_throw(rbuf, PS(sid_length) + PS_EXTRA_RAND_BYTES) == FAILURE) {
		return NULL;
	}

	outid = zend_string_alloc(PS(sid_length), 0);
	bin_to_readable(
		rbuf, PS(sid_length),
		ZSTR_VAL(outid), ZSTR_LEN(outid),
		(char)PS(sid_bits_per_character));

	return outid;
}
/* }}} */

/* Default session id char validation function allowed by ps_modules.
 * If you change the logic here, please also update the error message in
 * ps_modules appropriately */
PHPAPI int php_session_valid_key(const char *key) /* {{{ */
{
	size_t len;
	const char *p;
	char c;
	int ret = SUCCESS;

	for (p = key; (c = *p); p++) {
		/* valid characters are a..z,A..Z,0..9 */
		if (!((c >= 'a' && c <= 'z')
				|| (c >= 'A' && c <= 'Z')
				|| (c >= '0' && c <= '9')
				|| c == ','
				|| c == '-')) {
			ret = FAILURE;
			break;
		}
	}

	len = p - key;

	/* Somewhat arbitrary length limit here, but should be way more than
	   anyone needs and avoids file-level warnings later on if we exceed MAX_PATH */
	if (len == 0 || len > PS_MAX_SID_LENGTH) {
		ret = FAILURE;
	}

	return ret;
}
/* }}} */


static zend_long php_session_gc(zend_bool immediate) /* {{{ */
{
	int nrand;
	zend_long num = -1;

	/* GC must be done before reading session data. */
	if ((PS(mod_data) || PS(mod_user_implemented))) {
		if (immediate) {
			PS(mod)->s_gc(&PS(mod_data), PS(gc_maxlifetime), &num);
			return num;
		}
		nrand = (zend_long) ((float) PS(gc_divisor) * php_combined_lcg());
		if (PS(gc_probability) > 0 && nrand < PS(gc_probability)) {
			PS(mod)->s_gc(&PS(mod_data), PS(gc_maxlifetime), &num);
		}
	}
	return num;
} /* }}} */

static int php_session_initialize(void) /* {{{ */
{
	zend_string *val = NULL;

	PS(session_status) = php_session_active;

	if (!PS(mod)) {
		PS(session_status) = php_session_disabled;
		php_error_docref(NULL, E_WARNING, "No storage module chosen - failed to initialize session");
		return FAILURE;
	}

	/* Open session handler first */
	if (PS(mod)->s_open(&PS(mod_data), PS(save_path), PS(session_name)) == FAILURE
		/* || PS(mod_data) == NULL */ /* FIXME: open must set valid PS(mod_data) with success */
	) {
		php_session_abort();
		if (!EG(exception)) {
			php_error_docref(NULL, E_WARNING, "Failed to initialize storage module: %s (path: %s)", PS(mod)->s_name, PS(save_path));
		}
		return FAILURE;
	}

	/* If there is no ID, use session module to create one */
	if (!PS(id) || !ZSTR_VAL(PS(id))[0]) {
		if (PS(id)) {
			zend_string_release_ex(PS(id), 0);
		}
		PS(id) = PS(mod)->s_create_sid(&PS(mod_data));
		if (!PS(id)) {
			php_session_abort();
			if (!EG(exception)) {
				zend_throw_error(NULL, "Failed to create session ID: %s (path: %s)", PS(mod)->s_name, PS(save_path));
			}
			return FAILURE;
		}
		if (PS(use_cookies)) {
			PS(send_cookie) = 1;
		}
	} else if (PS(use_strict_mode) && PS(mod)->s_validate_sid &&
		PS(mod)->s_validate_sid(&PS(mod_data), PS(id)) == FAILURE
	) {
		if (PS(id)) {
			zend_string_release_ex(PS(id), 0);
		}
		PS(id) = PS(mod)->s_create_sid(&PS(mod_data));
		if (!PS(id)) {
			PS(id) = php_session_create_id(NULL);
		}
		if (PS(use_cookies)) {
			PS(send_cookie) = 1;
		}
	}

	if (php_session_reset_id() == FAILURE) {
		php_session_abort();
		return FAILURE;
	}

	/* Read data */
	php_session_track_init();
	if (PS(mod)->s_read(&PS(mod_data), PS(id), &val, PS(gc_maxlifetime)) == FAILURE) {
		php_session_abort();
		/* FYI: Some broken save handlers return FAILURE for non-existent session ID, this is incorrect */
		if (!EG(exception)) {
			php_error_docref(NULL, E_WARNING, "Failed to read session data: %s (path: %s)", PS(mod)->s_name, PS(save_path));
		}
		return FAILURE;
	}

	/* GC must be done after read */
	php_session_gc(0);

	if (PS(session_vars)) {
		zend_string_release_ex(PS(session_vars), 0);
		PS(session_vars) = NULL;
	}
	if (val) {
		if (PS(lazy_write)) {
			PS(session_vars) = zend_string_copy(val);
		}
		php_session_decode(val);
		zend_string_release_ex(val, 0);
	}
	return SUCCESS;
}
/* }}} */

static void php_session_save_current_state(int write) /* {{{ */
{
	int ret = FAILURE;

	if (write) {
		IF_SESSION_VARS() {
			if (PS(mod_data) || PS(mod_user_implemented)) {
				zend_string *val;

				val = php_session_encode();
				if (val) {
					if (PS(lazy_write) && PS(session_vars)
						&& PS(mod)->s_update_timestamp
						&& PS(mod)->s_update_timestamp != php_session_update_timestamp
						&& zend_string_equals(val, PS(session_vars))
					) {
						ret = PS(mod)->s_update_timestamp(&PS(mod_data), PS(id), val, PS(gc_maxlifetime));
					} else {
						ret = PS(mod)->s_write(&PS(mod_data), PS(id), val, PS(gc_maxlifetime));
					}
					zend_string_release_ex(val, 0);
				} else {
					ret = PS(mod)->s_write(&PS(mod_data), PS(id), ZSTR_EMPTY_ALLOC(), PS(gc_maxlifetime));
				}
			}

			if ((ret == FAILURE) && !EG(exception)) {
				if (!PS(mod_user_implemented)) {
					php_error_docref(NULL, E_WARNING, "Failed to write session data (%s). Please "
									 "verify that the current setting of session.save_path "
									 "is correct (%s)",
									 PS(mod)->s_name,
									 PS(save_path));
				} else {
					php_error_docref(NULL, E_WARNING, "Failed to write session data using user "
									 "defined save handler. (session.save_path: %s)", PS(save_path));
				}
			}
		}
	}

	if (PS(mod_data) || PS(mod_user_implemented)) {
		PS(mod)->s_close(&PS(mod_data));
	}
}
/* }}} */

static void php_session_normalize_vars() /* {{{ */
{
	PS_ENCODE_VARS;

	IF_SESSION_VARS() {
		PS_ENCODE_LOOP(
			if (Z_TYPE_P(struc) == IS_PTR) {
				zval *zv = (zval *)Z_PTR_P(struc);
				ZVAL_COPY_VALUE(struc, zv);
				ZVAL_UNDEF(zv);
			}
		);
	}
}
/* }}} */

/* *************************
   * INI Settings/Handlers *
   ************************* */

static PHP_INI_MH(OnUpdateSaveHandler) /* {{{ */
{
	const ps_module *tmp;
	int err_type = E_ERROR;

	SESSION_CHECK_ACTIVE_STATE;
	SESSION_CHECK_OUTPUT_STATE;

	tmp = _php_find_ps_module(ZSTR_VAL(new_value));

	if (stage == ZEND_INI_STAGE_RUNTIME) {
		err_type = E_WARNING;
	}

	if (PG(modules_activated) && !tmp) {
		/* Do not output error when restoring ini options. */
		if (stage != ZEND_INI_STAGE_DEACTIVATE) {
			php_error_docref(NULL, err_type, "Session save handler \"%s\" cannot be found", ZSTR_VAL(new_value));
		}

		return FAILURE;
	}

	/* "user" save handler should not be set by user */
	if (!PS(set_handler) &&  tmp == ps_user_ptr) {
		php_error_docref(NULL, err_type, "Session save handler \"user\" cannot be set by ini_set()");
		return FAILURE;
	}

	PS(default_mod) = PS(mod);
	PS(mod) = tmp;

	return SUCCESS;
}
/* }}} */

static PHP_INI_MH(OnUpdateSerializer) /* {{{ */
{
	const ps_serializer *tmp;

	SESSION_CHECK_ACTIVE_STATE;
	SESSION_CHECK_OUTPUT_STATE;

	tmp = _php_find_ps_serializer(ZSTR_VAL(new_value));

	if (PG(modules_activated) && !tmp) {
		int err_type;

		if (stage == ZEND_INI_STAGE_RUNTIME) {
			err_type = E_WARNING;
		} else {
			err_type = E_ERROR;
		}

		/* Do not output error when restoring ini options. */
		if (stage != ZEND_INI_STAGE_DEACTIVATE) {
			php_error_docref(NULL, err_type, "Serialization handler \"%s\" cannot be found", ZSTR_VAL(new_value));
		}
		return FAILURE;
	}
	PS(serializer) = tmp;

	return SUCCESS;
}
/* }}} */

static PHP_INI_MH(OnUpdateTransSid) /* {{{ */
{
	SESSION_CHECK_ACTIVE_STATE;
	SESSION_CHECK_OUTPUT_STATE;

	if (!strncasecmp(ZSTR_VAL(new_value), "on", sizeof("on"))) {
		PS(use_trans_sid) = (zend_bool) 1;
	} else {
		PS(use_trans_sid) = (zend_bool) atoi(ZSTR_VAL(new_value));
	}

	return SUCCESS;
}
/* }}} */


static PHP_INI_MH(OnUpdateSaveDir) /* {{{ */
{
	SESSION_CHECK_ACTIVE_STATE;
	SESSION_CHECK_OUTPUT_STATE;

	/* Only do the safemode/open_basedir check at runtime */
	if (stage == PHP_INI_STAGE_RUNTIME || stage == PHP_INI_STAGE_HTACCESS) {
		char *p;

		if (memchr(ZSTR_VAL(new_value), '\0', ZSTR_LEN(new_value)) != NULL) {
			return FAILURE;
		}

		/* we do not use zend_memrchr() since path can contain ; itself */
		if ((p = strchr(ZSTR_VAL(new_value), ';'))) {
			char *p2;
			p++;
			if ((p2 = strchr(p, ';'))) {
				p = p2 + 1;
			}
		} else {
			p = ZSTR_VAL(new_value);
		}

		if (PG(open_basedir) && *p && php_check_open_basedir(p)) {
			return FAILURE;
		}
	}

	return OnUpdateString(entry, new_value, mh_arg1, mh_arg2, mh_arg3, stage);
}
/* }}} */


static PHP_INI_MH(OnUpdateName) /* {{{ */
{
	SESSION_CHECK_ACTIVE_STATE;
	SESSION_CHECK_OUTPUT_STATE;

	/* Numeric session.name won't work at all */
	if ((!ZSTR_LEN(new_value) || is_numeric_string(ZSTR_VAL(new_value), ZSTR_LEN(new_value), NULL, NULL, 0))) {
		int err_type;

		if (stage == ZEND_INI_STAGE_RUNTIME || stage == ZEND_INI_STAGE_ACTIVATE || stage == ZEND_INI_STAGE_STARTUP) {
			err_type = E_WARNING;
		} else {
			err_type = E_ERROR;
		}

		/* Do not output error when restoring ini options. */
		if (stage != ZEND_INI_STAGE_DEACTIVATE) {
			php_error_docref(NULL, err_type, "session.name \"%s\" cannot be numeric or empty", ZSTR_VAL(new_value));
		}
		return FAILURE;
	}

	return OnUpdateStringUnempty(entry, new_value, mh_arg1, mh_arg2, mh_arg3, stage);
}
/* }}} */


static PHP_INI_MH(OnUpdateCookieLifetime) /* {{{ */
{
	SESSION_CHECK_ACTIVE_STATE;
	SESSION_CHECK_OUTPUT_STATE;
	if (atol(ZSTR_VAL(new_value)) < 0) {
		php_error_docref(NULL, E_WARNING, "CookieLifetime cannot be negative");
		return FAILURE;
	}
	return OnUpdateLongGEZero(entry, new_value, mh_arg1, mh_arg2, mh_arg3, stage);
}
/* }}} */


static PHP_INI_MH(OnUpdateSessionLong) /* {{{ */
{
	SESSION_CHECK_ACTIVE_STATE;
	SESSION_CHECK_OUTPUT_STATE;
	return OnUpdateLong(entry, new_value, mh_arg1, mh_arg2, mh_arg3, stage);
}
/* }}} */


static PHP_INI_MH(OnUpdateSessionString) /* {{{ */
{
	SESSION_CHECK_ACTIVE_STATE;
	SESSION_CHECK_OUTPUT_STATE;
	return OnUpdateString(entry, new_value, mh_arg1, mh_arg2, mh_arg3, stage);
}
/* }}} */


static PHP_INI_MH(OnUpdateSessionBool) /* {{{ */
{
	SESSION_CHECK_OUTPUT_STATE;
	SESSION_CHECK_ACTIVE_STATE;
	return OnUpdateBool(entry, new_value, mh_arg1, mh_arg2, mh_arg3, stage);
}
/* }}} */


static PHP_INI_MH(OnUpdateSidLength) /* {{{ */
{
	zend_long val;
	char *endptr = NULL;

	SESSION_CHECK_OUTPUT_STATE;
	SESSION_CHECK_ACTIVE_STATE;
	val = ZEND_STRTOL(ZSTR_VAL(new_value), &endptr, 10);
	if (endptr && (*endptr == '\0')
		&& val >= 22 && val <= PS_MAX_SID_LENGTH) {
		/* Numeric value */
		PS(sid_length) = val;
		return SUCCESS;
	}

	php_error_docref(NULL, E_WARNING, "session.configuration \"session.sid_length\" must be between 22 and 256");
	return FAILURE;
}
/* }}} */

static PHP_INI_MH(OnUpdateSidBits) /* {{{ */
{
	zend_long val;
	char *endptr = NULL;

	SESSION_CHECK_OUTPUT_STATE;
	SESSION_CHECK_ACTIVE_STATE;
	val = ZEND_STRTOL(ZSTR_VAL(new_value), &endptr, 10);
	if (endptr && (*endptr == '\0')
		&& val >= 4 && val <=6) {
		/* Numeric value */
		PS(sid_bits_per_character) = val;
		return SUCCESS;
	}

	php_error_docref(NULL, E_WARNING, "session.configuration \"session.sid_bits_per_character\" must be between 4 and 6");
	return FAILURE;
}
/* }}} */


static PHP_INI_MH(OnUpdateLazyWrite) /* {{{ */
{
	SESSION_CHECK_ACTIVE_STATE;
	SESSION_CHECK_OUTPUT_STATE;
	return OnUpdateBool(entry, new_value, mh_arg1, mh_arg2, mh_arg3, stage);
}
/* }}} */



static PHP_INI_MH(OnUpdateRfc1867Freq) /* {{{ */
{
	int tmp;
	tmp = zend_atoi(ZSTR_VAL(new_value), ZSTR_LEN(new_value));
	if(tmp < 0) {
		php_error_docref(NULL, E_WARNING, "session.upload_progress.freq must be greater than or equal to 0");
		return FAILURE;
	}
	if(ZSTR_LEN(new_value) > 0 && ZSTR_VAL(new_value)[ZSTR_LEN(new_value)-1] == '%') {
		if(tmp > 100) {
			php_error_docref(NULL, E_WARNING, "session.upload_progress.freq must be less than or equal to 100%%");
			return FAILURE;
		}
		PS(rfc1867_freq) = -tmp;
	} else {
		PS(rfc1867_freq) = tmp;
	}
	return SUCCESS;
} /* }}} */

/* {{{ PHP_INI */
PHP_INI_BEGIN()
	STD_PHP_INI_ENTRY("session.save_path",          "",          PHP_INI_ALL, OnUpdateSaveDir,       save_path,          php_ps_globals,    ps_globals)
	STD_PHP_INI_ENTRY("session.name",               "PHPSESSID", PHP_INI_ALL, OnUpdateName,          session_name,       php_ps_globals,    ps_globals)
	PHP_INI_ENTRY("session.save_handler",           "files",     PHP_INI_ALL, OnUpdateSaveHandler)
	STD_PHP_INI_BOOLEAN("session.auto_start",       "0",         PHP_INI_PERDIR, OnUpdateBool,       auto_start,         php_ps_globals,    ps_globals)
	STD_PHP_INI_ENTRY("session.gc_probability",     "1",         PHP_INI_ALL, OnUpdateSessionLong,          gc_probability,     php_ps_globals,    ps_globals)
	STD_PHP_INI_ENTRY("session.gc_divisor",         "100",       PHP_INI_ALL, OnUpdateSessionLong,          gc_divisor,         php_ps_globals,    ps_globals)
	STD_PHP_INI_ENTRY("session.gc_maxlifetime",     "1440",      PHP_INI_ALL, OnUpdateSessionLong,          gc_maxlifetime,     php_ps_globals,    ps_globals)
	PHP_INI_ENTRY("session.serialize_handler",      "php",       PHP_INI_ALL, OnUpdateSerializer)
	STD_PHP_INI_ENTRY("session.cookie_lifetime",    "0",         PHP_INI_ALL, OnUpdateCookieLifetime,cookie_lifetime,    php_ps_globals,    ps_globals)
	STD_PHP_INI_ENTRY("session.cookie_path",        "/",         PHP_INI_ALL, OnUpdateSessionString, cookie_path,        php_ps_globals,    ps_globals)
	STD_PHP_INI_ENTRY("session.cookie_domain",      "",          PHP_INI_ALL, OnUpdateSessionString, cookie_domain,      php_ps_globals,    ps_globals)
	STD_PHP_INI_ENTRY("session.cookie_secure",      "0",         PHP_INI_ALL, OnUpdateSessionBool,   cookie_secure,      php_ps_globals,    ps_globals)
	STD_PHP_INI_ENTRY("session.cookie_httponly",    "0",         PHP_INI_ALL, OnUpdateSessionBool,   cookie_httponly,    php_ps_globals,    ps_globals)
	STD_PHP_INI_ENTRY("session.cookie_samesite",    "",          PHP_INI_ALL, OnUpdateString,        cookie_samesite,    php_ps_globals,    ps_globals)
	STD_PHP_INI_ENTRY("session.use_cookies",        "1",         PHP_INI_ALL, OnUpdateSessionBool,   use_cookies,        php_ps_globals,    ps_globals)
	STD_PHP_INI_ENTRY("session.use_only_cookies",   "1",         PHP_INI_ALL, OnUpdateSessionBool,   use_only_cookies,   php_ps_globals,    ps_globals)
	STD_PHP_INI_ENTRY("session.use_strict_mode",    "0",         PHP_INI_ALL, OnUpdateSessionBool,   use_strict_mode,    php_ps_globals,    ps_globals)
	STD_PHP_INI_ENTRY("session.referer_check",      "",          PHP_INI_ALL, OnUpdateSessionString, extern_referer_chk, php_ps_globals,    ps_globals)
	STD_PHP_INI_ENTRY("session.cache_limiter",      "nocache",   PHP_INI_ALL, OnUpdateSessionString, cache_limiter,      php_ps_globals,    ps_globals)
	STD_PHP_INI_ENTRY("session.cache_expire",       "180",       PHP_INI_ALL, OnUpdateSessionLong,   cache_expire,       php_ps_globals,    ps_globals)
	PHP_INI_ENTRY("session.use_trans_sid",          "0",         PHP_INI_ALL, OnUpdateTransSid)
	PHP_INI_ENTRY("session.sid_length",             "32",        PHP_INI_ALL, OnUpdateSidLength)
	PHP_INI_ENTRY("session.sid_bits_per_character", "4",         PHP_INI_ALL, OnUpdateSidBits)
	STD_PHP_INI_BOOLEAN("session.lazy_write",       "1",         PHP_INI_ALL, OnUpdateLazyWrite,     lazy_write,         php_ps_globals,    ps_globals)

	/* Upload progress */
	STD_PHP_INI_BOOLEAN("session.upload_progress.enabled",
	                                                "1",     ZEND_INI_PERDIR, OnUpdateBool,        rfc1867_enabled, php_ps_globals, ps_globals)
	STD_PHP_INI_BOOLEAN("session.upload_progress.cleanup",
	                                                "1",     ZEND_INI_PERDIR, OnUpdateBool,        rfc1867_cleanup, php_ps_globals, ps_globals)
	STD_PHP_INI_ENTRY("session.upload_progress.prefix",
	                                     "upload_progress_", ZEND_INI_PERDIR, OnUpdateString,      rfc1867_prefix,  php_ps_globals, ps_globals)
	STD_PHP_INI_ENTRY("session.upload_progress.name",
	                          "PHP_SESSION_UPLOAD_PROGRESS", ZEND_INI_PERDIR, OnUpdateString,      rfc1867_name,    php_ps_globals, ps_globals)
	STD_PHP_INI_ENTRY("session.upload_progress.freq",  "1%", ZEND_INI_PERDIR, OnUpdateRfc1867Freq, rfc1867_freq,    php_ps_globals, ps_globals)
	STD_PHP_INI_ENTRY("session.upload_progress.min_freq",
	                                                   "1",  ZEND_INI_PERDIR, OnUpdateReal,        rfc1867_min_freq,php_ps_globals, ps_globals)

	/* Commented out until future discussion */
	/* PHP_INI_ENTRY("session.encode_sources", "globals,track", PHP_INI_ALL, NULL) */
PHP_INI_END()
/* }}} */

/* ***************
   * Serializers *
   *************** */
PS_SERIALIZER_ENCODE_FUNC(php_serialize) /* {{{ */
{
	smart_str buf = {0};
	php_serialize_data_t var_hash;

	IF_SESSION_VARS() {
		PHP_VAR_SERIALIZE_INIT(var_hash);
		php_var_serialize(&buf, Z_REFVAL(PS(http_session_vars)), &var_hash);
		PHP_VAR_SERIALIZE_DESTROY(var_hash);
	}
	return buf.s;
}
/* }}} */

PS_SERIALIZER_DECODE_FUNC(php_serialize) /* {{{ */
{
	const char *endptr = val + vallen;
	zval session_vars;
	php_unserialize_data_t var_hash;
	int result;
	zend_string *var_name = zend_string_init("_SESSION", sizeof("_SESSION") - 1, 0);

	ZVAL_NULL(&session_vars);
	PHP_VAR_UNSERIALIZE_INIT(var_hash);
	result = php_var_unserialize(
		&session_vars, (const unsigned char **)&val, (const unsigned char *)endptr, &var_hash);
	PHP_VAR_UNSERIALIZE_DESTROY(var_hash);
	if (!result) {
		zval_ptr_dtor(&session_vars);
		ZVAL_NULL(&session_vars);
	}

	if (!Z_ISUNDEF(PS(http_session_vars))) {
		zval_ptr_dtor(&PS(http_session_vars));
	}
	if (Z_TYPE(session_vars) == IS_NULL) {
		array_init(&session_vars);
	}
	ZVAL_NEW_REF(&PS(http_session_vars), &session_vars);
	Z_ADDREF_P(&PS(http_session_vars));
	zend_hash_update_ind(&EG(symbol_table), var_name, &PS(http_session_vars));
	zend_string_release_ex(var_name, 0);
	return result || !vallen ? SUCCESS : FAILURE;
}
/* }}} */

#define PS_BIN_NR_OF_BITS 8
#define PS_BIN_UNDEF (1<<(PS_BIN_NR_OF_BITS-1))
#define PS_BIN_MAX (PS_BIN_UNDEF-1)

PS_SERIALIZER_ENCODE_FUNC(php_binary) /* {{{ */
{
	smart_str buf = {0};
	php_serialize_data_t var_hash;
	PS_ENCODE_VARS;

	PHP_VAR_SERIALIZE_INIT(var_hash);

	PS_ENCODE_LOOP(
			if (ZSTR_LEN(key) > PS_BIN_MAX) continue;
			smart_str_appendc(&buf, (unsigned char)ZSTR_LEN(key));
			smart_str_appendl(&buf, ZSTR_VAL(key), ZSTR_LEN(key));
			php_var_serialize(&buf, struc, &var_hash);
	);

	smart_str_0(&buf);
	PHP_VAR_SERIALIZE_DESTROY(var_hash);

	return buf.s;
}
/* }}} */

PS_SERIALIZER_DECODE_FUNC(php_binary) /* {{{ */
{
	const char *p;
	const char *endptr = val + vallen;
	int namelen;
	zend_string *name;
	php_unserialize_data_t var_hash;
	zval *current, rv;

	PHP_VAR_UNSERIALIZE_INIT(var_hash);

	for (p = val; p < endptr; ) {
		namelen = ((unsigned char)(*p)) & (~PS_BIN_UNDEF);

		if (namelen < 0 || namelen > PS_BIN_MAX || (p + namelen) >= endptr) {
			PHP_VAR_UNSERIALIZE_DESTROY(var_hash);
			return FAILURE;
		}

		name = zend_string_init(p + 1, namelen, 0);
		p += namelen + 1;
		current = var_tmp_var(&var_hash);

		if (php_var_unserialize(current, (const unsigned char **) &p, (const unsigned char *) endptr, &var_hash)) {
			ZVAL_PTR(&rv, current);
			php_set_session_var(name, &rv, &var_hash);
		} else {
			zend_string_release_ex(name, 0);
			php_session_normalize_vars();
			PHP_VAR_UNSERIALIZE_DESTROY(var_hash);
			return FAILURE;
		}
		zend_string_release_ex(name, 0);
	}

	php_session_normalize_vars();
	PHP_VAR_UNSERIALIZE_DESTROY(var_hash);

	return SUCCESS;
}
/* }}} */

#define PS_DELIMITER '|'

PS_SERIALIZER_ENCODE_FUNC(php) /* {{{ */
{
	smart_str buf = {0};
	php_serialize_data_t var_hash;
	PS_ENCODE_VARS;

	PHP_VAR_SERIALIZE_INIT(var_hash);

	PS_ENCODE_LOOP(
		smart_str_appendl(&buf, ZSTR_VAL(key), ZSTR_LEN(key));
		if (memchr(ZSTR_VAL(key), PS_DELIMITER, ZSTR_LEN(key))) {
			PHP_VAR_SERIALIZE_DESTROY(var_hash);
			smart_str_free(&buf);
			return NULL;
		}
		smart_str_appendc(&buf, PS_DELIMITER);
		php_var_serialize(&buf, struc, &var_hash);
	);

	smart_str_0(&buf);

	PHP_VAR_SERIALIZE_DESTROY(var_hash);
	return buf.s;
}
/* }}} */

PS_SERIALIZER_DECODE_FUNC(php) /* {{{ */
{
	const char *p, *q;
	const char *endptr = val + vallen;
	ptrdiff_t namelen;
	zend_string *name;
	int retval = SUCCESS;
	php_unserialize_data_t var_hash;
	zval *current, rv;

	PHP_VAR_UNSERIALIZE_INIT(var_hash);

	p = val;

	while (p < endptr) {
		q = p;
		while (*q != PS_DELIMITER) {
			if (++q >= endptr) {
				retval = FAILURE;
				goto break_outer_loop;
			}
		}

		namelen = q - p;
		name = zend_string_init(p, namelen, 0);
		q++;

		current = var_tmp_var(&var_hash);
		if (php_var_unserialize(current, (const unsigned char **)&q, (const unsigned char *)endptr, &var_hash)) {
			ZVAL_PTR(&rv, current);
			php_set_session_var(name, &rv, &var_hash);
		} else {
			zend_string_release_ex(name, 0);
			retval = FAILURE;
			goto break_outer_loop;
		}
		zend_string_release_ex(name, 0);
		p = q;
	}

break_outer_loop:
	php_session_normalize_vars();

	PHP_VAR_UNSERIALIZE_DESTROY(var_hash);

	return retval;
}
/* }}} */

#define MAX_SERIALIZERS 32
#define PREDEFINED_SERIALIZERS 3

static ps_serializer ps_serializers[MAX_SERIALIZERS + 1] = {
	PS_SERIALIZER_ENTRY(php_serialize),
	PS_SERIALIZER_ENTRY(php),
	PS_SERIALIZER_ENTRY(php_binary)
};

PHPAPI int php_session_register_serializer(const char *name, zend_string *(*encode)(PS_SERIALIZER_ENCODE_ARGS), int (*decode)(PS_SERIALIZER_DECODE_ARGS)) /* {{{ */
{
	int ret = FAILURE;
	int i;

	for (i = 0; i < MAX_SERIALIZERS; i++) {
		if (ps_serializers[i].name == NULL) {
			ps_serializers[i].name = name;
			ps_serializers[i].encode = encode;
			ps_serializers[i].decode = decode;
			ps_serializers[i + 1].name = NULL;
			ret = SUCCESS;
			break;
		}
	}
	return ret;
}
/* }}} */

/* *******************
   * Storage Modules *
   ******************* */

#define MAX_MODULES 32
#define PREDEFINED_MODULES 2

static const ps_module *ps_modules[MAX_MODULES + 1] = {
	ps_files_ptr,
	ps_user_ptr
};

PHPAPI int php_session_register_module(const ps_module *ptr) /* {{{ */
{
	int ret = FAILURE;
	int i;

	for (i = 0; i < MAX_MODULES; i++) {
		if (!ps_modules[i]) {
			ps_modules[i] = ptr;
			ret = SUCCESS;
			break;
		}
	}
	return ret;
}
/* }}} */

/* Dummy PS module function */
PHPAPI int php_session_validate_sid(PS_VALIDATE_SID_ARGS) {
	return SUCCESS;
}

/* Dummy PS module function */
PHPAPI int php_session_update_timestamp(PS_UPDATE_TIMESTAMP_ARGS) {
	return SUCCESS;
}


/* ******************
   * Cache Limiters *
   ****************** */

typedef struct {
	char *name;
	void (*func)(void);
} php_session_cache_limiter_t;

#define CACHE_LIMITER(name) _php_cache_limiter_##name
#define CACHE_LIMITER_FUNC(name) static void CACHE_LIMITER(name)(void)
#define CACHE_LIMITER_ENTRY(name) { #name, CACHE_LIMITER(name) },
#define ADD_HEADER(a) sapi_add_header(a, strlen(a), 1);
#define MAX_STR 512

static const char *month_names[] = {
	"Jan", "Feb", "Mar", "Apr", "May", "Jun",
	"Jul", "Aug", "Sep", "Oct", "Nov", "Dec"
};

static const char *week_days[] = {
	"Sun", "Mon", "Tue", "Wed", "Thu", "Fri", "Sat", "Sun"
};

static inline void strcpy_gmt(char *ubuf, time_t *when) /* {{{ */
{
	char buf[MAX_STR];
	struct tm tm, *res;
	int n;

	res = php_gmtime_r(when, &tm);

	if (!res) {
		ubuf[0] = '\0';
		return;
	}

	n = slprintf(buf, sizeof(buf), "%s, %02d %s %d %02d:%02d:%02d GMT", /* SAFE */
				week_days[tm.tm_wday], tm.tm_mday,
				month_names[tm.tm_mon], tm.tm_year + 1900,
				tm.tm_hour, tm.tm_min,
				tm.tm_sec);
	memcpy(ubuf, buf, n);
	ubuf[n] = '\0';
}
/* }}} */

static inline void last_modified(void) /* {{{ */
{
	const char *path;
	zend_stat_t sb;
	char buf[MAX_STR + 1];

	path = SG(request_info).path_translated;
	if (path) {
		if (VCWD_STAT(path, &sb) == -1) {
			return;
		}

#define LAST_MODIFIED "Last-Modified: "
		memcpy(buf, LAST_MODIFIED, sizeof(LAST_MODIFIED) - 1);
		strcpy_gmt(buf + sizeof(LAST_MODIFIED) - 1, &sb.st_mtime);
		ADD_HEADER(buf);
	}
}
/* }}} */

#define EXPIRES "Expires: "
CACHE_LIMITER_FUNC(public) /* {{{ */
{
	char buf[MAX_STR + 1];
	struct timeval tv;
	time_t now;

	gettimeofday(&tv, NULL);
	now = tv.tv_sec + PS(cache_expire) * 60;
	memcpy(buf, EXPIRES, sizeof(EXPIRES) - 1);
	strcpy_gmt(buf + sizeof(EXPIRES) - 1, &now);
	ADD_HEADER(buf);

	snprintf(buf, sizeof(buf) , "Cache-Control: public, max-age=" ZEND_LONG_FMT, PS(cache_expire) * 60); /* SAFE */
	ADD_HEADER(buf);

	last_modified();
}
/* }}} */

CACHE_LIMITER_FUNC(private_no_expire) /* {{{ */
{
	char buf[MAX_STR + 1];

	snprintf(buf, sizeof(buf), "Cache-Control: private, max-age=" ZEND_LONG_FMT, PS(cache_expire) * 60); /* SAFE */
	ADD_HEADER(buf);

	last_modified();
}
/* }}} */

CACHE_LIMITER_FUNC(private) /* {{{ */
{
	ADD_HEADER("Expires: Thu, 19 Nov 1981 08:52:00 GMT");
	CACHE_LIMITER(private_no_expire)();
}
/* }}} */

CACHE_LIMITER_FUNC(nocache) /* {{{ */
{
	ADD_HEADER("Expires: Thu, 19 Nov 1981 08:52:00 GMT");

	/* For HTTP/1.1 conforming clients */
	ADD_HEADER("Cache-Control: no-store, no-cache, must-revalidate");

	/* For HTTP/1.0 conforming clients */
	ADD_HEADER("Pragma: no-cache");
}
/* }}} */

static const php_session_cache_limiter_t php_session_cache_limiters[] = {
	CACHE_LIMITER_ENTRY(public)
	CACHE_LIMITER_ENTRY(private)
	CACHE_LIMITER_ENTRY(private_no_expire)
	CACHE_LIMITER_ENTRY(nocache)
	{0}
};

static int php_session_cache_limiter(void) /* {{{ */
{
	const php_session_cache_limiter_t *lim;

	if (PS(cache_limiter)[0] == '\0') return 0;
	if (PS(session_status) != php_session_active) return -1;

	if (SG(headers_sent)) {
		const char *output_start_filename = php_output_get_start_filename();
		int output_start_lineno = php_output_get_start_lineno();

		php_session_abort();
		if (output_start_filename) {
			php_error_docref(NULL, E_WARNING, "Session cache limiter cannot be sent after headers have already been sent (output started at %s:%d)", output_start_filename, output_start_lineno);
		} else {
			php_error_docref(NULL, E_WARNING, "Session cache limiter cannot be sent after headers have already been sent");
		}
		return -2;
	}

	for (lim = php_session_cache_limiters; lim->name; lim++) {
		if (!strcasecmp(lim->name, PS(cache_limiter))) {
			lim->func();
			return 0;
		}
	}

	return -1;
}
/* }}} */

/* *********************
   * Cookie Management *
   ********************* */

/*
 * Remove already sent session ID cookie.
 * It must be directly removed from SG(sapi_header) because sapi_add_header_ex()
 * removes all of matching cookie. i.e. It deletes all of Set-Cookie headers.
 */
static void php_session_remove_cookie(void) {
	sapi_header_struct *header;
	zend_llist *l = &SG(sapi_headers).headers;
	zend_llist_element *next;
	zend_llist_element *current;
	char *session_cookie;
	size_t session_cookie_len;
	size_t len = sizeof("Set-Cookie")-1;

	ZEND_ASSERT(strpbrk(PS(session_name), "=,; \t\r\n\013\014") == NULL);
	spprintf(&session_cookie, 0, "Set-Cookie: %s=", PS(session_name));

	session_cookie_len = strlen(session_cookie);
	current = l->head;
	while (current) {
		header = (sapi_header_struct *)(current->data);
		next = current->next;
		if (header->header_len > len && header->header[len] == ':'
			&& !strncmp(header->header, session_cookie, session_cookie_len)) {
			if (current->prev) {
				current->prev->next = next;
			} else {
				l->head = next;
			}
			if (next) {
				next->prev = current->prev;
			} else {
				l->tail = current->prev;
			}
			sapi_free_header(header);
			efree(current);
			--l->count;
		}
		current = next;
	}
	efree(session_cookie);
}

static int php_session_send_cookie(void) /* {{{ */
{
	smart_str ncookie = {0};
	zend_string *date_fmt = NULL;
	zend_string *e_id;

	if (SG(headers_sent)) {
		const char *output_start_filename = php_output_get_start_filename();
		int output_start_lineno = php_output_get_start_lineno();

		if (output_start_filename) {
			php_error_docref(NULL, E_WARNING, "Session cookie cannot be sent after headers have already been sent (output started at %s:%d)", output_start_filename, output_start_lineno);
		} else {
			php_error_docref(NULL, E_WARNING, "Session cookie cannot be sent after headers have already been sent");
		}
		return FAILURE;
	}

	/* Prevent broken Set-Cookie header, because the session_name might be user supplied */
	if (strpbrk(PS(session_name), "=,; \t\r\n\013\014") != NULL) {   /* man isspace for \013 and \014 */
		php_error_docref(NULL, E_WARNING, "session.name cannot contain any of the following '=,; \\t\\r\\n\\013\\014'");
		return FAILURE;
	}

	/* URL encode id because it might be user supplied */
	e_id = php_url_encode(ZSTR_VAL(PS(id)), ZSTR_LEN(PS(id)));

	smart_str_appendl(&ncookie, "Set-Cookie: ", sizeof("Set-Cookie: ")-1);
	smart_str_appendl(&ncookie, PS(session_name), strlen(PS(session_name)));
	smart_str_appendc(&ncookie, '=');
	smart_str_appendl(&ncookie, ZSTR_VAL(e_id), ZSTR_LEN(e_id));

	zend_string_release_ex(e_id, 0);

	if (PS(cookie_lifetime) > 0) {
		struct timeval tv;
		time_t t;

		gettimeofday(&tv, NULL);
		t = tv.tv_sec + PS(cookie_lifetime);

		if (t > 0) {
			date_fmt = php_format_date("D, d-M-Y H:i:s T", sizeof("D, d-M-Y H:i:s T")-1, t, 0);
			smart_str_appends(&ncookie, COOKIE_EXPIRES);
			smart_str_appendl(&ncookie, ZSTR_VAL(date_fmt), ZSTR_LEN(date_fmt));
			zend_string_release_ex(date_fmt, 0);

			smart_str_appends(&ncookie, COOKIE_MAX_AGE);
			smart_str_append_long(&ncookie, PS(cookie_lifetime));
		}
	}

	if (PS(cookie_path)[0]) {
		smart_str_appends(&ncookie, COOKIE_PATH);
		smart_str_appends(&ncookie, PS(cookie_path));
	}

	if (PS(cookie_domain)[0]) {
		smart_str_appends(&ncookie, COOKIE_DOMAIN);
		smart_str_appends(&ncookie, PS(cookie_domain));
	}

	if (PS(cookie_secure)) {
		smart_str_appends(&ncookie, COOKIE_SECURE);
	}

	if (PS(cookie_httponly)) {
		smart_str_appends(&ncookie, COOKIE_HTTPONLY);
	}

	if (PS(cookie_samesite)[0]) {
    	smart_str_appends(&ncookie, COOKIE_SAMESITE);
    	smart_str_appends(&ncookie, PS(cookie_samesite));
    }

	smart_str_0(&ncookie);

	php_session_remove_cookie(); /* remove already sent session ID cookie */
	/*	'replace' must be 0 here, else a previous Set-Cookie
		header, probably sent with setcookie() will be replaced! */
	sapi_add_header_ex(estrndup(ZSTR_VAL(ncookie.s), ZSTR_LEN(ncookie.s)), ZSTR_LEN(ncookie.s), 0, 0);
	smart_str_free(&ncookie);

	return SUCCESS;
}
/* }}} */

PHPAPI const ps_module *_php_find_ps_module(const char *name) /* {{{ */
{
	const ps_module *ret = NULL;
	const ps_module **mod;
	int i;

	for (i = 0, mod = ps_modules; i < MAX_MODULES; i++, mod++) {
		if (*mod && !strcasecmp(name, (*mod)->s_name)) {
			ret = *mod;
			break;
		}
	}
	return ret;
}
/* }}} */

PHPAPI const ps_serializer *_php_find_ps_serializer(const char *name) /* {{{ */
{
	const ps_serializer *ret = NULL;
	const ps_serializer *mod;

	for (mod = ps_serializers; mod->name; mod++) {
		if (!strcasecmp(name, mod->name)) {
			ret = mod;
			break;
		}
	}
	return ret;
}
/* }}} */

static void ppid2sid(zval *ppid) {
	ZVAL_DEREF(ppid);
	if (Z_TYPE_P(ppid) == IS_STRING) {
		PS(id) = zend_string_init(Z_STRVAL_P(ppid), Z_STRLEN_P(ppid), 0);
		PS(send_cookie) = 0;
	} else {
		PS(id) = NULL;
		PS(send_cookie) = 1;
	}
}


PHPAPI int php_session_reset_id(void) /* {{{ */
{
	int module_number = PS(module_number);
	zval *sid, *data, *ppid;
	zend_bool apply_trans_sid;

	if (!PS(id)) {
		php_error_docref(NULL, E_WARNING, "Cannot set session ID - session ID is not initialized");
		return FAILURE;
	}

	if (PS(use_cookies) && PS(send_cookie)) {
		php_session_send_cookie();
		PS(send_cookie) = 0;
	}

	/* If the SID constant exists, destroy it. */
	/* We must not delete any items in EG(zend_constants) */
	/* zend_hash_str_del(EG(zend_constants), "sid", sizeof("sid") - 1); */
	sid = zend_get_constant_str("SID", sizeof("SID") - 1);

	if (PS(define_sid)) {
		smart_str var = {0};

		smart_str_appends(&var, PS(session_name));
		smart_str_appendc(&var, '=');
		smart_str_appends(&var, ZSTR_VAL(PS(id)));
		smart_str_0(&var);
		if (sid) {
			zval_ptr_dtor_str(sid);
			ZVAL_NEW_STR(sid, var.s);
		} else {
			REGISTER_STRINGL_CONSTANT("SID", ZSTR_VAL(var.s), ZSTR_LEN(var.s), 0);
			smart_str_free(&var);
		}
	} else {
		if (sid) {
			zval_ptr_dtor_str(sid);
			ZVAL_EMPTY_STRING(sid);
		} else {
			REGISTER_STRINGL_CONSTANT("SID", "", 0, 0);
		}
	}

	/* Apply trans sid if sid cookie is not set */
	apply_trans_sid = 0;
	if (APPLY_TRANS_SID) {
		apply_trans_sid = 1;
		if (PS(use_cookies) &&
			(data = zend_hash_str_find(&EG(symbol_table), "_COOKIE", sizeof("_COOKIE") - 1))) {
			ZVAL_DEREF(data);
			if (Z_TYPE_P(data) == IS_ARRAY &&
				(ppid = zend_hash_str_find(Z_ARRVAL_P(data), PS(session_name), strlen(PS(session_name))))) {
				ZVAL_DEREF(ppid);
				apply_trans_sid = 0;
			}
		}
	}
	if (apply_trans_sid) {
		zend_string *sname;
		sname = zend_string_init(PS(session_name), strlen(PS(session_name)), 0);
		php_url_scanner_reset_session_var(sname, 1); /* This may fail when session name has changed */
		zend_string_release_ex(sname, 0);
		php_url_scanner_add_session_var(PS(session_name), strlen(PS(session_name)), ZSTR_VAL(PS(id)), ZSTR_LEN(PS(id)), 1);
	}
	return SUCCESS;
}
/* }}} */


PHPAPI int php_session_start(void) /* {{{ */
{
	zval *ppid;
	zval *data;
	char *p, *value;
	size_t lensess;

	switch (PS(session_status)) {
		case php_session_active:
			php_error(E_NOTICE, "Ignoring session_start() because a session has already been started");
			return FAILURE;
			break;

		case php_session_disabled:
			value = zend_ini_string("session.save_handler", sizeof("session.save_handler") - 1, 0);
			if (!PS(mod) && value) {
				PS(mod) = _php_find_ps_module(value);
				if (!PS(mod)) {
					php_error_docref(NULL, E_WARNING, "Cannot find session save handler \"%s\" - session startup failed", value);
					return FAILURE;
				}
			}
			value = zend_ini_string("session.serialize_handler", sizeof("session.serialize_handler") - 1, 0);
			if (!PS(serializer) && value) {
				PS(serializer) = _php_find_ps_serializer(value);
				if (!PS(serializer)) {
					php_error_docref(NULL, E_WARNING, "Cannot find session serialization handler \"%s\" - session startup failed", value);
					return FAILURE;
				}
			}
			PS(session_status) = php_session_none;
			/* Fall through */

		case php_session_none:
		default:
			/* Setup internal flags */
			PS(define_sid) = !PS(use_only_cookies); /* SID constant is defined when non-cookie ID is used */
			PS(send_cookie) = PS(use_cookies) || PS(use_only_cookies);
	}

	lensess = strlen(PS(session_name));

	/*
	 * Cookies are preferred, because initially cookie and get
	 * variables will be available.
	 * URL/POST session ID may be used when use_only_cookies=Off.
	 * session.use_strice_mode=On prevents session adoption.
	 * Session based file upload progress uses non-cookie ID.
	 */

	if (!PS(id)) {
		if (PS(use_cookies) && (data = zend_hash_str_find(&EG(symbol_table), "_COOKIE", sizeof("_COOKIE") - 1))) {
			ZVAL_DEREF(data);
			if (Z_TYPE_P(data) == IS_ARRAY && (ppid = zend_hash_str_find(Z_ARRVAL_P(data), PS(session_name), lensess))) {
				ppid2sid(ppid);
				PS(send_cookie) = 0;
				PS(define_sid) = 0;
			}
		}
		/* Initialize session ID from non cookie values */
		if (!PS(use_only_cookies)) {
			if (!PS(id) && (data = zend_hash_str_find(&EG(symbol_table), "_GET", sizeof("_GET") - 1))) {
				ZVAL_DEREF(data);
				if (Z_TYPE_P(data) == IS_ARRAY && (ppid = zend_hash_str_find(Z_ARRVAL_P(data), PS(session_name), lensess))) {
					ppid2sid(ppid);
				}
			}
			if (!PS(id) && (data = zend_hash_str_find(&EG(symbol_table), "_POST", sizeof("_POST") - 1))) {
				ZVAL_DEREF(data);
				if (Z_TYPE_P(data) == IS_ARRAY && (ppid = zend_hash_str_find(Z_ARRVAL_P(data), PS(session_name), lensess))) {
					ppid2sid(ppid);
				}
			}
			/* Check the REQUEST_URI symbol for a string of the form
			 * '<session-name>=<session-id>' to allow URLs of the form
			 * http://yoursite/<session-name>=<session-id>/script.php */
			if (!PS(id) && zend_is_auto_global_str("_SERVER", sizeof("_SERVER") - 1) == SUCCESS &&
				(data = zend_hash_str_find(Z_ARRVAL(PG(http_globals)[TRACK_VARS_SERVER]), "REQUEST_URI", sizeof("REQUEST_URI") - 1)) &&
				Z_TYPE_P(data) == IS_STRING &&
				(p = strstr(Z_STRVAL_P(data), PS(session_name))) &&
				p[lensess] == '='
				) {
				char *q;
				p += lensess + 1;
				if ((q = strpbrk(p, "/?\\"))) {
					PS(id) = zend_string_init(p, q - p, 0);
				}
			}
			/* Check whether the current request was referred to by
			 * an external site which invalidates the previously found id. */
			if (PS(id) && PS(extern_referer_chk)[0] != '\0' &&
				!Z_ISUNDEF(PG(http_globals)[TRACK_VARS_SERVER]) &&
				(data = zend_hash_str_find(Z_ARRVAL(PG(http_globals)[TRACK_VARS_SERVER]), "HTTP_REFERER", sizeof("HTTP_REFERER") - 1)) &&
				Z_TYPE_P(data) == IS_STRING &&
				Z_STRLEN_P(data) != 0 &&
				strstr(Z_STRVAL_P(data), PS(extern_referer_chk)) == NULL
			) {
				zend_string_release_ex(PS(id), 0);
				PS(id) = NULL;
			}
		}
	}

	/* Finally check session id for dangerous characters
	 * Security note: session id may be embedded in HTML pages.*/
	if (PS(id) && strpbrk(ZSTR_VAL(PS(id)), "\r\n\t <>'\"\\")) {
		zend_string_release_ex(PS(id), 0);
		PS(id) = NULL;
	}

	if (php_session_initialize() == FAILURE
		|| php_session_cache_limiter() == -2) {
		PS(session_status) = php_session_none;
		if (PS(id)) {
			zend_string_release_ex(PS(id), 0);
			PS(id) = NULL;
		}
		return FAILURE;
	}
	return SUCCESS;
}
/* }}} */

PHPAPI int php_session_flush(int write) /* {{{ */
{
	if (PS(session_status) == php_session_active) {
		php_session_save_current_state(write);
		PS(session_status) = php_session_none;
		return SUCCESS;
	}
	return FAILURE;
}
/* }}} */

static int php_session_abort(void) /* {{{ */
{
	if (PS(session_status) == php_session_active) {
		if (PS(mod_data) || PS(mod_user_implemented)) {
			PS(mod)->s_close(&PS(mod_data));
		}
		PS(session_status) = php_session_none;
		return SUCCESS;
	}
	return FAILURE;
}
/* }}} */

static int php_session_reset(void) /* {{{ */
{
	if (PS(session_status) == php_session_active
		&& php_session_initialize() == SUCCESS) {
		return SUCCESS;
	}
	return FAILURE;
}
/* }}} */


/* This API is not used by any PHP modules including session currently.
   session_adapt_url() may be used to set Session ID to target url without
   starting "URL-Rewriter" output handler. */
PHPAPI void session_adapt_url(const char *url, size_t url_len, char **new_url, size_t *new_len) /* {{{ */
{
	if (APPLY_TRANS_SID && (PS(session_status) == php_session_active)) {
		*new_url = php_url_scanner_adapt_single_url(url, url_len, PS(session_name), ZSTR_VAL(PS(id)), new_len, 1);
	}
}
/* }}} */

/* ********************************
   * Userspace exported functions *
   ******************************** */

/* {{{ session_set_cookie_params(array options)
   Set session cookie parameters */
PHP_FUNCTION(session_set_cookie_params)
{
	HashTable *options_ht;
	zend_long lifetime_long;
	zend_string *lifetime = NULL, *path = NULL, *domain = NULL, *samesite = NULL;
	zend_bool secure = 0, secure_null = 1;
	zend_bool httponly = 0, httponly_null = 1;
	zend_string *ini_name;
	int result;
	int found = 0;

	if (!PS(use_cookies)) {
		return;
	}

	ZEND_PARSE_PARAMETERS_START(1, 5)
		Z_PARAM_ARRAY_HT_OR_LONG(options_ht, lifetime_long)
		Z_PARAM_OPTIONAL
		Z_PARAM_STR_OR_NULL(path)
		Z_PARAM_STR_OR_NULL(domain)
		Z_PARAM_BOOL_OR_NULL(secure, secure_null)
		Z_PARAM_BOOL_OR_NULL(httponly, httponly_null)
	ZEND_PARSE_PARAMETERS_END();

	if (PS(session_status) == php_session_active) {
		php_error_docref(NULL, E_WARNING, "Session cookie parameters cannot be changed when a session is active");
		RETURN_FALSE;
	}

	if (SG(headers_sent)) {
		php_error_docref(NULL, E_WARNING, "Session cookie parameters cannot be changed after headers have already been sent");
		RETURN_FALSE;
	}

	if (options_ht) {
		zend_string *key;
		zval *value;

		if (path) {
			zend_argument_value_error(2, "must be null when argument #1 ($lifetime_or_options) is an array");
			RETURN_THROWS();
		}

		if (domain) {
			zend_argument_value_error(3, "must be null when argument #1 ($lifetime_or_options) is an array");
			RETURN_THROWS();
		}

		if (!secure_null) {
			zend_argument_value_error(4, "must be null when argument #1 ($lifetime_or_options) is an array");
			RETURN_THROWS();
		}

		if (!httponly_null) {
			zend_argument_value_error(5, "must be null when argument #1 ($lifetime_or_options) is an array");
			RETURN_THROWS();
		}

		ZEND_HASH_FOREACH_STR_KEY_VAL(options_ht, key, value) {
			if (key) {
				ZVAL_DEREF(value);
				if(!strcasecmp("lifetime", ZSTR_VAL(key))) {
					lifetime = zval_get_string(value);
					found++;
				} else if(!strcasecmp("path", ZSTR_VAL(key))) {
					path = zval_get_string(value);
					found++;
				} else if(!strcasecmp("domain", ZSTR_VAL(key))) {
					domain = zval_get_string(value);
					found++;
				} else if(!strcasecmp("secure", ZSTR_VAL(key))) {
					secure = zval_is_true(value);
					secure_null = 0;
					found++;
				} else if(!strcasecmp("httponly", ZSTR_VAL(key))) {
					httponly = zval_is_true(value);
					httponly_null = 0;
					found++;
				} else if(!strcasecmp("samesite", ZSTR_VAL(key))) {
					samesite = zval_get_string(value);
					found++;
				} else {
					php_error_docref(NULL, E_WARNING, "Argument #1 ($lifetime_or_options) contains an unrecognized key \"%s\"", ZSTR_VAL(key));
				}
			} else {
				php_error_docref(NULL, E_WARNING, "Argument #1 ($lifetime_or_options) cannot contain numeric keys");
			}
		} ZEND_HASH_FOREACH_END();

		if (found == 0) {
			zend_argument_value_error(1, "must contain at least 1 valid key");
			RETURN_THROWS();
		}
	} else {
		lifetime = zend_long_to_str(lifetime_long);
	}

	/* Exception during string conversion */
	if (EG(exception)) {
		goto cleanup;
	}

	if (lifetime) {
		ini_name = zend_string_init("session.cookie_lifetime", sizeof("session.cookie_lifetime") - 1, 0);
		result = zend_alter_ini_entry(ini_name, lifetime, PHP_INI_USER, PHP_INI_STAGE_RUNTIME);
		zend_string_release_ex(ini_name, 0);
		if (result == FAILURE) {
			RETVAL_FALSE;
			goto cleanup;
		}
	}
	if (path) {
		ini_name = zend_string_init("session.cookie_path", sizeof("session.cookie_path") - 1, 0);
		result = zend_alter_ini_entry(ini_name, path, PHP_INI_USER, PHP_INI_STAGE_RUNTIME);
		zend_string_release_ex(ini_name, 0);
		if (result == FAILURE) {
			RETVAL_FALSE;
			goto cleanup;
		}
	}
	if (domain) {
		ini_name = zend_string_init("session.cookie_domain", sizeof("session.cookie_domain") - 1, 0);
		result = zend_alter_ini_entry(ini_name, domain, PHP_INI_USER, PHP_INI_STAGE_RUNTIME);
		zend_string_release_ex(ini_name, 0);
		if (result == FAILURE) {
			RETVAL_FALSE;
			goto cleanup;
		}
	}
	if (!secure_null) {
		ini_name = zend_string_init("session.cookie_secure", sizeof("session.cookie_secure") - 1, 0);
		result = zend_alter_ini_entry_chars(ini_name, secure ? "1" : "0", 1, PHP_INI_USER, PHP_INI_STAGE_RUNTIME);
		zend_string_release_ex(ini_name, 0);
		if (result == FAILURE) {
			RETVAL_FALSE;
			goto cleanup;
		}
	}
	if (!httponly_null) {
		ini_name = zend_string_init("session.cookie_httponly", sizeof("session.cookie_httponly") - 1, 0);
		result = zend_alter_ini_entry_chars(ini_name, httponly ? "1" : "0", 1, PHP_INI_USER, PHP_INI_STAGE_RUNTIME);
		zend_string_release_ex(ini_name, 0);
		if (result == FAILURE) {
			RETVAL_FALSE;
			goto cleanup;
		}
	}
	if (samesite) {
		ini_name = zend_string_init("session.cookie_samesite", sizeof("session.cookie_samesite") - 1, 0);
		result = zend_alter_ini_entry(ini_name, samesite, PHP_INI_USER, PHP_INI_STAGE_RUNTIME);
		zend_string_release_ex(ini_name, 0);
		if (result == FAILURE) {
			RETVAL_FALSE;
			goto cleanup;
		}
	}

	RETVAL_TRUE;

cleanup:
	if (lifetime) zend_string_release(lifetime);
	if (found > 0) {
		if (path) zend_string_release(path);
		if (domain) zend_string_release(domain);
		if (samesite) zend_string_release(samesite);
	}
}
/* }}} */

/* {{{ Return the session cookie parameters */
PHP_FUNCTION(session_get_cookie_params)
{
	if (zend_parse_parameters_none() == FAILURE) {
		RETURN_THROWS();
	}

	array_init(return_value);

	add_assoc_long(return_value, "lifetime", PS(cookie_lifetime));
	add_assoc_string(return_value, "path", PS(cookie_path));
	add_assoc_string(return_value, "domain", PS(cookie_domain));
	add_assoc_bool(return_value, "secure", PS(cookie_secure));
	add_assoc_bool(return_value, "httponly", PS(cookie_httponly));
	add_assoc_string(return_value, "samesite", PS(cookie_samesite));
}
/* }}} */

/* {{{ Return the current session name. If newname is given, the session name is replaced with newname */
PHP_FUNCTION(session_name)
{
	zend_string *name = NULL;
	zend_string *ini_name;

	if (zend_parse_parameters(ZEND_NUM_ARGS(), "|S!", &name) == FAILURE) {
		RETURN_THROWS();
	}

	if (name && PS(session_status) == php_session_active) {
		php_error_docref(NULL, E_WARNING, "Session name cannot be changed when a session is active");
		RETURN_FALSE;
	}

	if (name && SG(headers_sent)) {
		php_error_docref(NULL, E_WARNING, "Session name cannot be changed after headers have already been sent");
		RETURN_FALSE;
	}

	RETVAL_STRING(PS(session_name));

	if (name) {
		ini_name = zend_string_init("session.name", sizeof("session.name") - 1, 0);
		zend_alter_ini_entry(ini_name, name, PHP_INI_USER, PHP_INI_STAGE_RUNTIME);
		zend_string_release_ex(ini_name, 0);
	}
}
/* }}} */

/* {{{ Return the current module name used for accessing session data. If newname is given, the module name is replaced with newname */
PHP_FUNCTION(session_module_name)
{
	zend_string *name = NULL;
	zend_string *ini_name;

	if (zend_parse_parameters(ZEND_NUM_ARGS(), "|S!", &name) == FAILURE) {
		RETURN_THROWS();
	}

	if (name && PS(session_status) == php_session_active) {
		php_error_docref(NULL, E_WARNING, "Session save handler module cannot be changed when a session is active");
		RETURN_FALSE;
	}

	if (name && SG(headers_sent)) {
		php_error_docref(NULL, E_WARNING, "Session save handler module cannot be changed after headers have already been sent");
		RETURN_FALSE;
	}

	/* Set return_value to current module name */
	if (PS(mod) && PS(mod)->s_name) {
		RETVAL_STRING(PS(mod)->s_name);
	} else {
		RETVAL_EMPTY_STRING();
	}

	if (name) {
		if (zend_string_equals_literal_ci(name, "user")) {
			zend_argument_value_error(1, "cannot be \"user\"");
			RETURN_THROWS();
		}
		if (!_php_find_ps_module(ZSTR_VAL(name))) {
			php_error_docref(NULL, E_WARNING, "Session handler module \"%s\" cannot be found", ZSTR_VAL(name));

			zval_ptr_dtor_str(return_value);
			RETURN_FALSE;
		}
		if (PS(mod_data) || PS(mod_user_implemented)) {
			PS(mod)->s_close(&PS(mod_data));
		}
		PS(mod_data) = NULL;

		ini_name = zend_string_init("session.save_handler", sizeof("session.save_handler") - 1, 0);
		zend_alter_ini_entry(ini_name, name, PHP_INI_USER, PHP_INI_STAGE_RUNTIME);
		zend_string_release_ex(ini_name, 0);
	}
}
/* }}} */

<<<<<<< HEAD
static int save_handler_check_session() {
=======
static inline void set_user_save_handler_ini(void) {
	zend_string *ini_name, *ini_val;

	ini_name = zend_string_init("session.save_handler", sizeof("session.save_handler") - 1, 0);
	ini_val = zend_string_init("user", sizeof("user") - 1, 0);
	PS(set_handler) = 1;
	zend_alter_ini_entry(ini_name, ini_val, PHP_INI_USER, PHP_INI_STAGE_RUNTIME);
	PS(set_handler) = 0;
	zend_string_release_ex(ini_val, 0);
	zend_string_release_ex(ini_name, 0);
}

/* {{{ proto bool session_set_save_handler(string open, string close, string read, string write, string destroy, string gc, string create_sid)
   Sets user-level functions */
static PHP_FUNCTION(session_set_save_handler)
{
	zval *args = NULL;
	int i, num_args, argc = ZEND_NUM_ARGS();

>>>>>>> 838951c2
	if (PS(session_status) == php_session_active) {
		php_error_docref(NULL, E_WARNING, "Session save handler cannot be changed when a session is active");
		return FAILURE;
	}

	if (SG(headers_sent)) {
		php_error_docref(NULL, E_WARNING, "Session save handler cannot be changed after headers have already been sent");
		return FAILURE;
	}

	return SUCCESS;
}

/* {{{ Sets user-level functions */
PHP_FUNCTION(session_set_save_handler)
{
	zval *args = NULL;
	int i, num_args, argc = ZEND_NUM_ARGS();
	zend_string *ini_name, *ini_val;

	if (argc > 0 && argc <= 2) {
		zval *obj = NULL;
		zend_string *func_name;
		zend_function *current_mptr;
		zend_bool register_shutdown = 1;

		if (zend_parse_parameters(ZEND_NUM_ARGS(), "O|b", &obj, php_session_iface_entry, &register_shutdown) == FAILURE) {
			RETURN_THROWS();
		}

		if (save_handler_check_session() == FAILURE) {
			RETURN_FALSE;
		}

		/* For compatibility reason, implemented interface is not checked */
		/* Find implemented methods - SessionHandlerInterface */
		i = 0;
		ZEND_HASH_FOREACH_STR_KEY(&php_session_iface_entry->function_table, func_name) {
			if ((current_mptr = zend_hash_find_ptr(&Z_OBJCE_P(obj)->function_table, func_name))) {
				if (!Z_ISUNDEF(PS(mod_user_names).names[i])) {
					zval_ptr_dtor(&PS(mod_user_names).names[i]);
				}

				array_init_size(&PS(mod_user_names).names[i], 2);
				Z_ADDREF_P(obj);
				add_next_index_zval(&PS(mod_user_names).names[i], obj);
				add_next_index_str(&PS(mod_user_names).names[i], zend_string_copy(func_name));
			} else {
				php_error_docref(NULL, E_ERROR, "Session save handler function table is corrupt");
				RETURN_FALSE;
			}

			++i;
		} ZEND_HASH_FOREACH_END();

		/* Find implemented methods - SessionIdInterface (optional) */
		ZEND_HASH_FOREACH_STR_KEY(&php_session_id_iface_entry->function_table, func_name) {
			if ((current_mptr = zend_hash_find_ptr(&Z_OBJCE_P(obj)->function_table, func_name))) {
				if (!Z_ISUNDEF(PS(mod_user_names).names[i])) {
					zval_ptr_dtor(&PS(mod_user_names).names[i]);
				}
				array_init_size(&PS(mod_user_names).names[i], 2);
				Z_ADDREF_P(obj);
				add_next_index_zval(&PS(mod_user_names).names[i], obj);
				add_next_index_str(&PS(mod_user_names).names[i], zend_string_copy(func_name));
			} else {
				if (!Z_ISUNDEF(PS(mod_user_names).names[i])) {
					zval_ptr_dtor(&PS(mod_user_names).names[i]);
					ZVAL_UNDEF(&PS(mod_user_names).names[i]);
				}
			}

			++i;
		} ZEND_HASH_FOREACH_END();

		/* Find implemented methods - SessionUpdateTimestampInterface (optional) */
		ZEND_HASH_FOREACH_STR_KEY(&php_session_update_timestamp_iface_entry->function_table, func_name) {
			if ((current_mptr = zend_hash_find_ptr(&Z_OBJCE_P(obj)->function_table, func_name))) {
				if (!Z_ISUNDEF(PS(mod_user_names).names[i])) {
					zval_ptr_dtor(&PS(mod_user_names).names[i]);
				}
				array_init_size(&PS(mod_user_names).names[i], 2);
				Z_ADDREF_P(obj);
				add_next_index_zval(&PS(mod_user_names).names[i], obj);
				add_next_index_str(&PS(mod_user_names).names[i], zend_string_copy(func_name));
			} else {
				if (!Z_ISUNDEF(PS(mod_user_names).names[i])) {
					zval_ptr_dtor(&PS(mod_user_names).names[i]);
					ZVAL_UNDEF(&PS(mod_user_names).names[i]);
				}
			}
			++i;
		} ZEND_HASH_FOREACH_END();

		if (register_shutdown) {
			/* create shutdown function */
			php_shutdown_function_entry shutdown_function_entry;
			ZVAL_STRING(&shutdown_function_entry.function_name, "session_register_shutdown");
			shutdown_function_entry.arg_count = 0;
			shutdown_function_entry.arguments = NULL;

			/* add shutdown function, removing the old one if it exists */
			if (!register_user_shutdown_function("session_shutdown", sizeof("session_shutdown") - 1, &shutdown_function_entry)) {
				zval_ptr_dtor(&shutdown_function_entry.function_name);
				php_error_docref(NULL, E_WARNING, "Unable to register session shutdown function");
				RETURN_FALSE;
			}
		} else {
			/* remove shutdown function */
			remove_user_shutdown_function("session_shutdown", sizeof("session_shutdown") - 1);
		}

		if (PS(session_status) != php_session_active && (!PS(mod) || PS(mod) != &ps_mod_user)) {
			set_user_save_handler_ini();
		}

		RETURN_TRUE;
	}

	/* Set procedural save handler functions */
	if (argc < 6 || PS_NUM_APIS < argc) {
		WRONG_PARAM_COUNT;
	}

	if (zend_parse_parameters(argc, "+", &args, &num_args) == FAILURE) {
		RETURN_THROWS();
	}

	/* At this point argc can only be between 6 and PS_NUM_APIS */
	for (i = 0; i < argc; i++) {
		if (!zend_is_callable(&args[i], 0, NULL)) {
			zend_string *name = zend_get_callable_name(&args[i]);
			zend_argument_type_error(i + 1, "must be a valid callback, function \"%s\" not found or invalid function name", ZSTR_VAL(name));
			zend_string_release(name);
			RETURN_THROWS();
		}
	}

<<<<<<< HEAD
	if (save_handler_check_session() == FAILURE) {
		RETURN_FALSE;
	}

	/* remove shutdown function */
	remove_user_shutdown_function("session_shutdown", sizeof("session_shutdown") - 1);

	if (PS(mod) && PS(mod) != &ps_mod_user) {
		ini_name = zend_string_init("session.save_handler", sizeof("session.save_handler") - 1, 0);
		ini_val = zend_string_init("user", sizeof("user") - 1, 0);
		PS(set_handler) = 1;
		zend_alter_ini_entry(ini_name, ini_val, PHP_INI_USER, PHP_INI_STAGE_RUNTIME);
		PS(set_handler) = 0;
		zend_string_release_ex(ini_val, 0);
		zend_string_release_ex(ini_name, 0);
=======
	if (!PS(mod) || PS(mod) != &ps_mod_user) {
		set_user_save_handler_ini();
>>>>>>> 838951c2
	}

	for (i = 0; i < argc; i++) {
		if (!Z_ISUNDEF(PS(mod_user_names).names[i])) {
			zval_ptr_dtor(&PS(mod_user_names).names[i]);
		}
		ZVAL_COPY(&PS(mod_user_names).names[i], &args[i]);
	}

	RETURN_TRUE;
}
/* }}} */

/* {{{ Return the current save path passed to module_name. If newname is given, the save path is replaced with newname */
PHP_FUNCTION(session_save_path)
{
	zend_string *name = NULL;
	zend_string *ini_name;

	if (zend_parse_parameters(ZEND_NUM_ARGS(), "|P!", &name) == FAILURE) {
		RETURN_THROWS();
	}

	if (name && PS(session_status) == php_session_active) {
		php_error_docref(NULL, E_WARNING, "Session save path cannot be changed when a session is active");
		RETURN_FALSE;
	}

	if (name && SG(headers_sent)) {
		php_error_docref(NULL, E_WARNING, "Session save path cannot be changed after headers have already been sent");
		RETURN_FALSE;
	}

	RETVAL_STRING(PS(save_path));

	if (name) {
		ini_name = zend_string_init("session.save_path", sizeof("session.save_path") - 1, 0);
		zend_alter_ini_entry(ini_name, name, PHP_INI_USER, PHP_INI_STAGE_RUNTIME);
		zend_string_release_ex(ini_name, 0);
	}
}
/* }}} */

/* {{{ Return the current session id. If newid is given, the session id is replaced with newid */
PHP_FUNCTION(session_id)
{
	zend_string *name = NULL;
	int argc = ZEND_NUM_ARGS();

	if (zend_parse_parameters(argc, "|S!", &name) == FAILURE) {
		RETURN_THROWS();
	}

	if (name && PS(session_status) == php_session_active) {
		php_error_docref(NULL, E_WARNING, "Session ID cannot be changed when a session is active");
		RETURN_FALSE;
	}

	if (name && PS(use_cookies) && SG(headers_sent)) {
		php_error_docref(NULL, E_WARNING, "Session ID cannot be changed after headers have already been sent");
		RETURN_FALSE;
	}

	if (PS(id)) {
		/* keep compatibility for "\0" characters ???
		 * see: ext/session/tests/session_id_error3.phpt */
		size_t len = strlen(ZSTR_VAL(PS(id)));
		if (UNEXPECTED(len != ZSTR_LEN(PS(id)))) {
			RETVAL_NEW_STR(zend_string_init(ZSTR_VAL(PS(id)), len, 0));
		} else {
			RETVAL_STR_COPY(PS(id));
		}
	} else {
		RETVAL_EMPTY_STRING();
	}

	if (name) {
		if (PS(id)) {
			zend_string_release_ex(PS(id), 0);
		}
		PS(id) = zend_string_copy(name);
	}
}
/* }}} */

/* {{{ Update the current session id with a newly generated one. If delete_old_session is set to true, remove the old session. */
PHP_FUNCTION(session_regenerate_id)
{
	zend_bool del_ses = 0;
	zend_string *data;

	if (zend_parse_parameters(ZEND_NUM_ARGS(), "|b", &del_ses) == FAILURE) {
		RETURN_THROWS();
	}

	if (PS(session_status) != php_session_active) {
		php_error_docref(NULL, E_WARNING, "Session ID cannot be regenerated when there is no active session");
		RETURN_FALSE;
	}

	if (SG(headers_sent)) {
		php_error_docref(NULL, E_WARNING, "Session ID cannot be regenerated after headers have already been sent");
		RETURN_FALSE;
	}

	/* Process old session data */
	if (del_ses) {
		if (PS(mod)->s_destroy(&PS(mod_data), PS(id)) == FAILURE) {
			PS(mod)->s_close(&PS(mod_data));
			PS(session_status) = php_session_none;
			if (!EG(exception)) {
				php_error_docref(NULL, E_WARNING, "Session object destruction failed. ID: %s (path: %s)", PS(mod)->s_name, PS(save_path));
			}
			RETURN_FALSE;
		}
	} else {
		int ret;
		data = php_session_encode();
		if (data) {
			ret = PS(mod)->s_write(&PS(mod_data), PS(id), data, PS(gc_maxlifetime));
			zend_string_release_ex(data, 0);
		} else {
			ret = PS(mod)->s_write(&PS(mod_data), PS(id), ZSTR_EMPTY_ALLOC(), PS(gc_maxlifetime));
		}
		if (ret == FAILURE) {
			PS(mod)->s_close(&PS(mod_data));
			PS(session_status) = php_session_none;
			php_error_docref(NULL, E_WARNING, "Session write failed. ID: %s (path: %s)", PS(mod)->s_name, PS(save_path));
			RETURN_FALSE;
		}
	}
	PS(mod)->s_close(&PS(mod_data));

	/* New session data */
	if (PS(session_vars)) {
		zend_string_release_ex(PS(session_vars), 0);
		PS(session_vars) = NULL;
	}
	zend_string_release_ex(PS(id), 0);
	PS(id) = NULL;

	if (PS(mod)->s_open(&PS(mod_data), PS(save_path), PS(session_name)) == FAILURE) {
		PS(session_status) = php_session_none;
		if (!EG(exception)) {
			zend_throw_error(NULL, "Failed to open session: %s (path: %s)", PS(mod)->s_name, PS(save_path));
		}
		RETURN_THROWS();
	}

	PS(id) = PS(mod)->s_create_sid(&PS(mod_data));
	if (!PS(id)) {
		PS(session_status) = php_session_none;
		if (!EG(exception)) {
			zend_throw_error(NULL, "Failed to create new session ID: %s (path: %s)", PS(mod)->s_name, PS(save_path));
		}
		RETURN_THROWS();
	}
	if (PS(use_strict_mode) && PS(mod)->s_validate_sid &&
		PS(mod)->s_validate_sid(&PS(mod_data), PS(id)) == SUCCESS) {
		zend_string_release_ex(PS(id), 0);
		PS(id) = PS(mod)->s_create_sid(&PS(mod_data));
		if (!PS(id)) {
			PS(mod)->s_close(&PS(mod_data));
			PS(session_status) = php_session_none;
			if (!EG(exception)) {
				zend_throw_error(NULL, "Failed to create session ID by collision: %s (path: %s)", PS(mod)->s_name, PS(save_path));
			}
			RETURN_THROWS();
		}
	}
	/* Read is required to make new session data at this point. */
	if (PS(mod)->s_read(&PS(mod_data), PS(id), &data, PS(gc_maxlifetime)) == FAILURE) {
		PS(mod)->s_close(&PS(mod_data));
		PS(session_status) = php_session_none;
		if (!EG(exception)) {
			zend_throw_error(NULL, "Failed to create(read) session ID: %s (path: %s)", PS(mod)->s_name, PS(save_path));
		}
		RETURN_THROWS();
	}
	if (data) {
		zend_string_release_ex(data, 0);
	}

	if (PS(use_cookies)) {
		PS(send_cookie) = 1;
	}
	if (php_session_reset_id() == FAILURE) {
		RETURN_FALSE;
	}

	RETURN_TRUE;
}
/* }}} */

/* {{{ Generate new session ID. Intended for user save handlers. */
/* This is not used yet */
PHP_FUNCTION(session_create_id)
{
	zend_string *prefix = NULL, *new_id;
	smart_str id = {0};

	if (zend_parse_parameters(ZEND_NUM_ARGS(), "|S", &prefix) == FAILURE) {
		RETURN_THROWS();
	}

	if (prefix && ZSTR_LEN(prefix)) {
		if (php_session_valid_key(ZSTR_VAL(prefix)) == FAILURE) {
			/* E_ERROR raised for security reason. */
			php_error_docref(NULL, E_WARNING, "Prefix cannot contain special characters. Only the A-Z, a-z, 0-9, \"-\", and \",\" characters are allowed");
			RETURN_FALSE;
		} else {
			smart_str_append(&id, prefix);
		}
	}

	if (!PS(in_save_handler) && PS(session_status) == php_session_active) {
		int limit = 3;
		while (limit--) {
			new_id = PS(mod)->s_create_sid(&PS(mod_data));
			if (!PS(mod)->s_validate_sid) {
				break;
			} else {
				/* Detect collision and retry */
				if (PS(mod)->s_validate_sid(&PS(mod_data), new_id) == SUCCESS) {
					zend_string_release_ex(new_id, 0);
                    new_id = NULL;
					continue;
				}
				break;
			}
		}
	} else {
		new_id = php_session_create_id(NULL);
	}

	if (new_id) {
		smart_str_append(&id, new_id);
		zend_string_release_ex(new_id, 0);
	} else {
		smart_str_free(&id);
		php_error_docref(NULL, E_WARNING, "Failed to create new ID");
		RETURN_FALSE;
	}
	smart_str_0(&id);
	RETVAL_NEW_STR(id.s);
}
/* }}} */

/* {{{ Return the current cache limiter. If new_cache_limited is given, the current cache_limiter is replaced with new_cache_limiter */
PHP_FUNCTION(session_cache_limiter)
{
	zend_string *limiter = NULL;
	zend_string *ini_name;

	if (zend_parse_parameters(ZEND_NUM_ARGS(), "|S!", &limiter) == FAILURE) {
		RETURN_THROWS();
	}

	if (limiter && PS(session_status) == php_session_active) {
		php_error_docref(NULL, E_WARNING, "Session cache limiter cannot be changed when a session is active");
		RETURN_FALSE;
	}

	if (limiter && SG(headers_sent)) {
		php_error_docref(NULL, E_WARNING, "Session cache limiter cannot be changed after headers have already been sent");
		RETURN_FALSE;
	}

	RETVAL_STRING(PS(cache_limiter));

	if (limiter) {
		ini_name = zend_string_init("session.cache_limiter", sizeof("session.cache_limiter") - 1, 0);
		zend_alter_ini_entry(ini_name, limiter, PHP_INI_USER, PHP_INI_STAGE_RUNTIME);
		zend_string_release_ex(ini_name, 0);
	}
}
/* }}} */

/* {{{ Return the current cache expire. If new_cache_expire is given, the current cache_expire is replaced with new_cache_expire */
PHP_FUNCTION(session_cache_expire)
{
	zend_long expires;
	zend_bool expires_is_null = 1;

	if (zend_parse_parameters(ZEND_NUM_ARGS(), "|l!", &expires, &expires_is_null) == FAILURE) {
		RETURN_THROWS();
	}

	if (!expires_is_null && PS(session_status) == php_session_active) {
		php_error_docref(NULL, E_WARNING, "Session cache expiration cannot be changed when a session is active");
		RETURN_LONG(PS(cache_expire));
	}

	if (!expires_is_null && SG(headers_sent)) {
		php_error_docref(NULL, E_WARNING, "Session cache expiration cannot be changed after headers have already been sent");
		RETURN_FALSE;
	}

	RETVAL_LONG(PS(cache_expire));

	if (!expires_is_null) {
		zend_string *ini_name = zend_string_init("session.cache_expire", sizeof("session.cache_expire") - 1, 0);
		zend_string *ini_value = zend_long_to_str(expires);
		zend_alter_ini_entry(ini_name, ini_value, ZEND_INI_USER, ZEND_INI_STAGE_RUNTIME);
		zend_string_release_ex(ini_name, 0);
		zend_string_release_ex(ini_value, 0);
	}
}
/* }}} */

/* {{{ Serializes the current setup and returns the serialized representation */
PHP_FUNCTION(session_encode)
{
	zend_string *enc;

	if (zend_parse_parameters_none() == FAILURE) {
		RETURN_THROWS();
	}

	enc = php_session_encode();
	if (enc == NULL) {
		RETURN_FALSE;
	}

	RETURN_STR(enc);
}
/* }}} */

/* {{{ Deserializes data and reinitializes the variables */
PHP_FUNCTION(session_decode)
{
	zend_string *str = NULL;

	if (zend_parse_parameters(ZEND_NUM_ARGS(), "S", &str) == FAILURE) {
		RETURN_THROWS();
	}

	if (PS(session_status) != php_session_active) {
		php_error_docref(NULL, E_WARNING, "Session data cannot be decoded when there is no active session");
		RETURN_FALSE;
	}

	if (php_session_decode(str) == FAILURE) {
		RETURN_FALSE;
	}
	RETURN_TRUE;
}
/* }}} */

static int php_session_start_set_ini(zend_string *varname, zend_string *new_value) {
	int ret;
	smart_str buf ={0};
	smart_str_appends(&buf, "session");
	smart_str_appendc(&buf, '.');
	smart_str_append(&buf, varname);
	smart_str_0(&buf);
	ret = zend_alter_ini_entry_ex(buf.s, new_value, PHP_INI_USER, PHP_INI_STAGE_RUNTIME, 0);
	smart_str_free(&buf);
	return ret;
}

/* {{{ Begin session */
PHP_FUNCTION(session_start)
{
	zval *options = NULL;
	zval *value;
	zend_ulong num_idx;
	zend_string *str_idx;
	zend_long read_and_close = 0;

	if (zend_parse_parameters(ZEND_NUM_ARGS(), "|a", &options) == FAILURE) {
		RETURN_THROWS();
	}

	if (PS(session_status) == php_session_active) {
		php_error_docref(NULL, E_NOTICE, "Ignoring session_start() because a session is already active");
		RETURN_TRUE;
	}

	/*
	 * TODO: To prevent unusable session with trans sid, actual output started status is
	 * required. i.e. There shouldn't be any outputs in output buffer, otherwise session
	 * module is unable to rewrite output.
	 */
	if (PS(use_cookies) && SG(headers_sent)) {
		php_error_docref(NULL, E_WARNING, "Session cannot be started after headers have already been sent");
		RETURN_FALSE;
	}

	/* set options */
	if (options) {
		ZEND_HASH_FOREACH_KEY_VAL(Z_ARRVAL_P(options), num_idx, str_idx, value) {
			if (str_idx) {
				switch(Z_TYPE_P(value)) {
					case IS_STRING:
					case IS_TRUE:
					case IS_FALSE:
					case IS_LONG:
						if (zend_string_equals_literal(str_idx, "read_and_close")) {
							read_and_close = zval_get_long(value);
						} else {
							zend_string *tmp_val;
							zend_string *val = zval_get_tmp_string(value, &tmp_val);
							if (php_session_start_set_ini(str_idx, val) == FAILURE) {
								php_error_docref(NULL, E_WARNING, "Setting option \"%s\" failed", ZSTR_VAL(str_idx));
							}
							zend_tmp_string_release(tmp_val);
						}
						break;
					default:
						zend_type_error("%s(): Option \"%s\" must be of type string|int|bool, %s given",
							get_active_function_name(), ZSTR_VAL(str_idx), zend_zval_type_name(value)
						);
						RETURN_THROWS();
				}
			}
			(void) num_idx;
		} ZEND_HASH_FOREACH_END();
	}

	php_session_start();

	if (PS(session_status) != php_session_active) {
		IF_SESSION_VARS() {
			zval *sess_var = Z_REFVAL(PS(http_session_vars));
			SEPARATE_ARRAY(sess_var);
			/* Clean $_SESSION. */
			zend_hash_clean(Z_ARRVAL_P(sess_var));
		}
		RETURN_FALSE;
	}

	if (read_and_close) {
		php_session_flush(0);
	}

	RETURN_TRUE;
}
/* }}} */

/* {{{ Destroy the current session and all data associated with it */
PHP_FUNCTION(session_destroy)
{
	if (zend_parse_parameters_none() == FAILURE) {
		RETURN_THROWS();
	}

	RETURN_BOOL(php_session_destroy() == SUCCESS);
}
/* }}} */

/* {{{ Unset all registered variables */
PHP_FUNCTION(session_unset)
{
	if (zend_parse_parameters_none() == FAILURE) {
		RETURN_THROWS();
	}

	if (PS(session_status) != php_session_active) {
		RETURN_FALSE;
	}

	IF_SESSION_VARS() {
		zval *sess_var = Z_REFVAL(PS(http_session_vars));
		SEPARATE_ARRAY(sess_var);

		/* Clean $_SESSION. */
		zend_hash_clean(Z_ARRVAL_P(sess_var));
	}
	RETURN_TRUE;
}
/* }}} */

/* {{{ Perform GC and return number of deleted sessions */
PHP_FUNCTION(session_gc)
{
	zend_long num;

	if (zend_parse_parameters_none() == FAILURE) {
		RETURN_THROWS();
	}

	if (PS(session_status) != php_session_active) {
		php_error_docref(NULL, E_WARNING, "Session cannot be garbage collected when there is no active session");
		RETURN_FALSE;
	}

	num = php_session_gc(1);
	if (num < 0) {
		RETURN_FALSE;
	}

	RETURN_LONG(num);
}
/* }}} */


/* {{{ Write session data and end session */
PHP_FUNCTION(session_write_close)
{
	if (zend_parse_parameters_none() == FAILURE) {
		RETURN_THROWS();
	}

	if (PS(session_status) != php_session_active) {
		RETURN_FALSE;
	}
	php_session_flush(1);
	RETURN_TRUE;
}
/* }}} */

/* {{{ Abort session and end session. Session data will not be written */
PHP_FUNCTION(session_abort)
{
	if (zend_parse_parameters_none() == FAILURE) {
		RETURN_THROWS();
	}

	if (PS(session_status) != php_session_active) {
		RETURN_FALSE;
	}
	php_session_abort();
	RETURN_TRUE;
}
/* }}} */

/* {{{ Reset session data from saved session data */
PHP_FUNCTION(session_reset)
{
	if (zend_parse_parameters_none() == FAILURE) {
		RETURN_THROWS();
	}

	if (PS(session_status) != php_session_active) {
		RETURN_FALSE;
	}
	php_session_reset();
	RETURN_TRUE;
}
/* }}} */

/* {{{ Returns the current session status */
PHP_FUNCTION(session_status)
{
	if (zend_parse_parameters_none() == FAILURE) {
		RETURN_THROWS();
	}

	RETURN_LONG(PS(session_status));
}
/* }}} */

/* {{{ Registers session_write_close() as a shutdown function */
PHP_FUNCTION(session_register_shutdown)
{
	php_shutdown_function_entry shutdown_function_entry;

	ZEND_PARSE_PARAMETERS_NONE();

	/* This function is registered itself as a shutdown function by
	 * session_set_save_handler($obj). The reason we now register another
	 * shutdown function is in case the user registered their own shutdown
	 * function after calling session_set_save_handler(), which expects
	 * the session still to be available.
	 */

	ZVAL_STRING(&shutdown_function_entry.function_name, "session_write_close");
	shutdown_function_entry.arg_count = 0;
	shutdown_function_entry.arguments = NULL;

	if (!append_user_shutdown_function(&shutdown_function_entry)) {
		zval_ptr_dtor(&shutdown_function_entry.function_name);

		/* Unable to register shutdown function, presumably because of lack
		 * of memory, so flush the session now. It would be done in rshutdown
		 * anyway but the handler will have had it's dtor called by then.
		 * If the user does have a later shutdown function which needs the
		 * session then tough luck.
		 */
		php_session_flush(1);
		php_error_docref(NULL, E_WARNING, "Session shutdown function cannot be registered");
	}
}
/* }}} */

/* ********************************
   * Module Setup and Destruction *
   ******************************** */

static int php_rinit_session(zend_bool auto_start) /* {{{ */
{
	php_rinit_session_globals();

	if (PS(mod) == NULL) {
		char *value;

		value = zend_ini_string("session.save_handler", sizeof("session.save_handler") - 1, 0);
		if (value) {
			PS(mod) = _php_find_ps_module(value);
		}
	}

	if (PS(serializer) == NULL) {
		char *value;

		value = zend_ini_string("session.serialize_handler", sizeof("session.serialize_handler") - 1, 0);
		if (value) {
			PS(serializer) = _php_find_ps_serializer(value);
		}
	}

	if (PS(mod) == NULL || PS(serializer) == NULL) {
		/* current status is unusable */
		PS(session_status) = php_session_disabled;
		return SUCCESS;
	}

	if (auto_start) {
		php_session_start();
	}

	return SUCCESS;
} /* }}} */

static PHP_RINIT_FUNCTION(session) /* {{{ */
{
	return php_rinit_session(PS(auto_start));
}
/* }}} */

static PHP_RSHUTDOWN_FUNCTION(session) /* {{{ */
{
	int i;

	if (PS(session_status) == php_session_active) {
		zend_try {
			php_session_flush(1);
		} zend_end_try();
	}
	php_rshutdown_session_globals();

	/* this should NOT be done in php_rshutdown_session_globals() */
	for (i = 0; i < PS_NUM_APIS; i++) {
		if (!Z_ISUNDEF(PS(mod_user_names).names[i])) {
			zval_ptr_dtor(&PS(mod_user_names).names[i]);
			ZVAL_UNDEF(&PS(mod_user_names).names[i]);
		}
	}

	return SUCCESS;
}
/* }}} */

static PHP_GINIT_FUNCTION(ps) /* {{{ */
{
	int i;

#if defined(COMPILE_DL_SESSION) && defined(ZTS)
	ZEND_TSRMLS_CACHE_UPDATE();
#endif

	ps_globals->save_path = NULL;
	ps_globals->session_name = NULL;
	ps_globals->id = NULL;
	ps_globals->mod = NULL;
	ps_globals->serializer = NULL;
	ps_globals->mod_data = NULL;
	ps_globals->session_status = php_session_none;
	ps_globals->default_mod = NULL;
	ps_globals->mod_user_implemented = 0;
	ps_globals->mod_user_is_open = 0;
	ps_globals->session_vars = NULL;
	ps_globals->set_handler = 0;
	for (i = 0; i < PS_NUM_APIS; i++) {
		ZVAL_UNDEF(&ps_globals->mod_user_names.names[i]);
	}
	ZVAL_UNDEF(&ps_globals->http_session_vars);
}
/* }}} */

static PHP_MINIT_FUNCTION(session) /* {{{ */
{
	zend_class_entry ce;

	zend_register_auto_global(zend_string_init_interned("_SESSION", sizeof("_SESSION") - 1, 1), 0, NULL);

	my_module_number = module_number;
	PS(module_number) = module_number;

	PS(session_status) = php_session_none;
	REGISTER_INI_ENTRIES();

#ifdef HAVE_LIBMM
	PHP_MINIT(ps_mm) (INIT_FUNC_ARGS_PASSTHRU);
#endif
	php_session_rfc1867_orig_callback = php_rfc1867_callback;
	php_rfc1867_callback = php_session_rfc1867_callback;

	/* Register interfaces */
	INIT_CLASS_ENTRY(ce, PS_IFACE_NAME, class_SessionHandlerInterface_methods);
	php_session_iface_entry = zend_register_internal_class(&ce);
	php_session_iface_entry->ce_flags |= ZEND_ACC_INTERFACE;

	INIT_CLASS_ENTRY(ce, PS_SID_IFACE_NAME, class_SessionIdInterface_methods);
	php_session_id_iface_entry = zend_register_internal_class(&ce);
	php_session_id_iface_entry->ce_flags |= ZEND_ACC_INTERFACE;

	INIT_CLASS_ENTRY(ce, PS_UPDATE_TIMESTAMP_IFACE_NAME, class_SessionUpdateTimestampHandlerInterface_methods);
	php_session_update_timestamp_iface_entry = zend_register_internal_class(&ce);
	php_session_update_timestamp_iface_entry->ce_flags |= ZEND_ACC_INTERFACE;

	/* Register base class */
	INIT_CLASS_ENTRY(ce, PS_CLASS_NAME, class_SessionHandler_methods);
	php_session_class_entry = zend_register_internal_class(&ce);
	zend_class_implements(php_session_class_entry, 1, php_session_iface_entry);
	zend_class_implements(php_session_class_entry, 1, php_session_id_iface_entry);

	REGISTER_LONG_CONSTANT("PHP_SESSION_DISABLED", php_session_disabled, CONST_CS | CONST_PERSISTENT);
	REGISTER_LONG_CONSTANT("PHP_SESSION_NONE", php_session_none, CONST_CS | CONST_PERSISTENT);
	REGISTER_LONG_CONSTANT("PHP_SESSION_ACTIVE", php_session_active, CONST_CS | CONST_PERSISTENT);

	return SUCCESS;
}
/* }}} */

static PHP_MSHUTDOWN_FUNCTION(session) /* {{{ */
{
	UNREGISTER_INI_ENTRIES();

#ifdef HAVE_LIBMM
	PHP_MSHUTDOWN(ps_mm) (SHUTDOWN_FUNC_ARGS_PASSTHRU);
#endif

	/* reset rfc1867 callbacks */
	php_session_rfc1867_orig_callback = NULL;
	if (php_rfc1867_callback == php_session_rfc1867_callback) {
		php_rfc1867_callback = NULL;
	}

	ps_serializers[PREDEFINED_SERIALIZERS].name = NULL;
	memset(ZEND_VOIDP(&ps_modules[PREDEFINED_MODULES]), 0, (MAX_MODULES-PREDEFINED_MODULES)*sizeof(ps_module *));

	return SUCCESS;
}
/* }}} */

static PHP_MINFO_FUNCTION(session) /* {{{ */
{
	const ps_module **mod;
	ps_serializer *ser;
	smart_str save_handlers = {0};
	smart_str ser_handlers = {0};
	int i;

	/* Get save handlers */
	for (i = 0, mod = ps_modules; i < MAX_MODULES; i++, mod++) {
		if (*mod && (*mod)->s_name) {
			smart_str_appends(&save_handlers, (*mod)->s_name);
			smart_str_appendc(&save_handlers, ' ');
		}
	}

	/* Get serializer handlers */
	for (i = 0, ser = ps_serializers; i < MAX_SERIALIZERS; i++, ser++) {
		if (ser && ser->name) {
			smart_str_appends(&ser_handlers, ser->name);
			smart_str_appendc(&ser_handlers, ' ');
		}
	}

	php_info_print_table_start();
	php_info_print_table_row(2, "Session Support", "enabled" );

	if (save_handlers.s) {
		smart_str_0(&save_handlers);
		php_info_print_table_row(2, "Registered save handlers", ZSTR_VAL(save_handlers.s));
		smart_str_free(&save_handlers);
	} else {
		php_info_print_table_row(2, "Registered save handlers", "none");
	}

	if (ser_handlers.s) {
		smart_str_0(&ser_handlers);
		php_info_print_table_row(2, "Registered serializer handlers", ZSTR_VAL(ser_handlers.s));
		smart_str_free(&ser_handlers);
	} else {
		php_info_print_table_row(2, "Registered serializer handlers", "none");
	}

	php_info_print_table_end();

	DISPLAY_INI_ENTRIES();
}
/* }}} */

static const zend_module_dep session_deps[] = { /* {{{ */
	ZEND_MOD_OPTIONAL("hash")
	ZEND_MOD_REQUIRED("spl")
	ZEND_MOD_END
};
/* }}} */

/* ************************
   * Upload hook handling *
   ************************ */

static zend_bool early_find_sid_in(zval *dest, int where, php_session_rfc1867_progress *progress) /* {{{ */
{
	zval *ppid;

	if (Z_ISUNDEF(PG(http_globals)[where])) {
		return 0;
	}

	if ((ppid = zend_hash_str_find(Z_ARRVAL(PG(http_globals)[where]), PS(session_name), progress->sname_len))
			&& Z_TYPE_P(ppid) == IS_STRING) {
		zval_ptr_dtor(dest);
		ZVAL_COPY_DEREF(dest, ppid);
		return 1;
	}

	return 0;
} /* }}} */

static void php_session_rfc1867_early_find_sid(php_session_rfc1867_progress *progress) /* {{{ */
{

	if (PS(use_cookies)) {
		sapi_module.treat_data(PARSE_COOKIE, NULL, NULL);
		if (early_find_sid_in(&progress->sid, TRACK_VARS_COOKIE, progress)) {
			progress->apply_trans_sid = 0;
			return;
		}
	}
	if (PS(use_only_cookies)) {
		return;
	}
	sapi_module.treat_data(PARSE_GET, NULL, NULL);
	early_find_sid_in(&progress->sid, TRACK_VARS_GET, progress);
} /* }}} */

static zend_bool php_check_cancel_upload(php_session_rfc1867_progress *progress) /* {{{ */
{
	zval *progress_ary, *cancel_upload;

	if ((progress_ary = zend_symtable_find(Z_ARRVAL_P(Z_REFVAL(PS(http_session_vars))), progress->key.s)) == NULL) {
		return 0;
	}
	if (Z_TYPE_P(progress_ary) != IS_ARRAY) {
		return 0;
	}
	if ((cancel_upload = zend_hash_str_find(Z_ARRVAL_P(progress_ary), "cancel_upload", sizeof("cancel_upload") - 1)) == NULL) {
		return 0;
	}
	return Z_TYPE_P(cancel_upload) == IS_TRUE;
} /* }}} */

static void php_session_rfc1867_update(php_session_rfc1867_progress *progress, int force_update) /* {{{ */
{
	if (!force_update) {
		if (Z_LVAL_P(progress->post_bytes_processed) < progress->next_update) {
			return;
		}
#ifdef HAVE_GETTIMEOFDAY
		if (PS(rfc1867_min_freq) > 0.0) {
			struct timeval tv = {0};
			double dtv;
			gettimeofday(&tv, NULL);
			dtv = (double) tv.tv_sec + tv.tv_usec / 1000000.0;
			if (dtv < progress->next_update_time) {
				return;
			}
			progress->next_update_time = dtv + PS(rfc1867_min_freq);
		}
#endif
		progress->next_update = Z_LVAL_P(progress->post_bytes_processed) + progress->update_step;
	}

	php_session_initialize();
	PS(session_status) = php_session_active;
	IF_SESSION_VARS() {
		zval *sess_var = Z_REFVAL(PS(http_session_vars));
		SEPARATE_ARRAY(sess_var);

		progress->cancel_upload |= php_check_cancel_upload(progress);
		Z_TRY_ADDREF(progress->data);
		zend_hash_update(Z_ARRVAL_P(sess_var), progress->key.s, &progress->data);
	}
	php_session_flush(1);
} /* }}} */

static void php_session_rfc1867_cleanup(php_session_rfc1867_progress *progress) /* {{{ */
{
	php_session_initialize();
	PS(session_status) = php_session_active;
	IF_SESSION_VARS() {
		zval *sess_var = Z_REFVAL(PS(http_session_vars));
		SEPARATE_ARRAY(sess_var);
		zend_hash_del(Z_ARRVAL_P(sess_var), progress->key.s);
	}
	php_session_flush(1);
} /* }}} */

static int php_session_rfc1867_callback(unsigned int event, void *event_data, void **extra) /* {{{ */
{
	php_session_rfc1867_progress *progress;
	int retval = SUCCESS;

	if (php_session_rfc1867_orig_callback) {
		retval = php_session_rfc1867_orig_callback(event, event_data, extra);
	}
	if (!PS(rfc1867_enabled)) {
		return retval;
	}

	progress = PS(rfc1867_progress);

	switch(event) {
		case MULTIPART_EVENT_START: {
			multipart_event_start *data = (multipart_event_start *) event_data;
			progress = ecalloc(1, sizeof(php_session_rfc1867_progress));
			progress->content_length = data->content_length;
			progress->sname_len  = strlen(PS(session_name));
			PS(rfc1867_progress) = progress;
		}
		break;
		case MULTIPART_EVENT_FORMDATA: {
			multipart_event_formdata *data = (multipart_event_formdata *) event_data;
			size_t value_len;

			if (Z_TYPE(progress->sid) && progress->key.s) {
				break;
			}

			/* orig callback may have modified *data->newlength */
			if (data->newlength) {
				value_len = *data->newlength;
			} else {
				value_len = data->length;
			}

			if (data->name && data->value && value_len) {
				size_t name_len = strlen(data->name);

				if (name_len == progress->sname_len && memcmp(data->name, PS(session_name), name_len) == 0) {
					zval_ptr_dtor(&progress->sid);
					ZVAL_STRINGL(&progress->sid, (*data->value), value_len);
				} else if (name_len == strlen(PS(rfc1867_name)) && memcmp(data->name, PS(rfc1867_name), name_len + 1) == 0) {
					smart_str_free(&progress->key);
					smart_str_appends(&progress->key, PS(rfc1867_prefix));
					smart_str_appendl(&progress->key, *data->value, value_len);
					smart_str_0(&progress->key);

					progress->apply_trans_sid = APPLY_TRANS_SID;
					php_session_rfc1867_early_find_sid(progress);
				}
			}
		}
		break;
		case MULTIPART_EVENT_FILE_START: {
			multipart_event_file_start *data = (multipart_event_file_start *) event_data;

			/* Do nothing when $_POST["PHP_SESSION_UPLOAD_PROGRESS"] is not set
			 * or when we have no session id */
			if (!Z_TYPE(progress->sid) || !progress->key.s) {
				break;
			}

			/* First FILE_START event, initializing data */
			if (Z_ISUNDEF(progress->data)) {

				if (PS(rfc1867_freq) >= 0) {
					progress->update_step = PS(rfc1867_freq);
				} else if (PS(rfc1867_freq) < 0) { /* % of total size */
					progress->update_step = progress->content_length * -PS(rfc1867_freq) / 100;
				}
				progress->next_update = 0;
				progress->next_update_time = 0.0;

				array_init(&progress->data);
				array_init(&progress->files);

				add_assoc_long_ex(&progress->data, "start_time", sizeof("start_time") - 1, (zend_long)sapi_get_request_time());
				add_assoc_long_ex(&progress->data, "content_length",  sizeof("content_length") - 1, progress->content_length);
				add_assoc_long_ex(&progress->data, "bytes_processed", sizeof("bytes_processed") - 1, data->post_bytes_processed);
				add_assoc_bool_ex(&progress->data, "done", sizeof("done") - 1, 0);
				add_assoc_zval_ex(&progress->data, "files", sizeof("files") - 1, &progress->files);

				progress->post_bytes_processed = zend_hash_str_find(Z_ARRVAL(progress->data), "bytes_processed", sizeof("bytes_processed") - 1);

				php_rinit_session(0);
				PS(id) = zend_string_init(Z_STRVAL(progress->sid), Z_STRLEN(progress->sid), 0);
				if (progress->apply_trans_sid) {
					/* Enable trans sid by modifying flags */
					PS(use_trans_sid) = 1;
					PS(use_only_cookies) = 0;
				}
				PS(send_cookie) = 0;
			}

			array_init(&progress->current_file);

			/* Each uploaded file has its own array. Trying to make it close to $_FILES entries. */
			add_assoc_string_ex(&progress->current_file, "field_name", sizeof("field_name") - 1, data->name);
			add_assoc_string_ex(&progress->current_file, "name", sizeof("name") - 1, *data->filename);
			add_assoc_null_ex(&progress->current_file, "tmp_name", sizeof("tmp_name") - 1);
			add_assoc_long_ex(&progress->current_file, "error", sizeof("error") - 1, 0);

			add_assoc_bool_ex(&progress->current_file, "done", sizeof("done") - 1, 0);
			add_assoc_long_ex(&progress->current_file, "start_time", sizeof("start_time") - 1, (zend_long)time(NULL));
			add_assoc_long_ex(&progress->current_file, "bytes_processed", sizeof("bytes_processed") - 1, 0);

			add_next_index_zval(&progress->files, &progress->current_file);

			progress->current_file_bytes_processed = zend_hash_str_find(Z_ARRVAL(progress->current_file), "bytes_processed", sizeof("bytes_processed") - 1);

			Z_LVAL_P(progress->current_file_bytes_processed) =  data->post_bytes_processed;
			php_session_rfc1867_update(progress, 0);
		}
		break;
		case MULTIPART_EVENT_FILE_DATA: {
			multipart_event_file_data *data = (multipart_event_file_data *) event_data;

			if (!Z_TYPE(progress->sid) || !progress->key.s) {
				break;
			}

			Z_LVAL_P(progress->current_file_bytes_processed) = data->offset + data->length;
			Z_LVAL_P(progress->post_bytes_processed) = data->post_bytes_processed;

			php_session_rfc1867_update(progress, 0);
		}
		break;
		case MULTIPART_EVENT_FILE_END: {
			multipart_event_file_end *data = (multipart_event_file_end *) event_data;

			if (!Z_TYPE(progress->sid) || !progress->key.s) {
				break;
			}

			if (data->temp_filename) {
				add_assoc_string_ex(&progress->current_file, "tmp_name",  sizeof("tmp_name") - 1, data->temp_filename);
			}

			add_assoc_long_ex(&progress->current_file, "error", sizeof("error") - 1, data->cancel_upload);
			add_assoc_bool_ex(&progress->current_file, "done", sizeof("done") - 1,  1);

			Z_LVAL_P(progress->post_bytes_processed) = data->post_bytes_processed;

			php_session_rfc1867_update(progress, 0);
		}
		break;
		case MULTIPART_EVENT_END: {
			multipart_event_end *data = (multipart_event_end *) event_data;

			if (Z_TYPE(progress->sid) && progress->key.s) {
				if (PS(rfc1867_cleanup)) {
					php_session_rfc1867_cleanup(progress);
				} else {
					if (!Z_ISUNDEF(progress->data)) {
						SEPARATE_ARRAY(&progress->data);
						add_assoc_bool_ex(&progress->data, "done", sizeof("done") - 1, 1);
						Z_LVAL_P(progress->post_bytes_processed) = data->post_bytes_processed;
						php_session_rfc1867_update(progress, 1);
					}
				}
				php_rshutdown_session_globals();
			}

			if (!Z_ISUNDEF(progress->data)) {
				zval_ptr_dtor(&progress->data);
			}
			zval_ptr_dtor(&progress->sid);
			smart_str_free(&progress->key);
			efree(progress);
			progress = NULL;
			PS(rfc1867_progress) = NULL;
		}
		break;
	}

	if (progress && progress->cancel_upload) {
		return FAILURE;
	}
	return retval;

} /* }}} */

zend_module_entry session_module_entry = {
	STANDARD_MODULE_HEADER_EX,
	NULL,
	session_deps,
	"session",
	ext_functions,
	PHP_MINIT(session), PHP_MSHUTDOWN(session),
	PHP_RINIT(session), PHP_RSHUTDOWN(session),
	PHP_MINFO(session),
	PHP_SESSION_VERSION,
	PHP_MODULE_GLOBALS(ps),
	PHP_GINIT(ps),
	NULL,
	NULL,
	STANDARD_MODULE_PROPERTIES_EX
};

#ifdef COMPILE_DL_SESSION
#ifdef ZTS
ZEND_TSRMLS_CACHE_DEFINE()
#endif
ZEND_GET_MODULE(session)
#endif<|MERGE_RESOLUTION|>--- conflicted
+++ resolved
@@ -1938,9 +1938,20 @@
 }
 /* }}} */
 
-<<<<<<< HEAD
 static int save_handler_check_session() {
-=======
+	if (PS(session_status) == php_session_active) {
+		php_error_docref(NULL, E_WARNING, "Session save handler cannot be changed when a session is active");
+		return FAILURE;
+	}
+
+	if (SG(headers_sent)) {
+		php_error_docref(NULL, E_WARNING, "Session save handler cannot be changed after headers have already been sent");
+		return FAILURE;
+	}
+
+	return SUCCESS;
+}
+
 static inline void set_user_save_handler_ini(void) {
 	zend_string *ini_name, *ini_val;
 
@@ -1953,33 +1964,11 @@
 	zend_string_release_ex(ini_name, 0);
 }
 
-/* {{{ proto bool session_set_save_handler(string open, string close, string read, string write, string destroy, string gc, string create_sid)
-   Sets user-level functions */
-static PHP_FUNCTION(session_set_save_handler)
+/* {{{ Sets user-level functions */
+PHP_FUNCTION(session_set_save_handler)
 {
 	zval *args = NULL;
 	int i, num_args, argc = ZEND_NUM_ARGS();
-
->>>>>>> 838951c2
-	if (PS(session_status) == php_session_active) {
-		php_error_docref(NULL, E_WARNING, "Session save handler cannot be changed when a session is active");
-		return FAILURE;
-	}
-
-	if (SG(headers_sent)) {
-		php_error_docref(NULL, E_WARNING, "Session save handler cannot be changed after headers have already been sent");
-		return FAILURE;
-	}
-
-	return SUCCESS;
-}
-
-/* {{{ Sets user-level functions */
-PHP_FUNCTION(session_set_save_handler)
-{
-	zval *args = NULL;
-	int i, num_args, argc = ZEND_NUM_ARGS();
-	zend_string *ini_name, *ini_val;
 
 	if (argc > 0 && argc <= 2) {
 		zval *obj = NULL;
@@ -2099,7 +2088,6 @@
 		}
 	}
 
-<<<<<<< HEAD
 	if (save_handler_check_session() == FAILURE) {
 		RETURN_FALSE;
 	}
@@ -2107,18 +2095,8 @@
 	/* remove shutdown function */
 	remove_user_shutdown_function("session_shutdown", sizeof("session_shutdown") - 1);
 
-	if (PS(mod) && PS(mod) != &ps_mod_user) {
-		ini_name = zend_string_init("session.save_handler", sizeof("session.save_handler") - 1, 0);
-		ini_val = zend_string_init("user", sizeof("user") - 1, 0);
-		PS(set_handler) = 1;
-		zend_alter_ini_entry(ini_name, ini_val, PHP_INI_USER, PHP_INI_STAGE_RUNTIME);
-		PS(set_handler) = 0;
-		zend_string_release_ex(ini_val, 0);
-		zend_string_release_ex(ini_name, 0);
-=======
 	if (!PS(mod) || PS(mod) != &ps_mod_user) {
 		set_user_save_handler_ini();
->>>>>>> 838951c2
 	}
 
 	for (i = 0; i < argc; i++) {
