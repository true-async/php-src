--- conflicted
+++ resolved
@@ -1632,11 +1632,7 @@
 		 * '<session-name>=<session-id>' to allow URLs of the form
 		 * http://yoursite/<session-name>=<session-id>/script.php */
 		if (PS(define_sid) && !PS(id) &&
-<<<<<<< HEAD
-			!Z_ISUNDEF(PG(http_globals)[TRACK_VARS_SERVER]) &&
-=======
 			zend_is_auto_global_str("_SERVER", sizeof("_SERVER") - 1) == SUCCESS &&
->>>>>>> 50fca7a0
 			(data = zend_hash_str_find(Z_ARRVAL(PG(http_globals)[TRACK_VARS_SERVER]), "REQUEST_URI", sizeof("REQUEST_URI") - 1)) &&
 			Z_TYPE_P(data) == IS_STRING &&
 			(p = strstr(Z_STRVAL_P(data), PS(session_name))) &&
