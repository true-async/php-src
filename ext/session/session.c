/*
   +----------------------------------------------------------------------+
   | Copyright (c) The PHP Group                                          |
   +----------------------------------------------------------------------+
   | This source file is subject to version 3.01 of the PHP license,      |
   | that is bundled with this package in the file LICENSE, and is        |
   | available through the world-wide-web at the following url:           |
   | https://www.php.net/license/3_01.txt                                 |
   | If you did not receive a copy of the PHP license and are unable to   |
   | obtain it through the world-wide-web, please send a note to          |
   | license@php.net so we can mail you a copy immediately.               |
   +----------------------------------------------------------------------+
   | Authors: Sascha Schumann <sascha@schumann.cx>                        |
   |          Andrei Zmievski <andrei@php.net>                            |
   +----------------------------------------------------------------------+
 */

#ifdef HAVE_CONFIG_H
#include "config.h"
#endif

#include "php.h"

#ifdef PHP_WIN32
# include "win32/winutil.h"
# include "win32/time.h"
#else
# include <sys/time.h>
#endif

#include <sys/stat.h>
#include <fcntl.h>

#include "php_ini.h"
#include "SAPI.h"
#include "rfc1867.h"
#include "php_variables.h"
#include "php_session.h"
#include "session_arginfo.h"
#include "ext/standard/php_var.h"
#include "ext/date/php_date.h"
#include "ext/standard/url_scanner_ex.h"
#include "ext/standard/info.h"
#include "zend_smart_str.h"
#include "ext/standard/url.h"
#include "ext/standard/basic_functions.h"
#include "ext/standard/head.h"
#include "ext/random/php_random.h"

#include "mod_files.h"
#include "mod_user.h"

#ifdef HAVE_LIBMM
#include "mod_mm.h"
#endif

PHPAPI ZEND_DECLARE_MODULE_GLOBALS(ps)

static int php_session_rfc1867_callback(unsigned int event, void *event_data, void **extra);
static int (*php_session_rfc1867_orig_callback)(unsigned int event, void *event_data, void **extra);
static void php_session_track_init(void);

/* SessionHandler class */
zend_class_entry *php_session_class_entry;

/* SessionHandlerInterface */
zend_class_entry *php_session_iface_entry;

/* SessionIdInterface */
zend_class_entry *php_session_id_iface_entry;

/* SessionUpdateTimestampInterface */
zend_class_entry *php_session_update_timestamp_iface_entry;

#define PS_MAX_SID_LENGTH 256

/* ***********
   * Helpers *
   *********** */

#define IF_SESSION_VARS() \
	if (Z_ISREF_P(&PS(http_session_vars)) && Z_TYPE_P(Z_REFVAL(PS(http_session_vars))) == IS_ARRAY)

#define SESSION_CHECK_ACTIVE_STATE	\
	if (PS(session_status) == php_session_active) {	\
		php_error_docref(NULL, E_WARNING, "Session ini settings cannot be changed when a session is active");	\
		return FAILURE;	\
	}

#define SESSION_CHECK_OUTPUT_STATE										\
	if (SG(headers_sent) && stage != ZEND_INI_STAGE_DEACTIVATE) {												\
		php_error_docref(NULL, E_WARNING, "Session ini settings cannot be changed after headers have already been sent");	\
		return FAILURE;													\
	}

#define APPLY_TRANS_SID (PS(use_trans_sid) && !PS(use_only_cookies))

static int php_session_send_cookie(void);
static int php_session_abort(void);

/* Initialized in MINIT, readonly otherwise. */
static int my_module_number = 0;

/* Dispatched by RINIT and by php_session_destroy */
static inline void php_rinit_session_globals(void) /* {{{ */
{
	/* Do NOT init PS(mod_user_names) here! */
	/* TODO: These could be moved to MINIT and removed. These should be initialized by php_rshutdown_session_globals() always when execution is finished. */
	PS(id) = NULL;
	PS(session_status) = php_session_none;
	PS(in_save_handler) = 0;
	PS(set_handler) = 0;
	PS(mod_data) = NULL;
	PS(mod_user_is_open) = 0;
	PS(define_sid) = 1;
	PS(session_vars) = NULL;
	PS(module_number) = my_module_number;
	ZVAL_UNDEF(&PS(http_session_vars));
}
/* }}} */

/* Dispatched by RSHUTDOWN and by php_session_destroy */
static inline void php_rshutdown_session_globals(void) /* {{{ */
{
	/* Do NOT destroy PS(mod_user_names) here! */
	if (!Z_ISUNDEF(PS(http_session_vars))) {
		zval_ptr_dtor(&PS(http_session_vars));
		ZVAL_UNDEF(&PS(http_session_vars));
	}
	if (PS(mod_data) || PS(mod_user_implemented)) {
		zend_try {
			PS(mod)->s_close(&PS(mod_data));
		} zend_end_try();
	}
	if (PS(id)) {
		zend_string_release_ex(PS(id), 0);
		PS(id) = NULL;
	}

	if (PS(session_vars)) {
		zend_string_release_ex(PS(session_vars), 0);
		PS(session_vars) = NULL;
	}

	if (PS(mod_user_class_name)) {
		zend_string_release(PS(mod_user_class_name));
		PS(mod_user_class_name) = NULL;
	}

	/* User save handlers may end up directly here by misuse, bugs in user script, etc. */
	/* Set session status to prevent error while restoring save handler INI value. */
	PS(session_status) = php_session_none;
}
/* }}} */

PHPAPI zend_result php_session_destroy(void) /* {{{ */
{
	zend_result retval = SUCCESS;

	if (PS(session_status) != php_session_active) {
		php_error_docref(NULL, E_WARNING, "Trying to destroy uninitialized session");
		return FAILURE;
	}

	if (PS(id) && PS(mod)->s_destroy(&PS(mod_data), PS(id)) == FAILURE) {
		retval = FAILURE;
		if (!EG(exception)) {
			php_error_docref(NULL, E_WARNING, "Session object destruction failed");
		}
	}

	php_rshutdown_session_globals();
	php_rinit_session_globals();

	return retval;
}
/* }}} */

PHPAPI void php_add_session_var(zend_string *name) /* {{{ */
{
	IF_SESSION_VARS() {
		zval *sess_var = Z_REFVAL(PS(http_session_vars));
		SEPARATE_ARRAY(sess_var);
		if (!zend_hash_exists(Z_ARRVAL_P(sess_var), name)) {
			zval empty_var;
			ZVAL_NULL(&empty_var);
			zend_hash_update(Z_ARRVAL_P(sess_var), name, &empty_var);
		}
	}
}
/* }}} */

PHPAPI zval* php_set_session_var(zend_string *name, zval *state_val, php_unserialize_data_t *var_hash) /* {{{ */
{
	IF_SESSION_VARS() {
		zval *sess_var = Z_REFVAL(PS(http_session_vars));
		SEPARATE_ARRAY(sess_var);
		return zend_hash_update(Z_ARRVAL_P(sess_var), name, state_val);
	}
	return NULL;
}
/* }}} */

PHPAPI zval* php_get_session_var(zend_string *name) /* {{{ */
{
	IF_SESSION_VARS() {
		return zend_hash_find(Z_ARRVAL_P(Z_REFVAL(PS(http_session_vars))), name);
	}
	return NULL;
}
/* }}} */

static void php_session_track_init(void) /* {{{ */
{
	zval session_vars;
	zend_string *var_name = zend_string_init("_SESSION", sizeof("_SESSION") - 1, 0);
	/* Unconditionally destroy existing array -- possible dirty data */
	zend_delete_global_variable(var_name);

	if (!Z_ISUNDEF(PS(http_session_vars))) {
		zval_ptr_dtor(&PS(http_session_vars));
	}

	array_init(&session_vars);
	ZVAL_NEW_REF(&PS(http_session_vars), &session_vars);
	Z_ADDREF_P(&PS(http_session_vars));
	zend_hash_update_ind(&EG(symbol_table), var_name, &PS(http_session_vars));
	zend_string_release_ex(var_name, 0);
}
/* }}} */

static zend_string *php_session_encode(void) /* {{{ */
{
	IF_SESSION_VARS() {
		if (!PS(serializer)) {
			php_error_docref(NULL, E_WARNING, "Unknown session.serialize_handler. Failed to encode session object");
			return NULL;
		}
		return PS(serializer)->encode();
	} else {
		php_error_docref(NULL, E_WARNING, "Cannot encode non-existent session");
	}
	return NULL;
}
/* }}} */

static zend_result php_session_decode(zend_string *data) /* {{{ */
{
	if (!PS(serializer)) {
		php_error_docref(NULL, E_WARNING, "Unknown session.serialize_handler. Failed to decode session object");
		return FAILURE;
	}
	if (PS(serializer)->decode(ZSTR_VAL(data), ZSTR_LEN(data)) == FAILURE) {
		php_session_destroy();
		php_session_track_init();
		php_error_docref(NULL, E_WARNING, "Failed to decode session object. Session has been destroyed");
		return FAILURE;
	}
	return SUCCESS;
}
/* }}} */

/*
 * Note that we cannot use the BASE64 alphabet here, because
 * it contains "/" and "+": both are unacceptable for simple inclusion
 * into URLs.
 */

static const char hexconvtab[] = "0123456789abcdefghijklmnopqrstuvwxyzABCDEFGHIJKLMNOPQRSTUVWXYZ,-";

static void bin_to_readable(unsigned char *in, size_t inlen, char *out, size_t outlen, char nbits) /* {{{ */
{
	unsigned char *p, *q;
	unsigned short w;
	int mask;
	int have;

	p = (unsigned char *)in;
	q = (unsigned char *)in + inlen;

	w = 0;
	have = 0;
	mask = (1 << nbits) - 1;

	while (outlen--) {
		if (have < nbits) {
			if (p < q) {
				w |= *p++ << have;
				have += 8;
			} else {
				/* Should never happen. Input must be large enough. */
				ZEND_UNREACHABLE();
				break;
			}
		}

		/* consume nbits */
		*out++ = hexconvtab[w & mask];
		w >>= nbits;
		have -= nbits;
	}

	*out = '\0';
}
/* }}} */

#define PS_EXTRA_RAND_BYTES 60

PHPAPI zend_string *php_session_create_id(PS_CREATE_SID_ARGS) /* {{{ */
{
	unsigned char rbuf[PS_MAX_SID_LENGTH + PS_EXTRA_RAND_BYTES];
	zend_string *outid;

	/* It would be enough to read ceil(sid_length * sid_bits_per_character / 8) bytes here.
	 * We read sid_length bytes instead for simplicity. */
	/* Read additional PS_EXTRA_RAND_BYTES just in case CSPRNG is not safe enough */
	if (php_random_bytes_throw(rbuf, PS(sid_length) + PS_EXTRA_RAND_BYTES) == FAILURE) {
		return NULL;
	}

	outid = zend_string_alloc(PS(sid_length), 0);
	bin_to_readable(
		rbuf, PS(sid_length),
		ZSTR_VAL(outid), ZSTR_LEN(outid),
		(char)PS(sid_bits_per_character));

	return outid;
}
/* }}} */

/* Default session id char validation function allowed by ps_modules.
 * If you change the logic here, please also update the error message in
 * ps_modules appropriately */
PHPAPI zend_result php_session_valid_key(const char *key) /* {{{ */
{
	size_t len;
	const char *p;
	char c;
	zend_result ret = SUCCESS;

	for (p = key; (c = *p); p++) {
		/* valid characters are a..z,A..Z,0..9 */
		if (!((c >= 'a' && c <= 'z')
				|| (c >= 'A' && c <= 'Z')
				|| (c >= '0' && c <= '9')
				|| c == ','
				|| c == '-')) {
			ret = FAILURE;
			break;
		}
	}

	len = p - key;

	/* Somewhat arbitrary length limit here, but should be way more than
	   anyone needs and avoids file-level warnings later on if we exceed MAX_PATH */
	if (len == 0 || len > PS_MAX_SID_LENGTH) {
		ret = FAILURE;
	}

	return ret;
}
/* }}} */


static zend_long php_session_gc(bool immediate) /* {{{ */
{
	int nrand;
	zend_long num = -1;

	/* GC must be done before reading session data. */
	if ((PS(mod_data) || PS(mod_user_implemented))) {
		if (immediate) {
			PS(mod)->s_gc(&PS(mod_data), PS(gc_maxlifetime), &num);
			return num;
		}
		nrand = (zend_long) ((float) PS(gc_divisor) * php_combined_lcg());
		if (PS(gc_probability) > 0 && nrand < PS(gc_probability)) {
			PS(mod)->s_gc(&PS(mod_data), PS(gc_maxlifetime), &num);
		}
	}
	return num;
} /* }}} */

static zend_result php_session_initialize(void) /* {{{ */
{
	zend_string *val = NULL;

	PS(session_status) = php_session_active;

	if (!PS(mod)) {
		PS(session_status) = php_session_disabled;
		php_error_docref(NULL, E_WARNING, "No storage module chosen - failed to initialize session");
		return FAILURE;
	}

	/* Open session handler first */
	if (PS(mod)->s_open(&PS(mod_data), PS(save_path), PS(session_name)) == FAILURE
		/* || PS(mod_data) == NULL */ /* FIXME: open must set valid PS(mod_data) with success */
	) {
		php_session_abort();
		if (!EG(exception)) {
			php_error_docref(NULL, E_WARNING, "Failed to initialize storage module: %s (path: %s)", PS(mod)->s_name, PS(save_path));
		}
		return FAILURE;
	}

	/* If there is no ID, use session module to create one */
	if (!PS(id) || !ZSTR_VAL(PS(id))[0]) {
		if (PS(id)) {
			zend_string_release_ex(PS(id), 0);
		}
		PS(id) = PS(mod)->s_create_sid(&PS(mod_data));
		if (!PS(id)) {
			php_session_abort();
			if (!EG(exception)) {
				zend_throw_error(NULL, "Failed to create session ID: %s (path: %s)", PS(mod)->s_name, PS(save_path));
			}
			return FAILURE;
		}
		if (PS(use_cookies)) {
			PS(send_cookie) = 1;
		}
	} else if (PS(use_strict_mode) && PS(mod)->s_validate_sid &&
		PS(mod)->s_validate_sid(&PS(mod_data), PS(id)) == FAILURE
	) {
		if (PS(id)) {
			zend_string_release_ex(PS(id), 0);
		}
		PS(id) = PS(mod)->s_create_sid(&PS(mod_data));
		if (!PS(id)) {
			PS(id) = php_session_create_id(NULL);
		}
		if (PS(use_cookies)) {
			PS(send_cookie) = 1;
		}
	}

	if (php_session_reset_id() == FAILURE) {
		php_session_abort();
		return FAILURE;
	}

	/* Read data */
	php_session_track_init();
	if (PS(mod)->s_read(&PS(mod_data), PS(id), &val, PS(gc_maxlifetime)) == FAILURE) {
		php_session_abort();
		/* FYI: Some broken save handlers return FAILURE for non-existent session ID, this is incorrect */
		if (!EG(exception)) {
			php_error_docref(NULL, E_WARNING, "Failed to read session data: %s (path: %s)", PS(mod)->s_name, PS(save_path));
		}
		return FAILURE;
	}

	/* GC must be done after read */
	php_session_gc(0);

	if (PS(session_vars)) {
		zend_string_release_ex(PS(session_vars), 0);
		PS(session_vars) = NULL;
	}
	if (val) {
		if (PS(lazy_write)) {
			PS(session_vars) = zend_string_copy(val);
		}
		php_session_decode(val);
		zend_string_release_ex(val, 0);
	}
	return SUCCESS;
}
/* }}} */

static void php_session_save_current_state(int write) /* {{{ */
{
	zend_result ret = FAILURE;

	if (write) {
		IF_SESSION_VARS() {
			zend_string *handler_class_name = PS(mod_user_class_name);
			const char *handler_function_name;

			if (PS(mod_data) || PS(mod_user_implemented)) {
				zend_string *val;

				val = php_session_encode();
				if (val) {
					if (PS(lazy_write) && PS(session_vars)
						&& PS(mod)->s_update_timestamp
						&& PS(mod)->s_update_timestamp != php_session_update_timestamp
						&& zend_string_equals(val, PS(session_vars))
					) {
						ret = PS(mod)->s_update_timestamp(&PS(mod_data), PS(id), val, PS(gc_maxlifetime));
						handler_function_name = handler_class_name != NULL ? "updateTimestamp" : "update_timestamp";
					} else {
						ret = PS(mod)->s_write(&PS(mod_data), PS(id), val, PS(gc_maxlifetime));
						handler_function_name = "write";
					}
					zend_string_release_ex(val, 0);
				} else {
					ret = PS(mod)->s_write(&PS(mod_data), PS(id), ZSTR_EMPTY_ALLOC(), PS(gc_maxlifetime));
					handler_function_name = "write";
				}
			}

			if ((ret == FAILURE) && !EG(exception)) {
				if (!PS(mod_user_implemented)) {
					php_error_docref(NULL, E_WARNING, "Failed to write session data (%s). Please "
									 "verify that the current setting of session.save_path "
									 "is correct (%s)",
									 PS(mod)->s_name,
									 PS(save_path));
				} else if (handler_class_name != NULL) {
					php_error_docref(NULL, E_WARNING, "Failed to write session data using user "
									 "defined save handler. (session.save_path: %s, handler: %s::%s)", PS(save_path),
									 ZSTR_VAL(handler_class_name), handler_function_name);
				} else {
					php_error_docref(NULL, E_WARNING, "Failed to write session data using user "
									 "defined save handler. (session.save_path: %s, handler: %s)", PS(save_path),
									 handler_function_name);
				}
			}
		}
	}

	if (PS(mod_data) || PS(mod_user_implemented)) {
		PS(mod)->s_close(&PS(mod_data));
	}
}
/* }}} */

static void php_session_normalize_vars(void) /* {{{ */
{
	PS_ENCODE_VARS;

	IF_SESSION_VARS() {
		PS_ENCODE_LOOP(
			if (Z_TYPE_P(struc) == IS_PTR) {
				zval *zv = (zval *)Z_PTR_P(struc);
				ZVAL_COPY_VALUE(struc, zv);
				ZVAL_UNDEF(zv);
			}
		);
	}
}
/* }}} */

/* *************************
   * INI Settings/Handlers *
   ************************* */

static PHP_INI_MH(OnUpdateSaveHandler) /* {{{ */
{
	const ps_module *tmp;
	int err_type = E_ERROR;

	SESSION_CHECK_ACTIVE_STATE;
	SESSION_CHECK_OUTPUT_STATE;

	tmp = _php_find_ps_module(ZSTR_VAL(new_value));

	if (stage == ZEND_INI_STAGE_RUNTIME) {
		err_type = E_WARNING;
	}

	if (PG(modules_activated) && !tmp) {
		/* Do not output error when restoring ini options. */
		if (stage != ZEND_INI_STAGE_DEACTIVATE) {
			php_error_docref(NULL, err_type, "Session save handler \"%s\" cannot be found", ZSTR_VAL(new_value));
		}

		return FAILURE;
	}

	/* "user" save handler should not be set by user */
	if (!PS(set_handler) &&  tmp == ps_user_ptr) {
		php_error_docref(NULL, err_type, "Session save handler \"user\" cannot be set by ini_set()");
		return FAILURE;
	}

	PS(default_mod) = PS(mod);
	PS(mod) = tmp;

	return SUCCESS;
}
/* }}} */

static PHP_INI_MH(OnUpdateSerializer) /* {{{ */
{
	const ps_serializer *tmp;

	SESSION_CHECK_ACTIVE_STATE;
	SESSION_CHECK_OUTPUT_STATE;

	tmp = _php_find_ps_serializer(ZSTR_VAL(new_value));

	if (PG(modules_activated) && !tmp) {
		int err_type;

		if (stage == ZEND_INI_STAGE_RUNTIME) {
			err_type = E_WARNING;
		} else {
			err_type = E_ERROR;
		}

		/* Do not output error when restoring ini options. */
		if (stage != ZEND_INI_STAGE_DEACTIVATE) {
			php_error_docref(NULL, err_type, "Serialization handler \"%s\" cannot be found", ZSTR_VAL(new_value));
		}
		return FAILURE;
	}
	PS(serializer) = tmp;

	return SUCCESS;
}
/* }}} */

static PHP_INI_MH(OnUpdateSaveDir) /* {{{ */
{
	SESSION_CHECK_ACTIVE_STATE;
	SESSION_CHECK_OUTPUT_STATE;

	/* Only do the safemode/open_basedir check at runtime */
	if (stage == PHP_INI_STAGE_RUNTIME || stage == PHP_INI_STAGE_HTACCESS) {
		char *p;

		if (memchr(ZSTR_VAL(new_value), '\0', ZSTR_LEN(new_value)) != NULL) {
			return FAILURE;
		}

		/* we do not use zend_memrchr() since path can contain ; itself */
		if ((p = strchr(ZSTR_VAL(new_value), ';'))) {
			char *p2;
			p++;
			if ((p2 = strchr(p, ';'))) {
				p = p2 + 1;
			}
		} else {
			p = ZSTR_VAL(new_value);
		}

		if (PG(open_basedir) && *p && php_check_open_basedir(p)) {
			return FAILURE;
		}
	}

	return OnUpdateString(entry, new_value, mh_arg1, mh_arg2, mh_arg3, stage);
}
/* }}} */


static PHP_INI_MH(OnUpdateName) /* {{{ */
{
	SESSION_CHECK_ACTIVE_STATE;
	SESSION_CHECK_OUTPUT_STATE;

	/* Numeric session.name won't work at all */
	if ((!ZSTR_LEN(new_value) || is_numeric_string(ZSTR_VAL(new_value), ZSTR_LEN(new_value), NULL, NULL, 0))) {
		int err_type;

		if (stage == ZEND_INI_STAGE_RUNTIME || stage == ZEND_INI_STAGE_ACTIVATE || stage == ZEND_INI_STAGE_STARTUP) {
			err_type = E_WARNING;
		} else {
			err_type = E_ERROR;
		}

		/* Do not output error when restoring ini options. */
		if (stage != ZEND_INI_STAGE_DEACTIVATE) {
			php_error_docref(NULL, err_type, "session.name \"%s\" cannot be numeric or empty", ZSTR_VAL(new_value));
		}
		return FAILURE;
	}

	return OnUpdateStringUnempty(entry, new_value, mh_arg1, mh_arg2, mh_arg3, stage);
}
/* }}} */


static PHP_INI_MH(OnUpdateCookieLifetime) /* {{{ */
{
	SESSION_CHECK_ACTIVE_STATE;
	SESSION_CHECK_OUTPUT_STATE;
	if (atol(ZSTR_VAL(new_value)) < 0) {
		php_error_docref(NULL, E_WARNING, "CookieLifetime cannot be negative");
		return FAILURE;
	}
	return OnUpdateLongGEZero(entry, new_value, mh_arg1, mh_arg2, mh_arg3, stage);
}
/* }}} */


static PHP_INI_MH(OnUpdateSessionLong) /* {{{ */
{
	SESSION_CHECK_ACTIVE_STATE;
	SESSION_CHECK_OUTPUT_STATE;
	return OnUpdateLong(entry, new_value, mh_arg1, mh_arg2, mh_arg3, stage);
}
/* }}} */


static PHP_INI_MH(OnUpdateSessionString) /* {{{ */
{
	SESSION_CHECK_ACTIVE_STATE;
	SESSION_CHECK_OUTPUT_STATE;
	return OnUpdateString(entry, new_value, mh_arg1, mh_arg2, mh_arg3, stage);
}
/* }}} */


static PHP_INI_MH(OnUpdateSessionBool) /* {{{ */
{
	SESSION_CHECK_ACTIVE_STATE;
	SESSION_CHECK_OUTPUT_STATE;
	return OnUpdateBool(entry, new_value, mh_arg1, mh_arg2, mh_arg3, stage);
}
/* }}} */


static PHP_INI_MH(OnUpdateSidLength) /* {{{ */
{
	zend_long val;
	char *endptr = NULL;

	SESSION_CHECK_ACTIVE_STATE;
	SESSION_CHECK_OUTPUT_STATE;
	val = ZEND_STRTOL(ZSTR_VAL(new_value), &endptr, 10);
	if (endptr && (*endptr == '\0')
		&& val >= 22 && val <= PS_MAX_SID_LENGTH) {
		/* Numeric value */
		PS(sid_length) = val;
		return SUCCESS;
	}

	php_error_docref(NULL, E_WARNING, "session.configuration \"session.sid_length\" must be between 22 and 256");
	return FAILURE;
}
/* }}} */

static PHP_INI_MH(OnUpdateSidBits) /* {{{ */
{
	zend_long val;
	char *endptr = NULL;

	SESSION_CHECK_ACTIVE_STATE;
	SESSION_CHECK_OUTPUT_STATE;
	val = ZEND_STRTOL(ZSTR_VAL(new_value), &endptr, 10);
	if (endptr && (*endptr == '\0')
		&& val >= 4 && val <=6) {
		/* Numeric value */
		PS(sid_bits_per_character) = val;
		return SUCCESS;
	}

	php_error_docref(NULL, E_WARNING, "session.configuration \"session.sid_bits_per_character\" must be between 4 and 6");
	return FAILURE;
}
/* }}} */

static PHP_INI_MH(OnUpdateRfc1867Freq) /* {{{ */
{
	int tmp = ZEND_ATOL(ZSTR_VAL(new_value));
	if(tmp < 0) {
		php_error_docref(NULL, E_WARNING, "session.upload_progress.freq must be greater than or equal to 0");
		return FAILURE;
	}
	if(ZSTR_LEN(new_value) > 0 && ZSTR_VAL(new_value)[ZSTR_LEN(new_value)-1] == '%') {
		if(tmp > 100) {
			php_error_docref(NULL, E_WARNING, "session.upload_progress.freq must be less than or equal to 100%%");
			return FAILURE;
		}
		PS(rfc1867_freq) = -tmp;
	} else {
		PS(rfc1867_freq) = tmp;
	}
	return SUCCESS;
} /* }}} */

/* {{{ PHP_INI */
PHP_INI_BEGIN()
	STD_PHP_INI_ENTRY("session.save_path",          "",          PHP_INI_ALL, OnUpdateSaveDir,       save_path,          php_ps_globals,    ps_globals)
	STD_PHP_INI_ENTRY("session.name",               "PHPSESSID", PHP_INI_ALL, OnUpdateName,          session_name,       php_ps_globals,    ps_globals)
	PHP_INI_ENTRY("session.save_handler",           "files",     PHP_INI_ALL, OnUpdateSaveHandler)
	STD_PHP_INI_BOOLEAN("session.auto_start",       "0",         PHP_INI_PERDIR, OnUpdateBool,       auto_start,         php_ps_globals,    ps_globals)
	STD_PHP_INI_ENTRY("session.gc_probability",     "1",         PHP_INI_ALL, OnUpdateSessionLong,          gc_probability,     php_ps_globals,    ps_globals)
	STD_PHP_INI_ENTRY("session.gc_divisor",         "100",       PHP_INI_ALL, OnUpdateSessionLong,          gc_divisor,         php_ps_globals,    ps_globals)
	STD_PHP_INI_ENTRY("session.gc_maxlifetime",     "1440",      PHP_INI_ALL, OnUpdateSessionLong,          gc_maxlifetime,     php_ps_globals,    ps_globals)
	PHP_INI_ENTRY("session.serialize_handler",      "php",       PHP_INI_ALL, OnUpdateSerializer)
	STD_PHP_INI_ENTRY("session.cookie_lifetime",    "0",         PHP_INI_ALL, OnUpdateCookieLifetime,cookie_lifetime,    php_ps_globals,    ps_globals)
	STD_PHP_INI_ENTRY("session.cookie_path",        "/",         PHP_INI_ALL, OnUpdateSessionString, cookie_path,        php_ps_globals,    ps_globals)
	STD_PHP_INI_ENTRY("session.cookie_domain",      "",          PHP_INI_ALL, OnUpdateSessionString, cookie_domain,      php_ps_globals,    ps_globals)
	STD_PHP_INI_BOOLEAN("session.cookie_secure",    "0",         PHP_INI_ALL, OnUpdateSessionBool,   cookie_secure,      php_ps_globals,    ps_globals)
	STD_PHP_INI_BOOLEAN("session.cookie_httponly",  "0",         PHP_INI_ALL, OnUpdateSessionBool,   cookie_httponly,    php_ps_globals,    ps_globals)
	STD_PHP_INI_ENTRY("session.cookie_samesite",    "",          PHP_INI_ALL, OnUpdateSessionString, cookie_samesite,    php_ps_globals,    ps_globals)
	STD_PHP_INI_BOOLEAN("session.use_cookies",      "1",         PHP_INI_ALL, OnUpdateSessionBool,   use_cookies,        php_ps_globals,    ps_globals)
	STD_PHP_INI_BOOLEAN("session.use_only_cookies", "1",         PHP_INI_ALL, OnUpdateSessionBool,   use_only_cookies,   php_ps_globals,    ps_globals)
	STD_PHP_INI_BOOLEAN("session.use_strict_mode",  "0",         PHP_INI_ALL, OnUpdateSessionBool,   use_strict_mode,    php_ps_globals,    ps_globals)
	STD_PHP_INI_ENTRY("session.referer_check",      "",          PHP_INI_ALL, OnUpdateSessionString, extern_referer_chk, php_ps_globals,    ps_globals)
	STD_PHP_INI_ENTRY("session.cache_limiter",      "nocache",   PHP_INI_ALL, OnUpdateSessionString, cache_limiter,      php_ps_globals,    ps_globals)
	STD_PHP_INI_ENTRY("session.cache_expire",       "180",       PHP_INI_ALL, OnUpdateSessionLong,   cache_expire,       php_ps_globals,    ps_globals)
	STD_PHP_INI_BOOLEAN("session.use_trans_sid",    "0",         PHP_INI_ALL, OnUpdateSessionBool,   use_trans_sid,      php_ps_globals,    ps_globals)
	PHP_INI_ENTRY("session.sid_length",             "32",        PHP_INI_ALL, OnUpdateSidLength)
	PHP_INI_ENTRY("session.sid_bits_per_character", "4",         PHP_INI_ALL, OnUpdateSidBits)
	STD_PHP_INI_BOOLEAN("session.lazy_write",       "1",         PHP_INI_ALL, OnUpdateSessionBool,    lazy_write,         php_ps_globals,    ps_globals)

	/* Upload progress */
	STD_PHP_INI_BOOLEAN("session.upload_progress.enabled",
	                                                "1",     ZEND_INI_PERDIR, OnUpdateBool,        rfc1867_enabled, php_ps_globals, ps_globals)
	STD_PHP_INI_BOOLEAN("session.upload_progress.cleanup",
	                                                "1",     ZEND_INI_PERDIR, OnUpdateBool,        rfc1867_cleanup, php_ps_globals, ps_globals)
	STD_PHP_INI_ENTRY("session.upload_progress.prefix",
	                                     "upload_progress_", ZEND_INI_PERDIR, OnUpdateString,      rfc1867_prefix,  php_ps_globals, ps_globals)
	STD_PHP_INI_ENTRY("session.upload_progress.name",
	                          "PHP_SESSION_UPLOAD_PROGRESS", ZEND_INI_PERDIR, OnUpdateString,      rfc1867_name,    php_ps_globals, ps_globals)
	STD_PHP_INI_ENTRY("session.upload_progress.freq",  "1%", ZEND_INI_PERDIR, OnUpdateRfc1867Freq, rfc1867_freq,    php_ps_globals, ps_globals)
	STD_PHP_INI_ENTRY("session.upload_progress.min_freq",
	                                                   "1",  ZEND_INI_PERDIR, OnUpdateReal,        rfc1867_min_freq,php_ps_globals, ps_globals)

	/* Commented out until future discussion */
	/* PHP_INI_ENTRY("session.encode_sources", "globals,track", PHP_INI_ALL, NULL) */
PHP_INI_END()
/* }}} */

/* ***************
   * Serializers *
   *************** */
PS_SERIALIZER_ENCODE_FUNC(php_serialize) /* {{{ */
{
	smart_str buf = {0};
	php_serialize_data_t var_hash;

	IF_SESSION_VARS() {
		PHP_VAR_SERIALIZE_INIT(var_hash);
		php_var_serialize(&buf, Z_REFVAL(PS(http_session_vars)), &var_hash);
		PHP_VAR_SERIALIZE_DESTROY(var_hash);
	}
	return buf.s;
}
/* }}} */

PS_SERIALIZER_DECODE_FUNC(php_serialize) /* {{{ */
{
	const char *endptr = val + vallen;
	zval session_vars;
	php_unserialize_data_t var_hash;
	bool result;
	zend_string *var_name = zend_string_init("_SESSION", sizeof("_SESSION") - 1, 0);

	ZVAL_NULL(&session_vars);
	PHP_VAR_UNSERIALIZE_INIT(var_hash);
	result = php_var_unserialize(
		&session_vars, (const unsigned char **)&val, (const unsigned char *)endptr, &var_hash);
	PHP_VAR_UNSERIALIZE_DESTROY(var_hash);
	if (!result) {
		zval_ptr_dtor(&session_vars);
		ZVAL_NULL(&session_vars);
	}

	if (!Z_ISUNDEF(PS(http_session_vars))) {
		zval_ptr_dtor(&PS(http_session_vars));
	}
	if (Z_TYPE(session_vars) == IS_NULL) {
		array_init(&session_vars);
	}
	ZVAL_NEW_REF(&PS(http_session_vars), &session_vars);
	Z_ADDREF_P(&PS(http_session_vars));
	zend_hash_update_ind(&EG(symbol_table), var_name, &PS(http_session_vars));
	zend_string_release_ex(var_name, 0);
	return result || !vallen ? SUCCESS : FAILURE;
}
/* }}} */

#define PS_BIN_NR_OF_BITS 8
#define PS_BIN_UNDEF (1<<(PS_BIN_NR_OF_BITS-1))
#define PS_BIN_MAX (PS_BIN_UNDEF-1)

PS_SERIALIZER_ENCODE_FUNC(php_binary) /* {{{ */
{
	smart_str buf = {0};
	php_serialize_data_t var_hash;
	PS_ENCODE_VARS;

	PHP_VAR_SERIALIZE_INIT(var_hash);

	PS_ENCODE_LOOP(
			if (ZSTR_LEN(key) > PS_BIN_MAX) continue;
			smart_str_appendc(&buf, (unsigned char)ZSTR_LEN(key));
			smart_str_appendl(&buf, ZSTR_VAL(key), ZSTR_LEN(key));
			php_var_serialize(&buf, struc, &var_hash);
	);

	smart_str_0(&buf);
	PHP_VAR_SERIALIZE_DESTROY(var_hash);

	return buf.s;
}
/* }}} */

PS_SERIALIZER_DECODE_FUNC(php_binary) /* {{{ */
{
	const char *p;
	const char *endptr = val + vallen;
	zend_string *name;
	php_unserialize_data_t var_hash;
	zval *current, rv;

	PHP_VAR_UNSERIALIZE_INIT(var_hash);

	for (p = val; p < endptr; ) {
		// Can this be changed to size_t?
		int namelen = ((unsigned char)(*p)) & (~PS_BIN_UNDEF);

		if (namelen < 0 || namelen > PS_BIN_MAX || (p + namelen) >= endptr) {
			PHP_VAR_UNSERIALIZE_DESTROY(var_hash);
			return FAILURE;
		}

		name = zend_string_init(p + 1, namelen, 0);
		p += namelen + 1;
		current = var_tmp_var(&var_hash);

		if (php_var_unserialize(current, (const unsigned char **) &p, (const unsigned char *) endptr, &var_hash)) {
			ZVAL_PTR(&rv, current);
			php_set_session_var(name, &rv, &var_hash);
		} else {
			zend_string_release_ex(name, 0);
			php_session_normalize_vars();
			PHP_VAR_UNSERIALIZE_DESTROY(var_hash);
			return FAILURE;
		}
		zend_string_release_ex(name, 0);
	}

	php_session_normalize_vars();
	PHP_VAR_UNSERIALIZE_DESTROY(var_hash);

	return SUCCESS;
}
/* }}} */

#define PS_DELIMITER '|'

PS_SERIALIZER_ENCODE_FUNC(php) /* {{{ */
{
	smart_str buf = {0};
	php_serialize_data_t var_hash;
	PS_ENCODE_VARS;

	PHP_VAR_SERIALIZE_INIT(var_hash);

	PS_ENCODE_LOOP(
		smart_str_appendl(&buf, ZSTR_VAL(key), ZSTR_LEN(key));
		if (memchr(ZSTR_VAL(key), PS_DELIMITER, ZSTR_LEN(key))) {
			PHP_VAR_SERIALIZE_DESTROY(var_hash);
			smart_str_free(&buf);
			return NULL;
		}
		smart_str_appendc(&buf, PS_DELIMITER);
		php_var_serialize(&buf, struc, &var_hash);
	);

	smart_str_0(&buf);

	PHP_VAR_SERIALIZE_DESTROY(var_hash);
	return buf.s;
}
/* }}} */

PS_SERIALIZER_DECODE_FUNC(php) /* {{{ */
{
	const char *p, *q;
	const char *endptr = val + vallen;
	ptrdiff_t namelen;
	zend_string *name;
	zend_result retval = SUCCESS;
	php_unserialize_data_t var_hash;
	zval *current, rv;

	PHP_VAR_UNSERIALIZE_INIT(var_hash);

	p = val;

	while (p < endptr) {
		q = p;
		while (*q != PS_DELIMITER) {
			if (++q >= endptr) {
				retval = FAILURE;
				goto break_outer_loop;
			}
		}

		namelen = q - p;
		name = zend_string_init(p, namelen, 0);
		q++;

		current = var_tmp_var(&var_hash);
		if (php_var_unserialize(current, (const unsigned char **)&q, (const unsigned char *)endptr, &var_hash)) {
			ZVAL_PTR(&rv, current);
			php_set_session_var(name, &rv, &var_hash);
		} else {
			zend_string_release_ex(name, 0);
			retval = FAILURE;
			goto break_outer_loop;
		}
		zend_string_release_ex(name, 0);
		p = q;
	}

break_outer_loop:
	php_session_normalize_vars();

	PHP_VAR_UNSERIALIZE_DESTROY(var_hash);

	return retval;
}
/* }}} */

#define MAX_SERIALIZERS 32
#define PREDEFINED_SERIALIZERS 3

static ps_serializer ps_serializers[MAX_SERIALIZERS + 1] = {
	PS_SERIALIZER_ENTRY(php_serialize),
	PS_SERIALIZER_ENTRY(php),
	PS_SERIALIZER_ENTRY(php_binary)
};

PHPAPI zend_result php_session_register_serializer(const char *name, zend_string *(*encode)(PS_SERIALIZER_ENCODE_ARGS), zend_result (*decode)(PS_SERIALIZER_DECODE_ARGS)) /* {{{ */
{
	zend_result ret = FAILURE;

	for (int i = 0; i < MAX_SERIALIZERS; i++) {
		if (ps_serializers[i].name == NULL) {
			ps_serializers[i].name = name;
			ps_serializers[i].encode = encode;
			ps_serializers[i].decode = decode;
			ps_serializers[i + 1].name = NULL;
			ret = SUCCESS;
			break;
		}
	}
	return ret;
}
/* }}} */

/* *******************
   * Storage Modules *
   ******************* */

#define MAX_MODULES 32
#define PREDEFINED_MODULES 2

static const ps_module *ps_modules[MAX_MODULES + 1] = {
	ps_files_ptr,
	ps_user_ptr
};

PHPAPI zend_result php_session_register_module(const ps_module *ptr) /* {{{ */
{
	int ret = FAILURE;

	for (int i = 0; i < MAX_MODULES; i++) {
		if (!ps_modules[i]) {
			ps_modules[i] = ptr;
			ret = SUCCESS;
			break;
		}
	}
	return ret;
}
/* }}} */

/* Dummy PS module function */
<<<<<<< HEAD
PHPAPI zend_result php_session_validate_sid(PS_VALIDATE_SID_ARGS) {
	return SUCCESS;
=======
/* We consider any ID valid, so we return FAILURE to indicate that a session doesn't exist */
PHPAPI int php_session_validate_sid(PS_VALIDATE_SID_ARGS) {
	return FAILURE;
>>>>>>> 72cb4733
}

/* Dummy PS module function */
PHPAPI zend_result php_session_update_timestamp(PS_UPDATE_TIMESTAMP_ARGS) {
	return SUCCESS;
}


/* ******************
   * Cache Limiters *
   ****************** */

typedef struct {
	char *name;
	void (*func)(void);
} php_session_cache_limiter_t;

#define CACHE_LIMITER(name) _php_cache_limiter_##name
#define CACHE_LIMITER_FUNC(name) static void CACHE_LIMITER(name)(void)
#define CACHE_LIMITER_ENTRY(name) { #name, CACHE_LIMITER(name) },
#define ADD_HEADER(a) sapi_add_header(a, strlen(a), 1);
#define MAX_STR 512

static const char *month_names[] = {
	"Jan", "Feb", "Mar", "Apr", "May", "Jun",
	"Jul", "Aug", "Sep", "Oct", "Nov", "Dec"
};

static const char *week_days[] = {
	"Sun", "Mon", "Tue", "Wed", "Thu", "Fri", "Sat", "Sun"
};

static inline void strcpy_gmt(char *ubuf, time_t *when) /* {{{ */
{
	char buf[MAX_STR];
	struct tm tm, *res;
	int n;

	res = php_gmtime_r(when, &tm);

	if (!res) {
		ubuf[0] = '\0';
		return;
	}

	n = slprintf(buf, sizeof(buf), "%s, %02d %s %d %02d:%02d:%02d GMT", /* SAFE */
				week_days[tm.tm_wday], tm.tm_mday,
				month_names[tm.tm_mon], tm.tm_year + 1900,
				tm.tm_hour, tm.tm_min,
				tm.tm_sec);
	memcpy(ubuf, buf, n);
	ubuf[n] = '\0';
}
/* }}} */

static inline void last_modified(void) /* {{{ */
{
	const char *path;
	zend_stat_t sb = {0};
	char buf[MAX_STR + 1];

	path = SG(request_info).path_translated;
	if (path) {
		if (VCWD_STAT(path, &sb) == -1) {
			return;
		}

#define LAST_MODIFIED "Last-Modified: "
		memcpy(buf, LAST_MODIFIED, sizeof(LAST_MODIFIED) - 1);
		strcpy_gmt(buf + sizeof(LAST_MODIFIED) - 1, &sb.st_mtime);
		ADD_HEADER(buf);
	}
}
/* }}} */

#define EXPIRES "Expires: "
CACHE_LIMITER_FUNC(public) /* {{{ */
{
	char buf[MAX_STR + 1];
	struct timeval tv;
	time_t now;

	gettimeofday(&tv, NULL);
	now = tv.tv_sec + PS(cache_expire) * 60;
	memcpy(buf, EXPIRES, sizeof(EXPIRES) - 1);
	strcpy_gmt(buf + sizeof(EXPIRES) - 1, &now);
	ADD_HEADER(buf);

	snprintf(buf, sizeof(buf) , "Cache-Control: public, max-age=" ZEND_LONG_FMT, PS(cache_expire) * 60); /* SAFE */
	ADD_HEADER(buf);

	last_modified();
}
/* }}} */

CACHE_LIMITER_FUNC(private_no_expire) /* {{{ */
{
	char buf[MAX_STR + 1];

	snprintf(buf, sizeof(buf), "Cache-Control: private, max-age=" ZEND_LONG_FMT, PS(cache_expire) * 60); /* SAFE */
	ADD_HEADER(buf);

	last_modified();
}
/* }}} */

CACHE_LIMITER_FUNC(private) /* {{{ */
{
	ADD_HEADER("Expires: Thu, 19 Nov 1981 08:52:00 GMT");
	CACHE_LIMITER(private_no_expire)();
}
/* }}} */

CACHE_LIMITER_FUNC(nocache) /* {{{ */
{
	ADD_HEADER("Expires: Thu, 19 Nov 1981 08:52:00 GMT");

	/* For HTTP/1.1 conforming clients */
	ADD_HEADER("Cache-Control: no-store, no-cache, must-revalidate");

	/* For HTTP/1.0 conforming clients */
	ADD_HEADER("Pragma: no-cache");
}
/* }}} */

static const php_session_cache_limiter_t php_session_cache_limiters[] = {
	CACHE_LIMITER_ENTRY(public)
	CACHE_LIMITER_ENTRY(private)
	CACHE_LIMITER_ENTRY(private_no_expire)
	CACHE_LIMITER_ENTRY(nocache)
	{0}
};

static int php_session_cache_limiter(void) /* {{{ */
{
	const php_session_cache_limiter_t *lim;

	if (PS(cache_limiter)[0] == '\0') return 0;
	if (PS(session_status) != php_session_active) return -1;

	if (SG(headers_sent)) {
		const char *output_start_filename = php_output_get_start_filename();
		int output_start_lineno = php_output_get_start_lineno();

		php_session_abort();
		if (output_start_filename) {
			php_error_docref(NULL, E_WARNING, "Session cache limiter cannot be sent after headers have already been sent (output started at %s:%d)", output_start_filename, output_start_lineno);
		} else {
			php_error_docref(NULL, E_WARNING, "Session cache limiter cannot be sent after headers have already been sent");
		}
		return -2;
	}

	for (lim = php_session_cache_limiters; lim->name; lim++) {
		if (!strcasecmp(lim->name, PS(cache_limiter))) {
			lim->func();
			return 0;
		}
	}

	return -1;
}
/* }}} */

/* *********************
   * Cookie Management *
   ********************* */

/*
 * Remove already sent session ID cookie.
 * It must be directly removed from SG(sapi_header) because sapi_add_header_ex()
 * removes all of matching cookie. i.e. It deletes all of Set-Cookie headers.
 */
static void php_session_remove_cookie(void) {
	sapi_header_struct *header;
	zend_llist *l = &SG(sapi_headers).headers;
	zend_llist_element *next;
	zend_llist_element *current;
	char *session_cookie;
	size_t session_cookie_len;
	size_t len = sizeof("Set-Cookie")-1;

	ZEND_ASSERT(strpbrk(PS(session_name), "=,; \t\r\n\013\014") == NULL);
	spprintf(&session_cookie, 0, "Set-Cookie: %s=", PS(session_name));

	session_cookie_len = strlen(session_cookie);
	current = l->head;
	while (current) {
		header = (sapi_header_struct *)(current->data);
		next = current->next;
		if (header->header_len > len && header->header[len] == ':'
			&& !strncmp(header->header, session_cookie, session_cookie_len)) {
			if (current->prev) {
				current->prev->next = next;
			} else {
				l->head = next;
			}
			if (next) {
				next->prev = current->prev;
			} else {
				l->tail = current->prev;
			}
			sapi_free_header(header);
			efree(current);
			--l->count;
		}
		current = next;
	}
	efree(session_cookie);
}

static zend_result php_session_send_cookie(void) /* {{{ */
{
	smart_str ncookie = {0};
	zend_string *date_fmt = NULL;
	zend_string *e_id;

	if (SG(headers_sent)) {
		const char *output_start_filename = php_output_get_start_filename();
		int output_start_lineno = php_output_get_start_lineno();

		if (output_start_filename) {
			php_error_docref(NULL, E_WARNING, "Session cookie cannot be sent after headers have already been sent (output started at %s:%d)", output_start_filename, output_start_lineno);
		} else {
			php_error_docref(NULL, E_WARNING, "Session cookie cannot be sent after headers have already been sent");
		}
		return FAILURE;
	}

	/* Prevent broken Set-Cookie header, because the session_name might be user supplied */
	if (strpbrk(PS(session_name), "=,; \t\r\n\013\014") != NULL) {   /* man isspace for \013 and \014 */
		php_error_docref(NULL, E_WARNING, "session.name cannot contain any of the following '=,; \\t\\r\\n\\013\\014'");
		return FAILURE;
	}

	/* URL encode id because it might be user supplied */
	e_id = php_url_encode(ZSTR_VAL(PS(id)), ZSTR_LEN(PS(id)));

	smart_str_appendl(&ncookie, "Set-Cookie: ", sizeof("Set-Cookie: ")-1);
	smart_str_appendl(&ncookie, PS(session_name), strlen(PS(session_name)));
	smart_str_appendc(&ncookie, '=');
	smart_str_appendl(&ncookie, ZSTR_VAL(e_id), ZSTR_LEN(e_id));

	zend_string_release_ex(e_id, 0);

	if (PS(cookie_lifetime) > 0) {
		struct timeval tv;
		time_t t;

		gettimeofday(&tv, NULL);
		t = tv.tv_sec + PS(cookie_lifetime);

		if (t > 0) {
			date_fmt = php_format_date("D, d M Y H:i:s \\G\\M\\T", sizeof("D, d M Y H:i:s \\G\\M\\T")-1, t, 0);
			smart_str_appends(&ncookie, COOKIE_EXPIRES);
			smart_str_appendl(&ncookie, ZSTR_VAL(date_fmt), ZSTR_LEN(date_fmt));
			zend_string_release_ex(date_fmt, 0);

			smart_str_appends(&ncookie, COOKIE_MAX_AGE);
			smart_str_append_long(&ncookie, PS(cookie_lifetime));
		}
	}

	if (PS(cookie_path)[0]) {
		smart_str_appends(&ncookie, COOKIE_PATH);
		smart_str_appends(&ncookie, PS(cookie_path));
	}

	if (PS(cookie_domain)[0]) {
		smart_str_appends(&ncookie, COOKIE_DOMAIN);
		smart_str_appends(&ncookie, PS(cookie_domain));
	}

	if (PS(cookie_secure)) {
		smart_str_appends(&ncookie, COOKIE_SECURE);
	}

	if (PS(cookie_httponly)) {
		smart_str_appends(&ncookie, COOKIE_HTTPONLY);
	}

	if (PS(cookie_samesite)[0]) {
		smart_str_appends(&ncookie, COOKIE_SAMESITE);
		smart_str_appends(&ncookie, PS(cookie_samesite));
	}

	smart_str_0(&ncookie);

	php_session_remove_cookie(); /* remove already sent session ID cookie */
	/*	'replace' must be 0 here, else a previous Set-Cookie
		header, probably sent with setcookie() will be replaced! */
	sapi_add_header_ex(estrndup(ZSTR_VAL(ncookie.s), ZSTR_LEN(ncookie.s)), ZSTR_LEN(ncookie.s), 0, 0);
	smart_str_free(&ncookie);

	return SUCCESS;
}
/* }}} */

PHPAPI const ps_module *_php_find_ps_module(const char *name) /* {{{ */
{
	const ps_module *ret = NULL;
	const ps_module **mod;
	int i;

	for (i = 0, mod = ps_modules; i < MAX_MODULES; i++, mod++) {
		if (*mod && !strcasecmp(name, (*mod)->s_name)) {
			ret = *mod;
			break;
		}
	}
	return ret;
}
/* }}} */

PHPAPI const ps_serializer *_php_find_ps_serializer(const char *name) /* {{{ */
{
	const ps_serializer *ret = NULL;
	const ps_serializer *mod;

	for (mod = ps_serializers; mod->name; mod++) {
		if (!strcasecmp(name, mod->name)) {
			ret = mod;
			break;
		}
	}
	return ret;
}
/* }}} */

static void ppid2sid(zval *ppid) {
	ZVAL_DEREF(ppid);
	if (Z_TYPE_P(ppid) == IS_STRING) {
		PS(id) = zend_string_init(Z_STRVAL_P(ppid), Z_STRLEN_P(ppid), 0);
		PS(send_cookie) = 0;
	} else {
		PS(id) = NULL;
		PS(send_cookie) = 1;
	}
}


PHPAPI zend_result php_session_reset_id(void) /* {{{ */
{
	int module_number = PS(module_number);
	zval *sid, *data, *ppid;
	bool apply_trans_sid;

	if (!PS(id)) {
		php_error_docref(NULL, E_WARNING, "Cannot set session ID - session ID is not initialized");
		return FAILURE;
	}

	if (PS(use_cookies) && PS(send_cookie)) {
		php_session_send_cookie();
		PS(send_cookie) = 0;
	}

	/* If the SID constant exists, destroy it. */
	/* We must not delete any items in EG(zend_constants) */
	/* zend_hash_str_del(EG(zend_constants), "sid", sizeof("sid") - 1); */
	sid = zend_get_constant_str("SID", sizeof("SID") - 1);

	if (PS(define_sid)) {
		smart_str var = {0};

		smart_str_appends(&var, PS(session_name));
		smart_str_appendc(&var, '=');
		smart_str_appends(&var, ZSTR_VAL(PS(id)));
		smart_str_0(&var);
		if (sid) {
			zval_ptr_dtor_str(sid);
			ZVAL_STR(sid, smart_str_extract(&var));
		} else {
			REGISTER_STRINGL_CONSTANT("SID", ZSTR_VAL(var.s), ZSTR_LEN(var.s), 0);
			smart_str_free(&var);
		}
	} else {
		if (sid) {
			zval_ptr_dtor_str(sid);
			ZVAL_EMPTY_STRING(sid);
		} else {
			REGISTER_STRINGL_CONSTANT("SID", "", 0, 0);
		}
	}

	/* Apply trans sid if sid cookie is not set */
	apply_trans_sid = 0;
	if (APPLY_TRANS_SID) {
		apply_trans_sid = 1;
		if (PS(use_cookies) &&
			(data = zend_hash_str_find(&EG(symbol_table), "_COOKIE", sizeof("_COOKIE") - 1))) {
			ZVAL_DEREF(data);
			if (Z_TYPE_P(data) == IS_ARRAY &&
				(ppid = zend_hash_str_find(Z_ARRVAL_P(data), PS(session_name), strlen(PS(session_name))))) {
				ZVAL_DEREF(ppid);
				apply_trans_sid = 0;
			}
		}
	}
	if (apply_trans_sid) {
		zend_string *sname;
		sname = zend_string_init(PS(session_name), strlen(PS(session_name)), 0);
		php_url_scanner_reset_session_var(sname, 1); /* This may fail when session name has changed */
		zend_string_release_ex(sname, 0);
		php_url_scanner_add_session_var(PS(session_name), strlen(PS(session_name)), ZSTR_VAL(PS(id)), ZSTR_LEN(PS(id)), 1);
	}
	return SUCCESS;
}
/* }}} */


PHPAPI zend_result php_session_start(void) /* {{{ */
{
	zval *ppid;
	zval *data;
	char *p, *value;
	size_t lensess;

	switch (PS(session_status)) {
		case php_session_active:
			php_error(E_NOTICE, "Ignoring session_start() because a session has already been started");
			return FAILURE;
			break;

		case php_session_disabled:
			value = zend_ini_string("session.save_handler", sizeof("session.save_handler") - 1, 0);
			if (!PS(mod) && value) {
				PS(mod) = _php_find_ps_module(value);
				if (!PS(mod)) {
					php_error_docref(NULL, E_WARNING, "Cannot find session save handler \"%s\" - session startup failed", value);
					return FAILURE;
				}
			}
			value = zend_ini_string("session.serialize_handler", sizeof("session.serialize_handler") - 1, 0);
			if (!PS(serializer) && value) {
				PS(serializer) = _php_find_ps_serializer(value);
				if (!PS(serializer)) {
					php_error_docref(NULL, E_WARNING, "Cannot find session serialization handler \"%s\" - session startup failed", value);
					return FAILURE;
				}
			}
			PS(session_status) = php_session_none;
			ZEND_FALLTHROUGH;

		case php_session_none:
		default:
			/* Setup internal flags */
			PS(define_sid) = !PS(use_only_cookies); /* SID constant is defined when non-cookie ID is used */
			PS(send_cookie) = PS(use_cookies) || PS(use_only_cookies);
	}

	lensess = strlen(PS(session_name));

	/*
	 * Cookies are preferred, because initially cookie and get
	 * variables will be available.
	 * URL/POST session ID may be used when use_only_cookies=Off.
	 * session.use_strice_mode=On prevents session adoption.
	 * Session based file upload progress uses non-cookie ID.
	 */

	if (!PS(id)) {
		if (PS(use_cookies) && (data = zend_hash_str_find(&EG(symbol_table), "_COOKIE", sizeof("_COOKIE") - 1))) {
			ZVAL_DEREF(data);
			if (Z_TYPE_P(data) == IS_ARRAY && (ppid = zend_hash_str_find(Z_ARRVAL_P(data), PS(session_name), lensess))) {
				ppid2sid(ppid);
				PS(send_cookie) = 0;
				PS(define_sid) = 0;
			}
		}
		/* Initialize session ID from non cookie values */
		if (!PS(use_only_cookies)) {
			if (!PS(id) && (data = zend_hash_str_find(&EG(symbol_table), "_GET", sizeof("_GET") - 1))) {
				ZVAL_DEREF(data);
				if (Z_TYPE_P(data) == IS_ARRAY && (ppid = zend_hash_str_find(Z_ARRVAL_P(data), PS(session_name), lensess))) {
					ppid2sid(ppid);
				}
			}
			if (!PS(id) && (data = zend_hash_str_find(&EG(symbol_table), "_POST", sizeof("_POST") - 1))) {
				ZVAL_DEREF(data);
				if (Z_TYPE_P(data) == IS_ARRAY && (ppid = zend_hash_str_find(Z_ARRVAL_P(data), PS(session_name), lensess))) {
					ppid2sid(ppid);
				}
			}
			/* Check the REQUEST_URI symbol for a string of the form
			 * '<session-name>=<session-id>' to allow URLs of the form
			 * http://yoursite/<session-name>=<session-id>/script.php */
			if (!PS(id) && zend_is_auto_global(ZSTR_KNOWN(ZEND_STR_AUTOGLOBAL_SERVER)) == SUCCESS &&
				(data = zend_hash_str_find(Z_ARRVAL(PG(http_globals)[TRACK_VARS_SERVER]), "REQUEST_URI", sizeof("REQUEST_URI") - 1)) &&
				Z_TYPE_P(data) == IS_STRING &&
				(p = strstr(Z_STRVAL_P(data), PS(session_name))) &&
				p[lensess] == '='
				) {
				char *q;
				p += lensess + 1;
				if ((q = strpbrk(p, "/?\\"))) {
					PS(id) = zend_string_init(p, q - p, 0);
				}
			}
			/* Check whether the current request was referred to by
			 * an external site which invalidates the previously found id. */
			if (PS(id) && PS(extern_referer_chk)[0] != '\0' &&
				!Z_ISUNDEF(PG(http_globals)[TRACK_VARS_SERVER]) &&
				(data = zend_hash_str_find(Z_ARRVAL(PG(http_globals)[TRACK_VARS_SERVER]), "HTTP_REFERER", sizeof("HTTP_REFERER") - 1)) &&
				Z_TYPE_P(data) == IS_STRING &&
				Z_STRLEN_P(data) != 0 &&
				strstr(Z_STRVAL_P(data), PS(extern_referer_chk)) == NULL
			) {
				zend_string_release_ex(PS(id), 0);
				PS(id) = NULL;
			}
		}
	}

	/* Finally check session id for dangerous characters
	 * Security note: session id may be embedded in HTML pages.*/
	if (PS(id) && strpbrk(ZSTR_VAL(PS(id)), "\r\n\t <>'\"\\")) {
		zend_string_release_ex(PS(id), 0);
		PS(id) = NULL;
	}

	if (php_session_initialize() == FAILURE
		|| php_session_cache_limiter() == -2) {
		PS(session_status) = php_session_none;
		if (PS(id)) {
			zend_string_release_ex(PS(id), 0);
			PS(id) = NULL;
		}
		return FAILURE;
	}
	return SUCCESS;
}
/* }}} */

PHPAPI zend_result php_session_flush(int write) /* {{{ */
{
	if (PS(session_status) == php_session_active) {
		php_session_save_current_state(write);
		PS(session_status) = php_session_none;
		return SUCCESS;
	}
	return FAILURE;
}
/* }}} */

static zend_result php_session_abort(void) /* {{{ */
{
	if (PS(session_status) == php_session_active) {
		if (PS(mod_data) || PS(mod_user_implemented)) {
			PS(mod)->s_close(&PS(mod_data));
		}
		PS(session_status) = php_session_none;
		return SUCCESS;
	}
	return FAILURE;
}
/* }}} */

static zend_result php_session_reset(void) /* {{{ */
{
	if (PS(session_status) == php_session_active
		&& php_session_initialize() == SUCCESS) {
		return SUCCESS;
	}
	return FAILURE;
}
/* }}} */


/* This API is not used by any PHP modules including session currently.
   session_adapt_url() may be used to set Session ID to target url without
   starting "URL-Rewriter" output handler. */
PHPAPI void session_adapt_url(const char *url, size_t url_len, char **new_url, size_t *new_len) /* {{{ */
{
	if (APPLY_TRANS_SID && (PS(session_status) == php_session_active)) {
		*new_url = php_url_scanner_adapt_single_url(url, url_len, PS(session_name), ZSTR_VAL(PS(id)), new_len, 1);
	}
}
/* }}} */

/* ********************************
   * Userspace exported functions *
   ******************************** */

/* {{{ session_set_cookie_params(array options)
   Set session cookie parameters */
PHP_FUNCTION(session_set_cookie_params)
{
	HashTable *options_ht;
	zend_long lifetime_long;
	zend_string *lifetime = NULL, *path = NULL, *domain = NULL, *samesite = NULL;
	bool secure = 0, secure_null = 1;
	bool httponly = 0, httponly_null = 1;
	zend_string *ini_name;
	zend_result result;
	int found = 0;

	if (!PS(use_cookies)) {
		return;
	}

	ZEND_PARSE_PARAMETERS_START(1, 5)
		Z_PARAM_ARRAY_HT_OR_LONG(options_ht, lifetime_long)
		Z_PARAM_OPTIONAL
		Z_PARAM_STR_OR_NULL(path)
		Z_PARAM_STR_OR_NULL(domain)
		Z_PARAM_BOOL_OR_NULL(secure, secure_null)
		Z_PARAM_BOOL_OR_NULL(httponly, httponly_null)
	ZEND_PARSE_PARAMETERS_END();

	if (PS(session_status) == php_session_active) {
		php_error_docref(NULL, E_WARNING, "Session cookie parameters cannot be changed when a session is active");
		RETURN_FALSE;
	}

	if (SG(headers_sent)) {
		php_error_docref(NULL, E_WARNING, "Session cookie parameters cannot be changed after headers have already been sent");
		RETURN_FALSE;
	}

	if (options_ht) {
		zend_string *key;
		zval *value;

		if (path) {
			zend_argument_value_error(2, "must be null when argument #1 ($lifetime_or_options) is an array");
			RETURN_THROWS();
		}

		if (domain) {
			zend_argument_value_error(3, "must be null when argument #1 ($lifetime_or_options) is an array");
			RETURN_THROWS();
		}

		if (!secure_null) {
			zend_argument_value_error(4, "must be null when argument #1 ($lifetime_or_options) is an array");
			RETURN_THROWS();
		}

		if (!httponly_null) {
			zend_argument_value_error(5, "must be null when argument #1 ($lifetime_or_options) is an array");
			RETURN_THROWS();
		}
		ZEND_HASH_FOREACH_STR_KEY_VAL(options_ht, key, value) {
			if (key) {
				ZVAL_DEREF(value);
				if (zend_string_equals_literal_ci(key, "lifetime")) {
					lifetime = zval_get_string(value);
					found++;
				} else if (zend_string_equals_literal_ci(key, "path")) {
					path = zval_get_string(value);
					found++;
				} else if (zend_string_equals_literal_ci(key, "domain")) {
					domain = zval_get_string(value);
					found++;
				} else if (zend_string_equals_literal_ci(key, "secure")) {
					secure = zval_is_true(value);
					secure_null = 0;
					found++;
				} else if (zend_string_equals_literal_ci(key, "httponly")) {
					httponly = zval_is_true(value);
					httponly_null = 0;
					found++;
				} else if (zend_string_equals_literal_ci(key, "samesite")) {
					samesite = zval_get_string(value);
					found++;
				} else {
					php_error_docref(NULL, E_WARNING, "Argument #1 ($lifetime_or_options) contains an unrecognized key \"%s\"", ZSTR_VAL(key));
				}
			} else {
				php_error_docref(NULL, E_WARNING, "Argument #1 ($lifetime_or_options) cannot contain numeric keys");
			}
		} ZEND_HASH_FOREACH_END();

		if (found == 0) {
			zend_argument_value_error(1, "must contain at least 1 valid key");
			RETURN_THROWS();
		}
	} else {
		lifetime = zend_long_to_str(lifetime_long);
	}

	/* Exception during string conversion */
	if (EG(exception)) {
		goto cleanup;
	}

	if (lifetime) {
		ini_name = zend_string_init("session.cookie_lifetime", sizeof("session.cookie_lifetime") - 1, 0);
		result = zend_alter_ini_entry(ini_name, lifetime, PHP_INI_USER, PHP_INI_STAGE_RUNTIME);
		zend_string_release_ex(ini_name, 0);
		if (result == FAILURE) {
			RETVAL_FALSE;
			goto cleanup;
		}
	}
	if (path) {
		ini_name = zend_string_init("session.cookie_path", sizeof("session.cookie_path") - 1, 0);
		result = zend_alter_ini_entry(ini_name, path, PHP_INI_USER, PHP_INI_STAGE_RUNTIME);
		zend_string_release_ex(ini_name, 0);
		if (result == FAILURE) {
			RETVAL_FALSE;
			goto cleanup;
		}
	}
	if (domain) {
		ini_name = zend_string_init("session.cookie_domain", sizeof("session.cookie_domain") - 1, 0);
		result = zend_alter_ini_entry(ini_name, domain, PHP_INI_USER, PHP_INI_STAGE_RUNTIME);
		zend_string_release_ex(ini_name, 0);
		if (result == FAILURE) {
			RETVAL_FALSE;
			goto cleanup;
		}
	}
	if (!secure_null) {
		ini_name = zend_string_init("session.cookie_secure", sizeof("session.cookie_secure") - 1, 0);
		result = zend_alter_ini_entry_chars(ini_name, secure ? "1" : "0", 1, PHP_INI_USER, PHP_INI_STAGE_RUNTIME);
		zend_string_release_ex(ini_name, 0);
		if (result == FAILURE) {
			RETVAL_FALSE;
			goto cleanup;
		}
	}
	if (!httponly_null) {
		ini_name = zend_string_init("session.cookie_httponly", sizeof("session.cookie_httponly") - 1, 0);
		result = zend_alter_ini_entry_chars(ini_name, httponly ? "1" : "0", 1, PHP_INI_USER, PHP_INI_STAGE_RUNTIME);
		zend_string_release_ex(ini_name, 0);
		if (result == FAILURE) {
			RETVAL_FALSE;
			goto cleanup;
		}
	}
	if (samesite) {
		ini_name = zend_string_init("session.cookie_samesite", sizeof("session.cookie_samesite") - 1, 0);
		result = zend_alter_ini_entry(ini_name, samesite, PHP_INI_USER, PHP_INI_STAGE_RUNTIME);
		zend_string_release_ex(ini_name, 0);
		if (result == FAILURE) {
			RETVAL_FALSE;
			goto cleanup;
		}
	}

	RETVAL_TRUE;

cleanup:
	if (lifetime) zend_string_release(lifetime);
	if (found > 0) {
		if (path) zend_string_release(path);
		if (domain) zend_string_release(domain);
		if (samesite) zend_string_release(samesite);
	}
}
/* }}} */

/* {{{ Return the session cookie parameters */
PHP_FUNCTION(session_get_cookie_params)
{
	if (zend_parse_parameters_none() == FAILURE) {
		RETURN_THROWS();
	}

	array_init(return_value);

	add_assoc_long(return_value, "lifetime", PS(cookie_lifetime));
	add_assoc_string(return_value, "path", PS(cookie_path));
	add_assoc_string(return_value, "domain", PS(cookie_domain));
	add_assoc_bool(return_value, "secure", PS(cookie_secure));
	add_assoc_bool(return_value, "httponly", PS(cookie_httponly));
	add_assoc_string(return_value, "samesite", PS(cookie_samesite));
}
/* }}} */

/* {{{ Return the current session name. If newname is given, the session name is replaced with newname */
PHP_FUNCTION(session_name)
{
	zend_string *name = NULL;
	zend_string *ini_name;

	if (zend_parse_parameters(ZEND_NUM_ARGS(), "|S!", &name) == FAILURE) {
		RETURN_THROWS();
	}

	if (name && PS(session_status) == php_session_active) {
		php_error_docref(NULL, E_WARNING, "Session name cannot be changed when a session is active");
		RETURN_FALSE;
	}

	if (name && SG(headers_sent)) {
		php_error_docref(NULL, E_WARNING, "Session name cannot be changed after headers have already been sent");
		RETURN_FALSE;
	}

	RETVAL_STRING(PS(session_name));

	if (name) {
		ini_name = zend_string_init("session.name", sizeof("session.name") - 1, 0);
		zend_alter_ini_entry(ini_name, name, PHP_INI_USER, PHP_INI_STAGE_RUNTIME);
		zend_string_release_ex(ini_name, 0);
	}
}
/* }}} */

/* {{{ Return the current module name used for accessing session data. If newname is given, the module name is replaced with newname */
PHP_FUNCTION(session_module_name)
{
	zend_string *name = NULL;
	zend_string *ini_name;

	if (zend_parse_parameters(ZEND_NUM_ARGS(), "|S!", &name) == FAILURE) {
		RETURN_THROWS();
	}

	if (name && PS(session_status) == php_session_active) {
		php_error_docref(NULL, E_WARNING, "Session save handler module cannot be changed when a session is active");
		RETURN_FALSE;
	}

	if (name && SG(headers_sent)) {
		php_error_docref(NULL, E_WARNING, "Session save handler module cannot be changed after headers have already been sent");
		RETURN_FALSE;
	}

	/* Set return_value to current module name */
	if (PS(mod) && PS(mod)->s_name) {
		RETVAL_STRING(PS(mod)->s_name);
	} else {
		RETVAL_EMPTY_STRING();
	}

	if (name) {
		if (zend_string_equals_literal_ci(name, "user")) {
			zend_argument_value_error(1, "cannot be \"user\"");
			RETURN_THROWS();
		}
		if (!_php_find_ps_module(ZSTR_VAL(name))) {
			php_error_docref(NULL, E_WARNING, "Session handler module \"%s\" cannot be found", ZSTR_VAL(name));

			zval_ptr_dtor_str(return_value);
			RETURN_FALSE;
		}
		if (PS(mod_data) || PS(mod_user_implemented)) {
			PS(mod)->s_close(&PS(mod_data));
		}
		PS(mod_data) = NULL;

		ini_name = zend_string_init("session.save_handler", sizeof("session.save_handler") - 1, 0);
		zend_alter_ini_entry(ini_name, name, PHP_INI_USER, PHP_INI_STAGE_RUNTIME);
		zend_string_release_ex(ini_name, 0);
	}
}
/* }}} */

static zend_result save_handler_check_session(void) {
	if (PS(session_status) == php_session_active) {
		php_error_docref(NULL, E_WARNING, "Session save handler cannot be changed when a session is active");
		return FAILURE;
	}

	if (SG(headers_sent)) {
		php_error_docref(NULL, E_WARNING, "Session save handler cannot be changed after headers have already been sent");
		return FAILURE;
	}

	return SUCCESS;
}

static inline void set_user_save_handler_ini(void) {
	zend_string *ini_name, *ini_val;

	ini_name = zend_string_init("session.save_handler", sizeof("session.save_handler") - 1, 0);
	ini_val = zend_string_init("user", sizeof("user") - 1, 0);
	PS(set_handler) = 1;
	zend_alter_ini_entry(ini_name, ini_val, PHP_INI_USER, PHP_INI_STAGE_RUNTIME);
	PS(set_handler) = 0;
	zend_string_release_ex(ini_val, 0);
	zend_string_release_ex(ini_name, 0);
}

/* {{{ Sets user-level functions */
PHP_FUNCTION(session_set_save_handler)
{
	zval *args = NULL;
	int i, num_args, argc = ZEND_NUM_ARGS();

	if (argc > 0 && argc <= 2) {
		zval *obj = NULL;
		zend_string *func_name;
		zend_function *current_mptr;
		bool register_shutdown = 1;

		if (zend_parse_parameters(ZEND_NUM_ARGS(), "O|b", &obj, php_session_iface_entry, &register_shutdown) == FAILURE) {
			RETURN_THROWS();
		}

		if (save_handler_check_session() == FAILURE) {
			RETURN_FALSE;
		}

		/* For compatibility reason, implemented interface is not checked */
		/* Find implemented methods - SessionHandlerInterface */
		i = 0;
		ZEND_HASH_MAP_FOREACH_STR_KEY(&php_session_iface_entry->function_table, func_name) {
			if ((current_mptr = zend_hash_find_ptr(&Z_OBJCE_P(obj)->function_table, func_name))) {
				if (!Z_ISUNDEF(PS(mod_user_names).names[i])) {
					zval_ptr_dtor(&PS(mod_user_names).names[i]);
				}

				array_init_size(&PS(mod_user_names).names[i], 2);
				Z_ADDREF_P(obj);
				add_next_index_zval(&PS(mod_user_names).names[i], obj);
				add_next_index_str(&PS(mod_user_names).names[i], zend_string_copy(func_name));
			} else {
				php_error_docref(NULL, E_ERROR, "Session save handler function table is corrupt");
				RETURN_FALSE;
			}

			++i;
		} ZEND_HASH_FOREACH_END();

		/* Find implemented methods - SessionIdInterface (optional) */
		ZEND_HASH_MAP_FOREACH_STR_KEY(&php_session_id_iface_entry->function_table, func_name) {
			if ((current_mptr = zend_hash_find_ptr(&Z_OBJCE_P(obj)->function_table, func_name))) {
				if (!Z_ISUNDEF(PS(mod_user_names).names[i])) {
					zval_ptr_dtor(&PS(mod_user_names).names[i]);
				}
				array_init_size(&PS(mod_user_names).names[i], 2);
				Z_ADDREF_P(obj);
				add_next_index_zval(&PS(mod_user_names).names[i], obj);
				add_next_index_str(&PS(mod_user_names).names[i], zend_string_copy(func_name));
			} else {
				if (!Z_ISUNDEF(PS(mod_user_names).names[i])) {
					zval_ptr_dtor(&PS(mod_user_names).names[i]);
					ZVAL_UNDEF(&PS(mod_user_names).names[i]);
				}
			}

			++i;
		} ZEND_HASH_FOREACH_END();

		/* Find implemented methods - SessionUpdateTimestampInterface (optional) */
		ZEND_HASH_MAP_FOREACH_STR_KEY(&php_session_update_timestamp_iface_entry->function_table, func_name) {
			if ((current_mptr = zend_hash_find_ptr(&Z_OBJCE_P(obj)->function_table, func_name))) {
				if (!Z_ISUNDEF(PS(mod_user_names).names[i])) {
					zval_ptr_dtor(&PS(mod_user_names).names[i]);
				}
				array_init_size(&PS(mod_user_names).names[i], 2);
				Z_ADDREF_P(obj);
				add_next_index_zval(&PS(mod_user_names).names[i], obj);
				add_next_index_str(&PS(mod_user_names).names[i], zend_string_copy(func_name));
			} else {
				if (!Z_ISUNDEF(PS(mod_user_names).names[i])) {
					zval_ptr_dtor(&PS(mod_user_names).names[i]);
					ZVAL_UNDEF(&PS(mod_user_names).names[i]);
				}
			}
			++i;
		} ZEND_HASH_FOREACH_END();


		if (PS(mod_user_class_name)) {
			zend_string_release(PS(mod_user_class_name));
		}
		PS(mod_user_class_name) = zend_string_copy(Z_OBJCE_P(obj)->name);

		if (register_shutdown) {
			/* create shutdown function */
			php_shutdown_function_entry shutdown_function_entry;
			zval callable;
			zend_result result;

			ZVAL_STRING(&callable, "session_register_shutdown");
			result = zend_fcall_info_init(&callable, 0, &shutdown_function_entry.fci,
				&shutdown_function_entry.fci_cache, NULL, NULL);

			ZEND_ASSERT(result == SUCCESS);

			/* add shutdown function, removing the old one if it exists */
			if (!register_user_shutdown_function("session_shutdown", sizeof("session_shutdown") - 1, &shutdown_function_entry)) {
				zval_ptr_dtor(&callable);
				php_error_docref(NULL, E_WARNING, "Unable to register session shutdown function");
				RETURN_FALSE;
			}
		} else {
			/* remove shutdown function */
			remove_user_shutdown_function("session_shutdown", sizeof("session_shutdown") - 1);
		}

		if (PS(session_status) != php_session_active && (!PS(mod) || PS(mod) != &ps_mod_user)) {
			set_user_save_handler_ini();
		}

		RETURN_TRUE;
	}

	/* Set procedural save handler functions */
	if (argc < 6 || PS_NUM_APIS < argc) {
		WRONG_PARAM_COUNT;
	}

	if (zend_parse_parameters(argc, "+", &args, &num_args) == FAILURE) {
		RETURN_THROWS();
	}

	/* At this point argc can only be between 6 and PS_NUM_APIS */
	for (i = 0; i < argc; i++) {
		if (!zend_is_callable(&args[i], IS_CALLABLE_SUPPRESS_DEPRECATIONS, NULL)) {
			zend_string *name = zend_get_callable_name(&args[i]);
			zend_argument_type_error(i + 1, "must be a valid callback, function \"%s\" not found or invalid function name", ZSTR_VAL(name));
			zend_string_release(name);
			RETURN_THROWS();
		}
	}

	if (save_handler_check_session() == FAILURE) {
		RETURN_FALSE;
	}

	if (PS(mod_user_class_name)) {
		zend_string_release(PS(mod_user_class_name));
		PS(mod_user_class_name) = NULL;
	}

	/* remove shutdown function */
	remove_user_shutdown_function("session_shutdown", sizeof("session_shutdown") - 1);

	if (!PS(mod) || PS(mod) != &ps_mod_user) {
		set_user_save_handler_ini();
	}

	for (i = 0; i < argc; i++) {
		if (!Z_ISUNDEF(PS(mod_user_names).names[i])) {
			zval_ptr_dtor(&PS(mod_user_names).names[i]);
		}
		ZVAL_COPY(&PS(mod_user_names).names[i], &args[i]);
	}

	RETURN_TRUE;
}
/* }}} */

/* {{{ Return the current save path passed to module_name. If newname is given, the save path is replaced with newname */
PHP_FUNCTION(session_save_path)
{
	zend_string *name = NULL;
	zend_string *ini_name;

	if (zend_parse_parameters(ZEND_NUM_ARGS(), "|P!", &name) == FAILURE) {
		RETURN_THROWS();
	}

	if (name && PS(session_status) == php_session_active) {
		php_error_docref(NULL, E_WARNING, "Session save path cannot be changed when a session is active");
		RETURN_FALSE;
	}

	if (name && SG(headers_sent)) {
		php_error_docref(NULL, E_WARNING, "Session save path cannot be changed after headers have already been sent");
		RETURN_FALSE;
	}

	RETVAL_STRING(PS(save_path));

	if (name) {
		ini_name = zend_string_init("session.save_path", sizeof("session.save_path") - 1, 0);
		zend_alter_ini_entry(ini_name, name, PHP_INI_USER, PHP_INI_STAGE_RUNTIME);
		zend_string_release_ex(ini_name, 0);
	}
}
/* }}} */

/* {{{ Return the current session id. If newid is given, the session id is replaced with newid */
PHP_FUNCTION(session_id)
{
	zend_string *name = NULL;

	if (zend_parse_parameters(ZEND_NUM_ARGS(), "|S!", &name) == FAILURE) {
		RETURN_THROWS();
	}

	if (name && PS(session_status) == php_session_active) {
		php_error_docref(NULL, E_WARNING, "Session ID cannot be changed when a session is active");
		RETURN_FALSE;
	}

	if (name && PS(use_cookies) && SG(headers_sent)) {
		php_error_docref(NULL, E_WARNING, "Session ID cannot be changed after headers have already been sent");
		RETURN_FALSE;
	}

	if (PS(id)) {
		/* keep compatibility for "\0" characters ???
		 * see: ext/session/tests/session_id_error3.phpt */
		size_t len = strlen(ZSTR_VAL(PS(id)));
		if (UNEXPECTED(len != ZSTR_LEN(PS(id)))) {
			RETVAL_NEW_STR(zend_string_init(ZSTR_VAL(PS(id)), len, 0));
		} else {
			RETVAL_STR_COPY(PS(id));
		}
	} else {
		RETVAL_EMPTY_STRING();
	}

	if (name) {
		if (PS(id)) {
			zend_string_release_ex(PS(id), 0);
		}
		PS(id) = zend_string_copy(name);
	}
}
/* }}} */

/* {{{ Update the current session id with a newly generated one. If delete_old_session is set to true, remove the old session. */
PHP_FUNCTION(session_regenerate_id)
{
	bool del_ses = 0;
	zend_string *data;

	if (zend_parse_parameters(ZEND_NUM_ARGS(), "|b", &del_ses) == FAILURE) {
		RETURN_THROWS();
	}

	if (PS(session_status) != php_session_active) {
		php_error_docref(NULL, E_WARNING, "Session ID cannot be regenerated when there is no active session");
		RETURN_FALSE;
	}

	if (SG(headers_sent)) {
		php_error_docref(NULL, E_WARNING, "Session ID cannot be regenerated after headers have already been sent");
		RETURN_FALSE;
	}

	/* Process old session data */
	if (del_ses) {
		if (PS(mod)->s_destroy(&PS(mod_data), PS(id)) == FAILURE) {
			PS(mod)->s_close(&PS(mod_data));
			PS(session_status) = php_session_none;
			if (!EG(exception)) {
				php_error_docref(NULL, E_WARNING, "Session object destruction failed. ID: %s (path: %s)", PS(mod)->s_name, PS(save_path));
			}
			RETURN_FALSE;
		}
	} else {
		zend_result ret;
		data = php_session_encode();
		if (data) {
			ret = PS(mod)->s_write(&PS(mod_data), PS(id), data, PS(gc_maxlifetime));
			zend_string_release_ex(data, 0);
		} else {
			ret = PS(mod)->s_write(&PS(mod_data), PS(id), ZSTR_EMPTY_ALLOC(), PS(gc_maxlifetime));
		}
		if (ret == FAILURE) {
			PS(mod)->s_close(&PS(mod_data));
			PS(session_status) = php_session_none;
			php_error_docref(NULL, E_WARNING, "Session write failed. ID: %s (path: %s)", PS(mod)->s_name, PS(save_path));
			RETURN_FALSE;
		}
	}
	PS(mod)->s_close(&PS(mod_data));

	/* New session data */
	if (PS(session_vars)) {
		zend_string_release_ex(PS(session_vars), 0);
		PS(session_vars) = NULL;
	}
	zend_string_release_ex(PS(id), 0);
	PS(id) = NULL;

	if (PS(mod)->s_open(&PS(mod_data), PS(save_path), PS(session_name)) == FAILURE) {
		PS(session_status) = php_session_none;
		if (!EG(exception)) {
			zend_throw_error(NULL, "Failed to open session: %s (path: %s)", PS(mod)->s_name, PS(save_path));
		}
		RETURN_THROWS();
	}

	PS(id) = PS(mod)->s_create_sid(&PS(mod_data));
	if (!PS(id)) {
		PS(session_status) = php_session_none;
		if (!EG(exception)) {
			zend_throw_error(NULL, "Failed to create new session ID: %s (path: %s)", PS(mod)->s_name, PS(save_path));
		}
		RETURN_THROWS();
	}
	if (PS(use_strict_mode) && PS(mod)->s_validate_sid &&
		PS(mod)->s_validate_sid(&PS(mod_data), PS(id)) == SUCCESS) {
		zend_string_release_ex(PS(id), 0);
		PS(id) = PS(mod)->s_create_sid(&PS(mod_data));
		if (!PS(id)) {
			PS(mod)->s_close(&PS(mod_data));
			PS(session_status) = php_session_none;
			if (!EG(exception)) {
				zend_throw_error(NULL, "Failed to create session ID by collision: %s (path: %s)", PS(mod)->s_name, PS(save_path));
			}
			RETURN_THROWS();
		}
	}
	/* Read is required to make new session data at this point. */
	if (PS(mod)->s_read(&PS(mod_data), PS(id), &data, PS(gc_maxlifetime)) == FAILURE) {
		PS(mod)->s_close(&PS(mod_data));
		PS(session_status) = php_session_none;
		if (!EG(exception)) {
			zend_throw_error(NULL, "Failed to create(read) session ID: %s (path: %s)", PS(mod)->s_name, PS(save_path));
		}
		RETURN_THROWS();
	}
	if (data) {
		zend_string_release_ex(data, 0);
	}

	if (PS(use_cookies)) {
		PS(send_cookie) = 1;
	}
	if (php_session_reset_id() == FAILURE) {
		RETURN_FALSE;
	}

	RETURN_TRUE;
}
/* }}} */

/* {{{ Generate new session ID. Intended for user save handlers. */
/* This is not used yet */
PHP_FUNCTION(session_create_id)
{
	zend_string *prefix = NULL, *new_id;
	smart_str id = {0};

	if (zend_parse_parameters(ZEND_NUM_ARGS(), "|S", &prefix) == FAILURE) {
		RETURN_THROWS();
	}

	if (prefix && ZSTR_LEN(prefix)) {
		if (php_session_valid_key(ZSTR_VAL(prefix)) == FAILURE) {
			/* E_ERROR raised for security reason. */
			php_error_docref(NULL, E_WARNING, "Prefix cannot contain special characters. Only the A-Z, a-z, 0-9, \"-\", and \",\" characters are allowed");
			RETURN_FALSE;
		} else {
			smart_str_append(&id, prefix);
		}
	}

	if (!PS(in_save_handler) && PS(session_status) == php_session_active) {
		int limit = 3;
		while (limit--) {
			new_id = PS(mod)->s_create_sid(&PS(mod_data));
			if (!PS(mod)->s_validate_sid) {
				break;
			} else {
				/* Detect collision and retry */
				if (PS(mod)->s_validate_sid(&PS(mod_data), new_id) == SUCCESS) {
					zend_string_release_ex(new_id, 0);
					new_id = NULL;
					continue;
				}
				break;
			}
		}
	} else {
		new_id = php_session_create_id(NULL);
	}

	if (new_id) {
		smart_str_append(&id, new_id);
		zend_string_release_ex(new_id, 0);
	} else {
		smart_str_free(&id);
		php_error_docref(NULL, E_WARNING, "Failed to create new ID");
		RETURN_FALSE;
	}
	RETVAL_STR(smart_str_extract(&id));
}
/* }}} */

/* {{{ Return the current cache limiter. If new_cache_limited is given, the current cache_limiter is replaced with new_cache_limiter */
PHP_FUNCTION(session_cache_limiter)
{
	zend_string *limiter = NULL;
	zend_string *ini_name;

	if (zend_parse_parameters(ZEND_NUM_ARGS(), "|S!", &limiter) == FAILURE) {
		RETURN_THROWS();
	}

	if (limiter && PS(session_status) == php_session_active) {
		php_error_docref(NULL, E_WARNING, "Session cache limiter cannot be changed when a session is active");
		RETURN_FALSE;
	}

	if (limiter && SG(headers_sent)) {
		php_error_docref(NULL, E_WARNING, "Session cache limiter cannot be changed after headers have already been sent");
		RETURN_FALSE;
	}

	RETVAL_STRING(PS(cache_limiter));

	if (limiter) {
		ini_name = zend_string_init("session.cache_limiter", sizeof("session.cache_limiter") - 1, 0);
		zend_alter_ini_entry(ini_name, limiter, PHP_INI_USER, PHP_INI_STAGE_RUNTIME);
		zend_string_release_ex(ini_name, 0);
	}
}
/* }}} */

/* {{{ Return the current cache expire. If new_cache_expire is given, the current cache_expire is replaced with new_cache_expire */
PHP_FUNCTION(session_cache_expire)
{
	zend_long expires;
	bool expires_is_null = 1;

	if (zend_parse_parameters(ZEND_NUM_ARGS(), "|l!", &expires, &expires_is_null) == FAILURE) {
		RETURN_THROWS();
	}

	if (!expires_is_null && PS(session_status) == php_session_active) {
		php_error_docref(NULL, E_WARNING, "Session cache expiration cannot be changed when a session is active");
		RETURN_LONG(PS(cache_expire));
	}

	if (!expires_is_null && SG(headers_sent)) {
		php_error_docref(NULL, E_WARNING, "Session cache expiration cannot be changed after headers have already been sent");
		RETURN_FALSE;
	}

	RETVAL_LONG(PS(cache_expire));

	if (!expires_is_null) {
		zend_string *ini_name = zend_string_init("session.cache_expire", sizeof("session.cache_expire") - 1, 0);
		zend_string *ini_value = zend_long_to_str(expires);
		zend_alter_ini_entry(ini_name, ini_value, ZEND_INI_USER, ZEND_INI_STAGE_RUNTIME);
		zend_string_release_ex(ini_name, 0);
		zend_string_release_ex(ini_value, 0);
	}
}
/* }}} */

/* {{{ Serializes the current setup and returns the serialized representation */
PHP_FUNCTION(session_encode)
{
	zend_string *enc;

	if (zend_parse_parameters_none() == FAILURE) {
		RETURN_THROWS();
	}

	enc = php_session_encode();
	if (enc == NULL) {
		RETURN_FALSE;
	}

	RETURN_STR(enc);
}
/* }}} */

/* {{{ Deserializes data and reinitializes the variables */
PHP_FUNCTION(session_decode)
{
	zend_string *str = NULL;

	if (zend_parse_parameters(ZEND_NUM_ARGS(), "S", &str) == FAILURE) {
		RETURN_THROWS();
	}

	if (PS(session_status) != php_session_active) {
		php_error_docref(NULL, E_WARNING, "Session data cannot be decoded when there is no active session");
		RETURN_FALSE;
	}

	if (php_session_decode(str) == FAILURE) {
		RETURN_FALSE;
	}
	RETURN_TRUE;
}
/* }}} */

static zend_result php_session_start_set_ini(zend_string *varname, zend_string *new_value) {
	zend_result ret;
	smart_str buf ={0};
	smart_str_appends(&buf, "session");
	smart_str_appendc(&buf, '.');
	smart_str_append(&buf, varname);
	smart_str_0(&buf);
	ret = zend_alter_ini_entry_ex(buf.s, new_value, PHP_INI_USER, PHP_INI_STAGE_RUNTIME, 0);
	smart_str_free(&buf);
	return ret;
}

/* {{{ Begin session */
PHP_FUNCTION(session_start)
{
	zval *options = NULL;
	zval *value;
	zend_ulong num_idx;
	zend_string *str_idx;
	zend_long read_and_close = 0;

	if (zend_parse_parameters(ZEND_NUM_ARGS(), "|a", &options) == FAILURE) {
		RETURN_THROWS();
	}

	if (PS(session_status) == php_session_active) {
		php_error_docref(NULL, E_NOTICE, "Ignoring session_start() because a session is already active");
		RETURN_TRUE;
	}

	/*
	 * TODO: To prevent unusable session with trans sid, actual output started status is
	 * required. i.e. There shouldn't be any outputs in output buffer, otherwise session
	 * module is unable to rewrite output.
	 */
	if (PS(use_cookies) && SG(headers_sent)) {
		php_error_docref(NULL, E_WARNING, "Session cannot be started after headers have already been sent");
		RETURN_FALSE;
	}

	/* set options */
	if (options) {
		ZEND_HASH_FOREACH_KEY_VAL(Z_ARRVAL_P(options), num_idx, str_idx, value) {
			if (str_idx) {
				switch(Z_TYPE_P(value)) {
					case IS_STRING:
					case IS_TRUE:
					case IS_FALSE:
					case IS_LONG:
						if (zend_string_equals_literal(str_idx, "read_and_close")) {
							read_and_close = zval_get_long(value);
						} else {
							zend_string *tmp_val;
							zend_string *val = zval_get_tmp_string(value, &tmp_val);
							if (php_session_start_set_ini(str_idx, val) == FAILURE) {
								php_error_docref(NULL, E_WARNING, "Setting option \"%s\" failed", ZSTR_VAL(str_idx));
							}
							zend_tmp_string_release(tmp_val);
						}
						break;
					default:
						zend_type_error("%s(): Option \"%s\" must be of type string|int|bool, %s given",
							get_active_function_name(), ZSTR_VAL(str_idx), zend_zval_type_name(value)
						);
						RETURN_THROWS();
				}
			}
			(void) num_idx;
		} ZEND_HASH_FOREACH_END();
	}

	php_session_start();

	if (PS(session_status) != php_session_active) {
		IF_SESSION_VARS() {
			zval *sess_var = Z_REFVAL(PS(http_session_vars));
			SEPARATE_ARRAY(sess_var);
			/* Clean $_SESSION. */
			zend_hash_clean(Z_ARRVAL_P(sess_var));
		}
		RETURN_FALSE;
	}

	if (read_and_close) {
		php_session_flush(0);
	}

	RETURN_TRUE;
}
/* }}} */

/* {{{ Destroy the current session and all data associated with it */
PHP_FUNCTION(session_destroy)
{
	if (zend_parse_parameters_none() == FAILURE) {
		RETURN_THROWS();
	}

	RETURN_BOOL(php_session_destroy() == SUCCESS);
}
/* }}} */

/* {{{ Unset all registered variables */
PHP_FUNCTION(session_unset)
{
	if (zend_parse_parameters_none() == FAILURE) {
		RETURN_THROWS();
	}

	if (PS(session_status) != php_session_active) {
		RETURN_FALSE;
	}

	IF_SESSION_VARS() {
		zval *sess_var = Z_REFVAL(PS(http_session_vars));
		SEPARATE_ARRAY(sess_var);

		/* Clean $_SESSION. */
		zend_hash_clean(Z_ARRVAL_P(sess_var));
	}
	RETURN_TRUE;
}
/* }}} */

/* {{{ Perform GC and return number of deleted sessions */
PHP_FUNCTION(session_gc)
{
	zend_long num;

	if (zend_parse_parameters_none() == FAILURE) {
		RETURN_THROWS();
	}

	if (PS(session_status) != php_session_active) {
		php_error_docref(NULL, E_WARNING, "Session cannot be garbage collected when there is no active session");
		RETURN_FALSE;
	}

	num = php_session_gc(1);
	if (num < 0) {
		RETURN_FALSE;
	}

	RETURN_LONG(num);
}
/* }}} */


/* {{{ Write session data and end session */
PHP_FUNCTION(session_write_close)
{
	if (zend_parse_parameters_none() == FAILURE) {
		RETURN_THROWS();
	}

	if (PS(session_status) != php_session_active) {
		RETURN_FALSE;
	}
	php_session_flush(1);
	RETURN_TRUE;
}
/* }}} */

/* {{{ Abort session and end session. Session data will not be written */
PHP_FUNCTION(session_abort)
{
	if (zend_parse_parameters_none() == FAILURE) {
		RETURN_THROWS();
	}

	if (PS(session_status) != php_session_active) {
		RETURN_FALSE;
	}
	php_session_abort();
	RETURN_TRUE;
}
/* }}} */

/* {{{ Reset session data from saved session data */
PHP_FUNCTION(session_reset)
{
	if (zend_parse_parameters_none() == FAILURE) {
		RETURN_THROWS();
	}

	if (PS(session_status) != php_session_active) {
		RETURN_FALSE;
	}
	php_session_reset();
	RETURN_TRUE;
}
/* }}} */

/* {{{ Returns the current session status */
PHP_FUNCTION(session_status)
{
	if (zend_parse_parameters_none() == FAILURE) {
		RETURN_THROWS();
	}

	RETURN_LONG(PS(session_status));
}
/* }}} */

/* {{{ Registers session_write_close() as a shutdown function */
PHP_FUNCTION(session_register_shutdown)
{
	php_shutdown_function_entry shutdown_function_entry;
	zval callable;
	zend_result result;

	ZEND_PARSE_PARAMETERS_NONE();

	/* This function is registered itself as a shutdown function by
	 * session_set_save_handler($obj). The reason we now register another
	 * shutdown function is in case the user registered their own shutdown
	 * function after calling session_set_save_handler(), which expects
	 * the session still to be available.
	 */
	ZVAL_STRING(&callable, "session_write_close");
	result = zend_fcall_info_init(&callable, 0, &shutdown_function_entry.fci,
		&shutdown_function_entry.fci_cache, NULL, NULL);

	ZEND_ASSERT(result == SUCCESS);

	if (!append_user_shutdown_function(&shutdown_function_entry)) {
		zval_ptr_dtor(&callable);

		/* Unable to register shutdown function, presumably because of lack
		 * of memory, so flush the session now. It would be done in rshutdown
		 * anyway but the handler will have had it's dtor called by then.
		 * If the user does have a later shutdown function which needs the
		 * session then tough luck.
		 */
		php_session_flush(1);
		php_error_docref(NULL, E_WARNING, "Session shutdown function cannot be registered");
	}
}
/* }}} */

/* ********************************
   * Module Setup and Destruction *
   ******************************** */

static zend_result php_rinit_session(bool auto_start) /* {{{ */
{
	php_rinit_session_globals();

	PS(mod) = NULL;
	{
		char *value;

		value = zend_ini_string("session.save_handler", sizeof("session.save_handler") - 1, 0);
		if (value) {
			PS(mod) = _php_find_ps_module(value);
		}
	}

	if (PS(serializer) == NULL) {
		char *value;

		value = zend_ini_string("session.serialize_handler", sizeof("session.serialize_handler") - 1, 0);
		if (value) {
			PS(serializer) = _php_find_ps_serializer(value);
		}
	}

	if (PS(mod) == NULL || PS(serializer) == NULL) {
		/* current status is unusable */
		PS(session_status) = php_session_disabled;
		return SUCCESS;
	}

	if (auto_start) {
		php_session_start();
	}

	return SUCCESS;
} /* }}} */

static PHP_RINIT_FUNCTION(session) /* {{{ */
{
	return php_rinit_session(PS(auto_start));
}
/* }}} */

static PHP_RSHUTDOWN_FUNCTION(session) /* {{{ */
{
	if (PS(session_status) == php_session_active) {
		zend_try {
			php_session_flush(1);
		} zend_end_try();
	}
	php_rshutdown_session_globals();

	/* this should NOT be done in php_rshutdown_session_globals() */
	for (int i = 0; i < PS_NUM_APIS; i++) {
		if (!Z_ISUNDEF(PS(mod_user_names).names[i])) {
			zval_ptr_dtor(&PS(mod_user_names).names[i]);
			ZVAL_UNDEF(&PS(mod_user_names).names[i]);
		}
	}

	return SUCCESS;
}
/* }}} */

static PHP_GINIT_FUNCTION(ps) /* {{{ */
{
#if defined(COMPILE_DL_SESSION) && defined(ZTS)
	ZEND_TSRMLS_CACHE_UPDATE();
#endif

	ps_globals->save_path = NULL;
	ps_globals->session_name = NULL;
	ps_globals->id = NULL;
	ps_globals->mod = NULL;
	ps_globals->serializer = NULL;
	ps_globals->mod_data = NULL;
	ps_globals->session_status = php_session_none;
	ps_globals->default_mod = NULL;
	ps_globals->mod_user_implemented = 0;
	ps_globals->mod_user_class_name = NULL;
	ps_globals->mod_user_is_open = 0;
	ps_globals->session_vars = NULL;
	ps_globals->set_handler = 0;
	for (int i = 0; i < PS_NUM_APIS; i++) {
		ZVAL_UNDEF(&ps_globals->mod_user_names.names[i]);
	}
	ZVAL_UNDEF(&ps_globals->http_session_vars);
}
/* }}} */

static PHP_MINIT_FUNCTION(session) /* {{{ */
{
	zend_register_auto_global(zend_string_init_interned("_SESSION", sizeof("_SESSION") - 1, 1), 0, NULL);

	my_module_number = module_number;
	PS(module_number) = module_number;

	PS(session_status) = php_session_none;
	REGISTER_INI_ENTRIES();

#ifdef HAVE_LIBMM
	PHP_MINIT(ps_mm) (INIT_FUNC_ARGS_PASSTHRU);
#endif
	php_session_rfc1867_orig_callback = php_rfc1867_callback;
	php_rfc1867_callback = php_session_rfc1867_callback;

	/* Register interfaces */
	php_session_iface_entry = register_class_SessionHandlerInterface();

	php_session_id_iface_entry = register_class_SessionIdInterface();

	php_session_update_timestamp_iface_entry = register_class_SessionUpdateTimestampHandlerInterface();

	/* Register base class */
	php_session_class_entry = register_class_SessionHandler(php_session_iface_entry, php_session_id_iface_entry);

	register_session_symbols(module_number);

	return SUCCESS;
}
/* }}} */

static PHP_MSHUTDOWN_FUNCTION(session) /* {{{ */
{
	UNREGISTER_INI_ENTRIES();

#ifdef HAVE_LIBMM
	PHP_MSHUTDOWN(ps_mm) (SHUTDOWN_FUNC_ARGS_PASSTHRU);
#endif

	/* reset rfc1867 callbacks */
	php_session_rfc1867_orig_callback = NULL;
	if (php_rfc1867_callback == php_session_rfc1867_callback) {
		php_rfc1867_callback = NULL;
	}

	ps_serializers[PREDEFINED_SERIALIZERS].name = NULL;
	memset(ZEND_VOIDP(&ps_modules[PREDEFINED_MODULES]), 0, (MAX_MODULES-PREDEFINED_MODULES)*sizeof(ps_module *));

	return SUCCESS;
}
/* }}} */

static PHP_MINFO_FUNCTION(session) /* {{{ */
{
	const ps_module **mod;
	ps_serializer *ser;
	smart_str save_handlers = {0};
	smart_str ser_handlers = {0};
	int i;

	/* Get save handlers */
	for (i = 0, mod = ps_modules; i < MAX_MODULES; i++, mod++) {
		if (*mod && (*mod)->s_name) {
			smart_str_appends(&save_handlers, (*mod)->s_name);
			smart_str_appendc(&save_handlers, ' ');
		}
	}

	/* Get serializer handlers */
	for (i = 0, ser = ps_serializers; i < MAX_SERIALIZERS; i++, ser++) {
		if (ser && ser->name) {
			smart_str_appends(&ser_handlers, ser->name);
			smart_str_appendc(&ser_handlers, ' ');
		}
	}

	php_info_print_table_start();
	php_info_print_table_row(2, "Session Support", "enabled" );

	if (save_handlers.s) {
		smart_str_0(&save_handlers);
		php_info_print_table_row(2, "Registered save handlers", ZSTR_VAL(save_handlers.s));
		smart_str_free(&save_handlers);
	} else {
		php_info_print_table_row(2, "Registered save handlers", "none");
	}

	if (ser_handlers.s) {
		smart_str_0(&ser_handlers);
		php_info_print_table_row(2, "Registered serializer handlers", ZSTR_VAL(ser_handlers.s));
		smart_str_free(&ser_handlers);
	} else {
		php_info_print_table_row(2, "Registered serializer handlers", "none");
	}

	php_info_print_table_end();

	DISPLAY_INI_ENTRIES();
}
/* }}} */

static const zend_module_dep session_deps[] = { /* {{{ */
	ZEND_MOD_OPTIONAL("hash")
	ZEND_MOD_REQUIRED("spl")
	ZEND_MOD_END
};
/* }}} */

/* ************************
   * Upload hook handling *
   ************************ */

static bool early_find_sid_in(zval *dest, int where, php_session_rfc1867_progress *progress) /* {{{ */
{
	zval *ppid;

	if (Z_ISUNDEF(PG(http_globals)[where])) {
		return 0;
	}

	if ((ppid = zend_hash_str_find(Z_ARRVAL(PG(http_globals)[where]), PS(session_name), progress->sname_len))
			&& Z_TYPE_P(ppid) == IS_STRING) {
		zval_ptr_dtor(dest);
		ZVAL_COPY_DEREF(dest, ppid);
		return 1;
	}

	return 0;
} /* }}} */

static void php_session_rfc1867_early_find_sid(php_session_rfc1867_progress *progress) /* {{{ */
{

	if (PS(use_cookies)) {
		sapi_module.treat_data(PARSE_COOKIE, NULL, NULL);
		if (early_find_sid_in(&progress->sid, TRACK_VARS_COOKIE, progress)) {
			progress->apply_trans_sid = 0;
			return;
		}
	}
	if (PS(use_only_cookies)) {
		return;
	}
	sapi_module.treat_data(PARSE_GET, NULL, NULL);
	early_find_sid_in(&progress->sid, TRACK_VARS_GET, progress);
} /* }}} */

static bool php_check_cancel_upload(php_session_rfc1867_progress *progress) /* {{{ */
{
	zval *progress_ary, *cancel_upload;

	if ((progress_ary = zend_symtable_find(Z_ARRVAL_P(Z_REFVAL(PS(http_session_vars))), progress->key.s)) == NULL) {
		return 0;
	}
	if (Z_TYPE_P(progress_ary) != IS_ARRAY) {
		return 0;
	}
	if ((cancel_upload = zend_hash_str_find(Z_ARRVAL_P(progress_ary), "cancel_upload", sizeof("cancel_upload") - 1)) == NULL) {
		return 0;
	}
	return Z_TYPE_P(cancel_upload) == IS_TRUE;
} /* }}} */

static void php_session_rfc1867_update(php_session_rfc1867_progress *progress, int force_update) /* {{{ */
{
	if (!force_update) {
		if (Z_LVAL_P(progress->post_bytes_processed) < progress->next_update) {
			return;
		}
#ifdef HAVE_GETTIMEOFDAY
		if (PS(rfc1867_min_freq) > 0.0) {
			struct timeval tv = {0};
			double dtv;
			gettimeofday(&tv, NULL);
			dtv = (double) tv.tv_sec + tv.tv_usec / 1000000.0;
			if (dtv < progress->next_update_time) {
				return;
			}
			progress->next_update_time = dtv + PS(rfc1867_min_freq);
		}
#endif
		progress->next_update = Z_LVAL_P(progress->post_bytes_processed) + progress->update_step;
	}

	php_session_initialize();
	PS(session_status) = php_session_active;
	IF_SESSION_VARS() {
		zval *sess_var = Z_REFVAL(PS(http_session_vars));
		SEPARATE_ARRAY(sess_var);

		progress->cancel_upload |= php_check_cancel_upload(progress);
		Z_TRY_ADDREF(progress->data);
		zend_hash_update(Z_ARRVAL_P(sess_var), progress->key.s, &progress->data);
	}
	php_session_flush(1);
} /* }}} */

static void php_session_rfc1867_cleanup(php_session_rfc1867_progress *progress) /* {{{ */
{
	php_session_initialize();
	PS(session_status) = php_session_active;
	IF_SESSION_VARS() {
		zval *sess_var = Z_REFVAL(PS(http_session_vars));
		SEPARATE_ARRAY(sess_var);
		zend_hash_del(Z_ARRVAL_P(sess_var), progress->key.s);
	}
	php_session_flush(1);
} /* }}} */

static zend_result php_session_rfc1867_callback(unsigned int event, void *event_data, void **extra) /* {{{ */
{
	php_session_rfc1867_progress *progress;
	zend_result retval = SUCCESS;

	if (php_session_rfc1867_orig_callback) {
		retval = php_session_rfc1867_orig_callback(event, event_data, extra);
	}
	if (!PS(rfc1867_enabled)) {
		return retval;
	}

	progress = PS(rfc1867_progress);

	switch(event) {
		case MULTIPART_EVENT_START: {
			multipart_event_start *data = (multipart_event_start *) event_data;
			progress = ecalloc(1, sizeof(php_session_rfc1867_progress));
			progress->content_length = data->content_length;
			progress->sname_len  = strlen(PS(session_name));
			PS(rfc1867_progress) = progress;
		}
		break;
		case MULTIPART_EVENT_FORMDATA: {
			multipart_event_formdata *data = (multipart_event_formdata *) event_data;
			size_t value_len;

			if (Z_TYPE(progress->sid) && progress->key.s) {
				break;
			}

			/* orig callback may have modified *data->newlength */
			if (data->newlength) {
				value_len = *data->newlength;
			} else {
				value_len = data->length;
			}

			if (data->name && data->value && value_len) {
				size_t name_len = strlen(data->name);

				if (name_len == progress->sname_len && memcmp(data->name, PS(session_name), name_len) == 0) {
					zval_ptr_dtor(&progress->sid);
					ZVAL_STRINGL(&progress->sid, (*data->value), value_len);
				} else if (name_len == strlen(PS(rfc1867_name)) && memcmp(data->name, PS(rfc1867_name), name_len + 1) == 0) {
					smart_str_free(&progress->key);
					smart_str_appends(&progress->key, PS(rfc1867_prefix));
					smart_str_appendl(&progress->key, *data->value, value_len);
					smart_str_0(&progress->key);

					progress->apply_trans_sid = APPLY_TRANS_SID;
					php_session_rfc1867_early_find_sid(progress);
				}
			}
		}
		break;
		case MULTIPART_EVENT_FILE_START: {
			multipart_event_file_start *data = (multipart_event_file_start *) event_data;

			/* Do nothing when $_POST["PHP_SESSION_UPLOAD_PROGRESS"] is not set
			 * or when we have no session id */
			if (!Z_TYPE(progress->sid) || !progress->key.s) {
				break;
			}

			/* First FILE_START event, initializing data */
			if (Z_ISUNDEF(progress->data)) {

				if (PS(rfc1867_freq) >= 0) {
					progress->update_step = PS(rfc1867_freq);
				} else if (PS(rfc1867_freq) < 0) { /* % of total size */
					progress->update_step = progress->content_length * -PS(rfc1867_freq) / 100;
				}
				progress->next_update = 0;
				progress->next_update_time = 0.0;

				array_init(&progress->data);
				array_init(&progress->files);

				add_assoc_long_ex(&progress->data, "start_time", sizeof("start_time") - 1, (zend_long)sapi_get_request_time());
				add_assoc_long_ex(&progress->data, "content_length",  sizeof("content_length") - 1, progress->content_length);
				add_assoc_long_ex(&progress->data, "bytes_processed", sizeof("bytes_processed") - 1, data->post_bytes_processed);
				add_assoc_bool_ex(&progress->data, "done", sizeof("done") - 1, 0);
				add_assoc_zval_ex(&progress->data, "files", sizeof("files") - 1, &progress->files);

				progress->post_bytes_processed = zend_hash_str_find(Z_ARRVAL(progress->data), "bytes_processed", sizeof("bytes_processed") - 1);

				php_rinit_session(0);
				PS(id) = zend_string_init(Z_STRVAL(progress->sid), Z_STRLEN(progress->sid), 0);
				if (progress->apply_trans_sid) {
					/* Enable trans sid by modifying flags */
					PS(use_trans_sid) = 1;
					PS(use_only_cookies) = 0;
				}
				PS(send_cookie) = 0;
			}

			array_init(&progress->current_file);

			/* Each uploaded file has its own array. Trying to make it close to $_FILES entries. */
			add_assoc_string_ex(&progress->current_file, "field_name", sizeof("field_name") - 1, data->name);
			add_assoc_string_ex(&progress->current_file, "name", sizeof("name") - 1, *data->filename);
			add_assoc_null_ex(&progress->current_file, "tmp_name", sizeof("tmp_name") - 1);
			add_assoc_long_ex(&progress->current_file, "error", sizeof("error") - 1, 0);

			add_assoc_bool_ex(&progress->current_file, "done", sizeof("done") - 1, 0);
			add_assoc_long_ex(&progress->current_file, "start_time", sizeof("start_time") - 1, (zend_long)time(NULL));
			add_assoc_long_ex(&progress->current_file, "bytes_processed", sizeof("bytes_processed") - 1, 0);

			add_next_index_zval(&progress->files, &progress->current_file);

			progress->current_file_bytes_processed = zend_hash_str_find(Z_ARRVAL(progress->current_file), "bytes_processed", sizeof("bytes_processed") - 1);

			Z_LVAL_P(progress->current_file_bytes_processed) =  data->post_bytes_processed;
			php_session_rfc1867_update(progress, 0);
		}
		break;
		case MULTIPART_EVENT_FILE_DATA: {
			multipart_event_file_data *data = (multipart_event_file_data *) event_data;

			if (!Z_TYPE(progress->sid) || !progress->key.s) {
				break;
			}

			Z_LVAL_P(progress->current_file_bytes_processed) = data->offset + data->length;
			Z_LVAL_P(progress->post_bytes_processed) = data->post_bytes_processed;

			php_session_rfc1867_update(progress, 0);
		}
		break;
		case MULTIPART_EVENT_FILE_END: {
			multipart_event_file_end *data = (multipart_event_file_end *) event_data;

			if (!Z_TYPE(progress->sid) || !progress->key.s) {
				break;
			}

			if (data->temp_filename) {
				add_assoc_string_ex(&progress->current_file, "tmp_name",  sizeof("tmp_name") - 1, data->temp_filename);
			}

			add_assoc_long_ex(&progress->current_file, "error", sizeof("error") - 1, data->cancel_upload);
			add_assoc_bool_ex(&progress->current_file, "done", sizeof("done") - 1,  1);

			Z_LVAL_P(progress->post_bytes_processed) = data->post_bytes_processed;

			php_session_rfc1867_update(progress, 0);
		}
		break;
		case MULTIPART_EVENT_END: {
			multipart_event_end *data = (multipart_event_end *) event_data;

			if (Z_TYPE(progress->sid) && progress->key.s) {
				if (PS(rfc1867_cleanup)) {
					php_session_rfc1867_cleanup(progress);
				} else {
					if (!Z_ISUNDEF(progress->data)) {
						SEPARATE_ARRAY(&progress->data);
						add_assoc_bool_ex(&progress->data, "done", sizeof("done") - 1, 1);
						Z_LVAL_P(progress->post_bytes_processed) = data->post_bytes_processed;
						php_session_rfc1867_update(progress, 1);
					}
				}
				php_rshutdown_session_globals();
			}

			if (!Z_ISUNDEF(progress->data)) {
				zval_ptr_dtor(&progress->data);
			}
			zval_ptr_dtor(&progress->sid);
			smart_str_free(&progress->key);
			efree(progress);
			progress = NULL;
			PS(rfc1867_progress) = NULL;
		}
		break;
	}

	if (progress && progress->cancel_upload) {
		return FAILURE;
	}
	return retval;

} /* }}} */

zend_module_entry session_module_entry = {
	STANDARD_MODULE_HEADER_EX,
	NULL,
	session_deps,
	"session",
	ext_functions,
	PHP_MINIT(session), PHP_MSHUTDOWN(session),
	PHP_RINIT(session), PHP_RSHUTDOWN(session),
	PHP_MINFO(session),
	PHP_SESSION_VERSION,
	PHP_MODULE_GLOBALS(ps),
	PHP_GINIT(ps),
	NULL,
	NULL,
	STANDARD_MODULE_PROPERTIES_EX
};

#ifdef COMPILE_DL_SESSION
#ifdef ZTS
ZEND_TSRMLS_CACHE_DEFINE()
#endif
ZEND_GET_MODULE(session)
#endif<|MERGE_RESOLUTION|>--- conflicted
+++ resolved
@@ -1068,14 +1068,9 @@
 /* }}} */
 
 /* Dummy PS module function */
-<<<<<<< HEAD
+/* We consider any ID valid, so we return FAILURE to indicate that a session doesn't exist */
 PHPAPI zend_result php_session_validate_sid(PS_VALIDATE_SID_ARGS) {
-	return SUCCESS;
-=======
-/* We consider any ID valid, so we return FAILURE to indicate that a session doesn't exist */
-PHPAPI int php_session_validate_sid(PS_VALIDATE_SID_ARGS) {
 	return FAILURE;
->>>>>>> 72cb4733
 }
 
 /* Dummy PS module function */
