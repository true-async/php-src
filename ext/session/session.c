/*
   +----------------------------------------------------------------------+
   | Copyright (c) The PHP Group                                          |
   +----------------------------------------------------------------------+
   | This source file is subject to version 3.01 of the PHP license,      |
   | that is bundled with this package in the file LICENSE, and is        |
   | available through the world-wide-web at the following url:           |
   | https://www.php.net/license/3_01.txt                                 |
   | If you did not receive a copy of the PHP license and are unable to   |
   | obtain it through the world-wide-web, please send a note to          |
   | license@php.net so we can mail you a copy immediately.               |
   +----------------------------------------------------------------------+
   | Authors: Sascha Schumann <sascha@schumann.cx>                        |
   |          Andrei Zmievski <andrei@php.net>                            |
   +----------------------------------------------------------------------+
 */

#ifdef HAVE_CONFIG_H
#include "config.h"
#endif

#include "php.h"

#ifdef PHP_WIN32
# include "win32/winutil.h"
# include "win32/time.h"
#else
# include <sys/time.h>
#endif

#include <sys/stat.h>
#include <fcntl.h>

#include "php_ini.h"
#include "SAPI.h"
#include "rfc1867.h"
#include "php_variables.h"
#include "php_session.h"
#include "session_arginfo.h"
#include "ext/standard/php_var.h"
#include "ext/date/php_date.h"
#include "ext/standard/url_scanner_ex.h"
#include "ext/standard/info.h"
#include "zend_smart_str.h"
#include "ext/standard/url.h"
#include "ext/standard/basic_functions.h"
#include "ext/standard/head.h"
#include "ext/random/php_random.h"

#include "mod_files.h"
#include "mod_user.h"

#ifdef HAVE_LIBMM
#include "mod_mm.h"
#endif

PHPAPI ZEND_DECLARE_MODULE_GLOBALS(ps)

static int php_session_rfc1867_callback(unsigned int event, void *event_data, void **extra);
static int (*php_session_rfc1867_orig_callback)(unsigned int event, void *event_data, void **extra);
static void php_session_track_init(void);

/* SessionHandler class */
zend_class_entry *php_session_class_entry;

/* SessionHandlerInterface */
zend_class_entry *php_session_iface_entry;

/* SessionIdInterface */
zend_class_entry *php_session_id_iface_entry;

/* SessionUpdateTimestampInterface */
zend_class_entry *php_session_update_timestamp_iface_entry;

#define PS_MAX_SID_LENGTH 256

/* ***********
   * Helpers *
   *********** */

#define IF_SESSION_VARS() \
	if (Z_ISREF_P(&PS(http_session_vars)) && Z_TYPE_P(Z_REFVAL(PS(http_session_vars))) == IS_ARRAY)

#define SESSION_CHECK_ACTIVE_STATE	\
	if (PS(session_status) == php_session_active) {	\
		php_error_docref(NULL, E_WARNING, "Session ini settings cannot be changed when a session is active");	\
		return FAILURE;	\
	}

#define SESSION_CHECK_OUTPUT_STATE										\
	if (SG(headers_sent) && stage != ZEND_INI_STAGE_DEACTIVATE) {												\
		php_error_docref(NULL, E_WARNING, "Session ini settings cannot be changed after headers have already been sent");	\
		return FAILURE;													\
	}

#define APPLY_TRANS_SID (PS(use_trans_sid) && !PS(use_only_cookies))

static int php_session_send_cookie(void);
static int php_session_abort(void);

/* Initialized in MINIT, readonly otherwise. */
static int my_module_number = 0;

/* Dispatched by RINIT and by php_session_destroy */
static inline void php_rinit_session_globals(void) /* {{{ */
{
	/* Do NOT init PS(mod_user_names) here! */
	/* TODO: These could be moved to MINIT and removed. These should be initialized by php_rshutdown_session_globals() always when execution is finished. */
	PS(id) = NULL;
	PS(session_status) = php_session_none;
	PS(in_save_handler) = 0;
	PS(set_handler) = 0;
	PS(mod_data) = NULL;
	PS(mod_user_is_open) = 0;
	PS(define_sid) = 1;
	PS(session_vars) = NULL;
	PS(module_number) = my_module_number;
	ZVAL_UNDEF(&PS(http_session_vars));
}
/* }}} */

/* Dispatched by RSHUTDOWN and by php_session_destroy */
static inline void php_rshutdown_session_globals(void) /* {{{ */
{
	/* Do NOT destroy PS(mod_user_names) here! */
	if (!Z_ISUNDEF(PS(http_session_vars))) {
		zval_ptr_dtor(&PS(http_session_vars));
		ZVAL_UNDEF(&PS(http_session_vars));
	}
	if (PS(mod_data) || PS(mod_user_implemented)) {
		zend_try {
			PS(mod)->s_close(&PS(mod_data));
		} zend_end_try();
	}
	if (PS(id)) {
		zend_string_release_ex(PS(id), 0);
		PS(id) = NULL;
	}

	if (PS(session_vars)) {
		zend_string_release_ex(PS(session_vars), 0);
		PS(session_vars) = NULL;
	}

	if (PS(mod_user_class_name)) {
		zend_string_release(PS(mod_user_class_name));
		PS(mod_user_class_name) = NULL;
	}

	/* User save handlers may end up directly here by misuse, bugs in user script, etc. */
	/* Set session status to prevent error while restoring save handler INI value. */
	PS(session_status) = php_session_none;
}
/* }}} */

PHPAPI zend_result php_session_destroy(void) /* {{{ */
{
	zend_result retval = SUCCESS;

	if (PS(session_status) != php_session_active) {
		php_error_docref(NULL, E_WARNING, "Trying to destroy uninitialized session");
		return FAILURE;
	}

	if (PS(id) && PS(mod)->s_destroy(&PS(mod_data), PS(id)) == FAILURE) {
		retval = FAILURE;
		if (!EG(exception)) {
			php_error_docref(NULL, E_WARNING, "Session object destruction failed");
		}
	}

	php_rshutdown_session_globals();
	php_rinit_session_globals();

	return retval;
}
/* }}} */

PHPAPI void php_add_session_var(zend_string *name) /* {{{ */
{
	IF_SESSION_VARS() {
		zval *sess_var = Z_REFVAL(PS(http_session_vars));
		SEPARATE_ARRAY(sess_var);
		if (!zend_hash_exists(Z_ARRVAL_P(sess_var), name)) {
			zval empty_var;
			ZVAL_NULL(&empty_var);
			zend_hash_update(Z_ARRVAL_P(sess_var), name, &empty_var);
		}
	}
}
/* }}} */

PHPAPI zval* php_set_session_var(zend_string *name, zval *state_val, php_unserialize_data_t *var_hash) /* {{{ */
{
	IF_SESSION_VARS() {
		zval *sess_var = Z_REFVAL(PS(http_session_vars));
		SEPARATE_ARRAY(sess_var);
		return zend_hash_update(Z_ARRVAL_P(sess_var), name, state_val);
	}
	return NULL;
}
/* }}} */

PHPAPI zval* php_get_session_var(zend_string *name) /* {{{ */
{
	IF_SESSION_VARS() {
		return zend_hash_find(Z_ARRVAL_P(Z_REFVAL(PS(http_session_vars))), name);
	}
	return NULL;
}
/* }}} */

static void php_session_track_init(void) /* {{{ */
{
	zval session_vars;
	zend_string *var_name = zend_string_init("_SESSION", sizeof("_SESSION") - 1, 0);
	/* Unconditionally destroy existing array -- possible dirty data */
	zend_delete_global_variable(var_name);

	if (!Z_ISUNDEF(PS(http_session_vars))) {
		zval_ptr_dtor(&PS(http_session_vars));
	}

	array_init(&session_vars);
	ZVAL_NEW_REF(&PS(http_session_vars), &session_vars);
	Z_ADDREF_P(&PS(http_session_vars));
	zend_hash_update_ind(&EG(symbol_table), var_name, &PS(http_session_vars));
	zend_string_release_ex(var_name, 0);
}
/* }}} */

static zend_string *php_session_encode(void) /* {{{ */
{
	IF_SESSION_VARS() {
		if (!PS(serializer)) {
			php_error_docref(NULL, E_WARNING, "Unknown session.serialize_handler. Failed to encode session object");
			return NULL;
		}
		return PS(serializer)->encode();
	} else {
		php_error_docref(NULL, E_WARNING, "Cannot encode non-existent session");
	}
	return NULL;
}
/* }}} */

static zend_result php_session_decode(zend_string *data) /* {{{ */
{
	if (!PS(serializer)) {
		php_error_docref(NULL, E_WARNING, "Unknown session.serialize_handler. Failed to decode session object");
		return FAILURE;
	}
	if (PS(serializer)->decode(ZSTR_VAL(data), ZSTR_LEN(data)) == FAILURE) {
		php_session_destroy();
		php_session_track_init();
		php_error_docref(NULL, E_WARNING, "Failed to decode session object. Session has been destroyed");
		return FAILURE;
	}
	return SUCCESS;
}
/* }}} */

/*
 * Note that we cannot use the BASE64 alphabet here, because
 * it contains "/" and "+": both are unacceptable for simple inclusion
 * into URLs.
 */

static const char hexconvtab[] = "0123456789abcdefghijklmnopqrstuvwxyzABCDEFGHIJKLMNOPQRSTUVWXYZ,-";

static void bin_to_readable(unsigned char *in, size_t inlen, char *out, size_t outlen, char nbits) /* {{{ */
{
	unsigned char *p, *q;
	unsigned short w;
	int mask;
	int have;

	p = (unsigned char *)in;
	q = (unsigned char *)in + inlen;

	w = 0;
	have = 0;
	mask = (1 << nbits) - 1;

	while (outlen--) {
		if (have < nbits) {
			if (p < q) {
				w |= *p++ << have;
				have += 8;
			} else {
				/* Should never happen. Input must be large enough. */
				ZEND_UNREACHABLE();
				break;
			}
		}

		/* consume nbits */
		*out++ = hexconvtab[w & mask];
		w >>= nbits;
		have -= nbits;
	}

	*out = '\0';
}
/* }}} */

#define PS_EXTRA_RAND_BYTES 60

PHPAPI zend_string *php_session_create_id(PS_CREATE_SID_ARGS) /* {{{ */
{
	unsigned char rbuf[PS_MAX_SID_LENGTH + PS_EXTRA_RAND_BYTES];
	zend_string *outid;

	/* It would be enough to read ceil(sid_length * sid_bits_per_character / 8) bytes here.
	 * We read sid_length bytes instead for simplicity. */
	/* Read additional PS_EXTRA_RAND_BYTES just in case CSPRNG is not safe enough */
	if (php_random_bytes_throw(rbuf, PS(sid_length) + PS_EXTRA_RAND_BYTES) == FAILURE) {
		return NULL;
	}

	outid = zend_string_alloc(PS(sid_length), 0);
	bin_to_readable(
		rbuf, PS(sid_length),
		ZSTR_VAL(outid), ZSTR_LEN(outid),
		(char)PS(sid_bits_per_character));

	return outid;
}
/* }}} */

/* Default session id char validation function allowed by ps_modules.
 * If you change the logic here, please also update the error message in
 * ps_modules appropriately */
PHPAPI zend_result php_session_valid_key(const char *key) /* {{{ */
{
	size_t len;
	const char *p;
	char c;
	zend_result ret = SUCCESS;

	for (p = key; (c = *p); p++) {
		/* valid characters are a..z,A..Z,0..9 */
		if (!((c >= 'a' && c <= 'z')
				|| (c >= 'A' && c <= 'Z')
				|| (c >= '0' && c <= '9')
				|| c == ','
				|| c == '-')) {
			ret = FAILURE;
			break;
		}
	}

	len = p - key;

	/* Somewhat arbitrary length limit here, but should be way more than
	   anyone needs and avoids file-level warnings later on if we exceed MAX_PATH */
	if (len == 0 || len > PS_MAX_SID_LENGTH) {
		ret = FAILURE;
	}

	return ret;
}
/* }}} */


static zend_long php_session_gc(bool immediate) /* {{{ */
{
	int nrand;
	zend_long num = -1;

	/* GC must be done before reading session data. */
	if ((PS(mod_data) || PS(mod_user_implemented))) {
		if (immediate) {
			PS(mod)->s_gc(&PS(mod_data), PS(gc_maxlifetime), &num);
			return num;
		}
		nrand = (zend_long) ((float) PS(gc_divisor) * php_combined_lcg());
		if (PS(gc_probability) > 0 && nrand < PS(gc_probability)) {
			PS(mod)->s_gc(&PS(mod_data), PS(gc_maxlifetime), &num);
		}
	}
	return num;
} /* }}} */

static zend_result php_session_initialize(void) /* {{{ */
{
	zend_string *val = NULL;

	PS(session_status) = php_session_active;

	if (!PS(mod)) {
		PS(session_status) = php_session_disabled;
		php_error_docref(NULL, E_WARNING, "No storage module chosen - failed to initialize session");
		return FAILURE;
	}

	/* Open session handler first */
	if (PS(mod)->s_open(&PS(mod_data), PS(save_path), PS(session_name)) == FAILURE
		/* || PS(mod_data) == NULL */ /* FIXME: open must set valid PS(mod_data) with success */
	) {
		php_session_abort();
		if (!EG(exception)) {
			php_error_docref(NULL, E_WARNING, "Failed to initialize storage module: %s (path: %s)", PS(mod)->s_name, PS(save_path));
		}
		return FAILURE;
	}

	/* If there is no ID, use session module to create one */
	if (!PS(id) || !ZSTR_VAL(PS(id))[0]) {
		if (PS(id)) {
			zend_string_release_ex(PS(id), 0);
		}
		PS(id) = PS(mod)->s_create_sid(&PS(mod_data));
		if (!PS(id)) {
			php_session_abort();
			if (!EG(exception)) {
				zend_throw_error(NULL, "Failed to create session ID: %s (path: %s)", PS(mod)->s_name, PS(save_path));
			}
			return FAILURE;
		}
		if (PS(use_cookies)) {
			PS(send_cookie) = 1;
		}
	} else if (PS(use_strict_mode) && PS(mod)->s_validate_sid &&
		PS(mod)->s_validate_sid(&PS(mod_data), PS(id)) == FAILURE
	) {
		if (PS(id)) {
			zend_string_release_ex(PS(id), 0);
		}
		PS(id) = PS(mod)->s_create_sid(&PS(mod_data));
		if (!PS(id)) {
			PS(id) = php_session_create_id(NULL);
		}
		if (PS(use_cookies)) {
			PS(send_cookie) = 1;
		}
	}

	if (php_session_reset_id() == FAILURE) {
		php_session_abort();
		return FAILURE;
	}

	/* Read data */
	php_session_track_init();
	if (PS(mod)->s_read(&PS(mod_data), PS(id), &val, PS(gc_maxlifetime)) == FAILURE) {
		php_session_abort();
		/* FYI: Some broken save handlers return FAILURE for non-existent session ID, this is incorrect */
		if (!EG(exception)) {
			php_error_docref(NULL, E_WARNING, "Failed to read session data: %s (path: %s)", PS(mod)->s_name, PS(save_path));
		}
		return FAILURE;
	}

	/* GC must be done after read */
	php_session_gc(0);

	if (PS(session_vars)) {
		zend_string_release_ex(PS(session_vars), 0);
		PS(session_vars) = NULL;
	}
	if (val) {
		if (PS(lazy_write)) {
			PS(session_vars) = zend_string_copy(val);
		}
		php_session_decode(val);
		zend_string_release_ex(val, 0);
	}
	return SUCCESS;
}
/* }}} */

static void php_session_save_current_state(int write) /* {{{ */
{
	zend_result ret = FAILURE;

	if (write) {
		IF_SESSION_VARS() {
			zend_string *handler_class_name = PS(mod_user_class_name);
			const char *handler_function_name;

			if (PS(mod_data) || PS(mod_user_implemented)) {
				zend_string *val;

				val = php_session_encode();
				if (val) {
					if (PS(lazy_write) && PS(session_vars)
						&& PS(mod)->s_update_timestamp
						&& PS(mod)->s_update_timestamp != php_session_update_timestamp
						&& zend_string_equals(val, PS(session_vars))
					) {
						ret = PS(mod)->s_update_timestamp(&PS(mod_data), PS(id), val, PS(gc_maxlifetime));
						handler_function_name = handler_class_name != NULL ? "updateTimestamp" : "update_timestamp";
					} else {
						ret = PS(mod)->s_write(&PS(mod_data), PS(id), val, PS(gc_maxlifetime));
						handler_function_name = "write";
					}
					zend_string_release_ex(val, 0);
				} else {
					ret = PS(mod)->s_write(&PS(mod_data), PS(id), ZSTR_EMPTY_ALLOC(), PS(gc_maxlifetime));
					handler_function_name = "write";
				}
			}

			if ((ret == FAILURE) && !EG(exception)) {
				if (!PS(mod_user_implemented)) {
					php_error_docref(NULL, E_WARNING, "Failed to write session data (%s). Please "
									 "verify that the current setting of session.save_path "
									 "is correct (%s)",
									 PS(mod)->s_name,
									 PS(save_path));
				} else if (handler_class_name != NULL) {
					php_error_docref(NULL, E_WARNING, "Failed to write session data using user "
									 "defined save handler. (session.save_path: %s, handler: %s::%s)", PS(save_path),
									 ZSTR_VAL(handler_class_name), handler_function_name);
				} else {
					php_error_docref(NULL, E_WARNING, "Failed to write session data using user "
									 "defined save handler. (session.save_path: %s, handler: %s)", PS(save_path),
									 handler_function_name);
				}
			}
		}
	}

	if (PS(mod_data) || PS(mod_user_implemented)) {
		PS(mod)->s_close(&PS(mod_data));
	}
}
/* }}} */

static void php_session_normalize_vars(void) /* {{{ */
{
	PS_ENCODE_VARS;

	IF_SESSION_VARS() {
		PS_ENCODE_LOOP(
			if (Z_TYPE_P(struc) == IS_PTR) {
				zval *zv = (zval *)Z_PTR_P(struc);
				ZVAL_COPY_VALUE(struc, zv);
				ZVAL_UNDEF(zv);
			}
		);
	}
}
/* }}} */

/* *************************
   * INI Settings/Handlers *
   ************************* */

static PHP_INI_MH(OnUpdateSaveHandler) /* {{{ */
{
	const ps_module *tmp;
	int err_type = E_ERROR;

	SESSION_CHECK_ACTIVE_STATE;
	SESSION_CHECK_OUTPUT_STATE;

	tmp = _php_find_ps_module(ZSTR_VAL(new_value));

	if (stage == ZEND_INI_STAGE_RUNTIME) {
		err_type = E_WARNING;
	}

	if (PG(modules_activated) && !tmp) {
		/* Do not output error when restoring ini options. */
		if (stage != ZEND_INI_STAGE_DEACTIVATE) {
			php_error_docref(NULL, err_type, "Session save handler \"%s\" cannot be found", ZSTR_VAL(new_value));
		}

		return FAILURE;
	}

	/* "user" save handler should not be set by user */
	if (!PS(set_handler) &&  tmp == ps_user_ptr) {
		php_error_docref(NULL, err_type, "Session save handler \"user\" cannot be set by ini_set()");
		return FAILURE;
	}

	PS(default_mod) = PS(mod);
	PS(mod) = tmp;

	return SUCCESS;
}
/* }}} */

static PHP_INI_MH(OnUpdateSerializer) /* {{{ */
{
	const ps_serializer *tmp;

	SESSION_CHECK_ACTIVE_STATE;
	SESSION_CHECK_OUTPUT_STATE;

	tmp = _php_find_ps_serializer(ZSTR_VAL(new_value));

	if (PG(modules_activated) && !tmp) {
		int err_type;

		if (stage == ZEND_INI_STAGE_RUNTIME) {
			err_type = E_WARNING;
		} else {
			err_type = E_ERROR;
		}

		/* Do not output error when restoring ini options. */
		if (stage != ZEND_INI_STAGE_DEACTIVATE) {
			php_error_docref(NULL, err_type, "Serialization handler \"%s\" cannot be found", ZSTR_VAL(new_value));
		}
		return FAILURE;
	}
	PS(serializer) = tmp;

	return SUCCESS;
}
/* }}} */

static PHP_INI_MH(OnUpdateSaveDir) /* {{{ */
{
	SESSION_CHECK_ACTIVE_STATE;
	SESSION_CHECK_OUTPUT_STATE;

	/* Only do the safemode/open_basedir check at runtime */
	if (stage == PHP_INI_STAGE_RUNTIME || stage == PHP_INI_STAGE_HTACCESS) {
		char *p;

		if (memchr(ZSTR_VAL(new_value), '\0', ZSTR_LEN(new_value)) != NULL) {
			return FAILURE;
		}

		/* we do not use zend_memrchr() since path can contain ; itself */
		if ((p = strchr(ZSTR_VAL(new_value), ';'))) {
			char *p2;
			p++;
			if ((p2 = strchr(p, ';'))) {
				p = p2 + 1;
			}
		} else {
			p = ZSTR_VAL(new_value);
		}

		if (PG(open_basedir) && *p && php_check_open_basedir(p)) {
			return FAILURE;
		}
	}

	return OnUpdateString(entry, new_value, mh_arg1, mh_arg2, mh_arg3, stage);
}
/* }}} */


static PHP_INI_MH(OnUpdateName) /* {{{ */
{
	SESSION_CHECK_ACTIVE_STATE;
	SESSION_CHECK_OUTPUT_STATE;

	/* Numeric session.name won't work at all */
	if ((!ZSTR_LEN(new_value) || is_numeric_string(ZSTR_VAL(new_value), ZSTR_LEN(new_value), NULL, NULL, 0))) {
		int err_type;

		if (stage == ZEND_INI_STAGE_RUNTIME || stage == ZEND_INI_STAGE_ACTIVATE || stage == ZEND_INI_STAGE_STARTUP) {
			err_type = E_WARNING;
		} else {
			err_type = E_ERROR;
		}

		/* Do not output error when restoring ini options. */
		if (stage != ZEND_INI_STAGE_DEACTIVATE) {
			php_error_docref(NULL, err_type, "session.name \"%s\" cannot be numeric or empty", ZSTR_VAL(new_value));
		}
		return FAILURE;
	}

	return OnUpdateStringUnempty(entry, new_value, mh_arg1, mh_arg2, mh_arg3, stage);
}
/* }}} */


static PHP_INI_MH(OnUpdateCookieLifetime) /* {{{ */
{
	SESSION_CHECK_ACTIVE_STATE;
	SESSION_CHECK_OUTPUT_STATE;
	if (atol(ZSTR_VAL(new_value)) < 0) {
		php_error_docref(NULL, E_WARNING, "CookieLifetime cannot be negative");
		return FAILURE;
	}
	return OnUpdateLongGEZero(entry, new_value, mh_arg1, mh_arg2, mh_arg3, stage);
}
/* }}} */


static PHP_INI_MH(OnUpdateSessionLong) /* {{{ */
{
	SESSION_CHECK_ACTIVE_STATE;
	SESSION_CHECK_OUTPUT_STATE;
	return OnUpdateLong(entry, new_value, mh_arg1, mh_arg2, mh_arg3, stage);
}
/* }}} */


static PHP_INI_MH(OnUpdateSessionString) /* {{{ */
{
	SESSION_CHECK_ACTIVE_STATE;
	SESSION_CHECK_OUTPUT_STATE;
	return OnUpdateString(entry, new_value, mh_arg1, mh_arg2, mh_arg3, stage);
}
/* }}} */


static PHP_INI_MH(OnUpdateSessionBool) /* {{{ */
{
	SESSION_CHECK_ACTIVE_STATE;
	SESSION_CHECK_OUTPUT_STATE;
	return OnUpdateBool(entry, new_value, mh_arg1, mh_arg2, mh_arg3, stage);
}
/* }}} */


static PHP_INI_MH(OnUpdateSidLength) /* {{{ */
{
	zend_long val;
	char *endptr = NULL;

	SESSION_CHECK_ACTIVE_STATE;
	SESSION_CHECK_OUTPUT_STATE;
	val = ZEND_STRTOL(ZSTR_VAL(new_value), &endptr, 10);
	if (endptr && (*endptr == '\0')
		&& val >= 22 && val <= PS_MAX_SID_LENGTH) {
		/* Numeric value */
		PS(sid_length) = val;
		return SUCCESS;
	}

	php_error_docref(NULL, E_WARNING, "session.configuration \"session.sid_length\" must be between 22 and 256");
	return FAILURE;
}
/* }}} */

static PHP_INI_MH(OnUpdateSidBits) /* {{{ */
{
	zend_long val;
	char *endptr = NULL;

	SESSION_CHECK_ACTIVE_STATE;
	SESSION_CHECK_OUTPUT_STATE;
	val = ZEND_STRTOL(ZSTR_VAL(new_value), &endptr, 10);
	if (endptr && (*endptr == '\0')
		&& val >= 4 && val <=6) {
		/* Numeric value */
		PS(sid_bits_per_character) = val;
		return SUCCESS;
	}

	php_error_docref(NULL, E_WARNING, "session.configuration \"session.sid_bits_per_character\" must be between 4 and 6");
	return FAILURE;
}
/* }}} */

static PHP_INI_MH(OnUpdateRfc1867Freq) /* {{{ */
{
	int tmp = ZEND_ATOL(ZSTR_VAL(new_value));
	if(tmp < 0) {
		php_error_docref(NULL, E_WARNING, "session.upload_progress.freq must be greater than or equal to 0");
		return FAILURE;
	}
	if(ZSTR_LEN(new_value) > 0 && ZSTR_VAL(new_value)[ZSTR_LEN(new_value)-1] == '%') {
		if(tmp > 100) {
			php_error_docref(NULL, E_WARNING, "session.upload_progress.freq must be less than or equal to 100%%");
			return FAILURE;
		}
		PS(rfc1867_freq) = -tmp;
	} else {
		PS(rfc1867_freq) = tmp;
	}
	return SUCCESS;
} /* }}} */

/* {{{ PHP_INI */
PHP_INI_BEGIN()
	STD_PHP_INI_ENTRY("session.save_path",          "",          PHP_INI_ALL, OnUpdateSaveDir,       save_path,          php_ps_globals,    ps_globals)
	STD_PHP_INI_ENTRY("session.name",               "PHPSESSID", PHP_INI_ALL, OnUpdateName,          session_name,       php_ps_globals,    ps_globals)
	PHP_INI_ENTRY("session.save_handler",           "files",     PHP_INI_ALL, OnUpdateSaveHandler)
	STD_PHP_INI_BOOLEAN("session.auto_start",       "0",         PHP_INI_PERDIR, OnUpdateBool,       auto_start,         php_ps_globals,    ps_globals)
	STD_PHP_INI_ENTRY("session.gc_probability",     "1",         PHP_INI_ALL, OnUpdateSessionLong,          gc_probability,     php_ps_globals,    ps_globals)
	STD_PHP_INI_ENTRY("session.gc_divisor",         "100",       PHP_INI_ALL, OnUpdateSessionLong,          gc_divisor,         php_ps_globals,    ps_globals)
	STD_PHP_INI_ENTRY("session.gc_maxlifetime",     "1440",      PHP_INI_ALL, OnUpdateSessionLong,          gc_maxlifetime,     php_ps_globals,    ps_globals)
	PHP_INI_ENTRY("session.serialize_handler",      "php",       PHP_INI_ALL, OnUpdateSerializer)
	STD_PHP_INI_ENTRY("session.cookie_lifetime",    "0",         PHP_INI_ALL, OnUpdateCookieLifetime,cookie_lifetime,    php_ps_globals,    ps_globals)
	STD_PHP_INI_ENTRY("session.cookie_path",        "/",         PHP_INI_ALL, OnUpdateSessionString, cookie_path,        php_ps_globals,    ps_globals)
	STD_PHP_INI_ENTRY("session.cookie_domain",      "",          PHP_INI_ALL, OnUpdateSessionString, cookie_domain,      php_ps_globals,    ps_globals)
	STD_PHP_INI_BOOLEAN("session.cookie_secure",    "0",         PHP_INI_ALL, OnUpdateSessionBool,   cookie_secure,      php_ps_globals,    ps_globals)
	STD_PHP_INI_BOOLEAN("session.cookie_httponly",  "0",         PHP_INI_ALL, OnUpdateSessionBool,   cookie_httponly,    php_ps_globals,    ps_globals)
	STD_PHP_INI_ENTRY("session.cookie_samesite",    "",          PHP_INI_ALL, OnUpdateSessionString, cookie_samesite,    php_ps_globals,    ps_globals)
	STD_PHP_INI_BOOLEAN("session.use_cookies",      "1",         PHP_INI_ALL, OnUpdateSessionBool,   use_cookies,        php_ps_globals,    ps_globals)
	STD_PHP_INI_BOOLEAN("session.use_only_cookies", "1",         PHP_INI_ALL, OnUpdateSessionBool,   use_only_cookies,   php_ps_globals,    ps_globals)
	STD_PHP_INI_BOOLEAN("session.use_strict_mode",  "0",         PHP_INI_ALL, OnUpdateSessionBool,   use_strict_mode,    php_ps_globals,    ps_globals)
	STD_PHP_INI_ENTRY("session.referer_check",      "",          PHP_INI_ALL, OnUpdateSessionString, extern_referer_chk, php_ps_globals,    ps_globals)
	STD_PHP_INI_ENTRY("session.cache_limiter",      "nocache",   PHP_INI_ALL, OnUpdateSessionString, cache_limiter,      php_ps_globals,    ps_globals)
	STD_PHP_INI_ENTRY("session.cache_expire",       "180",       PHP_INI_ALL, OnUpdateSessionLong,   cache_expire,       php_ps_globals,    ps_globals)
	STD_PHP_INI_BOOLEAN("session.use_trans_sid",    "0",         PHP_INI_ALL, OnUpdateSessionBool,   use_trans_sid,      php_ps_globals,    ps_globals)
	PHP_INI_ENTRY("session.sid_length",             "32",        PHP_INI_ALL, OnUpdateSidLength)
	PHP_INI_ENTRY("session.sid_bits_per_character", "4",         PHP_INI_ALL, OnUpdateSidBits)
	STD_PHP_INI_BOOLEAN("session.lazy_write",       "1",         PHP_INI_ALL, OnUpdateSessionBool,    lazy_write,         php_ps_globals,    ps_globals)

	/* Upload progress */
	STD_PHP_INI_BOOLEAN("session.upload_progress.enabled",
	                                                "1",     ZEND_INI_PERDIR, OnUpdateBool,        rfc1867_enabled, php_ps_globals, ps_globals)
	STD_PHP_INI_BOOLEAN("session.upload_progress.cleanup",
	                                                "1",     ZEND_INI_PERDIR, OnUpdateBool,        rfc1867_cleanup, php_ps_globals, ps_globals)
	STD_PHP_INI_ENTRY("session.upload_progress.prefix",
	                                     "upload_progress_", ZEND_INI_PERDIR, OnUpdateString,      rfc1867_prefix,  php_ps_globals, ps_globals)
	STD_PHP_INI_ENTRY("session.upload_progress.name",
	                          "PHP_SESSION_UPLOAD_PROGRESS", ZEND_INI_PERDIR, OnUpdateString,      rfc1867_name,    php_ps_globals, ps_globals)
	STD_PHP_INI_ENTRY("session.upload_progress.freq",  "1%", ZEND_INI_PERDIR, OnUpdateRfc1867Freq, rfc1867_freq,    php_ps_globals, ps_globals)
	STD_PHP_INI_ENTRY("session.upload_progress.min_freq",
	                                                   "1",  ZEND_INI_PERDIR, OnUpdateReal,        rfc1867_min_freq,php_ps_globals, ps_globals)

	/* Commented out until future discussion */
	/* PHP_INI_ENTRY("session.encode_sources", "globals,track", PHP_INI_ALL, NULL) */
PHP_INI_END()
/* }}} */

/* ***************
   * Serializers *
   *************** */
PS_SERIALIZER_ENCODE_FUNC(php_serialize) /* {{{ */
{
	smart_str buf = {0};
	php_serialize_data_t var_hash;

	IF_SESSION_VARS() {
		PHP_VAR_SERIALIZE_INIT(var_hash);
		php_var_serialize(&buf, Z_REFVAL(PS(http_session_vars)), &var_hash);
		PHP_VAR_SERIALIZE_DESTROY(var_hash);
	}
	return buf.s;
}
/* }}} */

PS_SERIALIZER_DECODE_FUNC(php_serialize) /* {{{ */
{
	const char *endptr = val + vallen;
	zval session_vars;
	php_unserialize_data_t var_hash;
	bool result;
	zend_string *var_name = zend_string_init("_SESSION", sizeof("_SESSION") - 1, 0);

	ZVAL_NULL(&session_vars);
	PHP_VAR_UNSERIALIZE_INIT(var_hash);
	result = php_var_unserialize(
		&session_vars, (const unsigned char **)&val, (const unsigned char *)endptr, &var_hash);
	PHP_VAR_UNSERIALIZE_DESTROY(var_hash);
	if (!result) {
		zval_ptr_dtor(&session_vars);
		ZVAL_NULL(&session_vars);
	}

	if (!Z_ISUNDEF(PS(http_session_vars))) {
		zval_ptr_dtor(&PS(http_session_vars));
	}
	if (Z_TYPE(session_vars) == IS_NULL) {
		array_init(&session_vars);
	}
	ZVAL_NEW_REF(&PS(http_session_vars), &session_vars);
	Z_ADDREF_P(&PS(http_session_vars));
	zend_hash_update_ind(&EG(symbol_table), var_name, &PS(http_session_vars));
	zend_string_release_ex(var_name, 0);
	return result || !vallen ? SUCCESS : FAILURE;
}
/* }}} */

#define PS_BIN_NR_OF_BITS 8
#define PS_BIN_UNDEF (1<<(PS_BIN_NR_OF_BITS-1))
#define PS_BIN_MAX (PS_BIN_UNDEF-1)

PS_SERIALIZER_ENCODE_FUNC(php_binary) /* {{{ */
{
	smart_str buf = {0};
	php_serialize_data_t var_hash;
	PS_ENCODE_VARS;

	PHP_VAR_SERIALIZE_INIT(var_hash);

	PS_ENCODE_LOOP(
			if (ZSTR_LEN(key) > PS_BIN_MAX) continue;
			smart_str_appendc(&buf, (unsigned char)ZSTR_LEN(key));
			smart_str_appendl(&buf, ZSTR_VAL(key), ZSTR_LEN(key));
			php_var_serialize(&buf, struc, &var_hash);
	);

	smart_str_0(&buf);
	PHP_VAR_SERIALIZE_DESTROY(var_hash);

	return buf.s;
}
/* }}} */

PS_SERIALIZER_DECODE_FUNC(php_binary) /* {{{ */
{
	const char *p;
	const char *endptr = val + vallen;
	zend_string *name;
	php_unserialize_data_t var_hash;
	zval *current, rv;

	PHP_VAR_UNSERIALIZE_INIT(var_hash);

	for (p = val; p < endptr; ) {
		// Can this be changed to size_t?
		int namelen = ((unsigned char)(*p)) & (~PS_BIN_UNDEF);

		if (namelen < 0 || namelen > PS_BIN_MAX || (p + namelen) >= endptr) {
			PHP_VAR_UNSERIALIZE_DESTROY(var_hash);
			return FAILURE;
		}

		name = zend_string_init(p + 1, namelen, 0);
		p += namelen + 1;
		current = var_tmp_var(&var_hash);

		if (php_var_unserialize(current, (const unsigned char **) &p, (const unsigned char *) endptr, &var_hash)) {
			ZVAL_PTR(&rv, current);
			php_set_session_var(name, &rv, &var_hash);
		} else {
			zend_string_release_ex(name, 0);
			php_session_normalize_vars();
			PHP_VAR_UNSERIALIZE_DESTROY(var_hash);
			return FAILURE;
		}
		zend_string_release_ex(name, 0);
	}

	php_session_normalize_vars();
	PHP_VAR_UNSERIALIZE_DESTROY(var_hash);

	return SUCCESS;
}
/* }}} */

#define PS_DELIMITER '|'

PS_SERIALIZER_ENCODE_FUNC(php) /* {{{ */
{
	smart_str buf = {0};
	php_serialize_data_t var_hash;
	PS_ENCODE_VARS;

	PHP_VAR_SERIALIZE_INIT(var_hash);

	PS_ENCODE_LOOP(
		smart_str_appendl(&buf, ZSTR_VAL(key), ZSTR_LEN(key));
		if (memchr(ZSTR_VAL(key), PS_DELIMITER, ZSTR_LEN(key))) {
			PHP_VAR_SERIALIZE_DESTROY(var_hash);
			smart_str_free(&buf);
			return NULL;
		}
		smart_str_appendc(&buf, PS_DELIMITER);
		php_var_serialize(&buf, struc, &var_hash);
	);

	smart_str_0(&buf);

	PHP_VAR_SERIALIZE_DESTROY(var_hash);
	return buf.s;
}
/* }}} */

PS_SERIALIZER_DECODE_FUNC(php) /* {{{ */
{
	const char *p, *q;
	const char *endptr = val + vallen;
	ptrdiff_t namelen;
	zend_string *name;
	zend_result retval = SUCCESS;
	php_unserialize_data_t var_hash;
	zval *current, rv;

	PHP_VAR_UNSERIALIZE_INIT(var_hash);

	p = val;

	while (p < endptr) {
		q = p;
		while (*q != PS_DELIMITER) {
			if (++q >= endptr) {
				retval = FAILURE;
				goto break_outer_loop;
			}
		}

		namelen = q - p;
		name = zend_string_init(p, namelen, 0);
		q++;

		current = var_tmp_var(&var_hash);
		if (php_var_unserialize(current, (const unsigned char **)&q, (const unsigned char *)endptr, &var_hash)) {
			ZVAL_PTR(&rv, current);
			php_set_session_var(name, &rv, &var_hash);
		} else {
			zend_string_release_ex(name, 0);
			retval = FAILURE;
			goto break_outer_loop;
		}
		zend_string_release_ex(name, 0);
		p = q;
	}

break_outer_loop:
	php_session_normalize_vars();

	PHP_VAR_UNSERIALIZE_DESTROY(var_hash);

	return retval;
}
/* }}} */

#define MAX_SERIALIZERS 32
#define PREDEFINED_SERIALIZERS 3

static ps_serializer ps_serializers[MAX_SERIALIZERS + 1] = {
	PS_SERIALIZER_ENTRY(php_serialize),
	PS_SERIALIZER_ENTRY(php),
	PS_SERIALIZER_ENTRY(php_binary)
};

PHPAPI zend_result php_session_register_serializer(const char *name, zend_string *(*encode)(PS_SERIALIZER_ENCODE_ARGS), zend_result (*decode)(PS_SERIALIZER_DECODE_ARGS)) /* {{{ */
{
	zend_result ret = FAILURE;

	for (int i = 0; i < MAX_SERIALIZERS; i++) {
		if (ps_serializers[i].name == NULL) {
			ps_serializers[i].name = name;
			ps_serializers[i].encode = encode;
			ps_serializers[i].decode = decode;
			ps_serializers[i + 1].name = NULL;
			ret = SUCCESS;
			break;
		}
	}
	return ret;
}
/* }}} */

/* *******************
   * Storage Modules *
   ******************* */

#define MAX_MODULES 32
#define PREDEFINED_MODULES 2

static const ps_module *ps_modules[MAX_MODULES + 1] = {
	ps_files_ptr,
	ps_user_ptr
};

PHPAPI zend_result php_session_register_module(const ps_module *ptr) /* {{{ */
{
	int ret = FAILURE;

	for (int i = 0; i < MAX_MODULES; i++) {
		if (!ps_modules[i]) {
			ps_modules[i] = ptr;
			ret = SUCCESS;
			break;
		}
	}
	return ret;
}
/* }}} */

/* Dummy PS module function */
<<<<<<< HEAD
/* We consider any ID valid, so we return FAILURE to indicate that a session doesn't exist */
PHPAPI zend_result php_session_validate_sid(PS_VALIDATE_SID_ARGS) {
	return FAILURE;
=======
/* We consider any ID valid (thus also implying that a session with such an ID exists),
	thus we always return SUCCESS */
PHPAPI int php_session_validate_sid(PS_VALIDATE_SID_ARGS) {
	return SUCCESS;
>>>>>>> 09a57d38
}

/* Dummy PS module function */
PHPAPI zend_result php_session_update_timestamp(PS_UPDATE_TIMESTAMP_ARGS) {
	return SUCCESS;
}


/* ******************
   * Cache Limiters *
   ****************** */

typedef struct {
	char *name;
	void (*func)(void);
} php_session_cache_limiter_t;

#define CACHE_LIMITER(name) _php_cache_limiter_##name
#define CACHE_LIMITER_FUNC(name) static void CACHE_LIMITER(name)(void)
#define CACHE_LIMITER_ENTRY(name) { #name, CACHE_LIMITER(name) },
#define ADD_HEADER(a) sapi_add_header(a, strlen(a), 1);
#define MAX_STR 512

static const char *month_names[] = {
	"Jan", "Feb", "Mar", "Apr", "May", "Jun",
	"Jul", "Aug", "Sep", "Oct", "Nov", "Dec"
};

static const char *week_days[] = {
	"Sun", "Mon", "Tue", "Wed", "Thu", "Fri", "Sat", "Sun"
};

static inline void strcpy_gmt(char *ubuf, time_t *when) /* {{{ */
{
	char buf[MAX_STR];
	struct tm tm, *res;
	int n;

	res = php_gmtime_r(when, &tm);

	if (!res) {
		ubuf[0] = '\0';
		return;
	}

	n = slprintf(buf, sizeof(buf), "%s, %02d %s %d %02d:%02d:%02d GMT", /* SAFE */
				week_days[tm.tm_wday], tm.tm_mday,
				month_names[tm.tm_mon], tm.tm_year + 1900,
				tm.tm_hour, tm.tm_min,
				tm.tm_sec);
	memcpy(ubuf, buf, n);
	ubuf[n] = '\0';
}
/* }}} */

static inline void last_modified(void) /* {{{ */
{
	const char *path;
	zend_stat_t sb = {0};
	char buf[MAX_STR + 1];

	path = SG(request_info).path_translated;
	if (path) {
		if (VCWD_STAT(path, &sb) == -1) {
			return;
		}

#define LAST_MODIFIED "Last-Modified: "
		memcpy(buf, LAST_MODIFIED, sizeof(LAST_MODIFIED) - 1);
		strcpy_gmt(buf + sizeof(LAST_MODIFIED) - 1, &sb.st_mtime);
		ADD_HEADER(buf);
	}
}
/* }}} */

#define EXPIRES "Expires: "
CACHE_LIMITER_FUNC(public) /* {{{ */
{
	char buf[MAX_STR + 1];
	struct timeval tv;
	time_t now;

	gettimeofday(&tv, NULL);
	now = tv.tv_sec + PS(cache_expire) * 60;
	memcpy(buf, EXPIRES, sizeof(EXPIRES) - 1);
	strcpy_gmt(buf + sizeof(EXPIRES) - 1, &now);
	ADD_HEADER(buf);

	snprintf(buf, sizeof(buf) , "Cache-Control: public, max-age=" ZEND_LONG_FMT, PS(cache_expire) * 60); /* SAFE */
	ADD_HEADER(buf);

	last_modified();
}
/* }}} */

CACHE_LIMITER_FUNC(private_no_expire) /* {{{ */
{
	char buf[MAX_STR + 1];

	snprintf(buf, sizeof(buf), "Cache-Control: private, max-age=" ZEND_LONG_FMT, PS(cache_expire) * 60); /* SAFE */
	ADD_HEADER(buf);

	last_modified();
}
/* }}} */

CACHE_LIMITER_FUNC(private) /* {{{ */
{
	ADD_HEADER("Expires: Thu, 19 Nov 1981 08:52:00 GMT");
	CACHE_LIMITER(private_no_expire)();
}
/* }}} */

CACHE_LIMITER_FUNC(nocache) /* {{{ */
{
	ADD_HEADER("Expires: Thu, 19 Nov 1981 08:52:00 GMT");

	/* For HTTP/1.1 conforming clients */
	ADD_HEADER("Cache-Control: no-store, no-cache, must-revalidate");

	/* For HTTP/1.0 conforming clients */
	ADD_HEADER("Pragma: no-cache");
}
/* }}} */

static const php_session_cache_limiter_t php_session_cache_limiters[] = {
	CACHE_LIMITER_ENTRY(public)
	CACHE_LIMITER_ENTRY(private)
	CACHE_LIMITER_ENTRY(private_no_expire)
	CACHE_LIMITER_ENTRY(nocache)
	{0}
};

static int php_session_cache_limiter(void) /* {{{ */
{
	const php_session_cache_limiter_t *lim;

	if (PS(cache_limiter)[0] == '\0') return 0;
	if (PS(session_status) != php_session_active) return -1;

	if (SG(headers_sent)) {
		const char *output_start_filename = php_output_get_start_filename();
		int output_start_lineno = php_output_get_start_lineno();

		php_session_abort();
		if (output_start_filename) {
			php_error_docref(NULL, E_WARNING, "Session cache limiter cannot be sent after headers have already been sent (output started at %s:%d)", output_start_filename, output_start_lineno);
		} else {
			php_error_docref(NULL, E_WARNING, "Session cache limiter cannot be sent after headers have already been sent");
		}
		return -2;
	}

	for (lim = php_session_cache_limiters; lim->name; lim++) {
		if (!strcasecmp(lim->name, PS(cache_limiter))) {
			lim->func();
			return 0;
		}
	}

	return -1;
}
/* }}} */

/* *********************
   * Cookie Management *
   ********************* */

/*
 * Remove already sent session ID cookie.
 * It must be directly removed from SG(sapi_header) because sapi_add_header_ex()
 * removes all of matching cookie. i.e. It deletes all of Set-Cookie headers.
 */
static void php_session_remove_cookie(void) {
	sapi_header_struct *header;
	zend_llist *l = &SG(sapi_headers).headers;
	zend_llist_element *next;
	zend_llist_element *current;
	char *session_cookie;
	size_t session_cookie_len;
	size_t len = sizeof("Set-Cookie")-1;

	ZEND_ASSERT(strpbrk(PS(session_name), "=,; \t\r\n\013\014") == NULL);
	spprintf(&session_cookie, 0, "Set-Cookie: %s=", PS(session_name));

	session_cookie_len = strlen(session_cookie);
	current = l->head;
	while (current) {
		header = (sapi_header_struct *)(current->data);
		next = current->next;
		if (header->header_len > len && header->header[len] == ':'
			&& !strncmp(header->header, session_cookie, session_cookie_len)) {
			if (current->prev) {
				current->prev->next = next;
			} else {
				l->head = next;
			}
			if (next) {
				next->prev = current->prev;
			} else {
				l->tail = current->prev;
			}
			sapi_free_header(header);
			efree(current);
			--l->count;
		}
		current = next;
	}
	efree(session_cookie);
}

static zend_result php_session_send_cookie(void) /* {{{ */
{
	smart_str ncookie = {0};
	zend_string *date_fmt = NULL;
	zend_string *e_id;

	if (SG(headers_sent)) {
		const char *output_start_filename = php_output_get_start_filename();
		int output_start_lineno = php_output_get_start_lineno();

		if (output_start_filename) {
			php_error_docref(NULL, E_WARNING, "Session cookie cannot be sent after headers have already been sent (output started at %s:%d)", output_start_filename, output_start_lineno);
		} else {
			php_error_docref(NULL, E_WARNING, "Session cookie cannot be sent after headers have already been sent");
		}
		return FAILURE;
	}

	/* Prevent broken Set-Cookie header, because the session_name might be user supplied */
	if (strpbrk(PS(session_name), "=,; \t\r\n\013\014") != NULL) {   /* man isspace for \013 and \014 */
		php_error_docref(NULL, E_WARNING, "session.name cannot contain any of the following '=,; \\t\\r\\n\\013\\014'");
		return FAILURE;
	}

	/* URL encode id because it might be user supplied */
	e_id = php_url_encode(ZSTR_VAL(PS(id)), ZSTR_LEN(PS(id)));

	smart_str_appendl(&ncookie, "Set-Cookie: ", sizeof("Set-Cookie: ")-1);
	smart_str_appendl(&ncookie, PS(session_name), strlen(PS(session_name)));
	smart_str_appendc(&ncookie, '=');
	smart_str_appendl(&ncookie, ZSTR_VAL(e_id), ZSTR_LEN(e_id));

	zend_string_release_ex(e_id, 0);

	if (PS(cookie_lifetime) > 0) {
		struct timeval tv;
		time_t t;

		gettimeofday(&tv, NULL);
		t = tv.tv_sec + PS(cookie_lifetime);

		if (t > 0) {
			date_fmt = php_format_date("D, d M Y H:i:s \\G\\M\\T", sizeof("D, d M Y H:i:s \\G\\M\\T")-1, t, 0);
			smart_str_appends(&ncookie, COOKIE_EXPIRES);
			smart_str_appendl(&ncookie, ZSTR_VAL(date_fmt), ZSTR_LEN(date_fmt));
			zend_string_release_ex(date_fmt, 0);

			smart_str_appends(&ncookie, COOKIE_MAX_AGE);
			smart_str_append_long(&ncookie, PS(cookie_lifetime));
		}
	}

	if (PS(cookie_path)[0]) {
		smart_str_appends(&ncookie, COOKIE_PATH);
		smart_str_appends(&ncookie, PS(cookie_path));
	}

	if (PS(cookie_domain)[0]) {
		smart_str_appends(&ncookie, COOKIE_DOMAIN);
		smart_str_appends(&ncookie, PS(cookie_domain));
	}

	if (PS(cookie_secure)) {
		smart_str_appends(&ncookie, COOKIE_SECURE);
	}

	if (PS(cookie_httponly)) {
		smart_str_appends(&ncookie, COOKIE_HTTPONLY);
	}

	if (PS(cookie_samesite)[0]) {
		smart_str_appends(&ncookie, COOKIE_SAMESITE);
		smart_str_appends(&ncookie, PS(cookie_samesite));
	}

	smart_str_0(&ncookie);

	php_session_remove_cookie(); /* remove already sent session ID cookie */
	/*	'replace' must be 0 here, else a previous Set-Cookie
		header, probably sent with setcookie() will be replaced! */
	sapi_add_header_ex(estrndup(ZSTR_VAL(ncookie.s), ZSTR_LEN(ncookie.s)), ZSTR_LEN(ncookie.s), 0, 0);
	smart_str_free(&ncookie);

	return SUCCESS;
}
/* }}} */

PHPAPI const ps_module *_php_find_ps_module(const char *name) /* {{{ */
{
	const ps_module *ret = NULL;
	const ps_module **mod;
	int i;

	for (i = 0, mod = ps_modules; i < MAX_MODULES; i++, mod++) {
		if (*mod && !strcasecmp(name, (*mod)->s_name)) {
			ret = *mod;
			break;
		}
	}
	return ret;
}
/* }}} */

PHPAPI const ps_serializer *_php_find_ps_serializer(const char *name) /* {{{ */
{
	const ps_serializer *ret = NULL;
	const ps_serializer *mod;

	for (mod = ps_serializers; mod->name; mod++) {
		if (!strcasecmp(name, mod->name)) {
			ret = mod;
			break;
		}
	}
	return ret;
}
/* }}} */

static void ppid2sid(zval *ppid) {
	ZVAL_DEREF(ppid);
	if (Z_TYPE_P(ppid) == IS_STRING) {
		PS(id) = zend_string_init(Z_STRVAL_P(ppid), Z_STRLEN_P(ppid), 0);
		PS(send_cookie) = 0;
	} else {
		PS(id) = NULL;
		PS(send_cookie) = 1;
	}
}


PHPAPI zend_result php_session_reset_id(void) /* {{{ */
{
	int module_number = PS(module_number);
	zval *sid, *data, *ppid;
	bool apply_trans_sid;

	if (!PS(id)) {
		php_error_docref(NULL, E_WARNING, "Cannot set session ID - session ID is not initialized");
		return FAILURE;
	}

	if (PS(use_cookies) && PS(send_cookie)) {
		php_session_send_cookie();
		PS(send_cookie) = 0;
	}

	/* If the SID constant exists, destroy it. */
	/* We must not delete any items in EG(zend_constants) */
	/* zend_hash_str_del(EG(zend_constants), "sid", sizeof("sid") - 1); */
	sid = zend_get_constant_str("SID", sizeof("SID") - 1);

	if (PS(define_sid)) {
		smart_str var = {0};

		smart_str_appends(&var, PS(session_name));
		smart_str_appendc(&var, '=');
		smart_str_appends(&var, ZSTR_VAL(PS(id)));
		smart_str_0(&var);
		if (sid) {
			zval_ptr_dtor_str(sid);
			ZVAL_STR(sid, smart_str_extract(&var));
		} else {
			REGISTER_STRINGL_CONSTANT("SID", ZSTR_VAL(var.s), ZSTR_LEN(var.s), 0);
			smart_str_free(&var);
		}
	} else {
		if (sid) {
			zval_ptr_dtor_str(sid);
			ZVAL_EMPTY_STRING(sid);
		} else {
			REGISTER_STRINGL_CONSTANT("SID", "", 0, 0);
		}
	}

	/* Apply trans sid if sid cookie is not set */
	apply_trans_sid = 0;
	if (APPLY_TRANS_SID) {
		apply_trans_sid = 1;
		if (PS(use_cookies) &&
			(data = zend_hash_str_find(&EG(symbol_table), "_COOKIE", sizeof("_COOKIE") - 1))) {
			ZVAL_DEREF(data);
			if (Z_TYPE_P(data) == IS_ARRAY &&
				(ppid = zend_hash_str_find(Z_ARRVAL_P(data), PS(session_name), strlen(PS(session_name))))) {
				ZVAL_DEREF(ppid);
				apply_trans_sid = 0;
			}
		}
	}
	if (apply_trans_sid) {
		zend_string *sname;
		sname = zend_string_init(PS(session_name), strlen(PS(session_name)), 0);
		php_url_scanner_reset_session_var(sname, 1); /* This may fail when session name has changed */
		zend_string_release_ex(sname, 0);
		php_url_scanner_add_session_var(PS(session_name), strlen(PS(session_name)), ZSTR_VAL(PS(id)), ZSTR_LEN(PS(id)), 1);
	}
	return SUCCESS;
}
/* }}} */


PHPAPI zend_result php_session_start(void) /* {{{ */
{
	zval *ppid;
	zval *data;
	char *p, *value;
	size_t lensess;

	switch (PS(session_status)) {
		case php_session_active:
			php_error(E_NOTICE, "Ignoring session_start() because a session has already been started");
			return FAILURE;
			break;

		case php_session_disabled:
			value = zend_ini_string("session.save_handler", sizeof("session.save_handler") - 1, 0);
			if (!PS(mod) && value) {
				PS(mod) = _php_find_ps_module(value);
				if (!PS(mod)) {
					php_error_docref(NULL, E_WARNING, "Cannot find session save handler \"%s\" - session startup failed", value);
					return FAILURE;
				}
			}
			value = zend_ini_string("session.serialize_handler", sizeof("session.serialize_handler") - 1, 0);
			if (!PS(serializer) && value) {
				PS(serializer) = _php_find_ps_serializer(value);
				if (!PS(serializer)) {
					php_error_docref(NULL, E_WARNING, "Cannot find session serialization handler \"%s\" - session startup failed", value);
					return FAILURE;
				}
			}
			PS(session_status) = php_session_none;
			ZEND_FALLTHROUGH;

		case php_session_none:
		default:
			/* Setup internal flags */
			PS(define_sid) = !PS(use_only_cookies); /* SID constant is defined when non-cookie ID is used */
			PS(send_cookie) = PS(use_cookies) || PS(use_only_cookies);
	}

	lensess = strlen(PS(session_name));

	/*
	 * Cookies are preferred, because initially cookie and get
	 * variables will be available.
	 * URL/POST session ID may be used when use_only_cookies=Off.
	 * session.use_strice_mode=On prevents session adoption.
	 * Session based file upload progress uses non-cookie ID.
	 */

	if (!PS(id)) {
		if (PS(use_cookies) && (data = zend_hash_str_find(&EG(symbol_table), "_COOKIE", sizeof("_COOKIE") - 1))) {
			ZVAL_DEREF(data);
			if (Z_TYPE_P(data) == IS_ARRAY && (ppid = zend_hash_str_find(Z_ARRVAL_P(data), PS(session_name), lensess))) {
				ppid2sid(ppid);
				PS(send_cookie) = 0;
				PS(define_sid) = 0;
			}
		}
		/* Initialize session ID from non cookie values */
		if (!PS(use_only_cookies)) {
			if (!PS(id) && (data = zend_hash_str_find(&EG(symbol_table), "_GET", sizeof("_GET") - 1))) {
				ZVAL_DEREF(data);
				if (Z_TYPE_P(data) == IS_ARRAY && (ppid = zend_hash_str_find(Z_ARRVAL_P(data), PS(session_name), lensess))) {
					ppid2sid(ppid);
				}
			}
			if (!PS(id) && (data = zend_hash_str_find(&EG(symbol_table), "_POST", sizeof("_POST") - 1))) {
				ZVAL_DEREF(data);
				if (Z_TYPE_P(data) == IS_ARRAY && (ppid = zend_hash_str_find(Z_ARRVAL_P(data), PS(session_name), lensess))) {
					ppid2sid(ppid);
				}
			}
			/* Check the REQUEST_URI symbol for a string of the form
			 * '<session-name>=<session-id>' to allow URLs of the form
			 * http://yoursite/<session-name>=<session-id>/script.php */
			if (!PS(id) && zend_is_auto_global(ZSTR_KNOWN(ZEND_STR_AUTOGLOBAL_SERVER)) == SUCCESS &&
				(data = zend_hash_str_find(Z_ARRVAL(PG(http_globals)[TRACK_VARS_SERVER]), "REQUEST_URI", sizeof("REQUEST_URI") - 1)) &&
				Z_TYPE_P(data) == IS_STRING &&
				(p = strstr(Z_STRVAL_P(data), PS(session_name))) &&
				p[lensess] == '='
				) {
				char *q;
				p += lensess + 1;
				if ((q = strpbrk(p, "/?\\"))) {
					PS(id) = zend_string_init(p, q - p, 0);
				}
			}
			/* Check whether the current request was referred to by
			 * an external site which invalidates the previously found id. */
			if (PS(id) && PS(extern_referer_chk)[0] != '\0' &&
				!Z_ISUNDEF(PG(http_globals)[TRACK_VARS_SERVER]) &&
				(data = zend_hash_str_find(Z_ARRVAL(PG(http_globals)[TRACK_VARS_SERVER]), "HTTP_REFERER", sizeof("HTTP_REFERER") - 1)) &&
				Z_TYPE_P(data) == IS_STRING &&
				Z_STRLEN_P(data) != 0 &&
				strstr(Z_STRVAL_P(data), PS(extern_referer_chk)) == NULL
			) {
				zend_string_release_ex(PS(id), 0);
				PS(id) = NULL;
			}
		}
	}

	/* Finally check session id for dangerous characters
	 * Security note: session id may be embedded in HTML pages.*/
	if (PS(id) && strpbrk(ZSTR_VAL(PS(id)), "\r\n\t <>'\"\\")) {
		zend_string_release_ex(PS(id), 0);
		PS(id) = NULL;
	}

	if (php_session_initialize() == FAILURE
		|| php_session_cache_limiter() == -2) {
		PS(session_status) = php_session_none;
		if (PS(id)) {
			zend_string_release_ex(PS(id), 0);
			PS(id) = NULL;
		}
		return FAILURE;
	}
	return SUCCESS;
}
/* }}} */

PHPAPI zend_result php_session_flush(int write) /* {{{ */
{
	if (PS(session_status) == php_session_active) {
		php_session_save_current_state(write);
		PS(session_status) = php_session_none;
		return SUCCESS;
	}
	return FAILURE;
}
/* }}} */

static zend_result php_session_abort(void) /* {{{ */
{
	if (PS(session_status) == php_session_active) {
		if (PS(mod_data) || PS(mod_user_implemented)) {
			PS(mod)->s_close(&PS(mod_data));
		}
		PS(session_status) = php_session_none;
		return SUCCESS;
	}
	return FAILURE;
}
/* }}} */

static zend_result php_session_reset(void) /* {{{ */
{
	if (PS(session_status) == php_session_active
		&& php_session_initialize() == SUCCESS) {
		return SUCCESS;
	}
	return FAILURE;
}
/* }}} */


/* This API is not used by any PHP modules including session currently.
   session_adapt_url() may be used to set Session ID to target url without
   starting "URL-Rewriter" output handler. */
PHPAPI void session_adapt_url(const char *url, size_t url_len, char **new_url, size_t *new_len) /* {{{ */
{
	if (APPLY_TRANS_SID && (PS(session_status) == php_session_active)) {
		*new_url = php_url_scanner_adapt_single_url(url, url_len, PS(session_name), ZSTR_VAL(PS(id)), new_len, 1);
	}
}
/* }}} */

/* ********************************
   * Userspace exported functions *
   ******************************** */

/* {{{ session_set_cookie_params(array options)
   Set session cookie parameters */
PHP_FUNCTION(session_set_cookie_params)
{
	HashTable *options_ht;
	zend_long lifetime_long;
	zend_string *lifetime = NULL, *path = NULL, *domain = NULL, *samesite = NULL;
	bool secure = 0, secure_null = 1;
	bool httponly = 0, httponly_null = 1;
	zend_string *ini_name;
	zend_result result;
	int found = 0;

	if (!PS(use_cookies)) {
		return;
	}

	ZEND_PARSE_PARAMETERS_START(1, 5)
		Z_PARAM_ARRAY_HT_OR_LONG(options_ht, lifetime_long)
		Z_PARAM_OPTIONAL
		Z_PARAM_STR_OR_NULL(path)
		Z_PARAM_STR_OR_NULL(domain)
		Z_PARAM_BOOL_OR_NULL(secure, secure_null)
		Z_PARAM_BOOL_OR_NULL(httponly, httponly_null)
	ZEND_PARSE_PARAMETERS_END();

	if (PS(session_status) == php_session_active) {
		php_error_docref(NULL, E_WARNING, "Session cookie parameters cannot be changed when a session is active");
		RETURN_FALSE;
	}

	if (SG(headers_sent)) {
		php_error_docref(NULL, E_WARNING, "Session cookie parameters cannot be changed after headers have already been sent");
		RETURN_FALSE;
	}

	if (options_ht) {
		zend_string *key;
		zval *value;

		if (path) {
			zend_argument_value_error(2, "must be null when argument #1 ($lifetime_or_options) is an array");
			RETURN_THROWS();
		}

		if (domain) {
			zend_argument_value_error(3, "must be null when argument #1 ($lifetime_or_options) is an array");
			RETURN_THROWS();
		}

		if (!secure_null) {
			zend_argument_value_error(4, "must be null when argument #1 ($lifetime_or_options) is an array");
			RETURN_THROWS();
		}

		if (!httponly_null) {
			zend_argument_value_error(5, "must be null when argument #1 ($lifetime_or_options) is an array");
			RETURN_THROWS();
		}
		ZEND_HASH_FOREACH_STR_KEY_VAL(options_ht, key, value) {
			if (key) {
				ZVAL_DEREF(value);
				if (zend_string_equals_literal_ci(key, "lifetime")) {
					lifetime = zval_get_string(value);
					found++;
				} else if (zend_string_equals_literal_ci(key, "path")) {
					path = zval_get_string(value);
					found++;
				} else if (zend_string_equals_literal_ci(key, "domain")) {
					domain = zval_get_string(value);
					found++;
				} else if (zend_string_equals_literal_ci(key, "secure")) {
					secure = zval_is_true(value);
					secure_null = 0;
					found++;
				} else if (zend_string_equals_literal_ci(key, "httponly")) {
					httponly = zval_is_true(value);
					httponly_null = 0;
					found++;
				} else if (zend_string_equals_literal_ci(key, "samesite")) {
					samesite = zval_get_string(value);
					found++;
				} else {
					php_error_docref(NULL, E_WARNING, "Argument #1 ($lifetime_or_options) contains an unrecognized key \"%s\"", ZSTR_VAL(key));
				}
			} else {
				php_error_docref(NULL, E_WARNING, "Argument #1 ($lifetime_or_options) cannot contain numeric keys");
			}
		} ZEND_HASH_FOREACH_END();

		if (found == 0) {
			zend_argument_value_error(1, "must contain at least 1 valid key");
			RETURN_THROWS();
		}
	} else {
		lifetime = zend_long_to_str(lifetime_long);
	}

	/* Exception during string conversion */
	if (EG(exception)) {
		goto cleanup;
	}

	if (lifetime) {
		ini_name = zend_string_init("session.cookie_lifetime", sizeof("session.cookie_lifetime") - 1, 0);
		result = zend_alter_ini_entry(ini_name, lifetime, PHP_INI_USER, PHP_INI_STAGE_RUNTIME);
		zend_string_release_ex(ini_name, 0);
		if (result == FAILURE) {
			RETVAL_FALSE;
			goto cleanup;
		}
	}
	if (path) {
		ini_name = zend_string_init("session.cookie_path", sizeof("session.cookie_path") - 1, 0);
		result = zend_alter_ini_entry(ini_name, path, PHP_INI_USER, PHP_INI_STAGE_RUNTIME);
		zend_string_release_ex(ini_name, 0);
		if (result == FAILURE) {
			RETVAL_FALSE;
			goto cleanup;
		}
	}
	if (domain) {
		ini_name = zend_string_init("session.cookie_domain", sizeof("session.cookie_domain") - 1, 0);
		result = zend_alter_ini_entry(ini_name, domain, PHP_INI_USER, PHP_INI_STAGE_RUNTIME);
		zend_string_release_ex(ini_name, 0);
		if (result == FAILURE) {
			RETVAL_FALSE;
			goto cleanup;
		}
	}
	if (!secure_null) {
		ini_name = zend_string_init("session.cookie_secure", sizeof("session.cookie_secure") - 1, 0);
		result = zend_alter_ini_entry_chars(ini_name, secure ? "1" : "0", 1, PHP_INI_USER, PHP_INI_STAGE_RUNTIME);
		zend_string_release_ex(ini_name, 0);
		if (result == FAILURE) {
			RETVAL_FALSE;
			goto cleanup;
		}
	}
	if (!httponly_null) {
		ini_name = zend_string_init("session.cookie_httponly", sizeof("session.cookie_httponly") - 1, 0);
		result = zend_alter_ini_entry_chars(ini_name, httponly ? "1" : "0", 1, PHP_INI_USER, PHP_INI_STAGE_RUNTIME);
		zend_string_release_ex(ini_name, 0);
		if (result == FAILURE) {
			RETVAL_FALSE;
			goto cleanup;
		}
	}
	if (samesite) {
		ini_name = zend_string_init("session.cookie_samesite", sizeof("session.cookie_samesite") - 1, 0);
		result = zend_alter_ini_entry(ini_name, samesite, PHP_INI_USER, PHP_INI_STAGE_RUNTIME);
		zend_string_release_ex(ini_name, 0);
		if (result == FAILURE) {
			RETVAL_FALSE;
			goto cleanup;
		}
	}

	RETVAL_TRUE;

cleanup:
	if (lifetime) zend_string_release(lifetime);
	if (found > 0) {
		if (path) zend_string_release(path);
		if (domain) zend_string_release(domain);
		if (samesite) zend_string_release(samesite);
	}
}
/* }}} */

/* {{{ Return the session cookie parameters */
PHP_FUNCTION(session_get_cookie_params)
{
	if (zend_parse_parameters_none() == FAILURE) {
		RETURN_THROWS();
	}

	array_init(return_value);

	add_assoc_long(return_value, "lifetime", PS(cookie_lifetime));
	add_assoc_string(return_value, "path", PS(cookie_path));
	add_assoc_string(return_value, "domain", PS(cookie_domain));
	add_assoc_bool(return_value, "secure", PS(cookie_secure));
	add_assoc_bool(return_value, "httponly", PS(cookie_httponly));
	add_assoc_string(return_value, "samesite", PS(cookie_samesite));
}
/* }}} */

/* {{{ Return the current session name. If newname is given, the session name is replaced with newname */
PHP_FUNCTION(session_name)
{
	zend_string *name = NULL;
	zend_string *ini_name;

	if (zend_parse_parameters(ZEND_NUM_ARGS(), "|S!", &name) == FAILURE) {
		RETURN_THROWS();
	}

	if (name && PS(session_status) == php_session_active) {
		php_error_docref(NULL, E_WARNING, "Session name cannot be changed when a session is active");
		RETURN_FALSE;
	}

	if (name && SG(headers_sent)) {
		php_error_docref(NULL, E_WARNING, "Session name cannot be changed after headers have already been sent");
		RETURN_FALSE;
	}

	RETVAL_STRING(PS(session_name));

	if (name) {
		ini_name = zend_string_init("session.name", sizeof("session.name") - 1, 0);
		zend_alter_ini_entry(ini_name, name, PHP_INI_USER, PHP_INI_STAGE_RUNTIME);
		zend_string_release_ex(ini_name, 0);
	}
}
/* }}} */

/* {{{ Return the current module name used for accessing session data. If newname is given, the module name is replaced with newname */
PHP_FUNCTION(session_module_name)
{
	zend_string *name = NULL;
	zend_string *ini_name;

	if (zend_parse_parameters(ZEND_NUM_ARGS(), "|S!", &name) == FAILURE) {
		RETURN_THROWS();
	}

	if (name && PS(session_status) == php_session_active) {
		php_error_docref(NULL, E_WARNING, "Session save handler module cannot be changed when a session is active");
		RETURN_FALSE;
	}

	if (name && SG(headers_sent)) {
		php_error_docref(NULL, E_WARNING, "Session save handler module cannot be changed after headers have already been sent");
		RETURN_FALSE;
	}

	/* Set return_value to current module name */
	if (PS(mod) && PS(mod)->s_name) {
		RETVAL_STRING(PS(mod)->s_name);
	} else {
		RETVAL_EMPTY_STRING();
	}

	if (name) {
		if (zend_string_equals_literal_ci(name, "user")) {
			zend_argument_value_error(1, "cannot be \"user\"");
			RETURN_THROWS();
		}
		if (!_php_find_ps_module(ZSTR_VAL(name))) {
			php_error_docref(NULL, E_WARNING, "Session handler module \"%s\" cannot be found", ZSTR_VAL(name));

			zval_ptr_dtor_str(return_value);
			RETURN_FALSE;
		}
		if (PS(mod_data) || PS(mod_user_implemented)) {
			PS(mod)->s_close(&PS(mod_data));
		}
		PS(mod_data) = NULL;

		ini_name = zend_string_init("session.save_handler", sizeof("session.save_handler") - 1, 0);
		zend_alter_ini_entry(ini_name, name, PHP_INI_USER, PHP_INI_STAGE_RUNTIME);
		zend_string_release_ex(ini_name, 0);
	}
}
/* }}} */

static zend_result save_handler_check_session(void) {
	if (PS(session_status) == php_session_active) {
		php_error_docref(NULL, E_WARNING, "Session save handler cannot be changed when a session is active");
		return FAILURE;
	}

	if (SG(headers_sent)) {
		php_error_docref(NULL, E_WARNING, "Session save handler cannot be changed after headers have already been sent");
		return FAILURE;
	}

	return SUCCESS;
}

static inline void set_user_save_handler_ini(void) {
	zend_string *ini_name, *ini_val;

	ini_name = zend_string_init("session.save_handler", sizeof("session.save_handler") - 1, 0);
	ini_val = zend_string_init("user", sizeof("user") - 1, 0);
	PS(set_handler) = 1;
	zend_alter_ini_entry(ini_name, ini_val, PHP_INI_USER, PHP_INI_STAGE_RUNTIME);
	PS(set_handler) = 0;
	zend_string_release_ex(ini_val, 0);
	zend_string_release_ex(ini_name, 0);
}

/* {{{ Sets user-level functions */
PHP_FUNCTION(session_set_save_handler)
{
	zval *args = NULL;
	int i, num_args, argc = ZEND_NUM_ARGS();

	if (argc > 0 && argc <= 2) {
		zval *obj = NULL;
		zend_string *func_name;
		zend_function *current_mptr;
		bool register_shutdown = 1;

		if (zend_parse_parameters(ZEND_NUM_ARGS(), "O|b", &obj, php_session_iface_entry, &register_shutdown) == FAILURE) {
			RETURN_THROWS();
		}

		if (save_handler_check_session() == FAILURE) {
			RETURN_FALSE;
		}

		/* For compatibility reason, implemented interface is not checked */
		/* Find implemented methods - SessionHandlerInterface */
		i = 0;
		ZEND_HASH_MAP_FOREACH_STR_KEY(&php_session_iface_entry->function_table, func_name) {
			if ((current_mptr = zend_hash_find_ptr(&Z_OBJCE_P(obj)->function_table, func_name))) {
				if (!Z_ISUNDEF(PS(mod_user_names).names[i])) {
					zval_ptr_dtor(&PS(mod_user_names).names[i]);
				}

				array_init_size(&PS(mod_user_names).names[i], 2);
				Z_ADDREF_P(obj);
				add_next_index_zval(&PS(mod_user_names).names[i], obj);
				add_next_index_str(&PS(mod_user_names).names[i], zend_string_copy(func_name));
			} else {
				php_error_docref(NULL, E_ERROR, "Session save handler function table is corrupt");
				RETURN_FALSE;
			}

			++i;
		} ZEND_HASH_FOREACH_END();

		/* Find implemented methods - SessionIdInterface (optional) */
		ZEND_HASH_MAP_FOREACH_STR_KEY(&php_session_id_iface_entry->function_table, func_name) {
			if ((current_mptr = zend_hash_find_ptr(&Z_OBJCE_P(obj)->function_table, func_name))) {
				if (!Z_ISUNDEF(PS(mod_user_names).names[i])) {
					zval_ptr_dtor(&PS(mod_user_names).names[i]);
				}
				array_init_size(&PS(mod_user_names).names[i], 2);
				Z_ADDREF_P(obj);
				add_next_index_zval(&PS(mod_user_names).names[i], obj);
				add_next_index_str(&PS(mod_user_names).names[i], zend_string_copy(func_name));
			} else {
				if (!Z_ISUNDEF(PS(mod_user_names).names[i])) {
					zval_ptr_dtor(&PS(mod_user_names).names[i]);
					ZVAL_UNDEF(&PS(mod_user_names).names[i]);
				}
			}

			++i;
		} ZEND_HASH_FOREACH_END();

		/* Find implemented methods - SessionUpdateTimestampInterface (optional) */
		ZEND_HASH_MAP_FOREACH_STR_KEY(&php_session_update_timestamp_iface_entry->function_table, func_name) {
			if ((current_mptr = zend_hash_find_ptr(&Z_OBJCE_P(obj)->function_table, func_name))) {
				if (!Z_ISUNDEF(PS(mod_user_names).names[i])) {
					zval_ptr_dtor(&PS(mod_user_names).names[i]);
				}
				array_init_size(&PS(mod_user_names).names[i], 2);
				Z_ADDREF_P(obj);
				add_next_index_zval(&PS(mod_user_names).names[i], obj);
				add_next_index_str(&PS(mod_user_names).names[i], zend_string_copy(func_name));
			} else {
				if (!Z_ISUNDEF(PS(mod_user_names).names[i])) {
					zval_ptr_dtor(&PS(mod_user_names).names[i]);
					ZVAL_UNDEF(&PS(mod_user_names).names[i]);
				}
			}
			++i;
		} ZEND_HASH_FOREACH_END();


		if (PS(mod_user_class_name)) {
			zend_string_release(PS(mod_user_class_name));
		}
		PS(mod_user_class_name) = zend_string_copy(Z_OBJCE_P(obj)->name);

		if (register_shutdown) {
			/* create shutdown function */
			php_shutdown_function_entry shutdown_function_entry;
			zval callable;
			zend_result result;

			ZVAL_STRING(&callable, "session_register_shutdown");
			result = zend_fcall_info_init(&callable, 0, &shutdown_function_entry.fci,
				&shutdown_function_entry.fci_cache, NULL, NULL);

			ZEND_ASSERT(result == SUCCESS);

			/* add shutdown function, removing the old one if it exists */
			if (!register_user_shutdown_function("session_shutdown", sizeof("session_shutdown") - 1, &shutdown_function_entry)) {
				zval_ptr_dtor(&callable);
				php_error_docref(NULL, E_WARNING, "Unable to register session shutdown function");
				RETURN_FALSE;
			}
		} else {
			/* remove shutdown function */
			remove_user_shutdown_function("session_shutdown", sizeof("session_shutdown") - 1);
		}

		if (PS(session_status) != php_session_active && (!PS(mod) || PS(mod) != &ps_mod_user)) {
			set_user_save_handler_ini();
		}

		RETURN_TRUE;
	}

	/* Set procedural save handler functions */
	if (argc < 6 || PS_NUM_APIS < argc) {
		WRONG_PARAM_COUNT;
	}

	if (zend_parse_parameters(argc, "+", &args, &num_args) == FAILURE) {
		RETURN_THROWS();
	}

	/* At this point argc can only be between 6 and PS_NUM_APIS */
	for (i = 0; i < argc; i++) {
		if (!zend_is_callable(&args[i], IS_CALLABLE_SUPPRESS_DEPRECATIONS, NULL)) {
			zend_string *name = zend_get_callable_name(&args[i]);
			zend_argument_type_error(i + 1, "must be a valid callback, function \"%s\" not found or invalid function name", ZSTR_VAL(name));
			zend_string_release(name);
			RETURN_THROWS();
		}
	}

	if (save_handler_check_session() == FAILURE) {
		RETURN_FALSE;
	}

	if (PS(mod_user_class_name)) {
		zend_string_release(PS(mod_user_class_name));
		PS(mod_user_class_name) = NULL;
	}

	/* remove shutdown function */
	remove_user_shutdown_function("session_shutdown", sizeof("session_shutdown") - 1);

	if (!PS(mod) || PS(mod) != &ps_mod_user) {
		set_user_save_handler_ini();
	}

	for (i = 0; i < argc; i++) {
		if (!Z_ISUNDEF(PS(mod_user_names).names[i])) {
			zval_ptr_dtor(&PS(mod_user_names).names[i]);
		}
		ZVAL_COPY(&PS(mod_user_names).names[i], &args[i]);
	}

	RETURN_TRUE;
}
/* }}} */

/* {{{ Return the current save path passed to module_name. If newname is given, the save path is replaced with newname */
PHP_FUNCTION(session_save_path)
{
	zend_string *name = NULL;
	zend_string *ini_name;

	if (zend_parse_parameters(ZEND_NUM_ARGS(), "|P!", &name) == FAILURE) {
		RETURN_THROWS();
	}

	if (name && PS(session_status) == php_session_active) {
		php_error_docref(NULL, E_WARNING, "Session save path cannot be changed when a session is active");
		RETURN_FALSE;
	}

	if (name && SG(headers_sent)) {
		php_error_docref(NULL, E_WARNING, "Session save path cannot be changed after headers have already been sent");
		RETURN_FALSE;
	}

	RETVAL_STRING(PS(save_path));

	if (name) {
		ini_name = zend_string_init("session.save_path", sizeof("session.save_path") - 1, 0);
		zend_alter_ini_entry(ini_name, name, PHP_INI_USER, PHP_INI_STAGE_RUNTIME);
		zend_string_release_ex(ini_name, 0);
	}
}
/* }}} */

/* {{{ Return the current session id. If newid is given, the session id is replaced with newid */
PHP_FUNCTION(session_id)
{
	zend_string *name = NULL;

	if (zend_parse_parameters(ZEND_NUM_ARGS(), "|S!", &name) == FAILURE) {
		RETURN_THROWS();
	}

	if (name && PS(session_status) == php_session_active) {
		php_error_docref(NULL, E_WARNING, "Session ID cannot be changed when a session is active");
		RETURN_FALSE;
	}

	if (name && PS(use_cookies) && SG(headers_sent)) {
		php_error_docref(NULL, E_WARNING, "Session ID cannot be changed after headers have already been sent");
		RETURN_FALSE;
	}

	if (PS(id)) {
		/* keep compatibility for "\0" characters ???
		 * see: ext/session/tests/session_id_error3.phpt */
		size_t len = strlen(ZSTR_VAL(PS(id)));
		if (UNEXPECTED(len != ZSTR_LEN(PS(id)))) {
			RETVAL_NEW_STR(zend_string_init(ZSTR_VAL(PS(id)), len, 0));
		} else {
			RETVAL_STR_COPY(PS(id));
		}
	} else {
		RETVAL_EMPTY_STRING();
	}

	if (name) {
		if (PS(id)) {
			zend_string_release_ex(PS(id), 0);
		}
		PS(id) = zend_string_copy(name);
	}
}
/* }}} */

/* {{{ Update the current session id with a newly generated one. If delete_old_session is set to true, remove the old session. */
PHP_FUNCTION(session_regenerate_id)
{
	bool del_ses = 0;
	zend_string *data;

	if (zend_parse_parameters(ZEND_NUM_ARGS(), "|b", &del_ses) == FAILURE) {
		RETURN_THROWS();
	}

	if (PS(session_status) != php_session_active) {
		php_error_docref(NULL, E_WARNING, "Session ID cannot be regenerated when there is no active session");
		RETURN_FALSE;
	}

	if (SG(headers_sent)) {
		php_error_docref(NULL, E_WARNING, "Session ID cannot be regenerated after headers have already been sent");
		RETURN_FALSE;
	}

	/* Process old session data */
	if (del_ses) {
		if (PS(mod)->s_destroy(&PS(mod_data), PS(id)) == FAILURE) {
			PS(mod)->s_close(&PS(mod_data));
			PS(session_status) = php_session_none;
			if (!EG(exception)) {
				php_error_docref(NULL, E_WARNING, "Session object destruction failed. ID: %s (path: %s)", PS(mod)->s_name, PS(save_path));
			}
			RETURN_FALSE;
		}
	} else {
		zend_result ret;
		data = php_session_encode();
		if (data) {
			ret = PS(mod)->s_write(&PS(mod_data), PS(id), data, PS(gc_maxlifetime));
			zend_string_release_ex(data, 0);
		} else {
			ret = PS(mod)->s_write(&PS(mod_data), PS(id), ZSTR_EMPTY_ALLOC(), PS(gc_maxlifetime));
		}
		if (ret == FAILURE) {
			PS(mod)->s_close(&PS(mod_data));
			PS(session_status) = php_session_none;
			php_error_docref(NULL, E_WARNING, "Session write failed. ID: %s (path: %s)", PS(mod)->s_name, PS(save_path));
			RETURN_FALSE;
		}
	}
	PS(mod)->s_close(&PS(mod_data));

	/* New session data */
	if (PS(session_vars)) {
		zend_string_release_ex(PS(session_vars), 0);
		PS(session_vars) = NULL;
	}
	zend_string_release_ex(PS(id), 0);
	PS(id) = NULL;

	if (PS(mod)->s_open(&PS(mod_data), PS(save_path), PS(session_name)) == FAILURE) {
		PS(session_status) = php_session_none;
		if (!EG(exception)) {
			zend_throw_error(NULL, "Failed to open session: %s (path: %s)", PS(mod)->s_name, PS(save_path));
		}
		RETURN_THROWS();
	}

	PS(id) = PS(mod)->s_create_sid(&PS(mod_data));
	if (!PS(id)) {
		PS(session_status) = php_session_none;
		if (!EG(exception)) {
			zend_throw_error(NULL, "Failed to create new session ID: %s (path: %s)", PS(mod)->s_name, PS(save_path));
		}
		RETURN_THROWS();
	}
	if (PS(use_strict_mode)) {
		if ((!PS(mod_user_implemented) && PS(mod)->s_validate_sid) || !Z_ISUNDEF(PS(mod_user_names).name.ps_validate_sid)) {
			int limit = 3;
			/* Try to generate non-existing ID */
			while (limit-- && PS(mod)->s_validate_sid(&PS(mod_data), PS(id)) == SUCCESS) {
				zend_string_release_ex(PS(id), 0);
				PS(id) = PS(mod)->s_create_sid(&PS(mod_data));
				if (!PS(id)) {
					PS(mod)->s_close(&PS(mod_data));
					PS(session_status) = php_session_none;
					if (!EG(exception)) {
						zend_throw_error(NULL, "Failed to create session ID by collision: %s (path: %s)", PS(mod)->s_name, PS(save_path));
					}
					RETURN_THROWS();
				}
			}
		}
		// TODO warn that ID cannot be verified? else { }
	}
	/* Read is required to make new session data at this point. */
	if (PS(mod)->s_read(&PS(mod_data), PS(id), &data, PS(gc_maxlifetime)) == FAILURE) {
		PS(mod)->s_close(&PS(mod_data));
		PS(session_status) = php_session_none;
		if (!EG(exception)) {
			zend_throw_error(NULL, "Failed to create(read) session ID: %s (path: %s)", PS(mod)->s_name, PS(save_path));
		}
		RETURN_THROWS();
	}
	if (data) {
		zend_string_release_ex(data, 0);
	}

	if (PS(use_cookies)) {
		PS(send_cookie) = 1;
	}
	if (php_session_reset_id() == FAILURE) {
		RETURN_FALSE;
	}

	RETURN_TRUE;
}
/* }}} */

/* {{{ Generate new session ID. Intended for user save handlers. */
PHP_FUNCTION(session_create_id)
{
	zend_string *prefix = NULL, *new_id;
	smart_str id = {0};

	if (zend_parse_parameters(ZEND_NUM_ARGS(), "|S", &prefix) == FAILURE) {
		RETURN_THROWS();
	}

	if (prefix && ZSTR_LEN(prefix)) {
		if (php_session_valid_key(ZSTR_VAL(prefix)) == FAILURE) {
			/* E_ERROR raised for security reason. */
			php_error_docref(NULL, E_WARNING, "Prefix cannot contain special characters. Only the A-Z, a-z, 0-9, \"-\", and \",\" characters are allowed");
			RETURN_FALSE;
		} else {
			smart_str_append(&id, prefix);
		}
	}

	if (!PS(in_save_handler) && PS(session_status) == php_session_active) {
		int limit = 3;
		while (limit--) {
			new_id = PS(mod)->s_create_sid(&PS(mod_data));
			if (!PS(mod)->s_validate_sid || (PS(mod_user_implemented) && Z_ISUNDEF(PS(mod_user_names).name.ps_validate_sid))) {
				break;
			} else {
				/* Detect collision and retry */
				if (PS(mod)->s_validate_sid(&PS(mod_data), new_id) == SUCCESS) {
					zend_string_release_ex(new_id, 0);
					new_id = NULL;
					continue;
				}
				break;
			}
		}
	} else {
		new_id = php_session_create_id(NULL);
	}

	if (new_id) {
		smart_str_append(&id, new_id);
		zend_string_release_ex(new_id, 0);
	} else {
		smart_str_free(&id);
		php_error_docref(NULL, E_WARNING, "Failed to create new ID");
		RETURN_FALSE;
	}
	RETVAL_STR(smart_str_extract(&id));
}
/* }}} */

/* {{{ Return the current cache limiter. If new_cache_limited is given, the current cache_limiter is replaced with new_cache_limiter */
PHP_FUNCTION(session_cache_limiter)
{
	zend_string *limiter = NULL;
	zend_string *ini_name;

	if (zend_parse_parameters(ZEND_NUM_ARGS(), "|S!", &limiter) == FAILURE) {
		RETURN_THROWS();
	}

	if (limiter && PS(session_status) == php_session_active) {
		php_error_docref(NULL, E_WARNING, "Session cache limiter cannot be changed when a session is active");
		RETURN_FALSE;
	}

	if (limiter && SG(headers_sent)) {
		php_error_docref(NULL, E_WARNING, "Session cache limiter cannot be changed after headers have already been sent");
		RETURN_FALSE;
	}

	RETVAL_STRING(PS(cache_limiter));

	if (limiter) {
		ini_name = zend_string_init("session.cache_limiter", sizeof("session.cache_limiter") - 1, 0);
		zend_alter_ini_entry(ini_name, limiter, PHP_INI_USER, PHP_INI_STAGE_RUNTIME);
		zend_string_release_ex(ini_name, 0);
	}
}
/* }}} */

/* {{{ Return the current cache expire. If new_cache_expire is given, the current cache_expire is replaced with new_cache_expire */
PHP_FUNCTION(session_cache_expire)
{
	zend_long expires;
	bool expires_is_null = 1;

	if (zend_parse_parameters(ZEND_NUM_ARGS(), "|l!", &expires, &expires_is_null) == FAILURE) {
		RETURN_THROWS();
	}

	if (!expires_is_null && PS(session_status) == php_session_active) {
		php_error_docref(NULL, E_WARNING, "Session cache expiration cannot be changed when a session is active");
		RETURN_LONG(PS(cache_expire));
	}

	if (!expires_is_null && SG(headers_sent)) {
		php_error_docref(NULL, E_WARNING, "Session cache expiration cannot be changed after headers have already been sent");
		RETURN_FALSE;
	}

	RETVAL_LONG(PS(cache_expire));

	if (!expires_is_null) {
		zend_string *ini_name = zend_string_init("session.cache_expire", sizeof("session.cache_expire") - 1, 0);
		zend_string *ini_value = zend_long_to_str(expires);
		zend_alter_ini_entry(ini_name, ini_value, ZEND_INI_USER, ZEND_INI_STAGE_RUNTIME);
		zend_string_release_ex(ini_name, 0);
		zend_string_release_ex(ini_value, 0);
	}
}
/* }}} */

/* {{{ Serializes the current setup and returns the serialized representation */
PHP_FUNCTION(session_encode)
{
	zend_string *enc;

	if (zend_parse_parameters_none() == FAILURE) {
		RETURN_THROWS();
	}

	enc = php_session_encode();
	if (enc == NULL) {
		RETURN_FALSE;
	}

	RETURN_STR(enc);
}
/* }}} */

/* {{{ Deserializes data and reinitializes the variables */
PHP_FUNCTION(session_decode)
{
	zend_string *str = NULL;

	if (zend_parse_parameters(ZEND_NUM_ARGS(), "S", &str) == FAILURE) {
		RETURN_THROWS();
	}

	if (PS(session_status) != php_session_active) {
		php_error_docref(NULL, E_WARNING, "Session data cannot be decoded when there is no active session");
		RETURN_FALSE;
	}

	if (php_session_decode(str) == FAILURE) {
		RETURN_FALSE;
	}
	RETURN_TRUE;
}
/* }}} */

static zend_result php_session_start_set_ini(zend_string *varname, zend_string *new_value) {
	zend_result ret;
	smart_str buf ={0};
	smart_str_appends(&buf, "session");
	smart_str_appendc(&buf, '.');
	smart_str_append(&buf, varname);
	smart_str_0(&buf);
	ret = zend_alter_ini_entry_ex(buf.s, new_value, PHP_INI_USER, PHP_INI_STAGE_RUNTIME, 0);
	smart_str_free(&buf);
	return ret;
}

/* {{{ Begin session */
PHP_FUNCTION(session_start)
{
	zval *options = NULL;
	zval *value;
	zend_ulong num_idx;
	zend_string *str_idx;
	zend_long read_and_close = 0;

	if (zend_parse_parameters(ZEND_NUM_ARGS(), "|a", &options) == FAILURE) {
		RETURN_THROWS();
	}

	if (PS(session_status) == php_session_active) {
		php_error_docref(NULL, E_NOTICE, "Ignoring session_start() because a session is already active");
		RETURN_TRUE;
	}

	/*
	 * TODO: To prevent unusable session with trans sid, actual output started status is
	 * required. i.e. There shouldn't be any outputs in output buffer, otherwise session
	 * module is unable to rewrite output.
	 */
	if (PS(use_cookies) && SG(headers_sent)) {
		php_error_docref(NULL, E_WARNING, "Session cannot be started after headers have already been sent");
		RETURN_FALSE;
	}

	/* set options */
	if (options) {
		ZEND_HASH_FOREACH_KEY_VAL(Z_ARRVAL_P(options), num_idx, str_idx, value) {
			if (str_idx) {
				switch(Z_TYPE_P(value)) {
					case IS_STRING:
					case IS_TRUE:
					case IS_FALSE:
					case IS_LONG:
						if (zend_string_equals_literal(str_idx, "read_and_close")) {
							read_and_close = zval_get_long(value);
						} else {
							zend_string *tmp_val;
							zend_string *val = zval_get_tmp_string(value, &tmp_val);
							if (php_session_start_set_ini(str_idx, val) == FAILURE) {
								php_error_docref(NULL, E_WARNING, "Setting option \"%s\" failed", ZSTR_VAL(str_idx));
							}
							zend_tmp_string_release(tmp_val);
						}
						break;
					default:
						zend_type_error("%s(): Option \"%s\" must be of type string|int|bool, %s given",
							get_active_function_name(), ZSTR_VAL(str_idx), zend_zval_type_name(value)
						);
						RETURN_THROWS();
				}
			}
			(void) num_idx;
		} ZEND_HASH_FOREACH_END();
	}

	php_session_start();

	if (PS(session_status) != php_session_active) {
		IF_SESSION_VARS() {
			zval *sess_var = Z_REFVAL(PS(http_session_vars));
			SEPARATE_ARRAY(sess_var);
			/* Clean $_SESSION. */
			zend_hash_clean(Z_ARRVAL_P(sess_var));
		}
		RETURN_FALSE;
	}

	if (read_and_close) {
		php_session_flush(0);
	}

	RETURN_TRUE;
}
/* }}} */

/* {{{ Destroy the current session and all data associated with it */
PHP_FUNCTION(session_destroy)
{
	if (zend_parse_parameters_none() == FAILURE) {
		RETURN_THROWS();
	}

	RETURN_BOOL(php_session_destroy() == SUCCESS);
}
/* }}} */

/* {{{ Unset all registered variables */
PHP_FUNCTION(session_unset)
{
	if (zend_parse_parameters_none() == FAILURE) {
		RETURN_THROWS();
	}

	if (PS(session_status) != php_session_active) {
		RETURN_FALSE;
	}

	IF_SESSION_VARS() {
		zval *sess_var = Z_REFVAL(PS(http_session_vars));
		SEPARATE_ARRAY(sess_var);

		/* Clean $_SESSION. */
		zend_hash_clean(Z_ARRVAL_P(sess_var));
	}
	RETURN_TRUE;
}
/* }}} */

/* {{{ Perform GC and return number of deleted sessions */
PHP_FUNCTION(session_gc)
{
	zend_long num;

	if (zend_parse_parameters_none() == FAILURE) {
		RETURN_THROWS();
	}

	if (PS(session_status) != php_session_active) {
		php_error_docref(NULL, E_WARNING, "Session cannot be garbage collected when there is no active session");
		RETURN_FALSE;
	}

	num = php_session_gc(1);
	if (num < 0) {
		RETURN_FALSE;
	}

	RETURN_LONG(num);
}
/* }}} */


/* {{{ Write session data and end session */
PHP_FUNCTION(session_write_close)
{
	if (zend_parse_parameters_none() == FAILURE) {
		RETURN_THROWS();
	}

	if (PS(session_status) != php_session_active) {
		RETURN_FALSE;
	}
	php_session_flush(1);
	RETURN_TRUE;
}
/* }}} */

/* {{{ Abort session and end session. Session data will not be written */
PHP_FUNCTION(session_abort)
{
	if (zend_parse_parameters_none() == FAILURE) {
		RETURN_THROWS();
	}

	if (PS(session_status) != php_session_active) {
		RETURN_FALSE;
	}
	php_session_abort();
	RETURN_TRUE;
}
/* }}} */

/* {{{ Reset session data from saved session data */
PHP_FUNCTION(session_reset)
{
	if (zend_parse_parameters_none() == FAILURE) {
		RETURN_THROWS();
	}

	if (PS(session_status) != php_session_active) {
		RETURN_FALSE;
	}
	php_session_reset();
	RETURN_TRUE;
}
/* }}} */

/* {{{ Returns the current session status */
PHP_FUNCTION(session_status)
{
	if (zend_parse_parameters_none() == FAILURE) {
		RETURN_THROWS();
	}

	RETURN_LONG(PS(session_status));
}
/* }}} */

/* {{{ Registers session_write_close() as a shutdown function */
PHP_FUNCTION(session_register_shutdown)
{
	php_shutdown_function_entry shutdown_function_entry;
	zval callable;
	zend_result result;

	ZEND_PARSE_PARAMETERS_NONE();

	/* This function is registered itself as a shutdown function by
	 * session_set_save_handler($obj). The reason we now register another
	 * shutdown function is in case the user registered their own shutdown
	 * function after calling session_set_save_handler(), which expects
	 * the session still to be available.
	 */
	ZVAL_STRING(&callable, "session_write_close");
	result = zend_fcall_info_init(&callable, 0, &shutdown_function_entry.fci,
		&shutdown_function_entry.fci_cache, NULL, NULL);

	ZEND_ASSERT(result == SUCCESS);

	if (!append_user_shutdown_function(&shutdown_function_entry)) {
		zval_ptr_dtor(&callable);

		/* Unable to register shutdown function, presumably because of lack
		 * of memory, so flush the session now. It would be done in rshutdown
		 * anyway but the handler will have had it's dtor called by then.
		 * If the user does have a later shutdown function which needs the
		 * session then tough luck.
		 */
		php_session_flush(1);
		php_error_docref(NULL, E_WARNING, "Session shutdown function cannot be registered");
	}
}
/* }}} */

/* ********************************
   * Module Setup and Destruction *
   ******************************** */

static zend_result php_rinit_session(bool auto_start) /* {{{ */
{
	php_rinit_session_globals();

	PS(mod) = NULL;
	{
		char *value;

		value = zend_ini_string("session.save_handler", sizeof("session.save_handler") - 1, 0);
		if (value) {
			PS(mod) = _php_find_ps_module(value);
		}
	}

	if (PS(serializer) == NULL) {
		char *value;

		value = zend_ini_string("session.serialize_handler", sizeof("session.serialize_handler") - 1, 0);
		if (value) {
			PS(serializer) = _php_find_ps_serializer(value);
		}
	}

	if (PS(mod) == NULL || PS(serializer) == NULL) {
		/* current status is unusable */
		PS(session_status) = php_session_disabled;
		return SUCCESS;
	}

	if (auto_start) {
		php_session_start();
	}

	return SUCCESS;
} /* }}} */

static PHP_RINIT_FUNCTION(session) /* {{{ */
{
	return php_rinit_session(PS(auto_start));
}
/* }}} */

static PHP_RSHUTDOWN_FUNCTION(session) /* {{{ */
{
	if (PS(session_status) == php_session_active) {
		zend_try {
			php_session_flush(1);
		} zend_end_try();
	}
	php_rshutdown_session_globals();

	/* this should NOT be done in php_rshutdown_session_globals() */
	for (int i = 0; i < PS_NUM_APIS; i++) {
		if (!Z_ISUNDEF(PS(mod_user_names).names[i])) {
			zval_ptr_dtor(&PS(mod_user_names).names[i]);
			ZVAL_UNDEF(&PS(mod_user_names).names[i]);
		}
	}

	return SUCCESS;
}
/* }}} */

static PHP_GINIT_FUNCTION(ps) /* {{{ */
{
#if defined(COMPILE_DL_SESSION) && defined(ZTS)
	ZEND_TSRMLS_CACHE_UPDATE();
#endif

	ps_globals->save_path = NULL;
	ps_globals->session_name = NULL;
	ps_globals->id = NULL;
	ps_globals->mod = NULL;
	ps_globals->serializer = NULL;
	ps_globals->mod_data = NULL;
	ps_globals->session_status = php_session_none;
	ps_globals->default_mod = NULL;
	ps_globals->mod_user_implemented = 0;
	ps_globals->mod_user_class_name = NULL;
	ps_globals->mod_user_is_open = 0;
	ps_globals->session_vars = NULL;
	ps_globals->set_handler = 0;
	for (int i = 0; i < PS_NUM_APIS; i++) {
		ZVAL_UNDEF(&ps_globals->mod_user_names.names[i]);
	}
	ZVAL_UNDEF(&ps_globals->http_session_vars);
}
/* }}} */

static PHP_MINIT_FUNCTION(session) /* {{{ */
{
	zend_register_auto_global(zend_string_init_interned("_SESSION", sizeof("_SESSION") - 1, 1), 0, NULL);

	my_module_number = module_number;
	PS(module_number) = module_number;

	PS(session_status) = php_session_none;
	REGISTER_INI_ENTRIES();

#ifdef HAVE_LIBMM
	PHP_MINIT(ps_mm) (INIT_FUNC_ARGS_PASSTHRU);
#endif
	php_session_rfc1867_orig_callback = php_rfc1867_callback;
	php_rfc1867_callback = php_session_rfc1867_callback;

	/* Register interfaces */
	php_session_iface_entry = register_class_SessionHandlerInterface();

	php_session_id_iface_entry = register_class_SessionIdInterface();

	php_session_update_timestamp_iface_entry = register_class_SessionUpdateTimestampHandlerInterface();

	/* Register base class */
	php_session_class_entry = register_class_SessionHandler(php_session_iface_entry, php_session_id_iface_entry);

	register_session_symbols(module_number);

	return SUCCESS;
}
/* }}} */

static PHP_MSHUTDOWN_FUNCTION(session) /* {{{ */
{
	UNREGISTER_INI_ENTRIES();

#ifdef HAVE_LIBMM
	PHP_MSHUTDOWN(ps_mm) (SHUTDOWN_FUNC_ARGS_PASSTHRU);
#endif

	/* reset rfc1867 callbacks */
	php_session_rfc1867_orig_callback = NULL;
	if (php_rfc1867_callback == php_session_rfc1867_callback) {
		php_rfc1867_callback = NULL;
	}

	ps_serializers[PREDEFINED_SERIALIZERS].name = NULL;
	memset(ZEND_VOIDP(&ps_modules[PREDEFINED_MODULES]), 0, (MAX_MODULES-PREDEFINED_MODULES)*sizeof(ps_module *));

	return SUCCESS;
}
/* }}} */

static PHP_MINFO_FUNCTION(session) /* {{{ */
{
	const ps_module **mod;
	ps_serializer *ser;
	smart_str save_handlers = {0};
	smart_str ser_handlers = {0};
	int i;

	/* Get save handlers */
	for (i = 0, mod = ps_modules; i < MAX_MODULES; i++, mod++) {
		if (*mod && (*mod)->s_name) {
			smart_str_appends(&save_handlers, (*mod)->s_name);
			smart_str_appendc(&save_handlers, ' ');
		}
	}

	/* Get serializer handlers */
	for (i = 0, ser = ps_serializers; i < MAX_SERIALIZERS; i++, ser++) {
		if (ser && ser->name) {
			smart_str_appends(&ser_handlers, ser->name);
			smart_str_appendc(&ser_handlers, ' ');
		}
	}

	php_info_print_table_start();
	php_info_print_table_row(2, "Session Support", "enabled" );

	if (save_handlers.s) {
		smart_str_0(&save_handlers);
		php_info_print_table_row(2, "Registered save handlers", ZSTR_VAL(save_handlers.s));
		smart_str_free(&save_handlers);
	} else {
		php_info_print_table_row(2, "Registered save handlers", "none");
	}

	if (ser_handlers.s) {
		smart_str_0(&ser_handlers);
		php_info_print_table_row(2, "Registered serializer handlers", ZSTR_VAL(ser_handlers.s));
		smart_str_free(&ser_handlers);
	} else {
		php_info_print_table_row(2, "Registered serializer handlers", "none");
	}

	php_info_print_table_end();

	DISPLAY_INI_ENTRIES();
}
/* }}} */

static const zend_module_dep session_deps[] = { /* {{{ */
	ZEND_MOD_OPTIONAL("hash")
	ZEND_MOD_REQUIRED("spl")
	ZEND_MOD_END
};
/* }}} */

/* ************************
   * Upload hook handling *
   ************************ */

static bool early_find_sid_in(zval *dest, int where, php_session_rfc1867_progress *progress) /* {{{ */
{
	zval *ppid;

	if (Z_ISUNDEF(PG(http_globals)[where])) {
		return 0;
	}

	if ((ppid = zend_hash_str_find(Z_ARRVAL(PG(http_globals)[where]), PS(session_name), progress->sname_len))
			&& Z_TYPE_P(ppid) == IS_STRING) {
		zval_ptr_dtor(dest);
		ZVAL_COPY_DEREF(dest, ppid);
		return 1;
	}

	return 0;
} /* }}} */

static void php_session_rfc1867_early_find_sid(php_session_rfc1867_progress *progress) /* {{{ */
{

	if (PS(use_cookies)) {
		sapi_module.treat_data(PARSE_COOKIE, NULL, NULL);
		if (early_find_sid_in(&progress->sid, TRACK_VARS_COOKIE, progress)) {
			progress->apply_trans_sid = 0;
			return;
		}
	}
	if (PS(use_only_cookies)) {
		return;
	}
	sapi_module.treat_data(PARSE_GET, NULL, NULL);
	early_find_sid_in(&progress->sid, TRACK_VARS_GET, progress);
} /* }}} */

static bool php_check_cancel_upload(php_session_rfc1867_progress *progress) /* {{{ */
{
	zval *progress_ary, *cancel_upload;

	if ((progress_ary = zend_symtable_find(Z_ARRVAL_P(Z_REFVAL(PS(http_session_vars))), progress->key.s)) == NULL) {
		return 0;
	}
	if (Z_TYPE_P(progress_ary) != IS_ARRAY) {
		return 0;
	}
	if ((cancel_upload = zend_hash_str_find(Z_ARRVAL_P(progress_ary), "cancel_upload", sizeof("cancel_upload") - 1)) == NULL) {
		return 0;
	}
	return Z_TYPE_P(cancel_upload) == IS_TRUE;
} /* }}} */

static void php_session_rfc1867_update(php_session_rfc1867_progress *progress, int force_update) /* {{{ */
{
	if (!force_update) {
		if (Z_LVAL_P(progress->post_bytes_processed) < progress->next_update) {
			return;
		}
#ifdef HAVE_GETTIMEOFDAY
		if (PS(rfc1867_min_freq) > 0.0) {
			struct timeval tv = {0};
			double dtv;
			gettimeofday(&tv, NULL);
			dtv = (double) tv.tv_sec + tv.tv_usec / 1000000.0;
			if (dtv < progress->next_update_time) {
				return;
			}
			progress->next_update_time = dtv + PS(rfc1867_min_freq);
		}
#endif
		progress->next_update = Z_LVAL_P(progress->post_bytes_processed) + progress->update_step;
	}

	php_session_initialize();
	PS(session_status) = php_session_active;
	IF_SESSION_VARS() {
		zval *sess_var = Z_REFVAL(PS(http_session_vars));
		SEPARATE_ARRAY(sess_var);

		progress->cancel_upload |= php_check_cancel_upload(progress);
		Z_TRY_ADDREF(progress->data);
		zend_hash_update(Z_ARRVAL_P(sess_var), progress->key.s, &progress->data);
	}
	php_session_flush(1);
} /* }}} */

static void php_session_rfc1867_cleanup(php_session_rfc1867_progress *progress) /* {{{ */
{
	php_session_initialize();
	PS(session_status) = php_session_active;
	IF_SESSION_VARS() {
		zval *sess_var = Z_REFVAL(PS(http_session_vars));
		SEPARATE_ARRAY(sess_var);
		zend_hash_del(Z_ARRVAL_P(sess_var), progress->key.s);
	}
	php_session_flush(1);
} /* }}} */

static zend_result php_session_rfc1867_callback(unsigned int event, void *event_data, void **extra) /* {{{ */
{
	php_session_rfc1867_progress *progress;
	zend_result retval = SUCCESS;

	if (php_session_rfc1867_orig_callback) {
		retval = php_session_rfc1867_orig_callback(event, event_data, extra);
	}
	if (!PS(rfc1867_enabled)) {
		return retval;
	}

	progress = PS(rfc1867_progress);

	switch(event) {
		case MULTIPART_EVENT_START: {
			multipart_event_start *data = (multipart_event_start *) event_data;
			progress = ecalloc(1, sizeof(php_session_rfc1867_progress));
			progress->content_length = data->content_length;
			progress->sname_len  = strlen(PS(session_name));
			PS(rfc1867_progress) = progress;
		}
		break;
		case MULTIPART_EVENT_FORMDATA: {
			multipart_event_formdata *data = (multipart_event_formdata *) event_data;
			size_t value_len;

			if (Z_TYPE(progress->sid) && progress->key.s) {
				break;
			}

			/* orig callback may have modified *data->newlength */
			if (data->newlength) {
				value_len = *data->newlength;
			} else {
				value_len = data->length;
			}

			if (data->name && data->value && value_len) {
				size_t name_len = strlen(data->name);

				if (name_len == progress->sname_len && memcmp(data->name, PS(session_name), name_len) == 0) {
					zval_ptr_dtor(&progress->sid);
					ZVAL_STRINGL(&progress->sid, (*data->value), value_len);
				} else if (name_len == strlen(PS(rfc1867_name)) && memcmp(data->name, PS(rfc1867_name), name_len + 1) == 0) {
					smart_str_free(&progress->key);
					smart_str_appends(&progress->key, PS(rfc1867_prefix));
					smart_str_appendl(&progress->key, *data->value, value_len);
					smart_str_0(&progress->key);

					progress->apply_trans_sid = APPLY_TRANS_SID;
					php_session_rfc1867_early_find_sid(progress);
				}
			}
		}
		break;
		case MULTIPART_EVENT_FILE_START: {
			multipart_event_file_start *data = (multipart_event_file_start *) event_data;

			/* Do nothing when $_POST["PHP_SESSION_UPLOAD_PROGRESS"] is not set
			 * or when we have no session id */
			if (!Z_TYPE(progress->sid) || !progress->key.s) {
				break;
			}

			/* First FILE_START event, initializing data */
			if (Z_ISUNDEF(progress->data)) {

				if (PS(rfc1867_freq) >= 0) {
					progress->update_step = PS(rfc1867_freq);
				} else if (PS(rfc1867_freq) < 0) { /* % of total size */
					progress->update_step = progress->content_length * -PS(rfc1867_freq) / 100;
				}
				progress->next_update = 0;
				progress->next_update_time = 0.0;

				array_init(&progress->data);
				array_init(&progress->files);

				add_assoc_long_ex(&progress->data, "start_time", sizeof("start_time") - 1, (zend_long)sapi_get_request_time());
				add_assoc_long_ex(&progress->data, "content_length",  sizeof("content_length") - 1, progress->content_length);
				add_assoc_long_ex(&progress->data, "bytes_processed", sizeof("bytes_processed") - 1, data->post_bytes_processed);
				add_assoc_bool_ex(&progress->data, "done", sizeof("done") - 1, 0);
				add_assoc_zval_ex(&progress->data, "files", sizeof("files") - 1, &progress->files);

				progress->post_bytes_processed = zend_hash_str_find(Z_ARRVAL(progress->data), "bytes_processed", sizeof("bytes_processed") - 1);

				php_rinit_session(0);
				PS(id) = zend_string_init(Z_STRVAL(progress->sid), Z_STRLEN(progress->sid), 0);
				if (progress->apply_trans_sid) {
					/* Enable trans sid by modifying flags */
					PS(use_trans_sid) = 1;
					PS(use_only_cookies) = 0;
				}
				PS(send_cookie) = 0;
			}

			array_init(&progress->current_file);

			/* Each uploaded file has its own array. Trying to make it close to $_FILES entries. */
			add_assoc_string_ex(&progress->current_file, "field_name", sizeof("field_name") - 1, data->name);
			add_assoc_string_ex(&progress->current_file, "name", sizeof("name") - 1, *data->filename);
			add_assoc_null_ex(&progress->current_file, "tmp_name", sizeof("tmp_name") - 1);
			add_assoc_long_ex(&progress->current_file, "error", sizeof("error") - 1, 0);

			add_assoc_bool_ex(&progress->current_file, "done", sizeof("done") - 1, 0);
			add_assoc_long_ex(&progress->current_file, "start_time", sizeof("start_time") - 1, (zend_long)time(NULL));
			add_assoc_long_ex(&progress->current_file, "bytes_processed", sizeof("bytes_processed") - 1, 0);

			add_next_index_zval(&progress->files, &progress->current_file);

			progress->current_file_bytes_processed = zend_hash_str_find(Z_ARRVAL(progress->current_file), "bytes_processed", sizeof("bytes_processed") - 1);

			Z_LVAL_P(progress->current_file_bytes_processed) =  data->post_bytes_processed;
			php_session_rfc1867_update(progress, 0);
		}
		break;
		case MULTIPART_EVENT_FILE_DATA: {
			multipart_event_file_data *data = (multipart_event_file_data *) event_data;

			if (!Z_TYPE(progress->sid) || !progress->key.s) {
				break;
			}

			Z_LVAL_P(progress->current_file_bytes_processed) = data->offset + data->length;
			Z_LVAL_P(progress->post_bytes_processed) = data->post_bytes_processed;

			php_session_rfc1867_update(progress, 0);
		}
		break;
		case MULTIPART_EVENT_FILE_END: {
			multipart_event_file_end *data = (multipart_event_file_end *) event_data;

			if (!Z_TYPE(progress->sid) || !progress->key.s) {
				break;
			}

			if (data->temp_filename) {
				add_assoc_string_ex(&progress->current_file, "tmp_name",  sizeof("tmp_name") - 1, data->temp_filename);
			}

			add_assoc_long_ex(&progress->current_file, "error", sizeof("error") - 1, data->cancel_upload);
			add_assoc_bool_ex(&progress->current_file, "done", sizeof("done") - 1,  1);

			Z_LVAL_P(progress->post_bytes_processed) = data->post_bytes_processed;

			php_session_rfc1867_update(progress, 0);
		}
		break;
		case MULTIPART_EVENT_END: {
			multipart_event_end *data = (multipart_event_end *) event_data;

			if (Z_TYPE(progress->sid) && progress->key.s) {
				if (PS(rfc1867_cleanup)) {
					php_session_rfc1867_cleanup(progress);
				} else {
					if (!Z_ISUNDEF(progress->data)) {
						SEPARATE_ARRAY(&progress->data);
						add_assoc_bool_ex(&progress->data, "done", sizeof("done") - 1, 1);
						Z_LVAL_P(progress->post_bytes_processed) = data->post_bytes_processed;
						php_session_rfc1867_update(progress, 1);
					}
				}
				php_rshutdown_session_globals();
			}

			if (!Z_ISUNDEF(progress->data)) {
				zval_ptr_dtor(&progress->data);
			}
			zval_ptr_dtor(&progress->sid);
			smart_str_free(&progress->key);
			efree(progress);
			progress = NULL;
			PS(rfc1867_progress) = NULL;
		}
		break;
	}

	if (progress && progress->cancel_upload) {
		return FAILURE;
	}
	return retval;

} /* }}} */

zend_module_entry session_module_entry = {
	STANDARD_MODULE_HEADER_EX,
	NULL,
	session_deps,
	"session",
	ext_functions,
	PHP_MINIT(session), PHP_MSHUTDOWN(session),
	PHP_RINIT(session), PHP_RSHUTDOWN(session),
	PHP_MINFO(session),
	PHP_SESSION_VERSION,
	PHP_MODULE_GLOBALS(ps),
	PHP_GINIT(ps),
	NULL,
	NULL,
	STANDARD_MODULE_PROPERTIES_EX
};

#ifdef COMPILE_DL_SESSION
#ifdef ZTS
ZEND_TSRMLS_CACHE_DEFINE()
#endif
ZEND_GET_MODULE(session)
#endif<|MERGE_RESOLUTION|>--- conflicted
+++ resolved
@@ -1068,16 +1068,10 @@
 /* }}} */
 
 /* Dummy PS module function */
-<<<<<<< HEAD
-/* We consider any ID valid, so we return FAILURE to indicate that a session doesn't exist */
-PHPAPI zend_result php_session_validate_sid(PS_VALIDATE_SID_ARGS) {
-	return FAILURE;
-=======
 /* We consider any ID valid (thus also implying that a session with such an ID exists),
 	thus we always return SUCCESS */
-PHPAPI int php_session_validate_sid(PS_VALIDATE_SID_ARGS) {
+PHPAPI zend_result php_session_validate_sid(PS_VALIDATE_SID_ARGS) {
 	return SUCCESS;
->>>>>>> 09a57d38
 }
 
 /* Dummy PS module function */
