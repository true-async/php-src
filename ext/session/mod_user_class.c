/*
   +----------------------------------------------------------------------+
   | PHP Version 7                                                        |
   +----------------------------------------------------------------------+
   | Copyright (c) 1997-2016 The PHP Group                                |
   +----------------------------------------------------------------------+
   | This source file is subject to version 3.01 of the PHP license,      |
   | that is bundled with this package in the file LICENSE, and is        |
   | available through the world-wide-web at the following url:           |
   | http://www.php.net/license/3_01.txt                                  |
   | If you did not receive a copy of the PHP license and are unable to   |
   | obtain it through the world-wide-web, please send a note to          |
   | license@php.net so we can mail you a copy immediately.               |
   +----------------------------------------------------------------------+
   | Author: Arpad Ray <arpad@php.net>                                    |
   +----------------------------------------------------------------------+
 */

/* $Id$ */

#include "php.h"
#include "php_session.h"

#define PS_SANITY_CHECK						\
	if (PS(session_status) != php_session_active) { \
		php_error_docref(NULL TSRMLS_CC, E_WARNING, "Session is not active"); \
		RETURN_FALSE; \
	} \
	if (PS(default_mod) == NULL) {				\
		php_error_docref(NULL, E_CORE_ERROR, "Cannot call default session handler"); \
		RETURN_FALSE;						\
	}

#define PS_SANITY_CHECK_IS_OPEN				\
	PS_SANITY_CHECK; \
	if (!PS(mod_user_is_open)) {			\
		php_error_docref(NULL, E_WARNING, "Parent session handler is not open");	\
		RETURN_FALSE;						\
	}

/* {{{ proto bool SessionHandler::open(string save_path, string session_name)
   Wraps the old open handler */
PHP_METHOD(SessionHandler, open)
{
	char *save_path = NULL, *session_name = NULL;
<<<<<<< HEAD
	size_t save_path_len, session_name_len;
=======
	int ret, save_path_len, session_name_len;
>>>>>>> bfb9307b

	PS_SANITY_CHECK;

	if (zend_parse_parameters(ZEND_NUM_ARGS(), "ss", &save_path, &save_path_len, &session_name, &session_name_len) == FAILURE) {
		return;
	}

	PS(mod_user_is_open) = 1;
<<<<<<< HEAD
	RETVAL_BOOL(SUCCESS == PS(default_mod)->s_open(&PS(mod_data), save_path, session_name));
=======
	zend_try {
		ret =PS(default_mod)->s_open(&PS(mod_data), save_path, session_name TSRMLS_CC);
	} zend_catch {
		PS(session_status) = php_session_none;
		zend_bailout();
	} zend_end_try();

	RETVAL_BOOL(SUCCESS == ret);
>>>>>>> bfb9307b
}
/* }}} */

/* {{{ proto bool SessionHandler::close()
   Wraps the old close handler */
PHP_METHOD(SessionHandler, close)
{
	int ret;

	PS_SANITY_CHECK_IS_OPEN;

	// don't return on failure, since not closing the default handler
	// could result in memory leaks or other nasties
	zend_parse_parameters_none();

	PS(mod_user_is_open) = 0;
<<<<<<< HEAD
	RETVAL_BOOL(SUCCESS == PS(default_mod)->s_close(&PS(mod_data)));
=======

	zend_try {
		ret = PS(default_mod)->s_close(&PS(mod_data) TSRMLS_CC);
	} zend_catch {
		PS(session_status) = php_session_none;
		zend_bailout();
	} zend_end_try();

	RETVAL_BOOL(SUCCESS == ret);
>>>>>>> bfb9307b
}
/* }}} */

/* {{{ proto bool SessionHandler::read(string id)
   Wraps the old read handler */
PHP_METHOD(SessionHandler, read)
{
	zend_string *val;
	zend_string *key;

	PS_SANITY_CHECK_IS_OPEN;

	if (zend_parse_parameters(ZEND_NUM_ARGS(), "S", &key) == FAILURE) {
		return;
	}

	if (PS(default_mod)->s_read(&PS(mod_data), key, &val, PS(gc_maxlifetime)) == FAILURE) {
		RETURN_FALSE;
	}

	RETURN_STR(val);
}
/* }}} */

/* {{{ proto bool SessionHandler::write(string id, string data)
   Wraps the old write handler */
PHP_METHOD(SessionHandler, write)
{
	zend_string *key, *val;

	PS_SANITY_CHECK_IS_OPEN;

	if (zend_parse_parameters(ZEND_NUM_ARGS(), "SS", &key, &val) == FAILURE) {
		return;
	}

	RETURN_BOOL(SUCCESS == PS(default_mod)->s_write(&PS(mod_data), key, val, PS(gc_maxlifetime)));
}
/* }}} */

/* {{{ proto bool SessionHandler::destroy(string id)
   Wraps the old destroy handler */
PHP_METHOD(SessionHandler, destroy)
{
	zend_string *key;

	PS_SANITY_CHECK_IS_OPEN;

	if (zend_parse_parameters(ZEND_NUM_ARGS(), "S", &key) == FAILURE) {
		return;
	}

	RETURN_BOOL(SUCCESS == PS(default_mod)->s_destroy(&PS(mod_data), key));
}
/* }}} */

/* {{{ proto bool SessionHandler::gc(int maxlifetime)
   Wraps the old gc handler */
PHP_METHOD(SessionHandler, gc)
{
	zend_long maxlifetime;
	int nrdels;

	PS_SANITY_CHECK_IS_OPEN;

	if (zend_parse_parameters(ZEND_NUM_ARGS(), "l", &maxlifetime) == FAILURE) {
		return;
	}

	RETURN_BOOL(SUCCESS == PS(default_mod)->s_gc(&PS(mod_data), maxlifetime, &nrdels));
}
/* }}} */

/* {{{ proto char SessionHandler::create_sid()
   Wraps the old create_sid handler */
PHP_METHOD(SessionHandler, create_sid)
{
	zend_string *id;

	PS_SANITY_CHECK;

	if (zend_parse_parameters_none() == FAILURE) {
	    return;
	}

	id = PS(default_mod)->s_create_sid(&PS(mod_data));

	RETURN_STR(id);
}
/* }}} */

/* {{{ proto char SessionUpdateTimestampHandler::validateId(string id)
   Simply return TRUE */
PHP_METHOD(SessionHandler, validateId)
{
	zend_string *key;

	PS_SANITY_CHECK_IS_OPEN;

	if (zend_parse_parameters(ZEND_NUM_ARGS(), "S", &key) == FAILURE) {
		return;
	}

	/* Legacy save handler may not support validate_sid API. Return TRUE. */
	RETURN_TRUE;
}
/* }}} */

/* {{{ proto bool SessionUpdateTimestampHandler::updateTimestamp(string id, string data)
   Simply call update_timestamp */
PHP_METHOD(SessionHandler, updateTimestamp)
{
	zend_string *key, *val;

	PS_SANITY_CHECK_IS_OPEN;

	if (zend_parse_parameters(ZEND_NUM_ARGS(), "SS", &key, &val) == FAILURE) {
		return;
	}

	/* Legacy save handler may not support update_timestamp API. Just write. */
	RETVAL_BOOL(SUCCESS == PS(default_mod)->s_write(&PS(mod_data), key, val, PS(gc_maxlifetime)));
}
/* }}} */<|MERGE_RESOLUTION|>--- conflicted
+++ resolved
@@ -23,7 +23,7 @@
 
 #define PS_SANITY_CHECK						\
 	if (PS(session_status) != php_session_active) { \
-		php_error_docref(NULL TSRMLS_CC, E_WARNING, "Session is not active"); \
+		php_error_docref(NULL, E_WARNING, "Session is not active"); \
 		RETURN_FALSE; \
 	} \
 	if (PS(default_mod) == NULL) {				\
@@ -43,11 +43,8 @@
 PHP_METHOD(SessionHandler, open)
 {
 	char *save_path = NULL, *session_name = NULL;
-<<<<<<< HEAD
 	size_t save_path_len, session_name_len;
-=======
-	int ret, save_path_len, session_name_len;
->>>>>>> bfb9307b
+	int ret;
 
 	PS_SANITY_CHECK;
 
@@ -56,18 +53,15 @@
 	}
 
 	PS(mod_user_is_open) = 1;
-<<<<<<< HEAD
-	RETVAL_BOOL(SUCCESS == PS(default_mod)->s_open(&PS(mod_data), save_path, session_name));
-=======
+
 	zend_try {
-		ret =PS(default_mod)->s_open(&PS(mod_data), save_path, session_name TSRMLS_CC);
+		ret = PS(default_mod)->s_open(&PS(mod_data), save_path, session_name);
 	} zend_catch {
 		PS(session_status) = php_session_none;
 		zend_bailout();
 	} zend_end_try();
 
 	RETVAL_BOOL(SUCCESS == ret);
->>>>>>> bfb9307b
 }
 /* }}} */
 
@@ -84,19 +78,15 @@
 	zend_parse_parameters_none();
 
 	PS(mod_user_is_open) = 0;
-<<<<<<< HEAD
-	RETVAL_BOOL(SUCCESS == PS(default_mod)->s_close(&PS(mod_data)));
-=======
 
 	zend_try {
-		ret = PS(default_mod)->s_close(&PS(mod_data) TSRMLS_CC);
+		ret = PS(default_mod)->s_close(&PS(mod_data));
 	} zend_catch {
 		PS(session_status) = php_session_none;
 		zend_bailout();
 	} zend_end_try();
 
 	RETVAL_BOOL(SUCCESS == ret);
->>>>>>> bfb9307b
 }
 /* }}} */
 
