--TEST--
invalid session.save_path should not cause a segfault
--SKIPIF--
<?php
if (!extension_loaded("session")) {
    die("skip Session module not loaded");
}
?>
--INI--
session.save_path="123;:/really\\completely:::/invalid;;,23123;213"
session.use_cookies=0
session.cache_limiter=
session.save_handler=files
session.serialize_handler=php
--FILE--
<?php
error_reporting(E_ALL);

session_start();
$HTTP_SESSION_VARS["test"] = 1;
session_write_close();
print "I live\n";
?>
--EXPECTF--
<<<<<<< HEAD
Warning: session_start(): Failed to read session data: files (path: 123;:/really%scompletely:::/invalid;;,23123;213) in %s on line %d
=======
Warning: session_start(): Failed to create session data file path. Too short session ID, invalid save_path or path lentgth exceeds MAXPATHLEN(%d) in %s on line 4

Warning: session_write_close(): Failed to create session data file path. Too short session ID, invalid save_path or path lentgth exceeds MAXPATHLEN(%d) in %s on line 6

Warning: session_write_close(): Failed to write session data (files). Please verify that the current setting of session.save_path is correct (123;:/really\completely:::/invalid;;,23123;213) in %s on line 6
>>>>>>> fb9444e0
I live<|MERGE_RESOLUTION|>--- conflicted
+++ resolved
@@ -22,13 +22,7 @@
 print "I live\n";
 ?>
 --EXPECTF--
-<<<<<<< HEAD
-Warning: session_start(): Failed to read session data: files (path: 123;:/really%scompletely:::/invalid;;,23123;213) in %s on line %d
-=======
 Warning: session_start(): Failed to create session data file path. Too short session ID, invalid save_path or path lentgth exceeds MAXPATHLEN(%d) in %s on line 4
 
-Warning: session_write_close(): Failed to create session data file path. Too short session ID, invalid save_path or path lentgth exceeds MAXPATHLEN(%d) in %s on line 6
-
-Warning: session_write_close(): Failed to write session data (files). Please verify that the current setting of session.save_path is correct (123;:/really\completely:::/invalid;;,23123;213) in %s on line 6
->>>>>>> fb9444e0
+Warning: session_start(): Failed to read session data: files (path: 123;:/really\completely:::/invalid;;,23123;213) in %s on line 4
 I live