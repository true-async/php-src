--- conflicted
+++ resolved
@@ -287,13 +287,8 @@
 
 	dir = opendir(ZSTR_VAL(dirname));
 	if (!dir) {
-<<<<<<< HEAD
 		php_error_docref(NULL, E_NOTICE, "ps_files_cleanup_dir: opendir(%s) failed: %s (%d)", ZSTR_VAL(dirname), strerror(errno), errno);
-		return (0);
-=======
-		php_error_docref(NULL, E_NOTICE, "ps_files_cleanup_dir: opendir(%s) failed: %s (%d)", dirname, strerror(errno), errno);
 		return -1;
->>>>>>> da3ce601
 	}
 
 	time(&now);
