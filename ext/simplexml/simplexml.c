--- conflicted
+++ resolved
@@ -53,10 +53,6 @@
 static void php_sxe_iterator_rewind(zend_object_iterator *iter);
 static zend_result sxe_object_cast_ex(zend_object *readobj, zval *writeobj, int type);
 
-<<<<<<< HEAD
-/* {{{ node_as_zval() */
-static void node_as_zval(php_sxe_object *sxe, xmlNodePtr node, zval *value, SXE_ITER itertype, zend_string *name, zend_string *nsprefix, int isprefix)
-=======
 static void sxe_unlink_node(xmlNodePtr node)
 {
 	xmlUnlinkNode(node);
@@ -68,8 +64,7 @@
 }
 
 /* {{{ _node_as_zval() */
-static void _node_as_zval(php_sxe_object *sxe, xmlNodePtr node, zval *value, SXE_ITER itertype, char *name, const xmlChar *nsprefix, int isprefix)
->>>>>>> 7acc3ac8
+static void node_as_zval(php_sxe_object *sxe, xmlNodePtr node, zval *value, SXE_ITER itertype, zend_string *name, zend_string *nsprefix, int isprefix)
 {
 	php_sxe_object *subnode;
 
@@ -856,14 +851,8 @@
 			} else {
 				while (attr) {
 					anext = attr->next;
-<<<<<<< HEAD
 					if ((!test || xmlStrEqual(attr->name, BAD_CAST ZSTR_VAL(sxe->iter.name))) && xmlStrEqual(attr->name, (xmlChar *)Z_STRVAL_P(member)) && match_ns((xmlNodePtr) attr, sxe->iter.nsprefix, sxe->iter.isprefix)) {
-						xmlUnlinkNode((xmlNodePtr) attr);
-						php_libxml_node_free_resource((xmlNodePtr) attr);
-=======
-					if ((!test || xmlStrEqual(attr->name, sxe->iter.name)) && xmlStrEqual(attr->name, (xmlChar *)Z_STRVAL_P(member)) && match_ns(sxe, (xmlNodePtr) attr, sxe->iter.nsprefix, sxe->iter.isprefix)) {
 						sxe_unlink_node((xmlNodePtr) attr);
->>>>>>> 7acc3ac8
 						break;
 					}
 					attr = anext;
@@ -887,14 +876,8 @@
 
 					SKIP_TEXT(node);
 
-<<<<<<< HEAD
 					if (xmlStrEqual(node->name, (xmlChar *)Z_STRVAL_P(member)) && match_ns(node, sxe->iter.nsprefix, sxe->iter.isprefix)) {
-						xmlUnlinkNode(node);
-						php_libxml_node_free_resource(node);
-=======
-					if (xmlStrEqual(node->name, (xmlChar *)Z_STRVAL_P(member)) && match_ns(sxe, node, sxe->iter.nsprefix, sxe->iter.isprefix)) {
 						sxe_unlink_node(node);
->>>>>>> 7acc3ac8
 					}
 
 next_iter:
