--- conflicted
+++ resolved
@@ -77,20 +77,6 @@
 }
 /* }}} */
 
-<<<<<<< HEAD
-/* Important: this overwrites the iterator data, if you wish to keep it use php_sxe_get_first_node_non_destructive() instead! */
-static xmlNodePtr php_sxe_get_first_node(php_sxe_object *sxe, xmlNodePtr node) /* {{{ */
-{
-	if (sxe && sxe->iter.type != SXE_ITER_NONE) {
-		return php_sxe_reset_iterator(sxe, 1);
-	} else {
-		return node;
-	}
-}
-/* }}} */
-
-=======
->>>>>>> b08802d1
 static xmlNodePtr php_sxe_get_first_node_non_destructive(php_sxe_object *sxe, xmlNodePtr node)
 {
 	if (sxe && sxe->iter.type != SXE_ITER_NONE) {
