/* This is a generated file, edit the .stub.php file instead.
<<<<<<< HEAD
 * Stub hash: 6f71b9fa3dd098b1401be8c659d03041f7d361c1 */
=======
 * Stub hash: 9d5e78ef2ea4e8bda025f9a9e7f0e07d2e9db702 */
>>>>>>> eedc988a

ZEND_BEGIN_ARG_WITH_RETURN_OBJ_TYPE_MASK_EX(arginfo_simplexml_load_file, 0, 1, SimpleXMLElement, MAY_BE_FALSE)
	ZEND_ARG_TYPE_INFO(0, filename, IS_STRING, 0)
	ZEND_ARG_TYPE_INFO_WITH_DEFAULT_VALUE(0, class_name, IS_STRING, 1, "SimpleXMLElement::class")
	ZEND_ARG_TYPE_INFO_WITH_DEFAULT_VALUE(0, options, IS_LONG, 0, "0")
	ZEND_ARG_TYPE_INFO_WITH_DEFAULT_VALUE(0, namespace_or_prefix, IS_STRING, 0, "\"\"")
	ZEND_ARG_TYPE_INFO_WITH_DEFAULT_VALUE(0, is_prefix, _IS_BOOL, 0, "false")
ZEND_END_ARG_INFO()

ZEND_BEGIN_ARG_WITH_RETURN_OBJ_TYPE_MASK_EX(arginfo_simplexml_load_string, 0, 1, SimpleXMLElement, MAY_BE_FALSE)
	ZEND_ARG_TYPE_INFO(0, data, IS_STRING, 0)
	ZEND_ARG_TYPE_INFO_WITH_DEFAULT_VALUE(0, class_name, IS_STRING, 1, "SimpleXMLElement::class")
	ZEND_ARG_TYPE_INFO_WITH_DEFAULT_VALUE(0, options, IS_LONG, 0, "0")
	ZEND_ARG_TYPE_INFO_WITH_DEFAULT_VALUE(0, namespace_or_prefix, IS_STRING, 0, "\"\"")
	ZEND_ARG_TYPE_INFO_WITH_DEFAULT_VALUE(0, is_prefix, _IS_BOOL, 0, "false")
ZEND_END_ARG_INFO()

ZEND_BEGIN_ARG_WITH_RETURN_OBJ_INFO_EX(arginfo_simplexml_import_dom, 0, 1, SimpleXMLElement, 1)
	ZEND_ARG_OBJ_TYPE_MASK(0, node, SimpleXMLElement|DOMNode, 0, NULL)
	ZEND_ARG_TYPE_INFO_WITH_DEFAULT_VALUE(0, class_name, IS_STRING, 1, "SimpleXMLElement::class")
ZEND_END_ARG_INFO()

ZEND_BEGIN_ARG_INFO_EX(arginfo_class_SimpleXMLElement_xpath, 0, 0, 1)
	ZEND_ARG_TYPE_INFO(0, expression, IS_STRING, 0)
ZEND_END_ARG_INFO()

ZEND_BEGIN_ARG_INFO_EX(arginfo_class_SimpleXMLElement_registerXPathNamespace, 0, 0, 2)
	ZEND_ARG_TYPE_INFO(0, prefix, IS_STRING, 0)
	ZEND_ARG_TYPE_INFO(0, namespace, IS_STRING, 0)
ZEND_END_ARG_INFO()

ZEND_BEGIN_ARG_INFO_EX(arginfo_class_SimpleXMLElement_asXML, 0, 0, 0)
	ZEND_ARG_TYPE_INFO_WITH_DEFAULT_VALUE(0, filename, IS_STRING, 1, "null")
ZEND_END_ARG_INFO()

#define arginfo_class_SimpleXMLElement_saveXML arginfo_class_SimpleXMLElement_asXML

ZEND_BEGIN_ARG_INFO_EX(arginfo_class_SimpleXMLElement_getNamespaces, 0, 0, 0)
	ZEND_ARG_TYPE_INFO_WITH_DEFAULT_VALUE(0, recursive, _IS_BOOL, 0, "false")
ZEND_END_ARG_INFO()

ZEND_BEGIN_ARG_INFO_EX(arginfo_class_SimpleXMLElement_getDocNamespaces, 0, 0, 0)
	ZEND_ARG_TYPE_INFO_WITH_DEFAULT_VALUE(0, recursive, _IS_BOOL, 0, "false")
	ZEND_ARG_TYPE_INFO_WITH_DEFAULT_VALUE(0, fromRoot, _IS_BOOL, 0, "true")
ZEND_END_ARG_INFO()

ZEND_BEGIN_ARG_INFO_EX(arginfo_class_SimpleXMLElement_children, 0, 0, 0)
	ZEND_ARG_TYPE_INFO_WITH_DEFAULT_VALUE(0, namespaceOrPrefix, IS_STRING, 1, "null")
	ZEND_ARG_TYPE_INFO_WITH_DEFAULT_VALUE(0, isPrefix, _IS_BOOL, 0, "false")
ZEND_END_ARG_INFO()

#define arginfo_class_SimpleXMLElement_attributes arginfo_class_SimpleXMLElement_children

ZEND_BEGIN_ARG_INFO_EX(arginfo_class_SimpleXMLElement___construct, 0, 0, 1)
	ZEND_ARG_TYPE_INFO(0, data, IS_STRING, 0)
	ZEND_ARG_TYPE_INFO_WITH_DEFAULT_VALUE(0, options, IS_LONG, 0, "0")
	ZEND_ARG_TYPE_INFO_WITH_DEFAULT_VALUE(0, dataIsURL, _IS_BOOL, 0, "false")
	ZEND_ARG_TYPE_INFO_WITH_DEFAULT_VALUE(0, namespaceOrPrefix, IS_STRING, 0, "\"\"")
	ZEND_ARG_TYPE_INFO_WITH_DEFAULT_VALUE(0, isPrefix, _IS_BOOL, 0, "false")
ZEND_END_ARG_INFO()

ZEND_BEGIN_ARG_INFO_EX(arginfo_class_SimpleXMLElement_addChild, 0, 0, 1)
	ZEND_ARG_TYPE_INFO(0, qualifiedName, IS_STRING, 0)
	ZEND_ARG_TYPE_INFO_WITH_DEFAULT_VALUE(0, value, IS_STRING, 1, "null")
	ZEND_ARG_TYPE_INFO_WITH_DEFAULT_VALUE(0, namespace, IS_STRING, 1, "null")
ZEND_END_ARG_INFO()

#define arginfo_class_SimpleXMLElement_addAttribute arginfo_class_SimpleXMLElement_addChild

ZEND_BEGIN_ARG_INFO_EX(arginfo_class_SimpleXMLElement_getName, 0, 0, 0)
ZEND_END_ARG_INFO()

ZEND_BEGIN_ARG_WITH_RETURN_TYPE_INFO_EX(arginfo_class_SimpleXMLElement___toString, 0, 0, IS_STRING, 0)
ZEND_END_ARG_INFO()

#define arginfo_class_SimpleXMLElement_count arginfo_class_SimpleXMLElement_getName

#define arginfo_class_SimpleXMLElement_rewind arginfo_class_SimpleXMLElement_getName

#define arginfo_class_SimpleXMLElement_valid arginfo_class_SimpleXMLElement_getName

#define arginfo_class_SimpleXMLElement_current arginfo_class_SimpleXMLElement_getName

#define arginfo_class_SimpleXMLElement_key arginfo_class_SimpleXMLElement_getName

#define arginfo_class_SimpleXMLElement_next arginfo_class_SimpleXMLElement_getName

#define arginfo_class_SimpleXMLElement_hasChildren arginfo_class_SimpleXMLElement_getName

#define arginfo_class_SimpleXMLElement_getChildren arginfo_class_SimpleXMLElement_getName


ZEND_FUNCTION(simplexml_load_file);
ZEND_FUNCTION(simplexml_load_string);
ZEND_FUNCTION(simplexml_import_dom);
ZEND_METHOD(SimpleXMLElement, xpath);
ZEND_METHOD(SimpleXMLElement, registerXPathNamespace);
ZEND_METHOD(SimpleXMLElement, asXML);
ZEND_METHOD(SimpleXMLElement, getNamespaces);
ZEND_METHOD(SimpleXMLElement, getDocNamespaces);
ZEND_METHOD(SimpleXMLElement, children);
ZEND_METHOD(SimpleXMLElement, attributes);
ZEND_METHOD(SimpleXMLElement, __construct);
ZEND_METHOD(SimpleXMLElement, addChild);
ZEND_METHOD(SimpleXMLElement, addAttribute);
ZEND_METHOD(SimpleXMLElement, getName);
ZEND_METHOD(SimpleXMLElement, __toString);
ZEND_METHOD(SimpleXMLElement, count);
ZEND_METHOD(SimpleXMLElement, rewind);
ZEND_METHOD(SimpleXMLElement, valid);
ZEND_METHOD(SimpleXMLElement, current);
ZEND_METHOD(SimpleXMLElement, key);
ZEND_METHOD(SimpleXMLElement, next);
ZEND_METHOD(SimpleXMLElement, hasChildren);
ZEND_METHOD(SimpleXMLElement, getChildren);


static const zend_function_entry ext_functions[] = {
	ZEND_FE(simplexml_load_file, arginfo_simplexml_load_file)
	ZEND_FE(simplexml_load_string, arginfo_simplexml_load_string)
	ZEND_FE(simplexml_import_dom, arginfo_simplexml_import_dom)
	ZEND_FE_END
};


static const zend_function_entry class_SimpleXMLElement_methods[] = {
	ZEND_ME(SimpleXMLElement, xpath, arginfo_class_SimpleXMLElement_xpath, ZEND_ACC_PUBLIC)
	ZEND_ME(SimpleXMLElement, registerXPathNamespace, arginfo_class_SimpleXMLElement_registerXPathNamespace, ZEND_ACC_PUBLIC)
	ZEND_ME(SimpleXMLElement, asXML, arginfo_class_SimpleXMLElement_asXML, ZEND_ACC_PUBLIC)
	ZEND_MALIAS(SimpleXMLElement, saveXML, asXML, arginfo_class_SimpleXMLElement_saveXML, ZEND_ACC_PUBLIC)
	ZEND_ME(SimpleXMLElement, getNamespaces, arginfo_class_SimpleXMLElement_getNamespaces, ZEND_ACC_PUBLIC)
	ZEND_ME(SimpleXMLElement, getDocNamespaces, arginfo_class_SimpleXMLElement_getDocNamespaces, ZEND_ACC_PUBLIC)
	ZEND_ME(SimpleXMLElement, children, arginfo_class_SimpleXMLElement_children, ZEND_ACC_PUBLIC)
	ZEND_ME(SimpleXMLElement, attributes, arginfo_class_SimpleXMLElement_attributes, ZEND_ACC_PUBLIC)
	ZEND_ME(SimpleXMLElement, __construct, arginfo_class_SimpleXMLElement___construct, ZEND_ACC_PUBLIC)
	ZEND_ME(SimpleXMLElement, addChild, arginfo_class_SimpleXMLElement_addChild, ZEND_ACC_PUBLIC)
	ZEND_ME(SimpleXMLElement, addAttribute, arginfo_class_SimpleXMLElement_addAttribute, ZEND_ACC_PUBLIC)
	ZEND_ME(SimpleXMLElement, getName, arginfo_class_SimpleXMLElement_getName, ZEND_ACC_PUBLIC)
	ZEND_ME(SimpleXMLElement, __toString, arginfo_class_SimpleXMLElement___toString, ZEND_ACC_PUBLIC)
	ZEND_ME(SimpleXMLElement, count, arginfo_class_SimpleXMLElement_count, ZEND_ACC_PUBLIC)
	ZEND_ME(SimpleXMLElement, rewind, arginfo_class_SimpleXMLElement_rewind, ZEND_ACC_PUBLIC)
	ZEND_ME(SimpleXMLElement, valid, arginfo_class_SimpleXMLElement_valid, ZEND_ACC_PUBLIC)
	ZEND_ME(SimpleXMLElement, current, arginfo_class_SimpleXMLElement_current, ZEND_ACC_PUBLIC)
	ZEND_ME(SimpleXMLElement, key, arginfo_class_SimpleXMLElement_key, ZEND_ACC_PUBLIC)
	ZEND_ME(SimpleXMLElement, next, arginfo_class_SimpleXMLElement_next, ZEND_ACC_PUBLIC)
	ZEND_ME(SimpleXMLElement, hasChildren, arginfo_class_SimpleXMLElement_hasChildren, ZEND_ACC_PUBLIC)
	ZEND_ME(SimpleXMLElement, getChildren, arginfo_class_SimpleXMLElement_getChildren, ZEND_ACC_PUBLIC)
	ZEND_FE_END
};


static const zend_function_entry class_SimpleXMLIterator_methods[] = {
	ZEND_FE_END
};

static zend_class_entry *register_class_SimpleXMLElement(zend_class_entry *class_entry_Stringable, zend_class_entry *class_entry_Countable, zend_class_entry *class_entry_RecursiveIterator)
{
	zend_class_entry ce, *class_entry;

	INIT_CLASS_ENTRY(ce, "SimpleXMLElement", class_SimpleXMLElement_methods);
	class_entry = zend_register_internal_class_ex(&ce, NULL);
	zend_class_implements(class_entry, 3, class_entry_Stringable, class_entry_Countable, class_entry_RecursiveIterator);

	return class_entry;
}

static zend_class_entry *register_class_SimpleXMLIterator(zend_class_entry *class_entry_SimpleXMLElement)
{
	zend_class_entry ce, *class_entry;

	INIT_CLASS_ENTRY(ce, "SimpleXMLIterator", class_SimpleXMLIterator_methods);
	class_entry = zend_register_internal_class_ex(&ce, class_entry_SimpleXMLElement);

	return class_entry;
}<|MERGE_RESOLUTION|>--- conflicted
+++ resolved
@@ -1,9 +1,5 @@
 /* This is a generated file, edit the .stub.php file instead.
-<<<<<<< HEAD
- * Stub hash: 6f71b9fa3dd098b1401be8c659d03041f7d361c1 */
-=======
- * Stub hash: 9d5e78ef2ea4e8bda025f9a9e7f0e07d2e9db702 */
->>>>>>> eedc988a
+ * Stub hash: c30a80ee59a984f53d89f8de0019be2ac8feb94f */
 
 ZEND_BEGIN_ARG_WITH_RETURN_OBJ_TYPE_MASK_EX(arginfo_simplexml_load_file, 0, 1, SimpleXMLElement, MAY_BE_FALSE)
 	ZEND_ARG_TYPE_INFO(0, filename, IS_STRING, 0)
