--- conflicted
+++ resolved
@@ -1,9 +1,5 @@
 /* This is a generated file, edit the .stub.php file instead.
-<<<<<<< HEAD
- * Stub hash: 4e4844b9cbac53c3fff061192f7e1ff703ac2f8c */
-=======
- * Stub hash: 70ace711365bb5e7df3174d4cfe68fb3df34a105 */
->>>>>>> cb84e5c3
+ * Stub hash: 6f71b9fa3dd098b1401be8c659d03041f7d361c1 */
 
 ZEND_BEGIN_ARG_WITH_RETURN_OBJ_TYPE_MASK_EX(arginfo_simplexml_load_file, 0, 1, SimpleXMLElement, MAY_BE_FALSE)
 	ZEND_ARG_TYPE_INFO(0, filename, IS_STRING, 0)
