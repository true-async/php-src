--- conflicted
+++ resolved
@@ -48,16 +48,7 @@
 
   MYSQL_CONFIG=$PHP_MYSQLI
   MYSQL_LIB_NAME='mysqlclient'
-<<<<<<< HEAD
-  if test "$enable_zts" = "yes"; then
-    MYSQL_LIB_CFG='--libs_r'
-    MYSQL_LIB_NAME='mysqlclient_r'
-  else
-    MYSQL_LIB_CFG='--libs'
-  fi
-=======
   MYSQL_LIB_CFG='--libs'
->>>>>>> d591e1c4
 
   if test -x "$MYSQL_CONFIG" && $MYSQL_CONFIG $MYSQL_LIB_CFG > /dev/null 2>&1; then
     MYSQLI_INCLINE=`$MYSQL_CONFIG --cflags | $SED -e "s/'//g"`
