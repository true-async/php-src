--TEST--
mysqli_debug() - all control string options supported by both mysqlnd and libmysql except oOaA
--SKIPIF--
<?php
require_once('skipif.inc');
require_once('skipifemb.inc');
require_once('skipifconnectfailure.inc');

if (!function_exists('mysqli_debug'))
 	die("skip: mysqli_debug() not available");

if (!defined('MYSQLI_DEBUG_TRACE_ENABLED'))
	die("skip: can't say for sure if mysqli_debug works");

if (defined('MYSQLI_DEBUG_TRACE_ENABLED') && !MYSQLI_DEBUG_TRACE_ENABLED)
	die("skip: debug functionality not enabled");

if (!$IS_MYSQLND)
	die("SKIP Libmysql feature not sufficiently spec'd in MySQL C API documentation");
?>
--FILE--
<?php
<<<<<<< HEAD
    require_once('connect.inc');
    require_once('table.inc');

    function try_control_string($link, $control_string, $trace_file, $offset) {

        @unlink($trace_file);
        if (true !== ($tmp = @mysqli_debug($control_string))) {
            printf("[%03d][control string '%s'] Expecting boolean/true, got %s/%s.\n",
                $offset + 1,
                $control_string,
                gettype($tmp),
                $tmp);
            return false;
        }

        if (!$res = mysqli_query($link, 'SELECT * FROM test')) {
            printf("[%03d][control string '%s'] [%d] %s.\n",
                $offset + 2,
                $control_string,
                mysqli_errno($link),
                mysqli_error($link));
            return false;
        }
        while ($row = mysqli_fetch_assoc($res))
            ;
        mysqli_free_result($res);

        clearstatcache();
        if (!file_exists($trace_file)) {
            printf("[%03d][control string '%s'] Trace file has not been written.\n",
                $offset + 3,
                $control_string,
                gettype($tmp),
                $tmp);
            return false;
        }

        return trim(substr(file_get_contents($trace_file), 0, 100024));
    }

    $trace_file = sprintf('%s%s%s', sys_get_temp_dir(), DIRECTORY_SEPARATOR, 'mysqli_debug_phpt.trace');

    $trace = try_control_string($link, 't:O,' . $trace_file, $trace_file, 10);
    if (!strstr($trace, 'SELECT * FROM test') && !strstr($trace, 'mysql_real_query'))
        printf("[015] SELECT query cannot be found in trace. Trace contents seems wrong.\n");

    // T - gettimeofday() system call, system dependent format
    // 16:57:03.350734 >mysql_real_query
    $trace = try_control_string($link, 't:O,' . $trace_file . ':T', $trace_file, 20);
    if (!preg_match('@^[012]{0,1}[0-9]{1}:[0-5]{0,1}[0-9]{1}:[0-5]{0,1}[0-9]{1}@ismU', $trace))
        printf("[025] Timestamp not found. One reason could be that the test is borked and does not recognize the format of the gettimeofday() system call. Check manually (and fix the test, if needed :-)). First characters from trace are '%s'\n", substr($trace, 0, 80));

    // i - add PID of the current process
    // currently PHP is not multi-threaded, so it should be save to test for the PID of this PHP process
    if (false === ($pid = getmypid()))
        $pid = "[\d]+";

    $trace = try_control_string($link, 't:O,' . $trace_file . ':i', $trace_file, 30);
    if (!preg_match("@^" . $pid . "*@ismU", $trace))
        printf("[035] Process ID has not been found, first characters from trace are '%s'\n", substr($trace, 0, 80));

    // L - line numbers
    $trace = try_control_string($link, 't:O,' . $trace_file . ':L', $trace_file, 40);
    if (!preg_match("@^[\d]+@ismU", $trace))
        printf("[045] Line numbers have not been found, first characters from trace are '%s'\n", substr($trace, 0, 80));

    // F - file name
    $trace = try_control_string($link, 't:O,' . $trace_file . ':F', $trace_file, 50);
    // hopefully we'll never see a file name that's not covered by this regular expression...
    if (!preg_match("@^\s*[/\w\\\\d\.\-]+\.[ch]@ismU", $trace))
        printf("[055] File names seem to be missing, first characters from trace are '%s'\n", substr($trace, 0, 80));

    // -n - print function nesting depth
    $trace = try_control_string($link, 't:O,' . $trace_file . ':n', $trace_file, 60);
    if (!preg_match("@^\d+:@ismU", $trace))
        printf("[065] Nesting level seem to be missing, first characters from trace are '%s'\n", substr($trace, 0, 80));

    // -t,[N] - maximum nesting level
    $trace = try_control_string($link, 't,1:n:O,' . $trace_file, $trace_file, 70);
    $lines = explode("\n", $trace);
    foreach ($lines as $k => $line) {
        $line = trim($line);
        if (!preg_match("@^(\d+):+@ismU", $line, $matches)) {
            printf("[075] Nesting level seem to be missing, first characters from trace are '%s'\n", substr($line, 0, 80));
        } else {
            if (!isset($matches[1]) || ((int)$matches[1] > 1)) {
                printf("[076] Nesting level seem to be %d, should not be higher than 1, first characters from trace are '%s'\n",
                    $matches[1],
                    substr($line, 0, 80));
            }
        }
    }

    // omitting t
    $trace = try_control_string($link, 'n:O,' . $trace_file, $trace_file, 80);
    $lines = explode("\n", $trace);
    foreach ($lines as $k => $line) {
        $line = trim($line);
        if (preg_match("@^[|\s]*>[\w]+@ism", $line, $matches)) {
            printf("[085] Looks like a function call, but there should be none in the trace file, first characters from trace are '%s'\n",
                substr($line, 0, 80));
        }
    }

    // -f[,functions] - Limit debugger list to specified functions. Empty list -> all functions
    $lines_all_funcs = explode("\n", try_control_string($link, 't:O,' . $trace_file, $trace_file, 90));
    $functions_all_funcs = array();
    foreach ($lines_all_funcs as $k => $line) {
        $line = trim($line);
        if (preg_match("@^[|\s]*>([\w:]+)@ism", $line, $matches)) {
            $functions_all_funcs[$matches[1]] = $matches[1];
        }
    }

    $lines_trace = explode("\n", try_control_string($link, 't:f:O,' . $trace_file, $trace_file, 100));
    $functions_trace = array();
    foreach ($lines_trace as $k => $line) {
        $line = trim($line);
        if (preg_match("@^[|\s]*>([\w:]+)@ism", $line, $matches)) {
            $functions_trace[$matches[1]] = $matches[1];
        }
    }

    $tmp = array_diff($functions_all_funcs, $functions_trace);
    if (!empty($tmp)) {
        printf("[105] Looks like not all functions are listed in the trace. Check manually, dumping diff.");
        var_dump($tmp);
    }

    // get two or three function names to play with...
    $test_functions = array('simple' => array(), 'doubledot' => array());

    foreach ($functions_all_funcs as $func) {
        if (count($test_functions['simple']) < 2 && !strstr($func, '::'))
            $test_functions['simple'][$func] = $func;
        else if (count($test_functions['doubledot']) < 2 && strstr($func, '::'))
            $test_functions['doubledot'][$func] = $func;
    }

    $control_string = '';
    if ($func = reset($test_functions['simple']))
            $control_string .= sprintf('%s,', $func);
    if ($func = reset($test_functions['doubledot']))
            $control_string .= sprintf('%s,', $func);
    if ($func = next($test_functions['simple']))
            $control_string .= sprintf('%s,', $func);
    if ($func = next($test_functions['doubledot']))
            $control_string .= sprintf('%s,', $func);
    $control_string = sprintf('t:f,%s:O,%s', $control_string, $trace_file);

    $lines_trace = explode("\n", try_control_string($link, $control_string, $trace_file, 110));
    $functions_trace = array();
    foreach ($lines_trace as $k => $line) {
        $line = trim($line);
        if (preg_match("@^[|\s]*>([\w:]+)@ism", $line, $matches)) {
            $functions_trace[$matches[1]] = $matches[1];
        }
    }

    foreach ($test_functions['simple'] as $func)
        if (isset($functions_trace[$func])) {
            unset($functions_trace[$func]);
            unset($test_functions['simple'][$func]);
        }

    foreach ($test_functions['doubledot'] as $func)
        if (isset($functions_trace[$func])) {
            unset($functions_trace[$func]);
            unset($test_functions['doubledot'][$func]);
        }

    if (!empty($functions_trace)) {
        printf("[115] Dumping list of unexpected functions which should have not been shown when using control string '%s'.\n",
            $control_string);
        var_dump($functions_trace);
    }
    $tmp = array_merge($test_functions['doubledot'], $test_functions['simple']);
    if (!empty($tmp)) {
        printf("[116] Dumping list of functions which should have been shown when using control string '%s'.\n",
            $control_string);
        var_dump($tmp);
    }

    if ($IS_MYSQLND) {
        // mysqlnd only option
        // m - trace memory allocations
        $trace = try_control_string($link, 't:O,' . $trace_file . ':m', $trace_file, 120);
        if (!preg_match("@^[|\s]*>\_mysqlnd_p?efree@ismU", $trace, $matches) &&
                !preg_match("@^[|\s]*>\_mysqlnd_p?emalloc@ismU", $trace, $matches)) {
            printf("[125] Memory dump does neither contain _mysqlnd_pefree nor _mysqlnd_pemalloc calls - check manually.\n");
            var_dump($trace);
        }

    }

    mysqli_close($link);
    print "done";
    if ($IS_MYSQLND)
        print "libmysql/DBUG package prints some debug info here.";
    @unlink($trace_file);
=======
	require_once('connect.inc');
	require_once('table.inc');

	function try_control_string($link, $control_string, $trace_file, $offset) {

		@unlink($trace_file);
		if (true !== ($tmp = @mysqli_debug($control_string))) {
			printf("[%03d][control string '%s'] Expecting boolean/true, got %s/%s.\n",
				$offset + 1,
				$control_string,
				gettype($tmp),
				$tmp);
			return false;
		}

		if (!$res = mysqli_query($link, 'SELECT * FROM test')) {
			printf("[%03d][control string '%s'] [%d] %s.\n",
				$offset + 2,
				$control_string,
				mysqli_errno($link),
				mysqli_error($link));
			return false;
		}
		while ($row = mysqli_fetch_assoc($res))
			;
		mysqli_free_result($res);

		clearstatcache();
		if (!file_exists($trace_file)) {
			printf("[%03d][control string '%s'] Trace file has not been written.\n",
				$offset + 3,
				$control_string,
				gettype($tmp),
				$tmp);
			return false;
		}

		return trim(substr(file_get_contents($trace_file), 0, 100024));
	}

	$trace_file = sprintf('%s%s%s', sys_get_temp_dir(), DIRECTORY_SEPARATOR, 'mysqli_debug_phpt.trace');

	$trace = try_control_string($link, 't:O,' . $trace_file, $trace_file, 10);
	if (!strstr($trace, 'SELECT * FROM test') && !strstr($trace, 'mysql_real_query'))
		printf("[015] SELECT query cannot be found in trace. Trace contents seems wrong.\n");

	// T - gettimeofday() system call, system dependent format
	// 16:57:03.350734 >mysql_real_query
	$trace = try_control_string($link, 't:O,' . $trace_file . ':T', $trace_file, 20);
	if (!preg_match('@^[012]{0,1}[0-9]{1}:[0-5]{0,1}[0-9]{1}:[0-5]{0,1}[0-9]{1}@ismU', $trace))
		printf("[025] Timestamp not found. One reason could be that the test is borked and does not recognize the format of the gettimeofday() system call. Check manually (and fix the test, if needed :-)). First characters from trace are '%s'\n", substr($trace, 0, 80));

	// i - add PID of the current process
	// currently PHP is not multi-threaded, so it should be save to test for the PID of this PHP process
	if (false === ($pid = getmypid()))
		$pid = "[\d]+";

	$trace = try_control_string($link, 't:O,' . $trace_file . ':i', $trace_file, 30);
	if (!preg_match("@^" . $pid . "*@ismU", $trace))
		printf("[035] Process ID has not been found, first characters from trace are '%s'\n", substr($trace, 0, 80));

	// L - line numbers
	$trace = try_control_string($link, 't:O,' . $trace_file . ':L', $trace_file, 40);
	if (!preg_match("@^[\d]+@ismU", $trace))
		printf("[045] Line numbers have not been found, first characters from trace are '%s'\n", substr($trace, 0, 80));

	// F - file name
	$trace = try_control_string($link, 't:O,' . $trace_file . ':F', $trace_file, 50);
	// hopefully we'll never see a file name that's not covered by this regular expression...
	if (!preg_match("@^\s*[/\w\\\\d\.:\-]+\.[ch]@ismU", $trace))
		printf("[055] File names seem to be missing, first characters from trace are '%s'\n", substr($trace, 0, 80));

	// -n - print function nesting depth
	$trace = try_control_string($link, 't:O,' . $trace_file . ':n', $trace_file, 60);
	if (!preg_match("@^\d+:@ismU", $trace))
		printf("[065] Nesting level seem to be missing, first characters from trace are '%s'\n", substr($trace, 0, 80));

	// -t,[N] - maximum nesting level
	$trace = try_control_string($link, 't,1:n:O,' . $trace_file, $trace_file, 70);
	$lines = explode("\n", $trace);
	foreach ($lines as $k => $line) {
		$line = trim($line);
		if (!preg_match("@^(\d+):+@ismU", $line, $matches)) {
			printf("[075] Nesting level seem to be missing, first characters from trace are '%s'\n", substr($line, 0, 80));
		} else {
			if (!isset($matches[1]) || ((int)$matches[1] > 1)) {
				printf("[076] Nesting level seem to be %d, should not be higher than 1, first characters from trace are '%s'\n",
					$matches[1],
					substr($line, 0, 80));
			}
		}
	}

	// omitting t
	$trace = try_control_string($link, 'n:O,' . $trace_file, $trace_file, 80);
	$lines = explode("\n", $trace);
	foreach ($lines as $k => $line) {
		$line = trim($line);
		if (preg_match("@^[|\s]*>[\w]+@ism", $line, $matches)) {
			printf("[085] Looks like a function call, but there should be none in the trace file, first characters from trace are '%s'\n",
				substr($line, 0, 80));
		}
	}

	// -f[,functions] - Limit debugger list to specified functions. Empty list -> all functions
	$lines_all_funcs = explode("\n", try_control_string($link, 't:O,' . $trace_file, $trace_file, 90));
	$functions_all_funcs = array();
	foreach ($lines_all_funcs as $k => $line) {
		$line = trim($line);
		if (preg_match("@^[|\s]*>([\w:]+)@ism", $line, $matches)) {
			$functions_all_funcs[$matches[1]] = $matches[1];
		}
	}

	$lines_trace = explode("\n", try_control_string($link, 't:f:O,' . $trace_file, $trace_file, 100));
	$functions_trace = array();
	foreach ($lines_trace as $k => $line) {
		$line = trim($line);
		if (preg_match("@^[|\s]*>([\w:]+)@ism", $line, $matches)) {
			$functions_trace[$matches[1]] = $matches[1];
		}
	}

	$tmp = array_diff($functions_all_funcs, $functions_trace);
	if (!empty($tmp)) {
		printf("[105] Looks like not all functions are listed in the trace. Check manually, dumping diff.");
		var_dump($tmp);
	}

	// get two or three function names to play with...
	$test_functions = array('simple' => array(), 'doubledot' => array());

	foreach ($functions_all_funcs as $func) {
		if (count($test_functions['simple']) < 2 && !strstr($func, '::'))
			$test_functions['simple'][$func] = $func;
		else if (count($test_functions['doubledot']) < 2 && strstr($func, '::'))
			$test_functions['doubledot'][$func] = $func;
	}

	$control_string = '';
	if ($func = reset($test_functions['simple']))
			$control_string .= sprintf('%s,', $func);
	if ($func = reset($test_functions['doubledot']))
			$control_string .= sprintf('%s,', $func);
	if ($func = next($test_functions['simple']))
			$control_string .= sprintf('%s,', $func);
	if ($func = next($test_functions['doubledot']))
			$control_string .= sprintf('%s,', $func);
	$control_string = sprintf('t:f,%s:O,%s', $control_string, $trace_file);

	$lines_trace = explode("\n", try_control_string($link, $control_string, $trace_file, 110));
	$functions_trace = array();
	foreach ($lines_trace as $k => $line) {
		$line = trim($line);
		if (preg_match("@^[|\s]*>([\w:]+)@ism", $line, $matches)) {
			$functions_trace[$matches[1]] = $matches[1];
		}
	}

	foreach ($test_functions['simple'] as $func)
		if (isset($functions_trace[$func])) {
			unset($functions_trace[$func]);
			unset($test_functions['simple'][$func]);
		}

	foreach ($test_functions['doubledot'] as $func)
		if (isset($functions_trace[$func])) {
			unset($functions_trace[$func]);
			unset($test_functions['doubledot'][$func]);
		}

	if (!empty($functions_trace)) {
		printf("[115] Dumping list of unexpected functions which should have not been shown when using control string '%s'.\n",
			$control_string);
		var_dump($functions_trace);
	}
	$tmp = array_merge($test_functions['doubledot'], $test_functions['simple']);
	if (!empty($tmp)) {
		printf("[116] Dumping list of functions which should have been shown when using control string '%s'.\n",
			$control_string);
		var_dump($tmp);
	}

	if ($IS_MYSQLND) {
		// mysqlnd only option
		// m - trace memory allocations
		$trace = try_control_string($link, 't:O,' . $trace_file . ':m', $trace_file, 120);
		if (!preg_match("@^[|\s]*>\_mysqlnd_p?efree@ismU", $trace, $matches) &&
				!preg_match("@^[|\s]*>\_mysqlnd_p?emalloc@ismU", $trace, $matches)) {
			printf("[125] Memory dump does neither contain _mysqlnd_pefree nor _mysqlnd_pemalloc calls - check manually.\n");
			var_dump($trace);
		}

	}

	mysqli_close($link);
	print "done";
	if ($IS_MYSQLND)
		print "libmysql/DBUG package prints some debug info here.";
	@unlink($trace_file);
>>>>>>> efbc962c
?>
--CLEAN--
<?php
	require_once("clean_table.inc");
?>
--EXPECTF--
[083][control string 'n:O,%smysqli_debug_phpt.trace'] Trace file has not been written.
done%s<|MERGE_RESOLUTION|>--- conflicted
+++ resolved
@@ -20,7 +20,6 @@
 ?>
 --FILE--
 <?php
-<<<<<<< HEAD
     require_once('connect.inc');
     require_once('table.inc');
 
@@ -90,7 +89,7 @@
     // F - file name
     $trace = try_control_string($link, 't:O,' . $trace_file . ':F', $trace_file, 50);
     // hopefully we'll never see a file name that's not covered by this regular expression...
-    if (!preg_match("@^\s*[/\w\\\\d\.\-]+\.[ch]@ismU", $trace))
+    if (!preg_match("@^\s*[/\w\\\\d\.:\-]+\.[ch]@ismU", $trace))
         printf("[055] File names seem to be missing, first characters from trace are '%s'\n", substr($trace, 0, 80));
 
     // -n - print function nesting depth
@@ -221,208 +220,6 @@
     if ($IS_MYSQLND)
         print "libmysql/DBUG package prints some debug info here.";
     @unlink($trace_file);
-=======
-	require_once('connect.inc');
-	require_once('table.inc');
-
-	function try_control_string($link, $control_string, $trace_file, $offset) {
-
-		@unlink($trace_file);
-		if (true !== ($tmp = @mysqli_debug($control_string))) {
-			printf("[%03d][control string '%s'] Expecting boolean/true, got %s/%s.\n",
-				$offset + 1,
-				$control_string,
-				gettype($tmp),
-				$tmp);
-			return false;
-		}
-
-		if (!$res = mysqli_query($link, 'SELECT * FROM test')) {
-			printf("[%03d][control string '%s'] [%d] %s.\n",
-				$offset + 2,
-				$control_string,
-				mysqli_errno($link),
-				mysqli_error($link));
-			return false;
-		}
-		while ($row = mysqli_fetch_assoc($res))
-			;
-		mysqli_free_result($res);
-
-		clearstatcache();
-		if (!file_exists($trace_file)) {
-			printf("[%03d][control string '%s'] Trace file has not been written.\n",
-				$offset + 3,
-				$control_string,
-				gettype($tmp),
-				$tmp);
-			return false;
-		}
-
-		return trim(substr(file_get_contents($trace_file), 0, 100024));
-	}
-
-	$trace_file = sprintf('%s%s%s', sys_get_temp_dir(), DIRECTORY_SEPARATOR, 'mysqli_debug_phpt.trace');
-
-	$trace = try_control_string($link, 't:O,' . $trace_file, $trace_file, 10);
-	if (!strstr($trace, 'SELECT * FROM test') && !strstr($trace, 'mysql_real_query'))
-		printf("[015] SELECT query cannot be found in trace. Trace contents seems wrong.\n");
-
-	// T - gettimeofday() system call, system dependent format
-	// 16:57:03.350734 >mysql_real_query
-	$trace = try_control_string($link, 't:O,' . $trace_file . ':T', $trace_file, 20);
-	if (!preg_match('@^[012]{0,1}[0-9]{1}:[0-5]{0,1}[0-9]{1}:[0-5]{0,1}[0-9]{1}@ismU', $trace))
-		printf("[025] Timestamp not found. One reason could be that the test is borked and does not recognize the format of the gettimeofday() system call. Check manually (and fix the test, if needed :-)). First characters from trace are '%s'\n", substr($trace, 0, 80));
-
-	// i - add PID of the current process
-	// currently PHP is not multi-threaded, so it should be save to test for the PID of this PHP process
-	if (false === ($pid = getmypid()))
-		$pid = "[\d]+";
-
-	$trace = try_control_string($link, 't:O,' . $trace_file . ':i', $trace_file, 30);
-	if (!preg_match("@^" . $pid . "*@ismU", $trace))
-		printf("[035] Process ID has not been found, first characters from trace are '%s'\n", substr($trace, 0, 80));
-
-	// L - line numbers
-	$trace = try_control_string($link, 't:O,' . $trace_file . ':L', $trace_file, 40);
-	if (!preg_match("@^[\d]+@ismU", $trace))
-		printf("[045] Line numbers have not been found, first characters from trace are '%s'\n", substr($trace, 0, 80));
-
-	// F - file name
-	$trace = try_control_string($link, 't:O,' . $trace_file . ':F', $trace_file, 50);
-	// hopefully we'll never see a file name that's not covered by this regular expression...
-	if (!preg_match("@^\s*[/\w\\\\d\.:\-]+\.[ch]@ismU", $trace))
-		printf("[055] File names seem to be missing, first characters from trace are '%s'\n", substr($trace, 0, 80));
-
-	// -n - print function nesting depth
-	$trace = try_control_string($link, 't:O,' . $trace_file . ':n', $trace_file, 60);
-	if (!preg_match("@^\d+:@ismU", $trace))
-		printf("[065] Nesting level seem to be missing, first characters from trace are '%s'\n", substr($trace, 0, 80));
-
-	// -t,[N] - maximum nesting level
-	$trace = try_control_string($link, 't,1:n:O,' . $trace_file, $trace_file, 70);
-	$lines = explode("\n", $trace);
-	foreach ($lines as $k => $line) {
-		$line = trim($line);
-		if (!preg_match("@^(\d+):+@ismU", $line, $matches)) {
-			printf("[075] Nesting level seem to be missing, first characters from trace are '%s'\n", substr($line, 0, 80));
-		} else {
-			if (!isset($matches[1]) || ((int)$matches[1] > 1)) {
-				printf("[076] Nesting level seem to be %d, should not be higher than 1, first characters from trace are '%s'\n",
-					$matches[1],
-					substr($line, 0, 80));
-			}
-		}
-	}
-
-	// omitting t
-	$trace = try_control_string($link, 'n:O,' . $trace_file, $trace_file, 80);
-	$lines = explode("\n", $trace);
-	foreach ($lines as $k => $line) {
-		$line = trim($line);
-		if (preg_match("@^[|\s]*>[\w]+@ism", $line, $matches)) {
-			printf("[085] Looks like a function call, but there should be none in the trace file, first characters from trace are '%s'\n",
-				substr($line, 0, 80));
-		}
-	}
-
-	// -f[,functions] - Limit debugger list to specified functions. Empty list -> all functions
-	$lines_all_funcs = explode("\n", try_control_string($link, 't:O,' . $trace_file, $trace_file, 90));
-	$functions_all_funcs = array();
-	foreach ($lines_all_funcs as $k => $line) {
-		$line = trim($line);
-		if (preg_match("@^[|\s]*>([\w:]+)@ism", $line, $matches)) {
-			$functions_all_funcs[$matches[1]] = $matches[1];
-		}
-	}
-
-	$lines_trace = explode("\n", try_control_string($link, 't:f:O,' . $trace_file, $trace_file, 100));
-	$functions_trace = array();
-	foreach ($lines_trace as $k => $line) {
-		$line = trim($line);
-		if (preg_match("@^[|\s]*>([\w:]+)@ism", $line, $matches)) {
-			$functions_trace[$matches[1]] = $matches[1];
-		}
-	}
-
-	$tmp = array_diff($functions_all_funcs, $functions_trace);
-	if (!empty($tmp)) {
-		printf("[105] Looks like not all functions are listed in the trace. Check manually, dumping diff.");
-		var_dump($tmp);
-	}
-
-	// get two or three function names to play with...
-	$test_functions = array('simple' => array(), 'doubledot' => array());
-
-	foreach ($functions_all_funcs as $func) {
-		if (count($test_functions['simple']) < 2 && !strstr($func, '::'))
-			$test_functions['simple'][$func] = $func;
-		else if (count($test_functions['doubledot']) < 2 && strstr($func, '::'))
-			$test_functions['doubledot'][$func] = $func;
-	}
-
-	$control_string = '';
-	if ($func = reset($test_functions['simple']))
-			$control_string .= sprintf('%s,', $func);
-	if ($func = reset($test_functions['doubledot']))
-			$control_string .= sprintf('%s,', $func);
-	if ($func = next($test_functions['simple']))
-			$control_string .= sprintf('%s,', $func);
-	if ($func = next($test_functions['doubledot']))
-			$control_string .= sprintf('%s,', $func);
-	$control_string = sprintf('t:f,%s:O,%s', $control_string, $trace_file);
-
-	$lines_trace = explode("\n", try_control_string($link, $control_string, $trace_file, 110));
-	$functions_trace = array();
-	foreach ($lines_trace as $k => $line) {
-		$line = trim($line);
-		if (preg_match("@^[|\s]*>([\w:]+)@ism", $line, $matches)) {
-			$functions_trace[$matches[1]] = $matches[1];
-		}
-	}
-
-	foreach ($test_functions['simple'] as $func)
-		if (isset($functions_trace[$func])) {
-			unset($functions_trace[$func]);
-			unset($test_functions['simple'][$func]);
-		}
-
-	foreach ($test_functions['doubledot'] as $func)
-		if (isset($functions_trace[$func])) {
-			unset($functions_trace[$func]);
-			unset($test_functions['doubledot'][$func]);
-		}
-
-	if (!empty($functions_trace)) {
-		printf("[115] Dumping list of unexpected functions which should have not been shown when using control string '%s'.\n",
-			$control_string);
-		var_dump($functions_trace);
-	}
-	$tmp = array_merge($test_functions['doubledot'], $test_functions['simple']);
-	if (!empty($tmp)) {
-		printf("[116] Dumping list of functions which should have been shown when using control string '%s'.\n",
-			$control_string);
-		var_dump($tmp);
-	}
-
-	if ($IS_MYSQLND) {
-		// mysqlnd only option
-		// m - trace memory allocations
-		$trace = try_control_string($link, 't:O,' . $trace_file . ':m', $trace_file, 120);
-		if (!preg_match("@^[|\s]*>\_mysqlnd_p?efree@ismU", $trace, $matches) &&
-				!preg_match("@^[|\s]*>\_mysqlnd_p?emalloc@ismU", $trace, $matches)) {
-			printf("[125] Memory dump does neither contain _mysqlnd_pefree nor _mysqlnd_pemalloc calls - check manually.\n");
-			var_dump($trace);
-		}
-
-	}
-
-	mysqli_close($link);
-	print "done";
-	if ($IS_MYSQLND)
-		print "libmysql/DBUG package prints some debug info here.";
-	@unlink($trace_file);
->>>>>>> efbc962c
 ?>
 --CLEAN--
 <?php
