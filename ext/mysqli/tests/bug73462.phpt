--TEST--
Bug #73462 (Persistent connections don't set $connect_errno)
--EXTENSIONS--
mysqli
--SKIPIF--
<?php
<<<<<<< HEAD
require_once 'skipifconnectfailure.inc';
/*
 * TODO: this test is flaky with persistent connections on PPC CI runner
 * [001] Expected '8711' got '8712'.
 */
if (gethostname() == "php-ci-ppc64be") {
    die("SKIP test is flaky");
}
=======
require_once('skipifconnectfailure.inc');
>>>>>>> f390425d
?>
--FILE--
<?php
    require_once 'connect.inc';

    /* Initial persistent connection */
    $mysql_1 = new mysqli('p:'.$host, $user, $passwd, $db, $port);
    $result = $mysql_1->query("SELECT CONNECTION_ID()");
    $c1 = $result->fetch_row();
    $result->free();
    $mysql_1->close();

    /* Failed connection to invalid host */
    $mysql_2 = @new mysqli(' !!! invalid !!! ', $user, $passwd, $db, $port);
    try {
        $mysql_2->close();
    } catch (Error $exception) {
        echo $exception->getMessage() . "\n";
    }

    /* Re-use persistent connection */
    $mysql_3 = new mysqli('p:'.$host, $user, $passwd, $db, $port);
    $error = mysqli_connect_errno();
    $result = $mysql_3->query("SELECT CONNECTION_ID()");
    $c3 = $result->fetch_row();
    $result->free();
    $mysql_3->close();

    if (end($c1) !== end($c3))
        printf("[001] Expected '%d' got '%d'.\n", end($c1), end($c3));

    if ($error !== 0)
        printf("[002] Expected '0' got '%d'.\n", $error);

    print "done!";
?>
--EXPECT--
mysqli object is already closed
done!<|MERGE_RESOLUTION|>--- conflicted
+++ resolved
@@ -4,18 +4,7 @@
 mysqli
 --SKIPIF--
 <?php
-<<<<<<< HEAD
 require_once 'skipifconnectfailure.inc';
-/*
- * TODO: this test is flaky with persistent connections on PPC CI runner
- * [001] Expected '8711' got '8712'.
- */
-if (gethostname() == "php-ci-ppc64be") {
-    die("SKIP test is flaky");
-}
-=======
-require_once('skipifconnectfailure.inc');
->>>>>>> f390425d
 ?>
 --FILE--
 <?php
