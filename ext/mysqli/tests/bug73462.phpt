--- conflicted
+++ resolved
@@ -4,10 +4,7 @@
 mysqli
 --SKIPIF--
 <?php
-<<<<<<< HEAD
 require_once 'skipifconnectfailure.inc';
-=======
-require_once('skipifconnectfailure.inc');
 /*
  * TODO: this test is flaky with persistent connections on PPC CI runner
  * [001] Expected '8711' got '8712'.
@@ -15,7 +12,6 @@
 if (gethostname() == "php-ci-ppc64be") {
     die("SKIP test is flaky");
 }
->>>>>>> 1afbaaa8
 ?>
 --FILE--
 <?php
