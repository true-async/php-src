--TEST--
Bug #33491 (extended mysqli class crashes when result is not object)
--INI--
error_reporting=1
--SKIPIF--
<?php 
require_once('skipif.inc'); 
require_once('skipifconnectfailure.inc');
?>
--FILE--
<?php

class DB extends mysqli
{
  public function query_single($query) {
    $result = parent::query($query);
    $result->fetch_row(); // <- Here be crash
  }
}

require_once("connect.inc");

// Segfault when using the DB class which extends mysqli
$DB = new DB($host, $user, $passwd, $db, $port, $socket);
$DB->query_single('SELECT DATE()');

?>
--EXPECTF--
<<<<<<< HEAD
Fatal error: Uncaught exception 'Error' with message 'Call to a member function fetch_row() on boolean' in %sbug33491.php:%d
=======
Fatal error: Uncaught EngineException: Call to a member function fetch_row() on boolean in %sbug33491.php:%d
>>>>>>> 440481fb
Stack trace:
#0 %s(%d): DB->query_single('SELECT DATE()')
#1 {main}
  thrown in %sbug33491.php on line %d<|MERGE_RESOLUTION|>--- conflicted
+++ resolved
@@ -26,11 +26,7 @@
 
 ?>
 --EXPECTF--
-<<<<<<< HEAD
-Fatal error: Uncaught exception 'Error' with message 'Call to a member function fetch_row() on boolean' in %sbug33491.php:%d
-=======
 Fatal error: Uncaught EngineException: Call to a member function fetch_row() on boolean in %sbug33491.php:%d
->>>>>>> 440481fb
 Stack trace:
 #0 %s(%d): DB->query_single('SELECT DATE()')
 #1 {main}
