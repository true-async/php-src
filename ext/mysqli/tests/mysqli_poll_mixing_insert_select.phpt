--- conflicted
+++ resolved
@@ -12,7 +12,6 @@
 ?>
 --FILE--
 <?php
-<<<<<<< HEAD
     require_once('table.inc');
 
     function get_connection() {
@@ -107,7 +106,6 @@
                 // either there is no result (no SELECT) or there is an error
                 if (mysqli_errno($link) > 0) {
                     $saved_errors[$thread_id] = mysqli_errno($link);
-                    printf("[003] '%s' caused %d\n", $links[$thread_id]['query'],	mysqli_errno($link));
                 }
             }
         }
@@ -116,10 +114,13 @@
 
     // Checking if all lines are still usable
     foreach ($links as $thread_id => $link) {
-        if (isset($saved_errors[$thread_id]) &&
-            $saved_errors[$thread_id] != mysqli_errno($link['link'])) {
-            printf("[004] Error state not saved for query '%s', %d != %d\n", $link['query'],
+        if (isset($saved_errors[$thread_id])) {
+            printf("[003] '%s' caused %d\n",
+                $links[$thread_id]['query'], $saved_errors[$thread_id]);
+            if ($saved_errors[$thread_id] != mysqli_errno($link['link'])) {
+                printf("[004] Error state not saved for query '%s', %d != %d\n", $link['query'],
                     $saved_errors[$thread_id], mysqli_errno($link['link']));
+            }
         }
 
         if (!$res = mysqli_query($link['link'], 'SELECT * FROM test WHERE id = 100'))
@@ -157,154 +158,6 @@
     mysqli_close($link);
 
     print "done!";
-=======
-	require_once('table.inc');
-
-	function get_connection() {
-		global $host, $user, $passwd, $db, $port, $socket;
-
-		if (!$link = my_mysqli_connect($host, $user, $passwd, $db, $port, $socket))
-			printf("[001] [%d] %s\n", mysqli_connect_errno(), mysqli_connect_error());
-		return $link;
-	}
-
-
-	// Note: some queries will fail! They are supposed to fail.
-	$queries = array(
-			'CREATE TABLE IF NOT EXISTS bogus(id INT)',
-			'SET @a = 1',
-			'SELECT * FROM test ORDER BY id ASC LIMIT 2',
-			"INSERT INTO test(id, label) VALUES (100, 'z')",
-			'SELECT * FROM test ORDER BY id ASC LIMIT 2',
-			'SELECT',
-			'UPDATE test SET id = 101 WHERE id > 3',
-			'UPDATE_FIX test SET id = 101 WHERE id > 3',
-			'DROP TABLE IF EXISTS bogus',
-			'DELETE FROM test WHERE id = @a',
-			'DELETE FROM test WHERE id = 1',
-	);
-
-	$link = get_connection();
-	$have_proc = false;
-	mysqli_real_query($link, "DROP PROCEDURE IF EXISTS p");
-	if (mysqli_real_query($link, 'CREATE PROCEDURE p(IN ver_in VARCHAR(25), OUT ver_out VARCHAR(25)) BEGIN SELECT ver_in INTO ver_out; END;')) {
-			$have_proc = true;
-			$queries[] = "CALL p('myversion', @version)";
-	}
-	mysqli_close($link);
-
-	$links = array();
-	for ($i = 0; $i < count($queries); $i++) {
-
-		$link = get_connection();
-
-		if (true !== ($tmp = mysqli_query($link, $queries[$i], MYSQLI_ASYNC |  MYSQLI_USE_RESULT)))
-			printf("[002] Expecting true got %s/%s\n", gettype($tmp), var_export($tmp, true));
-
-		// WARNING KLUDGE NOTE
-		// Add a tiny delay to ensure that queries get executed in a certain order
-		// If your MySQL server is very slow the test may randomly fail!
-		usleep(20000);
-
-		$links[mysqli_thread_id($link)] = array(
-			'query' => $queries[$i],
-			'link' => $link,
-			'processed' => false,
-		);
-	}
-
-	$saved_errors = array();
-	do {
-		$poll_links = $poll_errors = $poll_reject = array();
-		foreach ($links as $thread_id => $link) {
-			if (!$link['processed']) {
-				$poll_links[] = $link['link'];
-				$poll_errors[] = $link['link'];
-				$poll_reject[] = $link['link'];
-			}
-		}
-		if (0 == count($poll_links))
-			break;
-
-		if (0 === ($num_ready = mysqli_poll($poll_links, $poll_errors, $poll_reject, 0, 200000)))
-			continue;
-
-		if (!empty($poll_errors)) {
-			die(var_dump($poll_errors));
-		}
-
-		if (FALSE === $num_ready) {
-			die("Some mysqli indicated error");
-		}
-
-		foreach ($poll_links as $link) {
-			$thread_id = mysqli_thread_id($link);
-			$links[$thread_id]['processed'] = true;
-
-			if (is_object($res = mysqli_reap_async_query($link))) {
-				// result set object
-				while ($row = mysqli_fetch_assoc($res)) {
-					// eat up all results
-					;
-				}
-				mysqli_free_result($res);
-			} else {
-				// either there is no result (no SELECT) or there is an error
-				if (mysqli_errno($link) > 0) {
-					$saved_errors[$thread_id] = mysqli_errno($link);
-				}
-			}
-		}
-
-	} while (true);
-
-	// Checking if all lines are still usable
-	foreach ($links as $thread_id => $link) {
-		if (isset($saved_errors[$thread_id])) {
-            printf("[003] '%s' caused %d\n",
-                $links[$thread_id]['query'], $saved_errors[$thread_id]);
-			if ($saved_errors[$thread_id] != mysqli_errno($link['link'])) {
-                printf("[004] Error state not saved for query '%s', %d != %d\n", $link['query'],
-                        $saved_errors[$thread_id], mysqli_errno($link['link']));
-            }
-		}
-
-		if (!$res = mysqli_query($link['link'], 'SELECT * FROM test WHERE id = 100'))
-			printf("[005] Expecting true got %s/%s\n", gettype($tmp), var_export($tmp, true));
-		if (!$row = mysqli_fetch_row($res))
-			printf("[006] Expecting true got %s/%s\n", gettype($tmp), var_export($tmp, true));
-
-		mysqli_free_result($res);
-	}
-
-	if ($res = mysqli_query($link['link'], "SELECT * FROM test WHERE id = 100")) {
-		$row = mysqli_fetch_assoc($res);
-		var_dump($row);
-		mysqli_free_result($res);
-	}
-
-	if ($have_proc && ($res = mysqli_query($link['link'], "SELECT @version as _version"))) {
-		$row = mysqli_fetch_assoc($res);
-		if ($row['_version'] != 'myversion') {
-			printf("[007] Check procedures\n");
-		}
-		mysqli_free_result($res);
-	}
-
-	foreach ($links as $link)
-		mysqli_close($link['link']);
-
-	$link = get_connection();
-	if (!mysqli_query($link, 'SELECT 1', MYSQLI_ASYNC))
-		printf("[008] [%d] %s\n", mysqli_errno($link), mysqli_error($link));
-
-	if (!mysqli_query($link, 'SELECT 1', MYSQLI_ASYNC))
-		printf("[009] [%d] %s\n", mysqli_errno($link), mysqli_error($link));
-
-	mysqli_close($link);
-
-	print "done!";
->>>>>>> 5317ea6d
 ?>
 --CLEAN--
 <?php
