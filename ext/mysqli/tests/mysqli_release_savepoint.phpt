--- conflicted
+++ resolved
@@ -39,7 +39,7 @@
         printf("[009] Cannot turn off autocommit, expecting true, got %s/%s\n", gettype($tmp), $tmp);
 
     /* note that there is no savepoint my... */
-    if (true !== ($tmp = mysqli_release_savepoint($link, 'my')))
+    if (false !== ($tmp = mysqli_release_savepoint($link, 'my')))
         printf("[010] Got %s - [%d] %s\n", var_dump($tmp, true), mysqli_errno($link), mysqli_error($link));
 
     if (!mysqli_query($link, 'INSERT INTO test(id) VALUES (1)'))
@@ -52,14 +52,8 @@
     if (true !== ($tmp = mysqli_savepoint($link, 'my')))
         printf("[013] Got %s - [%d] %s\n", var_dump($tmp, true), mysqli_errno($link), mysqli_error($link));
 
-<<<<<<< HEAD
     $res = mysqli_query($link, "SELECT * FROM test");
     var_dump($res->fetch_assoc());
-=======
-	/* note that there is no savepoint my... */
-	if (false !== ($tmp = mysqli_release_savepoint($link, 'my')))
-		printf("[010] Got %s - [%d] %s\n", var_dump($tmp, true), mysqli_errno($link), mysqli_error($link));
->>>>>>> 33069575
 
     if (true !== ($tmp = mysqli_release_savepoint($link, 'my')))
         printf("[014] Got %s - [%d] %s\n", var_dump($tmp, true), mysqli_errno($link), mysqli_error($link));
