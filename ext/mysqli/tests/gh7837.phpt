--TEST--
Bug GH-7837 (large bigints may be truncated)
--EXTENSIONS--
mysqli
--SKIPIF--
<?php
<<<<<<< HEAD
require_once("connect.inc");
if (strpos(mysqli_get_client_info(), "mysqlnd") === false) {
=======
require_once "skipif.inc";
require_once 'skipifconnectfailure.inc';
if (!$IS_MYSQLND) {
>>>>>>> 49512b6b
    die("skip requires mysqlnd");
}
?>
--FILE--
<?php
require_once "connect.inc";

$mysql = new mysqli($host, $user, $passwd, $db, $port, $socket);
$mysql->options(MYSQLI_OPT_INT_AND_FLOAT_NATIVE, true);
$mysql->query("DROP TABLE IF EXISTS test");
$mysql->query("CREATE TABLE test (`ubigint` bigint unsigned NOT NULL) ENGINE=InnoDB");
$mysql->query("INSERT INTO test (`ubigint`) VALUES (18446744073709551615)");
$mysql->query("INSERT INTO test (`ubigint`) VALUES (9223372036854775808)");
$mysql->query("INSERT INTO test (`ubigint`) VALUES (1)");
$result = $mysql->query("SELECT ubigint FROM test");
var_dump($result->fetch_all());
?>
--CLEAN--
<?php
require_once "clean_table.inc";
?>
--EXPECT--
array(3) {
  [0]=>
  array(1) {
    [0]=>
    string(20) "18446744073709551615"
  }
  [1]=>
  array(1) {
    [0]=>
    string(19) "9223372036854775808"
  }
  [2]=>
  array(1) {
    [0]=>
    int(1)
  }
}<|MERGE_RESOLUTION|>--- conflicted
+++ resolved
@@ -4,14 +4,8 @@
 mysqli
 --SKIPIF--
 <?php
-<<<<<<< HEAD
-require_once("connect.inc");
-if (strpos(mysqli_get_client_info(), "mysqlnd") === false) {
-=======
-require_once "skipif.inc";
 require_once 'skipifconnectfailure.inc';
 if (!$IS_MYSQLND) {
->>>>>>> 49512b6b
     die("skip requires mysqlnd");
 }
 ?>
