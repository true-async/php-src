<?php
<<<<<<< HEAD
    /*
    Default values are "localhost", "root",
    database "test" and empty password.
    Change the MYSQL_TEST environment values
    if you want to use another configuration
    */

    $driver    = new mysqli_driver;

    $host      = getenv("MYSQL_TEST_HOST")     ?: "127.0.0.1";
    $port      = getenv("MYSQL_TEST_PORT")     ?: 3306;
    $user      = getenv("MYSQL_TEST_USER")     ?: "root";
    $passwd    = getenv("MYSQL_TEST_PASSWD")   ?: "";
    $db        = getenv("MYSQL_TEST_DB")       ?: "test";
    $engine    = getenv("MYSQL_TEST_ENGINE")   ?: "MyISAM";
    $socket    = getenv("MYSQL_TEST_SOCKET")   ?: null;
    $skip_on_connect_failure  = getenv("MYSQL_TEST_SKIP_CONNECT_FAILURE") ?: true;
    $connect_flags = (int)getenv("MYSQL_TEST_CONNECT_FLAGS") ?: 0;
    if ($socket) {
        ini_set('mysqli.default_socket', $socket);
    }

    /* Development setting: test experimental features and/or feature requests that never worked before? */
    $TEST_EXPERIMENTAL = (in_array(getenv("MYSQL_TEST_EXPERIMENTAL"), array(0, 1))) ?
                ((1 == getenv("MYSQL_TEST_EXPERIMENTAL")) ? true : false) :
                false;

    $IS_MYSQLND = stristr(mysqli_get_client_info(), "mysqlnd");

    if (!function_exists('sys_get_temp_dir')) {
        function sys_get_temp_dir() {

            if (!empty($_ENV['TMP']))
                return realpath( $_ENV['TMP'] );
            if (!empty($_ENV['TMPDIR']))
                return realpath( $_ENV['TMPDIR'] );
            if (!empty($_ENV['TEMP']))
                return realpath( $_ENV['TEMP'] );

            $temp_file = tempnam(md5(uniqid(rand(), TRUE)), '');
            if ($temp_file) {
                $temp_dir = realpath(dirname($temp_file));
                unlink($temp_file);
                return $temp_dir;
            }
            return FALSE;
        }
    }

    if (!function_exists('my_mysqli_connect')) {

        /**
        * Whenever possible, please use this wrapper to make testing ot MYSQLI_CLIENT_COMPRESS (and potentially SSL) possible
        *
        * @param enable_env_flags Enable setting of connection flags through 	env(MYSQL_TEST_CONNECT_FLAGS)?
        */
        function my_mysqli_connect($host, $user, $passwd, $db, $port, $socket, $enable_env_flags = true) {
            global $connect_flags;

            $flags = $enable_env_flags? $connect_flags:0;
            if ($flags !== 0) {
                $link = mysqli_init();
                if (!mysqli_real_connect($link, $host, $user, $passwd, $db, $port, $socket, $flags))
                    $link = false;
            } else {
                $link = mysqli_connect($host, $user, $passwd, $db, $port, $socket);
            }

            return $link;
        }

        /**
        * Whenever possible, please use this wrapper to make testing ot MYSQLI_CLIENT_COMPRESS (and potentially SSL) possible
        *
        * @param enable_env_flags Enable setting of connection flags through env(MYSQL_TEST_CONNECT_FLAGS)
        */
        function my_mysqli_real_connect($link, $host, $user, $passwd, $db, $port, $socket, $flags = 0, $enable_env_flags = true) {
            global $connect_flags;

            if ($enable_env_flags)
                $flags = $flags | $connect_flags;

            return mysqli_real_connect($link, $host, $user, $passwd, $db, $port, $socket, $flags);
        }

        class my_mysqli extends mysqli {
            public function __construct($host, $user, $passwd, $db, $port, $socket, $enable_env_flags = true) {
                global $connect_flags;

                $flags = ($enable_env_flags) ? $connect_flags : 0;

                if ($flags !== false) {
                    parent::init();
                    $this->real_connect($host, $user, $passwd, $db, $port, $socket, $flags);
                } else {
                    parent::__construct($host, $user, $passwd, $db, $port, $socket);
                }
            }
        }

        function have_innodb($link) {
          if (($res = $link->query("SHOW VARIABLES LIKE 'have_innodb'")) &&
                ($row = $res->fetch_row()) &&
                !empty($row)) {
                if ($row[1] == "DISABLED" || $row[1] == "NO") {
                    return false;
                }
                return true;
          } else {
                /* MySQL 5.6.1+ */
                if ($res = $link->query("SHOW ENGINES")) {
                    while ($row = $res->fetch_assoc()) {
                        if (!isset($row['Engine']) || !isset($row['Support']))
                            return false;

                        if (('InnoDB' == $row['Engine']) &&
                            (('YES' == $row['Support']) || ('DEFAULT' == $row['Support']))
                            ) {
                            return true;
                        }
                    }
                    return false;
                } else {
                    return false;
                }
          }
          return false;
        }

    } else {
        printf("skip Eeeek/BUG/FIXME - connect.inc included twice! skipif bug?\n");
    }

    function handle_catchable_fatal($errno, $error, $file, $line) {
        static $errcodes = array();
        if (empty($errcodes)) {
            $constants = get_defined_constants();
            foreach ($constants as $name => $value) {
                if (substr($name, 0, 2) == "E_")
                    $errcodes[$value] = $name;
            }
        }
        printf("[%s] %s in %s on line %s\n",
            (isset($errcodes[$errno])) ? $errcodes[$errno] : $errno,
             $error, $file, $line);

        return true;
    }
=======
	/*
	Default values are "localhost", "root",
	database "test" and empty password.
	Change the MYSQL_TEST environment values
	if you want to use another configuration
	*/

	$driver    = new mysqli_driver;

	$host      = getenv("MYSQL_TEST_HOST")     ?: "localhost";
	$port      = getenv("MYSQL_TEST_PORT")     ?: 3306;
	$user      = getenv("MYSQL_TEST_USER")     ?: "root";
	$passwd    = getenv("MYSQL_TEST_PASSWD")   ?: "";
	$db        = getenv("MYSQL_TEST_DB")       ?: "test";
	$engine    = getenv("MYSQL_TEST_ENGINE")   ?: "InnoDB";
	$socket    = getenv("MYSQL_TEST_SOCKET")   ?: null;
	$skip_on_connect_failure  = getenv("MYSQL_TEST_SKIP_CONNECT_FAILURE") ?: true;
	$connect_flags = (int)getenv("MYSQL_TEST_CONNECT_FLAGS") ?: 0;
	if ($socket) {
		ini_set('mysqli.default_socket', $socket);
	}

	/* Development setting: test experimal features and/or feature requests that never worked before? */
	$TEST_EXPERIMENTAL = (in_array(getenv("MYSQL_TEST_EXPERIMENTAL"), array(0, 1))) ?
				((1 == getenv("MYSQL_TEST_EXPERIMENTAL")) ? true : false) :
				false;

	$IS_MYSQLND = stristr(mysqli_get_client_info(), "mysqlnd");

	if (!function_exists('sys_get_temp_dir')) {
		function sys_get_temp_dir() {

			if (!empty($_ENV['TMP']))
				return realpath( $_ENV['TMP'] );
			if (!empty($_ENV['TMPDIR']))
				return realpath( $_ENV['TMPDIR'] );
			if (!empty($_ENV['TEMP']))
				return realpath( $_ENV['TEMP'] );

			$temp_file = tempnam(md5(uniqid(rand(), TRUE)), '');
			if ($temp_file) {
				$temp_dir = realpath(dirname($temp_file));
				unlink($temp_file);
				return $temp_dir;
			}
			return FALSE;
		}
	}

	if (!function_exists('my_mysqli_connect')) {

		/**
		* Whenever possible, please use this wrapper to make testing ot MYSQLI_CLIENT_COMPRESS (and potentially SSL) possible
		*
		* @param enable_env_flags Enable setting of connection flags through 	env(MYSQL_TEST_CONNECT_FLAGS)?
		*/
		function my_mysqli_connect($host, $user, $passwd, $db, $port, $socket, $enable_env_flags = true) {
			global $connect_flags;

			$flags = $enable_env_flags? $connect_flags:0;
			if ($flags !== 0) {
				$link = mysqli_init();
				if (!mysqli_real_connect($link, $host, $user, $passwd, $db, $port, $socket, $flags))
					$link = false;
			} else {
				$link = mysqli_connect($host, $user, $passwd, $db, $port, $socket);
			}

			return $link;
		}

		/**
		* Whenever possible, please use this wrapper to make testing ot MYSQLI_CLIENT_COMPRESS (and potentially SSL) possible
		*
		* @param enable_env_flags Enable setting of connection flags through env(MYSQL_TEST_CONNECT_FLAGS)
		*/
		function my_mysqli_real_connect($link, $host, $user, $passwd, $db, $port, $socket, $flags = 0, $enable_env_flags = true) {
			global $connect_flags;

			if ($enable_env_flags)
				$flags = $flags | $connect_flags;

			return mysqli_real_connect($link, $host, $user, $passwd, $db, $port, $socket, $flags);
		}

		class my_mysqli extends mysqli {
			public function __construct($host, $user, $passwd, $db, $port, $socket, $enable_env_flags = true) {
				global $connect_flags;

				$flags = ($enable_env_flags) ? $connect_flags : 0;

				if ($flags !== false) {
					parent::init();
					$this->real_connect($host, $user, $passwd, $db, $port, $socket, $flags);
				} else {
					parent::__construct($host, $user, $passwd, $db, $port, $socket);
				}
			}
		}

		function have_innodb($link) {
		  if (($res = $link->query("SHOW VARIABLES LIKE 'have_innodb'")) &&
				($row = $res->fetch_row()) &&
				!empty($row)) {
				if ($row[1] == "DISABLED" || $row[1] == "NO") {
					return false;
				}
				return true;
		  } else {
				/* MySQL 5.6.1+ */
				if ($res = $link->query("SHOW ENGINES")) {
					while ($row = $res->fetch_assoc()) {
						if (!isset($row['Engine']) || !isset($row['Support']))
							return false;

						if (('InnoDB' == $row['Engine']) &&
							(('YES' == $row['Support']) || ('DEFAULT' == $row['Support']))
							) {
							return true;
						}
					}
					return false;
				} else {
					return false;
				}
		  }
		  return false;
		}

	} else {
		printf("skip Eeeek/BUG/FIXME - connect.inc included twice! skipif bug?\n");
	}

	function handle_catchable_fatal($errno, $error, $file, $line) {
		static $errcodes = array();
		if (empty($errcodes)) {
			$constants = get_defined_constants();
			foreach ($constants as $name => $value) {
				if (substr($name, 0, 2) == "E_")
					$errcodes[$value] = $name;
			}
		}
		printf("[%s] %s in %s on line %s\n",
			(isset($errcodes[$errno])) ? $errcodes[$errno] : $errno,
			 $error, $file, $line);

		return true;
	}
>>>>>>> 79a606bd
?><|MERGE_RESOLUTION|>--- conflicted
+++ resolved
@@ -1,5 +1,4 @@
 <?php
-<<<<<<< HEAD
     /*
     Default values are "localhost", "root",
     database "test" and empty password.
@@ -14,7 +13,7 @@
     $user      = getenv("MYSQL_TEST_USER")     ?: "root";
     $passwd    = getenv("MYSQL_TEST_PASSWD")   ?: "";
     $db        = getenv("MYSQL_TEST_DB")       ?: "test";
-    $engine    = getenv("MYSQL_TEST_ENGINE")   ?: "MyISAM";
+    $engine    = getenv("MYSQL_TEST_ENGINE")   ?: "InnoDB";
     $socket    = getenv("MYSQL_TEST_SOCKET")   ?: null;
     $skip_on_connect_failure  = getenv("MYSQL_TEST_SKIP_CONNECT_FAILURE") ?: true;
     $connect_flags = (int)getenv("MYSQL_TEST_CONNECT_FLAGS") ?: 0;
@@ -148,154 +147,4 @@
 
         return true;
     }
-=======
-	/*
-	Default values are "localhost", "root",
-	database "test" and empty password.
-	Change the MYSQL_TEST environment values
-	if you want to use another configuration
-	*/
-
-	$driver    = new mysqli_driver;
-
-	$host      = getenv("MYSQL_TEST_HOST")     ?: "localhost";
-	$port      = getenv("MYSQL_TEST_PORT")     ?: 3306;
-	$user      = getenv("MYSQL_TEST_USER")     ?: "root";
-	$passwd    = getenv("MYSQL_TEST_PASSWD")   ?: "";
-	$db        = getenv("MYSQL_TEST_DB")       ?: "test";
-	$engine    = getenv("MYSQL_TEST_ENGINE")   ?: "InnoDB";
-	$socket    = getenv("MYSQL_TEST_SOCKET")   ?: null;
-	$skip_on_connect_failure  = getenv("MYSQL_TEST_SKIP_CONNECT_FAILURE") ?: true;
-	$connect_flags = (int)getenv("MYSQL_TEST_CONNECT_FLAGS") ?: 0;
-	if ($socket) {
-		ini_set('mysqli.default_socket', $socket);
-	}
-
-	/* Development setting: test experimal features and/or feature requests that never worked before? */
-	$TEST_EXPERIMENTAL = (in_array(getenv("MYSQL_TEST_EXPERIMENTAL"), array(0, 1))) ?
-				((1 == getenv("MYSQL_TEST_EXPERIMENTAL")) ? true : false) :
-				false;
-
-	$IS_MYSQLND = stristr(mysqli_get_client_info(), "mysqlnd");
-
-	if (!function_exists('sys_get_temp_dir')) {
-		function sys_get_temp_dir() {
-
-			if (!empty($_ENV['TMP']))
-				return realpath( $_ENV['TMP'] );
-			if (!empty($_ENV['TMPDIR']))
-				return realpath( $_ENV['TMPDIR'] );
-			if (!empty($_ENV['TEMP']))
-				return realpath( $_ENV['TEMP'] );
-
-			$temp_file = tempnam(md5(uniqid(rand(), TRUE)), '');
-			if ($temp_file) {
-				$temp_dir = realpath(dirname($temp_file));
-				unlink($temp_file);
-				return $temp_dir;
-			}
-			return FALSE;
-		}
-	}
-
-	if (!function_exists('my_mysqli_connect')) {
-
-		/**
-		* Whenever possible, please use this wrapper to make testing ot MYSQLI_CLIENT_COMPRESS (and potentially SSL) possible
-		*
-		* @param enable_env_flags Enable setting of connection flags through 	env(MYSQL_TEST_CONNECT_FLAGS)?
-		*/
-		function my_mysqli_connect($host, $user, $passwd, $db, $port, $socket, $enable_env_flags = true) {
-			global $connect_flags;
-
-			$flags = $enable_env_flags? $connect_flags:0;
-			if ($flags !== 0) {
-				$link = mysqli_init();
-				if (!mysqli_real_connect($link, $host, $user, $passwd, $db, $port, $socket, $flags))
-					$link = false;
-			} else {
-				$link = mysqli_connect($host, $user, $passwd, $db, $port, $socket);
-			}
-
-			return $link;
-		}
-
-		/**
-		* Whenever possible, please use this wrapper to make testing ot MYSQLI_CLIENT_COMPRESS (and potentially SSL) possible
-		*
-		* @param enable_env_flags Enable setting of connection flags through env(MYSQL_TEST_CONNECT_FLAGS)
-		*/
-		function my_mysqli_real_connect($link, $host, $user, $passwd, $db, $port, $socket, $flags = 0, $enable_env_flags = true) {
-			global $connect_flags;
-
-			if ($enable_env_flags)
-				$flags = $flags | $connect_flags;
-
-			return mysqli_real_connect($link, $host, $user, $passwd, $db, $port, $socket, $flags);
-		}
-
-		class my_mysqli extends mysqli {
-			public function __construct($host, $user, $passwd, $db, $port, $socket, $enable_env_flags = true) {
-				global $connect_flags;
-
-				$flags = ($enable_env_flags) ? $connect_flags : 0;
-
-				if ($flags !== false) {
-					parent::init();
-					$this->real_connect($host, $user, $passwd, $db, $port, $socket, $flags);
-				} else {
-					parent::__construct($host, $user, $passwd, $db, $port, $socket);
-				}
-			}
-		}
-
-		function have_innodb($link) {
-		  if (($res = $link->query("SHOW VARIABLES LIKE 'have_innodb'")) &&
-				($row = $res->fetch_row()) &&
-				!empty($row)) {
-				if ($row[1] == "DISABLED" || $row[1] == "NO") {
-					return false;
-				}
-				return true;
-		  } else {
-				/* MySQL 5.6.1+ */
-				if ($res = $link->query("SHOW ENGINES")) {
-					while ($row = $res->fetch_assoc()) {
-						if (!isset($row['Engine']) || !isset($row['Support']))
-							return false;
-
-						if (('InnoDB' == $row['Engine']) &&
-							(('YES' == $row['Support']) || ('DEFAULT' == $row['Support']))
-							) {
-							return true;
-						}
-					}
-					return false;
-				} else {
-					return false;
-				}
-		  }
-		  return false;
-		}
-
-	} else {
-		printf("skip Eeeek/BUG/FIXME - connect.inc included twice! skipif bug?\n");
-	}
-
-	function handle_catchable_fatal($errno, $error, $file, $line) {
-		static $errcodes = array();
-		if (empty($errcodes)) {
-			$constants = get_defined_constants();
-			foreach ($constants as $name => $value) {
-				if (substr($name, 0, 2) == "E_")
-					$errcodes[$value] = $name;
-			}
-		}
-		printf("[%s] %s in %s on line %s\n",
-			(isset($errcodes[$errno])) ? $errcodes[$errno] : $errno,
-			 $error, $file, $line);
-
-		return true;
-	}
->>>>>>> 79a606bd
 ?>