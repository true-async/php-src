--TEST--
mysqli_stmt_get_result()
--SKIPIF--
<?php
require_once('skipif.inc');
require_once('skipifconnectfailure.inc');

if (!function_exists('mysqli_stmt_get_result'))
    die('skip mysqli_stmt_get_result not available');
?>
--FILE--
<?php
    /*
    NOTE: no datatype tests here! This is done by
    mysqli_stmt_bind_result.phpt already. Restrict
    this test case to the basics.
    */
    require_once("connect.inc");

    require('table.inc');

    if (!$stmt = mysqli_stmt_init($link))
        printf("[003] [%d] %s\n", mysqli_errno($link), mysqli_error($link));

    // stmt object status test
    try {
        mysqli_stmt_fetch($stmt);
    } catch (Error $exception) {
        echo $exception->getMessage() . "\n";
    }

    if (!mysqli_stmt_prepare($stmt, "SELECT id, label FROM test ORDER BY id LIMIT 2"))
        printf("[005] [%d] %s\n", mysqli_stmt_errno($stmt), mysqli_stmt_error($stmt));

    // FIXME - different versions return different values ?!
    if ((NULL !== ($tmp = mysqli_stmt_get_result($stmt))) && (false !== $tmp))
        printf("[006] Expecting NULL or boolean/false, got %s/%s\n", gettype($tmp), var_export($tmp, 1));

    if (!mysqli_stmt_execute($stmt))
        printf("[007] [%d] %s\n", mysqli_stmt_errno($stmt), mysqli_stmt_error($stmt));

    if (!mysqli_stmt_store_result($stmt))
        printf("[008] [%d] %s\n", mysqli_stmt_errno($stmt), mysqli_stmt_error($stmt));

    if (is_object($tmp = mysqli_stmt_store_result($stmt)))
        printf("[009] non-object, got %s/%s\n", gettype($tmp), var_export($tmp, 1));

    mysqli_stmt_close($stmt);

    if (!$stmt = mysqli_stmt_init($link))
        printf("[010] [%d] %s\n", mysqli_errno($link), mysqli_error($link));

    // stmt object status test
    try {
        mysqli_stmt_fetch($stmt);
    } catch (Error $exception) {
        echo $exception->getMessage() . "\n";
    }

    if (!mysqli_stmt_prepare($stmt, "SELECT id, label FROM test ORDER BY id LIMIT 2"))
        printf("[012] [%d] %s\n", mysqli_stmt_errno($stmt), mysqli_stmt_error($stmt));

    // FIXME - different versions return different values ?!
    if ((NULL !== ($tmp = mysqli_stmt_get_result($stmt))) && (false !== $tmp))
        printf("[013] Expecting NULL or boolean/false, got %s/%s\n", gettype($tmp), var_export($tmp, 1));

    if (!mysqli_stmt_execute($stmt))
        printf("[014] [%d] %s\n", mysqli_stmt_errno($stmt), mysqli_stmt_error($stmt));

    if (!is_object($tmp = mysqli_stmt_get_result($stmt)))
        printf("[016] NULL, got %s/%s\n", gettype($tmp), var_export($tmp, 1));

    mysqli_free_result($tmp);
    mysqli_stmt_close($stmt);

    if (!$stmt = mysqli_stmt_init($link))
        printf("[017] [%d] %s\n", mysqli_errno($link), mysqli_error($link));

    // stmt object status test
    try {
        mysqli_stmt_get_result($stmt);
    } catch (Error $exception) {
        echo $exception->getMessage() . "\n";
    }

    if (!mysqli_stmt_prepare($stmt, "SELECT id, label FROM test ORDER BY id LIMIT 2"))
        printf("[019] [%d] %s\n", mysqli_stmt_errno($stmt), mysqli_stmt_error($stmt));

    if (false !== ($tmp = mysqli_stmt_get_result($stmt)))
        printf("[020] Expecting false, got %s/%s\n", gettype($tmp), var_export($tmp, 1));

    if (!mysqli_stmt_execute($stmt))
        printf("[023] [%d] %s\n", mysqli_stmt_errno($stmt), mysqli_stmt_error($stmt));

    if (!is_object($tmp = mysqli_stmt_get_result($stmt)))
        printf("[024] Expecting object, got %s/%s\n", gettype($tmp), var_export($tmp, 1));

    if (false !== ($tmp = mysqli_stmt_fetch($stmt)))
        printf("[025] false, got %s/%s\n", gettype($tmp), var_export($tmp, 1));

    if (true !== ($tmp = mysqli_stmt_bind_result($stmt, $id, $label))) {
        printf("[026] [%d] [%s]\n", mysqli_stmt_errno($stmt), mysqli_stmt_error($stmt));
        printf("[027] [%d] [%s]\n", mysqli_errno($link), mysqli_error($link));
        printf("[028] Expecting boolean/true, got %s/%s\n", gettype($tmp), var_export($tmp, 1));
    }

    if (false !== ($tmp = mysqli_stmt_fetch($stmt)))
        printf("[029] false, got %s/%s\n", gettype($tmp), var_export($tmp, 1));

    mysqli_stmt_close($stmt);

<<<<<<< HEAD
    // get_result cannot be used in PS cursor mode
=======
    // get_result can be used in PS cursor mode
>>>>>>> bc166844
    if (!$stmt = mysqli_stmt_init($link))
        printf("[030] [%d] %s\n", mysqli_errno($link), mysqli_error($link));

    if (!mysqli_stmt_prepare($stmt, "SELECT id, label FROM test ORDER BY id LIMIT 2"))
        printf("[031] [%d] %s\n", mysqli_stmt_errno($stmt), mysqli_stmt_error($stmt));

    if (!mysqli_stmt_attr_set($stmt, MYSQLI_STMT_ATTR_CURSOR_TYPE, MYSQLI_CURSOR_TYPE_READ_ONLY))
        printf("[032] [%d] %s\n", mysqli_stmt_errno($stmt), mysqli_stmt_error($stmt));

    if (!mysqli_stmt_execute($stmt))
        printf("[033] [%d] %s\n", mysqli_stmt_errno($stmt), mysqli_stmt_error($stmt));

    $result = mysqli_stmt_get_result($stmt);
    while ($row = mysqli_fetch_assoc($result)) {
        var_dump($row);
    }

    if (!$stmt = mysqli_stmt_init($link))
        printf("[034] [%d] %s\n", mysqli_errno($link), mysqli_error($link));

    if (!mysqli_stmt_prepare($stmt, "SELECT id, label FROM test ORDER BY id LIMIT 2"))
        printf("[035] [%d] %s\n", mysqli_stmt_errno($stmt), mysqli_stmt_error($stmt));

    if (!mysqli_stmt_execute($stmt))
        printf("[036] [%d] %s\n", mysqli_stmt_errno($stmt), mysqli_stmt_error($stmt));

    $id = NULL;
    $label = NULL;
    if (true !== ($tmp = mysqli_stmt_bind_result($stmt, $id, $label)))
        printf("[037] Expecting boolean/true, got %s/%s\n", gettype($tmp), var_export($tmp, 1));

    if (!is_object($tmp = $result = mysqli_stmt_get_result($stmt)))
        printf("[038] Expecting array, got %s/%s, [%d] %s\n",
            gettype($tmp), var_export($tmp, 1),
            mysqli_stmt_errno($stmt), mysqli_stmt_error($stmt));

    if (false !== ($tmp = mysqli_stmt_fetch($stmt)))
        printf("[039] Expecting boolean/false, got %s/%s, [%d] %s\n",
            gettype($tmp), $tmp, mysqli_stmt_errno($stmt), mysqli_stmt_error($stmt));

    printf("[040] [%d] [%s]\n", mysqli_stmt_errno($stmt), mysqli_stmt_error($stmt));
    printf("[041] [%d] [%s]\n", mysqli_errno($link), mysqli_error($link));
    while ($row = mysqli_fetch_assoc($result)) {
        var_dump($row);
    }
    mysqli_free_result($result);

	if (!mysqli_kill($link, mysqli_thread_id($link)))
		printf("[042] [%d] %s\n", mysqli_errno($link), mysqli_error($link));

	if (false !== ($tmp = mysqli_stmt_get_result($stmt)))
		printf("[043] Expecting false, got %s/%s\n", gettype($tmp), var_export($tmp, 1));

	mysqli_stmt_close($stmt);

	try {
        mysqli_stmt_fetch($stmt);
    } catch (Error $exception) {
        echo $exception->getMessage(), "\n";
    }

	mysqli_close($link);

	print "done!";
?>
--CLEAN--
<?php
    require_once("clean_table.inc");
?>
--EXPECTF--
<<<<<<< HEAD
mysqli_stmt object is not fully initialized
mysqli_stmt object is not fully initialized
mysqli_stmt object is not fully initialized
mysqli_stmt_get_result() cannot be used with cursors
get_result() cannot be used with cursors
=======
Warning: mysqli_stmt_fetch(): invalid object or resource mysqli_stmt
 in %s on line %d

Warning: mysqli_stmt_fetch(): invalid object or resource mysqli_stmt
 in %s on line %d

Warning: mysqli_stmt_get_result(): invalid object or resource mysqli_stmt
 in %s on line %d
array(2) {
  ["id"]=>
  int(1)
  ["label"]=>
  string(1) "a"
}
array(2) {
  ["id"]=>
  int(2)
  ["label"]=>
  string(1) "b"
}
>>>>>>> bc166844
[040] [2014] [Commands out of sync; you can't run this command now]
[041] [0] []
array(2) {
  ["id"]=>
  int(1)
  ["label"]=>
  %s(1) "a"
}
array(2) {
  ["id"]=>
  int(2)
  ["label"]=>
  %s(1) "b"
}
mysqli_stmt object is already closed
done!<|MERGE_RESOLUTION|>--- conflicted
+++ resolved
@@ -109,11 +109,7 @@
 
     mysqli_stmt_close($stmt);
 
-<<<<<<< HEAD
-    // get_result cannot be used in PS cursor mode
-=======
     // get_result can be used in PS cursor mode
->>>>>>> bc166844
     if (!$stmt = mysqli_stmt_init($link))
         printf("[030] [%d] %s\n", mysqli_errno($link), mysqli_error($link));
 
@@ -184,21 +180,9 @@
     require_once("clean_table.inc");
 ?>
 --EXPECTF--
-<<<<<<< HEAD
 mysqli_stmt object is not fully initialized
 mysqli_stmt object is not fully initialized
 mysqli_stmt object is not fully initialized
-mysqli_stmt_get_result() cannot be used with cursors
-get_result() cannot be used with cursors
-=======
-Warning: mysqli_stmt_fetch(): invalid object or resource mysqli_stmt
- in %s on line %d
-
-Warning: mysqli_stmt_fetch(): invalid object or resource mysqli_stmt
- in %s on line %d
-
-Warning: mysqli_stmt_get_result(): invalid object or resource mysqli_stmt
- in %s on line %d
 array(2) {
   ["id"]=>
   int(1)
@@ -211,7 +195,6 @@
   ["label"]=>
   string(1) "b"
 }
->>>>>>> bc166844
 [040] [2014] [Commands out of sync; you can't run this command now]
 [041] [0] []
 array(2) {
