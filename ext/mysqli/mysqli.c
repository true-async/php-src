/*
  +----------------------------------------------------------------------+
  | Copyright (c) The PHP Group                                          |
  +----------------------------------------------------------------------+
  | This source file is subject to version 3.01 of the PHP license,      |
  | that is bundled with this package in the file LICENSE, and is        |
  | available through the world-wide-web at the following url:           |
  | http://www.php.net/license/3_01.txt                                  |
  | If you did not receive a copy of the PHP license and are unable to   |
  | obtain it through the world-wide-web, please send a note to          |
  | license@php.net so we can mail you a copy immediately.               |
  +----------------------------------------------------------------------+
  | Authors: Georg Richter <georg@php.net>                               |
  |          Andrey Hristov <andrey@php.net>                             |
  |          Ulf Wendel <uw@php.net>                                     |
  +----------------------------------------------------------------------+
*/

#ifdef HAVE_CONFIG_H
#include "config.h"
#endif

#include <signal.h>

#include "php.h"
#include "php_ini.h"
#include "ext/standard/info.h"
#include "ext/standard/php_string.h"
#include "php_mysqli.h"
#include "php_mysqli_structs.h"
#include "mysqli_priv.h"
#include "zend_exceptions.h"
#include "ext/spl/spl_exceptions.h"
#include "zend_interfaces.h"
#include "mysqli_arginfo.h"

ZEND_DECLARE_MODULE_GLOBALS(mysqli)
static PHP_GINIT_FUNCTION(mysqli);

#define MYSQLI_ADD_PROPERTIES(a, b) \
{ \
	int i = 0; \
	while (b[i].pname != NULL) { \
		mysqli_add_property((a), (b)[i].pname, (b)[i].pname_length, \
							(mysqli_read_t)(b)[i].r_func, (mysqli_write_t)(b)[i].w_func); \
		i++; \
	} \
}

#define ERROR_ARG_POS(arg_num) (getThis() ? (arg_num-1) : (arg_num))

static HashTable classes;
static zend_object_handlers mysqli_object_handlers;
static zend_object_handlers mysqli_object_driver_handlers;
static zend_object_handlers mysqli_object_link_handlers;
static zend_object_handlers mysqli_object_result_handlers;
static zend_object_handlers mysqli_object_stmt_handlers;
static zend_object_handlers mysqli_object_warning_handlers;
static HashTable mysqli_driver_properties;
static HashTable mysqli_link_properties;
static HashTable mysqli_result_properties;
static HashTable mysqli_stmt_properties;
static HashTable mysqli_warning_properties;

zend_class_entry *mysqli_link_class_entry;
zend_class_entry *mysqli_stmt_class_entry;
zend_class_entry *mysqli_result_class_entry;
zend_class_entry *mysqli_driver_class_entry;
zend_class_entry *mysqli_warning_class_entry;
zend_class_entry *mysqli_exception_class_entry;


typedef int (*mysqli_read_t)(mysqli_object *obj, zval *rv, zend_bool quiet);
typedef int (*mysqli_write_t)(mysqli_object *obj, zval *newval);

typedef struct _mysqli_prop_handler {
	zend_string *name;
	mysqli_read_t read_func;
	mysqli_write_t write_func;
} mysqli_prop_handler;

static int le_pmysqli;

static void free_prop_handler(zval *el) {
	pefree(Z_PTR_P(el), 1);
}

/* Destructor for mysqli entries in free_links/used_links */
void php_mysqli_dtor_p_elements(void *data)
{
	MYSQL *mysql = (MYSQL *)data;
	mysqli_close(mysql, MYSQLI_CLOSE_IMPLICIT);
}


ZEND_RSRC_DTOR_FUNC(php_mysqli_dtor)
{
	if (res->ptr) {
		mysqli_plist_entry *plist = (mysqli_plist_entry *)res->ptr;
		zend_ptr_stack_clean(&plist->free_links, php_mysqli_dtor_p_elements, 0);
		zend_ptr_stack_destroy(&plist->free_links);
		free(plist);
	}
}


int php_le_pmysqli(void)
{
	return le_pmysqli;
}

#ifndef MYSQLI_USE_MYSQLND
/* {{{ php_free_stmt_bind_buffer */
void php_free_stmt_bind_buffer(BIND_BUFFER bbuf, int type)
{
	unsigned int i;

	if (!bbuf.var_cnt) {
		return;
	}

	for (i=0; i < bbuf.var_cnt; i++) {

		/* free temporary bind buffer */
		if (type == FETCH_RESULT && bbuf.buf[i].val) {
			efree(bbuf.buf[i].val);
		}

		zval_ptr_dtor(&bbuf.vars[i]);
	}

	if (bbuf.vars) {
		efree(bbuf.vars);
	}

	/*
	  Don't free bbuf.is_null for FETCH_RESULT since we have allocated
	  is_null and buf in one block so we free only buf, which is the beginning
	  of the block. When FETCH_SIMPLE then buf wasn't allocated together with
	  buf and we have to free it.
	*/
	if (type == FETCH_RESULT) {
		efree(bbuf.buf);
	} else if (type == FETCH_SIMPLE){
		efree(bbuf.is_null);
	}

	bbuf.var_cnt = 0;
}
/* }}} */
#endif

/* {{{ php_clear_stmt_bind */
void php_clear_stmt_bind(MY_STMT *stmt)
{
	if (stmt->stmt) {
		if (mysqli_stmt_close(stmt->stmt, TRUE)) {
			php_error_docref(NULL, E_WARNING, "Error occurred while closing statement");
			return;
		}
	}

	/*
	  mysqlnd keeps track of the binding and has freed its
	  structures in stmt_close() above
	*/
#ifndef MYSQLI_USE_MYSQLND
	/* Clean param bind */
	php_free_stmt_bind_buffer(stmt->param, FETCH_SIMPLE);
	/* Clean output bind */
	php_free_stmt_bind_buffer(stmt->result, FETCH_RESULT);

	if (!Z_ISUNDEF(stmt->link_handle)) {
		zval_ptr_dtor(&stmt->link_handle);
	}
#endif
	if (stmt->query) {
		efree(stmt->query);
	}
	efree(stmt);
}
/* }}} */

/* {{{ php_clear_mysql */
void php_clear_mysql(MY_MYSQL *mysql) {
	if (mysql->hash_key) {
		zend_string_release_ex(mysql->hash_key, 0);
		mysql->hash_key = NULL;
	}
	if (!Z_ISUNDEF(mysql->li_read)) {
		zval_ptr_dtor(&(mysql->li_read));
		ZVAL_UNDEF(&mysql->li_read);
	}
}
/* }}} */

/* {{{ mysqli_objects_free_storage */
static void mysqli_objects_free_storage(zend_object	*object)
{
	mysqli_object 	*intern = php_mysqli_fetch_object(object);
	MYSQLI_RESOURCE	*my_res = (MYSQLI_RESOURCE *)intern->ptr;

	if (my_res) {
		efree(my_res);
	}
	zend_object_std_dtor(&intern->zo);
}
/* }}} */

/* mysqli_link_free_storage partly doubles the work of PHP_FUNCTION(mysqli_close) */

/* {{{ mysqli_link_free_storage */
static void mysqli_link_free_storage(zend_object *object)
{
	mysqli_object 	*intern = php_mysqli_fetch_object(object);
	MYSQLI_RESOURCE	*my_res = (MYSQLI_RESOURCE *)intern->ptr;

	if (my_res && my_res->ptr) {
		MY_MYSQL *mysql = (MY_MYSQL *)my_res->ptr;
		if (mysql->mysql) {
			php_mysqli_close(mysql, MYSQLI_CLOSE_EXPLICIT, my_res->status);
		}
		php_clear_mysql(mysql);
		efree(mysql);
		my_res->status = MYSQLI_STATUS_UNKNOWN;
	}
	mysqli_objects_free_storage(object);
}
/* }}} */

/* {{{ mysql_driver_free_storage */
static void mysqli_driver_free_storage(zend_object *object)
{
	mysqli_objects_free_storage(object);
}
/* }}} */

/* {{{ mysqli_stmt_free_storage */
static void mysqli_stmt_free_storage(zend_object *object)
{
	mysqli_object 	*intern = php_mysqli_fetch_object(object);
	MYSQLI_RESOURCE	*my_res = (MYSQLI_RESOURCE *)intern->ptr;

	if (my_res && my_res->ptr) {
		MY_STMT *stmt = (MY_STMT *)my_res->ptr;
		php_clear_stmt_bind(stmt);
	}
	mysqli_objects_free_storage(object);
}
/* }}} */

/* {{{ mysqli_result_free_storage */
static void mysqli_result_free_storage(zend_object *object)
{
	mysqli_object 	*intern = php_mysqli_fetch_object(object);
	MYSQLI_RESOURCE	*my_res = (MYSQLI_RESOURCE *)intern->ptr;

	if (my_res && my_res->ptr) {
		mysql_free_result(my_res->ptr);
	}
	mysqli_objects_free_storage(object);
}
/* }}} */

/* {{{ mysqli_warning_free_storage */
static void mysqli_warning_free_storage(zend_object *object)
{
	mysqli_object 	*intern = php_mysqli_fetch_object(object);
	MYSQLI_RESOURCE	*my_res = (MYSQLI_RESOURCE *)intern->ptr;

	if (my_res && my_res->ptr) {
		php_clear_warnings((MYSQLI_WARNING *)my_res->info);
		my_res->ptr = NULL;
	}
	mysqli_objects_free_storage(object);
}
/* }}} */

/* {{{ mysqli_read_na */
static int mysqli_read_na(mysqli_object *obj, zval *retval, zend_bool quiet)
{
	if (!quiet) {
		zend_throw_error(NULL, "Cannot read property");
	}

	return FAILURE;
}
/* }}} */

/* {{{ mysqli_write_na */
static int mysqli_write_na(mysqli_object *obj, zval *newval)
{
	zend_throw_error(NULL, "Cannot write property");

	return FAILURE;
}
/* }}} */

/* {{{ mysqli_read_property */
zval *mysqli_read_property(zend_object *object, zend_string *name, int type, void **cache_slot, zval *rv)
{
	zval *retval;
	mysqli_object *obj;
	mysqli_prop_handler *hnd = NULL;

	obj = php_mysqli_fetch_object(object);

	if (obj->prop_handler != NULL) {
		hnd = zend_hash_find_ptr(obj->prop_handler, name);
	}

	if (hnd) {
		if (hnd->read_func(obj, rv, type == BP_VAR_IS) == SUCCESS) {
			retval = rv;
		} else {
			retval = &EG(uninitialized_zval);
		}
	} else {
		retval = zend_std_read_property(object, name, type, cache_slot, rv);
	}

	return retval;
}
/* }}} */

/* {{{ mysqli_write_property */
zval *mysqli_write_property(zend_object *object, zend_string *name, zval *value, void **cache_slot)
{
	mysqli_object *obj;
	mysqli_prop_handler *hnd = NULL;

	obj = php_mysqli_fetch_object(object);

	if (obj->prop_handler != NULL) {
		hnd = zend_hash_find_ptr(obj->prop_handler, name);
	}

	if (hnd) {
		hnd->write_func(obj, value);
	} else {
		value = zend_std_write_property(object, name, value, cache_slot);
	}

	return value;
}
/* }}} */

/* {{{ void mysqli_add_property(HashTable *h, char *pname, mysqli_read_t r_func, mysqli_write_t w_func) */
void mysqli_add_property(HashTable *h, const char *pname, size_t pname_len, mysqli_read_t r_func, mysqli_write_t w_func) {
	mysqli_prop_handler	p;

	p.name = zend_string_init_interned(pname, pname_len, 1);
	p.read_func = (r_func) ? r_func : mysqli_read_na;
	p.write_func = (w_func) ? w_func : mysqli_write_na;
	zend_hash_add_mem(h, p.name, &p, sizeof(mysqli_prop_handler));
	zend_string_release_ex(p.name, 1);
}
/* }}} */

static int mysqli_object_has_property(zend_object *object, zend_string *name, int has_set_exists, void **cache_slot) /* {{{ */
{
	mysqli_object *obj = php_mysqli_fetch_object(object);
	mysqli_prop_handler	*p;
	int ret = 0;

	if ((p = zend_hash_find_ptr(obj->prop_handler, name)) != NULL) {
		switch (has_set_exists) {
			case ZEND_PROPERTY_EXISTS:
				ret = 1;
				break;
			case ZEND_PROPERTY_NOT_EMPTY: {
				zval rv;
				zval *value = mysqli_read_property(object, name, BP_VAR_IS, cache_slot, &rv);
				if (value != &EG(uninitialized_zval)) {
					convert_to_boolean(value);
					ret = Z_TYPE_P(value) == IS_TRUE ? 1 : 0;
				}
				break;
			}
			case ZEND_PROPERTY_ISSET: {
				zval rv;
				zval *value = mysqli_read_property(object, name, BP_VAR_IS, cache_slot, &rv);
				if (value != &EG(uninitialized_zval)) {
					ret = Z_TYPE_P(value) != IS_NULL? 1 : 0;
					zval_ptr_dtor(value);
				}
				break;
			}
			EMPTY_SWITCH_DEFAULT_CASE();
		}
	} else {
		ret = zend_std_has_property(object, name, has_set_exists, cache_slot);
	}

	return ret;
} /* }}} */

HashTable *mysqli_object_get_debug_info(zend_object *object, int *is_temp)
{
	mysqli_object *obj = php_mysqli_fetch_object(object);
	HashTable *retval, *props = obj->prop_handler;
	mysqli_prop_handler *entry;

	retval = zend_new_array(zend_hash_num_elements(props) + 1);

	ZEND_HASH_FOREACH_PTR(props, entry) {
		zval rv;
		zval *value;

		value = mysqli_read_property(object, entry->name, BP_VAR_IS, 0, &rv);
		if (value != &EG(uninitialized_zval)) {
			zend_hash_add(retval, entry->name, value);
		}
	} ZEND_HASH_FOREACH_END();

	*is_temp = 1;
	return retval;
}

/* {{{ mysqli_objects_new */
PHP_MYSQLI_EXPORT(zend_object *) mysqli_objects_new(zend_class_entry *class_type)
{
	mysqli_object *intern;
	zend_class_entry *mysqli_base_class;
	zend_object_handlers *handlers;

	intern = zend_object_alloc(sizeof(mysqli_object), class_type);

	mysqli_base_class = class_type;
	while (mysqli_base_class->type != ZEND_INTERNAL_CLASS &&
		   mysqli_base_class->parent != NULL) {
		mysqli_base_class = mysqli_base_class->parent;
	}
	intern->prop_handler = zend_hash_find_ptr(&classes, mysqli_base_class->name);

	zend_object_std_init(&intern->zo, class_type);
	object_properties_init(&intern->zo, class_type);

	/* link object */
	if (instanceof_function(class_type, mysqli_link_class_entry)) {
		handlers = &mysqli_object_link_handlers;
	} else if (instanceof_function(class_type, mysqli_driver_class_entry)) { /* driver object */
		handlers = &mysqli_object_driver_handlers;
	} else if (instanceof_function(class_type, mysqli_stmt_class_entry)) { /* stmt object */
		handlers = &mysqli_object_stmt_handlers;
	} else if (instanceof_function(class_type, mysqli_result_class_entry)) { /* result object */
		handlers = &mysqli_object_result_handlers;
	} else if (instanceof_function(class_type, mysqli_warning_class_entry)) { /* warning object */
		handlers = &mysqli_object_warning_handlers;
	} else {
		handlers = &mysqli_object_handlers;
	}

	intern->zo.handlers = handlers;

	return &intern->zo;
}
/* }}} */

#ifdef MYSQLI_USE_MYSQLND
#include "ext/mysqlnd/mysqlnd_reverse_api.h"
static MYSQLND *mysqli_convert_zv_to_mysqlnd(zval * zv)
{
	if (Z_TYPE_P(zv) == IS_OBJECT && instanceof_function(Z_OBJCE_P(zv), mysqli_link_class_entry)) {
		MY_MYSQL *mysql;
		MYSQLI_RESOURCE  *my_res;
		mysqli_object *intern = Z_MYSQLI_P(zv);
		if (!(my_res = (MYSQLI_RESOURCE *)intern->ptr)) {
			/* We know that we have a mysqli object, so this failure should be emitted */
			zend_throw_error(NULL, "%s object is already closed", ZSTR_VAL(intern->zo.ce->name));
			return NULL;
		}
		mysql = (MY_MYSQL *)(my_res->ptr);
		return mysql ? mysql->mysql : NULL;
	}
	return NULL;
}

static const MYSQLND_REVERSE_API mysqli_reverse_api = {
	&mysqli_module_entry,
	mysqli_convert_zv_to_mysqlnd
};
#endif

/* {{{ PHP_INI_BEGIN */
PHP_INI_BEGIN()
	STD_PHP_INI_ENTRY_EX("mysqli.max_links",			"-1",	PHP_INI_SYSTEM,		OnUpdateLong,		max_links,			zend_mysqli_globals,		mysqli_globals, display_link_numbers)
	STD_PHP_INI_ENTRY_EX("mysqli.max_persistent",		"-1",	PHP_INI_SYSTEM,		OnUpdateLong,		max_persistent,		zend_mysqli_globals,		mysqli_globals,	display_link_numbers)
	STD_PHP_INI_BOOLEAN("mysqli.allow_persistent",		"1",	PHP_INI_SYSTEM,		OnUpdateLong,		allow_persistent,	zend_mysqli_globals,		mysqli_globals)
	STD_PHP_INI_BOOLEAN("mysqli.rollback_on_cached_plink",	"0",PHP_INI_SYSTEM,		OnUpdateBool,		rollback_on_cached_plink,	zend_mysqli_globals,		mysqli_globals)
	STD_PHP_INI_ENTRY("mysqli.default_host",			NULL,	PHP_INI_ALL,		OnUpdateString,		default_host,		zend_mysqli_globals,		mysqli_globals)
	STD_PHP_INI_ENTRY("mysqli.default_user",			NULL,	PHP_INI_ALL,		OnUpdateString,		default_user,		zend_mysqli_globals,		mysqli_globals)
	STD_PHP_INI_ENTRY("mysqli.default_pw",				NULL,	PHP_INI_ALL,		OnUpdateString,		default_pw,			zend_mysqli_globals,		mysqli_globals)
	STD_PHP_INI_ENTRY("mysqli.default_port",			"3306",	PHP_INI_ALL,		OnUpdateLong,		default_port,		zend_mysqli_globals,		mysqli_globals)
#ifdef PHP_MYSQL_UNIX_SOCK_ADDR
	STD_PHP_INI_ENTRY("mysqli.default_socket",			MYSQL_UNIX_ADDR,PHP_INI_ALL,OnUpdateStringUnempty,	default_socket,	zend_mysqli_globals,		mysqli_globals)
#else
	STD_PHP_INI_ENTRY("mysqli.default_socket",			NULL,	PHP_INI_ALL,		OnUpdateStringUnempty,	default_socket,	zend_mysqli_globals,		mysqli_globals)
#endif
	STD_PHP_INI_BOOLEAN("mysqli.reconnect",				"0",	PHP_INI_SYSTEM,		OnUpdateLong,		reconnect,			zend_mysqli_globals,		mysqli_globals)
	STD_PHP_INI_BOOLEAN("mysqli.allow_local_infile",	"0",	PHP_INI_SYSTEM,		OnUpdateLong,		allow_local_infile,	zend_mysqli_globals,		mysqli_globals)
PHP_INI_END()
/* }}} */

/* {{{ PHP_GINIT_FUNCTION */
static PHP_GINIT_FUNCTION(mysqli)
{
#if defined(COMPILE_DL_MYSQLI) && defined(ZTS)
	ZEND_TSRMLS_CACHE_UPDATE();
#endif
	mysqli_globals->num_links = 0;
	mysqli_globals->num_active_persistent = 0;
	mysqli_globals->num_inactive_persistent = 0;
	mysqli_globals->max_links = -1;
	mysqli_globals->max_persistent = -1;
	mysqli_globals->allow_persistent = 1;
	mysqli_globals->default_port = 0;
	mysqli_globals->default_host = NULL;
	mysqli_globals->default_user = NULL;
	mysqli_globals->default_pw = NULL;
	mysqli_globals->default_socket = NULL;
	mysqli_globals->reconnect = 0;
	mysqli_globals->report_mode = 0;
	mysqli_globals->report_ht = 0;
	mysqli_globals->allow_local_infile = 0;
	mysqli_globals->rollback_on_cached_plink = FALSE;
}
/* }}} */

/* {{{ PHP_MINIT_FUNCTION */
PHP_MINIT_FUNCTION(mysqli)
{
	zend_class_entry *ce,cex;

	REGISTER_INI_ENTRIES();
#ifndef MYSQLI_USE_MYSQLND
	if (mysql_server_init(0, NULL, NULL)) {
		return FAILURE;
	}
#endif

	memcpy(&mysqli_object_handlers, &std_object_handlers, sizeof(zend_object_handlers));
	mysqli_object_handlers.offset = XtOffsetOf(mysqli_object, zo);
	mysqli_object_handlers.free_obj = mysqli_objects_free_storage;
	mysqli_object_handlers.clone_obj = NULL;
	mysqli_object_handlers.read_property = mysqli_read_property;
	mysqli_object_handlers.write_property = mysqli_write_property;
	mysqli_object_handlers.has_property = mysqli_object_has_property;
	mysqli_object_handlers.get_debug_info = mysqli_object_get_debug_info;
	memcpy(&mysqli_object_driver_handlers, &mysqli_object_handlers, sizeof(zend_object_handlers));
	mysqli_object_driver_handlers.free_obj = mysqli_driver_free_storage;
	memcpy(&mysqli_object_link_handlers, &mysqli_object_handlers, sizeof(zend_object_handlers));
	mysqli_object_link_handlers.free_obj = mysqli_link_free_storage;
	memcpy(&mysqli_object_result_handlers, &mysqli_object_handlers, sizeof(zend_object_handlers));
	mysqli_object_result_handlers.free_obj = mysqli_result_free_storage;
	memcpy(&mysqli_object_stmt_handlers, &mysqli_object_handlers, sizeof(zend_object_handlers));
	mysqli_object_stmt_handlers.free_obj = mysqli_stmt_free_storage;
	memcpy(&mysqli_object_warning_handlers, &mysqli_object_handlers, sizeof(zend_object_handlers));
	mysqli_object_warning_handlers.free_obj = mysqli_warning_free_storage;

	zend_hash_init(&classes, 0, NULL, NULL, 1);

	/* persistent connections */
	le_pmysqli = zend_register_list_destructors_ex(NULL, php_mysqli_dtor,
		"MySqli persistent connection", module_number);

	INIT_CLASS_ENTRY(cex, "mysqli_sql_exception", class_mysqli_sql_exception_methods);
	mysqli_exception_class_entry = zend_register_internal_class_ex(&cex, spl_ce_RuntimeException);
	mysqli_exception_class_entry->ce_flags |= ZEND_ACC_FINAL;
	zend_declare_property_long(mysqli_exception_class_entry, "code", sizeof("code")-1, 0, ZEND_ACC_PROTECTED);
	zend_declare_property_string(mysqli_exception_class_entry, "sqlstate", sizeof("sqlstate")-1, "00000", ZEND_ACC_PROTECTED);

	REGISTER_MYSQLI_CLASS_ENTRY("mysqli_driver", mysqli_driver_class_entry, class_mysqli_driver_methods);
	ce = mysqli_driver_class_entry;
	zend_hash_init(&mysqli_driver_properties, 0, NULL, free_prop_handler, 1);
	MYSQLI_ADD_PROPERTIES(&mysqli_driver_properties, mysqli_driver_property_entries);
	zend_declare_property_null(ce, "client_info", 		sizeof("client_info") - 1, ZEND_ACC_PUBLIC);
	zend_declare_property_null(ce, "client_version", 	sizeof("client_version") - 1, ZEND_ACC_PUBLIC);
	zend_declare_property_null(ce, "driver_version", 	sizeof("driver_version") - 1, ZEND_ACC_PUBLIC);
	zend_declare_property_null(ce, "reconnect",			sizeof("reconnect") - 1, ZEND_ACC_PUBLIC);
	zend_declare_property_null(ce, "report_mode", 		sizeof("report_mode") - 1, ZEND_ACC_PUBLIC);
	ce->ce_flags |= ZEND_ACC_FINAL;
	zend_hash_add_ptr(&classes, ce->name, &mysqli_driver_properties);

	REGISTER_MYSQLI_CLASS_ENTRY("mysqli", mysqli_link_class_entry, class_mysqli_methods);
	ce = mysqli_link_class_entry;
	zend_hash_init(&mysqli_link_properties, 0, NULL, free_prop_handler, 1);
	MYSQLI_ADD_PROPERTIES(&mysqli_link_properties, mysqli_link_property_entries);
	zend_declare_property_null(ce, "affected_rows",		sizeof("affected_rows") - 1, ZEND_ACC_PUBLIC);
	zend_declare_property_null(ce, "client_info", 		sizeof("client_info") - 1, ZEND_ACC_PUBLIC);
	zend_declare_property_null(ce, "client_version", 	sizeof("client_version") - 1, ZEND_ACC_PUBLIC);
	zend_declare_property_null(ce, "connect_errno",		sizeof("connect_errno") - 1, ZEND_ACC_PUBLIC);
	zend_declare_property_null(ce, "connect_error",		sizeof("connect_error") - 1, ZEND_ACC_PUBLIC);
	zend_declare_property_null(ce, "errno",				sizeof("errno") - 1, ZEND_ACC_PUBLIC);
	zend_declare_property_null(ce, "error",				sizeof("error") - 1, ZEND_ACC_PUBLIC);
	zend_declare_property_null(ce, "error_list", 		sizeof("error_list") - 1, ZEND_ACC_PUBLIC);
	zend_declare_property_null(ce, "field_count", 		sizeof("field_count") - 1, ZEND_ACC_PUBLIC);
	zend_declare_property_null(ce, "host_info", 		sizeof("host_info") - 1, ZEND_ACC_PUBLIC);
	zend_declare_property_null(ce, "info", 				sizeof("info") - 1, ZEND_ACC_PUBLIC);
	zend_declare_property_null(ce, "insert_id",			sizeof("insert_id") - 1, ZEND_ACC_PUBLIC);
	zend_declare_property_null(ce, "server_info", 		sizeof("server_info") - 1, ZEND_ACC_PUBLIC);
	zend_declare_property_null(ce, "server_version", 	sizeof("server_version") - 1, ZEND_ACC_PUBLIC);
	zend_declare_property_null(ce, "sqlstate", 			sizeof("sqlstate") - 1, ZEND_ACC_PUBLIC);
	zend_declare_property_null(ce, "protocol_version", 	sizeof("protocol_version") - 1,  ZEND_ACC_PUBLIC);
	zend_declare_property_null(ce, "thread_id",			sizeof("thread_id") - 1, ZEND_ACC_PUBLIC);
	zend_declare_property_null(ce, "warning_count",		sizeof("warning_count") - 1, ZEND_ACC_PUBLIC);
	zend_hash_add_ptr(&classes, ce->name, &mysqli_link_properties);

	REGISTER_MYSQLI_CLASS_ENTRY("mysqli_warning", mysqli_warning_class_entry, class_mysqli_warning_methods);
	ce = mysqli_warning_class_entry;
	ce->ce_flags |= ZEND_ACC_FINAL;
	zend_hash_init(&mysqli_warning_properties, 0, NULL, free_prop_handler, 1);
	MYSQLI_ADD_PROPERTIES(&mysqli_warning_properties, mysqli_warning_property_entries);
	zend_declare_property_null(ce, "message", 	sizeof("message") - 1, ZEND_ACC_PUBLIC);
	zend_declare_property_null(ce, "sqlstate", 	sizeof("sqlstate") - 1, ZEND_ACC_PUBLIC);
	zend_declare_property_null(ce, "errno",		sizeof("errno") - 1, ZEND_ACC_PUBLIC);
	zend_hash_add_ptr(&classes, ce->name, &mysqli_warning_properties);

	REGISTER_MYSQLI_CLASS_ENTRY("mysqli_result", mysqli_result_class_entry, class_mysqli_result_methods);
	ce = mysqli_result_class_entry;
	zend_hash_init(&mysqli_result_properties, 0, NULL, free_prop_handler, 1);
	MYSQLI_ADD_PROPERTIES(&mysqli_result_properties, mysqli_result_property_entries);
	zend_declare_property_null(ce, "current_field",	sizeof("current_field") - 1,ZEND_ACC_PUBLIC);
	zend_declare_property_null(ce, "field_count",	sizeof("field_count") - 1, ZEND_ACC_PUBLIC);
	zend_declare_property_null(ce, "lengths",		sizeof("lengths") - 1, ZEND_ACC_PUBLIC);
	zend_declare_property_null(ce, "num_rows",		sizeof("num_rows") - 1, ZEND_ACC_PUBLIC);
	zend_declare_property_null(ce, "type",			sizeof("type") - 1, ZEND_ACC_PUBLIC);
	mysqli_result_class_entry->get_iterator = php_mysqli_result_get_iterator;
	zend_class_implements(mysqli_result_class_entry, 1, zend_ce_aggregate);
	zend_hash_add_ptr(&classes, ce->name, &mysqli_result_properties);

	REGISTER_MYSQLI_CLASS_ENTRY("mysqli_stmt", mysqli_stmt_class_entry, class_mysqli_stmt_methods);
	ce = mysqli_stmt_class_entry;
	zend_hash_init(&mysqli_stmt_properties, 0, NULL, free_prop_handler, 1);
	MYSQLI_ADD_PROPERTIES(&mysqli_stmt_properties, mysqli_stmt_property_entries);
	zend_declare_property_null(ce, "affected_rows", sizeof("affected_rows") - 1, ZEND_ACC_PUBLIC);
	zend_declare_property_null(ce, "insert_id",		sizeof("insert_id") - 1, ZEND_ACC_PUBLIC);
	zend_declare_property_null(ce, "num_rows",		sizeof("num_rows") - 1, ZEND_ACC_PUBLIC);
	zend_declare_property_null(ce, "param_count",	sizeof("param_count") - 1, ZEND_ACC_PUBLIC);
	zend_declare_property_null(ce, "field_count",	sizeof("field_count") - 1, ZEND_ACC_PUBLIC);
	zend_declare_property_null(ce, "errno",			sizeof("errno") - 1, ZEND_ACC_PUBLIC);
	zend_declare_property_null(ce, "error",			sizeof("error") - 1, ZEND_ACC_PUBLIC);
	zend_declare_property_null(ce, "error_list",	sizeof("error_list") - 1, ZEND_ACC_PUBLIC);
	zend_declare_property_null(ce, "sqlstate",		sizeof("sqlstate") - 1, ZEND_ACC_PUBLIC);
	zend_declare_property_null(ce, "id",			sizeof("id") - 1, ZEND_ACC_PUBLIC);
	zend_hash_add_ptr(&classes, ce->name, &mysqli_stmt_properties);

	/* mysqli_options */
	REGISTER_LONG_CONSTANT("MYSQLI_READ_DEFAULT_GROUP", MYSQL_READ_DEFAULT_GROUP, CONST_CS | CONST_PERSISTENT);
	REGISTER_LONG_CONSTANT("MYSQLI_READ_DEFAULT_FILE", MYSQL_READ_DEFAULT_FILE, CONST_CS | CONST_PERSISTENT);
	REGISTER_LONG_CONSTANT("MYSQLI_OPT_CONNECT_TIMEOUT", MYSQL_OPT_CONNECT_TIMEOUT, CONST_CS | CONST_PERSISTENT);
	REGISTER_LONG_CONSTANT("MYSQLI_OPT_LOCAL_INFILE", MYSQL_OPT_LOCAL_INFILE, CONST_CS | CONST_PERSISTENT);
	REGISTER_LONG_CONSTANT("MYSQLI_INIT_COMMAND", MYSQL_INIT_COMMAND, CONST_CS | CONST_PERSISTENT);
	REGISTER_LONG_CONSTANT("MYSQLI_OPT_READ_TIMEOUT", MYSQL_OPT_READ_TIMEOUT, CONST_CS | CONST_PERSISTENT);
#ifdef MYSQLI_USE_MYSQLND
	REGISTER_LONG_CONSTANT("MYSQLI_OPT_NET_CMD_BUFFER_SIZE", MYSQLND_OPT_NET_CMD_BUFFER_SIZE, CONST_CS | CONST_PERSISTENT);
	REGISTER_LONG_CONSTANT("MYSQLI_OPT_NET_READ_BUFFER_SIZE", MYSQLND_OPT_NET_READ_BUFFER_SIZE, CONST_CS | CONST_PERSISTENT);
#endif
#ifdef MYSQLND_STRING_TO_INT_CONVERSION
	REGISTER_LONG_CONSTANT("MYSQLI_OPT_INT_AND_FLOAT_NATIVE", MYSQLND_OPT_INT_AND_FLOAT_NATIVE, CONST_CS | CONST_PERSISTENT);
#endif
#if MYSQL_VERSION_ID < 80000 || MYSQL_VERSION_ID >= 100000 || defined(MYSQLI_USE_MYSQLND)
	REGISTER_LONG_CONSTANT("MYSQLI_OPT_SSL_VERIFY_SERVER_CERT", MYSQL_OPT_SSL_VERIFY_SERVER_CERT, CONST_CS | CONST_PERSISTENT);
#endif

#if MYSQL_VERSION_ID > 50605 || defined(MYSQLI_USE_MYSQLND)
	REGISTER_LONG_CONSTANT("MYSQLI_SERVER_PUBLIC_KEY", MYSQL_SERVER_PUBLIC_KEY, CONST_CS | CONST_PERSISTENT);
#endif

	/* mysqli_real_connect flags */
	REGISTER_LONG_CONSTANT("MYSQLI_CLIENT_SSL", CLIENT_SSL, CONST_CS | CONST_PERSISTENT);
	REGISTER_LONG_CONSTANT("MYSQLI_CLIENT_COMPRESS",CLIENT_COMPRESS, CONST_CS | CONST_PERSISTENT);
	REGISTER_LONG_CONSTANT("MYSQLI_CLIENT_INTERACTIVE", CLIENT_INTERACTIVE, CONST_CS | CONST_PERSISTENT);
	REGISTER_LONG_CONSTANT("MYSQLI_CLIENT_IGNORE_SPACE", CLIENT_IGNORE_SPACE, CONST_CS | CONST_PERSISTENT);
	REGISTER_LONG_CONSTANT("MYSQLI_CLIENT_NO_SCHEMA", CLIENT_NO_SCHEMA, CONST_CS | CONST_PERSISTENT);
	REGISTER_LONG_CONSTANT("MYSQLI_CLIENT_FOUND_ROWS", CLIENT_FOUND_ROWS, CONST_CS | CONST_PERSISTENT);
#ifdef CLIENT_SSL_VERIFY_SERVER_CERT
	REGISTER_LONG_CONSTANT("MYSQLI_CLIENT_SSL_VERIFY_SERVER_CERT", CLIENT_SSL_VERIFY_SERVER_CERT, CONST_CS | CONST_PERSISTENT);
#ifdef MYSQLI_USE_MYSQLND
	REGISTER_LONG_CONSTANT("MYSQLI_CLIENT_SSL_DONT_VERIFY_SERVER_CERT", CLIENT_SSL_DONT_VERIFY_SERVER_CERT, CONST_CS | CONST_PERSISTENT);
#endif
#endif
#if (MYSQL_VERSION_ID >= 50611 && defined(CLIENT_CAN_HANDLE_EXPIRED_PASSWORDS)) || defined(MYSQLI_USE_MYSQLND)
	REGISTER_LONG_CONSTANT("MYSQLI_CLIENT_CAN_HANDLE_EXPIRED_PASSWORDS", CLIENT_CAN_HANDLE_EXPIRED_PASSWORDS, CONST_CS | CONST_PERSISTENT);
	REGISTER_LONG_CONSTANT("MYSQLI_OPT_CAN_HANDLE_EXPIRED_PASSWORDS", MYSQL_OPT_CAN_HANDLE_EXPIRED_PASSWORDS, CONST_CS | CONST_PERSISTENT);
#endif

	/* for mysqli_query */
	REGISTER_LONG_CONSTANT("MYSQLI_STORE_RESULT", MYSQLI_STORE_RESULT, CONST_CS | CONST_PERSISTENT);
	REGISTER_LONG_CONSTANT("MYSQLI_USE_RESULT", MYSQLI_USE_RESULT, CONST_CS | CONST_PERSISTENT);
#if defined (MYSQLI_USE_MYSQLND)
	REGISTER_LONG_CONSTANT("MYSQLI_ASYNC", MYSQLI_ASYNC, CONST_CS | CONST_PERSISTENT);
	REGISTER_LONG_CONSTANT("MYSQLI_STORE_RESULT_COPY_DATA", MYSQLI_STORE_RESULT_COPY_DATA, CONST_CS | CONST_PERSISTENT);
#endif

	/* for mysqli_fetch_assoc */
	REGISTER_LONG_CONSTANT("MYSQLI_ASSOC", MYSQLI_ASSOC, CONST_CS | CONST_PERSISTENT);
	REGISTER_LONG_CONSTANT("MYSQLI_NUM", MYSQLI_NUM, CONST_CS | CONST_PERSISTENT);
	REGISTER_LONG_CONSTANT("MYSQLI_BOTH", MYSQLI_BOTH, CONST_CS | CONST_PERSISTENT);

	/* for mysqli_stmt_set_attr */
	REGISTER_LONG_CONSTANT("MYSQLI_STMT_ATTR_UPDATE_MAX_LENGTH", STMT_ATTR_UPDATE_MAX_LENGTH, CONST_CS | CONST_PERSISTENT);

	REGISTER_LONG_CONSTANT("MYSQLI_STMT_ATTR_CURSOR_TYPE", STMT_ATTR_CURSOR_TYPE, CONST_CS | CONST_PERSISTENT);
	REGISTER_LONG_CONSTANT("MYSQLI_CURSOR_TYPE_NO_CURSOR", CURSOR_TYPE_NO_CURSOR, CONST_CS | CONST_PERSISTENT);
	REGISTER_LONG_CONSTANT("MYSQLI_CURSOR_TYPE_READ_ONLY", CURSOR_TYPE_READ_ONLY, CONST_CS | CONST_PERSISTENT);
	REGISTER_LONG_CONSTANT("MYSQLI_CURSOR_TYPE_FOR_UPDATE", CURSOR_TYPE_FOR_UPDATE, CONST_CS | CONST_PERSISTENT);
	REGISTER_LONG_CONSTANT("MYSQLI_CURSOR_TYPE_SCROLLABLE", CURSOR_TYPE_SCROLLABLE, CONST_CS | CONST_PERSISTENT);

	REGISTER_LONG_CONSTANT("MYSQLI_STMT_ATTR_PREFETCH_ROWS", STMT_ATTR_PREFETCH_ROWS, CONST_CS | CONST_PERSISTENT);

	/* column information */
	REGISTER_LONG_CONSTANT("MYSQLI_NOT_NULL_FLAG", NOT_NULL_FLAG, CONST_CS | CONST_PERSISTENT);
	REGISTER_LONG_CONSTANT("MYSQLI_PRI_KEY_FLAG", PRI_KEY_FLAG, CONST_CS | CONST_PERSISTENT);
	REGISTER_LONG_CONSTANT("MYSQLI_UNIQUE_KEY_FLAG", UNIQUE_KEY_FLAG, CONST_CS | CONST_PERSISTENT);
	REGISTER_LONG_CONSTANT("MYSQLI_MULTIPLE_KEY_FLAG", MULTIPLE_KEY_FLAG, CONST_CS | CONST_PERSISTENT);
	REGISTER_LONG_CONSTANT("MYSQLI_BLOB_FLAG", BLOB_FLAG, CONST_CS | CONST_PERSISTENT);
	REGISTER_LONG_CONSTANT("MYSQLI_UNSIGNED_FLAG", UNSIGNED_FLAG, CONST_CS | CONST_PERSISTENT);
	REGISTER_LONG_CONSTANT("MYSQLI_ZEROFILL_FLAG", ZEROFILL_FLAG, CONST_CS | CONST_PERSISTENT);
	REGISTER_LONG_CONSTANT("MYSQLI_AUTO_INCREMENT_FLAG", AUTO_INCREMENT_FLAG, CONST_CS | CONST_PERSISTENT);
	REGISTER_LONG_CONSTANT("MYSQLI_TIMESTAMP_FLAG", TIMESTAMP_FLAG, CONST_CS | CONST_PERSISTENT);
	REGISTER_LONG_CONSTANT("MYSQLI_SET_FLAG", SET_FLAG, CONST_CS | CONST_PERSISTENT);
	REGISTER_LONG_CONSTANT("MYSQLI_NUM_FLAG", NUM_FLAG, CONST_CS | CONST_PERSISTENT);
	REGISTER_LONG_CONSTANT("MYSQLI_PART_KEY_FLAG", PART_KEY_FLAG, CONST_CS | CONST_PERSISTENT);
	REGISTER_LONG_CONSTANT("MYSQLI_GROUP_FLAG", GROUP_FLAG, CONST_CS | CONST_PERSISTENT);
	REGISTER_LONG_CONSTANT("MYSQLI_ENUM_FLAG", ENUM_FLAG, CONST_CS | CONST_PERSISTENT);
	REGISTER_LONG_CONSTANT("MYSQLI_BINARY_FLAG", BINARY_FLAG, CONST_CS | CONST_PERSISTENT);
	REGISTER_LONG_CONSTANT("MYSQLI_NO_DEFAULT_VALUE_FLAG", NO_DEFAULT_VALUE_FLAG, CONST_CS | CONST_PERSISTENT);

#if MYSQL_VERSION_ID < 60000 || MYSQL_VERSION_ID > 60003 || defined(MYSQLI_USE_MYSQLND)
	REGISTER_LONG_CONSTANT("MYSQLI_ON_UPDATE_NOW_FLAG", ON_UPDATE_NOW_FLAG, CONST_CS | CONST_PERSISTENT);
#endif

	REGISTER_LONG_CONSTANT("MYSQLI_TYPE_DECIMAL", FIELD_TYPE_DECIMAL, CONST_CS | CONST_PERSISTENT);
	REGISTER_LONG_CONSTANT("MYSQLI_TYPE_TINY", FIELD_TYPE_TINY, CONST_CS | CONST_PERSISTENT);
	REGISTER_LONG_CONSTANT("MYSQLI_TYPE_SHORT", FIELD_TYPE_SHORT, CONST_CS | CONST_PERSISTENT);
	REGISTER_LONG_CONSTANT("MYSQLI_TYPE_LONG", FIELD_TYPE_LONG, CONST_CS | CONST_PERSISTENT);
	REGISTER_LONG_CONSTANT("MYSQLI_TYPE_FLOAT", FIELD_TYPE_FLOAT, CONST_CS | CONST_PERSISTENT);
	REGISTER_LONG_CONSTANT("MYSQLI_TYPE_DOUBLE", FIELD_TYPE_DOUBLE, CONST_CS | CONST_PERSISTENT);
	REGISTER_LONG_CONSTANT("MYSQLI_TYPE_NULL", FIELD_TYPE_NULL, CONST_CS | CONST_PERSISTENT);
	REGISTER_LONG_CONSTANT("MYSQLI_TYPE_TIMESTAMP", FIELD_TYPE_TIMESTAMP, CONST_CS | CONST_PERSISTENT);
	REGISTER_LONG_CONSTANT("MYSQLI_TYPE_LONGLONG", FIELD_TYPE_LONGLONG, CONST_CS | CONST_PERSISTENT);
	REGISTER_LONG_CONSTANT("MYSQLI_TYPE_INT24", FIELD_TYPE_INT24, CONST_CS | CONST_PERSISTENT);
	REGISTER_LONG_CONSTANT("MYSQLI_TYPE_DATE", FIELD_TYPE_DATE, CONST_CS | CONST_PERSISTENT);
	REGISTER_LONG_CONSTANT("MYSQLI_TYPE_TIME", FIELD_TYPE_TIME, CONST_CS | CONST_PERSISTENT);
	REGISTER_LONG_CONSTANT("MYSQLI_TYPE_DATETIME", FIELD_TYPE_DATETIME	, CONST_CS | CONST_PERSISTENT);
	REGISTER_LONG_CONSTANT("MYSQLI_TYPE_YEAR", FIELD_TYPE_YEAR, CONST_CS | CONST_PERSISTENT);
	REGISTER_LONG_CONSTANT("MYSQLI_TYPE_NEWDATE", FIELD_TYPE_NEWDATE, CONST_CS | CONST_PERSISTENT);
	REGISTER_LONG_CONSTANT("MYSQLI_TYPE_ENUM", FIELD_TYPE_ENUM, CONST_CS | CONST_PERSISTENT);
	REGISTER_LONG_CONSTANT("MYSQLI_TYPE_SET", FIELD_TYPE_SET, CONST_CS | CONST_PERSISTENT);
	REGISTER_LONG_CONSTANT("MYSQLI_TYPE_TINY_BLOB", FIELD_TYPE_TINY_BLOB, CONST_CS | CONST_PERSISTENT);
	REGISTER_LONG_CONSTANT("MYSQLI_TYPE_MEDIUM_BLOB", FIELD_TYPE_MEDIUM_BLOB, CONST_CS | CONST_PERSISTENT);
	REGISTER_LONG_CONSTANT("MYSQLI_TYPE_LONG_BLOB", FIELD_TYPE_LONG_BLOB, CONST_CS | CONST_PERSISTENT);
	REGISTER_LONG_CONSTANT("MYSQLI_TYPE_BLOB", FIELD_TYPE_BLOB, CONST_CS | CONST_PERSISTENT);
	REGISTER_LONG_CONSTANT("MYSQLI_TYPE_VAR_STRING", FIELD_TYPE_VAR_STRING, CONST_CS | CONST_PERSISTENT);
	REGISTER_LONG_CONSTANT("MYSQLI_TYPE_STRING", FIELD_TYPE_STRING, CONST_CS | CONST_PERSISTENT);
	REGISTER_LONG_CONSTANT("MYSQLI_TYPE_CHAR", FIELD_TYPE_CHAR, CONST_CS | CONST_PERSISTENT);
	REGISTER_LONG_CONSTANT("MYSQLI_TYPE_INTERVAL", FIELD_TYPE_INTERVAL, CONST_CS | CONST_PERSISTENT);
	REGISTER_LONG_CONSTANT("MYSQLI_TYPE_GEOMETRY", FIELD_TYPE_GEOMETRY, CONST_CS | CONST_PERSISTENT);
#ifdef FIELD_TYPE_JSON
	REGISTER_LONG_CONSTANT("MYSQLI_TYPE_JSON", FIELD_TYPE_JSON, CONST_CS | CONST_PERSISTENT);
#endif
	REGISTER_LONG_CONSTANT("MYSQLI_TYPE_NEWDECIMAL", FIELD_TYPE_NEWDECIMAL, CONST_CS | CONST_PERSISTENT);
	REGISTER_LONG_CONSTANT("MYSQLI_TYPE_BIT", FIELD_TYPE_BIT, CONST_CS | CONST_PERSISTENT);

	REGISTER_LONG_CONSTANT("MYSQLI_SET_CHARSET_NAME", MYSQL_SET_CHARSET_NAME, CONST_CS | CONST_PERSISTENT);
	REGISTER_LONG_CONSTANT("MYSQLI_SET_CHARSET_DIR", MYSQL_SET_CHARSET_DIR, CONST_CS | CONST_PERSISTENT);

	/* bind support */
	REGISTER_LONG_CONSTANT("MYSQLI_NO_DATA", MYSQL_NO_DATA, CONST_CS | CONST_PERSISTENT);
#ifdef MYSQL_DATA_TRUNCATED
	REGISTER_LONG_CONSTANT("MYSQLI_DATA_TRUNCATED", MYSQL_DATA_TRUNCATED, CONST_CS | CONST_PERSISTENT);
#endif

	/* reporting */
	REGISTER_LONG_CONSTANT("MYSQLI_REPORT_INDEX", MYSQLI_REPORT_INDEX, CONST_CS | CONST_PERSISTENT);
	REGISTER_LONG_CONSTANT("MYSQLI_REPORT_ERROR", MYSQLI_REPORT_ERROR, CONST_CS | CONST_PERSISTENT);
	REGISTER_LONG_CONSTANT("MYSQLI_REPORT_STRICT", MYSQLI_REPORT_STRICT, CONST_CS | CONST_PERSISTENT);
	REGISTER_LONG_CONSTANT("MYSQLI_REPORT_ALL", MYSQLI_REPORT_ALL, CONST_CS | CONST_PERSISTENT);
	REGISTER_LONG_CONSTANT("MYSQLI_REPORT_OFF", 0, CONST_CS | CONST_PERSISTENT);

	/* We use non-nested macros with expansion, as VC has problems */
#ifdef MYSQLI_USE_MYSQLND
	REGISTER_LONG_CONSTANT("MYSQLI_DEBUG_TRACE_ENABLED", MYSQLND_DBG_ENABLED, CONST_CS | CONST_PERSISTENT);
#else
#ifdef DBUG_ON
	REGISTER_LONG_CONSTANT("MYSQLI_DEBUG_TRACE_ENABLED", 1, CONST_CS | CONST_PERSISTENT);
#else
	REGISTER_LONG_CONSTANT("MYSQLI_DEBUG_TRACE_ENABLED", 0, CONST_CS | CONST_PERSISTENT);
#endif
#endif

	REGISTER_LONG_CONSTANT("MYSQLI_SERVER_QUERY_NO_GOOD_INDEX_USED", SERVER_QUERY_NO_GOOD_INDEX_USED, CONST_CS | CONST_PERSISTENT);
	REGISTER_LONG_CONSTANT("MYSQLI_SERVER_QUERY_NO_INDEX_USED", SERVER_QUERY_NO_INDEX_USED, CONST_CS | CONST_PERSISTENT);
#ifdef SERVER_QUERY_WAS_SLOW
	REGISTER_LONG_CONSTANT("MYSQLI_SERVER_QUERY_WAS_SLOW", SERVER_QUERY_WAS_SLOW, CONST_CS | CONST_PERSISTENT);
#endif
#ifdef SERVER_PS_OUT_PARAMS
	REGISTER_LONG_CONSTANT("MYSQLI_SERVER_PS_OUT_PARAMS", SERVER_PS_OUT_PARAMS, CONST_CS | CONST_PERSISTENT);
#endif

	REGISTER_LONG_CONSTANT("MYSQLI_REFRESH_GRANT",      REFRESH_GRANT, CONST_CS | CONST_PERSISTENT);
	REGISTER_LONG_CONSTANT("MYSQLI_REFRESH_LOG",        REFRESH_LOG, CONST_CS | CONST_PERSISTENT);
	REGISTER_LONG_CONSTANT("MYSQLI_REFRESH_TABLES",     REFRESH_TABLES, CONST_CS | CONST_PERSISTENT);
	REGISTER_LONG_CONSTANT("MYSQLI_REFRESH_HOSTS",      REFRESH_HOSTS, CONST_CS | CONST_PERSISTENT);
	REGISTER_LONG_CONSTANT("MYSQLI_REFRESH_STATUS",     REFRESH_STATUS, CONST_CS | CONST_PERSISTENT);
	REGISTER_LONG_CONSTANT("MYSQLI_REFRESH_THREADS",    REFRESH_THREADS, CONST_CS | CONST_PERSISTENT);
	REGISTER_LONG_CONSTANT("MYSQLI_REFRESH_SLAVE",      REFRESH_SLAVE, CONST_CS | CONST_PERSISTENT);
	REGISTER_LONG_CONSTANT("MYSQLI_REFRESH_MASTER",     REFRESH_MASTER, CONST_CS | CONST_PERSISTENT);
#ifdef REFRESH_BACKUP_LOG
	REGISTER_LONG_CONSTANT("MYSQLI_REFRESH_BACKUP_LOG", REFRESH_BACKUP_LOG, CONST_CS | CONST_PERSISTENT);
#endif


	REGISTER_LONG_CONSTANT("MYSQLI_TRANS_START_WITH_CONSISTENT_SNAPSHOT", TRANS_START_WITH_CONSISTENT_SNAPSHOT, CONST_CS | CONST_PERSISTENT);
	REGISTER_LONG_CONSTANT("MYSQLI_TRANS_START_READ_WRITE", TRANS_START_READ_WRITE, CONST_CS | CONST_PERSISTENT);
	REGISTER_LONG_CONSTANT("MYSQLI_TRANS_START_READ_ONLY", TRANS_START_READ_ONLY, CONST_CS | CONST_PERSISTENT);

	REGISTER_LONG_CONSTANT("MYSQLI_TRANS_COR_AND_CHAIN", TRANS_COR_AND_CHAIN, CONST_CS | CONST_PERSISTENT);
	REGISTER_LONG_CONSTANT("MYSQLI_TRANS_COR_AND_NO_CHAIN", TRANS_COR_AND_NO_CHAIN, CONST_CS | CONST_PERSISTENT);
	REGISTER_LONG_CONSTANT("MYSQLI_TRANS_COR_RELEASE", TRANS_COR_RELEASE, CONST_CS | CONST_PERSISTENT);
	REGISTER_LONG_CONSTANT("MYSQLI_TRANS_COR_NO_RELEASE", TRANS_COR_NO_RELEASE, CONST_CS | CONST_PERSISTENT);


#ifdef MYSQLI_USE_MYSQLND
	mysqlnd_reverse_api_register_api(&mysqli_reverse_api);
#endif

	return SUCCESS;
}
/* }}} */

/* {{{ PHP_MSHUTDOWN_FUNCTION */
PHP_MSHUTDOWN_FUNCTION(mysqli)
{
#ifndef MYSQLI_USE_MYSQLND
#ifdef PHP_WIN32
	zend_ulong client_ver = mysql_get_client_version();
	/*
	  Can't call mysql_server_end() multiple times prior to 5.0.46 on Windows.
	  PHP bug#41350 MySQL bug#25621
	*/
	if ((client_ver >= 50046 && client_ver < 50100) || client_ver > 50122) {
		mysql_server_end();
	}
#else
	mysql_server_end();
#endif
#endif

	zend_hash_destroy(&mysqli_driver_properties);
	zend_hash_destroy(&mysqli_result_properties);
	zend_hash_destroy(&mysqli_stmt_properties);
	zend_hash_destroy(&mysqli_warning_properties);
	zend_hash_destroy(&mysqli_link_properties);
	zend_hash_destroy(&classes);

	UNREGISTER_INI_ENTRIES();
	return SUCCESS;
}
/* }}} */

/* {{{ PHP_RINIT_FUNCTION */
PHP_RINIT_FUNCTION(mysqli)
{
#if !defined(MYSQLI_USE_MYSQLND) && defined(ZTS)
	if (mysql_thread_init()) {
		return FAILURE;
	}
#endif
	MyG(error_msg) = NULL;
	MyG(error_no) = 0;
	MyG(report_mode) = 0;

	return SUCCESS;
}
/* }}} */

#if defined(A0) && defined(MYSQLI_USE_MYSQLND)
static void php_mysqli_persistent_helper_for_every(void *p)
{
	mysqlnd_end_psession((MYSQLND *) p);
} /* }}} */


static int php_mysqli_persistent_helper_once(zend_rsrc_list_entry *le)
{
	if (le->type == php_le_pmysqli()) {
		mysqli_plist_entry *plist = (mysqli_plist_entry *) le->ptr;
		zend_ptr_stack_apply(&plist->free_links, php_mysqli_persistent_helper_for_every);
	}
	return ZEND_HASH_APPLY_KEEP;
} /* }}} */
#endif


/* {{{ PHP_RSHUTDOWN_FUNCTION */
PHP_RSHUTDOWN_FUNCTION(mysqli)
{
	/* check persistent connections, move used to free */

#if !defined(MYSQLI_USE_MYSQLND) && defined(ZTS)
	mysql_thread_end();
#endif
	if (MyG(error_msg)) {
		efree(MyG(error_msg));
	}
#if defined(A0) && defined(MYSQLI_USE_MYSQLND)
	/* psession is being called when the connection is freed - explicitly or implicitly */
	zend_hash_apply(&EG(persistent_list), (apply_func_t) php_mysqli_persistent_helper_once);
#endif
	return SUCCESS;
}
/* }}} */


/* {{{ PHP_MINFO_FUNCTION */
PHP_MINFO_FUNCTION(mysqli)
{
	char buf[32];

	php_info_print_table_start();
	php_info_print_table_header(2, "MysqlI Support", "enabled");
	php_info_print_table_row(2, "Client API library version", mysql_get_client_info());
	snprintf(buf, sizeof(buf), ZEND_LONG_FMT, MyG(num_active_persistent));
	php_info_print_table_row(2, "Active Persistent Links", buf);
	snprintf(buf, sizeof(buf), ZEND_LONG_FMT, MyG(num_inactive_persistent));
	php_info_print_table_row(2, "Inactive Persistent Links", buf);
	snprintf(buf, sizeof(buf), ZEND_LONG_FMT, MyG(num_links));
	php_info_print_table_row(2, "Active Links", buf);
#ifndef MYSQLI_USE_MYSQLND
	php_info_print_table_row(2, "Client API header version", MYSQL_SERVER_VERSION);
	php_info_print_table_row(2, "MYSQLI_SOCKET", MYSQL_UNIX_ADDR);
#endif
	php_info_print_table_end();

	DISPLAY_INI_ENTRIES();
}
/* }}} */


/* Dependencies */
static const  zend_module_dep mysqli_deps[] = {
	ZEND_MOD_REQUIRED("spl")
#ifdef MYSQLI_USE_MYSQLND
	ZEND_MOD_REQUIRED("mysqlnd")
#endif
	ZEND_MOD_END
};

/* {{{ mysqli_module_entry */
zend_module_entry mysqli_module_entry = {
	STANDARD_MODULE_HEADER_EX, NULL,
	mysqli_deps,
	"mysqli",
	ext_functions,
	PHP_MINIT(mysqli),
	PHP_MSHUTDOWN(mysqli),
	PHP_RINIT(mysqli),
	PHP_RSHUTDOWN(mysqli),
	PHP_MINFO(mysqli),
	PHP_MYSQLI_VERSION,
	PHP_MODULE_GLOBALS(mysqli),
	PHP_GINIT(mysqli),
	NULL,
	NULL,
	STANDARD_MODULE_PROPERTIES_EX
};
/* }}} */

#ifdef COMPILE_DL_MYSQLI
#ifdef ZTS
ZEND_TSRMLS_CACHE_DEFINE()
#endif
ZEND_GET_MODULE(mysqli)
#endif


PHP_METHOD(mysqli_stmt, __construct)
{
	MY_MYSQL			*mysql;
	zval				*mysql_link;
	MY_STMT				*stmt;
	MYSQLI_RESOURCE		*mysqli_resource;
	char				*statement = NULL;
	size_t					statement_len;

	if (zend_parse_parameters(ZEND_NUM_ARGS(), "O|s!", &mysql_link, mysqli_link_class_entry, &statement, &statement_len) == FAILURE) {
<<<<<<< HEAD
		RETURN_THROWS();
	}

	MYSQLI_FETCH_RESOURCE_CONN(mysql, mysql_link, MYSQLI_STATUS_VALID);

	stmt = (MY_STMT *) ecalloc(1, sizeof(MY_STMT));
	stmt->stmt = mysql_stmt_init(mysql->mysql);
	if (stmt->stmt && statement) {
		mysql_stmt_prepare(stmt->stmt, (char *)statement, statement_len);
=======
		return;
>>>>>>> 233f507f
	}
	MYSQLI_FETCH_RESOURCE_CONN(mysql, mysql_link, MYSQLI_STATUS_VALID);

	stmt = (MY_STMT *) ecalloc(1, sizeof(MY_STMT));

	if (!(stmt->stmt = mysql_stmt_init(mysql->mysql))) {
		efree(stmt);
		RETURN_FALSE;
	}

#ifndef MYSQLI_USE_MYSQLND
	ZVAL_COPY(&stmt->link_handle, mysql_link);
#endif

	mysqli_resource = (MYSQLI_RESOURCE *)ecalloc (1, sizeof(MYSQLI_RESOURCE));
	mysqli_resource->ptr = (void *)stmt;
	mysqli_resource->status = MYSQLI_STATUS_INITIALIZED;

	MYSQLI_REGISTER_RESOURCE_EX(mysqli_resource, getThis());

	if (statement) {
		if(mysql_stmt_prepare(stmt->stmt, statement, statement_len)) {
			MYSQLI_REPORT_STMT_ERROR(stmt->stmt);
			RETURN_FALSE;
		}
		mysqli_resource->status = MYSQLI_STATUS_VALID;
	}
}

PHP_METHOD(mysqli_result, __construct)
{
	MY_MYSQL			*mysql;
	MYSQL_RES			*result = NULL;
	zval				*mysql_link;
	MYSQLI_RESOURCE		*mysqli_resource;
	zend_long				resmode = MYSQLI_STORE_RESULT;

	if (zend_parse_parameters(ZEND_NUM_ARGS(), "O|l", &mysql_link, mysqli_link_class_entry, &resmode) == FAILURE) {
		RETURN_THROWS();
	}

	MYSQLI_FETCH_RESOURCE_CONN(mysql, mysql_link, MYSQLI_STATUS_VALID);

	switch (resmode) {
		case MYSQLI_STORE_RESULT:
			result = mysql_store_result(mysql->mysql);
			break;
		case MYSQLI_USE_RESULT:
			result = mysql_use_result(mysql->mysql);
			break;
		default:
			zend_argument_value_error(2, "must be either MYSQLI_STORE_RESULT or MYSQLI_USE_RESULT");
			RETURN_THROWS();
	}

	if (!result) {
		RETURN_FALSE;
	}

	mysqli_resource = (MYSQLI_RESOURCE *)ecalloc (1, sizeof(MYSQLI_RESOURCE));
	mysqli_resource->ptr = (void *)result;
	mysqli_resource->status = MYSQLI_STATUS_VALID;

	MYSQLI_REGISTER_RESOURCE_EX(mysqli_resource, getThis());
}

PHP_METHOD(mysqli_result, getIterator)
{
	if (zend_parse_parameters_none() == FAILURE) {
		RETURN_THROWS();
	}

	zend_create_internal_iterator_zval(return_value, ZEND_THIS);
}

/* {{{ php_mysqli_fetch_into_hash_aux */
void php_mysqli_fetch_into_hash_aux(zval *return_value, MYSQL_RES * result, zend_long fetchtype)
{
#ifndef MYSQLI_USE_MYSQLND
	MYSQL_ROW row;
	unsigned int	i, num_fields;
	MYSQL_FIELD		*fields;
	zend_ulong	*field_len;

	if (!(row = mysql_fetch_row(result))) {
		RETURN_NULL();
	}

	if (fetchtype & MYSQLI_ASSOC) {
		fields = mysql_fetch_fields(result);
	}

	array_init(return_value);
	field_len = mysql_fetch_lengths(result);
	num_fields = mysql_num_fields(result);

	for (i = 0; i < num_fields; i++) {
		if (row[i]) {
			zval res;

			if (mysql_fetch_field_direct(result, i)->type == MYSQL_TYPE_BIT) {
				my_ulonglong llval;
				char tmp[22];
				switch (field_len[i]) {
					case 8:llval = (my_ulonglong)  bit_uint8korr(row[i]);break;
					case 7:llval = (my_ulonglong)  bit_uint7korr(row[i]);break;
					case 6:llval = (my_ulonglong)  bit_uint6korr(row[i]);break;
					case 5:llval = (my_ulonglong)  bit_uint5korr(row[i]);break;
					case 4:llval = (my_ulonglong)  bit_uint4korr(row[i]);break;
					case 3:llval = (my_ulonglong)  bit_uint3korr(row[i]);break;
					case 2:llval = (my_ulonglong)  bit_uint2korr(row[i]);break;
					case 1:llval = (my_ulonglong)  uint1korr(row[i]);break;
					EMPTY_SWITCH_DEFAULT_CASE()
				}
				/* even though lval is declared as unsigned, the value
				 * may be negative. Therefor we cannot use MYSQLI_LLU_SPEC and must
				 * use MYSQLI_LL_SPEC.
				 */
				snprintf(tmp, sizeof(tmp), (mysql_fetch_field_direct(result, i)->flags & UNSIGNED_FLAG)? MYSQLI_LLU_SPEC : MYSQLI_LL_SPEC, llval);
				ZVAL_STRING(&res, tmp);
			} else {
				ZVAL_STRINGL(&res, row[i], field_len[i]);
			}

			if (fetchtype & MYSQLI_NUM) {
				add_index_zval(return_value, i, &res);
			}
			if (fetchtype & MYSQLI_ASSOC) {
				if (fetchtype & MYSQLI_NUM && Z_REFCOUNTED(res)) {
					Z_ADDREF(res);
				}
				add_assoc_zval(return_value, fields[i].name, &res);
			}
		} else {
			if (fetchtype & MYSQLI_NUM) {
				add_index_null(return_value, i);
			}
			if (fetchtype & MYSQLI_ASSOC) {
				add_assoc_null(return_value, fields[i].name);
			}
		}
	}
#else
	mysqlnd_fetch_into(result, ((fetchtype & MYSQLI_NUM)? MYSQLND_FETCH_NUM:0) | ((fetchtype & MYSQLI_ASSOC)? MYSQLND_FETCH_ASSOC:0), return_value, MYSQLND_MYSQLI);
#endif
}
/* }}} */

/* TODO Split this up */
/* {{{ php_mysqli_fetch_into_hash */
void php_mysqli_fetch_into_hash(INTERNAL_FUNCTION_PARAMETERS, int override_flags, int into_object)
{
	MYSQL_RES		*result;
	zval			*mysql_result;
	zend_long			fetchtype;
	zval			*ctor_params = NULL;
	zend_class_entry *ce = NULL;

	if (into_object) {
		if (zend_parse_method_parameters(ZEND_NUM_ARGS(), getThis(), "O|Ca", &mysql_result, mysqli_result_class_entry, &ce, &ctor_params) == FAILURE) {
			RETURN_THROWS();
		}
		if (ce == NULL) {
			ce = zend_standard_class_def;
		}
		if (UNEXPECTED(ce->ce_flags & (ZEND_ACC_INTERFACE|ZEND_ACC_TRAIT|ZEND_ACC_IMPLICIT_ABSTRACT_CLASS|ZEND_ACC_EXPLICIT_ABSTRACT_CLASS))) {
			zend_throw_error(NULL, "Class %s cannot be instantiated", ZSTR_VAL(ce->name));
			RETURN_THROWS();
		}
		fetchtype = MYSQLI_ASSOC;
	} else {
		if (override_flags) {
			if (zend_parse_method_parameters(ZEND_NUM_ARGS(), getThis(), "O", &mysql_result, mysqli_result_class_entry) == FAILURE) {
				RETURN_THROWS();
			}
			fetchtype = override_flags;
		} else {
			fetchtype = MYSQLI_BOTH;
			if (zend_parse_method_parameters(ZEND_NUM_ARGS(), getThis(), "O|l", &mysql_result, mysqli_result_class_entry, &fetchtype) == FAILURE) {
				RETURN_THROWS();
			}
		}
	}
	MYSQLI_FETCH_RESOURCE(result, MYSQL_RES *, mysql_result, "mysqli_result", MYSQLI_STATUS_VALID);

	if (fetchtype < MYSQLI_ASSOC || fetchtype > MYSQLI_BOTH) {
		zend_argument_value_error(ERROR_ARG_POS(2), "must be one of MYSQLI_NUM, MYSQLI_ASSOC, or MYSQLI_BOTH");
		RETURN_THROWS();
	}

	php_mysqli_fetch_into_hash_aux(return_value, result, fetchtype);

	if (into_object && Z_TYPE_P(return_value) == IS_ARRAY) {
		zval dataset, retval;
		zend_fcall_info fci;
		zend_fcall_info_cache fcc;

		ZVAL_COPY_VALUE(&dataset, return_value);

		object_init_ex(return_value, ce);
		if (!ce->default_properties_count && !ce->__set) {
			Z_OBJ_P(return_value)->properties = Z_ARR(dataset);
		} else {
			zend_merge_properties(return_value, Z_ARRVAL(dataset));
			zval_ptr_dtor(&dataset);
		}

		if (ce->constructor) {
			fci.size = sizeof(fci);
			ZVAL_UNDEF(&fci.function_name);
			fci.object = Z_OBJ_P(return_value);
			fci.retval = &retval;
			fci.params = NULL;
			fci.param_count = 0;
			fci.named_params = NULL;

			if (ctor_params) {
				if (zend_fcall_info_args(&fci, ctor_params) == FAILURE) {
					ZEND_UNREACHABLE();
				}
			}

			fcc.function_handler = ce->constructor;
			fcc.called_scope = Z_OBJCE_P(return_value);
			fcc.object = Z_OBJ_P(return_value);

			if (zend_call_function(&fci, &fcc) == FAILURE) {
				zend_throw_exception_ex(zend_ce_exception, 0, "Could not execute %s::%s()", ZSTR_VAL(ce->name), ZSTR_VAL(ce->constructor->common.function_name));
			} else {
				zval_ptr_dtor(&retval);
			}
			zend_fcall_info_args_clear(&fci, 1);
		} else if (ctor_params && zend_hash_num_elements(Z_ARRVAL_P(ctor_params)) > 0) {
			zend_argument_error(zend_ce_exception, ERROR_ARG_POS(3),
				"must be empty when the specified class (%s) does not have a constructor",
				ZSTR_VAL(ce->name)
			);
		}
	}
}
/* }}} */<|MERGE_RESOLUTION|>--- conflicted
+++ resolved
@@ -986,19 +986,7 @@
 	size_t					statement_len;
 
 	if (zend_parse_parameters(ZEND_NUM_ARGS(), "O|s!", &mysql_link, mysqli_link_class_entry, &statement, &statement_len) == FAILURE) {
-<<<<<<< HEAD
 		RETURN_THROWS();
-	}
-
-	MYSQLI_FETCH_RESOURCE_CONN(mysql, mysql_link, MYSQLI_STATUS_VALID);
-
-	stmt = (MY_STMT *) ecalloc(1, sizeof(MY_STMT));
-	stmt->stmt = mysql_stmt_init(mysql->mysql);
-	if (stmt->stmt && statement) {
-		mysql_stmt_prepare(stmt->stmt, (char *)statement, statement_len);
-=======
-		return;
->>>>>>> 233f507f
 	}
 	MYSQLI_FETCH_RESOURCE_CONN(mysql, mysql_link, MYSQLI_STATUS_VALID);
 
