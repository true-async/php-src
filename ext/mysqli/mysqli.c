/*
  +----------------------------------------------------------------------+
  | Copyright (c) The PHP Group                                          |
  +----------------------------------------------------------------------+
  | This source file is subject to version 3.01 of the PHP license,      |
  | that is bundled with this package in the file LICENSE, and is        |
  | available through the world-wide-web at the following url:           |
  | http://www.php.net/license/3_01.txt                                  |
  | If you did not receive a copy of the PHP license and are unable to   |
  | obtain it through the world-wide-web, please send a note to          |
  | license@php.net so we can mail you a copy immediately.               |
  +----------------------------------------------------------------------+
  | Authors: Georg Richter <georg@php.net>                               |
  |          Andrey Hristov <andrey@php.net>                             |
  |          Ulf Wendel <uw@php.net>                                     |
  +----------------------------------------------------------------------+
*/

#ifdef HAVE_CONFIG_H
#include "config.h"
#endif

#include <signal.h>

#include "php.h"
#include "php_ini.h"
#include "ext/standard/info.h"
#include "ext/standard/php_string.h"
#include "php_mysqli.h"
#include "php_mysqli_structs.h"
#include "mysqli_priv.h"
#include "zend_exceptions.h"
#include "ext/spl/spl_exceptions.h"
#include "zend_interfaces.h"

ZEND_DECLARE_MODULE_GLOBALS(mysqli)
static PHP_GINIT_FUNCTION(mysqli);

#define MYSQLI_ADD_PROPERTIES(a, b) \
{ \
	int i = 0; \
	while (b[i].pname != NULL) { \
		mysqli_add_property((a), (b)[i].pname, (b)[i].pname_length, \
							(mysqli_read_t)(b)[i].r_func, (mysqli_write_t)(b)[i].w_func); \
		i++; \
	} \
}

static HashTable classes;
static zend_object_handlers mysqli_object_handlers;
static zend_object_handlers mysqli_object_driver_handlers;
static zend_object_handlers mysqli_object_link_handlers;
static zend_object_handlers mysqli_object_result_handlers;
static zend_object_handlers mysqli_object_stmt_handlers;
static zend_object_handlers mysqli_object_warning_handlers;
static HashTable mysqli_driver_properties;
static HashTable mysqli_link_properties;
static HashTable mysqli_result_properties;
static HashTable mysqli_stmt_properties;
static HashTable mysqli_warning_properties;

zend_class_entry *mysqli_link_class_entry;
zend_class_entry *mysqli_stmt_class_entry;
zend_class_entry *mysqli_result_class_entry;
zend_class_entry *mysqli_driver_class_entry;
zend_class_entry *mysqli_warning_class_entry;
zend_class_entry *mysqli_exception_class_entry;


typedef int (*mysqli_read_t)(mysqli_object *obj, zval *rv, zend_bool quiet);
typedef int (*mysqli_write_t)(mysqli_object *obj, zval *newval);

typedef struct _mysqli_prop_handler {
	zend_string *name;
	mysqli_read_t read_func;
	mysqli_write_t write_func;
} mysqli_prop_handler;

static int le_pmysqli;

static void free_prop_handler(zval *el) {
	pefree(Z_PTR_P(el), 1);
}

/* Destructor for mysqli entries in free_links/used_links */
void php_mysqli_dtor_p_elements(void *data)
{
	MYSQL *mysql = (MYSQL *)data;
	mysqli_close(mysql, MYSQLI_CLOSE_IMPLICIT);
}


ZEND_RSRC_DTOR_FUNC(php_mysqli_dtor)
{
	if (res->ptr) {
		mysqli_plist_entry *plist = (mysqli_plist_entry *)res->ptr;
		zend_ptr_stack_clean(&plist->free_links, php_mysqli_dtor_p_elements, 0);
		zend_ptr_stack_destroy(&plist->free_links);
		free(plist);
	}
}


int php_le_pmysqli(void)
{
	return le_pmysqli;
}

#ifndef MYSQLI_USE_MYSQLND
/* {{{ php_free_stmt_bind_buffer */
void php_free_stmt_bind_buffer(BIND_BUFFER bbuf, int type)
{
	unsigned int i;

	if (!bbuf.var_cnt) {
		return;
	}

	for (i=0; i < bbuf.var_cnt; i++) {

		/* free temporary bind buffer */
		if (type == FETCH_RESULT && bbuf.buf[i].val) {
			efree(bbuf.buf[i].val);
		}

		zval_ptr_dtor(&bbuf.vars[i]);
	}

	if (bbuf.vars) {
		efree(bbuf.vars);
	}

	/*
	  Don't free bbuf.is_null for FETCH_RESULT since we have allocated
	  is_null and buf in one block so we free only buf, which is the beginning
	  of the block. When FETCH_SIMPLE then buf wasn't allocated together with
	  buf and we have to free it.
	*/
	if (type == FETCH_RESULT) {
		efree(bbuf.buf);
	} else if (type == FETCH_SIMPLE){
		efree(bbuf.is_null);
	}

	bbuf.var_cnt = 0;
}
/* }}} */
#endif

/* {{{ php_clear_stmt_bind */
void php_clear_stmt_bind(MY_STMT *stmt)
{
	if (stmt->stmt) {
		if (mysqli_stmt_close(stmt->stmt, TRUE)) {
			php_error_docref(NULL, E_WARNING, "Error occurred while closing statement");
			return;
		}
	}

	/*
	  mysqlnd keeps track of the binding and has freed its
	  structures in stmt_close() above
	*/
#ifndef MYSQLI_USE_MYSQLND
	/* Clean param bind */
	php_free_stmt_bind_buffer(stmt->param, FETCH_SIMPLE);
	/* Clean output bind */
	php_free_stmt_bind_buffer(stmt->result, FETCH_RESULT);

	if (!Z_ISUNDEF(stmt->link_handle)) {
		zval_ptr_dtor(&stmt->link_handle);
	}
#endif
	if (stmt->query) {
		efree(stmt->query);
	}
	efree(stmt);
}
/* }}} */

/* {{{ php_clear_mysql */
void php_clear_mysql(MY_MYSQL *mysql) {
	if (mysql->hash_key) {
		zend_string_release_ex(mysql->hash_key, 0);
		mysql->hash_key = NULL;
	}
	if (!Z_ISUNDEF(mysql->li_read)) {
		zval_ptr_dtor(&(mysql->li_read));
		ZVAL_UNDEF(&mysql->li_read);
	}
}
/* }}} */

/* {{{ mysqli_objects_free_storage
 */
static void mysqli_objects_free_storage(zend_object	*object)
{
	mysqli_object 	*intern = php_mysqli_fetch_object(object);
	MYSQLI_RESOURCE	*my_res = (MYSQLI_RESOURCE *)intern->ptr;

	if (my_res) {
		efree(my_res);
	}
	zend_object_std_dtor(&intern->zo);
}
/* }}} */

/* mysqli_link_free_storage partly doubles the work of PHP_FUNCTION(mysqli_close) */

/* {{{ mysqli_link_free_storage
 */
static void mysqli_link_free_storage(zend_object *object)
{
	mysqli_object 	*intern = php_mysqli_fetch_object(object);
	MYSQLI_RESOURCE	*my_res = (MYSQLI_RESOURCE *)intern->ptr;

	if (my_res && my_res->ptr) {
		MY_MYSQL *mysql = (MY_MYSQL *)my_res->ptr;
		if (mysql->mysql) {
			php_mysqli_close(mysql, MYSQLI_CLOSE_EXPLICIT, my_res->status);
		}
		php_clear_mysql(mysql);
		efree(mysql);
		my_res->status = MYSQLI_STATUS_UNKNOWN;
	}
	mysqli_objects_free_storage(object);
}
/* }}} */

/* {{{ mysql_driver_free_storage */
static void mysqli_driver_free_storage(zend_object *object)
{
	mysqli_objects_free_storage(object);
}
/* }}} */

/* {{{ mysqli_stmt_free_storage
 */
static void mysqli_stmt_free_storage(zend_object *object)
{
	mysqli_object 	*intern = php_mysqli_fetch_object(object);
	MYSQLI_RESOURCE	*my_res = (MYSQLI_RESOURCE *)intern->ptr;

	if (my_res && my_res->ptr) {
		MY_STMT *stmt = (MY_STMT *)my_res->ptr;
		php_clear_stmt_bind(stmt);
	}
	mysqli_objects_free_storage(object);
}
/* }}} */

/* {{{ mysqli_result_free_storage
 */
static void mysqli_result_free_storage(zend_object *object)
{
	mysqli_object 	*intern = php_mysqli_fetch_object(object);
	MYSQLI_RESOURCE	*my_res = (MYSQLI_RESOURCE *)intern->ptr;

	if (my_res && my_res->ptr) {
		mysql_free_result(my_res->ptr);
	}
	mysqli_objects_free_storage(object);
}
/* }}} */

/* {{{ mysqli_warning_free_storage
 */
static void mysqli_warning_free_storage(zend_object *object)
{
	mysqli_object 	*intern = php_mysqli_fetch_object(object);
	MYSQLI_RESOURCE	*my_res = (MYSQLI_RESOURCE *)intern->ptr;

	if (my_res && my_res->ptr) {
		php_clear_warnings((MYSQLI_WARNING *)my_res->info);
		my_res->ptr = NULL;
	}
	mysqli_objects_free_storage(object);
}
/* }}} */

/* {{{ mysqli_read_na */
static int mysqli_read_na(mysqli_object *obj, zval *retval, zend_bool quiet)
{
	if (!quiet) {
		zend_throw_error(NULL, "Cannot read property");
	}

	return FAILURE;
}
/* }}} */

/* {{{ mysqli_write_na */
static int mysqli_write_na(mysqli_object *obj, zval *newval)
{
	zend_throw_error(NULL, "Cannot write property");

	return FAILURE;
}
/* }}} */

/* {{{ mysqli_read_property */
zval *mysqli_read_property(zend_object *object, zend_string *name, int type, void **cache_slot, zval *rv)
{
	zval *retval;
	mysqli_object *obj;
	mysqli_prop_handler *hnd = NULL;

	obj = php_mysqli_fetch_object(object);

	if (obj->prop_handler != NULL) {
		hnd = zend_hash_find_ptr(obj->prop_handler, name);
	}

	if (hnd) {
		if (hnd->read_func(obj, rv, type == BP_VAR_IS) == SUCCESS || type != BP_VAR_IS) {
			retval = rv;
		} else {
			retval = &EG(uninitialized_zval);
		}
	} else {
		retval = zend_std_read_property(object, name, type, cache_slot, rv);
	}

	return retval;
}
/* }}} */

/* {{{ mysqli_write_property */
zval *mysqli_write_property(zend_object *object, zend_string *name, zval *value, void **cache_slot)
{
	mysqli_object *obj;
	mysqli_prop_handler *hnd = NULL;

	obj = php_mysqli_fetch_object(object);

	if (obj->prop_handler != NULL) {
		hnd = zend_hash_find_ptr(obj->prop_handler, name);
	}

	if (hnd) {
		hnd->write_func(obj, value);
	} else {
		value = zend_std_write_property(object, name, value, cache_slot);
	}

	return value;
}
/* }}} */

/* {{{ void mysqli_add_property(HashTable *h, char *pname, mysqli_read_t r_func, mysqli_write_t w_func) */
void mysqli_add_property(HashTable *h, const char *pname, size_t pname_len, mysqli_read_t r_func, mysqli_write_t w_func) {
	mysqli_prop_handler	p;

	p.name = zend_string_init_interned(pname, pname_len, 1);
	p.read_func = (r_func) ? r_func : mysqli_read_na;
	p.write_func = (w_func) ? w_func : mysqli_write_na;
	zend_hash_add_mem(h, p.name, &p, sizeof(mysqli_prop_handler));
	zend_string_release_ex(p.name, 1);
}
/* }}} */

static int mysqli_object_has_property(zend_object *object, zend_string *name, int has_set_exists, void **cache_slot) /* {{{ */
{
	mysqli_object *obj = php_mysqli_fetch_object(object);
	mysqli_prop_handler	*p;
	int ret = 0;

	if ((p = zend_hash_find_ptr(obj->prop_handler, name)) != NULL) {
		switch (has_set_exists) {
			case ZEND_PROPERTY_EXISTS:
				ret = 1;
				break;
			case ZEND_PROPERTY_NOT_EMPTY: {
				zval rv;
				zval *value = mysqli_read_property(object, name, BP_VAR_IS, cache_slot, &rv);
				if (value != &EG(uninitialized_zval)) {
					convert_to_boolean(value);
					ret = Z_TYPE_P(value) == IS_TRUE ? 1 : 0;
				}
				break;
			}
			case ZEND_PROPERTY_ISSET: {
				zval rv;
				zval *value = mysqli_read_property(object, name, BP_VAR_IS, cache_slot, &rv);
				if (value != &EG(uninitialized_zval)) {
					ret = Z_TYPE_P(value) != IS_NULL? 1 : 0;
					zval_ptr_dtor(value);
				}
				break;
			}
			default:
				php_error_docref(NULL, E_WARNING, "Invalid value for has_set_exists");
		}
	} else {
		ret = zend_std_has_property(object, name, has_set_exists, cache_slot);
	}

	return ret;
} /* }}} */

HashTable *mysqli_object_get_debug_info(zend_object *object, int *is_temp)
{
	mysqli_object *obj = php_mysqli_fetch_object(object);
	HashTable *retval, *props = obj->prop_handler;
	mysqli_prop_handler *entry;

	retval = zend_new_array(zend_hash_num_elements(props) + 1);

	ZEND_HASH_FOREACH_PTR(props, entry) {
		zval rv;
		zval *value;
<<<<<<< HEAD
		value = mysqli_read_property(object, entry->name, BP_VAR_IS, 0, &rv);
=======
		ZVAL_STR(&member, entry->name);

		value = mysqli_read_property(object, &member, BP_VAR_IS, 0, &rv);
>>>>>>> d39edebb
		if (value != &EG(uninitialized_zval)) {
			zend_hash_add(retval, entry->name, value);
		}
	} ZEND_HASH_FOREACH_END();

	*is_temp = 1;
	return retval;
}

/* {{{ mysqli_objects_new
 */
PHP_MYSQLI_EXPORT(zend_object *) mysqli_objects_new(zend_class_entry *class_type)
{
	mysqli_object *intern;
	zend_class_entry *mysqli_base_class;
	zend_object_handlers *handlers;

	intern = zend_object_alloc(sizeof(mysqli_object), class_type);

	mysqli_base_class = class_type;
	while (mysqli_base_class->type != ZEND_INTERNAL_CLASS &&
		   mysqli_base_class->parent != NULL) {
		mysqli_base_class = mysqli_base_class->parent;
	}
	intern->prop_handler = zend_hash_find_ptr(&classes, mysqli_base_class->name);

	zend_object_std_init(&intern->zo, class_type);
	object_properties_init(&intern->zo, class_type);

	/* link object */
	if (instanceof_function(class_type, mysqli_link_class_entry)) {
		handlers = &mysqli_object_link_handlers;
	} else if (instanceof_function(class_type, mysqli_driver_class_entry)) { /* driver object */
		handlers = &mysqli_object_driver_handlers;
	} else if (instanceof_function(class_type, mysqli_stmt_class_entry)) { /* stmt object */
		handlers = &mysqli_object_stmt_handlers;
	} else if (instanceof_function(class_type, mysqli_result_class_entry)) { /* result object */
		handlers = &mysqli_object_result_handlers;
	} else if (instanceof_function(class_type, mysqli_warning_class_entry)) { /* warning object */
		handlers = &mysqli_object_warning_handlers;
	} else {
		handlers = &mysqli_object_handlers;
	}

	intern->zo.handlers = handlers;

	return &intern->zo;
}
/* }}} */

#ifdef MYSQLI_USE_MYSQLND
#include "ext/mysqlnd/mysqlnd_reverse_api.h"
static MYSQLND *mysqli_convert_zv_to_mysqlnd(zval * zv)
{
	if (Z_TYPE_P(zv) == IS_OBJECT && instanceof_function(Z_OBJCE_P(zv), mysqli_link_class_entry)) {
		MY_MYSQL *mysql;
		MYSQLI_RESOURCE  *my_res;
		mysqli_object *intern = Z_MYSQLI_P(zv);
		if (!(my_res = (MYSQLI_RESOURCE *)intern->ptr)) {
			/* We know that we have a mysqli object, so this failure should be emitted */
			php_error_docref(NULL, E_WARNING, "Couldn't fetch %s", ZSTR_VAL(intern->zo.ce->name));
			return NULL;
		}
		mysql = (MY_MYSQL *)(my_res->ptr);
		return mysql ? mysql->mysql : NULL;
	}
	return NULL;
}

static const MYSQLND_REVERSE_API mysqli_reverse_api = {
	&mysqli_module_entry,
	mysqli_convert_zv_to_mysqlnd
};
#endif

/* {{{ PHP_INI_BEGIN
*/
PHP_INI_BEGIN()
	STD_PHP_INI_ENTRY_EX("mysqli.max_links",			"-1",	PHP_INI_SYSTEM,		OnUpdateLong,		max_links,			zend_mysqli_globals,		mysqli_globals, display_link_numbers)
	STD_PHP_INI_ENTRY_EX("mysqli.max_persistent",		"-1",	PHP_INI_SYSTEM,		OnUpdateLong,		max_persistent,		zend_mysqli_globals,		mysqli_globals,	display_link_numbers)
	STD_PHP_INI_BOOLEAN("mysqli.allow_persistent",		"1",	PHP_INI_SYSTEM,		OnUpdateLong,		allow_persistent,	zend_mysqli_globals,		mysqli_globals)
	STD_PHP_INI_BOOLEAN("mysqli.rollback_on_cached_plink",	"0",PHP_INI_SYSTEM,		OnUpdateBool,		rollback_on_cached_plink,	zend_mysqli_globals,		mysqli_globals)
	STD_PHP_INI_ENTRY("mysqli.default_host",			NULL,	PHP_INI_ALL,		OnUpdateString,		default_host,		zend_mysqli_globals,		mysqli_globals)
	STD_PHP_INI_ENTRY("mysqli.default_user",			NULL,	PHP_INI_ALL,		OnUpdateString,		default_user,		zend_mysqli_globals,		mysqli_globals)
	STD_PHP_INI_ENTRY("mysqli.default_pw",				NULL,	PHP_INI_ALL,		OnUpdateString,		default_pw,			zend_mysqli_globals,		mysqli_globals)
	STD_PHP_INI_ENTRY("mysqli.default_port",			"3306",	PHP_INI_ALL,		OnUpdateLong,		default_port,		zend_mysqli_globals,		mysqli_globals)
#ifdef PHP_MYSQL_UNIX_SOCK_ADDR
	STD_PHP_INI_ENTRY("mysqli.default_socket",			MYSQL_UNIX_ADDR,PHP_INI_ALL,OnUpdateStringUnempty,	default_socket,	zend_mysqli_globals,		mysqli_globals)
#else
	STD_PHP_INI_ENTRY("mysqli.default_socket",			NULL,	PHP_INI_ALL,		OnUpdateStringUnempty,	default_socket,	zend_mysqli_globals,		mysqli_globals)
#endif
	STD_PHP_INI_BOOLEAN("mysqli.reconnect",				"0",	PHP_INI_SYSTEM,		OnUpdateLong,		reconnect,			zend_mysqli_globals,		mysqli_globals)
	STD_PHP_INI_BOOLEAN("mysqli.allow_local_infile",	"0",	PHP_INI_SYSTEM,		OnUpdateLong,		allow_local_infile,	zend_mysqli_globals,		mysqli_globals)
PHP_INI_END()
/* }}} */

/* {{{ PHP_GINIT_FUNCTION
 */
static PHP_GINIT_FUNCTION(mysqli)
{
#if defined(COMPILE_DL_MYSQLI) && defined(ZTS)
	ZEND_TSRMLS_CACHE_UPDATE();
#endif
	mysqli_globals->num_links = 0;
	mysqli_globals->num_active_persistent = 0;
	mysqli_globals->num_inactive_persistent = 0;
	mysqli_globals->max_links = -1;
	mysqli_globals->max_persistent = -1;
	mysqli_globals->allow_persistent = 1;
	mysqli_globals->default_port = 0;
	mysqli_globals->default_host = NULL;
	mysqli_globals->default_user = NULL;
	mysqli_globals->default_pw = NULL;
	mysqli_globals->default_socket = NULL;
	mysqli_globals->reconnect = 0;
	mysqli_globals->report_mode = 0;
	mysqli_globals->report_ht = 0;
	mysqli_globals->allow_local_infile = 0;
	mysqli_globals->embedded = 0;
	mysqli_globals->rollback_on_cached_plink = FALSE;
}
/* }}} */

/* {{{ PHP_MINIT_FUNCTION
 */
PHP_MINIT_FUNCTION(mysqli)
{
	zend_class_entry *ce,cex;

	REGISTER_INI_ENTRIES();
#ifndef MYSQLI_USE_MYSQLND
	if (mysql_server_init(0, NULL, NULL)) {
		return FAILURE;
	}
#endif

	memcpy(&mysqli_object_handlers, &std_object_handlers, sizeof(zend_object_handlers));
	mysqli_object_handlers.offset = XtOffsetOf(mysqli_object, zo);
	mysqli_object_handlers.free_obj = mysqli_objects_free_storage;
	mysqli_object_handlers.clone_obj = NULL;
	mysqli_object_handlers.read_property = mysqli_read_property;
	mysqli_object_handlers.write_property = mysqli_write_property;
	mysqli_object_handlers.has_property = mysqli_object_has_property;
	mysqli_object_handlers.get_debug_info = mysqli_object_get_debug_info;
	memcpy(&mysqli_object_driver_handlers, &mysqli_object_handlers, sizeof(zend_object_handlers));
	mysqli_object_driver_handlers.free_obj = mysqli_driver_free_storage;
	memcpy(&mysqli_object_link_handlers, &mysqli_object_handlers, sizeof(zend_object_handlers));
	mysqli_object_link_handlers.free_obj = mysqli_link_free_storage;
	memcpy(&mysqli_object_result_handlers, &mysqli_object_handlers, sizeof(zend_object_handlers));
	mysqli_object_result_handlers.free_obj = mysqli_result_free_storage;
	memcpy(&mysqli_object_stmt_handlers, &mysqli_object_handlers, sizeof(zend_object_handlers));
	mysqli_object_stmt_handlers.free_obj = mysqli_stmt_free_storage;
	memcpy(&mysqli_object_warning_handlers, &mysqli_object_handlers, sizeof(zend_object_handlers));
	mysqli_object_warning_handlers.free_obj = mysqli_warning_free_storage;

	zend_hash_init(&classes, 0, NULL, NULL, 1);

	/* persistent connections */
	le_pmysqli = zend_register_list_destructors_ex(NULL, php_mysqli_dtor,
		"MySqli persistent connection", module_number);

	INIT_CLASS_ENTRY(cex, "mysqli_sql_exception", mysqli_exception_methods);
	mysqli_exception_class_entry = zend_register_internal_class_ex(&cex, spl_ce_RuntimeException);
	mysqli_exception_class_entry->ce_flags |= ZEND_ACC_FINAL;
	zend_declare_property_long(mysqli_exception_class_entry, "code", sizeof("code")-1, 0, ZEND_ACC_PROTECTED);
	zend_declare_property_string(mysqli_exception_class_entry, "sqlstate", sizeof("sqlstate")-1, "00000", ZEND_ACC_PROTECTED);

	REGISTER_MYSQLI_CLASS_ENTRY("mysqli_driver", mysqli_driver_class_entry, mysqli_driver_methods);
	ce = mysqli_driver_class_entry;
	zend_hash_init(&mysqli_driver_properties, 0, NULL, free_prop_handler, 1);
	MYSQLI_ADD_PROPERTIES(&mysqli_driver_properties, mysqli_driver_property_entries);
	zend_declare_property_null(ce, "client_info", 		sizeof("client_info") - 1, ZEND_ACC_PUBLIC);
	zend_declare_property_null(ce, "client_version", 	sizeof("client_version") - 1, ZEND_ACC_PUBLIC);
	zend_declare_property_null(ce, "driver_version", 	sizeof("driver_version") - 1, ZEND_ACC_PUBLIC);
	zend_declare_property_null(ce, "embedded", 			sizeof("embedded") - 1, ZEND_ACC_PUBLIC);
	zend_declare_property_null(ce, "reconnect",			sizeof("reconnect") - 1, ZEND_ACC_PUBLIC);
	zend_declare_property_null(ce, "report_mode", 		sizeof("report_mode") - 1, ZEND_ACC_PUBLIC);
	ce->ce_flags |= ZEND_ACC_FINAL;
	zend_hash_add_ptr(&classes, ce->name, &mysqli_driver_properties);

	REGISTER_MYSQLI_CLASS_ENTRY("mysqli", mysqli_link_class_entry, mysqli_link_methods);
	ce = mysqli_link_class_entry;
	zend_hash_init(&mysqli_link_properties, 0, NULL, free_prop_handler, 1);
	MYSQLI_ADD_PROPERTIES(&mysqli_link_properties, mysqli_link_property_entries);
	zend_declare_property_null(ce, "affected_rows",		sizeof("affected_rows") - 1, ZEND_ACC_PUBLIC);
	zend_declare_property_null(ce, "client_info", 		sizeof("client_info") - 1, ZEND_ACC_PUBLIC);
	zend_declare_property_null(ce, "client_version", 	sizeof("client_version") - 1, ZEND_ACC_PUBLIC);
	zend_declare_property_null(ce, "connect_errno",		sizeof("connect_errno") - 1, ZEND_ACC_PUBLIC);
	zend_declare_property_null(ce, "connect_error",		sizeof("connect_error") - 1, ZEND_ACC_PUBLIC);
	zend_declare_property_null(ce, "errno",				sizeof("errno") - 1, ZEND_ACC_PUBLIC);
	zend_declare_property_null(ce, "error",				sizeof("error") - 1, ZEND_ACC_PUBLIC);
	zend_declare_property_null(ce, "error_list", 		sizeof("error_list") - 1, ZEND_ACC_PUBLIC);
	zend_declare_property_null(ce, "field_count", 		sizeof("field_count") - 1, ZEND_ACC_PUBLIC);
	zend_declare_property_null(ce, "host_info", 		sizeof("host_info") - 1, ZEND_ACC_PUBLIC);
	zend_declare_property_null(ce, "info", 				sizeof("info") - 1, ZEND_ACC_PUBLIC);
	zend_declare_property_null(ce, "insert_id",			sizeof("insert_id") - 1, ZEND_ACC_PUBLIC);
	zend_declare_property_null(ce, "server_info", 		sizeof("server_info") - 1, ZEND_ACC_PUBLIC);
	zend_declare_property_null(ce, "server_version", 	sizeof("server_version") - 1, ZEND_ACC_PUBLIC);
	zend_declare_property_null(ce, "sqlstate", 			sizeof("sqlstate") - 1, ZEND_ACC_PUBLIC);
	zend_declare_property_null(ce, "protocol_version", 	sizeof("protocol_version") - 1,  ZEND_ACC_PUBLIC);
	zend_declare_property_null(ce, "thread_id",			sizeof("thread_id") - 1, ZEND_ACC_PUBLIC);
	zend_declare_property_null(ce, "warning_count",		sizeof("warning_count") - 1, ZEND_ACC_PUBLIC);
	zend_hash_add_ptr(&classes, ce->name, &mysqli_link_properties);

	REGISTER_MYSQLI_CLASS_ENTRY("mysqli_warning", mysqli_warning_class_entry, mysqli_warning_methods);
	ce = mysqli_warning_class_entry;
	ce->ce_flags |= ZEND_ACC_FINAL;
	zend_hash_init(&mysqli_warning_properties, 0, NULL, free_prop_handler, 1);
	MYSQLI_ADD_PROPERTIES(&mysqli_warning_properties, mysqli_warning_property_entries);
	zend_declare_property_null(ce, "message", 	sizeof("message") - 1, ZEND_ACC_PUBLIC);
	zend_declare_property_null(ce, "sqlstate", 	sizeof("sqlstate") - 1, ZEND_ACC_PUBLIC);
	zend_declare_property_null(ce, "errno",		sizeof("errno") - 1, ZEND_ACC_PUBLIC);
	zend_hash_add_ptr(&classes, ce->name, &mysqli_warning_properties);

	REGISTER_MYSQLI_CLASS_ENTRY("mysqli_result", mysqli_result_class_entry, mysqli_result_methods);
	ce = mysqli_result_class_entry;
	zend_hash_init(&mysqli_result_properties, 0, NULL, free_prop_handler, 1);
	MYSQLI_ADD_PROPERTIES(&mysqli_result_properties, mysqli_result_property_entries);
	zend_declare_property_null(ce, "current_field",	sizeof("current_field") - 1,ZEND_ACC_PUBLIC);
	zend_declare_property_null(ce, "field_count",	sizeof("field_count") - 1, ZEND_ACC_PUBLIC);
	zend_declare_property_null(ce, "lengths",		sizeof("lengths") - 1, ZEND_ACC_PUBLIC);
	zend_declare_property_null(ce, "num_rows",		sizeof("num_rows") - 1, ZEND_ACC_PUBLIC);
	zend_declare_property_null(ce, "type",			sizeof("type") - 1, ZEND_ACC_PUBLIC);
	mysqli_result_class_entry->get_iterator = php_mysqli_result_get_iterator;
	zend_class_implements(mysqli_result_class_entry, 1, zend_ce_traversable);
	zend_hash_add_ptr(&classes, ce->name, &mysqli_result_properties);

	REGISTER_MYSQLI_CLASS_ENTRY("mysqli_stmt", mysqli_stmt_class_entry, mysqli_stmt_methods);
	ce = mysqli_stmt_class_entry;
	zend_hash_init(&mysqli_stmt_properties, 0, NULL, free_prop_handler, 1);
	MYSQLI_ADD_PROPERTIES(&mysqli_stmt_properties, mysqli_stmt_property_entries);
	zend_declare_property_null(ce, "affected_rows", sizeof("affected_rows") - 1, ZEND_ACC_PUBLIC);
	zend_declare_property_null(ce, "insert_id",		sizeof("insert_id") - 1, ZEND_ACC_PUBLIC);
	zend_declare_property_null(ce, "num_rows",		sizeof("num_rows") - 1, ZEND_ACC_PUBLIC);
	zend_declare_property_null(ce, "param_count",	sizeof("param_count") - 1, ZEND_ACC_PUBLIC);
	zend_declare_property_null(ce, "field_count",	sizeof("field_count") - 1, ZEND_ACC_PUBLIC);
	zend_declare_property_null(ce, "errno",			sizeof("errno") - 1, ZEND_ACC_PUBLIC);
	zend_declare_property_null(ce, "error",			sizeof("error") - 1, ZEND_ACC_PUBLIC);
	zend_declare_property_null(ce, "error_list",	sizeof("error_list") - 1, ZEND_ACC_PUBLIC);
	zend_declare_property_null(ce, "sqlstate",		sizeof("sqlstate") - 1, ZEND_ACC_PUBLIC);
	zend_declare_property_null(ce, "id",			sizeof("id") - 1, ZEND_ACC_PUBLIC);
	zend_hash_add_ptr(&classes, ce->name, &mysqli_stmt_properties);

	/* mysqli_options */
	REGISTER_LONG_CONSTANT("MYSQLI_READ_DEFAULT_GROUP", MYSQL_READ_DEFAULT_GROUP, CONST_CS | CONST_PERSISTENT);
	REGISTER_LONG_CONSTANT("MYSQLI_READ_DEFAULT_FILE", MYSQL_READ_DEFAULT_FILE, CONST_CS | CONST_PERSISTENT);
	REGISTER_LONG_CONSTANT("MYSQLI_OPT_CONNECT_TIMEOUT", MYSQL_OPT_CONNECT_TIMEOUT, CONST_CS | CONST_PERSISTENT);
	REGISTER_LONG_CONSTANT("MYSQLI_OPT_LOCAL_INFILE", MYSQL_OPT_LOCAL_INFILE, CONST_CS | CONST_PERSISTENT);
	REGISTER_LONG_CONSTANT("MYSQLI_INIT_COMMAND", MYSQL_INIT_COMMAND, CONST_CS | CONST_PERSISTENT);
	REGISTER_LONG_CONSTANT("MYSQLI_OPT_READ_TIMEOUT", MYSQL_OPT_READ_TIMEOUT, CONST_CS | CONST_PERSISTENT);
#if defined(MYSQLI_USE_MYSQLND)
	REGISTER_LONG_CONSTANT("MYSQLI_OPT_NET_CMD_BUFFER_SIZE", MYSQLND_OPT_NET_CMD_BUFFER_SIZE, CONST_CS | CONST_PERSISTENT);
	REGISTER_LONG_CONSTANT("MYSQLI_OPT_NET_READ_BUFFER_SIZE", MYSQLND_OPT_NET_READ_BUFFER_SIZE, CONST_CS | CONST_PERSISTENT);
#endif
#ifdef MYSQLND_STRING_TO_INT_CONVERSION
	REGISTER_LONG_CONSTANT("MYSQLI_OPT_INT_AND_FLOAT_NATIVE", MYSQLND_OPT_INT_AND_FLOAT_NATIVE, CONST_CS | CONST_PERSISTENT);
#endif
#if MYSQL_VERSION_ID > 50110 || defined(MYSQLI_USE_MYSQLND)
	REGISTER_LONG_CONSTANT("MYSQLI_OPT_SSL_VERIFY_SERVER_CERT", MYSQL_OPT_SSL_VERIFY_SERVER_CERT, CONST_CS | CONST_PERSISTENT);
#endif

#if MYSQL_VERSION_ID > 50605 || defined(MYSQLI_USE_MYSQLND)
	REGISTER_LONG_CONSTANT("MYSQLI_SERVER_PUBLIC_KEY", MYSQL_SERVER_PUBLIC_KEY, CONST_CS | CONST_PERSISTENT);
#endif

	/* mysqli_real_connect flags */
	REGISTER_LONG_CONSTANT("MYSQLI_CLIENT_SSL", CLIENT_SSL, CONST_CS | CONST_PERSISTENT);
	REGISTER_LONG_CONSTANT("MYSQLI_CLIENT_COMPRESS",CLIENT_COMPRESS, CONST_CS | CONST_PERSISTENT);
	REGISTER_LONG_CONSTANT("MYSQLI_CLIENT_INTERACTIVE", CLIENT_INTERACTIVE, CONST_CS | CONST_PERSISTENT);
	REGISTER_LONG_CONSTANT("MYSQLI_CLIENT_IGNORE_SPACE", CLIENT_IGNORE_SPACE, CONST_CS | CONST_PERSISTENT);
	REGISTER_LONG_CONSTANT("MYSQLI_CLIENT_NO_SCHEMA", CLIENT_NO_SCHEMA, CONST_CS | CONST_PERSISTENT);
	REGISTER_LONG_CONSTANT("MYSQLI_CLIENT_FOUND_ROWS", CLIENT_FOUND_ROWS, CONST_CS | CONST_PERSISTENT);
#ifdef CLIENT_SSL_VERIFY_SERVER_CERT
	REGISTER_LONG_CONSTANT("MYSQLI_CLIENT_SSL_VERIFY_SERVER_CERT", CLIENT_SSL_VERIFY_SERVER_CERT, CONST_CS | CONST_PERSISTENT);
#if defined(MYSQLI_USE_MYSQLND)
	REGISTER_LONG_CONSTANT("MYSQLI_CLIENT_SSL_DONT_VERIFY_SERVER_CERT", CLIENT_SSL_DONT_VERIFY_SERVER_CERT, CONST_CS | CONST_PERSISTENT);
#endif
#endif
#if (MYSQL_VERSION_ID >= 50611 && defined(CLIENT_CAN_HANDLE_EXPIRED_PASSWORDS)) || defined(MYSQLI_USE_MYSQLND)
	REGISTER_LONG_CONSTANT("MYSQLI_CLIENT_CAN_HANDLE_EXPIRED_PASSWORDS", CLIENT_CAN_HANDLE_EXPIRED_PASSWORDS, CONST_CS | CONST_PERSISTENT);
	REGISTER_LONG_CONSTANT("MYSQLI_OPT_CAN_HANDLE_EXPIRED_PASSWORDS", MYSQL_OPT_CAN_HANDLE_EXPIRED_PASSWORDS, CONST_CS | CONST_PERSISTENT);
#endif

	/* for mysqli_query */
	REGISTER_LONG_CONSTANT("MYSQLI_STORE_RESULT", MYSQLI_STORE_RESULT, CONST_CS | CONST_PERSISTENT);
	REGISTER_LONG_CONSTANT("MYSQLI_USE_RESULT", MYSQLI_USE_RESULT, CONST_CS | CONST_PERSISTENT);
#if defined (MYSQLI_USE_MYSQLND)
	REGISTER_LONG_CONSTANT("MYSQLI_ASYNC", MYSQLI_ASYNC, CONST_CS | CONST_PERSISTENT);
	REGISTER_LONG_CONSTANT("MYSQLI_STORE_RESULT_COPY_DATA", MYSQLI_STORE_RESULT_COPY_DATA, CONST_CS | CONST_PERSISTENT);
#endif

	/* for mysqli_fetch_assoc */
	REGISTER_LONG_CONSTANT("MYSQLI_ASSOC", MYSQLI_ASSOC, CONST_CS | CONST_PERSISTENT);
	REGISTER_LONG_CONSTANT("MYSQLI_NUM", MYSQLI_NUM, CONST_CS | CONST_PERSISTENT);
	REGISTER_LONG_CONSTANT("MYSQLI_BOTH", MYSQLI_BOTH, CONST_CS | CONST_PERSISTENT);

	/* for mysqli_stmt_set_attr */
	REGISTER_LONG_CONSTANT("MYSQLI_STMT_ATTR_UPDATE_MAX_LENGTH", STMT_ATTR_UPDATE_MAX_LENGTH, CONST_CS | CONST_PERSISTENT);

#if MYSQL_VERSION_ID > 50003 || defined(MYSQLI_USE_MYSQLND)
	REGISTER_LONG_CONSTANT("MYSQLI_STMT_ATTR_CURSOR_TYPE", STMT_ATTR_CURSOR_TYPE, CONST_CS | CONST_PERSISTENT);
	REGISTER_LONG_CONSTANT("MYSQLI_CURSOR_TYPE_NO_CURSOR", CURSOR_TYPE_NO_CURSOR, CONST_CS | CONST_PERSISTENT);
	REGISTER_LONG_CONSTANT("MYSQLI_CURSOR_TYPE_READ_ONLY", CURSOR_TYPE_READ_ONLY, CONST_CS | CONST_PERSISTENT);
	REGISTER_LONG_CONSTANT("MYSQLI_CURSOR_TYPE_FOR_UPDATE", CURSOR_TYPE_FOR_UPDATE, CONST_CS | CONST_PERSISTENT);
	REGISTER_LONG_CONSTANT("MYSQLI_CURSOR_TYPE_SCROLLABLE", CURSOR_TYPE_SCROLLABLE, CONST_CS | CONST_PERSISTENT);
#endif

#if MYSQL_VERSION_ID > 50007 || defined(MYSQLI_USE_MYSQLND)
	REGISTER_LONG_CONSTANT("MYSQLI_STMT_ATTR_PREFETCH_ROWS", STMT_ATTR_PREFETCH_ROWS, CONST_CS | CONST_PERSISTENT);
#endif

	/* column information */
	REGISTER_LONG_CONSTANT("MYSQLI_NOT_NULL_FLAG", NOT_NULL_FLAG, CONST_CS | CONST_PERSISTENT);
	REGISTER_LONG_CONSTANT("MYSQLI_PRI_KEY_FLAG", PRI_KEY_FLAG, CONST_CS | CONST_PERSISTENT);
	REGISTER_LONG_CONSTANT("MYSQLI_UNIQUE_KEY_FLAG", UNIQUE_KEY_FLAG, CONST_CS | CONST_PERSISTENT);
	REGISTER_LONG_CONSTANT("MYSQLI_MULTIPLE_KEY_FLAG", MULTIPLE_KEY_FLAG, CONST_CS | CONST_PERSISTENT);
	REGISTER_LONG_CONSTANT("MYSQLI_BLOB_FLAG", BLOB_FLAG, CONST_CS | CONST_PERSISTENT);
	REGISTER_LONG_CONSTANT("MYSQLI_UNSIGNED_FLAG", UNSIGNED_FLAG, CONST_CS | CONST_PERSISTENT);
	REGISTER_LONG_CONSTANT("MYSQLI_ZEROFILL_FLAG", ZEROFILL_FLAG, CONST_CS | CONST_PERSISTENT);
	REGISTER_LONG_CONSTANT("MYSQLI_AUTO_INCREMENT_FLAG", AUTO_INCREMENT_FLAG, CONST_CS | CONST_PERSISTENT);
	REGISTER_LONG_CONSTANT("MYSQLI_TIMESTAMP_FLAG", TIMESTAMP_FLAG, CONST_CS | CONST_PERSISTENT);
	REGISTER_LONG_CONSTANT("MYSQLI_SET_FLAG", SET_FLAG, CONST_CS | CONST_PERSISTENT);
	REGISTER_LONG_CONSTANT("MYSQLI_NUM_FLAG", NUM_FLAG, CONST_CS | CONST_PERSISTENT);
	REGISTER_LONG_CONSTANT("MYSQLI_PART_KEY_FLAG", PART_KEY_FLAG, CONST_CS | CONST_PERSISTENT);
	REGISTER_LONG_CONSTANT("MYSQLI_GROUP_FLAG", GROUP_FLAG, CONST_CS | CONST_PERSISTENT);
	REGISTER_LONG_CONSTANT("MYSQLI_ENUM_FLAG", ENUM_FLAG, CONST_CS | CONST_PERSISTENT);
	REGISTER_LONG_CONSTANT("MYSQLI_BINARY_FLAG", BINARY_FLAG, CONST_CS | CONST_PERSISTENT);
#if MYSQL_VERSION_ID > 50001 || defined(MYSQLI_USE_MYSQLND)
	REGISTER_LONG_CONSTANT("MYSQLI_NO_DEFAULT_VALUE_FLAG", NO_DEFAULT_VALUE_FLAG, CONST_CS | CONST_PERSISTENT);
#endif

#if (MYSQL_VERSION_ID > 51122 && MYSQL_VERSION_ID < 60000) || (MYSQL_VERSION_ID > 60003) || defined(MYSQLI_USE_MYSQLND)
	REGISTER_LONG_CONSTANT("MYSQLI_ON_UPDATE_NOW_FLAG", ON_UPDATE_NOW_FLAG, CONST_CS | CONST_PERSISTENT);
#endif

	REGISTER_LONG_CONSTANT("MYSQLI_TYPE_DECIMAL", FIELD_TYPE_DECIMAL, CONST_CS | CONST_PERSISTENT);
	REGISTER_LONG_CONSTANT("MYSQLI_TYPE_TINY", FIELD_TYPE_TINY, CONST_CS | CONST_PERSISTENT);
	REGISTER_LONG_CONSTANT("MYSQLI_TYPE_SHORT", FIELD_TYPE_SHORT, CONST_CS | CONST_PERSISTENT);
	REGISTER_LONG_CONSTANT("MYSQLI_TYPE_LONG", FIELD_TYPE_LONG, CONST_CS | CONST_PERSISTENT);
	REGISTER_LONG_CONSTANT("MYSQLI_TYPE_FLOAT", FIELD_TYPE_FLOAT, CONST_CS | CONST_PERSISTENT);
	REGISTER_LONG_CONSTANT("MYSQLI_TYPE_DOUBLE", FIELD_TYPE_DOUBLE, CONST_CS | CONST_PERSISTENT);
	REGISTER_LONG_CONSTANT("MYSQLI_TYPE_NULL", FIELD_TYPE_NULL, CONST_CS | CONST_PERSISTENT);
	REGISTER_LONG_CONSTANT("MYSQLI_TYPE_TIMESTAMP", FIELD_TYPE_TIMESTAMP, CONST_CS | CONST_PERSISTENT);
	REGISTER_LONG_CONSTANT("MYSQLI_TYPE_LONGLONG", FIELD_TYPE_LONGLONG, CONST_CS | CONST_PERSISTENT);
	REGISTER_LONG_CONSTANT("MYSQLI_TYPE_INT24", FIELD_TYPE_INT24, CONST_CS | CONST_PERSISTENT);
	REGISTER_LONG_CONSTANT("MYSQLI_TYPE_DATE", FIELD_TYPE_DATE, CONST_CS | CONST_PERSISTENT);
	REGISTER_LONG_CONSTANT("MYSQLI_TYPE_TIME", FIELD_TYPE_TIME, CONST_CS | CONST_PERSISTENT);
	REGISTER_LONG_CONSTANT("MYSQLI_TYPE_DATETIME", FIELD_TYPE_DATETIME	, CONST_CS | CONST_PERSISTENT);
	REGISTER_LONG_CONSTANT("MYSQLI_TYPE_YEAR", FIELD_TYPE_YEAR, CONST_CS | CONST_PERSISTENT);
	REGISTER_LONG_CONSTANT("MYSQLI_TYPE_NEWDATE", FIELD_TYPE_NEWDATE, CONST_CS | CONST_PERSISTENT);
	REGISTER_LONG_CONSTANT("MYSQLI_TYPE_ENUM", FIELD_TYPE_ENUM, CONST_CS | CONST_PERSISTENT);
	REGISTER_LONG_CONSTANT("MYSQLI_TYPE_SET", FIELD_TYPE_SET, CONST_CS | CONST_PERSISTENT);
	REGISTER_LONG_CONSTANT("MYSQLI_TYPE_TINY_BLOB", FIELD_TYPE_TINY_BLOB, CONST_CS | CONST_PERSISTENT);
	REGISTER_LONG_CONSTANT("MYSQLI_TYPE_MEDIUM_BLOB", FIELD_TYPE_MEDIUM_BLOB, CONST_CS | CONST_PERSISTENT);
	REGISTER_LONG_CONSTANT("MYSQLI_TYPE_LONG_BLOB", FIELD_TYPE_LONG_BLOB, CONST_CS | CONST_PERSISTENT);
	REGISTER_LONG_CONSTANT("MYSQLI_TYPE_BLOB", FIELD_TYPE_BLOB, CONST_CS | CONST_PERSISTENT);
	REGISTER_LONG_CONSTANT("MYSQLI_TYPE_VAR_STRING", FIELD_TYPE_VAR_STRING, CONST_CS | CONST_PERSISTENT);
	REGISTER_LONG_CONSTANT("MYSQLI_TYPE_STRING", FIELD_TYPE_STRING, CONST_CS | CONST_PERSISTENT);
	REGISTER_LONG_CONSTANT("MYSQLI_TYPE_CHAR", FIELD_TYPE_CHAR, CONST_CS | CONST_PERSISTENT);
	REGISTER_LONG_CONSTANT("MYSQLI_TYPE_INTERVAL", FIELD_TYPE_INTERVAL, CONST_CS | CONST_PERSISTENT);
	REGISTER_LONG_CONSTANT("MYSQLI_TYPE_GEOMETRY", FIELD_TYPE_GEOMETRY, CONST_CS | CONST_PERSISTENT);
#ifdef FIELD_TYPE_JSON
	REGISTER_LONG_CONSTANT("MYSQLI_TYPE_JSON", FIELD_TYPE_JSON, CONST_CS | CONST_PERSISTENT);
#endif
#if MYSQL_VERSION_ID > 50002 || defined(MYSQLI_USE_MYSQLND)
	REGISTER_LONG_CONSTANT("MYSQLI_TYPE_NEWDECIMAL", FIELD_TYPE_NEWDECIMAL, CONST_CS | CONST_PERSISTENT);
	REGISTER_LONG_CONSTANT("MYSQLI_TYPE_BIT", FIELD_TYPE_BIT, CONST_CS | CONST_PERSISTENT);
#endif

	REGISTER_LONG_CONSTANT("MYSQLI_SET_CHARSET_NAME", MYSQL_SET_CHARSET_NAME, CONST_CS | CONST_PERSISTENT);
	REGISTER_LONG_CONSTANT("MYSQLI_SET_CHARSET_DIR", MYSQL_SET_CHARSET_DIR, CONST_CS | CONST_PERSISTENT);

	/* bind support */
	REGISTER_LONG_CONSTANT("MYSQLI_NO_DATA", MYSQL_NO_DATA, CONST_CS | CONST_PERSISTENT);
#ifdef MYSQL_DATA_TRUNCATED
	REGISTER_LONG_CONSTANT("MYSQLI_DATA_TRUNCATED", MYSQL_DATA_TRUNCATED, CONST_CS | CONST_PERSISTENT);
#endif

	/* reporting */
	REGISTER_LONG_CONSTANT("MYSQLI_REPORT_INDEX", MYSQLI_REPORT_INDEX, CONST_CS | CONST_PERSISTENT);
	REGISTER_LONG_CONSTANT("MYSQLI_REPORT_ERROR", MYSQLI_REPORT_ERROR, CONST_CS | CONST_PERSISTENT);
	REGISTER_LONG_CONSTANT("MYSQLI_REPORT_STRICT", MYSQLI_REPORT_STRICT, CONST_CS | CONST_PERSISTENT);
	REGISTER_LONG_CONSTANT("MYSQLI_REPORT_ALL", MYSQLI_REPORT_ALL, CONST_CS | CONST_PERSISTENT);
	REGISTER_LONG_CONSTANT("MYSQLI_REPORT_OFF", 0, CONST_CS | CONST_PERSISTENT);

	/* We use non-nested macros with expansion, as VC has problems */
#ifdef MYSQLI_USE_MYSQLND
	REGISTER_LONG_CONSTANT("MYSQLI_DEBUG_TRACE_ENABLED", MYSQLND_DBG_ENABLED, CONST_CS | CONST_PERSISTENT);
#else
#ifdef DBUG_ON
	REGISTER_LONG_CONSTANT("MYSQLI_DEBUG_TRACE_ENABLED", 1, CONST_CS | CONST_PERSISTENT);
#else
	REGISTER_LONG_CONSTANT("MYSQLI_DEBUG_TRACE_ENABLED", 0, CONST_CS | CONST_PERSISTENT);
#endif
#endif

	REGISTER_LONG_CONSTANT("MYSQLI_SERVER_QUERY_NO_GOOD_INDEX_USED", SERVER_QUERY_NO_GOOD_INDEX_USED, CONST_CS | CONST_PERSISTENT);
	REGISTER_LONG_CONSTANT("MYSQLI_SERVER_QUERY_NO_INDEX_USED", SERVER_QUERY_NO_INDEX_USED, CONST_CS | CONST_PERSISTENT);
#ifdef SERVER_QUERY_WAS_SLOW
	REGISTER_LONG_CONSTANT("MYSQLI_SERVER_QUERY_WAS_SLOW", SERVER_QUERY_WAS_SLOW, CONST_CS | CONST_PERSISTENT);
#endif
#ifdef SERVER_PS_OUT_PARAMS
	REGISTER_LONG_CONSTANT("MYSQLI_SERVER_PS_OUT_PARAMS", SERVER_PS_OUT_PARAMS, CONST_CS | CONST_PERSISTENT);
#endif

	REGISTER_LONG_CONSTANT("MYSQLI_REFRESH_GRANT",      REFRESH_GRANT, CONST_CS | CONST_PERSISTENT);
	REGISTER_LONG_CONSTANT("MYSQLI_REFRESH_LOG",        REFRESH_LOG, CONST_CS | CONST_PERSISTENT);
	REGISTER_LONG_CONSTANT("MYSQLI_REFRESH_TABLES",     REFRESH_TABLES, CONST_CS | CONST_PERSISTENT);
	REGISTER_LONG_CONSTANT("MYSQLI_REFRESH_HOSTS",      REFRESH_HOSTS, CONST_CS | CONST_PERSISTENT);
	REGISTER_LONG_CONSTANT("MYSQLI_REFRESH_STATUS",     REFRESH_STATUS, CONST_CS | CONST_PERSISTENT);
	REGISTER_LONG_CONSTANT("MYSQLI_REFRESH_THREADS",    REFRESH_THREADS, CONST_CS | CONST_PERSISTENT);
	REGISTER_LONG_CONSTANT("MYSQLI_REFRESH_SLAVE",      REFRESH_SLAVE, CONST_CS | CONST_PERSISTENT);
	REGISTER_LONG_CONSTANT("MYSQLI_REFRESH_MASTER",     REFRESH_MASTER, CONST_CS | CONST_PERSISTENT);
#ifdef REFRESH_BACKUP_LOG
	REGISTER_LONG_CONSTANT("MYSQLI_REFRESH_BACKUP_LOG", REFRESH_BACKUP_LOG, CONST_CS | CONST_PERSISTENT);
#endif


	REGISTER_LONG_CONSTANT("MYSQLI_TRANS_START_WITH_CONSISTENT_SNAPSHOT", TRANS_START_WITH_CONSISTENT_SNAPSHOT, CONST_CS | CONST_PERSISTENT);
	REGISTER_LONG_CONSTANT("MYSQLI_TRANS_START_READ_WRITE", TRANS_START_READ_WRITE, CONST_CS | CONST_PERSISTENT);
	REGISTER_LONG_CONSTANT("MYSQLI_TRANS_START_READ_ONLY", TRANS_START_READ_ONLY, CONST_CS | CONST_PERSISTENT);

	REGISTER_LONG_CONSTANT("MYSQLI_TRANS_COR_AND_CHAIN", TRANS_COR_AND_CHAIN, CONST_CS | CONST_PERSISTENT);
	REGISTER_LONG_CONSTANT("MYSQLI_TRANS_COR_AND_NO_CHAIN", TRANS_COR_AND_NO_CHAIN, CONST_CS | CONST_PERSISTENT);
	REGISTER_LONG_CONSTANT("MYSQLI_TRANS_COR_RELEASE", TRANS_COR_RELEASE, CONST_CS | CONST_PERSISTENT);
	REGISTER_LONG_CONSTANT("MYSQLI_TRANS_COR_NO_RELEASE", TRANS_COR_NO_RELEASE, CONST_CS | CONST_PERSISTENT);


#ifdef MYSQLI_USE_MYSQLND
	mysqlnd_reverse_api_register_api(&mysqli_reverse_api);
#endif

	return SUCCESS;
}
/* }}} */

/* {{{ PHP_MSHUTDOWN_FUNCTION
 */
PHP_MSHUTDOWN_FUNCTION(mysqli)
{
#ifndef MYSQLI_USE_MYSQLND
#ifdef PHP_WIN32
	zend_ulong client_ver = mysql_get_client_version();
	/*
	  Can't call mysql_server_end() multiple times prior to 5.0.46 on Windows.
	  PHP bug#41350 MySQL bug#25621
	*/
	if ((client_ver >= 50046 && client_ver < 50100) || client_ver > 50122) {
		mysql_server_end();
	}
#else
	mysql_server_end();
#endif
#endif

	zend_hash_destroy(&mysqli_driver_properties);
	zend_hash_destroy(&mysqli_result_properties);
	zend_hash_destroy(&mysqli_stmt_properties);
	zend_hash_destroy(&mysqli_warning_properties);
	zend_hash_destroy(&mysqli_link_properties);
	zend_hash_destroy(&classes);

	UNREGISTER_INI_ENTRIES();
	return SUCCESS;
}
/* }}} */

/* {{{ PHP_RINIT_FUNCTION
 */
PHP_RINIT_FUNCTION(mysqli)
{
#if !defined(MYSQLI_USE_MYSQLND) && defined(ZTS)
	if (mysql_thread_init()) {
		return FAILURE;
	}
#endif
	MyG(error_msg) = NULL;
	MyG(error_no) = 0;
	MyG(report_mode) = 0;

	return SUCCESS;
}
/* }}} */

#if defined(A0) && defined(MYSQLI_USE_MYSQLND)
static void php_mysqli_persistent_helper_for_every(void *p)
{
	mysqlnd_end_psession((MYSQLND *) p);
} /* }}} */


static int php_mysqli_persistent_helper_once(zend_rsrc_list_entry *le)
{
	if (le->type == php_le_pmysqli()) {
		mysqli_plist_entry *plist = (mysqli_plist_entry *) le->ptr;
		zend_ptr_stack_apply(&plist->free_links, php_mysqli_persistent_helper_for_every);
	}
	return ZEND_HASH_APPLY_KEEP;
} /* }}} */
#endif


/* {{{ PHP_RSHUTDOWN_FUNCTION
 */
PHP_RSHUTDOWN_FUNCTION(mysqli)
{
	/* check persistent connections, move used to free */

#if !defined(MYSQLI_USE_MYSQLND) && defined(ZTS)
	mysql_thread_end();
#endif
	if (MyG(error_msg)) {
		efree(MyG(error_msg));
	}
#if defined(A0) && defined(MYSQLI_USE_MYSQLND)
	/* psession is being called when the connection is freed - explicitly or implicitly */
	zend_hash_apply(&EG(persistent_list), (apply_func_t) php_mysqli_persistent_helper_once);
#endif
	return SUCCESS;
}
/* }}} */


/* {{{ PHP_MINFO_FUNCTION
 */
PHP_MINFO_FUNCTION(mysqli)
{
	char buf[32];

	php_info_print_table_start();
	php_info_print_table_header(2, "MysqlI Support", "enabled");
	php_info_print_table_row(2, "Client API library version", mysql_get_client_info());
	snprintf(buf, sizeof(buf), ZEND_LONG_FMT, MyG(num_active_persistent));
	php_info_print_table_row(2, "Active Persistent Links", buf);
	snprintf(buf, sizeof(buf), ZEND_LONG_FMT, MyG(num_inactive_persistent));
	php_info_print_table_row(2, "Inactive Persistent Links", buf);
	snprintf(buf, sizeof(buf), ZEND_LONG_FMT, MyG(num_links));
	php_info_print_table_row(2, "Active Links", buf);
#if !defined(MYSQLI_USE_MYSQLND)
	php_info_print_table_row(2, "Client API header version", MYSQL_SERVER_VERSION);
	php_info_print_table_row(2, "MYSQLI_SOCKET", MYSQL_UNIX_ADDR);
#endif
	php_info_print_table_end();

	DISPLAY_INI_ENTRIES();
}
/* }}} */


/* Dependencies */
static const  zend_module_dep mysqli_deps[] = {
	ZEND_MOD_REQUIRED("spl")
#if defined(MYSQLI_USE_MYSQLND)
	ZEND_MOD_REQUIRED("mysqlnd")
#endif
	ZEND_MOD_END
};

/* {{{ mysqli_module_entry
 */
zend_module_entry mysqli_module_entry = {
	STANDARD_MODULE_HEADER_EX, NULL,
	mysqli_deps,
	"mysqli",
	mysqli_functions,
	PHP_MINIT(mysqli),
	PHP_MSHUTDOWN(mysqli),
	PHP_RINIT(mysqli),
	PHP_RSHUTDOWN(mysqli),
	PHP_MINFO(mysqli),
	PHP_MYSQLI_VERSION,
	PHP_MODULE_GLOBALS(mysqli),
	PHP_GINIT(mysqli),
	NULL,
	NULL,
	STANDARD_MODULE_PROPERTIES_EX
};
/* }}} */

#ifdef COMPILE_DL_MYSQLI
#ifdef ZTS
ZEND_TSRMLS_CACHE_DEFINE()
#endif
ZEND_GET_MODULE(mysqli)
#endif


/* {{{ mixed mysqli_stmt_construct()
constructor for statement object.
Parameters:
  object -> mysqli_stmt_init
  object, query -> mysqli_prepare
*/
PHP_FUNCTION(mysqli_stmt_construct)
{
	MY_MYSQL			*mysql;
	zval				*mysql_link;
	MY_STMT				*stmt;
	MYSQLI_RESOURCE		*mysqli_resource;
	char				*statement;
	size_t					statement_len;

	switch (ZEND_NUM_ARGS())
	{
		case 1:  /* mysql_stmt_init */
			if (zend_parse_parameters(1, "O", &mysql_link, mysqli_link_class_entry)==FAILURE) {
				RETURN_THROWS();
			}
			MYSQLI_FETCH_RESOURCE_CONN(mysql, mysql_link, MYSQLI_STATUS_VALID);

			stmt = (MY_STMT *)ecalloc(1,sizeof(MY_STMT));

			stmt->stmt = mysql_stmt_init(mysql->mysql);
		break;
		case 2:
			if (zend_parse_parameters(2, "Os", &mysql_link, mysqli_link_class_entry, &statement, &statement_len)==FAILURE) {
				RETURN_THROWS();
			}
			MYSQLI_FETCH_RESOURCE_CONN(mysql, mysql_link, MYSQLI_STATUS_VALID);

			stmt = (MY_STMT *)ecalloc(1,sizeof(MY_STMT));

			if ((stmt->stmt = mysql_stmt_init(mysql->mysql))) {
				mysql_stmt_prepare(stmt->stmt, (char *)statement, statement_len);
			}
		break;
		default:
			WRONG_PARAM_COUNT;
		break;
	}

	if (!stmt->stmt) {
		efree(stmt);
		RETURN_FALSE;
	}
#ifndef MYSQLI_USE_MYSQLND
	ZVAL_COPY(&stmt->link_handle, mysql_link);
#endif

	mysqli_resource = (MYSQLI_RESOURCE *)ecalloc (1, sizeof(MYSQLI_RESOURCE));
	mysqli_resource->ptr = (void *)stmt;
	mysqli_resource->status = (ZEND_NUM_ARGS() == 1) ? MYSQLI_STATUS_INITIALIZED : MYSQLI_STATUS_VALID;

	MYSQLI_REGISTER_RESOURCE_EX(mysqli_resource, getThis());
}
/* }}} */

/* {{{ mixed mysqli_result_construct()
constructor for result object.
Parameters:
  object [, mode] -> mysqli_store/use_result
*/
PHP_FUNCTION(mysqli_result_construct)
{
	MY_MYSQL			*mysql;
	MYSQL_RES			*result = NULL;
	zval				*mysql_link;
	MYSQLI_RESOURCE		*mysqli_resource;
	zend_long				resmode = MYSQLI_STORE_RESULT;

	switch (ZEND_NUM_ARGS()) {
		case 1:
			if (zend_parse_parameters(1, "O", &mysql_link, mysqli_link_class_entry)==FAILURE) {
				RETURN_THROWS();
			}
			break;
		case 2:
			if (zend_parse_parameters(2, "Ol", &mysql_link, mysqli_link_class_entry, &resmode)==FAILURE) {
				RETURN_THROWS();
			}
			break;
		default:
			WRONG_PARAM_COUNT;
	}

	MYSQLI_FETCH_RESOURCE_CONN(mysql, mysql_link, MYSQLI_STATUS_VALID);

	switch (resmode) {
		case MYSQLI_STORE_RESULT:
			result = mysql_store_result(mysql->mysql);
			break;
		case MYSQLI_USE_RESULT:
			result = mysql_use_result(mysql->mysql);
			break;
		default:
			php_error_docref(NULL, E_WARNING, "Invalid value for resultmode");
	}

	if (!result) {
		RETURN_FALSE;
	}

	mysqli_resource = (MYSQLI_RESOURCE *)ecalloc (1, sizeof(MYSQLI_RESOURCE));
	mysqli_resource->ptr = (void *)result;
	mysqli_resource->status = MYSQLI_STATUS_VALID;

	MYSQLI_REGISTER_RESOURCE_EX(mysqli_resource, getThis());
}
/* }}} */

/* {{{ php_mysqli_fetch_into_hash_aux
 */
void php_mysqli_fetch_into_hash_aux(zval *return_value, MYSQL_RES * result, zend_long fetchtype)
{
#if !defined(MYSQLI_USE_MYSQLND)
	MYSQL_ROW row;
	unsigned int	i, num_fields;
	MYSQL_FIELD		*fields;
	zend_ulong	*field_len;

	if (!(row = mysql_fetch_row(result))) {
		RETURN_NULL();
	}

	if (fetchtype & MYSQLI_ASSOC) {
		fields = mysql_fetch_fields(result);
	}

	array_init(return_value);
	field_len = mysql_fetch_lengths(result);
	num_fields = mysql_num_fields(result);

	for (i = 0; i < num_fields; i++) {
		if (row[i]) {
			zval res;

#if MYSQL_VERSION_ID > 50002
			if (mysql_fetch_field_direct(result, i)->type == MYSQL_TYPE_BIT) {
				my_ulonglong llval;
				char tmp[22];
				switch (field_len[i]) {
					case 8:llval = (my_ulonglong)  bit_uint8korr(row[i]);break;
					case 7:llval = (my_ulonglong)  bit_uint7korr(row[i]);break;
					case 6:llval = (my_ulonglong)  bit_uint6korr(row[i]);break;
					case 5:llval = (my_ulonglong)  bit_uint5korr(row[i]);break;
					case 4:llval = (my_ulonglong)  bit_uint4korr(row[i]);break;
					case 3:llval = (my_ulonglong)  bit_uint3korr(row[i]);break;
					case 2:llval = (my_ulonglong)  bit_uint2korr(row[i]);break;
					case 1:llval = (my_ulonglong)  uint1korr(row[i]);break;
				}
				/* even though lval is declared as unsigned, the value
				 * may be negative. Therefor we cannot use MYSQLI_LLU_SPEC and must
				 * use MYSQLI_LL_SPEC.
				 */
				snprintf(tmp, sizeof(tmp), (mysql_fetch_field_direct(result, i)->flags & UNSIGNED_FLAG)? MYSQLI_LLU_SPEC : MYSQLI_LL_SPEC, llval);
				ZVAL_STRING(&res, tmp);
			} else
#endif
			{

				ZVAL_STRINGL(&res, row[i], field_len[i]);
			}

			if (fetchtype & MYSQLI_NUM) {
				add_index_zval(return_value, i, &res);
			}
			if (fetchtype & MYSQLI_ASSOC) {
				if (fetchtype & MYSQLI_NUM && Z_REFCOUNTED(res)) {
					Z_ADDREF(res);
				}
				add_assoc_zval(return_value, fields[i].name, &res);
			}
		} else {
			if (fetchtype & MYSQLI_NUM) {
				add_index_null(return_value, i);
			}
			if (fetchtype & MYSQLI_ASSOC) {
				add_assoc_null(return_value, fields[i].name);
			}
		}
	}
#else
	mysqlnd_fetch_into(result, ((fetchtype & MYSQLI_NUM)? MYSQLND_FETCH_NUM:0) | ((fetchtype & MYSQLI_ASSOC)? MYSQLND_FETCH_ASSOC:0), return_value, MYSQLND_MYSQLI);
#endif
}
/* }}} */

/* {{{ php_mysqli_fetch_into_hash
 */
void php_mysqli_fetch_into_hash(INTERNAL_FUNCTION_PARAMETERS, int override_flags, int into_object)
{
	MYSQL_RES		*result;
	zval			*mysql_result;
	zend_long			fetchtype;
	zval			*ctor_params = NULL;
	zend_class_entry *ce = NULL;

	if (into_object) {
		zend_string *class_name = NULL;

		if (zend_parse_method_parameters(ZEND_NUM_ARGS(), getThis(), "O|Sa", &mysql_result, mysqli_result_class_entry, &class_name, &ctor_params) == FAILURE) {
			RETURN_THROWS();
		}
		if (class_name == NULL) {
			ce = zend_standard_class_def;
		} else {
			ce = zend_fetch_class(class_name, ZEND_FETCH_CLASS_AUTO);
		}
		if (!ce) {
			php_error_docref(NULL, E_WARNING, "Could not find class '%s'", ZSTR_VAL(class_name));
			return;
		}
		if (UNEXPECTED(ce->ce_flags & (ZEND_ACC_INTERFACE|ZEND_ACC_TRAIT|ZEND_ACC_IMPLICIT_ABSTRACT_CLASS|ZEND_ACC_EXPLICIT_ABSTRACT_CLASS))) {
			zend_throw_error(NULL, "Class '%s' cannot be instantiated", ZSTR_VAL(ce->name));
			RETURN_THROWS();
		}
		fetchtype = MYSQLI_ASSOC;
	} else {
		if (override_flags) {
			if (zend_parse_method_parameters(ZEND_NUM_ARGS(), getThis(), "O", &mysql_result, mysqli_result_class_entry) == FAILURE) {
				RETURN_THROWS();
			}
			fetchtype = override_flags;
		} else {
			fetchtype = MYSQLI_BOTH;
			if (zend_parse_method_parameters(ZEND_NUM_ARGS(), getThis(), "O|l", &mysql_result, mysqli_result_class_entry, &fetchtype) == FAILURE) {
				RETURN_THROWS();
			}
		}
	}
	MYSQLI_FETCH_RESOURCE(result, MYSQL_RES *, mysql_result, "mysqli_result", MYSQLI_STATUS_VALID);

	if (fetchtype < MYSQLI_ASSOC || fetchtype > MYSQLI_BOTH) {
		php_error_docref(NULL, E_WARNING, "The result type should be either MYSQLI_NUM, MYSQLI_ASSOC or MYSQLI_BOTH");
		RETURN_FALSE;
	}

	php_mysqli_fetch_into_hash_aux(return_value, result, fetchtype);

	if (into_object && Z_TYPE_P(return_value) == IS_ARRAY) {
		zval dataset, retval;
		zend_fcall_info fci;
		zend_fcall_info_cache fcc;

		ZVAL_COPY_VALUE(&dataset, return_value);

		object_init_ex(return_value, ce);
		if (!ce->default_properties_count && !ce->__set) {
			Z_OBJ_P(return_value)->properties = Z_ARR(dataset);
		} else {
			zend_merge_properties(return_value, Z_ARRVAL(dataset));
			zval_ptr_dtor(&dataset);
		}

		if (ce->constructor) {
			fci.size = sizeof(fci);
			ZVAL_UNDEF(&fci.function_name);
			fci.object = Z_OBJ_P(return_value);
			fci.retval = &retval;
			fci.params = NULL;
			fci.param_count = 0;
			fci.no_separation = 1;

			if (ctor_params && Z_TYPE_P(ctor_params) != IS_NULL) {
				if (zend_fcall_info_args(&fci, ctor_params) == FAILURE) {
					/* Two problems why we throw exceptions here: PHP is typeless
					 * and hence passing one argument that's not an array could be
					 * by mistake and the other way round is possible, too. The
					 * single value is an array. Also we'd have to make that one
					 * argument passed by reference.
					 */
					zend_throw_exception(zend_ce_exception, "Parameter ctor_params must be an array", 0);
					RETURN_THROWS();
				}
			}

			fcc.function_handler = ce->constructor;
			fcc.called_scope = Z_OBJCE_P(return_value);
			fcc.object = Z_OBJ_P(return_value);

			if (zend_call_function(&fci, &fcc) == FAILURE) {
				zend_throw_exception_ex(zend_ce_exception, 0, "Could not execute %s::%s()", ZSTR_VAL(ce->name), ZSTR_VAL(ce->constructor->common.function_name));
			} else {
				zval_ptr_dtor(&retval);
			}
			zend_fcall_info_args_clear(&fci, 1);
		} else if (ctor_params) {
			zend_throw_exception_ex(zend_ce_exception, 0, "Class %s does not have a constructor hence you cannot use ctor_params", ZSTR_VAL(ce->name));
		}
	}
}
/* }}} */<|MERGE_RESOLUTION|>--- conflicted
+++ resolved
@@ -409,13 +409,7 @@
 	ZEND_HASH_FOREACH_PTR(props, entry) {
 		zval rv;
 		zval *value;
-<<<<<<< HEAD
 		value = mysqli_read_property(object, entry->name, BP_VAR_IS, 0, &rv);
-=======
-		ZVAL_STR(&member, entry->name);
-
-		value = mysqli_read_property(object, &member, BP_VAR_IS, 0, &rv);
->>>>>>> d39edebb
 		if (value != &EG(uninitialized_zval)) {
 			zend_hash_add(retval, entry->name, value);
 		}
