--- conflicted
+++ resolved
@@ -1,9 +1,5 @@
 /* This is a generated file, edit the .stub.php file instead.
-<<<<<<< HEAD
- * Stub hash: 64abcf3939756da46fbd9f6c41b6f59eff89cc65 */
-=======
- * Stub hash: 5a8b778eaa9efcca7d3ad8bfdbaa31d9d07b25e8 */
->>>>>>> 34ef804b
+ * Stub hash: a41875cecd71e72e1c1d3fc9c4d1442a65cd2d15 */
 
 ZEND_BEGIN_ARG_WITH_RETURN_TYPE_MASK_EX(arginfo_mysqli_affected_rows, 0, 1, MAY_BE_LONG|MAY_BE_STRING)
 	ZEND_ARG_OBJ_INFO(0, mysql, mysqli, 0)
