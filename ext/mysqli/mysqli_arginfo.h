--- conflicted
+++ resolved
@@ -1,9 +1,5 @@
 /* This is a generated file, edit the .stub.php file instead.
-<<<<<<< HEAD
- * Stub hash: 42fdb807a547cfa3ba35bb2b8a4ee0f0d556a18c */
-=======
- * Stub hash: c2ab263780902447855ecb0d8a9e3432577a32d1 */
->>>>>>> 54e2ef0b
+ * Stub hash: 6e22edabfde28f950f79aae189c1b410bb31b785 */
 
 ZEND_BEGIN_ARG_WITH_RETURN_TYPE_MASK_EX(arginfo_mysqli_affected_rows, 0, 1, MAY_BE_LONG|MAY_BE_STRING)
 	ZEND_ARG_OBJ_INFO(0, mysql, mysqli, 0)
