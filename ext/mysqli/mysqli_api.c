--- conflicted
+++ resolved
@@ -1267,17 +1267,12 @@
 {
 	MYSQL_RES		*result;
 	zval			*mysql_result;
-<<<<<<< HEAD
-	unsigned int	i;
+	unsigned int	i, num_fields;
 #if defined(MYSQLI_USE_MYSQLND)
 	const size_t	*ret;
 #else
 	const zend_ulong *ret;
 #endif
-=======
-	unsigned int	i, num_fields;
-	zend_ulong	*ret;
->>>>>>> 69b48f83
 
 	if (zend_parse_method_parameters(ZEND_NUM_ARGS(), getThis(), "O", &mysql_result, mysqli_result_class_entry) == FAILURE) {
 		return;
