--- conflicted
+++ resolved
@@ -1688,13 +1688,10 @@
 {
 	switch (option) {
 #ifdef MYSQLI_USE_MYSQLND
-<<<<<<< HEAD
-=======
 #if PHP_MAJOR_VERSION >= 6
 		/* PHP-7 doesn't supprt unicode yet ??? */
 		/*case MYSQLND_OPT_NUMERIC_AND_DATETIME_AS_UNICODE:*/
 #endif
->>>>>>> b01b971e
 		case MYSQLND_OPT_NET_CMD_BUFFER_SIZE:
 		case MYSQLND_OPT_NET_READ_BUFFER_SIZE:
 #ifdef MYSQLND_STRING_TO_INT_CONVERSION
