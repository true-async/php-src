/*
  +----------------------------------------------------------------------+
  | PHP Version 5                                                        |
  +----------------------------------------------------------------------+
  | Copyright (c) 1997-2014 The PHP Group                                |
  +----------------------------------------------------------------------+
  | This source file is subject to version 3.01 of the PHP license,      |
  | that is bundled with this package in the file LICENSE, and is        |
  | available through the world-wide-web at the following url:           |
  | http://www.php.net/license/3_01.txt                                  |
  | If you did not receive a copy of the PHP license and are unable to   |
  | obtain it through the world-wide-web, please send a note to          |
  | license@php.net so we can mail you a copy immediately.               |
  +----------------------------------------------------------------------+
  | Authors: Georg Richter <georg@php.net>                               |
  |          Andrey Hristov <andrey@php.net>                             |
  |          Ulf Wendel <uw@php.net>                                     |
  +----------------------------------------------------------------------+

  $Id$
*/

#ifdef HAVE_CONFIG_H
#include "config.h"
#endif

#include <signal.h>

#include "php.h"
#include "php_ini.h"
#include "php_globals.h"
#include "ext/standard/info.h"
#include "ext/standard/php_smart_str.h"
#include "php_mysqli_structs.h"
#include "mysqli_priv.h"
#if !defined(MYSQLI_USE_MYSQLND)


/* {{{ mysqli_tx_cor_options_to_string */
static void mysqli_tx_cor_options_to_string(const MYSQL * const conn, smart_str * str, const unsigned int mode)
{
	if (mode & TRANS_COR_AND_CHAIN && !(mode & TRANS_COR_AND_NO_CHAIN)) {
		if (str->len) {
			smart_str_appendl(str, " ", sizeof(" ") - 1);
		}
		smart_str_appendl(str, "AND CHAIN", sizeof("AND CHAIN") - 1);
	} else if (mode & TRANS_COR_AND_NO_CHAIN && !(mode & TRANS_COR_AND_CHAIN)) {
		if (str->len) {
			smart_str_appendl(str, " ", sizeof(" ") - 1);
		}
		smart_str_appendl(str, "AND NO CHAIN", sizeof("AND NO CHAIN") - 1);
	}

	if (mode & TRANS_COR_RELEASE && !(mode & TRANS_COR_NO_RELEASE)) {
		if (str->len) {
			smart_str_appendl(str, " ", sizeof(" ") - 1);
		}
		smart_str_appendl(str, "RELEASE", sizeof("RELEASE") - 1);
	} else if (mode & TRANS_COR_NO_RELEASE && !(mode & TRANS_COR_RELEASE)) {
		if (str->len) {
			smart_str_appendl(str, " ", sizeof(" ") - 1);
		}
		smart_str_appendl(str, "NO RELEASE", sizeof("NO RELEASE") - 1);
	}
	smart_str_0(str);
}
/* }}} */



/* {{{ proto bool mysqli_commit_or_rollback_libmysql */
static int mysqli_commit_or_rollback_libmysql(MYSQL * conn, zend_bool commit, const unsigned int mode, const char * const name)
{
	int ret;
	smart_str tmp_str = {0, 0, 0};
	mysqli_tx_cor_options_to_string(conn, &tmp_str, mode);
	smart_str_0(&tmp_str);

	{
		char * query;
		char * name_esc = NULL;
		size_t query_len;
		
		if (name) {	
			const char * p_orig = name;
			char * p_copy;
			p_copy = name_esc = emalloc(strlen(name) + 1 + 2 + 2 + 1); /* space, open, close, NullS */
			*p_copy++ = ' ';
			*p_copy++ = '/';
			*p_copy++ = '*';
			while (1) {
				register char v = *p_orig;
				if (v == 0) {
					break;
				}
				if ((v >= '0' && v <= '9') ||
					(v >= 'a' && v <= 'z') ||
					(v >= 'A' && v <= 'Z') ||
					v == '-' ||
					v == '_' ||
					v == ' ' ||
					v == '=')
				{
					*p_copy = v;
				} else {
					*p_copy = '?';
				}
				++p_orig;
				++p_copy;
			}
			*p_copy++ = '*';
			*p_copy++ = '/';
			*p_copy++ = 0;
		}

		query_len = spprintf(&query, 0, (commit? "COMMIT%s %s":"ROLLBACK%s %s"),
										  name_esc? name_esc:"", tmp_str.c? tmp_str.c:"");
		smart_str_free(&tmp_str);
		if (name_esc) {
			efree(name_esc);
			name_esc = NULL;
		}

		ret = mysql_real_query(conn, query, query_len);
		efree(query);
	}
	return ret;
}
/* }}} */
#endif



#if !defined(MYSQLI_USE_MYSQLND)
/* {{{ mysqli_tx_cor_options_to_string */
static void mysqli_tx_cor_options_to_string(const MYSQL * const conn, smart_str * str, const unsigned int mode)
{
	if (mode & TRANS_COR_AND_CHAIN && !(mode & TRANS_COR_AND_NO_CHAIN)) {
		if (str->len) {
			smart_str_appendl(str, " ", sizeof(" ") - 1);
		}
		smart_str_appendl(str, "AND CHAIN", sizeof("AND CHAIN") - 1);
	} else if (mode & TRANS_COR_AND_NO_CHAIN && !(mode & TRANS_COR_AND_CHAIN)) {
		if (str->len) {
			smart_str_appendl(str, " ", sizeof(" ") - 1);
		}
		smart_str_appendl(str, "AND NO CHAIN", sizeof("AND NO CHAIN") - 1);
	}

	if (mode & TRANS_COR_RELEASE && !(mode & TRANS_COR_NO_RELEASE)) {
		if (str->len) {
			smart_str_appendl(str, " ", sizeof(" ") - 1);
		}
		smart_str_appendl(str, "RELEASE", sizeof("RELEASE") - 1);
	} else if (mode & TRANS_COR_NO_RELEASE && !(mode & TRANS_COR_RELEASE)) {
		if (str->len) {
			smart_str_appendl(str, " ", sizeof(" ") - 1);
		}
		smart_str_appendl(str, "NO RELEASE", sizeof("NO RELEASE") - 1);
	}
	smart_str_0(str);
}
/* }}} */



/* {{{ proto bool mysqli_commit_or_rollback_libmysql */
static int mysqli_commit_or_rollback_libmysql(MYSQL * conn, zend_bool commit, const unsigned int mode, const char * const name)
{
	int ret;
	smart_str tmp_str = {0, 0, 0};
	mysqli_tx_cor_options_to_string(conn, &tmp_str, mode);
	smart_str_0(&tmp_str);

	{
		char * query;
		char * name_esc = NULL;
		size_t query_len;
		
		if (name) {	
			const char * p_orig = name;
			char * p_copy;
			p_copy = name_esc = emalloc(strlen(name) + 1 + 2 + 2 + 1); /* space, open, close, NullS */
			*p_copy++ = ' ';
			*p_copy++ = '/';
			*p_copy++ = '*';
			while (1) {
				register char v = *p_orig;
				if (v == 0) {
					break;
				}
				if ((v >= '0' && v <= '9') ||
					(v >= 'a' && v <= 'z') ||
					(v >= 'A' && v <= 'Z') ||
					v == '-' ||
					v == '_' ||
					v == ' ' ||
					v == '=')
				{
					*p_copy++ = v;
				}
				++p_orig;
			}
			*p_copy++ = '*';
			*p_copy++ = '/';
			*p_copy++ = 0;
		}

		query_len = spprintf(&query, 0, (commit? "COMMIT%s %s":"ROLLBACK%s %s"),
										  name_esc? name_esc:"", tmp_str.c? tmp_str.c:"");
		smart_str_free(&tmp_str);
		if (name_esc) {
			efree(name_esc);
			name_esc = NULL;
		}

		ret = mysql_real_query(conn, query, query_len);
		efree(query);
	}
	return ret;
}
/* }}} */
#endif


/* {{{ proto mixed mysqli_affected_rows(object link)
   Get number of affected rows in previous MySQL operation */
PHP_FUNCTION(mysqli_affected_rows)
{
	MY_MYSQL 		*mysql;
	zval  			*mysql_link;
	my_ulonglong	rc;

	if (zend_parse_method_parameters(ZEND_NUM_ARGS() TSRMLS_CC, getThis(), "O", &mysql_link, mysqli_link_class_entry) == FAILURE) {
		return;
	}

	MYSQLI_FETCH_RESOURCE_CONN(mysql, &mysql_link, MYSQLI_STATUS_VALID);

	rc = mysql_affected_rows(mysql->mysql);
	if (rc == (my_ulonglong) -1) {
		RETURN_LONG(-1);
	}
	MYSQLI_RETURN_LONG_LONG(rc);
}
/* }}} */


/* {{{ proto bool mysqli_autocommit(object link, bool mode)
   Turn auto commit on or of */
PHP_FUNCTION(mysqli_autocommit)
{
	MY_MYSQL	*mysql;
	zval		*mysql_link;
	zend_bool	automode;

	if (zend_parse_method_parameters(ZEND_NUM_ARGS() TSRMLS_CC, getThis(), "Ob", &mysql_link, mysqli_link_class_entry, &automode) == FAILURE) {
		return;
	}
	MYSQLI_FETCH_RESOURCE_CONN(mysql, &mysql_link, MYSQLI_STATUS_VALID);

	if (mysql_autocommit(mysql->mysql, (my_bool)automode)) {
		RETURN_FALSE;
	}
	RETURN_TRUE;
}
/* }}} */

/* {{{ mysqli_stmt_bind_param_do_bind */
#ifndef MYSQLI_USE_MYSQLND
static
int mysqli_stmt_bind_param_do_bind(MY_STMT *stmt, unsigned int argc, unsigned int num_vars,
								   zval ***args, unsigned int start, const char * const types TSRMLS_DC)
{
	int				i, ofs;
	MYSQL_BIND		*bind;
	unsigned long	rc;

	/* prevent leak if variables are already bound */
	if (stmt->param.var_cnt) {
		php_free_stmt_bind_buffer(stmt->param, FETCH_SIMPLE);
	}

	stmt->param.is_null = ecalloc(num_vars, sizeof(char));
	bind = (MYSQL_BIND *) ecalloc(num_vars, sizeof(MYSQL_BIND));

	ofs = 0;
	for (i = start; i < argc; i++) {

		/* set specified type */
		switch (types[ofs]) {
			case 'd': /* Double */
				bind[ofs].buffer_type = MYSQL_TYPE_DOUBLE;
				bind[ofs].buffer = &Z_DVAL_PP(args[i]);
				bind[ofs].is_null = &stmt->param.is_null[ofs];
				break;

			case 'i': /* Integer */
#if SIZEOF_LONG==8
				bind[ofs].buffer_type = MYSQL_TYPE_LONGLONG;
#elif SIZEOF_LONG==4
				bind[ofs].buffer_type = MYSQL_TYPE_LONG;
#endif
				bind[ofs].buffer = &Z_LVAL_PP(args[i]);
				bind[ofs].is_null = &stmt->param.is_null[ofs];
				break;

			case 'b': /* Blob (send data) */
				bind[ofs].buffer_type = MYSQL_TYPE_LONG_BLOB;
				/* don't initialize is_null and length to 0 because we use ecalloc */
				break;

			case 's': /* string */
				bind[ofs].buffer_type = MYSQL_TYPE_VAR_STRING;
				/* don't initialize buffer and buffer_length because we use ecalloc */
				bind[ofs].is_null = &stmt->param.is_null[ofs];
				break;

			default:
				php_error_docref(NULL TSRMLS_CC, E_WARNING, "Undefined fieldtype %c (parameter %d)", types[ofs], i+1);
				rc = 1;
				goto end_1;
		}
		ofs++;
	}
	rc = mysql_stmt_bind_param(stmt->stmt, bind);

end_1:
	if (rc) {
		efree(stmt->param.is_null);
	} else {
		stmt->param.var_cnt = num_vars;
		stmt->param.vars = (zval **)safe_emalloc(num_vars, sizeof(zval), 0);
		for (i = 0; i < num_vars; i++) {
			if (bind[i].buffer_type  != MYSQL_TYPE_LONG_BLOB) {
				Z_ADDREF_P(*args[i+start]);
				stmt->param.vars[i] = *args[i+start];
			} else {
				stmt->param.vars[i] = NULL;
			}
		}
	}
	efree(bind);

	return rc;
}
#else
static
int mysqli_stmt_bind_param_do_bind(MY_STMT *stmt, unsigned int argc, unsigned int num_vars,
								   zval ***args, unsigned int start, const char * const types TSRMLS_DC)
{
	unsigned int i;
	MYSQLND_PARAM_BIND	*params;
	enum_func_status	ret = FAIL;

	/* If no params -> skip binding and return directly */
	if (argc == start) {
		return PASS;
	}
	params = mysqlnd_stmt_alloc_param_bind(stmt->stmt);
	if (!params) {
		goto end;
	}
	for (i = 0; i < (argc - start); i++) {
		zend_uchar type;
		switch (types[i]) {
			case 'd': /* Double */
				type = MYSQL_TYPE_DOUBLE;
				break;
			case 'i': /* Integer */
#if SIZEOF_LONG==8
				type = MYSQL_TYPE_LONGLONG;
#elif SIZEOF_LONG==4
				type = MYSQL_TYPE_LONG;
#endif
				break;
			case 'b': /* Blob (send data) */
				type = MYSQL_TYPE_LONG_BLOB;
				break;
			case 's': /* string */
				type = MYSQL_TYPE_VAR_STRING;
				break;
			default:
				/* We count parameters from 1 */
				php_error_docref(NULL TSRMLS_CC, E_WARNING, "Undefined fieldtype %c (parameter %d)", types[i], i + start + 1);
				ret = FAIL;
				mysqlnd_stmt_free_param_bind(stmt->stmt, params);
				goto end;
		}
		params[i].zv = *(args[i + start]);
		params[i].type = type;
	}
	ret = mysqlnd_stmt_bind_param(stmt->stmt, params);

end:
	return ret;
}
#endif
/* }}} */

/* {{{ proto bool mysqli_stmt_bind_param(object stmt, string types, mixed variable [,mixed,....]) U
   Bind variables to a prepared statement as parameters */
PHP_FUNCTION(mysqli_stmt_bind_param)
{
	zval			***args;
	int				argc = ZEND_NUM_ARGS();
	int				num_vars;
	int				start = 2;
	MY_STMT			*stmt;
	zval			*mysql_stmt;
	char			*types;
	int				types_len;
	unsigned long	rc;

	/* calculate and check number of parameters */
	if (argc < 2) {
		/* there has to be at least one pair */
		WRONG_PARAM_COUNT;
	}

	if (zend_parse_method_parameters((getThis()) ? 1:2 TSRMLS_CC, getThis(), "Os", &mysql_stmt, mysqli_stmt_class_entry,
									&types, &types_len) == FAILURE) {
		return;
	}

	MYSQLI_FETCH_RESOURCE_STMT(stmt, &mysql_stmt, MYSQLI_STATUS_VALID);

	num_vars = argc - 1;
	if (getThis()) {
		start = 1;
	} else {
		/* ignore handle parameter in procedural interface*/
		--num_vars;
	}
	if (!types_len) {
		php_error_docref(NULL TSRMLS_CC, E_WARNING, "Invalid type or no types specified");
		RETURN_FALSE;
	}

	if (types_len != argc - start) {
		/* number of bind variables doesn't match number of elements in type definition string */
		php_error_docref(NULL TSRMLS_CC, E_WARNING, "Number of elements in type definition string doesn't match number of bind variables");
		RETURN_FALSE;
	}

	if (types_len != mysql_stmt_param_count(stmt->stmt)) {
		php_error_docref(NULL TSRMLS_CC, E_WARNING, "Number of variables doesn't match number of parameters in prepared statement");
		RETURN_FALSE;
	}

	args = (zval ***)safe_emalloc(argc, sizeof(zval **), 0);

	if (zend_get_parameters_array_ex(argc, args) == FAILURE) {
		zend_wrong_param_count(TSRMLS_C);
		rc = 1;
	} else {
		rc = mysqli_stmt_bind_param_do_bind(stmt, argc, num_vars, args, start, types TSRMLS_CC);
		MYSQLI_REPORT_STMT_ERROR(stmt->stmt);
	}

	efree(args);

	RETURN_BOOL(!rc);
}
/* }}} */

/* {{{ mysqli_stmt_bind_result_do_bind */
#ifndef MYSQLI_USE_MYSQLND
/* TODO:
   do_alloca, free_alloca
*/
static int
mysqli_stmt_bind_result_do_bind(MY_STMT *stmt, zval ***args, unsigned int argc, unsigned int start TSRMLS_DC)
{
	MYSQL_BIND	*bind;
	int			i, ofs;
	int			var_cnt = argc - start;
	long		col_type;
	ulong		rc;

	/* prevent leak if variables are already bound */
	if (stmt->result.var_cnt) {
		php_free_stmt_bind_buffer(stmt->result, FETCH_RESULT);
	}

	bind = (MYSQL_BIND *)ecalloc(var_cnt, sizeof(MYSQL_BIND));
	{
		int size;
		char *p= emalloc(size= var_cnt * (sizeof(char) + sizeof(VAR_BUFFER)));
		stmt->result.buf = (VAR_BUFFER *) p;
		stmt->result.is_null = p + var_cnt * sizeof(VAR_BUFFER);
		memset(p, 0, size);
	}

	for (i=start; i < var_cnt + start ; i++) {
		ofs = i - start;
		col_type = (stmt->stmt->fields) ? stmt->stmt->fields[ofs].type : MYSQL_TYPE_STRING;

		switch (col_type) {
			case MYSQL_TYPE_DOUBLE:
			case MYSQL_TYPE_FLOAT:
				convert_to_double_ex(args[i]);
				stmt->result.buf[ofs].type = IS_DOUBLE;
				stmt->result.buf[ofs].buflen = sizeof(double);

				/* allocate buffer for double */
				stmt->result.buf[ofs].val = (char *)emalloc(sizeof(double));
				bind[ofs].buffer_type = MYSQL_TYPE_DOUBLE;
				bind[ofs].buffer = stmt->result.buf[ofs].val;
				bind[ofs].is_null = &stmt->result.is_null[ofs];
				break;

			case MYSQL_TYPE_NULL:
				stmt->result.buf[ofs].type = IS_NULL;
				/*
				  don't initialize to 0 :
				  1. stmt->result.buf[ofs].buflen
				  2. bind[ofs].buffer
				  3. bind[ofs].buffer_length
				  because memory was allocated with ecalloc
				*/
				bind[ofs].buffer_type = MYSQL_TYPE_NULL;
				bind[ofs].is_null = &stmt->result.is_null[ofs];
				break;

			case MYSQL_TYPE_SHORT:
			case MYSQL_TYPE_TINY:
			case MYSQL_TYPE_LONG:
			case MYSQL_TYPE_INT24:
			case MYSQL_TYPE_YEAR:
				convert_to_long_ex(args[i]);
				stmt->result.buf[ofs].type = IS_LONG;
				/* don't set stmt->result.buf[ofs].buflen to 0, we used ecalloc */
				stmt->result.buf[ofs].val = (char *)emalloc(sizeof(int));
				bind[ofs].buffer_type = MYSQL_TYPE_LONG;
				bind[ofs].buffer = stmt->result.buf[ofs].val;
				bind[ofs].is_null = &stmt->result.is_null[ofs];
				bind[ofs].is_unsigned = (stmt->stmt->fields[ofs].flags & UNSIGNED_FLAG) ? 1 : 0;
				break;

			case MYSQL_TYPE_LONGLONG:
#if MYSQL_VERSION_ID > 50002 || defined(MYSQLI_USE_MYSQLND)
			case MYSQL_TYPE_BIT:
#endif
				stmt->result.buf[ofs].type = IS_STRING;
				stmt->result.buf[ofs].buflen = sizeof(my_ulonglong);
				stmt->result.buf[ofs].val = (char *)emalloc(stmt->result.buf[ofs].buflen);
				bind[ofs].buffer_type = col_type;
				bind[ofs].buffer = stmt->result.buf[ofs].val;
				bind[ofs].is_null = &stmt->result.is_null[ofs];
				bind[ofs].buffer_length = stmt->result.buf[ofs].buflen;
				bind[ofs].is_unsigned = (stmt->stmt->fields[ofs].flags & UNSIGNED_FLAG) ? 1 : 0;
				bind[ofs].length = &stmt->result.buf[ofs].output_len;
				break;

			case MYSQL_TYPE_DATE:
			case MYSQL_TYPE_TIME:
			case MYSQL_TYPE_DATETIME:
			case MYSQL_TYPE_NEWDATE:
			case MYSQL_TYPE_VAR_STRING:
			case MYSQL_TYPE_STRING:
			case MYSQL_TYPE_TINY_BLOB:
			case MYSQL_TYPE_BLOB:
			case MYSQL_TYPE_MEDIUM_BLOB:
			case MYSQL_TYPE_LONG_BLOB:
			case MYSQL_TYPE_TIMESTAMP:
			case MYSQL_TYPE_DECIMAL:
			case MYSQL_TYPE_GEOMETRY:
#ifdef FIELD_TYPE_NEWDECIMAL
			case MYSQL_TYPE_NEWDECIMAL:
#endif
			{
#if MYSQL_VERSION_ID >= 50107
				/* Changed to my_bool in MySQL 5.1. See MySQL Bug #16144 */
				my_bool tmp;
#else
				ulong tmp = 0;
#endif
				stmt->result.buf[ofs].type = IS_STRING;
				/*
					If the user has called $stmt->store_result() then we have asked
					max_length to be updated. this is done only for BLOBS because we don't want to allocate
					big chunkgs of memory 2^16 or 2^24
				*/
				if (stmt->stmt->fields[ofs].max_length == 0 &&
					!mysql_stmt_attr_get(stmt->stmt, STMT_ATTR_UPDATE_MAX_LENGTH, &tmp) && !tmp)
				{
					/*
					  Allocate directly 256 because it's easier to allocate a bit more
					  than update max length even for text columns. Try SELECT UNION SELECT UNION with
					  different lengths and you will see that we get different lengths in stmt->stmt->fields[ofs].length
					  The just take 256 and saves us from realloc-ing.
					*/
					stmt->result.buf[ofs].buflen =
						(stmt->stmt->fields) ? (stmt->stmt->fields[ofs].length) ? stmt->stmt->fields[ofs].length + 1: 256: 256;

				} else {
					/*
						the user has called store_result(). if he does not there is no way to determine the
						libmysql does not allow us to allocate 0 bytes for a buffer so we try 1
					*/
					if (!(stmt->result.buf[ofs].buflen = stmt->stmt->fields[ofs].max_length))
						++stmt->result.buf[ofs].buflen;
				}
				stmt->result.buf[ofs].val = (char *)emalloc(stmt->result.buf[ofs].buflen);
				bind[ofs].buffer_type = MYSQL_TYPE_STRING;
				bind[ofs].buffer = stmt->result.buf[ofs].val;
				bind[ofs].is_null = &stmt->result.is_null[ofs];
				bind[ofs].buffer_length = stmt->result.buf[ofs].buflen;
				bind[ofs].length = &stmt->result.buf[ofs].output_len;
				break;
			}
			default:
				php_error_docref(NULL TSRMLS_CC, E_WARNING, "Server returned unknown type %ld. Probably your client library is incompatible with the server version you use!", col_type);
				break;
		}
	}

	rc = mysql_stmt_bind_result(stmt->stmt, bind);
	MYSQLI_REPORT_STMT_ERROR(stmt->stmt);

	if (rc) {
		/* dont close the statement or subsequent usage (for example ->execute()) will lead to crash */
		for (i=0; i < var_cnt ; i++) {
			if (stmt->result.buf[i].val) {
				efree(stmt->result.buf[i].val);
			}
		}
		/* Don't free stmt->result.is_null because is_null & buf are one block of memory  */
		efree(stmt->result.buf);
	} else {
		stmt->result.var_cnt = var_cnt;
		stmt->result.vars = (zval **)safe_emalloc((var_cnt), sizeof(zval), 0);
		for (i = start; i < var_cnt+start; i++) {
			ofs = i-start;
			Z_ADDREF_PP(args[i]);
			stmt->result.vars[ofs] = *args[i];
		}
	}
	efree(bind);

	return rc;
}
#else
static int
mysqli_stmt_bind_result_do_bind(MY_STMT *stmt, zval ***args, unsigned int argc, unsigned int start TSRMLS_DC)
{
	unsigned int i;
	MYSQLND_RESULT_BIND * params = mysqlnd_stmt_alloc_result_bind(stmt->stmt);
	if (params) {
		for (i = 0; i < (argc - start); i++) {
			params[i].zv = *(args[i + start]);
		}
		return mysqlnd_stmt_bind_result(stmt->stmt, params);
	}
	return FAIL;
}
#endif
/* }}} */

/* {{{ proto bool mysqli_stmt_bind_result(object stmt, mixed var, [,mixed, ...]) U
   Bind variables to a prepared statement for result storage */
PHP_FUNCTION(mysqli_stmt_bind_result)
{
	zval		***args;
	int			argc = ZEND_NUM_ARGS();
	int			start = 1;
	ulong		rc;
	MY_STMT		*stmt;
	zval		*mysql_stmt;

	if (getThis()) {
		start = 0;
	}

	if (zend_parse_method_parameters((getThis()) ? 0:1 TSRMLS_CC, getThis(), "O", &mysql_stmt, mysqli_stmt_class_entry) == FAILURE) {
		return;
	}

	MYSQLI_FETCH_RESOURCE_STMT(stmt, &mysql_stmt, MYSQLI_STATUS_VALID);

	if (argc < (getThis() ? 1 : 2)) {
		WRONG_PARAM_COUNT;
	}

	if ((argc - start) != mysql_stmt_field_count(stmt->stmt)) {
		php_error_docref(NULL TSRMLS_CC, E_WARNING, "Number of bind variables doesn't match number of fields in prepared statement");
		RETURN_FALSE;
	}

	args = (zval ***)safe_emalloc(argc, sizeof(zval **), 0);

	if (zend_get_parameters_array_ex(argc, args) == FAILURE) {
		efree(args);
		WRONG_PARAM_COUNT;
	}

	rc = mysqli_stmt_bind_result_do_bind(stmt, args, argc, start TSRMLS_CC);

	efree(args);

	RETURN_BOOL(!rc);
}
/* }}} */

/* {{{ proto bool mysqli_change_user(object link, string user, string password, string database)
   Change logged-in user of the active connection */
PHP_FUNCTION(mysqli_change_user)
{
	MY_MYSQL	*mysql;
	zval		*mysql_link = NULL;
	char		*user, *password, *dbname;
	int			user_len, password_len, dbname_len;
	ulong		rc;
#if !defined(MYSQLI_USE_MYSQLND) && defined(HAVE_MYSQLI_SET_CHARSET)
	const		CHARSET_INFO * old_charset;
#endif

	if (zend_parse_method_parameters(ZEND_NUM_ARGS() TSRMLS_CC, getThis(), "Osss", &mysql_link, mysqli_link_class_entry, &user, &user_len, &password, &password_len, &dbname, &dbname_len) == FAILURE) {
		return;
	}
	MYSQLI_FETCH_RESOURCE_CONN(mysql, &mysql_link, MYSQLI_STATUS_VALID);

#if !defined(MYSQLI_USE_MYSQLND) && defined(HAVE_MYSQLI_SET_CHARSET)
	old_charset = mysql->mysql->charset;
#endif

#if defined(MYSQLI_USE_MYSQLND)
	rc = mysqlnd_change_user_ex(mysql->mysql, user, password, dbname, FALSE, (size_t) password_len);
#else
	rc = mysql_change_user(mysql->mysql, user, password, dbname);
#endif
	MYSQLI_REPORT_MYSQL_ERROR(mysql->mysql);

	if (rc) {
		RETURN_FALSE;
	}
#if !defined(MYSQLI_USE_MYSQLND) && defined(HAVE_MYSQLI_SET_CHARSET)
	if (mysql_get_server_version(mysql->mysql) < 501023L) {
		/*
		  Request the current charset, or it will be reset to the system one.
		  5.0 doesn't support it. Support added in 5.1.23 by fixing the following bug :
		  Bug #30472 libmysql doesn't reset charset, insert_id after succ. mysql_change_user() call
		*/
		rc = mysql_set_character_set(mysql->mysql, old_charset->csname);
	}
#endif

	RETURN_TRUE;
}
/* }}} */

/* {{{ proto string mysqli_character_set_name(object link)
   Returns the name of the character set used for this connection */
PHP_FUNCTION(mysqli_character_set_name)
{
	MY_MYSQL	*mysql;
	zval		*mysql_link;
	const char	*cs_name;

	if (zend_parse_method_parameters(ZEND_NUM_ARGS() TSRMLS_CC, getThis(), "O", &mysql_link, mysqli_link_class_entry) == FAILURE) {
		return;
	}

	MYSQLI_FETCH_RESOURCE_CONN(mysql, &mysql_link, MYSQLI_STATUS_VALID);
	cs_name = mysql_character_set_name(mysql->mysql);
	if (cs_name) {
		RETURN_STRING(cs_name, 1);
	}
}
/* }}} */


/* {{{ php_mysqli_close */
void php_mysqli_close(MY_MYSQL * mysql, int close_type, int resource_status TSRMLS_DC)
{
	if (resource_status > MYSQLI_STATUS_INITIALIZED) {
		MyG(num_links)--;
	}

	if (!mysql->persistent) {
		mysqli_close(mysql->mysql, close_type);
	} else {
		zend_rsrc_list_entry *le;
		if (zend_hash_find(&EG(persistent_list), mysql->hash_key, strlen(mysql->hash_key) + 1, (void **)&le) == SUCCESS) {
			if (Z_TYPE_P(le) == php_le_pmysqli()) {
				mysqli_plist_entry *plist = (mysqli_plist_entry *) le->ptr;
#if defined(MYSQLI_USE_MYSQLND)
				mysqlnd_end_psession(mysql->mysql);
#endif

				if (MyG(rollback_on_cached_plink) &&
#if !defined(MYSQLI_USE_MYSQLND)
					mysqli_commit_or_rollback_libmysql(mysql->mysql, FALSE, TRANS_COR_NO_OPT, NULL))
#else
					FAIL == mysqlnd_rollback(mysql->mysql, TRANS_COR_NO_OPT, NULL))
#endif
				{
					mysqli_close(mysql->mysql, close_type);			
				} else {
					zend_ptr_stack_push(&plist->free_links, mysql->mysql);
					MyG(num_inactive_persistent)++;
				}
				MyG(num_active_persistent)--;
			}
		}
		mysql->persistent = FALSE;
	}
	mysql->mysql = NULL;

	php_clear_mysql(mysql);
}
/* }}} */


/* {{{ proto bool mysqli_close(object link)
   Close connection */
PHP_FUNCTION(mysqli_close)
{
	zval		*mysql_link;
	MY_MYSQL	*mysql;

	if (zend_parse_method_parameters(ZEND_NUM_ARGS() TSRMLS_CC, getThis(), "O", &mysql_link, mysqli_link_class_entry) == FAILURE) {
		return;
	}

	MYSQLI_FETCH_RESOURCE_CONN(mysql, &mysql_link, MYSQLI_STATUS_INITIALIZED);

	php_mysqli_close(mysql, MYSQLI_CLOSE_EXPLICIT, ((MYSQLI_RESOURCE *)((mysqli_object *)zend_object_store_get_object(mysql_link TSRMLS_CC))->ptr)->status TSRMLS_CC);
	((MYSQLI_RESOURCE *)((mysqli_object *)zend_object_store_get_object(mysql_link TSRMLS_CC))->ptr)->status = MYSQLI_STATUS_UNKNOWN;

	MYSQLI_CLEAR_RESOURCE(&mysql_link);
	efree(mysql);
	RETURN_TRUE;
}
/* }}} */


<<<<<<< HEAD
=======


>>>>>>> 059bc99d
/* {{{ proto bool mysqli_commit(object link[, int flags [, string name ]])
   Commit outstanding actions and close transaction */
PHP_FUNCTION(mysqli_commit)
{
	MY_MYSQL	*mysql;
	zval		*mysql_link;
	long		flags = TRANS_COR_NO_OPT;
	char *		name = NULL;
	int			name_len = 0;

	if (zend_parse_method_parameters(ZEND_NUM_ARGS() TSRMLS_CC, getThis(), "O|ls", &mysql_link, mysqli_link_class_entry, &flags, &name, &name_len) == FAILURE) {
		return;
	}
	MYSQLI_FETCH_RESOURCE_CONN(mysql, &mysql_link, MYSQLI_STATUS_VALID);

#if !defined(MYSQLI_USE_MYSQLND)
	if (mysqli_commit_or_rollback_libmysql(mysql->mysql, TRUE, flags, name)) {
#else
	if (FAIL == mysqlnd_commit(mysql->mysql, flags, name)) {
#endif
		RETURN_FALSE;
	}
	RETURN_TRUE;
}
/* }}} */

/* {{{ proto bool mysqli_data_seek(object result, int offset)
   Move internal result pointer */
PHP_FUNCTION(mysqli_data_seek)
{
	MYSQL_RES	*result;
	zval		*mysql_result;
	long		offset;

	if (zend_parse_method_parameters(ZEND_NUM_ARGS() TSRMLS_CC, getThis(), "Ol", &mysql_result, mysqli_result_class_entry, &offset) == FAILURE) {
		return;
	}

	MYSQLI_FETCH_RESOURCE(result, MYSQL_RES *, &mysql_result, "mysqli_result", MYSQLI_STATUS_VALID);

	if (mysqli_result_is_unbuffered(result)) {
		php_error_docref(NULL TSRMLS_CC, E_WARNING, "Function cannot be used with MYSQL_USE_RESULT");
		RETURN_FALSE;
	}

	if (offset < 0 || offset >= mysql_num_rows(result)) {
		RETURN_FALSE;
	}

	mysql_data_seek(result, offset);
	RETURN_TRUE;
}
/* }}} */

/* {{{ proto void mysqli_debug(string debug) U
*/
PHP_FUNCTION(mysqli_debug)
{
	char	*debug;
	int		debug_len;

	if (zend_parse_parameters(ZEND_NUM_ARGS() TSRMLS_CC, "s", &debug, &debug_len) == FAILURE) {
		return;
	}

	mysql_debug(debug);
	RETURN_TRUE;
}
/* }}} */


/* {{{ proto bool mysqli_dump_debug_info(object link)
*/
PHP_FUNCTION(mysqli_dump_debug_info)
{
	MY_MYSQL	*mysql;
	zval		*mysql_link;

	if (zend_parse_method_parameters(ZEND_NUM_ARGS() TSRMLS_CC, getThis(), "O", &mysql_link, mysqli_link_class_entry) == FAILURE) {
		return;
	}
	MYSQLI_FETCH_RESOURCE_CONN(mysql, &mysql_link, MYSQLI_STATUS_VALID);

	RETURN_BOOL(!mysql_dump_debug_info(mysql->mysql))
}
/* }}} */

/* {{{ proto int mysqli_errno(object link)
   Returns the numerical value of the error message from previous MySQL operation */
PHP_FUNCTION(mysqli_errno)
{
	MY_MYSQL	*mysql;
	zval		*mysql_link;

	if (zend_parse_method_parameters(ZEND_NUM_ARGS() TSRMLS_CC, getThis(), "O", &mysql_link, mysqli_link_class_entry) == FAILURE) {
		return;
	}
	MYSQLI_FETCH_RESOURCE_CONN(mysql, &mysql_link, MYSQLI_STATUS_VALID);
	RETURN_LONG(mysql_errno(mysql->mysql));
}
/* }}} */

/* {{{ proto string mysqli_error(object link)
   Returns the text of the error message from previous MySQL operation */
PHP_FUNCTION(mysqli_error)
{
	MY_MYSQL	*mysql;
	zval		*mysql_link;
	const char	*err;

	if (zend_parse_method_parameters(ZEND_NUM_ARGS() TSRMLS_CC, getThis(), "O", &mysql_link, mysqli_link_class_entry) == FAILURE) {
		return;
	}
	MYSQLI_FETCH_RESOURCE_CONN(mysql, &mysql_link, MYSQLI_STATUS_VALID);
	err = mysql_error(mysql->mysql);
	if (err) {
		RETURN_STRING(err, 1);
	}
}
/* }}} */

#ifndef MYSQLI_USE_MYSQLND
/* {{{ php_mysqli_stmt_copy_it */
static void
php_mysqli_stmt_copy_it(zval *** copies, zval *original, uint param_count, uint current)
{
	if (!*copies) {
		*copies = ecalloc(param_count, sizeof(zval *));
	}
	MAKE_STD_ZVAL((*copies)[current]);
	*(*copies)[current] = *original;
	Z_SET_REFCOUNT_P((*copies)[current], 1);
	zval_copy_ctor((*copies)[current]);
}
/* }}} */
#endif

/* {{{ proto bool mysqli_stmt_execute(object stmt)
   Execute a prepared statement */
PHP_FUNCTION(mysqli_stmt_execute)
{
	MY_STMT		*stmt;
	zval		*mysql_stmt;
#ifndef MYSQLI_USE_MYSQLND
	unsigned int	i;
	zval		**copies = NULL;
#endif

	if (zend_parse_method_parameters(ZEND_NUM_ARGS() TSRMLS_CC, getThis(), "O", &mysql_stmt, mysqli_stmt_class_entry) == FAILURE) {
		return;
	}
	MYSQLI_FETCH_RESOURCE_STMT(stmt, &mysql_stmt, MYSQLI_STATUS_VALID);

#ifndef MYSQLI_USE_MYSQLND
	if (stmt->param.var_cnt) {
		int j;
		for (i = 0; i < stmt->param.var_cnt; i++) {
			for (j = i + 1; j < stmt->param.var_cnt; j++) {
				/* Oops, someone binding the same variable - clone */
				if (stmt->param.vars[j] == stmt->param.vars[i] && stmt->param.vars[i]) {
					php_mysqli_stmt_copy_it(&copies, stmt->param.vars[i], stmt->param.var_cnt, i);
					break;
				}
			}
		}
	}
	for (i = 0; i < stmt->param.var_cnt; i++) {
		if (stmt->param.vars[i]) {
			if ( !(stmt->param.is_null[i] = (stmt->param.vars[i]->type == IS_NULL)) ) {
				zval *the_var = copies && copies[i]? copies[i]:stmt->param.vars[i];
				switch (stmt->stmt->params[i].buffer_type) {
					case MYSQL_TYPE_VAR_STRING:
						if (the_var == stmt->param.vars[i] && Z_TYPE_P(stmt->param.vars[i]) != IS_STRING) {
							php_mysqli_stmt_copy_it(&copies, stmt->param.vars[i], stmt->param.var_cnt, i);
							the_var = copies[i];
						}
						convert_to_string_ex(&the_var);
						stmt->stmt->params[i].buffer = Z_STRVAL_P(the_var);
						stmt->stmt->params[i].buffer_length = Z_STRLEN_P(the_var);
						break;
					case MYSQL_TYPE_DOUBLE:
						if (the_var == stmt->param.vars[i] && Z_TYPE_P(stmt->param.vars[i]) != IS_DOUBLE) {
							php_mysqli_stmt_copy_it(&copies, stmt->param.vars[i], stmt->param.var_cnt, i);
							the_var = copies[i];
						}
						convert_to_double_ex(&the_var);
						stmt->stmt->params[i].buffer = &Z_DVAL_P(the_var);
						break;
					case MYSQL_TYPE_LONGLONG:
					case MYSQL_TYPE_LONG:
						if (the_var == stmt->param.vars[i] && Z_TYPE_P(stmt->param.vars[i]) != IS_LONG) {
							php_mysqli_stmt_copy_it(&copies, stmt->param.vars[i], stmt->param.var_cnt, i);
							the_var = copies[i];
						}
						convert_to_long_ex(&the_var);
						stmt->stmt->params[i].buffer = &Z_LVAL_P(the_var);
						break;
					default:
						break;
				}
			}
		}
	}
#endif

	if (mysql_stmt_execute(stmt->stmt)) {
		MYSQLI_REPORT_STMT_ERROR(stmt->stmt);
		RETVAL_FALSE;
	} else {
		RETVAL_TRUE;
	}

#ifndef MYSQLI_USE_MYSQLND
	if (copies) {
		for (i = 0; i < stmt->param.var_cnt; i++) {
			if (copies[i]) {
				zval_ptr_dtor(&copies[i]);
			}
		}
		efree(copies);
	}
#endif

	if (MyG(report_mode) & MYSQLI_REPORT_INDEX) {
		php_mysqli_report_index(stmt->query, mysqli_stmt_server_status(stmt->stmt) TSRMLS_CC);
	}
}
/* }}} */

#ifndef MYSQLI_USE_MYSQLND
/* {{{ void mysqli_stmt_fetch_libmysql
   Fetch results from a prepared statement into the bound variables */
void mysqli_stmt_fetch_libmysql(INTERNAL_FUNCTION_PARAMETERS)
{
	MY_STMT		*stmt;
	zval			*mysql_stmt;
	unsigned int	i;
	ulong			ret;
	unsigned int	uval;
	my_ulonglong	llval;


	if (zend_parse_method_parameters(ZEND_NUM_ARGS() TSRMLS_CC, getThis(), "O", &mysql_stmt, mysqli_stmt_class_entry) == FAILURE) {
		return;
	}
	MYSQLI_FETCH_RESOURCE_STMT(stmt, &mysql_stmt, MYSQLI_STATUS_VALID);

	/* reset buffers */
	for (i = 0; i < stmt->result.var_cnt; i++) {
		if (stmt->result.buf[i].type == IS_STRING) {
			memset(stmt->result.buf[i].val, 0, stmt->result.buf[i].buflen);
		}
	}
	ret = mysql_stmt_fetch(stmt->stmt);
#ifdef MYSQL_DATA_TRUNCATED
	if (!ret || ret == MYSQL_DATA_TRUNCATED) {
#else
	if (!ret) {
#endif
		for (i = 0; i < stmt->result.var_cnt; i++) {
			/*
			  QQ: Isn't it quite better to call zval_dtor(). What if the user has
			  assigned a resource, or an array to the bound variable? We are going
			  to leak probably. zval_dtor() will handle also Unicode/Non-unicode mode.
			*/
			/* Even if the string is of length zero there is one byte alloced so efree() in all cases */
			if (Z_TYPE_P(stmt->result.vars[i]) == IS_STRING) {
				STR_FREE(stmt->result.vars[i]->value.str.val);
			}
			if (!stmt->result.is_null[i]) {
				switch (stmt->result.buf[i].type) {
					case IS_LONG:
						if ((stmt->stmt->fields[i].type == MYSQL_TYPE_LONG)
						    && (stmt->stmt->fields[i].flags & UNSIGNED_FLAG))
						{
							/* unsigned int (11) */
							uval= *(unsigned int *) stmt->result.buf[i].val;
#if SIZEOF_LONG==4
							if (uval > INT_MAX) {
								char *tmp, *p;
								int j=10;
								tmp= emalloc(11);
								p= &tmp[9];
								do {
									*p-- = (uval % 10) + 48;
									uval = uval / 10;
								} while (--j > 0);
								tmp[10]= '\0';
								/* unsigned int > INT_MAX is 10 digits - ALWAYS */
								ZVAL_STRINGL(stmt->result.vars[i], tmp, 10, 0);
								break;
							}
#endif
						}
						if (stmt->stmt->fields[i].flags & UNSIGNED_FLAG) {
							ZVAL_LONG(stmt->result.vars[i], *(unsigned int *)stmt->result.buf[i].val);
						} else {
							ZVAL_LONG(stmt->result.vars[i], *(int *)stmt->result.buf[i].val);
						}
						break;
					case IS_DOUBLE:
						ZVAL_DOUBLE(stmt->result.vars[i], *(double *)stmt->result.buf[i].val);
						break;
					case IS_STRING:
						if (stmt->stmt->bind[i].buffer_type == MYSQL_TYPE_LONGLONG
#if MYSQL_VERSION_ID > 50002
						 || stmt->stmt->bind[i].buffer_type == MYSQL_TYPE_BIT
#endif
						 ) {
							my_bool uns= (stmt->stmt->fields[i].flags & UNSIGNED_FLAG)? 1:0;
#if MYSQL_VERSION_ID > 50002
							if (stmt->stmt->bind[i].buffer_type == MYSQL_TYPE_BIT) {
								switch (stmt->result.buf[i].output_len) {
									case 8:llval = (my_ulonglong)  bit_uint8korr(stmt->result.buf[i].val);break;
									case 7:llval = (my_ulonglong)  bit_uint7korr(stmt->result.buf[i].val);break;
									case 6:llval = (my_ulonglong)  bit_uint6korr(stmt->result.buf[i].val);break;
									case 5:llval = (my_ulonglong)  bit_uint5korr(stmt->result.buf[i].val);break;
									case 4:llval = (my_ulonglong)  bit_uint4korr(stmt->result.buf[i].val);break;
									case 3:llval = (my_ulonglong)  bit_uint3korr(stmt->result.buf[i].val);break;
									case 2:llval = (my_ulonglong)  bit_uint2korr(stmt->result.buf[i].val);break;
									case 1:llval = (my_ulonglong)  uint1korr(stmt->result.buf[i].val);break;
								}
							} else
#endif
							{
								llval= *(my_ulonglong *) stmt->result.buf[i].val;
							}
#if SIZEOF_LONG==8
							if (uns && llval > 9223372036854775807L) {
#elif SIZEOF_LONG==4
							if ((uns && llval > L64(2147483647)) ||
								(!uns && (( L64(2147483647) < (my_longlong) llval) ||
								(L64(-2147483648) > (my_longlong) llval))))
							{
#endif
								char tmp[22];
								/* even though lval is declared as unsigned, the value
								 * may be negative. Therefor we cannot use MYSQLI_LLU_SPEC and must
								 * use MYSQLI_LL_SPEC.
								 */
								snprintf(tmp, sizeof(tmp), (stmt->stmt->fields[i].flags & UNSIGNED_FLAG)? MYSQLI_LLU_SPEC : MYSQLI_LL_SPEC, llval);
								ZVAL_STRING(stmt->result.vars[i], tmp, 1);
							} else {
								ZVAL_LONG(stmt->result.vars[i], llval);
							}
						} else {
#if defined(MYSQL_DATA_TRUNCATED) && MYSQL_VERSION_ID > 50002
							if (ret == MYSQL_DATA_TRUNCATED && *(stmt->stmt->bind[i].error) != 0) {
								/* result was truncated */
								ZVAL_STRINGL(stmt->result.vars[i], stmt->result.buf[i].val,
											 stmt->stmt->bind[i].buffer_length, 1);
							} else {
#else
							{
#endif
								ZVAL_STRINGL(stmt->result.vars[i], stmt->result.buf[i].val,
											 stmt->result.buf[i].output_len, 1);
							}
						}
						break;
					default:
						break;
				}
			} else {
				ZVAL_NULL(stmt->result.vars[i]);
			}
		}
	} else {
		MYSQLI_REPORT_STMT_ERROR(stmt->stmt);
	}

	switch (ret) {
		case 0:
#ifdef MYSQL_DATA_TRUNCATED
		/* according to SQL standard truncation (e.g. loss of precision is
		   not an error) - for detecting possible truncation you have to
		   check mysqli_stmt_warning
		*/
		case MYSQL_DATA_TRUNCATED:
#endif
			RETURN_TRUE;
		break;
		case 1:
			RETURN_FALSE;
		break;
		default:
			RETURN_NULL();
		break;
	}
}
/* }}} */
#else
/* {{{ mixed mysqli_stmt_fetch_mysqlnd */
void mysqli_stmt_fetch_mysqlnd(INTERNAL_FUNCTION_PARAMETERS)
{
	MY_STMT		*stmt;
	zval		*mysql_stmt;
	zend_bool	fetched_anything;

	if (zend_parse_method_parameters(ZEND_NUM_ARGS() TSRMLS_CC, getThis(), "O", &mysql_stmt, mysqli_stmt_class_entry) == FAILURE) {
		return;
	}
	MYSQLI_FETCH_RESOURCE_STMT(stmt, &mysql_stmt, MYSQLI_STATUS_VALID);

	if (FAIL  == mysqlnd_stmt_fetch(stmt->stmt, &fetched_anything)) {
		RETURN_BOOL(FALSE);
	} else if (fetched_anything == TRUE) {
		RETURN_BOOL(TRUE);
	} else {
		RETURN_NULL();
	}
}
#endif
/* }}} */


/* {{{ proto mixed mysqli_stmt_fetch(object stmt) U
   Fetch results from a prepared statement into the bound variables */
PHP_FUNCTION(mysqli_stmt_fetch)
{
#if !defined(MYSQLI_USE_MYSQLND)
	mysqli_stmt_fetch_libmysql(INTERNAL_FUNCTION_PARAM_PASSTHRU);
#else
	mysqli_stmt_fetch_mysqlnd(INTERNAL_FUNCTION_PARAM_PASSTHRU);
#endif
}
/* }}} */

/* {{{  php_add_field_properties */
static void php_add_field_properties(zval *value, const MYSQL_FIELD *field TSRMLS_DC)
{
	add_property_string(value, "name",(field->name ? field->name : ""), 1);
	add_property_string(value, "orgname",(field->org_name ? field->org_name : ""), 1);
	add_property_string(value, "table",(field->table ? field->table : ""), 1);
	add_property_string(value, "orgtable",(field->org_table ? field->org_table : ""), 1);
	add_property_string(value, "def",(field->def ? field->def : ""), 1);
	add_property_string(value, "db",(field->db ? field->db : ""), 1);

	/* FIXME: manually set the catalog to "def" due to bug in
	 * libmysqlclient which does not initialize field->catalog
	 * and in addition, the catalog is always be "def"
	 */
	add_property_string(value, "catalog", "def", 1);

	add_property_long(value, "max_length", field->max_length);
	add_property_long(value, "length", field->length);
	add_property_long(value, "charsetnr", field->charsetnr);
	add_property_long(value, "flags", field->flags);
	add_property_long(value, "type", field->type);
	add_property_long(value, "decimals", field->decimals);
}
/* }}} */

/* {{{ proto mixed mysqli_fetch_field (object result)
   Get column information from a result and return as an object */
PHP_FUNCTION(mysqli_fetch_field)
{
	MYSQL_RES	*result;
	zval		*mysql_result;
	const MYSQL_FIELD	*field;

	if (zend_parse_method_parameters(ZEND_NUM_ARGS() TSRMLS_CC, getThis(), "O", &mysql_result, mysqli_result_class_entry) == FAILURE) {
		return;
	}

	MYSQLI_FETCH_RESOURCE(result, MYSQL_RES *, &mysql_result, "mysqli_result", MYSQLI_STATUS_VALID);

	if (!(field = mysql_fetch_field(result))) {
		RETURN_FALSE;
	}

	object_init(return_value);
	php_add_field_properties(return_value, field TSRMLS_CC);
}
/* }}} */

/* {{{ proto mixed mysqli_fetch_fields (object result)
   Return array of objects containing field meta-data */
PHP_FUNCTION(mysqli_fetch_fields)
{
	MYSQL_RES	*result;
	zval		*mysql_result;
	zval		*obj;

	unsigned int i;

	if (zend_parse_method_parameters(ZEND_NUM_ARGS() TSRMLS_CC, getThis(), "O", &mysql_result, mysqli_result_class_entry) == FAILURE) {
		return;
	}

	MYSQLI_FETCH_RESOURCE(result, MYSQL_RES *, &mysql_result, "mysqli_result", MYSQLI_STATUS_VALID);

	array_init(return_value);

	for (i = 0; i < mysql_num_fields(result); i++) {
		const MYSQL_FIELD *field = mysql_fetch_field_direct(result, i);

		MAKE_STD_ZVAL(obj);
		object_init(obj);

		php_add_field_properties(obj, field TSRMLS_CC);
		add_index_zval(return_value, i, obj);
	}
}
/* }}} */

/* {{{ proto mixed mysqli_fetch_field_direct (object result, int offset)
   Fetch meta-data for a single field */
PHP_FUNCTION(mysqli_fetch_field_direct)
{
	MYSQL_RES	*result;
	zval		*mysql_result;
	const MYSQL_FIELD	*field;
	long		offset;

	if (zend_parse_method_parameters(ZEND_NUM_ARGS() TSRMLS_CC, getThis(), "Ol", &mysql_result, mysqli_result_class_entry, &offset) == FAILURE) {
		return;
	}

	MYSQLI_FETCH_RESOURCE(result, MYSQL_RES *, &mysql_result, "mysqli_result", MYSQLI_STATUS_VALID);

	if (offset < 0 || offset >= (long) mysql_num_fields(result)) {
		php_error_docref(NULL TSRMLS_CC, E_WARNING, "Field offset is invalid for resultset");
		RETURN_FALSE;
	}

	if (!(field = mysql_fetch_field_direct(result,offset))) {
		RETURN_FALSE;
	}

	object_init(return_value);
	php_add_field_properties(return_value, field TSRMLS_CC);
}
/* }}} */

/* {{{ proto mixed mysqli_fetch_lengths (object result)
   Get the length of each output in a result */
PHP_FUNCTION(mysqli_fetch_lengths)
{
	MYSQL_RES		*result;
	zval			*mysql_result;
	unsigned int	i;
	unsigned long	*ret;

	if (zend_parse_method_parameters(ZEND_NUM_ARGS() TSRMLS_CC, getThis(), "O", &mysql_result, mysqli_result_class_entry) == FAILURE) {
		return;
	}

	MYSQLI_FETCH_RESOURCE(result, MYSQL_RES *, &mysql_result, "mysqli_result", MYSQLI_STATUS_VALID);

	if (!(ret = mysql_fetch_lengths(result))) {
		RETURN_FALSE;
	}

	array_init(return_value);

	for (i = 0; i < mysql_num_fields(result); i++) {
		add_index_long(return_value, i, ret[i]);
	}
}
/* }}} */

/* {{{ proto array mysqli_fetch_row (object result)
   Get a result row as an enumerated array */
PHP_FUNCTION(mysqli_fetch_row)
{
	php_mysqli_fetch_into_hash(INTERNAL_FUNCTION_PARAM_PASSTHRU, MYSQLI_NUM, 0);
}
/* }}} */

/* {{{ proto int mysqli_field_count(object link)
   Fetch the number of fields returned by the last query for the given link
*/
PHP_FUNCTION(mysqli_field_count)
{
	MY_MYSQL	*mysql;
	zval		*mysql_link;

	if (zend_parse_method_parameters(ZEND_NUM_ARGS() TSRMLS_CC, getThis(), "O", &mysql_link, mysqli_link_class_entry) == FAILURE) {
		return;
	}
	MYSQLI_FETCH_RESOURCE_CONN(mysql, &mysql_link, MYSQLI_STATUS_VALID);

	RETURN_LONG(mysql_field_count(mysql->mysql));
}
/* }}} */

/* {{{ proto int mysqli_field_seek(object result, int fieldnr)
   Set result pointer to a specified field offset
*/
PHP_FUNCTION(mysqli_field_seek)
{
	MYSQL_RES		*result;
	zval			*mysql_result;
	unsigned long	fieldnr;

	if (zend_parse_method_parameters(ZEND_NUM_ARGS() TSRMLS_CC, getThis(), "Ol", &mysql_result, mysqli_result_class_entry, &fieldnr) == FAILURE) {
		return;
	}
	MYSQLI_FETCH_RESOURCE(result, MYSQL_RES *, &mysql_result, "mysqli_result", MYSQLI_STATUS_VALID);

	if (fieldnr < 0 || fieldnr >= mysql_num_fields(result)) {
		php_error_docref(NULL TSRMLS_CC, E_WARNING, "Invalid field offset");
		RETURN_FALSE;
	}

	mysql_field_seek(result, fieldnr);
	RETURN_TRUE;
}
/* }}} */

/* {{{ proto int mysqli_field_tell(object result)
   Get current field offset of result pointer */
PHP_FUNCTION(mysqli_field_tell)
{
	MYSQL_RES	*result;
	zval		*mysql_result;

	if (zend_parse_method_parameters(ZEND_NUM_ARGS() TSRMLS_CC, getThis(), "O", &mysql_result, mysqli_result_class_entry) == FAILURE) {
		return;
	}
	MYSQLI_FETCH_RESOURCE(result, MYSQL_RES *, &mysql_result, "mysqli_result", MYSQLI_STATUS_VALID);

	RETURN_LONG(mysql_field_tell(result));
}
/* }}} */

/* {{{ proto void mysqli_free_result(object result)
   Free query result memory for the given result handle */
PHP_FUNCTION(mysqli_free_result)
{
	MYSQL_RES	*result;
	zval		*mysql_result;

	if (zend_parse_method_parameters(ZEND_NUM_ARGS() TSRMLS_CC, getThis(), "O", &mysql_result, mysqli_result_class_entry) == FAILURE) {
		return;
	}
	MYSQLI_FETCH_RESOURCE(result, MYSQL_RES *, &mysql_result, "mysqli_result", MYSQLI_STATUS_VALID);

	mysqli_free_result(result, FALSE);
	MYSQLI_CLEAR_RESOURCE(&mysql_result);
}
/* }}} */

/* {{{ proto string mysqli_get_client_info(void)
   Get MySQL client info */
PHP_FUNCTION(mysqli_get_client_info)
{
	const char * info = mysql_get_client_info();
	if (info) {
		RETURN_STRING(info, 1);
	}
}
/* }}} */

/* {{{ proto int mysqli_get_client_version(void)
   Get MySQL client info */
PHP_FUNCTION(mysqli_get_client_version)
{
	RETURN_LONG((long)mysql_get_client_version());
}
/* }}} */

/* {{{ proto string mysqli_get_host_info (object link)
   Get MySQL host info */
PHP_FUNCTION(mysqli_get_host_info)
{
	MY_MYSQL	*mysql;
	zval		*mysql_link = NULL;

	if (zend_parse_method_parameters(ZEND_NUM_ARGS() TSRMLS_CC, getThis(), "O", &mysql_link, mysqli_link_class_entry) == FAILURE) {
		return;
	}
	MYSQLI_FETCH_RESOURCE_CONN(mysql, &mysql_link, MYSQLI_STATUS_VALID);
#if !defined(MYSQLI_USE_MYSQLND)
	RETURN_STRING((mysql->mysql->host_info) ? mysql->mysql->host_info : "", 1);
#else
	RETURN_STRING((mysql->mysql->data->host_info) ? mysql->mysql->data->host_info : "", 1);
#endif
}
/* }}} */

/* {{{ proto int mysqli_get_proto_info(object link)
   Get MySQL protocol information */
PHP_FUNCTION(mysqli_get_proto_info)
{
	MY_MYSQL	*mysql;
	zval		*mysql_link = NULL;

	if (zend_parse_method_parameters(ZEND_NUM_ARGS() TSRMLS_CC, getThis(), "O", &mysql_link, mysqli_link_class_entry) == FAILURE) {
		return;
	}
	MYSQLI_FETCH_RESOURCE_CONN(mysql, &mysql_link, MYSQLI_STATUS_VALID);
	RETURN_LONG(mysql_get_proto_info(mysql->mysql));
}
/* }}} */

/* {{{ proto string mysqli_get_server_info(object link)
   Get MySQL server info */
PHP_FUNCTION(mysqli_get_server_info)
{
	MY_MYSQL	*mysql;
	zval		*mysql_link = NULL;
	const char	*info;

	if (zend_parse_method_parameters(ZEND_NUM_ARGS() TSRMLS_CC, getThis(), "O", &mysql_link, mysqli_link_class_entry) == FAILURE) {
		return;
	}
	MYSQLI_FETCH_RESOURCE_CONN(mysql, &mysql_link, MYSQLI_STATUS_VALID);

	info = mysql_get_server_info(mysql->mysql);
	if (info) {
		RETURN_STRING(info, 1);
	}
}
/* }}} */

/* {{{ proto int mysqli_get_server_version(object link)
   Return the MySQL version for the server referenced by the given link */
PHP_FUNCTION(mysqli_get_server_version)
{
	MY_MYSQL	*mysql;
	zval		*mysql_link = NULL;

	if (zend_parse_method_parameters(ZEND_NUM_ARGS() TSRMLS_CC, getThis(), "O", &mysql_link, mysqli_link_class_entry) == FAILURE) {
		return;
	}
	MYSQLI_FETCH_RESOURCE_CONN(mysql, &mysql_link, MYSQLI_STATUS_VALID);

	RETURN_LONG(mysql_get_server_version(mysql->mysql));
}
/* }}} */

/* {{{ proto string mysqli_info(object link)
   Get information about the most recent query */
PHP_FUNCTION(mysqli_info)
{
	MY_MYSQL	*mysql;
	zval		*mysql_link = NULL;
	const char	*info;

	if (zend_parse_method_parameters(ZEND_NUM_ARGS() TSRMLS_CC, getThis(), "O", &mysql_link, mysqli_link_class_entry) == FAILURE) {
		return;
	}
	MYSQLI_FETCH_RESOURCE_CONN(mysql, &mysql_link, MYSQLI_STATUS_VALID);

	info = mysql_info(mysql->mysql);
	if (info) {
		RETURN_STRING(info, 1);
	}
}
/* }}} */


/* {{{ php_mysqli_init() */
void php_mysqli_init(INTERNAL_FUNCTION_PARAMETERS)
{
	MYSQLI_RESOURCE *mysqli_resource;
	MY_MYSQL *mysql;

	if (getThis() && ((mysqli_object *) zend_object_store_get_object(getThis() TSRMLS_CC))->ptr) {
		return;
	}

	mysql = (MY_MYSQL *)ecalloc(1, sizeof(MY_MYSQL));

#if !defined(MYSQLI_USE_MYSQLND)
	if (!(mysql->mysql = mysql_init(NULL)))
#else
	/*
	  We create always persistent, as if the user want to connecto
	  to p:somehost, we can't convert the handle then
	*/
	if (!(mysql->mysql = mysql_init(TRUE)))
#endif
	{
		efree(mysql);
		RETURN_FALSE;
	}

	mysqli_resource = (MYSQLI_RESOURCE *)ecalloc (1, sizeof(MYSQLI_RESOURCE));
	mysqli_resource->ptr = (void *)mysql;
	mysqli_resource->status = MYSQLI_STATUS_INITIALIZED;

	if (!getThis() || !instanceof_function(Z_OBJCE_P(getThis()), mysqli_link_class_entry TSRMLS_CC)) {
		MYSQLI_RETURN_RESOURCE(mysqli_resource, mysqli_link_class_entry);
	} else {
		((mysqli_object *) zend_object_store_get_object(getThis() TSRMLS_CC))->ptr = mysqli_resource;
	}
}
/* }}} */


/* {{{ proto resource mysqli_init(void)
   Initialize mysqli and return a resource for use with mysql_real_connect */
PHP_FUNCTION(mysqli_init)
{
	php_mysqli_init(INTERNAL_FUNCTION_PARAM_PASSTHRU);
}
/* }}} */

/* {{{ proto mixed mysqli_insert_id(object link)
   Get the ID generated from the previous INSERT operation */
PHP_FUNCTION(mysqli_insert_id)
{
	MY_MYSQL		*mysql;
	my_ulonglong	rc;
	zval			*mysql_link;

	if (zend_parse_method_parameters(ZEND_NUM_ARGS() TSRMLS_CC, getThis(), "O", &mysql_link, mysqli_link_class_entry) == FAILURE) {
		return;
	}
	MYSQLI_FETCH_RESOURCE_CONN(mysql, &mysql_link, MYSQLI_STATUS_VALID);
	rc = mysql_insert_id(mysql->mysql);
	MYSQLI_RETURN_LONG_LONG(rc)
}
/* }}} */

/* {{{ proto bool mysqli_kill(object link, int processid)
   Kill a mysql process on the server */
PHP_FUNCTION(mysqli_kill)
{
	MY_MYSQL	*mysql;
	zval		*mysql_link;
	long		processid;

	if (zend_parse_method_parameters(ZEND_NUM_ARGS() TSRMLS_CC, getThis(), "Ol", &mysql_link, mysqli_link_class_entry, &processid) == FAILURE) {
		return;
	}
	MYSQLI_FETCH_RESOURCE_CONN(mysql, &mysql_link, MYSQLI_STATUS_VALID);

	if (processid <= 0) {
		php_error_docref(NULL TSRMLS_CC, E_WARNING, "processid should have positive value");
		RETURN_FALSE;
	}

	if (mysql_kill(mysql->mysql, processid)) {
		MYSQLI_REPORT_MYSQL_ERROR(mysql->mysql);
		RETURN_FALSE;
	}
	RETURN_TRUE;
}
/* }}} */

/* {{{ proto bool mysqli_more_results(object link)
   check if there any more query results from a multi query */
PHP_FUNCTION(mysqli_more_results)
{
	MY_MYSQL	*mysql;
	zval		*mysql_link;

	if (zend_parse_method_parameters(ZEND_NUM_ARGS() TSRMLS_CC, getThis(), "O", &mysql_link, mysqli_link_class_entry) == FAILURE) {
		return;
	}
	MYSQLI_FETCH_RESOURCE_CONN(mysql, &mysql_link, MYSQLI_STATUS_VALID);

	RETURN_BOOL(mysql_more_results(mysql->mysql));
}
/* }}} */

/* {{{ proto bool mysqli_next_result(object link)
   read next result from multi_query */
PHP_FUNCTION(mysqli_next_result) {
	MY_MYSQL	*mysql;
	zval		*mysql_link;

	if (zend_parse_method_parameters(ZEND_NUM_ARGS() TSRMLS_CC, getThis(), "O", &mysql_link, mysqli_link_class_entry) == FAILURE) {
		return;
	}
	MYSQLI_FETCH_RESOURCE_CONN(mysql, &mysql_link, MYSQLI_STATUS_VALID);

	if (!mysql_more_results(mysql->mysql)) {
		php_error_docref(NULL TSRMLS_CC, E_STRICT, "There is no next result set. "
						"Please, call mysqli_more_results()/mysqli::more_results() to check "
						"whether to call this function/method");
	}

	RETURN_BOOL(!mysql_next_result(mysql->mysql));
}
/* }}} */

#if defined(HAVE_STMT_NEXT_RESULT) && defined(MYSQLI_USE_MYSQLND)
/* {{{ proto bool mysqli_stmt_next_result(object link)
   check if there any more query results from a multi query */
PHP_FUNCTION(mysqli_stmt_more_results)
{
	MY_STMT		*stmt;
	zval		*mysql_stmt;

	if (zend_parse_method_parameters(ZEND_NUM_ARGS() TSRMLS_CC, getThis(), "O", &mysql_stmt, mysqli_stmt_class_entry) == FAILURE) {
		return;
	}
	MYSQLI_FETCH_RESOURCE_STMT(stmt, &mysql_stmt, MYSQLI_STATUS_VALID);

	RETURN_BOOL(mysqlnd_stmt_more_results(stmt->stmt));
}
/* }}} */


/* {{{ proto bool mysqli_stmt_next_result(object link)
   read next result from multi_query */
PHP_FUNCTION(mysqli_stmt_next_result) {
	MY_STMT		*stmt;
	zval		*mysql_stmt;

	if (zend_parse_method_parameters(ZEND_NUM_ARGS() TSRMLS_CC, getThis(), "O", &mysql_stmt, mysqli_stmt_class_entry) == FAILURE) {
		return;
	}
	MYSQLI_FETCH_RESOURCE_STMT(stmt, &mysql_stmt, MYSQLI_STATUS_VALID);

	if (!mysqlnd_stmt_more_results(stmt->stmt)) {
		php_error_docref(NULL TSRMLS_CC, E_STRICT, "There is no next result set. "
						"Please, call mysqli_stmt_more_results()/mysqli_stmt::more_results() to check "
						"whether to call this function/method");
	}

	RETURN_BOOL(!mysql_stmt_next_result(stmt->stmt));
}
/* }}} */
#endif


/* {{{ proto int mysqli_num_fields(object result)
   Get number of fields in result */
PHP_FUNCTION(mysqli_num_fields)
{
	MYSQL_RES	*result;
	zval		*mysql_result;

	if (zend_parse_method_parameters(ZEND_NUM_ARGS() TSRMLS_CC, getThis(), "O", &mysql_result, mysqli_result_class_entry) == FAILURE) {
		return;
	}
	MYSQLI_FETCH_RESOURCE(result, MYSQL_RES *, &mysql_result, "mysqli_result", MYSQLI_STATUS_VALID);

	RETURN_LONG(mysql_num_fields(result));
}
/* }}} */

/* {{{ proto mixed mysqli_num_rows(object result)
   Get number of rows in result */
PHP_FUNCTION(mysqli_num_rows)
{
	MYSQL_RES	*result;
	zval		*mysql_result;

	if (zend_parse_method_parameters(ZEND_NUM_ARGS() TSRMLS_CC, getThis(), "O", &mysql_result, mysqli_result_class_entry) == FAILURE) {
		return;
	}
	MYSQLI_FETCH_RESOURCE(result, MYSQL_RES *, &mysql_result, "mysqli_result", MYSQLI_STATUS_VALID);

	if (mysqli_result_is_unbuffered_and_not_everything_is_fetched(result)) {
		php_error_docref(NULL TSRMLS_CC, E_WARNING, "Function cannot be used with MYSQL_USE_RESULT");
		RETURN_LONG(0);
	}

	MYSQLI_RETURN_LONG_LONG(mysql_num_rows(result));
}
/* }}} */

/* {{{ mysqli_options_get_option_zval_type */
static int mysqli_options_get_option_zval_type(int option)
{
	switch (option) {
#ifdef MYSQLI_USE_MYSQLND
#if PHP_MAJOR_VERSION >= 6
		case MYSQLND_OPT_NUMERIC_AND_DATETIME_AS_UNICODE:
#endif
		case MYSQLND_OPT_NET_CMD_BUFFER_SIZE:
		case MYSQLND_OPT_NET_READ_BUFFER_SIZE:
#ifdef MYSQLND_STRING_TO_INT_CONVERSION
		case MYSQLND_OPT_INT_AND_FLOAT_NATIVE:
#endif
#endif /* MYSQLI_USE_MYSQLND */
		case MYSQL_OPT_CONNECT_TIMEOUT:
#ifdef MYSQL_REPORT_DATA_TRUNCATION
		case MYSQL_REPORT_DATA_TRUNCATION:
#endif
		case MYSQL_OPT_LOCAL_INFILE:
		case MYSQL_OPT_NAMED_PIPE:
#ifdef MYSQL_OPT_PROTOCOL
                case MYSQL_OPT_PROTOCOL:
#endif /* MySQL 4.1.0 */
#ifdef MYSQL_OPT_READ_TIMEOUT
		case MYSQL_OPT_READ_TIMEOUT:
		case MYSQL_OPT_WRITE_TIMEOUT:
		case MYSQL_OPT_GUESS_CONNECTION:
		case MYSQL_OPT_USE_EMBEDDED_CONNECTION:
		case MYSQL_OPT_USE_REMOTE_CONNECTION:
		case MYSQL_SECURE_AUTH:
#endif /* MySQL 4.1.1 */
#ifdef MYSQL_OPT_RECONNECT
		case MYSQL_OPT_RECONNECT:
#endif /* MySQL 5.0.13 */
#ifdef MYSQL_OPT_SSL_VERIFY_SERVER_CERT
		case MYSQL_OPT_SSL_VERIFY_SERVER_CERT:
#endif /* MySQL 5.0.23 */
#ifdef MYSQL_OPT_COMPRESS
		case MYSQL_OPT_COMPRESS:
#endif /* mysqlnd @ PHP 5.3.2 */
#ifdef MYSQL_OPT_SSL_VERIFY_SERVER_CERT
	REGISTER_LONG_CONSTANT("MYSQLI_OPT_SSL_VERIFY_SERVER_CERT", MYSQL_OPT_SSL_VERIFY_SERVER_CERT, CONST_CS | CONST_PERSISTENT);
#endif /* MySQL 5.1.1., mysqlnd @ PHP 5.3.3 */
#if (MYSQL_VERSION_ID >= 50611 && defined(CLIENT_CAN_HANDLE_EXPIRED_PASSWORDS)) || defined(MYSQLI_USE_MYSQLND)
		case MYSQL_OPT_CAN_HANDLE_EXPIRED_PASSWORDS:
#endif
			return IS_LONG;

#ifdef MYSQL_SHARED_MEMORY_BASE_NAME
                case MYSQL_SHARED_MEMORY_BASE_NAME:
#endif /* MySQL 4.1.0 */
#ifdef MYSQL_SET_CLIENT_IP
		case MYSQL_SET_CLIENT_IP:
#endif /* MySQL 4.1.1 */
		case MYSQL_READ_DEFAULT_FILE:
		case MYSQL_READ_DEFAULT_GROUP:
		case MYSQL_INIT_COMMAND:
		case MYSQL_SET_CHARSET_NAME:
		case MYSQL_SET_CHARSET_DIR:
#if MYSQL_VERSION_ID > 50605 || defined(MYSQLI_USE_MYSQLND)
		case MYSQL_SERVER_PUBLIC_KEY:
#endif
			return IS_STRING;

		default:
			return IS_NULL;
	}
}
/* }}} */


/* {{{ proto bool mysqli_options(object link, int flags, mixed values)
   Set options */
PHP_FUNCTION(mysqli_options)
{
	MY_MYSQL		*mysql;
	zval			*mysql_link = NULL;
	zval			**mysql_value;
	long			mysql_option;
	unsigned int	l_value;
	long			ret;
	int				expected_type;

	if (zend_parse_method_parameters(ZEND_NUM_ARGS() TSRMLS_CC, getThis(), "OlZ", &mysql_link, mysqli_link_class_entry, &mysql_option, &mysql_value) == FAILURE) {
		return;
	}
	MYSQLI_FETCH_RESOURCE_CONN(mysql, &mysql_link, MYSQLI_STATUS_INITIALIZED);

#if PHP_API_VERSION < 20100412
	if ((PG(open_basedir) && PG(open_basedir)[0] != '\0') || PG(safe_mode)) {
#else
	if (PG(open_basedir) && PG(open_basedir)[0] != '\0') {
#endif
		if(mysql_option == MYSQL_OPT_LOCAL_INFILE) {
			RETURN_FALSE;
		}
	}
	expected_type = mysqli_options_get_option_zval_type(mysql_option);
	if (expected_type != Z_TYPE_PP(mysql_value)) {
		switch (expected_type) {
			case IS_STRING:
				convert_to_string_ex(mysql_value);
				break;
			case IS_LONG:
				convert_to_long_ex(mysql_value);
				break;
			default:
				break;
		}
	}
	switch (expected_type) {
		case IS_STRING:
			ret = mysql_options(mysql->mysql, mysql_option, Z_STRVAL_PP(mysql_value));
			break;
		case IS_LONG:
			l_value = Z_LVAL_PP(mysql_value);
			ret = mysql_options(mysql->mysql, mysql_option, (char *)&l_value);
			break;
		default:
			ret = 1;
			break;
	}

	RETURN_BOOL(!ret);
}
/* }}} */


/* {{{ proto bool mysqli_ping(object link)
   Ping a server connection or reconnect if there is no connection */
PHP_FUNCTION(mysqli_ping)
{
	MY_MYSQL	*mysql;
	zval		*mysql_link;
	long		rc;

	if (zend_parse_method_parameters(ZEND_NUM_ARGS() TSRMLS_CC, getThis(), "O", &mysql_link, mysqli_link_class_entry) == FAILURE) {
		return;
	}
	MYSQLI_FETCH_RESOURCE_CONN(mysql, &mysql_link, MYSQLI_STATUS_VALID);
	rc = mysql_ping(mysql->mysql);
	MYSQLI_REPORT_MYSQL_ERROR(mysql->mysql);

	RETURN_BOOL(!rc);
}
/* }}} */

/* {{{ proto mixed mysqli_prepare(object link, string query)
   Prepare a SQL statement for execution */
PHP_FUNCTION(mysqli_prepare)
{
	MY_MYSQL		*mysql;
	MY_STMT			*stmt;
	char			*query = NULL;
	int				query_len;
	zval			*mysql_link;
	MYSQLI_RESOURCE	*mysqli_resource;

	if (zend_parse_method_parameters(ZEND_NUM_ARGS() TSRMLS_CC, getThis(), "Os",&mysql_link, mysqli_link_class_entry, &query, &query_len) == FAILURE) {
		return;
	}
	MYSQLI_FETCH_RESOURCE_CONN(mysql, &mysql_link, MYSQLI_STATUS_VALID);

#if !defined(MYSQLI_USE_MYSQLND)
	if (mysql->mysql->status == MYSQL_STATUS_GET_RESULT) {
		php_error_docref(NULL TSRMLS_CC, E_WARNING, "All data must be fetched before a new statement prepare takes place");
		RETURN_FALSE;
	}
#endif

	stmt = (MY_STMT *)ecalloc(1,sizeof(MY_STMT));

	if ((stmt->stmt = mysql_stmt_init(mysql->mysql))) {
		if (mysql_stmt_prepare(stmt->stmt, query, query_len)) {
			/* mysql_stmt_close() clears errors, so we have to store them temporarily */
#if !defined(MYSQLI_USE_MYSQLND)
			char  last_error[MYSQL_ERRMSG_SIZE];
			char  sqlstate[SQLSTATE_LENGTH+1];
			unsigned int last_errno;

			last_errno = stmt->stmt->last_errno;
			memcpy(last_error, stmt->stmt->last_error, MYSQL_ERRMSG_SIZE);
			memcpy(sqlstate, mysql->mysql->net.sqlstate, SQLSTATE_LENGTH+1);
#else
			MYSQLND_ERROR_INFO error_info = *mysql->mysql->data->error_info;
#endif
			mysqli_stmt_close(stmt->stmt, FALSE);
			stmt->stmt = NULL;

			/* restore error messages */
#if !defined(MYSQLI_USE_MYSQLND)
			mysql->mysql->net.last_errno = last_errno;
			memcpy(mysql->mysql->net.last_error, last_error, MYSQL_ERRMSG_SIZE);
			memcpy(mysql->mysql->net.sqlstate, sqlstate, SQLSTATE_LENGTH+1);
#else
			*mysql->mysql->data->error_info = error_info;
#endif
		}
	}

	/* don't initialize stmt->query with NULL, we ecalloc()-ed the memory */
	/* Get performance boost if reporting is switched off */
	if (stmt->stmt && query_len && (MyG(report_mode) & MYSQLI_REPORT_INDEX)) {
		stmt->query = (char *)emalloc(query_len + 1);
		memcpy(stmt->query, query, query_len);
		stmt->query[query_len] = '\0';
	}

	/* don't join to the previous if because it won't work if mysql_stmt_prepare_fails */
	if (!stmt->stmt) {
		MYSQLI_REPORT_MYSQL_ERROR(mysql->mysql);
		efree(stmt);
		RETURN_FALSE;
	}
#ifndef MYSQLI_USE_MYSQLND
	stmt->link_handle = Z_OBJ_HANDLE(*mysql_link);
	zend_objects_store_add_ref_by_handle(stmt->link_handle TSRMLS_CC);
#endif

	mysqli_resource = (MYSQLI_RESOURCE *)ecalloc (1, sizeof(MYSQLI_RESOURCE));
	mysqli_resource->ptr = (void *)stmt;

	/* change status */
	mysqli_resource->status = MYSQLI_STATUS_VALID;
	MYSQLI_RETURN_RESOURCE(mysqli_resource, mysqli_stmt_class_entry);
}
/* }}} */


/* {{{ proto bool mysqli_real_connect(object link [,string hostname [,string username [,string passwd [,string dbname [,int port [,string socket [,int flags]]]]]]])
   Open a connection to a mysql server */
PHP_FUNCTION(mysqli_real_connect)
{
	mysqli_common_connect(INTERNAL_FUNCTION_PARAM_PASSTHRU, TRUE, FALSE);
}
/* }}} */


/* {{{ proto bool mysqli_real_query(object link, string query)
   Binary-safe version of mysql_query() */
PHP_FUNCTION(mysqli_real_query)
{
	MY_MYSQL	*mysql;
	zval		*mysql_link;
	char		*query = NULL;
	int			query_len;

	if (zend_parse_method_parameters(ZEND_NUM_ARGS() TSRMLS_CC, getThis(), "Os", &mysql_link, mysqli_link_class_entry, &query, &query_len) == FAILURE) {
		return;
	}
	MYSQLI_FETCH_RESOURCE_CONN(mysql, &mysql_link, MYSQLI_STATUS_VALID);

	MYSQLI_DISABLE_MQ; /* disable multi statements/queries */

	if (mysql_real_query(mysql->mysql, query, query_len)) {
		MYSQLI_REPORT_MYSQL_ERROR(mysql->mysql);
		RETURN_FALSE;
	}

	if (!mysql_field_count(mysql->mysql)) {
		if (MyG(report_mode) & MYSQLI_REPORT_INDEX) {
			php_mysqli_report_index(query, mysqli_server_status(mysql->mysql) TSRMLS_CC);
		}
	}

	RETURN_TRUE;
}
/* }}} */

/* {{{ proto string mysqli_real_escape_string(object link, string escapestr)
   Escapes special characters in a string for use in a SQL statement, taking into account the current charset of the connection */
PHP_FUNCTION(mysqli_real_escape_string) {
	MY_MYSQL	*mysql;
	zval		*mysql_link = NULL;
	char		*escapestr, *newstr;
	int			escapestr_len, newstr_len;

	if (zend_parse_method_parameters(ZEND_NUM_ARGS() TSRMLS_CC, getThis(), "Os", &mysql_link, mysqli_link_class_entry, &escapestr, &escapestr_len) == FAILURE) {
		return;
	}
	MYSQLI_FETCH_RESOURCE_CONN(mysql, &mysql_link, MYSQLI_STATUS_VALID);

	newstr = safe_emalloc(2, escapestr_len, 1);
	newstr_len = mysql_real_escape_string(mysql->mysql, newstr, escapestr, escapestr_len);
	newstr = erealloc(newstr, newstr_len + 1);

	RETURN_STRINGL(newstr, newstr_len, 0);
}
/* }}} */


/* {{{ proto bool mysqli_rollback(object link)
   Undo actions from current transaction */
PHP_FUNCTION(mysqli_rollback)
{
	MY_MYSQL	*mysql;
	zval		*mysql_link;
	long		flags = TRANS_COR_NO_OPT;
	char *		name = NULL;
	int			name_len = 0;

	if (zend_parse_method_parameters(ZEND_NUM_ARGS() TSRMLS_CC, getThis(), "O|ls", &mysql_link, mysqli_link_class_entry, &flags, &name, &name_len) == FAILURE) {
		return;
	}
	MYSQLI_FETCH_RESOURCE_CONN(mysql, &mysql_link, MYSQLI_STATUS_VALID);

#if !defined(MYSQLI_USE_MYSQLND)
	if (mysqli_commit_or_rollback_libmysql(mysql->mysql, FALSE, flags, name)) {
#else
	if (FAIL == mysqlnd_rollback(mysql->mysql, flags, name)) {
#endif
		RETURN_FALSE;
	}
	RETURN_TRUE;
}
/* }}} */

/* {{{ proto bool mysqli_stmt_send_long_data(object stmt, int param_nr, string data)
*/
PHP_FUNCTION(mysqli_stmt_send_long_data)
{
	MY_STMT *stmt;
	zval	*mysql_stmt;
	char	*data;
	long	param_nr;
	int		data_len;

	if (zend_parse_method_parameters(ZEND_NUM_ARGS() TSRMLS_CC, getThis(), "Ols", &mysql_stmt, mysqli_stmt_class_entry, &param_nr, &data, &data_len) == FAILURE) {
		return;
	}
	MYSQLI_FETCH_RESOURCE_STMT(stmt, &mysql_stmt, MYSQLI_STATUS_VALID);

	if (param_nr < 0) {
		php_error_docref(NULL TSRMLS_CC, E_WARNING, "Invalid parameter number");
		RETURN_FALSE;
	}
	if (mysql_stmt_send_long_data(stmt->stmt, param_nr, data, data_len)) {
		RETURN_FALSE;
	}
	RETURN_TRUE;
}
/* }}} */


/* {{{ proto mixed mysqli_stmt_affected_rows(object stmt)
   Return the number of rows affected in the last query for the given link */
PHP_FUNCTION(mysqli_stmt_affected_rows)
{
	MY_STMT			*stmt;
	zval			*mysql_stmt;
	my_ulonglong	rc;

	if (zend_parse_method_parameters(ZEND_NUM_ARGS() TSRMLS_CC, getThis(), "O", &mysql_stmt, mysqli_stmt_class_entry) == FAILURE) {
		return;
	}
	MYSQLI_FETCH_RESOURCE_STMT(stmt, &mysql_stmt, MYSQLI_STATUS_VALID);

	rc = mysql_stmt_affected_rows(stmt->stmt);
	if (rc == (my_ulonglong) -1) {
		RETURN_LONG(-1);
	}
	MYSQLI_RETURN_LONG_LONG(rc)
}
/* }}} */

/* {{{ proto bool mysqli_stmt_close(object stmt)
   Close statement */
PHP_FUNCTION(mysqli_stmt_close)
{
	MY_STMT		*stmt;
	zval		*mysql_stmt;

	if (zend_parse_method_parameters(ZEND_NUM_ARGS() TSRMLS_CC, getThis(), "O", &mysql_stmt, mysqli_stmt_class_entry) == FAILURE) {
		return;
	}
	MYSQLI_FETCH_RESOURCE_STMT(stmt, &mysql_stmt, MYSQLI_STATUS_VALID);

	mysqli_stmt_close(stmt->stmt, FALSE);
	stmt->stmt = NULL;
	php_clear_stmt_bind(stmt TSRMLS_CC);
	MYSQLI_CLEAR_RESOURCE(&mysql_stmt);
	RETURN_TRUE;
}
/* }}} */

/* {{{ proto void mysqli_stmt_data_seek(object stmt, int offset)
   Move internal result pointer */
PHP_FUNCTION(mysqli_stmt_data_seek)
{
	MY_STMT		*stmt;
	zval		*mysql_stmt;
	long		offset;

	if (zend_parse_method_parameters(ZEND_NUM_ARGS() TSRMLS_CC, getThis(), "Ol", &mysql_stmt, mysqli_stmt_class_entry, &offset) == FAILURE) {
		return;
	}
	if (offset < 0) {
		php_error_docref(NULL TSRMLS_CC, E_WARNING, "Offset must be positive");
		RETURN_FALSE;
	}

	MYSQLI_FETCH_RESOURCE_STMT(stmt, &mysql_stmt, MYSQLI_STATUS_VALID);

	mysql_stmt_data_seek(stmt->stmt, offset);
}
/* }}} */

/* {{{ proto int mysqli_stmt_field_count(object stmt) {
   Return the number of result columns for the given statement */
PHP_FUNCTION(mysqli_stmt_field_count)
{
	MY_STMT		*stmt;
	zval		*mysql_stmt;

	if (zend_parse_method_parameters(ZEND_NUM_ARGS() TSRMLS_CC, getThis(), "O", &mysql_stmt, mysqli_stmt_class_entry) == FAILURE) {
		return;
	}
	MYSQLI_FETCH_RESOURCE_STMT(stmt, &mysql_stmt, MYSQLI_STATUS_VALID);

	RETURN_LONG(mysql_stmt_field_count(stmt->stmt));
}
/* }}} */

/* {{{ proto void mysqli_stmt_free_result(object stmt)
   Free stored result memory for the given statement handle */
PHP_FUNCTION(mysqli_stmt_free_result)
{
	MY_STMT		*stmt;
	zval		*mysql_stmt;

	if (zend_parse_method_parameters(ZEND_NUM_ARGS() TSRMLS_CC, getThis(), "O", &mysql_stmt, mysqli_stmt_class_entry) == FAILURE) {
		return;
	}

	MYSQLI_FETCH_RESOURCE_STMT(stmt, &mysql_stmt, MYSQLI_STATUS_VALID);

	mysql_stmt_free_result(stmt->stmt);
}
/* }}} */

/* {{{ proto mixed mysqli_stmt_insert_id(object stmt)
   Get the ID generated from the previous INSERT operation */
PHP_FUNCTION(mysqli_stmt_insert_id)
{
	MY_STMT			*stmt;
	my_ulonglong	rc;
	zval			*mysql_stmt;

	if (zend_parse_method_parameters(ZEND_NUM_ARGS() TSRMLS_CC, getThis(), "O", &mysql_stmt, mysqli_stmt_class_entry) == FAILURE) {
		return;
	}
	MYSQLI_FETCH_RESOURCE_STMT(stmt, &mysql_stmt, MYSQLI_STATUS_VALID);
	rc = mysql_stmt_insert_id(stmt->stmt);
	MYSQLI_RETURN_LONG_LONG(rc)
}
/* }}} */

/* {{{ proto int mysqli_stmt_param_count(object stmt)
   Return the number of parameter for the given statement */
PHP_FUNCTION(mysqli_stmt_param_count)
{
	MY_STMT		*stmt;
	zval		*mysql_stmt;

	if (zend_parse_method_parameters(ZEND_NUM_ARGS() TSRMLS_CC, getThis(), "O", &mysql_stmt, mysqli_stmt_class_entry) == FAILURE) {
		return;
	}
	MYSQLI_FETCH_RESOURCE_STMT(stmt, &mysql_stmt, MYSQLI_STATUS_VALID);

	RETURN_LONG(mysql_stmt_param_count(stmt->stmt));
}
/* }}} */

/* {{{ proto bool mysqli_stmt_reset(object stmt)
   reset a prepared statement */
PHP_FUNCTION(mysqli_stmt_reset)
{
	MY_STMT		*stmt;
	zval		*mysql_stmt;

	if (zend_parse_method_parameters(ZEND_NUM_ARGS() TSRMLS_CC, getThis(), "O", &mysql_stmt, mysqli_stmt_class_entry) == FAILURE) {
		return;
	}

	MYSQLI_FETCH_RESOURCE_STMT(stmt, &mysql_stmt, MYSQLI_STATUS_VALID);

	if (mysql_stmt_reset(stmt->stmt)) {
		RETURN_FALSE;
	}
	RETURN_TRUE;
}
/* }}} */

/* {{{ proto mixed mysqli_stmt_num_rows(object stmt)
   Return the number of rows in statements result set */
PHP_FUNCTION(mysqli_stmt_num_rows)
{
	MY_STMT			*stmt;
	zval			*mysql_stmt;
	my_ulonglong	rc;

	if (zend_parse_method_parameters(ZEND_NUM_ARGS() TSRMLS_CC, getThis(), "O", &mysql_stmt, mysqli_stmt_class_entry) == FAILURE) {
		return;
	}

	MYSQLI_FETCH_RESOURCE_STMT(stmt, &mysql_stmt, MYSQLI_STATUS_VALID);

	rc = mysql_stmt_num_rows(stmt->stmt);
	MYSQLI_RETURN_LONG_LONG(rc)
}
/* }}} */

/* {{{ proto bool mysqli_select_db(object link, string dbname)
   Select a MySQL database */
PHP_FUNCTION(mysqli_select_db)
{
	MY_MYSQL	*mysql;
	zval		*mysql_link;
	char		*dbname;
	int			dbname_len;

	if (zend_parse_method_parameters(ZEND_NUM_ARGS() TSRMLS_CC, getThis(), "Os", &mysql_link, mysqli_link_class_entry, &dbname, &dbname_len) == FAILURE) {
		return;
	}
	MYSQLI_FETCH_RESOURCE_CONN(mysql, &mysql_link, MYSQLI_STATUS_VALID);

	if (mysql_select_db(mysql->mysql, dbname)) {
		MYSQLI_REPORT_MYSQL_ERROR(mysql->mysql);
		RETURN_FALSE;
	}
	RETURN_TRUE;
}
/* }}} */

/* {{{ proto string mysqli_sqlstate(object link)
   Returns the SQLSTATE error from previous MySQL operation */
PHP_FUNCTION(mysqli_sqlstate)
{
	MY_MYSQL	*mysql;
	zval		*mysql_link;
	const char	*state;

	if (zend_parse_method_parameters(ZEND_NUM_ARGS() TSRMLS_CC, getThis(), "O", &mysql_link, mysqli_link_class_entry) == FAILURE) {
		return;
	}
	MYSQLI_FETCH_RESOURCE_CONN(mysql, &mysql_link, MYSQLI_STATUS_VALID);
	state = mysql_sqlstate(mysql->mysql);
	if (state) {
		RETURN_STRING(state, 1);
	}
}
/* }}} */

/* {{{ proto bool mysqli_ssl_set(object link ,string key ,string cert ,string ca ,string capath ,string cipher]) U
*/
PHP_FUNCTION(mysqli_ssl_set)
{
	MY_MYSQL	*mysql;
	zval		*mysql_link;
	char		*ssl_parm[5];
	int			ssl_parm_len[5], i;

	if (zend_parse_method_parameters(ZEND_NUM_ARGS() TSRMLS_CC, getThis(), "Osssss", &mysql_link, mysqli_link_class_entry, &ssl_parm[0], &ssl_parm_len[0], &ssl_parm[1], &ssl_parm_len[1], &ssl_parm[2], &ssl_parm_len[2], &ssl_parm[3], &ssl_parm_len[3], &ssl_parm[4], &ssl_parm_len[4])   == FAILURE) {
		return;
	}
	MYSQLI_FETCH_RESOURCE_CONN(mysql, &mysql_link, MYSQLI_STATUS_INITIALIZED);

	for (i = 0; i < 5; i++) {
		if (!ssl_parm_len[i]) {
			ssl_parm[i] = NULL;
		}
	}

	mysql_ssl_set(mysql->mysql, ssl_parm[0], ssl_parm[1], ssl_parm[2], ssl_parm[3], ssl_parm[4]);

	RETURN_TRUE;
}
/* }}} */

/* {{{ proto mixed mysqli_stat(object link)
   Get current system status */
PHP_FUNCTION(mysqli_stat)
{
	MY_MYSQL	*mysql;
	zval		*mysql_link;
	char		*stat;
#if defined(MYSQLI_USE_MYSQLND)
	uint		stat_len;
#endif

	if (zend_parse_method_parameters(ZEND_NUM_ARGS() TSRMLS_CC, getThis(), "O", &mysql_link, mysqli_link_class_entry) == FAILURE) {
		return;
	}
	MYSQLI_FETCH_RESOURCE_CONN(mysql, &mysql_link, MYSQLI_STATUS_VALID);

#if !defined(MYSQLI_USE_MYSQLND)
	if ((stat = (char *)mysql_stat(mysql->mysql)))
	{
		RETURN_STRING(stat, 1);
#else
	if (mysqlnd_stat(mysql->mysql, &stat, &stat_len) == PASS)
	{
		RETURN_STRINGL(stat, stat_len, 0);
#endif
	} else {
		RETURN_FALSE;
	}
}

/* }}} */

/* {{{ proto bool mysqli_refresh(object link, long options)
   Flush tables or caches, or reset replication server information */
PHP_FUNCTION(mysqli_refresh)
{
	MY_MYSQL *mysql;
	zval *mysql_link = NULL;
	long options;

	if (zend_parse_method_parameters(ZEND_NUM_ARGS() TSRMLS_CC, getThis(), "Ol", &mysql_link, mysqli_link_class_entry, &options) == FAILURE) {
		return;
	}
	MYSQLI_FETCH_RESOURCE_CONN(mysql, &mysql_link, MYSQLI_STATUS_INITIALIZED);
#ifdef MYSQLI_USE_MYSQLND
	RETURN_BOOL(!mysql_refresh(mysql->mysql, (uint8_t) options));
#else
	RETURN_BOOL(!mysql_refresh(mysql->mysql, options));
#endif
}
/* }}} */

/* {{{ proto int mysqli_stmt_attr_set(object stmt, long attr, long mode)
*/
PHP_FUNCTION(mysqli_stmt_attr_set)
{
	MY_STMT	*stmt;
	zval	*mysql_stmt;
	long	mode_in;
#if MYSQL_VERSION_ID >= 50107
	my_bool	mode_b;
#endif
	ulong	mode;
	ulong	attr;
	void	*mode_p;

	if (zend_parse_method_parameters(ZEND_NUM_ARGS() TSRMLS_CC, getThis(), "Oll", &mysql_stmt, mysqli_stmt_class_entry, &attr, &mode_in) == FAILURE) {
		return;
	}
	MYSQLI_FETCH_RESOURCE_STMT(stmt, &mysql_stmt, MYSQLI_STATUS_VALID);

	if (mode_in < 0) {
		php_error_docref(NULL TSRMLS_CC, E_WARNING, "mode should be non-negative, %ld passed", mode_in);
		RETURN_FALSE;
	}

	switch (attr) {
#if MYSQL_VERSION_ID >= 50107
	case STMT_ATTR_UPDATE_MAX_LENGTH:
		mode_b = (my_bool) mode_in;
		mode_p = &mode_b;
		break;
#endif
	default:
		mode = mode_in;
		mode_p = &mode;
		break;
	}
#if !defined(MYSQLI_USE_MYSQLND)
	if (mysql_stmt_attr_set(stmt->stmt, attr, mode_p)) {
#else
	if (FAIL == mysql_stmt_attr_set(stmt->stmt, attr, mode_p)) {
#endif
		RETURN_FALSE;
	}
	RETURN_TRUE;
}
/* }}} */

/* {{{ proto int mysqli_stmt_attr_get(object stmt, long attr)
*/
PHP_FUNCTION(mysqli_stmt_attr_get)
{
	MY_STMT	*stmt;
	zval	*mysql_stmt;
	ulong	value = 0;
	ulong	attr;
	int		rc;

	if (zend_parse_method_parameters(ZEND_NUM_ARGS() TSRMLS_CC, getThis(), "Ol", &mysql_stmt, mysqli_stmt_class_entry, &attr) == FAILURE) {
		return;
	}
	MYSQLI_FETCH_RESOURCE_STMT(stmt, &mysql_stmt, MYSQLI_STATUS_VALID);

	if ((rc = mysql_stmt_attr_get(stmt->stmt, attr, &value))) {
		RETURN_FALSE;
	}

#if MYSQL_VERSION_ID >= 50107
	if (attr == STMT_ATTR_UPDATE_MAX_LENGTH)
		value = *((my_bool *)&value);
#endif
	RETURN_LONG((long)value);
}
/* }}} */

/* {{{ proto int mysqli_stmt_errno(object stmt)
*/
PHP_FUNCTION(mysqli_stmt_errno)
{
	MY_STMT	*stmt;
	zval	*mysql_stmt;

	if (zend_parse_method_parameters(ZEND_NUM_ARGS() TSRMLS_CC, getThis(), "O", &mysql_stmt, mysqli_stmt_class_entry) == FAILURE) {
		return;
	}
	MYSQLI_FETCH_RESOURCE_STMT(stmt, &mysql_stmt, MYSQLI_STATUS_INITIALIZED);

	RETURN_LONG(mysql_stmt_errno(stmt->stmt));
}
/* }}} */

/* {{{ proto string mysqli_stmt_error(object stmt)
*/
PHP_FUNCTION(mysqli_stmt_error)
{
	MY_STMT	*stmt;
	zval 	*mysql_stmt;
	const char * err;

	if (zend_parse_method_parameters(ZEND_NUM_ARGS() TSRMLS_CC, getThis(), "O", &mysql_stmt, mysqli_stmt_class_entry) == FAILURE) {
		return;
	}
	MYSQLI_FETCH_RESOURCE_STMT(stmt, &mysql_stmt, MYSQLI_STATUS_INITIALIZED);

	err = mysql_stmt_error(stmt->stmt);
	if (err) {
		RETURN_STRING(err, 1);
	}
}
/* }}} */

/* {{{ proto mixed mysqli_stmt_init(object link)
   Initialize statement object
*/
PHP_FUNCTION(mysqli_stmt_init)
{
	MY_MYSQL		*mysql;
	MY_STMT			*stmt;
	zval			*mysql_link;
	MYSQLI_RESOURCE	*mysqli_resource;

	if (zend_parse_method_parameters(ZEND_NUM_ARGS() TSRMLS_CC, getThis(), "O",&mysql_link, mysqli_link_class_entry) == FAILURE) {
		return;
	}
	MYSQLI_FETCH_RESOURCE_CONN(mysql, &mysql_link, MYSQLI_STATUS_VALID);

	stmt = (MY_STMT *)ecalloc(1,sizeof(MY_STMT));

	if (!(stmt->stmt = mysql_stmt_init(mysql->mysql))) {
		efree(stmt);
		RETURN_FALSE;
	}
#ifndef MYSQLI_USE_MYSQLND
	stmt->link_handle = Z_OBJ_HANDLE(*mysql_link);
	zend_objects_store_add_ref_by_handle(stmt->link_handle TSRMLS_CC);
#endif

	mysqli_resource = (MYSQLI_RESOURCE *)ecalloc (1, sizeof(MYSQLI_RESOURCE));
	mysqli_resource->status = MYSQLI_STATUS_INITIALIZED;
	mysqli_resource->ptr = (void *)stmt;
	MYSQLI_RETURN_RESOURCE(mysqli_resource, mysqli_stmt_class_entry);
}
/* }}} */

/* {{{ proto bool mysqli_stmt_prepare(object stmt, string query)
   prepare server side statement with query
*/
PHP_FUNCTION(mysqli_stmt_prepare)
{
	MY_STMT	*stmt;
	zval 	*mysql_stmt;
	char	*query;
	int		query_len;

	if (zend_parse_method_parameters(ZEND_NUM_ARGS() TSRMLS_CC, getThis(), "Os", &mysql_stmt, mysqli_stmt_class_entry, &query, &query_len) == FAILURE) {
		return;
	}
	MYSQLI_FETCH_RESOURCE_STMT(stmt, &mysql_stmt, MYSQLI_STATUS_INITIALIZED);

	if (mysql_stmt_prepare(stmt->stmt, query, query_len)) {
		MYSQLI_REPORT_STMT_ERROR(stmt->stmt);
		RETURN_FALSE;
	}
	/* change status */
	MYSQLI_SET_STATUS(&mysql_stmt, MYSQLI_STATUS_VALID);
	RETURN_TRUE;
}
/* }}} */

/* {{{ proto mixed mysqli_stmt_result_metadata(object stmt)
   return result set from statement */
PHP_FUNCTION(mysqli_stmt_result_metadata)
{
	MY_STMT			*stmt;
	MYSQL_RES		*result;
	zval			*mysql_stmt;
	MYSQLI_RESOURCE	*mysqli_resource;

	if (zend_parse_method_parameters(ZEND_NUM_ARGS() TSRMLS_CC, getThis(), "O", &mysql_stmt, mysqli_stmt_class_entry) == FAILURE) {
		return;
	}
	MYSQLI_FETCH_RESOURCE_STMT(stmt, &mysql_stmt, MYSQLI_STATUS_VALID);

	if (!(result = mysql_stmt_result_metadata(stmt->stmt))){
		MYSQLI_REPORT_STMT_ERROR(stmt->stmt);
		RETURN_FALSE;
	}

	mysqli_resource = (MYSQLI_RESOURCE *)ecalloc (1, sizeof(MYSQLI_RESOURCE));
	mysqli_resource->ptr = (void *)result;
	mysqli_resource->status = MYSQLI_STATUS_VALID;
	MYSQLI_RETURN_RESOURCE(mysqli_resource, mysqli_result_class_entry);
}
/* }}} */

/* {{{ proto bool mysqli_stmt_store_result(stmt)
*/
PHP_FUNCTION(mysqli_stmt_store_result)
{
	MY_STMT	*stmt;
	zval	*mysql_stmt;

	if (zend_parse_method_parameters(ZEND_NUM_ARGS() TSRMLS_CC, getThis(), "O", &mysql_stmt, mysqli_stmt_class_entry) == FAILURE) {
		return;
	}
	MYSQLI_FETCH_RESOURCE_STMT(stmt, &mysql_stmt, MYSQLI_STATUS_VALID);

#if !defined(MYSQLI_USE_MYSQLND)
	{
		/*
		  If the user wants to store the data and we have BLOBs/TEXTs we try to allocate
		  not the maximal length of the type (which is 16MB even for LONGBLOB) but
		  the maximal length of the field in the result set. If he/she has quite big
		  BLOB/TEXT columns after calling store_result() the memory usage of PHP will
		  double - but this is a known problem of the simple MySQL API ;)
		*/
		int	i = 0;

		for (i = mysql_stmt_field_count(stmt->stmt) - 1; i >=0; --i) {
			if (stmt->stmt->fields && (stmt->stmt->fields[i].type == MYSQL_TYPE_BLOB ||
				stmt->stmt->fields[i].type == MYSQL_TYPE_MEDIUM_BLOB ||
				stmt->stmt->fields[i].type == MYSQL_TYPE_LONG_BLOB ||
				stmt->stmt->fields[i].type == MYSQL_TYPE_GEOMETRY))
			{
#if MYSQL_VERSION_ID >= 50107
				my_bool	tmp=1;
#else
				uint tmp=1;
#endif
				mysql_stmt_attr_set(stmt->stmt, STMT_ATTR_UPDATE_MAX_LENGTH, &tmp);
				break;
			}
		}
	}
#endif

	if (mysql_stmt_store_result(stmt->stmt)){
		MYSQLI_REPORT_STMT_ERROR(stmt->stmt);
		RETURN_FALSE;
	}
	RETURN_TRUE;
}
/* }}} */

/* {{{ proto string mysqli_stmt_sqlstate(object stmt)
*/
PHP_FUNCTION(mysqli_stmt_sqlstate)
{
	MY_STMT	*stmt;
	zval	*mysql_stmt;
	const char * state;

	if (zend_parse_method_parameters(ZEND_NUM_ARGS() TSRMLS_CC, getThis(), "O", &mysql_stmt, mysqli_stmt_class_entry) == FAILURE) {
		return;
	}
	MYSQLI_FETCH_RESOURCE_STMT(stmt, &mysql_stmt, MYSQLI_STATUS_VALID);

	state = mysql_stmt_sqlstate(stmt->stmt);
	if (state) {
		RETURN_STRING(state, 1);
	}
}
/* }}} */

/* {{{ proto object mysqli_store_result(object link)
   Buffer result set on client */
PHP_FUNCTION(mysqli_store_result)
{
	MY_MYSQL		*mysql;
	MYSQL_RES		*result;
	zval			*mysql_link;
	MYSQLI_RESOURCE	*mysqli_resource;

	if (zend_parse_method_parameters(ZEND_NUM_ARGS() TSRMLS_CC, getThis(), "O", &mysql_link, mysqli_link_class_entry) == FAILURE) {
		return;
	}
	MYSQLI_FETCH_RESOURCE_CONN(mysql, &mysql_link, MYSQLI_STATUS_VALID);

	if (!(result = mysql_store_result(mysql->mysql))) {
		MYSQLI_REPORT_MYSQL_ERROR(mysql->mysql);
		RETURN_FALSE;
	}
	if (MyG(report_mode) & MYSQLI_REPORT_INDEX) {
		php_mysqli_report_index("from previous query", mysqli_server_status(mysql->mysql) TSRMLS_CC);
	}

	mysqli_resource = (MYSQLI_RESOURCE *)ecalloc (1, sizeof(MYSQLI_RESOURCE));
	mysqli_resource->ptr = (void *)result;
	mysqli_resource->status = MYSQLI_STATUS_VALID;
	MYSQLI_RETURN_RESOURCE(mysqli_resource, mysqli_result_class_entry);
}
/* }}} */


/* {{{ proto int mysqli_thread_id(object link)
   Return the current thread ID */
PHP_FUNCTION(mysqli_thread_id)
{
	MY_MYSQL	*mysql;
	zval		*mysql_link;

	if (zend_parse_method_parameters(ZEND_NUM_ARGS() TSRMLS_CC, getThis(), "O", &mysql_link, mysqli_link_class_entry) == FAILURE) {
		return;
	}
	MYSQLI_FETCH_RESOURCE_CONN(mysql, &mysql_link, MYSQLI_STATUS_VALID);

	RETURN_LONG((long) mysql_thread_id(mysql->mysql));
}
/* }}} */

/* {{{ proto bool mysqli_thread_safe(void)
   Return whether thread safety is given or not */
PHP_FUNCTION(mysqli_thread_safe)
{
	RETURN_BOOL(mysql_thread_safe());
}
/* }}} */

/* {{{ proto mixed mysqli_use_result(object link)
   Directly retrieve query results - do not buffer results on client side */
PHP_FUNCTION(mysqli_use_result)
{
	MY_MYSQL		*mysql;
	MYSQL_RES		*result;
	zval			*mysql_link;
	MYSQLI_RESOURCE	*mysqli_resource;

	if (zend_parse_method_parameters(ZEND_NUM_ARGS() TSRMLS_CC, getThis(), "O", &mysql_link, mysqli_link_class_entry) == FAILURE) {
		return;
	}
	MYSQLI_FETCH_RESOURCE_CONN(mysql, &mysql_link, MYSQLI_STATUS_VALID);

	if (!(result = mysql_use_result(mysql->mysql))) {
		MYSQLI_REPORT_MYSQL_ERROR(mysql->mysql);
		RETURN_FALSE;
	}

	if (MyG(report_mode) & MYSQLI_REPORT_INDEX) {
		php_mysqli_report_index("from previous query", mysqli_server_status(mysql->mysql) TSRMLS_CC);
	}
	mysqli_resource = (MYSQLI_RESOURCE *)ecalloc (1, sizeof(MYSQLI_RESOURCE));
	mysqli_resource->ptr = (void *)result;
	mysqli_resource->status = MYSQLI_STATUS_VALID;
	MYSQLI_RETURN_RESOURCE(mysqli_resource, mysqli_result_class_entry);
}
/* }}} */

/* {{{ proto int mysqli_warning_count (object link)
   Return number of warnings from the last query for the given link */
PHP_FUNCTION(mysqli_warning_count)
{
	MY_MYSQL	*mysql;
	zval		*mysql_link;

	if (zend_parse_method_parameters(ZEND_NUM_ARGS() TSRMLS_CC, getThis(), "O", &mysql_link, mysqli_link_class_entry) == FAILURE) {
		return;
	}
	MYSQLI_FETCH_RESOURCE_CONN(mysql, &mysql_link, MYSQLI_STATUS_VALID);

	RETURN_LONG(mysql_warning_count(mysql->mysql));
}
/* }}} */

/*
 * Local variables:
 * tab-width: 4
 * c-basic-offset: 4
 * End:
 * vim600: noet sw=4 ts=4 fdm=marker
 * vim<600: noet sw=4 ts=4
 */<|MERGE_RESOLUTION|>--- conflicted
+++ resolved
@@ -33,102 +33,6 @@
 #include "ext/standard/php_smart_str.h"
 #include "php_mysqli_structs.h"
 #include "mysqli_priv.h"
-#if !defined(MYSQLI_USE_MYSQLND)
-
-
-/* {{{ mysqli_tx_cor_options_to_string */
-static void mysqli_tx_cor_options_to_string(const MYSQL * const conn, smart_str * str, const unsigned int mode)
-{
-	if (mode & TRANS_COR_AND_CHAIN && !(mode & TRANS_COR_AND_NO_CHAIN)) {
-		if (str->len) {
-			smart_str_appendl(str, " ", sizeof(" ") - 1);
-		}
-		smart_str_appendl(str, "AND CHAIN", sizeof("AND CHAIN") - 1);
-	} else if (mode & TRANS_COR_AND_NO_CHAIN && !(mode & TRANS_COR_AND_CHAIN)) {
-		if (str->len) {
-			smart_str_appendl(str, " ", sizeof(" ") - 1);
-		}
-		smart_str_appendl(str, "AND NO CHAIN", sizeof("AND NO CHAIN") - 1);
-	}
-
-	if (mode & TRANS_COR_RELEASE && !(mode & TRANS_COR_NO_RELEASE)) {
-		if (str->len) {
-			smart_str_appendl(str, " ", sizeof(" ") - 1);
-		}
-		smart_str_appendl(str, "RELEASE", sizeof("RELEASE") - 1);
-	} else if (mode & TRANS_COR_NO_RELEASE && !(mode & TRANS_COR_RELEASE)) {
-		if (str->len) {
-			smart_str_appendl(str, " ", sizeof(" ") - 1);
-		}
-		smart_str_appendl(str, "NO RELEASE", sizeof("NO RELEASE") - 1);
-	}
-	smart_str_0(str);
-}
-/* }}} */
-
-
-
-/* {{{ proto bool mysqli_commit_or_rollback_libmysql */
-static int mysqli_commit_or_rollback_libmysql(MYSQL * conn, zend_bool commit, const unsigned int mode, const char * const name)
-{
-	int ret;
-	smart_str tmp_str = {0, 0, 0};
-	mysqli_tx_cor_options_to_string(conn, &tmp_str, mode);
-	smart_str_0(&tmp_str);
-
-	{
-		char * query;
-		char * name_esc = NULL;
-		size_t query_len;
-		
-		if (name) {	
-			const char * p_orig = name;
-			char * p_copy;
-			p_copy = name_esc = emalloc(strlen(name) + 1 + 2 + 2 + 1); /* space, open, close, NullS */
-			*p_copy++ = ' ';
-			*p_copy++ = '/';
-			*p_copy++ = '*';
-			while (1) {
-				register char v = *p_orig;
-				if (v == 0) {
-					break;
-				}
-				if ((v >= '0' && v <= '9') ||
-					(v >= 'a' && v <= 'z') ||
-					(v >= 'A' && v <= 'Z') ||
-					v == '-' ||
-					v == '_' ||
-					v == ' ' ||
-					v == '=')
-				{
-					*p_copy = v;
-				} else {
-					*p_copy = '?';
-				}
-				++p_orig;
-				++p_copy;
-			}
-			*p_copy++ = '*';
-			*p_copy++ = '/';
-			*p_copy++ = 0;
-		}
-
-		query_len = spprintf(&query, 0, (commit? "COMMIT%s %s":"ROLLBACK%s %s"),
-										  name_esc? name_esc:"", tmp_str.c? tmp_str.c:"");
-		smart_str_free(&tmp_str);
-		if (name_esc) {
-			efree(name_esc);
-			name_esc = NULL;
-		}
-
-		ret = mysql_real_query(conn, query, query_len);
-		efree(query);
-	}
-	return ret;
-}
-/* }}} */
-#endif
-
 
 
 #if !defined(MYSQLI_USE_MYSQLND)
@@ -836,11 +740,6 @@
 /* }}} */
 
 
-<<<<<<< HEAD
-=======
-
-
->>>>>>> 059bc99d
 /* {{{ proto bool mysqli_commit(object link[, int flags [, string name ]])
    Commit outstanding actions and close transaction */
 PHP_FUNCTION(mysqli_commit)
