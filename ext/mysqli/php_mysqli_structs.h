--- conflicted
+++ resolved
@@ -39,39 +39,6 @@
 #include "mysqli_mysqlnd.h"
 #else
 
-<<<<<<< HEAD
-#include <my_global.h>
-
-/*
-  We need more than mysql.h because we need CHARSET_INFO in one place.
-  This order has been borrowed from the ODBC driver. Nothing can be removed
-  from the list of headers :(
-*/
-
-#include <my_sys.h>
-=======
-/*
-  The libmysql headers (a PITA) also define it and there will be an warning.
-  Undef it and later we might need to define it again.
-*/
-#ifdef HAVE_MBRLEN
-#undef HAVE_MBRLEN
-#define WE_HAD_MBRLEN
-#endif
-#ifdef HAVE_MBSTATE_T
-#undef HAVE_MBSTATE_T
-#define WE_HAD_MBSTATE_T
-#endif
-
-#if !defined(HAVE_MBRLEN) && defined(WE_HAD_MBRLEN)
-#define HAVE_MBRLEN 1
-#endif
-
-#if !defined(HAVE_MBSTATE_T) && defined(WE_HAD_MBSTATE_T)
-#define HAVE_MBSTATE_T 1
-#endif
-
->>>>>>> d591e1c4
 #include <mysql.h>
 #if MYSQL_VERSION_ID >= 80000 &&  MYSQL_VERSION_ID < 100000
 typedef _Bool		my_bool;
