--- conflicted
+++ resolved
@@ -61,23 +61,13 @@
 		}
 
 		if (UNEXPECTED(read < 0)) {
+			php_gziop_report_errors(stream, count, "Read");
 			return read;
 		}
 
-<<<<<<< HEAD
-	/* Notify user of error, like the standard file wrapper normally does (e.g. errno=13 on mandatory lock failure). */
-	if (UNEXPECTED(read < 0)) {
-		php_gziop_report_errors(stream, count, "Read");
-	}
-
-	if (gzeof(self->gz_file)) {
-		stream->eof = 1;
-	}
-=======
 		total_read += read;
 		buf += read;
 	} while (count > 0 && !stream->eof);
->>>>>>> 8f8d4be5
 
 	return total_read;
 }
@@ -97,6 +87,7 @@
 		count -= chunk_size;
 
 		if (UNEXPECTED(written < 0)) {
+			php_gziop_report_errors(stream, count, "Write");
 			return written;
 		}
 
@@ -104,19 +95,7 @@
 		buf += written;
 	} while (count > 0);
 
-<<<<<<< HEAD
-	/* XXX this needs to be looped for the case count > UINT_MAX */
-	int written = gzwrite(self->gz_file, (char *) buf, count);
-
-	/* Notify user of error, like the standard file wrapper normally does (e.g. errno=13 on mandatory lock failure). */
-	if (UNEXPECTED(written < 0)) {
-		php_gziop_report_errors(stream, count, "Write");
-	}
-
-	return written;
-=======
     return total_written;
->>>>>>> 8f8d4be5
 }
 
 static int php_gziop_seek(php_stream *stream, zend_off_t offset, int whence, zend_off_t *newoffs)
