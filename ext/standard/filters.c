/*
   +----------------------------------------------------------------------+
   | PHP Version 7                                                        |
   +----------------------------------------------------------------------+
   | Copyright (c) 1997-2018 The PHP Group                                |
   +----------------------------------------------------------------------+
   | This source file is subject to version 3.01 of the PHP license,      |
   | that is bundled with this package in the file LICENSE, and is        |
   | available through the world-wide-web at the following url:           |
   | http://www.php.net/license/3_01.txt                                  |
   | If you did not receive a copy of the PHP license and are unable to   |
   | obtain it through the world-wide-web, please send a note to          |
   | license@php.net so we can mail you a copy immediately.               |
   +----------------------------------------------------------------------+
   | Authors:                                                             |
   | Wez Furlong (wez@thebrainroom.com)                                   |
   | Sara Golemon (pollita@php.net)                                       |
   | Moriyoshi Koizumi (moriyoshi@php.net)                                |
   | Marcus Boerger (helly@php.net)                                       |
   +----------------------------------------------------------------------+
*/

/* $Id$ */

#include "php.h"
#include "php_globals.h"
#include "ext/standard/basic_functions.h"
#include "ext/standard/file.h"
#include "ext/standard/php_string.h"
#include "zend_smart_str.h"

/* {{{ rot13 stream filter implementation */
static char rot13_from[] = "abcdefghijklmnopqrstuvwxyzABCDEFGHIJKLMNOPQRSTUVWXYZ";
static char rot13_to[] = "nopqrstuvwxyzabcdefghijklmNOPQRSTUVWXYZABCDEFGHIJKLM";

static php_stream_filter_status_t strfilter_rot13_filter(
	php_stream *stream,
	php_stream_filter *thisfilter,
	php_stream_bucket_brigade *buckets_in,
	php_stream_bucket_brigade *buckets_out,
	size_t *bytes_consumed,
	int flags
	)
{
	php_stream_bucket *bucket;
	size_t consumed = 0;

	while (buckets_in->head) {
		bucket = php_stream_bucket_make_writeable(buckets_in->head);

		php_strtr(bucket->buf, bucket->buflen, rot13_from, rot13_to, 52);
		consumed += bucket->buflen;

		php_stream_bucket_append(buckets_out, bucket);
	}

	if (bytes_consumed) {
		*bytes_consumed = consumed;
	}

	return PSFS_PASS_ON;
}

static php_stream_filter_ops strfilter_rot13_ops = {
	strfilter_rot13_filter,
	NULL,
	"string.rot13"
};

static php_stream_filter *strfilter_rot13_create(const char *filtername, zval *filterparams, uint8_t persistent)
{
	return php_stream_filter_alloc(&strfilter_rot13_ops, NULL, persistent);
}

static php_stream_filter_factory strfilter_rot13_factory = {
	strfilter_rot13_create
};
/* }}} */

/* {{{ string.toupper / string.tolower stream filter implementation */
static char lowercase[] = "abcdefghijklmnopqrstuvwxyz";
static char uppercase[] = "ABCDEFGHIJKLMNOPQRSTUVWXYZ";

static php_stream_filter_status_t strfilter_toupper_filter(
	php_stream *stream,
	php_stream_filter *thisfilter,
	php_stream_bucket_brigade *buckets_in,
	php_stream_bucket_brigade *buckets_out,
	size_t *bytes_consumed,
	int flags
	)
{
	php_stream_bucket *bucket;
	size_t consumed = 0;

	while (buckets_in->head) {
		bucket = php_stream_bucket_make_writeable(buckets_in->head);

		php_strtr(bucket->buf, bucket->buflen, lowercase, uppercase, 26);
		consumed += bucket->buflen;

		php_stream_bucket_append(buckets_out, bucket);
	}

	if (bytes_consumed) {
		*bytes_consumed = consumed;
	}

	return PSFS_PASS_ON;
}

static php_stream_filter_status_t strfilter_tolower_filter(
	php_stream *stream,
	php_stream_filter *thisfilter,
	php_stream_bucket_brigade *buckets_in,
	php_stream_bucket_brigade *buckets_out,
	size_t *bytes_consumed,
	int flags
	)
{
	php_stream_bucket *bucket;
	size_t consumed = 0;

	while (buckets_in->head) {
		bucket = php_stream_bucket_make_writeable(buckets_in->head);

		php_strtr(bucket->buf, bucket->buflen, uppercase, lowercase, 26);
		consumed += bucket->buflen;

		php_stream_bucket_append(buckets_out, bucket);
	}

	if (bytes_consumed) {
		*bytes_consumed = consumed;
	}

	return PSFS_PASS_ON;
}

static php_stream_filter_ops strfilter_toupper_ops = {
	strfilter_toupper_filter,
	NULL,
	"string.toupper"
};

static php_stream_filter_ops strfilter_tolower_ops = {
	strfilter_tolower_filter,
	NULL,
	"string.tolower"
};

static php_stream_filter *strfilter_toupper_create(const char *filtername, zval *filterparams, uint8_t persistent)
{
	return php_stream_filter_alloc(&strfilter_toupper_ops, NULL, persistent);
}

static php_stream_filter *strfilter_tolower_create(const char *filtername, zval *filterparams, uint8_t persistent)
{
	return php_stream_filter_alloc(&strfilter_tolower_ops, NULL, persistent);
}

static php_stream_filter_factory strfilter_toupper_factory = {
	strfilter_toupper_create
};

static php_stream_filter_factory strfilter_tolower_factory = {
	strfilter_tolower_create
};
/* }}} */

/* {{{ strip_tags filter implementation */
typedef struct _php_strip_tags_filter {
	const char *allowed_tags;
	int allowed_tags_len;
	uint8_t state;
	uint8_t persistent;
} php_strip_tags_filter;

static int php_strip_tags_filter_ctor(php_strip_tags_filter *inst, zend_string *allowed_tags, int persistent)
{
	if (allowed_tags != NULL) {
<<<<<<< HEAD
		inst->allowed_tags = pemalloc(allowed_tags_len, persistent);
		memcpy((char *)inst->allowed_tags, allowed_tags, allowed_tags_len);
		inst->allowed_tags_len = (int)allowed_tags_len;
=======
		if (NULL == (inst->allowed_tags = pemalloc(ZSTR_LEN(allowed_tags) + 1, persistent))) {
			return FAILURE;
		}
		memcpy((char *)inst->allowed_tags, ZSTR_VAL(allowed_tags), ZSTR_LEN(allowed_tags) + 1);
		inst->allowed_tags_len = (int)ZSTR_LEN(allowed_tags);
>>>>>>> 791f07e4
	} else {
		inst->allowed_tags = NULL;
	}
	inst->state = 0;
	inst->persistent = persistent;

	return SUCCESS;
}

static void php_strip_tags_filter_dtor(php_strip_tags_filter *inst)
{
	if (inst->allowed_tags != NULL) {
		pefree((void *)inst->allowed_tags, inst->persistent);
	}
}

static php_stream_filter_status_t strfilter_strip_tags_filter(
	php_stream *stream,
	php_stream_filter *thisfilter,
	php_stream_bucket_brigade *buckets_in,
	php_stream_bucket_brigade *buckets_out,
	size_t *bytes_consumed,
	int flags
	)
{
	php_stream_bucket *bucket;
	size_t consumed = 0;
	php_strip_tags_filter *inst = (php_strip_tags_filter *) Z_PTR(thisfilter->abstract);

	while (buckets_in->head) {
		bucket = php_stream_bucket_make_writeable(buckets_in->head);
		consumed = bucket->buflen;

		bucket->buflen = php_strip_tags(bucket->buf, bucket->buflen, &(inst->state), inst->allowed_tags, inst->allowed_tags_len);

		php_stream_bucket_append(buckets_out, bucket);
	}

	if (bytes_consumed) {
		*bytes_consumed = consumed;
	}

	return PSFS_PASS_ON;
}

static void strfilter_strip_tags_dtor(php_stream_filter *thisfilter)
{
	assert(Z_PTR(thisfilter->abstract) != NULL);

	php_strip_tags_filter_dtor((php_strip_tags_filter *)Z_PTR(thisfilter->abstract));

	pefree(Z_PTR(thisfilter->abstract), ((php_strip_tags_filter *)Z_PTR(thisfilter->abstract))->persistent);
}

static php_stream_filter_ops strfilter_strip_tags_ops = {
	strfilter_strip_tags_filter,
	strfilter_strip_tags_dtor,
	"string.strip_tags"
};

static php_stream_filter *strfilter_strip_tags_create(const char *filtername, zval *filterparams, uint8_t persistent)
{
	php_strip_tags_filter *inst;
	php_stream_filter *filter = NULL;
	zend_string *allowed_tags = NULL;;

	inst = pemalloc(sizeof(php_strip_tags_filter), persistent);

	if (filterparams != NULL) {
		if (Z_TYPE_P(filterparams) == IS_ARRAY) {
			smart_str tags_ss = {0};
			zval *tmp;

			ZEND_HASH_FOREACH_VAL(Z_ARRVAL_P(filterparams), tmp) {
				convert_to_string_ex(tmp);
				smart_str_appendc(&tags_ss, '<');
				smart_str_append(&tags_ss, Z_STR_P(tmp));
				smart_str_appendc(&tags_ss, '>');
			} ZEND_HASH_FOREACH_END();
			smart_str_0(&tags_ss);
			allowed_tags = tags_ss.s;
		} else {
			allowed_tags = zval_get_string(filterparams);
		}
	}

	if (php_strip_tags_filter_ctor(inst, allowed_tags, persistent) == SUCCESS) {
		filter = php_stream_filter_alloc(&strfilter_strip_tags_ops, inst, persistent);
	} else {
		pefree(inst, persistent);
	}

	if (allowed_tags) {
		zend_string_release(allowed_tags);
	}

	return filter;
}

static php_stream_filter_factory strfilter_strip_tags_factory = {
	strfilter_strip_tags_create
};

/* }}} */

/* {{{ base64 / quoted_printable stream filter implementation */

typedef enum _php_conv_err_t {
	PHP_CONV_ERR_SUCCESS = SUCCESS,
	PHP_CONV_ERR_UNKNOWN,
	PHP_CONV_ERR_TOO_BIG,
	PHP_CONV_ERR_INVALID_SEQ,
	PHP_CONV_ERR_UNEXPECTED_EOS,
	PHP_CONV_ERR_EXISTS,
	PHP_CONV_ERR_MORE,
	PHP_CONV_ERR_ALLOC,
	PHP_CONV_ERR_NOT_FOUND
} php_conv_err_t;

typedef struct _php_conv php_conv;

typedef php_conv_err_t (*php_conv_convert_func)(php_conv *, const char **, size_t *, char **, size_t *);
typedef void (*php_conv_dtor_func)(php_conv *);

struct _php_conv {
	php_conv_convert_func convert_op;
	php_conv_dtor_func dtor;
};

#define php_conv_convert(a, b, c, d, e) ((php_conv *)(a))->convert_op((php_conv *)(a), (b), (c), (d), (e))
#define php_conv_dtor(a) ((php_conv *)a)->dtor((a))

/* {{{ php_conv_base64_encode */
typedef struct _php_conv_base64_encode {
	php_conv _super;

	const char *lbchars;
	size_t lbchars_len;
	size_t erem_len;
	unsigned int line_ccnt;
	unsigned int line_len;
	int lbchars_dup;
	int persistent;
	unsigned char erem[3];
} php_conv_base64_encode;

static php_conv_err_t php_conv_base64_encode_convert(php_conv_base64_encode *inst, const char **in_p, size_t *in_left, char **out_p, size_t *out_left);
static void php_conv_base64_encode_dtor(php_conv_base64_encode *inst);

static unsigned char b64_tbl_enc[256] = {
	'A','B','C','D','E','F','G','H','I','J','K','L','M','N','O','P',
	'Q','R','S','T','U','V','W','X','Y','Z','a','b','c','d','e','f',
	'g','h','i','j','k','l','m','n','o','p','q','r','s','t','u','v',
	'w','x','y','z','0','1','2','3','4','5','6','7','8','9','+','/',
	'A','B','C','D','E','F','G','H','I','J','K','L','M','N','O','P',
	'Q','R','S','T','U','V','W','X','Y','Z','a','b','c','d','e','f',
	'g','h','i','j','k','l','m','n','o','p','q','r','s','t','u','v',
	'w','x','y','z','0','1','2','3','4','5','6','7','8','9','+','/',
	'A','B','C','D','E','F','G','H','I','J','K','L','M','N','O','P',
	'Q','R','S','T','U','V','W','X','Y','Z','a','b','c','d','e','f',
	'g','h','i','j','k','l','m','n','o','p','q','r','s','t','u','v',
	'w','x','y','z','0','1','2','3','4','5','6','7','8','9','+','/',
	'A','B','C','D','E','F','G','H','I','J','K','L','M','N','O','P',
	'Q','R','S','T','U','V','W','X','Y','Z','a','b','c','d','e','f',
	'g','h','i','j','k','l','m','n','o','p','q','r','s','t','u','v',
	'w','x','y','z','0','1','2','3','4','5','6','7','8','9','+','/'
};

static php_conv_err_t php_conv_base64_encode_ctor(php_conv_base64_encode *inst, unsigned int line_len, const char *lbchars, size_t lbchars_len, int lbchars_dup, int persistent)
{
	inst->_super.convert_op = (php_conv_convert_func) php_conv_base64_encode_convert;
	inst->_super.dtor = (php_conv_dtor_func) php_conv_base64_encode_dtor;
	inst->erem_len = 0;
	inst->line_ccnt = line_len;
	inst->line_len = line_len;
	if (lbchars != NULL) {
		inst->lbchars = (lbchars_dup ? pestrdup(lbchars, persistent) : lbchars);
		inst->lbchars_len = lbchars_len;
	} else {
		inst->lbchars = NULL;
	}
	inst->lbchars_dup = lbchars_dup;
	inst->persistent = persistent;
	return PHP_CONV_ERR_SUCCESS;
}

static void php_conv_base64_encode_dtor(php_conv_base64_encode *inst)
{
	assert(inst != NULL);
	if (inst->lbchars_dup && inst->lbchars != NULL) {
		pefree((void *)inst->lbchars, inst->persistent);
	}
}

static php_conv_err_t php_conv_base64_encode_flush(php_conv_base64_encode *inst, const char **in_pp, size_t *in_left_p, char **out_pp, size_t *out_left_p)
{
	volatile php_conv_err_t err = PHP_CONV_ERR_SUCCESS;
	register unsigned char *pd;
	register size_t ocnt;
	unsigned int line_ccnt;

	pd = (unsigned char *)(*out_pp);
	ocnt = *out_left_p;
	line_ccnt = inst->line_ccnt;

	switch (inst->erem_len) {
		case 0:
			/* do nothing */
			break;

		case 1:
			if (line_ccnt < 4 && inst->lbchars != NULL) {
				if (ocnt < inst->lbchars_len) {
					return PHP_CONV_ERR_TOO_BIG;
				}
				memcpy(pd, inst->lbchars, inst->lbchars_len);
				pd += inst->lbchars_len;
				ocnt -= inst->lbchars_len;
				line_ccnt = inst->line_len;
			}
			if (ocnt < 4) {
				err = PHP_CONV_ERR_TOO_BIG;
				goto out;
			}
			*(pd++) = b64_tbl_enc[(inst->erem[0] >> 2)];
			*(pd++) = b64_tbl_enc[(unsigned char)(inst->erem[0] << 4)];
			*(pd++) = '=';
			*(pd++) = '=';
			inst->erem_len = 0;
			ocnt -= 4;
			line_ccnt -= 4;
			break;

		case 2:
			if (line_ccnt < 4 && inst->lbchars != NULL) {
				if (ocnt < inst->lbchars_len) {
					return PHP_CONV_ERR_TOO_BIG;
				}
				memcpy(pd, inst->lbchars, inst->lbchars_len);
				pd += inst->lbchars_len;
				ocnt -= inst->lbchars_len;
				line_ccnt = inst->line_len;
			}
			if (ocnt < 4) {
				err = PHP_CONV_ERR_TOO_BIG;
				goto out;
			}
			*(pd++) = b64_tbl_enc[(inst->erem[0] >> 2)];
			*(pd++) = b64_tbl_enc[(unsigned char)(inst->erem[0] << 4) | (inst->erem[1] >> 4)];
			*(pd++) = b64_tbl_enc[(unsigned char)(inst->erem[1] << 2)];
			*(pd++) = '=';
			inst->erem_len = 0;
			ocnt -=4;
			line_ccnt -= 4;
			break;

		default:
			/* should not happen... */
			err = PHP_CONV_ERR_UNKNOWN;
			break;
	}
out:
	*out_pp = (char *)pd;
	*out_left_p = ocnt;
	inst->line_ccnt = line_ccnt;
	return err;
}

static php_conv_err_t php_conv_base64_encode_convert(php_conv_base64_encode *inst, const char **in_pp, size_t *in_left_p, char **out_pp, size_t *out_left_p)
{
	volatile php_conv_err_t err = PHP_CONV_ERR_SUCCESS;
	register size_t ocnt, icnt;
	register unsigned char *ps, *pd;
	register unsigned int line_ccnt;

	if (in_pp == NULL || in_left_p == NULL) {
		return php_conv_base64_encode_flush(inst, in_pp, in_left_p, out_pp, out_left_p);
	}

	pd = (unsigned char *)(*out_pp);
	ocnt = *out_left_p;
	ps = (unsigned char *)(*in_pp);
	icnt = *in_left_p;
	line_ccnt = inst->line_ccnt;

	/* consume the remainder first */
	switch (inst->erem_len) {
		case 1:
			if (icnt >= 2) {
				if (line_ccnt < 4 && inst->lbchars != NULL) {
					if (ocnt < inst->lbchars_len) {
						return PHP_CONV_ERR_TOO_BIG;
					}
					memcpy(pd, inst->lbchars, inst->lbchars_len);
					pd += inst->lbchars_len;
					ocnt -= inst->lbchars_len;
					line_ccnt = inst->line_len;
				}
				if (ocnt < 4) {
					err = PHP_CONV_ERR_TOO_BIG;
					goto out;
				}
				*(pd++) = b64_tbl_enc[(inst->erem[0] >> 2)];
				*(pd++) = b64_tbl_enc[(unsigned char)(inst->erem[0] << 4) | (ps[0] >> 4)];
				*(pd++) = b64_tbl_enc[(unsigned char)(ps[0] << 2) | (ps[1] >> 6)];
				*(pd++) = b64_tbl_enc[ps[1]];
				ocnt -= 4;
				ps += 2;
				icnt -= 2;
				inst->erem_len = 0;
				line_ccnt -= 4;
			}
			break;

		case 2:
			if (icnt >= 1) {
				if (inst->line_ccnt < 4 && inst->lbchars != NULL) {
					if (ocnt < inst->lbchars_len) {
						return PHP_CONV_ERR_TOO_BIG;
					}
					memcpy(pd, inst->lbchars, inst->lbchars_len);
					pd += inst->lbchars_len;
					ocnt -= inst->lbchars_len;
					line_ccnt = inst->line_len;
				}
				if (ocnt < 4) {
					err = PHP_CONV_ERR_TOO_BIG;
					goto out;
				}
				*(pd++) = b64_tbl_enc[(inst->erem[0] >> 2)];
				*(pd++) = b64_tbl_enc[(unsigned char)(inst->erem[0] << 4) | (inst->erem[1] >> 4)];
				*(pd++) = b64_tbl_enc[(unsigned char)(inst->erem[1] << 2) | (ps[0] >> 6)];
				*(pd++) = b64_tbl_enc[ps[0]];
				ocnt -= 4;
				ps += 1;
				icnt -= 1;
				inst->erem_len = 0;
				line_ccnt -= 4;
			}
			break;
	}

	while (icnt >= 3) {
		if (line_ccnt < 4 && inst->lbchars != NULL) {
			if (ocnt < inst->lbchars_len) {
				err = PHP_CONV_ERR_TOO_BIG;
				goto out;
			}
			memcpy(pd, inst->lbchars, inst->lbchars_len);
			pd += inst->lbchars_len;
			ocnt -= inst->lbchars_len;
			line_ccnt = inst->line_len;
		}
		if (ocnt < 4) {
			err = PHP_CONV_ERR_TOO_BIG;
			goto out;
		}
		*(pd++) = b64_tbl_enc[ps[0] >> 2];
		*(pd++) = b64_tbl_enc[(unsigned char)(ps[0] << 4) | (ps[1] >> 4)];
		*(pd++) = b64_tbl_enc[(unsigned char)(ps[1] << 2) | (ps[2] >> 6)];
		*(pd++) = b64_tbl_enc[ps[2]];

		ps += 3;
		icnt -=3;
		ocnt -= 4;
		line_ccnt -= 4;
	}
	for (;icnt > 0; icnt--) {
		inst->erem[inst->erem_len++] = *(ps++);
	}

out:
	*in_pp = (const char *)ps;
	*in_left_p = icnt;
	*out_pp = (char *)pd;
	*out_left_p = ocnt;
	inst->line_ccnt = line_ccnt;

	return err;
}

/* }}} */

/* {{{ php_conv_base64_decode */
typedef struct _php_conv_base64_decode {
	php_conv _super;

	unsigned int urem;
	unsigned int urem_nbits;
	unsigned int ustat;
	int eos;
} php_conv_base64_decode;

static php_conv_err_t php_conv_base64_decode_convert(php_conv_base64_decode *inst, const char **in_p, size_t *in_left, char **out_p, size_t *out_left);
static void php_conv_base64_decode_dtor(php_conv_base64_decode *inst);

static unsigned int b64_tbl_dec[256] = {
	64, 64, 64, 64, 64, 64, 64, 64, 64, 64, 64, 64, 64, 64, 64, 64,
	64, 64, 64, 64, 64, 64, 64, 64, 64, 64, 64, 64, 64, 64, 64, 64,
	64, 64, 64, 64, 64, 64, 64, 64, 64, 64, 64, 62, 64, 64, 64, 63,
	52, 53, 54, 55, 56, 57, 58, 59, 60, 61, 64, 64, 64,128, 64, 64,
	64,  0,  1,  2,  3,  4,  5,  6,  7,  8,  9, 10, 11, 12, 13, 14,
	15, 16, 17, 18, 19, 20, 21, 22, 23, 24, 25, 64, 64, 64, 64, 64,
	64, 26, 27, 28, 29, 30, 31, 32, 33, 34, 35, 36, 37, 38, 39, 40,
	41, 42, 43, 44, 45, 46, 47, 48, 49, 50, 51, 64, 64, 64, 64, 64,
	64, 64, 64, 64, 64, 64, 64, 64, 64, 64, 64, 64, 64, 64, 64, 64,
	64, 64, 64, 64, 64, 64, 64, 64, 64, 64, 64, 64, 64, 64, 64, 64,
	64, 64, 64, 64, 64, 64, 64, 64, 64, 64, 64, 64, 64, 64, 64, 64,
	64, 64, 64, 64, 64, 64, 64, 64, 64, 64, 64, 64, 64, 64, 64, 64,
	64, 64, 64, 64, 64, 64, 64, 64, 64, 64, 64, 64, 64, 64, 64, 64,
	64, 64, 64, 64, 64, 64, 64, 64, 64, 64, 64, 64, 64, 64, 64, 64,
	64, 64, 64, 64, 64, 64, 64, 64, 64, 64, 64, 64, 64, 64, 64, 64,
	64, 64, 64, 64, 64, 64, 64, 64, 64, 64, 64, 64, 64, 64, 64, 64
};

static int php_conv_base64_decode_ctor(php_conv_base64_decode *inst)
{
	inst->_super.convert_op = (php_conv_convert_func) php_conv_base64_decode_convert;
	inst->_super.dtor = (php_conv_dtor_func) php_conv_base64_decode_dtor;

	inst->urem = 0;
	inst->urem_nbits = 0;
	inst->ustat = 0;
	inst->eos = 0;
	return SUCCESS;
}

static void php_conv_base64_decode_dtor(php_conv_base64_decode *inst)
{
	/* do nothing */
}

#define bmask(a) (0xffff >> (16 - a))
static php_conv_err_t php_conv_base64_decode_convert(php_conv_base64_decode *inst, const char **in_pp, size_t *in_left_p, char **out_pp, size_t *out_left_p)
{
	php_conv_err_t err;

	unsigned int urem, urem_nbits;
	unsigned int pack, pack_bcnt;
	unsigned char *ps, *pd;
	size_t icnt, ocnt;
	unsigned int ustat;

	static const unsigned int nbitsof_pack = 8;

	if (in_pp == NULL || in_left_p == NULL) {
		if (inst->eos || inst->urem_nbits == 0) {
			return PHP_CONV_ERR_SUCCESS;
		}
		return PHP_CONV_ERR_UNEXPECTED_EOS;
	}

	err = PHP_CONV_ERR_SUCCESS;

	ps = (unsigned char *)*in_pp;
	pd = (unsigned char *)*out_pp;
	icnt = *in_left_p;
	ocnt = *out_left_p;

	urem = inst->urem;
	urem_nbits = inst->urem_nbits;
	ustat = inst->ustat;

	pack = 0;
	pack_bcnt = nbitsof_pack;

	for (;;) {
		if (pack_bcnt >= urem_nbits) {
			pack_bcnt -= urem_nbits;
			pack |= (urem << pack_bcnt);
			urem_nbits = 0;
		} else {
			urem_nbits -= pack_bcnt;
			pack |= (urem >> urem_nbits);
			urem &= bmask(urem_nbits);
			pack_bcnt = 0;
		}
		if (pack_bcnt > 0) {
			unsigned int i;

			if (icnt < 1) {
				break;
			}

			i = b64_tbl_dec[(unsigned int)*(ps++)];
			icnt--;
			ustat |= i & 0x80;

			if (!(i & 0xc0)) {
				if (ustat) {
					err = PHP_CONV_ERR_INVALID_SEQ;
					break;
				}
				if (6 <= pack_bcnt) {
					pack_bcnt -= 6;
					pack |= (i << pack_bcnt);
					urem = 0;
				} else {
					urem_nbits = 6 - pack_bcnt;
					pack |= (i >> urem_nbits);
					urem = i & bmask(urem_nbits);
					pack_bcnt = 0;
				}
			} else if (ustat) {
				if (pack_bcnt == 8 || pack_bcnt == 2) {
					err = PHP_CONV_ERR_INVALID_SEQ;
					break;
				}
				inst->eos = 1;
			}
		}
		if ((pack_bcnt | ustat) == 0) {
			if (ocnt < 1) {
				err = PHP_CONV_ERR_TOO_BIG;
				break;
			}
			*(pd++) = pack;
			ocnt--;
			pack = 0;
			pack_bcnt = nbitsof_pack;
		}
	}

	if (urem_nbits >= pack_bcnt) {
		urem |= (pack << (urem_nbits - pack_bcnt));
		urem_nbits += (nbitsof_pack - pack_bcnt);
	} else {
		urem |= (pack >> (pack_bcnt - urem_nbits));
		urem_nbits += (nbitsof_pack - pack_bcnt);
	}

	inst->urem = urem;
	inst->urem_nbits = urem_nbits;
	inst->ustat = ustat;

	*in_pp = (const char *)ps;
	*in_left_p = icnt;
	*out_pp = (char *)pd;
	*out_left_p = ocnt;

	return err;
}
#undef bmask
/* }}} */

/* {{{ php_conv_qprint_encode */
typedef struct _php_conv_qprint_encode {
	php_conv _super;

	const char *lbchars;
	size_t lbchars_len;
	int opts;
	unsigned int line_ccnt;
	unsigned int line_len;
	int lbchars_dup;
	int persistent;
	unsigned int lb_ptr;
	unsigned int lb_cnt;
} php_conv_qprint_encode;

#define PHP_CONV_QPRINT_OPT_BINARY             0x00000001
#define PHP_CONV_QPRINT_OPT_FORCE_ENCODE_FIRST 0x00000002

static void php_conv_qprint_encode_dtor(php_conv_qprint_encode *inst);
static php_conv_err_t php_conv_qprint_encode_convert(php_conv_qprint_encode *inst, const char **in_pp, size_t *in_left_p, char **out_pp, size_t *out_left_p);

static void php_conv_qprint_encode_dtor(php_conv_qprint_encode *inst)
{
	assert(inst != NULL);
	if (inst->lbchars_dup && inst->lbchars != NULL) {
		pefree((void *)inst->lbchars, inst->persistent);
	}
}

#define NEXT_CHAR(ps, icnt, lb_ptr, lb_cnt, lbchars) \
	((lb_ptr) < (lb_cnt) ? (lbchars)[(lb_ptr)] : *(ps))

#define CONSUME_CHAR(ps, icnt, lb_ptr, lb_cnt) \
	if ((lb_ptr) < (lb_cnt)) { \
		(lb_ptr)++; \
	} else { \
		(lb_cnt) = (lb_ptr) = 0; \
		--(icnt); \
		(ps)++; \
	}

static php_conv_err_t php_conv_qprint_encode_convert(php_conv_qprint_encode *inst, const char **in_pp, size_t *in_left_p, char **out_pp, size_t *out_left_p)
{
	php_conv_err_t err = PHP_CONV_ERR_SUCCESS;
	unsigned char *ps, *pd;
	size_t icnt, ocnt;
	unsigned int c;
	unsigned int line_ccnt;
	unsigned int lb_ptr;
	unsigned int lb_cnt;
	unsigned int trail_ws;
	int opts;
	static char qp_digits[] = "0123456789ABCDEF";

	line_ccnt = inst->line_ccnt;
	opts = inst->opts;
	lb_ptr = inst->lb_ptr;
	lb_cnt = inst->lb_cnt;

	if ((in_pp == NULL || in_left_p == NULL) && (lb_ptr >=lb_cnt)) {
		return PHP_CONV_ERR_SUCCESS;
	}

	ps = (unsigned char *)(*in_pp);
	icnt = *in_left_p;
	pd = (unsigned char *)(*out_pp);
	ocnt = *out_left_p;
	trail_ws = 0;

	for (;;) {
		if (!(opts & PHP_CONV_QPRINT_OPT_BINARY) && inst->lbchars != NULL && inst->lbchars_len > 0) {
			/* look ahead for the line break chars to make a right decision
			 * how to consume incoming characters */

			if (icnt > 0 && *ps == inst->lbchars[lb_cnt]) {
				lb_cnt++;

				if (lb_cnt >= inst->lbchars_len) {
					unsigned int i;

					if (ocnt < lb_cnt) {
						lb_cnt--;
						err = PHP_CONV_ERR_TOO_BIG;
						break;
					}

					for (i = 0; i < lb_cnt; i++) {
						*(pd++) = inst->lbchars[i];
						ocnt--;
					}
					line_ccnt = inst->line_len;
					lb_ptr = lb_cnt = 0;
				}
				ps++, icnt--;
				continue;
			}
		}

		if (lb_ptr >= lb_cnt && icnt <= 0) {
			break;
		}

		c = NEXT_CHAR(ps, icnt, lb_ptr, lb_cnt, inst->lbchars);

		if (!(opts & PHP_CONV_QPRINT_OPT_BINARY) &&
			(trail_ws == 0) &&
			(c == '\t' || c == ' ')) {
			if (line_ccnt < 2 && inst->lbchars != NULL) {
				if (ocnt < inst->lbchars_len + 1) {
					err = PHP_CONV_ERR_TOO_BIG;
					break;
				}

				*(pd++) = '=';
				ocnt--;
				line_ccnt--;

				memcpy(pd, inst->lbchars, inst->lbchars_len);
				pd += inst->lbchars_len;
				ocnt -= inst->lbchars_len;
				line_ccnt = inst->line_len;
			} else {
				if (ocnt < 1) {
					err = PHP_CONV_ERR_TOO_BIG;
					break;
				}

				/* Check to see if this is EOL whitespace. */
				if (inst->lbchars != NULL) {
					unsigned char *ps2;
					unsigned int lb_cnt2;
					size_t j;

					lb_cnt2 = 0;
					ps2 = ps;
					trail_ws = 1;

					for (j = icnt - 1; j > 0; j--, ps2++) {
						if (*ps2 == inst->lbchars[lb_cnt2]) {
							lb_cnt2++;
							if (lb_cnt2 >= inst->lbchars_len) {
								/* Found trailing ws. Reset to top of main
								 * for loop to allow for code to do necessary
								 * wrapping/encoding. */
								break;
							}
						} else if (lb_cnt2 != 0 || (*ps2 != '\t' && *ps2 != ' ')) {
							/* At least one non-EOL character following, so
							 * don't need to encode ws. */
							trail_ws = 0;
							break;
						} else {
							trail_ws++;
						}
					}
				}

				if (trail_ws == 0) {
					*(pd++) = c;
					ocnt--;
					line_ccnt--;
					CONSUME_CHAR(ps, icnt, lb_ptr, lb_cnt);
				}
			}
		} else if ((!(opts & PHP_CONV_QPRINT_OPT_FORCE_ENCODE_FIRST) || line_ccnt < inst->line_len) && ((c >= 33 && c <= 60) || (c >= 62 && c <= 126))) {
			if (line_ccnt < 2 && inst->lbchars != NULL) {
				if (ocnt < inst->lbchars_len + 1) {
					err = PHP_CONV_ERR_TOO_BIG;
					break;
				}
				*(pd++) = '=';
				ocnt--;
				line_ccnt--;

				memcpy(pd, inst->lbchars, inst->lbchars_len);
				pd += inst->lbchars_len;
				ocnt -= inst->lbchars_len;
				line_ccnt = inst->line_len;
			}
			if (ocnt < 1) {
				err = PHP_CONV_ERR_TOO_BIG;
				break;
			}
			*(pd++) = c;
			ocnt--;
			line_ccnt--;
			CONSUME_CHAR(ps, icnt, lb_ptr, lb_cnt);
		} else {
			if (line_ccnt < 4) {
				if (ocnt < inst->lbchars_len + 1) {
					err = PHP_CONV_ERR_TOO_BIG;
					break;
				}
				*(pd++) = '=';
				ocnt--;
				line_ccnt--;

				memcpy(pd, inst->lbchars, inst->lbchars_len);
				pd += inst->lbchars_len;
				ocnt -= inst->lbchars_len;
				line_ccnt = inst->line_len;
			}
			if (ocnt < 3) {
				err = PHP_CONV_ERR_TOO_BIG;
				break;
			}
			*(pd++) = '=';
			*(pd++) = qp_digits[(c >> 4)];
			*(pd++) = qp_digits[(c & 0x0f)];
			ocnt -= 3;
			line_ccnt -= 3;
			if (trail_ws > 0) {
				trail_ws--;
			}
			CONSUME_CHAR(ps, icnt, lb_ptr, lb_cnt);
		}
	}

	*in_pp = (const char *)ps;
	*in_left_p = icnt;
	*out_pp = (char *)pd;
	*out_left_p = ocnt;
	inst->line_ccnt = line_ccnt;
	inst->lb_ptr = lb_ptr;
	inst->lb_cnt = lb_cnt;
	return err;
}
#undef NEXT_CHAR
#undef CONSUME_CHAR

static php_conv_err_t php_conv_qprint_encode_ctor(php_conv_qprint_encode *inst, unsigned int line_len, const char *lbchars, size_t lbchars_len, int lbchars_dup, int opts, int persistent)
{
	if (line_len < 4 && lbchars != NULL) {
		return PHP_CONV_ERR_TOO_BIG;
	}
	inst->_super.convert_op = (php_conv_convert_func) php_conv_qprint_encode_convert;
	inst->_super.dtor = (php_conv_dtor_func) php_conv_qprint_encode_dtor;
	inst->line_ccnt = line_len;
	inst->line_len = line_len;
	if (lbchars != NULL) {
		inst->lbchars = (lbchars_dup ? pestrdup(lbchars, persistent) : lbchars);
		inst->lbchars_len = lbchars_len;
	} else {
		inst->lbchars = NULL;
	}
	inst->lbchars_dup = lbchars_dup;
	inst->persistent = persistent;
	inst->opts = opts;
	inst->lb_cnt = inst->lb_ptr = 0;
	return PHP_CONV_ERR_SUCCESS;
}
/* }}} */

/* {{{ php_conv_qprint_decode */
typedef struct _php_conv_qprint_decode {
	php_conv _super;

	const char *lbchars;
	size_t lbchars_len;
	int scan_stat;
	unsigned int next_char;
	int lbchars_dup;
	int persistent;
	unsigned int lb_ptr;
	unsigned int lb_cnt;
} php_conv_qprint_decode;

static void php_conv_qprint_decode_dtor(php_conv_qprint_decode *inst)
{
	assert(inst != NULL);
	if (inst->lbchars_dup && inst->lbchars != NULL) {
		pefree((void *)inst->lbchars, inst->persistent);
	}
}

static php_conv_err_t php_conv_qprint_decode_convert(php_conv_qprint_decode *inst, const char **in_pp, size_t *in_left_p, char **out_pp, size_t *out_left_p)
{
	php_conv_err_t err = PHP_CONV_ERR_SUCCESS;
	size_t icnt, ocnt;
	unsigned char *ps, *pd;
	unsigned int scan_stat;
	unsigned int next_char;
	unsigned int lb_ptr, lb_cnt;

	lb_ptr = inst->lb_ptr;
	lb_cnt = inst->lb_cnt;

	if ((in_pp == NULL || in_left_p == NULL) && lb_cnt == lb_ptr) {
		if (inst->scan_stat != 0) {
			return PHP_CONV_ERR_UNEXPECTED_EOS;
		}
		return PHP_CONV_ERR_SUCCESS;
	}

	ps = (unsigned char *)(*in_pp);
	icnt = *in_left_p;
	pd = (unsigned char *)(*out_pp);
	ocnt = *out_left_p;
	scan_stat = inst->scan_stat;
	next_char = inst->next_char;

	for (;;) {
		switch (scan_stat) {
			case 0: {
				if (icnt <= 0) {
					goto out;
				}
				if (*ps == '=') {
					scan_stat = 1;
				} else {
					if (ocnt < 1) {
						err = PHP_CONV_ERR_TOO_BIG;
						goto out;
					}
					*(pd++) = *ps;
					ocnt--;
				}
				ps++, icnt--;
			} break;

			case 1: {
				if (icnt <= 0) {
					goto out;
				}
				if (*ps == ' ' || *ps == '\t') {
					scan_stat = 4;
					ps++, icnt--;
					break;
				} else if (!inst->lbchars && lb_cnt == 0 && *ps == '\r') {
					/* auto-detect line endings, looks like network line ending \r\n (could be mac \r) */
					lb_cnt++;
					scan_stat = 5;
					ps++, icnt--;
					break;
				} else if (!inst->lbchars && lb_cnt == 0 && *ps == '\n') {
					/* auto-detect line endings, looks like unix-lineendings, not to spec, but it is seem in the wild, a lot */
					lb_cnt = lb_ptr = 0;
					scan_stat = 0;
					ps++, icnt--;
					break;
				} else if (lb_cnt < inst->lbchars_len &&
							*ps == (unsigned char)inst->lbchars[lb_cnt]) {
					lb_cnt++;
					scan_stat = 5;
					ps++, icnt--;
					break;
				}
			} /* break is missing intentionally */

			case 2: {
				if (icnt <= 0) {
					goto out;
				}

				if (!isxdigit((int) *ps)) {
					err = PHP_CONV_ERR_INVALID_SEQ;
					goto out;
				}
				next_char = (next_char << 4) | (*ps >= 'A' ? *ps - 0x37 : *ps - 0x30);
				scan_stat++;
				ps++, icnt--;
				if (scan_stat != 3) {
					break;
				}
			} /* break is missing intentionally */

			case 3: {
				if (ocnt < 1) {
					err = PHP_CONV_ERR_TOO_BIG;
					goto out;
				}
				*(pd++) = next_char;
				ocnt--;
				scan_stat = 0;
			} break;

			case 4: {
				if (icnt <= 0) {
					goto out;
				}
				if (lb_cnt < inst->lbchars_len &&
					*ps == (unsigned char)inst->lbchars[lb_cnt]) {
					lb_cnt++;
					scan_stat = 5;
				}
				if (*ps != '\t' && *ps != ' ') {
					err = PHP_CONV_ERR_INVALID_SEQ;
					goto out;
				}
				ps++, icnt--;
			} break;

			case 5: {
				if (!inst->lbchars && lb_cnt == 1 && *ps == '\n') {
					/* auto-detect soft line breaks, found network line break */
					lb_cnt = lb_ptr = 0;
					scan_stat = 0;
					ps++, icnt--; /* consume \n */
				} else if (!inst->lbchars && lb_cnt > 0) {
					/* auto-detect soft line breaks, found mac line break */
					lb_cnt = lb_ptr = 0;
					scan_stat = 0;
				} else if (lb_cnt >= inst->lbchars_len) {
					/* soft line break */
					lb_cnt = lb_ptr = 0;
					scan_stat = 0;
				} else if (icnt > 0) {
					if (*ps == (unsigned char)inst->lbchars[lb_cnt]) {
						lb_cnt++;
						ps++, icnt--;
					} else {
						scan_stat = 6; /* no break for short-cut */
					}
				} else {
					goto out;
				}
			} break;

			case 6: {
				if (lb_ptr < lb_cnt) {
					if (ocnt < 1) {
						err = PHP_CONV_ERR_TOO_BIG;
						goto out;
					}
					*(pd++) = inst->lbchars[lb_ptr++];
					ocnt--;
				} else {
					scan_stat = 0;
					lb_cnt = lb_ptr = 0;
				}
			} break;
		}
	}
out:
	*in_pp = (const char *)ps;
	*in_left_p = icnt;
	*out_pp = (char *)pd;
	*out_left_p = ocnt;
	inst->scan_stat = scan_stat;
	inst->lb_ptr = lb_ptr;
	inst->lb_cnt = lb_cnt;
	inst->next_char = next_char;

	return err;
}
static php_conv_err_t php_conv_qprint_decode_ctor(php_conv_qprint_decode *inst, const char *lbchars, size_t lbchars_len, int lbchars_dup, int persistent)
{
	inst->_super.convert_op = (php_conv_convert_func) php_conv_qprint_decode_convert;
	inst->_super.dtor = (php_conv_dtor_func) php_conv_qprint_decode_dtor;
	inst->scan_stat = 0;
	inst->next_char = 0;
	inst->lb_ptr = inst->lb_cnt = 0;
	if (lbchars != NULL) {
		inst->lbchars = (lbchars_dup ? pestrdup(lbchars, persistent) : lbchars);
		inst->lbchars_len = lbchars_len;
	} else {
		inst->lbchars = NULL;
		inst->lbchars_len = 0;
	}
	inst->lbchars_dup = lbchars_dup;
	inst->persistent = persistent;
	return PHP_CONV_ERR_SUCCESS;
}
/* }}} */

typedef struct _php_convert_filter {
	php_conv *cd;
	int persistent;
	char *filtername;
	char stub[128];
	size_t stub_len;
} php_convert_filter;

#define PHP_CONV_BASE64_ENCODE 1
#define PHP_CONV_BASE64_DECODE 2
#define PHP_CONV_QPRINT_ENCODE 3
#define PHP_CONV_QPRINT_DECODE 4

static php_conv_err_t php_conv_get_string_prop_ex(const HashTable *ht, char **pretval, size_t *pretval_len, char *field_name, size_t field_name_len, int persistent)
{
	zval *tmpval;

	*pretval = NULL;
	*pretval_len = 0;

	if ((tmpval = zend_hash_str_find((HashTable *)ht, field_name, field_name_len-1)) != NULL) {
		zend_string *str = zval_get_string(tmpval);

		*pretval = pemalloc(ZSTR_LEN(str) + 1, persistent);
		*pretval_len = ZSTR_LEN(str);
		memcpy(*pretval, ZSTR_VAL(str), ZSTR_LEN(str) + 1);
		zend_string_release(str);
	} else {
		return PHP_CONV_ERR_NOT_FOUND;
	}
	return PHP_CONV_ERR_SUCCESS;
}

static php_conv_err_t php_conv_get_ulong_prop_ex(const HashTable *ht, zend_ulong *pretval, char *field_name, size_t field_name_len)
{
	zval *tmpval = zend_hash_str_find((HashTable *)ht, field_name, field_name_len-1);
	if (tmpval != NULL) {
		zend_long lval = zval_get_long(tmpval);

		if (lval < 0) {
			*pretval = 0;
		} else {
			*pretval = lval;
		}
		return PHP_CONV_ERR_SUCCESS;
	} else {
		*pretval = 0;
		return PHP_CONV_ERR_NOT_FOUND;
	}
}

static php_conv_err_t php_conv_get_bool_prop_ex(const HashTable *ht, int *pretval, char *field_name, size_t field_name_len)
{
	zval *tmpval = zend_hash_str_find((HashTable *)ht, field_name, field_name_len-1);
	if (tmpval != NULL) {
		*pretval = zend_is_true(tmpval);
		return PHP_CONV_ERR_SUCCESS;
	} else {
		*pretval = 0;
		return PHP_CONV_ERR_NOT_FOUND;
	}
}

/* XXX this might need an additional fix so it uses size_t, whereby unsigned is quite big so leaving as is for now */
static int php_conv_get_uint_prop_ex(const HashTable *ht, unsigned int *pretval, char *field_name, size_t field_name_len)
{
	zend_ulong l;
	php_conv_err_t err;

	*pretval = 0;

	if ((err = php_conv_get_ulong_prop_ex(ht, &l, field_name, field_name_len)) == PHP_CONV_ERR_SUCCESS) {
		*pretval = (unsigned int)l;
	}
	return err;
}

#define GET_STR_PROP(ht, var, var_len, fldname, persistent) \
	php_conv_get_string_prop_ex(ht, &var, &var_len, fldname, sizeof(fldname), persistent)

#define GET_INT_PROP(ht, var, fldname) \
	php_conv_get_int_prop_ex(ht, &var, fldname, sizeof(fldname))

#define GET_UINT_PROP(ht, var, fldname) \
	php_conv_get_uint_prop_ex(ht, &var, fldname, sizeof(fldname))

#define GET_BOOL_PROP(ht, var, fldname) \
	php_conv_get_bool_prop_ex(ht, &var, fldname, sizeof(fldname))

static php_conv *php_conv_open(int conv_mode, const HashTable *options, int persistent)
{
	/* FIXME: I'll have to replace this ugly code by something neat
	   (factories?) in the near future. */
	php_conv *retval = NULL;

	switch (conv_mode) {
		case PHP_CONV_BASE64_ENCODE: {
			unsigned int line_len = 0;
			char *lbchars = NULL;
			size_t lbchars_len;

			if (options != NULL) {
				GET_STR_PROP(options, lbchars, lbchars_len, "line-break-chars", 0);
				GET_UINT_PROP(options, line_len, "line-length");
				if (line_len < 4) {
					if (lbchars != NULL) {
						pefree(lbchars, 0);
					}
					lbchars = NULL;
				} else {
					if (lbchars == NULL) {
						lbchars = pestrdup("\r\n", 0);
						lbchars_len = 2;
					}
				}
			}
			retval = pemalloc(sizeof(php_conv_base64_encode), persistent);
			if (lbchars != NULL) {
				if (php_conv_base64_encode_ctor((php_conv_base64_encode *)retval, line_len, lbchars, lbchars_len, 1, persistent)) {
					if (lbchars != NULL) {
						pefree(lbchars, 0);
					}
					goto out_failure;
				}
				pefree(lbchars, 0);
			} else {
				if (php_conv_base64_encode_ctor((php_conv_base64_encode *)retval, 0, NULL, 0, 0, persistent)) {
					goto out_failure;
				}
			}
		} break;

		case PHP_CONV_BASE64_DECODE:
			retval = pemalloc(sizeof(php_conv_base64_decode), persistent);
			if (php_conv_base64_decode_ctor((php_conv_base64_decode *)retval)) {
				goto out_failure;
			}
			break;

		case PHP_CONV_QPRINT_ENCODE: {
			unsigned int line_len = 0;
			char *lbchars = NULL;
			size_t lbchars_len;
			int opts = 0;

			if (options != NULL) {
				int opt_binary = 0;
				int opt_force_encode_first = 0;

				GET_STR_PROP(options, lbchars, lbchars_len, "line-break-chars", 0);
				GET_UINT_PROP(options, line_len, "line-length");
				GET_BOOL_PROP(options, opt_binary, "binary");
				GET_BOOL_PROP(options, opt_force_encode_first, "force-encode-first");

				if (line_len < 4) {
					if (lbchars != NULL) {
						pefree(lbchars, 0);
					}
					lbchars = NULL;
				} else {
					if (lbchars == NULL) {
						lbchars = pestrdup("\r\n", 0);
						lbchars_len = 2;
					}
				}
				opts |= (opt_binary ? PHP_CONV_QPRINT_OPT_BINARY : 0);
				opts |= (opt_force_encode_first ? PHP_CONV_QPRINT_OPT_FORCE_ENCODE_FIRST : 0);
			}
			retval = pemalloc(sizeof(php_conv_qprint_encode), persistent);
			if (lbchars != NULL) {
				if (php_conv_qprint_encode_ctor((php_conv_qprint_encode *)retval, line_len, lbchars, lbchars_len, 1, opts, persistent)) {
					pefree(lbchars, 0);
					goto out_failure;
				}
				pefree(lbchars, 0);
			} else {
				if (php_conv_qprint_encode_ctor((php_conv_qprint_encode *)retval, 0, NULL, 0, 0, opts, persistent)) {
					goto out_failure;
				}
			}
		} break;

		case PHP_CONV_QPRINT_DECODE: {
			char *lbchars = NULL;
			size_t lbchars_len;

			if (options != NULL) {
				/* If line-break-chars are not specified, filter will attempt to detect line endings (\r, \n, or \r\n) */
				GET_STR_PROP(options, lbchars, lbchars_len, "line-break-chars", 0);
			}

			retval = pemalloc(sizeof(php_conv_qprint_decode), persistent);
			if (lbchars != NULL) {
				if (php_conv_qprint_decode_ctor((php_conv_qprint_decode *)retval, lbchars, lbchars_len, 1, persistent)) {
					pefree(lbchars, 0);
					goto out_failure;
				}
				pefree(lbchars, 0);
			} else {
				if (php_conv_qprint_decode_ctor((php_conv_qprint_decode *)retval, NULL, 0, 0, persistent)) {
					goto out_failure;
				}
			}
		} break;

		default:
			retval = NULL;
			break;
	}
	return retval;

out_failure:
	if (retval != NULL) {
		pefree(retval, persistent);
	}
	return NULL;
}

#undef GET_STR_PROP
#undef GET_INT_PROP
#undef GET_UINT_PROP
#undef GET_BOOL_PROP

static int php_convert_filter_ctor(php_convert_filter *inst,
	int conv_mode, HashTable *conv_opts,
	const char *filtername, int persistent)
{
	inst->persistent = persistent;
	inst->filtername = pestrdup(filtername, persistent);
	inst->stub_len = 0;

	if ((inst->cd = php_conv_open(conv_mode, conv_opts, persistent)) == NULL) {
		goto out_failure;
	}

	return SUCCESS;

out_failure:
	if (inst->cd != NULL) {
		php_conv_dtor(inst->cd);
		pefree(inst->cd, persistent);
	}
	if (inst->filtername != NULL) {
		pefree(inst->filtername, persistent);
	}
	return FAILURE;
}

static void php_convert_filter_dtor(php_convert_filter *inst)
{
	if (inst->cd != NULL) {
		php_conv_dtor(inst->cd);
		pefree(inst->cd, inst->persistent);
	}

	if (inst->filtername != NULL) {
		pefree(inst->filtername, inst->persistent);
	}
}

/* {{{ strfilter_convert_append_bucket */
static int strfilter_convert_append_bucket(
		php_convert_filter *inst,
		php_stream *stream, php_stream_filter *filter,
		php_stream_bucket_brigade *buckets_out,
		const char *ps, size_t buf_len, size_t *consumed,
		int persistent)
{
	php_conv_err_t err;
	php_stream_bucket *new_bucket;
	char *out_buf = NULL;
	size_t out_buf_size;
	char *pd;
	const char *pt;
	size_t ocnt, icnt, tcnt;
	size_t initial_out_buf_size;

	if (ps == NULL) {
		initial_out_buf_size = 64;
		icnt = 1;
	} else {
		initial_out_buf_size = buf_len;
		icnt = buf_len;
	}

	out_buf_size = ocnt = initial_out_buf_size;
	out_buf = pemalloc(out_buf_size, persistent);

	pd = out_buf;

	if (inst->stub_len > 0) {
		pt = inst->stub;
		tcnt = inst->stub_len;

		while (tcnt > 0) {
			err = php_conv_convert(inst->cd, &pt, &tcnt, &pd, &ocnt);

			switch (err) {
				case PHP_CONV_ERR_INVALID_SEQ:
					php_error_docref(NULL, E_WARNING, "stream filter (%s): invalid byte sequence", inst->filtername);
					goto out_failure;

				case PHP_CONV_ERR_MORE:
					if (ps != NULL) {
						if (icnt > 0) {
							if (inst->stub_len >= sizeof(inst->stub)) {
								php_error_docref(NULL, E_WARNING, "stream filter (%s): insufficient buffer", inst->filtername);
								goto out_failure;
							}
							inst->stub[inst->stub_len++] = *(ps++);
							icnt--;
							pt = inst->stub;
							tcnt = inst->stub_len;
						} else {
							tcnt = 0;
							break;
						}
					}
					break;

				case PHP_CONV_ERR_UNEXPECTED_EOS:
					php_error_docref(NULL, E_WARNING, "stream filter (%s): unexpected end of stream", inst->filtername);
					goto out_failure;

				case PHP_CONV_ERR_TOO_BIG: {
					char *new_out_buf;
					size_t new_out_buf_size;

					new_out_buf_size = out_buf_size << 1;

					if (new_out_buf_size < out_buf_size) {
						/* whoa! no bigger buckets are sold anywhere... */
						if (NULL == (new_bucket = php_stream_bucket_new(stream, out_buf, (out_buf_size - ocnt), 1, persistent))) {
							goto out_failure;
						}

						php_stream_bucket_append(buckets_out, new_bucket);

						out_buf_size = ocnt = initial_out_buf_size;
						out_buf = pemalloc(out_buf_size, persistent);
						pd = out_buf;
					} else {
						new_out_buf = perealloc(out_buf, new_out_buf_size, persistent);
						pd = new_out_buf + (pd - out_buf);
						ocnt += (new_out_buf_size - out_buf_size);
						out_buf = new_out_buf;
						out_buf_size = new_out_buf_size;
					}
				} break;

				case PHP_CONV_ERR_UNKNOWN:
					php_error_docref(NULL, E_WARNING, "stream filter (%s): unknown error", inst->filtername);
					goto out_failure;

				default:
					break;
			}
		}
		memmove(inst->stub, pt, tcnt);
		inst->stub_len = tcnt;
	}

	while (icnt > 0) {
		err = ((ps == NULL ? php_conv_convert(inst->cd, NULL, NULL, &pd, &ocnt):
				php_conv_convert(inst->cd, &ps, &icnt, &pd, &ocnt)));
		switch (err) {
			case PHP_CONV_ERR_INVALID_SEQ:
				php_error_docref(NULL, E_WARNING, "stream filter (%s): invalid byte sequence", inst->filtername);
				goto out_failure;

			case PHP_CONV_ERR_MORE:
				if (ps != NULL) {
					if (icnt > sizeof(inst->stub)) {
						php_error_docref(NULL, E_WARNING, "stream filter (%s): insufficient buffer", inst->filtername);
						goto out_failure;
					}
					memcpy(inst->stub, ps, icnt);
					inst->stub_len = icnt;
					ps += icnt;
					icnt = 0;
				} else {
					php_error_docref(NULL, E_WARNING, "stream filter (%s): unexpected octet values", inst->filtername);
					goto out_failure;
				}
				break;

			case PHP_CONV_ERR_TOO_BIG: {
				char *new_out_buf;
				size_t new_out_buf_size;

				new_out_buf_size = out_buf_size << 1;

				if (new_out_buf_size < out_buf_size) {
					/* whoa! no bigger buckets are sold anywhere... */
					if (NULL == (new_bucket = php_stream_bucket_new(stream, out_buf, (out_buf_size - ocnt), 1, persistent))) {
						goto out_failure;
					}

					php_stream_bucket_append(buckets_out, new_bucket);

					out_buf_size = ocnt = initial_out_buf_size;
					out_buf = pemalloc(out_buf_size, persistent);
					pd = out_buf;
				} else {
					new_out_buf = perealloc(out_buf, new_out_buf_size, persistent);
					pd = new_out_buf + (pd - out_buf);
					ocnt += (new_out_buf_size - out_buf_size);
					out_buf = new_out_buf;
					out_buf_size = new_out_buf_size;
				}
			} break;

			case PHP_CONV_ERR_UNKNOWN:
				php_error_docref(NULL, E_WARNING, "stream filter (%s): unknown error", inst->filtername);
				goto out_failure;

			default:
				if (ps == NULL) {
					icnt = 0;
				}
				break;
		}
	}

	if (out_buf_size > ocnt) {
		if (NULL == (new_bucket = php_stream_bucket_new(stream, out_buf, (out_buf_size - ocnt), 1, persistent))) {
			goto out_failure;
		}
		php_stream_bucket_append(buckets_out, new_bucket);
	} else {
		pefree(out_buf, persistent);
	}
	*consumed += buf_len - icnt;

	return SUCCESS;

out_failure:
	pefree(out_buf, persistent);
	return FAILURE;
}
/* }}} */

static php_stream_filter_status_t strfilter_convert_filter(
	php_stream *stream,
	php_stream_filter *thisfilter,
	php_stream_bucket_brigade *buckets_in,
	php_stream_bucket_brigade *buckets_out,
	size_t *bytes_consumed,
	int flags
	)
{
	php_stream_bucket *bucket = NULL;
	size_t consumed = 0;
	php_convert_filter *inst = (php_convert_filter *)Z_PTR(thisfilter->abstract);

	while (buckets_in->head != NULL) {
		bucket = buckets_in->head;

		php_stream_bucket_unlink(bucket);

		if (strfilter_convert_append_bucket(inst, stream, thisfilter,
				buckets_out, bucket->buf, bucket->buflen, &consumed,
				php_stream_is_persistent(stream)) != SUCCESS) {
			goto out_failure;
		}

		php_stream_bucket_delref(bucket);
	}

	if (flags != PSFS_FLAG_NORMAL) {
		if (strfilter_convert_append_bucket(inst, stream, thisfilter,
				buckets_out, NULL, 0, &consumed,
				php_stream_is_persistent(stream)) != SUCCESS) {
			goto out_failure;
		}
	}

	if (bytes_consumed) {
		*bytes_consumed = consumed;
	}

	return PSFS_PASS_ON;

out_failure:
	if (bucket != NULL) {
		php_stream_bucket_delref(bucket);
	}
	return PSFS_ERR_FATAL;
}

static void strfilter_convert_dtor(php_stream_filter *thisfilter)
{
	assert(Z_PTR(thisfilter->abstract) != NULL);

	php_convert_filter_dtor((php_convert_filter *)Z_PTR(thisfilter->abstract));
	pefree(Z_PTR(thisfilter->abstract), ((php_convert_filter *)Z_PTR(thisfilter->abstract))->persistent);
}

static php_stream_filter_ops strfilter_convert_ops = {
	strfilter_convert_filter,
	strfilter_convert_dtor,
	"convert.*"
};

static php_stream_filter *strfilter_convert_create(const char *filtername, zval *filterparams, uint8_t persistent)
{
	php_convert_filter *inst;
	php_stream_filter *retval = NULL;

	char *dot;
	int conv_mode = 0;

	if (filterparams != NULL && Z_TYPE_P(filterparams) != IS_ARRAY) {
		php_error_docref(NULL, E_WARNING, "stream filter (%s): invalid filter parameter", filtername);
		return NULL;
	}

	if ((dot = strchr(filtername, '.')) == NULL) {
		return NULL;
	}
	++dot;

	inst = pemalloc(sizeof(php_convert_filter), persistent);

	if (strcasecmp(dot, "base64-encode") == 0) {
		conv_mode = PHP_CONV_BASE64_ENCODE;
	} else if (strcasecmp(dot, "base64-decode") == 0) {
		conv_mode = PHP_CONV_BASE64_DECODE;
	} else if (strcasecmp(dot, "quoted-printable-encode") == 0) {
		conv_mode = PHP_CONV_QPRINT_ENCODE;
	} else if (strcasecmp(dot, "quoted-printable-decode") == 0) {
		conv_mode = PHP_CONV_QPRINT_DECODE;
	}

	if (php_convert_filter_ctor(inst, conv_mode,
		(filterparams != NULL ? Z_ARRVAL_P(filterparams) : NULL),
		filtername, persistent) != SUCCESS) {
		goto out;
	}

	retval = php_stream_filter_alloc(&strfilter_convert_ops, inst, persistent);
out:
	if (retval == NULL) {
		pefree(inst, persistent);
	}

	return retval;
}

static php_stream_filter_factory strfilter_convert_factory = {
	strfilter_convert_create
};
/* }}} */

/* {{{ consumed filter implementation */
typedef struct _php_consumed_filter_data {
	size_t consumed;
	zend_off_t offset;
	uint8_t persistent;
} php_consumed_filter_data;

static php_stream_filter_status_t consumed_filter_filter(
	php_stream *stream,
	php_stream_filter *thisfilter,
	php_stream_bucket_brigade *buckets_in,
	php_stream_bucket_brigade *buckets_out,
	size_t *bytes_consumed,
	int flags
	)
{
	php_consumed_filter_data *data = (php_consumed_filter_data *)Z_PTR(thisfilter->abstract);
	php_stream_bucket *bucket;
	size_t consumed = 0;

	if (data->offset == ~0) {
		data->offset = php_stream_tell(stream);
	}
	while ((bucket = buckets_in->head) != NULL) {
		php_stream_bucket_unlink(bucket);
		consumed += bucket->buflen;
		php_stream_bucket_append(buckets_out, bucket);
	}
	if (bytes_consumed) {
		*bytes_consumed = consumed;
	}
	if (flags & PSFS_FLAG_FLUSH_CLOSE) {
		php_stream_seek(stream, data->offset + data->consumed, SEEK_SET);
	}
	data->consumed += consumed;

	return PSFS_PASS_ON;
}

static void consumed_filter_dtor(php_stream_filter *thisfilter)
{
	if (thisfilter && Z_PTR(thisfilter->abstract)) {
		php_consumed_filter_data *data = (php_consumed_filter_data*)Z_PTR(thisfilter->abstract);
		pefree(data, data->persistent);
	}
}

static php_stream_filter_ops consumed_filter_ops = {
	consumed_filter_filter,
	consumed_filter_dtor,
	"consumed"
};

static php_stream_filter *consumed_filter_create(const char *filtername, zval *filterparams, uint8_t persistent)
{
	php_stream_filter_ops *fops = NULL;
	php_consumed_filter_data *data;

	if (strcasecmp(filtername, "consumed")) {
		return NULL;
	}

	/* Create this filter */
	data = pecalloc(1, sizeof(php_consumed_filter_data), persistent);
	data->persistent = persistent;
	data->consumed = 0;
	data->offset = ~0;
	fops = &consumed_filter_ops;

	return php_stream_filter_alloc(fops, data, persistent);
}

php_stream_filter_factory consumed_filter_factory = {
	consumed_filter_create
};

/* }}} */

/* {{{ chunked filter implementation */
typedef enum _php_chunked_filter_state {
	CHUNK_SIZE_START,
	CHUNK_SIZE,
	CHUNK_SIZE_EXT,
	CHUNK_SIZE_CR,
	CHUNK_SIZE_LF,
	CHUNK_BODY,
	CHUNK_BODY_CR,
	CHUNK_BODY_LF,
	CHUNK_TRAILER,
	CHUNK_ERROR
} php_chunked_filter_state;

typedef struct _php_chunked_filter_data {
	size_t chunk_size;
	php_chunked_filter_state state;
	int persistent;
} php_chunked_filter_data;

static size_t php_dechunk(char *buf, size_t len, php_chunked_filter_data *data)
{
	char *p = buf;
	char *end = p + len;
	char *out = buf;
	size_t out_len = 0;

	while (p < end) {
		switch (data->state) {
			case CHUNK_SIZE_START:
				data->chunk_size = 0;
			case CHUNK_SIZE:
				while (p < end) {
					if (*p >= '0' && *p <= '9') {
						data->chunk_size = (data->chunk_size * 16) + (*p - '0');
					} else if (*p >= 'A' && *p <= 'F') {
						data->chunk_size = (data->chunk_size * 16) + (*p - 'A' + 10);
					} else if (*p >= 'a' && *p <= 'f') {
						data->chunk_size = (data->chunk_size * 16) + (*p - 'a' + 10);
					} else if (data->state == CHUNK_SIZE_START) {
						data->state = CHUNK_ERROR;
						break;
					} else {
						data->state = CHUNK_SIZE_EXT;
						break;
					}
					data->state = CHUNK_SIZE;
					p++;
				}
				if (data->state == CHUNK_ERROR) {
					continue;
				} else if (p == end) {
					return out_len;
				}
			case CHUNK_SIZE_EXT:
				/* skip extension */
				while (p < end && *p != '\r' && *p != '\n') {
					p++;
				}
				if (p == end) {
					return out_len;
				}
			case CHUNK_SIZE_CR:
				if (*p == '\r') {
					p++;
					if (p == end) {
						data->state = CHUNK_SIZE_LF;
						return out_len;
					}
				}
			case CHUNK_SIZE_LF:
				if (*p == '\n') {
					p++;
					if (data->chunk_size == 0) {
						/* last chunk */
						data->state = CHUNK_TRAILER;
						continue;
					} else if (p == end) {
						data->state = CHUNK_BODY;
						return out_len;
					}
				} else {
					data->state = CHUNK_ERROR;
					continue;
				}
			case CHUNK_BODY:
				if ((size_t) (end - p) >= data->chunk_size) {
					if (p != out) {
						memmove(out, p, data->chunk_size);
					}
					out += data->chunk_size;
					out_len += data->chunk_size;
					p += data->chunk_size;
					if (p == end) {
						data->state = CHUNK_BODY_CR;
						return out_len;
					}
				} else {
					if (p != out) {
						memmove(out, p, end - p);
					}
					data->chunk_size -= end - p;
					data->state=CHUNK_BODY;
					out_len += end - p;
					return out_len;
				}
			case CHUNK_BODY_CR:
				if (*p == '\r') {
					p++;
					if (p == end) {
						data->state = CHUNK_BODY_LF;
						return out_len;
					}
				}
			case CHUNK_BODY_LF:
				if (*p == '\n') {
					p++;
					data->state = CHUNK_SIZE_START;
					continue;
				} else {
					data->state = CHUNK_ERROR;
					continue;
				}
			case CHUNK_TRAILER:
				/* ignore trailer */
				p = end;
				continue;
			case CHUNK_ERROR:
				if (p != out) {
					memmove(out, p, end - p);
				}
				out_len += end - p;
				return out_len;
		}
	}
	return out_len;
}

static php_stream_filter_status_t php_chunked_filter(
	php_stream *stream,
	php_stream_filter *thisfilter,
	php_stream_bucket_brigade *buckets_in,
	php_stream_bucket_brigade *buckets_out,
	size_t *bytes_consumed,
	int flags
	)
{
	php_stream_bucket *bucket;
	size_t consumed = 0;
	php_chunked_filter_data *data = (php_chunked_filter_data *) Z_PTR(thisfilter->abstract);

	while (buckets_in->head) {
		bucket = php_stream_bucket_make_writeable(buckets_in->head);
		consumed += bucket->buflen;
		bucket->buflen = php_dechunk(bucket->buf, bucket->buflen, data);
		php_stream_bucket_append(buckets_out, bucket);
	}

	if (bytes_consumed) {
		*bytes_consumed = consumed;
	}

	return PSFS_PASS_ON;
}

static void php_chunked_dtor(php_stream_filter *thisfilter)
{
	if (thisfilter && Z_PTR(thisfilter->abstract)) {
		php_chunked_filter_data *data = (php_chunked_filter_data *) Z_PTR(thisfilter->abstract);
		pefree(data, data->persistent);
	}
}

static php_stream_filter_ops chunked_filter_ops = {
	php_chunked_filter,
	php_chunked_dtor,
	"dechunk"
};

static php_stream_filter *chunked_filter_create(const char *filtername, zval *filterparams, uint8_t persistent)
{
	php_stream_filter_ops *fops = NULL;
	php_chunked_filter_data *data;

	if (strcasecmp(filtername, "dechunk")) {
		return NULL;
	}

	/* Create this filter */
	data = (php_chunked_filter_data *)pecalloc(1, sizeof(php_chunked_filter_data), persistent);
	data->state = CHUNK_SIZE_START;
	data->chunk_size = 0;
	data->persistent = persistent;
	fops = &chunked_filter_ops;

	return php_stream_filter_alloc(fops, data, persistent);
}

static php_stream_filter_factory chunked_filter_factory = {
	chunked_filter_create
};
/* }}} */

static const struct {
	php_stream_filter_ops *ops;
	php_stream_filter_factory *factory;
} standard_filters[] = {
	{ &strfilter_rot13_ops, &strfilter_rot13_factory },
	{ &strfilter_toupper_ops, &strfilter_toupper_factory },
	{ &strfilter_tolower_ops, &strfilter_tolower_factory },
	{ &strfilter_strip_tags_ops, &strfilter_strip_tags_factory },
	{ &strfilter_convert_ops, &strfilter_convert_factory },
	{ &consumed_filter_ops, &consumed_filter_factory },
	{ &chunked_filter_ops, &chunked_filter_factory },
	/* additional filters to go here */
	{ NULL, NULL }
};

/* {{{ filter MINIT and MSHUTDOWN */
PHP_MINIT_FUNCTION(standard_filters)
{
	int i;

	for (i = 0; standard_filters[i].ops; i++) {
		if (FAILURE == php_stream_filter_register_factory(
					standard_filters[i].ops->label,
					standard_filters[i].factory
					)) {
			return FAILURE;
		}
	}
	return SUCCESS;
}

PHP_MSHUTDOWN_FUNCTION(standard_filters)
{
	int i;

	for (i = 0; standard_filters[i].ops; i++) {
		php_stream_filter_unregister_factory(standard_filters[i].ops->label);
	}
	return SUCCESS;
}
/* }}} */

/*
 * Local variables:
 * tab-width: 4
 * c-basic-offset: 4
 * End:
 * vim600: sw=4 ts=4 fdm=marker
 * vim<600: sw=4 ts=4
 */<|MERGE_RESOLUTION|>--- conflicted
+++ resolved
@@ -179,17 +179,11 @@
 static int php_strip_tags_filter_ctor(php_strip_tags_filter *inst, zend_string *allowed_tags, int persistent)
 {
 	if (allowed_tags != NULL) {
-<<<<<<< HEAD
-		inst->allowed_tags = pemalloc(allowed_tags_len, persistent);
-		memcpy((char *)inst->allowed_tags, allowed_tags, allowed_tags_len);
-		inst->allowed_tags_len = (int)allowed_tags_len;
-=======
 		if (NULL == (inst->allowed_tags = pemalloc(ZSTR_LEN(allowed_tags) + 1, persistent))) {
 			return FAILURE;
 		}
 		memcpy((char *)inst->allowed_tags, ZSTR_VAL(allowed_tags), ZSTR_LEN(allowed_tags) + 1);
 		inst->allowed_tags_len = (int)ZSTR_LEN(allowed_tags);
->>>>>>> 791f07e4
 	} else {
 		inst->allowed_tags = NULL;
 	}
