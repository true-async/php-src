<?php

/** @generate-class-entries */

final class __PHP_Incomplete_Class
{
}

class AssertionError extends Error
{
}

/* main/main.c */

function set_time_limit(int $seconds): bool {}

/* main/SAPI.c */

function header_register_callback(callable $callback): bool {}

/* main/output.c */

/** @param callable $callback */
function ob_start($callback = null, int $chunk_size = 0, int $flags = PHP_OUTPUT_HANDLER_STDFLAGS): bool {}

function ob_flush(): bool {}

function ob_clean(): bool {}

function ob_end_flush(): bool {}

function ob_end_clean(): bool {}

/** @refcount 1 */
function ob_get_flush(): string|false {}

/** @refcount 1 */
function ob_get_clean(): string|false {}

function ob_get_contents(): string|false {}

function ob_get_level(): int {}

function ob_get_length(): int|false {}

/**
 * @return array<int, string>
 * @refcount 1
 */
function ob_list_handlers(): array {}

/**
 * @return array<int|string, int|string|array>
 * @refcount 1
 */
function ob_get_status(bool $full_status = false): array {}

function ob_implicit_flush(bool $enable = true): void {}

function output_reset_rewrite_vars(): bool {}

function output_add_rewrite_var(string $name, string $value): bool {}

/* main/streams/userspace.c */

function stream_wrapper_register(string $protocol, string $class, int $flags = 0): bool {}

/** @alias stream_wrapper_register */
function stream_register_wrapper(string $protocol, string $class, int $flags = 0): bool {}

function stream_wrapper_unregister(string $protocol): bool {}

function stream_wrapper_restore(string $protocol): bool {}

/* array.c */

function array_push(array &$array, mixed ...$values): int {}

/** @return true */
function krsort(array &$array, int $flags = SORT_REGULAR): bool {}

/** @return true */
function ksort(array &$array, int $flags = SORT_REGULAR): bool {}

function count(Countable|array $value, int $mode = COUNT_NORMAL): int {}

/** @alias count */
function sizeof(Countable|array $value, int $mode = COUNT_NORMAL): int {}

function natsort(array &$array): bool {}

function natcasesort(array &$array): bool {}

/** @return true */
function asort(array &$array, int $flags = SORT_REGULAR): bool {}

/** @return true */
function arsort(array &$array, int $flags = SORT_REGULAR): bool {}

/** @return true */
function sort(array &$array, int $flags = SORT_REGULAR): bool {}

function rsort(array &$array, int $flags = SORT_REGULAR): bool {}

/** @return true */
function usort(array &$array, callable $callback): bool {}

/** @return true */
function uasort(array &$array, callable $callback): bool {}

/** @return true */
function uksort(array &$array, callable $callback): bool {}

function end(array|object &$array): mixed {}

function prev(array|object &$array): mixed {}

function next(array|object &$array): mixed {}

function reset(array|object &$array): mixed {}

function current(array|object $array): mixed {}

/** @alias current */
function pos(array|object $array): mixed {}

function key(array|object $array): int|string|null {}

function min(mixed $value, mixed ...$values): mixed {}

function max(mixed $value, mixed ...$values): mixed {}

/** @return true */
function array_walk(array|object &$array, callable $callback, mixed $arg = UNKNOWN): bool {}

/** @return true */
function array_walk_recursive(array|object &$array, callable $callback, mixed $arg = UNKNOWN): bool {}

function in_array(mixed $needle, array $haystack, bool $strict = false): bool {}

function array_search(mixed $needle, array $haystack, bool $strict = false): int|string|false {}

/** @prefer-ref $array */
function extract(array &$array, int $flags = EXTR_OVERWRITE, string $prefix = ""): int {}

/**
 * @param array|string $var_name
 * @param array|string $var_names
 * @return array<string, mixed|ref>
 * @refcount 1
 */
function compact($var_name, ...$var_names): array {}

/** @return array<int, mixed> */
function array_fill(int $start_index, int $count, mixed $value): array {}

/** @refcount 1 */
function array_fill_keys(array $keys, mixed $value): array {}

/**
 * @param string|int|float $start
 * @param string|int|float $end
 */
function range($start, $end, int|float $step = 1): array {}

/** @return true */
function shuffle(array &$array): bool {}

function array_pop(array &$array): mixed {}

function array_shift(array &$array): mixed {}

function array_unshift(array &$array, mixed ...$values): int {}

function array_splice(array &$array, int $offset, ?int $length = null, mixed $replacement = []): array {}

function array_slice(array $array, int $offset, ?int $length = null, bool $preserve_keys = false): array {}

function array_merge(array ...$arrays): array {}

function array_merge_recursive(array ...$arrays): array {}

/** @refcount 1 */
function array_replace(array $array, array ...$replacements): array {}

/** @refcount 1 */
function array_replace_recursive(array $array, array ...$replacements): array {}

/** @return array<int, int|string> */
function array_keys(array $array, mixed $filter_value = UNKNOWN, bool $strict = false): array {}

function array_key_first(array $array): int|string|null {}

function array_key_last(array $array): int|string|null {}

/** @return array<int, mixed|ref> */
function array_values(array $array): array {}

/**
 * @return array<int|string, int>
 * @refcount 1
 */
function array_count_values(array $array): array {}

/** @refcount 1 */
function array_column(array $array, int|string|null $column_key, int|string|null $index_key = null): array {}

/** @refcount 1 */
function array_reverse(array $array, bool $preserve_keys = false): array {}

function array_pad(array $array, int $length, mixed $value): array {}

/**
 * @return array<int|string, int|string>
 * @refcount 1
 */
function array_flip(array $array): array {}

/** @refcount 1 */
function array_change_key_case(array $array, int $case = CASE_LOWER): array {}

function array_unique(array $array, int $flags = SORT_STRING): array {}

/** @refcount 1 */
function array_intersect_key(array $array, array ...$arrays): array {}

/**
 * @param array|callable $rest
 * @refcount 1
 */
function array_intersect_ukey(array $array, ...$rest): array {}

/** @refcount 1 */
function array_intersect(array $array, array ...$arrays): array {}

/**
 * @param array|callable $rest
 * @refcount 1
 */
function array_uintersect(array $array, ...$rest): array {}

/** @refcount 1 */
function array_intersect_assoc(array $array, array ...$arrays): array {}

/**
 * @param array|callable $rest
 * @refcount 1
 */
function array_uintersect_assoc(array $array, ...$rest): array {}

/**
 * @param array|callable $rest
 * @refcount 1
 */
function array_intersect_uassoc(array $array, ...$rest): array {}

/**
 * @param array|callable $rest
 * @refcount 1
 */
function array_uintersect_uassoc(array $array, ...$rest): array {}

/** @refcount 1 */
function array_diff_key(array $array, array ...$arrays): array {}

/**
 * @param array|callable $rest
 * @refcount 1
 */
function array_diff_ukey(array $array, ...$rest): array {}

function array_diff(array $array, array ...$arrays): array {}

/**
 * @param array|callable $rest
 * @refcount 1
 */
function array_udiff(array $array, ...$rest): array {}

/** @refcount 1 */
function array_diff_assoc(array $array, array ...$arrays): array {}

/**
 * @param array|callable $rest
 * @refcount 1
 */
function array_diff_uassoc(array $array, ...$rest): array {}

/**
 * @param array|callable $rest
 * @refcount 1
 */
function array_udiff_assoc(array $array, ...$rest): array {}

/**
 * @param array|callable $rest
 * @refcount 1
 */
function array_udiff_uassoc(array $array, ...$rest): array {}

/**
 * @param array $array
 * @param array|int $rest
 * @prefer-ref $array
 * @prefer-ref $rest
 */
function array_multisort(&$array, &...$rest): bool {}

/** @return int|string|array<int, int|string> */
function array_rand(array $array, int $num = 1): int|string|array {}

function array_sum(array $array): int|float {}

function array_product(array $array): int|float {}

function array_reduce(array $array, callable $callback, mixed $initial = null): mixed {}

function array_filter(array $array, ?callable $callback = null, int $mode = 0): array {}

function array_map(?callable $callback, array $array, array ...$arrays): array {}

/** @param string|int $key */
function array_key_exists($key, array $array): bool {}

/**
 * @param string|int $key
 * @alias array_key_exists
 */
function key_exists($key, array $array): bool {}

function array_chunk(array $array, int $length, bool $preserve_keys = false): array {}

function array_combine(array $keys, array $values): array {}

function array_is_list(array $array): bool {}

/* base64.c */

/** @refcount 1 */
function base64_encode(string $string): string {}

/** @refcount 1 */
function base64_decode(string $string, bool $strict = false): string|false {}

/* basic_functions.c */

function constant(string $name): mixed {}

function ip2long(string $ip): int|false {}

/** @refcount 1 */
function long2ip(int $ip): string|false {}

/**
 * @return string|array<string, string>|false
 * @refcount 1
 */
function getenv(?string $name = null, bool $local_only = false): string|array|false {}

#ifdef HAVE_PUTENV
function putenv(string $assignment): bool {}
#endif

/**
 * @param int $rest_index
 * @return array<int|string, string|array|false>|false
 * @refcount 1
 */
function getopt(string $short_options, array $long_options = [], &$rest_index = null): array|false {}

function flush(): void {}

function sleep(int $seconds): int {}

function usleep(int $microseconds): void {}

#if HAVE_NANOSLEEP
/**
 * @return array<string, int>|bool
 * @refcount 1
 */
function time_nanosleep(int $seconds, int $nanoseconds): array|bool {}

function time_sleep_until(float $timestamp): bool {}
#endif

/** @refcount 1 */
function get_current_user(): string {}

/** @return string|array<int|string, string|array>|false */
function get_cfg_var(string $option): string|array|false {}

function error_log(string $message, int $message_type = 0, ?string $destination = null, ?string $additional_headers = null): bool {}

/**
 * @return array<string, int|string>|null
 * @refcount 1
 */
function error_get_last(): ?array {}

function error_clear_last(): void {}

function call_user_func(callable $callback, mixed ...$args): mixed {}

function call_user_func_array(callable $callback, array $args): mixed {}

function forward_static_call(callable $callback, mixed ...$args): mixed {}

function forward_static_call_array(callable $callback, array $args): mixed {}

/** @return false|null */
function register_shutdown_function(callable $callback, mixed ...$args): ?bool {}

/** @refcount 1 */
function highlight_file(string $filename, bool $return = false): string|bool {}

/** @alias highlight_file */
function show_source(string $filename, bool $return = false): string|bool {}

/** @refcount 1 */
function php_strip_whitespace(string $filename): string {}

/** @refcount 1 */
function highlight_string(string $string, bool $return = false): string|bool {}

function ini_get(string $option): string|false {}

/**
 * @return array<string, string|array|null>|false
 * @refcount 1
 */
function ini_get_all(?string $extension = null, bool $details = true): array|false {}

function ini_set(string $option, string|int|float|bool|null $value): string|false {}

/** @alias ini_set */
function ini_alter(string $option, string|int|float|bool|null $value): string|false {}

function ini_restore(string $option): void {}

/** @refcount 1 */
function set_include_path(string $include_path): string|false {}

/** @refcount 1 */
function get_include_path(): string|false {}

/** @refcount 1 */
function print_r(mixed $value, bool $return = false): string|bool {}

function connection_aborted(): int {}

function connection_status(): int {}

function ignore_user_abort(?bool $enable = null): int {}

#if HAVE_GETSERVBYNAME
function getservbyname(string $service, string $protocol): int|false {}
#endif

#if HAVE_GETSERVBYPORT
/** @refcount 1 */
function getservbyport(int $port, string $protocol): string|false {}
#endif

#if HAVE_GETPROTOBYNAME
function getprotobyname(string $protocol): int|false {}
#endif

#if HAVE_GETPROTOBYNUMBER
/** @refcount 1 */
function getprotobynumber(int $protocol): string|false {}
#endif

function register_tick_function(callable $callback, mixed ...$args): bool {}

function unregister_tick_function(callable $callback): void {}

function is_uploaded_file(string $filename): bool {}

function move_uploaded_file(string $from, string $to): bool {}

/**
 * @return array<int|string, bool|int|float|string|array|null>|false
 * @refcount 1
 */
function parse_ini_file(string $filename, bool $process_sections = false, int $scanner_mode = INI_SCANNER_NORMAL): array|false {}

/**
 * @return array<int|string, bool|int|float|string|array|null>|false
 * @refcount 1
 */
function parse_ini_string(string $ini_string, bool $process_sections = false, int $scanner_mode = INI_SCANNER_NORMAL): array|false {}

#if ZEND_DEBUG
/**
 * @return array<string, string|array>
 * @refcount 1
 */
function config_get_hash(): array {}
#endif

#ifdef HAVE_GETLOADAVG
/**
 * @return array<int, float>|false
 * @refcount 1
 */
function sys_getloadavg(): array|false {}
#endif

/* browscap.c */

/**
 * @return object|array<string, mixed>|false
 * @refcount 1
 */
function get_browser(?string $user_agent = null, bool $return_array = false): object|array|false {}

/* crc32.c */

function crc32(string $string): int {}

/* crypt.c */

/** @refcount 1 */
function crypt(string $string, string $salt): string {}

/* datetime.c */

#if HAVE_STRPTIME
/**
 * @return array<string, int|string>|false
 * @deprecated
 * @refcount 1
 */
function strptime(string $timestamp, string $format): array|false {}
#endif

/* dns.c */

#ifdef HAVE_GETHOSTNAME
/** @refcount 1 */
function gethostname(): string|false {}
#endif

/** @refcount 1 */
function gethostbyaddr(string $ip): string|false {}

/** @refcount 1 */
function gethostbyname(string $hostname): string {}

/**
 * @return array<int, string>|false
 * @refcount 1
 */
function gethostbynamel(string $hostname): array|false {}

#if defined(PHP_WIN32) || HAVE_DNS_SEARCH_FUNC
function dns_check_record(string $hostname, string $type = "MX"): bool {}

/** @alias dns_check_record */
function checkdnsrr(string $hostname, string $type = "MX"): bool {}

/**
 * @param array $authoritative_name_servers
 * @param array $additional_records
 * @return array<int, array>|false
 * @refcount 1
 */
function dns_get_record(string $hostname, int $type = DNS_ANY, &$authoritative_name_servers = null, &$additional_records = null, bool $raw = false): array|false {}

/**
 * @param array $hosts
 * @param array $weights
 */
function dns_get_mx(string $hostname, &$hosts, &$weights = null): bool {}

/**
 * @param array $hosts
 * @param array $weights
 * @alias dns_get_mx
 */
function getmxrr(string $hostname, &$hosts, &$weights = null): bool {}
#endif

/* net.c */

#if defined(PHP_WIN32) || HAVE_GETIFADDRS || defined(__PASE__)
function net_get_interfaces(): array|false {}
#endif

/* ftok.c */

#if HAVE_FTOK
function ftok(string $filename, string $project_id): int {}
#endif

/* hrtime.c */

function hrtime(bool $as_number = false): array|int|float|false {}

/* lcg.c */

function lcg_value(): float {}

/* md5.c */

/** @refcount 1 */
function md5(string $string, bool $binary = false): string {}

/** @refcount 1 */
function md5_file(string $filename, bool $binary = false): string|false {}

/* pageinfo.c */

function getmyuid(): int|false {}

function getmygid(): int|false {}

function getmypid(): int|false {}

function getmyinode(): int|false {}

function getlastmod(): int|false {}

/* sha1.c */

/** @refcount 1 */
function sha1(string $string, bool $binary = false): string {}

/** @refcount 1 */
function sha1_file(string $filename, bool $binary = false): string|false {}

/* syslog.c */

#ifdef HAVE_SYSLOG_H
function openlog(string $prefix, int $flags, int $facility): bool {}

/** @return true */
function closelog(): bool {}

/** @return true */
function syslog(int $priority, string $message): bool {} // TODO make return type void
#endif

#ifdef HAVE_INET_NTOP
/** @refcount 1 */
function inet_ntop(string $ip): string|false {}
#endif

#ifdef HAVE_INET_PTON
/** @refcount 1 */
function inet_pton(string $ip): string|false {}
#endif

/* metaphone.c */

/** @refcount 1 */
function metaphone(string $string, int $max_phonemes = 0): string {}

/* {{{ head.c */
function header(string $header, bool $replace = true, int $response_code = 0): void {}

function header_remove(?string $name = null): void {}

function setrawcookie(string $name, string $value = "", array|int $expires_or_options = 0, string $path = "", string $domain = "", bool $secure = false, bool $httponly = false): bool {}

function setcookie(string $name, string $value = "", array|int $expires_or_options = 0, string $path = "", string $domain = "", bool $secure = false, bool $httponly = false): bool {}

function http_response_code(int $response_code = 0): int|bool {}

/**
 * @param string $filename
 * @param int $line
 */
function headers_sent(&$filename = null, &$line = null): bool {}

/**
 * @return array<int, string>
 * @refcount 1
 */
function headers_list(): array {}

/* {{{ html.c */

/** @refcount 1 */
function htmlspecialchars(string $string, int $flags = ENT_QUOTES | ENT_SUBSTITUTE | ENT_HTML401, ?string $encoding = null, bool $double_encode = true): string {}

function htmlspecialchars_decode(string $string, int $flags = ENT_QUOTES | ENT_SUBSTITUTE | ENT_HTML401): string {}

function html_entity_decode(string $string, int $flags = ENT_QUOTES | ENT_SUBSTITUTE | ENT_HTML401, ?string $encoding = null): string {}

/** @refcount 1 */
function htmlentities(string $string, int $flags = ENT_QUOTES | ENT_SUBSTITUTE | ENT_HTML401, ?string $encoding = null, bool $double_encode = true): string {}

/**
 * @return array<string, string>
 * @refcount 1
 */
function get_html_translation_table(int $table = HTML_SPECIALCHARS, int $flags = ENT_QUOTES | ENT_SUBSTITUTE | ENT_HTML401, string $encoding = "UTF-8"): array {}

/* }}} */

/* assert.c */

function assert(mixed $assertion, Throwable|string|null $description = null): bool {}

function assert_options(int $option, mixed $value = UNKNOWN): mixed {}

/* string.c */

/** @refcount 1 */
function bin2hex(string $string): string {}

/** @refcount 1 */
function hex2bin(string $string): string|false {}

function strspn(string $string, string $characters, int $offset = 0, ?int $length = null): int {}

function strcspn(string $string, string $characters, int $offset = 0, ?int $length = null): int {}

#if HAVE_NL_LANGINFO
/** @refcount 1 */
function nl_langinfo(int $item): string|false {}
#endif

function strcoll(string $string1, string $string2): int {}

function trim(string $string, string $characters = " \n\r\t\v\0"): string {}

function rtrim(string $string, string $characters = " \n\r\t\v\0"): string {}

/** @alias rtrim */
function chop(string $string, string $characters = " \n\r\t\v\0"): string {}

function ltrim(string $string, string $characters = " \n\r\t\v\0"): string {}

/** @refcount 1 */
function wordwrap(string $string, int $width = 75, string $break = "\n", bool $cut_long_words = false): string {}

/**
 * @return array<int, string>
 * @refcount 1
 */
function explode(string $separator, string $string, int $limit = PHP_INT_MAX): array {}

function implode(string|array $separator, ?array $array = null): string {}

/** @alias implode */
function join(string|array $separator, ?array $array = null): string {}

/** @refcount 1 */
function strtok(string $string, ?string $token = null): string|false {}

function strtoupper(string $string): string {}

function strtolower(string $string): string {}

/** @refcount 1 */
function basename(string $path, string $suffix = ""): string {}

/** @refcount 1 */
function dirname(string $path, int $levels = 1): string {}

/**
 * @return array<string, string>|string
 * @refcount 1
 */
function pathinfo(string $path, int $flags = PATHINFO_ALL): array|string {}

/** @refcount 1 */
function stristr(string $haystack, string $needle, bool $before_needle = false): string|false {}

/** @refcount 1 */
function strstr(string $haystack, string $needle, bool $before_needle = false): string|false {}

/** @alias strstr */
function strchr(string $haystack, string $needle, bool $before_needle = false): string|false {}

function strpos(string $haystack, string $needle, int $offset = 0): int|false {}

function stripos(string $haystack, string $needle, int $offset = 0): int|false {}

function strrpos(string $haystack, string $needle, int $offset = 0): int|false {}

function strripos(string $haystack, string $needle, int $offset = 0): int|false {}

/** @refcount 1 */
function strrchr(string $haystack, string $needle): string|false {}

function str_contains(string $haystack, string $needle): bool {}

function str_starts_with(string $haystack, string $needle): bool {}

function str_ends_with(string $haystack, string $needle): bool {}

/** @refcount 1 */
function chunk_split(string $string, int $length = 76, string $separator = "\r\n"): string {}

function substr(string $string, int $offset, ?int $length = null): string {}

/** @return string|array<int|string, string> */
function substr_replace(array|string $string, array|string $replace, array|int $offset, array|int|null $length = null): string|array {}

/** @refcount 1 */
function quotemeta(string $string): string {}

function ord(string $character): int {}

/** @refcount 1 */
function chr(int $codepoint): string {}

function ucfirst(string $string): string {}

function lcfirst(string $string): string {}

/** @refcount 1 */
function ucwords(string $string, string $separators = " \t\r\n\f\v"): string {}

function strtr(string $string, string|array $from, ?string $to = null): string {}

/** @refcount 1 */
function strrev(string $string): string {}

/** @param float $percent */
function similar_text(string $string1, string $string2, &$percent = null): int {}

function addcslashes(string $string, string $characters): string {}

function addslashes(string $string): string {}

/** @refcount 1 */
function stripcslashes(string $string): string {}

/** @refcount 1 */
function stripslashes(string $string): string {}

/**
 * @param int $count
 * @return string|array<int|string, string>
 */
function str_replace(array|string $search, array|string $replace, string|array $subject, &$count = null): string|array {}

/**
 * @param int $count
 * @return string|array<int|string, string>
 */
function str_ireplace(array|string $search, array|string $replace, string|array $subject, &$count = null): string|array {}

/** @refcount 1 */
function hebrev(string $string, int $max_chars_per_line = 0): string {}

function nl2br(string $string, bool $use_xhtml = true): string {}

/** @refcount 1 */
function strip_tags(string $string, array|string|null $allowed_tags = null): string {}

/**
 * @param array|string $locales
 * @param string $rest
 */
function setlocale(int $category, $locales, ...$rest): string|false {}

/** @param array $result */
function parse_str(string $string, &$result): void {}

<<<<<<< HEAD
/**
 * @return array<int, string|null>
 * @refcount 1
 */
function str_getcsv(string $string, string $separator = ",", string $enclosure = "\"", string $escape = '\\'): array {}
=======
function str_getcsv(string $string, string $separator = ",", string $enclosure = "\"", string $escape = "\\"): array {}
>>>>>>> 2127b49c

/** @refcount 1 */
function str_repeat(string $string, int $times): string {}

/**
 * @return array<int, int>|string
 * @refcount 1
 */
function count_chars(string $string, int $mode = 0): array|string {}

function strnatcmp(string $string1, string $string2): int {}

/**
 * @return array<string, int|string|array>
 * @refcount 1
 */
function localeconv(): array {}

function strnatcasecmp(string $string1, string $string2): int {}

function substr_count(string $haystack, string $needle, int $offset = 0, ?int $length = null): int {}

function str_pad(string $string, int $length, string $pad_string = " ", int $pad_type = STR_PAD_RIGHT): string {}

/**
 * @return array<int, mixed>|int|null
 * @refcount 1
 */
function sscanf(string $string, string $format, mixed &...$vars): array|int|null {}

/** @refcount 1 */
function str_rot13(string $string): string {}

/** @refcount 1 */
function str_shuffle(string $string): string {}

/**
 * @return array<int, string>|int
 * @refcount 1
 */
function str_word_count(string $string, int $format = 0, ?string $characters = null): array|int {}

/**
 * @return array<int, string>
 * @refcount 1
 */
function str_split(string $string, int $length = 1): array {}

/** @refcount 1 */
function strpbrk(string $string, string $characters): string|false {}

function substr_compare(string $haystack, string $needle, int $offset, ?int $length = null, bool $case_insensitive = false): int {}

/** @refcount 1 */
function utf8_encode(string $string): string {}

/** @refcount 1 */
function utf8_decode(string $string): string {}

/* dir.c */

/**
 * @param resource|null $context
 * @return resource|false
 */
function opendir(string $directory, $context = null) {}

/**
 * @param resource|null $context
 * @refcount 1
 */
function dir(string $directory, $context = null): Directory|false {}

/** @param resource|null $dir_handle */
function closedir($dir_handle = null): void {}

function chdir(string $directory): bool {}

#if defined(HAVE_CHROOT) && !defined(ZTS) && ENABLE_CHROOT_FUNC
function chroot(string $directory): bool {}
#endif

/** @refcount 1 */
function getcwd(): string|false {}

/** @param resource|null $dir_handle */
function rewinddir($dir_handle = null): void {}

/**
 * @param resource|null $dir_handle
 * @refcount 1
 */
function readdir($dir_handle = null): string|false {}

/**
 * @param resource|null $context
 * @return array<int, string>|false
 * @refcount 1
 */
function scandir(string $directory, int $sorting_order = SCANDIR_SORT_ASCENDING, $context = null): array|false {}

#ifdef HAVE_GLOB
/**
 * @return array<int, string>|false
 * @refcount 1
 */
function glob(string $pattern, int $flags = 0): array|false {}
#endif

/* exec.c */

/**
 * @param array $output
 * @param int $result_code
 * @refcount 1
 */
function exec(string $command, &$output = null, &$result_code = null): string|false {}

/**
 * @param int $result_code
 * @refcount 1
 */
function system(string $command, &$result_code = null): string|false {}

/**
 * @param int $result_code
 * @return false|null
 */
function passthru(string $command, &$result_code = null): ?bool {}

/** @refcount 1 */
function escapeshellcmd(string $command): string {}

/** @refcount 1 */
function escapeshellarg(string $arg): string {}

/** @refcount 1 */
function shell_exec(string $command): string|false|null {}

#ifdef HAVE_NICE
function proc_nice(int $priority): bool {}
#endif

/* file.c */

/**
 * @param resource $stream
 * @param int $would_block
 */
function flock($stream, int $operation, &$would_block = null): bool {}

/**
 * @return array<string, string>|false
 * @refcount 1
 */
function get_meta_tags(string $filename, bool $use_include_path = false): array|false {}

/** @param resource $handle */
function pclose($handle): int {}

/**
 * @return resource|false
 * @refcount 1
 */
function popen(string $command, string $mode) {}

/** @param resource|null $context */
function readfile(string $filename, bool $use_include_path = false, $context = null): int|false {}

/** @param resource $stream */
function rewind($stream): bool {}

/** @param resource|null $context */
function rmdir(string $directory, $context = null): bool {}

function umask(?int $mask = null): int {}

/** @param resource $stream */
function fclose($stream): bool {}

/** @param resource $stream */
function feof($stream): bool {}

/** @param resource $stream */
function fgetc($stream): string|false {}

/**
 * @param resource $stream
 * @refcount 1
 */
function fgets($stream, ?int $length = null): string|false {}

/**
 * @param resource $stream
 * @refcount 1
 */
function fread($stream, int $length): string|false {}

/**
 * @param resource|null $context
 * @return resource|false
 * @refcount 1
 */
function fopen(string $filename, string $mode, bool $use_include_path = false, $context = null) {}

/**
 * @param resource $stream
 * @return array<int, mixed>|int|false|null
 * @refcount 1
 */
function fscanf($stream, string $format, mixed &...$vars): array|int|false|null {}

/** @param resource $stream */
function fpassthru($stream): int {}

/** @param resource $stream */
function ftruncate($stream, int $size): bool {}

/**
 * @param resource $stream
 * @return array<int|string, int>|false
 * @refcount 1
 */
function fstat($stream): array|false {}

/** @param resource $stream */
function fseek($stream, int $offset, int $whence = SEEK_SET): int {}

/** @param resource $stream */
function ftell($stream): int|false {}

/** @param resource $stream */
function fflush($stream): bool {}

/** @param resource $stream */
function fsync($stream): bool {}

/** @param resource $stream */
function fdatasync($stream): bool {}

/** @param resource $stream */
function fwrite($stream, string $data, ?int $length = null): int|false {}

/**
 * @param resource $stream
 * @alias fwrite
 */
function fputs($stream, string $data, ?int $length = null): int|false {}

/** @param resource|null $context */
function mkdir(string $directory, int $permissions = 0777, bool $recursive = false, $context = null): bool {}

/** @param resource|null $context */
function rename(string $from, string $to, $context = null): bool {}

/** @param resource|null $context */
function copy(string $from, string $to, $context = null): bool {}

/** @refcount 1 */
function tempnam(string $directory, string $prefix): string|false {}

/**
 * @return resource|false
 * @refcount 1
 */
function tmpfile() {}

/**
 * @param resource|null $context
 * @return array<int, string>|false
 * @refcount 1
 */
function file(string $filename, int $flags = 0, $context = null): array|false {}

/**
 * @param resource|null $context
 * @refcount 1
 */
function file_get_contents(string $filename, bool $use_include_path = false, $context = null, int $offset = 0, ?int $length = null): string|false {}

/** @param resource|null $context */
function unlink(string $filename, $context = null): bool {}

/** @param resource|null $context */
function file_put_contents(string $filename, mixed $data, int $flags = 0, $context = null): int|false {}

/** @param resource $stream */
function fputcsv($stream, array $fields, string $separator = ",", string $enclosure = "\"", string $escape = "\\", string $eol = "\n"): int|false {}

/**
 * @param resource $stream
 * @return array<int, string|null>|false
 * @refcount 1
 */
function fgetcsv($stream, ?int $length = null, string $separator = ",", string $enclosure = "\"", string $escape = "\\"): array|false {}

/** @refcount 1 */
function realpath(string $path): string|false {}

#ifdef HAVE_FNMATCH
function fnmatch(string $pattern, string $filename, int $flags = 0): bool {}
#endif

/** @refcount 1 */
function sys_get_temp_dir(): string {}

/* filestat.c */

function fileatime(string $filename): int|false {}

function filectime(string $filename): int|false {}

function filegroup(string $filename): int|false {}

function fileinode(string $filename): int|false {}

function filemtime(string $filename): int|false {}

function fileowner(string $filename): int|false {}

function fileperms(string $filename): int|false {}

function filesize(string $filename): int|false {}

/** @refcount 1 */
function filetype(string $filename): string|false {}

function file_exists(string $filename): bool {}

function is_writable(string $filename): bool {}

/** @alias is_writable */
function is_writeable(string $filename): bool {}

function is_readable(string $filename): bool {}

function is_executable(string $filename): bool {}

function is_file(string $filename): bool {}

function is_dir(string $filename): bool {}

function is_link(string $filename): bool {}

/**
 * @return array<int|string, bool|int|string>|false
 * @refcount 1
 */
function stat(string $filename): array|false {}

/**
 * @return array<int|string, bool|int|string>|false
 * @refcount 1
 */
function lstat(string $filename): array|false {}

function chown(string $filename, string|int $user): bool {}

function chgrp(string $filename, string|int $group): bool {}

#if HAVE_LCHOWN
function lchown(string $filename, string|int $user): bool {}

function lchgrp(string $filename, string|int $group): bool {}
#endif

function chmod(string $filename, int $permissions): bool {}

#if HAVE_UTIME
function touch(string $filename, ?int $mtime = null, ?int $atime = null): bool {}
#endif

function clearstatcache(bool $clear_realpath_cache = false, string $filename = ""): void {}

function disk_total_space(string $directory): float|false {}

function disk_free_space(string $directory): float|false {}

/** @alias disk_free_space */
function diskfreespace(string $directory): float|false {}

/**
 * @return array<string, array>
 * @refcount 1
 */
function realpath_cache_get(): array {}

function realpath_cache_size(): int {}

/* formatted_print.c */

/** @refcount 1 */
function sprintf(string $format, mixed ...$values): string {}

function printf(string $format, mixed ...$values): int {}

function vprintf(string $format, array $values): int {}

/** @refcount 1 */
function vsprintf(string $format, array $values): string {}

/** @param resource $stream */
function fprintf($stream, string $format, mixed ...$values): int {}

/** @param resource $stream */
function vfprintf($stream, string $format, array $values): int {}

/* fsock.c */

/**
 * @param int $error_code
 * @param string $error_message
 * @return resource|false
 * @refcount 1
 */
function fsockopen(string $hostname, int $port = -1, &$error_code = null, &$error_message = null, ?float $timeout = null) {}

/**
 * @param int $error_code
 * @param string $error_message
 * @return resource|false
 */
function pfsockopen(string $hostname, int $port = -1, &$error_code = null, &$error_message = null, ?float $timeout = null) {}

/* http.c */

/** @refcount 1 */
function http_build_query(array|object $data, string $numeric_prefix = "", ?string $arg_separator = null, int $encoding_type = PHP_QUERY_RFC1738): string {}

/* image.c */

/** @refcount 1 */
function image_type_to_mime_type(int $image_type): string {}

/** @refcount 1 */
function image_type_to_extension(int $image_type, bool $include_dot = true): string|false {}

/**
 * @param array $image_info
 * @return array<int|string, int|string>|false
 * @refcount 1
 */
function getimagesize(string $filename, &$image_info = null): array|false {}

/**
 * @param array $image_info
 * @return array<int|string, int|string>|false
 * @refcount 1
 */
function getimagesizefromstring(string $string, &$image_info = null): array|false {}

/* info.c */

/** @return true */
function phpinfo(int $flags = INFO_ALL): bool {} // make return type void

/** @refcount 1 */
function phpversion(?string $extension = null): string|false {}

/** @return true */
function phpcredits(int $flags = CREDITS_ALL): bool {} // make return type void

/** @refcount 1 */
function php_sapi_name(): string|false {}

/** @refcount 1 */
function php_uname(string $mode = "a"): string {}

/** @refcount 1 */
function php_ini_scanned_files(): string|false {}

/** @refcount 1 */
function php_ini_loaded_file(): string|false {}

/* iptc.c */

/** @refcount 1 */
function iptcembed(string $iptc_data, string $filename, int $spool = 0): string|bool {}

/**
 * @return array<string, array>|false
 * @refcount 1
 */
function iptcparse(string $iptc_block): array|false {}

/* levenshtein.c */

function levenshtein(string $string1, string $string2, int $insertion_cost = 1, int $replacement_cost = 1, int $deletion_cost = 1): int {}

/* link.c */

#if defined(HAVE_SYMLINK) || defined(PHP_WIN32)
/** @refcount 1 */
function readlink(string $path): string|false {}

function linkinfo(string $path): int|false {}

function symlink(string $target, string $link): bool {}

function link(string $target, string $link): bool {}
#endif

/* mail.c */

function mail(string $to, string $subject, string $message, array|string $additional_headers = [], string $additional_params = ""): bool {}

/* math.c */

function abs(int|float $num): int|float {}

function ceil(int|float $num): float {}

function floor(int|float $num): float {}

function round(int|float $num, int $precision = 0, int $mode = PHP_ROUND_HALF_UP): float {}

function sin(float $num): float {}

function cos(float $num): float {}

function tan(float $num): float {}

function asin(float $num): float {}

function acos(float $num): float {}

function atan(float $num): float {}

function atanh(float $num): float {}

function atan2(float $y, float $x): float {}

function sinh(float $num): float {}

function cosh(float $num): float {}

function tanh(float $num): float {}

function asinh(float $num): float {}

function acosh(float $num): float {}

function expm1(float $num): float {}

function log1p(float $num): float {}

function pi(): float {}

function is_finite(float $num): bool {}

function is_nan(float $num): bool {}

function intdiv(int $num1, int $num2): int {}

function is_infinite(float $num): bool {}

function pow(mixed $num, mixed $exponent): int|float|object {}

function exp(float $num): float {}

function log(float $num, float $base = M_E): float {}

function log10(float $num): float {}

function sqrt(float $num): float {}

function hypot(float $x, float $y): float {}

function deg2rad(float $num): float {}

function rad2deg(float $num): float {}

function bindec(string $binary_string): int|float {}

function hexdec(string $hex_string): int|float {}

function octdec(string $octal_string): int|float {}

/** @refcount 1 */
function decbin(int $num): string {}

/** @refcount 1 */
function decoct(int $num): string {}

/** @refcount 1 */
function dechex(int $num): string {}

/** @refcount 1 */
function base_convert(string $num, int $from_base, int $to_base): string {}

/** @refcount 1 */
function number_format(float $num, int $decimals = 0, ?string $decimal_separator = ".", ?string $thousands_separator = ","): string {}

function fmod(float $num1, float $num2): float {}

function fdiv(float $num1, float $num2): float {}

/* microtime.c */

#ifdef HAVE_GETTIMEOFDAY
/** @refcount 1 */
function microtime(bool $as_float = false): string|float {}

/**
 * @return array<string, int>|float
 * @refcount 1
 */
function gettimeofday(bool $as_float = false): array|float {}
#endif

#ifdef HAVE_GETRUSAGE
/**
 * @return array<string, int>|false
 * @refcount 1
 */
function getrusage(int $mode = 0): array|false {}
#endif

/* pack.c */

/** @refcount 1 */
function pack(string $format, mixed ...$values): string {}

/**
 * @return array<int|string, mixed>|false
 * @refcount 1
 */
function unpack(string $format, string $string, int $offset = 0): array|false {}

/* password.c */

/**
 * @return array<string, string|array|null>
 * @refcount 1
 */
function password_get_info(string $hash): array {}

/** @refcount 1 */
function password_hash(string $password, string|int|null $algo, array $options = []): string {}

function password_needs_rehash(string $hash, string|int|null $algo, array $options = []): bool {}

function password_verify(string $password, string $hash): bool {}

function password_algos(): array {}

/* proc_open.c */

#ifdef PHP_CAN_SUPPORT_PROC_OPEN
/**
 * @param array $pipes
 * @return resource|false
 * @refcount 1
 */
function proc_open(array|string $command, array $descriptor_spec, &$pipes, ?string $cwd = null, ?array $env_vars = null, ?array $options = null) {}

/** @param resource $process */
function proc_close($process): int {}

/** @param resource $process */
function proc_terminate($process, int $signal = 15): bool {}

/**
 * @param resource $process
 * @return array<string, bool|int|string>
 * @refcount 1
 */
function proc_get_status($process): array {}
#endif

/* quot_print.c */

/** @refcount 1 */
function quoted_printable_decode(string $string): string {}

/** @refcount 1 */
function quoted_printable_encode(string $string): string {}

/* mt_rand.c */

function mt_srand(int $seed = 0, int $mode = MT_RAND_MT19937): void {}

/** @alias mt_srand */
function srand(int $seed = 0, int $mode = MT_RAND_MT19937): void {}

function rand(int $min = UNKNOWN, int $max = UNKNOWN): int {}

function mt_rand(int $min = UNKNOWN, int $max = UNKNOWN): int {}

function mt_getrandmax(): int {}

/** @alias mt_getrandmax */
function getrandmax(): int {}

/* random.c */

/** @refcount 1 */
function random_bytes(int $length): string {}

function random_int(int $min, int $max): int {}

/* soundex.c */

/** @refcount 1 */
function soundex(string $string): string {}

/* streamsfuncs.c */

function stream_select(?array &$read, ?array &$write, ?array &$except, ?int $seconds, ?int $microseconds = null): int|false {}

/**
 * @return resource
 * @refcount 1
 */
function stream_context_create(?array $options = null, ?array $params = null) {}

/** @param resource $context */
function stream_context_set_params($context, array $params): bool {}

/**
 * @param resource $context
 * @return array<string, mixed>
 * @refcount 1
 */
function stream_context_get_params($context): array {}

/** @param resource $context */
function stream_context_set_option($context, array|string $wrapper_or_options, ?string $option_name = null, mixed $value = UNKNOWN): bool {}

/**
 * @param resource $stream_or_context
 * @return array<string, mixed>
 */
function stream_context_get_options($stream_or_context): array {}

/** @return resource */
function stream_context_get_default(?array $options = null) {}

/** @return resource */
function stream_context_set_default(array $options) {}

/**
 * @param resource $stream
 * @return resource|false
 */
function stream_filter_prepend($stream, string $filter_name, int $mode = 0, mixed $params = UNKNOWN) {}

/**
 * @param resource $stream
 * @return resource|false
 */
function stream_filter_append($stream, string $filter_name, int $mode = 0, mixed $params = UNKNOWN) {}

/** @param resource $stream_filter */
function stream_filter_remove($stream_filter): bool {}

/**
 * @param int $error_code
 * @param string $error_message
 * @param resource|null $context
 * @return resource|false
 * @refcount 1
 */
function stream_socket_client(string $address, &$error_code = null, &$error_message = null, ?float $timeout = null, int $flags = STREAM_CLIENT_CONNECT, $context = null) {}

/**
 * @param int $error_code
 * @param string $error_message
 * @param resource|null $context
 * @return resource|false
 * @refcount 1
 */
function stream_socket_server(string $address, &$error_code = null, &$error_message = null, int $flags = STREAM_SERVER_BIND | STREAM_SERVER_LISTEN, $context = null) {}

/**
 * @param resource $socket
 * @param string $peer_name
 * @return resource|false
 * @refcount 1
 */
function stream_socket_accept($socket, ?float $timeout = null, &$peer_name = null) {}

/** @param resource $socket */
function stream_socket_get_name($socket, bool $remote): string|false {}

/**
 * @param resource $socket
 * @param string|null $address
 * @refcount 1
 */
function stream_socket_recvfrom($socket, int $length, int $flags = 0, &$address = null): string|false {}

/** @param resource $socket */
function stream_socket_sendto($socket, string $data, int $flags = 0, string $address = ""): int|false {}

/**
 * @param resource $stream
 * @param resource|null $session_stream
 */
function stream_socket_enable_crypto($stream, bool $enable, ?int $crypto_method = null, $session_stream = null): int|bool {}

#ifdef HAVE_SHUTDOWN
/** @param resource $stream */
function stream_socket_shutdown($stream, int $mode): bool {}
#endif

#if HAVE_SOCKETPAIR
/**
 * @return array<int, resource>|false
 * @refcount 1
 */
function stream_socket_pair(int $domain, int $type, int $protocol): array|false {}
#endif

/**
 * @param resource $from
 * @param resource $to
 */
function stream_copy_to_stream($from, $to, ?int $length = null, int $offset = 0): int|false {}

/**
 * @param resource $stream
 * @refcount 1
 */
function stream_get_contents($stream, ?int $length = null, int $offset = -1): string|false {}

/** @param resource $stream */
function stream_supports_lock($stream): bool {}

/** @param resource $stream */
function stream_set_write_buffer($stream, int $size): int {}

/**
 * @param resource $stream
 * @alias stream_set_write_buffer
 */
function set_file_buffer($stream, int $size): int {}

/** @param resource $stream */
function stream_set_read_buffer($stream, int $size): int {}

/** @param resource $stream */
function stream_set_blocking($stream, bool $enable): bool {}

/**
 * @param resource $stream
 * @alias stream_set_blocking
 */
function socket_set_blocking($stream, bool $enable): bool {}

/**
 * @param resource $stream
 * @return array<string, mixed>
 */
function stream_get_meta_data($stream): array {}

/**
 * @param resource $stream
 * @return array<string, mixed>
 * @alias stream_get_meta_data
 */
function socket_get_status($stream): array {}

/**
 * @param resource $stream
 * @refcount 1
 */
function stream_get_line($stream, int $length, string $ending = ""): string|false {}

/** @refcount 1 */
function stream_resolve_include_path(string $filename): string|false {}

/**
 * @return array<int, string>
 * @refcount 1
 */
function stream_get_wrappers(): array {}

/**
 * @return array<int, string>
 * @refcount 1
 */
function stream_get_transports(): array {}

/** @param resource|string $stream */
function stream_is_local($stream): bool {}

/** @param resource $stream */
function stream_isatty($stream): bool {}

#ifdef PHP_WIN32
/** @param resource $stream */
function sapi_windows_vt100_support($stream, ?bool $enable = null): bool {}
#endif

/** @param resource $stream */
function stream_set_chunk_size($stream, int $size): int {}

#if HAVE_SYS_TIME_H || defined(PHP_WIN32)
/** @param resource $stream */
function stream_set_timeout($stream, int $seconds, int $microseconds = 0): bool {}

/**
 * @param resource $stream
 * @alias stream_set_timeout
 */
function socket_set_timeout($stream, int $seconds, int $microseconds = 0): bool {}
#endif

/* type.c */

function gettype(mixed $value): string {}

function get_debug_type(mixed $value): string {}

function settype(mixed &$var, string $type): bool {}

function intval(mixed $value, int $base = 10): int {}

function floatval(mixed $value): float {}

/** @alias floatval */
function doubleval(mixed $value): float {}

function boolval(mixed $value): bool {}

function strval(mixed $value): string {}

function is_null(mixed $value): bool {}

function is_resource(mixed $value): bool {}

function is_bool(mixed $value): bool {}

function is_int(mixed $value): bool {}

/** @alias is_int */
function is_integer(mixed $value): bool {}

/** @alias is_int */
function is_long(mixed $value): bool {}

function is_float(mixed $value): bool {}

/** @alias is_float */
function is_double(mixed $value): bool {}

function is_numeric(mixed $value): bool {}

function is_string(mixed $value): bool {}

function is_array(mixed $value): bool {}

function is_object(mixed $value): bool {}

function is_scalar(mixed $value): bool {}

/** @param string $callable_name */
function is_callable(mixed $value, bool $syntax_only = false, &$callable_name = null): bool {}

function is_iterable(mixed $value): bool {}

function is_countable(mixed $value): bool {}

/* uniqid.c */

#ifdef HAVE_GETTIMEOFDAY
/** @refcount 1 */
function uniqid(string $prefix = "", bool $more_entropy = false): string {}
#endif

/* url.c */

/**
 * @return int|string|array<string, int|string>|null|false
 * @refcount 1
 */
function parse_url(string $url, int $component = -1): int|string|array|null|false {}

/** @refcount 1 */
function urlencode(string $string): string {}

/** @refcount 1 */
function urldecode(string $string): string {}

/** @refcount 1 */
function rawurlencode(string $string): string {}

/** @refcount 1 */
function rawurldecode(string $string): string {}

/**
 * @param resource $context
 * @return array<int|string, string|array>|false
 * @refcount 1
 */
function get_headers(string $url, bool $associative = false, $context = null): array|false {}

/* user_filters.c */

/**
 * @param resource $brigade
 * @refcount 1
 */
function stream_bucket_make_writeable($brigade): ?object {}

/** @param resource $brigade */
function stream_bucket_prepend($brigade, object $bucket): void {}

/** @param resource $brigade */
function stream_bucket_append($brigade, object $bucket): void {}

/**
 * @param resource $stream
 * @refcount 1
 */
function stream_bucket_new($stream, string $buffer): object {}

/**
 * @return array<int, string>
 * @refcount 1
 */
function stream_get_filters(): array {}

function stream_filter_register(string $filter_name, string $class): bool {}

/* uuencode.c */

/** @refcount 1 */
function convert_uuencode(string $string): string {}

/** @refcount 1 */
function convert_uudecode(string $string): string|false {}

/* var.c */

function var_dump(mixed $value, mixed ...$values): void {}

/** @refcount 1 */
function var_export(mixed $value, bool $return = false): ?string {}

function debug_zval_dump(mixed $value, mixed ...$values): void {}

/** @refcount 1 */
function serialize(mixed $value): string {}

function unserialize(string $data, array $options = []): mixed {}

function memory_get_usage(bool $real_usage = false): int {}

function memory_get_peak_usage(bool $real_usage = false): int {}

/* versioning.c */

function version_compare(string $version1, string $version2, ?string $operator = null): int|bool {}

/* win32/codepage.c */

#ifdef PHP_WIN32
function sapi_windows_cp_set(int $codepage): bool {}

function sapi_windows_cp_get(string $kind = ""): int {}

function sapi_windows_cp_conv(int|string $in_codepage, int|string $out_codepage, string $subject): ?string {}

function sapi_windows_cp_is_utf8(): bool {}

function sapi_windows_set_ctrl_handler(?callable $handler, bool $add = true): bool {}

function sapi_windows_generate_ctrl_event(int $event, int $pid = 0): bool {}
#endif<|MERGE_RESOLUTION|>--- conflicted
+++ resolved
@@ -863,15 +863,11 @@
 /** @param array $result */
 function parse_str(string $string, &$result): void {}
 
-<<<<<<< HEAD
 /**
  * @return array<int, string|null>
  * @refcount 1
  */
-function str_getcsv(string $string, string $separator = ",", string $enclosure = "\"", string $escape = '\\'): array {}
-=======
 function str_getcsv(string $string, string $separator = ",", string $enclosure = "\"", string $escape = "\\"): array {}
->>>>>>> 2127b49c
 
 /** @refcount 1 */
 function str_repeat(string $string, int $times): string {}
