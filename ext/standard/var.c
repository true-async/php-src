/*
   +----------------------------------------------------------------------+
   | Copyright (c) The PHP Group                                          |
   +----------------------------------------------------------------------+
   | This source file is subject to version 3.01 of the PHP license,      |
   | that is bundled with this package in the file LICENSE, and is        |
   | available through the world-wide-web at the following url:           |
   | http://www.php.net/license/3_01.txt                                  |
   | If you did not receive a copy of the PHP license and are unable to   |
   | obtain it through the world-wide-web, please send a note to          |
   | license@php.net so we can mail you a copy immediately.               |
   +----------------------------------------------------------------------+
   | Authors: Jani Lehtimäki <jkl@njet.net>                               |
   |          Thies C. Arntzen <thies@thieso.net>                         |
   |          Sascha Schumann <sascha@schumann.cx>                        |
   +----------------------------------------------------------------------+
*/

/* {{{ includes */
#include <stdio.h>
#include <stdlib.h>
#include <errno.h>
#include "php.h"
#include "php_string.h"
#include "php_var.h"
#include "zend_smart_str.h"
#include "basic_functions.h"
#include "php_incomplete_class.h"
/* }}} */

struct php_serialize_data {
	HashTable ht;
	uint32_t n;
};

#define COMMON (is_ref ? "&" : "")

static void php_array_element_dump(zval *zv, zend_ulong index, zend_string *key, int level) /* {{{ */
{
	if (key == NULL) { /* numeric key */
		php_printf("%*c[" ZEND_LONG_FMT "]=>\n", level + 1, ' ', index);
	} else { /* string key */
		php_printf("%*c[\"", level + 1, ' ');
		PHPWRITE(ZSTR_VAL(key), ZSTR_LEN(key));
		php_printf("\"]=>\n");
	}
	php_var_dump(zv, level + 2);
}
/* }}} */

static void php_object_property_dump(zend_property_info *prop_info, zval *zv, zend_ulong index, zend_string *key, int level) /* {{{ */
{
	const char *prop_name, *class_name;

	if (key == NULL) { /* numeric key */
		php_printf("%*c[" ZEND_LONG_FMT "]=>\n", level + 1, ' ', index);
	} else { /* string key */
		int unmangle = zend_unmangle_property_name(key, &class_name, &prop_name);
		php_printf("%*c[", level + 1, ' ');

		if (class_name && unmangle == SUCCESS) {
			if (class_name[0] == '*') {
				php_printf("\"%s\":protected", prop_name);
			} else {
				php_printf("\"%s\":\"%s\":private", prop_name, class_name);
			}
		} else {
			php_printf("\"");
			PHPWRITE(ZSTR_VAL(key), ZSTR_LEN(key));
			php_printf("\"");
		}
		ZEND_PUTS("]=>\n");
	}

	if (Z_TYPE_P(zv) == IS_UNDEF) {
		ZEND_ASSERT(ZEND_TYPE_IS_SET(prop_info->type));
		zend_string *type_str = zend_type_to_string(prop_info->type);
		php_printf("%*cuninitialized(%s)\n",
			level + 1, ' ', ZSTR_VAL(type_str));
		zend_string_release(type_str);
	} else {
		php_var_dump(zv, level + 2);
	}
}
/* }}} */

PHPAPI void php_var_dump(zval *struc, int level) /* {{{ */
{
	HashTable *myht;
	zend_string *class_name;
	int is_ref = 0;
	zend_ulong num;
	zend_string *key;
	zval *val;
	uint32_t count;

	if (level > 1) {
		php_printf("%*c", level - 1, ' ');
	}

again:
	switch (Z_TYPE_P(struc)) {
		case IS_FALSE:
			php_printf("%sbool(false)\n", COMMON);
			break;
		case IS_TRUE:
			php_printf("%sbool(true)\n", COMMON);
			break;
		case IS_NULL:
			php_printf("%sNULL\n", COMMON);
			break;
		case IS_LONG:
			php_printf("%sint(" ZEND_LONG_FMT ")\n", COMMON, Z_LVAL_P(struc));
			break;
		case IS_DOUBLE:
			php_printf_unchecked("%sfloat(%.*H)\n", COMMON, (int) PG(serialize_precision), Z_DVAL_P(struc));
			break;
		case IS_STRING:
			php_printf("%sstring(%zd) \"", COMMON, Z_STRLEN_P(struc));
			PHPWRITE(Z_STRVAL_P(struc), Z_STRLEN_P(struc));
			PUTS("\"\n");
			break;
		case IS_ARRAY:
			myht = Z_ARRVAL_P(struc);
			if (!(GC_FLAGS(myht) & GC_IMMUTABLE)) {
<<<<<<< HEAD
				if (GC_IS_RECURSIVE(myht)) {
					PUTS("*RECURSION*\n");
					return;
=======
				if (level > 1) {
					if (GC_IS_RECURSIVE(myht)) {
						PUTS("*RECURSION*\n");
						return;
					}
					GC_PROTECT_RECURSION(myht);
>>>>>>> 6ef08b19
				}
				GC_ADDREF(myht);
			}
			count = zend_array_count(myht);
			php_printf("%sarray(%d) {\n", COMMON, count);
			ZEND_HASH_FOREACH_KEY_VAL_IND(myht, num, key, val) {
				php_array_element_dump(val, num, key, level);
			} ZEND_HASH_FOREACH_END();
			if (!(GC_FLAGS(myht) & GC_IMMUTABLE)) {
<<<<<<< HEAD
				GC_UNPROTECT_RECURSION(myht);
=======
				if (level > 1) {
					GC_UNPROTECT_RECURSION(myht);
				}
				GC_DELREF(myht);
>>>>>>> 6ef08b19
			}
			if (level > 1) {
				php_printf("%*c", level-1, ' ');
			}
			PUTS("}\n");
			break;
		case IS_OBJECT:
			if (Z_IS_RECURSIVE_P(struc)) {
				PUTS("*RECURSION*\n");
				return;
			}
			Z_PROTECT_RECURSION_P(struc);

			myht = zend_get_properties_for(struc, ZEND_PROP_PURPOSE_DEBUG);
			class_name = Z_OBJ_HANDLER_P(struc, get_class_name)(Z_OBJ_P(struc));
			php_printf("%sobject(%s)#%d (%d) {\n", COMMON, ZSTR_VAL(class_name), Z_OBJ_HANDLE_P(struc), myht ? zend_array_count(myht) : 0);
			zend_string_release_ex(class_name, 0);

			if (myht) {
				zend_ulong num;
				zend_string *key;
				zval *val;

				ZEND_HASH_FOREACH_KEY_VAL(myht, num, key, val) {
					zend_property_info *prop_info = NULL;

					if (Z_TYPE_P(val) == IS_INDIRECT) {
						val = Z_INDIRECT_P(val);
						if (key) {
							prop_info = zend_get_typed_property_info_for_slot(Z_OBJ_P(struc), val);
						}
					}

					if (!Z_ISUNDEF_P(val) || prop_info) {
						php_object_property_dump(prop_info, val, num, key, level);
					}
				} ZEND_HASH_FOREACH_END();
				zend_release_properties(myht);
			}
			if (level > 1) {
				php_printf("%*c", level-1, ' ');
			}
			PUTS("}\n");
			Z_UNPROTECT_RECURSION_P(struc);
			break;
		case IS_RESOURCE: {
			const char *type_name = zend_rsrc_list_get_rsrc_type(Z_RES_P(struc));
			php_printf("%sresource(%d) of type (%s)\n", COMMON, Z_RES_P(struc)->handle, type_name ? type_name : "Unknown");
			break;
		}
		case IS_REFERENCE:
			//??? hide references with refcount==1 (for compatibility)
			if (Z_REFCOUNT_P(struc) > 1) {
				is_ref = 1;
			}
			struc = Z_REFVAL_P(struc);
			goto again;
			break;
		default:
			php_printf("%sUNKNOWN:0\n", COMMON);
			break;
	}
}
/* }}} */

/* {{{ Dumps a string representation of variable to output */
PHP_FUNCTION(var_dump)
{
	zval *args;
	int argc;
	int	i;

	ZEND_PARSE_PARAMETERS_START(1, -1)
		Z_PARAM_VARIADIC('+', args, argc)
	ZEND_PARSE_PARAMETERS_END();

	for (i = 0; i < argc; i++) {
		php_var_dump(&args[i], 1);
	}
}
/* }}} */

static void zval_array_element_dump(zval *zv, zend_ulong index, zend_string *key, int level) /* {{{ */
{
	if (key == NULL) { /* numeric key */
		php_printf("%*c[" ZEND_LONG_FMT "]=>\n", level + 1, ' ', index);
	} else { /* string key */
		php_printf("%*c[\"", level + 1, ' ');
		PHPWRITE(ZSTR_VAL(key), ZSTR_LEN(key));
		php_printf("\"]=>\n");
	}
	php_debug_zval_dump(zv, level + 2);
}
/* }}} */

static void zval_object_property_dump(zend_property_info *prop_info, zval *zv, zend_ulong index, zend_string *key, int level) /* {{{ */
{
	const char *prop_name, *class_name;

	if (key == NULL) { /* numeric key */
		php_printf("%*c[" ZEND_LONG_FMT "]=>\n", level + 1, ' ', index);
	} else { /* string key */
		zend_unmangle_property_name(key, &class_name, &prop_name);
		php_printf("%*c[", level + 1, ' ');

		if (class_name) {
			if (class_name[0] == '*') {
				php_printf("\"%s\":protected", prop_name);
			} else {
				php_printf("\"%s\":\"%s\":private", prop_name, class_name);
			}
		} else {
			php_printf("\"%s\"", prop_name);
		}
		ZEND_PUTS("]=>\n");
	}
	if (prop_info && Z_TYPE_P(zv) == IS_UNDEF) {
		zend_string *type_str = zend_type_to_string(prop_info->type);
		php_printf("%*cuninitialized(%s)\n",
			level + 1, ' ', ZSTR_VAL(type_str));
		zend_string_release(type_str);
	} else {
		php_debug_zval_dump(zv, level + 2);
	}
}
/* }}} */

PHPAPI void php_debug_zval_dump(zval *struc, int level) /* {{{ */
{
	HashTable *myht = NULL;
	zend_string *class_name;
	int is_ref = 0;
	zend_ulong index;
	zend_string *key;
	zval *val;
	uint32_t count;

	if (level > 1) {
		php_printf("%*c", level - 1, ' ');
	}

again:
	switch (Z_TYPE_P(struc)) {
	case IS_FALSE:
		php_printf("%sbool(false)\n", COMMON);
		break;
	case IS_TRUE:
		php_printf("%sbool(true)\n", COMMON);
		break;
	case IS_NULL:
		php_printf("%sNULL\n", COMMON);
		break;
	case IS_LONG:
		php_printf("%sint(" ZEND_LONG_FMT ")\n", COMMON, Z_LVAL_P(struc));
		break;
	case IS_DOUBLE:
		php_printf_unchecked("%sfloat(%.*H)\n", COMMON, (int) PG(serialize_precision), Z_DVAL_P(struc));
		break;
	case IS_STRING:
		php_printf("%sstring(%zd) \"", COMMON, Z_STRLEN_P(struc));
		PHPWRITE(Z_STRVAL_P(struc), Z_STRLEN_P(struc));
		php_printf("\" refcount(%u)\n", Z_REFCOUNTED_P(struc) ? Z_REFCOUNT_P(struc) : 1);
		break;
	case IS_ARRAY:
		myht = Z_ARRVAL_P(struc);
		if (!(GC_FLAGS(myht) & GC_IMMUTABLE)) {
			if (level > 1) {
				if (GC_IS_RECURSIVE(myht)) {
					PUTS("*RECURSION*\n");
					return;
				}
				GC_PROTECT_RECURSION(myht);
			}
			GC_ADDREF(myht);
		}
		count = zend_array_count(myht);
		php_printf("%sarray(%d) refcount(%u){\n", COMMON, count, Z_REFCOUNTED_P(struc) ? Z_REFCOUNT_P(struc) : 1);
		ZEND_HASH_FOREACH_KEY_VAL_IND(myht, index, key, val) {
			zval_array_element_dump(val, index, key, level);
		} ZEND_HASH_FOREACH_END();
		if (!(GC_FLAGS(myht) & GC_IMMUTABLE)) {
			if (level > 1) {
				GC_UNPROTECT_RECURSION(myht);
			}
			GC_DELREF(myht);
		}
		if (level > 1) {
			php_printf("%*c", level - 1, ' ');
		}
		PUTS("}\n");
		break;
	case IS_OBJECT:
		myht = zend_get_properties_for(struc, ZEND_PROP_PURPOSE_DEBUG);
		if (myht) {
			if (GC_IS_RECURSIVE(myht)) {
				PUTS("*RECURSION*\n");
				zend_release_properties(myht);
				return;
			}
			GC_PROTECT_RECURSION(myht);
		}
		class_name = Z_OBJ_HANDLER_P(struc, get_class_name)(Z_OBJ_P(struc));
		php_printf("%sobject(%s)#%d (%d) refcount(%u){\n", COMMON, ZSTR_VAL(class_name), Z_OBJ_HANDLE_P(struc), myht ? zend_array_count(myht) : 0, Z_REFCOUNT_P(struc));
		zend_string_release_ex(class_name, 0);
		if (myht) {
			ZEND_HASH_FOREACH_KEY_VAL(myht, index, key, val) {
				zend_property_info *prop_info = NULL;

				if (Z_TYPE_P(val) == IS_INDIRECT) {
					val = Z_INDIRECT_P(val);
					if (key) {
						prop_info = zend_get_typed_property_info_for_slot(Z_OBJ_P(struc), val);
					}
				}

				if (!Z_ISUNDEF_P(val) || prop_info) {
					zval_object_property_dump(prop_info, val, index, key, level);
				}
			} ZEND_HASH_FOREACH_END();
			GC_UNPROTECT_RECURSION(myht);
			zend_release_properties(myht);
		}
		if (level > 1) {
			php_printf("%*c", level - 1, ' ');
		}
		PUTS("}\n");
		break;
	case IS_RESOURCE: {
		const char *type_name = zend_rsrc_list_get_rsrc_type(Z_RES_P(struc));
		php_printf("%sresource(%d) of type (%s) refcount(%u)\n", COMMON, Z_RES_P(struc)->handle, type_name ? type_name : "Unknown", Z_REFCOUNT_P(struc));
		break;
	}
	case IS_REFERENCE:
		//??? hide references with refcount==1 (for compatibility)
		if (Z_REFCOUNT_P(struc) > 1) {
			is_ref = 1;
		}
		struc = Z_REFVAL_P(struc);
		goto again;
	default:
		php_printf("%sUNKNOWN:0\n", COMMON);
		break;
	}
}
/* }}} */

/* {{{ Dumps a string representation of an internal zend value to output. */
PHP_FUNCTION(debug_zval_dump)
{
	zval *args;
	int argc;
	int	i;

	ZEND_PARSE_PARAMETERS_START(1, -1)
		Z_PARAM_VARIADIC('+', args, argc)
	ZEND_PARSE_PARAMETERS_END();

	for (i = 0; i < argc; i++) {
		php_debug_zval_dump(&args[i], 1);
	}
}
/* }}} */

#define buffer_append_spaces(buf, num_spaces) \
	do { \
		char *tmp_spaces; \
		size_t tmp_spaces_len; \
		tmp_spaces_len = spprintf(&tmp_spaces, 0,"%*c", num_spaces, ' '); \
		smart_str_appendl(buf, tmp_spaces, tmp_spaces_len); \
		efree(tmp_spaces); \
	} while(0);

static void php_array_element_export(zval *zv, zend_ulong index, zend_string *key, int level, smart_str *buf) /* {{{ */
{
	if (key == NULL) { /* numeric key */
		buffer_append_spaces(buf, level+1);
		smart_str_append_long(buf, (zend_long) index);
		smart_str_appendl(buf, " => ", 4);

	} else { /* string key */
		zend_string *tmp_str;
		zend_string *ckey = php_addcslashes(key, "'\\", 2);
		tmp_str = php_str_to_str(ZSTR_VAL(ckey), ZSTR_LEN(ckey), "\0", 1, "' . \"\\0\" . '", 12);

		buffer_append_spaces(buf, level + 1);

		smart_str_appendc(buf, '\'');
		smart_str_append(buf, tmp_str);
		smart_str_appendl(buf, "' => ", 5);

		zend_string_free(ckey);
		zend_string_free(tmp_str);
	}
	php_var_export_ex(zv, level + 2, buf);

	smart_str_appendc(buf, ',');
	smart_str_appendc(buf, '\n');
}
/* }}} */

static void php_object_element_export(zval *zv, zend_ulong index, zend_string *key, int level, smart_str *buf) /* {{{ */
{
	buffer_append_spaces(buf, level + 2);
	if (key != NULL) {
		const char *class_name, *prop_name;
		size_t prop_name_len;
		zend_string *pname_esc;

		zend_unmangle_property_name_ex(key, &class_name, &prop_name, &prop_name_len);
		pname_esc = php_addcslashes_str(prop_name, prop_name_len, "'\\", 2);

		smart_str_appendc(buf, '\'');
		smart_str_append(buf, pname_esc);
		smart_str_appendc(buf, '\'');
		zend_string_release_ex(pname_esc, 0);
	} else {
		smart_str_append_long(buf, (zend_long) index);
	}
	smart_str_appendl(buf, " => ", 4);
	php_var_export_ex(zv, level + 2, buf);
	smart_str_appendc(buf, ',');
	smart_str_appendc(buf, '\n');
}
/* }}} */

PHPAPI void php_var_export_ex(zval *struc, int level, smart_str *buf) /* {{{ */
{
	HashTable *myht;
	char tmp_str[PHP_DOUBLE_MAX_LENGTH];
	zend_string *ztmp, *ztmp2;
	zend_ulong index;
	zend_string *key;
	zval *val;

again:
	switch (Z_TYPE_P(struc)) {
		case IS_FALSE:
			smart_str_appendl(buf, "false", 5);
			break;
		case IS_TRUE:
			smart_str_appendl(buf, "true", 4);
			break;
		case IS_NULL:
			smart_str_appendl(buf, "NULL", 4);
			break;
		case IS_LONG:
			/* INT_MIN as a literal will be parsed as a float. Emit something like
			 * -9223372036854775807-1 to avoid this. */
			if (Z_LVAL_P(struc) == ZEND_LONG_MIN) {
				smart_str_append_long(buf, ZEND_LONG_MIN+1);
				smart_str_appends(buf, "-1");
				break;
			}
			smart_str_append_long(buf, Z_LVAL_P(struc));
			break;
		case IS_DOUBLE:
			php_gcvt(Z_DVAL_P(struc), (int)PG(serialize_precision), '.', 'E', tmp_str);
			smart_str_appends(buf, tmp_str);
			/* Without a decimal point, PHP treats a number literal as an int.
			 * This check even works for scientific notation, because the
			 * mantissa always contains a decimal point.
			 * We need to check for finiteness, because INF, -INF and NAN
			 * must not have a decimal point added.
			 */
			if (zend_finite(Z_DVAL_P(struc)) && NULL == strchr(tmp_str, '.')) {
				smart_str_appendl(buf, ".0", 2);
			}
			break;
		case IS_STRING:
			ztmp = php_addcslashes(Z_STR_P(struc), "'\\", 2);
			ztmp2 = php_str_to_str(ZSTR_VAL(ztmp), ZSTR_LEN(ztmp), "\0", 1, "' . \"\\0\" . '", 12);

			smart_str_appendc(buf, '\'');
			smart_str_append(buf, ztmp2);
			smart_str_appendc(buf, '\'');

			zend_string_free(ztmp);
			zend_string_free(ztmp2);
			break;
		case IS_ARRAY:
			myht = Z_ARRVAL_P(struc);
			if (!(GC_FLAGS(myht) & GC_IMMUTABLE)) {
				if (GC_IS_RECURSIVE(myht)) {
					smart_str_appendl(buf, "NULL", 4);
					zend_error(E_WARNING, "var_export does not handle circular references");
					return;
				}
				GC_ADDREF(myht);
				GC_PROTECT_RECURSION(myht);
			}
			if (level > 1) {
				smart_str_appendc(buf, '\n');
				buffer_append_spaces(buf, level - 1);
			}
			smart_str_appendl(buf, "array (\n", 8);
			ZEND_HASH_FOREACH_KEY_VAL_IND(myht, index, key, val) {
				php_array_element_export(val, index, key, level, buf);
			} ZEND_HASH_FOREACH_END();
			if (!(GC_FLAGS(myht) & GC_IMMUTABLE)) {
				GC_UNPROTECT_RECURSION(myht);
				GC_DELREF(myht);
			}
			if (level > 1) {
				buffer_append_spaces(buf, level - 1);
			}
			smart_str_appendc(buf, ')');

			break;

		case IS_OBJECT:
			myht = zend_get_properties_for(struc, ZEND_PROP_PURPOSE_VAR_EXPORT);
			if (myht) {
				if (GC_IS_RECURSIVE(myht)) {
					smart_str_appendl(buf, "NULL", 4);
					zend_error(E_WARNING, "var_export does not handle circular references");
					zend_release_properties(myht);
					return;
				} else {
					GC_TRY_PROTECT_RECURSION(myht);
				}
			}
			if (level > 1) {
				smart_str_appendc(buf, '\n');
				buffer_append_spaces(buf, level - 1);
			}

			/* stdClass has no __set_state method, but can be casted to */
			if (Z_OBJCE_P(struc) == zend_standard_class_def) {
				smart_str_appendl(buf, "(object) array(\n", 16);
			} else {
				smart_str_append(buf, Z_OBJCE_P(struc)->name);
				smart_str_appendl(buf, "::__set_state(array(\n", 21);
			}

			if (myht) {
				ZEND_HASH_FOREACH_KEY_VAL_IND(myht, index, key, val) {
					php_object_element_export(val, index, key, level, buf);
				} ZEND_HASH_FOREACH_END();
				GC_TRY_UNPROTECT_RECURSION(myht);
				zend_release_properties(myht);
			}
			if (level > 1) {
				buffer_append_spaces(buf, level - 1);
			}
			if (Z_OBJCE_P(struc) == zend_standard_class_def) {
				smart_str_appendc(buf, ')');
			} else {
				smart_str_appendl(buf, "))", 2);
			}

			break;
		case IS_REFERENCE:
			struc = Z_REFVAL_P(struc);
			goto again;
			break;
		default:
			smart_str_appendl(buf, "NULL", 4);
			break;
	}
}
/* }}} */

/* FOR BC reasons, this will always perform and then print */
PHPAPI void php_var_export(zval *struc, int level) /* {{{ */
{
	smart_str buf = {0};
	php_var_export_ex(struc, level, &buf);
	smart_str_0(&buf);
	PHPWRITE(ZSTR_VAL(buf.s), ZSTR_LEN(buf.s));
	smart_str_free(&buf);
}
/* }}} */

/* {{{ Outputs or returns a string representation of a variable */
PHP_FUNCTION(var_export)
{
	zval *var;
	zend_bool return_output = 0;
	smart_str buf = {0};

	ZEND_PARSE_PARAMETERS_START(1, 2)
		Z_PARAM_ZVAL(var)
		Z_PARAM_OPTIONAL
		Z_PARAM_BOOL(return_output)
	ZEND_PARSE_PARAMETERS_END();

	php_var_export_ex(var, 1, &buf);
	smart_str_0 (&buf);

	if (return_output) {
		RETURN_NEW_STR(buf.s);
	} else {
		PHPWRITE(ZSTR_VAL(buf.s), ZSTR_LEN(buf.s));
		smart_str_free(&buf);
	}
}
/* }}} */

static void php_var_serialize_intern(smart_str *buf, zval *struc, php_serialize_data_t var_hash);

static inline zend_long php_add_var_hash(php_serialize_data_t data, zval *var) /* {{{ */
{
	zval *zv;
	zend_ulong key;
	zend_bool is_ref = Z_ISREF_P(var);

	data->n += 1;

	if (!is_ref && Z_TYPE_P(var) != IS_OBJECT) {
		return 0;
	}

	/* References to objects are treated as if the reference didn't exist */
	if (is_ref && Z_TYPE_P(Z_REFVAL_P(var)) == IS_OBJECT) {
		var = Z_REFVAL_P(var);
	}

	/* Index for the variable is stored using the numeric value of the pointer to
	 * the zend_refcounted struct */
	key = (zend_ulong) (zend_uintptr_t) Z_COUNTED_P(var);
	zv = zend_hash_index_find(&data->ht, key);

	if (zv) {
		/* References are only counted once, undo the data->n increment above */
		if (is_ref) {
			data->n -= 1;
		}

		return Z_LVAL_P(zv);
	} else {
		zval zv_n;
		ZVAL_LONG(&zv_n, data->n);
		zend_hash_index_add_new(&data->ht, key, &zv_n);

		/* Additionally to the index, we also store the variable, to ensure that it is
		 * not destroyed during serialization and its pointer reused. The variable is
		 * stored at the numeric value of the pointer + 1, which cannot be the location
		 * of another zend_refcounted structure. */
		zend_hash_index_add_new(&data->ht, key + 1, var);
		Z_ADDREF_P(var);

		return 0;
	}
}
/* }}} */

static inline void php_var_serialize_long(smart_str *buf, zend_long val) /* {{{ */
{
	smart_str_appendl(buf, "i:", 2);
	smart_str_append_long(buf, val);
	smart_str_appendc(buf, ';');
}
/* }}} */

static inline void php_var_serialize_string(smart_str *buf, char *str, size_t len) /* {{{ */
{
	smart_str_appendl(buf, "s:", 2);
	smart_str_append_unsigned(buf, len);
	smart_str_appendl(buf, ":\"", 2);
	smart_str_appendl(buf, str, len);
	smart_str_appendl(buf, "\";", 2);
}
/* }}} */

static inline zend_bool php_var_serialize_class_name(smart_str *buf, zval *struc) /* {{{ */
{
	PHP_CLASS_ATTRIBUTES;

	PHP_SET_CLASS_ATTRIBUTES(struc);
	smart_str_appendl(buf, "O:", 2);
	smart_str_append_unsigned(buf, ZSTR_LEN(class_name));
	smart_str_appendl(buf, ":\"", 2);
	smart_str_append(buf, class_name);
	smart_str_appendl(buf, "\":", 2);
	PHP_CLEANUP_CLASS_ATTRIBUTES();
	return incomplete_class;
}
/* }}} */

static int php_var_serialize_call_sleep(zval *retval, zval *struc) /* {{{ */
{
	zval fname;
	int res;

	ZVAL_STRINGL(&fname, "__sleep", sizeof("__sleep") - 1);
	BG(serialize_lock)++;
	res = call_user_function(NULL, struc, &fname, retval, 0, 0);
	BG(serialize_lock)--;
	zval_ptr_dtor_str(&fname);

	if (res == FAILURE || Z_ISUNDEF_P(retval)) {
		zval_ptr_dtor(retval);
		return FAILURE;
	}

	if (!HASH_OF(retval)) {
		zend_class_entry *ce;
		ZEND_ASSERT(Z_TYPE_P(struc) == IS_OBJECT);
		ce = Z_OBJCE_P(struc);
		zval_ptr_dtor(retval);
		php_error_docref(NULL, E_NOTICE, "%s::__sleep should return an array only containing the names of instance-variables to serialize", ZSTR_VAL(ce->name));
		return FAILURE;
	}

	return SUCCESS;
}
/* }}} */

static int php_var_serialize_call_magic_serialize(zval *retval, zval *obj) /* {{{ */
{
	BG(serialize_lock)++;
	zend_call_known_instance_method_with_0_params(
		Z_OBJCE_P(obj)->__serialize, Z_OBJ_P(obj), retval);
	BG(serialize_lock)--;

	if (EG(exception)) {
		zval_ptr_dtor(retval);
		return FAILURE;
	}

	if (Z_TYPE_P(retval) != IS_ARRAY) {
		zval_ptr_dtor(retval);
		zend_type_error("%s::__serialize() must return an array", ZSTR_VAL(Z_OBJCE_P(obj)->name));
		return FAILURE;
	}

	return SUCCESS;
}
/* }}} */

static int php_var_serialize_try_add_sleep_prop(
		HashTable *ht, HashTable *props, zend_string *name, zend_string *error_name, zval *struc) /* {{{ */
{
	zval *val = zend_hash_find(props, name);
	if (val == NULL) {
		return FAILURE;
	}

	if (Z_TYPE_P(val) == IS_INDIRECT) {
		val = Z_INDIRECT_P(val);
		if (Z_TYPE_P(val) == IS_UNDEF) {
			zend_property_info *info = zend_get_typed_property_info_for_slot(Z_OBJ_P(struc), val);
			if (info) {
				return SUCCESS;
			}
			return FAILURE;
		}
	}

	if (!zend_hash_add(ht, name, val)) {
		php_error_docref(NULL, E_NOTICE,
			"\"%s\" is returned from __sleep multiple times", ZSTR_VAL(error_name));
		return SUCCESS;
	}

	Z_TRY_ADDREF_P(val);
	return SUCCESS;
}
/* }}} */

static int php_var_serialize_get_sleep_props(
		HashTable *ht, zval *struc, HashTable *sleep_retval) /* {{{ */
{
	zend_class_entry *ce = Z_OBJCE_P(struc);
	HashTable *props = zend_get_properties_for(struc, ZEND_PROP_PURPOSE_SERIALIZE);
	zval *name_val;
	int retval = SUCCESS;

	zend_hash_init(ht, zend_hash_num_elements(sleep_retval), NULL, ZVAL_PTR_DTOR, 0);
	/* TODO: Rewrite this by fetching the property info instead of trying out different
	 * name manglings? */
	ZEND_HASH_FOREACH_VAL(sleep_retval, name_val) {
		zend_string *name, *tmp_name, *priv_name, *prot_name;

		ZVAL_DEREF(name_val);
		if (Z_TYPE_P(name_val) != IS_STRING) {
			php_error_docref(NULL, E_NOTICE,
					"%s::__sleep should return an array only containing the names of instance-variables to serialize",
					ZSTR_VAL(ce->name));
		}

		name = zval_get_tmp_string(name_val, &tmp_name);
		if (php_var_serialize_try_add_sleep_prop(ht, props, name, name, struc) == SUCCESS) {
			zend_tmp_string_release(tmp_name);
			continue;
		}

		if (EG(exception)) {
			zend_tmp_string_release(tmp_name);
			retval = FAILURE;
			break;
		}

		priv_name = zend_mangle_property_name(
			ZSTR_VAL(ce->name), ZSTR_LEN(ce->name),
			ZSTR_VAL(name), ZSTR_LEN(name), ce->type & ZEND_INTERNAL_CLASS);
		if (php_var_serialize_try_add_sleep_prop(ht, props, priv_name, name, struc) == SUCCESS) {
			zend_tmp_string_release(tmp_name);
			zend_string_release(priv_name);
			continue;
		}
		zend_string_release(priv_name);

		if (EG(exception)) {
			zend_tmp_string_release(tmp_name);
			retval = FAILURE;
			break;
		}

		prot_name = zend_mangle_property_name(
			"*", 1, ZSTR_VAL(name), ZSTR_LEN(name), ce->type & ZEND_INTERNAL_CLASS);
		if (php_var_serialize_try_add_sleep_prop(ht, props, prot_name, name, struc) == SUCCESS) {
			zend_tmp_string_release(tmp_name);
			zend_string_release(prot_name);
			continue;
		}
		zend_string_release(prot_name);

		if (EG(exception)) {
			zend_tmp_string_release(tmp_name);
			retval = FAILURE;
			break;
		}

		php_error_docref(NULL, E_NOTICE,
			"\"%s\" returned as member variable from __sleep() but does not exist", ZSTR_VAL(name));
		zend_tmp_string_release(tmp_name);
	} ZEND_HASH_FOREACH_END();

	zend_release_properties(props);
	return retval;
}
/* }}} */

static void php_var_serialize_nested_data(smart_str *buf, zval *struc, HashTable *ht, uint32_t count, zend_bool incomplete_class, php_serialize_data_t var_hash) /* {{{ */
{
	smart_str_append_unsigned(buf, count);
	smart_str_appendl(buf, ":{", 2);
	if (count > 0) {
		zend_string *key;
		zval *data;
		zend_ulong index;

		ZEND_HASH_FOREACH_KEY_VAL_IND(ht, index, key, data) {
			if (incomplete_class && strcmp(ZSTR_VAL(key), MAGIC_MEMBER) == 0) {
				continue;
			}

			if (!key) {
				php_var_serialize_long(buf, index);
			} else {
				php_var_serialize_string(buf, ZSTR_VAL(key), ZSTR_LEN(key));
			}

			if (Z_ISREF_P(data) && Z_REFCOUNT_P(data) == 1) {
				data = Z_REFVAL_P(data);
			}

			/* we should still add element even if it's not OK,
			 * since we already wrote the length of the array before */
			if (Z_TYPE_P(data) == IS_ARRAY) {
				if (UNEXPECTED(Z_IS_RECURSIVE_P(data))
					|| UNEXPECTED(Z_TYPE_P(struc) == IS_ARRAY && Z_ARR_P(data) == Z_ARR_P(struc))) {
					php_add_var_hash(var_hash, struc);
					smart_str_appendl(buf, "N;", 2);
				} else {
					if (Z_REFCOUNTED_P(data)) {
						Z_PROTECT_RECURSION_P(data);
					}
					php_var_serialize_intern(buf, data, var_hash);
					if (Z_REFCOUNTED_P(data)) {
						Z_UNPROTECT_RECURSION_P(data);
					}
				}
			} else {
				php_var_serialize_intern(buf, data, var_hash);
			}
		} ZEND_HASH_FOREACH_END();
	}
	smart_str_appendc(buf, '}');
}
/* }}} */

static void php_var_serialize_class(smart_str *buf, zval *struc, zval *retval_ptr, php_serialize_data_t var_hash) /* {{{ */
{
	HashTable props;
	if (php_var_serialize_get_sleep_props(&props, struc, HASH_OF(retval_ptr)) == SUCCESS) {
		php_var_serialize_class_name(buf, struc);
		php_var_serialize_nested_data(
			buf, struc, &props, zend_hash_num_elements(&props), /* incomplete_class */ 0, var_hash);
	}
	zend_hash_destroy(&props);
}
/* }}} */

static void php_var_serialize_intern(smart_str *buf, zval *struc, php_serialize_data_t var_hash) /* {{{ */
{
	zend_long var_already;
	HashTable *myht;

	if (EG(exception)) {
		return;
	}

	if (var_hash && (var_already = php_add_var_hash(var_hash, struc))) {
		if (var_already == -1) {
			/* Reference to an object that failed to serialize, replace with null. */
			smart_str_appendl(buf, "N;", 2);
			return;
		} else if (Z_ISREF_P(struc)) {
			smart_str_appendl(buf, "R:", 2);
			smart_str_append_long(buf, var_already);
			smart_str_appendc(buf, ';');
			return;
		} else if (Z_TYPE_P(struc) == IS_OBJECT) {
			smart_str_appendl(buf, "r:", 2);
			smart_str_append_long(buf, var_already);
			smart_str_appendc(buf, ';');
			return;
		}
	}

again:
	switch (Z_TYPE_P(struc)) {
		case IS_FALSE:
			smart_str_appendl(buf, "b:0;", 4);
			return;

		case IS_TRUE:
			smart_str_appendl(buf, "b:1;", 4);
			return;

		case IS_NULL:
			smart_str_appendl(buf, "N;", 2);
			return;

		case IS_LONG:
			php_var_serialize_long(buf, Z_LVAL_P(struc));
			return;

		case IS_DOUBLE: {
			char tmp_str[PHP_DOUBLE_MAX_LENGTH];
			smart_str_appendl(buf, "d:", 2);
			php_gcvt(Z_DVAL_P(struc), (int)PG(serialize_precision), '.', 'E', tmp_str);
			smart_str_appends(buf, tmp_str);
			smart_str_appendc(buf, ';');
			return;
		}

		case IS_STRING:
			php_var_serialize_string(buf, Z_STRVAL_P(struc), Z_STRLEN_P(struc));
			return;

		case IS_OBJECT: {
				zend_class_entry *ce = Z_OBJCE_P(struc);
				zend_bool incomplete_class;
				uint32_t count;

				if (ce->__serialize) {
					zval retval, obj;
					zend_string *key;
					zval *data;
					zend_ulong index;

					ZVAL_OBJ_COPY(&obj, Z_OBJ_P(struc));
					if (php_var_serialize_call_magic_serialize(&retval, &obj) == FAILURE) {
						if (!EG(exception)) {
							smart_str_appendl(buf, "N;", 2);
						}
						zval_ptr_dtor(&obj);
						return;
					}

					php_var_serialize_class_name(buf, &obj);
					smart_str_append_unsigned(buf, zend_array_count(Z_ARRVAL(retval)));
					smart_str_appendl(buf, ":{", 2);
					ZEND_HASH_FOREACH_KEY_VAL_IND(Z_ARRVAL(retval), index, key, data) {
						if (!key) {
							php_var_serialize_long(buf, index);
						} else {
							php_var_serialize_string(buf, ZSTR_VAL(key), ZSTR_LEN(key));
						}

						if (Z_ISREF_P(data) && Z_REFCOUNT_P(data) == 1) {
							data = Z_REFVAL_P(data);
						}
						php_var_serialize_intern(buf, data, var_hash);
					} ZEND_HASH_FOREACH_END();
					smart_str_appendc(buf, '}');

					zval_ptr_dtor(&obj);
					zval_ptr_dtor(&retval);
					return;
				}

				if (ce->serialize != NULL) {
					/* has custom handler */
					unsigned char *serialized_data = NULL;
					size_t serialized_length;

					if (ce->serialize(struc, &serialized_data, &serialized_length, (zend_serialize_data *)var_hash) == SUCCESS) {
						smart_str_appendl(buf, "C:", 2);
						smart_str_append_unsigned(buf, ZSTR_LEN(Z_OBJCE_P(struc)->name));
						smart_str_appendl(buf, ":\"", 2);
						smart_str_append(buf, Z_OBJCE_P(struc)->name);
						smart_str_appendl(buf, "\":", 2);

						smart_str_append_unsigned(buf, serialized_length);
						smart_str_appendl(buf, ":{", 2);
						smart_str_appendl(buf, (char *) serialized_data, serialized_length);
						smart_str_appendc(buf, '}');
					} else {
						/* Mark this value in the var_hash, to avoid creating references to it. */
						zval *var_idx = zend_hash_index_find(&var_hash->ht,
							(zend_ulong) (zend_uintptr_t) Z_COUNTED_P(struc));
						ZVAL_LONG(var_idx, -1);
						smart_str_appendl(buf, "N;", 2);
					}
					if (serialized_data) {
						efree(serialized_data);
					}
					return;
				}

				if (ce != PHP_IC_ENTRY && zend_hash_str_exists(&ce->function_table, "__sleep", sizeof("__sleep")-1)) {
					zval retval, tmp;

					ZVAL_OBJ_COPY(&tmp, Z_OBJ_P(struc));

					if (php_var_serialize_call_sleep(&retval, &tmp) == FAILURE) {
						if (!EG(exception)) {
							/* we should still add element even if it's not OK,
							 * since we already wrote the length of the array before */
							smart_str_appendl(buf, "N;", 2);
						}
						zval_ptr_dtor(&tmp);
						return;
					}

					php_var_serialize_class(buf, &tmp, &retval, var_hash);
					zval_ptr_dtor(&retval);
					zval_ptr_dtor(&tmp);
					return;
				}

				incomplete_class = php_var_serialize_class_name(buf, struc);
				myht = zend_get_properties_for(struc, ZEND_PROP_PURPOSE_SERIALIZE);
				/* count after serializing name, since php_var_serialize_class_name
				 * changes the count if the variable is incomplete class */
				count = zend_array_count(myht);
				if (count > 0 && incomplete_class) {
					--count;
				}
				php_var_serialize_nested_data(buf, struc, myht, count, incomplete_class, var_hash);
				zend_release_properties(myht);
				return;
			}
		case IS_ARRAY:
			smart_str_appendl(buf, "a:", 2);
			myht = Z_ARRVAL_P(struc);
			php_var_serialize_nested_data(
				buf, struc, myht, zend_array_count(myht), /* incomplete_class */ 0, var_hash);
			return;
		case IS_REFERENCE:
			struc = Z_REFVAL_P(struc);
			goto again;
		default:
			smart_str_appendl(buf, "i:0;", 4);
			return;
	}
}
/* }}} */

PHPAPI void php_var_serialize(smart_str *buf, zval *struc, php_serialize_data_t *data) /* {{{ */
{
	php_var_serialize_intern(buf, struc, *data);
	smart_str_0(buf);
}
/* }}} */

PHPAPI php_serialize_data_t php_var_serialize_init() {
	struct php_serialize_data *d;
	/* fprintf(stderr, "SERIALIZE_INIT      == lock: %u, level: %u\n", BG(serialize_lock), BG(serialize).level); */
	if (BG(serialize_lock) || !BG(serialize).level) {
		d = emalloc(sizeof(struct php_serialize_data));
		zend_hash_init(&d->ht, 16, NULL, ZVAL_PTR_DTOR, 0);
		d->n = 0;
		if (!BG(serialize_lock)) {
			BG(serialize).data = d;
			BG(serialize).level = 1;
		}
	} else {
		d = BG(serialize).data;
		++BG(serialize).level;
	}
	return d;
}

PHPAPI void php_var_serialize_destroy(php_serialize_data_t d) {
	/* fprintf(stderr, "SERIALIZE_DESTROY   == lock: %u, level: %u\n", BG(serialize_lock), BG(serialize).level); */
	if (BG(serialize_lock) || BG(serialize).level == 1) {
		zend_hash_destroy(&d->ht);
		efree(d);
	}
	if (!BG(serialize_lock) && !--BG(serialize).level) {
		BG(serialize).data = NULL;
	}
}

/* {{{ Returns a string representation of variable (which can later be unserialized) */
PHP_FUNCTION(serialize)
{
	zval *struc;
	php_serialize_data_t var_hash;
	smart_str buf = {0};

	ZEND_PARSE_PARAMETERS_START(1, 1)
		Z_PARAM_ZVAL(struc)
	ZEND_PARSE_PARAMETERS_END();

	PHP_VAR_SERIALIZE_INIT(var_hash);
	php_var_serialize(&buf, struc, &var_hash);
	PHP_VAR_SERIALIZE_DESTROY(var_hash);

	if (EG(exception)) {
		smart_str_free(&buf);
		RETURN_THROWS();
	}

	if (buf.s) {
		RETURN_NEW_STR(buf.s);
	} else {
		RETURN_EMPTY_STRING();
	}
}
/* }}} */

/* {{{ Takes a string representation of variable and recreates it */
PHP_FUNCTION(unserialize)
{
	char *buf = NULL;
	size_t buf_len;
	const unsigned char *p;
	php_unserialize_data_t var_hash;
	zval *options = NULL;
	zval *retval;
	HashTable *class_hash = NULL, *prev_class_hash;
	zend_long prev_max_depth, prev_cur_depth;

	ZEND_PARSE_PARAMETERS_START(1, 2)
		Z_PARAM_STRING(buf, buf_len)
		Z_PARAM_OPTIONAL
		Z_PARAM_ARRAY(options)
	ZEND_PARSE_PARAMETERS_END();

	if (buf_len == 0) {
		RETURN_FALSE;
	}

	p = (const unsigned char*) buf;
	PHP_VAR_UNSERIALIZE_INIT(var_hash);

	prev_class_hash = php_var_unserialize_get_allowed_classes(var_hash);
	prev_max_depth = php_var_unserialize_get_max_depth(var_hash);
	prev_cur_depth = php_var_unserialize_get_cur_depth(var_hash);
	if (options != NULL) {
		zval *classes, *max_depth;

		classes = zend_hash_str_find_deref(Z_ARRVAL_P(options), "allowed_classes", sizeof("allowed_classes")-1);
		if (classes && Z_TYPE_P(classes) != IS_ARRAY && Z_TYPE_P(classes) != IS_TRUE && Z_TYPE_P(classes) != IS_FALSE) {
			php_error_docref(NULL, E_WARNING, "allowed_classes option should be array or boolean");
			RETVAL_FALSE;
			goto cleanup;
		}

		if(classes && (Z_TYPE_P(classes) == IS_ARRAY || !zend_is_true(classes))) {
			ALLOC_HASHTABLE(class_hash);
			zend_hash_init(class_hash, (Z_TYPE_P(classes) == IS_ARRAY)?zend_hash_num_elements(Z_ARRVAL_P(classes)):0, NULL, NULL, 0);
		}
		if(class_hash && Z_TYPE_P(classes) == IS_ARRAY) {
			zval *entry;
			zend_string *lcname;

			ZEND_HASH_FOREACH_VAL(Z_ARRVAL_P(classes), entry) {
				convert_to_string_ex(entry);
				lcname = zend_string_tolower(Z_STR_P(entry));
				zend_hash_add_empty_element(class_hash, lcname);
		        zend_string_release_ex(lcname, 0);
			} ZEND_HASH_FOREACH_END();

			/* Exception during string conversion. */
			if (EG(exception)) {
				goto cleanup;
			}
		}
		php_var_unserialize_set_allowed_classes(var_hash, class_hash);

		max_depth = zend_hash_str_find_deref(Z_ARRVAL_P(options), "max_depth", sizeof("max_depth") - 1);
		if (max_depth) {
			if (Z_TYPE_P(max_depth) != IS_LONG) {
				zend_type_error("unserialize(): \"max_depth\" option must be of type int, %s given", zend_zval_type_name(max_depth));
				goto cleanup;
			}
			if (Z_LVAL_P(max_depth) < 0) {
				zend_value_error("unserialize(): \"max_depth\" option must be greater than or equal to 0");
				goto cleanup;
			}

			php_var_unserialize_set_max_depth(var_hash, Z_LVAL_P(max_depth));
			/* If the max_depth for a nested unserialize() call has been overridden,
			 * start counting from zero again (for the nested call only). */
			php_var_unserialize_set_cur_depth(var_hash, 0);
		}
	}

	if (BG(unserialize).level > 1) {
		retval = var_tmp_var(&var_hash);
	} else {
		retval = return_value;
	}
	if (!php_var_unserialize(retval, &p, p + buf_len, &var_hash)) {
		if (!EG(exception)) {
			php_error_docref(NULL, E_NOTICE, "Error at offset " ZEND_LONG_FMT " of %zd bytes",
				(zend_long)((char*)p - buf), buf_len);
		}
		if (BG(unserialize).level <= 1) {
			zval_ptr_dtor(return_value);
		}
		RETVAL_FALSE;
	} else if (BG(unserialize).level > 1) {
		ZVAL_COPY(return_value, retval);
	} else if (Z_REFCOUNTED_P(return_value)) {
		zend_refcounted *ref = Z_COUNTED_P(return_value);
		gc_check_possible_root(ref);
	}

cleanup:
	if (class_hash) {
		zend_hash_destroy(class_hash);
		FREE_HASHTABLE(class_hash);
	}

	/* Reset to previous options in case this is a nested call */
	php_var_unserialize_set_allowed_classes(var_hash, prev_class_hash);
	php_var_unserialize_set_max_depth(var_hash, prev_max_depth);
	php_var_unserialize_set_cur_depth(var_hash, prev_cur_depth);
	PHP_VAR_UNSERIALIZE_DESTROY(var_hash);

	/* Per calling convention we must not return a reference here, so unwrap. We're doing this at
	 * the very end, because __wakeup() calls performed during UNSERIALIZE_DESTROY might affect
	 * the value we unwrap here. This is compatible with behavior in PHP <=7.0. */
	if (Z_ISREF_P(return_value)) {
		zend_unwrap_reference(return_value);
	}
}
/* }}} */

/* {{{ Returns the allocated by PHP memory */
PHP_FUNCTION(memory_get_usage) {
	zend_bool real_usage = 0;

	ZEND_PARSE_PARAMETERS_START(0, 1)
		Z_PARAM_OPTIONAL
		Z_PARAM_BOOL(real_usage)
	ZEND_PARSE_PARAMETERS_END();

	RETURN_LONG(zend_memory_usage(real_usage));
}
/* }}} */

/* {{{ Returns the peak allocated by PHP memory */
PHP_FUNCTION(memory_get_peak_usage) {
	zend_bool real_usage = 0;

	ZEND_PARSE_PARAMETERS_START(0, 1)
		Z_PARAM_OPTIONAL
		Z_PARAM_BOOL(real_usage)
	ZEND_PARSE_PARAMETERS_END();

	RETURN_LONG(zend_memory_peak_usage(real_usage));
}
/* }}} */

PHP_INI_BEGIN()
	STD_PHP_INI_ENTRY("unserialize_max_depth", "4096", PHP_INI_ALL, OnUpdateLong, unserialize_max_depth, php_basic_globals, basic_globals)
PHP_INI_END()

PHP_MINIT_FUNCTION(var)
{
	REGISTER_INI_ENTRIES();
	return SUCCESS;
}<|MERGE_RESOLUTION|>--- conflicted
+++ resolved
@@ -123,20 +123,12 @@
 		case IS_ARRAY:
 			myht = Z_ARRVAL_P(struc);
 			if (!(GC_FLAGS(myht) & GC_IMMUTABLE)) {
-<<<<<<< HEAD
 				if (GC_IS_RECURSIVE(myht)) {
 					PUTS("*RECURSION*\n");
 					return;
-=======
-				if (level > 1) {
-					if (GC_IS_RECURSIVE(myht)) {
-						PUTS("*RECURSION*\n");
-						return;
-					}
-					GC_PROTECT_RECURSION(myht);
->>>>>>> 6ef08b19
 				}
 				GC_ADDREF(myht);
+				GC_PROTECT_RECURSION(myht);
 			}
 			count = zend_array_count(myht);
 			php_printf("%sarray(%d) {\n", COMMON, count);
@@ -144,14 +136,8 @@
 				php_array_element_dump(val, num, key, level);
 			} ZEND_HASH_FOREACH_END();
 			if (!(GC_FLAGS(myht) & GC_IMMUTABLE)) {
-<<<<<<< HEAD
 				GC_UNPROTECT_RECURSION(myht);
-=======
-				if (level > 1) {
-					GC_UNPROTECT_RECURSION(myht);
-				}
 				GC_DELREF(myht);
->>>>>>> 6ef08b19
 			}
 			if (level > 1) {
 				php_printf("%*c", level-1, ' ');
