/*
   +----------------------------------------------------------------------+
   | PHP Version 7                                                        |
   +----------------------------------------------------------------------+
   | Copyright (c) 1997-2015 The PHP Group                                |
   +----------------------------------------------------------------------+
   | This source file is subject to version 3.01 of the PHP license,      |
   | that is bundled with this package in the file LICENSE, and is        |
   | available through the world-wide-web at the following url:           |
   | http://www.php.net/license/3_01.txt                                  |
   | If you did not receive a copy of the PHP license and are unable to   |
   | obtain it through the world-wide-web, please send a note to          |
   | license@php.net so we can mail you a copy immediately.               |
   +----------------------------------------------------------------------+
   | Authors: Jani Lehtimäki <jkl@njet.net>                               |
   |          Thies C. Arntzen <thies@thieso.net>                         |
   |          Sascha Schumann <sascha@schumann.cx>                        |
   +----------------------------------------------------------------------+
*/

/* $Id$ */

/* {{{ includes
*/
#include <stdio.h>
#include <stdlib.h>
#include <errno.h>
#include "php.h"
#include "php_string.h"
#include "php_var.h"
#include "zend_smart_str.h"
#include "basic_functions.h"
#include "php_incomplete_class.h"

#define COMMON (is_ref ? "&" : "")
/* }}} */

static uint32_t zend_hash_recalc_elements(HashTable *ht) /* {{{ */
{
	zval *val;
	uint32_t num = ht->nNumOfElements;

	ZEND_HASH_FOREACH_VAL(ht, val) {
		if (Z_TYPE_P(val) == IS_UNDEF) continue;
		if (Z_TYPE_P(val) == IS_INDIRECT) {
			if (Z_TYPE_P(Z_INDIRECT_P(val)) == IS_UNDEF) {
				num--;
			}
		}
	} ZEND_HASH_FOREACH_END();
	return num;
}

static uint32_t zend_obj_num_elements(HashTable *ht) /* {{{ */
{
	uint32_t num = ht->nNumOfElements;

	if (UNEXPECTED(ht->u.v.flags & HASH_FLAG_HAS_EMPTY_IND)) {
		num = zend_hash_recalc_elements(ht);
		if (UNEXPECTED(ht->nNumOfElements == num)) {
			ht->u.v.flags &= ~HASH_FLAG_HAS_EMPTY_IND;
		}
	}
	return num;
}
/* }}} */

static void php_array_element_dump(zval *zv, zend_ulong index, zend_string *key, int level) /* {{{ */
{
	if (key == NULL) { /* numeric key */
		php_printf("%*c[" ZEND_LONG_FMT "]=>\n", level + 1, ' ', index);
	} else { /* string key */
		php_printf("%*c[\"", level + 1, ' ');
		PHPWRITE(ZSTR_VAL(key), ZSTR_LEN(key));
		php_printf("\"]=>\n");
	}
	php_var_dump(zv, level + 2);
}
/* }}} */

static void php_object_property_dump(zval *zv, zend_ulong index, zend_string *key, int level) /* {{{ */
{
	const char *prop_name, *class_name;

	if (key == NULL) { /* numeric key */
		php_printf("%*c[" ZEND_LONG_FMT "]=>\n", level + 1, ' ', index);
	} else { /* string key */
		int unmangle = zend_unmangle_property_name(key, &class_name, &prop_name);
		php_printf("%*c[", level + 1, ' ');

		if (class_name && unmangle == SUCCESS) {
			if (class_name[0] == '*') {
				php_printf("\"%s\":protected", prop_name);
			} else {
				php_printf("\"%s\":\"%s\":private", prop_name, class_name);
			}
		} else {
			php_printf("\"");
			PHPWRITE(ZSTR_VAL(key), ZSTR_LEN(key));
			php_printf("\"");
		}
		ZEND_PUTS("]=>\n");
	}
	php_var_dump(zv, level + 2);
}
/* }}} */

PHPAPI void php_var_dump(zval *struc, int level) /* {{{ */
{
	HashTable *myht;
	zend_string *class_name;
	int is_temp;
	int is_ref = 0;
	zend_ulong num;
	zend_string *key;
	zval *val;
	uint32_t count;

	if (level > 1) {
		php_printf("%*c", level - 1, ' ');
	}

again:
	switch (Z_TYPE_P(struc)) {
		case IS_FALSE:
			php_printf("%sbool(false)\n", COMMON);
			break;
		case IS_TRUE:
			php_printf("%sbool(true)\n", COMMON);
			break;
		case IS_NULL:
			php_printf("%sNULL\n", COMMON);
			break;
		case IS_LONG:
			php_printf("%sint(" ZEND_LONG_FMT ")\n", COMMON, Z_LVAL_P(struc));
			break;
		case IS_DOUBLE:
			php_printf("%sfloat(%.*G)\n", COMMON, (int) EG(precision), Z_DVAL_P(struc));
			break;
		case IS_STRING:
			php_printf("%sstring(%d) \"", COMMON, Z_STRLEN_P(struc));
			PHPWRITE(Z_STRVAL_P(struc), Z_STRLEN_P(struc));
			PUTS("\"\n");
			break;
		case IS_ARRAY:
			myht = Z_ARRVAL_P(struc);
			if (level > 1 && ZEND_HASH_APPLY_PROTECTION(myht) && ++myht->u.v.nApplyCount > 1) {
				PUTS("*RECURSION*\n");
				--myht->u.v.nApplyCount;
				return;
			}
			if (UNEXPECTED(Z_SYMBOLTABLE_P(struc))) {
				count = zend_hash_recalc_elements(myht);
			} else {
				count = zend_hash_num_elements(myht);
			}
			php_printf("%sarray(%d) {\n", COMMON, count);
			is_temp = 0;

			ZEND_HASH_FOREACH_KEY_VAL_IND(myht, num, key, val) {
				php_array_element_dump(val, num, key, level);
			} ZEND_HASH_FOREACH_END();
			if (level > 1 && ZEND_HASH_APPLY_PROTECTION(myht)) {
				--myht->u.v.nApplyCount;
			}
			if (is_temp) {
				zend_hash_destroy(myht);
				efree(myht);
			}
			if (level > 1) {
				php_printf("%*c", level-1, ' ');
			}
			PUTS("}\n");
			break;
		case IS_OBJECT:
			if (Z_OBJ_APPLY_COUNT_P(struc) > 0) {
				PUTS("*RECURSION*\n");
				return;
			}
			Z_OBJ_INC_APPLY_COUNT_P(struc);

			myht = Z_OBJDEBUG_P(struc, is_temp);
			class_name = Z_OBJ_HANDLER_P(struc, get_class_name)(Z_OBJ_P(struc));
			php_printf("%sobject(%s)#%d (%d) {\n", COMMON, ZSTR_VAL(class_name), Z_OBJ_HANDLE_P(struc), myht ? zend_obj_num_elements(myht) : 0);
			zend_string_release(class_name);

			if (myht) {
				zend_ulong num;
				zend_string *key;
				zval *val;

				ZEND_HASH_FOREACH_KEY_VAL_IND(myht, num, key, val) {
					php_object_property_dump(val, num, key, level);
				} ZEND_HASH_FOREACH_END();
				if (is_temp) {
					zend_hash_destroy(myht);
					efree(myht);
				}
			}
			if (level > 1) {
				php_printf("%*c", level-1, ' ');
			}
			PUTS("}\n");
			Z_OBJ_DEC_APPLY_COUNT_P(struc);
			break;
		case IS_RESOURCE: {
			const char *type_name = zend_rsrc_list_get_rsrc_type(Z_RES_P(struc));
			php_printf("%sresource(%pd) of type (%s)\n", COMMON, Z_RES_P(struc)->handle, type_name ? type_name : "Unknown");
			break;
		}
		case IS_REFERENCE:
			//??? hide references with refcount==1 (for compatibility)
			if (Z_REFCOUNT_P(struc) > 1) {
				is_ref = 1;
			}
			struc = Z_REFVAL_P(struc);
			goto again;
			break;
		default:
			php_printf("%sUNKNOWN:0\n", COMMON);
			break;
	}
}
/* }}} */

/* {{{ proto void var_dump(mixed var)
   Dumps a string representation of variable to output */
PHP_FUNCTION(var_dump)
{
	zval *args;
	int argc;
	int	i;

	if (zend_parse_parameters(ZEND_NUM_ARGS(), "+", &args, &argc) == FAILURE) {
		return;
	}

	for (i = 0; i < argc; i++) {
		php_var_dump(&args[i], 1);
	}
}
/* }}} */

static void zval_array_element_dump(zval *zv, zend_ulong index, zend_string *key, int level) /* {{{ */
{
	if (key == NULL) { /* numeric key */
		php_printf("%*c[" ZEND_LONG_FMT "]=>\n", level + 1, ' ', index);
	} else { /* string key */
		php_printf("%*c[\"", level + 1, ' ');
		PHPWRITE(ZSTR_VAL(key), ZSTR_LEN(key));
		php_printf("\"]=>\n");
	}
	php_debug_zval_dump(zv, level + 2);
}
/* }}} */

static void zval_object_property_dump(zval *zv, zend_ulong index, zend_string *key, int level) /* {{{ */
{
	const char *prop_name, *class_name;

	if (key == NULL) { /* numeric key */
		php_printf("%*c[" ZEND_LONG_FMT "]=>\n", level + 1, ' ', index);
	} else { /* string key */
		zend_unmangle_property_name(key, &class_name, &prop_name);
		php_printf("%*c[", level + 1, ' ');

		if (class_name) {
			if (class_name[0] == '*') {
				php_printf("\"%s\":protected", prop_name);
			} else {
				php_printf("\"%s\":\"%s\":private", prop_name, class_name);
			}
		} else {
			php_printf("\"%s\"", prop_name);
		}
		ZEND_PUTS("]=>\n");
	}
	php_debug_zval_dump(zv, level + 2);
}
/* }}} */

PHPAPI void php_debug_zval_dump(zval *struc, int level) /* {{{ */
{
	HashTable *myht = NULL;
	zend_string *class_name;
	int is_temp = 0;
	int is_ref = 0;
	zend_ulong index;
	zend_string *key;
	zval *val;
	uint32_t count;

	if (level > 1) {
		php_printf("%*c", level - 1, ' ');
	}

again:
	switch (Z_TYPE_P(struc)) {
	case IS_FALSE:
		php_printf("%sbool(false)\n", COMMON);
		break;
	case IS_TRUE:
		php_printf("%sbool(true)\n", COMMON);
		break;
	case IS_NULL:
		php_printf("%sNULL\n", COMMON);
		break;
	case IS_LONG:
		php_printf("%sint(" ZEND_LONG_FMT ")\n", COMMON, Z_LVAL_P(struc));
		break;
	case IS_DOUBLE:
		php_printf("%sfloat(%.*G)\n", COMMON, (int) EG(precision), Z_DVAL_P(struc));
		break;
	case IS_STRING:
		php_printf("%sstring(%d) \"", COMMON, Z_STRLEN_P(struc));
		PHPWRITE(Z_STRVAL_P(struc), Z_STRLEN_P(struc));
		php_printf("\" refcount(%u)\n", Z_REFCOUNTED_P(struc) ? Z_REFCOUNT_P(struc) : 1);
		break;
	case IS_ARRAY:
		myht = Z_ARRVAL_P(struc);
		if (level > 1 && ZEND_HASH_APPLY_PROTECTION(myht) && myht->u.v.nApplyCount++ > 1) {
			myht->u.v.nApplyCount--;
			PUTS("*RECURSION*\n");
			return;
		}
		if (UNEXPECTED(Z_SYMBOLTABLE_P(struc))) {
			count = zend_hash_recalc_elements(myht);
		} else {
			count = zend_hash_num_elements(myht);
		}
		php_printf("%sarray(%d) refcount(%u){\n", COMMON, count, Z_REFCOUNTED_P(struc) ? Z_REFCOUNT_P(struc) : 1);
		ZEND_HASH_FOREACH_KEY_VAL_IND(myht, index, key, val) {
			zval_array_element_dump(val, index, key, level);
		} ZEND_HASH_FOREACH_END();
		if (level > 1 && ZEND_HASH_APPLY_PROTECTION(myht)) {
			myht->u.v.nApplyCount--;
		}
		if (is_temp) {
			zend_hash_destroy(myht);
			efree(myht);
		}
		if (level > 1) {
			php_printf("%*c", level - 1, ' ');
		}
		PUTS("}\n");
		break;
	case IS_OBJECT:
		myht = Z_OBJDEBUG_P(struc, is_temp);
		if (myht) {
			if (myht->u.v.nApplyCount > 1) {
				PUTS("*RECURSION*\n");
				return;
			} else {
				myht->u.v.nApplyCount++;
			}
		}
		class_name = Z_OBJ_HANDLER_P(struc, get_class_name)(Z_OBJ_P(struc));
		php_printf("%sobject(%s)#%d (%d) refcount(%u){\n", COMMON, ZSTR_VAL(class_name), Z_OBJ_HANDLE_P(struc), myht ? zend_obj_num_elements(myht) : 0, Z_REFCOUNT_P(struc));
		zend_string_release(class_name);
		if (myht) {
			ZEND_HASH_FOREACH_KEY_VAL_IND(myht, index, key, val) {
				zval_object_property_dump(val, index, key, level);
			} ZEND_HASH_FOREACH_END();
			myht->u.v.nApplyCount--;
			if (is_temp) {
				zend_hash_destroy(myht);
				efree(myht);
			}
		}
		if (level > 1) {
			php_printf("%*c", level - 1, ' ');
		}
		PUTS("}\n");
		break;
	case IS_RESOURCE: {
		const char *type_name = zend_rsrc_list_get_rsrc_type(Z_RES_P(struc));
		php_printf("%sresource(" ZEND_LONG_FMT ") of type (%s) refcount(%u)\n", COMMON, Z_RES_P(struc)->handle, type_name ? type_name : "Unknown", Z_REFCOUNT_P(struc));
		break;
	}
	case IS_REFERENCE:
		//??? hide references with refcount==1 (for compatibility)
		if (Z_REFCOUNT_P(struc) > 1) {
			is_ref = 1;
		}
		struc = Z_REFVAL_P(struc);
		goto again;
	default:
		php_printf("%sUNKNOWN:0\n", COMMON);
		break;
	}
}
/* }}} */

/* {{{ proto void debug_zval_dump(mixed var)
   Dumps a string representation of an internal zend value to output. */
PHP_FUNCTION(debug_zval_dump)
{
	zval *args;
	int argc;
	int	i;

	if (zend_parse_parameters(ZEND_NUM_ARGS(), "+", &args, &argc) == FAILURE) {
		return;
	}

	for (i = 0; i < argc; i++) {
		php_debug_zval_dump(&args[i], 1);
	}
}
/* }}} */

#define buffer_append_spaces(buf, num_spaces) \
	do { \
		char *tmp_spaces; \
		size_t tmp_spaces_len; \
		tmp_spaces_len = spprintf(&tmp_spaces, 0,"%*c", num_spaces, ' '); \
		smart_str_appendl(buf, tmp_spaces, tmp_spaces_len); \
		efree(tmp_spaces); \
	} while(0);

static void php_array_element_export(zval *zv, zend_ulong index, zend_string *key, int level, smart_str *buf) /* {{{ */
{
	if (key == NULL) { /* numeric key */
		buffer_append_spaces(buf, level+1);
		smart_str_append_long(buf, (zend_long) index);
		smart_str_appendl(buf, " => ", 4);

	} else { /* string key */
		zend_string *tmp_str;
		zend_string *ckey = php_addcslashes(key, 0, "'\\", 2);
		tmp_str = php_str_to_str(ZSTR_VAL(ckey), ZSTR_LEN(ckey), "\0", 1, "' . \"\\0\" . '", 12);

		buffer_append_spaces(buf, level + 1);

		smart_str_appendc(buf, '\'');
		smart_str_append(buf, tmp_str);
		smart_str_appendl(buf, "' => ", 5);

		zend_string_free(ckey);
		zend_string_free(tmp_str);
	}
	php_var_export_ex(zv, level + 2, buf);

	smart_str_appendc(buf, ',');
	smart_str_appendc(buf, '\n');
<<<<<<< HEAD
=======

	return 0;
>>>>>>> 3fe50944
}
/* }}} */

static void php_object_element_export(zval *zv, zend_ulong index, zend_string *key, int level, smart_str *buf) /* {{{ */
{
	buffer_append_spaces(buf, level + 2);
<<<<<<< HEAD
	if (key != NULL) {
		const char *class_name, *prop_name;
		size_t prop_name_len;
		zend_string *pname_esc;

		zend_unmangle_property_name_ex(key, &class_name, &prop_name, &prop_name_len);
		pname_esc = php_addcslashes(zend_string_init(prop_name, prop_name_len, 0), 1, "'\\", 2);
=======
	if (hash_key->nKeyLength != 0) {
		const char *class_name; /* ignored, but must be passed to unmangle */
		const char *pname;
		char *pname_esc;
		int  pname_esc_len;

		zend_unmangle_property_name(hash_key->arKey, hash_key->nKeyLength - 1,
				&class_name, &pname);
		pname_esc = php_addcslashes(pname, strlen(pname), &pname_esc_len, 0,
			"'\\", 2 TSRMLS_CC);
>>>>>>> 3fe50944

		smart_str_appendc(buf, '\'');
		smart_str_append(buf, pname_esc);
		smart_str_appendc(buf, '\'');
		zend_string_release(pname_esc);
	} else {
		smart_str_append_long(buf, (zend_long) index);
	}
	smart_str_appendl(buf, " => ", 4);
	php_var_export_ex(zv, level + 2, buf);
	smart_str_appendc(buf, ',');
	smart_str_appendc(buf, '\n');
}
/* }}} */

PHPAPI void php_var_export_ex(zval *struc, int level, smart_str *buf) /* {{{ */
{
	HashTable *myht;
	char *tmp_str;
	size_t tmp_len;
	zend_string *ztmp, *ztmp2;
	zend_ulong index;
	zend_string *key;
	zval *val;

again:
	switch (Z_TYPE_P(struc)) {
		case IS_FALSE:
			smart_str_appendl(buf, "false", 5);
			break;
		case IS_TRUE:
			smart_str_appendl(buf, "true", 4);
			break;
		case IS_NULL:
			smart_str_appendl(buf, "NULL", 4);
			break;
		case IS_LONG:
			smart_str_append_long(buf, Z_LVAL_P(struc));
			break;
		case IS_DOUBLE:
			tmp_len = spprintf(&tmp_str, 0,"%.*H", PG(serialize_precision), Z_DVAL_P(struc));
			smart_str_appendl(buf, tmp_str, tmp_len);
			efree(tmp_str);
			break;
		case IS_STRING:
			ztmp = php_addcslashes(Z_STR_P(struc), 0, "'\\", 2);
			ztmp2 = php_str_to_str(ZSTR_VAL(ztmp), ZSTR_LEN(ztmp), "\0", 1, "' . \"\\0\" . '", 12);

			smart_str_appendc(buf, '\'');
			smart_str_append(buf, ztmp2);
			smart_str_appendc(buf, '\'');

			zend_string_free(ztmp);
			zend_string_free(ztmp2);
			break;
		case IS_ARRAY:
			myht = Z_ARRVAL_P(struc);
			if (ZEND_HASH_APPLY_PROTECTION(myht) && myht->u.v.nApplyCount++ > 0) {
				myht->u.v.nApplyCount--;
				smart_str_appendl(buf, "NULL", 4);
				zend_error(E_WARNING, "var_export does not handle circular references");
				return;
			}
			if (level > 1) {
				smart_str_appendc(buf, '\n');
				buffer_append_spaces(buf, level - 1);
			}
			smart_str_appendl(buf, "array (\n", 8);
			ZEND_HASH_FOREACH_KEY_VAL_IND(myht, index, key, val) {
				php_array_element_export(val, index, key, level, buf);
			} ZEND_HASH_FOREACH_END();
			if (ZEND_HASH_APPLY_PROTECTION(myht)) {
				myht->u.v.nApplyCount--;
			}
			if (level > 1) {
				buffer_append_spaces(buf, level - 1);
			}
			smart_str_appendc(buf, ')');

<<<<<<< HEAD
			break;
=======
		if (level > 1) {
			buffer_append_spaces(buf, level - 1);
		}
		smart_str_appendc(buf, ')');

		break;
>>>>>>> 3fe50944

		case IS_OBJECT:
			myht = Z_OBJPROP_P(struc);
			if (myht) {
				if (myht->u.v.nApplyCount > 0) {
					smart_str_appendl(buf, "NULL", 4);
					zend_error(E_WARNING, "var_export does not handle circular references");
					return;
				} else {
					myht->u.v.nApplyCount++;
				}
			}
			if (level > 1) {
				smart_str_appendc(buf, '\n');
				buffer_append_spaces(buf, level - 1);
			}

			smart_str_append(buf, Z_OBJCE_P(struc)->name);
			smart_str_appendl(buf, "::__set_state(array(\n", 21);

			if (myht) {
				ZEND_HASH_FOREACH_KEY_VAL_IND(myht, index, key, val) {
					php_object_element_export(val, index, key, level, buf);
				} ZEND_HASH_FOREACH_END();
				myht->u.v.nApplyCount--;
			}
			if (level > 1) {
				buffer_append_spaces(buf, level - 1);
			}
			smart_str_appendl(buf, "))", 2);

			break;
		case IS_REFERENCE:
			struc = Z_REFVAL_P(struc);
			goto again;
			break;
		default:
			smart_str_appendl(buf, "NULL", 4);
			break;
	}
}
/* }}} */

/* FOR BC reasons, this will always perform and then print */
PHPAPI void php_var_export(zval *struc, int level) /* {{{ */
{
	smart_str buf = {0};
	php_var_export_ex(struc, level, &buf);
	smart_str_0(&buf);
	PHPWRITE(ZSTR_VAL(buf.s), ZSTR_LEN(buf.s));
	smart_str_free(&buf);
}
/* }}} */


/* {{{ proto mixed var_export(mixed var [, bool return])
   Outputs or returns a string representation of a variable */
PHP_FUNCTION(var_export)
{
	zval *var;
	zend_bool return_output = 0;
	smart_str buf = {0};

	if (zend_parse_parameters(ZEND_NUM_ARGS(), "z|b", &var, &return_output) == FAILURE) {
		return;
	}

	php_var_export_ex(var, 1, &buf);
	smart_str_0 (&buf);

	if (return_output) {
		RETURN_NEW_STR(buf.s);
	} else {
		PHPWRITE(ZSTR_VAL(buf.s), ZSTR_LEN(buf.s));
		smart_str_free(&buf);
	}
}
/* }}} */

static void php_var_serialize_intern(smart_str *buf, zval *struc, php_serialize_data_t var_hash);

static inline zend_long php_add_var_hash(php_serialize_data_t data, zval *var) /* {{{ */
{
	zval *zv;
	zend_ulong key;
	zend_bool is_ref = Z_ISREF_P(var);

	data->n += 1;

	if (!is_ref && Z_TYPE_P(var) != IS_OBJECT) {
		return 0;
	}

	/* References to objects are treated as if the reference didn't exist */
	if (is_ref && Z_TYPE_P(Z_REFVAL_P(var)) == IS_OBJECT) {
		var = Z_REFVAL_P(var);
	}

	/* Index for the variable is stored using the numeric value of the pointer to
	 * the zend_refcounted struct */
	key = (zend_ulong) (zend_uintptr_t) Z_COUNTED_P(var);
	zv = zend_hash_index_find(&data->ht, key);

	if (zv) {
		/* References are only counted once, undo the data->n increment above */
		if (is_ref) {
			data->n -= 1;
		}

		return Z_LVAL_P(zv);
	} else {
		zval zv_n;
		ZVAL_LONG(&zv_n, data->n);
		zend_hash_index_add_new(&data->ht, key, &zv_n);

		/* Additionally to the index, we also store the variable, to ensure that it is
		 * not destroyed during serialization and its pointer reused. The variable is
		 * stored at the numeric value of the pointer + 1, which cannot be the location
		 * of another zend_refcounted structure. */
		zend_hash_index_add_new(&data->ht, key + 1, var);
		Z_ADDREF_P(var);

		return 0;
	}
}
/* }}} */

static inline void php_var_serialize_long(smart_str *buf, zend_long val) /* {{{ */
{
	smart_str_appendl(buf, "i:", 2);
	smart_str_append_long(buf, val);
	smart_str_appendc(buf, ';');
}
/* }}} */

static inline void php_var_serialize_string(smart_str *buf, char *str, size_t len) /* {{{ */
{
	smart_str_appendl(buf, "s:", 2);
	smart_str_append_unsigned(buf, len);
	smart_str_appendl(buf, ":\"", 2);
	smart_str_appendl(buf, str, len);
	smart_str_appendl(buf, "\";", 2);
}
/* }}} */

static inline zend_bool php_var_serialize_class_name(smart_str *buf, zval *struc) /* {{{ */
{
	PHP_CLASS_ATTRIBUTES;

	PHP_SET_CLASS_ATTRIBUTES(struc);
	smart_str_appendl(buf, "O:", 2);
	smart_str_append_unsigned(buf, ZSTR_LEN(class_name));
	smart_str_appendl(buf, ":\"", 2);
	smart_str_append(buf, class_name);
	smart_str_appendl(buf, "\":", 2);
	PHP_CLEANUP_CLASS_ATTRIBUTES();
	return incomplete_class;
}
/* }}} */

static void php_var_serialize_class(smart_str *buf, zval *struc, zval *retval_ptr, php_serialize_data_t var_hash) /* {{{ */
{
	uint32_t count;
	zend_bool incomplete_class;
	HashTable *ht;

	incomplete_class = php_var_serialize_class_name(buf, struc);
	/* count after serializing name, since php_var_serialize_class_name
	 * changes the count if the variable is incomplete class */
	if (Z_TYPE_P(retval_ptr) == IS_ARRAY) {
		ht = Z_ARRVAL_P(retval_ptr);
		if (UNEXPECTED(Z_SYMBOLTABLE_P(struc))) {
			count = zend_hash_recalc_elements(ht);
		} else {
			count = zend_hash_num_elements(ht);
		}
	} else if (Z_TYPE_P(retval_ptr) == IS_OBJECT) {
		ht = Z_OBJPROP_P(retval_ptr);
		count = zend_obj_num_elements(ht);
		if (incomplete_class) {
			--count;
		}
	} else {
		count = 0;
	}

	smart_str_append_unsigned(buf, count);
	smart_str_appendl(buf, ":{", 2);

	if (count > 0) {
		zend_string *key;
		zval *d, *val;
		zval nval, *nvalp;
		zend_string *name;
		HashTable *propers;

		ZVAL_NULL(&nval);
		nvalp = &nval;

		ZEND_HASH_FOREACH_STR_KEY_VAL(ht, key, val) {
			if (incomplete_class && strcmp(ZSTR_VAL(key), MAGIC_MEMBER) == 0) {
				continue;
			}

			if (Z_TYPE_P(val) != IS_STRING) {
				php_error_docref(NULL, E_NOTICE,
						"__sleep should return an array only containing the names of instance-variables to serialize.");
			}
			name = zval_get_string(val);
			propers = Z_OBJPROP_P(struc);
			if ((d = zend_hash_find(propers, name)) != NULL) {
				if (Z_TYPE_P(d) == IS_INDIRECT) {
					d = Z_INDIRECT_P(d);
					if (Z_TYPE_P(d) == IS_UNDEF) {
						zend_string_release(name);
						continue;
					}
				}
				php_var_serialize_string(buf, ZSTR_VAL(name), ZSTR_LEN(name));
				php_var_serialize_intern(buf, d, var_hash);
			} else {
				zend_class_entry *ce = Z_OBJ_P(struc)->ce;
				if (ce) {
					zend_string *prot_name, *priv_name;

					do {
						priv_name = zend_mangle_property_name(
								ZSTR_VAL(ce->name), ZSTR_LEN(ce->name), ZSTR_VAL(name), ZSTR_LEN(name), ce->type & ZEND_INTERNAL_CLASS);
						if ((d = zend_hash_find(propers, priv_name)) != NULL) {
							if (Z_TYPE_P(d) == IS_INDIRECT) {
								d = Z_INDIRECT_P(d);
								if (Z_ISUNDEF_P(d)) {
									break;
								}
							}
							php_var_serialize_string(buf, ZSTR_VAL(priv_name), ZSTR_LEN(priv_name));
							zend_string_free(priv_name);
							php_var_serialize_intern(buf, d, var_hash);
							break;
						}
						zend_string_free(priv_name);
						prot_name = zend_mangle_property_name(
								"*", 1, ZSTR_VAL(name), ZSTR_LEN(name), ce->type & ZEND_INTERNAL_CLASS);
						if ((d = zend_hash_find(propers, prot_name)) != NULL) {
							if (Z_TYPE_P(d) == IS_INDIRECT) {
								d = Z_INDIRECT_P(d);
								if (Z_TYPE_P(d) == IS_UNDEF) {
									zend_string_free(prot_name);
									break;
								}
							}
							php_var_serialize_string(buf, ZSTR_VAL(prot_name), ZSTR_LEN(prot_name));
							zend_string_free(prot_name);
							php_var_serialize_intern(buf, d, var_hash);
							break;
						}
						zend_string_free(prot_name);
						php_var_serialize_string(buf, ZSTR_VAL(name), ZSTR_LEN(name));
						php_var_serialize_intern(buf, nvalp, var_hash);
						php_error_docref(NULL, E_NOTICE,
								"\"%s\" returned as member variable from __sleep() but does not exist", ZSTR_VAL(name));
					} while (0);
				} else {
					php_var_serialize_string(buf, ZSTR_VAL(name), ZSTR_LEN(name));
					php_var_serialize_intern(buf, nvalp, var_hash);
				}
			}
			zend_string_release(name);
		} ZEND_HASH_FOREACH_END();
	}
	smart_str_appendc(buf, '}');
}
/* }}} */

static void php_var_serialize_intern(smart_str *buf, zval *struc, php_serialize_data_t var_hash) /* {{{ */
{
	zend_long var_already;
	HashTable *myht;

	if (EG(exception)) {
		return;
	}

	if (var_hash && (var_already = php_add_var_hash(var_hash, struc))) {
		if (Z_ISREF_P(struc)) {
			smart_str_appendl(buf, "R:", 2);
			smart_str_append_long(buf, var_already);
			smart_str_appendc(buf, ';');
			return;
		} else if (Z_TYPE_P(struc) == IS_OBJECT) {
			smart_str_appendl(buf, "r:", 2);
			smart_str_append_long(buf, var_already);
			smart_str_appendc(buf, ';');
			return;
		}
	}

again:
	switch (Z_TYPE_P(struc)) {
		case IS_FALSE:
			smart_str_appendl(buf, "b:0;", 4);
			return;

		case IS_TRUE:
			smart_str_appendl(buf, "b:1;", 4);
			return;

		case IS_NULL:
			smart_str_appendl(buf, "N;", 2);
			return;

		case IS_LONG:
			php_var_serialize_long(buf, Z_LVAL_P(struc));
			return;

		case IS_DOUBLE: {
				char *s;

				smart_str_appendl(buf, "d:", 2);
				s = (char *) safe_emalloc(PG(serialize_precision), 1, MAX_LENGTH_OF_DOUBLE + 1);
				php_gcvt(Z_DVAL_P(struc), (int)PG(serialize_precision), '.', 'E', s);
				smart_str_appends(buf, s);
				smart_str_appendc(buf, ';');
				efree(s);
				return;
			}

		case IS_STRING:
			php_var_serialize_string(buf, Z_STRVAL_P(struc), Z_STRLEN_P(struc));
			return;

		case IS_OBJECT: {
				zval retval;
				zval fname;
				int res;
				zend_class_entry *ce = Z_OBJCE_P(struc);

				if (ce->serialize != NULL) {
					/* has custom handler */
					unsigned char *serialized_data = NULL;
					size_t serialized_length;

					if (ce->serialize(struc, &serialized_data, &serialized_length, (zend_serialize_data *)var_hash) == SUCCESS) {
						smart_str_appendl(buf, "C:", 2);
						smart_str_append_unsigned(buf, ZSTR_LEN(Z_OBJCE_P(struc)->name));
						smart_str_appendl(buf, ":\"", 2);
						smart_str_append(buf, Z_OBJCE_P(struc)->name);
						smart_str_appendl(buf, "\":", 2);

						smart_str_append_unsigned(buf, serialized_length);
						smart_str_appendl(buf, ":{", 2);
						smart_str_appendl(buf, (char *) serialized_data, serialized_length);
						smart_str_appendc(buf, '}');
					} else {
						smart_str_appendl(buf, "N;", 2);
					}
					if (serialized_data) {
						efree(serialized_data);
					}
					return;
				}

				if (ce && ce != PHP_IC_ENTRY && zend_hash_str_exists(&ce->function_table, "__sleep", sizeof("__sleep")-1)) {
					ZVAL_STRINGL(&fname, "__sleep", sizeof("__sleep") - 1);
					BG(serialize_lock)++;
					res = call_user_function_ex(CG(function_table), struc, &fname, &retval, 0, 0, 1, NULL);
					BG(serialize_lock)--;
<<<<<<< HEAD
					zval_dtor(&fname);
=======
>>>>>>> 3fe50944

					if (EG(exception)) {
						zval_ptr_dtor(&retval);
						return;
					}

					if (res == SUCCESS) {
						if (Z_TYPE(retval) != IS_UNDEF) {
							if (HASH_OF(&retval)) {
								php_var_serialize_class(buf, struc, &retval, var_hash);
							} else {
								php_error_docref(NULL, E_NOTICE, "__sleep should return an array only containing the names of instance-variables to serialize");
								/* we should still add element even if it's not OK,
								 * since we already wrote the length of the array before */
								smart_str_appendl(buf,"N;", 2);
							}
							zval_ptr_dtor(&retval);
						}
						return;
					}
					zval_ptr_dtor(&retval);
				}

				/* fall-through */
			}
		case IS_ARRAY: {
			uint32_t i;
			zend_bool incomplete_class = 0;
			if (Z_TYPE_P(struc) == IS_ARRAY) {
				smart_str_appendl(buf, "a:", 2);
				myht = Z_ARRVAL_P(struc);
				if (UNEXPECTED(Z_SYMBOLTABLE_P(struc))) {
					i = zend_hash_recalc_elements(myht);
				} else {
					i = zend_hash_num_elements(myht);
				}
			} else {
				incomplete_class = php_var_serialize_class_name(buf, struc);
				myht = Z_OBJPROP_P(struc);
				/* count after serializing name, since php_var_serialize_class_name
				 * changes the count if the variable is incomplete class */
				i = zend_obj_num_elements(myht);
				if (i > 0 && incomplete_class) {
					--i;
				}
			}
			smart_str_append_unsigned(buf, i);
			smart_str_appendl(buf, ":{", 2);
			if (i > 0) {
				zend_string *key;
				zval *data;
				zend_ulong index;

				ZEND_HASH_FOREACH_KEY_VAL_IND(myht, index, key, data) {

					if (incomplete_class && strcmp(ZSTR_VAL(key), MAGIC_MEMBER) == 0) {
						continue;
					}

					if (!key) {
						php_var_serialize_long(buf, index);
					} else {
						php_var_serialize_string(buf, ZSTR_VAL(key), ZSTR_LEN(key));
					}

					/* we should still add element even if it's not OK,
					 * since we already wrote the length of the array before */
					if ((Z_TYPE_P(data) == IS_ARRAY && Z_TYPE_P(struc) == IS_ARRAY && Z_ARR_P(data) == Z_ARR_P(struc))
						|| (Z_TYPE_P(data) == IS_ARRAY && Z_ARRVAL_P(data)->u.v.nApplyCount > 1)
					) {
						smart_str_appendl(buf, "N;", 2);
					} else {
						if (Z_TYPE_P(data) == IS_ARRAY && ZEND_HASH_APPLY_PROTECTION(Z_ARRVAL_P(data))) {
							Z_ARRVAL_P(data)->u.v.nApplyCount++;
						}
						php_var_serialize_intern(buf, data, var_hash);
						if (Z_TYPE_P(data) == IS_ARRAY && ZEND_HASH_APPLY_PROTECTION(Z_ARRVAL_P(data))) {
							Z_ARRVAL_P(data)->u.v.nApplyCount--;
						}
					}
				} ZEND_HASH_FOREACH_END();
			}
			smart_str_appendc(buf, '}');
			return;
		}
		case IS_REFERENCE:
			struc = Z_REFVAL_P(struc);
			goto again;
		default:
			smart_str_appendl(buf, "i:0;", 4);
			return;
	}
}
/* }}} */

PHPAPI void php_var_serialize(smart_str *buf, zval *struc, php_serialize_data_t *data) /* {{{ */
{
	php_var_serialize_intern(buf, struc, *data);
	smart_str_0(buf);
}
/* }}} */

/* {{{ proto string serialize(mixed variable)
   Returns a string representation of variable (which can later be unserialized) */
PHP_FUNCTION(serialize)
{
	zval *struc;
	php_serialize_data_t var_hash;
	smart_str buf = {0};

	if (zend_parse_parameters(ZEND_NUM_ARGS(), "z", &struc) == FAILURE) {
		return;
	}

	PHP_VAR_SERIALIZE_INIT(var_hash);
	php_var_serialize(&buf, struc, &var_hash);
	PHP_VAR_SERIALIZE_DESTROY(var_hash);

	if (EG(exception)) {
		smart_str_free(&buf);
		RETURN_FALSE;
	}

	if (buf.s) {
		RETURN_NEW_STR(buf.s);
	} else {
		RETURN_NULL();
	}
}
/* }}} */

/* {{{ proto mixed unserialize(string variable_representation[, array allowed_classes])
   Takes a string representation of variable and recreates it */
PHP_FUNCTION(unserialize)
{
	char *buf = NULL;
	size_t buf_len;
	const unsigned char *p;
	php_unserialize_data_t var_hash;
<<<<<<< HEAD
	zval *options = NULL, *classes = NULL;
	HashTable *class_hash = NULL;
=======
	int oldlevel;
	zval *old_rval = return_value;
>>>>>>> 3fe50944

	if (zend_parse_parameters(ZEND_NUM_ARGS(), "s|a", &buf, &buf_len, &options) == FAILURE) {
		RETURN_FALSE;
	}

	if (buf_len == 0) {
		RETURN_FALSE;
	}

	p = (const unsigned char*) buf;
	PHP_VAR_UNSERIALIZE_INIT(var_hash);
	if(options != NULL) {
		classes = zend_hash_str_find(Z_ARRVAL_P(options), "allowed_classes", sizeof("allowed_classes")-1);
		if(classes && (Z_TYPE_P(classes) == IS_ARRAY || !zend_is_true(classes))) {
			ALLOC_HASHTABLE(class_hash);
			zend_hash_init(class_hash, (Z_TYPE_P(classes) == IS_ARRAY)?zend_hash_num_elements(Z_ARRVAL_P(classes)):0, NULL, NULL, 0);
		}
		if(class_hash && Z_TYPE_P(classes) == IS_ARRAY) {
			zval *entry;
			zend_string *lcname;

			ZEND_HASH_FOREACH_VAL(Z_ARRVAL_P(classes), entry) {
				convert_to_string_ex(entry);
				lcname = zend_string_tolower(Z_STR_P(entry));
				zend_hash_add_empty_element(class_hash, lcname);
		        zend_string_release(lcname);
			} ZEND_HASH_FOREACH_END();
		}
	}

	if (!php_var_unserialize_ex(return_value, &p, p + buf_len, &var_hash, class_hash)) {
		PHP_VAR_UNSERIALIZE_DESTROY(var_hash);
		if(class_hash) {
			zend_hash_destroy(class_hash);
			FREE_HASHTABLE(class_hash);
		}
		zval_ptr_dtor(return_value);
		if (!EG(exception)) {
			php_error_docref(NULL, E_NOTICE, "Error at offset " ZEND_LONG_FMT " of %d bytes", (zend_long)((char*)p - buf), buf_len);
		}
		RETURN_FALSE;
	}
	if (return_value != old_rval) {
		/*
		 * Terrible hack due to the fact that executor passes us zval *,
		 * but unserialize with r/R wants to replace it with another zval *
		 */
		zval_dtor(old_rval);
		*old_rval = *return_value;
		zval_copy_ctor(old_rval);
		var_push_dtor_no_addref(&var_hash, &return_value);
		/* FIXME: old_rval is not freed in some scenarios, see bug #70172
		   var_push_dtor_no_addref(&var_hash, &old_rval); */
	} else {
		var_push_dtor(&var_hash, &return_value);
	}
	PHP_VAR_UNSERIALIZE_DESTROY(var_hash);
	if(class_hash) {
		zend_hash_destroy(class_hash);
		FREE_HASHTABLE(class_hash);
	}
}
/* }}} */

/* {{{ proto int memory_get_usage([bool real_usage])
   Returns the allocated by PHP memory */
PHP_FUNCTION(memory_get_usage) {
	zend_bool real_usage = 0;

	if (zend_parse_parameters(ZEND_NUM_ARGS(), "|b", &real_usage) == FAILURE) {
		RETURN_FALSE;
	}

	RETURN_LONG(zend_memory_usage(real_usage));
}
/* }}} */

/* {{{ proto int memory_get_peak_usage([bool real_usage])
   Returns the peak allocated by PHP memory */
PHP_FUNCTION(memory_get_peak_usage) {
	zend_bool real_usage = 0;

	if (zend_parse_parameters(ZEND_NUM_ARGS(), "|b", &real_usage) == FAILURE) {
		RETURN_FALSE;
	}

	RETURN_LONG(zend_memory_peak_usage(real_usage));
}
/* }}} */

/*
 * Local variables:
 * tab-width: 4
 * c-basic-offset: 4
 * End:
 * vim600: sw=4 ts=4 fdm=marker
 * vim<600: sw=4 ts=4
 */<|MERGE_RESOLUTION|>--- conflicted
+++ resolved
@@ -443,18 +443,12 @@
 
 	smart_str_appendc(buf, ',');
 	smart_str_appendc(buf, '\n');
-<<<<<<< HEAD
-=======
-
-	return 0;
->>>>>>> 3fe50944
 }
 /* }}} */
 
 static void php_object_element_export(zval *zv, zend_ulong index, zend_string *key, int level, smart_str *buf) /* {{{ */
 {
 	buffer_append_spaces(buf, level + 2);
-<<<<<<< HEAD
 	if (key != NULL) {
 		const char *class_name, *prop_name;
 		size_t prop_name_len;
@@ -462,18 +456,6 @@
 
 		zend_unmangle_property_name_ex(key, &class_name, &prop_name, &prop_name_len);
 		pname_esc = php_addcslashes(zend_string_init(prop_name, prop_name_len, 0), 1, "'\\", 2);
-=======
-	if (hash_key->nKeyLength != 0) {
-		const char *class_name; /* ignored, but must be passed to unmangle */
-		const char *pname;
-		char *pname_esc;
-		int  pname_esc_len;
-
-		zend_unmangle_property_name(hash_key->arKey, hash_key->nKeyLength - 1,
-				&class_name, &pname);
-		pname_esc = php_addcslashes(pname, strlen(pname), &pname_esc_len, 0,
-			"'\\", 2 TSRMLS_CC);
->>>>>>> 3fe50944
 
 		smart_str_appendc(buf, '\'');
 		smart_str_append(buf, pname_esc);
@@ -553,16 +535,7 @@
 			}
 			smart_str_appendc(buf, ')');
 
-<<<<<<< HEAD
-			break;
-=======
-		if (level > 1) {
-			buffer_append_spaces(buf, level - 1);
-		}
-		smart_str_appendc(buf, ')');
-
-		break;
->>>>>>> 3fe50944
+			break;
 
 		case IS_OBJECT:
 			myht = Z_OBJPROP_P(struc);
@@ -930,10 +903,7 @@
 					BG(serialize_lock)++;
 					res = call_user_function_ex(CG(function_table), struc, &fname, &retval, 0, 0, 1, NULL);
 					BG(serialize_lock)--;
-<<<<<<< HEAD
 					zval_dtor(&fname);
-=======
->>>>>>> 3fe50944
 
 					if (EG(exception)) {
 						zval_ptr_dtor(&retval);
@@ -1073,13 +1043,9 @@
 	size_t buf_len;
 	const unsigned char *p;
 	php_unserialize_data_t var_hash;
-<<<<<<< HEAD
 	zval *options = NULL, *classes = NULL;
 	HashTable *class_hash = NULL;
-=======
-	int oldlevel;
 	zval *old_rval = return_value;
->>>>>>> 3fe50944
 
 	if (zend_parse_parameters(ZEND_NUM_ARGS(), "s|a", &buf, &buf_len, &options) == FAILURE) {
 		RETURN_FALSE;
@@ -1121,20 +1087,6 @@
 			php_error_docref(NULL, E_NOTICE, "Error at offset " ZEND_LONG_FMT " of %d bytes", (zend_long)((char*)p - buf), buf_len);
 		}
 		RETURN_FALSE;
-	}
-	if (return_value != old_rval) {
-		/*
-		 * Terrible hack due to the fact that executor passes us zval *,
-		 * but unserialize with r/R wants to replace it with another zval *
-		 */
-		zval_dtor(old_rval);
-		*old_rval = *return_value;
-		zval_copy_ctor(old_rval);
-		var_push_dtor_no_addref(&var_hash, &return_value);
-		/* FIXME: old_rval is not freed in some scenarios, see bug #70172
-		   var_push_dtor_no_addref(&var_hash, &old_rval); */
-	} else {
-		var_push_dtor(&var_hash, &return_value);
 	}
 	PHP_VAR_UNSERIALIZE_DESTROY(var_hash);
 	if(class_hash) {
