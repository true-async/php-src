/*
   +----------------------------------------------------------------------+
   | PHP Version 7                                                        |
   +----------------------------------------------------------------------+
   | Copyright (c) The PHP Group                                          |
   +----------------------------------------------------------------------+
   | This source file is subject to version 3.01 of the PHP license,      |
   | that is bundled with this package in the file LICENSE, and is        |
   | available through the world-wide-web at the following url:           |
   | http://www.php.net/license/3_01.txt                                  |
   | If you did not receive a copy of the PHP license and are unable to   |
   | obtain it through the world-wide-web, please send a note to          |
   | license@php.net so we can mail you a copy immediately.               |
   +----------------------------------------------------------------------+
   | Author: Jim Winstead <jimw@php.net>                                  |
   +----------------------------------------------------------------------+
 */

#include <stdlib.h>
#include <string.h>
#include <ctype.h>
#include <sys/types.h>

#include "php.h"

#include "url.h"
#include "file.h"
#ifdef _OSD_POSIX
# ifndef CHARSET_EBCDIC
#  define CHARSET_EBCDIC /* this machine uses EBCDIC, not ASCII! */
# endif
# include "ebcdic.h"
#endif /*_OSD_POSIX*/

/* {{{ free_url
 */
PHPAPI void php_url_free(php_url *theurl)
{
	if (theurl->scheme)
		zend_string_release_ex(theurl->scheme, 0);
	if (theurl->user)
		zend_string_release_ex(theurl->user, 0);
	if (theurl->pass)
		zend_string_release_ex(theurl->pass, 0);
	if (theurl->host)
		zend_string_release_ex(theurl->host, 0);
	if (theurl->path)
		zend_string_release_ex(theurl->path, 0);
	if (theurl->query)
		zend_string_release_ex(theurl->query, 0);
	if (theurl->fragment)
		zend_string_release_ex(theurl->fragment, 0);
	efree(theurl);
}
/* }}} */

/* {{{ php_replace_controlchars
 */
PHPAPI char *php_replace_controlchars_ex(char *str, size_t len)
{
	unsigned char *s = (unsigned char *)str;
	unsigned char *e = (unsigned char *)str + len;

	if (!str) {
		return (NULL);
	}

	while (s < e) {

		if (iscntrl(*s)) {
			*s='_';
		}
		s++;
	}

	return (str);
}
/* }}} */

PHPAPI char *php_replace_controlchars(char *str)
{
	return php_replace_controlchars_ex(str, strlen(str));
}

PHPAPI php_url *php_url_parse(char const *str)
{
	return php_url_parse_ex(str, strlen(str));
}

static const char *binary_strcspn(const char *s, const char *e, const char *chars) {
	while (*chars) {
		const char *p = memchr(s, *chars, e - s);
		if (p) {
			e = p;
		}
		chars++;
	}
	return e;
}

<<<<<<< HEAD
static int is_userinfo_valid(const char *str, size_t len)
{
	const char *valid = "-._~!$&'()*+,;=:";
	const char *p = str;
	while (p - str < len) {
		if (isalpha(*p) || isdigit(*p) || strchr(valid, *p)) {
			p++;
		} else if (*p == '%' && p - str <= len - 3 && isdigit(*(p+1)) && isxdigit(*(p+2))) {
			p += 3;
		} else {
			return 0;
		}
	}
	return 1;
}

=======
>>>>>>> 9c673083
/* {{{ php_url_parse
 */
PHPAPI php_url *php_url_parse_ex(char const *str, size_t length)
{
	zend_bool has_port;
	return php_url_parse_ex2(str, length, &has_port);
}

/* {{{ php_url_parse_ex2
 */
PHPAPI php_url *php_url_parse_ex2(char const *str, size_t length, zend_bool *has_port)
{
	char port_buf[6];
	php_url *ret = ecalloc(1, sizeof(php_url));
	char const *s, *e, *p, *pp, *ue;

	*has_port = 0;
	s = str;
	ue = s + length;

	/* parse scheme */
	if ((e = memchr(s, ':', length)) && e != s) {
		/* validate scheme */
		p = s;
		while (p < e) {
			/* scheme = 1*[ lowalpha | digit | "+" | "-" | "." ] */
			if (!isalpha(*p) && !isdigit(*p) && *p != '+' && *p != '.' && *p != '-') {
				if (e + 1 < ue && e < binary_strcspn(s, ue, "?#")) {
					goto parse_port;
				} else if (s + 1 < ue && *s == '/' && *(s + 1) == '/') { /* relative-scheme URL */
					s += 2;
					e = 0;
					goto parse_host;
				} else {
					goto just_path;
				}
			}
			p++;
		}

		if (e + 1 == ue) { /* only scheme is available */
			ret->scheme = zend_string_init(s, (e - s), 0);
			php_replace_controlchars_ex(ZSTR_VAL(ret->scheme), ZSTR_LEN(ret->scheme));
			return ret;
		}

		/*
		 * certain schemas like mailto: and zlib: may not have any / after them
		 * this check ensures we support those.
		 */
		if (*(e+1) != '/') {
			/* check if the data we get is a port this allows us to
			 * correctly parse things like a.com:80
			 */
			p = e + 1;
			while (p < ue && isdigit(*p)) {
				p++;
			}

			if ((p == ue || *p == '/') && (p - e) < 7) {
				goto parse_port;
			}

			ret->scheme = zend_string_init(s, (e-s), 0);
			php_replace_controlchars_ex(ZSTR_VAL(ret->scheme), ZSTR_LEN(ret->scheme));

			s = e + 1;
			goto just_path;
		} else {
			ret->scheme = zend_string_init(s, (e-s), 0);
			php_replace_controlchars_ex(ZSTR_VAL(ret->scheme), ZSTR_LEN(ret->scheme));

			if (e + 2 < ue && *(e + 2) == '/') {
				s = e + 3;
				if (zend_string_equals_literal_ci(ret->scheme, "file")) {
					if (e + 3 < ue && *(e + 3) == '/') {
						/* support windows drive letters as in:
						   file:///c:/somedir/file.txt
						*/
						if (e + 5 < ue && *(e + 5) == ':') {
							s = e + 4;
						}
						goto just_path;
					}
				}
			} else {
				s = e + 1;
				goto just_path;
			}
		}
	} else if (e) { /* no scheme; starts with colon: look for port */
		parse_port:
		p = e + 1;
		pp = p;

		while (pp < ue && pp - p < 6 && isdigit(*pp)) {
			pp++;
		}

		if (pp - p > 0 && pp - p < 6 && (pp == ue || *pp == '/')) {
			zend_long port;
			char *end;
			memcpy(port_buf, p, (pp - p));
			port_buf[pp - p] = '\0';
			port = ZEND_STRTOL(port_buf, &end, 10);
			if (port >= 0 && port <= 65535 && end != port_buf) {
				*has_port = 1;
				ret->port = (unsigned short) port;
				if (s + 1 < ue && *s == '/' && *(s + 1) == '/') { /* relative-scheme URL */
				    s += 2;
				}
			} else {
				php_url_free(ret);
				return NULL;
			}
		} else if (p == pp && pp == ue) {
			php_url_free(ret);
			return NULL;
		} else if (s + 1 < ue && *s == '/' && *(s + 1) == '/') { /* relative-scheme URL */
			s += 2;
		} else {
			goto just_path;
		}
	} else if (s + 1 < ue && *s == '/' && *(s + 1) == '/') { /* relative-scheme URL */
		s += 2;
	} else {
		goto just_path;
	}

parse_host:
	e = binary_strcspn(s, ue, "/?#");

	/* check for login and password */
	if ((p = zend_memrchr(s, '@', (e-s)))) {
		if ((pp = memchr(s, ':', (p-s)))) {
			ret->user = zend_string_init(s, (pp-s), 0);
			php_replace_controlchars_ex(ZSTR_VAL(ret->user), ZSTR_LEN(ret->user));

			pp++;
			ret->pass = zend_string_init(pp, (p-pp), 0);
			php_replace_controlchars_ex(ZSTR_VAL(ret->pass), ZSTR_LEN(ret->pass));
		} else {
			ret->user = zend_string_init(s, (p-s), 0);
			php_replace_controlchars_ex(ZSTR_VAL(ret->user), ZSTR_LEN(ret->user));
		}

		s = p + 1;
	}

	/* check for port */
	if (s < ue && *s == '[' && *(e-1) == ']') {
		/* Short circuit portscan,
		   we're dealing with an
		   IPv6 embedded address */
		p = NULL;
	} else {
		p = zend_memrchr(s, ':', (e-s));
	}

	if (p) {
		if (!ret->port) {
			p++;
			if (e-p > 5) { /* port cannot be longer then 5 characters */
				php_url_free(ret);
				return NULL;
			} else if (e - p > 0) {
				zend_long port;
				char *end;
				memcpy(port_buf, p, (e - p));
				port_buf[e - p] = '\0';
				port = ZEND_STRTOL(port_buf, &end, 10);
				if (port >= 0 && port <= 65535 && end != port_buf) {
					*has_port = 1;
					ret->port = (unsigned short)port;
				} else {
					php_url_free(ret);
					return NULL;
				}
			}
			p--;
		}
	} else {
		p = e;
	}

	/* check if we have a valid host, if we don't reject the string as url */
	if ((p-s) < 1) {
		php_url_free(ret);
		return NULL;
	}

	ret->host = zend_string_init(s, (p-s), 0);
	php_replace_controlchars_ex(ZSTR_VAL(ret->host), ZSTR_LEN(ret->host));

	if (e == ue) {
		return ret;
	}

	s = e;

	just_path:

	e = ue;
	p = memchr(s, '#', (e - s));
	if (p) {
		p++;
		if (p < e) {
			ret->fragment = zend_string_init(p, (e - p), 0);
			php_replace_controlchars_ex(ZSTR_VAL(ret->fragment), ZSTR_LEN(ret->fragment));
		}
		e = p-1;
	}

	p = memchr(s, '?', (e - s));
	if (p) {
		p++;
		if (p < e) {
			ret->query = zend_string_init(p, (e - p), 0);
			php_replace_controlchars_ex(ZSTR_VAL(ret->query), ZSTR_LEN(ret->query));
		}
		e = p-1;
	}

	if (s < e || s == ue) {
		ret->path = zend_string_init(s, (e - s), 0);
		php_replace_controlchars_ex(ZSTR_VAL(ret->path), ZSTR_LEN(ret->path));
	}

	return ret;
}
/* }}} */

/* {{{ proto mixed parse_url(string url, [int url_component])
   Parse a URL and return its components */
PHP_FUNCTION(parse_url)
{
	char *str;
	size_t str_len;
	php_url *resource;
	zend_long key = -1;
	zval tmp;
	zend_bool has_port;

	ZEND_PARSE_PARAMETERS_START(1, 2)
		Z_PARAM_STRING(str, str_len)
		Z_PARAM_OPTIONAL
		Z_PARAM_LONG(key)
	ZEND_PARSE_PARAMETERS_END();

	resource = php_url_parse_ex2(str, str_len, &has_port);
	if (resource == NULL) {
		/* @todo Find a method to determine why php_url_parse_ex() failed */
		RETURN_FALSE;
	}

	if (key > -1) {
		switch (key) {
			case PHP_URL_SCHEME:
				if (resource->scheme != NULL) RETVAL_STR_COPY(resource->scheme);
				break;
			case PHP_URL_HOST:
				if (resource->host != NULL) RETVAL_STR_COPY(resource->host);
				break;
			case PHP_URL_PORT:
				if (has_port) RETVAL_LONG(resource->port);
				break;
			case PHP_URL_USER:
				if (resource->user != NULL) RETVAL_STR_COPY(resource->user);
				break;
			case PHP_URL_PASS:
				if (resource->pass != NULL) RETVAL_STR_COPY(resource->pass);
				break;
			case PHP_URL_PATH:
				if (resource->path != NULL) RETVAL_STR_COPY(resource->path);
				break;
			case PHP_URL_QUERY:
				if (resource->query != NULL) RETVAL_STR_COPY(resource->query);
				break;
			case PHP_URL_FRAGMENT:
				if (resource->fragment != NULL) RETVAL_STR_COPY(resource->fragment);
				break;
			default:
				php_error_docref(NULL, E_WARNING, "Invalid URL component identifier " ZEND_LONG_FMT, key);
				RETVAL_FALSE;
		}
		goto done;
	}

	/* allocate an array for return */
	array_init(return_value);

    /* add the various elements to the array */
	if (resource->scheme != NULL) {
		ZVAL_STR_COPY(&tmp, resource->scheme);
		zend_hash_add_new(Z_ARRVAL_P(return_value), ZSTR_KNOWN(ZEND_STR_SCHEME), &tmp);
	}
	if (resource->host != NULL) {
		ZVAL_STR_COPY(&tmp, resource->host);
		zend_hash_add_new(Z_ARRVAL_P(return_value), ZSTR_KNOWN(ZEND_STR_HOST), &tmp);
	}
	if (has_port) {
		ZVAL_LONG(&tmp, resource->port);
		zend_hash_add_new(Z_ARRVAL_P(return_value), ZSTR_KNOWN(ZEND_STR_PORT), &tmp);
	}
	if (resource->user != NULL) {
		ZVAL_STR_COPY(&tmp, resource->user);
		zend_hash_add_new(Z_ARRVAL_P(return_value), ZSTR_KNOWN(ZEND_STR_USER), &tmp);
	}
	if (resource->pass != NULL) {
		ZVAL_STR_COPY(&tmp, resource->pass);
		zend_hash_add_new(Z_ARRVAL_P(return_value), ZSTR_KNOWN(ZEND_STR_PASS), &tmp);
	}
	if (resource->path != NULL) {
		ZVAL_STR_COPY(&tmp, resource->path);
		zend_hash_add_new(Z_ARRVAL_P(return_value), ZSTR_KNOWN(ZEND_STR_PATH), &tmp);
	}
	if (resource->query != NULL) {
		ZVAL_STR_COPY(&tmp, resource->query);
		zend_hash_add_new(Z_ARRVAL_P(return_value), ZSTR_KNOWN(ZEND_STR_QUERY), &tmp);
	}
	if (resource->fragment != NULL) {
		ZVAL_STR_COPY(&tmp, resource->fragment);
		zend_hash_add_new(Z_ARRVAL_P(return_value), ZSTR_KNOWN(ZEND_STR_FRAGMENT), &tmp);
	}
done:
	php_url_free(resource);
}
/* }}} */

/* {{{ php_htoi
 */
static int php_htoi(char *s)
{
	int value;
	int c;

	c = ((unsigned char *)s)[0];
	if (isupper(c))
		c = tolower(c);
	value = (c >= '0' && c <= '9' ? c - '0' : c - 'a' + 10) * 16;

	c = ((unsigned char *)s)[1];
	if (isupper(c))
		c = tolower(c);
	value += c >= '0' && c <= '9' ? c - '0' : c - 'a' + 10;

	return (value);
}
/* }}} */

/* rfc1738:

   ...The characters ";",
   "/", "?", ":", "@", "=" and "&" are the characters which may be
   reserved for special meaning within a scheme...

   ...Thus, only alphanumerics, the special characters "$-_.+!*'(),", and
   reserved characters used for their reserved purposes may be used
   unencoded within a URL...

   For added safety, we only leave -_. unencoded.
 */

static unsigned char hexchars[] = "0123456789ABCDEF";

/* {{{ php_url_encode
 */
PHPAPI zend_string *php_url_encode(char const *s, size_t len)
{
	register unsigned char c;
	unsigned char *to;
	unsigned char const *from, *end;
	zend_string *start;

	from = (unsigned char *)s;
	end = (unsigned char *)s + len;
	start = zend_string_safe_alloc(3, len, 0, 0);
	to = (unsigned char*)ZSTR_VAL(start);

	while (from < end) {
		c = *from++;

		if (c == ' ') {
			*to++ = '+';
#ifndef CHARSET_EBCDIC
		} else if ((c < '0' && c != '-' && c != '.') ||
				   (c < 'A' && c > '9') ||
				   (c > 'Z' && c < 'a' && c != '_') ||
				   (c > 'z')) {
			to[0] = '%';
			to[1] = hexchars[c >> 4];
			to[2] = hexchars[c & 15];
			to += 3;
#else /*CHARSET_EBCDIC*/
		} else if (!isalnum(c) && strchr("_-.", c) == NULL) {
			/* Allow only alphanumeric chars and '_', '-', '.'; escape the rest */
			to[0] = '%';
			to[1] = hexchars[os_toascii[c] >> 4];
			to[2] = hexchars[os_toascii[c] & 15];
			to += 3;
#endif /*CHARSET_EBCDIC*/
		} else {
			*to++ = c;
		}
	}
	*to = '\0';

	start = zend_string_truncate(start, to - (unsigned char*)ZSTR_VAL(start), 0);

	return start;
}
/* }}} */

/* {{{ proto string urlencode(string str)
   URL-encodes string */
PHP_FUNCTION(urlencode)
{
	zend_string *in_str;

	ZEND_PARSE_PARAMETERS_START(1, 1)
		Z_PARAM_STR(in_str)
	ZEND_PARSE_PARAMETERS_END();

	RETURN_STR(php_url_encode(ZSTR_VAL(in_str), ZSTR_LEN(in_str)));
}
/* }}} */

/* {{{ proto string urldecode(string str)
   Decodes URL-encoded string */
PHP_FUNCTION(urldecode)
{
	zend_string *in_str, *out_str;

	ZEND_PARSE_PARAMETERS_START(1, 1)
		Z_PARAM_STR(in_str)
	ZEND_PARSE_PARAMETERS_END();

	out_str = zend_string_init(ZSTR_VAL(in_str), ZSTR_LEN(in_str), 0);
	ZSTR_LEN(out_str) = php_url_decode(ZSTR_VAL(out_str), ZSTR_LEN(out_str));

    RETURN_NEW_STR(out_str);
}
/* }}} */

/* {{{ php_url_decode
 */
PHPAPI size_t php_url_decode(char *str, size_t len)
{
	char *dest = str;
	char *data = str;

	while (len--) {
		if (*data == '+') {
			*dest = ' ';
		}
		else if (*data == '%' && len >= 2 && isxdigit((int) *(data + 1))
				 && isxdigit((int) *(data + 2))) {
#ifndef CHARSET_EBCDIC
			*dest = (char) php_htoi(data + 1);
#else
			*dest = os_toebcdic[(unsigned char) php_htoi(data + 1)];
#endif
			data += 2;
			len -= 2;
		} else {
			*dest = *data;
		}
		data++;
		dest++;
	}
	*dest = '\0';
	return dest - str;
}
/* }}} */

/* {{{ php_raw_url_encode
 */
PHPAPI zend_string *php_raw_url_encode(char const *s, size_t len)
{
	register size_t x, y;
	zend_string *str;
	char *ret;

	str = zend_string_safe_alloc(3, len, 0, 0);
	ret = ZSTR_VAL(str);
	for (x = 0, y = 0; len--; x++, y++) {
		char c = s[x];

		ret[y] = c;
#ifndef CHARSET_EBCDIC
		if ((c < '0' && c != '-' &&  c != '.') ||
			(c < 'A' && c > '9') ||
			(c > 'Z' && c < 'a' && c != '_') ||
			(c > 'z' && c != '~')) {
			ret[y++] = '%';
			ret[y++] = hexchars[(unsigned char) c >> 4];
			ret[y] = hexchars[(unsigned char) c & 15];
#else /*CHARSET_EBCDIC*/
		if (!isalnum(c) && strchr("_-.~", c) != NULL) {
			ret[y++] = '%';
			ret[y++] = hexchars[os_toascii[(unsigned char) c] >> 4];
			ret[y] = hexchars[os_toascii[(unsigned char) c] & 15];
#endif /*CHARSET_EBCDIC*/
		}
	}
	ret[y] = '\0';
	str = zend_string_truncate(str, y, 0);

	return str;
}
/* }}} */

/* {{{ proto string rawurlencode(string str)
   URL-encodes string */
PHP_FUNCTION(rawurlencode)
{
	zend_string *in_str;

	ZEND_PARSE_PARAMETERS_START(1, 1)
		Z_PARAM_STR(in_str)
	ZEND_PARSE_PARAMETERS_END();

	RETURN_STR(php_raw_url_encode(ZSTR_VAL(in_str), ZSTR_LEN(in_str)));
}
/* }}} */

/* {{{ proto string rawurldecode(string str)
   Decodes URL-encodes string */
PHP_FUNCTION(rawurldecode)
{
	zend_string *in_str, *out_str;

	ZEND_PARSE_PARAMETERS_START(1, 1)
		Z_PARAM_STR(in_str)
	ZEND_PARSE_PARAMETERS_END();

	out_str = zend_string_init(ZSTR_VAL(in_str), ZSTR_LEN(in_str), 0);
	ZSTR_LEN(out_str) = php_raw_url_decode(ZSTR_VAL(out_str), ZSTR_LEN(out_str));

    RETURN_NEW_STR(out_str);
}
/* }}} */

/* {{{ php_raw_url_decode
 */
PHPAPI size_t php_raw_url_decode(char *str, size_t len)
{
	char *dest = str;
	char *data = str;

	while (len--) {
		if (*data == '%' && len >= 2 && isxdigit((int) *(data + 1))
			&& isxdigit((int) *(data + 2))) {
#ifndef CHARSET_EBCDIC
			*dest = (char) php_htoi(data + 1);
#else
			*dest = os_toebcdic[(unsigned char) php_htoi(data + 1)];
#endif
			data += 2;
			len -= 2;
		} else {
			*dest = *data;
		}
		data++;
		dest++;
	}
	*dest = '\0';
	return dest - str;
}
/* }}} */

/* {{{ proto array get_headers(string url[, int format[, resource context]])
   fetches all the headers sent by the server in response to a HTTP request */
PHP_FUNCTION(get_headers)
{
	char *url;
	size_t url_len;
	php_stream *stream;
	zval *prev_val, *hdr = NULL;
	zend_long format = 0;
	zval *zcontext = NULL;
	php_stream_context *context;

	ZEND_PARSE_PARAMETERS_START(1, 3)
		Z_PARAM_PATH(url, url_len)
		Z_PARAM_OPTIONAL
		Z_PARAM_LONG(format)
		Z_PARAM_RESOURCE_EX(zcontext, 1, 0)
	ZEND_PARSE_PARAMETERS_END();

	context = php_stream_context_from_zval(zcontext, 0);

	if (!(stream = php_stream_open_wrapper_ex(url, "r", REPORT_ERRORS | STREAM_USE_URL | STREAM_ONLY_GET_HEADERS, NULL, context))) {
		RETURN_FALSE;
	}

	if (Z_TYPE(stream->wrapperdata) != IS_ARRAY) {
		php_stream_close(stream);
		RETURN_FALSE;
	}

	array_init(return_value);

	ZEND_HASH_FOREACH_VAL(Z_ARRVAL_P(&stream->wrapperdata), hdr) {
		if (Z_TYPE_P(hdr) != IS_STRING) {
			continue;
		}
		if (!format) {
no_name_header:
			add_next_index_str(return_value, zend_string_copy(Z_STR_P(hdr)));
		} else {
			char c;
			char *s, *p;

			if ((p = strchr(Z_STRVAL_P(hdr), ':'))) {
				c = *p;
				*p = '\0';
				s = p + 1;
				while (isspace((int)*(unsigned char *)s)) {
					s++;
				}

				if ((prev_val = zend_hash_str_find(Z_ARRVAL_P(return_value), Z_STRVAL_P(hdr), (p - Z_STRVAL_P(hdr)))) == NULL) {
					add_assoc_stringl_ex(return_value, Z_STRVAL_P(hdr), (p - Z_STRVAL_P(hdr)), s, (Z_STRLEN_P(hdr) - (s - Z_STRVAL_P(hdr))));
				} else { /* some headers may occur more than once, therefor we need to remake the string into an array */
					convert_to_array(prev_val);
					add_next_index_stringl(prev_val, s, (Z_STRLEN_P(hdr) - (s - Z_STRVAL_P(hdr))));
				}

				*p = c;
			} else {
				goto no_name_header;
			}
		}
	} ZEND_HASH_FOREACH_END();

	php_stream_close(stream);
}
/* }}} */<|MERGE_RESOLUTION|>--- conflicted
+++ resolved
@@ -98,25 +98,6 @@
 	return e;
 }
 
-<<<<<<< HEAD
-static int is_userinfo_valid(const char *str, size_t len)
-{
-	const char *valid = "-._~!$&'()*+,;=:";
-	const char *p = str;
-	while (p - str < len) {
-		if (isalpha(*p) || isdigit(*p) || strchr(valid, *p)) {
-			p++;
-		} else if (*p == '%' && p - str <= len - 3 && isdigit(*(p+1)) && isxdigit(*(p+2))) {
-			p += 3;
-		} else {
-			return 0;
-		}
-	}
-	return 1;
-}
-
-=======
->>>>>>> 9c673083
 /* {{{ php_url_parse
  */
 PHPAPI php_url *php_url_parse_ex(char const *str, size_t length)
