/*
   +----------------------------------------------------------------------+
   | Copyright (c) The PHP Group                                          |
   +----------------------------------------------------------------------+
   | This source file is subject to version 3.01 of the PHP license,      |
   | that is bundled with this package in the file LICENSE, and is        |
   | available through the world-wide-web at the following url:           |
   | http://www.php.net/license/3_01.txt                                  |
   | If you did not receive a copy of the PHP license and are unable to   |
   | obtain it through the world-wide-web, please send a note to          |
   | license@php.net so we can mail you a copy immediately.               |
   +----------------------------------------------------------------------+
   | Author: Jim Winstead <jimw@php.net>                                  |
   +----------------------------------------------------------------------+
 */

#include <stdlib.h>
#include <string.h>
#include <ctype.h>
#include <sys/types.h>

#ifdef __SSE2__
#include <emmintrin.h>
#endif

#include "php.h"

#include "url.h"
#include "file.h"

/* {{{ free_url */
PHPAPI void php_url_free(php_url *theurl)
{
	if (theurl->scheme)
		zend_string_release_ex(theurl->scheme, 0);
	if (theurl->user)
		zend_string_release_ex(theurl->user, 0);
	if (theurl->pass)
		zend_string_release_ex(theurl->pass, 0);
	if (theurl->host)
		zend_string_release_ex(theurl->host, 0);
	if (theurl->path)
		zend_string_release_ex(theurl->path, 0);
	if (theurl->query)
		zend_string_release_ex(theurl->query, 0);
	if (theurl->fragment)
		zend_string_release_ex(theurl->fragment, 0);
	efree(theurl);
}
/* }}} */

/* {{{ php_replace_controlchars_ex */
PHPAPI char *php_replace_controlchars_ex(char *str, size_t len)
{
	unsigned char *s = (unsigned char *)str;
	unsigned char *e = (unsigned char *)str + len;

	if (!str) {
		return (NULL);
	}

	while (s < e) {

		if (iscntrl(*s)) {
			*s='_';
		}
		s++;
	}

	return (str);
}
/* }}} */

PHPAPI char *php_replace_controlchars(char *str)
{
	return php_replace_controlchars_ex(str, strlen(str));
}

PHPAPI php_url *php_url_parse(char const *str)
{
	return php_url_parse_ex(str, strlen(str));
}

static const char *binary_strcspn(const char *s, const char *e, const char *chars) {
	while (*chars) {
		const char *p = memchr(s, *chars, e - s);
		if (p) {
			e = p;
		}
		chars++;
	}
	return e;
}

static int is_userinfo_valid(const char *str, size_t len)
{
	const char *valid = "-._~!$&'()*+,;=:";
	const char *p = str;
	while (p - str < len) {
		if (isalpha(*p) || isdigit(*p) || strchr(valid, *p)) {
			p++;
		} else if (*p == '%' && p - str <= len - 3 && isdigit(*(p+1)) && isxdigit(*(p+2))) {
			p += 3;
		} else {
			return 0;
		}
	}
	return 1;
}

/* {{{ php_url_parse */
PHPAPI php_url *php_url_parse_ex(char const *str, size_t length)
{
	bool has_port;
	return php_url_parse_ex2(str, length, &has_port);
}

/* {{{ php_url_parse_ex2
 */
PHPAPI php_url *php_url_parse_ex2(char const *str, size_t length, bool *has_port)
{
	char port_buf[6];
	php_url *ret = ecalloc(1, sizeof(php_url));
	char const *s, *e, *p, *pp, *ue;

	*has_port = 0;
	s = str;
	ue = s + length;

	/* parse scheme */
	if ((e = memchr(s, ':', length)) && e != s) {
		/* validate scheme */
		p = s;
		while (p < e) {
			/* scheme = 1*[ lowalpha | digit | "+" | "-" | "." ] */
			if (!isalpha(*p) && !isdigit(*p) && *p != '+' && *p != '.' && *p != '-') {
				if (e + 1 < ue && e < binary_strcspn(s, ue, "?#")) {
					goto parse_port;
				} else if (s + 1 < ue && *s == '/' && *(s + 1) == '/') { /* relative-scheme URL */
					s += 2;
					e = 0;
					goto parse_host;
				} else {
					goto just_path;
				}
			}
			p++;
		}

		if (e + 1 == ue) { /* only scheme is available */
			ret->scheme = zend_string_init(s, (e - s), 0);
			php_replace_controlchars_ex(ZSTR_VAL(ret->scheme), ZSTR_LEN(ret->scheme));
			return ret;
		}

		/*
		 * certain schemas like mailto: and zlib: may not have any / after them
		 * this check ensures we support those.
		 */
		if (*(e+1) != '/') {
			/* check if the data we get is a port this allows us to
			 * correctly parse things like a.com:80
			 */
			p = e + 1;
			while (p < ue && isdigit(*p)) {
				p++;
			}

			if ((p == ue || *p == '/') && (p - e) < 7) {
				goto parse_port;
			}

			ret->scheme = zend_string_init(s, (e-s), 0);
			php_replace_controlchars_ex(ZSTR_VAL(ret->scheme), ZSTR_LEN(ret->scheme));

			s = e + 1;
			goto just_path;
		} else {
			ret->scheme = zend_string_init(s, (e-s), 0);
			php_replace_controlchars_ex(ZSTR_VAL(ret->scheme), ZSTR_LEN(ret->scheme));

			if (e + 2 < ue && *(e + 2) == '/') {
				s = e + 3;
				if (zend_string_equals_literal_ci(ret->scheme, "file")) {
					if (e + 3 < ue && *(e + 3) == '/') {
						/* support windows drive letters as in:
						   file:///c:/somedir/file.txt
						*/
						if (e + 5 < ue && *(e + 5) == ':') {
							s = e + 4;
						}
						goto just_path;
					}
				}
			} else {
				s = e + 1;
				goto just_path;
			}
		}
	} else if (e) { /* no scheme; starts with colon: look for port */
		parse_port:
		p = e + 1;
		pp = p;

		while (pp < ue && pp - p < 6 && isdigit(*pp)) {
			pp++;
		}

		if (pp - p > 0 && pp - p < 6 && (pp == ue || *pp == '/')) {
			zend_long port;
			char *end;
			memcpy(port_buf, p, (pp - p));
			port_buf[pp - p] = '\0';
			port = ZEND_STRTOL(port_buf, &end, 10);
			if (port >= 0 && port <= 65535 && end != port_buf) {
				*has_port = 1;
				ret->port = (unsigned short) port;
				if (s + 1 < ue && *s == '/' && *(s + 1) == '/') { /* relative-scheme URL */
				    s += 2;
				}
			} else {
				php_url_free(ret);
				return NULL;
			}
		} else if (p == pp && pp == ue) {
			php_url_free(ret);
			return NULL;
		} else if (s + 1 < ue && *s == '/' && *(s + 1) == '/') { /* relative-scheme URL */
			s += 2;
		} else {
			goto just_path;
		}
	} else if (s + 1 < ue && *s == '/' && *(s + 1) == '/') { /* relative-scheme URL */
		s += 2;
	} else {
		goto just_path;
	}

parse_host:
	e = binary_strcspn(s, ue, "/?#");

	/* check for login and password */
	if ((p = zend_memrchr(s, '@', (e-s)))) {
		if ((pp = memchr(s, ':', (p-s)))) {
			ret->user = zend_string_init(s, (pp-s), 0);
			php_replace_controlchars_ex(ZSTR_VAL(ret->user), ZSTR_LEN(ret->user));

			pp++;
			ret->pass = zend_string_init(pp, (p-pp), 0);
			php_replace_controlchars_ex(ZSTR_VAL(ret->pass), ZSTR_LEN(ret->pass));
		} else {
<<<<<<< HEAD
			if (!is_userinfo_valid(s, p-s)) {
				goto check_port;
			}
            ret->user = zend_string_init(s, (p-s), 0);
            php_replace_controlchars_ex(ZSTR_VAL(ret->user), ZSTR_LEN(ret->user));
=======
			ret->user = zend_string_init(s, (p-s), 0);
			php_replace_controlchars_ex(ZSTR_VAL(ret->user), ZSTR_LEN(ret->user));
>>>>>>> effa287b
		}

		s = p + 1;
	}

	/* check for port */
	if (s < ue && *s == '[' && *(e-1) == ']') {
		/* Short circuit portscan,
		   we're dealing with an
		   IPv6 embedded address */
		p = NULL;
	} else {
		p = zend_memrchr(s, ':', (e-s));
	}

	if (p) {
		if (!ret->port) {
			p++;
			if (e-p > 5) { /* port cannot be longer then 5 characters */
				php_url_free(ret);
				return NULL;
			} else if (e - p > 0) {
				zend_long port;
				char *end;
				memcpy(port_buf, p, (e - p));
				port_buf[e - p] = '\0';
				port = ZEND_STRTOL(port_buf, &end, 10);
				if (port >= 0 && port <= 65535 && end != port_buf) {
					*has_port = 1;
					ret->port = (unsigned short)port;
				} else {
					php_url_free(ret);
					return NULL;
				}
			}
			p--;
		}
	} else {
		p = e;
	}

	/* check if we have a valid host, if we don't reject the string as url */
	if ((p-s) < 1) {
		php_url_free(ret);
		return NULL;
	}

	ret->host = zend_string_init(s, (p-s), 0);
	php_replace_controlchars_ex(ZSTR_VAL(ret->host), ZSTR_LEN(ret->host));

	if (e == ue) {
		return ret;
	}

	s = e;

	just_path:

	e = ue;
	p = memchr(s, '#', (e - s));
	if (p) {
		p++;
		if (p < e) {
			ret->fragment = zend_string_init(p, (e - p), 0);
			php_replace_controlchars_ex(ZSTR_VAL(ret->fragment), ZSTR_LEN(ret->fragment));
		} else {
			ret->fragment = ZSTR_EMPTY_ALLOC();
		}
		e = p-1;
	}

	p = memchr(s, '?', (e - s));
	if (p) {
		p++;
		if (p < e) {
			ret->query = zend_string_init(p, (e - p), 0);
			php_replace_controlchars_ex(ZSTR_VAL(ret->query), ZSTR_LEN(ret->query));
		} else {
			ret->query = ZSTR_EMPTY_ALLOC();
		}
		e = p-1;
	}

	if (s < e || s == ue) {
		ret->path = zend_string_init(s, (e - s), 0);
		php_replace_controlchars_ex(ZSTR_VAL(ret->path), ZSTR_LEN(ret->path));
	}

	return ret;
}
/* }}} */

/* {{{ Parse a URL and return its components */
PHP_FUNCTION(parse_url)
{
	char *str;
	size_t str_len;
	php_url *resource;
	zend_long key = -1;
	zval tmp;
	bool has_port;

	ZEND_PARSE_PARAMETERS_START(1, 2)
		Z_PARAM_STRING(str, str_len)
		Z_PARAM_OPTIONAL
		Z_PARAM_LONG(key)
	ZEND_PARSE_PARAMETERS_END();

	resource = php_url_parse_ex2(str, str_len, &has_port);
	if (resource == NULL) {
		/* @todo Find a method to determine why php_url_parse_ex() failed */
		RETURN_FALSE;
	}

	if (key > -1) {
		switch (key) {
			case PHP_URL_SCHEME:
				if (resource->scheme != NULL) RETVAL_STR_COPY(resource->scheme);
				break;
			case PHP_URL_HOST:
				if (resource->host != NULL) RETVAL_STR_COPY(resource->host);
				break;
			case PHP_URL_PORT:
				if (has_port) RETVAL_LONG(resource->port);
				break;
			case PHP_URL_USER:
				if (resource->user != NULL) RETVAL_STR_COPY(resource->user);
				break;
			case PHP_URL_PASS:
				if (resource->pass != NULL) RETVAL_STR_COPY(resource->pass);
				break;
			case PHP_URL_PATH:
				if (resource->path != NULL) RETVAL_STR_COPY(resource->path);
				break;
			case PHP_URL_QUERY:
				if (resource->query != NULL) RETVAL_STR_COPY(resource->query);
				break;
			case PHP_URL_FRAGMENT:
				if (resource->fragment != NULL) RETVAL_STR_COPY(resource->fragment);
				break;
			default:
				zend_argument_value_error(2, "must be a valid URL component identifier, " ZEND_LONG_FMT " given", key);
				break;
		}
		goto done;
	}

	/* allocate an array for return */
	array_init(return_value);

    /* add the various elements to the array */
	if (resource->scheme != NULL) {
		ZVAL_STR_COPY(&tmp, resource->scheme);
		zend_hash_add_new(Z_ARRVAL_P(return_value), ZSTR_KNOWN(ZEND_STR_SCHEME), &tmp);
	}
	if (resource->host != NULL) {
		ZVAL_STR_COPY(&tmp, resource->host);
		zend_hash_add_new(Z_ARRVAL_P(return_value), ZSTR_KNOWN(ZEND_STR_HOST), &tmp);
	}
	if (has_port) {
		ZVAL_LONG(&tmp, resource->port);
		zend_hash_add_new(Z_ARRVAL_P(return_value), ZSTR_KNOWN(ZEND_STR_PORT), &tmp);
	}
	if (resource->user != NULL) {
		ZVAL_STR_COPY(&tmp, resource->user);
		zend_hash_add_new(Z_ARRVAL_P(return_value), ZSTR_KNOWN(ZEND_STR_USER), &tmp);
	}
	if (resource->pass != NULL) {
		ZVAL_STR_COPY(&tmp, resource->pass);
		zend_hash_add_new(Z_ARRVAL_P(return_value), ZSTR_KNOWN(ZEND_STR_PASS), &tmp);
	}
	if (resource->path != NULL) {
		ZVAL_STR_COPY(&tmp, resource->path);
		zend_hash_add_new(Z_ARRVAL_P(return_value), ZSTR_KNOWN(ZEND_STR_PATH), &tmp);
	}
	if (resource->query != NULL) {
		ZVAL_STR_COPY(&tmp, resource->query);
		zend_hash_add_new(Z_ARRVAL_P(return_value), ZSTR_KNOWN(ZEND_STR_QUERY), &tmp);
	}
	if (resource->fragment != NULL) {
		ZVAL_STR_COPY(&tmp, resource->fragment);
		zend_hash_add_new(Z_ARRVAL_P(return_value), ZSTR_KNOWN(ZEND_STR_FRAGMENT), &tmp);
	}
done:
	php_url_free(resource);
}
/* }}} */

/* {{{ php_htoi */
static int php_htoi(char *s)
{
	int value;
	int c;

	c = ((unsigned char *)s)[0];
	if (isupper(c))
		c = tolower(c);
	value = (c >= '0' && c <= '9' ? c - '0' : c - 'a' + 10) * 16;

	c = ((unsigned char *)s)[1];
	if (isupper(c))
		c = tolower(c);
	value += c >= '0' && c <= '9' ? c - '0' : c - 'a' + 10;

	return (value);
}
/* }}} */

/* rfc1738:

   ...The characters ";",
   "/", "?", ":", "@", "=" and "&" are the characters which may be
   reserved for special meaning within a scheme...

   ...Thus, only alphanumerics, the special characters "$-_.+!*'(),", and
   reserved characters used for their reserved purposes may be used
   unencoded within a URL...

   For added safety, we only leave -_. unencoded.
 */

static const unsigned char hexchars[] = "0123456789ABCDEF";

static zend_always_inline zend_string *php_url_encode_impl(const char *s, size_t len, bool raw) /* {{{ */ {
	register unsigned char c;
	unsigned char *to;
	unsigned char const *from, *end;
	zend_string *start;

	from = (unsigned char *)s;
	end = (unsigned char *)s + len;
	start = zend_string_safe_alloc(3, len, 0, 0);
	to = (unsigned char*)ZSTR_VAL(start);

#ifdef __SSE2__
	while (from + 16 < end) {
		__m128i mask;
		uint32_t bits;
		const __m128i _A = _mm_set1_epi8('A' - 1);
		const __m128i Z_ = _mm_set1_epi8('Z' + 1);
		const __m128i _a = _mm_set1_epi8('a' - 1);
		const __m128i z_ = _mm_set1_epi8('z' + 1);
		const __m128i _zero = _mm_set1_epi8('0' - 1);
		const __m128i nine_ = _mm_set1_epi8('9' + 1);
		const __m128i dot = _mm_set1_epi8('.');
		const __m128i minus = _mm_set1_epi8('-');
		const __m128i under = _mm_set1_epi8('_');

		__m128i in = _mm_loadu_si128((__m128i *)from);

		__m128i gt = _mm_cmpgt_epi8(in, _A);
		__m128i lt = _mm_cmplt_epi8(in, Z_);
		mask = _mm_and_si128(lt, gt); /* upper */
		gt = _mm_cmpgt_epi8(in, _a);
		lt = _mm_cmplt_epi8(in, z_);
		mask = _mm_or_si128(mask, _mm_and_si128(lt, gt)); /* lower */
		gt = _mm_cmpgt_epi8(in, _zero);
		lt = _mm_cmplt_epi8(in, nine_);
		mask = _mm_or_si128(mask, _mm_and_si128(lt, gt)); /* number */
		mask = _mm_or_si128(mask, _mm_cmpeq_epi8(in, dot));
		mask = _mm_or_si128(mask, _mm_cmpeq_epi8(in, minus));
		mask = _mm_or_si128(mask, _mm_cmpeq_epi8(in, under));

		if (!raw) {
			const __m128i blank = _mm_set1_epi8(' ');
			__m128i eq = _mm_cmpeq_epi8(in, blank);
			if (_mm_movemask_epi8(eq)) {
				in = _mm_add_epi8(in, _mm_and_si128(eq, _mm_set1_epi8('+' - ' ')));
				mask = _mm_or_si128(mask, eq);
			}
		}
		if (raw) {
			const __m128i wavy = _mm_set1_epi8('~');
			mask = _mm_or_si128(mask, _mm_cmpeq_epi8(in, wavy));
		}
		if (((bits = _mm_movemask_epi8(mask)) & 0xffff) == 0xffff) {
			_mm_storeu_si128((__m128i*)to, in);
			to += 16;
		} else {
			int i;
			unsigned char xmm[16];
			_mm_storeu_si128((__m128i*)xmm, in);
			for (i = 0; i < sizeof(xmm); i++) {
				if ((bits & (0x1 << i))) {
					*to++ = xmm[i];
				} else {
					*to++ = '%';
					*to++ = hexchars[xmm[i] >> 4];
					*to++ = hexchars[xmm[i] & 0xf];
				}
			}
		}
		from += 16;
	}
#endif
	while (from < end) {
		c = *from++;

		if (!raw && c == ' ') {
			*to++ = '+';
		} else if ((c < '0' && c != '-' && c != '.') ||
				(c < 'A' && c > '9') ||
				(c > 'Z' && c < 'a' && c != '_') ||
				(c > 'z' && (!raw || c != '~'))) {
			to[0] = '%';
			to[1] = hexchars[c >> 4];
			to[2] = hexchars[c & 15];
			to += 3;
		} else {
			*to++ = c;
		}
	}
	*to = '\0';

	start = zend_string_truncate(start, to - (unsigned char*)ZSTR_VAL(start), 0);

	return start;
}
/* }}} */

/* {{{ php_url_encode */
PHPAPI zend_string *php_url_encode(char const *s, size_t len)
{
	return php_url_encode_impl(s, len, 0);
}
/* }}} */

/* {{{ URL-encodes string */
PHP_FUNCTION(urlencode)
{
	zend_string *in_str;

	ZEND_PARSE_PARAMETERS_START(1, 1)
		Z_PARAM_STR(in_str)
	ZEND_PARSE_PARAMETERS_END();

	RETURN_STR(php_url_encode(ZSTR_VAL(in_str), ZSTR_LEN(in_str)));
}
/* }}} */

/* {{{ Decodes URL-encoded string */
PHP_FUNCTION(urldecode)
{
	zend_string *in_str, *out_str;

	ZEND_PARSE_PARAMETERS_START(1, 1)
		Z_PARAM_STR(in_str)
	ZEND_PARSE_PARAMETERS_END();

	out_str = zend_string_init(ZSTR_VAL(in_str), ZSTR_LEN(in_str), 0);
	ZSTR_LEN(out_str) = php_url_decode(ZSTR_VAL(out_str), ZSTR_LEN(out_str));

    RETURN_NEW_STR(out_str);
}
/* }}} */

/* {{{ php_url_decode */
PHPAPI size_t php_url_decode(char *str, size_t len)
{
	char *dest = str;
	char *data = str;

	while (len--) {
		if (*data == '+') {
			*dest = ' ';
		}
		else if (*data == '%' && len >= 2 && isxdigit((int) *(data + 1))
				 && isxdigit((int) *(data + 2))) {
			*dest = (char) php_htoi(data + 1);
			data += 2;
			len -= 2;
		} else {
			*dest = *data;
		}
		data++;
		dest++;
	}
	*dest = '\0';
	return dest - str;
}
/* }}} */

/* {{{ php_raw_url_encode */
PHPAPI zend_string *php_raw_url_encode(char const *s, size_t len)
{
	return php_url_encode_impl(s, len, 1);
}
/* }}} */

/* {{{ URL-encodes string */
PHP_FUNCTION(rawurlencode)
{
	zend_string *in_str;

	ZEND_PARSE_PARAMETERS_START(1, 1)
		Z_PARAM_STR(in_str)
	ZEND_PARSE_PARAMETERS_END();

	RETURN_STR(php_raw_url_encode(ZSTR_VAL(in_str), ZSTR_LEN(in_str)));
}
/* }}} */

/* {{{ Decodes URL-encodes string */
PHP_FUNCTION(rawurldecode)
{
	zend_string *in_str, *out_str;

	ZEND_PARSE_PARAMETERS_START(1, 1)
		Z_PARAM_STR(in_str)
	ZEND_PARSE_PARAMETERS_END();

	out_str = zend_string_init(ZSTR_VAL(in_str), ZSTR_LEN(in_str), 0);
	ZSTR_LEN(out_str) = php_raw_url_decode(ZSTR_VAL(out_str), ZSTR_LEN(out_str));

    RETURN_NEW_STR(out_str);
}
/* }}} */

/* {{{ php_raw_url_decode */
PHPAPI size_t php_raw_url_decode(char *str, size_t len)
{
	char *dest = str;
	char *data = str;

	while (len--) {
		if (*data == '%' && len >= 2 && isxdigit((int) *(data + 1))
			&& isxdigit((int) *(data + 2))) {
			*dest = (char) php_htoi(data + 1);
			data += 2;
			len -= 2;
		} else {
			*dest = *data;
		}
		data++;
		dest++;
	}
	*dest = '\0';
	return dest - str;
}
/* }}} */

/* {{{ fetches all the headers sent by the server in response to a HTTP request */
PHP_FUNCTION(get_headers)
{
	char *url;
	size_t url_len;
	php_stream *stream;
	zval *prev_val, *hdr = NULL;
	bool format = 0;
	zval *zcontext = NULL;
	php_stream_context *context;

	ZEND_PARSE_PARAMETERS_START(1, 3)
		Z_PARAM_PATH(url, url_len)
		Z_PARAM_OPTIONAL
		Z_PARAM_BOOL(format)
		Z_PARAM_RESOURCE_OR_NULL(zcontext)
	ZEND_PARSE_PARAMETERS_END();

	context = php_stream_context_from_zval(zcontext, 0);

	if (!(stream = php_stream_open_wrapper_ex(url, "r", REPORT_ERRORS | STREAM_USE_URL | STREAM_ONLY_GET_HEADERS, NULL, context))) {
		RETURN_FALSE;
	}

	if (Z_TYPE(stream->wrapperdata) != IS_ARRAY) {
		php_stream_close(stream);
		RETURN_FALSE;
	}

	array_init(return_value);

	ZEND_HASH_FOREACH_VAL(Z_ARRVAL_P(&stream->wrapperdata), hdr) {
		if (Z_TYPE_P(hdr) != IS_STRING) {
			continue;
		}
		if (!format) {
no_name_header:
			add_next_index_str(return_value, zend_string_copy(Z_STR_P(hdr)));
		} else {
			char c;
			char *s, *p;

			if ((p = strchr(Z_STRVAL_P(hdr), ':'))) {
				c = *p;
				*p = '\0';
				s = p + 1;
				while (isspace((int)*(unsigned char *)s)) {
					s++;
				}

				if ((prev_val = zend_hash_str_find(Z_ARRVAL_P(return_value), Z_STRVAL_P(hdr), (p - Z_STRVAL_P(hdr)))) == NULL) {
					add_assoc_stringl_ex(return_value, Z_STRVAL_P(hdr), (p - Z_STRVAL_P(hdr)), s, (Z_STRLEN_P(hdr) - (s - Z_STRVAL_P(hdr))));
				} else { /* some headers may occur more than once, therefor we need to remake the string into an array */
					convert_to_array(prev_val);
					add_next_index_stringl(prev_val, s, (Z_STRLEN_P(hdr) - (s - Z_STRVAL_P(hdr))));
				}

				*p = c;
			} else {
				goto no_name_header;
			}
		}
	} ZEND_HASH_FOREACH_END();

	php_stream_close(stream);
}
/* }}} */<|MERGE_RESOLUTION|>--- conflicted
+++ resolved
@@ -249,16 +249,8 @@
 			ret->pass = zend_string_init(pp, (p-pp), 0);
 			php_replace_controlchars_ex(ZSTR_VAL(ret->pass), ZSTR_LEN(ret->pass));
 		} else {
-<<<<<<< HEAD
-			if (!is_userinfo_valid(s, p-s)) {
-				goto check_port;
-			}
-            ret->user = zend_string_init(s, (p-s), 0);
-            php_replace_controlchars_ex(ZSTR_VAL(ret->user), ZSTR_LEN(ret->user));
-=======
 			ret->user = zend_string_init(s, (p-s), 0);
 			php_replace_controlchars_ex(ZSTR_VAL(ret->user), ZSTR_LEN(ret->user));
->>>>>>> effa287b
 		}
 
 		s = p + 1;
