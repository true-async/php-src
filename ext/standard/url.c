/*
   +----------------------------------------------------------------------+
   | PHP Version 7                                                        |
   +----------------------------------------------------------------------+
   | Copyright (c) 1997-2018 The PHP Group                                |
   +----------------------------------------------------------------------+
   | This source file is subject to version 3.01 of the PHP license,      |
   | that is bundled with this package in the file LICENSE, and is        |
   | available through the world-wide-web at the following url:           |
   | http://www.php.net/license/3_01.txt                                  |
   | If you did not receive a copy of the PHP license and are unable to   |
   | obtain it through the world-wide-web, please send a note to          |
   | license@php.net so we can mail you a copy immediately.               |
   +----------------------------------------------------------------------+
   | Author: Jim Winstead <jimw@php.net>                                  |
   +----------------------------------------------------------------------+
 */

#include <stdlib.h>
#include <string.h>
#include <ctype.h>
#include <sys/types.h>

#include "php.h"

#include "url.h"
#include "file.h"
#ifdef _OSD_POSIX
#ifndef APACHE
#error On this EBCDIC platform, PHP is only supported as an Apache module.
#else /*APACHE*/
#ifndef CHARSET_EBCDIC
#define CHARSET_EBCDIC /* this machine uses EBCDIC, not ASCII! */
#endif
#include "ebcdic.h"
#endif /*APACHE*/
#endif /*_OSD_POSIX*/

/* {{{ free_url
 */
PHPAPI void php_url_free(php_url *theurl)
{
	if (theurl->scheme)
		zend_string_release_ex(theurl->scheme, 0);
	if (theurl->user)
		zend_string_release_ex(theurl->user, 0);
	if (theurl->pass)
		zend_string_release_ex(theurl->pass, 0);
	if (theurl->host)
		zend_string_release_ex(theurl->host, 0);
	if (theurl->path)
		zend_string_release_ex(theurl->path, 0);
	if (theurl->query)
		zend_string_release_ex(theurl->query, 0);
	if (theurl->fragment)
		zend_string_release_ex(theurl->fragment, 0);
	efree(theurl);
}
/* }}} */

/* {{{ php_replace_controlchars
 */
PHPAPI char *php_replace_controlchars_ex(char *str, size_t len)
{
	unsigned char *s = (unsigned char *)str;
	unsigned char *e = (unsigned char *)str + len;

	if (!str) {
		return (NULL);
	}

	while (s < e) {

		if (iscntrl(*s)) {
			*s='_';
		}
		s++;
	}

	return (str);
}
/* }}} */

PHPAPI char *php_replace_controlchars(char *str)
{
	return php_replace_controlchars_ex(str, strlen(str));
}

PHPAPI php_url *php_url_parse(char const *str)
{
	return php_url_parse_ex(str, strlen(str));
}

<<<<<<< HEAD
static const char *binary_strcspn(const char *s, const char *e, const char *chars) {
	while (*chars) {
		const char *p = memchr(s, *chars, e - s);
		if (p) {
			e = p;
		}
		chars++;
	}
	return e;
}

=======
static int is_userinfo_valid(const char *str, size_t len)
{
	char *valid = "-._~!$&'()*+,;=:";
	char *p = str;
	while (p - str < len) {
		if (isalpha(*p) || isdigit(*p) || strchr(valid, *p)) {
			p++;
		} else if (*p == '%' && p - str <= len - 3 && isdigit(*(p+1)) && isxdigit(*(p+2))) {
			p += 3;
		} else {
			return 0;
		}
	}
	return 1;
}

/* {{{ php_url_parse
 */
>>>>>>> 2d3d7241
PHPAPI php_url *php_url_parse_ex(char const *str, size_t length)
{
	zend_bool has_port;
	return php_url_parse_ex2(str, length, &has_port);
}

/* {{{ php_url_parse_ex2
 */
PHPAPI php_url *php_url_parse_ex2(char const *str, size_t length, zend_bool *has_port)
{
	char port_buf[6];
	php_url *ret = ecalloc(1, sizeof(php_url));
	char const *s, *e, *p, *pp, *ue;

	*has_port = 0;
	s = str;
	ue = s + length;

	/* parse scheme */
	if ((e = memchr(s, ':', length)) && e != s) {
		/* validate scheme */
		p = s;
		while (p < e) {
			/* scheme = 1*[ lowalpha | digit | "+" | "-" | "." ] */
			if (!isalpha(*p) && !isdigit(*p) && *p != '+' && *p != '.' && *p != '-') {
				if (e + 1 < ue && e < binary_strcspn(s, ue, "?#")) {
					goto parse_port;
				} else if (s + 1 < ue && *s == '/' && *(s + 1) == '/') { /* relative-scheme URL */
					s += 2;
					e = 0;
					goto parse_host;
				} else {
					goto just_path;
				}
			}
			p++;
		}

		if (e + 1 == ue) { /* only scheme is available */
			ret->scheme = zend_string_init(s, (e - s), 0);
			php_replace_controlchars_ex(ZSTR_VAL(ret->scheme), ZSTR_LEN(ret->scheme));
			return ret;
		}

		/*
		 * certain schemas like mailto: and zlib: may not have any / after them
		 * this check ensures we support those.
		 */
		if (*(e+1) != '/') {
			/* check if the data we get is a port this allows us to
			 * correctly parse things like a.com:80
			 */
			p = e + 1;
			while (p < ue && isdigit(*p)) {
				p++;
			}

			if ((p == ue || *p == '/') && (p - e) < 7) {
				goto parse_port;
			}

			ret->scheme = zend_string_init(s, (e-s), 0);
			php_replace_controlchars_ex(ZSTR_VAL(ret->scheme), ZSTR_LEN(ret->scheme));

			s = e + 1;
			goto just_path;
		} else {
			ret->scheme = zend_string_init(s, (e-s), 0);
			php_replace_controlchars_ex(ZSTR_VAL(ret->scheme), ZSTR_LEN(ret->scheme));

			if (e + 2 < ue && *(e + 2) == '/') {
				s = e + 3;
				if (zend_string_equals_literal_ci(ret->scheme, "file")) {
					if (e + 3 < ue && *(e + 3) == '/') {
						/* support windows drive letters as in:
						   file:///c:/somedir/file.txt
						*/
						if (e + 5 < ue && *(e + 5) == ':') {
							s = e + 4;
						}
						goto just_path;
					}
				}
			} else {
				s = e + 1;
				goto just_path;
			}
		}
	} else if (e) { /* no scheme; starts with colon: look for port */
		parse_port:
		p = e + 1;
		pp = p;

		while (pp < ue && pp - p < 6 && isdigit(*pp)) {
			pp++;
		}

		if (pp - p > 0 && pp - p < 6 && (pp == ue || *pp == '/')) {
			zend_long port;
			char *end;
			memcpy(port_buf, p, (pp - p));
			port_buf[pp - p] = '\0';
			port = ZEND_STRTOL(port_buf, &end, 10);
			if (port >= 0 && port <= 65535 && end != port_buf) {
				*has_port = 1;
				ret->port = (unsigned short) port;
				if (s + 1 < ue && *s == '/' && *(s + 1) == '/') { /* relative-scheme URL */
				    s += 2;
				}
			} else {
				php_url_free(ret);
				return NULL;
			}
		} else if (p == pp && pp == ue) {
			php_url_free(ret);
			return NULL;
		} else if (s + 1 < ue && *s == '/' && *(s + 1) == '/') { /* relative-scheme URL */
			s += 2;
		} else {
			goto just_path;
		}
	} else if (s + 1 < ue && *s == '/' && *(s + 1) == '/') { /* relative-scheme URL */
		s += 2;
	} else {
		goto just_path;
	}

parse_host:
	e = binary_strcspn(s, ue, "/?#");

	/* check for login and password */
	if ((p = zend_memrchr(s, '@', (e-s)))) {
		if ((pp = memchr(s, ':', (p-s)))) {
			ret->user = zend_string_init(s, (pp-s), 0);
			php_replace_controlchars_ex(ZSTR_VAL(ret->user), ZSTR_LEN(ret->user));

			pp++;
			ret->pass = zend_string_init(pp, (p-pp), 0);
			php_replace_controlchars_ex(ZSTR_VAL(ret->pass), ZSTR_LEN(ret->pass));
		} else {
<<<<<<< HEAD
			ret->user = zend_string_init(s, (p-s), 0);
			php_replace_controlchars_ex(ZSTR_VAL(ret->user), ZSTR_LEN(ret->user));
=======
			if (!is_userinfo_valid(s, p-s)) {
				goto check_port;
			}
			ret->user = estrndup(s, (p-s));
			php_replace_controlchars_ex(ret->user, (p-s));

>>>>>>> 2d3d7241
		}

		s = p + 1;
	}

check_port:
	/* check for port */
	if (s < ue && *s == '[' && *(e-1) == ']') {
		/* Short circuit portscan,
		   we're dealing with an
		   IPv6 embedded address */
		p = NULL;
	} else {
		p = zend_memrchr(s, ':', (e-s));
	}

	if (p) {
		if (!ret->port) {
			p++;
			if (e-p > 5) { /* port cannot be longer then 5 characters */
				php_url_free(ret);
				return NULL;
			} else if (e - p > 0) {
				zend_long port;
				char *end;
				memcpy(port_buf, p, (e - p));
				port_buf[e - p] = '\0';
				port = ZEND_STRTOL(port_buf, &end, 10);
				if (port >= 0 && port <= 65535 && end != port_buf) {
					*has_port = 1;
					ret->port = (unsigned short)port;
				} else {
					php_url_free(ret);
					return NULL;
				}
			}
			p--;
		}
	} else {
		p = e;
	}

	/* check if we have a valid host, if we don't reject the string as url */
	if ((p-s) < 1) {
		php_url_free(ret);
		return NULL;
	}

	ret->host = zend_string_init(s, (p-s), 0);
	php_replace_controlchars_ex(ZSTR_VAL(ret->host), ZSTR_LEN(ret->host));

	if (e == ue) {
		return ret;
	}

	s = e;

	just_path:

	e = ue;
	p = memchr(s, '#', (e - s));
	if (p) {
		p++;
		if (p < e) {
			ret->fragment = zend_string_init(p, (e - p), 0);
			php_replace_controlchars_ex(ZSTR_VAL(ret->fragment), ZSTR_LEN(ret->fragment));
		}
		e = p-1;
	}

	p = memchr(s, '?', (e - s));
	if (p) {
		p++;
		if (p < e) {
			ret->query = zend_string_init(p, (e - p), 0);
			php_replace_controlchars_ex(ZSTR_VAL(ret->query), ZSTR_LEN(ret->query));
		}
		e = p-1;
	}

	if (s < e || s == ue) {
		ret->path = zend_string_init(s, (e - s), 0);
		php_replace_controlchars_ex(ZSTR_VAL(ret->path), ZSTR_LEN(ret->path));
	}

	return ret;
}
/* }}} */

/* {{{ proto mixed parse_url(string url, [int url_component])
   Parse a URL and return its components */
PHP_FUNCTION(parse_url)
{
	char *str;
	size_t str_len;
	php_url *resource;
	zend_long key = -1;
	zval tmp;
	zend_bool has_port;

	ZEND_PARSE_PARAMETERS_START(1, 2)
		Z_PARAM_STRING(str, str_len)
		Z_PARAM_OPTIONAL
		Z_PARAM_LONG(key)
	ZEND_PARSE_PARAMETERS_END();

	resource = php_url_parse_ex2(str, str_len, &has_port);
	if (resource == NULL) {
		/* @todo Find a method to determine why php_url_parse_ex() failed */
		RETURN_FALSE;
	}

	if (key > -1) {
		switch (key) {
			case PHP_URL_SCHEME:
				if (resource->scheme != NULL) RETVAL_STR_COPY(resource->scheme);
				break;
			case PHP_URL_HOST:
				if (resource->host != NULL) RETVAL_STR_COPY(resource->host);
				break;
			case PHP_URL_PORT:
				if (has_port) RETVAL_LONG(resource->port);
				break;
			case PHP_URL_USER:
				if (resource->user != NULL) RETVAL_STR_COPY(resource->user);
				break;
			case PHP_URL_PASS:
				if (resource->pass != NULL) RETVAL_STR_COPY(resource->pass);
				break;
			case PHP_URL_PATH:
				if (resource->path != NULL) RETVAL_STR_COPY(resource->path);
				break;
			case PHP_URL_QUERY:
				if (resource->query != NULL) RETVAL_STR_COPY(resource->query);
				break;
			case PHP_URL_FRAGMENT:
				if (resource->fragment != NULL) RETVAL_STR_COPY(resource->fragment);
				break;
			default:
				php_error_docref(NULL, E_WARNING, "Invalid URL component identifier " ZEND_LONG_FMT, key);
				RETVAL_FALSE;
		}
		goto done;
	}

	/* allocate an array for return */
	array_init(return_value);

    /* add the various elements to the array */
	if (resource->scheme != NULL) {
		ZVAL_STR_COPY(&tmp, resource->scheme);
		zend_hash_add_new(Z_ARRVAL_P(return_value), ZSTR_KNOWN(ZEND_STR_SCHEME), &tmp);
	}
	if (resource->host != NULL) {
		ZVAL_STR_COPY(&tmp, resource->host);
		zend_hash_add_new(Z_ARRVAL_P(return_value), ZSTR_KNOWN(ZEND_STR_HOST), &tmp);
	}
	if (has_port) {
		ZVAL_LONG(&tmp, resource->port);
		zend_hash_add_new(Z_ARRVAL_P(return_value), ZSTR_KNOWN(ZEND_STR_PORT), &tmp);
	}
	if (resource->user != NULL) {
		ZVAL_STR_COPY(&tmp, resource->user);
		zend_hash_add_new(Z_ARRVAL_P(return_value), ZSTR_KNOWN(ZEND_STR_USER), &tmp);
	}
	if (resource->pass != NULL) {
		ZVAL_STR_COPY(&tmp, resource->pass);
		zend_hash_add_new(Z_ARRVAL_P(return_value), ZSTR_KNOWN(ZEND_STR_PASS), &tmp);
	}
	if (resource->path != NULL) {
		ZVAL_STR_COPY(&tmp, resource->path);
		zend_hash_add_new(Z_ARRVAL_P(return_value), ZSTR_KNOWN(ZEND_STR_PATH), &tmp);
	}
	if (resource->query != NULL) {
		ZVAL_STR_COPY(&tmp, resource->query);
		zend_hash_add_new(Z_ARRVAL_P(return_value), ZSTR_KNOWN(ZEND_STR_QUERY), &tmp);
	}
	if (resource->fragment != NULL) {
		ZVAL_STR_COPY(&tmp, resource->fragment);
		zend_hash_add_new(Z_ARRVAL_P(return_value), ZSTR_KNOWN(ZEND_STR_FRAGMENT), &tmp);
	}
done:
	php_url_free(resource);
}
/* }}} */

/* {{{ php_htoi
 */
static int php_htoi(char *s)
{
	int value;
	int c;

	c = ((unsigned char *)s)[0];
	if (isupper(c))
		c = tolower(c);
	value = (c >= '0' && c <= '9' ? c - '0' : c - 'a' + 10) * 16;

	c = ((unsigned char *)s)[1];
	if (isupper(c))
		c = tolower(c);
	value += c >= '0' && c <= '9' ? c - '0' : c - 'a' + 10;

	return (value);
}
/* }}} */

/* rfc1738:

   ...The characters ";",
   "/", "?", ":", "@", "=" and "&" are the characters which may be
   reserved for special meaning within a scheme...

   ...Thus, only alphanumerics, the special characters "$-_.+!*'(),", and
   reserved characters used for their reserved purposes may be used
   unencoded within a URL...

   For added safety, we only leave -_. unencoded.
 */

static unsigned char hexchars[] = "0123456789ABCDEF";

/* {{{ php_url_encode
 */
PHPAPI zend_string *php_url_encode(char const *s, size_t len)
{
	register unsigned char c;
	unsigned char *to;
	unsigned char const *from, *end;
	zend_string *start;

	from = (unsigned char *)s;
	end = (unsigned char *)s + len;
	start = zend_string_safe_alloc(3, len, 0, 0);
	to = (unsigned char*)ZSTR_VAL(start);

	while (from < end) {
		c = *from++;

		if (c == ' ') {
			*to++ = '+';
#ifndef CHARSET_EBCDIC
		} else if ((c < '0' && c != '-' && c != '.') ||
				   (c < 'A' && c > '9') ||
				   (c > 'Z' && c < 'a' && c != '_') ||
				   (c > 'z')) {
			to[0] = '%';
			to[1] = hexchars[c >> 4];
			to[2] = hexchars[c & 15];
			to += 3;
#else /*CHARSET_EBCDIC*/
		} else if (!isalnum(c) && strchr("_-.", c) == NULL) {
			/* Allow only alphanumeric chars and '_', '-', '.'; escape the rest */
			to[0] = '%';
			to[1] = hexchars[os_toascii[c] >> 4];
			to[2] = hexchars[os_toascii[c] & 15];
			to += 3;
#endif /*CHARSET_EBCDIC*/
		} else {
			*to++ = c;
		}
	}
	*to = '\0';

	start = zend_string_truncate(start, to - (unsigned char*)ZSTR_VAL(start), 0);

	return start;
}
/* }}} */

/* {{{ proto string urlencode(string str)
   URL-encodes string */
PHP_FUNCTION(urlencode)
{
	zend_string *in_str;

	ZEND_PARSE_PARAMETERS_START(1, 1)
		Z_PARAM_STR(in_str)
	ZEND_PARSE_PARAMETERS_END();

	RETURN_STR(php_url_encode(ZSTR_VAL(in_str), ZSTR_LEN(in_str)));
}
/* }}} */

/* {{{ proto string urldecode(string str)
   Decodes URL-encoded string */
PHP_FUNCTION(urldecode)
{
	zend_string *in_str, *out_str;

	ZEND_PARSE_PARAMETERS_START(1, 1)
		Z_PARAM_STR(in_str)
	ZEND_PARSE_PARAMETERS_END();

	out_str = zend_string_init(ZSTR_VAL(in_str), ZSTR_LEN(in_str), 0);
	ZSTR_LEN(out_str) = php_url_decode(ZSTR_VAL(out_str), ZSTR_LEN(out_str));

    RETURN_NEW_STR(out_str);
}
/* }}} */

/* {{{ php_url_decode
 */
PHPAPI size_t php_url_decode(char *str, size_t len)
{
	char *dest = str;
	char *data = str;

	while (len--) {
		if (*data == '+') {
			*dest = ' ';
		}
		else if (*data == '%' && len >= 2 && isxdigit((int) *(data + 1))
				 && isxdigit((int) *(data + 2))) {
#ifndef CHARSET_EBCDIC
			*dest = (char) php_htoi(data + 1);
#else
			*dest = os_toebcdic[(unsigned char) php_htoi(data + 1)];
#endif
			data += 2;
			len -= 2;
		} else {
			*dest = *data;
		}
		data++;
		dest++;
	}
	*dest = '\0';
	return dest - str;
}
/* }}} */

/* {{{ php_raw_url_encode
 */
PHPAPI zend_string *php_raw_url_encode(char const *s, size_t len)
{
	register size_t x, y;
	zend_string *str;
	char *ret;

	str = zend_string_safe_alloc(3, len, 0, 0);
	ret = ZSTR_VAL(str);
	for (x = 0, y = 0; len--; x++, y++) {
		char c = s[x];

		ret[y] = c;
#ifndef CHARSET_EBCDIC
		if ((c < '0' && c != '-' &&  c != '.') ||
			(c < 'A' && c > '9') ||
			(c > 'Z' && c < 'a' && c != '_') ||
			(c > 'z' && c != '~')) {
			ret[y++] = '%';
			ret[y++] = hexchars[(unsigned char) c >> 4];
			ret[y] = hexchars[(unsigned char) c & 15];
#else /*CHARSET_EBCDIC*/
		if (!isalnum(c) && strchr("_-.~", c) != NULL) {
			ret[y++] = '%';
			ret[y++] = hexchars[os_toascii[(unsigned char) c] >> 4];
			ret[y] = hexchars[os_toascii[(unsigned char) c] & 15];
#endif /*CHARSET_EBCDIC*/
		}
	}
	ret[y] = '\0';
	str = zend_string_truncate(str, y, 0);

	return str;
}
/* }}} */

/* {{{ proto string rawurlencode(string str)
   URL-encodes string */
PHP_FUNCTION(rawurlencode)
{
	zend_string *in_str;

	ZEND_PARSE_PARAMETERS_START(1, 1)
		Z_PARAM_STR(in_str)
	ZEND_PARSE_PARAMETERS_END();

	RETURN_STR(php_raw_url_encode(ZSTR_VAL(in_str), ZSTR_LEN(in_str)));
}
/* }}} */

/* {{{ proto string rawurldecode(string str)
   Decodes URL-encodes string */
PHP_FUNCTION(rawurldecode)
{
	zend_string *in_str, *out_str;

	ZEND_PARSE_PARAMETERS_START(1, 1)
		Z_PARAM_STR(in_str)
	ZEND_PARSE_PARAMETERS_END();

	out_str = zend_string_init(ZSTR_VAL(in_str), ZSTR_LEN(in_str), 0);
	ZSTR_LEN(out_str) = php_raw_url_decode(ZSTR_VAL(out_str), ZSTR_LEN(out_str));

    RETURN_NEW_STR(out_str);
}
/* }}} */

/* {{{ php_raw_url_decode
 */
PHPAPI size_t php_raw_url_decode(char *str, size_t len)
{
	char *dest = str;
	char *data = str;

	while (len--) {
		if (*data == '%' && len >= 2 && isxdigit((int) *(data + 1))
			&& isxdigit((int) *(data + 2))) {
#ifndef CHARSET_EBCDIC
			*dest = (char) php_htoi(data + 1);
#else
			*dest = os_toebcdic[(unsigned char) php_htoi(data + 1)];
#endif
			data += 2;
			len -= 2;
		} else {
			*dest = *data;
		}
		data++;
		dest++;
	}
	*dest = '\0';
	return dest - str;
}
/* }}} */

/* {{{ proto array get_headers(string url[, int format[, resource context]])
   fetches all the headers sent by the server in response to a HTTP request */
PHP_FUNCTION(get_headers)
{
	char *url;
	size_t url_len;
	php_stream *stream;
	zval *prev_val, *hdr = NULL, *h;
	HashTable *hashT;
	zend_long format = 0;
	zval *zcontext = NULL;
	php_stream_context *context;

	ZEND_PARSE_PARAMETERS_START(1, 3)
		Z_PARAM_PATH(url, url_len)
		Z_PARAM_OPTIONAL
		Z_PARAM_LONG(format)
		Z_PARAM_RESOURCE_EX(zcontext, 1, 0)
	ZEND_PARSE_PARAMETERS_END();

	context = php_stream_context_from_zval(zcontext, 0);

	if (!(stream = php_stream_open_wrapper_ex(url, "r", REPORT_ERRORS | STREAM_USE_URL | STREAM_ONLY_GET_HEADERS, NULL, context))) {
		RETURN_FALSE;
	}

	if (Z_TYPE(stream->wrapperdata) != IS_ARRAY) {
		php_stream_close(stream);
		RETURN_FALSE;
	}

	array_init(return_value);

	/* check for curl-wrappers that provide headers via a special "headers" element */
	if ((h = zend_hash_str_find(HASH_OF(&stream->wrapperdata), "headers", sizeof("headers")-1)) != NULL && Z_TYPE_P(h) == IS_ARRAY) {
		/* curl-wrappers don't load data until the 1st read */
		if (!Z_ARRVAL_P(h)->nNumOfElements) {
			php_stream_getc(stream);
		}
		h = zend_hash_str_find(HASH_OF(&stream->wrapperdata), "headers", sizeof("headers")-1);
		hashT = Z_ARRVAL_P(h);
	} else {
		hashT = HASH_OF(&stream->wrapperdata);
	}

	ZEND_HASH_FOREACH_VAL(hashT, hdr) {
		if (Z_TYPE_P(hdr) != IS_STRING) {
			continue;
		}
		if (!format) {
no_name_header:
			add_next_index_str(return_value, zend_string_copy(Z_STR_P(hdr)));
		} else {
			char c;
			char *s, *p;

			if ((p = strchr(Z_STRVAL_P(hdr), ':'))) {
				c = *p;
				*p = '\0';
				s = p + 1;
				while (isspace((int)*(unsigned char *)s)) {
					s++;
				}

				if ((prev_val = zend_hash_str_find(Z_ARRVAL_P(return_value), Z_STRVAL_P(hdr), (p - Z_STRVAL_P(hdr)))) == NULL) {
					add_assoc_stringl_ex(return_value, Z_STRVAL_P(hdr), (p - Z_STRVAL_P(hdr)), s, (Z_STRLEN_P(hdr) - (s - Z_STRVAL_P(hdr))));
				} else { /* some headers may occur more than once, therefor we need to remake the string into an array */
					convert_to_array(prev_val);
					add_next_index_stringl(prev_val, s, (Z_STRLEN_P(hdr) - (s - Z_STRVAL_P(hdr))));
				}

				*p = c;
			} else {
				goto no_name_header;
			}
		}
	} ZEND_HASH_FOREACH_END();

	php_stream_close(stream);
}
/* }}} */

/*
 * Local variables:
 * tab-width: 4
 * c-basic-offset: 4
 * End:
 * vim600: sw=4 ts=4 fdm=marker
 * vim<600: sw=4 ts=4
 */<|MERGE_RESOLUTION|>--- conflicted
+++ resolved
@@ -91,7 +91,6 @@
 	return php_url_parse_ex(str, strlen(str));
 }
 
-<<<<<<< HEAD
 static const char *binary_strcspn(const char *s, const char *e, const char *chars) {
 	while (*chars) {
 		const char *p = memchr(s, *chars, e - s);
@@ -103,7 +102,6 @@
 	return e;
 }
 
-=======
 static int is_userinfo_valid(const char *str, size_t len)
 {
 	char *valid = "-._~!$&'()*+,;=:";
@@ -122,7 +120,6 @@
 
 /* {{{ php_url_parse
  */
->>>>>>> 2d3d7241
 PHPAPI php_url *php_url_parse_ex(char const *str, size_t length)
 {
 	zend_bool has_port;
@@ -263,17 +260,11 @@
 			ret->pass = zend_string_init(pp, (p-pp), 0);
 			php_replace_controlchars_ex(ZSTR_VAL(ret->pass), ZSTR_LEN(ret->pass));
 		} else {
-<<<<<<< HEAD
-			ret->user = zend_string_init(s, (p-s), 0);
+            if (!is_userinfo_valid(s, p-s)) {
+                goto check_port;
+            }
+            ret->user = zend_string_init(s, (p-s), 0);
 			php_replace_controlchars_ex(ZSTR_VAL(ret->user), ZSTR_LEN(ret->user));
-=======
-			if (!is_userinfo_valid(s, p-s)) {
-				goto check_port;
-			}
-			ret->user = estrndup(s, (p-s));
-			php_replace_controlchars_ex(ret->user, (p-s));
-
->>>>>>> 2d3d7241
 		}
 
 		s = p + 1;
