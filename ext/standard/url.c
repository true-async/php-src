/*
   +----------------------------------------------------------------------+
   | Copyright (c) The PHP Group                                          |
   +----------------------------------------------------------------------+
   | This source file is subject to version 3.01 of the PHP license,      |
   | that is bundled with this package in the file LICENSE, and is        |
   | available through the world-wide-web at the following url:           |
   | http://www.php.net/license/3_01.txt                                  |
   | If you did not receive a copy of the PHP license and are unable to   |
   | obtain it through the world-wide-web, please send a note to          |
   | license@php.net so we can mail you a copy immediately.               |
   +----------------------------------------------------------------------+
   | Author: Jim Winstead <jimw@php.net>                                  |
   +----------------------------------------------------------------------+
 */

#include <stdlib.h>
#include <string.h>
#include <ctype.h>
#include <sys/types.h>

#ifdef __SSE2__
#include <emmintrin.h>
#endif

#include "php.h"

#include "url.h"
#include "file.h"

/* {{{ free_url */
PHPAPI void php_url_free(php_url *theurl)
{
	if (theurl->scheme)
		zend_string_release_ex(theurl->scheme, 0);
	if (theurl->user)
		zend_string_release_ex(theurl->user, 0);
	if (theurl->pass)
		zend_string_release_ex(theurl->pass, 0);
	if (theurl->host)
		zend_string_release_ex(theurl->host, 0);
	if (theurl->path)
		zend_string_release_ex(theurl->path, 0);
	if (theurl->query)
		zend_string_release_ex(theurl->query, 0);
	if (theurl->fragment)
		zend_string_release_ex(theurl->fragment, 0);
	efree(theurl);
}
/* }}} */

/* {{{ php_replace_controlchars_ex */
PHPAPI char *php_replace_controlchars_ex(char *str, size_t len)
{
	unsigned char *s = (unsigned char *)str;
	unsigned char *e = (unsigned char *)str + len;

	if (!str) {
		return (NULL);
	}

	while (s < e) {

		if (iscntrl(*s)) {
			*s='_';
		}
		s++;
	}

	return (str);
}
/* }}} */

PHPAPI char *php_replace_controlchars(char *str)
{
	return php_replace_controlchars_ex(str, strlen(str));
}

PHPAPI php_url *php_url_parse(char const *str)
{
	return php_url_parse_ex(str, strlen(str));
}

static const char *binary_strcspn(const char *s, const char *e, const char *chars) {
	while (*chars) {
		const char *p = memchr(s, *chars, e - s);
		if (p) {
			e = p;
		}
		chars++;
	}
	return e;
}

static int is_userinfo_valid(const char *str, size_t len)
{
	const char *valid = "-._~!$&'()*+,;=:";
	const char *p = str;
	while (p - str < len) {
		if (isalpha(*p) || isdigit(*p) || strchr(valid, *p)) {
			p++;
		} else if (*p == '%' && p - str <= len - 3 && isdigit(*(p+1)) && isxdigit(*(p+2))) {
			p += 3;
		} else {
			return 0;
		}
	}
	return 1;
}

<<<<<<< HEAD
/* {{{ php_url_parse */
=======
/* {{{ php_url_parse
 */
>>>>>>> e6593206
PHPAPI php_url *php_url_parse_ex(char const *str, size_t length)
{
	zend_bool has_port;
	return php_url_parse_ex2(str, length, &has_port);
}

/* {{{ php_url_parse_ex2
 */
PHPAPI php_url *php_url_parse_ex2(char const *str, size_t length, zend_bool *has_port)
{
	char port_buf[6];
	php_url *ret = ecalloc(1, sizeof(php_url));
	char const *s, *e, *p, *pp, *ue;

	*has_port = 0;
	s = str;
	ue = s + length;

	/* parse scheme */
	if ((e = memchr(s, ':', length)) && e != s) {
		/* validate scheme */
		p = s;
		while (p < e) {
			/* scheme = 1*[ lowalpha | digit | "+" | "-" | "." ] */
			if (!isalpha(*p) && !isdigit(*p) && *p != '+' && *p != '.' && *p != '-') {
				if (e + 1 < ue && e < binary_strcspn(s, ue, "?#")) {
					goto parse_port;
				} else if (s + 1 < ue && *s == '/' && *(s + 1) == '/') { /* relative-scheme URL */
					s += 2;
					e = 0;
					goto parse_host;
				} else {
					goto just_path;
				}
			}
			p++;
		}

		if (e + 1 == ue) { /* only scheme is available */
			ret->scheme = zend_string_init(s, (e - s), 0);
			php_replace_controlchars_ex(ZSTR_VAL(ret->scheme), ZSTR_LEN(ret->scheme));
			return ret;
		}

		/*
		 * certain schemas like mailto: and zlib: may not have any / after them
		 * this check ensures we support those.
		 */
		if (*(e+1) != '/') {
			/* check if the data we get is a port this allows us to
			 * correctly parse things like a.com:80
			 */
			p = e + 1;
			while (p < ue && isdigit(*p)) {
				p++;
			}

			if ((p == ue || *p == '/') && (p - e) < 7) {
				goto parse_port;
			}

			ret->scheme = zend_string_init(s, (e-s), 0);
			php_replace_controlchars_ex(ZSTR_VAL(ret->scheme), ZSTR_LEN(ret->scheme));

			s = e + 1;
			goto just_path;
		} else {
			ret->scheme = zend_string_init(s, (e-s), 0);
			php_replace_controlchars_ex(ZSTR_VAL(ret->scheme), ZSTR_LEN(ret->scheme));

			if (e + 2 < ue && *(e + 2) == '/') {
				s = e + 3;
				if (zend_string_equals_literal_ci(ret->scheme, "file")) {
					if (e + 3 < ue && *(e + 3) == '/') {
						/* support windows drive letters as in:
						   file:///c:/somedir/file.txt
						*/
						if (e + 5 < ue && *(e + 5) == ':') {
							s = e + 4;
						}
						goto just_path;
					}
				}
			} else {
				s = e + 1;
				goto just_path;
			}
		}
	} else if (e) { /* no scheme; starts with colon: look for port */
		parse_port:
		p = e + 1;
		pp = p;

		while (pp < ue && pp - p < 6 && isdigit(*pp)) {
			pp++;
		}

		if (pp - p > 0 && pp - p < 6 && (pp == ue || *pp == '/')) {
			zend_long port;
			char *end;
			memcpy(port_buf, p, (pp - p));
			port_buf[pp - p] = '\0';
			port = ZEND_STRTOL(port_buf, &end, 10);
			if (port >= 0 && port <= 65535 && end != port_buf) {
				*has_port = 1;
				ret->port = (unsigned short) port;
				if (s + 1 < ue && *s == '/' && *(s + 1) == '/') { /* relative-scheme URL */
				    s += 2;
				}
			} else {
				php_url_free(ret);
				return NULL;
			}
		} else if (p == pp && pp == ue) {
			php_url_free(ret);
			return NULL;
		} else if (s + 1 < ue && *s == '/' && *(s + 1) == '/') { /* relative-scheme URL */
			s += 2;
		} else {
			goto just_path;
		}
	} else if (s + 1 < ue && *s == '/' && *(s + 1) == '/') { /* relative-scheme URL */
		s += 2;
	} else {
		goto just_path;
	}

parse_host:
	e = binary_strcspn(s, ue, "/?#");

	/* check for login and password */
	if ((p = zend_memrchr(s, '@', (e-s)))) {
		if ((pp = memchr(s, ':', (p-s)))) {
			ret->user = zend_string_init(s, (pp-s), 0);
			php_replace_controlchars_ex(ZSTR_VAL(ret->user), ZSTR_LEN(ret->user));

			pp++;
			ret->pass = zend_string_init(pp, (p-pp), 0);
			php_replace_controlchars_ex(ZSTR_VAL(ret->pass), ZSTR_LEN(ret->pass));
		} else {
<<<<<<< HEAD
			if (!is_userinfo_valid(s, p-s)) {
				goto check_port;
			}
            ret->user = zend_string_init(s, (p-s), 0);
            php_replace_controlchars_ex(ZSTR_VAL(ret->user), ZSTR_LEN(ret->user));
=======
            if (!is_userinfo_valid(s, p-s)) {
                goto check_port;
            }
            ret->user = zend_string_init(s, (p-s), 0);
			php_replace_controlchars_ex(ZSTR_VAL(ret->user), ZSTR_LEN(ret->user));
>>>>>>> e6593206
		}

		s = p + 1;
	}

check_port:
	/* check for port */
	if (s < ue && *s == '[' && *(e-1) == ']') {
		/* Short circuit portscan,
		   we're dealing with an
		   IPv6 embedded address */
		p = NULL;
	} else {
		p = zend_memrchr(s, ':', (e-s));
	}

	if (p) {
		if (!ret->port) {
			p++;
			if (e-p > 5) { /* port cannot be longer then 5 characters */
				php_url_free(ret);
				return NULL;
			} else if (e - p > 0) {
				zend_long port;
				char *end;
				memcpy(port_buf, p, (e - p));
				port_buf[e - p] = '\0';
				port = ZEND_STRTOL(port_buf, &end, 10);
				if (port >= 0 && port <= 65535 && end != port_buf) {
					*has_port = 1;
					ret->port = (unsigned short)port;
				} else {
					php_url_free(ret);
					return NULL;
				}
			}
			p--;
		}
	} else {
		p = e;
	}

	/* check if we have a valid host, if we don't reject the string as url */
	if ((p-s) < 1) {
		php_url_free(ret);
		return NULL;
	}

	ret->host = zend_string_init(s, (p-s), 0);
	php_replace_controlchars_ex(ZSTR_VAL(ret->host), ZSTR_LEN(ret->host));

	if (e == ue) {
		return ret;
	}

	s = e;

	just_path:

	e = ue;
	p = memchr(s, '#', (e - s));
	if (p) {
		p++;
		if (p < e) {
			ret->fragment = zend_string_init(p, (e - p), 0);
			php_replace_controlchars_ex(ZSTR_VAL(ret->fragment), ZSTR_LEN(ret->fragment));
		} else {
			ret->fragment = ZSTR_EMPTY_ALLOC();
		}
		e = p-1;
	}

	p = memchr(s, '?', (e - s));
	if (p) {
		p++;
		if (p < e) {
			ret->query = zend_string_init(p, (e - p), 0);
			php_replace_controlchars_ex(ZSTR_VAL(ret->query), ZSTR_LEN(ret->query));
		} else {
			ret->query = ZSTR_EMPTY_ALLOC();
		}
		e = p-1;
	}

	if (s < e || s == ue) {
		ret->path = zend_string_init(s, (e - s), 0);
		php_replace_controlchars_ex(ZSTR_VAL(ret->path), ZSTR_LEN(ret->path));
	}

	return ret;
}
/* }}} */

/* {{{ Parse a URL and return its components */
PHP_FUNCTION(parse_url)
{
	char *str;
	size_t str_len;
	php_url *resource;
	zend_long key = -1;
	zval tmp;
	zend_bool has_port;

	ZEND_PARSE_PARAMETERS_START(1, 2)
		Z_PARAM_STRING(str, str_len)
		Z_PARAM_OPTIONAL
		Z_PARAM_LONG(key)
	ZEND_PARSE_PARAMETERS_END();

	resource = php_url_parse_ex2(str, str_len, &has_port);
	if (resource == NULL) {
		/* @todo Find a method to determine why php_url_parse_ex() failed */
		RETURN_FALSE;
	}

	if (key > -1) {
		switch (key) {
			case PHP_URL_SCHEME:
				if (resource->scheme != NULL) RETVAL_STR_COPY(resource->scheme);
				break;
			case PHP_URL_HOST:
				if (resource->host != NULL) RETVAL_STR_COPY(resource->host);
				break;
			case PHP_URL_PORT:
				if (has_port) RETVAL_LONG(resource->port);
				break;
			case PHP_URL_USER:
				if (resource->user != NULL) RETVAL_STR_COPY(resource->user);
				break;
			case PHP_URL_PASS:
				if (resource->pass != NULL) RETVAL_STR_COPY(resource->pass);
				break;
			case PHP_URL_PATH:
				if (resource->path != NULL) RETVAL_STR_COPY(resource->path);
				break;
			case PHP_URL_QUERY:
				if (resource->query != NULL) RETVAL_STR_COPY(resource->query);
				break;
			case PHP_URL_FRAGMENT:
				if (resource->fragment != NULL) RETVAL_STR_COPY(resource->fragment);
				break;
			default:
				zend_argument_value_error(2, "must be a valid URL component identifier, " ZEND_LONG_FMT " given", key);
				break;
		}
		goto done;
	}

	/* allocate an array for return */
	array_init(return_value);

    /* add the various elements to the array */
	if (resource->scheme != NULL) {
		ZVAL_STR_COPY(&tmp, resource->scheme);
		zend_hash_add_new(Z_ARRVAL_P(return_value), ZSTR_KNOWN(ZEND_STR_SCHEME), &tmp);
	}
	if (resource->host != NULL) {
		ZVAL_STR_COPY(&tmp, resource->host);
		zend_hash_add_new(Z_ARRVAL_P(return_value), ZSTR_KNOWN(ZEND_STR_HOST), &tmp);
	}
	if (has_port) {
		ZVAL_LONG(&tmp, resource->port);
		zend_hash_add_new(Z_ARRVAL_P(return_value), ZSTR_KNOWN(ZEND_STR_PORT), &tmp);
	}
	if (resource->user != NULL) {
		ZVAL_STR_COPY(&tmp, resource->user);
		zend_hash_add_new(Z_ARRVAL_P(return_value), ZSTR_KNOWN(ZEND_STR_USER), &tmp);
	}
	if (resource->pass != NULL) {
		ZVAL_STR_COPY(&tmp, resource->pass);
		zend_hash_add_new(Z_ARRVAL_P(return_value), ZSTR_KNOWN(ZEND_STR_PASS), &tmp);
	}
	if (resource->path != NULL) {
		ZVAL_STR_COPY(&tmp, resource->path);
		zend_hash_add_new(Z_ARRVAL_P(return_value), ZSTR_KNOWN(ZEND_STR_PATH), &tmp);
	}
	if (resource->query != NULL) {
		ZVAL_STR_COPY(&tmp, resource->query);
		zend_hash_add_new(Z_ARRVAL_P(return_value), ZSTR_KNOWN(ZEND_STR_QUERY), &tmp);
	}
	if (resource->fragment != NULL) {
		ZVAL_STR_COPY(&tmp, resource->fragment);
		zend_hash_add_new(Z_ARRVAL_P(return_value), ZSTR_KNOWN(ZEND_STR_FRAGMENT), &tmp);
	}
done:
	php_url_free(resource);
}
/* }}} */

/* {{{ php_htoi */
static int php_htoi(char *s)
{
	int value;
	int c;

	c = ((unsigned char *)s)[0];
	if (isupper(c))
		c = tolower(c);
	value = (c >= '0' && c <= '9' ? c - '0' : c - 'a' + 10) * 16;

	c = ((unsigned char *)s)[1];
	if (isupper(c))
		c = tolower(c);
	value += c >= '0' && c <= '9' ? c - '0' : c - 'a' + 10;

	return (value);
}
/* }}} */

/* rfc1738:

   ...The characters ";",
   "/", "?", ":", "@", "=" and "&" are the characters which may be
   reserved for special meaning within a scheme...

   ...Thus, only alphanumerics, the special characters "$-_.+!*'(),", and
   reserved characters used for their reserved purposes may be used
   unencoded within a URL...

   For added safety, we only leave -_. unencoded.
 */

static const unsigned char hexchars[] = "0123456789ABCDEF";

static zend_always_inline zend_string *php_url_encode_impl(const char *s, size_t len, zend_bool raw) /* {{{ */ {
	register unsigned char c;
	unsigned char *to;
	unsigned char const *from, *end;
	zend_string *start;

	from = (unsigned char *)s;
	end = (unsigned char *)s + len;
	start = zend_string_safe_alloc(3, len, 0, 0);
	to = (unsigned char*)ZSTR_VAL(start);

#ifdef __SSE2__
	while (from + 16 < end) {
		__m128i mask;
		uint32_t bits;
		const __m128i _A = _mm_set1_epi8('A' - 1);
		const __m128i Z_ = _mm_set1_epi8('Z' + 1);
		const __m128i _a = _mm_set1_epi8('a' - 1);
		const __m128i z_ = _mm_set1_epi8('z' + 1);
		const __m128i _zero = _mm_set1_epi8('0' - 1);
		const __m128i nine_ = _mm_set1_epi8('9' + 1);
		const __m128i dot = _mm_set1_epi8('.');
		const __m128i minus = _mm_set1_epi8('-');
		const __m128i under = _mm_set1_epi8('_');

		__m128i in = _mm_loadu_si128((__m128i *)from);

		__m128i gt = _mm_cmpgt_epi8(in, _A);
		__m128i lt = _mm_cmplt_epi8(in, Z_);
		mask = _mm_and_si128(lt, gt); /* upper */
		gt = _mm_cmpgt_epi8(in, _a);
		lt = _mm_cmplt_epi8(in, z_);
		mask = _mm_or_si128(mask, _mm_and_si128(lt, gt)); /* lower */
		gt = _mm_cmpgt_epi8(in, _zero);
		lt = _mm_cmplt_epi8(in, nine_);
		mask = _mm_or_si128(mask, _mm_and_si128(lt, gt)); /* number */
		mask = _mm_or_si128(mask, _mm_cmpeq_epi8(in, dot));
		mask = _mm_or_si128(mask, _mm_cmpeq_epi8(in, minus));
		mask = _mm_or_si128(mask, _mm_cmpeq_epi8(in, under));

		if (!raw) {
			const __m128i blank = _mm_set1_epi8(' ');
			__m128i eq = _mm_cmpeq_epi8(in, blank);
			if (_mm_movemask_epi8(eq)) {
				in = _mm_add_epi8(in, _mm_and_si128(eq, _mm_set1_epi8('+' - ' ')));
				mask = _mm_or_si128(mask, eq);
			}
		}
		if (raw) {
			const __m128i wavy = _mm_set1_epi8('~');
			mask = _mm_or_si128(mask, _mm_cmpeq_epi8(in, wavy));
		}
		if (((bits = _mm_movemask_epi8(mask)) & 0xffff) == 0xffff) {
			_mm_storeu_si128((__m128i*)to, in);
			to += 16;
		} else {
			int i;
			unsigned char xmm[16];
			_mm_storeu_si128((__m128i*)xmm, in);
			for (i = 0; i < sizeof(xmm); i++) {
				if ((bits & (0x1 << i))) {
					*to++ = xmm[i];
				} else {
					*to++ = '%';
					*to++ = hexchars[xmm[i] >> 4];
					*to++ = hexchars[xmm[i] & 0xf];
				}
			}
		}
		from += 16;
	}
#endif
	while (from < end) {
		c = *from++;

		if (!raw && c == ' ') {
			*to++ = '+';
		} else if ((c < '0' && c != '-' && c != '.') ||
				(c < 'A' && c > '9') ||
				(c > 'Z' && c < 'a' && c != '_') ||
				(c > 'z' && (!raw || c != '~'))) {
			to[0] = '%';
			to[1] = hexchars[c >> 4];
			to[2] = hexchars[c & 15];
			to += 3;
		} else {
			*to++ = c;
		}
	}
	*to = '\0';

	start = zend_string_truncate(start, to - (unsigned char*)ZSTR_VAL(start), 0);

	return start;
}
/* }}} */

/* {{{ php_url_encode */
PHPAPI zend_string *php_url_encode(char const *s, size_t len)
{
	return php_url_encode_impl(s, len, 0);
}
/* }}} */

/* {{{ URL-encodes string */
PHP_FUNCTION(urlencode)
{
	zend_string *in_str;

	ZEND_PARSE_PARAMETERS_START(1, 1)
		Z_PARAM_STR(in_str)
	ZEND_PARSE_PARAMETERS_END();

	RETURN_STR(php_url_encode(ZSTR_VAL(in_str), ZSTR_LEN(in_str)));
}
/* }}} */

/* {{{ Decodes URL-encoded string */
PHP_FUNCTION(urldecode)
{
	zend_string *in_str, *out_str;

	ZEND_PARSE_PARAMETERS_START(1, 1)
		Z_PARAM_STR(in_str)
	ZEND_PARSE_PARAMETERS_END();

	out_str = zend_string_init(ZSTR_VAL(in_str), ZSTR_LEN(in_str), 0);
	ZSTR_LEN(out_str) = php_url_decode(ZSTR_VAL(out_str), ZSTR_LEN(out_str));

    RETURN_NEW_STR(out_str);
}
/* }}} */

/* {{{ php_url_decode */
PHPAPI size_t php_url_decode(char *str, size_t len)
{
	char *dest = str;
	char *data = str;

	while (len--) {
		if (*data == '+') {
			*dest = ' ';
		}
		else if (*data == '%' && len >= 2 && isxdigit((int) *(data + 1))
				 && isxdigit((int) *(data + 2))) {
			*dest = (char) php_htoi(data + 1);
			data += 2;
			len -= 2;
		} else {
			*dest = *data;
		}
		data++;
		dest++;
	}
	*dest = '\0';
	return dest - str;
}
/* }}} */

/* {{{ php_raw_url_encode */
PHPAPI zend_string *php_raw_url_encode(char const *s, size_t len)
{
	return php_url_encode_impl(s, len, 1);
}
/* }}} */

/* {{{ URL-encodes string */
PHP_FUNCTION(rawurlencode)
{
	zend_string *in_str;

	ZEND_PARSE_PARAMETERS_START(1, 1)
		Z_PARAM_STR(in_str)
	ZEND_PARSE_PARAMETERS_END();

	RETURN_STR(php_raw_url_encode(ZSTR_VAL(in_str), ZSTR_LEN(in_str)));
}
/* }}} */

/* {{{ Decodes URL-encodes string */
PHP_FUNCTION(rawurldecode)
{
	zend_string *in_str, *out_str;

	ZEND_PARSE_PARAMETERS_START(1, 1)
		Z_PARAM_STR(in_str)
	ZEND_PARSE_PARAMETERS_END();

	out_str = zend_string_init(ZSTR_VAL(in_str), ZSTR_LEN(in_str), 0);
	ZSTR_LEN(out_str) = php_raw_url_decode(ZSTR_VAL(out_str), ZSTR_LEN(out_str));

    RETURN_NEW_STR(out_str);
}
/* }}} */

/* {{{ php_raw_url_decode */
PHPAPI size_t php_raw_url_decode(char *str, size_t len)
{
	char *dest = str;
	char *data = str;

	while (len--) {
		if (*data == '%' && len >= 2 && isxdigit((int) *(data + 1))
			&& isxdigit((int) *(data + 2))) {
			*dest = (char) php_htoi(data + 1);
			data += 2;
			len -= 2;
		} else {
			*dest = *data;
		}
		data++;
		dest++;
	}
	*dest = '\0';
	return dest - str;
}
/* }}} */

/* {{{ fetches all the headers sent by the server in response to a HTTP request */
PHP_FUNCTION(get_headers)
{
	char *url;
	size_t url_len;
	php_stream *stream;
	zval *prev_val, *hdr = NULL;
	zend_bool format = 0;
	zval *zcontext = NULL;
	php_stream_context *context;

	ZEND_PARSE_PARAMETERS_START(1, 3)
		Z_PARAM_PATH(url, url_len)
		Z_PARAM_OPTIONAL
		Z_PARAM_BOOL(format)
		Z_PARAM_RESOURCE_OR_NULL(zcontext)
	ZEND_PARSE_PARAMETERS_END();

	context = php_stream_context_from_zval(zcontext, 0);

	if (!(stream = php_stream_open_wrapper_ex(url, "r", REPORT_ERRORS | STREAM_USE_URL | STREAM_ONLY_GET_HEADERS, NULL, context))) {
		RETURN_FALSE;
	}

	if (Z_TYPE(stream->wrapperdata) != IS_ARRAY) {
		php_stream_close(stream);
		RETURN_FALSE;
	}

	array_init(return_value);

	ZEND_HASH_FOREACH_VAL(Z_ARRVAL_P(&stream->wrapperdata), hdr) {
		if (Z_TYPE_P(hdr) != IS_STRING) {
			continue;
		}
		if (!format) {
no_name_header:
			add_next_index_str(return_value, zend_string_copy(Z_STR_P(hdr)));
		} else {
			char c;
			char *s, *p;

			if ((p = strchr(Z_STRVAL_P(hdr), ':'))) {
				c = *p;
				*p = '\0';
				s = p + 1;
				while (isspace((int)*(unsigned char *)s)) {
					s++;
				}

				if ((prev_val = zend_hash_str_find(Z_ARRVAL_P(return_value), Z_STRVAL_P(hdr), (p - Z_STRVAL_P(hdr)))) == NULL) {
					add_assoc_stringl_ex(return_value, Z_STRVAL_P(hdr), (p - Z_STRVAL_P(hdr)), s, (Z_STRLEN_P(hdr) - (s - Z_STRVAL_P(hdr))));
				} else { /* some headers may occur more than once, therefor we need to remake the string into an array */
					convert_to_array(prev_val);
					add_next_index_stringl(prev_val, s, (Z_STRLEN_P(hdr) - (s - Z_STRVAL_P(hdr))));
				}

				*p = c;
			} else {
				goto no_name_header;
			}
		}
	} ZEND_HASH_FOREACH_END();

	php_stream_close(stream);
}
/* }}} */<|MERGE_RESOLUTION|>--- conflicted
+++ resolved
@@ -108,12 +108,7 @@
 	return 1;
 }
 
-<<<<<<< HEAD
 /* {{{ php_url_parse */
-=======
-/* {{{ php_url_parse
- */
->>>>>>> e6593206
 PHPAPI php_url *php_url_parse_ex(char const *str, size_t length)
 {
 	zend_bool has_port;
@@ -254,19 +249,11 @@
 			ret->pass = zend_string_init(pp, (p-pp), 0);
 			php_replace_controlchars_ex(ZSTR_VAL(ret->pass), ZSTR_LEN(ret->pass));
 		} else {
-<<<<<<< HEAD
-			if (!is_userinfo_valid(s, p-s)) {
-				goto check_port;
-			}
-            ret->user = zend_string_init(s, (p-s), 0);
-            php_replace_controlchars_ex(ZSTR_VAL(ret->user), ZSTR_LEN(ret->user));
-=======
             if (!is_userinfo_valid(s, p-s)) {
                 goto check_port;
             }
             ret->user = zend_string_init(s, (p-s), 0);
 			php_replace_controlchars_ex(ZSTR_VAL(ret->user), ZSTR_LEN(ret->user));
->>>>>>> e6593206
 		}
 
 		s = p + 1;
