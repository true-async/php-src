/*
   +----------------------------------------------------------------------+
   | PHP Version 7                                                        |
   +----------------------------------------------------------------------+
   | Copyright (c) 1997-2018 The PHP Group                                |
   +----------------------------------------------------------------------+
   | This source file is subject to version 3.01 of the PHP license,      |
   | that is bundled with this package in the file LICENSE, and is        |
   | available through the world-wide-web at the following url:           |
   | http://www.php.net/license/3_01.txt                                  |
   | If you did not receive a copy of the PHP license and are unable to   |
   | obtain it through the world-wide-web, please send a note to          |
   | license@php.net so we can mail you a copy immediately.               |
   +----------------------------------------------------------------------+
   | Authors: The typical suspects                                        |
   |          Pollita <pollita@php.net>                                   |
   |          Marcus Boerger <helly@php.net>                              |
   +----------------------------------------------------------------------+
 */

/* {{{ includes */
#include "php.h"
#include "php_network.h"

#if HAVE_SYS_SOCKET_H
#include <sys/socket.h>
#endif

#ifdef PHP_WIN32
# include "win32/inet.h"
# include <winsock2.h>
# include <windows.h>
# include <Ws2tcpip.h>
#else
#include <netinet/in.h>
#if HAVE_ARPA_INET_H
#include <arpa/inet.h>
#endif
#include <netdb.h>
#ifdef _OSD_POSIX
#undef STATUS
#undef T_UNSPEC
#endif
#if HAVE_ARPA_NAMESER_H
#ifdef DARWIN
# define BIND_8_COMPAT 1
#endif
#include <arpa/nameser.h>
#endif
#if HAVE_RESOLV_H
#include <resolv.h>
#endif
#ifdef HAVE_DNS_H
#include <dns.h>
#endif
#endif

#ifndef MAXHOSTNAMELEN
#define MAXHOSTNAMELEN 255
#endif

/* For the local hostname obtained via gethostname which is different from the
   dns-related MAXHOSTNAMELEN constant above */
#ifndef HOST_NAME_MAX
#define HOST_NAME_MAX 255
#endif

#include "php_dns.h"

/* type compat */
#ifndef DNS_T_A
#define DNS_T_A		1
#endif
#ifndef DNS_T_NS
#define DNS_T_NS	2
#endif
#ifndef DNS_T_CNAME
#define DNS_T_CNAME	5
#endif
#ifndef DNS_T_SOA
#define DNS_T_SOA	6
#endif
#ifndef DNS_T_PTR
#define DNS_T_PTR	12
#endif
#ifndef DNS_T_HINFO
#define DNS_T_HINFO	13
#endif
#ifndef DNS_T_MINFO
#define DNS_T_MINFO	14
#endif
#ifndef DNS_T_MX
#define DNS_T_MX	15
#endif
#ifndef DNS_T_TXT
#define DNS_T_TXT	16
#endif
#ifndef DNS_T_AAAA
#define DNS_T_AAAA	28
#endif
#ifndef DNS_T_SRV
#define DNS_T_SRV	33
#endif
#ifndef DNS_T_NAPTR
#define DNS_T_NAPTR	35
#endif
#ifndef DNS_T_A6
#define DNS_T_A6	38
#endif
#ifndef DNS_T_CAA
#define DNS_T_CAA	257
#endif

#ifndef DNS_T_ANY
#define DNS_T_ANY	255
#endif
/* }}} */

static zend_string *php_gethostbyaddr(char *ip);
static zend_string *php_gethostbyname(char *name);

#ifdef HAVE_GETHOSTNAME
/* {{{ proto string gethostname()
   Get the host name of the current machine */
PHP_FUNCTION(gethostname)
{
	char buf[HOST_NAME_MAX + 1];

	if (zend_parse_parameters_none() == FAILURE) {
		return;
	}

	if (gethostname(buf, sizeof(buf))) {
		php_error_docref(NULL, E_WARNING, "unable to fetch host [%d]: %s", errno, strerror(errno));
		RETURN_FALSE;
	}

	RETURN_STRING(buf);
}
/* }}} */
#endif

/* TODO: Reimplement the gethostby* functions using the new winxp+ API, in dns_win32.c, then
 we can have a dns.c, dns_unix.c and dns_win32.c instead of a messy dns.c full of #ifdef
*/

/* {{{ proto string gethostbyaddr(string ip_address)
   Get the Internet host name corresponding to a given IP address */
PHP_FUNCTION(gethostbyaddr)
{
	char *addr;
	size_t addr_len;
	zend_string *hostname;

	ZEND_PARSE_PARAMETERS_START(1, 1)
		Z_PARAM_STRING(addr, addr_len)
	ZEND_PARSE_PARAMETERS_END();

	hostname = php_gethostbyaddr(addr);

	if (hostname == NULL) {
#if HAVE_IPV6 && HAVE_INET_PTON
		php_error_docref(NULL, E_WARNING, "Address is not a valid IPv4 or IPv6 address");
#else
		php_error_docref(NULL, E_WARNING, "Address is not in a.b.c.d form");
#endif
		RETVAL_FALSE;
	} else {
		RETVAL_STR(hostname);
	}
}
/* }}} */

/* {{{ php_gethostbyaddr */
static zend_string *php_gethostbyaddr(char *ip)
{
#if HAVE_IPV6 && HAVE_INET_PTON
	struct in6_addr addr6;
#endif
	struct in_addr addr;
	struct hostent *hp;

#if HAVE_IPV6 && HAVE_INET_PTON
	if (inet_pton(AF_INET6, ip, &addr6)) {
		hp = gethostbyaddr((char *) &addr6, sizeof(addr6), AF_INET6);
	} else if (inet_pton(AF_INET, ip, &addr)) {
		hp = gethostbyaddr((char *) &addr, sizeof(addr), AF_INET);
	} else {
		return NULL;
	}
#else
	addr.s_addr = inet_addr(ip);

	if (addr.s_addr == -1) {
		return NULL;
	}

	hp = gethostbyaddr((char *) &addr, sizeof(addr), AF_INET);
#endif

	if (!hp || hp->h_name == NULL || hp->h_name[0] == '\0') {
		return zend_string_init(ip, strlen(ip), 0);
	}

	return zend_string_init(hp->h_name, strlen(hp->h_name), 0);
}
/* }}} */

/* {{{ proto string gethostbyname(string hostname)
   Get the IP address corresponding to a given Internet host name */
PHP_FUNCTION(gethostbyname)
{
	char *hostname;
	size_t hostname_len;

	ZEND_PARSE_PARAMETERS_START(1, 1)
		Z_PARAM_STRING(hostname, hostname_len)
	ZEND_PARSE_PARAMETERS_END();

	if(hostname_len > MAXFQDNLEN) {
		/* name too long, protect from CVE-2015-0235 */
		php_error_docref(NULL, E_WARNING, "Host name is too long, the limit is %d characters", MAXFQDNLEN);
		RETURN_STRINGL(hostname, hostname_len);
	}

	RETURN_STR(php_gethostbyname(hostname));
}
/* }}} */

/* {{{ proto array gethostbynamel(string hostname)
   Return a list of IP addresses that a given hostname resolves to. */
PHP_FUNCTION(gethostbynamel)
{
	char *hostname;
	size_t hostname_len;
	struct hostent *hp;
	struct in_addr in;
	int i;

	ZEND_PARSE_PARAMETERS_START(1, 1)
		Z_PARAM_STRING(hostname, hostname_len)
	ZEND_PARSE_PARAMETERS_END();

	if(hostname_len > MAXFQDNLEN) {
		/* name too long, protect from CVE-2015-0235 */
		php_error_docref(NULL, E_WARNING, "Host name is too long, the limit is %d characters", MAXFQDNLEN);
		RETURN_FALSE;
	}

	hp = php_network_gethostbyname(hostname);
	if (hp == NULL || hp->h_addr_list == NULL) {
		RETURN_FALSE;
	}

	array_init(return_value);

	for (i = 0 ; hp->h_addr_list[i] != 0 ; i++) {
		in = *(struct in_addr *) hp->h_addr_list[i];
		add_next_index_string(return_value, inet_ntoa(in));
	}
}
/* }}} */

/* {{{ php_gethostbyname */
static zend_string *php_gethostbyname(char *name)
{
	struct hostent *hp;
	struct in_addr in;
	char *address;

	hp = php_network_gethostbyname(name);

	if (!hp || !*(hp->h_addr_list)) {
		return zend_string_init(name, strlen(name), 0);
	}

	memcpy(&in.s_addr, *(hp->h_addr_list), sizeof(in.s_addr));

	address = inet_ntoa(in);
	return zend_string_init(address, strlen(address), 0);
}
/* }}} */

#if HAVE_FULL_DNS_FUNCS || defined(PHP_WIN32)
# define PHP_DNS_NUM_TYPES	13	/* Number of DNS Types Supported by PHP currently */

# define PHP_DNS_A      0x00000001
# define PHP_DNS_NS     0x00000002
# define PHP_DNS_CNAME  0x00000010
# define PHP_DNS_SOA    0x00000020
# define PHP_DNS_PTR    0x00000800
# define PHP_DNS_HINFO  0x00001000
# define PHP_DNS_CAA    0x00002000
# define PHP_DNS_MX     0x00004000
# define PHP_DNS_TXT    0x00008000
# define PHP_DNS_A6     0x01000000
# define PHP_DNS_SRV    0x02000000
# define PHP_DNS_NAPTR  0x04000000
# define PHP_DNS_AAAA   0x08000000
# define PHP_DNS_ANY    0x10000000
# define PHP_DNS_ALL    (PHP_DNS_A|PHP_DNS_NS|PHP_DNS_CNAME|PHP_DNS_SOA|PHP_DNS_PTR|PHP_DNS_HINFO|PHP_DNS_CAA|PHP_DNS_MX|PHP_DNS_TXT|PHP_DNS_A6|PHP_DNS_SRV|PHP_DNS_NAPTR|PHP_DNS_AAAA)
#endif /* HAVE_FULL_DNS_FUNCS || defined(PHP_WIN32) */

/* Note: These functions are defined in ext/standard/dns_win32.c for Windows! */
#if !defined(PHP_WIN32) && HAVE_DNS_SEARCH_FUNC

#ifndef HFIXEDSZ
#define HFIXEDSZ        12      /* fixed data in header <arpa/nameser.h> */
#endif /* HFIXEDSZ */

#ifndef QFIXEDSZ
#define QFIXEDSZ        4       /* fixed data in query <arpa/nameser.h> */
#endif /* QFIXEDSZ */

#undef MAXHOSTNAMELEN
#define MAXHOSTNAMELEN  1024

#ifndef MAXRESOURCERECORDS
#define MAXRESOURCERECORDS	64
#endif /* MAXRESOURCERECORDS */

typedef union {
	HEADER qb1;
	u_char qb2[65536];
} querybuf;

/* just a hack to free resources allocated by glibc in __res_nsend()
 * See also:
 *   res_thread_freeres() in glibc/resolv/res_init.c
 *   __libc_res_nsend()   in resolv/res_send.c
 * */

#if defined(__GLIBC__) && !defined(HAVE_DEPRECATED_DNS_FUNCS)
#define php_dns_free_res(__res__) _php_dns_free_res(__res__)
static void _php_dns_free_res(struct __res_state *res) { /* {{{ */
	int ns;
	for (ns = 0; ns < MAXNS; ns++) {
		if (res->_u._ext.nsaddrs[ns] != NULL) {
			free (res->_u._ext.nsaddrs[ns]);
			res->_u._ext.nsaddrs[ns] = NULL;
		}
	}
} /* }}} */
#else
#define php_dns_free_res(__res__)
#endif

/* {{{ proto bool dns_check_record(string host [, string type])
   Check DNS records corresponding to a given Internet host name or IP address */
PHP_FUNCTION(dns_check_record)
{
#ifndef MAXPACKET
#define MAXPACKET  8192 /* max packet size used internally by BIND */
#endif
	u_char ans[MAXPACKET];
	char *hostname, *rectype = NULL;
	size_t hostname_len, rectype_len = 0;
	int type = DNS_T_MX, i;
#if defined(HAVE_DNS_SEARCH)
	struct sockaddr_storage from;
	uint32_t fromsize = sizeof(from);
	dns_handle_t handle;
#elif defined(HAVE_RES_NSEARCH)
	struct __res_state state;
	struct __res_state *handle = &state;
#endif

	ZEND_PARSE_PARAMETERS_START(1, 2)
		Z_PARAM_STRING(hostname, hostname_len)
		Z_PARAM_OPTIONAL
		Z_PARAM_STRING(rectype, rectype_len)
	ZEND_PARSE_PARAMETERS_END();

	if (hostname_len == 0) {
		php_error_docref(NULL, E_WARNING, "Host cannot be empty");
		RETURN_FALSE;
	}

	if (rectype) {
		if (!strcasecmp("A",     rectype)) type = DNS_T_A;
		else if (!strcasecmp("NS",    rectype)) type = DNS_T_NS;
		else if (!strcasecmp("MX",    rectype)) type = DNS_T_MX;
		else if (!strcasecmp("PTR",   rectype)) type = DNS_T_PTR;
		else if (!strcasecmp("ANY",   rectype)) type = DNS_T_ANY;
		else if (!strcasecmp("SOA",   rectype)) type = DNS_T_SOA;
		else if (!strcasecmp("CAA",   rectype)) type = DNS_T_CAA;
		else if (!strcasecmp("TXT",   rectype)) type = DNS_T_TXT;
		else if (!strcasecmp("CNAME", rectype)) type = DNS_T_CNAME;
		else if (!strcasecmp("AAAA",  rectype)) type = DNS_T_AAAA;
		else if (!strcasecmp("SRV",   rectype)) type = DNS_T_SRV;
		else if (!strcasecmp("NAPTR", rectype)) type = DNS_T_NAPTR;
		else if (!strcasecmp("A6",    rectype)) type = DNS_T_A6;
		else {
			php_error_docref(NULL, E_WARNING, "Type '%s' not supported", rectype);
			RETURN_FALSE;
		}
	}

#if defined(HAVE_DNS_SEARCH)
	handle = dns_open(NULL);
	if (handle == NULL) {
		RETURN_FALSE;
	}
#elif defined(HAVE_RES_NSEARCH)
    memset(&state, 0, sizeof(state));
    if (res_ninit(handle)) {
			RETURN_FALSE;
	}
#else
	res_init();
#endif

	RETVAL_TRUE;
	i = php_dns_search(handle, hostname, C_IN, type, ans, sizeof(ans));

	if (i < 0) {
		RETVAL_FALSE;
	}

	php_dns_free_handle(handle);
}
/* }}} */

#if HAVE_FULL_DNS_FUNCS

#define CHECKCP(n) do { \
	if (cp + n > end) { \
		return NULL; \
	} \
} while (0)

/* {{{ php_parserr */
static u_char *php_parserr(u_char *cp, u_char *end, querybuf *answer, int type_to_fetch, int store, int raw, zval *subarray)
{
	u_short type, class, dlen;
	u_long ttl;
	long n, i;
	u_short s;
	u_char *tp, *p;
	char name[MAXHOSTNAMELEN];
	int have_v6_break = 0, in_v6_break = 0;

	ZVAL_UNDEF(subarray);

	n = dn_expand(answer->qb2, end, cp, name, sizeof(name) - 2);
	if (n < 0) {
		return NULL;
	}
	cp += n;

	CHECKCP(10);
	GETSHORT(type, cp);
	GETSHORT(class, cp);
	GETLONG(ttl, cp);
	GETSHORT(dlen, cp);
	CHECKCP(dlen);
<<<<<<< HEAD
	if (type_to_fetch != DNS_T_ANY && type != type_to_fetch) {
=======
	if (dlen == 0) {
		/* No data in the response - nothing to do */
		return NULL;
	}
	if (type_to_fetch != T_ANY && type != type_to_fetch) {
>>>>>>> e617f030
		cp += dlen;
		return cp;
	}

	if (!store) {
		cp += dlen;
		return cp;
	}

	array_init(subarray);

	add_assoc_string(subarray, "host", name);
	add_assoc_string(subarray, "class", "IN");
	add_assoc_long(subarray, "ttl", ttl);
	(void) class;

	if (raw) {
		add_assoc_long(subarray, "type", type);
		add_assoc_stringl(subarray, "data", (char*) cp, (uint32_t) dlen);
		cp += dlen;
		return cp;
	}

	switch (type) {
		case DNS_T_A:
			CHECKCP(4);
			add_assoc_string(subarray, "type", "A");
			snprintf(name, sizeof(name), "%d.%d.%d.%d", cp[0], cp[1], cp[2], cp[3]);
			add_assoc_string(subarray, "ip", name);
			cp += dlen;
			break;
		case DNS_T_MX:
			CHECKCP(2);
			add_assoc_string(subarray, "type", "MX");
			GETSHORT(n, cp);
			add_assoc_long(subarray, "pri", n);
			/* no break; */
		case DNS_T_CNAME:
			if (type == DNS_T_CNAME) {
				add_assoc_string(subarray, "type", "CNAME");
			}
			/* no break; */
		case DNS_T_NS:
			if (type == DNS_T_NS) {
				add_assoc_string(subarray, "type", "NS");
			}
			/* no break; */
		case DNS_T_PTR:
			if (type == DNS_T_PTR) {
				add_assoc_string(subarray, "type", "PTR");
			}
			n = dn_expand(answer->qb2, end, cp, name, (sizeof name) - 2);
			if (n < 0) {
				return NULL;
			}
			cp += n;
			add_assoc_string(subarray, "target", name);
			break;
		case DNS_T_HINFO:
			/* See RFC 1010 for values */
			add_assoc_string(subarray, "type", "HINFO");
			CHECKCP(1);
			n = *cp & 0xFF;
			cp++;
			CHECKCP(n);
			add_assoc_stringl(subarray, "cpu", (char*)cp, n);
			cp += n;
			CHECKCP(1);
			n = *cp & 0xFF;
			cp++;
			CHECKCP(n);
			add_assoc_stringl(subarray, "os", (char*)cp, n);
			cp += n;
			break;
		case DNS_T_CAA:
			/* See RFC 6844 for values https://tools.ietf.org/html/rfc6844 */
			add_assoc_string(subarray, "type", "CAA");
			// 1 flag byte
			CHECKCP(1);
			n = *cp & 0xFF;
			add_assoc_long(subarray, "flags", n);
			cp++;
			// Tag length (1 byte)
			CHECKCP(1);
			n = *cp & 0xFF;
			cp++;
			CHECKCP(n);
			add_assoc_stringl(subarray, "tag", (char*)cp, n);
			cp += n;
			if ( (size_t) dlen < ((size_t)n) + 2 ) {
				return NULL;
			}
			n = dlen - n - 2;
			CHECKCP(n);
			add_assoc_stringl(subarray, "value", (char*)cp, n);
			cp += n;
			break;
		case DNS_T_TXT:
			{
				int l1 = 0, l2 = 0;
				zval entries;
				zend_string *tp;

				add_assoc_string(subarray, "type", "TXT");
				tp = zend_string_alloc(dlen, 0);

				array_init(&entries);

				while (l1 < dlen) {
					n = cp[l1];
					if ((l1 + n) >= dlen) {
						// Invalid chunk length, truncate
						n = dlen - (l1 + 1);
					}
					if (n) {
						memcpy(ZSTR_VAL(tp) + l2 , cp + l1 + 1, n);
						add_next_index_stringl(&entries, (char *) cp + l1 + 1, n);
					}
					l1 = l1 + n + 1;
					l2 = l2 + n;
				}
				ZSTR_VAL(tp)[l2] = '\0';
				ZSTR_LEN(tp) = l2;
				cp += dlen;

				add_assoc_str(subarray, "txt", tp);
				add_assoc_zval(subarray, "entries", &entries);
			}
			break;
		case DNS_T_SOA:
			add_assoc_string(subarray, "type", "SOA");
			n = dn_expand(answer->qb2, end, cp, name, (sizeof name) -2);
			if (n < 0) {
				return NULL;
			}
			cp += n;
			add_assoc_string(subarray, "mname", name);
			n = dn_expand(answer->qb2, end, cp, name, (sizeof name) -2);
			if (n < 0) {
				return NULL;
			}
			cp += n;
			add_assoc_string(subarray, "rname", name);
			CHECKCP(5*4);
			GETLONG(n, cp);
			add_assoc_long(subarray, "serial", n);
			GETLONG(n, cp);
			add_assoc_long(subarray, "refresh", n);
			GETLONG(n, cp);
			add_assoc_long(subarray, "retry", n);
			GETLONG(n, cp);
			add_assoc_long(subarray, "expire", n);
			GETLONG(n, cp);
			add_assoc_long(subarray, "minimum-ttl", n);
			break;
		case DNS_T_AAAA:
			tp = (u_char*)name;
			CHECKCP(8*2);
			for(i=0; i < 8; i++) {
				GETSHORT(s, cp);
				if (s != 0) {
					if (tp > (u_char *)name) {
						in_v6_break = 0;
						tp[0] = ':';
						tp++;
					}
					tp += sprintf((char*)tp,"%x",s);
				} else {
					if (!have_v6_break) {
						have_v6_break = 1;
						in_v6_break = 1;
						tp[0] = ':';
						tp++;
					} else if (!in_v6_break) {
						tp[0] = ':';
						tp++;
						tp[0] = '0';
						tp++;
					}
				}
			}
			if (have_v6_break && in_v6_break) {
				tp[0] = ':';
				tp++;
			}
			tp[0] = '\0';
			add_assoc_string(subarray, "type", "AAAA");
			add_assoc_string(subarray, "ipv6", name);
			break;
		case DNS_T_A6:
			p = cp;
			add_assoc_string(subarray, "type", "A6");
			CHECKCP(1);
			n = ((int)cp[0]) & 0xFF;
			cp++;
			add_assoc_long(subarray, "masklen", n);
			tp = (u_char*)name;
			if (n > 15) {
				have_v6_break = 1;
				in_v6_break = 1;
				tp[0] = ':';
				tp++;
			}
			if (n % 16 > 8) {
				/* Partial short */
				if (cp[0] != 0) {
					if (tp > (u_char *)name) {
						in_v6_break = 0;
						tp[0] = ':';
						tp++;
					}
					sprintf((char*)tp, "%x", cp[0] & 0xFF);
				} else {
					if (!have_v6_break) {
						have_v6_break = 1;
						in_v6_break = 1;
						tp[0] = ':';
						tp++;
					} else if (!in_v6_break) {
						tp[0] = ':';
						tp++;
						tp[0] = '0';
						tp++;
					}
				}
				cp++;
			}
			for (i = (n + 8) / 16; i < 8; i++) {
				CHECKCP(2);
				GETSHORT(s, cp);
				if (s != 0) {
					if (tp > (u_char *)name) {
						in_v6_break = 0;
						tp[0] = ':';
						tp++;
					}
					tp += sprintf((char*)tp,"%x",s);
				} else {
					if (!have_v6_break) {
						have_v6_break = 1;
						in_v6_break = 1;
						tp[0] = ':';
						tp++;
					} else if (!in_v6_break) {
						tp[0] = ':';
						tp++;
						tp[0] = '0';
						tp++;
					}
				}
			}
			if (have_v6_break && in_v6_break) {
				tp[0] = ':';
				tp++;
			}
			tp[0] = '\0';
			add_assoc_string(subarray, "ipv6", name);
			if (cp < p + dlen) {
				n = dn_expand(answer->qb2, end, cp, name, (sizeof name) - 2);
				if (n < 0) {
					return NULL;
				}
				cp += n;
				add_assoc_string(subarray, "chain", name);
			}
			break;
		case DNS_T_SRV:
			CHECKCP(3*2);
			add_assoc_string(subarray, "type", "SRV");
			GETSHORT(n, cp);
			add_assoc_long(subarray, "pri", n);
			GETSHORT(n, cp);
			add_assoc_long(subarray, "weight", n);
			GETSHORT(n, cp);
			add_assoc_long(subarray, "port", n);
			n = dn_expand(answer->qb2, end, cp, name, (sizeof name) - 2);
			if (n < 0) {
				return NULL;
			}
			cp += n;
			add_assoc_string(subarray, "target", name);
			break;
		case DNS_T_NAPTR:
			CHECKCP(2*2);
			add_assoc_string(subarray, "type", "NAPTR");
			GETSHORT(n, cp);
			add_assoc_long(subarray, "order", n);
			GETSHORT(n, cp);
			add_assoc_long(subarray, "pref", n);

			CHECKCP(1);
			n = (cp[0] & 0xFF);
			cp++;
			CHECKCP(n);
			add_assoc_stringl(subarray, "flags", (char*)cp, n);
			cp += n;

			CHECKCP(1);
			n = (cp[0] & 0xFF);
			cp++;
			CHECKCP(n);
			add_assoc_stringl(subarray, "services", (char*)cp, n);
			cp += n;

			CHECKCP(1);
			n = (cp[0] & 0xFF);
			cp++;
			CHECKCP(n);
			add_assoc_stringl(subarray, "regex", (char*)cp, n);
			cp += n;

			n = dn_expand(answer->qb2, end, cp, name, (sizeof name) - 2);
			if (n < 0) {
				return NULL;
			}
			cp += n;
			add_assoc_string(subarray, "replacement", name);
			break;
		default:
			zval_ptr_dtor(subarray);
			ZVAL_UNDEF(subarray);
			cp += dlen;
			break;
	}

	return cp;
}
/* }}} */

/* {{{ proto array|false dns_get_record(string hostname [, int type[, array &authns[, array &addtl[, bool raw]]]])
   Get any Resource Record corresponding to a given Internet host name */
PHP_FUNCTION(dns_get_record)
{
	char *hostname;
	size_t hostname_len;
	zend_long type_param = PHP_DNS_ANY;
	zval *authns = NULL, *addtl = NULL;
	int type_to_fetch;
#if defined(HAVE_DNS_SEARCH)
	struct sockaddr_storage from;
	uint32_t fromsize = sizeof(from);
	dns_handle_t handle;
#elif defined(HAVE_RES_NSEARCH)
	struct __res_state state;
	struct __res_state *handle = &state;
#endif
	HEADER *hp;
	querybuf answer;
	u_char *cp = NULL, *end = NULL;
	int n, qd, an, ns = 0, ar = 0;
	int type, first_query = 1, store_results = 1;
	zend_bool raw = 0;

	ZEND_PARSE_PARAMETERS_START(1, 5)
		Z_PARAM_STRING(hostname, hostname_len)
		Z_PARAM_OPTIONAL
		Z_PARAM_LONG(type_param)
		Z_PARAM_ZVAL_DEREF_EX(authns, 1, 0)
		Z_PARAM_ZVAL_DEREF_EX(addtl, 1, 0)
		Z_PARAM_BOOL(raw)
	ZEND_PARSE_PARAMETERS_END();

	if (authns) {
		zval_ptr_dtor(authns);
		array_init(authns);
	}
	if (addtl) {
		zval_ptr_dtor(addtl);
		array_init(addtl);
	}

	if (!raw) {
		if ((type_param & ~PHP_DNS_ALL) && (type_param != PHP_DNS_ANY)) {
			php_error_docref(NULL, E_WARNING, "Type '" ZEND_LONG_FMT "' not supported", type_param);
			RETURN_FALSE;
		}
	} else {
		if ((type_param < 1) || (type_param > 0xFFFF)) {
			php_error_docref(NULL, E_WARNING,
				"Numeric DNS record type must be between 1 and 65535, '" ZEND_LONG_FMT "' given", type_param);
			RETURN_FALSE;
		}
	}

	/* Initialize the return array */
	array_init(return_value);

	/* - We emulate an or'ed type mask by querying type by type. (Steps 0 - NUMTYPES-1 )
	 *   If additional info is wanted we check again with DNS_T_ANY (step NUMTYPES / NUMTYPES+1 )
	 *   store_results is used to skip storing the results retrieved in step
	 *   NUMTYPES+1 when results were already fetched.
	 * - In case of PHP_DNS_ANY we use the directly fetch DNS_T_ANY. (step NUMTYPES+1 )
	 * - In case of raw mode, we query only the requestd type instead of looping type by type
	 *   before going with the additional info stuff.
	 */

	if (raw) {
		type = -1;
	} else if (type_param == PHP_DNS_ANY) {
		type = PHP_DNS_NUM_TYPES + 1;
	} else {
		type = 0;
	}

	for ( ;
		type < (addtl ? (PHP_DNS_NUM_TYPES + 2) : PHP_DNS_NUM_TYPES) || first_query;
		type++
	) {
		first_query = 0;
		switch (type) {
			case -1: /* raw */
				type_to_fetch = type_param;
				/* skip over the rest and go directly to additional records */
				type = PHP_DNS_NUM_TYPES - 1;
				break;
			case 0:
				type_to_fetch = type_param&PHP_DNS_A     ? DNS_T_A     : 0;
				break;
			case 1:
				type_to_fetch = type_param&PHP_DNS_NS    ? DNS_T_NS    : 0;
				break;
			case 2:
				type_to_fetch = type_param&PHP_DNS_CNAME ? DNS_T_CNAME : 0;
				break;
			case 3:
				type_to_fetch = type_param&PHP_DNS_SOA   ? DNS_T_SOA   : 0;
				break;
			case 4:
				type_to_fetch = type_param&PHP_DNS_PTR   ? DNS_T_PTR   : 0;
				break;
			case 5:
				type_to_fetch = type_param&PHP_DNS_HINFO ? DNS_T_HINFO : 0;
				break;
			case 6:
				type_to_fetch = type_param&PHP_DNS_MX    ? DNS_T_MX    : 0;
				break;
			case 7:
				type_to_fetch = type_param&PHP_DNS_TXT   ? DNS_T_TXT   : 0;
				break;
			case 8:
				type_to_fetch = type_param&PHP_DNS_AAAA	 ? DNS_T_AAAA  : 0;
				break;
			case 9:
				type_to_fetch = type_param&PHP_DNS_SRV   ? DNS_T_SRV   : 0;
				break;
			case 10:
				type_to_fetch = type_param&PHP_DNS_NAPTR ? DNS_T_NAPTR : 0;
				break;
			case 11:
				type_to_fetch = type_param&PHP_DNS_A6	 ? DNS_T_A6 : 0;
				break;
			case 12:
				type_to_fetch = type_param&PHP_DNS_CAA ? DNS_T_CAA : 0;
				break;
			case PHP_DNS_NUM_TYPES:
				store_results = 0;
				continue;
			default:
			case (PHP_DNS_NUM_TYPES + 1):
				type_to_fetch = DNS_T_ANY;
				break;
		}

		if (type_to_fetch) {
#if defined(HAVE_DNS_SEARCH)
			handle = dns_open(NULL);
			if (handle == NULL) {
				zend_array_destroy(Z_ARR_P(return_value));
				RETURN_FALSE;
			}
#elif defined(HAVE_RES_NSEARCH)
		    memset(&state, 0, sizeof(state));
		    if (res_ninit(handle)) {
		    	zend_array_destroy(Z_ARR_P(return_value));
				RETURN_FALSE;
			}
#else
			res_init();
#endif

			n = php_dns_search(handle, hostname, C_IN, type_to_fetch, answer.qb2, sizeof answer);

			if (n < 0) {
				php_dns_free_handle(handle);
				switch (h_errno) {
					case NO_DATA:
					case HOST_NOT_FOUND:
						continue;

					case NO_RECOVERY:
						php_error_docref(NULL, E_WARNING, "An unexpected server failure occurred.");
						break;

					case TRY_AGAIN:
						php_error_docref(NULL, E_WARNING, "A temporary server error occurred.");
						break;

					default:
						php_error_docref(NULL, E_WARNING, "DNS Query failed");
				}
				zend_array_destroy(Z_ARR_P(return_value));
				RETURN_FALSE;
			}

			cp = answer.qb2 + HFIXEDSZ;
			end = answer.qb2 + n;
			hp = (HEADER *)&answer;
			qd = ntohs(hp->qdcount);
			an = ntohs(hp->ancount);
			ns = ntohs(hp->nscount);
			ar = ntohs(hp->arcount);

			/* Skip QD entries, they're only used by dn_expand later on */
			while (qd-- > 0) {
				n = dn_skipname(cp, end);
				if (n < 0) {
					php_error_docref(NULL, E_WARNING, "Unable to parse DNS data received");
					zend_array_destroy(Z_ARR_P(return_value));
					php_dns_free_handle(handle);
					RETURN_FALSE;
				}
				cp += n + QFIXEDSZ;
			}

			/* YAY! Our real answers! */
			while (an-- && cp && cp < end) {
				zval retval;

				cp = php_parserr(cp, end, &answer, type_to_fetch, store_results, raw, &retval);
				if (Z_TYPE(retval) != IS_UNDEF && store_results) {
					add_next_index_zval(return_value, &retval);
				}
			}

			if (authns || addtl) {
				/* List of Authoritative Name Servers
				 * Process when only requesting addtl so that we can skip through the section
				 */
				while (ns-- > 0 && cp && cp < end) {
					zval retval;

					cp = php_parserr(cp, end, &answer, DNS_T_ANY, authns != NULL, raw, &retval);
					if (Z_TYPE(retval) != IS_UNDEF) {
						add_next_index_zval(authns, &retval);
					}
				}
			}

			if (addtl) {
				/* Additional records associated with authoritative name servers */
				while (ar-- > 0 && cp && cp < end) {
					zval retval;

					cp = php_parserr(cp, end, &answer, DNS_T_ANY, 1, raw, &retval);
					if (Z_TYPE(retval) != IS_UNDEF) {
						add_next_index_zval(addtl, &retval);
					}
				}
			}
			php_dns_free_handle(handle);
		}
	}
}
/* }}} */

/* {{{ proto bool dns_get_mx(string hostname, array mxhosts [, array weight])
   Get MX records corresponding to a given Internet host name */
PHP_FUNCTION(dns_get_mx)
{
	char *hostname;
	size_t hostname_len;
	zval *mx_list, *weight_list = NULL;
	int count, qdc;
	u_short type, weight;
	u_char ans[MAXPACKET];
	char buf[MAXHOSTNAMELEN];
	HEADER *hp;
	u_char *cp, *end;
	int i;
#if defined(HAVE_DNS_SEARCH)
	struct sockaddr_storage from;
	uint32_t fromsize = sizeof(from);
	dns_handle_t handle;
#elif defined(HAVE_RES_NSEARCH)
	struct __res_state state;
	struct __res_state *handle = &state;
#endif

	ZEND_PARSE_PARAMETERS_START(2, 3)
		Z_PARAM_STRING(hostname, hostname_len)
		Z_PARAM_ZVAL_DEREF(mx_list)
		Z_PARAM_OPTIONAL
		Z_PARAM_ZVAL_DEREF(weight_list)
	ZEND_PARSE_PARAMETERS_END();

	zval_ptr_dtor(mx_list);
	array_init(mx_list);

	if (weight_list) {
		zval_ptr_dtor(weight_list);
		array_init(weight_list);
	}

#if defined(HAVE_DNS_SEARCH)
	handle = dns_open(NULL);
	if (handle == NULL) {
		RETURN_FALSE;
	}
#elif defined(HAVE_RES_NSEARCH)
    memset(&state, 0, sizeof(state));
    if (res_ninit(handle)) {
			RETURN_FALSE;
	}
#else
	res_init();
#endif

	i = php_dns_search(handle, hostname, C_IN, DNS_T_MX, (u_char *)&ans, sizeof(ans));
	if (i < 0) {
		RETURN_FALSE;
	}
	if (i > (int)sizeof(ans)) {
		i = sizeof(ans);
	}
	hp = (HEADER *)&ans;
	cp = (u_char *)&ans + HFIXEDSZ;
	end = (u_char *)&ans +i;
	for (qdc = ntohs((unsigned short)hp->qdcount); qdc--; cp += i + QFIXEDSZ) {
		if ((i = dn_skipname(cp, end)) < 0 ) {
			php_dns_free_handle(handle);
			RETURN_FALSE;
		}
	}
	count = ntohs((unsigned short)hp->ancount);
	while (--count >= 0 && cp < end) {
		if ((i = dn_skipname(cp, end)) < 0 ) {
			php_dns_free_handle(handle);
			RETURN_FALSE;
		}
		cp += i;
		GETSHORT(type, cp);
		cp += INT16SZ + INT32SZ;
		GETSHORT(i, cp);
		if (type != DNS_T_MX) {
			cp += i;
			continue;
		}
		GETSHORT(weight, cp);
		if ((i = dn_expand(ans, end, cp, buf, sizeof(buf)-1)) < 0) {
			php_dns_free_handle(handle);
			RETURN_FALSE;
		}
		cp += i;
		add_next_index_string(mx_list, buf);
		if (weight_list) {
			add_next_index_long(weight_list, weight);
		}
	}
	php_dns_free_handle(handle);
	RETURN_TRUE;
}
/* }}} */
#endif /* HAVE_FULL_DNS_FUNCS */
#endif /* !defined(PHP_WIN32) && HAVE_DNS_SEARCH_FUNC */

#if HAVE_FULL_DNS_FUNCS || defined(PHP_WIN32)
PHP_MINIT_FUNCTION(dns) {
	REGISTER_LONG_CONSTANT("DNS_A",     PHP_DNS_A,     CONST_CS | CONST_PERSISTENT);
	REGISTER_LONG_CONSTANT("DNS_NS",    PHP_DNS_NS,    CONST_CS | CONST_PERSISTENT);
	REGISTER_LONG_CONSTANT("DNS_CNAME", PHP_DNS_CNAME, CONST_CS | CONST_PERSISTENT);
	REGISTER_LONG_CONSTANT("DNS_SOA",   PHP_DNS_SOA,   CONST_CS | CONST_PERSISTENT);
	REGISTER_LONG_CONSTANT("DNS_PTR",   PHP_DNS_PTR,   CONST_CS | CONST_PERSISTENT);
	REGISTER_LONG_CONSTANT("DNS_HINFO", PHP_DNS_HINFO, CONST_CS | CONST_PERSISTENT);
	REGISTER_LONG_CONSTANT("DNS_CAA",   PHP_DNS_CAA,   CONST_CS | CONST_PERSISTENT);
	REGISTER_LONG_CONSTANT("DNS_MX",    PHP_DNS_MX,    CONST_CS | CONST_PERSISTENT);
	REGISTER_LONG_CONSTANT("DNS_TXT",   PHP_DNS_TXT,   CONST_CS | CONST_PERSISTENT);
	REGISTER_LONG_CONSTANT("DNS_SRV",   PHP_DNS_SRV,   CONST_CS | CONST_PERSISTENT);
	REGISTER_LONG_CONSTANT("DNS_NAPTR", PHP_DNS_NAPTR, CONST_CS | CONST_PERSISTENT);
	REGISTER_LONG_CONSTANT("DNS_AAAA",  PHP_DNS_AAAA,  CONST_CS | CONST_PERSISTENT);
	REGISTER_LONG_CONSTANT("DNS_A6",    PHP_DNS_A6,    CONST_CS | CONST_PERSISTENT);
	REGISTER_LONG_CONSTANT("DNS_ANY",   PHP_DNS_ANY,   CONST_CS | CONST_PERSISTENT);
	REGISTER_LONG_CONSTANT("DNS_ALL",   PHP_DNS_ALL,   CONST_CS | CONST_PERSISTENT);
	return SUCCESS;
}
#endif /* HAVE_FULL_DNS_FUNCS */

/*
 * Local variables:
 * tab-width: 4
 * c-basic-offset: 4
 * End:
 * vim600: sw=4 ts=4 fdm=marker
 * vim<600: sw=4 ts=4
 */<|MERGE_RESOLUTION|>--- conflicted
+++ resolved
@@ -454,15 +454,11 @@
 	GETLONG(ttl, cp);
 	GETSHORT(dlen, cp);
 	CHECKCP(dlen);
-<<<<<<< HEAD
-	if (type_to_fetch != DNS_T_ANY && type != type_to_fetch) {
-=======
-	if (dlen == 0) {
-		/* No data in the response - nothing to do */
-		return NULL;
-	}
-	if (type_to_fetch != T_ANY && type != type_to_fetch) {
->>>>>>> e617f030
+    if (dlen == 0) {
+        /* No data in the response - nothing to do */
+        return NULL;
+    }
+    if (type_to_fetch != DNS_T_ANY && type != type_to_fetch) {
 		cp += dlen;
 		return cp;
 	}
