/*
   +----------------------------------------------------------------------+
   | PHP Version 5                                                        |
   +----------------------------------------------------------------------+
   | Copyright (c) 1997-2013 The PHP Group                                |
   +----------------------------------------------------------------------+
   | This source file is subject to version 3.01 of the PHP license,      |
   | that is bundled with this package in the file LICENSE, and is        |
   | available through the world-wide-web at the following url:           |
   | http://www.php.net/license/3_01.txt                                  |
   | If you did not receive a copy of the PHP license and are unable to   |
   | obtain it through the world-wide-web, please send a note to          |
   | license@php.net so we can mail you a copy immediately.               |
   +----------------------------------------------------------------------+
   | Authors: Rasmus Lerdorf <rasmus@php.net>                             |
   |          Jim Winstead <jimw@php.net>                                 |
   |          Hartmut Holzgraefe <hholzgra@php.net>                       |
   |          Wez Furlong <wez@thebrainroom.com>                          |
   |          Sara Golemon <pollita@php.net>                              |
   +----------------------------------------------------------------------+
 */
/* $Id$ */ 

#include "php.h"
#include "php_globals.h"
#include "php_streams.h"
#include "php_network.h"
#include "php_ini.h"
#include "ext/standard/basic_functions.h"
#include "ext/standard/php_smart_str.h"

#include <stdio.h>
#include <stdlib.h>
#include <errno.h>
#include <sys/types.h>
#include <sys/stat.h>
#include <fcntl.h>

#ifdef PHP_WIN32
#define O_RDONLY _O_RDONLY
#include "win32/param.h"
#else
#include <sys/param.h>
#endif

#include "php_standard.h"

#include <sys/types.h>
#if HAVE_SYS_SOCKET_H
#include <sys/socket.h>
#endif

#ifdef PHP_WIN32
#include <winsock2.h>
#elif defined(NETWARE) && defined(USE_WINSOCK)
#include <novsock2.h>
#else
#include <netinet/in.h>
#include <netdb.h>
#if HAVE_ARPA_INET_H
#include <arpa/inet.h>
#endif
#endif

#if defined(PHP_WIN32) || defined(__riscos__) || defined(NETWARE)
#undef AF_UNIX
#endif

#if defined(AF_UNIX)
#include <sys/un.h>
#endif

#include "php_fopen_wrappers.h"

#define HTTP_HEADER_BLOCK_SIZE		1024
#define PHP_URL_REDIRECT_MAX		20
#define HTTP_HEADER_USER_AGENT		1
#define HTTP_HEADER_HOST			2
#define HTTP_HEADER_AUTH			4
#define HTTP_HEADER_FROM			8
#define HTTP_HEADER_CONTENT_LENGTH	16
#define HTTP_HEADER_TYPE			32
#define HTTP_HEADER_CONNECTION		64

#define HTTP_WRAPPER_HEADER_INIT    1
#define HTTP_WRAPPER_REDIRECTED     2

<<<<<<< HEAD
php_stream *php_stream_url_wrap_http_ex(php_stream_wrapper *wrapper, const char *path, const char *mode, int options,
										char **opened_path, php_stream_context *context, int redirect_max, int flags STREAMS_DC TSRMLS_DC) /* {{{ */
=======
static inline void strip_header(char *header_bag, char *lc_header_bag,
		const char *lc_header_name)
{
	char *lc_header_start = strstr(lc_header_bag, lc_header_name);
	char *header_start = header_bag + (lc_header_start - lc_header_bag);

	if (lc_header_start
	&& (lc_header_start == lc_header_bag || *(lc_header_start-1) == '\n')
	) {
		char *lc_eol = strchr(lc_header_start, '\n');
		char *eol = header_start + (lc_eol - lc_header_start);

		if (lc_eol) {
			size_t eollen = strlen(lc_eol);

			memmove(lc_header_start, lc_eol+1, eollen);
			memmove(header_start, eol+1, eollen);
		} else {
			*lc_header_start = '\0';
			*header_start = '\0';
		}
	}
}

php_stream *php_stream_url_wrap_http_ex(php_stream_wrapper *wrapper, char *path, char *mode, int options, char **opened_path, php_stream_context *context, int redirect_max, int flags STREAMS_DC TSRMLS_DC) /* {{{ */
>>>>>>> ad139d9a
{
	php_stream *stream = NULL;
	php_url *resource = NULL;
	int use_ssl;
	int use_proxy = 0;
	char *scratch = NULL;
	char *tmp = NULL;
	char *ua_str = NULL;
	zval **ua_zval = NULL, **tmpzval = NULL;
	int scratch_len = 0;
	int body = 0;
	char location[HTTP_HEADER_BLOCK_SIZE];
	zval *response_header = NULL;
	int reqok = 0;
	char *http_header_line = NULL;
	char tmp_line[128];
	size_t chunk_size = 0, file_size = 0;
	int eol_detect = 0;
	char *transport_string, *errstr = NULL;
	int transport_len, have_header = 0, request_fulluri = 0, ignore_errors = 0;
	char *protocol_version = NULL;
	int protocol_version_len = 3; /* Default: "1.0" */
	struct timeval timeout;
	char *user_headers = NULL;
	int header_init = ((flags & HTTP_WRAPPER_HEADER_INIT) != 0);
	int redirected = ((flags & HTTP_WRAPPER_REDIRECTED) != 0);
	int follow_location = 1;
	php_stream_filter *transfer_encoding = NULL;
	int response_code;

	tmp_line[0] = '\0';

	if (redirect_max < 1) {
		php_stream_wrapper_log_error(wrapper, options TSRMLS_CC, "Redirection limit reached, aborting");
		return NULL;
	}

	resource = php_url_parse(path);
	if (resource == NULL) {
		return NULL;
	}

	if (strncasecmp(resource->scheme, "http", sizeof("http")) && strncasecmp(resource->scheme, "https", sizeof("https"))) {
		if (!context || 
			php_stream_context_get_option(context, wrapper->wops->label, "proxy", &tmpzval) == FAILURE ||
			Z_TYPE_PP(tmpzval) != IS_STRING ||
			Z_STRLEN_PP(tmpzval) <= 0) {
			php_url_free(resource);
			return php_stream_open_wrapper_ex(path, mode, REPORT_ERRORS, NULL, context);
		}
		/* Called from a non-http wrapper with http proxying requested (i.e. ftp) */
		request_fulluri = 1;
		use_ssl = 0;
		use_proxy = 1;

		transport_len = Z_STRLEN_PP(tmpzval);
		transport_string = estrndup(Z_STRVAL_PP(tmpzval), Z_STRLEN_PP(tmpzval));
	} else {
		/* Normal http request (possibly with proxy) */
	
		if (strpbrk(mode, "awx+")) {
			php_stream_wrapper_log_error(wrapper, options TSRMLS_CC, "HTTP wrapper does not support writeable connections");
			php_url_free(resource);
			return NULL;
		}

		use_ssl = resource->scheme && (strlen(resource->scheme) > 4) && resource->scheme[4] == 's';
		/* choose default ports */
		if (use_ssl && resource->port == 0)
			resource->port = 443;
		else if (resource->port == 0)
			resource->port = 80;

		if (context &&
			php_stream_context_get_option(context, wrapper->wops->label, "proxy", &tmpzval) == SUCCESS &&
			Z_TYPE_PP(tmpzval) == IS_STRING &&
			Z_STRLEN_PP(tmpzval) > 0) {
			use_proxy = 1;
			transport_len = Z_STRLEN_PP(tmpzval);
			transport_string = estrndup(Z_STRVAL_PP(tmpzval), Z_STRLEN_PP(tmpzval));
		} else {
			transport_len = spprintf(&transport_string, 0, "%s://%s:%d", use_ssl ? "ssl" : "tcp", resource->host, resource->port);
		}
	}

	if (context && php_stream_context_get_option(context, wrapper->wops->label, "timeout", &tmpzval) == SUCCESS) {
		SEPARATE_ZVAL(tmpzval);
		convert_to_double_ex(tmpzval);
		timeout.tv_sec = (time_t) Z_DVAL_PP(tmpzval);
		timeout.tv_usec = (size_t) ((Z_DVAL_PP(tmpzval) - timeout.tv_sec) * 1000000);
	} else {
		timeout.tv_sec = FG(default_socket_timeout);
		timeout.tv_usec = 0;
	}

	stream = php_stream_xport_create(transport_string, transport_len, options,
			STREAM_XPORT_CLIENT | STREAM_XPORT_CONNECT,
			NULL, &timeout, context, &errstr, NULL);
    
	if (stream) {
		php_stream_set_option(stream, PHP_STREAM_OPTION_READ_TIMEOUT, 0, &timeout);
	}
			
	if (errstr) {
		php_stream_wrapper_log_error(wrapper, options TSRMLS_CC, "%s", errstr);
		efree(errstr);
		errstr = NULL;
	}

	efree(transport_string);

	if (stream && use_proxy && use_ssl) {
		smart_str header = {0};

		smart_str_appendl(&header, "CONNECT ", sizeof("CONNECT ")-1);
		smart_str_appends(&header, resource->host);
		smart_str_appendc(&header, ':');
		smart_str_append_unsigned(&header, resource->port);
		smart_str_appendl(&header, " HTTP/1.0\r\n", sizeof(" HTTP/1.0\r\n")-1);

	    /* check if we have Proxy-Authorization header */
		if (context && php_stream_context_get_option(context, "http", "header", &tmpzval) == SUCCESS) {
			char *s, *p;

			if (Z_TYPE_PP(tmpzval) == IS_ARRAY) {
				HashPosition pos;
				zval **tmpheader = NULL;

				for (zend_hash_internal_pointer_reset_ex(Z_ARRVAL_PP(tmpzval), &pos);
					SUCCESS == zend_hash_get_current_data_ex(Z_ARRVAL_PP(tmpzval), (void *)&tmpheader, &pos);
					zend_hash_move_forward_ex(Z_ARRVAL_PP(tmpzval), &pos)) {
					if (Z_TYPE_PP(tmpheader) == IS_STRING) {
						s = Z_STRVAL_PP(tmpheader);
						do {
							while (*s == ' ' || *s == '\t') s++;
							p = s;
							while (*p != 0 && *p != ':' && *p != '\r' && *p !='\n') p++;
							if (*p == ':') {
								p++;
								if (p - s == sizeof("Proxy-Authorization:") - 1 &&
								    zend_binary_strcasecmp(s, sizeof("Proxy-Authorization:") - 1,
								        "Proxy-Authorization:", sizeof("Proxy-Authorization:") - 1) == 0) {
									while (*p != 0 && *p != '\r' && *p !='\n') p++;
									smart_str_appendl(&header, s, p - s);
									smart_str_appendl(&header, "\r\n", sizeof("\r\n")-1);
									goto finish;
								} else {
									while (*p != 0 && *p != '\r' && *p !='\n') p++;
								}
							}
							s = p;
							while (*s == '\r' || *s == '\n') s++;
						} while (*s != 0);
					}
				}
			} else if (Z_TYPE_PP(tmpzval) == IS_STRING && Z_STRLEN_PP(tmpzval)) {
				s = Z_STRVAL_PP(tmpzval);
				do {
					while (*s == ' ' || *s == '\t') s++;
					p = s;
					while (*p != 0 && *p != ':' && *p != '\r' && *p !='\n') p++;
					if (*p == ':') {
						p++;
						if (p - s == sizeof("Proxy-Authorization:") - 1 &&
						    zend_binary_strcasecmp(s, sizeof("Proxy-Authorization:") - 1,
						        "Proxy-Authorization:", sizeof("Proxy-Authorization:") - 1) == 0) {
							while (*p != 0 && *p != '\r' && *p !='\n') p++;
							smart_str_appendl(&header, s, p - s);
							smart_str_appendl(&header, "\r\n", sizeof("\r\n")-1);
							goto finish;
						} else {
							while (*p != 0 && *p != '\r' && *p !='\n') p++;
						}
					}
					s = p;
					while (*s == '\r' || *s == '\n') s++;
				} while (*s != 0);
			}
		}
finish:
		smart_str_appendl(&header, "\r\n", sizeof("\r\n")-1);

		if (php_stream_write(stream, header.c, header.len) != header.len) {
			php_stream_wrapper_log_error(wrapper, options TSRMLS_CC, "Cannot connect to HTTPS server through proxy");
			php_stream_close(stream);
			stream = NULL;
		}
 	 	smart_str_free(&header);

 	 	if (stream) {
 	 		char header_line[HTTP_HEADER_BLOCK_SIZE];

			/* get response header */
			while (php_stream_gets(stream, header_line, HTTP_HEADER_BLOCK_SIZE-1) != NULL) {
				if (header_line[0] == '\n' ||
				    header_line[0] == '\r' ||
				    header_line[0] == '\0') {
				  break;
				}
			}
		}

		/* enable SSL transport layer */
		if (stream) {
			if (php_stream_xport_crypto_setup(stream, STREAM_CRYPTO_METHOD_SSLv23_CLIENT, NULL TSRMLS_CC) < 0 ||
			    php_stream_xport_crypto_enable(stream, 1 TSRMLS_CC) < 0) {
				php_stream_wrapper_log_error(wrapper, options TSRMLS_CC, "Cannot connect to HTTPS server through proxy");
				php_stream_close(stream);
				stream = NULL;
			}
		}
	}

	if (stream == NULL)
		goto out;

	/* avoid buffering issues while reading header */
	if (options & STREAM_WILL_CAST)
		chunk_size = php_stream_set_chunk_size(stream, 1);
	
	/* avoid problems with auto-detecting when reading the headers -> the headers
	 * are always in canonical \r\n format */
	eol_detect = stream->flags & (PHP_STREAM_FLAG_DETECT_EOL | PHP_STREAM_FLAG_EOL_MAC);
	stream->flags &= ~(PHP_STREAM_FLAG_DETECT_EOL | PHP_STREAM_FLAG_EOL_MAC);

	php_stream_context_set(stream, context);

	php_stream_notify_info(context, PHP_STREAM_NOTIFY_CONNECT, NULL, 0);

	if (header_init && context && php_stream_context_get_option(context, "http", "max_redirects", &tmpzval) == SUCCESS) {
		SEPARATE_ZVAL(tmpzval);
		convert_to_long_ex(tmpzval);
		redirect_max = Z_LVAL_PP(tmpzval);
	}

	if (context && php_stream_context_get_option(context, "http", "method", &tmpzval) == SUCCESS) {
		if (Z_TYPE_PP(tmpzval) == IS_STRING && Z_STRLEN_PP(tmpzval) > 0) {
			/* As per the RFC, automatically redirected requests MUST NOT use other methods than
			 * GET and HEAD unless it can be confirmed by the user */
			if (!redirected
				|| (Z_STRLEN_PP(tmpzval) == 3 && memcmp("GET", Z_STRVAL_PP(tmpzval), 3) == 0)
				|| (Z_STRLEN_PP(tmpzval) == 4 && memcmp("HEAD",Z_STRVAL_PP(tmpzval), 4) == 0)
			) {
				scratch_len = strlen(path) + 29 + Z_STRLEN_PP(tmpzval);
				scratch = emalloc(scratch_len);
				strlcpy(scratch, Z_STRVAL_PP(tmpzval), Z_STRLEN_PP(tmpzval) + 1);
				strncat(scratch, " ", 1);
			}
		}
	}
 
	if (context && php_stream_context_get_option(context, "http", "protocol_version", &tmpzval) == SUCCESS) {
		SEPARATE_ZVAL(tmpzval);
		convert_to_double_ex(tmpzval);
		protocol_version_len = spprintf(&protocol_version, 0, "%.1F", Z_DVAL_PP(tmpzval));
	}

	if (!scratch) {
		scratch_len = strlen(path) + 29 + protocol_version_len;
		scratch = emalloc(scratch_len);
		strncpy(scratch, "GET ", scratch_len);
	}

	/* Should we send the entire path in the request line, default to no. */
	if (!request_fulluri &&
		context &&
		php_stream_context_get_option(context, "http", "request_fulluri", &tmpzval) == SUCCESS) {
		zval ztmp = **tmpzval;

		zval_copy_ctor(&ztmp);
		convert_to_boolean(&ztmp);
		request_fulluri = Z_BVAL(ztmp) ? 1 : 0;
		zval_dtor(&ztmp);
	}

	if (request_fulluri) {
		/* Ask for everything */
		strcat(scratch, path);
	} else {
		/* Send the traditional /path/to/file?query_string */

		/* file */
		if (resource->path && *resource->path) {
			strlcat(scratch, resource->path, scratch_len);
		} else {
			strlcat(scratch, "/", scratch_len);
		}

		/* query string */
		if (resource->query) {
			strlcat(scratch, "?", scratch_len);
			strlcat(scratch, resource->query, scratch_len);
		}
	}

	/* protocol version we are speaking */
	if (protocol_version) {
		strlcat(scratch, " HTTP/", scratch_len);
		strlcat(scratch, protocol_version, scratch_len);
		strlcat(scratch, "\r\n", scratch_len);
	} else {
		strlcat(scratch, " HTTP/1.0\r\n", scratch_len);
	}

	/* send it */
	php_stream_write(stream, scratch, strlen(scratch));

	if (context && php_stream_context_get_option(context, "http", "header", &tmpzval) == SUCCESS) {
		tmp = NULL;
		
		if (Z_TYPE_PP(tmpzval) == IS_ARRAY) {
			HashPosition pos;
			zval **tmpheader = NULL;
			smart_str tmpstr = {0};

			for (zend_hash_internal_pointer_reset_ex(Z_ARRVAL_PP(tmpzval), &pos);
				SUCCESS == zend_hash_get_current_data_ex(Z_ARRVAL_PP(tmpzval), (void *)&tmpheader, &pos);
				zend_hash_move_forward_ex(Z_ARRVAL_PP(tmpzval), &pos)
			) {
				if (Z_TYPE_PP(tmpheader) == IS_STRING) {
					smart_str_appendl(&tmpstr, Z_STRVAL_PP(tmpheader), Z_STRLEN_PP(tmpheader));
					smart_str_appendl(&tmpstr, "\r\n", sizeof("\r\n") - 1);
				}
			}
			smart_str_0(&tmpstr);
			/* Remove newlines and spaces from start and end. there's at least one extra \r\n at the end that needs to go. */
			if (tmpstr.c) {
				tmp = php_trim(tmpstr.c, strlen(tmpstr.c), NULL, 0, NULL, 3 TSRMLS_CC);
				smart_str_free(&tmpstr);
			}
		}
		if (Z_TYPE_PP(tmpzval) == IS_STRING && Z_STRLEN_PP(tmpzval)) {
			/* Remove newlines and spaces from start and end php_trim will estrndup() */
			tmp = php_trim(Z_STRVAL_PP(tmpzval), Z_STRLEN_PP(tmpzval), NULL, 0, NULL, 3 TSRMLS_CC);
		}
		if (tmp && strlen(tmp) > 0) {
			char *s;

			user_headers = estrdup(tmp);

			/* Make lowercase for easy comparison against 'standard' headers */
			php_strtolower(tmp, strlen(tmp));

			if (!header_init) {
				/* strip POST headers on redirect */
				strip_header(user_headers, tmp, "content-length:");
				strip_header(user_headers, tmp, "content-type:");
			}

			if ((s = strstr(tmp, "user-agent:")) && 
			    (s == tmp || *(s-1) == '\r' || *(s-1) == '\n' || 
			                 *(s-1) == '\t' || *(s-1) == ' ')) {
				 have_header |= HTTP_HEADER_USER_AGENT;
			}
			if ((s = strstr(tmp, "host:")) &&
			    (s == tmp || *(s-1) == '\r' || *(s-1) == '\n' || 
			                 *(s-1) == '\t' || *(s-1) == ' ')) {
				 have_header |= HTTP_HEADER_HOST;
			}
			if ((s = strstr(tmp, "from:")) &&
			    (s == tmp || *(s-1) == '\r' || *(s-1) == '\n' || 
			                 *(s-1) == '\t' || *(s-1) == ' ')) {
				 have_header |= HTTP_HEADER_FROM;
				}
			if ((s = strstr(tmp, "authorization:")) &&
			    (s == tmp || *(s-1) == '\r' || *(s-1) == '\n' || 
			                 *(s-1) == '\t' || *(s-1) == ' ')) {
				 have_header |= HTTP_HEADER_AUTH;
			}
			if ((s = strstr(tmp, "content-length:")) &&
			    (s == tmp || *(s-1) == '\r' || *(s-1) == '\n' || 
			                 *(s-1) == '\t' || *(s-1) == ' ')) {
				 have_header |= HTTP_HEADER_CONTENT_LENGTH;
			}
			if ((s = strstr(tmp, "content-type:")) &&
			    (s == tmp || *(s-1) == '\r' || *(s-1) == '\n' || 
			                 *(s-1) == '\t' || *(s-1) == ' ')) {
				 have_header |= HTTP_HEADER_TYPE;
			}
			if ((s = strstr(tmp, "connection:")) &&
			    (s == tmp || *(s-1) == '\r' || *(s-1) == '\n' || 
			                 *(s-1) == '\t' || *(s-1) == ' ')) {
				 have_header |= HTTP_HEADER_CONNECTION;
			}
			/* remove Proxy-Authorization header */
			if (use_proxy && use_ssl && (s = strstr(tmp, "proxy-authorization:")) &&
			    (s == tmp || *(s-1) == '\r' || *(s-1) == '\n' || 
			                 *(s-1) == '\t' || *(s-1) == ' ')) {
				char *p = s + sizeof("proxy-authorization:") - 1;
				
				while (s > tmp && (*(s-1) == ' ' || *(s-1) == '\t')) s--;
				while (*p != 0 && *p != '\r' && *p != '\n') p++;
				while (*p == '\r' || *p == '\n') p++;
				if (*p == 0) {
					if (s == tmp) {
						efree(user_headers);
						user_headers = NULL;
					} else {
						while (s > tmp && (*(s-1) == '\r' || *(s-1) == '\n')) s--;
						user_headers[s - tmp] = 0;
					}
				} else {
					memmove(user_headers + (s - tmp), user_headers + (p - tmp), strlen(p) + 1);
				}
			}

		}
		if (tmp) {
			efree(tmp);
		}
	}

	/* auth header if it was specified */
	if (((have_header & HTTP_HEADER_AUTH) == 0) && resource->user) {
		/* decode the strings first */
		php_url_decode(resource->user, strlen(resource->user));

		/* scratch is large enough, since it was made large enough for the whole URL */
		strcpy(scratch, resource->user);
		strcat(scratch, ":");

		/* Note: password is optional! */
		if (resource->pass) {
			php_url_decode(resource->pass, strlen(resource->pass));
			strcat(scratch, resource->pass);
		}

		tmp = (char*)php_base64_encode((unsigned char*)scratch, strlen(scratch), NULL);
		
		if (snprintf(scratch, scratch_len, "Authorization: Basic %s\r\n", tmp) > 0) {
			php_stream_write(stream, scratch, strlen(scratch));
			php_stream_notify_info(context, PHP_STREAM_NOTIFY_AUTH_REQUIRED, NULL, 0);
		}

		efree(tmp);
		tmp = NULL;
	}

	/* if the user has configured who they are, send a From: line */
	if (((have_header & HTTP_HEADER_FROM) == 0) && FG(from_address)) {
		if (snprintf(scratch, scratch_len, "From: %s\r\n", FG(from_address)) > 0)
			php_stream_write(stream, scratch, strlen(scratch));
	}

	/* Send Host: header so name-based virtual hosts work */
	if ((have_header & HTTP_HEADER_HOST) == 0) {
		if ((use_ssl && resource->port != 443 && resource->port != 0) || 
			(!use_ssl && resource->port != 80 && resource->port != 0)) {
			if (snprintf(scratch, scratch_len, "Host: %s:%i\r\n", resource->host, resource->port) > 0)
				php_stream_write(stream, scratch, strlen(scratch));
		} else {
			if (snprintf(scratch, scratch_len, "Host: %s\r\n", resource->host) > 0) {
				php_stream_write(stream, scratch, strlen(scratch));
			}
		}
	}

	/* Send a Connection: close header when using HTTP 1.1 or later to avoid
	 * hanging when the server interprets the RFC literally and establishes a
	 * keep-alive connection, unless the user specifically requests something
	 * else by specifying a Connection header in the context options. */
	if (protocol_version &&
	    ((have_header & HTTP_HEADER_CONNECTION) == 0) &&
	    (strncmp(protocol_version, "1.0", MIN(protocol_version_len, 3)) > 0)) {
		php_stream_write_string(stream, "Connection: close\r\n");
	}

	if (context && 
	    php_stream_context_get_option(context, "http", "user_agent", &ua_zval) == SUCCESS &&
		Z_TYPE_PP(ua_zval) == IS_STRING) {
		ua_str = Z_STRVAL_PP(ua_zval);
	} else if (FG(user_agent)) {
		ua_str = FG(user_agent);
	}

	if (((have_header & HTTP_HEADER_USER_AGENT) == 0) && ua_str) {
#define _UA_HEADER "User-Agent: %s\r\n"
		char *ua;
		size_t ua_len;
		
		ua_len = sizeof(_UA_HEADER) + strlen(ua_str);
		
		/* ensure the header is only sent if user_agent is not blank */
		if (ua_len > sizeof(_UA_HEADER)) {
			ua = emalloc(ua_len + 1);
			if ((ua_len = slprintf(ua, ua_len, _UA_HEADER, ua_str)) > 0) {
				ua[ua_len] = 0;
				php_stream_write(stream, ua, ua_len);
			} else {
				php_error_docref(NULL TSRMLS_CC, E_WARNING, "Cannot construct User-agent header");
			}

			if (ua) {
				efree(ua);
			}
		}	
	}

	if (user_headers) {
		/* A bit weird, but some servers require that Content-Length be sent prior to Content-Type for POST
		 * see bug #44603 for details. Since Content-Type maybe part of user's headers we need to do this check first.
		 */
		if (
				header_init &&
				context &&
				!(have_header & HTTP_HEADER_CONTENT_LENGTH) &&
				php_stream_context_get_option(context, "http", "content", &tmpzval) == SUCCESS &&
				Z_TYPE_PP(tmpzval) == IS_STRING && Z_STRLEN_PP(tmpzval) > 0
		) {
			scratch_len = slprintf(scratch, scratch_len, "Content-Length: %d\r\n", Z_STRLEN_PP(tmpzval));
			php_stream_write(stream, scratch, scratch_len);
			have_header |= HTTP_HEADER_CONTENT_LENGTH;
		}

		php_stream_write(stream, user_headers, strlen(user_headers));
		php_stream_write(stream, "\r\n", sizeof("\r\n")-1);
		efree(user_headers);
	}

	/* Request content, such as for POST requests */
	if (header_init && context &&
		php_stream_context_get_option(context, "http", "content", &tmpzval) == SUCCESS &&
		Z_TYPE_PP(tmpzval) == IS_STRING && Z_STRLEN_PP(tmpzval) > 0) {
		if (!(have_header & HTTP_HEADER_CONTENT_LENGTH)) {
			scratch_len = slprintf(scratch, scratch_len, "Content-Length: %d\r\n", Z_STRLEN_PP(tmpzval));
			php_stream_write(stream, scratch, scratch_len);
		}
		if (!(have_header & HTTP_HEADER_TYPE)) {
			php_stream_write(stream, "Content-Type: application/x-www-form-urlencoded\r\n",
				sizeof("Content-Type: application/x-www-form-urlencoded\r\n") - 1);
			php_error_docref(NULL TSRMLS_CC, E_NOTICE, "Content-type not specified assuming application/x-www-form-urlencoded");
		}
		php_stream_write(stream, "\r\n", sizeof("\r\n")-1);
		php_stream_write(stream, Z_STRVAL_PP(tmpzval), Z_STRLEN_PP(tmpzval));
	} else {
		php_stream_write(stream, "\r\n", sizeof("\r\n")-1);
	}

	location[0] = '\0';

	if (!EG(active_symbol_table)) {
		zend_rebuild_symbol_table(TSRMLS_C);
	}

	if (header_init) {
		zval *ztmp;
		MAKE_STD_ZVAL(ztmp);
		array_init(ztmp);
		ZEND_SET_SYMBOL(EG(active_symbol_table), "http_response_header", ztmp);
	}

	{
		zval **rh;
		zend_hash_find(EG(active_symbol_table), "http_response_header", sizeof("http_response_header"), (void **) &rh);
		response_header = *rh;
	}

	if (!php_stream_eof(stream)) {
		size_t tmp_line_len;
		/* get response header */

		if (php_stream_get_line(stream, tmp_line, sizeof(tmp_line) - 1, &tmp_line_len) != NULL) {
			zval *http_response;

			if (tmp_line_len > 9) {
				response_code = atoi(tmp_line + 9);
			} else {
				response_code = 0;
			}
			if (context && SUCCESS==php_stream_context_get_option(context, "http", "ignore_errors", &tmpzval)) {
				ignore_errors = zend_is_true(*tmpzval);
			}
			/* when we request only the header, don't fail even on error codes */
			if ((options & STREAM_ONLY_GET_HEADERS) || ignore_errors) {
				reqok = 1;
			}
			/* all status codes in the 2xx range are defined by the specification as successful;
			 * all status codes in the 3xx range are for redirection, and so also should never
			 * fail */
			if (response_code >= 200 && response_code < 400) {
				reqok = 1;
			} else {
				switch(response_code) {
					case 403:
						php_stream_notify_error(context, PHP_STREAM_NOTIFY_AUTH_RESULT,
								tmp_line, response_code);
						break;
					default:
						/* safety net in the event tmp_line == NULL */
						if (!tmp_line_len) {
							tmp_line[0] = '\0';
						}
						php_stream_notify_error(context, PHP_STREAM_NOTIFY_FAILURE,
								tmp_line, response_code);
				}
			}
			if (tmp_line[tmp_line_len - 1] == '\n') {
				--tmp_line_len;
				if (tmp_line[tmp_line_len - 1] == '\r') {
					--tmp_line_len;
				}
			}
			MAKE_STD_ZVAL(http_response);
			ZVAL_STRINGL(http_response, tmp_line, tmp_line_len, 1);
			zend_hash_next_index_insert(Z_ARRVAL_P(response_header), &http_response, sizeof(zval *), NULL);
		}
	} else {
		php_stream_wrapper_log_error(wrapper, options TSRMLS_CC, "HTTP request failed, unexpected end of socket!");
		goto out;
	}
	
	/* read past HTTP headers */
	
	http_header_line = emalloc(HTTP_HEADER_BLOCK_SIZE);

	while (!body && !php_stream_eof(stream)) {
		size_t http_header_line_length;
		if (php_stream_get_line(stream, http_header_line, HTTP_HEADER_BLOCK_SIZE, &http_header_line_length) && *http_header_line != '\n' && *http_header_line != '\r') {
			char *e = http_header_line + http_header_line_length - 1;
			if (*e != '\n') {
				do { /* partial header */
					if (php_stream_get_line(stream, http_header_line, HTTP_HEADER_BLOCK_SIZE, &http_header_line_length) == NULL) {
						php_stream_wrapper_log_error(wrapper, options TSRMLS_CC, "Failed to read HTTP headers");
						goto out;
					}
					e = http_header_line + http_header_line_length - 1;
				} while (*e != '\n');
				continue;
			}
			while (*e == '\n' || *e == '\r') {
				e--;
			}
			http_header_line_length = e - http_header_line + 1;
			http_header_line[http_header_line_length] = '\0';

			if (!strncasecmp(http_header_line, "Location: ", 10)) {
				if (context && php_stream_context_get_option(context, "http", "follow_location", &tmpzval) == SUCCESS) {
					SEPARATE_ZVAL(tmpzval);
					convert_to_long_ex(tmpzval);
					follow_location = Z_LVAL_PP(tmpzval);
				} else if (!(response_code >= 300 && response_code < 304 || 307 == response_code)) { 
					/* we shouldn't redirect automatically
					if follow_location isn't set and response_code not in (300, 301, 302, 303 and 307) 
					see http://www.w3.org/Protocols/rfc2616/rfc2616-sec10.html#sec10.3.1 */
					follow_location = 0;
				}
				strlcpy(location, http_header_line + 10, sizeof(location));
			} else if (!strncasecmp(http_header_line, "Content-Type: ", 14)) {
				php_stream_notify_info(context, PHP_STREAM_NOTIFY_MIME_TYPE_IS, http_header_line + 14, 0);
			} else if (!strncasecmp(http_header_line, "Content-Length: ", 16)) {
				file_size = atoi(http_header_line + 16);
				php_stream_notify_file_size(context, file_size, http_header_line, 0);
			} else if (!strncasecmp(http_header_line, "Transfer-Encoding: chunked", sizeof("Transfer-Encoding: chunked"))) {

				/* create filter to decode response body */
				if (!(options & STREAM_ONLY_GET_HEADERS)) {
					long decode = 1;

					if (context && php_stream_context_get_option(context, "http", "auto_decode", &tmpzval) == SUCCESS) {
						SEPARATE_ZVAL(tmpzval);
						convert_to_boolean(*tmpzval);
						decode = Z_LVAL_PP(tmpzval);
					}
					if (decode) {
						transfer_encoding = php_stream_filter_create("dechunk", NULL, php_stream_is_persistent(stream) TSRMLS_CC);
						if (transfer_encoding) {
							/* don't store transfer-encodeing header */
							continue;
						}
					}
				}
			}

			if (http_header_line[0] == '\0') {
				body = 1;
			} else {
				zval *http_header;

				MAKE_STD_ZVAL(http_header);

				ZVAL_STRINGL(http_header, http_header_line, http_header_line_length, 1);
				
				zend_hash_next_index_insert(Z_ARRVAL_P(response_header), &http_header, sizeof(zval *), NULL);
			}
		} else {
			break;
		}
	}

	if (!reqok || (location[0] != '\0' && follow_location)) {
		if (!follow_location || (((options & STREAM_ONLY_GET_HEADERS) || ignore_errors) && redirect_max <= 1)) {
			goto out;
		}

		if (location[0] != '\0')
			php_stream_notify_info(context, PHP_STREAM_NOTIFY_REDIRECTED, location, 0);

		php_stream_close(stream);
		stream = NULL;

		if (location[0] != '\0') {

			char new_path[HTTP_HEADER_BLOCK_SIZE];
			char loc_path[HTTP_HEADER_BLOCK_SIZE];

			*new_path='\0';
			if (strlen(location)<8 || (strncasecmp(location, "http://", sizeof("http://")-1) && 
							strncasecmp(location, "https://", sizeof("https://")-1) && 
							strncasecmp(location, "ftp://", sizeof("ftp://")-1) && 
							strncasecmp(location, "ftps://", sizeof("ftps://")-1))) 
			{
				if (*location != '/') {
					if (*(location+1) != '\0' && resource->path) {
						char *s = strrchr(resource->path, '/');
						if (!s) {
							s = resource->path;
							if (!s[0]) {
								efree(s);
								s = resource->path = estrdup("/");
							} else {
								*s = '/';
							}
						}
						s[1] = '\0'; 
						if (resource->path && *(resource->path) == '/' && *(resource->path + 1) == '\0') {
							snprintf(loc_path, sizeof(loc_path) - 1, "%s%s", resource->path, location);
						} else {
							snprintf(loc_path, sizeof(loc_path) - 1, "%s/%s", resource->path, location);
						}
					} else {
						snprintf(loc_path, sizeof(loc_path) - 1, "/%s", location);
					}
				} else {
					strlcpy(loc_path, location, sizeof(loc_path));
				}
				if ((use_ssl && resource->port != 443) || (!use_ssl && resource->port != 80)) {
					snprintf(new_path, sizeof(new_path) - 1, "%s://%s:%d%s", resource->scheme, resource->host, resource->port, loc_path);
				} else {
					snprintf(new_path, sizeof(new_path) - 1, "%s://%s%s", resource->scheme, resource->host, loc_path);
				}
			} else {
				strlcpy(new_path, location, sizeof(new_path));
			}

			php_url_free(resource);
			/* check for invalid redirection URLs */
			if ((resource = php_url_parse(new_path)) == NULL) {
				php_stream_wrapper_log_error(wrapper, options TSRMLS_CC, "Invalid redirect URL! %s", new_path);
				goto out;
			}

#define CHECK_FOR_CNTRL_CHARS(val) { \
	if (val) { \
		unsigned char *s, *e; \
		int l; \
		l = php_url_decode(val, strlen(val)); \
		s = (unsigned char*)val; e = s + l; \
		while (s < e) { \
			if (iscntrl(*s)) { \
				php_stream_wrapper_log_error(wrapper, options TSRMLS_CC, "Invalid redirect URL! %s", new_path); \
				goto out; \
			} \
			s++; \
		} \
	} \
}
			/* check for control characters in login, password & path */
			if (strncasecmp(new_path, "http://", sizeof("http://") - 1) || strncasecmp(new_path, "https://", sizeof("https://") - 1)) {
				CHECK_FOR_CNTRL_CHARS(resource->user)
				CHECK_FOR_CNTRL_CHARS(resource->pass)
				CHECK_FOR_CNTRL_CHARS(resource->path)
			}
			stream = php_stream_url_wrap_http_ex(wrapper, new_path, mode, options, opened_path, context, --redirect_max, HTTP_WRAPPER_REDIRECTED STREAMS_CC TSRMLS_CC);
		} else {
			php_stream_wrapper_log_error(wrapper, options TSRMLS_CC, "HTTP request failed! %s", tmp_line);
		}
	}
out:
	if (protocol_version) {
		efree(protocol_version);
	}

	if (http_header_line) {
		efree(http_header_line);
	}

	if (scratch) {
		efree(scratch);
	}

	if (resource) {
		php_url_free(resource);
	}

	if (stream) {
		if (header_init) {
			zval_add_ref(&response_header);
			stream->wrapperdata = response_header;
		}
		php_stream_notify_progress_init(context, 0, file_size);
		
		/* Restore original chunk size now that we're done with headers */
		if (options & STREAM_WILL_CAST)
			php_stream_set_chunk_size(stream, chunk_size);

		/* restore the users auto-detect-line-endings setting */
		stream->flags |= eol_detect;
		
		/* as far as streams are concerned, we are now at the start of
		 * the stream */
		stream->position = 0;

		/* restore mode */
		strlcpy(stream->mode, mode, sizeof(stream->mode));

		if (transfer_encoding) {
			php_stream_filter_append(&stream->readfilters, transfer_encoding);
		}
	} else if (transfer_encoding) {
		php_stream_filter_free(transfer_encoding TSRMLS_CC);
	}

	return stream;
}
/* }}} */

php_stream *php_stream_url_wrap_http(php_stream_wrapper *wrapper, const char *path, const char *mode, int options, char **opened_path, php_stream_context *context STREAMS_DC TSRMLS_DC) /* {{{ */
{
	return php_stream_url_wrap_http_ex(wrapper, path, mode, options, opened_path, context, PHP_URL_REDIRECT_MAX, HTTP_WRAPPER_HEADER_INIT STREAMS_CC TSRMLS_CC);
}
/* }}} */

static int php_stream_http_stream_stat(php_stream_wrapper *wrapper, php_stream *stream, php_stream_statbuf *ssb TSRMLS_DC) /* {{{ */
{
	/* one day, we could fill in the details based on Date: and Content-Length:
	 * headers.  For now, we return with a failure code to prevent the underlying
	 * file's details from being used instead. */
	return -1;
}
/* }}} */

static php_stream_wrapper_ops http_stream_wops = {
	php_stream_url_wrap_http,
	NULL, /* stream_close */
	php_stream_http_stream_stat,
	NULL, /* stat_url */
	NULL, /* opendir */
	"http",
	NULL, /* unlink */
	NULL, /* rename */
	NULL, /* mkdir */
	NULL  /* rmdir */
};

PHPAPI php_stream_wrapper php_stream_http_wrapper = {
	&http_stream_wops,
	NULL,
	1 /* is_url */
};

/*
 * Local variables:
 * tab-width: 4
 * c-basic-offset: 4
 * End:
 * vim600: sw=4 ts=4 fdm=marker
 * vim<600: sw=4 ts=4
 */<|MERGE_RESOLUTION|>--- conflicted
+++ resolved
@@ -85,10 +85,6 @@
 #define HTTP_WRAPPER_HEADER_INIT    1
 #define HTTP_WRAPPER_REDIRECTED     2
 
-<<<<<<< HEAD
-php_stream *php_stream_url_wrap_http_ex(php_stream_wrapper *wrapper, const char *path, const char *mode, int options,
-										char **opened_path, php_stream_context *context, int redirect_max, int flags STREAMS_DC TSRMLS_DC) /* {{{ */
-=======
 static inline void strip_header(char *header_bag, char *lc_header_bag,
 		const char *lc_header_name)
 {
@@ -113,8 +109,9 @@
 	}
 }
 
-php_stream *php_stream_url_wrap_http_ex(php_stream_wrapper *wrapper, char *path, char *mode, int options, char **opened_path, php_stream_context *context, int redirect_max, int flags STREAMS_DC TSRMLS_DC) /* {{{ */
->>>>>>> ad139d9a
+php_stream *php_stream_url_wrap_http_ex(php_stream_wrapper *wrapper, 
+		const char *path, const char *mode, int options, char **opened_path, 
+		php_stream_context *context, int redirect_max, int flags STREAMS_DC TSRMLS_DC) /* {{{ */
 {
 	php_stream *stream = NULL;
 	php_url *resource = NULL;
