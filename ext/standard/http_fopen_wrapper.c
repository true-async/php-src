/*
   +----------------------------------------------------------------------+
   | Copyright (c) The PHP Group                                          |
   +----------------------------------------------------------------------+
   | This source file is subject to version 3.01 of the PHP license,      |
   | that is bundled with this package in the file LICENSE, and is        |
   | available through the world-wide-web at the following url:           |
   | https://www.php.net/license/3_01.txt                                 |
   | If you did not receive a copy of the PHP license and are unable to   |
   | obtain it through the world-wide-web, please send a note to          |
   | license@php.net so we can mail you a copy immediately.               |
   +----------------------------------------------------------------------+
   | Authors: Rasmus Lerdorf <rasmus@php.net>                             |
   |          Jim Winstead <jimw@php.net>                                 |
   |          Hartmut Holzgraefe <hholzgra@php.net>                       |
   |          Wez Furlong <wez@thebrainroom.com>                          |
   |          Sara Golemon <pollita@php.net>                              |
   +----------------------------------------------------------------------+
 */

#include "php.h"
#include "php_globals.h"
#include "php_streams.h"
#include "php_network.h"
#include "php_ini.h"
#include "ext/standard/basic_functions.h"
#include "zend_smart_str.h"

#include <stdio.h>
#include <stdlib.h>
#include <errno.h>
#include <sys/types.h>
#include <sys/stat.h>
#include <fcntl.h>

#ifdef PHP_WIN32
#define O_RDONLY _O_RDONLY
#include "win32/param.h"
#else
#include <sys/param.h>
#endif

#include "php_standard.h"

#include <sys/types.h>
#ifdef HAVE_SYS_SOCKET_H
#include <sys/socket.h>
#endif

#ifdef PHP_WIN32
#include <winsock2.h>
#else
#include <netinet/in.h>
#include <netdb.h>
#ifdef HAVE_ARPA_INET_H
#include <arpa/inet.h>
#endif
#endif

#if defined(PHP_WIN32) || defined(__riscos__)
#undef AF_UNIX
#endif

#if defined(AF_UNIX)
#include <sys/un.h>
#endif

#include "php_fopen_wrappers.h"

#define HTTP_HEADER_BLOCK_SIZE			1024
#define HTTP_HEADER_MAX_LOCATION_SIZE	8182 /* 8192 - 10 (size of "Location: ") */
#define PHP_URL_REDIRECT_MAX			20
#define HTTP_HEADER_USER_AGENT			1
#define HTTP_HEADER_HOST				2
#define HTTP_HEADER_AUTH				4
#define HTTP_HEADER_FROM				8
#define HTTP_HEADER_CONTENT_LENGTH		16
#define HTTP_HEADER_TYPE				32
#define HTTP_HEADER_CONNECTION			64

#define HTTP_WRAPPER_HEADER_INIT    1
#define HTTP_WRAPPER_REDIRECTED     2
#define HTTP_WRAPPER_KEEP_METHOD    4

static inline void strip_header(char *header_bag, char *lc_header_bag,
		const char *lc_header_name)
{
	char *lc_header_start = strstr(lc_header_bag, lc_header_name);
	if (lc_header_start
	&& (lc_header_start == lc_header_bag || *(lc_header_start-1) == '\n')
	) {
		char *header_start = header_bag + (lc_header_start - lc_header_bag);
		char *lc_eol = strchr(lc_header_start, '\n');

		if (lc_eol) {
			char *eol = header_start + (lc_eol - lc_header_start);
			size_t eollen = strlen(lc_eol);

			memmove(lc_header_start, lc_eol+1, eollen);
			memmove(header_start, eol+1, eollen);
		} else {
			*lc_header_start = '\0';
			*header_start = '\0';
		}
	}
}

static bool check_has_header(const char *headers, const char *header) {
	const char *s = headers;
	while ((s = strstr(s, header))) {
		if (s == headers || (*(s-1) == '\n' && *(s-2) == '\r')) {
			return 1;
		}
		s++;
	}
	return 0;
}

<<<<<<< HEAD
static zend_result php_stream_handle_proxy_authorization_header(const char *s, smart_str *header)
{
	const char *p;

	do {
		while (*s == ' ' || *s == '\t') s++;
		p = s;
		while (*p != 0 && *p != ':' && *p != '\r' && *p !='\n') p++;
		if (*p == ':') {
			p++;
			if (p - s == sizeof("Proxy-Authorization:") - 1 &&
				zend_binary_strcasecmp(s, sizeof("Proxy-Authorization:") - 1,
									   "Proxy-Authorization:", sizeof("Proxy-Authorization:") - 1) == 0) {
				while (*p != 0 && *p != '\r' && *p !='\n') p++;
				smart_str_appendl(header, s, p - s);
				smart_str_appendl(header, "\r\n", sizeof("\r\n")-1);
				return SUCCESS;
			} else {
				while (*p != 0 && *p != '\r' && *p !='\n') p++;
			}
		}
		s = p;
		while (*s == '\r' || *s == '\n') s++;
	} while (*s != 0);

	return FAILURE;
=======
typedef struct _php_stream_http_response_header_info {
	php_stream_filter *transfer_encoding;
	size_t file_size;
	bool error;
	bool follow_location;
	char *location;
	size_t location_len;
} php_stream_http_response_header_info;

static void php_stream_http_response_header_info_init(
		php_stream_http_response_header_info *header_info)
{
	memset(header_info, 0, sizeof(php_stream_http_response_header_info));
	header_info->follow_location = 1;
}

/* Trim white spaces from response header line and update its length */
static bool php_stream_http_response_header_trim(char *http_header_line,
		size_t *http_header_line_length)
{
	char *http_header_line_end = http_header_line + *http_header_line_length - 1;
	while (http_header_line_end >= http_header_line && 
			(*http_header_line_end == '\n' || *http_header_line_end == '\r')) {
		http_header_line_end--;
	}

	/* The primary definition of an HTTP header in RFC 7230 states:
	* > Each header field consists of a case-insensitive field name followed
	* > by a colon (":"), optional leading whitespace, the field value, and
	* > optional trailing whitespace. */

	/* Strip trailing whitespace */
	bool space_trim = (*http_header_line_end == ' ' || *http_header_line_end == '\t');
	if (space_trim) {
		do {
			http_header_line_end--;
		} while (http_header_line_end >= http_header_line &&
				(*http_header_line_end == ' ' || *http_header_line_end == '\t'));
	}
	http_header_line_end++;
	*http_header_line_end = '\0';
	*http_header_line_length = http_header_line_end - http_header_line;

	return space_trim;
}

/* Process folding headers of the current line and if there are none, parse last full response
 * header line. It returns NULL if the last header is finished, otherwise it returns updated
 * last header line.  */
static zend_string *php_stream_http_response_headers_parse(php_stream_wrapper *wrapper,
		php_stream *stream, php_stream_context *context, int options,
		zend_string *last_header_line_str, char *header_line, size_t *header_line_length,
		int response_code, zval *response_header,
		php_stream_http_response_header_info *header_info)
{
	char *last_header_line = ZSTR_VAL(last_header_line_str);
	size_t last_header_line_length = ZSTR_LEN(last_header_line_str);
	char *last_header_line_end = ZSTR_VAL(last_header_line_str) + ZSTR_LEN(last_header_line_str) - 1;

	/* Process non empty header line. */
	if (header_line && (*header_line != '\n' && *header_line != '\r')) {
		/* Removing trailing white spaces. */
		if (php_stream_http_response_header_trim(header_line, header_line_length) &&
				*header_line_length == 0) {
			/* Only spaces so treat as an empty folding header. */
			return last_header_line_str;
		}

		/* Process folding headers if starting with a space or a tab. */
		if (header_line && (*header_line == ' ' || *header_line == '\t')) {
			char *http_folded_header_line = header_line;
			size_t http_folded_header_line_length = *header_line_length;
			/* Remove the leading white spaces. */
			while (*http_folded_header_line == ' ' || *http_folded_header_line == '\t') {
				http_folded_header_line++;
				http_folded_header_line_length--;
			}
			/* It has to have some characters because it would get returned after the call
			 * php_stream_http_response_header_trim above. */
			ZEND_ASSERT(http_folded_header_line_length > 0);
			/* Concatenate last header line, space and current header line. */
			zend_string *extended_header_str = zend_string_concat3(
					last_header_line, last_header_line_length,
					" ", 1,
					http_folded_header_line, http_folded_header_line_length);
			zend_string_efree(last_header_line_str);
			last_header_line_str = extended_header_str;
			/* Return new header line. */
			return last_header_line_str;
		}
	}

	/* Find header separator position. */
	char *last_header_value = memchr(last_header_line, ':', last_header_line_length);
	if (last_header_value) {
		/* Verify there is no space in header name */
		char *last_header_name = last_header_line + 1;
		while (last_header_name < last_header_value) {
			if (*last_header_name == ' ' || *last_header_name == '\t') {
				header_info->error = true;
				php_stream_wrapper_log_error(wrapper, options,
					"HTTP invalid response format (space in header name)!");
				zend_string_efree(last_header_line_str);
				return NULL;
			}
			++last_header_name;
		}

		last_header_value++; /* Skip ':'. */

		/* Strip leading whitespace. */
		while (last_header_value < last_header_line_end
				&& (*last_header_value == ' ' || *last_header_value == '\t')) {
			last_header_value++;
		}
	} else {
		/* There is no colon which means invalid response so error. */
		header_info->error = true;
		php_stream_wrapper_log_error(wrapper, options,
				"HTTP invalid response format (no colon in header line)!");
		zend_string_efree(last_header_line_str);
		return NULL;
	}

	bool store_header = true;
	zval *tmpzval = NULL;

	if (!strncasecmp(last_header_line, "Location:", sizeof("Location:")-1)) {
		/* Check if the location should be followed. */
		if (context && (tmpzval = php_stream_context_get_option(context, "http", "follow_location")) != NULL) {
			header_info->follow_location = zval_is_true(tmpzval);
		} else if (!((response_code >= 300 && response_code < 304)
				|| 307 == response_code || 308 == response_code)) {
			/* The redirection should not be automatic if follow_location is not set and
			 * response_code not in (300, 301, 302, 303 and 307)
			 * see http://www.w3.org/Protocols/rfc2616/rfc2616-sec10.html#sec10.3.1
			 * RFC 7238 defines 308: http://tools.ietf.org/html/rfc7238 */
			header_info->follow_location = 0;
		}
		size_t last_header_value_len = strlen(last_header_value);
		if (last_header_value_len > HTTP_HEADER_MAX_LOCATION_SIZE) {
			header_info->error = true;
			php_stream_wrapper_log_error(wrapper, options,
					"HTTP Location header size is over the limit of %d bytes",
					HTTP_HEADER_MAX_LOCATION_SIZE);
			zend_string_efree(last_header_line_str);
			return NULL;
		}
		if (header_info->location_len == 0) {
			header_info->location = emalloc(last_header_value_len + 1);
		} else if (header_info->location_len <= last_header_value_len) {
			header_info->location = erealloc(header_info->location, last_header_value_len + 1);
		}
		header_info->location_len = last_header_value_len;
		memcpy(header_info->location, last_header_value, last_header_value_len + 1);
	} else if (!strncasecmp(last_header_line, "Content-Type:", sizeof("Content-Type:")-1)) {
		php_stream_notify_info(context, PHP_STREAM_NOTIFY_MIME_TYPE_IS, last_header_value, 0);
	} else if (!strncasecmp(last_header_line, "Content-Length:", sizeof("Content-Length:")-1)) {
		/* https://www.rfc-editor.org/rfc/rfc9110.html#name-content-length */
		const char *ptr = last_header_value;
		/* must contain only digits, no + or - symbols */
		if (*ptr >= '0' && *ptr <= '9') {
			char *endptr = NULL;
			size_t parsed = ZEND_STRTOUL(ptr, &endptr, 10);
			/* check whether there was no garbage in the header value and the conversion was successful */
			if (endptr && !*endptr) {
				/* truncate for 32-bit such that no negative file sizes occur */
				header_info->file_size = MIN(parsed, ZEND_LONG_MAX);
				php_stream_notify_file_size(context, header_info->file_size, last_header_line, 0);
			}
		}
	} else if (
		!strncasecmp(last_header_line, "Transfer-Encoding:", sizeof("Transfer-Encoding:")-1)
		&& !strncasecmp(last_header_value, "Chunked", sizeof("Chunked")-1)
	) {
		/* Create filter to decode response body. */
		if (!(options & STREAM_ONLY_GET_HEADERS)) {
			zend_long decode = 1;

			if (context && (tmpzval = php_stream_context_get_option(context, "http", "auto_decode")) != NULL) {
				decode = zend_is_true(tmpzval);
			}
			if (decode) {
				if (header_info->transfer_encoding != NULL) {
					/* Prevent a memory leak in case there are more transfer-encoding headers. */
					php_stream_filter_free(header_info->transfer_encoding);
				}
				header_info->transfer_encoding = php_stream_filter_create(
						"dechunk", NULL, php_stream_is_persistent(stream));
				if (header_info->transfer_encoding != NULL) {
					/* Do not store transfer-encoding header. */
					store_header = false;
				}
			}
		}
	}

	if (store_header) {
		zval http_header;
		ZVAL_NEW_STR(&http_header, last_header_line_str);
		zend_hash_next_index_insert(Z_ARRVAL_P(response_header), &http_header);
	} else {
		zend_string_efree(last_header_line_str);
	}

	return NULL;
>>>>>>> ef2c4599
}

static php_stream *php_stream_url_wrap_http_ex(php_stream_wrapper *wrapper,
		const char *path, const char *mode, int options, zend_string **opened_path,
		php_stream_context *context, int redirect_max, int flags,
		zval *response_header STREAMS_DC) /* {{{ */
{
	php_stream *stream = NULL;
	php_url *resource = NULL;
	int use_ssl;
	int use_proxy = 0;
	zend_string *tmp = NULL;
	char *ua_str = NULL;
	zval *ua_zval = NULL, *tmpzval = NULL, ssl_proxy_peer_name;
	int reqok = 0;
	char *http_header_line = NULL;
	zend_string *last_header_line_str = NULL;
	php_stream_http_response_header_info header_info;
	char tmp_line[128];
	size_t chunk_size = 0;
	int eol_detect = 0;
	zend_string *transport_string;
	zend_string *errstr = NULL;
	int have_header = 0;
	bool request_fulluri = false, ignore_errors = false;
	struct timeval timeout;
	char *user_headers = NULL;
	int header_init = ((flags & HTTP_WRAPPER_HEADER_INIT) != 0);
	int redirected = ((flags & HTTP_WRAPPER_REDIRECTED) != 0);
	int redirect_keep_method = ((flags & HTTP_WRAPPER_KEEP_METHOD) != 0);
	int response_code;
	smart_str req_buf = {0};
	bool custom_request_method;

	tmp_line[0] = '\0';

	if (redirect_max < 1) {
		php_stream_wrapper_log_error(wrapper, options, "Redirection limit reached, aborting");
		return NULL;
	}

	resource = php_url_parse(path);
	if (resource == NULL) {
		return NULL;
	}

	ZEND_ASSERT(resource->scheme);
	if (!zend_string_equals_literal_ci(resource->scheme, "http") &&
		!zend_string_equals_literal_ci(resource->scheme, "https")) {
		if (!context ||
			(tmpzval = php_stream_context_get_option(context, wrapper->wops->label, "proxy")) == NULL ||
			Z_TYPE_P(tmpzval) != IS_STRING ||
			Z_STRLEN_P(tmpzval) == 0) {
			php_url_free(resource);
			return php_stream_open_wrapper_ex(path, mode, REPORT_ERRORS, NULL, context);
		}
		/* Called from a non-http wrapper with http proxying requested (i.e. ftp) */
		request_fulluri = true;
		use_ssl = 0;
		use_proxy = 1;
		transport_string = zend_string_copy(Z_STR_P(tmpzval));
	} else {
		/* Normal http request (possibly with proxy) */

		if (strpbrk(mode, "awx+")) {
			php_stream_wrapper_log_error(wrapper, options, "HTTP wrapper does not support writeable connections");
			php_url_free(resource);
			return NULL;
		}

		/* Should we send the entire path in the request line, default to no. */
		if (context && (tmpzval = php_stream_context_get_option(context, "http", "request_fulluri")) != NULL) {
			request_fulluri = zend_is_true(tmpzval);
		}

		use_ssl = (ZSTR_LEN(resource->scheme) > 4) && ZSTR_VAL(resource->scheme)[4] == 's';
		/* choose default ports */
		if (use_ssl && resource->port == 0)
			resource->port = 443;
		else if (resource->port == 0)
			resource->port = 80;

		if (context &&
			(tmpzval = php_stream_context_get_option(context, wrapper->wops->label, "proxy")) != NULL &&
			Z_TYPE_P(tmpzval) == IS_STRING &&
			Z_STRLEN_P(tmpzval) > 0) {
			use_proxy = 1;
			transport_string = zend_string_copy(Z_STR_P(tmpzval));
		} else {
			transport_string = zend_strpprintf(0, "%s://%s:%d", use_ssl ? "ssl" : "tcp", ZSTR_VAL(resource->host), resource->port);
		}
	}

	if (request_fulluri && (strchr(path, '\n') != NULL || strchr(path, '\r') != NULL)) {
		php_stream_wrapper_log_error(wrapper, options, "HTTP wrapper full URI path does not allow CR or LF characters");
		php_url_free(resource);
		zend_string_release(transport_string);
		return NULL;
	}

	if (context && (tmpzval = php_stream_context_get_option(context, wrapper->wops->label, "timeout")) != NULL) {
		double d = zval_get_double(tmpzval);
#ifndef PHP_WIN32
		const double timeoutmax = (double) PHP_TIMEOUT_ULL_MAX / 1000000.0;
#else
		const double timeoutmax = (double) LONG_MAX / 1000000.0;
#endif

		if (d > timeoutmax) {
			php_stream_wrapper_log_error(wrapper, options, "timeout must be lower than " ZEND_ULONG_FMT, (zend_ulong)timeoutmax);
			zend_string_release(transport_string);
			php_url_free(resource);
			return NULL;
		}
#ifndef PHP_WIN32
		timeout.tv_sec = (time_t) d;
		timeout.tv_usec = (size_t) ((d - timeout.tv_sec) * 1000000);
#else
		timeout.tv_sec = (long) d;
		timeout.tv_usec = (long) ((d - timeout.tv_sec) * 1000000);
#endif
	} else {
#ifndef PHP_WIN32
		timeout.tv_sec = FG(default_socket_timeout);
#else
		timeout.tv_sec = (long)FG(default_socket_timeout);
#endif
		timeout.tv_usec = 0;
	}

	stream = php_stream_xport_create(ZSTR_VAL(transport_string), ZSTR_LEN(transport_string), options,
			STREAM_XPORT_CLIENT | STREAM_XPORT_CONNECT,
			NULL, &timeout, context, &errstr, NULL);

	if (stream) {
		php_stream_set_option(stream, PHP_STREAM_OPTION_READ_TIMEOUT, 0, &timeout);
	}

	if (errstr) {
		php_stream_wrapper_log_error(wrapper, options, "%s", ZSTR_VAL(errstr));
		zend_string_release_ex(errstr, 0);
		errstr = NULL;
	}

	zend_string_release(transport_string);

	if (stream && use_proxy && use_ssl) {
		smart_str header = {0};

		/* Set peer_name or name verification will try to use the proxy server name */
		if (!context || (tmpzval = php_stream_context_get_option(context, "ssl", "peer_name")) == NULL) {
			ZVAL_STR_COPY(&ssl_proxy_peer_name, resource->host);
			php_stream_context_set_option(PHP_STREAM_CONTEXT(stream), "ssl", "peer_name", &ssl_proxy_peer_name);
			zval_ptr_dtor(&ssl_proxy_peer_name);
		}

		smart_str_appendl(&header, "CONNECT ", sizeof("CONNECT ")-1);
		smart_str_appends(&header, ZSTR_VAL(resource->host));
		smart_str_appendc(&header, ':');
		smart_str_append_unsigned(&header, resource->port);
		smart_str_appendl(&header, " HTTP/1.0\r\n", sizeof(" HTTP/1.0\r\n")-1);

	    /* check if we have Proxy-Authorization header */
		if (context && (tmpzval = php_stream_context_get_option(context, "http", "header")) != NULL) {
			const char *s;

			if (Z_TYPE_P(tmpzval) == IS_ARRAY) {
				zval *tmpheader = NULL;

				ZEND_HASH_FOREACH_VAL(Z_ARRVAL_P(tmpzval), tmpheader) {
					if (Z_TYPE_P(tmpheader) == IS_STRING) {
						s = Z_STRVAL_P(tmpheader);
						if (php_stream_handle_proxy_authorization_header(s, &header) == SUCCESS) {
							goto finish;
						}
					}
				} ZEND_HASH_FOREACH_END();
			} else if (Z_TYPE_P(tmpzval) == IS_STRING && Z_STRLEN_P(tmpzval)) {
				s = Z_STRVAL_P(tmpzval);
				if (php_stream_handle_proxy_authorization_header(s, &header) == SUCCESS) {
					goto finish;
				}
			}
		}
finish:
		smart_str_appendl(&header, "\r\n", sizeof("\r\n")-1);

		if (php_stream_write(stream, ZSTR_VAL(header.s), ZSTR_LEN(header.s)) != ZSTR_LEN(header.s)) {
			php_stream_wrapper_log_error(wrapper, options, "Cannot connect to HTTPS server through proxy");
			php_stream_close(stream);
			stream = NULL;
		}
		smart_str_free(&header);

		if (stream) {
			char header_line[HTTP_HEADER_BLOCK_SIZE];

			/* get response header */
			while (php_stream_gets(stream, header_line, HTTP_HEADER_BLOCK_SIZE-1) != NULL) {
				if (header_line[0] == '\n' ||
				    header_line[0] == '\r' ||
				    header_line[0] == '\0') {
				  break;
				}
			}
		}

		/* enable SSL transport layer */
		if (stream) {
			if (php_stream_xport_crypto_setup(stream, STREAM_CRYPTO_METHOD_SSLv23_CLIENT, NULL) < 0 ||
			    php_stream_xport_crypto_enable(stream, 1) < 0) {
				php_stream_wrapper_log_error(wrapper, options, "Cannot connect to HTTPS server through proxy");
				php_stream_close(stream);
				stream = NULL;
			}
		}
	}

	php_stream_http_response_header_info_init(&header_info);

	if (stream == NULL)
		goto out;

	/* avoid buffering issues while reading header */
	if (options & STREAM_WILL_CAST)
		chunk_size = php_stream_set_chunk_size(stream, 1);

	/* avoid problems with auto-detecting when reading the headers -> the headers
	 * are always in canonical \r\n format */
	eol_detect = stream->flags & (PHP_STREAM_FLAG_DETECT_EOL | PHP_STREAM_FLAG_EOL_MAC);
	stream->flags &= ~(PHP_STREAM_FLAG_DETECT_EOL | PHP_STREAM_FLAG_EOL_MAC);

	php_stream_context_set(stream, context);

	php_stream_notify_info(context, PHP_STREAM_NOTIFY_CONNECT, NULL, 0);

	if (header_init && context && (tmpzval = php_stream_context_get_option(context, "http", "max_redirects")) != NULL) {
		redirect_max = (int)zval_get_long(tmpzval);
	}

	custom_request_method = 0;
	if (context && (tmpzval = php_stream_context_get_option(context, "http", "method")) != NULL) {
		if (Z_TYPE_P(tmpzval) == IS_STRING && Z_STRLEN_P(tmpzval) > 0) {
			/* As per the RFC, automatically redirected requests MUST NOT use other methods than
			 * GET and HEAD unless it can be confirmed by the user. */
			if (!redirected || redirect_keep_method
				|| zend_string_equals_literal(Z_STR_P(tmpzval), "GET")
				|| zend_string_equals_literal(Z_STR_P(tmpzval), "HEAD")
			) {
				custom_request_method = 1;
				smart_str_append(&req_buf, Z_STR_P(tmpzval));
				smart_str_appendc(&req_buf, ' ');
			}
		}
	}

	if (!custom_request_method) {
		smart_str_appends(&req_buf, "GET ");
	}

	if (request_fulluri) {
		/* Ask for everything */
		smart_str_appends(&req_buf, path);
	} else {
		/* Send the traditional /path/to/file?query_string */

		/* file */
		if (resource->path && ZSTR_LEN(resource->path)) {
			smart_str_appends(&req_buf, ZSTR_VAL(resource->path));
		} else {
			smart_str_appendc(&req_buf, '/');
		}

		/* query string */
		if (resource->query) {
			smart_str_appendc(&req_buf, '?');
			smart_str_appends(&req_buf, ZSTR_VAL(resource->query));
		}
	}

	/* protocol version we are speaking */
	if (context && (tmpzval = php_stream_context_get_option(context, "http", "protocol_version")) != NULL) {
		char *protocol_version;
		spprintf(&protocol_version, 0, "%.1F", zval_get_double(tmpzval));

		smart_str_appends(&req_buf, " HTTP/");
		smart_str_appends(&req_buf, protocol_version);
		smart_str_appends(&req_buf, "\r\n");
		efree(protocol_version);
	} else {
		smart_str_appends(&req_buf, " HTTP/1.1\r\n");
	}

	if (context && (tmpzval = php_stream_context_get_option(context, "http", "header")) != NULL) {
		tmp = NULL;

		if (Z_TYPE_P(tmpzval) == IS_ARRAY) {
			zval *tmpheader = NULL;
			smart_str tmpstr = {0};

			ZEND_HASH_FOREACH_VAL(Z_ARRVAL_P(tmpzval), tmpheader) {
				if (Z_TYPE_P(tmpheader) == IS_STRING) {
					smart_str_append(&tmpstr, Z_STR_P(tmpheader));
					smart_str_appendl(&tmpstr, "\r\n", sizeof("\r\n") - 1);
				}
			} ZEND_HASH_FOREACH_END();
			smart_str_0(&tmpstr);
			/* Remove newlines and spaces from start and end. there's at least one extra \r\n at the end that needs to go. */
			if (tmpstr.s) {
				tmp = php_trim(tmpstr.s, NULL, 0, 3);
				smart_str_free(&tmpstr);
			}
		} else if (Z_TYPE_P(tmpzval) == IS_STRING && Z_STRLEN_P(tmpzval)) {
			/* Remove newlines and spaces from start and end php_trim will estrndup() */
			tmp = php_trim(Z_STR_P(tmpzval), NULL, 0, 3);
		}
		if (tmp && ZSTR_LEN(tmp)) {
			char *s;
			char *t;

			user_headers = estrndup(ZSTR_VAL(tmp), ZSTR_LEN(tmp));

			if (ZSTR_IS_INTERNED(tmp)) {
				tmp = zend_string_init(ZSTR_VAL(tmp), ZSTR_LEN(tmp), 0);
			} else if (GC_REFCOUNT(tmp) > 1) {
				GC_DELREF(tmp);
				tmp = zend_string_init(ZSTR_VAL(tmp), ZSTR_LEN(tmp), 0);
			}

			/* Make lowercase for easy comparison against 'standard' headers */
			zend_str_tolower(ZSTR_VAL(tmp), ZSTR_LEN(tmp));
			t = ZSTR_VAL(tmp);

			if (!header_init && !redirect_keep_method) {
				/* strip POST headers on redirect */
				strip_header(user_headers, t, "content-length:");
				strip_header(user_headers, t, "content-type:");
			}

			if (check_has_header(t, "user-agent:")) {
				have_header |= HTTP_HEADER_USER_AGENT;
			}
			if (check_has_header(t, "host:")) {
				have_header |= HTTP_HEADER_HOST;
			}
			if (check_has_header(t, "from:")) {
				have_header |= HTTP_HEADER_FROM;
			}
			if (check_has_header(t, "authorization:")) {
				have_header |= HTTP_HEADER_AUTH;
			}
			if (check_has_header(t, "content-length:")) {
				have_header |= HTTP_HEADER_CONTENT_LENGTH;
			}
			if (check_has_header(t, "content-type:")) {
				have_header |= HTTP_HEADER_TYPE;
			}
			if (check_has_header(t, "connection:")) {
				have_header |= HTTP_HEADER_CONNECTION;
			}

			/* remove Proxy-Authorization header */
			if (use_proxy && use_ssl && (s = strstr(t, "proxy-authorization:")) &&
			    (s == t || *(s-1) == '\n')) {
				char *p = s + sizeof("proxy-authorization:") - 1;

				while (s > t && (*(s-1) == ' ' || *(s-1) == '\t')) s--;
				while (*p != 0 && *p != '\r' && *p != '\n') p++;
				while (*p == '\r' || *p == '\n') p++;
				if (*p == 0) {
					if (s == t) {
						efree(user_headers);
						user_headers = NULL;
					} else {
						while (s > t && (*(s-1) == '\r' || *(s-1) == '\n')) s--;
						user_headers[s - t] = 0;
					}
				} else {
					memmove(user_headers + (s - t), user_headers + (p - t), strlen(p) + 1);
				}
			}

		}
		if (tmp) {
			zend_string_release_ex(tmp, 0);
		}
	}

	/* auth header if it was specified */
	if (((have_header & HTTP_HEADER_AUTH) == 0) && resource->user) {
		/* make scratch large enough to hold the whole URL (over-estimate) */
		size_t scratch_len = strlen(path) + 1;
		char *scratch = emalloc(scratch_len);
		zend_string *stmp;

		/* decode the strings first */
		php_url_decode(ZSTR_VAL(resource->user), ZSTR_LEN(resource->user));

		strcpy(scratch, ZSTR_VAL(resource->user));
		strcat(scratch, ":");

		/* Note: password is optional! */
		if (resource->pass) {
			php_url_decode(ZSTR_VAL(resource->pass), ZSTR_LEN(resource->pass));
			strcat(scratch, ZSTR_VAL(resource->pass));
		}

		stmp = php_base64_encode((unsigned char*)scratch, strlen(scratch));

		smart_str_appends(&req_buf, "Authorization: Basic ");
		smart_str_appends(&req_buf, ZSTR_VAL(stmp));
		smart_str_appends(&req_buf, "\r\n");

		php_stream_notify_info(context, PHP_STREAM_NOTIFY_AUTH_REQUIRED, NULL, 0);

		zend_string_free(stmp);
		efree(scratch);
	}

	/* if the user has configured who they are, send a From: line */
	if (!(have_header & HTTP_HEADER_FROM) && FG(from_address)) {
		smart_str_appends(&req_buf, "From: ");
		smart_str_appends(&req_buf, FG(from_address));
		smart_str_appends(&req_buf, "\r\n");
	}

	/* Send Host: header so name-based virtual hosts work */
	if ((have_header & HTTP_HEADER_HOST) == 0) {
		smart_str_appends(&req_buf, "Host: ");
		smart_str_appends(&req_buf, ZSTR_VAL(resource->host));
		if ((use_ssl && resource->port != 443 && resource->port != 0) ||
			(!use_ssl && resource->port != 80 && resource->port != 0)) {
			smart_str_appendc(&req_buf, ':');
			smart_str_append_unsigned(&req_buf, resource->port);
		}
		smart_str_appends(&req_buf, "\r\n");
	}

	/* Send a Connection: close header to avoid hanging when the server
	 * interprets the RFC literally and establishes a keep-alive connection,
	 * unless the user specifically requests something else by specifying a
	 * Connection header in the context options. Send that header even for
	 * HTTP/1.0 to avoid issues when the server respond with an HTTP/1.1
	 * keep-alive response, which is the preferred response type. */
	if ((have_header & HTTP_HEADER_CONNECTION) == 0) {
		smart_str_appends(&req_buf, "Connection: close\r\n");
	}

	if (context &&
	    (ua_zval = php_stream_context_get_option(context, "http", "user_agent")) != NULL &&
		Z_TYPE_P(ua_zval) == IS_STRING) {
		ua_str = Z_STRVAL_P(ua_zval);
	} else if (FG(user_agent)) {
		ua_str = FG(user_agent);
	}

	if (((have_header & HTTP_HEADER_USER_AGENT) == 0) && ua_str) {
#define _UA_HEADER "User-Agent: %s\r\n"
		char *ua;
		size_t ua_len;

		ua_len = sizeof(_UA_HEADER) + strlen(ua_str);

		/* ensure the header is only sent if user_agent is not blank */
		if (ua_len > sizeof(_UA_HEADER)) {
			ua = emalloc(ua_len + 1);
			if ((ua_len = slprintf(ua, ua_len, _UA_HEADER, ua_str)) > 0) {
				ua[ua_len] = 0;
				smart_str_appendl(&req_buf, ua, ua_len);
			} else {
				php_error_docref(NULL, E_WARNING, "Cannot construct User-agent header");
			}
			efree(ua);
		}
	}

	if (user_headers) {
		/* A bit weird, but some servers require that Content-Length be sent prior to Content-Type for POST
		 * see bug #44603 for details. Since Content-Type maybe part of user's headers we need to do this check first.
		 */
		if (
				(header_init || redirect_keep_method) &&
				context &&
				!(have_header & HTTP_HEADER_CONTENT_LENGTH) &&
				(tmpzval = php_stream_context_get_option(context, "http", "content")) != NULL &&
				Z_TYPE_P(tmpzval) == IS_STRING && Z_STRLEN_P(tmpzval) > 0
		) {
			smart_str_appends(&req_buf, "Content-Length: ");
			smart_str_append_unsigned(&req_buf, Z_STRLEN_P(tmpzval));
			smart_str_appends(&req_buf, "\r\n");
			have_header |= HTTP_HEADER_CONTENT_LENGTH;
		}

		smart_str_appends(&req_buf, user_headers);
		smart_str_appends(&req_buf, "\r\n");
		efree(user_headers);
	}

	/* Request content, such as for POST requests */
	if ((header_init || redirect_keep_method) && context &&
		(tmpzval = php_stream_context_get_option(context, "http", "content")) != NULL &&
		Z_TYPE_P(tmpzval) == IS_STRING && Z_STRLEN_P(tmpzval) > 0) {
		if (!(have_header & HTTP_HEADER_CONTENT_LENGTH)) {
			smart_str_appends(&req_buf, "Content-Length: ");
			smart_str_append_unsigned(&req_buf, Z_STRLEN_P(tmpzval));
			smart_str_appends(&req_buf, "\r\n");
		}
		if (!(have_header & HTTP_HEADER_TYPE)) {
			smart_str_appends(&req_buf, "Content-Type: application/x-www-form-urlencoded\r\n");
			php_error_docref(NULL, E_NOTICE, "Content-type not specified assuming application/x-www-form-urlencoded");
		}
		smart_str_appends(&req_buf, "\r\n");
		smart_str_appendl(&req_buf, Z_STRVAL_P(tmpzval), Z_STRLEN_P(tmpzval));
	} else {
		smart_str_appends(&req_buf, "\r\n");
	}

	/* send it */
	php_stream_write(stream, ZSTR_VAL(req_buf.s), ZSTR_LEN(req_buf.s));

	if (Z_ISUNDEF_P(response_header)) {
		array_init(response_header);
	}

	{
		/* get response header */
		size_t tmp_line_len;
		if (!php_stream_eof(stream) &&
			php_stream_get_line(stream, tmp_line, sizeof(tmp_line) - 1, &tmp_line_len) != NULL) {
			zval http_response;

			if (tmp_line_len > 9) {
				response_code = atoi(tmp_line + 9);
			} else {
				response_code = 0;
			}
			if (context && NULL != (tmpzval = php_stream_context_get_option(context, "http", "ignore_errors"))) {
				ignore_errors = zend_is_true(tmpzval);
			}
			/* when we request only the header, don't fail even on error codes */
			if ((options & STREAM_ONLY_GET_HEADERS) || ignore_errors) {
				reqok = 1;
			}

			/* status codes of 1xx are "informational", and will be followed by a real response
			 * e.g "100 Continue". RFC 7231 states that unexpected 1xx status MUST be parsed,
			 * and MAY be ignored. As such, we need to skip ahead to the "real" status*/
			if (response_code >= 100 && response_code < 200 && response_code != 101) {
				/* consume lines until we find a line starting 'HTTP/1' */
				while (
					!php_stream_eof(stream)
					&& php_stream_get_line(stream, tmp_line, sizeof(tmp_line) - 1, &tmp_line_len) != NULL
					&& ( tmp_line_len < sizeof("HTTP/1") - 1 || strncasecmp(tmp_line, "HTTP/1", sizeof("HTTP/1") - 1) )
				);

				if (tmp_line_len > 9) {
					response_code = atoi(tmp_line + 9);
				} else {
					response_code = 0;
				}
			}
			/* all status codes in the 2xx range are defined by the specification as successful;
			 * all status codes in the 3xx range are for redirection, and so also should never
			 * fail */
			if (response_code >= 200 && response_code < 400) {
				reqok = 1;
			} else {
				switch(response_code) {
					case 403:
						php_stream_notify_error(context, PHP_STREAM_NOTIFY_AUTH_RESULT,
								tmp_line, response_code);
						break;
					default:
						/* safety net in the event tmp_line == NULL */
						if (!tmp_line_len) {
							tmp_line[0] = '\0';
						}
						php_stream_notify_error(context, PHP_STREAM_NOTIFY_FAILURE,
								tmp_line, response_code);
				}
			}
			if (tmp_line_len >= 1 && tmp_line[tmp_line_len - 1] == '\n') {
				--tmp_line_len;
				if (tmp_line_len >= 1 &&tmp_line[tmp_line_len - 1] == '\r') {
					--tmp_line_len;
				}
			} else {
				// read and discard rest of status line
				char *line = php_stream_get_line(stream, NULL, 0, NULL);
				efree(line);
			}
			ZVAL_STRINGL(&http_response, tmp_line, tmp_line_len);
			zend_hash_next_index_insert(Z_ARRVAL_P(response_header), &http_response);
		} else {
			php_stream_close(stream);
			stream = NULL;
			php_stream_wrapper_log_error(wrapper, options, "HTTP request failed!");
			goto out;
		}
	}

	/* read past HTTP headers */
	while (!php_stream_eof(stream)) {
		size_t http_header_line_length;

		if (http_header_line != NULL) {
			efree(http_header_line);
		}
		if ((http_header_line = php_stream_get_line(stream, NULL, 0, &http_header_line_length))) {
			bool last_line;
			if (*http_header_line == '\r') {
				if (http_header_line[1] != '\n') {
					php_stream_close(stream);
					stream = NULL;
					php_stream_wrapper_log_error(wrapper, options,
							"HTTP invalid header name (cannot start with CR character)!");
					goto out;
				}
				last_line = true;
			} else if (*http_header_line == '\n') {
				last_line = true;
			} else {
				last_line = false;
			}
			
			if (last_header_line_str != NULL) {
				/* Parse last header line. */
				last_header_line_str = php_stream_http_response_headers_parse(wrapper, stream,
						context, options, last_header_line_str, http_header_line,
						&http_header_line_length, response_code, response_header, &header_info);
				if (EXPECTED(last_header_line_str == NULL)) {
					if (UNEXPECTED(header_info.error)) {
						php_stream_close(stream);
						stream = NULL;
						goto out;
					}
				} else {
					/* Folding header present so continue. */
					continue;
				}
<<<<<<< HEAD
			} else if (
				!strncasecmp(http_header_line, "Transfer-Encoding:", sizeof("Transfer-Encoding:")-1)
				&& !strncasecmp(http_header_value, "Chunked", sizeof("Chunked")-1)
			) {

				/* create filter to decode response body */
				if (!(options & STREAM_ONLY_GET_HEADERS)) {
					bool decode = true;

					if (context && (tmpzval = php_stream_context_get_option(context, "http", "auto_decode")) != NULL) {
						decode = zend_is_true(tmpzval);
					}
					if (decode) {
						transfer_encoding = php_stream_filter_create("dechunk", NULL, php_stream_is_persistent(stream));
						if (transfer_encoding) {
							/* don't store transfer-encodeing header */
							continue;
						}
					}
=======
			} else if (!last_line) {
				/* The first line cannot start with spaces. */
				if (*http_header_line == ' ' || *http_header_line == '\t') {
					php_stream_close(stream);
					stream = NULL;
					php_stream_wrapper_log_error(wrapper, options,
							"HTTP invalid response format (folding header at the start)!");
					goto out;
>>>>>>> ef2c4599
				}
				/* Trim the first line if it is not the last line. */
				php_stream_http_response_header_trim(http_header_line, &http_header_line_length);
			}
			if (last_line) {
				/* For the last line the last header line must be NULL. */
				ZEND_ASSERT(last_header_line_str == NULL);
				break;
			}
			/* Save current line as the last line so it gets parsed in the next round. */
			last_header_line_str = zend_string_init(http_header_line, http_header_line_length, 0);
		} else {
			break;
		}
	}

	/* If the stream was closed early, we still want to process the last line to keep BC. */
	if (last_header_line_str != NULL) {
		php_stream_http_response_headers_parse(wrapper, stream, context, options,
				last_header_line_str, NULL, NULL, response_code, response_header, &header_info);
	}

	if (!reqok || (header_info.location != NULL && header_info.follow_location)) {
		if (!header_info.follow_location || (((options & STREAM_ONLY_GET_HEADERS) || ignore_errors) && redirect_max <= 1)) {
			goto out;
		}

		if (header_info.location != NULL)
			php_stream_notify_info(context, PHP_STREAM_NOTIFY_REDIRECTED, header_info.location, 0);

		php_stream_close(stream);
		stream = NULL;

		if (header_info.transfer_encoding) {
			php_stream_filter_free(header_info.transfer_encoding);
			header_info.transfer_encoding = NULL;
		}

		if (header_info.location != NULL) {

			char *new_path = NULL;

			if (strlen(header_info.location) < 8 ||
					(strncasecmp(header_info.location, "http://", sizeof("http://")-1) &&
							strncasecmp(header_info.location, "https://", sizeof("https://")-1) &&
							strncasecmp(header_info.location, "ftp://", sizeof("ftp://")-1) &&
							strncasecmp(header_info.location, "ftps://", sizeof("ftps://")-1)))
			{
				char *loc_path = NULL;
				if (*header_info.location != '/') {
					if (*(header_info.location+1) != '\0' && resource->path) {
						char *s = strrchr(ZSTR_VAL(resource->path), '/');
						if (!s) {
							s = ZSTR_VAL(resource->path);
							if (!ZSTR_LEN(resource->path)) {
								zend_string_release_ex(resource->path, 0);
								resource->path = ZSTR_INIT_LITERAL("/", 0);
								s = ZSTR_VAL(resource->path);
							} else {
								*s = '/';
							}
						}
						s[1] = '\0';
						if (resource->path &&
							ZSTR_VAL(resource->path)[0] == '/' &&
							ZSTR_VAL(resource->path)[1] == '\0') {
							spprintf(&loc_path, 0, "%s%s", ZSTR_VAL(resource->path), header_info.location);
						} else {
							spprintf(&loc_path, 0, "%s/%s", ZSTR_VAL(resource->path), header_info.location);
						}
					} else {
						spprintf(&loc_path, 0, "/%s", header_info.location);
					}
				} else {
					loc_path = header_info.location;
					header_info.location = NULL;
				}
				if ((use_ssl && resource->port != 443) || (!use_ssl && resource->port != 80)) {
					spprintf(&new_path, 0, "%s://%s:%d%s", ZSTR_VAL(resource->scheme),
							ZSTR_VAL(resource->host), resource->port, loc_path);
				} else {
					spprintf(&new_path, 0, "%s://%s%s", ZSTR_VAL(resource->scheme),
							ZSTR_VAL(resource->host), loc_path);
				}
				efree(loc_path);
			} else {
				new_path = header_info.location;
				header_info.location = NULL;
			}

			php_url_free(resource);
			/* check for invalid redirection URLs */
			if ((resource = php_url_parse(new_path)) == NULL) {
				php_stream_wrapper_log_error(wrapper, options, "Invalid redirect URL! %s", new_path);
				efree(new_path);
				goto out;
			}

#define CHECK_FOR_CNTRL_CHARS(val) { \
	if (val) { \
		unsigned char *s, *e; \
		ZSTR_LEN(val) = php_url_decode(ZSTR_VAL(val), ZSTR_LEN(val)); \
		s = (unsigned char*)ZSTR_VAL(val); e = s + ZSTR_LEN(val); \
		while (s < e) { \
			if (iscntrl(*s)) { \
				php_stream_wrapper_log_error(wrapper, options, "Invalid redirect URL! %s", new_path); \
				efree(new_path); \
				goto out; \
			} \
			s++; \
		} \
	} \
}
			/* check for control characters in login, password & path */
			if (strncasecmp(new_path, "http://", sizeof("http://") - 1) || strncasecmp(new_path, "https://", sizeof("https://") - 1)) {
				CHECK_FOR_CNTRL_CHARS(resource->user);
				CHECK_FOR_CNTRL_CHARS(resource->pass);
				CHECK_FOR_CNTRL_CHARS(resource->path);
			}
			int new_flags = HTTP_WRAPPER_REDIRECTED;
			if (response_code == 307 || response_code == 308) {
				/* RFC 7538 specifies that status code 308 does not allow changing the request method from POST to GET.
				 * RFC 7231 does the same for status code 307.
				 * To keep consistency between POST and PATCH requests, we'll also not change the request method from PATCH to GET, even though it's allowed it's not mandated by the RFC. */
				new_flags |= HTTP_WRAPPER_KEEP_METHOD;
			}
			stream = php_stream_url_wrap_http_ex(
				wrapper, new_path, mode, options, opened_path, context,
				--redirect_max, new_flags, response_header STREAMS_CC);
			efree(new_path);
		} else {
			php_stream_wrapper_log_error(wrapper, options, "HTTP request failed! %s", tmp_line);
		}
	}
out:

	smart_str_free(&req_buf);

	if (http_header_line) {
		efree(http_header_line);
	}

	if (header_info.location != NULL) {
		efree(header_info.location);
	}

	if (resource) {
		php_url_free(resource);
	}

	if (stream) {
		if (header_init) {
			ZVAL_COPY(&stream->wrapperdata, response_header);
		}
		php_stream_notify_progress_init(context, 0, header_info.file_size);

		/* Restore original chunk size now that we're done with headers */
		if (options & STREAM_WILL_CAST)
			php_stream_set_chunk_size(stream, (int)chunk_size);

		/* restore the users auto-detect-line-endings setting */
		stream->flags |= eol_detect;

		/* as far as streams are concerned, we are now at the start of
		 * the stream */
		stream->position = 0;

		/* restore mode */
		strlcpy(stream->mode, mode, sizeof(stream->mode));

		if (header_info.transfer_encoding) {
			php_stream_filter_append(&stream->readfilters, header_info.transfer_encoding);
		}

		/* It's possible that the server already sent in more data than just the headers.
		 * We account for this by adjusting the progress counter by the difference of
		 * already read header data and the body. */
		if (stream->writepos > stream->readpos) {
			php_stream_notify_progress_increment(context, stream->writepos - stream->readpos, 0);
		}
	}

	return stream;
}
/* }}} */

php_stream *php_stream_url_wrap_http(php_stream_wrapper *wrapper, const char *path, const char *mode, int options, zend_string **opened_path, php_stream_context *context STREAMS_DC) /* {{{ */
{
	php_stream *stream;
	zval headers;

	ZVAL_UNDEF(&headers);

	zval_ptr_dtor(&BG(last_http_headers));
	ZVAL_UNDEF(&BG(last_http_headers));

	stream = php_stream_url_wrap_http_ex(
		wrapper, path, mode, options, opened_path, context,
		PHP_URL_REDIRECT_MAX, HTTP_WRAPPER_HEADER_INIT, &headers STREAMS_CC);

	if (!Z_ISUNDEF(headers)) {
		ZVAL_COPY(&BG(last_http_headers), &headers);

		if (FAILURE == zend_set_local_var_str(
				"http_response_header", sizeof("http_response_header")-1, &headers, 0)) {
			zval_ptr_dtor(&headers);
		}
	}

	return stream;
}
/* }}} */

static int php_stream_http_stream_stat(php_stream_wrapper *wrapper, php_stream *stream, php_stream_statbuf *ssb) /* {{{ */
{
	/* one day, we could fill in the details based on Date: and Content-Length:
	 * headers.  For now, we return with a failure code to prevent the underlying
	 * file's details from being used instead. */
	return -1;
}
/* }}} */

static const php_stream_wrapper_ops http_stream_wops = {
	php_stream_url_wrap_http,
	NULL, /* stream_close */
	php_stream_http_stream_stat,
	NULL, /* stat_url */
	NULL, /* opendir */
	"http",
	NULL, /* unlink */
	NULL, /* rename */
	NULL, /* mkdir */
	NULL, /* rmdir */
	NULL
};

PHPAPI const php_stream_wrapper php_stream_http_wrapper = {
	&http_stream_wops,
	NULL,
	1 /* is_url */
};<|MERGE_RESOLUTION|>--- conflicted
+++ resolved
@@ -116,7 +116,6 @@
 	return 0;
 }
 
-<<<<<<< HEAD
 static zend_result php_stream_handle_proxy_authorization_header(const char *s, smart_str *header)
 {
 	const char *p;
@@ -143,7 +142,8 @@
 	} while (*s != 0);
 
 	return FAILURE;
-=======
+}
+
 typedef struct _php_stream_http_response_header_info {
 	php_stream_filter *transfer_encoding;
 	size_t file_size;
@@ -321,7 +321,7 @@
 	) {
 		/* Create filter to decode response body. */
 		if (!(options & STREAM_ONLY_GET_HEADERS)) {
-			zend_long decode = 1;
+			bool decode = true;
 
 			if (context && (tmpzval = php_stream_context_get_option(context, "http", "auto_decode")) != NULL) {
 				decode = zend_is_true(tmpzval);
@@ -350,7 +350,6 @@
 	}
 
 	return NULL;
->>>>>>> ef2c4599
 }
 
 static php_stream *php_stream_url_wrap_http_ex(php_stream_wrapper *wrapper,
@@ -991,27 +990,6 @@
 					/* Folding header present so continue. */
 					continue;
 				}
-<<<<<<< HEAD
-			} else if (
-				!strncasecmp(http_header_line, "Transfer-Encoding:", sizeof("Transfer-Encoding:")-1)
-				&& !strncasecmp(http_header_value, "Chunked", sizeof("Chunked")-1)
-			) {
-
-				/* create filter to decode response body */
-				if (!(options & STREAM_ONLY_GET_HEADERS)) {
-					bool decode = true;
-
-					if (context && (tmpzval = php_stream_context_get_option(context, "http", "auto_decode")) != NULL) {
-						decode = zend_is_true(tmpzval);
-					}
-					if (decode) {
-						transfer_encoding = php_stream_filter_create("dechunk", NULL, php_stream_is_persistent(stream));
-						if (transfer_encoding) {
-							/* don't store transfer-encodeing header */
-							continue;
-						}
-					}
-=======
 			} else if (!last_line) {
 				/* The first line cannot start with spaces. */
 				if (*http_header_line == ' ' || *http_header_line == '\t') {
@@ -1020,7 +998,6 @@
 					php_stream_wrapper_log_error(wrapper, options,
 							"HTTP invalid response format (folding header at the start)!");
 					goto out;
->>>>>>> ef2c4599
 				}
 				/* Trim the first line if it is not the last line. */
 				php_stream_http_response_header_trim(http_header_line, &http_header_line_length);
