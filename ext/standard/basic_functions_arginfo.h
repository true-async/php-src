/* This is a generated file, edit the .stub.php file instead.
<<<<<<< HEAD
 * Stub hash: b0b1fb366a3ba6acfcb460e5b1ac8212c436bf2f */
=======
 * Stub hash: 87494cb9126aefff143d4f55db9e282d8a30f4a2 */
>>>>>>> 5239f9fc

ZEND_BEGIN_ARG_WITH_RETURN_TYPE_INFO_EX(arginfo_set_time_limit, 0, 1, _IS_BOOL, 0)
	ZEND_ARG_TYPE_INFO(0, seconds, IS_LONG, 0)
ZEND_END_ARG_INFO()

ZEND_BEGIN_ARG_WITH_RETURN_TYPE_INFO_EX(arginfo_header_register_callback, 0, 1, _IS_BOOL, 0)
	ZEND_ARG_TYPE_INFO(0, callback, IS_CALLABLE, 0)
ZEND_END_ARG_INFO()

ZEND_BEGIN_ARG_WITH_RETURN_TYPE_INFO_EX(arginfo_ob_start, 0, 0, _IS_BOOL, 0)
	ZEND_ARG_INFO_WITH_DEFAULT_VALUE(0, callback, "null")
	ZEND_ARG_TYPE_INFO_WITH_DEFAULT_VALUE(0, chunk_size, IS_LONG, 0, "0")
	ZEND_ARG_TYPE_INFO_WITH_DEFAULT_VALUE(0, flags, IS_LONG, 0, "PHP_OUTPUT_HANDLER_STDFLAGS")
ZEND_END_ARG_INFO()

ZEND_BEGIN_ARG_WITH_RETURN_TYPE_INFO_EX(arginfo_ob_flush, 0, 0, _IS_BOOL, 0)
ZEND_END_ARG_INFO()

#define arginfo_ob_clean arginfo_ob_flush

#define arginfo_ob_end_flush arginfo_ob_flush

#define arginfo_ob_end_clean arginfo_ob_flush

ZEND_BEGIN_ARG_WITH_RETURN_TYPE_MASK_EX(arginfo_ob_get_flush, 0, 0, MAY_BE_STRING|MAY_BE_FALSE)
ZEND_END_ARG_INFO()

#define arginfo_ob_get_clean arginfo_ob_get_flush

#define arginfo_ob_get_contents arginfo_ob_get_flush

ZEND_BEGIN_ARG_WITH_RETURN_TYPE_INFO_EX(arginfo_ob_get_level, 0, 0, IS_LONG, 0)
ZEND_END_ARG_INFO()

ZEND_BEGIN_ARG_WITH_RETURN_TYPE_MASK_EX(arginfo_ob_get_length, 0, 0, MAY_BE_LONG|MAY_BE_FALSE)
ZEND_END_ARG_INFO()

ZEND_BEGIN_ARG_WITH_RETURN_TYPE_INFO_EX(arginfo_ob_list_handlers, 0, 0, IS_ARRAY, 0)
ZEND_END_ARG_INFO()

ZEND_BEGIN_ARG_WITH_RETURN_TYPE_INFO_EX(arginfo_ob_get_status, 0, 0, IS_ARRAY, 0)
	ZEND_ARG_TYPE_INFO_WITH_DEFAULT_VALUE(0, full_status, _IS_BOOL, 0, "false")
ZEND_END_ARG_INFO()

ZEND_BEGIN_ARG_WITH_RETURN_TYPE_INFO_EX(arginfo_ob_implicit_flush, 0, 0, IS_VOID, 0)
	ZEND_ARG_TYPE_INFO_WITH_DEFAULT_VALUE(0, enable, _IS_BOOL, 0, "true")
ZEND_END_ARG_INFO()

#define arginfo_output_reset_rewrite_vars arginfo_ob_flush

ZEND_BEGIN_ARG_WITH_RETURN_TYPE_INFO_EX(arginfo_output_add_rewrite_var, 0, 2, _IS_BOOL, 0)
	ZEND_ARG_TYPE_INFO(0, name, IS_STRING, 0)
	ZEND_ARG_TYPE_INFO(0, value, IS_STRING, 0)
ZEND_END_ARG_INFO()

ZEND_BEGIN_ARG_WITH_RETURN_TYPE_INFO_EX(arginfo_stream_wrapper_register, 0, 2, _IS_BOOL, 0)
	ZEND_ARG_TYPE_INFO(0, protocol, IS_STRING, 0)
	ZEND_ARG_TYPE_INFO(0, class, IS_STRING, 0)
	ZEND_ARG_TYPE_INFO_WITH_DEFAULT_VALUE(0, flags, IS_LONG, 0, "0")
ZEND_END_ARG_INFO()

#define arginfo_stream_register_wrapper arginfo_stream_wrapper_register

ZEND_BEGIN_ARG_WITH_RETURN_TYPE_INFO_EX(arginfo_stream_wrapper_unregister, 0, 1, _IS_BOOL, 0)
	ZEND_ARG_TYPE_INFO(0, protocol, IS_STRING, 0)
ZEND_END_ARG_INFO()

#define arginfo_stream_wrapper_restore arginfo_stream_wrapper_unregister

ZEND_BEGIN_ARG_WITH_RETURN_TYPE_INFO_EX(arginfo_array_push, 0, 1, IS_LONG, 0)
	ZEND_ARG_TYPE_INFO(1, array, IS_ARRAY, 0)
	ZEND_ARG_VARIADIC_TYPE_INFO(0, values, IS_MIXED, 0)
ZEND_END_ARG_INFO()

ZEND_BEGIN_ARG_WITH_RETURN_TYPE_INFO_EX(arginfo_krsort, 0, 1, IS_TRUE, 0)
	ZEND_ARG_TYPE_INFO(1, array, IS_ARRAY, 0)
	ZEND_ARG_TYPE_INFO_WITH_DEFAULT_VALUE(0, flags, IS_LONG, 0, "SORT_REGULAR")
ZEND_END_ARG_INFO()

#define arginfo_ksort arginfo_krsort

ZEND_BEGIN_ARG_WITH_RETURN_TYPE_INFO_EX(arginfo_count, 0, 1, IS_LONG, 0)
	ZEND_ARG_OBJ_TYPE_MASK(0, value, Countable, MAY_BE_ARRAY, NULL)
	ZEND_ARG_TYPE_INFO_WITH_DEFAULT_VALUE(0, mode, IS_LONG, 0, "COUNT_NORMAL")
ZEND_END_ARG_INFO()

#define arginfo_sizeof arginfo_count

ZEND_BEGIN_ARG_WITH_RETURN_TYPE_INFO_EX(arginfo_natsort, 0, 1, _IS_BOOL, 0)
	ZEND_ARG_TYPE_INFO(1, array, IS_ARRAY, 0)
ZEND_END_ARG_INFO()

#define arginfo_natcasesort arginfo_natsort

#define arginfo_asort arginfo_krsort

#define arginfo_arsort arginfo_krsort

#define arginfo_sort arginfo_krsort

ZEND_BEGIN_ARG_WITH_RETURN_TYPE_INFO_EX(arginfo_rsort, 0, 1, _IS_BOOL, 0)
	ZEND_ARG_TYPE_INFO(1, array, IS_ARRAY, 0)
	ZEND_ARG_TYPE_INFO_WITH_DEFAULT_VALUE(0, flags, IS_LONG, 0, "SORT_REGULAR")
ZEND_END_ARG_INFO()

ZEND_BEGIN_ARG_WITH_RETURN_TYPE_INFO_EX(arginfo_usort, 0, 2, IS_TRUE, 0)
	ZEND_ARG_TYPE_INFO(1, array, IS_ARRAY, 0)
	ZEND_ARG_TYPE_INFO(0, callback, IS_CALLABLE, 0)
ZEND_END_ARG_INFO()

#define arginfo_uasort arginfo_usort

#define arginfo_uksort arginfo_usort

ZEND_BEGIN_ARG_WITH_RETURN_TYPE_INFO_EX(arginfo_end, 0, 1, IS_MIXED, 0)
	ZEND_ARG_TYPE_MASK(1, array, MAY_BE_ARRAY|MAY_BE_OBJECT, NULL)
ZEND_END_ARG_INFO()

#define arginfo_prev arginfo_end

#define arginfo_next arginfo_end

#define arginfo_reset arginfo_end

ZEND_BEGIN_ARG_WITH_RETURN_TYPE_INFO_EX(arginfo_current, 0, 1, IS_MIXED, 0)
	ZEND_ARG_TYPE_MASK(0, array, MAY_BE_ARRAY|MAY_BE_OBJECT, NULL)
ZEND_END_ARG_INFO()

#define arginfo_pos arginfo_current

ZEND_BEGIN_ARG_WITH_RETURN_TYPE_MASK_EX(arginfo_key, 0, 1, MAY_BE_LONG|MAY_BE_STRING|MAY_BE_NULL)
	ZEND_ARG_TYPE_MASK(0, array, MAY_BE_ARRAY|MAY_BE_OBJECT, NULL)
ZEND_END_ARG_INFO()

ZEND_BEGIN_ARG_WITH_RETURN_TYPE_INFO_EX(arginfo_min, 0, 1, IS_MIXED, 0)
	ZEND_ARG_TYPE_INFO(0, value, IS_MIXED, 0)
	ZEND_ARG_VARIADIC_TYPE_INFO(0, values, IS_MIXED, 0)
ZEND_END_ARG_INFO()

#define arginfo_max arginfo_min

ZEND_BEGIN_ARG_WITH_RETURN_TYPE_INFO_EX(arginfo_array_walk, 0, 2, IS_TRUE, 0)
	ZEND_ARG_TYPE_MASK(1, array, MAY_BE_ARRAY|MAY_BE_OBJECT, NULL)
	ZEND_ARG_TYPE_INFO(0, callback, IS_CALLABLE, 0)
	ZEND_ARG_TYPE_INFO(0, arg, IS_MIXED, 0)
ZEND_END_ARG_INFO()

#define arginfo_array_walk_recursive arginfo_array_walk

ZEND_BEGIN_ARG_WITH_RETURN_TYPE_INFO_EX(arginfo_in_array, 0, 2, _IS_BOOL, 0)
	ZEND_ARG_TYPE_INFO(0, needle, IS_MIXED, 0)
	ZEND_ARG_TYPE_INFO(0, haystack, IS_ARRAY, 0)
	ZEND_ARG_TYPE_INFO_WITH_DEFAULT_VALUE(0, strict, _IS_BOOL, 0, "false")
ZEND_END_ARG_INFO()

ZEND_BEGIN_ARG_WITH_RETURN_TYPE_MASK_EX(arginfo_array_search, 0, 2, MAY_BE_LONG|MAY_BE_STRING|MAY_BE_FALSE)
	ZEND_ARG_TYPE_INFO(0, needle, IS_MIXED, 0)
	ZEND_ARG_TYPE_INFO(0, haystack, IS_ARRAY, 0)
	ZEND_ARG_TYPE_INFO_WITH_DEFAULT_VALUE(0, strict, _IS_BOOL, 0, "false")
ZEND_END_ARG_INFO()

ZEND_BEGIN_ARG_WITH_RETURN_TYPE_INFO_EX(arginfo_extract, 0, 1, IS_LONG, 0)
	ZEND_ARG_TYPE_INFO(ZEND_SEND_PREFER_REF, array, IS_ARRAY, 0)
	ZEND_ARG_TYPE_INFO_WITH_DEFAULT_VALUE(0, flags, IS_LONG, 0, "EXTR_OVERWRITE")
	ZEND_ARG_TYPE_INFO_WITH_DEFAULT_VALUE(0, prefix, IS_STRING, 0, "\"\"")
ZEND_END_ARG_INFO()

ZEND_BEGIN_ARG_WITH_RETURN_TYPE_INFO_EX(arginfo_compact, 0, 1, IS_ARRAY, 0)
	ZEND_ARG_INFO(0, var_name)
	ZEND_ARG_VARIADIC_INFO(0, var_names)
ZEND_END_ARG_INFO()

ZEND_BEGIN_ARG_WITH_RETURN_TYPE_INFO_EX(arginfo_array_fill, 0, 3, IS_ARRAY, 0)
	ZEND_ARG_TYPE_INFO(0, start_index, IS_LONG, 0)
	ZEND_ARG_TYPE_INFO(0, count, IS_LONG, 0)
	ZEND_ARG_TYPE_INFO(0, value, IS_MIXED, 0)
ZEND_END_ARG_INFO()

ZEND_BEGIN_ARG_WITH_RETURN_TYPE_INFO_EX(arginfo_array_fill_keys, 0, 2, IS_ARRAY, 0)
	ZEND_ARG_TYPE_INFO(0, keys, IS_ARRAY, 0)
	ZEND_ARG_TYPE_INFO(0, value, IS_MIXED, 0)
ZEND_END_ARG_INFO()

ZEND_BEGIN_ARG_WITH_RETURN_TYPE_INFO_EX(arginfo_range, 0, 2, IS_ARRAY, 0)
	ZEND_ARG_INFO(0, start)
	ZEND_ARG_INFO(0, end)
	ZEND_ARG_TYPE_MASK(0, step, MAY_BE_LONG|MAY_BE_DOUBLE, "1")
ZEND_END_ARG_INFO()

ZEND_BEGIN_ARG_WITH_RETURN_TYPE_INFO_EX(arginfo_shuffle, 0, 1, IS_TRUE, 0)
	ZEND_ARG_TYPE_INFO(1, array, IS_ARRAY, 0)
ZEND_END_ARG_INFO()

ZEND_BEGIN_ARG_WITH_RETURN_TYPE_INFO_EX(arginfo_array_pop, 0, 1, IS_MIXED, 0)
	ZEND_ARG_TYPE_INFO(1, array, IS_ARRAY, 0)
ZEND_END_ARG_INFO()

#define arginfo_array_shift arginfo_array_pop

#define arginfo_array_unshift arginfo_array_push

ZEND_BEGIN_ARG_WITH_RETURN_TYPE_INFO_EX(arginfo_array_splice, 0, 2, IS_ARRAY, 0)
	ZEND_ARG_TYPE_INFO(1, array, IS_ARRAY, 0)
	ZEND_ARG_TYPE_INFO(0, offset, IS_LONG, 0)
	ZEND_ARG_TYPE_INFO_WITH_DEFAULT_VALUE(0, length, IS_LONG, 1, "null")
	ZEND_ARG_TYPE_INFO_WITH_DEFAULT_VALUE(0, replacement, IS_MIXED, 0, "[]")
ZEND_END_ARG_INFO()

ZEND_BEGIN_ARG_WITH_RETURN_TYPE_INFO_EX(arginfo_array_slice, 0, 2, IS_ARRAY, 0)
	ZEND_ARG_TYPE_INFO(0, array, IS_ARRAY, 0)
	ZEND_ARG_TYPE_INFO(0, offset, IS_LONG, 0)
	ZEND_ARG_TYPE_INFO_WITH_DEFAULT_VALUE(0, length, IS_LONG, 1, "null")
	ZEND_ARG_TYPE_INFO_WITH_DEFAULT_VALUE(0, preserve_keys, _IS_BOOL, 0, "false")
ZEND_END_ARG_INFO()

ZEND_BEGIN_ARG_WITH_RETURN_TYPE_INFO_EX(arginfo_array_merge, 0, 0, IS_ARRAY, 0)
	ZEND_ARG_VARIADIC_TYPE_INFO(0, arrays, IS_ARRAY, 0)
ZEND_END_ARG_INFO()

#define arginfo_array_merge_recursive arginfo_array_merge

ZEND_BEGIN_ARG_WITH_RETURN_TYPE_INFO_EX(arginfo_array_replace, 0, 1, IS_ARRAY, 0)
	ZEND_ARG_TYPE_INFO(0, array, IS_ARRAY, 0)
	ZEND_ARG_VARIADIC_TYPE_INFO(0, replacements, IS_ARRAY, 0)
ZEND_END_ARG_INFO()

#define arginfo_array_replace_recursive arginfo_array_replace

ZEND_BEGIN_ARG_WITH_RETURN_TYPE_INFO_EX(arginfo_array_keys, 0, 1, IS_ARRAY, 0)
	ZEND_ARG_TYPE_INFO(0, array, IS_ARRAY, 0)
	ZEND_ARG_TYPE_INFO(0, filter_value, IS_MIXED, 0)
	ZEND_ARG_TYPE_INFO_WITH_DEFAULT_VALUE(0, strict, _IS_BOOL, 0, "false")
ZEND_END_ARG_INFO()

ZEND_BEGIN_ARG_WITH_RETURN_TYPE_MASK_EX(arginfo_array_key_first, 0, 1, MAY_BE_LONG|MAY_BE_STRING|MAY_BE_NULL)
	ZEND_ARG_TYPE_INFO(0, array, IS_ARRAY, 0)
ZEND_END_ARG_INFO()

#define arginfo_array_key_last arginfo_array_key_first

ZEND_BEGIN_ARG_WITH_RETURN_TYPE_INFO_EX(arginfo_array_values, 0, 1, IS_ARRAY, 0)
	ZEND_ARG_TYPE_INFO(0, array, IS_ARRAY, 0)
ZEND_END_ARG_INFO()

#define arginfo_array_count_values arginfo_array_values

ZEND_BEGIN_ARG_WITH_RETURN_TYPE_INFO_EX(arginfo_array_column, 0, 2, IS_ARRAY, 0)
	ZEND_ARG_TYPE_INFO(0, array, IS_ARRAY, 0)
	ZEND_ARG_TYPE_MASK(0, column_key, MAY_BE_LONG|MAY_BE_STRING|MAY_BE_NULL, NULL)
	ZEND_ARG_TYPE_MASK(0, index_key, MAY_BE_LONG|MAY_BE_STRING|MAY_BE_NULL, "null")
ZEND_END_ARG_INFO()

ZEND_BEGIN_ARG_WITH_RETURN_TYPE_INFO_EX(arginfo_array_reverse, 0, 1, IS_ARRAY, 0)
	ZEND_ARG_TYPE_INFO(0, array, IS_ARRAY, 0)
	ZEND_ARG_TYPE_INFO_WITH_DEFAULT_VALUE(0, preserve_keys, _IS_BOOL, 0, "false")
ZEND_END_ARG_INFO()

ZEND_BEGIN_ARG_WITH_RETURN_TYPE_INFO_EX(arginfo_array_pad, 0, 3, IS_ARRAY, 0)
	ZEND_ARG_TYPE_INFO(0, array, IS_ARRAY, 0)
	ZEND_ARG_TYPE_INFO(0, length, IS_LONG, 0)
	ZEND_ARG_TYPE_INFO(0, value, IS_MIXED, 0)
ZEND_END_ARG_INFO()

#define arginfo_array_flip arginfo_array_values

ZEND_BEGIN_ARG_WITH_RETURN_TYPE_INFO_EX(arginfo_array_change_key_case, 0, 1, IS_ARRAY, 0)
	ZEND_ARG_TYPE_INFO(0, array, IS_ARRAY, 0)
	ZEND_ARG_TYPE_INFO_WITH_DEFAULT_VALUE(0, case, IS_LONG, 0, "CASE_LOWER")
ZEND_END_ARG_INFO()

ZEND_BEGIN_ARG_WITH_RETURN_TYPE_INFO_EX(arginfo_array_unique, 0, 1, IS_ARRAY, 0)
	ZEND_ARG_TYPE_INFO(0, array, IS_ARRAY, 0)
	ZEND_ARG_TYPE_INFO_WITH_DEFAULT_VALUE(0, flags, IS_LONG, 0, "SORT_STRING")
ZEND_END_ARG_INFO()

ZEND_BEGIN_ARG_WITH_RETURN_TYPE_INFO_EX(arginfo_array_intersect_key, 0, 1, IS_ARRAY, 0)
	ZEND_ARG_TYPE_INFO(0, array, IS_ARRAY, 0)
	ZEND_ARG_VARIADIC_TYPE_INFO(0, arrays, IS_ARRAY, 0)
ZEND_END_ARG_INFO()

ZEND_BEGIN_ARG_WITH_RETURN_TYPE_INFO_EX(arginfo_array_intersect_ukey, 0, 1, IS_ARRAY, 0)
	ZEND_ARG_TYPE_INFO(0, array, IS_ARRAY, 0)
	ZEND_ARG_VARIADIC_INFO(0, rest)
ZEND_END_ARG_INFO()

#define arginfo_array_intersect arginfo_array_intersect_key

#define arginfo_array_uintersect arginfo_array_intersect_ukey

#define arginfo_array_intersect_assoc arginfo_array_intersect_key

#define arginfo_array_uintersect_assoc arginfo_array_intersect_ukey

#define arginfo_array_intersect_uassoc arginfo_array_intersect_ukey

#define arginfo_array_uintersect_uassoc arginfo_array_intersect_ukey

#define arginfo_array_diff_key arginfo_array_intersect_key

#define arginfo_array_diff_ukey arginfo_array_intersect_ukey

#define arginfo_array_diff arginfo_array_intersect_key

#define arginfo_array_udiff arginfo_array_intersect_ukey

#define arginfo_array_diff_assoc arginfo_array_intersect_key

#define arginfo_array_diff_uassoc arginfo_array_intersect_ukey

#define arginfo_array_udiff_assoc arginfo_array_intersect_ukey

#define arginfo_array_udiff_uassoc arginfo_array_intersect_ukey

ZEND_BEGIN_ARG_WITH_RETURN_TYPE_INFO_EX(arginfo_array_multisort, 0, 1, _IS_BOOL, 0)
	ZEND_ARG_INFO(ZEND_SEND_PREFER_REF, array)
	ZEND_ARG_VARIADIC_INFO(ZEND_SEND_PREFER_REF, rest)
ZEND_END_ARG_INFO()

ZEND_BEGIN_ARG_WITH_RETURN_TYPE_MASK_EX(arginfo_array_rand, 0, 1, MAY_BE_LONG|MAY_BE_STRING|MAY_BE_ARRAY)
	ZEND_ARG_TYPE_INFO(0, array, IS_ARRAY, 0)
	ZEND_ARG_TYPE_INFO_WITH_DEFAULT_VALUE(0, num, IS_LONG, 0, "1")
ZEND_END_ARG_INFO()

ZEND_BEGIN_ARG_WITH_RETURN_TYPE_MASK_EX(arginfo_array_sum, 0, 1, MAY_BE_LONG|MAY_BE_DOUBLE)
	ZEND_ARG_TYPE_INFO(0, array, IS_ARRAY, 0)
ZEND_END_ARG_INFO()

#define arginfo_array_product arginfo_array_sum

ZEND_BEGIN_ARG_WITH_RETURN_TYPE_INFO_EX(arginfo_array_reduce, 0, 2, IS_MIXED, 0)
	ZEND_ARG_TYPE_INFO(0, array, IS_ARRAY, 0)
	ZEND_ARG_TYPE_INFO(0, callback, IS_CALLABLE, 0)
	ZEND_ARG_TYPE_INFO_WITH_DEFAULT_VALUE(0, initial, IS_MIXED, 0, "null")
ZEND_END_ARG_INFO()

ZEND_BEGIN_ARG_WITH_RETURN_TYPE_INFO_EX(arginfo_array_filter, 0, 1, IS_ARRAY, 0)
	ZEND_ARG_TYPE_INFO(0, array, IS_ARRAY, 0)
	ZEND_ARG_TYPE_INFO_WITH_DEFAULT_VALUE(0, callback, IS_CALLABLE, 1, "null")
	ZEND_ARG_TYPE_INFO_WITH_DEFAULT_VALUE(0, mode, IS_LONG, 0, "0")
ZEND_END_ARG_INFO()

ZEND_BEGIN_ARG_WITH_RETURN_TYPE_INFO_EX(arginfo_array_map, 0, 2, IS_ARRAY, 0)
	ZEND_ARG_TYPE_INFO(0, callback, IS_CALLABLE, 1)
	ZEND_ARG_TYPE_INFO(0, array, IS_ARRAY, 0)
	ZEND_ARG_VARIADIC_TYPE_INFO(0, arrays, IS_ARRAY, 0)
ZEND_END_ARG_INFO()

ZEND_BEGIN_ARG_WITH_RETURN_TYPE_INFO_EX(arginfo_array_key_exists, 0, 2, _IS_BOOL, 0)
	ZEND_ARG_INFO(0, key)
	ZEND_ARG_TYPE_INFO(0, array, IS_ARRAY, 0)
ZEND_END_ARG_INFO()

#define arginfo_key_exists arginfo_array_key_exists

ZEND_BEGIN_ARG_WITH_RETURN_TYPE_INFO_EX(arginfo_array_chunk, 0, 2, IS_ARRAY, 0)
	ZEND_ARG_TYPE_INFO(0, array, IS_ARRAY, 0)
	ZEND_ARG_TYPE_INFO(0, length, IS_LONG, 0)
	ZEND_ARG_TYPE_INFO_WITH_DEFAULT_VALUE(0, preserve_keys, _IS_BOOL, 0, "false")
ZEND_END_ARG_INFO()

ZEND_BEGIN_ARG_WITH_RETURN_TYPE_INFO_EX(arginfo_array_combine, 0, 2, IS_ARRAY, 0)
	ZEND_ARG_TYPE_INFO(0, keys, IS_ARRAY, 0)
	ZEND_ARG_TYPE_INFO(0, values, IS_ARRAY, 0)
ZEND_END_ARG_INFO()

ZEND_BEGIN_ARG_WITH_RETURN_TYPE_INFO_EX(arginfo_array_is_list, 0, 1, _IS_BOOL, 0)
	ZEND_ARG_TYPE_INFO(0, array, IS_ARRAY, 0)
ZEND_END_ARG_INFO()

ZEND_BEGIN_ARG_WITH_RETURN_TYPE_INFO_EX(arginfo_base64_encode, 0, 1, IS_STRING, 0)
	ZEND_ARG_TYPE_INFO(0, string, IS_STRING, 0)
ZEND_END_ARG_INFO()

ZEND_BEGIN_ARG_WITH_RETURN_TYPE_MASK_EX(arginfo_base64_decode, 0, 1, MAY_BE_STRING|MAY_BE_FALSE)
	ZEND_ARG_TYPE_INFO(0, string, IS_STRING, 0)
	ZEND_ARG_TYPE_INFO_WITH_DEFAULT_VALUE(0, strict, _IS_BOOL, 0, "false")
ZEND_END_ARG_INFO()

ZEND_BEGIN_ARG_WITH_RETURN_TYPE_INFO_EX(arginfo_constant, 0, 1, IS_MIXED, 0)
	ZEND_ARG_TYPE_INFO(0, name, IS_STRING, 0)
ZEND_END_ARG_INFO()

ZEND_BEGIN_ARG_WITH_RETURN_TYPE_MASK_EX(arginfo_ip2long, 0, 1, MAY_BE_LONG|MAY_BE_FALSE)
	ZEND_ARG_TYPE_INFO(0, ip, IS_STRING, 0)
ZEND_END_ARG_INFO()

ZEND_BEGIN_ARG_WITH_RETURN_TYPE_MASK_EX(arginfo_long2ip, 0, 1, MAY_BE_STRING|MAY_BE_FALSE)
	ZEND_ARG_TYPE_INFO(0, ip, IS_LONG, 0)
ZEND_END_ARG_INFO()

ZEND_BEGIN_ARG_WITH_RETURN_TYPE_MASK_EX(arginfo_getenv, 0, 0, MAY_BE_STRING|MAY_BE_ARRAY|MAY_BE_FALSE)
	ZEND_ARG_TYPE_INFO_WITH_DEFAULT_VALUE(0, name, IS_STRING, 1, "null")
	ZEND_ARG_TYPE_INFO_WITH_DEFAULT_VALUE(0, local_only, _IS_BOOL, 0, "false")
ZEND_END_ARG_INFO()

#if defined(HAVE_PUTENV)
ZEND_BEGIN_ARG_WITH_RETURN_TYPE_INFO_EX(arginfo_putenv, 0, 1, _IS_BOOL, 0)
	ZEND_ARG_TYPE_INFO(0, assignment, IS_STRING, 0)
ZEND_END_ARG_INFO()
#endif

ZEND_BEGIN_ARG_WITH_RETURN_TYPE_MASK_EX(arginfo_getopt, 0, 1, MAY_BE_ARRAY|MAY_BE_FALSE)
	ZEND_ARG_TYPE_INFO(0, short_options, IS_STRING, 0)
	ZEND_ARG_TYPE_INFO_WITH_DEFAULT_VALUE(0, long_options, IS_ARRAY, 0, "[]")
	ZEND_ARG_INFO_WITH_DEFAULT_VALUE(1, rest_index, "null")
ZEND_END_ARG_INFO()

ZEND_BEGIN_ARG_WITH_RETURN_TYPE_INFO_EX(arginfo_flush, 0, 0, IS_VOID, 0)
ZEND_END_ARG_INFO()

ZEND_BEGIN_ARG_WITH_RETURN_TYPE_INFO_EX(arginfo_sleep, 0, 1, IS_LONG, 0)
	ZEND_ARG_TYPE_INFO(0, seconds, IS_LONG, 0)
ZEND_END_ARG_INFO()

ZEND_BEGIN_ARG_WITH_RETURN_TYPE_INFO_EX(arginfo_usleep, 0, 1, IS_VOID, 0)
	ZEND_ARG_TYPE_INFO(0, microseconds, IS_LONG, 0)
ZEND_END_ARG_INFO()

#if defined(HAVE_NANOSLEEP)
ZEND_BEGIN_ARG_WITH_RETURN_TYPE_MASK_EX(arginfo_time_nanosleep, 0, 2, MAY_BE_ARRAY|MAY_BE_BOOL)
	ZEND_ARG_TYPE_INFO(0, seconds, IS_LONG, 0)
	ZEND_ARG_TYPE_INFO(0, nanoseconds, IS_LONG, 0)
ZEND_END_ARG_INFO()
#endif

#if defined(HAVE_NANOSLEEP)
ZEND_BEGIN_ARG_WITH_RETURN_TYPE_INFO_EX(arginfo_time_sleep_until, 0, 1, _IS_BOOL, 0)
	ZEND_ARG_TYPE_INFO(0, timestamp, IS_DOUBLE, 0)
ZEND_END_ARG_INFO()
#endif

ZEND_BEGIN_ARG_WITH_RETURN_TYPE_INFO_EX(arginfo_get_current_user, 0, 0, IS_STRING, 0)
ZEND_END_ARG_INFO()

ZEND_BEGIN_ARG_WITH_RETURN_TYPE_MASK_EX(arginfo_get_cfg_var, 0, 1, MAY_BE_STRING|MAY_BE_ARRAY|MAY_BE_FALSE)
	ZEND_ARG_TYPE_INFO(0, option, IS_STRING, 0)
ZEND_END_ARG_INFO()

ZEND_BEGIN_ARG_WITH_RETURN_TYPE_INFO_EX(arginfo_error_log, 0, 1, _IS_BOOL, 0)
	ZEND_ARG_TYPE_INFO(0, message, IS_STRING, 0)
	ZEND_ARG_TYPE_INFO_WITH_DEFAULT_VALUE(0, message_type, IS_LONG, 0, "0")
	ZEND_ARG_TYPE_INFO_WITH_DEFAULT_VALUE(0, destination, IS_STRING, 1, "null")
	ZEND_ARG_TYPE_INFO_WITH_DEFAULT_VALUE(0, additional_headers, IS_STRING, 1, "null")
ZEND_END_ARG_INFO()

ZEND_BEGIN_ARG_WITH_RETURN_TYPE_INFO_EX(arginfo_error_get_last, 0, 0, IS_ARRAY, 1)
ZEND_END_ARG_INFO()

#define arginfo_error_clear_last arginfo_flush

ZEND_BEGIN_ARG_WITH_RETURN_TYPE_INFO_EX(arginfo_call_user_func, 0, 1, IS_MIXED, 0)
	ZEND_ARG_TYPE_INFO(0, callback, IS_CALLABLE, 0)
	ZEND_ARG_VARIADIC_TYPE_INFO(0, args, IS_MIXED, 0)
ZEND_END_ARG_INFO()

ZEND_BEGIN_ARG_WITH_RETURN_TYPE_INFO_EX(arginfo_call_user_func_array, 0, 2, IS_MIXED, 0)
	ZEND_ARG_TYPE_INFO(0, callback, IS_CALLABLE, 0)
	ZEND_ARG_TYPE_INFO(0, args, IS_ARRAY, 0)
ZEND_END_ARG_INFO()

#define arginfo_forward_static_call arginfo_call_user_func

#define arginfo_forward_static_call_array arginfo_call_user_func_array

ZEND_BEGIN_ARG_WITH_RETURN_TYPE_INFO_EX(arginfo_register_shutdown_function, 0, 1, IS_VOID, 0)
	ZEND_ARG_TYPE_INFO(0, callback, IS_CALLABLE, 0)
	ZEND_ARG_VARIADIC_TYPE_INFO(0, args, IS_MIXED, 0)
ZEND_END_ARG_INFO()

ZEND_BEGIN_ARG_WITH_RETURN_TYPE_MASK_EX(arginfo_highlight_file, 0, 1, MAY_BE_STRING|MAY_BE_BOOL)
	ZEND_ARG_TYPE_INFO(0, filename, IS_STRING, 0)
	ZEND_ARG_TYPE_INFO_WITH_DEFAULT_VALUE(0, return, _IS_BOOL, 0, "false")
ZEND_END_ARG_INFO()

#define arginfo_show_source arginfo_highlight_file

ZEND_BEGIN_ARG_WITH_RETURN_TYPE_INFO_EX(arginfo_php_strip_whitespace, 0, 1, IS_STRING, 0)
	ZEND_ARG_TYPE_INFO(0, filename, IS_STRING, 0)
ZEND_END_ARG_INFO()

ZEND_BEGIN_ARG_WITH_RETURN_TYPE_MASK_EX(arginfo_highlight_string, 0, 1, MAY_BE_STRING|MAY_BE_BOOL)
	ZEND_ARG_TYPE_INFO(0, string, IS_STRING, 0)
	ZEND_ARG_TYPE_INFO_WITH_DEFAULT_VALUE(0, return, _IS_BOOL, 0, "false")
ZEND_END_ARG_INFO()

ZEND_BEGIN_ARG_WITH_RETURN_TYPE_MASK_EX(arginfo_ini_get, 0, 1, MAY_BE_STRING|MAY_BE_FALSE)
	ZEND_ARG_TYPE_INFO(0, option, IS_STRING, 0)
ZEND_END_ARG_INFO()

ZEND_BEGIN_ARG_WITH_RETURN_TYPE_MASK_EX(arginfo_ini_get_all, 0, 0, MAY_BE_ARRAY|MAY_BE_FALSE)
	ZEND_ARG_TYPE_INFO_WITH_DEFAULT_VALUE(0, extension, IS_STRING, 1, "null")
	ZEND_ARG_TYPE_INFO_WITH_DEFAULT_VALUE(0, details, _IS_BOOL, 0, "true")
ZEND_END_ARG_INFO()

ZEND_BEGIN_ARG_WITH_RETURN_TYPE_MASK_EX(arginfo_ini_set, 0, 2, MAY_BE_STRING|MAY_BE_FALSE)
	ZEND_ARG_TYPE_INFO(0, option, IS_STRING, 0)
	ZEND_ARG_TYPE_MASK(0, value, MAY_BE_STRING|MAY_BE_LONG|MAY_BE_DOUBLE|MAY_BE_BOOL|MAY_BE_NULL, NULL)
ZEND_END_ARG_INFO()

#define arginfo_ini_alter arginfo_ini_set

ZEND_BEGIN_ARG_WITH_RETURN_TYPE_INFO_EX(arginfo_ini_restore, 0, 1, IS_VOID, 0)
	ZEND_ARG_TYPE_INFO(0, option, IS_STRING, 0)
ZEND_END_ARG_INFO()

ZEND_BEGIN_ARG_WITH_RETURN_TYPE_INFO_EX(arginfo_ini_parse_quantity, 0, 1, IS_LONG, 0)
	ZEND_ARG_TYPE_INFO(0, shorthand, IS_STRING, 0)
ZEND_END_ARG_INFO()

ZEND_BEGIN_ARG_WITH_RETURN_TYPE_MASK_EX(arginfo_set_include_path, 0, 1, MAY_BE_STRING|MAY_BE_FALSE)
	ZEND_ARG_TYPE_INFO(0, include_path, IS_STRING, 0)
ZEND_END_ARG_INFO()

#define arginfo_get_include_path arginfo_ob_get_flush

ZEND_BEGIN_ARG_WITH_RETURN_TYPE_MASK_EX(arginfo_print_r, 0, 1, MAY_BE_STRING|MAY_BE_BOOL)
	ZEND_ARG_TYPE_INFO(0, value, IS_MIXED, 0)
	ZEND_ARG_TYPE_INFO_WITH_DEFAULT_VALUE(0, return, _IS_BOOL, 0, "false")
ZEND_END_ARG_INFO()

#define arginfo_connection_aborted arginfo_ob_get_level

#define arginfo_connection_status arginfo_ob_get_level

ZEND_BEGIN_ARG_WITH_RETURN_TYPE_INFO_EX(arginfo_ignore_user_abort, 0, 0, IS_LONG, 0)
	ZEND_ARG_TYPE_INFO_WITH_DEFAULT_VALUE(0, enable, _IS_BOOL, 1, "null")
ZEND_END_ARG_INFO()

#if defined(HAVE_GETSERVBYNAME)
ZEND_BEGIN_ARG_WITH_RETURN_TYPE_MASK_EX(arginfo_getservbyname, 0, 2, MAY_BE_LONG|MAY_BE_FALSE)
	ZEND_ARG_TYPE_INFO(0, service, IS_STRING, 0)
	ZEND_ARG_TYPE_INFO(0, protocol, IS_STRING, 0)
ZEND_END_ARG_INFO()
#endif

#if defined(HAVE_GETSERVBYPORT)
ZEND_BEGIN_ARG_WITH_RETURN_TYPE_MASK_EX(arginfo_getservbyport, 0, 2, MAY_BE_STRING|MAY_BE_FALSE)
	ZEND_ARG_TYPE_INFO(0, port, IS_LONG, 0)
	ZEND_ARG_TYPE_INFO(0, protocol, IS_STRING, 0)
ZEND_END_ARG_INFO()
#endif

#if defined(HAVE_GETPROTOBYNAME)
ZEND_BEGIN_ARG_WITH_RETURN_TYPE_MASK_EX(arginfo_getprotobyname, 0, 1, MAY_BE_LONG|MAY_BE_FALSE)
	ZEND_ARG_TYPE_INFO(0, protocol, IS_STRING, 0)
ZEND_END_ARG_INFO()
#endif

#if defined(HAVE_GETPROTOBYNUMBER)
ZEND_BEGIN_ARG_WITH_RETURN_TYPE_MASK_EX(arginfo_getprotobynumber, 0, 1, MAY_BE_STRING|MAY_BE_FALSE)
	ZEND_ARG_TYPE_INFO(0, protocol, IS_LONG, 0)
ZEND_END_ARG_INFO()
#endif

ZEND_BEGIN_ARG_WITH_RETURN_TYPE_INFO_EX(arginfo_register_tick_function, 0, 1, _IS_BOOL, 0)
	ZEND_ARG_TYPE_INFO(0, callback, IS_CALLABLE, 0)
	ZEND_ARG_VARIADIC_TYPE_INFO(0, args, IS_MIXED, 0)
ZEND_END_ARG_INFO()

ZEND_BEGIN_ARG_WITH_RETURN_TYPE_INFO_EX(arginfo_unregister_tick_function, 0, 1, IS_VOID, 0)
	ZEND_ARG_TYPE_INFO(0, callback, IS_CALLABLE, 0)
ZEND_END_ARG_INFO()

ZEND_BEGIN_ARG_WITH_RETURN_TYPE_INFO_EX(arginfo_is_uploaded_file, 0, 1, _IS_BOOL, 0)
	ZEND_ARG_TYPE_INFO(0, filename, IS_STRING, 0)
ZEND_END_ARG_INFO()

ZEND_BEGIN_ARG_WITH_RETURN_TYPE_INFO_EX(arginfo_move_uploaded_file, 0, 2, _IS_BOOL, 0)
	ZEND_ARG_TYPE_INFO(0, from, IS_STRING, 0)
	ZEND_ARG_TYPE_INFO(0, to, IS_STRING, 0)
ZEND_END_ARG_INFO()

ZEND_BEGIN_ARG_WITH_RETURN_TYPE_MASK_EX(arginfo_parse_ini_file, 0, 1, MAY_BE_ARRAY|MAY_BE_FALSE)
	ZEND_ARG_TYPE_INFO(0, filename, IS_STRING, 0)
	ZEND_ARG_TYPE_INFO_WITH_DEFAULT_VALUE(0, process_sections, _IS_BOOL, 0, "false")
	ZEND_ARG_TYPE_INFO_WITH_DEFAULT_VALUE(0, scanner_mode, IS_LONG, 0, "INI_SCANNER_NORMAL")
ZEND_END_ARG_INFO()

ZEND_BEGIN_ARG_WITH_RETURN_TYPE_MASK_EX(arginfo_parse_ini_string, 0, 1, MAY_BE_ARRAY|MAY_BE_FALSE)
	ZEND_ARG_TYPE_INFO(0, ini_string, IS_STRING, 0)
	ZEND_ARG_TYPE_INFO_WITH_DEFAULT_VALUE(0, process_sections, _IS_BOOL, 0, "false")
	ZEND_ARG_TYPE_INFO_WITH_DEFAULT_VALUE(0, scanner_mode, IS_LONG, 0, "INI_SCANNER_NORMAL")
ZEND_END_ARG_INFO()

#if ZEND_DEBUG
ZEND_BEGIN_ARG_WITH_RETURN_TYPE_INFO_EX(arginfo_config_get_hash, 0, 0, IS_ARRAY, 0)
ZEND_END_ARG_INFO()
#endif

#if defined(HAVE_GETLOADAVG)
ZEND_BEGIN_ARG_WITH_RETURN_TYPE_MASK_EX(arginfo_sys_getloadavg, 0, 0, MAY_BE_ARRAY|MAY_BE_FALSE)
ZEND_END_ARG_INFO()
#endif

ZEND_BEGIN_ARG_WITH_RETURN_TYPE_MASK_EX(arginfo_get_browser, 0, 0, MAY_BE_OBJECT|MAY_BE_ARRAY|MAY_BE_FALSE)
	ZEND_ARG_TYPE_INFO_WITH_DEFAULT_VALUE(0, user_agent, IS_STRING, 1, "null")
	ZEND_ARG_TYPE_INFO_WITH_DEFAULT_VALUE(0, return_array, _IS_BOOL, 0, "false")
ZEND_END_ARG_INFO()

ZEND_BEGIN_ARG_WITH_RETURN_TYPE_INFO_EX(arginfo_crc32, 0, 1, IS_LONG, 0)
	ZEND_ARG_TYPE_INFO(0, string, IS_STRING, 0)
ZEND_END_ARG_INFO()

ZEND_BEGIN_ARG_WITH_RETURN_TYPE_INFO_EX(arginfo_crypt, 0, 2, IS_STRING, 0)
	ZEND_ARG_TYPE_INFO(0, string, IS_STRING, 0)
	ZEND_ARG_TYPE_INFO(0, salt, IS_STRING, 0)
ZEND_END_ARG_INFO()

#if defined(HAVE_STRPTIME)
ZEND_BEGIN_ARG_WITH_RETURN_TYPE_MASK_EX(arginfo_strptime, 0, 2, MAY_BE_ARRAY|MAY_BE_FALSE)
	ZEND_ARG_TYPE_INFO(0, timestamp, IS_STRING, 0)
	ZEND_ARG_TYPE_INFO(0, format, IS_STRING, 0)
ZEND_END_ARG_INFO()
#endif

#if defined(HAVE_GETHOSTNAME)
ZEND_BEGIN_ARG_WITH_RETURN_TYPE_MASK_EX(arginfo_gethostname, 0, 0, MAY_BE_STRING|MAY_BE_FALSE)
ZEND_END_ARG_INFO()
#endif

ZEND_BEGIN_ARG_WITH_RETURN_TYPE_MASK_EX(arginfo_gethostbyaddr, 0, 1, MAY_BE_STRING|MAY_BE_FALSE)
	ZEND_ARG_TYPE_INFO(0, ip, IS_STRING, 0)
ZEND_END_ARG_INFO()

ZEND_BEGIN_ARG_WITH_RETURN_TYPE_INFO_EX(arginfo_gethostbyname, 0, 1, IS_STRING, 0)
	ZEND_ARG_TYPE_INFO(0, hostname, IS_STRING, 0)
ZEND_END_ARG_INFO()

ZEND_BEGIN_ARG_WITH_RETURN_TYPE_MASK_EX(arginfo_gethostbynamel, 0, 1, MAY_BE_ARRAY|MAY_BE_FALSE)
	ZEND_ARG_TYPE_INFO(0, hostname, IS_STRING, 0)
ZEND_END_ARG_INFO()

#if (defined(PHP_WIN32) || defined(HAVE_DNS_SEARCH_FUNC))
ZEND_BEGIN_ARG_WITH_RETURN_TYPE_INFO_EX(arginfo_dns_check_record, 0, 1, _IS_BOOL, 0)
	ZEND_ARG_TYPE_INFO(0, hostname, IS_STRING, 0)
	ZEND_ARG_TYPE_INFO_WITH_DEFAULT_VALUE(0, type, IS_STRING, 0, "\"MX\"")
ZEND_END_ARG_INFO()
#endif

#if (defined(PHP_WIN32) || defined(HAVE_DNS_SEARCH_FUNC))
#define arginfo_checkdnsrr arginfo_dns_check_record
#endif

#if (defined(PHP_WIN32) || defined(HAVE_DNS_SEARCH_FUNC))
ZEND_BEGIN_ARG_WITH_RETURN_TYPE_MASK_EX(arginfo_dns_get_record, 0, 1, MAY_BE_ARRAY|MAY_BE_FALSE)
	ZEND_ARG_TYPE_INFO(0, hostname, IS_STRING, 0)
	ZEND_ARG_TYPE_INFO_WITH_DEFAULT_VALUE(0, type, IS_LONG, 0, "DNS_ANY")
	ZEND_ARG_INFO_WITH_DEFAULT_VALUE(1, authoritative_name_servers, "null")
	ZEND_ARG_INFO_WITH_DEFAULT_VALUE(1, additional_records, "null")
	ZEND_ARG_TYPE_INFO_WITH_DEFAULT_VALUE(0, raw, _IS_BOOL, 0, "false")
ZEND_END_ARG_INFO()
#endif

#if (defined(PHP_WIN32) || defined(HAVE_DNS_SEARCH_FUNC))
ZEND_BEGIN_ARG_WITH_RETURN_TYPE_INFO_EX(arginfo_dns_get_mx, 0, 2, _IS_BOOL, 0)
	ZEND_ARG_TYPE_INFO(0, hostname, IS_STRING, 0)
	ZEND_ARG_INFO(1, hosts)
	ZEND_ARG_INFO_WITH_DEFAULT_VALUE(1, weights, "null")
ZEND_END_ARG_INFO()
#endif

#if (defined(PHP_WIN32) || defined(HAVE_DNS_SEARCH_FUNC))
#define arginfo_getmxrr arginfo_dns_get_mx
#endif

#if (defined(PHP_WIN32) || HAVE_GETIFADDRS || defined(__PASE__))
ZEND_BEGIN_ARG_WITH_RETURN_TYPE_MASK_EX(arginfo_net_get_interfaces, 0, 0, MAY_BE_ARRAY|MAY_BE_FALSE)
ZEND_END_ARG_INFO()
#endif

#if defined(HAVE_FTOK)
ZEND_BEGIN_ARG_WITH_RETURN_TYPE_INFO_EX(arginfo_ftok, 0, 2, IS_LONG, 0)
	ZEND_ARG_TYPE_INFO(0, filename, IS_STRING, 0)
	ZEND_ARG_TYPE_INFO(0, project_id, IS_STRING, 0)
ZEND_END_ARG_INFO()
#endif

ZEND_BEGIN_ARG_WITH_RETURN_TYPE_MASK_EX(arginfo_hrtime, 0, 0, MAY_BE_ARRAY|MAY_BE_LONG|MAY_BE_DOUBLE|MAY_BE_FALSE)
	ZEND_ARG_TYPE_INFO_WITH_DEFAULT_VALUE(0, as_number, _IS_BOOL, 0, "false")
ZEND_END_ARG_INFO()

ZEND_BEGIN_ARG_WITH_RETURN_TYPE_INFO_EX(arginfo_md5, 0, 1, IS_STRING, 0)
	ZEND_ARG_TYPE_INFO(0, string, IS_STRING, 0)
	ZEND_ARG_TYPE_INFO_WITH_DEFAULT_VALUE(0, binary, _IS_BOOL, 0, "false")
ZEND_END_ARG_INFO()

ZEND_BEGIN_ARG_WITH_RETURN_TYPE_MASK_EX(arginfo_md5_file, 0, 1, MAY_BE_STRING|MAY_BE_FALSE)
	ZEND_ARG_TYPE_INFO(0, filename, IS_STRING, 0)
	ZEND_ARG_TYPE_INFO_WITH_DEFAULT_VALUE(0, binary, _IS_BOOL, 0, "false")
ZEND_END_ARG_INFO()

#define arginfo_getmyuid arginfo_ob_get_length

#define arginfo_getmygid arginfo_ob_get_length

#define arginfo_getmypid arginfo_ob_get_length

#define arginfo_getmyinode arginfo_ob_get_length

#define arginfo_getlastmod arginfo_ob_get_length

#define arginfo_sha1 arginfo_md5

#define arginfo_sha1_file arginfo_md5_file

#if defined(HAVE_SYSLOG_H)
ZEND_BEGIN_ARG_WITH_RETURN_TYPE_INFO_EX(arginfo_openlog, 0, 3, IS_TRUE, 0)
	ZEND_ARG_TYPE_INFO(0, prefix, IS_STRING, 0)
	ZEND_ARG_TYPE_INFO(0, flags, IS_LONG, 0)
	ZEND_ARG_TYPE_INFO(0, facility, IS_LONG, 0)
ZEND_END_ARG_INFO()
#endif

#if defined(HAVE_SYSLOG_H)
ZEND_BEGIN_ARG_WITH_RETURN_TYPE_INFO_EX(arginfo_closelog, 0, 0, IS_TRUE, 0)
ZEND_END_ARG_INFO()
#endif

#if defined(HAVE_SYSLOG_H)
ZEND_BEGIN_ARG_WITH_RETURN_TYPE_INFO_EX(arginfo_syslog, 0, 2, IS_TRUE, 0)
	ZEND_ARG_TYPE_INFO(0, priority, IS_LONG, 0)
	ZEND_ARG_TYPE_INFO(0, message, IS_STRING, 0)
ZEND_END_ARG_INFO()
#endif

#if defined(HAVE_INET_NTOP)
ZEND_BEGIN_ARG_WITH_RETURN_TYPE_MASK_EX(arginfo_inet_ntop, 0, 1, MAY_BE_STRING|MAY_BE_FALSE)
	ZEND_ARG_TYPE_INFO(0, ip, IS_STRING, 0)
ZEND_END_ARG_INFO()
#endif

#if defined(HAVE_INET_PTON)
ZEND_BEGIN_ARG_WITH_RETURN_TYPE_MASK_EX(arginfo_inet_pton, 0, 1, MAY_BE_STRING|MAY_BE_FALSE)
	ZEND_ARG_TYPE_INFO(0, ip, IS_STRING, 0)
ZEND_END_ARG_INFO()
#endif

ZEND_BEGIN_ARG_WITH_RETURN_TYPE_INFO_EX(arginfo_metaphone, 0, 1, IS_STRING, 0)
	ZEND_ARG_TYPE_INFO(0, string, IS_STRING, 0)
	ZEND_ARG_TYPE_INFO_WITH_DEFAULT_VALUE(0, max_phonemes, IS_LONG, 0, "0")
ZEND_END_ARG_INFO()

ZEND_BEGIN_ARG_WITH_RETURN_TYPE_INFO_EX(arginfo_header, 0, 1, IS_VOID, 0)
	ZEND_ARG_TYPE_INFO(0, header, IS_STRING, 0)
	ZEND_ARG_TYPE_INFO_WITH_DEFAULT_VALUE(0, replace, _IS_BOOL, 0, "true")
	ZEND_ARG_TYPE_INFO_WITH_DEFAULT_VALUE(0, response_code, IS_LONG, 0, "0")
ZEND_END_ARG_INFO()

ZEND_BEGIN_ARG_WITH_RETURN_TYPE_INFO_EX(arginfo_header_remove, 0, 0, IS_VOID, 0)
	ZEND_ARG_TYPE_INFO_WITH_DEFAULT_VALUE(0, name, IS_STRING, 1, "null")
ZEND_END_ARG_INFO()

ZEND_BEGIN_ARG_WITH_RETURN_TYPE_INFO_EX(arginfo_setrawcookie, 0, 1, _IS_BOOL, 0)
	ZEND_ARG_TYPE_INFO(0, name, IS_STRING, 0)
	ZEND_ARG_TYPE_INFO_WITH_DEFAULT_VALUE(0, value, IS_STRING, 0, "\"\"")
	ZEND_ARG_TYPE_MASK(0, expires_or_options, MAY_BE_ARRAY|MAY_BE_LONG, "0")
	ZEND_ARG_TYPE_INFO_WITH_DEFAULT_VALUE(0, path, IS_STRING, 0, "\"\"")
	ZEND_ARG_TYPE_INFO_WITH_DEFAULT_VALUE(0, domain, IS_STRING, 0, "\"\"")
	ZEND_ARG_TYPE_INFO_WITH_DEFAULT_VALUE(0, secure, _IS_BOOL, 0, "false")
	ZEND_ARG_TYPE_INFO_WITH_DEFAULT_VALUE(0, httponly, _IS_BOOL, 0, "false")
ZEND_END_ARG_INFO()

#define arginfo_setcookie arginfo_setrawcookie

ZEND_BEGIN_ARG_WITH_RETURN_TYPE_MASK_EX(arginfo_http_response_code, 0, 0, MAY_BE_LONG|MAY_BE_BOOL)
	ZEND_ARG_TYPE_INFO_WITH_DEFAULT_VALUE(0, response_code, IS_LONG, 0, "0")
ZEND_END_ARG_INFO()

ZEND_BEGIN_ARG_WITH_RETURN_TYPE_INFO_EX(arginfo_headers_sent, 0, 0, _IS_BOOL, 0)
	ZEND_ARG_INFO_WITH_DEFAULT_VALUE(1, filename, "null")
	ZEND_ARG_INFO_WITH_DEFAULT_VALUE(1, line, "null")
ZEND_END_ARG_INFO()

#define arginfo_headers_list arginfo_ob_list_handlers

ZEND_BEGIN_ARG_WITH_RETURN_TYPE_INFO_EX(arginfo_htmlspecialchars, 0, 1, IS_STRING, 0)
	ZEND_ARG_TYPE_INFO(0, string, IS_STRING, 0)
	ZEND_ARG_TYPE_INFO_WITH_DEFAULT_VALUE(0, flags, IS_LONG, 0, "ENT_QUOTES | ENT_SUBSTITUTE | ENT_HTML401")
	ZEND_ARG_TYPE_INFO_WITH_DEFAULT_VALUE(0, encoding, IS_STRING, 1, "null")
	ZEND_ARG_TYPE_INFO_WITH_DEFAULT_VALUE(0, double_encode, _IS_BOOL, 0, "true")
ZEND_END_ARG_INFO()

ZEND_BEGIN_ARG_WITH_RETURN_TYPE_INFO_EX(arginfo_htmlspecialchars_decode, 0, 1, IS_STRING, 0)
	ZEND_ARG_TYPE_INFO(0, string, IS_STRING, 0)
	ZEND_ARG_TYPE_INFO_WITH_DEFAULT_VALUE(0, flags, IS_LONG, 0, "ENT_QUOTES | ENT_SUBSTITUTE | ENT_HTML401")
ZEND_END_ARG_INFO()

ZEND_BEGIN_ARG_WITH_RETURN_TYPE_INFO_EX(arginfo_html_entity_decode, 0, 1, IS_STRING, 0)
	ZEND_ARG_TYPE_INFO(0, string, IS_STRING, 0)
	ZEND_ARG_TYPE_INFO_WITH_DEFAULT_VALUE(0, flags, IS_LONG, 0, "ENT_QUOTES | ENT_SUBSTITUTE | ENT_HTML401")
	ZEND_ARG_TYPE_INFO_WITH_DEFAULT_VALUE(0, encoding, IS_STRING, 1, "null")
ZEND_END_ARG_INFO()

#define arginfo_htmlentities arginfo_htmlspecialchars

ZEND_BEGIN_ARG_WITH_RETURN_TYPE_INFO_EX(arginfo_get_html_translation_table, 0, 0, IS_ARRAY, 0)
	ZEND_ARG_TYPE_INFO_WITH_DEFAULT_VALUE(0, table, IS_LONG, 0, "HTML_SPECIALCHARS")
	ZEND_ARG_TYPE_INFO_WITH_DEFAULT_VALUE(0, flags, IS_LONG, 0, "ENT_QUOTES | ENT_SUBSTITUTE | ENT_HTML401")
	ZEND_ARG_TYPE_INFO_WITH_DEFAULT_VALUE(0, encoding, IS_STRING, 0, "\"UTF-8\"")
ZEND_END_ARG_INFO()

ZEND_BEGIN_ARG_WITH_RETURN_TYPE_INFO_EX(arginfo_assert, 0, 1, _IS_BOOL, 0)
	ZEND_ARG_TYPE_INFO(0, assertion, IS_MIXED, 0)
	ZEND_ARG_OBJ_TYPE_MASK(0, description, Throwable, MAY_BE_STRING|MAY_BE_NULL, "null")
ZEND_END_ARG_INFO()

ZEND_BEGIN_ARG_WITH_RETURN_TYPE_INFO_EX(arginfo_assert_options, 0, 1, IS_MIXED, 0)
	ZEND_ARG_TYPE_INFO(0, option, IS_LONG, 0)
	ZEND_ARG_TYPE_INFO(0, value, IS_MIXED, 0)
ZEND_END_ARG_INFO()

#define arginfo_bin2hex arginfo_base64_encode

ZEND_BEGIN_ARG_WITH_RETURN_TYPE_MASK_EX(arginfo_hex2bin, 0, 1, MAY_BE_STRING|MAY_BE_FALSE)
	ZEND_ARG_TYPE_INFO(0, string, IS_STRING, 0)
ZEND_END_ARG_INFO()

ZEND_BEGIN_ARG_WITH_RETURN_TYPE_INFO_EX(arginfo_strspn, 0, 2, IS_LONG, 0)
	ZEND_ARG_TYPE_INFO(0, string, IS_STRING, 0)
	ZEND_ARG_TYPE_INFO(0, characters, IS_STRING, 0)
	ZEND_ARG_TYPE_INFO_WITH_DEFAULT_VALUE(0, offset, IS_LONG, 0, "0")
	ZEND_ARG_TYPE_INFO_WITH_DEFAULT_VALUE(0, length, IS_LONG, 1, "null")
ZEND_END_ARG_INFO()

#define arginfo_strcspn arginfo_strspn

#if defined(HAVE_NL_LANGINFO)
ZEND_BEGIN_ARG_WITH_RETURN_TYPE_MASK_EX(arginfo_nl_langinfo, 0, 1, MAY_BE_STRING|MAY_BE_FALSE)
	ZEND_ARG_TYPE_INFO(0, item, IS_LONG, 0)
ZEND_END_ARG_INFO()
#endif

ZEND_BEGIN_ARG_WITH_RETURN_TYPE_INFO_EX(arginfo_strcoll, 0, 2, IS_LONG, 0)
	ZEND_ARG_TYPE_INFO(0, string1, IS_STRING, 0)
	ZEND_ARG_TYPE_INFO(0, string2, IS_STRING, 0)
ZEND_END_ARG_INFO()

ZEND_BEGIN_ARG_WITH_RETURN_TYPE_INFO_EX(arginfo_trim, 0, 1, IS_STRING, 0)
	ZEND_ARG_TYPE_INFO(0, string, IS_STRING, 0)
	ZEND_ARG_TYPE_INFO_WITH_DEFAULT_VALUE(0, characters, IS_STRING, 0, "\" \\n\\r\\t\\v\\x00\"")
ZEND_END_ARG_INFO()

#define arginfo_rtrim arginfo_trim

#define arginfo_chop arginfo_trim

#define arginfo_ltrim arginfo_trim

ZEND_BEGIN_ARG_WITH_RETURN_TYPE_INFO_EX(arginfo_wordwrap, 0, 1, IS_STRING, 0)
	ZEND_ARG_TYPE_INFO(0, string, IS_STRING, 0)
	ZEND_ARG_TYPE_INFO_WITH_DEFAULT_VALUE(0, width, IS_LONG, 0, "75")
	ZEND_ARG_TYPE_INFO_WITH_DEFAULT_VALUE(0, break, IS_STRING, 0, "\"\\n\"")
	ZEND_ARG_TYPE_INFO_WITH_DEFAULT_VALUE(0, cut_long_words, _IS_BOOL, 0, "false")
ZEND_END_ARG_INFO()

ZEND_BEGIN_ARG_WITH_RETURN_TYPE_INFO_EX(arginfo_explode, 0, 2, IS_ARRAY, 0)
	ZEND_ARG_TYPE_INFO(0, separator, IS_STRING, 0)
	ZEND_ARG_TYPE_INFO(0, string, IS_STRING, 0)
	ZEND_ARG_TYPE_INFO_WITH_DEFAULT_VALUE(0, limit, IS_LONG, 0, "PHP_INT_MAX")
ZEND_END_ARG_INFO()

ZEND_BEGIN_ARG_WITH_RETURN_TYPE_INFO_EX(arginfo_implode, 0, 1, IS_STRING, 0)
	ZEND_ARG_TYPE_MASK(0, separator, MAY_BE_STRING|MAY_BE_ARRAY, NULL)
	ZEND_ARG_TYPE_INFO_WITH_DEFAULT_VALUE(0, array, IS_ARRAY, 1, "null")
ZEND_END_ARG_INFO()

#define arginfo_join arginfo_implode

ZEND_BEGIN_ARG_WITH_RETURN_TYPE_MASK_EX(arginfo_strtok, 0, 1, MAY_BE_STRING|MAY_BE_FALSE)
	ZEND_ARG_TYPE_INFO(0, string, IS_STRING, 0)
	ZEND_ARG_TYPE_INFO_WITH_DEFAULT_VALUE(0, token, IS_STRING, 1, "null")
ZEND_END_ARG_INFO()

#define arginfo_strtoupper arginfo_base64_encode

#define arginfo_strtolower arginfo_base64_encode

ZEND_BEGIN_ARG_WITH_RETURN_TYPE_INFO_EX(arginfo_basename, 0, 1, IS_STRING, 0)
	ZEND_ARG_TYPE_INFO(0, path, IS_STRING, 0)
	ZEND_ARG_TYPE_INFO_WITH_DEFAULT_VALUE(0, suffix, IS_STRING, 0, "\"\"")
ZEND_END_ARG_INFO()

ZEND_BEGIN_ARG_WITH_RETURN_TYPE_INFO_EX(arginfo_dirname, 0, 1, IS_STRING, 0)
	ZEND_ARG_TYPE_INFO(0, path, IS_STRING, 0)
	ZEND_ARG_TYPE_INFO_WITH_DEFAULT_VALUE(0, levels, IS_LONG, 0, "1")
ZEND_END_ARG_INFO()

ZEND_BEGIN_ARG_WITH_RETURN_TYPE_MASK_EX(arginfo_pathinfo, 0, 1, MAY_BE_ARRAY|MAY_BE_STRING)
	ZEND_ARG_TYPE_INFO(0, path, IS_STRING, 0)
	ZEND_ARG_TYPE_INFO_WITH_DEFAULT_VALUE(0, flags, IS_LONG, 0, "PATHINFO_ALL")
ZEND_END_ARG_INFO()

ZEND_BEGIN_ARG_WITH_RETURN_TYPE_MASK_EX(arginfo_stristr, 0, 2, MAY_BE_STRING|MAY_BE_FALSE)
	ZEND_ARG_TYPE_INFO(0, haystack, IS_STRING, 0)
	ZEND_ARG_TYPE_INFO(0, needle, IS_STRING, 0)
	ZEND_ARG_TYPE_INFO_WITH_DEFAULT_VALUE(0, before_needle, _IS_BOOL, 0, "false")
ZEND_END_ARG_INFO()

#define arginfo_strstr arginfo_stristr

#define arginfo_strchr arginfo_stristr

ZEND_BEGIN_ARG_WITH_RETURN_TYPE_MASK_EX(arginfo_strpos, 0, 2, MAY_BE_LONG|MAY_BE_FALSE)
	ZEND_ARG_TYPE_INFO(0, haystack, IS_STRING, 0)
	ZEND_ARG_TYPE_INFO(0, needle, IS_STRING, 0)
	ZEND_ARG_TYPE_INFO_WITH_DEFAULT_VALUE(0, offset, IS_LONG, 0, "0")
ZEND_END_ARG_INFO()

#define arginfo_stripos arginfo_strpos

#define arginfo_strrpos arginfo_strpos

#define arginfo_strripos arginfo_strpos

ZEND_BEGIN_ARG_WITH_RETURN_TYPE_MASK_EX(arginfo_strrchr, 0, 2, MAY_BE_STRING|MAY_BE_FALSE)
	ZEND_ARG_TYPE_INFO(0, haystack, IS_STRING, 0)
	ZEND_ARG_TYPE_INFO(0, needle, IS_STRING, 0)
ZEND_END_ARG_INFO()

ZEND_BEGIN_ARG_WITH_RETURN_TYPE_INFO_EX(arginfo_str_contains, 0, 2, _IS_BOOL, 0)
	ZEND_ARG_TYPE_INFO(0, haystack, IS_STRING, 0)
	ZEND_ARG_TYPE_INFO(0, needle, IS_STRING, 0)
ZEND_END_ARG_INFO()

#define arginfo_str_starts_with arginfo_str_contains

#define arginfo_str_ends_with arginfo_str_contains

ZEND_BEGIN_ARG_WITH_RETURN_TYPE_INFO_EX(arginfo_chunk_split, 0, 1, IS_STRING, 0)
	ZEND_ARG_TYPE_INFO(0, string, IS_STRING, 0)
	ZEND_ARG_TYPE_INFO_WITH_DEFAULT_VALUE(0, length, IS_LONG, 0, "76")
	ZEND_ARG_TYPE_INFO_WITH_DEFAULT_VALUE(0, separator, IS_STRING, 0, "\"\\r\\n\"")
ZEND_END_ARG_INFO()

ZEND_BEGIN_ARG_WITH_RETURN_TYPE_INFO_EX(arginfo_substr, 0, 2, IS_STRING, 0)
	ZEND_ARG_TYPE_INFO(0, string, IS_STRING, 0)
	ZEND_ARG_TYPE_INFO(0, offset, IS_LONG, 0)
	ZEND_ARG_TYPE_INFO_WITH_DEFAULT_VALUE(0, length, IS_LONG, 1, "null")
ZEND_END_ARG_INFO()

ZEND_BEGIN_ARG_WITH_RETURN_TYPE_MASK_EX(arginfo_substr_replace, 0, 3, MAY_BE_STRING|MAY_BE_ARRAY)
	ZEND_ARG_TYPE_MASK(0, string, MAY_BE_ARRAY|MAY_BE_STRING, NULL)
	ZEND_ARG_TYPE_MASK(0, replace, MAY_BE_ARRAY|MAY_BE_STRING, NULL)
	ZEND_ARG_TYPE_MASK(0, offset, MAY_BE_ARRAY|MAY_BE_LONG, NULL)
	ZEND_ARG_TYPE_MASK(0, length, MAY_BE_ARRAY|MAY_BE_LONG|MAY_BE_NULL, "null")
ZEND_END_ARG_INFO()

#define arginfo_quotemeta arginfo_base64_encode

ZEND_BEGIN_ARG_WITH_RETURN_TYPE_INFO_EX(arginfo_ord, 0, 1, IS_LONG, 0)
	ZEND_ARG_TYPE_INFO(0, character, IS_STRING, 0)
ZEND_END_ARG_INFO()

ZEND_BEGIN_ARG_WITH_RETURN_TYPE_INFO_EX(arginfo_chr, 0, 1, IS_STRING, 0)
	ZEND_ARG_TYPE_INFO(0, codepoint, IS_LONG, 0)
ZEND_END_ARG_INFO()

#define arginfo_ucfirst arginfo_base64_encode

#define arginfo_lcfirst arginfo_base64_encode

ZEND_BEGIN_ARG_WITH_RETURN_TYPE_INFO_EX(arginfo_ucwords, 0, 1, IS_STRING, 0)
	ZEND_ARG_TYPE_INFO(0, string, IS_STRING, 0)
	ZEND_ARG_TYPE_INFO_WITH_DEFAULT_VALUE(0, separators, IS_STRING, 0, "\" \\t\\r\\n\\f\\v\"")
ZEND_END_ARG_INFO()

ZEND_BEGIN_ARG_WITH_RETURN_TYPE_INFO_EX(arginfo_strtr, 0, 2, IS_STRING, 0)
	ZEND_ARG_TYPE_INFO(0, string, IS_STRING, 0)
	ZEND_ARG_TYPE_MASK(0, from, MAY_BE_STRING|MAY_BE_ARRAY, NULL)
	ZEND_ARG_TYPE_INFO_WITH_DEFAULT_VALUE(0, to, IS_STRING, 1, "null")
ZEND_END_ARG_INFO()

#define arginfo_strrev arginfo_base64_encode

ZEND_BEGIN_ARG_WITH_RETURN_TYPE_INFO_EX(arginfo_similar_text, 0, 2, IS_LONG, 0)
	ZEND_ARG_TYPE_INFO(0, string1, IS_STRING, 0)
	ZEND_ARG_TYPE_INFO(0, string2, IS_STRING, 0)
	ZEND_ARG_INFO_WITH_DEFAULT_VALUE(1, percent, "null")
ZEND_END_ARG_INFO()

ZEND_BEGIN_ARG_WITH_RETURN_TYPE_INFO_EX(arginfo_addcslashes, 0, 2, IS_STRING, 0)
	ZEND_ARG_TYPE_INFO(0, string, IS_STRING, 0)
	ZEND_ARG_TYPE_INFO(0, characters, IS_STRING, 0)
ZEND_END_ARG_INFO()

#define arginfo_addslashes arginfo_base64_encode

#define arginfo_stripcslashes arginfo_base64_encode

#define arginfo_stripslashes arginfo_base64_encode

ZEND_BEGIN_ARG_WITH_RETURN_TYPE_MASK_EX(arginfo_str_replace, 0, 3, MAY_BE_STRING|MAY_BE_ARRAY)
	ZEND_ARG_TYPE_MASK(0, search, MAY_BE_ARRAY|MAY_BE_STRING, NULL)
	ZEND_ARG_TYPE_MASK(0, replace, MAY_BE_ARRAY|MAY_BE_STRING, NULL)
	ZEND_ARG_TYPE_MASK(0, subject, MAY_BE_STRING|MAY_BE_ARRAY, NULL)
	ZEND_ARG_INFO_WITH_DEFAULT_VALUE(1, count, "null")
ZEND_END_ARG_INFO()

#define arginfo_str_ireplace arginfo_str_replace

ZEND_BEGIN_ARG_WITH_RETURN_TYPE_INFO_EX(arginfo_hebrev, 0, 1, IS_STRING, 0)
	ZEND_ARG_TYPE_INFO(0, string, IS_STRING, 0)
	ZEND_ARG_TYPE_INFO_WITH_DEFAULT_VALUE(0, max_chars_per_line, IS_LONG, 0, "0")
ZEND_END_ARG_INFO()

ZEND_BEGIN_ARG_WITH_RETURN_TYPE_INFO_EX(arginfo_nl2br, 0, 1, IS_STRING, 0)
	ZEND_ARG_TYPE_INFO(0, string, IS_STRING, 0)
	ZEND_ARG_TYPE_INFO_WITH_DEFAULT_VALUE(0, use_xhtml, _IS_BOOL, 0, "true")
ZEND_END_ARG_INFO()

ZEND_BEGIN_ARG_WITH_RETURN_TYPE_INFO_EX(arginfo_strip_tags, 0, 1, IS_STRING, 0)
	ZEND_ARG_TYPE_INFO(0, string, IS_STRING, 0)
	ZEND_ARG_TYPE_MASK(0, allowed_tags, MAY_BE_ARRAY|MAY_BE_STRING|MAY_BE_NULL, "null")
ZEND_END_ARG_INFO()

ZEND_BEGIN_ARG_WITH_RETURN_TYPE_MASK_EX(arginfo_setlocale, 0, 2, MAY_BE_STRING|MAY_BE_FALSE)
	ZEND_ARG_TYPE_INFO(0, category, IS_LONG, 0)
	ZEND_ARG_INFO(0, locales)
	ZEND_ARG_VARIADIC_INFO(0, rest)
ZEND_END_ARG_INFO()

ZEND_BEGIN_ARG_WITH_RETURN_TYPE_INFO_EX(arginfo_parse_str, 0, 2, IS_VOID, 0)
	ZEND_ARG_TYPE_INFO(0, string, IS_STRING, 0)
	ZEND_ARG_INFO(1, result)
ZEND_END_ARG_INFO()

ZEND_BEGIN_ARG_WITH_RETURN_TYPE_INFO_EX(arginfo_str_getcsv, 0, 1, IS_ARRAY, 0)
	ZEND_ARG_TYPE_INFO(0, string, IS_STRING, 0)
	ZEND_ARG_TYPE_INFO_WITH_DEFAULT_VALUE(0, separator, IS_STRING, 0, "\",\"")
	ZEND_ARG_TYPE_INFO_WITH_DEFAULT_VALUE(0, enclosure, IS_STRING, 0, "\"\\\"\"")
	ZEND_ARG_TYPE_INFO_WITH_DEFAULT_VALUE(0, escape, IS_STRING, 0, "\"\\\\\"")
ZEND_END_ARG_INFO()

ZEND_BEGIN_ARG_WITH_RETURN_TYPE_INFO_EX(arginfo_str_repeat, 0, 2, IS_STRING, 0)
	ZEND_ARG_TYPE_INFO(0, string, IS_STRING, 0)
	ZEND_ARG_TYPE_INFO(0, times, IS_LONG, 0)
ZEND_END_ARG_INFO()

ZEND_BEGIN_ARG_WITH_RETURN_TYPE_MASK_EX(arginfo_count_chars, 0, 1, MAY_BE_ARRAY|MAY_BE_STRING)
	ZEND_ARG_TYPE_INFO(0, string, IS_STRING, 0)
	ZEND_ARG_TYPE_INFO_WITH_DEFAULT_VALUE(0, mode, IS_LONG, 0, "0")
ZEND_END_ARG_INFO()

#define arginfo_strnatcmp arginfo_strcoll

#define arginfo_localeconv arginfo_ob_list_handlers

#define arginfo_strnatcasecmp arginfo_strcoll

ZEND_BEGIN_ARG_WITH_RETURN_TYPE_INFO_EX(arginfo_substr_count, 0, 2, IS_LONG, 0)
	ZEND_ARG_TYPE_INFO(0, haystack, IS_STRING, 0)
	ZEND_ARG_TYPE_INFO(0, needle, IS_STRING, 0)
	ZEND_ARG_TYPE_INFO_WITH_DEFAULT_VALUE(0, offset, IS_LONG, 0, "0")
	ZEND_ARG_TYPE_INFO_WITH_DEFAULT_VALUE(0, length, IS_LONG, 1, "null")
ZEND_END_ARG_INFO()

ZEND_BEGIN_ARG_WITH_RETURN_TYPE_INFO_EX(arginfo_str_pad, 0, 2, IS_STRING, 0)
	ZEND_ARG_TYPE_INFO(0, string, IS_STRING, 0)
	ZEND_ARG_TYPE_INFO(0, length, IS_LONG, 0)
	ZEND_ARG_TYPE_INFO_WITH_DEFAULT_VALUE(0, pad_string, IS_STRING, 0, "\" \"")
	ZEND_ARG_TYPE_INFO_WITH_DEFAULT_VALUE(0, pad_type, IS_LONG, 0, "STR_PAD_RIGHT")
ZEND_END_ARG_INFO()

ZEND_BEGIN_ARG_WITH_RETURN_TYPE_MASK_EX(arginfo_sscanf, 0, 2, MAY_BE_ARRAY|MAY_BE_LONG|MAY_BE_NULL)
	ZEND_ARG_TYPE_INFO(0, string, IS_STRING, 0)
	ZEND_ARG_TYPE_INFO(0, format, IS_STRING, 0)
	ZEND_ARG_VARIADIC_TYPE_INFO(1, vars, IS_MIXED, 0)
ZEND_END_ARG_INFO()

#define arginfo_str_rot13 arginfo_base64_encode

#define arginfo_str_shuffle arginfo_base64_encode

ZEND_BEGIN_ARG_WITH_RETURN_TYPE_MASK_EX(arginfo_str_word_count, 0, 1, MAY_BE_ARRAY|MAY_BE_LONG)
	ZEND_ARG_TYPE_INFO(0, string, IS_STRING, 0)
	ZEND_ARG_TYPE_INFO_WITH_DEFAULT_VALUE(0, format, IS_LONG, 0, "0")
	ZEND_ARG_TYPE_INFO_WITH_DEFAULT_VALUE(0, characters, IS_STRING, 1, "null")
ZEND_END_ARG_INFO()

ZEND_BEGIN_ARG_WITH_RETURN_TYPE_INFO_EX(arginfo_str_split, 0, 1, IS_ARRAY, 0)
	ZEND_ARG_TYPE_INFO(0, string, IS_STRING, 0)
	ZEND_ARG_TYPE_INFO_WITH_DEFAULT_VALUE(0, length, IS_LONG, 0, "1")
ZEND_END_ARG_INFO()

ZEND_BEGIN_ARG_WITH_RETURN_TYPE_MASK_EX(arginfo_strpbrk, 0, 2, MAY_BE_STRING|MAY_BE_FALSE)
	ZEND_ARG_TYPE_INFO(0, string, IS_STRING, 0)
	ZEND_ARG_TYPE_INFO(0, characters, IS_STRING, 0)
ZEND_END_ARG_INFO()

ZEND_BEGIN_ARG_WITH_RETURN_TYPE_INFO_EX(arginfo_substr_compare, 0, 3, IS_LONG, 0)
	ZEND_ARG_TYPE_INFO(0, haystack, IS_STRING, 0)
	ZEND_ARG_TYPE_INFO(0, needle, IS_STRING, 0)
	ZEND_ARG_TYPE_INFO(0, offset, IS_LONG, 0)
	ZEND_ARG_TYPE_INFO_WITH_DEFAULT_VALUE(0, length, IS_LONG, 1, "null")
	ZEND_ARG_TYPE_INFO_WITH_DEFAULT_VALUE(0, case_insensitive, _IS_BOOL, 0, "false")
ZEND_END_ARG_INFO()

#define arginfo_utf8_encode arginfo_base64_encode

#define arginfo_utf8_decode arginfo_base64_encode

ZEND_BEGIN_ARG_INFO_EX(arginfo_opendir, 0, 0, 1)
	ZEND_ARG_TYPE_INFO(0, directory, IS_STRING, 0)
	ZEND_ARG_INFO_WITH_DEFAULT_VALUE(0, context, "null")
ZEND_END_ARG_INFO()

ZEND_BEGIN_ARG_WITH_RETURN_OBJ_TYPE_MASK_EX(arginfo_dir, 0, 1, Directory, MAY_BE_FALSE)
	ZEND_ARG_TYPE_INFO(0, directory, IS_STRING, 0)
	ZEND_ARG_INFO_WITH_DEFAULT_VALUE(0, context, "null")
ZEND_END_ARG_INFO()

ZEND_BEGIN_ARG_WITH_RETURN_TYPE_INFO_EX(arginfo_closedir, 0, 0, IS_VOID, 0)
	ZEND_ARG_INFO_WITH_DEFAULT_VALUE(0, dir_handle, "null")
ZEND_END_ARG_INFO()

ZEND_BEGIN_ARG_WITH_RETURN_TYPE_INFO_EX(arginfo_chdir, 0, 1, _IS_BOOL, 0)
	ZEND_ARG_TYPE_INFO(0, directory, IS_STRING, 0)
ZEND_END_ARG_INFO()

#if (defined(HAVE_CHROOT) && !defined(ZTS) && defined(ENABLE_CHROOT_FUNC))
ZEND_BEGIN_ARG_WITH_RETURN_TYPE_INFO_EX(arginfo_chroot, 0, 1, _IS_BOOL, 0)
	ZEND_ARG_TYPE_INFO(0, directory, IS_STRING, 0)
ZEND_END_ARG_INFO()
#endif

#define arginfo_getcwd arginfo_ob_get_flush

#define arginfo_rewinddir arginfo_closedir

ZEND_BEGIN_ARG_WITH_RETURN_TYPE_MASK_EX(arginfo_readdir, 0, 0, MAY_BE_STRING|MAY_BE_FALSE)
	ZEND_ARG_INFO_WITH_DEFAULT_VALUE(0, dir_handle, "null")
ZEND_END_ARG_INFO()

ZEND_BEGIN_ARG_WITH_RETURN_TYPE_MASK_EX(arginfo_scandir, 0, 1, MAY_BE_ARRAY|MAY_BE_FALSE)
	ZEND_ARG_TYPE_INFO(0, directory, IS_STRING, 0)
	ZEND_ARG_TYPE_INFO_WITH_DEFAULT_VALUE(0, sorting_order, IS_LONG, 0, "SCANDIR_SORT_ASCENDING")
	ZEND_ARG_INFO_WITH_DEFAULT_VALUE(0, context, "null")
ZEND_END_ARG_INFO()

#if defined(HAVE_GLOB)
ZEND_BEGIN_ARG_WITH_RETURN_TYPE_MASK_EX(arginfo_glob, 0, 1, MAY_BE_ARRAY|MAY_BE_FALSE)
	ZEND_ARG_TYPE_INFO(0, pattern, IS_STRING, 0)
	ZEND_ARG_TYPE_INFO_WITH_DEFAULT_VALUE(0, flags, IS_LONG, 0, "0")
ZEND_END_ARG_INFO()
#endif

ZEND_BEGIN_ARG_WITH_RETURN_TYPE_MASK_EX(arginfo_exec, 0, 1, MAY_BE_STRING|MAY_BE_FALSE)
	ZEND_ARG_TYPE_INFO(0, command, IS_STRING, 0)
	ZEND_ARG_INFO_WITH_DEFAULT_VALUE(1, output, "null")
	ZEND_ARG_INFO_WITH_DEFAULT_VALUE(1, result_code, "null")
ZEND_END_ARG_INFO()

ZEND_BEGIN_ARG_WITH_RETURN_TYPE_MASK_EX(arginfo_system, 0, 1, MAY_BE_STRING|MAY_BE_FALSE)
	ZEND_ARG_TYPE_INFO(0, command, IS_STRING, 0)
	ZEND_ARG_INFO_WITH_DEFAULT_VALUE(1, result_code, "null")
ZEND_END_ARG_INFO()

ZEND_BEGIN_ARG_WITH_RETURN_TYPE_INFO_EX(arginfo_passthru, 0, 1, IS_FALSE, 1)
	ZEND_ARG_TYPE_INFO(0, command, IS_STRING, 0)
	ZEND_ARG_INFO_WITH_DEFAULT_VALUE(1, result_code, "null")
ZEND_END_ARG_INFO()

ZEND_BEGIN_ARG_WITH_RETURN_TYPE_INFO_EX(arginfo_escapeshellcmd, 0, 1, IS_STRING, 0)
	ZEND_ARG_TYPE_INFO(0, command, IS_STRING, 0)
ZEND_END_ARG_INFO()

ZEND_BEGIN_ARG_WITH_RETURN_TYPE_INFO_EX(arginfo_escapeshellarg, 0, 1, IS_STRING, 0)
	ZEND_ARG_TYPE_INFO(0, arg, IS_STRING, 0)
ZEND_END_ARG_INFO()

ZEND_BEGIN_ARG_WITH_RETURN_TYPE_MASK_EX(arginfo_shell_exec, 0, 1, MAY_BE_STRING|MAY_BE_FALSE|MAY_BE_NULL)
	ZEND_ARG_TYPE_INFO(0, command, IS_STRING, 0)
ZEND_END_ARG_INFO()

#if defined(HAVE_NICE)
ZEND_BEGIN_ARG_WITH_RETURN_TYPE_INFO_EX(arginfo_proc_nice, 0, 1, _IS_BOOL, 0)
	ZEND_ARG_TYPE_INFO(0, priority, IS_LONG, 0)
ZEND_END_ARG_INFO()
#endif

ZEND_BEGIN_ARG_WITH_RETURN_TYPE_INFO_EX(arginfo_flock, 0, 2, _IS_BOOL, 0)
	ZEND_ARG_INFO(0, stream)
	ZEND_ARG_TYPE_INFO(0, operation, IS_LONG, 0)
	ZEND_ARG_INFO_WITH_DEFAULT_VALUE(1, would_block, "null")
ZEND_END_ARG_INFO()

ZEND_BEGIN_ARG_WITH_RETURN_TYPE_MASK_EX(arginfo_get_meta_tags, 0, 1, MAY_BE_ARRAY|MAY_BE_FALSE)
	ZEND_ARG_TYPE_INFO(0, filename, IS_STRING, 0)
	ZEND_ARG_TYPE_INFO_WITH_DEFAULT_VALUE(0, use_include_path, _IS_BOOL, 0, "false")
ZEND_END_ARG_INFO()

ZEND_BEGIN_ARG_WITH_RETURN_TYPE_INFO_EX(arginfo_pclose, 0, 1, IS_LONG, 0)
	ZEND_ARG_INFO(0, handle)
ZEND_END_ARG_INFO()

ZEND_BEGIN_ARG_INFO_EX(arginfo_popen, 0, 0, 2)
	ZEND_ARG_TYPE_INFO(0, command, IS_STRING, 0)
	ZEND_ARG_TYPE_INFO(0, mode, IS_STRING, 0)
ZEND_END_ARG_INFO()

ZEND_BEGIN_ARG_WITH_RETURN_TYPE_MASK_EX(arginfo_readfile, 0, 1, MAY_BE_LONG|MAY_BE_FALSE)
	ZEND_ARG_TYPE_INFO(0, filename, IS_STRING, 0)
	ZEND_ARG_TYPE_INFO_WITH_DEFAULT_VALUE(0, use_include_path, _IS_BOOL, 0, "false")
	ZEND_ARG_INFO_WITH_DEFAULT_VALUE(0, context, "null")
ZEND_END_ARG_INFO()

ZEND_BEGIN_ARG_WITH_RETURN_TYPE_INFO_EX(arginfo_rewind, 0, 1, _IS_BOOL, 0)
	ZEND_ARG_INFO(0, stream)
ZEND_END_ARG_INFO()

ZEND_BEGIN_ARG_WITH_RETURN_TYPE_INFO_EX(arginfo_rmdir, 0, 1, _IS_BOOL, 0)
	ZEND_ARG_TYPE_INFO(0, directory, IS_STRING, 0)
	ZEND_ARG_INFO_WITH_DEFAULT_VALUE(0, context, "null")
ZEND_END_ARG_INFO()

ZEND_BEGIN_ARG_WITH_RETURN_TYPE_INFO_EX(arginfo_umask, 0, 0, IS_LONG, 0)
	ZEND_ARG_TYPE_INFO_WITH_DEFAULT_VALUE(0, mask, IS_LONG, 1, "null")
ZEND_END_ARG_INFO()

#define arginfo_fclose arginfo_rewind

#define arginfo_feof arginfo_rewind

ZEND_BEGIN_ARG_WITH_RETURN_TYPE_MASK_EX(arginfo_fgetc, 0, 1, MAY_BE_STRING|MAY_BE_FALSE)
	ZEND_ARG_INFO(0, stream)
ZEND_END_ARG_INFO()

ZEND_BEGIN_ARG_WITH_RETURN_TYPE_MASK_EX(arginfo_fgets, 0, 1, MAY_BE_STRING|MAY_BE_FALSE)
	ZEND_ARG_INFO(0, stream)
	ZEND_ARG_TYPE_INFO_WITH_DEFAULT_VALUE(0, length, IS_LONG, 1, "null")
ZEND_END_ARG_INFO()

ZEND_BEGIN_ARG_WITH_RETURN_TYPE_MASK_EX(arginfo_fread, 0, 2, MAY_BE_STRING|MAY_BE_FALSE)
	ZEND_ARG_INFO(0, stream)
	ZEND_ARG_TYPE_INFO(0, length, IS_LONG, 0)
ZEND_END_ARG_INFO()

ZEND_BEGIN_ARG_INFO_EX(arginfo_fopen, 0, 0, 2)
	ZEND_ARG_TYPE_INFO(0, filename, IS_STRING, 0)
	ZEND_ARG_TYPE_INFO(0, mode, IS_STRING, 0)
	ZEND_ARG_TYPE_INFO_WITH_DEFAULT_VALUE(0, use_include_path, _IS_BOOL, 0, "false")
	ZEND_ARG_INFO_WITH_DEFAULT_VALUE(0, context, "null")
ZEND_END_ARG_INFO()

ZEND_BEGIN_ARG_WITH_RETURN_TYPE_MASK_EX(arginfo_fscanf, 0, 2, MAY_BE_ARRAY|MAY_BE_LONG|MAY_BE_FALSE|MAY_BE_NULL)
	ZEND_ARG_INFO(0, stream)
	ZEND_ARG_TYPE_INFO(0, format, IS_STRING, 0)
	ZEND_ARG_VARIADIC_TYPE_INFO(1, vars, IS_MIXED, 0)
ZEND_END_ARG_INFO()

ZEND_BEGIN_ARG_WITH_RETURN_TYPE_INFO_EX(arginfo_fpassthru, 0, 1, IS_LONG, 0)
	ZEND_ARG_INFO(0, stream)
ZEND_END_ARG_INFO()

ZEND_BEGIN_ARG_WITH_RETURN_TYPE_INFO_EX(arginfo_ftruncate, 0, 2, _IS_BOOL, 0)
	ZEND_ARG_INFO(0, stream)
	ZEND_ARG_TYPE_INFO(0, size, IS_LONG, 0)
ZEND_END_ARG_INFO()

ZEND_BEGIN_ARG_WITH_RETURN_TYPE_MASK_EX(arginfo_fstat, 0, 1, MAY_BE_ARRAY|MAY_BE_FALSE)
	ZEND_ARG_INFO(0, stream)
ZEND_END_ARG_INFO()

ZEND_BEGIN_ARG_WITH_RETURN_TYPE_INFO_EX(arginfo_fseek, 0, 2, IS_LONG, 0)
	ZEND_ARG_INFO(0, stream)
	ZEND_ARG_TYPE_INFO(0, offset, IS_LONG, 0)
	ZEND_ARG_TYPE_INFO_WITH_DEFAULT_VALUE(0, whence, IS_LONG, 0, "SEEK_SET")
ZEND_END_ARG_INFO()

ZEND_BEGIN_ARG_WITH_RETURN_TYPE_MASK_EX(arginfo_ftell, 0, 1, MAY_BE_LONG|MAY_BE_FALSE)
	ZEND_ARG_INFO(0, stream)
ZEND_END_ARG_INFO()

#define arginfo_fflush arginfo_rewind

#define arginfo_fsync arginfo_rewind

#define arginfo_fdatasync arginfo_rewind

ZEND_BEGIN_ARG_WITH_RETURN_TYPE_MASK_EX(arginfo_fwrite, 0, 2, MAY_BE_LONG|MAY_BE_FALSE)
	ZEND_ARG_INFO(0, stream)
	ZEND_ARG_TYPE_INFO(0, data, IS_STRING, 0)
	ZEND_ARG_TYPE_INFO_WITH_DEFAULT_VALUE(0, length, IS_LONG, 1, "null")
ZEND_END_ARG_INFO()

#define arginfo_fputs arginfo_fwrite

ZEND_BEGIN_ARG_WITH_RETURN_TYPE_INFO_EX(arginfo_mkdir, 0, 1, _IS_BOOL, 0)
	ZEND_ARG_TYPE_INFO(0, directory, IS_STRING, 0)
	ZEND_ARG_TYPE_INFO_WITH_DEFAULT_VALUE(0, permissions, IS_LONG, 0, "0777")
	ZEND_ARG_TYPE_INFO_WITH_DEFAULT_VALUE(0, recursive, _IS_BOOL, 0, "false")
	ZEND_ARG_INFO_WITH_DEFAULT_VALUE(0, context, "null")
ZEND_END_ARG_INFO()

ZEND_BEGIN_ARG_WITH_RETURN_TYPE_INFO_EX(arginfo_rename, 0, 2, _IS_BOOL, 0)
	ZEND_ARG_TYPE_INFO(0, from, IS_STRING, 0)
	ZEND_ARG_TYPE_INFO(0, to, IS_STRING, 0)
	ZEND_ARG_INFO_WITH_DEFAULT_VALUE(0, context, "null")
ZEND_END_ARG_INFO()

#define arginfo_copy arginfo_rename

ZEND_BEGIN_ARG_WITH_RETURN_TYPE_MASK_EX(arginfo_tempnam, 0, 2, MAY_BE_STRING|MAY_BE_FALSE)
	ZEND_ARG_TYPE_INFO(0, directory, IS_STRING, 0)
	ZEND_ARG_TYPE_INFO(0, prefix, IS_STRING, 0)
ZEND_END_ARG_INFO()

ZEND_BEGIN_ARG_INFO_EX(arginfo_tmpfile, 0, 0, 0)
ZEND_END_ARG_INFO()

ZEND_BEGIN_ARG_WITH_RETURN_TYPE_MASK_EX(arginfo_file, 0, 1, MAY_BE_ARRAY|MAY_BE_FALSE)
	ZEND_ARG_TYPE_INFO(0, filename, IS_STRING, 0)
	ZEND_ARG_TYPE_INFO_WITH_DEFAULT_VALUE(0, flags, IS_LONG, 0, "0")
	ZEND_ARG_INFO_WITH_DEFAULT_VALUE(0, context, "null")
ZEND_END_ARG_INFO()

ZEND_BEGIN_ARG_WITH_RETURN_TYPE_MASK_EX(arginfo_file_get_contents, 0, 1, MAY_BE_STRING|MAY_BE_FALSE)
	ZEND_ARG_TYPE_INFO(0, filename, IS_STRING, 0)
	ZEND_ARG_TYPE_INFO_WITH_DEFAULT_VALUE(0, use_include_path, _IS_BOOL, 0, "false")
	ZEND_ARG_INFO_WITH_DEFAULT_VALUE(0, context, "null")
	ZEND_ARG_TYPE_INFO_WITH_DEFAULT_VALUE(0, offset, IS_LONG, 0, "0")
	ZEND_ARG_TYPE_INFO_WITH_DEFAULT_VALUE(0, length, IS_LONG, 1, "null")
ZEND_END_ARG_INFO()

ZEND_BEGIN_ARG_WITH_RETURN_TYPE_INFO_EX(arginfo_unlink, 0, 1, _IS_BOOL, 0)
	ZEND_ARG_TYPE_INFO(0, filename, IS_STRING, 0)
	ZEND_ARG_INFO_WITH_DEFAULT_VALUE(0, context, "null")
ZEND_END_ARG_INFO()

ZEND_BEGIN_ARG_WITH_RETURN_TYPE_MASK_EX(arginfo_file_put_contents, 0, 2, MAY_BE_LONG|MAY_BE_FALSE)
	ZEND_ARG_TYPE_INFO(0, filename, IS_STRING, 0)
	ZEND_ARG_TYPE_INFO(0, data, IS_MIXED, 0)
	ZEND_ARG_TYPE_INFO_WITH_DEFAULT_VALUE(0, flags, IS_LONG, 0, "0")
	ZEND_ARG_INFO_WITH_DEFAULT_VALUE(0, context, "null")
ZEND_END_ARG_INFO()

ZEND_BEGIN_ARG_WITH_RETURN_TYPE_MASK_EX(arginfo_fputcsv, 0, 2, MAY_BE_LONG|MAY_BE_FALSE)
	ZEND_ARG_INFO(0, stream)
	ZEND_ARG_TYPE_INFO(0, fields, IS_ARRAY, 0)
	ZEND_ARG_TYPE_INFO_WITH_DEFAULT_VALUE(0, separator, IS_STRING, 0, "\",\"")
	ZEND_ARG_TYPE_INFO_WITH_DEFAULT_VALUE(0, enclosure, IS_STRING, 0, "\"\\\"\"")
	ZEND_ARG_TYPE_INFO_WITH_DEFAULT_VALUE(0, escape, IS_STRING, 0, "\"\\\\\"")
	ZEND_ARG_TYPE_INFO_WITH_DEFAULT_VALUE(0, eol, IS_STRING, 0, "\"\\n\"")
ZEND_END_ARG_INFO()

ZEND_BEGIN_ARG_WITH_RETURN_TYPE_MASK_EX(arginfo_fgetcsv, 0, 1, MAY_BE_ARRAY|MAY_BE_FALSE)
	ZEND_ARG_INFO(0, stream)
	ZEND_ARG_TYPE_INFO_WITH_DEFAULT_VALUE(0, length, IS_LONG, 1, "null")
	ZEND_ARG_TYPE_INFO_WITH_DEFAULT_VALUE(0, separator, IS_STRING, 0, "\",\"")
	ZEND_ARG_TYPE_INFO_WITH_DEFAULT_VALUE(0, enclosure, IS_STRING, 0, "\"\\\"\"")
	ZEND_ARG_TYPE_INFO_WITH_DEFAULT_VALUE(0, escape, IS_STRING, 0, "\"\\\\\"")
ZEND_END_ARG_INFO()

ZEND_BEGIN_ARG_WITH_RETURN_TYPE_MASK_EX(arginfo_realpath, 0, 1, MAY_BE_STRING|MAY_BE_FALSE)
	ZEND_ARG_TYPE_INFO(0, path, IS_STRING, 0)
ZEND_END_ARG_INFO()

#if defined(HAVE_FNMATCH)
ZEND_BEGIN_ARG_WITH_RETURN_TYPE_INFO_EX(arginfo_fnmatch, 0, 2, _IS_BOOL, 0)
	ZEND_ARG_TYPE_INFO(0, pattern, IS_STRING, 0)
	ZEND_ARG_TYPE_INFO(0, filename, IS_STRING, 0)
	ZEND_ARG_TYPE_INFO_WITH_DEFAULT_VALUE(0, flags, IS_LONG, 0, "0")
ZEND_END_ARG_INFO()
#endif

#define arginfo_sys_get_temp_dir arginfo_get_current_user

ZEND_BEGIN_ARG_WITH_RETURN_TYPE_MASK_EX(arginfo_fileatime, 0, 1, MAY_BE_LONG|MAY_BE_FALSE)
	ZEND_ARG_TYPE_INFO(0, filename, IS_STRING, 0)
ZEND_END_ARG_INFO()

#define arginfo_filectime arginfo_fileatime

#define arginfo_filegroup arginfo_fileatime

#define arginfo_fileinode arginfo_fileatime

#define arginfo_filemtime arginfo_fileatime

#define arginfo_fileowner arginfo_fileatime

#define arginfo_fileperms arginfo_fileatime

#define arginfo_filesize arginfo_fileatime

ZEND_BEGIN_ARG_WITH_RETURN_TYPE_MASK_EX(arginfo_filetype, 0, 1, MAY_BE_STRING|MAY_BE_FALSE)
	ZEND_ARG_TYPE_INFO(0, filename, IS_STRING, 0)
ZEND_END_ARG_INFO()

#define arginfo_file_exists arginfo_is_uploaded_file

#define arginfo_is_writable arginfo_is_uploaded_file

#define arginfo_is_writeable arginfo_is_uploaded_file

#define arginfo_is_readable arginfo_is_uploaded_file

#define arginfo_is_executable arginfo_is_uploaded_file

#define arginfo_is_file arginfo_is_uploaded_file

#define arginfo_is_dir arginfo_is_uploaded_file

#define arginfo_is_link arginfo_is_uploaded_file

ZEND_BEGIN_ARG_WITH_RETURN_TYPE_MASK_EX(arginfo_stat, 0, 1, MAY_BE_ARRAY|MAY_BE_FALSE)
	ZEND_ARG_TYPE_INFO(0, filename, IS_STRING, 0)
ZEND_END_ARG_INFO()

#define arginfo_lstat arginfo_stat

ZEND_BEGIN_ARG_WITH_RETURN_TYPE_INFO_EX(arginfo_chown, 0, 2, _IS_BOOL, 0)
	ZEND_ARG_TYPE_INFO(0, filename, IS_STRING, 0)
	ZEND_ARG_TYPE_MASK(0, user, MAY_BE_STRING|MAY_BE_LONG, NULL)
ZEND_END_ARG_INFO()

ZEND_BEGIN_ARG_WITH_RETURN_TYPE_INFO_EX(arginfo_chgrp, 0, 2, _IS_BOOL, 0)
	ZEND_ARG_TYPE_INFO(0, filename, IS_STRING, 0)
	ZEND_ARG_TYPE_MASK(0, group, MAY_BE_STRING|MAY_BE_LONG, NULL)
ZEND_END_ARG_INFO()

#if defined(HAVE_LCHOWN)
ZEND_BEGIN_ARG_WITH_RETURN_TYPE_INFO_EX(arginfo_lchown, 0, 2, _IS_BOOL, 0)
	ZEND_ARG_TYPE_INFO(0, filename, IS_STRING, 0)
	ZEND_ARG_TYPE_MASK(0, user, MAY_BE_STRING|MAY_BE_LONG, NULL)
ZEND_END_ARG_INFO()
#endif

#if defined(HAVE_LCHOWN)
ZEND_BEGIN_ARG_WITH_RETURN_TYPE_INFO_EX(arginfo_lchgrp, 0, 2, _IS_BOOL, 0)
	ZEND_ARG_TYPE_INFO(0, filename, IS_STRING, 0)
	ZEND_ARG_TYPE_MASK(0, group, MAY_BE_STRING|MAY_BE_LONG, NULL)
ZEND_END_ARG_INFO()
#endif

ZEND_BEGIN_ARG_WITH_RETURN_TYPE_INFO_EX(arginfo_chmod, 0, 2, _IS_BOOL, 0)
	ZEND_ARG_TYPE_INFO(0, filename, IS_STRING, 0)
	ZEND_ARG_TYPE_INFO(0, permissions, IS_LONG, 0)
ZEND_END_ARG_INFO()

#if defined(HAVE_UTIME)
ZEND_BEGIN_ARG_WITH_RETURN_TYPE_INFO_EX(arginfo_touch, 0, 1, _IS_BOOL, 0)
	ZEND_ARG_TYPE_INFO(0, filename, IS_STRING, 0)
	ZEND_ARG_TYPE_INFO_WITH_DEFAULT_VALUE(0, mtime, IS_LONG, 1, "null")
	ZEND_ARG_TYPE_INFO_WITH_DEFAULT_VALUE(0, atime, IS_LONG, 1, "null")
ZEND_END_ARG_INFO()
#endif

ZEND_BEGIN_ARG_WITH_RETURN_TYPE_INFO_EX(arginfo_clearstatcache, 0, 0, IS_VOID, 0)
	ZEND_ARG_TYPE_INFO_WITH_DEFAULT_VALUE(0, clear_realpath_cache, _IS_BOOL, 0, "false")
	ZEND_ARG_TYPE_INFO_WITH_DEFAULT_VALUE(0, filename, IS_STRING, 0, "\"\"")
ZEND_END_ARG_INFO()

ZEND_BEGIN_ARG_WITH_RETURN_TYPE_MASK_EX(arginfo_disk_total_space, 0, 1, MAY_BE_DOUBLE|MAY_BE_FALSE)
	ZEND_ARG_TYPE_INFO(0, directory, IS_STRING, 0)
ZEND_END_ARG_INFO()

#define arginfo_disk_free_space arginfo_disk_total_space

#define arginfo_diskfreespace arginfo_disk_total_space

#define arginfo_realpath_cache_get arginfo_ob_list_handlers

#define arginfo_realpath_cache_size arginfo_ob_get_level

ZEND_BEGIN_ARG_WITH_RETURN_TYPE_INFO_EX(arginfo_sprintf, 0, 1, IS_STRING, 0)
	ZEND_ARG_TYPE_INFO(0, format, IS_STRING, 0)
	ZEND_ARG_VARIADIC_TYPE_INFO(0, values, IS_MIXED, 0)
ZEND_END_ARG_INFO()

ZEND_BEGIN_ARG_WITH_RETURN_TYPE_INFO_EX(arginfo_printf, 0, 1, IS_LONG, 0)
	ZEND_ARG_TYPE_INFO(0, format, IS_STRING, 0)
	ZEND_ARG_VARIADIC_TYPE_INFO(0, values, IS_MIXED, 0)
ZEND_END_ARG_INFO()

ZEND_BEGIN_ARG_WITH_RETURN_TYPE_INFO_EX(arginfo_vprintf, 0, 2, IS_LONG, 0)
	ZEND_ARG_TYPE_INFO(0, format, IS_STRING, 0)
	ZEND_ARG_TYPE_INFO(0, values, IS_ARRAY, 0)
ZEND_END_ARG_INFO()

ZEND_BEGIN_ARG_WITH_RETURN_TYPE_INFO_EX(arginfo_vsprintf, 0, 2, IS_STRING, 0)
	ZEND_ARG_TYPE_INFO(0, format, IS_STRING, 0)
	ZEND_ARG_TYPE_INFO(0, values, IS_ARRAY, 0)
ZEND_END_ARG_INFO()

ZEND_BEGIN_ARG_WITH_RETURN_TYPE_INFO_EX(arginfo_fprintf, 0, 2, IS_LONG, 0)
	ZEND_ARG_INFO(0, stream)
	ZEND_ARG_TYPE_INFO(0, format, IS_STRING, 0)
	ZEND_ARG_VARIADIC_TYPE_INFO(0, values, IS_MIXED, 0)
ZEND_END_ARG_INFO()

ZEND_BEGIN_ARG_WITH_RETURN_TYPE_INFO_EX(arginfo_vfprintf, 0, 3, IS_LONG, 0)
	ZEND_ARG_INFO(0, stream)
	ZEND_ARG_TYPE_INFO(0, format, IS_STRING, 0)
	ZEND_ARG_TYPE_INFO(0, values, IS_ARRAY, 0)
ZEND_END_ARG_INFO()

ZEND_BEGIN_ARG_INFO_EX(arginfo_fsockopen, 0, 0, 1)
	ZEND_ARG_TYPE_INFO(0, hostname, IS_STRING, 0)
	ZEND_ARG_TYPE_INFO_WITH_DEFAULT_VALUE(0, port, IS_LONG, 0, "-1")
	ZEND_ARG_INFO_WITH_DEFAULT_VALUE(1, error_code, "null")
	ZEND_ARG_INFO_WITH_DEFAULT_VALUE(1, error_message, "null")
	ZEND_ARG_TYPE_INFO_WITH_DEFAULT_VALUE(0, timeout, IS_DOUBLE, 1, "null")
ZEND_END_ARG_INFO()

#define arginfo_pfsockopen arginfo_fsockopen

ZEND_BEGIN_ARG_WITH_RETURN_TYPE_INFO_EX(arginfo_http_build_query, 0, 1, IS_STRING, 0)
	ZEND_ARG_TYPE_MASK(0, data, MAY_BE_ARRAY|MAY_BE_OBJECT, NULL)
	ZEND_ARG_TYPE_INFO_WITH_DEFAULT_VALUE(0, numeric_prefix, IS_STRING, 0, "\"\"")
	ZEND_ARG_TYPE_INFO_WITH_DEFAULT_VALUE(0, arg_separator, IS_STRING, 1, "null")
	ZEND_ARG_TYPE_INFO_WITH_DEFAULT_VALUE(0, encoding_type, IS_LONG, 0, "PHP_QUERY_RFC1738")
ZEND_END_ARG_INFO()

ZEND_BEGIN_ARG_WITH_RETURN_TYPE_INFO_EX(arginfo_image_type_to_mime_type, 0, 1, IS_STRING, 0)
	ZEND_ARG_TYPE_INFO(0, image_type, IS_LONG, 0)
ZEND_END_ARG_INFO()

ZEND_BEGIN_ARG_WITH_RETURN_TYPE_MASK_EX(arginfo_image_type_to_extension, 0, 1, MAY_BE_STRING|MAY_BE_FALSE)
	ZEND_ARG_TYPE_INFO(0, image_type, IS_LONG, 0)
	ZEND_ARG_TYPE_INFO_WITH_DEFAULT_VALUE(0, include_dot, _IS_BOOL, 0, "true")
ZEND_END_ARG_INFO()

ZEND_BEGIN_ARG_WITH_RETURN_TYPE_MASK_EX(arginfo_getimagesize, 0, 1, MAY_BE_ARRAY|MAY_BE_FALSE)
	ZEND_ARG_TYPE_INFO(0, filename, IS_STRING, 0)
	ZEND_ARG_INFO_WITH_DEFAULT_VALUE(1, image_info, "null")
ZEND_END_ARG_INFO()

ZEND_BEGIN_ARG_WITH_RETURN_TYPE_MASK_EX(arginfo_getimagesizefromstring, 0, 1, MAY_BE_ARRAY|MAY_BE_FALSE)
	ZEND_ARG_TYPE_INFO(0, string, IS_STRING, 0)
	ZEND_ARG_INFO_WITH_DEFAULT_VALUE(1, image_info, "null")
ZEND_END_ARG_INFO()

ZEND_BEGIN_ARG_WITH_RETURN_TYPE_INFO_EX(arginfo_phpinfo, 0, 0, IS_TRUE, 0)
	ZEND_ARG_TYPE_INFO_WITH_DEFAULT_VALUE(0, flags, IS_LONG, 0, "INFO_ALL")
ZEND_END_ARG_INFO()

ZEND_BEGIN_ARG_WITH_RETURN_TYPE_MASK_EX(arginfo_phpversion, 0, 0, MAY_BE_STRING|MAY_BE_FALSE)
	ZEND_ARG_TYPE_INFO_WITH_DEFAULT_VALUE(0, extension, IS_STRING, 1, "null")
ZEND_END_ARG_INFO()

ZEND_BEGIN_ARG_WITH_RETURN_TYPE_INFO_EX(arginfo_phpcredits, 0, 0, IS_TRUE, 0)
	ZEND_ARG_TYPE_INFO_WITH_DEFAULT_VALUE(0, flags, IS_LONG, 0, "CREDITS_ALL")
ZEND_END_ARG_INFO()

#define arginfo_php_sapi_name arginfo_ob_get_flush

ZEND_BEGIN_ARG_WITH_RETURN_TYPE_INFO_EX(arginfo_php_uname, 0, 0, IS_STRING, 0)
	ZEND_ARG_TYPE_INFO_WITH_DEFAULT_VALUE(0, mode, IS_STRING, 0, "\"a\"")
ZEND_END_ARG_INFO()

#define arginfo_php_ini_scanned_files arginfo_ob_get_flush

#define arginfo_php_ini_loaded_file arginfo_ob_get_flush

ZEND_BEGIN_ARG_WITH_RETURN_TYPE_MASK_EX(arginfo_iptcembed, 0, 2, MAY_BE_STRING|MAY_BE_BOOL)
	ZEND_ARG_TYPE_INFO(0, iptc_data, IS_STRING, 0)
	ZEND_ARG_TYPE_INFO(0, filename, IS_STRING, 0)
	ZEND_ARG_TYPE_INFO_WITH_DEFAULT_VALUE(0, spool, IS_LONG, 0, "0")
ZEND_END_ARG_INFO()

ZEND_BEGIN_ARG_WITH_RETURN_TYPE_MASK_EX(arginfo_iptcparse, 0, 1, MAY_BE_ARRAY|MAY_BE_FALSE)
	ZEND_ARG_TYPE_INFO(0, iptc_block, IS_STRING, 0)
ZEND_END_ARG_INFO()

ZEND_BEGIN_ARG_WITH_RETURN_TYPE_INFO_EX(arginfo_levenshtein, 0, 2, IS_LONG, 0)
	ZEND_ARG_TYPE_INFO(0, string1, IS_STRING, 0)
	ZEND_ARG_TYPE_INFO(0, string2, IS_STRING, 0)
	ZEND_ARG_TYPE_INFO_WITH_DEFAULT_VALUE(0, insertion_cost, IS_LONG, 0, "1")
	ZEND_ARG_TYPE_INFO_WITH_DEFAULT_VALUE(0, replacement_cost, IS_LONG, 0, "1")
	ZEND_ARG_TYPE_INFO_WITH_DEFAULT_VALUE(0, deletion_cost, IS_LONG, 0, "1")
ZEND_END_ARG_INFO()

#if (defined(HAVE_SYMLINK) || defined(PHP_WIN32))
ZEND_BEGIN_ARG_WITH_RETURN_TYPE_MASK_EX(arginfo_readlink, 0, 1, MAY_BE_STRING|MAY_BE_FALSE)
	ZEND_ARG_TYPE_INFO(0, path, IS_STRING, 0)
ZEND_END_ARG_INFO()
#endif

#if (defined(HAVE_SYMLINK) || defined(PHP_WIN32))
ZEND_BEGIN_ARG_WITH_RETURN_TYPE_MASK_EX(arginfo_linkinfo, 0, 1, MAY_BE_LONG|MAY_BE_FALSE)
	ZEND_ARG_TYPE_INFO(0, path, IS_STRING, 0)
ZEND_END_ARG_INFO()
#endif

#if (defined(HAVE_SYMLINK) || defined(PHP_WIN32))
ZEND_BEGIN_ARG_WITH_RETURN_TYPE_INFO_EX(arginfo_symlink, 0, 2, _IS_BOOL, 0)
	ZEND_ARG_TYPE_INFO(0, target, IS_STRING, 0)
	ZEND_ARG_TYPE_INFO(0, link, IS_STRING, 0)
ZEND_END_ARG_INFO()
#endif

#if (defined(HAVE_SYMLINK) || defined(PHP_WIN32))
#define arginfo_link arginfo_symlink
#endif

ZEND_BEGIN_ARG_WITH_RETURN_TYPE_INFO_EX(arginfo_mail, 0, 3, _IS_BOOL, 0)
	ZEND_ARG_TYPE_INFO(0, to, IS_STRING, 0)
	ZEND_ARG_TYPE_INFO(0, subject, IS_STRING, 0)
	ZEND_ARG_TYPE_INFO(0, message, IS_STRING, 0)
	ZEND_ARG_TYPE_MASK(0, additional_headers, MAY_BE_ARRAY|MAY_BE_STRING, "[]")
	ZEND_ARG_TYPE_INFO_WITH_DEFAULT_VALUE(0, additional_params, IS_STRING, 0, "\"\"")
ZEND_END_ARG_INFO()

ZEND_BEGIN_ARG_WITH_RETURN_TYPE_MASK_EX(arginfo_abs, 0, 1, MAY_BE_LONG|MAY_BE_DOUBLE)
	ZEND_ARG_TYPE_MASK(0, num, MAY_BE_LONG|MAY_BE_DOUBLE, NULL)
ZEND_END_ARG_INFO()

ZEND_BEGIN_ARG_WITH_RETURN_TYPE_INFO_EX(arginfo_ceil, 0, 1, IS_DOUBLE, 0)
	ZEND_ARG_TYPE_MASK(0, num, MAY_BE_LONG|MAY_BE_DOUBLE, NULL)
ZEND_END_ARG_INFO()

#define arginfo_floor arginfo_ceil

ZEND_BEGIN_ARG_WITH_RETURN_TYPE_INFO_EX(arginfo_round, 0, 1, IS_DOUBLE, 0)
	ZEND_ARG_TYPE_MASK(0, num, MAY_BE_LONG|MAY_BE_DOUBLE, NULL)
	ZEND_ARG_TYPE_INFO_WITH_DEFAULT_VALUE(0, precision, IS_LONG, 0, "0")
	ZEND_ARG_TYPE_INFO_WITH_DEFAULT_VALUE(0, mode, IS_LONG, 0, "PHP_ROUND_HALF_UP")
ZEND_END_ARG_INFO()

ZEND_BEGIN_ARG_WITH_RETURN_TYPE_INFO_EX(arginfo_sin, 0, 1, IS_DOUBLE, 0)
	ZEND_ARG_TYPE_INFO(0, num, IS_DOUBLE, 0)
ZEND_END_ARG_INFO()

#define arginfo_cos arginfo_sin

#define arginfo_tan arginfo_sin

#define arginfo_asin arginfo_sin

#define arginfo_acos arginfo_sin

#define arginfo_atan arginfo_sin

#define arginfo_atanh arginfo_sin

ZEND_BEGIN_ARG_WITH_RETURN_TYPE_INFO_EX(arginfo_atan2, 0, 2, IS_DOUBLE, 0)
	ZEND_ARG_TYPE_INFO(0, y, IS_DOUBLE, 0)
	ZEND_ARG_TYPE_INFO(0, x, IS_DOUBLE, 0)
ZEND_END_ARG_INFO()

#define arginfo_sinh arginfo_sin

#define arginfo_cosh arginfo_sin

#define arginfo_tanh arginfo_sin

#define arginfo_asinh arginfo_sin

#define arginfo_acosh arginfo_sin

#define arginfo_expm1 arginfo_sin

#define arginfo_log1p arginfo_sin

ZEND_BEGIN_ARG_WITH_RETURN_TYPE_INFO_EX(arginfo_pi, 0, 0, IS_DOUBLE, 0)
ZEND_END_ARG_INFO()

ZEND_BEGIN_ARG_WITH_RETURN_TYPE_INFO_EX(arginfo_is_finite, 0, 1, _IS_BOOL, 0)
	ZEND_ARG_TYPE_INFO(0, num, IS_DOUBLE, 0)
ZEND_END_ARG_INFO()

#define arginfo_is_nan arginfo_is_finite

ZEND_BEGIN_ARG_WITH_RETURN_TYPE_INFO_EX(arginfo_intdiv, 0, 2, IS_LONG, 0)
	ZEND_ARG_TYPE_INFO(0, num1, IS_LONG, 0)
	ZEND_ARG_TYPE_INFO(0, num2, IS_LONG, 0)
ZEND_END_ARG_INFO()

#define arginfo_is_infinite arginfo_is_finite

ZEND_BEGIN_ARG_WITH_RETURN_TYPE_MASK_EX(arginfo_pow, 0, 2, MAY_BE_LONG|MAY_BE_DOUBLE|MAY_BE_OBJECT)
	ZEND_ARG_TYPE_INFO(0, num, IS_MIXED, 0)
	ZEND_ARG_TYPE_INFO(0, exponent, IS_MIXED, 0)
ZEND_END_ARG_INFO()

#define arginfo_exp arginfo_sin

ZEND_BEGIN_ARG_WITH_RETURN_TYPE_INFO_EX(arginfo_log, 0, 1, IS_DOUBLE, 0)
	ZEND_ARG_TYPE_INFO(0, num, IS_DOUBLE, 0)
	ZEND_ARG_TYPE_INFO_WITH_DEFAULT_VALUE(0, base, IS_DOUBLE, 0, "M_E")
ZEND_END_ARG_INFO()

#define arginfo_log10 arginfo_sin

#define arginfo_sqrt arginfo_sin

ZEND_BEGIN_ARG_WITH_RETURN_TYPE_INFO_EX(arginfo_hypot, 0, 2, IS_DOUBLE, 0)
	ZEND_ARG_TYPE_INFO(0, x, IS_DOUBLE, 0)
	ZEND_ARG_TYPE_INFO(0, y, IS_DOUBLE, 0)
ZEND_END_ARG_INFO()

#define arginfo_deg2rad arginfo_sin

#define arginfo_rad2deg arginfo_sin

ZEND_BEGIN_ARG_WITH_RETURN_TYPE_MASK_EX(arginfo_bindec, 0, 1, MAY_BE_LONG|MAY_BE_DOUBLE)
	ZEND_ARG_TYPE_INFO(0, binary_string, IS_STRING, 0)
ZEND_END_ARG_INFO()

ZEND_BEGIN_ARG_WITH_RETURN_TYPE_MASK_EX(arginfo_hexdec, 0, 1, MAY_BE_LONG|MAY_BE_DOUBLE)
	ZEND_ARG_TYPE_INFO(0, hex_string, IS_STRING, 0)
ZEND_END_ARG_INFO()

ZEND_BEGIN_ARG_WITH_RETURN_TYPE_MASK_EX(arginfo_octdec, 0, 1, MAY_BE_LONG|MAY_BE_DOUBLE)
	ZEND_ARG_TYPE_INFO(0, octal_string, IS_STRING, 0)
ZEND_END_ARG_INFO()

ZEND_BEGIN_ARG_WITH_RETURN_TYPE_INFO_EX(arginfo_decbin, 0, 1, IS_STRING, 0)
	ZEND_ARG_TYPE_INFO(0, num, IS_LONG, 0)
ZEND_END_ARG_INFO()

#define arginfo_decoct arginfo_decbin

#define arginfo_dechex arginfo_decbin

ZEND_BEGIN_ARG_WITH_RETURN_TYPE_INFO_EX(arginfo_base_convert, 0, 3, IS_STRING, 0)
	ZEND_ARG_TYPE_INFO(0, num, IS_STRING, 0)
	ZEND_ARG_TYPE_INFO(0, from_base, IS_LONG, 0)
	ZEND_ARG_TYPE_INFO(0, to_base, IS_LONG, 0)
ZEND_END_ARG_INFO()

ZEND_BEGIN_ARG_WITH_RETURN_TYPE_INFO_EX(arginfo_number_format, 0, 1, IS_STRING, 0)
	ZEND_ARG_TYPE_INFO(0, num, IS_DOUBLE, 0)
	ZEND_ARG_TYPE_INFO_WITH_DEFAULT_VALUE(0, decimals, IS_LONG, 0, "0")
	ZEND_ARG_TYPE_INFO_WITH_DEFAULT_VALUE(0, decimal_separator, IS_STRING, 1, "\".\"")
	ZEND_ARG_TYPE_INFO_WITH_DEFAULT_VALUE(0, thousands_separator, IS_STRING, 1, "\",\"")
ZEND_END_ARG_INFO()

ZEND_BEGIN_ARG_WITH_RETURN_TYPE_INFO_EX(arginfo_fmod, 0, 2, IS_DOUBLE, 0)
	ZEND_ARG_TYPE_INFO(0, num1, IS_DOUBLE, 0)
	ZEND_ARG_TYPE_INFO(0, num2, IS_DOUBLE, 0)
ZEND_END_ARG_INFO()

#define arginfo_fdiv arginfo_fmod

#if defined(HAVE_GETTIMEOFDAY)
ZEND_BEGIN_ARG_WITH_RETURN_TYPE_MASK_EX(arginfo_microtime, 0, 0, MAY_BE_STRING|MAY_BE_DOUBLE)
	ZEND_ARG_TYPE_INFO_WITH_DEFAULT_VALUE(0, as_float, _IS_BOOL, 0, "false")
ZEND_END_ARG_INFO()
#endif

#if defined(HAVE_GETTIMEOFDAY)
ZEND_BEGIN_ARG_WITH_RETURN_TYPE_MASK_EX(arginfo_gettimeofday, 0, 0, MAY_BE_ARRAY|MAY_BE_DOUBLE)
	ZEND_ARG_TYPE_INFO_WITH_DEFAULT_VALUE(0, as_float, _IS_BOOL, 0, "false")
ZEND_END_ARG_INFO()
#endif

#if defined(HAVE_GETRUSAGE)
ZEND_BEGIN_ARG_WITH_RETURN_TYPE_MASK_EX(arginfo_getrusage, 0, 0, MAY_BE_ARRAY|MAY_BE_FALSE)
	ZEND_ARG_TYPE_INFO_WITH_DEFAULT_VALUE(0, mode, IS_LONG, 0, "0")
ZEND_END_ARG_INFO()
#endif

#define arginfo_pack arginfo_sprintf

ZEND_BEGIN_ARG_WITH_RETURN_TYPE_MASK_EX(arginfo_unpack, 0, 2, MAY_BE_ARRAY|MAY_BE_FALSE)
	ZEND_ARG_TYPE_INFO(0, format, IS_STRING, 0)
	ZEND_ARG_TYPE_INFO(0, string, IS_STRING, 0)
	ZEND_ARG_TYPE_INFO_WITH_DEFAULT_VALUE(0, offset, IS_LONG, 0, "0")
ZEND_END_ARG_INFO()

ZEND_BEGIN_ARG_WITH_RETURN_TYPE_INFO_EX(arginfo_password_get_info, 0, 1, IS_ARRAY, 0)
	ZEND_ARG_TYPE_INFO(0, hash, IS_STRING, 0)
ZEND_END_ARG_INFO()

ZEND_BEGIN_ARG_WITH_RETURN_TYPE_INFO_EX(arginfo_password_hash, 0, 2, IS_STRING, 0)
	ZEND_ARG_TYPE_INFO(0, password, IS_STRING, 0)
	ZEND_ARG_TYPE_MASK(0, algo, MAY_BE_STRING|MAY_BE_LONG|MAY_BE_NULL, NULL)
	ZEND_ARG_TYPE_INFO_WITH_DEFAULT_VALUE(0, options, IS_ARRAY, 0, "[]")
ZEND_END_ARG_INFO()

ZEND_BEGIN_ARG_WITH_RETURN_TYPE_INFO_EX(arginfo_password_needs_rehash, 0, 2, _IS_BOOL, 0)
	ZEND_ARG_TYPE_INFO(0, hash, IS_STRING, 0)
	ZEND_ARG_TYPE_MASK(0, algo, MAY_BE_STRING|MAY_BE_LONG|MAY_BE_NULL, NULL)
	ZEND_ARG_TYPE_INFO_WITH_DEFAULT_VALUE(0, options, IS_ARRAY, 0, "[]")
ZEND_END_ARG_INFO()

ZEND_BEGIN_ARG_WITH_RETURN_TYPE_INFO_EX(arginfo_password_verify, 0, 2, _IS_BOOL, 0)
	ZEND_ARG_TYPE_INFO(0, password, IS_STRING, 0)
	ZEND_ARG_TYPE_INFO(0, hash, IS_STRING, 0)
ZEND_END_ARG_INFO()

#define arginfo_password_algos arginfo_ob_list_handlers

#if defined(PHP_CAN_SUPPORT_PROC_OPEN)
ZEND_BEGIN_ARG_INFO_EX(arginfo_proc_open, 0, 0, 3)
	ZEND_ARG_TYPE_MASK(0, command, MAY_BE_ARRAY|MAY_BE_STRING, NULL)
	ZEND_ARG_TYPE_INFO(0, descriptor_spec, IS_ARRAY, 0)
	ZEND_ARG_INFO(1, pipes)
	ZEND_ARG_TYPE_INFO_WITH_DEFAULT_VALUE(0, cwd, IS_STRING, 1, "null")
	ZEND_ARG_TYPE_INFO_WITH_DEFAULT_VALUE(0, env_vars, IS_ARRAY, 1, "null")
	ZEND_ARG_TYPE_INFO_WITH_DEFAULT_VALUE(0, options, IS_ARRAY, 1, "null")
ZEND_END_ARG_INFO()
#endif

#if defined(PHP_CAN_SUPPORT_PROC_OPEN)
ZEND_BEGIN_ARG_WITH_RETURN_TYPE_INFO_EX(arginfo_proc_close, 0, 1, IS_LONG, 0)
	ZEND_ARG_INFO(0, process)
ZEND_END_ARG_INFO()
#endif

#if defined(PHP_CAN_SUPPORT_PROC_OPEN)
ZEND_BEGIN_ARG_WITH_RETURN_TYPE_INFO_EX(arginfo_proc_terminate, 0, 1, _IS_BOOL, 0)
	ZEND_ARG_INFO(0, process)
	ZEND_ARG_TYPE_INFO_WITH_DEFAULT_VALUE(0, signal, IS_LONG, 0, "15")
ZEND_END_ARG_INFO()
#endif

#if defined(PHP_CAN_SUPPORT_PROC_OPEN)
ZEND_BEGIN_ARG_WITH_RETURN_TYPE_INFO_EX(arginfo_proc_get_status, 0, 1, IS_ARRAY, 0)
	ZEND_ARG_INFO(0, process)
ZEND_END_ARG_INFO()
#endif

#define arginfo_quoted_printable_decode arginfo_base64_encode

#define arginfo_quoted_printable_encode arginfo_base64_encode

#define arginfo_soundex arginfo_base64_encode

ZEND_BEGIN_ARG_WITH_RETURN_TYPE_MASK_EX(arginfo_stream_select, 0, 4, MAY_BE_LONG|MAY_BE_FALSE)
	ZEND_ARG_TYPE_INFO(1, read, IS_ARRAY, 1)
	ZEND_ARG_TYPE_INFO(1, write, IS_ARRAY, 1)
	ZEND_ARG_TYPE_INFO(1, except, IS_ARRAY, 1)
	ZEND_ARG_TYPE_INFO(0, seconds, IS_LONG, 1)
	ZEND_ARG_TYPE_INFO_WITH_DEFAULT_VALUE(0, microseconds, IS_LONG, 1, "null")
ZEND_END_ARG_INFO()

ZEND_BEGIN_ARG_INFO_EX(arginfo_stream_context_create, 0, 0, 0)
	ZEND_ARG_TYPE_INFO_WITH_DEFAULT_VALUE(0, options, IS_ARRAY, 1, "null")
	ZEND_ARG_TYPE_INFO_WITH_DEFAULT_VALUE(0, params, IS_ARRAY, 1, "null")
ZEND_END_ARG_INFO()

ZEND_BEGIN_ARG_WITH_RETURN_TYPE_INFO_EX(arginfo_stream_context_set_params, 0, 2, _IS_BOOL, 0)
	ZEND_ARG_INFO(0, context)
	ZEND_ARG_TYPE_INFO(0, params, IS_ARRAY, 0)
ZEND_END_ARG_INFO()

ZEND_BEGIN_ARG_WITH_RETURN_TYPE_INFO_EX(arginfo_stream_context_get_params, 0, 1, IS_ARRAY, 0)
	ZEND_ARG_INFO(0, context)
ZEND_END_ARG_INFO()

ZEND_BEGIN_ARG_WITH_RETURN_TYPE_INFO_EX(arginfo_stream_context_set_option, 0, 2, _IS_BOOL, 0)
	ZEND_ARG_INFO(0, context)
	ZEND_ARG_TYPE_MASK(0, wrapper_or_options, MAY_BE_ARRAY|MAY_BE_STRING, NULL)
	ZEND_ARG_TYPE_INFO_WITH_DEFAULT_VALUE(0, option_name, IS_STRING, 1, "null")
	ZEND_ARG_TYPE_INFO(0, value, IS_MIXED, 0)
ZEND_END_ARG_INFO()

ZEND_BEGIN_ARG_WITH_RETURN_TYPE_INFO_EX(arginfo_stream_context_get_options, 0, 1, IS_ARRAY, 0)
	ZEND_ARG_INFO(0, stream_or_context)
ZEND_END_ARG_INFO()

ZEND_BEGIN_ARG_INFO_EX(arginfo_stream_context_get_default, 0, 0, 0)
	ZEND_ARG_TYPE_INFO_WITH_DEFAULT_VALUE(0, options, IS_ARRAY, 1, "null")
ZEND_END_ARG_INFO()

ZEND_BEGIN_ARG_INFO_EX(arginfo_stream_context_set_default, 0, 0, 1)
	ZEND_ARG_TYPE_INFO(0, options, IS_ARRAY, 0)
ZEND_END_ARG_INFO()

ZEND_BEGIN_ARG_INFO_EX(arginfo_stream_filter_prepend, 0, 0, 2)
	ZEND_ARG_INFO(0, stream)
	ZEND_ARG_TYPE_INFO(0, filter_name, IS_STRING, 0)
	ZEND_ARG_TYPE_INFO_WITH_DEFAULT_VALUE(0, mode, IS_LONG, 0, "0")
	ZEND_ARG_TYPE_INFO(0, params, IS_MIXED, 0)
ZEND_END_ARG_INFO()

#define arginfo_stream_filter_append arginfo_stream_filter_prepend

ZEND_BEGIN_ARG_WITH_RETURN_TYPE_INFO_EX(arginfo_stream_filter_remove, 0, 1, _IS_BOOL, 0)
	ZEND_ARG_INFO(0, stream_filter)
ZEND_END_ARG_INFO()

ZEND_BEGIN_ARG_INFO_EX(arginfo_stream_socket_client, 0, 0, 1)
	ZEND_ARG_TYPE_INFO(0, address, IS_STRING, 0)
	ZEND_ARG_INFO_WITH_DEFAULT_VALUE(1, error_code, "null")
	ZEND_ARG_INFO_WITH_DEFAULT_VALUE(1, error_message, "null")
	ZEND_ARG_TYPE_INFO_WITH_DEFAULT_VALUE(0, timeout, IS_DOUBLE, 1, "null")
	ZEND_ARG_TYPE_INFO_WITH_DEFAULT_VALUE(0, flags, IS_LONG, 0, "STREAM_CLIENT_CONNECT")
	ZEND_ARG_INFO_WITH_DEFAULT_VALUE(0, context, "null")
ZEND_END_ARG_INFO()

ZEND_BEGIN_ARG_INFO_EX(arginfo_stream_socket_server, 0, 0, 1)
	ZEND_ARG_TYPE_INFO(0, address, IS_STRING, 0)
	ZEND_ARG_INFO_WITH_DEFAULT_VALUE(1, error_code, "null")
	ZEND_ARG_INFO_WITH_DEFAULT_VALUE(1, error_message, "null")
	ZEND_ARG_TYPE_INFO_WITH_DEFAULT_VALUE(0, flags, IS_LONG, 0, "STREAM_SERVER_BIND | STREAM_SERVER_LISTEN")
	ZEND_ARG_INFO_WITH_DEFAULT_VALUE(0, context, "null")
ZEND_END_ARG_INFO()

ZEND_BEGIN_ARG_INFO_EX(arginfo_stream_socket_accept, 0, 0, 1)
	ZEND_ARG_INFO(0, socket)
	ZEND_ARG_TYPE_INFO_WITH_DEFAULT_VALUE(0, timeout, IS_DOUBLE, 1, "null")
	ZEND_ARG_INFO_WITH_DEFAULT_VALUE(1, peer_name, "null")
ZEND_END_ARG_INFO()

ZEND_BEGIN_ARG_WITH_RETURN_TYPE_MASK_EX(arginfo_stream_socket_get_name, 0, 2, MAY_BE_STRING|MAY_BE_FALSE)
	ZEND_ARG_INFO(0, socket)
	ZEND_ARG_TYPE_INFO(0, remote, _IS_BOOL, 0)
ZEND_END_ARG_INFO()

ZEND_BEGIN_ARG_WITH_RETURN_TYPE_MASK_EX(arginfo_stream_socket_recvfrom, 0, 2, MAY_BE_STRING|MAY_BE_FALSE)
	ZEND_ARG_INFO(0, socket)
	ZEND_ARG_TYPE_INFO(0, length, IS_LONG, 0)
	ZEND_ARG_TYPE_INFO_WITH_DEFAULT_VALUE(0, flags, IS_LONG, 0, "0")
	ZEND_ARG_INFO_WITH_DEFAULT_VALUE(1, address, "null")
ZEND_END_ARG_INFO()

ZEND_BEGIN_ARG_WITH_RETURN_TYPE_MASK_EX(arginfo_stream_socket_sendto, 0, 2, MAY_BE_LONG|MAY_BE_FALSE)
	ZEND_ARG_INFO(0, socket)
	ZEND_ARG_TYPE_INFO(0, data, IS_STRING, 0)
	ZEND_ARG_TYPE_INFO_WITH_DEFAULT_VALUE(0, flags, IS_LONG, 0, "0")
	ZEND_ARG_TYPE_INFO_WITH_DEFAULT_VALUE(0, address, IS_STRING, 0, "\"\"")
ZEND_END_ARG_INFO()

ZEND_BEGIN_ARG_WITH_RETURN_TYPE_MASK_EX(arginfo_stream_socket_enable_crypto, 0, 2, MAY_BE_LONG|MAY_BE_BOOL)
	ZEND_ARG_INFO(0, stream)
	ZEND_ARG_TYPE_INFO(0, enable, _IS_BOOL, 0)
	ZEND_ARG_TYPE_INFO_WITH_DEFAULT_VALUE(0, crypto_method, IS_LONG, 1, "null")
	ZEND_ARG_INFO_WITH_DEFAULT_VALUE(0, session_stream, "null")
ZEND_END_ARG_INFO()

#if defined(HAVE_SHUTDOWN)
ZEND_BEGIN_ARG_WITH_RETURN_TYPE_INFO_EX(arginfo_stream_socket_shutdown, 0, 2, _IS_BOOL, 0)
	ZEND_ARG_INFO(0, stream)
	ZEND_ARG_TYPE_INFO(0, mode, IS_LONG, 0)
ZEND_END_ARG_INFO()
#endif

#if defined(HAVE_SOCKETPAIR)
ZEND_BEGIN_ARG_WITH_RETURN_TYPE_MASK_EX(arginfo_stream_socket_pair, 0, 3, MAY_BE_ARRAY|MAY_BE_FALSE)
	ZEND_ARG_TYPE_INFO(0, domain, IS_LONG, 0)
	ZEND_ARG_TYPE_INFO(0, type, IS_LONG, 0)
	ZEND_ARG_TYPE_INFO(0, protocol, IS_LONG, 0)
ZEND_END_ARG_INFO()
#endif

ZEND_BEGIN_ARG_WITH_RETURN_TYPE_MASK_EX(arginfo_stream_copy_to_stream, 0, 2, MAY_BE_LONG|MAY_BE_FALSE)
	ZEND_ARG_INFO(0, from)
	ZEND_ARG_INFO(0, to)
	ZEND_ARG_TYPE_INFO_WITH_DEFAULT_VALUE(0, length, IS_LONG, 1, "null")
	ZEND_ARG_TYPE_INFO_WITH_DEFAULT_VALUE(0, offset, IS_LONG, 0, "0")
ZEND_END_ARG_INFO()

ZEND_BEGIN_ARG_WITH_RETURN_TYPE_MASK_EX(arginfo_stream_get_contents, 0, 1, MAY_BE_STRING|MAY_BE_FALSE)
	ZEND_ARG_INFO(0, stream)
	ZEND_ARG_TYPE_INFO_WITH_DEFAULT_VALUE(0, length, IS_LONG, 1, "null")
	ZEND_ARG_TYPE_INFO_WITH_DEFAULT_VALUE(0, offset, IS_LONG, 0, "-1")
ZEND_END_ARG_INFO()

#define arginfo_stream_supports_lock arginfo_rewind

ZEND_BEGIN_ARG_WITH_RETURN_TYPE_INFO_EX(arginfo_stream_set_write_buffer, 0, 2, IS_LONG, 0)
	ZEND_ARG_INFO(0, stream)
	ZEND_ARG_TYPE_INFO(0, size, IS_LONG, 0)
ZEND_END_ARG_INFO()

#define arginfo_set_file_buffer arginfo_stream_set_write_buffer

#define arginfo_stream_set_read_buffer arginfo_stream_set_write_buffer

ZEND_BEGIN_ARG_WITH_RETURN_TYPE_INFO_EX(arginfo_stream_set_blocking, 0, 2, _IS_BOOL, 0)
	ZEND_ARG_INFO(0, stream)
	ZEND_ARG_TYPE_INFO(0, enable, _IS_BOOL, 0)
ZEND_END_ARG_INFO()

#define arginfo_socket_set_blocking arginfo_stream_set_blocking

ZEND_BEGIN_ARG_WITH_RETURN_TYPE_INFO_EX(arginfo_stream_get_meta_data, 0, 1, IS_ARRAY, 0)
	ZEND_ARG_INFO(0, stream)
ZEND_END_ARG_INFO()

#define arginfo_socket_get_status arginfo_stream_get_meta_data

ZEND_BEGIN_ARG_WITH_RETURN_TYPE_MASK_EX(arginfo_stream_get_line, 0, 2, MAY_BE_STRING|MAY_BE_FALSE)
	ZEND_ARG_INFO(0, stream)
	ZEND_ARG_TYPE_INFO(0, length, IS_LONG, 0)
	ZEND_ARG_TYPE_INFO_WITH_DEFAULT_VALUE(0, ending, IS_STRING, 0, "\"\"")
ZEND_END_ARG_INFO()

#define arginfo_stream_resolve_include_path arginfo_filetype

#define arginfo_stream_get_wrappers arginfo_ob_list_handlers

#define arginfo_stream_get_transports arginfo_ob_list_handlers

#define arginfo_stream_is_local arginfo_rewind

#define arginfo_stream_isatty arginfo_rewind

#if defined(PHP_WIN32)
ZEND_BEGIN_ARG_WITH_RETURN_TYPE_INFO_EX(arginfo_sapi_windows_vt100_support, 0, 1, _IS_BOOL, 0)
	ZEND_ARG_INFO(0, stream)
	ZEND_ARG_TYPE_INFO_WITH_DEFAULT_VALUE(0, enable, _IS_BOOL, 1, "null")
ZEND_END_ARG_INFO()
#endif

#define arginfo_stream_set_chunk_size arginfo_stream_set_write_buffer

#if (defined(HAVE_SYS_TIME_H) || defined(PHP_WIN32))
ZEND_BEGIN_ARG_WITH_RETURN_TYPE_INFO_EX(arginfo_stream_set_timeout, 0, 2, _IS_BOOL, 0)
	ZEND_ARG_INFO(0, stream)
	ZEND_ARG_TYPE_INFO(0, seconds, IS_LONG, 0)
	ZEND_ARG_TYPE_INFO_WITH_DEFAULT_VALUE(0, microseconds, IS_LONG, 0, "0")
ZEND_END_ARG_INFO()
#endif

#if (defined(HAVE_SYS_TIME_H) || defined(PHP_WIN32))
#define arginfo_socket_set_timeout arginfo_stream_set_timeout
#endif

ZEND_BEGIN_ARG_WITH_RETURN_TYPE_INFO_EX(arginfo_gettype, 0, 1, IS_STRING, 0)
	ZEND_ARG_TYPE_INFO(0, value, IS_MIXED, 0)
ZEND_END_ARG_INFO()

#define arginfo_get_debug_type arginfo_gettype

ZEND_BEGIN_ARG_WITH_RETURN_TYPE_INFO_EX(arginfo_settype, 0, 2, _IS_BOOL, 0)
	ZEND_ARG_TYPE_INFO(1, var, IS_MIXED, 0)
	ZEND_ARG_TYPE_INFO(0, type, IS_STRING, 0)
ZEND_END_ARG_INFO()

ZEND_BEGIN_ARG_WITH_RETURN_TYPE_INFO_EX(arginfo_intval, 0, 1, IS_LONG, 0)
	ZEND_ARG_TYPE_INFO(0, value, IS_MIXED, 0)
	ZEND_ARG_TYPE_INFO_WITH_DEFAULT_VALUE(0, base, IS_LONG, 0, "10")
ZEND_END_ARG_INFO()

ZEND_BEGIN_ARG_WITH_RETURN_TYPE_INFO_EX(arginfo_floatval, 0, 1, IS_DOUBLE, 0)
	ZEND_ARG_TYPE_INFO(0, value, IS_MIXED, 0)
ZEND_END_ARG_INFO()

#define arginfo_doubleval arginfo_floatval

ZEND_BEGIN_ARG_WITH_RETURN_TYPE_INFO_EX(arginfo_boolval, 0, 1, _IS_BOOL, 0)
	ZEND_ARG_TYPE_INFO(0, value, IS_MIXED, 0)
ZEND_END_ARG_INFO()

#define arginfo_strval arginfo_gettype

#define arginfo_is_null arginfo_boolval

#define arginfo_is_resource arginfo_boolval

#define arginfo_is_bool arginfo_boolval

#define arginfo_is_int arginfo_boolval

#define arginfo_is_integer arginfo_boolval

#define arginfo_is_long arginfo_boolval

#define arginfo_is_float arginfo_boolval

#define arginfo_is_double arginfo_boolval

#define arginfo_is_numeric arginfo_boolval

#define arginfo_is_string arginfo_boolval

#define arginfo_is_array arginfo_boolval

#define arginfo_is_object arginfo_boolval

#define arginfo_is_scalar arginfo_boolval

ZEND_BEGIN_ARG_WITH_RETURN_TYPE_INFO_EX(arginfo_is_callable, 0, 1, _IS_BOOL, 0)
	ZEND_ARG_TYPE_INFO(0, value, IS_MIXED, 0)
	ZEND_ARG_TYPE_INFO_WITH_DEFAULT_VALUE(0, syntax_only, _IS_BOOL, 0, "false")
	ZEND_ARG_INFO_WITH_DEFAULT_VALUE(1, callable_name, "null")
ZEND_END_ARG_INFO()

#define arginfo_is_iterable arginfo_boolval

#define arginfo_is_countable arginfo_boolval

#if defined(HAVE_GETTIMEOFDAY)
ZEND_BEGIN_ARG_WITH_RETURN_TYPE_INFO_EX(arginfo_uniqid, 0, 0, IS_STRING, 0)
	ZEND_ARG_TYPE_INFO_WITH_DEFAULT_VALUE(0, prefix, IS_STRING, 0, "\"\"")
	ZEND_ARG_TYPE_INFO_WITH_DEFAULT_VALUE(0, more_entropy, _IS_BOOL, 0, "false")
ZEND_END_ARG_INFO()
#endif

ZEND_BEGIN_ARG_WITH_RETURN_TYPE_MASK_EX(arginfo_parse_url, 0, 1, MAY_BE_LONG|MAY_BE_STRING|MAY_BE_ARRAY|MAY_BE_NULL|MAY_BE_FALSE)
	ZEND_ARG_TYPE_INFO(0, url, IS_STRING, 0)
	ZEND_ARG_TYPE_INFO_WITH_DEFAULT_VALUE(0, component, IS_LONG, 0, "-1")
ZEND_END_ARG_INFO()

#define arginfo_urlencode arginfo_base64_encode

#define arginfo_urldecode arginfo_base64_encode

#define arginfo_rawurlencode arginfo_base64_encode

#define arginfo_rawurldecode arginfo_base64_encode

ZEND_BEGIN_ARG_WITH_RETURN_TYPE_MASK_EX(arginfo_get_headers, 0, 1, MAY_BE_ARRAY|MAY_BE_FALSE)
	ZEND_ARG_TYPE_INFO(0, url, IS_STRING, 0)
	ZEND_ARG_TYPE_INFO_WITH_DEFAULT_VALUE(0, associative, _IS_BOOL, 0, "false")
	ZEND_ARG_INFO_WITH_DEFAULT_VALUE(0, context, "null")
ZEND_END_ARG_INFO()

ZEND_BEGIN_ARG_WITH_RETURN_TYPE_INFO_EX(arginfo_stream_bucket_make_writeable, 0, 1, IS_OBJECT, 1)
	ZEND_ARG_INFO(0, brigade)
ZEND_END_ARG_INFO()

ZEND_BEGIN_ARG_WITH_RETURN_TYPE_INFO_EX(arginfo_stream_bucket_prepend, 0, 2, IS_VOID, 0)
	ZEND_ARG_INFO(0, brigade)
	ZEND_ARG_TYPE_INFO(0, bucket, IS_OBJECT, 0)
ZEND_END_ARG_INFO()

#define arginfo_stream_bucket_append arginfo_stream_bucket_prepend

ZEND_BEGIN_ARG_WITH_RETURN_TYPE_INFO_EX(arginfo_stream_bucket_new, 0, 2, IS_OBJECT, 0)
	ZEND_ARG_INFO(0, stream)
	ZEND_ARG_TYPE_INFO(0, buffer, IS_STRING, 0)
ZEND_END_ARG_INFO()

#define arginfo_stream_get_filters arginfo_ob_list_handlers

ZEND_BEGIN_ARG_WITH_RETURN_TYPE_INFO_EX(arginfo_stream_filter_register, 0, 2, _IS_BOOL, 0)
	ZEND_ARG_TYPE_INFO(0, filter_name, IS_STRING, 0)
	ZEND_ARG_TYPE_INFO(0, class, IS_STRING, 0)
ZEND_END_ARG_INFO()

#define arginfo_convert_uuencode arginfo_base64_encode

#define arginfo_convert_uudecode arginfo_hex2bin

ZEND_BEGIN_ARG_WITH_RETURN_TYPE_INFO_EX(arginfo_var_dump, 0, 1, IS_VOID, 0)
	ZEND_ARG_TYPE_INFO(0, value, IS_MIXED, 0)
	ZEND_ARG_VARIADIC_TYPE_INFO(0, values, IS_MIXED, 0)
ZEND_END_ARG_INFO()

ZEND_BEGIN_ARG_WITH_RETURN_TYPE_INFO_EX(arginfo_var_export, 0, 1, IS_STRING, 1)
	ZEND_ARG_TYPE_INFO(0, value, IS_MIXED, 0)
	ZEND_ARG_TYPE_INFO_WITH_DEFAULT_VALUE(0, return, _IS_BOOL, 0, "false")
ZEND_END_ARG_INFO()

#define arginfo_debug_zval_dump arginfo_var_dump

#define arginfo_serialize arginfo_gettype

ZEND_BEGIN_ARG_WITH_RETURN_TYPE_INFO_EX(arginfo_unserialize, 0, 1, IS_MIXED, 0)
	ZEND_ARG_TYPE_INFO(0, data, IS_STRING, 0)
	ZEND_ARG_TYPE_INFO_WITH_DEFAULT_VALUE(0, options, IS_ARRAY, 0, "[]")
ZEND_END_ARG_INFO()

ZEND_BEGIN_ARG_WITH_RETURN_TYPE_INFO_EX(arginfo_memory_get_usage, 0, 0, IS_LONG, 0)
	ZEND_ARG_TYPE_INFO_WITH_DEFAULT_VALUE(0, real_usage, _IS_BOOL, 0, "false")
ZEND_END_ARG_INFO()

#define arginfo_memory_get_peak_usage arginfo_memory_get_usage

#define arginfo_memory_reset_peak_usage arginfo_flush

ZEND_BEGIN_ARG_WITH_RETURN_TYPE_MASK_EX(arginfo_version_compare, 0, 2, MAY_BE_LONG|MAY_BE_BOOL)
	ZEND_ARG_TYPE_INFO(0, version1, IS_STRING, 0)
	ZEND_ARG_TYPE_INFO(0, version2, IS_STRING, 0)
	ZEND_ARG_TYPE_INFO_WITH_DEFAULT_VALUE(0, operator, IS_STRING, 1, "null")
ZEND_END_ARG_INFO()

#if defined(PHP_WIN32)
ZEND_BEGIN_ARG_WITH_RETURN_TYPE_INFO_EX(arginfo_sapi_windows_cp_set, 0, 1, _IS_BOOL, 0)
	ZEND_ARG_TYPE_INFO(0, codepage, IS_LONG, 0)
ZEND_END_ARG_INFO()
#endif

#if defined(PHP_WIN32)
ZEND_BEGIN_ARG_WITH_RETURN_TYPE_INFO_EX(arginfo_sapi_windows_cp_get, 0, 0, IS_LONG, 0)
	ZEND_ARG_TYPE_INFO_WITH_DEFAULT_VALUE(0, kind, IS_STRING, 0, "\"\"")
ZEND_END_ARG_INFO()
#endif

#if defined(PHP_WIN32)
ZEND_BEGIN_ARG_WITH_RETURN_TYPE_INFO_EX(arginfo_sapi_windows_cp_conv, 0, 3, IS_STRING, 1)
	ZEND_ARG_TYPE_MASK(0, in_codepage, MAY_BE_LONG|MAY_BE_STRING, NULL)
	ZEND_ARG_TYPE_MASK(0, out_codepage, MAY_BE_LONG|MAY_BE_STRING, NULL)
	ZEND_ARG_TYPE_INFO(0, subject, IS_STRING, 0)
ZEND_END_ARG_INFO()
#endif

#if defined(PHP_WIN32)
ZEND_BEGIN_ARG_WITH_RETURN_TYPE_INFO_EX(arginfo_sapi_windows_cp_is_utf8, 0, 0, _IS_BOOL, 0)
ZEND_END_ARG_INFO()
#endif

#if defined(PHP_WIN32)
ZEND_BEGIN_ARG_WITH_RETURN_TYPE_INFO_EX(arginfo_sapi_windows_set_ctrl_handler, 0, 1, _IS_BOOL, 0)
	ZEND_ARG_TYPE_INFO(0, handler, IS_CALLABLE, 1)
	ZEND_ARG_TYPE_INFO_WITH_DEFAULT_VALUE(0, add, _IS_BOOL, 0, "true")
ZEND_END_ARG_INFO()
#endif

#if defined(PHP_WIN32)
ZEND_BEGIN_ARG_WITH_RETURN_TYPE_INFO_EX(arginfo_sapi_windows_generate_ctrl_event, 0, 1, _IS_BOOL, 0)
	ZEND_ARG_TYPE_INFO(0, event, IS_LONG, 0)
	ZEND_ARG_TYPE_INFO_WITH_DEFAULT_VALUE(0, pid, IS_LONG, 0, "0")
ZEND_END_ARG_INFO()
#endif


ZEND_FUNCTION(set_time_limit);
ZEND_FUNCTION(header_register_callback);
ZEND_FUNCTION(ob_start);
ZEND_FUNCTION(ob_flush);
ZEND_FUNCTION(ob_clean);
ZEND_FUNCTION(ob_end_flush);
ZEND_FUNCTION(ob_end_clean);
ZEND_FUNCTION(ob_get_flush);
ZEND_FUNCTION(ob_get_clean);
ZEND_FUNCTION(ob_get_contents);
ZEND_FUNCTION(ob_get_level);
ZEND_FUNCTION(ob_get_length);
ZEND_FUNCTION(ob_list_handlers);
ZEND_FUNCTION(ob_get_status);
ZEND_FUNCTION(ob_implicit_flush);
ZEND_FUNCTION(output_reset_rewrite_vars);
ZEND_FUNCTION(output_add_rewrite_var);
ZEND_FUNCTION(stream_wrapper_register);
ZEND_FUNCTION(stream_wrapper_unregister);
ZEND_FUNCTION(stream_wrapper_restore);
ZEND_FUNCTION(array_push);
ZEND_FUNCTION(krsort);
ZEND_FUNCTION(ksort);
ZEND_FUNCTION(count);
ZEND_FUNCTION(natsort);
ZEND_FUNCTION(natcasesort);
ZEND_FUNCTION(asort);
ZEND_FUNCTION(arsort);
ZEND_FUNCTION(sort);
ZEND_FUNCTION(rsort);
ZEND_FUNCTION(usort);
ZEND_FUNCTION(uasort);
ZEND_FUNCTION(uksort);
ZEND_FUNCTION(end);
ZEND_FUNCTION(prev);
ZEND_FUNCTION(next);
ZEND_FUNCTION(reset);
ZEND_FUNCTION(current);
ZEND_FUNCTION(key);
ZEND_FUNCTION(min);
ZEND_FUNCTION(max);
ZEND_FUNCTION(array_walk);
ZEND_FUNCTION(array_walk_recursive);
ZEND_FUNCTION(in_array);
ZEND_FUNCTION(array_search);
ZEND_FUNCTION(extract);
ZEND_FUNCTION(compact);
ZEND_FUNCTION(array_fill);
ZEND_FUNCTION(array_fill_keys);
ZEND_FUNCTION(range);
ZEND_FUNCTION(shuffle);
ZEND_FUNCTION(array_pop);
ZEND_FUNCTION(array_shift);
ZEND_FUNCTION(array_unshift);
ZEND_FUNCTION(array_splice);
ZEND_FUNCTION(array_slice);
ZEND_FUNCTION(array_merge);
ZEND_FUNCTION(array_merge_recursive);
ZEND_FUNCTION(array_replace);
ZEND_FUNCTION(array_replace_recursive);
ZEND_FUNCTION(array_keys);
ZEND_FUNCTION(array_key_first);
ZEND_FUNCTION(array_key_last);
ZEND_FUNCTION(array_values);
ZEND_FUNCTION(array_count_values);
ZEND_FUNCTION(array_column);
ZEND_FUNCTION(array_reverse);
ZEND_FUNCTION(array_pad);
ZEND_FUNCTION(array_flip);
ZEND_FUNCTION(array_change_key_case);
ZEND_FUNCTION(array_unique);
ZEND_FUNCTION(array_intersect_key);
ZEND_FUNCTION(array_intersect_ukey);
ZEND_FUNCTION(array_intersect);
ZEND_FUNCTION(array_uintersect);
ZEND_FUNCTION(array_intersect_assoc);
ZEND_FUNCTION(array_uintersect_assoc);
ZEND_FUNCTION(array_intersect_uassoc);
ZEND_FUNCTION(array_uintersect_uassoc);
ZEND_FUNCTION(array_diff_key);
ZEND_FUNCTION(array_diff_ukey);
ZEND_FUNCTION(array_diff);
ZEND_FUNCTION(array_udiff);
ZEND_FUNCTION(array_diff_assoc);
ZEND_FUNCTION(array_diff_uassoc);
ZEND_FUNCTION(array_udiff_assoc);
ZEND_FUNCTION(array_udiff_uassoc);
ZEND_FUNCTION(array_multisort);
ZEND_FUNCTION(array_rand);
ZEND_FUNCTION(array_sum);
ZEND_FUNCTION(array_product);
ZEND_FUNCTION(array_reduce);
ZEND_FUNCTION(array_filter);
ZEND_FUNCTION(array_map);
ZEND_FUNCTION(array_key_exists);
ZEND_FUNCTION(array_chunk);
ZEND_FUNCTION(array_combine);
ZEND_FUNCTION(array_is_list);
ZEND_FUNCTION(base64_encode);
ZEND_FUNCTION(base64_decode);
ZEND_FUNCTION(constant);
ZEND_FUNCTION(ip2long);
ZEND_FUNCTION(long2ip);
ZEND_FUNCTION(getenv);
#if defined(HAVE_PUTENV)
ZEND_FUNCTION(putenv);
#endif
ZEND_FUNCTION(getopt);
ZEND_FUNCTION(flush);
ZEND_FUNCTION(sleep);
ZEND_FUNCTION(usleep);
#if defined(HAVE_NANOSLEEP)
ZEND_FUNCTION(time_nanosleep);
#endif
#if defined(HAVE_NANOSLEEP)
ZEND_FUNCTION(time_sleep_until);
#endif
ZEND_FUNCTION(get_current_user);
ZEND_FUNCTION(get_cfg_var);
ZEND_FUNCTION(error_log);
ZEND_FUNCTION(error_get_last);
ZEND_FUNCTION(error_clear_last);
ZEND_FUNCTION(call_user_func);
ZEND_FUNCTION(call_user_func_array);
ZEND_FUNCTION(forward_static_call);
ZEND_FUNCTION(forward_static_call_array);
ZEND_FUNCTION(register_shutdown_function);
ZEND_FUNCTION(highlight_file);
ZEND_FUNCTION(php_strip_whitespace);
ZEND_FUNCTION(highlight_string);
ZEND_FUNCTION(ini_get);
ZEND_FUNCTION(ini_get_all);
ZEND_FUNCTION(ini_set);
ZEND_FUNCTION(ini_restore);
ZEND_FUNCTION(ini_parse_quantity);
ZEND_FUNCTION(set_include_path);
ZEND_FUNCTION(get_include_path);
ZEND_FUNCTION(print_r);
ZEND_FUNCTION(connection_aborted);
ZEND_FUNCTION(connection_status);
ZEND_FUNCTION(ignore_user_abort);
#if defined(HAVE_GETSERVBYNAME)
ZEND_FUNCTION(getservbyname);
#endif
#if defined(HAVE_GETSERVBYPORT)
ZEND_FUNCTION(getservbyport);
#endif
#if defined(HAVE_GETPROTOBYNAME)
ZEND_FUNCTION(getprotobyname);
#endif
#if defined(HAVE_GETPROTOBYNUMBER)
ZEND_FUNCTION(getprotobynumber);
#endif
ZEND_FUNCTION(register_tick_function);
ZEND_FUNCTION(unregister_tick_function);
ZEND_FUNCTION(is_uploaded_file);
ZEND_FUNCTION(move_uploaded_file);
ZEND_FUNCTION(parse_ini_file);
ZEND_FUNCTION(parse_ini_string);
#if ZEND_DEBUG
ZEND_FUNCTION(config_get_hash);
#endif
#if defined(HAVE_GETLOADAVG)
ZEND_FUNCTION(sys_getloadavg);
#endif
ZEND_FUNCTION(get_browser);
ZEND_FUNCTION(crc32);
ZEND_FUNCTION(crypt);
#if defined(HAVE_STRPTIME)
ZEND_FUNCTION(strptime);
#endif
#if defined(HAVE_GETHOSTNAME)
ZEND_FUNCTION(gethostname);
#endif
ZEND_FUNCTION(gethostbyaddr);
ZEND_FUNCTION(gethostbyname);
ZEND_FUNCTION(gethostbynamel);
#if (defined(PHP_WIN32) || defined(HAVE_DNS_SEARCH_FUNC))
ZEND_FUNCTION(dns_check_record);
#endif
#if (defined(PHP_WIN32) || defined(HAVE_DNS_SEARCH_FUNC))
ZEND_FUNCTION(dns_get_record);
#endif
#if (defined(PHP_WIN32) || defined(HAVE_DNS_SEARCH_FUNC))
ZEND_FUNCTION(dns_get_mx);
#endif
#if (defined(PHP_WIN32) || HAVE_GETIFADDRS || defined(__PASE__))
ZEND_FUNCTION(net_get_interfaces);
#endif
#if defined(HAVE_FTOK)
ZEND_FUNCTION(ftok);
#endif
ZEND_FUNCTION(hrtime);
ZEND_FUNCTION(md5);
ZEND_FUNCTION(md5_file);
ZEND_FUNCTION(getmyuid);
ZEND_FUNCTION(getmygid);
ZEND_FUNCTION(getmypid);
ZEND_FUNCTION(getmyinode);
ZEND_FUNCTION(getlastmod);
ZEND_FUNCTION(sha1);
ZEND_FUNCTION(sha1_file);
#if defined(HAVE_SYSLOG_H)
ZEND_FUNCTION(openlog);
#endif
#if defined(HAVE_SYSLOG_H)
ZEND_FUNCTION(closelog);
#endif
#if defined(HAVE_SYSLOG_H)
ZEND_FUNCTION(syslog);
#endif
#if defined(HAVE_INET_NTOP)
ZEND_FUNCTION(inet_ntop);
#endif
#if defined(HAVE_INET_PTON)
ZEND_FUNCTION(inet_pton);
#endif
ZEND_FUNCTION(metaphone);
ZEND_FUNCTION(header);
ZEND_FUNCTION(header_remove);
ZEND_FUNCTION(setrawcookie);
ZEND_FUNCTION(setcookie);
ZEND_FUNCTION(http_response_code);
ZEND_FUNCTION(headers_sent);
ZEND_FUNCTION(headers_list);
ZEND_FUNCTION(htmlspecialchars);
ZEND_FUNCTION(htmlspecialchars_decode);
ZEND_FUNCTION(html_entity_decode);
ZEND_FUNCTION(htmlentities);
ZEND_FUNCTION(get_html_translation_table);
ZEND_FUNCTION(assert);
ZEND_FUNCTION(assert_options);
ZEND_FUNCTION(bin2hex);
ZEND_FUNCTION(hex2bin);
ZEND_FUNCTION(strspn);
ZEND_FUNCTION(strcspn);
#if defined(HAVE_NL_LANGINFO)
ZEND_FUNCTION(nl_langinfo);
#endif
ZEND_FUNCTION(strcoll);
ZEND_FUNCTION(trim);
ZEND_FUNCTION(rtrim);
ZEND_FUNCTION(ltrim);
ZEND_FUNCTION(wordwrap);
ZEND_FUNCTION(explode);
ZEND_FUNCTION(implode);
ZEND_FUNCTION(strtok);
ZEND_FUNCTION(strtoupper);
ZEND_FUNCTION(strtolower);
ZEND_FUNCTION(basename);
ZEND_FUNCTION(dirname);
ZEND_FUNCTION(pathinfo);
ZEND_FUNCTION(stristr);
ZEND_FUNCTION(strstr);
ZEND_FUNCTION(strpos);
ZEND_FUNCTION(stripos);
ZEND_FUNCTION(strrpos);
ZEND_FUNCTION(strripos);
ZEND_FUNCTION(strrchr);
ZEND_FUNCTION(str_contains);
ZEND_FUNCTION(str_starts_with);
ZEND_FUNCTION(str_ends_with);
ZEND_FUNCTION(chunk_split);
ZEND_FUNCTION(substr);
ZEND_FUNCTION(substr_replace);
ZEND_FUNCTION(quotemeta);
ZEND_FUNCTION(ord);
ZEND_FUNCTION(chr);
ZEND_FUNCTION(ucfirst);
ZEND_FUNCTION(lcfirst);
ZEND_FUNCTION(ucwords);
ZEND_FUNCTION(strtr);
ZEND_FUNCTION(strrev);
ZEND_FUNCTION(similar_text);
ZEND_FUNCTION(addcslashes);
ZEND_FUNCTION(addslashes);
ZEND_FUNCTION(stripcslashes);
ZEND_FUNCTION(stripslashes);
ZEND_FUNCTION(str_replace);
ZEND_FUNCTION(str_ireplace);
ZEND_FUNCTION(hebrev);
ZEND_FUNCTION(nl2br);
ZEND_FUNCTION(strip_tags);
ZEND_FUNCTION(setlocale);
ZEND_FUNCTION(parse_str);
ZEND_FUNCTION(str_getcsv);
ZEND_FUNCTION(str_repeat);
ZEND_FUNCTION(count_chars);
ZEND_FUNCTION(strnatcmp);
ZEND_FUNCTION(localeconv);
ZEND_FUNCTION(strnatcasecmp);
ZEND_FUNCTION(substr_count);
ZEND_FUNCTION(str_pad);
ZEND_FUNCTION(sscanf);
ZEND_FUNCTION(str_rot13);
ZEND_FUNCTION(str_shuffle);
ZEND_FUNCTION(str_word_count);
ZEND_FUNCTION(str_split);
ZEND_FUNCTION(strpbrk);
ZEND_FUNCTION(substr_compare);
ZEND_FUNCTION(utf8_encode);
ZEND_FUNCTION(utf8_decode);
ZEND_FUNCTION(opendir);
ZEND_FUNCTION(dir);
ZEND_FUNCTION(closedir);
ZEND_FUNCTION(chdir);
#if (defined(HAVE_CHROOT) && !defined(ZTS) && defined(ENABLE_CHROOT_FUNC))
ZEND_FUNCTION(chroot);
#endif
ZEND_FUNCTION(getcwd);
ZEND_FUNCTION(rewinddir);
ZEND_FUNCTION(readdir);
ZEND_FUNCTION(scandir);
#if defined(HAVE_GLOB)
ZEND_FUNCTION(glob);
#endif
ZEND_FUNCTION(exec);
ZEND_FUNCTION(system);
ZEND_FUNCTION(passthru);
ZEND_FUNCTION(escapeshellcmd);
ZEND_FUNCTION(escapeshellarg);
ZEND_FUNCTION(shell_exec);
#if defined(HAVE_NICE)
ZEND_FUNCTION(proc_nice);
#endif
ZEND_FUNCTION(flock);
ZEND_FUNCTION(get_meta_tags);
ZEND_FUNCTION(pclose);
ZEND_FUNCTION(popen);
ZEND_FUNCTION(readfile);
ZEND_FUNCTION(rewind);
ZEND_FUNCTION(rmdir);
ZEND_FUNCTION(umask);
ZEND_FUNCTION(fclose);
ZEND_FUNCTION(feof);
ZEND_FUNCTION(fgetc);
ZEND_FUNCTION(fgets);
ZEND_FUNCTION(fread);
ZEND_FUNCTION(fopen);
ZEND_FUNCTION(fscanf);
ZEND_FUNCTION(fpassthru);
ZEND_FUNCTION(ftruncate);
ZEND_FUNCTION(fstat);
ZEND_FUNCTION(fseek);
ZEND_FUNCTION(ftell);
ZEND_FUNCTION(fflush);
ZEND_FUNCTION(fsync);
ZEND_FUNCTION(fdatasync);
ZEND_FUNCTION(fwrite);
ZEND_FUNCTION(mkdir);
ZEND_FUNCTION(rename);
ZEND_FUNCTION(copy);
ZEND_FUNCTION(tempnam);
ZEND_FUNCTION(tmpfile);
ZEND_FUNCTION(file);
ZEND_FUNCTION(file_get_contents);
ZEND_FUNCTION(unlink);
ZEND_FUNCTION(file_put_contents);
ZEND_FUNCTION(fputcsv);
ZEND_FUNCTION(fgetcsv);
ZEND_FUNCTION(realpath);
#if defined(HAVE_FNMATCH)
ZEND_FUNCTION(fnmatch);
#endif
ZEND_FUNCTION(sys_get_temp_dir);
ZEND_FUNCTION(fileatime);
ZEND_FUNCTION(filectime);
ZEND_FUNCTION(filegroup);
ZEND_FUNCTION(fileinode);
ZEND_FUNCTION(filemtime);
ZEND_FUNCTION(fileowner);
ZEND_FUNCTION(fileperms);
ZEND_FUNCTION(filesize);
ZEND_FUNCTION(filetype);
ZEND_FUNCTION(file_exists);
ZEND_FUNCTION(is_writable);
ZEND_FUNCTION(is_readable);
ZEND_FUNCTION(is_executable);
ZEND_FUNCTION(is_file);
ZEND_FUNCTION(is_dir);
ZEND_FUNCTION(is_link);
ZEND_FUNCTION(stat);
ZEND_FUNCTION(lstat);
ZEND_FUNCTION(chown);
ZEND_FUNCTION(chgrp);
#if defined(HAVE_LCHOWN)
ZEND_FUNCTION(lchown);
#endif
#if defined(HAVE_LCHOWN)
ZEND_FUNCTION(lchgrp);
#endif
ZEND_FUNCTION(chmod);
#if defined(HAVE_UTIME)
ZEND_FUNCTION(touch);
#endif
ZEND_FUNCTION(clearstatcache);
ZEND_FUNCTION(disk_total_space);
ZEND_FUNCTION(disk_free_space);
ZEND_FUNCTION(realpath_cache_get);
ZEND_FUNCTION(realpath_cache_size);
ZEND_FUNCTION(sprintf);
ZEND_FUNCTION(printf);
ZEND_FUNCTION(vprintf);
ZEND_FUNCTION(vsprintf);
ZEND_FUNCTION(fprintf);
ZEND_FUNCTION(vfprintf);
ZEND_FUNCTION(fsockopen);
ZEND_FUNCTION(pfsockopen);
ZEND_FUNCTION(http_build_query);
ZEND_FUNCTION(image_type_to_mime_type);
ZEND_FUNCTION(image_type_to_extension);
ZEND_FUNCTION(getimagesize);
ZEND_FUNCTION(getimagesizefromstring);
ZEND_FUNCTION(phpinfo);
ZEND_FUNCTION(phpversion);
ZEND_FUNCTION(phpcredits);
ZEND_FUNCTION(php_sapi_name);
ZEND_FUNCTION(php_uname);
ZEND_FUNCTION(php_ini_scanned_files);
ZEND_FUNCTION(php_ini_loaded_file);
ZEND_FUNCTION(iptcembed);
ZEND_FUNCTION(iptcparse);
ZEND_FUNCTION(levenshtein);
#if (defined(HAVE_SYMLINK) || defined(PHP_WIN32))
ZEND_FUNCTION(readlink);
#endif
#if (defined(HAVE_SYMLINK) || defined(PHP_WIN32))
ZEND_FUNCTION(linkinfo);
#endif
#if (defined(HAVE_SYMLINK) || defined(PHP_WIN32))
ZEND_FUNCTION(symlink);
#endif
#if (defined(HAVE_SYMLINK) || defined(PHP_WIN32))
ZEND_FUNCTION(link);
#endif
ZEND_FUNCTION(mail);
ZEND_FUNCTION(abs);
ZEND_FUNCTION(ceil);
ZEND_FUNCTION(floor);
ZEND_FUNCTION(round);
ZEND_FUNCTION(sin);
ZEND_FUNCTION(cos);
ZEND_FUNCTION(tan);
ZEND_FUNCTION(asin);
ZEND_FUNCTION(acos);
ZEND_FUNCTION(atan);
ZEND_FUNCTION(atanh);
ZEND_FUNCTION(atan2);
ZEND_FUNCTION(sinh);
ZEND_FUNCTION(cosh);
ZEND_FUNCTION(tanh);
ZEND_FUNCTION(asinh);
ZEND_FUNCTION(acosh);
ZEND_FUNCTION(expm1);
ZEND_FUNCTION(log1p);
ZEND_FUNCTION(pi);
ZEND_FUNCTION(is_finite);
ZEND_FUNCTION(is_nan);
ZEND_FUNCTION(intdiv);
ZEND_FUNCTION(is_infinite);
ZEND_FUNCTION(pow);
ZEND_FUNCTION(exp);
ZEND_FUNCTION(log);
ZEND_FUNCTION(log10);
ZEND_FUNCTION(sqrt);
ZEND_FUNCTION(hypot);
ZEND_FUNCTION(deg2rad);
ZEND_FUNCTION(rad2deg);
ZEND_FUNCTION(bindec);
ZEND_FUNCTION(hexdec);
ZEND_FUNCTION(octdec);
ZEND_FUNCTION(decbin);
ZEND_FUNCTION(decoct);
ZEND_FUNCTION(dechex);
ZEND_FUNCTION(base_convert);
ZEND_FUNCTION(number_format);
ZEND_FUNCTION(fmod);
ZEND_FUNCTION(fdiv);
#if defined(HAVE_GETTIMEOFDAY)
ZEND_FUNCTION(microtime);
#endif
#if defined(HAVE_GETTIMEOFDAY)
ZEND_FUNCTION(gettimeofday);
#endif
#if defined(HAVE_GETRUSAGE)
ZEND_FUNCTION(getrusage);
#endif
ZEND_FUNCTION(pack);
ZEND_FUNCTION(unpack);
ZEND_FUNCTION(password_get_info);
ZEND_FUNCTION(password_hash);
ZEND_FUNCTION(password_needs_rehash);
ZEND_FUNCTION(password_verify);
ZEND_FUNCTION(password_algos);
#if defined(PHP_CAN_SUPPORT_PROC_OPEN)
ZEND_FUNCTION(proc_open);
#endif
#if defined(PHP_CAN_SUPPORT_PROC_OPEN)
ZEND_FUNCTION(proc_close);
#endif
#if defined(PHP_CAN_SUPPORT_PROC_OPEN)
ZEND_FUNCTION(proc_terminate);
#endif
#if defined(PHP_CAN_SUPPORT_PROC_OPEN)
ZEND_FUNCTION(proc_get_status);
#endif
ZEND_FUNCTION(quoted_printable_decode);
ZEND_FUNCTION(quoted_printable_encode);
ZEND_FUNCTION(soundex);
ZEND_FUNCTION(stream_select);
ZEND_FUNCTION(stream_context_create);
ZEND_FUNCTION(stream_context_set_params);
ZEND_FUNCTION(stream_context_get_params);
ZEND_FUNCTION(stream_context_set_option);
ZEND_FUNCTION(stream_context_get_options);
ZEND_FUNCTION(stream_context_get_default);
ZEND_FUNCTION(stream_context_set_default);
ZEND_FUNCTION(stream_filter_prepend);
ZEND_FUNCTION(stream_filter_append);
ZEND_FUNCTION(stream_filter_remove);
ZEND_FUNCTION(stream_socket_client);
ZEND_FUNCTION(stream_socket_server);
ZEND_FUNCTION(stream_socket_accept);
ZEND_FUNCTION(stream_socket_get_name);
ZEND_FUNCTION(stream_socket_recvfrom);
ZEND_FUNCTION(stream_socket_sendto);
ZEND_FUNCTION(stream_socket_enable_crypto);
#if defined(HAVE_SHUTDOWN)
ZEND_FUNCTION(stream_socket_shutdown);
#endif
#if defined(HAVE_SOCKETPAIR)
ZEND_FUNCTION(stream_socket_pair);
#endif
ZEND_FUNCTION(stream_copy_to_stream);
ZEND_FUNCTION(stream_get_contents);
ZEND_FUNCTION(stream_supports_lock);
ZEND_FUNCTION(stream_set_write_buffer);
ZEND_FUNCTION(stream_set_read_buffer);
ZEND_FUNCTION(stream_set_blocking);
ZEND_FUNCTION(stream_get_meta_data);
ZEND_FUNCTION(stream_get_line);
ZEND_FUNCTION(stream_resolve_include_path);
ZEND_FUNCTION(stream_get_wrappers);
ZEND_FUNCTION(stream_get_transports);
ZEND_FUNCTION(stream_is_local);
ZEND_FUNCTION(stream_isatty);
#if defined(PHP_WIN32)
ZEND_FUNCTION(sapi_windows_vt100_support);
#endif
ZEND_FUNCTION(stream_set_chunk_size);
#if (defined(HAVE_SYS_TIME_H) || defined(PHP_WIN32))
ZEND_FUNCTION(stream_set_timeout);
#endif
ZEND_FUNCTION(gettype);
ZEND_FUNCTION(get_debug_type);
ZEND_FUNCTION(settype);
ZEND_FUNCTION(intval);
ZEND_FUNCTION(floatval);
ZEND_FUNCTION(boolval);
ZEND_FUNCTION(strval);
ZEND_FUNCTION(is_null);
ZEND_FUNCTION(is_resource);
ZEND_FUNCTION(is_bool);
ZEND_FUNCTION(is_int);
ZEND_FUNCTION(is_float);
ZEND_FUNCTION(is_numeric);
ZEND_FUNCTION(is_string);
ZEND_FUNCTION(is_array);
ZEND_FUNCTION(is_object);
ZEND_FUNCTION(is_scalar);
ZEND_FUNCTION(is_callable);
ZEND_FUNCTION(is_iterable);
ZEND_FUNCTION(is_countable);
#if defined(HAVE_GETTIMEOFDAY)
ZEND_FUNCTION(uniqid);
#endif
ZEND_FUNCTION(parse_url);
ZEND_FUNCTION(urlencode);
ZEND_FUNCTION(urldecode);
ZEND_FUNCTION(rawurlencode);
ZEND_FUNCTION(rawurldecode);
ZEND_FUNCTION(get_headers);
ZEND_FUNCTION(stream_bucket_make_writeable);
ZEND_FUNCTION(stream_bucket_prepend);
ZEND_FUNCTION(stream_bucket_append);
ZEND_FUNCTION(stream_bucket_new);
ZEND_FUNCTION(stream_get_filters);
ZEND_FUNCTION(stream_filter_register);
ZEND_FUNCTION(convert_uuencode);
ZEND_FUNCTION(convert_uudecode);
ZEND_FUNCTION(var_dump);
ZEND_FUNCTION(var_export);
ZEND_FUNCTION(debug_zval_dump);
ZEND_FUNCTION(serialize);
ZEND_FUNCTION(unserialize);
ZEND_FUNCTION(memory_get_usage);
ZEND_FUNCTION(memory_get_peak_usage);
ZEND_FUNCTION(memory_reset_peak_usage);
ZEND_FUNCTION(version_compare);
#if defined(PHP_WIN32)
ZEND_FUNCTION(sapi_windows_cp_set);
#endif
#if defined(PHP_WIN32)
ZEND_FUNCTION(sapi_windows_cp_get);
#endif
#if defined(PHP_WIN32)
ZEND_FUNCTION(sapi_windows_cp_conv);
#endif
#if defined(PHP_WIN32)
ZEND_FUNCTION(sapi_windows_cp_is_utf8);
#endif
#if defined(PHP_WIN32)
ZEND_FUNCTION(sapi_windows_set_ctrl_handler);
#endif
#if defined(PHP_WIN32)
ZEND_FUNCTION(sapi_windows_generate_ctrl_event);
#endif


static const zend_function_entry ext_functions[] = {
	ZEND_FE(set_time_limit, arginfo_set_time_limit)
	ZEND_FE(header_register_callback, arginfo_header_register_callback)
	ZEND_FE(ob_start, arginfo_ob_start)
	ZEND_FE(ob_flush, arginfo_ob_flush)
	ZEND_FE(ob_clean, arginfo_ob_clean)
	ZEND_FE(ob_end_flush, arginfo_ob_end_flush)
	ZEND_FE(ob_end_clean, arginfo_ob_end_clean)
	ZEND_FE(ob_get_flush, arginfo_ob_get_flush)
	ZEND_FE(ob_get_clean, arginfo_ob_get_clean)
	ZEND_FE(ob_get_contents, arginfo_ob_get_contents)
	ZEND_FE(ob_get_level, arginfo_ob_get_level)
	ZEND_FE(ob_get_length, arginfo_ob_get_length)
	ZEND_FE(ob_list_handlers, arginfo_ob_list_handlers)
	ZEND_FE(ob_get_status, arginfo_ob_get_status)
	ZEND_FE(ob_implicit_flush, arginfo_ob_implicit_flush)
	ZEND_FE(output_reset_rewrite_vars, arginfo_output_reset_rewrite_vars)
	ZEND_FE(output_add_rewrite_var, arginfo_output_add_rewrite_var)
	ZEND_FE(stream_wrapper_register, arginfo_stream_wrapper_register)
	ZEND_FALIAS(stream_register_wrapper, stream_wrapper_register, arginfo_stream_register_wrapper)
	ZEND_FE(stream_wrapper_unregister, arginfo_stream_wrapper_unregister)
	ZEND_FE(stream_wrapper_restore, arginfo_stream_wrapper_restore)
	ZEND_FE(array_push, arginfo_array_push)
	ZEND_FE(krsort, arginfo_krsort)
	ZEND_FE(ksort, arginfo_ksort)
	ZEND_SUPPORTS_COMPILE_TIME_EVAL_FE(count, arginfo_count)
	ZEND_FALIAS(sizeof, count, arginfo_sizeof)
	ZEND_FE(natsort, arginfo_natsort)
	ZEND_FE(natcasesort, arginfo_natcasesort)
	ZEND_FE(asort, arginfo_asort)
	ZEND_FE(arsort, arginfo_arsort)
	ZEND_FE(sort, arginfo_sort)
	ZEND_FE(rsort, arginfo_rsort)
	ZEND_FE(usort, arginfo_usort)
	ZEND_FE(uasort, arginfo_uasort)
	ZEND_FE(uksort, arginfo_uksort)
	ZEND_FE(end, arginfo_end)
	ZEND_FE(prev, arginfo_prev)
	ZEND_FE(next, arginfo_next)
	ZEND_FE(reset, arginfo_reset)
	ZEND_FE(current, arginfo_current)
	ZEND_FALIAS(pos, current, arginfo_pos)
	ZEND_FE(key, arginfo_key)
	ZEND_SUPPORTS_COMPILE_TIME_EVAL_FE(min, arginfo_min)
	ZEND_SUPPORTS_COMPILE_TIME_EVAL_FE(max, arginfo_max)
	ZEND_FE(array_walk, arginfo_array_walk)
	ZEND_FE(array_walk_recursive, arginfo_array_walk_recursive)
	ZEND_SUPPORTS_COMPILE_TIME_EVAL_FE(in_array, arginfo_in_array)
	ZEND_SUPPORTS_COMPILE_TIME_EVAL_FE(array_search, arginfo_array_search)
	ZEND_FE(extract, arginfo_extract)
	ZEND_FE(compact, arginfo_compact)
	ZEND_FE(array_fill, arginfo_array_fill)
	ZEND_FE(array_fill_keys, arginfo_array_fill_keys)
	ZEND_FE(range, arginfo_range)
	ZEND_FE(shuffle, arginfo_shuffle)
	ZEND_FE(array_pop, arginfo_array_pop)
	ZEND_FE(array_shift, arginfo_array_shift)
	ZEND_FE(array_unshift, arginfo_array_unshift)
	ZEND_FE(array_splice, arginfo_array_splice)
	ZEND_FE(array_slice, arginfo_array_slice)
	ZEND_SUPPORTS_COMPILE_TIME_EVAL_FE(array_merge, arginfo_array_merge)
	ZEND_SUPPORTS_COMPILE_TIME_EVAL_FE(array_merge_recursive, arginfo_array_merge_recursive)
	ZEND_SUPPORTS_COMPILE_TIME_EVAL_FE(array_replace, arginfo_array_replace)
	ZEND_SUPPORTS_COMPILE_TIME_EVAL_FE(array_replace_recursive, arginfo_array_replace_recursive)
	ZEND_SUPPORTS_COMPILE_TIME_EVAL_FE(array_keys, arginfo_array_keys)
	ZEND_SUPPORTS_COMPILE_TIME_EVAL_FE(array_key_first, arginfo_array_key_first)
	ZEND_SUPPORTS_COMPILE_TIME_EVAL_FE(array_key_last, arginfo_array_key_last)
	ZEND_SUPPORTS_COMPILE_TIME_EVAL_FE(array_values, arginfo_array_values)
	ZEND_FE(array_count_values, arginfo_array_count_values)
	ZEND_FE(array_column, arginfo_array_column)
	ZEND_FE(array_reverse, arginfo_array_reverse)
	ZEND_FE(array_pad, arginfo_array_pad)
	ZEND_SUPPORTS_COMPILE_TIME_EVAL_FE(array_flip, arginfo_array_flip)
	ZEND_SUPPORTS_COMPILE_TIME_EVAL_FE(array_change_key_case, arginfo_array_change_key_case)
	ZEND_SUPPORTS_COMPILE_TIME_EVAL_FE(array_unique, arginfo_array_unique)
	ZEND_FE(array_intersect_key, arginfo_array_intersect_key)
	ZEND_FE(array_intersect_ukey, arginfo_array_intersect_ukey)
	ZEND_FE(array_intersect, arginfo_array_intersect)
	ZEND_FE(array_uintersect, arginfo_array_uintersect)
	ZEND_FE(array_intersect_assoc, arginfo_array_intersect_assoc)
	ZEND_FE(array_uintersect_assoc, arginfo_array_uintersect_assoc)
	ZEND_FE(array_intersect_uassoc, arginfo_array_intersect_uassoc)
	ZEND_FE(array_uintersect_uassoc, arginfo_array_uintersect_uassoc)
	ZEND_SUPPORTS_COMPILE_TIME_EVAL_FE(array_diff_key, arginfo_array_diff_key)
	ZEND_FE(array_diff_ukey, arginfo_array_diff_ukey)
	ZEND_SUPPORTS_COMPILE_TIME_EVAL_FE(array_diff, arginfo_array_diff)
	ZEND_FE(array_udiff, arginfo_array_udiff)
	ZEND_SUPPORTS_COMPILE_TIME_EVAL_FE(array_diff_assoc, arginfo_array_diff_assoc)
	ZEND_FE(array_diff_uassoc, arginfo_array_diff_uassoc)
	ZEND_FE(array_udiff_assoc, arginfo_array_udiff_assoc)
	ZEND_FE(array_udiff_uassoc, arginfo_array_udiff_uassoc)
	ZEND_FE(array_multisort, arginfo_array_multisort)
	ZEND_FE(array_rand, arginfo_array_rand)
	ZEND_FE(array_sum, arginfo_array_sum)
	ZEND_FE(array_product, arginfo_array_product)
	ZEND_FE(array_reduce, arginfo_array_reduce)
	ZEND_FE(array_filter, arginfo_array_filter)
	ZEND_FE(array_map, arginfo_array_map)
	ZEND_SUPPORTS_COMPILE_TIME_EVAL_FE(array_key_exists, arginfo_array_key_exists)
	ZEND_FALIAS(key_exists, array_key_exists, arginfo_key_exists)
	ZEND_FE(array_chunk, arginfo_array_chunk)
	ZEND_FE(array_combine, arginfo_array_combine)
	ZEND_SUPPORTS_COMPILE_TIME_EVAL_FE(array_is_list, arginfo_array_is_list)
	ZEND_SUPPORTS_COMPILE_TIME_EVAL_FE(base64_encode, arginfo_base64_encode)
	ZEND_SUPPORTS_COMPILE_TIME_EVAL_FE(base64_decode, arginfo_base64_decode)
	ZEND_FE(constant, arginfo_constant)
	ZEND_FE(ip2long, arginfo_ip2long)
	ZEND_FE(long2ip, arginfo_long2ip)
	ZEND_FE(getenv, arginfo_getenv)
#if defined(HAVE_PUTENV)
	ZEND_FE(putenv, arginfo_putenv)
#endif
	ZEND_FE(getopt, arginfo_getopt)
	ZEND_FE(flush, arginfo_flush)
	ZEND_FE(sleep, arginfo_sleep)
	ZEND_FE(usleep, arginfo_usleep)
#if defined(HAVE_NANOSLEEP)
	ZEND_FE(time_nanosleep, arginfo_time_nanosleep)
#endif
#if defined(HAVE_NANOSLEEP)
	ZEND_FE(time_sleep_until, arginfo_time_sleep_until)
#endif
	ZEND_FE(get_current_user, arginfo_get_current_user)
	ZEND_FE(get_cfg_var, arginfo_get_cfg_var)
	ZEND_FE(error_log, arginfo_error_log)
	ZEND_FE(error_get_last, arginfo_error_get_last)
	ZEND_FE(error_clear_last, arginfo_error_clear_last)
	ZEND_FE(call_user_func, arginfo_call_user_func)
	ZEND_FE(call_user_func_array, arginfo_call_user_func_array)
	ZEND_FE(forward_static_call, arginfo_forward_static_call)
	ZEND_FE(forward_static_call_array, arginfo_forward_static_call_array)
	ZEND_FE(register_shutdown_function, arginfo_register_shutdown_function)
	ZEND_FE(highlight_file, arginfo_highlight_file)
	ZEND_FALIAS(show_source, highlight_file, arginfo_show_source)
	ZEND_FE(php_strip_whitespace, arginfo_php_strip_whitespace)
	ZEND_FE(highlight_string, arginfo_highlight_string)
	ZEND_FE(ini_get, arginfo_ini_get)
	ZEND_FE(ini_get_all, arginfo_ini_get_all)
	ZEND_FE(ini_set, arginfo_ini_set)
	ZEND_FALIAS(ini_alter, ini_set, arginfo_ini_alter)
	ZEND_FE(ini_restore, arginfo_ini_restore)
	ZEND_FE(ini_parse_quantity, arginfo_ini_parse_quantity)
	ZEND_FE(set_include_path, arginfo_set_include_path)
	ZEND_FE(get_include_path, arginfo_get_include_path)
	ZEND_FE(print_r, arginfo_print_r)
	ZEND_FE(connection_aborted, arginfo_connection_aborted)
	ZEND_FE(connection_status, arginfo_connection_status)
	ZEND_FE(ignore_user_abort, arginfo_ignore_user_abort)
#if defined(HAVE_GETSERVBYNAME)
	ZEND_FE(getservbyname, arginfo_getservbyname)
#endif
#if defined(HAVE_GETSERVBYPORT)
	ZEND_FE(getservbyport, arginfo_getservbyport)
#endif
#if defined(HAVE_GETPROTOBYNAME)
	ZEND_FE(getprotobyname, arginfo_getprotobyname)
#endif
#if defined(HAVE_GETPROTOBYNUMBER)
	ZEND_FE(getprotobynumber, arginfo_getprotobynumber)
#endif
	ZEND_FE(register_tick_function, arginfo_register_tick_function)
	ZEND_FE(unregister_tick_function, arginfo_unregister_tick_function)
	ZEND_FE(is_uploaded_file, arginfo_is_uploaded_file)
	ZEND_FE(move_uploaded_file, arginfo_move_uploaded_file)
	ZEND_FE(parse_ini_file, arginfo_parse_ini_file)
	ZEND_FE(parse_ini_string, arginfo_parse_ini_string)
#if ZEND_DEBUG
	ZEND_FE(config_get_hash, arginfo_config_get_hash)
#endif
#if defined(HAVE_GETLOADAVG)
	ZEND_FE(sys_getloadavg, arginfo_sys_getloadavg)
#endif
	ZEND_FE(get_browser, arginfo_get_browser)
	ZEND_SUPPORTS_COMPILE_TIME_EVAL_FE(crc32, arginfo_crc32)
	ZEND_FE(crypt, arginfo_crypt)
#if defined(HAVE_STRPTIME)
	ZEND_DEP_FE(strptime, arginfo_strptime)
#endif
#if defined(HAVE_GETHOSTNAME)
	ZEND_FE(gethostname, arginfo_gethostname)
#endif
	ZEND_FE(gethostbyaddr, arginfo_gethostbyaddr)
	ZEND_FE(gethostbyname, arginfo_gethostbyname)
	ZEND_FE(gethostbynamel, arginfo_gethostbynamel)
#if (defined(PHP_WIN32) || defined(HAVE_DNS_SEARCH_FUNC))
	ZEND_FE(dns_check_record, arginfo_dns_check_record)
#endif
#if (defined(PHP_WIN32) || defined(HAVE_DNS_SEARCH_FUNC))
	ZEND_FALIAS(checkdnsrr, dns_check_record, arginfo_checkdnsrr)
#endif
#if (defined(PHP_WIN32) || defined(HAVE_DNS_SEARCH_FUNC))
	ZEND_FE(dns_get_record, arginfo_dns_get_record)
#endif
#if (defined(PHP_WIN32) || defined(HAVE_DNS_SEARCH_FUNC))
	ZEND_FE(dns_get_mx, arginfo_dns_get_mx)
#endif
#if (defined(PHP_WIN32) || defined(HAVE_DNS_SEARCH_FUNC))
	ZEND_FALIAS(getmxrr, dns_get_mx, arginfo_getmxrr)
#endif
#if (defined(PHP_WIN32) || HAVE_GETIFADDRS || defined(__PASE__))
	ZEND_FE(net_get_interfaces, arginfo_net_get_interfaces)
#endif
#if defined(HAVE_FTOK)
	ZEND_FE(ftok, arginfo_ftok)
#endif
	ZEND_FE(hrtime, arginfo_hrtime)
	ZEND_FE(md5, arginfo_md5)
	ZEND_FE(md5_file, arginfo_md5_file)
	ZEND_FE(getmyuid, arginfo_getmyuid)
	ZEND_FE(getmygid, arginfo_getmygid)
	ZEND_FE(getmypid, arginfo_getmypid)
	ZEND_FE(getmyinode, arginfo_getmyinode)
	ZEND_FE(getlastmod, arginfo_getlastmod)
	ZEND_FE(sha1, arginfo_sha1)
	ZEND_FE(sha1_file, arginfo_sha1_file)
#if defined(HAVE_SYSLOG_H)
	ZEND_FE(openlog, arginfo_openlog)
#endif
#if defined(HAVE_SYSLOG_H)
	ZEND_FE(closelog, arginfo_closelog)
#endif
#if defined(HAVE_SYSLOG_H)
	ZEND_FE(syslog, arginfo_syslog)
#endif
#if defined(HAVE_INET_NTOP)
	ZEND_FE(inet_ntop, arginfo_inet_ntop)
#endif
#if defined(HAVE_INET_PTON)
	ZEND_FE(inet_pton, arginfo_inet_pton)
#endif
	ZEND_FE(metaphone, arginfo_metaphone)
	ZEND_FE(header, arginfo_header)
	ZEND_FE(header_remove, arginfo_header_remove)
	ZEND_FE(setrawcookie, arginfo_setrawcookie)
	ZEND_FE(setcookie, arginfo_setcookie)
	ZEND_FE(http_response_code, arginfo_http_response_code)
	ZEND_FE(headers_sent, arginfo_headers_sent)
	ZEND_FE(headers_list, arginfo_headers_list)
	ZEND_FE(htmlspecialchars, arginfo_htmlspecialchars)
	ZEND_FE(htmlspecialchars_decode, arginfo_htmlspecialchars_decode)
	ZEND_FE(html_entity_decode, arginfo_html_entity_decode)
	ZEND_FE(htmlentities, arginfo_htmlentities)
	ZEND_FE(get_html_translation_table, arginfo_get_html_translation_table)
	ZEND_FE(assert, arginfo_assert)
	ZEND_FE(assert_options, arginfo_assert_options)
	ZEND_SUPPORTS_COMPILE_TIME_EVAL_FE(bin2hex, arginfo_bin2hex)
	ZEND_SUPPORTS_COMPILE_TIME_EVAL_FE(hex2bin, arginfo_hex2bin)
	ZEND_FE(strspn, arginfo_strspn)
	ZEND_FE(strcspn, arginfo_strcspn)
#if defined(HAVE_NL_LANGINFO)
	ZEND_FE(nl_langinfo, arginfo_nl_langinfo)
#endif
	ZEND_FE(strcoll, arginfo_strcoll)
	ZEND_SUPPORTS_COMPILE_TIME_EVAL_FE(trim, arginfo_trim)
	ZEND_SUPPORTS_COMPILE_TIME_EVAL_FE(rtrim, arginfo_rtrim)
	ZEND_FALIAS(chop, rtrim, arginfo_chop)
	ZEND_SUPPORTS_COMPILE_TIME_EVAL_FE(ltrim, arginfo_ltrim)
	ZEND_FE(wordwrap, arginfo_wordwrap)
	ZEND_SUPPORTS_COMPILE_TIME_EVAL_FE(explode, arginfo_explode)
	ZEND_SUPPORTS_COMPILE_TIME_EVAL_FE(implode, arginfo_implode)
	ZEND_FALIAS(join, implode, arginfo_join)
	ZEND_FE(strtok, arginfo_strtok)
	ZEND_SUPPORTS_COMPILE_TIME_EVAL_FE(strtoupper, arginfo_strtoupper)
	ZEND_SUPPORTS_COMPILE_TIME_EVAL_FE(strtolower, arginfo_strtolower)
	ZEND_FE(basename, arginfo_basename)
	ZEND_FE(dirname, arginfo_dirname)
	ZEND_FE(pathinfo, arginfo_pathinfo)
	ZEND_FE(stristr, arginfo_stristr)
	ZEND_SUPPORTS_COMPILE_TIME_EVAL_FE(strstr, arginfo_strstr)
	ZEND_FALIAS(strchr, strstr, arginfo_strchr)
	ZEND_SUPPORTS_COMPILE_TIME_EVAL_FE(strpos, arginfo_strpos)
	ZEND_SUPPORTS_COMPILE_TIME_EVAL_FE(stripos, arginfo_stripos)
	ZEND_SUPPORTS_COMPILE_TIME_EVAL_FE(strrpos, arginfo_strrpos)
	ZEND_SUPPORTS_COMPILE_TIME_EVAL_FE(strripos, arginfo_strripos)
	ZEND_FE(strrchr, arginfo_strrchr)
	ZEND_SUPPORTS_COMPILE_TIME_EVAL_FE(str_contains, arginfo_str_contains)
	ZEND_SUPPORTS_COMPILE_TIME_EVAL_FE(str_starts_with, arginfo_str_starts_with)
	ZEND_SUPPORTS_COMPILE_TIME_EVAL_FE(str_ends_with, arginfo_str_ends_with)
	ZEND_FE(chunk_split, arginfo_chunk_split)
	ZEND_SUPPORTS_COMPILE_TIME_EVAL_FE(substr, arginfo_substr)
	ZEND_FE(substr_replace, arginfo_substr_replace)
	ZEND_FE(quotemeta, arginfo_quotemeta)
	ZEND_SUPPORTS_COMPILE_TIME_EVAL_FE(ord, arginfo_ord)
	ZEND_SUPPORTS_COMPILE_TIME_EVAL_FE(chr, arginfo_chr)
	ZEND_SUPPORTS_COMPILE_TIME_EVAL_FE(ucfirst, arginfo_ucfirst)
	ZEND_SUPPORTS_COMPILE_TIME_EVAL_FE(lcfirst, arginfo_lcfirst)
	ZEND_SUPPORTS_COMPILE_TIME_EVAL_FE(ucwords, arginfo_ucwords)
	ZEND_FE(strtr, arginfo_strtr)
	ZEND_SUPPORTS_COMPILE_TIME_EVAL_FE(strrev, arginfo_strrev)
	ZEND_FE(similar_text, arginfo_similar_text)
	ZEND_FE(addcslashes, arginfo_addcslashes)
	ZEND_FE(addslashes, arginfo_addslashes)
	ZEND_FE(stripcslashes, arginfo_stripcslashes)
	ZEND_FE(stripslashes, arginfo_stripslashes)
	ZEND_SUPPORTS_COMPILE_TIME_EVAL_FE(str_replace, arginfo_str_replace)
	ZEND_SUPPORTS_COMPILE_TIME_EVAL_FE(str_ireplace, arginfo_str_ireplace)
	ZEND_FE(hebrev, arginfo_hebrev)
	ZEND_FE(nl2br, arginfo_nl2br)
	ZEND_FE(strip_tags, arginfo_strip_tags)
	ZEND_FE(setlocale, arginfo_setlocale)
	ZEND_FE(parse_str, arginfo_parse_str)
	ZEND_FE(str_getcsv, arginfo_str_getcsv)
	ZEND_FE(str_repeat, arginfo_str_repeat)
	ZEND_FE(count_chars, arginfo_count_chars)
	ZEND_FE(strnatcmp, arginfo_strnatcmp)
	ZEND_FE(localeconv, arginfo_localeconv)
	ZEND_FE(strnatcasecmp, arginfo_strnatcasecmp)
	ZEND_FE(substr_count, arginfo_substr_count)
	ZEND_FE(str_pad, arginfo_str_pad)
	ZEND_FE(sscanf, arginfo_sscanf)
	ZEND_FE(str_rot13, arginfo_str_rot13)
	ZEND_FE(str_shuffle, arginfo_str_shuffle)
	ZEND_FE(str_word_count, arginfo_str_word_count)
	ZEND_SUPPORTS_COMPILE_TIME_EVAL_FE(str_split, arginfo_str_split)
	ZEND_FE(strpbrk, arginfo_strpbrk)
	ZEND_FE(substr_compare, arginfo_substr_compare)
	ZEND_DEP_FE(utf8_encode, arginfo_utf8_encode)
	ZEND_DEP_FE(utf8_decode, arginfo_utf8_decode)
	ZEND_FE(opendir, arginfo_opendir)
	ZEND_FE(dir, arginfo_dir)
	ZEND_FE(closedir, arginfo_closedir)
	ZEND_FE(chdir, arginfo_chdir)
#if (defined(HAVE_CHROOT) && !defined(ZTS) && defined(ENABLE_CHROOT_FUNC))
	ZEND_FE(chroot, arginfo_chroot)
#endif
	ZEND_FE(getcwd, arginfo_getcwd)
	ZEND_FE(rewinddir, arginfo_rewinddir)
	ZEND_FE(readdir, arginfo_readdir)
	ZEND_FE(scandir, arginfo_scandir)
#if defined(HAVE_GLOB)
	ZEND_FE(glob, arginfo_glob)
#endif
	ZEND_FE(exec, arginfo_exec)
	ZEND_FE(system, arginfo_system)
	ZEND_FE(passthru, arginfo_passthru)
	ZEND_FE(escapeshellcmd, arginfo_escapeshellcmd)
	ZEND_FE(escapeshellarg, arginfo_escapeshellarg)
	ZEND_FE(shell_exec, arginfo_shell_exec)
#if defined(HAVE_NICE)
	ZEND_FE(proc_nice, arginfo_proc_nice)
#endif
	ZEND_FE(flock, arginfo_flock)
	ZEND_FE(get_meta_tags, arginfo_get_meta_tags)
	ZEND_FE(pclose, arginfo_pclose)
	ZEND_FE(popen, arginfo_popen)
	ZEND_FE(readfile, arginfo_readfile)
	ZEND_FE(rewind, arginfo_rewind)
	ZEND_FE(rmdir, arginfo_rmdir)
	ZEND_FE(umask, arginfo_umask)
	ZEND_FE(fclose, arginfo_fclose)
	ZEND_FE(feof, arginfo_feof)
	ZEND_FE(fgetc, arginfo_fgetc)
	ZEND_FE(fgets, arginfo_fgets)
	ZEND_FE(fread, arginfo_fread)
	ZEND_FE(fopen, arginfo_fopen)
	ZEND_FE(fscanf, arginfo_fscanf)
	ZEND_FE(fpassthru, arginfo_fpassthru)
	ZEND_FE(ftruncate, arginfo_ftruncate)
	ZEND_FE(fstat, arginfo_fstat)
	ZEND_FE(fseek, arginfo_fseek)
	ZEND_FE(ftell, arginfo_ftell)
	ZEND_FE(fflush, arginfo_fflush)
	ZEND_FE(fsync, arginfo_fsync)
	ZEND_FE(fdatasync, arginfo_fdatasync)
	ZEND_FE(fwrite, arginfo_fwrite)
	ZEND_FALIAS(fputs, fwrite, arginfo_fputs)
	ZEND_FE(mkdir, arginfo_mkdir)
	ZEND_FE(rename, arginfo_rename)
	ZEND_FE(copy, arginfo_copy)
	ZEND_FE(tempnam, arginfo_tempnam)
	ZEND_FE(tmpfile, arginfo_tmpfile)
	ZEND_FE(file, arginfo_file)
	ZEND_FE(file_get_contents, arginfo_file_get_contents)
	ZEND_FE(unlink, arginfo_unlink)
	ZEND_FE(file_put_contents, arginfo_file_put_contents)
	ZEND_FE(fputcsv, arginfo_fputcsv)
	ZEND_FE(fgetcsv, arginfo_fgetcsv)
	ZEND_FE(realpath, arginfo_realpath)
#if defined(HAVE_FNMATCH)
	ZEND_FE(fnmatch, arginfo_fnmatch)
#endif
	ZEND_FE(sys_get_temp_dir, arginfo_sys_get_temp_dir)
	ZEND_FE(fileatime, arginfo_fileatime)
	ZEND_FE(filectime, arginfo_filectime)
	ZEND_FE(filegroup, arginfo_filegroup)
	ZEND_FE(fileinode, arginfo_fileinode)
	ZEND_FE(filemtime, arginfo_filemtime)
	ZEND_FE(fileowner, arginfo_fileowner)
	ZEND_FE(fileperms, arginfo_fileperms)
	ZEND_FE(filesize, arginfo_filesize)
	ZEND_FE(filetype, arginfo_filetype)
	ZEND_FE(file_exists, arginfo_file_exists)
	ZEND_FE(is_writable, arginfo_is_writable)
	ZEND_FALIAS(is_writeable, is_writable, arginfo_is_writeable)
	ZEND_FE(is_readable, arginfo_is_readable)
	ZEND_FE(is_executable, arginfo_is_executable)
	ZEND_FE(is_file, arginfo_is_file)
	ZEND_FE(is_dir, arginfo_is_dir)
	ZEND_FE(is_link, arginfo_is_link)
	ZEND_FE(stat, arginfo_stat)
	ZEND_FE(lstat, arginfo_lstat)
	ZEND_FE(chown, arginfo_chown)
	ZEND_FE(chgrp, arginfo_chgrp)
#if defined(HAVE_LCHOWN)
	ZEND_FE(lchown, arginfo_lchown)
#endif
#if defined(HAVE_LCHOWN)
	ZEND_FE(lchgrp, arginfo_lchgrp)
#endif
	ZEND_FE(chmod, arginfo_chmod)
#if defined(HAVE_UTIME)
	ZEND_FE(touch, arginfo_touch)
#endif
	ZEND_FE(clearstatcache, arginfo_clearstatcache)
	ZEND_FE(disk_total_space, arginfo_disk_total_space)
	ZEND_FE(disk_free_space, arginfo_disk_free_space)
	ZEND_FALIAS(diskfreespace, disk_free_space, arginfo_diskfreespace)
	ZEND_FE(realpath_cache_get, arginfo_realpath_cache_get)
	ZEND_FE(realpath_cache_size, arginfo_realpath_cache_size)
	ZEND_FE(sprintf, arginfo_sprintf)
	ZEND_FE(printf, arginfo_printf)
	ZEND_FE(vprintf, arginfo_vprintf)
	ZEND_FE(vsprintf, arginfo_vsprintf)
	ZEND_FE(fprintf, arginfo_fprintf)
	ZEND_FE(vfprintf, arginfo_vfprintf)
	ZEND_FE(fsockopen, arginfo_fsockopen)
	ZEND_FE(pfsockopen, arginfo_pfsockopen)
	ZEND_FE(http_build_query, arginfo_http_build_query)
	ZEND_FE(image_type_to_mime_type, arginfo_image_type_to_mime_type)
	ZEND_FE(image_type_to_extension, arginfo_image_type_to_extension)
	ZEND_FE(getimagesize, arginfo_getimagesize)
	ZEND_FE(getimagesizefromstring, arginfo_getimagesizefromstring)
	ZEND_FE(phpinfo, arginfo_phpinfo)
	ZEND_SUPPORTS_COMPILE_TIME_EVAL_FE(phpversion, arginfo_phpversion)
	ZEND_FE(phpcredits, arginfo_phpcredits)
	ZEND_SUPPORTS_COMPILE_TIME_EVAL_FE(php_sapi_name, arginfo_php_sapi_name)
	ZEND_SUPPORTS_COMPILE_TIME_EVAL_FE(php_uname, arginfo_php_uname)
	ZEND_FE(php_ini_scanned_files, arginfo_php_ini_scanned_files)
	ZEND_FE(php_ini_loaded_file, arginfo_php_ini_loaded_file)
	ZEND_FE(iptcembed, arginfo_iptcembed)
	ZEND_FE(iptcparse, arginfo_iptcparse)
	ZEND_FE(levenshtein, arginfo_levenshtein)
#if (defined(HAVE_SYMLINK) || defined(PHP_WIN32))
	ZEND_FE(readlink, arginfo_readlink)
#endif
#if (defined(HAVE_SYMLINK) || defined(PHP_WIN32))
	ZEND_FE(linkinfo, arginfo_linkinfo)
#endif
#if (defined(HAVE_SYMLINK) || defined(PHP_WIN32))
	ZEND_FE(symlink, arginfo_symlink)
#endif
#if (defined(HAVE_SYMLINK) || defined(PHP_WIN32))
	ZEND_FE(link, arginfo_link)
#endif
	ZEND_FE(mail, arginfo_mail)
	ZEND_FE(abs, arginfo_abs)
	ZEND_FE(ceil, arginfo_ceil)
	ZEND_FE(floor, arginfo_floor)
	ZEND_FE(round, arginfo_round)
	ZEND_FE(sin, arginfo_sin)
	ZEND_FE(cos, arginfo_cos)
	ZEND_FE(tan, arginfo_tan)
	ZEND_FE(asin, arginfo_asin)
	ZEND_FE(acos, arginfo_acos)
	ZEND_FE(atan, arginfo_atan)
	ZEND_FE(atanh, arginfo_atanh)
	ZEND_FE(atan2, arginfo_atan2)
	ZEND_FE(sinh, arginfo_sinh)
	ZEND_FE(cosh, arginfo_cosh)
	ZEND_FE(tanh, arginfo_tanh)
	ZEND_FE(asinh, arginfo_asinh)
	ZEND_FE(acosh, arginfo_acosh)
	ZEND_FE(expm1, arginfo_expm1)
	ZEND_FE(log1p, arginfo_log1p)
	ZEND_SUPPORTS_COMPILE_TIME_EVAL_FE(pi, arginfo_pi)
	ZEND_SUPPORTS_COMPILE_TIME_EVAL_FE(is_finite, arginfo_is_finite)
	ZEND_SUPPORTS_COMPILE_TIME_EVAL_FE(is_nan, arginfo_is_nan)
	ZEND_SUPPORTS_COMPILE_TIME_EVAL_FE(intdiv, arginfo_intdiv)
	ZEND_SUPPORTS_COMPILE_TIME_EVAL_FE(is_infinite, arginfo_is_infinite)
	ZEND_SUPPORTS_COMPILE_TIME_EVAL_FE(pow, arginfo_pow)
	ZEND_FE(exp, arginfo_exp)
	ZEND_FE(log, arginfo_log)
	ZEND_FE(log10, arginfo_log10)
	ZEND_FE(sqrt, arginfo_sqrt)
	ZEND_FE(hypot, arginfo_hypot)
	ZEND_FE(deg2rad, arginfo_deg2rad)
	ZEND_FE(rad2deg, arginfo_rad2deg)
	ZEND_SUPPORTS_COMPILE_TIME_EVAL_FE(bindec, arginfo_bindec)
	ZEND_SUPPORTS_COMPILE_TIME_EVAL_FE(hexdec, arginfo_hexdec)
	ZEND_SUPPORTS_COMPILE_TIME_EVAL_FE(octdec, arginfo_octdec)
	ZEND_SUPPORTS_COMPILE_TIME_EVAL_FE(decbin, arginfo_decbin)
	ZEND_SUPPORTS_COMPILE_TIME_EVAL_FE(decoct, arginfo_decoct)
	ZEND_SUPPORTS_COMPILE_TIME_EVAL_FE(dechex, arginfo_dechex)
	ZEND_FE(base_convert, arginfo_base_convert)
	ZEND_FE(number_format, arginfo_number_format)
	ZEND_FE(fmod, arginfo_fmod)
	ZEND_FE(fdiv, arginfo_fdiv)
#if defined(HAVE_GETTIMEOFDAY)
	ZEND_FE(microtime, arginfo_microtime)
#endif
#if defined(HAVE_GETTIMEOFDAY)
	ZEND_FE(gettimeofday, arginfo_gettimeofday)
#endif
#if defined(HAVE_GETRUSAGE)
	ZEND_FE(getrusage, arginfo_getrusage)
#endif
	ZEND_FE(pack, arginfo_pack)
	ZEND_FE(unpack, arginfo_unpack)
	ZEND_FE(password_get_info, arginfo_password_get_info)
	ZEND_FE(password_hash, arginfo_password_hash)
	ZEND_FE(password_needs_rehash, arginfo_password_needs_rehash)
	ZEND_FE(password_verify, arginfo_password_verify)
	ZEND_FE(password_algos, arginfo_password_algos)
#if defined(PHP_CAN_SUPPORT_PROC_OPEN)
	ZEND_FE(proc_open, arginfo_proc_open)
#endif
#if defined(PHP_CAN_SUPPORT_PROC_OPEN)
	ZEND_FE(proc_close, arginfo_proc_close)
#endif
#if defined(PHP_CAN_SUPPORT_PROC_OPEN)
	ZEND_FE(proc_terminate, arginfo_proc_terminate)
#endif
#if defined(PHP_CAN_SUPPORT_PROC_OPEN)
	ZEND_FE(proc_get_status, arginfo_proc_get_status)
#endif
	ZEND_FE(quoted_printable_decode, arginfo_quoted_printable_decode)
	ZEND_FE(quoted_printable_encode, arginfo_quoted_printable_encode)
	ZEND_FE(soundex, arginfo_soundex)
	ZEND_FE(stream_select, arginfo_stream_select)
	ZEND_FE(stream_context_create, arginfo_stream_context_create)
	ZEND_FE(stream_context_set_params, arginfo_stream_context_set_params)
	ZEND_FE(stream_context_get_params, arginfo_stream_context_get_params)
	ZEND_FE(stream_context_set_option, arginfo_stream_context_set_option)
	ZEND_FE(stream_context_get_options, arginfo_stream_context_get_options)
	ZEND_FE(stream_context_get_default, arginfo_stream_context_get_default)
	ZEND_FE(stream_context_set_default, arginfo_stream_context_set_default)
	ZEND_FE(stream_filter_prepend, arginfo_stream_filter_prepend)
	ZEND_FE(stream_filter_append, arginfo_stream_filter_append)
	ZEND_FE(stream_filter_remove, arginfo_stream_filter_remove)
	ZEND_FE(stream_socket_client, arginfo_stream_socket_client)
	ZEND_FE(stream_socket_server, arginfo_stream_socket_server)
	ZEND_FE(stream_socket_accept, arginfo_stream_socket_accept)
	ZEND_FE(stream_socket_get_name, arginfo_stream_socket_get_name)
	ZEND_FE(stream_socket_recvfrom, arginfo_stream_socket_recvfrom)
	ZEND_FE(stream_socket_sendto, arginfo_stream_socket_sendto)
	ZEND_FE(stream_socket_enable_crypto, arginfo_stream_socket_enable_crypto)
#if defined(HAVE_SHUTDOWN)
	ZEND_FE(stream_socket_shutdown, arginfo_stream_socket_shutdown)
#endif
#if defined(HAVE_SOCKETPAIR)
	ZEND_FE(stream_socket_pair, arginfo_stream_socket_pair)
#endif
	ZEND_FE(stream_copy_to_stream, arginfo_stream_copy_to_stream)
	ZEND_FE(stream_get_contents, arginfo_stream_get_contents)
	ZEND_FE(stream_supports_lock, arginfo_stream_supports_lock)
	ZEND_FE(stream_set_write_buffer, arginfo_stream_set_write_buffer)
	ZEND_FALIAS(set_file_buffer, stream_set_write_buffer, arginfo_set_file_buffer)
	ZEND_FE(stream_set_read_buffer, arginfo_stream_set_read_buffer)
	ZEND_FE(stream_set_blocking, arginfo_stream_set_blocking)
	ZEND_FALIAS(socket_set_blocking, stream_set_blocking, arginfo_socket_set_blocking)
	ZEND_FE(stream_get_meta_data, arginfo_stream_get_meta_data)
	ZEND_FALIAS(socket_get_status, stream_get_meta_data, arginfo_socket_get_status)
	ZEND_FE(stream_get_line, arginfo_stream_get_line)
	ZEND_FE(stream_resolve_include_path, arginfo_stream_resolve_include_path)
	ZEND_FE(stream_get_wrappers, arginfo_stream_get_wrappers)
	ZEND_FE(stream_get_transports, arginfo_stream_get_transports)
	ZEND_FE(stream_is_local, arginfo_stream_is_local)
	ZEND_FE(stream_isatty, arginfo_stream_isatty)
#if defined(PHP_WIN32)
	ZEND_FE(sapi_windows_vt100_support, arginfo_sapi_windows_vt100_support)
#endif
	ZEND_FE(stream_set_chunk_size, arginfo_stream_set_chunk_size)
#if (defined(HAVE_SYS_TIME_H) || defined(PHP_WIN32))
	ZEND_FE(stream_set_timeout, arginfo_stream_set_timeout)
#endif
#if (defined(HAVE_SYS_TIME_H) || defined(PHP_WIN32))
	ZEND_FALIAS(socket_set_timeout, stream_set_timeout, arginfo_socket_set_timeout)
#endif
	ZEND_FE(gettype, arginfo_gettype)
	ZEND_FE(get_debug_type, arginfo_get_debug_type)
	ZEND_FE(settype, arginfo_settype)
	ZEND_FE(intval, arginfo_intval)
	ZEND_FE(floatval, arginfo_floatval)
	ZEND_FALIAS(doubleval, floatval, arginfo_doubleval)
	ZEND_FE(boolval, arginfo_boolval)
	ZEND_FE(strval, arginfo_strval)
	ZEND_FE(is_null, arginfo_is_null)
	ZEND_FE(is_resource, arginfo_is_resource)
	ZEND_FE(is_bool, arginfo_is_bool)
	ZEND_FE(is_int, arginfo_is_int)
	ZEND_FALIAS(is_integer, is_int, arginfo_is_integer)
	ZEND_FALIAS(is_long, is_int, arginfo_is_long)
	ZEND_FE(is_float, arginfo_is_float)
	ZEND_FALIAS(is_double, is_float, arginfo_is_double)
	ZEND_FE(is_numeric, arginfo_is_numeric)
	ZEND_FE(is_string, arginfo_is_string)
	ZEND_FE(is_array, arginfo_is_array)
	ZEND_FE(is_object, arginfo_is_object)
	ZEND_FE(is_scalar, arginfo_is_scalar)
	ZEND_FE(is_callable, arginfo_is_callable)
	ZEND_FE(is_iterable, arginfo_is_iterable)
	ZEND_FE(is_countable, arginfo_is_countable)
#if defined(HAVE_GETTIMEOFDAY)
	ZEND_FE(uniqid, arginfo_uniqid)
#endif
	ZEND_FE(parse_url, arginfo_parse_url)
	ZEND_SUPPORTS_COMPILE_TIME_EVAL_FE(urlencode, arginfo_urlencode)
	ZEND_SUPPORTS_COMPILE_TIME_EVAL_FE(urldecode, arginfo_urldecode)
	ZEND_SUPPORTS_COMPILE_TIME_EVAL_FE(rawurlencode, arginfo_rawurlencode)
	ZEND_SUPPORTS_COMPILE_TIME_EVAL_FE(rawurldecode, arginfo_rawurldecode)
	ZEND_FE(get_headers, arginfo_get_headers)
	ZEND_FE(stream_bucket_make_writeable, arginfo_stream_bucket_make_writeable)
	ZEND_FE(stream_bucket_prepend, arginfo_stream_bucket_prepend)
	ZEND_FE(stream_bucket_append, arginfo_stream_bucket_append)
	ZEND_FE(stream_bucket_new, arginfo_stream_bucket_new)
	ZEND_FE(stream_get_filters, arginfo_stream_get_filters)
	ZEND_FE(stream_filter_register, arginfo_stream_filter_register)
	ZEND_FE(convert_uuencode, arginfo_convert_uuencode)
	ZEND_FE(convert_uudecode, arginfo_convert_uudecode)
	ZEND_FE(var_dump, arginfo_var_dump)
	ZEND_FE(var_export, arginfo_var_export)
	ZEND_FE(debug_zval_dump, arginfo_debug_zval_dump)
	ZEND_SUPPORTS_COMPILE_TIME_EVAL_FE(serialize, arginfo_serialize)
	ZEND_FE(unserialize, arginfo_unserialize)
	ZEND_FE(memory_get_usage, arginfo_memory_get_usage)
	ZEND_FE(memory_get_peak_usage, arginfo_memory_get_peak_usage)
	ZEND_FE(memory_reset_peak_usage, arginfo_memory_reset_peak_usage)
	ZEND_SUPPORTS_COMPILE_TIME_EVAL_FE(version_compare, arginfo_version_compare)
#if defined(PHP_WIN32)
	ZEND_FE(sapi_windows_cp_set, arginfo_sapi_windows_cp_set)
#endif
#if defined(PHP_WIN32)
	ZEND_FE(sapi_windows_cp_get, arginfo_sapi_windows_cp_get)
#endif
#if defined(PHP_WIN32)
	ZEND_FE(sapi_windows_cp_conv, arginfo_sapi_windows_cp_conv)
#endif
#if defined(PHP_WIN32)
	ZEND_FE(sapi_windows_cp_is_utf8, arginfo_sapi_windows_cp_is_utf8)
#endif
#if defined(PHP_WIN32)
	ZEND_FE(sapi_windows_set_ctrl_handler, arginfo_sapi_windows_set_ctrl_handler)
#endif
#if defined(PHP_WIN32)
	ZEND_FE(sapi_windows_generate_ctrl_event, arginfo_sapi_windows_generate_ctrl_event)
#endif
	ZEND_FE_END
};


static const zend_function_entry class___PHP_Incomplete_Class_methods[] = {
	ZEND_FE_END
};


static const zend_function_entry class_AssertionError_methods[] = {
	ZEND_FE_END
};

static void register_basic_functions_symbols(int module_number)
{
	REGISTER_LONG_CONSTANT("EXTR_OVERWRITE", PHP_EXTR_OVERWRITE, CONST_PERSISTENT);
	REGISTER_LONG_CONSTANT("EXTR_SKIP", PHP_EXTR_SKIP, CONST_PERSISTENT);
	REGISTER_LONG_CONSTANT("EXTR_PREFIX_SAME", PHP_EXTR_PREFIX_SAME, CONST_PERSISTENT);
	REGISTER_LONG_CONSTANT("EXTR_PREFIX_ALL", PHP_EXTR_PREFIX_ALL, CONST_PERSISTENT);
	REGISTER_LONG_CONSTANT("EXTR_PREFIX_INVALID", PHP_EXTR_PREFIX_INVALID, CONST_PERSISTENT);
	REGISTER_LONG_CONSTANT("EXTR_PREFIX_IF_EXISTS", PHP_EXTR_PREFIX_IF_EXISTS, CONST_PERSISTENT);
	REGISTER_LONG_CONSTANT("EXTR_IF_EXISTS", PHP_EXTR_IF_EXISTS, CONST_PERSISTENT);
	REGISTER_LONG_CONSTANT("EXTR_REFS", PHP_EXTR_REFS, CONST_PERSISTENT);
	REGISTER_LONG_CONSTANT("SORT_ASC", PHP_SORT_ASC, CONST_PERSISTENT);
	REGISTER_LONG_CONSTANT("SORT_DESC", PHP_SORT_DESC, CONST_PERSISTENT);
	REGISTER_LONG_CONSTANT("SORT_REGULAR", PHP_SORT_REGULAR, CONST_PERSISTENT);
	REGISTER_LONG_CONSTANT("SORT_NUMERIC", PHP_SORT_NUMERIC, CONST_PERSISTENT);
	REGISTER_LONG_CONSTANT("SORT_STRING", PHP_SORT_STRING, CONST_PERSISTENT);
	REGISTER_LONG_CONSTANT("SORT_LOCALE_STRING", PHP_SORT_LOCALE_STRING, CONST_PERSISTENT);
	REGISTER_LONG_CONSTANT("SORT_NATURAL", PHP_SORT_NATURAL, CONST_PERSISTENT);
	REGISTER_LONG_CONSTANT("SORT_FLAG_CASE", PHP_SORT_FLAG_CASE, CONST_PERSISTENT);
	REGISTER_LONG_CONSTANT("CASE_LOWER", PHP_CASE_LOWER, CONST_PERSISTENT);
	REGISTER_LONG_CONSTANT("CASE_UPPER", PHP_CASE_UPPER, CONST_PERSISTENT);
	REGISTER_LONG_CONSTANT("COUNT_NORMAL", PHP_COUNT_NORMAL, CONST_PERSISTENT);
	REGISTER_LONG_CONSTANT("COUNT_RECURSIVE", PHP_COUNT_RECURSIVE, CONST_PERSISTENT);
	REGISTER_LONG_CONSTANT("ARRAY_FILTER_USE_BOTH", ARRAY_FILTER_USE_BOTH, CONST_PERSISTENT);
	REGISTER_LONG_CONSTANT("ARRAY_FILTER_USE_KEY", ARRAY_FILTER_USE_KEY, CONST_PERSISTENT);
	REGISTER_LONG_CONSTANT("ASSERT_ACTIVE", PHP_ASSERT_ACTIVE, CONST_PERSISTENT);
	REGISTER_LONG_CONSTANT("ASSERT_CALLBACK", PHP_ASSERT_CALLBACK, CONST_PERSISTENT);
	REGISTER_LONG_CONSTANT("ASSERT_BAIL", PHP_ASSERT_BAIL, CONST_PERSISTENT);
	REGISTER_LONG_CONSTANT("ASSERT_WARNING", PHP_ASSERT_WARNING, CONST_PERSISTENT);
	REGISTER_LONG_CONSTANT("ASSERT_EXCEPTION", PHP_ASSERT_EXCEPTION, CONST_PERSISTENT);
	REGISTER_LONG_CONSTANT("CONNECTION_ABORTED", PHP_CONNECTION_ABORTED, CONST_PERSISTENT);
	REGISTER_LONG_CONSTANT("CONNECTION_NORMAL", PHP_CONNECTION_NORMAL, CONST_PERSISTENT);
	REGISTER_LONG_CONSTANT("CONNECTION_TIMEOUT", PHP_CONNECTION_TIMEOUT, CONST_PERSISTENT);
	REGISTER_LONG_CONSTANT("INI_USER", ZEND_INI_USER, CONST_PERSISTENT);
	REGISTER_LONG_CONSTANT("INI_PERDIR", ZEND_INI_PERDIR, CONST_PERSISTENT);
	REGISTER_LONG_CONSTANT("INI_SYSTEM", ZEND_INI_SYSTEM, CONST_PERSISTENT);
	REGISTER_LONG_CONSTANT("INI_ALL", ZEND_INI_ALL, CONST_PERSISTENT);
	REGISTER_LONG_CONSTANT("INI_SCANNER_NORMAL", ZEND_INI_SCANNER_NORMAL, CONST_PERSISTENT);
	REGISTER_LONG_CONSTANT("INI_SCANNER_RAW", ZEND_INI_SCANNER_RAW, CONST_PERSISTENT);
	REGISTER_LONG_CONSTANT("INI_SCANNER_TYPED", ZEND_INI_SCANNER_TYPED, CONST_PERSISTENT);
	REGISTER_LONG_CONSTANT("PHP_URL_SCHEME", PHP_URL_SCHEME, CONST_PERSISTENT);
	REGISTER_LONG_CONSTANT("PHP_URL_HOST", PHP_URL_HOST, CONST_PERSISTENT);
	REGISTER_LONG_CONSTANT("PHP_URL_PORT", PHP_URL_PORT, CONST_PERSISTENT);
	REGISTER_LONG_CONSTANT("PHP_URL_USER", PHP_URL_USER, CONST_PERSISTENT);
	REGISTER_LONG_CONSTANT("PHP_URL_PASS", PHP_URL_PASS, CONST_PERSISTENT);
	REGISTER_LONG_CONSTANT("PHP_URL_PATH", PHP_URL_PATH, CONST_PERSISTENT);
	REGISTER_LONG_CONSTANT("PHP_URL_QUERY", PHP_URL_QUERY, CONST_PERSISTENT);
	REGISTER_LONG_CONSTANT("PHP_URL_FRAGMENT", PHP_URL_FRAGMENT, CONST_PERSISTENT);
	REGISTER_LONG_CONSTANT("PHP_QUERY_RFC1738", PHP_QUERY_RFC1738, CONST_PERSISTENT);
	REGISTER_LONG_CONSTANT("PHP_QUERY_RFC3986", PHP_QUERY_RFC3986, CONST_PERSISTENT);
	REGISTER_DOUBLE_CONSTANT("M_E", M_E, CONST_PERSISTENT);
	ZEND_ASSERT(M_E == 2.718281828459045);
	REGISTER_DOUBLE_CONSTANT("M_LOG2E", M_LOG2E, CONST_PERSISTENT);
	ZEND_ASSERT(M_LOG2E == 1.4426950408889634);
	REGISTER_DOUBLE_CONSTANT("M_LOG10E", M_LOG10E, CONST_PERSISTENT);
	ZEND_ASSERT(M_LOG10E == 0.4342944819032518);
	REGISTER_DOUBLE_CONSTANT("M_LN2", M_LN2, CONST_PERSISTENT);
	ZEND_ASSERT(M_LN2 == 0.6931471805599453);
	REGISTER_DOUBLE_CONSTANT("M_LN10", M_LN10, CONST_PERSISTENT);
	ZEND_ASSERT(M_LN10 == 2.302585092994046);
	REGISTER_DOUBLE_CONSTANT("M_PI", M_PI, CONST_PERSISTENT);
	ZEND_ASSERT(M_PI == 3.141592653589793);
	REGISTER_DOUBLE_CONSTANT("M_PI_2", M_PI_2, CONST_PERSISTENT);
	ZEND_ASSERT(M_PI_2 == 1.5707963267948966);
	REGISTER_DOUBLE_CONSTANT("M_PI_4", M_PI_4, CONST_PERSISTENT);
	ZEND_ASSERT(M_PI_4 == 0.7853981633974483);
	REGISTER_DOUBLE_CONSTANT("M_1_PI", M_1_PI, CONST_PERSISTENT);
	ZEND_ASSERT(M_1_PI == 0.3183098861837907);
	REGISTER_DOUBLE_CONSTANT("M_2_PI", M_2_PI, CONST_PERSISTENT);
	ZEND_ASSERT(M_2_PI == 0.6366197723675814);
	REGISTER_DOUBLE_CONSTANT("M_SQRTPI", M_SQRTPI, CONST_PERSISTENT);
	ZEND_ASSERT(M_SQRTPI == 1.772453850905516);
	REGISTER_DOUBLE_CONSTANT("M_2_SQRTPI", M_2_SQRTPI, CONST_PERSISTENT);
	ZEND_ASSERT(M_2_SQRTPI == 1.1283791670955126);
	REGISTER_DOUBLE_CONSTANT("M_LNPI", M_LNPI, CONST_PERSISTENT);
	ZEND_ASSERT(M_LNPI == 1.1447298858494002);
	REGISTER_DOUBLE_CONSTANT("M_EULER", M_EULER, CONST_PERSISTENT);
	ZEND_ASSERT(M_EULER == 0.5772156649015329);
	REGISTER_DOUBLE_CONSTANT("M_SQRT2", M_SQRT2, CONST_PERSISTENT);
	ZEND_ASSERT(M_SQRT2 == 1.4142135623730951);
	REGISTER_DOUBLE_CONSTANT("M_SQRT1_2", M_SQRT1_2, CONST_PERSISTENT);
	ZEND_ASSERT(M_SQRT1_2 == 0.7071067811865476);
	REGISTER_DOUBLE_CONSTANT("M_SQRT3", M_SQRT3, CONST_PERSISTENT);
	ZEND_ASSERT(M_SQRT3 == 1.7320508075688772);
	REGISTER_DOUBLE_CONSTANT("INF", ZEND_INFINITY, CONST_PERSISTENT);
	REGISTER_DOUBLE_CONSTANT("NAN", ZEND_NAN, CONST_PERSISTENT);
	REGISTER_LONG_CONSTANT("PHP_ROUND_HALF_UP", PHP_ROUND_HALF_UP, CONST_PERSISTENT);
	REGISTER_LONG_CONSTANT("PHP_ROUND_HALF_DOWN", PHP_ROUND_HALF_DOWN, CONST_PERSISTENT);
	REGISTER_LONG_CONSTANT("PHP_ROUND_HALF_EVEN", PHP_ROUND_HALF_EVEN, CONST_PERSISTENT);
	REGISTER_LONG_CONSTANT("PHP_ROUND_HALF_ODD", PHP_ROUND_HALF_ODD, CONST_PERSISTENT);
	REGISTER_LONG_CONSTANT("CRYPT_SALT_LENGTH", PHP_MAX_SALT_LEN, CONST_PERSISTENT);
	REGISTER_LONG_CONSTANT("CRYPT_STD_DES", 1, CONST_PERSISTENT);
	REGISTER_LONG_CONSTANT("CRYPT_EXT_DES", 1, CONST_PERSISTENT);
	REGISTER_LONG_CONSTANT("CRYPT_MD5", 1, CONST_PERSISTENT);
	REGISTER_LONG_CONSTANT("CRYPT_BLOWFISH", 1, CONST_PERSISTENT);
	REGISTER_LONG_CONSTANT("CRYPT_SHA256", 1, CONST_PERSISTENT);
	REGISTER_LONG_CONSTANT("CRYPT_SHA512", 1, CONST_PERSISTENT);
#if (defined(PHP_WIN32) || (defined(HAVE_DNS_SEARCH_FUNC) && defined(HAVE_FULL_DNS_FUNCS)))
	REGISTER_LONG_CONSTANT("DNS_A", PHP_DNS_A, CONST_PERSISTENT);
#endif
#if (defined(PHP_WIN32) || (defined(HAVE_DNS_SEARCH_FUNC) && defined(HAVE_FULL_DNS_FUNCS)))
	REGISTER_LONG_CONSTANT("DNS_NS", PHP_DNS_NS, CONST_PERSISTENT);
#endif
#if (defined(PHP_WIN32) || (defined(HAVE_DNS_SEARCH_FUNC) && defined(HAVE_FULL_DNS_FUNCS)))
	REGISTER_LONG_CONSTANT("DNS_CNAME", PHP_DNS_CNAME, CONST_PERSISTENT);
#endif
#if (defined(PHP_WIN32) || (defined(HAVE_DNS_SEARCH_FUNC) && defined(HAVE_FULL_DNS_FUNCS)))
	REGISTER_LONG_CONSTANT("DNS_SOA", PHP_DNS_SOA, CONST_PERSISTENT);
#endif
#if (defined(PHP_WIN32) || (defined(HAVE_DNS_SEARCH_FUNC) && defined(HAVE_FULL_DNS_FUNCS)))
	REGISTER_LONG_CONSTANT("DNS_PTR", PHP_DNS_PTR, CONST_PERSISTENT);
#endif
#if (defined(PHP_WIN32) || (defined(HAVE_DNS_SEARCH_FUNC) && defined(HAVE_FULL_DNS_FUNCS)))
	REGISTER_LONG_CONSTANT("DNS_HINFO", PHP_DNS_HINFO, CONST_PERSISTENT);
#endif
#if (defined(PHP_WIN32) || (defined(HAVE_DNS_SEARCH_FUNC) && defined(HAVE_FULL_DNS_FUNCS))) && (!defined(PHP_WIN32))
	REGISTER_LONG_CONSTANT("DNS_CAA", PHP_DNS_CAA, CONST_PERSISTENT);
#endif
#if (defined(PHP_WIN32) || (defined(HAVE_DNS_SEARCH_FUNC) && defined(HAVE_FULL_DNS_FUNCS)))
	REGISTER_LONG_CONSTANT("DNS_MX", PHP_DNS_MX, CONST_PERSISTENT);
#endif
#if (defined(PHP_WIN32) || (defined(HAVE_DNS_SEARCH_FUNC) && defined(HAVE_FULL_DNS_FUNCS)))
	REGISTER_LONG_CONSTANT("DNS_TXT", PHP_DNS_TXT, CONST_PERSISTENT);
#endif
#if (defined(PHP_WIN32) || (defined(HAVE_DNS_SEARCH_FUNC) && defined(HAVE_FULL_DNS_FUNCS)))
	REGISTER_LONG_CONSTANT("DNS_SRV", PHP_DNS_SRV, CONST_PERSISTENT);
#endif
#if (defined(PHP_WIN32) || (defined(HAVE_DNS_SEARCH_FUNC) && defined(HAVE_FULL_DNS_FUNCS)))
	REGISTER_LONG_CONSTANT("DNS_NAPTR", PHP_DNS_NAPTR, CONST_PERSISTENT);
#endif
#if (defined(PHP_WIN32) || (defined(HAVE_DNS_SEARCH_FUNC) && defined(HAVE_FULL_DNS_FUNCS)))
	REGISTER_LONG_CONSTANT("DNS_AAAA", PHP_DNS_AAAA, CONST_PERSISTENT);
#endif
#if (defined(PHP_WIN32) || (defined(HAVE_DNS_SEARCH_FUNC) && defined(HAVE_FULL_DNS_FUNCS)))
	REGISTER_LONG_CONSTANT("DNS_A6", PHP_DNS_A6, CONST_PERSISTENT);
#endif
#if (defined(PHP_WIN32) || (defined(HAVE_DNS_SEARCH_FUNC) && defined(HAVE_FULL_DNS_FUNCS)))
	REGISTER_LONG_CONSTANT("DNS_ANY", PHP_DNS_ANY, CONST_PERSISTENT);
#endif
#if (defined(PHP_WIN32) || (defined(HAVE_DNS_SEARCH_FUNC) && defined(HAVE_FULL_DNS_FUNCS)))
	REGISTER_LONG_CONSTANT("DNS_ALL", PHP_DNS_ALL, CONST_PERSISTENT);
#endif
	REGISTER_LONG_CONSTANT("HTML_SPECIALCHARS", PHP_HTML_SPECIALCHARS, CONST_PERSISTENT);
	REGISTER_LONG_CONSTANT("HTML_ENTITIES", PHP_HTML_ENTITIES, CONST_PERSISTENT);
	REGISTER_LONG_CONSTANT("ENT_COMPAT", ENT_COMPAT, CONST_PERSISTENT);
	REGISTER_LONG_CONSTANT("ENT_QUOTES", ENT_QUOTES, CONST_PERSISTENT);
	REGISTER_LONG_CONSTANT("ENT_NOQUOTES", ENT_NOQUOTES, CONST_PERSISTENT);
	REGISTER_LONG_CONSTANT("ENT_IGNORE", ENT_IGNORE, CONST_PERSISTENT);
	REGISTER_LONG_CONSTANT("ENT_SUBSTITUTE", ENT_SUBSTITUTE, CONST_PERSISTENT);
	REGISTER_LONG_CONSTANT("ENT_DISALLOWED", ENT_DISALLOWED, CONST_PERSISTENT);
	REGISTER_LONG_CONSTANT("ENT_HTML401", ENT_HTML401, CONST_PERSISTENT);
	REGISTER_LONG_CONSTANT("ENT_XML1", ENT_XML1, CONST_PERSISTENT);
	REGISTER_LONG_CONSTANT("ENT_XHTML", ENT_XHTML, CONST_PERSISTENT);
	REGISTER_LONG_CONSTANT("ENT_HTML5", ENT_HTML5, CONST_PERSISTENT);
	REGISTER_LONG_CONSTANT("IMAGETYPE_GIF", IMAGE_FILETYPE_GIF, CONST_PERSISTENT);
	REGISTER_LONG_CONSTANT("IMAGETYPE_JPEG", IMAGE_FILETYPE_JPEG, CONST_PERSISTENT);
	REGISTER_LONG_CONSTANT("IMAGETYPE_PNG", IMAGE_FILETYPE_PNG, CONST_PERSISTENT);
	REGISTER_LONG_CONSTANT("IMAGETYPE_SWF", IMAGE_FILETYPE_SWF, CONST_PERSISTENT);
	REGISTER_LONG_CONSTANT("IMAGETYPE_PSD", IMAGE_FILETYPE_PSD, CONST_PERSISTENT);
	REGISTER_LONG_CONSTANT("IMAGETYPE_BMP", IMAGE_FILETYPE_BMP, CONST_PERSISTENT);
	REGISTER_LONG_CONSTANT("IMAGETYPE_TIFF_II", IMAGE_FILETYPE_TIFF_II, CONST_PERSISTENT);
	REGISTER_LONG_CONSTANT("IMAGETYPE_TIFF_MM", IMAGE_FILETYPE_TIFF_MM, CONST_PERSISTENT);
	REGISTER_LONG_CONSTANT("IMAGETYPE_JPC", IMAGE_FILETYPE_JPC, CONST_PERSISTENT);
	REGISTER_LONG_CONSTANT("IMAGETYPE_JP2", IMAGE_FILETYPE_JP2, CONST_PERSISTENT);
	REGISTER_LONG_CONSTANT("IMAGETYPE_JPX", IMAGE_FILETYPE_JPX, CONST_PERSISTENT);
	REGISTER_LONG_CONSTANT("IMAGETYPE_JB2", IMAGE_FILETYPE_JB2, CONST_PERSISTENT);
#if (defined(HAVE_ZLIB) && !defined(COMPILE_DL_ZLIB))
	REGISTER_LONG_CONSTANT("IMAGETYPE_SWC", IMAGE_FILETYPE_SWC, CONST_PERSISTENT);
#endif
	REGISTER_LONG_CONSTANT("IMAGETYPE_IFF", IMAGE_FILETYPE_IFF, CONST_PERSISTENT);
	REGISTER_LONG_CONSTANT("IMAGETYPE_WBMP", IMAGE_FILETYPE_WBMP, CONST_PERSISTENT);
	REGISTER_LONG_CONSTANT("IMAGETYPE_JPEG2000", IMAGE_FILETYPE_JPC, CONST_PERSISTENT);
	REGISTER_LONG_CONSTANT("IMAGETYPE_XBM", IMAGE_FILETYPE_XBM, CONST_PERSISTENT);
	REGISTER_LONG_CONSTANT("IMAGETYPE_ICO", IMAGE_FILETYPE_ICO, CONST_PERSISTENT);
	REGISTER_LONG_CONSTANT("IMAGETYPE_WEBP", IMAGE_FILETYPE_WEBP, CONST_PERSISTENT);
	REGISTER_LONG_CONSTANT("IMAGETYPE_AVIF", IMAGE_FILETYPE_AVIF, CONST_PERSISTENT);
	REGISTER_LONG_CONSTANT("IMAGETYPE_UNKNOWN", IMAGE_FILETYPE_UNKNOWN, CONST_PERSISTENT);
	REGISTER_LONG_CONSTANT("IMAGETYPE_COUNT", IMAGE_FILETYPE_COUNT, CONST_PERSISTENT);
	REGISTER_LONG_CONSTANT("INFO_GENERAL", PHP_INFO_GENERAL, CONST_PERSISTENT);
	REGISTER_LONG_CONSTANT("INFO_CREDITS", PHP_INFO_CREDITS, CONST_PERSISTENT);
	REGISTER_LONG_CONSTANT("INFO_CONFIGURATION", PHP_INFO_CONFIGURATION, CONST_PERSISTENT);
	REGISTER_LONG_CONSTANT("INFO_MODULES", PHP_INFO_MODULES, CONST_PERSISTENT);
	REGISTER_LONG_CONSTANT("INFO_ENVIRONMENT", PHP_INFO_ENVIRONMENT, CONST_PERSISTENT);
	REGISTER_LONG_CONSTANT("INFO_VARIABLES", PHP_INFO_VARIABLES, CONST_PERSISTENT);
	REGISTER_LONG_CONSTANT("INFO_LICENSE", PHP_INFO_LICENSE, CONST_PERSISTENT);
	REGISTER_LONG_CONSTANT("INFO_ALL", PHP_INFO_ALL, CONST_PERSISTENT);
	REGISTER_LONG_CONSTANT("CREDITS_GROUP", PHP_CREDITS_GROUP, CONST_PERSISTENT);
	REGISTER_LONG_CONSTANT("CREDITS_GENERAL", PHP_CREDITS_GENERAL, CONST_PERSISTENT);
	REGISTER_LONG_CONSTANT("CREDITS_SAPI", PHP_CREDITS_SAPI, CONST_PERSISTENT);
	REGISTER_LONG_CONSTANT("CREDITS_MODULES", PHP_CREDITS_MODULES, CONST_PERSISTENT);
	REGISTER_LONG_CONSTANT("CREDITS_DOCS", PHP_CREDITS_DOCS, CONST_PERSISTENT);
	REGISTER_LONG_CONSTANT("CREDITS_FULLPAGE", PHP_CREDITS_FULLPAGE, CONST_PERSISTENT);
	REGISTER_LONG_CONSTANT("CREDITS_QA", PHP_CREDITS_QA, CONST_PERSISTENT);
	REGISTER_LONG_CONSTANT("CREDITS_ALL", PHP_CREDITS_ALL, CONST_PERSISTENT);
	REGISTER_LONG_CONSTANT("LOG_EMERG", LOG_EMERG, CONST_PERSISTENT);
	REGISTER_LONG_CONSTANT("LOG_ALERT", LOG_ALERT, CONST_PERSISTENT);
	REGISTER_LONG_CONSTANT("LOG_CRIT", LOG_CRIT, CONST_PERSISTENT);
	REGISTER_LONG_CONSTANT("LOG_ERR", LOG_ERR, CONST_PERSISTENT);
	REGISTER_LONG_CONSTANT("LOG_WARNING", LOG_WARNING, CONST_PERSISTENT);
	REGISTER_LONG_CONSTANT("LOG_NOTICE", LOG_NOTICE, CONST_PERSISTENT);
	REGISTER_LONG_CONSTANT("LOG_INFO", LOG_INFO, CONST_PERSISTENT);
	REGISTER_LONG_CONSTANT("LOG_DEBUG", LOG_DEBUG, CONST_PERSISTENT);
	REGISTER_LONG_CONSTANT("LOG_KERN", LOG_KERN, CONST_PERSISTENT);
	REGISTER_LONG_CONSTANT("LOG_USER", LOG_USER, CONST_PERSISTENT);
	REGISTER_LONG_CONSTANT("LOG_MAIL", LOG_MAIL, CONST_PERSISTENT);
	REGISTER_LONG_CONSTANT("LOG_DAEMON", LOG_DAEMON, CONST_PERSISTENT);
	REGISTER_LONG_CONSTANT("LOG_AUTH", LOG_AUTH, CONST_PERSISTENT);
	REGISTER_LONG_CONSTANT("LOG_SYSLOG", LOG_SYSLOG, CONST_PERSISTENT);
	REGISTER_LONG_CONSTANT("LOG_LPR", LOG_LPR, CONST_PERSISTENT);
#if defined(LOG_NEWS)
	REGISTER_LONG_CONSTANT("LOG_NEWS", LOG_NEWS, CONST_PERSISTENT);
#endif
#if defined(LOG_UUCP)
	REGISTER_LONG_CONSTANT("LOG_UUCP", LOG_UUCP, CONST_PERSISTENT);
#endif
#if defined(LOG_CRON)
	REGISTER_LONG_CONSTANT("LOG_CRON", LOG_CRON, CONST_PERSISTENT);
#endif
#if defined(LOG_AUTHPRIV)
	REGISTER_LONG_CONSTANT("LOG_AUTHPRIV", LOG_AUTHPRIV, CONST_PERSISTENT);
#endif
#if !defined(PHP_WIN32)
	REGISTER_LONG_CONSTANT("LOG_LOCAL0", LOG_LOCAL0, CONST_PERSISTENT);
#endif
#if !defined(PHP_WIN32)
	REGISTER_LONG_CONSTANT("LOG_LOCAL1", LOG_LOCAL1, CONST_PERSISTENT);
#endif
#if !defined(PHP_WIN32)
	REGISTER_LONG_CONSTANT("LOG_LOCAL2", LOG_LOCAL2, CONST_PERSISTENT);
#endif
#if !defined(PHP_WIN32)
	REGISTER_LONG_CONSTANT("LOG_LOCAL3", LOG_LOCAL3, CONST_PERSISTENT);
#endif
#if !defined(PHP_WIN32)
	REGISTER_LONG_CONSTANT("LOG_LOCAL4", LOG_LOCAL4, CONST_PERSISTENT);
#endif
#if !defined(PHP_WIN32)
	REGISTER_LONG_CONSTANT("LOG_LOCAL5", LOG_LOCAL5, CONST_PERSISTENT);
#endif
#if !defined(PHP_WIN32)
	REGISTER_LONG_CONSTANT("LOG_LOCAL6", LOG_LOCAL6, CONST_PERSISTENT);
#endif
#if !defined(PHP_WIN32)
	REGISTER_LONG_CONSTANT("LOG_LOCAL7", LOG_LOCAL7, CONST_PERSISTENT);
#endif
	REGISTER_LONG_CONSTANT("LOG_PID", LOG_PID, CONST_PERSISTENT);
	REGISTER_LONG_CONSTANT("LOG_CONS", LOG_CONS, CONST_PERSISTENT);
	REGISTER_LONG_CONSTANT("LOG_ODELAY", LOG_ODELAY, CONST_PERSISTENT);
	REGISTER_LONG_CONSTANT("LOG_NDELAY", LOG_NDELAY, CONST_PERSISTENT);
#if defined(LOG_NOWAIT)
	REGISTER_LONG_CONSTANT("LOG_NOWAIT", LOG_NOWAIT, CONST_PERSISTENT);
#endif
#if defined(LOG_PERROR)
	REGISTER_LONG_CONSTANT("LOG_PERROR", LOG_PERROR, CONST_PERSISTENT);
#endif
	REGISTER_LONG_CONSTANT("STR_PAD_LEFT", PHP_STR_PAD_LEFT, CONST_PERSISTENT);
	REGISTER_LONG_CONSTANT("STR_PAD_RIGHT", PHP_STR_PAD_RIGHT, CONST_PERSISTENT);
	REGISTER_LONG_CONSTANT("STR_PAD_BOTH", PHP_STR_PAD_BOTH, CONST_PERSISTENT);
	REGISTER_LONG_CONSTANT("PATHINFO_DIRNAME", PHP_PATHINFO_DIRNAME, CONST_PERSISTENT);
	REGISTER_LONG_CONSTANT("PATHINFO_BASENAME", PHP_PATHINFO_BASENAME, CONST_PERSISTENT);
	REGISTER_LONG_CONSTANT("PATHINFO_EXTENSION", PHP_PATHINFO_EXTENSION, CONST_PERSISTENT);
	REGISTER_LONG_CONSTANT("PATHINFO_FILENAME", PHP_PATHINFO_FILENAME, CONST_PERSISTENT);
	REGISTER_LONG_CONSTANT("PATHINFO_ALL", PHP_PATHINFO_ALL, CONST_PERSISTENT);
	REGISTER_LONG_CONSTANT("CHAR_MAX", CHAR_MAX, CONST_PERSISTENT);
	REGISTER_LONG_CONSTANT("LC_CTYPE", LC_CTYPE, CONST_PERSISTENT);
	REGISTER_LONG_CONSTANT("LC_NUMERIC", LC_NUMERIC, CONST_PERSISTENT);
	REGISTER_LONG_CONSTANT("LC_TIME", LC_TIME, CONST_PERSISTENT);
	REGISTER_LONG_CONSTANT("LC_COLLATE", LC_COLLATE, CONST_PERSISTENT);
	REGISTER_LONG_CONSTANT("LC_MONETARY", LC_MONETARY, CONST_PERSISTENT);
	REGISTER_LONG_CONSTANT("LC_ALL", LC_ALL, CONST_PERSISTENT);
#if defined(LC_MESSAGES)
	REGISTER_LONG_CONSTANT("LC_MESSAGES", LC_MESSAGES, CONST_PERSISTENT);
#endif
#if defined(HAVE_NL_LANGINFO) && defined(ABDAY_1)
	REGISTER_LONG_CONSTANT("ABDAY_1", ABDAY_1, CONST_PERSISTENT);
#endif
#if defined(HAVE_NL_LANGINFO) && defined(ABDAY_1)
	REGISTER_LONG_CONSTANT("ABDAY_2", ABDAY_2, CONST_PERSISTENT);
#endif
#if defined(HAVE_NL_LANGINFO) && defined(ABDAY_1)
	REGISTER_LONG_CONSTANT("ABDAY_3", ABDAY_3, CONST_PERSISTENT);
#endif
#if defined(HAVE_NL_LANGINFO) && defined(ABDAY_1)
	REGISTER_LONG_CONSTANT("ABDAY_4", ABDAY_4, CONST_PERSISTENT);
#endif
#if defined(HAVE_NL_LANGINFO) && defined(ABDAY_1)
	REGISTER_LONG_CONSTANT("ABDAY_5", ABDAY_5, CONST_PERSISTENT);
#endif
#if defined(HAVE_NL_LANGINFO) && defined(ABDAY_1)
	REGISTER_LONG_CONSTANT("ABDAY_6", ABDAY_6, CONST_PERSISTENT);
#endif
#if defined(HAVE_NL_LANGINFO) && defined(ABDAY_1)
	REGISTER_LONG_CONSTANT("ABDAY_7", ABDAY_7, CONST_PERSISTENT);
#endif
#if defined(HAVE_NL_LANGINFO) && defined(DAY_1)
	REGISTER_LONG_CONSTANT("DAY_1", DAY_1, CONST_PERSISTENT);
#endif
#if defined(HAVE_NL_LANGINFO) && defined(DAY_1)
	REGISTER_LONG_CONSTANT("DAY_2", DAY_2, CONST_PERSISTENT);
#endif
#if defined(HAVE_NL_LANGINFO) && defined(DAY_1)
	REGISTER_LONG_CONSTANT("DAY_3", DAY_3, CONST_PERSISTENT);
#endif
#if defined(HAVE_NL_LANGINFO) && defined(DAY_1)
	REGISTER_LONG_CONSTANT("DAY_4", DAY_4, CONST_PERSISTENT);
#endif
#if defined(HAVE_NL_LANGINFO) && defined(DAY_1)
	REGISTER_LONG_CONSTANT("DAY_5", DAY_5, CONST_PERSISTENT);
#endif
#if defined(HAVE_NL_LANGINFO) && defined(DAY_1)
	REGISTER_LONG_CONSTANT("DAY_6", DAY_6, CONST_PERSISTENT);
#endif
#if defined(HAVE_NL_LANGINFO) && defined(DAY_1)
	REGISTER_LONG_CONSTANT("DAY_7", DAY_7, CONST_PERSISTENT);
#endif
#if defined(HAVE_NL_LANGINFO) && defined(ABMON_1)
	REGISTER_LONG_CONSTANT("ABMON_1", ABMON_1, CONST_PERSISTENT);
#endif
#if defined(HAVE_NL_LANGINFO) && defined(ABMON_1)
	REGISTER_LONG_CONSTANT("ABMON_2", ABMON_2, CONST_PERSISTENT);
#endif
#if defined(HAVE_NL_LANGINFO) && defined(ABMON_1)
	REGISTER_LONG_CONSTANT("ABMON_3", ABMON_3, CONST_PERSISTENT);
#endif
#if defined(HAVE_NL_LANGINFO) && defined(ABMON_1)
	REGISTER_LONG_CONSTANT("ABMON_4", ABMON_4, CONST_PERSISTENT);
#endif
#if defined(HAVE_NL_LANGINFO) && defined(ABMON_1)
	REGISTER_LONG_CONSTANT("ABMON_5", ABMON_5, CONST_PERSISTENT);
#endif
#if defined(HAVE_NL_LANGINFO) && defined(ABMON_1)
	REGISTER_LONG_CONSTANT("ABMON_6", ABMON_6, CONST_PERSISTENT);
#endif
#if defined(HAVE_NL_LANGINFO) && defined(ABMON_1)
	REGISTER_LONG_CONSTANT("ABMON_7", ABMON_7, CONST_PERSISTENT);
#endif
#if defined(HAVE_NL_LANGINFO) && defined(ABMON_1)
	REGISTER_LONG_CONSTANT("ABMON_8", ABMON_8, CONST_PERSISTENT);
#endif
#if defined(HAVE_NL_LANGINFO) && defined(ABMON_1)
	REGISTER_LONG_CONSTANT("ABMON_9", ABMON_9, CONST_PERSISTENT);
#endif
#if defined(HAVE_NL_LANGINFO) && defined(ABMON_1)
	REGISTER_LONG_CONSTANT("ABMON_10", ABMON_10, CONST_PERSISTENT);
#endif
#if defined(HAVE_NL_LANGINFO) && defined(ABMON_1)
	REGISTER_LONG_CONSTANT("ABMON_11", ABMON_11, CONST_PERSISTENT);
#endif
#if defined(HAVE_NL_LANGINFO) && defined(ABMON_1)
	REGISTER_LONG_CONSTANT("ABMON_12", ABMON_12, CONST_PERSISTENT);
#endif
#if defined(HAVE_NL_LANGINFO) && defined(MON_1)
	REGISTER_LONG_CONSTANT("MON_1", MON_1, CONST_PERSISTENT);
#endif
#if defined(HAVE_NL_LANGINFO) && defined(MON_1)
	REGISTER_LONG_CONSTANT("MON_2", MON_2, CONST_PERSISTENT);
#endif
#if defined(HAVE_NL_LANGINFO) && defined(MON_1)
	REGISTER_LONG_CONSTANT("MON_3", MON_3, CONST_PERSISTENT);
#endif
#if defined(HAVE_NL_LANGINFO) && defined(MON_1)
	REGISTER_LONG_CONSTANT("MON_4", MON_4, CONST_PERSISTENT);
#endif
#if defined(HAVE_NL_LANGINFO) && defined(MON_1)
	REGISTER_LONG_CONSTANT("MON_5", MON_5, CONST_PERSISTENT);
#endif
#if defined(HAVE_NL_LANGINFO) && defined(MON_1)
	REGISTER_LONG_CONSTANT("MON_6", MON_6, CONST_PERSISTENT);
#endif
#if defined(HAVE_NL_LANGINFO) && defined(MON_1)
	REGISTER_LONG_CONSTANT("MON_7", MON_7, CONST_PERSISTENT);
#endif
#if defined(HAVE_NL_LANGINFO) && defined(MON_1)
	REGISTER_LONG_CONSTANT("MON_8", MON_8, CONST_PERSISTENT);
#endif
#if defined(HAVE_NL_LANGINFO) && defined(MON_1)
	REGISTER_LONG_CONSTANT("MON_9", MON_9, CONST_PERSISTENT);
#endif
#if defined(HAVE_NL_LANGINFO) && defined(MON_1)
	REGISTER_LONG_CONSTANT("MON_10", MON_10, CONST_PERSISTENT);
#endif
#if defined(HAVE_NL_LANGINFO) && defined(MON_1)
	REGISTER_LONG_CONSTANT("MON_11", MON_11, CONST_PERSISTENT);
#endif
#if defined(HAVE_NL_LANGINFO) && defined(MON_1)
	REGISTER_LONG_CONSTANT("MON_12", MON_12, CONST_PERSISTENT);
#endif
#if defined(HAVE_NL_LANGINFO) && defined(AM_STR)
	REGISTER_LONG_CONSTANT("AM_STR", AM_STR, CONST_PERSISTENT);
#endif
#if defined(HAVE_NL_LANGINFO) && defined(PM_STR)
	REGISTER_LONG_CONSTANT("PM_STR", PM_STR, CONST_PERSISTENT);
#endif
#if defined(HAVE_NL_LANGINFO) && defined(D_T_FMT)
	REGISTER_LONG_CONSTANT("D_T_FMT", D_T_FMT, CONST_PERSISTENT);
#endif
#if defined(HAVE_NL_LANGINFO) && defined(D_FMT)
	REGISTER_LONG_CONSTANT("D_FMT", D_FMT, CONST_PERSISTENT);
#endif
#if defined(HAVE_NL_LANGINFO) && defined(T_FMT)
	REGISTER_LONG_CONSTANT("T_FMT", T_FMT, CONST_PERSISTENT);
#endif
#if defined(HAVE_NL_LANGINFO) && defined(T_FMT_AMPM)
	REGISTER_LONG_CONSTANT("T_FMT_AMPM", T_FMT_AMPM, CONST_PERSISTENT);
#endif
#if defined(HAVE_NL_LANGINFO) && defined(ERA)
	REGISTER_LONG_CONSTANT("ERA", ERA, CONST_PERSISTENT);
#endif
#if defined(HAVE_NL_LANGINFO) && defined(ERA_YEAR)
	REGISTER_LONG_CONSTANT("ERA_YEAR", ERA_YEAR, CONST_PERSISTENT);
#endif
#if defined(HAVE_NL_LANGINFO) && defined(ERA_D_T_FMT)
	REGISTER_LONG_CONSTANT("ERA_D_T_FMT", ERA_D_T_FMT, CONST_PERSISTENT);
#endif
#if defined(HAVE_NL_LANGINFO) && defined(ERA_D_FMT)
	REGISTER_LONG_CONSTANT("ERA_D_FMT", ERA_D_FMT, CONST_PERSISTENT);
#endif
#if defined(HAVE_NL_LANGINFO) && defined(ERA_T_FMT)
	REGISTER_LONG_CONSTANT("ERA_T_FMT", ERA_T_FMT, CONST_PERSISTENT);
#endif
#if defined(HAVE_NL_LANGINFO) && defined(ALT_DIGITS)
	REGISTER_LONG_CONSTANT("ALT_DIGITS", ALT_DIGITS, CONST_PERSISTENT);
#endif
#if defined(HAVE_NL_LANGINFO) && defined(INT_CURR_SYMBOL)
	REGISTER_LONG_CONSTANT("INT_CURR_SYMBOL", INT_CURR_SYMBOL, CONST_PERSISTENT);
#endif
#if defined(HAVE_NL_LANGINFO) && defined(CURRENCY_SYMBOL)
	REGISTER_LONG_CONSTANT("CURRENCY_SYMBOL", CURRENCY_SYMBOL, CONST_PERSISTENT);
#endif
#if defined(HAVE_NL_LANGINFO) && defined(CRNCYSTR)
	REGISTER_LONG_CONSTANT("CRNCYSTR", CRNCYSTR, CONST_PERSISTENT);
#endif
#if defined(HAVE_NL_LANGINFO) && defined(MON_DECIMAL_POINT)
	REGISTER_LONG_CONSTANT("MON_DECIMAL_POINT", MON_DECIMAL_POINT, CONST_PERSISTENT);
#endif
#if defined(HAVE_NL_LANGINFO) && defined(MON_THOUSANDS_SEP)
	REGISTER_LONG_CONSTANT("MON_THOUSANDS_SEP", MON_THOUSANDS_SEP, CONST_PERSISTENT);
#endif
#if defined(HAVE_NL_LANGINFO) && defined(MON_GROUPING)
	REGISTER_LONG_CONSTANT("MON_GROUPING", MON_GROUPING, CONST_PERSISTENT);
#endif
#if defined(HAVE_NL_LANGINFO) && defined(POSITIVE_SIGN)
	REGISTER_LONG_CONSTANT("POSITIVE_SIGN", POSITIVE_SIGN, CONST_PERSISTENT);
#endif
#if defined(HAVE_NL_LANGINFO) && defined(NEGATIVE_SIGN)
	REGISTER_LONG_CONSTANT("NEGATIVE_SIGN", NEGATIVE_SIGN, CONST_PERSISTENT);
#endif
#if defined(HAVE_NL_LANGINFO) && defined(INT_FRAC_DIGITS)
	REGISTER_LONG_CONSTANT("INT_FRAC_DIGITS", INT_FRAC_DIGITS, CONST_PERSISTENT);
#endif
#if defined(HAVE_NL_LANGINFO) && defined(FRAC_DIGITS)
	REGISTER_LONG_CONSTANT("FRAC_DIGITS", FRAC_DIGITS, CONST_PERSISTENT);
#endif
#if defined(HAVE_NL_LANGINFO) && defined(P_CS_PRECEDES)
	REGISTER_LONG_CONSTANT("P_CS_PRECEDES", P_CS_PRECEDES, CONST_PERSISTENT);
#endif
#if defined(HAVE_NL_LANGINFO) && defined(P_SEP_BY_SPACE)
	REGISTER_LONG_CONSTANT("P_SEP_BY_SPACE", P_SEP_BY_SPACE, CONST_PERSISTENT);
#endif
#if defined(HAVE_NL_LANGINFO) && defined(N_CS_PRECEDES)
	REGISTER_LONG_CONSTANT("N_CS_PRECEDES", N_CS_PRECEDES, CONST_PERSISTENT);
#endif
#if defined(HAVE_NL_LANGINFO) && defined(N_SEP_BY_SPACE)
	REGISTER_LONG_CONSTANT("N_SEP_BY_SPACE", N_SEP_BY_SPACE, CONST_PERSISTENT);
#endif
#if defined(HAVE_NL_LANGINFO) && defined(P_SIGN_POSN)
	REGISTER_LONG_CONSTANT("P_SIGN_POSN", P_SIGN_POSN, CONST_PERSISTENT);
#endif
#if defined(HAVE_NL_LANGINFO) && defined(N_SIGN_POSN)
	REGISTER_LONG_CONSTANT("N_SIGN_POSN", N_SIGN_POSN, CONST_PERSISTENT);
#endif
#if defined(HAVE_NL_LANGINFO) && defined(DECIMAL_POINT)
	REGISTER_LONG_CONSTANT("DECIMAL_POINT", DECIMAL_POINT, CONST_PERSISTENT);
#endif
#if defined(HAVE_NL_LANGINFO) && defined(RADIXCHAR)
	REGISTER_LONG_CONSTANT("RADIXCHAR", RADIXCHAR, CONST_PERSISTENT);
#endif
#if defined(HAVE_NL_LANGINFO) && defined(THOUSANDS_SEP)
	REGISTER_LONG_CONSTANT("THOUSANDS_SEP", THOUSANDS_SEP, CONST_PERSISTENT);
#endif
#if defined(HAVE_NL_LANGINFO) && defined(THOUSEP)
	REGISTER_LONG_CONSTANT("THOUSEP", THOUSEP, CONST_PERSISTENT);
#endif
#if defined(HAVE_NL_LANGINFO) && defined(GROUPING)
	REGISTER_LONG_CONSTANT("GROUPING", GROUPING, CONST_PERSISTENT);
#endif
#if defined(HAVE_NL_LANGINFO) && defined(YESEXPR)
	REGISTER_LONG_CONSTANT("YESEXPR", YESEXPR, CONST_PERSISTENT);
#endif
#if defined(HAVE_NL_LANGINFO) && defined(NOEXPR)
	REGISTER_LONG_CONSTANT("NOEXPR", NOEXPR, CONST_PERSISTENT);
#endif
#if defined(HAVE_NL_LANGINFO) && defined(YESSTR)
	REGISTER_LONG_CONSTANT("YESSTR", YESSTR, CONST_PERSISTENT);
#endif
#if defined(HAVE_NL_LANGINFO) && defined(NOSTR)
	REGISTER_LONG_CONSTANT("NOSTR", NOSTR, CONST_PERSISTENT);
#endif
#if defined(HAVE_NL_LANGINFO) && defined(CODESET)
	REGISTER_LONG_CONSTANT("CODESET", CODESET, CONST_PERSISTENT);
#endif


	zend_add_parameter_attribute(zend_hash_str_find_ptr(CG(function_table), "crypt", sizeof("crypt") - 1), 0, ZSTR_KNOWN(ZEND_STR_SENSITIVEPARAMETER), 0);

	zend_add_parameter_attribute(zend_hash_str_find_ptr(CG(function_table), "password_hash", sizeof("password_hash") - 1), 0, ZSTR_KNOWN(ZEND_STR_SENSITIVEPARAMETER), 0);

	zend_add_parameter_attribute(zend_hash_str_find_ptr(CG(function_table), "password_verify", sizeof("password_verify") - 1), 0, ZSTR_KNOWN(ZEND_STR_SENSITIVEPARAMETER), 0);
}

static zend_class_entry *register_class___PHP_Incomplete_Class(void)
{
	zend_class_entry ce, *class_entry;

	INIT_CLASS_ENTRY(ce, "__PHP_Incomplete_Class", class___PHP_Incomplete_Class_methods);
	class_entry = zend_register_internal_class_ex(&ce, NULL);
	class_entry->ce_flags |= ZEND_ACC_FINAL|ZEND_ACC_ALLOW_DYNAMIC_PROPERTIES;

	zend_string *attribute_name_AllowDynamicProperties_class___PHP_Incomplete_Class = zend_string_init_interned("AllowDynamicProperties", sizeof("AllowDynamicProperties") - 1, 1);
	zend_add_class_attribute(class_entry, attribute_name_AllowDynamicProperties_class___PHP_Incomplete_Class, 0);
	zend_string_release(attribute_name_AllowDynamicProperties_class___PHP_Incomplete_Class);

	return class_entry;
}

static zend_class_entry *register_class_AssertionError(zend_class_entry *class_entry_Error)
{
	zend_class_entry ce, *class_entry;

	INIT_CLASS_ENTRY(ce, "AssertionError", class_AssertionError_methods);
	class_entry = zend_register_internal_class_ex(&ce, class_entry_Error);

	return class_entry;
}<|MERGE_RESOLUTION|>--- conflicted
+++ resolved
@@ -1,9 +1,5 @@
 /* This is a generated file, edit the .stub.php file instead.
-<<<<<<< HEAD
- * Stub hash: b0b1fb366a3ba6acfcb460e5b1ac8212c436bf2f */
-=======
- * Stub hash: 87494cb9126aefff143d4f55db9e282d8a30f4a2 */
->>>>>>> 5239f9fc
+ * Stub hash: 22d7938e2402143250c99e110b2ab06ae8270a0b */
 
 ZEND_BEGIN_ARG_WITH_RETURN_TYPE_INFO_EX(arginfo_set_time_limit, 0, 1, _IS_BOOL, 0)
 	ZEND_ARG_TYPE_INFO(0, seconds, IS_LONG, 0)
