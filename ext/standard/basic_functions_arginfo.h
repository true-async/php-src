/* This is a generated file, edit the .stub.php file instead.
<<<<<<< HEAD
 * Stub hash: 55f11c2d6cc7ba342b1062104f3838866ad9135d */
=======
 * Stub hash: 5063533a0887ff6045780b5521ee212de7e6be28 */
>>>>>>> 76d1120a

ZEND_BEGIN_ARG_WITH_RETURN_TYPE_INFO_EX(arginfo_set_time_limit, 0, 1, _IS_BOOL, 0)
	ZEND_ARG_TYPE_INFO(0, seconds, IS_LONG, 0)
ZEND_END_ARG_INFO()

ZEND_BEGIN_ARG_WITH_RETURN_TYPE_INFO_EX(arginfo_header_register_callback, 0, 1, _IS_BOOL, 0)
	ZEND_ARG_TYPE_INFO(0, callback, IS_CALLABLE, 0)
ZEND_END_ARG_INFO()

ZEND_BEGIN_ARG_WITH_RETURN_TYPE_INFO_EX(arginfo_ob_start, 0, 0, _IS_BOOL, 0)
	ZEND_ARG_INFO_WITH_DEFAULT_VALUE(0, callback, "null")
	ZEND_ARG_TYPE_INFO_WITH_DEFAULT_VALUE(0, chunk_size, IS_LONG, 0, "0")
	ZEND_ARG_TYPE_INFO_WITH_DEFAULT_VALUE(0, flags, IS_LONG, 0, "PHP_OUTPUT_HANDLER_STDFLAGS")
ZEND_END_ARG_INFO()

ZEND_BEGIN_ARG_WITH_RETURN_TYPE_INFO_EX(arginfo_ob_flush, 0, 0, _IS_BOOL, 0)
ZEND_END_ARG_INFO()

#define arginfo_ob_clean arginfo_ob_flush

#define arginfo_ob_end_flush arginfo_ob_flush

#define arginfo_ob_end_clean arginfo_ob_flush

ZEND_BEGIN_ARG_WITH_RETURN_TYPE_MASK_EX(arginfo_ob_get_flush, 0, 0, MAY_BE_STRING|MAY_BE_FALSE)
ZEND_END_ARG_INFO()

#define arginfo_ob_get_clean arginfo_ob_get_flush

#define arginfo_ob_get_contents arginfo_ob_get_flush

ZEND_BEGIN_ARG_WITH_RETURN_TYPE_INFO_EX(arginfo_ob_get_level, 0, 0, IS_LONG, 0)
ZEND_END_ARG_INFO()

ZEND_BEGIN_ARG_WITH_RETURN_TYPE_MASK_EX(arginfo_ob_get_length, 0, 0, MAY_BE_LONG|MAY_BE_FALSE)
ZEND_END_ARG_INFO()

ZEND_BEGIN_ARG_WITH_RETURN_TYPE_INFO_EX(arginfo_ob_list_handlers, 0, 0, IS_ARRAY, 0)
ZEND_END_ARG_INFO()

ZEND_BEGIN_ARG_WITH_RETURN_TYPE_INFO_EX(arginfo_ob_get_status, 0, 0, IS_ARRAY, 0)
	ZEND_ARG_TYPE_INFO_WITH_DEFAULT_VALUE(0, full_status, _IS_BOOL, 0, "false")
ZEND_END_ARG_INFO()

ZEND_BEGIN_ARG_WITH_RETURN_TYPE_INFO_EX(arginfo_ob_implicit_flush, 0, 0, IS_VOID, 0)
	ZEND_ARG_TYPE_INFO_WITH_DEFAULT_VALUE(0, enable, _IS_BOOL, 0, "true")
ZEND_END_ARG_INFO()

#define arginfo_output_reset_rewrite_vars arginfo_ob_flush

ZEND_BEGIN_ARG_WITH_RETURN_TYPE_INFO_EX(arginfo_output_add_rewrite_var, 0, 2, _IS_BOOL, 0)
	ZEND_ARG_TYPE_INFO(0, name, IS_STRING, 0)
	ZEND_ARG_TYPE_INFO(0, value, IS_STRING, 0)
ZEND_END_ARG_INFO()

ZEND_BEGIN_ARG_WITH_RETURN_TYPE_INFO_EX(arginfo_stream_wrapper_register, 0, 2, _IS_BOOL, 0)
	ZEND_ARG_TYPE_INFO(0, protocol, IS_STRING, 0)
	ZEND_ARG_TYPE_INFO(0, class, IS_STRING, 0)
	ZEND_ARG_TYPE_INFO_WITH_DEFAULT_VALUE(0, flags, IS_LONG, 0, "0")
ZEND_END_ARG_INFO()

#define arginfo_stream_register_wrapper arginfo_stream_wrapper_register

ZEND_BEGIN_ARG_WITH_RETURN_TYPE_INFO_EX(arginfo_stream_wrapper_unregister, 0, 1, _IS_BOOL, 0)
	ZEND_ARG_TYPE_INFO(0, protocol, IS_STRING, 0)
ZEND_END_ARG_INFO()

#define arginfo_stream_wrapper_restore arginfo_stream_wrapper_unregister

ZEND_BEGIN_ARG_WITH_RETURN_TYPE_INFO_EX(arginfo_array_push, 0, 1, IS_LONG, 0)
	ZEND_ARG_TYPE_INFO(1, array, IS_ARRAY, 0)
	ZEND_ARG_VARIADIC_TYPE_INFO(0, values, IS_MIXED, 0)
ZEND_END_ARG_INFO()

ZEND_BEGIN_ARG_WITH_RETURN_TYPE_INFO_EX(arginfo_krsort, 0, 1, _IS_BOOL, 0)
	ZEND_ARG_TYPE_INFO(1, array, IS_ARRAY, 0)
	ZEND_ARG_TYPE_INFO_WITH_DEFAULT_VALUE(0, flags, IS_LONG, 0, "SORT_REGULAR")
ZEND_END_ARG_INFO()

#define arginfo_ksort arginfo_krsort

ZEND_BEGIN_ARG_WITH_RETURN_TYPE_INFO_EX(arginfo_count, 0, 1, IS_LONG, 0)
	ZEND_ARG_OBJ_TYPE_MASK(0, value, Countable, MAY_BE_ARRAY, NULL)
	ZEND_ARG_TYPE_INFO_WITH_DEFAULT_VALUE(0, mode, IS_LONG, 0, "COUNT_NORMAL")
ZEND_END_ARG_INFO()

#define arginfo_sizeof arginfo_count

ZEND_BEGIN_ARG_WITH_RETURN_TYPE_INFO_EX(arginfo_natsort, 0, 1, _IS_BOOL, 0)
	ZEND_ARG_TYPE_INFO(1, array, IS_ARRAY, 0)
ZEND_END_ARG_INFO()

#define arginfo_natcasesort arginfo_natsort

#define arginfo_asort arginfo_krsort

#define arginfo_arsort arginfo_krsort

#define arginfo_sort arginfo_krsort

#define arginfo_rsort arginfo_krsort

ZEND_BEGIN_ARG_WITH_RETURN_TYPE_INFO_EX(arginfo_usort, 0, 2, _IS_BOOL, 0)
	ZEND_ARG_TYPE_INFO(1, array, IS_ARRAY, 0)
	ZEND_ARG_TYPE_INFO(0, callback, IS_CALLABLE, 0)
ZEND_END_ARG_INFO()

#define arginfo_uasort arginfo_usort

#define arginfo_uksort arginfo_usort

ZEND_BEGIN_ARG_WITH_RETURN_TYPE_INFO_EX(arginfo_end, 0, 1, IS_MIXED, 0)
	ZEND_ARG_TYPE_MASK(1, array, MAY_BE_ARRAY|MAY_BE_OBJECT, NULL)
ZEND_END_ARG_INFO()

#define arginfo_prev arginfo_end

#define arginfo_next arginfo_end

#define arginfo_reset arginfo_end

ZEND_BEGIN_ARG_WITH_RETURN_TYPE_INFO_EX(arginfo_current, 0, 1, IS_MIXED, 0)
	ZEND_ARG_TYPE_MASK(0, array, MAY_BE_ARRAY|MAY_BE_OBJECT, NULL)
ZEND_END_ARG_INFO()

#define arginfo_pos arginfo_current

ZEND_BEGIN_ARG_WITH_RETURN_TYPE_MASK_EX(arginfo_key, 0, 1, MAY_BE_LONG|MAY_BE_STRING|MAY_BE_NULL)
	ZEND_ARG_TYPE_MASK(0, array, MAY_BE_ARRAY|MAY_BE_OBJECT, NULL)
ZEND_END_ARG_INFO()

ZEND_BEGIN_ARG_WITH_RETURN_TYPE_INFO_EX(arginfo_min, 0, 1, IS_MIXED, 0)
	ZEND_ARG_TYPE_INFO(0, value, IS_MIXED, 0)
	ZEND_ARG_VARIADIC_TYPE_INFO(0, values, IS_MIXED, 0)
ZEND_END_ARG_INFO()

#define arginfo_max arginfo_min

ZEND_BEGIN_ARG_WITH_RETURN_TYPE_INFO_EX(arginfo_array_walk, 0, 2, _IS_BOOL, 0)
	ZEND_ARG_TYPE_MASK(1, array, MAY_BE_ARRAY|MAY_BE_OBJECT, NULL)
	ZEND_ARG_TYPE_INFO(0, callback, IS_CALLABLE, 0)
	ZEND_ARG_TYPE_INFO(0, arg, IS_MIXED, 0)
ZEND_END_ARG_INFO()

#define arginfo_array_walk_recursive arginfo_array_walk

ZEND_BEGIN_ARG_WITH_RETURN_TYPE_INFO_EX(arginfo_in_array, 0, 2, _IS_BOOL, 0)
	ZEND_ARG_TYPE_INFO(0, needle, IS_MIXED, 0)
	ZEND_ARG_TYPE_INFO(0, haystack, IS_ARRAY, 0)
	ZEND_ARG_TYPE_INFO_WITH_DEFAULT_VALUE(0, strict, _IS_BOOL, 0, "false")
ZEND_END_ARG_INFO()

ZEND_BEGIN_ARG_WITH_RETURN_TYPE_MASK_EX(arginfo_array_search, 0, 2, MAY_BE_LONG|MAY_BE_STRING|MAY_BE_FALSE)
	ZEND_ARG_TYPE_INFO(0, needle, IS_MIXED, 0)
	ZEND_ARG_TYPE_INFO(0, haystack, IS_ARRAY, 0)
	ZEND_ARG_TYPE_INFO_WITH_DEFAULT_VALUE(0, strict, _IS_BOOL, 0, "false")
ZEND_END_ARG_INFO()

ZEND_BEGIN_ARG_WITH_RETURN_TYPE_INFO_EX(arginfo_extract, 0, 1, IS_LONG, 0)
	ZEND_ARG_TYPE_INFO(ZEND_SEND_PREFER_REF, array, IS_ARRAY, 0)
	ZEND_ARG_TYPE_INFO_WITH_DEFAULT_VALUE(0, flags, IS_LONG, 0, "EXTR_OVERWRITE")
	ZEND_ARG_TYPE_INFO_WITH_DEFAULT_VALUE(0, prefix, IS_STRING, 0, "\"\"")
ZEND_END_ARG_INFO()

ZEND_BEGIN_ARG_WITH_RETURN_TYPE_INFO_EX(arginfo_compact, 0, 1, IS_ARRAY, 0)
	ZEND_ARG_INFO(0, var_name)
	ZEND_ARG_VARIADIC_INFO(0, var_names)
ZEND_END_ARG_INFO()

ZEND_BEGIN_ARG_WITH_RETURN_TYPE_INFO_EX(arginfo_array_fill, 0, 3, IS_ARRAY, 0)
	ZEND_ARG_TYPE_INFO(0, start_index, IS_LONG, 0)
	ZEND_ARG_TYPE_INFO(0, count, IS_LONG, 0)
	ZEND_ARG_TYPE_INFO(0, value, IS_MIXED, 0)
ZEND_END_ARG_INFO()

ZEND_BEGIN_ARG_WITH_RETURN_TYPE_INFO_EX(arginfo_array_fill_keys, 0, 2, IS_ARRAY, 0)
	ZEND_ARG_TYPE_INFO(0, keys, IS_ARRAY, 0)
	ZEND_ARG_TYPE_INFO(0, value, IS_MIXED, 0)
ZEND_END_ARG_INFO()

ZEND_BEGIN_ARG_WITH_RETURN_TYPE_INFO_EX(arginfo_range, 0, 2, IS_ARRAY, 0)
	ZEND_ARG_INFO(0, start)
	ZEND_ARG_INFO(0, end)
	ZEND_ARG_TYPE_MASK(0, step, MAY_BE_LONG|MAY_BE_DOUBLE, "1")
ZEND_END_ARG_INFO()

#define arginfo_shuffle arginfo_natsort

ZEND_BEGIN_ARG_WITH_RETURN_TYPE_INFO_EX(arginfo_array_pop, 0, 1, IS_MIXED, 0)
	ZEND_ARG_TYPE_INFO(1, array, IS_ARRAY, 0)
ZEND_END_ARG_INFO()

#define arginfo_array_shift arginfo_array_pop

#define arginfo_array_unshift arginfo_array_push

ZEND_BEGIN_ARG_WITH_RETURN_TYPE_INFO_EX(arginfo_array_splice, 0, 2, IS_ARRAY, 0)
	ZEND_ARG_TYPE_INFO(1, array, IS_ARRAY, 0)
	ZEND_ARG_TYPE_INFO(0, offset, IS_LONG, 0)
	ZEND_ARG_TYPE_INFO_WITH_DEFAULT_VALUE(0, length, IS_LONG, 1, "null")
	ZEND_ARG_TYPE_INFO_WITH_DEFAULT_VALUE(0, replacement, IS_MIXED, 0, "[]")
ZEND_END_ARG_INFO()

ZEND_BEGIN_ARG_WITH_RETURN_TYPE_INFO_EX(arginfo_array_slice, 0, 2, IS_ARRAY, 0)
	ZEND_ARG_TYPE_INFO(0, array, IS_ARRAY, 0)
	ZEND_ARG_TYPE_INFO(0, offset, IS_LONG, 0)
	ZEND_ARG_TYPE_INFO_WITH_DEFAULT_VALUE(0, length, IS_LONG, 1, "null")
	ZEND_ARG_TYPE_INFO_WITH_DEFAULT_VALUE(0, preserve_keys, _IS_BOOL, 0, "false")
ZEND_END_ARG_INFO()

ZEND_BEGIN_ARG_WITH_RETURN_TYPE_INFO_EX(arginfo_array_merge, 0, 0, IS_ARRAY, 0)
	ZEND_ARG_VARIADIC_TYPE_INFO(0, arrays, IS_ARRAY, 0)
ZEND_END_ARG_INFO()

#define arginfo_array_merge_recursive arginfo_array_merge

ZEND_BEGIN_ARG_WITH_RETURN_TYPE_INFO_EX(arginfo_array_replace, 0, 1, IS_ARRAY, 0)
	ZEND_ARG_TYPE_INFO(0, array, IS_ARRAY, 0)
	ZEND_ARG_VARIADIC_TYPE_INFO(0, replacements, IS_ARRAY, 0)
ZEND_END_ARG_INFO()

#define arginfo_array_replace_recursive arginfo_array_replace

ZEND_BEGIN_ARG_WITH_RETURN_TYPE_INFO_EX(arginfo_array_keys, 0, 1, IS_ARRAY, 0)
	ZEND_ARG_TYPE_INFO(0, array, IS_ARRAY, 0)
	ZEND_ARG_TYPE_INFO(0, filter_value, IS_MIXED, 0)
	ZEND_ARG_TYPE_INFO_WITH_DEFAULT_VALUE(0, strict, _IS_BOOL, 0, "false")
ZEND_END_ARG_INFO()

ZEND_BEGIN_ARG_WITH_RETURN_TYPE_MASK_EX(arginfo_array_key_first, 0, 1, MAY_BE_LONG|MAY_BE_STRING|MAY_BE_NULL)
	ZEND_ARG_TYPE_INFO(0, array, IS_ARRAY, 0)
ZEND_END_ARG_INFO()

#define arginfo_array_key_last arginfo_array_key_first

ZEND_BEGIN_ARG_WITH_RETURN_TYPE_INFO_EX(arginfo_array_values, 0, 1, IS_ARRAY, 0)
	ZEND_ARG_TYPE_INFO(0, array, IS_ARRAY, 0)
ZEND_END_ARG_INFO()

#define arginfo_array_count_values arginfo_array_values

ZEND_BEGIN_ARG_WITH_RETURN_TYPE_INFO_EX(arginfo_array_column, 0, 2, IS_ARRAY, 0)
	ZEND_ARG_TYPE_INFO(0, array, IS_ARRAY, 0)
	ZEND_ARG_TYPE_MASK(0, column_key, MAY_BE_LONG|MAY_BE_STRING|MAY_BE_NULL, NULL)
	ZEND_ARG_TYPE_MASK(0, index_key, MAY_BE_LONG|MAY_BE_STRING|MAY_BE_NULL, "null")
ZEND_END_ARG_INFO()

ZEND_BEGIN_ARG_WITH_RETURN_TYPE_INFO_EX(arginfo_array_reverse, 0, 1, IS_ARRAY, 0)
	ZEND_ARG_TYPE_INFO(0, array, IS_ARRAY, 0)
	ZEND_ARG_TYPE_INFO_WITH_DEFAULT_VALUE(0, preserve_keys, _IS_BOOL, 0, "false")
ZEND_END_ARG_INFO()

ZEND_BEGIN_ARG_WITH_RETURN_TYPE_INFO_EX(arginfo_array_pad, 0, 3, IS_ARRAY, 0)
	ZEND_ARG_TYPE_INFO(0, array, IS_ARRAY, 0)
	ZEND_ARG_TYPE_INFO(0, length, IS_LONG, 0)
	ZEND_ARG_TYPE_INFO(0, value, IS_MIXED, 0)
ZEND_END_ARG_INFO()

#define arginfo_array_flip arginfo_array_values

ZEND_BEGIN_ARG_WITH_RETURN_TYPE_INFO_EX(arginfo_array_change_key_case, 0, 1, IS_ARRAY, 0)
	ZEND_ARG_TYPE_INFO(0, array, IS_ARRAY, 0)
	ZEND_ARG_TYPE_INFO_WITH_DEFAULT_VALUE(0, case, IS_LONG, 0, "CASE_LOWER")
ZEND_END_ARG_INFO()

ZEND_BEGIN_ARG_WITH_RETURN_TYPE_INFO_EX(arginfo_array_unique, 0, 1, IS_ARRAY, 0)
	ZEND_ARG_TYPE_INFO(0, array, IS_ARRAY, 0)
	ZEND_ARG_TYPE_INFO_WITH_DEFAULT_VALUE(0, flags, IS_LONG, 0, "SORT_STRING")
ZEND_END_ARG_INFO()

ZEND_BEGIN_ARG_WITH_RETURN_TYPE_INFO_EX(arginfo_array_intersect_key, 0, 1, IS_ARRAY, 0)
	ZEND_ARG_TYPE_INFO(0, array, IS_ARRAY, 0)
	ZEND_ARG_VARIADIC_TYPE_INFO(0, arrays, IS_ARRAY, 0)
ZEND_END_ARG_INFO()

ZEND_BEGIN_ARG_WITH_RETURN_TYPE_INFO_EX(arginfo_array_intersect_ukey, 0, 1, IS_ARRAY, 0)
	ZEND_ARG_TYPE_INFO(0, array, IS_ARRAY, 0)
	ZEND_ARG_VARIADIC_INFO(0, rest)
ZEND_END_ARG_INFO()

#define arginfo_array_intersect arginfo_array_intersect_key

#define arginfo_array_uintersect arginfo_array_intersect_ukey

#define arginfo_array_intersect_assoc arginfo_array_intersect_key

#define arginfo_array_uintersect_assoc arginfo_array_intersect_ukey

#define arginfo_array_intersect_uassoc arginfo_array_intersect_ukey

#define arginfo_array_uintersect_uassoc arginfo_array_intersect_ukey

#define arginfo_array_diff_key arginfo_array_intersect_key

#define arginfo_array_diff_ukey arginfo_array_intersect_ukey

#define arginfo_array_diff arginfo_array_intersect_key

#define arginfo_array_udiff arginfo_array_intersect_ukey

#define arginfo_array_diff_assoc arginfo_array_intersect_key

#define arginfo_array_diff_uassoc arginfo_array_intersect_ukey

#define arginfo_array_udiff_assoc arginfo_array_intersect_ukey

#define arginfo_array_udiff_uassoc arginfo_array_intersect_ukey

ZEND_BEGIN_ARG_WITH_RETURN_TYPE_INFO_EX(arginfo_array_multisort, 0, 1, _IS_BOOL, 0)
	ZEND_ARG_INFO(ZEND_SEND_PREFER_REF, array)
	ZEND_ARG_VARIADIC_INFO(ZEND_SEND_PREFER_REF, rest)
ZEND_END_ARG_INFO()

ZEND_BEGIN_ARG_WITH_RETURN_TYPE_MASK_EX(arginfo_array_rand, 0, 1, MAY_BE_LONG|MAY_BE_STRING|MAY_BE_ARRAY)
	ZEND_ARG_TYPE_INFO(0, array, IS_ARRAY, 0)
	ZEND_ARG_TYPE_INFO_WITH_DEFAULT_VALUE(0, num, IS_LONG, 0, "1")
ZEND_END_ARG_INFO()

ZEND_BEGIN_ARG_WITH_RETURN_TYPE_MASK_EX(arginfo_array_sum, 0, 1, MAY_BE_LONG|MAY_BE_DOUBLE)
	ZEND_ARG_TYPE_INFO(0, array, IS_ARRAY, 0)
ZEND_END_ARG_INFO()

#define arginfo_array_product arginfo_array_sum

ZEND_BEGIN_ARG_WITH_RETURN_TYPE_INFO_EX(arginfo_array_reduce, 0, 2, IS_MIXED, 0)
	ZEND_ARG_TYPE_INFO(0, array, IS_ARRAY, 0)
	ZEND_ARG_TYPE_INFO(0, callback, IS_CALLABLE, 0)
	ZEND_ARG_TYPE_INFO_WITH_DEFAULT_VALUE(0, initial, IS_MIXED, 0, "null")
ZEND_END_ARG_INFO()

ZEND_BEGIN_ARG_WITH_RETURN_TYPE_INFO_EX(arginfo_array_filter, 0, 1, IS_ARRAY, 0)
	ZEND_ARG_TYPE_INFO(0, array, IS_ARRAY, 0)
	ZEND_ARG_TYPE_INFO_WITH_DEFAULT_VALUE(0, callback, IS_CALLABLE, 1, "null")
	ZEND_ARG_TYPE_INFO_WITH_DEFAULT_VALUE(0, mode, IS_LONG, 0, "0")
ZEND_END_ARG_INFO()

ZEND_BEGIN_ARG_WITH_RETURN_TYPE_INFO_EX(arginfo_array_map, 0, 2, IS_ARRAY, 0)
	ZEND_ARG_TYPE_INFO(0, callback, IS_CALLABLE, 1)
	ZEND_ARG_TYPE_INFO(0, array, IS_ARRAY, 0)
	ZEND_ARG_VARIADIC_TYPE_INFO(0, arrays, IS_ARRAY, 0)
ZEND_END_ARG_INFO()

ZEND_BEGIN_ARG_WITH_RETURN_TYPE_INFO_EX(arginfo_array_key_exists, 0, 2, _IS_BOOL, 0)
	ZEND_ARG_INFO(0, key)
	ZEND_ARG_TYPE_INFO(0, array, IS_ARRAY, 0)
ZEND_END_ARG_INFO()

#define arginfo_key_exists arginfo_array_key_exists

ZEND_BEGIN_ARG_WITH_RETURN_TYPE_INFO_EX(arginfo_array_chunk, 0, 2, IS_ARRAY, 0)
	ZEND_ARG_TYPE_INFO(0, array, IS_ARRAY, 0)
	ZEND_ARG_TYPE_INFO(0, length, IS_LONG, 0)
	ZEND_ARG_TYPE_INFO_WITH_DEFAULT_VALUE(0, preserve_keys, _IS_BOOL, 0, "false")
ZEND_END_ARG_INFO()

ZEND_BEGIN_ARG_WITH_RETURN_TYPE_INFO_EX(arginfo_array_combine, 0, 2, IS_ARRAY, 0)
	ZEND_ARG_TYPE_INFO(0, keys, IS_ARRAY, 0)
	ZEND_ARG_TYPE_INFO(0, values, IS_ARRAY, 0)
ZEND_END_ARG_INFO()

ZEND_BEGIN_ARG_WITH_RETURN_TYPE_INFO_EX(arginfo_array_is_list, 0, 1, _IS_BOOL, 0)
	ZEND_ARG_TYPE_INFO(0, array, IS_ARRAY, 0)
ZEND_END_ARG_INFO()

ZEND_BEGIN_ARG_WITH_RETURN_TYPE_INFO_EX(arginfo_base64_encode, 0, 1, IS_STRING, 0)
	ZEND_ARG_TYPE_INFO(0, string, IS_STRING, 0)
ZEND_END_ARG_INFO()

ZEND_BEGIN_ARG_WITH_RETURN_TYPE_MASK_EX(arginfo_base64_decode, 0, 1, MAY_BE_STRING|MAY_BE_FALSE)
	ZEND_ARG_TYPE_INFO(0, string, IS_STRING, 0)
	ZEND_ARG_TYPE_INFO_WITH_DEFAULT_VALUE(0, strict, _IS_BOOL, 0, "false")
ZEND_END_ARG_INFO()

ZEND_BEGIN_ARG_WITH_RETURN_TYPE_INFO_EX(arginfo_constant, 0, 1, IS_MIXED, 0)
	ZEND_ARG_TYPE_INFO(0, name, IS_STRING, 0)
ZEND_END_ARG_INFO()

ZEND_BEGIN_ARG_WITH_RETURN_TYPE_MASK_EX(arginfo_ip2long, 0, 1, MAY_BE_LONG|MAY_BE_FALSE)
	ZEND_ARG_TYPE_INFO(0, ip, IS_STRING, 0)
ZEND_END_ARG_INFO()

ZEND_BEGIN_ARG_WITH_RETURN_TYPE_MASK_EX(arginfo_long2ip, 0, 1, MAY_BE_STRING|MAY_BE_FALSE)
	ZEND_ARG_TYPE_INFO(0, ip, IS_LONG, 0)
ZEND_END_ARG_INFO()

ZEND_BEGIN_ARG_WITH_RETURN_TYPE_MASK_EX(arginfo_getenv, 0, 0, MAY_BE_STRING|MAY_BE_ARRAY|MAY_BE_FALSE)
	ZEND_ARG_TYPE_INFO_WITH_DEFAULT_VALUE(0, name, IS_STRING, 1, "null")
	ZEND_ARG_TYPE_INFO_WITH_DEFAULT_VALUE(0, local_only, _IS_BOOL, 0, "false")
ZEND_END_ARG_INFO()

#if defined(HAVE_PUTENV)
ZEND_BEGIN_ARG_WITH_RETURN_TYPE_INFO_EX(arginfo_putenv, 0, 1, _IS_BOOL, 0)
	ZEND_ARG_TYPE_INFO(0, assignment, IS_STRING, 0)
ZEND_END_ARG_INFO()
#endif

ZEND_BEGIN_ARG_WITH_RETURN_TYPE_MASK_EX(arginfo_getopt, 0, 1, MAY_BE_ARRAY|MAY_BE_FALSE)
	ZEND_ARG_TYPE_INFO(0, short_options, IS_STRING, 0)
	ZEND_ARG_TYPE_INFO_WITH_DEFAULT_VALUE(0, long_options, IS_ARRAY, 0, "[]")
	ZEND_ARG_INFO_WITH_DEFAULT_VALUE(1, rest_index, "null")
ZEND_END_ARG_INFO()

ZEND_BEGIN_ARG_WITH_RETURN_TYPE_INFO_EX(arginfo_flush, 0, 0, IS_VOID, 0)
ZEND_END_ARG_INFO()

ZEND_BEGIN_ARG_WITH_RETURN_TYPE_INFO_EX(arginfo_sleep, 0, 1, IS_LONG, 0)
	ZEND_ARG_TYPE_INFO(0, seconds, IS_LONG, 0)
ZEND_END_ARG_INFO()

ZEND_BEGIN_ARG_WITH_RETURN_TYPE_INFO_EX(arginfo_usleep, 0, 1, IS_VOID, 0)
	ZEND_ARG_TYPE_INFO(0, microseconds, IS_LONG, 0)
ZEND_END_ARG_INFO()

#if HAVE_NANOSLEEP
ZEND_BEGIN_ARG_WITH_RETURN_TYPE_MASK_EX(arginfo_time_nanosleep, 0, 2, MAY_BE_ARRAY|MAY_BE_BOOL)
	ZEND_ARG_TYPE_INFO(0, seconds, IS_LONG, 0)
	ZEND_ARG_TYPE_INFO(0, nanoseconds, IS_LONG, 0)
ZEND_END_ARG_INFO()
#endif

#if HAVE_NANOSLEEP
ZEND_BEGIN_ARG_WITH_RETURN_TYPE_INFO_EX(arginfo_time_sleep_until, 0, 1, _IS_BOOL, 0)
	ZEND_ARG_TYPE_INFO(0, timestamp, IS_DOUBLE, 0)
ZEND_END_ARG_INFO()
#endif

ZEND_BEGIN_ARG_WITH_RETURN_TYPE_INFO_EX(arginfo_get_current_user, 0, 0, IS_STRING, 0)
ZEND_END_ARG_INFO()

ZEND_BEGIN_ARG_WITH_RETURN_TYPE_MASK_EX(arginfo_get_cfg_var, 0, 1, MAY_BE_STRING|MAY_BE_ARRAY|MAY_BE_FALSE)
	ZEND_ARG_TYPE_INFO(0, option, IS_STRING, 0)
ZEND_END_ARG_INFO()

ZEND_BEGIN_ARG_WITH_RETURN_TYPE_INFO_EX(arginfo_error_log, 0, 1, _IS_BOOL, 0)
	ZEND_ARG_TYPE_INFO(0, message, IS_STRING, 0)
	ZEND_ARG_TYPE_INFO_WITH_DEFAULT_VALUE(0, message_type, IS_LONG, 0, "0")
	ZEND_ARG_TYPE_INFO_WITH_DEFAULT_VALUE(0, destination, IS_STRING, 1, "null")
	ZEND_ARG_TYPE_INFO_WITH_DEFAULT_VALUE(0, additional_headers, IS_STRING, 1, "null")
ZEND_END_ARG_INFO()

ZEND_BEGIN_ARG_WITH_RETURN_TYPE_INFO_EX(arginfo_error_get_last, 0, 0, IS_ARRAY, 1)
ZEND_END_ARG_INFO()

#define arginfo_error_clear_last arginfo_flush

ZEND_BEGIN_ARG_WITH_RETURN_TYPE_INFO_EX(arginfo_call_user_func, 0, 1, IS_MIXED, 0)
	ZEND_ARG_TYPE_INFO(0, callback, IS_CALLABLE, 0)
	ZEND_ARG_VARIADIC_TYPE_INFO(0, args, IS_MIXED, 0)
ZEND_END_ARG_INFO()

ZEND_BEGIN_ARG_WITH_RETURN_TYPE_INFO_EX(arginfo_call_user_func_array, 0, 2, IS_MIXED, 0)
	ZEND_ARG_TYPE_INFO(0, callback, IS_CALLABLE, 0)
	ZEND_ARG_TYPE_INFO(0, args, IS_ARRAY, 0)
ZEND_END_ARG_INFO()

#define arginfo_forward_static_call arginfo_call_user_func

#define arginfo_forward_static_call_array arginfo_call_user_func_array

ZEND_BEGIN_ARG_WITH_RETURN_TYPE_INFO_EX(arginfo_register_shutdown_function, 0, 1, _IS_BOOL, 1)
	ZEND_ARG_TYPE_INFO(0, callback, IS_CALLABLE, 0)
	ZEND_ARG_VARIADIC_TYPE_INFO(0, args, IS_MIXED, 0)
ZEND_END_ARG_INFO()

ZEND_BEGIN_ARG_WITH_RETURN_TYPE_MASK_EX(arginfo_highlight_file, 0, 1, MAY_BE_STRING|MAY_BE_BOOL)
	ZEND_ARG_TYPE_INFO(0, filename, IS_STRING, 0)
	ZEND_ARG_TYPE_INFO_WITH_DEFAULT_VALUE(0, return, _IS_BOOL, 0, "false")
ZEND_END_ARG_INFO()

#define arginfo_show_source arginfo_highlight_file

ZEND_BEGIN_ARG_WITH_RETURN_TYPE_INFO_EX(arginfo_php_strip_whitespace, 0, 1, IS_STRING, 0)
	ZEND_ARG_TYPE_INFO(0, filename, IS_STRING, 0)
ZEND_END_ARG_INFO()

ZEND_BEGIN_ARG_WITH_RETURN_TYPE_MASK_EX(arginfo_highlight_string, 0, 1, MAY_BE_STRING|MAY_BE_BOOL)
	ZEND_ARG_TYPE_INFO(0, string, IS_STRING, 0)
	ZEND_ARG_TYPE_INFO_WITH_DEFAULT_VALUE(0, return, _IS_BOOL, 0, "false")
ZEND_END_ARG_INFO()

ZEND_BEGIN_ARG_WITH_RETURN_TYPE_MASK_EX(arginfo_ini_get, 0, 1, MAY_BE_STRING|MAY_BE_FALSE)
	ZEND_ARG_TYPE_INFO(0, option, IS_STRING, 0)
ZEND_END_ARG_INFO()

ZEND_BEGIN_ARG_WITH_RETURN_TYPE_MASK_EX(arginfo_ini_get_all, 0, 0, MAY_BE_ARRAY|MAY_BE_FALSE)
	ZEND_ARG_TYPE_INFO_WITH_DEFAULT_VALUE(0, extension, IS_STRING, 1, "null")
	ZEND_ARG_TYPE_INFO_WITH_DEFAULT_VALUE(0, details, _IS_BOOL, 0, "true")
ZEND_END_ARG_INFO()

ZEND_BEGIN_ARG_WITH_RETURN_TYPE_MASK_EX(arginfo_ini_set, 0, 2, MAY_BE_STRING|MAY_BE_FALSE)
	ZEND_ARG_TYPE_INFO(0, option, IS_STRING, 0)
	ZEND_ARG_TYPE_MASK(0, value, MAY_BE_STRING|MAY_BE_LONG|MAY_BE_DOUBLE|MAY_BE_BOOL|MAY_BE_NULL, NULL)
ZEND_END_ARG_INFO()

ZEND_BEGIN_ARG_WITH_RETURN_TYPE_MASK_EX(arginfo_ini_alter, 0, 2, MAY_BE_STRING|MAY_BE_FALSE)
	ZEND_ARG_TYPE_INFO(0, option, IS_STRING, 0)
	ZEND_ARG_TYPE_INFO(0, value, IS_STRING, 0)
ZEND_END_ARG_INFO()

ZEND_BEGIN_ARG_WITH_RETURN_TYPE_INFO_EX(arginfo_ini_restore, 0, 1, IS_VOID, 0)
	ZEND_ARG_TYPE_INFO(0, option, IS_STRING, 0)
ZEND_END_ARG_INFO()

ZEND_BEGIN_ARG_WITH_RETURN_TYPE_MASK_EX(arginfo_set_include_path, 0, 1, MAY_BE_STRING|MAY_BE_FALSE)
	ZEND_ARG_TYPE_INFO(0, include_path, IS_STRING, 0)
ZEND_END_ARG_INFO()

#define arginfo_get_include_path arginfo_ob_get_flush

ZEND_BEGIN_ARG_WITH_RETURN_TYPE_MASK_EX(arginfo_print_r, 0, 1, MAY_BE_STRING|MAY_BE_BOOL)
	ZEND_ARG_TYPE_INFO(0, value, IS_MIXED, 0)
	ZEND_ARG_TYPE_INFO_WITH_DEFAULT_VALUE(0, return, _IS_BOOL, 0, "false")
ZEND_END_ARG_INFO()

#define arginfo_connection_aborted arginfo_ob_get_level

#define arginfo_connection_status arginfo_ob_get_level

ZEND_BEGIN_ARG_WITH_RETURN_TYPE_INFO_EX(arginfo_ignore_user_abort, 0, 0, IS_LONG, 0)
	ZEND_ARG_TYPE_INFO_WITH_DEFAULT_VALUE(0, enable, _IS_BOOL, 1, "null")
ZEND_END_ARG_INFO()

#if HAVE_GETSERVBYNAME
ZEND_BEGIN_ARG_WITH_RETURN_TYPE_MASK_EX(arginfo_getservbyname, 0, 2, MAY_BE_LONG|MAY_BE_FALSE)
	ZEND_ARG_TYPE_INFO(0, service, IS_STRING, 0)
	ZEND_ARG_TYPE_INFO(0, protocol, IS_STRING, 0)
ZEND_END_ARG_INFO()
#endif

#if HAVE_GETSERVBYPORT
ZEND_BEGIN_ARG_WITH_RETURN_TYPE_MASK_EX(arginfo_getservbyport, 0, 2, MAY_BE_STRING|MAY_BE_FALSE)
	ZEND_ARG_TYPE_INFO(0, port, IS_LONG, 0)
	ZEND_ARG_TYPE_INFO(0, protocol, IS_STRING, 0)
ZEND_END_ARG_INFO()
#endif

#if HAVE_GETPROTOBYNAME
ZEND_BEGIN_ARG_WITH_RETURN_TYPE_MASK_EX(arginfo_getprotobyname, 0, 1, MAY_BE_LONG|MAY_BE_FALSE)
	ZEND_ARG_TYPE_INFO(0, protocol, IS_STRING, 0)
ZEND_END_ARG_INFO()
#endif

#if HAVE_GETPROTOBYNUMBER
ZEND_BEGIN_ARG_WITH_RETURN_TYPE_MASK_EX(arginfo_getprotobynumber, 0, 1, MAY_BE_STRING|MAY_BE_FALSE)
	ZEND_ARG_TYPE_INFO(0, protocol, IS_LONG, 0)
ZEND_END_ARG_INFO()
#endif

ZEND_BEGIN_ARG_WITH_RETURN_TYPE_INFO_EX(arginfo_register_tick_function, 0, 1, _IS_BOOL, 0)
	ZEND_ARG_TYPE_INFO(0, callback, IS_CALLABLE, 0)
	ZEND_ARG_VARIADIC_TYPE_INFO(0, args, IS_MIXED, 0)
ZEND_END_ARG_INFO()

ZEND_BEGIN_ARG_WITH_RETURN_TYPE_INFO_EX(arginfo_unregister_tick_function, 0, 1, IS_VOID, 0)
	ZEND_ARG_TYPE_INFO(0, callback, IS_CALLABLE, 0)
ZEND_END_ARG_INFO()

ZEND_BEGIN_ARG_WITH_RETURN_TYPE_INFO_EX(arginfo_is_uploaded_file, 0, 1, _IS_BOOL, 0)
	ZEND_ARG_TYPE_INFO(0, filename, IS_STRING, 0)
ZEND_END_ARG_INFO()

ZEND_BEGIN_ARG_WITH_RETURN_TYPE_INFO_EX(arginfo_move_uploaded_file, 0, 2, _IS_BOOL, 0)
	ZEND_ARG_TYPE_INFO(0, from, IS_STRING, 0)
	ZEND_ARG_TYPE_INFO(0, to, IS_STRING, 0)
ZEND_END_ARG_INFO()

ZEND_BEGIN_ARG_WITH_RETURN_TYPE_MASK_EX(arginfo_parse_ini_file, 0, 1, MAY_BE_ARRAY|MAY_BE_FALSE)
	ZEND_ARG_TYPE_INFO(0, filename, IS_STRING, 0)
	ZEND_ARG_TYPE_INFO_WITH_DEFAULT_VALUE(0, process_sections, _IS_BOOL, 0, "false")
	ZEND_ARG_TYPE_INFO_WITH_DEFAULT_VALUE(0, scanner_mode, IS_LONG, 0, "INI_SCANNER_NORMAL")
ZEND_END_ARG_INFO()

ZEND_BEGIN_ARG_WITH_RETURN_TYPE_MASK_EX(arginfo_parse_ini_string, 0, 1, MAY_BE_ARRAY|MAY_BE_FALSE)
	ZEND_ARG_TYPE_INFO(0, ini_string, IS_STRING, 0)
	ZEND_ARG_TYPE_INFO_WITH_DEFAULT_VALUE(0, process_sections, _IS_BOOL, 0, "false")
	ZEND_ARG_TYPE_INFO_WITH_DEFAULT_VALUE(0, scanner_mode, IS_LONG, 0, "INI_SCANNER_NORMAL")
ZEND_END_ARG_INFO()

#if ZEND_DEBUG
ZEND_BEGIN_ARG_WITH_RETURN_TYPE_INFO_EX(arginfo_config_get_hash, 0, 0, IS_ARRAY, 0)
ZEND_END_ARG_INFO()
#endif

#if defined(HAVE_GETLOADAVG)
ZEND_BEGIN_ARG_WITH_RETURN_TYPE_MASK_EX(arginfo_sys_getloadavg, 0, 0, MAY_BE_ARRAY|MAY_BE_FALSE)
ZEND_END_ARG_INFO()
#endif

ZEND_BEGIN_ARG_WITH_RETURN_TYPE_MASK_EX(arginfo_get_browser, 0, 0, MAY_BE_OBJECT|MAY_BE_ARRAY|MAY_BE_FALSE)
	ZEND_ARG_TYPE_INFO_WITH_DEFAULT_VALUE(0, user_agent, IS_STRING, 1, "null")
	ZEND_ARG_TYPE_INFO_WITH_DEFAULT_VALUE(0, return_array, _IS_BOOL, 0, "false")
ZEND_END_ARG_INFO()

ZEND_BEGIN_ARG_WITH_RETURN_TYPE_INFO_EX(arginfo_crc32, 0, 1, IS_LONG, 0)
	ZEND_ARG_TYPE_INFO(0, string, IS_STRING, 0)
ZEND_END_ARG_INFO()

ZEND_BEGIN_ARG_WITH_RETURN_TYPE_INFO_EX(arginfo_crypt, 0, 2, IS_STRING, 0)
	ZEND_ARG_TYPE_INFO(0, string, IS_STRING, 0)
	ZEND_ARG_TYPE_INFO(0, salt, IS_STRING, 0)
ZEND_END_ARG_INFO()

#if HAVE_STRPTIME
ZEND_BEGIN_ARG_WITH_RETURN_TYPE_MASK_EX(arginfo_strptime, 0, 2, MAY_BE_ARRAY|MAY_BE_FALSE)
	ZEND_ARG_TYPE_INFO(0, timestamp, IS_STRING, 0)
	ZEND_ARG_TYPE_INFO(0, format, IS_STRING, 0)
ZEND_END_ARG_INFO()
#endif

#if defined(HAVE_GETHOSTNAME)
ZEND_BEGIN_ARG_WITH_RETURN_TYPE_MASK_EX(arginfo_gethostname, 0, 0, MAY_BE_STRING|MAY_BE_FALSE)
ZEND_END_ARG_INFO()
#endif

ZEND_BEGIN_ARG_WITH_RETURN_TYPE_MASK_EX(arginfo_gethostbyaddr, 0, 1, MAY_BE_STRING|MAY_BE_FALSE)
	ZEND_ARG_TYPE_INFO(0, ip, IS_STRING, 0)
ZEND_END_ARG_INFO()

ZEND_BEGIN_ARG_WITH_RETURN_TYPE_INFO_EX(arginfo_gethostbyname, 0, 1, IS_STRING, 0)
	ZEND_ARG_TYPE_INFO(0, hostname, IS_STRING, 0)
ZEND_END_ARG_INFO()

ZEND_BEGIN_ARG_WITH_RETURN_TYPE_MASK_EX(arginfo_gethostbynamel, 0, 1, MAY_BE_ARRAY|MAY_BE_FALSE)
	ZEND_ARG_TYPE_INFO(0, hostname, IS_STRING, 0)
ZEND_END_ARG_INFO()

#if defined(PHP_WIN32) || HAVE_DNS_SEARCH_FUNC
ZEND_BEGIN_ARG_WITH_RETURN_TYPE_INFO_EX(arginfo_dns_check_record, 0, 1, _IS_BOOL, 0)
	ZEND_ARG_TYPE_INFO(0, hostname, IS_STRING, 0)
	ZEND_ARG_TYPE_INFO_WITH_DEFAULT_VALUE(0, type, IS_STRING, 0, "\"MX\"")
ZEND_END_ARG_INFO()
#endif

#if defined(PHP_WIN32) || HAVE_DNS_SEARCH_FUNC
#define arginfo_checkdnsrr arginfo_dns_check_record
#endif

#if defined(PHP_WIN32) || HAVE_DNS_SEARCH_FUNC
ZEND_BEGIN_ARG_WITH_RETURN_TYPE_MASK_EX(arginfo_dns_get_record, 0, 1, MAY_BE_ARRAY|MAY_BE_FALSE)
	ZEND_ARG_TYPE_INFO(0, hostname, IS_STRING, 0)
	ZEND_ARG_TYPE_INFO_WITH_DEFAULT_VALUE(0, type, IS_LONG, 0, "DNS_ANY")
	ZEND_ARG_INFO_WITH_DEFAULT_VALUE(1, authoritative_name_servers, "null")
	ZEND_ARG_INFO_WITH_DEFAULT_VALUE(1, additional_records, "null")
	ZEND_ARG_TYPE_INFO_WITH_DEFAULT_VALUE(0, raw, _IS_BOOL, 0, "false")
ZEND_END_ARG_INFO()
#endif

#if defined(PHP_WIN32) || HAVE_DNS_SEARCH_FUNC
ZEND_BEGIN_ARG_WITH_RETURN_TYPE_INFO_EX(arginfo_dns_get_mx, 0, 2, _IS_BOOL, 0)
	ZEND_ARG_TYPE_INFO(0, hostname, IS_STRING, 0)
	ZEND_ARG_INFO(1, hosts)
	ZEND_ARG_INFO_WITH_DEFAULT_VALUE(1, weights, "null")
ZEND_END_ARG_INFO()
#endif

#if defined(PHP_WIN32) || HAVE_DNS_SEARCH_FUNC
#define arginfo_getmxrr arginfo_dns_get_mx
#endif

ZEND_BEGIN_ARG_WITH_RETURN_TYPE_MASK_EX(arginfo_net_get_interfaces, 0, 0, MAY_BE_ARRAY|MAY_BE_FALSE)
ZEND_END_ARG_INFO()

#if HAVE_FTOK
ZEND_BEGIN_ARG_WITH_RETURN_TYPE_INFO_EX(arginfo_ftok, 0, 2, IS_LONG, 0)
	ZEND_ARG_TYPE_INFO(0, filename, IS_STRING, 0)
	ZEND_ARG_TYPE_INFO(0, project_id, IS_STRING, 0)
ZEND_END_ARG_INFO()
#endif

ZEND_BEGIN_ARG_WITH_RETURN_TYPE_MASK_EX(arginfo_hrtime, 0, 0, MAY_BE_ARRAY|MAY_BE_LONG|MAY_BE_DOUBLE|MAY_BE_FALSE)
	ZEND_ARG_TYPE_INFO_WITH_DEFAULT_VALUE(0, as_number, _IS_BOOL, 0, "false")
ZEND_END_ARG_INFO()

ZEND_BEGIN_ARG_WITH_RETURN_TYPE_INFO_EX(arginfo_lcg_value, 0, 0, IS_DOUBLE, 0)
ZEND_END_ARG_INFO()

ZEND_BEGIN_ARG_WITH_RETURN_TYPE_INFO_EX(arginfo_md5, 0, 1, IS_STRING, 0)
	ZEND_ARG_TYPE_INFO(0, string, IS_STRING, 0)
	ZEND_ARG_TYPE_INFO_WITH_DEFAULT_VALUE(0, binary, _IS_BOOL, 0, "false")
ZEND_END_ARG_INFO()

ZEND_BEGIN_ARG_WITH_RETURN_TYPE_MASK_EX(arginfo_md5_file, 0, 1, MAY_BE_STRING|MAY_BE_FALSE)
	ZEND_ARG_TYPE_INFO(0, filename, IS_STRING, 0)
	ZEND_ARG_TYPE_INFO_WITH_DEFAULT_VALUE(0, binary, _IS_BOOL, 0, "false")
ZEND_END_ARG_INFO()

#define arginfo_getmyuid arginfo_ob_get_length

#define arginfo_getmygid arginfo_ob_get_length

#define arginfo_getmypid arginfo_ob_get_length

#define arginfo_getmyinode arginfo_ob_get_length

#define arginfo_getlastmod arginfo_ob_get_length

#define arginfo_sha1 arginfo_md5

#define arginfo_sha1_file arginfo_md5_file

#if defined(HAVE_SYSLOG_H)
ZEND_BEGIN_ARG_WITH_RETURN_TYPE_INFO_EX(arginfo_openlog, 0, 3, _IS_BOOL, 0)
	ZEND_ARG_TYPE_INFO(0, prefix, IS_STRING, 0)
	ZEND_ARG_TYPE_INFO(0, flags, IS_LONG, 0)
	ZEND_ARG_TYPE_INFO(0, facility, IS_LONG, 0)
ZEND_END_ARG_INFO()
#endif

#if defined(HAVE_SYSLOG_H)
ZEND_BEGIN_ARG_WITH_RETURN_TYPE_INFO_EX(arginfo_closelog, 0, 0, _IS_BOOL, 0)
ZEND_END_ARG_INFO()
#endif

#if defined(HAVE_SYSLOG_H)
ZEND_BEGIN_ARG_WITH_RETURN_TYPE_INFO_EX(arginfo_syslog, 0, 2, _IS_BOOL, 0)
	ZEND_ARG_TYPE_INFO(0, priority, IS_LONG, 0)
	ZEND_ARG_TYPE_INFO(0, message, IS_STRING, 0)
ZEND_END_ARG_INFO()
#endif

#if defined(HAVE_INET_NTOP)
ZEND_BEGIN_ARG_WITH_RETURN_TYPE_MASK_EX(arginfo_inet_ntop, 0, 1, MAY_BE_STRING|MAY_BE_FALSE)
	ZEND_ARG_TYPE_INFO(0, ip, IS_STRING, 0)
ZEND_END_ARG_INFO()
#endif

#if defined(HAVE_INET_PTON)
ZEND_BEGIN_ARG_WITH_RETURN_TYPE_MASK_EX(arginfo_inet_pton, 0, 1, MAY_BE_STRING|MAY_BE_FALSE)
	ZEND_ARG_TYPE_INFO(0, ip, IS_STRING, 0)
ZEND_END_ARG_INFO()
#endif

ZEND_BEGIN_ARG_WITH_RETURN_TYPE_INFO_EX(arginfo_metaphone, 0, 1, IS_STRING, 0)
	ZEND_ARG_TYPE_INFO(0, string, IS_STRING, 0)
	ZEND_ARG_TYPE_INFO_WITH_DEFAULT_VALUE(0, max_phonemes, IS_LONG, 0, "0")
ZEND_END_ARG_INFO()

ZEND_BEGIN_ARG_WITH_RETURN_TYPE_INFO_EX(arginfo_header, 0, 1, IS_VOID, 0)
	ZEND_ARG_TYPE_INFO(0, header, IS_STRING, 0)
	ZEND_ARG_TYPE_INFO_WITH_DEFAULT_VALUE(0, replace, _IS_BOOL, 0, "true")
	ZEND_ARG_TYPE_INFO_WITH_DEFAULT_VALUE(0, response_code, IS_LONG, 0, "0")
ZEND_END_ARG_INFO()

ZEND_BEGIN_ARG_WITH_RETURN_TYPE_INFO_EX(arginfo_header_remove, 0, 0, IS_VOID, 0)
	ZEND_ARG_TYPE_INFO_WITH_DEFAULT_VALUE(0, name, IS_STRING, 1, "null")
ZEND_END_ARG_INFO()

ZEND_BEGIN_ARG_WITH_RETURN_TYPE_INFO_EX(arginfo_setrawcookie, 0, 1, _IS_BOOL, 0)
	ZEND_ARG_TYPE_INFO(0, name, IS_STRING, 0)
	ZEND_ARG_TYPE_INFO_WITH_DEFAULT_VALUE(0, value, IS_STRING, 0, "\"\"")
	ZEND_ARG_TYPE_MASK(0, expires_or_options, MAY_BE_ARRAY|MAY_BE_LONG, "0")
	ZEND_ARG_TYPE_INFO_WITH_DEFAULT_VALUE(0, path, IS_STRING, 0, "\"\"")
	ZEND_ARG_TYPE_INFO_WITH_DEFAULT_VALUE(0, domain, IS_STRING, 0, "\"\"")
	ZEND_ARG_TYPE_INFO_WITH_DEFAULT_VALUE(0, secure, _IS_BOOL, 0, "false")
	ZEND_ARG_TYPE_INFO_WITH_DEFAULT_VALUE(0, httponly, _IS_BOOL, 0, "false")
ZEND_END_ARG_INFO()

#define arginfo_setcookie arginfo_setrawcookie

ZEND_BEGIN_ARG_WITH_RETURN_TYPE_MASK_EX(arginfo_http_response_code, 0, 0, MAY_BE_LONG|MAY_BE_BOOL)
	ZEND_ARG_TYPE_INFO_WITH_DEFAULT_VALUE(0, response_code, IS_LONG, 0, "0")
ZEND_END_ARG_INFO()

ZEND_BEGIN_ARG_WITH_RETURN_TYPE_INFO_EX(arginfo_headers_sent, 0, 0, _IS_BOOL, 0)
	ZEND_ARG_INFO_WITH_DEFAULT_VALUE(1, filename, "null")
	ZEND_ARG_INFO_WITH_DEFAULT_VALUE(1, line, "null")
ZEND_END_ARG_INFO()

#define arginfo_headers_list arginfo_ob_list_handlers

ZEND_BEGIN_ARG_WITH_RETURN_TYPE_INFO_EX(arginfo_htmlspecialchars, 0, 1, IS_STRING, 0)
	ZEND_ARG_TYPE_INFO(0, string, IS_STRING, 0)
	ZEND_ARG_TYPE_INFO_WITH_DEFAULT_VALUE(0, flags, IS_LONG, 0, "ENT_QUOTES | ENT_SUBSTITUTE")
	ZEND_ARG_TYPE_INFO_WITH_DEFAULT_VALUE(0, encoding, IS_STRING, 1, "null")
	ZEND_ARG_TYPE_INFO_WITH_DEFAULT_VALUE(0, double_encode, _IS_BOOL, 0, "true")
ZEND_END_ARG_INFO()

ZEND_BEGIN_ARG_WITH_RETURN_TYPE_INFO_EX(arginfo_htmlspecialchars_decode, 0, 1, IS_STRING, 0)
	ZEND_ARG_TYPE_INFO(0, string, IS_STRING, 0)
	ZEND_ARG_TYPE_INFO_WITH_DEFAULT_VALUE(0, flags, IS_LONG, 0, "ENT_QUOTES | ENT_SUBSTITUTE")
ZEND_END_ARG_INFO()

ZEND_BEGIN_ARG_WITH_RETURN_TYPE_INFO_EX(arginfo_html_entity_decode, 0, 1, IS_STRING, 0)
	ZEND_ARG_TYPE_INFO(0, string, IS_STRING, 0)
	ZEND_ARG_TYPE_INFO_WITH_DEFAULT_VALUE(0, flags, IS_LONG, 0, "ENT_QUOTES | ENT_SUBSTITUTE")
	ZEND_ARG_TYPE_INFO_WITH_DEFAULT_VALUE(0, encoding, IS_STRING, 1, "null")
ZEND_END_ARG_INFO()

#define arginfo_htmlentities arginfo_htmlspecialchars

ZEND_BEGIN_ARG_WITH_RETURN_TYPE_INFO_EX(arginfo_get_html_translation_table, 0, 0, IS_ARRAY, 0)
	ZEND_ARG_TYPE_INFO_WITH_DEFAULT_VALUE(0, table, IS_LONG, 0, "HTML_SPECIALCHARS")
	ZEND_ARG_TYPE_INFO_WITH_DEFAULT_VALUE(0, flags, IS_LONG, 0, "ENT_QUOTES | ENT_SUBSTITUTE")
	ZEND_ARG_TYPE_INFO_WITH_DEFAULT_VALUE(0, encoding, IS_STRING, 0, "\"UTF-8\"")
ZEND_END_ARG_INFO()

ZEND_BEGIN_ARG_WITH_RETURN_TYPE_INFO_EX(arginfo_assert, 0, 1, _IS_BOOL, 0)
	ZEND_ARG_TYPE_INFO(0, assertion, IS_MIXED, 0)
	ZEND_ARG_OBJ_TYPE_MASK(0, description, Throwable, MAY_BE_STRING|MAY_BE_NULL, "null")
ZEND_END_ARG_INFO()

ZEND_BEGIN_ARG_WITH_RETURN_TYPE_INFO_EX(arginfo_assert_options, 0, 1, IS_MIXED, 0)
	ZEND_ARG_TYPE_INFO(0, option, IS_LONG, 0)
	ZEND_ARG_TYPE_INFO(0, value, IS_MIXED, 0)
ZEND_END_ARG_INFO()

#define arginfo_bin2hex arginfo_base64_encode

ZEND_BEGIN_ARG_WITH_RETURN_TYPE_MASK_EX(arginfo_hex2bin, 0, 1, MAY_BE_STRING|MAY_BE_FALSE)
	ZEND_ARG_TYPE_INFO(0, string, IS_STRING, 0)
ZEND_END_ARG_INFO()

ZEND_BEGIN_ARG_WITH_RETURN_TYPE_INFO_EX(arginfo_strspn, 0, 2, IS_LONG, 0)
	ZEND_ARG_TYPE_INFO(0, string, IS_STRING, 0)
	ZEND_ARG_TYPE_INFO(0, characters, IS_STRING, 0)
	ZEND_ARG_TYPE_INFO_WITH_DEFAULT_VALUE(0, offset, IS_LONG, 0, "0")
	ZEND_ARG_TYPE_INFO_WITH_DEFAULT_VALUE(0, length, IS_LONG, 1, "null")
ZEND_END_ARG_INFO()

#define arginfo_strcspn arginfo_strspn

#if HAVE_NL_LANGINFO
ZEND_BEGIN_ARG_WITH_RETURN_TYPE_MASK_EX(arginfo_nl_langinfo, 0, 1, MAY_BE_STRING|MAY_BE_FALSE)
	ZEND_ARG_TYPE_INFO(0, item, IS_LONG, 0)
ZEND_END_ARG_INFO()
#endif

ZEND_BEGIN_ARG_WITH_RETURN_TYPE_INFO_EX(arginfo_strcoll, 0, 2, IS_LONG, 0)
	ZEND_ARG_TYPE_INFO(0, string1, IS_STRING, 0)
	ZEND_ARG_TYPE_INFO(0, string2, IS_STRING, 0)
ZEND_END_ARG_INFO()

ZEND_BEGIN_ARG_WITH_RETURN_TYPE_INFO_EX(arginfo_trim, 0, 1, IS_STRING, 0)
	ZEND_ARG_TYPE_INFO(0, string, IS_STRING, 0)
	ZEND_ARG_TYPE_INFO_WITH_DEFAULT_VALUE(0, characters, IS_STRING, 0, "\" \\n\\r\\t\\v\\0\"")
ZEND_END_ARG_INFO()

#define arginfo_rtrim arginfo_trim

#define arginfo_chop arginfo_trim

#define arginfo_ltrim arginfo_trim

ZEND_BEGIN_ARG_WITH_RETURN_TYPE_INFO_EX(arginfo_wordwrap, 0, 1, IS_STRING, 0)
	ZEND_ARG_TYPE_INFO(0, string, IS_STRING, 0)
	ZEND_ARG_TYPE_INFO_WITH_DEFAULT_VALUE(0, width, IS_LONG, 0, "75")
	ZEND_ARG_TYPE_INFO_WITH_DEFAULT_VALUE(0, break, IS_STRING, 0, "\"\\n\"")
	ZEND_ARG_TYPE_INFO_WITH_DEFAULT_VALUE(0, cut_long_words, _IS_BOOL, 0, "false")
ZEND_END_ARG_INFO()

ZEND_BEGIN_ARG_WITH_RETURN_TYPE_INFO_EX(arginfo_explode, 0, 2, IS_ARRAY, 0)
	ZEND_ARG_TYPE_INFO(0, separator, IS_STRING, 0)
	ZEND_ARG_TYPE_INFO(0, string, IS_STRING, 0)
	ZEND_ARG_TYPE_INFO_WITH_DEFAULT_VALUE(0, limit, IS_LONG, 0, "PHP_INT_MAX")
ZEND_END_ARG_INFO()

ZEND_BEGIN_ARG_WITH_RETURN_TYPE_INFO_EX(arginfo_implode, 0, 1, IS_STRING, 0)
	ZEND_ARG_TYPE_MASK(0, separator, MAY_BE_STRING|MAY_BE_ARRAY, NULL)
	ZEND_ARG_TYPE_INFO_WITH_DEFAULT_VALUE(0, array, IS_ARRAY, 1, "null")
ZEND_END_ARG_INFO()

#define arginfo_join arginfo_implode

ZEND_BEGIN_ARG_WITH_RETURN_TYPE_MASK_EX(arginfo_strtok, 0, 1, MAY_BE_STRING|MAY_BE_FALSE)
	ZEND_ARG_TYPE_INFO(0, string, IS_STRING, 0)
	ZEND_ARG_TYPE_INFO_WITH_DEFAULT_VALUE(0, token, IS_STRING, 1, "null")
ZEND_END_ARG_INFO()

#define arginfo_strtoupper arginfo_base64_encode

#define arginfo_strtolower arginfo_base64_encode

ZEND_BEGIN_ARG_WITH_RETURN_TYPE_INFO_EX(arginfo_basename, 0, 1, IS_STRING, 0)
	ZEND_ARG_TYPE_INFO(0, path, IS_STRING, 0)
	ZEND_ARG_TYPE_INFO_WITH_DEFAULT_VALUE(0, suffix, IS_STRING, 0, "\"\"")
ZEND_END_ARG_INFO()

ZEND_BEGIN_ARG_WITH_RETURN_TYPE_INFO_EX(arginfo_dirname, 0, 1, IS_STRING, 0)
	ZEND_ARG_TYPE_INFO(0, path, IS_STRING, 0)
	ZEND_ARG_TYPE_INFO_WITH_DEFAULT_VALUE(0, levels, IS_LONG, 0, "1")
ZEND_END_ARG_INFO()

ZEND_BEGIN_ARG_WITH_RETURN_TYPE_MASK_EX(arginfo_pathinfo, 0, 1, MAY_BE_ARRAY|MAY_BE_STRING)
	ZEND_ARG_TYPE_INFO(0, path, IS_STRING, 0)
	ZEND_ARG_TYPE_INFO_WITH_DEFAULT_VALUE(0, flags, IS_LONG, 0, "PATHINFO_ALL")
ZEND_END_ARG_INFO()

ZEND_BEGIN_ARG_WITH_RETURN_TYPE_MASK_EX(arginfo_stristr, 0, 2, MAY_BE_STRING|MAY_BE_FALSE)
	ZEND_ARG_TYPE_INFO(0, haystack, IS_STRING, 0)
	ZEND_ARG_TYPE_INFO(0, needle, IS_STRING, 0)
	ZEND_ARG_TYPE_INFO_WITH_DEFAULT_VALUE(0, before_needle, _IS_BOOL, 0, "false")
ZEND_END_ARG_INFO()

#define arginfo_strstr arginfo_stristr

#define arginfo_strchr arginfo_stristr

ZEND_BEGIN_ARG_WITH_RETURN_TYPE_MASK_EX(arginfo_strpos, 0, 2, MAY_BE_LONG|MAY_BE_FALSE)
	ZEND_ARG_TYPE_INFO(0, haystack, IS_STRING, 0)
	ZEND_ARG_TYPE_INFO(0, needle, IS_STRING, 0)
	ZEND_ARG_TYPE_INFO_WITH_DEFAULT_VALUE(0, offset, IS_LONG, 0, "0")
ZEND_END_ARG_INFO()

#define arginfo_stripos arginfo_strpos

#define arginfo_strrpos arginfo_strpos

#define arginfo_strripos arginfo_strpos

ZEND_BEGIN_ARG_WITH_RETURN_TYPE_MASK_EX(arginfo_strrchr, 0, 2, MAY_BE_STRING|MAY_BE_FALSE)
	ZEND_ARG_TYPE_INFO(0, haystack, IS_STRING, 0)
	ZEND_ARG_TYPE_INFO(0, needle, IS_STRING, 0)
ZEND_END_ARG_INFO()

ZEND_BEGIN_ARG_WITH_RETURN_TYPE_INFO_EX(arginfo_str_contains, 0, 2, _IS_BOOL, 0)
	ZEND_ARG_TYPE_INFO(0, haystack, IS_STRING, 0)
	ZEND_ARG_TYPE_INFO(0, needle, IS_STRING, 0)
ZEND_END_ARG_INFO()

#define arginfo_str_starts_with arginfo_str_contains

#define arginfo_str_ends_with arginfo_str_contains

ZEND_BEGIN_ARG_WITH_RETURN_TYPE_INFO_EX(arginfo_chunk_split, 0, 1, IS_STRING, 0)
	ZEND_ARG_TYPE_INFO(0, string, IS_STRING, 0)
	ZEND_ARG_TYPE_INFO_WITH_DEFAULT_VALUE(0, length, IS_LONG, 0, "76")
	ZEND_ARG_TYPE_INFO_WITH_DEFAULT_VALUE(0, separator, IS_STRING, 0, "\"\\r\\n\"")
ZEND_END_ARG_INFO()

ZEND_BEGIN_ARG_WITH_RETURN_TYPE_INFO_EX(arginfo_substr, 0, 2, IS_STRING, 0)
	ZEND_ARG_TYPE_INFO(0, string, IS_STRING, 0)
	ZEND_ARG_TYPE_INFO(0, offset, IS_LONG, 0)
	ZEND_ARG_TYPE_INFO_WITH_DEFAULT_VALUE(0, length, IS_LONG, 1, "null")
ZEND_END_ARG_INFO()

ZEND_BEGIN_ARG_WITH_RETURN_TYPE_MASK_EX(arginfo_substr_replace, 0, 3, MAY_BE_STRING|MAY_BE_ARRAY)
	ZEND_ARG_TYPE_MASK(0, string, MAY_BE_ARRAY|MAY_BE_STRING, NULL)
	ZEND_ARG_TYPE_MASK(0, replace, MAY_BE_ARRAY|MAY_BE_STRING, NULL)
	ZEND_ARG_TYPE_MASK(0, offset, MAY_BE_ARRAY|MAY_BE_LONG, NULL)
	ZEND_ARG_TYPE_MASK(0, length, MAY_BE_ARRAY|MAY_BE_LONG|MAY_BE_NULL, "null")
ZEND_END_ARG_INFO()

#define arginfo_quotemeta arginfo_base64_encode

ZEND_BEGIN_ARG_WITH_RETURN_TYPE_INFO_EX(arginfo_ord, 0, 1, IS_LONG, 0)
	ZEND_ARG_TYPE_INFO(0, character, IS_STRING, 0)
ZEND_END_ARG_INFO()

ZEND_BEGIN_ARG_WITH_RETURN_TYPE_INFO_EX(arginfo_chr, 0, 1, IS_STRING, 0)
	ZEND_ARG_TYPE_INFO(0, codepoint, IS_LONG, 0)
ZEND_END_ARG_INFO()

#define arginfo_ucfirst arginfo_base64_encode

#define arginfo_lcfirst arginfo_base64_encode

ZEND_BEGIN_ARG_WITH_RETURN_TYPE_INFO_EX(arginfo_ucwords, 0, 1, IS_STRING, 0)
	ZEND_ARG_TYPE_INFO(0, string, IS_STRING, 0)
	ZEND_ARG_TYPE_INFO_WITH_DEFAULT_VALUE(0, separators, IS_STRING, 0, "\" \\t\\r\\n\\f\\v\"")
ZEND_END_ARG_INFO()

ZEND_BEGIN_ARG_WITH_RETURN_TYPE_INFO_EX(arginfo_strtr, 0, 2, IS_STRING, 0)
	ZEND_ARG_TYPE_INFO(0, string, IS_STRING, 0)
	ZEND_ARG_TYPE_MASK(0, from, MAY_BE_STRING|MAY_BE_ARRAY, NULL)
	ZEND_ARG_TYPE_INFO_WITH_DEFAULT_VALUE(0, to, IS_STRING, 1, "null")
ZEND_END_ARG_INFO()

#define arginfo_strrev arginfo_base64_encode

ZEND_BEGIN_ARG_WITH_RETURN_TYPE_INFO_EX(arginfo_similar_text, 0, 2, IS_LONG, 0)
	ZEND_ARG_TYPE_INFO(0, string1, IS_STRING, 0)
	ZEND_ARG_TYPE_INFO(0, string2, IS_STRING, 0)
	ZEND_ARG_INFO_WITH_DEFAULT_VALUE(1, percent, "null")
ZEND_END_ARG_INFO()

ZEND_BEGIN_ARG_WITH_RETURN_TYPE_INFO_EX(arginfo_addcslashes, 0, 2, IS_STRING, 0)
	ZEND_ARG_TYPE_INFO(0, string, IS_STRING, 0)
	ZEND_ARG_TYPE_INFO(0, characters, IS_STRING, 0)
ZEND_END_ARG_INFO()

#define arginfo_addslashes arginfo_base64_encode

#define arginfo_stripcslashes arginfo_base64_encode

#define arginfo_stripslashes arginfo_base64_encode

ZEND_BEGIN_ARG_WITH_RETURN_TYPE_MASK_EX(arginfo_str_replace, 0, 3, MAY_BE_STRING|MAY_BE_ARRAY)
	ZEND_ARG_TYPE_MASK(0, search, MAY_BE_ARRAY|MAY_BE_STRING, NULL)
	ZEND_ARG_TYPE_MASK(0, replace, MAY_BE_ARRAY|MAY_BE_STRING, NULL)
	ZEND_ARG_TYPE_MASK(0, subject, MAY_BE_STRING|MAY_BE_ARRAY, NULL)
	ZEND_ARG_INFO_WITH_DEFAULT_VALUE(1, count, "null")
ZEND_END_ARG_INFO()

#define arginfo_str_ireplace arginfo_str_replace

ZEND_BEGIN_ARG_WITH_RETURN_TYPE_INFO_EX(arginfo_hebrev, 0, 1, IS_STRING, 0)
	ZEND_ARG_TYPE_INFO(0, string, IS_STRING, 0)
	ZEND_ARG_TYPE_INFO_WITH_DEFAULT_VALUE(0, max_chars_per_line, IS_LONG, 0, "0")
ZEND_END_ARG_INFO()

ZEND_BEGIN_ARG_WITH_RETURN_TYPE_INFO_EX(arginfo_nl2br, 0, 1, IS_STRING, 0)
	ZEND_ARG_TYPE_INFO(0, string, IS_STRING, 0)
	ZEND_ARG_TYPE_INFO_WITH_DEFAULT_VALUE(0, use_xhtml, _IS_BOOL, 0, "true")
ZEND_END_ARG_INFO()

ZEND_BEGIN_ARG_WITH_RETURN_TYPE_INFO_EX(arginfo_strip_tags, 0, 1, IS_STRING, 0)
	ZEND_ARG_TYPE_INFO(0, string, IS_STRING, 0)
	ZEND_ARG_TYPE_MASK(0, allowed_tags, MAY_BE_ARRAY|MAY_BE_STRING|MAY_BE_NULL, "null")
ZEND_END_ARG_INFO()

ZEND_BEGIN_ARG_WITH_RETURN_TYPE_MASK_EX(arginfo_setlocale, 0, 2, MAY_BE_STRING|MAY_BE_FALSE)
	ZEND_ARG_TYPE_INFO(0, category, IS_LONG, 0)
	ZEND_ARG_INFO(0, locales)
	ZEND_ARG_VARIADIC_INFO(0, rest)
ZEND_END_ARG_INFO()

ZEND_BEGIN_ARG_WITH_RETURN_TYPE_INFO_EX(arginfo_parse_str, 0, 2, IS_VOID, 0)
	ZEND_ARG_TYPE_INFO(0, string, IS_STRING, 0)
	ZEND_ARG_INFO(1, result)
ZEND_END_ARG_INFO()

ZEND_BEGIN_ARG_WITH_RETURN_TYPE_INFO_EX(arginfo_str_getcsv, 0, 1, IS_ARRAY, 0)
	ZEND_ARG_TYPE_INFO(0, string, IS_STRING, 0)
	ZEND_ARG_TYPE_INFO_WITH_DEFAULT_VALUE(0, separator, IS_STRING, 0, "\",\"")
	ZEND_ARG_TYPE_INFO_WITH_DEFAULT_VALUE(0, enclosure, IS_STRING, 0, "\"\\\"\"")
	ZEND_ARG_TYPE_INFO_WITH_DEFAULT_VALUE(0, escape, IS_STRING, 0, "\'\\\\\'")
ZEND_END_ARG_INFO()

ZEND_BEGIN_ARG_WITH_RETURN_TYPE_INFO_EX(arginfo_str_repeat, 0, 2, IS_STRING, 0)
	ZEND_ARG_TYPE_INFO(0, string, IS_STRING, 0)
	ZEND_ARG_TYPE_INFO(0, times, IS_LONG, 0)
ZEND_END_ARG_INFO()

ZEND_BEGIN_ARG_WITH_RETURN_TYPE_MASK_EX(arginfo_count_chars, 0, 1, MAY_BE_ARRAY|MAY_BE_STRING)
	ZEND_ARG_TYPE_INFO(0, string, IS_STRING, 0)
	ZEND_ARG_TYPE_INFO_WITH_DEFAULT_VALUE(0, mode, IS_LONG, 0, "0")
ZEND_END_ARG_INFO()

#define arginfo_strnatcmp arginfo_strcoll

#define arginfo_localeconv arginfo_ob_list_handlers

#define arginfo_strnatcasecmp arginfo_strcoll

ZEND_BEGIN_ARG_WITH_RETURN_TYPE_INFO_EX(arginfo_substr_count, 0, 2, IS_LONG, 0)
	ZEND_ARG_TYPE_INFO(0, haystack, IS_STRING, 0)
	ZEND_ARG_TYPE_INFO(0, needle, IS_STRING, 0)
	ZEND_ARG_TYPE_INFO_WITH_DEFAULT_VALUE(0, offset, IS_LONG, 0, "0")
	ZEND_ARG_TYPE_INFO_WITH_DEFAULT_VALUE(0, length, IS_LONG, 1, "null")
ZEND_END_ARG_INFO()

ZEND_BEGIN_ARG_WITH_RETURN_TYPE_INFO_EX(arginfo_str_pad, 0, 2, IS_STRING, 0)
	ZEND_ARG_TYPE_INFO(0, string, IS_STRING, 0)
	ZEND_ARG_TYPE_INFO(0, length, IS_LONG, 0)
	ZEND_ARG_TYPE_INFO_WITH_DEFAULT_VALUE(0, pad_string, IS_STRING, 0, "\" \"")
	ZEND_ARG_TYPE_INFO_WITH_DEFAULT_VALUE(0, pad_type, IS_LONG, 0, "STR_PAD_RIGHT")
ZEND_END_ARG_INFO()

ZEND_BEGIN_ARG_WITH_RETURN_TYPE_MASK_EX(arginfo_sscanf, 0, 2, MAY_BE_ARRAY|MAY_BE_LONG|MAY_BE_NULL)
	ZEND_ARG_TYPE_INFO(0, string, IS_STRING, 0)
	ZEND_ARG_TYPE_INFO(0, format, IS_STRING, 0)
	ZEND_ARG_VARIADIC_TYPE_INFO(1, vars, IS_MIXED, 0)
ZEND_END_ARG_INFO()

#define arginfo_str_rot13 arginfo_base64_encode

#define arginfo_str_shuffle arginfo_base64_encode

ZEND_BEGIN_ARG_WITH_RETURN_TYPE_MASK_EX(arginfo_str_word_count, 0, 1, MAY_BE_ARRAY|MAY_BE_LONG)
	ZEND_ARG_TYPE_INFO(0, string, IS_STRING, 0)
	ZEND_ARG_TYPE_INFO_WITH_DEFAULT_VALUE(0, format, IS_LONG, 0, "0")
	ZEND_ARG_TYPE_INFO_WITH_DEFAULT_VALUE(0, characters, IS_STRING, 1, "null")
ZEND_END_ARG_INFO()

ZEND_BEGIN_ARG_WITH_RETURN_TYPE_INFO_EX(arginfo_str_split, 0, 1, IS_ARRAY, 0)
	ZEND_ARG_TYPE_INFO(0, string, IS_STRING, 0)
	ZEND_ARG_TYPE_INFO_WITH_DEFAULT_VALUE(0, length, IS_LONG, 0, "1")
ZEND_END_ARG_INFO()

ZEND_BEGIN_ARG_WITH_RETURN_TYPE_MASK_EX(arginfo_strpbrk, 0, 2, MAY_BE_STRING|MAY_BE_FALSE)
	ZEND_ARG_TYPE_INFO(0, string, IS_STRING, 0)
	ZEND_ARG_TYPE_INFO(0, characters, IS_STRING, 0)
ZEND_END_ARG_INFO()

ZEND_BEGIN_ARG_WITH_RETURN_TYPE_INFO_EX(arginfo_substr_compare, 0, 3, IS_LONG, 0)
	ZEND_ARG_TYPE_INFO(0, haystack, IS_STRING, 0)
	ZEND_ARG_TYPE_INFO(0, needle, IS_STRING, 0)
	ZEND_ARG_TYPE_INFO(0, offset, IS_LONG, 0)
	ZEND_ARG_TYPE_INFO_WITH_DEFAULT_VALUE(0, length, IS_LONG, 1, "null")
	ZEND_ARG_TYPE_INFO_WITH_DEFAULT_VALUE(0, case_insensitive, _IS_BOOL, 0, "false")
ZEND_END_ARG_INFO()

#define arginfo_utf8_encode arginfo_base64_encode

#define arginfo_utf8_decode arginfo_base64_encode

ZEND_BEGIN_ARG_INFO_EX(arginfo_opendir, 0, 0, 1)
	ZEND_ARG_TYPE_INFO(0, directory, IS_STRING, 0)
	ZEND_ARG_INFO_WITH_DEFAULT_VALUE(0, context, "null")
ZEND_END_ARG_INFO()

ZEND_BEGIN_ARG_WITH_RETURN_OBJ_TYPE_MASK_EX(arginfo_dir, 0, 1, Directory, MAY_BE_FALSE)
	ZEND_ARG_TYPE_INFO(0, directory, IS_STRING, 0)
	ZEND_ARG_INFO_WITH_DEFAULT_VALUE(0, context, "null")
ZEND_END_ARG_INFO()

ZEND_BEGIN_ARG_WITH_RETURN_TYPE_INFO_EX(arginfo_closedir, 0, 0, IS_VOID, 0)
	ZEND_ARG_INFO_WITH_DEFAULT_VALUE(0, dir_handle, "null")
ZEND_END_ARG_INFO()

ZEND_BEGIN_ARG_WITH_RETURN_TYPE_INFO_EX(arginfo_chdir, 0, 1, _IS_BOOL, 0)
	ZEND_ARG_TYPE_INFO(0, directory, IS_STRING, 0)
ZEND_END_ARG_INFO()

#if defined(HAVE_CHROOT) && !defined(ZTS) && ENABLE_CHROOT_FUNC
ZEND_BEGIN_ARG_WITH_RETURN_TYPE_INFO_EX(arginfo_chroot, 0, 1, _IS_BOOL, 0)
	ZEND_ARG_TYPE_INFO(0, directory, IS_STRING, 0)
ZEND_END_ARG_INFO()
#endif

#define arginfo_getcwd arginfo_ob_get_flush

#define arginfo_rewinddir arginfo_closedir

ZEND_BEGIN_ARG_WITH_RETURN_TYPE_MASK_EX(arginfo_readdir, 0, 0, MAY_BE_STRING|MAY_BE_FALSE)
	ZEND_ARG_INFO_WITH_DEFAULT_VALUE(0, dir_handle, "null")
ZEND_END_ARG_INFO()

ZEND_BEGIN_ARG_WITH_RETURN_TYPE_MASK_EX(arginfo_scandir, 0, 1, MAY_BE_ARRAY|MAY_BE_FALSE)
	ZEND_ARG_TYPE_INFO(0, directory, IS_STRING, 0)
	ZEND_ARG_TYPE_INFO_WITH_DEFAULT_VALUE(0, sorting_order, IS_LONG, 0, "SCANDIR_SORT_ASCENDING")
	ZEND_ARG_INFO_WITH_DEFAULT_VALUE(0, context, "null")
ZEND_END_ARG_INFO()

#if defined(HAVE_GLOB)
ZEND_BEGIN_ARG_WITH_RETURN_TYPE_MASK_EX(arginfo_glob, 0, 1, MAY_BE_ARRAY|MAY_BE_FALSE)
	ZEND_ARG_TYPE_INFO(0, pattern, IS_STRING, 0)
	ZEND_ARG_TYPE_INFO_WITH_DEFAULT_VALUE(0, flags, IS_LONG, 0, "0")
ZEND_END_ARG_INFO()
#endif

ZEND_BEGIN_ARG_WITH_RETURN_TYPE_MASK_EX(arginfo_exec, 0, 1, MAY_BE_STRING|MAY_BE_FALSE)
	ZEND_ARG_TYPE_INFO(0, command, IS_STRING, 0)
	ZEND_ARG_INFO_WITH_DEFAULT_VALUE(1, output, "null")
	ZEND_ARG_INFO_WITH_DEFAULT_VALUE(1, result_code, "null")
ZEND_END_ARG_INFO()

ZEND_BEGIN_ARG_WITH_RETURN_TYPE_MASK_EX(arginfo_system, 0, 1, MAY_BE_STRING|MAY_BE_FALSE)
	ZEND_ARG_TYPE_INFO(0, command, IS_STRING, 0)
	ZEND_ARG_INFO_WITH_DEFAULT_VALUE(1, result_code, "null")
ZEND_END_ARG_INFO()

ZEND_BEGIN_ARG_WITH_RETURN_TYPE_INFO_EX(arginfo_passthru, 0, 1, _IS_BOOL, 1)
	ZEND_ARG_TYPE_INFO(0, command, IS_STRING, 0)
	ZEND_ARG_INFO_WITH_DEFAULT_VALUE(1, result_code, "null")
ZEND_END_ARG_INFO()

ZEND_BEGIN_ARG_WITH_RETURN_TYPE_INFO_EX(arginfo_escapeshellcmd, 0, 1, IS_STRING, 0)
	ZEND_ARG_TYPE_INFO(0, command, IS_STRING, 0)
ZEND_END_ARG_INFO()

ZEND_BEGIN_ARG_WITH_RETURN_TYPE_INFO_EX(arginfo_escapeshellarg, 0, 1, IS_STRING, 0)
	ZEND_ARG_TYPE_INFO(0, arg, IS_STRING, 0)
ZEND_END_ARG_INFO()

ZEND_BEGIN_ARG_WITH_RETURN_TYPE_MASK_EX(arginfo_shell_exec, 0, 1, MAY_BE_STRING|MAY_BE_FALSE|MAY_BE_NULL)
	ZEND_ARG_TYPE_INFO(0, command, IS_STRING, 0)
ZEND_END_ARG_INFO()

#if defined(HAVE_NICE)
ZEND_BEGIN_ARG_WITH_RETURN_TYPE_INFO_EX(arginfo_proc_nice, 0, 1, _IS_BOOL, 0)
	ZEND_ARG_TYPE_INFO(0, priority, IS_LONG, 0)
ZEND_END_ARG_INFO()
#endif

ZEND_BEGIN_ARG_WITH_RETURN_TYPE_INFO_EX(arginfo_flock, 0, 2, _IS_BOOL, 0)
	ZEND_ARG_INFO(0, stream)
	ZEND_ARG_TYPE_INFO(0, operation, IS_LONG, 0)
	ZEND_ARG_INFO_WITH_DEFAULT_VALUE(1, would_block, "null")
ZEND_END_ARG_INFO()

ZEND_BEGIN_ARG_WITH_RETURN_TYPE_MASK_EX(arginfo_get_meta_tags, 0, 1, MAY_BE_ARRAY|MAY_BE_FALSE)
	ZEND_ARG_TYPE_INFO(0, filename, IS_STRING, 0)
	ZEND_ARG_TYPE_INFO_WITH_DEFAULT_VALUE(0, use_include_path, _IS_BOOL, 0, "false")
ZEND_END_ARG_INFO()

ZEND_BEGIN_ARG_WITH_RETURN_TYPE_INFO_EX(arginfo_pclose, 0, 1, IS_LONG, 0)
	ZEND_ARG_INFO(0, handle)
ZEND_END_ARG_INFO()

ZEND_BEGIN_ARG_INFO_EX(arginfo_popen, 0, 0, 2)
	ZEND_ARG_TYPE_INFO(0, command, IS_STRING, 0)
	ZEND_ARG_TYPE_INFO(0, mode, IS_STRING, 0)
ZEND_END_ARG_INFO()

ZEND_BEGIN_ARG_WITH_RETURN_TYPE_MASK_EX(arginfo_readfile, 0, 1, MAY_BE_LONG|MAY_BE_FALSE)
	ZEND_ARG_TYPE_INFO(0, filename, IS_STRING, 0)
	ZEND_ARG_TYPE_INFO_WITH_DEFAULT_VALUE(0, use_include_path, _IS_BOOL, 0, "false")
	ZEND_ARG_INFO_WITH_DEFAULT_VALUE(0, context, "null")
ZEND_END_ARG_INFO()

ZEND_BEGIN_ARG_WITH_RETURN_TYPE_INFO_EX(arginfo_rewind, 0, 1, _IS_BOOL, 0)
	ZEND_ARG_INFO(0, stream)
ZEND_END_ARG_INFO()

ZEND_BEGIN_ARG_WITH_RETURN_TYPE_INFO_EX(arginfo_rmdir, 0, 1, _IS_BOOL, 0)
	ZEND_ARG_TYPE_INFO(0, directory, IS_STRING, 0)
	ZEND_ARG_INFO_WITH_DEFAULT_VALUE(0, context, "null")
ZEND_END_ARG_INFO()

ZEND_BEGIN_ARG_WITH_RETURN_TYPE_INFO_EX(arginfo_umask, 0, 0, IS_LONG, 0)
	ZEND_ARG_TYPE_INFO_WITH_DEFAULT_VALUE(0, mask, IS_LONG, 1, "null")
ZEND_END_ARG_INFO()

#define arginfo_fclose arginfo_rewind

#define arginfo_feof arginfo_rewind

ZEND_BEGIN_ARG_WITH_RETURN_TYPE_MASK_EX(arginfo_fgetc, 0, 1, MAY_BE_STRING|MAY_BE_FALSE)
	ZEND_ARG_INFO(0, stream)
ZEND_END_ARG_INFO()

ZEND_BEGIN_ARG_WITH_RETURN_TYPE_MASK_EX(arginfo_fgets, 0, 1, MAY_BE_STRING|MAY_BE_FALSE)
	ZEND_ARG_INFO(0, stream)
	ZEND_ARG_TYPE_INFO_WITH_DEFAULT_VALUE(0, length, IS_LONG, 1, "null")
ZEND_END_ARG_INFO()

ZEND_BEGIN_ARG_WITH_RETURN_TYPE_MASK_EX(arginfo_fread, 0, 2, MAY_BE_STRING|MAY_BE_FALSE)
	ZEND_ARG_INFO(0, stream)
	ZEND_ARG_TYPE_INFO(0, length, IS_LONG, 0)
ZEND_END_ARG_INFO()

ZEND_BEGIN_ARG_INFO_EX(arginfo_fopen, 0, 0, 2)
	ZEND_ARG_TYPE_INFO(0, filename, IS_STRING, 0)
	ZEND_ARG_TYPE_INFO(0, mode, IS_STRING, 0)
	ZEND_ARG_TYPE_INFO_WITH_DEFAULT_VALUE(0, use_include_path, _IS_BOOL, 0, "false")
	ZEND_ARG_INFO_WITH_DEFAULT_VALUE(0, context, "null")
ZEND_END_ARG_INFO()

ZEND_BEGIN_ARG_WITH_RETURN_TYPE_MASK_EX(arginfo_fscanf, 0, 2, MAY_BE_ARRAY|MAY_BE_LONG|MAY_BE_FALSE|MAY_BE_NULL)
	ZEND_ARG_INFO(0, stream)
	ZEND_ARG_TYPE_INFO(0, format, IS_STRING, 0)
	ZEND_ARG_VARIADIC_TYPE_INFO(1, vars, IS_MIXED, 0)
ZEND_END_ARG_INFO()

ZEND_BEGIN_ARG_WITH_RETURN_TYPE_INFO_EX(arginfo_fpassthru, 0, 1, IS_LONG, 0)
	ZEND_ARG_INFO(0, stream)
ZEND_END_ARG_INFO()

ZEND_BEGIN_ARG_WITH_RETURN_TYPE_INFO_EX(arginfo_ftruncate, 0, 2, _IS_BOOL, 0)
	ZEND_ARG_INFO(0, stream)
	ZEND_ARG_TYPE_INFO(0, size, IS_LONG, 0)
ZEND_END_ARG_INFO()

ZEND_BEGIN_ARG_WITH_RETURN_TYPE_MASK_EX(arginfo_fstat, 0, 1, MAY_BE_ARRAY|MAY_BE_FALSE)
	ZEND_ARG_INFO(0, stream)
ZEND_END_ARG_INFO()

ZEND_BEGIN_ARG_WITH_RETURN_TYPE_INFO_EX(arginfo_fseek, 0, 2, IS_LONG, 0)
	ZEND_ARG_INFO(0, stream)
	ZEND_ARG_TYPE_INFO(0, offset, IS_LONG, 0)
	ZEND_ARG_TYPE_INFO_WITH_DEFAULT_VALUE(0, whence, IS_LONG, 0, "SEEK_SET")
ZEND_END_ARG_INFO()

ZEND_BEGIN_ARG_WITH_RETURN_TYPE_MASK_EX(arginfo_ftell, 0, 1, MAY_BE_LONG|MAY_BE_FALSE)
	ZEND_ARG_INFO(0, stream)
ZEND_END_ARG_INFO()

#define arginfo_fflush arginfo_rewind

#define arginfo_fsync arginfo_rewind

#define arginfo_fdatasync arginfo_rewind

ZEND_BEGIN_ARG_WITH_RETURN_TYPE_MASK_EX(arginfo_fwrite, 0, 2, MAY_BE_LONG|MAY_BE_FALSE)
	ZEND_ARG_INFO(0, stream)
	ZEND_ARG_TYPE_INFO(0, data, IS_STRING, 0)
	ZEND_ARG_TYPE_INFO_WITH_DEFAULT_VALUE(0, length, IS_LONG, 1, "null")
ZEND_END_ARG_INFO()

#define arginfo_fputs arginfo_fwrite

ZEND_BEGIN_ARG_WITH_RETURN_TYPE_INFO_EX(arginfo_mkdir, 0, 1, _IS_BOOL, 0)
	ZEND_ARG_TYPE_INFO(0, directory, IS_STRING, 0)
	ZEND_ARG_TYPE_INFO_WITH_DEFAULT_VALUE(0, permissions, IS_LONG, 0, "0777")
	ZEND_ARG_TYPE_INFO_WITH_DEFAULT_VALUE(0, recursive, _IS_BOOL, 0, "false")
	ZEND_ARG_INFO_WITH_DEFAULT_VALUE(0, context, "null")
ZEND_END_ARG_INFO()

ZEND_BEGIN_ARG_WITH_RETURN_TYPE_INFO_EX(arginfo_rename, 0, 2, _IS_BOOL, 0)
	ZEND_ARG_TYPE_INFO(0, from, IS_STRING, 0)
	ZEND_ARG_TYPE_INFO(0, to, IS_STRING, 0)
	ZEND_ARG_INFO_WITH_DEFAULT_VALUE(0, context, "null")
ZEND_END_ARG_INFO()

#define arginfo_copy arginfo_rename

ZEND_BEGIN_ARG_WITH_RETURN_TYPE_MASK_EX(arginfo_tempnam, 0, 2, MAY_BE_STRING|MAY_BE_FALSE)
	ZEND_ARG_TYPE_INFO(0, directory, IS_STRING, 0)
	ZEND_ARG_TYPE_INFO(0, prefix, IS_STRING, 0)
ZEND_END_ARG_INFO()

ZEND_BEGIN_ARG_INFO_EX(arginfo_tmpfile, 0, 0, 0)
ZEND_END_ARG_INFO()

ZEND_BEGIN_ARG_WITH_RETURN_TYPE_MASK_EX(arginfo_file, 0, 1, MAY_BE_ARRAY|MAY_BE_FALSE)
	ZEND_ARG_TYPE_INFO(0, filename, IS_STRING, 0)
	ZEND_ARG_TYPE_INFO_WITH_DEFAULT_VALUE(0, flags, IS_LONG, 0, "0")
	ZEND_ARG_INFO_WITH_DEFAULT_VALUE(0, context, "null")
ZEND_END_ARG_INFO()

ZEND_BEGIN_ARG_WITH_RETURN_TYPE_MASK_EX(arginfo_file_get_contents, 0, 1, MAY_BE_STRING|MAY_BE_FALSE)
	ZEND_ARG_TYPE_INFO(0, filename, IS_STRING, 0)
	ZEND_ARG_TYPE_INFO_WITH_DEFAULT_VALUE(0, use_include_path, _IS_BOOL, 0, "false")
	ZEND_ARG_INFO_WITH_DEFAULT_VALUE(0, context, "null")
	ZEND_ARG_TYPE_INFO_WITH_DEFAULT_VALUE(0, offset, IS_LONG, 0, "0")
	ZEND_ARG_TYPE_INFO_WITH_DEFAULT_VALUE(0, length, IS_LONG, 1, "null")
ZEND_END_ARG_INFO()

ZEND_BEGIN_ARG_WITH_RETURN_TYPE_INFO_EX(arginfo_unlink, 0, 1, _IS_BOOL, 0)
	ZEND_ARG_TYPE_INFO(0, filename, IS_STRING, 0)
	ZEND_ARG_INFO_WITH_DEFAULT_VALUE(0, context, "null")
ZEND_END_ARG_INFO()

ZEND_BEGIN_ARG_WITH_RETURN_TYPE_MASK_EX(arginfo_file_put_contents, 0, 2, MAY_BE_LONG|MAY_BE_FALSE)
	ZEND_ARG_TYPE_INFO(0, filename, IS_STRING, 0)
	ZEND_ARG_TYPE_INFO(0, data, IS_MIXED, 0)
	ZEND_ARG_TYPE_INFO_WITH_DEFAULT_VALUE(0, flags, IS_LONG, 0, "0")
	ZEND_ARG_INFO_WITH_DEFAULT_VALUE(0, context, "null")
ZEND_END_ARG_INFO()

ZEND_BEGIN_ARG_WITH_RETURN_TYPE_MASK_EX(arginfo_fputcsv, 0, 2, MAY_BE_LONG|MAY_BE_FALSE)
	ZEND_ARG_INFO(0, stream)
	ZEND_ARG_TYPE_INFO(0, fields, IS_ARRAY, 0)
	ZEND_ARG_TYPE_INFO_WITH_DEFAULT_VALUE(0, separator, IS_STRING, 0, "\",\"")
	ZEND_ARG_TYPE_INFO_WITH_DEFAULT_VALUE(0, enclosure, IS_STRING, 0, "\"\\\"\"")
	ZEND_ARG_TYPE_INFO_WITH_DEFAULT_VALUE(0, escape, IS_STRING, 0, "\"\\\\\"")
	ZEND_ARG_TYPE_INFO_WITH_DEFAULT_VALUE(0, eol, IS_STRING, 0, "\"\\n\"")
ZEND_END_ARG_INFO()

ZEND_BEGIN_ARG_WITH_RETURN_TYPE_MASK_EX(arginfo_fgetcsv, 0, 1, MAY_BE_ARRAY|MAY_BE_FALSE)
	ZEND_ARG_INFO(0, stream)
	ZEND_ARG_TYPE_INFO_WITH_DEFAULT_VALUE(0, length, IS_LONG, 1, "null")
	ZEND_ARG_TYPE_INFO_WITH_DEFAULT_VALUE(0, separator, IS_STRING, 0, "\",\"")
	ZEND_ARG_TYPE_INFO_WITH_DEFAULT_VALUE(0, enclosure, IS_STRING, 0, "\"\\\"\"")
	ZEND_ARG_TYPE_INFO_WITH_DEFAULT_VALUE(0, escape, IS_STRING, 0, "\"\\\\\"")
ZEND_END_ARG_INFO()

ZEND_BEGIN_ARG_WITH_RETURN_TYPE_MASK_EX(arginfo_realpath, 0, 1, MAY_BE_STRING|MAY_BE_FALSE)
	ZEND_ARG_TYPE_INFO(0, path, IS_STRING, 0)
ZEND_END_ARG_INFO()

#if defined(HAVE_FNMATCH)
ZEND_BEGIN_ARG_WITH_RETURN_TYPE_INFO_EX(arginfo_fnmatch, 0, 2, _IS_BOOL, 0)
	ZEND_ARG_TYPE_INFO(0, pattern, IS_STRING, 0)
	ZEND_ARG_TYPE_INFO(0, filename, IS_STRING, 0)
	ZEND_ARG_TYPE_INFO_WITH_DEFAULT_VALUE(0, flags, IS_LONG, 0, "0")
ZEND_END_ARG_INFO()
#endif

#define arginfo_sys_get_temp_dir arginfo_get_current_user

ZEND_BEGIN_ARG_WITH_RETURN_TYPE_MASK_EX(arginfo_fileatime, 0, 1, MAY_BE_LONG|MAY_BE_FALSE)
	ZEND_ARG_TYPE_INFO(0, filename, IS_STRING, 0)
ZEND_END_ARG_INFO()

#define arginfo_filectime arginfo_fileatime

#define arginfo_filegroup arginfo_fileatime

#define arginfo_fileinode arginfo_fileatime

#define arginfo_filemtime arginfo_fileatime

#define arginfo_fileowner arginfo_fileatime

#define arginfo_fileperms arginfo_fileatime

#define arginfo_filesize arginfo_fileatime

ZEND_BEGIN_ARG_WITH_RETURN_TYPE_MASK_EX(arginfo_filetype, 0, 1, MAY_BE_STRING|MAY_BE_FALSE)
	ZEND_ARG_TYPE_INFO(0, filename, IS_STRING, 0)
ZEND_END_ARG_INFO()

#define arginfo_file_exists arginfo_is_uploaded_file

#define arginfo_is_writable arginfo_is_uploaded_file

#define arginfo_is_writeable arginfo_is_uploaded_file

#define arginfo_is_readable arginfo_is_uploaded_file

#define arginfo_is_executable arginfo_is_uploaded_file

#define arginfo_is_file arginfo_is_uploaded_file

#define arginfo_is_dir arginfo_is_uploaded_file

#define arginfo_is_link arginfo_is_uploaded_file

ZEND_BEGIN_ARG_WITH_RETURN_TYPE_MASK_EX(arginfo_stat, 0, 1, MAY_BE_ARRAY|MAY_BE_FALSE)
	ZEND_ARG_TYPE_INFO(0, filename, IS_STRING, 0)
ZEND_END_ARG_INFO()

#define arginfo_lstat arginfo_stat

ZEND_BEGIN_ARG_WITH_RETURN_TYPE_INFO_EX(arginfo_chown, 0, 2, _IS_BOOL, 0)
	ZEND_ARG_TYPE_INFO(0, filename, IS_STRING, 0)
	ZEND_ARG_TYPE_MASK(0, user, MAY_BE_STRING|MAY_BE_LONG, NULL)
ZEND_END_ARG_INFO()

ZEND_BEGIN_ARG_WITH_RETURN_TYPE_INFO_EX(arginfo_chgrp, 0, 2, _IS_BOOL, 0)
	ZEND_ARG_TYPE_INFO(0, filename, IS_STRING, 0)
	ZEND_ARG_TYPE_MASK(0, group, MAY_BE_STRING|MAY_BE_LONG, NULL)
ZEND_END_ARG_INFO()

#if HAVE_LCHOWN
ZEND_BEGIN_ARG_WITH_RETURN_TYPE_INFO_EX(arginfo_lchown, 0, 2, _IS_BOOL, 0)
	ZEND_ARG_TYPE_INFO(0, filename, IS_STRING, 0)
	ZEND_ARG_TYPE_MASK(0, user, MAY_BE_STRING|MAY_BE_LONG, NULL)
ZEND_END_ARG_INFO()
#endif

#if HAVE_LCHOWN
ZEND_BEGIN_ARG_WITH_RETURN_TYPE_INFO_EX(arginfo_lchgrp, 0, 2, _IS_BOOL, 0)
	ZEND_ARG_TYPE_INFO(0, filename, IS_STRING, 0)
	ZEND_ARG_TYPE_MASK(0, group, MAY_BE_STRING|MAY_BE_LONG, NULL)
ZEND_END_ARG_INFO()
#endif

ZEND_BEGIN_ARG_WITH_RETURN_TYPE_INFO_EX(arginfo_chmod, 0, 2, _IS_BOOL, 0)
	ZEND_ARG_TYPE_INFO(0, filename, IS_STRING, 0)
	ZEND_ARG_TYPE_INFO(0, permissions, IS_LONG, 0)
ZEND_END_ARG_INFO()

#if HAVE_UTIME
ZEND_BEGIN_ARG_WITH_RETURN_TYPE_INFO_EX(arginfo_touch, 0, 1, _IS_BOOL, 0)
	ZEND_ARG_TYPE_INFO(0, filename, IS_STRING, 0)
	ZEND_ARG_TYPE_INFO_WITH_DEFAULT_VALUE(0, mtime, IS_LONG, 1, "null")
	ZEND_ARG_TYPE_INFO_WITH_DEFAULT_VALUE(0, atime, IS_LONG, 1, "null")
ZEND_END_ARG_INFO()
#endif

ZEND_BEGIN_ARG_WITH_RETURN_TYPE_INFO_EX(arginfo_clearstatcache, 0, 0, IS_VOID, 0)
	ZEND_ARG_TYPE_INFO_WITH_DEFAULT_VALUE(0, clear_realpath_cache, _IS_BOOL, 0, "false")
	ZEND_ARG_TYPE_INFO_WITH_DEFAULT_VALUE(0, filename, IS_STRING, 0, "\"\"")
ZEND_END_ARG_INFO()

ZEND_BEGIN_ARG_WITH_RETURN_TYPE_MASK_EX(arginfo_disk_total_space, 0, 1, MAY_BE_DOUBLE|MAY_BE_FALSE)
	ZEND_ARG_TYPE_INFO(0, directory, IS_STRING, 0)
ZEND_END_ARG_INFO()

#define arginfo_disk_free_space arginfo_disk_total_space

#define arginfo_diskfreespace arginfo_disk_total_space

#define arginfo_realpath_cache_get arginfo_ob_list_handlers

#define arginfo_realpath_cache_size arginfo_ob_get_level

ZEND_BEGIN_ARG_WITH_RETURN_TYPE_INFO_EX(arginfo_sprintf, 0, 1, IS_STRING, 0)
	ZEND_ARG_TYPE_INFO(0, format, IS_STRING, 0)
	ZEND_ARG_VARIADIC_TYPE_INFO(0, values, IS_MIXED, 0)
ZEND_END_ARG_INFO()

ZEND_BEGIN_ARG_WITH_RETURN_TYPE_INFO_EX(arginfo_printf, 0, 1, IS_LONG, 0)
	ZEND_ARG_TYPE_INFO(0, format, IS_STRING, 0)
	ZEND_ARG_VARIADIC_TYPE_INFO(0, values, IS_MIXED, 0)
ZEND_END_ARG_INFO()

ZEND_BEGIN_ARG_WITH_RETURN_TYPE_INFO_EX(arginfo_vprintf, 0, 2, IS_LONG, 0)
	ZEND_ARG_TYPE_INFO(0, format, IS_STRING, 0)
	ZEND_ARG_TYPE_INFO(0, values, IS_ARRAY, 0)
ZEND_END_ARG_INFO()

ZEND_BEGIN_ARG_WITH_RETURN_TYPE_INFO_EX(arginfo_vsprintf, 0, 2, IS_STRING, 0)
	ZEND_ARG_TYPE_INFO(0, format, IS_STRING, 0)
	ZEND_ARG_TYPE_INFO(0, values, IS_ARRAY, 0)
ZEND_END_ARG_INFO()

ZEND_BEGIN_ARG_WITH_RETURN_TYPE_INFO_EX(arginfo_fprintf, 0, 2, IS_LONG, 0)
	ZEND_ARG_INFO(0, stream)
	ZEND_ARG_TYPE_INFO(0, format, IS_STRING, 0)
	ZEND_ARG_VARIADIC_TYPE_INFO(0, values, IS_MIXED, 0)
ZEND_END_ARG_INFO()

ZEND_BEGIN_ARG_WITH_RETURN_TYPE_INFO_EX(arginfo_vfprintf, 0, 3, IS_LONG, 0)
	ZEND_ARG_INFO(0, stream)
	ZEND_ARG_TYPE_INFO(0, format, IS_STRING, 0)
	ZEND_ARG_TYPE_INFO(0, values, IS_ARRAY, 0)
ZEND_END_ARG_INFO()

ZEND_BEGIN_ARG_INFO_EX(arginfo_fsockopen, 0, 0, 1)
	ZEND_ARG_TYPE_INFO(0, hostname, IS_STRING, 0)
	ZEND_ARG_TYPE_INFO_WITH_DEFAULT_VALUE(0, port, IS_LONG, 0, "-1")
	ZEND_ARG_INFO_WITH_DEFAULT_VALUE(1, error_code, "null")
	ZEND_ARG_INFO_WITH_DEFAULT_VALUE(1, error_message, "null")
	ZEND_ARG_TYPE_INFO_WITH_DEFAULT_VALUE(0, timeout, IS_DOUBLE, 1, "null")
ZEND_END_ARG_INFO()

#define arginfo_pfsockopen arginfo_fsockopen

ZEND_BEGIN_ARG_WITH_RETURN_TYPE_INFO_EX(arginfo_http_build_query, 0, 1, IS_STRING, 0)
	ZEND_ARG_TYPE_MASK(0, data, MAY_BE_ARRAY|MAY_BE_OBJECT, NULL)
	ZEND_ARG_TYPE_INFO_WITH_DEFAULT_VALUE(0, numeric_prefix, IS_STRING, 0, "\"\"")
	ZEND_ARG_TYPE_INFO_WITH_DEFAULT_VALUE(0, arg_separator, IS_STRING, 1, "null")
	ZEND_ARG_TYPE_INFO_WITH_DEFAULT_VALUE(0, encoding_type, IS_LONG, 0, "PHP_QUERY_RFC1738")
ZEND_END_ARG_INFO()

ZEND_BEGIN_ARG_WITH_RETURN_TYPE_INFO_EX(arginfo_image_type_to_mime_type, 0, 1, IS_STRING, 0)
	ZEND_ARG_TYPE_INFO(0, image_type, IS_LONG, 0)
ZEND_END_ARG_INFO()

ZEND_BEGIN_ARG_WITH_RETURN_TYPE_MASK_EX(arginfo_image_type_to_extension, 0, 1, MAY_BE_STRING|MAY_BE_FALSE)
	ZEND_ARG_TYPE_INFO(0, image_type, IS_LONG, 0)
	ZEND_ARG_TYPE_INFO_WITH_DEFAULT_VALUE(0, include_dot, _IS_BOOL, 0, "true")
ZEND_END_ARG_INFO()

ZEND_BEGIN_ARG_WITH_RETURN_TYPE_MASK_EX(arginfo_getimagesize, 0, 1, MAY_BE_ARRAY|MAY_BE_FALSE)
	ZEND_ARG_TYPE_INFO(0, filename, IS_STRING, 0)
	ZEND_ARG_INFO_WITH_DEFAULT_VALUE(1, image_info, "null")
ZEND_END_ARG_INFO()

ZEND_BEGIN_ARG_WITH_RETURN_TYPE_MASK_EX(arginfo_getimagesizefromstring, 0, 1, MAY_BE_ARRAY|MAY_BE_FALSE)
	ZEND_ARG_TYPE_INFO(0, string, IS_STRING, 0)
	ZEND_ARG_INFO_WITH_DEFAULT_VALUE(1, image_info, "null")
ZEND_END_ARG_INFO()

ZEND_BEGIN_ARG_WITH_RETURN_TYPE_INFO_EX(arginfo_phpinfo, 0, 0, _IS_BOOL, 0)
	ZEND_ARG_TYPE_INFO_WITH_DEFAULT_VALUE(0, flags, IS_LONG, 0, "INFO_ALL")
ZEND_END_ARG_INFO()

ZEND_BEGIN_ARG_WITH_RETURN_TYPE_MASK_EX(arginfo_phpversion, 0, 0, MAY_BE_STRING|MAY_BE_FALSE)
	ZEND_ARG_TYPE_INFO_WITH_DEFAULT_VALUE(0, extension, IS_STRING, 1, "null")
ZEND_END_ARG_INFO()

ZEND_BEGIN_ARG_WITH_RETURN_TYPE_INFO_EX(arginfo_phpcredits, 0, 0, _IS_BOOL, 0)
	ZEND_ARG_TYPE_INFO_WITH_DEFAULT_VALUE(0, flags, IS_LONG, 0, "CREDITS_ALL")
ZEND_END_ARG_INFO()

#define arginfo_php_sapi_name arginfo_ob_get_flush

ZEND_BEGIN_ARG_WITH_RETURN_TYPE_INFO_EX(arginfo_php_uname, 0, 0, IS_STRING, 0)
	ZEND_ARG_TYPE_INFO_WITH_DEFAULT_VALUE(0, mode, IS_STRING, 0, "\"a\"")
ZEND_END_ARG_INFO()

#define arginfo_php_ini_scanned_files arginfo_ob_get_flush

#define arginfo_php_ini_loaded_file arginfo_ob_get_flush

ZEND_BEGIN_ARG_WITH_RETURN_TYPE_MASK_EX(arginfo_iptcembed, 0, 2, MAY_BE_STRING|MAY_BE_BOOL)
	ZEND_ARG_TYPE_INFO(0, iptc_data, IS_STRING, 0)
	ZEND_ARG_TYPE_INFO(0, filename, IS_STRING, 0)
	ZEND_ARG_TYPE_INFO_WITH_DEFAULT_VALUE(0, spool, IS_LONG, 0, "0")
ZEND_END_ARG_INFO()

ZEND_BEGIN_ARG_WITH_RETURN_TYPE_MASK_EX(arginfo_iptcparse, 0, 1, MAY_BE_ARRAY|MAY_BE_FALSE)
	ZEND_ARG_TYPE_INFO(0, iptc_block, IS_STRING, 0)
ZEND_END_ARG_INFO()

ZEND_BEGIN_ARG_WITH_RETURN_TYPE_INFO_EX(arginfo_levenshtein, 0, 2, IS_LONG, 0)
	ZEND_ARG_TYPE_INFO(0, string1, IS_STRING, 0)
	ZEND_ARG_TYPE_INFO(0, string2, IS_STRING, 0)
	ZEND_ARG_TYPE_INFO_WITH_DEFAULT_VALUE(0, insertion_cost, IS_LONG, 0, "1")
	ZEND_ARG_TYPE_INFO_WITH_DEFAULT_VALUE(0, replacement_cost, IS_LONG, 0, "1")
	ZEND_ARG_TYPE_INFO_WITH_DEFAULT_VALUE(0, deletion_cost, IS_LONG, 0, "1")
ZEND_END_ARG_INFO()

#if defined(HAVE_SYMLINK) || defined(PHP_WIN32)
ZEND_BEGIN_ARG_WITH_RETURN_TYPE_MASK_EX(arginfo_readlink, 0, 1, MAY_BE_STRING|MAY_BE_FALSE)
	ZEND_ARG_TYPE_INFO(0, path, IS_STRING, 0)
ZEND_END_ARG_INFO()
#endif

#if defined(HAVE_SYMLINK) || defined(PHP_WIN32)
ZEND_BEGIN_ARG_WITH_RETURN_TYPE_MASK_EX(arginfo_linkinfo, 0, 1, MAY_BE_LONG|MAY_BE_FALSE)
	ZEND_ARG_TYPE_INFO(0, path, IS_STRING, 0)
ZEND_END_ARG_INFO()
#endif

#if defined(HAVE_SYMLINK) || defined(PHP_WIN32)
ZEND_BEGIN_ARG_WITH_RETURN_TYPE_INFO_EX(arginfo_symlink, 0, 2, _IS_BOOL, 0)
	ZEND_ARG_TYPE_INFO(0, target, IS_STRING, 0)
	ZEND_ARG_TYPE_INFO(0, link, IS_STRING, 0)
ZEND_END_ARG_INFO()
#endif

#if defined(HAVE_SYMLINK) || defined(PHP_WIN32)
#define arginfo_link arginfo_symlink
#endif

ZEND_BEGIN_ARG_WITH_RETURN_TYPE_INFO_EX(arginfo_mail, 0, 3, _IS_BOOL, 0)
	ZEND_ARG_TYPE_INFO(0, to, IS_STRING, 0)
	ZEND_ARG_TYPE_INFO(0, subject, IS_STRING, 0)
	ZEND_ARG_TYPE_INFO(0, message, IS_STRING, 0)
	ZEND_ARG_TYPE_MASK(0, additional_headers, MAY_BE_ARRAY|MAY_BE_STRING, "[]")
	ZEND_ARG_TYPE_INFO_WITH_DEFAULT_VALUE(0, additional_params, IS_STRING, 0, "\"\"")
ZEND_END_ARG_INFO()

ZEND_BEGIN_ARG_WITH_RETURN_TYPE_MASK_EX(arginfo_abs, 0, 1, MAY_BE_LONG|MAY_BE_DOUBLE)
	ZEND_ARG_TYPE_MASK(0, num, MAY_BE_LONG|MAY_BE_DOUBLE, NULL)
ZEND_END_ARG_INFO()

ZEND_BEGIN_ARG_WITH_RETURN_TYPE_INFO_EX(arginfo_ceil, 0, 1, IS_DOUBLE, 0)
	ZEND_ARG_TYPE_MASK(0, num, MAY_BE_LONG|MAY_BE_DOUBLE, NULL)
ZEND_END_ARG_INFO()

#define arginfo_floor arginfo_ceil

ZEND_BEGIN_ARG_WITH_RETURN_TYPE_INFO_EX(arginfo_round, 0, 1, IS_DOUBLE, 0)
	ZEND_ARG_TYPE_MASK(0, num, MAY_BE_LONG|MAY_BE_DOUBLE, NULL)
	ZEND_ARG_TYPE_INFO_WITH_DEFAULT_VALUE(0, precision, IS_LONG, 0, "0")
	ZEND_ARG_TYPE_INFO_WITH_DEFAULT_VALUE(0, mode, IS_LONG, 0, "PHP_ROUND_HALF_UP")
ZEND_END_ARG_INFO()

ZEND_BEGIN_ARG_WITH_RETURN_TYPE_INFO_EX(arginfo_sin, 0, 1, IS_DOUBLE, 0)
	ZEND_ARG_TYPE_INFO(0, num, IS_DOUBLE, 0)
ZEND_END_ARG_INFO()

#define arginfo_cos arginfo_sin

#define arginfo_tan arginfo_sin

#define arginfo_asin arginfo_sin

#define arginfo_acos arginfo_sin

#define arginfo_atan arginfo_sin

#define arginfo_atanh arginfo_sin

ZEND_BEGIN_ARG_WITH_RETURN_TYPE_INFO_EX(arginfo_atan2, 0, 2, IS_DOUBLE, 0)
	ZEND_ARG_TYPE_INFO(0, y, IS_DOUBLE, 0)
	ZEND_ARG_TYPE_INFO(0, x, IS_DOUBLE, 0)
ZEND_END_ARG_INFO()

#define arginfo_sinh arginfo_sin

#define arginfo_cosh arginfo_sin

#define arginfo_tanh arginfo_sin

#define arginfo_asinh arginfo_sin

#define arginfo_acosh arginfo_sin

#define arginfo_expm1 arginfo_sin

#define arginfo_log1p arginfo_sin

#define arginfo_pi arginfo_lcg_value

ZEND_BEGIN_ARG_WITH_RETURN_TYPE_INFO_EX(arginfo_is_finite, 0, 1, _IS_BOOL, 0)
	ZEND_ARG_TYPE_INFO(0, num, IS_DOUBLE, 0)
ZEND_END_ARG_INFO()

#define arginfo_is_nan arginfo_is_finite

ZEND_BEGIN_ARG_WITH_RETURN_TYPE_INFO_EX(arginfo_intdiv, 0, 2, IS_LONG, 0)
	ZEND_ARG_TYPE_INFO(0, num1, IS_LONG, 0)
	ZEND_ARG_TYPE_INFO(0, num2, IS_LONG, 0)
ZEND_END_ARG_INFO()

#define arginfo_is_infinite arginfo_is_finite

ZEND_BEGIN_ARG_WITH_RETURN_TYPE_MASK_EX(arginfo_pow, 0, 2, MAY_BE_LONG|MAY_BE_DOUBLE|MAY_BE_OBJECT)
	ZEND_ARG_TYPE_INFO(0, num, IS_MIXED, 0)
	ZEND_ARG_TYPE_INFO(0, exponent, IS_MIXED, 0)
ZEND_END_ARG_INFO()

#define arginfo_exp arginfo_sin

ZEND_BEGIN_ARG_WITH_RETURN_TYPE_INFO_EX(arginfo_log, 0, 1, IS_DOUBLE, 0)
	ZEND_ARG_TYPE_INFO(0, num, IS_DOUBLE, 0)
	ZEND_ARG_TYPE_INFO_WITH_DEFAULT_VALUE(0, base, IS_DOUBLE, 0, "M_E")
ZEND_END_ARG_INFO()

#define arginfo_log10 arginfo_sin

#define arginfo_sqrt arginfo_sin

ZEND_BEGIN_ARG_WITH_RETURN_TYPE_INFO_EX(arginfo_hypot, 0, 2, IS_DOUBLE, 0)
	ZEND_ARG_TYPE_INFO(0, x, IS_DOUBLE, 0)
	ZEND_ARG_TYPE_INFO(0, y, IS_DOUBLE, 0)
ZEND_END_ARG_INFO()

#define arginfo_deg2rad arginfo_sin

#define arginfo_rad2deg arginfo_sin

ZEND_BEGIN_ARG_WITH_RETURN_TYPE_MASK_EX(arginfo_bindec, 0, 1, MAY_BE_LONG|MAY_BE_DOUBLE)
	ZEND_ARG_TYPE_INFO(0, binary_string, IS_STRING, 0)
ZEND_END_ARG_INFO()

ZEND_BEGIN_ARG_WITH_RETURN_TYPE_MASK_EX(arginfo_hexdec, 0, 1, MAY_BE_LONG|MAY_BE_DOUBLE)
	ZEND_ARG_TYPE_INFO(0, hex_string, IS_STRING, 0)
ZEND_END_ARG_INFO()

ZEND_BEGIN_ARG_WITH_RETURN_TYPE_MASK_EX(arginfo_octdec, 0, 1, MAY_BE_LONG|MAY_BE_DOUBLE)
	ZEND_ARG_TYPE_INFO(0, octal_string, IS_STRING, 0)
ZEND_END_ARG_INFO()

ZEND_BEGIN_ARG_WITH_RETURN_TYPE_INFO_EX(arginfo_decbin, 0, 1, IS_STRING, 0)
	ZEND_ARG_TYPE_INFO(0, num, IS_LONG, 0)
ZEND_END_ARG_INFO()

#define arginfo_decoct arginfo_decbin

#define arginfo_dechex arginfo_decbin

ZEND_BEGIN_ARG_WITH_RETURN_TYPE_INFO_EX(arginfo_base_convert, 0, 3, IS_STRING, 0)
	ZEND_ARG_TYPE_INFO(0, num, IS_STRING, 0)
	ZEND_ARG_TYPE_INFO(0, from_base, IS_LONG, 0)
	ZEND_ARG_TYPE_INFO(0, to_base, IS_LONG, 0)
ZEND_END_ARG_INFO()

ZEND_BEGIN_ARG_WITH_RETURN_TYPE_INFO_EX(arginfo_number_format, 0, 1, IS_STRING, 0)
	ZEND_ARG_TYPE_INFO(0, num, IS_DOUBLE, 0)
	ZEND_ARG_TYPE_INFO_WITH_DEFAULT_VALUE(0, decimals, IS_LONG, 0, "0")
	ZEND_ARG_TYPE_INFO_WITH_DEFAULT_VALUE(0, decimal_separator, IS_STRING, 1, "\".\"")
	ZEND_ARG_TYPE_INFO_WITH_DEFAULT_VALUE(0, thousands_separator, IS_STRING, 1, "\",\"")
ZEND_END_ARG_INFO()

ZEND_BEGIN_ARG_WITH_RETURN_TYPE_INFO_EX(arginfo_fmod, 0, 2, IS_DOUBLE, 0)
	ZEND_ARG_TYPE_INFO(0, num1, IS_DOUBLE, 0)
	ZEND_ARG_TYPE_INFO(0, num2, IS_DOUBLE, 0)
ZEND_END_ARG_INFO()

#define arginfo_fdiv arginfo_fmod

#if defined(HAVE_GETTIMEOFDAY)
ZEND_BEGIN_ARG_WITH_RETURN_TYPE_MASK_EX(arginfo_microtime, 0, 0, MAY_BE_STRING|MAY_BE_DOUBLE)
	ZEND_ARG_TYPE_INFO_WITH_DEFAULT_VALUE(0, as_float, _IS_BOOL, 0, "false")
ZEND_END_ARG_INFO()
#endif

#if defined(HAVE_GETTIMEOFDAY)
ZEND_BEGIN_ARG_WITH_RETURN_TYPE_MASK_EX(arginfo_gettimeofday, 0, 0, MAY_BE_ARRAY|MAY_BE_DOUBLE)
	ZEND_ARG_TYPE_INFO_WITH_DEFAULT_VALUE(0, as_float, _IS_BOOL, 0, "false")
ZEND_END_ARG_INFO()
#endif

#if defined(HAVE_GETRUSAGE)
ZEND_BEGIN_ARG_WITH_RETURN_TYPE_MASK_EX(arginfo_getrusage, 0, 0, MAY_BE_ARRAY|MAY_BE_FALSE)
	ZEND_ARG_TYPE_INFO_WITH_DEFAULT_VALUE(0, mode, IS_LONG, 0, "0")
ZEND_END_ARG_INFO()
#endif

#define arginfo_pack arginfo_sprintf

ZEND_BEGIN_ARG_WITH_RETURN_TYPE_MASK_EX(arginfo_unpack, 0, 2, MAY_BE_ARRAY|MAY_BE_FALSE)
	ZEND_ARG_TYPE_INFO(0, format, IS_STRING, 0)
	ZEND_ARG_TYPE_INFO(0, string, IS_STRING, 0)
	ZEND_ARG_TYPE_INFO_WITH_DEFAULT_VALUE(0, offset, IS_LONG, 0, "0")
ZEND_END_ARG_INFO()

ZEND_BEGIN_ARG_WITH_RETURN_TYPE_INFO_EX(arginfo_password_get_info, 0, 1, IS_ARRAY, 0)
	ZEND_ARG_TYPE_INFO(0, hash, IS_STRING, 0)
ZEND_END_ARG_INFO()

ZEND_BEGIN_ARG_WITH_RETURN_TYPE_INFO_EX(arginfo_password_hash, 0, 2, IS_STRING, 0)
	ZEND_ARG_TYPE_INFO(0, password, IS_STRING, 0)
	ZEND_ARG_TYPE_MASK(0, algo, MAY_BE_STRING|MAY_BE_LONG|MAY_BE_NULL, NULL)
	ZEND_ARG_TYPE_INFO_WITH_DEFAULT_VALUE(0, options, IS_ARRAY, 0, "[]")
ZEND_END_ARG_INFO()

ZEND_BEGIN_ARG_WITH_RETURN_TYPE_INFO_EX(arginfo_password_needs_rehash, 0, 2, _IS_BOOL, 0)
	ZEND_ARG_TYPE_INFO(0, hash, IS_STRING, 0)
	ZEND_ARG_TYPE_MASK(0, algo, MAY_BE_STRING|MAY_BE_LONG|MAY_BE_NULL, NULL)
	ZEND_ARG_TYPE_INFO_WITH_DEFAULT_VALUE(0, options, IS_ARRAY, 0, "[]")
ZEND_END_ARG_INFO()

ZEND_BEGIN_ARG_WITH_RETURN_TYPE_INFO_EX(arginfo_password_verify, 0, 2, _IS_BOOL, 0)
	ZEND_ARG_TYPE_INFO(0, password, IS_STRING, 0)
	ZEND_ARG_TYPE_INFO(0, hash, IS_STRING, 0)
ZEND_END_ARG_INFO()

#define arginfo_password_algos arginfo_ob_list_handlers

#if defined(PHP_CAN_SUPPORT_PROC_OPEN)
ZEND_BEGIN_ARG_INFO_EX(arginfo_proc_open, 0, 0, 3)
	ZEND_ARG_TYPE_MASK(0, command, MAY_BE_ARRAY|MAY_BE_STRING, NULL)
	ZEND_ARG_TYPE_INFO(0, descriptor_spec, IS_ARRAY, 0)
	ZEND_ARG_INFO(1, pipes)
	ZEND_ARG_TYPE_INFO_WITH_DEFAULT_VALUE(0, cwd, IS_STRING, 1, "null")
	ZEND_ARG_TYPE_INFO_WITH_DEFAULT_VALUE(0, env_vars, IS_ARRAY, 1, "null")
	ZEND_ARG_TYPE_INFO_WITH_DEFAULT_VALUE(0, options, IS_ARRAY, 1, "null")
ZEND_END_ARG_INFO()
#endif

#if defined(PHP_CAN_SUPPORT_PROC_OPEN)
ZEND_BEGIN_ARG_WITH_RETURN_TYPE_INFO_EX(arginfo_proc_close, 0, 1, IS_LONG, 0)
	ZEND_ARG_INFO(0, process)
ZEND_END_ARG_INFO()
#endif

#if defined(PHP_CAN_SUPPORT_PROC_OPEN)
ZEND_BEGIN_ARG_WITH_RETURN_TYPE_INFO_EX(arginfo_proc_terminate, 0, 1, _IS_BOOL, 0)
	ZEND_ARG_INFO(0, process)
	ZEND_ARG_TYPE_INFO_WITH_DEFAULT_VALUE(0, signal, IS_LONG, 0, "15")
ZEND_END_ARG_INFO()
#endif

#if defined(PHP_CAN_SUPPORT_PROC_OPEN)
ZEND_BEGIN_ARG_WITH_RETURN_TYPE_INFO_EX(arginfo_proc_get_status, 0, 1, IS_ARRAY, 0)
	ZEND_ARG_INFO(0, process)
ZEND_END_ARG_INFO()
#endif

#define arginfo_quoted_printable_decode arginfo_base64_encode

#define arginfo_quoted_printable_encode arginfo_base64_encode

ZEND_BEGIN_ARG_WITH_RETURN_TYPE_INFO_EX(arginfo_mt_srand, 0, 0, IS_VOID, 0)
	ZEND_ARG_TYPE_INFO_WITH_DEFAULT_VALUE(0, seed, IS_LONG, 0, "0")
	ZEND_ARG_TYPE_INFO_WITH_DEFAULT_VALUE(0, mode, IS_LONG, 0, "MT_RAND_MT19937")
ZEND_END_ARG_INFO()

#define arginfo_srand arginfo_mt_srand

ZEND_BEGIN_ARG_WITH_RETURN_TYPE_INFO_EX(arginfo_rand, 0, 0, IS_LONG, 0)
	ZEND_ARG_TYPE_INFO(0, min, IS_LONG, 0)
	ZEND_ARG_TYPE_INFO(0, max, IS_LONG, 0)
ZEND_END_ARG_INFO()

#define arginfo_mt_rand arginfo_rand

#define arginfo_mt_getrandmax arginfo_ob_get_level

#define arginfo_getrandmax arginfo_ob_get_level

ZEND_BEGIN_ARG_WITH_RETURN_TYPE_INFO_EX(arginfo_random_bytes, 0, 1, IS_STRING, 0)
	ZEND_ARG_TYPE_INFO(0, length, IS_LONG, 0)
ZEND_END_ARG_INFO()

ZEND_BEGIN_ARG_WITH_RETURN_TYPE_INFO_EX(arginfo_random_int, 0, 2, IS_LONG, 0)
	ZEND_ARG_TYPE_INFO(0, min, IS_LONG, 0)
	ZEND_ARG_TYPE_INFO(0, max, IS_LONG, 0)
ZEND_END_ARG_INFO()

#define arginfo_soundex arginfo_base64_encode

ZEND_BEGIN_ARG_WITH_RETURN_TYPE_MASK_EX(arginfo_stream_select, 0, 4, MAY_BE_LONG|MAY_BE_FALSE)
	ZEND_ARG_TYPE_INFO(1, read, IS_ARRAY, 1)
	ZEND_ARG_TYPE_INFO(1, write, IS_ARRAY, 1)
	ZEND_ARG_TYPE_INFO(1, except, IS_ARRAY, 1)
	ZEND_ARG_TYPE_INFO(0, seconds, IS_LONG, 1)
	ZEND_ARG_TYPE_INFO_WITH_DEFAULT_VALUE(0, microseconds, IS_LONG, 1, "null")
ZEND_END_ARG_INFO()

ZEND_BEGIN_ARG_INFO_EX(arginfo_stream_context_create, 0, 0, 0)
	ZEND_ARG_TYPE_INFO_WITH_DEFAULT_VALUE(0, options, IS_ARRAY, 1, "null")
	ZEND_ARG_TYPE_INFO_WITH_DEFAULT_VALUE(0, params, IS_ARRAY, 1, "null")
ZEND_END_ARG_INFO()

ZEND_BEGIN_ARG_WITH_RETURN_TYPE_INFO_EX(arginfo_stream_context_set_params, 0, 2, _IS_BOOL, 0)
	ZEND_ARG_INFO(0, context)
	ZEND_ARG_TYPE_INFO(0, params, IS_ARRAY, 0)
ZEND_END_ARG_INFO()

ZEND_BEGIN_ARG_WITH_RETURN_TYPE_INFO_EX(arginfo_stream_context_get_params, 0, 1, IS_ARRAY, 0)
	ZEND_ARG_INFO(0, context)
ZEND_END_ARG_INFO()

ZEND_BEGIN_ARG_WITH_RETURN_TYPE_INFO_EX(arginfo_stream_context_set_option, 0, 2, _IS_BOOL, 0)
	ZEND_ARG_INFO(0, context)
	ZEND_ARG_TYPE_MASK(0, wrapper_or_options, MAY_BE_ARRAY|MAY_BE_STRING, NULL)
	ZEND_ARG_TYPE_INFO_WITH_DEFAULT_VALUE(0, option_name, IS_STRING, 1, "null")
	ZEND_ARG_TYPE_INFO(0, value, IS_MIXED, 0)
ZEND_END_ARG_INFO()

ZEND_BEGIN_ARG_WITH_RETURN_TYPE_INFO_EX(arginfo_stream_context_get_options, 0, 1, IS_ARRAY, 0)
	ZEND_ARG_INFO(0, stream_or_context)
ZEND_END_ARG_INFO()

ZEND_BEGIN_ARG_INFO_EX(arginfo_stream_context_get_default, 0, 0, 0)
	ZEND_ARG_TYPE_INFO_WITH_DEFAULT_VALUE(0, options, IS_ARRAY, 1, "null")
ZEND_END_ARG_INFO()

ZEND_BEGIN_ARG_INFO_EX(arginfo_stream_context_set_default, 0, 0, 1)
	ZEND_ARG_TYPE_INFO(0, options, IS_ARRAY, 0)
ZEND_END_ARG_INFO()

ZEND_BEGIN_ARG_INFO_EX(arginfo_stream_filter_prepend, 0, 0, 2)
	ZEND_ARG_INFO(0, stream)
	ZEND_ARG_TYPE_INFO(0, filter_name, IS_STRING, 0)
	ZEND_ARG_TYPE_INFO_WITH_DEFAULT_VALUE(0, mode, IS_LONG, 0, "0")
	ZEND_ARG_TYPE_INFO(0, params, IS_MIXED, 0)
ZEND_END_ARG_INFO()

#define arginfo_stream_filter_append arginfo_stream_filter_prepend

ZEND_BEGIN_ARG_WITH_RETURN_TYPE_INFO_EX(arginfo_stream_filter_remove, 0, 1, _IS_BOOL, 0)
	ZEND_ARG_INFO(0, stream_filter)
ZEND_END_ARG_INFO()

ZEND_BEGIN_ARG_INFO_EX(arginfo_stream_socket_client, 0, 0, 1)
	ZEND_ARG_TYPE_INFO(0, address, IS_STRING, 0)
	ZEND_ARG_INFO_WITH_DEFAULT_VALUE(1, error_code, "null")
	ZEND_ARG_INFO_WITH_DEFAULT_VALUE(1, error_message, "null")
	ZEND_ARG_TYPE_INFO_WITH_DEFAULT_VALUE(0, timeout, IS_DOUBLE, 1, "null")
	ZEND_ARG_TYPE_INFO_WITH_DEFAULT_VALUE(0, flags, IS_LONG, 0, "STREAM_CLIENT_CONNECT")
	ZEND_ARG_INFO_WITH_DEFAULT_VALUE(0, context, "null")
ZEND_END_ARG_INFO()

ZEND_BEGIN_ARG_INFO_EX(arginfo_stream_socket_server, 0, 0, 1)
	ZEND_ARG_TYPE_INFO(0, address, IS_STRING, 0)
	ZEND_ARG_INFO_WITH_DEFAULT_VALUE(1, error_code, "null")
	ZEND_ARG_INFO_WITH_DEFAULT_VALUE(1, error_message, "null")
	ZEND_ARG_TYPE_INFO_WITH_DEFAULT_VALUE(0, flags, IS_LONG, 0, "STREAM_SERVER_BIND | STREAM_SERVER_LISTEN")
	ZEND_ARG_INFO_WITH_DEFAULT_VALUE(0, context, "null")
ZEND_END_ARG_INFO()

ZEND_BEGIN_ARG_INFO_EX(arginfo_stream_socket_accept, 0, 0, 1)
	ZEND_ARG_INFO(0, socket)
	ZEND_ARG_TYPE_INFO_WITH_DEFAULT_VALUE(0, timeout, IS_DOUBLE, 1, "null")
	ZEND_ARG_INFO_WITH_DEFAULT_VALUE(1, peer_name, "null")
ZEND_END_ARG_INFO()

ZEND_BEGIN_ARG_WITH_RETURN_TYPE_MASK_EX(arginfo_stream_socket_get_name, 0, 2, MAY_BE_STRING|MAY_BE_FALSE)
	ZEND_ARG_INFO(0, socket)
	ZEND_ARG_TYPE_INFO(0, remote, _IS_BOOL, 0)
ZEND_END_ARG_INFO()

ZEND_BEGIN_ARG_WITH_RETURN_TYPE_MASK_EX(arginfo_stream_socket_recvfrom, 0, 2, MAY_BE_STRING|MAY_BE_FALSE)
	ZEND_ARG_INFO(0, socket)
	ZEND_ARG_TYPE_INFO(0, length, IS_LONG, 0)
	ZEND_ARG_TYPE_INFO_WITH_DEFAULT_VALUE(0, flags, IS_LONG, 0, "0")
	ZEND_ARG_INFO_WITH_DEFAULT_VALUE(1, address, "null")
ZEND_END_ARG_INFO()

ZEND_BEGIN_ARG_WITH_RETURN_TYPE_MASK_EX(arginfo_stream_socket_sendto, 0, 2, MAY_BE_LONG|MAY_BE_FALSE)
	ZEND_ARG_INFO(0, socket)
	ZEND_ARG_TYPE_INFO(0, data, IS_STRING, 0)
	ZEND_ARG_TYPE_INFO_WITH_DEFAULT_VALUE(0, flags, IS_LONG, 0, "0")
	ZEND_ARG_TYPE_INFO_WITH_DEFAULT_VALUE(0, address, IS_STRING, 0, "\"\"")
ZEND_END_ARG_INFO()

ZEND_BEGIN_ARG_WITH_RETURN_TYPE_MASK_EX(arginfo_stream_socket_enable_crypto, 0, 2, MAY_BE_LONG|MAY_BE_BOOL)
	ZEND_ARG_INFO(0, stream)
	ZEND_ARG_TYPE_INFO(0, enable, _IS_BOOL, 0)
	ZEND_ARG_TYPE_INFO_WITH_DEFAULT_VALUE(0, crypto_method, IS_LONG, 1, "null")
	ZEND_ARG_INFO_WITH_DEFAULT_VALUE(0, session_stream, "null")
ZEND_END_ARG_INFO()

#if defined(HAVE_SHUTDOWN)
ZEND_BEGIN_ARG_WITH_RETURN_TYPE_INFO_EX(arginfo_stream_socket_shutdown, 0, 2, _IS_BOOL, 0)
	ZEND_ARG_INFO(0, stream)
	ZEND_ARG_TYPE_INFO(0, mode, IS_LONG, 0)
ZEND_END_ARG_INFO()
#endif

#if HAVE_SOCKETPAIR
ZEND_BEGIN_ARG_WITH_RETURN_TYPE_MASK_EX(arginfo_stream_socket_pair, 0, 3, MAY_BE_ARRAY|MAY_BE_FALSE)
	ZEND_ARG_TYPE_INFO(0, domain, IS_LONG, 0)
	ZEND_ARG_TYPE_INFO(0, type, IS_LONG, 0)
	ZEND_ARG_TYPE_INFO(0, protocol, IS_LONG, 0)
ZEND_END_ARG_INFO()
#endif

ZEND_BEGIN_ARG_WITH_RETURN_TYPE_MASK_EX(arginfo_stream_copy_to_stream, 0, 2, MAY_BE_LONG|MAY_BE_FALSE)
	ZEND_ARG_INFO(0, from)
	ZEND_ARG_INFO(0, to)
	ZEND_ARG_TYPE_INFO_WITH_DEFAULT_VALUE(0, length, IS_LONG, 1, "null")
	ZEND_ARG_TYPE_INFO_WITH_DEFAULT_VALUE(0, offset, IS_LONG, 0, "0")
ZEND_END_ARG_INFO()

ZEND_BEGIN_ARG_WITH_RETURN_TYPE_MASK_EX(arginfo_stream_get_contents, 0, 1, MAY_BE_STRING|MAY_BE_FALSE)
	ZEND_ARG_INFO(0, stream)
	ZEND_ARG_TYPE_INFO_WITH_DEFAULT_VALUE(0, length, IS_LONG, 1, "null")
	ZEND_ARG_TYPE_INFO_WITH_DEFAULT_VALUE(0, offset, IS_LONG, 0, "-1")
ZEND_END_ARG_INFO()

#define arginfo_stream_supports_lock arginfo_rewind

ZEND_BEGIN_ARG_WITH_RETURN_TYPE_INFO_EX(arginfo_stream_set_write_buffer, 0, 2, IS_LONG, 0)
	ZEND_ARG_INFO(0, stream)
	ZEND_ARG_TYPE_INFO(0, size, IS_LONG, 0)
ZEND_END_ARG_INFO()

#define arginfo_set_file_buffer arginfo_stream_set_write_buffer

#define arginfo_stream_set_read_buffer arginfo_stream_set_write_buffer

ZEND_BEGIN_ARG_WITH_RETURN_TYPE_INFO_EX(arginfo_stream_set_blocking, 0, 2, _IS_BOOL, 0)
	ZEND_ARG_INFO(0, stream)
	ZEND_ARG_TYPE_INFO(0, enable, _IS_BOOL, 0)
ZEND_END_ARG_INFO()

#define arginfo_socket_set_blocking arginfo_stream_set_blocking

ZEND_BEGIN_ARG_WITH_RETURN_TYPE_INFO_EX(arginfo_stream_get_meta_data, 0, 1, IS_ARRAY, 0)
	ZEND_ARG_INFO(0, stream)
ZEND_END_ARG_INFO()

#define arginfo_socket_get_status arginfo_stream_get_meta_data

ZEND_BEGIN_ARG_WITH_RETURN_TYPE_MASK_EX(arginfo_stream_get_line, 0, 2, MAY_BE_STRING|MAY_BE_FALSE)
	ZEND_ARG_INFO(0, stream)
	ZEND_ARG_TYPE_INFO(0, length, IS_LONG, 0)
	ZEND_ARG_TYPE_INFO_WITH_DEFAULT_VALUE(0, ending, IS_STRING, 0, "\"\"")
ZEND_END_ARG_INFO()

#define arginfo_stream_resolve_include_path arginfo_filetype

#define arginfo_stream_get_wrappers arginfo_ob_list_handlers

#define arginfo_stream_get_transports arginfo_ob_list_handlers

#define arginfo_stream_is_local arginfo_rewind

#define arginfo_stream_isatty arginfo_rewind

#if defined(PHP_WIN32)
ZEND_BEGIN_ARG_WITH_RETURN_TYPE_INFO_EX(arginfo_sapi_windows_vt100_support, 0, 1, _IS_BOOL, 0)
	ZEND_ARG_INFO(0, stream)
	ZEND_ARG_TYPE_INFO_WITH_DEFAULT_VALUE(0, enable, _IS_BOOL, 1, "null")
ZEND_END_ARG_INFO()
#endif

#define arginfo_stream_set_chunk_size arginfo_stream_set_write_buffer

#if HAVE_SYS_TIME_H || defined(PHP_WIN32)
ZEND_BEGIN_ARG_WITH_RETURN_TYPE_INFO_EX(arginfo_stream_set_timeout, 0, 2, _IS_BOOL, 0)
	ZEND_ARG_INFO(0, stream)
	ZEND_ARG_TYPE_INFO(0, seconds, IS_LONG, 0)
	ZEND_ARG_TYPE_INFO_WITH_DEFAULT_VALUE(0, microseconds, IS_LONG, 0, "0")
ZEND_END_ARG_INFO()
#endif

#if HAVE_SYS_TIME_H || defined(PHP_WIN32)
#define arginfo_socket_set_timeout arginfo_stream_set_timeout
#endif

ZEND_BEGIN_ARG_WITH_RETURN_TYPE_INFO_EX(arginfo_gettype, 0, 1, IS_STRING, 0)
	ZEND_ARG_TYPE_INFO(0, value, IS_MIXED, 0)
ZEND_END_ARG_INFO()

#define arginfo_get_debug_type arginfo_gettype

ZEND_BEGIN_ARG_WITH_RETURN_TYPE_INFO_EX(arginfo_settype, 0, 2, _IS_BOOL, 0)
	ZEND_ARG_TYPE_INFO(1, var, IS_MIXED, 0)
	ZEND_ARG_TYPE_INFO(0, type, IS_STRING, 0)
ZEND_END_ARG_INFO()

ZEND_BEGIN_ARG_WITH_RETURN_TYPE_INFO_EX(arginfo_intval, 0, 1, IS_LONG, 0)
	ZEND_ARG_TYPE_INFO(0, value, IS_MIXED, 0)
	ZEND_ARG_TYPE_INFO_WITH_DEFAULT_VALUE(0, base, IS_LONG, 0, "10")
ZEND_END_ARG_INFO()

ZEND_BEGIN_ARG_WITH_RETURN_TYPE_INFO_EX(arginfo_floatval, 0, 1, IS_DOUBLE, 0)
	ZEND_ARG_TYPE_INFO(0, value, IS_MIXED, 0)
ZEND_END_ARG_INFO()

#define arginfo_doubleval arginfo_floatval

ZEND_BEGIN_ARG_WITH_RETURN_TYPE_INFO_EX(arginfo_boolval, 0, 1, _IS_BOOL, 0)
	ZEND_ARG_TYPE_INFO(0, value, IS_MIXED, 0)
ZEND_END_ARG_INFO()

#define arginfo_strval arginfo_gettype

#define arginfo_is_null arginfo_boolval

#define arginfo_is_resource arginfo_boolval

#define arginfo_is_bool arginfo_boolval

#define arginfo_is_int arginfo_boolval

#define arginfo_is_integer arginfo_boolval

#define arginfo_is_long arginfo_boolval

#define arginfo_is_float arginfo_boolval

#define arginfo_is_double arginfo_boolval

#define arginfo_is_numeric arginfo_boolval

#define arginfo_is_string arginfo_boolval

#define arginfo_is_array arginfo_boolval

#define arginfo_is_object arginfo_boolval

#define arginfo_is_scalar arginfo_boolval

ZEND_BEGIN_ARG_WITH_RETURN_TYPE_INFO_EX(arginfo_is_callable, 0, 1, _IS_BOOL, 0)
	ZEND_ARG_TYPE_INFO(0, value, IS_MIXED, 0)
	ZEND_ARG_TYPE_INFO_WITH_DEFAULT_VALUE(0, syntax_only, _IS_BOOL, 0, "false")
	ZEND_ARG_INFO_WITH_DEFAULT_VALUE(1, callable_name, "null")
ZEND_END_ARG_INFO()

#define arginfo_is_iterable arginfo_boolval

#define arginfo_is_countable arginfo_boolval

#if defined(HAVE_GETTIMEOFDAY)
ZEND_BEGIN_ARG_WITH_RETURN_TYPE_INFO_EX(arginfo_uniqid, 0, 0, IS_STRING, 0)
	ZEND_ARG_TYPE_INFO_WITH_DEFAULT_VALUE(0, prefix, IS_STRING, 0, "\"\"")
	ZEND_ARG_TYPE_INFO_WITH_DEFAULT_VALUE(0, more_entropy, _IS_BOOL, 0, "false")
ZEND_END_ARG_INFO()
#endif

ZEND_BEGIN_ARG_INFO_EX(arginfo_parse_url, 0, 0, 1)
	ZEND_ARG_TYPE_INFO(0, url, IS_STRING, 0)
	ZEND_ARG_TYPE_INFO_WITH_DEFAULT_VALUE(0, component, IS_LONG, 0, "-1")
ZEND_END_ARG_INFO()

#define arginfo_urlencode arginfo_base64_encode

#define arginfo_urldecode arginfo_base64_encode

#define arginfo_rawurlencode arginfo_base64_encode

#define arginfo_rawurldecode arginfo_base64_encode

ZEND_BEGIN_ARG_WITH_RETURN_TYPE_MASK_EX(arginfo_get_headers, 0, 1, MAY_BE_ARRAY|MAY_BE_FALSE)
	ZEND_ARG_TYPE_INFO(0, url, IS_STRING, 0)
	ZEND_ARG_TYPE_INFO_WITH_DEFAULT_VALUE(0, associative, _IS_BOOL, 0, "false")
	ZEND_ARG_INFO_WITH_DEFAULT_VALUE(0, context, "null")
ZEND_END_ARG_INFO()

ZEND_BEGIN_ARG_WITH_RETURN_TYPE_INFO_EX(arginfo_stream_bucket_make_writeable, 0, 1, IS_OBJECT, 1)
	ZEND_ARG_INFO(0, brigade)
ZEND_END_ARG_INFO()

ZEND_BEGIN_ARG_WITH_RETURN_TYPE_INFO_EX(arginfo_stream_bucket_prepend, 0, 2, IS_VOID, 0)
	ZEND_ARG_INFO(0, brigade)
	ZEND_ARG_TYPE_INFO(0, bucket, IS_OBJECT, 0)
ZEND_END_ARG_INFO()

#define arginfo_stream_bucket_append arginfo_stream_bucket_prepend

ZEND_BEGIN_ARG_WITH_RETURN_TYPE_INFO_EX(arginfo_stream_bucket_new, 0, 2, IS_OBJECT, 0)
	ZEND_ARG_INFO(0, stream)
	ZEND_ARG_TYPE_INFO(0, buffer, IS_STRING, 0)
ZEND_END_ARG_INFO()

#define arginfo_stream_get_filters arginfo_ob_list_handlers

ZEND_BEGIN_ARG_WITH_RETURN_TYPE_INFO_EX(arginfo_stream_filter_register, 0, 2, _IS_BOOL, 0)
	ZEND_ARG_TYPE_INFO(0, filter_name, IS_STRING, 0)
	ZEND_ARG_TYPE_INFO(0, class, IS_STRING, 0)
ZEND_END_ARG_INFO()

#define arginfo_convert_uuencode arginfo_base64_encode

#define arginfo_convert_uudecode arginfo_hex2bin

ZEND_BEGIN_ARG_WITH_RETURN_TYPE_INFO_EX(arginfo_var_dump, 0, 1, IS_VOID, 0)
	ZEND_ARG_TYPE_INFO(0, value, IS_MIXED, 0)
	ZEND_ARG_VARIADIC_TYPE_INFO(0, values, IS_MIXED, 0)
ZEND_END_ARG_INFO()

ZEND_BEGIN_ARG_WITH_RETURN_TYPE_INFO_EX(arginfo_var_export, 0, 1, IS_STRING, 1)
	ZEND_ARG_TYPE_INFO(0, value, IS_MIXED, 0)
	ZEND_ARG_TYPE_INFO_WITH_DEFAULT_VALUE(0, return, _IS_BOOL, 0, "false")
ZEND_END_ARG_INFO()

#define arginfo_debug_zval_dump arginfo_var_dump

#define arginfo_serialize arginfo_gettype

ZEND_BEGIN_ARG_WITH_RETURN_TYPE_INFO_EX(arginfo_unserialize, 0, 1, IS_MIXED, 0)
	ZEND_ARG_TYPE_INFO(0, data, IS_STRING, 0)
	ZEND_ARG_TYPE_INFO_WITH_DEFAULT_VALUE(0, options, IS_ARRAY, 0, "[]")
ZEND_END_ARG_INFO()

ZEND_BEGIN_ARG_WITH_RETURN_TYPE_INFO_EX(arginfo_memory_get_usage, 0, 0, IS_LONG, 0)
	ZEND_ARG_TYPE_INFO_WITH_DEFAULT_VALUE(0, real_usage, _IS_BOOL, 0, "false")
ZEND_END_ARG_INFO()

#define arginfo_memory_get_peak_usage arginfo_memory_get_usage

ZEND_BEGIN_ARG_WITH_RETURN_TYPE_MASK_EX(arginfo_version_compare, 0, 2, MAY_BE_LONG|MAY_BE_BOOL)
	ZEND_ARG_TYPE_INFO(0, version1, IS_STRING, 0)
	ZEND_ARG_TYPE_INFO(0, version2, IS_STRING, 0)
	ZEND_ARG_TYPE_INFO_WITH_DEFAULT_VALUE(0, operator, IS_STRING, 1, "null")
ZEND_END_ARG_INFO()

#if defined(PHP_WIN32)
ZEND_BEGIN_ARG_WITH_RETURN_TYPE_INFO_EX(arginfo_sapi_windows_cp_set, 0, 1, _IS_BOOL, 0)
	ZEND_ARG_TYPE_INFO(0, codepage, IS_LONG, 0)
ZEND_END_ARG_INFO()
#endif

#if defined(PHP_WIN32)
ZEND_BEGIN_ARG_WITH_RETURN_TYPE_INFO_EX(arginfo_sapi_windows_cp_get, 0, 0, IS_LONG, 0)
	ZEND_ARG_TYPE_INFO_WITH_DEFAULT_VALUE(0, kind, IS_STRING, 0, "\"\"")
ZEND_END_ARG_INFO()
#endif

#if defined(PHP_WIN32)
ZEND_BEGIN_ARG_WITH_RETURN_TYPE_INFO_EX(arginfo_sapi_windows_cp_conv, 0, 3, IS_STRING, 1)
	ZEND_ARG_TYPE_MASK(0, in_codepage, MAY_BE_LONG|MAY_BE_STRING, NULL)
	ZEND_ARG_TYPE_MASK(0, out_codepage, MAY_BE_LONG|MAY_BE_STRING, NULL)
	ZEND_ARG_TYPE_INFO(0, subject, IS_STRING, 0)
ZEND_END_ARG_INFO()
#endif

#if defined(PHP_WIN32)
ZEND_BEGIN_ARG_WITH_RETURN_TYPE_INFO_EX(arginfo_sapi_windows_cp_is_utf8, 0, 0, _IS_BOOL, 0)
ZEND_END_ARG_INFO()
#endif

#if defined(PHP_WIN32)
ZEND_BEGIN_ARG_WITH_RETURN_TYPE_INFO_EX(arginfo_sapi_windows_set_ctrl_handler, 0, 1, _IS_BOOL, 0)
	ZEND_ARG_TYPE_INFO(0, handler, IS_CALLABLE, 1)
	ZEND_ARG_TYPE_INFO_WITH_DEFAULT_VALUE(0, add, _IS_BOOL, 0, "true")
ZEND_END_ARG_INFO()
#endif

#if defined(PHP_WIN32)
ZEND_BEGIN_ARG_WITH_RETURN_TYPE_INFO_EX(arginfo_sapi_windows_generate_ctrl_event, 0, 1, _IS_BOOL, 0)
	ZEND_ARG_TYPE_INFO(0, event, IS_LONG, 0)
	ZEND_ARG_TYPE_INFO_WITH_DEFAULT_VALUE(0, pid, IS_LONG, 0, "0")
ZEND_END_ARG_INFO()
#endif


ZEND_FUNCTION(set_time_limit);
ZEND_FUNCTION(header_register_callback);
ZEND_FUNCTION(ob_start);
ZEND_FUNCTION(ob_flush);
ZEND_FUNCTION(ob_clean);
ZEND_FUNCTION(ob_end_flush);
ZEND_FUNCTION(ob_end_clean);
ZEND_FUNCTION(ob_get_flush);
ZEND_FUNCTION(ob_get_clean);
ZEND_FUNCTION(ob_get_contents);
ZEND_FUNCTION(ob_get_level);
ZEND_FUNCTION(ob_get_length);
ZEND_FUNCTION(ob_list_handlers);
ZEND_FUNCTION(ob_get_status);
ZEND_FUNCTION(ob_implicit_flush);
ZEND_FUNCTION(output_reset_rewrite_vars);
ZEND_FUNCTION(output_add_rewrite_var);
ZEND_FUNCTION(stream_wrapper_register);
ZEND_FUNCTION(stream_wrapper_unregister);
ZEND_FUNCTION(stream_wrapper_restore);
ZEND_FUNCTION(array_push);
ZEND_FUNCTION(krsort);
ZEND_FUNCTION(ksort);
ZEND_FUNCTION(count);
ZEND_FUNCTION(natsort);
ZEND_FUNCTION(natcasesort);
ZEND_FUNCTION(asort);
ZEND_FUNCTION(arsort);
ZEND_FUNCTION(sort);
ZEND_FUNCTION(rsort);
ZEND_FUNCTION(usort);
ZEND_FUNCTION(uasort);
ZEND_FUNCTION(uksort);
ZEND_FUNCTION(end);
ZEND_FUNCTION(prev);
ZEND_FUNCTION(next);
ZEND_FUNCTION(reset);
ZEND_FUNCTION(current);
ZEND_FUNCTION(key);
ZEND_FUNCTION(min);
ZEND_FUNCTION(max);
ZEND_FUNCTION(array_walk);
ZEND_FUNCTION(array_walk_recursive);
ZEND_FUNCTION(in_array);
ZEND_FUNCTION(array_search);
ZEND_FUNCTION(extract);
ZEND_FUNCTION(compact);
ZEND_FUNCTION(array_fill);
ZEND_FUNCTION(array_fill_keys);
ZEND_FUNCTION(range);
ZEND_FUNCTION(shuffle);
ZEND_FUNCTION(array_pop);
ZEND_FUNCTION(array_shift);
ZEND_FUNCTION(array_unshift);
ZEND_FUNCTION(array_splice);
ZEND_FUNCTION(array_slice);
ZEND_FUNCTION(array_merge);
ZEND_FUNCTION(array_merge_recursive);
ZEND_FUNCTION(array_replace);
ZEND_FUNCTION(array_replace_recursive);
ZEND_FUNCTION(array_keys);
ZEND_FUNCTION(array_key_first);
ZEND_FUNCTION(array_key_last);
ZEND_FUNCTION(array_values);
ZEND_FUNCTION(array_count_values);
ZEND_FUNCTION(array_column);
ZEND_FUNCTION(array_reverse);
ZEND_FUNCTION(array_pad);
ZEND_FUNCTION(array_flip);
ZEND_FUNCTION(array_change_key_case);
ZEND_FUNCTION(array_unique);
ZEND_FUNCTION(array_intersect_key);
ZEND_FUNCTION(array_intersect_ukey);
ZEND_FUNCTION(array_intersect);
ZEND_FUNCTION(array_uintersect);
ZEND_FUNCTION(array_intersect_assoc);
ZEND_FUNCTION(array_uintersect_assoc);
ZEND_FUNCTION(array_intersect_uassoc);
ZEND_FUNCTION(array_uintersect_uassoc);
ZEND_FUNCTION(array_diff_key);
ZEND_FUNCTION(array_diff_ukey);
ZEND_FUNCTION(array_diff);
ZEND_FUNCTION(array_udiff);
ZEND_FUNCTION(array_diff_assoc);
ZEND_FUNCTION(array_diff_uassoc);
ZEND_FUNCTION(array_udiff_assoc);
ZEND_FUNCTION(array_udiff_uassoc);
ZEND_FUNCTION(array_multisort);
ZEND_FUNCTION(array_rand);
ZEND_FUNCTION(array_sum);
ZEND_FUNCTION(array_product);
ZEND_FUNCTION(array_reduce);
ZEND_FUNCTION(array_filter);
ZEND_FUNCTION(array_map);
ZEND_FUNCTION(array_key_exists);
ZEND_FUNCTION(array_chunk);
ZEND_FUNCTION(array_combine);
ZEND_FUNCTION(array_is_list);
ZEND_FUNCTION(base64_encode);
ZEND_FUNCTION(base64_decode);
ZEND_FUNCTION(constant);
ZEND_FUNCTION(ip2long);
ZEND_FUNCTION(long2ip);
ZEND_FUNCTION(getenv);
#if defined(HAVE_PUTENV)
ZEND_FUNCTION(putenv);
#endif
ZEND_FUNCTION(getopt);
ZEND_FUNCTION(flush);
ZEND_FUNCTION(sleep);
ZEND_FUNCTION(usleep);
#if HAVE_NANOSLEEP
ZEND_FUNCTION(time_nanosleep);
#endif
#if HAVE_NANOSLEEP
ZEND_FUNCTION(time_sleep_until);
#endif
ZEND_FUNCTION(get_current_user);
ZEND_FUNCTION(get_cfg_var);
ZEND_FUNCTION(error_log);
ZEND_FUNCTION(error_get_last);
ZEND_FUNCTION(error_clear_last);
ZEND_FUNCTION(call_user_func);
ZEND_FUNCTION(call_user_func_array);
ZEND_FUNCTION(forward_static_call);
ZEND_FUNCTION(forward_static_call_array);
ZEND_FUNCTION(register_shutdown_function);
ZEND_FUNCTION(highlight_file);
ZEND_FUNCTION(php_strip_whitespace);
ZEND_FUNCTION(highlight_string);
ZEND_FUNCTION(ini_get);
ZEND_FUNCTION(ini_get_all);
ZEND_FUNCTION(ini_set);
ZEND_FUNCTION(ini_restore);
ZEND_FUNCTION(set_include_path);
ZEND_FUNCTION(get_include_path);
ZEND_FUNCTION(print_r);
ZEND_FUNCTION(connection_aborted);
ZEND_FUNCTION(connection_status);
ZEND_FUNCTION(ignore_user_abort);
#if HAVE_GETSERVBYNAME
ZEND_FUNCTION(getservbyname);
#endif
#if HAVE_GETSERVBYPORT
ZEND_FUNCTION(getservbyport);
#endif
#if HAVE_GETPROTOBYNAME
ZEND_FUNCTION(getprotobyname);
#endif
#if HAVE_GETPROTOBYNUMBER
ZEND_FUNCTION(getprotobynumber);
#endif
ZEND_FUNCTION(register_tick_function);
ZEND_FUNCTION(unregister_tick_function);
ZEND_FUNCTION(is_uploaded_file);
ZEND_FUNCTION(move_uploaded_file);
ZEND_FUNCTION(parse_ini_file);
ZEND_FUNCTION(parse_ini_string);
#if ZEND_DEBUG
ZEND_FUNCTION(config_get_hash);
#endif
#if defined(HAVE_GETLOADAVG)
ZEND_FUNCTION(sys_getloadavg);
#endif
ZEND_FUNCTION(get_browser);
ZEND_FUNCTION(crc32);
ZEND_FUNCTION(crypt);
#if HAVE_STRPTIME
ZEND_FUNCTION(strptime);
#endif
#if defined(HAVE_GETHOSTNAME)
ZEND_FUNCTION(gethostname);
#endif
ZEND_FUNCTION(gethostbyaddr);
ZEND_FUNCTION(gethostbyname);
ZEND_FUNCTION(gethostbynamel);
#if defined(PHP_WIN32) || HAVE_DNS_SEARCH_FUNC
ZEND_FUNCTION(dns_check_record);
#endif
#if defined(PHP_WIN32) || HAVE_DNS_SEARCH_FUNC
ZEND_FUNCTION(dns_get_record);
#endif
#if defined(PHP_WIN32) || HAVE_DNS_SEARCH_FUNC
ZEND_FUNCTION(dns_get_mx);
#endif
ZEND_FUNCTION(net_get_interfaces);
#if HAVE_FTOK
ZEND_FUNCTION(ftok);
#endif
ZEND_FUNCTION(hrtime);
ZEND_FUNCTION(lcg_value);
ZEND_FUNCTION(md5);
ZEND_FUNCTION(md5_file);
ZEND_FUNCTION(getmyuid);
ZEND_FUNCTION(getmygid);
ZEND_FUNCTION(getmypid);
ZEND_FUNCTION(getmyinode);
ZEND_FUNCTION(getlastmod);
ZEND_FUNCTION(sha1);
ZEND_FUNCTION(sha1_file);
#if defined(HAVE_SYSLOG_H)
ZEND_FUNCTION(openlog);
#endif
#if defined(HAVE_SYSLOG_H)
ZEND_FUNCTION(closelog);
#endif
#if defined(HAVE_SYSLOG_H)
ZEND_FUNCTION(syslog);
#endif
#if defined(HAVE_INET_NTOP)
ZEND_FUNCTION(inet_ntop);
#endif
#if defined(HAVE_INET_PTON)
ZEND_FUNCTION(inet_pton);
#endif
ZEND_FUNCTION(metaphone);
ZEND_FUNCTION(header);
ZEND_FUNCTION(header_remove);
ZEND_FUNCTION(setrawcookie);
ZEND_FUNCTION(setcookie);
ZEND_FUNCTION(http_response_code);
ZEND_FUNCTION(headers_sent);
ZEND_FUNCTION(headers_list);
ZEND_FUNCTION(htmlspecialchars);
ZEND_FUNCTION(htmlspecialchars_decode);
ZEND_FUNCTION(html_entity_decode);
ZEND_FUNCTION(htmlentities);
ZEND_FUNCTION(get_html_translation_table);
ZEND_FUNCTION(assert);
ZEND_FUNCTION(assert_options);
ZEND_FUNCTION(bin2hex);
ZEND_FUNCTION(hex2bin);
ZEND_FUNCTION(strspn);
ZEND_FUNCTION(strcspn);
#if HAVE_NL_LANGINFO
ZEND_FUNCTION(nl_langinfo);
#endif
ZEND_FUNCTION(strcoll);
ZEND_FUNCTION(trim);
ZEND_FUNCTION(rtrim);
ZEND_FUNCTION(ltrim);
ZEND_FUNCTION(wordwrap);
ZEND_FUNCTION(explode);
ZEND_FUNCTION(implode);
ZEND_FUNCTION(strtok);
ZEND_FUNCTION(strtoupper);
ZEND_FUNCTION(strtolower);
ZEND_FUNCTION(basename);
ZEND_FUNCTION(dirname);
ZEND_FUNCTION(pathinfo);
ZEND_FUNCTION(stristr);
ZEND_FUNCTION(strstr);
ZEND_FUNCTION(strpos);
ZEND_FUNCTION(stripos);
ZEND_FUNCTION(strrpos);
ZEND_FUNCTION(strripos);
ZEND_FUNCTION(strrchr);
ZEND_FUNCTION(str_contains);
ZEND_FUNCTION(str_starts_with);
ZEND_FUNCTION(str_ends_with);
ZEND_FUNCTION(chunk_split);
ZEND_FUNCTION(substr);
ZEND_FUNCTION(substr_replace);
ZEND_FUNCTION(quotemeta);
ZEND_FUNCTION(ord);
ZEND_FUNCTION(chr);
ZEND_FUNCTION(ucfirst);
ZEND_FUNCTION(lcfirst);
ZEND_FUNCTION(ucwords);
ZEND_FUNCTION(strtr);
ZEND_FUNCTION(strrev);
ZEND_FUNCTION(similar_text);
ZEND_FUNCTION(addcslashes);
ZEND_FUNCTION(addslashes);
ZEND_FUNCTION(stripcslashes);
ZEND_FUNCTION(stripslashes);
ZEND_FUNCTION(str_replace);
ZEND_FUNCTION(str_ireplace);
ZEND_FUNCTION(hebrev);
ZEND_FUNCTION(nl2br);
ZEND_FUNCTION(strip_tags);
ZEND_FUNCTION(setlocale);
ZEND_FUNCTION(parse_str);
ZEND_FUNCTION(str_getcsv);
ZEND_FUNCTION(str_repeat);
ZEND_FUNCTION(count_chars);
ZEND_FUNCTION(strnatcmp);
ZEND_FUNCTION(localeconv);
ZEND_FUNCTION(strnatcasecmp);
ZEND_FUNCTION(substr_count);
ZEND_FUNCTION(str_pad);
ZEND_FUNCTION(sscanf);
ZEND_FUNCTION(str_rot13);
ZEND_FUNCTION(str_shuffle);
ZEND_FUNCTION(str_word_count);
ZEND_FUNCTION(str_split);
ZEND_FUNCTION(strpbrk);
ZEND_FUNCTION(substr_compare);
ZEND_FUNCTION(utf8_encode);
ZEND_FUNCTION(utf8_decode);
ZEND_FUNCTION(opendir);
ZEND_FUNCTION(dir);
ZEND_FUNCTION(closedir);
ZEND_FUNCTION(chdir);
#if defined(HAVE_CHROOT) && !defined(ZTS) && ENABLE_CHROOT_FUNC
ZEND_FUNCTION(chroot);
#endif
ZEND_FUNCTION(getcwd);
ZEND_FUNCTION(rewinddir);
ZEND_FUNCTION(readdir);
ZEND_FUNCTION(scandir);
#if defined(HAVE_GLOB)
ZEND_FUNCTION(glob);
#endif
ZEND_FUNCTION(exec);
ZEND_FUNCTION(system);
ZEND_FUNCTION(passthru);
ZEND_FUNCTION(escapeshellcmd);
ZEND_FUNCTION(escapeshellarg);
ZEND_FUNCTION(shell_exec);
#if defined(HAVE_NICE)
ZEND_FUNCTION(proc_nice);
#endif
ZEND_FUNCTION(flock);
ZEND_FUNCTION(get_meta_tags);
ZEND_FUNCTION(pclose);
ZEND_FUNCTION(popen);
ZEND_FUNCTION(readfile);
ZEND_FUNCTION(rewind);
ZEND_FUNCTION(rmdir);
ZEND_FUNCTION(umask);
ZEND_FUNCTION(fclose);
ZEND_FUNCTION(feof);
ZEND_FUNCTION(fgetc);
ZEND_FUNCTION(fgets);
ZEND_FUNCTION(fread);
ZEND_FUNCTION(fopen);
ZEND_FUNCTION(fscanf);
ZEND_FUNCTION(fpassthru);
ZEND_FUNCTION(ftruncate);
ZEND_FUNCTION(fstat);
ZEND_FUNCTION(fseek);
ZEND_FUNCTION(ftell);
ZEND_FUNCTION(fflush);
ZEND_FUNCTION(fsync);
ZEND_FUNCTION(fdatasync);
ZEND_FUNCTION(fwrite);
ZEND_FUNCTION(mkdir);
ZEND_FUNCTION(rename);
ZEND_FUNCTION(copy);
ZEND_FUNCTION(tempnam);
ZEND_FUNCTION(tmpfile);
ZEND_FUNCTION(file);
ZEND_FUNCTION(file_get_contents);
ZEND_FUNCTION(unlink);
ZEND_FUNCTION(file_put_contents);
ZEND_FUNCTION(fputcsv);
ZEND_FUNCTION(fgetcsv);
ZEND_FUNCTION(realpath);
#if defined(HAVE_FNMATCH)
ZEND_FUNCTION(fnmatch);
#endif
ZEND_FUNCTION(sys_get_temp_dir);
ZEND_FUNCTION(fileatime);
ZEND_FUNCTION(filectime);
ZEND_FUNCTION(filegroup);
ZEND_FUNCTION(fileinode);
ZEND_FUNCTION(filemtime);
ZEND_FUNCTION(fileowner);
ZEND_FUNCTION(fileperms);
ZEND_FUNCTION(filesize);
ZEND_FUNCTION(filetype);
ZEND_FUNCTION(file_exists);
ZEND_FUNCTION(is_writable);
ZEND_FUNCTION(is_readable);
ZEND_FUNCTION(is_executable);
ZEND_FUNCTION(is_file);
ZEND_FUNCTION(is_dir);
ZEND_FUNCTION(is_link);
ZEND_FUNCTION(stat);
ZEND_FUNCTION(lstat);
ZEND_FUNCTION(chown);
ZEND_FUNCTION(chgrp);
#if HAVE_LCHOWN
ZEND_FUNCTION(lchown);
#endif
#if HAVE_LCHOWN
ZEND_FUNCTION(lchgrp);
#endif
ZEND_FUNCTION(chmod);
#if HAVE_UTIME
ZEND_FUNCTION(touch);
#endif
ZEND_FUNCTION(clearstatcache);
ZEND_FUNCTION(disk_total_space);
ZEND_FUNCTION(disk_free_space);
ZEND_FUNCTION(realpath_cache_get);
ZEND_FUNCTION(realpath_cache_size);
ZEND_FUNCTION(sprintf);
ZEND_FUNCTION(printf);
ZEND_FUNCTION(vprintf);
ZEND_FUNCTION(vsprintf);
ZEND_FUNCTION(fprintf);
ZEND_FUNCTION(vfprintf);
ZEND_FUNCTION(fsockopen);
ZEND_FUNCTION(pfsockopen);
ZEND_FUNCTION(http_build_query);
ZEND_FUNCTION(image_type_to_mime_type);
ZEND_FUNCTION(image_type_to_extension);
ZEND_FUNCTION(getimagesize);
ZEND_FUNCTION(getimagesizefromstring);
ZEND_FUNCTION(phpinfo);
ZEND_FUNCTION(phpversion);
ZEND_FUNCTION(phpcredits);
ZEND_FUNCTION(php_sapi_name);
ZEND_FUNCTION(php_uname);
ZEND_FUNCTION(php_ini_scanned_files);
ZEND_FUNCTION(php_ini_loaded_file);
ZEND_FUNCTION(iptcembed);
ZEND_FUNCTION(iptcparse);
ZEND_FUNCTION(levenshtein);
#if defined(HAVE_SYMLINK) || defined(PHP_WIN32)
ZEND_FUNCTION(readlink);
#endif
#if defined(HAVE_SYMLINK) || defined(PHP_WIN32)
ZEND_FUNCTION(linkinfo);
#endif
#if defined(HAVE_SYMLINK) || defined(PHP_WIN32)
ZEND_FUNCTION(symlink);
#endif
#if defined(HAVE_SYMLINK) || defined(PHP_WIN32)
ZEND_FUNCTION(link);
#endif
ZEND_FUNCTION(mail);
ZEND_FUNCTION(abs);
ZEND_FUNCTION(ceil);
ZEND_FUNCTION(floor);
ZEND_FUNCTION(round);
ZEND_FUNCTION(sin);
ZEND_FUNCTION(cos);
ZEND_FUNCTION(tan);
ZEND_FUNCTION(asin);
ZEND_FUNCTION(acos);
ZEND_FUNCTION(atan);
ZEND_FUNCTION(atanh);
ZEND_FUNCTION(atan2);
ZEND_FUNCTION(sinh);
ZEND_FUNCTION(cosh);
ZEND_FUNCTION(tanh);
ZEND_FUNCTION(asinh);
ZEND_FUNCTION(acosh);
ZEND_FUNCTION(expm1);
ZEND_FUNCTION(log1p);
ZEND_FUNCTION(pi);
ZEND_FUNCTION(is_finite);
ZEND_FUNCTION(is_nan);
ZEND_FUNCTION(intdiv);
ZEND_FUNCTION(is_infinite);
ZEND_FUNCTION(pow);
ZEND_FUNCTION(exp);
ZEND_FUNCTION(log);
ZEND_FUNCTION(log10);
ZEND_FUNCTION(sqrt);
ZEND_FUNCTION(hypot);
ZEND_FUNCTION(deg2rad);
ZEND_FUNCTION(rad2deg);
ZEND_FUNCTION(bindec);
ZEND_FUNCTION(hexdec);
ZEND_FUNCTION(octdec);
ZEND_FUNCTION(decbin);
ZEND_FUNCTION(decoct);
ZEND_FUNCTION(dechex);
ZEND_FUNCTION(base_convert);
ZEND_FUNCTION(number_format);
ZEND_FUNCTION(fmod);
ZEND_FUNCTION(fdiv);
#if defined(HAVE_GETTIMEOFDAY)
ZEND_FUNCTION(microtime);
#endif
#if defined(HAVE_GETTIMEOFDAY)
ZEND_FUNCTION(gettimeofday);
#endif
#if defined(HAVE_GETRUSAGE)
ZEND_FUNCTION(getrusage);
#endif
ZEND_FUNCTION(pack);
ZEND_FUNCTION(unpack);
ZEND_FUNCTION(password_get_info);
ZEND_FUNCTION(password_hash);
ZEND_FUNCTION(password_needs_rehash);
ZEND_FUNCTION(password_verify);
ZEND_FUNCTION(password_algos);
#if defined(PHP_CAN_SUPPORT_PROC_OPEN)
ZEND_FUNCTION(proc_open);
#endif
#if defined(PHP_CAN_SUPPORT_PROC_OPEN)
ZEND_FUNCTION(proc_close);
#endif
#if defined(PHP_CAN_SUPPORT_PROC_OPEN)
ZEND_FUNCTION(proc_terminate);
#endif
#if defined(PHP_CAN_SUPPORT_PROC_OPEN)
ZEND_FUNCTION(proc_get_status);
#endif
ZEND_FUNCTION(quoted_printable_decode);
ZEND_FUNCTION(quoted_printable_encode);
ZEND_FUNCTION(mt_srand);
ZEND_FUNCTION(rand);
ZEND_FUNCTION(mt_rand);
ZEND_FUNCTION(mt_getrandmax);
ZEND_FUNCTION(random_bytes);
ZEND_FUNCTION(random_int);
ZEND_FUNCTION(soundex);
ZEND_FUNCTION(stream_select);
ZEND_FUNCTION(stream_context_create);
ZEND_FUNCTION(stream_context_set_params);
ZEND_FUNCTION(stream_context_get_params);
ZEND_FUNCTION(stream_context_set_option);
ZEND_FUNCTION(stream_context_get_options);
ZEND_FUNCTION(stream_context_get_default);
ZEND_FUNCTION(stream_context_set_default);
ZEND_FUNCTION(stream_filter_prepend);
ZEND_FUNCTION(stream_filter_append);
ZEND_FUNCTION(stream_filter_remove);
ZEND_FUNCTION(stream_socket_client);
ZEND_FUNCTION(stream_socket_server);
ZEND_FUNCTION(stream_socket_accept);
ZEND_FUNCTION(stream_socket_get_name);
ZEND_FUNCTION(stream_socket_recvfrom);
ZEND_FUNCTION(stream_socket_sendto);
ZEND_FUNCTION(stream_socket_enable_crypto);
#if defined(HAVE_SHUTDOWN)
ZEND_FUNCTION(stream_socket_shutdown);
#endif
#if HAVE_SOCKETPAIR
ZEND_FUNCTION(stream_socket_pair);
#endif
ZEND_FUNCTION(stream_copy_to_stream);
ZEND_FUNCTION(stream_get_contents);
ZEND_FUNCTION(stream_supports_lock);
ZEND_FUNCTION(stream_set_write_buffer);
ZEND_FUNCTION(stream_set_read_buffer);
ZEND_FUNCTION(stream_set_blocking);
ZEND_FUNCTION(stream_get_meta_data);
ZEND_FUNCTION(stream_get_line);
ZEND_FUNCTION(stream_resolve_include_path);
ZEND_FUNCTION(stream_get_wrappers);
ZEND_FUNCTION(stream_get_transports);
ZEND_FUNCTION(stream_is_local);
ZEND_FUNCTION(stream_isatty);
#if defined(PHP_WIN32)
ZEND_FUNCTION(sapi_windows_vt100_support);
#endif
ZEND_FUNCTION(stream_set_chunk_size);
#if HAVE_SYS_TIME_H || defined(PHP_WIN32)
ZEND_FUNCTION(stream_set_timeout);
#endif
ZEND_FUNCTION(gettype);
ZEND_FUNCTION(get_debug_type);
ZEND_FUNCTION(settype);
ZEND_FUNCTION(intval);
ZEND_FUNCTION(floatval);
ZEND_FUNCTION(boolval);
ZEND_FUNCTION(strval);
ZEND_FUNCTION(is_null);
ZEND_FUNCTION(is_resource);
ZEND_FUNCTION(is_bool);
ZEND_FUNCTION(is_int);
ZEND_FUNCTION(is_float);
ZEND_FUNCTION(is_numeric);
ZEND_FUNCTION(is_string);
ZEND_FUNCTION(is_array);
ZEND_FUNCTION(is_object);
ZEND_FUNCTION(is_scalar);
ZEND_FUNCTION(is_callable);
ZEND_FUNCTION(is_iterable);
ZEND_FUNCTION(is_countable);
#if defined(HAVE_GETTIMEOFDAY)
ZEND_FUNCTION(uniqid);
#endif
ZEND_FUNCTION(parse_url);
ZEND_FUNCTION(urlencode);
ZEND_FUNCTION(urldecode);
ZEND_FUNCTION(rawurlencode);
ZEND_FUNCTION(rawurldecode);
ZEND_FUNCTION(get_headers);
ZEND_FUNCTION(stream_bucket_make_writeable);
ZEND_FUNCTION(stream_bucket_prepend);
ZEND_FUNCTION(stream_bucket_append);
ZEND_FUNCTION(stream_bucket_new);
ZEND_FUNCTION(stream_get_filters);
ZEND_FUNCTION(stream_filter_register);
ZEND_FUNCTION(convert_uuencode);
ZEND_FUNCTION(convert_uudecode);
ZEND_FUNCTION(var_dump);
ZEND_FUNCTION(var_export);
ZEND_FUNCTION(debug_zval_dump);
ZEND_FUNCTION(serialize);
ZEND_FUNCTION(unserialize);
ZEND_FUNCTION(memory_get_usage);
ZEND_FUNCTION(memory_get_peak_usage);
ZEND_FUNCTION(version_compare);
#if defined(PHP_WIN32)
ZEND_FUNCTION(sapi_windows_cp_set);
#endif
#if defined(PHP_WIN32)
ZEND_FUNCTION(sapi_windows_cp_get);
#endif
#if defined(PHP_WIN32)
ZEND_FUNCTION(sapi_windows_cp_conv);
#endif
#if defined(PHP_WIN32)
ZEND_FUNCTION(sapi_windows_cp_is_utf8);
#endif
#if defined(PHP_WIN32)
ZEND_FUNCTION(sapi_windows_set_ctrl_handler);
#endif
#if defined(PHP_WIN32)
ZEND_FUNCTION(sapi_windows_generate_ctrl_event);
#endif


static const zend_function_entry ext_functions[] = {
	ZEND_FE(set_time_limit, arginfo_set_time_limit)
	ZEND_FE(header_register_callback, arginfo_header_register_callback)
	ZEND_FE(ob_start, arginfo_ob_start)
	ZEND_FE(ob_flush, arginfo_ob_flush)
	ZEND_FE(ob_clean, arginfo_ob_clean)
	ZEND_FE(ob_end_flush, arginfo_ob_end_flush)
	ZEND_FE(ob_end_clean, arginfo_ob_end_clean)
	ZEND_FE(ob_get_flush, arginfo_ob_get_flush)
	ZEND_FE(ob_get_clean, arginfo_ob_get_clean)
	ZEND_FE(ob_get_contents, arginfo_ob_get_contents)
	ZEND_FE(ob_get_level, arginfo_ob_get_level)
	ZEND_FE(ob_get_length, arginfo_ob_get_length)
	ZEND_FE(ob_list_handlers, arginfo_ob_list_handlers)
	ZEND_FE(ob_get_status, arginfo_ob_get_status)
	ZEND_FE(ob_implicit_flush, arginfo_ob_implicit_flush)
	ZEND_FE(output_reset_rewrite_vars, arginfo_output_reset_rewrite_vars)
	ZEND_FE(output_add_rewrite_var, arginfo_output_add_rewrite_var)
	ZEND_FE(stream_wrapper_register, arginfo_stream_wrapper_register)
	ZEND_FALIAS(stream_register_wrapper, stream_wrapper_register, arginfo_stream_register_wrapper)
	ZEND_FE(stream_wrapper_unregister, arginfo_stream_wrapper_unregister)
	ZEND_FE(stream_wrapper_restore, arginfo_stream_wrapper_restore)
	ZEND_FE(array_push, arginfo_array_push)
	ZEND_FE(krsort, arginfo_krsort)
	ZEND_FE(ksort, arginfo_ksort)
	ZEND_FE(count, arginfo_count)
	ZEND_FALIAS(sizeof, count, arginfo_sizeof)
	ZEND_FE(natsort, arginfo_natsort)
	ZEND_FE(natcasesort, arginfo_natcasesort)
	ZEND_FE(asort, arginfo_asort)
	ZEND_FE(arsort, arginfo_arsort)
	ZEND_FE(sort, arginfo_sort)
	ZEND_FE(rsort, arginfo_rsort)
	ZEND_FE(usort, arginfo_usort)
	ZEND_FE(uasort, arginfo_uasort)
	ZEND_FE(uksort, arginfo_uksort)
	ZEND_FE(end, arginfo_end)
	ZEND_FE(prev, arginfo_prev)
	ZEND_FE(next, arginfo_next)
	ZEND_FE(reset, arginfo_reset)
	ZEND_FE(current, arginfo_current)
	ZEND_FALIAS(pos, current, arginfo_pos)
	ZEND_FE(key, arginfo_key)
	ZEND_FE(min, arginfo_min)
	ZEND_FE(max, arginfo_max)
	ZEND_FE(array_walk, arginfo_array_walk)
	ZEND_FE(array_walk_recursive, arginfo_array_walk_recursive)
	ZEND_FE(in_array, arginfo_in_array)
	ZEND_FE(array_search, arginfo_array_search)
	ZEND_FE(extract, arginfo_extract)
	ZEND_FE(compact, arginfo_compact)
	ZEND_FE(array_fill, arginfo_array_fill)
	ZEND_FE(array_fill_keys, arginfo_array_fill_keys)
	ZEND_FE(range, arginfo_range)
	ZEND_FE(shuffle, arginfo_shuffle)
	ZEND_FE(array_pop, arginfo_array_pop)
	ZEND_FE(array_shift, arginfo_array_shift)
	ZEND_FE(array_unshift, arginfo_array_unshift)
	ZEND_FE(array_splice, arginfo_array_splice)
	ZEND_FE(array_slice, arginfo_array_slice)
	ZEND_FE(array_merge, arginfo_array_merge)
	ZEND_FE(array_merge_recursive, arginfo_array_merge_recursive)
	ZEND_FE(array_replace, arginfo_array_replace)
	ZEND_FE(array_replace_recursive, arginfo_array_replace_recursive)
	ZEND_FE(array_keys, arginfo_array_keys)
	ZEND_FE(array_key_first, arginfo_array_key_first)
	ZEND_FE(array_key_last, arginfo_array_key_last)
	ZEND_FE(array_values, arginfo_array_values)
	ZEND_FE(array_count_values, arginfo_array_count_values)
	ZEND_FE(array_column, arginfo_array_column)
	ZEND_FE(array_reverse, arginfo_array_reverse)
	ZEND_FE(array_pad, arginfo_array_pad)
	ZEND_FE(array_flip, arginfo_array_flip)
	ZEND_FE(array_change_key_case, arginfo_array_change_key_case)
	ZEND_FE(array_unique, arginfo_array_unique)
	ZEND_FE(array_intersect_key, arginfo_array_intersect_key)
	ZEND_FE(array_intersect_ukey, arginfo_array_intersect_ukey)
	ZEND_FE(array_intersect, arginfo_array_intersect)
	ZEND_FE(array_uintersect, arginfo_array_uintersect)
	ZEND_FE(array_intersect_assoc, arginfo_array_intersect_assoc)
	ZEND_FE(array_uintersect_assoc, arginfo_array_uintersect_assoc)
	ZEND_FE(array_intersect_uassoc, arginfo_array_intersect_uassoc)
	ZEND_FE(array_uintersect_uassoc, arginfo_array_uintersect_uassoc)
	ZEND_FE(array_diff_key, arginfo_array_diff_key)
	ZEND_FE(array_diff_ukey, arginfo_array_diff_ukey)
	ZEND_FE(array_diff, arginfo_array_diff)
	ZEND_FE(array_udiff, arginfo_array_udiff)
	ZEND_FE(array_diff_assoc, arginfo_array_diff_assoc)
	ZEND_FE(array_diff_uassoc, arginfo_array_diff_uassoc)
	ZEND_FE(array_udiff_assoc, arginfo_array_udiff_assoc)
	ZEND_FE(array_udiff_uassoc, arginfo_array_udiff_uassoc)
	ZEND_FE(array_multisort, arginfo_array_multisort)
	ZEND_FE(array_rand, arginfo_array_rand)
	ZEND_FE(array_sum, arginfo_array_sum)
	ZEND_FE(array_product, arginfo_array_product)
	ZEND_FE(array_reduce, arginfo_array_reduce)
	ZEND_FE(array_filter, arginfo_array_filter)
	ZEND_FE(array_map, arginfo_array_map)
	ZEND_FE(array_key_exists, arginfo_array_key_exists)
	ZEND_FALIAS(key_exists, array_key_exists, arginfo_key_exists)
	ZEND_FE(array_chunk, arginfo_array_chunk)
	ZEND_FE(array_combine, arginfo_array_combine)
	ZEND_FE(array_is_list, arginfo_array_is_list)
	ZEND_FE(base64_encode, arginfo_base64_encode)
	ZEND_FE(base64_decode, arginfo_base64_decode)
	ZEND_FE(constant, arginfo_constant)
	ZEND_FE(ip2long, arginfo_ip2long)
	ZEND_FE(long2ip, arginfo_long2ip)
	ZEND_FE(getenv, arginfo_getenv)
#if defined(HAVE_PUTENV)
	ZEND_FE(putenv, arginfo_putenv)
#endif
	ZEND_FE(getopt, arginfo_getopt)
	ZEND_FE(flush, arginfo_flush)
	ZEND_FE(sleep, arginfo_sleep)
	ZEND_FE(usleep, arginfo_usleep)
#if HAVE_NANOSLEEP
	ZEND_FE(time_nanosleep, arginfo_time_nanosleep)
#endif
#if HAVE_NANOSLEEP
	ZEND_FE(time_sleep_until, arginfo_time_sleep_until)
#endif
	ZEND_FE(get_current_user, arginfo_get_current_user)
	ZEND_FE(get_cfg_var, arginfo_get_cfg_var)
	ZEND_FE(error_log, arginfo_error_log)
	ZEND_FE(error_get_last, arginfo_error_get_last)
	ZEND_FE(error_clear_last, arginfo_error_clear_last)
	ZEND_FE(call_user_func, arginfo_call_user_func)
	ZEND_FE(call_user_func_array, arginfo_call_user_func_array)
	ZEND_FE(forward_static_call, arginfo_forward_static_call)
	ZEND_FE(forward_static_call_array, arginfo_forward_static_call_array)
	ZEND_FE(register_shutdown_function, arginfo_register_shutdown_function)
	ZEND_FE(highlight_file, arginfo_highlight_file)
	ZEND_FALIAS(show_source, highlight_file, arginfo_show_source)
	ZEND_FE(php_strip_whitespace, arginfo_php_strip_whitespace)
	ZEND_FE(highlight_string, arginfo_highlight_string)
	ZEND_FE(ini_get, arginfo_ini_get)
	ZEND_FE(ini_get_all, arginfo_ini_get_all)
	ZEND_FE(ini_set, arginfo_ini_set)
	ZEND_FALIAS(ini_alter, ini_set, arginfo_ini_alter)
	ZEND_FE(ini_restore, arginfo_ini_restore)
	ZEND_FE(set_include_path, arginfo_set_include_path)
	ZEND_FE(get_include_path, arginfo_get_include_path)
	ZEND_FE(print_r, arginfo_print_r)
	ZEND_FE(connection_aborted, arginfo_connection_aborted)
	ZEND_FE(connection_status, arginfo_connection_status)
	ZEND_FE(ignore_user_abort, arginfo_ignore_user_abort)
#if HAVE_GETSERVBYNAME
	ZEND_FE(getservbyname, arginfo_getservbyname)
#endif
#if HAVE_GETSERVBYPORT
	ZEND_FE(getservbyport, arginfo_getservbyport)
#endif
#if HAVE_GETPROTOBYNAME
	ZEND_FE(getprotobyname, arginfo_getprotobyname)
#endif
#if HAVE_GETPROTOBYNUMBER
	ZEND_FE(getprotobynumber, arginfo_getprotobynumber)
#endif
	ZEND_FE(register_tick_function, arginfo_register_tick_function)
	ZEND_FE(unregister_tick_function, arginfo_unregister_tick_function)
	ZEND_FE(is_uploaded_file, arginfo_is_uploaded_file)
	ZEND_FE(move_uploaded_file, arginfo_move_uploaded_file)
	ZEND_FE(parse_ini_file, arginfo_parse_ini_file)
	ZEND_FE(parse_ini_string, arginfo_parse_ini_string)
#if ZEND_DEBUG
	ZEND_FE(config_get_hash, arginfo_config_get_hash)
#endif
#if defined(HAVE_GETLOADAVG)
	ZEND_FE(sys_getloadavg, arginfo_sys_getloadavg)
#endif
	ZEND_FE(get_browser, arginfo_get_browser)
	ZEND_FE(crc32, arginfo_crc32)
	ZEND_FE(crypt, arginfo_crypt)
#if HAVE_STRPTIME
	ZEND_FE(strptime, arginfo_strptime)
#endif
#if defined(HAVE_GETHOSTNAME)
	ZEND_FE(gethostname, arginfo_gethostname)
#endif
	ZEND_FE(gethostbyaddr, arginfo_gethostbyaddr)
	ZEND_FE(gethostbyname, arginfo_gethostbyname)
	ZEND_FE(gethostbynamel, arginfo_gethostbynamel)
#if defined(PHP_WIN32) || HAVE_DNS_SEARCH_FUNC
	ZEND_FE(dns_check_record, arginfo_dns_check_record)
#endif
#if defined(PHP_WIN32) || HAVE_DNS_SEARCH_FUNC
	ZEND_FALIAS(checkdnsrr, dns_check_record, arginfo_checkdnsrr)
#endif
#if defined(PHP_WIN32) || HAVE_DNS_SEARCH_FUNC
	ZEND_FE(dns_get_record, arginfo_dns_get_record)
#endif
#if defined(PHP_WIN32) || HAVE_DNS_SEARCH_FUNC
	ZEND_FE(dns_get_mx, arginfo_dns_get_mx)
#endif
#if defined(PHP_WIN32) || HAVE_DNS_SEARCH_FUNC
	ZEND_FALIAS(getmxrr, dns_get_mx, arginfo_getmxrr)
#endif
	ZEND_FE(net_get_interfaces, arginfo_net_get_interfaces)
#if HAVE_FTOK
	ZEND_FE(ftok, arginfo_ftok)
#endif
	ZEND_FE(hrtime, arginfo_hrtime)
	ZEND_FE(lcg_value, arginfo_lcg_value)
	ZEND_FE(md5, arginfo_md5)
	ZEND_FE(md5_file, arginfo_md5_file)
	ZEND_FE(getmyuid, arginfo_getmyuid)
	ZEND_FE(getmygid, arginfo_getmygid)
	ZEND_FE(getmypid, arginfo_getmypid)
	ZEND_FE(getmyinode, arginfo_getmyinode)
	ZEND_FE(getlastmod, arginfo_getlastmod)
	ZEND_FE(sha1, arginfo_sha1)
	ZEND_FE(sha1_file, arginfo_sha1_file)
#if defined(HAVE_SYSLOG_H)
	ZEND_FE(openlog, arginfo_openlog)
#endif
#if defined(HAVE_SYSLOG_H)
	ZEND_FE(closelog, arginfo_closelog)
#endif
#if defined(HAVE_SYSLOG_H)
	ZEND_FE(syslog, arginfo_syslog)
#endif
#if defined(HAVE_INET_NTOP)
	ZEND_FE(inet_ntop, arginfo_inet_ntop)
#endif
#if defined(HAVE_INET_PTON)
	ZEND_FE(inet_pton, arginfo_inet_pton)
#endif
	ZEND_FE(metaphone, arginfo_metaphone)
	ZEND_FE(header, arginfo_header)
	ZEND_FE(header_remove, arginfo_header_remove)
	ZEND_FE(setrawcookie, arginfo_setrawcookie)
	ZEND_FE(setcookie, arginfo_setcookie)
	ZEND_FE(http_response_code, arginfo_http_response_code)
	ZEND_FE(headers_sent, arginfo_headers_sent)
	ZEND_FE(headers_list, arginfo_headers_list)
	ZEND_FE(htmlspecialchars, arginfo_htmlspecialchars)
	ZEND_FE(htmlspecialchars_decode, arginfo_htmlspecialchars_decode)
	ZEND_FE(html_entity_decode, arginfo_html_entity_decode)
	ZEND_FE(htmlentities, arginfo_htmlentities)
	ZEND_FE(get_html_translation_table, arginfo_get_html_translation_table)
	ZEND_FE(assert, arginfo_assert)
	ZEND_FE(assert_options, arginfo_assert_options)
	ZEND_FE(bin2hex, arginfo_bin2hex)
	ZEND_FE(hex2bin, arginfo_hex2bin)
	ZEND_FE(strspn, arginfo_strspn)
	ZEND_FE(strcspn, arginfo_strcspn)
#if HAVE_NL_LANGINFO
	ZEND_FE(nl_langinfo, arginfo_nl_langinfo)
#endif
	ZEND_FE(strcoll, arginfo_strcoll)
	ZEND_FE(trim, arginfo_trim)
	ZEND_FE(rtrim, arginfo_rtrim)
	ZEND_FALIAS(chop, rtrim, arginfo_chop)
	ZEND_FE(ltrim, arginfo_ltrim)
	ZEND_FE(wordwrap, arginfo_wordwrap)
	ZEND_FE(explode, arginfo_explode)
	ZEND_FE(implode, arginfo_implode)
	ZEND_FALIAS(join, implode, arginfo_join)
	ZEND_FE(strtok, arginfo_strtok)
	ZEND_FE(strtoupper, arginfo_strtoupper)
	ZEND_FE(strtolower, arginfo_strtolower)
	ZEND_FE(basename, arginfo_basename)
	ZEND_FE(dirname, arginfo_dirname)
	ZEND_FE(pathinfo, arginfo_pathinfo)
	ZEND_FE(stristr, arginfo_stristr)
	ZEND_FE(strstr, arginfo_strstr)
	ZEND_FALIAS(strchr, strstr, arginfo_strchr)
	ZEND_FE(strpos, arginfo_strpos)
	ZEND_FE(stripos, arginfo_stripos)
	ZEND_FE(strrpos, arginfo_strrpos)
	ZEND_FE(strripos, arginfo_strripos)
	ZEND_FE(strrchr, arginfo_strrchr)
	ZEND_FE(str_contains, arginfo_str_contains)
	ZEND_FE(str_starts_with, arginfo_str_starts_with)
	ZEND_FE(str_ends_with, arginfo_str_ends_with)
	ZEND_FE(chunk_split, arginfo_chunk_split)
	ZEND_FE(substr, arginfo_substr)
	ZEND_FE(substr_replace, arginfo_substr_replace)
	ZEND_FE(quotemeta, arginfo_quotemeta)
	ZEND_FE(ord, arginfo_ord)
	ZEND_FE(chr, arginfo_chr)
	ZEND_FE(ucfirst, arginfo_ucfirst)
	ZEND_FE(lcfirst, arginfo_lcfirst)
	ZEND_FE(ucwords, arginfo_ucwords)
	ZEND_FE(strtr, arginfo_strtr)
	ZEND_FE(strrev, arginfo_strrev)
	ZEND_FE(similar_text, arginfo_similar_text)
	ZEND_FE(addcslashes, arginfo_addcslashes)
	ZEND_FE(addslashes, arginfo_addslashes)
	ZEND_FE(stripcslashes, arginfo_stripcslashes)
	ZEND_FE(stripslashes, arginfo_stripslashes)
	ZEND_FE(str_replace, arginfo_str_replace)
	ZEND_FE(str_ireplace, arginfo_str_ireplace)
	ZEND_FE(hebrev, arginfo_hebrev)
	ZEND_FE(nl2br, arginfo_nl2br)
	ZEND_FE(strip_tags, arginfo_strip_tags)
	ZEND_FE(setlocale, arginfo_setlocale)
	ZEND_FE(parse_str, arginfo_parse_str)
	ZEND_FE(str_getcsv, arginfo_str_getcsv)
	ZEND_FE(str_repeat, arginfo_str_repeat)
	ZEND_FE(count_chars, arginfo_count_chars)
	ZEND_FE(strnatcmp, arginfo_strnatcmp)
	ZEND_FE(localeconv, arginfo_localeconv)
	ZEND_FE(strnatcasecmp, arginfo_strnatcasecmp)
	ZEND_FE(substr_count, arginfo_substr_count)
	ZEND_FE(str_pad, arginfo_str_pad)
	ZEND_FE(sscanf, arginfo_sscanf)
	ZEND_FE(str_rot13, arginfo_str_rot13)
	ZEND_FE(str_shuffle, arginfo_str_shuffle)
	ZEND_FE(str_word_count, arginfo_str_word_count)
	ZEND_FE(str_split, arginfo_str_split)
	ZEND_FE(strpbrk, arginfo_strpbrk)
	ZEND_FE(substr_compare, arginfo_substr_compare)
	ZEND_FE(utf8_encode, arginfo_utf8_encode)
	ZEND_FE(utf8_decode, arginfo_utf8_decode)
	ZEND_FE(opendir, arginfo_opendir)
	ZEND_FE(dir, arginfo_dir)
	ZEND_FE(closedir, arginfo_closedir)
	ZEND_FE(chdir, arginfo_chdir)
#if defined(HAVE_CHROOT) && !defined(ZTS) && ENABLE_CHROOT_FUNC
	ZEND_FE(chroot, arginfo_chroot)
#endif
	ZEND_FE(getcwd, arginfo_getcwd)
	ZEND_FE(rewinddir, arginfo_rewinddir)
	ZEND_FE(readdir, arginfo_readdir)
	ZEND_FE(scandir, arginfo_scandir)
#if defined(HAVE_GLOB)
	ZEND_FE(glob, arginfo_glob)
#endif
	ZEND_FE(exec, arginfo_exec)
	ZEND_FE(system, arginfo_system)
	ZEND_FE(passthru, arginfo_passthru)
	ZEND_FE(escapeshellcmd, arginfo_escapeshellcmd)
	ZEND_FE(escapeshellarg, arginfo_escapeshellarg)
	ZEND_FE(shell_exec, arginfo_shell_exec)
#if defined(HAVE_NICE)
	ZEND_FE(proc_nice, arginfo_proc_nice)
#endif
	ZEND_FE(flock, arginfo_flock)
	ZEND_FE(get_meta_tags, arginfo_get_meta_tags)
	ZEND_FE(pclose, arginfo_pclose)
	ZEND_FE(popen, arginfo_popen)
	ZEND_FE(readfile, arginfo_readfile)
	ZEND_FE(rewind, arginfo_rewind)
	ZEND_FE(rmdir, arginfo_rmdir)
	ZEND_FE(umask, arginfo_umask)
	ZEND_FE(fclose, arginfo_fclose)
	ZEND_FE(feof, arginfo_feof)
	ZEND_FE(fgetc, arginfo_fgetc)
	ZEND_FE(fgets, arginfo_fgets)
	ZEND_FE(fread, arginfo_fread)
	ZEND_FE(fopen, arginfo_fopen)
	ZEND_FE(fscanf, arginfo_fscanf)
	ZEND_FE(fpassthru, arginfo_fpassthru)
	ZEND_FE(ftruncate, arginfo_ftruncate)
	ZEND_FE(fstat, arginfo_fstat)
	ZEND_FE(fseek, arginfo_fseek)
	ZEND_FE(ftell, arginfo_ftell)
	ZEND_FE(fflush, arginfo_fflush)
	ZEND_FE(fsync, arginfo_fsync)
	ZEND_FE(fdatasync, arginfo_fdatasync)
	ZEND_FE(fwrite, arginfo_fwrite)
	ZEND_FALIAS(fputs, fwrite, arginfo_fputs)
	ZEND_FE(mkdir, arginfo_mkdir)
	ZEND_FE(rename, arginfo_rename)
	ZEND_FE(copy, arginfo_copy)
	ZEND_FE(tempnam, arginfo_tempnam)
	ZEND_FE(tmpfile, arginfo_tmpfile)
	ZEND_FE(file, arginfo_file)
	ZEND_FE(file_get_contents, arginfo_file_get_contents)
	ZEND_FE(unlink, arginfo_unlink)
	ZEND_FE(file_put_contents, arginfo_file_put_contents)
	ZEND_FE(fputcsv, arginfo_fputcsv)
	ZEND_FE(fgetcsv, arginfo_fgetcsv)
	ZEND_FE(realpath, arginfo_realpath)
#if defined(HAVE_FNMATCH)
	ZEND_FE(fnmatch, arginfo_fnmatch)
#endif
	ZEND_FE(sys_get_temp_dir, arginfo_sys_get_temp_dir)
	ZEND_FE(fileatime, arginfo_fileatime)
	ZEND_FE(filectime, arginfo_filectime)
	ZEND_FE(filegroup, arginfo_filegroup)
	ZEND_FE(fileinode, arginfo_fileinode)
	ZEND_FE(filemtime, arginfo_filemtime)
	ZEND_FE(fileowner, arginfo_fileowner)
	ZEND_FE(fileperms, arginfo_fileperms)
	ZEND_FE(filesize, arginfo_filesize)
	ZEND_FE(filetype, arginfo_filetype)
	ZEND_FE(file_exists, arginfo_file_exists)
	ZEND_FE(is_writable, arginfo_is_writable)
	ZEND_FALIAS(is_writeable, is_writable, arginfo_is_writeable)
	ZEND_FE(is_readable, arginfo_is_readable)
	ZEND_FE(is_executable, arginfo_is_executable)
	ZEND_FE(is_file, arginfo_is_file)
	ZEND_FE(is_dir, arginfo_is_dir)
	ZEND_FE(is_link, arginfo_is_link)
	ZEND_FE(stat, arginfo_stat)
	ZEND_FE(lstat, arginfo_lstat)
	ZEND_FE(chown, arginfo_chown)
	ZEND_FE(chgrp, arginfo_chgrp)
#if HAVE_LCHOWN
	ZEND_FE(lchown, arginfo_lchown)
#endif
#if HAVE_LCHOWN
	ZEND_FE(lchgrp, arginfo_lchgrp)
#endif
	ZEND_FE(chmod, arginfo_chmod)
#if HAVE_UTIME
	ZEND_FE(touch, arginfo_touch)
#endif
	ZEND_FE(clearstatcache, arginfo_clearstatcache)
	ZEND_FE(disk_total_space, arginfo_disk_total_space)
	ZEND_FE(disk_free_space, arginfo_disk_free_space)
	ZEND_FALIAS(diskfreespace, disk_free_space, arginfo_diskfreespace)
	ZEND_FE(realpath_cache_get, arginfo_realpath_cache_get)
	ZEND_FE(realpath_cache_size, arginfo_realpath_cache_size)
	ZEND_FE(sprintf, arginfo_sprintf)
	ZEND_FE(printf, arginfo_printf)
	ZEND_FE(vprintf, arginfo_vprintf)
	ZEND_FE(vsprintf, arginfo_vsprintf)
	ZEND_FE(fprintf, arginfo_fprintf)
	ZEND_FE(vfprintf, arginfo_vfprintf)
	ZEND_FE(fsockopen, arginfo_fsockopen)
	ZEND_FE(pfsockopen, arginfo_pfsockopen)
	ZEND_FE(http_build_query, arginfo_http_build_query)
	ZEND_FE(image_type_to_mime_type, arginfo_image_type_to_mime_type)
	ZEND_FE(image_type_to_extension, arginfo_image_type_to_extension)
	ZEND_FE(getimagesize, arginfo_getimagesize)
	ZEND_FE(getimagesizefromstring, arginfo_getimagesizefromstring)
	ZEND_FE(phpinfo, arginfo_phpinfo)
	ZEND_FE(phpversion, arginfo_phpversion)
	ZEND_FE(phpcredits, arginfo_phpcredits)
	ZEND_FE(php_sapi_name, arginfo_php_sapi_name)
	ZEND_FE(php_uname, arginfo_php_uname)
	ZEND_FE(php_ini_scanned_files, arginfo_php_ini_scanned_files)
	ZEND_FE(php_ini_loaded_file, arginfo_php_ini_loaded_file)
	ZEND_FE(iptcembed, arginfo_iptcembed)
	ZEND_FE(iptcparse, arginfo_iptcparse)
	ZEND_FE(levenshtein, arginfo_levenshtein)
#if defined(HAVE_SYMLINK) || defined(PHP_WIN32)
	ZEND_FE(readlink, arginfo_readlink)
#endif
#if defined(HAVE_SYMLINK) || defined(PHP_WIN32)
	ZEND_FE(linkinfo, arginfo_linkinfo)
#endif
#if defined(HAVE_SYMLINK) || defined(PHP_WIN32)
	ZEND_FE(symlink, arginfo_symlink)
#endif
#if defined(HAVE_SYMLINK) || defined(PHP_WIN32)
	ZEND_FE(link, arginfo_link)
#endif
	ZEND_FE(mail, arginfo_mail)
	ZEND_FE(abs, arginfo_abs)
	ZEND_FE(ceil, arginfo_ceil)
	ZEND_FE(floor, arginfo_floor)
	ZEND_FE(round, arginfo_round)
	ZEND_FE(sin, arginfo_sin)
	ZEND_FE(cos, arginfo_cos)
	ZEND_FE(tan, arginfo_tan)
	ZEND_FE(asin, arginfo_asin)
	ZEND_FE(acos, arginfo_acos)
	ZEND_FE(atan, arginfo_atan)
	ZEND_FE(atanh, arginfo_atanh)
	ZEND_FE(atan2, arginfo_atan2)
	ZEND_FE(sinh, arginfo_sinh)
	ZEND_FE(cosh, arginfo_cosh)
	ZEND_FE(tanh, arginfo_tanh)
	ZEND_FE(asinh, arginfo_asinh)
	ZEND_FE(acosh, arginfo_acosh)
	ZEND_FE(expm1, arginfo_expm1)
	ZEND_FE(log1p, arginfo_log1p)
	ZEND_FE(pi, arginfo_pi)
	ZEND_FE(is_finite, arginfo_is_finite)
	ZEND_FE(is_nan, arginfo_is_nan)
	ZEND_FE(intdiv, arginfo_intdiv)
	ZEND_FE(is_infinite, arginfo_is_infinite)
	ZEND_FE(pow, arginfo_pow)
	ZEND_FE(exp, arginfo_exp)
	ZEND_FE(log, arginfo_log)
	ZEND_FE(log10, arginfo_log10)
	ZEND_FE(sqrt, arginfo_sqrt)
	ZEND_FE(hypot, arginfo_hypot)
	ZEND_FE(deg2rad, arginfo_deg2rad)
	ZEND_FE(rad2deg, arginfo_rad2deg)
	ZEND_FE(bindec, arginfo_bindec)
	ZEND_FE(hexdec, arginfo_hexdec)
	ZEND_FE(octdec, arginfo_octdec)
	ZEND_FE(decbin, arginfo_decbin)
	ZEND_FE(decoct, arginfo_decoct)
	ZEND_FE(dechex, arginfo_dechex)
	ZEND_FE(base_convert, arginfo_base_convert)
	ZEND_FE(number_format, arginfo_number_format)
	ZEND_FE(fmod, arginfo_fmod)
	ZEND_FE(fdiv, arginfo_fdiv)
#if defined(HAVE_GETTIMEOFDAY)
	ZEND_FE(microtime, arginfo_microtime)
#endif
#if defined(HAVE_GETTIMEOFDAY)
	ZEND_FE(gettimeofday, arginfo_gettimeofday)
#endif
#if defined(HAVE_GETRUSAGE)
	ZEND_FE(getrusage, arginfo_getrusage)
#endif
	ZEND_FE(pack, arginfo_pack)
	ZEND_FE(unpack, arginfo_unpack)
	ZEND_FE(password_get_info, arginfo_password_get_info)
	ZEND_FE(password_hash, arginfo_password_hash)
	ZEND_FE(password_needs_rehash, arginfo_password_needs_rehash)
	ZEND_FE(password_verify, arginfo_password_verify)
	ZEND_FE(password_algos, arginfo_password_algos)
#if defined(PHP_CAN_SUPPORT_PROC_OPEN)
	ZEND_FE(proc_open, arginfo_proc_open)
#endif
#if defined(PHP_CAN_SUPPORT_PROC_OPEN)
	ZEND_FE(proc_close, arginfo_proc_close)
#endif
#if defined(PHP_CAN_SUPPORT_PROC_OPEN)
	ZEND_FE(proc_terminate, arginfo_proc_terminate)
#endif
#if defined(PHP_CAN_SUPPORT_PROC_OPEN)
	ZEND_FE(proc_get_status, arginfo_proc_get_status)
#endif
	ZEND_FE(quoted_printable_decode, arginfo_quoted_printable_decode)
	ZEND_FE(quoted_printable_encode, arginfo_quoted_printable_encode)
	ZEND_FE(mt_srand, arginfo_mt_srand)
	ZEND_FALIAS(srand, mt_srand, arginfo_srand)
	ZEND_FE(rand, arginfo_rand)
	ZEND_FE(mt_rand, arginfo_mt_rand)
	ZEND_FE(mt_getrandmax, arginfo_mt_getrandmax)
	ZEND_FALIAS(getrandmax, mt_getrandmax, arginfo_getrandmax)
	ZEND_FE(random_bytes, arginfo_random_bytes)
	ZEND_FE(random_int, arginfo_random_int)
	ZEND_FE(soundex, arginfo_soundex)
	ZEND_FE(stream_select, arginfo_stream_select)
	ZEND_FE(stream_context_create, arginfo_stream_context_create)
	ZEND_FE(stream_context_set_params, arginfo_stream_context_set_params)
	ZEND_FE(stream_context_get_params, arginfo_stream_context_get_params)
	ZEND_FE(stream_context_set_option, arginfo_stream_context_set_option)
	ZEND_FE(stream_context_get_options, arginfo_stream_context_get_options)
	ZEND_FE(stream_context_get_default, arginfo_stream_context_get_default)
	ZEND_FE(stream_context_set_default, arginfo_stream_context_set_default)
	ZEND_FE(stream_filter_prepend, arginfo_stream_filter_prepend)
	ZEND_FE(stream_filter_append, arginfo_stream_filter_append)
	ZEND_FE(stream_filter_remove, arginfo_stream_filter_remove)
	ZEND_FE(stream_socket_client, arginfo_stream_socket_client)
	ZEND_FE(stream_socket_server, arginfo_stream_socket_server)
	ZEND_FE(stream_socket_accept, arginfo_stream_socket_accept)
	ZEND_FE(stream_socket_get_name, arginfo_stream_socket_get_name)
	ZEND_FE(stream_socket_recvfrom, arginfo_stream_socket_recvfrom)
	ZEND_FE(stream_socket_sendto, arginfo_stream_socket_sendto)
	ZEND_FE(stream_socket_enable_crypto, arginfo_stream_socket_enable_crypto)
#if defined(HAVE_SHUTDOWN)
	ZEND_FE(stream_socket_shutdown, arginfo_stream_socket_shutdown)
#endif
#if HAVE_SOCKETPAIR
	ZEND_FE(stream_socket_pair, arginfo_stream_socket_pair)
#endif
	ZEND_FE(stream_copy_to_stream, arginfo_stream_copy_to_stream)
	ZEND_FE(stream_get_contents, arginfo_stream_get_contents)
	ZEND_FE(stream_supports_lock, arginfo_stream_supports_lock)
	ZEND_FE(stream_set_write_buffer, arginfo_stream_set_write_buffer)
	ZEND_FALIAS(set_file_buffer, stream_set_write_buffer, arginfo_set_file_buffer)
	ZEND_FE(stream_set_read_buffer, arginfo_stream_set_read_buffer)
	ZEND_FE(stream_set_blocking, arginfo_stream_set_blocking)
	ZEND_FALIAS(socket_set_blocking, stream_set_blocking, arginfo_socket_set_blocking)
	ZEND_FE(stream_get_meta_data, arginfo_stream_get_meta_data)
	ZEND_FALIAS(socket_get_status, stream_get_meta_data, arginfo_socket_get_status)
	ZEND_FE(stream_get_line, arginfo_stream_get_line)
	ZEND_FE(stream_resolve_include_path, arginfo_stream_resolve_include_path)
	ZEND_FE(stream_get_wrappers, arginfo_stream_get_wrappers)
	ZEND_FE(stream_get_transports, arginfo_stream_get_transports)
	ZEND_FE(stream_is_local, arginfo_stream_is_local)
	ZEND_FE(stream_isatty, arginfo_stream_isatty)
#if defined(PHP_WIN32)
	ZEND_FE(sapi_windows_vt100_support, arginfo_sapi_windows_vt100_support)
#endif
	ZEND_FE(stream_set_chunk_size, arginfo_stream_set_chunk_size)
#if HAVE_SYS_TIME_H || defined(PHP_WIN32)
	ZEND_FE(stream_set_timeout, arginfo_stream_set_timeout)
#endif
#if HAVE_SYS_TIME_H || defined(PHP_WIN32)
	ZEND_FALIAS(socket_set_timeout, stream_set_timeout, arginfo_socket_set_timeout)
#endif
	ZEND_FE(gettype, arginfo_gettype)
	ZEND_FE(get_debug_type, arginfo_get_debug_type)
	ZEND_FE(settype, arginfo_settype)
	ZEND_FE(intval, arginfo_intval)
	ZEND_FE(floatval, arginfo_floatval)
	ZEND_FALIAS(doubleval, floatval, arginfo_doubleval)
	ZEND_FE(boolval, arginfo_boolval)
	ZEND_FE(strval, arginfo_strval)
	ZEND_FE(is_null, arginfo_is_null)
	ZEND_FE(is_resource, arginfo_is_resource)
	ZEND_FE(is_bool, arginfo_is_bool)
	ZEND_FE(is_int, arginfo_is_int)
	ZEND_FALIAS(is_integer, is_int, arginfo_is_integer)
	ZEND_FALIAS(is_long, is_int, arginfo_is_long)
	ZEND_FE(is_float, arginfo_is_float)
	ZEND_FALIAS(is_double, is_float, arginfo_is_double)
	ZEND_FE(is_numeric, arginfo_is_numeric)
	ZEND_FE(is_string, arginfo_is_string)
	ZEND_FE(is_array, arginfo_is_array)
	ZEND_FE(is_object, arginfo_is_object)
	ZEND_FE(is_scalar, arginfo_is_scalar)
	ZEND_FE(is_callable, arginfo_is_callable)
	ZEND_FE(is_iterable, arginfo_is_iterable)
	ZEND_FE(is_countable, arginfo_is_countable)
#if defined(HAVE_GETTIMEOFDAY)
	ZEND_FE(uniqid, arginfo_uniqid)
#endif
	ZEND_FE(parse_url, arginfo_parse_url)
	ZEND_FE(urlencode, arginfo_urlencode)
	ZEND_FE(urldecode, arginfo_urldecode)
	ZEND_FE(rawurlencode, arginfo_rawurlencode)
	ZEND_FE(rawurldecode, arginfo_rawurldecode)
	ZEND_FE(get_headers, arginfo_get_headers)
	ZEND_FE(stream_bucket_make_writeable, arginfo_stream_bucket_make_writeable)
	ZEND_FE(stream_bucket_prepend, arginfo_stream_bucket_prepend)
	ZEND_FE(stream_bucket_append, arginfo_stream_bucket_append)
	ZEND_FE(stream_bucket_new, arginfo_stream_bucket_new)
	ZEND_FE(stream_get_filters, arginfo_stream_get_filters)
	ZEND_FE(stream_filter_register, arginfo_stream_filter_register)
	ZEND_FE(convert_uuencode, arginfo_convert_uuencode)
	ZEND_FE(convert_uudecode, arginfo_convert_uudecode)
	ZEND_FE(var_dump, arginfo_var_dump)
	ZEND_FE(var_export, arginfo_var_export)
	ZEND_FE(debug_zval_dump, arginfo_debug_zval_dump)
	ZEND_FE(serialize, arginfo_serialize)
	ZEND_FE(unserialize, arginfo_unserialize)
	ZEND_FE(memory_get_usage, arginfo_memory_get_usage)
	ZEND_FE(memory_get_peak_usage, arginfo_memory_get_peak_usage)
	ZEND_FE(version_compare, arginfo_version_compare)
#if defined(PHP_WIN32)
	ZEND_FE(sapi_windows_cp_set, arginfo_sapi_windows_cp_set)
#endif
#if defined(PHP_WIN32)
	ZEND_FE(sapi_windows_cp_get, arginfo_sapi_windows_cp_get)
#endif
#if defined(PHP_WIN32)
	ZEND_FE(sapi_windows_cp_conv, arginfo_sapi_windows_cp_conv)
#endif
#if defined(PHP_WIN32)
	ZEND_FE(sapi_windows_cp_is_utf8, arginfo_sapi_windows_cp_is_utf8)
#endif
#if defined(PHP_WIN32)
	ZEND_FE(sapi_windows_set_ctrl_handler, arginfo_sapi_windows_set_ctrl_handler)
#endif
#if defined(PHP_WIN32)
	ZEND_FE(sapi_windows_generate_ctrl_event, arginfo_sapi_windows_generate_ctrl_event)
#endif
	ZEND_FE_END
};


static const zend_function_entry class___PHP_Incomplete_Class_methods[] = {
	ZEND_FE_END
};


static const zend_function_entry class_AssertionError_methods[] = {
	ZEND_FE_END
};

static zend_class_entry *register_class___PHP_Incomplete_Class(void)
{
	zend_class_entry ce, *class_entry;

	INIT_CLASS_ENTRY(ce, "__PHP_Incomplete_Class", class___PHP_Incomplete_Class_methods);
	class_entry = zend_register_internal_class_ex(&ce, NULL);
	class_entry->ce_flags |= ZEND_ACC_FINAL;

	return class_entry;
}

static zend_class_entry *register_class_AssertionError(zend_class_entry *class_entry_Error)
{
	zend_class_entry ce, *class_entry;

	INIT_CLASS_ENTRY(ce, "AssertionError", class_AssertionError_methods);
	class_entry = zend_register_internal_class_ex(&ce, class_entry_Error);

	return class_entry;
}<|MERGE_RESOLUTION|>--- conflicted
+++ resolved
@@ -1,9 +1,5 @@
 /* This is a generated file, edit the .stub.php file instead.
-<<<<<<< HEAD
- * Stub hash: 55f11c2d6cc7ba342b1062104f3838866ad9135d */
-=======
- * Stub hash: 5063533a0887ff6045780b5521ee212de7e6be28 */
->>>>>>> 76d1120a
+ * Stub hash: 810b8bfbdf037702fcaec2ff81998c2bc2cefae8 */
 
 ZEND_BEGIN_ARG_WITH_RETURN_TYPE_INFO_EX(arginfo_set_time_limit, 0, 1, _IS_BOOL, 0)
 	ZEND_ARG_TYPE_INFO(0, seconds, IS_LONG, 0)
