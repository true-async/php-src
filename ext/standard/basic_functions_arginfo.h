/* This is a generated file, edit the .stub.php file instead.
<<<<<<< HEAD
 * Stub hash: 7540039937587f05584660bc1a1a8a80aa5ccbd1 */
=======
 * Stub hash: 39cd1ddd82efd6b62605218faff8b720d8b97170 */
>>>>>>> cec5e308

ZEND_BEGIN_ARG_WITH_RETURN_TYPE_INFO_EX(arginfo_set_time_limit, 0, 1, _IS_BOOL, 0)
	ZEND_ARG_TYPE_INFO(0, seconds, IS_LONG, 0)
ZEND_END_ARG_INFO()

ZEND_BEGIN_ARG_WITH_RETURN_TYPE_INFO_EX(arginfo_header_register_callback, 0, 1, _IS_BOOL, 0)
	ZEND_ARG_TYPE_INFO(0, callback, IS_CALLABLE, 0)
ZEND_END_ARG_INFO()

ZEND_BEGIN_ARG_WITH_RETURN_TYPE_INFO_EX(arginfo_ob_start, 0, 0, _IS_BOOL, 0)
	ZEND_ARG_INFO_WITH_DEFAULT_VALUE(0, callback, "null")
	ZEND_ARG_TYPE_INFO_WITH_DEFAULT_VALUE(0, chunk_size, IS_LONG, 0, "0")
	ZEND_ARG_TYPE_INFO_WITH_DEFAULT_VALUE(0, flags, IS_LONG, 0, "PHP_OUTPUT_HANDLER_STDFLAGS")
ZEND_END_ARG_INFO()

ZEND_BEGIN_ARG_WITH_RETURN_TYPE_INFO_EX(arginfo_ob_flush, 0, 0, _IS_BOOL, 0)
ZEND_END_ARG_INFO()

#define arginfo_ob_clean arginfo_ob_flush

#define arginfo_ob_end_flush arginfo_ob_flush

#define arginfo_ob_end_clean arginfo_ob_flush

ZEND_BEGIN_ARG_WITH_RETURN_TYPE_MASK_EX(arginfo_ob_get_flush, 0, 0, MAY_BE_STRING|MAY_BE_FALSE)
ZEND_END_ARG_INFO()

#define arginfo_ob_get_clean arginfo_ob_get_flush

#define arginfo_ob_get_contents arginfo_ob_get_flush

ZEND_BEGIN_ARG_WITH_RETURN_TYPE_INFO_EX(arginfo_ob_get_level, 0, 0, IS_LONG, 0)
ZEND_END_ARG_INFO()

ZEND_BEGIN_ARG_WITH_RETURN_TYPE_MASK_EX(arginfo_ob_get_length, 0, 0, MAY_BE_LONG|MAY_BE_FALSE)
ZEND_END_ARG_INFO()

ZEND_BEGIN_ARG_WITH_RETURN_TYPE_INFO_EX(arginfo_ob_list_handlers, 0, 0, IS_ARRAY, 0)
ZEND_END_ARG_INFO()

ZEND_BEGIN_ARG_WITH_RETURN_TYPE_INFO_EX(arginfo_ob_get_status, 0, 0, IS_ARRAY, 0)
	ZEND_ARG_TYPE_INFO_WITH_DEFAULT_VALUE(0, full_status, _IS_BOOL, 0, "false")
ZEND_END_ARG_INFO()

ZEND_BEGIN_ARG_WITH_RETURN_TYPE_INFO_EX(arginfo_ob_implicit_flush, 0, 0, IS_VOID, 0)
	ZEND_ARG_TYPE_INFO_WITH_DEFAULT_VALUE(0, enable, _IS_BOOL, 0, "true")
ZEND_END_ARG_INFO()

#define arginfo_output_reset_rewrite_vars arginfo_ob_flush

ZEND_BEGIN_ARG_WITH_RETURN_TYPE_INFO_EX(arginfo_output_add_rewrite_var, 0, 2, _IS_BOOL, 0)
	ZEND_ARG_TYPE_INFO(0, name, IS_STRING, 0)
	ZEND_ARG_TYPE_INFO(0, value, IS_STRING, 0)
ZEND_END_ARG_INFO()

ZEND_BEGIN_ARG_WITH_RETURN_TYPE_INFO_EX(arginfo_stream_wrapper_register, 0, 2, _IS_BOOL, 0)
	ZEND_ARG_TYPE_INFO(0, protocol, IS_STRING, 0)
	ZEND_ARG_TYPE_INFO(0, class, IS_STRING, 0)
	ZEND_ARG_TYPE_INFO_WITH_DEFAULT_VALUE(0, flags, IS_LONG, 0, "0")
ZEND_END_ARG_INFO()

#define arginfo_stream_register_wrapper arginfo_stream_wrapper_register

ZEND_BEGIN_ARG_WITH_RETURN_TYPE_INFO_EX(arginfo_stream_wrapper_unregister, 0, 1, _IS_BOOL, 0)
	ZEND_ARG_TYPE_INFO(0, protocol, IS_STRING, 0)
ZEND_END_ARG_INFO()

#define arginfo_stream_wrapper_restore arginfo_stream_wrapper_unregister

ZEND_BEGIN_ARG_WITH_RETURN_TYPE_INFO_EX(arginfo_array_push, 0, 1, IS_LONG, 0)
	ZEND_ARG_TYPE_INFO(1, array, IS_ARRAY, 0)
	ZEND_ARG_VARIADIC_TYPE_INFO(0, values, IS_MIXED, 0)
ZEND_END_ARG_INFO()

ZEND_BEGIN_ARG_WITH_RETURN_TYPE_INFO_EX(arginfo_krsort, 0, 1, _IS_BOOL, 0)
	ZEND_ARG_TYPE_INFO(1, array, IS_ARRAY, 0)
	ZEND_ARG_TYPE_INFO_WITH_DEFAULT_VALUE(0, flags, IS_LONG, 0, "SORT_REGULAR")
ZEND_END_ARG_INFO()

#define arginfo_ksort arginfo_krsort

ZEND_BEGIN_ARG_WITH_RETURN_TYPE_INFO_EX(arginfo_count, 0, 1, IS_LONG, 0)
	ZEND_ARG_OBJ_TYPE_MASK(0, value, Countable, MAY_BE_ARRAY, NULL)
	ZEND_ARG_TYPE_INFO_WITH_DEFAULT_VALUE(0, mode, IS_LONG, 0, "COUNT_NORMAL")
ZEND_END_ARG_INFO()

#define arginfo_sizeof arginfo_count

ZEND_BEGIN_ARG_WITH_RETURN_TYPE_INFO_EX(arginfo_natsort, 0, 1, _IS_BOOL, 0)
	ZEND_ARG_TYPE_INFO(1, array, IS_ARRAY, 0)
ZEND_END_ARG_INFO()

#define arginfo_natcasesort arginfo_natsort

#define arginfo_asort arginfo_krsort

#define arginfo_arsort arginfo_krsort

#define arginfo_sort arginfo_krsort

#define arginfo_rsort arginfo_krsort

ZEND_BEGIN_ARG_WITH_RETURN_TYPE_INFO_EX(arginfo_usort, 0, 2, _IS_BOOL, 0)
	ZEND_ARG_TYPE_INFO(1, array, IS_ARRAY, 0)
	ZEND_ARG_TYPE_INFO(0, callback, IS_CALLABLE, 0)
ZEND_END_ARG_INFO()

#define arginfo_uasort arginfo_usort

#define arginfo_uksort arginfo_usort

ZEND_BEGIN_ARG_WITH_RETURN_TYPE_INFO_EX(arginfo_end, 0, 1, IS_MIXED, 0)
	ZEND_ARG_TYPE_MASK(1, array, MAY_BE_ARRAY|MAY_BE_OBJECT, NULL)
ZEND_END_ARG_INFO()

#define arginfo_prev arginfo_end

#define arginfo_next arginfo_end

#define arginfo_reset arginfo_end

ZEND_BEGIN_ARG_WITH_RETURN_TYPE_INFO_EX(arginfo_current, 0, 1, IS_MIXED, 0)
	ZEND_ARG_TYPE_MASK(0, array, MAY_BE_ARRAY|MAY_BE_OBJECT, NULL)
ZEND_END_ARG_INFO()

#define arginfo_pos arginfo_current

ZEND_BEGIN_ARG_WITH_RETURN_TYPE_MASK_EX(arginfo_key, 0, 1, MAY_BE_LONG|MAY_BE_STRING|MAY_BE_NULL)
	ZEND_ARG_TYPE_MASK(0, array, MAY_BE_ARRAY|MAY_BE_OBJECT, NULL)
ZEND_END_ARG_INFO()

ZEND_BEGIN_ARG_WITH_RETURN_TYPE_INFO_EX(arginfo_min, 0, 1, IS_MIXED, 0)
	ZEND_ARG_TYPE_INFO(0, value, IS_MIXED, 0)
	ZEND_ARG_VARIADIC_TYPE_INFO(0, values, IS_MIXED, 0)
ZEND_END_ARG_INFO()

#define arginfo_max arginfo_min

ZEND_BEGIN_ARG_WITH_RETURN_TYPE_INFO_EX(arginfo_array_walk, 0, 2, _IS_BOOL, 0)
	ZEND_ARG_TYPE_MASK(1, array, MAY_BE_ARRAY|MAY_BE_OBJECT, NULL)
	ZEND_ARG_TYPE_INFO(0, callback, IS_CALLABLE, 0)
	ZEND_ARG_TYPE_INFO(0, arg, IS_MIXED, 0)
ZEND_END_ARG_INFO()

#define arginfo_array_walk_recursive arginfo_array_walk

ZEND_BEGIN_ARG_WITH_RETURN_TYPE_INFO_EX(arginfo_in_array, 0, 2, _IS_BOOL, 0)
	ZEND_ARG_TYPE_INFO(0, needle, IS_MIXED, 0)
	ZEND_ARG_TYPE_INFO(0, haystack, IS_ARRAY, 0)
	ZEND_ARG_TYPE_INFO_WITH_DEFAULT_VALUE(0, strict, _IS_BOOL, 0, "false")
ZEND_END_ARG_INFO()

ZEND_BEGIN_ARG_WITH_RETURN_TYPE_MASK_EX(arginfo_array_search, 0, 2, MAY_BE_LONG|MAY_BE_STRING|MAY_BE_FALSE)
	ZEND_ARG_TYPE_INFO(0, needle, IS_MIXED, 0)
	ZEND_ARG_TYPE_INFO(0, haystack, IS_ARRAY, 0)
	ZEND_ARG_TYPE_INFO_WITH_DEFAULT_VALUE(0, strict, _IS_BOOL, 0, "false")
ZEND_END_ARG_INFO()

ZEND_BEGIN_ARG_WITH_RETURN_TYPE_INFO_EX(arginfo_extract, 0, 1, IS_LONG, 0)
	ZEND_ARG_TYPE_INFO(ZEND_SEND_PREFER_REF, array, IS_ARRAY, 0)
	ZEND_ARG_TYPE_INFO_WITH_DEFAULT_VALUE(0, flags, IS_LONG, 0, "EXTR_OVERWRITE")
	ZEND_ARG_TYPE_INFO_WITH_DEFAULT_VALUE(0, prefix, IS_STRING, 0, "\"\"")
ZEND_END_ARG_INFO()

ZEND_BEGIN_ARG_WITH_RETURN_TYPE_INFO_EX(arginfo_compact, 0, 1, IS_ARRAY, 0)
	ZEND_ARG_INFO(0, var_name)
	ZEND_ARG_VARIADIC_INFO(0, var_names)
ZEND_END_ARG_INFO()

ZEND_BEGIN_ARG_WITH_RETURN_TYPE_INFO_EX(arginfo_array_fill, 0, 3, IS_ARRAY, 0)
	ZEND_ARG_TYPE_INFO(0, start_index, IS_LONG, 0)
	ZEND_ARG_TYPE_INFO(0, count, IS_LONG, 0)
	ZEND_ARG_TYPE_INFO(0, value, IS_MIXED, 0)
ZEND_END_ARG_INFO()

ZEND_BEGIN_ARG_WITH_RETURN_TYPE_INFO_EX(arginfo_array_fill_keys, 0, 2, IS_ARRAY, 0)
	ZEND_ARG_TYPE_INFO(0, keys, IS_ARRAY, 0)
	ZEND_ARG_TYPE_INFO(0, value, IS_MIXED, 0)
ZEND_END_ARG_INFO()

ZEND_BEGIN_ARG_WITH_RETURN_TYPE_INFO_EX(arginfo_range, 0, 2, IS_ARRAY, 0)
	ZEND_ARG_INFO(0, start)
	ZEND_ARG_INFO(0, end)
	ZEND_ARG_TYPE_MASK(0, step, MAY_BE_LONG|MAY_BE_DOUBLE, "1")
ZEND_END_ARG_INFO()

#define arginfo_shuffle arginfo_natsort

ZEND_BEGIN_ARG_WITH_RETURN_TYPE_INFO_EX(arginfo_array_pop, 0, 1, IS_MIXED, 0)
	ZEND_ARG_TYPE_INFO(1, array, IS_ARRAY, 0)
ZEND_END_ARG_INFO()

#define arginfo_array_shift arginfo_array_pop

#define arginfo_array_unshift arginfo_array_push

ZEND_BEGIN_ARG_WITH_RETURN_TYPE_INFO_EX(arginfo_array_splice, 0, 2, IS_ARRAY, 0)
	ZEND_ARG_TYPE_INFO(1, array, IS_ARRAY, 0)
	ZEND_ARG_TYPE_INFO(0, offset, IS_LONG, 0)
	ZEND_ARG_TYPE_INFO_WITH_DEFAULT_VALUE(0, length, IS_LONG, 1, "null")
	ZEND_ARG_TYPE_INFO_WITH_DEFAULT_VALUE(0, replacement, IS_MIXED, 0, "[]")
ZEND_END_ARG_INFO()

ZEND_BEGIN_ARG_WITH_RETURN_TYPE_INFO_EX(arginfo_array_slice, 0, 2, IS_ARRAY, 0)
	ZEND_ARG_TYPE_INFO(0, array, IS_ARRAY, 0)
	ZEND_ARG_TYPE_INFO(0, offset, IS_LONG, 0)
	ZEND_ARG_TYPE_INFO_WITH_DEFAULT_VALUE(0, length, IS_LONG, 1, "null")
	ZEND_ARG_TYPE_INFO_WITH_DEFAULT_VALUE(0, preserve_keys, _IS_BOOL, 0, "false")
ZEND_END_ARG_INFO()

ZEND_BEGIN_ARG_WITH_RETURN_TYPE_INFO_EX(arginfo_array_merge, 0, 0, IS_ARRAY, 0)
	ZEND_ARG_VARIADIC_TYPE_INFO(0, arrays, IS_ARRAY, 0)
ZEND_END_ARG_INFO()

#define arginfo_array_merge_recursive arginfo_array_merge

ZEND_BEGIN_ARG_WITH_RETURN_TYPE_INFO_EX(arginfo_array_replace, 0, 1, IS_ARRAY, 0)
	ZEND_ARG_TYPE_INFO(0, array, IS_ARRAY, 0)
	ZEND_ARG_VARIADIC_TYPE_INFO(0, replacements, IS_ARRAY, 0)
ZEND_END_ARG_INFO()

#define arginfo_array_replace_recursive arginfo_array_replace

ZEND_BEGIN_ARG_WITH_RETURN_TYPE_INFO_EX(arginfo_array_keys, 0, 1, IS_ARRAY, 0)
	ZEND_ARG_TYPE_INFO(0, array, IS_ARRAY, 0)
	ZEND_ARG_TYPE_INFO(0, filter_value, IS_MIXED, 0)
	ZEND_ARG_TYPE_INFO_WITH_DEFAULT_VALUE(0, strict, _IS_BOOL, 0, "false")
ZEND_END_ARG_INFO()

ZEND_BEGIN_ARG_WITH_RETURN_TYPE_MASK_EX(arginfo_array_key_first, 0, 1, MAY_BE_LONG|MAY_BE_STRING|MAY_BE_NULL)
	ZEND_ARG_TYPE_INFO(0, array, IS_ARRAY, 0)
ZEND_END_ARG_INFO()

#define arginfo_array_key_last arginfo_array_key_first

ZEND_BEGIN_ARG_WITH_RETURN_TYPE_INFO_EX(arginfo_array_values, 0, 1, IS_ARRAY, 0)
	ZEND_ARG_TYPE_INFO(0, array, IS_ARRAY, 0)
ZEND_END_ARG_INFO()

#define arginfo_array_count_values arginfo_array_values

ZEND_BEGIN_ARG_WITH_RETURN_TYPE_INFO_EX(arginfo_array_column, 0, 2, IS_ARRAY, 0)
	ZEND_ARG_TYPE_INFO(0, array, IS_ARRAY, 0)
	ZEND_ARG_TYPE_MASK(0, column_key, MAY_BE_LONG|MAY_BE_STRING|MAY_BE_NULL, NULL)
	ZEND_ARG_TYPE_MASK(0, index_key, MAY_BE_LONG|MAY_BE_STRING|MAY_BE_NULL, "null")
ZEND_END_ARG_INFO()

ZEND_BEGIN_ARG_WITH_RETURN_TYPE_INFO_EX(arginfo_array_reverse, 0, 1, IS_ARRAY, 0)
	ZEND_ARG_TYPE_INFO(0, array, IS_ARRAY, 0)
	ZEND_ARG_TYPE_INFO_WITH_DEFAULT_VALUE(0, preserve_keys, _IS_BOOL, 0, "false")
ZEND_END_ARG_INFO()

ZEND_BEGIN_ARG_WITH_RETURN_TYPE_INFO_EX(arginfo_array_pad, 0, 3, IS_ARRAY, 0)
	ZEND_ARG_TYPE_INFO(0, array, IS_ARRAY, 0)
	ZEND_ARG_TYPE_INFO(0, length, IS_LONG, 0)
	ZEND_ARG_TYPE_INFO(0, value, IS_MIXED, 0)
ZEND_END_ARG_INFO()

#define arginfo_array_flip arginfo_array_values

ZEND_BEGIN_ARG_WITH_RETURN_TYPE_INFO_EX(arginfo_array_change_key_case, 0, 1, IS_ARRAY, 0)
	ZEND_ARG_TYPE_INFO(0, array, IS_ARRAY, 0)
	ZEND_ARG_TYPE_INFO_WITH_DEFAULT_VALUE(0, case, IS_LONG, 0, "CASE_LOWER")
ZEND_END_ARG_INFO()

ZEND_BEGIN_ARG_WITH_RETURN_TYPE_INFO_EX(arginfo_array_unique, 0, 1, IS_ARRAY, 0)
	ZEND_ARG_TYPE_INFO(0, array, IS_ARRAY, 0)
	ZEND_ARG_TYPE_INFO_WITH_DEFAULT_VALUE(0, flags, IS_LONG, 0, "SORT_STRING")
ZEND_END_ARG_INFO()

ZEND_BEGIN_ARG_WITH_RETURN_TYPE_INFO_EX(arginfo_array_intersect_key, 0, 1, IS_ARRAY, 0)
	ZEND_ARG_TYPE_INFO(0, array, IS_ARRAY, 0)
	ZEND_ARG_VARIADIC_TYPE_INFO(0, arrays, IS_ARRAY, 0)
ZEND_END_ARG_INFO()

ZEND_BEGIN_ARG_WITH_RETURN_TYPE_INFO_EX(arginfo_array_intersect_ukey, 0, 1, IS_ARRAY, 0)
	ZEND_ARG_TYPE_INFO(0, array, IS_ARRAY, 0)
	ZEND_ARG_VARIADIC_INFO(0, rest)
ZEND_END_ARG_INFO()

#define arginfo_array_intersect arginfo_array_intersect_key

#define arginfo_array_uintersect arginfo_array_intersect_ukey

#define arginfo_array_intersect_assoc arginfo_array_intersect_key

#define arginfo_array_uintersect_assoc arginfo_array_intersect_ukey

#define arginfo_array_intersect_uassoc arginfo_array_intersect_ukey

#define arginfo_array_uintersect_uassoc arginfo_array_intersect_ukey

#define arginfo_array_diff_key arginfo_array_intersect_key

#define arginfo_array_diff_ukey arginfo_array_intersect_ukey

#define arginfo_array_diff arginfo_array_intersect_key

#define arginfo_array_udiff arginfo_array_intersect_ukey

#define arginfo_array_diff_assoc arginfo_array_intersect_key

#define arginfo_array_diff_uassoc arginfo_array_intersect_ukey

#define arginfo_array_udiff_assoc arginfo_array_intersect_ukey

#define arginfo_array_udiff_uassoc arginfo_array_intersect_ukey

ZEND_BEGIN_ARG_WITH_RETURN_TYPE_INFO_EX(arginfo_array_multisort, 0, 1, _IS_BOOL, 0)
	ZEND_ARG_INFO(ZEND_SEND_PREFER_REF, array)
	ZEND_ARG_VARIADIC_INFO(ZEND_SEND_PREFER_REF, rest)
ZEND_END_ARG_INFO()

ZEND_BEGIN_ARG_WITH_RETURN_TYPE_MASK_EX(arginfo_array_rand, 0, 1, MAY_BE_LONG|MAY_BE_STRING|MAY_BE_ARRAY)
	ZEND_ARG_TYPE_INFO(0, array, IS_ARRAY, 0)
	ZEND_ARG_TYPE_INFO_WITH_DEFAULT_VALUE(0, num, IS_LONG, 0, "1")
ZEND_END_ARG_INFO()

ZEND_BEGIN_ARG_WITH_RETURN_TYPE_MASK_EX(arginfo_array_sum, 0, 1, MAY_BE_LONG|MAY_BE_DOUBLE)
	ZEND_ARG_TYPE_INFO(0, array, IS_ARRAY, 0)
ZEND_END_ARG_INFO()

#define arginfo_array_product arginfo_array_sum

ZEND_BEGIN_ARG_WITH_RETURN_TYPE_INFO_EX(arginfo_array_reduce, 0, 2, IS_MIXED, 0)
	ZEND_ARG_TYPE_INFO(0, array, IS_ARRAY, 0)
	ZEND_ARG_TYPE_INFO(0, callback, IS_CALLABLE, 0)
	ZEND_ARG_TYPE_INFO_WITH_DEFAULT_VALUE(0, initial, IS_MIXED, 0, "null")
ZEND_END_ARG_INFO()

ZEND_BEGIN_ARG_WITH_RETURN_TYPE_INFO_EX(arginfo_array_filter, 0, 1, IS_ARRAY, 0)
	ZEND_ARG_TYPE_INFO(0, array, IS_ARRAY, 0)
	ZEND_ARG_TYPE_INFO_WITH_DEFAULT_VALUE(0, callback, IS_CALLABLE, 1, "null")
	ZEND_ARG_TYPE_INFO_WITH_DEFAULT_VALUE(0, mode, IS_LONG, 0, "0")
ZEND_END_ARG_INFO()

ZEND_BEGIN_ARG_WITH_RETURN_TYPE_INFO_EX(arginfo_array_map, 0, 2, IS_ARRAY, 0)
	ZEND_ARG_TYPE_INFO(0, callback, IS_CALLABLE, 1)
	ZEND_ARG_TYPE_INFO(0, array, IS_ARRAY, 0)
	ZEND_ARG_VARIADIC_TYPE_INFO(0, arrays, IS_ARRAY, 0)
ZEND_END_ARG_INFO()

ZEND_BEGIN_ARG_WITH_RETURN_TYPE_INFO_EX(arginfo_array_key_exists, 0, 2, _IS_BOOL, 0)
	ZEND_ARG_INFO(0, key)
	ZEND_ARG_TYPE_INFO(0, array, IS_ARRAY, 0)
ZEND_END_ARG_INFO()

#define arginfo_key_exists arginfo_array_key_exists

ZEND_BEGIN_ARG_WITH_RETURN_TYPE_INFO_EX(arginfo_array_chunk, 0, 2, IS_ARRAY, 0)
	ZEND_ARG_TYPE_INFO(0, array, IS_ARRAY, 0)
	ZEND_ARG_TYPE_INFO(0, length, IS_LONG, 0)
	ZEND_ARG_TYPE_INFO_WITH_DEFAULT_VALUE(0, preserve_keys, _IS_BOOL, 0, "false")
ZEND_END_ARG_INFO()

ZEND_BEGIN_ARG_WITH_RETURN_TYPE_INFO_EX(arginfo_array_combine, 0, 2, IS_ARRAY, 0)
	ZEND_ARG_TYPE_INFO(0, keys, IS_ARRAY, 0)
	ZEND_ARG_TYPE_INFO(0, values, IS_ARRAY, 0)
ZEND_END_ARG_INFO()

ZEND_BEGIN_ARG_WITH_RETURN_TYPE_INFO_EX(arginfo_array_is_list, 0, 1, _IS_BOOL, 0)
	ZEND_ARG_TYPE_INFO(0, array, IS_ARRAY, 0)
ZEND_END_ARG_INFO()

ZEND_BEGIN_ARG_WITH_RETURN_TYPE_INFO_EX(arginfo_base64_encode, 0, 1, IS_STRING, 0)
	ZEND_ARG_TYPE_INFO(0, string, IS_STRING, 0)
ZEND_END_ARG_INFO()

ZEND_BEGIN_ARG_WITH_RETURN_TYPE_MASK_EX(arginfo_base64_decode, 0, 1, MAY_BE_STRING|MAY_BE_FALSE)
	ZEND_ARG_TYPE_INFO(0, string, IS_STRING, 0)
	ZEND_ARG_TYPE_INFO_WITH_DEFAULT_VALUE(0, strict, _IS_BOOL, 0, "false")
ZEND_END_ARG_INFO()

ZEND_BEGIN_ARG_WITH_RETURN_TYPE_INFO_EX(arginfo_constant, 0, 1, IS_MIXED, 0)
	ZEND_ARG_TYPE_INFO(0, name, IS_STRING, 0)
ZEND_END_ARG_INFO()

ZEND_BEGIN_ARG_WITH_RETURN_TYPE_MASK_EX(arginfo_ip2long, 0, 1, MAY_BE_LONG|MAY_BE_FALSE)
	ZEND_ARG_TYPE_INFO(0, ip, IS_STRING, 0)
ZEND_END_ARG_INFO()

ZEND_BEGIN_ARG_WITH_RETURN_TYPE_MASK_EX(arginfo_long2ip, 0, 1, MAY_BE_STRING|MAY_BE_FALSE)
	ZEND_ARG_TYPE_INFO(0, ip, IS_LONG, 0)
ZEND_END_ARG_INFO()

ZEND_BEGIN_ARG_WITH_RETURN_TYPE_MASK_EX(arginfo_getenv, 0, 0, MAY_BE_STRING|MAY_BE_ARRAY|MAY_BE_FALSE)
	ZEND_ARG_TYPE_INFO_WITH_DEFAULT_VALUE(0, name, IS_STRING, 1, "null")
	ZEND_ARG_TYPE_INFO_WITH_DEFAULT_VALUE(0, local_only, _IS_BOOL, 0, "false")
ZEND_END_ARG_INFO()

#if defined(HAVE_PUTENV)
ZEND_BEGIN_ARG_WITH_RETURN_TYPE_INFO_EX(arginfo_putenv, 0, 1, _IS_BOOL, 0)
	ZEND_ARG_TYPE_INFO(0, assignment, IS_STRING, 0)
ZEND_END_ARG_INFO()
#endif

ZEND_BEGIN_ARG_WITH_RETURN_TYPE_MASK_EX(arginfo_getopt, 0, 1, MAY_BE_ARRAY|MAY_BE_FALSE)
	ZEND_ARG_TYPE_INFO(0, short_options, IS_STRING, 0)
	ZEND_ARG_TYPE_INFO_WITH_DEFAULT_VALUE(0, long_options, IS_ARRAY, 0, "[]")
	ZEND_ARG_INFO_WITH_DEFAULT_VALUE(1, rest_index, "null")
ZEND_END_ARG_INFO()

ZEND_BEGIN_ARG_WITH_RETURN_TYPE_INFO_EX(arginfo_flush, 0, 0, IS_VOID, 0)
ZEND_END_ARG_INFO()

ZEND_BEGIN_ARG_WITH_RETURN_TYPE_INFO_EX(arginfo_sleep, 0, 1, IS_LONG, 0)
	ZEND_ARG_TYPE_INFO(0, seconds, IS_LONG, 0)
ZEND_END_ARG_INFO()

ZEND_BEGIN_ARG_WITH_RETURN_TYPE_INFO_EX(arginfo_usleep, 0, 1, IS_VOID, 0)
	ZEND_ARG_TYPE_INFO(0, microseconds, IS_LONG, 0)
ZEND_END_ARG_INFO()

#if HAVE_NANOSLEEP
ZEND_BEGIN_ARG_WITH_RETURN_TYPE_MASK_EX(arginfo_time_nanosleep, 0, 2, MAY_BE_ARRAY|MAY_BE_BOOL)
	ZEND_ARG_TYPE_INFO(0, seconds, IS_LONG, 0)
	ZEND_ARG_TYPE_INFO(0, nanoseconds, IS_LONG, 0)
ZEND_END_ARG_INFO()
#endif

#if HAVE_NANOSLEEP
ZEND_BEGIN_ARG_WITH_RETURN_TYPE_INFO_EX(arginfo_time_sleep_until, 0, 1, _IS_BOOL, 0)
	ZEND_ARG_TYPE_INFO(0, timestamp, IS_DOUBLE, 0)
ZEND_END_ARG_INFO()
#endif

ZEND_BEGIN_ARG_WITH_RETURN_TYPE_INFO_EX(arginfo_get_current_user, 0, 0, IS_STRING, 0)
ZEND_END_ARG_INFO()

ZEND_BEGIN_ARG_WITH_RETURN_TYPE_MASK_EX(arginfo_get_cfg_var, 0, 1, MAY_BE_STRING|MAY_BE_ARRAY|MAY_BE_FALSE)
	ZEND_ARG_TYPE_INFO(0, option, IS_STRING, 0)
ZEND_END_ARG_INFO()

ZEND_BEGIN_ARG_WITH_RETURN_TYPE_INFO_EX(arginfo_error_log, 0, 1, _IS_BOOL, 0)
	ZEND_ARG_TYPE_INFO(0, message, IS_STRING, 0)
	ZEND_ARG_TYPE_INFO_WITH_DEFAULT_VALUE(0, message_type, IS_LONG, 0, "0")
	ZEND_ARG_TYPE_INFO_WITH_DEFAULT_VALUE(0, destination, IS_STRING, 1, "null")
	ZEND_ARG_TYPE_INFO_WITH_DEFAULT_VALUE(0, additional_headers, IS_STRING, 1, "null")
ZEND_END_ARG_INFO()

ZEND_BEGIN_ARG_WITH_RETURN_TYPE_INFO_EX(arginfo_error_get_last, 0, 0, IS_ARRAY, 1)
ZEND_END_ARG_INFO()

#define arginfo_error_clear_last arginfo_flush

ZEND_BEGIN_ARG_WITH_RETURN_TYPE_INFO_EX(arginfo_call_user_func, 0, 1, IS_MIXED, 0)
	ZEND_ARG_TYPE_INFO(0, callback, IS_CALLABLE, 0)
	ZEND_ARG_VARIADIC_TYPE_INFO(0, args, IS_MIXED, 0)
ZEND_END_ARG_INFO()

ZEND_BEGIN_ARG_WITH_RETURN_TYPE_INFO_EX(arginfo_call_user_func_array, 0, 2, IS_MIXED, 0)
	ZEND_ARG_TYPE_INFO(0, callback, IS_CALLABLE, 0)
	ZEND_ARG_TYPE_INFO(0, args, IS_ARRAY, 0)
ZEND_END_ARG_INFO()

#define arginfo_forward_static_call arginfo_call_user_func

#define arginfo_forward_static_call_array arginfo_call_user_func_array

ZEND_BEGIN_ARG_WITH_RETURN_TYPE_INFO_EX(arginfo_register_shutdown_function, 0, 1, _IS_BOOL, 1)
	ZEND_ARG_TYPE_INFO(0, callback, IS_CALLABLE, 0)
	ZEND_ARG_VARIADIC_TYPE_INFO(0, args, IS_MIXED, 0)
ZEND_END_ARG_INFO()

ZEND_BEGIN_ARG_WITH_RETURN_TYPE_MASK_EX(arginfo_highlight_file, 0, 1, MAY_BE_STRING|MAY_BE_BOOL)
	ZEND_ARG_TYPE_INFO(0, filename, IS_STRING, 0)
	ZEND_ARG_TYPE_INFO_WITH_DEFAULT_VALUE(0, return, _IS_BOOL, 0, "false")
ZEND_END_ARG_INFO()

#define arginfo_show_source arginfo_highlight_file

ZEND_BEGIN_ARG_WITH_RETURN_TYPE_INFO_EX(arginfo_php_strip_whitespace, 0, 1, IS_STRING, 0)
	ZEND_ARG_TYPE_INFO(0, filename, IS_STRING, 0)
ZEND_END_ARG_INFO()

ZEND_BEGIN_ARG_WITH_RETURN_TYPE_MASK_EX(arginfo_highlight_string, 0, 1, MAY_BE_STRING|MAY_BE_BOOL)
	ZEND_ARG_TYPE_INFO(0, string, IS_STRING, 0)
	ZEND_ARG_TYPE_INFO_WITH_DEFAULT_VALUE(0, return, _IS_BOOL, 0, "false")
ZEND_END_ARG_INFO()

ZEND_BEGIN_ARG_WITH_RETURN_TYPE_MASK_EX(arginfo_ini_get, 0, 1, MAY_BE_STRING|MAY_BE_FALSE)
	ZEND_ARG_TYPE_INFO(0, option, IS_STRING, 0)
ZEND_END_ARG_INFO()

ZEND_BEGIN_ARG_WITH_RETURN_TYPE_MASK_EX(arginfo_ini_get_all, 0, 0, MAY_BE_ARRAY|MAY_BE_FALSE)
	ZEND_ARG_TYPE_INFO_WITH_DEFAULT_VALUE(0, extension, IS_STRING, 1, "null")
	ZEND_ARG_TYPE_INFO_WITH_DEFAULT_VALUE(0, details, _IS_BOOL, 0, "true")
ZEND_END_ARG_INFO()

ZEND_BEGIN_ARG_WITH_RETURN_TYPE_MASK_EX(arginfo_ini_set, 0, 2, MAY_BE_STRING|MAY_BE_FALSE)
	ZEND_ARG_TYPE_INFO(0, option, IS_STRING, 0)
	ZEND_ARG_TYPE_INFO(0, value, IS_STRING, 0)
ZEND_END_ARG_INFO()

#define arginfo_ini_alter arginfo_ini_set

ZEND_BEGIN_ARG_WITH_RETURN_TYPE_INFO_EX(arginfo_ini_restore, 0, 1, IS_VOID, 0)
	ZEND_ARG_TYPE_INFO(0, option, IS_STRING, 0)
ZEND_END_ARG_INFO()

ZEND_BEGIN_ARG_WITH_RETURN_TYPE_MASK_EX(arginfo_set_include_path, 0, 1, MAY_BE_STRING|MAY_BE_FALSE)
	ZEND_ARG_TYPE_INFO(0, include_path, IS_STRING, 0)
ZEND_END_ARG_INFO()

#define arginfo_get_include_path arginfo_ob_get_flush

ZEND_BEGIN_ARG_WITH_RETURN_TYPE_MASK_EX(arginfo_print_r, 0, 1, MAY_BE_STRING|MAY_BE_BOOL)
	ZEND_ARG_TYPE_INFO(0, value, IS_MIXED, 0)
	ZEND_ARG_TYPE_INFO_WITH_DEFAULT_VALUE(0, return, _IS_BOOL, 0, "false")
ZEND_END_ARG_INFO()

#define arginfo_connection_aborted arginfo_ob_get_level

#define arginfo_connection_status arginfo_ob_get_level

ZEND_BEGIN_ARG_WITH_RETURN_TYPE_INFO_EX(arginfo_ignore_user_abort, 0, 0, IS_LONG, 0)
	ZEND_ARG_TYPE_INFO_WITH_DEFAULT_VALUE(0, enable, _IS_BOOL, 1, "null")
ZEND_END_ARG_INFO()

#if HAVE_GETSERVBYNAME
ZEND_BEGIN_ARG_WITH_RETURN_TYPE_MASK_EX(arginfo_getservbyname, 0, 2, MAY_BE_LONG|MAY_BE_FALSE)
	ZEND_ARG_TYPE_INFO(0, service, IS_STRING, 0)
	ZEND_ARG_TYPE_INFO(0, protocol, IS_STRING, 0)
ZEND_END_ARG_INFO()
#endif

#if HAVE_GETSERVBYPORT
ZEND_BEGIN_ARG_WITH_RETURN_TYPE_MASK_EX(arginfo_getservbyport, 0, 2, MAY_BE_STRING|MAY_BE_FALSE)
	ZEND_ARG_TYPE_INFO(0, port, IS_LONG, 0)
	ZEND_ARG_TYPE_INFO(0, protocol, IS_STRING, 0)
ZEND_END_ARG_INFO()
#endif

#if HAVE_GETPROTOBYNAME
ZEND_BEGIN_ARG_WITH_RETURN_TYPE_MASK_EX(arginfo_getprotobyname, 0, 1, MAY_BE_LONG|MAY_BE_FALSE)
	ZEND_ARG_TYPE_INFO(0, protocol, IS_STRING, 0)
ZEND_END_ARG_INFO()
#endif

#if HAVE_GETPROTOBYNUMBER
ZEND_BEGIN_ARG_WITH_RETURN_TYPE_MASK_EX(arginfo_getprotobynumber, 0, 1, MAY_BE_STRING|MAY_BE_FALSE)
	ZEND_ARG_TYPE_INFO(0, protocol, IS_LONG, 0)
ZEND_END_ARG_INFO()
#endif

ZEND_BEGIN_ARG_WITH_RETURN_TYPE_INFO_EX(arginfo_register_tick_function, 0, 1, _IS_BOOL, 0)
	ZEND_ARG_TYPE_INFO(0, callback, IS_CALLABLE, 0)
	ZEND_ARG_VARIADIC_TYPE_INFO(0, args, IS_MIXED, 0)
ZEND_END_ARG_INFO()

ZEND_BEGIN_ARG_WITH_RETURN_TYPE_INFO_EX(arginfo_unregister_tick_function, 0, 1, IS_VOID, 0)
	ZEND_ARG_TYPE_INFO(0, callback, IS_CALLABLE, 0)
ZEND_END_ARG_INFO()

ZEND_BEGIN_ARG_WITH_RETURN_TYPE_INFO_EX(arginfo_is_uploaded_file, 0, 1, _IS_BOOL, 0)
	ZEND_ARG_TYPE_INFO(0, filename, IS_STRING, 0)
ZEND_END_ARG_INFO()

ZEND_BEGIN_ARG_WITH_RETURN_TYPE_INFO_EX(arginfo_move_uploaded_file, 0, 2, _IS_BOOL, 0)
	ZEND_ARG_TYPE_INFO(0, from, IS_STRING, 0)
	ZEND_ARG_TYPE_INFO(0, to, IS_STRING, 0)
ZEND_END_ARG_INFO()

ZEND_BEGIN_ARG_WITH_RETURN_TYPE_MASK_EX(arginfo_parse_ini_file, 0, 1, MAY_BE_ARRAY|MAY_BE_FALSE)
	ZEND_ARG_TYPE_INFO(0, filename, IS_STRING, 0)
	ZEND_ARG_TYPE_INFO_WITH_DEFAULT_VALUE(0, process_sections, _IS_BOOL, 0, "false")
	ZEND_ARG_TYPE_INFO_WITH_DEFAULT_VALUE(0, scanner_mode, IS_LONG, 0, "INI_SCANNER_NORMAL")
ZEND_END_ARG_INFO()

ZEND_BEGIN_ARG_WITH_RETURN_TYPE_MASK_EX(arginfo_parse_ini_string, 0, 1, MAY_BE_ARRAY|MAY_BE_FALSE)
	ZEND_ARG_TYPE_INFO(0, ini_string, IS_STRING, 0)
	ZEND_ARG_TYPE_INFO_WITH_DEFAULT_VALUE(0, process_sections, _IS_BOOL, 0, "false")
	ZEND_ARG_TYPE_INFO_WITH_DEFAULT_VALUE(0, scanner_mode, IS_LONG, 0, "INI_SCANNER_NORMAL")
ZEND_END_ARG_INFO()

#if ZEND_DEBUG
ZEND_BEGIN_ARG_WITH_RETURN_TYPE_INFO_EX(arginfo_config_get_hash, 0, 0, IS_ARRAY, 0)
ZEND_END_ARG_INFO()
#endif

#if defined(HAVE_GETLOADAVG)
ZEND_BEGIN_ARG_WITH_RETURN_TYPE_MASK_EX(arginfo_sys_getloadavg, 0, 0, MAY_BE_ARRAY|MAY_BE_FALSE)
ZEND_END_ARG_INFO()
#endif

ZEND_BEGIN_ARG_WITH_RETURN_TYPE_MASK_EX(arginfo_get_browser, 0, 0, MAY_BE_OBJECT|MAY_BE_ARRAY|MAY_BE_FALSE)
	ZEND_ARG_TYPE_INFO_WITH_DEFAULT_VALUE(0, user_agent, IS_STRING, 1, "null")
	ZEND_ARG_TYPE_INFO_WITH_DEFAULT_VALUE(0, return_array, _IS_BOOL, 0, "false")
ZEND_END_ARG_INFO()

ZEND_BEGIN_ARG_WITH_RETURN_TYPE_INFO_EX(arginfo_crc32, 0, 1, IS_LONG, 0)
	ZEND_ARG_TYPE_INFO(0, string, IS_STRING, 0)
ZEND_END_ARG_INFO()

ZEND_BEGIN_ARG_WITH_RETURN_TYPE_INFO_EX(arginfo_crypt, 0, 2, IS_STRING, 0)
	ZEND_ARG_TYPE_INFO(0, string, IS_STRING, 0)
	ZEND_ARG_TYPE_INFO(0, salt, IS_STRING, 0)
ZEND_END_ARG_INFO()

#if HAVE_STRPTIME
ZEND_BEGIN_ARG_WITH_RETURN_TYPE_MASK_EX(arginfo_strptime, 0, 2, MAY_BE_ARRAY|MAY_BE_FALSE)
	ZEND_ARG_TYPE_INFO(0, timestamp, IS_STRING, 0)
	ZEND_ARG_TYPE_INFO(0, format, IS_STRING, 0)
ZEND_END_ARG_INFO()
#endif

#if defined(HAVE_GETHOSTNAME)
ZEND_BEGIN_ARG_WITH_RETURN_TYPE_MASK_EX(arginfo_gethostname, 0, 0, MAY_BE_STRING|MAY_BE_FALSE)
ZEND_END_ARG_INFO()
#endif

ZEND_BEGIN_ARG_WITH_RETURN_TYPE_MASK_EX(arginfo_gethostbyaddr, 0, 1, MAY_BE_STRING|MAY_BE_FALSE)
	ZEND_ARG_TYPE_INFO(0, ip, IS_STRING, 0)
ZEND_END_ARG_INFO()

ZEND_BEGIN_ARG_WITH_RETURN_TYPE_INFO_EX(arginfo_gethostbyname, 0, 1, IS_STRING, 0)
	ZEND_ARG_TYPE_INFO(0, hostname, IS_STRING, 0)
ZEND_END_ARG_INFO()

ZEND_BEGIN_ARG_WITH_RETURN_TYPE_MASK_EX(arginfo_gethostbynamel, 0, 1, MAY_BE_ARRAY|MAY_BE_FALSE)
	ZEND_ARG_TYPE_INFO(0, hostname, IS_STRING, 0)
ZEND_END_ARG_INFO()

#if defined(PHP_WIN32) || HAVE_DNS_SEARCH_FUNC
ZEND_BEGIN_ARG_WITH_RETURN_TYPE_INFO_EX(arginfo_dns_check_record, 0, 1, _IS_BOOL, 0)
	ZEND_ARG_TYPE_INFO(0, hostname, IS_STRING, 0)
	ZEND_ARG_TYPE_INFO_WITH_DEFAULT_VALUE(0, type, IS_STRING, 0, "\"MX\"")
ZEND_END_ARG_INFO()
#endif

#if defined(PHP_WIN32) || HAVE_DNS_SEARCH_FUNC
#define arginfo_checkdnsrr arginfo_dns_check_record
#endif

#if defined(PHP_WIN32) || HAVE_DNS_SEARCH_FUNC
ZEND_BEGIN_ARG_WITH_RETURN_TYPE_MASK_EX(arginfo_dns_get_record, 0, 1, MAY_BE_ARRAY|MAY_BE_FALSE)
	ZEND_ARG_TYPE_INFO(0, hostname, IS_STRING, 0)
	ZEND_ARG_TYPE_INFO_WITH_DEFAULT_VALUE(0, type, IS_LONG, 0, "DNS_ANY")
	ZEND_ARG_INFO_WITH_DEFAULT_VALUE(1, authoritative_name_servers, "null")
	ZEND_ARG_INFO_WITH_DEFAULT_VALUE(1, additional_records, "null")
	ZEND_ARG_TYPE_INFO_WITH_DEFAULT_VALUE(0, raw, _IS_BOOL, 0, "false")
ZEND_END_ARG_INFO()
#endif

#if defined(PHP_WIN32) || HAVE_DNS_SEARCH_FUNC
ZEND_BEGIN_ARG_WITH_RETURN_TYPE_INFO_EX(arginfo_dns_get_mx, 0, 2, _IS_BOOL, 0)
	ZEND_ARG_TYPE_INFO(0, hostname, IS_STRING, 0)
	ZEND_ARG_INFO(1, hosts)
	ZEND_ARG_INFO_WITH_DEFAULT_VALUE(1, weights, "null")
ZEND_END_ARG_INFO()
#endif

#if defined(PHP_WIN32) || HAVE_DNS_SEARCH_FUNC
#define arginfo_getmxrr arginfo_dns_get_mx
#endif

ZEND_BEGIN_ARG_WITH_RETURN_TYPE_MASK_EX(arginfo_net_get_interfaces, 0, 0, MAY_BE_ARRAY|MAY_BE_FALSE)
ZEND_END_ARG_INFO()

#if HAVE_FTOK
ZEND_BEGIN_ARG_WITH_RETURN_TYPE_INFO_EX(arginfo_ftok, 0, 2, IS_LONG, 0)
	ZEND_ARG_TYPE_INFO(0, filename, IS_STRING, 0)
	ZEND_ARG_TYPE_INFO(0, project_id, IS_STRING, 0)
ZEND_END_ARG_INFO()
#endif

ZEND_BEGIN_ARG_WITH_RETURN_TYPE_MASK_EX(arginfo_hrtime, 0, 0, MAY_BE_ARRAY|MAY_BE_LONG|MAY_BE_DOUBLE|MAY_BE_FALSE)
	ZEND_ARG_TYPE_INFO_WITH_DEFAULT_VALUE(0, as_number, _IS_BOOL, 0, "false")
ZEND_END_ARG_INFO()

ZEND_BEGIN_ARG_WITH_RETURN_TYPE_INFO_EX(arginfo_lcg_value, 0, 0, IS_DOUBLE, 0)
ZEND_END_ARG_INFO()

ZEND_BEGIN_ARG_WITH_RETURN_TYPE_INFO_EX(arginfo_md5, 0, 1, IS_STRING, 0)
	ZEND_ARG_TYPE_INFO(0, string, IS_STRING, 0)
	ZEND_ARG_TYPE_INFO_WITH_DEFAULT_VALUE(0, binary, _IS_BOOL, 0, "false")
ZEND_END_ARG_INFO()

ZEND_BEGIN_ARG_WITH_RETURN_TYPE_MASK_EX(arginfo_md5_file, 0, 1, MAY_BE_STRING|MAY_BE_FALSE)
	ZEND_ARG_TYPE_INFO(0, filename, IS_STRING, 0)
	ZEND_ARG_TYPE_INFO_WITH_DEFAULT_VALUE(0, binary, _IS_BOOL, 0, "false")
ZEND_END_ARG_INFO()

#define arginfo_getmyuid arginfo_ob_get_length

#define arginfo_getmygid arginfo_ob_get_length

#define arginfo_getmypid arginfo_ob_get_length

#define arginfo_getmyinode arginfo_ob_get_length

#define arginfo_getlastmod arginfo_ob_get_length

#define arginfo_sha1 arginfo_md5

#define arginfo_sha1_file arginfo_md5_file

#if defined(HAVE_SYSLOG_H)
ZEND_BEGIN_ARG_WITH_RETURN_TYPE_INFO_EX(arginfo_openlog, 0, 3, _IS_BOOL, 0)
	ZEND_ARG_TYPE_INFO(0, prefix, IS_STRING, 0)
	ZEND_ARG_TYPE_INFO(0, flags, IS_LONG, 0)
	ZEND_ARG_TYPE_INFO(0, facility, IS_LONG, 0)
ZEND_END_ARG_INFO()
#endif

#if defined(HAVE_SYSLOG_H)
ZEND_BEGIN_ARG_WITH_RETURN_TYPE_INFO_EX(arginfo_closelog, 0, 0, _IS_BOOL, 0)
ZEND_END_ARG_INFO()
#endif

#if defined(HAVE_SYSLOG_H)
ZEND_BEGIN_ARG_WITH_RETURN_TYPE_INFO_EX(arginfo_syslog, 0, 2, _IS_BOOL, 0)
	ZEND_ARG_TYPE_INFO(0, priority, IS_LONG, 0)
	ZEND_ARG_TYPE_INFO(0, message, IS_STRING, 0)
ZEND_END_ARG_INFO()
#endif

#if defined(HAVE_INET_NTOP)
ZEND_BEGIN_ARG_WITH_RETURN_TYPE_MASK_EX(arginfo_inet_ntop, 0, 1, MAY_BE_STRING|MAY_BE_FALSE)
	ZEND_ARG_TYPE_INFO(0, ip, IS_STRING, 0)
ZEND_END_ARG_INFO()
#endif

#if defined(HAVE_INET_PTON)
ZEND_BEGIN_ARG_WITH_RETURN_TYPE_MASK_EX(arginfo_inet_pton, 0, 1, MAY_BE_STRING|MAY_BE_FALSE)
	ZEND_ARG_TYPE_INFO(0, ip, IS_STRING, 0)
ZEND_END_ARG_INFO()
#endif

ZEND_BEGIN_ARG_WITH_RETURN_TYPE_INFO_EX(arginfo_metaphone, 0, 1, IS_STRING, 0)
	ZEND_ARG_TYPE_INFO(0, string, IS_STRING, 0)
	ZEND_ARG_TYPE_INFO_WITH_DEFAULT_VALUE(0, max_phonemes, IS_LONG, 0, "0")
ZEND_END_ARG_INFO()

ZEND_BEGIN_ARG_WITH_RETURN_TYPE_INFO_EX(arginfo_header, 0, 1, IS_VOID, 0)
	ZEND_ARG_TYPE_INFO(0, header, IS_STRING, 0)
	ZEND_ARG_TYPE_INFO_WITH_DEFAULT_VALUE(0, replace, _IS_BOOL, 0, "true")
	ZEND_ARG_TYPE_INFO_WITH_DEFAULT_VALUE(0, response_code, IS_LONG, 0, "0")
ZEND_END_ARG_INFO()

ZEND_BEGIN_ARG_WITH_RETURN_TYPE_INFO_EX(arginfo_header_remove, 0, 0, IS_VOID, 0)
	ZEND_ARG_TYPE_INFO_WITH_DEFAULT_VALUE(0, name, IS_STRING, 1, "null")
ZEND_END_ARG_INFO()

ZEND_BEGIN_ARG_WITH_RETURN_TYPE_INFO_EX(arginfo_setrawcookie, 0, 1, _IS_BOOL, 0)
	ZEND_ARG_TYPE_INFO(0, name, IS_STRING, 0)
	ZEND_ARG_TYPE_INFO_WITH_DEFAULT_VALUE(0, value, IS_STRING, 0, "\"\"")
	ZEND_ARG_TYPE_MASK(0, expires_or_options, MAY_BE_ARRAY|MAY_BE_LONG, "0")
	ZEND_ARG_TYPE_INFO_WITH_DEFAULT_VALUE(0, path, IS_STRING, 0, "\"\"")
	ZEND_ARG_TYPE_INFO_WITH_DEFAULT_VALUE(0, domain, IS_STRING, 0, "\"\"")
	ZEND_ARG_TYPE_INFO_WITH_DEFAULT_VALUE(0, secure, _IS_BOOL, 0, "false")
	ZEND_ARG_TYPE_INFO_WITH_DEFAULT_VALUE(0, httponly, _IS_BOOL, 0, "false")
ZEND_END_ARG_INFO()

#define arginfo_setcookie arginfo_setrawcookie

ZEND_BEGIN_ARG_WITH_RETURN_TYPE_MASK_EX(arginfo_http_response_code, 0, 0, MAY_BE_LONG|MAY_BE_BOOL)
	ZEND_ARG_TYPE_INFO_WITH_DEFAULT_VALUE(0, response_code, IS_LONG, 0, "0")
ZEND_END_ARG_INFO()

ZEND_BEGIN_ARG_WITH_RETURN_TYPE_INFO_EX(arginfo_headers_sent, 0, 0, _IS_BOOL, 0)
	ZEND_ARG_INFO_WITH_DEFAULT_VALUE(1, filename, "null")
	ZEND_ARG_INFO_WITH_DEFAULT_VALUE(1, line, "null")
ZEND_END_ARG_INFO()

#define arginfo_headers_list arginfo_ob_list_handlers

ZEND_BEGIN_ARG_WITH_RETURN_TYPE_INFO_EX(arginfo_htmlspecialchars, 0, 1, IS_STRING, 0)
	ZEND_ARG_TYPE_INFO(0, string, IS_STRING, 0)
	ZEND_ARG_TYPE_INFO_WITH_DEFAULT_VALUE(0, flags, IS_LONG, 0, "ENT_QUOTES | ENT_SUBSTITUTE")
	ZEND_ARG_TYPE_INFO_WITH_DEFAULT_VALUE(0, encoding, IS_STRING, 1, "null")
	ZEND_ARG_TYPE_INFO_WITH_DEFAULT_VALUE(0, double_encode, _IS_BOOL, 0, "true")
ZEND_END_ARG_INFO()

ZEND_BEGIN_ARG_WITH_RETURN_TYPE_INFO_EX(arginfo_htmlspecialchars_decode, 0, 1, IS_STRING, 0)
	ZEND_ARG_TYPE_INFO(0, string, IS_STRING, 0)
	ZEND_ARG_TYPE_INFO_WITH_DEFAULT_VALUE(0, flags, IS_LONG, 0, "ENT_QUOTES | ENT_SUBSTITUTE")
ZEND_END_ARG_INFO()

ZEND_BEGIN_ARG_WITH_RETURN_TYPE_INFO_EX(arginfo_html_entity_decode, 0, 1, IS_STRING, 0)
	ZEND_ARG_TYPE_INFO(0, string, IS_STRING, 0)
	ZEND_ARG_TYPE_INFO_WITH_DEFAULT_VALUE(0, flags, IS_LONG, 0, "ENT_QUOTES | ENT_SUBSTITUTE")
	ZEND_ARG_TYPE_INFO_WITH_DEFAULT_VALUE(0, encoding, IS_STRING, 1, "null")
ZEND_END_ARG_INFO()

#define arginfo_htmlentities arginfo_htmlspecialchars

ZEND_BEGIN_ARG_WITH_RETURN_TYPE_INFO_EX(arginfo_get_html_translation_table, 0, 0, IS_ARRAY, 0)
	ZEND_ARG_TYPE_INFO_WITH_DEFAULT_VALUE(0, table, IS_LONG, 0, "HTML_SPECIALCHARS")
	ZEND_ARG_TYPE_INFO_WITH_DEFAULT_VALUE(0, flags, IS_LONG, 0, "ENT_QUOTES | ENT_SUBSTITUTE")
	ZEND_ARG_TYPE_INFO_WITH_DEFAULT_VALUE(0, encoding, IS_STRING, 0, "\"UTF-8\"")
ZEND_END_ARG_INFO()

ZEND_BEGIN_ARG_WITH_RETURN_TYPE_INFO_EX(arginfo_assert, 0, 1, _IS_BOOL, 0)
	ZEND_ARG_TYPE_INFO(0, assertion, IS_MIXED, 0)
	ZEND_ARG_OBJ_TYPE_MASK(0, description, Throwable, MAY_BE_STRING|MAY_BE_NULL, "null")
ZEND_END_ARG_INFO()

ZEND_BEGIN_ARG_WITH_RETURN_TYPE_MASK_EX(arginfo_assert_options, 0, 1, MAY_BE_ARRAY|MAY_BE_OBJECT|MAY_BE_LONG|MAY_BE_STRING|MAY_BE_NULL)
	ZEND_ARG_TYPE_INFO(0, option, IS_LONG, 0)
	ZEND_ARG_TYPE_INFO(0, value, IS_MIXED, 0)
ZEND_END_ARG_INFO()

#define arginfo_bin2hex arginfo_base64_encode

ZEND_BEGIN_ARG_WITH_RETURN_TYPE_MASK_EX(arginfo_hex2bin, 0, 1, MAY_BE_STRING|MAY_BE_FALSE)
	ZEND_ARG_TYPE_INFO(0, string, IS_STRING, 0)
ZEND_END_ARG_INFO()

ZEND_BEGIN_ARG_WITH_RETURN_TYPE_INFO_EX(arginfo_strspn, 0, 2, IS_LONG, 0)
	ZEND_ARG_TYPE_INFO(0, string, IS_STRING, 0)
	ZEND_ARG_TYPE_INFO(0, characters, IS_STRING, 0)
	ZEND_ARG_TYPE_INFO_WITH_DEFAULT_VALUE(0, offset, IS_LONG, 0, "0")
	ZEND_ARG_TYPE_INFO_WITH_DEFAULT_VALUE(0, length, IS_LONG, 1, "null")
ZEND_END_ARG_INFO()

#define arginfo_strcspn arginfo_strspn

#if HAVE_NL_LANGINFO
ZEND_BEGIN_ARG_WITH_RETURN_TYPE_MASK_EX(arginfo_nl_langinfo, 0, 1, MAY_BE_STRING|MAY_BE_FALSE)
	ZEND_ARG_TYPE_INFO(0, item, IS_LONG, 0)
ZEND_END_ARG_INFO()
#endif

ZEND_BEGIN_ARG_WITH_RETURN_TYPE_INFO_EX(arginfo_strcoll, 0, 2, IS_LONG, 0)
	ZEND_ARG_TYPE_INFO(0, string1, IS_STRING, 0)
	ZEND_ARG_TYPE_INFO(0, string2, IS_STRING, 0)
ZEND_END_ARG_INFO()

ZEND_BEGIN_ARG_WITH_RETURN_TYPE_INFO_EX(arginfo_trim, 0, 1, IS_STRING, 0)
	ZEND_ARG_TYPE_INFO(0, string, IS_STRING, 0)
	ZEND_ARG_TYPE_INFO_WITH_DEFAULT_VALUE(0, characters, IS_STRING, 0, "\" \\n\\r\\t\\v\\0\"")
ZEND_END_ARG_INFO()

#define arginfo_rtrim arginfo_trim

#define arginfo_chop arginfo_trim

#define arginfo_ltrim arginfo_trim

ZEND_BEGIN_ARG_WITH_RETURN_TYPE_INFO_EX(arginfo_wordwrap, 0, 1, IS_STRING, 0)
	ZEND_ARG_TYPE_INFO(0, string, IS_STRING, 0)
	ZEND_ARG_TYPE_INFO_WITH_DEFAULT_VALUE(0, width, IS_LONG, 0, "75")
	ZEND_ARG_TYPE_INFO_WITH_DEFAULT_VALUE(0, break, IS_STRING, 0, "\"\\n\"")
	ZEND_ARG_TYPE_INFO_WITH_DEFAULT_VALUE(0, cut_long_words, _IS_BOOL, 0, "false")
ZEND_END_ARG_INFO()

ZEND_BEGIN_ARG_WITH_RETURN_TYPE_INFO_EX(arginfo_explode, 0, 2, IS_ARRAY, 0)
	ZEND_ARG_TYPE_INFO(0, separator, IS_STRING, 0)
	ZEND_ARG_TYPE_INFO(0, string, IS_STRING, 0)
	ZEND_ARG_TYPE_INFO_WITH_DEFAULT_VALUE(0, limit, IS_LONG, 0, "PHP_INT_MAX")
ZEND_END_ARG_INFO()

ZEND_BEGIN_ARG_WITH_RETURN_TYPE_INFO_EX(arginfo_implode, 0, 1, IS_STRING, 0)
	ZEND_ARG_TYPE_MASK(0, separator, MAY_BE_STRING|MAY_BE_ARRAY, NULL)
	ZEND_ARG_TYPE_INFO_WITH_DEFAULT_VALUE(0, array, IS_ARRAY, 1, "null")
ZEND_END_ARG_INFO()

#define arginfo_join arginfo_implode

ZEND_BEGIN_ARG_WITH_RETURN_TYPE_MASK_EX(arginfo_strtok, 0, 1, MAY_BE_STRING|MAY_BE_FALSE)
	ZEND_ARG_TYPE_INFO(0, string, IS_STRING, 0)
	ZEND_ARG_TYPE_INFO_WITH_DEFAULT_VALUE(0, token, IS_STRING, 1, "null")
ZEND_END_ARG_INFO()

#define arginfo_strtoupper arginfo_base64_encode

#define arginfo_strtolower arginfo_base64_encode

ZEND_BEGIN_ARG_WITH_RETURN_TYPE_INFO_EX(arginfo_basename, 0, 1, IS_STRING, 0)
	ZEND_ARG_TYPE_INFO(0, path, IS_STRING, 0)
	ZEND_ARG_TYPE_INFO_WITH_DEFAULT_VALUE(0, suffix, IS_STRING, 0, "\"\"")
ZEND_END_ARG_INFO()

ZEND_BEGIN_ARG_WITH_RETURN_TYPE_INFO_EX(arginfo_dirname, 0, 1, IS_STRING, 0)
	ZEND_ARG_TYPE_INFO(0, path, IS_STRING, 0)
	ZEND_ARG_TYPE_INFO_WITH_DEFAULT_VALUE(0, levels, IS_LONG, 0, "1")
ZEND_END_ARG_INFO()

ZEND_BEGIN_ARG_WITH_RETURN_TYPE_MASK_EX(arginfo_pathinfo, 0, 1, MAY_BE_ARRAY|MAY_BE_STRING)
	ZEND_ARG_TYPE_INFO(0, path, IS_STRING, 0)
	ZEND_ARG_TYPE_INFO_WITH_DEFAULT_VALUE(0, flags, IS_LONG, 0, "PATHINFO_ALL")
ZEND_END_ARG_INFO()

ZEND_BEGIN_ARG_WITH_RETURN_TYPE_MASK_EX(arginfo_stristr, 0, 2, MAY_BE_STRING|MAY_BE_FALSE)
	ZEND_ARG_TYPE_INFO(0, haystack, IS_STRING, 0)
	ZEND_ARG_TYPE_INFO(0, needle, IS_STRING, 0)
	ZEND_ARG_TYPE_INFO_WITH_DEFAULT_VALUE(0, before_needle, _IS_BOOL, 0, "false")
ZEND_END_ARG_INFO()

#define arginfo_strstr arginfo_stristr

#define arginfo_strchr arginfo_stristr

ZEND_BEGIN_ARG_WITH_RETURN_TYPE_MASK_EX(arginfo_strpos, 0, 2, MAY_BE_LONG|MAY_BE_FALSE)
	ZEND_ARG_TYPE_INFO(0, haystack, IS_STRING, 0)
	ZEND_ARG_TYPE_INFO(0, needle, IS_STRING, 0)
	ZEND_ARG_TYPE_INFO_WITH_DEFAULT_VALUE(0, offset, IS_LONG, 0, "0")
ZEND_END_ARG_INFO()

#define arginfo_stripos arginfo_strpos

#define arginfo_strrpos arginfo_strpos

#define arginfo_strripos arginfo_strpos

ZEND_BEGIN_ARG_WITH_RETURN_TYPE_MASK_EX(arginfo_strrchr, 0, 2, MAY_BE_STRING|MAY_BE_FALSE)
	ZEND_ARG_TYPE_INFO(0, haystack, IS_STRING, 0)
	ZEND_ARG_TYPE_INFO(0, needle, IS_STRING, 0)
ZEND_END_ARG_INFO()

ZEND_BEGIN_ARG_WITH_RETURN_TYPE_INFO_EX(arginfo_str_contains, 0, 2, _IS_BOOL, 0)
	ZEND_ARG_TYPE_INFO(0, haystack, IS_STRING, 0)
	ZEND_ARG_TYPE_INFO(0, needle, IS_STRING, 0)
ZEND_END_ARG_INFO()

#define arginfo_str_starts_with arginfo_str_contains

#define arginfo_str_ends_with arginfo_str_contains

ZEND_BEGIN_ARG_WITH_RETURN_TYPE_INFO_EX(arginfo_chunk_split, 0, 1, IS_STRING, 0)
	ZEND_ARG_TYPE_INFO(0, string, IS_STRING, 0)
	ZEND_ARG_TYPE_INFO_WITH_DEFAULT_VALUE(0, length, IS_LONG, 0, "76")
	ZEND_ARG_TYPE_INFO_WITH_DEFAULT_VALUE(0, separator, IS_STRING, 0, "\"\\r\\n\"")
ZEND_END_ARG_INFO()

ZEND_BEGIN_ARG_WITH_RETURN_TYPE_INFO_EX(arginfo_substr, 0, 2, IS_STRING, 0)
	ZEND_ARG_TYPE_INFO(0, string, IS_STRING, 0)
	ZEND_ARG_TYPE_INFO(0, offset, IS_LONG, 0)
	ZEND_ARG_TYPE_INFO_WITH_DEFAULT_VALUE(0, length, IS_LONG, 1, "null")
ZEND_END_ARG_INFO()

ZEND_BEGIN_ARG_WITH_RETURN_TYPE_MASK_EX(arginfo_substr_replace, 0, 3, MAY_BE_STRING|MAY_BE_ARRAY)
	ZEND_ARG_TYPE_MASK(0, string, MAY_BE_ARRAY|MAY_BE_STRING, NULL)
	ZEND_ARG_TYPE_MASK(0, replace, MAY_BE_ARRAY|MAY_BE_STRING, NULL)
	ZEND_ARG_TYPE_MASK(0, offset, MAY_BE_ARRAY|MAY_BE_LONG, NULL)
	ZEND_ARG_TYPE_MASK(0, length, MAY_BE_ARRAY|MAY_BE_LONG|MAY_BE_NULL, "null")
ZEND_END_ARG_INFO()

#define arginfo_quotemeta arginfo_base64_encode

ZEND_BEGIN_ARG_WITH_RETURN_TYPE_INFO_EX(arginfo_ord, 0, 1, IS_LONG, 0)
	ZEND_ARG_TYPE_INFO(0, character, IS_STRING, 0)
ZEND_END_ARG_INFO()

ZEND_BEGIN_ARG_WITH_RETURN_TYPE_INFO_EX(arginfo_chr, 0, 1, IS_STRING, 0)
	ZEND_ARG_TYPE_INFO(0, codepoint, IS_LONG, 0)
ZEND_END_ARG_INFO()

#define arginfo_ucfirst arginfo_base64_encode

#define arginfo_lcfirst arginfo_base64_encode

ZEND_BEGIN_ARG_WITH_RETURN_TYPE_INFO_EX(arginfo_ucwords, 0, 1, IS_STRING, 0)
	ZEND_ARG_TYPE_INFO(0, string, IS_STRING, 0)
	ZEND_ARG_TYPE_INFO_WITH_DEFAULT_VALUE(0, separators, IS_STRING, 0, "\" \\t\\r\\n\\f\\v\"")
ZEND_END_ARG_INFO()

ZEND_BEGIN_ARG_WITH_RETURN_TYPE_INFO_EX(arginfo_strtr, 0, 2, IS_STRING, 0)
	ZEND_ARG_TYPE_INFO(0, string, IS_STRING, 0)
	ZEND_ARG_TYPE_MASK(0, from, MAY_BE_STRING|MAY_BE_ARRAY, NULL)
	ZEND_ARG_TYPE_INFO_WITH_DEFAULT_VALUE(0, to, IS_STRING, 1, "null")
ZEND_END_ARG_INFO()

#define arginfo_strrev arginfo_base64_encode

ZEND_BEGIN_ARG_WITH_RETURN_TYPE_INFO_EX(arginfo_similar_text, 0, 2, IS_LONG, 0)
	ZEND_ARG_TYPE_INFO(0, string1, IS_STRING, 0)
	ZEND_ARG_TYPE_INFO(0, string2, IS_STRING, 0)
	ZEND_ARG_INFO_WITH_DEFAULT_VALUE(1, percent, "null")
ZEND_END_ARG_INFO()

ZEND_BEGIN_ARG_WITH_RETURN_TYPE_INFO_EX(arginfo_addcslashes, 0, 2, IS_STRING, 0)
	ZEND_ARG_TYPE_INFO(0, string, IS_STRING, 0)
	ZEND_ARG_TYPE_INFO(0, characters, IS_STRING, 0)
ZEND_END_ARG_INFO()

#define arginfo_addslashes arginfo_base64_encode

#define arginfo_stripcslashes arginfo_base64_encode

#define arginfo_stripslashes arginfo_base64_encode

ZEND_BEGIN_ARG_WITH_RETURN_TYPE_MASK_EX(arginfo_str_replace, 0, 3, MAY_BE_STRING|MAY_BE_ARRAY)
	ZEND_ARG_TYPE_MASK(0, search, MAY_BE_ARRAY|MAY_BE_STRING, NULL)
	ZEND_ARG_TYPE_MASK(0, replace, MAY_BE_ARRAY|MAY_BE_STRING, NULL)
	ZEND_ARG_TYPE_MASK(0, subject, MAY_BE_STRING|MAY_BE_ARRAY, NULL)
	ZEND_ARG_INFO_WITH_DEFAULT_VALUE(1, count, "null")
ZEND_END_ARG_INFO()

#define arginfo_str_ireplace arginfo_str_replace

ZEND_BEGIN_ARG_WITH_RETURN_TYPE_INFO_EX(arginfo_hebrev, 0, 1, IS_STRING, 0)
	ZEND_ARG_TYPE_INFO(0, string, IS_STRING, 0)
	ZEND_ARG_TYPE_INFO_WITH_DEFAULT_VALUE(0, max_chars_per_line, IS_LONG, 0, "0")
ZEND_END_ARG_INFO()

ZEND_BEGIN_ARG_WITH_RETURN_TYPE_INFO_EX(arginfo_nl2br, 0, 1, IS_STRING, 0)
	ZEND_ARG_TYPE_INFO(0, string, IS_STRING, 0)
	ZEND_ARG_TYPE_INFO_WITH_DEFAULT_VALUE(0, use_xhtml, _IS_BOOL, 0, "true")
ZEND_END_ARG_INFO()

ZEND_BEGIN_ARG_WITH_RETURN_TYPE_INFO_EX(arginfo_strip_tags, 0, 1, IS_STRING, 0)
	ZEND_ARG_TYPE_INFO(0, string, IS_STRING, 0)
	ZEND_ARG_TYPE_MASK(0, allowed_tags, MAY_BE_ARRAY|MAY_BE_STRING|MAY_BE_NULL, "null")
ZEND_END_ARG_INFO()

ZEND_BEGIN_ARG_WITH_RETURN_TYPE_MASK_EX(arginfo_setlocale, 0, 2, MAY_BE_STRING|MAY_BE_FALSE)
	ZEND_ARG_TYPE_INFO(0, category, IS_LONG, 0)
	ZEND_ARG_INFO(0, locales)
	ZEND_ARG_VARIADIC_INFO(0, rest)
ZEND_END_ARG_INFO()

ZEND_BEGIN_ARG_WITH_RETURN_TYPE_INFO_EX(arginfo_parse_str, 0, 2, IS_VOID, 0)
	ZEND_ARG_TYPE_INFO(0, string, IS_STRING, 0)
	ZEND_ARG_INFO(1, result)
ZEND_END_ARG_INFO()

ZEND_BEGIN_ARG_WITH_RETURN_TYPE_INFO_EX(arginfo_str_getcsv, 0, 1, IS_ARRAY, 0)
	ZEND_ARG_TYPE_INFO(0, string, IS_STRING, 0)
	ZEND_ARG_TYPE_INFO_WITH_DEFAULT_VALUE(0, separator, IS_STRING, 0, "\",\"")
	ZEND_ARG_TYPE_INFO_WITH_DEFAULT_VALUE(0, enclosure, IS_STRING, 0, "\"\\\"\"")
	ZEND_ARG_TYPE_INFO_WITH_DEFAULT_VALUE(0, escape, IS_STRING, 0, "\'\\\\\'")
ZEND_END_ARG_INFO()

ZEND_BEGIN_ARG_WITH_RETURN_TYPE_INFO_EX(arginfo_str_repeat, 0, 2, IS_STRING, 0)
	ZEND_ARG_TYPE_INFO(0, string, IS_STRING, 0)
	ZEND_ARG_TYPE_INFO(0, times, IS_LONG, 0)
ZEND_END_ARG_INFO()

ZEND_BEGIN_ARG_WITH_RETURN_TYPE_MASK_EX(arginfo_count_chars, 0, 1, MAY_BE_ARRAY|MAY_BE_STRING)
	ZEND_ARG_TYPE_INFO(0, string, IS_STRING, 0)
	ZEND_ARG_TYPE_INFO_WITH_DEFAULT_VALUE(0, mode, IS_LONG, 0, "0")
ZEND_END_ARG_INFO()

#define arginfo_strnatcmp arginfo_strcoll

#define arginfo_localeconv arginfo_ob_list_handlers

#define arginfo_strnatcasecmp arginfo_strcoll

ZEND_BEGIN_ARG_WITH_RETURN_TYPE_INFO_EX(arginfo_substr_count, 0, 2, IS_LONG, 0)
	ZEND_ARG_TYPE_INFO(0, haystack, IS_STRING, 0)
	ZEND_ARG_TYPE_INFO(0, needle, IS_STRING, 0)
	ZEND_ARG_TYPE_INFO_WITH_DEFAULT_VALUE(0, offset, IS_LONG, 0, "0")
	ZEND_ARG_TYPE_INFO_WITH_DEFAULT_VALUE(0, length, IS_LONG, 1, "null")
ZEND_END_ARG_INFO()

ZEND_BEGIN_ARG_WITH_RETURN_TYPE_INFO_EX(arginfo_str_pad, 0, 2, IS_STRING, 0)
	ZEND_ARG_TYPE_INFO(0, string, IS_STRING, 0)
	ZEND_ARG_TYPE_INFO(0, length, IS_LONG, 0)
	ZEND_ARG_TYPE_INFO_WITH_DEFAULT_VALUE(0, pad_string, IS_STRING, 0, "\" \"")
	ZEND_ARG_TYPE_INFO_WITH_DEFAULT_VALUE(0, pad_type, IS_LONG, 0, "STR_PAD_RIGHT")
ZEND_END_ARG_INFO()

ZEND_BEGIN_ARG_WITH_RETURN_TYPE_MASK_EX(arginfo_sscanf, 0, 2, MAY_BE_ARRAY|MAY_BE_LONG|MAY_BE_NULL)
	ZEND_ARG_TYPE_INFO(0, string, IS_STRING, 0)
	ZEND_ARG_TYPE_INFO(0, format, IS_STRING, 0)
	ZEND_ARG_VARIADIC_TYPE_INFO(1, vars, IS_MIXED, 0)
ZEND_END_ARG_INFO()

#define arginfo_str_rot13 arginfo_base64_encode

#define arginfo_str_shuffle arginfo_base64_encode

ZEND_BEGIN_ARG_WITH_RETURN_TYPE_MASK_EX(arginfo_str_word_count, 0, 1, MAY_BE_ARRAY|MAY_BE_LONG)
	ZEND_ARG_TYPE_INFO(0, string, IS_STRING, 0)
	ZEND_ARG_TYPE_INFO_WITH_DEFAULT_VALUE(0, format, IS_LONG, 0, "0")
	ZEND_ARG_TYPE_INFO_WITH_DEFAULT_VALUE(0, characters, IS_STRING, 1, "null")
ZEND_END_ARG_INFO()

ZEND_BEGIN_ARG_WITH_RETURN_TYPE_INFO_EX(arginfo_str_split, 0, 1, IS_ARRAY, 0)
	ZEND_ARG_TYPE_INFO(0, string, IS_STRING, 0)
	ZEND_ARG_TYPE_INFO_WITH_DEFAULT_VALUE(0, length, IS_LONG, 0, "1")
ZEND_END_ARG_INFO()

ZEND_BEGIN_ARG_WITH_RETURN_TYPE_MASK_EX(arginfo_strpbrk, 0, 2, MAY_BE_STRING|MAY_BE_FALSE)
	ZEND_ARG_TYPE_INFO(0, string, IS_STRING, 0)
	ZEND_ARG_TYPE_INFO(0, characters, IS_STRING, 0)
ZEND_END_ARG_INFO()

ZEND_BEGIN_ARG_WITH_RETURN_TYPE_INFO_EX(arginfo_substr_compare, 0, 3, IS_LONG, 0)
	ZEND_ARG_TYPE_INFO(0, haystack, IS_STRING, 0)
	ZEND_ARG_TYPE_INFO(0, needle, IS_STRING, 0)
	ZEND_ARG_TYPE_INFO(0, offset, IS_LONG, 0)
	ZEND_ARG_TYPE_INFO_WITH_DEFAULT_VALUE(0, length, IS_LONG, 1, "null")
	ZEND_ARG_TYPE_INFO_WITH_DEFAULT_VALUE(0, case_insensitive, _IS_BOOL, 0, "false")
ZEND_END_ARG_INFO()

#define arginfo_utf8_encode arginfo_base64_encode

#define arginfo_utf8_decode arginfo_base64_encode

ZEND_BEGIN_ARG_INFO_EX(arginfo_opendir, 0, 0, 1)
	ZEND_ARG_TYPE_INFO(0, directory, IS_STRING, 0)
	ZEND_ARG_INFO_WITH_DEFAULT_VALUE(0, context, "null")
ZEND_END_ARG_INFO()

ZEND_BEGIN_ARG_WITH_RETURN_OBJ_TYPE_MASK_EX(arginfo_getdir, 0, 1, Directory, MAY_BE_FALSE)
	ZEND_ARG_TYPE_INFO(0, directory, IS_STRING, 0)
	ZEND_ARG_INFO_WITH_DEFAULT_VALUE(0, context, "null")
ZEND_END_ARG_INFO()

#define arginfo_dir arginfo_getdir

ZEND_BEGIN_ARG_WITH_RETURN_TYPE_INFO_EX(arginfo_closedir, 0, 0, IS_VOID, 0)
	ZEND_ARG_INFO_WITH_DEFAULT_VALUE(0, dir_handle, "null")
ZEND_END_ARG_INFO()

ZEND_BEGIN_ARG_WITH_RETURN_TYPE_INFO_EX(arginfo_chdir, 0, 1, _IS_BOOL, 0)
	ZEND_ARG_TYPE_INFO(0, directory, IS_STRING, 0)
ZEND_END_ARG_INFO()

#if defined(HAVE_CHROOT) && !defined(ZTS) && ENABLE_CHROOT_FUNC
ZEND_BEGIN_ARG_WITH_RETURN_TYPE_INFO_EX(arginfo_chroot, 0, 1, _IS_BOOL, 0)
	ZEND_ARG_TYPE_INFO(0, directory, IS_STRING, 0)
ZEND_END_ARG_INFO()
#endif

#define arginfo_getcwd arginfo_ob_get_flush

#define arginfo_rewinddir arginfo_closedir

ZEND_BEGIN_ARG_WITH_RETURN_TYPE_MASK_EX(arginfo_readdir, 0, 0, MAY_BE_STRING|MAY_BE_FALSE)
	ZEND_ARG_INFO_WITH_DEFAULT_VALUE(0, dir_handle, "null")
ZEND_END_ARG_INFO()

ZEND_BEGIN_ARG_WITH_RETURN_TYPE_MASK_EX(arginfo_scandir, 0, 1, MAY_BE_ARRAY|MAY_BE_FALSE)
	ZEND_ARG_TYPE_INFO(0, directory, IS_STRING, 0)
	ZEND_ARG_TYPE_INFO_WITH_DEFAULT_VALUE(0, sorting_order, IS_LONG, 0, "SCANDIR_SORT_ASCENDING")
	ZEND_ARG_INFO_WITH_DEFAULT_VALUE(0, context, "null")
ZEND_END_ARG_INFO()

#if defined(HAVE_GLOB)
ZEND_BEGIN_ARG_WITH_RETURN_TYPE_MASK_EX(arginfo_glob, 0, 1, MAY_BE_ARRAY|MAY_BE_FALSE)
	ZEND_ARG_TYPE_INFO(0, pattern, IS_STRING, 0)
	ZEND_ARG_TYPE_INFO_WITH_DEFAULT_VALUE(0, flags, IS_LONG, 0, "0")
ZEND_END_ARG_INFO()
#endif

ZEND_BEGIN_ARG_WITH_RETURN_TYPE_MASK_EX(arginfo_exec, 0, 1, MAY_BE_STRING|MAY_BE_FALSE)
	ZEND_ARG_TYPE_INFO(0, command, IS_STRING, 0)
	ZEND_ARG_INFO_WITH_DEFAULT_VALUE(1, output, "null")
	ZEND_ARG_INFO_WITH_DEFAULT_VALUE(1, result_code, "null")
ZEND_END_ARG_INFO()

ZEND_BEGIN_ARG_WITH_RETURN_TYPE_MASK_EX(arginfo_system, 0, 1, MAY_BE_STRING|MAY_BE_FALSE)
	ZEND_ARG_TYPE_INFO(0, command, IS_STRING, 0)
	ZEND_ARG_INFO_WITH_DEFAULT_VALUE(1, result_code, "null")
ZEND_END_ARG_INFO()

ZEND_BEGIN_ARG_WITH_RETURN_TYPE_INFO_EX(arginfo_passthru, 0, 1, _IS_BOOL, 1)
	ZEND_ARG_TYPE_INFO(0, command, IS_STRING, 0)
	ZEND_ARG_INFO_WITH_DEFAULT_VALUE(1, result_code, "null")
ZEND_END_ARG_INFO()

ZEND_BEGIN_ARG_WITH_RETURN_TYPE_INFO_EX(arginfo_escapeshellcmd, 0, 1, IS_STRING, 0)
	ZEND_ARG_TYPE_INFO(0, command, IS_STRING, 0)
ZEND_END_ARG_INFO()

ZEND_BEGIN_ARG_WITH_RETURN_TYPE_INFO_EX(arginfo_escapeshellarg, 0, 1, IS_STRING, 0)
	ZEND_ARG_TYPE_INFO(0, arg, IS_STRING, 0)
ZEND_END_ARG_INFO()

ZEND_BEGIN_ARG_WITH_RETURN_TYPE_MASK_EX(arginfo_shell_exec, 0, 1, MAY_BE_STRING|MAY_BE_FALSE|MAY_BE_NULL)
	ZEND_ARG_TYPE_INFO(0, command, IS_STRING, 0)
ZEND_END_ARG_INFO()

#if defined(HAVE_NICE)
ZEND_BEGIN_ARG_WITH_RETURN_TYPE_INFO_EX(arginfo_proc_nice, 0, 1, _IS_BOOL, 0)
	ZEND_ARG_TYPE_INFO(0, priority, IS_LONG, 0)
ZEND_END_ARG_INFO()
#endif

ZEND_BEGIN_ARG_WITH_RETURN_TYPE_INFO_EX(arginfo_flock, 0, 2, _IS_BOOL, 0)
	ZEND_ARG_INFO(0, stream)
	ZEND_ARG_TYPE_INFO(0, operation, IS_LONG, 0)
	ZEND_ARG_INFO_WITH_DEFAULT_VALUE(1, would_block, "null")
ZEND_END_ARG_INFO()

ZEND_BEGIN_ARG_WITH_RETURN_TYPE_MASK_EX(arginfo_get_meta_tags, 0, 1, MAY_BE_ARRAY|MAY_BE_FALSE)
	ZEND_ARG_TYPE_INFO(0, filename, IS_STRING, 0)
	ZEND_ARG_TYPE_INFO_WITH_DEFAULT_VALUE(0, use_include_path, _IS_BOOL, 0, "false")
ZEND_END_ARG_INFO()

ZEND_BEGIN_ARG_WITH_RETURN_TYPE_INFO_EX(arginfo_pclose, 0, 1, IS_LONG, 0)
	ZEND_ARG_INFO(0, handle)
ZEND_END_ARG_INFO()

ZEND_BEGIN_ARG_INFO_EX(arginfo_popen, 0, 0, 2)
	ZEND_ARG_TYPE_INFO(0, command, IS_STRING, 0)
	ZEND_ARG_TYPE_INFO(0, mode, IS_STRING, 0)
ZEND_END_ARG_INFO()

ZEND_BEGIN_ARG_WITH_RETURN_TYPE_MASK_EX(arginfo_readfile, 0, 1, MAY_BE_LONG|MAY_BE_FALSE)
	ZEND_ARG_TYPE_INFO(0, filename, IS_STRING, 0)
	ZEND_ARG_TYPE_INFO_WITH_DEFAULT_VALUE(0, use_include_path, _IS_BOOL, 0, "false")
	ZEND_ARG_INFO_WITH_DEFAULT_VALUE(0, context, "null")
ZEND_END_ARG_INFO()

ZEND_BEGIN_ARG_WITH_RETURN_TYPE_INFO_EX(arginfo_rewind, 0, 1, _IS_BOOL, 0)
	ZEND_ARG_INFO(0, stream)
ZEND_END_ARG_INFO()

ZEND_BEGIN_ARG_WITH_RETURN_TYPE_INFO_EX(arginfo_rmdir, 0, 1, _IS_BOOL, 0)
	ZEND_ARG_TYPE_INFO(0, directory, IS_STRING, 0)
	ZEND_ARG_INFO_WITH_DEFAULT_VALUE(0, context, "null")
ZEND_END_ARG_INFO()

ZEND_BEGIN_ARG_WITH_RETURN_TYPE_INFO_EX(arginfo_umask, 0, 0, IS_LONG, 0)
	ZEND_ARG_TYPE_INFO_WITH_DEFAULT_VALUE(0, mask, IS_LONG, 1, "null")
ZEND_END_ARG_INFO()

#define arginfo_fclose arginfo_rewind

#define arginfo_feof arginfo_rewind

ZEND_BEGIN_ARG_WITH_RETURN_TYPE_MASK_EX(arginfo_fgetc, 0, 1, MAY_BE_STRING|MAY_BE_FALSE)
	ZEND_ARG_INFO(0, stream)
ZEND_END_ARG_INFO()

ZEND_BEGIN_ARG_WITH_RETURN_TYPE_MASK_EX(arginfo_fgets, 0, 1, MAY_BE_STRING|MAY_BE_FALSE)
	ZEND_ARG_INFO(0, stream)
	ZEND_ARG_TYPE_INFO_WITH_DEFAULT_VALUE(0, length, IS_LONG, 1, "null")
ZEND_END_ARG_INFO()

ZEND_BEGIN_ARG_WITH_RETURN_TYPE_MASK_EX(arginfo_fread, 0, 2, MAY_BE_STRING|MAY_BE_FALSE)
	ZEND_ARG_INFO(0, stream)
	ZEND_ARG_TYPE_INFO(0, length, IS_LONG, 0)
ZEND_END_ARG_INFO()

ZEND_BEGIN_ARG_INFO_EX(arginfo_fopen, 0, 0, 2)
	ZEND_ARG_TYPE_INFO(0, filename, IS_STRING, 0)
	ZEND_ARG_TYPE_INFO(0, mode, IS_STRING, 0)
	ZEND_ARG_TYPE_INFO_WITH_DEFAULT_VALUE(0, use_include_path, _IS_BOOL, 0, "false")
	ZEND_ARG_INFO_WITH_DEFAULT_VALUE(0, context, "null")
ZEND_END_ARG_INFO()

ZEND_BEGIN_ARG_WITH_RETURN_TYPE_MASK_EX(arginfo_fscanf, 0, 2, MAY_BE_ARRAY|MAY_BE_LONG|MAY_BE_FALSE|MAY_BE_NULL)
	ZEND_ARG_INFO(0, stream)
	ZEND_ARG_TYPE_INFO(0, format, IS_STRING, 0)
	ZEND_ARG_VARIADIC_TYPE_INFO(1, vars, IS_MIXED, 0)
ZEND_END_ARG_INFO()

ZEND_BEGIN_ARG_WITH_RETURN_TYPE_INFO_EX(arginfo_fpassthru, 0, 1, IS_LONG, 0)
	ZEND_ARG_INFO(0, stream)
ZEND_END_ARG_INFO()

ZEND_BEGIN_ARG_WITH_RETURN_TYPE_INFO_EX(arginfo_ftruncate, 0, 2, _IS_BOOL, 0)
	ZEND_ARG_INFO(0, stream)
	ZEND_ARG_TYPE_INFO(0, size, IS_LONG, 0)
ZEND_END_ARG_INFO()

ZEND_BEGIN_ARG_WITH_RETURN_TYPE_MASK_EX(arginfo_fstat, 0, 1, MAY_BE_ARRAY|MAY_BE_FALSE)
	ZEND_ARG_INFO(0, stream)
ZEND_END_ARG_INFO()

ZEND_BEGIN_ARG_WITH_RETURN_TYPE_INFO_EX(arginfo_fseek, 0, 2, IS_LONG, 0)
	ZEND_ARG_INFO(0, stream)
	ZEND_ARG_TYPE_INFO(0, offset, IS_LONG, 0)
	ZEND_ARG_TYPE_INFO_WITH_DEFAULT_VALUE(0, whence, IS_LONG, 0, "SEEK_SET")
ZEND_END_ARG_INFO()

ZEND_BEGIN_ARG_WITH_RETURN_TYPE_MASK_EX(arginfo_ftell, 0, 1, MAY_BE_LONG|MAY_BE_FALSE)
	ZEND_ARG_INFO(0, stream)
ZEND_END_ARG_INFO()

#define arginfo_fflush arginfo_rewind

ZEND_BEGIN_ARG_WITH_RETURN_TYPE_MASK_EX(arginfo_fwrite, 0, 2, MAY_BE_LONG|MAY_BE_FALSE)
	ZEND_ARG_INFO(0, stream)
	ZEND_ARG_TYPE_INFO(0, data, IS_STRING, 0)
	ZEND_ARG_TYPE_INFO_WITH_DEFAULT_VALUE(0, length, IS_LONG, 1, "null")
ZEND_END_ARG_INFO()

#define arginfo_fputs arginfo_fwrite

ZEND_BEGIN_ARG_WITH_RETURN_TYPE_INFO_EX(arginfo_mkdir, 0, 1, _IS_BOOL, 0)
	ZEND_ARG_TYPE_INFO(0, directory, IS_STRING, 0)
	ZEND_ARG_TYPE_INFO_WITH_DEFAULT_VALUE(0, permissions, IS_LONG, 0, "0777")
	ZEND_ARG_TYPE_INFO_WITH_DEFAULT_VALUE(0, recursive, _IS_BOOL, 0, "false")
	ZEND_ARG_INFO_WITH_DEFAULT_VALUE(0, context, "null")
ZEND_END_ARG_INFO()

ZEND_BEGIN_ARG_WITH_RETURN_TYPE_INFO_EX(arginfo_rename, 0, 2, _IS_BOOL, 0)
	ZEND_ARG_TYPE_INFO(0, from, IS_STRING, 0)
	ZEND_ARG_TYPE_INFO(0, to, IS_STRING, 0)
	ZEND_ARG_INFO_WITH_DEFAULT_VALUE(0, context, "null")
ZEND_END_ARG_INFO()

#define arginfo_copy arginfo_rename

ZEND_BEGIN_ARG_WITH_RETURN_TYPE_MASK_EX(arginfo_tempnam, 0, 2, MAY_BE_STRING|MAY_BE_FALSE)
	ZEND_ARG_TYPE_INFO(0, directory, IS_STRING, 0)
	ZEND_ARG_TYPE_INFO(0, prefix, IS_STRING, 0)
ZEND_END_ARG_INFO()

ZEND_BEGIN_ARG_INFO_EX(arginfo_tmpfile, 0, 0, 0)
ZEND_END_ARG_INFO()

ZEND_BEGIN_ARG_WITH_RETURN_TYPE_MASK_EX(arginfo_file, 0, 1, MAY_BE_ARRAY|MAY_BE_FALSE)
	ZEND_ARG_TYPE_INFO(0, filename, IS_STRING, 0)
	ZEND_ARG_TYPE_INFO_WITH_DEFAULT_VALUE(0, flags, IS_LONG, 0, "0")
	ZEND_ARG_INFO_WITH_DEFAULT_VALUE(0, context, "null")
ZEND_END_ARG_INFO()

ZEND_BEGIN_ARG_WITH_RETURN_TYPE_MASK_EX(arginfo_file_get_contents, 0, 1, MAY_BE_STRING|MAY_BE_FALSE)
	ZEND_ARG_TYPE_INFO(0, filename, IS_STRING, 0)
	ZEND_ARG_TYPE_INFO_WITH_DEFAULT_VALUE(0, use_include_path, _IS_BOOL, 0, "false")
	ZEND_ARG_INFO_WITH_DEFAULT_VALUE(0, context, "null")
	ZEND_ARG_TYPE_INFO_WITH_DEFAULT_VALUE(0, offset, IS_LONG, 0, "0")
	ZEND_ARG_TYPE_INFO_WITH_DEFAULT_VALUE(0, length, IS_LONG, 1, "null")
ZEND_END_ARG_INFO()

ZEND_BEGIN_ARG_WITH_RETURN_TYPE_INFO_EX(arginfo_unlink, 0, 1, _IS_BOOL, 0)
	ZEND_ARG_TYPE_INFO(0, filename, IS_STRING, 0)
	ZEND_ARG_INFO_WITH_DEFAULT_VALUE(0, context, "null")
ZEND_END_ARG_INFO()

ZEND_BEGIN_ARG_WITH_RETURN_TYPE_MASK_EX(arginfo_file_put_contents, 0, 2, MAY_BE_LONG|MAY_BE_FALSE)
	ZEND_ARG_TYPE_INFO(0, filename, IS_STRING, 0)
	ZEND_ARG_TYPE_INFO(0, data, IS_MIXED, 0)
	ZEND_ARG_TYPE_INFO_WITH_DEFAULT_VALUE(0, flags, IS_LONG, 0, "0")
	ZEND_ARG_INFO_WITH_DEFAULT_VALUE(0, context, "null")
ZEND_END_ARG_INFO()

ZEND_BEGIN_ARG_WITH_RETURN_TYPE_MASK_EX(arginfo_fputcsv, 0, 2, MAY_BE_LONG|MAY_BE_FALSE)
	ZEND_ARG_INFO(0, stream)
	ZEND_ARG_TYPE_INFO(0, fields, IS_ARRAY, 0)
	ZEND_ARG_TYPE_INFO_WITH_DEFAULT_VALUE(0, separator, IS_STRING, 0, "\",\"")
	ZEND_ARG_TYPE_INFO_WITH_DEFAULT_VALUE(0, enclosure, IS_STRING, 0, "\"\\\"\"")
	ZEND_ARG_TYPE_INFO_WITH_DEFAULT_VALUE(0, escape, IS_STRING, 0, "\"\\\\\"")
ZEND_END_ARG_INFO()

ZEND_BEGIN_ARG_WITH_RETURN_TYPE_MASK_EX(arginfo_fgetcsv, 0, 1, MAY_BE_ARRAY|MAY_BE_FALSE)
	ZEND_ARG_INFO(0, stream)
	ZEND_ARG_TYPE_INFO_WITH_DEFAULT_VALUE(0, length, IS_LONG, 1, "null")
	ZEND_ARG_TYPE_INFO_WITH_DEFAULT_VALUE(0, separator, IS_STRING, 0, "\",\"")
	ZEND_ARG_TYPE_INFO_WITH_DEFAULT_VALUE(0, enclosure, IS_STRING, 0, "\"\\\"\"")
	ZEND_ARG_TYPE_INFO_WITH_DEFAULT_VALUE(0, escape, IS_STRING, 0, "\"\\\\\"")
ZEND_END_ARG_INFO()

ZEND_BEGIN_ARG_WITH_RETURN_TYPE_MASK_EX(arginfo_realpath, 0, 1, MAY_BE_STRING|MAY_BE_FALSE)
	ZEND_ARG_TYPE_INFO(0, path, IS_STRING, 0)
ZEND_END_ARG_INFO()

#if defined(HAVE_FNMATCH)
ZEND_BEGIN_ARG_WITH_RETURN_TYPE_INFO_EX(arginfo_fnmatch, 0, 2, _IS_BOOL, 0)
	ZEND_ARG_TYPE_INFO(0, pattern, IS_STRING, 0)
	ZEND_ARG_TYPE_INFO(0, filename, IS_STRING, 0)
	ZEND_ARG_TYPE_INFO_WITH_DEFAULT_VALUE(0, flags, IS_LONG, 0, "0")
ZEND_END_ARG_INFO()
#endif

#define arginfo_sys_get_temp_dir arginfo_get_current_user

ZEND_BEGIN_ARG_WITH_RETURN_TYPE_MASK_EX(arginfo_fileatime, 0, 1, MAY_BE_LONG|MAY_BE_FALSE)
	ZEND_ARG_TYPE_INFO(0, filename, IS_STRING, 0)
ZEND_END_ARG_INFO()

#define arginfo_filectime arginfo_fileatime

#define arginfo_filegroup arginfo_fileatime

#define arginfo_fileinode arginfo_fileatime

#define arginfo_filemtime arginfo_fileatime

#define arginfo_fileowner arginfo_fileatime

#define arginfo_fileperms arginfo_fileatime

#define arginfo_filesize arginfo_fileatime

ZEND_BEGIN_ARG_WITH_RETURN_TYPE_MASK_EX(arginfo_filetype, 0, 1, MAY_BE_STRING|MAY_BE_FALSE)
	ZEND_ARG_TYPE_INFO(0, filename, IS_STRING, 0)
ZEND_END_ARG_INFO()

#define arginfo_file_exists arginfo_is_uploaded_file

#define arginfo_is_writable arginfo_is_uploaded_file

#define arginfo_is_writeable arginfo_is_uploaded_file

#define arginfo_is_readable arginfo_is_uploaded_file

#define arginfo_is_executable arginfo_is_uploaded_file

#define arginfo_is_file arginfo_is_uploaded_file

#define arginfo_is_dir arginfo_is_uploaded_file

#define arginfo_is_link arginfo_is_uploaded_file

ZEND_BEGIN_ARG_WITH_RETURN_TYPE_MASK_EX(arginfo_stat, 0, 1, MAY_BE_ARRAY|MAY_BE_FALSE)
	ZEND_ARG_TYPE_INFO(0, filename, IS_STRING, 0)
ZEND_END_ARG_INFO()

#define arginfo_lstat arginfo_stat

ZEND_BEGIN_ARG_WITH_RETURN_TYPE_INFO_EX(arginfo_chown, 0, 2, _IS_BOOL, 0)
	ZEND_ARG_TYPE_INFO(0, filename, IS_STRING, 0)
	ZEND_ARG_TYPE_MASK(0, user, MAY_BE_STRING|MAY_BE_LONG, NULL)
ZEND_END_ARG_INFO()

ZEND_BEGIN_ARG_WITH_RETURN_TYPE_INFO_EX(arginfo_chgrp, 0, 2, _IS_BOOL, 0)
	ZEND_ARG_TYPE_INFO(0, filename, IS_STRING, 0)
	ZEND_ARG_TYPE_MASK(0, group, MAY_BE_STRING|MAY_BE_LONG, NULL)
ZEND_END_ARG_INFO()

#if HAVE_LCHOWN
ZEND_BEGIN_ARG_WITH_RETURN_TYPE_INFO_EX(arginfo_lchown, 0, 2, _IS_BOOL, 0)
	ZEND_ARG_TYPE_INFO(0, filename, IS_STRING, 0)
	ZEND_ARG_TYPE_MASK(0, user, MAY_BE_STRING|MAY_BE_LONG, NULL)
ZEND_END_ARG_INFO()
#endif

#if HAVE_LCHOWN
ZEND_BEGIN_ARG_WITH_RETURN_TYPE_INFO_EX(arginfo_lchgrp, 0, 2, _IS_BOOL, 0)
	ZEND_ARG_TYPE_INFO(0, filename, IS_STRING, 0)
	ZEND_ARG_TYPE_MASK(0, group, MAY_BE_STRING|MAY_BE_LONG, NULL)
ZEND_END_ARG_INFO()
#endif

ZEND_BEGIN_ARG_WITH_RETURN_TYPE_INFO_EX(arginfo_chmod, 0, 2, _IS_BOOL, 0)
	ZEND_ARG_TYPE_INFO(0, filename, IS_STRING, 0)
	ZEND_ARG_TYPE_INFO(0, permissions, IS_LONG, 0)
ZEND_END_ARG_INFO()

#if HAVE_UTIME
ZEND_BEGIN_ARG_WITH_RETURN_TYPE_INFO_EX(arginfo_touch, 0, 1, _IS_BOOL, 0)
	ZEND_ARG_TYPE_INFO(0, filename, IS_STRING, 0)
	ZEND_ARG_TYPE_INFO_WITH_DEFAULT_VALUE(0, mtime, IS_LONG, 1, "null")
	ZEND_ARG_TYPE_INFO_WITH_DEFAULT_VALUE(0, atime, IS_LONG, 1, "null")
ZEND_END_ARG_INFO()
#endif

ZEND_BEGIN_ARG_WITH_RETURN_TYPE_INFO_EX(arginfo_clearstatcache, 0, 0, IS_VOID, 0)
	ZEND_ARG_TYPE_INFO_WITH_DEFAULT_VALUE(0, clear_realpath_cache, _IS_BOOL, 0, "false")
	ZEND_ARG_TYPE_INFO_WITH_DEFAULT_VALUE(0, filename, IS_STRING, 0, "\"\"")
ZEND_END_ARG_INFO()

ZEND_BEGIN_ARG_WITH_RETURN_TYPE_MASK_EX(arginfo_disk_total_space, 0, 1, MAY_BE_DOUBLE|MAY_BE_FALSE)
	ZEND_ARG_TYPE_INFO(0, directory, IS_STRING, 0)
ZEND_END_ARG_INFO()

#define arginfo_disk_free_space arginfo_disk_total_space

#define arginfo_diskfreespace arginfo_disk_total_space

#define arginfo_realpath_cache_get arginfo_ob_list_handlers

#define arginfo_realpath_cache_size arginfo_ob_get_level

ZEND_BEGIN_ARG_WITH_RETURN_TYPE_INFO_EX(arginfo_sprintf, 0, 1, IS_STRING, 0)
	ZEND_ARG_TYPE_INFO(0, format, IS_STRING, 0)
	ZEND_ARG_VARIADIC_TYPE_INFO(0, values, IS_MIXED, 0)
ZEND_END_ARG_INFO()

ZEND_BEGIN_ARG_WITH_RETURN_TYPE_INFO_EX(arginfo_printf, 0, 1, IS_LONG, 0)
	ZEND_ARG_TYPE_INFO(0, format, IS_STRING, 0)
	ZEND_ARG_VARIADIC_TYPE_INFO(0, values, IS_MIXED, 0)
ZEND_END_ARG_INFO()

ZEND_BEGIN_ARG_WITH_RETURN_TYPE_INFO_EX(arginfo_vprintf, 0, 2, IS_LONG, 0)
	ZEND_ARG_TYPE_INFO(0, format, IS_STRING, 0)
	ZEND_ARG_TYPE_INFO(0, values, IS_ARRAY, 0)
ZEND_END_ARG_INFO()

ZEND_BEGIN_ARG_WITH_RETURN_TYPE_INFO_EX(arginfo_vsprintf, 0, 2, IS_STRING, 0)
	ZEND_ARG_TYPE_INFO(0, format, IS_STRING, 0)
	ZEND_ARG_TYPE_INFO(0, values, IS_ARRAY, 0)
ZEND_END_ARG_INFO()

ZEND_BEGIN_ARG_WITH_RETURN_TYPE_INFO_EX(arginfo_fprintf, 0, 2, IS_LONG, 0)
	ZEND_ARG_INFO(0, stream)
	ZEND_ARG_TYPE_INFO(0, format, IS_STRING, 0)
	ZEND_ARG_VARIADIC_TYPE_INFO(0, values, IS_MIXED, 0)
ZEND_END_ARG_INFO()

ZEND_BEGIN_ARG_WITH_RETURN_TYPE_INFO_EX(arginfo_vfprintf, 0, 3, IS_LONG, 0)
	ZEND_ARG_INFO(0, stream)
	ZEND_ARG_TYPE_INFO(0, format, IS_STRING, 0)
	ZEND_ARG_TYPE_INFO(0, values, IS_ARRAY, 0)
ZEND_END_ARG_INFO()

ZEND_BEGIN_ARG_INFO_EX(arginfo_fsockopen, 0, 0, 1)
	ZEND_ARG_TYPE_INFO(0, hostname, IS_STRING, 0)
	ZEND_ARG_TYPE_INFO_WITH_DEFAULT_VALUE(0, port, IS_LONG, 0, "-1")
	ZEND_ARG_INFO_WITH_DEFAULT_VALUE(1, error_code, "null")
	ZEND_ARG_INFO_WITH_DEFAULT_VALUE(1, error_message, "null")
	ZEND_ARG_TYPE_INFO_WITH_DEFAULT_VALUE(0, timeout, IS_DOUBLE, 1, "null")
ZEND_END_ARG_INFO()

#define arginfo_pfsockopen arginfo_fsockopen

ZEND_BEGIN_ARG_WITH_RETURN_TYPE_INFO_EX(arginfo_http_build_query, 0, 1, IS_STRING, 0)
	ZEND_ARG_TYPE_MASK(0, data, MAY_BE_ARRAY|MAY_BE_OBJECT, NULL)
	ZEND_ARG_TYPE_INFO_WITH_DEFAULT_VALUE(0, numeric_prefix, IS_STRING, 0, "\"\"")
	ZEND_ARG_TYPE_INFO_WITH_DEFAULT_VALUE(0, arg_separator, IS_STRING, 1, "null")
	ZEND_ARG_TYPE_INFO_WITH_DEFAULT_VALUE(0, encoding_type, IS_LONG, 0, "PHP_QUERY_RFC1738")
ZEND_END_ARG_INFO()

ZEND_BEGIN_ARG_WITH_RETURN_TYPE_INFO_EX(arginfo_image_type_to_mime_type, 0, 1, IS_STRING, 0)
	ZEND_ARG_TYPE_INFO(0, image_type, IS_LONG, 0)
ZEND_END_ARG_INFO()

ZEND_BEGIN_ARG_WITH_RETURN_TYPE_MASK_EX(arginfo_image_type_to_extension, 0, 1, MAY_BE_STRING|MAY_BE_FALSE)
	ZEND_ARG_TYPE_INFO(0, image_type, IS_LONG, 0)
	ZEND_ARG_TYPE_INFO_WITH_DEFAULT_VALUE(0, include_dot, _IS_BOOL, 0, "true")
ZEND_END_ARG_INFO()

ZEND_BEGIN_ARG_WITH_RETURN_TYPE_MASK_EX(arginfo_getimagesize, 0, 1, MAY_BE_ARRAY|MAY_BE_FALSE)
	ZEND_ARG_TYPE_INFO(0, filename, IS_STRING, 0)
	ZEND_ARG_INFO_WITH_DEFAULT_VALUE(1, image_info, "null")
ZEND_END_ARG_INFO()

ZEND_BEGIN_ARG_WITH_RETURN_TYPE_MASK_EX(arginfo_getimagesizefromstring, 0, 1, MAY_BE_ARRAY|MAY_BE_FALSE)
	ZEND_ARG_TYPE_INFO(0, string, IS_STRING, 0)
	ZEND_ARG_INFO_WITH_DEFAULT_VALUE(1, image_info, "null")
ZEND_END_ARG_INFO()

ZEND_BEGIN_ARG_WITH_RETURN_TYPE_INFO_EX(arginfo_phpinfo, 0, 0, _IS_BOOL, 0)
	ZEND_ARG_TYPE_INFO_WITH_DEFAULT_VALUE(0, flags, IS_LONG, 0, "INFO_ALL")
ZEND_END_ARG_INFO()

ZEND_BEGIN_ARG_WITH_RETURN_TYPE_MASK_EX(arginfo_phpversion, 0, 0, MAY_BE_STRING|MAY_BE_FALSE)
	ZEND_ARG_TYPE_INFO_WITH_DEFAULT_VALUE(0, extension, IS_STRING, 1, "null")
ZEND_END_ARG_INFO()

ZEND_BEGIN_ARG_WITH_RETURN_TYPE_INFO_EX(arginfo_phpcredits, 0, 0, _IS_BOOL, 0)
	ZEND_ARG_TYPE_INFO_WITH_DEFAULT_VALUE(0, flags, IS_LONG, 0, "CREDITS_ALL")
ZEND_END_ARG_INFO()

#define arginfo_php_sapi_name arginfo_ob_get_flush

ZEND_BEGIN_ARG_WITH_RETURN_TYPE_INFO_EX(arginfo_php_uname, 0, 0, IS_STRING, 0)
	ZEND_ARG_TYPE_INFO_WITH_DEFAULT_VALUE(0, mode, IS_STRING, 0, "\"a\"")
ZEND_END_ARG_INFO()

#define arginfo_php_ini_scanned_files arginfo_ob_get_flush

#define arginfo_php_ini_loaded_file arginfo_ob_get_flush

ZEND_BEGIN_ARG_WITH_RETURN_TYPE_MASK_EX(arginfo_iptcembed, 0, 2, MAY_BE_STRING|MAY_BE_BOOL)
	ZEND_ARG_TYPE_INFO(0, iptc_data, IS_STRING, 0)
	ZEND_ARG_TYPE_INFO(0, filename, IS_STRING, 0)
	ZEND_ARG_TYPE_INFO_WITH_DEFAULT_VALUE(0, spool, IS_LONG, 0, "0")
ZEND_END_ARG_INFO()

ZEND_BEGIN_ARG_WITH_RETURN_TYPE_MASK_EX(arginfo_iptcparse, 0, 1, MAY_BE_ARRAY|MAY_BE_FALSE)
	ZEND_ARG_TYPE_INFO(0, iptc_block, IS_STRING, 0)
ZEND_END_ARG_INFO()

ZEND_BEGIN_ARG_WITH_RETURN_TYPE_INFO_EX(arginfo_levenshtein, 0, 2, IS_LONG, 0)
	ZEND_ARG_TYPE_INFO(0, string1, IS_STRING, 0)
	ZEND_ARG_TYPE_INFO(0, string2, IS_STRING, 0)
	ZEND_ARG_TYPE_INFO_WITH_DEFAULT_VALUE(0, insertion_cost, IS_LONG, 0, "1")
	ZEND_ARG_TYPE_INFO_WITH_DEFAULT_VALUE(0, replacement_cost, IS_LONG, 0, "1")
	ZEND_ARG_TYPE_INFO_WITH_DEFAULT_VALUE(0, deletion_cost, IS_LONG, 0, "1")
ZEND_END_ARG_INFO()

#if defined(HAVE_SYMLINK) || defined(PHP_WIN32)
ZEND_BEGIN_ARG_WITH_RETURN_TYPE_MASK_EX(arginfo_readlink, 0, 1, MAY_BE_STRING|MAY_BE_FALSE)
	ZEND_ARG_TYPE_INFO(0, path, IS_STRING, 0)
ZEND_END_ARG_INFO()
#endif

#if defined(HAVE_SYMLINK) || defined(PHP_WIN32)
ZEND_BEGIN_ARG_WITH_RETURN_TYPE_MASK_EX(arginfo_linkinfo, 0, 1, MAY_BE_LONG|MAY_BE_FALSE)
	ZEND_ARG_TYPE_INFO(0, path, IS_STRING, 0)
ZEND_END_ARG_INFO()
#endif

#if defined(HAVE_SYMLINK) || defined(PHP_WIN32)
ZEND_BEGIN_ARG_WITH_RETURN_TYPE_INFO_EX(arginfo_symlink, 0, 2, _IS_BOOL, 0)
	ZEND_ARG_TYPE_INFO(0, target, IS_STRING, 0)
	ZEND_ARG_TYPE_INFO(0, link, IS_STRING, 0)
ZEND_END_ARG_INFO()
#endif

#if defined(HAVE_SYMLINK) || defined(PHP_WIN32)
#define arginfo_link arginfo_symlink
#endif

ZEND_BEGIN_ARG_WITH_RETURN_TYPE_INFO_EX(arginfo_mail, 0, 3, _IS_BOOL, 0)
	ZEND_ARG_TYPE_INFO(0, to, IS_STRING, 0)
	ZEND_ARG_TYPE_INFO(0, subject, IS_STRING, 0)
	ZEND_ARG_TYPE_INFO(0, message, IS_STRING, 0)
	ZEND_ARG_TYPE_MASK(0, additional_headers, MAY_BE_ARRAY|MAY_BE_STRING, "[]")
	ZEND_ARG_TYPE_INFO_WITH_DEFAULT_VALUE(0, additional_params, IS_STRING, 0, "\"\"")
ZEND_END_ARG_INFO()

ZEND_BEGIN_ARG_WITH_RETURN_TYPE_MASK_EX(arginfo_abs, 0, 1, MAY_BE_LONG|MAY_BE_DOUBLE)
	ZEND_ARG_TYPE_MASK(0, num, MAY_BE_LONG|MAY_BE_DOUBLE, NULL)
ZEND_END_ARG_INFO()

ZEND_BEGIN_ARG_WITH_RETURN_TYPE_INFO_EX(arginfo_ceil, 0, 1, IS_DOUBLE, 0)
	ZEND_ARG_TYPE_MASK(0, num, MAY_BE_LONG|MAY_BE_DOUBLE, NULL)
ZEND_END_ARG_INFO()

#define arginfo_floor arginfo_ceil

ZEND_BEGIN_ARG_WITH_RETURN_TYPE_INFO_EX(arginfo_round, 0, 1, IS_DOUBLE, 0)
	ZEND_ARG_TYPE_MASK(0, num, MAY_BE_LONG|MAY_BE_DOUBLE, NULL)
	ZEND_ARG_TYPE_INFO_WITH_DEFAULT_VALUE(0, precision, IS_LONG, 0, "0")
	ZEND_ARG_TYPE_INFO_WITH_DEFAULT_VALUE(0, mode, IS_LONG, 0, "PHP_ROUND_HALF_UP")
ZEND_END_ARG_INFO()

ZEND_BEGIN_ARG_WITH_RETURN_TYPE_INFO_EX(arginfo_sin, 0, 1, IS_DOUBLE, 0)
	ZEND_ARG_TYPE_INFO(0, num, IS_DOUBLE, 0)
ZEND_END_ARG_INFO()

#define arginfo_cos arginfo_sin

#define arginfo_tan arginfo_sin

#define arginfo_asin arginfo_sin

#define arginfo_acos arginfo_sin

#define arginfo_atan arginfo_sin

#define arginfo_atanh arginfo_sin

ZEND_BEGIN_ARG_WITH_RETURN_TYPE_INFO_EX(arginfo_atan2, 0, 2, IS_DOUBLE, 0)
	ZEND_ARG_TYPE_INFO(0, y, IS_DOUBLE, 0)
	ZEND_ARG_TYPE_INFO(0, x, IS_DOUBLE, 0)
ZEND_END_ARG_INFO()

#define arginfo_sinh arginfo_sin

#define arginfo_cosh arginfo_sin

#define arginfo_tanh arginfo_sin

#define arginfo_asinh arginfo_sin

#define arginfo_acosh arginfo_sin

#define arginfo_expm1 arginfo_sin

#define arginfo_log1p arginfo_sin

#define arginfo_pi arginfo_lcg_value

ZEND_BEGIN_ARG_WITH_RETURN_TYPE_INFO_EX(arginfo_is_finite, 0, 1, _IS_BOOL, 0)
	ZEND_ARG_TYPE_INFO(0, num, IS_DOUBLE, 0)
ZEND_END_ARG_INFO()

#define arginfo_is_nan arginfo_is_finite

ZEND_BEGIN_ARG_WITH_RETURN_TYPE_INFO_EX(arginfo_intdiv, 0, 2, IS_LONG, 0)
	ZEND_ARG_TYPE_INFO(0, num1, IS_LONG, 0)
	ZEND_ARG_TYPE_INFO(0, num2, IS_LONG, 0)
ZEND_END_ARG_INFO()

#define arginfo_is_infinite arginfo_is_finite

ZEND_BEGIN_ARG_WITH_RETURN_TYPE_MASK_EX(arginfo_pow, 0, 2, MAY_BE_LONG|MAY_BE_DOUBLE|MAY_BE_OBJECT)
	ZEND_ARG_TYPE_INFO(0, num, IS_MIXED, 0)
	ZEND_ARG_TYPE_INFO(0, exponent, IS_MIXED, 0)
ZEND_END_ARG_INFO()

#define arginfo_exp arginfo_sin

ZEND_BEGIN_ARG_WITH_RETURN_TYPE_INFO_EX(arginfo_log, 0, 1, IS_DOUBLE, 0)
	ZEND_ARG_TYPE_INFO(0, num, IS_DOUBLE, 0)
	ZEND_ARG_TYPE_INFO_WITH_DEFAULT_VALUE(0, base, IS_DOUBLE, 0, "M_E")
ZEND_END_ARG_INFO()

#define arginfo_log10 arginfo_sin

#define arginfo_sqrt arginfo_sin

ZEND_BEGIN_ARG_WITH_RETURN_TYPE_INFO_EX(arginfo_hypot, 0, 2, IS_DOUBLE, 0)
	ZEND_ARG_TYPE_INFO(0, x, IS_DOUBLE, 0)
	ZEND_ARG_TYPE_INFO(0, y, IS_DOUBLE, 0)
ZEND_END_ARG_INFO()

#define arginfo_deg2rad arginfo_sin

#define arginfo_rad2deg arginfo_sin

ZEND_BEGIN_ARG_WITH_RETURN_TYPE_MASK_EX(arginfo_bindec, 0, 1, MAY_BE_LONG|MAY_BE_DOUBLE)
	ZEND_ARG_TYPE_INFO(0, binary_string, IS_STRING, 0)
ZEND_END_ARG_INFO()

ZEND_BEGIN_ARG_WITH_RETURN_TYPE_MASK_EX(arginfo_hexdec, 0, 1, MAY_BE_LONG|MAY_BE_DOUBLE)
	ZEND_ARG_TYPE_INFO(0, hex_string, IS_STRING, 0)
ZEND_END_ARG_INFO()

ZEND_BEGIN_ARG_WITH_RETURN_TYPE_MASK_EX(arginfo_octdec, 0, 1, MAY_BE_LONG|MAY_BE_DOUBLE)
	ZEND_ARG_TYPE_INFO(0, octal_string, IS_STRING, 0)
ZEND_END_ARG_INFO()

ZEND_BEGIN_ARG_WITH_RETURN_TYPE_INFO_EX(arginfo_decbin, 0, 1, IS_STRING, 0)
	ZEND_ARG_TYPE_INFO(0, num, IS_LONG, 0)
ZEND_END_ARG_INFO()

#define arginfo_decoct arginfo_decbin

#define arginfo_dechex arginfo_decbin

ZEND_BEGIN_ARG_WITH_RETURN_TYPE_INFO_EX(arginfo_base_convert, 0, 3, IS_STRING, 0)
	ZEND_ARG_TYPE_INFO(0, num, IS_STRING, 0)
	ZEND_ARG_TYPE_INFO(0, from_base, IS_LONG, 0)
	ZEND_ARG_TYPE_INFO(0, to_base, IS_LONG, 0)
ZEND_END_ARG_INFO()

ZEND_BEGIN_ARG_WITH_RETURN_TYPE_INFO_EX(arginfo_number_format, 0, 1, IS_STRING, 0)
	ZEND_ARG_TYPE_INFO(0, num, IS_DOUBLE, 0)
	ZEND_ARG_TYPE_INFO_WITH_DEFAULT_VALUE(0, decimals, IS_LONG, 0, "0")
	ZEND_ARG_TYPE_INFO_WITH_DEFAULT_VALUE(0, decimal_separator, IS_STRING, 1, "\".\"")
	ZEND_ARG_TYPE_INFO_WITH_DEFAULT_VALUE(0, thousands_separator, IS_STRING, 1, "\",\"")
ZEND_END_ARG_INFO()

ZEND_BEGIN_ARG_WITH_RETURN_TYPE_INFO_EX(arginfo_fmod, 0, 2, IS_DOUBLE, 0)
	ZEND_ARG_TYPE_INFO(0, num1, IS_DOUBLE, 0)
	ZEND_ARG_TYPE_INFO(0, num2, IS_DOUBLE, 0)
ZEND_END_ARG_INFO()

#define arginfo_fdiv arginfo_fmod

#if defined(HAVE_GETTIMEOFDAY)
ZEND_BEGIN_ARG_WITH_RETURN_TYPE_MASK_EX(arginfo_microtime, 0, 0, MAY_BE_STRING|MAY_BE_DOUBLE)
	ZEND_ARG_TYPE_INFO_WITH_DEFAULT_VALUE(0, as_float, _IS_BOOL, 0, "false")
ZEND_END_ARG_INFO()
#endif

#if defined(HAVE_GETTIMEOFDAY)
ZEND_BEGIN_ARG_WITH_RETURN_TYPE_MASK_EX(arginfo_gettimeofday, 0, 0, MAY_BE_ARRAY|MAY_BE_DOUBLE)
	ZEND_ARG_TYPE_INFO_WITH_DEFAULT_VALUE(0, as_float, _IS_BOOL, 0, "false")
ZEND_END_ARG_INFO()
#endif

#if defined(HAVE_GETRUSAGE)
ZEND_BEGIN_ARG_WITH_RETURN_TYPE_MASK_EX(arginfo_getrusage, 0, 0, MAY_BE_ARRAY|MAY_BE_FALSE)
	ZEND_ARG_TYPE_INFO_WITH_DEFAULT_VALUE(0, mode, IS_LONG, 0, "0")
ZEND_END_ARG_INFO()
#endif

#define arginfo_pack arginfo_sprintf

ZEND_BEGIN_ARG_WITH_RETURN_TYPE_MASK_EX(arginfo_unpack, 0, 2, MAY_BE_ARRAY|MAY_BE_FALSE)
	ZEND_ARG_TYPE_INFO(0, format, IS_STRING, 0)
	ZEND_ARG_TYPE_INFO(0, string, IS_STRING, 0)
	ZEND_ARG_TYPE_INFO_WITH_DEFAULT_VALUE(0, offset, IS_LONG, 0, "0")
ZEND_END_ARG_INFO()

ZEND_BEGIN_ARG_WITH_RETURN_TYPE_INFO_EX(arginfo_password_get_info, 0, 1, IS_ARRAY, 0)
	ZEND_ARG_TYPE_INFO(0, hash, IS_STRING, 0)
ZEND_END_ARG_INFO()

ZEND_BEGIN_ARG_WITH_RETURN_TYPE_INFO_EX(arginfo_password_hash, 0, 2, IS_STRING, 0)
	ZEND_ARG_TYPE_INFO(0, password, IS_STRING, 0)
	ZEND_ARG_TYPE_MASK(0, algo, MAY_BE_STRING|MAY_BE_LONG|MAY_BE_NULL, NULL)
	ZEND_ARG_TYPE_INFO_WITH_DEFAULT_VALUE(0, options, IS_ARRAY, 0, "[]")
ZEND_END_ARG_INFO()

ZEND_BEGIN_ARG_WITH_RETURN_TYPE_INFO_EX(arginfo_password_needs_rehash, 0, 2, _IS_BOOL, 0)
	ZEND_ARG_TYPE_INFO(0, hash, IS_STRING, 0)
	ZEND_ARG_TYPE_MASK(0, algo, MAY_BE_STRING|MAY_BE_LONG|MAY_BE_NULL, NULL)
	ZEND_ARG_TYPE_INFO_WITH_DEFAULT_VALUE(0, options, IS_ARRAY, 0, "[]")
ZEND_END_ARG_INFO()

ZEND_BEGIN_ARG_WITH_RETURN_TYPE_INFO_EX(arginfo_password_verify, 0, 2, _IS_BOOL, 0)
	ZEND_ARG_TYPE_INFO(0, password, IS_STRING, 0)
	ZEND_ARG_TYPE_INFO(0, hash, IS_STRING, 0)
ZEND_END_ARG_INFO()

#define arginfo_password_algos arginfo_ob_list_handlers

#if defined(PHP_CAN_SUPPORT_PROC_OPEN)
ZEND_BEGIN_ARG_INFO_EX(arginfo_proc_open, 0, 0, 3)
	ZEND_ARG_TYPE_MASK(0, command, MAY_BE_ARRAY|MAY_BE_STRING, NULL)
	ZEND_ARG_TYPE_INFO(0, descriptor_spec, IS_ARRAY, 0)
	ZEND_ARG_INFO(1, pipes)
	ZEND_ARG_TYPE_INFO_WITH_DEFAULT_VALUE(0, cwd, IS_STRING, 1, "null")
	ZEND_ARG_TYPE_INFO_WITH_DEFAULT_VALUE(0, env_vars, IS_ARRAY, 1, "null")
	ZEND_ARG_TYPE_INFO_WITH_DEFAULT_VALUE(0, options, IS_ARRAY, 1, "null")
ZEND_END_ARG_INFO()
#endif

#if defined(PHP_CAN_SUPPORT_PROC_OPEN)
ZEND_BEGIN_ARG_WITH_RETURN_TYPE_INFO_EX(arginfo_proc_close, 0, 1, IS_LONG, 0)
	ZEND_ARG_INFO(0, process)
ZEND_END_ARG_INFO()
#endif

#if defined(PHP_CAN_SUPPORT_PROC_OPEN)
ZEND_BEGIN_ARG_WITH_RETURN_TYPE_INFO_EX(arginfo_proc_terminate, 0, 1, _IS_BOOL, 0)
	ZEND_ARG_INFO(0, process)
	ZEND_ARG_TYPE_INFO_WITH_DEFAULT_VALUE(0, signal, IS_LONG, 0, "15")
ZEND_END_ARG_INFO()
#endif

#if defined(PHP_CAN_SUPPORT_PROC_OPEN)
ZEND_BEGIN_ARG_WITH_RETURN_TYPE_INFO_EX(arginfo_proc_get_status, 0, 1, IS_ARRAY, 0)
	ZEND_ARG_INFO(0, process)
ZEND_END_ARG_INFO()
#endif

#define arginfo_quoted_printable_decode arginfo_base64_encode

#define arginfo_quoted_printable_encode arginfo_base64_encode

ZEND_BEGIN_ARG_WITH_RETURN_TYPE_INFO_EX(arginfo_mt_srand, 0, 0, IS_VOID, 0)
	ZEND_ARG_TYPE_INFO_WITH_DEFAULT_VALUE(0, seed, IS_LONG, 0, "0")
	ZEND_ARG_TYPE_INFO_WITH_DEFAULT_VALUE(0, mode, IS_LONG, 0, "MT_RAND_MT19937")
ZEND_END_ARG_INFO()

#define arginfo_srand arginfo_mt_srand

ZEND_BEGIN_ARG_WITH_RETURN_TYPE_INFO_EX(arginfo_rand, 0, 0, IS_LONG, 0)
	ZEND_ARG_TYPE_INFO(0, min, IS_LONG, 0)
	ZEND_ARG_TYPE_INFO(0, max, IS_LONG, 0)
ZEND_END_ARG_INFO()

#define arginfo_mt_rand arginfo_rand

#define arginfo_mt_getrandmax arginfo_ob_get_level

#define arginfo_getrandmax arginfo_ob_get_level

ZEND_BEGIN_ARG_WITH_RETURN_TYPE_INFO_EX(arginfo_random_bytes, 0, 1, IS_STRING, 0)
	ZEND_ARG_TYPE_INFO(0, length, IS_LONG, 0)
ZEND_END_ARG_INFO()

ZEND_BEGIN_ARG_WITH_RETURN_TYPE_INFO_EX(arginfo_random_int, 0, 2, IS_LONG, 0)
	ZEND_ARG_TYPE_INFO(0, min, IS_LONG, 0)
	ZEND_ARG_TYPE_INFO(0, max, IS_LONG, 0)
ZEND_END_ARG_INFO()

#define arginfo_soundex arginfo_base64_encode

ZEND_BEGIN_ARG_WITH_RETURN_TYPE_MASK_EX(arginfo_stream_select, 0, 4, MAY_BE_LONG|MAY_BE_FALSE)
	ZEND_ARG_TYPE_INFO(1, read, IS_ARRAY, 1)
	ZEND_ARG_TYPE_INFO(1, write, IS_ARRAY, 1)
	ZEND_ARG_TYPE_INFO(1, except, IS_ARRAY, 1)
	ZEND_ARG_TYPE_INFO(0, seconds, IS_LONG, 1)
	ZEND_ARG_TYPE_INFO_WITH_DEFAULT_VALUE(0, microseconds, IS_LONG, 0, "0")
ZEND_END_ARG_INFO()

ZEND_BEGIN_ARG_INFO_EX(arginfo_stream_context_create, 0, 0, 0)
	ZEND_ARG_TYPE_INFO_WITH_DEFAULT_VALUE(0, options, IS_ARRAY, 1, "null")
	ZEND_ARG_TYPE_INFO_WITH_DEFAULT_VALUE(0, params, IS_ARRAY, 1, "null")
ZEND_END_ARG_INFO()

ZEND_BEGIN_ARG_WITH_RETURN_TYPE_INFO_EX(arginfo_stream_context_set_params, 0, 2, _IS_BOOL, 0)
	ZEND_ARG_INFO(0, context)
	ZEND_ARG_TYPE_INFO(0, params, IS_ARRAY, 0)
ZEND_END_ARG_INFO()

ZEND_BEGIN_ARG_WITH_RETURN_TYPE_INFO_EX(arginfo_stream_context_get_params, 0, 1, IS_ARRAY, 0)
	ZEND_ARG_INFO(0, context)
ZEND_END_ARG_INFO()

ZEND_BEGIN_ARG_WITH_RETURN_TYPE_INFO_EX(arginfo_stream_context_set_option, 0, 2, _IS_BOOL, 0)
	ZEND_ARG_INFO(0, context)
	ZEND_ARG_TYPE_MASK(0, wrapper_or_options, MAY_BE_ARRAY|MAY_BE_STRING, NULL)
	ZEND_ARG_TYPE_INFO_WITH_DEFAULT_VALUE(0, option_name, IS_STRING, 1, "null")
	ZEND_ARG_TYPE_INFO(0, value, IS_MIXED, 0)
ZEND_END_ARG_INFO()

ZEND_BEGIN_ARG_WITH_RETURN_TYPE_INFO_EX(arginfo_stream_context_get_options, 0, 1, IS_ARRAY, 0)
	ZEND_ARG_INFO(0, stream_or_context)
ZEND_END_ARG_INFO()

ZEND_BEGIN_ARG_INFO_EX(arginfo_stream_context_get_default, 0, 0, 0)
	ZEND_ARG_TYPE_INFO_WITH_DEFAULT_VALUE(0, options, IS_ARRAY, 1, "null")
ZEND_END_ARG_INFO()

ZEND_BEGIN_ARG_INFO_EX(arginfo_stream_context_set_default, 0, 0, 1)
	ZEND_ARG_TYPE_INFO(0, options, IS_ARRAY, 0)
ZEND_END_ARG_INFO()

ZEND_BEGIN_ARG_INFO_EX(arginfo_stream_filter_prepend, 0, 0, 2)
	ZEND_ARG_INFO(0, stream)
	ZEND_ARG_TYPE_INFO(0, filter_name, IS_STRING, 0)
	ZEND_ARG_TYPE_INFO_WITH_DEFAULT_VALUE(0, mode, IS_LONG, 0, "0")
	ZEND_ARG_TYPE_INFO(0, params, IS_MIXED, 0)
ZEND_END_ARG_INFO()

#define arginfo_stream_filter_append arginfo_stream_filter_prepend

ZEND_BEGIN_ARG_WITH_RETURN_TYPE_INFO_EX(arginfo_stream_filter_remove, 0, 1, _IS_BOOL, 0)
	ZEND_ARG_INFO(0, stream_filter)
ZEND_END_ARG_INFO()

ZEND_BEGIN_ARG_INFO_EX(arginfo_stream_socket_client, 0, 0, 1)
	ZEND_ARG_TYPE_INFO(0, address, IS_STRING, 0)
	ZEND_ARG_INFO_WITH_DEFAULT_VALUE(1, error_code, "null")
	ZEND_ARG_INFO_WITH_DEFAULT_VALUE(1, error_message, "null")
	ZEND_ARG_TYPE_INFO_WITH_DEFAULT_VALUE(0, timeout, IS_DOUBLE, 1, "null")
	ZEND_ARG_TYPE_INFO_WITH_DEFAULT_VALUE(0, flags, IS_LONG, 0, "STREAM_CLIENT_CONNECT")
	ZEND_ARG_INFO_WITH_DEFAULT_VALUE(0, context, "null")
ZEND_END_ARG_INFO()

ZEND_BEGIN_ARG_INFO_EX(arginfo_stream_socket_server, 0, 0, 1)
	ZEND_ARG_TYPE_INFO(0, address, IS_STRING, 0)
	ZEND_ARG_INFO_WITH_DEFAULT_VALUE(1, error_code, "null")
	ZEND_ARG_INFO_WITH_DEFAULT_VALUE(1, error_message, "null")
	ZEND_ARG_TYPE_INFO_WITH_DEFAULT_VALUE(0, flags, IS_LONG, 0, "STREAM_SERVER_BIND | STREAM_SERVER_LISTEN")
	ZEND_ARG_INFO_WITH_DEFAULT_VALUE(0, context, "null")
ZEND_END_ARG_INFO()

ZEND_BEGIN_ARG_INFO_EX(arginfo_stream_socket_accept, 0, 0, 1)
	ZEND_ARG_INFO(0, socket)
	ZEND_ARG_TYPE_INFO_WITH_DEFAULT_VALUE(0, timeout, IS_DOUBLE, 1, "null")
	ZEND_ARG_INFO_WITH_DEFAULT_VALUE(1, peer_name, "null")
ZEND_END_ARG_INFO()

ZEND_BEGIN_ARG_WITH_RETURN_TYPE_MASK_EX(arginfo_stream_socket_get_name, 0, 2, MAY_BE_STRING|MAY_BE_FALSE)
	ZEND_ARG_INFO(0, socket)
	ZEND_ARG_TYPE_INFO(0, remote, _IS_BOOL, 0)
ZEND_END_ARG_INFO()

ZEND_BEGIN_ARG_WITH_RETURN_TYPE_MASK_EX(arginfo_stream_socket_recvfrom, 0, 2, MAY_BE_STRING|MAY_BE_FALSE)
	ZEND_ARG_INFO(0, socket)
	ZEND_ARG_TYPE_INFO(0, length, IS_LONG, 0)
	ZEND_ARG_TYPE_INFO_WITH_DEFAULT_VALUE(0, flags, IS_LONG, 0, "0")
	ZEND_ARG_INFO_WITH_DEFAULT_VALUE(1, address, "null")
ZEND_END_ARG_INFO()

ZEND_BEGIN_ARG_WITH_RETURN_TYPE_MASK_EX(arginfo_stream_socket_sendto, 0, 2, MAY_BE_LONG|MAY_BE_FALSE)
	ZEND_ARG_INFO(0, socket)
	ZEND_ARG_TYPE_INFO(0, data, IS_STRING, 0)
	ZEND_ARG_TYPE_INFO_WITH_DEFAULT_VALUE(0, flags, IS_LONG, 0, "0")
	ZEND_ARG_TYPE_INFO_WITH_DEFAULT_VALUE(0, address, IS_STRING, 0, "\"\"")
ZEND_END_ARG_INFO()

ZEND_BEGIN_ARG_WITH_RETURN_TYPE_MASK_EX(arginfo_stream_socket_enable_crypto, 0, 2, MAY_BE_LONG|MAY_BE_BOOL)
	ZEND_ARG_INFO(0, stream)
	ZEND_ARG_TYPE_INFO(0, enable, _IS_BOOL, 0)
	ZEND_ARG_TYPE_INFO_WITH_DEFAULT_VALUE(0, crypto_method, IS_LONG, 1, "null")
	ZEND_ARG_INFO_WITH_DEFAULT_VALUE(0, session_stream, "null")
ZEND_END_ARG_INFO()

#if defined(HAVE_SHUTDOWN)
ZEND_BEGIN_ARG_WITH_RETURN_TYPE_INFO_EX(arginfo_stream_socket_shutdown, 0, 2, _IS_BOOL, 0)
	ZEND_ARG_INFO(0, stream)
	ZEND_ARG_TYPE_INFO(0, mode, IS_LONG, 0)
ZEND_END_ARG_INFO()
#endif

#if HAVE_SOCKETPAIR
ZEND_BEGIN_ARG_WITH_RETURN_TYPE_MASK_EX(arginfo_stream_socket_pair, 0, 3, MAY_BE_ARRAY|MAY_BE_FALSE)
	ZEND_ARG_TYPE_INFO(0, domain, IS_LONG, 0)
	ZEND_ARG_TYPE_INFO(0, type, IS_LONG, 0)
	ZEND_ARG_TYPE_INFO(0, protocol, IS_LONG, 0)
ZEND_END_ARG_INFO()
#endif

ZEND_BEGIN_ARG_WITH_RETURN_TYPE_MASK_EX(arginfo_stream_copy_to_stream, 0, 2, MAY_BE_LONG|MAY_BE_FALSE)
	ZEND_ARG_INFO(0, from)
	ZEND_ARG_INFO(0, to)
	ZEND_ARG_TYPE_INFO_WITH_DEFAULT_VALUE(0, length, IS_LONG, 1, "null")
	ZEND_ARG_TYPE_INFO_WITH_DEFAULT_VALUE(0, offset, IS_LONG, 0, "0")
ZEND_END_ARG_INFO()

ZEND_BEGIN_ARG_WITH_RETURN_TYPE_MASK_EX(arginfo_stream_get_contents, 0, 1, MAY_BE_STRING|MAY_BE_FALSE)
	ZEND_ARG_INFO(0, stream)
	ZEND_ARG_TYPE_INFO_WITH_DEFAULT_VALUE(0, length, IS_LONG, 1, "null")
	ZEND_ARG_TYPE_INFO_WITH_DEFAULT_VALUE(0, offset, IS_LONG, 0, "-1")
ZEND_END_ARG_INFO()

#define arginfo_stream_supports_lock arginfo_rewind

ZEND_BEGIN_ARG_WITH_RETURN_TYPE_INFO_EX(arginfo_stream_set_write_buffer, 0, 2, IS_LONG, 0)
	ZEND_ARG_INFO(0, stream)
	ZEND_ARG_TYPE_INFO(0, size, IS_LONG, 0)
ZEND_END_ARG_INFO()

#define arginfo_set_file_buffer arginfo_stream_set_write_buffer

#define arginfo_stream_set_read_buffer arginfo_stream_set_write_buffer

ZEND_BEGIN_ARG_WITH_RETURN_TYPE_INFO_EX(arginfo_stream_set_blocking, 0, 2, _IS_BOOL, 0)
	ZEND_ARG_INFO(0, stream)
	ZEND_ARG_TYPE_INFO(0, enable, _IS_BOOL, 0)
ZEND_END_ARG_INFO()

#define arginfo_socket_set_blocking arginfo_stream_set_blocking

ZEND_BEGIN_ARG_WITH_RETURN_TYPE_INFO_EX(arginfo_stream_get_meta_data, 0, 1, IS_ARRAY, 0)
	ZEND_ARG_INFO(0, stream)
ZEND_END_ARG_INFO()

#define arginfo_socket_get_status arginfo_stream_get_meta_data

ZEND_BEGIN_ARG_WITH_RETURN_TYPE_MASK_EX(arginfo_stream_get_line, 0, 2, MAY_BE_STRING|MAY_BE_FALSE)
	ZEND_ARG_INFO(0, stream)
	ZEND_ARG_TYPE_INFO(0, length, IS_LONG, 0)
	ZEND_ARG_TYPE_INFO_WITH_DEFAULT_VALUE(0, ending, IS_STRING, 0, "\"\"")
ZEND_END_ARG_INFO()

#define arginfo_stream_resolve_include_path arginfo_filetype

#define arginfo_stream_get_wrappers arginfo_ob_list_handlers

#define arginfo_stream_get_transports arginfo_ob_list_handlers

#define arginfo_stream_is_local arginfo_rewind

#define arginfo_stream_isatty arginfo_rewind

#if defined(PHP_WIN32)
ZEND_BEGIN_ARG_WITH_RETURN_TYPE_INFO_EX(arginfo_sapi_windows_vt100_support, 0, 1, _IS_BOOL, 0)
	ZEND_ARG_INFO(0, stream)
	ZEND_ARG_TYPE_INFO_WITH_DEFAULT_VALUE(0, enable, _IS_BOOL, 1, "null")
ZEND_END_ARG_INFO()
#endif

#define arginfo_stream_set_chunk_size arginfo_stream_set_write_buffer

#if HAVE_SYS_TIME_H || defined(PHP_WIN32)
ZEND_BEGIN_ARG_WITH_RETURN_TYPE_INFO_EX(arginfo_stream_set_timeout, 0, 2, _IS_BOOL, 0)
	ZEND_ARG_INFO(0, stream)
	ZEND_ARG_TYPE_INFO(0, seconds, IS_LONG, 0)
	ZEND_ARG_TYPE_INFO_WITH_DEFAULT_VALUE(0, microseconds, IS_LONG, 0, "0")
ZEND_END_ARG_INFO()
#endif

#if HAVE_SYS_TIME_H || defined(PHP_WIN32)
#define arginfo_socket_set_timeout arginfo_stream_set_timeout
#endif

ZEND_BEGIN_ARG_WITH_RETURN_TYPE_INFO_EX(arginfo_gettype, 0, 1, IS_STRING, 0)
	ZEND_ARG_TYPE_INFO(0, value, IS_MIXED, 0)
ZEND_END_ARG_INFO()

#define arginfo_get_debug_type arginfo_gettype

ZEND_BEGIN_ARG_WITH_RETURN_TYPE_INFO_EX(arginfo_settype, 0, 2, _IS_BOOL, 0)
	ZEND_ARG_TYPE_INFO(1, var, IS_MIXED, 0)
	ZEND_ARG_TYPE_INFO(0, type, IS_STRING, 0)
ZEND_END_ARG_INFO()

ZEND_BEGIN_ARG_WITH_RETURN_TYPE_INFO_EX(arginfo_intval, 0, 1, IS_LONG, 0)
	ZEND_ARG_TYPE_INFO(0, value, IS_MIXED, 0)
	ZEND_ARG_TYPE_INFO_WITH_DEFAULT_VALUE(0, base, IS_LONG, 0, "10")
ZEND_END_ARG_INFO()

ZEND_BEGIN_ARG_WITH_RETURN_TYPE_INFO_EX(arginfo_floatval, 0, 1, IS_DOUBLE, 0)
	ZEND_ARG_TYPE_INFO(0, value, IS_MIXED, 0)
ZEND_END_ARG_INFO()

#define arginfo_doubleval arginfo_floatval

ZEND_BEGIN_ARG_WITH_RETURN_TYPE_INFO_EX(arginfo_boolval, 0, 1, _IS_BOOL, 0)
	ZEND_ARG_TYPE_INFO(0, value, IS_MIXED, 0)
ZEND_END_ARG_INFO()

#define arginfo_strval arginfo_gettype

#define arginfo_is_null arginfo_boolval

#define arginfo_is_resource arginfo_boolval

#define arginfo_is_bool arginfo_boolval

#define arginfo_is_int arginfo_boolval

#define arginfo_is_integer arginfo_boolval

#define arginfo_is_long arginfo_boolval

#define arginfo_is_float arginfo_boolval

#define arginfo_is_double arginfo_boolval

#define arginfo_is_numeric arginfo_boolval

#define arginfo_is_string arginfo_boolval

#define arginfo_is_array arginfo_boolval

#define arginfo_is_object arginfo_boolval

#define arginfo_is_scalar arginfo_boolval

ZEND_BEGIN_ARG_WITH_RETURN_TYPE_INFO_EX(arginfo_is_callable, 0, 1, _IS_BOOL, 0)
	ZEND_ARG_TYPE_INFO(0, value, IS_MIXED, 0)
	ZEND_ARG_TYPE_INFO_WITH_DEFAULT_VALUE(0, syntax_only, _IS_BOOL, 0, "false")
	ZEND_ARG_INFO_WITH_DEFAULT_VALUE(1, callable_name, "null")
ZEND_END_ARG_INFO()

#define arginfo_is_iterable arginfo_boolval

#define arginfo_is_countable arginfo_boolval

#if defined(HAVE_GETTIMEOFDAY)
ZEND_BEGIN_ARG_WITH_RETURN_TYPE_INFO_EX(arginfo_uniqid, 0, 0, IS_STRING, 0)
	ZEND_ARG_TYPE_INFO_WITH_DEFAULT_VALUE(0, prefix, IS_STRING, 0, "\"\"")
	ZEND_ARG_TYPE_INFO_WITH_DEFAULT_VALUE(0, more_entropy, _IS_BOOL, 0, "false")
ZEND_END_ARG_INFO()
#endif

ZEND_BEGIN_ARG_INFO_EX(arginfo_parse_url, 0, 0, 1)
	ZEND_ARG_TYPE_INFO(0, url, IS_STRING, 0)
	ZEND_ARG_TYPE_INFO_WITH_DEFAULT_VALUE(0, component, IS_LONG, 0, "-1")
ZEND_END_ARG_INFO()

#define arginfo_urlencode arginfo_base64_encode

#define arginfo_urldecode arginfo_base64_encode

#define arginfo_rawurlencode arginfo_base64_encode

#define arginfo_rawurldecode arginfo_base64_encode

ZEND_BEGIN_ARG_WITH_RETURN_TYPE_MASK_EX(arginfo_get_headers, 0, 1, MAY_BE_ARRAY|MAY_BE_FALSE)
	ZEND_ARG_TYPE_INFO(0, url, IS_STRING, 0)
	ZEND_ARG_TYPE_INFO_WITH_DEFAULT_VALUE(0, associative, _IS_BOOL, 0, "false")
	ZEND_ARG_INFO_WITH_DEFAULT_VALUE(0, context, "null")
ZEND_END_ARG_INFO()

ZEND_BEGIN_ARG_WITH_RETURN_TYPE_INFO_EX(arginfo_stream_bucket_make_writeable, 0, 1, IS_OBJECT, 1)
	ZEND_ARG_INFO(0, brigade)
ZEND_END_ARG_INFO()

ZEND_BEGIN_ARG_WITH_RETURN_TYPE_INFO_EX(arginfo_stream_bucket_prepend, 0, 2, IS_VOID, 0)
	ZEND_ARG_INFO(0, brigade)
	ZEND_ARG_TYPE_INFO(0, bucket, IS_OBJECT, 0)
ZEND_END_ARG_INFO()

#define arginfo_stream_bucket_append arginfo_stream_bucket_prepend

ZEND_BEGIN_ARG_WITH_RETURN_TYPE_INFO_EX(arginfo_stream_bucket_new, 0, 2, IS_OBJECT, 0)
	ZEND_ARG_INFO(0, stream)
	ZEND_ARG_TYPE_INFO(0, buffer, IS_STRING, 0)
ZEND_END_ARG_INFO()

#define arginfo_stream_get_filters arginfo_ob_list_handlers

ZEND_BEGIN_ARG_WITH_RETURN_TYPE_INFO_EX(arginfo_stream_filter_register, 0, 2, _IS_BOOL, 0)
	ZEND_ARG_TYPE_INFO(0, filter_name, IS_STRING, 0)
	ZEND_ARG_TYPE_INFO(0, class, IS_STRING, 0)
ZEND_END_ARG_INFO()

#define arginfo_convert_uuencode arginfo_base64_encode

#define arginfo_convert_uudecode arginfo_hex2bin

ZEND_BEGIN_ARG_WITH_RETURN_TYPE_INFO_EX(arginfo_var_dump, 0, 1, IS_VOID, 0)
	ZEND_ARG_TYPE_INFO(0, value, IS_MIXED, 0)
	ZEND_ARG_VARIADIC_TYPE_INFO(0, values, IS_MIXED, 0)
ZEND_END_ARG_INFO()

ZEND_BEGIN_ARG_WITH_RETURN_TYPE_INFO_EX(arginfo_var_export, 0, 1, IS_STRING, 1)
	ZEND_ARG_TYPE_INFO(0, value, IS_MIXED, 0)
	ZEND_ARG_TYPE_INFO_WITH_DEFAULT_VALUE(0, return, _IS_BOOL, 0, "false")
ZEND_END_ARG_INFO()

#define arginfo_debug_zval_dump arginfo_var_dump

#define arginfo_serialize arginfo_gettype

ZEND_BEGIN_ARG_WITH_RETURN_TYPE_INFO_EX(arginfo_unserialize, 0, 1, IS_MIXED, 0)
	ZEND_ARG_TYPE_INFO(0, data, IS_STRING, 0)
	ZEND_ARG_TYPE_INFO_WITH_DEFAULT_VALUE(0, options, IS_ARRAY, 0, "[]")
ZEND_END_ARG_INFO()

ZEND_BEGIN_ARG_WITH_RETURN_TYPE_INFO_EX(arginfo_memory_get_usage, 0, 0, IS_LONG, 0)
	ZEND_ARG_TYPE_INFO_WITH_DEFAULT_VALUE(0, real_usage, _IS_BOOL, 0, "false")
ZEND_END_ARG_INFO()

#define arginfo_memory_get_peak_usage arginfo_memory_get_usage

ZEND_BEGIN_ARG_WITH_RETURN_TYPE_MASK_EX(arginfo_version_compare, 0, 2, MAY_BE_LONG|MAY_BE_BOOL)
	ZEND_ARG_TYPE_INFO(0, version1, IS_STRING, 0)
	ZEND_ARG_TYPE_INFO(0, version2, IS_STRING, 0)
	ZEND_ARG_TYPE_INFO_WITH_DEFAULT_VALUE(0, operator, IS_STRING, 1, "null")
ZEND_END_ARG_INFO()

#if defined(PHP_WIN32)
ZEND_BEGIN_ARG_WITH_RETURN_TYPE_INFO_EX(arginfo_sapi_windows_cp_set, 0, 1, _IS_BOOL, 0)
	ZEND_ARG_TYPE_INFO(0, codepage, IS_LONG, 0)
ZEND_END_ARG_INFO()
#endif

#if defined(PHP_WIN32)
ZEND_BEGIN_ARG_WITH_RETURN_TYPE_INFO_EX(arginfo_sapi_windows_cp_get, 0, 0, IS_LONG, 0)
	ZEND_ARG_TYPE_INFO_WITH_DEFAULT_VALUE(0, kind, IS_STRING, 0, "\"\"")
ZEND_END_ARG_INFO()
#endif

#if defined(PHP_WIN32)
ZEND_BEGIN_ARG_WITH_RETURN_TYPE_INFO_EX(arginfo_sapi_windows_cp_conv, 0, 3, IS_STRING, 1)
	ZEND_ARG_TYPE_MASK(0, in_codepage, MAY_BE_LONG|MAY_BE_STRING, NULL)
	ZEND_ARG_TYPE_MASK(0, out_codepage, MAY_BE_LONG|MAY_BE_STRING, NULL)
	ZEND_ARG_TYPE_INFO(0, subject, IS_STRING, 0)
ZEND_END_ARG_INFO()
#endif

#if defined(PHP_WIN32)
ZEND_BEGIN_ARG_WITH_RETURN_TYPE_INFO_EX(arginfo_sapi_windows_cp_is_utf8, 0, 0, _IS_BOOL, 0)
ZEND_END_ARG_INFO()
#endif

#if defined(PHP_WIN32)
ZEND_BEGIN_ARG_WITH_RETURN_TYPE_INFO_EX(arginfo_sapi_windows_set_ctrl_handler, 0, 1, _IS_BOOL, 0)
	ZEND_ARG_TYPE_INFO(0, handler, IS_CALLABLE, 1)
	ZEND_ARG_TYPE_INFO_WITH_DEFAULT_VALUE(0, add, _IS_BOOL, 0, "true")
ZEND_END_ARG_INFO()
#endif

#if defined(PHP_WIN32)
ZEND_BEGIN_ARG_WITH_RETURN_TYPE_INFO_EX(arginfo_sapi_windows_generate_ctrl_event, 0, 1, _IS_BOOL, 0)
	ZEND_ARG_TYPE_INFO(0, event, IS_LONG, 0)
	ZEND_ARG_TYPE_INFO_WITH_DEFAULT_VALUE(0, pid, IS_LONG, 0, "0")
ZEND_END_ARG_INFO()
#endif


ZEND_FUNCTION(set_time_limit);
ZEND_FUNCTION(header_register_callback);
ZEND_FUNCTION(ob_start);
ZEND_FUNCTION(ob_flush);
ZEND_FUNCTION(ob_clean);
ZEND_FUNCTION(ob_end_flush);
ZEND_FUNCTION(ob_end_clean);
ZEND_FUNCTION(ob_get_flush);
ZEND_FUNCTION(ob_get_clean);
ZEND_FUNCTION(ob_get_contents);
ZEND_FUNCTION(ob_get_level);
ZEND_FUNCTION(ob_get_length);
ZEND_FUNCTION(ob_list_handlers);
ZEND_FUNCTION(ob_get_status);
ZEND_FUNCTION(ob_implicit_flush);
ZEND_FUNCTION(output_reset_rewrite_vars);
ZEND_FUNCTION(output_add_rewrite_var);
ZEND_FUNCTION(stream_wrapper_register);
ZEND_FUNCTION(stream_wrapper_unregister);
ZEND_FUNCTION(stream_wrapper_restore);
ZEND_FUNCTION(array_push);
ZEND_FUNCTION(krsort);
ZEND_FUNCTION(ksort);
ZEND_FUNCTION(count);
ZEND_FUNCTION(natsort);
ZEND_FUNCTION(natcasesort);
ZEND_FUNCTION(asort);
ZEND_FUNCTION(arsort);
ZEND_FUNCTION(sort);
ZEND_FUNCTION(rsort);
ZEND_FUNCTION(usort);
ZEND_FUNCTION(uasort);
ZEND_FUNCTION(uksort);
ZEND_FUNCTION(end);
ZEND_FUNCTION(prev);
ZEND_FUNCTION(next);
ZEND_FUNCTION(reset);
ZEND_FUNCTION(current);
ZEND_FUNCTION(key);
ZEND_FUNCTION(min);
ZEND_FUNCTION(max);
ZEND_FUNCTION(array_walk);
ZEND_FUNCTION(array_walk_recursive);
ZEND_FUNCTION(in_array);
ZEND_FUNCTION(array_search);
ZEND_FUNCTION(extract);
ZEND_FUNCTION(compact);
ZEND_FUNCTION(array_fill);
ZEND_FUNCTION(array_fill_keys);
ZEND_FUNCTION(range);
ZEND_FUNCTION(shuffle);
ZEND_FUNCTION(array_pop);
ZEND_FUNCTION(array_shift);
ZEND_FUNCTION(array_unshift);
ZEND_FUNCTION(array_splice);
ZEND_FUNCTION(array_slice);
ZEND_FUNCTION(array_merge);
ZEND_FUNCTION(array_merge_recursive);
ZEND_FUNCTION(array_replace);
ZEND_FUNCTION(array_replace_recursive);
ZEND_FUNCTION(array_keys);
ZEND_FUNCTION(array_key_first);
ZEND_FUNCTION(array_key_last);
ZEND_FUNCTION(array_values);
ZEND_FUNCTION(array_count_values);
ZEND_FUNCTION(array_column);
ZEND_FUNCTION(array_reverse);
ZEND_FUNCTION(array_pad);
ZEND_FUNCTION(array_flip);
ZEND_FUNCTION(array_change_key_case);
ZEND_FUNCTION(array_unique);
ZEND_FUNCTION(array_intersect_key);
ZEND_FUNCTION(array_intersect_ukey);
ZEND_FUNCTION(array_intersect);
ZEND_FUNCTION(array_uintersect);
ZEND_FUNCTION(array_intersect_assoc);
ZEND_FUNCTION(array_uintersect_assoc);
ZEND_FUNCTION(array_intersect_uassoc);
ZEND_FUNCTION(array_uintersect_uassoc);
ZEND_FUNCTION(array_diff_key);
ZEND_FUNCTION(array_diff_ukey);
ZEND_FUNCTION(array_diff);
ZEND_FUNCTION(array_udiff);
ZEND_FUNCTION(array_diff_assoc);
ZEND_FUNCTION(array_diff_uassoc);
ZEND_FUNCTION(array_udiff_assoc);
ZEND_FUNCTION(array_udiff_uassoc);
ZEND_FUNCTION(array_multisort);
ZEND_FUNCTION(array_rand);
ZEND_FUNCTION(array_sum);
ZEND_FUNCTION(array_product);
ZEND_FUNCTION(array_reduce);
ZEND_FUNCTION(array_filter);
ZEND_FUNCTION(array_map);
ZEND_FUNCTION(array_key_exists);
ZEND_FUNCTION(array_chunk);
ZEND_FUNCTION(array_combine);
ZEND_FUNCTION(array_is_list);
ZEND_FUNCTION(base64_encode);
ZEND_FUNCTION(base64_decode);
ZEND_FUNCTION(constant);
ZEND_FUNCTION(ip2long);
ZEND_FUNCTION(long2ip);
ZEND_FUNCTION(getenv);
#if defined(HAVE_PUTENV)
ZEND_FUNCTION(putenv);
#endif
ZEND_FUNCTION(getopt);
ZEND_FUNCTION(flush);
ZEND_FUNCTION(sleep);
ZEND_FUNCTION(usleep);
#if HAVE_NANOSLEEP
ZEND_FUNCTION(time_nanosleep);
#endif
#if HAVE_NANOSLEEP
ZEND_FUNCTION(time_sleep_until);
#endif
ZEND_FUNCTION(get_current_user);
ZEND_FUNCTION(get_cfg_var);
ZEND_FUNCTION(error_log);
ZEND_FUNCTION(error_get_last);
ZEND_FUNCTION(error_clear_last);
ZEND_FUNCTION(call_user_func);
ZEND_FUNCTION(call_user_func_array);
ZEND_FUNCTION(forward_static_call);
ZEND_FUNCTION(forward_static_call_array);
ZEND_FUNCTION(register_shutdown_function);
ZEND_FUNCTION(highlight_file);
ZEND_FUNCTION(php_strip_whitespace);
ZEND_FUNCTION(highlight_string);
ZEND_FUNCTION(ini_get);
ZEND_FUNCTION(ini_get_all);
ZEND_FUNCTION(ini_set);
ZEND_FUNCTION(ini_restore);
ZEND_FUNCTION(set_include_path);
ZEND_FUNCTION(get_include_path);
ZEND_FUNCTION(print_r);
ZEND_FUNCTION(connection_aborted);
ZEND_FUNCTION(connection_status);
ZEND_FUNCTION(ignore_user_abort);
#if HAVE_GETSERVBYNAME
ZEND_FUNCTION(getservbyname);
#endif
#if HAVE_GETSERVBYPORT
ZEND_FUNCTION(getservbyport);
#endif
#if HAVE_GETPROTOBYNAME
ZEND_FUNCTION(getprotobyname);
#endif
#if HAVE_GETPROTOBYNUMBER
ZEND_FUNCTION(getprotobynumber);
#endif
ZEND_FUNCTION(register_tick_function);
ZEND_FUNCTION(unregister_tick_function);
ZEND_FUNCTION(is_uploaded_file);
ZEND_FUNCTION(move_uploaded_file);
ZEND_FUNCTION(parse_ini_file);
ZEND_FUNCTION(parse_ini_string);
#if ZEND_DEBUG
ZEND_FUNCTION(config_get_hash);
#endif
#if defined(HAVE_GETLOADAVG)
ZEND_FUNCTION(sys_getloadavg);
#endif
ZEND_FUNCTION(get_browser);
ZEND_FUNCTION(crc32);
ZEND_FUNCTION(crypt);
#if HAVE_STRPTIME
ZEND_FUNCTION(strptime);
#endif
#if defined(HAVE_GETHOSTNAME)
ZEND_FUNCTION(gethostname);
#endif
ZEND_FUNCTION(gethostbyaddr);
ZEND_FUNCTION(gethostbyname);
ZEND_FUNCTION(gethostbynamel);
#if defined(PHP_WIN32) || HAVE_DNS_SEARCH_FUNC
ZEND_FUNCTION(dns_check_record);
#endif
#if defined(PHP_WIN32) || HAVE_DNS_SEARCH_FUNC
ZEND_FUNCTION(dns_get_record);
#endif
#if defined(PHP_WIN32) || HAVE_DNS_SEARCH_FUNC
ZEND_FUNCTION(dns_get_mx);
#endif
ZEND_FUNCTION(net_get_interfaces);
#if HAVE_FTOK
ZEND_FUNCTION(ftok);
#endif
ZEND_FUNCTION(hrtime);
ZEND_FUNCTION(lcg_value);
ZEND_FUNCTION(md5);
ZEND_FUNCTION(md5_file);
ZEND_FUNCTION(getmyuid);
ZEND_FUNCTION(getmygid);
ZEND_FUNCTION(getmypid);
ZEND_FUNCTION(getmyinode);
ZEND_FUNCTION(getlastmod);
ZEND_FUNCTION(sha1);
ZEND_FUNCTION(sha1_file);
#if defined(HAVE_SYSLOG_H)
ZEND_FUNCTION(openlog);
#endif
#if defined(HAVE_SYSLOG_H)
ZEND_FUNCTION(closelog);
#endif
#if defined(HAVE_SYSLOG_H)
ZEND_FUNCTION(syslog);
#endif
#if defined(HAVE_INET_NTOP)
ZEND_FUNCTION(inet_ntop);
#endif
#if defined(HAVE_INET_PTON)
ZEND_FUNCTION(inet_pton);
#endif
ZEND_FUNCTION(metaphone);
ZEND_FUNCTION(header);
ZEND_FUNCTION(header_remove);
ZEND_FUNCTION(setrawcookie);
ZEND_FUNCTION(setcookie);
ZEND_FUNCTION(http_response_code);
ZEND_FUNCTION(headers_sent);
ZEND_FUNCTION(headers_list);
ZEND_FUNCTION(htmlspecialchars);
ZEND_FUNCTION(htmlspecialchars_decode);
ZEND_FUNCTION(html_entity_decode);
ZEND_FUNCTION(htmlentities);
ZEND_FUNCTION(get_html_translation_table);
ZEND_FUNCTION(assert);
ZEND_FUNCTION(assert_options);
ZEND_FUNCTION(bin2hex);
ZEND_FUNCTION(hex2bin);
ZEND_FUNCTION(strspn);
ZEND_FUNCTION(strcspn);
#if HAVE_NL_LANGINFO
ZEND_FUNCTION(nl_langinfo);
#endif
ZEND_FUNCTION(strcoll);
ZEND_FUNCTION(trim);
ZEND_FUNCTION(rtrim);
ZEND_FUNCTION(ltrim);
ZEND_FUNCTION(wordwrap);
ZEND_FUNCTION(explode);
ZEND_FUNCTION(implode);
ZEND_FUNCTION(strtok);
ZEND_FUNCTION(strtoupper);
ZEND_FUNCTION(strtolower);
ZEND_FUNCTION(basename);
ZEND_FUNCTION(dirname);
ZEND_FUNCTION(pathinfo);
ZEND_FUNCTION(stristr);
ZEND_FUNCTION(strstr);
ZEND_FUNCTION(strpos);
ZEND_FUNCTION(stripos);
ZEND_FUNCTION(strrpos);
ZEND_FUNCTION(strripos);
ZEND_FUNCTION(strrchr);
ZEND_FUNCTION(str_contains);
ZEND_FUNCTION(str_starts_with);
ZEND_FUNCTION(str_ends_with);
ZEND_FUNCTION(chunk_split);
ZEND_FUNCTION(substr);
ZEND_FUNCTION(substr_replace);
ZEND_FUNCTION(quotemeta);
ZEND_FUNCTION(ord);
ZEND_FUNCTION(chr);
ZEND_FUNCTION(ucfirst);
ZEND_FUNCTION(lcfirst);
ZEND_FUNCTION(ucwords);
ZEND_FUNCTION(strtr);
ZEND_FUNCTION(strrev);
ZEND_FUNCTION(similar_text);
ZEND_FUNCTION(addcslashes);
ZEND_FUNCTION(addslashes);
ZEND_FUNCTION(stripcslashes);
ZEND_FUNCTION(stripslashes);
ZEND_FUNCTION(str_replace);
ZEND_FUNCTION(str_ireplace);
ZEND_FUNCTION(hebrev);
ZEND_FUNCTION(nl2br);
ZEND_FUNCTION(strip_tags);
ZEND_FUNCTION(setlocale);
ZEND_FUNCTION(parse_str);
ZEND_FUNCTION(str_getcsv);
ZEND_FUNCTION(str_repeat);
ZEND_FUNCTION(count_chars);
ZEND_FUNCTION(strnatcmp);
ZEND_FUNCTION(localeconv);
ZEND_FUNCTION(strnatcasecmp);
ZEND_FUNCTION(substr_count);
ZEND_FUNCTION(str_pad);
ZEND_FUNCTION(sscanf);
ZEND_FUNCTION(str_rot13);
ZEND_FUNCTION(str_shuffle);
ZEND_FUNCTION(str_word_count);
ZEND_FUNCTION(str_split);
ZEND_FUNCTION(strpbrk);
ZEND_FUNCTION(substr_compare);
ZEND_FUNCTION(utf8_encode);
ZEND_FUNCTION(utf8_decode);
ZEND_FUNCTION(opendir);
ZEND_FUNCTION(getdir);
ZEND_FUNCTION(closedir);
ZEND_FUNCTION(chdir);
#if defined(HAVE_CHROOT) && !defined(ZTS) && ENABLE_CHROOT_FUNC
ZEND_FUNCTION(chroot);
#endif
ZEND_FUNCTION(getcwd);
ZEND_FUNCTION(rewinddir);
ZEND_FUNCTION(readdir);
ZEND_FUNCTION(scandir);
#if defined(HAVE_GLOB)
ZEND_FUNCTION(glob);
#endif
ZEND_FUNCTION(exec);
ZEND_FUNCTION(system);
ZEND_FUNCTION(passthru);
ZEND_FUNCTION(escapeshellcmd);
ZEND_FUNCTION(escapeshellarg);
ZEND_FUNCTION(shell_exec);
#if defined(HAVE_NICE)
ZEND_FUNCTION(proc_nice);
#endif
ZEND_FUNCTION(flock);
ZEND_FUNCTION(get_meta_tags);
ZEND_FUNCTION(pclose);
ZEND_FUNCTION(popen);
ZEND_FUNCTION(readfile);
ZEND_FUNCTION(rewind);
ZEND_FUNCTION(rmdir);
ZEND_FUNCTION(umask);
ZEND_FUNCTION(fclose);
ZEND_FUNCTION(feof);
ZEND_FUNCTION(fgetc);
ZEND_FUNCTION(fgets);
ZEND_FUNCTION(fread);
ZEND_FUNCTION(fopen);
ZEND_FUNCTION(fscanf);
ZEND_FUNCTION(fpassthru);
ZEND_FUNCTION(ftruncate);
ZEND_FUNCTION(fstat);
ZEND_FUNCTION(fseek);
ZEND_FUNCTION(ftell);
ZEND_FUNCTION(fflush);
ZEND_FUNCTION(fwrite);
ZEND_FUNCTION(mkdir);
ZEND_FUNCTION(rename);
ZEND_FUNCTION(copy);
ZEND_FUNCTION(tempnam);
ZEND_FUNCTION(tmpfile);
ZEND_FUNCTION(file);
ZEND_FUNCTION(file_get_contents);
ZEND_FUNCTION(unlink);
ZEND_FUNCTION(file_put_contents);
ZEND_FUNCTION(fputcsv);
ZEND_FUNCTION(fgetcsv);
ZEND_FUNCTION(realpath);
#if defined(HAVE_FNMATCH)
ZEND_FUNCTION(fnmatch);
#endif
ZEND_FUNCTION(sys_get_temp_dir);
ZEND_FUNCTION(fileatime);
ZEND_FUNCTION(filectime);
ZEND_FUNCTION(filegroup);
ZEND_FUNCTION(fileinode);
ZEND_FUNCTION(filemtime);
ZEND_FUNCTION(fileowner);
ZEND_FUNCTION(fileperms);
ZEND_FUNCTION(filesize);
ZEND_FUNCTION(filetype);
ZEND_FUNCTION(file_exists);
ZEND_FUNCTION(is_writable);
ZEND_FUNCTION(is_readable);
ZEND_FUNCTION(is_executable);
ZEND_FUNCTION(is_file);
ZEND_FUNCTION(is_dir);
ZEND_FUNCTION(is_link);
ZEND_FUNCTION(stat);
ZEND_FUNCTION(lstat);
ZEND_FUNCTION(chown);
ZEND_FUNCTION(chgrp);
#if HAVE_LCHOWN
ZEND_FUNCTION(lchown);
#endif
#if HAVE_LCHOWN
ZEND_FUNCTION(lchgrp);
#endif
ZEND_FUNCTION(chmod);
#if HAVE_UTIME
ZEND_FUNCTION(touch);
#endif
ZEND_FUNCTION(clearstatcache);
ZEND_FUNCTION(disk_total_space);
ZEND_FUNCTION(disk_free_space);
ZEND_FUNCTION(realpath_cache_get);
ZEND_FUNCTION(realpath_cache_size);
ZEND_FUNCTION(sprintf);
ZEND_FUNCTION(printf);
ZEND_FUNCTION(vprintf);
ZEND_FUNCTION(vsprintf);
ZEND_FUNCTION(fprintf);
ZEND_FUNCTION(vfprintf);
ZEND_FUNCTION(fsockopen);
ZEND_FUNCTION(pfsockopen);
ZEND_FUNCTION(http_build_query);
ZEND_FUNCTION(image_type_to_mime_type);
ZEND_FUNCTION(image_type_to_extension);
ZEND_FUNCTION(getimagesize);
ZEND_FUNCTION(getimagesizefromstring);
ZEND_FUNCTION(phpinfo);
ZEND_FUNCTION(phpversion);
ZEND_FUNCTION(phpcredits);
ZEND_FUNCTION(php_sapi_name);
ZEND_FUNCTION(php_uname);
ZEND_FUNCTION(php_ini_scanned_files);
ZEND_FUNCTION(php_ini_loaded_file);
ZEND_FUNCTION(iptcembed);
ZEND_FUNCTION(iptcparse);
ZEND_FUNCTION(levenshtein);
#if defined(HAVE_SYMLINK) || defined(PHP_WIN32)
ZEND_FUNCTION(readlink);
#endif
#if defined(HAVE_SYMLINK) || defined(PHP_WIN32)
ZEND_FUNCTION(linkinfo);
#endif
#if defined(HAVE_SYMLINK) || defined(PHP_WIN32)
ZEND_FUNCTION(symlink);
#endif
#if defined(HAVE_SYMLINK) || defined(PHP_WIN32)
ZEND_FUNCTION(link);
#endif
ZEND_FUNCTION(mail);
ZEND_FUNCTION(abs);
ZEND_FUNCTION(ceil);
ZEND_FUNCTION(floor);
ZEND_FUNCTION(round);
ZEND_FUNCTION(sin);
ZEND_FUNCTION(cos);
ZEND_FUNCTION(tan);
ZEND_FUNCTION(asin);
ZEND_FUNCTION(acos);
ZEND_FUNCTION(atan);
ZEND_FUNCTION(atanh);
ZEND_FUNCTION(atan2);
ZEND_FUNCTION(sinh);
ZEND_FUNCTION(cosh);
ZEND_FUNCTION(tanh);
ZEND_FUNCTION(asinh);
ZEND_FUNCTION(acosh);
ZEND_FUNCTION(expm1);
ZEND_FUNCTION(log1p);
ZEND_FUNCTION(pi);
ZEND_FUNCTION(is_finite);
ZEND_FUNCTION(is_nan);
ZEND_FUNCTION(intdiv);
ZEND_FUNCTION(is_infinite);
ZEND_FUNCTION(pow);
ZEND_FUNCTION(exp);
ZEND_FUNCTION(log);
ZEND_FUNCTION(log10);
ZEND_FUNCTION(sqrt);
ZEND_FUNCTION(hypot);
ZEND_FUNCTION(deg2rad);
ZEND_FUNCTION(rad2deg);
ZEND_FUNCTION(bindec);
ZEND_FUNCTION(hexdec);
ZEND_FUNCTION(octdec);
ZEND_FUNCTION(decbin);
ZEND_FUNCTION(decoct);
ZEND_FUNCTION(dechex);
ZEND_FUNCTION(base_convert);
ZEND_FUNCTION(number_format);
ZEND_FUNCTION(fmod);
ZEND_FUNCTION(fdiv);
#if defined(HAVE_GETTIMEOFDAY)
ZEND_FUNCTION(microtime);
#endif
#if defined(HAVE_GETTIMEOFDAY)
ZEND_FUNCTION(gettimeofday);
#endif
#if defined(HAVE_GETRUSAGE)
ZEND_FUNCTION(getrusage);
#endif
ZEND_FUNCTION(pack);
ZEND_FUNCTION(unpack);
ZEND_FUNCTION(password_get_info);
ZEND_FUNCTION(password_hash);
ZEND_FUNCTION(password_needs_rehash);
ZEND_FUNCTION(password_verify);
ZEND_FUNCTION(password_algos);
#if defined(PHP_CAN_SUPPORT_PROC_OPEN)
ZEND_FUNCTION(proc_open);
#endif
#if defined(PHP_CAN_SUPPORT_PROC_OPEN)
ZEND_FUNCTION(proc_close);
#endif
#if defined(PHP_CAN_SUPPORT_PROC_OPEN)
ZEND_FUNCTION(proc_terminate);
#endif
#if defined(PHP_CAN_SUPPORT_PROC_OPEN)
ZEND_FUNCTION(proc_get_status);
#endif
ZEND_FUNCTION(quoted_printable_decode);
ZEND_FUNCTION(quoted_printable_encode);
ZEND_FUNCTION(mt_srand);
ZEND_FUNCTION(rand);
ZEND_FUNCTION(mt_rand);
ZEND_FUNCTION(mt_getrandmax);
ZEND_FUNCTION(random_bytes);
ZEND_FUNCTION(random_int);
ZEND_FUNCTION(soundex);
ZEND_FUNCTION(stream_select);
ZEND_FUNCTION(stream_context_create);
ZEND_FUNCTION(stream_context_set_params);
ZEND_FUNCTION(stream_context_get_params);
ZEND_FUNCTION(stream_context_set_option);
ZEND_FUNCTION(stream_context_get_options);
ZEND_FUNCTION(stream_context_get_default);
ZEND_FUNCTION(stream_context_set_default);
ZEND_FUNCTION(stream_filter_prepend);
ZEND_FUNCTION(stream_filter_append);
ZEND_FUNCTION(stream_filter_remove);
ZEND_FUNCTION(stream_socket_client);
ZEND_FUNCTION(stream_socket_server);
ZEND_FUNCTION(stream_socket_accept);
ZEND_FUNCTION(stream_socket_get_name);
ZEND_FUNCTION(stream_socket_recvfrom);
ZEND_FUNCTION(stream_socket_sendto);
ZEND_FUNCTION(stream_socket_enable_crypto);
#if defined(HAVE_SHUTDOWN)
ZEND_FUNCTION(stream_socket_shutdown);
#endif
#if HAVE_SOCKETPAIR
ZEND_FUNCTION(stream_socket_pair);
#endif
ZEND_FUNCTION(stream_copy_to_stream);
ZEND_FUNCTION(stream_get_contents);
ZEND_FUNCTION(stream_supports_lock);
ZEND_FUNCTION(stream_set_write_buffer);
ZEND_FUNCTION(stream_set_read_buffer);
ZEND_FUNCTION(stream_set_blocking);
ZEND_FUNCTION(stream_get_meta_data);
ZEND_FUNCTION(stream_get_line);
ZEND_FUNCTION(stream_resolve_include_path);
ZEND_FUNCTION(stream_get_wrappers);
ZEND_FUNCTION(stream_get_transports);
ZEND_FUNCTION(stream_is_local);
ZEND_FUNCTION(stream_isatty);
#if defined(PHP_WIN32)
ZEND_FUNCTION(sapi_windows_vt100_support);
#endif
ZEND_FUNCTION(stream_set_chunk_size);
#if HAVE_SYS_TIME_H || defined(PHP_WIN32)
ZEND_FUNCTION(stream_set_timeout);
#endif
ZEND_FUNCTION(gettype);
ZEND_FUNCTION(get_debug_type);
ZEND_FUNCTION(settype);
ZEND_FUNCTION(intval);
ZEND_FUNCTION(floatval);
ZEND_FUNCTION(boolval);
ZEND_FUNCTION(strval);
ZEND_FUNCTION(is_null);
ZEND_FUNCTION(is_resource);
ZEND_FUNCTION(is_bool);
ZEND_FUNCTION(is_int);
ZEND_FUNCTION(is_float);
ZEND_FUNCTION(is_numeric);
ZEND_FUNCTION(is_string);
ZEND_FUNCTION(is_array);
ZEND_FUNCTION(is_object);
ZEND_FUNCTION(is_scalar);
ZEND_FUNCTION(is_callable);
ZEND_FUNCTION(is_iterable);
ZEND_FUNCTION(is_countable);
#if defined(HAVE_GETTIMEOFDAY)
ZEND_FUNCTION(uniqid);
#endif
ZEND_FUNCTION(parse_url);
ZEND_FUNCTION(urlencode);
ZEND_FUNCTION(urldecode);
ZEND_FUNCTION(rawurlencode);
ZEND_FUNCTION(rawurldecode);
ZEND_FUNCTION(get_headers);
ZEND_FUNCTION(stream_bucket_make_writeable);
ZEND_FUNCTION(stream_bucket_prepend);
ZEND_FUNCTION(stream_bucket_append);
ZEND_FUNCTION(stream_bucket_new);
ZEND_FUNCTION(stream_get_filters);
ZEND_FUNCTION(stream_filter_register);
ZEND_FUNCTION(convert_uuencode);
ZEND_FUNCTION(convert_uudecode);
ZEND_FUNCTION(var_dump);
ZEND_FUNCTION(var_export);
ZEND_FUNCTION(debug_zval_dump);
ZEND_FUNCTION(serialize);
ZEND_FUNCTION(unserialize);
ZEND_FUNCTION(memory_get_usage);
ZEND_FUNCTION(memory_get_peak_usage);
ZEND_FUNCTION(version_compare);
#if defined(PHP_WIN32)
ZEND_FUNCTION(sapi_windows_cp_set);
#endif
#if defined(PHP_WIN32)
ZEND_FUNCTION(sapi_windows_cp_get);
#endif
#if defined(PHP_WIN32)
ZEND_FUNCTION(sapi_windows_cp_conv);
#endif
#if defined(PHP_WIN32)
ZEND_FUNCTION(sapi_windows_cp_is_utf8);
#endif
#if defined(PHP_WIN32)
ZEND_FUNCTION(sapi_windows_set_ctrl_handler);
#endif
#if defined(PHP_WIN32)
ZEND_FUNCTION(sapi_windows_generate_ctrl_event);
#endif


static const zend_function_entry ext_functions[] = {
	ZEND_FE(set_time_limit, arginfo_set_time_limit)
	ZEND_FE(header_register_callback, arginfo_header_register_callback)
	ZEND_FE(ob_start, arginfo_ob_start)
	ZEND_FE(ob_flush, arginfo_ob_flush)
	ZEND_FE(ob_clean, arginfo_ob_clean)
	ZEND_FE(ob_end_flush, arginfo_ob_end_flush)
	ZEND_FE(ob_end_clean, arginfo_ob_end_clean)
	ZEND_FE(ob_get_flush, arginfo_ob_get_flush)
	ZEND_FE(ob_get_clean, arginfo_ob_get_clean)
	ZEND_FE(ob_get_contents, arginfo_ob_get_contents)
	ZEND_FE(ob_get_level, arginfo_ob_get_level)
	ZEND_FE(ob_get_length, arginfo_ob_get_length)
	ZEND_FE(ob_list_handlers, arginfo_ob_list_handlers)
	ZEND_FE(ob_get_status, arginfo_ob_get_status)
	ZEND_FE(ob_implicit_flush, arginfo_ob_implicit_flush)
	ZEND_FE(output_reset_rewrite_vars, arginfo_output_reset_rewrite_vars)
	ZEND_FE(output_add_rewrite_var, arginfo_output_add_rewrite_var)
	ZEND_FE(stream_wrapper_register, arginfo_stream_wrapper_register)
	ZEND_FALIAS(stream_register_wrapper, stream_wrapper_register, arginfo_stream_register_wrapper)
	ZEND_FE(stream_wrapper_unregister, arginfo_stream_wrapper_unregister)
	ZEND_FE(stream_wrapper_restore, arginfo_stream_wrapper_restore)
	ZEND_FE(array_push, arginfo_array_push)
	ZEND_FE(krsort, arginfo_krsort)
	ZEND_FE(ksort, arginfo_ksort)
	ZEND_FE(count, arginfo_count)
	ZEND_FALIAS(sizeof, count, arginfo_sizeof)
	ZEND_FE(natsort, arginfo_natsort)
	ZEND_FE(natcasesort, arginfo_natcasesort)
	ZEND_FE(asort, arginfo_asort)
	ZEND_FE(arsort, arginfo_arsort)
	ZEND_FE(sort, arginfo_sort)
	ZEND_FE(rsort, arginfo_rsort)
	ZEND_FE(usort, arginfo_usort)
	ZEND_FE(uasort, arginfo_uasort)
	ZEND_FE(uksort, arginfo_uksort)
	ZEND_FE(end, arginfo_end)
	ZEND_FE(prev, arginfo_prev)
	ZEND_FE(next, arginfo_next)
	ZEND_FE(reset, arginfo_reset)
	ZEND_FE(current, arginfo_current)
	ZEND_FALIAS(pos, current, arginfo_pos)
	ZEND_FE(key, arginfo_key)
	ZEND_FE(min, arginfo_min)
	ZEND_FE(max, arginfo_max)
	ZEND_FE(array_walk, arginfo_array_walk)
	ZEND_FE(array_walk_recursive, arginfo_array_walk_recursive)
	ZEND_FE(in_array, arginfo_in_array)
	ZEND_FE(array_search, arginfo_array_search)
	ZEND_FE(extract, arginfo_extract)
	ZEND_FE(compact, arginfo_compact)
	ZEND_FE(array_fill, arginfo_array_fill)
	ZEND_FE(array_fill_keys, arginfo_array_fill_keys)
	ZEND_FE(range, arginfo_range)
	ZEND_FE(shuffle, arginfo_shuffle)
	ZEND_FE(array_pop, arginfo_array_pop)
	ZEND_FE(array_shift, arginfo_array_shift)
	ZEND_FE(array_unshift, arginfo_array_unshift)
	ZEND_FE(array_splice, arginfo_array_splice)
	ZEND_FE(array_slice, arginfo_array_slice)
	ZEND_FE(array_merge, arginfo_array_merge)
	ZEND_FE(array_merge_recursive, arginfo_array_merge_recursive)
	ZEND_FE(array_replace, arginfo_array_replace)
	ZEND_FE(array_replace_recursive, arginfo_array_replace_recursive)
	ZEND_FE(array_keys, arginfo_array_keys)
	ZEND_FE(array_key_first, arginfo_array_key_first)
	ZEND_FE(array_key_last, arginfo_array_key_last)
	ZEND_FE(array_values, arginfo_array_values)
	ZEND_FE(array_count_values, arginfo_array_count_values)
	ZEND_FE(array_column, arginfo_array_column)
	ZEND_FE(array_reverse, arginfo_array_reverse)
	ZEND_FE(array_pad, arginfo_array_pad)
	ZEND_FE(array_flip, arginfo_array_flip)
	ZEND_FE(array_change_key_case, arginfo_array_change_key_case)
	ZEND_FE(array_unique, arginfo_array_unique)
	ZEND_FE(array_intersect_key, arginfo_array_intersect_key)
	ZEND_FE(array_intersect_ukey, arginfo_array_intersect_ukey)
	ZEND_FE(array_intersect, arginfo_array_intersect)
	ZEND_FE(array_uintersect, arginfo_array_uintersect)
	ZEND_FE(array_intersect_assoc, arginfo_array_intersect_assoc)
	ZEND_FE(array_uintersect_assoc, arginfo_array_uintersect_assoc)
	ZEND_FE(array_intersect_uassoc, arginfo_array_intersect_uassoc)
	ZEND_FE(array_uintersect_uassoc, arginfo_array_uintersect_uassoc)
	ZEND_FE(array_diff_key, arginfo_array_diff_key)
	ZEND_FE(array_diff_ukey, arginfo_array_diff_ukey)
	ZEND_FE(array_diff, arginfo_array_diff)
	ZEND_FE(array_udiff, arginfo_array_udiff)
	ZEND_FE(array_diff_assoc, arginfo_array_diff_assoc)
	ZEND_FE(array_diff_uassoc, arginfo_array_diff_uassoc)
	ZEND_FE(array_udiff_assoc, arginfo_array_udiff_assoc)
	ZEND_FE(array_udiff_uassoc, arginfo_array_udiff_uassoc)
	ZEND_FE(array_multisort, arginfo_array_multisort)
	ZEND_FE(array_rand, arginfo_array_rand)
	ZEND_FE(array_sum, arginfo_array_sum)
	ZEND_FE(array_product, arginfo_array_product)
	ZEND_FE(array_reduce, arginfo_array_reduce)
	ZEND_FE(array_filter, arginfo_array_filter)
	ZEND_FE(array_map, arginfo_array_map)
	ZEND_FE(array_key_exists, arginfo_array_key_exists)
	ZEND_FALIAS(key_exists, array_key_exists, arginfo_key_exists)
	ZEND_FE(array_chunk, arginfo_array_chunk)
	ZEND_FE(array_combine, arginfo_array_combine)
	ZEND_FE(array_is_list, arginfo_array_is_list)
	ZEND_FE(base64_encode, arginfo_base64_encode)
	ZEND_FE(base64_decode, arginfo_base64_decode)
	ZEND_FE(constant, arginfo_constant)
	ZEND_FE(ip2long, arginfo_ip2long)
	ZEND_FE(long2ip, arginfo_long2ip)
	ZEND_FE(getenv, arginfo_getenv)
#if defined(HAVE_PUTENV)
	ZEND_FE(putenv, arginfo_putenv)
#endif
	ZEND_FE(getopt, arginfo_getopt)
	ZEND_FE(flush, arginfo_flush)
	ZEND_FE(sleep, arginfo_sleep)
	ZEND_FE(usleep, arginfo_usleep)
#if HAVE_NANOSLEEP
	ZEND_FE(time_nanosleep, arginfo_time_nanosleep)
#endif
#if HAVE_NANOSLEEP
	ZEND_FE(time_sleep_until, arginfo_time_sleep_until)
#endif
	ZEND_FE(get_current_user, arginfo_get_current_user)
	ZEND_FE(get_cfg_var, arginfo_get_cfg_var)
	ZEND_FE(error_log, arginfo_error_log)
	ZEND_FE(error_get_last, arginfo_error_get_last)
	ZEND_FE(error_clear_last, arginfo_error_clear_last)
	ZEND_FE(call_user_func, arginfo_call_user_func)
	ZEND_FE(call_user_func_array, arginfo_call_user_func_array)
	ZEND_FE(forward_static_call, arginfo_forward_static_call)
	ZEND_FE(forward_static_call_array, arginfo_forward_static_call_array)
	ZEND_FE(register_shutdown_function, arginfo_register_shutdown_function)
	ZEND_FE(highlight_file, arginfo_highlight_file)
	ZEND_FALIAS(show_source, highlight_file, arginfo_show_source)
	ZEND_FE(php_strip_whitespace, arginfo_php_strip_whitespace)
	ZEND_FE(highlight_string, arginfo_highlight_string)
	ZEND_FE(ini_get, arginfo_ini_get)
	ZEND_FE(ini_get_all, arginfo_ini_get_all)
	ZEND_FE(ini_set, arginfo_ini_set)
	ZEND_FALIAS(ini_alter, ini_set, arginfo_ini_alter)
	ZEND_FE(ini_restore, arginfo_ini_restore)
	ZEND_FE(set_include_path, arginfo_set_include_path)
	ZEND_FE(get_include_path, arginfo_get_include_path)
	ZEND_FE(print_r, arginfo_print_r)
	ZEND_FE(connection_aborted, arginfo_connection_aborted)
	ZEND_FE(connection_status, arginfo_connection_status)
	ZEND_FE(ignore_user_abort, arginfo_ignore_user_abort)
#if HAVE_GETSERVBYNAME
	ZEND_FE(getservbyname, arginfo_getservbyname)
#endif
#if HAVE_GETSERVBYPORT
	ZEND_FE(getservbyport, arginfo_getservbyport)
#endif
#if HAVE_GETPROTOBYNAME
	ZEND_FE(getprotobyname, arginfo_getprotobyname)
#endif
#if HAVE_GETPROTOBYNUMBER
	ZEND_FE(getprotobynumber, arginfo_getprotobynumber)
#endif
	ZEND_FE(register_tick_function, arginfo_register_tick_function)
	ZEND_FE(unregister_tick_function, arginfo_unregister_tick_function)
	ZEND_FE(is_uploaded_file, arginfo_is_uploaded_file)
	ZEND_FE(move_uploaded_file, arginfo_move_uploaded_file)
	ZEND_FE(parse_ini_file, arginfo_parse_ini_file)
	ZEND_FE(parse_ini_string, arginfo_parse_ini_string)
#if ZEND_DEBUG
	ZEND_FE(config_get_hash, arginfo_config_get_hash)
#endif
#if defined(HAVE_GETLOADAVG)
	ZEND_FE(sys_getloadavg, arginfo_sys_getloadavg)
#endif
	ZEND_FE(get_browser, arginfo_get_browser)
	ZEND_FE(crc32, arginfo_crc32)
	ZEND_FE(crypt, arginfo_crypt)
#if HAVE_STRPTIME
	ZEND_FE(strptime, arginfo_strptime)
#endif
#if defined(HAVE_GETHOSTNAME)
	ZEND_FE(gethostname, arginfo_gethostname)
#endif
	ZEND_FE(gethostbyaddr, arginfo_gethostbyaddr)
	ZEND_FE(gethostbyname, arginfo_gethostbyname)
	ZEND_FE(gethostbynamel, arginfo_gethostbynamel)
#if defined(PHP_WIN32) || HAVE_DNS_SEARCH_FUNC
	ZEND_FE(dns_check_record, arginfo_dns_check_record)
#endif
#if defined(PHP_WIN32) || HAVE_DNS_SEARCH_FUNC
	ZEND_FALIAS(checkdnsrr, dns_check_record, arginfo_checkdnsrr)
#endif
#if defined(PHP_WIN32) || HAVE_DNS_SEARCH_FUNC
	ZEND_FE(dns_get_record, arginfo_dns_get_record)
#endif
#if defined(PHP_WIN32) || HAVE_DNS_SEARCH_FUNC
	ZEND_FE(dns_get_mx, arginfo_dns_get_mx)
#endif
#if defined(PHP_WIN32) || HAVE_DNS_SEARCH_FUNC
	ZEND_FALIAS(getmxrr, dns_get_mx, arginfo_getmxrr)
#endif
	ZEND_FE(net_get_interfaces, arginfo_net_get_interfaces)
#if HAVE_FTOK
	ZEND_FE(ftok, arginfo_ftok)
#endif
	ZEND_FE(hrtime, arginfo_hrtime)
	ZEND_FE(lcg_value, arginfo_lcg_value)
	ZEND_FE(md5, arginfo_md5)
	ZEND_FE(md5_file, arginfo_md5_file)
	ZEND_FE(getmyuid, arginfo_getmyuid)
	ZEND_FE(getmygid, arginfo_getmygid)
	ZEND_FE(getmypid, arginfo_getmypid)
	ZEND_FE(getmyinode, arginfo_getmyinode)
	ZEND_FE(getlastmod, arginfo_getlastmod)
	ZEND_FE(sha1, arginfo_sha1)
	ZEND_FE(sha1_file, arginfo_sha1_file)
#if defined(HAVE_SYSLOG_H)
	ZEND_FE(openlog, arginfo_openlog)
#endif
#if defined(HAVE_SYSLOG_H)
	ZEND_FE(closelog, arginfo_closelog)
#endif
#if defined(HAVE_SYSLOG_H)
	ZEND_FE(syslog, arginfo_syslog)
#endif
#if defined(HAVE_INET_NTOP)
	ZEND_FE(inet_ntop, arginfo_inet_ntop)
#endif
#if defined(HAVE_INET_PTON)
	ZEND_FE(inet_pton, arginfo_inet_pton)
#endif
	ZEND_FE(metaphone, arginfo_metaphone)
	ZEND_FE(header, arginfo_header)
	ZEND_FE(header_remove, arginfo_header_remove)
	ZEND_FE(setrawcookie, arginfo_setrawcookie)
	ZEND_FE(setcookie, arginfo_setcookie)
	ZEND_FE(http_response_code, arginfo_http_response_code)
	ZEND_FE(headers_sent, arginfo_headers_sent)
	ZEND_FE(headers_list, arginfo_headers_list)
	ZEND_FE(htmlspecialchars, arginfo_htmlspecialchars)
	ZEND_FE(htmlspecialchars_decode, arginfo_htmlspecialchars_decode)
	ZEND_FE(html_entity_decode, arginfo_html_entity_decode)
	ZEND_FE(htmlentities, arginfo_htmlentities)
	ZEND_FE(get_html_translation_table, arginfo_get_html_translation_table)
	ZEND_FE(assert, arginfo_assert)
	ZEND_FE(assert_options, arginfo_assert_options)
	ZEND_FE(bin2hex, arginfo_bin2hex)
	ZEND_FE(hex2bin, arginfo_hex2bin)
	ZEND_FE(strspn, arginfo_strspn)
	ZEND_FE(strcspn, arginfo_strcspn)
#if HAVE_NL_LANGINFO
	ZEND_FE(nl_langinfo, arginfo_nl_langinfo)
#endif
	ZEND_FE(strcoll, arginfo_strcoll)
	ZEND_FE(trim, arginfo_trim)
	ZEND_FE(rtrim, arginfo_rtrim)
	ZEND_FALIAS(chop, rtrim, arginfo_chop)
	ZEND_FE(ltrim, arginfo_ltrim)
	ZEND_FE(wordwrap, arginfo_wordwrap)
	ZEND_FE(explode, arginfo_explode)
	ZEND_FE(implode, arginfo_implode)
	ZEND_FALIAS(join, implode, arginfo_join)
	ZEND_FE(strtok, arginfo_strtok)
	ZEND_FE(strtoupper, arginfo_strtoupper)
	ZEND_FE(strtolower, arginfo_strtolower)
	ZEND_FE(basename, arginfo_basename)
	ZEND_FE(dirname, arginfo_dirname)
	ZEND_FE(pathinfo, arginfo_pathinfo)
	ZEND_FE(stristr, arginfo_stristr)
	ZEND_FE(strstr, arginfo_strstr)
	ZEND_FALIAS(strchr, strstr, arginfo_strchr)
	ZEND_FE(strpos, arginfo_strpos)
	ZEND_FE(stripos, arginfo_stripos)
	ZEND_FE(strrpos, arginfo_strrpos)
	ZEND_FE(strripos, arginfo_strripos)
	ZEND_FE(strrchr, arginfo_strrchr)
	ZEND_FE(str_contains, arginfo_str_contains)
	ZEND_FE(str_starts_with, arginfo_str_starts_with)
	ZEND_FE(str_ends_with, arginfo_str_ends_with)
	ZEND_FE(chunk_split, arginfo_chunk_split)
	ZEND_FE(substr, arginfo_substr)
	ZEND_FE(substr_replace, arginfo_substr_replace)
	ZEND_FE(quotemeta, arginfo_quotemeta)
	ZEND_FE(ord, arginfo_ord)
	ZEND_FE(chr, arginfo_chr)
	ZEND_FE(ucfirst, arginfo_ucfirst)
	ZEND_FE(lcfirst, arginfo_lcfirst)
	ZEND_FE(ucwords, arginfo_ucwords)
	ZEND_FE(strtr, arginfo_strtr)
	ZEND_FE(strrev, arginfo_strrev)
	ZEND_FE(similar_text, arginfo_similar_text)
	ZEND_FE(addcslashes, arginfo_addcslashes)
	ZEND_FE(addslashes, arginfo_addslashes)
	ZEND_FE(stripcslashes, arginfo_stripcslashes)
	ZEND_FE(stripslashes, arginfo_stripslashes)
	ZEND_FE(str_replace, arginfo_str_replace)
	ZEND_FE(str_ireplace, arginfo_str_ireplace)
	ZEND_FE(hebrev, arginfo_hebrev)
	ZEND_FE(nl2br, arginfo_nl2br)
	ZEND_FE(strip_tags, arginfo_strip_tags)
	ZEND_FE(setlocale, arginfo_setlocale)
	ZEND_FE(parse_str, arginfo_parse_str)
	ZEND_FE(str_getcsv, arginfo_str_getcsv)
	ZEND_FE(str_repeat, arginfo_str_repeat)
	ZEND_FE(count_chars, arginfo_count_chars)
	ZEND_FE(strnatcmp, arginfo_strnatcmp)
	ZEND_FE(localeconv, arginfo_localeconv)
	ZEND_FE(strnatcasecmp, arginfo_strnatcasecmp)
	ZEND_FE(substr_count, arginfo_substr_count)
	ZEND_FE(str_pad, arginfo_str_pad)
	ZEND_FE(sscanf, arginfo_sscanf)
	ZEND_FE(str_rot13, arginfo_str_rot13)
	ZEND_FE(str_shuffle, arginfo_str_shuffle)
	ZEND_FE(str_word_count, arginfo_str_word_count)
	ZEND_FE(str_split, arginfo_str_split)
	ZEND_FE(strpbrk, arginfo_strpbrk)
	ZEND_FE(substr_compare, arginfo_substr_compare)
	ZEND_FE(utf8_encode, arginfo_utf8_encode)
	ZEND_FE(utf8_decode, arginfo_utf8_decode)
	ZEND_FE(opendir, arginfo_opendir)
	ZEND_FE(getdir, arginfo_getdir)
	ZEND_FALIAS(dir, getdir, arginfo_dir)
	ZEND_FE(closedir, arginfo_closedir)
	ZEND_FE(chdir, arginfo_chdir)
#if defined(HAVE_CHROOT) && !defined(ZTS) && ENABLE_CHROOT_FUNC
	ZEND_FE(chroot, arginfo_chroot)
#endif
	ZEND_FE(getcwd, arginfo_getcwd)
	ZEND_FE(rewinddir, arginfo_rewinddir)
	ZEND_FE(readdir, arginfo_readdir)
	ZEND_FE(scandir, arginfo_scandir)
#if defined(HAVE_GLOB)
	ZEND_FE(glob, arginfo_glob)
#endif
	ZEND_FE(exec, arginfo_exec)
	ZEND_FE(system, arginfo_system)
	ZEND_FE(passthru, arginfo_passthru)
	ZEND_FE(escapeshellcmd, arginfo_escapeshellcmd)
	ZEND_FE(escapeshellarg, arginfo_escapeshellarg)
	ZEND_FE(shell_exec, arginfo_shell_exec)
#if defined(HAVE_NICE)
	ZEND_FE(proc_nice, arginfo_proc_nice)
#endif
	ZEND_FE(flock, arginfo_flock)
	ZEND_FE(get_meta_tags, arginfo_get_meta_tags)
	ZEND_FE(pclose, arginfo_pclose)
	ZEND_FE(popen, arginfo_popen)
	ZEND_FE(readfile, arginfo_readfile)
	ZEND_FE(rewind, arginfo_rewind)
	ZEND_FE(rmdir, arginfo_rmdir)
	ZEND_FE(umask, arginfo_umask)
	ZEND_FE(fclose, arginfo_fclose)
	ZEND_FE(feof, arginfo_feof)
	ZEND_FE(fgetc, arginfo_fgetc)
	ZEND_FE(fgets, arginfo_fgets)
	ZEND_FE(fread, arginfo_fread)
	ZEND_FE(fopen, arginfo_fopen)
	ZEND_FE(fscanf, arginfo_fscanf)
	ZEND_FE(fpassthru, arginfo_fpassthru)
	ZEND_FE(ftruncate, arginfo_ftruncate)
	ZEND_FE(fstat, arginfo_fstat)
	ZEND_FE(fseek, arginfo_fseek)
	ZEND_FE(ftell, arginfo_ftell)
	ZEND_FE(fflush, arginfo_fflush)
	ZEND_FE(fwrite, arginfo_fwrite)
	ZEND_FALIAS(fputs, fwrite, arginfo_fputs)
	ZEND_FE(mkdir, arginfo_mkdir)
	ZEND_FE(rename, arginfo_rename)
	ZEND_FE(copy, arginfo_copy)
	ZEND_FE(tempnam, arginfo_tempnam)
	ZEND_FE(tmpfile, arginfo_tmpfile)
	ZEND_FE(file, arginfo_file)
	ZEND_FE(file_get_contents, arginfo_file_get_contents)
	ZEND_FE(unlink, arginfo_unlink)
	ZEND_FE(file_put_contents, arginfo_file_put_contents)
	ZEND_FE(fputcsv, arginfo_fputcsv)
	ZEND_FE(fgetcsv, arginfo_fgetcsv)
	ZEND_FE(realpath, arginfo_realpath)
#if defined(HAVE_FNMATCH)
	ZEND_FE(fnmatch, arginfo_fnmatch)
#endif
	ZEND_FE(sys_get_temp_dir, arginfo_sys_get_temp_dir)
	ZEND_FE(fileatime, arginfo_fileatime)
	ZEND_FE(filectime, arginfo_filectime)
	ZEND_FE(filegroup, arginfo_filegroup)
	ZEND_FE(fileinode, arginfo_fileinode)
	ZEND_FE(filemtime, arginfo_filemtime)
	ZEND_FE(fileowner, arginfo_fileowner)
	ZEND_FE(fileperms, arginfo_fileperms)
	ZEND_FE(filesize, arginfo_filesize)
	ZEND_FE(filetype, arginfo_filetype)
	ZEND_FE(file_exists, arginfo_file_exists)
	ZEND_FE(is_writable, arginfo_is_writable)
	ZEND_FALIAS(is_writeable, is_writable, arginfo_is_writeable)
	ZEND_FE(is_readable, arginfo_is_readable)
	ZEND_FE(is_executable, arginfo_is_executable)
	ZEND_FE(is_file, arginfo_is_file)
	ZEND_FE(is_dir, arginfo_is_dir)
	ZEND_FE(is_link, arginfo_is_link)
	ZEND_FE(stat, arginfo_stat)
	ZEND_FE(lstat, arginfo_lstat)
	ZEND_FE(chown, arginfo_chown)
	ZEND_FE(chgrp, arginfo_chgrp)
#if HAVE_LCHOWN
	ZEND_FE(lchown, arginfo_lchown)
#endif
#if HAVE_LCHOWN
	ZEND_FE(lchgrp, arginfo_lchgrp)
#endif
	ZEND_FE(chmod, arginfo_chmod)
#if HAVE_UTIME
	ZEND_FE(touch, arginfo_touch)
#endif
	ZEND_FE(clearstatcache, arginfo_clearstatcache)
	ZEND_FE(disk_total_space, arginfo_disk_total_space)
	ZEND_FE(disk_free_space, arginfo_disk_free_space)
	ZEND_FALIAS(diskfreespace, disk_free_space, arginfo_diskfreespace)
	ZEND_FE(realpath_cache_get, arginfo_realpath_cache_get)
	ZEND_FE(realpath_cache_size, arginfo_realpath_cache_size)
	ZEND_FE(sprintf, arginfo_sprintf)
	ZEND_FE(printf, arginfo_printf)
	ZEND_FE(vprintf, arginfo_vprintf)
	ZEND_FE(vsprintf, arginfo_vsprintf)
	ZEND_FE(fprintf, arginfo_fprintf)
	ZEND_FE(vfprintf, arginfo_vfprintf)
	ZEND_FE(fsockopen, arginfo_fsockopen)
	ZEND_FE(pfsockopen, arginfo_pfsockopen)
	ZEND_FE(http_build_query, arginfo_http_build_query)
	ZEND_FE(image_type_to_mime_type, arginfo_image_type_to_mime_type)
	ZEND_FE(image_type_to_extension, arginfo_image_type_to_extension)
	ZEND_FE(getimagesize, arginfo_getimagesize)
	ZEND_FE(getimagesizefromstring, arginfo_getimagesizefromstring)
	ZEND_FE(phpinfo, arginfo_phpinfo)
	ZEND_FE(phpversion, arginfo_phpversion)
	ZEND_FE(phpcredits, arginfo_phpcredits)
	ZEND_FE(php_sapi_name, arginfo_php_sapi_name)
	ZEND_FE(php_uname, arginfo_php_uname)
	ZEND_FE(php_ini_scanned_files, arginfo_php_ini_scanned_files)
	ZEND_FE(php_ini_loaded_file, arginfo_php_ini_loaded_file)
	ZEND_FE(iptcembed, arginfo_iptcembed)
	ZEND_FE(iptcparse, arginfo_iptcparse)
	ZEND_FE(levenshtein, arginfo_levenshtein)
#if defined(HAVE_SYMLINK) || defined(PHP_WIN32)
	ZEND_FE(readlink, arginfo_readlink)
#endif
#if defined(HAVE_SYMLINK) || defined(PHP_WIN32)
	ZEND_FE(linkinfo, arginfo_linkinfo)
#endif
#if defined(HAVE_SYMLINK) || defined(PHP_WIN32)
	ZEND_FE(symlink, arginfo_symlink)
#endif
#if defined(HAVE_SYMLINK) || defined(PHP_WIN32)
	ZEND_FE(link, arginfo_link)
#endif
	ZEND_FE(mail, arginfo_mail)
	ZEND_FE(abs, arginfo_abs)
	ZEND_FE(ceil, arginfo_ceil)
	ZEND_FE(floor, arginfo_floor)
	ZEND_FE(round, arginfo_round)
	ZEND_FE(sin, arginfo_sin)
	ZEND_FE(cos, arginfo_cos)
	ZEND_FE(tan, arginfo_tan)
	ZEND_FE(asin, arginfo_asin)
	ZEND_FE(acos, arginfo_acos)
	ZEND_FE(atan, arginfo_atan)
	ZEND_FE(atanh, arginfo_atanh)
	ZEND_FE(atan2, arginfo_atan2)
	ZEND_FE(sinh, arginfo_sinh)
	ZEND_FE(cosh, arginfo_cosh)
	ZEND_FE(tanh, arginfo_tanh)
	ZEND_FE(asinh, arginfo_asinh)
	ZEND_FE(acosh, arginfo_acosh)
	ZEND_FE(expm1, arginfo_expm1)
	ZEND_FE(log1p, arginfo_log1p)
	ZEND_FE(pi, arginfo_pi)
	ZEND_FE(is_finite, arginfo_is_finite)
	ZEND_FE(is_nan, arginfo_is_nan)
	ZEND_FE(intdiv, arginfo_intdiv)
	ZEND_FE(is_infinite, arginfo_is_infinite)
	ZEND_FE(pow, arginfo_pow)
	ZEND_FE(exp, arginfo_exp)
	ZEND_FE(log, arginfo_log)
	ZEND_FE(log10, arginfo_log10)
	ZEND_FE(sqrt, arginfo_sqrt)
	ZEND_FE(hypot, arginfo_hypot)
	ZEND_FE(deg2rad, arginfo_deg2rad)
	ZEND_FE(rad2deg, arginfo_rad2deg)
	ZEND_FE(bindec, arginfo_bindec)
	ZEND_FE(hexdec, arginfo_hexdec)
	ZEND_FE(octdec, arginfo_octdec)
	ZEND_FE(decbin, arginfo_decbin)
	ZEND_FE(decoct, arginfo_decoct)
	ZEND_FE(dechex, arginfo_dechex)
	ZEND_FE(base_convert, arginfo_base_convert)
	ZEND_FE(number_format, arginfo_number_format)
	ZEND_FE(fmod, arginfo_fmod)
	ZEND_FE(fdiv, arginfo_fdiv)
#if defined(HAVE_GETTIMEOFDAY)
	ZEND_FE(microtime, arginfo_microtime)
#endif
#if defined(HAVE_GETTIMEOFDAY)
	ZEND_FE(gettimeofday, arginfo_gettimeofday)
#endif
#if defined(HAVE_GETRUSAGE)
	ZEND_FE(getrusage, arginfo_getrusage)
#endif
	ZEND_FE(pack, arginfo_pack)
	ZEND_FE(unpack, arginfo_unpack)
	ZEND_FE(password_get_info, arginfo_password_get_info)
	ZEND_FE(password_hash, arginfo_password_hash)
	ZEND_FE(password_needs_rehash, arginfo_password_needs_rehash)
	ZEND_FE(password_verify, arginfo_password_verify)
	ZEND_FE(password_algos, arginfo_password_algos)
#if defined(PHP_CAN_SUPPORT_PROC_OPEN)
	ZEND_FE(proc_open, arginfo_proc_open)
#endif
#if defined(PHP_CAN_SUPPORT_PROC_OPEN)
	ZEND_FE(proc_close, arginfo_proc_close)
#endif
#if defined(PHP_CAN_SUPPORT_PROC_OPEN)
	ZEND_FE(proc_terminate, arginfo_proc_terminate)
#endif
#if defined(PHP_CAN_SUPPORT_PROC_OPEN)
	ZEND_FE(proc_get_status, arginfo_proc_get_status)
#endif
	ZEND_FE(quoted_printable_decode, arginfo_quoted_printable_decode)
	ZEND_FE(quoted_printable_encode, arginfo_quoted_printable_encode)
	ZEND_FE(mt_srand, arginfo_mt_srand)
	ZEND_FALIAS(srand, mt_srand, arginfo_srand)
	ZEND_FE(rand, arginfo_rand)
	ZEND_FE(mt_rand, arginfo_mt_rand)
	ZEND_FE(mt_getrandmax, arginfo_mt_getrandmax)
	ZEND_FALIAS(getrandmax, mt_getrandmax, arginfo_getrandmax)
	ZEND_FE(random_bytes, arginfo_random_bytes)
	ZEND_FE(random_int, arginfo_random_int)
	ZEND_FE(soundex, arginfo_soundex)
	ZEND_FE(stream_select, arginfo_stream_select)
	ZEND_FE(stream_context_create, arginfo_stream_context_create)
	ZEND_FE(stream_context_set_params, arginfo_stream_context_set_params)
	ZEND_FE(stream_context_get_params, arginfo_stream_context_get_params)
	ZEND_FE(stream_context_set_option, arginfo_stream_context_set_option)
	ZEND_FE(stream_context_get_options, arginfo_stream_context_get_options)
	ZEND_FE(stream_context_get_default, arginfo_stream_context_get_default)
	ZEND_FE(stream_context_set_default, arginfo_stream_context_set_default)
	ZEND_FE(stream_filter_prepend, arginfo_stream_filter_prepend)
	ZEND_FE(stream_filter_append, arginfo_stream_filter_append)
	ZEND_FE(stream_filter_remove, arginfo_stream_filter_remove)
	ZEND_FE(stream_socket_client, arginfo_stream_socket_client)
	ZEND_FE(stream_socket_server, arginfo_stream_socket_server)
	ZEND_FE(stream_socket_accept, arginfo_stream_socket_accept)
	ZEND_FE(stream_socket_get_name, arginfo_stream_socket_get_name)
	ZEND_FE(stream_socket_recvfrom, arginfo_stream_socket_recvfrom)
	ZEND_FE(stream_socket_sendto, arginfo_stream_socket_sendto)
	ZEND_FE(stream_socket_enable_crypto, arginfo_stream_socket_enable_crypto)
#if defined(HAVE_SHUTDOWN)
	ZEND_FE(stream_socket_shutdown, arginfo_stream_socket_shutdown)
#endif
#if HAVE_SOCKETPAIR
	ZEND_FE(stream_socket_pair, arginfo_stream_socket_pair)
#endif
	ZEND_FE(stream_copy_to_stream, arginfo_stream_copy_to_stream)
	ZEND_FE(stream_get_contents, arginfo_stream_get_contents)
	ZEND_FE(stream_supports_lock, arginfo_stream_supports_lock)
	ZEND_FE(stream_set_write_buffer, arginfo_stream_set_write_buffer)
	ZEND_FALIAS(set_file_buffer, stream_set_write_buffer, arginfo_set_file_buffer)
	ZEND_FE(stream_set_read_buffer, arginfo_stream_set_read_buffer)
	ZEND_FE(stream_set_blocking, arginfo_stream_set_blocking)
	ZEND_FALIAS(socket_set_blocking, stream_set_blocking, arginfo_socket_set_blocking)
	ZEND_FE(stream_get_meta_data, arginfo_stream_get_meta_data)
	ZEND_FALIAS(socket_get_status, stream_get_meta_data, arginfo_socket_get_status)
	ZEND_FE(stream_get_line, arginfo_stream_get_line)
	ZEND_FE(stream_resolve_include_path, arginfo_stream_resolve_include_path)
	ZEND_FE(stream_get_wrappers, arginfo_stream_get_wrappers)
	ZEND_FE(stream_get_transports, arginfo_stream_get_transports)
	ZEND_FE(stream_is_local, arginfo_stream_is_local)
	ZEND_FE(stream_isatty, arginfo_stream_isatty)
#if defined(PHP_WIN32)
	ZEND_FE(sapi_windows_vt100_support, arginfo_sapi_windows_vt100_support)
#endif
	ZEND_FE(stream_set_chunk_size, arginfo_stream_set_chunk_size)
#if HAVE_SYS_TIME_H || defined(PHP_WIN32)
	ZEND_FE(stream_set_timeout, arginfo_stream_set_timeout)
#endif
#if HAVE_SYS_TIME_H || defined(PHP_WIN32)
	ZEND_FALIAS(socket_set_timeout, stream_set_timeout, arginfo_socket_set_timeout)
#endif
	ZEND_FE(gettype, arginfo_gettype)
	ZEND_FE(get_debug_type, arginfo_get_debug_type)
	ZEND_FE(settype, arginfo_settype)
	ZEND_FE(intval, arginfo_intval)
	ZEND_FE(floatval, arginfo_floatval)
	ZEND_FALIAS(doubleval, floatval, arginfo_doubleval)
	ZEND_FE(boolval, arginfo_boolval)
	ZEND_FE(strval, arginfo_strval)
	ZEND_FE(is_null, arginfo_is_null)
	ZEND_FE(is_resource, arginfo_is_resource)
	ZEND_FE(is_bool, arginfo_is_bool)
	ZEND_FE(is_int, arginfo_is_int)
	ZEND_FALIAS(is_integer, is_int, arginfo_is_integer)
	ZEND_FALIAS(is_long, is_int, arginfo_is_long)
	ZEND_FE(is_float, arginfo_is_float)
	ZEND_FALIAS(is_double, is_float, arginfo_is_double)
	ZEND_FE(is_numeric, arginfo_is_numeric)
	ZEND_FE(is_string, arginfo_is_string)
	ZEND_FE(is_array, arginfo_is_array)
	ZEND_FE(is_object, arginfo_is_object)
	ZEND_FE(is_scalar, arginfo_is_scalar)
	ZEND_FE(is_callable, arginfo_is_callable)
	ZEND_FE(is_iterable, arginfo_is_iterable)
	ZEND_FE(is_countable, arginfo_is_countable)
#if defined(HAVE_GETTIMEOFDAY)
	ZEND_FE(uniqid, arginfo_uniqid)
#endif
	ZEND_FE(parse_url, arginfo_parse_url)
	ZEND_FE(urlencode, arginfo_urlencode)
	ZEND_FE(urldecode, arginfo_urldecode)
	ZEND_FE(rawurlencode, arginfo_rawurlencode)
	ZEND_FE(rawurldecode, arginfo_rawurldecode)
	ZEND_FE(get_headers, arginfo_get_headers)
	ZEND_FE(stream_bucket_make_writeable, arginfo_stream_bucket_make_writeable)
	ZEND_FE(stream_bucket_prepend, arginfo_stream_bucket_prepend)
	ZEND_FE(stream_bucket_append, arginfo_stream_bucket_append)
	ZEND_FE(stream_bucket_new, arginfo_stream_bucket_new)
	ZEND_FE(stream_get_filters, arginfo_stream_get_filters)
	ZEND_FE(stream_filter_register, arginfo_stream_filter_register)
	ZEND_FE(convert_uuencode, arginfo_convert_uuencode)
	ZEND_FE(convert_uudecode, arginfo_convert_uudecode)
	ZEND_FE(var_dump, arginfo_var_dump)
	ZEND_FE(var_export, arginfo_var_export)
	ZEND_FE(debug_zval_dump, arginfo_debug_zval_dump)
	ZEND_FE(serialize, arginfo_serialize)
	ZEND_FE(unserialize, arginfo_unserialize)
	ZEND_FE(memory_get_usage, arginfo_memory_get_usage)
	ZEND_FE(memory_get_peak_usage, arginfo_memory_get_peak_usage)
	ZEND_FE(version_compare, arginfo_version_compare)
#if defined(PHP_WIN32)
	ZEND_FE(sapi_windows_cp_set, arginfo_sapi_windows_cp_set)
#endif
#if defined(PHP_WIN32)
	ZEND_FE(sapi_windows_cp_get, arginfo_sapi_windows_cp_get)
#endif
#if defined(PHP_WIN32)
	ZEND_FE(sapi_windows_cp_conv, arginfo_sapi_windows_cp_conv)
#endif
#if defined(PHP_WIN32)
	ZEND_FE(sapi_windows_cp_is_utf8, arginfo_sapi_windows_cp_is_utf8)
#endif
#if defined(PHP_WIN32)
	ZEND_FE(sapi_windows_set_ctrl_handler, arginfo_sapi_windows_set_ctrl_handler)
#endif
#if defined(PHP_WIN32)
	ZEND_FE(sapi_windows_generate_ctrl_event, arginfo_sapi_windows_generate_ctrl_event)
#endif
	ZEND_FE_END
};<|MERGE_RESOLUTION|>--- conflicted
+++ resolved
@@ -1,9 +1,5 @@
 /* This is a generated file, edit the .stub.php file instead.
-<<<<<<< HEAD
- * Stub hash: 7540039937587f05584660bc1a1a8a80aa5ccbd1 */
-=======
- * Stub hash: 39cd1ddd82efd6b62605218faff8b720d8b97170 */
->>>>>>> cec5e308
+ * Stub hash: 4f4ed195a688735d48aeb3b7cd390d8463a07c26 */
 
 ZEND_BEGIN_ARG_WITH_RETURN_TYPE_INFO_EX(arginfo_set_time_limit, 0, 1, _IS_BOOL, 0)
 	ZEND_ARG_TYPE_INFO(0, seconds, IS_LONG, 0)
