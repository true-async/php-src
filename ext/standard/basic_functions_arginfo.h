/* This is a generated file, edit the .stub.php file instead.
<<<<<<< HEAD
 * Stub hash: 39d455982dfdea9d0b9b646bc207b05f7108d1b2 */
=======
 * Stub hash: 24cd8eddbff4da67929041932494952b49746f91 */
>>>>>>> 411cd045

ZEND_BEGIN_ARG_WITH_RETURN_TYPE_INFO_EX(arginfo_set_time_limit, 0, 1, _IS_BOOL, 0)
	ZEND_ARG_TYPE_INFO(0, seconds, IS_LONG, 0)
ZEND_END_ARG_INFO()

ZEND_BEGIN_ARG_WITH_RETURN_TYPE_INFO_EX(arginfo_header_register_callback, 0, 1, _IS_BOOL, 0)
	ZEND_ARG_TYPE_INFO(0, callback, IS_CALLABLE, 0)
ZEND_END_ARG_INFO()

ZEND_BEGIN_ARG_WITH_RETURN_TYPE_INFO_EX(arginfo_ob_start, 0, 0, _IS_BOOL, 0)
	ZEND_ARG_INFO_WITH_DEFAULT_VALUE(0, callback, "null")
	ZEND_ARG_TYPE_INFO_WITH_DEFAULT_VALUE(0, chunk_size, IS_LONG, 0, "0")
	ZEND_ARG_TYPE_INFO_WITH_DEFAULT_VALUE(0, flags, IS_LONG, 0, "PHP_OUTPUT_HANDLER_STDFLAGS")
ZEND_END_ARG_INFO()

ZEND_BEGIN_ARG_WITH_RETURN_TYPE_INFO_EX(arginfo_ob_flush, 0, 0, _IS_BOOL, 0)
ZEND_END_ARG_INFO()

#define arginfo_ob_clean arginfo_ob_flush

#define arginfo_ob_end_flush arginfo_ob_flush

#define arginfo_ob_end_clean arginfo_ob_flush

ZEND_BEGIN_ARG_WITH_RETURN_TYPE_MASK_EX(arginfo_ob_get_flush, 0, 0, MAY_BE_STRING|MAY_BE_FALSE)
ZEND_END_ARG_INFO()

#define arginfo_ob_get_clean arginfo_ob_get_flush

#define arginfo_ob_get_contents arginfo_ob_get_flush

ZEND_BEGIN_ARG_WITH_RETURN_TYPE_INFO_EX(arginfo_ob_get_level, 0, 0, IS_LONG, 0)
ZEND_END_ARG_INFO()

ZEND_BEGIN_ARG_WITH_RETURN_TYPE_MASK_EX(arginfo_ob_get_length, 0, 0, MAY_BE_LONG|MAY_BE_FALSE)
ZEND_END_ARG_INFO()

ZEND_BEGIN_ARG_WITH_RETURN_TYPE_INFO_EX(arginfo_ob_list_handlers, 0, 0, IS_ARRAY, 0)
ZEND_END_ARG_INFO()

ZEND_BEGIN_ARG_WITH_RETURN_TYPE_INFO_EX(arginfo_ob_get_status, 0, 0, IS_ARRAY, 0)
	ZEND_ARG_TYPE_INFO_WITH_DEFAULT_VALUE(0, full_status, _IS_BOOL, 0, "false")
ZEND_END_ARG_INFO()

ZEND_BEGIN_ARG_WITH_RETURN_TYPE_INFO_EX(arginfo_ob_implicit_flush, 0, 0, IS_VOID, 0)
	ZEND_ARG_TYPE_INFO_WITH_DEFAULT_VALUE(0, enable, _IS_BOOL, 0, "true")
ZEND_END_ARG_INFO()

#define arginfo_output_reset_rewrite_vars arginfo_ob_flush

ZEND_BEGIN_ARG_WITH_RETURN_TYPE_INFO_EX(arginfo_output_add_rewrite_var, 0, 2, _IS_BOOL, 0)
	ZEND_ARG_TYPE_INFO(0, name, IS_STRING, 0)
	ZEND_ARG_TYPE_INFO(0, value, IS_STRING, 0)
ZEND_END_ARG_INFO()

ZEND_BEGIN_ARG_WITH_RETURN_TYPE_INFO_EX(arginfo_stream_wrapper_register, 0, 2, _IS_BOOL, 0)
	ZEND_ARG_TYPE_INFO(0, protocol, IS_STRING, 0)
	ZEND_ARG_TYPE_INFO(0, class, IS_STRING, 0)
	ZEND_ARG_TYPE_INFO_WITH_DEFAULT_VALUE(0, flags, IS_LONG, 0, "0")
ZEND_END_ARG_INFO()

#define arginfo_stream_register_wrapper arginfo_stream_wrapper_register

ZEND_BEGIN_ARG_WITH_RETURN_TYPE_INFO_EX(arginfo_stream_wrapper_unregister, 0, 1, _IS_BOOL, 0)
	ZEND_ARG_TYPE_INFO(0, protocol, IS_STRING, 0)
ZEND_END_ARG_INFO()

#define arginfo_stream_wrapper_restore arginfo_stream_wrapper_unregister

ZEND_BEGIN_ARG_WITH_RETURN_TYPE_INFO_EX(arginfo_array_push, 0, 1, IS_LONG, 0)
	ZEND_ARG_TYPE_INFO(1, array, IS_ARRAY, 0)
	ZEND_ARG_VARIADIC_TYPE_INFO(0, values, IS_MIXED, 0)
ZEND_END_ARG_INFO()

ZEND_BEGIN_ARG_WITH_RETURN_TYPE_INFO_EX(arginfo_krsort, 0, 1, IS_TRUE, 0)
	ZEND_ARG_TYPE_INFO(1, array, IS_ARRAY, 0)
	ZEND_ARG_TYPE_INFO_WITH_DEFAULT_VALUE(0, flags, IS_LONG, 0, "SORT_REGULAR")
ZEND_END_ARG_INFO()

#define arginfo_ksort arginfo_krsort

ZEND_BEGIN_ARG_WITH_RETURN_TYPE_INFO_EX(arginfo_count, 0, 1, IS_LONG, 0)
	ZEND_ARG_OBJ_TYPE_MASK(0, value, Countable, MAY_BE_ARRAY, NULL)
	ZEND_ARG_TYPE_INFO_WITH_DEFAULT_VALUE(0, mode, IS_LONG, 0, "COUNT_NORMAL")
ZEND_END_ARG_INFO()

#define arginfo_sizeof arginfo_count

ZEND_BEGIN_ARG_WITH_RETURN_TYPE_INFO_EX(arginfo_natsort, 0, 1, _IS_BOOL, 0)
	ZEND_ARG_TYPE_INFO(1, array, IS_ARRAY, 0)
ZEND_END_ARG_INFO()

#define arginfo_natcasesort arginfo_natsort

#define arginfo_asort arginfo_krsort

#define arginfo_arsort arginfo_krsort

#define arginfo_sort arginfo_krsort

ZEND_BEGIN_ARG_WITH_RETURN_TYPE_INFO_EX(arginfo_rsort, 0, 1, _IS_BOOL, 0)
	ZEND_ARG_TYPE_INFO(1, array, IS_ARRAY, 0)
	ZEND_ARG_TYPE_INFO_WITH_DEFAULT_VALUE(0, flags, IS_LONG, 0, "SORT_REGULAR")
ZEND_END_ARG_INFO()

ZEND_BEGIN_ARG_WITH_RETURN_TYPE_INFO_EX(arginfo_usort, 0, 2, IS_TRUE, 0)
	ZEND_ARG_TYPE_INFO(1, array, IS_ARRAY, 0)
	ZEND_ARG_TYPE_INFO(0, callback, IS_CALLABLE, 0)
ZEND_END_ARG_INFO()

#define arginfo_uasort arginfo_usort

#define arginfo_uksort arginfo_usort

ZEND_BEGIN_ARG_WITH_RETURN_TYPE_INFO_EX(arginfo_end, 0, 1, IS_MIXED, 0)
	ZEND_ARG_TYPE_MASK(1, array, MAY_BE_ARRAY|MAY_BE_OBJECT, NULL)
ZEND_END_ARG_INFO()

#define arginfo_prev arginfo_end

#define arginfo_next arginfo_end

#define arginfo_reset arginfo_end

ZEND_BEGIN_ARG_WITH_RETURN_TYPE_INFO_EX(arginfo_current, 0, 1, IS_MIXED, 0)
	ZEND_ARG_TYPE_MASK(0, array, MAY_BE_ARRAY|MAY_BE_OBJECT, NULL)
ZEND_END_ARG_INFO()

#define arginfo_pos arginfo_current

ZEND_BEGIN_ARG_WITH_RETURN_TYPE_MASK_EX(arginfo_key, 0, 1, MAY_BE_LONG|MAY_BE_STRING|MAY_BE_NULL)
	ZEND_ARG_TYPE_MASK(0, array, MAY_BE_ARRAY|MAY_BE_OBJECT, NULL)
ZEND_END_ARG_INFO()

ZEND_BEGIN_ARG_WITH_RETURN_TYPE_INFO_EX(arginfo_min, 0, 1, IS_MIXED, 0)
	ZEND_ARG_TYPE_INFO(0, value, IS_MIXED, 0)
	ZEND_ARG_VARIADIC_TYPE_INFO(0, values, IS_MIXED, 0)
ZEND_END_ARG_INFO()

#define arginfo_max arginfo_min

ZEND_BEGIN_ARG_WITH_RETURN_TYPE_INFO_EX(arginfo_array_walk, 0, 2, IS_TRUE, 0)
	ZEND_ARG_TYPE_MASK(1, array, MAY_BE_ARRAY|MAY_BE_OBJECT, NULL)
	ZEND_ARG_TYPE_INFO(0, callback, IS_CALLABLE, 0)
	ZEND_ARG_TYPE_INFO(0, arg, IS_MIXED, 0)
ZEND_END_ARG_INFO()

#define arginfo_array_walk_recursive arginfo_array_walk

ZEND_BEGIN_ARG_WITH_RETURN_TYPE_INFO_EX(arginfo_in_array, 0, 2, _IS_BOOL, 0)
	ZEND_ARG_TYPE_INFO(0, needle, IS_MIXED, 0)
	ZEND_ARG_TYPE_INFO(0, haystack, IS_ARRAY, 0)
	ZEND_ARG_TYPE_INFO_WITH_DEFAULT_VALUE(0, strict, _IS_BOOL, 0, "false")
ZEND_END_ARG_INFO()

ZEND_BEGIN_ARG_WITH_RETURN_TYPE_MASK_EX(arginfo_array_search, 0, 2, MAY_BE_LONG|MAY_BE_STRING|MAY_BE_FALSE)
	ZEND_ARG_TYPE_INFO(0, needle, IS_MIXED, 0)
	ZEND_ARG_TYPE_INFO(0, haystack, IS_ARRAY, 0)
	ZEND_ARG_TYPE_INFO_WITH_DEFAULT_VALUE(0, strict, _IS_BOOL, 0, "false")
ZEND_END_ARG_INFO()

ZEND_BEGIN_ARG_WITH_RETURN_TYPE_INFO_EX(arginfo_extract, 0, 1, IS_LONG, 0)
	ZEND_ARG_TYPE_INFO(ZEND_SEND_PREFER_REF, array, IS_ARRAY, 0)
	ZEND_ARG_TYPE_INFO_WITH_DEFAULT_VALUE(0, flags, IS_LONG, 0, "EXTR_OVERWRITE")
	ZEND_ARG_TYPE_INFO_WITH_DEFAULT_VALUE(0, prefix, IS_STRING, 0, "\"\"")
ZEND_END_ARG_INFO()

ZEND_BEGIN_ARG_WITH_RETURN_TYPE_INFO_EX(arginfo_compact, 0, 1, IS_ARRAY, 0)
	ZEND_ARG_INFO(0, var_name)
	ZEND_ARG_VARIADIC_INFO(0, var_names)
ZEND_END_ARG_INFO()

ZEND_BEGIN_ARG_WITH_RETURN_TYPE_INFO_EX(arginfo_array_fill, 0, 3, IS_ARRAY, 0)
	ZEND_ARG_TYPE_INFO(0, start_index, IS_LONG, 0)
	ZEND_ARG_TYPE_INFO(0, count, IS_LONG, 0)
	ZEND_ARG_TYPE_INFO(0, value, IS_MIXED, 0)
ZEND_END_ARG_INFO()

ZEND_BEGIN_ARG_WITH_RETURN_TYPE_INFO_EX(arginfo_array_fill_keys, 0, 2, IS_ARRAY, 0)
	ZEND_ARG_TYPE_INFO(0, keys, IS_ARRAY, 0)
	ZEND_ARG_TYPE_INFO(0, value, IS_MIXED, 0)
ZEND_END_ARG_INFO()

ZEND_BEGIN_ARG_WITH_RETURN_TYPE_INFO_EX(arginfo_range, 0, 2, IS_ARRAY, 0)
	ZEND_ARG_INFO(0, start)
	ZEND_ARG_INFO(0, end)
	ZEND_ARG_TYPE_MASK(0, step, MAY_BE_LONG|MAY_BE_DOUBLE, "1")
ZEND_END_ARG_INFO()

ZEND_BEGIN_ARG_WITH_RETURN_TYPE_INFO_EX(arginfo_shuffle, 0, 1, IS_TRUE, 0)
	ZEND_ARG_TYPE_INFO(1, array, IS_ARRAY, 0)
ZEND_END_ARG_INFO()

ZEND_BEGIN_ARG_WITH_RETURN_TYPE_INFO_EX(arginfo_array_pop, 0, 1, IS_MIXED, 0)
	ZEND_ARG_TYPE_INFO(1, array, IS_ARRAY, 0)
ZEND_END_ARG_INFO()

#define arginfo_array_shift arginfo_array_pop

#define arginfo_array_unshift arginfo_array_push

ZEND_BEGIN_ARG_WITH_RETURN_TYPE_INFO_EX(arginfo_array_splice, 0, 2, IS_ARRAY, 0)
	ZEND_ARG_TYPE_INFO(1, array, IS_ARRAY, 0)
	ZEND_ARG_TYPE_INFO(0, offset, IS_LONG, 0)
	ZEND_ARG_TYPE_INFO_WITH_DEFAULT_VALUE(0, length, IS_LONG, 1, "null")
	ZEND_ARG_TYPE_INFO_WITH_DEFAULT_VALUE(0, replacement, IS_MIXED, 0, "[]")
ZEND_END_ARG_INFO()

ZEND_BEGIN_ARG_WITH_RETURN_TYPE_INFO_EX(arginfo_array_slice, 0, 2, IS_ARRAY, 0)
	ZEND_ARG_TYPE_INFO(0, array, IS_ARRAY, 0)
	ZEND_ARG_TYPE_INFO(0, offset, IS_LONG, 0)
	ZEND_ARG_TYPE_INFO_WITH_DEFAULT_VALUE(0, length, IS_LONG, 1, "null")
	ZEND_ARG_TYPE_INFO_WITH_DEFAULT_VALUE(0, preserve_keys, _IS_BOOL, 0, "false")
ZEND_END_ARG_INFO()

ZEND_BEGIN_ARG_WITH_RETURN_TYPE_INFO_EX(arginfo_array_merge, 0, 0, IS_ARRAY, 0)
	ZEND_ARG_VARIADIC_TYPE_INFO(0, arrays, IS_ARRAY, 0)
ZEND_END_ARG_INFO()

#define arginfo_array_merge_recursive arginfo_array_merge

ZEND_BEGIN_ARG_WITH_RETURN_TYPE_INFO_EX(arginfo_array_replace, 0, 1, IS_ARRAY, 0)
	ZEND_ARG_TYPE_INFO(0, array, IS_ARRAY, 0)
	ZEND_ARG_VARIADIC_TYPE_INFO(0, replacements, IS_ARRAY, 0)
ZEND_END_ARG_INFO()

#define arginfo_array_replace_recursive arginfo_array_replace

ZEND_BEGIN_ARG_WITH_RETURN_TYPE_INFO_EX(arginfo_array_keys, 0, 1, IS_ARRAY, 0)
	ZEND_ARG_TYPE_INFO(0, array, IS_ARRAY, 0)
	ZEND_ARG_TYPE_INFO(0, filter_value, IS_MIXED, 0)
	ZEND_ARG_TYPE_INFO_WITH_DEFAULT_VALUE(0, strict, _IS_BOOL, 0, "false")
ZEND_END_ARG_INFO()

ZEND_BEGIN_ARG_WITH_RETURN_TYPE_MASK_EX(arginfo_array_key_first, 0, 1, MAY_BE_LONG|MAY_BE_STRING|MAY_BE_NULL)
	ZEND_ARG_TYPE_INFO(0, array, IS_ARRAY, 0)
ZEND_END_ARG_INFO()

#define arginfo_array_key_last arginfo_array_key_first

ZEND_BEGIN_ARG_WITH_RETURN_TYPE_INFO_EX(arginfo_array_values, 0, 1, IS_ARRAY, 0)
	ZEND_ARG_TYPE_INFO(0, array, IS_ARRAY, 0)
ZEND_END_ARG_INFO()

#define arginfo_array_count_values arginfo_array_values

ZEND_BEGIN_ARG_WITH_RETURN_TYPE_INFO_EX(arginfo_array_column, 0, 2, IS_ARRAY, 0)
	ZEND_ARG_TYPE_INFO(0, array, IS_ARRAY, 0)
	ZEND_ARG_TYPE_MASK(0, column_key, MAY_BE_LONG|MAY_BE_STRING|MAY_BE_NULL, NULL)
	ZEND_ARG_TYPE_MASK(0, index_key, MAY_BE_LONG|MAY_BE_STRING|MAY_BE_NULL, "null")
ZEND_END_ARG_INFO()

ZEND_BEGIN_ARG_WITH_RETURN_TYPE_INFO_EX(arginfo_array_reverse, 0, 1, IS_ARRAY, 0)
	ZEND_ARG_TYPE_INFO(0, array, IS_ARRAY, 0)
	ZEND_ARG_TYPE_INFO_WITH_DEFAULT_VALUE(0, preserve_keys, _IS_BOOL, 0, "false")
ZEND_END_ARG_INFO()

ZEND_BEGIN_ARG_WITH_RETURN_TYPE_INFO_EX(arginfo_array_pad, 0, 3, IS_ARRAY, 0)
	ZEND_ARG_TYPE_INFO(0, array, IS_ARRAY, 0)
	ZEND_ARG_TYPE_INFO(0, length, IS_LONG, 0)
	ZEND_ARG_TYPE_INFO(0, value, IS_MIXED, 0)
ZEND_END_ARG_INFO()

#define arginfo_array_flip arginfo_array_values

ZEND_BEGIN_ARG_WITH_RETURN_TYPE_INFO_EX(arginfo_array_change_key_case, 0, 1, IS_ARRAY, 0)
	ZEND_ARG_TYPE_INFO(0, array, IS_ARRAY, 0)
	ZEND_ARG_TYPE_INFO_WITH_DEFAULT_VALUE(0, case, IS_LONG, 0, "CASE_LOWER")
ZEND_END_ARG_INFO()

ZEND_BEGIN_ARG_WITH_RETURN_TYPE_INFO_EX(arginfo_array_unique, 0, 1, IS_ARRAY, 0)
	ZEND_ARG_TYPE_INFO(0, array, IS_ARRAY, 0)
	ZEND_ARG_TYPE_INFO_WITH_DEFAULT_VALUE(0, flags, IS_LONG, 0, "SORT_STRING")
ZEND_END_ARG_INFO()

ZEND_BEGIN_ARG_WITH_RETURN_TYPE_INFO_EX(arginfo_array_intersect_key, 0, 1, IS_ARRAY, 0)
	ZEND_ARG_TYPE_INFO(0, array, IS_ARRAY, 0)
	ZEND_ARG_VARIADIC_TYPE_INFO(0, arrays, IS_ARRAY, 0)
ZEND_END_ARG_INFO()

ZEND_BEGIN_ARG_WITH_RETURN_TYPE_INFO_EX(arginfo_array_intersect_ukey, 0, 1, IS_ARRAY, 0)
	ZEND_ARG_TYPE_INFO(0, array, IS_ARRAY, 0)
	ZEND_ARG_VARIADIC_INFO(0, rest)
ZEND_END_ARG_INFO()

#define arginfo_array_intersect arginfo_array_intersect_key

#define arginfo_array_uintersect arginfo_array_intersect_ukey

#define arginfo_array_intersect_assoc arginfo_array_intersect_key

#define arginfo_array_uintersect_assoc arginfo_array_intersect_ukey

#define arginfo_array_intersect_uassoc arginfo_array_intersect_ukey

#define arginfo_array_uintersect_uassoc arginfo_array_intersect_ukey

#define arginfo_array_diff_key arginfo_array_intersect_key

#define arginfo_array_diff_ukey arginfo_array_intersect_ukey

#define arginfo_array_diff arginfo_array_intersect_key

#define arginfo_array_udiff arginfo_array_intersect_ukey

#define arginfo_array_diff_assoc arginfo_array_intersect_key

#define arginfo_array_diff_uassoc arginfo_array_intersect_ukey

#define arginfo_array_udiff_assoc arginfo_array_intersect_ukey

#define arginfo_array_udiff_uassoc arginfo_array_intersect_ukey

ZEND_BEGIN_ARG_WITH_RETURN_TYPE_INFO_EX(arginfo_array_multisort, 0, 1, _IS_BOOL, 0)
	ZEND_ARG_INFO(ZEND_SEND_PREFER_REF, array)
	ZEND_ARG_VARIADIC_INFO(ZEND_SEND_PREFER_REF, rest)
ZEND_END_ARG_INFO()

ZEND_BEGIN_ARG_WITH_RETURN_TYPE_MASK_EX(arginfo_array_rand, 0, 1, MAY_BE_LONG|MAY_BE_STRING|MAY_BE_ARRAY)
	ZEND_ARG_TYPE_INFO(0, array, IS_ARRAY, 0)
	ZEND_ARG_TYPE_INFO_WITH_DEFAULT_VALUE(0, num, IS_LONG, 0, "1")
ZEND_END_ARG_INFO()

ZEND_BEGIN_ARG_WITH_RETURN_TYPE_MASK_EX(arginfo_array_sum, 0, 1, MAY_BE_LONG|MAY_BE_DOUBLE)
	ZEND_ARG_TYPE_INFO(0, array, IS_ARRAY, 0)
ZEND_END_ARG_INFO()

#define arginfo_array_product arginfo_array_sum

ZEND_BEGIN_ARG_WITH_RETURN_TYPE_INFO_EX(arginfo_array_reduce, 0, 2, IS_MIXED, 0)
	ZEND_ARG_TYPE_INFO(0, array, IS_ARRAY, 0)
	ZEND_ARG_TYPE_INFO(0, callback, IS_CALLABLE, 0)
	ZEND_ARG_TYPE_INFO_WITH_DEFAULT_VALUE(0, initial, IS_MIXED, 0, "null")
ZEND_END_ARG_INFO()

ZEND_BEGIN_ARG_WITH_RETURN_TYPE_INFO_EX(arginfo_array_filter, 0, 1, IS_ARRAY, 0)
	ZEND_ARG_TYPE_INFO(0, array, IS_ARRAY, 0)
	ZEND_ARG_TYPE_INFO_WITH_DEFAULT_VALUE(0, callback, IS_CALLABLE, 1, "null")
	ZEND_ARG_TYPE_INFO_WITH_DEFAULT_VALUE(0, mode, IS_LONG, 0, "0")
ZEND_END_ARG_INFO()

ZEND_BEGIN_ARG_WITH_RETURN_TYPE_INFO_EX(arginfo_array_map, 0, 2, IS_ARRAY, 0)
	ZEND_ARG_TYPE_INFO(0, callback, IS_CALLABLE, 1)
	ZEND_ARG_TYPE_INFO(0, array, IS_ARRAY, 0)
	ZEND_ARG_VARIADIC_TYPE_INFO(0, arrays, IS_ARRAY, 0)
ZEND_END_ARG_INFO()

ZEND_BEGIN_ARG_WITH_RETURN_TYPE_INFO_EX(arginfo_array_key_exists, 0, 2, _IS_BOOL, 0)
	ZEND_ARG_INFO(0, key)
	ZEND_ARG_TYPE_INFO(0, array, IS_ARRAY, 0)
ZEND_END_ARG_INFO()

#define arginfo_key_exists arginfo_array_key_exists

ZEND_BEGIN_ARG_WITH_RETURN_TYPE_INFO_EX(arginfo_array_chunk, 0, 2, IS_ARRAY, 0)
	ZEND_ARG_TYPE_INFO(0, array, IS_ARRAY, 0)
	ZEND_ARG_TYPE_INFO(0, length, IS_LONG, 0)
	ZEND_ARG_TYPE_INFO_WITH_DEFAULT_VALUE(0, preserve_keys, _IS_BOOL, 0, "false")
ZEND_END_ARG_INFO()

ZEND_BEGIN_ARG_WITH_RETURN_TYPE_INFO_EX(arginfo_array_combine, 0, 2, IS_ARRAY, 0)
	ZEND_ARG_TYPE_INFO(0, keys, IS_ARRAY, 0)
	ZEND_ARG_TYPE_INFO(0, values, IS_ARRAY, 0)
ZEND_END_ARG_INFO()

ZEND_BEGIN_ARG_WITH_RETURN_TYPE_INFO_EX(arginfo_array_is_list, 0, 1, _IS_BOOL, 0)
	ZEND_ARG_TYPE_INFO(0, array, IS_ARRAY, 0)
ZEND_END_ARG_INFO()

ZEND_BEGIN_ARG_WITH_RETURN_TYPE_INFO_EX(arginfo_base64_encode, 0, 1, IS_STRING, 0)
	ZEND_ARG_TYPE_INFO(0, string, IS_STRING, 0)
ZEND_END_ARG_INFO()

ZEND_BEGIN_ARG_WITH_RETURN_TYPE_MASK_EX(arginfo_base64_decode, 0, 1, MAY_BE_STRING|MAY_BE_FALSE)
	ZEND_ARG_TYPE_INFO(0, string, IS_STRING, 0)
	ZEND_ARG_TYPE_INFO_WITH_DEFAULT_VALUE(0, strict, _IS_BOOL, 0, "false")
ZEND_END_ARG_INFO()

ZEND_BEGIN_ARG_WITH_RETURN_TYPE_INFO_EX(arginfo_constant, 0, 1, IS_MIXED, 0)
	ZEND_ARG_TYPE_INFO(0, name, IS_STRING, 0)
ZEND_END_ARG_INFO()

ZEND_BEGIN_ARG_WITH_RETURN_TYPE_MASK_EX(arginfo_ip2long, 0, 1, MAY_BE_LONG|MAY_BE_FALSE)
	ZEND_ARG_TYPE_INFO(0, ip, IS_STRING, 0)
ZEND_END_ARG_INFO()

ZEND_BEGIN_ARG_WITH_RETURN_TYPE_MASK_EX(arginfo_long2ip, 0, 1, MAY_BE_STRING|MAY_BE_FALSE)
	ZEND_ARG_TYPE_INFO(0, ip, IS_LONG, 0)
ZEND_END_ARG_INFO()

ZEND_BEGIN_ARG_WITH_RETURN_TYPE_MASK_EX(arginfo_getenv, 0, 0, MAY_BE_STRING|MAY_BE_ARRAY|MAY_BE_FALSE)
	ZEND_ARG_TYPE_INFO_WITH_DEFAULT_VALUE(0, name, IS_STRING, 1, "null")
	ZEND_ARG_TYPE_INFO_WITH_DEFAULT_VALUE(0, local_only, _IS_BOOL, 0, "false")
ZEND_END_ARG_INFO()

#if defined(HAVE_PUTENV)
ZEND_BEGIN_ARG_WITH_RETURN_TYPE_INFO_EX(arginfo_putenv, 0, 1, _IS_BOOL, 0)
	ZEND_ARG_TYPE_INFO(0, assignment, IS_STRING, 0)
ZEND_END_ARG_INFO()
#endif

ZEND_BEGIN_ARG_WITH_RETURN_TYPE_MASK_EX(arginfo_getopt, 0, 1, MAY_BE_ARRAY|MAY_BE_FALSE)
	ZEND_ARG_TYPE_INFO(0, short_options, IS_STRING, 0)
	ZEND_ARG_TYPE_INFO_WITH_DEFAULT_VALUE(0, long_options, IS_ARRAY, 0, "[]")
	ZEND_ARG_INFO_WITH_DEFAULT_VALUE(1, rest_index, "null")
ZEND_END_ARG_INFO()

ZEND_BEGIN_ARG_WITH_RETURN_TYPE_INFO_EX(arginfo_flush, 0, 0, IS_VOID, 0)
ZEND_END_ARG_INFO()

ZEND_BEGIN_ARG_WITH_RETURN_TYPE_INFO_EX(arginfo_sleep, 0, 1, IS_LONG, 0)
	ZEND_ARG_TYPE_INFO(0, seconds, IS_LONG, 0)
ZEND_END_ARG_INFO()

ZEND_BEGIN_ARG_WITH_RETURN_TYPE_INFO_EX(arginfo_usleep, 0, 1, IS_VOID, 0)
	ZEND_ARG_TYPE_INFO(0, microseconds, IS_LONG, 0)
ZEND_END_ARG_INFO()

#if defined(HAVE_NANOSLEEP)
ZEND_BEGIN_ARG_WITH_RETURN_TYPE_MASK_EX(arginfo_time_nanosleep, 0, 2, MAY_BE_ARRAY|MAY_BE_BOOL)
	ZEND_ARG_TYPE_INFO(0, seconds, IS_LONG, 0)
	ZEND_ARG_TYPE_INFO(0, nanoseconds, IS_LONG, 0)
ZEND_END_ARG_INFO()
#endif

#if defined(HAVE_NANOSLEEP)
ZEND_BEGIN_ARG_WITH_RETURN_TYPE_INFO_EX(arginfo_time_sleep_until, 0, 1, _IS_BOOL, 0)
	ZEND_ARG_TYPE_INFO(0, timestamp, IS_DOUBLE, 0)
ZEND_END_ARG_INFO()
#endif

ZEND_BEGIN_ARG_WITH_RETURN_TYPE_INFO_EX(arginfo_get_current_user, 0, 0, IS_STRING, 0)
ZEND_END_ARG_INFO()

ZEND_BEGIN_ARG_WITH_RETURN_TYPE_MASK_EX(arginfo_get_cfg_var, 0, 1, MAY_BE_STRING|MAY_BE_ARRAY|MAY_BE_FALSE)
	ZEND_ARG_TYPE_INFO(0, option, IS_STRING, 0)
ZEND_END_ARG_INFO()

ZEND_BEGIN_ARG_WITH_RETURN_TYPE_INFO_EX(arginfo_error_log, 0, 1, _IS_BOOL, 0)
	ZEND_ARG_TYPE_INFO(0, message, IS_STRING, 0)
	ZEND_ARG_TYPE_INFO_WITH_DEFAULT_VALUE(0, message_type, IS_LONG, 0, "0")
	ZEND_ARG_TYPE_INFO_WITH_DEFAULT_VALUE(0, destination, IS_STRING, 1, "null")
	ZEND_ARG_TYPE_INFO_WITH_DEFAULT_VALUE(0, additional_headers, IS_STRING, 1, "null")
ZEND_END_ARG_INFO()

ZEND_BEGIN_ARG_WITH_RETURN_TYPE_INFO_EX(arginfo_error_get_last, 0, 0, IS_ARRAY, 1)
ZEND_END_ARG_INFO()

#define arginfo_error_clear_last arginfo_flush

ZEND_BEGIN_ARG_WITH_RETURN_TYPE_INFO_EX(arginfo_call_user_func, 0, 1, IS_MIXED, 0)
	ZEND_ARG_TYPE_INFO(0, callback, IS_CALLABLE, 0)
	ZEND_ARG_VARIADIC_TYPE_INFO(0, args, IS_MIXED, 0)
ZEND_END_ARG_INFO()

ZEND_BEGIN_ARG_WITH_RETURN_TYPE_INFO_EX(arginfo_call_user_func_array, 0, 2, IS_MIXED, 0)
	ZEND_ARG_TYPE_INFO(0, callback, IS_CALLABLE, 0)
	ZEND_ARG_TYPE_INFO(0, args, IS_ARRAY, 0)
ZEND_END_ARG_INFO()

#define arginfo_forward_static_call arginfo_call_user_func

#define arginfo_forward_static_call_array arginfo_call_user_func_array

ZEND_BEGIN_ARG_WITH_RETURN_TYPE_INFO_EX(arginfo_register_shutdown_function, 0, 1, IS_VOID, 0)
	ZEND_ARG_TYPE_INFO(0, callback, IS_CALLABLE, 0)
	ZEND_ARG_VARIADIC_TYPE_INFO(0, args, IS_MIXED, 0)
ZEND_END_ARG_INFO()

ZEND_BEGIN_ARG_WITH_RETURN_TYPE_MASK_EX(arginfo_highlight_file, 0, 1, MAY_BE_STRING|MAY_BE_BOOL)
	ZEND_ARG_TYPE_INFO(0, filename, IS_STRING, 0)
	ZEND_ARG_TYPE_INFO_WITH_DEFAULT_VALUE(0, return, _IS_BOOL, 0, "false")
ZEND_END_ARG_INFO()

#define arginfo_show_source arginfo_highlight_file

ZEND_BEGIN_ARG_WITH_RETURN_TYPE_INFO_EX(arginfo_php_strip_whitespace, 0, 1, IS_STRING, 0)
	ZEND_ARG_TYPE_INFO(0, filename, IS_STRING, 0)
ZEND_END_ARG_INFO()

ZEND_BEGIN_ARG_WITH_RETURN_TYPE_MASK_EX(arginfo_highlight_string, 0, 1, MAY_BE_STRING|MAY_BE_BOOL)
	ZEND_ARG_TYPE_INFO(0, string, IS_STRING, 0)
	ZEND_ARG_TYPE_INFO_WITH_DEFAULT_VALUE(0, return, _IS_BOOL, 0, "false")
ZEND_END_ARG_INFO()

ZEND_BEGIN_ARG_WITH_RETURN_TYPE_MASK_EX(arginfo_ini_get, 0, 1, MAY_BE_STRING|MAY_BE_FALSE)
	ZEND_ARG_TYPE_INFO(0, option, IS_STRING, 0)
ZEND_END_ARG_INFO()

ZEND_BEGIN_ARG_WITH_RETURN_TYPE_MASK_EX(arginfo_ini_get_all, 0, 0, MAY_BE_ARRAY|MAY_BE_FALSE)
	ZEND_ARG_TYPE_INFO_WITH_DEFAULT_VALUE(0, extension, IS_STRING, 1, "null")
	ZEND_ARG_TYPE_INFO_WITH_DEFAULT_VALUE(0, details, _IS_BOOL, 0, "true")
ZEND_END_ARG_INFO()

ZEND_BEGIN_ARG_WITH_RETURN_TYPE_MASK_EX(arginfo_ini_set, 0, 2, MAY_BE_STRING|MAY_BE_FALSE)
	ZEND_ARG_TYPE_INFO(0, option, IS_STRING, 0)
	ZEND_ARG_TYPE_MASK(0, value, MAY_BE_STRING|MAY_BE_LONG|MAY_BE_DOUBLE|MAY_BE_BOOL|MAY_BE_NULL, NULL)
ZEND_END_ARG_INFO()

#define arginfo_ini_alter arginfo_ini_set

ZEND_BEGIN_ARG_WITH_RETURN_TYPE_INFO_EX(arginfo_ini_restore, 0, 1, IS_VOID, 0)
	ZEND_ARG_TYPE_INFO(0, option, IS_STRING, 0)
ZEND_END_ARG_INFO()

ZEND_BEGIN_ARG_WITH_RETURN_TYPE_INFO_EX(arginfo_ini_parse_quantity, 0, 1, IS_LONG, 0)
	ZEND_ARG_TYPE_INFO(0, shorthand, IS_STRING, 0)
ZEND_END_ARG_INFO()

ZEND_BEGIN_ARG_WITH_RETURN_TYPE_MASK_EX(arginfo_set_include_path, 0, 1, MAY_BE_STRING|MAY_BE_FALSE)
	ZEND_ARG_TYPE_INFO(0, include_path, IS_STRING, 0)
ZEND_END_ARG_INFO()

#define arginfo_get_include_path arginfo_ob_get_flush

ZEND_BEGIN_ARG_WITH_RETURN_TYPE_MASK_EX(arginfo_print_r, 0, 1, MAY_BE_STRING|MAY_BE_BOOL)
	ZEND_ARG_TYPE_INFO(0, value, IS_MIXED, 0)
	ZEND_ARG_TYPE_INFO_WITH_DEFAULT_VALUE(0, return, _IS_BOOL, 0, "false")
ZEND_END_ARG_INFO()

#define arginfo_connection_aborted arginfo_ob_get_level

#define arginfo_connection_status arginfo_ob_get_level

ZEND_BEGIN_ARG_WITH_RETURN_TYPE_INFO_EX(arginfo_ignore_user_abort, 0, 0, IS_LONG, 0)
	ZEND_ARG_TYPE_INFO_WITH_DEFAULT_VALUE(0, enable, _IS_BOOL, 1, "null")
ZEND_END_ARG_INFO()

#if defined(HAVE_GETSERVBYNAME)
ZEND_BEGIN_ARG_WITH_RETURN_TYPE_MASK_EX(arginfo_getservbyname, 0, 2, MAY_BE_LONG|MAY_BE_FALSE)
	ZEND_ARG_TYPE_INFO(0, service, IS_STRING, 0)
	ZEND_ARG_TYPE_INFO(0, protocol, IS_STRING, 0)
ZEND_END_ARG_INFO()
#endif

#if defined(HAVE_GETSERVBYPORT)
ZEND_BEGIN_ARG_WITH_RETURN_TYPE_MASK_EX(arginfo_getservbyport, 0, 2, MAY_BE_STRING|MAY_BE_FALSE)
	ZEND_ARG_TYPE_INFO(0, port, IS_LONG, 0)
	ZEND_ARG_TYPE_INFO(0, protocol, IS_STRING, 0)
ZEND_END_ARG_INFO()
#endif

#if defined(HAVE_GETPROTOBYNAME)
ZEND_BEGIN_ARG_WITH_RETURN_TYPE_MASK_EX(arginfo_getprotobyname, 0, 1, MAY_BE_LONG|MAY_BE_FALSE)
	ZEND_ARG_TYPE_INFO(0, protocol, IS_STRING, 0)
ZEND_END_ARG_INFO()
#endif

#if defined(HAVE_GETPROTOBYNUMBER)
ZEND_BEGIN_ARG_WITH_RETURN_TYPE_MASK_EX(arginfo_getprotobynumber, 0, 1, MAY_BE_STRING|MAY_BE_FALSE)
	ZEND_ARG_TYPE_INFO(0, protocol, IS_LONG, 0)
ZEND_END_ARG_INFO()
#endif

ZEND_BEGIN_ARG_WITH_RETURN_TYPE_INFO_EX(arginfo_register_tick_function, 0, 1, _IS_BOOL, 0)
	ZEND_ARG_TYPE_INFO(0, callback, IS_CALLABLE, 0)
	ZEND_ARG_VARIADIC_TYPE_INFO(0, args, IS_MIXED, 0)
ZEND_END_ARG_INFO()

ZEND_BEGIN_ARG_WITH_RETURN_TYPE_INFO_EX(arginfo_unregister_tick_function, 0, 1, IS_VOID, 0)
	ZEND_ARG_TYPE_INFO(0, callback, IS_CALLABLE, 0)
ZEND_END_ARG_INFO()

ZEND_BEGIN_ARG_WITH_RETURN_TYPE_INFO_EX(arginfo_is_uploaded_file, 0, 1, _IS_BOOL, 0)
	ZEND_ARG_TYPE_INFO(0, filename, IS_STRING, 0)
ZEND_END_ARG_INFO()

ZEND_BEGIN_ARG_WITH_RETURN_TYPE_INFO_EX(arginfo_move_uploaded_file, 0, 2, _IS_BOOL, 0)
	ZEND_ARG_TYPE_INFO(0, from, IS_STRING, 0)
	ZEND_ARG_TYPE_INFO(0, to, IS_STRING, 0)
ZEND_END_ARG_INFO()

ZEND_BEGIN_ARG_WITH_RETURN_TYPE_MASK_EX(arginfo_parse_ini_file, 0, 1, MAY_BE_ARRAY|MAY_BE_FALSE)
	ZEND_ARG_TYPE_INFO(0, filename, IS_STRING, 0)
	ZEND_ARG_TYPE_INFO_WITH_DEFAULT_VALUE(0, process_sections, _IS_BOOL, 0, "false")
	ZEND_ARG_TYPE_INFO_WITH_DEFAULT_VALUE(0, scanner_mode, IS_LONG, 0, "INI_SCANNER_NORMAL")
ZEND_END_ARG_INFO()

ZEND_BEGIN_ARG_WITH_RETURN_TYPE_MASK_EX(arginfo_parse_ini_string, 0, 1, MAY_BE_ARRAY|MAY_BE_FALSE)
	ZEND_ARG_TYPE_INFO(0, ini_string, IS_STRING, 0)
	ZEND_ARG_TYPE_INFO_WITH_DEFAULT_VALUE(0, process_sections, _IS_BOOL, 0, "false")
	ZEND_ARG_TYPE_INFO_WITH_DEFAULT_VALUE(0, scanner_mode, IS_LONG, 0, "INI_SCANNER_NORMAL")
ZEND_END_ARG_INFO()

#if ZEND_DEBUG
ZEND_BEGIN_ARG_WITH_RETURN_TYPE_INFO_EX(arginfo_config_get_hash, 0, 0, IS_ARRAY, 0)
ZEND_END_ARG_INFO()
#endif

#if defined(HAVE_GETLOADAVG)
ZEND_BEGIN_ARG_WITH_RETURN_TYPE_MASK_EX(arginfo_sys_getloadavg, 0, 0, MAY_BE_ARRAY|MAY_BE_FALSE)
ZEND_END_ARG_INFO()
#endif

ZEND_BEGIN_ARG_WITH_RETURN_TYPE_MASK_EX(arginfo_get_browser, 0, 0, MAY_BE_OBJECT|MAY_BE_ARRAY|MAY_BE_FALSE)
	ZEND_ARG_TYPE_INFO_WITH_DEFAULT_VALUE(0, user_agent, IS_STRING, 1, "null")
	ZEND_ARG_TYPE_INFO_WITH_DEFAULT_VALUE(0, return_array, _IS_BOOL, 0, "false")
ZEND_END_ARG_INFO()

ZEND_BEGIN_ARG_WITH_RETURN_TYPE_INFO_EX(arginfo_crc32, 0, 1, IS_LONG, 0)
	ZEND_ARG_TYPE_INFO(0, string, IS_STRING, 0)
ZEND_END_ARG_INFO()

ZEND_BEGIN_ARG_WITH_RETURN_TYPE_INFO_EX(arginfo_crypt, 0, 2, IS_STRING, 0)
	ZEND_ARG_TYPE_INFO(0, string, IS_STRING, 0)
	ZEND_ARG_TYPE_INFO(0, salt, IS_STRING, 0)
ZEND_END_ARG_INFO()

#if defined(HAVE_STRPTIME)
ZEND_BEGIN_ARG_WITH_RETURN_TYPE_MASK_EX(arginfo_strptime, 0, 2, MAY_BE_ARRAY|MAY_BE_FALSE)
	ZEND_ARG_TYPE_INFO(0, timestamp, IS_STRING, 0)
	ZEND_ARG_TYPE_INFO(0, format, IS_STRING, 0)
ZEND_END_ARG_INFO()
#endif

#if defined(HAVE_GETHOSTNAME)
ZEND_BEGIN_ARG_WITH_RETURN_TYPE_MASK_EX(arginfo_gethostname, 0, 0, MAY_BE_STRING|MAY_BE_FALSE)
ZEND_END_ARG_INFO()
#endif

ZEND_BEGIN_ARG_WITH_RETURN_TYPE_MASK_EX(arginfo_gethostbyaddr, 0, 1, MAY_BE_STRING|MAY_BE_FALSE)
	ZEND_ARG_TYPE_INFO(0, ip, IS_STRING, 0)
ZEND_END_ARG_INFO()

ZEND_BEGIN_ARG_WITH_RETURN_TYPE_INFO_EX(arginfo_gethostbyname, 0, 1, IS_STRING, 0)
	ZEND_ARG_TYPE_INFO(0, hostname, IS_STRING, 0)
ZEND_END_ARG_INFO()

ZEND_BEGIN_ARG_WITH_RETURN_TYPE_MASK_EX(arginfo_gethostbynamel, 0, 1, MAY_BE_ARRAY|MAY_BE_FALSE)
	ZEND_ARG_TYPE_INFO(0, hostname, IS_STRING, 0)
ZEND_END_ARG_INFO()

#if (defined(PHP_WIN32) || defined(HAVE_DNS_SEARCH_FUNC))
ZEND_BEGIN_ARG_WITH_RETURN_TYPE_INFO_EX(arginfo_dns_check_record, 0, 1, _IS_BOOL, 0)
	ZEND_ARG_TYPE_INFO(0, hostname, IS_STRING, 0)
	ZEND_ARG_TYPE_INFO_WITH_DEFAULT_VALUE(0, type, IS_STRING, 0, "\"MX\"")
ZEND_END_ARG_INFO()
#endif

#if (defined(PHP_WIN32) || defined(HAVE_DNS_SEARCH_FUNC))
#define arginfo_checkdnsrr arginfo_dns_check_record
#endif

#if (defined(PHP_WIN32) || defined(HAVE_DNS_SEARCH_FUNC))
ZEND_BEGIN_ARG_WITH_RETURN_TYPE_MASK_EX(arginfo_dns_get_record, 0, 1, MAY_BE_ARRAY|MAY_BE_FALSE)
	ZEND_ARG_TYPE_INFO(0, hostname, IS_STRING, 0)
	ZEND_ARG_TYPE_INFO_WITH_DEFAULT_VALUE(0, type, IS_LONG, 0, "DNS_ANY")
	ZEND_ARG_INFO_WITH_DEFAULT_VALUE(1, authoritative_name_servers, "null")
	ZEND_ARG_INFO_WITH_DEFAULT_VALUE(1, additional_records, "null")
	ZEND_ARG_TYPE_INFO_WITH_DEFAULT_VALUE(0, raw, _IS_BOOL, 0, "false")
ZEND_END_ARG_INFO()
#endif

#if (defined(PHP_WIN32) || defined(HAVE_DNS_SEARCH_FUNC))
ZEND_BEGIN_ARG_WITH_RETURN_TYPE_INFO_EX(arginfo_dns_get_mx, 0, 2, _IS_BOOL, 0)
	ZEND_ARG_TYPE_INFO(0, hostname, IS_STRING, 0)
	ZEND_ARG_INFO(1, hosts)
	ZEND_ARG_INFO_WITH_DEFAULT_VALUE(1, weights, "null")
ZEND_END_ARG_INFO()
#endif

#if (defined(PHP_WIN32) || defined(HAVE_DNS_SEARCH_FUNC))
#define arginfo_getmxrr arginfo_dns_get_mx
#endif

#if (defined(PHP_WIN32) || HAVE_GETIFADDRS || defined(__PASE__))
ZEND_BEGIN_ARG_WITH_RETURN_TYPE_MASK_EX(arginfo_net_get_interfaces, 0, 0, MAY_BE_ARRAY|MAY_BE_FALSE)
ZEND_END_ARG_INFO()
#endif

#if defined(HAVE_FTOK)
ZEND_BEGIN_ARG_WITH_RETURN_TYPE_INFO_EX(arginfo_ftok, 0, 2, IS_LONG, 0)
	ZEND_ARG_TYPE_INFO(0, filename, IS_STRING, 0)
	ZEND_ARG_TYPE_INFO(0, project_id, IS_STRING, 0)
ZEND_END_ARG_INFO()
#endif

ZEND_BEGIN_ARG_WITH_RETURN_TYPE_MASK_EX(arginfo_hrtime, 0, 0, MAY_BE_ARRAY|MAY_BE_LONG|MAY_BE_DOUBLE|MAY_BE_FALSE)
	ZEND_ARG_TYPE_INFO_WITH_DEFAULT_VALUE(0, as_number, _IS_BOOL, 0, "false")
ZEND_END_ARG_INFO()

ZEND_BEGIN_ARG_WITH_RETURN_TYPE_INFO_EX(arginfo_md5, 0, 1, IS_STRING, 0)
	ZEND_ARG_TYPE_INFO(0, string, IS_STRING, 0)
	ZEND_ARG_TYPE_INFO_WITH_DEFAULT_VALUE(0, binary, _IS_BOOL, 0, "false")
ZEND_END_ARG_INFO()

ZEND_BEGIN_ARG_WITH_RETURN_TYPE_MASK_EX(arginfo_md5_file, 0, 1, MAY_BE_STRING|MAY_BE_FALSE)
	ZEND_ARG_TYPE_INFO(0, filename, IS_STRING, 0)
	ZEND_ARG_TYPE_INFO_WITH_DEFAULT_VALUE(0, binary, _IS_BOOL, 0, "false")
ZEND_END_ARG_INFO()

#define arginfo_getmyuid arginfo_ob_get_length

#define arginfo_getmygid arginfo_ob_get_length

#define arginfo_getmypid arginfo_ob_get_length

#define arginfo_getmyinode arginfo_ob_get_length

#define arginfo_getlastmod arginfo_ob_get_length

#define arginfo_sha1 arginfo_md5

#define arginfo_sha1_file arginfo_md5_file

#if defined(HAVE_SYSLOG_H)
ZEND_BEGIN_ARG_WITH_RETURN_TYPE_INFO_EX(arginfo_openlog, 0, 3, IS_TRUE, 0)
	ZEND_ARG_TYPE_INFO(0, prefix, IS_STRING, 0)
	ZEND_ARG_TYPE_INFO(0, flags, IS_LONG, 0)
	ZEND_ARG_TYPE_INFO(0, facility, IS_LONG, 0)
ZEND_END_ARG_INFO()
#endif

#if defined(HAVE_SYSLOG_H)
ZEND_BEGIN_ARG_WITH_RETURN_TYPE_INFO_EX(arginfo_closelog, 0, 0, IS_TRUE, 0)
ZEND_END_ARG_INFO()
#endif

#if defined(HAVE_SYSLOG_H)
ZEND_BEGIN_ARG_WITH_RETURN_TYPE_INFO_EX(arginfo_syslog, 0, 2, IS_TRUE, 0)
	ZEND_ARG_TYPE_INFO(0, priority, IS_LONG, 0)
	ZEND_ARG_TYPE_INFO(0, message, IS_STRING, 0)
ZEND_END_ARG_INFO()
#endif

#if defined(HAVE_INET_NTOP)
ZEND_BEGIN_ARG_WITH_RETURN_TYPE_MASK_EX(arginfo_inet_ntop, 0, 1, MAY_BE_STRING|MAY_BE_FALSE)
	ZEND_ARG_TYPE_INFO(0, ip, IS_STRING, 0)
ZEND_END_ARG_INFO()
#endif

#if defined(HAVE_INET_PTON)
ZEND_BEGIN_ARG_WITH_RETURN_TYPE_MASK_EX(arginfo_inet_pton, 0, 1, MAY_BE_STRING|MAY_BE_FALSE)
	ZEND_ARG_TYPE_INFO(0, ip, IS_STRING, 0)
ZEND_END_ARG_INFO()
#endif

ZEND_BEGIN_ARG_WITH_RETURN_TYPE_INFO_EX(arginfo_metaphone, 0, 1, IS_STRING, 0)
	ZEND_ARG_TYPE_INFO(0, string, IS_STRING, 0)
	ZEND_ARG_TYPE_INFO_WITH_DEFAULT_VALUE(0, max_phonemes, IS_LONG, 0, "0")
ZEND_END_ARG_INFO()

ZEND_BEGIN_ARG_WITH_RETURN_TYPE_INFO_EX(arginfo_header, 0, 1, IS_VOID, 0)
	ZEND_ARG_TYPE_INFO(0, header, IS_STRING, 0)
	ZEND_ARG_TYPE_INFO_WITH_DEFAULT_VALUE(0, replace, _IS_BOOL, 0, "true")
	ZEND_ARG_TYPE_INFO_WITH_DEFAULT_VALUE(0, response_code, IS_LONG, 0, "0")
ZEND_END_ARG_INFO()

ZEND_BEGIN_ARG_WITH_RETURN_TYPE_INFO_EX(arginfo_header_remove, 0, 0, IS_VOID, 0)
	ZEND_ARG_TYPE_INFO_WITH_DEFAULT_VALUE(0, name, IS_STRING, 1, "null")
ZEND_END_ARG_INFO()

ZEND_BEGIN_ARG_WITH_RETURN_TYPE_INFO_EX(arginfo_setrawcookie, 0, 1, _IS_BOOL, 0)
	ZEND_ARG_TYPE_INFO(0, name, IS_STRING, 0)
	ZEND_ARG_TYPE_INFO_WITH_DEFAULT_VALUE(0, value, IS_STRING, 0, "\"\"")
	ZEND_ARG_TYPE_MASK(0, expires_or_options, MAY_BE_ARRAY|MAY_BE_LONG, "0")
	ZEND_ARG_TYPE_INFO_WITH_DEFAULT_VALUE(0, path, IS_STRING, 0, "\"\"")
	ZEND_ARG_TYPE_INFO_WITH_DEFAULT_VALUE(0, domain, IS_STRING, 0, "\"\"")
	ZEND_ARG_TYPE_INFO_WITH_DEFAULT_VALUE(0, secure, _IS_BOOL, 0, "false")
	ZEND_ARG_TYPE_INFO_WITH_DEFAULT_VALUE(0, httponly, _IS_BOOL, 0, "false")
ZEND_END_ARG_INFO()

#define arginfo_setcookie arginfo_setrawcookie

ZEND_BEGIN_ARG_WITH_RETURN_TYPE_MASK_EX(arginfo_http_response_code, 0, 0, MAY_BE_LONG|MAY_BE_BOOL)
	ZEND_ARG_TYPE_INFO_WITH_DEFAULT_VALUE(0, response_code, IS_LONG, 0, "0")
ZEND_END_ARG_INFO()

ZEND_BEGIN_ARG_WITH_RETURN_TYPE_INFO_EX(arginfo_headers_sent, 0, 0, _IS_BOOL, 0)
	ZEND_ARG_INFO_WITH_DEFAULT_VALUE(1, filename, "null")
	ZEND_ARG_INFO_WITH_DEFAULT_VALUE(1, line, "null")
ZEND_END_ARG_INFO()

#define arginfo_headers_list arginfo_ob_list_handlers

ZEND_BEGIN_ARG_WITH_RETURN_TYPE_INFO_EX(arginfo_htmlspecialchars, 0, 1, IS_STRING, 0)
	ZEND_ARG_TYPE_INFO(0, string, IS_STRING, 0)
	ZEND_ARG_TYPE_INFO_WITH_DEFAULT_VALUE(0, flags, IS_LONG, 0, "ENT_QUOTES | ENT_SUBSTITUTE | ENT_HTML401")
	ZEND_ARG_TYPE_INFO_WITH_DEFAULT_VALUE(0, encoding, IS_STRING, 1, "null")
	ZEND_ARG_TYPE_INFO_WITH_DEFAULT_VALUE(0, double_encode, _IS_BOOL, 0, "true")
ZEND_END_ARG_INFO()

ZEND_BEGIN_ARG_WITH_RETURN_TYPE_INFO_EX(arginfo_htmlspecialchars_decode, 0, 1, IS_STRING, 0)
	ZEND_ARG_TYPE_INFO(0, string, IS_STRING, 0)
	ZEND_ARG_TYPE_INFO_WITH_DEFAULT_VALUE(0, flags, IS_LONG, 0, "ENT_QUOTES | ENT_SUBSTITUTE | ENT_HTML401")
ZEND_END_ARG_INFO()

ZEND_BEGIN_ARG_WITH_RETURN_TYPE_INFO_EX(arginfo_html_entity_decode, 0, 1, IS_STRING, 0)
	ZEND_ARG_TYPE_INFO(0, string, IS_STRING, 0)
	ZEND_ARG_TYPE_INFO_WITH_DEFAULT_VALUE(0, flags, IS_LONG, 0, "ENT_QUOTES | ENT_SUBSTITUTE | ENT_HTML401")
	ZEND_ARG_TYPE_INFO_WITH_DEFAULT_VALUE(0, encoding, IS_STRING, 1, "null")
ZEND_END_ARG_INFO()

#define arginfo_htmlentities arginfo_htmlspecialchars

ZEND_BEGIN_ARG_WITH_RETURN_TYPE_INFO_EX(arginfo_get_html_translation_table, 0, 0, IS_ARRAY, 0)
	ZEND_ARG_TYPE_INFO_WITH_DEFAULT_VALUE(0, table, IS_LONG, 0, "HTML_SPECIALCHARS")
	ZEND_ARG_TYPE_INFO_WITH_DEFAULT_VALUE(0, flags, IS_LONG, 0, "ENT_QUOTES | ENT_SUBSTITUTE | ENT_HTML401")
	ZEND_ARG_TYPE_INFO_WITH_DEFAULT_VALUE(0, encoding, IS_STRING, 0, "\"UTF-8\"")
ZEND_END_ARG_INFO()

ZEND_BEGIN_ARG_WITH_RETURN_TYPE_INFO_EX(arginfo_assert, 0, 1, _IS_BOOL, 0)
	ZEND_ARG_TYPE_INFO(0, assertion, IS_MIXED, 0)
	ZEND_ARG_OBJ_TYPE_MASK(0, description, Throwable, MAY_BE_STRING|MAY_BE_NULL, "null")
ZEND_END_ARG_INFO()

ZEND_BEGIN_ARG_WITH_RETURN_TYPE_INFO_EX(arginfo_assert_options, 0, 1, IS_MIXED, 0)
	ZEND_ARG_TYPE_INFO(0, option, IS_LONG, 0)
	ZEND_ARG_TYPE_INFO(0, value, IS_MIXED, 0)
ZEND_END_ARG_INFO()

#define arginfo_bin2hex arginfo_base64_encode

ZEND_BEGIN_ARG_WITH_RETURN_TYPE_MASK_EX(arginfo_hex2bin, 0, 1, MAY_BE_STRING|MAY_BE_FALSE)
	ZEND_ARG_TYPE_INFO(0, string, IS_STRING, 0)
ZEND_END_ARG_INFO()

ZEND_BEGIN_ARG_WITH_RETURN_TYPE_INFO_EX(arginfo_strspn, 0, 2, IS_LONG, 0)
	ZEND_ARG_TYPE_INFO(0, string, IS_STRING, 0)
	ZEND_ARG_TYPE_INFO(0, characters, IS_STRING, 0)
	ZEND_ARG_TYPE_INFO_WITH_DEFAULT_VALUE(0, offset, IS_LONG, 0, "0")
	ZEND_ARG_TYPE_INFO_WITH_DEFAULT_VALUE(0, length, IS_LONG, 1, "null")
ZEND_END_ARG_INFO()

#define arginfo_strcspn arginfo_strspn

#if defined(HAVE_NL_LANGINFO)
ZEND_BEGIN_ARG_WITH_RETURN_TYPE_MASK_EX(arginfo_nl_langinfo, 0, 1, MAY_BE_STRING|MAY_BE_FALSE)
	ZEND_ARG_TYPE_INFO(0, item, IS_LONG, 0)
ZEND_END_ARG_INFO()
#endif

ZEND_BEGIN_ARG_WITH_RETURN_TYPE_INFO_EX(arginfo_strcoll, 0, 2, IS_LONG, 0)
	ZEND_ARG_TYPE_INFO(0, string1, IS_STRING, 0)
	ZEND_ARG_TYPE_INFO(0, string2, IS_STRING, 0)
ZEND_END_ARG_INFO()

ZEND_BEGIN_ARG_WITH_RETURN_TYPE_INFO_EX(arginfo_trim, 0, 1, IS_STRING, 0)
	ZEND_ARG_TYPE_INFO(0, string, IS_STRING, 0)
	ZEND_ARG_TYPE_INFO_WITH_DEFAULT_VALUE(0, characters, IS_STRING, 0, "\" \\n\\r\\t\\v\\x00\"")
ZEND_END_ARG_INFO()

#define arginfo_rtrim arginfo_trim

#define arginfo_chop arginfo_trim

#define arginfo_ltrim arginfo_trim

ZEND_BEGIN_ARG_WITH_RETURN_TYPE_INFO_EX(arginfo_wordwrap, 0, 1, IS_STRING, 0)
	ZEND_ARG_TYPE_INFO(0, string, IS_STRING, 0)
	ZEND_ARG_TYPE_INFO_WITH_DEFAULT_VALUE(0, width, IS_LONG, 0, "75")
	ZEND_ARG_TYPE_INFO_WITH_DEFAULT_VALUE(0, break, IS_STRING, 0, "\"\\n\"")
	ZEND_ARG_TYPE_INFO_WITH_DEFAULT_VALUE(0, cut_long_words, _IS_BOOL, 0, "false")
ZEND_END_ARG_INFO()

ZEND_BEGIN_ARG_WITH_RETURN_TYPE_INFO_EX(arginfo_explode, 0, 2, IS_ARRAY, 0)
	ZEND_ARG_TYPE_INFO(0, separator, IS_STRING, 0)
	ZEND_ARG_TYPE_INFO(0, string, IS_STRING, 0)
	ZEND_ARG_TYPE_INFO_WITH_DEFAULT_VALUE(0, limit, IS_LONG, 0, "PHP_INT_MAX")
ZEND_END_ARG_INFO()

ZEND_BEGIN_ARG_WITH_RETURN_TYPE_INFO_EX(arginfo_implode, 0, 1, IS_STRING, 0)
	ZEND_ARG_TYPE_MASK(0, separator, MAY_BE_STRING|MAY_BE_ARRAY, NULL)
	ZEND_ARG_TYPE_INFO_WITH_DEFAULT_VALUE(0, array, IS_ARRAY, 1, "null")
ZEND_END_ARG_INFO()

#define arginfo_join arginfo_implode

ZEND_BEGIN_ARG_WITH_RETURN_TYPE_MASK_EX(arginfo_strtok, 0, 1, MAY_BE_STRING|MAY_BE_FALSE)
	ZEND_ARG_TYPE_INFO(0, string, IS_STRING, 0)
	ZEND_ARG_TYPE_INFO_WITH_DEFAULT_VALUE(0, token, IS_STRING, 1, "null")
ZEND_END_ARG_INFO()

#define arginfo_strtoupper arginfo_base64_encode

#define arginfo_strtolower arginfo_base64_encode

ZEND_BEGIN_ARG_WITH_RETURN_TYPE_INFO_EX(arginfo_basename, 0, 1, IS_STRING, 0)
	ZEND_ARG_TYPE_INFO(0, path, IS_STRING, 0)
	ZEND_ARG_TYPE_INFO_WITH_DEFAULT_VALUE(0, suffix, IS_STRING, 0, "\"\"")
ZEND_END_ARG_INFO()

ZEND_BEGIN_ARG_WITH_RETURN_TYPE_INFO_EX(arginfo_dirname, 0, 1, IS_STRING, 0)
	ZEND_ARG_TYPE_INFO(0, path, IS_STRING, 0)
	ZEND_ARG_TYPE_INFO_WITH_DEFAULT_VALUE(0, levels, IS_LONG, 0, "1")
ZEND_END_ARG_INFO()

ZEND_BEGIN_ARG_WITH_RETURN_TYPE_MASK_EX(arginfo_pathinfo, 0, 1, MAY_BE_ARRAY|MAY_BE_STRING)
	ZEND_ARG_TYPE_INFO(0, path, IS_STRING, 0)
	ZEND_ARG_TYPE_INFO_WITH_DEFAULT_VALUE(0, flags, IS_LONG, 0, "PATHINFO_ALL")
ZEND_END_ARG_INFO()

ZEND_BEGIN_ARG_WITH_RETURN_TYPE_MASK_EX(arginfo_stristr, 0, 2, MAY_BE_STRING|MAY_BE_FALSE)
	ZEND_ARG_TYPE_INFO(0, haystack, IS_STRING, 0)
	ZEND_ARG_TYPE_INFO(0, needle, IS_STRING, 0)
	ZEND_ARG_TYPE_INFO_WITH_DEFAULT_VALUE(0, before_needle, _IS_BOOL, 0, "false")
ZEND_END_ARG_INFO()

#define arginfo_strstr arginfo_stristr

#define arginfo_strchr arginfo_stristr

ZEND_BEGIN_ARG_WITH_RETURN_TYPE_MASK_EX(arginfo_strpos, 0, 2, MAY_BE_LONG|MAY_BE_FALSE)
	ZEND_ARG_TYPE_INFO(0, haystack, IS_STRING, 0)
	ZEND_ARG_TYPE_INFO(0, needle, IS_STRING, 0)
	ZEND_ARG_TYPE_INFO_WITH_DEFAULT_VALUE(0, offset, IS_LONG, 0, "0")
ZEND_END_ARG_INFO()

#define arginfo_stripos arginfo_strpos

#define arginfo_strrpos arginfo_strpos

#define arginfo_strripos arginfo_strpos

ZEND_BEGIN_ARG_WITH_RETURN_TYPE_MASK_EX(arginfo_strrchr, 0, 2, MAY_BE_STRING|MAY_BE_FALSE)
	ZEND_ARG_TYPE_INFO(0, haystack, IS_STRING, 0)
	ZEND_ARG_TYPE_INFO(0, needle, IS_STRING, 0)
ZEND_END_ARG_INFO()

ZEND_BEGIN_ARG_WITH_RETURN_TYPE_INFO_EX(arginfo_str_contains, 0, 2, _IS_BOOL, 0)
	ZEND_ARG_TYPE_INFO(0, haystack, IS_STRING, 0)
	ZEND_ARG_TYPE_INFO(0, needle, IS_STRING, 0)
ZEND_END_ARG_INFO()

#define arginfo_str_starts_with arginfo_str_contains

#define arginfo_str_ends_with arginfo_str_contains

ZEND_BEGIN_ARG_WITH_RETURN_TYPE_INFO_EX(arginfo_chunk_split, 0, 1, IS_STRING, 0)
	ZEND_ARG_TYPE_INFO(0, string, IS_STRING, 0)
	ZEND_ARG_TYPE_INFO_WITH_DEFAULT_VALUE(0, length, IS_LONG, 0, "76")
	ZEND_ARG_TYPE_INFO_WITH_DEFAULT_VALUE(0, separator, IS_STRING, 0, "\"\\r\\n\"")
ZEND_END_ARG_INFO()

ZEND_BEGIN_ARG_WITH_RETURN_TYPE_INFO_EX(arginfo_substr, 0, 2, IS_STRING, 0)
	ZEND_ARG_TYPE_INFO(0, string, IS_STRING, 0)
	ZEND_ARG_TYPE_INFO(0, offset, IS_LONG, 0)
	ZEND_ARG_TYPE_INFO_WITH_DEFAULT_VALUE(0, length, IS_LONG, 1, "null")
ZEND_END_ARG_INFO()

ZEND_BEGIN_ARG_WITH_RETURN_TYPE_MASK_EX(arginfo_substr_replace, 0, 3, MAY_BE_STRING|MAY_BE_ARRAY)
	ZEND_ARG_TYPE_MASK(0, string, MAY_BE_ARRAY|MAY_BE_STRING, NULL)
	ZEND_ARG_TYPE_MASK(0, replace, MAY_BE_ARRAY|MAY_BE_STRING, NULL)
	ZEND_ARG_TYPE_MASK(0, offset, MAY_BE_ARRAY|MAY_BE_LONG, NULL)
	ZEND_ARG_TYPE_MASK(0, length, MAY_BE_ARRAY|MAY_BE_LONG|MAY_BE_NULL, "null")
ZEND_END_ARG_INFO()

#define arginfo_quotemeta arginfo_base64_encode

ZEND_BEGIN_ARG_WITH_RETURN_TYPE_INFO_EX(arginfo_ord, 0, 1, IS_LONG, 0)
	ZEND_ARG_TYPE_INFO(0, character, IS_STRING, 0)
ZEND_END_ARG_INFO()

ZEND_BEGIN_ARG_WITH_RETURN_TYPE_INFO_EX(arginfo_chr, 0, 1, IS_STRING, 0)
	ZEND_ARG_TYPE_INFO(0, codepoint, IS_LONG, 0)
ZEND_END_ARG_INFO()

#define arginfo_ucfirst arginfo_base64_encode

#define arginfo_lcfirst arginfo_base64_encode

ZEND_BEGIN_ARG_WITH_RETURN_TYPE_INFO_EX(arginfo_ucwords, 0, 1, IS_STRING, 0)
	ZEND_ARG_TYPE_INFO(0, string, IS_STRING, 0)
	ZEND_ARG_TYPE_INFO_WITH_DEFAULT_VALUE(0, separators, IS_STRING, 0, "\" \\t\\r\\n\\f\\v\"")
ZEND_END_ARG_INFO()

ZEND_BEGIN_ARG_WITH_RETURN_TYPE_INFO_EX(arginfo_strtr, 0, 2, IS_STRING, 0)
	ZEND_ARG_TYPE_INFO(0, string, IS_STRING, 0)
	ZEND_ARG_TYPE_MASK(0, from, MAY_BE_STRING|MAY_BE_ARRAY, NULL)
	ZEND_ARG_TYPE_INFO_WITH_DEFAULT_VALUE(0, to, IS_STRING, 1, "null")
ZEND_END_ARG_INFO()

#define arginfo_strrev arginfo_base64_encode

ZEND_BEGIN_ARG_WITH_RETURN_TYPE_INFO_EX(arginfo_similar_text, 0, 2, IS_LONG, 0)
	ZEND_ARG_TYPE_INFO(0, string1, IS_STRING, 0)
	ZEND_ARG_TYPE_INFO(0, string2, IS_STRING, 0)
	ZEND_ARG_INFO_WITH_DEFAULT_VALUE(1, percent, "null")
ZEND_END_ARG_INFO()

ZEND_BEGIN_ARG_WITH_RETURN_TYPE_INFO_EX(arginfo_addcslashes, 0, 2, IS_STRING, 0)
	ZEND_ARG_TYPE_INFO(0, string, IS_STRING, 0)
	ZEND_ARG_TYPE_INFO(0, characters, IS_STRING, 0)
ZEND_END_ARG_INFO()

#define arginfo_addslashes arginfo_base64_encode

#define arginfo_stripcslashes arginfo_base64_encode

#define arginfo_stripslashes arginfo_base64_encode

ZEND_BEGIN_ARG_WITH_RETURN_TYPE_MASK_EX(arginfo_str_replace, 0, 3, MAY_BE_STRING|MAY_BE_ARRAY)
	ZEND_ARG_TYPE_MASK(0, search, MAY_BE_ARRAY|MAY_BE_STRING, NULL)
	ZEND_ARG_TYPE_MASK(0, replace, MAY_BE_ARRAY|MAY_BE_STRING, NULL)
	ZEND_ARG_TYPE_MASK(0, subject, MAY_BE_STRING|MAY_BE_ARRAY, NULL)
	ZEND_ARG_INFO_WITH_DEFAULT_VALUE(1, count, "null")
ZEND_END_ARG_INFO()

#define arginfo_str_ireplace arginfo_str_replace

ZEND_BEGIN_ARG_WITH_RETURN_TYPE_INFO_EX(arginfo_hebrev, 0, 1, IS_STRING, 0)
	ZEND_ARG_TYPE_INFO(0, string, IS_STRING, 0)
	ZEND_ARG_TYPE_INFO_WITH_DEFAULT_VALUE(0, max_chars_per_line, IS_LONG, 0, "0")
ZEND_END_ARG_INFO()

ZEND_BEGIN_ARG_WITH_RETURN_TYPE_INFO_EX(arginfo_nl2br, 0, 1, IS_STRING, 0)
	ZEND_ARG_TYPE_INFO(0, string, IS_STRING, 0)
	ZEND_ARG_TYPE_INFO_WITH_DEFAULT_VALUE(0, use_xhtml, _IS_BOOL, 0, "true")
ZEND_END_ARG_INFO()

ZEND_BEGIN_ARG_WITH_RETURN_TYPE_INFO_EX(arginfo_strip_tags, 0, 1, IS_STRING, 0)
	ZEND_ARG_TYPE_INFO(0, string, IS_STRING, 0)
	ZEND_ARG_TYPE_MASK(0, allowed_tags, MAY_BE_ARRAY|MAY_BE_STRING|MAY_BE_NULL, "null")
ZEND_END_ARG_INFO()

ZEND_BEGIN_ARG_WITH_RETURN_TYPE_MASK_EX(arginfo_setlocale, 0, 2, MAY_BE_STRING|MAY_BE_FALSE)
	ZEND_ARG_TYPE_INFO(0, category, IS_LONG, 0)
	ZEND_ARG_INFO(0, locales)
	ZEND_ARG_VARIADIC_INFO(0, rest)
ZEND_END_ARG_INFO()

ZEND_BEGIN_ARG_WITH_RETURN_TYPE_INFO_EX(arginfo_parse_str, 0, 2, IS_VOID, 0)
	ZEND_ARG_TYPE_INFO(0, string, IS_STRING, 0)
	ZEND_ARG_INFO(1, result)
ZEND_END_ARG_INFO()

ZEND_BEGIN_ARG_WITH_RETURN_TYPE_INFO_EX(arginfo_str_getcsv, 0, 1, IS_ARRAY, 0)
	ZEND_ARG_TYPE_INFO(0, string, IS_STRING, 0)
	ZEND_ARG_TYPE_INFO_WITH_DEFAULT_VALUE(0, separator, IS_STRING, 0, "\",\"")
	ZEND_ARG_TYPE_INFO_WITH_DEFAULT_VALUE(0, enclosure, IS_STRING, 0, "\"\\\"\"")
	ZEND_ARG_TYPE_INFO_WITH_DEFAULT_VALUE(0, escape, IS_STRING, 0, "\"\\\\\"")
ZEND_END_ARG_INFO()

ZEND_BEGIN_ARG_WITH_RETURN_TYPE_INFO_EX(arginfo_str_repeat, 0, 2, IS_STRING, 0)
	ZEND_ARG_TYPE_INFO(0, string, IS_STRING, 0)
	ZEND_ARG_TYPE_INFO(0, times, IS_LONG, 0)
ZEND_END_ARG_INFO()

ZEND_BEGIN_ARG_WITH_RETURN_TYPE_MASK_EX(arginfo_count_chars, 0, 1, MAY_BE_ARRAY|MAY_BE_STRING)
	ZEND_ARG_TYPE_INFO(0, string, IS_STRING, 0)
	ZEND_ARG_TYPE_INFO_WITH_DEFAULT_VALUE(0, mode, IS_LONG, 0, "0")
ZEND_END_ARG_INFO()

#define arginfo_strnatcmp arginfo_strcoll

#define arginfo_localeconv arginfo_ob_list_handlers

#define arginfo_strnatcasecmp arginfo_strcoll

ZEND_BEGIN_ARG_WITH_RETURN_TYPE_INFO_EX(arginfo_substr_count, 0, 2, IS_LONG, 0)
	ZEND_ARG_TYPE_INFO(0, haystack, IS_STRING, 0)
	ZEND_ARG_TYPE_INFO(0, needle, IS_STRING, 0)
	ZEND_ARG_TYPE_INFO_WITH_DEFAULT_VALUE(0, offset, IS_LONG, 0, "0")
	ZEND_ARG_TYPE_INFO_WITH_DEFAULT_VALUE(0, length, IS_LONG, 1, "null")
ZEND_END_ARG_INFO()

ZEND_BEGIN_ARG_WITH_RETURN_TYPE_INFO_EX(arginfo_str_pad, 0, 2, IS_STRING, 0)
	ZEND_ARG_TYPE_INFO(0, string, IS_STRING, 0)
	ZEND_ARG_TYPE_INFO(0, length, IS_LONG, 0)
	ZEND_ARG_TYPE_INFO_WITH_DEFAULT_VALUE(0, pad_string, IS_STRING, 0, "\" \"")
	ZEND_ARG_TYPE_INFO_WITH_DEFAULT_VALUE(0, pad_type, IS_LONG, 0, "STR_PAD_RIGHT")
ZEND_END_ARG_INFO()

ZEND_BEGIN_ARG_WITH_RETURN_TYPE_MASK_EX(arginfo_sscanf, 0, 2, MAY_BE_ARRAY|MAY_BE_LONG|MAY_BE_NULL)
	ZEND_ARG_TYPE_INFO(0, string, IS_STRING, 0)
	ZEND_ARG_TYPE_INFO(0, format, IS_STRING, 0)
	ZEND_ARG_VARIADIC_TYPE_INFO(1, vars, IS_MIXED, 0)
ZEND_END_ARG_INFO()

#define arginfo_str_rot13 arginfo_base64_encode

#define arginfo_str_shuffle arginfo_base64_encode

ZEND_BEGIN_ARG_WITH_RETURN_TYPE_MASK_EX(arginfo_str_word_count, 0, 1, MAY_BE_ARRAY|MAY_BE_LONG)
	ZEND_ARG_TYPE_INFO(0, string, IS_STRING, 0)
	ZEND_ARG_TYPE_INFO_WITH_DEFAULT_VALUE(0, format, IS_LONG, 0, "0")
	ZEND_ARG_TYPE_INFO_WITH_DEFAULT_VALUE(0, characters, IS_STRING, 1, "null")
ZEND_END_ARG_INFO()

ZEND_BEGIN_ARG_WITH_RETURN_TYPE_INFO_EX(arginfo_str_split, 0, 1, IS_ARRAY, 0)
	ZEND_ARG_TYPE_INFO(0, string, IS_STRING, 0)
	ZEND_ARG_TYPE_INFO_WITH_DEFAULT_VALUE(0, length, IS_LONG, 0, "1")
ZEND_END_ARG_INFO()

ZEND_BEGIN_ARG_WITH_RETURN_TYPE_MASK_EX(arginfo_strpbrk, 0, 2, MAY_BE_STRING|MAY_BE_FALSE)
	ZEND_ARG_TYPE_INFO(0, string, IS_STRING, 0)
	ZEND_ARG_TYPE_INFO(0, characters, IS_STRING, 0)
ZEND_END_ARG_INFO()

ZEND_BEGIN_ARG_WITH_RETURN_TYPE_INFO_EX(arginfo_substr_compare, 0, 3, IS_LONG, 0)
	ZEND_ARG_TYPE_INFO(0, haystack, IS_STRING, 0)
	ZEND_ARG_TYPE_INFO(0, needle, IS_STRING, 0)
	ZEND_ARG_TYPE_INFO(0, offset, IS_LONG, 0)
	ZEND_ARG_TYPE_INFO_WITH_DEFAULT_VALUE(0, length, IS_LONG, 1, "null")
	ZEND_ARG_TYPE_INFO_WITH_DEFAULT_VALUE(0, case_insensitive, _IS_BOOL, 0, "false")
ZEND_END_ARG_INFO()

#define arginfo_utf8_encode arginfo_base64_encode

#define arginfo_utf8_decode arginfo_base64_encode

ZEND_BEGIN_ARG_INFO_EX(arginfo_opendir, 0, 0, 1)
	ZEND_ARG_TYPE_INFO(0, directory, IS_STRING, 0)
	ZEND_ARG_INFO_WITH_DEFAULT_VALUE(0, context, "null")
ZEND_END_ARG_INFO()

ZEND_BEGIN_ARG_WITH_RETURN_OBJ_TYPE_MASK_EX(arginfo_dir, 0, 1, Directory, MAY_BE_FALSE)
	ZEND_ARG_TYPE_INFO(0, directory, IS_STRING, 0)
	ZEND_ARG_INFO_WITH_DEFAULT_VALUE(0, context, "null")
ZEND_END_ARG_INFO()

ZEND_BEGIN_ARG_WITH_RETURN_TYPE_INFO_EX(arginfo_closedir, 0, 0, IS_VOID, 0)
	ZEND_ARG_INFO_WITH_DEFAULT_VALUE(0, dir_handle, "null")
ZEND_END_ARG_INFO()

ZEND_BEGIN_ARG_WITH_RETURN_TYPE_INFO_EX(arginfo_chdir, 0, 1, _IS_BOOL, 0)
	ZEND_ARG_TYPE_INFO(0, directory, IS_STRING, 0)
ZEND_END_ARG_INFO()

#if (defined(HAVE_CHROOT) && !defined(ZTS) && defined(ENABLE_CHROOT_FUNC))
ZEND_BEGIN_ARG_WITH_RETURN_TYPE_INFO_EX(arginfo_chroot, 0, 1, _IS_BOOL, 0)
	ZEND_ARG_TYPE_INFO(0, directory, IS_STRING, 0)
ZEND_END_ARG_INFO()
#endif

#define arginfo_getcwd arginfo_ob_get_flush

#define arginfo_rewinddir arginfo_closedir

ZEND_BEGIN_ARG_WITH_RETURN_TYPE_MASK_EX(arginfo_readdir, 0, 0, MAY_BE_STRING|MAY_BE_FALSE)
	ZEND_ARG_INFO_WITH_DEFAULT_VALUE(0, dir_handle, "null")
ZEND_END_ARG_INFO()

ZEND_BEGIN_ARG_WITH_RETURN_TYPE_MASK_EX(arginfo_scandir, 0, 1, MAY_BE_ARRAY|MAY_BE_FALSE)
	ZEND_ARG_TYPE_INFO(0, directory, IS_STRING, 0)
	ZEND_ARG_TYPE_INFO_WITH_DEFAULT_VALUE(0, sorting_order, IS_LONG, 0, "SCANDIR_SORT_ASCENDING")
	ZEND_ARG_INFO_WITH_DEFAULT_VALUE(0, context, "null")
ZEND_END_ARG_INFO()

#if defined(HAVE_GLOB)
ZEND_BEGIN_ARG_WITH_RETURN_TYPE_MASK_EX(arginfo_glob, 0, 1, MAY_BE_ARRAY|MAY_BE_FALSE)
	ZEND_ARG_TYPE_INFO(0, pattern, IS_STRING, 0)
	ZEND_ARG_TYPE_INFO_WITH_DEFAULT_VALUE(0, flags, IS_LONG, 0, "0")
ZEND_END_ARG_INFO()
#endif

ZEND_BEGIN_ARG_WITH_RETURN_TYPE_MASK_EX(arginfo_exec, 0, 1, MAY_BE_STRING|MAY_BE_FALSE)
	ZEND_ARG_TYPE_INFO(0, command, IS_STRING, 0)
	ZEND_ARG_INFO_WITH_DEFAULT_VALUE(1, output, "null")
	ZEND_ARG_INFO_WITH_DEFAULT_VALUE(1, result_code, "null")
ZEND_END_ARG_INFO()

ZEND_BEGIN_ARG_WITH_RETURN_TYPE_MASK_EX(arginfo_system, 0, 1, MAY_BE_STRING|MAY_BE_FALSE)
	ZEND_ARG_TYPE_INFO(0, command, IS_STRING, 0)
	ZEND_ARG_INFO_WITH_DEFAULT_VALUE(1, result_code, "null")
ZEND_END_ARG_INFO()

ZEND_BEGIN_ARG_WITH_RETURN_TYPE_INFO_EX(arginfo_passthru, 0, 1, IS_FALSE, 1)
	ZEND_ARG_TYPE_INFO(0, command, IS_STRING, 0)
	ZEND_ARG_INFO_WITH_DEFAULT_VALUE(1, result_code, "null")
ZEND_END_ARG_INFO()

ZEND_BEGIN_ARG_WITH_RETURN_TYPE_INFO_EX(arginfo_escapeshellcmd, 0, 1, IS_STRING, 0)
	ZEND_ARG_TYPE_INFO(0, command, IS_STRING, 0)
ZEND_END_ARG_INFO()

ZEND_BEGIN_ARG_WITH_RETURN_TYPE_INFO_EX(arginfo_escapeshellarg, 0, 1, IS_STRING, 0)
	ZEND_ARG_TYPE_INFO(0, arg, IS_STRING, 0)
ZEND_END_ARG_INFO()

ZEND_BEGIN_ARG_WITH_RETURN_TYPE_MASK_EX(arginfo_shell_exec, 0, 1, MAY_BE_STRING|MAY_BE_FALSE|MAY_BE_NULL)
	ZEND_ARG_TYPE_INFO(0, command, IS_STRING, 0)
ZEND_END_ARG_INFO()

#if defined(HAVE_NICE)
ZEND_BEGIN_ARG_WITH_RETURN_TYPE_INFO_EX(arginfo_proc_nice, 0, 1, _IS_BOOL, 0)
	ZEND_ARG_TYPE_INFO(0, priority, IS_LONG, 0)
ZEND_END_ARG_INFO()
#endif

ZEND_BEGIN_ARG_WITH_RETURN_TYPE_INFO_EX(arginfo_flock, 0, 2, _IS_BOOL, 0)
	ZEND_ARG_INFO(0, stream)
	ZEND_ARG_TYPE_INFO(0, operation, IS_LONG, 0)
	ZEND_ARG_INFO_WITH_DEFAULT_VALUE(1, would_block, "null")
ZEND_END_ARG_INFO()

ZEND_BEGIN_ARG_WITH_RETURN_TYPE_MASK_EX(arginfo_get_meta_tags, 0, 1, MAY_BE_ARRAY|MAY_BE_FALSE)
	ZEND_ARG_TYPE_INFO(0, filename, IS_STRING, 0)
	ZEND_ARG_TYPE_INFO_WITH_DEFAULT_VALUE(0, use_include_path, _IS_BOOL, 0, "false")
ZEND_END_ARG_INFO()

ZEND_BEGIN_ARG_WITH_RETURN_TYPE_INFO_EX(arginfo_pclose, 0, 1, IS_LONG, 0)
	ZEND_ARG_INFO(0, handle)
ZEND_END_ARG_INFO()

ZEND_BEGIN_ARG_INFO_EX(arginfo_popen, 0, 0, 2)
	ZEND_ARG_TYPE_INFO(0, command, IS_STRING, 0)
	ZEND_ARG_TYPE_INFO(0, mode, IS_STRING, 0)
ZEND_END_ARG_INFO()

ZEND_BEGIN_ARG_WITH_RETURN_TYPE_MASK_EX(arginfo_readfile, 0, 1, MAY_BE_LONG|MAY_BE_FALSE)
	ZEND_ARG_TYPE_INFO(0, filename, IS_STRING, 0)
	ZEND_ARG_TYPE_INFO_WITH_DEFAULT_VALUE(0, use_include_path, _IS_BOOL, 0, "false")
	ZEND_ARG_INFO_WITH_DEFAULT_VALUE(0, context, "null")
ZEND_END_ARG_INFO()

ZEND_BEGIN_ARG_WITH_RETURN_TYPE_INFO_EX(arginfo_rewind, 0, 1, _IS_BOOL, 0)
	ZEND_ARG_INFO(0, stream)
ZEND_END_ARG_INFO()

ZEND_BEGIN_ARG_WITH_RETURN_TYPE_INFO_EX(arginfo_rmdir, 0, 1, _IS_BOOL, 0)
	ZEND_ARG_TYPE_INFO(0, directory, IS_STRING, 0)
	ZEND_ARG_INFO_WITH_DEFAULT_VALUE(0, context, "null")
ZEND_END_ARG_INFO()

ZEND_BEGIN_ARG_WITH_RETURN_TYPE_INFO_EX(arginfo_umask, 0, 0, IS_LONG, 0)
	ZEND_ARG_TYPE_INFO_WITH_DEFAULT_VALUE(0, mask, IS_LONG, 1, "null")
ZEND_END_ARG_INFO()

#define arginfo_fclose arginfo_rewind

#define arginfo_feof arginfo_rewind

ZEND_BEGIN_ARG_WITH_RETURN_TYPE_MASK_EX(arginfo_fgetc, 0, 1, MAY_BE_STRING|MAY_BE_FALSE)
	ZEND_ARG_INFO(0, stream)
ZEND_END_ARG_INFO()

ZEND_BEGIN_ARG_WITH_RETURN_TYPE_MASK_EX(arginfo_fgets, 0, 1, MAY_BE_STRING|MAY_BE_FALSE)
	ZEND_ARG_INFO(0, stream)
	ZEND_ARG_TYPE_INFO_WITH_DEFAULT_VALUE(0, length, IS_LONG, 1, "null")
ZEND_END_ARG_INFO()

ZEND_BEGIN_ARG_WITH_RETURN_TYPE_MASK_EX(arginfo_fread, 0, 2, MAY_BE_STRING|MAY_BE_FALSE)
	ZEND_ARG_INFO(0, stream)
	ZEND_ARG_TYPE_INFO(0, length, IS_LONG, 0)
ZEND_END_ARG_INFO()

ZEND_BEGIN_ARG_INFO_EX(arginfo_fopen, 0, 0, 2)
	ZEND_ARG_TYPE_INFO(0, filename, IS_STRING, 0)
	ZEND_ARG_TYPE_INFO(0, mode, IS_STRING, 0)
	ZEND_ARG_TYPE_INFO_WITH_DEFAULT_VALUE(0, use_include_path, _IS_BOOL, 0, "false")
	ZEND_ARG_INFO_WITH_DEFAULT_VALUE(0, context, "null")
ZEND_END_ARG_INFO()

ZEND_BEGIN_ARG_WITH_RETURN_TYPE_MASK_EX(arginfo_fscanf, 0, 2, MAY_BE_ARRAY|MAY_BE_LONG|MAY_BE_FALSE|MAY_BE_NULL)
	ZEND_ARG_INFO(0, stream)
	ZEND_ARG_TYPE_INFO(0, format, IS_STRING, 0)
	ZEND_ARG_VARIADIC_TYPE_INFO(1, vars, IS_MIXED, 0)
ZEND_END_ARG_INFO()

ZEND_BEGIN_ARG_WITH_RETURN_TYPE_INFO_EX(arginfo_fpassthru, 0, 1, IS_LONG, 0)
	ZEND_ARG_INFO(0, stream)
ZEND_END_ARG_INFO()

ZEND_BEGIN_ARG_WITH_RETURN_TYPE_INFO_EX(arginfo_ftruncate, 0, 2, _IS_BOOL, 0)
	ZEND_ARG_INFO(0, stream)
	ZEND_ARG_TYPE_INFO(0, size, IS_LONG, 0)
ZEND_END_ARG_INFO()

ZEND_BEGIN_ARG_WITH_RETURN_TYPE_MASK_EX(arginfo_fstat, 0, 1, MAY_BE_ARRAY|MAY_BE_FALSE)
	ZEND_ARG_INFO(0, stream)
ZEND_END_ARG_INFO()

ZEND_BEGIN_ARG_WITH_RETURN_TYPE_INFO_EX(arginfo_fseek, 0, 2, IS_LONG, 0)
	ZEND_ARG_INFO(0, stream)
	ZEND_ARG_TYPE_INFO(0, offset, IS_LONG, 0)
	ZEND_ARG_TYPE_INFO_WITH_DEFAULT_VALUE(0, whence, IS_LONG, 0, "SEEK_SET")
ZEND_END_ARG_INFO()

ZEND_BEGIN_ARG_WITH_RETURN_TYPE_MASK_EX(arginfo_ftell, 0, 1, MAY_BE_LONG|MAY_BE_FALSE)
	ZEND_ARG_INFO(0, stream)
ZEND_END_ARG_INFO()

#define arginfo_fflush arginfo_rewind

#define arginfo_fsync arginfo_rewind

#define arginfo_fdatasync arginfo_rewind

ZEND_BEGIN_ARG_WITH_RETURN_TYPE_MASK_EX(arginfo_fwrite, 0, 2, MAY_BE_LONG|MAY_BE_FALSE)
	ZEND_ARG_INFO(0, stream)
	ZEND_ARG_TYPE_INFO(0, data, IS_STRING, 0)
	ZEND_ARG_TYPE_INFO_WITH_DEFAULT_VALUE(0, length, IS_LONG, 1, "null")
ZEND_END_ARG_INFO()

#define arginfo_fputs arginfo_fwrite

ZEND_BEGIN_ARG_WITH_RETURN_TYPE_INFO_EX(arginfo_mkdir, 0, 1, _IS_BOOL, 0)
	ZEND_ARG_TYPE_INFO(0, directory, IS_STRING, 0)
	ZEND_ARG_TYPE_INFO_WITH_DEFAULT_VALUE(0, permissions, IS_LONG, 0, "0777")
	ZEND_ARG_TYPE_INFO_WITH_DEFAULT_VALUE(0, recursive, _IS_BOOL, 0, "false")
	ZEND_ARG_INFO_WITH_DEFAULT_VALUE(0, context, "null")
ZEND_END_ARG_INFO()

ZEND_BEGIN_ARG_WITH_RETURN_TYPE_INFO_EX(arginfo_rename, 0, 2, _IS_BOOL, 0)
	ZEND_ARG_TYPE_INFO(0, from, IS_STRING, 0)
	ZEND_ARG_TYPE_INFO(0, to, IS_STRING, 0)
	ZEND_ARG_INFO_WITH_DEFAULT_VALUE(0, context, "null")
ZEND_END_ARG_INFO()

#define arginfo_copy arginfo_rename

ZEND_BEGIN_ARG_WITH_RETURN_TYPE_MASK_EX(arginfo_tempnam, 0, 2, MAY_BE_STRING|MAY_BE_FALSE)
	ZEND_ARG_TYPE_INFO(0, directory, IS_STRING, 0)
	ZEND_ARG_TYPE_INFO(0, prefix, IS_STRING, 0)
ZEND_END_ARG_INFO()

ZEND_BEGIN_ARG_INFO_EX(arginfo_tmpfile, 0, 0, 0)
ZEND_END_ARG_INFO()

ZEND_BEGIN_ARG_WITH_RETURN_TYPE_MASK_EX(arginfo_file, 0, 1, MAY_BE_ARRAY|MAY_BE_FALSE)
	ZEND_ARG_TYPE_INFO(0, filename, IS_STRING, 0)
	ZEND_ARG_TYPE_INFO_WITH_DEFAULT_VALUE(0, flags, IS_LONG, 0, "0")
	ZEND_ARG_INFO_WITH_DEFAULT_VALUE(0, context, "null")
ZEND_END_ARG_INFO()

ZEND_BEGIN_ARG_WITH_RETURN_TYPE_MASK_EX(arginfo_file_get_contents, 0, 1, MAY_BE_STRING|MAY_BE_FALSE)
	ZEND_ARG_TYPE_INFO(0, filename, IS_STRING, 0)
	ZEND_ARG_TYPE_INFO_WITH_DEFAULT_VALUE(0, use_include_path, _IS_BOOL, 0, "false")
	ZEND_ARG_INFO_WITH_DEFAULT_VALUE(0, context, "null")
	ZEND_ARG_TYPE_INFO_WITH_DEFAULT_VALUE(0, offset, IS_LONG, 0, "0")
	ZEND_ARG_TYPE_INFO_WITH_DEFAULT_VALUE(0, length, IS_LONG, 1, "null")
ZEND_END_ARG_INFO()

ZEND_BEGIN_ARG_WITH_RETURN_TYPE_INFO_EX(arginfo_unlink, 0, 1, _IS_BOOL, 0)
	ZEND_ARG_TYPE_INFO(0, filename, IS_STRING, 0)
	ZEND_ARG_INFO_WITH_DEFAULT_VALUE(0, context, "null")
ZEND_END_ARG_INFO()

ZEND_BEGIN_ARG_WITH_RETURN_TYPE_MASK_EX(arginfo_file_put_contents, 0, 2, MAY_BE_LONG|MAY_BE_FALSE)
	ZEND_ARG_TYPE_INFO(0, filename, IS_STRING, 0)
	ZEND_ARG_TYPE_INFO(0, data, IS_MIXED, 0)
	ZEND_ARG_TYPE_INFO_WITH_DEFAULT_VALUE(0, flags, IS_LONG, 0, "0")
	ZEND_ARG_INFO_WITH_DEFAULT_VALUE(0, context, "null")
ZEND_END_ARG_INFO()

ZEND_BEGIN_ARG_WITH_RETURN_TYPE_MASK_EX(arginfo_fputcsv, 0, 2, MAY_BE_LONG|MAY_BE_FALSE)
	ZEND_ARG_INFO(0, stream)
	ZEND_ARG_TYPE_INFO(0, fields, IS_ARRAY, 0)
	ZEND_ARG_TYPE_INFO_WITH_DEFAULT_VALUE(0, separator, IS_STRING, 0, "\",\"")
	ZEND_ARG_TYPE_INFO_WITH_DEFAULT_VALUE(0, enclosure, IS_STRING, 0, "\"\\\"\"")
	ZEND_ARG_TYPE_INFO_WITH_DEFAULT_VALUE(0, escape, IS_STRING, 0, "\"\\\\\"")
	ZEND_ARG_TYPE_INFO_WITH_DEFAULT_VALUE(0, eol, IS_STRING, 0, "\"\\n\"")
ZEND_END_ARG_INFO()

ZEND_BEGIN_ARG_WITH_RETURN_TYPE_MASK_EX(arginfo_fgetcsv, 0, 1, MAY_BE_ARRAY|MAY_BE_FALSE)
	ZEND_ARG_INFO(0, stream)
	ZEND_ARG_TYPE_INFO_WITH_DEFAULT_VALUE(0, length, IS_LONG, 1, "null")
	ZEND_ARG_TYPE_INFO_WITH_DEFAULT_VALUE(0, separator, IS_STRING, 0, "\",\"")
	ZEND_ARG_TYPE_INFO_WITH_DEFAULT_VALUE(0, enclosure, IS_STRING, 0, "\"\\\"\"")
	ZEND_ARG_TYPE_INFO_WITH_DEFAULT_VALUE(0, escape, IS_STRING, 0, "\"\\\\\"")
ZEND_END_ARG_INFO()

ZEND_BEGIN_ARG_WITH_RETURN_TYPE_MASK_EX(arginfo_realpath, 0, 1, MAY_BE_STRING|MAY_BE_FALSE)
	ZEND_ARG_TYPE_INFO(0, path, IS_STRING, 0)
ZEND_END_ARG_INFO()

#if defined(HAVE_FNMATCH)
ZEND_BEGIN_ARG_WITH_RETURN_TYPE_INFO_EX(arginfo_fnmatch, 0, 2, _IS_BOOL, 0)
	ZEND_ARG_TYPE_INFO(0, pattern, IS_STRING, 0)
	ZEND_ARG_TYPE_INFO(0, filename, IS_STRING, 0)
	ZEND_ARG_TYPE_INFO_WITH_DEFAULT_VALUE(0, flags, IS_LONG, 0, "0")
ZEND_END_ARG_INFO()
#endif

#define arginfo_sys_get_temp_dir arginfo_get_current_user

ZEND_BEGIN_ARG_WITH_RETURN_TYPE_MASK_EX(arginfo_fileatime, 0, 1, MAY_BE_LONG|MAY_BE_FALSE)
	ZEND_ARG_TYPE_INFO(0, filename, IS_STRING, 0)
ZEND_END_ARG_INFO()

#define arginfo_filectime arginfo_fileatime

#define arginfo_filegroup arginfo_fileatime

#define arginfo_fileinode arginfo_fileatime

#define arginfo_filemtime arginfo_fileatime

#define arginfo_fileowner arginfo_fileatime

#define arginfo_fileperms arginfo_fileatime

#define arginfo_filesize arginfo_fileatime

ZEND_BEGIN_ARG_WITH_RETURN_TYPE_MASK_EX(arginfo_filetype, 0, 1, MAY_BE_STRING|MAY_BE_FALSE)
	ZEND_ARG_TYPE_INFO(0, filename, IS_STRING, 0)
ZEND_END_ARG_INFO()

#define arginfo_file_exists arginfo_is_uploaded_file

#define arginfo_is_writable arginfo_is_uploaded_file

#define arginfo_is_writeable arginfo_is_uploaded_file

#define arginfo_is_readable arginfo_is_uploaded_file

#define arginfo_is_executable arginfo_is_uploaded_file

#define arginfo_is_file arginfo_is_uploaded_file

#define arginfo_is_dir arginfo_is_uploaded_file

#define arginfo_is_link arginfo_is_uploaded_file

ZEND_BEGIN_ARG_WITH_RETURN_TYPE_MASK_EX(arginfo_stat, 0, 1, MAY_BE_ARRAY|MAY_BE_FALSE)
	ZEND_ARG_TYPE_INFO(0, filename, IS_STRING, 0)
ZEND_END_ARG_INFO()

#define arginfo_lstat arginfo_stat

ZEND_BEGIN_ARG_WITH_RETURN_TYPE_INFO_EX(arginfo_chown, 0, 2, _IS_BOOL, 0)
	ZEND_ARG_TYPE_INFO(0, filename, IS_STRING, 0)
	ZEND_ARG_TYPE_MASK(0, user, MAY_BE_STRING|MAY_BE_LONG, NULL)
ZEND_END_ARG_INFO()

ZEND_BEGIN_ARG_WITH_RETURN_TYPE_INFO_EX(arginfo_chgrp, 0, 2, _IS_BOOL, 0)
	ZEND_ARG_TYPE_INFO(0, filename, IS_STRING, 0)
	ZEND_ARG_TYPE_MASK(0, group, MAY_BE_STRING|MAY_BE_LONG, NULL)
ZEND_END_ARG_INFO()

#if defined(HAVE_LCHOWN)
ZEND_BEGIN_ARG_WITH_RETURN_TYPE_INFO_EX(arginfo_lchown, 0, 2, _IS_BOOL, 0)
	ZEND_ARG_TYPE_INFO(0, filename, IS_STRING, 0)
	ZEND_ARG_TYPE_MASK(0, user, MAY_BE_STRING|MAY_BE_LONG, NULL)
ZEND_END_ARG_INFO()
#endif

#if defined(HAVE_LCHOWN)
ZEND_BEGIN_ARG_WITH_RETURN_TYPE_INFO_EX(arginfo_lchgrp, 0, 2, _IS_BOOL, 0)
	ZEND_ARG_TYPE_INFO(0, filename, IS_STRING, 0)
	ZEND_ARG_TYPE_MASK(0, group, MAY_BE_STRING|MAY_BE_LONG, NULL)
ZEND_END_ARG_INFO()
#endif

ZEND_BEGIN_ARG_WITH_RETURN_TYPE_INFO_EX(arginfo_chmod, 0, 2, _IS_BOOL, 0)
	ZEND_ARG_TYPE_INFO(0, filename, IS_STRING, 0)
	ZEND_ARG_TYPE_INFO(0, permissions, IS_LONG, 0)
ZEND_END_ARG_INFO()

#if defined(HAVE_UTIME)
ZEND_BEGIN_ARG_WITH_RETURN_TYPE_INFO_EX(arginfo_touch, 0, 1, _IS_BOOL, 0)
	ZEND_ARG_TYPE_INFO(0, filename, IS_STRING, 0)
	ZEND_ARG_TYPE_INFO_WITH_DEFAULT_VALUE(0, mtime, IS_LONG, 1, "null")
	ZEND_ARG_TYPE_INFO_WITH_DEFAULT_VALUE(0, atime, IS_LONG, 1, "null")
ZEND_END_ARG_INFO()
#endif

ZEND_BEGIN_ARG_WITH_RETURN_TYPE_INFO_EX(arginfo_clearstatcache, 0, 0, IS_VOID, 0)
	ZEND_ARG_TYPE_INFO_WITH_DEFAULT_VALUE(0, clear_realpath_cache, _IS_BOOL, 0, "false")
	ZEND_ARG_TYPE_INFO_WITH_DEFAULT_VALUE(0, filename, IS_STRING, 0, "\"\"")
ZEND_END_ARG_INFO()

ZEND_BEGIN_ARG_WITH_RETURN_TYPE_MASK_EX(arginfo_disk_total_space, 0, 1, MAY_BE_DOUBLE|MAY_BE_FALSE)
	ZEND_ARG_TYPE_INFO(0, directory, IS_STRING, 0)
ZEND_END_ARG_INFO()

#define arginfo_disk_free_space arginfo_disk_total_space

#define arginfo_diskfreespace arginfo_disk_total_space

#define arginfo_realpath_cache_get arginfo_ob_list_handlers

#define arginfo_realpath_cache_size arginfo_ob_get_level

ZEND_BEGIN_ARG_WITH_RETURN_TYPE_INFO_EX(arginfo_sprintf, 0, 1, IS_STRING, 0)
	ZEND_ARG_TYPE_INFO(0, format, IS_STRING, 0)
	ZEND_ARG_VARIADIC_TYPE_INFO(0, values, IS_MIXED, 0)
ZEND_END_ARG_INFO()

ZEND_BEGIN_ARG_WITH_RETURN_TYPE_INFO_EX(arginfo_printf, 0, 1, IS_LONG, 0)
	ZEND_ARG_TYPE_INFO(0, format, IS_STRING, 0)
	ZEND_ARG_VARIADIC_TYPE_INFO(0, values, IS_MIXED, 0)
ZEND_END_ARG_INFO()

ZEND_BEGIN_ARG_WITH_RETURN_TYPE_INFO_EX(arginfo_vprintf, 0, 2, IS_LONG, 0)
	ZEND_ARG_TYPE_INFO(0, format, IS_STRING, 0)
	ZEND_ARG_TYPE_INFO(0, values, IS_ARRAY, 0)
ZEND_END_ARG_INFO()

ZEND_BEGIN_ARG_WITH_RETURN_TYPE_INFO_EX(arginfo_vsprintf, 0, 2, IS_STRING, 0)
	ZEND_ARG_TYPE_INFO(0, format, IS_STRING, 0)
	ZEND_ARG_TYPE_INFO(0, values, IS_ARRAY, 0)
ZEND_END_ARG_INFO()

ZEND_BEGIN_ARG_WITH_RETURN_TYPE_INFO_EX(arginfo_fprintf, 0, 2, IS_LONG, 0)
	ZEND_ARG_INFO(0, stream)
	ZEND_ARG_TYPE_INFO(0, format, IS_STRING, 0)
	ZEND_ARG_VARIADIC_TYPE_INFO(0, values, IS_MIXED, 0)
ZEND_END_ARG_INFO()

ZEND_BEGIN_ARG_WITH_RETURN_TYPE_INFO_EX(arginfo_vfprintf, 0, 3, IS_LONG, 0)
	ZEND_ARG_INFO(0, stream)
	ZEND_ARG_TYPE_INFO(0, format, IS_STRING, 0)
	ZEND_ARG_TYPE_INFO(0, values, IS_ARRAY, 0)
ZEND_END_ARG_INFO()

ZEND_BEGIN_ARG_INFO_EX(arginfo_fsockopen, 0, 0, 1)
	ZEND_ARG_TYPE_INFO(0, hostname, IS_STRING, 0)
	ZEND_ARG_TYPE_INFO_WITH_DEFAULT_VALUE(0, port, IS_LONG, 0, "-1")
	ZEND_ARG_INFO_WITH_DEFAULT_VALUE(1, error_code, "null")
	ZEND_ARG_INFO_WITH_DEFAULT_VALUE(1, error_message, "null")
	ZEND_ARG_TYPE_INFO_WITH_DEFAULT_VALUE(0, timeout, IS_DOUBLE, 1, "null")
ZEND_END_ARG_INFO()

#define arginfo_pfsockopen arginfo_fsockopen

ZEND_BEGIN_ARG_WITH_RETURN_TYPE_INFO_EX(arginfo_http_build_query, 0, 1, IS_STRING, 0)
	ZEND_ARG_TYPE_MASK(0, data, MAY_BE_ARRAY|MAY_BE_OBJECT, NULL)
	ZEND_ARG_TYPE_INFO_WITH_DEFAULT_VALUE(0, numeric_prefix, IS_STRING, 0, "\"\"")
	ZEND_ARG_TYPE_INFO_WITH_DEFAULT_VALUE(0, arg_separator, IS_STRING, 1, "null")
	ZEND_ARG_TYPE_INFO_WITH_DEFAULT_VALUE(0, encoding_type, IS_LONG, 0, "PHP_QUERY_RFC1738")
ZEND_END_ARG_INFO()

ZEND_BEGIN_ARG_WITH_RETURN_TYPE_INFO_EX(arginfo_image_type_to_mime_type, 0, 1, IS_STRING, 0)
	ZEND_ARG_TYPE_INFO(0, image_type, IS_LONG, 0)
ZEND_END_ARG_INFO()

ZEND_BEGIN_ARG_WITH_RETURN_TYPE_MASK_EX(arginfo_image_type_to_extension, 0, 1, MAY_BE_STRING|MAY_BE_FALSE)
	ZEND_ARG_TYPE_INFO(0, image_type, IS_LONG, 0)
	ZEND_ARG_TYPE_INFO_WITH_DEFAULT_VALUE(0, include_dot, _IS_BOOL, 0, "true")
ZEND_END_ARG_INFO()

ZEND_BEGIN_ARG_WITH_RETURN_TYPE_MASK_EX(arginfo_getimagesize, 0, 1, MAY_BE_ARRAY|MAY_BE_FALSE)
	ZEND_ARG_TYPE_INFO(0, filename, IS_STRING, 0)
	ZEND_ARG_INFO_WITH_DEFAULT_VALUE(1, image_info, "null")
ZEND_END_ARG_INFO()

ZEND_BEGIN_ARG_WITH_RETURN_TYPE_MASK_EX(arginfo_getimagesizefromstring, 0, 1, MAY_BE_ARRAY|MAY_BE_FALSE)
	ZEND_ARG_TYPE_INFO(0, string, IS_STRING, 0)
	ZEND_ARG_INFO_WITH_DEFAULT_VALUE(1, image_info, "null")
ZEND_END_ARG_INFO()

ZEND_BEGIN_ARG_WITH_RETURN_TYPE_INFO_EX(arginfo_phpinfo, 0, 0, IS_TRUE, 0)
	ZEND_ARG_TYPE_INFO_WITH_DEFAULT_VALUE(0, flags, IS_LONG, 0, "INFO_ALL")
ZEND_END_ARG_INFO()

ZEND_BEGIN_ARG_WITH_RETURN_TYPE_MASK_EX(arginfo_phpversion, 0, 0, MAY_BE_STRING|MAY_BE_FALSE)
	ZEND_ARG_TYPE_INFO_WITH_DEFAULT_VALUE(0, extension, IS_STRING, 1, "null")
ZEND_END_ARG_INFO()

ZEND_BEGIN_ARG_WITH_RETURN_TYPE_INFO_EX(arginfo_phpcredits, 0, 0, IS_TRUE, 0)
	ZEND_ARG_TYPE_INFO_WITH_DEFAULT_VALUE(0, flags, IS_LONG, 0, "CREDITS_ALL")
ZEND_END_ARG_INFO()

#define arginfo_php_sapi_name arginfo_ob_get_flush

ZEND_BEGIN_ARG_WITH_RETURN_TYPE_INFO_EX(arginfo_php_uname, 0, 0, IS_STRING, 0)
	ZEND_ARG_TYPE_INFO_WITH_DEFAULT_VALUE(0, mode, IS_STRING, 0, "\"a\"")
ZEND_END_ARG_INFO()

#define arginfo_php_ini_scanned_files arginfo_ob_get_flush

#define arginfo_php_ini_loaded_file arginfo_ob_get_flush

ZEND_BEGIN_ARG_WITH_RETURN_TYPE_MASK_EX(arginfo_iptcembed, 0, 2, MAY_BE_STRING|MAY_BE_BOOL)
	ZEND_ARG_TYPE_INFO(0, iptc_data, IS_STRING, 0)
	ZEND_ARG_TYPE_INFO(0, filename, IS_STRING, 0)
	ZEND_ARG_TYPE_INFO_WITH_DEFAULT_VALUE(0, spool, IS_LONG, 0, "0")
ZEND_END_ARG_INFO()

ZEND_BEGIN_ARG_WITH_RETURN_TYPE_MASK_EX(arginfo_iptcparse, 0, 1, MAY_BE_ARRAY|MAY_BE_FALSE)
	ZEND_ARG_TYPE_INFO(0, iptc_block, IS_STRING, 0)
ZEND_END_ARG_INFO()

ZEND_BEGIN_ARG_WITH_RETURN_TYPE_INFO_EX(arginfo_levenshtein, 0, 2, IS_LONG, 0)
	ZEND_ARG_TYPE_INFO(0, string1, IS_STRING, 0)
	ZEND_ARG_TYPE_INFO(0, string2, IS_STRING, 0)
	ZEND_ARG_TYPE_INFO_WITH_DEFAULT_VALUE(0, insertion_cost, IS_LONG, 0, "1")
	ZEND_ARG_TYPE_INFO_WITH_DEFAULT_VALUE(0, replacement_cost, IS_LONG, 0, "1")
	ZEND_ARG_TYPE_INFO_WITH_DEFAULT_VALUE(0, deletion_cost, IS_LONG, 0, "1")
ZEND_END_ARG_INFO()

#if (defined(HAVE_SYMLINK) || defined(PHP_WIN32))
ZEND_BEGIN_ARG_WITH_RETURN_TYPE_MASK_EX(arginfo_readlink, 0, 1, MAY_BE_STRING|MAY_BE_FALSE)
	ZEND_ARG_TYPE_INFO(0, path, IS_STRING, 0)
ZEND_END_ARG_INFO()
#endif

#if (defined(HAVE_SYMLINK) || defined(PHP_WIN32))
ZEND_BEGIN_ARG_WITH_RETURN_TYPE_MASK_EX(arginfo_linkinfo, 0, 1, MAY_BE_LONG|MAY_BE_FALSE)
	ZEND_ARG_TYPE_INFO(0, path, IS_STRING, 0)
ZEND_END_ARG_INFO()
#endif

#if (defined(HAVE_SYMLINK) || defined(PHP_WIN32))
ZEND_BEGIN_ARG_WITH_RETURN_TYPE_INFO_EX(arginfo_symlink, 0, 2, _IS_BOOL, 0)
	ZEND_ARG_TYPE_INFO(0, target, IS_STRING, 0)
	ZEND_ARG_TYPE_INFO(0, link, IS_STRING, 0)
ZEND_END_ARG_INFO()
#endif

#if (defined(HAVE_SYMLINK) || defined(PHP_WIN32))
#define arginfo_link arginfo_symlink
#endif

ZEND_BEGIN_ARG_WITH_RETURN_TYPE_INFO_EX(arginfo_mail, 0, 3, _IS_BOOL, 0)
	ZEND_ARG_TYPE_INFO(0, to, IS_STRING, 0)
	ZEND_ARG_TYPE_INFO(0, subject, IS_STRING, 0)
	ZEND_ARG_TYPE_INFO(0, message, IS_STRING, 0)
	ZEND_ARG_TYPE_MASK(0, additional_headers, MAY_BE_ARRAY|MAY_BE_STRING, "[]")
	ZEND_ARG_TYPE_INFO_WITH_DEFAULT_VALUE(0, additional_params, IS_STRING, 0, "\"\"")
ZEND_END_ARG_INFO()

ZEND_BEGIN_ARG_WITH_RETURN_TYPE_MASK_EX(arginfo_abs, 0, 1, MAY_BE_LONG|MAY_BE_DOUBLE)
	ZEND_ARG_TYPE_MASK(0, num, MAY_BE_LONG|MAY_BE_DOUBLE, NULL)
ZEND_END_ARG_INFO()

ZEND_BEGIN_ARG_WITH_RETURN_TYPE_INFO_EX(arginfo_ceil, 0, 1, IS_DOUBLE, 0)
	ZEND_ARG_TYPE_MASK(0, num, MAY_BE_LONG|MAY_BE_DOUBLE, NULL)
ZEND_END_ARG_INFO()

#define arginfo_floor arginfo_ceil

ZEND_BEGIN_ARG_WITH_RETURN_TYPE_INFO_EX(arginfo_round, 0, 1, IS_DOUBLE, 0)
	ZEND_ARG_TYPE_MASK(0, num, MAY_BE_LONG|MAY_BE_DOUBLE, NULL)
	ZEND_ARG_TYPE_INFO_WITH_DEFAULT_VALUE(0, precision, IS_LONG, 0, "0")
	ZEND_ARG_TYPE_INFO_WITH_DEFAULT_VALUE(0, mode, IS_LONG, 0, "PHP_ROUND_HALF_UP")
ZEND_END_ARG_INFO()

ZEND_BEGIN_ARG_WITH_RETURN_TYPE_INFO_EX(arginfo_sin, 0, 1, IS_DOUBLE, 0)
	ZEND_ARG_TYPE_INFO(0, num, IS_DOUBLE, 0)
ZEND_END_ARG_INFO()

#define arginfo_cos arginfo_sin

#define arginfo_tan arginfo_sin

#define arginfo_asin arginfo_sin

#define arginfo_acos arginfo_sin

#define arginfo_atan arginfo_sin

#define arginfo_atanh arginfo_sin

ZEND_BEGIN_ARG_WITH_RETURN_TYPE_INFO_EX(arginfo_atan2, 0, 2, IS_DOUBLE, 0)
	ZEND_ARG_TYPE_INFO(0, y, IS_DOUBLE, 0)
	ZEND_ARG_TYPE_INFO(0, x, IS_DOUBLE, 0)
ZEND_END_ARG_INFO()

#define arginfo_sinh arginfo_sin

#define arginfo_cosh arginfo_sin

#define arginfo_tanh arginfo_sin

#define arginfo_asinh arginfo_sin

#define arginfo_acosh arginfo_sin

#define arginfo_expm1 arginfo_sin

#define arginfo_log1p arginfo_sin

ZEND_BEGIN_ARG_WITH_RETURN_TYPE_INFO_EX(arginfo_pi, 0, 0, IS_DOUBLE, 0)
ZEND_END_ARG_INFO()

ZEND_BEGIN_ARG_WITH_RETURN_TYPE_INFO_EX(arginfo_is_finite, 0, 1, _IS_BOOL, 0)
	ZEND_ARG_TYPE_INFO(0, num, IS_DOUBLE, 0)
ZEND_END_ARG_INFO()

#define arginfo_is_nan arginfo_is_finite

ZEND_BEGIN_ARG_WITH_RETURN_TYPE_INFO_EX(arginfo_intdiv, 0, 2, IS_LONG, 0)
	ZEND_ARG_TYPE_INFO(0, num1, IS_LONG, 0)
	ZEND_ARG_TYPE_INFO(0, num2, IS_LONG, 0)
ZEND_END_ARG_INFO()

#define arginfo_is_infinite arginfo_is_finite

ZEND_BEGIN_ARG_WITH_RETURN_TYPE_MASK_EX(arginfo_pow, 0, 2, MAY_BE_LONG|MAY_BE_DOUBLE|MAY_BE_OBJECT)
	ZEND_ARG_TYPE_INFO(0, num, IS_MIXED, 0)
	ZEND_ARG_TYPE_INFO(0, exponent, IS_MIXED, 0)
ZEND_END_ARG_INFO()

#define arginfo_exp arginfo_sin

ZEND_BEGIN_ARG_WITH_RETURN_TYPE_INFO_EX(arginfo_log, 0, 1, IS_DOUBLE, 0)
	ZEND_ARG_TYPE_INFO(0, num, IS_DOUBLE, 0)
	ZEND_ARG_TYPE_INFO_WITH_DEFAULT_VALUE(0, base, IS_DOUBLE, 0, "M_E")
ZEND_END_ARG_INFO()

#define arginfo_log10 arginfo_sin

#define arginfo_sqrt arginfo_sin

ZEND_BEGIN_ARG_WITH_RETURN_TYPE_INFO_EX(arginfo_hypot, 0, 2, IS_DOUBLE, 0)
	ZEND_ARG_TYPE_INFO(0, x, IS_DOUBLE, 0)
	ZEND_ARG_TYPE_INFO(0, y, IS_DOUBLE, 0)
ZEND_END_ARG_INFO()

#define arginfo_deg2rad arginfo_sin

#define arginfo_rad2deg arginfo_sin

ZEND_BEGIN_ARG_WITH_RETURN_TYPE_MASK_EX(arginfo_bindec, 0, 1, MAY_BE_LONG|MAY_BE_DOUBLE)
	ZEND_ARG_TYPE_INFO(0, binary_string, IS_STRING, 0)
ZEND_END_ARG_INFO()

ZEND_BEGIN_ARG_WITH_RETURN_TYPE_MASK_EX(arginfo_hexdec, 0, 1, MAY_BE_LONG|MAY_BE_DOUBLE)
	ZEND_ARG_TYPE_INFO(0, hex_string, IS_STRING, 0)
ZEND_END_ARG_INFO()

ZEND_BEGIN_ARG_WITH_RETURN_TYPE_MASK_EX(arginfo_octdec, 0, 1, MAY_BE_LONG|MAY_BE_DOUBLE)
	ZEND_ARG_TYPE_INFO(0, octal_string, IS_STRING, 0)
ZEND_END_ARG_INFO()

ZEND_BEGIN_ARG_WITH_RETURN_TYPE_INFO_EX(arginfo_decbin, 0, 1, IS_STRING, 0)
	ZEND_ARG_TYPE_INFO(0, num, IS_LONG, 0)
ZEND_END_ARG_INFO()

#define arginfo_decoct arginfo_decbin

#define arginfo_dechex arginfo_decbin

ZEND_BEGIN_ARG_WITH_RETURN_TYPE_INFO_EX(arginfo_base_convert, 0, 3, IS_STRING, 0)
	ZEND_ARG_TYPE_INFO(0, num, IS_STRING, 0)
	ZEND_ARG_TYPE_INFO(0, from_base, IS_LONG, 0)
	ZEND_ARG_TYPE_INFO(0, to_base, IS_LONG, 0)
ZEND_END_ARG_INFO()

ZEND_BEGIN_ARG_WITH_RETURN_TYPE_INFO_EX(arginfo_number_format, 0, 1, IS_STRING, 0)
	ZEND_ARG_TYPE_INFO(0, num, IS_DOUBLE, 0)
	ZEND_ARG_TYPE_INFO_WITH_DEFAULT_VALUE(0, decimals, IS_LONG, 0, "0")
	ZEND_ARG_TYPE_INFO_WITH_DEFAULT_VALUE(0, decimal_separator, IS_STRING, 1, "\".\"")
	ZEND_ARG_TYPE_INFO_WITH_DEFAULT_VALUE(0, thousands_separator, IS_STRING, 1, "\",\"")
ZEND_END_ARG_INFO()

ZEND_BEGIN_ARG_WITH_RETURN_TYPE_INFO_EX(arginfo_fmod, 0, 2, IS_DOUBLE, 0)
	ZEND_ARG_TYPE_INFO(0, num1, IS_DOUBLE, 0)
	ZEND_ARG_TYPE_INFO(0, num2, IS_DOUBLE, 0)
ZEND_END_ARG_INFO()

#define arginfo_fdiv arginfo_fmod

#if defined(HAVE_GETTIMEOFDAY)
ZEND_BEGIN_ARG_WITH_RETURN_TYPE_MASK_EX(arginfo_microtime, 0, 0, MAY_BE_STRING|MAY_BE_DOUBLE)
	ZEND_ARG_TYPE_INFO_WITH_DEFAULT_VALUE(0, as_float, _IS_BOOL, 0, "false")
ZEND_END_ARG_INFO()
#endif

#if defined(HAVE_GETTIMEOFDAY)
ZEND_BEGIN_ARG_WITH_RETURN_TYPE_MASK_EX(arginfo_gettimeofday, 0, 0, MAY_BE_ARRAY|MAY_BE_DOUBLE)
	ZEND_ARG_TYPE_INFO_WITH_DEFAULT_VALUE(0, as_float, _IS_BOOL, 0, "false")
ZEND_END_ARG_INFO()
#endif

#if defined(HAVE_GETRUSAGE)
ZEND_BEGIN_ARG_WITH_RETURN_TYPE_MASK_EX(arginfo_getrusage, 0, 0, MAY_BE_ARRAY|MAY_BE_FALSE)
	ZEND_ARG_TYPE_INFO_WITH_DEFAULT_VALUE(0, mode, IS_LONG, 0, "0")
ZEND_END_ARG_INFO()
#endif

#define arginfo_pack arginfo_sprintf

ZEND_BEGIN_ARG_WITH_RETURN_TYPE_MASK_EX(arginfo_unpack, 0, 2, MAY_BE_ARRAY|MAY_BE_FALSE)
	ZEND_ARG_TYPE_INFO(0, format, IS_STRING, 0)
	ZEND_ARG_TYPE_INFO(0, string, IS_STRING, 0)
	ZEND_ARG_TYPE_INFO_WITH_DEFAULT_VALUE(0, offset, IS_LONG, 0, "0")
ZEND_END_ARG_INFO()

ZEND_BEGIN_ARG_WITH_RETURN_TYPE_INFO_EX(arginfo_password_get_info, 0, 1, IS_ARRAY, 0)
	ZEND_ARG_TYPE_INFO(0, hash, IS_STRING, 0)
ZEND_END_ARG_INFO()

ZEND_BEGIN_ARG_WITH_RETURN_TYPE_INFO_EX(arginfo_password_hash, 0, 2, IS_STRING, 0)
	ZEND_ARG_TYPE_INFO(0, password, IS_STRING, 0)
	ZEND_ARG_TYPE_MASK(0, algo, MAY_BE_STRING|MAY_BE_LONG|MAY_BE_NULL, NULL)
	ZEND_ARG_TYPE_INFO_WITH_DEFAULT_VALUE(0, options, IS_ARRAY, 0, "[]")
ZEND_END_ARG_INFO()

ZEND_BEGIN_ARG_WITH_RETURN_TYPE_INFO_EX(arginfo_password_needs_rehash, 0, 2, _IS_BOOL, 0)
	ZEND_ARG_TYPE_INFO(0, hash, IS_STRING, 0)
	ZEND_ARG_TYPE_MASK(0, algo, MAY_BE_STRING|MAY_BE_LONG|MAY_BE_NULL, NULL)
	ZEND_ARG_TYPE_INFO_WITH_DEFAULT_VALUE(0, options, IS_ARRAY, 0, "[]")
ZEND_END_ARG_INFO()

ZEND_BEGIN_ARG_WITH_RETURN_TYPE_INFO_EX(arginfo_password_verify, 0, 2, _IS_BOOL, 0)
	ZEND_ARG_TYPE_INFO(0, password, IS_STRING, 0)
	ZEND_ARG_TYPE_INFO(0, hash, IS_STRING, 0)
ZEND_END_ARG_INFO()

#define arginfo_password_algos arginfo_ob_list_handlers

#if defined(PHP_CAN_SUPPORT_PROC_OPEN)
ZEND_BEGIN_ARG_INFO_EX(arginfo_proc_open, 0, 0, 3)
	ZEND_ARG_TYPE_MASK(0, command, MAY_BE_ARRAY|MAY_BE_STRING, NULL)
	ZEND_ARG_TYPE_INFO(0, descriptor_spec, IS_ARRAY, 0)
	ZEND_ARG_INFO(1, pipes)
	ZEND_ARG_TYPE_INFO_WITH_DEFAULT_VALUE(0, cwd, IS_STRING, 1, "null")
	ZEND_ARG_TYPE_INFO_WITH_DEFAULT_VALUE(0, env_vars, IS_ARRAY, 1, "null")
	ZEND_ARG_TYPE_INFO_WITH_DEFAULT_VALUE(0, options, IS_ARRAY, 1, "null")
ZEND_END_ARG_INFO()
#endif

#if defined(PHP_CAN_SUPPORT_PROC_OPEN)
ZEND_BEGIN_ARG_WITH_RETURN_TYPE_INFO_EX(arginfo_proc_close, 0, 1, IS_LONG, 0)
	ZEND_ARG_INFO(0, process)
ZEND_END_ARG_INFO()
#endif

#if defined(PHP_CAN_SUPPORT_PROC_OPEN)
ZEND_BEGIN_ARG_WITH_RETURN_TYPE_INFO_EX(arginfo_proc_terminate, 0, 1, _IS_BOOL, 0)
	ZEND_ARG_INFO(0, process)
	ZEND_ARG_TYPE_INFO_WITH_DEFAULT_VALUE(0, signal, IS_LONG, 0, "15")
ZEND_END_ARG_INFO()
#endif

#if defined(PHP_CAN_SUPPORT_PROC_OPEN)
ZEND_BEGIN_ARG_WITH_RETURN_TYPE_INFO_EX(arginfo_proc_get_status, 0, 1, IS_ARRAY, 0)
	ZEND_ARG_INFO(0, process)
ZEND_END_ARG_INFO()
#endif

#define arginfo_quoted_printable_decode arginfo_base64_encode

#define arginfo_quoted_printable_encode arginfo_base64_encode

#define arginfo_soundex arginfo_base64_encode

ZEND_BEGIN_ARG_WITH_RETURN_TYPE_MASK_EX(arginfo_stream_select, 0, 4, MAY_BE_LONG|MAY_BE_FALSE)
	ZEND_ARG_TYPE_INFO(1, read, IS_ARRAY, 1)
	ZEND_ARG_TYPE_INFO(1, write, IS_ARRAY, 1)
	ZEND_ARG_TYPE_INFO(1, except, IS_ARRAY, 1)
	ZEND_ARG_TYPE_INFO(0, seconds, IS_LONG, 1)
	ZEND_ARG_TYPE_INFO_WITH_DEFAULT_VALUE(0, microseconds, IS_LONG, 1, "null")
ZEND_END_ARG_INFO()

ZEND_BEGIN_ARG_INFO_EX(arginfo_stream_context_create, 0, 0, 0)
	ZEND_ARG_TYPE_INFO_WITH_DEFAULT_VALUE(0, options, IS_ARRAY, 1, "null")
	ZEND_ARG_TYPE_INFO_WITH_DEFAULT_VALUE(0, params, IS_ARRAY, 1, "null")
ZEND_END_ARG_INFO()

ZEND_BEGIN_ARG_WITH_RETURN_TYPE_INFO_EX(arginfo_stream_context_set_params, 0, 2, _IS_BOOL, 0)
	ZEND_ARG_INFO(0, context)
	ZEND_ARG_TYPE_INFO(0, params, IS_ARRAY, 0)
ZEND_END_ARG_INFO()

ZEND_BEGIN_ARG_WITH_RETURN_TYPE_INFO_EX(arginfo_stream_context_get_params, 0, 1, IS_ARRAY, 0)
	ZEND_ARG_INFO(0, context)
ZEND_END_ARG_INFO()

ZEND_BEGIN_ARG_WITH_RETURN_TYPE_INFO_EX(arginfo_stream_context_set_option, 0, 2, _IS_BOOL, 0)
	ZEND_ARG_INFO(0, context)
	ZEND_ARG_TYPE_MASK(0, wrapper_or_options, MAY_BE_ARRAY|MAY_BE_STRING, NULL)
	ZEND_ARG_TYPE_INFO_WITH_DEFAULT_VALUE(0, option_name, IS_STRING, 1, "null")
	ZEND_ARG_TYPE_INFO(0, value, IS_MIXED, 0)
ZEND_END_ARG_INFO()

ZEND_BEGIN_ARG_WITH_RETURN_TYPE_INFO_EX(arginfo_stream_context_get_options, 0, 1, IS_ARRAY, 0)
	ZEND_ARG_INFO(0, stream_or_context)
ZEND_END_ARG_INFO()

ZEND_BEGIN_ARG_INFO_EX(arginfo_stream_context_get_default, 0, 0, 0)
	ZEND_ARG_TYPE_INFO_WITH_DEFAULT_VALUE(0, options, IS_ARRAY, 1, "null")
ZEND_END_ARG_INFO()

ZEND_BEGIN_ARG_INFO_EX(arginfo_stream_context_set_default, 0, 0, 1)
	ZEND_ARG_TYPE_INFO(0, options, IS_ARRAY, 0)
ZEND_END_ARG_INFO()

ZEND_BEGIN_ARG_INFO_EX(arginfo_stream_filter_prepend, 0, 0, 2)
	ZEND_ARG_INFO(0, stream)
	ZEND_ARG_TYPE_INFO(0, filter_name, IS_STRING, 0)
	ZEND_ARG_TYPE_INFO_WITH_DEFAULT_VALUE(0, mode, IS_LONG, 0, "0")
	ZEND_ARG_TYPE_INFO(0, params, IS_MIXED, 0)
ZEND_END_ARG_INFO()

#define arginfo_stream_filter_append arginfo_stream_filter_prepend

ZEND_BEGIN_ARG_WITH_RETURN_TYPE_INFO_EX(arginfo_stream_filter_remove, 0, 1, _IS_BOOL, 0)
	ZEND_ARG_INFO(0, stream_filter)
ZEND_END_ARG_INFO()

ZEND_BEGIN_ARG_INFO_EX(arginfo_stream_socket_client, 0, 0, 1)
	ZEND_ARG_TYPE_INFO(0, address, IS_STRING, 0)
	ZEND_ARG_INFO_WITH_DEFAULT_VALUE(1, error_code, "null")
	ZEND_ARG_INFO_WITH_DEFAULT_VALUE(1, error_message, "null")
	ZEND_ARG_TYPE_INFO_WITH_DEFAULT_VALUE(0, timeout, IS_DOUBLE, 1, "null")
	ZEND_ARG_TYPE_INFO_WITH_DEFAULT_VALUE(0, flags, IS_LONG, 0, "STREAM_CLIENT_CONNECT")
	ZEND_ARG_INFO_WITH_DEFAULT_VALUE(0, context, "null")
ZEND_END_ARG_INFO()

ZEND_BEGIN_ARG_INFO_EX(arginfo_stream_socket_server, 0, 0, 1)
	ZEND_ARG_TYPE_INFO(0, address, IS_STRING, 0)
	ZEND_ARG_INFO_WITH_DEFAULT_VALUE(1, error_code, "null")
	ZEND_ARG_INFO_WITH_DEFAULT_VALUE(1, error_message, "null")
	ZEND_ARG_TYPE_INFO_WITH_DEFAULT_VALUE(0, flags, IS_LONG, 0, "STREAM_SERVER_BIND | STREAM_SERVER_LISTEN")
	ZEND_ARG_INFO_WITH_DEFAULT_VALUE(0, context, "null")
ZEND_END_ARG_INFO()

ZEND_BEGIN_ARG_INFO_EX(arginfo_stream_socket_accept, 0, 0, 1)
	ZEND_ARG_INFO(0, socket)
	ZEND_ARG_TYPE_INFO_WITH_DEFAULT_VALUE(0, timeout, IS_DOUBLE, 1, "null")
	ZEND_ARG_INFO_WITH_DEFAULT_VALUE(1, peer_name, "null")
ZEND_END_ARG_INFO()

ZEND_BEGIN_ARG_WITH_RETURN_TYPE_MASK_EX(arginfo_stream_socket_get_name, 0, 2, MAY_BE_STRING|MAY_BE_FALSE)
	ZEND_ARG_INFO(0, socket)
	ZEND_ARG_TYPE_INFO(0, remote, _IS_BOOL, 0)
ZEND_END_ARG_INFO()

ZEND_BEGIN_ARG_WITH_RETURN_TYPE_MASK_EX(arginfo_stream_socket_recvfrom, 0, 2, MAY_BE_STRING|MAY_BE_FALSE)
	ZEND_ARG_INFO(0, socket)
	ZEND_ARG_TYPE_INFO(0, length, IS_LONG, 0)
	ZEND_ARG_TYPE_INFO_WITH_DEFAULT_VALUE(0, flags, IS_LONG, 0, "0")
	ZEND_ARG_INFO_WITH_DEFAULT_VALUE(1, address, "null")
ZEND_END_ARG_INFO()

ZEND_BEGIN_ARG_WITH_RETURN_TYPE_MASK_EX(arginfo_stream_socket_sendto, 0, 2, MAY_BE_LONG|MAY_BE_FALSE)
	ZEND_ARG_INFO(0, socket)
	ZEND_ARG_TYPE_INFO(0, data, IS_STRING, 0)
	ZEND_ARG_TYPE_INFO_WITH_DEFAULT_VALUE(0, flags, IS_LONG, 0, "0")
	ZEND_ARG_TYPE_INFO_WITH_DEFAULT_VALUE(0, address, IS_STRING, 0, "\"\"")
ZEND_END_ARG_INFO()

ZEND_BEGIN_ARG_WITH_RETURN_TYPE_MASK_EX(arginfo_stream_socket_enable_crypto, 0, 2, MAY_BE_LONG|MAY_BE_BOOL)
	ZEND_ARG_INFO(0, stream)
	ZEND_ARG_TYPE_INFO(0, enable, _IS_BOOL, 0)
	ZEND_ARG_TYPE_INFO_WITH_DEFAULT_VALUE(0, crypto_method, IS_LONG, 1, "null")
	ZEND_ARG_INFO_WITH_DEFAULT_VALUE(0, session_stream, "null")
ZEND_END_ARG_INFO()

#if defined(HAVE_SHUTDOWN)
ZEND_BEGIN_ARG_WITH_RETURN_TYPE_INFO_EX(arginfo_stream_socket_shutdown, 0, 2, _IS_BOOL, 0)
	ZEND_ARG_INFO(0, stream)
	ZEND_ARG_TYPE_INFO(0, mode, IS_LONG, 0)
ZEND_END_ARG_INFO()
#endif

#if defined(HAVE_SOCKETPAIR)
ZEND_BEGIN_ARG_WITH_RETURN_TYPE_MASK_EX(arginfo_stream_socket_pair, 0, 3, MAY_BE_ARRAY|MAY_BE_FALSE)
	ZEND_ARG_TYPE_INFO(0, domain, IS_LONG, 0)
	ZEND_ARG_TYPE_INFO(0, type, IS_LONG, 0)
	ZEND_ARG_TYPE_INFO(0, protocol, IS_LONG, 0)
ZEND_END_ARG_INFO()
#endif

ZEND_BEGIN_ARG_WITH_RETURN_TYPE_MASK_EX(arginfo_stream_copy_to_stream, 0, 2, MAY_BE_LONG|MAY_BE_FALSE)
	ZEND_ARG_INFO(0, from)
	ZEND_ARG_INFO(0, to)
	ZEND_ARG_TYPE_INFO_WITH_DEFAULT_VALUE(0, length, IS_LONG, 1, "null")
	ZEND_ARG_TYPE_INFO_WITH_DEFAULT_VALUE(0, offset, IS_LONG, 0, "0")
ZEND_END_ARG_INFO()

ZEND_BEGIN_ARG_WITH_RETURN_TYPE_MASK_EX(arginfo_stream_get_contents, 0, 1, MAY_BE_STRING|MAY_BE_FALSE)
	ZEND_ARG_INFO(0, stream)
	ZEND_ARG_TYPE_INFO_WITH_DEFAULT_VALUE(0, length, IS_LONG, 1, "null")
	ZEND_ARG_TYPE_INFO_WITH_DEFAULT_VALUE(0, offset, IS_LONG, 0, "-1")
ZEND_END_ARG_INFO()

#define arginfo_stream_supports_lock arginfo_rewind

ZEND_BEGIN_ARG_WITH_RETURN_TYPE_INFO_EX(arginfo_stream_set_write_buffer, 0, 2, IS_LONG, 0)
	ZEND_ARG_INFO(0, stream)
	ZEND_ARG_TYPE_INFO(0, size, IS_LONG, 0)
ZEND_END_ARG_INFO()

#define arginfo_set_file_buffer arginfo_stream_set_write_buffer

#define arginfo_stream_set_read_buffer arginfo_stream_set_write_buffer

ZEND_BEGIN_ARG_WITH_RETURN_TYPE_INFO_EX(arginfo_stream_set_blocking, 0, 2, _IS_BOOL, 0)
	ZEND_ARG_INFO(0, stream)
	ZEND_ARG_TYPE_INFO(0, enable, _IS_BOOL, 0)
ZEND_END_ARG_INFO()

#define arginfo_socket_set_blocking arginfo_stream_set_blocking

ZEND_BEGIN_ARG_WITH_RETURN_TYPE_INFO_EX(arginfo_stream_get_meta_data, 0, 1, IS_ARRAY, 0)
	ZEND_ARG_INFO(0, stream)
ZEND_END_ARG_INFO()

#define arginfo_socket_get_status arginfo_stream_get_meta_data

ZEND_BEGIN_ARG_WITH_RETURN_TYPE_MASK_EX(arginfo_stream_get_line, 0, 2, MAY_BE_STRING|MAY_BE_FALSE)
	ZEND_ARG_INFO(0, stream)
	ZEND_ARG_TYPE_INFO(0, length, IS_LONG, 0)
	ZEND_ARG_TYPE_INFO_WITH_DEFAULT_VALUE(0, ending, IS_STRING, 0, "\"\"")
ZEND_END_ARG_INFO()

#define arginfo_stream_resolve_include_path arginfo_filetype

#define arginfo_stream_get_wrappers arginfo_ob_list_handlers

#define arginfo_stream_get_transports arginfo_ob_list_handlers

#define arginfo_stream_is_local arginfo_rewind

#define arginfo_stream_isatty arginfo_rewind

#if defined(PHP_WIN32)
ZEND_BEGIN_ARG_WITH_RETURN_TYPE_INFO_EX(arginfo_sapi_windows_vt100_support, 0, 1, _IS_BOOL, 0)
	ZEND_ARG_INFO(0, stream)
	ZEND_ARG_TYPE_INFO_WITH_DEFAULT_VALUE(0, enable, _IS_BOOL, 1, "null")
ZEND_END_ARG_INFO()
#endif

#define arginfo_stream_set_chunk_size arginfo_stream_set_write_buffer

#if (defined(HAVE_SYS_TIME_H) || defined(PHP_WIN32))
ZEND_BEGIN_ARG_WITH_RETURN_TYPE_INFO_EX(arginfo_stream_set_timeout, 0, 2, _IS_BOOL, 0)
	ZEND_ARG_INFO(0, stream)
	ZEND_ARG_TYPE_INFO(0, seconds, IS_LONG, 0)
	ZEND_ARG_TYPE_INFO_WITH_DEFAULT_VALUE(0, microseconds, IS_LONG, 0, "0")
ZEND_END_ARG_INFO()
#endif

#if (defined(HAVE_SYS_TIME_H) || defined(PHP_WIN32))
#define arginfo_socket_set_timeout arginfo_stream_set_timeout
#endif

ZEND_BEGIN_ARG_WITH_RETURN_TYPE_INFO_EX(arginfo_gettype, 0, 1, IS_STRING, 0)
	ZEND_ARG_TYPE_INFO(0, value, IS_MIXED, 0)
ZEND_END_ARG_INFO()

#define arginfo_get_debug_type arginfo_gettype

ZEND_BEGIN_ARG_WITH_RETURN_TYPE_INFO_EX(arginfo_settype, 0, 2, _IS_BOOL, 0)
	ZEND_ARG_TYPE_INFO(1, var, IS_MIXED, 0)
	ZEND_ARG_TYPE_INFO(0, type, IS_STRING, 0)
ZEND_END_ARG_INFO()

ZEND_BEGIN_ARG_WITH_RETURN_TYPE_INFO_EX(arginfo_intval, 0, 1, IS_LONG, 0)
	ZEND_ARG_TYPE_INFO(0, value, IS_MIXED, 0)
	ZEND_ARG_TYPE_INFO_WITH_DEFAULT_VALUE(0, base, IS_LONG, 0, "10")
ZEND_END_ARG_INFO()

ZEND_BEGIN_ARG_WITH_RETURN_TYPE_INFO_EX(arginfo_floatval, 0, 1, IS_DOUBLE, 0)
	ZEND_ARG_TYPE_INFO(0, value, IS_MIXED, 0)
ZEND_END_ARG_INFO()

#define arginfo_doubleval arginfo_floatval

ZEND_BEGIN_ARG_WITH_RETURN_TYPE_INFO_EX(arginfo_boolval, 0, 1, _IS_BOOL, 0)
	ZEND_ARG_TYPE_INFO(0, value, IS_MIXED, 0)
ZEND_END_ARG_INFO()

#define arginfo_strval arginfo_gettype

#define arginfo_is_null arginfo_boolval

#define arginfo_is_resource arginfo_boolval

#define arginfo_is_bool arginfo_boolval

#define arginfo_is_int arginfo_boolval

#define arginfo_is_integer arginfo_boolval

#define arginfo_is_long arginfo_boolval

#define arginfo_is_float arginfo_boolval

#define arginfo_is_double arginfo_boolval

#define arginfo_is_numeric arginfo_boolval

#define arginfo_is_string arginfo_boolval

#define arginfo_is_array arginfo_boolval

#define arginfo_is_object arginfo_boolval

#define arginfo_is_scalar arginfo_boolval

ZEND_BEGIN_ARG_WITH_RETURN_TYPE_INFO_EX(arginfo_is_callable, 0, 1, _IS_BOOL, 0)
	ZEND_ARG_TYPE_INFO(0, value, IS_MIXED, 0)
	ZEND_ARG_TYPE_INFO_WITH_DEFAULT_VALUE(0, syntax_only, _IS_BOOL, 0, "false")
	ZEND_ARG_INFO_WITH_DEFAULT_VALUE(1, callable_name, "null")
ZEND_END_ARG_INFO()

#define arginfo_is_iterable arginfo_boolval

#define arginfo_is_countable arginfo_boolval

#if defined(HAVE_GETTIMEOFDAY)
ZEND_BEGIN_ARG_WITH_RETURN_TYPE_INFO_EX(arginfo_uniqid, 0, 0, IS_STRING, 0)
	ZEND_ARG_TYPE_INFO_WITH_DEFAULT_VALUE(0, prefix, IS_STRING, 0, "\"\"")
	ZEND_ARG_TYPE_INFO_WITH_DEFAULT_VALUE(0, more_entropy, _IS_BOOL, 0, "false")
ZEND_END_ARG_INFO()
#endif

ZEND_BEGIN_ARG_WITH_RETURN_TYPE_MASK_EX(arginfo_parse_url, 0, 1, MAY_BE_LONG|MAY_BE_STRING|MAY_BE_ARRAY|MAY_BE_NULL|MAY_BE_FALSE)
	ZEND_ARG_TYPE_INFO(0, url, IS_STRING, 0)
	ZEND_ARG_TYPE_INFO_WITH_DEFAULT_VALUE(0, component, IS_LONG, 0, "-1")
ZEND_END_ARG_INFO()

#define arginfo_urlencode arginfo_base64_encode

#define arginfo_urldecode arginfo_base64_encode

#define arginfo_rawurlencode arginfo_base64_encode

#define arginfo_rawurldecode arginfo_base64_encode

ZEND_BEGIN_ARG_WITH_RETURN_TYPE_MASK_EX(arginfo_get_headers, 0, 1, MAY_BE_ARRAY|MAY_BE_FALSE)
	ZEND_ARG_TYPE_INFO(0, url, IS_STRING, 0)
	ZEND_ARG_TYPE_INFO_WITH_DEFAULT_VALUE(0, associative, _IS_BOOL, 0, "false")
	ZEND_ARG_INFO_WITH_DEFAULT_VALUE(0, context, "null")
ZEND_END_ARG_INFO()

ZEND_BEGIN_ARG_WITH_RETURN_TYPE_INFO_EX(arginfo_stream_bucket_make_writeable, 0, 1, IS_OBJECT, 1)
	ZEND_ARG_INFO(0, brigade)
ZEND_END_ARG_INFO()

ZEND_BEGIN_ARG_WITH_RETURN_TYPE_INFO_EX(arginfo_stream_bucket_prepend, 0, 2, IS_VOID, 0)
	ZEND_ARG_INFO(0, brigade)
	ZEND_ARG_TYPE_INFO(0, bucket, IS_OBJECT, 0)
ZEND_END_ARG_INFO()

#define arginfo_stream_bucket_append arginfo_stream_bucket_prepend

ZEND_BEGIN_ARG_WITH_RETURN_TYPE_INFO_EX(arginfo_stream_bucket_new, 0, 2, IS_OBJECT, 0)
	ZEND_ARG_INFO(0, stream)
	ZEND_ARG_TYPE_INFO(0, buffer, IS_STRING, 0)
ZEND_END_ARG_INFO()

#define arginfo_stream_get_filters arginfo_ob_list_handlers

ZEND_BEGIN_ARG_WITH_RETURN_TYPE_INFO_EX(arginfo_stream_filter_register, 0, 2, _IS_BOOL, 0)
	ZEND_ARG_TYPE_INFO(0, filter_name, IS_STRING, 0)
	ZEND_ARG_TYPE_INFO(0, class, IS_STRING, 0)
ZEND_END_ARG_INFO()

#define arginfo_convert_uuencode arginfo_base64_encode

#define arginfo_convert_uudecode arginfo_hex2bin

ZEND_BEGIN_ARG_WITH_RETURN_TYPE_INFO_EX(arginfo_var_dump, 0, 1, IS_VOID, 0)
	ZEND_ARG_TYPE_INFO(0, value, IS_MIXED, 0)
	ZEND_ARG_VARIADIC_TYPE_INFO(0, values, IS_MIXED, 0)
ZEND_END_ARG_INFO()

ZEND_BEGIN_ARG_WITH_RETURN_TYPE_INFO_EX(arginfo_var_export, 0, 1, IS_STRING, 1)
	ZEND_ARG_TYPE_INFO(0, value, IS_MIXED, 0)
	ZEND_ARG_TYPE_INFO_WITH_DEFAULT_VALUE(0, return, _IS_BOOL, 0, "false")
ZEND_END_ARG_INFO()

#define arginfo_debug_zval_dump arginfo_var_dump

#define arginfo_serialize arginfo_gettype

ZEND_BEGIN_ARG_WITH_RETURN_TYPE_INFO_EX(arginfo_unserialize, 0, 1, IS_MIXED, 0)
	ZEND_ARG_TYPE_INFO(0, data, IS_STRING, 0)
	ZEND_ARG_TYPE_INFO_WITH_DEFAULT_VALUE(0, options, IS_ARRAY, 0, "[]")
ZEND_END_ARG_INFO()

ZEND_BEGIN_ARG_WITH_RETURN_TYPE_INFO_EX(arginfo_memory_get_usage, 0, 0, IS_LONG, 0)
	ZEND_ARG_TYPE_INFO_WITH_DEFAULT_VALUE(0, real_usage, _IS_BOOL, 0, "false")
ZEND_END_ARG_INFO()

#define arginfo_memory_get_peak_usage arginfo_memory_get_usage

#define arginfo_memory_reset_peak_usage arginfo_flush

ZEND_BEGIN_ARG_WITH_RETURN_TYPE_MASK_EX(arginfo_version_compare, 0, 2, MAY_BE_LONG|MAY_BE_BOOL)
	ZEND_ARG_TYPE_INFO(0, version1, IS_STRING, 0)
	ZEND_ARG_TYPE_INFO(0, version2, IS_STRING, 0)
	ZEND_ARG_TYPE_INFO_WITH_DEFAULT_VALUE(0, operator, IS_STRING, 1, "null")
ZEND_END_ARG_INFO()

#if defined(PHP_WIN32)
ZEND_BEGIN_ARG_WITH_RETURN_TYPE_INFO_EX(arginfo_sapi_windows_cp_set, 0, 1, _IS_BOOL, 0)
	ZEND_ARG_TYPE_INFO(0, codepage, IS_LONG, 0)
ZEND_END_ARG_INFO()
#endif

#if defined(PHP_WIN32)
ZEND_BEGIN_ARG_WITH_RETURN_TYPE_INFO_EX(arginfo_sapi_windows_cp_get, 0, 0, IS_LONG, 0)
	ZEND_ARG_TYPE_INFO_WITH_DEFAULT_VALUE(0, kind, IS_STRING, 0, "\"\"")
ZEND_END_ARG_INFO()
#endif

#if defined(PHP_WIN32)
ZEND_BEGIN_ARG_WITH_RETURN_TYPE_INFO_EX(arginfo_sapi_windows_cp_conv, 0, 3, IS_STRING, 1)
	ZEND_ARG_TYPE_MASK(0, in_codepage, MAY_BE_LONG|MAY_BE_STRING, NULL)
	ZEND_ARG_TYPE_MASK(0, out_codepage, MAY_BE_LONG|MAY_BE_STRING, NULL)
	ZEND_ARG_TYPE_INFO(0, subject, IS_STRING, 0)
ZEND_END_ARG_INFO()
#endif

#if defined(PHP_WIN32)
ZEND_BEGIN_ARG_WITH_RETURN_TYPE_INFO_EX(arginfo_sapi_windows_cp_is_utf8, 0, 0, _IS_BOOL, 0)
ZEND_END_ARG_INFO()
#endif

#if defined(PHP_WIN32)
ZEND_BEGIN_ARG_WITH_RETURN_TYPE_INFO_EX(arginfo_sapi_windows_set_ctrl_handler, 0, 1, _IS_BOOL, 0)
	ZEND_ARG_TYPE_INFO(0, handler, IS_CALLABLE, 1)
	ZEND_ARG_TYPE_INFO_WITH_DEFAULT_VALUE(0, add, _IS_BOOL, 0, "true")
ZEND_END_ARG_INFO()
#endif

#if defined(PHP_WIN32)
ZEND_BEGIN_ARG_WITH_RETURN_TYPE_INFO_EX(arginfo_sapi_windows_generate_ctrl_event, 0, 1, _IS_BOOL, 0)
	ZEND_ARG_TYPE_INFO(0, event, IS_LONG, 0)
	ZEND_ARG_TYPE_INFO_WITH_DEFAULT_VALUE(0, pid, IS_LONG, 0, "0")
ZEND_END_ARG_INFO()
#endif


ZEND_FUNCTION(set_time_limit);
ZEND_FUNCTION(header_register_callback);
ZEND_FUNCTION(ob_start);
ZEND_FUNCTION(ob_flush);
ZEND_FUNCTION(ob_clean);
ZEND_FUNCTION(ob_end_flush);
ZEND_FUNCTION(ob_end_clean);
ZEND_FUNCTION(ob_get_flush);
ZEND_FUNCTION(ob_get_clean);
ZEND_FUNCTION(ob_get_contents);
ZEND_FUNCTION(ob_get_level);
ZEND_FUNCTION(ob_get_length);
ZEND_FUNCTION(ob_list_handlers);
ZEND_FUNCTION(ob_get_status);
ZEND_FUNCTION(ob_implicit_flush);
ZEND_FUNCTION(output_reset_rewrite_vars);
ZEND_FUNCTION(output_add_rewrite_var);
ZEND_FUNCTION(stream_wrapper_register);
ZEND_FUNCTION(stream_wrapper_unregister);
ZEND_FUNCTION(stream_wrapper_restore);
ZEND_FUNCTION(array_push);
ZEND_FUNCTION(krsort);
ZEND_FUNCTION(ksort);
ZEND_FUNCTION(count);
ZEND_FUNCTION(natsort);
ZEND_FUNCTION(natcasesort);
ZEND_FUNCTION(asort);
ZEND_FUNCTION(arsort);
ZEND_FUNCTION(sort);
ZEND_FUNCTION(rsort);
ZEND_FUNCTION(usort);
ZEND_FUNCTION(uasort);
ZEND_FUNCTION(uksort);
ZEND_FUNCTION(end);
ZEND_FUNCTION(prev);
ZEND_FUNCTION(next);
ZEND_FUNCTION(reset);
ZEND_FUNCTION(current);
ZEND_FUNCTION(key);
ZEND_FUNCTION(min);
ZEND_FUNCTION(max);
ZEND_FUNCTION(array_walk);
ZEND_FUNCTION(array_walk_recursive);
ZEND_FUNCTION(in_array);
ZEND_FUNCTION(array_search);
ZEND_FUNCTION(extract);
ZEND_FUNCTION(compact);
ZEND_FUNCTION(array_fill);
ZEND_FUNCTION(array_fill_keys);
ZEND_FUNCTION(range);
ZEND_FUNCTION(shuffle);
ZEND_FUNCTION(array_pop);
ZEND_FUNCTION(array_shift);
ZEND_FUNCTION(array_unshift);
ZEND_FUNCTION(array_splice);
ZEND_FUNCTION(array_slice);
ZEND_FUNCTION(array_merge);
ZEND_FUNCTION(array_merge_recursive);
ZEND_FUNCTION(array_replace);
ZEND_FUNCTION(array_replace_recursive);
ZEND_FUNCTION(array_keys);
ZEND_FUNCTION(array_key_first);
ZEND_FUNCTION(array_key_last);
ZEND_FUNCTION(array_values);
ZEND_FUNCTION(array_count_values);
ZEND_FUNCTION(array_column);
ZEND_FUNCTION(array_reverse);
ZEND_FUNCTION(array_pad);
ZEND_FUNCTION(array_flip);
ZEND_FUNCTION(array_change_key_case);
ZEND_FUNCTION(array_unique);
ZEND_FUNCTION(array_intersect_key);
ZEND_FUNCTION(array_intersect_ukey);
ZEND_FUNCTION(array_intersect);
ZEND_FUNCTION(array_uintersect);
ZEND_FUNCTION(array_intersect_assoc);
ZEND_FUNCTION(array_uintersect_assoc);
ZEND_FUNCTION(array_intersect_uassoc);
ZEND_FUNCTION(array_uintersect_uassoc);
ZEND_FUNCTION(array_diff_key);
ZEND_FUNCTION(array_diff_ukey);
ZEND_FUNCTION(array_diff);
ZEND_FUNCTION(array_udiff);
ZEND_FUNCTION(array_diff_assoc);
ZEND_FUNCTION(array_diff_uassoc);
ZEND_FUNCTION(array_udiff_assoc);
ZEND_FUNCTION(array_udiff_uassoc);
ZEND_FUNCTION(array_multisort);
ZEND_FUNCTION(array_rand);
ZEND_FUNCTION(array_sum);
ZEND_FUNCTION(array_product);
ZEND_FUNCTION(array_reduce);
ZEND_FUNCTION(array_filter);
ZEND_FUNCTION(array_map);
ZEND_FUNCTION(array_key_exists);
ZEND_FUNCTION(array_chunk);
ZEND_FUNCTION(array_combine);
ZEND_FUNCTION(array_is_list);
ZEND_FUNCTION(base64_encode);
ZEND_FUNCTION(base64_decode);
ZEND_FUNCTION(constant);
ZEND_FUNCTION(ip2long);
ZEND_FUNCTION(long2ip);
ZEND_FUNCTION(getenv);
#if defined(HAVE_PUTENV)
ZEND_FUNCTION(putenv);
#endif
ZEND_FUNCTION(getopt);
ZEND_FUNCTION(flush);
ZEND_FUNCTION(sleep);
ZEND_FUNCTION(usleep);
#if defined(HAVE_NANOSLEEP)
ZEND_FUNCTION(time_nanosleep);
#endif
#if defined(HAVE_NANOSLEEP)
ZEND_FUNCTION(time_sleep_until);
#endif
ZEND_FUNCTION(get_current_user);
ZEND_FUNCTION(get_cfg_var);
ZEND_FUNCTION(error_log);
ZEND_FUNCTION(error_get_last);
ZEND_FUNCTION(error_clear_last);
ZEND_FUNCTION(call_user_func);
ZEND_FUNCTION(call_user_func_array);
ZEND_FUNCTION(forward_static_call);
ZEND_FUNCTION(forward_static_call_array);
ZEND_FUNCTION(register_shutdown_function);
ZEND_FUNCTION(highlight_file);
ZEND_FUNCTION(php_strip_whitespace);
ZEND_FUNCTION(highlight_string);
ZEND_FUNCTION(ini_get);
ZEND_FUNCTION(ini_get_all);
ZEND_FUNCTION(ini_set);
ZEND_FUNCTION(ini_restore);
ZEND_FUNCTION(ini_parse_quantity);
ZEND_FUNCTION(set_include_path);
ZEND_FUNCTION(get_include_path);
ZEND_FUNCTION(print_r);
ZEND_FUNCTION(connection_aborted);
ZEND_FUNCTION(connection_status);
ZEND_FUNCTION(ignore_user_abort);
#if defined(HAVE_GETSERVBYNAME)
ZEND_FUNCTION(getservbyname);
#endif
#if defined(HAVE_GETSERVBYPORT)
ZEND_FUNCTION(getservbyport);
#endif
#if defined(HAVE_GETPROTOBYNAME)
ZEND_FUNCTION(getprotobyname);
#endif
#if defined(HAVE_GETPROTOBYNUMBER)
ZEND_FUNCTION(getprotobynumber);
#endif
ZEND_FUNCTION(register_tick_function);
ZEND_FUNCTION(unregister_tick_function);
ZEND_FUNCTION(is_uploaded_file);
ZEND_FUNCTION(move_uploaded_file);
ZEND_FUNCTION(parse_ini_file);
ZEND_FUNCTION(parse_ini_string);
#if ZEND_DEBUG
ZEND_FUNCTION(config_get_hash);
#endif
#if defined(HAVE_GETLOADAVG)
ZEND_FUNCTION(sys_getloadavg);
#endif
ZEND_FUNCTION(get_browser);
ZEND_FUNCTION(crc32);
ZEND_FUNCTION(crypt);
#if defined(HAVE_STRPTIME)
ZEND_FUNCTION(strptime);
#endif
#if defined(HAVE_GETHOSTNAME)
ZEND_FUNCTION(gethostname);
#endif
ZEND_FUNCTION(gethostbyaddr);
ZEND_FUNCTION(gethostbyname);
ZEND_FUNCTION(gethostbynamel);
#if (defined(PHP_WIN32) || defined(HAVE_DNS_SEARCH_FUNC))
ZEND_FUNCTION(dns_check_record);
#endif
#if (defined(PHP_WIN32) || defined(HAVE_DNS_SEARCH_FUNC))
ZEND_FUNCTION(dns_get_record);
#endif
#if (defined(PHP_WIN32) || defined(HAVE_DNS_SEARCH_FUNC))
ZEND_FUNCTION(dns_get_mx);
#endif
#if (defined(PHP_WIN32) || HAVE_GETIFADDRS || defined(__PASE__))
ZEND_FUNCTION(net_get_interfaces);
#endif
#if defined(HAVE_FTOK)
ZEND_FUNCTION(ftok);
#endif
ZEND_FUNCTION(hrtime);
ZEND_FUNCTION(md5);
ZEND_FUNCTION(md5_file);
ZEND_FUNCTION(getmyuid);
ZEND_FUNCTION(getmygid);
ZEND_FUNCTION(getmypid);
ZEND_FUNCTION(getmyinode);
ZEND_FUNCTION(getlastmod);
ZEND_FUNCTION(sha1);
ZEND_FUNCTION(sha1_file);
#if defined(HAVE_SYSLOG_H)
ZEND_FUNCTION(openlog);
#endif
#if defined(HAVE_SYSLOG_H)
ZEND_FUNCTION(closelog);
#endif
#if defined(HAVE_SYSLOG_H)
ZEND_FUNCTION(syslog);
#endif
#if defined(HAVE_INET_NTOP)
ZEND_FUNCTION(inet_ntop);
#endif
#if defined(HAVE_INET_PTON)
ZEND_FUNCTION(inet_pton);
#endif
ZEND_FUNCTION(metaphone);
ZEND_FUNCTION(header);
ZEND_FUNCTION(header_remove);
ZEND_FUNCTION(setrawcookie);
ZEND_FUNCTION(setcookie);
ZEND_FUNCTION(http_response_code);
ZEND_FUNCTION(headers_sent);
ZEND_FUNCTION(headers_list);
ZEND_FUNCTION(htmlspecialchars);
ZEND_FUNCTION(htmlspecialchars_decode);
ZEND_FUNCTION(html_entity_decode);
ZEND_FUNCTION(htmlentities);
ZEND_FUNCTION(get_html_translation_table);
ZEND_FUNCTION(assert);
ZEND_FUNCTION(assert_options);
ZEND_FUNCTION(bin2hex);
ZEND_FUNCTION(hex2bin);
ZEND_FUNCTION(strspn);
ZEND_FUNCTION(strcspn);
#if defined(HAVE_NL_LANGINFO)
ZEND_FUNCTION(nl_langinfo);
#endif
ZEND_FUNCTION(strcoll);
ZEND_FUNCTION(trim);
ZEND_FUNCTION(rtrim);
ZEND_FUNCTION(ltrim);
ZEND_FUNCTION(wordwrap);
ZEND_FUNCTION(explode);
ZEND_FUNCTION(implode);
ZEND_FUNCTION(strtok);
ZEND_FUNCTION(strtoupper);
ZEND_FUNCTION(strtolower);
ZEND_FUNCTION(basename);
ZEND_FUNCTION(dirname);
ZEND_FUNCTION(pathinfo);
ZEND_FUNCTION(stristr);
ZEND_FUNCTION(strstr);
ZEND_FUNCTION(strpos);
ZEND_FUNCTION(stripos);
ZEND_FUNCTION(strrpos);
ZEND_FUNCTION(strripos);
ZEND_FUNCTION(strrchr);
ZEND_FUNCTION(str_contains);
ZEND_FUNCTION(str_starts_with);
ZEND_FUNCTION(str_ends_with);
ZEND_FUNCTION(chunk_split);
ZEND_FUNCTION(substr);
ZEND_FUNCTION(substr_replace);
ZEND_FUNCTION(quotemeta);
ZEND_FUNCTION(ord);
ZEND_FUNCTION(chr);
ZEND_FUNCTION(ucfirst);
ZEND_FUNCTION(lcfirst);
ZEND_FUNCTION(ucwords);
ZEND_FUNCTION(strtr);
ZEND_FUNCTION(strrev);
ZEND_FUNCTION(similar_text);
ZEND_FUNCTION(addcslashes);
ZEND_FUNCTION(addslashes);
ZEND_FUNCTION(stripcslashes);
ZEND_FUNCTION(stripslashes);
ZEND_FUNCTION(str_replace);
ZEND_FUNCTION(str_ireplace);
ZEND_FUNCTION(hebrev);
ZEND_FUNCTION(nl2br);
ZEND_FUNCTION(strip_tags);
ZEND_FUNCTION(setlocale);
ZEND_FUNCTION(parse_str);
ZEND_FUNCTION(str_getcsv);
ZEND_FUNCTION(str_repeat);
ZEND_FUNCTION(count_chars);
ZEND_FUNCTION(strnatcmp);
ZEND_FUNCTION(localeconv);
ZEND_FUNCTION(strnatcasecmp);
ZEND_FUNCTION(substr_count);
ZEND_FUNCTION(str_pad);
ZEND_FUNCTION(sscanf);
ZEND_FUNCTION(str_rot13);
ZEND_FUNCTION(str_shuffle);
ZEND_FUNCTION(str_word_count);
ZEND_FUNCTION(str_split);
ZEND_FUNCTION(strpbrk);
ZEND_FUNCTION(substr_compare);
ZEND_FUNCTION(utf8_encode);
ZEND_FUNCTION(utf8_decode);
ZEND_FUNCTION(opendir);
ZEND_FUNCTION(dir);
ZEND_FUNCTION(closedir);
ZEND_FUNCTION(chdir);
#if (defined(HAVE_CHROOT) && !defined(ZTS) && defined(ENABLE_CHROOT_FUNC))
ZEND_FUNCTION(chroot);
#endif
ZEND_FUNCTION(getcwd);
ZEND_FUNCTION(rewinddir);
ZEND_FUNCTION(readdir);
ZEND_FUNCTION(scandir);
#if defined(HAVE_GLOB)
ZEND_FUNCTION(glob);
#endif
ZEND_FUNCTION(exec);
ZEND_FUNCTION(system);
ZEND_FUNCTION(passthru);
ZEND_FUNCTION(escapeshellcmd);
ZEND_FUNCTION(escapeshellarg);
ZEND_FUNCTION(shell_exec);
#if defined(HAVE_NICE)
ZEND_FUNCTION(proc_nice);
#endif
ZEND_FUNCTION(flock);
ZEND_FUNCTION(get_meta_tags);
ZEND_FUNCTION(pclose);
ZEND_FUNCTION(popen);
ZEND_FUNCTION(readfile);
ZEND_FUNCTION(rewind);
ZEND_FUNCTION(rmdir);
ZEND_FUNCTION(umask);
ZEND_FUNCTION(fclose);
ZEND_FUNCTION(feof);
ZEND_FUNCTION(fgetc);
ZEND_FUNCTION(fgets);
ZEND_FUNCTION(fread);
ZEND_FUNCTION(fopen);
ZEND_FUNCTION(fscanf);
ZEND_FUNCTION(fpassthru);
ZEND_FUNCTION(ftruncate);
ZEND_FUNCTION(fstat);
ZEND_FUNCTION(fseek);
ZEND_FUNCTION(ftell);
ZEND_FUNCTION(fflush);
ZEND_FUNCTION(fsync);
ZEND_FUNCTION(fdatasync);
ZEND_FUNCTION(fwrite);
ZEND_FUNCTION(mkdir);
ZEND_FUNCTION(rename);
ZEND_FUNCTION(copy);
ZEND_FUNCTION(tempnam);
ZEND_FUNCTION(tmpfile);
ZEND_FUNCTION(file);
ZEND_FUNCTION(file_get_contents);
ZEND_FUNCTION(unlink);
ZEND_FUNCTION(file_put_contents);
ZEND_FUNCTION(fputcsv);
ZEND_FUNCTION(fgetcsv);
ZEND_FUNCTION(realpath);
#if defined(HAVE_FNMATCH)
ZEND_FUNCTION(fnmatch);
#endif
ZEND_FUNCTION(sys_get_temp_dir);
ZEND_FUNCTION(fileatime);
ZEND_FUNCTION(filectime);
ZEND_FUNCTION(filegroup);
ZEND_FUNCTION(fileinode);
ZEND_FUNCTION(filemtime);
ZEND_FUNCTION(fileowner);
ZEND_FUNCTION(fileperms);
ZEND_FUNCTION(filesize);
ZEND_FUNCTION(filetype);
ZEND_FUNCTION(file_exists);
ZEND_FUNCTION(is_writable);
ZEND_FUNCTION(is_readable);
ZEND_FUNCTION(is_executable);
ZEND_FUNCTION(is_file);
ZEND_FUNCTION(is_dir);
ZEND_FUNCTION(is_link);
ZEND_FUNCTION(stat);
ZEND_FUNCTION(lstat);
ZEND_FUNCTION(chown);
ZEND_FUNCTION(chgrp);
#if defined(HAVE_LCHOWN)
ZEND_FUNCTION(lchown);
#endif
#if defined(HAVE_LCHOWN)
ZEND_FUNCTION(lchgrp);
#endif
ZEND_FUNCTION(chmod);
#if defined(HAVE_UTIME)
ZEND_FUNCTION(touch);
#endif
ZEND_FUNCTION(clearstatcache);
ZEND_FUNCTION(disk_total_space);
ZEND_FUNCTION(disk_free_space);
ZEND_FUNCTION(realpath_cache_get);
ZEND_FUNCTION(realpath_cache_size);
ZEND_FUNCTION(sprintf);
ZEND_FUNCTION(printf);
ZEND_FUNCTION(vprintf);
ZEND_FUNCTION(vsprintf);
ZEND_FUNCTION(fprintf);
ZEND_FUNCTION(vfprintf);
ZEND_FUNCTION(fsockopen);
ZEND_FUNCTION(pfsockopen);
ZEND_FUNCTION(http_build_query);
ZEND_FUNCTION(image_type_to_mime_type);
ZEND_FUNCTION(image_type_to_extension);
ZEND_FUNCTION(getimagesize);
ZEND_FUNCTION(getimagesizefromstring);
ZEND_FUNCTION(phpinfo);
ZEND_FUNCTION(phpversion);
ZEND_FUNCTION(phpcredits);
ZEND_FUNCTION(php_sapi_name);
ZEND_FUNCTION(php_uname);
ZEND_FUNCTION(php_ini_scanned_files);
ZEND_FUNCTION(php_ini_loaded_file);
ZEND_FUNCTION(iptcembed);
ZEND_FUNCTION(iptcparse);
ZEND_FUNCTION(levenshtein);
#if (defined(HAVE_SYMLINK) || defined(PHP_WIN32))
ZEND_FUNCTION(readlink);
#endif
#if (defined(HAVE_SYMLINK) || defined(PHP_WIN32))
ZEND_FUNCTION(linkinfo);
#endif
#if (defined(HAVE_SYMLINK) || defined(PHP_WIN32))
ZEND_FUNCTION(symlink);
#endif
#if (defined(HAVE_SYMLINK) || defined(PHP_WIN32))
ZEND_FUNCTION(link);
#endif
ZEND_FUNCTION(mail);
ZEND_FUNCTION(abs);
ZEND_FUNCTION(ceil);
ZEND_FUNCTION(floor);
ZEND_FUNCTION(round);
ZEND_FUNCTION(sin);
ZEND_FUNCTION(cos);
ZEND_FUNCTION(tan);
ZEND_FUNCTION(asin);
ZEND_FUNCTION(acos);
ZEND_FUNCTION(atan);
ZEND_FUNCTION(atanh);
ZEND_FUNCTION(atan2);
ZEND_FUNCTION(sinh);
ZEND_FUNCTION(cosh);
ZEND_FUNCTION(tanh);
ZEND_FUNCTION(asinh);
ZEND_FUNCTION(acosh);
ZEND_FUNCTION(expm1);
ZEND_FUNCTION(log1p);
ZEND_FUNCTION(pi);
ZEND_FUNCTION(is_finite);
ZEND_FUNCTION(is_nan);
ZEND_FUNCTION(intdiv);
ZEND_FUNCTION(is_infinite);
ZEND_FUNCTION(pow);
ZEND_FUNCTION(exp);
ZEND_FUNCTION(log);
ZEND_FUNCTION(log10);
ZEND_FUNCTION(sqrt);
ZEND_FUNCTION(hypot);
ZEND_FUNCTION(deg2rad);
ZEND_FUNCTION(rad2deg);
ZEND_FUNCTION(bindec);
ZEND_FUNCTION(hexdec);
ZEND_FUNCTION(octdec);
ZEND_FUNCTION(decbin);
ZEND_FUNCTION(decoct);
ZEND_FUNCTION(dechex);
ZEND_FUNCTION(base_convert);
ZEND_FUNCTION(number_format);
ZEND_FUNCTION(fmod);
ZEND_FUNCTION(fdiv);
#if defined(HAVE_GETTIMEOFDAY)
ZEND_FUNCTION(microtime);
#endif
#if defined(HAVE_GETTIMEOFDAY)
ZEND_FUNCTION(gettimeofday);
#endif
#if defined(HAVE_GETRUSAGE)
ZEND_FUNCTION(getrusage);
#endif
ZEND_FUNCTION(pack);
ZEND_FUNCTION(unpack);
ZEND_FUNCTION(password_get_info);
ZEND_FUNCTION(password_hash);
ZEND_FUNCTION(password_needs_rehash);
ZEND_FUNCTION(password_verify);
ZEND_FUNCTION(password_algos);
#if defined(PHP_CAN_SUPPORT_PROC_OPEN)
ZEND_FUNCTION(proc_open);
#endif
#if defined(PHP_CAN_SUPPORT_PROC_OPEN)
ZEND_FUNCTION(proc_close);
#endif
#if defined(PHP_CAN_SUPPORT_PROC_OPEN)
ZEND_FUNCTION(proc_terminate);
#endif
#if defined(PHP_CAN_SUPPORT_PROC_OPEN)
ZEND_FUNCTION(proc_get_status);
#endif
ZEND_FUNCTION(quoted_printable_decode);
ZEND_FUNCTION(quoted_printable_encode);
ZEND_FUNCTION(soundex);
ZEND_FUNCTION(stream_select);
ZEND_FUNCTION(stream_context_create);
ZEND_FUNCTION(stream_context_set_params);
ZEND_FUNCTION(stream_context_get_params);
ZEND_FUNCTION(stream_context_set_option);
ZEND_FUNCTION(stream_context_get_options);
ZEND_FUNCTION(stream_context_get_default);
ZEND_FUNCTION(stream_context_set_default);
ZEND_FUNCTION(stream_filter_prepend);
ZEND_FUNCTION(stream_filter_append);
ZEND_FUNCTION(stream_filter_remove);
ZEND_FUNCTION(stream_socket_client);
ZEND_FUNCTION(stream_socket_server);
ZEND_FUNCTION(stream_socket_accept);
ZEND_FUNCTION(stream_socket_get_name);
ZEND_FUNCTION(stream_socket_recvfrom);
ZEND_FUNCTION(stream_socket_sendto);
ZEND_FUNCTION(stream_socket_enable_crypto);
#if defined(HAVE_SHUTDOWN)
ZEND_FUNCTION(stream_socket_shutdown);
#endif
#if defined(HAVE_SOCKETPAIR)
ZEND_FUNCTION(stream_socket_pair);
#endif
ZEND_FUNCTION(stream_copy_to_stream);
ZEND_FUNCTION(stream_get_contents);
ZEND_FUNCTION(stream_supports_lock);
ZEND_FUNCTION(stream_set_write_buffer);
ZEND_FUNCTION(stream_set_read_buffer);
ZEND_FUNCTION(stream_set_blocking);
ZEND_FUNCTION(stream_get_meta_data);
ZEND_FUNCTION(stream_get_line);
ZEND_FUNCTION(stream_resolve_include_path);
ZEND_FUNCTION(stream_get_wrappers);
ZEND_FUNCTION(stream_get_transports);
ZEND_FUNCTION(stream_is_local);
ZEND_FUNCTION(stream_isatty);
#if defined(PHP_WIN32)
ZEND_FUNCTION(sapi_windows_vt100_support);
#endif
ZEND_FUNCTION(stream_set_chunk_size);
#if (defined(HAVE_SYS_TIME_H) || defined(PHP_WIN32))
ZEND_FUNCTION(stream_set_timeout);
#endif
ZEND_FUNCTION(gettype);
ZEND_FUNCTION(get_debug_type);
ZEND_FUNCTION(settype);
ZEND_FUNCTION(intval);
ZEND_FUNCTION(floatval);
ZEND_FUNCTION(boolval);
ZEND_FUNCTION(strval);
ZEND_FUNCTION(is_null);
ZEND_FUNCTION(is_resource);
ZEND_FUNCTION(is_bool);
ZEND_FUNCTION(is_int);
ZEND_FUNCTION(is_float);
ZEND_FUNCTION(is_numeric);
ZEND_FUNCTION(is_string);
ZEND_FUNCTION(is_array);
ZEND_FUNCTION(is_object);
ZEND_FUNCTION(is_scalar);
ZEND_FUNCTION(is_callable);
ZEND_FUNCTION(is_iterable);
ZEND_FUNCTION(is_countable);
#if defined(HAVE_GETTIMEOFDAY)
ZEND_FUNCTION(uniqid);
#endif
ZEND_FUNCTION(parse_url);
ZEND_FUNCTION(urlencode);
ZEND_FUNCTION(urldecode);
ZEND_FUNCTION(rawurlencode);
ZEND_FUNCTION(rawurldecode);
ZEND_FUNCTION(get_headers);
ZEND_FUNCTION(stream_bucket_make_writeable);
ZEND_FUNCTION(stream_bucket_prepend);
ZEND_FUNCTION(stream_bucket_append);
ZEND_FUNCTION(stream_bucket_new);
ZEND_FUNCTION(stream_get_filters);
ZEND_FUNCTION(stream_filter_register);
ZEND_FUNCTION(convert_uuencode);
ZEND_FUNCTION(convert_uudecode);
ZEND_FUNCTION(var_dump);
ZEND_FUNCTION(var_export);
ZEND_FUNCTION(debug_zval_dump);
ZEND_FUNCTION(serialize);
ZEND_FUNCTION(unserialize);
ZEND_FUNCTION(memory_get_usage);
ZEND_FUNCTION(memory_get_peak_usage);
ZEND_FUNCTION(memory_reset_peak_usage);
ZEND_FUNCTION(version_compare);
#if defined(PHP_WIN32)
ZEND_FUNCTION(sapi_windows_cp_set);
#endif
#if defined(PHP_WIN32)
ZEND_FUNCTION(sapi_windows_cp_get);
#endif
#if defined(PHP_WIN32)
ZEND_FUNCTION(sapi_windows_cp_conv);
#endif
#if defined(PHP_WIN32)
ZEND_FUNCTION(sapi_windows_cp_is_utf8);
#endif
#if defined(PHP_WIN32)
ZEND_FUNCTION(sapi_windows_set_ctrl_handler);
#endif
#if defined(PHP_WIN32)
ZEND_FUNCTION(sapi_windows_generate_ctrl_event);
#endif


static const zend_function_entry ext_functions[] = {
	ZEND_FE(set_time_limit, arginfo_set_time_limit)
	ZEND_FE(header_register_callback, arginfo_header_register_callback)
	ZEND_FE(ob_start, arginfo_ob_start)
	ZEND_FE(ob_flush, arginfo_ob_flush)
	ZEND_FE(ob_clean, arginfo_ob_clean)
	ZEND_FE(ob_end_flush, arginfo_ob_end_flush)
	ZEND_FE(ob_end_clean, arginfo_ob_end_clean)
	ZEND_FE(ob_get_flush, arginfo_ob_get_flush)
	ZEND_FE(ob_get_clean, arginfo_ob_get_clean)
	ZEND_FE(ob_get_contents, arginfo_ob_get_contents)
	ZEND_FE(ob_get_level, arginfo_ob_get_level)
	ZEND_FE(ob_get_length, arginfo_ob_get_length)
	ZEND_FE(ob_list_handlers, arginfo_ob_list_handlers)
	ZEND_FE(ob_get_status, arginfo_ob_get_status)
	ZEND_FE(ob_implicit_flush, arginfo_ob_implicit_flush)
	ZEND_FE(output_reset_rewrite_vars, arginfo_output_reset_rewrite_vars)
	ZEND_FE(output_add_rewrite_var, arginfo_output_add_rewrite_var)
	ZEND_FE(stream_wrapper_register, arginfo_stream_wrapper_register)
	ZEND_FALIAS(stream_register_wrapper, stream_wrapper_register, arginfo_stream_register_wrapper)
	ZEND_FE(stream_wrapper_unregister, arginfo_stream_wrapper_unregister)
	ZEND_FE(stream_wrapper_restore, arginfo_stream_wrapper_restore)
	ZEND_FE(array_push, arginfo_array_push)
	ZEND_FE(krsort, arginfo_krsort)
	ZEND_FE(ksort, arginfo_ksort)
	ZEND_SUPPORTS_COMPILE_TIME_EVAL_FE(count, arginfo_count)
	ZEND_FALIAS(sizeof, count, arginfo_sizeof)
	ZEND_FE(natsort, arginfo_natsort)
	ZEND_FE(natcasesort, arginfo_natcasesort)
	ZEND_FE(asort, arginfo_asort)
	ZEND_FE(arsort, arginfo_arsort)
	ZEND_FE(sort, arginfo_sort)
	ZEND_FE(rsort, arginfo_rsort)
	ZEND_FE(usort, arginfo_usort)
	ZEND_FE(uasort, arginfo_uasort)
	ZEND_FE(uksort, arginfo_uksort)
	ZEND_FE(end, arginfo_end)
	ZEND_FE(prev, arginfo_prev)
	ZEND_FE(next, arginfo_next)
	ZEND_FE(reset, arginfo_reset)
	ZEND_FE(current, arginfo_current)
	ZEND_FALIAS(pos, current, arginfo_pos)
	ZEND_FE(key, arginfo_key)
	ZEND_SUPPORTS_COMPILE_TIME_EVAL_FE(min, arginfo_min)
	ZEND_SUPPORTS_COMPILE_TIME_EVAL_FE(max, arginfo_max)
	ZEND_FE(array_walk, arginfo_array_walk)
	ZEND_FE(array_walk_recursive, arginfo_array_walk_recursive)
	ZEND_SUPPORTS_COMPILE_TIME_EVAL_FE(in_array, arginfo_in_array)
	ZEND_SUPPORTS_COMPILE_TIME_EVAL_FE(array_search, arginfo_array_search)
	ZEND_FE(extract, arginfo_extract)
	ZEND_FE(compact, arginfo_compact)
	ZEND_FE(array_fill, arginfo_array_fill)
	ZEND_FE(array_fill_keys, arginfo_array_fill_keys)
	ZEND_FE(range, arginfo_range)
	ZEND_FE(shuffle, arginfo_shuffle)
	ZEND_FE(array_pop, arginfo_array_pop)
	ZEND_FE(array_shift, arginfo_array_shift)
	ZEND_FE(array_unshift, arginfo_array_unshift)
	ZEND_FE(array_splice, arginfo_array_splice)
	ZEND_FE(array_slice, arginfo_array_slice)
	ZEND_SUPPORTS_COMPILE_TIME_EVAL_FE(array_merge, arginfo_array_merge)
	ZEND_SUPPORTS_COMPILE_TIME_EVAL_FE(array_merge_recursive, arginfo_array_merge_recursive)
	ZEND_SUPPORTS_COMPILE_TIME_EVAL_FE(array_replace, arginfo_array_replace)
	ZEND_SUPPORTS_COMPILE_TIME_EVAL_FE(array_replace_recursive, arginfo_array_replace_recursive)
	ZEND_SUPPORTS_COMPILE_TIME_EVAL_FE(array_keys, arginfo_array_keys)
	ZEND_SUPPORTS_COMPILE_TIME_EVAL_FE(array_key_first, arginfo_array_key_first)
	ZEND_SUPPORTS_COMPILE_TIME_EVAL_FE(array_key_last, arginfo_array_key_last)
	ZEND_SUPPORTS_COMPILE_TIME_EVAL_FE(array_values, arginfo_array_values)
	ZEND_FE(array_count_values, arginfo_array_count_values)
	ZEND_FE(array_column, arginfo_array_column)
	ZEND_FE(array_reverse, arginfo_array_reverse)
	ZEND_FE(array_pad, arginfo_array_pad)
	ZEND_SUPPORTS_COMPILE_TIME_EVAL_FE(array_flip, arginfo_array_flip)
	ZEND_SUPPORTS_COMPILE_TIME_EVAL_FE(array_change_key_case, arginfo_array_change_key_case)
	ZEND_SUPPORTS_COMPILE_TIME_EVAL_FE(array_unique, arginfo_array_unique)
	ZEND_FE(array_intersect_key, arginfo_array_intersect_key)
	ZEND_FE(array_intersect_ukey, arginfo_array_intersect_ukey)
	ZEND_FE(array_intersect, arginfo_array_intersect)
	ZEND_FE(array_uintersect, arginfo_array_uintersect)
	ZEND_FE(array_intersect_assoc, arginfo_array_intersect_assoc)
	ZEND_FE(array_uintersect_assoc, arginfo_array_uintersect_assoc)
	ZEND_FE(array_intersect_uassoc, arginfo_array_intersect_uassoc)
	ZEND_FE(array_uintersect_uassoc, arginfo_array_uintersect_uassoc)
	ZEND_SUPPORTS_COMPILE_TIME_EVAL_FE(array_diff_key, arginfo_array_diff_key)
	ZEND_SUPPORTS_COMPILE_TIME_EVAL_FE(array_diff_ukey, arginfo_array_diff_ukey)
	ZEND_SUPPORTS_COMPILE_TIME_EVAL_FE(array_diff, arginfo_array_diff)
	ZEND_FE(array_udiff, arginfo_array_udiff)
	ZEND_SUPPORTS_COMPILE_TIME_EVAL_FE(array_diff_assoc, arginfo_array_diff_assoc)
	ZEND_FE(array_diff_uassoc, arginfo_array_diff_uassoc)
	ZEND_FE(array_udiff_assoc, arginfo_array_udiff_assoc)
	ZEND_FE(array_udiff_uassoc, arginfo_array_udiff_uassoc)
	ZEND_FE(array_multisort, arginfo_array_multisort)
	ZEND_FE(array_rand, arginfo_array_rand)
	ZEND_FE(array_sum, arginfo_array_sum)
	ZEND_FE(array_product, arginfo_array_product)
	ZEND_FE(array_reduce, arginfo_array_reduce)
	ZEND_FE(array_filter, arginfo_array_filter)
	ZEND_FE(array_map, arginfo_array_map)
	ZEND_SUPPORTS_COMPILE_TIME_EVAL_FE(array_key_exists, arginfo_array_key_exists)
	ZEND_FALIAS(key_exists, array_key_exists, arginfo_key_exists)
	ZEND_FE(array_chunk, arginfo_array_chunk)
	ZEND_FE(array_combine, arginfo_array_combine)
	ZEND_SUPPORTS_COMPILE_TIME_EVAL_FE(array_is_list, arginfo_array_is_list)
	ZEND_SUPPORTS_COMPILE_TIME_EVAL_FE(base64_encode, arginfo_base64_encode)
	ZEND_SUPPORTS_COMPILE_TIME_EVAL_FE(base64_decode, arginfo_base64_decode)
	ZEND_FE(constant, arginfo_constant)
	ZEND_FE(ip2long, arginfo_ip2long)
	ZEND_FE(long2ip, arginfo_long2ip)
	ZEND_FE(getenv, arginfo_getenv)
#if defined(HAVE_PUTENV)
	ZEND_FE(putenv, arginfo_putenv)
#endif
	ZEND_FE(getopt, arginfo_getopt)
	ZEND_FE(flush, arginfo_flush)
	ZEND_FE(sleep, arginfo_sleep)
	ZEND_FE(usleep, arginfo_usleep)
#if defined(HAVE_NANOSLEEP)
	ZEND_FE(time_nanosleep, arginfo_time_nanosleep)
#endif
#if defined(HAVE_NANOSLEEP)
	ZEND_FE(time_sleep_until, arginfo_time_sleep_until)
#endif
	ZEND_FE(get_current_user, arginfo_get_current_user)
	ZEND_FE(get_cfg_var, arginfo_get_cfg_var)
	ZEND_FE(error_log, arginfo_error_log)
	ZEND_FE(error_get_last, arginfo_error_get_last)
	ZEND_FE(error_clear_last, arginfo_error_clear_last)
	ZEND_FE(call_user_func, arginfo_call_user_func)
	ZEND_FE(call_user_func_array, arginfo_call_user_func_array)
	ZEND_FE(forward_static_call, arginfo_forward_static_call)
	ZEND_FE(forward_static_call_array, arginfo_forward_static_call_array)
	ZEND_FE(register_shutdown_function, arginfo_register_shutdown_function)
	ZEND_FE(highlight_file, arginfo_highlight_file)
	ZEND_FALIAS(show_source, highlight_file, arginfo_show_source)
	ZEND_FE(php_strip_whitespace, arginfo_php_strip_whitespace)
	ZEND_FE(highlight_string, arginfo_highlight_string)
	ZEND_FE(ini_get, arginfo_ini_get)
	ZEND_FE(ini_get_all, arginfo_ini_get_all)
	ZEND_FE(ini_set, arginfo_ini_set)
	ZEND_FALIAS(ini_alter, ini_set, arginfo_ini_alter)
	ZEND_FE(ini_restore, arginfo_ini_restore)
	ZEND_FE(ini_parse_quantity, arginfo_ini_parse_quantity)
	ZEND_FE(set_include_path, arginfo_set_include_path)
	ZEND_FE(get_include_path, arginfo_get_include_path)
	ZEND_FE(print_r, arginfo_print_r)
	ZEND_FE(connection_aborted, arginfo_connection_aborted)
	ZEND_FE(connection_status, arginfo_connection_status)
	ZEND_FE(ignore_user_abort, arginfo_ignore_user_abort)
#if defined(HAVE_GETSERVBYNAME)
	ZEND_FE(getservbyname, arginfo_getservbyname)
#endif
#if defined(HAVE_GETSERVBYPORT)
	ZEND_FE(getservbyport, arginfo_getservbyport)
#endif
#if defined(HAVE_GETPROTOBYNAME)
	ZEND_FE(getprotobyname, arginfo_getprotobyname)
#endif
#if defined(HAVE_GETPROTOBYNUMBER)
	ZEND_FE(getprotobynumber, arginfo_getprotobynumber)
#endif
	ZEND_FE(register_tick_function, arginfo_register_tick_function)
	ZEND_FE(unregister_tick_function, arginfo_unregister_tick_function)
	ZEND_FE(is_uploaded_file, arginfo_is_uploaded_file)
	ZEND_FE(move_uploaded_file, arginfo_move_uploaded_file)
	ZEND_FE(parse_ini_file, arginfo_parse_ini_file)
	ZEND_FE(parse_ini_string, arginfo_parse_ini_string)
#if ZEND_DEBUG
	ZEND_FE(config_get_hash, arginfo_config_get_hash)
#endif
#if defined(HAVE_GETLOADAVG)
	ZEND_FE(sys_getloadavg, arginfo_sys_getloadavg)
#endif
	ZEND_FE(get_browser, arginfo_get_browser)
	ZEND_SUPPORTS_COMPILE_TIME_EVAL_FE(crc32, arginfo_crc32)
	ZEND_FE(crypt, arginfo_crypt)
#if defined(HAVE_STRPTIME)
	ZEND_DEP_FE(strptime, arginfo_strptime)
#endif
#if defined(HAVE_GETHOSTNAME)
	ZEND_FE(gethostname, arginfo_gethostname)
#endif
	ZEND_FE(gethostbyaddr, arginfo_gethostbyaddr)
	ZEND_FE(gethostbyname, arginfo_gethostbyname)
	ZEND_FE(gethostbynamel, arginfo_gethostbynamel)
#if (defined(PHP_WIN32) || defined(HAVE_DNS_SEARCH_FUNC))
	ZEND_FE(dns_check_record, arginfo_dns_check_record)
#endif
#if (defined(PHP_WIN32) || defined(HAVE_DNS_SEARCH_FUNC))
	ZEND_FALIAS(checkdnsrr, dns_check_record, arginfo_checkdnsrr)
#endif
#if (defined(PHP_WIN32) || defined(HAVE_DNS_SEARCH_FUNC))
	ZEND_FE(dns_get_record, arginfo_dns_get_record)
#endif
#if (defined(PHP_WIN32) || defined(HAVE_DNS_SEARCH_FUNC))
	ZEND_FE(dns_get_mx, arginfo_dns_get_mx)
#endif
#if (defined(PHP_WIN32) || defined(HAVE_DNS_SEARCH_FUNC))
	ZEND_FALIAS(getmxrr, dns_get_mx, arginfo_getmxrr)
#endif
#if (defined(PHP_WIN32) || HAVE_GETIFADDRS || defined(__PASE__))
	ZEND_FE(net_get_interfaces, arginfo_net_get_interfaces)
#endif
#if defined(HAVE_FTOK)
	ZEND_FE(ftok, arginfo_ftok)
#endif
	ZEND_FE(hrtime, arginfo_hrtime)
	ZEND_FE(md5, arginfo_md5)
	ZEND_FE(md5_file, arginfo_md5_file)
	ZEND_FE(getmyuid, arginfo_getmyuid)
	ZEND_FE(getmygid, arginfo_getmygid)
	ZEND_FE(getmypid, arginfo_getmypid)
	ZEND_FE(getmyinode, arginfo_getmyinode)
	ZEND_FE(getlastmod, arginfo_getlastmod)
	ZEND_FE(sha1, arginfo_sha1)
	ZEND_FE(sha1_file, arginfo_sha1_file)
#if defined(HAVE_SYSLOG_H)
	ZEND_FE(openlog, arginfo_openlog)
#endif
#if defined(HAVE_SYSLOG_H)
	ZEND_FE(closelog, arginfo_closelog)
#endif
#if defined(HAVE_SYSLOG_H)
	ZEND_FE(syslog, arginfo_syslog)
#endif
#if defined(HAVE_INET_NTOP)
	ZEND_FE(inet_ntop, arginfo_inet_ntop)
#endif
#if defined(HAVE_INET_PTON)
	ZEND_FE(inet_pton, arginfo_inet_pton)
#endif
	ZEND_FE(metaphone, arginfo_metaphone)
	ZEND_FE(header, arginfo_header)
	ZEND_FE(header_remove, arginfo_header_remove)
	ZEND_FE(setrawcookie, arginfo_setrawcookie)
	ZEND_FE(setcookie, arginfo_setcookie)
	ZEND_FE(http_response_code, arginfo_http_response_code)
	ZEND_FE(headers_sent, arginfo_headers_sent)
	ZEND_FE(headers_list, arginfo_headers_list)
	ZEND_FE(htmlspecialchars, arginfo_htmlspecialchars)
	ZEND_FE(htmlspecialchars_decode, arginfo_htmlspecialchars_decode)
	ZEND_FE(html_entity_decode, arginfo_html_entity_decode)
	ZEND_FE(htmlentities, arginfo_htmlentities)
	ZEND_FE(get_html_translation_table, arginfo_get_html_translation_table)
	ZEND_FE(assert, arginfo_assert)
	ZEND_FE(assert_options, arginfo_assert_options)
	ZEND_SUPPORTS_COMPILE_TIME_EVAL_FE(bin2hex, arginfo_bin2hex)
	ZEND_SUPPORTS_COMPILE_TIME_EVAL_FE(hex2bin, arginfo_hex2bin)
	ZEND_FE(strspn, arginfo_strspn)
	ZEND_FE(strcspn, arginfo_strcspn)
#if defined(HAVE_NL_LANGINFO)
	ZEND_FE(nl_langinfo, arginfo_nl_langinfo)
#endif
	ZEND_FE(strcoll, arginfo_strcoll)
	ZEND_SUPPORTS_COMPILE_TIME_EVAL_FE(trim, arginfo_trim)
	ZEND_SUPPORTS_COMPILE_TIME_EVAL_FE(rtrim, arginfo_rtrim)
	ZEND_FALIAS(chop, rtrim, arginfo_chop)
	ZEND_SUPPORTS_COMPILE_TIME_EVAL_FE(ltrim, arginfo_ltrim)
	ZEND_FE(wordwrap, arginfo_wordwrap)
	ZEND_SUPPORTS_COMPILE_TIME_EVAL_FE(explode, arginfo_explode)
	ZEND_SUPPORTS_COMPILE_TIME_EVAL_FE(implode, arginfo_implode)
	ZEND_FALIAS(join, implode, arginfo_join)
	ZEND_FE(strtok, arginfo_strtok)
	ZEND_SUPPORTS_COMPILE_TIME_EVAL_FE(strtoupper, arginfo_strtoupper)
	ZEND_SUPPORTS_COMPILE_TIME_EVAL_FE(strtolower, arginfo_strtolower)
	ZEND_FE(basename, arginfo_basename)
	ZEND_FE(dirname, arginfo_dirname)
	ZEND_FE(pathinfo, arginfo_pathinfo)
	ZEND_FE(stristr, arginfo_stristr)
	ZEND_SUPPORTS_COMPILE_TIME_EVAL_FE(strstr, arginfo_strstr)
	ZEND_FALIAS(strchr, strstr, arginfo_strchr)
	ZEND_SUPPORTS_COMPILE_TIME_EVAL_FE(strpos, arginfo_strpos)
	ZEND_SUPPORTS_COMPILE_TIME_EVAL_FE(stripos, arginfo_stripos)
	ZEND_SUPPORTS_COMPILE_TIME_EVAL_FE(strrpos, arginfo_strrpos)
	ZEND_SUPPORTS_COMPILE_TIME_EVAL_FE(strripos, arginfo_strripos)
	ZEND_FE(strrchr, arginfo_strrchr)
	ZEND_SUPPORTS_COMPILE_TIME_EVAL_FE(str_contains, arginfo_str_contains)
	ZEND_SUPPORTS_COMPILE_TIME_EVAL_FE(str_starts_with, arginfo_str_starts_with)
	ZEND_SUPPORTS_COMPILE_TIME_EVAL_FE(str_ends_with, arginfo_str_ends_with)
	ZEND_FE(chunk_split, arginfo_chunk_split)
	ZEND_SUPPORTS_COMPILE_TIME_EVAL_FE(substr, arginfo_substr)
	ZEND_FE(substr_replace, arginfo_substr_replace)
	ZEND_FE(quotemeta, arginfo_quotemeta)
	ZEND_SUPPORTS_COMPILE_TIME_EVAL_FE(ord, arginfo_ord)
	ZEND_SUPPORTS_COMPILE_TIME_EVAL_FE(chr, arginfo_chr)
	ZEND_SUPPORTS_COMPILE_TIME_EVAL_FE(ucfirst, arginfo_ucfirst)
	ZEND_SUPPORTS_COMPILE_TIME_EVAL_FE(lcfirst, arginfo_lcfirst)
	ZEND_SUPPORTS_COMPILE_TIME_EVAL_FE(ucwords, arginfo_ucwords)
	ZEND_FE(strtr, arginfo_strtr)
	ZEND_SUPPORTS_COMPILE_TIME_EVAL_FE(strrev, arginfo_strrev)
	ZEND_FE(similar_text, arginfo_similar_text)
	ZEND_FE(addcslashes, arginfo_addcslashes)
	ZEND_FE(addslashes, arginfo_addslashes)
	ZEND_FE(stripcslashes, arginfo_stripcslashes)
	ZEND_FE(stripslashes, arginfo_stripslashes)
	ZEND_SUPPORTS_COMPILE_TIME_EVAL_FE(str_replace, arginfo_str_replace)
	ZEND_SUPPORTS_COMPILE_TIME_EVAL_FE(str_ireplace, arginfo_str_ireplace)
	ZEND_FE(hebrev, arginfo_hebrev)
	ZEND_FE(nl2br, arginfo_nl2br)
	ZEND_FE(strip_tags, arginfo_strip_tags)
	ZEND_FE(setlocale, arginfo_setlocale)
	ZEND_FE(parse_str, arginfo_parse_str)
	ZEND_FE(str_getcsv, arginfo_str_getcsv)
	ZEND_FE(str_repeat, arginfo_str_repeat)
	ZEND_FE(count_chars, arginfo_count_chars)
	ZEND_FE(strnatcmp, arginfo_strnatcmp)
	ZEND_FE(localeconv, arginfo_localeconv)
	ZEND_FE(strnatcasecmp, arginfo_strnatcasecmp)
	ZEND_FE(substr_count, arginfo_substr_count)
	ZEND_FE(str_pad, arginfo_str_pad)
	ZEND_FE(sscanf, arginfo_sscanf)
	ZEND_FE(str_rot13, arginfo_str_rot13)
	ZEND_FE(str_shuffle, arginfo_str_shuffle)
	ZEND_FE(str_word_count, arginfo_str_word_count)
	ZEND_SUPPORTS_COMPILE_TIME_EVAL_FE(str_split, arginfo_str_split)
	ZEND_FE(strpbrk, arginfo_strpbrk)
	ZEND_FE(substr_compare, arginfo_substr_compare)
	ZEND_DEP_FE(utf8_encode, arginfo_utf8_encode)
	ZEND_DEP_FE(utf8_decode, arginfo_utf8_decode)
	ZEND_FE(opendir, arginfo_opendir)
	ZEND_FE(dir, arginfo_dir)
	ZEND_FE(closedir, arginfo_closedir)
	ZEND_FE(chdir, arginfo_chdir)
#if (defined(HAVE_CHROOT) && !defined(ZTS) && defined(ENABLE_CHROOT_FUNC))
	ZEND_FE(chroot, arginfo_chroot)
#endif
	ZEND_FE(getcwd, arginfo_getcwd)
	ZEND_FE(rewinddir, arginfo_rewinddir)
	ZEND_FE(readdir, arginfo_readdir)
	ZEND_FE(scandir, arginfo_scandir)
#if defined(HAVE_GLOB)
	ZEND_FE(glob, arginfo_glob)
#endif
	ZEND_FE(exec, arginfo_exec)
	ZEND_FE(system, arginfo_system)
	ZEND_FE(passthru, arginfo_passthru)
	ZEND_FE(escapeshellcmd, arginfo_escapeshellcmd)
	ZEND_FE(escapeshellarg, arginfo_escapeshellarg)
	ZEND_FE(shell_exec, arginfo_shell_exec)
#if defined(HAVE_NICE)
	ZEND_FE(proc_nice, arginfo_proc_nice)
#endif
	ZEND_FE(flock, arginfo_flock)
	ZEND_FE(get_meta_tags, arginfo_get_meta_tags)
	ZEND_FE(pclose, arginfo_pclose)
	ZEND_FE(popen, arginfo_popen)
	ZEND_FE(readfile, arginfo_readfile)
	ZEND_FE(rewind, arginfo_rewind)
	ZEND_FE(rmdir, arginfo_rmdir)
	ZEND_FE(umask, arginfo_umask)
	ZEND_FE(fclose, arginfo_fclose)
	ZEND_FE(feof, arginfo_feof)
	ZEND_FE(fgetc, arginfo_fgetc)
	ZEND_FE(fgets, arginfo_fgets)
	ZEND_FE(fread, arginfo_fread)
	ZEND_FE(fopen, arginfo_fopen)
	ZEND_FE(fscanf, arginfo_fscanf)
	ZEND_FE(fpassthru, arginfo_fpassthru)
	ZEND_FE(ftruncate, arginfo_ftruncate)
	ZEND_FE(fstat, arginfo_fstat)
	ZEND_FE(fseek, arginfo_fseek)
	ZEND_FE(ftell, arginfo_ftell)
	ZEND_FE(fflush, arginfo_fflush)
	ZEND_FE(fsync, arginfo_fsync)
	ZEND_FE(fdatasync, arginfo_fdatasync)
	ZEND_FE(fwrite, arginfo_fwrite)
	ZEND_FALIAS(fputs, fwrite, arginfo_fputs)
	ZEND_FE(mkdir, arginfo_mkdir)
	ZEND_FE(rename, arginfo_rename)
	ZEND_FE(copy, arginfo_copy)
	ZEND_FE(tempnam, arginfo_tempnam)
	ZEND_FE(tmpfile, arginfo_tmpfile)
	ZEND_FE(file, arginfo_file)
	ZEND_FE(file_get_contents, arginfo_file_get_contents)
	ZEND_FE(unlink, arginfo_unlink)
	ZEND_FE(file_put_contents, arginfo_file_put_contents)
	ZEND_FE(fputcsv, arginfo_fputcsv)
	ZEND_FE(fgetcsv, arginfo_fgetcsv)
	ZEND_FE(realpath, arginfo_realpath)
#if defined(HAVE_FNMATCH)
	ZEND_FE(fnmatch, arginfo_fnmatch)
#endif
	ZEND_FE(sys_get_temp_dir, arginfo_sys_get_temp_dir)
	ZEND_FE(fileatime, arginfo_fileatime)
	ZEND_FE(filectime, arginfo_filectime)
	ZEND_FE(filegroup, arginfo_filegroup)
	ZEND_FE(fileinode, arginfo_fileinode)
	ZEND_FE(filemtime, arginfo_filemtime)
	ZEND_FE(fileowner, arginfo_fileowner)
	ZEND_FE(fileperms, arginfo_fileperms)
	ZEND_FE(filesize, arginfo_filesize)
	ZEND_FE(filetype, arginfo_filetype)
	ZEND_FE(file_exists, arginfo_file_exists)
	ZEND_FE(is_writable, arginfo_is_writable)
	ZEND_FALIAS(is_writeable, is_writable, arginfo_is_writeable)
	ZEND_FE(is_readable, arginfo_is_readable)
	ZEND_FE(is_executable, arginfo_is_executable)
	ZEND_FE(is_file, arginfo_is_file)
	ZEND_FE(is_dir, arginfo_is_dir)
	ZEND_FE(is_link, arginfo_is_link)
	ZEND_FE(stat, arginfo_stat)
	ZEND_FE(lstat, arginfo_lstat)
	ZEND_FE(chown, arginfo_chown)
	ZEND_FE(chgrp, arginfo_chgrp)
#if defined(HAVE_LCHOWN)
	ZEND_FE(lchown, arginfo_lchown)
#endif
#if defined(HAVE_LCHOWN)
	ZEND_FE(lchgrp, arginfo_lchgrp)
#endif
	ZEND_FE(chmod, arginfo_chmod)
#if defined(HAVE_UTIME)
	ZEND_FE(touch, arginfo_touch)
#endif
	ZEND_FE(clearstatcache, arginfo_clearstatcache)
	ZEND_FE(disk_total_space, arginfo_disk_total_space)
	ZEND_FE(disk_free_space, arginfo_disk_free_space)
	ZEND_FALIAS(diskfreespace, disk_free_space, arginfo_diskfreespace)
	ZEND_FE(realpath_cache_get, arginfo_realpath_cache_get)
	ZEND_FE(realpath_cache_size, arginfo_realpath_cache_size)
	ZEND_FE(sprintf, arginfo_sprintf)
	ZEND_FE(printf, arginfo_printf)
	ZEND_FE(vprintf, arginfo_vprintf)
	ZEND_FE(vsprintf, arginfo_vsprintf)
	ZEND_FE(fprintf, arginfo_fprintf)
	ZEND_FE(vfprintf, arginfo_vfprintf)
	ZEND_FE(fsockopen, arginfo_fsockopen)
	ZEND_FE(pfsockopen, arginfo_pfsockopen)
	ZEND_FE(http_build_query, arginfo_http_build_query)
	ZEND_FE(image_type_to_mime_type, arginfo_image_type_to_mime_type)
	ZEND_FE(image_type_to_extension, arginfo_image_type_to_extension)
	ZEND_FE(getimagesize, arginfo_getimagesize)
	ZEND_FE(getimagesizefromstring, arginfo_getimagesizefromstring)
	ZEND_FE(phpinfo, arginfo_phpinfo)
	ZEND_SUPPORTS_COMPILE_TIME_EVAL_FE(phpversion, arginfo_phpversion)
	ZEND_FE(phpcredits, arginfo_phpcredits)
	ZEND_SUPPORTS_COMPILE_TIME_EVAL_FE(php_sapi_name, arginfo_php_sapi_name)
	ZEND_SUPPORTS_COMPILE_TIME_EVAL_FE(php_uname, arginfo_php_uname)
	ZEND_FE(php_ini_scanned_files, arginfo_php_ini_scanned_files)
	ZEND_FE(php_ini_loaded_file, arginfo_php_ini_loaded_file)
	ZEND_FE(iptcembed, arginfo_iptcembed)
	ZEND_FE(iptcparse, arginfo_iptcparse)
	ZEND_FE(levenshtein, arginfo_levenshtein)
#if (defined(HAVE_SYMLINK) || defined(PHP_WIN32))
	ZEND_FE(readlink, arginfo_readlink)
#endif
#if (defined(HAVE_SYMLINK) || defined(PHP_WIN32))
	ZEND_FE(linkinfo, arginfo_linkinfo)
#endif
#if (defined(HAVE_SYMLINK) || defined(PHP_WIN32))
	ZEND_FE(symlink, arginfo_symlink)
#endif
#if (defined(HAVE_SYMLINK) || defined(PHP_WIN32))
	ZEND_FE(link, arginfo_link)
#endif
	ZEND_FE(mail, arginfo_mail)
	ZEND_FE(abs, arginfo_abs)
	ZEND_FE(ceil, arginfo_ceil)
	ZEND_FE(floor, arginfo_floor)
	ZEND_FE(round, arginfo_round)
	ZEND_FE(sin, arginfo_sin)
	ZEND_FE(cos, arginfo_cos)
	ZEND_FE(tan, arginfo_tan)
	ZEND_FE(asin, arginfo_asin)
	ZEND_FE(acos, arginfo_acos)
	ZEND_FE(atan, arginfo_atan)
	ZEND_FE(atanh, arginfo_atanh)
	ZEND_FE(atan2, arginfo_atan2)
	ZEND_FE(sinh, arginfo_sinh)
	ZEND_FE(cosh, arginfo_cosh)
	ZEND_FE(tanh, arginfo_tanh)
	ZEND_FE(asinh, arginfo_asinh)
	ZEND_FE(acosh, arginfo_acosh)
	ZEND_FE(expm1, arginfo_expm1)
	ZEND_FE(log1p, arginfo_log1p)
	ZEND_SUPPORTS_COMPILE_TIME_EVAL_FE(pi, arginfo_pi)
	ZEND_SUPPORTS_COMPILE_TIME_EVAL_FE(is_finite, arginfo_is_finite)
	ZEND_SUPPORTS_COMPILE_TIME_EVAL_FE(is_nan, arginfo_is_nan)
	ZEND_SUPPORTS_COMPILE_TIME_EVAL_FE(intdiv, arginfo_intdiv)
	ZEND_SUPPORTS_COMPILE_TIME_EVAL_FE(is_infinite, arginfo_is_infinite)
	ZEND_SUPPORTS_COMPILE_TIME_EVAL_FE(pow, arginfo_pow)
	ZEND_FE(exp, arginfo_exp)
	ZEND_FE(log, arginfo_log)
	ZEND_FE(log10, arginfo_log10)
	ZEND_FE(sqrt, arginfo_sqrt)
	ZEND_FE(hypot, arginfo_hypot)
	ZEND_FE(deg2rad, arginfo_deg2rad)
	ZEND_FE(rad2deg, arginfo_rad2deg)
	ZEND_SUPPORTS_COMPILE_TIME_EVAL_FE(bindec, arginfo_bindec)
	ZEND_SUPPORTS_COMPILE_TIME_EVAL_FE(hexdec, arginfo_hexdec)
	ZEND_SUPPORTS_COMPILE_TIME_EVAL_FE(octdec, arginfo_octdec)
	ZEND_SUPPORTS_COMPILE_TIME_EVAL_FE(decbin, arginfo_decbin)
	ZEND_SUPPORTS_COMPILE_TIME_EVAL_FE(decoct, arginfo_decoct)
	ZEND_SUPPORTS_COMPILE_TIME_EVAL_FE(dechex, arginfo_dechex)
	ZEND_FE(base_convert, arginfo_base_convert)
	ZEND_FE(number_format, arginfo_number_format)
	ZEND_FE(fmod, arginfo_fmod)
	ZEND_FE(fdiv, arginfo_fdiv)
#if defined(HAVE_GETTIMEOFDAY)
	ZEND_FE(microtime, arginfo_microtime)
#endif
#if defined(HAVE_GETTIMEOFDAY)
	ZEND_FE(gettimeofday, arginfo_gettimeofday)
#endif
#if defined(HAVE_GETRUSAGE)
	ZEND_FE(getrusage, arginfo_getrusage)
#endif
	ZEND_FE(pack, arginfo_pack)
	ZEND_FE(unpack, arginfo_unpack)
	ZEND_FE(password_get_info, arginfo_password_get_info)
	ZEND_FE(password_hash, arginfo_password_hash)
	ZEND_FE(password_needs_rehash, arginfo_password_needs_rehash)
	ZEND_FE(password_verify, arginfo_password_verify)
	ZEND_FE(password_algos, arginfo_password_algos)
#if defined(PHP_CAN_SUPPORT_PROC_OPEN)
	ZEND_FE(proc_open, arginfo_proc_open)
#endif
#if defined(PHP_CAN_SUPPORT_PROC_OPEN)
	ZEND_FE(proc_close, arginfo_proc_close)
#endif
#if defined(PHP_CAN_SUPPORT_PROC_OPEN)
	ZEND_FE(proc_terminate, arginfo_proc_terminate)
#endif
#if defined(PHP_CAN_SUPPORT_PROC_OPEN)
	ZEND_FE(proc_get_status, arginfo_proc_get_status)
#endif
	ZEND_FE(quoted_printable_decode, arginfo_quoted_printable_decode)
	ZEND_FE(quoted_printable_encode, arginfo_quoted_printable_encode)
	ZEND_FE(soundex, arginfo_soundex)
	ZEND_FE(stream_select, arginfo_stream_select)
	ZEND_FE(stream_context_create, arginfo_stream_context_create)
	ZEND_FE(stream_context_set_params, arginfo_stream_context_set_params)
	ZEND_FE(stream_context_get_params, arginfo_stream_context_get_params)
	ZEND_FE(stream_context_set_option, arginfo_stream_context_set_option)
	ZEND_FE(stream_context_get_options, arginfo_stream_context_get_options)
	ZEND_FE(stream_context_get_default, arginfo_stream_context_get_default)
	ZEND_FE(stream_context_set_default, arginfo_stream_context_set_default)
	ZEND_FE(stream_filter_prepend, arginfo_stream_filter_prepend)
	ZEND_FE(stream_filter_append, arginfo_stream_filter_append)
	ZEND_FE(stream_filter_remove, arginfo_stream_filter_remove)
	ZEND_FE(stream_socket_client, arginfo_stream_socket_client)
	ZEND_FE(stream_socket_server, arginfo_stream_socket_server)
	ZEND_FE(stream_socket_accept, arginfo_stream_socket_accept)
	ZEND_FE(stream_socket_get_name, arginfo_stream_socket_get_name)
	ZEND_FE(stream_socket_recvfrom, arginfo_stream_socket_recvfrom)
	ZEND_FE(stream_socket_sendto, arginfo_stream_socket_sendto)
	ZEND_FE(stream_socket_enable_crypto, arginfo_stream_socket_enable_crypto)
#if defined(HAVE_SHUTDOWN)
	ZEND_FE(stream_socket_shutdown, arginfo_stream_socket_shutdown)
#endif
#if defined(HAVE_SOCKETPAIR)
	ZEND_FE(stream_socket_pair, arginfo_stream_socket_pair)
#endif
	ZEND_FE(stream_copy_to_stream, arginfo_stream_copy_to_stream)
	ZEND_FE(stream_get_contents, arginfo_stream_get_contents)
	ZEND_FE(stream_supports_lock, arginfo_stream_supports_lock)
	ZEND_FE(stream_set_write_buffer, arginfo_stream_set_write_buffer)
	ZEND_FALIAS(set_file_buffer, stream_set_write_buffer, arginfo_set_file_buffer)
	ZEND_FE(stream_set_read_buffer, arginfo_stream_set_read_buffer)
	ZEND_FE(stream_set_blocking, arginfo_stream_set_blocking)
	ZEND_FALIAS(socket_set_blocking, stream_set_blocking, arginfo_socket_set_blocking)
	ZEND_FE(stream_get_meta_data, arginfo_stream_get_meta_data)
	ZEND_FALIAS(socket_get_status, stream_get_meta_data, arginfo_socket_get_status)
	ZEND_FE(stream_get_line, arginfo_stream_get_line)
	ZEND_FE(stream_resolve_include_path, arginfo_stream_resolve_include_path)
	ZEND_FE(stream_get_wrappers, arginfo_stream_get_wrappers)
	ZEND_FE(stream_get_transports, arginfo_stream_get_transports)
	ZEND_FE(stream_is_local, arginfo_stream_is_local)
	ZEND_FE(stream_isatty, arginfo_stream_isatty)
#if defined(PHP_WIN32)
	ZEND_FE(sapi_windows_vt100_support, arginfo_sapi_windows_vt100_support)
#endif
	ZEND_FE(stream_set_chunk_size, arginfo_stream_set_chunk_size)
#if (defined(HAVE_SYS_TIME_H) || defined(PHP_WIN32))
	ZEND_FE(stream_set_timeout, arginfo_stream_set_timeout)
#endif
#if (defined(HAVE_SYS_TIME_H) || defined(PHP_WIN32))
	ZEND_FALIAS(socket_set_timeout, stream_set_timeout, arginfo_socket_set_timeout)
#endif
	ZEND_FE(gettype, arginfo_gettype)
	ZEND_FE(get_debug_type, arginfo_get_debug_type)
	ZEND_FE(settype, arginfo_settype)
	ZEND_FE(intval, arginfo_intval)
	ZEND_FE(floatval, arginfo_floatval)
	ZEND_FALIAS(doubleval, floatval, arginfo_doubleval)
	ZEND_FE(boolval, arginfo_boolval)
	ZEND_FE(strval, arginfo_strval)
	ZEND_FE(is_null, arginfo_is_null)
	ZEND_FE(is_resource, arginfo_is_resource)
	ZEND_FE(is_bool, arginfo_is_bool)
	ZEND_FE(is_int, arginfo_is_int)
	ZEND_FALIAS(is_integer, is_int, arginfo_is_integer)
	ZEND_FALIAS(is_long, is_int, arginfo_is_long)
	ZEND_FE(is_float, arginfo_is_float)
	ZEND_FALIAS(is_double, is_float, arginfo_is_double)
	ZEND_FE(is_numeric, arginfo_is_numeric)
	ZEND_FE(is_string, arginfo_is_string)
	ZEND_FE(is_array, arginfo_is_array)
	ZEND_FE(is_object, arginfo_is_object)
	ZEND_FE(is_scalar, arginfo_is_scalar)
	ZEND_FE(is_callable, arginfo_is_callable)
	ZEND_FE(is_iterable, arginfo_is_iterable)
	ZEND_FE(is_countable, arginfo_is_countable)
#if defined(HAVE_GETTIMEOFDAY)
	ZEND_FE(uniqid, arginfo_uniqid)
#endif
	ZEND_FE(parse_url, arginfo_parse_url)
	ZEND_SUPPORTS_COMPILE_TIME_EVAL_FE(urlencode, arginfo_urlencode)
	ZEND_SUPPORTS_COMPILE_TIME_EVAL_FE(urldecode, arginfo_urldecode)
	ZEND_SUPPORTS_COMPILE_TIME_EVAL_FE(rawurlencode, arginfo_rawurlencode)
	ZEND_SUPPORTS_COMPILE_TIME_EVAL_FE(rawurldecode, arginfo_rawurldecode)
	ZEND_FE(get_headers, arginfo_get_headers)
	ZEND_FE(stream_bucket_make_writeable, arginfo_stream_bucket_make_writeable)
	ZEND_FE(stream_bucket_prepend, arginfo_stream_bucket_prepend)
	ZEND_FE(stream_bucket_append, arginfo_stream_bucket_append)
	ZEND_FE(stream_bucket_new, arginfo_stream_bucket_new)
	ZEND_FE(stream_get_filters, arginfo_stream_get_filters)
	ZEND_FE(stream_filter_register, arginfo_stream_filter_register)
	ZEND_FE(convert_uuencode, arginfo_convert_uuencode)
	ZEND_FE(convert_uudecode, arginfo_convert_uudecode)
	ZEND_FE(var_dump, arginfo_var_dump)
	ZEND_FE(var_export, arginfo_var_export)
	ZEND_FE(debug_zval_dump, arginfo_debug_zval_dump)
	ZEND_SUPPORTS_COMPILE_TIME_EVAL_FE(serialize, arginfo_serialize)
	ZEND_FE(unserialize, arginfo_unserialize)
	ZEND_FE(memory_get_usage, arginfo_memory_get_usage)
	ZEND_FE(memory_get_peak_usage, arginfo_memory_get_peak_usage)
	ZEND_FE(memory_reset_peak_usage, arginfo_memory_reset_peak_usage)
	ZEND_SUPPORTS_COMPILE_TIME_EVAL_FE(version_compare, arginfo_version_compare)
#if defined(PHP_WIN32)
	ZEND_FE(sapi_windows_cp_set, arginfo_sapi_windows_cp_set)
#endif
#if defined(PHP_WIN32)
	ZEND_FE(sapi_windows_cp_get, arginfo_sapi_windows_cp_get)
#endif
#if defined(PHP_WIN32)
	ZEND_FE(sapi_windows_cp_conv, arginfo_sapi_windows_cp_conv)
#endif
#if defined(PHP_WIN32)
	ZEND_FE(sapi_windows_cp_is_utf8, arginfo_sapi_windows_cp_is_utf8)
#endif
#if defined(PHP_WIN32)
	ZEND_FE(sapi_windows_set_ctrl_handler, arginfo_sapi_windows_set_ctrl_handler)
#endif
#if defined(PHP_WIN32)
	ZEND_FE(sapi_windows_generate_ctrl_event, arginfo_sapi_windows_generate_ctrl_event)
#endif
	ZEND_FE_END
};


static const zend_function_entry class___PHP_Incomplete_Class_methods[] = {
	ZEND_FE_END
};


static const zend_function_entry class_AssertionError_methods[] = {
	ZEND_FE_END
};

static void register_basic_functions_symbols(int module_number)
{
	REGISTER_LONG_CONSTANT("EXTR_OVERWRITE", PHP_EXTR_OVERWRITE, CONST_PERSISTENT);
	REGISTER_LONG_CONSTANT("EXTR_SKIP", PHP_EXTR_SKIP, CONST_PERSISTENT);
	REGISTER_LONG_CONSTANT("EXTR_PREFIX_SAME", PHP_EXTR_PREFIX_SAME, CONST_PERSISTENT);
	REGISTER_LONG_CONSTANT("EXTR_PREFIX_ALL", PHP_EXTR_PREFIX_ALL, CONST_PERSISTENT);
	REGISTER_LONG_CONSTANT("EXTR_PREFIX_INVALID", PHP_EXTR_PREFIX_INVALID, CONST_PERSISTENT);
	REGISTER_LONG_CONSTANT("EXTR_PREFIX_IF_EXISTS", PHP_EXTR_PREFIX_IF_EXISTS, CONST_PERSISTENT);
	REGISTER_LONG_CONSTANT("EXTR_IF_EXISTS", PHP_EXTR_IF_EXISTS, CONST_PERSISTENT);
	REGISTER_LONG_CONSTANT("EXTR_REFS", PHP_EXTR_REFS, CONST_PERSISTENT);
	REGISTER_LONG_CONSTANT("SORT_ASC", PHP_SORT_ASC, CONST_PERSISTENT);
	REGISTER_LONG_CONSTANT("SORT_DESC", PHP_SORT_DESC, CONST_PERSISTENT);
	REGISTER_LONG_CONSTANT("SORT_REGULAR", PHP_SORT_REGULAR, CONST_PERSISTENT);
	REGISTER_LONG_CONSTANT("SORT_NUMERIC", PHP_SORT_NUMERIC, CONST_PERSISTENT);
	REGISTER_LONG_CONSTANT("SORT_STRING", PHP_SORT_STRING, CONST_PERSISTENT);
	REGISTER_LONG_CONSTANT("SORT_LOCALE_STRING", PHP_SORT_LOCALE_STRING, CONST_PERSISTENT);
	REGISTER_LONG_CONSTANT("SORT_NATURAL", PHP_SORT_NATURAL, CONST_PERSISTENT);
	REGISTER_LONG_CONSTANT("SORT_FLAG_CASE", PHP_SORT_FLAG_CASE, CONST_PERSISTENT);
	REGISTER_LONG_CONSTANT("CASE_LOWER", PHP_CASE_LOWER, CONST_PERSISTENT);
	REGISTER_LONG_CONSTANT("CASE_UPPER", PHP_CASE_UPPER, CONST_PERSISTENT);
	REGISTER_LONG_CONSTANT("COUNT_NORMAL", PHP_COUNT_NORMAL, CONST_PERSISTENT);
	REGISTER_LONG_CONSTANT("COUNT_RECURSIVE", PHP_COUNT_RECURSIVE, CONST_PERSISTENT);
	REGISTER_LONG_CONSTANT("ARRAY_FILTER_USE_BOTH", ARRAY_FILTER_USE_BOTH, CONST_PERSISTENT);
	REGISTER_LONG_CONSTANT("ARRAY_FILTER_USE_KEY", ARRAY_FILTER_USE_KEY, CONST_PERSISTENT);
	REGISTER_LONG_CONSTANT("ASSERT_ACTIVE", PHP_ASSERT_ACTIVE, CONST_PERSISTENT);
	REGISTER_LONG_CONSTANT("ASSERT_CALLBACK", PHP_ASSERT_CALLBACK, CONST_PERSISTENT);
	REGISTER_LONG_CONSTANT("ASSERT_BAIL", PHP_ASSERT_BAIL, CONST_PERSISTENT);
	REGISTER_LONG_CONSTANT("ASSERT_WARNING", PHP_ASSERT_WARNING, CONST_PERSISTENT);
	REGISTER_LONG_CONSTANT("ASSERT_EXCEPTION", PHP_ASSERT_EXCEPTION, CONST_PERSISTENT);
	REGISTER_LONG_CONSTANT("CONNECTION_ABORTED", PHP_CONNECTION_ABORTED, CONST_PERSISTENT);
	REGISTER_LONG_CONSTANT("CONNECTION_NORMAL", PHP_CONNECTION_NORMAL, CONST_PERSISTENT);
	REGISTER_LONG_CONSTANT("CONNECTION_TIMEOUT", PHP_CONNECTION_TIMEOUT, CONST_PERSISTENT);
	REGISTER_LONG_CONSTANT("INI_USER", ZEND_INI_USER, CONST_PERSISTENT);
	REGISTER_LONG_CONSTANT("INI_PERDIR", ZEND_INI_PERDIR, CONST_PERSISTENT);
	REGISTER_LONG_CONSTANT("INI_SYSTEM", ZEND_INI_SYSTEM, CONST_PERSISTENT);
	REGISTER_LONG_CONSTANT("INI_ALL", ZEND_INI_ALL, CONST_PERSISTENT);
	REGISTER_LONG_CONSTANT("INI_SCANNER_NORMAL", ZEND_INI_SCANNER_NORMAL, CONST_PERSISTENT);
	REGISTER_LONG_CONSTANT("INI_SCANNER_RAW", ZEND_INI_SCANNER_RAW, CONST_PERSISTENT);
	REGISTER_LONG_CONSTANT("INI_SCANNER_TYPED", ZEND_INI_SCANNER_TYPED, CONST_PERSISTENT);
	REGISTER_LONG_CONSTANT("PHP_URL_SCHEME", PHP_URL_SCHEME, CONST_PERSISTENT);
	REGISTER_LONG_CONSTANT("PHP_URL_HOST", PHP_URL_HOST, CONST_PERSISTENT);
	REGISTER_LONG_CONSTANT("PHP_URL_PORT", PHP_URL_PORT, CONST_PERSISTENT);
	REGISTER_LONG_CONSTANT("PHP_URL_USER", PHP_URL_USER, CONST_PERSISTENT);
	REGISTER_LONG_CONSTANT("PHP_URL_PASS", PHP_URL_PASS, CONST_PERSISTENT);
	REGISTER_LONG_CONSTANT("PHP_URL_PATH", PHP_URL_PATH, CONST_PERSISTENT);
	REGISTER_LONG_CONSTANT("PHP_URL_QUERY", PHP_URL_QUERY, CONST_PERSISTENT);
	REGISTER_LONG_CONSTANT("PHP_URL_FRAGMENT", PHP_URL_FRAGMENT, CONST_PERSISTENT);
	REGISTER_LONG_CONSTANT("PHP_QUERY_RFC1738", PHP_QUERY_RFC1738, CONST_PERSISTENT);
	REGISTER_LONG_CONSTANT("PHP_QUERY_RFC3986", PHP_QUERY_RFC3986, CONST_PERSISTENT);
	REGISTER_DOUBLE_CONSTANT("M_E", M_E, CONST_PERSISTENT);
	ZEND_ASSERT(M_E == 2.718281828459045);
	REGISTER_DOUBLE_CONSTANT("M_LOG2E", M_LOG2E, CONST_PERSISTENT);
	ZEND_ASSERT(M_LOG2E == 1.4426950408889634);
	REGISTER_DOUBLE_CONSTANT("M_LOG10E", M_LOG10E, CONST_PERSISTENT);
	ZEND_ASSERT(M_LOG10E == 0.4342944819032518);
	REGISTER_DOUBLE_CONSTANT("M_LN2", M_LN2, CONST_PERSISTENT);
	ZEND_ASSERT(M_LN2 == 0.6931471805599453);
	REGISTER_DOUBLE_CONSTANT("M_LN10", M_LN10, CONST_PERSISTENT);
	ZEND_ASSERT(M_LN10 == 2.302585092994046);
	REGISTER_DOUBLE_CONSTANT("M_PI", M_PI, CONST_PERSISTENT);
	ZEND_ASSERT(M_PI == 3.141592653589793);
	REGISTER_DOUBLE_CONSTANT("M_PI_2", M_PI_2, CONST_PERSISTENT);
	ZEND_ASSERT(M_PI_2 == 1.5707963267948966);
	REGISTER_DOUBLE_CONSTANT("M_PI_4", M_PI_4, CONST_PERSISTENT);
	ZEND_ASSERT(M_PI_4 == 0.7853981633974483);
	REGISTER_DOUBLE_CONSTANT("M_1_PI", M_1_PI, CONST_PERSISTENT);
	ZEND_ASSERT(M_1_PI == 0.3183098861837907);
	REGISTER_DOUBLE_CONSTANT("M_2_PI", M_2_PI, CONST_PERSISTENT);
	ZEND_ASSERT(M_2_PI == 0.6366197723675814);
	REGISTER_DOUBLE_CONSTANT("M_SQRTPI", M_SQRTPI, CONST_PERSISTENT);
	ZEND_ASSERT(M_SQRTPI == 1.772453850905516);
	REGISTER_DOUBLE_CONSTANT("M_2_SQRTPI", M_2_SQRTPI, CONST_PERSISTENT);
	ZEND_ASSERT(M_2_SQRTPI == 1.1283791670955126);
	REGISTER_DOUBLE_CONSTANT("M_LNPI", M_LNPI, CONST_PERSISTENT);
	ZEND_ASSERT(M_LNPI == 1.1447298858494002);
	REGISTER_DOUBLE_CONSTANT("M_EULER", M_EULER, CONST_PERSISTENT);
	ZEND_ASSERT(M_EULER == 0.5772156649015329);
	REGISTER_DOUBLE_CONSTANT("M_SQRT2", M_SQRT2, CONST_PERSISTENT);
	ZEND_ASSERT(M_SQRT2 == 1.4142135623730951);
	REGISTER_DOUBLE_CONSTANT("M_SQRT1_2", M_SQRT1_2, CONST_PERSISTENT);
	ZEND_ASSERT(M_SQRT1_2 == 0.7071067811865476);
	REGISTER_DOUBLE_CONSTANT("M_SQRT3", M_SQRT3, CONST_PERSISTENT);
	ZEND_ASSERT(M_SQRT3 == 1.7320508075688772);
	REGISTER_DOUBLE_CONSTANT("INF", ZEND_INFINITY, CONST_PERSISTENT);
	REGISTER_DOUBLE_CONSTANT("NAN", ZEND_NAN, CONST_PERSISTENT);
	REGISTER_LONG_CONSTANT("PHP_ROUND_HALF_UP", PHP_ROUND_HALF_UP, CONST_PERSISTENT);
	REGISTER_LONG_CONSTANT("PHP_ROUND_HALF_DOWN", PHP_ROUND_HALF_DOWN, CONST_PERSISTENT);
	REGISTER_LONG_CONSTANT("PHP_ROUND_HALF_EVEN", PHP_ROUND_HALF_EVEN, CONST_PERSISTENT);
	REGISTER_LONG_CONSTANT("PHP_ROUND_HALF_ODD", PHP_ROUND_HALF_ODD, CONST_PERSISTENT);
	REGISTER_LONG_CONSTANT("CRYPT_SALT_LENGTH", PHP_MAX_SALT_LEN, CONST_PERSISTENT);
	REGISTER_LONG_CONSTANT("CRYPT_STD_DES", 1, CONST_PERSISTENT);
	REGISTER_LONG_CONSTANT("CRYPT_EXT_DES", 1, CONST_PERSISTENT);
	REGISTER_LONG_CONSTANT("CRYPT_MD5", 1, CONST_PERSISTENT);
	REGISTER_LONG_CONSTANT("CRYPT_BLOWFISH", 1, CONST_PERSISTENT);
	REGISTER_LONG_CONSTANT("CRYPT_SHA256", 1, CONST_PERSISTENT);
	REGISTER_LONG_CONSTANT("CRYPT_SHA512", 1, CONST_PERSISTENT);
#if (defined(PHP_WIN32) || (defined(HAVE_DNS_SEARCH_FUNC) && defined(HAVE_FULL_DNS_FUNCS)))
	REGISTER_LONG_CONSTANT("DNS_A", PHP_DNS_A, CONST_PERSISTENT);
#endif
#if (defined(PHP_WIN32) || (defined(HAVE_DNS_SEARCH_FUNC) && defined(HAVE_FULL_DNS_FUNCS)))
	REGISTER_LONG_CONSTANT("DNS_NS", PHP_DNS_NS, CONST_PERSISTENT);
#endif
#if (defined(PHP_WIN32) || (defined(HAVE_DNS_SEARCH_FUNC) && defined(HAVE_FULL_DNS_FUNCS)))
	REGISTER_LONG_CONSTANT("DNS_CNAME", PHP_DNS_CNAME, CONST_PERSISTENT);
#endif
#if (defined(PHP_WIN32) || (defined(HAVE_DNS_SEARCH_FUNC) && defined(HAVE_FULL_DNS_FUNCS)))
	REGISTER_LONG_CONSTANT("DNS_SOA", PHP_DNS_SOA, CONST_PERSISTENT);
#endif
#if (defined(PHP_WIN32) || (defined(HAVE_DNS_SEARCH_FUNC) && defined(HAVE_FULL_DNS_FUNCS)))
	REGISTER_LONG_CONSTANT("DNS_PTR", PHP_DNS_PTR, CONST_PERSISTENT);
#endif
#if (defined(PHP_WIN32) || (defined(HAVE_DNS_SEARCH_FUNC) && defined(HAVE_FULL_DNS_FUNCS)))
	REGISTER_LONG_CONSTANT("DNS_HINFO", PHP_DNS_HINFO, CONST_PERSISTENT);
#endif
#if (defined(PHP_WIN32) || (defined(HAVE_DNS_SEARCH_FUNC) && defined(HAVE_FULL_DNS_FUNCS))) && (!defined(PHP_WIN32))
	REGISTER_LONG_CONSTANT("DNS_CAA", PHP_DNS_CAA, CONST_PERSISTENT);
#endif
#if (defined(PHP_WIN32) || (defined(HAVE_DNS_SEARCH_FUNC) && defined(HAVE_FULL_DNS_FUNCS)))
	REGISTER_LONG_CONSTANT("DNS_MX", PHP_DNS_MX, CONST_PERSISTENT);
#endif
#if (defined(PHP_WIN32) || (defined(HAVE_DNS_SEARCH_FUNC) && defined(HAVE_FULL_DNS_FUNCS)))
	REGISTER_LONG_CONSTANT("DNS_TXT", PHP_DNS_TXT, CONST_PERSISTENT);
#endif
#if (defined(PHP_WIN32) || (defined(HAVE_DNS_SEARCH_FUNC) && defined(HAVE_FULL_DNS_FUNCS)))
	REGISTER_LONG_CONSTANT("DNS_SRV", PHP_DNS_SRV, CONST_PERSISTENT);
#endif
#if (defined(PHP_WIN32) || (defined(HAVE_DNS_SEARCH_FUNC) && defined(HAVE_FULL_DNS_FUNCS)))
	REGISTER_LONG_CONSTANT("DNS_NAPTR", PHP_DNS_NAPTR, CONST_PERSISTENT);
#endif
#if (defined(PHP_WIN32) || (defined(HAVE_DNS_SEARCH_FUNC) && defined(HAVE_FULL_DNS_FUNCS)))
	REGISTER_LONG_CONSTANT("DNS_AAAA", PHP_DNS_AAAA, CONST_PERSISTENT);
#endif
#if (defined(PHP_WIN32) || (defined(HAVE_DNS_SEARCH_FUNC) && defined(HAVE_FULL_DNS_FUNCS)))
	REGISTER_LONG_CONSTANT("DNS_A6", PHP_DNS_A6, CONST_PERSISTENT);
#endif
#if (defined(PHP_WIN32) || (defined(HAVE_DNS_SEARCH_FUNC) && defined(HAVE_FULL_DNS_FUNCS)))
	REGISTER_LONG_CONSTANT("DNS_ANY", PHP_DNS_ANY, CONST_PERSISTENT);
#endif
#if (defined(PHP_WIN32) || (defined(HAVE_DNS_SEARCH_FUNC) && defined(HAVE_FULL_DNS_FUNCS)))
	REGISTER_LONG_CONSTANT("DNS_ALL", PHP_DNS_ALL, CONST_PERSISTENT);
#endif
	REGISTER_LONG_CONSTANT("HTML_SPECIALCHARS", PHP_HTML_SPECIALCHARS, CONST_PERSISTENT);
	REGISTER_LONG_CONSTANT("HTML_ENTITIES", PHP_HTML_ENTITIES, CONST_PERSISTENT);
	REGISTER_LONG_CONSTANT("ENT_COMPAT", ENT_COMPAT, CONST_PERSISTENT);
	REGISTER_LONG_CONSTANT("ENT_QUOTES", ENT_QUOTES, CONST_PERSISTENT);
	REGISTER_LONG_CONSTANT("ENT_NOQUOTES", ENT_NOQUOTES, CONST_PERSISTENT);
	REGISTER_LONG_CONSTANT("ENT_IGNORE", ENT_IGNORE, CONST_PERSISTENT);
	REGISTER_LONG_CONSTANT("ENT_SUBSTITUTE", ENT_SUBSTITUTE, CONST_PERSISTENT);
	REGISTER_LONG_CONSTANT("ENT_DISALLOWED", ENT_DISALLOWED, CONST_PERSISTENT);
	REGISTER_LONG_CONSTANT("ENT_HTML401", ENT_HTML401, CONST_PERSISTENT);
	REGISTER_LONG_CONSTANT("ENT_XML1", ENT_XML1, CONST_PERSISTENT);
	REGISTER_LONG_CONSTANT("ENT_XHTML", ENT_XHTML, CONST_PERSISTENT);
	REGISTER_LONG_CONSTANT("ENT_HTML5", ENT_HTML5, CONST_PERSISTENT);
	REGISTER_LONG_CONSTANT("IMAGETYPE_GIF", IMAGE_FILETYPE_GIF, CONST_PERSISTENT);
	REGISTER_LONG_CONSTANT("IMAGETYPE_JPEG", IMAGE_FILETYPE_JPEG, CONST_PERSISTENT);
	REGISTER_LONG_CONSTANT("IMAGETYPE_PNG", IMAGE_FILETYPE_PNG, CONST_PERSISTENT);
	REGISTER_LONG_CONSTANT("IMAGETYPE_SWF", IMAGE_FILETYPE_SWF, CONST_PERSISTENT);
	REGISTER_LONG_CONSTANT("IMAGETYPE_PSD", IMAGE_FILETYPE_PSD, CONST_PERSISTENT);
	REGISTER_LONG_CONSTANT("IMAGETYPE_BMP", IMAGE_FILETYPE_BMP, CONST_PERSISTENT);
	REGISTER_LONG_CONSTANT("IMAGETYPE_TIFF_II", IMAGE_FILETYPE_TIFF_II, CONST_PERSISTENT);
	REGISTER_LONG_CONSTANT("IMAGETYPE_TIFF_MM", IMAGE_FILETYPE_TIFF_MM, CONST_PERSISTENT);
	REGISTER_LONG_CONSTANT("IMAGETYPE_JPC", IMAGE_FILETYPE_JPC, CONST_PERSISTENT);
	REGISTER_LONG_CONSTANT("IMAGETYPE_JP2", IMAGE_FILETYPE_JP2, CONST_PERSISTENT);
	REGISTER_LONG_CONSTANT("IMAGETYPE_JPX", IMAGE_FILETYPE_JPX, CONST_PERSISTENT);
	REGISTER_LONG_CONSTANT("IMAGETYPE_JB2", IMAGE_FILETYPE_JB2, CONST_PERSISTENT);
#if (defined(HAVE_ZLIB) && !defined(COMPILE_DL_ZLIB))
	REGISTER_LONG_CONSTANT("IMAGETYPE_SWC", IMAGE_FILETYPE_SWC, CONST_PERSISTENT);
#endif
	REGISTER_LONG_CONSTANT("IMAGETYPE_IFF", IMAGE_FILETYPE_IFF, CONST_PERSISTENT);
	REGISTER_LONG_CONSTANT("IMAGETYPE_WBMP", IMAGE_FILETYPE_WBMP, CONST_PERSISTENT);
	REGISTER_LONG_CONSTANT("IMAGETYPE_JPEG2000", IMAGE_FILETYPE_JPC, CONST_PERSISTENT);
	REGISTER_LONG_CONSTANT("IMAGETYPE_XBM", IMAGE_FILETYPE_XBM, CONST_PERSISTENT);
	REGISTER_LONG_CONSTANT("IMAGETYPE_ICO", IMAGE_FILETYPE_ICO, CONST_PERSISTENT);
	REGISTER_LONG_CONSTANT("IMAGETYPE_WEBP", IMAGE_FILETYPE_WEBP, CONST_PERSISTENT);
	REGISTER_LONG_CONSTANT("IMAGETYPE_AVIF", IMAGE_FILETYPE_AVIF, CONST_PERSISTENT);
	REGISTER_LONG_CONSTANT("IMAGETYPE_UNKNOWN", IMAGE_FILETYPE_UNKNOWN, CONST_PERSISTENT);
	REGISTER_LONG_CONSTANT("IMAGETYPE_COUNT", IMAGE_FILETYPE_COUNT, CONST_PERSISTENT);
	REGISTER_LONG_CONSTANT("INFO_GENERAL", PHP_INFO_GENERAL, CONST_PERSISTENT);
	REGISTER_LONG_CONSTANT("INFO_CREDITS", PHP_INFO_CREDITS, CONST_PERSISTENT);
	REGISTER_LONG_CONSTANT("INFO_CONFIGURATION", PHP_INFO_CONFIGURATION, CONST_PERSISTENT);
	REGISTER_LONG_CONSTANT("INFO_MODULES", PHP_INFO_MODULES, CONST_PERSISTENT);
	REGISTER_LONG_CONSTANT("INFO_ENVIRONMENT", PHP_INFO_ENVIRONMENT, CONST_PERSISTENT);
	REGISTER_LONG_CONSTANT("INFO_VARIABLES", PHP_INFO_VARIABLES, CONST_PERSISTENT);
	REGISTER_LONG_CONSTANT("INFO_LICENSE", PHP_INFO_LICENSE, CONST_PERSISTENT);
	REGISTER_LONG_CONSTANT("INFO_ALL", PHP_INFO_ALL, CONST_PERSISTENT);
	REGISTER_LONG_CONSTANT("CREDITS_GROUP", PHP_CREDITS_GROUP, CONST_PERSISTENT);
	REGISTER_LONG_CONSTANT("CREDITS_GENERAL", PHP_CREDITS_GENERAL, CONST_PERSISTENT);
	REGISTER_LONG_CONSTANT("CREDITS_SAPI", PHP_CREDITS_SAPI, CONST_PERSISTENT);
	REGISTER_LONG_CONSTANT("CREDITS_MODULES", PHP_CREDITS_MODULES, CONST_PERSISTENT);
	REGISTER_LONG_CONSTANT("CREDITS_DOCS", PHP_CREDITS_DOCS, CONST_PERSISTENT);
	REGISTER_LONG_CONSTANT("CREDITS_FULLPAGE", PHP_CREDITS_FULLPAGE, CONST_PERSISTENT);
	REGISTER_LONG_CONSTANT("CREDITS_QA", PHP_CREDITS_QA, CONST_PERSISTENT);
	REGISTER_LONG_CONSTANT("CREDITS_ALL", PHP_CREDITS_ALL, CONST_PERSISTENT);
	REGISTER_LONG_CONSTANT("LOG_EMERG", LOG_EMERG, CONST_PERSISTENT);
	REGISTER_LONG_CONSTANT("LOG_ALERT", LOG_ALERT, CONST_PERSISTENT);
	REGISTER_LONG_CONSTANT("LOG_CRIT", LOG_CRIT, CONST_PERSISTENT);
	REGISTER_LONG_CONSTANT("LOG_ERR", LOG_ERR, CONST_PERSISTENT);
	REGISTER_LONG_CONSTANT("LOG_WARNING", LOG_WARNING, CONST_PERSISTENT);
	REGISTER_LONG_CONSTANT("LOG_NOTICE", LOG_NOTICE, CONST_PERSISTENT);
	REGISTER_LONG_CONSTANT("LOG_INFO", LOG_INFO, CONST_PERSISTENT);
	REGISTER_LONG_CONSTANT("LOG_DEBUG", LOG_DEBUG, CONST_PERSISTENT);
	REGISTER_LONG_CONSTANT("LOG_KERN", LOG_KERN, CONST_PERSISTENT);
	REGISTER_LONG_CONSTANT("LOG_USER", LOG_USER, CONST_PERSISTENT);
	REGISTER_LONG_CONSTANT("LOG_MAIL", LOG_MAIL, CONST_PERSISTENT);
	REGISTER_LONG_CONSTANT("LOG_DAEMON", LOG_DAEMON, CONST_PERSISTENT);
	REGISTER_LONG_CONSTANT("LOG_AUTH", LOG_AUTH, CONST_PERSISTENT);
	REGISTER_LONG_CONSTANT("LOG_SYSLOG", LOG_SYSLOG, CONST_PERSISTENT);
	REGISTER_LONG_CONSTANT("LOG_LPR", LOG_LPR, CONST_PERSISTENT);
#if defined(LOG_NEWS)
	REGISTER_LONG_CONSTANT("LOG_NEWS", LOG_NEWS, CONST_PERSISTENT);
#endif
#if defined(LOG_UUCP)
	REGISTER_LONG_CONSTANT("LOG_UUCP", LOG_UUCP, CONST_PERSISTENT);
#endif
#if defined(LOG_CRON)
	REGISTER_LONG_CONSTANT("LOG_CRON", LOG_CRON, CONST_PERSISTENT);
#endif
#if defined(LOG_AUTHPRIV)
	REGISTER_LONG_CONSTANT("LOG_AUTHPRIV", LOG_AUTHPRIV, CONST_PERSISTENT);
#endif
#if !defined(PHP_WIN32)
	REGISTER_LONG_CONSTANT("LOG_LOCAL0", LOG_LOCAL0, CONST_PERSISTENT);
#endif
#if !defined(PHP_WIN32)
	REGISTER_LONG_CONSTANT("LOG_LOCAL1", LOG_LOCAL1, CONST_PERSISTENT);
#endif
#if !defined(PHP_WIN32)
	REGISTER_LONG_CONSTANT("LOG_LOCAL2", LOG_LOCAL2, CONST_PERSISTENT);
#endif
#if !defined(PHP_WIN32)
	REGISTER_LONG_CONSTANT("LOG_LOCAL3", LOG_LOCAL3, CONST_PERSISTENT);
#endif
#if !defined(PHP_WIN32)
	REGISTER_LONG_CONSTANT("LOG_LOCAL4", LOG_LOCAL4, CONST_PERSISTENT);
#endif
#if !defined(PHP_WIN32)
	REGISTER_LONG_CONSTANT("LOG_LOCAL5", LOG_LOCAL5, CONST_PERSISTENT);
#endif
#if !defined(PHP_WIN32)
	REGISTER_LONG_CONSTANT("LOG_LOCAL6", LOG_LOCAL6, CONST_PERSISTENT);
#endif
#if !defined(PHP_WIN32)
	REGISTER_LONG_CONSTANT("LOG_LOCAL7", LOG_LOCAL7, CONST_PERSISTENT);
#endif
	REGISTER_LONG_CONSTANT("LOG_PID", LOG_PID, CONST_PERSISTENT);
	REGISTER_LONG_CONSTANT("LOG_CONS", LOG_CONS, CONST_PERSISTENT);
	REGISTER_LONG_CONSTANT("LOG_ODELAY", LOG_ODELAY, CONST_PERSISTENT);
	REGISTER_LONG_CONSTANT("LOG_NDELAY", LOG_NDELAY, CONST_PERSISTENT);
#if defined(LOG_NOWAIT)
	REGISTER_LONG_CONSTANT("LOG_NOWAIT", LOG_NOWAIT, CONST_PERSISTENT);
#endif
#if defined(LOG_PERROR)
	REGISTER_LONG_CONSTANT("LOG_PERROR", LOG_PERROR, CONST_PERSISTENT);
#endif
	REGISTER_LONG_CONSTANT("STR_PAD_LEFT", PHP_STR_PAD_LEFT, CONST_PERSISTENT);
	REGISTER_LONG_CONSTANT("STR_PAD_RIGHT", PHP_STR_PAD_RIGHT, CONST_PERSISTENT);
	REGISTER_LONG_CONSTANT("STR_PAD_BOTH", PHP_STR_PAD_BOTH, CONST_PERSISTENT);
	REGISTER_LONG_CONSTANT("PATHINFO_DIRNAME", PHP_PATHINFO_DIRNAME, CONST_PERSISTENT);
	REGISTER_LONG_CONSTANT("PATHINFO_BASENAME", PHP_PATHINFO_BASENAME, CONST_PERSISTENT);
	REGISTER_LONG_CONSTANT("PATHINFO_EXTENSION", PHP_PATHINFO_EXTENSION, CONST_PERSISTENT);
	REGISTER_LONG_CONSTANT("PATHINFO_FILENAME", PHP_PATHINFO_FILENAME, CONST_PERSISTENT);
	REGISTER_LONG_CONSTANT("PATHINFO_ALL", PHP_PATHINFO_ALL, CONST_PERSISTENT);
	REGISTER_LONG_CONSTANT("CHAR_MAX", CHAR_MAX, CONST_PERSISTENT);
	REGISTER_LONG_CONSTANT("LC_CTYPE", LC_CTYPE, CONST_PERSISTENT);
	REGISTER_LONG_CONSTANT("LC_NUMERIC", LC_NUMERIC, CONST_PERSISTENT);
	REGISTER_LONG_CONSTANT("LC_TIME", LC_TIME, CONST_PERSISTENT);
	REGISTER_LONG_CONSTANT("LC_COLLATE", LC_COLLATE, CONST_PERSISTENT);
	REGISTER_LONG_CONSTANT("LC_MONETARY", LC_MONETARY, CONST_PERSISTENT);
	REGISTER_LONG_CONSTANT("LC_ALL", LC_ALL, CONST_PERSISTENT);
#if defined(LC_MESSAGES)
	REGISTER_LONG_CONSTANT("LC_MESSAGES", LC_MESSAGES, CONST_PERSISTENT);
#endif
#if defined(HAVE_NL_LANGINFO) && defined(ABDAY_1)
	REGISTER_LONG_CONSTANT("ABDAY_1", ABDAY_1, CONST_PERSISTENT);
#endif
#if defined(HAVE_NL_LANGINFO) && defined(ABDAY_1)
	REGISTER_LONG_CONSTANT("ABDAY_2", ABDAY_2, CONST_PERSISTENT);
#endif
#if defined(HAVE_NL_LANGINFO) && defined(ABDAY_1)
	REGISTER_LONG_CONSTANT("ABDAY_3", ABDAY_3, CONST_PERSISTENT);
#endif
#if defined(HAVE_NL_LANGINFO) && defined(ABDAY_1)
	REGISTER_LONG_CONSTANT("ABDAY_4", ABDAY_4, CONST_PERSISTENT);
#endif
#if defined(HAVE_NL_LANGINFO) && defined(ABDAY_1)
	REGISTER_LONG_CONSTANT("ABDAY_5", ABDAY_5, CONST_PERSISTENT);
#endif
#if defined(HAVE_NL_LANGINFO) && defined(ABDAY_1)
	REGISTER_LONG_CONSTANT("ABDAY_6", ABDAY_6, CONST_PERSISTENT);
#endif
#if defined(HAVE_NL_LANGINFO) && defined(ABDAY_1)
	REGISTER_LONG_CONSTANT("ABDAY_7", ABDAY_7, CONST_PERSISTENT);
#endif
#if defined(HAVE_NL_LANGINFO) && defined(DAY_1)
	REGISTER_LONG_CONSTANT("DAY_1", DAY_1, CONST_PERSISTENT);
#endif
#if defined(HAVE_NL_LANGINFO) && defined(DAY_1)
	REGISTER_LONG_CONSTANT("DAY_2", DAY_2, CONST_PERSISTENT);
#endif
#if defined(HAVE_NL_LANGINFO) && defined(DAY_1)
	REGISTER_LONG_CONSTANT("DAY_3", DAY_3, CONST_PERSISTENT);
#endif
#if defined(HAVE_NL_LANGINFO) && defined(DAY_1)
	REGISTER_LONG_CONSTANT("DAY_4", DAY_4, CONST_PERSISTENT);
#endif
#if defined(HAVE_NL_LANGINFO) && defined(DAY_1)
	REGISTER_LONG_CONSTANT("DAY_5", DAY_5, CONST_PERSISTENT);
#endif
#if defined(HAVE_NL_LANGINFO) && defined(DAY_1)
	REGISTER_LONG_CONSTANT("DAY_6", DAY_6, CONST_PERSISTENT);
#endif
#if defined(HAVE_NL_LANGINFO) && defined(DAY_1)
	REGISTER_LONG_CONSTANT("DAY_7", DAY_7, CONST_PERSISTENT);
#endif
#if defined(HAVE_NL_LANGINFO) && defined(ABMON_1)
	REGISTER_LONG_CONSTANT("ABMON_1", ABMON_1, CONST_PERSISTENT);
#endif
#if defined(HAVE_NL_LANGINFO) && defined(ABMON_1)
	REGISTER_LONG_CONSTANT("ABMON_2", ABMON_2, CONST_PERSISTENT);
#endif
#if defined(HAVE_NL_LANGINFO) && defined(ABMON_1)
	REGISTER_LONG_CONSTANT("ABMON_3", ABMON_3, CONST_PERSISTENT);
#endif
#if defined(HAVE_NL_LANGINFO) && defined(ABMON_1)
	REGISTER_LONG_CONSTANT("ABMON_4", ABMON_4, CONST_PERSISTENT);
#endif
#if defined(HAVE_NL_LANGINFO) && defined(ABMON_1)
	REGISTER_LONG_CONSTANT("ABMON_5", ABMON_5, CONST_PERSISTENT);
#endif
#if defined(HAVE_NL_LANGINFO) && defined(ABMON_1)
	REGISTER_LONG_CONSTANT("ABMON_6", ABMON_6, CONST_PERSISTENT);
#endif
#if defined(HAVE_NL_LANGINFO) && defined(ABMON_1)
	REGISTER_LONG_CONSTANT("ABMON_7", ABMON_7, CONST_PERSISTENT);
#endif
#if defined(HAVE_NL_LANGINFO) && defined(ABMON_1)
	REGISTER_LONG_CONSTANT("ABMON_8", ABMON_8, CONST_PERSISTENT);
#endif
#if defined(HAVE_NL_LANGINFO) && defined(ABMON_1)
	REGISTER_LONG_CONSTANT("ABMON_9", ABMON_9, CONST_PERSISTENT);
#endif
#if defined(HAVE_NL_LANGINFO) && defined(ABMON_1)
	REGISTER_LONG_CONSTANT("ABMON_10", ABMON_10, CONST_PERSISTENT);
#endif
#if defined(HAVE_NL_LANGINFO) && defined(ABMON_1)
	REGISTER_LONG_CONSTANT("ABMON_11", ABMON_11, CONST_PERSISTENT);
#endif
#if defined(HAVE_NL_LANGINFO) && defined(ABMON_1)
	REGISTER_LONG_CONSTANT("ABMON_12", ABMON_12, CONST_PERSISTENT);
#endif
#if defined(HAVE_NL_LANGINFO) && defined(MON_1)
	REGISTER_LONG_CONSTANT("MON_1", MON_1, CONST_PERSISTENT);
#endif
#if defined(HAVE_NL_LANGINFO) && defined(MON_1)
	REGISTER_LONG_CONSTANT("MON_2", MON_2, CONST_PERSISTENT);
#endif
#if defined(HAVE_NL_LANGINFO) && defined(MON_1)
	REGISTER_LONG_CONSTANT("MON_3", MON_3, CONST_PERSISTENT);
#endif
#if defined(HAVE_NL_LANGINFO) && defined(MON_1)
	REGISTER_LONG_CONSTANT("MON_4", MON_4, CONST_PERSISTENT);
#endif
#if defined(HAVE_NL_LANGINFO) && defined(MON_1)
	REGISTER_LONG_CONSTANT("MON_5", MON_5, CONST_PERSISTENT);
#endif
#if defined(HAVE_NL_LANGINFO) && defined(MON_1)
	REGISTER_LONG_CONSTANT("MON_6", MON_6, CONST_PERSISTENT);
#endif
#if defined(HAVE_NL_LANGINFO) && defined(MON_1)
	REGISTER_LONG_CONSTANT("MON_7", MON_7, CONST_PERSISTENT);
#endif
#if defined(HAVE_NL_LANGINFO) && defined(MON_1)
	REGISTER_LONG_CONSTANT("MON_8", MON_8, CONST_PERSISTENT);
#endif
#if defined(HAVE_NL_LANGINFO) && defined(MON_1)
	REGISTER_LONG_CONSTANT("MON_9", MON_9, CONST_PERSISTENT);
#endif
#if defined(HAVE_NL_LANGINFO) && defined(MON_1)
	REGISTER_LONG_CONSTANT("MON_10", MON_10, CONST_PERSISTENT);
#endif
#if defined(HAVE_NL_LANGINFO) && defined(MON_1)
	REGISTER_LONG_CONSTANT("MON_11", MON_11, CONST_PERSISTENT);
#endif
#if defined(HAVE_NL_LANGINFO) && defined(MON_1)
	REGISTER_LONG_CONSTANT("MON_12", MON_12, CONST_PERSISTENT);
#endif
#if defined(HAVE_NL_LANGINFO) && defined(AM_STR)
	REGISTER_LONG_CONSTANT("AM_STR", AM_STR, CONST_PERSISTENT);
#endif
#if defined(HAVE_NL_LANGINFO) && defined(PM_STR)
	REGISTER_LONG_CONSTANT("PM_STR", PM_STR, CONST_PERSISTENT);
#endif
#if defined(HAVE_NL_LANGINFO) && defined(D_T_FMT)
	REGISTER_LONG_CONSTANT("D_T_FMT", D_T_FMT, CONST_PERSISTENT);
#endif
#if defined(HAVE_NL_LANGINFO) && defined(D_FMT)
	REGISTER_LONG_CONSTANT("D_FMT", D_FMT, CONST_PERSISTENT);
#endif
#if defined(HAVE_NL_LANGINFO) && defined(T_FMT)
	REGISTER_LONG_CONSTANT("T_FMT", T_FMT, CONST_PERSISTENT);
#endif
#if defined(HAVE_NL_LANGINFO) && defined(T_FMT_AMPM)
	REGISTER_LONG_CONSTANT("T_FMT_AMPM", T_FMT_AMPM, CONST_PERSISTENT);
#endif
#if defined(HAVE_NL_LANGINFO) && defined(ERA)
	REGISTER_LONG_CONSTANT("ERA", ERA, CONST_PERSISTENT);
#endif
#if defined(HAVE_NL_LANGINFO) && defined(ERA_YEAR)
	REGISTER_LONG_CONSTANT("ERA_YEAR", ERA_YEAR, CONST_PERSISTENT);
#endif
#if defined(HAVE_NL_LANGINFO) && defined(ERA_D_T_FMT)
	REGISTER_LONG_CONSTANT("ERA_D_T_FMT", ERA_D_T_FMT, CONST_PERSISTENT);
#endif
#if defined(HAVE_NL_LANGINFO) && defined(ERA_D_FMT)
	REGISTER_LONG_CONSTANT("ERA_D_FMT", ERA_D_FMT, CONST_PERSISTENT);
#endif
#if defined(HAVE_NL_LANGINFO) && defined(ERA_T_FMT)
	REGISTER_LONG_CONSTANT("ERA_T_FMT", ERA_T_FMT, CONST_PERSISTENT);
#endif
#if defined(HAVE_NL_LANGINFO) && defined(ALT_DIGITS)
	REGISTER_LONG_CONSTANT("ALT_DIGITS", ALT_DIGITS, CONST_PERSISTENT);
#endif
#if defined(HAVE_NL_LANGINFO) && defined(INT_CURR_SYMBOL)
	REGISTER_LONG_CONSTANT("INT_CURR_SYMBOL", INT_CURR_SYMBOL, CONST_PERSISTENT);
#endif
#if defined(HAVE_NL_LANGINFO) && defined(CURRENCY_SYMBOL)
	REGISTER_LONG_CONSTANT("CURRENCY_SYMBOL", CURRENCY_SYMBOL, CONST_PERSISTENT);
#endif
#if defined(HAVE_NL_LANGINFO) && defined(CRNCYSTR)
	REGISTER_LONG_CONSTANT("CRNCYSTR", CRNCYSTR, CONST_PERSISTENT);
#endif
#if defined(HAVE_NL_LANGINFO) && defined(MON_DECIMAL_POINT)
	REGISTER_LONG_CONSTANT("MON_DECIMAL_POINT", MON_DECIMAL_POINT, CONST_PERSISTENT);
#endif
#if defined(HAVE_NL_LANGINFO) && defined(MON_THOUSANDS_SEP)
	REGISTER_LONG_CONSTANT("MON_THOUSANDS_SEP", MON_THOUSANDS_SEP, CONST_PERSISTENT);
#endif
#if defined(HAVE_NL_LANGINFO) && defined(MON_GROUPING)
	REGISTER_LONG_CONSTANT("MON_GROUPING", MON_GROUPING, CONST_PERSISTENT);
#endif
#if defined(HAVE_NL_LANGINFO) && defined(POSITIVE_SIGN)
	REGISTER_LONG_CONSTANT("POSITIVE_SIGN", POSITIVE_SIGN, CONST_PERSISTENT);
#endif
#if defined(HAVE_NL_LANGINFO) && defined(NEGATIVE_SIGN)
	REGISTER_LONG_CONSTANT("NEGATIVE_SIGN", NEGATIVE_SIGN, CONST_PERSISTENT);
#endif
#if defined(HAVE_NL_LANGINFO) && defined(INT_FRAC_DIGITS)
	REGISTER_LONG_CONSTANT("INT_FRAC_DIGITS", INT_FRAC_DIGITS, CONST_PERSISTENT);
#endif
#if defined(HAVE_NL_LANGINFO) && defined(FRAC_DIGITS)
	REGISTER_LONG_CONSTANT("FRAC_DIGITS", FRAC_DIGITS, CONST_PERSISTENT);
#endif
#if defined(HAVE_NL_LANGINFO) && defined(P_CS_PRECEDES)
	REGISTER_LONG_CONSTANT("P_CS_PRECEDES", P_CS_PRECEDES, CONST_PERSISTENT);
#endif
#if defined(HAVE_NL_LANGINFO) && defined(P_SEP_BY_SPACE)
	REGISTER_LONG_CONSTANT("P_SEP_BY_SPACE", P_SEP_BY_SPACE, CONST_PERSISTENT);
#endif
#if defined(HAVE_NL_LANGINFO) && defined(N_CS_PRECEDES)
	REGISTER_LONG_CONSTANT("N_CS_PRECEDES", N_CS_PRECEDES, CONST_PERSISTENT);
#endif
#if defined(HAVE_NL_LANGINFO) && defined(N_SEP_BY_SPACE)
	REGISTER_LONG_CONSTANT("N_SEP_BY_SPACE", N_SEP_BY_SPACE, CONST_PERSISTENT);
#endif
#if defined(HAVE_NL_LANGINFO) && defined(P_SIGN_POSN)
	REGISTER_LONG_CONSTANT("P_SIGN_POSN", P_SIGN_POSN, CONST_PERSISTENT);
#endif
#if defined(HAVE_NL_LANGINFO) && defined(N_SIGN_POSN)
	REGISTER_LONG_CONSTANT("N_SIGN_POSN", N_SIGN_POSN, CONST_PERSISTENT);
#endif
#if defined(HAVE_NL_LANGINFO) && defined(DECIMAL_POINT)
	REGISTER_LONG_CONSTANT("DECIMAL_POINT", DECIMAL_POINT, CONST_PERSISTENT);
#endif
#if defined(HAVE_NL_LANGINFO) && defined(RADIXCHAR)
	REGISTER_LONG_CONSTANT("RADIXCHAR", RADIXCHAR, CONST_PERSISTENT);
#endif
#if defined(HAVE_NL_LANGINFO) && defined(THOUSANDS_SEP)
	REGISTER_LONG_CONSTANT("THOUSANDS_SEP", THOUSANDS_SEP, CONST_PERSISTENT);
#endif
#if defined(HAVE_NL_LANGINFO) && defined(THOUSEP)
	REGISTER_LONG_CONSTANT("THOUSEP", THOUSEP, CONST_PERSISTENT);
#endif
#if defined(HAVE_NL_LANGINFO) && defined(GROUPING)
	REGISTER_LONG_CONSTANT("GROUPING", GROUPING, CONST_PERSISTENT);
#endif
#if defined(HAVE_NL_LANGINFO) && defined(YESEXPR)
	REGISTER_LONG_CONSTANT("YESEXPR", YESEXPR, CONST_PERSISTENT);
#endif
#if defined(HAVE_NL_LANGINFO) && defined(NOEXPR)
	REGISTER_LONG_CONSTANT("NOEXPR", NOEXPR, CONST_PERSISTENT);
#endif
#if defined(HAVE_NL_LANGINFO) && defined(YESSTR)
	REGISTER_LONG_CONSTANT("YESSTR", YESSTR, CONST_PERSISTENT);
#endif
#if defined(HAVE_NL_LANGINFO) && defined(NOSTR)
	REGISTER_LONG_CONSTANT("NOSTR", NOSTR, CONST_PERSISTENT);
#endif
#if defined(HAVE_NL_LANGINFO) && defined(CODESET)
	REGISTER_LONG_CONSTANT("CODESET", CODESET, CONST_PERSISTENT);
#endif


	zend_add_parameter_attribute(zend_hash_str_find_ptr(CG(function_table), "crypt", sizeof("crypt") - 1), 0, ZSTR_KNOWN(ZEND_STR_SENSITIVEPARAMETER), 0);

	zend_add_parameter_attribute(zend_hash_str_find_ptr(CG(function_table), "password_hash", sizeof("password_hash") - 1), 0, ZSTR_KNOWN(ZEND_STR_SENSITIVEPARAMETER), 0);

	zend_add_parameter_attribute(zend_hash_str_find_ptr(CG(function_table), "password_verify", sizeof("password_verify") - 1), 0, ZSTR_KNOWN(ZEND_STR_SENSITIVEPARAMETER), 0);
}

static zend_class_entry *register_class___PHP_Incomplete_Class(void)
{
	zend_class_entry ce, *class_entry;

	INIT_CLASS_ENTRY(ce, "__PHP_Incomplete_Class", class___PHP_Incomplete_Class_methods);
	class_entry = zend_register_internal_class_ex(&ce, NULL);
	class_entry->ce_flags |= ZEND_ACC_FINAL|ZEND_ACC_ALLOW_DYNAMIC_PROPERTIES;

	zend_string *attribute_name_AllowDynamicProperties_class___PHP_Incomplete_Class = zend_string_init_interned("AllowDynamicProperties", sizeof("AllowDynamicProperties") - 1, 1);
	zend_add_class_attribute(class_entry, attribute_name_AllowDynamicProperties_class___PHP_Incomplete_Class, 0);
	zend_string_release(attribute_name_AllowDynamicProperties_class___PHP_Incomplete_Class);

	return class_entry;
}

static zend_class_entry *register_class_AssertionError(zend_class_entry *class_entry_Error)
{
	zend_class_entry ce, *class_entry;

	INIT_CLASS_ENTRY(ce, "AssertionError", class_AssertionError_methods);
	class_entry = zend_register_internal_class_ex(&ce, class_entry_Error);

	return class_entry;
}<|MERGE_RESOLUTION|>--- conflicted
+++ resolved
@@ -1,9 +1,5 @@
 /* This is a generated file, edit the .stub.php file instead.
-<<<<<<< HEAD
- * Stub hash: 39d455982dfdea9d0b9b646bc207b05f7108d1b2 */
-=======
- * Stub hash: 24cd8eddbff4da67929041932494952b49746f91 */
->>>>>>> 411cd045
+ * Stub hash: b0b1fb366a3ba6acfcb460e5b1ac8212c436bf2f */
 
 ZEND_BEGIN_ARG_WITH_RETURN_TYPE_INFO_EX(arginfo_set_time_limit, 0, 1, _IS_BOOL, 0)
 	ZEND_ARG_TYPE_INFO(0, seconds, IS_LONG, 0)
