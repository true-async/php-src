/* This is a generated file, edit the .stub.php file instead.
<<<<<<< HEAD
 * Stub hash: 0191861a660a4055650879e5a0dafd0853a6776b */
=======
 * Stub hash: 87ed2b04b9b46ce3df78d6f9d6d62bd6b2ae8fe5 */
>>>>>>> ccd7d410

ZEND_BEGIN_ARG_WITH_RETURN_TYPE_INFO_EX(arginfo_set_time_limit, 0, 1, _IS_BOOL, 0)
	ZEND_ARG_TYPE_INFO(0, seconds, IS_LONG, 0)
ZEND_END_ARG_INFO()

ZEND_BEGIN_ARG_WITH_RETURN_TYPE_INFO_EX(arginfo_header_register_callback, 0, 1, _IS_BOOL, 0)
	ZEND_ARG_TYPE_INFO(0, callback, IS_CALLABLE, 0)
ZEND_END_ARG_INFO()

ZEND_BEGIN_ARG_WITH_RETURN_TYPE_INFO_EX(arginfo_ob_start, 0, 0, _IS_BOOL, 0)
	ZEND_ARG_INFO_WITH_DEFAULT_VALUE(0, callback, "null")
	ZEND_ARG_TYPE_INFO_WITH_DEFAULT_VALUE(0, chunk_size, IS_LONG, 0, "0")
	ZEND_ARG_TYPE_INFO_WITH_DEFAULT_VALUE(0, flags, IS_LONG, 0, "PHP_OUTPUT_HANDLER_STDFLAGS")
ZEND_END_ARG_INFO()

ZEND_BEGIN_ARG_WITH_RETURN_TYPE_INFO_EX(arginfo_ob_flush, 0, 0, _IS_BOOL, 0)
ZEND_END_ARG_INFO()

#define arginfo_ob_clean arginfo_ob_flush

#define arginfo_ob_end_flush arginfo_ob_flush

#define arginfo_ob_end_clean arginfo_ob_flush

ZEND_BEGIN_ARG_WITH_RETURN_TYPE_MASK_EX(arginfo_ob_get_flush, 0, 0, MAY_BE_STRING|MAY_BE_FALSE)
ZEND_END_ARG_INFO()

#define arginfo_ob_get_clean arginfo_ob_get_flush

#define arginfo_ob_get_contents arginfo_ob_get_flush

ZEND_BEGIN_ARG_WITH_RETURN_TYPE_INFO_EX(arginfo_ob_get_level, 0, 0, IS_LONG, 0)
ZEND_END_ARG_INFO()

ZEND_BEGIN_ARG_WITH_RETURN_TYPE_MASK_EX(arginfo_ob_get_length, 0, 0, MAY_BE_LONG|MAY_BE_FALSE)
ZEND_END_ARG_INFO()

ZEND_BEGIN_ARG_WITH_RETURN_TYPE_INFO_EX(arginfo_ob_list_handlers, 0, 0, IS_ARRAY, 0)
ZEND_END_ARG_INFO()

ZEND_BEGIN_ARG_WITH_RETURN_TYPE_INFO_EX(arginfo_ob_get_status, 0, 0, IS_ARRAY, 0)
	ZEND_ARG_TYPE_INFO_WITH_DEFAULT_VALUE(0, full_status, _IS_BOOL, 0, "false")
ZEND_END_ARG_INFO()

ZEND_BEGIN_ARG_WITH_RETURN_TYPE_INFO_EX(arginfo_ob_implicit_flush, 0, 0, IS_VOID, 0)
	ZEND_ARG_TYPE_INFO_WITH_DEFAULT_VALUE(0, enable, _IS_BOOL, 0, "true")
ZEND_END_ARG_INFO()

#define arginfo_output_reset_rewrite_vars arginfo_ob_flush

ZEND_BEGIN_ARG_WITH_RETURN_TYPE_INFO_EX(arginfo_output_add_rewrite_var, 0, 2, _IS_BOOL, 0)
	ZEND_ARG_TYPE_INFO(0, name, IS_STRING, 0)
	ZEND_ARG_TYPE_INFO(0, value, IS_STRING, 0)
ZEND_END_ARG_INFO()

ZEND_BEGIN_ARG_WITH_RETURN_TYPE_INFO_EX(arginfo_stream_wrapper_register, 0, 2, _IS_BOOL, 0)
	ZEND_ARG_TYPE_INFO(0, protocol, IS_STRING, 0)
	ZEND_ARG_TYPE_INFO(0, class, IS_STRING, 0)
	ZEND_ARG_TYPE_INFO_WITH_DEFAULT_VALUE(0, flags, IS_LONG, 0, "0")
ZEND_END_ARG_INFO()

#define arginfo_stream_register_wrapper arginfo_stream_wrapper_register

ZEND_BEGIN_ARG_WITH_RETURN_TYPE_INFO_EX(arginfo_stream_wrapper_unregister, 0, 1, _IS_BOOL, 0)
	ZEND_ARG_TYPE_INFO(0, protocol, IS_STRING, 0)
ZEND_END_ARG_INFO()

#define arginfo_stream_wrapper_restore arginfo_stream_wrapper_unregister

ZEND_BEGIN_ARG_WITH_RETURN_TYPE_INFO_EX(arginfo_array_push, 0, 1, IS_LONG, 0)
	ZEND_ARG_TYPE_INFO(1, array, IS_ARRAY, 0)
	ZEND_ARG_VARIADIC_TYPE_INFO(0, values, IS_MIXED, 0)
ZEND_END_ARG_INFO()

ZEND_BEGIN_ARG_WITH_RETURN_TYPE_INFO_EX(arginfo_krsort, 0, 1, _IS_BOOL, 0)
	ZEND_ARG_TYPE_INFO(1, array, IS_ARRAY, 0)
	ZEND_ARG_TYPE_INFO_WITH_DEFAULT_VALUE(0, flags, IS_LONG, 0, "SORT_REGULAR")
ZEND_END_ARG_INFO()

#define arginfo_ksort arginfo_krsort

ZEND_BEGIN_ARG_WITH_RETURN_TYPE_INFO_EX(arginfo_count, 0, 1, IS_LONG, 0)
	ZEND_ARG_OBJ_TYPE_MASK(0, value, Countable, MAY_BE_ARRAY, NULL)
	ZEND_ARG_TYPE_INFO_WITH_DEFAULT_VALUE(0, mode, IS_LONG, 0, "COUNT_NORMAL")
ZEND_END_ARG_INFO()

#define arginfo_sizeof arginfo_count

ZEND_BEGIN_ARG_WITH_RETURN_TYPE_INFO_EX(arginfo_natsort, 0, 1, _IS_BOOL, 0)
	ZEND_ARG_TYPE_INFO(1, array, IS_ARRAY, 0)
ZEND_END_ARG_INFO()

#define arginfo_natcasesort arginfo_natsort

#define arginfo_asort arginfo_krsort

#define arginfo_arsort arginfo_krsort

#define arginfo_sort arginfo_krsort

#define arginfo_rsort arginfo_krsort

ZEND_BEGIN_ARG_WITH_RETURN_TYPE_INFO_EX(arginfo_usort, 0, 2, _IS_BOOL, 0)
	ZEND_ARG_TYPE_INFO(1, array, IS_ARRAY, 0)
	ZEND_ARG_TYPE_INFO(0, callback, IS_CALLABLE, 0)
ZEND_END_ARG_INFO()

#define arginfo_uasort arginfo_usort

#define arginfo_uksort arginfo_usort

ZEND_BEGIN_ARG_WITH_RETURN_TYPE_INFO_EX(arginfo_end, 0, 1, IS_MIXED, 0)
	ZEND_ARG_TYPE_MASK(1, array, MAY_BE_ARRAY|MAY_BE_OBJECT, NULL)
ZEND_END_ARG_INFO()

#define arginfo_prev arginfo_end

#define arginfo_next arginfo_end

#define arginfo_reset arginfo_end

ZEND_BEGIN_ARG_WITH_RETURN_TYPE_INFO_EX(arginfo_current, 0, 1, IS_MIXED, 0)
	ZEND_ARG_TYPE_MASK(0, array, MAY_BE_ARRAY|MAY_BE_OBJECT, NULL)
ZEND_END_ARG_INFO()

#define arginfo_pos arginfo_current

ZEND_BEGIN_ARG_WITH_RETURN_TYPE_MASK_EX(arginfo_key, 0, 1, MAY_BE_LONG|MAY_BE_STRING|MAY_BE_NULL)
	ZEND_ARG_TYPE_MASK(0, array, MAY_BE_ARRAY|MAY_BE_OBJECT, NULL)
ZEND_END_ARG_INFO()

ZEND_BEGIN_ARG_WITH_RETURN_TYPE_INFO_EX(arginfo_min, 0, 1, IS_MIXED, 0)
	ZEND_ARG_TYPE_INFO(0, value, IS_MIXED, 0)
	ZEND_ARG_VARIADIC_TYPE_INFO(0, values, IS_MIXED, 0)
ZEND_END_ARG_INFO()

#define arginfo_max arginfo_min

ZEND_BEGIN_ARG_WITH_RETURN_TYPE_INFO_EX(arginfo_array_walk, 0, 2, _IS_BOOL, 0)
	ZEND_ARG_TYPE_MASK(1, array, MAY_BE_ARRAY|MAY_BE_OBJECT, NULL)
	ZEND_ARG_TYPE_INFO(0, callback, IS_CALLABLE, 0)
	ZEND_ARG_TYPE_INFO(0, arg, IS_MIXED, 0)
ZEND_END_ARG_INFO()

#define arginfo_array_walk_recursive arginfo_array_walk

ZEND_BEGIN_ARG_WITH_RETURN_TYPE_INFO_EX(arginfo_in_array, 0, 2, _IS_BOOL, 0)
	ZEND_ARG_TYPE_INFO(0, needle, IS_MIXED, 0)
	ZEND_ARG_TYPE_INFO(0, haystack, IS_ARRAY, 0)
	ZEND_ARG_TYPE_INFO_WITH_DEFAULT_VALUE(0, strict, _IS_BOOL, 0, "false")
ZEND_END_ARG_INFO()

ZEND_BEGIN_ARG_WITH_RETURN_TYPE_MASK_EX(arginfo_array_search, 0, 2, MAY_BE_LONG|MAY_BE_STRING|MAY_BE_FALSE)
	ZEND_ARG_TYPE_INFO(0, needle, IS_MIXED, 0)
	ZEND_ARG_TYPE_INFO(0, haystack, IS_ARRAY, 0)
	ZEND_ARG_TYPE_INFO_WITH_DEFAULT_VALUE(0, strict, _IS_BOOL, 0, "false")
ZEND_END_ARG_INFO()

ZEND_BEGIN_ARG_WITH_RETURN_TYPE_INFO_EX(arginfo_extract, 0, 1, IS_LONG, 0)
	ZEND_ARG_TYPE_INFO(ZEND_SEND_PREFER_REF, array, IS_ARRAY, 0)
	ZEND_ARG_TYPE_INFO_WITH_DEFAULT_VALUE(0, flags, IS_LONG, 0, "EXTR_OVERWRITE")
	ZEND_ARG_TYPE_INFO_WITH_DEFAULT_VALUE(0, prefix, IS_STRING, 0, "\"\"")
ZEND_END_ARG_INFO()

ZEND_BEGIN_ARG_WITH_RETURN_TYPE_INFO_EX(arginfo_compact, 0, 1, IS_ARRAY, 0)
	ZEND_ARG_INFO(0, var_name)
	ZEND_ARG_VARIADIC_INFO(0, var_names)
ZEND_END_ARG_INFO()

ZEND_BEGIN_ARG_WITH_RETURN_TYPE_INFO_EX(arginfo_array_fill, 0, 3, IS_ARRAY, 0)
	ZEND_ARG_TYPE_INFO(0, start_index, IS_LONG, 0)
	ZEND_ARG_TYPE_INFO(0, count, IS_LONG, 0)
	ZEND_ARG_TYPE_INFO(0, value, IS_MIXED, 0)
ZEND_END_ARG_INFO()

ZEND_BEGIN_ARG_WITH_RETURN_TYPE_INFO_EX(arginfo_array_fill_keys, 0, 2, IS_ARRAY, 0)
	ZEND_ARG_TYPE_INFO(0, keys, IS_ARRAY, 0)
	ZEND_ARG_TYPE_INFO(0, value, IS_MIXED, 0)
ZEND_END_ARG_INFO()

ZEND_BEGIN_ARG_WITH_RETURN_TYPE_INFO_EX(arginfo_range, 0, 2, IS_ARRAY, 0)
	ZEND_ARG_INFO(0, start)
	ZEND_ARG_INFO(0, end)
	ZEND_ARG_TYPE_MASK(0, step, MAY_BE_LONG|MAY_BE_DOUBLE, "1")
ZEND_END_ARG_INFO()

#define arginfo_shuffle arginfo_natsort

ZEND_BEGIN_ARG_WITH_RETURN_TYPE_INFO_EX(arginfo_array_pop, 0, 1, IS_MIXED, 0)
	ZEND_ARG_TYPE_INFO(1, array, IS_ARRAY, 0)
ZEND_END_ARG_INFO()

#define arginfo_array_shift arginfo_array_pop

#define arginfo_array_unshift arginfo_array_push

ZEND_BEGIN_ARG_WITH_RETURN_TYPE_INFO_EX(arginfo_array_splice, 0, 2, IS_ARRAY, 0)
	ZEND_ARG_TYPE_INFO(1, array, IS_ARRAY, 0)
	ZEND_ARG_TYPE_INFO(0, offset, IS_LONG, 0)
	ZEND_ARG_TYPE_INFO_WITH_DEFAULT_VALUE(0, length, IS_LONG, 1, "null")
	ZEND_ARG_TYPE_INFO_WITH_DEFAULT_VALUE(0, replacement, IS_MIXED, 0, "[]")
ZEND_END_ARG_INFO()

ZEND_BEGIN_ARG_WITH_RETURN_TYPE_INFO_EX(arginfo_array_slice, 0, 2, IS_ARRAY, 0)
	ZEND_ARG_TYPE_INFO(0, array, IS_ARRAY, 0)
	ZEND_ARG_TYPE_INFO(0, offset, IS_LONG, 0)
	ZEND_ARG_TYPE_INFO_WITH_DEFAULT_VALUE(0, length, IS_LONG, 1, "null")
	ZEND_ARG_TYPE_INFO_WITH_DEFAULT_VALUE(0, preserve_keys, _IS_BOOL, 0, "false")
ZEND_END_ARG_INFO()

ZEND_BEGIN_ARG_WITH_RETURN_TYPE_INFO_EX(arginfo_array_merge, 0, 0, IS_ARRAY, 0)
	ZEND_ARG_VARIADIC_TYPE_INFO(0, arrays, IS_ARRAY, 0)
ZEND_END_ARG_INFO()

#define arginfo_array_merge_recursive arginfo_array_merge

ZEND_BEGIN_ARG_WITH_RETURN_TYPE_INFO_EX(arginfo_array_replace, 0, 1, IS_ARRAY, 0)
	ZEND_ARG_TYPE_INFO(0, array, IS_ARRAY, 0)
	ZEND_ARG_VARIADIC_TYPE_INFO(0, replacements, IS_ARRAY, 0)
ZEND_END_ARG_INFO()

#define arginfo_array_replace_recursive arginfo_array_replace

ZEND_BEGIN_ARG_WITH_RETURN_TYPE_INFO_EX(arginfo_array_keys, 0, 1, IS_ARRAY, 0)
	ZEND_ARG_TYPE_INFO(0, array, IS_ARRAY, 0)
	ZEND_ARG_TYPE_INFO(0, filter_value, IS_MIXED, 0)
	ZEND_ARG_TYPE_INFO_WITH_DEFAULT_VALUE(0, strict, _IS_BOOL, 0, "false")
ZEND_END_ARG_INFO()

ZEND_BEGIN_ARG_WITH_RETURN_TYPE_MASK_EX(arginfo_array_key_first, 0, 1, MAY_BE_LONG|MAY_BE_STRING|MAY_BE_NULL)
	ZEND_ARG_TYPE_INFO(0, array, IS_ARRAY, 0)
ZEND_END_ARG_INFO()

#define arginfo_array_key_last arginfo_array_key_first

ZEND_BEGIN_ARG_WITH_RETURN_TYPE_INFO_EX(arginfo_array_values, 0, 1, IS_ARRAY, 0)
	ZEND_ARG_TYPE_INFO(0, array, IS_ARRAY, 0)
ZEND_END_ARG_INFO()

#define arginfo_array_count_values arginfo_array_values

ZEND_BEGIN_ARG_WITH_RETURN_TYPE_INFO_EX(arginfo_array_column, 0, 2, IS_ARRAY, 0)
	ZEND_ARG_TYPE_INFO(0, array, IS_ARRAY, 0)
	ZEND_ARG_TYPE_MASK(0, column_key, MAY_BE_LONG|MAY_BE_STRING|MAY_BE_NULL, NULL)
	ZEND_ARG_TYPE_MASK(0, index_key, MAY_BE_LONG|MAY_BE_STRING|MAY_BE_NULL, "null")
ZEND_END_ARG_INFO()

ZEND_BEGIN_ARG_WITH_RETURN_TYPE_INFO_EX(arginfo_array_reverse, 0, 1, IS_ARRAY, 0)
	ZEND_ARG_TYPE_INFO(0, array, IS_ARRAY, 0)
	ZEND_ARG_TYPE_INFO_WITH_DEFAULT_VALUE(0, preserve_keys, _IS_BOOL, 0, "false")
ZEND_END_ARG_INFO()

ZEND_BEGIN_ARG_WITH_RETURN_TYPE_INFO_EX(arginfo_array_pad, 0, 3, IS_ARRAY, 0)
	ZEND_ARG_TYPE_INFO(0, array, IS_ARRAY, 0)
	ZEND_ARG_TYPE_INFO(0, length, IS_LONG, 0)
	ZEND_ARG_TYPE_INFO(0, value, IS_MIXED, 0)
ZEND_END_ARG_INFO()

#define arginfo_array_flip arginfo_array_values

ZEND_BEGIN_ARG_WITH_RETURN_TYPE_INFO_EX(arginfo_array_change_key_case, 0, 1, IS_ARRAY, 0)
	ZEND_ARG_TYPE_INFO(0, array, IS_ARRAY, 0)
	ZEND_ARG_TYPE_INFO_WITH_DEFAULT_VALUE(0, case, IS_LONG, 0, "CASE_LOWER")
ZEND_END_ARG_INFO()

ZEND_BEGIN_ARG_WITH_RETURN_TYPE_INFO_EX(arginfo_array_unique, 0, 1, IS_ARRAY, 0)
	ZEND_ARG_TYPE_INFO(0, array, IS_ARRAY, 0)
	ZEND_ARG_TYPE_INFO_WITH_DEFAULT_VALUE(0, flags, IS_LONG, 0, "SORT_STRING")
ZEND_END_ARG_INFO()

ZEND_BEGIN_ARG_WITH_RETURN_TYPE_INFO_EX(arginfo_array_intersect_key, 0, 1, IS_ARRAY, 0)
	ZEND_ARG_TYPE_INFO(0, array, IS_ARRAY, 0)
	ZEND_ARG_VARIADIC_TYPE_INFO(0, arrays, IS_ARRAY, 0)
ZEND_END_ARG_INFO()

ZEND_BEGIN_ARG_WITH_RETURN_TYPE_INFO_EX(arginfo_array_intersect_ukey, 0, 1, IS_ARRAY, 0)
	ZEND_ARG_TYPE_INFO(0, array, IS_ARRAY, 0)
	ZEND_ARG_VARIADIC_INFO(0, rest)
ZEND_END_ARG_INFO()

#define arginfo_array_intersect arginfo_array_intersect_key

#define arginfo_array_uintersect arginfo_array_intersect_ukey

#define arginfo_array_intersect_assoc arginfo_array_intersect_key

#define arginfo_array_uintersect_assoc arginfo_array_intersect_ukey

#define arginfo_array_intersect_uassoc arginfo_array_intersect_ukey

#define arginfo_array_uintersect_uassoc arginfo_array_intersect_ukey

#define arginfo_array_diff_key arginfo_array_intersect_key

#define arginfo_array_diff_ukey arginfo_array_intersect_ukey

#define arginfo_array_diff arginfo_array_intersect_key

#define arginfo_array_udiff arginfo_array_intersect_ukey

#define arginfo_array_diff_assoc arginfo_array_intersect_key

#define arginfo_array_diff_uassoc arginfo_array_intersect_ukey

#define arginfo_array_udiff_assoc arginfo_array_intersect_ukey

#define arginfo_array_udiff_uassoc arginfo_array_intersect_ukey

ZEND_BEGIN_ARG_WITH_RETURN_TYPE_INFO_EX(arginfo_array_multisort, 0, 1, _IS_BOOL, 0)
	ZEND_ARG_INFO(ZEND_SEND_PREFER_REF, array)
	ZEND_ARG_VARIADIC_INFO(ZEND_SEND_PREFER_REF, rest)
ZEND_END_ARG_INFO()

ZEND_BEGIN_ARG_WITH_RETURN_TYPE_MASK_EX(arginfo_array_rand, 0, 1, MAY_BE_LONG|MAY_BE_STRING|MAY_BE_ARRAY)
	ZEND_ARG_TYPE_INFO(0, array, IS_ARRAY, 0)
	ZEND_ARG_TYPE_INFO_WITH_DEFAULT_VALUE(0, num, IS_LONG, 0, "1")
ZEND_END_ARG_INFO()

ZEND_BEGIN_ARG_WITH_RETURN_TYPE_MASK_EX(arginfo_array_sum, 0, 1, MAY_BE_LONG|MAY_BE_DOUBLE)
	ZEND_ARG_TYPE_INFO(0, array, IS_ARRAY, 0)
ZEND_END_ARG_INFO()

#define arginfo_array_product arginfo_array_sum

ZEND_BEGIN_ARG_WITH_RETURN_TYPE_INFO_EX(arginfo_array_reduce, 0, 2, IS_MIXED, 0)
	ZEND_ARG_TYPE_INFO(0, array, IS_ARRAY, 0)
	ZEND_ARG_TYPE_INFO(0, callback, IS_CALLABLE, 0)
	ZEND_ARG_TYPE_INFO_WITH_DEFAULT_VALUE(0, initial, IS_MIXED, 0, "null")
ZEND_END_ARG_INFO()

ZEND_BEGIN_ARG_WITH_RETURN_TYPE_INFO_EX(arginfo_array_filter, 0, 1, IS_ARRAY, 0)
	ZEND_ARG_TYPE_INFO(0, array, IS_ARRAY, 0)
	ZEND_ARG_TYPE_INFO_WITH_DEFAULT_VALUE(0, callback, IS_CALLABLE, 1, "null")
	ZEND_ARG_TYPE_INFO_WITH_DEFAULT_VALUE(0, mode, IS_LONG, 0, "0")
ZEND_END_ARG_INFO()

ZEND_BEGIN_ARG_WITH_RETURN_TYPE_INFO_EX(arginfo_array_map, 0, 2, IS_ARRAY, 0)
	ZEND_ARG_TYPE_INFO(0, callback, IS_CALLABLE, 1)
	ZEND_ARG_TYPE_INFO(0, array, IS_ARRAY, 0)
	ZEND_ARG_VARIADIC_TYPE_INFO(0, arrays, IS_ARRAY, 0)
ZEND_END_ARG_INFO()

ZEND_BEGIN_ARG_WITH_RETURN_TYPE_INFO_EX(arginfo_array_key_exists, 0, 2, _IS_BOOL, 0)
	ZEND_ARG_INFO(0, key)
	ZEND_ARG_TYPE_INFO(0, array, IS_ARRAY, 0)
ZEND_END_ARG_INFO()

#define arginfo_key_exists arginfo_array_key_exists

ZEND_BEGIN_ARG_WITH_RETURN_TYPE_INFO_EX(arginfo_array_chunk, 0, 2, IS_ARRAY, 0)
	ZEND_ARG_TYPE_INFO(0, array, IS_ARRAY, 0)
	ZEND_ARG_TYPE_INFO(0, length, IS_LONG, 0)
	ZEND_ARG_TYPE_INFO_WITH_DEFAULT_VALUE(0, preserve_keys, _IS_BOOL, 0, "false")
ZEND_END_ARG_INFO()

ZEND_BEGIN_ARG_WITH_RETURN_TYPE_INFO_EX(arginfo_array_combine, 0, 2, IS_ARRAY, 0)
	ZEND_ARG_TYPE_INFO(0, keys, IS_ARRAY, 0)
	ZEND_ARG_TYPE_INFO(0, values, IS_ARRAY, 0)
ZEND_END_ARG_INFO()

ZEND_BEGIN_ARG_WITH_RETURN_TYPE_INFO_EX(arginfo_array_is_list, 0, 1, _IS_BOOL, 0)
	ZEND_ARG_TYPE_INFO(0, array, IS_ARRAY, 0)
ZEND_END_ARG_INFO()

ZEND_BEGIN_ARG_WITH_RETURN_TYPE_INFO_EX(arginfo_base64_encode, 0, 1, IS_STRING, 0)
	ZEND_ARG_TYPE_INFO(0, string, IS_STRING, 0)
ZEND_END_ARG_INFO()

ZEND_BEGIN_ARG_WITH_RETURN_TYPE_MASK_EX(arginfo_base64_decode, 0, 1, MAY_BE_STRING|MAY_BE_FALSE)
	ZEND_ARG_TYPE_INFO(0, string, IS_STRING, 0)
	ZEND_ARG_TYPE_INFO_WITH_DEFAULT_VALUE(0, strict, _IS_BOOL, 0, "false")
ZEND_END_ARG_INFO()

ZEND_BEGIN_ARG_WITH_RETURN_TYPE_INFO_EX(arginfo_constant, 0, 1, IS_MIXED, 0)
	ZEND_ARG_TYPE_INFO(0, name, IS_STRING, 0)
ZEND_END_ARG_INFO()

ZEND_BEGIN_ARG_WITH_RETURN_TYPE_MASK_EX(arginfo_ip2long, 0, 1, MAY_BE_LONG|MAY_BE_FALSE)
	ZEND_ARG_TYPE_INFO(0, ip, IS_STRING, 0)
ZEND_END_ARG_INFO()

ZEND_BEGIN_ARG_WITH_RETURN_TYPE_MASK_EX(arginfo_long2ip, 0, 1, MAY_BE_STRING|MAY_BE_FALSE)
	ZEND_ARG_TYPE_INFO(0, ip, IS_LONG, 0)
ZEND_END_ARG_INFO()

ZEND_BEGIN_ARG_WITH_RETURN_TYPE_MASK_EX(arginfo_getenv, 0, 0, MAY_BE_STRING|MAY_BE_ARRAY|MAY_BE_FALSE)
	ZEND_ARG_TYPE_INFO_WITH_DEFAULT_VALUE(0, name, IS_STRING, 1, "null")
	ZEND_ARG_TYPE_INFO_WITH_DEFAULT_VALUE(0, local_only, _IS_BOOL, 0, "false")
ZEND_END_ARG_INFO()

#if defined(HAVE_PUTENV)
ZEND_BEGIN_ARG_WITH_RETURN_TYPE_INFO_EX(arginfo_putenv, 0, 1, _IS_BOOL, 0)
	ZEND_ARG_TYPE_INFO(0, assignment, IS_STRING, 0)
ZEND_END_ARG_INFO()
#endif

ZEND_BEGIN_ARG_WITH_RETURN_TYPE_MASK_EX(arginfo_getopt, 0, 1, MAY_BE_ARRAY|MAY_BE_FALSE)
	ZEND_ARG_TYPE_INFO(0, short_options, IS_STRING, 0)
	ZEND_ARG_TYPE_INFO_WITH_DEFAULT_VALUE(0, long_options, IS_ARRAY, 0, "[]")
	ZEND_ARG_INFO_WITH_DEFAULT_VALUE(1, rest_index, "null")
ZEND_END_ARG_INFO()

ZEND_BEGIN_ARG_WITH_RETURN_TYPE_INFO_EX(arginfo_flush, 0, 0, IS_VOID, 0)
ZEND_END_ARG_INFO()

ZEND_BEGIN_ARG_WITH_RETURN_TYPE_INFO_EX(arginfo_sleep, 0, 1, IS_LONG, 0)
	ZEND_ARG_TYPE_INFO(0, seconds, IS_LONG, 0)
ZEND_END_ARG_INFO()

ZEND_BEGIN_ARG_WITH_RETURN_TYPE_INFO_EX(arginfo_usleep, 0, 1, IS_VOID, 0)
	ZEND_ARG_TYPE_INFO(0, microseconds, IS_LONG, 0)
ZEND_END_ARG_INFO()

#if HAVE_NANOSLEEP
ZEND_BEGIN_ARG_WITH_RETURN_TYPE_MASK_EX(arginfo_time_nanosleep, 0, 2, MAY_BE_ARRAY|MAY_BE_BOOL)
	ZEND_ARG_TYPE_INFO(0, seconds, IS_LONG, 0)
	ZEND_ARG_TYPE_INFO(0, nanoseconds, IS_LONG, 0)
ZEND_END_ARG_INFO()
#endif

#if HAVE_NANOSLEEP
ZEND_BEGIN_ARG_WITH_RETURN_TYPE_INFO_EX(arginfo_time_sleep_until, 0, 1, _IS_BOOL, 0)
	ZEND_ARG_TYPE_INFO(0, timestamp, IS_DOUBLE, 0)
ZEND_END_ARG_INFO()
#endif

ZEND_BEGIN_ARG_WITH_RETURN_TYPE_INFO_EX(arginfo_get_current_user, 0, 0, IS_STRING, 0)
ZEND_END_ARG_INFO()

ZEND_BEGIN_ARG_WITH_RETURN_TYPE_MASK_EX(arginfo_get_cfg_var, 0, 1, MAY_BE_STRING|MAY_BE_ARRAY|MAY_BE_FALSE)
	ZEND_ARG_TYPE_INFO(0, option, IS_STRING, 0)
ZEND_END_ARG_INFO()

ZEND_BEGIN_ARG_WITH_RETURN_TYPE_INFO_EX(arginfo_error_log, 0, 1, _IS_BOOL, 0)
	ZEND_ARG_TYPE_INFO(0, message, IS_STRING, 0)
	ZEND_ARG_TYPE_INFO_WITH_DEFAULT_VALUE(0, message_type, IS_LONG, 0, "0")
	ZEND_ARG_TYPE_INFO_WITH_DEFAULT_VALUE(0, destination, IS_STRING, 1, "null")
	ZEND_ARG_TYPE_INFO_WITH_DEFAULT_VALUE(0, additional_headers, IS_STRING, 1, "null")
ZEND_END_ARG_INFO()

ZEND_BEGIN_ARG_WITH_RETURN_TYPE_INFO_EX(arginfo_error_get_last, 0, 0, IS_ARRAY, 1)
ZEND_END_ARG_INFO()

#define arginfo_error_clear_last arginfo_flush

ZEND_BEGIN_ARG_WITH_RETURN_TYPE_INFO_EX(arginfo_call_user_func, 0, 1, IS_MIXED, 0)
	ZEND_ARG_TYPE_INFO(0, callback, IS_CALLABLE, 0)
	ZEND_ARG_VARIADIC_TYPE_INFO(0, args, IS_MIXED, 0)
ZEND_END_ARG_INFO()

ZEND_BEGIN_ARG_WITH_RETURN_TYPE_INFO_EX(arginfo_call_user_func_array, 0, 2, IS_MIXED, 0)
	ZEND_ARG_TYPE_INFO(0, callback, IS_CALLABLE, 0)
	ZEND_ARG_TYPE_INFO(0, args, IS_ARRAY, 0)
ZEND_END_ARG_INFO()

#define arginfo_forward_static_call arginfo_call_user_func

#define arginfo_forward_static_call_array arginfo_call_user_func_array

ZEND_BEGIN_ARG_WITH_RETURN_TYPE_INFO_EX(arginfo_register_shutdown_function, 0, 1, _IS_BOOL, 1)
	ZEND_ARG_TYPE_INFO(0, callback, IS_CALLABLE, 0)
	ZEND_ARG_VARIADIC_TYPE_INFO(0, args, IS_MIXED, 0)
ZEND_END_ARG_INFO()

ZEND_BEGIN_ARG_WITH_RETURN_TYPE_MASK_EX(arginfo_highlight_file, 0, 1, MAY_BE_STRING|MAY_BE_BOOL)
	ZEND_ARG_TYPE_INFO(0, filename, IS_STRING, 0)
	ZEND_ARG_TYPE_INFO_WITH_DEFAULT_VALUE(0, return, _IS_BOOL, 0, "false")
ZEND_END_ARG_INFO()

#define arginfo_show_source arginfo_highlight_file

ZEND_BEGIN_ARG_WITH_RETURN_TYPE_INFO_EX(arginfo_php_strip_whitespace, 0, 1, IS_STRING, 0)
	ZEND_ARG_TYPE_INFO(0, filename, IS_STRING, 0)
ZEND_END_ARG_INFO()

ZEND_BEGIN_ARG_WITH_RETURN_TYPE_MASK_EX(arginfo_highlight_string, 0, 1, MAY_BE_STRING|MAY_BE_BOOL)
	ZEND_ARG_TYPE_INFO(0, string, IS_STRING, 0)
	ZEND_ARG_TYPE_INFO_WITH_DEFAULT_VALUE(0, return, _IS_BOOL, 0, "false")
ZEND_END_ARG_INFO()

ZEND_BEGIN_ARG_WITH_RETURN_TYPE_MASK_EX(arginfo_ini_get, 0, 1, MAY_BE_STRING|MAY_BE_FALSE)
	ZEND_ARG_TYPE_INFO(0, option, IS_STRING, 0)
ZEND_END_ARG_INFO()

ZEND_BEGIN_ARG_WITH_RETURN_TYPE_MASK_EX(arginfo_ini_get_all, 0, 0, MAY_BE_ARRAY|MAY_BE_FALSE)
	ZEND_ARG_TYPE_INFO_WITH_DEFAULT_VALUE(0, extension, IS_STRING, 1, "null")
	ZEND_ARG_TYPE_INFO_WITH_DEFAULT_VALUE(0, details, _IS_BOOL, 0, "true")
ZEND_END_ARG_INFO()

ZEND_BEGIN_ARG_WITH_RETURN_TYPE_MASK_EX(arginfo_ini_set, 0, 2, MAY_BE_STRING|MAY_BE_FALSE)
	ZEND_ARG_TYPE_INFO(0, option, IS_STRING, 0)
	ZEND_ARG_TYPE_MASK(0, value, MAY_BE_STRING|MAY_BE_LONG|MAY_BE_DOUBLE|MAY_BE_BOOL|MAY_BE_NULL, NULL)
ZEND_END_ARG_INFO()

#define arginfo_ini_alter arginfo_ini_set

ZEND_BEGIN_ARG_WITH_RETURN_TYPE_INFO_EX(arginfo_ini_restore, 0, 1, IS_VOID, 0)
	ZEND_ARG_TYPE_INFO(0, option, IS_STRING, 0)
ZEND_END_ARG_INFO()

ZEND_BEGIN_ARG_WITH_RETURN_TYPE_MASK_EX(arginfo_set_include_path, 0, 1, MAY_BE_STRING|MAY_BE_FALSE)
	ZEND_ARG_TYPE_INFO(0, include_path, IS_STRING, 0)
ZEND_END_ARG_INFO()

#define arginfo_get_include_path arginfo_ob_get_flush

ZEND_BEGIN_ARG_WITH_RETURN_TYPE_MASK_EX(arginfo_print_r, 0, 1, MAY_BE_STRING|MAY_BE_BOOL)
	ZEND_ARG_TYPE_INFO(0, value, IS_MIXED, 0)
	ZEND_ARG_TYPE_INFO_WITH_DEFAULT_VALUE(0, return, _IS_BOOL, 0, "false")
ZEND_END_ARG_INFO()

#define arginfo_connection_aborted arginfo_ob_get_level

#define arginfo_connection_status arginfo_ob_get_level

ZEND_BEGIN_ARG_WITH_RETURN_TYPE_INFO_EX(arginfo_ignore_user_abort, 0, 0, IS_LONG, 0)
	ZEND_ARG_TYPE_INFO_WITH_DEFAULT_VALUE(0, enable, _IS_BOOL, 1, "null")
ZEND_END_ARG_INFO()

#if HAVE_GETSERVBYNAME
ZEND_BEGIN_ARG_WITH_RETURN_TYPE_MASK_EX(arginfo_getservbyname, 0, 2, MAY_BE_LONG|MAY_BE_FALSE)
	ZEND_ARG_TYPE_INFO(0, service, IS_STRING, 0)
	ZEND_ARG_TYPE_INFO(0, protocol, IS_STRING, 0)
ZEND_END_ARG_INFO()
#endif

#if HAVE_GETSERVBYPORT
ZEND_BEGIN_ARG_WITH_RETURN_TYPE_MASK_EX(arginfo_getservbyport, 0, 2, MAY_BE_STRING|MAY_BE_FALSE)
	ZEND_ARG_TYPE_INFO(0, port, IS_LONG, 0)
	ZEND_ARG_TYPE_INFO(0, protocol, IS_STRING, 0)
ZEND_END_ARG_INFO()
#endif

#if HAVE_GETPROTOBYNAME
ZEND_BEGIN_ARG_WITH_RETURN_TYPE_MASK_EX(arginfo_getprotobyname, 0, 1, MAY_BE_LONG|MAY_BE_FALSE)
	ZEND_ARG_TYPE_INFO(0, protocol, IS_STRING, 0)
ZEND_END_ARG_INFO()
#endif

#if HAVE_GETPROTOBYNUMBER
ZEND_BEGIN_ARG_WITH_RETURN_TYPE_MASK_EX(arginfo_getprotobynumber, 0, 1, MAY_BE_STRING|MAY_BE_FALSE)
	ZEND_ARG_TYPE_INFO(0, protocol, IS_LONG, 0)
ZEND_END_ARG_INFO()
#endif

ZEND_BEGIN_ARG_WITH_RETURN_TYPE_INFO_EX(arginfo_register_tick_function, 0, 1, _IS_BOOL, 0)
	ZEND_ARG_TYPE_INFO(0, callback, IS_CALLABLE, 0)
	ZEND_ARG_VARIADIC_TYPE_INFO(0, args, IS_MIXED, 0)
ZEND_END_ARG_INFO()

ZEND_BEGIN_ARG_WITH_RETURN_TYPE_INFO_EX(arginfo_unregister_tick_function, 0, 1, IS_VOID, 0)
	ZEND_ARG_TYPE_INFO(0, callback, IS_CALLABLE, 0)
ZEND_END_ARG_INFO()

ZEND_BEGIN_ARG_WITH_RETURN_TYPE_INFO_EX(arginfo_is_uploaded_file, 0, 1, _IS_BOOL, 0)
	ZEND_ARG_TYPE_INFO(0, filename, IS_STRING, 0)
ZEND_END_ARG_INFO()

ZEND_BEGIN_ARG_WITH_RETURN_TYPE_INFO_EX(arginfo_move_uploaded_file, 0, 2, _IS_BOOL, 0)
	ZEND_ARG_TYPE_INFO(0, from, IS_STRING, 0)
	ZEND_ARG_TYPE_INFO(0, to, IS_STRING, 0)
ZEND_END_ARG_INFO()

ZEND_BEGIN_ARG_WITH_RETURN_TYPE_MASK_EX(arginfo_parse_ini_file, 0, 1, MAY_BE_ARRAY|MAY_BE_FALSE)
	ZEND_ARG_TYPE_INFO(0, filename, IS_STRING, 0)
	ZEND_ARG_TYPE_INFO_WITH_DEFAULT_VALUE(0, process_sections, _IS_BOOL, 0, "false")
	ZEND_ARG_TYPE_INFO_WITH_DEFAULT_VALUE(0, scanner_mode, IS_LONG, 0, "INI_SCANNER_NORMAL")
ZEND_END_ARG_INFO()

ZEND_BEGIN_ARG_WITH_RETURN_TYPE_MASK_EX(arginfo_parse_ini_string, 0, 1, MAY_BE_ARRAY|MAY_BE_FALSE)
	ZEND_ARG_TYPE_INFO(0, ini_string, IS_STRING, 0)
	ZEND_ARG_TYPE_INFO_WITH_DEFAULT_VALUE(0, process_sections, _IS_BOOL, 0, "false")
	ZEND_ARG_TYPE_INFO_WITH_DEFAULT_VALUE(0, scanner_mode, IS_LONG, 0, "INI_SCANNER_NORMAL")
ZEND_END_ARG_INFO()

#if ZEND_DEBUG
ZEND_BEGIN_ARG_WITH_RETURN_TYPE_INFO_EX(arginfo_config_get_hash, 0, 0, IS_ARRAY, 0)
ZEND_END_ARG_INFO()
#endif

#if defined(HAVE_GETLOADAVG)
ZEND_BEGIN_ARG_WITH_RETURN_TYPE_MASK_EX(arginfo_sys_getloadavg, 0, 0, MAY_BE_ARRAY|MAY_BE_FALSE)
ZEND_END_ARG_INFO()
#endif

ZEND_BEGIN_ARG_WITH_RETURN_TYPE_MASK_EX(arginfo_get_browser, 0, 0, MAY_BE_OBJECT|MAY_BE_ARRAY|MAY_BE_FALSE)
	ZEND_ARG_TYPE_INFO_WITH_DEFAULT_VALUE(0, user_agent, IS_STRING, 1, "null")
	ZEND_ARG_TYPE_INFO_WITH_DEFAULT_VALUE(0, return_array, _IS_BOOL, 0, "false")
ZEND_END_ARG_INFO()

ZEND_BEGIN_ARG_WITH_RETURN_TYPE_INFO_EX(arginfo_crc32, 0, 1, IS_LONG, 0)
	ZEND_ARG_TYPE_INFO(0, string, IS_STRING, 0)
ZEND_END_ARG_INFO()

ZEND_BEGIN_ARG_WITH_RETURN_TYPE_INFO_EX(arginfo_crypt, 0, 2, IS_STRING, 0)
	ZEND_ARG_TYPE_INFO(0, string, IS_STRING, 0)
	ZEND_ARG_TYPE_INFO(0, salt, IS_STRING, 0)
ZEND_END_ARG_INFO()

#if HAVE_STRPTIME
ZEND_BEGIN_ARG_WITH_RETURN_TYPE_MASK_EX(arginfo_strptime, 0, 2, MAY_BE_ARRAY|MAY_BE_FALSE)
	ZEND_ARG_TYPE_INFO(0, timestamp, IS_STRING, 0)
	ZEND_ARG_TYPE_INFO(0, format, IS_STRING, 0)
ZEND_END_ARG_INFO()
#endif

#if defined(HAVE_GETHOSTNAME)
ZEND_BEGIN_ARG_WITH_RETURN_TYPE_MASK_EX(arginfo_gethostname, 0, 0, MAY_BE_STRING|MAY_BE_FALSE)
ZEND_END_ARG_INFO()
#endif

ZEND_BEGIN_ARG_WITH_RETURN_TYPE_MASK_EX(arginfo_gethostbyaddr, 0, 1, MAY_BE_STRING|MAY_BE_FALSE)
	ZEND_ARG_TYPE_INFO(0, ip, IS_STRING, 0)
ZEND_END_ARG_INFO()

ZEND_BEGIN_ARG_WITH_RETURN_TYPE_INFO_EX(arginfo_gethostbyname, 0, 1, IS_STRING, 0)
	ZEND_ARG_TYPE_INFO(0, hostname, IS_STRING, 0)
ZEND_END_ARG_INFO()

ZEND_BEGIN_ARG_WITH_RETURN_TYPE_MASK_EX(arginfo_gethostbynamel, 0, 1, MAY_BE_ARRAY|MAY_BE_FALSE)
	ZEND_ARG_TYPE_INFO(0, hostname, IS_STRING, 0)
ZEND_END_ARG_INFO()

#if defined(PHP_WIN32) || HAVE_DNS_SEARCH_FUNC
ZEND_BEGIN_ARG_WITH_RETURN_TYPE_INFO_EX(arginfo_dns_check_record, 0, 1, _IS_BOOL, 0)
	ZEND_ARG_TYPE_INFO(0, hostname, IS_STRING, 0)
	ZEND_ARG_TYPE_INFO_WITH_DEFAULT_VALUE(0, type, IS_STRING, 0, "\"MX\"")
ZEND_END_ARG_INFO()
#endif

#if defined(PHP_WIN32) || HAVE_DNS_SEARCH_FUNC
#define arginfo_checkdnsrr arginfo_dns_check_record
#endif

#if defined(PHP_WIN32) || HAVE_DNS_SEARCH_FUNC
ZEND_BEGIN_ARG_WITH_RETURN_TYPE_MASK_EX(arginfo_dns_get_record, 0, 1, MAY_BE_ARRAY|MAY_BE_FALSE)
	ZEND_ARG_TYPE_INFO(0, hostname, IS_STRING, 0)
	ZEND_ARG_TYPE_INFO_WITH_DEFAULT_VALUE(0, type, IS_LONG, 0, "DNS_ANY")
	ZEND_ARG_INFO_WITH_DEFAULT_VALUE(1, authoritative_name_servers, "null")
	ZEND_ARG_INFO_WITH_DEFAULT_VALUE(1, additional_records, "null")
	ZEND_ARG_TYPE_INFO_WITH_DEFAULT_VALUE(0, raw, _IS_BOOL, 0, "false")
ZEND_END_ARG_INFO()
#endif

#if defined(PHP_WIN32) || HAVE_DNS_SEARCH_FUNC
ZEND_BEGIN_ARG_WITH_RETURN_TYPE_INFO_EX(arginfo_dns_get_mx, 0, 2, _IS_BOOL, 0)
	ZEND_ARG_TYPE_INFO(0, hostname, IS_STRING, 0)
	ZEND_ARG_INFO(1, hosts)
	ZEND_ARG_INFO_WITH_DEFAULT_VALUE(1, weights, "null")
ZEND_END_ARG_INFO()
#endif

#if defined(PHP_WIN32) || HAVE_DNS_SEARCH_FUNC
#define arginfo_getmxrr arginfo_dns_get_mx
#endif

#if defined(PHP_WIN32) || HAVE_GETIFADDRS || defined(__PASE__)
ZEND_BEGIN_ARG_WITH_RETURN_TYPE_MASK_EX(arginfo_net_get_interfaces, 0, 0, MAY_BE_ARRAY|MAY_BE_FALSE)
ZEND_END_ARG_INFO()
#endif

#if HAVE_FTOK
ZEND_BEGIN_ARG_WITH_RETURN_TYPE_INFO_EX(arginfo_ftok, 0, 2, IS_LONG, 0)
	ZEND_ARG_TYPE_INFO(0, filename, IS_STRING, 0)
	ZEND_ARG_TYPE_INFO(0, project_id, IS_STRING, 0)
ZEND_END_ARG_INFO()
#endif

ZEND_BEGIN_ARG_WITH_RETURN_TYPE_MASK_EX(arginfo_hrtime, 0, 0, MAY_BE_ARRAY|MAY_BE_LONG|MAY_BE_DOUBLE|MAY_BE_FALSE)
	ZEND_ARG_TYPE_INFO_WITH_DEFAULT_VALUE(0, as_number, _IS_BOOL, 0, "false")
ZEND_END_ARG_INFO()

ZEND_BEGIN_ARG_WITH_RETURN_TYPE_INFO_EX(arginfo_lcg_value, 0, 0, IS_DOUBLE, 0)
ZEND_END_ARG_INFO()

ZEND_BEGIN_ARG_WITH_RETURN_TYPE_INFO_EX(arginfo_md5, 0, 1, IS_STRING, 0)
	ZEND_ARG_TYPE_INFO(0, string, IS_STRING, 0)
	ZEND_ARG_TYPE_INFO_WITH_DEFAULT_VALUE(0, binary, _IS_BOOL, 0, "false")
ZEND_END_ARG_INFO()

ZEND_BEGIN_ARG_WITH_RETURN_TYPE_MASK_EX(arginfo_md5_file, 0, 1, MAY_BE_STRING|MAY_BE_FALSE)
	ZEND_ARG_TYPE_INFO(0, filename, IS_STRING, 0)
	ZEND_ARG_TYPE_INFO_WITH_DEFAULT_VALUE(0, binary, _IS_BOOL, 0, "false")
ZEND_END_ARG_INFO()

#define arginfo_getmyuid arginfo_ob_get_length

#define arginfo_getmygid arginfo_ob_get_length

#define arginfo_getmypid arginfo_ob_get_length

#define arginfo_getmyinode arginfo_ob_get_length

#define arginfo_getlastmod arginfo_ob_get_length

#define arginfo_sha1 arginfo_md5

#define arginfo_sha1_file arginfo_md5_file

#if defined(HAVE_SYSLOG_H)
ZEND_BEGIN_ARG_WITH_RETURN_TYPE_INFO_EX(arginfo_openlog, 0, 3, _IS_BOOL, 0)
	ZEND_ARG_TYPE_INFO(0, prefix, IS_STRING, 0)
	ZEND_ARG_TYPE_INFO(0, flags, IS_LONG, 0)
	ZEND_ARG_TYPE_INFO(0, facility, IS_LONG, 0)
ZEND_END_ARG_INFO()
#endif

#if defined(HAVE_SYSLOG_H)
ZEND_BEGIN_ARG_WITH_RETURN_TYPE_INFO_EX(arginfo_closelog, 0, 0, _IS_BOOL, 0)
ZEND_END_ARG_INFO()
#endif

#if defined(HAVE_SYSLOG_H)
ZEND_BEGIN_ARG_WITH_RETURN_TYPE_INFO_EX(arginfo_syslog, 0, 2, _IS_BOOL, 0)
	ZEND_ARG_TYPE_INFO(0, priority, IS_LONG, 0)
	ZEND_ARG_TYPE_INFO(0, message, IS_STRING, 0)
ZEND_END_ARG_INFO()
#endif

#if defined(HAVE_INET_NTOP)
ZEND_BEGIN_ARG_WITH_RETURN_TYPE_MASK_EX(arginfo_inet_ntop, 0, 1, MAY_BE_STRING|MAY_BE_FALSE)
	ZEND_ARG_TYPE_INFO(0, ip, IS_STRING, 0)
ZEND_END_ARG_INFO()
#endif

#if defined(HAVE_INET_PTON)
ZEND_BEGIN_ARG_WITH_RETURN_TYPE_MASK_EX(arginfo_inet_pton, 0, 1, MAY_BE_STRING|MAY_BE_FALSE)
	ZEND_ARG_TYPE_INFO(0, ip, IS_STRING, 0)
ZEND_END_ARG_INFO()
#endif

ZEND_BEGIN_ARG_WITH_RETURN_TYPE_INFO_EX(arginfo_metaphone, 0, 1, IS_STRING, 0)
	ZEND_ARG_TYPE_INFO(0, string, IS_STRING, 0)
	ZEND_ARG_TYPE_INFO_WITH_DEFAULT_VALUE(0, max_phonemes, IS_LONG, 0, "0")
ZEND_END_ARG_INFO()

ZEND_BEGIN_ARG_WITH_RETURN_TYPE_INFO_EX(arginfo_header, 0, 1, IS_VOID, 0)
	ZEND_ARG_TYPE_INFO(0, header, IS_STRING, 0)
	ZEND_ARG_TYPE_INFO_WITH_DEFAULT_VALUE(0, replace, _IS_BOOL, 0, "true")
	ZEND_ARG_TYPE_INFO_WITH_DEFAULT_VALUE(0, response_code, IS_LONG, 0, "0")
ZEND_END_ARG_INFO()

ZEND_BEGIN_ARG_WITH_RETURN_TYPE_INFO_EX(arginfo_header_remove, 0, 0, IS_VOID, 0)
	ZEND_ARG_TYPE_INFO_WITH_DEFAULT_VALUE(0, name, IS_STRING, 1, "null")
ZEND_END_ARG_INFO()

ZEND_BEGIN_ARG_WITH_RETURN_TYPE_INFO_EX(arginfo_setrawcookie, 0, 1, _IS_BOOL, 0)
	ZEND_ARG_TYPE_INFO(0, name, IS_STRING, 0)
	ZEND_ARG_TYPE_INFO_WITH_DEFAULT_VALUE(0, value, IS_STRING, 0, "\"\"")
	ZEND_ARG_TYPE_MASK(0, expires_or_options, MAY_BE_ARRAY|MAY_BE_LONG, "0")
	ZEND_ARG_TYPE_INFO_WITH_DEFAULT_VALUE(0, path, IS_STRING, 0, "\"\"")
	ZEND_ARG_TYPE_INFO_WITH_DEFAULT_VALUE(0, domain, IS_STRING, 0, "\"\"")
	ZEND_ARG_TYPE_INFO_WITH_DEFAULT_VALUE(0, secure, _IS_BOOL, 0, "false")
	ZEND_ARG_TYPE_INFO_WITH_DEFAULT_VALUE(0, httponly, _IS_BOOL, 0, "false")
ZEND_END_ARG_INFO()

#define arginfo_setcookie arginfo_setrawcookie

ZEND_BEGIN_ARG_WITH_RETURN_TYPE_MASK_EX(arginfo_http_response_code, 0, 0, MAY_BE_LONG|MAY_BE_BOOL)
	ZEND_ARG_TYPE_INFO_WITH_DEFAULT_VALUE(0, response_code, IS_LONG, 0, "0")
ZEND_END_ARG_INFO()

ZEND_BEGIN_ARG_WITH_RETURN_TYPE_INFO_EX(arginfo_headers_sent, 0, 0, _IS_BOOL, 0)
	ZEND_ARG_INFO_WITH_DEFAULT_VALUE(1, filename, "null")
	ZEND_ARG_INFO_WITH_DEFAULT_VALUE(1, line, "null")
ZEND_END_ARG_INFO()

#define arginfo_headers_list arginfo_ob_list_handlers

ZEND_BEGIN_ARG_WITH_RETURN_TYPE_INFO_EX(arginfo_htmlspecialchars, 0, 1, IS_STRING, 0)
	ZEND_ARG_TYPE_INFO(0, string, IS_STRING, 0)
	ZEND_ARG_TYPE_INFO_WITH_DEFAULT_VALUE(0, flags, IS_LONG, 0, "ENT_QUOTES | ENT_SUBSTITUTE | ENT_HTML401")
	ZEND_ARG_TYPE_INFO_WITH_DEFAULT_VALUE(0, encoding, IS_STRING, 1, "null")
	ZEND_ARG_TYPE_INFO_WITH_DEFAULT_VALUE(0, double_encode, _IS_BOOL, 0, "true")
ZEND_END_ARG_INFO()

ZEND_BEGIN_ARG_WITH_RETURN_TYPE_INFO_EX(arginfo_htmlspecialchars_decode, 0, 1, IS_STRING, 0)
	ZEND_ARG_TYPE_INFO(0, string, IS_STRING, 0)
	ZEND_ARG_TYPE_INFO_WITH_DEFAULT_VALUE(0, flags, IS_LONG, 0, "ENT_QUOTES | ENT_SUBSTITUTE | ENT_HTML401")
ZEND_END_ARG_INFO()

ZEND_BEGIN_ARG_WITH_RETURN_TYPE_INFO_EX(arginfo_html_entity_decode, 0, 1, IS_STRING, 0)
	ZEND_ARG_TYPE_INFO(0, string, IS_STRING, 0)
	ZEND_ARG_TYPE_INFO_WITH_DEFAULT_VALUE(0, flags, IS_LONG, 0, "ENT_QUOTES | ENT_SUBSTITUTE | ENT_HTML401")
	ZEND_ARG_TYPE_INFO_WITH_DEFAULT_VALUE(0, encoding, IS_STRING, 1, "null")
ZEND_END_ARG_INFO()

#define arginfo_htmlentities arginfo_htmlspecialchars

ZEND_BEGIN_ARG_WITH_RETURN_TYPE_INFO_EX(arginfo_get_html_translation_table, 0, 0, IS_ARRAY, 0)
	ZEND_ARG_TYPE_INFO_WITH_DEFAULT_VALUE(0, table, IS_LONG, 0, "HTML_SPECIALCHARS")
	ZEND_ARG_TYPE_INFO_WITH_DEFAULT_VALUE(0, flags, IS_LONG, 0, "ENT_QUOTES | ENT_SUBSTITUTE | ENT_HTML401")
	ZEND_ARG_TYPE_INFO_WITH_DEFAULT_VALUE(0, encoding, IS_STRING, 0, "\"UTF-8\"")
ZEND_END_ARG_INFO()

ZEND_BEGIN_ARG_WITH_RETURN_TYPE_INFO_EX(arginfo_assert, 0, 1, _IS_BOOL, 0)
	ZEND_ARG_TYPE_INFO(0, assertion, IS_MIXED, 0)
	ZEND_ARG_OBJ_TYPE_MASK(0, description, Throwable, MAY_BE_STRING|MAY_BE_NULL, "null")
ZEND_END_ARG_INFO()

ZEND_BEGIN_ARG_WITH_RETURN_TYPE_INFO_EX(arginfo_assert_options, 0, 1, IS_MIXED, 0)
	ZEND_ARG_TYPE_INFO(0, option, IS_LONG, 0)
	ZEND_ARG_TYPE_INFO(0, value, IS_MIXED, 0)
ZEND_END_ARG_INFO()

#define arginfo_bin2hex arginfo_base64_encode

ZEND_BEGIN_ARG_WITH_RETURN_TYPE_MASK_EX(arginfo_hex2bin, 0, 1, MAY_BE_STRING|MAY_BE_FALSE)
	ZEND_ARG_TYPE_INFO(0, string, IS_STRING, 0)
ZEND_END_ARG_INFO()

ZEND_BEGIN_ARG_WITH_RETURN_TYPE_INFO_EX(arginfo_strspn, 0, 2, IS_LONG, 0)
	ZEND_ARG_TYPE_INFO(0, string, IS_STRING, 0)
	ZEND_ARG_TYPE_INFO(0, characters, IS_STRING, 0)
	ZEND_ARG_TYPE_INFO_WITH_DEFAULT_VALUE(0, offset, IS_LONG, 0, "0")
	ZEND_ARG_TYPE_INFO_WITH_DEFAULT_VALUE(0, length, IS_LONG, 1, "null")
ZEND_END_ARG_INFO()

#define arginfo_strcspn arginfo_strspn

#if HAVE_NL_LANGINFO
ZEND_BEGIN_ARG_WITH_RETURN_TYPE_MASK_EX(arginfo_nl_langinfo, 0, 1, MAY_BE_STRING|MAY_BE_FALSE)
	ZEND_ARG_TYPE_INFO(0, item, IS_LONG, 0)
ZEND_END_ARG_INFO()
#endif

ZEND_BEGIN_ARG_WITH_RETURN_TYPE_INFO_EX(arginfo_strcoll, 0, 2, IS_LONG, 0)
	ZEND_ARG_TYPE_INFO(0, string1, IS_STRING, 0)
	ZEND_ARG_TYPE_INFO(0, string2, IS_STRING, 0)
ZEND_END_ARG_INFO()

ZEND_BEGIN_ARG_WITH_RETURN_TYPE_INFO_EX(arginfo_trim, 0, 1, IS_STRING, 0)
	ZEND_ARG_TYPE_INFO(0, string, IS_STRING, 0)
	ZEND_ARG_TYPE_INFO_WITH_DEFAULT_VALUE(0, characters, IS_STRING, 0, "\" \\n\\r\\t\\v\\x00\"")
ZEND_END_ARG_INFO()

#define arginfo_rtrim arginfo_trim

#define arginfo_chop arginfo_trim

#define arginfo_ltrim arginfo_trim

ZEND_BEGIN_ARG_WITH_RETURN_TYPE_INFO_EX(arginfo_wordwrap, 0, 1, IS_STRING, 0)
	ZEND_ARG_TYPE_INFO(0, string, IS_STRING, 0)
	ZEND_ARG_TYPE_INFO_WITH_DEFAULT_VALUE(0, width, IS_LONG, 0, "75")
	ZEND_ARG_TYPE_INFO_WITH_DEFAULT_VALUE(0, break, IS_STRING, 0, "\"\\n\"")
	ZEND_ARG_TYPE_INFO_WITH_DEFAULT_VALUE(0, cut_long_words, _IS_BOOL, 0, "false")
ZEND_END_ARG_INFO()

ZEND_BEGIN_ARG_WITH_RETURN_TYPE_INFO_EX(arginfo_explode, 0, 2, IS_ARRAY, 0)
	ZEND_ARG_TYPE_INFO(0, separator, IS_STRING, 0)
	ZEND_ARG_TYPE_INFO(0, string, IS_STRING, 0)
	ZEND_ARG_TYPE_INFO_WITH_DEFAULT_VALUE(0, limit, IS_LONG, 0, "PHP_INT_MAX")
ZEND_END_ARG_INFO()

ZEND_BEGIN_ARG_WITH_RETURN_TYPE_INFO_EX(arginfo_implode, 0, 1, IS_STRING, 0)
	ZEND_ARG_TYPE_MASK(0, separator, MAY_BE_STRING|MAY_BE_ARRAY, NULL)
	ZEND_ARG_TYPE_INFO_WITH_DEFAULT_VALUE(0, array, IS_ARRAY, 1, "null")
ZEND_END_ARG_INFO()

#define arginfo_join arginfo_implode

ZEND_BEGIN_ARG_WITH_RETURN_TYPE_MASK_EX(arginfo_strtok, 0, 1, MAY_BE_STRING|MAY_BE_FALSE)
	ZEND_ARG_TYPE_INFO(0, string, IS_STRING, 0)
	ZEND_ARG_TYPE_INFO_WITH_DEFAULT_VALUE(0, token, IS_STRING, 1, "null")
ZEND_END_ARG_INFO()

#define arginfo_strtoupper arginfo_base64_encode

#define arginfo_strtolower arginfo_base64_encode

ZEND_BEGIN_ARG_WITH_RETURN_TYPE_INFO_EX(arginfo_basename, 0, 1, IS_STRING, 0)
	ZEND_ARG_TYPE_INFO(0, path, IS_STRING, 0)
	ZEND_ARG_TYPE_INFO_WITH_DEFAULT_VALUE(0, suffix, IS_STRING, 0, "\"\"")
ZEND_END_ARG_INFO()

ZEND_BEGIN_ARG_WITH_RETURN_TYPE_INFO_EX(arginfo_dirname, 0, 1, IS_STRING, 0)
	ZEND_ARG_TYPE_INFO(0, path, IS_STRING, 0)
	ZEND_ARG_TYPE_INFO_WITH_DEFAULT_VALUE(0, levels, IS_LONG, 0, "1")
ZEND_END_ARG_INFO()

ZEND_BEGIN_ARG_WITH_RETURN_TYPE_MASK_EX(arginfo_pathinfo, 0, 1, MAY_BE_ARRAY|MAY_BE_STRING)
	ZEND_ARG_TYPE_INFO(0, path, IS_STRING, 0)
	ZEND_ARG_TYPE_INFO_WITH_DEFAULT_VALUE(0, flags, IS_LONG, 0, "PATHINFO_ALL")
ZEND_END_ARG_INFO()

ZEND_BEGIN_ARG_WITH_RETURN_TYPE_MASK_EX(arginfo_stristr, 0, 2, MAY_BE_STRING|MAY_BE_FALSE)
	ZEND_ARG_TYPE_INFO(0, haystack, IS_STRING, 0)
	ZEND_ARG_TYPE_INFO(0, needle, IS_STRING, 0)
	ZEND_ARG_TYPE_INFO_WITH_DEFAULT_VALUE(0, before_needle, _IS_BOOL, 0, "false")
ZEND_END_ARG_INFO()

#define arginfo_strstr arginfo_stristr

#define arginfo_strchr arginfo_stristr

ZEND_BEGIN_ARG_WITH_RETURN_TYPE_MASK_EX(arginfo_strpos, 0, 2, MAY_BE_LONG|MAY_BE_FALSE)
	ZEND_ARG_TYPE_INFO(0, haystack, IS_STRING, 0)
	ZEND_ARG_TYPE_INFO(0, needle, IS_STRING, 0)
	ZEND_ARG_TYPE_INFO_WITH_DEFAULT_VALUE(0, offset, IS_LONG, 0, "0")
ZEND_END_ARG_INFO()

#define arginfo_stripos arginfo_strpos

#define arginfo_strrpos arginfo_strpos

#define arginfo_strripos arginfo_strpos

ZEND_BEGIN_ARG_WITH_RETURN_TYPE_MASK_EX(arginfo_strrchr, 0, 2, MAY_BE_STRING|MAY_BE_FALSE)
	ZEND_ARG_TYPE_INFO(0, haystack, IS_STRING, 0)
	ZEND_ARG_TYPE_INFO(0, needle, IS_STRING, 0)
ZEND_END_ARG_INFO()

ZEND_BEGIN_ARG_WITH_RETURN_TYPE_INFO_EX(arginfo_str_contains, 0, 2, _IS_BOOL, 0)
	ZEND_ARG_TYPE_INFO(0, haystack, IS_STRING, 0)
	ZEND_ARG_TYPE_INFO(0, needle, IS_STRING, 0)
ZEND_END_ARG_INFO()

#define arginfo_str_starts_with arginfo_str_contains

#define arginfo_str_ends_with arginfo_str_contains

ZEND_BEGIN_ARG_WITH_RETURN_TYPE_INFO_EX(arginfo_chunk_split, 0, 1, IS_STRING, 0)
	ZEND_ARG_TYPE_INFO(0, string, IS_STRING, 0)
	ZEND_ARG_TYPE_INFO_WITH_DEFAULT_VALUE(0, length, IS_LONG, 0, "76")
	ZEND_ARG_TYPE_INFO_WITH_DEFAULT_VALUE(0, separator, IS_STRING, 0, "\"\\r\\n\"")
ZEND_END_ARG_INFO()

ZEND_BEGIN_ARG_WITH_RETURN_TYPE_INFO_EX(arginfo_substr, 0, 2, IS_STRING, 0)
	ZEND_ARG_TYPE_INFO(0, string, IS_STRING, 0)
	ZEND_ARG_TYPE_INFO(0, offset, IS_LONG, 0)
	ZEND_ARG_TYPE_INFO_WITH_DEFAULT_VALUE(0, length, IS_LONG, 1, "null")
ZEND_END_ARG_INFO()

ZEND_BEGIN_ARG_WITH_RETURN_TYPE_MASK_EX(arginfo_substr_replace, 0, 3, MAY_BE_STRING|MAY_BE_ARRAY)
	ZEND_ARG_TYPE_MASK(0, string, MAY_BE_ARRAY|MAY_BE_STRING, NULL)
	ZEND_ARG_TYPE_MASK(0, replace, MAY_BE_ARRAY|MAY_BE_STRING, NULL)
	ZEND_ARG_TYPE_MASK(0, offset, MAY_BE_ARRAY|MAY_BE_LONG, NULL)
	ZEND_ARG_TYPE_MASK(0, length, MAY_BE_ARRAY|MAY_BE_LONG|MAY_BE_NULL, "null")
ZEND_END_ARG_INFO()

#define arginfo_quotemeta arginfo_base64_encode

ZEND_BEGIN_ARG_WITH_RETURN_TYPE_INFO_EX(arginfo_ord, 0, 1, IS_LONG, 0)
	ZEND_ARG_TYPE_INFO(0, character, IS_STRING, 0)
ZEND_END_ARG_INFO()

ZEND_BEGIN_ARG_WITH_RETURN_TYPE_INFO_EX(arginfo_chr, 0, 1, IS_STRING, 0)
	ZEND_ARG_TYPE_INFO(0, codepoint, IS_LONG, 0)
ZEND_END_ARG_INFO()

#define arginfo_ucfirst arginfo_base64_encode

#define arginfo_lcfirst arginfo_base64_encode

ZEND_BEGIN_ARG_WITH_RETURN_TYPE_INFO_EX(arginfo_ucwords, 0, 1, IS_STRING, 0)
	ZEND_ARG_TYPE_INFO(0, string, IS_STRING, 0)
	ZEND_ARG_TYPE_INFO_WITH_DEFAULT_VALUE(0, separators, IS_STRING, 0, "\" \\t\\r\\n\\f\\v\"")
ZEND_END_ARG_INFO()

ZEND_BEGIN_ARG_WITH_RETURN_TYPE_INFO_EX(arginfo_strtr, 0, 2, IS_STRING, 0)
	ZEND_ARG_TYPE_INFO(0, string, IS_STRING, 0)
	ZEND_ARG_TYPE_MASK(0, from, MAY_BE_STRING|MAY_BE_ARRAY, NULL)
	ZEND_ARG_TYPE_INFO_WITH_DEFAULT_VALUE(0, to, IS_STRING, 1, "null")
ZEND_END_ARG_INFO()

#define arginfo_strrev arginfo_base64_encode

ZEND_BEGIN_ARG_WITH_RETURN_TYPE_INFO_EX(arginfo_similar_text, 0, 2, IS_LONG, 0)
	ZEND_ARG_TYPE_INFO(0, string1, IS_STRING, 0)
	ZEND_ARG_TYPE_INFO(0, string2, IS_STRING, 0)
	ZEND_ARG_INFO_WITH_DEFAULT_VALUE(1, percent, "null")
ZEND_END_ARG_INFO()

ZEND_BEGIN_ARG_WITH_RETURN_TYPE_INFO_EX(arginfo_addcslashes, 0, 2, IS_STRING, 0)
	ZEND_ARG_TYPE_INFO(0, string, IS_STRING, 0)
	ZEND_ARG_TYPE_INFO(0, characters, IS_STRING, 0)
ZEND_END_ARG_INFO()

#define arginfo_addslashes arginfo_base64_encode

#define arginfo_stripcslashes arginfo_base64_encode

#define arginfo_stripslashes arginfo_base64_encode

ZEND_BEGIN_ARG_WITH_RETURN_TYPE_MASK_EX(arginfo_str_replace, 0, 3, MAY_BE_STRING|MAY_BE_ARRAY)
	ZEND_ARG_TYPE_MASK(0, search, MAY_BE_ARRAY|MAY_BE_STRING, NULL)
	ZEND_ARG_TYPE_MASK(0, replace, MAY_BE_ARRAY|MAY_BE_STRING, NULL)
	ZEND_ARG_TYPE_MASK(0, subject, MAY_BE_STRING|MAY_BE_ARRAY, NULL)
	ZEND_ARG_INFO_WITH_DEFAULT_VALUE(1, count, "null")
ZEND_END_ARG_INFO()

#define arginfo_str_ireplace arginfo_str_replace

ZEND_BEGIN_ARG_WITH_RETURN_TYPE_INFO_EX(arginfo_hebrev, 0, 1, IS_STRING, 0)
	ZEND_ARG_TYPE_INFO(0, string, IS_STRING, 0)
	ZEND_ARG_TYPE_INFO_WITH_DEFAULT_VALUE(0, max_chars_per_line, IS_LONG, 0, "0")
ZEND_END_ARG_INFO()

ZEND_BEGIN_ARG_WITH_RETURN_TYPE_INFO_EX(arginfo_nl2br, 0, 1, IS_STRING, 0)
	ZEND_ARG_TYPE_INFO(0, string, IS_STRING, 0)
	ZEND_ARG_TYPE_INFO_WITH_DEFAULT_VALUE(0, use_xhtml, _IS_BOOL, 0, "true")
ZEND_END_ARG_INFO()

ZEND_BEGIN_ARG_WITH_RETURN_TYPE_INFO_EX(arginfo_strip_tags, 0, 1, IS_STRING, 0)
	ZEND_ARG_TYPE_INFO(0, string, IS_STRING, 0)
	ZEND_ARG_TYPE_MASK(0, allowed_tags, MAY_BE_ARRAY|MAY_BE_STRING|MAY_BE_NULL, "null")
ZEND_END_ARG_INFO()

ZEND_BEGIN_ARG_WITH_RETURN_TYPE_MASK_EX(arginfo_setlocale, 0, 2, MAY_BE_STRING|MAY_BE_FALSE)
	ZEND_ARG_TYPE_INFO(0, category, IS_LONG, 0)
	ZEND_ARG_INFO(0, locales)
	ZEND_ARG_VARIADIC_INFO(0, rest)
ZEND_END_ARG_INFO()

ZEND_BEGIN_ARG_WITH_RETURN_TYPE_INFO_EX(arginfo_parse_str, 0, 2, IS_VOID, 0)
	ZEND_ARG_TYPE_INFO(0, string, IS_STRING, 0)
	ZEND_ARG_INFO(1, result)
ZEND_END_ARG_INFO()

ZEND_BEGIN_ARG_WITH_RETURN_TYPE_INFO_EX(arginfo_str_getcsv, 0, 1, IS_ARRAY, 0)
	ZEND_ARG_TYPE_INFO(0, string, IS_STRING, 0)
	ZEND_ARG_TYPE_INFO_WITH_DEFAULT_VALUE(0, separator, IS_STRING, 0, "\",\"")
	ZEND_ARG_TYPE_INFO_WITH_DEFAULT_VALUE(0, enclosure, IS_STRING, 0, "\"\\\"\"")
	ZEND_ARG_TYPE_INFO_WITH_DEFAULT_VALUE(0, escape, IS_STRING, 0, "\"\\\\\"")
ZEND_END_ARG_INFO()

ZEND_BEGIN_ARG_WITH_RETURN_TYPE_INFO_EX(arginfo_str_repeat, 0, 2, IS_STRING, 0)
	ZEND_ARG_TYPE_INFO(0, string, IS_STRING, 0)
	ZEND_ARG_TYPE_INFO(0, times, IS_LONG, 0)
ZEND_END_ARG_INFO()

ZEND_BEGIN_ARG_WITH_RETURN_TYPE_MASK_EX(arginfo_count_chars, 0, 1, MAY_BE_ARRAY|MAY_BE_STRING)
	ZEND_ARG_TYPE_INFO(0, string, IS_STRING, 0)
	ZEND_ARG_TYPE_INFO_WITH_DEFAULT_VALUE(0, mode, IS_LONG, 0, "0")
ZEND_END_ARG_INFO()

#define arginfo_strnatcmp arginfo_strcoll

#define arginfo_localeconv arginfo_ob_list_handlers

#define arginfo_strnatcasecmp arginfo_strcoll

ZEND_BEGIN_ARG_WITH_RETURN_TYPE_INFO_EX(arginfo_substr_count, 0, 2, IS_LONG, 0)
	ZEND_ARG_TYPE_INFO(0, haystack, IS_STRING, 0)
	ZEND_ARG_TYPE_INFO(0, needle, IS_STRING, 0)
	ZEND_ARG_TYPE_INFO_WITH_DEFAULT_VALUE(0, offset, IS_LONG, 0, "0")
	ZEND_ARG_TYPE_INFO_WITH_DEFAULT_VALUE(0, length, IS_LONG, 1, "null")
ZEND_END_ARG_INFO()

ZEND_BEGIN_ARG_WITH_RETURN_TYPE_INFO_EX(arginfo_str_pad, 0, 2, IS_STRING, 0)
	ZEND_ARG_TYPE_INFO(0, string, IS_STRING, 0)
	ZEND_ARG_TYPE_INFO(0, length, IS_LONG, 0)
	ZEND_ARG_TYPE_INFO_WITH_DEFAULT_VALUE(0, pad_string, IS_STRING, 0, "\" \"")
	ZEND_ARG_TYPE_INFO_WITH_DEFAULT_VALUE(0, pad_type, IS_LONG, 0, "STR_PAD_RIGHT")
ZEND_END_ARG_INFO()

ZEND_BEGIN_ARG_WITH_RETURN_TYPE_MASK_EX(arginfo_sscanf, 0, 2, MAY_BE_ARRAY|MAY_BE_LONG|MAY_BE_NULL)
	ZEND_ARG_TYPE_INFO(0, string, IS_STRING, 0)
	ZEND_ARG_TYPE_INFO(0, format, IS_STRING, 0)
	ZEND_ARG_VARIADIC_TYPE_INFO(1, vars, IS_MIXED, 0)
ZEND_END_ARG_INFO()

#define arginfo_str_rot13 arginfo_base64_encode

#define arginfo_str_shuffle arginfo_base64_encode

ZEND_BEGIN_ARG_WITH_RETURN_TYPE_MASK_EX(arginfo_str_word_count, 0, 1, MAY_BE_ARRAY|MAY_BE_LONG)
	ZEND_ARG_TYPE_INFO(0, string, IS_STRING, 0)
	ZEND_ARG_TYPE_INFO_WITH_DEFAULT_VALUE(0, format, IS_LONG, 0, "0")
	ZEND_ARG_TYPE_INFO_WITH_DEFAULT_VALUE(0, characters, IS_STRING, 1, "null")
ZEND_END_ARG_INFO()

ZEND_BEGIN_ARG_WITH_RETURN_TYPE_INFO_EX(arginfo_str_split, 0, 1, IS_ARRAY, 0)
	ZEND_ARG_TYPE_INFO(0, string, IS_STRING, 0)
	ZEND_ARG_TYPE_INFO_WITH_DEFAULT_VALUE(0, length, IS_LONG, 0, "1")
ZEND_END_ARG_INFO()

ZEND_BEGIN_ARG_WITH_RETURN_TYPE_MASK_EX(arginfo_strpbrk, 0, 2, MAY_BE_STRING|MAY_BE_FALSE)
	ZEND_ARG_TYPE_INFO(0, string, IS_STRING, 0)
	ZEND_ARG_TYPE_INFO(0, characters, IS_STRING, 0)
ZEND_END_ARG_INFO()

ZEND_BEGIN_ARG_WITH_RETURN_TYPE_INFO_EX(arginfo_substr_compare, 0, 3, IS_LONG, 0)
	ZEND_ARG_TYPE_INFO(0, haystack, IS_STRING, 0)
	ZEND_ARG_TYPE_INFO(0, needle, IS_STRING, 0)
	ZEND_ARG_TYPE_INFO(0, offset, IS_LONG, 0)
	ZEND_ARG_TYPE_INFO_WITH_DEFAULT_VALUE(0, length, IS_LONG, 1, "null")
	ZEND_ARG_TYPE_INFO_WITH_DEFAULT_VALUE(0, case_insensitive, _IS_BOOL, 0, "false")
ZEND_END_ARG_INFO()

#define arginfo_utf8_encode arginfo_base64_encode

#define arginfo_utf8_decode arginfo_base64_encode

ZEND_BEGIN_ARG_INFO_EX(arginfo_opendir, 0, 0, 1)
	ZEND_ARG_TYPE_INFO(0, directory, IS_STRING, 0)
	ZEND_ARG_INFO_WITH_DEFAULT_VALUE(0, context, "null")
ZEND_END_ARG_INFO()

ZEND_BEGIN_ARG_WITH_RETURN_OBJ_TYPE_MASK_EX(arginfo_dir, 0, 1, Directory, MAY_BE_FALSE)
	ZEND_ARG_TYPE_INFO(0, directory, IS_STRING, 0)
	ZEND_ARG_INFO_WITH_DEFAULT_VALUE(0, context, "null")
ZEND_END_ARG_INFO()

ZEND_BEGIN_ARG_WITH_RETURN_TYPE_INFO_EX(arginfo_closedir, 0, 0, IS_VOID, 0)
	ZEND_ARG_INFO_WITH_DEFAULT_VALUE(0, dir_handle, "null")
ZEND_END_ARG_INFO()

ZEND_BEGIN_ARG_WITH_RETURN_TYPE_INFO_EX(arginfo_chdir, 0, 1, _IS_BOOL, 0)
	ZEND_ARG_TYPE_INFO(0, directory, IS_STRING, 0)
ZEND_END_ARG_INFO()

#if defined(HAVE_CHROOT) && !defined(ZTS) && ENABLE_CHROOT_FUNC
ZEND_BEGIN_ARG_WITH_RETURN_TYPE_INFO_EX(arginfo_chroot, 0, 1, _IS_BOOL, 0)
	ZEND_ARG_TYPE_INFO(0, directory, IS_STRING, 0)
ZEND_END_ARG_INFO()
#endif

#define arginfo_getcwd arginfo_ob_get_flush

#define arginfo_rewinddir arginfo_closedir

ZEND_BEGIN_ARG_WITH_RETURN_TYPE_MASK_EX(arginfo_readdir, 0, 0, MAY_BE_STRING|MAY_BE_FALSE)
	ZEND_ARG_INFO_WITH_DEFAULT_VALUE(0, dir_handle, "null")
ZEND_END_ARG_INFO()

ZEND_BEGIN_ARG_WITH_RETURN_TYPE_MASK_EX(arginfo_scandir, 0, 1, MAY_BE_ARRAY|MAY_BE_FALSE)
	ZEND_ARG_TYPE_INFO(0, directory, IS_STRING, 0)
	ZEND_ARG_TYPE_INFO_WITH_DEFAULT_VALUE(0, sorting_order, IS_LONG, 0, "SCANDIR_SORT_ASCENDING")
	ZEND_ARG_INFO_WITH_DEFAULT_VALUE(0, context, "null")
ZEND_END_ARG_INFO()

#if defined(HAVE_GLOB)
ZEND_BEGIN_ARG_WITH_RETURN_TYPE_MASK_EX(arginfo_glob, 0, 1, MAY_BE_ARRAY|MAY_BE_FALSE)
	ZEND_ARG_TYPE_INFO(0, pattern, IS_STRING, 0)
	ZEND_ARG_TYPE_INFO_WITH_DEFAULT_VALUE(0, flags, IS_LONG, 0, "0")
ZEND_END_ARG_INFO()
#endif

ZEND_BEGIN_ARG_WITH_RETURN_TYPE_MASK_EX(arginfo_exec, 0, 1, MAY_BE_STRING|MAY_BE_FALSE)
	ZEND_ARG_TYPE_INFO(0, command, IS_STRING, 0)
	ZEND_ARG_INFO_WITH_DEFAULT_VALUE(1, output, "null")
	ZEND_ARG_INFO_WITH_DEFAULT_VALUE(1, result_code, "null")
ZEND_END_ARG_INFO()

ZEND_BEGIN_ARG_WITH_RETURN_TYPE_MASK_EX(arginfo_system, 0, 1, MAY_BE_STRING|MAY_BE_FALSE)
	ZEND_ARG_TYPE_INFO(0, command, IS_STRING, 0)
	ZEND_ARG_INFO_WITH_DEFAULT_VALUE(1, result_code, "null")
ZEND_END_ARG_INFO()

ZEND_BEGIN_ARG_WITH_RETURN_TYPE_INFO_EX(arginfo_passthru, 0, 1, _IS_BOOL, 1)
	ZEND_ARG_TYPE_INFO(0, command, IS_STRING, 0)
	ZEND_ARG_INFO_WITH_DEFAULT_VALUE(1, result_code, "null")
ZEND_END_ARG_INFO()

ZEND_BEGIN_ARG_WITH_RETURN_TYPE_INFO_EX(arginfo_escapeshellcmd, 0, 1, IS_STRING, 0)
	ZEND_ARG_TYPE_INFO(0, command, IS_STRING, 0)
ZEND_END_ARG_INFO()

ZEND_BEGIN_ARG_WITH_RETURN_TYPE_INFO_EX(arginfo_escapeshellarg, 0, 1, IS_STRING, 0)
	ZEND_ARG_TYPE_INFO(0, arg, IS_STRING, 0)
ZEND_END_ARG_INFO()

ZEND_BEGIN_ARG_WITH_RETURN_TYPE_MASK_EX(arginfo_shell_exec, 0, 1, MAY_BE_STRING|MAY_BE_FALSE|MAY_BE_NULL)
	ZEND_ARG_TYPE_INFO(0, command, IS_STRING, 0)
ZEND_END_ARG_INFO()

#if defined(HAVE_NICE)
ZEND_BEGIN_ARG_WITH_RETURN_TYPE_INFO_EX(arginfo_proc_nice, 0, 1, _IS_BOOL, 0)
	ZEND_ARG_TYPE_INFO(0, priority, IS_LONG, 0)
ZEND_END_ARG_INFO()
#endif

ZEND_BEGIN_ARG_WITH_RETURN_TYPE_INFO_EX(arginfo_flock, 0, 2, _IS_BOOL, 0)
	ZEND_ARG_INFO(0, stream)
	ZEND_ARG_TYPE_INFO(0, operation, IS_LONG, 0)
	ZEND_ARG_INFO_WITH_DEFAULT_VALUE(1, would_block, "null")
ZEND_END_ARG_INFO()

ZEND_BEGIN_ARG_WITH_RETURN_TYPE_MASK_EX(arginfo_get_meta_tags, 0, 1, MAY_BE_ARRAY|MAY_BE_FALSE)
	ZEND_ARG_TYPE_INFO(0, filename, IS_STRING, 0)
	ZEND_ARG_TYPE_INFO_WITH_DEFAULT_VALUE(0, use_include_path, _IS_BOOL, 0, "false")
ZEND_END_ARG_INFO()

ZEND_BEGIN_ARG_WITH_RETURN_TYPE_INFO_EX(arginfo_pclose, 0, 1, IS_LONG, 0)
	ZEND_ARG_INFO(0, handle)
ZEND_END_ARG_INFO()

ZEND_BEGIN_ARG_INFO_EX(arginfo_popen, 0, 0, 2)
	ZEND_ARG_TYPE_INFO(0, command, IS_STRING, 0)
	ZEND_ARG_TYPE_INFO(0, mode, IS_STRING, 0)
ZEND_END_ARG_INFO()

ZEND_BEGIN_ARG_WITH_RETURN_TYPE_MASK_EX(arginfo_readfile, 0, 1, MAY_BE_LONG|MAY_BE_FALSE)
	ZEND_ARG_TYPE_INFO(0, filename, IS_STRING, 0)
	ZEND_ARG_TYPE_INFO_WITH_DEFAULT_VALUE(0, use_include_path, _IS_BOOL, 0, "false")
	ZEND_ARG_INFO_WITH_DEFAULT_VALUE(0, context, "null")
ZEND_END_ARG_INFO()

ZEND_BEGIN_ARG_WITH_RETURN_TYPE_INFO_EX(arginfo_rewind, 0, 1, _IS_BOOL, 0)
	ZEND_ARG_INFO(0, stream)
ZEND_END_ARG_INFO()

ZEND_BEGIN_ARG_WITH_RETURN_TYPE_INFO_EX(arginfo_rmdir, 0, 1, _IS_BOOL, 0)
	ZEND_ARG_TYPE_INFO(0, directory, IS_STRING, 0)
	ZEND_ARG_INFO_WITH_DEFAULT_VALUE(0, context, "null")
ZEND_END_ARG_INFO()

ZEND_BEGIN_ARG_WITH_RETURN_TYPE_INFO_EX(arginfo_umask, 0, 0, IS_LONG, 0)
	ZEND_ARG_TYPE_INFO_WITH_DEFAULT_VALUE(0, mask, IS_LONG, 1, "null")
ZEND_END_ARG_INFO()

#define arginfo_fclose arginfo_rewind

#define arginfo_feof arginfo_rewind

ZEND_BEGIN_ARG_WITH_RETURN_TYPE_MASK_EX(arginfo_fgetc, 0, 1, MAY_BE_STRING|MAY_BE_FALSE)
	ZEND_ARG_INFO(0, stream)
ZEND_END_ARG_INFO()

ZEND_BEGIN_ARG_WITH_RETURN_TYPE_MASK_EX(arginfo_fgets, 0, 1, MAY_BE_STRING|MAY_BE_FALSE)
	ZEND_ARG_INFO(0, stream)
	ZEND_ARG_TYPE_INFO_WITH_DEFAULT_VALUE(0, length, IS_LONG, 1, "null")
ZEND_END_ARG_INFO()

ZEND_BEGIN_ARG_WITH_RETURN_TYPE_MASK_EX(arginfo_fread, 0, 2, MAY_BE_STRING|MAY_BE_FALSE)
	ZEND_ARG_INFO(0, stream)
	ZEND_ARG_TYPE_INFO(0, length, IS_LONG, 0)
ZEND_END_ARG_INFO()

ZEND_BEGIN_ARG_INFO_EX(arginfo_fopen, 0, 0, 2)
	ZEND_ARG_TYPE_INFO(0, filename, IS_STRING, 0)
	ZEND_ARG_TYPE_INFO(0, mode, IS_STRING, 0)
	ZEND_ARG_TYPE_INFO_WITH_DEFAULT_VALUE(0, use_include_path, _IS_BOOL, 0, "false")
	ZEND_ARG_INFO_WITH_DEFAULT_VALUE(0, context, "null")
ZEND_END_ARG_INFO()

ZEND_BEGIN_ARG_WITH_RETURN_TYPE_MASK_EX(arginfo_fscanf, 0, 2, MAY_BE_ARRAY|MAY_BE_LONG|MAY_BE_FALSE|MAY_BE_NULL)
	ZEND_ARG_INFO(0, stream)
	ZEND_ARG_TYPE_INFO(0, format, IS_STRING, 0)
	ZEND_ARG_VARIADIC_TYPE_INFO(1, vars, IS_MIXED, 0)
ZEND_END_ARG_INFO()

ZEND_BEGIN_ARG_WITH_RETURN_TYPE_INFO_EX(arginfo_fpassthru, 0, 1, IS_LONG, 0)
	ZEND_ARG_INFO(0, stream)
ZEND_END_ARG_INFO()

ZEND_BEGIN_ARG_WITH_RETURN_TYPE_INFO_EX(arginfo_ftruncate, 0, 2, _IS_BOOL, 0)
	ZEND_ARG_INFO(0, stream)
	ZEND_ARG_TYPE_INFO(0, size, IS_LONG, 0)
ZEND_END_ARG_INFO()

ZEND_BEGIN_ARG_WITH_RETURN_TYPE_MASK_EX(arginfo_fstat, 0, 1, MAY_BE_ARRAY|MAY_BE_FALSE)
	ZEND_ARG_INFO(0, stream)
ZEND_END_ARG_INFO()

ZEND_BEGIN_ARG_WITH_RETURN_TYPE_INFO_EX(arginfo_fseek, 0, 2, IS_LONG, 0)
	ZEND_ARG_INFO(0, stream)
	ZEND_ARG_TYPE_INFO(0, offset, IS_LONG, 0)
	ZEND_ARG_TYPE_INFO_WITH_DEFAULT_VALUE(0, whence, IS_LONG, 0, "SEEK_SET")
ZEND_END_ARG_INFO()

ZEND_BEGIN_ARG_WITH_RETURN_TYPE_MASK_EX(arginfo_ftell, 0, 1, MAY_BE_LONG|MAY_BE_FALSE)
	ZEND_ARG_INFO(0, stream)
ZEND_END_ARG_INFO()

#define arginfo_fflush arginfo_rewind

#define arginfo_fsync arginfo_rewind

#define arginfo_fdatasync arginfo_rewind

ZEND_BEGIN_ARG_WITH_RETURN_TYPE_MASK_EX(arginfo_fwrite, 0, 2, MAY_BE_LONG|MAY_BE_FALSE)
	ZEND_ARG_INFO(0, stream)
	ZEND_ARG_TYPE_INFO(0, data, IS_STRING, 0)
	ZEND_ARG_TYPE_INFO_WITH_DEFAULT_VALUE(0, length, IS_LONG, 1, "null")
ZEND_END_ARG_INFO()

#define arginfo_fputs arginfo_fwrite

ZEND_BEGIN_ARG_WITH_RETURN_TYPE_INFO_EX(arginfo_mkdir, 0, 1, _IS_BOOL, 0)
	ZEND_ARG_TYPE_INFO(0, directory, IS_STRING, 0)
	ZEND_ARG_TYPE_INFO_WITH_DEFAULT_VALUE(0, permissions, IS_LONG, 0, "0777")
	ZEND_ARG_TYPE_INFO_WITH_DEFAULT_VALUE(0, recursive, _IS_BOOL, 0, "false")
	ZEND_ARG_INFO_WITH_DEFAULT_VALUE(0, context, "null")
ZEND_END_ARG_INFO()

ZEND_BEGIN_ARG_WITH_RETURN_TYPE_INFO_EX(arginfo_rename, 0, 2, _IS_BOOL, 0)
	ZEND_ARG_TYPE_INFO(0, from, IS_STRING, 0)
	ZEND_ARG_TYPE_INFO(0, to, IS_STRING, 0)
	ZEND_ARG_INFO_WITH_DEFAULT_VALUE(0, context, "null")
ZEND_END_ARG_INFO()

#define arginfo_copy arginfo_rename

ZEND_BEGIN_ARG_WITH_RETURN_TYPE_MASK_EX(arginfo_tempnam, 0, 2, MAY_BE_STRING|MAY_BE_FALSE)
	ZEND_ARG_TYPE_INFO(0, directory, IS_STRING, 0)
	ZEND_ARG_TYPE_INFO(0, prefix, IS_STRING, 0)
ZEND_END_ARG_INFO()

ZEND_BEGIN_ARG_INFO_EX(arginfo_tmpfile, 0, 0, 0)
ZEND_END_ARG_INFO()

ZEND_BEGIN_ARG_WITH_RETURN_TYPE_MASK_EX(arginfo_file, 0, 1, MAY_BE_ARRAY|MAY_BE_FALSE)
	ZEND_ARG_TYPE_INFO(0, filename, IS_STRING, 0)
	ZEND_ARG_TYPE_INFO_WITH_DEFAULT_VALUE(0, flags, IS_LONG, 0, "0")
	ZEND_ARG_INFO_WITH_DEFAULT_VALUE(0, context, "null")
ZEND_END_ARG_INFO()

ZEND_BEGIN_ARG_WITH_RETURN_TYPE_MASK_EX(arginfo_file_get_contents, 0, 1, MAY_BE_STRING|MAY_BE_FALSE)
	ZEND_ARG_TYPE_INFO(0, filename, IS_STRING, 0)
	ZEND_ARG_TYPE_INFO_WITH_DEFAULT_VALUE(0, use_include_path, _IS_BOOL, 0, "false")
	ZEND_ARG_INFO_WITH_DEFAULT_VALUE(0, context, "null")
	ZEND_ARG_TYPE_INFO_WITH_DEFAULT_VALUE(0, offset, IS_LONG, 0, "0")
	ZEND_ARG_TYPE_INFO_WITH_DEFAULT_VALUE(0, length, IS_LONG, 1, "null")
ZEND_END_ARG_INFO()

ZEND_BEGIN_ARG_WITH_RETURN_TYPE_INFO_EX(arginfo_unlink, 0, 1, _IS_BOOL, 0)
	ZEND_ARG_TYPE_INFO(0, filename, IS_STRING, 0)
	ZEND_ARG_INFO_WITH_DEFAULT_VALUE(0, context, "null")
ZEND_END_ARG_INFO()

ZEND_BEGIN_ARG_WITH_RETURN_TYPE_MASK_EX(arginfo_file_put_contents, 0, 2, MAY_BE_LONG|MAY_BE_FALSE)
	ZEND_ARG_TYPE_INFO(0, filename, IS_STRING, 0)
	ZEND_ARG_TYPE_INFO(0, data, IS_MIXED, 0)
	ZEND_ARG_TYPE_INFO_WITH_DEFAULT_VALUE(0, flags, IS_LONG, 0, "0")
	ZEND_ARG_INFO_WITH_DEFAULT_VALUE(0, context, "null")
ZEND_END_ARG_INFO()

ZEND_BEGIN_ARG_WITH_RETURN_TYPE_MASK_EX(arginfo_fputcsv, 0, 2, MAY_BE_LONG|MAY_BE_FALSE)
	ZEND_ARG_INFO(0, stream)
	ZEND_ARG_TYPE_INFO(0, fields, IS_ARRAY, 0)
	ZEND_ARG_TYPE_INFO_WITH_DEFAULT_VALUE(0, separator, IS_STRING, 0, "\",\"")
	ZEND_ARG_TYPE_INFO_WITH_DEFAULT_VALUE(0, enclosure, IS_STRING, 0, "\"\\\"\"")
	ZEND_ARG_TYPE_INFO_WITH_DEFAULT_VALUE(0, escape, IS_STRING, 0, "\"\\\\\"")
	ZEND_ARG_TYPE_INFO_WITH_DEFAULT_VALUE(0, eol, IS_STRING, 0, "\"\\n\"")
ZEND_END_ARG_INFO()

ZEND_BEGIN_ARG_WITH_RETURN_TYPE_MASK_EX(arginfo_fgetcsv, 0, 1, MAY_BE_ARRAY|MAY_BE_FALSE)
	ZEND_ARG_INFO(0, stream)
	ZEND_ARG_TYPE_INFO_WITH_DEFAULT_VALUE(0, length, IS_LONG, 1, "null")
	ZEND_ARG_TYPE_INFO_WITH_DEFAULT_VALUE(0, separator, IS_STRING, 0, "\",\"")
	ZEND_ARG_TYPE_INFO_WITH_DEFAULT_VALUE(0, enclosure, IS_STRING, 0, "\"\\\"\"")
	ZEND_ARG_TYPE_INFO_WITH_DEFAULT_VALUE(0, escape, IS_STRING, 0, "\"\\\\\"")
ZEND_END_ARG_INFO()

ZEND_BEGIN_ARG_WITH_RETURN_TYPE_MASK_EX(arginfo_realpath, 0, 1, MAY_BE_STRING|MAY_BE_FALSE)
	ZEND_ARG_TYPE_INFO(0, path, IS_STRING, 0)
ZEND_END_ARG_INFO()

#if defined(HAVE_FNMATCH)
ZEND_BEGIN_ARG_WITH_RETURN_TYPE_INFO_EX(arginfo_fnmatch, 0, 2, _IS_BOOL, 0)
	ZEND_ARG_TYPE_INFO(0, pattern, IS_STRING, 0)
	ZEND_ARG_TYPE_INFO(0, filename, IS_STRING, 0)
	ZEND_ARG_TYPE_INFO_WITH_DEFAULT_VALUE(0, flags, IS_LONG, 0, "0")
ZEND_END_ARG_INFO()
#endif

#define arginfo_sys_get_temp_dir arginfo_get_current_user

ZEND_BEGIN_ARG_WITH_RETURN_TYPE_MASK_EX(arginfo_fileatime, 0, 1, MAY_BE_LONG|MAY_BE_FALSE)
	ZEND_ARG_TYPE_INFO(0, filename, IS_STRING, 0)
ZEND_END_ARG_INFO()

#define arginfo_filectime arginfo_fileatime

#define arginfo_filegroup arginfo_fileatime

#define arginfo_fileinode arginfo_fileatime

#define arginfo_filemtime arginfo_fileatime

#define arginfo_fileowner arginfo_fileatime

#define arginfo_fileperms arginfo_fileatime

#define arginfo_filesize arginfo_fileatime

ZEND_BEGIN_ARG_WITH_RETURN_TYPE_MASK_EX(arginfo_filetype, 0, 1, MAY_BE_STRING|MAY_BE_FALSE)
	ZEND_ARG_TYPE_INFO(0, filename, IS_STRING, 0)
ZEND_END_ARG_INFO()

#define arginfo_file_exists arginfo_is_uploaded_file

#define arginfo_is_writable arginfo_is_uploaded_file

#define arginfo_is_writeable arginfo_is_uploaded_file

#define arginfo_is_readable arginfo_is_uploaded_file

#define arginfo_is_executable arginfo_is_uploaded_file

#define arginfo_is_file arginfo_is_uploaded_file

#define arginfo_is_dir arginfo_is_uploaded_file

#define arginfo_is_link arginfo_is_uploaded_file

ZEND_BEGIN_ARG_WITH_RETURN_TYPE_MASK_EX(arginfo_stat, 0, 1, MAY_BE_ARRAY|MAY_BE_FALSE)
	ZEND_ARG_TYPE_INFO(0, filename, IS_STRING, 0)
ZEND_END_ARG_INFO()

#define arginfo_lstat arginfo_stat

ZEND_BEGIN_ARG_WITH_RETURN_TYPE_INFO_EX(arginfo_chown, 0, 2, _IS_BOOL, 0)
	ZEND_ARG_TYPE_INFO(0, filename, IS_STRING, 0)
	ZEND_ARG_TYPE_MASK(0, user, MAY_BE_STRING|MAY_BE_LONG, NULL)
ZEND_END_ARG_INFO()

ZEND_BEGIN_ARG_WITH_RETURN_TYPE_INFO_EX(arginfo_chgrp, 0, 2, _IS_BOOL, 0)
	ZEND_ARG_TYPE_INFO(0, filename, IS_STRING, 0)
	ZEND_ARG_TYPE_MASK(0, group, MAY_BE_STRING|MAY_BE_LONG, NULL)
ZEND_END_ARG_INFO()

#if HAVE_LCHOWN
ZEND_BEGIN_ARG_WITH_RETURN_TYPE_INFO_EX(arginfo_lchown, 0, 2, _IS_BOOL, 0)
	ZEND_ARG_TYPE_INFO(0, filename, IS_STRING, 0)
	ZEND_ARG_TYPE_MASK(0, user, MAY_BE_STRING|MAY_BE_LONG, NULL)
ZEND_END_ARG_INFO()
#endif

#if HAVE_LCHOWN
ZEND_BEGIN_ARG_WITH_RETURN_TYPE_INFO_EX(arginfo_lchgrp, 0, 2, _IS_BOOL, 0)
	ZEND_ARG_TYPE_INFO(0, filename, IS_STRING, 0)
	ZEND_ARG_TYPE_MASK(0, group, MAY_BE_STRING|MAY_BE_LONG, NULL)
ZEND_END_ARG_INFO()
#endif

ZEND_BEGIN_ARG_WITH_RETURN_TYPE_INFO_EX(arginfo_chmod, 0, 2, _IS_BOOL, 0)
	ZEND_ARG_TYPE_INFO(0, filename, IS_STRING, 0)
	ZEND_ARG_TYPE_INFO(0, permissions, IS_LONG, 0)
ZEND_END_ARG_INFO()

#if HAVE_UTIME
ZEND_BEGIN_ARG_WITH_RETURN_TYPE_INFO_EX(arginfo_touch, 0, 1, _IS_BOOL, 0)
	ZEND_ARG_TYPE_INFO(0, filename, IS_STRING, 0)
	ZEND_ARG_TYPE_INFO_WITH_DEFAULT_VALUE(0, mtime, IS_LONG, 1, "null")
	ZEND_ARG_TYPE_INFO_WITH_DEFAULT_VALUE(0, atime, IS_LONG, 1, "null")
ZEND_END_ARG_INFO()
#endif

ZEND_BEGIN_ARG_WITH_RETURN_TYPE_INFO_EX(arginfo_clearstatcache, 0, 0, IS_VOID, 0)
	ZEND_ARG_TYPE_INFO_WITH_DEFAULT_VALUE(0, clear_realpath_cache, _IS_BOOL, 0, "false")
	ZEND_ARG_TYPE_INFO_WITH_DEFAULT_VALUE(0, filename, IS_STRING, 0, "\"\"")
ZEND_END_ARG_INFO()

ZEND_BEGIN_ARG_WITH_RETURN_TYPE_MASK_EX(arginfo_disk_total_space, 0, 1, MAY_BE_DOUBLE|MAY_BE_FALSE)
	ZEND_ARG_TYPE_INFO(0, directory, IS_STRING, 0)
ZEND_END_ARG_INFO()

#define arginfo_disk_free_space arginfo_disk_total_space

#define arginfo_diskfreespace arginfo_disk_total_space

#define arginfo_realpath_cache_get arginfo_ob_list_handlers

#define arginfo_realpath_cache_size arginfo_ob_get_level

ZEND_BEGIN_ARG_WITH_RETURN_TYPE_INFO_EX(arginfo_sprintf, 0, 1, IS_STRING, 0)
	ZEND_ARG_TYPE_INFO(0, format, IS_STRING, 0)
	ZEND_ARG_VARIADIC_TYPE_INFO(0, values, IS_MIXED, 0)
ZEND_END_ARG_INFO()

ZEND_BEGIN_ARG_WITH_RETURN_TYPE_INFO_EX(arginfo_printf, 0, 1, IS_LONG, 0)
	ZEND_ARG_TYPE_INFO(0, format, IS_STRING, 0)
	ZEND_ARG_VARIADIC_TYPE_INFO(0, values, IS_MIXED, 0)
ZEND_END_ARG_INFO()

ZEND_BEGIN_ARG_WITH_RETURN_TYPE_INFO_EX(arginfo_vprintf, 0, 2, IS_LONG, 0)
	ZEND_ARG_TYPE_INFO(0, format, IS_STRING, 0)
	ZEND_ARG_TYPE_INFO(0, values, IS_ARRAY, 0)
ZEND_END_ARG_INFO()

ZEND_BEGIN_ARG_WITH_RETURN_TYPE_INFO_EX(arginfo_vsprintf, 0, 2, IS_STRING, 0)
	ZEND_ARG_TYPE_INFO(0, format, IS_STRING, 0)
	ZEND_ARG_TYPE_INFO(0, values, IS_ARRAY, 0)
ZEND_END_ARG_INFO()

ZEND_BEGIN_ARG_WITH_RETURN_TYPE_INFO_EX(arginfo_fprintf, 0, 2, IS_LONG, 0)
	ZEND_ARG_INFO(0, stream)
	ZEND_ARG_TYPE_INFO(0, format, IS_STRING, 0)
	ZEND_ARG_VARIADIC_TYPE_INFO(0, values, IS_MIXED, 0)
ZEND_END_ARG_INFO()

ZEND_BEGIN_ARG_WITH_RETURN_TYPE_INFO_EX(arginfo_vfprintf, 0, 3, IS_LONG, 0)
	ZEND_ARG_INFO(0, stream)
	ZEND_ARG_TYPE_INFO(0, format, IS_STRING, 0)
	ZEND_ARG_TYPE_INFO(0, values, IS_ARRAY, 0)
ZEND_END_ARG_INFO()

ZEND_BEGIN_ARG_INFO_EX(arginfo_fsockopen, 0, 0, 1)
	ZEND_ARG_TYPE_INFO(0, hostname, IS_STRING, 0)
	ZEND_ARG_TYPE_INFO_WITH_DEFAULT_VALUE(0, port, IS_LONG, 0, "-1")
	ZEND_ARG_INFO_WITH_DEFAULT_VALUE(1, error_code, "null")
	ZEND_ARG_INFO_WITH_DEFAULT_VALUE(1, error_message, "null")
	ZEND_ARG_TYPE_INFO_WITH_DEFAULT_VALUE(0, timeout, IS_DOUBLE, 1, "null")
ZEND_END_ARG_INFO()

#define arginfo_pfsockopen arginfo_fsockopen

ZEND_BEGIN_ARG_WITH_RETURN_TYPE_INFO_EX(arginfo_http_build_query, 0, 1, IS_STRING, 0)
	ZEND_ARG_TYPE_MASK(0, data, MAY_BE_ARRAY|MAY_BE_OBJECT, NULL)
	ZEND_ARG_TYPE_INFO_WITH_DEFAULT_VALUE(0, numeric_prefix, IS_STRING, 0, "\"\"")
	ZEND_ARG_TYPE_INFO_WITH_DEFAULT_VALUE(0, arg_separator, IS_STRING, 1, "null")
	ZEND_ARG_TYPE_INFO_WITH_DEFAULT_VALUE(0, encoding_type, IS_LONG, 0, "PHP_QUERY_RFC1738")
ZEND_END_ARG_INFO()

ZEND_BEGIN_ARG_WITH_RETURN_TYPE_INFO_EX(arginfo_image_type_to_mime_type, 0, 1, IS_STRING, 0)
	ZEND_ARG_TYPE_INFO(0, image_type, IS_LONG, 0)
ZEND_END_ARG_INFO()

ZEND_BEGIN_ARG_WITH_RETURN_TYPE_MASK_EX(arginfo_image_type_to_extension, 0, 1, MAY_BE_STRING|MAY_BE_FALSE)
	ZEND_ARG_TYPE_INFO(0, image_type, IS_LONG, 0)
	ZEND_ARG_TYPE_INFO_WITH_DEFAULT_VALUE(0, include_dot, _IS_BOOL, 0, "true")
ZEND_END_ARG_INFO()

ZEND_BEGIN_ARG_WITH_RETURN_TYPE_MASK_EX(arginfo_getimagesize, 0, 1, MAY_BE_ARRAY|MAY_BE_FALSE)
	ZEND_ARG_TYPE_INFO(0, filename, IS_STRING, 0)
	ZEND_ARG_INFO_WITH_DEFAULT_VALUE(1, image_info, "null")
ZEND_END_ARG_INFO()

ZEND_BEGIN_ARG_WITH_RETURN_TYPE_MASK_EX(arginfo_getimagesizefromstring, 0, 1, MAY_BE_ARRAY|MAY_BE_FALSE)
	ZEND_ARG_TYPE_INFO(0, string, IS_STRING, 0)
	ZEND_ARG_INFO_WITH_DEFAULT_VALUE(1, image_info, "null")
ZEND_END_ARG_INFO()

ZEND_BEGIN_ARG_WITH_RETURN_TYPE_INFO_EX(arginfo_phpinfo, 0, 0, _IS_BOOL, 0)
	ZEND_ARG_TYPE_INFO_WITH_DEFAULT_VALUE(0, flags, IS_LONG, 0, "INFO_ALL")
ZEND_END_ARG_INFO()

ZEND_BEGIN_ARG_WITH_RETURN_TYPE_MASK_EX(arginfo_phpversion, 0, 0, MAY_BE_STRING|MAY_BE_FALSE)
	ZEND_ARG_TYPE_INFO_WITH_DEFAULT_VALUE(0, extension, IS_STRING, 1, "null")
ZEND_END_ARG_INFO()

ZEND_BEGIN_ARG_WITH_RETURN_TYPE_INFO_EX(arginfo_phpcredits, 0, 0, _IS_BOOL, 0)
	ZEND_ARG_TYPE_INFO_WITH_DEFAULT_VALUE(0, flags, IS_LONG, 0, "CREDITS_ALL")
ZEND_END_ARG_INFO()

#define arginfo_php_sapi_name arginfo_ob_get_flush

ZEND_BEGIN_ARG_WITH_RETURN_TYPE_INFO_EX(arginfo_php_uname, 0, 0, IS_STRING, 0)
	ZEND_ARG_TYPE_INFO_WITH_DEFAULT_VALUE(0, mode, IS_STRING, 0, "\"a\"")
ZEND_END_ARG_INFO()

#define arginfo_php_ini_scanned_files arginfo_ob_get_flush

#define arginfo_php_ini_loaded_file arginfo_ob_get_flush

ZEND_BEGIN_ARG_WITH_RETURN_TYPE_MASK_EX(arginfo_iptcembed, 0, 2, MAY_BE_STRING|MAY_BE_BOOL)
	ZEND_ARG_TYPE_INFO(0, iptc_data, IS_STRING, 0)
	ZEND_ARG_TYPE_INFO(0, filename, IS_STRING, 0)
	ZEND_ARG_TYPE_INFO_WITH_DEFAULT_VALUE(0, spool, IS_LONG, 0, "0")
ZEND_END_ARG_INFO()

ZEND_BEGIN_ARG_WITH_RETURN_TYPE_MASK_EX(arginfo_iptcparse, 0, 1, MAY_BE_ARRAY|MAY_BE_FALSE)
	ZEND_ARG_TYPE_INFO(0, iptc_block, IS_STRING, 0)
ZEND_END_ARG_INFO()

ZEND_BEGIN_ARG_WITH_RETURN_TYPE_INFO_EX(arginfo_levenshtein, 0, 2, IS_LONG, 0)
	ZEND_ARG_TYPE_INFO(0, string1, IS_STRING, 0)
	ZEND_ARG_TYPE_INFO(0, string2, IS_STRING, 0)
	ZEND_ARG_TYPE_INFO_WITH_DEFAULT_VALUE(0, insertion_cost, IS_LONG, 0, "1")
	ZEND_ARG_TYPE_INFO_WITH_DEFAULT_VALUE(0, replacement_cost, IS_LONG, 0, "1")
	ZEND_ARG_TYPE_INFO_WITH_DEFAULT_VALUE(0, deletion_cost, IS_LONG, 0, "1")
ZEND_END_ARG_INFO()

#if defined(HAVE_SYMLINK) || defined(PHP_WIN32)
ZEND_BEGIN_ARG_WITH_RETURN_TYPE_MASK_EX(arginfo_readlink, 0, 1, MAY_BE_STRING|MAY_BE_FALSE)
	ZEND_ARG_TYPE_INFO(0, path, IS_STRING, 0)
ZEND_END_ARG_INFO()
#endif

#if defined(HAVE_SYMLINK) || defined(PHP_WIN32)
ZEND_BEGIN_ARG_WITH_RETURN_TYPE_MASK_EX(arginfo_linkinfo, 0, 1, MAY_BE_LONG|MAY_BE_FALSE)
	ZEND_ARG_TYPE_INFO(0, path, IS_STRING, 0)
ZEND_END_ARG_INFO()
#endif

#if defined(HAVE_SYMLINK) || defined(PHP_WIN32)
ZEND_BEGIN_ARG_WITH_RETURN_TYPE_INFO_EX(arginfo_symlink, 0, 2, _IS_BOOL, 0)
	ZEND_ARG_TYPE_INFO(0, target, IS_STRING, 0)
	ZEND_ARG_TYPE_INFO(0, link, IS_STRING, 0)
ZEND_END_ARG_INFO()
#endif

#if defined(HAVE_SYMLINK) || defined(PHP_WIN32)
#define arginfo_link arginfo_symlink
#endif

ZEND_BEGIN_ARG_WITH_RETURN_TYPE_INFO_EX(arginfo_mail, 0, 3, _IS_BOOL, 0)
	ZEND_ARG_TYPE_INFO(0, to, IS_STRING, 0)
	ZEND_ARG_TYPE_INFO(0, subject, IS_STRING, 0)
	ZEND_ARG_TYPE_INFO(0, message, IS_STRING, 0)
	ZEND_ARG_TYPE_MASK(0, additional_headers, MAY_BE_ARRAY|MAY_BE_STRING, "[]")
	ZEND_ARG_TYPE_INFO_WITH_DEFAULT_VALUE(0, additional_params, IS_STRING, 0, "\"\"")
ZEND_END_ARG_INFO()

ZEND_BEGIN_ARG_WITH_RETURN_TYPE_MASK_EX(arginfo_abs, 0, 1, MAY_BE_LONG|MAY_BE_DOUBLE)
	ZEND_ARG_TYPE_MASK(0, num, MAY_BE_LONG|MAY_BE_DOUBLE, NULL)
ZEND_END_ARG_INFO()

ZEND_BEGIN_ARG_WITH_RETURN_TYPE_INFO_EX(arginfo_ceil, 0, 1, IS_DOUBLE, 0)
	ZEND_ARG_TYPE_MASK(0, num, MAY_BE_LONG|MAY_BE_DOUBLE, NULL)
ZEND_END_ARG_INFO()

#define arginfo_floor arginfo_ceil

ZEND_BEGIN_ARG_WITH_RETURN_TYPE_INFO_EX(arginfo_round, 0, 1, IS_DOUBLE, 0)
	ZEND_ARG_TYPE_MASK(0, num, MAY_BE_LONG|MAY_BE_DOUBLE, NULL)
	ZEND_ARG_TYPE_INFO_WITH_DEFAULT_VALUE(0, precision, IS_LONG, 0, "0")
	ZEND_ARG_TYPE_INFO_WITH_DEFAULT_VALUE(0, mode, IS_LONG, 0, "PHP_ROUND_HALF_UP")
ZEND_END_ARG_INFO()

ZEND_BEGIN_ARG_WITH_RETURN_TYPE_INFO_EX(arginfo_sin, 0, 1, IS_DOUBLE, 0)
	ZEND_ARG_TYPE_INFO(0, num, IS_DOUBLE, 0)
ZEND_END_ARG_INFO()

#define arginfo_cos arginfo_sin

#define arginfo_tan arginfo_sin

#define arginfo_asin arginfo_sin

#define arginfo_acos arginfo_sin

#define arginfo_atan arginfo_sin

#define arginfo_atanh arginfo_sin

ZEND_BEGIN_ARG_WITH_RETURN_TYPE_INFO_EX(arginfo_atan2, 0, 2, IS_DOUBLE, 0)
	ZEND_ARG_TYPE_INFO(0, y, IS_DOUBLE, 0)
	ZEND_ARG_TYPE_INFO(0, x, IS_DOUBLE, 0)
ZEND_END_ARG_INFO()

#define arginfo_sinh arginfo_sin

#define arginfo_cosh arginfo_sin

#define arginfo_tanh arginfo_sin

#define arginfo_asinh arginfo_sin

#define arginfo_acosh arginfo_sin

#define arginfo_expm1 arginfo_sin

#define arginfo_log1p arginfo_sin

#define arginfo_pi arginfo_lcg_value

ZEND_BEGIN_ARG_WITH_RETURN_TYPE_INFO_EX(arginfo_is_finite, 0, 1, _IS_BOOL, 0)
	ZEND_ARG_TYPE_INFO(0, num, IS_DOUBLE, 0)
ZEND_END_ARG_INFO()

#define arginfo_is_nan arginfo_is_finite

ZEND_BEGIN_ARG_WITH_RETURN_TYPE_INFO_EX(arginfo_intdiv, 0, 2, IS_LONG, 0)
	ZEND_ARG_TYPE_INFO(0, num1, IS_LONG, 0)
	ZEND_ARG_TYPE_INFO(0, num2, IS_LONG, 0)
ZEND_END_ARG_INFO()

#define arginfo_is_infinite arginfo_is_finite

ZEND_BEGIN_ARG_WITH_RETURN_TYPE_MASK_EX(arginfo_pow, 0, 2, MAY_BE_LONG|MAY_BE_DOUBLE|MAY_BE_OBJECT)
	ZEND_ARG_TYPE_INFO(0, num, IS_MIXED, 0)
	ZEND_ARG_TYPE_INFO(0, exponent, IS_MIXED, 0)
ZEND_END_ARG_INFO()

#define arginfo_exp arginfo_sin

ZEND_BEGIN_ARG_WITH_RETURN_TYPE_INFO_EX(arginfo_log, 0, 1, IS_DOUBLE, 0)
	ZEND_ARG_TYPE_INFO(0, num, IS_DOUBLE, 0)
	ZEND_ARG_TYPE_INFO_WITH_DEFAULT_VALUE(0, base, IS_DOUBLE, 0, "M_E")
ZEND_END_ARG_INFO()

#define arginfo_log10 arginfo_sin

#define arginfo_sqrt arginfo_sin

ZEND_BEGIN_ARG_WITH_RETURN_TYPE_INFO_EX(arginfo_hypot, 0, 2, IS_DOUBLE, 0)
	ZEND_ARG_TYPE_INFO(0, x, IS_DOUBLE, 0)
	ZEND_ARG_TYPE_INFO(0, y, IS_DOUBLE, 0)
ZEND_END_ARG_INFO()

#define arginfo_deg2rad arginfo_sin

#define arginfo_rad2deg arginfo_sin

ZEND_BEGIN_ARG_WITH_RETURN_TYPE_MASK_EX(arginfo_bindec, 0, 1, MAY_BE_LONG|MAY_BE_DOUBLE)
	ZEND_ARG_TYPE_INFO(0, binary_string, IS_STRING, 0)
ZEND_END_ARG_INFO()

ZEND_BEGIN_ARG_WITH_RETURN_TYPE_MASK_EX(arginfo_hexdec, 0, 1, MAY_BE_LONG|MAY_BE_DOUBLE)
	ZEND_ARG_TYPE_INFO(0, hex_string, IS_STRING, 0)
ZEND_END_ARG_INFO()

ZEND_BEGIN_ARG_WITH_RETURN_TYPE_MASK_EX(arginfo_octdec, 0, 1, MAY_BE_LONG|MAY_BE_DOUBLE)
	ZEND_ARG_TYPE_INFO(0, octal_string, IS_STRING, 0)
ZEND_END_ARG_INFO()

ZEND_BEGIN_ARG_WITH_RETURN_TYPE_INFO_EX(arginfo_decbin, 0, 1, IS_STRING, 0)
	ZEND_ARG_TYPE_INFO(0, num, IS_LONG, 0)
ZEND_END_ARG_INFO()

#define arginfo_decoct arginfo_decbin

#define arginfo_dechex arginfo_decbin

ZEND_BEGIN_ARG_WITH_RETURN_TYPE_INFO_EX(arginfo_base_convert, 0, 3, IS_STRING, 0)
	ZEND_ARG_TYPE_INFO(0, num, IS_STRING, 0)
	ZEND_ARG_TYPE_INFO(0, from_base, IS_LONG, 0)
	ZEND_ARG_TYPE_INFO(0, to_base, IS_LONG, 0)
ZEND_END_ARG_INFO()

ZEND_BEGIN_ARG_WITH_RETURN_TYPE_INFO_EX(arginfo_number_format, 0, 1, IS_STRING, 0)
	ZEND_ARG_TYPE_INFO(0, num, IS_DOUBLE, 0)
	ZEND_ARG_TYPE_INFO_WITH_DEFAULT_VALUE(0, decimals, IS_LONG, 0, "0")
	ZEND_ARG_TYPE_INFO_WITH_DEFAULT_VALUE(0, decimal_separator, IS_STRING, 1, "\".\"")
	ZEND_ARG_TYPE_INFO_WITH_DEFAULT_VALUE(0, thousands_separator, IS_STRING, 1, "\",\"")
ZEND_END_ARG_INFO()

ZEND_BEGIN_ARG_WITH_RETURN_TYPE_INFO_EX(arginfo_fmod, 0, 2, IS_DOUBLE, 0)
	ZEND_ARG_TYPE_INFO(0, num1, IS_DOUBLE, 0)
	ZEND_ARG_TYPE_INFO(0, num2, IS_DOUBLE, 0)
ZEND_END_ARG_INFO()

#define arginfo_fdiv arginfo_fmod

#if defined(HAVE_GETTIMEOFDAY)
ZEND_BEGIN_ARG_WITH_RETURN_TYPE_MASK_EX(arginfo_microtime, 0, 0, MAY_BE_STRING|MAY_BE_DOUBLE)
	ZEND_ARG_TYPE_INFO_WITH_DEFAULT_VALUE(0, as_float, _IS_BOOL, 0, "false")
ZEND_END_ARG_INFO()
#endif

#if defined(HAVE_GETTIMEOFDAY)
ZEND_BEGIN_ARG_WITH_RETURN_TYPE_MASK_EX(arginfo_gettimeofday, 0, 0, MAY_BE_ARRAY|MAY_BE_DOUBLE)
	ZEND_ARG_TYPE_INFO_WITH_DEFAULT_VALUE(0, as_float, _IS_BOOL, 0, "false")
ZEND_END_ARG_INFO()
#endif

#if defined(HAVE_GETRUSAGE)
ZEND_BEGIN_ARG_WITH_RETURN_TYPE_MASK_EX(arginfo_getrusage, 0, 0, MAY_BE_ARRAY|MAY_BE_FALSE)
	ZEND_ARG_TYPE_INFO_WITH_DEFAULT_VALUE(0, mode, IS_LONG, 0, "0")
ZEND_END_ARG_INFO()
#endif

#define arginfo_pack arginfo_sprintf

ZEND_BEGIN_ARG_WITH_RETURN_TYPE_MASK_EX(arginfo_unpack, 0, 2, MAY_BE_ARRAY|MAY_BE_FALSE)
	ZEND_ARG_TYPE_INFO(0, format, IS_STRING, 0)
	ZEND_ARG_TYPE_INFO(0, string, IS_STRING, 0)
	ZEND_ARG_TYPE_INFO_WITH_DEFAULT_VALUE(0, offset, IS_LONG, 0, "0")
ZEND_END_ARG_INFO()

ZEND_BEGIN_ARG_WITH_RETURN_TYPE_INFO_EX(arginfo_password_get_info, 0, 1, IS_ARRAY, 0)
	ZEND_ARG_TYPE_INFO(0, hash, IS_STRING, 0)
ZEND_END_ARG_INFO()

ZEND_BEGIN_ARG_WITH_RETURN_TYPE_INFO_EX(arginfo_password_hash, 0, 2, IS_STRING, 0)
	ZEND_ARG_TYPE_INFO(0, password, IS_STRING, 0)
	ZEND_ARG_TYPE_MASK(0, algo, MAY_BE_STRING|MAY_BE_LONG|MAY_BE_NULL, NULL)
	ZEND_ARG_TYPE_INFO_WITH_DEFAULT_VALUE(0, options, IS_ARRAY, 0, "[]")
ZEND_END_ARG_INFO()

ZEND_BEGIN_ARG_WITH_RETURN_TYPE_INFO_EX(arginfo_password_needs_rehash, 0, 2, _IS_BOOL, 0)
	ZEND_ARG_TYPE_INFO(0, hash, IS_STRING, 0)
	ZEND_ARG_TYPE_MASK(0, algo, MAY_BE_STRING|MAY_BE_LONG|MAY_BE_NULL, NULL)
	ZEND_ARG_TYPE_INFO_WITH_DEFAULT_VALUE(0, options, IS_ARRAY, 0, "[]")
ZEND_END_ARG_INFO()

ZEND_BEGIN_ARG_WITH_RETURN_TYPE_INFO_EX(arginfo_password_verify, 0, 2, _IS_BOOL, 0)
	ZEND_ARG_TYPE_INFO(0, password, IS_STRING, 0)
	ZEND_ARG_TYPE_INFO(0, hash, IS_STRING, 0)
ZEND_END_ARG_INFO()

#define arginfo_password_algos arginfo_ob_list_handlers

#if defined(PHP_CAN_SUPPORT_PROC_OPEN)
ZEND_BEGIN_ARG_INFO_EX(arginfo_proc_open, 0, 0, 3)
	ZEND_ARG_TYPE_MASK(0, command, MAY_BE_ARRAY|MAY_BE_STRING, NULL)
	ZEND_ARG_TYPE_INFO(0, descriptor_spec, IS_ARRAY, 0)
	ZEND_ARG_INFO(1, pipes)
	ZEND_ARG_TYPE_INFO_WITH_DEFAULT_VALUE(0, cwd, IS_STRING, 1, "null")
	ZEND_ARG_TYPE_INFO_WITH_DEFAULT_VALUE(0, env_vars, IS_ARRAY, 1, "null")
	ZEND_ARG_TYPE_INFO_WITH_DEFAULT_VALUE(0, options, IS_ARRAY, 1, "null")
ZEND_END_ARG_INFO()
#endif

#if defined(PHP_CAN_SUPPORT_PROC_OPEN)
ZEND_BEGIN_ARG_WITH_RETURN_TYPE_INFO_EX(arginfo_proc_close, 0, 1, IS_LONG, 0)
	ZEND_ARG_INFO(0, process)
ZEND_END_ARG_INFO()
#endif

#if defined(PHP_CAN_SUPPORT_PROC_OPEN)
ZEND_BEGIN_ARG_WITH_RETURN_TYPE_INFO_EX(arginfo_proc_terminate, 0, 1, _IS_BOOL, 0)
	ZEND_ARG_INFO(0, process)
	ZEND_ARG_TYPE_INFO_WITH_DEFAULT_VALUE(0, signal, IS_LONG, 0, "15")
ZEND_END_ARG_INFO()
#endif

#if defined(PHP_CAN_SUPPORT_PROC_OPEN)
ZEND_BEGIN_ARG_WITH_RETURN_TYPE_INFO_EX(arginfo_proc_get_status, 0, 1, IS_ARRAY, 0)
	ZEND_ARG_INFO(0, process)
ZEND_END_ARG_INFO()
#endif

#define arginfo_quoted_printable_decode arginfo_base64_encode

#define arginfo_quoted_printable_encode arginfo_base64_encode

ZEND_BEGIN_ARG_WITH_RETURN_TYPE_INFO_EX(arginfo_mt_srand, 0, 0, IS_VOID, 0)
	ZEND_ARG_TYPE_INFO_WITH_DEFAULT_VALUE(0, seed, IS_LONG, 0, "0")
	ZEND_ARG_TYPE_INFO_WITH_DEFAULT_VALUE(0, mode, IS_LONG, 0, "MT_RAND_MT19937")
ZEND_END_ARG_INFO()

#define arginfo_srand arginfo_mt_srand

ZEND_BEGIN_ARG_WITH_RETURN_TYPE_INFO_EX(arginfo_rand, 0, 0, IS_LONG, 0)
	ZEND_ARG_TYPE_INFO(0, min, IS_LONG, 0)
	ZEND_ARG_TYPE_INFO(0, max, IS_LONG, 0)
ZEND_END_ARG_INFO()

#define arginfo_mt_rand arginfo_rand

#define arginfo_mt_getrandmax arginfo_ob_get_level

#define arginfo_getrandmax arginfo_ob_get_level

ZEND_BEGIN_ARG_WITH_RETURN_TYPE_INFO_EX(arginfo_random_bytes, 0, 1, IS_STRING, 0)
	ZEND_ARG_TYPE_INFO(0, length, IS_LONG, 0)
ZEND_END_ARG_INFO()

ZEND_BEGIN_ARG_WITH_RETURN_TYPE_INFO_EX(arginfo_random_int, 0, 2, IS_LONG, 0)
	ZEND_ARG_TYPE_INFO(0, min, IS_LONG, 0)
	ZEND_ARG_TYPE_INFO(0, max, IS_LONG, 0)
ZEND_END_ARG_INFO()

#define arginfo_soundex arginfo_base64_encode

ZEND_BEGIN_ARG_WITH_RETURN_TYPE_MASK_EX(arginfo_stream_select, 0, 4, MAY_BE_LONG|MAY_BE_FALSE)
	ZEND_ARG_TYPE_INFO(1, read, IS_ARRAY, 1)
	ZEND_ARG_TYPE_INFO(1, write, IS_ARRAY, 1)
	ZEND_ARG_TYPE_INFO(1, except, IS_ARRAY, 1)
	ZEND_ARG_TYPE_INFO(0, seconds, IS_LONG, 1)
	ZEND_ARG_TYPE_INFO_WITH_DEFAULT_VALUE(0, microseconds, IS_LONG, 1, "null")
ZEND_END_ARG_INFO()

ZEND_BEGIN_ARG_INFO_EX(arginfo_stream_context_create, 0, 0, 0)
	ZEND_ARG_TYPE_INFO_WITH_DEFAULT_VALUE(0, options, IS_ARRAY, 1, "null")
	ZEND_ARG_TYPE_INFO_WITH_DEFAULT_VALUE(0, params, IS_ARRAY, 1, "null")
ZEND_END_ARG_INFO()

ZEND_BEGIN_ARG_WITH_RETURN_TYPE_INFO_EX(arginfo_stream_context_set_params, 0, 2, _IS_BOOL, 0)
	ZEND_ARG_INFO(0, context)
	ZEND_ARG_TYPE_INFO(0, params, IS_ARRAY, 0)
ZEND_END_ARG_INFO()

ZEND_BEGIN_ARG_WITH_RETURN_TYPE_INFO_EX(arginfo_stream_context_get_params, 0, 1, IS_ARRAY, 0)
	ZEND_ARG_INFO(0, context)
ZEND_END_ARG_INFO()

ZEND_BEGIN_ARG_WITH_RETURN_TYPE_INFO_EX(arginfo_stream_context_set_option, 0, 2, _IS_BOOL, 0)
	ZEND_ARG_INFO(0, context)
	ZEND_ARG_TYPE_MASK(0, wrapper_or_options, MAY_BE_ARRAY|MAY_BE_STRING, NULL)
	ZEND_ARG_TYPE_INFO_WITH_DEFAULT_VALUE(0, option_name, IS_STRING, 1, "null")
	ZEND_ARG_TYPE_INFO(0, value, IS_MIXED, 0)
ZEND_END_ARG_INFO()

ZEND_BEGIN_ARG_WITH_RETURN_TYPE_INFO_EX(arginfo_stream_context_get_options, 0, 1, IS_ARRAY, 0)
	ZEND_ARG_INFO(0, stream_or_context)
ZEND_END_ARG_INFO()

ZEND_BEGIN_ARG_INFO_EX(arginfo_stream_context_get_default, 0, 0, 0)
	ZEND_ARG_TYPE_INFO_WITH_DEFAULT_VALUE(0, options, IS_ARRAY, 1, "null")
ZEND_END_ARG_INFO()

ZEND_BEGIN_ARG_INFO_EX(arginfo_stream_context_set_default, 0, 0, 1)
	ZEND_ARG_TYPE_INFO(0, options, IS_ARRAY, 0)
ZEND_END_ARG_INFO()

ZEND_BEGIN_ARG_INFO_EX(arginfo_stream_filter_prepend, 0, 0, 2)
	ZEND_ARG_INFO(0, stream)
	ZEND_ARG_TYPE_INFO(0, filter_name, IS_STRING, 0)
	ZEND_ARG_TYPE_INFO_WITH_DEFAULT_VALUE(0, mode, IS_LONG, 0, "0")
	ZEND_ARG_TYPE_INFO(0, params, IS_MIXED, 0)
ZEND_END_ARG_INFO()

#define arginfo_stream_filter_append arginfo_stream_filter_prepend

ZEND_BEGIN_ARG_WITH_RETURN_TYPE_INFO_EX(arginfo_stream_filter_remove, 0, 1, _IS_BOOL, 0)
	ZEND_ARG_INFO(0, stream_filter)
ZEND_END_ARG_INFO()

ZEND_BEGIN_ARG_INFO_EX(arginfo_stream_socket_client, 0, 0, 1)
	ZEND_ARG_TYPE_INFO(0, address, IS_STRING, 0)
	ZEND_ARG_INFO_WITH_DEFAULT_VALUE(1, error_code, "null")
	ZEND_ARG_INFO_WITH_DEFAULT_VALUE(1, error_message, "null")
	ZEND_ARG_TYPE_INFO_WITH_DEFAULT_VALUE(0, timeout, IS_DOUBLE, 1, "null")
	ZEND_ARG_TYPE_INFO_WITH_DEFAULT_VALUE(0, flags, IS_LONG, 0, "STREAM_CLIENT_CONNECT")
	ZEND_ARG_INFO_WITH_DEFAULT_VALUE(0, context, "null")
ZEND_END_ARG_INFO()

ZEND_BEGIN_ARG_INFO_EX(arginfo_stream_socket_server, 0, 0, 1)
	ZEND_ARG_TYPE_INFO(0, address, IS_STRING, 0)
	ZEND_ARG_INFO_WITH_DEFAULT_VALUE(1, error_code, "null")
	ZEND_ARG_INFO_WITH_DEFAULT_VALUE(1, error_message, "null")
	ZEND_ARG_TYPE_INFO_WITH_DEFAULT_VALUE(0, flags, IS_LONG, 0, "STREAM_SERVER_BIND | STREAM_SERVER_LISTEN")
	ZEND_ARG_INFO_WITH_DEFAULT_VALUE(0, context, "null")
ZEND_END_ARG_INFO()

ZEND_BEGIN_ARG_INFO_EX(arginfo_stream_socket_accept, 0, 0, 1)
	ZEND_ARG_INFO(0, socket)
	ZEND_ARG_TYPE_INFO_WITH_DEFAULT_VALUE(0, timeout, IS_DOUBLE, 1, "null")
	ZEND_ARG_INFO_WITH_DEFAULT_VALUE(1, peer_name, "null")
ZEND_END_ARG_INFO()

ZEND_BEGIN_ARG_WITH_RETURN_TYPE_MASK_EX(arginfo_stream_socket_get_name, 0, 2, MAY_BE_STRING|MAY_BE_FALSE)
	ZEND_ARG_INFO(0, socket)
	ZEND_ARG_TYPE_INFO(0, remote, _IS_BOOL, 0)
ZEND_END_ARG_INFO()

ZEND_BEGIN_ARG_WITH_RETURN_TYPE_MASK_EX(arginfo_stream_socket_recvfrom, 0, 2, MAY_BE_STRING|MAY_BE_FALSE)
	ZEND_ARG_INFO(0, socket)
	ZEND_ARG_TYPE_INFO(0, length, IS_LONG, 0)
	ZEND_ARG_TYPE_INFO_WITH_DEFAULT_VALUE(0, flags, IS_LONG, 0, "0")
	ZEND_ARG_INFO_WITH_DEFAULT_VALUE(1, address, "null")
ZEND_END_ARG_INFO()

ZEND_BEGIN_ARG_WITH_RETURN_TYPE_MASK_EX(arginfo_stream_socket_sendto, 0, 2, MAY_BE_LONG|MAY_BE_FALSE)
	ZEND_ARG_INFO(0, socket)
	ZEND_ARG_TYPE_INFO(0, data, IS_STRING, 0)
	ZEND_ARG_TYPE_INFO_WITH_DEFAULT_VALUE(0, flags, IS_LONG, 0, "0")
	ZEND_ARG_TYPE_INFO_WITH_DEFAULT_VALUE(0, address, IS_STRING, 0, "\"\"")
ZEND_END_ARG_INFO()

ZEND_BEGIN_ARG_WITH_RETURN_TYPE_MASK_EX(arginfo_stream_socket_enable_crypto, 0, 2, MAY_BE_LONG|MAY_BE_BOOL)
	ZEND_ARG_INFO(0, stream)
	ZEND_ARG_TYPE_INFO(0, enable, _IS_BOOL, 0)
	ZEND_ARG_TYPE_INFO_WITH_DEFAULT_VALUE(0, crypto_method, IS_LONG, 1, "null")
	ZEND_ARG_INFO_WITH_DEFAULT_VALUE(0, session_stream, "null")
ZEND_END_ARG_INFO()

#if defined(HAVE_SHUTDOWN)
ZEND_BEGIN_ARG_WITH_RETURN_TYPE_INFO_EX(arginfo_stream_socket_shutdown, 0, 2, _IS_BOOL, 0)
	ZEND_ARG_INFO(0, stream)
	ZEND_ARG_TYPE_INFO(0, mode, IS_LONG, 0)
ZEND_END_ARG_INFO()
#endif

#if HAVE_SOCKETPAIR
ZEND_BEGIN_ARG_WITH_RETURN_TYPE_MASK_EX(arginfo_stream_socket_pair, 0, 3, MAY_BE_ARRAY|MAY_BE_FALSE)
	ZEND_ARG_TYPE_INFO(0, domain, IS_LONG, 0)
	ZEND_ARG_TYPE_INFO(0, type, IS_LONG, 0)
	ZEND_ARG_TYPE_INFO(0, protocol, IS_LONG, 0)
ZEND_END_ARG_INFO()
#endif

ZEND_BEGIN_ARG_WITH_RETURN_TYPE_MASK_EX(arginfo_stream_copy_to_stream, 0, 2, MAY_BE_LONG|MAY_BE_FALSE)
	ZEND_ARG_INFO(0, from)
	ZEND_ARG_INFO(0, to)
	ZEND_ARG_TYPE_INFO_WITH_DEFAULT_VALUE(0, length, IS_LONG, 1, "null")
	ZEND_ARG_TYPE_INFO_WITH_DEFAULT_VALUE(0, offset, IS_LONG, 0, "0")
ZEND_END_ARG_INFO()

ZEND_BEGIN_ARG_WITH_RETURN_TYPE_MASK_EX(arginfo_stream_get_contents, 0, 1, MAY_BE_STRING|MAY_BE_FALSE)
	ZEND_ARG_INFO(0, stream)
	ZEND_ARG_TYPE_INFO_WITH_DEFAULT_VALUE(0, length, IS_LONG, 1, "null")
	ZEND_ARG_TYPE_INFO_WITH_DEFAULT_VALUE(0, offset, IS_LONG, 0, "-1")
ZEND_END_ARG_INFO()

#define arginfo_stream_supports_lock arginfo_rewind

ZEND_BEGIN_ARG_WITH_RETURN_TYPE_INFO_EX(arginfo_stream_set_write_buffer, 0, 2, IS_LONG, 0)
	ZEND_ARG_INFO(0, stream)
	ZEND_ARG_TYPE_INFO(0, size, IS_LONG, 0)
ZEND_END_ARG_INFO()

#define arginfo_set_file_buffer arginfo_stream_set_write_buffer

#define arginfo_stream_set_read_buffer arginfo_stream_set_write_buffer

ZEND_BEGIN_ARG_WITH_RETURN_TYPE_INFO_EX(arginfo_stream_set_blocking, 0, 2, _IS_BOOL, 0)
	ZEND_ARG_INFO(0, stream)
	ZEND_ARG_TYPE_INFO(0, enable, _IS_BOOL, 0)
ZEND_END_ARG_INFO()

#define arginfo_socket_set_blocking arginfo_stream_set_blocking

ZEND_BEGIN_ARG_WITH_RETURN_TYPE_INFO_EX(arginfo_stream_get_meta_data, 0, 1, IS_ARRAY, 0)
	ZEND_ARG_INFO(0, stream)
ZEND_END_ARG_INFO()

#define arginfo_socket_get_status arginfo_stream_get_meta_data

ZEND_BEGIN_ARG_WITH_RETURN_TYPE_MASK_EX(arginfo_stream_get_line, 0, 2, MAY_BE_STRING|MAY_BE_FALSE)
	ZEND_ARG_INFO(0, stream)
	ZEND_ARG_TYPE_INFO(0, length, IS_LONG, 0)
	ZEND_ARG_TYPE_INFO_WITH_DEFAULT_VALUE(0, ending, IS_STRING, 0, "\"\"")
ZEND_END_ARG_INFO()

#define arginfo_stream_resolve_include_path arginfo_filetype

#define arginfo_stream_get_wrappers arginfo_ob_list_handlers

#define arginfo_stream_get_transports arginfo_ob_list_handlers

#define arginfo_stream_is_local arginfo_rewind

#define arginfo_stream_isatty arginfo_rewind

#if defined(PHP_WIN32)
ZEND_BEGIN_ARG_WITH_RETURN_TYPE_INFO_EX(arginfo_sapi_windows_vt100_support, 0, 1, _IS_BOOL, 0)
	ZEND_ARG_INFO(0, stream)
	ZEND_ARG_TYPE_INFO_WITH_DEFAULT_VALUE(0, enable, _IS_BOOL, 1, "null")
ZEND_END_ARG_INFO()
#endif

#define arginfo_stream_set_chunk_size arginfo_stream_set_write_buffer

#if HAVE_SYS_TIME_H || defined(PHP_WIN32)
ZEND_BEGIN_ARG_WITH_RETURN_TYPE_INFO_EX(arginfo_stream_set_timeout, 0, 2, _IS_BOOL, 0)
	ZEND_ARG_INFO(0, stream)
	ZEND_ARG_TYPE_INFO(0, seconds, IS_LONG, 0)
	ZEND_ARG_TYPE_INFO_WITH_DEFAULT_VALUE(0, microseconds, IS_LONG, 0, "0")
ZEND_END_ARG_INFO()
#endif

#if HAVE_SYS_TIME_H || defined(PHP_WIN32)
#define arginfo_socket_set_timeout arginfo_stream_set_timeout
#endif

ZEND_BEGIN_ARG_WITH_RETURN_TYPE_INFO_EX(arginfo_gettype, 0, 1, IS_STRING, 0)
	ZEND_ARG_TYPE_INFO(0, value, IS_MIXED, 0)
ZEND_END_ARG_INFO()

#define arginfo_get_debug_type arginfo_gettype

ZEND_BEGIN_ARG_WITH_RETURN_TYPE_INFO_EX(arginfo_settype, 0, 2, _IS_BOOL, 0)
	ZEND_ARG_TYPE_INFO(1, var, IS_MIXED, 0)
	ZEND_ARG_TYPE_INFO(0, type, IS_STRING, 0)
ZEND_END_ARG_INFO()

ZEND_BEGIN_ARG_WITH_RETURN_TYPE_INFO_EX(arginfo_intval, 0, 1, IS_LONG, 0)
	ZEND_ARG_TYPE_INFO(0, value, IS_MIXED, 0)
	ZEND_ARG_TYPE_INFO_WITH_DEFAULT_VALUE(0, base, IS_LONG, 0, "10")
ZEND_END_ARG_INFO()

ZEND_BEGIN_ARG_WITH_RETURN_TYPE_INFO_EX(arginfo_floatval, 0, 1, IS_DOUBLE, 0)
	ZEND_ARG_TYPE_INFO(0, value, IS_MIXED, 0)
ZEND_END_ARG_INFO()

#define arginfo_doubleval arginfo_floatval

ZEND_BEGIN_ARG_WITH_RETURN_TYPE_INFO_EX(arginfo_boolval, 0, 1, _IS_BOOL, 0)
	ZEND_ARG_TYPE_INFO(0, value, IS_MIXED, 0)
ZEND_END_ARG_INFO()

#define arginfo_strval arginfo_gettype

#define arginfo_is_null arginfo_boolval

#define arginfo_is_resource arginfo_boolval

#define arginfo_is_bool arginfo_boolval

#define arginfo_is_int arginfo_boolval

#define arginfo_is_integer arginfo_boolval

#define arginfo_is_long arginfo_boolval

#define arginfo_is_float arginfo_boolval

#define arginfo_is_double arginfo_boolval

#define arginfo_is_numeric arginfo_boolval

#define arginfo_is_string arginfo_boolval

#define arginfo_is_array arginfo_boolval

#define arginfo_is_object arginfo_boolval

#define arginfo_is_scalar arginfo_boolval

ZEND_BEGIN_ARG_WITH_RETURN_TYPE_INFO_EX(arginfo_is_callable, 0, 1, _IS_BOOL, 0)
	ZEND_ARG_TYPE_INFO(0, value, IS_MIXED, 0)
	ZEND_ARG_TYPE_INFO_WITH_DEFAULT_VALUE(0, syntax_only, _IS_BOOL, 0, "false")
	ZEND_ARG_INFO_WITH_DEFAULT_VALUE(1, callable_name, "null")
ZEND_END_ARG_INFO()

#define arginfo_is_iterable arginfo_boolval

#define arginfo_is_countable arginfo_boolval

#if defined(HAVE_GETTIMEOFDAY)
ZEND_BEGIN_ARG_WITH_RETURN_TYPE_INFO_EX(arginfo_uniqid, 0, 0, IS_STRING, 0)
	ZEND_ARG_TYPE_INFO_WITH_DEFAULT_VALUE(0, prefix, IS_STRING, 0, "\"\"")
	ZEND_ARG_TYPE_INFO_WITH_DEFAULT_VALUE(0, more_entropy, _IS_BOOL, 0, "false")
ZEND_END_ARG_INFO()
#endif

ZEND_BEGIN_ARG_WITH_RETURN_TYPE_MASK_EX(arginfo_parse_url, 0, 1, MAY_BE_LONG|MAY_BE_STRING|MAY_BE_ARRAY|MAY_BE_NULL|MAY_BE_FALSE)
	ZEND_ARG_TYPE_INFO(0, url, IS_STRING, 0)
	ZEND_ARG_TYPE_INFO_WITH_DEFAULT_VALUE(0, component, IS_LONG, 0, "-1")
ZEND_END_ARG_INFO()

#define arginfo_urlencode arginfo_base64_encode

#define arginfo_urldecode arginfo_base64_encode

#define arginfo_rawurlencode arginfo_base64_encode

#define arginfo_rawurldecode arginfo_base64_encode

ZEND_BEGIN_ARG_WITH_RETURN_TYPE_MASK_EX(arginfo_get_headers, 0, 1, MAY_BE_ARRAY|MAY_BE_FALSE)
	ZEND_ARG_TYPE_INFO(0, url, IS_STRING, 0)
	ZEND_ARG_TYPE_INFO_WITH_DEFAULT_VALUE(0, associative, _IS_BOOL, 0, "false")
	ZEND_ARG_INFO_WITH_DEFAULT_VALUE(0, context, "null")
ZEND_END_ARG_INFO()

ZEND_BEGIN_ARG_WITH_RETURN_TYPE_INFO_EX(arginfo_stream_bucket_make_writeable, 0, 1, IS_OBJECT, 1)
	ZEND_ARG_INFO(0, brigade)
ZEND_END_ARG_INFO()

ZEND_BEGIN_ARG_WITH_RETURN_TYPE_INFO_EX(arginfo_stream_bucket_prepend, 0, 2, IS_VOID, 0)
	ZEND_ARG_INFO(0, brigade)
	ZEND_ARG_TYPE_INFO(0, bucket, IS_OBJECT, 0)
ZEND_END_ARG_INFO()

#define arginfo_stream_bucket_append arginfo_stream_bucket_prepend

ZEND_BEGIN_ARG_WITH_RETURN_TYPE_INFO_EX(arginfo_stream_bucket_new, 0, 2, IS_OBJECT, 0)
	ZEND_ARG_INFO(0, stream)
	ZEND_ARG_TYPE_INFO(0, buffer, IS_STRING, 0)
ZEND_END_ARG_INFO()

#define arginfo_stream_get_filters arginfo_ob_list_handlers

ZEND_BEGIN_ARG_WITH_RETURN_TYPE_INFO_EX(arginfo_stream_filter_register, 0, 2, _IS_BOOL, 0)
	ZEND_ARG_TYPE_INFO(0, filter_name, IS_STRING, 0)
	ZEND_ARG_TYPE_INFO(0, class, IS_STRING, 0)
ZEND_END_ARG_INFO()

#define arginfo_convert_uuencode arginfo_base64_encode

#define arginfo_convert_uudecode arginfo_hex2bin

ZEND_BEGIN_ARG_WITH_RETURN_TYPE_INFO_EX(arginfo_var_dump, 0, 1, IS_VOID, 0)
	ZEND_ARG_TYPE_INFO(0, value, IS_MIXED, 0)
	ZEND_ARG_VARIADIC_TYPE_INFO(0, values, IS_MIXED, 0)
ZEND_END_ARG_INFO()

ZEND_BEGIN_ARG_WITH_RETURN_TYPE_INFO_EX(arginfo_var_export, 0, 1, IS_STRING, 1)
	ZEND_ARG_TYPE_INFO(0, value, IS_MIXED, 0)
	ZEND_ARG_TYPE_INFO_WITH_DEFAULT_VALUE(0, return, _IS_BOOL, 0, "false")
ZEND_END_ARG_INFO()

#define arginfo_debug_zval_dump arginfo_var_dump

#define arginfo_serialize arginfo_gettype

ZEND_BEGIN_ARG_WITH_RETURN_TYPE_INFO_EX(arginfo_unserialize, 0, 1, IS_MIXED, 0)
	ZEND_ARG_TYPE_INFO(0, data, IS_STRING, 0)
	ZEND_ARG_TYPE_INFO_WITH_DEFAULT_VALUE(0, options, IS_ARRAY, 0, "[]")
ZEND_END_ARG_INFO()

ZEND_BEGIN_ARG_WITH_RETURN_TYPE_INFO_EX(arginfo_memory_get_usage, 0, 0, IS_LONG, 0)
	ZEND_ARG_TYPE_INFO_WITH_DEFAULT_VALUE(0, real_usage, _IS_BOOL, 0, "false")
ZEND_END_ARG_INFO()

#define arginfo_memory_get_peak_usage arginfo_memory_get_usage

ZEND_BEGIN_ARG_WITH_RETURN_TYPE_MASK_EX(arginfo_version_compare, 0, 2, MAY_BE_LONG|MAY_BE_BOOL)
	ZEND_ARG_TYPE_INFO(0, version1, IS_STRING, 0)
	ZEND_ARG_TYPE_INFO(0, version2, IS_STRING, 0)
	ZEND_ARG_TYPE_INFO_WITH_DEFAULT_VALUE(0, operator, IS_STRING, 1, "null")
ZEND_END_ARG_INFO()

#if defined(PHP_WIN32)
ZEND_BEGIN_ARG_WITH_RETURN_TYPE_INFO_EX(arginfo_sapi_windows_cp_set, 0, 1, _IS_BOOL, 0)
	ZEND_ARG_TYPE_INFO(0, codepage, IS_LONG, 0)
ZEND_END_ARG_INFO()
#endif

#if defined(PHP_WIN32)
ZEND_BEGIN_ARG_WITH_RETURN_TYPE_INFO_EX(arginfo_sapi_windows_cp_get, 0, 0, IS_LONG, 0)
	ZEND_ARG_TYPE_INFO_WITH_DEFAULT_VALUE(0, kind, IS_STRING, 0, "\"\"")
ZEND_END_ARG_INFO()
#endif

#if defined(PHP_WIN32)
ZEND_BEGIN_ARG_WITH_RETURN_TYPE_INFO_EX(arginfo_sapi_windows_cp_conv, 0, 3, IS_STRING, 1)
	ZEND_ARG_TYPE_MASK(0, in_codepage, MAY_BE_LONG|MAY_BE_STRING, NULL)
	ZEND_ARG_TYPE_MASK(0, out_codepage, MAY_BE_LONG|MAY_BE_STRING, NULL)
	ZEND_ARG_TYPE_INFO(0, subject, IS_STRING, 0)
ZEND_END_ARG_INFO()
#endif

#if defined(PHP_WIN32)
ZEND_BEGIN_ARG_WITH_RETURN_TYPE_INFO_EX(arginfo_sapi_windows_cp_is_utf8, 0, 0, _IS_BOOL, 0)
ZEND_END_ARG_INFO()
#endif

#if defined(PHP_WIN32)
ZEND_BEGIN_ARG_WITH_RETURN_TYPE_INFO_EX(arginfo_sapi_windows_set_ctrl_handler, 0, 1, _IS_BOOL, 0)
	ZEND_ARG_TYPE_INFO(0, handler, IS_CALLABLE, 1)
	ZEND_ARG_TYPE_INFO_WITH_DEFAULT_VALUE(0, add, _IS_BOOL, 0, "true")
ZEND_END_ARG_INFO()
#endif

#if defined(PHP_WIN32)
ZEND_BEGIN_ARG_WITH_RETURN_TYPE_INFO_EX(arginfo_sapi_windows_generate_ctrl_event, 0, 1, _IS_BOOL, 0)
	ZEND_ARG_TYPE_INFO(0, event, IS_LONG, 0)
	ZEND_ARG_TYPE_INFO_WITH_DEFAULT_VALUE(0, pid, IS_LONG, 0, "0")
ZEND_END_ARG_INFO()
#endif


ZEND_FUNCTION(set_time_limit);
ZEND_FUNCTION(header_register_callback);
ZEND_FUNCTION(ob_start);
ZEND_FUNCTION(ob_flush);
ZEND_FUNCTION(ob_clean);
ZEND_FUNCTION(ob_end_flush);
ZEND_FUNCTION(ob_end_clean);
ZEND_FUNCTION(ob_get_flush);
ZEND_FUNCTION(ob_get_clean);
ZEND_FUNCTION(ob_get_contents);
ZEND_FUNCTION(ob_get_level);
ZEND_FUNCTION(ob_get_length);
ZEND_FUNCTION(ob_list_handlers);
ZEND_FUNCTION(ob_get_status);
ZEND_FUNCTION(ob_implicit_flush);
ZEND_FUNCTION(output_reset_rewrite_vars);
ZEND_FUNCTION(output_add_rewrite_var);
ZEND_FUNCTION(stream_wrapper_register);
ZEND_FUNCTION(stream_wrapper_unregister);
ZEND_FUNCTION(stream_wrapper_restore);
ZEND_FUNCTION(array_push);
ZEND_FUNCTION(krsort);
ZEND_FUNCTION(ksort);
ZEND_FUNCTION(count);
ZEND_FUNCTION(natsort);
ZEND_FUNCTION(natcasesort);
ZEND_FUNCTION(asort);
ZEND_FUNCTION(arsort);
ZEND_FUNCTION(sort);
ZEND_FUNCTION(rsort);
ZEND_FUNCTION(usort);
ZEND_FUNCTION(uasort);
ZEND_FUNCTION(uksort);
ZEND_FUNCTION(end);
ZEND_FUNCTION(prev);
ZEND_FUNCTION(next);
ZEND_FUNCTION(reset);
ZEND_FUNCTION(current);
ZEND_FUNCTION(key);
ZEND_FUNCTION(min);
ZEND_FUNCTION(max);
ZEND_FUNCTION(array_walk);
ZEND_FUNCTION(array_walk_recursive);
ZEND_FUNCTION(in_array);
ZEND_FUNCTION(array_search);
ZEND_FUNCTION(extract);
ZEND_FUNCTION(compact);
ZEND_FUNCTION(array_fill);
ZEND_FUNCTION(array_fill_keys);
ZEND_FUNCTION(range);
ZEND_FUNCTION(shuffle);
ZEND_FUNCTION(array_pop);
ZEND_FUNCTION(array_shift);
ZEND_FUNCTION(array_unshift);
ZEND_FUNCTION(array_splice);
ZEND_FUNCTION(array_slice);
ZEND_FUNCTION(array_merge);
ZEND_FUNCTION(array_merge_recursive);
ZEND_FUNCTION(array_replace);
ZEND_FUNCTION(array_replace_recursive);
ZEND_FUNCTION(array_keys);
ZEND_FUNCTION(array_key_first);
ZEND_FUNCTION(array_key_last);
ZEND_FUNCTION(array_values);
ZEND_FUNCTION(array_count_values);
ZEND_FUNCTION(array_column);
ZEND_FUNCTION(array_reverse);
ZEND_FUNCTION(array_pad);
ZEND_FUNCTION(array_flip);
ZEND_FUNCTION(array_change_key_case);
ZEND_FUNCTION(array_unique);
ZEND_FUNCTION(array_intersect_key);
ZEND_FUNCTION(array_intersect_ukey);
ZEND_FUNCTION(array_intersect);
ZEND_FUNCTION(array_uintersect);
ZEND_FUNCTION(array_intersect_assoc);
ZEND_FUNCTION(array_uintersect_assoc);
ZEND_FUNCTION(array_intersect_uassoc);
ZEND_FUNCTION(array_uintersect_uassoc);
ZEND_FUNCTION(array_diff_key);
ZEND_FUNCTION(array_diff_ukey);
ZEND_FUNCTION(array_diff);
ZEND_FUNCTION(array_udiff);
ZEND_FUNCTION(array_diff_assoc);
ZEND_FUNCTION(array_diff_uassoc);
ZEND_FUNCTION(array_udiff_assoc);
ZEND_FUNCTION(array_udiff_uassoc);
ZEND_FUNCTION(array_multisort);
ZEND_FUNCTION(array_rand);
ZEND_FUNCTION(array_sum);
ZEND_FUNCTION(array_product);
ZEND_FUNCTION(array_reduce);
ZEND_FUNCTION(array_filter);
ZEND_FUNCTION(array_map);
ZEND_FUNCTION(array_key_exists);
ZEND_FUNCTION(array_chunk);
ZEND_FUNCTION(array_combine);
ZEND_FUNCTION(array_is_list);
ZEND_FUNCTION(base64_encode);
ZEND_FUNCTION(base64_decode);
ZEND_FUNCTION(constant);
ZEND_FUNCTION(ip2long);
ZEND_FUNCTION(long2ip);
ZEND_FUNCTION(getenv);
#if defined(HAVE_PUTENV)
ZEND_FUNCTION(putenv);
#endif
ZEND_FUNCTION(getopt);
ZEND_FUNCTION(flush);
ZEND_FUNCTION(sleep);
ZEND_FUNCTION(usleep);
#if HAVE_NANOSLEEP
ZEND_FUNCTION(time_nanosleep);
#endif
#if HAVE_NANOSLEEP
ZEND_FUNCTION(time_sleep_until);
#endif
ZEND_FUNCTION(get_current_user);
ZEND_FUNCTION(get_cfg_var);
ZEND_FUNCTION(error_log);
ZEND_FUNCTION(error_get_last);
ZEND_FUNCTION(error_clear_last);
ZEND_FUNCTION(call_user_func);
ZEND_FUNCTION(call_user_func_array);
ZEND_FUNCTION(forward_static_call);
ZEND_FUNCTION(forward_static_call_array);
ZEND_FUNCTION(register_shutdown_function);
ZEND_FUNCTION(highlight_file);
ZEND_FUNCTION(php_strip_whitespace);
ZEND_FUNCTION(highlight_string);
ZEND_FUNCTION(ini_get);
ZEND_FUNCTION(ini_get_all);
ZEND_FUNCTION(ini_set);
ZEND_FUNCTION(ini_restore);
ZEND_FUNCTION(set_include_path);
ZEND_FUNCTION(get_include_path);
ZEND_FUNCTION(print_r);
ZEND_FUNCTION(connection_aborted);
ZEND_FUNCTION(connection_status);
ZEND_FUNCTION(ignore_user_abort);
#if HAVE_GETSERVBYNAME
ZEND_FUNCTION(getservbyname);
#endif
#if HAVE_GETSERVBYPORT
ZEND_FUNCTION(getservbyport);
#endif
#if HAVE_GETPROTOBYNAME
ZEND_FUNCTION(getprotobyname);
#endif
#if HAVE_GETPROTOBYNUMBER
ZEND_FUNCTION(getprotobynumber);
#endif
ZEND_FUNCTION(register_tick_function);
ZEND_FUNCTION(unregister_tick_function);
ZEND_FUNCTION(is_uploaded_file);
ZEND_FUNCTION(move_uploaded_file);
ZEND_FUNCTION(parse_ini_file);
ZEND_FUNCTION(parse_ini_string);
#if ZEND_DEBUG
ZEND_FUNCTION(config_get_hash);
#endif
#if defined(HAVE_GETLOADAVG)
ZEND_FUNCTION(sys_getloadavg);
#endif
ZEND_FUNCTION(get_browser);
ZEND_FUNCTION(crc32);
ZEND_FUNCTION(crypt);
#if HAVE_STRPTIME
ZEND_FUNCTION(strptime);
#endif
#if defined(HAVE_GETHOSTNAME)
ZEND_FUNCTION(gethostname);
#endif
ZEND_FUNCTION(gethostbyaddr);
ZEND_FUNCTION(gethostbyname);
ZEND_FUNCTION(gethostbynamel);
#if defined(PHP_WIN32) || HAVE_DNS_SEARCH_FUNC
ZEND_FUNCTION(dns_check_record);
#endif
#if defined(PHP_WIN32) || HAVE_DNS_SEARCH_FUNC
ZEND_FUNCTION(dns_get_record);
#endif
#if defined(PHP_WIN32) || HAVE_DNS_SEARCH_FUNC
ZEND_FUNCTION(dns_get_mx);
#endif
#if defined(PHP_WIN32) || HAVE_GETIFADDRS || defined(__PASE__)
ZEND_FUNCTION(net_get_interfaces);
#endif
#if HAVE_FTOK
ZEND_FUNCTION(ftok);
#endif
ZEND_FUNCTION(hrtime);
ZEND_FUNCTION(lcg_value);
ZEND_FUNCTION(md5);
ZEND_FUNCTION(md5_file);
ZEND_FUNCTION(getmyuid);
ZEND_FUNCTION(getmygid);
ZEND_FUNCTION(getmypid);
ZEND_FUNCTION(getmyinode);
ZEND_FUNCTION(getlastmod);
ZEND_FUNCTION(sha1);
ZEND_FUNCTION(sha1_file);
#if defined(HAVE_SYSLOG_H)
ZEND_FUNCTION(openlog);
#endif
#if defined(HAVE_SYSLOG_H)
ZEND_FUNCTION(closelog);
#endif
#if defined(HAVE_SYSLOG_H)
ZEND_FUNCTION(syslog);
#endif
#if defined(HAVE_INET_NTOP)
ZEND_FUNCTION(inet_ntop);
#endif
#if defined(HAVE_INET_PTON)
ZEND_FUNCTION(inet_pton);
#endif
ZEND_FUNCTION(metaphone);
ZEND_FUNCTION(header);
ZEND_FUNCTION(header_remove);
ZEND_FUNCTION(setrawcookie);
ZEND_FUNCTION(setcookie);
ZEND_FUNCTION(http_response_code);
ZEND_FUNCTION(headers_sent);
ZEND_FUNCTION(headers_list);
ZEND_FUNCTION(htmlspecialchars);
ZEND_FUNCTION(htmlspecialchars_decode);
ZEND_FUNCTION(html_entity_decode);
ZEND_FUNCTION(htmlentities);
ZEND_FUNCTION(get_html_translation_table);
ZEND_FUNCTION(assert);
ZEND_FUNCTION(assert_options);
ZEND_FUNCTION(bin2hex);
ZEND_FUNCTION(hex2bin);
ZEND_FUNCTION(strspn);
ZEND_FUNCTION(strcspn);
#if HAVE_NL_LANGINFO
ZEND_FUNCTION(nl_langinfo);
#endif
ZEND_FUNCTION(strcoll);
ZEND_FUNCTION(trim);
ZEND_FUNCTION(rtrim);
ZEND_FUNCTION(ltrim);
ZEND_FUNCTION(wordwrap);
ZEND_FUNCTION(explode);
ZEND_FUNCTION(implode);
ZEND_FUNCTION(strtok);
ZEND_FUNCTION(strtoupper);
ZEND_FUNCTION(strtolower);
ZEND_FUNCTION(basename);
ZEND_FUNCTION(dirname);
ZEND_FUNCTION(pathinfo);
ZEND_FUNCTION(stristr);
ZEND_FUNCTION(strstr);
ZEND_FUNCTION(strpos);
ZEND_FUNCTION(stripos);
ZEND_FUNCTION(strrpos);
ZEND_FUNCTION(strripos);
ZEND_FUNCTION(strrchr);
ZEND_FUNCTION(str_contains);
ZEND_FUNCTION(str_starts_with);
ZEND_FUNCTION(str_ends_with);
ZEND_FUNCTION(chunk_split);
ZEND_FUNCTION(substr);
ZEND_FUNCTION(substr_replace);
ZEND_FUNCTION(quotemeta);
ZEND_FUNCTION(ord);
ZEND_FUNCTION(chr);
ZEND_FUNCTION(ucfirst);
ZEND_FUNCTION(lcfirst);
ZEND_FUNCTION(ucwords);
ZEND_FUNCTION(strtr);
ZEND_FUNCTION(strrev);
ZEND_FUNCTION(similar_text);
ZEND_FUNCTION(addcslashes);
ZEND_FUNCTION(addslashes);
ZEND_FUNCTION(stripcslashes);
ZEND_FUNCTION(stripslashes);
ZEND_FUNCTION(str_replace);
ZEND_FUNCTION(str_ireplace);
ZEND_FUNCTION(hebrev);
ZEND_FUNCTION(nl2br);
ZEND_FUNCTION(strip_tags);
ZEND_FUNCTION(setlocale);
ZEND_FUNCTION(parse_str);
ZEND_FUNCTION(str_getcsv);
ZEND_FUNCTION(str_repeat);
ZEND_FUNCTION(count_chars);
ZEND_FUNCTION(strnatcmp);
ZEND_FUNCTION(localeconv);
ZEND_FUNCTION(strnatcasecmp);
ZEND_FUNCTION(substr_count);
ZEND_FUNCTION(str_pad);
ZEND_FUNCTION(sscanf);
ZEND_FUNCTION(str_rot13);
ZEND_FUNCTION(str_shuffle);
ZEND_FUNCTION(str_word_count);
ZEND_FUNCTION(str_split);
ZEND_FUNCTION(strpbrk);
ZEND_FUNCTION(substr_compare);
ZEND_FUNCTION(utf8_encode);
ZEND_FUNCTION(utf8_decode);
ZEND_FUNCTION(opendir);
ZEND_FUNCTION(dir);
ZEND_FUNCTION(closedir);
ZEND_FUNCTION(chdir);
#if defined(HAVE_CHROOT) && !defined(ZTS) && ENABLE_CHROOT_FUNC
ZEND_FUNCTION(chroot);
#endif
ZEND_FUNCTION(getcwd);
ZEND_FUNCTION(rewinddir);
ZEND_FUNCTION(readdir);
ZEND_FUNCTION(scandir);
#if defined(HAVE_GLOB)
ZEND_FUNCTION(glob);
#endif
ZEND_FUNCTION(exec);
ZEND_FUNCTION(system);
ZEND_FUNCTION(passthru);
ZEND_FUNCTION(escapeshellcmd);
ZEND_FUNCTION(escapeshellarg);
ZEND_FUNCTION(shell_exec);
#if defined(HAVE_NICE)
ZEND_FUNCTION(proc_nice);
#endif
ZEND_FUNCTION(flock);
ZEND_FUNCTION(get_meta_tags);
ZEND_FUNCTION(pclose);
ZEND_FUNCTION(popen);
ZEND_FUNCTION(readfile);
ZEND_FUNCTION(rewind);
ZEND_FUNCTION(rmdir);
ZEND_FUNCTION(umask);
ZEND_FUNCTION(fclose);
ZEND_FUNCTION(feof);
ZEND_FUNCTION(fgetc);
ZEND_FUNCTION(fgets);
ZEND_FUNCTION(fread);
ZEND_FUNCTION(fopen);
ZEND_FUNCTION(fscanf);
ZEND_FUNCTION(fpassthru);
ZEND_FUNCTION(ftruncate);
ZEND_FUNCTION(fstat);
ZEND_FUNCTION(fseek);
ZEND_FUNCTION(ftell);
ZEND_FUNCTION(fflush);
ZEND_FUNCTION(fsync);
ZEND_FUNCTION(fdatasync);
ZEND_FUNCTION(fwrite);
ZEND_FUNCTION(mkdir);
ZEND_FUNCTION(rename);
ZEND_FUNCTION(copy);
ZEND_FUNCTION(tempnam);
ZEND_FUNCTION(tmpfile);
ZEND_FUNCTION(file);
ZEND_FUNCTION(file_get_contents);
ZEND_FUNCTION(unlink);
ZEND_FUNCTION(file_put_contents);
ZEND_FUNCTION(fputcsv);
ZEND_FUNCTION(fgetcsv);
ZEND_FUNCTION(realpath);
#if defined(HAVE_FNMATCH)
ZEND_FUNCTION(fnmatch);
#endif
ZEND_FUNCTION(sys_get_temp_dir);
ZEND_FUNCTION(fileatime);
ZEND_FUNCTION(filectime);
ZEND_FUNCTION(filegroup);
ZEND_FUNCTION(fileinode);
ZEND_FUNCTION(filemtime);
ZEND_FUNCTION(fileowner);
ZEND_FUNCTION(fileperms);
ZEND_FUNCTION(filesize);
ZEND_FUNCTION(filetype);
ZEND_FUNCTION(file_exists);
ZEND_FUNCTION(is_writable);
ZEND_FUNCTION(is_readable);
ZEND_FUNCTION(is_executable);
ZEND_FUNCTION(is_file);
ZEND_FUNCTION(is_dir);
ZEND_FUNCTION(is_link);
ZEND_FUNCTION(stat);
ZEND_FUNCTION(lstat);
ZEND_FUNCTION(chown);
ZEND_FUNCTION(chgrp);
#if HAVE_LCHOWN
ZEND_FUNCTION(lchown);
#endif
#if HAVE_LCHOWN
ZEND_FUNCTION(lchgrp);
#endif
ZEND_FUNCTION(chmod);
#if HAVE_UTIME
ZEND_FUNCTION(touch);
#endif
ZEND_FUNCTION(clearstatcache);
ZEND_FUNCTION(disk_total_space);
ZEND_FUNCTION(disk_free_space);
ZEND_FUNCTION(realpath_cache_get);
ZEND_FUNCTION(realpath_cache_size);
ZEND_FUNCTION(sprintf);
ZEND_FUNCTION(printf);
ZEND_FUNCTION(vprintf);
ZEND_FUNCTION(vsprintf);
ZEND_FUNCTION(fprintf);
ZEND_FUNCTION(vfprintf);
ZEND_FUNCTION(fsockopen);
ZEND_FUNCTION(pfsockopen);
ZEND_FUNCTION(http_build_query);
ZEND_FUNCTION(image_type_to_mime_type);
ZEND_FUNCTION(image_type_to_extension);
ZEND_FUNCTION(getimagesize);
ZEND_FUNCTION(getimagesizefromstring);
ZEND_FUNCTION(phpinfo);
ZEND_FUNCTION(phpversion);
ZEND_FUNCTION(phpcredits);
ZEND_FUNCTION(php_sapi_name);
ZEND_FUNCTION(php_uname);
ZEND_FUNCTION(php_ini_scanned_files);
ZEND_FUNCTION(php_ini_loaded_file);
ZEND_FUNCTION(iptcembed);
ZEND_FUNCTION(iptcparse);
ZEND_FUNCTION(levenshtein);
#if defined(HAVE_SYMLINK) || defined(PHP_WIN32)
ZEND_FUNCTION(readlink);
#endif
#if defined(HAVE_SYMLINK) || defined(PHP_WIN32)
ZEND_FUNCTION(linkinfo);
#endif
#if defined(HAVE_SYMLINK) || defined(PHP_WIN32)
ZEND_FUNCTION(symlink);
#endif
#if defined(HAVE_SYMLINK) || defined(PHP_WIN32)
ZEND_FUNCTION(link);
#endif
ZEND_FUNCTION(mail);
ZEND_FUNCTION(abs);
ZEND_FUNCTION(ceil);
ZEND_FUNCTION(floor);
ZEND_FUNCTION(round);
ZEND_FUNCTION(sin);
ZEND_FUNCTION(cos);
ZEND_FUNCTION(tan);
ZEND_FUNCTION(asin);
ZEND_FUNCTION(acos);
ZEND_FUNCTION(atan);
ZEND_FUNCTION(atanh);
ZEND_FUNCTION(atan2);
ZEND_FUNCTION(sinh);
ZEND_FUNCTION(cosh);
ZEND_FUNCTION(tanh);
ZEND_FUNCTION(asinh);
ZEND_FUNCTION(acosh);
ZEND_FUNCTION(expm1);
ZEND_FUNCTION(log1p);
ZEND_FUNCTION(pi);
ZEND_FUNCTION(is_finite);
ZEND_FUNCTION(is_nan);
ZEND_FUNCTION(intdiv);
ZEND_FUNCTION(is_infinite);
ZEND_FUNCTION(pow);
ZEND_FUNCTION(exp);
ZEND_FUNCTION(log);
ZEND_FUNCTION(log10);
ZEND_FUNCTION(sqrt);
ZEND_FUNCTION(hypot);
ZEND_FUNCTION(deg2rad);
ZEND_FUNCTION(rad2deg);
ZEND_FUNCTION(bindec);
ZEND_FUNCTION(hexdec);
ZEND_FUNCTION(octdec);
ZEND_FUNCTION(decbin);
ZEND_FUNCTION(decoct);
ZEND_FUNCTION(dechex);
ZEND_FUNCTION(base_convert);
ZEND_FUNCTION(number_format);
ZEND_FUNCTION(fmod);
ZEND_FUNCTION(fdiv);
#if defined(HAVE_GETTIMEOFDAY)
ZEND_FUNCTION(microtime);
#endif
#if defined(HAVE_GETTIMEOFDAY)
ZEND_FUNCTION(gettimeofday);
#endif
#if defined(HAVE_GETRUSAGE)
ZEND_FUNCTION(getrusage);
#endif
ZEND_FUNCTION(pack);
ZEND_FUNCTION(unpack);
ZEND_FUNCTION(password_get_info);
ZEND_FUNCTION(password_hash);
ZEND_FUNCTION(password_needs_rehash);
ZEND_FUNCTION(password_verify);
ZEND_FUNCTION(password_algos);
#if defined(PHP_CAN_SUPPORT_PROC_OPEN)
ZEND_FUNCTION(proc_open);
#endif
#if defined(PHP_CAN_SUPPORT_PROC_OPEN)
ZEND_FUNCTION(proc_close);
#endif
#if defined(PHP_CAN_SUPPORT_PROC_OPEN)
ZEND_FUNCTION(proc_terminate);
#endif
#if defined(PHP_CAN_SUPPORT_PROC_OPEN)
ZEND_FUNCTION(proc_get_status);
#endif
ZEND_FUNCTION(quoted_printable_decode);
ZEND_FUNCTION(quoted_printable_encode);
ZEND_FUNCTION(mt_srand);
ZEND_FUNCTION(rand);
ZEND_FUNCTION(mt_rand);
ZEND_FUNCTION(mt_getrandmax);
ZEND_FUNCTION(random_bytes);
ZEND_FUNCTION(random_int);
ZEND_FUNCTION(soundex);
ZEND_FUNCTION(stream_select);
ZEND_FUNCTION(stream_context_create);
ZEND_FUNCTION(stream_context_set_params);
ZEND_FUNCTION(stream_context_get_params);
ZEND_FUNCTION(stream_context_set_option);
ZEND_FUNCTION(stream_context_get_options);
ZEND_FUNCTION(stream_context_get_default);
ZEND_FUNCTION(stream_context_set_default);
ZEND_FUNCTION(stream_filter_prepend);
ZEND_FUNCTION(stream_filter_append);
ZEND_FUNCTION(stream_filter_remove);
ZEND_FUNCTION(stream_socket_client);
ZEND_FUNCTION(stream_socket_server);
ZEND_FUNCTION(stream_socket_accept);
ZEND_FUNCTION(stream_socket_get_name);
ZEND_FUNCTION(stream_socket_recvfrom);
ZEND_FUNCTION(stream_socket_sendto);
ZEND_FUNCTION(stream_socket_enable_crypto);
#if defined(HAVE_SHUTDOWN)
ZEND_FUNCTION(stream_socket_shutdown);
#endif
#if HAVE_SOCKETPAIR
ZEND_FUNCTION(stream_socket_pair);
#endif
ZEND_FUNCTION(stream_copy_to_stream);
ZEND_FUNCTION(stream_get_contents);
ZEND_FUNCTION(stream_supports_lock);
ZEND_FUNCTION(stream_set_write_buffer);
ZEND_FUNCTION(stream_set_read_buffer);
ZEND_FUNCTION(stream_set_blocking);
ZEND_FUNCTION(stream_get_meta_data);
ZEND_FUNCTION(stream_get_line);
ZEND_FUNCTION(stream_resolve_include_path);
ZEND_FUNCTION(stream_get_wrappers);
ZEND_FUNCTION(stream_get_transports);
ZEND_FUNCTION(stream_is_local);
ZEND_FUNCTION(stream_isatty);
#if defined(PHP_WIN32)
ZEND_FUNCTION(sapi_windows_vt100_support);
#endif
ZEND_FUNCTION(stream_set_chunk_size);
#if HAVE_SYS_TIME_H || defined(PHP_WIN32)
ZEND_FUNCTION(stream_set_timeout);
#endif
ZEND_FUNCTION(gettype);
ZEND_FUNCTION(get_debug_type);
ZEND_FUNCTION(settype);
ZEND_FUNCTION(intval);
ZEND_FUNCTION(floatval);
ZEND_FUNCTION(boolval);
ZEND_FUNCTION(strval);
ZEND_FUNCTION(is_null);
ZEND_FUNCTION(is_resource);
ZEND_FUNCTION(is_bool);
ZEND_FUNCTION(is_int);
ZEND_FUNCTION(is_float);
ZEND_FUNCTION(is_numeric);
ZEND_FUNCTION(is_string);
ZEND_FUNCTION(is_array);
ZEND_FUNCTION(is_object);
ZEND_FUNCTION(is_scalar);
ZEND_FUNCTION(is_callable);
ZEND_FUNCTION(is_iterable);
ZEND_FUNCTION(is_countable);
#if defined(HAVE_GETTIMEOFDAY)
ZEND_FUNCTION(uniqid);
#endif
ZEND_FUNCTION(parse_url);
ZEND_FUNCTION(urlencode);
ZEND_FUNCTION(urldecode);
ZEND_FUNCTION(rawurlencode);
ZEND_FUNCTION(rawurldecode);
ZEND_FUNCTION(get_headers);
ZEND_FUNCTION(stream_bucket_make_writeable);
ZEND_FUNCTION(stream_bucket_prepend);
ZEND_FUNCTION(stream_bucket_append);
ZEND_FUNCTION(stream_bucket_new);
ZEND_FUNCTION(stream_get_filters);
ZEND_FUNCTION(stream_filter_register);
ZEND_FUNCTION(convert_uuencode);
ZEND_FUNCTION(convert_uudecode);
ZEND_FUNCTION(var_dump);
ZEND_FUNCTION(var_export);
ZEND_FUNCTION(debug_zval_dump);
ZEND_FUNCTION(serialize);
ZEND_FUNCTION(unserialize);
ZEND_FUNCTION(memory_get_usage);
ZEND_FUNCTION(memory_get_peak_usage);
ZEND_FUNCTION(version_compare);
#if defined(PHP_WIN32)
ZEND_FUNCTION(sapi_windows_cp_set);
#endif
#if defined(PHP_WIN32)
ZEND_FUNCTION(sapi_windows_cp_get);
#endif
#if defined(PHP_WIN32)
ZEND_FUNCTION(sapi_windows_cp_conv);
#endif
#if defined(PHP_WIN32)
ZEND_FUNCTION(sapi_windows_cp_is_utf8);
#endif
#if defined(PHP_WIN32)
ZEND_FUNCTION(sapi_windows_set_ctrl_handler);
#endif
#if defined(PHP_WIN32)
ZEND_FUNCTION(sapi_windows_generate_ctrl_event);
#endif


static const zend_function_entry ext_functions[] = {
	ZEND_FE(set_time_limit, arginfo_set_time_limit)
	ZEND_FE(header_register_callback, arginfo_header_register_callback)
	ZEND_FE(ob_start, arginfo_ob_start)
	ZEND_FE(ob_flush, arginfo_ob_flush)
	ZEND_FE(ob_clean, arginfo_ob_clean)
	ZEND_FE(ob_end_flush, arginfo_ob_end_flush)
	ZEND_FE(ob_end_clean, arginfo_ob_end_clean)
	ZEND_FE(ob_get_flush, arginfo_ob_get_flush)
	ZEND_FE(ob_get_clean, arginfo_ob_get_clean)
	ZEND_FE(ob_get_contents, arginfo_ob_get_contents)
	ZEND_FE(ob_get_level, arginfo_ob_get_level)
	ZEND_FE(ob_get_length, arginfo_ob_get_length)
	ZEND_FE(ob_list_handlers, arginfo_ob_list_handlers)
	ZEND_FE(ob_get_status, arginfo_ob_get_status)
	ZEND_FE(ob_implicit_flush, arginfo_ob_implicit_flush)
	ZEND_FE(output_reset_rewrite_vars, arginfo_output_reset_rewrite_vars)
	ZEND_FE(output_add_rewrite_var, arginfo_output_add_rewrite_var)
	ZEND_FE(stream_wrapper_register, arginfo_stream_wrapper_register)
	ZEND_FALIAS(stream_register_wrapper, stream_wrapper_register, arginfo_stream_register_wrapper)
	ZEND_FE(stream_wrapper_unregister, arginfo_stream_wrapper_unregister)
	ZEND_FE(stream_wrapper_restore, arginfo_stream_wrapper_restore)
	ZEND_FE(array_push, arginfo_array_push)
	ZEND_FE(krsort, arginfo_krsort)
	ZEND_FE(ksort, arginfo_ksort)
	ZEND_FE(count, arginfo_count)
	ZEND_FALIAS(sizeof, count, arginfo_sizeof)
	ZEND_FE(natsort, arginfo_natsort)
	ZEND_FE(natcasesort, arginfo_natcasesort)
	ZEND_FE(asort, arginfo_asort)
	ZEND_FE(arsort, arginfo_arsort)
	ZEND_FE(sort, arginfo_sort)
	ZEND_FE(rsort, arginfo_rsort)
	ZEND_FE(usort, arginfo_usort)
	ZEND_FE(uasort, arginfo_uasort)
	ZEND_FE(uksort, arginfo_uksort)
	ZEND_FE(end, arginfo_end)
	ZEND_FE(prev, arginfo_prev)
	ZEND_FE(next, arginfo_next)
	ZEND_FE(reset, arginfo_reset)
	ZEND_FE(current, arginfo_current)
	ZEND_FALIAS(pos, current, arginfo_pos)
	ZEND_FE(key, arginfo_key)
	ZEND_SUPPORTS_COMPILE_TIME_EVAL_FE(min, arginfo_min)
	ZEND_SUPPORTS_COMPILE_TIME_EVAL_FE(max, arginfo_max)
	ZEND_FE(array_walk, arginfo_array_walk)
	ZEND_FE(array_walk_recursive, arginfo_array_walk_recursive)
	ZEND_SUPPORTS_COMPILE_TIME_EVAL_FE(in_array, arginfo_in_array)
	ZEND_SUPPORTS_COMPILE_TIME_EVAL_FE(array_search, arginfo_array_search)
	ZEND_FE(extract, arginfo_extract)
	ZEND_FE(compact, arginfo_compact)
	ZEND_FE(array_fill, arginfo_array_fill)
	ZEND_FE(array_fill_keys, arginfo_array_fill_keys)
	ZEND_FE(range, arginfo_range)
	ZEND_FE(shuffle, arginfo_shuffle)
	ZEND_FE(array_pop, arginfo_array_pop)
	ZEND_FE(array_shift, arginfo_array_shift)
	ZEND_FE(array_unshift, arginfo_array_unshift)
	ZEND_FE(array_splice, arginfo_array_splice)
	ZEND_FE(array_slice, arginfo_array_slice)
	ZEND_SUPPORTS_COMPILE_TIME_EVAL_FE(array_merge, arginfo_array_merge)
	ZEND_SUPPORTS_COMPILE_TIME_EVAL_FE(array_merge_recursive, arginfo_array_merge_recursive)
	ZEND_SUPPORTS_COMPILE_TIME_EVAL_FE(array_replace, arginfo_array_replace)
	ZEND_SUPPORTS_COMPILE_TIME_EVAL_FE(array_replace_recursive, arginfo_array_replace_recursive)
	ZEND_SUPPORTS_COMPILE_TIME_EVAL_FE(array_keys, arginfo_array_keys)
	ZEND_SUPPORTS_COMPILE_TIME_EVAL_FE(array_key_first, arginfo_array_key_first)
	ZEND_SUPPORTS_COMPILE_TIME_EVAL_FE(array_key_last, arginfo_array_key_last)
	ZEND_SUPPORTS_COMPILE_TIME_EVAL_FE(array_values, arginfo_array_values)
	ZEND_FE(array_count_values, arginfo_array_count_values)
	ZEND_FE(array_column, arginfo_array_column)
	ZEND_FE(array_reverse, arginfo_array_reverse)
	ZEND_FE(array_pad, arginfo_array_pad)
	ZEND_SUPPORTS_COMPILE_TIME_EVAL_FE(array_flip, arginfo_array_flip)
	ZEND_SUPPORTS_COMPILE_TIME_EVAL_FE(array_change_key_case, arginfo_array_change_key_case)
	ZEND_SUPPORTS_COMPILE_TIME_EVAL_FE(array_unique, arginfo_array_unique)
	ZEND_FE(array_intersect_key, arginfo_array_intersect_key)
	ZEND_FE(array_intersect_ukey, arginfo_array_intersect_ukey)
	ZEND_FE(array_intersect, arginfo_array_intersect)
	ZEND_FE(array_uintersect, arginfo_array_uintersect)
	ZEND_FE(array_intersect_assoc, arginfo_array_intersect_assoc)
	ZEND_FE(array_uintersect_assoc, arginfo_array_uintersect_assoc)
	ZEND_FE(array_intersect_uassoc, arginfo_array_intersect_uassoc)
	ZEND_FE(array_uintersect_uassoc, arginfo_array_uintersect_uassoc)
	ZEND_SUPPORTS_COMPILE_TIME_EVAL_FE(array_diff_key, arginfo_array_diff_key)
	ZEND_SUPPORTS_COMPILE_TIME_EVAL_FE(array_diff_ukey, arginfo_array_diff_ukey)
	ZEND_SUPPORTS_COMPILE_TIME_EVAL_FE(array_diff, arginfo_array_diff)
	ZEND_FE(array_udiff, arginfo_array_udiff)
	ZEND_SUPPORTS_COMPILE_TIME_EVAL_FE(array_diff_assoc, arginfo_array_diff_assoc)
	ZEND_FE(array_diff_uassoc, arginfo_array_diff_uassoc)
	ZEND_FE(array_udiff_assoc, arginfo_array_udiff_assoc)
	ZEND_FE(array_udiff_uassoc, arginfo_array_udiff_uassoc)
	ZEND_FE(array_multisort, arginfo_array_multisort)
	ZEND_FE(array_rand, arginfo_array_rand)
	ZEND_FE(array_sum, arginfo_array_sum)
	ZEND_FE(array_product, arginfo_array_product)
	ZEND_FE(array_reduce, arginfo_array_reduce)
	ZEND_FE(array_filter, arginfo_array_filter)
	ZEND_FE(array_map, arginfo_array_map)
	ZEND_FE(array_key_exists, arginfo_array_key_exists)
	ZEND_FALIAS(key_exists, array_key_exists, arginfo_key_exists)
	ZEND_FE(array_chunk, arginfo_array_chunk)
	ZEND_FE(array_combine, arginfo_array_combine)
	ZEND_FE(array_is_list, arginfo_array_is_list)
	ZEND_SUPPORTS_COMPILE_TIME_EVAL_FE(base64_encode, arginfo_base64_encode)
	ZEND_SUPPORTS_COMPILE_TIME_EVAL_FE(base64_decode, arginfo_base64_decode)
	ZEND_FE(constant, arginfo_constant)
	ZEND_FE(ip2long, arginfo_ip2long)
	ZEND_FE(long2ip, arginfo_long2ip)
	ZEND_FE(getenv, arginfo_getenv)
#if defined(HAVE_PUTENV)
	ZEND_FE(putenv, arginfo_putenv)
#endif
	ZEND_FE(getopt, arginfo_getopt)
	ZEND_FE(flush, arginfo_flush)
	ZEND_FE(sleep, arginfo_sleep)
	ZEND_FE(usleep, arginfo_usleep)
#if HAVE_NANOSLEEP
	ZEND_FE(time_nanosleep, arginfo_time_nanosleep)
#endif
#if HAVE_NANOSLEEP
	ZEND_FE(time_sleep_until, arginfo_time_sleep_until)
#endif
	ZEND_FE(get_current_user, arginfo_get_current_user)
	ZEND_FE(get_cfg_var, arginfo_get_cfg_var)
	ZEND_FE(error_log, arginfo_error_log)
	ZEND_FE(error_get_last, arginfo_error_get_last)
	ZEND_FE(error_clear_last, arginfo_error_clear_last)
	ZEND_FE(call_user_func, arginfo_call_user_func)
	ZEND_FE(call_user_func_array, arginfo_call_user_func_array)
	ZEND_FE(forward_static_call, arginfo_forward_static_call)
	ZEND_FE(forward_static_call_array, arginfo_forward_static_call_array)
	ZEND_FE(register_shutdown_function, arginfo_register_shutdown_function)
	ZEND_FE(highlight_file, arginfo_highlight_file)
	ZEND_FALIAS(show_source, highlight_file, arginfo_show_source)
	ZEND_FE(php_strip_whitespace, arginfo_php_strip_whitespace)
	ZEND_FE(highlight_string, arginfo_highlight_string)
	ZEND_FE(ini_get, arginfo_ini_get)
	ZEND_FE(ini_get_all, arginfo_ini_get_all)
	ZEND_FE(ini_set, arginfo_ini_set)
	ZEND_FALIAS(ini_alter, ini_set, arginfo_ini_alter)
	ZEND_FE(ini_restore, arginfo_ini_restore)
	ZEND_FE(set_include_path, arginfo_set_include_path)
	ZEND_FE(get_include_path, arginfo_get_include_path)
	ZEND_FE(print_r, arginfo_print_r)
	ZEND_FE(connection_aborted, arginfo_connection_aborted)
	ZEND_FE(connection_status, arginfo_connection_status)
	ZEND_FE(ignore_user_abort, arginfo_ignore_user_abort)
#if HAVE_GETSERVBYNAME
	ZEND_FE(getservbyname, arginfo_getservbyname)
#endif
#if HAVE_GETSERVBYPORT
	ZEND_FE(getservbyport, arginfo_getservbyport)
#endif
#if HAVE_GETPROTOBYNAME
	ZEND_FE(getprotobyname, arginfo_getprotobyname)
#endif
#if HAVE_GETPROTOBYNUMBER
	ZEND_FE(getprotobynumber, arginfo_getprotobynumber)
#endif
	ZEND_FE(register_tick_function, arginfo_register_tick_function)
	ZEND_FE(unregister_tick_function, arginfo_unregister_tick_function)
	ZEND_FE(is_uploaded_file, arginfo_is_uploaded_file)
	ZEND_FE(move_uploaded_file, arginfo_move_uploaded_file)
	ZEND_FE(parse_ini_file, arginfo_parse_ini_file)
	ZEND_FE(parse_ini_string, arginfo_parse_ini_string)
#if ZEND_DEBUG
	ZEND_FE(config_get_hash, arginfo_config_get_hash)
#endif
#if defined(HAVE_GETLOADAVG)
	ZEND_FE(sys_getloadavg, arginfo_sys_getloadavg)
#endif
	ZEND_FE(get_browser, arginfo_get_browser)
	ZEND_SUPPORTS_COMPILE_TIME_EVAL_FE(crc32, arginfo_crc32)
	ZEND_FE(crypt, arginfo_crypt)
#if HAVE_STRPTIME
	ZEND_DEP_FE(strptime, arginfo_strptime)
#endif
#if defined(HAVE_GETHOSTNAME)
	ZEND_FE(gethostname, arginfo_gethostname)
#endif
	ZEND_FE(gethostbyaddr, arginfo_gethostbyaddr)
	ZEND_FE(gethostbyname, arginfo_gethostbyname)
	ZEND_FE(gethostbynamel, arginfo_gethostbynamel)
#if defined(PHP_WIN32) || HAVE_DNS_SEARCH_FUNC
	ZEND_FE(dns_check_record, arginfo_dns_check_record)
#endif
#if defined(PHP_WIN32) || HAVE_DNS_SEARCH_FUNC
	ZEND_FALIAS(checkdnsrr, dns_check_record, arginfo_checkdnsrr)
#endif
#if defined(PHP_WIN32) || HAVE_DNS_SEARCH_FUNC
	ZEND_FE(dns_get_record, arginfo_dns_get_record)
#endif
#if defined(PHP_WIN32) || HAVE_DNS_SEARCH_FUNC
	ZEND_FE(dns_get_mx, arginfo_dns_get_mx)
#endif
#if defined(PHP_WIN32) || HAVE_DNS_SEARCH_FUNC
	ZEND_FALIAS(getmxrr, dns_get_mx, arginfo_getmxrr)
#endif
#if defined(PHP_WIN32) || HAVE_GETIFADDRS || defined(__PASE__)
	ZEND_FE(net_get_interfaces, arginfo_net_get_interfaces)
#endif
#if HAVE_FTOK
	ZEND_FE(ftok, arginfo_ftok)
#endif
	ZEND_FE(hrtime, arginfo_hrtime)
	ZEND_FE(lcg_value, arginfo_lcg_value)
	ZEND_FE(md5, arginfo_md5)
	ZEND_FE(md5_file, arginfo_md5_file)
	ZEND_FE(getmyuid, arginfo_getmyuid)
	ZEND_FE(getmygid, arginfo_getmygid)
	ZEND_FE(getmypid, arginfo_getmypid)
	ZEND_FE(getmyinode, arginfo_getmyinode)
	ZEND_FE(getlastmod, arginfo_getlastmod)
	ZEND_FE(sha1, arginfo_sha1)
	ZEND_FE(sha1_file, arginfo_sha1_file)
#if defined(HAVE_SYSLOG_H)
	ZEND_FE(openlog, arginfo_openlog)
#endif
#if defined(HAVE_SYSLOG_H)
	ZEND_FE(closelog, arginfo_closelog)
#endif
#if defined(HAVE_SYSLOG_H)
	ZEND_FE(syslog, arginfo_syslog)
#endif
#if defined(HAVE_INET_NTOP)
	ZEND_FE(inet_ntop, arginfo_inet_ntop)
#endif
#if defined(HAVE_INET_PTON)
	ZEND_FE(inet_pton, arginfo_inet_pton)
#endif
	ZEND_FE(metaphone, arginfo_metaphone)
	ZEND_FE(header, arginfo_header)
	ZEND_FE(header_remove, arginfo_header_remove)
	ZEND_FE(setrawcookie, arginfo_setrawcookie)
	ZEND_FE(setcookie, arginfo_setcookie)
	ZEND_FE(http_response_code, arginfo_http_response_code)
	ZEND_FE(headers_sent, arginfo_headers_sent)
	ZEND_FE(headers_list, arginfo_headers_list)
	ZEND_FE(htmlspecialchars, arginfo_htmlspecialchars)
	ZEND_FE(htmlspecialchars_decode, arginfo_htmlspecialchars_decode)
	ZEND_FE(html_entity_decode, arginfo_html_entity_decode)
	ZEND_FE(htmlentities, arginfo_htmlentities)
	ZEND_FE(get_html_translation_table, arginfo_get_html_translation_table)
	ZEND_FE(assert, arginfo_assert)
	ZEND_FE(assert_options, arginfo_assert_options)
	ZEND_SUPPORTS_COMPILE_TIME_EVAL_FE(bin2hex, arginfo_bin2hex)
	ZEND_SUPPORTS_COMPILE_TIME_EVAL_FE(hex2bin, arginfo_hex2bin)
	ZEND_FE(strspn, arginfo_strspn)
	ZEND_FE(strcspn, arginfo_strcspn)
#if HAVE_NL_LANGINFO
	ZEND_FE(nl_langinfo, arginfo_nl_langinfo)
#endif
	ZEND_FE(strcoll, arginfo_strcoll)
	ZEND_SUPPORTS_COMPILE_TIME_EVAL_FE(trim, arginfo_trim)
	ZEND_SUPPORTS_COMPILE_TIME_EVAL_FE(rtrim, arginfo_rtrim)
	ZEND_FALIAS(chop, rtrim, arginfo_chop)
	ZEND_SUPPORTS_COMPILE_TIME_EVAL_FE(ltrim, arginfo_ltrim)
	ZEND_FE(wordwrap, arginfo_wordwrap)
	ZEND_SUPPORTS_COMPILE_TIME_EVAL_FE(explode, arginfo_explode)
	ZEND_SUPPORTS_COMPILE_TIME_EVAL_FE(implode, arginfo_implode)
	ZEND_FALIAS(join, implode, arginfo_join)
	ZEND_FE(strtok, arginfo_strtok)
	ZEND_SUPPORTS_COMPILE_TIME_EVAL_FE(strtoupper, arginfo_strtoupper)
	ZEND_SUPPORTS_COMPILE_TIME_EVAL_FE(strtolower, arginfo_strtolower)
	ZEND_FE(basename, arginfo_basename)
	ZEND_FE(dirname, arginfo_dirname)
	ZEND_FE(pathinfo, arginfo_pathinfo)
	ZEND_FE(stristr, arginfo_stristr)
	ZEND_FE(strstr, arginfo_strstr)
	ZEND_FALIAS(strchr, strstr, arginfo_strchr)
	ZEND_SUPPORTS_COMPILE_TIME_EVAL_FE(strpos, arginfo_strpos)
	ZEND_SUPPORTS_COMPILE_TIME_EVAL_FE(stripos, arginfo_stripos)
	ZEND_SUPPORTS_COMPILE_TIME_EVAL_FE(strrpos, arginfo_strrpos)
	ZEND_SUPPORTS_COMPILE_TIME_EVAL_FE(strripos, arginfo_strripos)
	ZEND_FE(strrchr, arginfo_strrchr)
	ZEND_SUPPORTS_COMPILE_TIME_EVAL_FE(str_contains, arginfo_str_contains)
	ZEND_SUPPORTS_COMPILE_TIME_EVAL_FE(str_starts_with, arginfo_str_starts_with)
	ZEND_SUPPORTS_COMPILE_TIME_EVAL_FE(str_ends_with, arginfo_str_ends_with)
	ZEND_FE(chunk_split, arginfo_chunk_split)
	ZEND_SUPPORTS_COMPILE_TIME_EVAL_FE(substr, arginfo_substr)
	ZEND_FE(substr_replace, arginfo_substr_replace)
	ZEND_FE(quotemeta, arginfo_quotemeta)
	ZEND_SUPPORTS_COMPILE_TIME_EVAL_FE(ord, arginfo_ord)
	ZEND_SUPPORTS_COMPILE_TIME_EVAL_FE(chr, arginfo_chr)
	ZEND_SUPPORTS_COMPILE_TIME_EVAL_FE(ucfirst, arginfo_ucfirst)
	ZEND_SUPPORTS_COMPILE_TIME_EVAL_FE(lcfirst, arginfo_lcfirst)
	ZEND_SUPPORTS_COMPILE_TIME_EVAL_FE(ucwords, arginfo_ucwords)
	ZEND_FE(strtr, arginfo_strtr)
	ZEND_SUPPORTS_COMPILE_TIME_EVAL_FE(strrev, arginfo_strrev)
	ZEND_FE(similar_text, arginfo_similar_text)
	ZEND_FE(addcslashes, arginfo_addcslashes)
	ZEND_FE(addslashes, arginfo_addslashes)
	ZEND_FE(stripcslashes, arginfo_stripcslashes)
	ZEND_FE(stripslashes, arginfo_stripslashes)
	ZEND_SUPPORTS_COMPILE_TIME_EVAL_FE(str_replace, arginfo_str_replace)
	ZEND_SUPPORTS_COMPILE_TIME_EVAL_FE(str_ireplace, arginfo_str_ireplace)
	ZEND_FE(hebrev, arginfo_hebrev)
	ZEND_FE(nl2br, arginfo_nl2br)
	ZEND_FE(strip_tags, arginfo_strip_tags)
	ZEND_FE(setlocale, arginfo_setlocale)
	ZEND_FE(parse_str, arginfo_parse_str)
	ZEND_FE(str_getcsv, arginfo_str_getcsv)
	ZEND_FE(str_repeat, arginfo_str_repeat)
	ZEND_FE(count_chars, arginfo_count_chars)
	ZEND_FE(strnatcmp, arginfo_strnatcmp)
	ZEND_FE(localeconv, arginfo_localeconv)
	ZEND_FE(strnatcasecmp, arginfo_strnatcasecmp)
	ZEND_FE(substr_count, arginfo_substr_count)
	ZEND_FE(str_pad, arginfo_str_pad)
	ZEND_FE(sscanf, arginfo_sscanf)
	ZEND_FE(str_rot13, arginfo_str_rot13)
	ZEND_FE(str_shuffle, arginfo_str_shuffle)
	ZEND_FE(str_word_count, arginfo_str_word_count)
	ZEND_SUPPORTS_COMPILE_TIME_EVAL_FE(str_split, arginfo_str_split)
	ZEND_FE(strpbrk, arginfo_strpbrk)
	ZEND_FE(substr_compare, arginfo_substr_compare)
	ZEND_FE(utf8_encode, arginfo_utf8_encode)
	ZEND_FE(utf8_decode, arginfo_utf8_decode)
	ZEND_FE(opendir, arginfo_opendir)
	ZEND_FE(dir, arginfo_dir)
	ZEND_FE(closedir, arginfo_closedir)
	ZEND_FE(chdir, arginfo_chdir)
#if defined(HAVE_CHROOT) && !defined(ZTS) && ENABLE_CHROOT_FUNC
	ZEND_FE(chroot, arginfo_chroot)
#endif
	ZEND_FE(getcwd, arginfo_getcwd)
	ZEND_FE(rewinddir, arginfo_rewinddir)
	ZEND_FE(readdir, arginfo_readdir)
	ZEND_FE(scandir, arginfo_scandir)
#if defined(HAVE_GLOB)
	ZEND_FE(glob, arginfo_glob)
#endif
	ZEND_FE(exec, arginfo_exec)
	ZEND_FE(system, arginfo_system)
	ZEND_FE(passthru, arginfo_passthru)
	ZEND_FE(escapeshellcmd, arginfo_escapeshellcmd)
	ZEND_FE(escapeshellarg, arginfo_escapeshellarg)
	ZEND_FE(shell_exec, arginfo_shell_exec)
#if defined(HAVE_NICE)
	ZEND_FE(proc_nice, arginfo_proc_nice)
#endif
	ZEND_FE(flock, arginfo_flock)
	ZEND_FE(get_meta_tags, arginfo_get_meta_tags)
	ZEND_FE(pclose, arginfo_pclose)
	ZEND_FE(popen, arginfo_popen)
	ZEND_FE(readfile, arginfo_readfile)
	ZEND_FE(rewind, arginfo_rewind)
	ZEND_FE(rmdir, arginfo_rmdir)
	ZEND_FE(umask, arginfo_umask)
	ZEND_FE(fclose, arginfo_fclose)
	ZEND_FE(feof, arginfo_feof)
	ZEND_FE(fgetc, arginfo_fgetc)
	ZEND_FE(fgets, arginfo_fgets)
	ZEND_FE(fread, arginfo_fread)
	ZEND_FE(fopen, arginfo_fopen)
	ZEND_FE(fscanf, arginfo_fscanf)
	ZEND_FE(fpassthru, arginfo_fpassthru)
	ZEND_FE(ftruncate, arginfo_ftruncate)
	ZEND_FE(fstat, arginfo_fstat)
	ZEND_FE(fseek, arginfo_fseek)
	ZEND_FE(ftell, arginfo_ftell)
	ZEND_FE(fflush, arginfo_fflush)
	ZEND_FE(fsync, arginfo_fsync)
	ZEND_FE(fdatasync, arginfo_fdatasync)
	ZEND_FE(fwrite, arginfo_fwrite)
	ZEND_FALIAS(fputs, fwrite, arginfo_fputs)
	ZEND_FE(mkdir, arginfo_mkdir)
	ZEND_FE(rename, arginfo_rename)
	ZEND_FE(copy, arginfo_copy)
	ZEND_FE(tempnam, arginfo_tempnam)
	ZEND_FE(tmpfile, arginfo_tmpfile)
	ZEND_FE(file, arginfo_file)
	ZEND_FE(file_get_contents, arginfo_file_get_contents)
	ZEND_FE(unlink, arginfo_unlink)
	ZEND_FE(file_put_contents, arginfo_file_put_contents)
	ZEND_FE(fputcsv, arginfo_fputcsv)
	ZEND_FE(fgetcsv, arginfo_fgetcsv)
	ZEND_FE(realpath, arginfo_realpath)
#if defined(HAVE_FNMATCH)
	ZEND_FE(fnmatch, arginfo_fnmatch)
#endif
	ZEND_FE(sys_get_temp_dir, arginfo_sys_get_temp_dir)
	ZEND_FE(fileatime, arginfo_fileatime)
	ZEND_FE(filectime, arginfo_filectime)
	ZEND_FE(filegroup, arginfo_filegroup)
	ZEND_FE(fileinode, arginfo_fileinode)
	ZEND_FE(filemtime, arginfo_filemtime)
	ZEND_FE(fileowner, arginfo_fileowner)
	ZEND_FE(fileperms, arginfo_fileperms)
	ZEND_FE(filesize, arginfo_filesize)
	ZEND_FE(filetype, arginfo_filetype)
	ZEND_FE(file_exists, arginfo_file_exists)
	ZEND_FE(is_writable, arginfo_is_writable)
	ZEND_FALIAS(is_writeable, is_writable, arginfo_is_writeable)
	ZEND_FE(is_readable, arginfo_is_readable)
	ZEND_FE(is_executable, arginfo_is_executable)
	ZEND_FE(is_file, arginfo_is_file)
	ZEND_FE(is_dir, arginfo_is_dir)
	ZEND_FE(is_link, arginfo_is_link)
	ZEND_FE(stat, arginfo_stat)
	ZEND_FE(lstat, arginfo_lstat)
	ZEND_FE(chown, arginfo_chown)
	ZEND_FE(chgrp, arginfo_chgrp)
#if HAVE_LCHOWN
	ZEND_FE(lchown, arginfo_lchown)
#endif
#if HAVE_LCHOWN
	ZEND_FE(lchgrp, arginfo_lchgrp)
#endif
	ZEND_FE(chmod, arginfo_chmod)
#if HAVE_UTIME
	ZEND_FE(touch, arginfo_touch)
#endif
	ZEND_FE(clearstatcache, arginfo_clearstatcache)
	ZEND_FE(disk_total_space, arginfo_disk_total_space)
	ZEND_FE(disk_free_space, arginfo_disk_free_space)
	ZEND_FALIAS(diskfreespace, disk_free_space, arginfo_diskfreespace)
	ZEND_FE(realpath_cache_get, arginfo_realpath_cache_get)
	ZEND_FE(realpath_cache_size, arginfo_realpath_cache_size)
	ZEND_FE(sprintf, arginfo_sprintf)
	ZEND_FE(printf, arginfo_printf)
	ZEND_FE(vprintf, arginfo_vprintf)
	ZEND_FE(vsprintf, arginfo_vsprintf)
	ZEND_FE(fprintf, arginfo_fprintf)
	ZEND_FE(vfprintf, arginfo_vfprintf)
	ZEND_FE(fsockopen, arginfo_fsockopen)
	ZEND_FE(pfsockopen, arginfo_pfsockopen)
	ZEND_FE(http_build_query, arginfo_http_build_query)
	ZEND_FE(image_type_to_mime_type, arginfo_image_type_to_mime_type)
	ZEND_FE(image_type_to_extension, arginfo_image_type_to_extension)
	ZEND_FE(getimagesize, arginfo_getimagesize)
	ZEND_FE(getimagesizefromstring, arginfo_getimagesizefromstring)
	ZEND_FE(phpinfo, arginfo_phpinfo)
	ZEND_SUPPORTS_COMPILE_TIME_EVAL_FE(phpversion, arginfo_phpversion)
	ZEND_FE(phpcredits, arginfo_phpcredits)
	ZEND_SUPPORTS_COMPILE_TIME_EVAL_FE(php_sapi_name, arginfo_php_sapi_name)
	ZEND_SUPPORTS_COMPILE_TIME_EVAL_FE(php_uname, arginfo_php_uname)
	ZEND_FE(php_ini_scanned_files, arginfo_php_ini_scanned_files)
	ZEND_FE(php_ini_loaded_file, arginfo_php_ini_loaded_file)
	ZEND_FE(iptcembed, arginfo_iptcembed)
	ZEND_FE(iptcparse, arginfo_iptcparse)
	ZEND_FE(levenshtein, arginfo_levenshtein)
#if defined(HAVE_SYMLINK) || defined(PHP_WIN32)
	ZEND_FE(readlink, arginfo_readlink)
#endif
#if defined(HAVE_SYMLINK) || defined(PHP_WIN32)
	ZEND_FE(linkinfo, arginfo_linkinfo)
#endif
#if defined(HAVE_SYMLINK) || defined(PHP_WIN32)
	ZEND_FE(symlink, arginfo_symlink)
#endif
#if defined(HAVE_SYMLINK) || defined(PHP_WIN32)
	ZEND_FE(link, arginfo_link)
#endif
	ZEND_FE(mail, arginfo_mail)
	ZEND_FE(abs, arginfo_abs)
	ZEND_FE(ceil, arginfo_ceil)
	ZEND_FE(floor, arginfo_floor)
	ZEND_FE(round, arginfo_round)
	ZEND_FE(sin, arginfo_sin)
	ZEND_FE(cos, arginfo_cos)
	ZEND_FE(tan, arginfo_tan)
	ZEND_FE(asin, arginfo_asin)
	ZEND_FE(acos, arginfo_acos)
	ZEND_FE(atan, arginfo_atan)
	ZEND_FE(atanh, arginfo_atanh)
	ZEND_FE(atan2, arginfo_atan2)
	ZEND_FE(sinh, arginfo_sinh)
	ZEND_FE(cosh, arginfo_cosh)
	ZEND_FE(tanh, arginfo_tanh)
	ZEND_FE(asinh, arginfo_asinh)
	ZEND_FE(acosh, arginfo_acosh)
	ZEND_FE(expm1, arginfo_expm1)
	ZEND_FE(log1p, arginfo_log1p)
	ZEND_SUPPORTS_COMPILE_TIME_EVAL_FE(pi, arginfo_pi)
	ZEND_SUPPORTS_COMPILE_TIME_EVAL_FE(is_finite, arginfo_is_finite)
	ZEND_SUPPORTS_COMPILE_TIME_EVAL_FE(is_nan, arginfo_is_nan)
	ZEND_SUPPORTS_COMPILE_TIME_EVAL_FE(intdiv, arginfo_intdiv)
	ZEND_SUPPORTS_COMPILE_TIME_EVAL_FE(is_infinite, arginfo_is_infinite)
	ZEND_SUPPORTS_COMPILE_TIME_EVAL_FE(pow, arginfo_pow)
	ZEND_FE(exp, arginfo_exp)
	ZEND_FE(log, arginfo_log)
	ZEND_FE(log10, arginfo_log10)
	ZEND_FE(sqrt, arginfo_sqrt)
	ZEND_FE(hypot, arginfo_hypot)
	ZEND_FE(deg2rad, arginfo_deg2rad)
	ZEND_FE(rad2deg, arginfo_rad2deg)
	ZEND_SUPPORTS_COMPILE_TIME_EVAL_FE(bindec, arginfo_bindec)
	ZEND_SUPPORTS_COMPILE_TIME_EVAL_FE(hexdec, arginfo_hexdec)
	ZEND_SUPPORTS_COMPILE_TIME_EVAL_FE(octdec, arginfo_octdec)
	ZEND_SUPPORTS_COMPILE_TIME_EVAL_FE(decbin, arginfo_decbin)
	ZEND_SUPPORTS_COMPILE_TIME_EVAL_FE(decoct, arginfo_decoct)
	ZEND_SUPPORTS_COMPILE_TIME_EVAL_FE(dechex, arginfo_dechex)
	ZEND_FE(base_convert, arginfo_base_convert)
	ZEND_FE(number_format, arginfo_number_format)
	ZEND_FE(fmod, arginfo_fmod)
	ZEND_FE(fdiv, arginfo_fdiv)
#if defined(HAVE_GETTIMEOFDAY)
	ZEND_FE(microtime, arginfo_microtime)
#endif
#if defined(HAVE_GETTIMEOFDAY)
	ZEND_FE(gettimeofday, arginfo_gettimeofday)
#endif
#if defined(HAVE_GETRUSAGE)
	ZEND_FE(getrusage, arginfo_getrusage)
#endif
	ZEND_FE(pack, arginfo_pack)
	ZEND_FE(unpack, arginfo_unpack)
	ZEND_FE(password_get_info, arginfo_password_get_info)
	ZEND_FE(password_hash, arginfo_password_hash)
	ZEND_FE(password_needs_rehash, arginfo_password_needs_rehash)
	ZEND_FE(password_verify, arginfo_password_verify)
	ZEND_FE(password_algos, arginfo_password_algos)
#if defined(PHP_CAN_SUPPORT_PROC_OPEN)
	ZEND_FE(proc_open, arginfo_proc_open)
#endif
#if defined(PHP_CAN_SUPPORT_PROC_OPEN)
	ZEND_FE(proc_close, arginfo_proc_close)
#endif
#if defined(PHP_CAN_SUPPORT_PROC_OPEN)
	ZEND_FE(proc_terminate, arginfo_proc_terminate)
#endif
#if defined(PHP_CAN_SUPPORT_PROC_OPEN)
	ZEND_FE(proc_get_status, arginfo_proc_get_status)
#endif
	ZEND_FE(quoted_printable_decode, arginfo_quoted_printable_decode)
	ZEND_FE(quoted_printable_encode, arginfo_quoted_printable_encode)
	ZEND_FE(mt_srand, arginfo_mt_srand)
	ZEND_FALIAS(srand, mt_srand, arginfo_srand)
	ZEND_FE(rand, arginfo_rand)
	ZEND_FE(mt_rand, arginfo_mt_rand)
	ZEND_FE(mt_getrandmax, arginfo_mt_getrandmax)
	ZEND_FALIAS(getrandmax, mt_getrandmax, arginfo_getrandmax)
	ZEND_FE(random_bytes, arginfo_random_bytes)
	ZEND_FE(random_int, arginfo_random_int)
	ZEND_FE(soundex, arginfo_soundex)
	ZEND_FE(stream_select, arginfo_stream_select)
	ZEND_FE(stream_context_create, arginfo_stream_context_create)
	ZEND_FE(stream_context_set_params, arginfo_stream_context_set_params)
	ZEND_FE(stream_context_get_params, arginfo_stream_context_get_params)
	ZEND_FE(stream_context_set_option, arginfo_stream_context_set_option)
	ZEND_FE(stream_context_get_options, arginfo_stream_context_get_options)
	ZEND_FE(stream_context_get_default, arginfo_stream_context_get_default)
	ZEND_FE(stream_context_set_default, arginfo_stream_context_set_default)
	ZEND_FE(stream_filter_prepend, arginfo_stream_filter_prepend)
	ZEND_FE(stream_filter_append, arginfo_stream_filter_append)
	ZEND_FE(stream_filter_remove, arginfo_stream_filter_remove)
	ZEND_FE(stream_socket_client, arginfo_stream_socket_client)
	ZEND_FE(stream_socket_server, arginfo_stream_socket_server)
	ZEND_FE(stream_socket_accept, arginfo_stream_socket_accept)
	ZEND_FE(stream_socket_get_name, arginfo_stream_socket_get_name)
	ZEND_FE(stream_socket_recvfrom, arginfo_stream_socket_recvfrom)
	ZEND_FE(stream_socket_sendto, arginfo_stream_socket_sendto)
	ZEND_FE(stream_socket_enable_crypto, arginfo_stream_socket_enable_crypto)
#if defined(HAVE_SHUTDOWN)
	ZEND_FE(stream_socket_shutdown, arginfo_stream_socket_shutdown)
#endif
#if HAVE_SOCKETPAIR
	ZEND_FE(stream_socket_pair, arginfo_stream_socket_pair)
#endif
	ZEND_FE(stream_copy_to_stream, arginfo_stream_copy_to_stream)
	ZEND_FE(stream_get_contents, arginfo_stream_get_contents)
	ZEND_FE(stream_supports_lock, arginfo_stream_supports_lock)
	ZEND_FE(stream_set_write_buffer, arginfo_stream_set_write_buffer)
	ZEND_FALIAS(set_file_buffer, stream_set_write_buffer, arginfo_set_file_buffer)
	ZEND_FE(stream_set_read_buffer, arginfo_stream_set_read_buffer)
	ZEND_FE(stream_set_blocking, arginfo_stream_set_blocking)
	ZEND_FALIAS(socket_set_blocking, stream_set_blocking, arginfo_socket_set_blocking)
	ZEND_FE(stream_get_meta_data, arginfo_stream_get_meta_data)
	ZEND_FALIAS(socket_get_status, stream_get_meta_data, arginfo_socket_get_status)
	ZEND_FE(stream_get_line, arginfo_stream_get_line)
	ZEND_FE(stream_resolve_include_path, arginfo_stream_resolve_include_path)
	ZEND_FE(stream_get_wrappers, arginfo_stream_get_wrappers)
	ZEND_FE(stream_get_transports, arginfo_stream_get_transports)
	ZEND_FE(stream_is_local, arginfo_stream_is_local)
	ZEND_FE(stream_isatty, arginfo_stream_isatty)
#if defined(PHP_WIN32)
	ZEND_FE(sapi_windows_vt100_support, arginfo_sapi_windows_vt100_support)
#endif
	ZEND_FE(stream_set_chunk_size, arginfo_stream_set_chunk_size)
#if HAVE_SYS_TIME_H || defined(PHP_WIN32)
	ZEND_FE(stream_set_timeout, arginfo_stream_set_timeout)
#endif
#if HAVE_SYS_TIME_H || defined(PHP_WIN32)
	ZEND_FALIAS(socket_set_timeout, stream_set_timeout, arginfo_socket_set_timeout)
#endif
	ZEND_FE(gettype, arginfo_gettype)
	ZEND_FE(get_debug_type, arginfo_get_debug_type)
	ZEND_FE(settype, arginfo_settype)
	ZEND_FE(intval, arginfo_intval)
	ZEND_FE(floatval, arginfo_floatval)
	ZEND_FALIAS(doubleval, floatval, arginfo_doubleval)
	ZEND_FE(boolval, arginfo_boolval)
	ZEND_FE(strval, arginfo_strval)
	ZEND_FE(is_null, arginfo_is_null)
	ZEND_FE(is_resource, arginfo_is_resource)
	ZEND_FE(is_bool, arginfo_is_bool)
	ZEND_FE(is_int, arginfo_is_int)
	ZEND_FALIAS(is_integer, is_int, arginfo_is_integer)
	ZEND_FALIAS(is_long, is_int, arginfo_is_long)
	ZEND_FE(is_float, arginfo_is_float)
	ZEND_FALIAS(is_double, is_float, arginfo_is_double)
	ZEND_FE(is_numeric, arginfo_is_numeric)
	ZEND_FE(is_string, arginfo_is_string)
	ZEND_FE(is_array, arginfo_is_array)
	ZEND_FE(is_object, arginfo_is_object)
	ZEND_FE(is_scalar, arginfo_is_scalar)
	ZEND_FE(is_callable, arginfo_is_callable)
	ZEND_FE(is_iterable, arginfo_is_iterable)
	ZEND_FE(is_countable, arginfo_is_countable)
#if defined(HAVE_GETTIMEOFDAY)
	ZEND_FE(uniqid, arginfo_uniqid)
#endif
	ZEND_FE(parse_url, arginfo_parse_url)
	ZEND_SUPPORTS_COMPILE_TIME_EVAL_FE(urlencode, arginfo_urlencode)
	ZEND_SUPPORTS_COMPILE_TIME_EVAL_FE(urldecode, arginfo_urldecode)
	ZEND_SUPPORTS_COMPILE_TIME_EVAL_FE(rawurlencode, arginfo_rawurlencode)
	ZEND_SUPPORTS_COMPILE_TIME_EVAL_FE(rawurldecode, arginfo_rawurldecode)
	ZEND_FE(get_headers, arginfo_get_headers)
	ZEND_FE(stream_bucket_make_writeable, arginfo_stream_bucket_make_writeable)
	ZEND_FE(stream_bucket_prepend, arginfo_stream_bucket_prepend)
	ZEND_FE(stream_bucket_append, arginfo_stream_bucket_append)
	ZEND_FE(stream_bucket_new, arginfo_stream_bucket_new)
	ZEND_FE(stream_get_filters, arginfo_stream_get_filters)
	ZEND_FE(stream_filter_register, arginfo_stream_filter_register)
	ZEND_FE(convert_uuencode, arginfo_convert_uuencode)
	ZEND_FE(convert_uudecode, arginfo_convert_uudecode)
	ZEND_FE(var_dump, arginfo_var_dump)
	ZEND_FE(var_export, arginfo_var_export)
	ZEND_FE(debug_zval_dump, arginfo_debug_zval_dump)
	ZEND_SUPPORTS_COMPILE_TIME_EVAL_FE(serialize, arginfo_serialize)
	ZEND_FE(unserialize, arginfo_unserialize)
	ZEND_FE(memory_get_usage, arginfo_memory_get_usage)
	ZEND_FE(memory_get_peak_usage, arginfo_memory_get_peak_usage)
	ZEND_SUPPORTS_COMPILE_TIME_EVAL_FE(version_compare, arginfo_version_compare)
#if defined(PHP_WIN32)
	ZEND_FE(sapi_windows_cp_set, arginfo_sapi_windows_cp_set)
#endif
#if defined(PHP_WIN32)
	ZEND_FE(sapi_windows_cp_get, arginfo_sapi_windows_cp_get)
#endif
#if defined(PHP_WIN32)
	ZEND_FE(sapi_windows_cp_conv, arginfo_sapi_windows_cp_conv)
#endif
#if defined(PHP_WIN32)
	ZEND_FE(sapi_windows_cp_is_utf8, arginfo_sapi_windows_cp_is_utf8)
#endif
#if defined(PHP_WIN32)
	ZEND_FE(sapi_windows_set_ctrl_handler, arginfo_sapi_windows_set_ctrl_handler)
#endif
#if defined(PHP_WIN32)
	ZEND_FE(sapi_windows_generate_ctrl_event, arginfo_sapi_windows_generate_ctrl_event)
#endif
	ZEND_FE_END
};


static const zend_function_entry class___PHP_Incomplete_Class_methods[] = {
	ZEND_FE_END
};


static const zend_function_entry class_AssertionError_methods[] = {
	ZEND_FE_END
};

static zend_class_entry *register_class___PHP_Incomplete_Class(void)
{
	zend_class_entry ce, *class_entry;

	INIT_CLASS_ENTRY(ce, "__PHP_Incomplete_Class", class___PHP_Incomplete_Class_methods);
	class_entry = zend_register_internal_class_ex(&ce, NULL);
	class_entry->ce_flags |= ZEND_ACC_FINAL;

	return class_entry;
}

static zend_class_entry *register_class_AssertionError(zend_class_entry *class_entry_Error)
{
	zend_class_entry ce, *class_entry;

	INIT_CLASS_ENTRY(ce, "AssertionError", class_AssertionError_methods);
	class_entry = zend_register_internal_class_ex(&ce, class_entry_Error);

	return class_entry;
}<|MERGE_RESOLUTION|>--- conflicted
+++ resolved
@@ -1,9 +1,5 @@
 /* This is a generated file, edit the .stub.php file instead.
-<<<<<<< HEAD
- * Stub hash: 0191861a660a4055650879e5a0dafd0853a6776b */
-=======
- * Stub hash: 87ed2b04b9b46ce3df78d6f9d6d62bd6b2ae8fe5 */
->>>>>>> ccd7d410
+ * Stub hash: cbba5dd593bba640750378c7d668b9e4ea6c979d */
 
 ZEND_BEGIN_ARG_WITH_RETURN_TYPE_INFO_EX(arginfo_set_time_limit, 0, 1, _IS_BOOL, 0)
 	ZEND_ARG_TYPE_INFO(0, seconds, IS_LONG, 0)
