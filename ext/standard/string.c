/*
   +----------------------------------------------------------------------+
   | Copyright (c) The PHP Group                                          |
   +----------------------------------------------------------------------+
   | This source file is subject to version 3.01 of the PHP license,      |
   | that is bundled with this package in the file LICENSE, and is        |
   | available through the world-wide-web at the following url:           |
   | http://www.php.net/license/3_01.txt                                  |
   | If you did not receive a copy of the PHP license and are unable to   |
   | obtain it through the world-wide-web, please send a note to          |
   | license@php.net so we can mail you a copy immediately.               |
   +----------------------------------------------------------------------+
   | Authors: Rasmus Lerdorf <rasmus@php.net>                             |
   |          Stig Sæther Bakken <ssb@php.net>                          |
   |          Zeev Suraski <zeev@php.net>                                 |
   +----------------------------------------------------------------------+
 */

#include <stdio.h>
#include "php.h"
#include "php_rand.h"
#include "php_string.h"
#include "php_variables.h"
#include <locale.h>
#ifdef HAVE_LANGINFO_H
# include <langinfo.h>
#endif

/*
 * This define is here because some versions of libintl redefine setlocale
 * to point to libintl_setlocale.  That's a ridiculous thing to do as far
 * as I am concerned, but with this define and the subsequent undef we
 * limit the damage to just the actual setlocale() call in this file
 * without turning zif_setlocale into zif_libintl_setlocale.  -Rasmus
 */
#define php_my_setlocale setlocale
#ifdef HAVE_LIBINTL
# include <libintl.h> /* For LC_MESSAGES */
 #ifdef setlocale
 # undef setlocale
 #endif
#endif

#include "scanf.h"
#include "zend_API.h"
#include "zend_execute.h"
#include "php_globals.h"
#include "basic_functions.h"
#include "zend_smart_str.h"
#include <Zend/zend_exceptions.h>
#ifdef ZTS
#include "TSRM.h"
#endif

/* For str_getcsv() support */
#include "ext/standard/file.h"
/* For php_next_utf8_char() */
#include "ext/standard/html.h"

#define STR_PAD_LEFT			0
#define STR_PAD_RIGHT			1
#define STR_PAD_BOTH			2
#define PHP_PATHINFO_DIRNAME 	1
#define PHP_PATHINFO_BASENAME 	2
#define PHP_PATHINFO_EXTENSION 	4
#define PHP_PATHINFO_FILENAME 	8
#define PHP_PATHINFO_ALL	(PHP_PATHINFO_DIRNAME | PHP_PATHINFO_BASENAME | PHP_PATHINFO_EXTENSION | PHP_PATHINFO_FILENAME)

#define STR_STRSPN				0
#define STR_STRCSPN				1

/* {{{ register_string_constants */
void register_string_constants(INIT_FUNC_ARGS)
{
	REGISTER_LONG_CONSTANT("STR_PAD_LEFT", STR_PAD_LEFT, CONST_CS | CONST_PERSISTENT);
	REGISTER_LONG_CONSTANT("STR_PAD_RIGHT", STR_PAD_RIGHT, CONST_CS | CONST_PERSISTENT);
	REGISTER_LONG_CONSTANT("STR_PAD_BOTH", STR_PAD_BOTH, CONST_CS | CONST_PERSISTENT);
	REGISTER_LONG_CONSTANT("PATHINFO_DIRNAME", PHP_PATHINFO_DIRNAME, CONST_CS | CONST_PERSISTENT);
	REGISTER_LONG_CONSTANT("PATHINFO_BASENAME", PHP_PATHINFO_BASENAME, CONST_CS | CONST_PERSISTENT);
	REGISTER_LONG_CONSTANT("PATHINFO_EXTENSION", PHP_PATHINFO_EXTENSION, CONST_CS | CONST_PERSISTENT);
	REGISTER_LONG_CONSTANT("PATHINFO_FILENAME", PHP_PATHINFO_FILENAME, CONST_CS | CONST_PERSISTENT);

	/* If last members of struct lconv equal CHAR_MAX, no grouping is done */
	REGISTER_LONG_CONSTANT("CHAR_MAX", CHAR_MAX, CONST_CS | CONST_PERSISTENT);
	REGISTER_LONG_CONSTANT("LC_CTYPE", LC_CTYPE, CONST_CS | CONST_PERSISTENT);
	REGISTER_LONG_CONSTANT("LC_NUMERIC", LC_NUMERIC, CONST_CS | CONST_PERSISTENT);
	REGISTER_LONG_CONSTANT("LC_TIME", LC_TIME, CONST_CS | CONST_PERSISTENT);
	REGISTER_LONG_CONSTANT("LC_COLLATE", LC_COLLATE, CONST_CS | CONST_PERSISTENT);
	REGISTER_LONG_CONSTANT("LC_MONETARY", LC_MONETARY, CONST_CS | CONST_PERSISTENT);
	REGISTER_LONG_CONSTANT("LC_ALL", LC_ALL, CONST_CS | CONST_PERSISTENT);
# ifdef LC_MESSAGES
	REGISTER_LONG_CONSTANT("LC_MESSAGES", LC_MESSAGES, CONST_CS | CONST_PERSISTENT);
# endif

}
/* }}} */

int php_tag_find(char *tag, size_t len, const char *set);

/* this is read-only, so it's ok */
ZEND_SET_ALIGNED(16, static char hexconvtab[]) = "0123456789abcdef";

/* localeconv mutex */
#ifdef ZTS
static MUTEX_T locale_mutex = NULL;
#endif

/* {{{ php_bin2hex */
static zend_string *php_bin2hex(const unsigned char *old, const size_t oldlen)
{
	zend_string *result;
	size_t i, j;

	result = zend_string_safe_alloc(oldlen, 2 * sizeof(char), 0, 0);

	for (i = j = 0; i < oldlen; i++) {
		ZSTR_VAL(result)[j++] = hexconvtab[old[i] >> 4];
		ZSTR_VAL(result)[j++] = hexconvtab[old[i] & 15];
	}
	ZSTR_VAL(result)[j] = '\0';

	return result;
}
/* }}} */

/* {{{ php_hex2bin */
static zend_string *php_hex2bin(const unsigned char *old, const size_t oldlen)
{
	size_t target_length = oldlen >> 1;
	zend_string *str = zend_string_alloc(target_length, 0);
	unsigned char *ret = (unsigned char *)ZSTR_VAL(str);
	size_t i, j;

	for (i = j = 0; i < target_length; i++) {
		unsigned char c = old[j++];
		unsigned char l = c & ~0x20;
		int is_letter = ((unsigned int) ((l - 'A') ^ (l - 'F' - 1))) >> (8 * sizeof(unsigned int) - 1);
		unsigned char d;

		/* basically (c >= '0' && c <= '9') || (l >= 'A' && l <= 'F') */
		if (EXPECTED((((c ^ '0') - 10) >> (8 * sizeof(unsigned int) - 1)) | is_letter)) {
			d = (l - 0x10 - 0x27 * is_letter) << 4;
		} else {
			zend_string_efree(str);
			return NULL;
		}
		c = old[j++];
		l = c & ~0x20;
		is_letter = ((unsigned int) ((l - 'A') ^ (l - 'F' - 1))) >> (8 * sizeof(unsigned int) - 1);
		if (EXPECTED((((c ^ '0') - 10) >> (8 * sizeof(unsigned int) - 1)) | is_letter)) {
			d |= l - 0x10 - 0x27 * is_letter;
		} else {
			zend_string_efree(str);
			return NULL;
		}
		ret[i] = d;
	}
	ret[i] = '\0';

	return str;
}
/* }}} */

/* {{{ localeconv_r
 * glibc's localeconv is not reentrant, so lets make it so ... sorta */
PHPAPI struct lconv *localeconv_r(struct lconv *out)
{

#ifdef ZTS
	tsrm_mutex_lock( locale_mutex );
#endif

/*  cur->locinfo is struct __crt_locale_info which implementation is
	hidden in vc14. TODO revisit this and check if a workaround available
	and needed. */
#if defined(PHP_WIN32) && _MSC_VER < 1900 && defined(ZTS)
	{
		/* Even with the enabled per thread locale, localeconv
			won't check any locale change in the master thread. */
		_locale_t cur = _get_current_locale();
		*out = *cur->locinfo->lconv;
		_free_locale(cur);
	}
#else
	/* localeconv doesn't return an error condition */
	*out = *localeconv();
#endif

#ifdef ZTS
	tsrm_mutex_unlock( locale_mutex );
#endif

	return out;
}
/* }}} */

#ifdef ZTS
/* {{{ PHP_MINIT_FUNCTION */
PHP_MINIT_FUNCTION(localeconv)
{
	locale_mutex = tsrm_mutex_alloc();
	return SUCCESS;
}
/* }}} */

/* {{{ PHP_MSHUTDOWN_FUNCTION */
PHP_MSHUTDOWN_FUNCTION(localeconv)
{
	tsrm_mutex_free( locale_mutex );
	locale_mutex = NULL;
	return SUCCESS;
}
/* }}} */
#endif

/* {{{ Converts the binary representation of data to hex */
PHP_FUNCTION(bin2hex)
{
	zend_string *result;
	zend_string *data;

	ZEND_PARSE_PARAMETERS_START(1, 1)
		Z_PARAM_STR(data)
	ZEND_PARSE_PARAMETERS_END();

	result = php_bin2hex((unsigned char *)ZSTR_VAL(data), ZSTR_LEN(data));

	RETURN_STR(result);
}
/* }}} */

/* {{{ Converts the hex representation of data to binary */
PHP_FUNCTION(hex2bin)
{
	zend_string *result, *data;

	ZEND_PARSE_PARAMETERS_START(1, 1)
		Z_PARAM_STR(data)
	ZEND_PARSE_PARAMETERS_END();

	if (ZSTR_LEN(data) % 2 != 0) {
		php_error_docref(NULL, E_WARNING, "Hexadecimal input string must have an even length");
		RETURN_FALSE;
	}

	result = php_hex2bin((unsigned char *)ZSTR_VAL(data), ZSTR_LEN(data));

	if (!result) {
		php_error_docref(NULL, E_WARNING, "Input string must be hexadecimal string");
		RETURN_FALSE;
	}

	RETVAL_STR(result);
}
/* }}} */

static void php_spn_common_handler(INTERNAL_FUNCTION_PARAMETERS, int behavior) /* {{{ */
{
	zend_string *s11, *s22;
	zend_long start = 0, len = 0;

	ZEND_PARSE_PARAMETERS_START(2, 4)
		Z_PARAM_STR(s11)
		Z_PARAM_STR(s22)
		Z_PARAM_OPTIONAL
		Z_PARAM_LONG(start)
		Z_PARAM_LONG(len)
	ZEND_PARSE_PARAMETERS_END();

	if (ZEND_NUM_ARGS() < 4) {
		len = ZSTR_LEN(s11);
	}

	/* look at substr() function for more information */

	if (start < 0) {
		start += (zend_long)ZSTR_LEN(s11);
		if (start < 0) {
			start = 0;
		}
	} else if ((size_t)start > ZSTR_LEN(s11)) {
		RETURN_FALSE;
	}

	if (len < 0) {
		len += (ZSTR_LEN(s11) - start);
		if (len < 0) {
			len = 0;
		}
	}

	if (len > (zend_long)ZSTR_LEN(s11) - start) {
		len = ZSTR_LEN(s11) - start;
	}

	if(len == 0) {
		RETURN_LONG(0);
	}

	if (behavior == STR_STRSPN) {
		RETURN_LONG(php_strspn(ZSTR_VAL(s11) + start /*str1_start*/,
						ZSTR_VAL(s22) /*str2_start*/,
						ZSTR_VAL(s11) + start + len /*str1_end*/,
						ZSTR_VAL(s22) + ZSTR_LEN(s22) /*str2_end*/));
	} else if (behavior == STR_STRCSPN) {
		RETURN_LONG(php_strcspn(ZSTR_VAL(s11) + start /*str1_start*/,
						ZSTR_VAL(s22) /*str2_start*/,
						ZSTR_VAL(s11) + start + len /*str1_end*/,
						ZSTR_VAL(s22) + ZSTR_LEN(s22) /*str2_end*/));
	}

}
/* }}} */

/* {{{ Finds length of initial segment consisting entirely of characters found in mask. If start or/and length is provided works like strspn(substr($s,$start,$len),$good_chars) */
PHP_FUNCTION(strspn)
{
	php_spn_common_handler(INTERNAL_FUNCTION_PARAM_PASSTHRU, STR_STRSPN);
}
/* }}} */

/* {{{ Finds length of initial segment consisting entirely of characters not found in mask. If start or/and length is provide works like strcspn(substr($s,$start,$len),$bad_chars) */
PHP_FUNCTION(strcspn)
{
	php_spn_common_handler(INTERNAL_FUNCTION_PARAM_PASSTHRU, STR_STRCSPN);
}
/* }}} */

/* {{{ PHP_MINIT_FUNCTION(nl_langinfo) */
#if HAVE_NL_LANGINFO
PHP_MINIT_FUNCTION(nl_langinfo)
{
#define REGISTER_NL_LANGINFO_CONSTANT(x)	REGISTER_LONG_CONSTANT(#x, x, CONST_CS | CONST_PERSISTENT)
#ifdef ABDAY_1
	REGISTER_NL_LANGINFO_CONSTANT(ABDAY_1);
	REGISTER_NL_LANGINFO_CONSTANT(ABDAY_2);
	REGISTER_NL_LANGINFO_CONSTANT(ABDAY_3);
	REGISTER_NL_LANGINFO_CONSTANT(ABDAY_4);
	REGISTER_NL_LANGINFO_CONSTANT(ABDAY_5);
	REGISTER_NL_LANGINFO_CONSTANT(ABDAY_6);
	REGISTER_NL_LANGINFO_CONSTANT(ABDAY_7);
#endif
#ifdef DAY_1
	REGISTER_NL_LANGINFO_CONSTANT(DAY_1);
	REGISTER_NL_LANGINFO_CONSTANT(DAY_2);
	REGISTER_NL_LANGINFO_CONSTANT(DAY_3);
	REGISTER_NL_LANGINFO_CONSTANT(DAY_4);
	REGISTER_NL_LANGINFO_CONSTANT(DAY_5);
	REGISTER_NL_LANGINFO_CONSTANT(DAY_6);
	REGISTER_NL_LANGINFO_CONSTANT(DAY_7);
#endif
#ifdef ABMON_1
	REGISTER_NL_LANGINFO_CONSTANT(ABMON_1);
	REGISTER_NL_LANGINFO_CONSTANT(ABMON_2);
	REGISTER_NL_LANGINFO_CONSTANT(ABMON_3);
	REGISTER_NL_LANGINFO_CONSTANT(ABMON_4);
	REGISTER_NL_LANGINFO_CONSTANT(ABMON_5);
	REGISTER_NL_LANGINFO_CONSTANT(ABMON_6);
	REGISTER_NL_LANGINFO_CONSTANT(ABMON_7);
	REGISTER_NL_LANGINFO_CONSTANT(ABMON_8);
	REGISTER_NL_LANGINFO_CONSTANT(ABMON_9);
	REGISTER_NL_LANGINFO_CONSTANT(ABMON_10);
	REGISTER_NL_LANGINFO_CONSTANT(ABMON_11);
	REGISTER_NL_LANGINFO_CONSTANT(ABMON_12);
#endif
#ifdef MON_1
	REGISTER_NL_LANGINFO_CONSTANT(MON_1);
	REGISTER_NL_LANGINFO_CONSTANT(MON_2);
	REGISTER_NL_LANGINFO_CONSTANT(MON_3);
	REGISTER_NL_LANGINFO_CONSTANT(MON_4);
	REGISTER_NL_LANGINFO_CONSTANT(MON_5);
	REGISTER_NL_LANGINFO_CONSTANT(MON_6);
	REGISTER_NL_LANGINFO_CONSTANT(MON_7);
	REGISTER_NL_LANGINFO_CONSTANT(MON_8);
	REGISTER_NL_LANGINFO_CONSTANT(MON_9);
	REGISTER_NL_LANGINFO_CONSTANT(MON_10);
	REGISTER_NL_LANGINFO_CONSTANT(MON_11);
	REGISTER_NL_LANGINFO_CONSTANT(MON_12);
#endif
#ifdef AM_STR
	REGISTER_NL_LANGINFO_CONSTANT(AM_STR);
#endif
#ifdef PM_STR
	REGISTER_NL_LANGINFO_CONSTANT(PM_STR);
#endif
#ifdef D_T_FMT
	REGISTER_NL_LANGINFO_CONSTANT(D_T_FMT);
#endif
#ifdef D_FMT
	REGISTER_NL_LANGINFO_CONSTANT(D_FMT);
#endif
#ifdef T_FMT
	REGISTER_NL_LANGINFO_CONSTANT(T_FMT);
#endif
#ifdef T_FMT_AMPM
	REGISTER_NL_LANGINFO_CONSTANT(T_FMT_AMPM);
#endif
#ifdef ERA
	REGISTER_NL_LANGINFO_CONSTANT(ERA);
#endif
#ifdef ERA_YEAR
	REGISTER_NL_LANGINFO_CONSTANT(ERA_YEAR);
#endif
#ifdef ERA_D_T_FMT
	REGISTER_NL_LANGINFO_CONSTANT(ERA_D_T_FMT);
#endif
#ifdef ERA_D_FMT
	REGISTER_NL_LANGINFO_CONSTANT(ERA_D_FMT);
#endif
#ifdef ERA_T_FMT
	REGISTER_NL_LANGINFO_CONSTANT(ERA_T_FMT);
#endif
#ifdef ALT_DIGITS
	REGISTER_NL_LANGINFO_CONSTANT(ALT_DIGITS);
#endif
#ifdef INT_CURR_SYMBOL
	REGISTER_NL_LANGINFO_CONSTANT(INT_CURR_SYMBOL);
#endif
#ifdef CURRENCY_SYMBOL
	REGISTER_NL_LANGINFO_CONSTANT(CURRENCY_SYMBOL);
#endif
#ifdef CRNCYSTR
	REGISTER_NL_LANGINFO_CONSTANT(CRNCYSTR);
#endif
#ifdef MON_DECIMAL_POINT
	REGISTER_NL_LANGINFO_CONSTANT(MON_DECIMAL_POINT);
#endif
#ifdef MON_THOUSANDS_SEP
	REGISTER_NL_LANGINFO_CONSTANT(MON_THOUSANDS_SEP);
#endif
#ifdef MON_GROUPING
	REGISTER_NL_LANGINFO_CONSTANT(MON_GROUPING);
#endif
#ifdef POSITIVE_SIGN
	REGISTER_NL_LANGINFO_CONSTANT(POSITIVE_SIGN);
#endif
#ifdef NEGATIVE_SIGN
	REGISTER_NL_LANGINFO_CONSTANT(NEGATIVE_SIGN);
#endif
#ifdef INT_FRAC_DIGITS
	REGISTER_NL_LANGINFO_CONSTANT(INT_FRAC_DIGITS);
#endif
#ifdef FRAC_DIGITS
	REGISTER_NL_LANGINFO_CONSTANT(FRAC_DIGITS);
#endif
#ifdef P_CS_PRECEDES
	REGISTER_NL_LANGINFO_CONSTANT(P_CS_PRECEDES);
#endif
#ifdef P_SEP_BY_SPACE
	REGISTER_NL_LANGINFO_CONSTANT(P_SEP_BY_SPACE);
#endif
#ifdef N_CS_PRECEDES
	REGISTER_NL_LANGINFO_CONSTANT(N_CS_PRECEDES);
#endif
#ifdef N_SEP_BY_SPACE
	REGISTER_NL_LANGINFO_CONSTANT(N_SEP_BY_SPACE);
#endif
#ifdef P_SIGN_POSN
	REGISTER_NL_LANGINFO_CONSTANT(P_SIGN_POSN);
#endif
#ifdef N_SIGN_POSN
	REGISTER_NL_LANGINFO_CONSTANT(N_SIGN_POSN);
#endif
#ifdef DECIMAL_POINT
	REGISTER_NL_LANGINFO_CONSTANT(DECIMAL_POINT);
#endif
#ifdef RADIXCHAR
	REGISTER_NL_LANGINFO_CONSTANT(RADIXCHAR);
#endif
#ifdef THOUSANDS_SEP
	REGISTER_NL_LANGINFO_CONSTANT(THOUSANDS_SEP);
#endif
#ifdef THOUSEP
	REGISTER_NL_LANGINFO_CONSTANT(THOUSEP);
#endif
#ifdef GROUPING
	REGISTER_NL_LANGINFO_CONSTANT(GROUPING);
#endif
#ifdef YESEXPR
	REGISTER_NL_LANGINFO_CONSTANT(YESEXPR);
#endif
#ifdef NOEXPR
	REGISTER_NL_LANGINFO_CONSTANT(NOEXPR);
#endif
#ifdef YESSTR
	REGISTER_NL_LANGINFO_CONSTANT(YESSTR);
#endif
#ifdef NOSTR
	REGISTER_NL_LANGINFO_CONSTANT(NOSTR);
#endif
#ifdef CODESET
	REGISTER_NL_LANGINFO_CONSTANT(CODESET);
#endif
#undef REGISTER_NL_LANGINFO_CONSTANT
	return SUCCESS;
}
/* }}} */

/* {{{ Query language and locale information */
PHP_FUNCTION(nl_langinfo)
{
	zend_long item;
	char *value;

	ZEND_PARSE_PARAMETERS_START(1, 1)
		Z_PARAM_LONG(item)
	ZEND_PARSE_PARAMETERS_END();

	switch(item) { /* {{{ */
#ifdef ABDAY_1
		case ABDAY_1:
		case ABDAY_2:
		case ABDAY_3:
		case ABDAY_4:
		case ABDAY_5:
		case ABDAY_6:
		case ABDAY_7:
#endif
#ifdef DAY_1
		case DAY_1:
		case DAY_2:
		case DAY_3:
		case DAY_4:
		case DAY_5:
		case DAY_6:
		case DAY_7:
#endif
#ifdef ABMON_1
		case ABMON_1:
		case ABMON_2:
		case ABMON_3:
		case ABMON_4:
		case ABMON_5:
		case ABMON_6:
		case ABMON_7:
		case ABMON_8:
		case ABMON_9:
		case ABMON_10:
		case ABMON_11:
		case ABMON_12:
#endif
#ifdef MON_1
		case MON_1:
		case MON_2:
		case MON_3:
		case MON_4:
		case MON_5:
		case MON_6:
		case MON_7:
		case MON_8:
		case MON_9:
		case MON_10:
		case MON_11:
		case MON_12:
#endif
#ifdef AM_STR
		case AM_STR:
#endif
#ifdef PM_STR
		case PM_STR:
#endif
#ifdef D_T_FMT
		case D_T_FMT:
#endif
#ifdef D_FMT
		case D_FMT:
#endif
#ifdef T_FMT
		case T_FMT:
#endif
#ifdef T_FMT_AMPM
		case T_FMT_AMPM:
#endif
#ifdef ERA
		case ERA:
#endif
#ifdef ERA_YEAR
		case ERA_YEAR:
#endif
#ifdef ERA_D_T_FMT
		case ERA_D_T_FMT:
#endif
#ifdef ERA_D_FMT
		case ERA_D_FMT:
#endif
#ifdef ERA_T_FMT
		case ERA_T_FMT:
#endif
#ifdef ALT_DIGITS
		case ALT_DIGITS:
#endif
#ifdef INT_CURR_SYMBOL
		case INT_CURR_SYMBOL:
#endif
#ifdef CURRENCY_SYMBOL
		case CURRENCY_SYMBOL:
#endif
#ifdef CRNCYSTR
		case CRNCYSTR:
#endif
#ifdef MON_DECIMAL_POINT
		case MON_DECIMAL_POINT:
#endif
#ifdef MON_THOUSANDS_SEP
		case MON_THOUSANDS_SEP:
#endif
#ifdef MON_GROUPING
		case MON_GROUPING:
#endif
#ifdef POSITIVE_SIGN
		case POSITIVE_SIGN:
#endif
#ifdef NEGATIVE_SIGN
		case NEGATIVE_SIGN:
#endif
#ifdef INT_FRAC_DIGITS
		case INT_FRAC_DIGITS:
#endif
#ifdef FRAC_DIGITS
		case FRAC_DIGITS:
#endif
#ifdef P_CS_PRECEDES
		case P_CS_PRECEDES:
#endif
#ifdef P_SEP_BY_SPACE
		case P_SEP_BY_SPACE:
#endif
#ifdef N_CS_PRECEDES
		case N_CS_PRECEDES:
#endif
#ifdef N_SEP_BY_SPACE
		case N_SEP_BY_SPACE:
#endif
#ifdef P_SIGN_POSN
		case P_SIGN_POSN:
#endif
#ifdef N_SIGN_POSN
		case N_SIGN_POSN:
#endif
#ifdef DECIMAL_POINT
		case DECIMAL_POINT:
#elif defined(RADIXCHAR)
		case RADIXCHAR:
#endif
#ifdef THOUSANDS_SEP
		case THOUSANDS_SEP:
#elif defined(THOUSEP)
		case THOUSEP:
#endif
#ifdef GROUPING
		case GROUPING:
#endif
#ifdef YESEXPR
		case YESEXPR:
#endif
#ifdef NOEXPR
		case NOEXPR:
#endif
#ifdef YESSTR
		case YESSTR:
#endif
#ifdef NOSTR
		case NOSTR:
#endif
#ifdef CODESET
		case CODESET:
#endif
			break;
		default:
			php_error_docref(NULL, E_WARNING, "Item '" ZEND_LONG_FMT "' is not valid", item);
			RETURN_FALSE;
	}
	/* }}} */

	value = nl_langinfo(item);
	if (value == NULL) {
		RETURN_FALSE;
	} else {
		RETURN_STRING(value);
	}
}
#endif
/* }}} */

/* {{{ Compares two strings using the current locale */
PHP_FUNCTION(strcoll)
{
	zend_string *s1, *s2;

	ZEND_PARSE_PARAMETERS_START(2, 2)
		Z_PARAM_STR(s1)
		Z_PARAM_STR(s2)
	ZEND_PARSE_PARAMETERS_END();

	RETURN_LONG(strcoll((const char *) ZSTR_VAL(s1),
	                    (const char *) ZSTR_VAL(s2)));
}
/* }}} */

/* {{{ php_charmask
 * Fills a 256-byte bytemask with input. You can specify a range like 'a..z',
 * it needs to be incrementing.
 * Returns: FAILURE/SUCCESS whether the input was correct (i.e. no range errors)
 */
static inline int php_charmask(const unsigned char *input, size_t len, char *mask)
{
	const unsigned char *end;
	unsigned char c;
	int result = SUCCESS;

	memset(mask, 0, 256);
	for (end = input+len; input < end; input++) {
		c=*input;
		if ((input+3 < end) && input[1] == '.' && input[2] == '.'
				&& input[3] >= c) {
			memset(mask+c, 1, input[3] - c + 1);
			input+=3;
		} else if ((input+1 < end) && input[0] == '.' && input[1] == '.') {
			/* Error, try to be as helpful as possible:
			   (a range ending/starting with '.' won't be captured here) */
			if (end-len >= input) { /* there was no 'left' char */
				php_error_docref(NULL, E_WARNING, "Invalid '..'-range, no character to the left of '..'");
				result = FAILURE;
				continue;
			}
			if (input+2 >= end) { /* there is no 'right' char */
				php_error_docref(NULL, E_WARNING, "Invalid '..'-range, no character to the right of '..'");
				result = FAILURE;
				continue;
			}
			if (input[-1] > input[2]) { /* wrong order */
				php_error_docref(NULL, E_WARNING, "Invalid '..'-range, '..'-range needs to be incrementing");
				result = FAILURE;
				continue;
			}
			/* FIXME: better error (a..b..c is the only left possibility?) */
			php_error_docref(NULL, E_WARNING, "Invalid '..'-range");
			result = FAILURE;
			continue;
		} else {
			mask[c]=1;
		}
	}
	return result;
}
/* }}} */

/* {{{ php_trim_int()
 * mode 1 : trim left
 * mode 2 : trim right
 * mode 3 : trim left and right
 * what indicates which chars are to be trimmed. NULL->default (' \t\n\r\v\0')
 */
static zend_always_inline zend_string *php_trim_int(zend_string *str, const char *what, size_t what_len, int mode)
{
	const char *start = ZSTR_VAL(str);
	const char *end = start + ZSTR_LEN(str);
	char mask[256];

	if (what) {
		if (what_len == 1) {
			char p = *what;
			if (mode & 1) {
				while (start != end) {
					if (*start == p) {
						start++;
					} else {
						break;
					}
				}
			}
			if (mode & 2) {
				while (start != end) {
					if (*(end-1) == p) {
						end--;
					} else {
						break;
					}
				}
			}
		} else {
			php_charmask((const unsigned char *) what, what_len, mask);

			if (mode & 1) {
				while (start != end) {
					if (mask[(unsigned char)*start]) {
						start++;
					} else {
						break;
					}
				}
			}
			if (mode & 2) {
				while (start != end) {
					if (mask[(unsigned char)*(end-1)]) {
						end--;
					} else {
						break;
					}
				}
			}
		}
	} else {
		if (mode & 1) {
			while (start != end) {
				unsigned char c = (unsigned char)*start;

				if (c <= ' ' &&
				    (c == ' ' || c == '\n' || c == '\r' || c == '\t' || c == '\v' || c == '\0')) {
					start++;
				} else {
					break;
				}
			}
		}
		if (mode & 2) {
			while (start != end) {
				unsigned char c = (unsigned char)*(end-1);

				if (c <= ' ' &&
				    (c == ' ' || c == '\n' || c == '\r' || c == '\t' || c == '\v' || c == '\0')) {
					end--;
				} else {
					break;
				}
			}
		}
	}

	if (ZSTR_LEN(str) == end - start) {
		return zend_string_copy(str);
	} else if (end - start == 0) {
		return ZSTR_EMPTY_ALLOC();
	} else {
		return zend_string_init(start, end - start, 0);
	}
}
/* }}} */

/* {{{ php_trim_int()
 * mode 1 : trim left
 * mode 2 : trim right
 * mode 3 : trim left and right
 * what indicates which chars are to be trimmed. NULL->default (' \t\n\r\v\0')
 */
PHPAPI zend_string *php_trim(zend_string *str, const char *what, size_t what_len, int mode)
{
	return php_trim_int(str, what, what_len, mode);
}
/* }}} */

/* {{{ php_do_trim
 * Base for trim(), rtrim() and ltrim() functions.
 */
static zend_always_inline void php_do_trim(INTERNAL_FUNCTION_PARAMETERS, int mode)
{
	zend_string *str;
	zend_string *what = NULL;

	ZEND_PARSE_PARAMETERS_START(1, 2)
		Z_PARAM_STR(str)
		Z_PARAM_OPTIONAL
		Z_PARAM_STR(what)
	ZEND_PARSE_PARAMETERS_END();

	ZVAL_STR(return_value, php_trim_int(str, (what ? ZSTR_VAL(what) : NULL), (what ? ZSTR_LEN(what) : 0), mode));
}
/* }}} */

/* {{{ Strips whitespace from the beginning and end of a string */
PHP_FUNCTION(trim)
{
	php_do_trim(INTERNAL_FUNCTION_PARAM_PASSTHRU, 3);
}
/* }}} */

/* {{{ Removes trailing whitespace */
PHP_FUNCTION(rtrim)
{
	php_do_trim(INTERNAL_FUNCTION_PARAM_PASSTHRU, 2);
}
/* }}} */

/* {{{ Strips whitespace from the beginning of a string */
PHP_FUNCTION(ltrim)
{
	php_do_trim(INTERNAL_FUNCTION_PARAM_PASSTHRU, 1);
}
/* }}} */

/* {{{ Wraps buffer to selected number of characters using string break char */
PHP_FUNCTION(wordwrap)
{
	zend_string *text;
	char *breakchar = "\n";
	size_t newtextlen, chk, breakchar_len = 1;
	size_t alloced;
	zend_long current = 0, laststart = 0, lastspace = 0;
	zend_long linelength = 75;
	zend_bool docut = 0;
	zend_string *newtext;

	ZEND_PARSE_PARAMETERS_START(1, 4)
		Z_PARAM_STR(text)
		Z_PARAM_OPTIONAL
		Z_PARAM_LONG(linelength)
		Z_PARAM_STRING(breakchar, breakchar_len)
		Z_PARAM_BOOL(docut)
	ZEND_PARSE_PARAMETERS_END();

	if (ZSTR_LEN(text) == 0) {
		RETURN_EMPTY_STRING();
	}

	if (breakchar_len == 0) {
		zend_argument_value_error(3, "cannot be empty");
		RETURN_THROWS();
	}

	if (linelength == 0 && docut) {
		zend_argument_value_error(4, "cannot be true when argument #2 ($width) is 0");
		RETURN_THROWS();
	}

	/* Special case for a single-character break as it needs no
	   additional storage space */
	if (breakchar_len == 1 && !docut) {
		newtext = zend_string_init(ZSTR_VAL(text), ZSTR_LEN(text), 0);

		laststart = lastspace = 0;
		for (current = 0; current < (zend_long)ZSTR_LEN(text); current++) {
			if (ZSTR_VAL(text)[current] == breakchar[0]) {
				laststart = lastspace = current + 1;
			} else if (ZSTR_VAL(text)[current] == ' ') {
				if (current - laststart >= linelength) {
					ZSTR_VAL(newtext)[current] = breakchar[0];
					laststart = current + 1;
				}
				lastspace = current;
			} else if (current - laststart >= linelength && laststart != lastspace) {
				ZSTR_VAL(newtext)[lastspace] = breakchar[0];
				laststart = lastspace + 1;
			}
		}

		RETURN_NEW_STR(newtext);
	} else {
		/* Multiple character line break or forced cut */
		if (linelength > 0) {
			chk = (size_t)(ZSTR_LEN(text)/linelength + 1);
			newtext = zend_string_safe_alloc(chk, breakchar_len, ZSTR_LEN(text), 0);
			alloced = ZSTR_LEN(text) + chk * breakchar_len + 1;
		} else {
			chk = ZSTR_LEN(text);
			alloced = ZSTR_LEN(text) * (breakchar_len + 1) + 1;
			newtext = zend_string_safe_alloc(ZSTR_LEN(text), breakchar_len + 1, 0, 0);
		}

		/* now keep track of the actual new text length */
		newtextlen = 0;

		laststart = lastspace = 0;
		for (current = 0; current < (zend_long)ZSTR_LEN(text); current++) {
			if (chk == 0) {
				alloced += (size_t) (((ZSTR_LEN(text) - current + 1)/linelength + 1) * breakchar_len) + 1;
				newtext = zend_string_extend(newtext, alloced, 0);
				chk = (size_t) ((ZSTR_LEN(text) - current)/linelength) + 1;
			}
			/* when we hit an existing break, copy to new buffer, and
			 * fix up laststart and lastspace */
			if (ZSTR_VAL(text)[current] == breakchar[0]
				&& current + breakchar_len < ZSTR_LEN(text)
				&& !strncmp(ZSTR_VAL(text) + current, breakchar, breakchar_len)) {
				memcpy(ZSTR_VAL(newtext) + newtextlen, ZSTR_VAL(text) + laststart, current - laststart + breakchar_len);
				newtextlen += current - laststart + breakchar_len;
				current += breakchar_len - 1;
				laststart = lastspace = current + 1;
				chk--;
			}
			/* if it is a space, check if it is at the line boundary,
			 * copy and insert a break, or just keep track of it */
			else if (ZSTR_VAL(text)[current] == ' ') {
				if (current - laststart >= linelength) {
					memcpy(ZSTR_VAL(newtext) + newtextlen, ZSTR_VAL(text) + laststart, current - laststart);
					newtextlen += current - laststart;
					memcpy(ZSTR_VAL(newtext) + newtextlen, breakchar, breakchar_len);
					newtextlen += breakchar_len;
					laststart = current + 1;
					chk--;
				}
				lastspace = current;
			}
			/* if we are cutting, and we've accumulated enough
			 * characters, and we haven't see a space for this line,
			 * copy and insert a break. */
			else if (current - laststart >= linelength
					&& docut && laststart >= lastspace) {
				memcpy(ZSTR_VAL(newtext) + newtextlen, ZSTR_VAL(text) + laststart, current - laststart);
				newtextlen += current - laststart;
				memcpy(ZSTR_VAL(newtext) + newtextlen, breakchar, breakchar_len);
				newtextlen += breakchar_len;
				laststart = lastspace = current;
				chk--;
			}
			/* if the current word puts us over the linelength, copy
			 * back up until the last space, insert a break, and move
			 * up the laststart */
			else if (current - laststart >= linelength
					&& laststart < lastspace) {
				memcpy(ZSTR_VAL(newtext) + newtextlen, ZSTR_VAL(text) + laststart, lastspace - laststart);
				newtextlen += lastspace - laststart;
				memcpy(ZSTR_VAL(newtext) + newtextlen, breakchar, breakchar_len);
				newtextlen += breakchar_len;
				laststart = lastspace = lastspace + 1;
				chk--;
			}
		}

		/* copy over any stragglers */
		if (laststart != current) {
			memcpy(ZSTR_VAL(newtext) + newtextlen, ZSTR_VAL(text) + laststart, current - laststart);
			newtextlen += current - laststart;
		}

		ZSTR_VAL(newtext)[newtextlen] = '\0';
		/* free unused memory */
		newtext = zend_string_truncate(newtext, newtextlen, 0);

		RETURN_NEW_STR(newtext);
	}
}
/* }}} */

/* {{{ php_explode */
PHPAPI void php_explode(const zend_string *delim, zend_string *str, zval *return_value, zend_long limit)
{
	const char *p1 = ZSTR_VAL(str);
	const char *endp = ZSTR_VAL(str) + ZSTR_LEN(str);
	const char *p2 = php_memnstr(ZSTR_VAL(str), ZSTR_VAL(delim), ZSTR_LEN(delim), endp);
	zval  tmp;

	if (p2 == NULL) {
		ZVAL_STR_COPY(&tmp, str);
		zend_hash_next_index_insert_new(Z_ARRVAL_P(return_value), &tmp);
	} else {
		do {
			ZVAL_STRINGL_FAST(&tmp, p1, p2 - p1);
			zend_hash_next_index_insert_new(Z_ARRVAL_P(return_value), &tmp);
			p1 = p2 + ZSTR_LEN(delim);
			p2 = php_memnstr(p1, ZSTR_VAL(delim), ZSTR_LEN(delim), endp);
		} while (p2 != NULL && --limit > 1);

		if (p1 <= endp) {
			ZVAL_STRINGL(&tmp, p1, endp - p1);
			zend_hash_next_index_insert_new(Z_ARRVAL_P(return_value), &tmp);
		}
	}
}
/* }}} */

/* {{{ php_explode_negative_limit */
PHPAPI void php_explode_negative_limit(const zend_string *delim, zend_string *str, zval *return_value, zend_long limit)
{
#define EXPLODE_ALLOC_STEP 64
	const char *p1 = ZSTR_VAL(str);
	const char *endp = ZSTR_VAL(str) + ZSTR_LEN(str);
	const char *p2 = php_memnstr(ZSTR_VAL(str), ZSTR_VAL(delim), ZSTR_LEN(delim), endp);
	zval  tmp;

	if (p2 == NULL) {
		/*
		do nothing since limit <= -1, thus if only one chunk - 1 + (limit) <= 0
		by doing nothing we return empty array
		*/
	} else {
		size_t allocated = EXPLODE_ALLOC_STEP, found = 0;
		zend_long i, to_return;
		const char **positions = emalloc(allocated * sizeof(char *));

		positions[found++] = p1;
		do {
			if (found >= allocated) {
				allocated = found + EXPLODE_ALLOC_STEP;/* make sure we have enough memory */
				positions = erealloc(ZEND_VOIDP(positions), allocated*sizeof(char *));
			}
			positions[found++] = p1 = p2 + ZSTR_LEN(delim);
			p2 = php_memnstr(p1, ZSTR_VAL(delim), ZSTR_LEN(delim), endp);
		} while (p2 != NULL);

		to_return = limit + found;
		/* limit is at least -1 therefore no need of bounds checking : i will be always less than found */
		for (i = 0; i < to_return; i++) { /* this checks also for to_return > 0 */
			ZVAL_STRINGL(&tmp, positions[i], (positions[i+1] - ZSTR_LEN(delim)) - positions[i]);
			zend_hash_next_index_insert_new(Z_ARRVAL_P(return_value), &tmp);
		}
		efree((void *)positions);
	}
#undef EXPLODE_ALLOC_STEP
}
/* }}} */

/* {{{ Splits a string on string separator and return array of components. If limit is positive only limit number of components is returned. If limit is negative all components except the last abs(limit) are returned. */
PHP_FUNCTION(explode)
{
	zend_string *str, *delim;
	zend_long limit = ZEND_LONG_MAX; /* No limit */
	zval tmp;

	ZEND_PARSE_PARAMETERS_START(2, 3)
		Z_PARAM_STR(delim)
		Z_PARAM_STR(str)
		Z_PARAM_OPTIONAL
		Z_PARAM_LONG(limit)
	ZEND_PARSE_PARAMETERS_END();

	if (ZSTR_LEN(delim) == 0) {
		zend_argument_value_error(1, "cannot be empty");
		RETURN_THROWS();
	}

	array_init(return_value);

	if (ZSTR_LEN(str) == 0) {
		if (limit >= 0) {
			ZVAL_EMPTY_STRING(&tmp);
			zend_hash_index_add_new(Z_ARRVAL_P(return_value), 0, &tmp);
		}
		return;
	}

	if (limit > 1) {
		php_explode(delim, str, return_value, limit);
	} else if (limit < 0) {
		php_explode_negative_limit(delim, str, return_value, limit);
	} else {
		ZVAL_STR_COPY(&tmp, str);
		zend_hash_index_add_new(Z_ARRVAL_P(return_value), 0, &tmp);
	}
}
/* }}} */

/* {{{ An alias for implode */
/* }}} */

/* {{{ php_implode */
PHPAPI void php_implode(const zend_string *glue, HashTable *pieces, zval *return_value)
{
	zval         *tmp;
	int           numelems;
	zend_string  *str;
	char         *cptr;
	size_t        len = 0;
	struct {
		zend_string *str;
		zend_long    lval;
	} *strings, *ptr;
	ALLOCA_FLAG(use_heap)

	numelems = zend_hash_num_elements(pieces);

	if (numelems == 0) {
		RETURN_EMPTY_STRING();
	} else if (numelems == 1) {
		/* loop to search the first not undefined element... */
		ZEND_HASH_FOREACH_VAL_IND(pieces, tmp) {
			RETURN_STR(zval_get_string(tmp));
		} ZEND_HASH_FOREACH_END();
	}

	ptr = strings = do_alloca((sizeof(*strings)) * numelems, use_heap);

	ZEND_HASH_FOREACH_VAL_IND(pieces, tmp) {
		if (EXPECTED(Z_TYPE_P(tmp) == IS_STRING)) {
			ptr->str = Z_STR_P(tmp);
			len += ZSTR_LEN(ptr->str);
			ptr->lval = 0;
			ptr++;
		} else if (UNEXPECTED(Z_TYPE_P(tmp) == IS_LONG)) {
			zend_long val = Z_LVAL_P(tmp);

			ptr->str = NULL;
			ptr->lval = val;
			ptr++;
			if (val <= 0) {
				len++;
			}
			while (val) {
				val /= 10;
				len++;
			}
		} else {
			ptr->str = zval_get_string_func(tmp);
			len += ZSTR_LEN(ptr->str);
			ptr->lval = 1;
			ptr++;
		}
	} ZEND_HASH_FOREACH_END();

	/* numelems can not be 0, we checked above */
	str = zend_string_safe_alloc(numelems - 1, ZSTR_LEN(glue), len, 0);
	cptr = ZSTR_VAL(str) + ZSTR_LEN(str);
	*cptr = 0;

	while (1) {
		ptr--;
		if (EXPECTED(ptr->str)) {
			cptr -= ZSTR_LEN(ptr->str);
			memcpy(cptr, ZSTR_VAL(ptr->str), ZSTR_LEN(ptr->str));
			if (ptr->lval) {
				zend_string_release_ex(ptr->str, 0);
			}
		} else {
			char *oldPtr = cptr;
			char oldVal = *cptr;
			cptr = zend_print_long_to_buf(cptr, ptr->lval);
			*oldPtr = oldVal;
		}

		if (ptr == strings) {
			break;
		}

		cptr -= ZSTR_LEN(glue);
		memcpy(cptr, ZSTR_VAL(glue), ZSTR_LEN(glue));
	}

	free_alloca(strings, use_heap);
	RETURN_NEW_STR(str);
}
/* }}} */

/* {{{ Joins array elements placing glue string between items and return one string */
PHP_FUNCTION(implode)
{
	zend_string *arg1_str = NULL;
	HashTable *arg1_array = NULL;
	zend_array *pieces = NULL;

	ZEND_PARSE_PARAMETERS_START(1, 2)
		Z_PARAM_STR_OR_ARRAY_HT(arg1_str, arg1_array)
		Z_PARAM_OPTIONAL
		Z_PARAM_ARRAY_HT(pieces)
	ZEND_PARSE_PARAMETERS_END();

	if (pieces == NULL) {
		if (arg1_array == NULL) {
			zend_type_error("%s(): Argument #1 ($pieces) must be of type array, string given", get_active_function_name());
			RETURN_THROWS();
		}

		arg1_str = ZSTR_EMPTY_ALLOC();
		pieces = arg1_array;
	} else {
		if (arg1_str == NULL) {
			zend_argument_type_error(1, "must be of type string, array given");
			RETURN_THROWS();
		}
	}

	php_implode(arg1_str, pieces, return_value);
}
/* }}} */

#define STRTOK_TABLE(p) BG(strtok_table)[(unsigned char) *p]

/* {{{ Tokenize a string */
PHP_FUNCTION(strtok)
{
	zend_string *str, *tok = NULL;
	char *token;
	char *token_end;
	char *p;
	char *pe;
	size_t skipped = 0;

	ZEND_PARSE_PARAMETERS_START(1, 2)
		Z_PARAM_STR(str)
		Z_PARAM_OPTIONAL
		Z_PARAM_STR(tok)
	ZEND_PARSE_PARAMETERS_END();

	if (ZEND_NUM_ARGS() == 1) {
		tok = str;
	} else {
		zval_ptr_dtor(&BG(strtok_zval));
		ZVAL_STRINGL(&BG(strtok_zval), ZSTR_VAL(str), ZSTR_LEN(str));
		BG(strtok_last) = BG(strtok_string) = Z_STRVAL(BG(strtok_zval));
		BG(strtok_len) = ZSTR_LEN(str);
	}

	p = BG(strtok_last); /* Where we start to search */
	pe = BG(strtok_string) + BG(strtok_len);

	if (!p || p >= pe) {
		RETURN_FALSE;
	}

	token = ZSTR_VAL(tok);
	token_end = token + ZSTR_LEN(tok);

	while (token < token_end) {
		STRTOK_TABLE(token++) = 1;
	}

	/* Skip leading delimiters */
	while (STRTOK_TABLE(p)) {
		if (++p >= pe) {
			/* no other chars left */
			BG(strtok_last) = NULL;
			RETVAL_FALSE;
			goto restore;
		}
		skipped++;
	}

	/* We know at this place that *p is no delimiter, so skip it */
	while (++p < pe) {
		if (STRTOK_TABLE(p)) {
			goto return_token;
		}
	}

	if (p - BG(strtok_last)) {
return_token:
		RETVAL_STRINGL(BG(strtok_last) + skipped, (p - BG(strtok_last)) - skipped);
		BG(strtok_last) = p + 1;
	} else {
		RETVAL_FALSE;
		BG(strtok_last) = NULL;
	}

	/* Restore table -- usually faster then memset'ing the table on every invocation */
restore:
	token = ZSTR_VAL(tok);

	while (token < token_end) {
		STRTOK_TABLE(token++) = 0;
	}
}
/* }}} */

/* {{{ php_strtoupper */
PHPAPI char *php_strtoupper(char *s, size_t len)
{
	unsigned char *c;
	const unsigned char *e;

	c = (unsigned char *)s;
	e = (unsigned char *)c+len;

	while (c < e) {
		*c = toupper(*c);
		c++;
	}
	return s;
}
/* }}} */

/* {{{ php_string_toupper */
PHPAPI zend_string *php_string_toupper(zend_string *s)
{
	unsigned char *c;
	const unsigned char *e;

	c = (unsigned char *)ZSTR_VAL(s);
	e = c + ZSTR_LEN(s);

	while (c < e) {
		if (islower(*c)) {
			register unsigned char *r;
			zend_string *res = zend_string_alloc(ZSTR_LEN(s), 0);

			if (c != (unsigned char*)ZSTR_VAL(s)) {
				memcpy(ZSTR_VAL(res), ZSTR_VAL(s), c - (unsigned char*)ZSTR_VAL(s));
			}
			r = c + (ZSTR_VAL(res) - ZSTR_VAL(s));
			while (c < e) {
				*r = toupper(*c);
				r++;
				c++;
			}
			*r = '\0';
			return res;
		}
		c++;
	}
	return zend_string_copy(s);
}
/* }}} */

/* {{{ Makes a string uppercase */
PHP_FUNCTION(strtoupper)
{
	zend_string *arg;

	ZEND_PARSE_PARAMETERS_START(1, 1)
		Z_PARAM_STR(arg)
	ZEND_PARSE_PARAMETERS_END();

	RETURN_STR(php_string_toupper(arg));
}
/* }}} */

/* {{{ php_strtolower */
PHPAPI char *php_strtolower(char *s, size_t len)
{
	unsigned char *c;
	const unsigned char *e;

	c = (unsigned char *)s;
	e = c+len;

	while (c < e) {
		*c = tolower(*c);
		c++;
	}
	return s;
}
/* }}} */

/* {{{ php_string_tolower */
PHPAPI zend_string *php_string_tolower(zend_string *s)
{
	unsigned char *c;
	const unsigned char *e;

	if (EXPECTED(!BG(ctype_string))) {
		return zend_string_tolower(s);
	} else {
		c = (unsigned char *)ZSTR_VAL(s);
		e = c + ZSTR_LEN(s);

		while (c < e) {
			if (isupper(*c)) {
				register unsigned char *r;
				zend_string *res = zend_string_alloc(ZSTR_LEN(s), 0);

				if (c != (unsigned char*)ZSTR_VAL(s)) {
					memcpy(ZSTR_VAL(res), ZSTR_VAL(s), c - (unsigned char*)ZSTR_VAL(s));
				}
				r = c + (ZSTR_VAL(res) - ZSTR_VAL(s));
				while (c < e) {
					*r = tolower(*c);
					r++;
					c++;
				}
				*r = '\0';
				return res;
			}
			c++;
		}
		return zend_string_copy(s);
	}
}
/* }}} */

/* {{{ Makes a string lowercase */
PHP_FUNCTION(strtolower)
{
	zend_string *str;

	ZEND_PARSE_PARAMETERS_START(1, 1)
		Z_PARAM_STR(str)
	ZEND_PARSE_PARAMETERS_END();

	RETURN_STR(php_string_tolower(str));
}
/* }}} */

/* {{{ php_basename */
PHPAPI zend_string *php_basename(const char *s, size_t len, const char *suffix, size_t suffix_len)
{
	/* State 0 is directly after a directory separator (or at the start of the string).
	 * State 1 is everything else. */
	int state = 0;
	const char *basename_start = s;
	const char *basename_end = s;
	while (len > 0) {
		int inc_len = (*s == '\0' ? 1 : php_mblen(s, len));

		switch (inc_len) {
			case 0:
				goto quit_loop;
			case 1:
#if defined(PHP_WIN32)
				if (*s == '/' || *s == '\\') {
#else
				if (*s == '/') {
#endif
					if (state == 1) {
						state = 0;
						basename_end = s;
					}
#if defined(PHP_WIN32)
				/* Catch relative paths in c:file.txt style. They're not to confuse
				   with the NTFS streams. This part ensures also, that no drive
				   letter traversing happens. */
				} else if ((*s == ':' && (s - basename_start == 1))) {
					if (state == 0) {
						basename_start = s;
						state = 1;
					} else {
						basename_end = s;
						state = 0;
					}
#endif
				} else {
					if (state == 0) {
						basename_start = s;
						state = 1;
					}
				}
				break;
			default:
				if (inc_len < 0) {
					/* If character is invalid, treat it like other non-significant characters. */
					inc_len = 1;
					php_mb_reset();
				}
				if (state == 0) {
					basename_start = s;
					state = 1;
				}
				break;
		}
		s += inc_len;
		len -= inc_len;
	}

quit_loop:
	if (state == 1) {
		basename_end = s;
	}

	if (suffix != NULL && suffix_len < (size_t)(basename_end - basename_start) &&
			memcmp(basename_end - suffix_len, suffix, suffix_len) == 0) {
		basename_end -= suffix_len;
	}

	return zend_string_init(basename_start, basename_end - basename_start, 0);
}
/* }}} */

/* {{{ Returns the filename component of the path */
PHP_FUNCTION(basename)
{
	char *string, *suffix = NULL;
	size_t   string_len, suffix_len = 0;

	ZEND_PARSE_PARAMETERS_START(1, 2)
		Z_PARAM_STRING(string, string_len)
		Z_PARAM_OPTIONAL
		Z_PARAM_STRING(suffix, suffix_len)
	ZEND_PARSE_PARAMETERS_END();

	RETURN_STR(php_basename(string, string_len, suffix, suffix_len));
}
/* }}} */

/* {{{ php_dirname
   Returns directory name component of path */
PHPAPI size_t php_dirname(char *path, size_t len)
{
	return zend_dirname(path, len);
}
/* }}} */

/* {{{ Returns the directory name component of the path */
PHP_FUNCTION(dirname)
{
	char *str;
	size_t str_len;
	zend_string *ret;
	zend_long levels = 1;

	ZEND_PARSE_PARAMETERS_START(1, 2)
		Z_PARAM_STRING(str, str_len)
		Z_PARAM_OPTIONAL
		Z_PARAM_LONG(levels)
	ZEND_PARSE_PARAMETERS_END();

	ret = zend_string_init(str, str_len, 0);

	if (levels == 1) {
		/* Default case */
#ifdef PHP_WIN32
		ZSTR_LEN(ret) = php_win32_ioutil_dirname(ZSTR_VAL(ret), str_len);
#else
		ZSTR_LEN(ret) = zend_dirname(ZSTR_VAL(ret), str_len);
#endif
	} else if (levels < 1) {
		zend_argument_value_error(2, "must be greater than or equal to 1");
		zend_string_efree(ret);
		RETURN_THROWS();
	} else {
		/* Some levels up */
		do {
#ifdef PHP_WIN32
			ZSTR_LEN(ret) = php_win32_ioutil_dirname(ZSTR_VAL(ret), str_len = ZSTR_LEN(ret));
#else
			ZSTR_LEN(ret) = zend_dirname(ZSTR_VAL(ret), str_len = ZSTR_LEN(ret));
#endif
		} while (ZSTR_LEN(ret) < str_len && --levels);
	}

	RETURN_NEW_STR(ret);
}
/* }}} */

/* {{{ Returns information about a certain string */
PHP_FUNCTION(pathinfo)
{
	zval tmp;
	char *path, *dirname;
	size_t path_len;
	int have_basename;
	zend_long opt = PHP_PATHINFO_ALL;
	zend_string *ret = NULL;

	ZEND_PARSE_PARAMETERS_START(1, 2)
		Z_PARAM_STRING(path, path_len)
		Z_PARAM_OPTIONAL
		Z_PARAM_LONG(opt)
	ZEND_PARSE_PARAMETERS_END();

	have_basename = ((opt & PHP_PATHINFO_BASENAME) == PHP_PATHINFO_BASENAME);

	array_init(&tmp);

	if ((opt & PHP_PATHINFO_DIRNAME) == PHP_PATHINFO_DIRNAME) {
		dirname = estrndup(path, path_len);
		php_dirname(dirname, path_len);
		if (*dirname) {
			add_assoc_string(&tmp, "dirname", dirname);
		}
		efree(dirname);
	}

	if (have_basename) {
		ret = php_basename(path, path_len, NULL, 0);
		add_assoc_str(&tmp, "basename", zend_string_copy(ret));
	}

	if ((opt & PHP_PATHINFO_EXTENSION) == PHP_PATHINFO_EXTENSION) {
		const char *p;
		ptrdiff_t idx;

		if (!have_basename) {
			ret = php_basename(path, path_len, NULL, 0);
		}

		p = zend_memrchr(ZSTR_VAL(ret), '.', ZSTR_LEN(ret));

		if (p) {
			idx = p - ZSTR_VAL(ret);
			add_assoc_stringl(&tmp, "extension", ZSTR_VAL(ret) + idx + 1, ZSTR_LEN(ret) - idx - 1);
		}
	}

	if ((opt & PHP_PATHINFO_FILENAME) == PHP_PATHINFO_FILENAME) {
		const char *p;
		ptrdiff_t idx;

		/* Have we already looked up the basename? */
		if (!have_basename && !ret) {
			ret = php_basename(path, path_len, NULL, 0);
		}

		p = zend_memrchr(ZSTR_VAL(ret), '.', ZSTR_LEN(ret));

		idx = p ? (p - ZSTR_VAL(ret)) : (ptrdiff_t)ZSTR_LEN(ret);
		add_assoc_stringl(&tmp, "filename", ZSTR_VAL(ret), idx);
	}

	if (ret) {
		zend_string_release_ex(ret, 0);
	}

	if (opt == PHP_PATHINFO_ALL) {
		ZVAL_COPY_VALUE(return_value, &tmp);
	} else {
		zval *element;
		if ((element = zend_hash_get_current_data(Z_ARRVAL(tmp))) != NULL) {
			ZVAL_COPY_DEREF(return_value, element);
		} else {
			ZVAL_EMPTY_STRING(return_value);
		}
		zval_ptr_dtor(&tmp);
	}
}
/* }}} */

/* {{{ php_stristr
   case insensitive strstr */
PHPAPI char *php_stristr(char *s, char *t, size_t s_len, size_t t_len)
{
	php_strtolower(s, s_len);
	php_strtolower(t, t_len);
	return (char*)php_memnstr(s, t, t_len, s + s_len);
}
/* }}} */

/* {{{ php_strspn */
PHPAPI size_t php_strspn(const char *s1, const char *s2, const char *s1_end, const char *s2_end)
{
	register const char *p = s1, *spanp;
	register char c = *p;

cont:
	for (spanp = s2; p != s1_end && spanp != s2_end;) {
		if (*spanp++ == c) {
			c = *(++p);
			goto cont;
		}
	}
	return (p - s1);
}
/* }}} */

/* {{{ php_strcspn */
PHPAPI size_t php_strcspn(const char *s1, const char *s2, const char *s1_end, const char *s2_end)
{
	register const char *p, *spanp;
	register char c = *s1;

	for (p = s1;;) {
		spanp = s2;
		do {
			if (*spanp == c || p == s1_end) {
				return p - s1;
			}
		} while (spanp++ < (s2_end - 1));
		c = *++p;
	}
	/* NOTREACHED */
}
/* }}} */

/* {{{ Finds first occurrence of a string within another, case insensitive */
PHP_FUNCTION(stristr)
{
	zend_string *haystack, *needle;
	const char *found = NULL;
	size_t  found_offset;
	char *haystack_dup;
	char *orig_needle;
	zend_bool part = 0;

	ZEND_PARSE_PARAMETERS_START(2, 3)
		Z_PARAM_STR(haystack)
		Z_PARAM_STR(needle)
		Z_PARAM_OPTIONAL
		Z_PARAM_BOOL(part)
	ZEND_PARSE_PARAMETERS_END();

	haystack_dup = estrndup(ZSTR_VAL(haystack), ZSTR_LEN(haystack));
	orig_needle = estrndup(ZSTR_VAL(needle), ZSTR_LEN(needle));
	found = php_stristr(haystack_dup, orig_needle, ZSTR_LEN(haystack), ZSTR_LEN(needle));
	efree(orig_needle);

	if (found) {
		found_offset = found - haystack_dup;
		if (part) {
			RETVAL_STRINGL(ZSTR_VAL(haystack), found_offset);
		} else {
			RETVAL_STRINGL(ZSTR_VAL(haystack) + found_offset, ZSTR_LEN(haystack) - found_offset);
		}
	} else {
		RETVAL_FALSE;
	}

	efree(haystack_dup);
}
/* }}} */

/* {{{ Finds first occurrence of a string within another */
PHP_FUNCTION(strstr)
{
	zend_string *haystack, *needle;
	const char *found = NULL;
	zend_long found_offset;
	zend_bool part = 0;

	ZEND_PARSE_PARAMETERS_START(2, 3)
		Z_PARAM_STR(haystack)
		Z_PARAM_STR(needle)
		Z_PARAM_OPTIONAL
		Z_PARAM_BOOL(part)
	ZEND_PARSE_PARAMETERS_END();

	found = php_memnstr(ZSTR_VAL(haystack), ZSTR_VAL(needle), ZSTR_LEN(needle), ZSTR_VAL(haystack) + ZSTR_LEN(haystack));

	if (found) {
		found_offset = found - ZSTR_VAL(haystack);
		if (part) {
			RETURN_STRINGL(ZSTR_VAL(haystack), found_offset);
		} else {
			RETURN_STRINGL(found, ZSTR_LEN(haystack) - found_offset);
		}
	}
	RETURN_FALSE;
}
/* }}} */

/* {{{ Checks if a string contains another */
PHP_FUNCTION(str_contains)
{
	zend_string *haystack, *needle;

	ZEND_PARSE_PARAMETERS_START(2, 2)
		Z_PARAM_STR(haystack)
		Z_PARAM_STR(needle)
	ZEND_PARSE_PARAMETERS_END();

	RETURN_BOOL(php_memnstr(ZSTR_VAL(haystack), ZSTR_VAL(needle), ZSTR_LEN(needle), ZSTR_VAL(haystack) + ZSTR_LEN(haystack)));
}
/* }}} */

/* {{{ Checks if haystack starts with needle */
PHP_FUNCTION(str_starts_with)
{
	zend_string *haystack, *needle;

	ZEND_PARSE_PARAMETERS_START(2, 2)
		Z_PARAM_STR(haystack)
		Z_PARAM_STR(needle)
	ZEND_PARSE_PARAMETERS_END();

	if (ZSTR_LEN(needle) > ZSTR_LEN(haystack)) {
		RETURN_FALSE;
	}

	RETURN_BOOL(memcmp(ZSTR_VAL(haystack), ZSTR_VAL(needle), ZSTR_LEN(needle)) == 0);
}
/* }}} */

/* {{{ Checks if haystack ends with needle */
PHP_FUNCTION(str_ends_with)
{
	zend_string *haystack, *needle;

	ZEND_PARSE_PARAMETERS_START(2, 2)
		Z_PARAM_STR(haystack)
		Z_PARAM_STR(needle)
	ZEND_PARSE_PARAMETERS_END();

	if (ZSTR_LEN(needle) > ZSTR_LEN(haystack)) {
		RETURN_FALSE;
	}

	RETURN_BOOL(memcmp(
		ZSTR_VAL(haystack) + ZSTR_LEN(haystack) - ZSTR_LEN(needle),
		ZSTR_VAL(needle), ZSTR_LEN(needle)) == 0);
}
/* }}} */

/* {{{ An alias for strstr */
/* }}} */

/* {{{ Finds position of first occurrence of a string within another */
PHP_FUNCTION(strpos)
{
	zend_string *haystack, *needle;
	const char *found = NULL;
	zend_long offset = 0;

	ZEND_PARSE_PARAMETERS_START(2, 3)
		Z_PARAM_STR(haystack)
		Z_PARAM_STR(needle)
		Z_PARAM_OPTIONAL
		Z_PARAM_LONG(offset)
	ZEND_PARSE_PARAMETERS_END();

	if (offset < 0) {
		offset += (zend_long)ZSTR_LEN(haystack);
	}
	if (offset < 0 || (size_t)offset > ZSTR_LEN(haystack)) {
		zend_argument_value_error(3, "must be contained in argument #1 ($haystack)");
		RETURN_THROWS();
	}

	found = (char*)php_memnstr(ZSTR_VAL(haystack) + offset,
						ZSTR_VAL(needle), ZSTR_LEN(needle),
						ZSTR_VAL(haystack) + ZSTR_LEN(haystack));

	if (found) {
		RETURN_LONG(found - ZSTR_VAL(haystack));
	} else {
		RETURN_FALSE;
	}
}
/* }}} */

/* {{{ Finds position of first occurrence of a string within another, case insensitive */
PHP_FUNCTION(stripos)
{
	const char *found = NULL;
	zend_string *haystack, *needle;
	zend_long offset = 0;
	zend_string *needle_dup = NULL, *haystack_dup;

	ZEND_PARSE_PARAMETERS_START(2, 3)
		Z_PARAM_STR(haystack)
		Z_PARAM_STR(needle)
		Z_PARAM_OPTIONAL
		Z_PARAM_LONG(offset)
	ZEND_PARSE_PARAMETERS_END();

	if (offset < 0) {
		offset += (zend_long)ZSTR_LEN(haystack);
	}
	if (offset < 0 || (size_t)offset > ZSTR_LEN(haystack)) {
		zend_argument_value_error(3, "must be contained in argument #1 ($haystack)");
		RETURN_THROWS();
	}

	if (ZSTR_LEN(needle) > ZSTR_LEN(haystack)) {
		RETURN_FALSE;
	}

	haystack_dup = php_string_tolower(haystack);
	needle_dup = php_string_tolower(needle);
	found = (char*)php_memnstr(ZSTR_VAL(haystack_dup) + offset,
			ZSTR_VAL(needle_dup), ZSTR_LEN(needle_dup), ZSTR_VAL(haystack_dup) + ZSTR_LEN(haystack));

	if (found) {
		RETVAL_LONG(found - ZSTR_VAL(haystack_dup));
	} else {
		RETVAL_FALSE;
	}

	zend_string_release_ex(haystack_dup, 0);
	zend_string_release_ex(needle_dup, 0);
}
/* }}} */

/* {{{ Finds position of last occurrence of a string within another string */
PHP_FUNCTION(strrpos)
{
	zend_string *needle;
	zend_string *haystack;
	zend_long offset = 0;
	const char *p, *e, *found;

	ZEND_PARSE_PARAMETERS_START(2, 3)
		Z_PARAM_STR(haystack)
		Z_PARAM_STR(needle)
		Z_PARAM_OPTIONAL
		Z_PARAM_LONG(offset)
	ZEND_PARSE_PARAMETERS_END();

	if (offset >= 0) {
		if ((size_t)offset > ZSTR_LEN(haystack)) {
			zend_argument_value_error(3, "must be contained in argument #1 ($haystack)");
			RETURN_THROWS();
		}
		p = ZSTR_VAL(haystack) + (size_t)offset;
		e = ZSTR_VAL(haystack) + ZSTR_LEN(haystack);
	} else {
		if (offset < -ZEND_LONG_MAX || (size_t)(-offset) > ZSTR_LEN(haystack)) {
			zend_argument_value_error(3, "must be contained in argument #1 ($haystack)");
			RETURN_THROWS();
		}

		p = ZSTR_VAL(haystack);
		if ((size_t)-offset < ZSTR_LEN(needle)) {
			e = ZSTR_VAL(haystack) + ZSTR_LEN(haystack);
		} else {
			e = ZSTR_VAL(haystack) + ZSTR_LEN(haystack) + offset + ZSTR_LEN(needle);
		}
	}

	if ((found = zend_memnrstr(p, ZSTR_VAL(needle), ZSTR_LEN(needle), e))) {
		RETURN_LONG(found - ZSTR_VAL(haystack));
	}

	RETURN_FALSE;
}
/* }}} */

/* {{{ Finds position of last occurrence of a string within another string */
PHP_FUNCTION(strripos)
{
	zend_string *needle;
	zend_string *haystack;
	zend_long offset = 0;
	const char *p, *e, *found;
	zend_string *needle_dup, *haystack_dup;

	ZEND_PARSE_PARAMETERS_START(2, 3)
		Z_PARAM_STR(haystack)
		Z_PARAM_STR(needle)
		Z_PARAM_OPTIONAL
		Z_PARAM_LONG(offset)
	ZEND_PARSE_PARAMETERS_END();

	if (ZSTR_LEN(needle) == 1) {
		/* Single character search can shortcut memcmps
		   Can also avoid tolower emallocs */
		char lowered;
		if (offset >= 0) {
			if ((size_t)offset > ZSTR_LEN(haystack)) {
				zend_argument_value_error(3, "must be contained in argument #1 ($haystack)");
				RETURN_THROWS();
			}
			p = ZSTR_VAL(haystack) + (size_t)offset;
			e = ZSTR_VAL(haystack) + ZSTR_LEN(haystack) - 1;
		} else {
			p = ZSTR_VAL(haystack);
			if (offset < -ZEND_LONG_MAX || (size_t)(-offset) > ZSTR_LEN(haystack)) {
				zend_argument_value_error(3, "must be contained in argument #1 ($haystack)");
				RETURN_THROWS();
			}
			e = ZSTR_VAL(haystack) + (ZSTR_LEN(haystack) + (size_t)offset);
		}
		/* Borrow that ord_needle buffer to avoid repeatedly tolower()ing needle */
		lowered = tolower(*ZSTR_VAL(needle));
		while (e >= p) {
			if (tolower(*e) == lowered) {
				RETURN_LONG(e - p + (offset > 0 ? offset : 0));
			}
			e--;
		}
		RETURN_FALSE;
	}

	haystack_dup = php_string_tolower(haystack);
	if (offset >= 0) {
		if ((size_t)offset > ZSTR_LEN(haystack)) {
			zend_string_release_ex(haystack_dup, 0);
			zend_argument_value_error(3, "must be contained in argument #1 ($haystack)");
			RETURN_THROWS();
		}
		p = ZSTR_VAL(haystack_dup) + offset;
		e = ZSTR_VAL(haystack_dup) + ZSTR_LEN(haystack);
	} else {
		if (offset < -ZEND_LONG_MAX || (size_t)(-offset) > ZSTR_LEN(haystack)) {
			zend_string_release_ex(haystack_dup, 0);
			zend_argument_value_error(3, "must be contained in argument #1 ($haystack)");
			RETURN_THROWS();
		}

		p = ZSTR_VAL(haystack_dup);
		if ((size_t)-offset < ZSTR_LEN(needle)) {
			e = ZSTR_VAL(haystack_dup) + ZSTR_LEN(haystack);
		} else {
			e = ZSTR_VAL(haystack_dup) + ZSTR_LEN(haystack) + offset + ZSTR_LEN(needle);
		}
	}

	needle_dup = php_string_tolower(needle);
	if ((found = (char *)zend_memnrstr(p, ZSTR_VAL(needle_dup), ZSTR_LEN(needle_dup), e))) {
		RETVAL_LONG(found - ZSTR_VAL(haystack_dup));
		zend_string_release_ex(needle_dup, 0);
		zend_string_release_ex(haystack_dup, 0);
	} else {
		zend_string_release_ex(needle_dup, 0);
		zend_string_release_ex(haystack_dup, 0);
		RETURN_FALSE;
	}
}
/* }}} */

/* {{{ Finds the last occurrence of a character in a string within another */
PHP_FUNCTION(strrchr)
{
	zend_string *haystack, *needle;
	const char *found = NULL;
	zend_long found_offset;

	ZEND_PARSE_PARAMETERS_START(2, 2)
		Z_PARAM_STR(haystack)
		Z_PARAM_STR(needle)
	ZEND_PARSE_PARAMETERS_END();

	found = zend_memrchr(ZSTR_VAL(haystack), *ZSTR_VAL(needle), ZSTR_LEN(haystack));
	if (found) {
		found_offset = found - ZSTR_VAL(haystack);
		RETURN_STRINGL(found, ZSTR_LEN(haystack) - found_offset);
	} else {
		RETURN_FALSE;
	}
}
/* }}} */

/* {{{ php_chunk_split */
static zend_string *php_chunk_split(const char *src, size_t srclen, const char *end, size_t endlen, size_t chunklen)
{
	char *q;
	const char *p;
	size_t chunks;
	size_t restlen;
	zend_string *dest;

	chunks = srclen / chunklen;
	restlen = srclen - chunks * chunklen; /* srclen % chunklen */
	if (restlen) {
		/* We want chunks to be rounded up rather than rounded down.
		 * Increment can't overflow because chunks <= SIZE_MAX/2 at this point. */
		chunks++;
	}

	dest = zend_string_safe_alloc(chunks, endlen, srclen, 0);

	for (p = src, q = ZSTR_VAL(dest); p < (src + srclen - chunklen + 1); ) {
		memcpy(q, p, chunklen);
		q += chunklen;
		memcpy(q, end, endlen);
		q += endlen;
		p += chunklen;
	}

	if (restlen) {
		memcpy(q, p, restlen);
		q += restlen;
		memcpy(q, end, endlen);
		q += endlen;
	}

	*q = '\0';
	ZEND_ASSERT(q - ZSTR_VAL(dest) == ZSTR_LEN(dest));

	return dest;
}
/* }}} */

/* {{{ Returns split line */
PHP_FUNCTION(chunk_split)
{
	zend_string *str;
	char *end    = "\r\n";
	size_t endlen   = 2;
	zend_long chunklen = 76;
	zend_string *result;

	ZEND_PARSE_PARAMETERS_START(1, 3)
		Z_PARAM_STR(str)
		Z_PARAM_OPTIONAL
		Z_PARAM_LONG(chunklen)
		Z_PARAM_STRING(end, endlen)
	ZEND_PARSE_PARAMETERS_END();

	if (chunklen <= 0) {
		zend_argument_value_error(2, "must be greater than 0");
		RETURN_THROWS();
	}

	if ((size_t)chunklen > ZSTR_LEN(str)) {
		/* to maintain BC, we must return original string + ending */
		result = zend_string_safe_alloc(ZSTR_LEN(str), 1, endlen, 0);
		memcpy(ZSTR_VAL(result), ZSTR_VAL(str), ZSTR_LEN(str));
		memcpy(ZSTR_VAL(result) + ZSTR_LEN(str), end, endlen);
		ZSTR_VAL(result)[ZSTR_LEN(result)] = '\0';
		RETURN_NEW_STR(result);
	}

	if (!ZSTR_LEN(str)) {
		RETURN_EMPTY_STRING();
	}

	result = php_chunk_split(ZSTR_VAL(str), ZSTR_LEN(str), end, endlen, (size_t)chunklen);

	RETURN_STR(result);
}
/* }}} */

/* {{{ Returns part of a string */
PHP_FUNCTION(substr)
{
	zend_string *str;
	zend_long l = 0, f;
	zend_bool len_is_null = 1;

	ZEND_PARSE_PARAMETERS_START(2, 3)
		Z_PARAM_STR(str)
		Z_PARAM_LONG(f)
		Z_PARAM_OPTIONAL
		Z_PARAM_LONG_OR_NULL(l, len_is_null)
	ZEND_PARSE_PARAMETERS_END();

	if (f > (zend_long)ZSTR_LEN(str)) {
		RETURN_FALSE;
	} else if (f < 0) {
		/* if "from" position is negative, count start position from the end
		 * of the string
		 */
		if ((size_t)-f > ZSTR_LEN(str)) {
			f = 0;
		} else {
			f = (zend_long)ZSTR_LEN(str) + f;
		}
		if (!len_is_null) {
			if (l < 0) {
				/* if "length" position is negative, set it to the length
				 * needed to stop that many chars from the end of the string
				 */
				if ((size_t)(-l) > ZSTR_LEN(str) - (size_t)f) {
					if ((size_t)(-l) > ZSTR_LEN(str)) {
						RETURN_FALSE;
					} else {
						l = 0;
					}
				} else {
					l = (zend_long)ZSTR_LEN(str) - f + l;
				}
			} else if ((size_t)l > ZSTR_LEN(str) - (size_t)f) {
				goto truncate_len;
			}
		} else {
			goto truncate_len;
		}
	} else if (!len_is_null) {
		if (l < 0) {
			/* if "length" position is negative, set it to the length
			 * needed to stop that many chars from the end of the string
			 */
			if ((size_t)(-l) > ZSTR_LEN(str) - (size_t)f) {
				RETURN_FALSE;
			} else {
				l = (zend_long)ZSTR_LEN(str) - f + l;
			}
		} else if ((size_t)l > ZSTR_LEN(str) - (size_t)f) {
			goto truncate_len;
		}
	} else {
truncate_len:
		l = (zend_long)ZSTR_LEN(str) - f;
	}

	if (l == ZSTR_LEN(str)) {
		RETURN_STR_COPY(str);
	} else {
		RETURN_STRINGL_FAST(ZSTR_VAL(str) + f, l);
	}
}
/* }}} */

/* {{{ Replaces part of a string with another string */
PHP_FUNCTION(substr_replace)
{
	zend_string *str, *repl_str;
	HashTable *str_ht, *repl_ht;
	zval *from;
	zval *len = NULL;
	zend_long l = 0;
	zend_long f;
	int argc = ZEND_NUM_ARGS();
	zend_string *result;
	HashPosition from_idx, repl_idx, len_idx;
	zval *tmp_str = NULL, *tmp_repl, *tmp_from = NULL, *tmp_len= NULL;

	ZEND_PARSE_PARAMETERS_START(3, 4)
		Z_PARAM_STR_OR_ARRAY_HT(str, str_ht)
		Z_PARAM_STR_OR_ARRAY_HT(repl_str, repl_ht)
		Z_PARAM_ZVAL(from)
		Z_PARAM_OPTIONAL
		Z_PARAM_ZVAL(len)
	ZEND_PARSE_PARAMETERS_END();

	if (Z_TYPE_P(from) != IS_ARRAY) {
		convert_to_long_ex(from);
		if (EG(exception)) {
			RETURN_THROWS();
		}
	}

	if (argc > 3) {
		if (Z_TYPE_P(len) != IS_ARRAY) {
			convert_to_long_ex(len);
			l = Z_LVAL_P(len);
		}
	} else {
		if (str) {
			l = ZSTR_LEN(str);
		}
	}

	if (str) {
		if (
			(argc == 3 && Z_TYPE_P(from) == IS_ARRAY) ||
			(argc == 4 && Z_TYPE_P(from) != Z_TYPE_P(len))
		) {
			php_error_docref(NULL, E_WARNING, "'start' and 'length' should be of same type - numerical or array ");
			RETURN_STR_COPY(str);
		}
		if (argc == 4 && Z_TYPE_P(from) == IS_ARRAY) {
			if (zend_hash_num_elements(Z_ARRVAL_P(from)) != zend_hash_num_elements(Z_ARRVAL_P(len))) {
				php_error_docref(NULL, E_WARNING, "'start' and 'length' should have the same number of elements");
				RETURN_STR_COPY(str);
			}
		}
	}

	if (str) {
		if (Z_TYPE_P(from) != IS_ARRAY) {
			f = Z_LVAL_P(from);

			/* if "from" position is negative, count start position from the end
			 * of the string
			 */
			if (f < 0) {
				f = (zend_long)ZSTR_LEN(str) + f;
				if (f < 0) {
					f = 0;
				}
			} else if ((size_t)f > ZSTR_LEN(str)) {
				f = ZSTR_LEN(str);
			}
			/* if "length" position is negative, set it to the length
			 * needed to stop that many chars from the end of the string
			 */
			if (l < 0) {
				l = ((zend_long)ZSTR_LEN(str) - f) + l;
				if (l < 0) {
					l = 0;
				}
			}

			if ((size_t)l > ZSTR_LEN(str) || (l < 0 && (size_t)(-l) > ZSTR_LEN(str))) {
				l = ZSTR_LEN(str);
			}

			if ((f + l) > (zend_long)ZSTR_LEN(str)) {
				l = ZSTR_LEN(str) - f;
			}

			zend_string *tmp_repl_str = NULL;
			if (repl_ht) {
				repl_idx = 0;
				while (repl_idx < repl_ht->nNumUsed) {
					tmp_repl = &repl_ht->arData[repl_idx].val;
					if (Z_TYPE_P(tmp_repl) != IS_UNDEF) {
						break;
					}
					repl_idx++;
				}
				if (repl_idx < repl_ht->nNumUsed) {
					repl_str = zval_get_tmp_string(tmp_repl, &tmp_repl_str);
				} else {
					repl_str = STR_EMPTY_ALLOC();
				}
			}

			result = zend_string_safe_alloc(1, ZSTR_LEN(str) - l + ZSTR_LEN(repl_str), 0, 0);

			memcpy(ZSTR_VAL(result), ZSTR_VAL(str), f);
			if (ZSTR_LEN(repl_str)) {
				memcpy((ZSTR_VAL(result) + f), ZSTR_VAL(repl_str), ZSTR_LEN(repl_str));
			}
			memcpy((ZSTR_VAL(result) + f + ZSTR_LEN(repl_str)), ZSTR_VAL(str) + f + l, ZSTR_LEN(str) - f - l);
			ZSTR_VAL(result)[ZSTR_LEN(result)] = '\0';
			zend_tmp_string_release(tmp_repl_str);
			RETURN_NEW_STR(result);
		} else {
			php_error_docref(NULL, E_WARNING, "Functionality of 'start' and 'length' as arrays is not implemented");
			RETURN_STR_COPY(str);
		}
	} else { /* str is array of strings */
		zend_string *str_index = NULL;
		size_t result_len;
		zend_ulong num_index;

		array_init(return_value);

		from_idx = len_idx = repl_idx = 0;

<<<<<<< HEAD
		ZEND_HASH_FOREACH_KEY_VAL(str_ht, num_index, str_index, tmp_str) {
=======
		ZEND_HASH_FOREACH_KEY_VAL_IND(Z_ARRVAL_P(str), num_index, str_index, tmp_str) {
>>>>>>> 3f8d71d3
			zend_string *tmp_orig_str;
			zend_string *orig_str = zval_get_tmp_string(tmp_str, &tmp_orig_str);

			if (Z_TYPE_P(from) == IS_ARRAY) {
				while (from_idx < Z_ARRVAL_P(from)->nNumUsed) {
					tmp_from = &Z_ARRVAL_P(from)->arData[from_idx].val;
					if (Z_TYPE_P(tmp_from) != IS_UNDEF) {
						break;
					}
					from_idx++;
				}
				if (from_idx < Z_ARRVAL_P(from)->nNumUsed) {
					f = zval_get_long(tmp_from);

					if (f < 0) {
						f = (zend_long)ZSTR_LEN(orig_str) + f;
						if (f < 0) {
							f = 0;
						}
					} else if (f > (zend_long)ZSTR_LEN(orig_str)) {
						f = ZSTR_LEN(orig_str);
					}
					from_idx++;
				} else {
					f = 0;
				}
			} else {
				f = Z_LVAL_P(from);
				if (f < 0) {
					f = (zend_long)ZSTR_LEN(orig_str) + f;
					if (f < 0) {
						f = 0;
					}
				} else if (f > (zend_long)ZSTR_LEN(orig_str)) {
					f = ZSTR_LEN(orig_str);
				}
			}

			if (argc > 3 && Z_TYPE_P(len) == IS_ARRAY) {
				while (len_idx < Z_ARRVAL_P(len)->nNumUsed) {
					tmp_len = &Z_ARRVAL_P(len)->arData[len_idx].val;
					if (Z_TYPE_P(tmp_len) != IS_UNDEF) {
						break;
					}
					len_idx++;
				}
				if (len_idx < Z_ARRVAL_P(len)->nNumUsed) {
					l = zval_get_long(tmp_len);
					len_idx++;
				} else {
					l = ZSTR_LEN(orig_str);
				}
			} else if (argc > 3) {
				l = Z_LVAL_P(len);
			} else {
				l = ZSTR_LEN(orig_str);
			}

			if (l < 0) {
				l = (ZSTR_LEN(orig_str) - f) + l;
				if (l < 0) {
					l = 0;
				}
			}

			if ((f + l) > (zend_long)ZSTR_LEN(orig_str)) {
				l = ZSTR_LEN(orig_str) - f;
			}

			result_len = ZSTR_LEN(orig_str) - l;

			if (repl_ht) {
				while (repl_idx < repl_ht->nNumUsed) {
					tmp_repl = &repl_ht->arData[repl_idx].val;
					if (repl_ht != IS_UNDEF) {
						break;
					}
					repl_idx++;
				}
				if (repl_idx < repl_ht->nNumUsed) {
					zend_string *tmp_repl_str;
					zend_string *repl_str = zval_get_tmp_string(tmp_repl, &tmp_repl_str);

					result_len += ZSTR_LEN(repl_str);
					repl_idx++;
					result = zend_string_safe_alloc(1, result_len, 0, 0);

					memcpy(ZSTR_VAL(result), ZSTR_VAL(orig_str), f);
					memcpy((ZSTR_VAL(result) + f), ZSTR_VAL(repl_str), ZSTR_LEN(repl_str));
					memcpy((ZSTR_VAL(result) + f + ZSTR_LEN(repl_str)), ZSTR_VAL(orig_str) + f + l, ZSTR_LEN(orig_str) - f - l);
					zend_tmp_string_release(tmp_repl_str);
				} else {
					result = zend_string_safe_alloc(1, result_len, 0, 0);

					memcpy(ZSTR_VAL(result), ZSTR_VAL(orig_str), f);
					memcpy((ZSTR_VAL(result) + f), ZSTR_VAL(orig_str) + f + l, ZSTR_LEN(orig_str) - f - l);
				}
			} else {
				result_len += ZSTR_LEN(repl_str);

				result = zend_string_safe_alloc(1, result_len, 0, 0);

				memcpy(ZSTR_VAL(result), ZSTR_VAL(orig_str), f);
				memcpy((ZSTR_VAL(result) + f), ZSTR_VAL(repl_str), ZSTR_LEN(repl_str));
				memcpy((ZSTR_VAL(result) + f + ZSTR_LEN(repl_str)), ZSTR_VAL(orig_str) + f + l, ZSTR_LEN(orig_str) - f - l);
			}

			ZSTR_VAL(result)[ZSTR_LEN(result)] = '\0';

			if (str_index) {
				zval tmp;

				ZVAL_NEW_STR(&tmp, result);
				zend_symtable_update(Z_ARRVAL_P(return_value), str_index, &tmp);
			} else {
				add_index_str(return_value, num_index, result);
			}

			zend_tmp_string_release(tmp_orig_str);
		} ZEND_HASH_FOREACH_END();
	} /* if */
}
/* }}} */

/* {{{ Quotes meta characters */
PHP_FUNCTION(quotemeta)
{
	zend_string *old;
	const char *old_end, *p;
	char *q;
	char c;
	zend_string *str;

	ZEND_PARSE_PARAMETERS_START(1, 1)
		Z_PARAM_STR(old)
	ZEND_PARSE_PARAMETERS_END();

	old_end = ZSTR_VAL(old) + ZSTR_LEN(old);

	if (ZSTR_LEN(old) == 0) {
		RETURN_EMPTY_STRING();
	}

	str = zend_string_safe_alloc(2, ZSTR_LEN(old), 0, 0);

	for (p = ZSTR_VAL(old), q = ZSTR_VAL(str); p != old_end; p++) {
		c = *p;
		switch (c) {
			case '.':
			case '\\':
			case '+':
			case '*':
			case '?':
			case '[':
			case '^':
			case ']':
			case '$':
			case '(':
			case ')':
				*q++ = '\\';
				/* break is missing _intentionally_ */
			default:
				*q++ = c;
		}
	}

	*q = '\0';

	RETURN_NEW_STR(zend_string_truncate(str, q - ZSTR_VAL(str), 0));
}
/* }}} */

/* {{{ Returns ASCII value of character
   Warning: This function is special-cased by zend_compile.c and so is bypassed for constant string argument */
PHP_FUNCTION(ord)
{
	zend_string *str;

	ZEND_PARSE_PARAMETERS_START(1, 1)
		Z_PARAM_STR(str)
	ZEND_PARSE_PARAMETERS_END();

	RETURN_LONG((unsigned char) ZSTR_VAL(str)[0]);
}
/* }}} */

/* {{{ Converts ASCII code to a character
   Warning: This function is special-cased by zend_compile.c and so is bypassed for constant integer argument */
PHP_FUNCTION(chr)
{
	zend_long c;

	ZEND_PARSE_PARAMETERS_START(1, 1)
		Z_PARAM_LONG(c)
	ZEND_PARSE_PARAMETERS_END();

	c &= 0xff;
	RETURN_CHAR(c);
}
/* }}} */

/* {{{ php_ucfirst
   Uppercase the first character of the word in a native string */
static zend_string* php_ucfirst(zend_string *str)
{
	unsigned char r = toupper(ZSTR_VAL(str)[0]);
	if (r == ZSTR_VAL(str)[0]) {
		return zend_string_copy(str);
	} else {
		zend_string *s = zend_string_init(ZSTR_VAL(str), ZSTR_LEN(str), 0);
		ZSTR_VAL(s)[0] = r;
		return s;
	}
}
/* }}} */

/* {{{ Makes a string's first character uppercase */
PHP_FUNCTION(ucfirst)
{
	zend_string *str;

	ZEND_PARSE_PARAMETERS_START(1, 1)
		Z_PARAM_STR(str)
	ZEND_PARSE_PARAMETERS_END();

	if (!ZSTR_LEN(str)) {
		RETURN_EMPTY_STRING();
	}

	RETURN_STR(php_ucfirst(str));
}
/* }}} */

/* {{{
   Lowercase the first character of the word in a native string */
static zend_string* php_lcfirst(zend_string *str)
{
	unsigned char r = tolower(ZSTR_VAL(str)[0]);
	if (r == ZSTR_VAL(str)[0]) {
		return zend_string_copy(str);
	} else {
		zend_string *s = zend_string_init(ZSTR_VAL(str), ZSTR_LEN(str), 0);
		ZSTR_VAL(s)[0] = r;
		return s;
	}
}
/* }}} */

/* {{{ Make a string's first character lowercase */
PHP_FUNCTION(lcfirst)
{
	zend_string  *str;

	ZEND_PARSE_PARAMETERS_START(1, 1)
		Z_PARAM_STR(str)
	ZEND_PARSE_PARAMETERS_END();

	if (!ZSTR_LEN(str)) {
		RETURN_EMPTY_STRING();
	}

	RETURN_STR(php_lcfirst(str));
}
/* }}} */

/* {{{ Uppercase the first character of every word in a string */
PHP_FUNCTION(ucwords)
{
	zend_string *str;
	char *delims = " \t\r\n\f\v";
	register char *r;
	register const char *r_end;
	size_t delims_len = 6;
	char mask[256];

	ZEND_PARSE_PARAMETERS_START(1, 2)
		Z_PARAM_STR(str)
		Z_PARAM_OPTIONAL
		Z_PARAM_STRING(delims, delims_len)
	ZEND_PARSE_PARAMETERS_END();

	if (!ZSTR_LEN(str)) {
		RETURN_EMPTY_STRING();
	}

	php_charmask((const unsigned char *) delims, delims_len, mask);

	ZVAL_STRINGL(return_value, ZSTR_VAL(str), ZSTR_LEN(str));
	r = Z_STRVAL_P(return_value);

	*r = toupper((unsigned char) *r);
	for (r_end = r + Z_STRLEN_P(return_value) - 1; r < r_end; ) {
		if (mask[(unsigned char)*r++]) {
			*r = toupper((unsigned char) *r);
		}
	}
}
/* }}} */

/* {{{ php_strtr */
PHPAPI char *php_strtr(char *str, size_t len, const char *str_from, const char *str_to, size_t trlen)
{
	size_t i;

	if (UNEXPECTED(trlen < 1)) {
		return str;
	} else if (trlen == 1) {
		char ch_from = *str_from;
		char ch_to = *str_to;

		for (i = 0; i < len; i++) {
			if (str[i] == ch_from) {
				str[i] = ch_to;
			}
		}
	} else {
		unsigned char xlat[256], j = 0;

		do { xlat[j] = j; } while (++j != 0);

		for (i = 0; i < trlen; i++) {
			xlat[(size_t)(unsigned char) str_from[i]] = str_to[i];
		}

		for (i = 0; i < len; i++) {
			str[i] = xlat[(size_t)(unsigned char) str[i]];
		}
	}

	return str;
}
/* }}} */

/* {{{ php_strtr_ex */
static zend_string *php_strtr_ex(zend_string *str, const char *str_from, const char *str_to, size_t trlen)
{
	zend_string *new_str = NULL;
	size_t i;

	if (UNEXPECTED(trlen < 1)) {
		return zend_string_copy(str);
	} else if (trlen == 1) {
		char ch_from = *str_from;
		char ch_to = *str_to;

		for (i = 0; i < ZSTR_LEN(str); i++) {
			if (ZSTR_VAL(str)[i] == ch_from) {
				new_str = zend_string_alloc(ZSTR_LEN(str), 0);
				memcpy(ZSTR_VAL(new_str), ZSTR_VAL(str), i);
				ZSTR_VAL(new_str)[i] = ch_to;
				break;
			}
		}
		for (; i < ZSTR_LEN(str); i++) {
			ZSTR_VAL(new_str)[i] = (ZSTR_VAL(str)[i] != ch_from) ? ZSTR_VAL(str)[i] : ch_to;
		}
	} else {
		unsigned char xlat[256], j = 0;

		do { xlat[j] = j; } while (++j != 0);

		for (i = 0; i < trlen; i++) {
			xlat[(size_t)(unsigned char) str_from[i]] = str_to[i];
		}

		for (i = 0; i < ZSTR_LEN(str); i++) {
			if (ZSTR_VAL(str)[i] != xlat[(size_t)(unsigned char) ZSTR_VAL(str)[i]]) {
				new_str = zend_string_alloc(ZSTR_LEN(str), 0);
				memcpy(ZSTR_VAL(new_str), ZSTR_VAL(str), i);
				ZSTR_VAL(new_str)[i] = xlat[(size_t)(unsigned char) ZSTR_VAL(str)[i]];
				break;
			}
		}

		for (;i < ZSTR_LEN(str); i++) {
			ZSTR_VAL(new_str)[i] = xlat[(size_t)(unsigned char) ZSTR_VAL(str)[i]];
		}
	}

	if (!new_str) {
		return zend_string_copy(str);
	}

	ZSTR_VAL(new_str)[ZSTR_LEN(new_str)] = 0;
	return new_str;
}
/* }}} */

/* {{{ php_strtr_array */
static void php_strtr_array(zval *return_value, zend_string *input, HashTable *pats)
{
	const char *str = ZSTR_VAL(input);
	size_t slen = ZSTR_LEN(input);
	zend_ulong num_key;
	zend_string *str_key;
	size_t len, pos, old_pos;
	int num_keys = 0;
	size_t minlen = 128*1024;
	size_t maxlen = 0;
	HashTable str_hash;
	zval *entry;
	const char *key;
	smart_str result = {0};
	zend_ulong bitset[256/sizeof(zend_ulong)];
	zend_ulong *num_bitset;

	/* we will collect all possible key lengths */
	num_bitset = ecalloc((slen + sizeof(zend_ulong)) / sizeof(zend_ulong), sizeof(zend_ulong));
	memset(bitset, 0, sizeof(bitset));

	/* check if original array has numeric keys */
	ZEND_HASH_FOREACH_STR_KEY(pats, str_key) {
		if (UNEXPECTED(!str_key)) {
			num_keys = 1;
		} else {
			len = ZSTR_LEN(str_key);
			if (UNEXPECTED(len < 1)) {
				php_error_docref(NULL, E_WARNING, "Ignoring replacement of empty string");
				continue;
			} else if (UNEXPECTED(len > slen)) {
				/* skip long patterns */
				continue;
			}
			if (len > maxlen) {
				maxlen = len;
			}
			if (len < minlen) {
				minlen = len;
			}
			/* remember possible key length */
			num_bitset[len / sizeof(zend_ulong)] |= Z_UL(1) << (len % sizeof(zend_ulong));
			bitset[((unsigned char)ZSTR_VAL(str_key)[0]) / sizeof(zend_ulong)] |= Z_UL(1) << (((unsigned char)ZSTR_VAL(str_key)[0]) % sizeof(zend_ulong));
		}
	} ZEND_HASH_FOREACH_END();

	if (UNEXPECTED(num_keys)) {
		zend_string *key_used;
		/* we have to rebuild HashTable with numeric keys */
		zend_hash_init(&str_hash, zend_hash_num_elements(pats), NULL, NULL, 0);
		ZEND_HASH_FOREACH_KEY_VAL_IND(pats, num_key, str_key, entry) {
			if (UNEXPECTED(!str_key)) {
				key_used = zend_long_to_str(num_key);
				len = ZSTR_LEN(key_used);
				if (UNEXPECTED(len > slen)) {
					/* skip long patterns */
					zend_string_release(key_used);
					continue;
				}
				if (len > maxlen) {
					maxlen = len;
				}
				if (len < minlen) {
					minlen = len;
				}
				/* remember possible key length */
				num_bitset[len / sizeof(zend_ulong)] |= Z_UL(1) << (len % sizeof(zend_ulong));
				bitset[((unsigned char)ZSTR_VAL(key_used)[0]) / sizeof(zend_ulong)] |= Z_UL(1) << (((unsigned char)ZSTR_VAL(key_used)[0]) % sizeof(zend_ulong));
			} else {
				key_used = str_key;
				len = ZSTR_LEN(key_used);
				if (UNEXPECTED(len > slen)) {
					/* skip long patterns */
					continue;
				}
			}
			zend_hash_add(&str_hash, key_used, entry);
			if (UNEXPECTED(!str_key)) {
				zend_string_release_ex(key_used, 0);
			}
		} ZEND_HASH_FOREACH_END();
		pats = &str_hash;
	}

	if (UNEXPECTED(minlen > maxlen)) {
		/* return the original string */
		if (pats == &str_hash) {
			zend_hash_destroy(&str_hash);
		}
		efree(num_bitset);
		RETURN_STR_COPY(input);
	}

	old_pos = pos = 0;
	while (pos <= slen - minlen) {
		key = str + pos;
		if (bitset[((unsigned char)key[0]) / sizeof(zend_ulong)] & (Z_UL(1) << (((unsigned char)key[0]) % sizeof(zend_ulong)))) {
			len = maxlen;
			if (len > slen - pos) {
				len = slen - pos;
			}
			while (len >= minlen) {
				if ((num_bitset[len / sizeof(zend_ulong)] & (Z_UL(1) << (len % sizeof(zend_ulong))))) {
					entry = zend_hash_str_find(pats, key, len);
					if (entry != NULL) {
						zend_string *tmp;
						zend_string *s = zval_get_tmp_string(entry, &tmp);
						smart_str_appendl(&result, str + old_pos, pos - old_pos);
						smart_str_append(&result, s);
						old_pos = pos + len;
						pos = old_pos - 1;
						zend_tmp_string_release(tmp);
						break;
					}
				}
				len--;
			}
		}
		pos++;
	}

	if (result.s) {
		smart_str_appendl(&result, str + old_pos, slen - old_pos);
		smart_str_0(&result);
		RETVAL_NEW_STR(result.s);
	} else {
		smart_str_free(&result);
		RETVAL_STR_COPY(input);
	}

	if (pats == &str_hash) {
		zend_hash_destroy(&str_hash);
	}
	efree(num_bitset);
}
/* }}} */

/* {{{ php_char_to_str_ex */
static zend_string* php_char_to_str_ex(zend_string *str, char from, char *to, size_t to_len, int case_sensitivity, zend_long *replace_count)
{
	zend_string *result;
	size_t char_count = 0;
	char lc_from = 0;
	const char *source, *source_end= ZSTR_VAL(str) + ZSTR_LEN(str);
	char *target;

	if (case_sensitivity) {
		char *p = ZSTR_VAL(str), *e = p + ZSTR_LEN(str);
		while ((p = memchr(p, from, (e - p)))) {
			char_count++;
			p++;
		}
	} else {
		lc_from = tolower(from);
		for (source = ZSTR_VAL(str); source < source_end; source++) {
			if (tolower(*source) == lc_from) {
				char_count++;
			}
		}
	}

	if (char_count == 0) {
		return zend_string_copy(str);
	}

	if (to_len > 0) {
		result = zend_string_safe_alloc(char_count, to_len - 1, ZSTR_LEN(str), 0);
	} else {
		result = zend_string_alloc(ZSTR_LEN(str) - char_count, 0);
	}
	target = ZSTR_VAL(result);

	if (case_sensitivity) {
		char *p = ZSTR_VAL(str), *e = p + ZSTR_LEN(str), *s = ZSTR_VAL(str);
		while ((p = memchr(p, from, (e - p)))) {
			memcpy(target, s, (p - s));
			target += p - s;
			memcpy(target, to, to_len);
			target += to_len;
			p++;
			s = p;
			if (replace_count) {
				*replace_count += 1;
			}
		}
		if (s < e) {
			memcpy(target, s, (e - s));
			target += e - s;
		}
	} else {
		for (source = ZSTR_VAL(str); source < source_end; source++) {
			if (tolower(*source) == lc_from) {
				if (replace_count) {
					*replace_count += 1;
				}
				memcpy(target, to, to_len);
				target += to_len;
			} else {
				*target = *source;
				target++;
			}
		}
	}
	*target = 0;
	return result;
}
/* }}} */

/* {{{ php_str_to_str_ex */
static zend_string *php_str_to_str_ex(zend_string *haystack,
	const char *needle, size_t needle_len, const char *str, size_t str_len, zend_long *replace_count)
{

	if (needle_len < ZSTR_LEN(haystack)) {
		zend_string *new_str;
		const char *end;
		const char *p, *r;
		char *e;

		if (needle_len == str_len) {
			new_str = NULL;
			end = ZSTR_VAL(haystack) + ZSTR_LEN(haystack);
			for (p = ZSTR_VAL(haystack); (r = (char*)php_memnstr(p, needle, needle_len, end)); p = r + needle_len) {
				if (!new_str) {
					new_str = zend_string_init(ZSTR_VAL(haystack), ZSTR_LEN(haystack), 0);
				}
				memcpy(ZSTR_VAL(new_str) + (r - ZSTR_VAL(haystack)), str, str_len);
				(*replace_count)++;
			}
			if (!new_str) {
				goto nothing_todo;
			}
			return new_str;
		} else {
			size_t count = 0;
			const char *o = ZSTR_VAL(haystack);
			const char *n = needle;
			const char *endp = o + ZSTR_LEN(haystack);

			while ((o = (char*)php_memnstr(o, n, needle_len, endp))) {
				o += needle_len;
				count++;
			}
			if (count == 0) {
				/* Needle doesn't occur, shortcircuit the actual replacement. */
				goto nothing_todo;
			}
			if (str_len > needle_len) {
				new_str = zend_string_safe_alloc(count, str_len - needle_len, ZSTR_LEN(haystack), 0);
			} else {
				new_str = zend_string_alloc(count * (str_len - needle_len) + ZSTR_LEN(haystack), 0);
			}

			e = ZSTR_VAL(new_str);
			end = ZSTR_VAL(haystack) + ZSTR_LEN(haystack);
			for (p = ZSTR_VAL(haystack); (r = (char*)php_memnstr(p, needle, needle_len, end)); p = r + needle_len) {
				memcpy(e, p, r - p);
				e += r - p;
				memcpy(e, str, str_len);
				e += str_len;
				(*replace_count)++;
			}

			if (p < end) {
				memcpy(e, p, end - p);
				e += end - p;
			}

			*e = '\0';
			return new_str;
		}
	} else if (needle_len > ZSTR_LEN(haystack) || memcmp(ZSTR_VAL(haystack), needle, ZSTR_LEN(haystack))) {
nothing_todo:
		return zend_string_copy(haystack);
	} else {
		(*replace_count)++;
		return zend_string_init_fast(str, str_len);
	}
}
/* }}} */

/* {{{ php_str_to_str_i_ex */
static zend_string *php_str_to_str_i_ex(zend_string *haystack, const char *lc_haystack,
	zend_string *needle, const char *str, size_t str_len, zend_long *replace_count)
{
	zend_string *new_str = NULL;
	zend_string *lc_needle;

	if (ZSTR_LEN(needle) < ZSTR_LEN(haystack)) {
		const char *end;
		const char *p, *r;
		char *e;

		if (ZSTR_LEN(needle) == str_len) {
			lc_needle = php_string_tolower(needle);
			end = lc_haystack + ZSTR_LEN(haystack);
			for (p = lc_haystack; (r = (char*)php_memnstr(p, ZSTR_VAL(lc_needle), ZSTR_LEN(lc_needle), end)); p = r + ZSTR_LEN(lc_needle)) {
				if (!new_str) {
					new_str = zend_string_init(ZSTR_VAL(haystack), ZSTR_LEN(haystack), 0);
				}
				memcpy(ZSTR_VAL(new_str) + (r - lc_haystack), str, str_len);
				(*replace_count)++;
			}
			zend_string_release_ex(lc_needle, 0);

			if (!new_str) {
				goto nothing_todo;
			}
			return new_str;
		} else {
			size_t count = 0;
			const char *o = lc_haystack;
			const char *n;
			const char *endp = o + ZSTR_LEN(haystack);

			lc_needle = php_string_tolower(needle);
			n = ZSTR_VAL(lc_needle);

			while ((o = (char*)php_memnstr(o, n, ZSTR_LEN(lc_needle), endp))) {
				o += ZSTR_LEN(lc_needle);
				count++;
			}
			if (count == 0) {
				/* Needle doesn't occur, shortcircuit the actual replacement. */
				zend_string_release_ex(lc_needle, 0);
				goto nothing_todo;
			}

			if (str_len > ZSTR_LEN(lc_needle)) {
				new_str = zend_string_safe_alloc(count, str_len - ZSTR_LEN(lc_needle), ZSTR_LEN(haystack), 0);
			} else {
				new_str = zend_string_alloc(count * (str_len - ZSTR_LEN(lc_needle)) + ZSTR_LEN(haystack), 0);
			}

			e = ZSTR_VAL(new_str);
			end = lc_haystack + ZSTR_LEN(haystack);

			for (p = lc_haystack; (r = (char*)php_memnstr(p, ZSTR_VAL(lc_needle), ZSTR_LEN(lc_needle), end)); p = r + ZSTR_LEN(lc_needle)) {
				memcpy(e, ZSTR_VAL(haystack) + (p - lc_haystack), r - p);
				e += r - p;
				memcpy(e, str, str_len);
				e += str_len;
				(*replace_count)++;
			}

			if (p < end) {
				memcpy(e, ZSTR_VAL(haystack) + (p - lc_haystack), end - p);
				e += end - p;
			}
			*e = '\0';

			zend_string_release_ex(lc_needle, 0);

			return new_str;
		}
	} else if (ZSTR_LEN(needle) > ZSTR_LEN(haystack)) {
nothing_todo:
		return zend_string_copy(haystack);
	} else {
		lc_needle = php_string_tolower(needle);

		if (memcmp(lc_haystack, ZSTR_VAL(lc_needle), ZSTR_LEN(lc_needle))) {
			zend_string_release_ex(lc_needle, 0);
			goto nothing_todo;
		}
		zend_string_release_ex(lc_needle, 0);

		new_str = zend_string_init(str, str_len, 0);

		(*replace_count)++;
		return new_str;
	}
}
/* }}} */

/* {{{ php_str_to_str */
PHPAPI zend_string *php_str_to_str(const char *haystack, size_t length, const char *needle, size_t needle_len, const char *str, size_t str_len)
{
	zend_string *new_str;

	if (needle_len < length) {
		const char *end;
		const char *s, *p;
		char *e, *r;

		if (needle_len == str_len) {
			new_str = zend_string_init(haystack, length, 0);
			end = ZSTR_VAL(new_str) + length;
			for (p = ZSTR_VAL(new_str); (r = (char*)php_memnstr(p, needle, needle_len, end)); p = r + needle_len) {
				memcpy(r, str, str_len);
			}
			return new_str;
		} else {
			if (str_len < needle_len) {
				new_str = zend_string_alloc(length, 0);
			} else {
				size_t count = 0;
				const char *o = haystack;
				const char *n = needle;
				const char *endp = o + length;

				while ((o = (char*)php_memnstr(o, n, needle_len, endp))) {
					o += needle_len;
					count++;
				}
				if (count == 0) {
					/* Needle doesn't occur, shortcircuit the actual replacement. */
					new_str = zend_string_init(haystack, length, 0);
					return new_str;
				} else {
					if (str_len > needle_len) {
						new_str = zend_string_safe_alloc(count, str_len - needle_len, length, 0);
					} else {
						new_str = zend_string_alloc(count * (str_len - needle_len) + length, 0);
					}
				}
			}

			s = e = ZSTR_VAL(new_str);
			end = haystack + length;
			for (p = haystack; (r = (char*)php_memnstr(p, needle, needle_len, end)); p = r + needle_len) {
				memcpy(e, p, r - p);
				e += r - p;
				memcpy(e, str, str_len);
				e += str_len;
			}

			if (p < end) {
				memcpy(e, p, end - p);
				e += end - p;
			}

			*e = '\0';
			new_str = zend_string_truncate(new_str, e - s, 0);
			return new_str;
		}
	} else if (needle_len > length || memcmp(haystack, needle, length)) {
		new_str = zend_string_init(haystack, length, 0);
		return new_str;
	} else {
		new_str = zend_string_init(str, str_len, 0);

		return new_str;
	}
}
/* }}} */

/* {{{ Translates characters in str using given translation tables */
PHP_FUNCTION(strtr)
{
	zend_string *str, *from_str = NULL;
	HashTable *from_ht = NULL;
	char *to = NULL;
	size_t to_len = 0;
	int ac = ZEND_NUM_ARGS();

	ZEND_PARSE_PARAMETERS_START(2, 3)
		Z_PARAM_STR(str)
		Z_PARAM_STR_OR_ARRAY_HT(from_str, from_ht)
		Z_PARAM_OPTIONAL
		Z_PARAM_STRING(to, to_len)
	ZEND_PARSE_PARAMETERS_END();

	if (ac == 2 && from_ht == NULL) {
		zend_argument_type_error(2, "must be of type array, string given");
		RETURN_THROWS();
	} else if (ac != 2 && from_str == NULL) {
		zend_argument_type_error(2, "must be of type string, array given");
		RETURN_THROWS();
	}

	/* shortcut for empty string */
	if (ZSTR_LEN(str) == 0) {
		RETURN_EMPTY_STRING();
	}

	if (ac == 2) {
		if (zend_hash_num_elements(from_ht) < 1) {
			RETURN_STR_COPY(str);
		} else if (zend_hash_num_elements(from_ht) == 1) {
			zend_long num_key;
			zend_string *str_key, *tmp_str, *replace, *tmp_replace;
			zval *entry;

<<<<<<< HEAD
			ZEND_HASH_FOREACH_KEY_VAL(from_ht, num_key, str_key, entry) {
=======
			ZEND_HASH_FOREACH_KEY_VAL_IND(pats, num_key, str_key, entry) {
>>>>>>> 3f8d71d3
				tmp_str = NULL;
				if (UNEXPECTED(!str_key)) {
					str_key = tmp_str = zend_long_to_str(num_key);
				}
				replace = zval_get_tmp_string(entry, &tmp_replace);
				if (ZSTR_LEN(str_key) < 1) {
					php_error_docref(NULL, E_WARNING, "Ignoring replacement of empty string");
					RETVAL_STR_COPY(str);
				} else if (ZSTR_LEN(str_key) == 1) {
					RETVAL_STR(php_char_to_str_ex(str,
								ZSTR_VAL(str_key)[0],
								ZSTR_VAL(replace),
								ZSTR_LEN(replace),
								1,
								NULL));
				} else {
					zend_long dummy;
					RETVAL_STR(php_str_to_str_ex(str,
								ZSTR_VAL(str_key), ZSTR_LEN(str_key),
								ZSTR_VAL(replace), ZSTR_LEN(replace), &dummy));
				}
				zend_tmp_string_release(tmp_str);
				zend_tmp_string_release(tmp_replace);
				return;
			} ZEND_HASH_FOREACH_END();
		} else {
			php_strtr_array(return_value, str, from_ht);
		}
	} else {
		RETURN_STR(php_strtr_ex(str,
				  ZSTR_VAL(from_str),
				  to,
				  MIN(ZSTR_LEN(from_str), to_len)));
	}
}
/* }}} */

/* {{{ Reverse a string */
#if ZEND_INTRIN_SSSE3_NATIVE
#include <tmmintrin.h>
#elif defined(__aarch64__)
#include <arm_neon.h>
#endif
PHP_FUNCTION(strrev)
{
	zend_string *str;
	const char *s, *e;
	char *p;
	zend_string *n;

	ZEND_PARSE_PARAMETERS_START(1, 1)
		Z_PARAM_STR(str)
	ZEND_PARSE_PARAMETERS_END();

	n = zend_string_alloc(ZSTR_LEN(str), 0);
	p = ZSTR_VAL(n);

	s = ZSTR_VAL(str);
	e = s + ZSTR_LEN(str);
	--e;
#if ZEND_INTRIN_SSSE3_NATIVE
	if (e - s > 15) {
		const __m128i map = _mm_set_epi8(
				0, 1, 2, 3,
				4, 5, 6, 7,
				8, 9, 10, 11,
				12, 13, 14, 15);
		do {
			const __m128i str = _mm_loadu_si128((__m128i *)(e - 15));
			_mm_storeu_si128((__m128i *)p, _mm_shuffle_epi8(str, map));
			p += 16;
			e -= 16;
		} while (e - s > 15);
	}
#elif defined(__aarch64__)
	if (e - s > 15) {
		do {
			const uint8x16_t str = vld1q_u8((uint8_t *)(e - 15));
			/* Synthesize rev128 with a rev64 + ext. */
			const uint8x16_t rev = vrev64q_u8(str);
			const uint8x16_t ext = (uint8x16_t)
				vextq_u64((uint64x2_t)rev, (uint64x2_t)rev, 1);
			vst1q_u8((uint8_t *)p, ext);
			p += 16;
			e -= 16;
		} while (e - s > 15);
	}
#endif
	while (e >= s) {
		*p++ = *e--;
	}

	*p = '\0';

	RETVAL_NEW_STR(n);
}
/* }}} */

/* {{{ php_similar_str */
static void php_similar_str(const char *txt1, size_t len1, const char *txt2, size_t len2, size_t *pos1, size_t *pos2, size_t *max, size_t *count)
{
	const char *p, *q;
	const char *end1 = (char *) txt1 + len1;
	const char *end2 = (char *) txt2 + len2;
	size_t l;

	*max = 0;
	*count = 0;
	for (p = (char *) txt1; p < end1; p++) {
		for (q = (char *) txt2; q < end2; q++) {
			for (l = 0; (p + l < end1) && (q + l < end2) && (p[l] == q[l]); l++);
			if (l > *max) {
				*max = l;
				*count += 1;
				*pos1 = p - txt1;
				*pos2 = q - txt2;
			}
		}
	}
}
/* }}} */

/* {{{ php_similar_char */
static size_t php_similar_char(const char *txt1, size_t len1, const char *txt2, size_t len2)
{
	size_t sum;
	size_t pos1 = 0, pos2 = 0, max, count;

	php_similar_str(txt1, len1, txt2, len2, &pos1, &pos2, &max, &count);
	if ((sum = max)) {
		if (pos1 && pos2 && count > 1) {
			sum += php_similar_char(txt1, pos1,
									txt2, pos2);
		}
		if ((pos1 + max < len1) && (pos2 + max < len2)) {
			sum += php_similar_char(txt1 + pos1 + max, len1 - pos1 - max,
									txt2 + pos2 + max, len2 - pos2 - max);
		}
	}

	return sum;
}
/* }}} */

/* {{{ Calculates the similarity between two strings */
PHP_FUNCTION(similar_text)
{
	zend_string *t1, *t2;
	zval *percent = NULL;
	int ac = ZEND_NUM_ARGS();
	size_t sim;

	ZEND_PARSE_PARAMETERS_START(2, 3)
		Z_PARAM_STR(t1)
		Z_PARAM_STR(t2)
		Z_PARAM_OPTIONAL
		Z_PARAM_ZVAL(percent)
	ZEND_PARSE_PARAMETERS_END();

	if (ZSTR_LEN(t1) + ZSTR_LEN(t2) == 0) {
		if (ac > 2) {
			ZEND_TRY_ASSIGN_REF_DOUBLE(percent, 0);
		}

		RETURN_LONG(0);
	}

	sim = php_similar_char(ZSTR_VAL(t1), ZSTR_LEN(t1), ZSTR_VAL(t2), ZSTR_LEN(t2));

	if (ac > 2) {
		ZEND_TRY_ASSIGN_REF_DOUBLE(percent, sim * 200.0 / (ZSTR_LEN(t1) + ZSTR_LEN(t2)));
	}

	RETURN_LONG(sim);
}
/* }}} */

/* {{{ Escapes all chars mentioned in charlist with backslash. It creates octal representations if asked to backslash characters with 8th bit set or with ASCII<32 (except '\n', '\r', '\t' etc...) */
PHP_FUNCTION(addcslashes)
{
	zend_string *str, *what;

	ZEND_PARSE_PARAMETERS_START(2, 2)
		Z_PARAM_STR(str)
		Z_PARAM_STR(what)
	ZEND_PARSE_PARAMETERS_END();

	if (ZSTR_LEN(str) == 0) {
		RETURN_EMPTY_STRING();
	}

	if (ZSTR_LEN(what) == 0) {
		RETURN_STR_COPY(str);
	}

	RETURN_STR(php_addcslashes_str(ZSTR_VAL(str), ZSTR_LEN(str), ZSTR_VAL(what), ZSTR_LEN(what)));
}
/* }}} */

/* {{{ Escapes single quote, double quotes and backslash characters in a string with backslashes */
PHP_FUNCTION(addslashes)
{
	zend_string *str;

	ZEND_PARSE_PARAMETERS_START(1, 1)
		Z_PARAM_STR(str)
	ZEND_PARSE_PARAMETERS_END();

	if (ZSTR_LEN(str) == 0) {
		RETURN_EMPTY_STRING();
	}

	RETURN_STR(php_addslashes(str));
}
/* }}} */

/* {{{ Strips backslashes from a string. Uses C-style conventions */
PHP_FUNCTION(stripcslashes)
{
	zend_string *str;

	ZEND_PARSE_PARAMETERS_START(1, 1)
		Z_PARAM_STR(str)
	ZEND_PARSE_PARAMETERS_END();

	ZVAL_STRINGL(return_value, ZSTR_VAL(str), ZSTR_LEN(str));
	php_stripcslashes(Z_STR_P(return_value));
}
/* }}} */

/* {{{ Strips backslashes from a string */
PHP_FUNCTION(stripslashes)
{
	zend_string *str;

	ZEND_PARSE_PARAMETERS_START(1, 1)
		Z_PARAM_STR(str)
	ZEND_PARSE_PARAMETERS_END();

	ZVAL_STRINGL(return_value, ZSTR_VAL(str), ZSTR_LEN(str));
	php_stripslashes(Z_STR_P(return_value));
}
/* }}} */

/* {{{ php_stripcslashes */
PHPAPI void php_stripcslashes(zend_string *str)
{
	const char *source, *end;
	char *target;
	size_t  nlen = ZSTR_LEN(str), i;
	char numtmp[4];

	for (source = (char*)ZSTR_VAL(str), end = source + ZSTR_LEN(str), target = ZSTR_VAL(str); source < end; source++) {
		if (*source == '\\' && source + 1 < end) {
			source++;
			switch (*source) {
				case 'n':  *target++='\n'; nlen--; break;
				case 'r':  *target++='\r'; nlen--; break;
				case 'a':  *target++='\a'; nlen--; break;
				case 't':  *target++='\t'; nlen--; break;
				case 'v':  *target++='\v'; nlen--; break;
				case 'b':  *target++='\b'; nlen--; break;
				case 'f':  *target++='\f'; nlen--; break;
				case '\\': *target++='\\'; nlen--; break;
				case 'x':
					if (source+1 < end && isxdigit((int)(*(source+1)))) {
						numtmp[0] = *++source;
						if (source+1 < end && isxdigit((int)(*(source+1)))) {
							numtmp[1] = *++source;
							numtmp[2] = '\0';
							nlen-=3;
						} else {
							numtmp[1] = '\0';
							nlen-=2;
						}
						*target++=(char)strtol(numtmp, NULL, 16);
						break;
					}
					/* break is left intentionally */
				default:
					i=0;
					while (source < end && *source >= '0' && *source <= '7' && i<3) {
						numtmp[i++] = *source++;
					}
					if (i) {
						numtmp[i]='\0';
						*target++=(char)strtol(numtmp, NULL, 8);
						nlen-=i;
						source--;
					} else {
						*target++=*source;
						nlen--;
					}
			}
		} else {
			*target++=*source;
		}
	}

	if (nlen != 0) {
		*target='\0';
	}

	ZSTR_LEN(str) = nlen;
}
/* }}} */

/* {{{ php_addcslashes_str */
PHPAPI zend_string *php_addcslashes_str(const char *str, size_t len, const char *what, size_t wlength)
{
	char flags[256];
	char *target;
	const char *source, *end;
	char c;
	size_t  newlen;
	zend_string *new_str = zend_string_safe_alloc(4, len, 0, 0);

	php_charmask((const unsigned char *) what, wlength, flags);

	for (source = str, end = source + len, target = ZSTR_VAL(new_str); source < end; source++) {
		c = *source;
		if (flags[(unsigned char)c]) {
			if ((unsigned char) c < 32 || (unsigned char) c > 126) {
				*target++ = '\\';
				switch (c) {
					case '\n': *target++ = 'n'; break;
					case '\t': *target++ = 't'; break;
					case '\r': *target++ = 'r'; break;
					case '\a': *target++ = 'a'; break;
					case '\v': *target++ = 'v'; break;
					case '\b': *target++ = 'b'; break;
					case '\f': *target++ = 'f'; break;
					default: target += sprintf(target, "%03o", (unsigned char) c);
				}
				continue;
			}
			*target++ = '\\';
		}
		*target++ = c;
	}
	*target = 0;
	newlen = target - ZSTR_VAL(new_str);
	if (newlen < len * 4) {
		new_str = zend_string_truncate(new_str, newlen, 0);
	}
	return new_str;
}
/* }}} */

/* {{{ php_addcslashes */
PHPAPI zend_string *php_addcslashes(zend_string *str, const char *what, size_t wlength)
{
	return php_addcslashes_str(ZSTR_VAL(str), ZSTR_LEN(str), what, wlength);
}
/* }}} */

/* {{{ php_addslashes */

#if ZEND_INTRIN_SSE4_2_NATIVE
# include <nmmintrin.h>
# include "Zend/zend_bitset.h"
#elif ZEND_INTRIN_SSE4_2_RESOLVER
# include <nmmintrin.h>
# include "Zend/zend_bitset.h"
# include "Zend/zend_cpuinfo.h"

ZEND_INTRIN_SSE4_2_FUNC_DECL(zend_string *php_addslashes_sse42(zend_string *str));
zend_string *php_addslashes_default(zend_string *str);

ZEND_INTRIN_SSE4_2_FUNC_DECL(void php_stripslashes_sse42(zend_string *str));
void php_stripslashes_default(zend_string *str);

# if ZEND_INTRIN_SSE4_2_FUNC_PROTO
PHPAPI zend_string *php_addslashes(zend_string *str) __attribute__((ifunc("resolve_addslashes")));
PHPAPI void php_stripslashes(zend_string *str) __attribute__((ifunc("resolve_stripslashes")));

typedef zend_string *(*php_addslashes_func_t)(zend_string *);
typedef void (*php_stripslashes_func_t)(zend_string *);

ZEND_NO_SANITIZE_ADDRESS
ZEND_ATTRIBUTE_UNUSED /* clang mistakenly warns about this */
static php_addslashes_func_t resolve_addslashes() {
	if (zend_cpu_supports_sse42()) {
		return php_addslashes_sse42;
	}
	return php_addslashes_default;
}

ZEND_NO_SANITIZE_ADDRESS
ZEND_ATTRIBUTE_UNUSED /* clang mistakenly warns about this */
static php_stripslashes_func_t resolve_stripslashes() {
	if (zend_cpu_supports_sse42()) {
		return php_stripslashes_sse42;
	}
	return php_stripslashes_default;
}
# else /* ZEND_INTRIN_SSE4_2_FUNC_PTR */

static zend_string *(*php_addslashes_ptr)(zend_string *str) = NULL;
static void (*php_stripslashes_ptr)(zend_string *str) = NULL;

PHPAPI zend_string *php_addslashes(zend_string *str) {
	return php_addslashes_ptr(str);
}
PHPAPI void php_stripslashes(zend_string *str) {
	php_stripslashes_ptr(str);
}

/* {{{ PHP_MINIT_FUNCTION */
PHP_MINIT_FUNCTION(string_intrin)
{
	if (zend_cpu_supports(ZEND_CPU_FEATURE_SSE42)) {
		php_addslashes_ptr = php_addslashes_sse42;
		php_stripslashes_ptr = php_stripslashes_sse42;
	} else {
		php_addslashes_ptr = php_addslashes_default;
		php_stripslashes_ptr = php_stripslashes_default;
	}
	return SUCCESS;
}
/* }}} */
# endif
#endif

#if ZEND_INTRIN_SSE4_2_NATIVE || ZEND_INTRIN_SSE4_2_RESOLVER
# if ZEND_INTRIN_SSE4_2_NATIVE
PHPAPI zend_string *php_addslashes(zend_string *str) /* {{{ */
# elif ZEND_INTRIN_SSE4_2_RESOLVER
zend_string *php_addslashes_sse42(zend_string *str)
# endif
{
	ZEND_SET_ALIGNED(16, static const char slashchars[16]) = "\'\"\\\0";
	__m128i w128, s128;
	uint32_t res = 0;
	/* maximum string length, worst case situation */
	char *target;
	const char *source, *end;
	size_t offset;
	zend_string *new_str;

	if (!str) {
		return ZSTR_EMPTY_ALLOC();
	}

	source = ZSTR_VAL(str);
	end = source + ZSTR_LEN(str);

	if (ZSTR_LEN(str) > 15) {
		w128 = _mm_load_si128((__m128i *)slashchars);
		do {
			s128 = _mm_loadu_si128((__m128i *)source);
			res = _mm_cvtsi128_si32(_mm_cmpestrm(w128, 4, s128, 16, _SIDD_UBYTE_OPS | _SIDD_CMP_EQUAL_ANY | _SIDD_BIT_MASK));
			if (res) {
				goto do_escape;
			}
			source += 16;
		} while ((end - source) > 15);
	}

	while (source < end) {
		switch (*source) {
			case '\0':
			case '\'':
			case '\"':
			case '\\':
				goto do_escape;
			default:
				source++;
				break;
		}
	}

	return zend_string_copy(str);

do_escape:
	offset = source - (char *)ZSTR_VAL(str);
	new_str = zend_string_safe_alloc(2, ZSTR_LEN(str) - offset, offset, 0);
	memcpy(ZSTR_VAL(new_str), ZSTR_VAL(str), offset);
	target = ZSTR_VAL(new_str) + offset;

	if (res) {
		int pos = 0;
		do {
			int i, n = zend_ulong_ntz(res);
			for (i = 0; i < n; i++) {
				*target++ = source[pos + i];
			}
			pos += n;
			*target++ = '\\';
			if (source[pos] == '\0') {
				*target++ = '0';
			} else {
				*target++ = source[pos];
			}
			pos++;
			res = res >> (n + 1);
		} while (res);

		for (; pos < 16; pos++) {
			*target++ = source[pos];
		}
		source += 16;
	} else if (end - source > 15) {
		w128 = _mm_load_si128((__m128i *)slashchars);
	}

	for (; end - source > 15; source += 16) {
		int pos = 0;
		s128 = _mm_loadu_si128((__m128i *)source);
		res = _mm_cvtsi128_si32(_mm_cmpestrm(w128, 4, s128, 16, _SIDD_UBYTE_OPS | _SIDD_CMP_EQUAL_ANY | _SIDD_BIT_MASK));
		if (res) {
			do {
				int i, n = zend_ulong_ntz(res);
				for (i = 0; i < n; i++) {
					*target++ = source[pos + i];
				}
				pos += n;
				*target++ = '\\';
				if (source[pos] == '\0') {
					*target++ = '0';
				} else {
					*target++ = source[pos];
				}
				pos++;
				res = res >> (n + 1);
			} while (res);
			for (; pos < 16; pos++) {
				*target++ = source[pos];
			}
		} else {
			_mm_storeu_si128((__m128i*)target, s128);
			target += 16;
		}
	}

	while (source < end) {
		switch (*source) {
			case '\0':
				*target++ = '\\';
				*target++ = '0';
				break;
			case '\'':
			case '\"':
			case '\\':
				*target++ = '\\';
				/* break is missing *intentionally* */
			default:
				*target++ = *source;
				break;
		}
		source++;
	}

	*target = '\0';

	if (ZSTR_LEN(new_str) - (target - ZSTR_VAL(new_str)) > 16) {
		new_str = zend_string_truncate(new_str, target - ZSTR_VAL(new_str), 0);
	} else {
		ZSTR_LEN(new_str) = target - ZSTR_VAL(new_str);
	}

	return new_str;
}
/* }}} */
#endif

#ifdef __aarch64__
typedef union {
	uint8_t mem[16];
	uint64_t dw[2];
} quad_word;

static zend_always_inline quad_word aarch64_contains_slash_chars(uint8x16_t x) {
	uint8x16_t s0 = vceqq_u8(x, vdupq_n_u8('\0'));
	uint8x16_t s1 = vceqq_u8(x, vdupq_n_u8('\''));
	uint8x16_t s2 = vceqq_u8(x, vdupq_n_u8('\"'));
	uint8x16_t s3 = vceqq_u8(x, vdupq_n_u8('\\'));
	uint8x16_t s01 = vorrq_u8(s0, s1);
	uint8x16_t s23 = vorrq_u8(s2, s3);
	uint8x16_t s0123 = vorrq_u8(s01, s23);
	quad_word qw;
	vst1q_u8(qw.mem, s0123);
	return qw;
}

static zend_always_inline char *aarch64_add_slashes(quad_word res, const char *source, char *target)
{
	int i = 0;
	for (; i < 16; i++) {
		char s = source[i];
		if (res.mem[i] == 0)
			*target++ = s;
		else {
			*target++ = '\\';
			if (s == '\0')
				*target++ = '0';
			else
				*target++ = s;
		}
	}
	return target;
}
#endif /* __aarch64__ */

#if !ZEND_INTRIN_SSE4_2_NATIVE
# if ZEND_INTRIN_SSE4_2_RESOLVER
zend_string *php_addslashes_default(zend_string *str) /* {{{ */
# else
PHPAPI zend_string *php_addslashes(zend_string *str)
# endif
{
	/* maximum string length, worst case situation */
	char *target;
	const char *source, *end;
	size_t offset;
	zend_string *new_str;

	if (!str) {
		return ZSTR_EMPTY_ALLOC();
	}

	source = ZSTR_VAL(str);
	end = source + ZSTR_LEN(str);

# ifdef __aarch64__
	quad_word res = {0};
	if (ZSTR_LEN(str) > 15) {
		do {
			res = aarch64_contains_slash_chars(vld1q_u8((uint8_t *)source));
			if (res.dw[0] | res.dw[1])
				goto do_escape;
			source += 16;
		} while ((end - source) > 15);
	}
	/* Finish the last 15 bytes or less with the scalar loop. */
# endif /* __aarch64__ */

	while (source < end) {
		switch (*source) {
			case '\0':
			case '\'':
			case '\"':
			case '\\':
				goto do_escape;
			default:
				source++;
				break;
		}
	}

	return zend_string_copy(str);

do_escape:
	offset = source - (char *)ZSTR_VAL(str);
	new_str = zend_string_safe_alloc(2, ZSTR_LEN(str) - offset, offset, 0);
	memcpy(ZSTR_VAL(new_str), ZSTR_VAL(str), offset);
	target = ZSTR_VAL(new_str) + offset;

# ifdef __aarch64__
	if (res.dw[0] | res.dw[1]) {
		target = aarch64_add_slashes(res, source, target);
		source += 16;
	}
	for (; end - source > 15; source += 16) {
		uint8x16_t x = vld1q_u8((uint8_t *)source);
		res = aarch64_contains_slash_chars(x);
		if (res.dw[0] | res.dw[1]) {
			target = aarch64_add_slashes(res, source, target);
		} else {
			vst1q_u8((uint8_t*)target, x);
			target += 16;
		}
	}
	/* Finish the last 15 bytes or less with the scalar loop. */
# endif /* __aarch64__ */

	while (source < end) {
		switch (*source) {
			case '\0':
				*target++ = '\\';
				*target++ = '0';
				break;
			case '\'':
			case '\"':
			case '\\':
				*target++ = '\\';
				/* break is missing *intentionally* */
			default:
				*target++ = *source;
				break;
		}
		source++;
	}

	*target = '\0';

	if (ZSTR_LEN(new_str) - (target - ZSTR_VAL(new_str)) > 16) {
		new_str = zend_string_truncate(new_str, target - ZSTR_VAL(new_str), 0);
	} else {
		ZSTR_LEN(new_str) = target - ZSTR_VAL(new_str);
	}

	return new_str;
}
#endif
/* }}} */
/* }}} */

/* {{{ php_stripslashes
 *
 * be careful, this edits the string in-place */
static zend_always_inline char *php_stripslashes_impl(const char *str, char *out, size_t len)
{
#ifdef __aarch64__
	while (len > 15) {
		uint8x16_t x = vld1q_u8((uint8_t *)str);
		quad_word q;
		vst1q_u8(q.mem, vceqq_u8(x, vdupq_n_u8('\\')));
		if (q.dw[0] | q.dw[1]) {
			int i = 0;
			for (; i < 16; i++) {
				if (q.mem[i] == 0) {
					*out++ = str[i];
					continue;
				}

				i++;			/* skip the slash */
				char s = str[i];
				if (s == '0')
					*out++ = '\0';
				else
					*out++ = s;	/* preserve the next character */
			}
			str += i;
			len -= i;
		} else {
			vst1q_u8((uint8_t*)out, x);
			out += 16;
			str += 16;
			len -= 16;
		}
	}
	/* Finish the last 15 bytes or less with the scalar loop. */
#endif /* __aarch64__ */
	while (len > 0) {
		if (*str == '\\') {
			str++;				/* skip the slash */
			len--;
			if (len > 0) {
				if (*str == '0') {
					*out++='\0';
					str++;
				} else {
					*out++ = *str++;	/* preserve the next character */
				}
				len--;
			}
		} else {
			*out++ = *str++;
			len--;
		}
	}

	return out;
}

#if ZEND_INTRIN_SSE4_2_NATIVE || ZEND_INTRIN_SSE4_2_RESOLVER
# if ZEND_INTRIN_SSE4_2_NATIVE
PHPAPI void php_stripslashes(zend_string *str)
# elif ZEND_INTRIN_SSE4_2_RESOLVER
void php_stripslashes_sse42(zend_string *str)
# endif
{
	const char *s = ZSTR_VAL(str);
	char *t = ZSTR_VAL(str);
	size_t l = ZSTR_LEN(str);

	if (l > 15) {
		const __m128i slash = _mm_set1_epi8('\\');

		do {
			__m128i in = _mm_loadu_si128((__m128i *)s);
			__m128i any_slash = _mm_cmpeq_epi8(in, slash);
			uint32_t res = _mm_movemask_epi8(any_slash);

			if (res) {
				int i, n = zend_ulong_ntz(res);
				const char *e = s + 15;
				l -= n;
				for (i = 0; i < n; i++) {
					*t++ = *s++;
				}
				for (; s < e; s++) {
					if (*s == '\\') {
						s++;
						l--;
						if (*s == '0') {
							*t = '\0';
						} else {
							*t = *s;
						}
					} else {
						*t = *s;
					}
					t++;
					l--;
				}
			} else {
				_mm_storeu_si128((__m128i *)t, in);
				s += 16;
				t += 16;
				l -= 16;
			}
		} while (l > 15);
	}

	t = php_stripslashes_impl(s, t, l);
	if (t != (ZSTR_VAL(str) + ZSTR_LEN(str))) {
		ZSTR_LEN(str) = t - ZSTR_VAL(str);
		ZSTR_VAL(str)[ZSTR_LEN(str)] = '\0';
	}
}
#endif

#if !ZEND_INTRIN_SSE4_2_NATIVE
# if ZEND_INTRIN_SSE4_2_RESOLVER
void php_stripslashes_default(zend_string *str) /* {{{ */
# else
PHPAPI void php_stripslashes(zend_string *str)
# endif
{
	const char *t = php_stripslashes_impl(ZSTR_VAL(str), ZSTR_VAL(str), ZSTR_LEN(str));
	if (t != (ZSTR_VAL(str) + ZSTR_LEN(str))) {
		ZSTR_LEN(str) = t - ZSTR_VAL(str);
		ZSTR_VAL(str)[ZSTR_LEN(str)] = '\0';
	}
}
/* }}} */
#endif
/* }}} */

#define _HEB_BLOCK_TYPE_ENG 1
#define _HEB_BLOCK_TYPE_HEB 2
#define isheb(c)      (((((unsigned char) c) >= 224) && (((unsigned char) c) <= 250)) ? 1 : 0)
#define _isblank(c)   (((((unsigned char) c) == ' '  || ((unsigned char) c) == '\t')) ? 1 : 0)
#define _isnewline(c) (((((unsigned char) c) == '\n' || ((unsigned char) c) == '\r')) ? 1 : 0)

/* {{{ php_str_replace_in_subject */
static zend_long php_str_replace_in_subject(zval *search, zval *replace, zend_string *subject_str, zval *result, int case_sensitivity)
{
	zval		*search_entry,
				*replace_entry = NULL;
	zend_string	*tmp_result,
	            *tmp_replace_entry_str = NULL,
				*replace_entry_str;
	char		*replace_value = NULL;
	size_t		 replace_len = 0;
	zend_long	 replace_count = 0;
	zend_string *lc_subject_str = NULL;
	uint32_t     replace_idx;

	if (ZSTR_LEN(subject_str) == 0) {
		ZVAL_EMPTY_STRING(result);
		return 0;
	}

	/* If search is an array */
	if (Z_TYPE_P(search) == IS_ARRAY) {
		/* Duplicate subject string for repeated replacement */
		zend_string_addref(subject_str);

		if (Z_TYPE_P(replace) == IS_ARRAY) {
			replace_idx = 0;
		} else {
			/* Set replacement value to the passed one */
			replace_value = Z_STRVAL_P(replace);
			replace_len = Z_STRLEN_P(replace);
		}

		/* For each entry in the search array, get the entry */
		ZEND_HASH_FOREACH_VAL_IND(Z_ARRVAL_P(search), search_entry) {
			/* Make sure we're dealing with strings. */
			zend_string *tmp_search_str;
			zend_string *search_str = zval_get_tmp_string(search_entry, &tmp_search_str);

			/* If replace is an array. */
			if (Z_TYPE_P(replace) == IS_ARRAY) {
				/* Get current entry */
				while (replace_idx < Z_ARRVAL_P(replace)->nNumUsed) {
					replace_entry = &Z_ARRVAL_P(replace)->arData[replace_idx].val;
					if (Z_TYPE_P(replace_entry) != IS_UNDEF) {
						break;
					}
					replace_idx++;
				}
				if (replace_idx < Z_ARRVAL_P(replace)->nNumUsed) {
					/* Make sure we're dealing with strings. */
					replace_entry_str = zval_get_tmp_string(replace_entry, &tmp_replace_entry_str);

					/* Set replacement value to the one we got from array */
					replace_value = ZSTR_VAL(replace_entry_str);
					replace_len = ZSTR_LEN(replace_entry_str);

					replace_idx++;
				} else {
					/* We've run out of replacement strings, so use an empty one. */
					replace_value = "";
					replace_len = 0;
				}
			}

			if (ZSTR_LEN(search_str) == 1) {
				zend_long old_replace_count = replace_count;

				tmp_result = php_char_to_str_ex(subject_str,
								ZSTR_VAL(search_str)[0],
								replace_value,
								replace_len,
								case_sensitivity,
								&replace_count);
				if (lc_subject_str && replace_count != old_replace_count) {
					zend_string_release_ex(lc_subject_str, 0);
					lc_subject_str = NULL;
				}
			} else if (ZSTR_LEN(search_str) > 1) {
				if (case_sensitivity) {
					tmp_result = php_str_to_str_ex(subject_str,
							ZSTR_VAL(search_str), ZSTR_LEN(search_str),
							replace_value, replace_len, &replace_count);
				} else {
					zend_long old_replace_count = replace_count;

					if (!lc_subject_str) {
						lc_subject_str = php_string_tolower(subject_str);
					}
					tmp_result = php_str_to_str_i_ex(subject_str, ZSTR_VAL(lc_subject_str),
							search_str, replace_value, replace_len, &replace_count);
					if (replace_count != old_replace_count) {
						zend_string_release_ex(lc_subject_str, 0);
						lc_subject_str = NULL;
					}
				}
			} else {
				zend_tmp_string_release(tmp_search_str);
				continue;
			}

			zend_tmp_string_release(tmp_search_str);

			if (tmp_replace_entry_str) {
				zend_string_release_ex(tmp_replace_entry_str, 0);
				tmp_replace_entry_str = NULL;
			}

			if (subject_str == tmp_result) {
				zend_string_delref(subject_str);
			} else {
				zend_string_release_ex(subject_str, 0);
				subject_str = tmp_result;
				if (ZSTR_LEN(subject_str) == 0) {
					zend_string_release_ex(subject_str, 0);
					ZVAL_EMPTY_STRING(result);
					if (lc_subject_str) {
						zend_string_release_ex(lc_subject_str, 0);
					}
					return replace_count;
				}
			}
		} ZEND_HASH_FOREACH_END();
		ZVAL_STR(result, subject_str);
		if (lc_subject_str) {
			zend_string_release_ex(lc_subject_str, 0);
		}
	} else {
		ZEND_ASSERT(Z_TYPE_P(search) == IS_STRING);
		if (Z_STRLEN_P(search) == 1) {
			ZVAL_STR(result,
				php_char_to_str_ex(subject_str,
							Z_STRVAL_P(search)[0],
							Z_STRVAL_P(replace),
							Z_STRLEN_P(replace),
							case_sensitivity,
							&replace_count));
		} else if (Z_STRLEN_P(search) > 1) {
			if (case_sensitivity) {
				ZVAL_STR(result, php_str_to_str_ex(subject_str,
						Z_STRVAL_P(search), Z_STRLEN_P(search),
						Z_STRVAL_P(replace), Z_STRLEN_P(replace), &replace_count));
			} else {
				lc_subject_str = php_string_tolower(subject_str);
				ZVAL_STR(result, php_str_to_str_i_ex(subject_str, ZSTR_VAL(lc_subject_str),
						Z_STR_P(search),
						Z_STRVAL_P(replace), Z_STRLEN_P(replace), &replace_count));
				zend_string_release_ex(lc_subject_str, 0);
			}
		} else {
			ZVAL_STR_COPY(result, subject_str);
		}
	}
	return replace_count;
}
/* }}} */

/* {{{ php_str_replace_common */
static void php_str_replace_common(INTERNAL_FUNCTION_PARAMETERS, int case_sensitivity)
{
	zend_string *subject_str;
	HashTable *subject_ht;
	zval *search, *replace, *subject_entry, *zcount = NULL;
	zval result;
	zend_string *string_key;
	zend_ulong num_key;
	zend_long count = 0;
	int argc = ZEND_NUM_ARGS();

	ZEND_PARSE_PARAMETERS_START(3, 4)
		Z_PARAM_ZVAL(search)
		Z_PARAM_ZVAL(replace)
		Z_PARAM_STR_OR_ARRAY_HT(subject_str, subject_ht)
		Z_PARAM_OPTIONAL
		Z_PARAM_ZVAL(zcount)
	ZEND_PARSE_PARAMETERS_END();

	/* Make sure we're dealing with strings and do the replacement. */
	if (Z_TYPE_P(search) != IS_ARRAY) {
		convert_to_string_ex(search);
		if (Z_TYPE_P(replace) != IS_STRING) {
			convert_to_string_ex(replace);
		}
	} else if (Z_TYPE_P(replace) != IS_ARRAY) {
		convert_to_string_ex(replace);
	}

	if (EG(exception)) {
		RETURN_THROWS();
	}

	/* if subject is an array */
	if (subject_ht) {
		array_init(return_value);

		/* For each subject entry, convert it to string, then perform replacement
		   and add the result to the return_value array. */
<<<<<<< HEAD
		ZEND_HASH_FOREACH_KEY_VAL(subject_ht, num_key, string_key, subject_entry) {
			zend_string *tmp_subject_str;
=======
		ZEND_HASH_FOREACH_KEY_VAL_IND(Z_ARRVAL_P(subject), num_key, string_key, subject_entry) {
>>>>>>> 3f8d71d3
			ZVAL_DEREF(subject_entry);
			subject_str = zval_get_tmp_string(subject_entry, &tmp_subject_str);
			count += php_str_replace_in_subject(search, replace, subject_str, &result, case_sensitivity);
			zend_tmp_string_release(tmp_subject_str);

			/* Add to return array */
			if (string_key) {
				zend_hash_add_new(Z_ARRVAL_P(return_value), string_key, &result);
			} else {
				zend_hash_index_add_new(Z_ARRVAL_P(return_value), num_key, &result);
			}
		} ZEND_HASH_FOREACH_END();
	} else {	/* if subject is not an array */
		count = php_str_replace_in_subject(search, replace, subject_str, return_value, case_sensitivity);
	}
	if (argc > 3) {
		ZEND_TRY_ASSIGN_REF_LONG(zcount, count);
	}
}
/* }}} */

/* {{{ Replaces all occurrences of search in haystack with replace */
PHP_FUNCTION(str_replace)
{
	php_str_replace_common(INTERNAL_FUNCTION_PARAM_PASSTHRU, 1);
}
/* }}} */

/* {{{ Replaces all occurrences of search in haystack with replace / case-insensitive */
PHP_FUNCTION(str_ireplace)
{
	php_str_replace_common(INTERNAL_FUNCTION_PARAM_PASSTHRU, 0);
}
/* }}} */

/* {{{ Converts logical Hebrew text to visual text */
PHP_FUNCTION(hebrev)
{
	char *str, *heb_str, *target;
	const char *tmp;
	size_t block_start, block_end, block_type, block_length, i;
	zend_long max_chars=0, char_count;
	size_t begin, end, orig_begin;
	size_t str_len;
	zend_string *broken_str;

	ZEND_PARSE_PARAMETERS_START(1, 2)
		Z_PARAM_STRING(str, str_len)
		Z_PARAM_OPTIONAL
		Z_PARAM_LONG(max_chars)
	ZEND_PARSE_PARAMETERS_END();

	if (str_len == 0) {
		RETURN_EMPTY_STRING();
	}

	tmp = str;
	block_start=block_end=0;

	heb_str = (char *) emalloc(str_len+1);
	target = heb_str+str_len;
	*target = 0;
	target--;

	block_length=0;

	if (isheb(*tmp)) {
		block_type = _HEB_BLOCK_TYPE_HEB;
	} else {
		block_type = _HEB_BLOCK_TYPE_ENG;
	}

	do {
		if (block_type == _HEB_BLOCK_TYPE_HEB) {
			while ((isheb((int)*(tmp+1)) || _isblank((int)*(tmp+1)) || ispunct((int)*(tmp+1)) || (int)*(tmp+1)=='\n' ) && block_end<str_len-1) {
				tmp++;
				block_end++;
				block_length++;
			}
			for (i = block_start+1; i<= block_end+1; i++) {
				*target = str[i-1];
				switch (*target) {
					case '(':
						*target = ')';
						break;
					case ')':
						*target = '(';
						break;
					case '[':
						*target = ']';
						break;
					case ']':
						*target = '[';
						break;
					case '{':
						*target = '}';
						break;
					case '}':
						*target = '{';
						break;
					case '<':
						*target = '>';
						break;
					case '>':
						*target = '<';
						break;
					case '\\':
						*target = '/';
						break;
					case '/':
						*target = '\\';
						break;
					default:
						break;
				}
				target--;
			}
			block_type = _HEB_BLOCK_TYPE_ENG;
		} else {
			while (!isheb(*(tmp+1)) && (int)*(tmp+1)!='\n' && block_end < str_len-1) {
				tmp++;
				block_end++;
				block_length++;
			}
			while ((_isblank((int)*tmp) || ispunct((int)*tmp)) && *tmp!='/' && *tmp!='-' && block_end > block_start) {
				tmp--;
				block_end--;
			}
			for (i = block_end+1; i >= block_start+1; i--) {
				*target = str[i-1];
				target--;
			}
			block_type = _HEB_BLOCK_TYPE_HEB;
		}
		block_start=block_end+1;
	} while (block_end < str_len-1);


	broken_str = zend_string_alloc(str_len, 0);
	begin = end = str_len-1;
	target = ZSTR_VAL(broken_str);

	while (1) {
		char_count=0;
		while ((!max_chars || (max_chars > 0 && char_count < max_chars)) && begin > 0) {
			char_count++;
			begin--;
			if (_isnewline(heb_str[begin])) {
				while (begin > 0 && _isnewline(heb_str[begin-1])) {
					begin--;
					char_count++;
				}
				break;
			}
		}
		if (max_chars >= 0 && char_count == max_chars) { /* try to avoid breaking words */
			size_t new_char_count=char_count, new_begin=begin;

			while (new_char_count > 0) {
				if (_isblank(heb_str[new_begin]) || _isnewline(heb_str[new_begin])) {
					break;
				}
				new_begin++;
				new_char_count--;
			}
			if (new_char_count > 0) {
				begin=new_begin;
			}
		}
		orig_begin=begin;

		if (_isblank(heb_str[begin])) {
			heb_str[begin]='\n';
		}
		while (begin <= end && _isnewline(heb_str[begin])) { /* skip leading newlines */
			begin++;
		}
		for (i = begin; i <= end; i++) { /* copy content */
			*target = heb_str[i];
			target++;
		}
		for (i = orig_begin; i <= end && _isnewline(heb_str[i]); i++) {
			*target = heb_str[i];
			target++;
		}
		begin=orig_begin;

		if (begin == 0) {
			*target = 0;
			break;
		}
		begin--;
		end=begin;
	}
	efree(heb_str);

	RETURN_NEW_STR(broken_str);
}
/* }}} */

/* {{{ Converts newlines to HTML line breaks */
PHP_FUNCTION(nl2br)
{
	/* in brief this inserts <br /> or <br> before matched regexp \n\r?|\r\n? */
	const char	*tmp, *end;
	zend_string *str;
	char *target;
	size_t	repl_cnt = 0;
	zend_bool	is_xhtml = 1;
	zend_string *result;

	ZEND_PARSE_PARAMETERS_START(1, 2)
		Z_PARAM_STR(str)
		Z_PARAM_OPTIONAL
		Z_PARAM_BOOL(is_xhtml)
	ZEND_PARSE_PARAMETERS_END();

	tmp = ZSTR_VAL(str);
	end = ZSTR_VAL(str) + ZSTR_LEN(str);

	/* it is really faster to scan twice and allocate mem once instead of scanning once
	   and constantly reallocing */
	while (tmp < end) {
		if (*tmp == '\r') {
			if (*(tmp+1) == '\n') {
				tmp++;
			}
			repl_cnt++;
		} else if (*tmp == '\n') {
			if (*(tmp+1) == '\r') {
				tmp++;
			}
			repl_cnt++;
		}

		tmp++;
	}

	if (repl_cnt == 0) {
		RETURN_STR_COPY(str);
	}

	{
		size_t repl_len = is_xhtml ? (sizeof("<br />") - 1) : (sizeof("<br>") - 1);

		result = zend_string_safe_alloc(repl_cnt, repl_len, ZSTR_LEN(str), 0);
		target = ZSTR_VAL(result);
	}

	tmp = ZSTR_VAL(str);
	while (tmp < end) {
		switch (*tmp) {
			case '\r':
			case '\n':
				*target++ = '<';
				*target++ = 'b';
				*target++ = 'r';

				if (is_xhtml) {
					*target++ = ' ';
					*target++ = '/';
				}

				*target++ = '>';

				if ((*tmp == '\r' && *(tmp+1) == '\n') || (*tmp == '\n' && *(tmp+1) == '\r')) {
					*target++ = *tmp++;
				}
				/* lack of a break; is intentional */
			default:
				*target++ = *tmp;
		}

		tmp++;
	}

	*target = '\0';

	RETURN_NEW_STR(result);
}
/* }}} */

/* {{{ Strips HTML and PHP tags from a string */
PHP_FUNCTION(strip_tags)
{
	zend_string *buf;
	zend_string *str;
	zval *allow=NULL;
	const char *allowed_tags=NULL;
	size_t allowed_tags_len=0;
	smart_str tags_ss = {0};

	ZEND_PARSE_PARAMETERS_START(1, 2)
		Z_PARAM_STR(str)
		Z_PARAM_OPTIONAL
		Z_PARAM_ZVAL(allow)
	ZEND_PARSE_PARAMETERS_END();

	if (allow) {
		if (Z_TYPE_P(allow) == IS_ARRAY) {
			zval *tmp;
			zend_string *tag;

			ZEND_HASH_FOREACH_VAL(Z_ARRVAL_P(allow), tmp) {
				tag = zval_get_string(tmp);
				smart_str_appendc(&tags_ss, '<');
				smart_str_append(&tags_ss, tag);
				smart_str_appendc(&tags_ss, '>');
				zend_string_release(tag);
			} ZEND_HASH_FOREACH_END();
			if (tags_ss.s) {
				smart_str_0(&tags_ss);
				allowed_tags = ZSTR_VAL(tags_ss.s);
				allowed_tags_len = ZSTR_LEN(tags_ss.s);
			}
		} else {
			/* To maintain a certain BC, we allow anything for the second parameter and return original string */
			convert_to_string(allow);
			allowed_tags = Z_STRVAL_P(allow);
			allowed_tags_len = Z_STRLEN_P(allow);
		}
	}

	buf = zend_string_init(ZSTR_VAL(str), ZSTR_LEN(str), 0);
	ZSTR_LEN(buf) = php_strip_tags_ex(ZSTR_VAL(buf), ZSTR_LEN(str), allowed_tags, allowed_tags_len, 0);
	smart_str_free(&tags_ss);
	RETURN_NEW_STR(buf);
}
/* }}} */

/* {{{ Set locale information */
PHP_FUNCTION(setlocale)
{
	zval *args = NULL;
	zval *plocale;
	zend_string *loc;
	const char *retval;
	zend_long cat;
	int num_args, i = 0;
	uint32_t idx;

	ZEND_PARSE_PARAMETERS_START(2, -1)
		Z_PARAM_LONG(cat)
		Z_PARAM_VARIADIC('+', args, num_args)
	ZEND_PARSE_PARAMETERS_END();

	idx = 0;
	while (1) {
		if (Z_TYPE(args[0]) == IS_ARRAY) {
			while (idx < Z_ARRVAL(args[0])->nNumUsed) {
				plocale = &Z_ARRVAL(args[0])->arData[idx].val;
				if (Z_TYPE_P(plocale) != IS_UNDEF) {
					break;
				}
				idx++;
			}
			if (idx >= Z_ARRVAL(args[0])->nNumUsed) {
				break;
			}
		} else {
			plocale = &args[i];
		}

		loc = zval_try_get_string(plocale);
		if (UNEXPECTED(!loc)) {
			return;
		}

		if (!strcmp("0", ZSTR_VAL(loc))) {
			zend_string_release_ex(loc, 0);
			loc = NULL;
		} else {
			if (ZSTR_LEN(loc) >= 255) {
				php_error_docref(NULL, E_WARNING, "Specified locale name is too long");
				zend_string_release_ex(loc, 0);
				break;
			}
		}

# ifndef PHP_WIN32
		retval = php_my_setlocale(cat, loc ? ZSTR_VAL(loc) : NULL);
# else
		if (loc) {
			/* BC: don't try /^[a-z]{2}_[A-Z]{2}($|\..*)/ except for /^u[ks]_U[KS]$/ */
			char *locp = ZSTR_VAL(loc);
			if (ZSTR_LEN(loc) >= 5 && locp[2] == '_'
				&& locp[0] >= 'a' && locp[0] <= 'z' && locp[1] >= 'a' && locp[1] <= 'z'
				&& locp[3] >= 'A' && locp[3] <= 'Z' && locp[4] >= 'A' && locp[4] <= 'Z'
				&& (locp[5] == '\0' || locp[5] == '.')
				&& !(locp[0] == 'u' && (locp[1] == 'k' || locp[1] == 's')
					&& locp[3] == 'U' && (locp[4] == 'K' || locp[4] == 'S')
					&& locp[5] == '\0')
			) {
				retval = NULL;
			} else {
				retval = php_my_setlocale(cat, ZSTR_VAL(loc));
			}
		} else {
			retval = php_my_setlocale(cat, NULL);
		}
# endif
		zend_update_current_locale();
		if (retval) {
			if (loc) {
				/* Remember if locale was changed */
				size_t len = strlen(retval);

				BG(locale_changed) = 1;
				if (cat == LC_CTYPE || cat == LC_ALL) {
					if (BG(ctype_string)) {
						zend_string_release_ex(BG(ctype_string), 0);
					}
					if (len == 1 && *retval == 'C') {
						/* C locale is represented as NULL. */
						BG(ctype_string) = NULL;
						zend_string_release_ex(loc, 0);
						RETURN_CHAR('C');
					} else if (len == ZSTR_LEN(loc) && !memcmp(ZSTR_VAL(loc), retval, len)) {
						BG(ctype_string) = zend_string_copy(loc);
						RETURN_STR(BG(ctype_string));
					} else {
						BG(ctype_string) = zend_string_init(retval, len, 0);
						zend_string_release_ex(loc, 0);
						RETURN_STR_COPY(BG(ctype_string));
					}
				} else if (len == ZSTR_LEN(loc) && !memcmp(ZSTR_VAL(loc), retval, len)) {
					RETURN_STR(loc);
				}
				zend_string_release_ex(loc, 0);
			}
			RETURN_STRING(retval);
		}
		if (loc) {
			zend_string_release_ex(loc, 0);
		}

		if (Z_TYPE(args[0]) == IS_ARRAY) {
			idx++;
		} else {
			if (++i >= num_args) break;
		}
	}

	RETURN_FALSE;
}
/* }}} */

/* {{{ Parses GET/POST/COOKIE data and sets global variables */
PHP_FUNCTION(parse_str)
{
	char *arg;
	zval *arrayArg = NULL;
	char *res = NULL;
	size_t arglen;

	ZEND_PARSE_PARAMETERS_START(2, 2)
		Z_PARAM_STRING(arg, arglen)
		Z_PARAM_ZVAL(arrayArg)
	ZEND_PARSE_PARAMETERS_END();

	arrayArg = zend_try_array_init(arrayArg);
	if (!arrayArg) {
		RETURN_THROWS();
	}

	res = estrndup(arg, arglen);
	sapi_module.treat_data(PARSE_STRING, res, arrayArg);
}
/* }}} */

#define PHP_TAG_BUF_SIZE 1023

/* {{{ php_tag_find
 *
 * Check if tag is in a set of tags
 *
 * states:
 *
 * 0 start tag
 * 1 first non-whitespace char seen
 */
int php_tag_find(char *tag, size_t len, const char *set) {
	char c, *n;
	const char *t;
	int state=0, done=0;
	char *norm;

	if (len == 0) {
		return 0;
	}

	norm = emalloc(len+1);

	n = norm;
	t = tag;
	c = tolower(*t);
	/*
	   normalize the tag removing leading and trailing whitespace
	   and turn any <a whatever...> into just <a> and any </tag>
	   into <tag>
	*/
	while (!done) {
		switch (c) {
			case '<':
				*(n++) = c;
				break;
			case '>':
				done =1;
				break;
			default:
				if (!isspace((int)c)) {
					if (state == 0) {
						state=1;
					}
					if (c != '/' || (*(t-1) != '<' && *(t+1) != '>')) {
						*(n++) = c;
					}
				} else {
					if (state == 1)
						done=1;
				}
				break;
		}
		c = tolower(*(++t));
	}
	*(n++) = '>';
	*n = '\0';
	if (strstr(set, norm)) {
		done=1;
	} else {
		done=0;
	}
	efree(norm);
	return done;
}
/* }}} */

PHPAPI size_t php_strip_tags(char *rbuf, size_t len, const char *allow, size_t allow_len) /* {{{ */
{
	return php_strip_tags_ex(rbuf, len, allow, allow_len, 0);
}
/* }}} */

/* {{{ php_strip_tags

	A simple little state-machine to strip out html and php tags

	State 0 is the output state, State 1 means we are inside a
	normal html tag and state 2 means we are inside a php tag.

	The state variable is passed in to allow a function like fgetss
	to maintain state across calls to the function.

	lc holds the last significant character read and br is a bracket
	counter.

	When an allow string is passed in we keep track of the string
	in state 1 and when the tag is closed check it against the
	allow string to see if we should allow it.

	swm: Added ability to strip <?xml tags without assuming it PHP
	code.
*/
PHPAPI size_t php_strip_tags_ex(char *rbuf, size_t len, const char *allow, size_t allow_len, zend_bool allow_tag_spaces)
{
	char *tbuf, *tp, *rp, c, lc;
	const char *buf, *p, *end;
	int br, depth=0, in_q = 0;
	uint8_t state = 0;
	size_t pos;
	char *allow_free = NULL;
	char is_xml = 0;

	buf = estrndup(rbuf, len);
	end = buf + len;
	lc = '\0';
	p = buf;
	rp = rbuf;
	br = 0;
	if (allow) {
		allow_free = zend_str_tolower_dup_ex(allow, allow_len);
		allow = allow_free ? allow_free : allow;
		tbuf = emalloc(PHP_TAG_BUF_SIZE + 1);
		tp = tbuf;
	} else {
		tbuf = tp = NULL;
	}

state_0:
	if (p >= end) {
		goto finish;
	}
	c = *p;
	switch (c) {
		case '\0':
			break;
		case '<':
			if (in_q) {
				break;
			}
			if (isspace(*(p + 1)) && !allow_tag_spaces) {
				*(rp++) = c;
				break;
			}
			lc = '<';
			state = 1;
			if (allow) {
				if (tp - tbuf >= PHP_TAG_BUF_SIZE) {
					pos = tp - tbuf;
					tbuf = erealloc(tbuf, (tp - tbuf) + PHP_TAG_BUF_SIZE + 1);
					tp = tbuf + pos;
				}
				*(tp++) = '<';
			}
			p++;
			goto state_1;
		case '>':
			if (depth) {
				depth--;
				break;
			}

			if (in_q) {
				break;
			}

			*(rp++) = c;
			break;
		default:
			*(rp++) = c;
			break;
	}
	p++;
	goto state_0;

state_1:
	if (p >= end) {
		goto finish;
	}
	c = *p;
	switch (c) {
		case '\0':
			break;
		case '<':
			if (in_q) {
				break;
			}
			if (isspace(*(p + 1)) && !allow_tag_spaces) {
				goto reg_char_1;
			}
			depth++;
			break;
		case '>':
			if (depth) {
				depth--;
				break;
			}
			if (in_q) {
				break;
			}

			lc = '>';
			if (is_xml && p >= buf + 1 && *(p -1) == '-') {
				break;
			}
			in_q = state = is_xml = 0;
			if (allow) {
				if (tp - tbuf >= PHP_TAG_BUF_SIZE) {
					pos = tp - tbuf;
					tbuf = erealloc(tbuf, (tp - tbuf) + PHP_TAG_BUF_SIZE + 1);
					tp = tbuf + pos;
				}
				*(tp++) = '>';
				*tp='\0';
				if (php_tag_find(tbuf, tp-tbuf, allow)) {
					memcpy(rp, tbuf, tp-tbuf);
					rp += tp-tbuf;
				}
				tp = tbuf;
			}
			p++;
			goto state_0;
		case '"':
		case '\'':
			if (p != buf && (!in_q || *p == in_q)) {
				if (in_q) {
					in_q = 0;
				} else {
					in_q = *p;
				}
			}
			goto reg_char_1;
		case '!':
			/* JavaScript & Other HTML scripting languages */
			if (p >= buf + 1 && *(p-1) == '<') {
				state = 3;
				lc = c;
				p++;
				goto state_3;
			} else {
				goto reg_char_1;
			}
			break;
		case '?':
			if (p >= buf + 1 && *(p-1) == '<') {
				br=0;
				state = 2;
				p++;
				goto state_2;
			} else {
				goto reg_char_1;
			}
			break;
		default:
reg_char_1:
			if (allow) {
				if (tp - tbuf >= PHP_TAG_BUF_SIZE) {
					pos = tp - tbuf;
					tbuf = erealloc(tbuf, (tp - tbuf) + PHP_TAG_BUF_SIZE + 1);
					tp = tbuf + pos;
				}
				*(tp++) = c;
			}
			break;
	}
	p++;
	goto state_1;

state_2:
	if (p >= end) {
		goto finish;
	}
	c = *p;
	switch (c) {
		case '(':
			if (lc != '"' && lc != '\'') {
				lc = '(';
				br++;
			}
			break;
		case ')':
			if (lc != '"' && lc != '\'') {
				lc = ')';
				br--;
			}
			break;
		case '>':
			if (depth) {
				depth--;
				break;
			}
			if (in_q) {
				break;
			}

			if (!br && p >= buf + 1 && lc != '\"' && *(p-1) == '?') {
				in_q = state = 0;
				tp = tbuf;
				p++;
				goto state_0;
			}
			break;
		case '"':
		case '\'':
			if (p >= buf + 1 && *(p-1) != '\\') {
				if (lc == c) {
					lc = '\0';
				} else if (lc != '\\') {
					lc = c;
				}
				if (p != buf && (!in_q || *p == in_q)) {
					if (in_q) {
						in_q = 0;
					} else {
						in_q = *p;
					}
				}
			}
			break;
		case 'l':
		case 'L':
			/* swm: If we encounter '<?xml' then we shouldn't be in
			 * state == 2 (PHP). Switch back to HTML.
			 */
			if (state == 2 && p > buf+4
				     && (*(p-1) == 'm' || *(p-1) == 'M')
				     && (*(p-2) == 'x' || *(p-2) == 'X')
				     && *(p-3) == '?'
				     && *(p-4) == '<') {
				state = 1; is_xml=1;
				p++;
				goto state_1;
			}
			break;
		default:
			break;
	}
	p++;
	goto state_2;

state_3:
	if (p >= end) {
		goto finish;
	}
	c = *p;
	switch (c) {
		case '>':
			if (depth) {
				depth--;
				break;
			}
			if (in_q) {
				break;
			}
			in_q = state = 0;
			tp = tbuf;
			p++;
			goto state_0;
		case '"':
		case '\'':
			if (p != buf && *(p-1) != '\\' && (!in_q || *p == in_q)) {
				if (in_q) {
					in_q = 0;
				} else {
					in_q = *p;
				}
			}
			break;
		case '-':
			if (p >= buf + 2 && *(p-1) == '-' && *(p-2) == '!') {
				state = 4;
				p++;
				goto state_4;
			}
			break;
		case 'E':
		case 'e':
			/* !DOCTYPE exception */
			if (p > buf+6
			     && (*(p-1) == 'p' || *(p-1) == 'P')
			     && (*(p-2) == 'y' || *(p-2) == 'Y')
			     && (*(p-3) == 't' || *(p-3) == 'T')
			     && (*(p-4) == 'c' || *(p-4) == 'C')
			     && (*(p-5) == 'o' || *(p-5) == 'O')
			     && (*(p-6) == 'd' || *(p-6) == 'D')) {
				state = 1;
				p++;
				goto state_1;
			}
			break;
		default:
			break;
	}
	p++;
	goto state_3;

state_4:
	while (p < end) {
		c = *p;
		if (c == '>' && !in_q) {
			if (p >= buf + 2 && *(p-1) == '-' && *(p-2) == '-') {
				in_q = state = 0;
				tp = tbuf;
				p++;
				goto state_0;
			}
		}
		p++;
	}

finish:
	if (rp < rbuf + len) {
		*rp = '\0';
	}
	efree((void *)buf);
	if (tbuf) {
		efree(tbuf);
	}
	if (allow_free) {
		efree(allow_free);
	}

	return (size_t)(rp - rbuf);
}
/* }}} */

/* {{{ Parse a CSV string into an array */
PHP_FUNCTION(str_getcsv)
{
	zend_string *str;
	char delim = ',', enc = '"';
	int esc = (unsigned char) '\\';
	char *delim_str = NULL, *enc_str = NULL, *esc_str = NULL;
	size_t delim_len = 0, enc_len = 0, esc_len = 0;

	ZEND_PARSE_PARAMETERS_START(1, 4)
		Z_PARAM_STR(str)
		Z_PARAM_OPTIONAL
		Z_PARAM_STRING(delim_str, delim_len)
		Z_PARAM_STRING(enc_str, enc_len)
		Z_PARAM_STRING(esc_str, esc_len)
	ZEND_PARSE_PARAMETERS_END();

	delim = delim_len ? delim_str[0] : delim;
	enc = enc_len ? enc_str[0] : enc;
	if (esc_str != NULL) {
		esc = esc_len ? (unsigned char) esc_str[0] : PHP_CSV_NO_ESCAPE;
	}

	php_fgetcsv(NULL, delim, enc, esc, ZSTR_LEN(str), ZSTR_VAL(str), return_value);
}
/* }}} */

/* {{{ Returns the input string repeat mult times */
PHP_FUNCTION(str_repeat)
{
	zend_string		*input_str;		/* Input string */
	zend_long 		mult;			/* Multiplier */
	zend_string	*result;		/* Resulting string */
	size_t		result_len;		/* Length of the resulting string */

	ZEND_PARSE_PARAMETERS_START(2, 2)
		Z_PARAM_STR(input_str)
		Z_PARAM_LONG(mult)
	ZEND_PARSE_PARAMETERS_END();

	if (mult < 0) {
		zend_argument_value_error(2, "must be greater than or equal to 0");
		RETURN_THROWS();
	}

	/* Don't waste our time if it's empty */
	/* ... or if the multiplier is zero */
	if (ZSTR_LEN(input_str) == 0 || mult == 0)
		RETURN_EMPTY_STRING();

	/* Initialize the result string */
	result = zend_string_safe_alloc(ZSTR_LEN(input_str), mult, 0, 0);
	result_len = ZSTR_LEN(input_str) * mult;

	/* Heavy optimization for situations where input string is 1 byte long */
	if (ZSTR_LEN(input_str) == 1) {
		memset(ZSTR_VAL(result), *ZSTR_VAL(input_str), mult);
	} else {
		const char *s, *ee;
		char *e;
		ptrdiff_t l=0;
		memcpy(ZSTR_VAL(result), ZSTR_VAL(input_str), ZSTR_LEN(input_str));
		s = ZSTR_VAL(result);
		e = ZSTR_VAL(result) + ZSTR_LEN(input_str);
		ee = ZSTR_VAL(result) + result_len;

		while (e<ee) {
			l = (e-s) < (ee-e) ? (e-s) : (ee-e);
			memmove(e, s, l);
			e += l;
		}
	}

	ZSTR_VAL(result)[result_len] = '\0';

	RETURN_NEW_STR(result);
}
/* }}} */

/* {{{ Returns info about what characters are used in input */
PHP_FUNCTION(count_chars)
{
	zend_string *input;
	int chars[256];
	zend_long mymode=0;
	const unsigned char *buf;
	int inx;
	char retstr[256];
	size_t retlen=0;
	size_t tmp = 0;

	ZEND_PARSE_PARAMETERS_START(1, 2)
		Z_PARAM_STR(input)
		Z_PARAM_OPTIONAL
		Z_PARAM_LONG(mymode)
	ZEND_PARSE_PARAMETERS_END();

	if (mymode < 0 || mymode > 4) {
		zend_argument_value_error(2, "must be between 1 and 4 (inclusive)");
		RETURN_THROWS();
	}

	buf = (const unsigned char *) ZSTR_VAL(input);
	memset((void*) chars, 0, sizeof(chars));

	while (tmp < ZSTR_LEN(input)) {
		chars[*buf]++;
		buf++;
		tmp++;
	}

	if (mymode < 3) {
		array_init(return_value);
	}

	for (inx = 0; inx < 256; inx++) {
		switch (mymode) {
	 		case 0:
				add_index_long(return_value, inx, chars[inx]);
				break;
	 		case 1:
				if (chars[inx] != 0) {
					add_index_long(return_value, inx, chars[inx]);
				}
				break;
  			case 2:
				if (chars[inx] == 0) {
					add_index_long(return_value, inx, chars[inx]);
				}
				break;
	  		case 3:
				if (chars[inx] != 0) {
					retstr[retlen++] = inx;
				}
				break;
  			case 4:
				if (chars[inx] == 0) {
					retstr[retlen++] = inx;
				}
				break;
		}
	}

	if (mymode >= 3 && mymode <= 4) {
		RETURN_STRINGL(retstr, retlen);
	}
}
/* }}} */

/* {{{ php_strnatcmp */
static void php_strnatcmp(INTERNAL_FUNCTION_PARAMETERS, int fold_case)
{
	zend_string *s1, *s2;

	ZEND_PARSE_PARAMETERS_START(2, 2)
		Z_PARAM_STR(s1)
		Z_PARAM_STR(s2)
	ZEND_PARSE_PARAMETERS_END();

	RETURN_LONG(strnatcmp_ex(ZSTR_VAL(s1), ZSTR_LEN(s1),
							 ZSTR_VAL(s2), ZSTR_LEN(s2),
							 fold_case));
}
/* }}} */

PHPAPI int string_natural_compare_function_ex(zval *result, zval *op1, zval *op2, zend_bool case_insensitive) /* {{{ */
{
	zend_string *tmp_str1, *tmp_str2;
	zend_string *str1 = zval_get_tmp_string(op1, &tmp_str1);
	zend_string *str2 = zval_get_tmp_string(op2, &tmp_str2);

	ZVAL_LONG(result, strnatcmp_ex(ZSTR_VAL(str1), ZSTR_LEN(str1), ZSTR_VAL(str2), ZSTR_LEN(str2), case_insensitive));

	zend_tmp_string_release(tmp_str1);
	zend_tmp_string_release(tmp_str2);
	return SUCCESS;
}
/* }}} */

PHPAPI int string_natural_case_compare_function(zval *result, zval *op1, zval *op2) /* {{{ */
{
	return string_natural_compare_function_ex(result, op1, op2, 1);
}
/* }}} */

PHPAPI int string_natural_compare_function(zval *result, zval *op1, zval *op2) /* {{{ */
{
	return string_natural_compare_function_ex(result, op1, op2, 0);
}
/* }}} */

/* {{{ Returns the result of string comparison using 'natural' algorithm */
PHP_FUNCTION(strnatcmp)
{
	php_strnatcmp(INTERNAL_FUNCTION_PARAM_PASSTHRU, 0);
}
/* }}} */

/* {{{ Returns numeric formatting information based on the current locale */
PHP_FUNCTION(localeconv)
{
	zval grouping, mon_grouping;
	int len, i;

	ZEND_PARSE_PARAMETERS_NONE();

	array_init(return_value);
	array_init(&grouping);
	array_init(&mon_grouping);

	{
		struct lconv currlocdata;

		localeconv_r( &currlocdata );

		/* Grab the grouping data out of the array */
		len = (int)strlen(currlocdata.grouping);

		for (i = 0; i < len; i++) {
			add_index_long(&grouping, i, currlocdata.grouping[i]);
		}

		/* Grab the monetary grouping data out of the array */
		len = (int)strlen(currlocdata.mon_grouping);

		for (i = 0; i < len; i++) {
			add_index_long(&mon_grouping, i, currlocdata.mon_grouping[i]);
		}

		add_assoc_string(return_value, "decimal_point",     currlocdata.decimal_point);
		add_assoc_string(return_value, "thousands_sep",     currlocdata.thousands_sep);
		add_assoc_string(return_value, "int_curr_symbol",   currlocdata.int_curr_symbol);
		add_assoc_string(return_value, "currency_symbol",   currlocdata.currency_symbol);
		add_assoc_string(return_value, "mon_decimal_point", currlocdata.mon_decimal_point);
		add_assoc_string(return_value, "mon_thousands_sep", currlocdata.mon_thousands_sep);
		add_assoc_string(return_value, "positive_sign",     currlocdata.positive_sign);
		add_assoc_string(return_value, "negative_sign",     currlocdata.negative_sign);
		add_assoc_long(  return_value, "int_frac_digits",   currlocdata.int_frac_digits);
		add_assoc_long(  return_value, "frac_digits",       currlocdata.frac_digits);
		add_assoc_long(  return_value, "p_cs_precedes",     currlocdata.p_cs_precedes);
		add_assoc_long(  return_value, "p_sep_by_space",    currlocdata.p_sep_by_space);
		add_assoc_long(  return_value, "n_cs_precedes",     currlocdata.n_cs_precedes);
		add_assoc_long(  return_value, "n_sep_by_space",    currlocdata.n_sep_by_space);
		add_assoc_long(  return_value, "p_sign_posn",       currlocdata.p_sign_posn);
		add_assoc_long(  return_value, "n_sign_posn",       currlocdata.n_sign_posn);
	}

	zend_hash_str_update(Z_ARRVAL_P(return_value), "grouping", sizeof("grouping")-1, &grouping);
	zend_hash_str_update(Z_ARRVAL_P(return_value), "mon_grouping", sizeof("mon_grouping")-1, &mon_grouping);
}
/* }}} */

/* {{{ Returns the result of case-insensitive string comparison using 'natural' algorithm */
PHP_FUNCTION(strnatcasecmp)
{
	php_strnatcmp(INTERNAL_FUNCTION_PARAM_PASSTHRU, 1);
}
/* }}} */

/* {{{ Returns the number of times a substring occurs in the string */
PHP_FUNCTION(substr_count)
{
	char *haystack, *needle;
	zend_long offset = 0, length = 0;
	zend_bool length_is_null = 1;
	zend_long count = 0;
	size_t haystack_len, needle_len;
	const char *p, *endp;
	char cmp;

	ZEND_PARSE_PARAMETERS_START(2, 4)
		Z_PARAM_STRING(haystack, haystack_len)
		Z_PARAM_STRING(needle, needle_len)
		Z_PARAM_OPTIONAL
		Z_PARAM_LONG(offset)
		Z_PARAM_LONG_OR_NULL(length, length_is_null)
	ZEND_PARSE_PARAMETERS_END();

	if (needle_len == 0) {
		zend_argument_value_error(2, "must be a non-empty string");
		RETURN_THROWS();
	}

	p = haystack;
	endp = p + haystack_len;

	if (offset < 0) {
		offset += (zend_long)haystack_len;
	}
	if ((offset < 0) || ((size_t)offset > haystack_len)) {
		zend_argument_value_error(3, "must be contained in argument #1 ($haystack)");
		RETURN_THROWS();
	}
	p += offset;

	if (!length_is_null) {

		if (length < 0) {
			length += (haystack_len - offset);
		}
		if (length < 0 || ((size_t)length > (haystack_len - offset))) {
			php_error_docref(NULL, E_WARNING, "Invalid length value");
			RETURN_FALSE;
		}
		endp = p + length;
	}

	if (needle_len == 1) {
		cmp = needle[0];

		while ((p = memchr(p, cmp, endp - p))) {
			count++;
			p++;
		}
	} else {
		while ((p = (char*)php_memnstr(p, needle, needle_len, endp))) {
			p += needle_len;
			count++;
		}
	}

	RETURN_LONG(count);
}
/* }}} */

/* {{{ Returns input string padded on the left or right to specified length with pad_string */
PHP_FUNCTION(str_pad)
{
	/* Input arguments */
	zend_string *input;				/* Input string */
	zend_long pad_length;			/* Length to pad to */

	/* Helper variables */
	size_t num_pad_chars;		/* Number of padding characters (total - input size) */
	char *pad_str = " "; /* Pointer to padding string */
	size_t pad_str_len = 1;
	zend_long   pad_type_val = STR_PAD_RIGHT; /* The padding type value */
	size_t	   i, left_pad=0, right_pad=0;
	zend_string *result = NULL;	/* Resulting string */

	ZEND_PARSE_PARAMETERS_START(2, 4)
		Z_PARAM_STR(input)
		Z_PARAM_LONG(pad_length)
		Z_PARAM_OPTIONAL
		Z_PARAM_STRING(pad_str, pad_str_len)
		Z_PARAM_LONG(pad_type_val)
	ZEND_PARSE_PARAMETERS_END();

	/* If resulting string turns out to be shorter than input string,
	   we simply copy the input and return. */
	if (pad_length < 0  || (size_t)pad_length <= ZSTR_LEN(input)) {
		RETURN_STR_COPY(input);
	}

	if (pad_str_len == 0) {
		zend_argument_value_error(3, "must be a non-empty string");
		RETURN_THROWS();
	}

	if (pad_type_val < STR_PAD_LEFT || pad_type_val > STR_PAD_BOTH) {
		zend_argument_value_error(4, "must be STR_PAD_LEFT, STR_PAD_RIGHT, or STR_PAD_BOTH");
		RETURN_THROWS();
	}

	num_pad_chars = pad_length - ZSTR_LEN(input);
	result = zend_string_safe_alloc(1, ZSTR_LEN(input), num_pad_chars, 0);
	ZSTR_LEN(result) = 0;

	/* We need to figure out the left/right padding lengths. */
	switch (pad_type_val) {
		case STR_PAD_RIGHT:
			left_pad = 0;
			right_pad = num_pad_chars;
			break;

		case STR_PAD_LEFT:
			left_pad = num_pad_chars;
			right_pad = 0;
			break;

		case STR_PAD_BOTH:
			left_pad = num_pad_chars / 2;
			right_pad = num_pad_chars - left_pad;
			break;
	}

	/* First we pad on the left. */
	for (i = 0; i < left_pad; i++)
		ZSTR_VAL(result)[ZSTR_LEN(result)++] = pad_str[i % pad_str_len];

	/* Then we copy the input string. */
	memcpy(ZSTR_VAL(result) + ZSTR_LEN(result), ZSTR_VAL(input), ZSTR_LEN(input));
	ZSTR_LEN(result) += ZSTR_LEN(input);

	/* Finally, we pad on the right. */
	for (i = 0; i < right_pad; i++)
		ZSTR_VAL(result)[ZSTR_LEN(result)++] = pad_str[i % pad_str_len];

	ZSTR_VAL(result)[ZSTR_LEN(result)] = '\0';

	RETURN_NEW_STR(result);
}
/* }}} */

/* {{{ Implements an ANSI C compatible sscanf */
PHP_FUNCTION(sscanf)
{
	zval *args = NULL;
	char *str, *format;
	size_t str_len, format_len;
	int result, num_args = 0;

	ZEND_PARSE_PARAMETERS_START(2, -1)
		Z_PARAM_STRING(str, str_len)
		Z_PARAM_STRING(format, format_len)
		Z_PARAM_VARIADIC('*', args, num_args)
	ZEND_PARSE_PARAMETERS_END();

	result = php_sscanf_internal(str, format, num_args, args, 0, return_value);

	if (SCAN_ERROR_WRONG_PARAM_COUNT == result) {
		WRONG_PARAM_COUNT;
	}
}
/* }}} */

/* static zend_string *php_str_rot13(zend_string *str) {{{ */
#ifdef __SSE2__
#include <emmintrin.h>
#endif
static zend_string *php_str_rot13(zend_string *str)
{
	zend_string *ret;
	const char *p, *e;
	char *target;

	if (UNEXPECTED(ZSTR_LEN(str) == 0)) {
		return ZSTR_EMPTY_ALLOC();
	}

	ret = zend_string_alloc(ZSTR_LEN(str), 0);

	p = ZSTR_VAL(str);
	e = p + ZSTR_LEN(str);
	target = ZSTR_VAL(ret);

#ifdef __SSE2__
	if (e - p > 15) {
		const __m128i a_minus_1 = _mm_set1_epi8('a' - 1);
		const __m128i m_plus_1 = _mm_set1_epi8('m' + 1);
		const __m128i n_minus_1 = _mm_set1_epi8('n' - 1);
		const __m128i z_plus_1 = _mm_set1_epi8('z' + 1);
		const __m128i A_minus_1 = _mm_set1_epi8('A' - 1);
		const __m128i M_plus_1 = _mm_set1_epi8('M' + 1);
		const __m128i N_minus_1 = _mm_set1_epi8('N' - 1);
		const __m128i Z_plus_1 = _mm_set1_epi8('Z' + 1);
		const __m128i add = _mm_set1_epi8(13);
		const __m128i sub = _mm_set1_epi8(-13);

		do {
			__m128i in, gt, lt, cmp, delta;

			delta = _mm_setzero_si128();
			in = _mm_loadu_si128((__m128i *)p);

			gt = _mm_cmpgt_epi8(in, a_minus_1);
			lt = _mm_cmplt_epi8(in, m_plus_1);
			cmp = _mm_and_si128(lt, gt);
			if (_mm_movemask_epi8(cmp)) {
				cmp = _mm_and_si128(cmp, add);
				delta = _mm_or_si128(delta, cmp);
			}

			gt = _mm_cmpgt_epi8(in, n_minus_1);
			lt = _mm_cmplt_epi8(in, z_plus_1);
			cmp = _mm_and_si128(lt, gt);
			if (_mm_movemask_epi8(cmp)) {
				cmp = _mm_and_si128(cmp, sub);
				delta = _mm_or_si128(delta, cmp);
			}

			gt = _mm_cmpgt_epi8(in, A_minus_1);
			lt = _mm_cmplt_epi8(in, M_plus_1);
			cmp = _mm_and_si128(lt, gt);
			if (_mm_movemask_epi8(cmp)) {
				cmp = _mm_and_si128(cmp, add);
				delta = _mm_or_si128(delta, cmp);
			}

			gt = _mm_cmpgt_epi8(in, N_minus_1);
			lt = _mm_cmplt_epi8(in, Z_plus_1);
			cmp = _mm_and_si128(lt, gt);
			if (_mm_movemask_epi8(cmp)) {
				cmp = _mm_and_si128(cmp, sub);
				delta = _mm_or_si128(delta, cmp);
			}

			in = _mm_add_epi8(in, delta);
			_mm_storeu_si128((__m128i *)target, in);

			p += 16;
			target += 16;
		} while (e - p > 15);
	}
#endif

	while (p < e) {
		if (*p >= 'a' && *p <= 'z') {
			*target++ = 'a' + (((*p++ - 'a') + 13) % 26);
		} else if (*p >= 'A' && *p <= 'Z') {
			*target++ = 'A' + (((*p++ - 'A') + 13) % 26);
		} else {
			*target++ = *p++;
		}
	}

	*target = '\0';

	return ret;
}
/* }}} */

/* {{{ Perform the rot13 transform on a string */
PHP_FUNCTION(str_rot13)
{
	zend_string *arg;

	ZEND_PARSE_PARAMETERS_START(1, 1)
		Z_PARAM_STR(arg)
	ZEND_PARSE_PARAMETERS_END();

	RETURN_STR(php_str_rot13(arg));
}
/* }}} */

static void php_string_shuffle(char *str, zend_long len) /* {{{ */
{
	zend_long n_elems, rnd_idx, n_left;
	char temp;
	/* The implementation is stolen from array_data_shuffle       */
	/* Thus the characteristics of the randomization are the same */
	n_elems = len;

	if (n_elems <= 1) {
		return;
	}

	n_left = n_elems;

	while (--n_left) {
		rnd_idx = php_mt_rand_range(0, n_left);
		if (rnd_idx != n_left) {
			temp = str[n_left];
			str[n_left] = str[rnd_idx];
			str[rnd_idx] = temp;
		}
	}
}
/* }}} */

/* {{{ Shuffles string. One permutation of all possible is created */
PHP_FUNCTION(str_shuffle)
{
	zend_string *arg;

	ZEND_PARSE_PARAMETERS_START(1, 1)
		Z_PARAM_STR(arg)
	ZEND_PARSE_PARAMETERS_END();

	RETVAL_STRINGL(ZSTR_VAL(arg), ZSTR_LEN(arg));
	if (Z_STRLEN_P(return_value) > 1) {
		php_string_shuffle(Z_STRVAL_P(return_value), (zend_long) Z_STRLEN_P(return_value));
	}
}
/* }}} */

/* {{{ Counts the number of words inside a string. If format of 1 is specified,
   	then the function will return an array containing all the words
   	found inside the string. If format of 2 is specified, then the function
   	will return an associated array where the position of the word is the key
   	and the word itself is the value.
   	For the purpose of this function, 'word' is defined as a locale dependent
   	string containing alphabetic characters, which also may contain, but not start
   	with "'" and "-" characters.
*/
PHP_FUNCTION(str_word_count)
{
	zend_string *str;
	char *char_list = NULL, ch[256];
	const char *p, *e, *s;
	size_t char_list_len = 0, word_count = 0;
	zend_long type = 0;

	ZEND_PARSE_PARAMETERS_START(1, 3)
		Z_PARAM_STR(str)
		Z_PARAM_OPTIONAL
		Z_PARAM_LONG(type)
		Z_PARAM_STRING(char_list, char_list_len)
	ZEND_PARSE_PARAMETERS_END();

	switch(type) {
		case 1:
		case 2:
			array_init(return_value);
			if (!ZSTR_LEN(str)) {
				return;
			}
			break;
		case 0:
			if (!ZSTR_LEN(str)) {
				RETURN_LONG(0);
			}
			/* nothing to be done */
			break;
		default:
			zend_argument_value_error(2, "must be a valid format value");
			RETURN_THROWS();
	}

	if (char_list) {
		php_charmask((const unsigned char *) char_list, char_list_len, ch);
	}

	p = ZSTR_VAL(str);
	e = ZSTR_VAL(str) + ZSTR_LEN(str);

	/* first character cannot be ' or -, unless explicitly allowed by the user */
	if ((*p == '\'' && (!char_list || !ch['\''])) || (*p == '-' && (!char_list || !ch['-']))) {
		p++;
	}
	/* last character cannot be -, unless explicitly allowed by the user */
	if (*(e - 1) == '-' && (!char_list || !ch['-'])) {
		e--;
	}

	while (p < e) {
		s = p;
		while (p < e && (isalpha((unsigned char)*p) || (char_list && ch[(unsigned char)*p]) || *p == '\'' || *p == '-')) {
			p++;
		}
		if (p > s) {
			switch (type)
			{
				case 1:
					add_next_index_stringl(return_value, s, p - s);
					break;
				case 2:
					add_index_stringl(return_value, (s - ZSTR_VAL(str)), s, p - s);
					break;
				default:
					word_count++;
					break;
			}
		}
		p++;
	}

	if (!type) {
		RETURN_LONG(word_count);
	}
}

/* }}} */

/* {{{ Convert a string to an array. If split_length is specified, break the string down into chunks each split_length characters long. */
PHP_FUNCTION(str_split)
{
	zend_string *str;
	zend_long split_length = 1;
	const char *p;
	size_t n_reg_segments;

	ZEND_PARSE_PARAMETERS_START(1, 2)
		Z_PARAM_STR(str)
		Z_PARAM_OPTIONAL
		Z_PARAM_LONG(split_length)
	ZEND_PARSE_PARAMETERS_END();

	if (split_length <= 0) {
		zend_argument_value_error(2, "must be greater than 0");
		RETURN_THROWS();
	}

	if (0 == ZSTR_LEN(str) || (size_t)split_length >= ZSTR_LEN(str)) {
		array_init_size(return_value, 1);
		add_next_index_stringl(return_value, ZSTR_VAL(str), ZSTR_LEN(str));
		return;
	}

	array_init_size(return_value, (uint32_t)(((ZSTR_LEN(str) - 1) / split_length) + 1));

	n_reg_segments = ZSTR_LEN(str) / split_length;
	p = ZSTR_VAL(str);

	while (n_reg_segments-- > 0) {
		add_next_index_stringl(return_value, p, split_length);
		p += split_length;
	}

	if (p != (ZSTR_VAL(str) + ZSTR_LEN(str))) {
		add_next_index_stringl(return_value, p, (ZSTR_VAL(str) + ZSTR_LEN(str) - p));
	}
}
/* }}} */

/* {{{ Search a string for any of a set of characters */
PHP_FUNCTION(strpbrk)
{
	zend_string *haystack, *char_list;
	const char *haystack_ptr, *cl_ptr;

	ZEND_PARSE_PARAMETERS_START(2, 2)
		Z_PARAM_STR(haystack)
		Z_PARAM_STR(char_list)
	ZEND_PARSE_PARAMETERS_END();

	if (!ZSTR_LEN(char_list)) {
		zend_argument_value_error(2, "must be a non-empty string");
		RETURN_THROWS();
	}

	for (haystack_ptr = ZSTR_VAL(haystack); haystack_ptr < (ZSTR_VAL(haystack) + ZSTR_LEN(haystack)); ++haystack_ptr) {
		for (cl_ptr = ZSTR_VAL(char_list); cl_ptr < (ZSTR_VAL(char_list) + ZSTR_LEN(char_list)); ++cl_ptr) {
			if (*cl_ptr == *haystack_ptr) {
				RETURN_STRINGL(haystack_ptr, (ZSTR_VAL(haystack) + ZSTR_LEN(haystack) - haystack_ptr));
			}
		}
	}

	RETURN_FALSE;
}
/* }}} */

/* {{{ Binary safe optionally case insensitive comparison of 2 strings from an offset, up to length characters */
PHP_FUNCTION(substr_compare)
{
	zend_string *s1, *s2;
	zend_long offset, len=0;
	zend_bool len_is_default=1;
	zend_bool cs=0;
	size_t cmp_len;

	ZEND_PARSE_PARAMETERS_START(3, 5)
		Z_PARAM_STR(s1)
		Z_PARAM_STR(s2)
		Z_PARAM_LONG(offset)
		Z_PARAM_OPTIONAL
		Z_PARAM_LONG_OR_NULL(len, len_is_default)
		Z_PARAM_BOOL(cs)
	ZEND_PARSE_PARAMETERS_END();

	if (!len_is_default && len <= 0) {
		if (len == 0) {
			RETURN_LONG(0L);
		} else {
			zend_argument_value_error(4, "must be greater than or equal to 0");
			RETURN_THROWS();
		}
	}

	if (offset < 0) {
		offset = ZSTR_LEN(s1) + offset;
		offset = (offset < 0) ? 0 : offset;
	}

	if ((size_t)offset > ZSTR_LEN(s1)) {
		php_error_docref(NULL, E_WARNING, "The start position cannot exceed initial string length");
		RETURN_FALSE;
	}

	cmp_len = len ? (size_t)len : MAX(ZSTR_LEN(s2), (ZSTR_LEN(s1) - offset));

	if (!cs) {
		RETURN_LONG(zend_binary_strncmp(ZSTR_VAL(s1) + offset, (ZSTR_LEN(s1) - offset), ZSTR_VAL(s2), ZSTR_LEN(s2), cmp_len));
	} else {
		RETURN_LONG(zend_binary_strncasecmp_l(ZSTR_VAL(s1) + offset, (ZSTR_LEN(s1) - offset), ZSTR_VAL(s2), ZSTR_LEN(s2), cmp_len));
	}
}
/* }}} */

/* {{{ */
static zend_string *php_utf8_encode(const char *s, size_t len)
{
	size_t pos = len;
	zend_string *str;
	unsigned char c;

	str = zend_string_safe_alloc(len, 2, 0, 0);
	ZSTR_LEN(str) = 0;
	while (pos > 0) {
		/* The lower 256 codepoints of Unicode are identical to Latin-1,
		 * so we don't need to do any mapping here. */
		c = (unsigned char)(*s);
		if (c < 0x80) {
			ZSTR_VAL(str)[ZSTR_LEN(str)++] = (char) c;
		/* We only account for the single-byte and two-byte cases because
		 * we're only dealing with the first 256 Unicode codepoints. */
		} else {
			ZSTR_VAL(str)[ZSTR_LEN(str)++] = (0xc0 | (c >> 6));
			ZSTR_VAL(str)[ZSTR_LEN(str)++] = (0x80 | (c & 0x3f));
		}
		pos--;
		s++;
	}
	ZSTR_VAL(str)[ZSTR_LEN(str)] = '\0';
	str = zend_string_truncate(str, ZSTR_LEN(str), 0);
	return str;
}
/* }}} */

/* {{{ */
static zend_string *php_utf8_decode(const char *s, size_t len)
{
	size_t pos = 0;
	unsigned int c;
	zend_string *str;

	str = zend_string_alloc(len, 0);
	ZSTR_LEN(str) = 0;
	while (pos < len) {
		int status = FAILURE;
		c = php_next_utf8_char((const unsigned char*)s, (size_t) len, &pos, &status);

		/* The lower 256 codepoints of Unicode are identical to Latin-1,
		 * so we don't need to do any mapping here beyond replacing non-Latin-1
		 * characters. */
		if (status == FAILURE || c > 0xFFU) {
			c = '?';
		}

		ZSTR_VAL(str)[ZSTR_LEN(str)++] = c;
	}
	ZSTR_VAL(str)[ZSTR_LEN(str)] = '\0';
	if (ZSTR_LEN(str) < len) {
		str = zend_string_truncate(str, ZSTR_LEN(str), 0);
	}

	return str;
}
/* }}} */

/* {{{ Encodes an ISO-8859-1 string to UTF-8 */
PHP_FUNCTION(utf8_encode)
{
	char *arg;
	size_t arg_len;

	ZEND_PARSE_PARAMETERS_START(1, 1)
		Z_PARAM_STRING(arg, arg_len)
	ZEND_PARSE_PARAMETERS_END();

	RETURN_STR(php_utf8_encode(arg, arg_len));
}
/* }}} */

/* {{{ Converts a UTF-8 encoded string to ISO-8859-1 */
PHP_FUNCTION(utf8_decode)
{
	char *arg;
	size_t arg_len;

	ZEND_PARSE_PARAMETERS_START(1, 1)
		Z_PARAM_STRING(arg, arg_len)
	ZEND_PARSE_PARAMETERS_END();

	RETURN_STR(php_utf8_decode(arg, arg_len));
}
/* }}} */<|MERGE_RESOLUTION|>--- conflicted
+++ resolved
@@ -2364,11 +2364,7 @@
 
 		from_idx = len_idx = repl_idx = 0;
 
-<<<<<<< HEAD
-		ZEND_HASH_FOREACH_KEY_VAL(str_ht, num_index, str_index, tmp_str) {
-=======
-		ZEND_HASH_FOREACH_KEY_VAL_IND(Z_ARRVAL_P(str), num_index, str_index, tmp_str) {
->>>>>>> 3f8d71d3
+		ZEND_HASH_FOREACH_KEY_VAL_IND(str_ht, num_index, str_index, tmp_str) {
 			zend_string *tmp_orig_str;
 			zend_string *orig_str = zval_get_tmp_string(tmp_str, &tmp_orig_str);
 
@@ -3242,11 +3238,7 @@
 			zend_string *str_key, *tmp_str, *replace, *tmp_replace;
 			zval *entry;
 
-<<<<<<< HEAD
-			ZEND_HASH_FOREACH_KEY_VAL(from_ht, num_key, str_key, entry) {
-=======
-			ZEND_HASH_FOREACH_KEY_VAL_IND(pats, num_key, str_key, entry) {
->>>>>>> 3f8d71d3
+			ZEND_HASH_FOREACH_KEY_VAL_IND(from_ht, num_key, str_key, entry) {
 				tmp_str = NULL;
 				if (UNEXPECTED(!str_key)) {
 					str_key = tmp_str = zend_long_to_str(num_key);
@@ -4290,12 +4282,8 @@
 
 		/* For each subject entry, convert it to string, then perform replacement
 		   and add the result to the return_value array. */
-<<<<<<< HEAD
-		ZEND_HASH_FOREACH_KEY_VAL(subject_ht, num_key, string_key, subject_entry) {
+		ZEND_HASH_FOREACH_KEY_VAL_IND(subject_ht, num_key, string_key, subject_entry) {
 			zend_string *tmp_subject_str;
-=======
-		ZEND_HASH_FOREACH_KEY_VAL_IND(Z_ARRVAL_P(subject), num_key, string_key, subject_entry) {
->>>>>>> 3f8d71d3
 			ZVAL_DEREF(subject_entry);
 			subject_str = zval_get_tmp_string(subject_entry, &tmp_subject_str);
 			count += php_str_replace_in_subject(search, replace, subject_str, &result, case_sensitivity);
