--- conflicted
+++ resolved
@@ -2739,16 +2739,10 @@
 {
 	char *str, *delims = " \t\r\n\f\v";
 	register char *r, *r_end;
-<<<<<<< HEAD
-	php_size_t str_len;
-
-	if (zend_parse_parameters(ZEND_NUM_ARGS() TSRMLS_CC, "S", &str, &str_len) == FAILURE) {
-=======
-	int str_len, delims_len = 6;
+	php_size_t str_len, delims_len = 6;
 	char mask[256];
 
-	if (zend_parse_parameters(ZEND_NUM_ARGS() TSRMLS_CC, "s|s", &str, &str_len, &delims, &delims_len) == FAILURE) {
->>>>>>> b131b03d
+	if (zend_parse_parameters(ZEND_NUM_ARGS() TSRMLS_CC, "S|S", &str, &str_len, &delims, &delims_len) == FAILURE) {
 		return;
 	}
 
@@ -2762,13 +2756,8 @@
 	r = Z_STRVAL_P(return_value);
 
 	*r = toupper((unsigned char) *r);
-<<<<<<< HEAD
 	for (r_end = r + Z_STRSIZE_P(return_value) - 1; r < r_end; ) {
-		if (isspace((int) *(unsigned char *)r++)) {
-=======
-	for (r_end = r + Z_STRLEN_P(return_value) - 1; r < r_end; ) {
 		if (mask[(unsigned char)*r++]) {
->>>>>>> b131b03d
 			*r = toupper((unsigned char) *r);
 		}
 	}
