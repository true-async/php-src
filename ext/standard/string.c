--- conflicted
+++ resolved
@@ -5192,7 +5192,6 @@
 				} else {
 					in_q = *p;
 				}
-<<<<<<< HEAD
 			}
 			goto reg_char_1;
 		case '!':
@@ -5223,54 +5222,6 @@
 					pos = tp - tbuf;
 					tbuf = erealloc(tbuf, (tp - tbuf) + PHP_TAG_BUF_SIZE + 1);
 					tp = tbuf + pos;
-=======
-
-				switch (state) {
-					case 1: /* HTML/XML */
-						lc = '>';
-						if (is_xml && p >= buf + 1 && *(p-1) == '-') {
-							break;
-						}
-						in_q = state = is_xml = 0;
-						if (allow) {
-							if (tp - tbuf >= PHP_TAG_BUF_SIZE) {
-								pos = tp - tbuf;
-								tbuf = erealloc(tbuf, (tp - tbuf) + PHP_TAG_BUF_SIZE + 1);
-								tp = tbuf + pos;
-							}
-							*(tp++) = '>';
-							*tp='\0';
-							if (php_tag_find(tbuf, tp-tbuf, allow_actual)) {
-								memcpy(rp, tbuf, tp-tbuf);
-								rp += tp-tbuf;
-							}
-							tp = tbuf;
-						}
-						break;
-
-					case 2: /* PHP */
-						if (!br && lc != '\"' && p >= buf + 1 && *(p-1) == '?') {
-							in_q = state = 0;
-							tp = tbuf;
-						}
-						break;
-
-					case 3:
-						in_q = state = 0;
-						tp = tbuf;
-						break;
-
-					case 4: /* JavaScript/CSS/etc... */
-						if (p >= buf + 2 && *(p-1) == '-' && *(p-2) == '-') {
-							in_q = state = 0;
-							tp = tbuf;
-						}
-						break;
-
-					default:
-						*(rp++) = c;
-						break;
->>>>>>> 2dc170e2
 				}
 				*(tp++) = c;
 			}
@@ -5306,7 +5257,7 @@
 				break;
 			}
 
-			if (!br && lc != '\"' && *(p-1) == '?') {
+			if (!br && p >= buf + 1 && lc != '\"' && *(p-1) == '?') {
 				in_q = state = 0;
 				tp = tbuf;
 				p++;
