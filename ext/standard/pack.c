/*
   +----------------------------------------------------------------------+
   | PHP Version 7                                                        |
   +----------------------------------------------------------------------+
   | Copyright (c) 1997-2016 The PHP Group                                |
   +----------------------------------------------------------------------+
   | This source file is subject to version 3.01 of the PHP license,      |
   | that is bundled with this package in the file LICENSE, and is        |
   | available through the world-wide-web at the following url:           |
   | http://www.php.net/license/3_01.txt                                  |
   | If you did not receive a copy of the PHP license and are unable to   |
   | obtain it through the world-wide-web, please send a note to          |
   | license@php.net so we can mail you a copy immediately.               |
   +----------------------------------------------------------------------+
   | Author: Chris Schneider <cschneid@relog.ch>                          |
   +----------------------------------------------------------------------+
 */
/* $Id$ */

#include "php.h"

#include <stdio.h>
#include <stdlib.h>
#include <errno.h>
#include <sys/types.h>
#include <sys/stat.h>
#include <fcntl.h>
#ifdef PHP_WIN32
#define O_RDONLY _O_RDONLY
#include "win32/param.h"
#elif defined(NETWARE)
#ifdef USE_WINSOCK
#include <novsock2.h>
#else
#include <sys/socket.h>
#endif
#include <sys/param.h>
#else
#include <sys/param.h>
#endif
#include "ext/standard/head.h"
#include "php_string.h"
#include "pack.h"
#if HAVE_PWD_H
#ifdef PHP_WIN32
#include "win32/pwd.h"
#else
#include <pwd.h>
#endif
#endif
#include "fsock.h"
#if HAVE_NETINET_IN_H
#include <netinet/in.h>
#endif

#define INC_OUTPUTPOS(a,b) \
	if ((a) < 0 || ((INT_MAX - outputpos)/((int)b)) < (a)) { \
		efree(formatcodes);	\
		efree(formatargs);	\
		php_error_docref(NULL, E_WARNING, "Type %c: integer overflow in format string", code); \
		RETURN_FALSE; \
	} \
	outputpos += (a)*(b);

/* Whether machine is little endian */
char machine_little_endian;

/* Mapping of byte from char (8bit) to long for machine endian */
static int byte_map[1];

/* Mappings of bytes from int (machine dependent) to int for machine endian */
static int int_map[sizeof(int)];

/* Mappings of bytes from shorts (16bit) for all endian environments */
static int machine_endian_short_map[2];
static int big_endian_short_map[2];
static int little_endian_short_map[2];

/* Mappings of bytes from longs (32bit) for all endian environments */
static int machine_endian_long_map[4];
static int big_endian_long_map[4];
static int little_endian_long_map[4];

#if SIZEOF_ZEND_LONG > 4
/* Mappings of bytes from quads (64bit) for all endian environments */
static int machine_endian_longlong_map[8];
static int big_endian_longlong_map[8];
static int little_endian_longlong_map[8];
#endif

/* {{{ php_pack
 */
static void php_pack(zval *val, size_t size, int *map, char *output)
{
	size_t i;
	char *v;

	convert_to_long_ex(val);
	v = (char *) &Z_LVAL_P(val);

	for (i = 0; i < size; i++) {
		*output++ = v[map[i]];
	}
}
/* }}} */

/* {{{ php_pack_reverse_int32
 */
<<<<<<< HEAD
inline uint32_t php_pack_reverse_int32(uint32_t arg)
=======
static inline uint32_t php_pack_reverse_int32(uint32_t arg)
>>>>>>> b3889d4b
{
    uint32_t result;
    result = ((arg & 0xFF) << 24) | ((arg & 0xFF00) << 8) | ((arg >> 8) & 0xFF00) | ((arg >> 24) & 0xFF);

	return result;
}
/* }}} */

/* {{{ php_pack
 */
<<<<<<< HEAD
inline uint64_t php_pack_reverse_int64(uint64_t arg)
=======
static inline uint64_t php_pack_reverse_int64(uint64_t arg)
>>>>>>> b3889d4b
{
	union Swap64 {
		uint64_t i;
		uint32_t ul[2];
	} tmp, result;
	tmp.i = arg;
	result.ul[0] = php_pack_reverse_int32(tmp.ul[1]);
	result.ul[1] = php_pack_reverse_int32(tmp.ul[0]);

	return result.i;
}
/* }}} */

/* {{{ php_pack_copy_float
 */
static void php_pack_copy_float(int is_little_endian, void * dst, float f)
{
	union Copy32 {
		float f;
		uint32_t i;
	} m;
	m.f = f;

#ifdef WORDS_BIGENDIAN
	if (is_little_endian) {
		m.i = php_pack_reverse_int32(m.i);
	}
#else /* WORDS_BIGENDIAN */
	if (!is_little_endian) {
		m.i = php_pack_reverse_int32(m.i);
	}
#endif /* WORDS_BIGENDIAN */

	memcpy(dst, &m.f, sizeof(float));
}
/* }}} */

/* {{{ php_pack_copy_double
 */
static void php_pack_copy_double(int is_little_endian, void * dst, double d)
{
	union Copy64 {
		double d;
		uint64_t i;
	} m;
	m.d = d;

#ifdef WORDS_BIGENDIAN
	if (is_little_endian) {
		m.i = php_pack_reverse_int64(m.i);
	}
#else /* WORDS_BIGENDIAN */
	if (!is_little_endian) {
		m.i = php_pack_reverse_int64(m.i);
	}
#endif /* WORDS_BIGENDIAN */

	memcpy(dst, &m.d, sizeof(double));
}
/* }}} */

/* {{{ php_pack_parse_float
 */
static float php_pack_parse_float(int is_little_endian, void * src)
{
	union Copy32 {
		float f;
		uint32_t i;
	} m;
	memcpy(&m.i, src, sizeof(float));

#ifdef WORDS_BIGENDIAN
	if (is_little_endian) {
		m.i = php_pack_reverse_int32(m.i);
	}
#else /* WORDS_BIGENDIAN */
	if (!is_little_endian) {
		m.i = php_pack_reverse_int32(m.i);
	}
#endif /* WORDS_BIGENDIAN */

	return m.f;
}
/* }}} */

/* {{{ php_pack_parse_double
 */
static double php_pack_parse_double(int is_little_endian, void * src)
{
	union Copy64 {
		double d;
		uint64_t i;
	} m;
	memcpy(&m.i, src, sizeof(double));

#ifdef WORDS_BIGENDIAN
	if (is_little_endian) {
		m.i = php_pack_reverse_int64(m.i);
	}
#else /* WORDS_BIGENDIAN */
	if (!is_little_endian) {
		m.i = php_pack_reverse_int64(m.i);
	}
#endif /* WORDS_BIGENDIAN */

	return m.d;
}
/* }}} */

/* pack() idea stolen from Perl (implemented formats behave the same as there except J and P)
 * Implemented formats are Z, A, a, h, H, c, C, s, S, i, I, l, L, n, N, q, Q, J, P, f, d, x, X, @.
 * Added g, G for little endian float and big endian float, added e, E for little endian double and big endian double.
 */
/* {{{ proto string pack(string format, mixed arg1 [, mixed arg2 [, mixed ...]])
   Takes one or more arguments and packs them into a binary string according to the format argument */
PHP_FUNCTION(pack)
{
	zval *argv = NULL;
	int num_args = 0;
	size_t i;
	int currentarg;
	char *format;
	size_t formatlen;
	char *formatcodes;
	int *formatargs;
	size_t formatcount = 0;
	int outputpos = 0, outputsize = 0;
	zend_string *output;

	if (zend_parse_parameters(ZEND_NUM_ARGS(), "s*", &format, &formatlen, &argv, &num_args) == FAILURE) {
		return;
	}

	/* We have a maximum of <formatlen> format codes to deal with */
	formatcodes = safe_emalloc(formatlen, sizeof(*formatcodes), 0);
	formatargs = safe_emalloc(formatlen, sizeof(*formatargs), 0);
	currentarg = 0;

	/* Preprocess format into formatcodes and formatargs */
	for (i = 0; i < formatlen; formatcount++) {
		char code = format[i++];
		int arg = 1;

		/* Handle format arguments if any */
		if (i < formatlen) {
			char c = format[i];

			if (c == '*') {
				arg = -1;
				i++;
			}
			else if (c >= '0' && c <= '9') {
				arg = atoi(&format[i]);

				while (format[i] >= '0' && format[i] <= '9' && i < formatlen) {
					i++;
				}
			}
		}

		/* Handle special arg '*' for all codes and check argv overflows */
		switch ((int) code) {
			/* Never uses any args */
			case 'x':
			case 'X':
			case '@':
				if (arg < 0) {
					php_error_docref(NULL, E_WARNING, "Type %c: '*' ignored", code);
					arg = 1;
				}
				break;

			/* Always uses one arg */
			case 'a':
			case 'A':
			case 'Z':
			case 'h':
			case 'H':
				if (currentarg >= num_args) {
					efree(formatcodes);
					efree(formatargs);
					php_error_docref(NULL, E_WARNING, "Type %c: not enough arguments", code);
					RETURN_FALSE;
				}

				if (arg < 0) {
					convert_to_string(&argv[currentarg]);
					arg = Z_STRLEN(argv[currentarg]);
					if (code == 'Z') {
						/* add one because Z is always NUL-terminated:
						 * pack("Z*", "aa") === "aa\0"
						 * pack("Z2", "aa") === "a\0" */
						arg++;
					}
				}

				currentarg++;
				break;

			/* Use as many args as specified */
			case 'q':
			case 'Q':
			case 'J':
			case 'P':
#if SIZEOF_ZEND_LONG < 8
					efree(formatcodes);
					efree(formatargs);
					php_error_docref(NULL, E_WARNING, "64-bit format codes are not available for 32-bit versions of PHP");
					RETURN_FALSE;
#endif
			case 'c':
			case 'C':
			case 's':
			case 'S':
			case 'i':
			case 'I':
			case 'l':
			case 'L':
			case 'n':
			case 'N':
			case 'v':
			case 'V':
			case 'f': /* float */
			case 'g': /* little endian float */
			case 'G': /* big endian float */
			case 'd': /* double */
			case 'e': /* little endian double */
			case 'E': /* big endian double */
				if (arg < 0) {
					arg = num_args - currentarg;
				}

				currentarg += arg;

				if (currentarg > num_args) {
					efree(formatcodes);
					efree(formatargs);
					php_error_docref(NULL, E_WARNING, "Type %c: too few arguments", code);
					RETURN_FALSE;
				}
				break;

			default:
				efree(formatcodes);
				efree(formatargs);
				php_error_docref(NULL, E_WARNING, "Type %c: unknown format code", code);
				RETURN_FALSE;
		}

		formatcodes[formatcount] = code;
		formatargs[formatcount] = arg;
	}

	if (currentarg < num_args) {
		php_error_docref(NULL, E_WARNING, "%d arguments unused", (num_args - currentarg));
	}

	/* Calculate output length and upper bound while processing*/
	for (i = 0; i < formatcount; i++) {
	    int code = (int) formatcodes[i];
		int arg = formatargs[i];

		switch ((int) code) {
			case 'h':
			case 'H':
				INC_OUTPUTPOS((arg + (arg % 2)) / 2,1)	/* 4 bit per arg */
				break;

			case 'a':
			case 'A':
			case 'Z':
			case 'c':
			case 'C':
			case 'x':
				INC_OUTPUTPOS(arg,1)		/* 8 bit per arg */
				break;

			case 's':
			case 'S':
			case 'n':
			case 'v':
				INC_OUTPUTPOS(arg,2)		/* 16 bit per arg */
				break;

			case 'i':
			case 'I':
				INC_OUTPUTPOS(arg,sizeof(int))
				break;

			case 'l':
			case 'L':
			case 'N':
			case 'V':
				INC_OUTPUTPOS(arg,4)		/* 32 bit per arg */
				break;

#if SIZEOF_ZEND_LONG > 4
			case 'q':
			case 'Q':
			case 'J':
			case 'P':
				INC_OUTPUTPOS(arg,8)		/* 32 bit per arg */
				break;
#endif

			case 'f': /* float */
			case 'g': /* little endian float */
			case 'G': /* big endian float */
				INC_OUTPUTPOS(arg,sizeof(float))
				break;

			case 'd': /* double */
			case 'e': /* little endian double */
			case 'E': /* big endian double */
				INC_OUTPUTPOS(arg,sizeof(double))
				break;

			case 'X':
				outputpos -= arg;

				if (outputpos < 0) {
					php_error_docref(NULL, E_WARNING, "Type %c: outside of string", code);
					outputpos = 0;
				}
				break;

			case '@':
				outputpos = arg;
				break;
		}

		if (outputsize < outputpos) {
			outputsize = outputpos;
		}
	}

	output = zend_string_alloc(outputsize, 0);
	outputpos = 0;
	currentarg = 0;

	/* Do actual packing */
	for (i = 0; i < formatcount; i++) {
	    int code = (int) formatcodes[i];
		int arg = formatargs[i];

		switch ((int) code) {
			case 'a':
			case 'A':
			case 'Z': {
				size_t arg_cp = (code != 'Z') ? arg : MAX(0, arg - 1);

				zend_string *str = zval_get_string(&argv[currentarg++]);

				memset(&ZSTR_VAL(output)[outputpos], (code == 'a' || code == 'Z') ? '\0' : ' ', arg);
				memcpy(&ZSTR_VAL(output)[outputpos], ZSTR_VAL(str),
					   (ZSTR_LEN(str) < arg_cp) ? ZSTR_LEN(str) : arg_cp);

				outputpos += arg;
				zend_string_release(str);
				break;
			}

			case 'h':
			case 'H': {
				int nibbleshift = (code == 'h') ? 0 : 4;
				int first = 1;

				zend_string *str = zval_get_string(&argv[currentarg++]);
				char *v = ZSTR_VAL(str);

				outputpos--;
				if ((size_t)arg > ZSTR_LEN(str)) {
					php_error_docref(NULL, E_WARNING, "Type %c: not enough characters in string", code);
					arg = ZSTR_LEN(str);
				}

				while (arg-- > 0) {
					char n = *v++;

					if (n >= '0' && n <= '9') {
						n -= '0';
					} else if (n >= 'A' && n <= 'F') {
						n -= ('A' - 10);
					} else if (n >= 'a' && n <= 'f') {
						n -= ('a' - 10);
					} else {
						php_error_docref(NULL, E_WARNING, "Type %c: illegal hex digit %c", code, n);
						n = 0;
					}

					if (first--) {
						ZSTR_VAL(output)[++outputpos] = 0;
					} else {
					  first = 1;
					}

					ZSTR_VAL(output)[outputpos] |= (n << nibbleshift);
					nibbleshift = (nibbleshift + 4) & 7;
				}

				outputpos++;
				zend_string_release(str);
				break;
			}

			case 'c':
			case 'C':
				while (arg-- > 0) {
					php_pack(&argv[currentarg++], 1, byte_map, &ZSTR_VAL(output)[outputpos]);
					outputpos++;
				}
				break;

			case 's':
			case 'S':
			case 'n':
			case 'v': {
				int *map = machine_endian_short_map;

				if (code == 'n') {
					map = big_endian_short_map;
				} else if (code == 'v') {
					map = little_endian_short_map;
				}

				while (arg-- > 0) {
					php_pack(&argv[currentarg++], 2, map, &ZSTR_VAL(output)[outputpos]);
					outputpos += 2;
				}
				break;
			}

			case 'i':
			case 'I':
				while (arg-- > 0) {
					php_pack(&argv[currentarg++], sizeof(int), int_map, &ZSTR_VAL(output)[outputpos]);
					outputpos += sizeof(int);
				}
				break;

			case 'l':
			case 'L':
			case 'N':
			case 'V': {
				int *map = machine_endian_long_map;

				if (code == 'N') {
					map = big_endian_long_map;
				} else if (code == 'V') {
					map = little_endian_long_map;
				}

				while (arg-- > 0) {
					php_pack(&argv[currentarg++], 4, map, &ZSTR_VAL(output)[outputpos]);
					outputpos += 4;
				}
				break;
			}

#if SIZEOF_ZEND_LONG > 4
			case 'q':
			case 'Q':
			case 'J':
			case 'P': {
				int *map = machine_endian_longlong_map;

				if (code == 'J') {
					map = big_endian_longlong_map;
				} else if (code == 'P') {
					map = little_endian_longlong_map;
				}

				while (arg-- > 0) {
					php_pack(&argv[currentarg++], 8, map, &ZSTR_VAL(output)[outputpos]);
					outputpos += 8;
				}
				break;
			}
#endif

			case 'f': {
				while (arg-- > 0) {
					float v = (float) zval_get_double(&argv[currentarg++]);
					memcpy(&ZSTR_VAL(output)[outputpos], &v, sizeof(v));
					outputpos += sizeof(v);
				}
				break;
			}
			
			case 'g': {
				/* pack little endian float */
				while (arg-- > 0) {
					float v = (float) zval_get_double(&argv[currentarg++]);
					php_pack_copy_float(1, &ZSTR_VAL(output)[outputpos], v);
					outputpos += sizeof(v);
				}
				
				break;
			}
			case 'G': {
				/* pack big endian float */
				while (arg-- > 0) {
					float v = (float) zval_get_double(&argv[currentarg++]);
					php_pack_copy_float(0, &ZSTR_VAL(output)[outputpos], v);
					outputpos += sizeof(v);
				}
				break;
			}

			case 'd': {
				while (arg-- > 0) {
					double v = (double) zval_get_double(&argv[currentarg++]);
					memcpy(&ZSTR_VAL(output)[outputpos], &v, sizeof(v));
					outputpos += sizeof(v);
				}
				break;
			}
			
			case 'e': {
				/* pack little endian double */
				while (arg-- > 0) {
					double v = (double) zval_get_double(&argv[currentarg++]);
					php_pack_copy_double(1, &ZSTR_VAL(output)[outputpos], v);
					outputpos += sizeof(v);
				}
				break;
			}
			
			case 'E': {
				/* pack big endian double */
				while (arg-- > 0) {
					double v = (double) zval_get_double(&argv[currentarg++]);
					php_pack_copy_double(0, &ZSTR_VAL(output)[outputpos], v);
					outputpos += sizeof(v);
				}
				break;
			}

			case 'x':
				memset(&ZSTR_VAL(output)[outputpos], '\0', arg);
				outputpos += arg;
				break;

			case 'X':
				outputpos -= arg;

				if (outputpos < 0) {
					outputpos = 0;
				}
				break;

			case '@':
				if (arg > outputpos) {
					memset(&ZSTR_VAL(output)[outputpos], '\0', arg - outputpos);
				}
				outputpos = arg;
				break;
		}
	}

	efree(formatcodes);
	efree(formatargs);
	ZSTR_VAL(output)[outputpos] = '\0';
	ZSTR_LEN(output) = outputpos;
	RETURN_NEW_STR(output);
}
/* }}} */

/* {{{ php_unpack
 */
static zend_long php_unpack(char *data, size_t size, int issigned, int *map)
{
	zend_long result;
	char *cresult = (char *) &result;
	size_t i;

	result = issigned ? -1 : 0;

	for (i = 0; i < size; i++) {
		cresult[map[i]] = *data++;
	}

	return result;
}
/* }}} */

/* unpack() is based on Perl's unpack(), but is modified a bit from there.
 * Rather than depending on error-prone ordered lists or syntactically
 * unpleasant pass-by-reference, we return an object with named parameters
 * (like *_fetch_object()). Syntax is "f[repeat]name/...", where "f" is the
 * formatter char (like pack()), "[repeat]" is the optional repeater argument,
 * and "name" is the name of the variable to use.
 * Example: "c2chars/nints" will return an object with fields
 * chars1, chars2, and ints.
 * Numeric pack types will return numbers, a and A will return strings,
 * f and d will return doubles.
 * Implemented formats are Z, A, a, h, H, c, C, s, S, i, I, l, L, n, N, q, Q, J, P, f, d, x, X, @.
 * Added g, G for little endian float and big endian float, added e, E for little endian double and big endian double.
 */
/* {{{ proto array unpack(string format, string input)
   Unpack binary string into named array elements according to format argument */
PHP_FUNCTION(unpack)
{
	char *format, *input;
	zend_string *formatarg, *inputarg;
	zend_long formatlen, inputpos, inputlen;
	int i;
	zend_long offset = 0;

	if (zend_parse_parameters(ZEND_NUM_ARGS(), "SS|l", &formatarg,
		&inputarg, &offset) == FAILURE) {
		return;
	}

	format = ZSTR_VAL(formatarg);
	formatlen = ZSTR_LEN(formatarg);
	input = ZSTR_VAL(inputarg);
	inputlen = ZSTR_LEN(inputarg);
	inputpos = 0;


	if (offset < 0 || offset > inputlen) {
		php_error_docref(NULL, E_WARNING, "Offset " ZEND_LONG_FMT " is out of input range" , offset);
		RETURN_FALSE;
	}
	input += offset;
	inputlen -= offset;

	array_init(return_value);

	while (formatlen-- > 0) {
		char type = *(format++);
		char c;
		int arg = 1, argb;
		char *name;
		int namelen;
		int size=0;

		/* Handle format arguments if any */
		if (formatlen > 0) {
			c = *format;

			if (c >= '0' && c <= '9') {
				arg = atoi(format);

				while (formatlen > 0 && *format >= '0' && *format <= '9') {
					format++;
					formatlen--;
				}
			} else if (c == '*') {
				arg = -1;
				format++;
				formatlen--;
			}
		}

		/* Get of new value in array */
		name = format;
		argb = arg;

		while (formatlen > 0 && *format != '/') {
			formatlen--;
			format++;
		}

		namelen = format - name;

		if (namelen > 200)
			namelen = 200;

		switch ((int) type) {
			/* Never use any input */
			case 'X':
				size = -1;
				break;

			case '@':
				size = 0;
				break;

			case 'a':
			case 'A':
			case 'Z':
				size = arg;
				arg = 1;
				break;

			case 'h':
			case 'H':
				size = (arg > 0) ? (arg + (arg % 2)) / 2 : arg;
				arg = 1;
				break;

			/* Use 1 byte of input */
			case 'c':
			case 'C':
			case 'x':
				size = 1;
				break;

			/* Use 2 bytes of input */
			case 's':
			case 'S':
			case 'n':
			case 'v':
				size = 2;
				break;

			/* Use sizeof(int) bytes of input */
			case 'i':
			case 'I':
				size = sizeof(int);
				break;

			/* Use 4 bytes of input */
			case 'l':
			case 'L':
			case 'N':
			case 'V':
				size = 4;
				break;

			/* Use 8 bytes of input */
			case 'q':
			case 'Q':
			case 'J':
			case 'P':
#if SIZEOF_ZEND_LONG > 4
				size = 8;
				break;
#else
				php_error_docref(NULL, E_WARNING, "64-bit format codes are not available for 32-bit versions of PHP");
				zval_dtor(return_value);
				RETURN_FALSE;
#endif

			/* Use sizeof(float) bytes of input */
			case 'f':
			case 'g':
			case 'G':
				size = sizeof(float);
				break;

			/* Use sizeof(double) bytes of input */
			case 'd':
			case 'e':
			case 'E':
				size = sizeof(double);
				break;

			default:
				php_error_docref(NULL, E_WARNING, "Invalid format type %c", type);
				zval_dtor(return_value);
				RETURN_FALSE;
				break;
		}

		if (size != 0 && size != -1 && size < 0) {
			php_error_docref(NULL, E_WARNING, "Type %c: integer overflow", type);
			zval_dtor(return_value);
			RETURN_FALSE;
		}

		/* Do actual unpacking */
		for (i = 0; i != arg; i++ ) {
			/* Space for name + number, safe as namelen is ensured <= 200 */
			char n[256];

			if (arg != 1 || namelen == 0) {
				/* Need to add element number to name */
				snprintf(n, sizeof(n), "%.*s%d", namelen, name, i + 1);
			} else {
				/* Truncate name to next format code or end of string */
				snprintf(n, sizeof(n), "%.*s", namelen, name);
			}

			if (size != 0 && size != -1 && INT_MAX - size + 1 < inputpos) {
				php_error_docref(NULL, E_WARNING, "Type %c: integer overflow", type);
				zval_dtor(return_value);
				RETURN_FALSE;
			}

			if ((inputpos + size) <= inputlen) {
				switch ((int) type) {
					case 'a': {
						/* a will not strip any trailing whitespace or null padding */
						zend_long len = inputlen - inputpos;	/* Remaining string */

						/* If size was given take minimum of len and size */
						if ((size >= 0) && (len > size)) {
							len = size;
						}

						size = len;

						add_assoc_stringl(return_value, n, &input[inputpos], len);
						break;
					}
					case 'A': {
						/* A will strip any trailing whitespace */
						char padn = '\0'; char pads = ' '; char padt = '\t'; char padc = '\r'; char padl = '\n';
						zend_long len = inputlen - inputpos;	/* Remaining string */

						/* If size was given take minimum of len and size */
						if ((size >= 0) && (len > size)) {
							len = size;
						}

						size = len;

						/* Remove trailing white space and nulls chars from unpacked data */
						while (--len >= 0) {
							if (input[inputpos + len] != padn
								&& input[inputpos + len] != pads
								&& input[inputpos + len] != padt
								&& input[inputpos + len] != padc
								&& input[inputpos + len] != padl
							)
								break;
						}

						add_assoc_stringl(return_value, n, &input[inputpos], len + 1);
						break;
					}
					/* New option added for Z to remain in-line with the Perl implementation */
					case 'Z': {
						/* Z will strip everything after the first null character */
						char pad = '\0';
						zend_long s,
							 len = inputlen - inputpos;	/* Remaining string */

						/* If size was given take minimum of len and size */
						if ((size >= 0) && (len > size)) {
							len = size;
						}

						size = len;

						/* Remove everything after the first null */
						for (s=0 ; s < len ; s++) {
							if (input[inputpos + s] == pad)
								break;
						}
						len = s;

						add_assoc_stringl(return_value, n, &input[inputpos], len);
						break;
					}


					case 'h':
					case 'H': {
						zend_long len = (inputlen - inputpos) * 2;	/* Remaining */
						int nibbleshift = (type == 'h') ? 0 : 4;
						int first = 1;
						char *buf;
						zend_long ipos, opos;

						/* If size was given take minimum of len and size */
						if (size >= 0 && len > (size * 2)) {
							len = size * 2;
						}

						if (len > 0 && argb > 0) {
							len -= argb % 2;
						}

						buf = emalloc(len + 1);

						for (ipos = opos = 0; opos < len; opos++) {
							char cc = (input[inputpos + ipos] >> nibbleshift) & 0xf;

							if (cc < 10) {
								cc += '0';
							} else {
								cc += 'a' - 10;
							}

							buf[opos] = cc;
							nibbleshift = (nibbleshift + 4) & 7;

							if (first-- == 0) {
								ipos++;
								first = 1;
							}
						}

						buf[len] = '\0';
						add_assoc_stringl(return_value, n, buf, len);
						efree(buf);
						break;
					}

					case 'c':
					case 'C': {
						int issigned = (type == 'c') ? (input[inputpos] & 0x80) : 0;
						zend_long v = php_unpack(&input[inputpos], 1, issigned, byte_map);
						add_assoc_long(return_value, n, v);
						break;
					}

					case 's':
					case 'S':
					case 'n':
					case 'v': {
						zend_long v;
						int issigned = 0;
						int *map = machine_endian_short_map;

						if (type == 's') {
							issigned = input[inputpos + (machine_little_endian ? 1 : 0)] & 0x80;
						} else if (type == 'n') {
							map = big_endian_short_map;
						} else if (type == 'v') {
							map = little_endian_short_map;
						}

						v = php_unpack(&input[inputpos], 2, issigned, map);
						add_assoc_long(return_value, n, v);
						break;
					}

					case 'i':
					case 'I': {
						zend_long v;
						int issigned = 0;

						if (type == 'i') {
							issigned = input[inputpos + (machine_little_endian ? (sizeof(int) - 1) : 0)] & 0x80;
						}

						v = php_unpack(&input[inputpos], sizeof(int), issigned, int_map);
						add_assoc_long(return_value, n, v);
						break;
					}

					case 'l':
					case 'L':
					case 'N':
					case 'V': {
						int issigned = 0;
						int *map = machine_endian_long_map;
						zend_long v = 0;

						if (type == 'l' || type == 'L') {
							issigned = input[inputpos + (machine_little_endian ? 3 : 0)] & 0x80;
						} else if (type == 'N') {
							issigned = input[inputpos] & 0x80;
							map = big_endian_long_map;
						} else if (type == 'V') {
							issigned = input[inputpos + 3] & 0x80;
							map = little_endian_long_map;
						}

						if (SIZEOF_ZEND_LONG > 4 && issigned) {
							v = ~INT_MAX;
						}

						v |= php_unpack(&input[inputpos], 4, issigned, map);
						if (SIZEOF_ZEND_LONG > 4) {
 							if (type == 'l') {
								v = (signed int) v;
							} else {
								v = (unsigned int) v;
							}
						}
						add_assoc_long(return_value, n, v);
						break;
					}

#if SIZEOF_ZEND_LONG > 4
					case 'q':
					case 'Q':
					case 'J':
					case 'P': {
						int issigned = 0;
						int *map = machine_endian_longlong_map;
						zend_long v = 0;

						if (type == 'q' || type == 'Q') {
							issigned = input[inputpos + (machine_little_endian ? 7 : 0)] & 0x80;
						} else if (type == 'J') {
							issigned = input[inputpos] & 0x80;
							map = big_endian_longlong_map;
						} else if (type == 'P') {
							issigned = input[inputpos + 7] & 0x80;
							map = little_endian_longlong_map;
						}

						v = php_unpack(&input[inputpos], 8, issigned, map);

						if (type == 'q') {
							v = (zend_long) v;
						} else {
							v = (zend_ulong) v;
						}

						add_assoc_long(return_value, n, v);
						break;
					}
#endif

					case 'f': /* float */ 
					case 'g': /* little endian float*/
					case 'G': /* big endian float*/
					{
						float v;

						if (type == 'g') {
							v = php_pack_parse_float(1, &input[inputpos]);
						} else if (type == 'G') {
							v = php_pack_parse_float(0, &input[inputpos]);
						} else {
							memcpy(&v, &input[inputpos], sizeof(float));
						}
						
						add_assoc_double(return_value, n, (double)v);
						break;
					}
					

					case 'd': /* double */
					case 'e': /* little endian float */
					case 'E': /* big endian float */ 
					{
						double v;
						if (type == 'e') {
							v = php_pack_parse_double(1, &input[inputpos]);
						} else if (type == 'E') {
							v = php_pack_parse_double(0, &input[inputpos]);
						} else {
							memcpy(&v, &input[inputpos], sizeof(double));
						}
						add_assoc_double(return_value, n, v);
						break;
					}

					case 'x':
						/* Do nothing with input, just skip it */
						break;

					case 'X':
						if (inputpos < size) {
							inputpos = -size;
							i = arg - 1;		/* Break out of for loop */

							if (arg >= 0) {
								php_error_docref(NULL, E_WARNING, "Type %c: outside of string", type);
							}
						}
						break;

					case '@':
						if (arg <= inputlen) {
							inputpos = arg;
						} else {
							php_error_docref(NULL, E_WARNING, "Type %c: outside of string", type);
						}

						i = arg - 1;	/* Done, break out of for loop */
						break;
				}

				inputpos += size;
				if (inputpos < 0) {
					if (size != -1) { /* only print warning if not working with * */
						php_error_docref(NULL, E_WARNING, "Type %c: outside of string", type);
					}
					inputpos = 0;
				}
			} else if (arg < 0) {
				/* Reached end of input for '*' repeater */
				break;
			} else {
				php_error_docref(NULL, E_WARNING, "Type %c: not enough input, need %d, have " ZEND_LONG_FMT, type, size, inputlen - inputpos);
				zval_dtor(return_value);
				RETURN_FALSE;
			}
		}

		if (formatlen > 0) {
			formatlen--;	/* Skip '/' separator, does no harm if inputlen == 0 */
			format++;
		}
	}
}
/* }}} */

/* {{{ PHP_MINIT_FUNCTION
 */
PHP_MINIT_FUNCTION(pack)
{
	int machine_endian_check = 1;
	int i;

	machine_little_endian = ((char *)&machine_endian_check)[0];

	if (machine_little_endian) {
		/* Where to get lo to hi bytes from */
		byte_map[0] = 0;

		for (i = 0; i < (int)sizeof(int); i++) {
			int_map[i] = i;
		}

		machine_endian_short_map[0] = 0;
		machine_endian_short_map[1] = 1;
		big_endian_short_map[0] = 1;
		big_endian_short_map[1] = 0;
		little_endian_short_map[0] = 0;
		little_endian_short_map[1] = 1;

		machine_endian_long_map[0] = 0;
		machine_endian_long_map[1] = 1;
		machine_endian_long_map[2] = 2;
		machine_endian_long_map[3] = 3;
		big_endian_long_map[0] = 3;
		big_endian_long_map[1] = 2;
		big_endian_long_map[2] = 1;
		big_endian_long_map[3] = 0;
		little_endian_long_map[0] = 0;
		little_endian_long_map[1] = 1;
		little_endian_long_map[2] = 2;
		little_endian_long_map[3] = 3;

#if SIZEOF_ZEND_LONG > 4
		machine_endian_longlong_map[0] = 0;
		machine_endian_longlong_map[1] = 1;
		machine_endian_longlong_map[2] = 2;
		machine_endian_longlong_map[3] = 3;
		machine_endian_longlong_map[4] = 4;
		machine_endian_longlong_map[5] = 5;
		machine_endian_longlong_map[6] = 6;
		machine_endian_longlong_map[7] = 7;
		big_endian_longlong_map[0] = 7;
		big_endian_longlong_map[1] = 6;
		big_endian_longlong_map[2] = 5;
		big_endian_longlong_map[3] = 4;
		big_endian_longlong_map[4] = 3;
		big_endian_longlong_map[5] = 2;
		big_endian_longlong_map[6] = 1;
		big_endian_longlong_map[7] = 0;
		little_endian_longlong_map[0] = 0;
		little_endian_longlong_map[1] = 1;
		little_endian_longlong_map[2] = 2;
		little_endian_longlong_map[3] = 3;
		little_endian_longlong_map[4] = 4;
		little_endian_longlong_map[5] = 5;
		little_endian_longlong_map[6] = 6;
		little_endian_longlong_map[7] = 7;
#endif
	}
	else {
		zval val;
		int size = sizeof(Z_LVAL(val));
		Z_LVAL(val)=0; /*silence a warning*/

		/* Where to get hi to lo bytes from */
		byte_map[0] = size - 1;

		for (i = 0; i < (int)sizeof(int); i++) {
			int_map[i] = size - (sizeof(int) - i);
		}

		machine_endian_short_map[0] = size - 2;
		machine_endian_short_map[1] = size - 1;
		big_endian_short_map[0] = size - 2;
		big_endian_short_map[1] = size - 1;
		little_endian_short_map[0] = size - 1;
		little_endian_short_map[1] = size - 2;

		machine_endian_long_map[0] = size - 4;
		machine_endian_long_map[1] = size - 3;
		machine_endian_long_map[2] = size - 2;
		machine_endian_long_map[3] = size - 1;
		big_endian_long_map[0] = size - 4;
		big_endian_long_map[1] = size - 3;
		big_endian_long_map[2] = size - 2;
		big_endian_long_map[3] = size - 1;
		little_endian_long_map[0] = size - 1;
		little_endian_long_map[1] = size - 2;
		little_endian_long_map[2] = size - 3;
		little_endian_long_map[3] = size - 4;

#if SIZEOF_ZEND_LONG > 4
		machine_endian_longlong_map[0] = size - 8;
		machine_endian_longlong_map[1] = size - 7;
		machine_endian_longlong_map[2] = size - 6;
		machine_endian_longlong_map[3] = size - 5;
		machine_endian_longlong_map[4] = size - 4;
		machine_endian_longlong_map[5] = size - 3;
		machine_endian_longlong_map[6] = size - 2;
		machine_endian_longlong_map[7] = size - 1;
		big_endian_longlong_map[0] = size - 8;
		big_endian_longlong_map[1] = size - 7;
		big_endian_longlong_map[2] = size - 6;
		big_endian_longlong_map[3] = size - 5;
		big_endian_longlong_map[4] = size - 4;
		big_endian_longlong_map[5] = size - 3;
		big_endian_longlong_map[6] = size - 2;
		big_endian_longlong_map[7] = size - 1;
		little_endian_longlong_map[0] = size - 1;
		little_endian_longlong_map[1] = size - 2;
		little_endian_longlong_map[2] = size - 3;
		little_endian_longlong_map[3] = size - 4;
		little_endian_longlong_map[4] = size - 5;
		little_endian_longlong_map[5] = size - 6;
		little_endian_longlong_map[6] = size - 7;
		little_endian_longlong_map[7] = size - 8;
#endif
	}

	return SUCCESS;
}
/* }}} */

/*
 * Local variables:
 * tab-width: 4
 * c-basic-offset: 4
 * End:
 * vim600: noet sw=4 ts=4 fdm=marker
 * vim<600: noet sw=4 ts=4
 */<|MERGE_RESOLUTION|>--- conflicted
+++ resolved
@@ -106,11 +106,7 @@
 
 /* {{{ php_pack_reverse_int32
  */
-<<<<<<< HEAD
-inline uint32_t php_pack_reverse_int32(uint32_t arg)
-=======
 static inline uint32_t php_pack_reverse_int32(uint32_t arg)
->>>>>>> b3889d4b
 {
     uint32_t result;
     result = ((arg & 0xFF) << 24) | ((arg & 0xFF00) << 8) | ((arg >> 8) & 0xFF00) | ((arg >> 24) & 0xFF);
@@ -121,11 +117,7 @@
 
 /* {{{ php_pack
  */
-<<<<<<< HEAD
-inline uint64_t php_pack_reverse_int64(uint64_t arg)
-=======
 static inline uint64_t php_pack_reverse_int64(uint64_t arg)
->>>>>>> b3889d4b
 {
 	union Swap64 {
 		uint64_t i;
