--- conflicted
+++ resolved
@@ -651,11 +651,7 @@
 	start = cursor;
 
 
-<<<<<<< HEAD
-#line 649 "ext/standard/var_unserializer.c"
-=======
-#line 613 "ext/standard/var_unserializer.c"
->>>>>>> c793885b
+#line 655 "ext/standard/var_unserializer.c"
 {
 	YYCTYPE yych;
 	static const unsigned char yybm[] = {
@@ -713,15 +709,9 @@
 yy2:
 	++YYCURSOR;
 yy3:
-<<<<<<< HEAD
-#line 1036 "ext/standard/var_unserializer.re"
+#line 1042 "ext/standard/var_unserializer.re"
 	{ return 0; }
-#line 709 "ext/standard/var_unserializer.c"
-=======
-#line 988 "ext/standard/var_unserializer.re"
-	{ return 0; }
-#line 673 "ext/standard/var_unserializer.c"
->>>>>>> c793885b
+#line 715 "ext/standard/var_unserializer.c"
 yy4:
 	yych = *(YYMARKER = ++YYCURSOR);
 	if (yych == ':') goto yy17;
@@ -768,21 +758,13 @@
 	goto yy3;
 yy15:
 	++YYCURSOR;
-<<<<<<< HEAD
-#line 1030 "ext/standard/var_unserializer.re"
-=======
-#line 982 "ext/standard/var_unserializer.re"
->>>>>>> c793885b
+#line 1036 "ext/standard/var_unserializer.re"
 	{
 	/* this is the case where we have less data than planned */
 	php_error_docref(NULL, E_NOTICE, "Unexpected end of serialized data");
 	return 0; /* not sure if it should be 0 or 1 here? */
 }
-<<<<<<< HEAD
-#line 762 "ext/standard/var_unserializer.c"
-=======
-#line 726 "ext/standard/var_unserializer.c"
->>>>>>> c793885b
+#line 768 "ext/standard/var_unserializer.c"
 yy17:
 	yych = *++YYCURSOR;
 	if (yybm[0+yych] & 128) {
@@ -793,21 +775,13 @@
 	goto yy3;
 yy19:
 	++YYCURSOR;
-<<<<<<< HEAD
-#line 702 "ext/standard/var_unserializer.re"
-=======
-#line 666 "ext/standard/var_unserializer.re"
->>>>>>> c793885b
+#line 708 "ext/standard/var_unserializer.re"
 	{
 	*p = YYCURSOR;
 	ZVAL_NULL(rval);
 	return 1;
 }
-<<<<<<< HEAD
-#line 779 "ext/standard/var_unserializer.c"
-=======
-#line 744 "ext/standard/var_unserializer.c"
->>>>>>> c793885b
+#line 785 "ext/standard/var_unserializer.c"
 yy21:
 	yych = *++YYCURSOR;
 	if (yych <= '/') goto yy18;
@@ -1006,11 +980,7 @@
 	goto yy18;
 yy56:
 	++YYCURSOR;
-<<<<<<< HEAD
-#line 653 "ext/standard/var_unserializer.re"
-=======
-#line 617 "ext/standard/var_unserializer.re"
->>>>>>> c793885b
+#line 659 "ext/standard/var_unserializer.re"
 	{
 	zend_long id;
 
@@ -1035,13 +1005,8 @@
 
 	return 1;
 }
-<<<<<<< HEAD
-#line 1003 "ext/standard/var_unserializer.c"
+#line 1009 "ext/standard/var_unserializer.c"
 yy58:
-=======
-#line 1019 "ext/standard/var_unserializer.c"
-yy65:
->>>>>>> c793885b
 	yych = *++YYCURSOR;
 	if (yych == '"') goto yy77;
 	goto yy18;
@@ -1051,23 +1016,14 @@
 	goto yy18;
 yy60:
 	++YYCURSOR;
-<<<<<<< HEAD
-#line 708 "ext/standard/var_unserializer.re"
-=======
-#line 672 "ext/standard/var_unserializer.re"
->>>>>>> c793885b
+#line 714 "ext/standard/var_unserializer.re"
 	{
 	*p = YYCURSOR;
 	ZVAL_BOOL(rval, parse_iv(start + 2));
 	return 1;
 }
-<<<<<<< HEAD
-#line 1020 "ext/standard/var_unserializer.c"
+#line 1026 "ext/standard/var_unserializer.c"
 yy62:
-=======
-#line 1036 "ext/standard/var_unserializer.c"
-yy69:
->>>>>>> c793885b
 	++YYCURSOR;
 	if ((YYLIMIT - YYCURSOR) < 3) YYFILL(3);
 	yych = *YYCURSOR;
@@ -1086,11 +1042,7 @@
 	}
 yy64:
 	++YYCURSOR;
-<<<<<<< HEAD
-#line 756 "ext/standard/var_unserializer.re"
-=======
-#line 720 "ext/standard/var_unserializer.re"
->>>>>>> c793885b
+#line 762 "ext/standard/var_unserializer.re"
 	{
 #if SIZEOF_ZEND_LONG == 4
 use_double:
@@ -1099,13 +1051,8 @@
 	ZVAL_DOUBLE(rval, zend_strtod((const char *)start + 2, NULL));
 	return 1;
 }
-<<<<<<< HEAD
-#line 1049 "ext/standard/var_unserializer.c"
+#line 1055 "ext/standard/var_unserializer.c"
 yy66:
-=======
-#line 1065 "ext/standard/var_unserializer.c"
-yy73:
->>>>>>> c793885b
 	yych = *++YYCURSOR;
 	if (yych <= ',') {
 		if (yych == '+') goto yy81;
@@ -1126,11 +1073,7 @@
 	goto yy18;
 yy69:
 	++YYCURSOR;
-<<<<<<< HEAD
-#line 714 "ext/standard/var_unserializer.re"
-=======
-#line 678 "ext/standard/var_unserializer.re"
->>>>>>> c793885b
+#line 720 "ext/standard/var_unserializer.re"
 	{
 #if SIZEOF_ZEND_LONG == 4
 	int digits = YYCURSOR - start - 3;
@@ -1156,23 +1099,14 @@
 	ZVAL_LONG(rval, parse_iv(start + 2));
 	return 1;
 }
-<<<<<<< HEAD
-#line 1097 "ext/standard/var_unserializer.c"
+#line 1103 "ext/standard/var_unserializer.c"
 yy71:
-=======
-#line 1113 "ext/standard/var_unserializer.c"
-yy78:
->>>>>>> c793885b
 	yych = *++YYCURSOR;
 	if (yych == '"') goto yy85;
 	goto yy18;
 yy72:
 	++YYCURSOR;
-<<<<<<< HEAD
-#line 678 "ext/standard/var_unserializer.re"
-=======
-#line 642 "ext/standard/var_unserializer.re"
->>>>>>> c793885b
+#line 684 "ext/standard/var_unserializer.re"
 	{
 	zend_long id;
 
@@ -1196,23 +1130,14 @@
 
 	return 1;
 }
-<<<<<<< HEAD
-#line 1128 "ext/standard/var_unserializer.c"
+#line 1134 "ext/standard/var_unserializer.c"
 yy74:
-=======
-#line 1144 "ext/standard/var_unserializer.c"
-yy81:
->>>>>>> c793885b
 	yych = *++YYCURSOR;
 	if (yych == '"') goto yy87;
 	goto yy18;
 yy75:
 	++YYCURSOR;
-<<<<<<< HEAD
-#line 878 "ext/standard/var_unserializer.re"
-=======
-#line 830 "ext/standard/var_unserializer.re"
->>>>>>> c793885b
+#line 884 "ext/standard/var_unserializer.re"
 	{
 	size_t len, len2, len3, maxlen;
 	zend_long elements;
@@ -1364,17 +1289,10 @@
 
 	return object_common2(UNSERIALIZE_PASSTHRU, elements);
 }
-<<<<<<< HEAD
-#line 1287 "ext/standard/var_unserializer.c"
+#line 1293 "ext/standard/var_unserializer.c"
 yy77:
 	++YYCURSOR;
-#line 803 "ext/standard/var_unserializer.re"
-=======
-#line 1303 "ext/standard/var_unserializer.c"
-yy84:
-	++YYCURSOR;
-#line 761 "ext/standard/var_unserializer.re"
->>>>>>> c793885b
+#line 809 "ext/standard/var_unserializer.re"
 	{
 	size_t len, maxlen;
 	zend_string *str;
@@ -1408,17 +1326,10 @@
 	ZVAL_STR(rval, str);
 	return 1;
 }
-<<<<<<< HEAD
-#line 1324 "ext/standard/var_unserializer.c"
+#line 1330 "ext/standard/var_unserializer.c"
 yy79:
 	++YYCURSOR;
-#line 837 "ext/standard/var_unserializer.re"
-=======
-#line 1340 "ext/standard/var_unserializer.c"
-yy86:
-	++YYCURSOR;
-#line 795 "ext/standard/var_unserializer.re"
->>>>>>> c793885b
+#line 843 "ext/standard/var_unserializer.re"
 	{
 	zend_long elements = parse_iv(start + 2);
 	/* use iv() not uiv() in order to check data range */
@@ -1448,13 +1359,8 @@
 
 	return finish_nested_data(UNSERIALIZE_PASSTHRU);
 }
-<<<<<<< HEAD
-#line 1357 "ext/standard/var_unserializer.c"
+#line 1363 "ext/standard/var_unserializer.c"
 yy81:
-=======
-#line 1367 "ext/standard/var_unserializer.c"
-yy88:
->>>>>>> c793885b
 	yych = *++YYCURSOR;
 	if (yych <= '/') goto yy18;
 	if (yych >= ':') goto yy18;
@@ -1472,11 +1378,7 @@
 	goto yy18;
 yy85:
 	++YYCURSOR;
-<<<<<<< HEAD
-#line 867 "ext/standard/var_unserializer.re"
-=======
-#line 819 "ext/standard/var_unserializer.re"
->>>>>>> c793885b
+#line 873 "ext/standard/var_unserializer.re"
 	{
 	zend_long elements;
     if (!var_hash) return 0;
@@ -1487,17 +1389,10 @@
 	}
 	return object_common2(UNSERIALIZE_PASSTHRU, elements);
 }
-<<<<<<< HEAD
-#line 1387 "ext/standard/var_unserializer.c"
+#line 1393 "ext/standard/var_unserializer.c"
 yy87:
 	++YYCURSOR;
-#line 765 "ext/standard/var_unserializer.re"
-=======
-#line 1403 "ext/standard/var_unserializer.c"
-yy94:
-	++YYCURSOR;
-#line 729 "ext/standard/var_unserializer.re"
->>>>>>> c793885b
+#line 771 "ext/standard/var_unserializer.re"
 	{
 	size_t len, maxlen;
 	char *str;
@@ -1535,22 +1430,10 @@
 	}
 	return 1;
 }
-<<<<<<< HEAD
-#line 1428 "ext/standard/var_unserializer.c"
+#line 1434 "ext/standard/var_unserializer.c"
 yy89:
 	++YYCURSOR;
-#line 740 "ext/standard/var_unserializer.re"
-=======
-#line 1438 "ext/standard/var_unserializer.c"
-yy96:
-	yych = *++YYCURSOR;
-	if (yych <= '/') goto yy18;
-	if (yych <= '9') goto yy89;
-	goto yy18;
-yy97:
-	++YYCURSOR;
-#line 704 "ext/standard/var_unserializer.re"
->>>>>>> c793885b
+#line 746 "ext/standard/var_unserializer.re"
 	{
 	*p = YYCURSOR;
 
@@ -1566,15 +1449,9 @@
 
 	return 1;
 }
-<<<<<<< HEAD
-#line 1447 "ext/standard/var_unserializer.c"
-}
-#line 1038 "ext/standard/var_unserializer.re"
-=======
-#line 1462 "ext/standard/var_unserializer.c"
-}
-#line 990 "ext/standard/var_unserializer.re"
->>>>>>> c793885b
+#line 1453 "ext/standard/var_unserializer.c"
+}
+#line 1044 "ext/standard/var_unserializer.re"
 
 
 	return 0;
