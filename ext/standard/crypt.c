/*
   +----------------------------------------------------------------------+
   | PHP Version 5                                                        |
   +----------------------------------------------------------------------+
   | Copyright (c) 1997-2012 The PHP Group                                |
   +----------------------------------------------------------------------+
   | This source file is subject to version 3.01 of the PHP license,      |
   | that is bundled with this package in the file LICENSE, and is        |
   | available through the world-wide-web at the following url:           |
   | http://www.php.net/license/3_01.txt                                  |
   | If you did not receive a copy of the PHP license and are unable to   |
   | obtain it through the world-wide-web, please send a note to          |
   | license@php.net so we can mail you a copy immediately.               |
   +----------------------------------------------------------------------+
   | Authors: Stig Bakken <ssb@php.net>                                   |
   |          Zeev Suraski <zeev@zend.com>                                |
   |          Rasmus Lerdorf <rasmus@php.net>                             |
   |          Pierre Joye <pierre@php.net>                                |
   +----------------------------------------------------------------------+
*/

/* $Id$ */

#include <stdlib.h>

#include "php.h"
#if HAVE_CRYPT

#if HAVE_UNISTD_H
#include <unistd.h>
#endif
#if PHP_USE_PHP_CRYPT_R
# include "php_crypt_r.h"
# include "crypt_freesec.h"
#else
# if HAVE_CRYPT_H
#  if defined(CRYPT_R_GNU_SOURCE) && !defined(_GNU_SOURCE)
#   define _GNU_SOURCE
#  endif
#  include <crypt.h>
# endif
#endif
#if TM_IN_SYS_TIME
#include <sys/time.h>
#else
#include <time.h>
#endif
#if HAVE_STRING_H
#include <string.h>
#else
#include <strings.h>
#endif

#ifdef PHP_WIN32
#include <process.h>
#endif

#include "php_lcg.h"
#include "php_crypt.h"
#include "php_rand.h"

/* The capabilities of the crypt() function is determined by the test programs
 * run by configure from aclocal.m4.  They will set PHP_STD_DES_CRYPT,
 * PHP_EXT_DES_CRYPT, PHP_MD5_CRYPT and PHP_BLOWFISH_CRYPT as appropriate
 * for the target platform. */

#if PHP_STD_DES_CRYPT
#define PHP_MAX_SALT_LEN 2
#endif

#if PHP_EXT_DES_CRYPT
#undef PHP_MAX_SALT_LEN
#define PHP_MAX_SALT_LEN 9
#endif

#if PHP_MD5_CRYPT
#undef PHP_MAX_SALT_LEN
#define PHP_MAX_SALT_LEN 12
#endif

#if PHP_BLOWFISH_CRYPT
#undef PHP_MAX_SALT_LEN
#define PHP_MAX_SALT_LEN 60
#endif

#if PHP_SHA512_CRYPT
#undef PHP_MAX_SALT_LEN
#define PHP_MAX_SALT_LEN 123
#endif


/* If the configure-time checks fail, we provide DES.
 * XXX: This is a hack. Fix the real problem! */

#ifndef PHP_MAX_SALT_LEN
#define PHP_MAX_SALT_LEN 2
#undef PHP_STD_DES_CRYPT
#define PHP_STD_DES_CRYPT 1
#endif

#define PHP_CRYPT_RAND php_rand(TSRMLS_C)

PHP_MINIT_FUNCTION(crypt) /* {{{ */
{
	REGISTER_LONG_CONSTANT("CRYPT_SALT_LENGTH", PHP_MAX_SALT_LEN, CONST_CS | CONST_PERSISTENT);
	REGISTER_LONG_CONSTANT("CRYPT_STD_DES", PHP_STD_DES_CRYPT, CONST_CS | CONST_PERSISTENT);
	REGISTER_LONG_CONSTANT("CRYPT_EXT_DES", PHP_EXT_DES_CRYPT, CONST_CS | CONST_PERSISTENT);
	REGISTER_LONG_CONSTANT("CRYPT_MD5", PHP_MD5_CRYPT, CONST_CS | CONST_PERSISTENT);
	REGISTER_LONG_CONSTANT("CRYPT_BLOWFISH", PHP_BLOWFISH_CRYPT, CONST_CS | CONST_PERSISTENT);

#ifdef PHP_SHA256_CRYPT
   REGISTER_LONG_CONSTANT("CRYPT_SHA256", PHP_SHA256_CRYPT, CONST_CS | CONST_PERSISTENT);
#endif

#ifdef PHP_SHA512_CRYPT
   REGISTER_LONG_CONSTANT("CRYPT_SHA512", PHP_SHA512_CRYPT, CONST_CS | CONST_PERSISTENT);
#endif

#if PHP_USE_PHP_CRYPT_R
	php_init_crypt_r();
#endif

	return SUCCESS;
}
/* }}} */

PHP_MSHUTDOWN_FUNCTION(crypt) /* {{{ */
{
#if PHP_USE_PHP_CRYPT_R
	php_shutdown_crypt_r();
#endif

	return SUCCESS;
}
/* }}} */

static unsigned char itoa64[] = "./0123456789ABCDEFGHIJKLMNOPQRSTUVWXYZabcdefghijklmnopqrstuvwxyz";

static void php_to64(char *s, long v, int n) /* {{{ */
{
	while (--n >= 0) {
		*s++ = itoa64[v&0x3f];
		v >>= 6;
	}
}
/* }}} */

PHPAPI int crypt_execute(const char *password, const int pass_len, const char *salt, int salt_len, char **result)
{
	char *crypt_res;
/* Windows (win32/crypt) has a stripped down version of libxcrypt and 
	a CryptoApi md5_crypt implementation */
#if PHP_USE_PHP_CRYPT_R
	{
		struct php_crypt_extended_data buffer;

		if (salt[0]=='$' && salt[1]=='1' && salt[2]=='$') {
			char output[MD5_HASH_MAX_LEN], *out;

			out = php_md5_crypt_r(password, salt, output);
			if (out) {
				*result = (char *) emalloc(MD5_HASH_MAX_LEN + 1);
				memcpy(*result, out, MD5_HASH_MAX_LEN);
				*result[MD5_HASH_MAX_LEN] = 0;
				return SUCCESS;
			}
			return FAILURE;
		} else if (salt[0]=='$' && salt[1]=='6' && salt[2]=='$') {
			const char sha512_salt_prefix[] = "$6$";
			const char sha512_rounds_prefix[] = "rounds=";
			char *output;
			int needed = (sizeof(sha512_salt_prefix) - 1
						+ sizeof(sha512_rounds_prefix) + 9 + 1
<<<<<<< HEAD
						+ PHP_MAX_SALT_LEN + 43 + 1);
=======
						+ salt_in_len + 1 + 86 + 1);
>>>>>>> c51fbbe4
			output = emalloc(needed);

			crypt_res = php_sha512_crypt_r(password, salt, output, needed);
			if (!crypt_res) {
				memset(output, 0, needed);
				efree(output);
				return FAILURE;
			} else {
				*result = output;
				return SUCCESS;
			}
<<<<<<< HEAD
=======

			memset(output, 0, needed);
			efree(output);
>>>>>>> c51fbbe4
		} else if (salt[0]=='$' && salt[1]=='5' && salt[2]=='$') {
			const char sha256_salt_prefix[] = "$5$";
			const char sha256_rounds_prefix[] = "rounds=";
			char *output;
			int needed = (sizeof(sha256_salt_prefix) - 1
						+ sizeof(sha256_rounds_prefix) + 9 + 1
<<<<<<< HEAD
						+ PHP_MAX_SALT_LEN + 43 + 1);
=======
						+ salt_in_len + 1 + 43 + 1);
>>>>>>> c51fbbe4
			output = emalloc(needed);

			crypt_res = php_sha256_crypt_r(password, salt, output, needed);
			if (!crypt_res) {
				memset(output, 0, needed);
				efree(output);
				return FAILURE;
			} else {
				*result = output;
				return SUCCESS;
			}
<<<<<<< HEAD
=======

			memset(output, 0, needed);
			efree(output);
>>>>>>> c51fbbe4
		} else if (
				salt[0] == '$' &&
				salt[1] == '2' &&
				salt[2] >= 'a' && salt[2] <= 'z' &&
				salt[3] == '$' &&
				salt[4] >= '0' && salt[4] <= '3' &&
				salt[5] >= '0' && salt[5] <= '9' &&
				salt[6] == '$') {
			char output[PHP_MAX_SALT_LEN + 1];

			memset(output, 0, PHP_MAX_SALT_LEN + 1);

			crypt_res = php_crypt_blowfish_rn(password, salt, output, sizeof(output));
			if (!crypt_res) {
				memset(output, 0, PHP_MAX_SALT_LEN + 1);
				return FAILURE;
			} else {
				int result_len;
				result_len = strlen(output);
				*result = emalloc(result_len + 1);
				memcpy(*result, output, result_len);
				(*result)[result_len] = 0;
				memset(output, 0, PHP_MAX_SALT_LEN + 1);
				return SUCCESS;
			}
		} else {
			memset(&buffer, 0, sizeof(buffer));
			_crypt_extended_init_r();

			crypt_res = _crypt_extended_r(password, salt, &buffer);
			if (!crypt_res) {
				return FAILURE;
			} else {
				int result_len;
				result_len = strlen(crypt_res);
				*result = emalloc(result_len + 1);
				memcpy(*result, crypt_res, result_len);
				(*result)[result_len] = 0;
				return SUCCESS;
			}
		}
	}
#else

# if defined(HAVE_CRYPT_R) && (defined(_REENTRANT) || defined(_THREAD_SAFE))
	{
#  if defined(CRYPT_R_STRUCT_CRYPT_DATA)
		struct crypt_data buffer;
		memset(&buffer, 0, sizeof(buffer));
#  elif defined(CRYPT_R_CRYPTD)
		CRYPTD buffer;
#  else
#    error Data struct used by crypt_r() is unknown. Please report.
#  endif
		crypt_res = crypt_r(password, salt, &buffer);
		if (!crypt_res) {
			return FAILURE;
		} else {
			int result_len;
			result_len = strlen(crypt_res);
			*result = emalloc(result_len + 1);
			memcpy(*result, crypt_res, result_len);
			(*result)[result_len] = '\0';
			return SUCCESS;
		}
	}
# endif
#endif
}
/* }}} */


/* {{{ proto string crypt(string str [, string salt])
   Hash a string */
PHP_FUNCTION(crypt)
{
	char salt[PHP_MAX_SALT_LEN + 1];
	char *str, *salt_in = NULL, *result = NULL;
	int str_len, salt_in_len = 0;
	salt[0] = salt[PHP_MAX_SALT_LEN] = '\0';

	/* This will produce suitable results if people depend on DES-encryption
	 * available (passing always 2-character salt). At least for glibc6.1 */
	memset(&salt[1], '$', PHP_MAX_SALT_LEN - 1);

	if (zend_parse_parameters(ZEND_NUM_ARGS() TSRMLS_CC, "s|s", &str, &str_len, &salt_in, &salt_in_len) == FAILURE) {
		return;
	}

	if (salt_in) {
		memcpy(salt, salt_in, MIN(PHP_MAX_SALT_LEN, salt_in_len));
	}

	/* The automatic salt generation covers standard DES, md5-crypt and Blowfish (simple) */
	if (!*salt) {
#if PHP_MD5_CRYPT
		strncpy(salt, "$1$", PHP_MAX_SALT_LEN);
		php_to64(&salt[3], PHP_CRYPT_RAND, 4);
		php_to64(&salt[7], PHP_CRYPT_RAND, 4);
		strncpy(&salt[11], "$", PHP_MAX_SALT_LEN - 11);
#elif PHP_STD_DES_CRYPT
		php_to64(&salt[0], PHP_CRYPT_RAND, 2);
		salt[2] = '\0';
#endif
		salt_in_len = strlen(salt);
	} else {
		salt_in_len = MIN(PHP_MAX_SALT_LEN, salt_in_len);
	}
	salt[salt_in_len] = '\0';

	if (crypt_execute(str, str_len, salt, salt_in_len, &result) == FAILURE) {
		if (salt[0] == '*' && salt[1] == '0') {
			RETURN_STRING("*1", 1);
		} else {
			RETURN_STRING("*0", 1);
		}
	}
	RETVAL_STRING(result, 1);
	efree(result);
}
/* }}} */
#endif

/*
 * Local variables:
 * tab-width: 4
 * c-basic-offset: 4
 * End:
 * vim600: sw=4 ts=4 fdm=marker
 * vim<600: sw=4 ts=4
 */<|MERGE_RESOLUTION|>--- conflicted
+++ resolved
@@ -171,11 +171,7 @@
 			char *output;
 			int needed = (sizeof(sha512_salt_prefix) - 1
 						+ sizeof(sha512_rounds_prefix) + 9 + 1
-<<<<<<< HEAD
-						+ PHP_MAX_SALT_LEN + 43 + 1);
-=======
 						+ salt_in_len + 1 + 86 + 1);
->>>>>>> c51fbbe4
 			output = emalloc(needed);
 
 			crypt_res = php_sha512_crypt_r(password, salt, output, needed);
@@ -187,23 +183,13 @@
 				*result = output;
 				return SUCCESS;
 			}
-<<<<<<< HEAD
-=======
-
-			memset(output, 0, needed);
-			efree(output);
->>>>>>> c51fbbe4
 		} else if (salt[0]=='$' && salt[1]=='5' && salt[2]=='$') {
 			const char sha256_salt_prefix[] = "$5$";
 			const char sha256_rounds_prefix[] = "rounds=";
 			char *output;
 			int needed = (sizeof(sha256_salt_prefix) - 1
 						+ sizeof(sha256_rounds_prefix) + 9 + 1
-<<<<<<< HEAD
-						+ PHP_MAX_SALT_LEN + 43 + 1);
-=======
 						+ salt_in_len + 1 + 43 + 1);
->>>>>>> c51fbbe4
 			output = emalloc(needed);
 
 			crypt_res = php_sha256_crypt_r(password, salt, output, needed);
@@ -215,12 +201,6 @@
 				*result = output;
 				return SUCCESS;
 			}
-<<<<<<< HEAD
-=======
-
-			memset(output, 0, needed);
-			efree(output);
->>>>>>> c51fbbe4
 		} else if (
 				salt[0] == '$' &&
 				salt[1] == '2' &&
