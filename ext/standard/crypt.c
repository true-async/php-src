--- conflicted
+++ resolved
@@ -204,17 +204,6 @@
 				salt[1] == '2' &&
 				salt[3] == '$') {
 			char output[PHP_MAX_SALT_LEN + 1];
-<<<<<<< HEAD
-			int k = 7;
-
-			while (isalnum(salt[k]) || '.' == salt[k] || '/' == salt[k]) {
-				k++;
-			}
-			if (k != salt_len) {
-				return NULL;
-			}
-=======
->>>>>>> 669fda00
 
 			memset(output, 0, PHP_MAX_SALT_LEN + 1);
 
