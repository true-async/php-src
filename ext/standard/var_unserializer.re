/*
  +----------------------------------------------------------------------+
  | PHP Version 7                                                        |
  +----------------------------------------------------------------------+
  | Copyright (c) 1997-2014 The PHP Group                                |
  +----------------------------------------------------------------------+
  | This source file is subject to version 3.01 of the PHP license,      |
  | that is bundled with this package in the file LICENSE, and is        |
  | available through the world-wide-web at the following url:           |
  | http://www.php.net/license/3_01.txt                                  |
  | If you did not receive a copy of the PHP license and are unable to   |
  | obtain it through the world-wide-web, please send a note to          |
  | license@php.net so we can mail you a copy immediately.               |
  +----------------------------------------------------------------------+
  | Author: Sascha Schumann <sascha@schumann.cx>                         |
  +----------------------------------------------------------------------+
*/

/* $Id$ */

#include "php.h"
#include "ext/standard/php_var.h"
#include "php_incomplete_class.h"

/* {{{ reference-handling for unserializer: var_* */
#define VAR_ENTRIES_MAX 1024
#define VAR_ENTRIES_DBG 0

typedef struct {
	zval *data[VAR_ENTRIES_MAX];
	zend_long used_slots;
	void *next;
} var_entries;

typedef struct {
	zval data[VAR_ENTRIES_MAX];
	zend_long used_slots;
	void *next;
} var_dtor_entries;

static inline void var_push(php_unserialize_data_t *var_hashx, zval *rval)
{
	var_entries *var_hash = (*var_hashx)->last;
#if VAR_ENTRIES_DBG
	fprintf(stderr, "var_push(%ld): %d\n", var_hash?var_hash->used_slots:-1L, Z_TYPE_PP(rval));
#endif

	if (!var_hash || var_hash->used_slots == VAR_ENTRIES_MAX) {
		var_hash = emalloc(sizeof(var_entries));
		var_hash->used_slots = 0;
		var_hash->next = 0;

		if (!(*var_hashx)->first) {
			(*var_hashx)->first = var_hash;
		} else {
			((var_entries *) (*var_hashx)->last)->next = var_hash;
		}

		(*var_hashx)->last = var_hash;
	}

	var_hash->data[var_hash->used_slots++] = rval;
}

PHPAPI void var_push_dtor(php_unserialize_data_t *var_hashx, zval *rval)
{
<<<<<<< HEAD
	var_dtor_entries *var_hash = (*var_hashx)->last_dtor;
=======
	var_entries *var_hash;

	if (!var_hashx || !*var_hashx) {
		return;
	}

	var_hash = (*var_hashx)->last_dtor;
>>>>>>> a96957f0
#if VAR_ENTRIES_DBG
	fprintf(stderr, "var_push_dtor(%ld): %d\n", var_hash?var_hash->used_slots:-1L, Z_TYPE_PP(rval));
#endif

	if (!var_hash || var_hash->used_slots == VAR_ENTRIES_MAX) {
		var_hash = emalloc(sizeof(var_dtor_entries));
		var_hash->used_slots = 0;
		var_hash->next = 0;

		if (!(*var_hashx)->first_dtor) {
			(*var_hashx)->first_dtor = var_hash;
		} else {
			((var_entries *) (*var_hashx)->last_dtor)->next = var_hash;
		}

		(*var_hashx)->last_dtor = var_hash;
	}

	ZVAL_COPY(&var_hash->data[var_hash->used_slots], rval);
	var_hash->used_slots++;
}

//???
#if 0
PHPAPI void var_push_dtor_no_addref(php_unserialize_data_t *var_hashx, zval *rval)
{
	var_dtor_entries *var_hash = (*var_hashx)->last_dtor;
#if VAR_ENTRIES_DBG
	fprintf(stderr, "var_push_dtor_no_addref(%ld): %d (%d)\n", var_hash?var_hash->used_slots:-1L, Z_TYPE_PP(rval), Z_REFCOUNT_PP(rval));
#endif

	if (!var_hash || var_hash->used_slots == VAR_ENTRIES_MAX) {
		var_hash = emalloc(sizeof(var_dtor_entries));
		var_hash->used_slots = 0;
		var_hash->next = 0;

		if (!(*var_hashx)->first_dtor) {
			(*var_hashx)->first_dtor = var_hash;
		} else {
			((var_entries *) (*var_hashx)->last_dtor)->next = var_hash;
		}

		(*var_hashx)->last_dtor = var_hash;
	}

	ZVAL_COPY_VALUE(&var_hash->data[var_hash->used_slots], rval);
	var_hash->used_slots++;
}
#endif

PHPAPI void var_replace(php_unserialize_data_t *var_hashx, zval *ozval, zval *nzval)
{
	zend_long i;
	var_entries *var_hash = (*var_hashx)->first;
#if VAR_ENTRIES_DBG
	fprintf(stderr, "var_replace(%ld): %d\n", var_hash?var_hash->used_slots:-1L, Z_TYPE_PP(nzval));
#endif
	
	while (var_hash) {
		for (i = 0; i < var_hash->used_slots; i++) {
			if (var_hash->data[i] == ozval) {
				var_hash->data[i] = nzval;
				/* do not break here */
			}
		}
		var_hash = var_hash->next;
	}
}

static zval *var_access(php_unserialize_data_t *var_hashx, zend_long id)
{
	var_entries *var_hash = (*var_hashx)->first;
#if VAR_ENTRIES_DBG
	fprintf(stderr, "var_access(%ld): %ld\n", var_hash?var_hash->used_slots:-1L, id);
#endif
		
	while (id >= VAR_ENTRIES_MAX && var_hash && var_hash->used_slots == VAR_ENTRIES_MAX) {
		var_hash = var_hash->next;
		id -= VAR_ENTRIES_MAX;
	}

	if (!var_hash) return NULL;

	if (id < 0 || id >= var_hash->used_slots) return NULL;

	return var_hash->data[id];
}

PHPAPI void var_destroy(php_unserialize_data_t *var_hashx)
{
	void *next;
	zend_long i;
	var_entries *var_hash = (*var_hashx)->first;
	var_dtor_entries *var_dtor_hash = (*var_hashx)->first_dtor;
#if VAR_ENTRIES_DBG
	fprintf(stderr, "var_destroy(%ld)\n", var_hash?var_hash->used_slots:-1L);
#endif
	
	while (var_hash) {
		next = var_hash->next;
		efree(var_hash);
		var_hash = next;
	}

	while (var_dtor_hash) {
		for (i = 0; i < var_dtor_hash->used_slots; i++) {
			zval_ptr_dtor(&var_dtor_hash->data[i]);
		}
		next = var_dtor_hash->next;
		efree(var_dtor_hash);
		var_dtor_hash = next;
	}
}

/* }}} */

static zend_string *unserialize_str(const unsigned char **p, size_t len, size_t maxlen)
{
	size_t i, j;
	zend_string *str = zend_string_alloc(len, 0);
	unsigned char *end = *(unsigned char **)p+maxlen;

	if (end < *p) {
		zend_string_free(str);
		return NULL;
	}

	for (i = 0; i < len; i++) {
		if (*p >= end) {
			zend_string_free(str);
			return NULL;
		}
		if (**p != '\\') {
			str->val[i] = (char)**p;
		} else {
			unsigned char ch = 0;

			for (j = 0; j < 2; j++) {
				(*p)++;
				if (**p >= '0' && **p <= '9') {
					ch = (ch << 4) + (**p -'0');
				} else if (**p >= 'a' && **p <= 'f') {
					ch = (ch << 4) + (**p -'a'+10);
				} else if (**p >= 'A' && **p <= 'F') {
					ch = (ch << 4) + (**p -'A'+10);
				} else {
					zend_string_free(str);
					return NULL;
				}
			}
			str->val[i] = (char)ch;
		}
		(*p)++;
	}
	str->val[i] = 0;
	str->len = i;
	return str;
}

static inline int unserialize_allowed_class(zend_string *class_name, HashTable *classes)
{
	zend_string *lcname;
	int res;
	ALLOCA_FLAG(use_heap)

	if(classes == NULL) {
		return 1;
	}
	if(!zend_hash_num_elements(classes)) {
		return 0;
	}

	STR_ALLOCA_ALLOC(lcname, class_name->len, use_heap);
	zend_str_tolower_copy(lcname->val, class_name->val, class_name->len);
	res = zend_hash_exists(classes, lcname);
	STR_ALLOCA_FREE(lcname, use_heap);
	return res;
}

#define YYFILL(n) do { } while (0)
#define YYCTYPE unsigned char
#define YYCURSOR cursor
#define YYLIMIT limit
#define YYMARKER marker


/*!re2c
uiv = [+]? [0-9]+;
iv = [+-]? [0-9]+;
nv = [+-]? ([0-9]* "." [0-9]+|[0-9]+ "." [0-9]*);
nvexp = (iv | nv) [eE] [+-]? iv;
any = [\000-\377];
object = [OC];
*/



static inline zend_long parse_iv2(const unsigned char *p, const unsigned char **q)
{
	char cursor;
	zend_long result = 0;
	int neg = 0;

	switch (*p) {
		case '-':
			neg++;
			/* fall-through */
		case '+':
			p++;
	}
	
	while (1) {
		cursor = (char)*p;
		if (cursor >= '0' && cursor <= '9') {
			result = result * 10 + (size_t)(cursor - (unsigned char)'0');
		} else {
			break;
		}
		p++;
	}
	if (q) *q = p;
	if (neg) return -result;
	return result;
}

static inline zend_long parse_iv(const unsigned char *p)
{
	return parse_iv2(p, NULL);
}

/* no need to check for length - re2c already did */
static inline size_t parse_uiv(const unsigned char *p)
{
	unsigned char cursor;
	size_t result = 0;

	if (*p == '+') {
		p++;
	}
	
	while (1) {
		cursor = *p;
		if (cursor >= '0' && cursor <= '9') {
			result = result * 10 + (size_t)(cursor - (unsigned char)'0');
		} else {
			break;
		}
		p++;
	}
	return result;
}

#define UNSERIALIZE_PARAMETER zval *rval, const unsigned char **p, const unsigned char *max, php_unserialize_data_t *var_hash, HashTable *classes TSRMLS_DC
#define UNSERIALIZE_PASSTHRU rval, p, max, var_hash, classes TSRMLS_CC

static inline int process_nested_data(UNSERIALIZE_PARAMETER, HashTable *ht, zend_long elements, int objprops)
{
	while (elements-- > 0) {
		zval key, *data, d, *old_data;

		ZVAL_UNDEF(&key);

		if (!php_var_unserialize_ex(&key, p, max, NULL, classes TSRMLS_CC)) {
			zval_dtor(&key);
			return 0;
		}

		if (Z_TYPE(key) != IS_LONG && Z_TYPE(key) != IS_STRING) {
			zval_dtor(&key);
			return 0;
		}

		data = NULL;
		ZVAL_UNDEF(&d);

		if (!objprops) {
			switch (Z_TYPE(key)) {
			case IS_LONG:
				if ((old_data = zend_hash_index_find(ht, Z_LVAL(key))) != NULL) {
					//??? update hash
					var_push_dtor(var_hash, old_data);
				}
				data = zend_hash_index_update(ht, Z_LVAL(key), &d);
				break;
			case IS_STRING:
				if ((old_data = zend_symtable_find(ht, Z_STR(key))) != NULL) {
					//??? update hash
					var_push_dtor(var_hash, old_data);
				}
				data = zend_symtable_update(ht, Z_STR(key), &d);
				break;
			}
		} else {
			/* object properties should include no integers */
			convert_to_string(&key);
//???
#if 1
			data = zend_hash_update_ind(ht, Z_STR(key), &d);
#else
			if ((data = zend_hash_find(ht, Z_STR(key))) != NULL) {
				if (Z_TYPE_P(data) == IS_INDIRECT) {
					data = Z_INDIRECT_P(data);
				}
				zval_ptr_dtor(data);
//???				var_push_dtor(var_hash, data);
				ZVAL_UNDEF(data);
			} else {
				data = zend_hash_update(ht, Z_STR(key), &d);
			}
#endif
		}
		
		zval_dtor(&key);

		if (!php_var_unserialize_ex(data, p, max, var_hash, classes TSRMLS_CC)) {
			return 0;
		}

		if (elements && *(*p-1) != ';' && *(*p-1) != '}') {
			(*p)--;
			return 0;
		}
	}

	return 1;
}

static inline int finish_nested_data(UNSERIALIZE_PARAMETER)
{
	if (*((*p)++) == '}')
		return 1;

#if SOMETHING_NEW_MIGHT_LEAD_TO_CRASH_ENABLE_IF_YOU_ARE_BRAVE
	zval_ptr_dtor(rval);
#endif
	return 0;
}

static inline int object_custom(UNSERIALIZE_PARAMETER, zend_class_entry *ce)
{
	zend_long datalen;

	datalen = parse_iv2((*p) + 2, p);

	(*p) += 2;

	if (datalen < 0 || (max - (*p)) <= datalen) {
		zend_error(E_WARNING, "Insufficient data for unserializing - %pd required, %pd present", datalen, (zend_long)(max - (*p)));
		return 0;
	}

	if (ce->unserialize == NULL) {
		zend_error(E_WARNING, "Class %s has no unserializer", ce->name->val);
		object_init_ex(rval, ce);
	} else if (ce->unserialize(rval, ce, (const unsigned char*)*p, datalen, (zend_unserialize_data *)var_hash TSRMLS_CC) != SUCCESS) {
		return 0;
	}

	(*p) += datalen;

	return finish_nested_data(UNSERIALIZE_PASSTHRU);
}

static inline zend_long object_common1(UNSERIALIZE_PARAMETER, zend_class_entry *ce)
{
	zend_long elements;
	
	elements = parse_iv2((*p) + 2, p);

	(*p) += 2;
	
	if (ce->serialize == NULL) {
		object_init_ex(rval, ce);
	} else {
		/* If this class implements Serializable, it should not land here but in object_custom(). The passed string
		obviously doesn't descend from the regular serializer. */
		zend_error(E_WARNING, "Erroneous data format for unserializing '%s'", ce->name->val);
		return 0;
	}

	return elements;
}

#ifdef PHP_WIN32
# pragma optimize("", off)
#endif
static inline int object_common2(UNSERIALIZE_PARAMETER, zend_long elements)
{
	zval retval;
	zval fname;

	if (Z_TYPE_P(rval) != IS_OBJECT) {
		return 0;
	}

	//??? TODO: resize before
	if (!process_nested_data(UNSERIALIZE_PASSTHRU, Z_OBJPROP_P(rval), elements, 1)) {
		return 0;
	}

	ZVAL_DEREF(rval);
	if (Z_OBJCE_P(rval) != PHP_IC_ENTRY &&
		zend_hash_str_exists(&Z_OBJCE_P(rval)->function_table, "__wakeup", sizeof("__wakeup")-1)) {
		ZVAL_STRINGL(&fname, "__wakeup", sizeof("__wakeup") - 1);
		BG(serialize_lock)++;
		call_user_function_ex(CG(function_table), rval, &fname, &retval, 0, 0, 1, NULL TSRMLS_CC);
		BG(serialize_lock)--;
		zval_dtor(&fname);
		zval_dtor(&retval);
	}

	if (EG(exception)) {
		return 0;
	}

	return finish_nested_data(UNSERIALIZE_PASSTHRU);

}
#ifdef PHP_WIN32
# pragma optimize("", on)
#endif

PHPAPI int php_var_unserialize(zval *rval, const unsigned char **p, const unsigned char *max, php_unserialize_data_t *var_hash TSRMLS_DC)
{
	HashTable *classes = NULL;
	return php_var_unserialize_ex(UNSERIALIZE_PASSTHRU);
}


PHPAPI int php_var_unserialize_ex(UNSERIALIZE_PARAMETER)
{
	const unsigned char *cursor, *limit, *marker, *start;
	zval *rval_ref;

	limit = max;
	cursor = *p;
	
	if (YYCURSOR >= YYLIMIT) {
		return 0;
	}
	
	if (var_hash && (*p)[0] != 'R') {
		var_push(var_hash, rval);
	}

	start = cursor;

/*!re2c

"R:" iv ";"		{
	zend_long id;

 	*p = YYCURSOR;
	if (!var_hash) return 0;

	id = parse_iv(start + 2) - 1;
	if (id == -1 || (rval_ref = var_access(var_hash, id)) == NULL) {
		return 0;
	}

	zval_ptr_dtor(rval);
	if (Z_ISREF_P(rval_ref)) {
		ZVAL_COPY(rval, rval_ref);
	} else {
		ZVAL_NEW_REF(rval_ref, rval_ref);
		ZVAL_COPY(rval, rval_ref);
	}
	
	return 1;
}

"r:" iv ";"		{
	zend_long id;

 	*p = YYCURSOR;
	if (!var_hash) return 0;

	id = parse_iv(start + 2) - 1;
	if (id == -1 || (rval_ref = var_access(var_hash, id)) == NULL) {
		return 0;
	}

//???
//???	if (rval == rval_ref) return 0;

//???	if (!ZVAL_IS_UNDEF(rval)) {
//???		var_push_dtor_no_addref(var_hash, rval);
//???	}
	ZVAL_COPY(rval, rval_ref);
//???	Z_UNSET_ISREF_PP(rval);
	
	return 1;
}

"N;"	{
	*p = YYCURSOR;
	ZVAL_NULL(rval);
	return 1;
}

"b:" [01] ";"	{
	*p = YYCURSOR;
	ZVAL_BOOL(rval, parse_iv(start + 2));
	return 1;
}

"i:" iv ";"	{
#if SIZEOF_ZEND_LONG == 4
	int digits = YYCURSOR - start - 3;

	if (start[2] == '-' || start[2] == '+') {
		digits--;
	}

	/* Use double for large zend_long values that were serialized on a 64-bit system */
	if (digits >= MAX_LENGTH_OF_LONG - 1) {
		if (digits == MAX_LENGTH_OF_LONG - 1) {
			int cmp = strncmp((char*)YYCURSOR - MAX_LENGTH_OF_LONG, long_min_digits, MAX_LENGTH_OF_LONG - 1);

			if (!(cmp < 0 || (cmp == 0 && start[2] == '-'))) {
				goto use_double;
			}
		} else {
			goto use_double;
		}
	}
#endif
	*p = YYCURSOR;
	ZVAL_LONG(rval, parse_iv(start + 2));
	return 1;
}

"d:" ("NAN" | "-"? "INF") ";"	{
	*p = YYCURSOR;

	if (!strncmp((char*)start + 2, "NAN", 3)) {
		ZVAL_DOUBLE(rval, php_get_nan());
	} else if (!strncmp((char*)start + 2, "INF", 3)) {
		ZVAL_DOUBLE(rval, php_get_inf());
	} else if (!strncmp((char*)start + 2, "-INF", 4)) {
		ZVAL_DOUBLE(rval, -php_get_inf());
	} else {
		ZVAL_NULL(rval);
	}

	return 1;
}

"d:" (iv | nv | nvexp) ";"	{
#if SIZEOF_ZEND_LONG == 4
use_double:
#endif
	*p = YYCURSOR;
	ZVAL_DOUBLE(rval, zend_strtod((const char *)start + 2, NULL));
	return 1;
}

"s:" uiv ":" ["] 	{
	size_t len, maxlen;
	char *str;

	len = parse_uiv(start + 2);
	maxlen = max - YYCURSOR;
	if (maxlen < len) {
		*p = start + 2;
		return 0;
	}

	str = (char*)YYCURSOR;

	YYCURSOR += len;

	if (*(YYCURSOR) != '"') {
		*p = YYCURSOR;
		return 0;
	}

	YYCURSOR += 2;
	*p = YYCURSOR;

	ZVAL_STRINGL(rval, str, len);
	return 1;
}

"S:" uiv ":" ["] 	{
	size_t len, maxlen;
	zend_string *str;

	len = parse_uiv(start + 2);
	maxlen = max - YYCURSOR;
	if (maxlen < len) {
		*p = start + 2;
		return 0;
	}

	if ((str = unserialize_str(&YYCURSOR, len, maxlen)) == NULL) {
		return 0;
	}

	if (*(YYCURSOR) != '"') {
		zend_string_free(str);
		*p = YYCURSOR;
		return 0;
	}

	YYCURSOR += 2;
	*p = YYCURSOR;

	ZVAL_STR(rval, str);
	return 1;
}

"a:" uiv ":" "{" {
	zend_long elements = parse_iv(start + 2);
	/* use iv() not uiv() in order to check data range */
	*p = YYCURSOR;

	if (elements < 0) {
		return 0;
	}

	array_init_size(rval, elements);
//??? we can't convert from packed to hash during unserialization, because
//??? reference to some zvals might be keept in var_hash (to support references)
	zend_hash_real_init(Z_ARRVAL_P(rval), 0);

	if (!process_nested_data(UNSERIALIZE_PASSTHRU, Z_ARRVAL_P(rval), elements, 0)) {
		return 0;
	}

	return finish_nested_data(UNSERIALIZE_PASSTHRU);
}

"o:" iv ":" ["] {

//???	INIT_PZVAL(rval);
	
	return object_common2(UNSERIALIZE_PASSTHRU,
			object_common1(UNSERIALIZE_PASSTHRU, ZEND_STANDARD_CLASS_DEF_PTR));
}

object ":" uiv ":" ["]	{
	size_t len, len2, len3, maxlen;
	zend_long elements;
	char *str;
	zend_string *class_name;
	zend_class_entry *ce;
	int incomplete_class = 0;

	int custom_object = 0;

	zval user_func;
	zval retval;
	zval args[1];

	if (*start == 'C') {
		custom_object = 1;
	}
	
//???	INIT_PZVAL(rval);
	len2 = len = parse_uiv(start + 2);
	maxlen = max - YYCURSOR;
	if (maxlen < len || len == 0) {
		*p = start + 2;
		return 0;
	}

	str = (char*)YYCURSOR;

	YYCURSOR += len;

	if (*(YYCURSOR) != '"') {
		*p = YYCURSOR;
		return 0;
	}
	if (*(YYCURSOR+1) != ':') {
		*p = YYCURSOR+1;
		return 0;
	}

	len3 = strspn(str, "0123456789_abcdefghijklmnopqrstuvwxyzABCDEFGHIJKLMNOPQRSTUVWXYZ\177\200\201\202\203\204\205\206\207\210\211\212\213\214\215\216\217\220\221\222\223\224\225\226\227\230\231\232\233\234\235\236\237\240\241\242\243\244\245\246\247\250\251\252\253\254\255\256\257\260\261\262\263\264\265\266\267\270\271\272\273\274\275\276\277\300\301\302\303\304\305\306\307\310\311\312\313\314\315\316\317\320\321\322\323\324\325\326\327\330\331\332\333\334\335\336\337\340\341\342\343\344\345\346\347\350\351\352\353\354\355\356\357\360\361\362\363\364\365\366\367\370\371\372\373\374\375\376\377\\");
	if (len3 != len)
	{
		*p = YYCURSOR + len3 - len;
		return 0;
	}

	class_name = zend_string_init(str, len, 0);

	do {
		if(!unserialize_allowed_class(class_name, classes)) {
			incomplete_class = 1;
			ce = PHP_IC_ENTRY;
			break;
		}

		/* Try to find class directly */
		BG(serialize_lock)++;
		ce = zend_lookup_class(class_name TSRMLS_CC);
		if (ce) {
			BG(serialize_lock)--;
			if (EG(exception)) {
				zend_string_release(class_name);
				return 0;
			}
			break;
		}
		BG(serialize_lock)--;

		if (EG(exception)) {
			zend_string_release(class_name);
			return 0;
		}
		
		/* Check for unserialize callback */
		if ((PG(unserialize_callback_func) == NULL) || (PG(unserialize_callback_func)[0] == '\0')) {
			incomplete_class = 1;
			ce = PHP_IC_ENTRY;
			break;
		}
		
		/* Call unserialize callback */
		ZVAL_STRING(&user_func, PG(unserialize_callback_func));
		
		ZVAL_STR_COPY(&args[0], class_name);
		BG(serialize_lock)++;
		if (call_user_function_ex(CG(function_table), NULL, &user_func, &retval, 1, args, 0, NULL TSRMLS_CC) != SUCCESS) {
			BG(serialize_lock)--;
			if (EG(exception)) {
				zend_string_release(class_name);
				zval_ptr_dtor(&user_func);
				zval_ptr_dtor(&args[0]);
				return 0;
			}
			php_error_docref(NULL TSRMLS_CC, E_WARNING, "defined (%s) but not found", Z_STRVAL(user_func));
			incomplete_class = 1;
			ce = PHP_IC_ENTRY;
			zval_ptr_dtor(&user_func);
			zval_ptr_dtor(&args[0]);
			break;
		}
		BG(serialize_lock)--;
		zval_ptr_dtor(&retval);
		if (EG(exception)) {
			zend_string_release(class_name);
			zval_ptr_dtor(&user_func);
			zval_ptr_dtor(&args[0]);
			return 0;
		}
		
		/* The callback function may have defined the class */
		if ((ce = zend_lookup_class(class_name TSRMLS_CC)) == NULL) {
			php_error_docref(NULL TSRMLS_CC, E_WARNING, "Function %s() hasn't defined the class it was called for", Z_STRVAL(user_func));
			incomplete_class = 1;
			ce = PHP_IC_ENTRY;
		}

		zval_ptr_dtor(&user_func);
		zval_ptr_dtor(&args[0]);
		break;
	} while (1);

	*p = YYCURSOR;

	if (custom_object) {
		int ret;

		ret = object_custom(UNSERIALIZE_PASSTHRU, ce);

		if (ret && incomplete_class) {
			php_store_class_name(rval, class_name->val, len2);
		}
		zend_string_release(class_name);
		return ret;
	}
	
	elements = object_common1(UNSERIALIZE_PASSTHRU, ce);

	if (incomplete_class) {
		php_store_class_name(rval, class_name->val, len2);
	}
	zend_string_release(class_name);

	return object_common2(UNSERIALIZE_PASSTHRU, elements);
}

"}" {
	/* this is the case where we have less data than planned */
	php_error_docref(NULL TSRMLS_CC, E_NOTICE, "Unexpected end of serialized data");
	return 0; /* not sure if it should be 0 or 1 here? */
}

any	{ return 0; }

*/

	return 0;
}<|MERGE_RESOLUTION|>--- conflicted
+++ resolved
@@ -64,17 +64,13 @@
 
 PHPAPI void var_push_dtor(php_unserialize_data_t *var_hashx, zval *rval)
 {
-<<<<<<< HEAD
-	var_dtor_entries *var_hash = (*var_hashx)->last_dtor;
-=======
-	var_entries *var_hash;
+	var_dtor_entries *var_hash;
 
 	if (!var_hashx || !*var_hashx) {
 		return;
 	}
 
 	var_hash = (*var_hashx)->last_dtor;
->>>>>>> a96957f0
 #if VAR_ENTRIES_DBG
 	fprintf(stderr, "var_push_dtor(%ld): %d\n", var_hash?var_hash->used_slots:-1L, Z_TYPE_PP(rval));
 #endif
