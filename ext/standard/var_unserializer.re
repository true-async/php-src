/*
  +----------------------------------------------------------------------+
  | PHP Version 7                                                        |
  +----------------------------------------------------------------------+
  | Copyright (c) 1997-2017 The PHP Group                                |
  +----------------------------------------------------------------------+
  | This source file is subject to version 3.01 of the PHP license,      |
  | that is bundled with this package in the file LICENSE, and is        |
  | available through the world-wide-web at the following url:           |
  | http://www.php.net/license/3_01.txt                                  |
  | If you did not receive a copy of the PHP license and are unable to   |
  | obtain it through the world-wide-web, please send a note to          |
  | license@php.net so we can mail you a copy immediately.               |
  +----------------------------------------------------------------------+
  | Author: Sascha Schumann <sascha@schumann.cx>                         |
  +----------------------------------------------------------------------+
*/

/* $Id$ */

#include "php.h"
#include "ext/standard/php_var.h"
#include "php_incomplete_class.h"

/* {{{ reference-handling for unserializer: var_* */
#define VAR_ENTRIES_MAX 1024
#define VAR_ENTRIES_DBG 0

#define VAR_WAKEUP_FLAG 1
#define WITH_WAKEUP_FLAG(zv_ptr) ((zval *) ((zend_uintptr_t) zv_ptr | VAR_WAKEUP_FLAG))
#define WITHOUT_WAKEUP_FLAG(zv_ptr) ((zval *) ((zend_uintptr_t) zv_ptr & ~VAR_WAKEUP_FLAG))
#define HAS_WAKEUP_FLAG(zv_ptr) ((zend_uintptr_t) zv_ptr & VAR_WAKEUP_FLAG)

typedef struct {
	zval *data[VAR_ENTRIES_MAX];
	zend_long used_slots;
	void *next;
} var_entries;

typedef struct {
	zval data[VAR_ENTRIES_MAX];
	zend_long used_slots;
	void *next;
} var_dtor_entries;

static inline void var_push(php_unserialize_data_t *var_hashx, zval *rval)
{
	var_entries *var_hash = (*var_hashx)->last;
#if VAR_ENTRIES_DBG
	fprintf(stderr, "var_push(%ld): %d\n", var_hash?var_hash->used_slots:-1L, Z_TYPE_P(rval));
#endif

	if (!var_hash || var_hash->used_slots == VAR_ENTRIES_MAX) {
		var_hash = emalloc(sizeof(var_entries));
		var_hash->used_slots = 0;
		var_hash->next = 0;

		if (!(*var_hashx)->first) {
			(*var_hashx)->first = var_hash;
		} else {
			((var_entries *) (*var_hashx)->last)->next = var_hash;
		}

		(*var_hashx)->last = var_hash;
	}

	var_hash->data[var_hash->used_slots++] = rval;
}

<<<<<<< HEAD
PHPAPI void var_push_dtor(php_unserialize_data_t *var_hashx, zval *rval)
{
	zval *tmp_var = var_tmp_var(var_hashx);
    if (!tmp_var) {
        return;
    }
	ZVAL_COPY(tmp_var, rval);
=======
static inline zval **get_var_push_dtor_slot(php_unserialize_data_t *var_hashx)
{
	var_entries *var_hash;

	if (!var_hashx || !*var_hashx) {
		return NULL;
	}

	var_hash = (*var_hashx)->last_dtor;
#if VAR_ENTRIES_DBG
	fprintf(stderr, "var_push_dtor(%p, %ld): %d\n", *rval, var_hash?var_hash->used_slots:-1L, Z_TYPE_PP(rval));
#endif

	if (!var_hash || var_hash->used_slots == VAR_ENTRIES_MAX) {
		var_hash = emalloc(sizeof(var_entries));
		var_hash->used_slots = 0;
		var_hash->next = 0;

		if (!(*var_hashx)->first_dtor) {
			(*var_hashx)->first_dtor = var_hash;
		} else {
			((var_entries *) (*var_hashx)->last_dtor)->next = var_hash;
		}

		(*var_hashx)->last_dtor = var_hash;
	}

	return &var_hash->data[var_hash->used_slots++];
}

PHPAPI void var_push_dtor(php_unserialize_data_t *var_hashx, zval **rval)
{
	zval **slot = get_var_push_dtor_slot(var_hashx);
	Z_ADDREF_PP(rval);
	*slot = *rval;
>>>>>>> f697874e
}

PHPAPI zval *var_tmp_var(php_unserialize_data_t *var_hashx)
{
    var_dtor_entries *var_hash;

    if (!var_hashx || !*var_hashx) {
        return NULL;
    }

    var_hash = (*var_hashx)->last_dtor;
    if (!var_hash || var_hash->used_slots == VAR_ENTRIES_MAX) {
        var_hash = emalloc(sizeof(var_dtor_entries));
        var_hash->used_slots = 0;
        var_hash->next = 0;

        if (!(*var_hashx)->first_dtor) {
            (*var_hashx)->first_dtor = var_hash;
        } else {
            ((var_dtor_entries *) (*var_hashx)->last_dtor)->next = var_hash;
        }

        (*var_hashx)->last_dtor = var_hash;
    }
    ZVAL_UNDEF(&var_hash->data[var_hash->used_slots]);
    return &var_hash->data[var_hash->used_slots++];
}

PHPAPI void var_replace(php_unserialize_data_t *var_hashx, zval *ozval, zval *nzval)
{
	zend_long i;
	var_entries *var_hash = (*var_hashx)->first;
#if VAR_ENTRIES_DBG
	fprintf(stderr, "var_replace(%ld): %d\n", var_hash?var_hash->used_slots:-1L, Z_TYPE_P(nzval));
#endif

	while (var_hash) {
		for (i = 0; i < var_hash->used_slots; i++) {
			if (var_hash->data[i] == ozval) {
				var_hash->data[i] = nzval;
				/* do not break here */
			}
		}
		var_hash = var_hash->next;
	}
}

static zval *var_access(php_unserialize_data_t *var_hashx, zend_long id)
{
	var_entries *var_hash = (*var_hashx)->first;
#if VAR_ENTRIES_DBG
	fprintf(stderr, "var_access(%ld): %ld\n", var_hash?var_hash->used_slots:-1L, id);
#endif

	while (id >= VAR_ENTRIES_MAX && var_hash && var_hash->used_slots == VAR_ENTRIES_MAX) {
		var_hash = var_hash->next;
		id -= VAR_ENTRIES_MAX;
	}

	if (!var_hash) return NULL;

	if (id < 0 || id >= var_hash->used_slots) return NULL;

	return var_hash->data[id];
}

PHPAPI void var_destroy(php_unserialize_data_t *var_hashx)
{
	void *next;
	zend_long i;
	var_entries *var_hash = (*var_hashx)->first;
<<<<<<< HEAD
	var_dtor_entries *var_dtor_hash = (*var_hashx)->first_dtor;
=======
	zend_bool wakeup_failed = 0;
	TSRMLS_FETCH();

>>>>>>> f697874e
#if VAR_ENTRIES_DBG
	fprintf(stderr, "var_destroy(%ld)\n", var_hash?var_hash->used_slots:-1L);
#endif

	while (var_hash) {
		next = var_hash->next;
		efree_size(var_hash, sizeof(var_entries));
		var_hash = next;
	}

<<<<<<< HEAD
	while (var_dtor_hash) {
		for (i = 0; i < var_dtor_hash->used_slots; i++) {
=======
	var_hash = (*var_hashx)->first_dtor;

	while (var_hash) {
		for (i = 0; i < var_hash->used_slots; i++) {
			zval *zv = var_hash->data[i];
>>>>>>> f697874e
#if VAR_ENTRIES_DBG
			fprintf(stderr, "var_destroy dtor(%p, %ld)\n", var_dtor_hash->data[i], Z_REFCOUNT_P(var_dtor_hash->data[i]));
#endif
<<<<<<< HEAD
			zval_ptr_dtor(&var_dtor_hash->data[i]);
=======

			if (HAS_WAKEUP_FLAG(zv)) {
				zv = WITHOUT_WAKEUP_FLAG(zv);
				if (!wakeup_failed) {
					zval *retval_ptr = NULL;
					zval wakeup_name;
					INIT_PZVAL(&wakeup_name);
					ZVAL_STRINGL(&wakeup_name, "__wakeup", sizeof("__wakeup") - 1, 0);

					BG(serialize_lock)++;
					if (call_user_function_ex(CG(function_table), &zv, &wakeup_name, &retval_ptr, 0, 0, 1, NULL TSRMLS_CC) == FAILURE || retval_ptr == NULL) {
						wakeup_failed = 1;
						zend_object_store_ctor_failed(zv TSRMLS_CC);
					}
					BG(serialize_lock)--;

					if (retval_ptr) {
						zval_ptr_dtor(&retval_ptr);
					}
				} else {
					zend_object_store_ctor_failed(zv TSRMLS_CC);
				}
			}

			zval_ptr_dtor(&zv);
>>>>>>> f697874e
		}
		next = var_dtor_hash->next;
		efree_size(var_dtor_hash, sizeof(var_dtor_entries));
		var_dtor_hash = next;
	}
}

/* }}} */

static zend_string *unserialize_str(const unsigned char **p, size_t len, size_t maxlen)
{
	size_t i, j;
	zend_string *str = zend_string_safe_alloc(1, len, 0, 0);
	unsigned char *end = *(unsigned char **)p+maxlen;

	if (end < *p) {
		zend_string_free(str);
		return NULL;
	}

	for (i = 0; i < len; i++) {
		if (*p >= end) {
			zend_string_free(str);
			return NULL;
		}
		if (**p != '\\') {
			ZSTR_VAL(str)[i] = (char)**p;
		} else {
			unsigned char ch = 0;

			for (j = 0; j < 2; j++) {
				(*p)++;
				if (**p >= '0' && **p <= '9') {
					ch = (ch << 4) + (**p -'0');
				} else if (**p >= 'a' && **p <= 'f') {
					ch = (ch << 4) + (**p -'a'+10);
				} else if (**p >= 'A' && **p <= 'F') {
					ch = (ch << 4) + (**p -'A'+10);
				} else {
					zend_string_free(str);
					return NULL;
				}
			}
			ZSTR_VAL(str)[i] = (char)ch;
		}
		(*p)++;
	}
	ZSTR_VAL(str)[i] = 0;
	ZSTR_LEN(str) = i;
	return str;
}

static inline int unserialize_allowed_class(zend_string *class_name, HashTable *classes)
{
	zend_string *lcname;
	int res;
	ALLOCA_FLAG(use_heap)

	if(classes == NULL) {
		return 1;
	}
	if(!zend_hash_num_elements(classes)) {
		return 0;
	}

	ZSTR_ALLOCA_ALLOC(lcname, ZSTR_LEN(class_name), use_heap);
	zend_str_tolower_copy(ZSTR_VAL(lcname), ZSTR_VAL(class_name), ZSTR_LEN(class_name));
	res = zend_hash_exists(classes, lcname);
	ZSTR_ALLOCA_FREE(lcname, use_heap);
	return res;
}

#define YYFILL(n) do { } while (0)
#define YYCTYPE unsigned char
#define YYCURSOR cursor
#define YYLIMIT limit
#define YYMARKER marker


/*!re2c
uiv = [+]? [0-9]+;
iv = [+-]? [0-9]+;
nv = [+-]? ([0-9]* "." [0-9]+|[0-9]+ "." [0-9]*);
nvexp = (iv | nv) [eE] [+-]? iv;
any = [\000-\377];
object = [OC];
*/



static inline zend_long parse_iv2(const unsigned char *p, const unsigned char **q)
{
	char cursor;
	zend_long result = 0;
	int neg = 0;

	switch (*p) {
		case '-':
			neg++;
			/* fall-through */
		case '+':
			p++;
	}

	while (1) {
		cursor = (char)*p;
		if (cursor >= '0' && cursor <= '9') {
			result = result * 10 + (size_t)(cursor - (unsigned char)'0');
		} else {
			break;
		}
		p++;
	}
	if (q) *q = p;
	if (neg) return -result;
	return result;
}

static inline zend_long parse_iv(const unsigned char *p)
{
	return parse_iv2(p, NULL);
}

/* no need to check for length - re2c already did */
static inline size_t parse_uiv(const unsigned char *p)
{
	unsigned char cursor;
	size_t result = 0;

	if (*p == '+') {
		p++;
	}

	while (1) {
		cursor = *p;
		if (cursor >= '0' && cursor <= '9') {
			result = result * 10 + (size_t)(cursor - (unsigned char)'0');
		} else {
			break;
		}
		p++;
	}
	return result;
}

#define UNSERIALIZE_PARAMETER zval *rval, const unsigned char **p, const unsigned char *max, php_unserialize_data_t *var_hash, HashTable *classes
#define UNSERIALIZE_PASSTHRU rval, p, max, var_hash, classes

static int php_var_unserialize_internal(UNSERIALIZE_PARAMETER);

static zend_always_inline int process_nested_data(UNSERIALIZE_PARAMETER, HashTable *ht, zend_long elements, int objprops)
{
	while (elements-- > 0) {
		zval key, *data, d, *old_data;
		zend_ulong idx;

		ZVAL_UNDEF(&key);

		if (!php_var_unserialize_internal(&key, p, max, NULL, classes)) {
			zval_dtor(&key);
			return 0;
		}

		data = NULL;
		ZVAL_UNDEF(&d);

		if (!objprops) {
			if (Z_TYPE(key) == IS_LONG) {
				idx = Z_LVAL(key);
numeric_key:
				if (UNEXPECTED((old_data = zend_hash_index_find(ht, idx)) != NULL)) {
					//??? update hash
					var_push_dtor(var_hash, old_data);
					data = zend_hash_index_update(ht, idx, &d);
				} else {
					data = zend_hash_index_add_new(ht, idx, &d);
				}
			} else if (Z_TYPE(key) == IS_STRING) {
				if (UNEXPECTED(ZEND_HANDLE_NUMERIC(Z_STR(key), idx))) {
					goto numeric_key;
				}
				if (UNEXPECTED((old_data = zend_hash_find(ht, Z_STR(key))) != NULL)) {
					//??? update hash
					var_push_dtor(var_hash, old_data);
					data = zend_hash_update(ht, Z_STR(key), &d);
				} else {
					data = zend_hash_add_new(ht, Z_STR(key), &d);
				}
			} else {
				zval_dtor(&key);
				return 0;
			}
		} else {
			if (EXPECTED(Z_TYPE(key) == IS_STRING)) {
string_key:
				if ((old_data = zend_hash_find(ht, Z_STR(key))) != NULL) {
					if (Z_TYPE_P(old_data) == IS_INDIRECT) {
						old_data = Z_INDIRECT_P(old_data);
					}
					var_push_dtor(var_hash, old_data);
					data = zend_hash_update_ind(ht, Z_STR(key), &d);
				} else {
					data = zend_hash_add_new(ht, Z_STR(key), &d);
				}
			} else if (Z_TYPE(key) == IS_LONG) {
				/* object properties should include no integers */
				convert_to_string(&key);
				goto string_key;
			} else {
				zval_dtor(&key);
				return 0;
			}
		}

		if (!php_var_unserialize_internal(data, p, max, var_hash, classes)) {
			zval_dtor(&key);
			return 0;
		}

		if (UNEXPECTED(Z_ISUNDEF_P(data))) {
			if (Z_TYPE(key) == IS_LONG) {
				zend_hash_index_del(ht, Z_LVAL(key));
			} else {
				zend_hash_del_ind(ht, Z_STR(key));
			}
		} else {
			var_push_dtor(var_hash, data);
		}

		zval_dtor(&key);

		if (elements && *(*p-1) != ';' && *(*p-1) != '}') {
			(*p)--;
			return 0;
		}
	}

	return 1;
}

static inline int finish_nested_data(UNSERIALIZE_PARAMETER)
{
	if (*((*p)++) == '}')
		return 1;

#if SOMETHING_NEW_MIGHT_LEAD_TO_CRASH_ENABLE_IF_YOU_ARE_BRAVE
	zval_ptr_dtor(rval);
#endif
	return 0;
}

static inline int object_custom(UNSERIALIZE_PARAMETER, zend_class_entry *ce)
{
	zend_long datalen;

	datalen = parse_iv2((*p) + 2, p);

	(*p) += 2;

	if (datalen < 0 || (max - (*p)) <= datalen) {
		zend_error(E_WARNING, "Insufficient data for unserializing - %pd required, %pd present", datalen, (zend_long)(max - (*p)));
		return 0;
	}

	if (ce->unserialize == NULL) {
		zend_error(E_WARNING, "Class %s has no unserializer", ZSTR_VAL(ce->name));
		object_init_ex(rval, ce);
	} else if (ce->unserialize(rval, ce, (const unsigned char*)*p, datalen, (zend_unserialize_data *)var_hash) != SUCCESS) {
		return 0;
	}

	(*p) += datalen;

	return finish_nested_data(UNSERIALIZE_PASSTHRU);
}

static inline zend_long object_common1(UNSERIALIZE_PARAMETER, zend_class_entry *ce)
{
	zend_long elements;

	if( *p >= max - 2) {
		zend_error(E_WARNING, "Bad unserialize data");
		return -1;
	}

	elements = parse_iv2((*p) + 2, p);

	(*p) += 2;

	if (ce->serialize == NULL) {
		object_init_ex(rval, ce);
	} else {
		/* If this class implements Serializable, it should not land here but in object_custom(). The passed string
		obviously doesn't descend from the regular serializer. */
		zend_error(E_WARNING, "Erroneous data format for unserializing '%s'", ZSTR_VAL(ce->name));
		return -1;
	}

	return elements;
}

#ifdef PHP_WIN32
# pragma optimize("", off)
#endif
static inline int object_common2(UNSERIALIZE_PARAMETER, zend_long elements)
{
<<<<<<< HEAD
	zval retval;
	zval fname;
	HashTable *ht;
	zend_bool has_wakeup;

	if (Z_TYPE_P(rval) != IS_OBJECT) {
		return 0;
	}

	has_wakeup = Z_OBJCE_P(rval) != PHP_IC_ENTRY
		&& zend_hash_str_exists(&Z_OBJCE_P(rval)->function_table, "__wakeup", sizeof("__wakeup")-1);

	ht = Z_OBJPROP_P(rval);
	zend_hash_extend(ht, zend_hash_num_elements(ht) + elements, (ht->u.flags & HASH_FLAG_PACKED));
	if (!process_nested_data(UNSERIALIZE_PASSTHRU, ht, elements, 1)) {
		if (has_wakeup) {
			ZVAL_DEREF(rval);
			GC_FLAGS(Z_OBJ_P(rval)) |= IS_OBJ_DESTRUCTOR_CALLED;
		}
		return 0;
	}

	ZVAL_DEREF(rval);
	if (has_wakeup) {
		ZVAL_STRINGL(&fname, "__wakeup", sizeof("__wakeup") - 1);
		BG(serialize_lock)++;
		if (call_user_function_ex(CG(function_table), rval, &fname, &retval, 0, 0, 1, NULL) == FAILURE || Z_ISUNDEF(retval)) {
			GC_FLAGS(Z_OBJ_P(rval)) |= IS_OBJ_DESTRUCTOR_CALLED;
		}
		BG(serialize_lock)--;
		zval_dtor(&fname);
		zval_dtor(&retval);
	}

	if (EG(exception)) {
		return 0;
=======
	if (Z_TYPE_PP(rval) != IS_OBJECT) {
		return 0;
	}

	if (!process_nested_data(UNSERIALIZE_PASSTHRU, Z_OBJPROP_PP(rval), elements, 1)) {
		/* We've got partially constructed object on our hands here. Wipe it. */
		if (Z_TYPE_PP(rval) == IS_OBJECT) {
			zend_hash_clean(Z_OBJPROP_PP(rval));
			zend_object_store_ctor_failed(*rval TSRMLS_CC);
		}
	    ZVAL_NULL(*rval);
		return 0;
	}

    if (Z_TYPE_PP(rval) != IS_OBJECT) {
        return 0;
    }

	if (Z_OBJCE_PP(rval) != PHP_IC_ENTRY &&
		zend_hash_exists(&Z_OBJCE_PP(rval)->function_table, "__wakeup", sizeof("__wakeup"))
	) {
		/* Store object for delayed __wakeup call. Remove references. */
		zval **slot = get_var_push_dtor_slot(var_hash);
		zval *zv = *rval;
		Z_ADDREF_P(zv);
		if (PZVAL_IS_REF(zv)) {
			SEPARATE_ZVAL(&zv);
		}
		*slot = WITH_WAKEUP_FLAG(zv);
>>>>>>> f697874e
	}

	return finish_nested_data(UNSERIALIZE_PASSTHRU);
}
#ifdef PHP_WIN32
# pragma optimize("", on)
#endif

PHPAPI int php_var_unserialize(zval *rval, const unsigned char **p, const unsigned char *max, php_unserialize_data_t *var_hash)
{
	HashTable *classes = NULL;
	return php_var_unserialize_ex(UNSERIALIZE_PASSTHRU);
}

PHPAPI int php_var_unserialize_ex(UNSERIALIZE_PARAMETER)
{
	var_entries *orig_var_entries = (*var_hash)->last;
	zend_long orig_used_slots = orig_var_entries ? orig_var_entries->used_slots : 0;
	int result;

	result = php_var_unserialize_internal(UNSERIALIZE_PASSTHRU);

	if (!result) {
		/* If the unserialization failed, mark all elements that have been added to var_hash
		 * as NULL. This will forbid their use by other unserialize() calls in the same
		 * unserialization context. */
		var_entries *e = orig_var_entries;
		zend_long s = orig_used_slots;
		while (e) {
			for (; s < e->used_slots; s++) {
				e->data[s] = NULL;
			}

			e = e->next;
			s = 0;
		}
	}

	return result;
}

static int php_var_unserialize_internal(UNSERIALIZE_PARAMETER)
{
	const unsigned char *cursor, *limit, *marker, *start;
	zval *rval_ref;

	limit = max;
	cursor = *p;

	if (YYCURSOR >= YYLIMIT) {
		return 0;
	}

	if (var_hash && (*p)[0] != 'R') {
		var_push(var_hash, rval);
	}

	start = cursor;

/*!re2c

"R:" iv ";"		{
	zend_long id;

 	*p = YYCURSOR;
	if (!var_hash) return 0;

	id = parse_iv(start + 2) - 1;
	if (id == -1 || (rval_ref = var_access(var_hash, id)) == NULL) {
		return 0;
	}

	zval_ptr_dtor(rval);
	if (Z_ISUNDEF_P(rval_ref) || (Z_ISREF_P(rval_ref) && Z_ISUNDEF_P(Z_REFVAL_P(rval_ref)))) {
		ZVAL_UNDEF(rval);
		return 1;
	}
	if (Z_ISREF_P(rval_ref)) {
		ZVAL_COPY(rval, rval_ref);
	} else {
		ZVAL_NEW_REF(rval_ref, rval_ref);
		ZVAL_COPY(rval, rval_ref);
	}

	return 1;
}

"r:" iv ";"		{
	zend_long id;

 	*p = YYCURSOR;
	if (!var_hash) return 0;

	id = parse_iv(start + 2) - 1;
	if (id == -1 || (rval_ref = var_access(var_hash, id)) == NULL) {
		return 0;
	}

	if (rval_ref == rval) {
		return 0;
	}

	if (Z_ISUNDEF_P(rval_ref) || (Z_ISREF_P(rval_ref) && Z_ISUNDEF_P(Z_REFVAL_P(rval_ref)))) {
		ZVAL_UNDEF(rval);
		return 1;
	}

	ZVAL_COPY(rval, rval_ref);

	return 1;
}

"N;"	{
	*p = YYCURSOR;
	ZVAL_NULL(rval);
	return 1;
}

"b:" [01] ";"	{
	*p = YYCURSOR;
	ZVAL_BOOL(rval, parse_iv(start + 2));
	return 1;
}

"i:" iv ";"	{
#if SIZEOF_ZEND_LONG == 4
	int digits = YYCURSOR - start - 3;

	if (start[2] == '-' || start[2] == '+') {
		digits--;
	}

	/* Use double for large zend_long values that were serialized on a 64-bit system */
	if (digits >= MAX_LENGTH_OF_LONG - 1) {
		if (digits == MAX_LENGTH_OF_LONG - 1) {
			int cmp = strncmp((char*)YYCURSOR - MAX_LENGTH_OF_LONG, long_min_digits, MAX_LENGTH_OF_LONG - 1);

			if (!(cmp < 0 || (cmp == 0 && start[2] == '-'))) {
				goto use_double;
			}
		} else {
			goto use_double;
		}
	}
#endif
	*p = YYCURSOR;
	ZVAL_LONG(rval, parse_iv(start + 2));
	return 1;
}

"d:" ("NAN" | "-"? "INF") ";"	{
	*p = YYCURSOR;

	if (!strncmp((char*)start + 2, "NAN", 3)) {
		ZVAL_DOUBLE(rval, php_get_nan());
	} else if (!strncmp((char*)start + 2, "INF", 3)) {
		ZVAL_DOUBLE(rval, php_get_inf());
	} else if (!strncmp((char*)start + 2, "-INF", 4)) {
		ZVAL_DOUBLE(rval, -php_get_inf());
	} else {
		ZVAL_NULL(rval);
	}

	return 1;
}

"d:" (iv | nv | nvexp) ";"	{
#if SIZEOF_ZEND_LONG == 4
use_double:
#endif
	*p = YYCURSOR;
	ZVAL_DOUBLE(rval, zend_strtod((const char *)start + 2, NULL));
	return 1;
}

"s:" uiv ":" ["] 	{
	size_t len, maxlen;
	char *str;

	len = parse_uiv(start + 2);
	maxlen = max - YYCURSOR;
	if (maxlen < len) {
		*p = start + 2;
		return 0;
	}

	str = (char*)YYCURSOR;

	YYCURSOR += len;

	if (*(YYCURSOR) != '"') {
		*p = YYCURSOR;
		return 0;
	}

	if (*(YYCURSOR + 1) != ';') {
		*p = YYCURSOR + 1;
		return 0;
	}

	YYCURSOR += 2;
	*p = YYCURSOR;

	ZVAL_STRINGL(rval, str, len);
	return 1;
}

"S:" uiv ":" ["] 	{
	size_t len, maxlen;
	zend_string *str;

	len = parse_uiv(start + 2);
	maxlen = max - YYCURSOR;
	if (maxlen < len) {
		*p = start + 2;
		return 0;
	}

	if ((str = unserialize_str(&YYCURSOR, len, maxlen)) == NULL) {
		return 0;
	}

	if (*(YYCURSOR) != '"') {
		zend_string_free(str);
		*p = YYCURSOR;
		return 0;
	}

	if (*(YYCURSOR + 1) != ';') {
		efree(str);
		*p = YYCURSOR + 1;
		return 0;
	}

	YYCURSOR += 2;
	*p = YYCURSOR;

	ZVAL_STR(rval, str);
	return 1;
}

"a:" uiv ":" "{" {
	zend_long elements = parse_iv(start + 2);
	/* use iv() not uiv() in order to check data range */
	*p = YYCURSOR;
    if (!var_hash) return 0;

	if (elements < 0) {
		return 0;
	}

	array_init_size(rval, elements);
	if (elements) {
		/* we can't convert from packed to hash during unserialization, because
		   reference to some zvals might be keept in var_hash (to support references) */
		zend_hash_real_init(Z_ARRVAL_P(rval), 0);
	}

	if (!process_nested_data(UNSERIALIZE_PASSTHRU, Z_ARRVAL_P(rval), elements, 0)) {
		return 0;
	}

	return finish_nested_data(UNSERIALIZE_PASSTHRU);
}

"o:" iv ":" ["] {
	long elements;
    if (!var_hash) return 0;

	elements = object_common1(UNSERIALIZE_PASSTHRU, ZEND_STANDARD_CLASS_DEF_PTR);
	if (elements < 0) {
		return 0;
	}
	return object_common2(UNSERIALIZE_PASSTHRU, elements);
}

object ":" uiv ":" ["]	{
	size_t len, len2, len3, maxlen;
	zend_long elements;
	char *str;
	zend_string *class_name;
	zend_class_entry *ce;
	int incomplete_class = 0;

	int custom_object = 0;

	zval user_func;
	zval retval;
	zval args[1];

    if (!var_hash) return 0;
	if (*start == 'C') {
		custom_object = 1;
	}

	len2 = len = parse_uiv(start + 2);
	maxlen = max - YYCURSOR;
	if (maxlen < len || len == 0) {
		*p = start + 2;
		return 0;
	}

	str = (char*)YYCURSOR;

	YYCURSOR += len;

	if (*(YYCURSOR) != '"') {
		*p = YYCURSOR;
		return 0;
	}
	if (*(YYCURSOR+1) != ':') {
		*p = YYCURSOR+1;
		return 0;
	}

	len3 = strspn(str, "0123456789_abcdefghijklmnopqrstuvwxyzABCDEFGHIJKLMNOPQRSTUVWXYZ\177\200\201\202\203\204\205\206\207\210\211\212\213\214\215\216\217\220\221\222\223\224\225\226\227\230\231\232\233\234\235\236\237\240\241\242\243\244\245\246\247\250\251\252\253\254\255\256\257\260\261\262\263\264\265\266\267\270\271\272\273\274\275\276\277\300\301\302\303\304\305\306\307\310\311\312\313\314\315\316\317\320\321\322\323\324\325\326\327\330\331\332\333\334\335\336\337\340\341\342\343\344\345\346\347\350\351\352\353\354\355\356\357\360\361\362\363\364\365\366\367\370\371\372\373\374\375\376\377\\");
	if (len3 != len)
	{
		*p = YYCURSOR + len3 - len;
		return 0;
	}

	class_name = zend_string_init(str, len, 0);

	do {
		if(!unserialize_allowed_class(class_name, classes)) {
			incomplete_class = 1;
			ce = PHP_IC_ENTRY;
			break;
		}

		/* Try to find class directly */
		BG(serialize_lock)++;
		ce = zend_lookup_class(class_name);
		if (ce) {
			BG(serialize_lock)--;
			if (EG(exception)) {
				zend_string_release(class_name);
				return 0;
			}
			break;
		}
		BG(serialize_lock)--;

		if (EG(exception)) {
			zend_string_release(class_name);
			return 0;
		}

		/* Check for unserialize callback */
		if ((PG(unserialize_callback_func) == NULL) || (PG(unserialize_callback_func)[0] == '\0')) {
			incomplete_class = 1;
			ce = PHP_IC_ENTRY;
			break;
		}

		/* Call unserialize callback */
		ZVAL_STRING(&user_func, PG(unserialize_callback_func));

		ZVAL_STR_COPY(&args[0], class_name);
		BG(serialize_lock)++;
		if (call_user_function_ex(CG(function_table), NULL, &user_func, &retval, 1, args, 0, NULL) != SUCCESS) {
			BG(serialize_lock)--;
			if (EG(exception)) {
				zend_string_release(class_name);
				zval_ptr_dtor(&user_func);
				zval_ptr_dtor(&args[0]);
				return 0;
			}
			php_error_docref(NULL, E_WARNING, "defined (%s) but not found", Z_STRVAL(user_func));
			incomplete_class = 1;
			ce = PHP_IC_ENTRY;
			zval_ptr_dtor(&user_func);
			zval_ptr_dtor(&args[0]);
			break;
		}
		BG(serialize_lock)--;
		zval_ptr_dtor(&retval);
		if (EG(exception)) {
			zend_string_release(class_name);
			zval_ptr_dtor(&user_func);
			zval_ptr_dtor(&args[0]);
			return 0;
		}

		/* The callback function may have defined the class */
		BG(serialize_lock)++;
		if ((ce = zend_lookup_class(class_name)) == NULL) {
			php_error_docref(NULL, E_WARNING, "Function %s() hasn't defined the class it was called for", Z_STRVAL(user_func));
			incomplete_class = 1;
			ce = PHP_IC_ENTRY;
		}
		BG(serialize_lock)--;

		zval_ptr_dtor(&user_func);
		zval_ptr_dtor(&args[0]);
		break;
	} while (1);

	*p = YYCURSOR;

	if (custom_object) {
		int ret;

		ret = object_custom(UNSERIALIZE_PASSTHRU, ce);

		if (ret && incomplete_class) {
			php_store_class_name(rval, ZSTR_VAL(class_name), len2);
		}
		zend_string_release(class_name);
		return ret;
	}

	elements = object_common1(UNSERIALIZE_PASSTHRU, ce);

	if (elements < 0) {
	   zend_string_release(class_name);
	   return 0;
	}

	if (incomplete_class) {
		php_store_class_name(rval, ZSTR_VAL(class_name), len2);
	}
	zend_string_release(class_name);

	return object_common2(UNSERIALIZE_PASSTHRU, elements);
}

"}" {
	/* this is the case where we have less data than planned */
	php_error_docref(NULL, E_NOTICE, "Unexpected end of serialized data");
	return 0; /* not sure if it should be 0 or 1 here? */
}

any	{ return 0; }

*/

	return 0;
}<|MERGE_RESOLUTION|>--- conflicted
+++ resolved
@@ -26,10 +26,8 @@
 #define VAR_ENTRIES_MAX 1024
 #define VAR_ENTRIES_DBG 0
 
+/* VAR_FLAG used in var_dtor entries to signify an entry on which __wakeup should be called */
 #define VAR_WAKEUP_FLAG 1
-#define WITH_WAKEUP_FLAG(zv_ptr) ((zval *) ((zend_uintptr_t) zv_ptr | VAR_WAKEUP_FLAG))
-#define WITHOUT_WAKEUP_FLAG(zv_ptr) ((zval *) ((zend_uintptr_t) zv_ptr & ~VAR_WAKEUP_FLAG))
-#define HAS_WAKEUP_FLAG(zv_ptr) ((zend_uintptr_t) zv_ptr & VAR_WAKEUP_FLAG)
 
 typedef struct {
 	zval *data[VAR_ENTRIES_MAX];
@@ -67,7 +65,6 @@
 	var_hash->data[var_hash->used_slots++] = rval;
 }
 
-<<<<<<< HEAD
 PHPAPI void var_push_dtor(php_unserialize_data_t *var_hashx, zval *rval)
 {
 	zval *tmp_var = var_tmp_var(var_hashx);
@@ -75,43 +72,6 @@
         return;
     }
 	ZVAL_COPY(tmp_var, rval);
-=======
-static inline zval **get_var_push_dtor_slot(php_unserialize_data_t *var_hashx)
-{
-	var_entries *var_hash;
-
-	if (!var_hashx || !*var_hashx) {
-		return NULL;
-	}
-
-	var_hash = (*var_hashx)->last_dtor;
-#if VAR_ENTRIES_DBG
-	fprintf(stderr, "var_push_dtor(%p, %ld): %d\n", *rval, var_hash?var_hash->used_slots:-1L, Z_TYPE_PP(rval));
-#endif
-
-	if (!var_hash || var_hash->used_slots == VAR_ENTRIES_MAX) {
-		var_hash = emalloc(sizeof(var_entries));
-		var_hash->used_slots = 0;
-		var_hash->next = 0;
-
-		if (!(*var_hashx)->first_dtor) {
-			(*var_hashx)->first_dtor = var_hash;
-		} else {
-			((var_entries *) (*var_hashx)->last_dtor)->next = var_hash;
-		}
-
-		(*var_hashx)->last_dtor = var_hash;
-	}
-
-	return &var_hash->data[var_hash->used_slots++];
-}
-
-PHPAPI void var_push_dtor(php_unserialize_data_t *var_hashx, zval **rval)
-{
-	zval **slot = get_var_push_dtor_slot(var_hashx);
-	Z_ADDREF_PP(rval);
-	*slot = *rval;
->>>>>>> f697874e
 }
 
 PHPAPI zval *var_tmp_var(php_unserialize_data_t *var_hashx)
@@ -137,6 +97,7 @@
         (*var_hashx)->last_dtor = var_hash;
     }
     ZVAL_UNDEF(&var_hash->data[var_hash->used_slots]);
+	Z_VAR_FLAGS(var_hash->data[var_hash->used_slots]) = 0;
     return &var_hash->data[var_hash->used_slots++];
 }
 
@@ -183,13 +144,11 @@
 	void *next;
 	zend_long i;
 	var_entries *var_hash = (*var_hashx)->first;
-<<<<<<< HEAD
 	var_dtor_entries *var_dtor_hash = (*var_hashx)->first_dtor;
-=======
 	zend_bool wakeup_failed = 0;
-	TSRMLS_FETCH();
-
->>>>>>> f697874e
+	zval wakeup_name;
+	ZVAL_UNDEF(&wakeup_name);
+
 #if VAR_ENTRIES_DBG
 	fprintf(stderr, "var_destroy(%ld)\n", var_hash?var_hash->used_slots:-1L);
 #endif
@@ -200,53 +159,42 @@
 		var_hash = next;
 	}
 
-<<<<<<< HEAD
 	while (var_dtor_hash) {
 		for (i = 0; i < var_dtor_hash->used_slots; i++) {
-=======
-	var_hash = (*var_hashx)->first_dtor;
-
-	while (var_hash) {
-		for (i = 0; i < var_hash->used_slots; i++) {
-			zval *zv = var_hash->data[i];
->>>>>>> f697874e
+			zval *zv = &var_dtor_hash->data[i];
 #if VAR_ENTRIES_DBG
 			fprintf(stderr, "var_destroy dtor(%p, %ld)\n", var_dtor_hash->data[i], Z_REFCOUNT_P(var_dtor_hash->data[i]));
 #endif
-<<<<<<< HEAD
-			zval_ptr_dtor(&var_dtor_hash->data[i]);
-=======
-
-			if (HAS_WAKEUP_FLAG(zv)) {
-				zv = WITHOUT_WAKEUP_FLAG(zv);
+
+			/* Perform delayed __wakeup calls */
+			if (Z_VAR_FLAGS_P(zv) == VAR_WAKEUP_FLAG) {
 				if (!wakeup_failed) {
-					zval *retval_ptr = NULL;
-					zval wakeup_name;
-					INIT_PZVAL(&wakeup_name);
-					ZVAL_STRINGL(&wakeup_name, "__wakeup", sizeof("__wakeup") - 1, 0);
+					zval retval;
+					if (Z_ISUNDEF(wakeup_name)) {
+						ZVAL_STRINGL(&wakeup_name, "__wakeup", sizeof("__wakeup") - 1);
+					}
 
 					BG(serialize_lock)++;
-					if (call_user_function_ex(CG(function_table), &zv, &wakeup_name, &retval_ptr, 0, 0, 1, NULL TSRMLS_CC) == FAILURE || retval_ptr == NULL) {
+					if (call_user_function_ex(CG(function_table), zv, &wakeup_name, &retval, 0, 0, 1, NULL) == FAILURE || Z_ISUNDEF(retval)) {
 						wakeup_failed = 1;
-						zend_object_store_ctor_failed(zv TSRMLS_CC);
+						GC_FLAGS(Z_OBJ_P(zv)) |= IS_OBJ_DESTRUCTOR_CALLED;
 					}
 					BG(serialize_lock)--;
 
-					if (retval_ptr) {
-						zval_ptr_dtor(&retval_ptr);
-					}
+					zval_ptr_dtor(&retval);
 				} else {
-					zend_object_store_ctor_failed(zv TSRMLS_CC);
+					GC_FLAGS(Z_OBJ_P(zv)) |= IS_OBJ_DESTRUCTOR_CALLED;
 				}
 			}
 
-			zval_ptr_dtor(&zv);
->>>>>>> f697874e
+			zval_ptr_dtor(zv);
 		}
 		next = var_dtor_hash->next;
 		efree_size(var_dtor_hash, sizeof(var_dtor_entries));
 		var_dtor_hash = next;
 	}
+
+	zval_ptr_dtor(&wakeup_name);
 }
 
 /* }}} */
@@ -548,9 +496,6 @@
 #endif
 static inline int object_common2(UNSERIALIZE_PARAMETER, zend_long elements)
 {
-<<<<<<< HEAD
-	zval retval;
-	zval fname;
 	HashTable *ht;
 	zend_bool has_wakeup;
 
@@ -573,49 +518,10 @@
 
 	ZVAL_DEREF(rval);
 	if (has_wakeup) {
-		ZVAL_STRINGL(&fname, "__wakeup", sizeof("__wakeup") - 1);
-		BG(serialize_lock)++;
-		if (call_user_function_ex(CG(function_table), rval, &fname, &retval, 0, 0, 1, NULL) == FAILURE || Z_ISUNDEF(retval)) {
-			GC_FLAGS(Z_OBJ_P(rval)) |= IS_OBJ_DESTRUCTOR_CALLED;
-		}
-		BG(serialize_lock)--;
-		zval_dtor(&fname);
-		zval_dtor(&retval);
-	}
-
-	if (EG(exception)) {
-		return 0;
-=======
-	if (Z_TYPE_PP(rval) != IS_OBJECT) {
-		return 0;
-	}
-
-	if (!process_nested_data(UNSERIALIZE_PASSTHRU, Z_OBJPROP_PP(rval), elements, 1)) {
-		/* We've got partially constructed object on our hands here. Wipe it. */
-		if (Z_TYPE_PP(rval) == IS_OBJECT) {
-			zend_hash_clean(Z_OBJPROP_PP(rval));
-			zend_object_store_ctor_failed(*rval TSRMLS_CC);
-		}
-	    ZVAL_NULL(*rval);
-		return 0;
-	}
-
-    if (Z_TYPE_PP(rval) != IS_OBJECT) {
-        return 0;
-    }
-
-	if (Z_OBJCE_PP(rval) != PHP_IC_ENTRY &&
-		zend_hash_exists(&Z_OBJCE_PP(rval)->function_table, "__wakeup", sizeof("__wakeup"))
-	) {
-		/* Store object for delayed __wakeup call. Remove references. */
-		zval **slot = get_var_push_dtor_slot(var_hash);
-		zval *zv = *rval;
-		Z_ADDREF_P(zv);
-		if (PZVAL_IS_REF(zv)) {
-			SEPARATE_ZVAL(&zv);
-		}
-		*slot = WITH_WAKEUP_FLAG(zv);
->>>>>>> f697874e
+		/* Delay __wakeup call until end of serialization */
+		zval *wakeup_var = var_tmp_var(var_hash);
+		ZVAL_COPY(wakeup_var, rval);
+		Z_VAR_FLAGS_P(wakeup_var) = VAR_WAKEUP_FLAG;
 	}
 
 	return finish_nested_data(UNSERIALIZE_PASSTHRU);
