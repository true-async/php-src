--- conflicted
+++ resolved
@@ -474,11 +474,7 @@
 }
 #endif
 
-<<<<<<< HEAD
-/* {{{ proto resource|false proc_open(string command, array descriptorspec, array &pipes [, string cwd [, array env [, array other_options]]])
-=======
-/* {{{ proto resource proc_open(string|array command, array descriptorspec, array &pipes [, string cwd [, array env [, array other_options]]])
->>>>>>> 03846afd
+/* {{{ proto resource|false proc_open(string|array command, array descriptorspec, array &pipes [, string cwd [, array env [, array other_options]]])
    Run a process with more control over it's file descriptors */
 PHP_FUNCTION(proc_open)
 {
