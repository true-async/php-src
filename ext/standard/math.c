--- conflicted
+++ resolved
@@ -604,47 +604,7 @@
 		return;
 	}
 
-<<<<<<< HEAD
-	/* make sure we're dealing with numbers */
-	convert_scalar_to_number(zbase TSRMLS_CC);
-	convert_scalar_to_number(zexp TSRMLS_CC);
-
-	/* if both base and exponent were longs, we'll try to get a long out */
-	if (Z_TYPE_P(zbase) == IS_INT && Z_TYPE_P(zexp) == IS_INT && Z_IVAL_P(zexp) >= 0) {
-		php_int_t l1 = 1, l2 = Z_IVAL_P(zbase), i = Z_IVAL_P(zexp);
-		
-		if (i == 0) {
-			RETURN_INT(1L);
-		} else if (l2 == 0) {
-			RETURN_INT(0);
-		}
-
-		/* calculate pow(long,long) in O(log exp) operations, bail if overflow */
-		while (i >= 1) {
-			php_int_t overflow;
-			double dval = 0.0;
-
-			if (i % 2) {
-				--i;
-				ZEND_SIGNED_MULTIPLY_INT(l1,l2,l1,dval,overflow);
-				if (overflow) RETURN_DOUBLE(dval * pow(l2,i));
-			} else {
-				i /= 2;
-				ZEND_SIGNED_MULTIPLY_INT(l2,l2,l2,dval,overflow);
-				if (overflow) RETURN_DOUBLE((double)l1 * pow(dval,i));
-			}
-			if (i == 0) {
-				RETURN_INT(l1);
-			}
-		}
-	}
-	convert_to_double(zbase);
-	convert_to_double(zexp);
-	
-	RETURN_DOUBLE(pow(Z_DVAL_P(zbase), Z_DVAL_P(zexp)));
-=======
 	pow_function(return_value, zbase, zexp TSRMLS_CC);
->>>>>>> 44dcdd14
 }
 /* }}} */
 
