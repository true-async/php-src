--- conflicted
+++ resolved
@@ -4014,35 +4014,22 @@
 PHP_FUNCTION(getenv)
 {
 	char *ptr, *str;
-<<<<<<< HEAD
 	size_t str_len;
-
-	if (zend_parse_parameters(ZEND_NUM_ARGS(), "s", &str, &str_len) == FAILURE) {
-		RETURN_FALSE;
-	}
-
-	/* SAPI method returns an emalloc()'d string */
-	ptr = sapi_getenv(str, str_len);
-	if (ptr) {
-		// TODO: avoid realocation ???
-		RETVAL_STRING(ptr);
-		efree(ptr);
-		return;
-=======
-	int str_len;
 	zend_bool local_only = 0;
 
-	if (zend_parse_parameters(ZEND_NUM_ARGS() TSRMLS_CC, "s|b", &str, &str_len, &local_only) == FAILURE) {
+	if (zend_parse_parameters(ZEND_NUM_ARGS(), "s|b", &str, &str_len, &local_only) == FAILURE) {
 		RETURN_FALSE;
 	}
 
 	if (!local_only) {
 		/* SAPI method returns an emalloc()'d string */
-		ptr = sapi_getenv(str, str_len TSRMLS_CC);
+		ptr = sapi_getenv(str, str_len);
 		if (ptr) {
-			RETURN_STRING(ptr, 0);
+			// TODO: avoid realocation ???
+			RETVAL_STRING(ptr);
+			efree(ptr);
+			return;
 		}
->>>>>>> 4d0565b5
 	}
 #ifdef PHP_WIN32
 	{
