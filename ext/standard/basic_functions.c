/*
   +----------------------------------------------------------------------+
   | PHP Version 7                                                        |
   +----------------------------------------------------------------------+
   | Copyright (c) 1997-2016 The PHP Group                                |
   +----------------------------------------------------------------------+
   | This source file is subject to version 3.01 of the PHP license,      |
   | that is bundled with this package in the file LICENSE, and is        |
   | available through the world-wide-web at the following url:           |
   | http://www.php.net/license/3_01.txt                                  |
   | If you did not receive a copy of the PHP license and are unable to   |
   | obtain it through the world-wide-web, please send a note to          |
   | license@php.net so we can mail you a copy immediately.               |
   +----------------------------------------------------------------------+
   | Authors: Andi Gutmans <andi@zend.com>                                |
   |          Zeev Suraski <zeev@zend.com>                                |
   +----------------------------------------------------------------------+
 */

/* $Id$ */

#include "php.h"
#include "php_streams.h"
#include "php_main.h"
#include "php_globals.h"
#include "php_ini.h"
#include "php_standard.h"
#include "php_math.h"
#include "php_http.h"
#include "php_incomplete_class.h"
#include "php_getopt.h"
#include "ext/standard/info.h"
#include "ext/session/php_session.h"
#include "zend_operators.h"
#include "ext/standard/php_dns.h"
#include "ext/standard/php_uuencode.h"

#ifdef PHP_WIN32
#include "win32/php_win32_globals.h"
#include "win32/time.h"
#endif

typedef struct yy_buffer_state *YY_BUFFER_STATE;

#include "zend.h"
#include "zend_ini_scanner.h"
#include "zend_language_scanner.h"
#include <zend_language_parser.h>

#include <stdarg.h>
#include <stdlib.h>
#include <math.h>
#include <time.h>
#include <stdio.h>

#ifndef PHP_WIN32
#include <sys/types.h>
#include <sys/stat.h>
#endif

#ifdef NETWARE
#include <netinet/in.h>
#endif

#ifndef PHP_WIN32
# include <netdb.h>
#else
#include "win32/inet.h"
#endif

#if HAVE_ARPA_INET_H
# include <arpa/inet.h>
#endif

#if HAVE_UNISTD_H
# include <unistd.h>
#endif

#if HAVE_STRING_H
# include <string.h>
#else
# include <strings.h>
#endif

#if HAVE_LOCALE_H
# include <locale.h>
#endif

#if HAVE_SYS_MMAN_H
# include <sys/mman.h>
#endif

#if HAVE_SYS_LOADAVG_H
# include <sys/loadavg.h>
#endif

#ifdef PHP_WIN32
# include "win32/unistd.h"
#endif

#ifndef INADDR_NONE
#define INADDR_NONE ((zend_ulong) -1)
#endif

#include "zend_globals.h"
#include "php_globals.h"
#include "SAPI.h"
#include "php_ticks.h"

#ifdef ZTS
PHPAPI int basic_globals_id;
#else
PHPAPI php_basic_globals basic_globals;
#endif

#include "php_fopen_wrappers.h"
#include "streamsfuncs.h"

static zend_class_entry *incomplete_class_entry = NULL;

typedef struct _user_tick_function_entry {
	zval *arguments;
	int arg_count;
	int calling;
} user_tick_function_entry;

/* some prototypes for local functions */
static void user_shutdown_function_dtor(zval *zv);
static void user_tick_function_dtor(user_tick_function_entry *tick_function_entry);

static HashTable basic_submodules;

#undef sprintf

/* {{{ arginfo */
/* {{{ main/main.c */
ZEND_BEGIN_ARG_INFO(arginfo_set_time_limit, 0)
	ZEND_ARG_INFO(0, seconds)
ZEND_END_ARG_INFO()
/* }}} */

/* {{{ main/sapi.c */
ZEND_BEGIN_ARG_INFO(arginfo_header_register_callback, 0)
	ZEND_ARG_INFO(0, callback)
ZEND_END_ARG_INFO()
/* }}} */

/* {{{ main/output.c */
ZEND_BEGIN_ARG_INFO_EX(arginfo_ob_start, 0, 0, 0)
	ZEND_ARG_INFO(0, user_function)
	ZEND_ARG_INFO(0, chunk_size)
	ZEND_ARG_INFO(0, flags)
ZEND_END_ARG_INFO()

ZEND_BEGIN_ARG_INFO(arginfo_ob_flush, 0)
ZEND_END_ARG_INFO()

ZEND_BEGIN_ARG_INFO(arginfo_ob_clean, 0)
ZEND_END_ARG_INFO()

ZEND_BEGIN_ARG_INFO(arginfo_ob_end_flush, 0)
ZEND_END_ARG_INFO()

ZEND_BEGIN_ARG_INFO(arginfo_ob_end_clean, 0)
ZEND_END_ARG_INFO()

ZEND_BEGIN_ARG_INFO(arginfo_ob_get_flush, 0)
ZEND_END_ARG_INFO()

ZEND_BEGIN_ARG_INFO(arginfo_ob_get_clean, 0)
ZEND_END_ARG_INFO()

ZEND_BEGIN_ARG_INFO(arginfo_ob_get_contents, 0)
ZEND_END_ARG_INFO()

ZEND_BEGIN_ARG_INFO(arginfo_ob_get_level, 0)
ZEND_END_ARG_INFO()

ZEND_BEGIN_ARG_INFO(arginfo_ob_get_length, 0)
ZEND_END_ARG_INFO()

ZEND_BEGIN_ARG_INFO(arginfo_ob_list_handlers, 0)
ZEND_END_ARG_INFO()

ZEND_BEGIN_ARG_INFO_EX(arginfo_ob_get_status, 0, 0, 0)
	ZEND_ARG_INFO(0, full_status)
ZEND_END_ARG_INFO()

ZEND_BEGIN_ARG_INFO_EX(arginfo_ob_implicit_flush, 0, 0, 0)
	ZEND_ARG_INFO(0, flag)
ZEND_END_ARG_INFO()

ZEND_BEGIN_ARG_INFO(arginfo_output_reset_rewrite_vars, 0)
ZEND_END_ARG_INFO()

ZEND_BEGIN_ARG_INFO(arginfo_output_add_rewrite_var, 0)
	ZEND_ARG_INFO(0, name)
	ZEND_ARG_INFO(0, value)
ZEND_END_ARG_INFO()
/* }}} */
/* {{{ main/streams/userspace.c */
ZEND_BEGIN_ARG_INFO_EX(arginfo_stream_wrapper_register, 0, 0, 2)
	ZEND_ARG_INFO(0, protocol)
	ZEND_ARG_INFO(0, classname)
	ZEND_ARG_INFO(0, flags)
ZEND_END_ARG_INFO()

ZEND_BEGIN_ARG_INFO(arginfo_stream_wrapper_unregister, 0)
	ZEND_ARG_INFO(0, protocol)
ZEND_END_ARG_INFO()

ZEND_BEGIN_ARG_INFO(arginfo_stream_wrapper_restore, 0)
	ZEND_ARG_INFO(0, protocol)
ZEND_END_ARG_INFO()
/* }}} */
/* {{{ array.c */
ZEND_BEGIN_ARG_INFO_EX(arginfo_krsort, 0, 0, 1)
	ZEND_ARG_INFO(1, arg) /* ARRAY_INFO(1, arg, 0) */
	ZEND_ARG_INFO(0, sort_flags)
ZEND_END_ARG_INFO()

ZEND_BEGIN_ARG_INFO_EX(arginfo_ksort, 0, 0, 1)
	ZEND_ARG_INFO(1, arg) /* ARRAY_INFO(1, arg, 0) */
	ZEND_ARG_INFO(0, sort_flags)
ZEND_END_ARG_INFO()

ZEND_BEGIN_ARG_INFO_EX(arginfo_count, 0, 0, 1)
	ZEND_ARG_INFO(0, var)
	ZEND_ARG_INFO(0, mode)
ZEND_END_ARG_INFO()

ZEND_BEGIN_ARG_INFO(arginfo_natsort, 0)
	ZEND_ARG_INFO(1, arg) /* ARRAY_INFO(1, arg, 0) */
ZEND_END_ARG_INFO()

ZEND_BEGIN_ARG_INFO(arginfo_natcasesort, 0)
	ZEND_ARG_INFO(1, arg) /* ARRAY_INFO(1, arg, 0) */
ZEND_END_ARG_INFO()

ZEND_BEGIN_ARG_INFO_EX(arginfo_asort, 0, 0, 1)
	ZEND_ARG_INFO(1, arg) /* ARRAY_INFO(1, arg, 0) */
	ZEND_ARG_INFO(0, sort_flags)
ZEND_END_ARG_INFO()

ZEND_BEGIN_ARG_INFO_EX(arginfo_arsort, 0, 0, 1)
	ZEND_ARG_INFO(1, arg) /* ARRAY_INFO(1, arg, 0) */
	ZEND_ARG_INFO(0, sort_flags)
ZEND_END_ARG_INFO()

ZEND_BEGIN_ARG_INFO_EX(arginfo_sort, 0, 0, 1)
	ZEND_ARG_INFO(1, arg) /* ARRAY_INFO(1, arg, 0) */
	ZEND_ARG_INFO(0, sort_flags)
ZEND_END_ARG_INFO()

ZEND_BEGIN_ARG_INFO_EX(arginfo_rsort, 0, 0, 1)
	ZEND_ARG_INFO(1, arg) /* ARRAY_INFO(1, arg, 0) */
	ZEND_ARG_INFO(0, sort_flags)
ZEND_END_ARG_INFO()

ZEND_BEGIN_ARG_INFO(arginfo_usort, 0)
	ZEND_ARG_INFO(1, arg) /* ARRAY_INFO(1, arg, 0) */
	ZEND_ARG_INFO(0, cmp_function)
ZEND_END_ARG_INFO()

ZEND_BEGIN_ARG_INFO(arginfo_uasort, 0)
	ZEND_ARG_INFO(1, arg) /* ARRAY_INFO(1, arg, 0) */
	ZEND_ARG_INFO(0, cmp_function)
ZEND_END_ARG_INFO()

ZEND_BEGIN_ARG_INFO(arginfo_uksort, 0)
	ZEND_ARG_INFO(1, arg) /* ARRAY_INFO(1, arg, 0) */
	ZEND_ARG_INFO(0, cmp_function)
ZEND_END_ARG_INFO()

ZEND_BEGIN_ARG_INFO(arginfo_end, 0)
	ZEND_ARG_INFO(1, arg)
ZEND_END_ARG_INFO()

ZEND_BEGIN_ARG_INFO(arginfo_prev, 0)
	ZEND_ARG_INFO(1, arg)
ZEND_END_ARG_INFO()

ZEND_BEGIN_ARG_INFO(arginfo_next, 0)
	ZEND_ARG_INFO(1, arg)
ZEND_END_ARG_INFO()

ZEND_BEGIN_ARG_INFO(arginfo_reset, 0)
	ZEND_ARG_INFO(1, arg)
ZEND_END_ARG_INFO()

ZEND_BEGIN_ARG_INFO(arginfo_current, 0)
	ZEND_ARG_INFO(0, arg)
ZEND_END_ARG_INFO()

ZEND_BEGIN_ARG_INFO(arginfo_key, 0)
	ZEND_ARG_INFO(0, arg)
ZEND_END_ARG_INFO()

ZEND_BEGIN_ARG_INFO_EX(arginfo_min, 0, 0, 1)
	ZEND_ARG_VARIADIC_INFO(0, args)
ZEND_END_ARG_INFO()

ZEND_BEGIN_ARG_INFO_EX(arginfo_max, 0, 0, 1)
	ZEND_ARG_VARIADIC_INFO(0, args)
ZEND_END_ARG_INFO()

ZEND_BEGIN_ARG_INFO_EX(arginfo_array_walk, 0, 0, 2)
	ZEND_ARG_INFO(1, input) /* ARRAY_INFO(1, arg, 0) */
	ZEND_ARG_INFO(0, funcname)
	ZEND_ARG_INFO(0, userdata)
ZEND_END_ARG_INFO()

ZEND_BEGIN_ARG_INFO_EX(arginfo_array_walk_recursive, 0, 0, 2)
	ZEND_ARG_INFO(1, input) /* ARRAY_INFO(1, arg, 0) */
	ZEND_ARG_INFO(0, funcname)
	ZEND_ARG_INFO(0, userdata)
ZEND_END_ARG_INFO()

ZEND_BEGIN_ARG_INFO_EX(arginfo_in_array, 0, 0, 2)
	ZEND_ARG_INFO(0, needle)
	ZEND_ARG_INFO(0, haystack) /* ARRAY_INFO(0, haystack, 0) */
	ZEND_ARG_INFO(0, strict)
ZEND_END_ARG_INFO()

ZEND_BEGIN_ARG_INFO_EX(arginfo_array_search, 0, 0, 2)
	ZEND_ARG_INFO(0, needle)
	ZEND_ARG_INFO(0, haystack) /* ARRAY_INFO(0, haystack, 0) */
	ZEND_ARG_INFO(0, strict)
ZEND_END_ARG_INFO()

ZEND_BEGIN_ARG_INFO_EX(arginfo_extract, 0, 0, 1)
	ZEND_ARG_INFO(ZEND_SEND_PREFER_REF, arg) /* ARRAY_INFO(0, arg, 0) */
	ZEND_ARG_INFO(0, extract_type)
	ZEND_ARG_INFO(0, prefix)
ZEND_END_ARG_INFO()

ZEND_BEGIN_ARG_INFO_EX(arginfo_compact, 0, 0, 1)
	ZEND_ARG_VARIADIC_INFO(0, var_names)
ZEND_END_ARG_INFO()

ZEND_BEGIN_ARG_INFO(arginfo_array_fill, 0)
	ZEND_ARG_INFO(0, start_key)
	ZEND_ARG_INFO(0, num)
	ZEND_ARG_INFO(0, val)
ZEND_END_ARG_INFO()

ZEND_BEGIN_ARG_INFO(arginfo_array_fill_keys, 0)
	ZEND_ARG_INFO(0, keys) /* ARRAY_INFO(0, keys, 0) */
	ZEND_ARG_INFO(0, val)
ZEND_END_ARG_INFO()

ZEND_BEGIN_ARG_INFO_EX(arginfo_range, 0, 0, 2)
	ZEND_ARG_INFO(0, low)
	ZEND_ARG_INFO(0, high)
	ZEND_ARG_INFO(0, step)
ZEND_END_ARG_INFO()

ZEND_BEGIN_ARG_INFO(arginfo_shuffle, 0)
	ZEND_ARG_INFO(1, arg) /* ARRAY_INFO(1, arg, 0) */
ZEND_END_ARG_INFO()

ZEND_BEGIN_ARG_INFO_EX(arginfo_array_push, 0, 0, 2)
	ZEND_ARG_INFO(1, stack) /* ARRAY_INFO(1, stack, 0) */
	ZEND_ARG_VARIADIC_INFO(0, vars)
ZEND_END_ARG_INFO()

ZEND_BEGIN_ARG_INFO(arginfo_array_pop, 0)
	ZEND_ARG_INFO(1, stack) /* ARRAY_INFO(1, stack, 0) */
ZEND_END_ARG_INFO()

ZEND_BEGIN_ARG_INFO(arginfo_array_shift, 0)
	ZEND_ARG_INFO(1, stack) /* ARRAY_INFO(1, stack, 0) */
ZEND_END_ARG_INFO()

ZEND_BEGIN_ARG_INFO_EX(arginfo_array_unshift, 0, 0, 2)
	ZEND_ARG_INFO(1, stack) /* ARRAY_INFO(1, stack, 0) */
	ZEND_ARG_VARIADIC_INFO(0, vars)
ZEND_END_ARG_INFO()

ZEND_BEGIN_ARG_INFO_EX(arginfo_array_splice, 0, 0, 2)
	ZEND_ARG_INFO(1, arg) /* ARRAY_INFO(1, arg, 0) */
	ZEND_ARG_INFO(0, offset)
	ZEND_ARG_INFO(0, length)
	ZEND_ARG_INFO(0, replacement) /* ARRAY_INFO(0, arg, 1) */
ZEND_END_ARG_INFO()

ZEND_BEGIN_ARG_INFO_EX(arginfo_array_slice, 0, 0, 2)
	ZEND_ARG_INFO(0, arg) /* ARRAY_INFO(1, arg, 0) */
	ZEND_ARG_INFO(0, offset)
	ZEND_ARG_INFO(0, length)
	ZEND_ARG_INFO(0, preserve_keys)
ZEND_END_ARG_INFO()

ZEND_BEGIN_ARG_INFO_EX(arginfo_array_merge, 0, 0, 2)
	ZEND_ARG_INFO(0, arr1) /* ARRAY_INFO(0, arg, 0) */
	ZEND_ARG_VARIADIC_INFO(0, arrays)
ZEND_END_ARG_INFO()

ZEND_BEGIN_ARG_INFO_EX(arginfo_array_merge_recursive, 0, 0, 2)
	ZEND_ARG_INFO(0, arr1) /* ARRAY_INFO(0, arg, 0) */
	ZEND_ARG_VARIADIC_INFO(0, arrays)
ZEND_END_ARG_INFO()

ZEND_BEGIN_ARG_INFO_EX(arginfo_array_replace, 0, 0, 2)
	ZEND_ARG_INFO(0, arr1) /* ARRAY_INFO(0, arg, 0) */
	ZEND_ARG_VARIADIC_INFO(0, arrays)
ZEND_END_ARG_INFO()

ZEND_BEGIN_ARG_INFO_EX(arginfo_array_replace_recursive, 0, 0, 2)
	ZEND_ARG_INFO(0, arr1) /* ARRAY_INFO(0, arg, 0) */
	ZEND_ARG_VARIADIC_INFO(0, arrays)
ZEND_END_ARG_INFO()

ZEND_BEGIN_ARG_INFO_EX(arginfo_array_keys, 0, 0, 1)
	ZEND_ARG_INFO(0, arg) /* ARRAY_INFO(0, arg, 0) */
	ZEND_ARG_INFO(0, search_value)
	ZEND_ARG_INFO(0, strict)
ZEND_END_ARG_INFO()

ZEND_BEGIN_ARG_INFO(arginfo_array_values, 0)
	ZEND_ARG_INFO(0, arg) /* ARRAY_INFO(0, arg, 0) */
ZEND_END_ARG_INFO()

ZEND_BEGIN_ARG_INFO(arginfo_array_count_values, 0)
	ZEND_ARG_INFO(0, arg) /* ARRAY_INFO(0, arg, 0) */
ZEND_END_ARG_INFO()

ZEND_BEGIN_ARG_INFO_EX(arginfo_array_column, 0, 0, 2)
	ZEND_ARG_INFO(0, arg) /* ARRAY_INFO(0, arg, 0) */
	ZEND_ARG_INFO(0, column_key)
	ZEND_ARG_INFO(0, index_key)
ZEND_END_ARG_INFO()

ZEND_BEGIN_ARG_INFO_EX(arginfo_array_reverse, 0, 0, 1)
	ZEND_ARG_INFO(0, input) /* ARRAY_INFO(0, arg, 0) */
	ZEND_ARG_INFO(0, preserve_keys)
ZEND_END_ARG_INFO()

ZEND_BEGIN_ARG_INFO(arginfo_array_pad, 0)
	ZEND_ARG_INFO(0, arg) /* ARRAY_INFO(0, arg, 0) */
	ZEND_ARG_INFO(0, pad_size)
	ZEND_ARG_INFO(0, pad_value)
ZEND_END_ARG_INFO()

ZEND_BEGIN_ARG_INFO(arginfo_array_flip, 0)
	ZEND_ARG_INFO(0, arg) /* ARRAY_INFO(0, arg, 0) */
ZEND_END_ARG_INFO()

ZEND_BEGIN_ARG_INFO_EX(arginfo_array_change_key_case, 0, 0, 1)
	ZEND_ARG_INFO(0, input) /* ARRAY_INFO(0, arg, 0) */
	ZEND_ARG_INFO(0, case)
ZEND_END_ARG_INFO()

ZEND_BEGIN_ARG_INFO_EX(arginfo_array_unique, 0, 0, 1)
	ZEND_ARG_INFO(0, arg) /* ARRAY_INFO(0, arg, 0) */
	ZEND_ARG_INFO(0, flags)
ZEND_END_ARG_INFO()

ZEND_BEGIN_ARG_INFO_EX(arginfo_array_intersect_key, 0, 0, 2)
	ZEND_ARG_INFO(0, arr1) /* ARRAY_INFO(0, arg1, 0) */
	ZEND_ARG_VARIADIC_INFO(0, arrays)
ZEND_END_ARG_INFO()

ZEND_BEGIN_ARG_INFO(arginfo_array_intersect_ukey, 0)
	ZEND_ARG_INFO(0, arr1) /* ARRAY_INFO(0, arg1, 0) */
	ZEND_ARG_INFO(0, arr2) /* ARRAY_INFO(0, arg2, 0) */
	ZEND_ARG_INFO(0, callback_key_compare_func)
ZEND_END_ARG_INFO()

ZEND_BEGIN_ARG_INFO_EX(arginfo_array_intersect, 0, 0, 2)
	ZEND_ARG_INFO(0, arr1) /* ARRAY_INFO(0, arg1, 0) */
	ZEND_ARG_VARIADIC_INFO(0, arrays)
ZEND_END_ARG_INFO()

ZEND_BEGIN_ARG_INFO(arginfo_array_uintersect, 0)
	ZEND_ARG_INFO(0, arr1) /* ARRAY_INFO(0, arg1, 0) */
	ZEND_ARG_INFO(0, arr2) /* ARRAY_INFO(0, arg2, 0) */
	ZEND_ARG_INFO(0, callback_data_compare_func)
ZEND_END_ARG_INFO()

ZEND_BEGIN_ARG_INFO_EX(arginfo_array_intersect_assoc, 0, 0, 2)
	ZEND_ARG_INFO(0, arr1) /* ARRAY_INFO(0, arg1, 0) */
	ZEND_ARG_VARIADIC_INFO(0, arrays)
ZEND_END_ARG_INFO()

ZEND_BEGIN_ARG_INFO(arginfo_array_uintersect_assoc, 0)
	ZEND_ARG_INFO(0, arr1) /* ARRAY_INFO(0, arg1, 0) */
	ZEND_ARG_INFO(0, arr2) /* ARRAY_INFO(0, arg2, 0) */
	ZEND_ARG_INFO(0, callback_data_compare_func)
ZEND_END_ARG_INFO()

ZEND_BEGIN_ARG_INFO(arginfo_array_intersect_uassoc, 0)
	ZEND_ARG_INFO(0, arr1) /* ARRAY_INFO(0, arg1, 0) */
	ZEND_ARG_INFO(0, arr2) /* ARRAY_INFO(0, arg2, 0) */
	ZEND_ARG_INFO(0, callback_key_compare_func)
ZEND_END_ARG_INFO()

ZEND_BEGIN_ARG_INFO(arginfo_array_uintersect_uassoc, 0)
	ZEND_ARG_INFO(0, arr1) /* ARRAY_INFO(0, arg1, 0) */
	ZEND_ARG_INFO(0, arr2) /* ARRAY_INFO(0, arg2, 0) */
	ZEND_ARG_INFO(0, callback_data_compare_func)
	ZEND_ARG_INFO(0, callback_key_compare_func)
ZEND_END_ARG_INFO()

ZEND_BEGIN_ARG_INFO_EX(arginfo_array_diff_key, 0, 0, 2)
	ZEND_ARG_INFO(0, arr1) /* ARRAY_INFO(0, arg1, 0) */
	ZEND_ARG_VARIADIC_INFO(0, arrays)
ZEND_END_ARG_INFO()

ZEND_BEGIN_ARG_INFO(arginfo_array_diff_ukey, 0)
	ZEND_ARG_INFO(0, arr1) /* ARRAY_INFO(0, arg1, 0) */
	ZEND_ARG_INFO(0, arr2) /* ARRAY_INFO(0, arg2, 0) */
	ZEND_ARG_INFO(0, callback_key_comp_func)
ZEND_END_ARG_INFO()

ZEND_BEGIN_ARG_INFO_EX(arginfo_array_diff, 0, 0, 2)
	ZEND_ARG_INFO(0, arr1) /* ARRAY_INFO(0, arg1, 0) */
	ZEND_ARG_VARIADIC_INFO(0, arrays)
ZEND_END_ARG_INFO()

ZEND_BEGIN_ARG_INFO(arginfo_array_udiff, 0)
	ZEND_ARG_INFO(0, arr1)
	ZEND_ARG_INFO(0, arr2)
	ZEND_ARG_INFO(0, callback_data_comp_func)
ZEND_END_ARG_INFO()

ZEND_BEGIN_ARG_INFO_EX(arginfo_array_diff_assoc, 0, 0, 2)
	ZEND_ARG_INFO(0, arr1) /* ARRAY_INFO(0, arg1, 0) */
	ZEND_ARG_VARIADIC_INFO(0, arrays)
ZEND_END_ARG_INFO()

ZEND_BEGIN_ARG_INFO(arginfo_array_diff_uassoc, 0)
	ZEND_ARG_INFO(0, arr1) /* ARRAY_INFO(0, arg1, 0) */
	ZEND_ARG_INFO(0, arr2) /* ARRAY_INFO(0, arg2, 0) */
	ZEND_ARG_INFO(0, callback_data_comp_func)
ZEND_END_ARG_INFO()

ZEND_BEGIN_ARG_INFO(arginfo_array_udiff_assoc, 0)
	ZEND_ARG_INFO(0, arr1) /* ARRAY_INFO(0, arg1, 0) */
	ZEND_ARG_INFO(0, arr2) /* ARRAY_INFO(0, arg2, 0) */
	ZEND_ARG_INFO(0, callback_key_comp_func)
ZEND_END_ARG_INFO()

ZEND_BEGIN_ARG_INFO(arginfo_array_udiff_uassoc, 0)
	ZEND_ARG_INFO(0, arr1) /* ARRAY_INFO(0, arg1, 0) */
	ZEND_ARG_INFO(0, arr2) /* ARRAY_INFO(0, arg2, 0) */
	ZEND_ARG_INFO(0, callback_data_comp_func)
	ZEND_ARG_INFO(0, callback_key_comp_func)
ZEND_END_ARG_INFO()

ZEND_BEGIN_ARG_INFO_EX(arginfo_array_multisort, 0, 0, 1)
	ZEND_ARG_INFO(ZEND_SEND_PREFER_REF, arr1) /* ARRAY_INFO(0, arg1, 0) */
	ZEND_ARG_INFO(ZEND_SEND_PREFER_REF, sort_order)
	ZEND_ARG_INFO(ZEND_SEND_PREFER_REF, sort_flags)
	ZEND_ARG_VARIADIC_INFO(ZEND_SEND_PREFER_REF, arr2)
ZEND_END_ARG_INFO()

ZEND_BEGIN_ARG_INFO_EX(arginfo_array_rand, 0, 0, 1)
	ZEND_ARG_INFO(0, arg) /* ARRAY_INFO(0, arg, 0) */
	ZEND_ARG_INFO(0, num_req)
ZEND_END_ARG_INFO()

ZEND_BEGIN_ARG_INFO(arginfo_array_sum, 0)
	ZEND_ARG_INFO(0, arg) /* ARRAY_INFO(0, arg, 0) */
ZEND_END_ARG_INFO()

ZEND_BEGIN_ARG_INFO(arginfo_array_product, 0)
	ZEND_ARG_INFO(0, arg) /* ARRAY_INFO(0, arg, 0) */
ZEND_END_ARG_INFO()

ZEND_BEGIN_ARG_INFO_EX(arginfo_array_reduce, 0, 0, 2)
	ZEND_ARG_INFO(0, arg) /* ARRAY_INFO(0, arg, 0) */
	ZEND_ARG_INFO(0, callback)
	ZEND_ARG_INFO(0, initial)
ZEND_END_ARG_INFO()

ZEND_BEGIN_ARG_INFO_EX(arginfo_array_filter, 0, 0, 1)
	ZEND_ARG_INFO(0, arg) /* ARRAY_INFO(0, arg, 0) */
	ZEND_ARG_INFO(0, callback)
    ZEND_ARG_INFO(0, use_keys)
ZEND_END_ARG_INFO()

ZEND_BEGIN_ARG_INFO_EX(arginfo_array_map, 0, 0, 2)
	ZEND_ARG_INFO(0, callback)
	ZEND_ARG_VARIADIC_INFO(0, arrays)
ZEND_END_ARG_INFO()

ZEND_BEGIN_ARG_INFO(arginfo_array_key_exists, 0)
	ZEND_ARG_INFO(0, key)
	ZEND_ARG_INFO(0, search)
ZEND_END_ARG_INFO()

ZEND_BEGIN_ARG_INFO_EX(arginfo_array_chunk, 0, 0, 2)
	ZEND_ARG_INFO(0, arg) /* ARRAY_INFO(0, arg, 0) */
	ZEND_ARG_INFO(0, size)
	ZEND_ARG_INFO(0, preserve_keys)
ZEND_END_ARG_INFO()

ZEND_BEGIN_ARG_INFO(arginfo_array_combine, 0)
	ZEND_ARG_INFO(0, keys)   /* ARRAY_INFO(0, keys, 0) */
	ZEND_ARG_INFO(0, values) /* ARRAY_INFO(0, values, 0) */
ZEND_END_ARG_INFO()
/* }}} */
/* {{{ basic_functions.c */
ZEND_BEGIN_ARG_INFO(arginfo_get_magic_quotes_gpc, 0)
ZEND_END_ARG_INFO()

ZEND_BEGIN_ARG_INFO(arginfo_get_magic_quotes_runtime, 0)
ZEND_END_ARG_INFO()

ZEND_BEGIN_ARG_INFO(arginfo_constant, 0)
	ZEND_ARG_INFO(0, const_name)
ZEND_END_ARG_INFO()

#ifdef HAVE_INET_NTOP
ZEND_BEGIN_ARG_INFO(arginfo_inet_ntop, 0)
	ZEND_ARG_INFO(0, in_addr)
ZEND_END_ARG_INFO()
#endif

#ifdef HAVE_INET_PTON
ZEND_BEGIN_ARG_INFO(arginfo_inet_pton, 0)
	ZEND_ARG_INFO(0, ip_address)
ZEND_END_ARG_INFO()
#endif

ZEND_BEGIN_ARG_INFO(arginfo_ip2long, 0)
	ZEND_ARG_INFO(0, ip_address)
ZEND_END_ARG_INFO()

ZEND_BEGIN_ARG_INFO(arginfo_long2ip, 0)
	ZEND_ARG_INFO(0, proper_address)
ZEND_END_ARG_INFO()

ZEND_BEGIN_ARG_INFO(arginfo_getenv, 0)
	ZEND_ARG_INFO(0, varname)
ZEND_END_ARG_INFO()

#ifdef HAVE_PUTENV
ZEND_BEGIN_ARG_INFO(arginfo_putenv, 0)
	ZEND_ARG_INFO(0, setting)
ZEND_END_ARG_INFO()
#endif

ZEND_BEGIN_ARG_INFO_EX(arginfo_getopt, 0, 0, 1)
	ZEND_ARG_INFO(0, options)
	ZEND_ARG_INFO(0, opts) /* ARRAY_INFO(0, opts, 1) */
ZEND_END_ARG_INFO()

ZEND_BEGIN_ARG_INFO(arginfo_flush, 0)
ZEND_END_ARG_INFO()

ZEND_BEGIN_ARG_INFO(arginfo_sleep, 0)
	ZEND_ARG_INFO(0, seconds)
ZEND_END_ARG_INFO()

ZEND_BEGIN_ARG_INFO(arginfo_usleep, 0)
	ZEND_ARG_INFO(0, micro_seconds)
ZEND_END_ARG_INFO()

#if HAVE_NANOSLEEP
ZEND_BEGIN_ARG_INFO(arginfo_time_nanosleep, 0)
	ZEND_ARG_INFO(0, seconds)
	ZEND_ARG_INFO(0, nanoseconds)
ZEND_END_ARG_INFO()

ZEND_BEGIN_ARG_INFO(arginfo_time_sleep_until, 0)
	ZEND_ARG_INFO(0, timestamp)
ZEND_END_ARG_INFO()
#endif

ZEND_BEGIN_ARG_INFO(arginfo_get_current_user, 0)
ZEND_END_ARG_INFO()

ZEND_BEGIN_ARG_INFO(arginfo_get_cfg_var, 0)
	ZEND_ARG_INFO(0, option_name)
ZEND_END_ARG_INFO()

ZEND_BEGIN_ARG_INFO_EX(arginfo_error_log, 0, 0, 1)
	ZEND_ARG_INFO(0, message)
	ZEND_ARG_INFO(0, message_type)
	ZEND_ARG_INFO(0, destination)
	ZEND_ARG_INFO(0, extra_headers)
ZEND_END_ARG_INFO()

ZEND_BEGIN_ARG_INFO_EX(arginfo_error_get_last, 0, 0, 0)
ZEND_END_ARG_INFO()

ZEND_BEGIN_ARG_INFO_EX(arginfo_error_clear_last, 0, 0, 0)
ZEND_END_ARG_INFO()

ZEND_BEGIN_ARG_INFO_EX(arginfo_call_user_func, 0, 0, 1)
	ZEND_ARG_INFO(0, function_name)
	ZEND_ARG_VARIADIC_INFO(0, parameters)
ZEND_END_ARG_INFO()

ZEND_BEGIN_ARG_INFO_EX(arginfo_call_user_func_array, 0, 0, 2)
	ZEND_ARG_INFO(0, function_name)
	ZEND_ARG_INFO(0, parameters) /* ARRAY_INFO(0, parameters, 1) */
ZEND_END_ARG_INFO()

ZEND_BEGIN_ARG_INFO_EX(arginfo_forward_static_call, 0, 0, 1)
	ZEND_ARG_INFO(0, function_name)
	ZEND_ARG_VARIADIC_INFO(0, parameters)
ZEND_END_ARG_INFO()

ZEND_BEGIN_ARG_INFO_EX(arginfo_forward_static_call_array, 0, 0, 2)
	ZEND_ARG_INFO(0, function_name)
	ZEND_ARG_INFO(0, parameters) /* ARRAY_INFO(0, parameters, 1) */
ZEND_END_ARG_INFO()

ZEND_BEGIN_ARG_INFO_EX(arginfo_register_shutdown_function, 0, 0, 1)
	ZEND_ARG_INFO(0, function_name)
	ZEND_ARG_VARIADIC_INFO(0, parameters)
ZEND_END_ARG_INFO()

ZEND_BEGIN_ARG_INFO_EX(arginfo_highlight_file, 0, 0, 1)
	ZEND_ARG_INFO(0, file_name)
	ZEND_ARG_INFO(0, return)
ZEND_END_ARG_INFO()

ZEND_BEGIN_ARG_INFO(arginfo_php_strip_whitespace, 0)
	ZEND_ARG_INFO(0, file_name)
ZEND_END_ARG_INFO()

ZEND_BEGIN_ARG_INFO_EX(arginfo_highlight_string, 0, 0, 1)
	ZEND_ARG_INFO(0, string)
	ZEND_ARG_INFO(0, return)
ZEND_END_ARG_INFO()

ZEND_BEGIN_ARG_INFO(arginfo_ini_get, 0)
	ZEND_ARG_INFO(0, varname)
ZEND_END_ARG_INFO()

ZEND_BEGIN_ARG_INFO_EX(arginfo_ini_get_all, 0, 0, 0)
	ZEND_ARG_INFO(0, extension)
ZEND_END_ARG_INFO()

ZEND_BEGIN_ARG_INFO(arginfo_ini_set, 0)
	ZEND_ARG_INFO(0, varname)
	ZEND_ARG_INFO(0, newvalue)
ZEND_END_ARG_INFO()

ZEND_BEGIN_ARG_INFO(arginfo_ini_restore, 0)
	ZEND_ARG_INFO(0, varname)
ZEND_END_ARG_INFO()

ZEND_BEGIN_ARG_INFO(arginfo_set_include_path, 0)
	ZEND_ARG_INFO(0, new_include_path)
ZEND_END_ARG_INFO()

ZEND_BEGIN_ARG_INFO(arginfo_get_include_path, 0)
ZEND_END_ARG_INFO()

ZEND_BEGIN_ARG_INFO(arginfo_restore_include_path, 0)
ZEND_END_ARG_INFO()

ZEND_BEGIN_ARG_INFO_EX(arginfo_print_r, 0, 0, 1)
	ZEND_ARG_INFO(0, var)
	ZEND_ARG_INFO(0, return)
ZEND_END_ARG_INFO()

ZEND_BEGIN_ARG_INFO(arginfo_connection_aborted, 0)
ZEND_END_ARG_INFO()

ZEND_BEGIN_ARG_INFO(arginfo_connection_status, 0)
ZEND_END_ARG_INFO()

ZEND_BEGIN_ARG_INFO_EX(arginfo_ignore_user_abort, 0, 0, 0)
	ZEND_ARG_INFO(0, value)
ZEND_END_ARG_INFO()

#if HAVE_GETSERVBYNAME
ZEND_BEGIN_ARG_INFO(arginfo_getservbyname, 0)
	ZEND_ARG_INFO(0, service)
	ZEND_ARG_INFO(0, protocol)
ZEND_END_ARG_INFO()
#endif

#if HAVE_GETSERVBYPORT
ZEND_BEGIN_ARG_INFO(arginfo_getservbyport, 0)
	ZEND_ARG_INFO(0, port)
	ZEND_ARG_INFO(0, protocol)
ZEND_END_ARG_INFO()
#endif

#if HAVE_GETPROTOBYNAME
ZEND_BEGIN_ARG_INFO(arginfo_getprotobyname, 0)
	ZEND_ARG_INFO(0, name)
ZEND_END_ARG_INFO()
#endif

#if HAVE_GETPROTOBYNUMBER
ZEND_BEGIN_ARG_INFO(arginfo_getprotobynumber, 0)
	ZEND_ARG_INFO(0, proto)
ZEND_END_ARG_INFO()
#endif

ZEND_BEGIN_ARG_INFO_EX(arginfo_register_tick_function, 0, 0, 1)
	ZEND_ARG_INFO(0, function_name)
	ZEND_ARG_VARIADIC_INFO(0, parameters)
ZEND_END_ARG_INFO()

ZEND_BEGIN_ARG_INFO(arginfo_unregister_tick_function, 0)
	ZEND_ARG_INFO(0, function_name)
ZEND_END_ARG_INFO()

ZEND_BEGIN_ARG_INFO(arginfo_is_uploaded_file, 0)
	ZEND_ARG_INFO(0, path)
ZEND_END_ARG_INFO()

ZEND_BEGIN_ARG_INFO(arginfo_move_uploaded_file, 0)
	ZEND_ARG_INFO(0, path)
	ZEND_ARG_INFO(0, new_path)
ZEND_END_ARG_INFO()

ZEND_BEGIN_ARG_INFO_EX(arginfo_parse_ini_file, 0, 0, 1)
	ZEND_ARG_INFO(0, filename)
	ZEND_ARG_INFO(0, process_sections)
	ZEND_ARG_INFO(0, scanner_mode)
ZEND_END_ARG_INFO()

ZEND_BEGIN_ARG_INFO_EX(arginfo_parse_ini_string, 0, 0, 1)
    ZEND_ARG_INFO(0, ini_string)
    ZEND_ARG_INFO(0, process_sections)
    ZEND_ARG_INFO(0, scanner_mode)
ZEND_END_ARG_INFO()

#if ZEND_DEBUG
ZEND_BEGIN_ARG_INFO(arginfo_config_get_hash, 0)
ZEND_END_ARG_INFO()
#endif

#ifdef HAVE_GETLOADAVG
ZEND_BEGIN_ARG_INFO(arginfo_sys_getloadavg, 0)
ZEND_END_ARG_INFO()
#endif
/* }}} */
/* {{{ assert.c */
ZEND_BEGIN_ARG_INFO_EX(arginfo_assert, 0, 0, 1)
	ZEND_ARG_INFO(0, assertion)
	ZEND_ARG_INFO(0, description)
ZEND_END_ARG_INFO()

ZEND_BEGIN_ARG_INFO_EX(arginfo_assert_options, 0, 0, 1)
	ZEND_ARG_INFO(0, what)
	ZEND_ARG_INFO(0, value)
ZEND_END_ARG_INFO()
/* }}} */
/* {{{ base64.c */
ZEND_BEGIN_ARG_INFO(arginfo_base64_encode, 0)
	ZEND_ARG_INFO(0, str)
ZEND_END_ARG_INFO()

ZEND_BEGIN_ARG_INFO_EX(arginfo_base64_decode, 0, 0, 1)
	ZEND_ARG_INFO(0, str)
	ZEND_ARG_INFO(0, strict)
ZEND_END_ARG_INFO()

/* }}} */
/* {{{ browscap.c */
ZEND_BEGIN_ARG_INFO_EX(arginfo_get_browser, 0, 0, 0)
	ZEND_ARG_INFO(0, browser_name)
	ZEND_ARG_INFO(0, return_array)
ZEND_END_ARG_INFO()
/* }}} */
/* {{{ crc32.c */
ZEND_BEGIN_ARG_INFO(arginfo_crc32, 0)
	ZEND_ARG_INFO(0, str)
ZEND_END_ARG_INFO()

/* }}} */
/* {{{ crypt.c */
#if HAVE_CRYPT
ZEND_BEGIN_ARG_INFO_EX(arginfo_crypt, 0, 0, 1)
	ZEND_ARG_INFO(0, str)
	ZEND_ARG_INFO(0, salt)
ZEND_END_ARG_INFO()
#endif
/* }}} */
/* {{{ cyr_convert.c */
ZEND_BEGIN_ARG_INFO(arginfo_convert_cyr_string, 0)
	ZEND_ARG_INFO(0, str)
	ZEND_ARG_INFO(0, from)
	ZEND_ARG_INFO(0, to)
ZEND_END_ARG_INFO()

/* }}} */
/* {{{ datetime.c */
#if HAVE_STRPTIME
ZEND_BEGIN_ARG_INFO(arginfo_strptime, 0)
	ZEND_ARG_INFO(0, timestamp)
	ZEND_ARG_INFO(0, format)
ZEND_END_ARG_INFO()
#endif
/* }}} */
/* {{{ dir.c */
ZEND_BEGIN_ARG_INFO_EX(arginfo_opendir, 0, 0, 1)
	ZEND_ARG_INFO(0, path)
	ZEND_ARG_INFO(0, context)
ZEND_END_ARG_INFO()

ZEND_BEGIN_ARG_INFO_EX(arginfo_dir, 0, 0, 1)
	ZEND_ARG_INFO(0, directory)
	ZEND_ARG_INFO(0, context)
ZEND_END_ARG_INFO()

ZEND_BEGIN_ARG_INFO_EX(arginfo_closedir, 0, 0, 0)
	ZEND_ARG_INFO(0, dir_handle)
ZEND_END_ARG_INFO()

#if defined(HAVE_CHROOT) && !defined(ZTS) && ENABLE_CHROOT_FUNC
ZEND_BEGIN_ARG_INFO(arginfo_chroot, 0)
	ZEND_ARG_INFO(0, directory)
ZEND_END_ARG_INFO()
#endif

ZEND_BEGIN_ARG_INFO(arginfo_chdir, 0)
	ZEND_ARG_INFO(0, directory)
ZEND_END_ARG_INFO()

ZEND_BEGIN_ARG_INFO(arginfo_getcwd, 0)
ZEND_END_ARG_INFO()

ZEND_BEGIN_ARG_INFO_EX(arginfo_rewinddir, 0, 0, 0)
	ZEND_ARG_INFO(0, dir_handle)
ZEND_END_ARG_INFO()

ZEND_BEGIN_ARG_INFO_EX(arginfo_readdir, 0, 0, 0)
	ZEND_ARG_INFO(0, dir_handle)
ZEND_END_ARG_INFO()

#ifdef HAVE_GLOB
ZEND_BEGIN_ARG_INFO_EX(arginfo_glob, 0, 0, 1)
	ZEND_ARG_INFO(0, pattern)
	ZEND_ARG_INFO(0, flags)
ZEND_END_ARG_INFO()
#endif

ZEND_BEGIN_ARG_INFO_EX(arginfo_scandir, 0, 0, 1)
	ZEND_ARG_INFO(0, dir)
	ZEND_ARG_INFO(0, sorting_order)
	ZEND_ARG_INFO(0, context)
ZEND_END_ARG_INFO()
/* }}} */
/* {{{ dns.c */
ZEND_BEGIN_ARG_INFO(arginfo_gethostbyaddr, 0)
	ZEND_ARG_INFO(0, ip_address)
ZEND_END_ARG_INFO()

ZEND_BEGIN_ARG_INFO(arginfo_gethostbyname, 0)
	ZEND_ARG_INFO(0, hostname)
ZEND_END_ARG_INFO()

ZEND_BEGIN_ARG_INFO(arginfo_gethostbynamel, 0)
	ZEND_ARG_INFO(0, hostname)
ZEND_END_ARG_INFO()

#ifdef HAVE_GETHOSTNAME
ZEND_BEGIN_ARG_INFO(arginfo_gethostname, 0)
ZEND_END_ARG_INFO()
#endif

#if defined(PHP_WIN32) || (HAVE_DNS_SEARCH_FUNC && !(defined(__BEOS__) || defined(NETWARE)))
ZEND_BEGIN_ARG_INFO_EX(arginfo_dns_check_record, 0, 0, 1)
	ZEND_ARG_INFO(0, host)
	ZEND_ARG_INFO(0, type)
ZEND_END_ARG_INFO()

# if defined(PHP_WIN32) || HAVE_FULL_DNS_FUNCS
ZEND_BEGIN_ARG_INFO_EX(arginfo_dns_get_record, 0, 0, 1)
	ZEND_ARG_INFO(0, hostname)
	ZEND_ARG_INFO(0, type)
	ZEND_ARG_ARRAY_INFO(1, authns, 1)
	ZEND_ARG_ARRAY_INFO(1, addtl, 1)
	ZEND_ARG_INFO(0, raw)
ZEND_END_ARG_INFO()

ZEND_BEGIN_ARG_INFO_EX(arginfo_dns_get_mx, 0, 0, 2)
	ZEND_ARG_INFO(0, hostname)
	ZEND_ARG_INFO(1, mxhosts) /* ARRAY_INFO(1, mxhosts, 1) */
	ZEND_ARG_INFO(1, weight) /* ARRAY_INFO(1, weight, 1) */
ZEND_END_ARG_INFO()
# endif

#endif /* defined(PHP_WIN32) || (HAVE_DNS_SEARCH_FUNC && !(defined(__BEOS__) || defined(NETWARE))) */
/* }}} */

/* {{{ exec.c */
ZEND_BEGIN_ARG_INFO_EX(arginfo_exec, 0, 0, 1)
	ZEND_ARG_INFO(0, command)
	ZEND_ARG_INFO(1, output) /* ARRAY_INFO(1, output, 1) */
	ZEND_ARG_INFO(1, return_value)
ZEND_END_ARG_INFO()

ZEND_BEGIN_ARG_INFO_EX(arginfo_system, 0, 0, 1)
	ZEND_ARG_INFO(0, command)
	ZEND_ARG_INFO(1, return_value)
ZEND_END_ARG_INFO()

ZEND_BEGIN_ARG_INFO_EX(arginfo_passthru, 0, 0, 1)
	ZEND_ARG_INFO(0, command)
	ZEND_ARG_INFO(1, return_value)
ZEND_END_ARG_INFO()

ZEND_BEGIN_ARG_INFO(arginfo_escapeshellcmd, 0)
	ZEND_ARG_INFO(0, command)
ZEND_END_ARG_INFO()

ZEND_BEGIN_ARG_INFO(arginfo_escapeshellarg, 0)
	ZEND_ARG_INFO(0, arg)
ZEND_END_ARG_INFO()

ZEND_BEGIN_ARG_INFO(arginfo_shell_exec, 0)
	ZEND_ARG_INFO(0, cmd)
ZEND_END_ARG_INFO()

#ifdef HAVE_NICE
ZEND_BEGIN_ARG_INFO(arginfo_proc_nice, 0)
	ZEND_ARG_INFO(0, priority)
ZEND_END_ARG_INFO()
#endif
/* }}} */
/* {{{ file.c */
ZEND_BEGIN_ARG_INFO_EX(arginfo_flock, 0, 0, 2)
	ZEND_ARG_INFO(0, fp)
	ZEND_ARG_INFO(0, operation)
	ZEND_ARG_INFO(1, wouldblock)
ZEND_END_ARG_INFO()

ZEND_BEGIN_ARG_INFO_EX(arginfo_get_meta_tags, 0, 0, 1)
	ZEND_ARG_INFO(0, filename)
	ZEND_ARG_INFO(0, use_include_path)
ZEND_END_ARG_INFO()

ZEND_BEGIN_ARG_INFO_EX(arginfo_file_get_contents, 0, 0, 1)
	ZEND_ARG_INFO(0, filename)
	ZEND_ARG_INFO(0, flags)
	ZEND_ARG_INFO(0, context)
	ZEND_ARG_INFO(0, offset)
	ZEND_ARG_INFO(0, maxlen)
ZEND_END_ARG_INFO()

ZEND_BEGIN_ARG_INFO_EX(arginfo_file_put_contents, 0, 0, 2)
	ZEND_ARG_INFO(0, filename)
	ZEND_ARG_INFO(0, data)
	ZEND_ARG_INFO(0, flags)
	ZEND_ARG_INFO(0, context)
ZEND_END_ARG_INFO()

ZEND_BEGIN_ARG_INFO_EX(arginfo_file, 0, 0, 1)
	ZEND_ARG_INFO(0, filename)
	ZEND_ARG_INFO(0, flags)
	ZEND_ARG_INFO(0, context)
ZEND_END_ARG_INFO()

ZEND_BEGIN_ARG_INFO(arginfo_tempnam, 0)
	ZEND_ARG_INFO(0, dir)
	ZEND_ARG_INFO(0, prefix)
ZEND_END_ARG_INFO()

ZEND_BEGIN_ARG_INFO(arginfo_tmpfile, 0)
ZEND_END_ARG_INFO()

ZEND_BEGIN_ARG_INFO_EX(arginfo_fopen, 0, 0, 2)
	ZEND_ARG_INFO(0, filename)
	ZEND_ARG_INFO(0, mode)
	ZEND_ARG_INFO(0, use_include_path)
	ZEND_ARG_INFO(0, context)
ZEND_END_ARG_INFO()

ZEND_BEGIN_ARG_INFO(arginfo_fclose, 0)
	ZEND_ARG_INFO(0, fp)
ZEND_END_ARG_INFO()

ZEND_BEGIN_ARG_INFO(arginfo_popen, 0)
	ZEND_ARG_INFO(0, command)
	ZEND_ARG_INFO(0, mode)
ZEND_END_ARG_INFO()

ZEND_BEGIN_ARG_INFO(arginfo_pclose, 0)
	ZEND_ARG_INFO(0, fp)
ZEND_END_ARG_INFO()

ZEND_BEGIN_ARG_INFO(arginfo_feof, 0)
	ZEND_ARG_INFO(0, fp)
ZEND_END_ARG_INFO()

ZEND_BEGIN_ARG_INFO_EX(arginfo_fgets, 0, 0, 1)
	ZEND_ARG_INFO(0, fp)
	ZEND_ARG_INFO(0, length)
ZEND_END_ARG_INFO()

ZEND_BEGIN_ARG_INFO(arginfo_fgetc, 0)
	ZEND_ARG_INFO(0, fp)
ZEND_END_ARG_INFO()

ZEND_BEGIN_ARG_INFO_EX(arginfo_fgetss, 0, 0, 1)
	ZEND_ARG_INFO(0, fp)
	ZEND_ARG_INFO(0, length)
	ZEND_ARG_INFO(0, allowable_tags)
ZEND_END_ARG_INFO()

ZEND_BEGIN_ARG_INFO_EX(arginfo_fscanf, 0, 0, 2)
	ZEND_ARG_INFO(0, stream)
	ZEND_ARG_INFO(0, format)
	ZEND_ARG_VARIADIC_INFO(1, vars)
ZEND_END_ARG_INFO()

ZEND_BEGIN_ARG_INFO_EX(arginfo_fwrite, 0, 0, 2)
	ZEND_ARG_INFO(0, fp)
	ZEND_ARG_INFO(0, str)
	ZEND_ARG_INFO(0, length)
ZEND_END_ARG_INFO()

ZEND_BEGIN_ARG_INFO(arginfo_fflush, 0)
	ZEND_ARG_INFO(0, fp)
ZEND_END_ARG_INFO()

ZEND_BEGIN_ARG_INFO(arginfo_rewind, 0)
	ZEND_ARG_INFO(0, fp)
ZEND_END_ARG_INFO()

ZEND_BEGIN_ARG_INFO(arginfo_ftell, 0)
	ZEND_ARG_INFO(0, fp)
ZEND_END_ARG_INFO()

ZEND_BEGIN_ARG_INFO_EX(arginfo_fseek, 0, 0, 2)
	ZEND_ARG_INFO(0, fp)
	ZEND_ARG_INFO(0, offset)
	ZEND_ARG_INFO(0, whence)
ZEND_END_ARG_INFO()

ZEND_BEGIN_ARG_INFO_EX(arginfo_mkdir, 0, 0, 1)
	ZEND_ARG_INFO(0, pathname)
	ZEND_ARG_INFO(0, mode)
	ZEND_ARG_INFO(0, recursive)
	ZEND_ARG_INFO(0, context)
ZEND_END_ARG_INFO()

ZEND_BEGIN_ARG_INFO_EX(arginfo_rmdir, 0, 0, 1)
	ZEND_ARG_INFO(0, dirname)
	ZEND_ARG_INFO(0, context)
ZEND_END_ARG_INFO()

ZEND_BEGIN_ARG_INFO_EX(arginfo_readfile, 0, 0, 1)
	ZEND_ARG_INFO(0, filename)
	ZEND_ARG_INFO(0, flags)
	ZEND_ARG_INFO(0, context)
ZEND_END_ARG_INFO()

ZEND_BEGIN_ARG_INFO_EX(arginfo_umask, 0, 0, 0)
	ZEND_ARG_INFO(0, mask)
ZEND_END_ARG_INFO()

ZEND_BEGIN_ARG_INFO(arginfo_fpassthru, 0)
	ZEND_ARG_INFO(0, fp)
ZEND_END_ARG_INFO()

ZEND_BEGIN_ARG_INFO_EX(arginfo_rename, 0, 0, 2)
	ZEND_ARG_INFO(0, old_name)
	ZEND_ARG_INFO(0, new_name)
	ZEND_ARG_INFO(0, context)
ZEND_END_ARG_INFO()

ZEND_BEGIN_ARG_INFO_EX(arginfo_unlink, 0, 0, 1)
	ZEND_ARG_INFO(0, filename)
	ZEND_ARG_INFO(0, context)
ZEND_END_ARG_INFO()

ZEND_BEGIN_ARG_INFO(arginfo_ftruncate, 0)
	ZEND_ARG_INFO(0, fp)
	ZEND_ARG_INFO(0, size)
ZEND_END_ARG_INFO()

ZEND_BEGIN_ARG_INFO(arginfo_fstat, 0)
	ZEND_ARG_INFO(0, fp)
ZEND_END_ARG_INFO()
ZEND_BEGIN_ARG_INFO_EX(arginfo_copy, 0, 0, 2)
	ZEND_ARG_INFO(0, source_file)
	ZEND_ARG_INFO(0, destination_file)
	ZEND_ARG_INFO(0, context)
ZEND_END_ARG_INFO()

ZEND_BEGIN_ARG_INFO(arginfo_fread, 0)
	ZEND_ARG_INFO(0, fp)
	ZEND_ARG_INFO(0, length)
ZEND_END_ARG_INFO()

ZEND_BEGIN_ARG_INFO_EX(arginfo_fputcsv, 0, 0, 2)
	ZEND_ARG_INFO(0, fp)
	ZEND_ARG_INFO(0, fields) /* ARRAY_INFO(0, fields, 1) */
	ZEND_ARG_INFO(0, delimiter)
	ZEND_ARG_INFO(0, enclosure)
ZEND_END_ARG_INFO()

ZEND_BEGIN_ARG_INFO_EX(arginfo_fgetcsv, 0, 0, 1)
	ZEND_ARG_INFO(0, fp)
	ZEND_ARG_INFO(0, length)
	ZEND_ARG_INFO(0, delimiter)
	ZEND_ARG_INFO(0, enclosure)
	ZEND_ARG_INFO(0, escape)
ZEND_END_ARG_INFO()

#if (!defined(__BEOS__) && !defined(NETWARE) && HAVE_REALPATH) || defined(ZTS)
ZEND_BEGIN_ARG_INFO(arginfo_realpath, 0)
	ZEND_ARG_INFO(0, path)
ZEND_END_ARG_INFO()
#endif

#ifdef HAVE_FNMATCH
ZEND_BEGIN_ARG_INFO_EX(arginfo_fnmatch, 0, 0, 2)
	ZEND_ARG_INFO(0, pattern)
	ZEND_ARG_INFO(0, filename)
	ZEND_ARG_INFO(0, flags)
ZEND_END_ARG_INFO()
#endif

ZEND_BEGIN_ARG_INFO(arginfo_sys_get_temp_dir, 0)
ZEND_END_ARG_INFO()
/* }}} */
/* {{{ filestat.c */
ZEND_BEGIN_ARG_INFO(arginfo_disk_total_space, 0)
	ZEND_ARG_INFO(0, path)
ZEND_END_ARG_INFO()

ZEND_BEGIN_ARG_INFO(arginfo_disk_free_space, 0)
	ZEND_ARG_INFO(0, path)
ZEND_END_ARG_INFO()

#ifndef NETWARE
ZEND_BEGIN_ARG_INFO(arginfo_chgrp, 0)
	ZEND_ARG_INFO(0, filename)
	ZEND_ARG_INFO(0, group)
ZEND_END_ARG_INFO()

ZEND_BEGIN_ARG_INFO(arginfo_chown, 0)
	ZEND_ARG_INFO(0, filename)
	ZEND_ARG_INFO(0, user)
ZEND_END_ARG_INFO()
#endif

#if HAVE_LCHOWN
ZEND_BEGIN_ARG_INFO(arginfo_lchgrp, 0)
	ZEND_ARG_INFO(0, filename)
	ZEND_ARG_INFO(0, group)
ZEND_END_ARG_INFO()

ZEND_BEGIN_ARG_INFO(arginfo_lchown, 0)
	ZEND_ARG_INFO(0, filename)
	ZEND_ARG_INFO(0, user)
ZEND_END_ARG_INFO()
#endif

ZEND_BEGIN_ARG_INFO(arginfo_chmod, 0)
	ZEND_ARG_INFO(0, filename)
	ZEND_ARG_INFO(0, mode)
ZEND_END_ARG_INFO()

#if HAVE_UTIME
ZEND_BEGIN_ARG_INFO_EX(arginfo_touch, 0, 0, 1)
	ZEND_ARG_INFO(0, filename)
	ZEND_ARG_INFO(0, time)
	ZEND_ARG_INFO(0, atime)
ZEND_END_ARG_INFO()
#endif

ZEND_BEGIN_ARG_INFO_EX(arginfo_clearstatcache, 0, 0, 0)
	ZEND_ARG_INFO(0, clear_realpath_cache)
	ZEND_ARG_INFO(0, filename)
ZEND_END_ARG_INFO()

ZEND_BEGIN_ARG_INFO(arginfo_realpath_cache_size, 0)
ZEND_END_ARG_INFO()

ZEND_BEGIN_ARG_INFO(arginfo_realpath_cache_get, 0)
ZEND_END_ARG_INFO()

ZEND_BEGIN_ARG_INFO(arginfo_fileperms, 0)
	ZEND_ARG_INFO(0, filename)
ZEND_END_ARG_INFO()

ZEND_BEGIN_ARG_INFO(arginfo_fileinode, 0)
	ZEND_ARG_INFO(0, filename)
ZEND_END_ARG_INFO()

ZEND_BEGIN_ARG_INFO(arginfo_filesize, 0)
	ZEND_ARG_INFO(0, filename)
ZEND_END_ARG_INFO()

ZEND_BEGIN_ARG_INFO(arginfo_fileowner, 0)
	ZEND_ARG_INFO(0, filename)
ZEND_END_ARG_INFO()

ZEND_BEGIN_ARG_INFO(arginfo_filegroup, 0)
	ZEND_ARG_INFO(0, filename)
ZEND_END_ARG_INFO()

ZEND_BEGIN_ARG_INFO(arginfo_fileatime, 0)
	ZEND_ARG_INFO(0, filename)
ZEND_END_ARG_INFO()

ZEND_BEGIN_ARG_INFO(arginfo_filemtime, 0)
	ZEND_ARG_INFO(0, filename)
ZEND_END_ARG_INFO()

ZEND_BEGIN_ARG_INFO(arginfo_filectime, 0)
	ZEND_ARG_INFO(0, filename)
ZEND_END_ARG_INFO()

ZEND_BEGIN_ARG_INFO(arginfo_filetype, 0)
	ZEND_ARG_INFO(0, filename)
ZEND_END_ARG_INFO()

ZEND_BEGIN_ARG_INFO(arginfo_is_writable, 0)
	ZEND_ARG_INFO(0, filename)
ZEND_END_ARG_INFO()

ZEND_BEGIN_ARG_INFO(arginfo_is_readable, 0)
	ZEND_ARG_INFO(0, filename)
ZEND_END_ARG_INFO()

ZEND_BEGIN_ARG_INFO(arginfo_is_executable, 0)
	ZEND_ARG_INFO(0, filename)
ZEND_END_ARG_INFO()

ZEND_BEGIN_ARG_INFO(arginfo_is_file, 0)
	ZEND_ARG_INFO(0, filename)
ZEND_END_ARG_INFO()

ZEND_BEGIN_ARG_INFO(arginfo_is_dir, 0)
	ZEND_ARG_INFO(0, filename)
ZEND_END_ARG_INFO()

ZEND_BEGIN_ARG_INFO(arginfo_is_link, 0)
	ZEND_ARG_INFO(0, filename)
ZEND_END_ARG_INFO()

ZEND_BEGIN_ARG_INFO(arginfo_file_exists, 0)
	ZEND_ARG_INFO(0, filename)
ZEND_END_ARG_INFO()

ZEND_BEGIN_ARG_INFO(arginfo_lstat, 0)
	ZEND_ARG_INFO(0, filename)
ZEND_END_ARG_INFO()

ZEND_BEGIN_ARG_INFO(arginfo_stat, 0)
	ZEND_ARG_INFO(0, filename)
ZEND_END_ARG_INFO()
/* }}} */
/* {{{ formatted_print.c */
ZEND_BEGIN_ARG_INFO_EX(arginfo_sprintf, 0, 0, 1)
	ZEND_ARG_INFO(0, format)
	ZEND_ARG_VARIADIC_INFO(0, args)
ZEND_END_ARG_INFO()

ZEND_BEGIN_ARG_INFO(arginfo_vsprintf, 0)
	ZEND_ARG_INFO(0, format)
	ZEND_ARG_INFO(0, args) /* ARRAY_INFO(0, args, 1) */
ZEND_END_ARG_INFO()

ZEND_BEGIN_ARG_INFO_EX(arginfo_printf, 0, 0, 1)
	ZEND_ARG_INFO(0, format)
	ZEND_ARG_VARIADIC_INFO(0, args)
ZEND_END_ARG_INFO()

ZEND_BEGIN_ARG_INFO(arginfo_vprintf, 0)
	ZEND_ARG_INFO(0, format)
	ZEND_ARG_INFO(0, args) /* ARRAY_INFO(0, args, 1) */
ZEND_END_ARG_INFO()

ZEND_BEGIN_ARG_INFO_EX(arginfo_fprintf, 0, 0, 2)
	ZEND_ARG_INFO(0, stream)
	ZEND_ARG_INFO(0, format)
	ZEND_ARG_VARIADIC_INFO(0, args)
ZEND_END_ARG_INFO()

ZEND_BEGIN_ARG_INFO(arginfo_vfprintf, 0)
	ZEND_ARG_INFO(0, stream)
	ZEND_ARG_INFO(0, format)
	ZEND_ARG_INFO(0, args) /* ARRAY_INFO(0, args, 1) */
ZEND_END_ARG_INFO()
/* }}} */
/* {{{ fsock.c */
ZEND_BEGIN_ARG_INFO_EX(arginfo_fsockopen, 0, 0, 2)
	ZEND_ARG_INFO(0, hostname)
	ZEND_ARG_INFO(0, port)
	ZEND_ARG_INFO(1, errno)
	ZEND_ARG_INFO(1, errstr)
	ZEND_ARG_INFO(0, timeout)
ZEND_END_ARG_INFO()

ZEND_BEGIN_ARG_INFO_EX(arginfo_pfsockopen, 0, 0, 2)
	ZEND_ARG_INFO(0, hostname)
	ZEND_ARG_INFO(0, port)
	ZEND_ARG_INFO(1, errno)
	ZEND_ARG_INFO(1, errstr)
	ZEND_ARG_INFO(0, timeout)
ZEND_END_ARG_INFO()
/* }}} */
/* {{{ ftok.c */
#if HAVE_FTOK
ZEND_BEGIN_ARG_INFO(arginfo_ftok, 0)
	ZEND_ARG_INFO(0, pathname)
	ZEND_ARG_INFO(0, proj)
ZEND_END_ARG_INFO()
#endif
/* }}} */
/* {{{ head.c */
ZEND_BEGIN_ARG_INFO_EX(arginfo_header, 0, 0, 1)
	ZEND_ARG_INFO(0, header)
	ZEND_ARG_INFO(0, replace)
	ZEND_ARG_INFO(0, http_response_code)
ZEND_END_ARG_INFO()

ZEND_BEGIN_ARG_INFO_EX(arginfo_header_remove, 0, 0, 0)
	ZEND_ARG_INFO(0, name)
ZEND_END_ARG_INFO()

ZEND_BEGIN_ARG_INFO_EX(arginfo_setcookie, 0, 0, 1)
	ZEND_ARG_INFO(0, name)
	ZEND_ARG_INFO(0, value)
	ZEND_ARG_INFO(0, expires)
	ZEND_ARG_INFO(0, path)
	ZEND_ARG_INFO(0, domain)
	ZEND_ARG_INFO(0, secure)
	ZEND_ARG_INFO(0, httponly)
ZEND_END_ARG_INFO()

ZEND_BEGIN_ARG_INFO_EX(arginfo_setrawcookie, 0, 0, 1)
	ZEND_ARG_INFO(0, name)
	ZEND_ARG_INFO(0, value)
	ZEND_ARG_INFO(0, expires)
	ZEND_ARG_INFO(0, path)
	ZEND_ARG_INFO(0, domain)
	ZEND_ARG_INFO(0, secure)
	ZEND_ARG_INFO(0, httponly)
ZEND_END_ARG_INFO()

ZEND_BEGIN_ARG_INFO_EX(arginfo_headers_sent, 0, 0, 0)
	ZEND_ARG_INFO(1, file)
	ZEND_ARG_INFO(1, line)
ZEND_END_ARG_INFO()

ZEND_BEGIN_ARG_INFO(arginfo_headers_list, 0)
ZEND_END_ARG_INFO()

ZEND_BEGIN_ARG_INFO_EX(arginfo_http_response_code, 0, 0, 0)
	ZEND_ARG_INFO(0, response_code)
ZEND_END_ARG_INFO()
/* }}} */
/* {{{ html.c */
ZEND_BEGIN_ARG_INFO_EX(arginfo_htmlspecialchars, 0, 0, 1)
	ZEND_ARG_INFO(0, string)
	ZEND_ARG_INFO(0, quote_style)
	ZEND_ARG_INFO(0, encoding)
	ZEND_ARG_INFO(0, double_encode)
ZEND_END_ARG_INFO()

ZEND_BEGIN_ARG_INFO_EX(arginfo_htmlspecialchars_decode, 0, 0, 1)
	ZEND_ARG_INFO(0, string)
	ZEND_ARG_INFO(0, quote_style)
ZEND_END_ARG_INFO()

ZEND_BEGIN_ARG_INFO_EX(arginfo_html_entity_decode, 0, 0, 1)
	ZEND_ARG_INFO(0, string)
	ZEND_ARG_INFO(0, quote_style)
	ZEND_ARG_INFO(0, encoding)
ZEND_END_ARG_INFO()

ZEND_BEGIN_ARG_INFO_EX(arginfo_htmlentities, 0, 0, 1)
	ZEND_ARG_INFO(0, string)
	ZEND_ARG_INFO(0, quote_style)
	ZEND_ARG_INFO(0, encoding)
	ZEND_ARG_INFO(0, double_encode)
ZEND_END_ARG_INFO()

ZEND_BEGIN_ARG_INFO_EX(arginfo_get_html_translation_table, 0, 0, 0)
	ZEND_ARG_INFO(0, table)
	ZEND_ARG_INFO(0, quote_style)
	ZEND_ARG_INFO(0, encoding)
ZEND_END_ARG_INFO()

/* }}} */
/* {{{ http.c */
ZEND_BEGIN_ARG_INFO_EX(arginfo_http_build_query, 0, 0, 1)
	ZEND_ARG_INFO(0, formdata)
	ZEND_ARG_INFO(0, prefix)
	ZEND_ARG_INFO(0, arg_separator)
	ZEND_ARG_INFO(0, enc_type)
ZEND_END_ARG_INFO()
/* }}} */
/* {{{ image.c */
ZEND_BEGIN_ARG_INFO(arginfo_image_type_to_mime_type, 0)
	ZEND_ARG_INFO(0, imagetype)
ZEND_END_ARG_INFO()

ZEND_BEGIN_ARG_INFO_EX(arginfo_image_type_to_extension, 0, 0, 1)
	ZEND_ARG_INFO(0, imagetype)
	ZEND_ARG_INFO(0, include_dot)
ZEND_END_ARG_INFO()

ZEND_BEGIN_ARG_INFO_EX(arginfo_getimagesize, 0, 0, 1)
	ZEND_ARG_INFO(0, imagefile)
	ZEND_ARG_INFO(1, info) /* ARRAY_INFO(1, info, 1) */
ZEND_END_ARG_INFO()
/* }}} */
/* {{{ info.c */
ZEND_BEGIN_ARG_INFO_EX(arginfo_phpinfo, 0, 0, 0)
	ZEND_ARG_INFO(0, what)
ZEND_END_ARG_INFO()

ZEND_BEGIN_ARG_INFO_EX(arginfo_phpversion, 0, 0, 0)
	ZEND_ARG_INFO(0, extension)
ZEND_END_ARG_INFO()

ZEND_BEGIN_ARG_INFO_EX(arginfo_phpcredits, 0, 0, 0)
	ZEND_ARG_INFO(0, flag)
ZEND_END_ARG_INFO()

ZEND_BEGIN_ARG_INFO(arginfo_php_sapi_name, 0)
ZEND_END_ARG_INFO()

ZEND_BEGIN_ARG_INFO_EX(arginfo_php_uname, 0, 0, 0)
	ZEND_ARG_INFO(0, mode)
ZEND_END_ARG_INFO()

ZEND_BEGIN_ARG_INFO(arginfo_php_ini_scanned_files, 0)
ZEND_END_ARG_INFO()

ZEND_BEGIN_ARG_INFO(arginfo_php_ini_loaded_file, 0)
ZEND_END_ARG_INFO()
/* }}} */
/* {{{ iptc.c */
ZEND_BEGIN_ARG_INFO_EX(arginfo_iptcembed, 0, 0, 2)
	ZEND_ARG_INFO(0, iptcdata)
	ZEND_ARG_INFO(0, jpeg_file_name)
	ZEND_ARG_INFO(0, spool)
ZEND_END_ARG_INFO()

ZEND_BEGIN_ARG_INFO(arginfo_iptcparse, 0)
	ZEND_ARG_INFO(0, iptcdata)
ZEND_END_ARG_INFO()
/* }}} */

/* {{{ lcg.c */
ZEND_BEGIN_ARG_INFO(arginfo_lcg_value, 0)
ZEND_END_ARG_INFO()
/* }}} */

/* {{{ levenshtein.c */
ZEND_BEGIN_ARG_INFO_EX(arginfo_levenshtein, 0, 0, 2)
	ZEND_ARG_INFO(0, str1)
	ZEND_ARG_INFO(0, str2)
	ZEND_ARG_INFO(0, cost_ins)
	ZEND_ARG_INFO(0, cost_rep)
	ZEND_ARG_INFO(0, cost_del)
ZEND_END_ARG_INFO()
/* }}} */
/* {{{ link.c */
#if defined(HAVE_SYMLINK) || defined(PHP_WIN32)
ZEND_BEGIN_ARG_INFO(arginfo_readlink, 0)
	ZEND_ARG_INFO(0, filename)
ZEND_END_ARG_INFO()

ZEND_BEGIN_ARG_INFO(arginfo_linkinfo, 0)
	ZEND_ARG_INFO(0, filename)
ZEND_END_ARG_INFO()

ZEND_BEGIN_ARG_INFO(arginfo_symlink, 0)
	ZEND_ARG_INFO(0, target)
	ZEND_ARG_INFO(0, link)
ZEND_END_ARG_INFO()

ZEND_BEGIN_ARG_INFO(arginfo_link, 0)
	ZEND_ARG_INFO(0, target)
	ZEND_ARG_INFO(0, link)
ZEND_END_ARG_INFO()
#endif
/* }}} */
/* {{{ mail.c */
ZEND_BEGIN_ARG_INFO(arginfo_ezmlm_hash, 0)
	ZEND_ARG_INFO(0, addr)
ZEND_END_ARG_INFO()

ZEND_BEGIN_ARG_INFO_EX(arginfo_mail, 0, 0, 3)
	ZEND_ARG_INFO(0, to)
	ZEND_ARG_INFO(0, subject)
	ZEND_ARG_INFO(0, message)
	ZEND_ARG_INFO(0, additional_headers)
	ZEND_ARG_INFO(0, additional_parameters)
ZEND_END_ARG_INFO()
/* }}} */
/* {{{ math.c */
ZEND_BEGIN_ARG_INFO(arginfo_abs, 0)
	ZEND_ARG_INFO(0, number)
ZEND_END_ARG_INFO()

ZEND_BEGIN_ARG_INFO(arginfo_ceil, 0)
	ZEND_ARG_INFO(0, number)
ZEND_END_ARG_INFO()

ZEND_BEGIN_ARG_INFO(arginfo_floor, 0)
	ZEND_ARG_INFO(0, number)
ZEND_END_ARG_INFO()

ZEND_BEGIN_ARG_INFO_EX(arginfo_round, 0, 0, 1)
	ZEND_ARG_INFO(0, number)
	ZEND_ARG_INFO(0, precision)
	ZEND_ARG_INFO(0, mode)
ZEND_END_ARG_INFO()

ZEND_BEGIN_ARG_INFO(arginfo_sin, 0)
	ZEND_ARG_INFO(0, number)
ZEND_END_ARG_INFO()

ZEND_BEGIN_ARG_INFO(arginfo_cos, 0)
	ZEND_ARG_INFO(0, number)
ZEND_END_ARG_INFO()

ZEND_BEGIN_ARG_INFO(arginfo_tan, 0)
	ZEND_ARG_INFO(0, number)
ZEND_END_ARG_INFO()

ZEND_BEGIN_ARG_INFO(arginfo_asin, 0)
	ZEND_ARG_INFO(0, number)
ZEND_END_ARG_INFO()

ZEND_BEGIN_ARG_INFO(arginfo_acos, 0)
	ZEND_ARG_INFO(0, number)
ZEND_END_ARG_INFO()

ZEND_BEGIN_ARG_INFO(arginfo_atan, 0)
	ZEND_ARG_INFO(0, number)
ZEND_END_ARG_INFO()

ZEND_BEGIN_ARG_INFO(arginfo_atan2, 0)
	ZEND_ARG_INFO(0, y)
	ZEND_ARG_INFO(0, x)
ZEND_END_ARG_INFO()

ZEND_BEGIN_ARG_INFO(arginfo_sinh, 0)
	ZEND_ARG_INFO(0, number)
ZEND_END_ARG_INFO()

ZEND_BEGIN_ARG_INFO(arginfo_cosh, 0)
	ZEND_ARG_INFO(0, number)
ZEND_END_ARG_INFO()

ZEND_BEGIN_ARG_INFO(arginfo_tanh, 0)
	ZEND_ARG_INFO(0, number)
ZEND_END_ARG_INFO()

ZEND_BEGIN_ARG_INFO(arginfo_asinh, 0)
	ZEND_ARG_INFO(0, number)
ZEND_END_ARG_INFO()

ZEND_BEGIN_ARG_INFO(arginfo_acosh, 0)
	ZEND_ARG_INFO(0, number)
ZEND_END_ARG_INFO()

ZEND_BEGIN_ARG_INFO(arginfo_atanh, 0)
	ZEND_ARG_INFO(0, number)
ZEND_END_ARG_INFO()

ZEND_BEGIN_ARG_INFO(arginfo_pi, 0)
ZEND_END_ARG_INFO()

ZEND_BEGIN_ARG_INFO(arginfo_is_finite, 0)
	ZEND_ARG_INFO(0, val)
ZEND_END_ARG_INFO()

ZEND_BEGIN_ARG_INFO(arginfo_is_infinite, 0)
	ZEND_ARG_INFO(0, val)
ZEND_END_ARG_INFO()

ZEND_BEGIN_ARG_INFO(arginfo_is_nan, 0)
	ZEND_ARG_INFO(0, val)
ZEND_END_ARG_INFO()

ZEND_BEGIN_ARG_INFO(arginfo_pow, 0)
	ZEND_ARG_INFO(0, base)
	ZEND_ARG_INFO(0, exponent)
ZEND_END_ARG_INFO()

ZEND_BEGIN_ARG_INFO(arginfo_exp, 0)
	ZEND_ARG_INFO(0, number)
ZEND_END_ARG_INFO()

ZEND_BEGIN_ARG_INFO(arginfo_expm1, 0)
	ZEND_ARG_INFO(0, number)
ZEND_END_ARG_INFO()

ZEND_BEGIN_ARG_INFO(arginfo_log1p, 0)
	ZEND_ARG_INFO(0, number)
ZEND_END_ARG_INFO()

ZEND_BEGIN_ARG_INFO_EX(arginfo_log, 0, 0, 1)
	ZEND_ARG_INFO(0, number)
	ZEND_ARG_INFO(0, base)
ZEND_END_ARG_INFO()

ZEND_BEGIN_ARG_INFO(arginfo_log10, 0)
	ZEND_ARG_INFO(0, number)
ZEND_END_ARG_INFO()

ZEND_BEGIN_ARG_INFO(arginfo_sqrt, 0)
	ZEND_ARG_INFO(0, number)
ZEND_END_ARG_INFO()

ZEND_BEGIN_ARG_INFO(arginfo_hypot, 0)
	ZEND_ARG_INFO(0, num1)
	ZEND_ARG_INFO(0, num2)
ZEND_END_ARG_INFO()

ZEND_BEGIN_ARG_INFO(arginfo_deg2rad, 0)
	ZEND_ARG_INFO(0, number)
ZEND_END_ARG_INFO()

ZEND_BEGIN_ARG_INFO(arginfo_rad2deg, 0)
	ZEND_ARG_INFO(0, number)
ZEND_END_ARG_INFO()

ZEND_BEGIN_ARG_INFO(arginfo_bindec, 0)
	ZEND_ARG_INFO(0, binary_number)
ZEND_END_ARG_INFO()

ZEND_BEGIN_ARG_INFO(arginfo_hexdec, 0)
	ZEND_ARG_INFO(0, hexadecimal_number)
ZEND_END_ARG_INFO()

ZEND_BEGIN_ARG_INFO(arginfo_octdec, 0)
	ZEND_ARG_INFO(0, octal_number)
ZEND_END_ARG_INFO()

ZEND_BEGIN_ARG_INFO(arginfo_decbin, 0)
	ZEND_ARG_INFO(0, decimal_number)
ZEND_END_ARG_INFO()

ZEND_BEGIN_ARG_INFO(arginfo_decoct, 0)
	ZEND_ARG_INFO(0, decimal_number)
ZEND_END_ARG_INFO()

ZEND_BEGIN_ARG_INFO(arginfo_dechex, 0)
	ZEND_ARG_INFO(0, decimal_number)
ZEND_END_ARG_INFO()

ZEND_BEGIN_ARG_INFO(arginfo_base_convert, 0)
	ZEND_ARG_INFO(0, number)
	ZEND_ARG_INFO(0, frombase)
	ZEND_ARG_INFO(0, tobase)
ZEND_END_ARG_INFO()

ZEND_BEGIN_ARG_INFO_EX(arginfo_number_format, 0, 0, 1)
	ZEND_ARG_INFO(0, number)
	ZEND_ARG_INFO(0, num_decimal_places)
	ZEND_ARG_INFO(0, dec_separator)
	ZEND_ARG_INFO(0, thousands_separator)
ZEND_END_ARG_INFO()

ZEND_BEGIN_ARG_INFO(arginfo_fmod, 0)
	ZEND_ARG_INFO(0, x)
	ZEND_ARG_INFO(0, y)
ZEND_END_ARG_INFO()

ZEND_BEGIN_ARG_INFO(arginfo_intdiv, 0)
	ZEND_ARG_INFO(0, dividend)
	ZEND_ARG_INFO(0, divisor)
ZEND_END_ARG_INFO()
/* }}} */
/* {{{ md5.c */
ZEND_BEGIN_ARG_INFO_EX(arginfo_md5, 0, 0, 1)
	ZEND_ARG_INFO(0, str)
	ZEND_ARG_INFO(0, raw_output)
ZEND_END_ARG_INFO()

ZEND_BEGIN_ARG_INFO_EX(arginfo_md5_file, 0, 0, 1)
	ZEND_ARG_INFO(0, filename)
	ZEND_ARG_INFO(0, raw_output)
ZEND_END_ARG_INFO()
/* }}} */
/* {{{ metaphone.c */
ZEND_BEGIN_ARG_INFO_EX(arginfo_metaphone, 0, 0, 1)
	ZEND_ARG_INFO(0, text)
	ZEND_ARG_INFO(0, phones)
ZEND_END_ARG_INFO()
/* }}} */
/* {{{ microtime.c */
#ifdef HAVE_GETTIMEOFDAY
ZEND_BEGIN_ARG_INFO_EX(arginfo_microtime, 0, 0, 0)
	ZEND_ARG_INFO(0, get_as_float)
ZEND_END_ARG_INFO()

ZEND_BEGIN_ARG_INFO_EX(arginfo_gettimeofday, 0, 0, 0)
	ZEND_ARG_INFO(0, get_as_float)
ZEND_END_ARG_INFO()
#endif

#ifdef HAVE_GETRUSAGE
ZEND_BEGIN_ARG_INFO_EX(arginfo_getrusage, 0, 0, 0)
	ZEND_ARG_INFO(0, who)
ZEND_END_ARG_INFO()
#endif
/* }}} */
/* {{{ pack.c */
ZEND_BEGIN_ARG_INFO_EX(arginfo_pack, 0, 0, 2)
	ZEND_ARG_INFO(0, format)
	ZEND_ARG_VARIADIC_INFO(0, args)
ZEND_END_ARG_INFO()

ZEND_BEGIN_ARG_INFO(arginfo_unpack, 0)
	ZEND_ARG_INFO(0, format)
	ZEND_ARG_INFO(0, input)
ZEND_END_ARG_INFO()
/* }}} */
/* {{{ pageinfo.c */
ZEND_BEGIN_ARG_INFO(arginfo_getmyuid, 0)
ZEND_END_ARG_INFO()

ZEND_BEGIN_ARG_INFO(arginfo_getmygid, 0)
ZEND_END_ARG_INFO()

ZEND_BEGIN_ARG_INFO(arginfo_getmypid, 0)
ZEND_END_ARG_INFO()

ZEND_BEGIN_ARG_INFO(arginfo_getmyinode, 0)
ZEND_END_ARG_INFO()

ZEND_BEGIN_ARG_INFO(arginfo_getlastmod, 0)
ZEND_END_ARG_INFO()
/* }}} */
/* {{{ password.c */
ZEND_BEGIN_ARG_INFO_EX(arginfo_password_hash, 0, 0, 2)
	ZEND_ARG_INFO(0, password)
	ZEND_ARG_INFO(0, algo)
	ZEND_ARG_INFO(0, options)
ZEND_END_ARG_INFO()
ZEND_BEGIN_ARG_INFO_EX(arginfo_password_get_info, 0, 0, 1)
	ZEND_ARG_INFO(0, hash)
ZEND_END_ARG_INFO()
ZEND_BEGIN_ARG_INFO_EX(arginfo_password_needs_rehash, 0, 0, 2)
	ZEND_ARG_INFO(0, hash)
	ZEND_ARG_INFO(0, algo)
	ZEND_ARG_INFO(0, options)
ZEND_END_ARG_INFO()
ZEND_BEGIN_ARG_INFO_EX(arginfo_password_verify, 0, 0, 2)
	ZEND_ARG_INFO(0, password)
	ZEND_ARG_INFO(0, hash)
ZEND_END_ARG_INFO()
/* }}} */
/* {{{ proc_open.c */
#ifdef PHP_CAN_SUPPORT_PROC_OPEN
ZEND_BEGIN_ARG_INFO_EX(arginfo_proc_terminate, 0, 0, 1)
	ZEND_ARG_INFO(0, process)
	ZEND_ARG_INFO(0, signal)
ZEND_END_ARG_INFO()

ZEND_BEGIN_ARG_INFO(arginfo_proc_close, 0)
	ZEND_ARG_INFO(0, process)
ZEND_END_ARG_INFO()

ZEND_BEGIN_ARG_INFO(arginfo_proc_get_status, 0)
	ZEND_ARG_INFO(0, process)
ZEND_END_ARG_INFO()

ZEND_BEGIN_ARG_INFO_EX(arginfo_proc_open, 0, 0, 3)
	ZEND_ARG_INFO(0, command)
	ZEND_ARG_INFO(0, descriptorspec) /* ARRAY_INFO(0, descriptorspec, 1) */
	ZEND_ARG_INFO(1, pipes) /* ARRAY_INFO(1, pipes, 1) */
	ZEND_ARG_INFO(0, cwd)
	ZEND_ARG_INFO(0, env) /* ARRAY_INFO(0, env, 1) */
	ZEND_ARG_INFO(0, other_options) /* ARRAY_INFO(0, other_options, 1) */
ZEND_END_ARG_INFO()
#endif
/* }}} */
/* {{{ quot_print.c */
ZEND_BEGIN_ARG_INFO(arginfo_quoted_printable_decode, 0)
	ZEND_ARG_INFO(0, str)
ZEND_END_ARG_INFO()
/* }}} */
/* {{{ quot_print.c */
ZEND_BEGIN_ARG_INFO(arginfo_quoted_printable_encode, 0)
	ZEND_ARG_INFO(0, str)
ZEND_END_ARG_INFO()
/* }}} */
/* {{{ rand.c */
ZEND_BEGIN_ARG_INFO_EX(arginfo_srand, 0, 0, 0)
	ZEND_ARG_INFO(0, seed)
ZEND_END_ARG_INFO()

ZEND_BEGIN_ARG_INFO_EX(arginfo_mt_srand, 0, 0, 0)
	ZEND_ARG_INFO(0, seed)
ZEND_END_ARG_INFO()

ZEND_BEGIN_ARG_INFO_EX(arginfo_rand, 0, 0, 0)
	ZEND_ARG_INFO(0, min)
	ZEND_ARG_INFO(0, max)
ZEND_END_ARG_INFO()

ZEND_BEGIN_ARG_INFO_EX(arginfo_mt_rand, 0, 0, 0)
	ZEND_ARG_INFO(0, min)
	ZEND_ARG_INFO(0, max)
ZEND_END_ARG_INFO()

ZEND_BEGIN_ARG_INFO(arginfo_getrandmax, 0)
ZEND_END_ARG_INFO()

ZEND_BEGIN_ARG_INFO(arginfo_mt_getrandmax, 0)
ZEND_END_ARG_INFO()
/* }}} */
/* {{{ random.c */
ZEND_BEGIN_ARG_INFO_EX(arginfo_random_bytes, 0, 0, 0)
	ZEND_ARG_INFO(0, length)
ZEND_END_ARG_INFO()

ZEND_BEGIN_ARG_INFO_EX(arginfo_random_int, 0, 0, 0)
	ZEND_ARG_INFO(0, min)
	ZEND_ARG_INFO(0, max)
ZEND_END_ARG_INFO()
/* }}} */
/* {{{ sha1.c */
ZEND_BEGIN_ARG_INFO_EX(arginfo_sha1, 0, 0, 1)
	ZEND_ARG_INFO(0, str)
	ZEND_ARG_INFO(0, raw_output)
ZEND_END_ARG_INFO()

ZEND_BEGIN_ARG_INFO_EX(arginfo_sha1_file, 0, 0, 1)
	ZEND_ARG_INFO(0, filename)
	ZEND_ARG_INFO(0, raw_output)
ZEND_END_ARG_INFO()
/* }}} */
/* {{{ soundex.c */
ZEND_BEGIN_ARG_INFO(arginfo_soundex, 0)
	ZEND_ARG_INFO(0, str)
ZEND_END_ARG_INFO()
/* }}} */
/* {{{ streamsfuncs.c */
#if HAVE_SOCKETPAIR
ZEND_BEGIN_ARG_INFO(arginfo_stream_socket_pair, 0)
	ZEND_ARG_INFO(0, domain)
	ZEND_ARG_INFO(0, type)
	ZEND_ARG_INFO(0, protocol)
ZEND_END_ARG_INFO()
#endif

ZEND_BEGIN_ARG_INFO_EX(arginfo_stream_socket_client, 0, 0, 1)
	ZEND_ARG_INFO(0, remoteaddress)
	ZEND_ARG_INFO(1, errcode)
	ZEND_ARG_INFO(1, errstring)
	ZEND_ARG_INFO(0, timeout)
	ZEND_ARG_INFO(0, flags)
	ZEND_ARG_INFO(0, context)
ZEND_END_ARG_INFO()

ZEND_BEGIN_ARG_INFO_EX(arginfo_stream_socket_server, 0, 0, 1)
	ZEND_ARG_INFO(0, localaddress)
	ZEND_ARG_INFO(1, errcode)
	ZEND_ARG_INFO(1, errstring)
	ZEND_ARG_INFO(0, flags)
	ZEND_ARG_INFO(0, context)
ZEND_END_ARG_INFO()

ZEND_BEGIN_ARG_INFO_EX(arginfo_stream_socket_accept, 0, 0, 1)
	ZEND_ARG_INFO(0, serverstream)
	ZEND_ARG_INFO(0, timeout)
	ZEND_ARG_INFO(1, peername)
ZEND_END_ARG_INFO()

ZEND_BEGIN_ARG_INFO(arginfo_stream_socket_get_name, 0)
	ZEND_ARG_INFO(0, stream)
	ZEND_ARG_INFO(0, want_peer)
ZEND_END_ARG_INFO()

ZEND_BEGIN_ARG_INFO_EX(arginfo_stream_socket_sendto, 0, 0, 2)
	ZEND_ARG_INFO(0, stream)
	ZEND_ARG_INFO(0, data)
	ZEND_ARG_INFO(0, flags)
	ZEND_ARG_INFO(0, target_addr)
ZEND_END_ARG_INFO()

ZEND_BEGIN_ARG_INFO_EX(arginfo_stream_socket_recvfrom, 0, 0, 2)
	ZEND_ARG_INFO(0, stream)
	ZEND_ARG_INFO(0, amount)
	ZEND_ARG_INFO(0, flags)
	ZEND_ARG_INFO(1, remote_addr)
ZEND_END_ARG_INFO()

ZEND_BEGIN_ARG_INFO_EX(arginfo_stream_get_contents, 0, 0, 1)
	ZEND_ARG_INFO(0, source)
	ZEND_ARG_INFO(0, maxlen)
	ZEND_ARG_INFO(0, offset)
ZEND_END_ARG_INFO()

ZEND_BEGIN_ARG_INFO_EX(arginfo_stream_copy_to_stream, 0, 0, 2)
	ZEND_ARG_INFO(0, source)
	ZEND_ARG_INFO(0, dest)
	ZEND_ARG_INFO(0, maxlen)
	ZEND_ARG_INFO(0, pos)
ZEND_END_ARG_INFO()

ZEND_BEGIN_ARG_INFO(arginfo_stream_get_meta_data, 0)
	ZEND_ARG_INFO(0, fp)
ZEND_END_ARG_INFO()

ZEND_BEGIN_ARG_INFO(arginfo_stream_get_transports, 0)
ZEND_END_ARG_INFO()

ZEND_BEGIN_ARG_INFO(arginfo_stream_get_wrappers, 0)
ZEND_END_ARG_INFO()

ZEND_BEGIN_ARG_INFO(arginfo_stream_resolve_include_path, 0)
	ZEND_ARG_INFO(0, filename)
ZEND_END_ARG_INFO()

ZEND_BEGIN_ARG_INFO(arginfo_stream_is_local, 0)
	ZEND_ARG_INFO(0, stream)
ZEND_END_ARG_INFO()

ZEND_BEGIN_ARG_INFO_EX(arginfo_stream_supports_lock, 0, 0, 1)
    ZEND_ARG_INFO(0, stream)
ZEND_END_ARG_INFO()

ZEND_BEGIN_ARG_INFO_EX(arginfo_stream_select, 0, 0, 4)
	ZEND_ARG_INFO(1, read_streams) /* ARRAY_INFO(1, read_streams, 1) */
	ZEND_ARG_INFO(1, write_streams) /* ARRAY_INFO(1, write_streams, 1) */
	ZEND_ARG_INFO(1, except_streams) /* ARRAY_INFO(1, except_streams, 1) */
	ZEND_ARG_INFO(0, tv_sec)
	ZEND_ARG_INFO(0, tv_usec)
ZEND_END_ARG_INFO()

ZEND_BEGIN_ARG_INFO(arginfo_stream_context_get_options, 0)
	ZEND_ARG_INFO(0, stream_or_context)
ZEND_END_ARG_INFO()

ZEND_BEGIN_ARG_INFO(arginfo_stream_context_set_option, 0)
	ZEND_ARG_INFO(0, stream_or_context)
	ZEND_ARG_INFO(0, wrappername)
	ZEND_ARG_INFO(0, optionname)
	ZEND_ARG_INFO(0, value)
ZEND_END_ARG_INFO()

ZEND_BEGIN_ARG_INFO(arginfo_stream_context_set_params, 0)
	ZEND_ARG_INFO(0, stream_or_context)
	ZEND_ARG_INFO(0, options) /* ARRAY_INFO(0, options, 1) */
ZEND_END_ARG_INFO()

ZEND_BEGIN_ARG_INFO_EX(arginfo_stream_context_get_params, 0, ZEND_RETURN_VALUE, 1)
	ZEND_ARG_INFO(0, stream_or_context)
ZEND_END_ARG_INFO()

ZEND_BEGIN_ARG_INFO_EX(arginfo_stream_context_get_default, 0, 0, 0)
	ZEND_ARG_INFO(0, options) /* ARRAY_INFO(0, options, 1) */
ZEND_END_ARG_INFO()

ZEND_BEGIN_ARG_INFO(arginfo_stream_context_set_default, 0)
	ZEND_ARG_INFO(0, options)
ZEND_END_ARG_INFO()

ZEND_BEGIN_ARG_INFO_EX(arginfo_stream_context_create, 0, 0, 0)
	ZEND_ARG_INFO(0, options) /* ARRAY_INFO(0, options, 1) */
	ZEND_ARG_INFO(0, params) /* ARRAY_INFO(0, params, 1) */
ZEND_END_ARG_INFO()

ZEND_BEGIN_ARG_INFO_EX(arginfo_stream_filter_prepend, 0, 0, 2)
	ZEND_ARG_INFO(0, stream)
	ZEND_ARG_INFO(0, filtername)
	ZEND_ARG_INFO(0, read_write)
	ZEND_ARG_INFO(0, filterparams)
ZEND_END_ARG_INFO()

ZEND_BEGIN_ARG_INFO_EX(arginfo_stream_filter_append, 0, 0, 2)
	ZEND_ARG_INFO(0, stream)
	ZEND_ARG_INFO(0, filtername)
	ZEND_ARG_INFO(0, read_write)
	ZEND_ARG_INFO(0, filterparams)
ZEND_END_ARG_INFO()

ZEND_BEGIN_ARG_INFO(arginfo_stream_filter_remove, 0)
	ZEND_ARG_INFO(0, stream_filter)
ZEND_END_ARG_INFO()

ZEND_BEGIN_ARG_INFO_EX(arginfo_stream_get_line, 0, 0, 2)
	ZEND_ARG_INFO(0, stream)
	ZEND_ARG_INFO(0, maxlen)
	ZEND_ARG_INFO(0, ending)
ZEND_END_ARG_INFO()

ZEND_BEGIN_ARG_INFO(arginfo_stream_set_blocking, 0)
	ZEND_ARG_INFO(0, socket)
	ZEND_ARG_INFO(0, mode)
ZEND_END_ARG_INFO()

#if HAVE_SYS_TIME_H || defined(PHP_WIN32)
ZEND_BEGIN_ARG_INFO_EX(arginfo_stream_set_timeout, 0, 0, 2)
	ZEND_ARG_INFO(0, stream)
	ZEND_ARG_INFO(0, seconds)
	ZEND_ARG_INFO(0, microseconds)
ZEND_END_ARG_INFO()
#endif

ZEND_BEGIN_ARG_INFO(arginfo_stream_set_read_buffer, 0)
	ZEND_ARG_INFO(0, fp)
	ZEND_ARG_INFO(0, buffer)
ZEND_END_ARG_INFO()

ZEND_BEGIN_ARG_INFO(arginfo_stream_set_write_buffer, 0)
	ZEND_ARG_INFO(0, fp)
	ZEND_ARG_INFO(0, buffer)
ZEND_END_ARG_INFO()

ZEND_BEGIN_ARG_INFO(arginfo_stream_set_chunk_size, 0)
	ZEND_ARG_INFO(0, fp)
	ZEND_ARG_INFO(0, chunk_size)
ZEND_END_ARG_INFO()

ZEND_BEGIN_ARG_INFO_EX(arginfo_stream_socket_enable_crypto, 0, 0, 2)
	ZEND_ARG_INFO(0, stream)
	ZEND_ARG_INFO(0, enable)
	ZEND_ARG_INFO(0, cryptokind)
	ZEND_ARG_INFO(0, sessionstream)
ZEND_END_ARG_INFO()

#ifdef HAVE_SHUTDOWN
ZEND_BEGIN_ARG_INFO(arginfo_stream_socket_shutdown, 0)
	ZEND_ARG_INFO(0, stream)
	ZEND_ARG_INFO(0, how)
ZEND_END_ARG_INFO()
#endif
/* }}} */
/* {{{ string.c */
ZEND_BEGIN_ARG_INFO(arginfo_bin2hex, 0)
	ZEND_ARG_INFO(0, data)
ZEND_END_ARG_INFO()

ZEND_BEGIN_ARG_INFO(arginfo_hex2bin, 0)
	ZEND_ARG_INFO(0, data)
ZEND_END_ARG_INFO()

ZEND_BEGIN_ARG_INFO_EX(arginfo_strspn, 0, 0, 2)
	ZEND_ARG_INFO(0, str)
	ZEND_ARG_INFO(0, mask)
	ZEND_ARG_INFO(0, start)
	ZEND_ARG_INFO(0, len)
ZEND_END_ARG_INFO()

ZEND_BEGIN_ARG_INFO_EX(arginfo_strcspn, 0, 0, 2)
	ZEND_ARG_INFO(0, str)
	ZEND_ARG_INFO(0, mask)
	ZEND_ARG_INFO(0, start)
	ZEND_ARG_INFO(0, len)
ZEND_END_ARG_INFO()

#if HAVE_NL_LANGINFO
ZEND_BEGIN_ARG_INFO(arginfo_nl_langinfo, 0)
	ZEND_ARG_INFO(0, item)
ZEND_END_ARG_INFO()
#endif

#ifdef HAVE_STRCOLL
ZEND_BEGIN_ARG_INFO(arginfo_strcoll, 0)
	ZEND_ARG_INFO(0, str1)
	ZEND_ARG_INFO(0, str2)
ZEND_END_ARG_INFO()
#endif

ZEND_BEGIN_ARG_INFO_EX(arginfo_trim, 0, 0, 1)
	ZEND_ARG_INFO(0, str)
	ZEND_ARG_INFO(0, character_mask)
ZEND_END_ARG_INFO()

ZEND_BEGIN_ARG_INFO_EX(arginfo_rtrim, 0, 0, 1)
	ZEND_ARG_INFO(0, str)
	ZEND_ARG_INFO(0, character_mask)
ZEND_END_ARG_INFO()

ZEND_BEGIN_ARG_INFO_EX(arginfo_ltrim, 0, 0, 1)
	ZEND_ARG_INFO(0, str)
	ZEND_ARG_INFO(0, character_mask)
ZEND_END_ARG_INFO()

ZEND_BEGIN_ARG_INFO_EX(arginfo_wordwrap, 0, 0, 1)
	ZEND_ARG_INFO(0, str)
	ZEND_ARG_INFO(0, width)
	ZEND_ARG_INFO(0, break)
	ZEND_ARG_INFO(0, cut)
ZEND_END_ARG_INFO()

ZEND_BEGIN_ARG_INFO_EX(arginfo_explode, 0, 0, 2)
	ZEND_ARG_INFO(0, separator)
	ZEND_ARG_INFO(0, str)
	ZEND_ARG_INFO(0, limit)
ZEND_END_ARG_INFO()

ZEND_BEGIN_ARG_INFO(arginfo_implode, 0)
	ZEND_ARG_INFO(0, glue)
	ZEND_ARG_INFO(0, pieces)
ZEND_END_ARG_INFO()

ZEND_BEGIN_ARG_INFO(arginfo_strtok, 0)
	ZEND_ARG_INFO(0, str)
	ZEND_ARG_INFO(0, token)
ZEND_END_ARG_INFO()

ZEND_BEGIN_ARG_INFO(arginfo_strtoupper, 0)
	ZEND_ARG_INFO(0, str)
ZEND_END_ARG_INFO()

ZEND_BEGIN_ARG_INFO(arginfo_strtolower, 0)
	ZEND_ARG_INFO(0, str)
ZEND_END_ARG_INFO()

ZEND_BEGIN_ARG_INFO_EX(arginfo_basename, 0, 0, 1)
	ZEND_ARG_INFO(0, path)
	ZEND_ARG_INFO(0, suffix)
ZEND_END_ARG_INFO()

ZEND_BEGIN_ARG_INFO_EX(arginfo_dirname, 0, 0, 1)
	ZEND_ARG_INFO(0, path)
	ZEND_ARG_INFO(0, levels)
ZEND_END_ARG_INFO()

ZEND_BEGIN_ARG_INFO_EX(arginfo_pathinfo, 0, 0, 1)
	ZEND_ARG_INFO(0, path)
	ZEND_ARG_INFO(0, options)
ZEND_END_ARG_INFO()

ZEND_BEGIN_ARG_INFO_EX(arginfo_stristr, 0, 0, 2)
	ZEND_ARG_INFO(0, haystack)
	ZEND_ARG_INFO(0, needle)
	ZEND_ARG_INFO(0, part)
ZEND_END_ARG_INFO()

ZEND_BEGIN_ARG_INFO_EX(arginfo_strstr, 0, 0, 2)
	ZEND_ARG_INFO(0, haystack)
	ZEND_ARG_INFO(0, needle)
	ZEND_ARG_INFO(0, part)
ZEND_END_ARG_INFO()

ZEND_BEGIN_ARG_INFO_EX(arginfo_strpos, 0, 0, 2)
	ZEND_ARG_INFO(0, haystack)
	ZEND_ARG_INFO(0, needle)
	ZEND_ARG_INFO(0, offset)
ZEND_END_ARG_INFO()

ZEND_BEGIN_ARG_INFO_EX(arginfo_stripos, 0, 0, 2)
	ZEND_ARG_INFO(0, haystack)
	ZEND_ARG_INFO(0, needle)
	ZEND_ARG_INFO(0, offset)
ZEND_END_ARG_INFO()

ZEND_BEGIN_ARG_INFO_EX(arginfo_strrpos, 0, 0, 2)
	ZEND_ARG_INFO(0, haystack)
	ZEND_ARG_INFO(0, needle)
	ZEND_ARG_INFO(0, offset)
ZEND_END_ARG_INFO()

ZEND_BEGIN_ARG_INFO_EX(arginfo_strripos, 0, 0, 2)
	ZEND_ARG_INFO(0, haystack)
	ZEND_ARG_INFO(0, needle)
	ZEND_ARG_INFO(0, offset)
ZEND_END_ARG_INFO()

ZEND_BEGIN_ARG_INFO(arginfo_strrchr, 0)
	ZEND_ARG_INFO(0, haystack)
	ZEND_ARG_INFO(0, needle)
ZEND_END_ARG_INFO()

ZEND_BEGIN_ARG_INFO_EX(arginfo_chunk_split, 0, 0, 1)
	ZEND_ARG_INFO(0, str)
	ZEND_ARG_INFO(0, chunklen)
	ZEND_ARG_INFO(0, ending)
ZEND_END_ARG_INFO()

ZEND_BEGIN_ARG_INFO_EX(arginfo_substr, 0, 0, 2)
	ZEND_ARG_INFO(0, str)
	ZEND_ARG_INFO(0, start)
	ZEND_ARG_INFO(0, length)
ZEND_END_ARG_INFO()

ZEND_BEGIN_ARG_INFO_EX(arginfo_substr_replace, 0, 0, 3)
	ZEND_ARG_INFO(0, str)
	ZEND_ARG_INFO(0, replace)
	ZEND_ARG_INFO(0, start)
	ZEND_ARG_INFO(0, length)
ZEND_END_ARG_INFO()

ZEND_BEGIN_ARG_INFO(arginfo_quotemeta, 0)
	ZEND_ARG_INFO(0, str)
ZEND_END_ARG_INFO()

ZEND_BEGIN_ARG_INFO(arginfo_ord, 0)
	ZEND_ARG_INFO(0, character)
ZEND_END_ARG_INFO()

ZEND_BEGIN_ARG_INFO(arginfo_chr, 0)
	ZEND_ARG_INFO(0, codepoint)
ZEND_END_ARG_INFO()

ZEND_BEGIN_ARG_INFO(arginfo_ucfirst, 0)
	ZEND_ARG_INFO(0, str)
ZEND_END_ARG_INFO()

ZEND_BEGIN_ARG_INFO(arginfo_lcfirst, 0)
	ZEND_ARG_INFO(0, str)
ZEND_END_ARG_INFO()

ZEND_BEGIN_ARG_INFO_EX(arginfo_ucwords, 0, 0, 1)
	ZEND_ARG_INFO(0, str)
	ZEND_ARG_INFO(0, delimiters)
ZEND_END_ARG_INFO()

ZEND_BEGIN_ARG_INFO_EX(arginfo_strtr, 0, 0, 2)
	ZEND_ARG_INFO(0, str)
	ZEND_ARG_INFO(0, from)
	ZEND_ARG_INFO(0, to)
ZEND_END_ARG_INFO()

ZEND_BEGIN_ARG_INFO(arginfo_strrev, 0)
	ZEND_ARG_INFO(0, str)
ZEND_END_ARG_INFO()

ZEND_BEGIN_ARG_INFO_EX(arginfo_similar_text, 0, 0, 2)
	ZEND_ARG_INFO(0, str1)
	ZEND_ARG_INFO(0, str2)
	ZEND_ARG_INFO(1, percent)
ZEND_END_ARG_INFO()

ZEND_BEGIN_ARG_INFO(arginfo_addcslashes, 0)
	ZEND_ARG_INFO(0, str)
	ZEND_ARG_INFO(0, charlist)
ZEND_END_ARG_INFO()

ZEND_BEGIN_ARG_INFO(arginfo_addslashes, 0)
	ZEND_ARG_INFO(0, str)
ZEND_END_ARG_INFO()

ZEND_BEGIN_ARG_INFO(arginfo_stripcslashes, 0)
	ZEND_ARG_INFO(0, str)
ZEND_END_ARG_INFO()

ZEND_BEGIN_ARG_INFO(arginfo_stripslashes, 0)
	ZEND_ARG_INFO(0, str)
ZEND_END_ARG_INFO()

ZEND_BEGIN_ARG_INFO_EX(arginfo_str_replace, 0, 0, 3)
	ZEND_ARG_INFO(0, search)
	ZEND_ARG_INFO(0, replace)
	ZEND_ARG_INFO(0, subject)
	ZEND_ARG_INFO(1, replace_count)
ZEND_END_ARG_INFO()

ZEND_BEGIN_ARG_INFO_EX(arginfo_str_ireplace, 0, 0, 3)
	ZEND_ARG_INFO(0, search)
	ZEND_ARG_INFO(0, replace)
	ZEND_ARG_INFO(0, subject)
	ZEND_ARG_INFO(1, replace_count)
ZEND_END_ARG_INFO()

ZEND_BEGIN_ARG_INFO_EX(arginfo_hebrev, 0, 0, 1)
	ZEND_ARG_INFO(0, str)
	ZEND_ARG_INFO(0, max_chars_per_line)
ZEND_END_ARG_INFO()

ZEND_BEGIN_ARG_INFO_EX(arginfo_hebrevc, 0, 0, 1)
	ZEND_ARG_INFO(0, str)
	ZEND_ARG_INFO(0, max_chars_per_line)
ZEND_END_ARG_INFO()

ZEND_BEGIN_ARG_INFO_EX(arginfo_nl2br, 0, 0, 1)
	ZEND_ARG_INFO(0, str)
	ZEND_ARG_INFO(0, is_xhtml)
ZEND_END_ARG_INFO()

ZEND_BEGIN_ARG_INFO_EX(arginfo_strip_tags, 0, 0, 1)
	ZEND_ARG_INFO(0, str)
	ZEND_ARG_INFO(0, allowable_tags)
ZEND_END_ARG_INFO()

ZEND_BEGIN_ARG_INFO_EX(arginfo_setlocale, 0, 0, 2)
	ZEND_ARG_INFO(0, category)
	ZEND_ARG_VARIADIC_INFO(0, locales)
ZEND_END_ARG_INFO()

ZEND_BEGIN_ARG_INFO_EX(arginfo_parse_str, 0, 0, 1)
	ZEND_ARG_INFO(0, encoded_string)
	ZEND_ARG_INFO(1, result)
ZEND_END_ARG_INFO()

ZEND_BEGIN_ARG_INFO_EX(arginfo_str_getcsv, 0, 0, 1)
	ZEND_ARG_INFO(0, string)
	ZEND_ARG_INFO(0, delimiter)
	ZEND_ARG_INFO(0, enclosure)
	ZEND_ARG_INFO(0, escape)
ZEND_END_ARG_INFO()

ZEND_BEGIN_ARG_INFO(arginfo_str_repeat, 0)
	ZEND_ARG_INFO(0, input)
	ZEND_ARG_INFO(0, mult)
ZEND_END_ARG_INFO()

ZEND_BEGIN_ARG_INFO_EX(arginfo_count_chars, 0, 0, 1)
	ZEND_ARG_INFO(0, input)
	ZEND_ARG_INFO(0, mode)
ZEND_END_ARG_INFO()

ZEND_BEGIN_ARG_INFO(arginfo_strnatcmp, 0)
	ZEND_ARG_INFO(0, s1)
	ZEND_ARG_INFO(0, s2)
ZEND_END_ARG_INFO()

ZEND_BEGIN_ARG_INFO(arginfo_localeconv, 0)
ZEND_END_ARG_INFO()

ZEND_BEGIN_ARG_INFO(arginfo_strnatcasecmp, 0)
	ZEND_ARG_INFO(0, s1)
	ZEND_ARG_INFO(0, s2)
ZEND_END_ARG_INFO()

ZEND_BEGIN_ARG_INFO_EX(arginfo_substr_count, 0, 0, 2)
	ZEND_ARG_INFO(0, haystack)
	ZEND_ARG_INFO(0, needle)
	ZEND_ARG_INFO(0, offset)
	ZEND_ARG_INFO(0, length)
ZEND_END_ARG_INFO()

ZEND_BEGIN_ARG_INFO_EX(arginfo_str_pad, 0, 0, 2)
	ZEND_ARG_INFO(0, input)
	ZEND_ARG_INFO(0, pad_length)
	ZEND_ARG_INFO(0, pad_string)
	ZEND_ARG_INFO(0, pad_type)
ZEND_END_ARG_INFO()

ZEND_BEGIN_ARG_INFO_EX(arginfo_sscanf, 0, 0, 2)
	ZEND_ARG_INFO(0, str)
	ZEND_ARG_INFO(0, format)
	ZEND_ARG_VARIADIC_INFO(1, vars)
ZEND_END_ARG_INFO()

ZEND_BEGIN_ARG_INFO(arginfo_str_rot13, 0)
	ZEND_ARG_INFO(0, str)
ZEND_END_ARG_INFO()

ZEND_BEGIN_ARG_INFO(arginfo_str_shuffle, 0)
	ZEND_ARG_INFO(0, str)
ZEND_END_ARG_INFO()

ZEND_BEGIN_ARG_INFO_EX(arginfo_str_word_count, 0, 0, 1)
	ZEND_ARG_INFO(0, str)
	ZEND_ARG_INFO(0, format)
	ZEND_ARG_INFO(0, charlist)
ZEND_END_ARG_INFO()

#ifdef HAVE_STRFMON
ZEND_BEGIN_ARG_INFO(arginfo_money_format, 0)
	ZEND_ARG_INFO(0, format)
	ZEND_ARG_INFO(0, value)
ZEND_END_ARG_INFO()
#endif

ZEND_BEGIN_ARG_INFO_EX(arginfo_str_split, 0, 0, 1)
	ZEND_ARG_INFO(0, str)
	ZEND_ARG_INFO(0, split_length)
ZEND_END_ARG_INFO()

ZEND_BEGIN_ARG_INFO_EX(arginfo_strpbrk, 0, 0, 1)
	ZEND_ARG_INFO(0, haystack)
	ZEND_ARG_INFO(0, char_list)
ZEND_END_ARG_INFO()

ZEND_BEGIN_ARG_INFO_EX(arginfo_substr_compare, 0, 0, 3)
	ZEND_ARG_INFO(0, main_str)
	ZEND_ARG_INFO(0, str)
	ZEND_ARG_INFO(0, offset)
	ZEND_ARG_INFO(0, length)
	ZEND_ARG_INFO(0, case_sensitivity)
ZEND_END_ARG_INFO()
/* }}} */
/* {{{ syslog.c */
#ifdef HAVE_SYSLOG_H
ZEND_BEGIN_ARG_INFO(arginfo_openlog, 0)
	ZEND_ARG_INFO(0, ident)
	ZEND_ARG_INFO(0, option)
	ZEND_ARG_INFO(0, facility)
ZEND_END_ARG_INFO()

ZEND_BEGIN_ARG_INFO(arginfo_closelog, 0)
ZEND_END_ARG_INFO()

ZEND_BEGIN_ARG_INFO(arginfo_syslog, 0)
	ZEND_ARG_INFO(0, priority)
	ZEND_ARG_INFO(0, message)
ZEND_END_ARG_INFO()
#endif
/* }}} */
/* {{{ type.c */
ZEND_BEGIN_ARG_INFO(arginfo_gettype, 0)
	ZEND_ARG_INFO(0, var)
ZEND_END_ARG_INFO()

ZEND_BEGIN_ARG_INFO(arginfo_settype, 0)
	ZEND_ARG_INFO(1, var)
	ZEND_ARG_INFO(0, type)
ZEND_END_ARG_INFO()

ZEND_BEGIN_ARG_INFO_EX(arginfo_intval, 0, 0, 1)
	ZEND_ARG_INFO(0, var)
	ZEND_ARG_INFO(0, base)
ZEND_END_ARG_INFO()

ZEND_BEGIN_ARG_INFO(arginfo_floatval, 0)
	ZEND_ARG_INFO(0, var)
ZEND_END_ARG_INFO()

ZEND_BEGIN_ARG_INFO(arginfo_strval, 0)
	ZEND_ARG_INFO(0, var)
ZEND_END_ARG_INFO()

ZEND_BEGIN_ARG_INFO(arginfo_boolval, 0)
	ZEND_ARG_INFO(0, var)
ZEND_END_ARG_INFO()

ZEND_BEGIN_ARG_INFO(arginfo_is_null, 0)
	ZEND_ARG_INFO(0, var)
ZEND_END_ARG_INFO()

ZEND_BEGIN_ARG_INFO(arginfo_is_resource, 0)
	ZEND_ARG_INFO(0, var)
ZEND_END_ARG_INFO()

ZEND_BEGIN_ARG_INFO(arginfo_is_bool, 0)
	ZEND_ARG_INFO(0, var)
ZEND_END_ARG_INFO()

ZEND_BEGIN_ARG_INFO(arginfo_is_int, 0)
	ZEND_ARG_INFO(0, var)
ZEND_END_ARG_INFO()

ZEND_BEGIN_ARG_INFO(arginfo_is_float, 0)
	ZEND_ARG_INFO(0, var)
ZEND_END_ARG_INFO()

ZEND_BEGIN_ARG_INFO(arginfo_is_string, 0)
	ZEND_ARG_INFO(0, var)
ZEND_END_ARG_INFO()

ZEND_BEGIN_ARG_INFO(arginfo_is_array, 0)
	ZEND_ARG_INFO(0, var)
ZEND_END_ARG_INFO()

ZEND_BEGIN_ARG_INFO(arginfo_is_object, 0)
	ZEND_ARG_INFO(0, var)
ZEND_END_ARG_INFO()

ZEND_BEGIN_ARG_INFO(arginfo_is_numeric, 0)
	ZEND_ARG_INFO(0, value)
ZEND_END_ARG_INFO()

ZEND_BEGIN_ARG_INFO(arginfo_is_scalar, 0)
	ZEND_ARG_INFO(0, value)
ZEND_END_ARG_INFO()

ZEND_BEGIN_ARG_INFO_EX(arginfo_is_callable, 0, 0, 1)
	ZEND_ARG_INFO(0, var)
	ZEND_ARG_INFO(0, syntax_only)
	ZEND_ARG_INFO(1, callable_name)
ZEND_END_ARG_INFO()
/* }}} */
/* {{{ uniqid.c */
#ifdef HAVE_GETTIMEOFDAY
ZEND_BEGIN_ARG_INFO_EX(arginfo_uniqid, 0, 0, 0)
	ZEND_ARG_INFO(0, prefix)
	ZEND_ARG_INFO(0, more_entropy)
ZEND_END_ARG_INFO()
#endif
/* }}} */
/* {{{ url.c */
ZEND_BEGIN_ARG_INFO_EX(arginfo_parse_url, 0, 0, 1)
	ZEND_ARG_INFO(0, url)
	ZEND_ARG_INFO(0, component)
ZEND_END_ARG_INFO()

ZEND_BEGIN_ARG_INFO(arginfo_urlencode, 0)
	ZEND_ARG_INFO(0, str)
ZEND_END_ARG_INFO()

ZEND_BEGIN_ARG_INFO(arginfo_urldecode, 0)
	ZEND_ARG_INFO(0, str)
ZEND_END_ARG_INFO()

ZEND_BEGIN_ARG_INFO(arginfo_rawurlencode, 0)
	ZEND_ARG_INFO(0, str)
ZEND_END_ARG_INFO()

ZEND_BEGIN_ARG_INFO(arginfo_rawurldecode, 0)
	ZEND_ARG_INFO(0, str)
ZEND_END_ARG_INFO()

ZEND_BEGIN_ARG_INFO_EX(arginfo_get_headers, 0, 0, 1)
	ZEND_ARG_INFO(0, url)
	ZEND_ARG_INFO(0, format)
ZEND_END_ARG_INFO()
/* }}} */
/* {{{ user_filters.c */
ZEND_BEGIN_ARG_INFO(arginfo_stream_bucket_make_writeable, 0)
	ZEND_ARG_INFO(0, brigade)
ZEND_END_ARG_INFO()

ZEND_BEGIN_ARG_INFO(arginfo_stream_bucket_prepend, 0)
	ZEND_ARG_INFO(0, brigade)
	ZEND_ARG_INFO(0, bucket)
ZEND_END_ARG_INFO()

ZEND_BEGIN_ARG_INFO(arginfo_stream_bucket_append, 0)
	ZEND_ARG_INFO(0, brigade)
	ZEND_ARG_INFO(0, bucket)
ZEND_END_ARG_INFO()

ZEND_BEGIN_ARG_INFO(arginfo_stream_bucket_new, 0)
	ZEND_ARG_INFO(0, stream)
	ZEND_ARG_INFO(0, buffer)
ZEND_END_ARG_INFO()

ZEND_BEGIN_ARG_INFO(arginfo_stream_get_filters, 0)
ZEND_END_ARG_INFO()

ZEND_BEGIN_ARG_INFO(arginfo_stream_filter_register, 0)
	ZEND_ARG_INFO(0, filtername)
	ZEND_ARG_INFO(0, classname)
ZEND_END_ARG_INFO()
/* }}} */
/* {{{ uuencode.c */
ZEND_BEGIN_ARG_INFO(arginfo_convert_uuencode, 0)
	ZEND_ARG_INFO(0, data)
ZEND_END_ARG_INFO()

ZEND_BEGIN_ARG_INFO(arginfo_convert_uudecode, 0)
	ZEND_ARG_INFO(0, data)
ZEND_END_ARG_INFO()
/* }}} */
/* {{{ var.c */
ZEND_BEGIN_ARG_INFO_EX(arginfo_var_dump, 0, 0, 1)
	ZEND_ARG_VARIADIC_INFO(0, vars)
ZEND_END_ARG_INFO()

ZEND_BEGIN_ARG_INFO_EX(arginfo_debug_zval_dump, 0, 0, 1)
	ZEND_ARG_VARIADIC_INFO(0, vars)
ZEND_END_ARG_INFO()

ZEND_BEGIN_ARG_INFO_EX(arginfo_var_export, 0, 0, 1)
	ZEND_ARG_INFO(0, var)
	ZEND_ARG_INFO(0, return)
ZEND_END_ARG_INFO()

ZEND_BEGIN_ARG_INFO(arginfo_serialize, 0)
	ZEND_ARG_INFO(0, var)
ZEND_END_ARG_INFO()

ZEND_BEGIN_ARG_INFO_EX(arginfo_unserialize, 0, 0, 1)
	ZEND_ARG_INFO(0, variable_representation)
	ZEND_ARG_INFO(0, allowed_classes)
ZEND_END_ARG_INFO()

ZEND_BEGIN_ARG_INFO_EX(arginfo_memory_get_usage, 0, 0, 0)
	ZEND_ARG_INFO(0, real_usage)
ZEND_END_ARG_INFO()

ZEND_BEGIN_ARG_INFO_EX(arginfo_memory_get_peak_usage, 0, 0, 0)
	ZEND_ARG_INFO(0, real_usage)
ZEND_END_ARG_INFO()
/* }}} */
/* {{{ versioning.c */
ZEND_BEGIN_ARG_INFO_EX(arginfo_version_compare, 0, 0, 2)
	ZEND_ARG_INFO(0, ver1)
	ZEND_ARG_INFO(0, ver2)
	ZEND_ARG_INFO(0, oper)
ZEND_END_ARG_INFO()
/* }}} */
/* }}} */

const zend_function_entry basic_functions[] = { /* {{{ */
	PHP_FE(constant,														arginfo_constant)
	PHP_FE(bin2hex,															arginfo_bin2hex)
	PHP_FE(hex2bin,															arginfo_hex2bin)
	PHP_FE(sleep,															arginfo_sleep)
	PHP_FE(usleep,															arginfo_usleep)
#if HAVE_NANOSLEEP
	PHP_FE(time_nanosleep,													arginfo_time_nanosleep)
	PHP_FE(time_sleep_until,												arginfo_time_sleep_until)
#endif

#if HAVE_STRPTIME
	PHP_FE(strptime,														arginfo_strptime)
#endif

	PHP_FE(flush,															arginfo_flush)
	PHP_FE(wordwrap,														arginfo_wordwrap)
	PHP_FE(htmlspecialchars,												arginfo_htmlspecialchars)
	PHP_FE(htmlentities,													arginfo_htmlentities)
	PHP_FE(html_entity_decode,												arginfo_html_entity_decode)
	PHP_FE(htmlspecialchars_decode,											arginfo_htmlspecialchars_decode)
	PHP_FE(get_html_translation_table,										arginfo_get_html_translation_table)
	PHP_FE(sha1,															arginfo_sha1)
	PHP_FE(sha1_file,														arginfo_sha1_file)
	PHP_NAMED_FE(md5,php_if_md5,											arginfo_md5)
	PHP_NAMED_FE(md5_file,php_if_md5_file,									arginfo_md5_file)
	PHP_NAMED_FE(crc32,php_if_crc32,										arginfo_crc32)

	PHP_FE(iptcparse,														arginfo_iptcparse)
	PHP_FE(iptcembed,														arginfo_iptcembed)
	PHP_FE(getimagesize,													arginfo_getimagesize)
	PHP_FE(getimagesizefromstring,											arginfo_getimagesize)
	PHP_FE(image_type_to_mime_type,											arginfo_image_type_to_mime_type)
	PHP_FE(image_type_to_extension,											arginfo_image_type_to_extension)

	PHP_FE(phpinfo,															arginfo_phpinfo)
	PHP_FE(phpversion,														arginfo_phpversion)
	PHP_FE(phpcredits,														arginfo_phpcredits)
	PHP_FE(php_sapi_name,													arginfo_php_sapi_name)
	PHP_FE(php_uname,														arginfo_php_uname)
	PHP_FE(php_ini_scanned_files,											arginfo_php_ini_scanned_files)
	PHP_FE(php_ini_loaded_file,												arginfo_php_ini_loaded_file)

	PHP_FE(strnatcmp,														arginfo_strnatcmp)
	PHP_FE(strnatcasecmp,													arginfo_strnatcasecmp)
	PHP_FE(substr_count,													arginfo_substr_count)
	PHP_FE(strspn,															arginfo_strspn)
	PHP_FE(strcspn,															arginfo_strcspn)
	PHP_FE(strtok,															arginfo_strtok)
	PHP_FE(strtoupper,														arginfo_strtoupper)
	PHP_FE(strtolower,														arginfo_strtolower)
	PHP_FE(strpos,															arginfo_strpos)
	PHP_FE(stripos,															arginfo_stripos)
	PHP_FE(strrpos,															arginfo_strrpos)
	PHP_FE(strripos,														arginfo_strripos)
	PHP_FE(strrev,															arginfo_strrev)
	PHP_FE(hebrev,															arginfo_hebrev)
	PHP_FE(hebrevc,															arginfo_hebrevc)
	PHP_FE(nl2br,															arginfo_nl2br)
	PHP_FE(basename,														arginfo_basename)
	PHP_FE(dirname,															arginfo_dirname)
	PHP_FE(pathinfo,														arginfo_pathinfo)
	PHP_FE(stripslashes,													arginfo_stripslashes)
	PHP_FE(stripcslashes,													arginfo_stripcslashes)
	PHP_FE(strstr,															arginfo_strstr)
	PHP_FE(stristr,															arginfo_stristr)
	PHP_FE(strrchr,															arginfo_strrchr)
	PHP_FE(str_shuffle,														arginfo_str_shuffle)
	PHP_FE(str_word_count,													arginfo_str_word_count)
	PHP_FE(str_split,														arginfo_str_split)
	PHP_FE(strpbrk,															arginfo_strpbrk)
	PHP_FE(substr_compare,													arginfo_substr_compare)

#ifdef HAVE_STRCOLL
	PHP_FE(strcoll,															arginfo_strcoll)
#endif

#ifdef HAVE_STRFMON
	PHP_FE(money_format,													arginfo_money_format)
#endif

	PHP_FE(substr,															arginfo_substr)
	PHP_FE(substr_replace,													arginfo_substr_replace)
	PHP_FE(quotemeta,														arginfo_quotemeta)
	PHP_FE(ucfirst,															arginfo_ucfirst)
	PHP_FE(lcfirst,															arginfo_lcfirst)
	PHP_FE(ucwords,															arginfo_ucwords)
	PHP_FE(strtr,															arginfo_strtr)
	PHP_FE(addslashes,														arginfo_addslashes)
	PHP_FE(addcslashes,														arginfo_addcslashes)
	PHP_FE(rtrim,															arginfo_rtrim)
	PHP_FE(str_replace,														arginfo_str_replace)
	PHP_FE(str_ireplace,													arginfo_str_ireplace)
	PHP_FE(str_repeat,														arginfo_str_repeat)
	PHP_FE(count_chars,														arginfo_count_chars)
	PHP_FE(chunk_split,														arginfo_chunk_split)
	PHP_FE(trim,															arginfo_trim)
	PHP_FE(ltrim,															arginfo_ltrim)
	PHP_FE(strip_tags,														arginfo_strip_tags)
	PHP_FE(similar_text,													arginfo_similar_text)
	PHP_FE(explode,															arginfo_explode)
	PHP_FE(implode,															arginfo_implode)
	PHP_FALIAS(join,				implode,								arginfo_implode)
	PHP_FE(setlocale,														arginfo_setlocale)
	PHP_FE(localeconv,														arginfo_localeconv)

#if HAVE_NL_LANGINFO
	PHP_FE(nl_langinfo,														arginfo_nl_langinfo)
#endif

	PHP_FE(soundex,															arginfo_soundex)
	PHP_FE(levenshtein,														arginfo_levenshtein)
	PHP_FE(chr,																arginfo_chr)
	PHP_FE(ord,																arginfo_ord)
	PHP_FE(parse_str,														arginfo_parse_str)
	PHP_FE(str_getcsv,														arginfo_str_getcsv)
	PHP_FE(str_pad,															arginfo_str_pad)
	PHP_FALIAS(chop,				rtrim,									arginfo_rtrim)
	PHP_FALIAS(strchr,				strstr,									arginfo_strstr)
	PHP_NAMED_FE(sprintf,			PHP_FN(user_sprintf),					arginfo_sprintf)
	PHP_NAMED_FE(printf,			PHP_FN(user_printf),					arginfo_printf)
	PHP_FE(vprintf,															arginfo_vprintf)
	PHP_FE(vsprintf,														arginfo_vsprintf)
	PHP_FE(fprintf,															arginfo_fprintf)
	PHP_FE(vfprintf,														arginfo_vfprintf)
	PHP_FE(sscanf,															arginfo_sscanf)
	PHP_FE(fscanf,															arginfo_fscanf)
	PHP_FE(parse_url,														arginfo_parse_url)
	PHP_FE(urlencode,														arginfo_urlencode)
	PHP_FE(urldecode,														arginfo_urldecode)
	PHP_FE(rawurlencode,													arginfo_rawurlencode)
	PHP_FE(rawurldecode,													arginfo_rawurldecode)
	PHP_FE(http_build_query,												arginfo_http_build_query)

#if defined(HAVE_SYMLINK) || defined(PHP_WIN32)
	PHP_FE(readlink,														arginfo_readlink)
	PHP_FE(linkinfo,														arginfo_linkinfo)
	PHP_FE(symlink,															arginfo_symlink)
	PHP_FE(link,															arginfo_link)
#endif

	PHP_FE(unlink,															arginfo_unlink)
	PHP_FE(exec,															arginfo_exec)
	PHP_FE(system,															arginfo_system)
	PHP_FE(escapeshellcmd,													arginfo_escapeshellcmd)
	PHP_FE(escapeshellarg,													arginfo_escapeshellarg)
	PHP_FE(passthru,														arginfo_passthru)
	PHP_FE(shell_exec,														arginfo_shell_exec)
#ifdef PHP_CAN_SUPPORT_PROC_OPEN
	PHP_FE(proc_open,														arginfo_proc_open)
	PHP_FE(proc_close,														arginfo_proc_close)
	PHP_FE(proc_terminate,													arginfo_proc_terminate)
	PHP_FE(proc_get_status,													arginfo_proc_get_status)
#endif

#ifdef HAVE_NICE
	PHP_FE(proc_nice,														arginfo_proc_nice)
#endif

	PHP_FE(rand,															arginfo_rand)
	PHP_FE(srand,															arginfo_srand)
	PHP_FE(getrandmax,													arginfo_getrandmax)
	PHP_FE(mt_rand,														arginfo_mt_rand)
	PHP_FE(mt_srand,														arginfo_mt_srand)
	PHP_FE(mt_getrandmax,													arginfo_mt_getrandmax)

	PHP_FE(random_bytes,													arginfo_random_bytes)
	PHP_FE(random_int,													arginfo_random_int)

#if HAVE_GETSERVBYNAME
	PHP_FE(getservbyname,													arginfo_getservbyname)
#endif

#if HAVE_GETSERVBYPORT
	PHP_FE(getservbyport,													arginfo_getservbyport)
#endif

#if HAVE_GETPROTOBYNAME
	PHP_FE(getprotobyname,													arginfo_getprotobyname)
#endif

#if HAVE_GETPROTOBYNUMBER
	PHP_FE(getprotobynumber,												arginfo_getprotobynumber)
#endif

	PHP_FE(getmyuid,														arginfo_getmyuid)
	PHP_FE(getmygid,														arginfo_getmygid)
	PHP_FE(getmypid,														arginfo_getmypid)
	PHP_FE(getmyinode,														arginfo_getmyinode)
	PHP_FE(getlastmod,														arginfo_getlastmod)

	PHP_FE(base64_decode,													arginfo_base64_decode)
	PHP_FE(base64_encode,													arginfo_base64_encode)

	PHP_FE(password_hash,													arginfo_password_hash)
	PHP_FE(password_get_info,												arginfo_password_get_info)
	PHP_FE(password_needs_rehash,											arginfo_password_needs_rehash)
	PHP_FE(password_verify,													arginfo_password_verify)
	PHP_FE(convert_uuencode,												arginfo_convert_uuencode)
	PHP_FE(convert_uudecode,												arginfo_convert_uudecode)

	PHP_FE(abs,																arginfo_abs)
	PHP_FE(ceil,															arginfo_ceil)
	PHP_FE(floor,															arginfo_floor)
	PHP_FE(round,															arginfo_round)
	PHP_FE(sin,																arginfo_sin)
	PHP_FE(cos,																arginfo_cos)
	PHP_FE(tan,																arginfo_tan)
	PHP_FE(asin,															arginfo_asin)
	PHP_FE(acos,															arginfo_acos)
	PHP_FE(atan,															arginfo_atan)
	PHP_FE(atanh,															arginfo_atanh)
	PHP_FE(atan2,															arginfo_atan2)
	PHP_FE(sinh,															arginfo_sinh)
	PHP_FE(cosh,															arginfo_cosh)
	PHP_FE(tanh,															arginfo_tanh)
	PHP_FE(asinh,															arginfo_asinh)
	PHP_FE(acosh,															arginfo_acosh)
	PHP_FE(expm1,															arginfo_expm1)
	PHP_FE(log1p,															arginfo_log1p)
	PHP_FE(pi,																arginfo_pi)
	PHP_FE(is_finite,														arginfo_is_finite)
	PHP_FE(is_nan,															arginfo_is_nan)
	PHP_FE(is_infinite,														arginfo_is_infinite)
	PHP_FE(pow,																arginfo_pow)
	PHP_FE(exp,																arginfo_exp)
	PHP_FE(log,																arginfo_log)
	PHP_FE(log10,															arginfo_log10)
	PHP_FE(sqrt,															arginfo_sqrt)
	PHP_FE(hypot,															arginfo_hypot)
	PHP_FE(deg2rad,															arginfo_deg2rad)
	PHP_FE(rad2deg,															arginfo_rad2deg)
	PHP_FE(bindec,															arginfo_bindec)
	PHP_FE(hexdec,															arginfo_hexdec)
	PHP_FE(octdec,															arginfo_octdec)
	PHP_FE(decbin,															arginfo_decbin)
	PHP_FE(decoct,															arginfo_decoct)
	PHP_FE(dechex,															arginfo_dechex)
	PHP_FE(base_convert,													arginfo_base_convert)
	PHP_FE(number_format,													arginfo_number_format)
	PHP_FE(fmod,															arginfo_fmod)
	PHP_FE(intdiv,															arginfo_intdiv)
#ifdef HAVE_INET_NTOP
	PHP_RAW_NAMED_FE(inet_ntop,		php_inet_ntop,								arginfo_inet_ntop)
#endif
#ifdef HAVE_INET_PTON
	PHP_RAW_NAMED_FE(inet_pton,		php_inet_pton,								arginfo_inet_pton)
#endif
	PHP_FE(ip2long,															arginfo_ip2long)
	PHP_FE(long2ip,															arginfo_long2ip)

	PHP_FE(getenv,															arginfo_getenv)
#ifdef HAVE_PUTENV
	PHP_FE(putenv,															arginfo_putenv)
#endif

	PHP_FE(getopt,															arginfo_getopt)

#ifdef HAVE_GETLOADAVG
	PHP_FE(sys_getloadavg,													arginfo_sys_getloadavg)
#endif
#ifdef HAVE_GETTIMEOFDAY
	PHP_FE(microtime,														arginfo_microtime)
	PHP_FE(gettimeofday,													arginfo_gettimeofday)
#endif

#ifdef HAVE_GETRUSAGE
	PHP_FE(getrusage,														arginfo_getrusage)
#endif

#ifdef HAVE_GETTIMEOFDAY
	PHP_FE(uniqid,															arginfo_uniqid)
#endif

	PHP_FE(quoted_printable_decode,											arginfo_quoted_printable_decode)
	PHP_FE(quoted_printable_encode,											arginfo_quoted_printable_encode)
	PHP_FE(convert_cyr_string,												arginfo_convert_cyr_string)
	PHP_FE(get_current_user,												arginfo_get_current_user)
	PHP_FE(set_time_limit,													arginfo_set_time_limit)
	PHP_FE(header_register_callback,										arginfo_header_register_callback)
	PHP_FE(get_cfg_var,														arginfo_get_cfg_var)

	PHP_FE(get_magic_quotes_gpc,										arginfo_get_magic_quotes_gpc)
	PHP_FE(get_magic_quotes_runtime,									arginfo_get_magic_quotes_runtime)

	PHP_FE(error_log,														arginfo_error_log)
	PHP_FE(error_get_last,													arginfo_error_get_last)
	PHP_FE(error_clear_last,													arginfo_error_clear_last)
	PHP_FE(call_user_func,													arginfo_call_user_func)
	PHP_FE(call_user_func_array,											arginfo_call_user_func_array)
	PHP_FE(forward_static_call,											arginfo_forward_static_call)
	PHP_FE(forward_static_call_array,										arginfo_forward_static_call_array)
	PHP_FE(serialize,														arginfo_serialize)
	PHP_FE(unserialize,														arginfo_unserialize)

	PHP_FE(var_dump,														arginfo_var_dump)
	PHP_FE(var_export,														arginfo_var_export)
	PHP_FE(debug_zval_dump,													arginfo_debug_zval_dump)
	PHP_FE(print_r,															arginfo_print_r)
	PHP_FE(memory_get_usage,												arginfo_memory_get_usage)
	PHP_FE(memory_get_peak_usage,											arginfo_memory_get_peak_usage)

	PHP_FE(register_shutdown_function,										arginfo_register_shutdown_function)
	PHP_FE(register_tick_function,											arginfo_register_tick_function)
	PHP_FE(unregister_tick_function,										arginfo_unregister_tick_function)

	PHP_FE(highlight_file,													arginfo_highlight_file)
	PHP_FALIAS(show_source,			highlight_file,							arginfo_highlight_file)
	PHP_FE(highlight_string,												arginfo_highlight_string)
	PHP_FE(php_strip_whitespace,											arginfo_php_strip_whitespace)

	PHP_FE(ini_get,															arginfo_ini_get)
	PHP_FE(ini_get_all,														arginfo_ini_get_all)
	PHP_FE(ini_set,															arginfo_ini_set)
	PHP_FALIAS(ini_alter,			ini_set,								arginfo_ini_set)
	PHP_FE(ini_restore,														arginfo_ini_restore)
	PHP_FE(get_include_path,												arginfo_get_include_path)
	PHP_FE(set_include_path,												arginfo_set_include_path)
	PHP_FE(restore_include_path,											arginfo_restore_include_path)

	PHP_FE(setcookie,														arginfo_setcookie)
	PHP_FE(setrawcookie,													arginfo_setrawcookie)
	PHP_FE(header,															arginfo_header)
	PHP_FE(header_remove,													arginfo_header_remove)
	PHP_FE(headers_sent,													arginfo_headers_sent)
	PHP_FE(headers_list,													arginfo_headers_list)
	PHP_FE(http_response_code,												arginfo_http_response_code)

	PHP_FE(connection_aborted,												arginfo_connection_aborted)
	PHP_FE(connection_status,												arginfo_connection_status)
	PHP_FE(ignore_user_abort,												arginfo_ignore_user_abort)
	PHP_FE(parse_ini_file,													arginfo_parse_ini_file)
	PHP_FE(parse_ini_string,												arginfo_parse_ini_string)
#if ZEND_DEBUG
	PHP_FE(config_get_hash,													arginfo_config_get_hash)
#endif
	PHP_FE(is_uploaded_file,												arginfo_is_uploaded_file)
	PHP_FE(move_uploaded_file,												arginfo_move_uploaded_file)

	/* functions from dns.c */
	PHP_FE(gethostbyaddr,													arginfo_gethostbyaddr)
	PHP_FE(gethostbyname,													arginfo_gethostbyname)
	PHP_FE(gethostbynamel,													arginfo_gethostbynamel)

#ifdef HAVE_GETHOSTNAME
	PHP_FE(gethostname,													arginfo_gethostname)
#endif

#if defined(PHP_WIN32) || (HAVE_DNS_SEARCH_FUNC && !(defined(__BEOS__) || defined(NETWARE)))

	PHP_FE(dns_check_record,												arginfo_dns_check_record)
	PHP_FALIAS(checkdnsrr,			dns_check_record,						arginfo_dns_check_record)

# if defined(PHP_WIN32) || HAVE_FULL_DNS_FUNCS
	PHP_FE(dns_get_mx,														arginfo_dns_get_mx)
	PHP_FALIAS(getmxrr,				dns_get_mx,					arginfo_dns_get_mx)
	PHP_FE(dns_get_record,													arginfo_dns_get_record)
# endif
#endif

	/* functions from type.c */
	PHP_FE(intval,															arginfo_intval)
	PHP_FE(floatval,														arginfo_floatval)
	PHP_FALIAS(doubleval,			floatval,								arginfo_floatval)
	PHP_FE(strval,															arginfo_strval)
	PHP_FE(boolval,															arginfo_boolval)
	PHP_FE(gettype,															arginfo_gettype)
	PHP_FE(settype,															arginfo_settype)
	PHP_FE(is_null,															arginfo_is_null)
	PHP_FE(is_resource,														arginfo_is_resource)
	PHP_FE(is_bool,															arginfo_is_bool)
	PHP_FE(is_int,															arginfo_is_int)
	PHP_FE(is_float,														arginfo_is_float)
	PHP_FALIAS(is_integer,			is_int,									arginfo_is_int)
	PHP_FALIAS(is_long,				is_int,									arginfo_is_int)
	PHP_FALIAS(is_double,			is_float,								arginfo_is_float)
	PHP_FALIAS(is_real,				is_float,								arginfo_is_float)
	PHP_FE(is_numeric,														arginfo_is_numeric)
	PHP_FE(is_string,														arginfo_is_string)
	PHP_FE(is_array,														arginfo_is_array)
	PHP_FE(is_object,														arginfo_is_object)
	PHP_FE(is_scalar,														arginfo_is_scalar)
	PHP_FE(is_callable,														arginfo_is_callable)

	/* functions from file.c */
	PHP_FE(pclose,															arginfo_pclose)
	PHP_FE(popen,															arginfo_popen)
	PHP_FE(readfile,														arginfo_readfile)
	PHP_FE(rewind,															arginfo_rewind)
	PHP_FE(rmdir,															arginfo_rmdir)
	PHP_FE(umask,															arginfo_umask)
	PHP_FE(fclose,															arginfo_fclose)
	PHP_FE(feof,															arginfo_feof)
	PHP_FE(fgetc,															arginfo_fgetc)
	PHP_FE(fgets,															arginfo_fgets)
	PHP_FE(fgetss,															arginfo_fgetss)
	PHP_FE(fread,															arginfo_fread)
	PHP_NAMED_FE(fopen,				php_if_fopen,							arginfo_fopen)
	PHP_FE(fpassthru,														arginfo_fpassthru)
	PHP_NAMED_FE(ftruncate,			php_if_ftruncate,						arginfo_ftruncate)
	PHP_NAMED_FE(fstat,				php_if_fstat,							arginfo_fstat)
	PHP_FE(fseek,															arginfo_fseek)
	PHP_FE(ftell,															arginfo_ftell)
	PHP_FE(fflush,															arginfo_fflush)
	PHP_FE(fwrite,															arginfo_fwrite)
	PHP_FALIAS(fputs,				fwrite,									arginfo_fwrite)
	PHP_FE(mkdir,															arginfo_mkdir)
	PHP_FE(rename,															arginfo_rename)
	PHP_FE(copy,															arginfo_copy)
	PHP_FE(tempnam,															arginfo_tempnam)
	PHP_NAMED_FE(tmpfile,			php_if_tmpfile,							arginfo_tmpfile)
	PHP_FE(file,															arginfo_file)
	PHP_FE(file_get_contents,												arginfo_file_get_contents)
	PHP_FE(file_put_contents,												arginfo_file_put_contents)
	PHP_FE(stream_select,													arginfo_stream_select)
	PHP_FE(stream_context_create,											arginfo_stream_context_create)
	PHP_FE(stream_context_set_params,										arginfo_stream_context_set_params)
	PHP_FE(stream_context_get_params,										arginfo_stream_context_get_params)
	PHP_FE(stream_context_set_option,										arginfo_stream_context_set_option)
	PHP_FE(stream_context_get_options,										arginfo_stream_context_get_options)
	PHP_FE(stream_context_get_default,										arginfo_stream_context_get_default)
	PHP_FE(stream_context_set_default,										arginfo_stream_context_set_default)
	PHP_FE(stream_filter_prepend,											arginfo_stream_filter_prepend)
	PHP_FE(stream_filter_append,											arginfo_stream_filter_append)
	PHP_FE(stream_filter_remove,											arginfo_stream_filter_remove)
	PHP_FE(stream_socket_client,											arginfo_stream_socket_client)
	PHP_FE(stream_socket_server,											arginfo_stream_socket_server)
	PHP_FE(stream_socket_accept,											arginfo_stream_socket_accept)
	PHP_FE(stream_socket_get_name,											arginfo_stream_socket_get_name)
	PHP_FE(stream_socket_recvfrom,											arginfo_stream_socket_recvfrom)
	PHP_FE(stream_socket_sendto,											arginfo_stream_socket_sendto)
	PHP_FE(stream_socket_enable_crypto,										arginfo_stream_socket_enable_crypto)
#ifdef HAVE_SHUTDOWN
	PHP_FE(stream_socket_shutdown,											arginfo_stream_socket_shutdown)
#endif
#if HAVE_SOCKETPAIR
	PHP_FE(stream_socket_pair,												arginfo_stream_socket_pair)
#endif
	PHP_FE(stream_copy_to_stream,											arginfo_stream_copy_to_stream)
	PHP_FE(stream_get_contents,												arginfo_stream_get_contents)
	PHP_FE(stream_supports_lock,											arginfo_stream_supports_lock)
	PHP_FE(fgetcsv,															arginfo_fgetcsv)
	PHP_FE(fputcsv,															arginfo_fputcsv)
	PHP_FE(flock,															arginfo_flock)
	PHP_FE(get_meta_tags,													arginfo_get_meta_tags)
	PHP_FE(stream_set_read_buffer,											arginfo_stream_set_read_buffer)
	PHP_FE(stream_set_write_buffer,											arginfo_stream_set_write_buffer)
	PHP_FALIAS(set_file_buffer, stream_set_write_buffer,					arginfo_stream_set_write_buffer)
	PHP_FE(stream_set_chunk_size,											arginfo_stream_set_chunk_size)

	PHP_FE(stream_set_blocking,												arginfo_stream_set_blocking)
	PHP_FALIAS(socket_set_blocking, stream_set_blocking,					arginfo_stream_set_blocking)

	PHP_FE(stream_get_meta_data,											arginfo_stream_get_meta_data)
	PHP_FE(stream_get_line,													arginfo_stream_get_line)
	PHP_FE(stream_wrapper_register,											arginfo_stream_wrapper_register)
	PHP_FALIAS(stream_register_wrapper, stream_wrapper_register,			arginfo_stream_wrapper_register)
	PHP_FE(stream_wrapper_unregister,										arginfo_stream_wrapper_unregister)
	PHP_FE(stream_wrapper_restore,											arginfo_stream_wrapper_restore)
	PHP_FE(stream_get_wrappers,												arginfo_stream_get_wrappers)
	PHP_FE(stream_get_transports,											arginfo_stream_get_transports)
	PHP_FE(stream_resolve_include_path,										arginfo_stream_resolve_include_path)
	PHP_FE(stream_is_local,												arginfo_stream_is_local)
	PHP_FE(get_headers,														arginfo_get_headers)

#if HAVE_SYS_TIME_H || defined(PHP_WIN32)
	PHP_FE(stream_set_timeout,												arginfo_stream_set_timeout)
	PHP_FALIAS(socket_set_timeout, stream_set_timeout,						arginfo_stream_set_timeout)
#endif

	PHP_FALIAS(socket_get_status, stream_get_meta_data,						arginfo_stream_get_meta_data)

#if (!defined(__BEOS__) && !defined(NETWARE) && HAVE_REALPATH) || defined(ZTS)
	PHP_FE(realpath,														arginfo_realpath)
#endif

#ifdef HAVE_FNMATCH
	PHP_FE(fnmatch,															arginfo_fnmatch)
#endif

	/* functions from fsock.c */
	PHP_FE(fsockopen,														arginfo_fsockopen)
	PHP_FE(pfsockopen,														arginfo_pfsockopen)

	/* functions from pack.c */
	PHP_FE(pack,															arginfo_pack)
	PHP_FE(unpack,															arginfo_unpack)

	/* functions from browscap.c */
	PHP_FE(get_browser,														arginfo_get_browser)

#if HAVE_CRYPT
	/* functions from crypt.c */
	PHP_FE(crypt,															arginfo_crypt)
#endif

	/* functions from dir.c */
	PHP_FE(opendir,															arginfo_opendir)
	PHP_FE(closedir,														arginfo_closedir)
	PHP_FE(chdir,															arginfo_chdir)

#if defined(HAVE_CHROOT) && !defined(ZTS) && ENABLE_CHROOT_FUNC
	PHP_FE(chroot,															arginfo_chroot)
#endif

	PHP_FE(getcwd,															arginfo_getcwd)
	PHP_FE(rewinddir,														arginfo_rewinddir)
	PHP_NAMED_FE(readdir,			php_if_readdir,							arginfo_readdir)
	PHP_FALIAS(dir,					getdir,									arginfo_dir)
	PHP_FE(scandir,															arginfo_scandir)
#ifdef HAVE_GLOB
	PHP_FE(glob,															arginfo_glob)
#endif
	/* functions from filestat.c */
	PHP_FE(fileatime,														arginfo_fileatime)
	PHP_FE(filectime,														arginfo_filectime)
	PHP_FE(filegroup,														arginfo_filegroup)
	PHP_FE(fileinode,														arginfo_fileinode)
	PHP_FE(filemtime,														arginfo_filemtime)
	PHP_FE(fileowner,														arginfo_fileowner)
	PHP_FE(fileperms,														arginfo_fileperms)
	PHP_FE(filesize,														arginfo_filesize)
	PHP_FE(filetype,														arginfo_filetype)
	PHP_FE(file_exists,														arginfo_file_exists)
	PHP_FE(is_writable,														arginfo_is_writable)
	PHP_FALIAS(is_writeable,		is_writable,							arginfo_is_writable)
	PHP_FE(is_readable,														arginfo_is_readable)
	PHP_FE(is_executable,													arginfo_is_executable)
	PHP_FE(is_file,															arginfo_is_file)
	PHP_FE(is_dir,															arginfo_is_dir)
	PHP_FE(is_link,															arginfo_is_link)
	PHP_NAMED_FE(stat,				php_if_stat,							arginfo_stat)
	PHP_NAMED_FE(lstat,				php_if_lstat,							arginfo_lstat)
#ifndef NETWARE
	PHP_FE(chown,															arginfo_chown)
	PHP_FE(chgrp,															arginfo_chgrp)
#endif
#if HAVE_LCHOWN
	PHP_FE(lchown,															arginfo_lchown)
#endif
#if HAVE_LCHOWN
	PHP_FE(lchgrp,															arginfo_lchgrp)
#endif
	PHP_FE(chmod,															arginfo_chmod)
#if HAVE_UTIME
	PHP_FE(touch,															arginfo_touch)
#endif
	PHP_FE(clearstatcache,													arginfo_clearstatcache)
	PHP_FE(disk_total_space,												arginfo_disk_total_space)
	PHP_FE(disk_free_space,													arginfo_disk_free_space)
	PHP_FALIAS(diskfreespace,		disk_free_space,						arginfo_disk_free_space)
	PHP_FE(realpath_cache_size,												arginfo_realpath_cache_size)
	PHP_FE(realpath_cache_get,												arginfo_realpath_cache_get)

	/* functions from mail.c */
	PHP_FE(mail,															arginfo_mail)
	PHP_FE(ezmlm_hash,														arginfo_ezmlm_hash)

	/* functions from syslog.c */
#ifdef HAVE_SYSLOG_H
	PHP_FE(openlog,															arginfo_openlog)
	PHP_FE(syslog,															arginfo_syslog)
	PHP_FE(closelog,														arginfo_closelog)
#endif

	/* functions from lcg.c */
	PHP_FE(lcg_value,														arginfo_lcg_value)

	/* functions from metaphone.c */
	PHP_FE(metaphone,														arginfo_metaphone)

	/* functions from output.c */
	PHP_FE(ob_start,														arginfo_ob_start)
	PHP_FE(ob_flush,														arginfo_ob_flush)
	PHP_FE(ob_clean,														arginfo_ob_clean)
	PHP_FE(ob_end_flush,													arginfo_ob_end_flush)
	PHP_FE(ob_end_clean,													arginfo_ob_end_clean)
	PHP_FE(ob_get_flush,													arginfo_ob_get_flush)
	PHP_FE(ob_get_clean,													arginfo_ob_get_clean)
	PHP_FE(ob_get_length,													arginfo_ob_get_length)
	PHP_FE(ob_get_level,													arginfo_ob_get_level)
	PHP_FE(ob_get_status,													arginfo_ob_get_status)
	PHP_FE(ob_get_contents,													arginfo_ob_get_contents)
	PHP_FE(ob_implicit_flush,												arginfo_ob_implicit_flush)
	PHP_FE(ob_list_handlers,												arginfo_ob_list_handlers)

	/* functions from array.c */
	PHP_FE(ksort,															arginfo_ksort)
	PHP_FE(krsort,															arginfo_krsort)
	PHP_FE(natsort,															arginfo_natsort)
	PHP_FE(natcasesort,														arginfo_natcasesort)
	PHP_FE(asort,															arginfo_asort)
	PHP_FE(arsort,															arginfo_arsort)
	PHP_FE(sort,															arginfo_sort)
	PHP_FE(rsort,															arginfo_rsort)
	PHP_FE(usort,															arginfo_usort)
	PHP_FE(uasort,															arginfo_uasort)
	PHP_FE(uksort,															arginfo_uksort)
	PHP_FE(shuffle,															arginfo_shuffle)
	PHP_FE(array_walk,														arginfo_array_walk)
	PHP_FE(array_walk_recursive,											arginfo_array_walk_recursive)
	PHP_FE(count,															arginfo_count)
	PHP_FE(end,																arginfo_end)
	PHP_FE(prev,															arginfo_prev)
	PHP_FE(next,															arginfo_next)
	PHP_FE(reset,															arginfo_reset)
	PHP_FE(current,															arginfo_current)
	PHP_FE(key,																arginfo_key)
	PHP_FE(min,																arginfo_min)
	PHP_FE(max,																arginfo_max)
	PHP_FE(in_array,														arginfo_in_array)
	PHP_FE(array_search,													arginfo_array_search)
	PHP_FE(extract,															arginfo_extract)
	PHP_FE(compact,															arginfo_compact)
	PHP_FE(array_fill,														arginfo_array_fill)
	PHP_FE(array_fill_keys,													arginfo_array_fill_keys)
	PHP_FE(range,															arginfo_range)
	PHP_FE(array_multisort,													arginfo_array_multisort)
	PHP_FE(array_push,														arginfo_array_push)
	PHP_FE(array_pop,														arginfo_array_pop)
	PHP_FE(array_shift,														arginfo_array_shift)
	PHP_FE(array_unshift,													arginfo_array_unshift)
	PHP_FE(array_splice,													arginfo_array_splice)
	PHP_FE(array_slice,														arginfo_array_slice)
	PHP_FE(array_merge,														arginfo_array_merge)
	PHP_FE(array_merge_recursive,											arginfo_array_merge_recursive)
	PHP_FE(array_replace,													arginfo_array_replace)
	PHP_FE(array_replace_recursive,											arginfo_array_replace_recursive)
	PHP_FE(array_keys,														arginfo_array_keys)
	PHP_FE(array_values,													arginfo_array_values)
	PHP_FE(array_count_values,												arginfo_array_count_values)
	PHP_FE(array_column,													arginfo_array_column)
	PHP_FE(array_reverse,													arginfo_array_reverse)
	PHP_FE(array_reduce,													arginfo_array_reduce)
	PHP_FE(array_pad,														arginfo_array_pad)
	PHP_FE(array_flip,														arginfo_array_flip)
	PHP_FE(array_change_key_case,											arginfo_array_change_key_case)
	PHP_FE(array_rand,														arginfo_array_rand)
	PHP_FE(array_unique,													arginfo_array_unique)
	PHP_FE(array_intersect,													arginfo_array_intersect)
	PHP_FE(array_intersect_key,												arginfo_array_intersect_key)
	PHP_FE(array_intersect_ukey,											arginfo_array_intersect_ukey)
	PHP_FE(array_uintersect,												arginfo_array_uintersect)
	PHP_FE(array_intersect_assoc,											arginfo_array_intersect_assoc)
	PHP_FE(array_uintersect_assoc,											arginfo_array_uintersect_assoc)
	PHP_FE(array_intersect_uassoc,											arginfo_array_intersect_uassoc)
	PHP_FE(array_uintersect_uassoc,											arginfo_array_uintersect_uassoc)
	PHP_FE(array_diff,														arginfo_array_diff)
	PHP_FE(array_diff_key,													arginfo_array_diff_key)
	PHP_FE(array_diff_ukey,													arginfo_array_diff_ukey)
	PHP_FE(array_udiff,														arginfo_array_udiff)
	PHP_FE(array_diff_assoc,												arginfo_array_diff_assoc)
	PHP_FE(array_udiff_assoc,												arginfo_array_udiff_assoc)
	PHP_FE(array_diff_uassoc,												arginfo_array_diff_uassoc)
	PHP_FE(array_udiff_uassoc,												arginfo_array_udiff_uassoc)
	PHP_FE(array_sum,														arginfo_array_sum)
	PHP_FE(array_product,													arginfo_array_product)
	PHP_FE(array_filter,													arginfo_array_filter)
	PHP_FE(array_map,														arginfo_array_map)
	PHP_FE(array_chunk,														arginfo_array_chunk)
	PHP_FE(array_combine,													arginfo_array_combine)
	PHP_FE(array_key_exists,												arginfo_array_key_exists)

	/* aliases from array.c */
	PHP_FALIAS(pos,					current,								arginfo_current)
	PHP_FALIAS(sizeof,				count,									arginfo_count)
	PHP_FALIAS(key_exists,			array_key_exists,						arginfo_array_key_exists)

	/* functions from assert.c */
	PHP_FE(assert,															arginfo_assert)
	PHP_FE(assert_options,													arginfo_assert_options)

	/* functions from versioning.c */
	PHP_FE(version_compare,													arginfo_version_compare)

	/* functions from ftok.c*/
#if HAVE_FTOK
	PHP_FE(ftok,															arginfo_ftok)
#endif

	PHP_FE(str_rot13,														arginfo_str_rot13)
	PHP_FE(stream_get_filters,												arginfo_stream_get_filters)
	PHP_FE(stream_filter_register,											arginfo_stream_filter_register)
	PHP_FE(stream_bucket_make_writeable,									arginfo_stream_bucket_make_writeable)
	PHP_FE(stream_bucket_prepend,											arginfo_stream_bucket_prepend)
	PHP_FE(stream_bucket_append,											arginfo_stream_bucket_append)
	PHP_FE(stream_bucket_new,												arginfo_stream_bucket_new)

	PHP_FE(output_add_rewrite_var,											arginfo_output_add_rewrite_var)
	PHP_FE(output_reset_rewrite_vars,										arginfo_output_reset_rewrite_vars)

	PHP_FE(sys_get_temp_dir,												arginfo_sys_get_temp_dir)

	PHP_FE_END
};
/* }}} */

static const zend_module_dep standard_deps[] = { /* {{{ */
	ZEND_MOD_OPTIONAL("session")
	ZEND_MOD_END
};
/* }}} */

zend_module_entry basic_functions_module = { /* {{{ */
	STANDARD_MODULE_HEADER_EX,
	NULL,
	standard_deps,
	"standard",					/* extension name */
	basic_functions,			/* function list */
	PHP_MINIT(basic),			/* process startup */
	PHP_MSHUTDOWN(basic),		/* process shutdown */
	PHP_RINIT(basic),			/* request startup */
	PHP_RSHUTDOWN(basic),		/* request shutdown */
	PHP_MINFO(basic),			/* extension info */
	PHP_STANDARD_VERSION,		/* extension version */
	STANDARD_MODULE_PROPERTIES
};
/* }}} */

#if defined(HAVE_PUTENV)
static void php_putenv_destructor(zval *zv) /* {{{ */
{
	putenv_entry *pe = Z_PTR_P(zv);

	if (pe->previous_value) {
# if defined(PHP_WIN32)
		/* MSVCRT has a bug in putenv() when setting a variable that
		 * is already set; if the SetEnvironmentVariable() API call
		 * fails, the Crt will double free() a string.
		 * We try to avoid this by setting our own value first */
		SetEnvironmentVariable(pe->key, "bugbug");
# endif
		putenv(pe->previous_value);
# if defined(PHP_WIN32)
		efree(pe->previous_value);
# endif
	} else {
# if HAVE_UNSETENV
		unsetenv(pe->key);
# elif defined(PHP_WIN32)
		SetEnvironmentVariable(pe->key, NULL);
# ifndef ZTS
		_putenv_s(pe->key, "");
# endif
# else
		char **env;

		for (env = environ; env != NULL && *env != NULL; env++) {
			if (!strncmp(*env, pe->key, pe->key_len) && (*env)[pe->key_len] == '=') {	/* found it */
				*env = "";
				break;
			}
		}
# endif
	}
#ifdef HAVE_TZSET
	/* don't forget to reset the various libc globals that
	 * we might have changed by an earlier call to tzset(). */
	if (!strncmp(pe->key, "TZ", pe->key_len)) {
		tzset();
	}
#endif

	efree(pe->putenv_string);
	efree(pe->key);
	efree(pe);
}
/* }}} */
#endif

static void basic_globals_ctor(php_basic_globals *basic_globals_p) /* {{{ */
{
	BG(rand_is_seeded) = 0;
	BG(mt_rand_is_seeded) = 0;
	BG(umask) = -1;
	BG(next) = NULL;
	BG(left) = -1;
	BG(user_tick_functions) = NULL;
	BG(user_filter_map) = NULL;
	BG(serialize_lock) = 0;

	memset(&BG(serialize), 0, sizeof(BG(serialize)));
	memset(&BG(unserialize), 0, sizeof(BG(unserialize)));

	memset(&BG(url_adapt_state_ex), 0, sizeof(BG(url_adapt_state_ex)));

#if defined(_REENTRANT) && defined(HAVE_MBRLEN) && defined(HAVE_MBSTATE_T)
	memset(&BG(mblen_state), 0, sizeof(BG(mblen_state)));
#endif

	BG(incomplete_class) = incomplete_class_entry;
	BG(page_uid) = -1;
	BG(page_gid) = -1;
}
/* }}} */

static void basic_globals_dtor(php_basic_globals *basic_globals_p) /* {{{ */
{
	if (basic_globals_p->url_adapt_state_ex.tags) {
		zend_hash_destroy(basic_globals_p->url_adapt_state_ex.tags);
		free(basic_globals_p->url_adapt_state_ex.tags);
	}
}
/* }}} */

#define PHP_DOUBLE_INFINITY_HIGH       0x7ff00000
#define PHP_DOUBLE_QUIET_NAN_HIGH      0xfff80000

PHPAPI double php_get_nan(void) /* {{{ */
{
#if HAVE_HUGE_VAL_NAN
	return HUGE_VAL + -HUGE_VAL;
#elif defined(__i386__) || defined(_X86_) || defined(ALPHA) || defined(_ALPHA) || defined(__alpha)
	double val = 0.0;
	((php_uint32*)&val)[1] = PHP_DOUBLE_QUIET_NAN_HIGH;
	((php_uint32*)&val)[0] = 0;
	return val;
#elif HAVE_ATOF_ACCEPTS_NAN
	return atof("NAN");
#else
	return 0.0/0.0;
#endif
}
/* }}} */

PHPAPI double php_get_inf(void) /* {{{ */
{
#if HAVE_HUGE_VAL_INF
	return HUGE_VAL;
#elif defined(__i386__) || defined(_X86_) || defined(ALPHA) || defined(_ALPHA) || defined(__alpha)
	double val = 0.0;
	((php_uint32*)&val)[1] = PHP_DOUBLE_INFINITY_HIGH;
	((php_uint32*)&val)[0] = 0;
	return val;
#elif HAVE_ATOF_ACCEPTS_INF
	return atof("INF");
#else
	return 1.0/0.0;
#endif
}
/* }}} */

#define BASIC_MINIT_SUBMODULE(module) \
	if (PHP_MINIT(module)(INIT_FUNC_ARGS_PASSTHRU) == SUCCESS) {\
		BASIC_ADD_SUBMODULE(module); \
	}

#define BASIC_ADD_SUBMODULE(module) \
	zend_hash_str_add_empty_element(&basic_submodules, #module, strlen(#module));

#define BASIC_RINIT_SUBMODULE(module) \
	if (zend_hash_str_exists(&basic_submodules, #module, strlen(#module))) { \
		PHP_RINIT(module)(INIT_FUNC_ARGS_PASSTHRU); \
	}

#define BASIC_MINFO_SUBMODULE(module) \
	if (zend_hash_str_exists(&basic_submodules, #module, strlen(#module))) { \
		PHP_MINFO(module)(ZEND_MODULE_INFO_FUNC_ARGS_PASSTHRU); \
	}

#define BASIC_RSHUTDOWN_SUBMODULE(module) \
	if (zend_hash_str_exists(&basic_submodules, #module, strlen(#module))) { \
		PHP_RSHUTDOWN(module)(SHUTDOWN_FUNC_ARGS_PASSTHRU); \
	}

#define BASIC_MSHUTDOWN_SUBMODULE(module) \
	if (zend_hash_str_exists(&basic_submodules, #module, strlen(#module))) { \
		PHP_MSHUTDOWN(module)(SHUTDOWN_FUNC_ARGS_PASSTHRU); \
	}

PHP_MINIT_FUNCTION(basic) /* {{{ */
{
#ifdef ZTS
	ts_allocate_id(&basic_globals_id, sizeof(php_basic_globals), (ts_allocate_ctor) basic_globals_ctor, (ts_allocate_dtor) basic_globals_dtor);
#ifdef PHP_WIN32
	ts_allocate_id(&php_win32_core_globals_id, sizeof(php_win32_core_globals), (ts_allocate_ctor)php_win32_core_globals_ctor, (ts_allocate_dtor)php_win32_core_globals_dtor );
#endif
#else
	basic_globals_ctor(&basic_globals);
#ifdef PHP_WIN32
	php_win32_core_globals_ctor(&the_php_win32_core_globals);
#endif
#endif

	zend_hash_init(&basic_submodules, 0, NULL, NULL, 1);

	BG(incomplete_class) = incomplete_class_entry = php_create_incomplete_class();

	REGISTER_LONG_CONSTANT("CONNECTION_ABORTED", PHP_CONNECTION_ABORTED, CONST_CS | CONST_PERSISTENT);
	REGISTER_LONG_CONSTANT("CONNECTION_NORMAL",  PHP_CONNECTION_NORMAL,  CONST_CS | CONST_PERSISTENT);
	REGISTER_LONG_CONSTANT("CONNECTION_TIMEOUT", PHP_CONNECTION_TIMEOUT, CONST_CS | CONST_PERSISTENT);

	REGISTER_LONG_CONSTANT("INI_USER",   ZEND_INI_USER,   CONST_CS | CONST_PERSISTENT);
	REGISTER_LONG_CONSTANT("INI_PERDIR", ZEND_INI_PERDIR, CONST_CS | CONST_PERSISTENT);
	REGISTER_LONG_CONSTANT("INI_SYSTEM", ZEND_INI_SYSTEM, CONST_CS | CONST_PERSISTENT);
	REGISTER_LONG_CONSTANT("INI_ALL",    ZEND_INI_ALL,    CONST_CS | CONST_PERSISTENT);

	REGISTER_LONG_CONSTANT("INI_SCANNER_NORMAL", ZEND_INI_SCANNER_NORMAL, CONST_CS | CONST_PERSISTENT);
	REGISTER_LONG_CONSTANT("INI_SCANNER_RAW",    ZEND_INI_SCANNER_RAW,    CONST_CS | CONST_PERSISTENT);
	REGISTER_LONG_CONSTANT("INI_SCANNER_TYPED",  ZEND_INI_SCANNER_TYPED,  CONST_CS | CONST_PERSISTENT);

	REGISTER_LONG_CONSTANT("PHP_URL_SCHEME", PHP_URL_SCHEME, CONST_CS | CONST_PERSISTENT);
	REGISTER_LONG_CONSTANT("PHP_URL_HOST", PHP_URL_HOST, CONST_CS | CONST_PERSISTENT);
	REGISTER_LONG_CONSTANT("PHP_URL_PORT", PHP_URL_PORT, CONST_CS | CONST_PERSISTENT);
	REGISTER_LONG_CONSTANT("PHP_URL_USER", PHP_URL_USER, CONST_CS | CONST_PERSISTENT);
	REGISTER_LONG_CONSTANT("PHP_URL_PASS", PHP_URL_PASS, CONST_CS | CONST_PERSISTENT);
	REGISTER_LONG_CONSTANT("PHP_URL_PATH", PHP_URL_PATH, CONST_CS | CONST_PERSISTENT);
	REGISTER_LONG_CONSTANT("PHP_URL_QUERY", PHP_URL_QUERY, CONST_CS | CONST_PERSISTENT);
	REGISTER_LONG_CONSTANT("PHP_URL_FRAGMENT", PHP_URL_FRAGMENT, CONST_CS | CONST_PERSISTENT);
	REGISTER_LONG_CONSTANT("PHP_QUERY_RFC1738", PHP_QUERY_RFC1738, CONST_CS | CONST_PERSISTENT);
	REGISTER_LONG_CONSTANT("PHP_QUERY_RFC3986", PHP_QUERY_RFC3986, CONST_CS | CONST_PERSISTENT);

#define REGISTER_MATH_CONSTANT(x)  REGISTER_DOUBLE_CONSTANT(#x, x, CONST_CS | CONST_PERSISTENT)
	REGISTER_MATH_CONSTANT(M_E);
	REGISTER_MATH_CONSTANT(M_LOG2E);
	REGISTER_MATH_CONSTANT(M_LOG10E);
	REGISTER_MATH_CONSTANT(M_LN2);
	REGISTER_MATH_CONSTANT(M_LN10);
	REGISTER_MATH_CONSTANT(M_PI);
	REGISTER_MATH_CONSTANT(M_PI_2);
	REGISTER_MATH_CONSTANT(M_PI_4);
	REGISTER_MATH_CONSTANT(M_1_PI);
	REGISTER_MATH_CONSTANT(M_2_PI);
	REGISTER_MATH_CONSTANT(M_SQRTPI);
	REGISTER_MATH_CONSTANT(M_2_SQRTPI);
	REGISTER_MATH_CONSTANT(M_LNPI);
	REGISTER_MATH_CONSTANT(M_EULER);
	REGISTER_MATH_CONSTANT(M_SQRT2);
	REGISTER_MATH_CONSTANT(M_SQRT1_2);
	REGISTER_MATH_CONSTANT(M_SQRT3);
	REGISTER_DOUBLE_CONSTANT("INF", php_get_inf(), CONST_CS | CONST_PERSISTENT);
	REGISTER_DOUBLE_CONSTANT("NAN", php_get_nan(), CONST_CS | CONST_PERSISTENT);

	REGISTER_LONG_CONSTANT("PHP_ROUND_HALF_UP", PHP_ROUND_HALF_UP, CONST_CS | CONST_PERSISTENT);
	REGISTER_LONG_CONSTANT("PHP_ROUND_HALF_DOWN", PHP_ROUND_HALF_DOWN, CONST_CS | CONST_PERSISTENT);
	REGISTER_LONG_CONSTANT("PHP_ROUND_HALF_EVEN", PHP_ROUND_HALF_EVEN, CONST_CS | CONST_PERSISTENT);
	REGISTER_LONG_CONSTANT("PHP_ROUND_HALF_ODD", PHP_ROUND_HALF_ODD, CONST_CS | CONST_PERSISTENT);

#if ENABLE_TEST_CLASS
	test_class_startup();
#endif

	register_phpinfo_constants(INIT_FUNC_ARGS_PASSTHRU);
	register_html_constants(INIT_FUNC_ARGS_PASSTHRU);
	register_string_constants(INIT_FUNC_ARGS_PASSTHRU);

	BASIC_ADD_SUBMODULE(dl)
	BASIC_ADD_SUBMODULE(mail)
	BASIC_ADD_SUBMODULE(streams)
	BASIC_MINIT_SUBMODULE(file)
	BASIC_MINIT_SUBMODULE(pack)
	BASIC_MINIT_SUBMODULE(browscap)
	BASIC_MINIT_SUBMODULE(standard_filters)
	BASIC_MINIT_SUBMODULE(user_filters)
	BASIC_MINIT_SUBMODULE(password)

#if defined(HAVE_LOCALECONV) && defined(ZTS)
	BASIC_MINIT_SUBMODULE(localeconv)
#endif

#if defined(HAVE_NL_LANGINFO)
	BASIC_MINIT_SUBMODULE(nl_langinfo)
#endif

#if HAVE_CRYPT
	BASIC_MINIT_SUBMODULE(crypt)
#endif

	BASIC_MINIT_SUBMODULE(lcg)

	BASIC_MINIT_SUBMODULE(dir)
#ifdef HAVE_SYSLOG_H
	BASIC_MINIT_SUBMODULE(syslog)
#endif
	BASIC_MINIT_SUBMODULE(array)
	BASIC_MINIT_SUBMODULE(assert)
	BASIC_MINIT_SUBMODULE(url_scanner_ex)
#ifdef PHP_CAN_SUPPORT_PROC_OPEN
	BASIC_MINIT_SUBMODULE(proc_open)
#endif
	BASIC_MINIT_SUBMODULE(exec)

	BASIC_MINIT_SUBMODULE(user_streams)
	BASIC_MINIT_SUBMODULE(imagetypes)

	php_register_url_stream_wrapper("php", &php_stream_php_wrapper);
	php_register_url_stream_wrapper("file", &php_plain_files_wrapper);
#ifdef HAVE_GLOB
	php_register_url_stream_wrapper("glob", &php_glob_stream_wrapper);
#endif
	php_register_url_stream_wrapper("data", &php_stream_rfc2397_wrapper);
	php_register_url_stream_wrapper("http", &php_stream_http_wrapper);
	php_register_url_stream_wrapper("ftp", &php_stream_ftp_wrapper);

#if defined(PHP_WIN32) || (HAVE_DNS_SEARCH_FUNC && !(defined(__BEOS__) || defined(NETWARE)))
# if defined(PHP_WIN32) || HAVE_FULL_DNS_FUNCS
	BASIC_MINIT_SUBMODULE(dns)
# endif
#endif

	BASIC_MINIT_SUBMODULE(random)

	return SUCCESS;
}
/* }}} */

PHP_MSHUTDOWN_FUNCTION(basic) /* {{{ */
{
#ifdef HAVE_SYSLOG_H
	PHP_MSHUTDOWN(syslog)(SHUTDOWN_FUNC_ARGS_PASSTHRU);
#endif
#ifdef ZTS
	ts_free_id(basic_globals_id);
#ifdef PHP_WIN32
	ts_free_id(php_win32_core_globals_id);
#endif
#else
	basic_globals_dtor(&basic_globals);
#ifdef PHP_WIN32
	php_win32_core_globals_dtor(&the_php_win32_core_globals);
#endif
#endif

	php_unregister_url_stream_wrapper("php");
	php_unregister_url_stream_wrapper("http");
	php_unregister_url_stream_wrapper("ftp");

	BASIC_MSHUTDOWN_SUBMODULE(browscap)
	BASIC_MSHUTDOWN_SUBMODULE(array)
	BASIC_MSHUTDOWN_SUBMODULE(assert)
	BASIC_MSHUTDOWN_SUBMODULE(url_scanner_ex)
	BASIC_MSHUTDOWN_SUBMODULE(file)
	BASIC_MSHUTDOWN_SUBMODULE(standard_filters)
#if defined(HAVE_LOCALECONV) && defined(ZTS)
	BASIC_MSHUTDOWN_SUBMODULE(localeconv)
#endif
#if HAVE_CRYPT
	BASIC_MSHUTDOWN_SUBMODULE(crypt)
#endif

	BASIC_MSHUTDOWN_SUBMODULE(random)

	zend_hash_destroy(&basic_submodules);
	return SUCCESS;
}
/* }}} */

PHP_RINIT_FUNCTION(basic) /* {{{ */
{
	memset(BG(strtok_table), 0, 256);

	BG(serialize_lock) = 0;
	memset(&BG(serialize), 0, sizeof(BG(serialize)));
	memset(&BG(unserialize), 0, sizeof(BG(unserialize)));

	BG(strtok_string) = NULL;
	ZVAL_UNDEF(&BG(strtok_zval));
	BG(strtok_last) = NULL;
	BG(locale_string) = NULL;
	BG(locale_changed) = 0;
	BG(array_walk_fci) = empty_fcall_info;
	BG(array_walk_fci_cache) = empty_fcall_info_cache;
	BG(user_compare_fci) = empty_fcall_info;
	BG(user_compare_fci_cache) = empty_fcall_info_cache;
	BG(page_uid) = -1;
	BG(page_gid) = -1;
	BG(page_inode) = -1;
	BG(page_mtime) = -1;
#ifdef HAVE_PUTENV
	zend_hash_init(&BG(putenv_ht), 1, NULL, php_putenv_destructor, 0);
#endif
	BG(user_shutdown_function_names) = NULL;

	PHP_RINIT(filestat)(INIT_FUNC_ARGS_PASSTHRU);
#ifdef HAVE_SYSLOG_H
	BASIC_RINIT_SUBMODULE(syslog)
#endif
	BASIC_RINIT_SUBMODULE(dir)
	BASIC_RINIT_SUBMODULE(url_scanner_ex)

	/* Setup default context */
	FG(default_context) = NULL;

	/* Default to global wrappers only */
	FG(stream_wrappers) = NULL;

	/* Default to global filters only */
	FG(stream_filters) = NULL;

	return SUCCESS;
}
/* }}} */

PHP_RSHUTDOWN_FUNCTION(basic) /* {{{ */
{
	zval_ptr_dtor(&BG(strtok_zval));
	ZVAL_UNDEF(&BG(strtok_zval));
	BG(strtok_string) = NULL;
#ifdef HAVE_PUTENV
	zend_hash_destroy(&BG(putenv_ht));
#endif

	if (BG(umask) != -1) {
		umask(BG(umask));
	}

	/* Check if locale was changed and change it back
	 * to the value in startup environment */
	if (BG(locale_changed)) {
		setlocale(LC_ALL, "C");
		setlocale(LC_CTYPE, "");
		zend_update_current_locale();
		if (BG(locale_string)) {
			zend_string_release(BG(locale_string));
			BG(locale_string) = NULL;
		}
	}

	/* FG(stream_wrappers) and FG(stream_filters) are destroyed
	 * during php_request_shutdown() */

	PHP_RSHUTDOWN(filestat)(SHUTDOWN_FUNC_ARGS_PASSTHRU);
#ifdef HAVE_SYSLOG_H
#ifdef PHP_WIN32
	BASIC_RSHUTDOWN_SUBMODULE(syslog)(SHUTDOWN_FUNC_ARGS_PASSTHRU);
#endif
#endif
	BASIC_RSHUTDOWN_SUBMODULE(assert)
	BASIC_RSHUTDOWN_SUBMODULE(url_scanner_ex)
	BASIC_RSHUTDOWN_SUBMODULE(streams)
#ifdef PHP_WIN32
	BASIC_RSHUTDOWN_SUBMODULE(win32_core_globals)
#endif

	if (BG(user_tick_functions)) {
		zend_llist_destroy(BG(user_tick_functions));
		efree(BG(user_tick_functions));
		BG(user_tick_functions) = NULL;
	}

	BASIC_RSHUTDOWN_SUBMODULE(user_filters)
	BASIC_RSHUTDOWN_SUBMODULE(browscap)

 	BG(page_uid) = -1;
 	BG(page_gid) = -1;
	return SUCCESS;
}
/* }}} */

PHP_MINFO_FUNCTION(basic) /* {{{ */
{
	php_info_print_table_start();
	BASIC_MINFO_SUBMODULE(dl)
	BASIC_MINFO_SUBMODULE(mail)
	php_info_print_table_end();
	BASIC_MINFO_SUBMODULE(assert)
}
/* }}} */

/* {{{ proto mixed constant(string const_name)
   Given the name of a constant this function will return the constant's associated value */
PHP_FUNCTION(constant)
{
	zend_string *const_name;
	zval *c;

	if (zend_parse_parameters(ZEND_NUM_ARGS(), "S", &const_name) == FAILURE) {
		return;
	}

	c = zend_get_constant_ex(const_name, NULL, ZEND_FETCH_CLASS_SILENT);
	if (c) {
		ZVAL_COPY_VALUE(return_value, c);
		if (Z_CONSTANT_P(return_value)) {
			if (UNEXPECTED(zval_update_constant_ex(return_value, 1, NULL) != SUCCESS)) {
				return;
			}
		}
		zval_copy_ctor(return_value);
	} else {
		php_error_docref(NULL, E_WARNING, "Couldn't find constant %s", ZSTR_VAL(const_name));
		RETURN_NULL();
	}
}
/* }}} */

#ifdef HAVE_INET_NTOP
/* {{{ proto string inet_ntop(string in_addr)
   Converts a packed inet address to a human readable IP address string */
PHP_NAMED_FUNCTION(php_inet_ntop)
{
	char *address;
	size_t address_len;
	int af = AF_INET;
	char buffer[40];

	if (zend_parse_parameters(ZEND_NUM_ARGS(), "s", &address, &address_len) == FAILURE) {
		RETURN_FALSE;
	}

#ifdef HAVE_IPV6
	if (address_len == 16) {
		af = AF_INET6;
	} else
#endif
	if (address_len != 4) {
		php_error_docref(NULL, E_WARNING, "Invalid in_addr value");
		RETURN_FALSE;
	}

	if (!inet_ntop(af, address, buffer, sizeof(buffer))) {
		php_error_docref(NULL, E_WARNING, "An unknown error occurred");
		RETURN_FALSE;
	}

	RETURN_STRING(buffer);
}
/* }}} */
#endif /* HAVE_INET_NTOP */

#ifdef HAVE_INET_PTON
/* {{{ proto string inet_pton(string ip_address)
   Converts a human readable IP address to a packed binary string */
PHP_NAMED_FUNCTION(php_inet_pton)
{
	int ret, af = AF_INET;
	char *address;
	size_t address_len;
	char buffer[17];

	if (zend_parse_parameters(ZEND_NUM_ARGS(), "s", &address, &address_len) == FAILURE) {
		RETURN_FALSE;
	}

	memset(buffer, 0, sizeof(buffer));

#ifdef HAVE_IPV6
	if (strchr(address, ':')) {
		af = AF_INET6;
	} else
#endif
	if (!strchr(address, '.')) {
		php_error_docref(NULL, E_WARNING, "Unrecognized address %s", address);
		RETURN_FALSE;
	}

	ret = inet_pton(af, address, buffer);

	if (ret <= 0) {
		php_error_docref(NULL, E_WARNING, "Unrecognized address %s", address);
		RETURN_FALSE;
	}

	RETURN_STRINGL(buffer, af == AF_INET ? 4 : 16);
}
/* }}} */
#endif /* HAVE_INET_PTON */

/* {{{ proto int ip2long(string ip_address)
   Converts a string containing an (IPv4) Internet Protocol dotted address into a proper address */
PHP_FUNCTION(ip2long)
{
	char *addr;
	size_t addr_len;
#ifdef HAVE_INET_PTON
	struct in_addr ip;
#else
	zend_ulong ip;
#endif

	if (zend_parse_parameters(ZEND_NUM_ARGS(), "s", &addr, &addr_len) == FAILURE) {
		return;
	}

#ifdef HAVE_INET_PTON
	if (addr_len == 0 || inet_pton(AF_INET, addr, &ip) != 1) {
		RETURN_FALSE;
	}
	RETURN_LONG(ntohl(ip.s_addr));
#else
	if (addr_len == 0 || (ip = inet_addr(addr)) == INADDR_NONE) {
		/* The only special case when we should return -1 ourselves,
		 * because inet_addr() considers it wrong. We return 0xFFFFFFFF and
		 * not -1 or ~0 because of 32/64bit issues. */
		if (addr_len == sizeof("255.255.255.255") - 1 &&
			!memcmp(addr, "255.255.255.255", sizeof("255.255.255.255") - 1)
		) {
			RETURN_LONG(0xFFFFFFFF);
		}
		RETURN_FALSE;
	}
	RETURN_LONG(ntohl(ip));
#endif
}
/* }}} */

/* {{{ proto string long2ip(int proper_address)
   Converts an (IPv4) Internet network address into a string in Internet standard dotted format */
PHP_FUNCTION(long2ip)
{
	/* "It's a long but it's not, PHP ints are signed */
	char *ip;
	size_t ip_len;
	uint32_t n;
	struct in_addr myaddr;
#ifdef HAVE_INET_PTON
	char str[40];
#endif

	if (zend_parse_parameters(ZEND_NUM_ARGS(), "s", &ip, &ip_len) == FAILURE) {
		return;
	}

	n = strtoul(ip, NULL, 0);

	myaddr.s_addr = htonl(n);
#ifdef HAVE_INET_PTON
	if (inet_ntop(AF_INET, &myaddr, str, sizeof(str))) {
		RETURN_STRING(str);
	} else {
		RETURN_FALSE;
	}
#else
	RETURN_STRING(inet_ntoa(myaddr));
#endif
}
/* }}} */

/********************
 * System Functions *
 ********************/

/* {{{ proto string getenv(string varname)
   Get the value of an environment variable */
PHP_FUNCTION(getenv)
{
	char *ptr, *str;
	size_t str_len;

	if (zend_parse_parameters(ZEND_NUM_ARGS(), "s", &str, &str_len) == FAILURE) {
		RETURN_FALSE;
	}

	/* SAPI method returns an emalloc()'d string */
	ptr = sapi_getenv(str, str_len);
	if (ptr) {
		// TODO: avoid realocation ???
		RETVAL_STRING(ptr);
		efree(ptr);
		return;
	}
#ifdef PHP_WIN32
	{
		char dummybuf;
		int size;

		SetLastError(0);
		/*If the given bugger is not large enough to hold the data, the return value is
		the buffer size,  in characters, required to hold the string and its terminating
		null character. We use this return value to alloc the final buffer. */
		size = GetEnvironmentVariableA(str, &dummybuf, 0);
		if (GetLastError() == ERROR_ENVVAR_NOT_FOUND) {
				/* The environment variable doesn't exist. */
				RETURN_FALSE;
		}

		if (size == 0) {
				/* env exists, but it is empty */
				RETURN_EMPTY_STRING();
		}

		ptr = emalloc(size);
		size = GetEnvironmentVariableA(str, ptr, size);
		if (size == 0) {
				/* has been removed between the two calls */
				efree(ptr);
				RETURN_EMPTY_STRING();
		} else {
			RETVAL_STRING(ptr);
			efree(ptr);
			return;
		}
	}
#else
	/* system method returns a const */
	ptr = getenv(str);
	if (ptr) {
		RETURN_STRING(ptr);
	}
#endif
	RETURN_FALSE;
}
/* }}} */

#ifdef HAVE_PUTENV
/* {{{ proto bool putenv(string setting)
   Set the value of an environment variable */
PHP_FUNCTION(putenv)
{
	char *setting;
	size_t setting_len;
	char *p, **env;
	putenv_entry pe;
#ifdef PHP_WIN32
	char *value = NULL;
	int equals = 0;
	int error_code;
#endif

	if (zend_parse_parameters(ZEND_NUM_ARGS(), "s", &setting, &setting_len) == FAILURE) {
		return;
	}

    if(setting_len == 0 || setting[0] == '=') {
    	php_error_docref(NULL, E_WARNING, "Invalid parameter syntax");
    	RETURN_FALSE;
    }

	pe.putenv_string = estrndup(setting, setting_len);
	pe.key = estrndup(setting, setting_len);
	if ((p = strchr(pe.key, '='))) {	/* nullify the '=' if there is one */
		*p = '\0';
#ifdef PHP_WIN32
		equals = 1;
#endif
	}

	pe.key_len = (int)strlen(pe.key);
#ifdef PHP_WIN32
	if (equals) {
		if (pe.key_len < setting_len - 1) {
			value = p + 1;
		} else {
			/* empty string*/
			value = p;
		}
	}
#endif

	zend_hash_str_del(&BG(putenv_ht), pe.key, pe.key_len);

	/* find previous value */
	pe.previous_value = NULL;
	for (env = environ; env != NULL && *env != NULL; env++) {
		if (!strncmp(*env, pe.key, pe.key_len) && (*env)[pe.key_len] == '=') {	/* found it */
#if defined(PHP_WIN32)
			/* must copy previous value because MSVCRT's putenv can free the string without notice */
			pe.previous_value = estrdup(*env);
#else
			pe.previous_value = *env;
#endif
			break;
		}
	}

#if HAVE_UNSETENV
	if (!p) { /* no '=' means we want to unset it */
		unsetenv(pe.putenv_string);
	}
	if (!p || putenv(pe.putenv_string) == 0) { /* success */
#else
# ifndef PHP_WIN32
	if (putenv(pe.putenv_string) == 0) { /* success */
# else
	error_code = SetEnvironmentVariable(pe.key, value);

	if (error_code != 0
# ifndef ZTS
	/* We need both SetEnvironmentVariable and _putenv here as some
		dependency lib could use either way to read the environment.
		Obviously the CRT version will be useful more often. But
		generally, doing both brings us on the safe track at least
		in NTS build. */
	&& _putenv_s(pe.key, value ? value : "") == 0
# endif
	) { /* success */
# endif
#endif
		zend_hash_str_add_mem(&BG(putenv_ht), pe.key, pe.key_len, &pe, sizeof(putenv_entry));
#ifdef HAVE_TZSET
		if (!strncmp(pe.key, "TZ", pe.key_len)) {
			tzset();
		}
#endif
		RETURN_TRUE;
	} else {
		efree(pe.putenv_string);
		efree(pe.key);
		RETURN_FALSE;
	}
}
/* }}} */
#endif

/* {{{ free_argv()
   Free the memory allocated to an argv array. */
static void free_argv(char **argv, int argc)
{
	int i;

	if (argv) {
		for (i = 0; i < argc; i++) {
			if (argv[i]) {
				efree(argv[i]);
			}
		}
		efree(argv);
	}
}
/* }}} */

/* {{{ free_longopts()
   Free the memory allocated to an longopt array. */
static void free_longopts(opt_struct *longopts)
{
	opt_struct *p;

	if (longopts) {
		for (p = longopts; p && p->opt_char != '-'; p++) {
			if (p->opt_name != NULL) {
				efree((char *)(p->opt_name));
			}
		}
	}
}
/* }}} */

/* {{{ parse_opts()
   Convert the typical getopt input characters to the php_getopt struct array */
static int parse_opts(char * opts, opt_struct ** result)
{
	opt_struct * paras = NULL;
	unsigned int i, count = 0;
	unsigned int opts_len = (unsigned int)strlen(opts);

	for (i = 0; i < opts_len; i++) {
		if ((opts[i] >= 48 && opts[i] <= 57) ||
			(opts[i] >= 65 && opts[i] <= 90) ||
			(opts[i] >= 97 && opts[i] <= 122)
		) {
			count++;
		}
	}

	paras = safe_emalloc(sizeof(opt_struct), count, 0);
	memset(paras, 0, sizeof(opt_struct) * count);
	*result = paras;
	while ( (*opts >= 48 && *opts <= 57) || /* 0 - 9 */
			(*opts >= 65 && *opts <= 90) || /* A - Z */
			(*opts >= 97 && *opts <= 122)   /* a - z */
	) {
		paras->opt_char = *opts;
		paras->need_param = (*(++opts) == ':') ? 1 : 0;
		paras->opt_name = NULL;
		if (paras->need_param == 1) {
			opts++;
			if (*opts == ':') {
				paras->need_param++;
				opts++;
			}
		}
		paras++;
	}
	return count;
}
/* }}} */

/* {{{ proto array getopt(string options [, array longopts])
   Get options from the command line argument list */
PHP_FUNCTION(getopt)
{
	char *options = NULL, **argv = NULL;
	char opt[2] = { '\0' };
	char *optname;
	int argc = 0, len, o;
	size_t options_len = 0;
	char *php_optarg = NULL;
	int php_optind = 1;
	zval val, *args = NULL, *p_longopts = NULL;
	int optname_len = 0;
	opt_struct *opts, *orig_opts;

	if (zend_parse_parameters(ZEND_NUM_ARGS(), "s|a", &options, &options_len, &p_longopts) == FAILURE) {
		RETURN_FALSE;
	}

	/* Get argv from the global symbol table. We calculate argc ourselves
	 * in order to be on the safe side, even though it is also available
	 * from the symbol table. */
	if ((Z_TYPE(PG(http_globals)[TRACK_VARS_SERVER]) == IS_ARRAY || zend_is_auto_global_str(ZEND_STRL("_SERVER"))) &&
		((args = zend_hash_str_find_ind(Z_ARRVAL_P(&PG(http_globals)[TRACK_VARS_SERVER]), "argv", sizeof("argv")-1)) != NULL ||
		(args = zend_hash_str_find_ind(&EG(symbol_table), "argv", sizeof("argv")-1)) != NULL)
	) {
		int pos = 0;
		zval *entry;

 		if (Z_TYPE_P(args) != IS_ARRAY) {
 			RETURN_FALSE;
 		}
 		argc = zend_hash_num_elements(Z_ARRVAL_P(args));

		/* Attempt to allocate enough memory to hold all of the arguments
		 * and a trailing NULL */
		argv = (char **) safe_emalloc(sizeof(char *), (argc + 1), 0);

		/* Iterate over the hash to construct the argv array. */
		ZEND_HASH_FOREACH_VAL(Z_ARRVAL_P(args), entry) {
			zend_string *arg_str = zval_get_string(entry);

			argv[pos++] = estrdup(ZSTR_VAL(arg_str));

			zend_string_release(arg_str);
		} ZEND_HASH_FOREACH_END();

		/* The C Standard requires argv[argc] to be NULL - this might
		 * keep some getopt implementations happy. */
		argv[argc] = NULL;
	} else {
		/* Return false if we can't find argv. */
		RETURN_FALSE;
	}

	len = parse_opts(options, &opts);

	if (p_longopts) {
		int count;
		zval *entry;

		count = zend_hash_num_elements(Z_ARRVAL_P(p_longopts));

		/* the first <len> slots are filled by the one short ops
		 * we now extend our array and jump to the new added structs */
		opts = (opt_struct *) erealloc(opts, sizeof(opt_struct) * (len + count + 1));
		orig_opts = opts;
		opts += len;

		memset(opts, 0, count * sizeof(opt_struct));

		/* Iterate over the hash to construct the argv array. */
		ZEND_HASH_FOREACH_VAL(Z_ARRVAL_P(p_longopts), entry) {
			zend_string *arg_str = zval_get_string(entry);

			opts->need_param = 0;
			opts->opt_name = estrdup(ZSTR_VAL(arg_str));
			len = (int)strlen(opts->opt_name);
			if ((len > 0) && (opts->opt_name[len - 1] == ':')) {
				opts->need_param++;
				opts->opt_name[len - 1] = '\0';
				if ((len > 1) && (opts->opt_name[len - 2] == ':')) {
					opts->need_param++;
					opts->opt_name[len - 2] = '\0';
				}
			}
			opts->opt_char = 0;
			opts++;

			zend_string_release(arg_str);
		} ZEND_HASH_FOREACH_END();
	} else {
		opts = (opt_struct*) erealloc(opts, sizeof(opt_struct) * (len + 1));
		orig_opts = opts;
		opts += len;
	}

	/* php_getopt want to identify the last param */
	opts->opt_char   = '-';
	opts->need_param = 0;
	opts->opt_name   = NULL;

	/* Initialize the return value as an array. */
	array_init(return_value);

	/* after our pointer arithmetic jump back to the first element */
	opts = orig_opts;

	while ((o = php_getopt(argc, argv, opts, &php_optarg, &php_optind, 0, 1)) != -1) {
		/* Skip unknown arguments. */
		if (o == '?') {
			continue;
		}

		/* Prepare the option character and the argument string. */
		if (o == 0) {
			optname = opts[php_optidx].opt_name;
		} else {
			if (o == 1) {
				o = '-';
			}
			opt[0] = o;
			optname = opt;
		}

		if (php_optarg != NULL) {
			/* keep the arg as binary, since the encoding is not known */
			ZVAL_STRING(&val, php_optarg);
		} else {
			ZVAL_FALSE(&val);
		}

		/* Add this option / argument pair to the result hash. */
		optname_len = (int)strlen(optname);
		if (!(optname_len > 1 && optname[0] == '0') && is_numeric_string(optname, optname_len, NULL, NULL, 0) == IS_LONG) {
			/* numeric string */
			int optname_int = atoi(optname);
			if ((args = zend_hash_index_find(Z_ARRVAL_P(return_value), optname_int)) != NULL) {
				if (Z_TYPE_P(args) != IS_ARRAY) {
					convert_to_array_ex(args);
				}
				zend_hash_next_index_insert(Z_ARRVAL_P(args), &val);
			} else {
				zend_hash_index_update(Z_ARRVAL_P(return_value), optname_int, &val);
			}
		} else {
			/* other strings */
			if ((args = zend_hash_str_find(Z_ARRVAL_P(return_value), optname, strlen(optname))) != NULL) {
				if (Z_TYPE_P(args) != IS_ARRAY) {
					convert_to_array_ex(args);
				}
				zend_hash_next_index_insert(Z_ARRVAL_P(args), &val);
			} else {
				zend_hash_str_add(Z_ARRVAL_P(return_value), optname, strlen(optname), &val);
			}
		}

		php_optarg = NULL;
	}

	free_longopts(orig_opts);
	efree(orig_opts);
	free_argv(argv, argc);
}
/* }}} */

/* {{{ proto void flush(void)
   Flush the output buffer */
PHP_FUNCTION(flush)
{
	if (zend_parse_parameters_none() == FAILURE) {
		return;
	}

	sapi_flush();
}
/* }}} */

/* {{{ proto void sleep(int seconds)
   Delay for a given number of seconds */
PHP_FUNCTION(sleep)
{
	zend_long num;

	if (zend_parse_parameters(ZEND_NUM_ARGS(), "l", &num) == FAILURE) {
		RETURN_FALSE;
	}
	if (num < 0) {
		php_error_docref(NULL, E_WARNING, "Number of seconds must be greater than or equal to 0");
		RETURN_FALSE;
	}
#ifdef PHP_SLEEP_NON_VOID
	RETURN_LONG(php_sleep((unsigned int)num));
#else
	php_sleep((unsigned int)num);
#endif

}
/* }}} */

/* {{{ proto void usleep(int micro_seconds)
   Delay for a given number of micro seconds */
PHP_FUNCTION(usleep)
{
#if HAVE_USLEEP
	zend_long num;

	if (zend_parse_parameters(ZEND_NUM_ARGS(), "l", &num) == FAILURE) {
		return;
	}
	if (num < 0) {
		php_error_docref(NULL, E_WARNING, "Number of microseconds must be greater than or equal to 0");
		RETURN_FALSE;
	}
	usleep((unsigned int)num);
#endif
}
/* }}} */

#if HAVE_NANOSLEEP
/* {{{ proto mixed time_nanosleep(long seconds, long nanoseconds)
   Delay for a number of seconds and nano seconds */
PHP_FUNCTION(time_nanosleep)
{
	zend_long tv_sec, tv_nsec;
	struct timespec php_req, php_rem;

	if (zend_parse_parameters(ZEND_NUM_ARGS(), "ll", &tv_sec, &tv_nsec) == FAILURE) {
		return;
	}

	if (tv_sec < 0) {
		php_error_docref(NULL, E_WARNING, "The seconds value must be greater than 0");
		RETURN_FALSE;
	}
	if (tv_nsec < 0) {
		php_error_docref(NULL, E_WARNING, "The nanoseconds value must be greater than 0");
		RETURN_FALSE;
	}

	php_req.tv_sec = (time_t) tv_sec;
	php_req.tv_nsec = (long)tv_nsec;
	if (!nanosleep(&php_req, &php_rem)) {
		RETURN_TRUE;
	} else if (errno == EINTR) {
		array_init(return_value);
		add_assoc_long_ex(return_value, "seconds", sizeof("seconds")-1, php_rem.tv_sec);
		add_assoc_long_ex(return_value, "nanoseconds", sizeof("nanoseconds")-1, php_rem.tv_nsec);
		return;
	} else if (errno == EINVAL) {
		php_error_docref(NULL, E_WARNING, "nanoseconds was not in the range 0 to 999 999 999 or seconds was negative");
	}

	RETURN_FALSE;
}
/* }}} */

/* {{{ proto mixed time_sleep_until(float timestamp)
   Make the script sleep until the specified time */
PHP_FUNCTION(time_sleep_until)
{
	double d_ts, c_ts;
	struct timeval tm;
	struct timespec php_req, php_rem;

	if (zend_parse_parameters(ZEND_NUM_ARGS(), "d", &d_ts) == FAILURE) {
		return;
	}

	if (gettimeofday((struct timeval *) &tm, NULL) != 0) {
		RETURN_FALSE;
	}

	c_ts = (double)(d_ts - tm.tv_sec - tm.tv_usec / 1000000.00);
	if (c_ts < 0) {
		php_error_docref(NULL, E_WARNING, "Sleep until to time is less than current time");
		RETURN_FALSE;
	}

	php_req.tv_sec = (time_t) c_ts;
	if (php_req.tv_sec > c_ts) { /* rounding up occurred */
		php_req.tv_sec--;
	}
	/* 1sec = 1000000000 nanoseconds */
	php_req.tv_nsec = (long) ((c_ts - php_req.tv_sec) * 1000000000.00);

	while (nanosleep(&php_req, &php_rem)) {
		if (errno == EINTR) {
			php_req.tv_sec = php_rem.tv_sec;
			php_req.tv_nsec = php_rem.tv_nsec;
		} else {
			RETURN_FALSE;
		}
	}

	RETURN_TRUE;
}
/* }}} */
#endif

/* {{{ proto string get_current_user(void)
   Get the name of the owner of the current PHP script */
PHP_FUNCTION(get_current_user)
{
	if (zend_parse_parameters_none() == FAILURE) {
		return;
	}

	RETURN_STRING(php_get_current_user());
}
/* }}} */

/* {{{ add_config_entry_cb
 */
static int add_config_entry_cb(zval *entry, int num_args, va_list args, zend_hash_key *hash_key)
{
	zval *retval = (zval *)va_arg(args, zval*);
	zval tmp;

	if (Z_TYPE_P(entry) == IS_STRING) {
		if (hash_key->key) {
			add_assoc_str_ex(retval, ZSTR_VAL(hash_key->key), ZSTR_LEN(hash_key->key), zend_string_copy(Z_STR_P(entry)));
		} else {
			add_index_str(retval, hash_key->h, zend_string_copy(Z_STR_P(entry)));
		}
	} else if (Z_TYPE_P(entry) == IS_ARRAY) {
		array_init(&tmp);
		zend_hash_apply_with_arguments(Z_ARRVAL_P(entry), add_config_entry_cb, 1, tmp);
		zend_hash_update(Z_ARRVAL_P(retval), hash_key->key, &tmp);
	}
	return 0;
}
/* }}} */

/* {{{ proto mixed get_cfg_var(string option_name)
   Get the value of a PHP configuration option */
PHP_FUNCTION(get_cfg_var)
{
	char *varname;
	size_t varname_len;
	zval *retval;

	if (zend_parse_parameters(ZEND_NUM_ARGS(), "s", &varname, &varname_len) == FAILURE) {
		return;
	}

	retval = cfg_get_entry(varname, (uint)varname_len);

	if (retval) {
		if (Z_TYPE_P(retval) == IS_ARRAY) {
			array_init(return_value);
			zend_hash_apply_with_arguments(Z_ARRVAL_P(retval), add_config_entry_cb, 1, return_value);
			return;
		} else {
			RETURN_STRING(Z_STRVAL_P(retval));
		}
	} else {
		RETURN_FALSE;
	}
}
/* }}} */

/* {{{ proto int get_magic_quotes_runtime(void)
   Get the current active configuration setting of magic_quotes_runtime */
PHP_FUNCTION(get_magic_quotes_runtime)
{
	if (zend_parse_parameters_none() == FAILURE) {
		return;
	}
	RETURN_FALSE;
}
/* }}} */

/* {{{ proto int get_magic_quotes_gpc(void)
   Get the current active configuration setting of magic_quotes_gpc */
PHP_FUNCTION(get_magic_quotes_gpc)
{
	if (zend_parse_parameters_none() == FAILURE) {
		return;
	}
	RETURN_FALSE;
}
/* }}} */

/*
	1st arg = error message
	2nd arg = error option
	3rd arg = optional parameters (email address or tcp address)
	4th arg = used for additional headers if email

error options:
	0 = send to php_error_log (uses syslog or file depending on ini setting)
	1 = send via email to 3rd parameter 4th option = additional headers
	2 = send via tcp/ip to 3rd parameter (name or ip:port)
	3 = save to file in 3rd parameter
	4 = send to SAPI logger directly
*/

/* {{{ proto bool error_log(string message [, int message_type [, string destination [, string extra_headers]]])
   Send an error message somewhere */
PHP_FUNCTION(error_log)
{
	char *message, *opt = NULL, *headers = NULL;
	size_t message_len, opt_len = 0, headers_len = 0;
	int opt_err = 0, argc = ZEND_NUM_ARGS();
	zend_long erropt = 0;

	if (zend_parse_parameters(argc, "s|lps", &message, &message_len, &erropt, &opt, &opt_len, &headers, &headers_len) == FAILURE) {
		return;
	}

	if (argc > 1) {
		opt_err = (int)erropt;
	}

	if (_php_error_log_ex(opt_err, message, message_len, opt, headers) == FAILURE) {
		RETURN_FALSE;
	}

	RETURN_TRUE;
}
/* }}} */

/* For BC (not binary-safe!) */
PHPAPI int _php_error_log(int opt_err, char *message, char *opt, char *headers) /* {{{ */
{
	return _php_error_log_ex(opt_err, message, (opt_err == 3) ? strlen(message) : 0, opt, headers);
}
/* }}} */

PHPAPI int _php_error_log_ex(int opt_err, char *message, size_t message_len, char *opt, char *headers) /* {{{ */
{
	php_stream *stream = NULL;

	switch (opt_err)
	{
		case 1:		/*send an email */
			if (!php_mail(opt, "PHP error_log message", message, headers, NULL)) {
				return FAILURE;
			}
			break;

		case 2:		/*send to an address */
			php_error_docref(NULL, E_WARNING, "TCP/IP option not available!");
			return FAILURE;
			break;

		case 3:		/*save to a file */
			stream = php_stream_open_wrapper(opt, "a", IGNORE_URL_WIN | REPORT_ERRORS, NULL);
			if (!stream) {
				return FAILURE;
			}
			php_stream_write(stream, message, message_len);
			php_stream_close(stream);
			break;

		case 4: /* send to SAPI */
			if (sapi_module.log_message) {
				sapi_module.log_message(message);
			} else {
				return FAILURE;
			}
			break;

		default:
			php_log_err(message);
			break;
	}
	return SUCCESS;
}
/* }}} */

/* {{{ proto array error_get_last()
   Get the last occurred error as associative array. Returns NULL if there hasn't been an error yet. */
PHP_FUNCTION(error_get_last)
{
	if (zend_parse_parameters_none() == FAILURE) {
		return;
	}

	if (PG(last_error_message)) {
		array_init(return_value);
		add_assoc_long_ex(return_value, "type", sizeof("type")-1, PG(last_error_type));
		add_assoc_string_ex(return_value, "message", sizeof("message")-1, PG(last_error_message));
		add_assoc_string_ex(return_value, "file", sizeof("file")-1, PG(last_error_file)?PG(last_error_file):"-");
		add_assoc_long_ex(return_value, "line", sizeof("line")-1, PG(last_error_lineno));
	}
}
/* }}} */

/* {{{ proto void error_clear_last(void)
   Clear the last occurred error. */
PHP_FUNCTION(error_clear_last)
{
	if (zend_parse_parameters_none() == FAILURE) {
		return;
	}

	if (PG(last_error_message)) {
		PG(last_error_type) = 0;
		PG(last_error_lineno) = 0;

		free(PG(last_error_message));
		PG(last_error_message) = NULL;

		if (PG(last_error_file)) {
			free(PG(last_error_file));
			PG(last_error_file) = NULL;
		}
	}
}
/* }}} */

/* {{{ proto mixed call_user_func(mixed function_name [, mixed parmeter] [, mixed ...])
   Call a user function which is the first parameter
   Warning: This function is special-cased by zend_compile.c and so is usually bypassed */
PHP_FUNCTION(call_user_func)
{
	zval retval;
	zend_fcall_info fci;
	zend_fcall_info_cache fci_cache;

#ifndef FAST_ZPP
	if (zend_parse_parameters(ZEND_NUM_ARGS(), "f*", &fci, &fci_cache, &fci.params, &fci.param_count) == FAILURE) {
		return;
	}
#else
	ZEND_PARSE_PARAMETERS_START(1, -1)
		Z_PARAM_FUNC(fci, fci_cache)
		Z_PARAM_VARIADIC('*', fci.params, fci.param_count)
	ZEND_PARSE_PARAMETERS_END();
#endif

	fci.retval = &retval;

	if (zend_call_function(&fci, &fci_cache) == SUCCESS && Z_TYPE(retval) != IS_UNDEF) {
		ZVAL_COPY_VALUE(return_value, &retval);
	}
}
/* }}} */

/* {{{ proto mixed call_user_func_array(string function_name, array parameters)
   Call a user function which is the first parameter with the arguments contained in array
   Warning: This function is special-cased by zend_compile.c and so is usually bypassed */
PHP_FUNCTION(call_user_func_array)
{
	zval *params, retval;
	zend_fcall_info fci;
	zend_fcall_info_cache fci_cache;

#ifndef FAST_ZPP
	if (zend_parse_parameters(ZEND_NUM_ARGS(), "fa/", &fci, &fci_cache, &params) == FAILURE) {
		return;
	}
#else
	ZEND_PARSE_PARAMETERS_START(2, 2)
		Z_PARAM_FUNC(fci, fci_cache)
		Z_PARAM_ARRAY_EX(params, 0, 1)
	ZEND_PARSE_PARAMETERS_END();
#endif

	zend_fcall_info_args(&fci, params);
	fci.retval = &retval;

	if (zend_call_function(&fci, &fci_cache) == SUCCESS && Z_TYPE(retval) != IS_UNDEF) {
		ZVAL_COPY_VALUE(return_value, &retval);
	}

	zend_fcall_info_args_clear(&fci, 1);
}
/* }}} */

/* {{{ proto mixed forward_static_call(mixed function_name [, mixed parmeter] [, mixed ...]) U
   Call a user function which is the first parameter */
PHP_FUNCTION(forward_static_call)
{
	zval retval;
	zend_fcall_info fci;
	zend_fcall_info_cache fci_cache;
	zend_class_entry *called_scope;

	if (zend_parse_parameters(ZEND_NUM_ARGS(), "f*", &fci, &fci_cache, &fci.params, &fci.param_count) == FAILURE) {
		return;
	}

	if (!EX(prev_execute_data)->func->common.scope) {
		zend_error(E_ERROR, "Cannot call forward_static_call() when no class scope is active");
	}

	fci.retval = &retval;

	called_scope = zend_get_called_scope(execute_data);
<<<<<<< HEAD
	if (called_scope && fci_cache.calling_scope &&
=======
	if (called_scope &&
>>>>>>> 0fca0d9f
		instanceof_function(called_scope, fci_cache.calling_scope)) {
			fci_cache.called_scope = called_scope;
	}

	if (zend_call_function(&fci, &fci_cache) == SUCCESS && Z_TYPE(retval) != IS_UNDEF) {
		ZVAL_COPY_VALUE(return_value, &retval);
	}
}
/* }}} */

/* {{{ proto mixed call_user_func_array(string function_name, array parameters) U
   Call a user function which is the first parameter with the arguments contained in array */
PHP_FUNCTION(forward_static_call_array)
{
	zval *params, retval;
	zend_fcall_info fci;
	zend_fcall_info_cache fci_cache;
	zend_class_entry *called_scope;

	if (zend_parse_parameters(ZEND_NUM_ARGS(), "fa/", &fci, &fci_cache, &params) == FAILURE) {
		return;
	}

	zend_fcall_info_args(&fci, params);
	fci.retval = &retval;

	called_scope = zend_get_called_scope(execute_data);
<<<<<<< HEAD
	if (called_scope && fci_cache.calling_scope &&
=======
	if (called_scope &&
>>>>>>> 0fca0d9f
		instanceof_function(called_scope, fci_cache.calling_scope)) {
			fci_cache.called_scope = called_scope;
	}

	if (zend_call_function(&fci, &fci_cache) == SUCCESS && Z_TYPE(retval) != IS_UNDEF) {
		ZVAL_COPY_VALUE(return_value, &retval);
	}

	zend_fcall_info_args_clear(&fci, 1);
}
/* }}} */

void user_shutdown_function_dtor(zval *zv) /* {{{ */
{
	int i;
	php_shutdown_function_entry *shutdown_function_entry = Z_PTR_P(zv);

	for (i = 0; i < shutdown_function_entry->arg_count; i++) {
		zval_ptr_dtor(&shutdown_function_entry->arguments[i]);
	}
	efree(shutdown_function_entry->arguments);
	efree(shutdown_function_entry);
}
/* }}} */

void user_tick_function_dtor(user_tick_function_entry *tick_function_entry) /* {{{ */
{
	int i;

	for (i = 0; i < tick_function_entry->arg_count; i++) {
		zval_ptr_dtor(&tick_function_entry->arguments[i]);
	}
	efree(tick_function_entry->arguments);
}
/* }}} */

static int user_shutdown_function_call(zval *zv) /* {{{ */
{
    php_shutdown_function_entry *shutdown_function_entry = Z_PTR_P(zv);
	zval retval;
	zend_string *function_name;

	if (!zend_is_callable(&shutdown_function_entry->arguments[0], 0, &function_name)) {
		if (function_name) {
			php_error(E_WARNING, "(Registered shutdown functions) Unable to call %s() - function does not exist", ZSTR_VAL(function_name));
			zend_string_release(function_name);
		} else {
			php_error(E_WARNING, "(Registered shutdown functions) Unable to call - function does not exist");
		}
		return 0;
	}
	if (function_name) {
		zend_string_release(function_name);
	}

	if (call_user_function(EG(function_table), NULL,
				&shutdown_function_entry->arguments[0],
				&retval,
				shutdown_function_entry->arg_count - 1,
				shutdown_function_entry->arguments + 1) == SUCCESS)
	{
		zval_dtor(&retval);
	}
	return 0;
}
/* }}} */

static void user_tick_function_call(user_tick_function_entry *tick_fe) /* {{{ */
{
	zval retval;
	zval *function = &tick_fe->arguments[0];

	/* Prevent reentrant calls to the same user ticks function */
	if (! tick_fe->calling) {
		tick_fe->calling = 1;

		if (call_user_function(	EG(function_table), NULL,
								function,
								&retval,
								tick_fe->arg_count - 1,
								tick_fe->arguments + 1
								) == SUCCESS) {
			zval_dtor(&retval);

		} else {
			zval *obj, *method;

			if (Z_TYPE_P(function) == IS_STRING) {
				php_error_docref(NULL, E_WARNING, "Unable to call %s() - function does not exist", Z_STRVAL_P(function));
			} else if (	Z_TYPE_P(function) == IS_ARRAY
						&& (obj = zend_hash_index_find(Z_ARRVAL_P(function), 0)) != NULL
						&& (method = zend_hash_index_find(Z_ARRVAL_P(function), 1)) != NULL
						&& Z_TYPE_P(obj) == IS_OBJECT
						&& Z_TYPE_P(method) == IS_STRING) {
				php_error_docref(NULL, E_WARNING, "Unable to call %s::%s() - function does not exist", ZSTR_VAL(Z_OBJCE_P(obj)->name), Z_STRVAL_P(method));
			} else {
				php_error_docref(NULL, E_WARNING, "Unable to call tick function");
			}
		}

		tick_fe->calling = 0;
	}
}
/* }}} */

static void run_user_tick_functions(int tick_count, void *arg) /* {{{ */
{
	zend_llist_apply(BG(user_tick_functions), (llist_apply_func_t) user_tick_function_call);
}
/* }}} */

static int user_tick_function_compare(user_tick_function_entry * tick_fe1, user_tick_function_entry * tick_fe2) /* {{{ */
{
	zval *func1 = &tick_fe1->arguments[0];
	zval *func2 = &tick_fe2->arguments[0];
	int ret;

	if (Z_TYPE_P(func1) == IS_STRING && Z_TYPE_P(func2) == IS_STRING) {
		ret = zend_binary_zval_strcmp(func1, func2) == 0;
	} else if (Z_TYPE_P(func1) == IS_ARRAY && Z_TYPE_P(func2) == IS_ARRAY) {
		ret = zend_compare_arrays(func1, func2) == 0;
	} else if (Z_TYPE_P(func1) == IS_OBJECT && Z_TYPE_P(func2) == IS_OBJECT) {
		ret = zend_compare_objects(func1, func2) == 0;
	} else {
		ret = 0;
	}

	if (ret && tick_fe1->calling) {
		php_error_docref(NULL, E_WARNING, "Unable to delete tick function executed at the moment");
		return 0;
	}
	return ret;
}
/* }}} */

PHPAPI void php_call_shutdown_functions(void) /* {{{ */
{
	if (BG(user_shutdown_function_names)) {
		zend_try {
			zend_hash_apply(BG(user_shutdown_function_names), user_shutdown_function_call);
		}
		zend_end_try();
		php_free_shutdown_functions();
	}
}
/* }}} */

PHPAPI void php_free_shutdown_functions(void) /* {{{ */
{
	if (BG(user_shutdown_function_names))
		zend_try {
			zend_hash_destroy(BG(user_shutdown_function_names));
			FREE_HASHTABLE(BG(user_shutdown_function_names));
			BG(user_shutdown_function_names) = NULL;
		} zend_catch {
			/* maybe shutdown method call exit, we just ignore it */
			FREE_HASHTABLE(BG(user_shutdown_function_names));
			BG(user_shutdown_function_names) = NULL;
		} zend_end_try();
}
/* }}} */

/* {{{ proto void register_shutdown_function(callback function) U
   Register a user-level function to be called on request termination */
PHP_FUNCTION(register_shutdown_function)
{
	php_shutdown_function_entry shutdown_function_entry;
	zend_string *callback_name = NULL;
	int i;

	shutdown_function_entry.arg_count = ZEND_NUM_ARGS();

	if (shutdown_function_entry.arg_count < 1) {
		WRONG_PARAM_COUNT;
	}

	shutdown_function_entry.arguments = (zval *) safe_emalloc(sizeof(zval), shutdown_function_entry.arg_count, 0);

	if (zend_get_parameters_array(ZEND_NUM_ARGS(), shutdown_function_entry.arg_count, shutdown_function_entry.arguments) == FAILURE) {
		efree(shutdown_function_entry.arguments);
		RETURN_FALSE;
	}

	/* Prevent entering of anything but valid callback (syntax check only!) */
	if (!zend_is_callable(&shutdown_function_entry.arguments[0], 0, &callback_name)) {
		if (callback_name) {
			php_error_docref(NULL, E_WARNING, "Invalid shutdown callback '%s' passed", ZSTR_VAL(callback_name));
		} else {
			php_error_docref(NULL, E_WARNING, "Invalid shutdown callback passed");
		}
		efree(shutdown_function_entry.arguments);
		RETVAL_FALSE;
	} else {
		if (!BG(user_shutdown_function_names)) {
			ALLOC_HASHTABLE(BG(user_shutdown_function_names));
			zend_hash_init(BG(user_shutdown_function_names), 0, NULL, user_shutdown_function_dtor, 0);
		}

		for (i = 0; i < shutdown_function_entry.arg_count; i++) {
			if (Z_REFCOUNTED(shutdown_function_entry.arguments[i])) Z_ADDREF(shutdown_function_entry.arguments[i]);
		}
		zend_hash_next_index_insert_mem(BG(user_shutdown_function_names), &shutdown_function_entry, sizeof(php_shutdown_function_entry));
	}
	if (callback_name) {
		zend_string_release(callback_name);
	}
}
/* }}} */

PHPAPI zend_bool register_user_shutdown_function(char *function_name, size_t function_len, php_shutdown_function_entry *shutdown_function_entry) /* {{{ */
{
	if (!BG(user_shutdown_function_names)) {
		ALLOC_HASHTABLE(BG(user_shutdown_function_names));
		zend_hash_init(BG(user_shutdown_function_names), 0, NULL, user_shutdown_function_dtor, 0);
	}

	return zend_hash_str_update_mem(BG(user_shutdown_function_names), function_name, function_len, shutdown_function_entry, sizeof(php_shutdown_function_entry)) != NULL;
}
/* }}} */

PHPAPI zend_bool remove_user_shutdown_function(char *function_name, size_t function_len) /* {{{ */
{
	if (BG(user_shutdown_function_names)) {
		return zend_hash_str_del(BG(user_shutdown_function_names), function_name, function_len) != FAILURE;
	}

	return 0;
}
/* }}} */

PHPAPI zend_bool append_user_shutdown_function(php_shutdown_function_entry shutdown_function_entry) /* {{{ */
{
	if (!BG(user_shutdown_function_names)) {
		ALLOC_HASHTABLE(BG(user_shutdown_function_names));
		zend_hash_init(BG(user_shutdown_function_names), 0, NULL, user_shutdown_function_dtor, 0);
	}

	return zend_hash_next_index_insert_mem(BG(user_shutdown_function_names), &shutdown_function_entry, sizeof(php_shutdown_function_entry)) != NULL;
}
/* }}} */

ZEND_API void php_get_highlight_struct(zend_syntax_highlighter_ini *syntax_highlighter_ini) /* {{{ */
{
	syntax_highlighter_ini->highlight_comment = INI_STR("highlight.comment");
	syntax_highlighter_ini->highlight_default = INI_STR("highlight.default");
	syntax_highlighter_ini->highlight_html    = INI_STR("highlight.html");
	syntax_highlighter_ini->highlight_keyword = INI_STR("highlight.keyword");
	syntax_highlighter_ini->highlight_string  = INI_STR("highlight.string");
}
/* }}} */

/* {{{ proto bool highlight_file(string file_name [, bool return] )
   Syntax highlight a source file */
PHP_FUNCTION(highlight_file)
{
	char *filename;
	size_t filename_len, ret;
	zend_syntax_highlighter_ini syntax_highlighter_ini;
	zend_bool i = 0;

	if (zend_parse_parameters(ZEND_NUM_ARGS(), "p|b", &filename, &filename_len, &i) == FAILURE) {
		RETURN_FALSE;
	}

	if (php_check_open_basedir(filename)) {
		RETURN_FALSE;
	}

	if (i) {
		php_output_start_default();
	}

	php_get_highlight_struct(&syntax_highlighter_ini);

	ret = highlight_file(filename, &syntax_highlighter_ini);

	if (ret == FAILURE) {
		if (i) {
			php_output_end();
		}
		RETURN_FALSE;
	}

	if (i) {
		php_output_get_contents(return_value);
		php_output_discard();
	} else {
		RETURN_TRUE;
	}
}
/* }}} */

/* {{{ proto string php_strip_whitespace(string file_name)
   Return source with stripped comments and whitespace */
PHP_FUNCTION(php_strip_whitespace)
{
	char *filename;
	size_t filename_len;
	zend_lex_state original_lex_state;
	zend_file_handle file_handle = {{0}};

	if (zend_parse_parameters(ZEND_NUM_ARGS(), "p", &filename, &filename_len) == FAILURE) {
		RETURN_FALSE;
	}

	php_output_start_default();

	file_handle.type = ZEND_HANDLE_FILENAME;
	file_handle.filename = filename;
	file_handle.free_filename = 0;
	file_handle.opened_path = NULL;
	zend_save_lexical_state(&original_lex_state);
	if (open_file_for_scanning(&file_handle) == FAILURE) {
		zend_restore_lexical_state(&original_lex_state);
		php_output_end();
		RETURN_EMPTY_STRING();
	}

	zend_strip();

	zend_destroy_file_handle(&file_handle);
	zend_restore_lexical_state(&original_lex_state);

	php_output_get_contents(return_value);
	php_output_discard();
}
/* }}} */

/* {{{ proto bool highlight_string(string string [, bool return] )
   Syntax highlight a string or optionally return it */
PHP_FUNCTION(highlight_string)
{
	zval *expr;
	zend_syntax_highlighter_ini syntax_highlighter_ini;
	char *hicompiled_string_description;
	zend_bool i = 0;
	int old_error_reporting = EG(error_reporting);

	if (zend_parse_parameters(ZEND_NUM_ARGS(), "z|b", &expr, &i) == FAILURE) {
		RETURN_FALSE;
	}
	convert_to_string_ex(expr);

	if (i) {
		php_output_start_default();
	}

	EG(error_reporting) = E_ERROR;

	php_get_highlight_struct(&syntax_highlighter_ini);

	hicompiled_string_description = zend_make_compiled_string_description("highlighted code");

	if (highlight_string(expr, &syntax_highlighter_ini, hicompiled_string_description) == FAILURE) {
		efree(hicompiled_string_description);
		EG(error_reporting) = old_error_reporting;
		if (i) {
			php_output_end();
		}
		RETURN_FALSE;
	}
	efree(hicompiled_string_description);

	EG(error_reporting) = old_error_reporting;

	if (i) {
		php_output_get_contents(return_value);
		php_output_discard();
	} else {
		RETURN_TRUE;
	}
}
/* }}} */

/* {{{ proto string ini_get(string varname)
   Get a configuration option */
PHP_FUNCTION(ini_get)
{
	char *varname, *str;
	size_t varname_len;

	if (zend_parse_parameters(ZEND_NUM_ARGS(), "s", &varname, &varname_len) == FAILURE) {
		return;
	}

	str = zend_ini_string(varname, (uint)varname_len, 0);

	if (!str) {
		RETURN_FALSE;
	}

	RETURN_STRING(str);
}
/* }}} */

static int php_ini_get_option(zval *zv, int num_args, va_list args, zend_hash_key *hash_key) /* {{{ */
{
	zend_ini_entry *ini_entry = Z_PTR_P(zv);
	zval *ini_array = va_arg(args, zval *);
	int module_number = va_arg(args, int);
	int details = va_arg(args, int);
	zval option;

	if (module_number != 0 && ini_entry->module_number != module_number) {
		return 0;
	}

	if (hash_key->key == NULL ||
		ZSTR_VAL(hash_key->key)[0] != 0
	) {
		if (details) {
			array_init(&option);

			if (ini_entry->orig_value) {
				add_assoc_str(&option, "global_value", zend_string_copy(ini_entry->orig_value));
			} else if (ini_entry->value) {
				add_assoc_str(&option, "global_value", zend_string_copy(ini_entry->value));
			} else {
				add_assoc_null(&option, "global_value");
			}

			if (ini_entry->value) {
				add_assoc_str(&option, "local_value", zend_string_copy(ini_entry->value));
			} else {
				add_assoc_null(&option, "local_value");
			}

			add_assoc_long(&option, "access", ini_entry->modifiable);

			zend_symtable_update(Z_ARRVAL_P(ini_array), ini_entry->name, &option);
		} else {
			if (ini_entry->value) {
				zval zv;

				ZVAL_STR_COPY(&zv, ini_entry->value);
				zend_symtable_update(Z_ARRVAL_P(ini_array), ini_entry->name, &zv);
			} else {
				zend_symtable_update(Z_ARRVAL_P(ini_array), ini_entry->name, &EG(uninitialized_zval));
			}
		}
	}
	return 0;
}
/* }}} */

/* {{{ proto array ini_get_all([string extension[, bool details = true]])
   Get all configuration options */
PHP_FUNCTION(ini_get_all)
{
	char *extname = NULL;
	size_t extname_len = 0, extnumber = 0;
	zend_module_entry *module;
	zend_bool details = 1;

	if (zend_parse_parameters(ZEND_NUM_ARGS(), "|s!b", &extname, &extname_len, &details) == FAILURE) {
		return;
	}

	zend_ini_sort_entries();

	if (extname) {
		if ((module = zend_hash_str_find_ptr(&module_registry, extname, extname_len)) == NULL) {
			php_error_docref(NULL, E_WARNING, "Unable to find extension '%s'", extname);
			RETURN_FALSE;
		}
		extnumber = module->module_number;
	}

	array_init(return_value);
	zend_hash_apply_with_arguments(EG(ini_directives), php_ini_get_option, 2, return_value, extnumber, details);
}
/* }}} */

static int php_ini_check_path(char *option_name, int option_len, char *new_option_name, int new_option_len) /* {{{ */
{
	if (option_len != (new_option_len - 1)) {
		return 0;
	}

	return !strncmp(option_name, new_option_name, option_len);
}
/* }}} */

/* {{{ proto string ini_set(string varname, string newvalue)
   Set a configuration option, returns false on error and the old value of the configuration option on success */
PHP_FUNCTION(ini_set)
{
	zend_string *varname;
	zend_string *new_value;
	char *old_value;

	if (zend_parse_parameters(ZEND_NUM_ARGS(), "SS", &varname, &new_value) == FAILURE) {
		return;
	}

	old_value = zend_ini_string(ZSTR_VAL(varname), (int)ZSTR_LEN(varname), 0);

	/* copy to return here, because alter might free it! */
	if (old_value) {
		RETVAL_STRING(old_value);
	} else {
		RETVAL_FALSE;
	}

#define _CHECK_PATH(var, var_len, ini) php_ini_check_path(var, (int)var_len, ini, sizeof(ini))
	/* open basedir check */
	if (PG(open_basedir)) {
		if (_CHECK_PATH(ZSTR_VAL(varname), ZSTR_LEN(varname), "error_log") ||
			_CHECK_PATH(ZSTR_VAL(varname), ZSTR_LEN(varname), "java.class.path") ||
			_CHECK_PATH(ZSTR_VAL(varname), ZSTR_LEN(varname), "java.home") ||
			_CHECK_PATH(ZSTR_VAL(varname), ZSTR_LEN(varname), "mail.log") ||
			_CHECK_PATH(ZSTR_VAL(varname), ZSTR_LEN(varname), "java.library.path") ||
			_CHECK_PATH(ZSTR_VAL(varname), ZSTR_LEN(varname), "vpopmail.directory")) {
			if (php_check_open_basedir(ZSTR_VAL(new_value))) {
				zval_dtor(return_value);
				RETURN_FALSE;
			}
		}
	}

	if (zend_alter_ini_entry_ex(varname, new_value, PHP_INI_USER, PHP_INI_STAGE_RUNTIME, 0) == FAILURE) {
		zval_dtor(return_value);
		RETURN_FALSE;
	}
}
/* }}} */

/* {{{ proto void ini_restore(string varname)
   Restore the value of a configuration option specified by varname */
PHP_FUNCTION(ini_restore)
{
	zend_string *varname;

	if (zend_parse_parameters(ZEND_NUM_ARGS(), "S", &varname) == FAILURE) {
		return;
	}

	zend_restore_ini_entry(varname, PHP_INI_STAGE_RUNTIME);
}
/* }}} */

/* {{{ proto string set_include_path(string new_include_path)
   Sets the include_path configuration option */
PHP_FUNCTION(set_include_path)
{
	zend_string *new_value;
	char *old_value;
	zend_string *key;

	if (zend_parse_parameters(ZEND_NUM_ARGS(), "P", &new_value) == FAILURE) {
		return;
	}

	old_value = zend_ini_string("include_path", sizeof("include_path") - 1, 0);
	/* copy to return here, because alter might free it! */
	if (old_value) {
		RETVAL_STRING(old_value);
	} else {
		RETVAL_FALSE;
	}

	key = zend_string_init("include_path", sizeof("include_path") - 1, 0);
	if (zend_alter_ini_entry_ex(key, new_value, PHP_INI_USER, PHP_INI_STAGE_RUNTIME, 0) == FAILURE) {
		zend_string_release(key);
		zval_dtor(return_value);
		RETURN_FALSE;
	}
	zend_string_release(key);
}
/* }}} */

/* {{{ proto string get_include_path()
   Get the current include_path configuration option */
PHP_FUNCTION(get_include_path)
{
	char *str;

	if (zend_parse_parameters(ZEND_NUM_ARGS(), "") == FAILURE) {
		return;
	}

	str = zend_ini_string("include_path", sizeof("include_path") - 1, 0);

	if (str == NULL) {
		RETURN_FALSE;
	}

	RETURN_STRING(str);
}
/* }}} */

/* {{{ proto void restore_include_path()
   Restore the value of the include_path configuration option */
PHP_FUNCTION(restore_include_path)
{
	zend_string *key;

	if (zend_parse_parameters(ZEND_NUM_ARGS(), "") == FAILURE) {
		return;
	}
	key = zend_string_init("include_path", sizeof("include_path")-1, 0);
	zend_restore_ini_entry(key, PHP_INI_STAGE_RUNTIME);
	zend_string_free(key);
}
/* }}} */

/* {{{ proto mixed print_r(mixed var [, bool return])
   Prints out or returns information about the specified variable */
PHP_FUNCTION(print_r)
{
	zval *var;
	zend_bool do_return = 0;

	if (zend_parse_parameters(ZEND_NUM_ARGS(), "z|b", &var, &do_return) == FAILURE) {
		RETURN_FALSE;
	}

	if (do_return) {
		php_output_start_default();
	}

	zend_print_zval_r(var, 0);

	if (do_return) {
		php_output_get_contents(return_value);
		php_output_discard();
	} else {
		RETURN_TRUE;
	}
}
/* }}} */

/* {{{ proto int connection_aborted(void)
   Returns true if client disconnected */
PHP_FUNCTION(connection_aborted)
{
	RETURN_LONG(PG(connection_status) & PHP_CONNECTION_ABORTED);
}
/* }}} */

/* {{{ proto int connection_status(void)
   Returns the connection status bitfield */
PHP_FUNCTION(connection_status)
{
	RETURN_LONG(PG(connection_status));
}
/* }}} */

/* {{{ proto int ignore_user_abort([bool value])
   Set whether we want to ignore a user abort event or not */
PHP_FUNCTION(ignore_user_abort)
{
	zend_bool arg = 0;
	int old_setting;

	if (zend_parse_parameters(ZEND_NUM_ARGS(), "|b", &arg) == FAILURE) {
		return;
	}

	old_setting = PG(ignore_user_abort);

	if (arg) {
		zend_string *key = zend_string_init("ignore_user_abort", sizeof("ignore_user_abort") - 1, 0);
		zend_alter_ini_entry_chars(key, arg ? "1" : "0", 1, PHP_INI_USER, PHP_INI_STAGE_RUNTIME);
		zend_string_release(key);
	}

	RETURN_LONG(old_setting);
}
/* }}} */

#if HAVE_GETSERVBYNAME
/* {{{ proto int getservbyname(string service, string protocol)
   Returns port associated with service. Protocol must be "tcp" or "udp" */
PHP_FUNCTION(getservbyname)
{
	char *name, *proto;
	size_t name_len, proto_len;
	struct servent *serv;

	if (zend_parse_parameters(ZEND_NUM_ARGS(), "ss", &name, &name_len, &proto, &proto_len) == FAILURE) {
		return;
	}


/* empty string behaves like NULL on windows implementation of
   getservbyname. Let be portable instead. */
#ifdef PHP_WIN32
	if (proto_len == 0) {
		RETURN_FALSE;
	}
#endif

	serv = getservbyname(name, proto);

	if (serv == NULL) {
		RETURN_FALSE;
	}

	RETURN_LONG(ntohs(serv->s_port));
}
/* }}} */
#endif

#if HAVE_GETSERVBYPORT
/* {{{ proto string getservbyport(int port, string protocol)
   Returns service name associated with port. Protocol must be "tcp" or "udp" */
PHP_FUNCTION(getservbyport)
{
	char *proto;
	size_t proto_len;
	zend_long port;
	struct servent *serv;

	if (zend_parse_parameters(ZEND_NUM_ARGS(), "ls", &port, &proto, &proto_len) == FAILURE) {
		return;
	}

	serv = getservbyport(htons((unsigned short) port), proto);

	if (serv == NULL) {
		RETURN_FALSE;
	}

	RETURN_STRING(serv->s_name);
}
/* }}} */
#endif

#if HAVE_GETPROTOBYNAME
/* {{{ proto int getprotobyname(string name)
   Returns protocol number associated with name as per /etc/protocols */
PHP_FUNCTION(getprotobyname)
{
	char *name;
	size_t name_len;
	struct protoent *ent;

	if (zend_parse_parameters(ZEND_NUM_ARGS(), "s", &name, &name_len) == FAILURE) {
		return;
	}

	ent = getprotobyname(name);

	if (ent == NULL) {
		RETURN_FALSE;
	}

	RETURN_LONG(ent->p_proto);
}
/* }}} */
#endif

#if HAVE_GETPROTOBYNUMBER
/* {{{ proto string getprotobynumber(int proto)
   Returns protocol name associated with protocol number proto */
PHP_FUNCTION(getprotobynumber)
{
	zend_long proto;
	struct protoent *ent;

	if (zend_parse_parameters(ZEND_NUM_ARGS(), "l", &proto) == FAILURE) {
		return;
	}

	ent = getprotobynumber((int)proto);

	if (ent == NULL) {
		RETURN_FALSE;
	}

	RETURN_STRING(ent->p_name);
}
/* }}} */
#endif

/* {{{ proto bool register_tick_function(string function_name [, mixed arg [, mixed ... ]])
   Registers a tick callback function */
PHP_FUNCTION(register_tick_function)
{
	user_tick_function_entry tick_fe;
	int i;
	zend_string *function_name = NULL;

	tick_fe.calling = 0;
	tick_fe.arg_count = ZEND_NUM_ARGS();

	if (tick_fe.arg_count < 1) {
		WRONG_PARAM_COUNT;
	}

	tick_fe.arguments = (zval *) safe_emalloc(sizeof(zval), tick_fe.arg_count, 0);

	if (zend_get_parameters_array(ZEND_NUM_ARGS(), tick_fe.arg_count, tick_fe.arguments) == FAILURE) {
		efree(tick_fe.arguments);
		RETURN_FALSE;
	}

	if (!zend_is_callable(&tick_fe.arguments[0], 0, &function_name)) {
		efree(tick_fe.arguments);
		php_error_docref(NULL, E_WARNING, "Invalid tick callback '%s' passed", ZSTR_VAL(function_name));
		zend_string_release(function_name);
		RETURN_FALSE;
	} else if (function_name) {
		zend_string_release(function_name);
	}

	if (Z_TYPE(tick_fe.arguments[0]) != IS_ARRAY && Z_TYPE(tick_fe.arguments[0]) != IS_OBJECT) {
		convert_to_string_ex(&tick_fe.arguments[0]);
	}

	if (!BG(user_tick_functions)) {
		BG(user_tick_functions) = (zend_llist *) emalloc(sizeof(zend_llist));
		zend_llist_init(BG(user_tick_functions),
						sizeof(user_tick_function_entry),
						(llist_dtor_func_t) user_tick_function_dtor, 0);
		php_add_tick_function(run_user_tick_functions, NULL);
	}

	for (i = 0; i < tick_fe.arg_count; i++) {
		if (Z_REFCOUNTED(tick_fe.arguments[i])) {
			Z_ADDREF(tick_fe.arguments[i]);
		}
	}

	zend_llist_add_element(BG(user_tick_functions), &tick_fe);

	RETURN_TRUE;
}
/* }}} */

/* {{{ proto void unregister_tick_function(string function_name)
   Unregisters a tick callback function */
PHP_FUNCTION(unregister_tick_function)
{
	zval *function;
	user_tick_function_entry tick_fe;

	if (zend_parse_parameters(ZEND_NUM_ARGS(), "z/", &function) == FAILURE) {
		return;
	}

	if (!BG(user_tick_functions)) {
		return;
	}

	if (Z_TYPE_P(function) != IS_ARRAY && Z_TYPE_P(function) != IS_OBJECT) {
		convert_to_string(function);
	}

	tick_fe.arguments = (zval *) emalloc(sizeof(zval));
	ZVAL_COPY_VALUE(&tick_fe.arguments[0], function);
	tick_fe.arg_count = 1;
	zend_llist_del_element(BG(user_tick_functions), &tick_fe, (int (*)(void *, void *)) user_tick_function_compare);
	efree(tick_fe.arguments);
}
/* }}} */

/* {{{ proto bool is_uploaded_file(string path)
   Check if file was created by rfc1867 upload */
PHP_FUNCTION(is_uploaded_file)
{
	char *path;
	size_t path_len;

	if (!SG(rfc1867_uploaded_files)) {
		RETURN_FALSE;
	}

	if (zend_parse_parameters(ZEND_NUM_ARGS(), "s", &path, &path_len) == FAILURE) {
		return;
	}

	if (zend_hash_str_exists(SG(rfc1867_uploaded_files), path, path_len)) {
		RETURN_TRUE;
	} else {
		RETURN_FALSE;
	}
}
/* }}} */

/* {{{ proto bool move_uploaded_file(string path, string new_path)
   Move a file if and only if it was created by an upload */
PHP_FUNCTION(move_uploaded_file)
{
	char *path, *new_path;
	size_t path_len, new_path_len;
	zend_bool successful = 0;

#ifndef PHP_WIN32
	int oldmask; int ret;
#endif

	if (!SG(rfc1867_uploaded_files)) {
		RETURN_FALSE;
	}

	if (zend_parse_parameters(ZEND_NUM_ARGS(), "sp", &path, &path_len, &new_path, &new_path_len) == FAILURE) {
		return;
	}

	if (!zend_hash_str_exists(SG(rfc1867_uploaded_files), path, path_len)) {
		RETURN_FALSE;
	}

	if (php_check_open_basedir(new_path)) {
		RETURN_FALSE;
	}

	if (VCWD_RENAME(path, new_path) == 0) {
		successful = 1;
#ifndef PHP_WIN32
		oldmask = umask(077);
		umask(oldmask);

		ret = VCWD_CHMOD(new_path, 0666 & ~oldmask);

		if (ret == -1) {
			php_error_docref(NULL, E_WARNING, "%s", strerror(errno));
		}
#endif
	} else if (php_copy_file_ex(path, new_path, STREAM_DISABLE_OPEN_BASEDIR) == SUCCESS) {
		VCWD_UNLINK(path);
		successful = 1;
	}

	if (successful) {
		zend_hash_str_del(SG(rfc1867_uploaded_files), path, path_len);
	} else {
		php_error_docref(NULL, E_WARNING, "Unable to move '%s' to '%s'", path, new_path);
	}

	RETURN_BOOL(successful);
}
/* }}} */

/* {{{ php_simple_ini_parser_cb
 */
static void php_simple_ini_parser_cb(zval *arg1, zval *arg2, zval *arg3, int callback_type, zval *arr)
{
	zval element;

	switch (callback_type) {

		case ZEND_INI_PARSER_ENTRY:
			if (!arg2) {
				/* bare string - nothing to do */
				break;
			}
			ZVAL_DUP(&element, arg2);
			zend_symtable_update(Z_ARRVAL_P(arr), Z_STR_P(arg1), &element);
			break;

		case ZEND_INI_PARSER_POP_ENTRY:
		{
			zval hash, *find_hash;

			if (!arg2) {
				/* bare string - nothing to do */
				break;
			}

			if (!(Z_STRLEN_P(arg1) > 1 && Z_STRVAL_P(arg1)[0] == '0') && is_numeric_string(Z_STRVAL_P(arg1), Z_STRLEN_P(arg1), NULL, NULL, 0) == IS_LONG) {
				zend_ulong key = (zend_ulong) zend_atol(Z_STRVAL_P(arg1), (int)Z_STRLEN_P(arg1));
				if ((find_hash = zend_hash_index_find(Z_ARRVAL_P(arr), key)) == NULL) {
					array_init(&hash);
					find_hash = zend_hash_index_update(Z_ARRVAL_P(arr), key, &hash);
				}
			} else {
				if ((find_hash = zend_hash_find(Z_ARRVAL_P(arr), Z_STR_P(arg1))) == NULL) {
					array_init(&hash);
					find_hash = zend_hash_update(Z_ARRVAL_P(arr), Z_STR_P(arg1), &hash);
				}
			}

			if (Z_TYPE_P(find_hash) != IS_ARRAY) {
				zval_dtor(find_hash);
				array_init(find_hash);
			}

			ZVAL_DUP(&element, arg2);
			if (!arg3 || (Z_TYPE_P(arg3) == IS_STRING && Z_STRLEN_P(arg3) == 0)) {
				add_next_index_zval(find_hash, &element);
			} else {
				array_set_zval_key(Z_ARRVAL_P(find_hash), arg3, &element);
				zval_ptr_dtor(&element);
			}
		}
		break;

		case ZEND_INI_PARSER_SECTION:
			break;
	}
}
/* }}} */

/* {{{ php_ini_parser_cb_with_sections
 */
static void php_ini_parser_cb_with_sections(zval *arg1, zval *arg2, zval *arg3, int callback_type, zval *arr)
{
	if (callback_type == ZEND_INI_PARSER_SECTION) {
		array_init(&BG(active_ini_file_section));
		zend_symtable_update(Z_ARRVAL_P(arr), Z_STR_P(arg1), &BG(active_ini_file_section));
	} else if (arg2) {
		zval *active_arr;

		if (Z_TYPE(BG(active_ini_file_section)) != IS_UNDEF) {
			active_arr = &BG(active_ini_file_section);
		} else {
			active_arr = arr;
		}

		php_simple_ini_parser_cb(arg1, arg2, arg3, callback_type, active_arr);
	}
}
/* }}} */

/* {{{ proto array parse_ini_file(string filename [, bool process_sections [, int scanner_mode]])
   Parse configuration file */
PHP_FUNCTION(parse_ini_file)
{
	char *filename = NULL;
	size_t filename_len = 0;
	zend_bool process_sections = 0;
	zend_long scanner_mode = ZEND_INI_SCANNER_NORMAL;
	zend_file_handle fh;
	zend_ini_parser_cb_t ini_parser_cb;

	if (zend_parse_parameters(ZEND_NUM_ARGS(), "p|bl", &filename, &filename_len, &process_sections, &scanner_mode) == FAILURE) {
		RETURN_FALSE;
	}

	if (filename_len == 0) {
		php_error_docref(NULL, E_WARNING, "Filename cannot be empty!");
		RETURN_FALSE;
	}

	/* Set callback function */
	if (process_sections) {
		ZVAL_UNDEF(&BG(active_ini_file_section));
		ini_parser_cb = (zend_ini_parser_cb_t) php_ini_parser_cb_with_sections;
	} else {
		ini_parser_cb = (zend_ini_parser_cb_t) php_simple_ini_parser_cb;
	}

	/* Setup filehandle */
	memset(&fh, 0, sizeof(fh));
	fh.filename = filename;
	fh.type = ZEND_HANDLE_FILENAME;

	array_init(return_value);
	if (zend_parse_ini_file(&fh, 0, (int)scanner_mode, ini_parser_cb, return_value) == FAILURE) {
		zval_dtor(return_value);
		RETURN_FALSE;
	}
}
/* }}} */

/* {{{ proto array parse_ini_string(string ini_string [, bool process_sections [, int scanner_mode]])
   Parse configuration string */
PHP_FUNCTION(parse_ini_string)
{
	char *string = NULL, *str = NULL;
	size_t str_len = 0;
	zend_bool process_sections = 0;
	zend_long scanner_mode = ZEND_INI_SCANNER_NORMAL;
	zend_ini_parser_cb_t ini_parser_cb;

	if (zend_parse_parameters(ZEND_NUM_ARGS(), "s|bl", &str, &str_len, &process_sections, &scanner_mode) == FAILURE) {
		RETURN_FALSE;
	}

	if (INT_MAX - str_len < ZEND_MMAP_AHEAD) {
		RETVAL_FALSE;
	}

	/* Set callback function */
	if (process_sections) {
		ZVAL_UNDEF(&BG(active_ini_file_section));
		ini_parser_cb = (zend_ini_parser_cb_t) php_ini_parser_cb_with_sections;
	} else {
		ini_parser_cb = (zend_ini_parser_cb_t) php_simple_ini_parser_cb;
	}

	/* Setup string */
	string = (char *) emalloc(str_len + ZEND_MMAP_AHEAD);
	memcpy(string, str, str_len);
	memset(string + str_len, 0, ZEND_MMAP_AHEAD);

	array_init(return_value);
	if (zend_parse_ini_string(string, 0, (int)scanner_mode, ini_parser_cb, return_value) == FAILURE) {
		zval_dtor(return_value);
		RETVAL_FALSE;
	}
	efree(string);
}
/* }}} */

#if ZEND_DEBUG
/* This function returns an array of ALL valid ini options with values and
 *  is not the same as ini_get_all() which returns only registered ini options. Only useful for devs to debug php.ini scanner/parser! */
PHP_FUNCTION(config_get_hash) /* {{{ */
{
	HashTable *hash = php_ini_get_configuration_hash();

	array_init(return_value);
	zend_hash_apply_with_arguments(hash, add_config_entry_cb, 1, return_value);
}
/* }}} */
#endif

#ifdef HAVE_GETLOADAVG
/* {{{ proto array sys_getloadavg()
*/
PHP_FUNCTION(sys_getloadavg)
{
	double load[3];

	if (zend_parse_parameters_none() == FAILURE) {
		return;
	}

	if (getloadavg(load, 3) == -1) {
		RETURN_FALSE;
	} else {
		array_init(return_value);
		add_index_double(return_value, 0, load[0]);
		add_index_double(return_value, 1, load[1]);
		add_index_double(return_value, 2, load[2]);
	}
}
/* }}} */
#endif

/*
 * Local variables:
 * tab-width: 4
 * c-basic-offset: 4
 * End:
 * vim600: fdm=marker
 * vim: noet sw=4 ts=4
 */<|MERGE_RESOLUTION|>--- conflicted
+++ resolved
@@ -4836,11 +4836,7 @@
 	fci.retval = &retval;
 
 	called_scope = zend_get_called_scope(execute_data);
-<<<<<<< HEAD
 	if (called_scope && fci_cache.calling_scope &&
-=======
-	if (called_scope &&
->>>>>>> 0fca0d9f
 		instanceof_function(called_scope, fci_cache.calling_scope)) {
 			fci_cache.called_scope = called_scope;
 	}
@@ -4868,11 +4864,7 @@
 	fci.retval = &retval;
 
 	called_scope = zend_get_called_scope(execute_data);
-<<<<<<< HEAD
 	if (called_scope && fci_cache.calling_scope &&
-=======
-	if (called_scope &&
->>>>>>> 0fca0d9f
 		instanceof_function(called_scope, fci_cache.calling_scope)) {
 			fci_cache.called_scope = called_scope;
 	}
