/* SHA256-based Unix crypt implementation.
   Released into the Public Domain by Ulrich Drepper <drepper@redhat.com>.  */
/* Windows VC++ port by Pierre Joye <pierre@php.net> */

#include "php.h"
#include "php_main.h"

#include <errno.h>
#include <limits.h>

#ifdef PHP_WIN32
# define __alignof__ __alignof
#else
# ifndef HAVE_ALIGNOF
#  include <stddef.h>
#  define __alignof__(type) offsetof (struct { char c; type member;}, member)
# endif
#endif

#include <stdio.h>
#include <stdlib.h>

#ifdef PHP_WIN32
# include <string.h>
#else
# include <sys/param.h>
# include <sys/types.h>
# include <string.h>
#endif

char * __php_stpncpy(char *dst, const char *src, size_t len)
{
	size_t n = strlen(src);
	if (n > len) {
		n = len;
	}
	return strncpy(dst, src, len) + n;
}

void * __php_mempcpy(void * dst, const void * src, size_t len)
{
	return (((char *)memcpy(dst, src, len)) + len);
}

#ifndef MIN
# define MIN(a, b) (((a) < (b)) ? (a) : (b))
#endif
#ifndef MAX
# define MAX(a, b) (((a) > (b)) ? (a) : (b))
#endif

/* Structure to save state of computation between the single steps.  */
struct sha256_ctx {
	uint32_t H[8];

	uint32_t total[2];
	uint32_t buflen;
	char buffer[128]; /* NB: always correctly aligned for uint32_t.  */
};

#if defined(PHP_WIN32) || (!defined(WORDS_BIGENDIAN))
# define SWAP(n) \
    (((n) << 24) | (((n) & 0xff00) << 8) | (((n) >> 8) & 0xff00) | ((n) >> 24))
#else
# define SWAP(n) (n)
#endif

/* This array contains the bytes used to pad the buffer to the next
   64-byte boundary.  (FIPS 180-2:5.1.1)  */
static const unsigned char fillbuf[64] = { 0x80, 0 /* , 0, 0, ...  */ };


/* Constants for SHA256 from FIPS 180-2:4.2.2.  */
static const uint32_t K[64] = {
	0x428a2f98, 0x71374491, 0xb5c0fbcf, 0xe9b5dba5,
	0x3956c25b, 0x59f111f1, 0x923f82a4, 0xab1c5ed5,
	0xd807aa98, 0x12835b01, 0x243185be, 0x550c7dc3,
	0x72be5d74, 0x80deb1fe, 0x9bdc06a7, 0xc19bf174,
	0xe49b69c1, 0xefbe4786, 0x0fc19dc6, 0x240ca1cc,
	0x2de92c6f, 0x4a7484aa, 0x5cb0a9dc, 0x76f988da,
	0x983e5152, 0xa831c66d, 0xb00327c8, 0xbf597fc7,
	0xc6e00bf3, 0xd5a79147, 0x06ca6351, 0x14292967,
	0x27b70a85, 0x2e1b2138, 0x4d2c6dfc, 0x53380d13,
	0x650a7354, 0x766a0abb, 0x81c2c92e, 0x92722c85,
	0xa2bfe8a1, 0xa81a664b, 0xc24b8b70, 0xc76c51a3,
	0xd192e819, 0xd6990624, 0xf40e3585, 0x106aa070,
	0x19a4c116, 0x1e376c08, 0x2748774c, 0x34b0bcb5,
	0x391c0cb3, 0x4ed8aa4a, 0x5b9cca4f, 0x682e6ff3,
	0x748f82ee, 0x78a5636f, 0x84c87814, 0x8cc70208,
	0x90befffa, 0xa4506ceb, 0xbef9a3f7, 0xc67178f2
};


/* Process LEN bytes of BUFFER, accumulating context into CTX.
   It is assumed that LEN % 64 == 0.  */
static void sha256_process_block (const void *buffer, size_t len, struct sha256_ctx *ctx) {
	const uint32_t *words = buffer;
	size_t nwords = len / sizeof (uint32_t);
	unsigned int t;

	uint32_t a = ctx->H[0];
	uint32_t b = ctx->H[1];
	uint32_t c = ctx->H[2];
	uint32_t d = ctx->H[3];
	uint32_t e = ctx->H[4];
	uint32_t f = ctx->H[5];
	uint32_t g = ctx->H[6];
	uint32_t h = ctx->H[7];

	/* First increment the byte count.  FIPS 180-2 specifies the possible
	 length of the file up to 2^64 bits.  Here we only compute the
	 number of bytes.  Do a double word increment.  */
	ctx->total[0] += (uint32_t)len;
	if (ctx->total[0] < len) {
		++ctx->total[1];
	}

	/* Process all bytes in the buffer with 64 bytes in each round of
	 the loop.  */
	while (nwords > 0) {
		uint32_t W[64];
		uint32_t a_save = a;
		uint32_t b_save = b;
		uint32_t c_save = c;
		uint32_t d_save = d;
		uint32_t e_save = e;
		uint32_t f_save = f;
		uint32_t g_save = g;
		uint32_t h_save = h;

	/* Operators defined in FIPS 180-2:4.1.2.  */
#define Ch(x, y, z) ((x & y) ^ (~x & z))
#define Maj(x, y, z) ((x & y) ^ (x & z) ^ (y & z))
#define S0(x) (CYCLIC (x, 2) ^ CYCLIC (x, 13) ^ CYCLIC (x, 22))
#define S1(x) (CYCLIC (x, 6) ^ CYCLIC (x, 11) ^ CYCLIC (x, 25))
#define R0(x) (CYCLIC (x, 7) ^ CYCLIC (x, 18) ^ (x >> 3))
#define R1(x) (CYCLIC (x, 17) ^ CYCLIC (x, 19) ^ (x >> 10))

	/* It is unfortunate that C does not provide an operator for
	cyclic rotation.  Hope the C compiler is smart enough.  */
#define CYCLIC(w, s) ((w >> s) | (w << (32 - s)))

		/* Compute the message schedule according to FIPS 180-2:6.2.2 step 2.  */
		for (t = 0; t < 16; ++t) {
			W[t] = SWAP (*words);
			++words;
		}
		for (t = 16; t < 64; ++t)
			W[t] = R1 (W[t - 2]) + W[t - 7] + R0 (W[t - 15]) + W[t - 16];

		/* The actual computation according to FIPS 180-2:6.2.2 step 3.  */
		for (t = 0; t < 64; ++t) {
			uint32_t T1 = h + S1 (e) + Ch (e, f, g) + K[t] + W[t];
			uint32_t T2 = S0 (a) + Maj (a, b, c);
			h = g;
			g = f;
			f = e;
			e = d + T1;
			d = c;
			c = b;
			b = a;
			a = T1 + T2;
		}

		/* Add the starting values of the context according to FIPS 180-2:6.2.2
		step 4.  */
		a += a_save;
		b += b_save;
		c += c_save;
		d += d_save;
		e += e_save;
		f += f_save;
		g += g_save;
		h += h_save;

		/* Prepare for the next round.  */
		nwords -= 16;
	}

	/* Put checksum in context given as argument.  */
	ctx->H[0] = a;
	ctx->H[1] = b;
	ctx->H[2] = c;
	ctx->H[3] = d;
	ctx->H[4] = e;
	ctx->H[5] = f;
	ctx->H[6] = g;
	ctx->H[7] = h;
}


/* Initialize structure containing state of computation.
   (FIPS 180-2:5.3.2)  */
static void sha256_init_ctx(struct sha256_ctx *ctx) {
	ctx->H[0] = 0x6a09e667;
	ctx->H[1] = 0xbb67ae85;
	ctx->H[2] = 0x3c6ef372;
	ctx->H[3] = 0xa54ff53a;
	ctx->H[4] = 0x510e527f;
	ctx->H[5] = 0x9b05688c;
	ctx->H[6] = 0x1f83d9ab;
	ctx->H[7] = 0x5be0cd19;

	ctx->total[0] = ctx->total[1] = 0;
	ctx->buflen = 0;
}


/* Process the remaining bytes in the internal buffer and the usual
   prolog according to the standard and write the result to RESBUF.

   IMPORTANT: On some systems it is required that RESBUF is correctly
   aligned for a 32 bits value.  */
static void * sha256_finish_ctx(struct sha256_ctx *ctx, void *resbuf) {
	/* Take yet unprocessed bytes into account.  */
	uint32_t bytes = ctx->buflen;
	size_t pad;
	unsigned int i;

	/* Now count remaining bytes.  */
	ctx->total[0] += bytes;
	if (ctx->total[0] < bytes) {
		++ctx->total[1];
	}

	pad = bytes >= 56 ? 64 + 56 - bytes : 56 - bytes;
	memcpy(&ctx->buffer[bytes], fillbuf, pad);

	/* Put the 64-bit file length in *bits* at the end of the buffer.  */
	*(uint32_t *) &ctx->buffer[bytes + pad + 4] = SWAP (ctx->total[0] << 3);
	*(uint32_t *) &ctx->buffer[bytes + pad] = SWAP ((ctx->total[1] << 3) |
						  (ctx->total[0] >> 29));

	/* Process last bytes.  */
	sha256_process_block(ctx->buffer, bytes + pad + 8, ctx);

	/* Put result from CTX in first 32 bytes following RESBUF.  */
	for (i = 0; i < 8; ++i) {
		((uint32_t *) resbuf)[i] = SWAP(ctx->H[i]);
	}

	return resbuf;
}


static void sha256_process_bytes(const void *buffer, size_t len, struct sha256_ctx *ctx) {
	/* When we already have some bits in our internal buffer concatenate
	 both inputs first.  */
	if (ctx->buflen != 0) {
		size_t left_over = ctx->buflen;
		size_t add = 128 - left_over > len ? len : 128 - left_over;

		  memcpy(&ctx->buffer[left_over], buffer, add);
		  ctx->buflen += (uint32_t)add;

		if (ctx->buflen > 64) {
			sha256_process_block(ctx->buffer, ctx->buflen & ~63, ctx);
			ctx->buflen &= 63;
			/* The regions in the following copy operation cannot overlap.  */
			memcpy(ctx->buffer, &ctx->buffer[(left_over + add) & ~63], ctx->buflen);
		}

		buffer = (const char *) buffer + add;
		len -= add;
	}

	/* Process available complete blocks.  */
	if (len >= 64) {
/* To check alignment gcc has an appropriate operator.  Other
compilers don't.  */
#if __GNUC__ >= 2
# define UNALIGNED_P(p) (((uintptr_t) p) % __alignof__ (uint32_t) != 0)
#else
# define UNALIGNED_P(p) (((uintptr_t) p) % sizeof (uint32_t) != 0)
#endif
		if (UNALIGNED_P (buffer))
			while (len > 64) {
				sha256_process_block(memcpy(ctx->buffer, buffer, 64), 64, ctx);
				buffer = (const char *) buffer + 64;
				len -= 64;
			} else {
				sha256_process_block(buffer, len & ~63, ctx);
				buffer = (const char *) buffer + (len & ~63);
				len &= 63;
			}
	}

	/* Move remaining bytes into internal buffer.  */
	if (len > 0) {
		size_t left_over = ctx->buflen;

		memcpy(&ctx->buffer[left_over], buffer, len);
		left_over += len;
		if (left_over >= 64) {
			sha256_process_block(ctx->buffer, 64, ctx);
			left_over -= 64;
			memcpy(ctx->buffer, &ctx->buffer[64], left_over);
		}
		ctx->buflen = (uint32_t)left_over;
	}
}


/* Define our magic string to mark salt for SHA256 "encryption"
   replacement.  */
static const char sha256_salt_prefix[] = "$5$";

/* Prefix for optional rounds specification.  */
static const char sha256_rounds_prefix[] = "rounds=";

/* Maximum salt string length.  */
#define SALT_LEN_MAX 16
/* Default number of rounds if not explicitly specified.  */
#define ROUNDS_DEFAULT 5000
/* Minimum number of rounds.  */
#define ROUNDS_MIN 1000
/* Maximum number of rounds.  */
#define ROUNDS_MAX 999999999

/* Table with characters for base64 transformation.  */
static const char b64t[64] =
"./0123456789ABCDEFGHIJKLMNOPQRSTUVWXYZabcdefghijklmnopqrstuvwxyz";

char * php_sha256_crypt_r(const char *key, const char *salt, char *buffer, int buflen)
{
#ifdef PHP_WIN32
	ZEND_SET_ALIGNED(32, unsigned char alt_result[32]);
	ZEND_SET_ALIGNED(32, unsigned char temp_result[32]);
#else
	ZEND_SET_ALIGNED(__alignof__ (uint32_t), unsigned char alt_result[32]);
	ZEND_SET_ALIGNED(__alignof__ (uint32_t), unsigned char temp_result[32]);
#endif

	struct sha256_ctx ctx;
	struct sha256_ctx alt_ctx;
	size_t salt_len;
	size_t key_len;
	size_t cnt;
	char *cp;
	char *copied_key = NULL;
	char *copied_salt = NULL;
	char *p_bytes;
	char *s_bytes;
	/* Default number of rounds.  */
	size_t rounds = ROUNDS_DEFAULT;
	bool rounds_custom = 0;

	/* Find beginning of salt string.  The prefix should normally always
	be present.  Just in case it is not.  */
	if (strncmp(sha256_salt_prefix, salt, sizeof(sha256_salt_prefix) - 1) == 0) {
		/* Skip salt prefix.  */
		salt += sizeof(sha256_salt_prefix) - 1;
	}

	if (strncmp(salt, sha256_rounds_prefix, sizeof(sha256_rounds_prefix) - 1) == 0) {
		const char *num = salt + sizeof(sha256_rounds_prefix) - 1;
		char *endp;
		zend_ulong srounds = ZEND_STRTOUL(num, &endp, 10);
		if (*endp == '$') {
			salt = endp + 1;
			if (srounds < ROUNDS_MIN || srounds > ROUNDS_MAX) {
				return NULL;
			}

			rounds = srounds;
			rounds_custom = 1;
		}
	}

	salt_len = MIN(strcspn(salt, "$"), SALT_LEN_MAX);
	key_len = strlen(key);
	char *tmp_key = NULL;
	ALLOCA_FLAG(use_heap_key);
	char *tmp_salt = NULL;
	ALLOCA_FLAG(use_heap_salt);

	SET_ALLOCA_FLAG(use_heap_key);
	SET_ALLOCA_FLAG(use_heap_salt);

<<<<<<< HEAD
	if ((key - (char *) 0) % __alignof__ (uint32_t) != 0) {
		tmp_key = (char *) do_alloca(key_len + __alignof__(uint32_t), use_heap_key);
		key = copied_key = memcpy(tmp_key + __alignof__(uint32_t) - (tmp_key - (char *) 0) % __alignof__(uint32_t), key, key_len);
	}

	if ((salt - (char *) 0) % __alignof__(uint32_t) != 0) {
		tmp_salt = (char *) do_alloca(salt_len + 1 + __alignof__(uint32_t), use_heap_salt);
		salt = copied_salt =
		memcpy(tmp_salt + __alignof__(uint32_t) - (tmp_salt - (char *) 0) % __alignof__ (uint32_t), salt, salt_len);
=======
	if ((uintptr_t)key % __alignof__ (uint32_t) != 0) {
		char *tmp = (char *) alloca(key_len + __alignof__(uint32_t));
		key = copied_key = memcpy(tmp + __alignof__(uint32_t) - (uintptr_t)tmp  % __alignof__(uint32_t), key, key_len);
	}

	if ((uintptr_t)salt % __alignof__(uint32_t) != 0) {
		char *tmp = (char *) alloca(salt_len + 1 + __alignof__(uint32_t));
		salt = copied_salt =
		memcpy(tmp + __alignof__(uint32_t) - (uintptr_t)tmp % __alignof__ (uint32_t), salt, salt_len);
>>>>>>> 26d63c74
		copied_salt[salt_len] = 0;
	}

	/* Prepare for the real work.  */
	sha256_init_ctx(&ctx);

	/* Add the key string.  */
	sha256_process_bytes(key, key_len, &ctx);

	/* The last part is the salt string.  This must be at most 16
	 characters and it ends at the first `$' character (for
	 compatibility with existing implementations).  */
	sha256_process_bytes(salt, salt_len, &ctx);


	/* Compute alternate SHA256 sum with input KEY, SALT, and KEY.  The
	 final result will be added to the first context.  */
	sha256_init_ctx(&alt_ctx);

	/* Add key.  */
	sha256_process_bytes(key, key_len, &alt_ctx);

	/* Add salt.  */
	sha256_process_bytes(salt, salt_len, &alt_ctx);

	/* Add key again.  */
	sha256_process_bytes(key, key_len, &alt_ctx);

	/* Now get result of this (32 bytes) and add it to the other
	 context.  */
	sha256_finish_ctx(&alt_ctx, alt_result);

	/* Add for any character in the key one byte of the alternate sum.  */
	for (cnt = key_len; cnt > 32; cnt -= 32) {
		sha256_process_bytes(alt_result, 32, &ctx);
	}
	sha256_process_bytes(alt_result, cnt, &ctx);

	/* Take the binary representation of the length of the key and for every
	1 add the alternate sum, for every 0 the key.  */
	for (cnt = key_len; cnt > 0; cnt >>= 1) {
		if ((cnt & 1) != 0) {
			sha256_process_bytes(alt_result, 32, &ctx);
		} else {
			sha256_process_bytes(key, key_len, &ctx);
		}
	}

	/* Create intermediate result.  */
	sha256_finish_ctx(&ctx, alt_result);

	/* Start computation of P byte sequence.  */
	sha256_init_ctx(&alt_ctx);

	/* For every character in the password add the entire password.  */
	for (cnt = 0; cnt < key_len; ++cnt) {
		sha256_process_bytes(key, key_len, &alt_ctx);
	}

	/* Finish the digest.  */
	sha256_finish_ctx(&alt_ctx, temp_result);

	/* Create byte sequence P.  */
	ALLOCA_FLAG(use_heap_p_bytes);
	cp = p_bytes = do_alloca(key_len, use_heap_p_bytes);
	for (cnt = key_len; cnt >= 32; cnt -= 32) {
		cp = __php_mempcpy((void *)cp, (const void *)temp_result, 32);
	}
	memcpy(cp, temp_result, cnt);

	/* Start computation of S byte sequence.  */
	sha256_init_ctx(&alt_ctx);

	/* For every character in the password add the entire password.  */
	for (cnt = 0; cnt < (size_t) (16 + alt_result[0]); ++cnt) {
		sha256_process_bytes(salt, salt_len, &alt_ctx);
	}

	/* Finish the digest.  */
	sha256_finish_ctx(&alt_ctx, temp_result);

	/* Create byte sequence S.  */
	ALLOCA_FLAG(use_heap_s_bytes);
	cp = s_bytes = do_alloca(salt_len, use_heap_s_bytes);
	for (cnt = salt_len; cnt >= 32; cnt -= 32) {
		cp = __php_mempcpy(cp, temp_result, 32);
	}
	memcpy(cp, temp_result, cnt);

	/* Repeatedly run the collected hash value through SHA256 to burn
	CPU cycles.  */
	for (cnt = 0; cnt < rounds; ++cnt) {
		/* New context.  */
		sha256_init_ctx(&ctx);

		/* Add key or last result.  */
		if ((cnt & 1) != 0) {
			sha256_process_bytes(p_bytes, key_len, &ctx);
		} else {
			sha256_process_bytes(alt_result, 32, &ctx);
		}

		/* Add salt for numbers not divisible by 3.  */
		if (cnt % 3 != 0) {
			sha256_process_bytes(s_bytes, salt_len, &ctx);
		}

		/* Add key for numbers not divisible by 7.  */
		if (cnt % 7 != 0) {
			sha256_process_bytes(p_bytes, key_len, &ctx);
		}

		/* Add key or last result.  */
		if ((cnt & 1) != 0) {
			sha256_process_bytes(alt_result, 32, &ctx);
		} else {
			sha256_process_bytes(p_bytes, key_len, &ctx);
		}

		/* Create intermediate result.  */
		sha256_finish_ctx(&ctx, alt_result);
	}

	/* Now we can construct the result string.  It consists of three
	parts.  */
	cp = __php_stpncpy(buffer, sha256_salt_prefix, MAX(0, buflen));
	buflen -= sizeof(sha256_salt_prefix) - 1;

	if (rounds_custom) {
#ifdef PHP_WIN32
		int n = _snprintf(cp, MAX(0, buflen), "%s" ZEND_ULONG_FMT "$", sha256_rounds_prefix, rounds);
#else
		int n = snprintf(cp, MAX(0, buflen), "%s%zu$", sha256_rounds_prefix, rounds);
#endif
		cp += n;
		buflen -= n;
	}

	cp = __php_stpncpy(cp, salt, MIN ((size_t) MAX (0, buflen), salt_len));
	buflen -= MIN(MAX (0, buflen), (int)salt_len);

	if (buflen > 0) {
		*cp++ = '$';
		--buflen;
	}

#define b64_from_24bit(B2, B1, B0, N)					      \
  do {									      \
    unsigned int w = ((B2) << 16) | ((B1) << 8) | (B0);			      \
    int n = (N);							      \
    while (n-- > 0 && buflen > 0)					      \
      {									      \
	*cp++ = b64t[w & 0x3f];						      \
	--buflen;							      \
	w >>= 6;							      \
      }									      \
  } while (0)

	b64_from_24bit(alt_result[0], alt_result[10], alt_result[20], 4);
	b64_from_24bit(alt_result[21], alt_result[1], alt_result[11], 4);
	b64_from_24bit(alt_result[12], alt_result[22], alt_result[2], 4);
	b64_from_24bit(alt_result[3], alt_result[13], alt_result[23], 4);
	b64_from_24bit(alt_result[24], alt_result[4], alt_result[14], 4);
	b64_from_24bit(alt_result[15], alt_result[25], alt_result[5], 4);
	b64_from_24bit(alt_result[6], alt_result[16], alt_result[26], 4);
	b64_from_24bit(alt_result[27], alt_result[7], alt_result[17], 4);
	b64_from_24bit(alt_result[18], alt_result[28], alt_result[8], 4);
	b64_from_24bit(alt_result[9], alt_result[19], alt_result[29], 4);
	b64_from_24bit(0, alt_result[31], alt_result[30], 3);
	if (buflen <= 0) {
		errno = ERANGE;
		buffer = NULL;
	} else
		*cp = '\0';		/* Terminate the string.  */

	/* Clear the buffer for the intermediate result so that people
     attaching to processes or reading core dumps cannot get any
     information.  We do it in this way to clear correct_words[]
     inside the SHA256 implementation as well.  */
	sha256_init_ctx(&ctx);
	sha256_finish_ctx(&ctx, alt_result);
	ZEND_SECURE_ZERO(temp_result, sizeof(temp_result));
	ZEND_SECURE_ZERO(p_bytes, key_len);
	ZEND_SECURE_ZERO(s_bytes, salt_len);
	ZEND_SECURE_ZERO(&ctx, sizeof(ctx));
	ZEND_SECURE_ZERO(&alt_ctx, sizeof(alt_ctx));

	if (copied_key != NULL) {
		ZEND_SECURE_ZERO(copied_key, key_len);
	}
	if (copied_salt != NULL) {
		ZEND_SECURE_ZERO(copied_salt, salt_len);
	}
	if (tmp_key != NULL) {
		free_alloca(tmp_key, use_heap_key);
	}
	if (tmp_salt != NULL) {
		free_alloca(tmp_salt, use_heap_salt);
	}
	free_alloca(p_bytes, use_heap_p_bytes);
	free_alloca(s_bytes, use_heap_s_bytes);

	return buffer;
}


/* This entry point is equivalent to the `crypt' function in Unix
   libcs.  */
char * php_sha256_crypt(const char *key, const char *salt)
{
	/* We don't want to have an arbitrary limit in the size of the
	password.  We can compute an upper bound for the size of the
	result in advance and so we can prepare the buffer we pass to
	`sha256_crypt_r'.  */
	ZEND_TLS char *buffer;
	ZEND_TLS int buflen = 0;
	int needed = (sizeof(sha256_salt_prefix) - 1
			+ sizeof(sha256_rounds_prefix) + 9 + 1
			+ (int)strlen(salt) + 1 + 43 + 1);

	if (buflen < needed) {
		char *new_buffer = (char *) realloc(buffer, needed);
		if (new_buffer == NULL) {
			return NULL;
		}

		buffer = new_buffer;
		buflen = needed;
	}

	return php_sha256_crypt_r(key, salt, buffer, buflen);
}


#ifdef TEST
static const struct
{
	const char *input;
	const char result[32];
} tests[] =
	{
	/* Test vectors from FIPS 180-2: appendix B.1.  */
	{ "abc",
	"\xba\x78\x16\xbf\x8f\x01\xcf\xea\x41\x41\x40\xde\x5d\xae\x22\x23"
	"\xb0\x03\x61\xa3\x96\x17\x7a\x9c\xb4\x10\xff\x61\xf2\x00\x15\xad" },
	/* Test vectors from FIPS 180-2: appendix B.2.  */
	{ "abcdbcdecdefdefgefghfghighijhijkijkljklmklmnlmnomnopnopq",
	"\x24\x8d\x6a\x61\xd2\x06\x38\xb8\xe5\xc0\x26\x93\x0c\x3e\x60\x39"
	"\xa3\x3c\xe4\x59\x64\xff\x21\x67\xf6\xec\xed\xd4\x19\xdb\x06\xc1" },
	/* Test vectors from the NESSIE project.  */
	{ "",
	"\xe3\xb0\xc4\x42\x98\xfc\x1c\x14\x9a\xfb\xf4\xc8\x99\x6f\xb9\x24"
	"\x27\xae\x41\xe4\x64\x9b\x93\x4c\xa4\x95\x99\x1b\x78\x52\xb8\x55" },
	{ "a",
	"\xca\x97\x81\x12\xca\x1b\xbd\xca\xfa\xc2\x31\xb3\x9a\x23\xdc\x4d"
	"\xa7\x86\xef\xf8\x14\x7c\x4e\x72\xb9\x80\x77\x85\xaf\xee\x48\xbb" },
	{ "message digest",
	"\xf7\x84\x6f\x55\xcf\x23\xe1\x4e\xeb\xea\xb5\xb4\xe1\x55\x0c\xad"
	"\x5b\x50\x9e\x33\x48\xfb\xc4\xef\xa3\xa1\x41\x3d\x39\x3c\xb6\x50" },
	{ "abcdefghijklmnopqrstuvwxyz",
	"\x71\xc4\x80\xdf\x93\xd6\xae\x2f\x1e\xfa\xd1\x44\x7c\x66\xc9\x52"
	"\x5e\x31\x62\x18\xcf\x51\xfc\x8d\x9e\xd8\x32\xf2\xda\xf1\x8b\x73" },
	{ "abcdbcdecdefdefgefghfghighijhijkijkljklmklmnlmnomnopnopq",
	"\x24\x8d\x6a\x61\xd2\x06\x38\xb8\xe5\xc0\x26\x93\x0c\x3e\x60\x39"
	"\xa3\x3c\xe4\x59\x64\xff\x21\x67\xf6\xec\xed\xd4\x19\xdb\x06\xc1" },
	{ "ABCDEFGHIJKLMNOPQRSTUVWXYZabcdefghijklmnopqrstuvwxyz0123456789",
	"\xdb\x4b\xfc\xbd\x4d\xa0\xcd\x85\xa6\x0c\x3c\x37\xd3\xfb\xd8\x80"
	"\x5c\x77\xf1\x5f\xc6\xb1\xfd\xfe\x61\x4e\xe0\xa7\xc8\xfd\xb4\xc0" },
	{ "123456789012345678901234567890123456789012345678901234567890"
	"12345678901234567890",
	"\xf3\x71\xbc\x4a\x31\x1f\x2b\x00\x9e\xef\x95\x2d\xd8\x3c\xa8\x0e"
	"\x2b\x60\x02\x6c\x8e\x93\x55\x92\xd0\xf9\xc3\x08\x45\x3c\x81\x3e" }
  };
#define ntests (sizeof (tests) / sizeof (tests[0]))


static const struct
{
	const char *salt;
	const char *input;
	const char *expected;
} tests2[] =
{
	{ "$5$saltstring", "Hello world!",
	"$5$saltstring$5B8vYYiY.CVt1RlTTf8KbXBH3hsxY/GNooZaBBGWEc5" },
	{ "$5$rounds=10000$saltstringsaltstring", "Hello world!",
	"$5$rounds=10000$saltstringsaltst$3xv.VbSHBb41AL9AvLeujZkZRBAwqFMz2."
	"opqey6IcA" },
	{ "$5$rounds=5000$toolongsaltstring", "This is just a test",
	"$5$rounds=5000$toolongsaltstrin$Un/5jzAHMgOGZ5.mWJpuVolil07guHPvOW8"
	"mGRcvxa5" },
	{ "$5$rounds=1400$anotherlongsaltstring",
	"a very much longer text to encrypt.  This one even stretches over more"
	"than one line.",
	"$5$rounds=1400$anotherlongsalts$Rx.j8H.h8HjEDGomFU8bDkXm3XIUnzyxf12"
	"oP84Bnq1" },
	{ "$5$rounds=77777$short",
	"we have a short salt string but not a short password",
	"$5$rounds=77777$short$JiO1O3ZpDAxGJeaDIuqCoEFysAe1mZNJRs3pw0KQRd/" },
	{ "$5$rounds=123456$asaltof16chars..", "a short string",
	"$5$rounds=123456$asaltof16chars..$gP3VQ/6X7UUEW3HkBn2w1/Ptq2jxPyzV/"
	"cZKmF/wJvD" },
	{ "$5$rounds=10$roundstoolow", "the minimum number is still observed",
	"$5$rounds=1000$roundstoolow$yfvwcWrQ8l/K0DAWyuPMDNHpIVlTQebY9l/gL97"
	"2bIC" },
};
#define ntests2 (sizeof (tests2) / sizeof (tests2[0]))


int main(void) {
	struct sha256_ctx ctx;
	char sum[32];
	int result = 0;
	int cnt, i;
	char buf[1000];
	static const char expected[32] =
	"\xcd\xc7\x6e\x5c\x99\x14\xfb\x92\x81\xa1\xc7\xe2\x84\xd7\x3e\x67"
	"\xf1\x80\x9a\x48\xa4\x97\x20\x0e\x04\x6d\x39\xcc\xc7\x11\x2c\xd0";

	for (cnt = 0; cnt < (int) ntests; ++cnt) {
		sha256_init_ctx(&ctx);
		sha256_process_bytes(tests[cnt].input, strlen(tests[cnt].input), &ctx);
		sha256_finish_ctx(&ctx, sum);
		if (memcmp(tests[cnt].result, sum, 32) != 0) {
			printf("test %d run %d failed\n", cnt, 1);
			result = 1;
		}

		sha256_init_ctx(&ctx);
		for (i = 0; tests[cnt].input[i] != '\0'; ++i) {
			sha256_process_bytes(&tests[cnt].input[i], 1, &ctx);
		}
		sha256_finish_ctx(&ctx, sum);
		if (memcmp(tests[cnt].result, sum, 32) != 0) {
			printf("test %d run %d failed\n", cnt, 2);
			result = 1;
		}
	}

	/* Test vector from FIPS 180-2: appendix B.3.  */

	memset(buf, 'a', sizeof(buf));
	sha256_init_ctx(&ctx);
	for (i = 0; i < 1000; ++i) {
		sha256_process_bytes (buf, sizeof (buf), &ctx);
	}

	sha256_finish_ctx(&ctx, sum);

	if (memcmp(expected, sum, 32) != 0) {
		printf("test %d failed\n", cnt);
		result = 1;
	}

	for (cnt = 0; cnt < ntests2; ++cnt) {
		char *cp = php_sha256_crypt(tests2[cnt].input, tests2[cnt].salt);
		if (strcmp(cp, tests2[cnt].expected) != 0) {
			printf("test %d: expected \"%s\", got \"%s\"\n", cnt, tests2[cnt].expected, cp);
			result = 1;
		}
	}

	if (result == 0)
	puts("all tests OK");

	return result;
}
#endif<|MERGE_RESOLUTION|>--- conflicted
+++ resolved
@@ -377,27 +377,15 @@
 	SET_ALLOCA_FLAG(use_heap_key);
 	SET_ALLOCA_FLAG(use_heap_salt);
 
-<<<<<<< HEAD
-	if ((key - (char *) 0) % __alignof__ (uint32_t) != 0) {
-		tmp_key = (char *) do_alloca(key_len + __alignof__(uint32_t), use_heap_key);
-		key = copied_key = memcpy(tmp_key + __alignof__(uint32_t) - (tmp_key - (char *) 0) % __alignof__(uint32_t), key, key_len);
-	}
-
-	if ((salt - (char *) 0) % __alignof__(uint32_t) != 0) {
-		tmp_salt = (char *) do_alloca(salt_len + 1 + __alignof__(uint32_t), use_heap_salt);
-		salt = copied_salt =
-		memcpy(tmp_salt + __alignof__(uint32_t) - (tmp_salt - (char *) 0) % __alignof__ (uint32_t), salt, salt_len);
-=======
 	if ((uintptr_t)key % __alignof__ (uint32_t) != 0) {
-		char *tmp = (char *) alloca(key_len + __alignof__(uint32_t));
+		char *tmp = (char *) do_alloca(key_len + __alignof__(uint32_t), use_heap_key);
 		key = copied_key = memcpy(tmp + __alignof__(uint32_t) - (uintptr_t)tmp  % __alignof__(uint32_t), key, key_len);
 	}
 
 	if ((uintptr_t)salt % __alignof__(uint32_t) != 0) {
-		char *tmp = (char *) alloca(salt_len + 1 + __alignof__(uint32_t));
+		char *tmp = (char *) do_alloca(salt_len + 1 + __alignof__(uint32_t), use_heap_salt);
 		salt = copied_salt =
 		memcpy(tmp + __alignof__(uint32_t) - (uintptr_t)tmp % __alignof__ (uint32_t), salt, salt_len);
->>>>>>> 26d63c74
 		copied_salt[salt_len] = 0;
 	}
 
