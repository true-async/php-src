--TEST--
Bug #75535: Inappropriately parsing HTTP response leads to PHP segment fault
--SKIPIF--
<?php require 'server.inc'; http_server_skipif(); ?>
--INI--
allow_url_fopen=1
--FILE--
<?php
require 'server.inc';

$responses = array(
    "data://text/plain,HTTP/1.0 200 Ok\r\nContent-Length\r\n",
);

['pid' => $pid, 'uri' => $uri] = http_server($responses, $output);

var_dump(http_get_last_response_headers());

var_dump(file_get_contents($uri));
var_dump($http_response_header);
var_dump(http_get_last_response_headers());

http_server_kill($pid);

?>
--EXPECT--
NULL
string(0) ""
array(1) {
  [0]=>
  string(15) "HTTP/1.0 200 Ok"
<<<<<<< HEAD
  [1]=>
  string(14) "Content-Length"
}
array(2) {
  [0]=>
  string(15) "HTTP/1.0 200 Ok"
  [1]=>
  string(14) "Content-Length"
=======
>>>>>>> ef2c4599
}<|MERGE_RESOLUTION|>--- conflicted
+++ resolved
@@ -29,15 +29,10 @@
 array(1) {
   [0]=>
   string(15) "HTTP/1.0 200 Ok"
-<<<<<<< HEAD
-  [1]=>
-  string(14) "Content-Length"
 }
 array(2) {
   [0]=>
   string(15) "HTTP/1.0 200 Ok"
   [1]=>
   string(14) "Content-Length"
-=======
->>>>>>> ef2c4599
 }