--TEST--
Test arsort() function : object functionality - sorting objects with diff. accessibility of member vars 
--FILE--
<?php
/* Prototype  : bool arsort ( array &$array [, int $asort_flags] )
 * Description: Sort an array and maintain index association.  
                Elements will be arranged from highest to lowest when this function has completed.
 * Source code: ext/standard/array.c
*/

/*
 * testing arsort() by providing integer/string object arrays with following flag values 
 * 1. Defualt flag value
   2. SORT_REGULAR - compare items normally
*/

echo "*** Testing arsort() : object functionality ***\n";

// class declaration for integer objects
class for_integer_arsort
{
  public $public_class_value;
  private $private_class_value;
  protected $protected_class_value; 
  // initializing object member value
  function __construct($value1, $value2,$value3){
    $this->public_class_value = $value1;
    $this->private_class_value = $value2;
    $this->protected_class_value = $value3;
  }

}

// class declaration for string objects
class for_string_arsort
{
  public $public_class_value;
  private $private_class_value;
  protected $protected_class_value; 
  // initializing object member value
  function __construct($value1, $value2,$value3){
    $this->public_class_value = $value1;
    $this->private_class_value = $value2;
    $this->protected_class_value = $value3;
  }

  // return string value
  function __tostring() {
   return (string)$this->value;
  }
}

// array of integer objects
$unsorted_int_obj = array ( 
  1 => new for_integer_arsort(11, 33,2), 2 =>  new for_integer_asort(44, 66,3),
  3 => new for_integer_arsort(23, 32,6), 4 => new for_integer_asort(-88, -5,-4),
);

// array of string objects
$unsorted_str_obj = array ( 
  "a" => new for_string_arsort("axx","AXX","d"), "b" => new for_string_asort("T", "t","q"),
  "c" => new for_string_arsort("w", "W","c"), "d" => new for_string_asort("PY", "py","s"),
);


echo "\n-- Testing arsort() by supplying various object arrays, 'flag' value is default --\n";

// testing arsort() function by supplying integer object array, flag value is default
$temp_array = $unsorted_int_obj;
var_dump(arsort($temp_array) );
var_dump($temp_array);

// testing arsort() function by supplying string object array, flag value is default
$temp_array = $unsorted_str_obj;
var_dump(arsort($temp_array) );
var_dump($temp_array);

echo "\n-- Testing arsort() by supplying various object arrays, 'flag' value is SORT_REGULAR --\n";
// testing arsort() function by supplying integer object array, flag value = SORT_REGULAR
$temp_array = $unsorted_int_obj;
var_dump(arsort($temp_array, SORT_REGULAR) );
var_dump($temp_array);

// testing arsort() function by supplying string object array, flag value = SORT_REGULAR
$temp_array = $unsorted_str_obj;
var_dump(arsort($temp_array, SORT_REGULAR) );
var_dump($temp_array);

echo "Done\n";
?>
--EXPECTF--
*** Testing arsort() : object functionality ***

<<<<<<< HEAD
Fatal error: Uncaught exception 'Error' with message 'Class 'for_integer_asort' not found' in %sarsort_object2.php:%d
=======
Fatal error: Uncaught EngineException: Class 'for_integer_asort' not found in %sarsort_object2.php:%d
>>>>>>> 440481fb
Stack trace:
#0 {main}
  thrown in %sarsort_object2.php on line %d<|MERGE_RESOLUTION|>--- conflicted
+++ resolved
@@ -91,11 +91,7 @@
 --EXPECTF--
 *** Testing arsort() : object functionality ***
 
-<<<<<<< HEAD
-Fatal error: Uncaught exception 'Error' with message 'Class 'for_integer_asort' not found' in %sarsort_object2.php:%d
-=======
 Fatal error: Uncaught EngineException: Class 'for_integer_asort' not found in %sarsort_object2.php:%d
->>>>>>> 440481fb
 Stack trace:
 #0 {main}
   thrown in %sarsort_object2.php on line %d