--- conflicted
+++ resolved
@@ -19,11 +19,7 @@
 ok
 bool(false)
 
-<<<<<<< HEAD
-Fatal error: Uncaught exception 'Error' with message 'Non-static method Exception::getMessage() cannot be called statically' in %sbug47857.php:%d
-=======
 Fatal error: Uncaught EngineException: Non-static method BaseException::getMessage() cannot be called statically in %sbug47857.php:%d
->>>>>>> 440481fb
 Stack trace:
 #0 {main}
   thrown in %sbug47857.php on line %d
