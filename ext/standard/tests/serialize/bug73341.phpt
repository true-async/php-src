--- conflicted
+++ resolved
@@ -27,11 +27,7 @@
 --EXPECTF--
 Error at offset 6 of 7 bytes
 
-<<<<<<< HEAD
+Warning: unserialize(): Error at offset 19 of 79 bytes in %s on line %d
+
 Warning: ArrayObject::unserialize(): Unexpected end of serialized data in %sbug73341.php on line %d
-=======
-Notice: unserialize(): Error at offset 19 of 79 bytes in %s on line %d
-
-Notice: ArrayObject::unserialize(): Unexpected end of serialized data in %sbug73341.php on line %d
->>>>>>> f2e8c5da
 Error at offset 24 of 34 bytes