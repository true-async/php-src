--TEST--
Bug #69152: Type Confusion Infoleak Vulnerability in unserialize()
--FILE--
<?php
$x = unserialize('O:9:"exception":1:{s:16:"'."\0".'Exception'."\0".'trace";s:4:"ryat";}');
echo $x;
$x =  unserialize('O:4:"test":1:{s:27:"__PHP_Incomplete_Class_Name";R:1;}');
$x->test();

?>
--EXPECTF--
<<<<<<< HEAD
Exception in %s:%d
=======
Notice: Undefined property: Exception::$previous in %s on line %d
exception 'Exception' in %s:%d
>>>>>>> ed709d5a
Stack trace:
#0 {main}

Fatal error: main(): The script tried to execute a method or access a property of an incomplete object. Please ensure that the class definition "unknown" of the object you are trying to operate on was loaded _before_ unserialize() gets called or provide a __autoload() function to load the class definition  in %s on line %d<|MERGE_RESOLUTION|>--- conflicted
+++ resolved
@@ -9,12 +9,8 @@
 
 ?>
 --EXPECTF--
-<<<<<<< HEAD
+Notice: Undefined property: Exception::$previous in %s on line %d
 Exception in %s:%d
-=======
-Notice: Undefined property: Exception::$previous in %s on line %d
-exception 'Exception' in %s:%d
->>>>>>> ed709d5a
 Stack trace:
 #0 {main}
 
