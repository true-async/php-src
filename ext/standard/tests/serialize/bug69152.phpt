--TEST--
Bug #69152: Type Confusion Infoleak Vulnerability in unserialize()
--FILE--
<?php
$x =  unserialize('O:4:"test":1:{s:27:"__PHP_Incomplete_Class_Name";R:1;}');
$x->test();

?>
--EXPECTF--
<<<<<<< HEAD
=======
Exception in %s:%d
Stack trace:
#0 {main}
>>>>>>> 440481fb

Fatal error: main(): The script tried to execute a method or access a property of an incomplete object. Please ensure that the class definition "unknown" of the object you are trying to operate on was loaded _before_ unserialize() gets called or provide a __autoload() function to load the class definition  in %s on line %d<|MERGE_RESOLUTION|>--- conflicted
+++ resolved
@@ -2,16 +2,15 @@
 Bug #69152: Type Confusion Infoleak Vulnerability in unserialize()
 --FILE--
 <?php
+$x = unserialize('O:9:"exception":1:{s:20:"'."\0".'BaseException'."\0".'trace";s:4:"ryat";}');
+echo $x;
 $x =  unserialize('O:4:"test":1:{s:27:"__PHP_Incomplete_Class_Name";R:1;}');
 $x->test();
 
 ?>
 --EXPECTF--
-<<<<<<< HEAD
-=======
 Exception in %s:%d
 Stack trace:
 #0 {main}
->>>>>>> 440481fb
 
 Fatal error: main(): The script tried to execute a method or access a property of an incomplete object. Please ensure that the class definition "unknown" of the object you are trying to operate on was loaded _before_ unserialize() gets called or provide a __autoload() function to load the class definition  in %s on line %d