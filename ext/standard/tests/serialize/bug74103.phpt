--TEST--
Bug #74103: heap-use-after-free when unserializing invalid array size
--FILE--
<?php
var_dump(unserialize('a:7:{i:0;i:04;s:1:"a";i:2;i:9617006;i:4;s:1:"a";i:4;s:1:"a";R:5;s:1:"7";R:3;s:1:"a";R:5;;s:18;}}'));
?>
--EXPECTF--
<<<<<<< HEAD
Notice: unserialize(): Error at offset 64 of 96 bytes in %s on line %d
=======
Notice: unserialize(): Error at offset %d of %d bytes in %s on line %d
>>>>>>> 7674b5e5
bool(false)<|MERGE_RESOLUTION|>--- conflicted
+++ resolved
@@ -5,9 +5,5 @@
 var_dump(unserialize('a:7:{i:0;i:04;s:1:"a";i:2;i:9617006;i:4;s:1:"a";i:4;s:1:"a";R:5;s:1:"7";R:3;s:1:"a";R:5;;s:18;}}'));
 ?>
 --EXPECTF--
-<<<<<<< HEAD
-Notice: unserialize(): Error at offset 64 of 96 bytes in %s on line %d
-=======
 Notice: unserialize(): Error at offset %d of %d bytes in %s on line %d
->>>>>>> 7674b5e5
 bool(false)