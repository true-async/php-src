--- conflicted
+++ resolved
@@ -36,14 +36,8 @@
 echo "Done\n";
 ?>
 --EXPECTF--
-<<<<<<< HEAD
-=======
 Deprecated: Directive 'allow_url_include' is deprecated in Unknown on line 0
 
-Warning: highlight_file() expects at least 1 parameter, 0 given in %s on line %d
-bool(false)
-
->>>>>>> 23bb9f4e
 Warning: highlight_file(%shighlight_file.dat): failed to open stream: No such file or directory in %s on line %d
 
 Warning: highlight_file(): Failed opening '%shighlight_file.dat' for highlighting in %s on line %d
