--TEST--
Test setlocale() function : usage variations - Setting all available locales in the platform 
--SKIPIF--
<?php
if (substr(PHP_OS, 0, 3) == 'WIN') {
    die('skip Not valid for windows');
}
?>
--FILE--
<?php
/* Prototype  : string setlocale (int $category , string $locale [,string $..] )
              : string setlocale(int $category , array $locale);  
 * Description: Sets locale information.Returns the new current locale , or FALSE 
                if locale functionality is not implemented in this platform. 
 * Source code: ext/standard/string.c
*/

/* setlocale() to set all available locales in the system and check the success count */
echo "*** Testing setlocale() : usage variations ***\n";

function good_locale($locale) { 
    /**
<<<<<<< HEAD
    * Note: no_NO is a bogus locale and should not be used, see https://bugzilla.redhat.com/show_bug.cgi?id=532487
    **/
	return $locale !== 'tt_RU@iqtelif.UTF-8' && substr($locale, 0, 5) !== "no_NO";
=======
    * Note: no_NO is a bogus locale and should not be used, see https://bugzilla.redhat.com/971416
    **/
	return $locale !== 'tt_RU@iqtelif.UTF-8' && $locale !== 'no_NO.ISO-8859-1';
>>>>>>> 3e6f1767
}

/* Prototype  : array list_system_locales( void )
 * Description: To get the currently installed locle in this platform 
 * Arguments  : Nil
 * Returns    : set of locale as array
*/
function list_system_locales() {
  // start the buffering of next command to internal output buffer
  ob_start();

  // run the command 'locale -a' to fetch all locales available in the system
  system('locale -a');

  // get the contents from the internal output buffer
  $all_locales = ob_get_contents();

  // fflush and end the output buffering to internal output buffer
  ob_end_clean();

  $system_locales = explode("\n", $all_locales);

  // return all the locale found in the system, except for broken one
  return array_filter($system_locales, 'good_locale');
}

// gather all the locales installed in the system
$all_system_locales = list_system_locales();

//try different locale names	
$failure_locale = array();
$success_count = 0;

echo "-- Test setlocale() with all available locale in the system --\n";
// gather all locales installed in the system(stored $all_system_locales),
// try n set each locale using setlocale() and keep track failures, if any
foreach($all_system_locales as $value){
  //set locale to $value, if success, count increments
  if(setlocale(LC_ALL,$value )){
   $success_count++;
  }
  else{
   //failure values are put in to an array $failure_locale
   $failure_locale[] = $value;
  }
}

echo "No of locales found on the machine = ".count($all_system_locales)."\n";
echo "No of setlocale() success = ".$success_count."\n";
echo "Expected no of failures = 0\n";
echo "Test ";
// check if there were any failure of setlocale() function earlier, if any 
// failure then dump the list of failing locales
if($success_count != count($all_system_locales)){
  echo "FAILED\n";
  echo "Names of locale() for which setlocale() failed ...\n";
  var_dump($failure_locale);
}
else{
  echo "PASSED\n";
}

echo "Done\n";
?>
--EXPECTF--
*** Testing setlocale() : usage variations ***
-- Test setlocale() with all available locale in the system --
No of locales found on the machine = %d
No of setlocale() success = %d
Expected no of failures = 0
Test PASSED
Done<|MERGE_RESOLUTION|>--- conflicted
+++ resolved
@@ -20,15 +20,9 @@
 
 function good_locale($locale) { 
     /**
-<<<<<<< HEAD
-    * Note: no_NO is a bogus locale and should not be used, see https://bugzilla.redhat.com/show_bug.cgi?id=532487
-    **/
-	return $locale !== 'tt_RU@iqtelif.UTF-8' && substr($locale, 0, 5) !== "no_NO";
-=======
     * Note: no_NO is a bogus locale and should not be used, see https://bugzilla.redhat.com/971416
     **/
 	return $locale !== 'tt_RU@iqtelif.UTF-8' && $locale !== 'no_NO.ISO-8859-1';
->>>>>>> 3e6f1767
 }
 
 /* Prototype  : array list_system_locales( void )
