--- conflicted
+++ resolved
@@ -30,30 +30,6 @@
 --EXPECTF--
 *** Testing money_format() : error conditions ***
 
-<<<<<<< HEAD
-=======
--- Testing money_format() function with no arguments --
-
-Deprecated: Function money_format() is deprecated in %s on line %d
-
-Warning: money_format() expects exactly 2 parameters, 0 given in %s on line %d
-NULL
-
--- Testing money_format() function with insufficient arguments --
-
-Deprecated: Function money_format() is deprecated in %s on line %d
-
-Warning: money_format() expects exactly 2 parameters, 1 given in %s on line %d
-NULL
-
--- Testing money_format() function with more than expected no. of arguments --
-
-Deprecated: Function money_format() is deprecated in %s on line %d
-
-Warning: money_format() expects exactly 2 parameters, 3 given in %s on line %d
-NULL
-
->>>>>>> 23bb9f4e
 -- Testing money_format() function with more than one token --
 
 Deprecated: Function money_format() is deprecated in %s on line %d
