--TEST--
image_type_to_mime_type()
--SKIPIF--
<?php 
	if (!function_exists('image_type_to_mime_type')) die('skip image_type_to_mime_type() not available'); 
	require_once('skipif_imagetype.inc');
?>
--FILE--
<?php
	// Note: SWC requires zlib
	$dir = opendir(dirname(__FILE__)) or die('cannot open directory: '.dirname(__FILE__));
	$result = array();
	$files  = array();
	while (($file = readdir($dir)) !== FALSE) {
		if (preg_match('/^test.+pix\./',$file) && $file != "test13pix.swf") {
			$files[] = $file;
		}
	}
	closedir($dir);
	sort($files);
	foreach($files as $file) {
		$result[$file] = getimagesize(dirname(__FILE__)."/$file");
		$result[$file] = image_type_to_mime_type($result[$file][2]);
	}
	var_dump($result);
?>
--EXPECT--
array(11) {
<<<<<<< HEAD
  [u"test1pix.bmp"]=>
  unicode(14) "image/x-ms-bmp"
  [u"test1pix.jp2"]=>
  unicode(9) "image/jp2"
  [u"test1pix.jpc"]=>
  unicode(24) "application/octet-stream"
  [u"test1pix.jpg"]=>
  unicode(10) "image/jpeg"
  [u"test2pix.gif"]=>
  unicode(9) "image/gif"
  [u"test4pix.gif"]=>
  unicode(9) "image/gif"
  [u"test4pix.iff"]=>
  unicode(9) "image/iff"
  [u"test4pix.png"]=>
  unicode(9) "image/png"
  [u"test4pix.psd"]=>
  unicode(9) "image/psd"
  [u"test4pix.swf"]=>
  unicode(29) "application/x-shockwave-flash"
  [u"test4pix.tif"]=>
  unicode(10) "image/tiff"
=======
  ["test1pix.bmp"]=>
  string(14) "image/x-ms-bmp"
  ["test1pix.jp2"]=>
  string(9) "image/jp2"
  ["test1pix.jpc"]=>
  string(24) "application/octet-stream"
  ["test1pix.jpg"]=>
  string(10) "image/jpeg"
  ["test2pix.gif"]=>
  string(9) "image/gif"
  ["test4pix.gif"]=>
  string(9) "image/gif"
  ["test4pix.iff"]=>
  string(9) "image/iff"
  ["test4pix.png"]=>
  string(9) "image/png"
  ["test4pix.psd"]=>
  string(9) "image/psd"
  ["test4pix.swf"]=>
  string(29) "application/x-shockwave-flash"
  ["test4pix.tif"]=>
  string(10) "image/tiff"
>>>>>>> c8b33a6a
}<|MERGE_RESOLUTION|>--- conflicted
+++ resolved
@@ -26,30 +26,6 @@
 ?>
 --EXPECT--
 array(11) {
-<<<<<<< HEAD
-  [u"test1pix.bmp"]=>
-  unicode(14) "image/x-ms-bmp"
-  [u"test1pix.jp2"]=>
-  unicode(9) "image/jp2"
-  [u"test1pix.jpc"]=>
-  unicode(24) "application/octet-stream"
-  [u"test1pix.jpg"]=>
-  unicode(10) "image/jpeg"
-  [u"test2pix.gif"]=>
-  unicode(9) "image/gif"
-  [u"test4pix.gif"]=>
-  unicode(9) "image/gif"
-  [u"test4pix.iff"]=>
-  unicode(9) "image/iff"
-  [u"test4pix.png"]=>
-  unicode(9) "image/png"
-  [u"test4pix.psd"]=>
-  unicode(9) "image/psd"
-  [u"test4pix.swf"]=>
-  unicode(29) "application/x-shockwave-flash"
-  [u"test4pix.tif"]=>
-  unicode(10) "image/tiff"
-=======
   ["test1pix.bmp"]=>
   string(14) "image/x-ms-bmp"
   ["test1pix.jp2"]=>
@@ -72,5 +48,4 @@
   string(29) "application/x-shockwave-flash"
   ["test4pix.tif"]=>
   string(10) "image/tiff"
->>>>>>> c8b33a6a
 }