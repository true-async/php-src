--TEST--
file_get_contents() function : basic functionality
--CREDITS--
Dave Kelsey <d_kelsey@uk.ibm.com>
--FILE--
<?php

$file_path = __DIR__;
include($file_path."/file.inc");

echo "*** Testing the basic functionality of the file_get_contents() function ***\n";

echo "-- Testing with simple valid data file --\n";


create_files($file_path, 1, "text", 0755, 100, "w", "file_get_contents_basic", 1, "byte");
var_dump( file_get_contents($file_path."/file_get_contents_basic1.tmp") );
delete_files($file_path, 1, "file_get_contents_basic", 1);

echo "\n-- Testing with empty file --\n";

<<<<<<< HEAD
create_files($file_path, 1, "empty", 0755, 100, "w", "file", 1, "byte");
var_dump( file_get_contents($file_path."/file1.tmp") );
=======
create_files($file_path, 1, "empty", 0755, 100, "w", "file_get_contents_basic", 1, "byte");
var_dump( file_get_contents($file_path."/file_get_contents_basic1.tmp") );
delete_files($file_path, 1, "file_get_contents_basic", 1);
>>>>>>> f5649556

echo "\n*** Done ***";
?>
--CLEAN--
<?php
$file_path = __DIR__;
include($file_path."/file.inc");
delete_files($file_path, 1);
?>
--EXPECT--
*** Testing the basic functionality of the file_get_contents() function ***
-- Testing with simple valid data file --
string(100) "text text text text text text text text text text text text text text text text text text text text "

-- Testing with empty file --
string(0) ""

*** Done ***<|MERGE_RESOLUTION|>--- conflicted
+++ resolved
@@ -19,14 +19,8 @@
 
 echo "\n-- Testing with empty file --\n";
 
-<<<<<<< HEAD
-create_files($file_path, 1, "empty", 0755, 100, "w", "file", 1, "byte");
-var_dump( file_get_contents($file_path."/file1.tmp") );
-=======
 create_files($file_path, 1, "empty", 0755, 100, "w", "file_get_contents_basic", 1, "byte");
 var_dump( file_get_contents($file_path."/file_get_contents_basic1.tmp") );
-delete_files($file_path, 1, "file_get_contents_basic", 1);
->>>>>>> f5649556
 
 echo "\n*** Done ***";
 ?>
