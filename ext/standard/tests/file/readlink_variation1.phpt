--- conflicted
+++ resolved
@@ -32,12 +32,6 @@
   var_dump( readlink($filename) );
   clearstatcache();
 }
-<<<<<<< HEAD
-
-echo "\n*** Done ***";
-=======
-fclose($file_handle);
->>>>>>> 92fd9653
 ?>
 --CLEAN--
 <?php
