--TEST--
Test stat() function: error conditions
--SKIPIF--
<?php
if (substr(PHP_OS, 0, 3) != 'WIN') {
    die('skip.. only for Windows');
}
?>
--FILE--
<?php
/*
   Prototype: array stat ( string $filename );
   Description: Gives information about a file
*/

$file_path = __DIR__;
$arr = array(__FILE__);

echo "\n*** Testing stat() for error conditions ***\n";
<<<<<<< HEAD
=======
var_dump( stat() );  // args < expected
var_dump( stat(__FILE__, 2) );  // file, args > expected
var_dump( stat(__DIR__, 2) );  //dir, args > expected
>>>>>>> 26dfce7f

var_dump( stat("$file_path/temp.tmp") ); // non existing file
var_dump( stat("$file_path/temp/") ); // non existing dir
var_dump( stat(22) ); // scalar argument

echo "Done\n";
?>
--EXPECTF--
*** Testing stat() for error conditions ***

Warning: stat(): stat failed for %s in %s on line %d
bool(false)

Warning: stat(): stat failed for %s in %s on line %d
bool(false)

Warning: stat(): stat failed for 22 in %s on line %d
bool(false)
Done<|MERGE_RESOLUTION|>--- conflicted
+++ resolved
@@ -17,12 +17,6 @@
 $arr = array(__FILE__);
 
 echo "\n*** Testing stat() for error conditions ***\n";
-<<<<<<< HEAD
-=======
-var_dump( stat() );  // args < expected
-var_dump( stat(__FILE__, 2) );  // file, args > expected
-var_dump( stat(__DIR__, 2) );  //dir, args > expected
->>>>>>> 26dfce7f
 
 var_dump( stat("$file_path/temp.tmp") ); // non existing file
 var_dump( stat("$file_path/temp/") ); // non existing dir
