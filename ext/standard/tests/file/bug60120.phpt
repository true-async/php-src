--- conflicted
+++ resolved
@@ -13,16 +13,8 @@
 
 error_reporting(E_ALL);
 
-<<<<<<< HEAD
 $php = getenv('TEST_PHP_EXECUTABLE_ESCAPED');
-$cmd = $php . ' -r "fwrite(STDOUT, $in = file_get_contents(\'php://stdin\')); fwrite(STDERR, $in);"';
-=======
-$php = getenv('TEST_PHP_EXECUTABLE');
-if (!$php) {
-    die("No php executable defined\n");
-}
 $cmd = $php . ' -r "\$in = file_get_contents(\'php://stdin\'); fwrite(STDOUT, \$in); fwrite(STDERR, \$in);"';
->>>>>>> de9ea68a
 $descriptors = array(array('pipe', 'r'), array('pipe', 'w'), array('pipe', 'w'));
 $stdin = str_repeat('*', 2049 );
 
