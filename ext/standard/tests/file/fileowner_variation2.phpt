--- conflicted
+++ resolved
@@ -11,12 +11,7 @@
 
 /* Testing fileowner() with invalid arguments -int, float, bool, NULL, resource */
 
-<<<<<<< HEAD
-$file_path = dirname(__FILE__);
-=======
 $file_path = __DIR__;
-$file_handle = fopen($file_path."/fileowner_variation2.tmp", "w");
->>>>>>> 26dfce7f
 
 echo "*** Testing Invalid file types ***\n";
 $filenames = array(
