--- conflicted
+++ resolved
@@ -16,23 +16,11 @@
 */
 
 echo "*** Testing lstat() for error conditions ***\n";
-<<<<<<< HEAD
-$file_path = dirname(__FILE__);
-=======
 $file_path = __DIR__;
-var_dump( lstat() );  // args < expected
-var_dump( lstat(__FILE__, 2) );  // args > expected
->>>>>>> 26dfce7f
 var_dump( lstat("$file_path/temp.tmp") ); // non existing file
 var_dump( lstat(22) ); // scalar argument
 
 echo "\n*** Testing stat() for error conditions ***\n";
-<<<<<<< HEAD
-=======
-var_dump( stat() );  // args < expected
-var_dump( stat(__FILE__, 2) );  // file, args > expected
-var_dump( stat(__DIR__, 2) );  //dir, args > expected
->>>>>>> 26dfce7f
 
 var_dump( stat("$file_path/temp.tmp") ); // non existing file
 var_dump( stat("$file_path/temp/") ); // non existing dir
