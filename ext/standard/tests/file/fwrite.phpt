--TEST--
fwrite() tests
--FILE--
<?php

$filename = __DIR__."/fwrite.dat";

$fp = fopen($filename, "w");
var_dump(fwrite($fp, ""));
fclose($fp);

$fp = fopen($filename, "r");
var_dump(fwrite($fp, "data"));

$fp = fopen($filename, "w");
var_dump(fwrite($fp, "data", -1));
var_dump(fwrite($fp, "data", 100000));
fclose($fp);

var_dump(fwrite($fp, "data", -1));

var_dump(file_get_contents($filename));

@unlink($filename);
echo "Done\n";
?>
--EXPECTF--
<<<<<<< HEAD
int(0)
int(0)
=======
Warning: fwrite() expects at least 2 parameters, 1 given in %s on line %d
bool(false)

Warning: fwrite() expects parameter 2 to be string, array given in %s on line %d
bool(false)
bool(false)
>>>>>>> d59aac58
int(0)
int(4)
int(0)
string(4) "data"
Done<|MERGE_RESOLUTION|>--- conflicted
+++ resolved
@@ -25,17 +25,8 @@
 echo "Done\n";
 ?>
 --EXPECTF--
-<<<<<<< HEAD
 int(0)
-int(0)
-=======
-Warning: fwrite() expects at least 2 parameters, 1 given in %s on line %d
 bool(false)
-
-Warning: fwrite() expects parameter 2 to be string, array given in %s on line %d
-bool(false)
-bool(false)
->>>>>>> d59aac58
 int(0)
 int(4)
 int(0)
