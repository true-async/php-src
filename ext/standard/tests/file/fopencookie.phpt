--TEST--
fopencookie detected and working (or cast mechanism works)
--FILE--
<?php
# vim600:syn=php:

/* This test verifies that the casting mechanism is working correctly.
 * On systems with fopencookie, a FILE* is created around the user
 * stream and that is passed back to the ZE to include.
 * On systems without fopencookie, the stream is fed into a temporary
 * file, and that temporary file is passed back to the ZE.
 * The important thing here is really fopencookie; the glibc people
 * changed the binary interface, so if haven't detected it correctly,
 * you can expect this test to segfault.
 *
 * FIXME: the test really needs something to fseek(3) on the FILE*
 * used internally for this test to be really effective.
 */

class userstream {
	public $position = 0;
	public $data = "If you can read this, it worked";
	
	function stream_open($path, $mode, $options, &$opened_path)
	{
		return true;
	}
	
	function stream_read($count)
	{
		$ret = substr($this->data, $this->position, $count);
		$this->position += strlen($ret);
		return $ret;
	}

	function stream_tell()
	{
		return $this->position;
	}

	function stream_eof()
	{
		return $this->position >= strlen($this->data);
	}

	function stream_seek($offset, $whence)
	{
		switch($whence) {
			case SEEK_SET:
				if ($offset < strlen($this->data) && $offset >= 0) {
					$this->position = $offset;
					return true;
				} else {
					return false;
				}
				break;
			case SEEK_CUR:
				if ($offset >= 0) {
					$this->position += $offset;
					return true;
				} else {
					return false;
				}
				break;
			case SEEK_END:
				if (strlen($this->data) + $offset >= 0) {
					$this->position = strlen($this->data) + $offset;
					return true;
				} else {
					return false;
				}
				break;
			default:
				return false;
		}
	}
<<<<<<< HEAD

	function stream_stat()
	{
=======
	function stream_stat() {
>>>>>>> c8b33a6a
		return array('size' => strlen($this->data));
	}
}

stream_wrapper_register("cookietest", "userstream");

include("cookietest://foo");

?>
--EXPECT--
If you can read this, it worked<|MERGE_RESOLUTION|>--- conflicted
+++ resolved
@@ -74,13 +74,7 @@
 				return false;
 		}
 	}
-<<<<<<< HEAD
-
-	function stream_stat()
-	{
-=======
 	function stream_stat() {
->>>>>>> c8b33a6a
 		return array('size' => strlen($this->data));
 	}
 }
