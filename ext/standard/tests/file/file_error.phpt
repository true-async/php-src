--TEST--
Test file() function : error conditions
--FILE--
<?php
/*
   Prototype: array file ( string filename [,int use-include_path [,resource context]] );
   Description: Reads entire file into an array
                Returns the  file in an array
*/
<<<<<<< HEAD
$file_path = dirname(__FILE__);
echo "\n*** Testing error conditions ***\n";
=======
$file_path = __DIR__;
echo "\n*** Testing error conditions ***";
>>>>>>> 26dfce7f
$file_handle = fopen($file_path."/file.tmp", "w");

$filename = $file_path."/file.tmp";
var_dump( file($filename, 10, NULL) );  //  Incorrect flag

var_dump( file("temp.tmp") );  // non existing filename
fclose($file_handle);

echo "\n--- Done ---";
?>
--CLEAN--
<?php
$file_path = __DIR__;
unlink($file_path."/file.tmp");
?>
--EXPECTF--
*** Testing error conditions ***
array(0) {
}

Warning: file(temp.tmp): failed to open stream: No such file or directory in %s on line %d
bool(false)

--- Done ---<|MERGE_RESOLUTION|>--- conflicted
+++ resolved
@@ -7,13 +7,8 @@
    Description: Reads entire file into an array
                 Returns the  file in an array
 */
-<<<<<<< HEAD
-$file_path = dirname(__FILE__);
+$file_path = __DIR__;
 echo "\n*** Testing error conditions ***\n";
-=======
-$file_path = __DIR__;
-echo "\n*** Testing error conditions ***";
->>>>>>> 26dfce7f
 $file_handle = fopen($file_path."/file.tmp", "w");
 
 $filename = $file_path."/file.tmp";
