--TEST--
RecursiveDirectoryIterator with dir path long or of edge case length
--SKIPIF--
<?php
include __DIR__ . DIRECTORY_SEPARATOR . "util.inc";

skip_if_not_win();

<<<<<<< HEAD
if (strlen(__DIR__) > 259) die("Unsuitable starting path length");
=======
if (strlen(dirname(__FILE__)) > 259) die("skip Unsuitable starting path length");
>>>>>>> 2fc5d00a
?>
--FILE--
<?php

$need_len = 1024;
//$need_len = 259;
$dir = __DIR__;
while ($need_len - strlen($dir) > 32) {
	$dir .= DIRECTORY_SEPARATOR . str_repeat("a", 32);
}
$dir .= DIRECTORY_SEPARATOR . str_repeat("a", $need_len - strlen($dir));
mkdir($dir, 0700, true);

$fl = $dir . DIRECTORY_SEPARATOR . "hello.txt";
file_put_contents($fl, "");


$start = substr($dir, 0, strpos($dir, DIRECTORY_SEPARATOR, strlen(__DIR__)+1));
$iter = new RecursiveIteratorIterator(
	new RecursiveDirectoryIterator(
		$start,
		FilesystemIterator::SKIP_DOTS
	),
	RecursiveIteratorIterator::CHILD_FIRST
);

foreach ($iter as $item) {
	if (!$item->isDir()) {
		var_dump($item->getPathname());
	}
}

$iter->rewind();
foreach ($iter as $item) {
	if ($item->isDir()) {
		rmdir($item->getPathname());
	} else {
		unlink($item->getPathname());
	}
}
rmdir($start);
var_dump(file_exists($start));

/*unlink($fl);
do {
	rmdir($dir);
	$dir = dirname($dir);
} while (__DIR__ != $dir);*/

?>
==DONE==
--EXPECTF--
string(%d) "%shello.txt"
bool(false)
==DONE==<|MERGE_RESOLUTION|>--- conflicted
+++ resolved
@@ -6,11 +6,7 @@
 
 skip_if_not_win();
 
-<<<<<<< HEAD
-if (strlen(__DIR__) > 259) die("Unsuitable starting path length");
-=======
-if (strlen(dirname(__FILE__)) > 259) die("skip Unsuitable starting path length");
->>>>>>> 2fc5d00a
+if (strlen(__DIR__) > 259) die("skip Unsuitable starting path length");
 ?>
 --FILE--
 <?php
