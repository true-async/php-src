--TEST--
Test fopen() function : variation: interesting paths, no use include path
--CREDITS--
Dave Kelsey <d_kelsey@uk.ibm.com>
--SKIPIF--
<?php
if(substr(PHP_OS, 0, 3) != "WIN")
  die("skip Run only on Windows");

if (!is_writable('c:\\')) {
	die('skip. C:\\ not writable.');
}

?>
--FILE--
<?php
echo "*** Testing fopen() : variation ***\n";

// fopen with interesting windows paths.
$testdir = __DIR__.'/fopen10.tmpDir';
$rootdir = 'fopen10.tmpdirTwo';
mkdir($testdir);
mkdir('c:\\'.$rootdir);

$unixifiedDir = '/'.substr(str_replace('\\','/',$testdir),3);

$paths = array('c:\\',
               'c:',
               'c',
               '\\',
               '/',
               'c:'.$rootdir,
               'c:adir',
               'c:\\/',
               'c:\\'.$rootdir.'\\/',
               'c:\\'.$rootdir.'\\',
               'c:\\'.$rootdir.'/',
               $unixifiedDir,
               '/sortout');

$file = "fopen_variation10.tmp";
$firstfile = 'c:\\'.$rootdir.'\\'.$file;
$secondfile = $testdir.'\\'.$file;
$thirdfile = 'c:\\'.$file;

$h = fopen($firstfile, 'w');
fwrite($h, "file in $rootdir");
fclose($h);

$h = fopen($secondfile, 'w');
fwrite($h, "file in fopen10.tmpDir");
fclose($h);

$h = fopen($thirdfile, 'w');
fwrite($h, "file in root");
fclose($h);

foreach($paths as $path) {
      echo "\n--$path--\n";
      $toFind = $path.'\\'.$file;
         $h = fopen($toFind, 'r');
         if ($h === false) {
            echo "file not opened for read\n";
         }
         else {
            fpassthru($h);
            echo "\n";
         }
         fclose($h);
};

unlink($firstfile);
unlink($secondfile);
unlink($thirdfile);
rmdir($testdir);
rmdir('c:\\'.$rootdir);


?>
--EXPECTF--
*** Testing fopen() : variation ***

--c:\--
file in root

--c:--
file in root

--c--

Warning: fopen(c\fopen_variation10.tmp): Failed to open stream: No such file or directory in %s on line %d
file not opened for read

Warning: fclose(): Argument #1 must be of type resource, bool given in %s on line %d

--\--

<<<<<<< HEAD
Warning: fopen(\\fopen_variation10.tmp): Failed to open stream: Invalid argument in %s on line %d
=======
Warning: fopen(\\fopen_variation10.tmp): failed to open stream: No such file or directory in %s on line %d
>>>>>>> 99aa5484
file not opened for read

Warning: fclose(): Argument #1 must be of type resource, bool given in %s on line %d

--/--

<<<<<<< HEAD
Warning: fopen(/\fopen_variation10.tmp): Failed to open stream: Invalid argument in %s on line %d
=======
Warning: fopen(/\fopen_variation10.tmp): failed to open stream: No such file or directory in %s on line %d
>>>>>>> 99aa5484
file not opened for read

Warning: fclose(): Argument #1 must be of type resource, bool given in %s on line %d

--c:fopen10.tmpdirTwo--
file in fopen10.tmpdirTwo

--c:adir--

Warning: fopen(c:adir\fopen_variation10.tmp): Failed to open stream: No such file or directory in %s on line %d
file not opened for read

Warning: fclose(): Argument #1 must be of type resource, bool given in %s on line %d

--c:\/--
file in root

--c:\fopen10.tmpdirTwo\/--
file in fopen10.tmpdirTwo

--c:\fopen10.tmpdirTwo\--
file in fopen10.tmpdirTwo

--c:\fopen10.tmpdirTwo/--
file in fopen10.tmpdirTwo

--%s/fopen10.tmpDir--
file in fopen10.tmpDir

--/sortout--

Warning: fopen(/sortout\fopen_variation10.tmp): Failed to open stream: No such file or directory in %s on line %d
file not opened for read

Warning: fclose(): Argument #1 must be of type resource, bool given in %s on line %d<|MERGE_RESOLUTION|>--- conflicted
+++ resolved
@@ -95,22 +95,14 @@
 
 --\--
 
-<<<<<<< HEAD
-Warning: fopen(\\fopen_variation10.tmp): Failed to open stream: Invalid argument in %s on line %d
-=======
-Warning: fopen(\\fopen_variation10.tmp): failed to open stream: No such file or directory in %s on line %d
->>>>>>> 99aa5484
+Warning: fopen(\\fopen_variation10.tmp): Failed to open stream: No such file or directory in %s on line %d
 file not opened for read
 
 Warning: fclose(): Argument #1 must be of type resource, bool given in %s on line %d
 
 --/--
 
-<<<<<<< HEAD
-Warning: fopen(/\fopen_variation10.tmp): Failed to open stream: Invalid argument in %s on line %d
-=======
-Warning: fopen(/\fopen_variation10.tmp): failed to open stream: No such file or directory in %s on line %d
->>>>>>> 99aa5484
+Warning: fopen(/\fopen_variation10.tmp): Failed to open stream: No such file or directory in %s on line %d
 file not opened for read
 
 Warning: fclose(): Argument #1 must be of type resource, bool given in %s on line %d
