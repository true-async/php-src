--- conflicted
+++ resolved
@@ -98,9 +98,6 @@
 		}
 		return FAILURE;
 	}
-<<<<<<< HEAD
-#elif HAVE_DECL_ARC4RANDOM_BUF && ((defined(__OpenBSD__) && OpenBSD >= 201405) || (defined(__NetBSD__) && __NetBSD_Version__ >= 700000001) || defined(__APPLE__) || defined(__GLIBC__))
-=======
 #elif HAVE_COMMONCRYPTO_COMMONRANDOM_H
 	/*
 	 * Purposely prioritized upon arc4random_buf for modern macOs releases
@@ -114,8 +111,7 @@
 		}
 		return FAILURE;
 	}
-#elif HAVE_DECL_ARC4RANDOM_BUF && ((defined(__OpenBSD__) && OpenBSD >= 201405) || (defined(__NetBSD__) && __NetBSD_Version__ >= 700000001) || defined(__APPLE__))
->>>>>>> f15cfba3
+#elif HAVE_DECL_ARC4RANDOM_BUF && ((defined(__OpenBSD__) && OpenBSD >= 201405) || (defined(__NetBSD__) && __NetBSD_Version__ >= 700000001) || defined(__APPLE__) || defined(__GLIBC__))
 	arc4random_buf(bytes, size);
 #else
 	size_t read_bytes = 0;
