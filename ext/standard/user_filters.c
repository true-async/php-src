/*
   +----------------------------------------------------------------------+
   | Copyright (c) The PHP Group                                          |
   +----------------------------------------------------------------------+
   | This source file is subject to version 3.01 of the PHP license,      |
   | that is bundled with this package in the file LICENSE, and is        |
   | available through the world-wide-web at the following url:           |
   | http://www.php.net/license/3_01.txt                                  |
   | If you did not receive a copy of the PHP license and are unable to   |
   | obtain it through the world-wide-web, please send a note to          |
   | license@php.net so we can mail you a copy immediately.               |
   +----------------------------------------------------------------------+
   | Authors:                                                             |
   | Wez Furlong (wez@thebrainroom.com)                                   |
   | Sara Golemon (pollita@php.net)                                       |
   +----------------------------------------------------------------------+
*/

#include "php.h"
#include "php_globals.h"
#include "ext/standard/basic_functions.h"
#include "ext/standard/file.h"
#include "ext/standard/user_filters_arginfo.h"

#define PHP_STREAM_BRIGADE_RES_NAME	"userfilter.bucket brigade"
#define PHP_STREAM_BUCKET_RES_NAME "userfilter.bucket"
#define PHP_STREAM_FILTER_RES_NAME "userfilter.filter"

struct php_user_filter_data {
	zend_class_entry *ce;
	/* variable length; this *must* be last in the structure */
	zend_string *classname;
};

/* to provide context for calling into the next filter from user-space */
static int le_userfilters;
static int le_bucket_brigade;
static int le_bucket;

/* define the base filter class */

PHP_METHOD(php_user_filter, filter)
{
	zval *in, *out, *consumed;
	zend_bool closing;
	if (zend_parse_parameters(ZEND_NUM_ARGS(), "rrzb", &in, &out, &consumed, &closing) == FAILURE) {
		RETURN_THROWS();
	}
}

PHP_METHOD(php_user_filter, onCreate)
{
	ZEND_PARSE_PARAMETERS_NONE();
}

PHP_METHOD(php_user_filter, onClose)
{
	ZEND_PARSE_PARAMETERS_NONE();
}

static zend_class_entry user_filter_class_entry;

static ZEND_RSRC_DTOR_FUNC(php_bucket_dtor)
{
	php_stream_bucket *bucket = (php_stream_bucket *)res->ptr;
	if (bucket) {
		php_stream_bucket_delref(bucket);
		bucket = NULL;
	}
}

PHP_MINIT_FUNCTION(user_filters)
{
	zend_class_entry *php_user_filter;
	/* init the filter class ancestor */
	INIT_CLASS_ENTRY(user_filter_class_entry, "php_user_filter", class_php_user_filter_methods);
	if ((php_user_filter = zend_register_internal_class(&user_filter_class_entry)) == NULL) {
		return FAILURE;
	}
	zend_declare_property_string(php_user_filter, "filtername", sizeof("filtername")-1, "", ZEND_ACC_PUBLIC);
	zend_declare_property_string(php_user_filter, "params", sizeof("params")-1, "", ZEND_ACC_PUBLIC);

	/* init the filter resource; it has no dtor, as streams will always clean it up
	 * at the correct time */
	le_userfilters = zend_register_list_destructors_ex(NULL, NULL, PHP_STREAM_FILTER_RES_NAME, 0);

	if (le_userfilters == FAILURE) {
		return FAILURE;
	}

	/* Filters will dispose of their brigades */
	le_bucket_brigade = zend_register_list_destructors_ex(NULL, NULL, PHP_STREAM_BRIGADE_RES_NAME, module_number);
	/* Brigades will dispose of their buckets */
	le_bucket = zend_register_list_destructors_ex(php_bucket_dtor, NULL, PHP_STREAM_BUCKET_RES_NAME, module_number);

	if (le_bucket_brigade == FAILURE) {
		return FAILURE;
	}

	REGISTER_LONG_CONSTANT("PSFS_PASS_ON",			PSFS_PASS_ON,			CONST_CS | CONST_PERSISTENT);
	REGISTER_LONG_CONSTANT("PSFS_FEED_ME",			PSFS_FEED_ME,			CONST_CS | CONST_PERSISTENT);
	REGISTER_LONG_CONSTANT("PSFS_ERR_FATAL",		PSFS_ERR_FATAL,			CONST_CS | CONST_PERSISTENT);

	REGISTER_LONG_CONSTANT("PSFS_FLAG_NORMAL",		PSFS_FLAG_NORMAL,		CONST_CS | CONST_PERSISTENT);
	REGISTER_LONG_CONSTANT("PSFS_FLAG_FLUSH_INC",	PSFS_FLAG_FLUSH_INC,	CONST_CS | CONST_PERSISTENT);
	REGISTER_LONG_CONSTANT("PSFS_FLAG_FLUSH_CLOSE",	PSFS_FLAG_FLUSH_CLOSE,	CONST_CS | CONST_PERSISTENT);

	return SUCCESS;
}

PHP_RSHUTDOWN_FUNCTION(user_filters)
{
	if (BG(user_filter_map)) {
		zend_hash_destroy(BG(user_filter_map));
		efree(BG(user_filter_map));
		BG(user_filter_map) = NULL;
	}

	return SUCCESS;
}

static void userfilter_dtor(php_stream_filter *thisfilter)
{
	zval *obj = &thisfilter->abstract;
	zval func_name;
	zval retval;

	if (obj == NULL) {
		/* If there's no object associated then there's nothing to dispose of */
		return;
	}

	ZVAL_STRINGL(&func_name, "onclose", sizeof("onclose")-1);

	call_user_function(NULL,
			obj,
			&func_name,
			&retval,
			0, NULL);

	zval_ptr_dtor(&retval);
	zval_ptr_dtor(&func_name);

	/* kill the object */
	zval_ptr_dtor(obj);
}

php_stream_filter_status_t userfilter_filter(
			php_stream *stream,
			php_stream_filter *thisfilter,
			php_stream_bucket_brigade *buckets_in,
			php_stream_bucket_brigade *buckets_out,
			size_t *bytes_consumed,
			int flags
			)
{
	int ret = PSFS_ERR_FATAL;
	zval *obj = &thisfilter->abstract;
	zval func_name;
	zval retval;
	zval args[4];
	zend_string *propname;
	int call_result;

	/* the userfilter object probably doesn't exist anymore */
	if (CG(unclean_shutdown)) {
		return ret;
	}

	if (!zend_hash_str_exists_ind(Z_OBJPROP_P(obj), "stream", sizeof("stream")-1)) {
		zval tmp;

		/* Give the userfilter class a hook back to the stream */
		php_stream_to_zval(stream, &tmp);
		Z_ADDREF(tmp);
		add_property_zval(obj, "stream", &tmp);
		/* add_property_zval increments the refcount which is unwanted here */
		zval_ptr_dtor(&tmp);
	}

	ZVAL_STRINGL(&func_name, "filter", sizeof("filter")-1);

	/* Setup calling arguments */
	ZVAL_RES(&args[0], zend_register_resource(buckets_in, le_bucket_brigade));
	ZVAL_RES(&args[1], zend_register_resource(buckets_out, le_bucket_brigade));

	if (bytes_consumed) {
		ZVAL_LONG(&args[2], *bytes_consumed);
	} else {
		ZVAL_NULL(&args[2]);
	}
	ZVAL_MAKE_REF(&args[2]);

	ZVAL_BOOL(&args[3], flags & PSFS_FLAG_FLUSH_CLOSE);

	call_result = call_user_function(NULL,
			obj,
			&func_name,
			&retval,
			4, args);

	zval_ptr_dtor(&func_name);

	if (call_result == SUCCESS && Z_TYPE(retval) != IS_UNDEF) {
		convert_to_long(&retval);
		ret = (int)Z_LVAL(retval);
	} else if (call_result == FAILURE) {
		php_error_docref(NULL, E_WARNING, "Failed to call filter function");
	}

	if (bytes_consumed) {
		*bytes_consumed = zval_get_long(&args[2]);
	}

	if (buckets_in->head) {
		php_stream_bucket *bucket = buckets_in->head;

		php_error_docref(NULL, E_WARNING, "Unprocessed filter buckets remaining on input brigade");
		while ((bucket = buckets_in->head)) {
			/* Remove unconsumed buckets from the brigade */
			php_stream_bucket_unlink(bucket);
			php_stream_bucket_delref(bucket);
		}
	}
	if (ret != PSFS_PASS_ON) {
		php_stream_bucket *bucket = buckets_out->head;
		while (bucket != NULL) {
			php_stream_bucket_unlink(bucket);
			php_stream_bucket_delref(bucket);
			bucket = buckets_out->head;
		}
	}

	/* filter resources are cleaned up by the stream destructor,
	 * keeping a reference to the stream resource here would prevent it
	 * from being destroyed properly */
	propname = zend_string_init("stream", sizeof("stream")-1, 0);
	Z_OBJ_HANDLER_P(obj, unset_property)(Z_OBJ_P(obj), propname, NULL);
	zend_string_release_ex(propname, 0);

	zval_ptr_dtor(&args[3]);
	zval_ptr_dtor(&args[2]);
	zval_ptr_dtor(&args[1]);
	zval_ptr_dtor(&args[0]);

	return ret;
}

static const php_stream_filter_ops userfilter_ops = {
	userfilter_filter,
	userfilter_dtor,
	"user-filter"
};

static php_stream_filter *user_filter_factory_create(const char *filtername,
		zval *filterparams, uint8_t persistent)
{
	struct php_user_filter_data *fdat = NULL;
	php_stream_filter *filter;
	zval obj, zfilter;
	zval func_name;
	zval retval;
	size_t len;

	/* some sanity checks */
	if (persistent) {
		php_error_docref(NULL, E_WARNING,
				"Cannot use a user-space filter with a persistent stream");
		return NULL;
	}

	len = strlen(filtername);

	/* determine the classname/class entry */
	if (NULL == (fdat = zend_hash_str_find_ptr(BG(user_filter_map), (char*)filtername, len))) {
		char *period;

		/* Userspace Filters using ambiguous wildcards could cause problems.
           i.e.: myfilter.foo.bar will always call into myfilter.foo.*
                 never seeing myfilter.*
           TODO: Allow failed userfilter creations to continue
                 scanning through the list */
		if ((period = strrchr(filtername, '.'))) {
			char *wildcard = safe_emalloc(len, 1, 3);

			/* Search for wildcard matches instead */
			memcpy(wildcard, filtername, len + 1); /* copy \0 */
			period = wildcard + (period - filtername);
			while (period) {
				ZEND_ASSERT(period[0] == '.');
				period[1] = '*';
				period[2] = '\0';
				if (NULL != (fdat = zend_hash_str_find_ptr(BG(user_filter_map), wildcard, strlen(wildcard)))) {
					period = NULL;
				} else {
					*period = '\0';
					period = strrchr(wildcard, '.');
				}
			}
			efree(wildcard);
		}
		ZEND_ASSERT(fdat);
	}

	/* bind the classname to the actual class */
	if (fdat->ce == NULL) {
		if (NULL == (fdat->ce = zend_lookup_class(fdat->classname))) {
			php_error_docref(NULL, E_WARNING,
					"User-filter \"%s\" requires class \"%s\", but that class is not defined",
					filtername, ZSTR_VAL(fdat->classname));
			return NULL;
		}
	}

	/* create the object */
	if (object_init_ex(&obj, fdat->ce) == FAILURE) {
		return NULL;
	}

	filter = php_stream_filter_alloc(&userfilter_ops, NULL, 0);
	if (filter == NULL) {
		zval_ptr_dtor(&obj);
		return NULL;
	}

	/* filtername */
	add_property_string(&obj, "filtername", (char*)filtername);

	/* and the parameters, if any */
	if (filterparams) {
		add_property_zval(&obj, "params", filterparams);
	} else {
		add_property_null(&obj, "params");
	}

	/* invoke the constructor */
	ZVAL_STRINGL(&func_name, "oncreate", sizeof("oncreate")-1);

	call_user_function(NULL,
			&obj,
			&func_name,
			&retval,
			0, NULL);

	if (Z_TYPE(retval) != IS_UNDEF) {
		if (Z_TYPE(retval) == IS_FALSE) {
			/* User reported filter creation error "return false;" */
			zval_ptr_dtor(&retval);

			/* Kill the filter (safely) */
			ZVAL_UNDEF(&filter->abstract);
			php_stream_filter_free(filter);

			/* Kill the object */
			zval_ptr_dtor(&obj);

			/* Report failure to filter_alloc */
			return NULL;
		}
		zval_ptr_dtor(&retval);
	}
	zval_ptr_dtor(&func_name);

	/* set the filter property, this will be used during cleanup */
	ZVAL_RES(&zfilter, zend_register_resource(filter, le_userfilters));
	ZVAL_OBJ(&filter->abstract, Z_OBJ(obj));
	add_property_zval(&obj, "filter", &zfilter);
	/* add_property_zval increments the refcount which is unwanted here */
	zval_ptr_dtor(&zfilter);

	return filter;
}

static const php_stream_filter_factory user_filter_factory = {
	user_filter_factory_create
};

static void filter_item_dtor(zval *zv)
{
	struct php_user_filter_data *fdat = Z_PTR_P(zv);
	zend_string_release_ex(fdat->classname, 0);
	efree(fdat);
}

/* {{{ Return a bucket object from the brigade for operating on */
PHP_FUNCTION(stream_bucket_make_writeable)
{
	zval *zbrigade, zbucket;
	php_stream_bucket_brigade *brigade;
	php_stream_bucket *bucket;

	ZEND_PARSE_PARAMETERS_START(1, 1)
		Z_PARAM_RESOURCE(zbrigade)
	ZEND_PARSE_PARAMETERS_END();

	if ((brigade = (php_stream_bucket_brigade*)zend_fetch_resource(
					Z_RES_P(zbrigade), PHP_STREAM_BRIGADE_RES_NAME, le_bucket_brigade)) == NULL) {
		RETURN_THROWS();
	}

	ZVAL_NULL(return_value);

	if (brigade->head && (bucket = php_stream_bucket_make_writeable(brigade->head))) {
		ZVAL_RES(&zbucket, zend_register_resource(bucket, le_bucket));
		object_init(return_value);
		add_property_zval(return_value, "bucket", &zbucket);
		/* add_property_zval increments the refcount which is unwanted here */
		zval_ptr_dtor(&zbucket);
		add_property_stringl(return_value, "data", bucket->buf, bucket->buflen);
		add_property_long(return_value, "datalen", bucket->buflen);
	}
}
/* }}} */

/* {{{ php_stream_bucket_attach */
static void php_stream_bucket_attach(int append, INTERNAL_FUNCTION_PARAMETERS)
{
	zval *zbrigade, *zobject;
	zval *pzbucket, *pzdata;
	php_stream_bucket_brigade *brigade;
	php_stream_bucket *bucket;

	ZEND_PARSE_PARAMETERS_START(2, 2)
		Z_PARAM_RESOURCE(zbrigade)
		Z_PARAM_OBJECT(zobject)
	ZEND_PARSE_PARAMETERS_END();

<<<<<<< HEAD
	if (NULL == (pzbucket = zend_hash_str_find(Z_OBJPROP_P(zobject), "bucket", sizeof("bucket")-1))) {
		zend_argument_value_error(2, "must be an object that has a \"bucket\" property");
		RETURN_THROWS();
=======
	if (NULL == (pzbucket = zend_hash_str_find_deref(Z_OBJPROP_P(zobject), "bucket", sizeof("bucket")-1))) {
		php_error_docref(NULL, E_WARNING, "Object has no bucket property");
		RETURN_FALSE;
>>>>>>> e6b2a97c
	}

	if ((brigade = (php_stream_bucket_brigade*)zend_fetch_resource(
					Z_RES_P(zbrigade), PHP_STREAM_BRIGADE_RES_NAME, le_bucket_brigade)) == NULL) {
		RETURN_THROWS();
	}

	if ((bucket = (php_stream_bucket *)zend_fetch_resource_ex(pzbucket, PHP_STREAM_BUCKET_RES_NAME, le_bucket)) == NULL) {
		RETURN_THROWS();
	}

	if (NULL != (pzdata = zend_hash_str_find_deref(Z_OBJPROP_P(zobject), "data", sizeof("data")-1)) && Z_TYPE_P(pzdata) == IS_STRING) {
		if (!bucket->own_buf) {
			bucket = php_stream_bucket_make_writeable(bucket);
		}
		if (bucket->buflen != Z_STRLEN_P(pzdata)) {
			bucket->buf = perealloc(bucket->buf, Z_STRLEN_P(pzdata), bucket->is_persistent);
			bucket->buflen = Z_STRLEN_P(pzdata);
		}
		memcpy(bucket->buf, Z_STRVAL_P(pzdata), bucket->buflen);
	}

	if (append) {
		php_stream_bucket_append(brigade, bucket);
	} else {
		php_stream_bucket_prepend(brigade, bucket);
	}
	/* This is a hack necessary to accommodate situations where bucket is appended to the stream
 	 * multiple times. See bug35916.phpt for reference.
	 */
	if (bucket->refcount == 1) {
		bucket->refcount++;
	}
}
/* }}} */

/* {{{ Prepend bucket to brigade */
PHP_FUNCTION(stream_bucket_prepend)
{
	php_stream_bucket_attach(0, INTERNAL_FUNCTION_PARAM_PASSTHRU);
}
/* }}} */

/* {{{ Append bucket to brigade */
PHP_FUNCTION(stream_bucket_append)
{
	php_stream_bucket_attach(1, INTERNAL_FUNCTION_PARAM_PASSTHRU);
}
/* }}} */

/* {{{ Create a new bucket for use on the current stream */
PHP_FUNCTION(stream_bucket_new)
{
	zval *zstream, zbucket;
	php_stream *stream;
	char *buffer;
	char *pbuffer;
	size_t buffer_len;
	php_stream_bucket *bucket;

	ZEND_PARSE_PARAMETERS_START(2, 2)
		Z_PARAM_ZVAL(zstream)
		Z_PARAM_STRING(buffer, buffer_len)
	ZEND_PARSE_PARAMETERS_END();

	php_stream_from_zval(stream, zstream);
	pbuffer = pemalloc(buffer_len, php_stream_is_persistent(stream));

	memcpy(pbuffer, buffer, buffer_len);

	bucket = php_stream_bucket_new(stream, pbuffer, buffer_len, 1, php_stream_is_persistent(stream));

	if (bucket == NULL) {
		RETURN_FALSE;
	}

	ZVAL_RES(&zbucket, zend_register_resource(bucket, le_bucket));
	object_init(return_value);
	add_property_zval(return_value, "bucket", &zbucket);
	/* add_property_zval increments the refcount which is unwanted here */
	zval_ptr_dtor(&zbucket);
	add_property_stringl(return_value, "data", bucket->buf, bucket->buflen);
	add_property_long(return_value, "datalen", bucket->buflen);
}
/* }}} */

/* {{{ Returns a list of registered filters */
PHP_FUNCTION(stream_get_filters)
{
	zend_string *filter_name;
	HashTable *filters_hash;

	ZEND_PARSE_PARAMETERS_NONE();

	array_init(return_value);

	filters_hash = php_get_stream_filters_hash();

	if (filters_hash) {
		ZEND_HASH_FOREACH_STR_KEY(filters_hash, filter_name) {
			if (filter_name) {
				add_next_index_str(return_value, zend_string_copy(filter_name));
			}
		} ZEND_HASH_FOREACH_END();
	}
	/* It's okay to return an empty array if no filters are registered */
}
/* }}} */

/* {{{ Registers a custom filter handler class */
PHP_FUNCTION(stream_filter_register)
{
	zend_string *filtername, *classname;
	struct php_user_filter_data *fdat;

	ZEND_PARSE_PARAMETERS_START(2, 2)
		Z_PARAM_STR(filtername)
		Z_PARAM_STR(classname)
	ZEND_PARSE_PARAMETERS_END();

	if (!ZSTR_LEN(filtername)) {
		zend_argument_value_error(1, "must be a non-empty string");
		RETURN_THROWS();
	}

	if (!ZSTR_LEN(classname)) {
		zend_argument_value_error(2, "must be a non-empty string");
		RETURN_THROWS();
	}

	if (!BG(user_filter_map)) {
		BG(user_filter_map) = (HashTable*) emalloc(sizeof(HashTable));
		zend_hash_init(BG(user_filter_map), 8, NULL, (dtor_func_t) filter_item_dtor, 0);
	}

	fdat = ecalloc(1, sizeof(struct php_user_filter_data));
	fdat->classname = zend_string_copy(classname);

	if (zend_hash_add_ptr(BG(user_filter_map), filtername, fdat) != NULL &&
			php_stream_filter_register_factory_volatile(filtername, &user_filter_factory) == SUCCESS) {
		RETVAL_TRUE;
	} else {
		zend_string_release_ex(classname, 0);
		efree(fdat);
		RETVAL_FALSE;
	}
}
/* }}} */<|MERGE_RESOLUTION|>--- conflicted
+++ resolved
@@ -425,15 +425,9 @@
 		Z_PARAM_OBJECT(zobject)
 	ZEND_PARSE_PARAMETERS_END();
 
-<<<<<<< HEAD
-	if (NULL == (pzbucket = zend_hash_str_find(Z_OBJPROP_P(zobject), "bucket", sizeof("bucket")-1))) {
+	if (NULL == (pzbucket = zend_hash_str_find_deref(Z_OBJPROP_P(zobject), "bucket", sizeof("bucket")-1))) {
 		zend_argument_value_error(2, "must be an object that has a \"bucket\" property");
 		RETURN_THROWS();
-=======
-	if (NULL == (pzbucket = zend_hash_str_find_deref(Z_OBJPROP_P(zobject), "bucket", sizeof("bucket")-1))) {
-		php_error_docref(NULL, E_WARNING, "Object has no bucket property");
-		RETURN_FALSE;
->>>>>>> e6b2a97c
 	}
 
 	if ((brigade = (php_stream_bucket_brigade*)zend_fetch_resource(
