/*
   +----------------------------------------------------------------------+
   | Copyright (c) The PHP Group                                          |
   +----------------------------------------------------------------------+
   | This source file is subject to version 3.01 of the PHP license,      |
   | that is bundled with this package in the file LICENSE, and is        |
   | available through the world-wide-web at the following url:           |
   | https://www.php.net/license/3_01.txt                                 |
   | If you did not receive a copy of the PHP license and are unable to   |
   | obtain it through the world-wide-web, please send a note to          |
   | license@php.net so we can mail you a copy immediately.               |
   +----------------------------------------------------------------------+
   | Authors:                                                             |
   | Wez Furlong (wez@thebrainroom.com)                                   |
   | Sara Golemon (pollita@php.net)                                       |
   +----------------------------------------------------------------------+
*/

#include "php.h"
#include "php_globals.h"
#include "ext/standard/basic_functions.h"
#include "ext/standard/file.h"
#include "ext/standard/user_filters_arginfo.h"

#define PHP_STREAM_BRIGADE_RES_NAME	"userfilter.bucket brigade"
#define PHP_STREAM_BUCKET_RES_NAME "userfilter.bucket"
#define PHP_STREAM_FILTER_RES_NAME "userfilter.filter"

struct php_user_filter_data {
	zend_class_entry *ce;
	/* variable length; this *must* be last in the structure */
	zend_string *classname;
};

/* to provide context for calling into the next filter from user-space */
static int le_bucket_brigade;
static int le_bucket;

/* define the base filter class */

PHP_METHOD(php_user_filter, filter)
{
	zval *in, *out, *consumed;
	bool closing;
	if (zend_parse_parameters(ZEND_NUM_ARGS(), "rrzb", &in, &out, &consumed, &closing) == FAILURE) {
		RETURN_THROWS();
	}

	RETURN_LONG(PSFS_ERR_FATAL);
}

PHP_METHOD(php_user_filter, onCreate)
{
	ZEND_PARSE_PARAMETERS_NONE();

	RETURN_TRUE;
}

PHP_METHOD(php_user_filter, onClose)
{
	ZEND_PARSE_PARAMETERS_NONE();
}

static zend_class_entry *user_filter_class_entry;

static ZEND_RSRC_DTOR_FUNC(php_bucket_dtor)
{
	php_stream_bucket *bucket = (php_stream_bucket *)res->ptr;
	if (bucket) {
		php_stream_bucket_delref(bucket);
		bucket = NULL;
	}
}

PHP_MINIT_FUNCTION(user_filters)
{
	/* init the filter class ancestor */
	user_filter_class_entry = register_class_php_user_filter();

	/* Filters will dispose of their brigades */
	le_bucket_brigade = zend_register_list_destructors_ex(NULL, NULL, PHP_STREAM_BRIGADE_RES_NAME, module_number);
	/* Brigades will dispose of their buckets */
	le_bucket = zend_register_list_destructors_ex(php_bucket_dtor, NULL, PHP_STREAM_BUCKET_RES_NAME, module_number);

	if (le_bucket_brigade == FAILURE) {
		return FAILURE;
	}

	REGISTER_LONG_CONSTANT("PSFS_PASS_ON",			PSFS_PASS_ON,			CONST_CS | CONST_PERSISTENT);
	REGISTER_LONG_CONSTANT("PSFS_FEED_ME",			PSFS_FEED_ME,			CONST_CS | CONST_PERSISTENT);
	REGISTER_LONG_CONSTANT("PSFS_ERR_FATAL",		PSFS_ERR_FATAL,			CONST_CS | CONST_PERSISTENT);

	REGISTER_LONG_CONSTANT("PSFS_FLAG_NORMAL",		PSFS_FLAG_NORMAL,		CONST_CS | CONST_PERSISTENT);
	REGISTER_LONG_CONSTANT("PSFS_FLAG_FLUSH_INC",	PSFS_FLAG_FLUSH_INC,	CONST_CS | CONST_PERSISTENT);
	REGISTER_LONG_CONSTANT("PSFS_FLAG_FLUSH_CLOSE",	PSFS_FLAG_FLUSH_CLOSE,	CONST_CS | CONST_PERSISTENT);

	return SUCCESS;
}

PHP_RSHUTDOWN_FUNCTION(user_filters)
{
	if (BG(user_filter_map)) {
		zend_hash_destroy(BG(user_filter_map));
		efree(BG(user_filter_map));
		BG(user_filter_map) = NULL;
	}

	return SUCCESS;
}

static void userfilter_dtor(php_stream_filter *thisfilter)
{
	zval *obj = &thisfilter->abstract;
	zval func_name;
	zval retval;

	if (obj == NULL) {
		/* If there's no object associated then there's nothing to dispose of */
		return;
	}

	ZVAL_STRINGL(&func_name, "onclose", sizeof("onclose")-1);

	call_user_function(NULL,
			obj,
			&func_name,
			&retval,
			0, NULL);

	zval_ptr_dtor(&retval);
	zval_ptr_dtor(&func_name);

	/* kill the object */
	zval_ptr_dtor(obj);
}

php_stream_filter_status_t userfilter_filter(
			php_stream *stream,
			php_stream_filter *thisfilter,
			php_stream_bucket_brigade *buckets_in,
			php_stream_bucket_brigade *buckets_out,
			size_t *bytes_consumed,
			int flags
			)
{
	int ret = PSFS_ERR_FATAL;
	zval *obj = &thisfilter->abstract;
	zval func_name;
	zval retval;
	zval args[4];
	int call_result;

	/* the userfilter object probably doesn't exist anymore */
	if (CG(unclean_shutdown)) {
		return ret;
	}

<<<<<<< HEAD
	zval *stream_prop = zend_hash_str_find_ind(Z_OBJPROP_P(obj), "stream", sizeof("stream")-1);
	if (stream_prop) {
=======
	/* Make sure the stream is not closed while the filter callback executes. */
	uint32_t orig_no_fclose = stream->flags & PHP_STREAM_FLAG_NO_FCLOSE;
	stream->flags |= PHP_STREAM_FLAG_NO_FCLOSE;

	if (!zend_hash_str_exists_ind(Z_OBJPROP_P(obj), "stream", sizeof("stream")-1)) {
		zval tmp;

>>>>>>> c69ffa8f
		/* Give the userfilter class a hook back to the stream */
		zval_ptr_dtor(stream_prop);
		php_stream_to_zval(stream, stream_prop);
		Z_ADDREF_P(stream_prop);
	}

	ZVAL_STRINGL(&func_name, "filter", sizeof("filter")-1);

	/* Setup calling arguments */
	ZVAL_RES(&args[0], zend_register_resource(buckets_in, le_bucket_brigade));
	ZVAL_RES(&args[1], zend_register_resource(buckets_out, le_bucket_brigade));

	if (bytes_consumed) {
		ZVAL_LONG(&args[2], *bytes_consumed);
	} else {
		ZVAL_NULL(&args[2]);
	}
	ZVAL_MAKE_REF(&args[2]);

	ZVAL_BOOL(&args[3], flags & PSFS_FLAG_FLUSH_CLOSE);

	call_result = call_user_function(NULL,
			obj,
			&func_name,
			&retval,
			4, args);

	zval_ptr_dtor(&func_name);

	if (call_result == SUCCESS && Z_TYPE(retval) != IS_UNDEF) {
		convert_to_long(&retval);
		ret = (int)Z_LVAL(retval);
	} else if (call_result == FAILURE) {
		php_error_docref(NULL, E_WARNING, "Failed to call filter function");
	}

	if (bytes_consumed) {
		*bytes_consumed = zval_get_long(&args[2]);
	}

	if (buckets_in->head) {
		php_stream_bucket *bucket;

		php_error_docref(NULL, E_WARNING, "Unprocessed filter buckets remaining on input brigade");
		while ((bucket = buckets_in->head)) {
			/* Remove unconsumed buckets from the brigade */
			php_stream_bucket_unlink(bucket);
			php_stream_bucket_delref(bucket);
		}
	}
	if (ret != PSFS_PASS_ON) {
		php_stream_bucket *bucket = buckets_out->head;
		while (bucket != NULL) {
			php_stream_bucket_unlink(bucket);
			php_stream_bucket_delref(bucket);
			bucket = buckets_out->head;
		}
	}

	/* filter resources are cleaned up by the stream destructor,
	 * keeping a reference to the stream resource here would prevent it
	 * from being destroyed properly */
	if (stream_prop) {
		convert_to_null(stream_prop);
	}

	zval_ptr_dtor(&args[3]);
	zval_ptr_dtor(&args[2]);
	zval_ptr_dtor(&args[1]);
	zval_ptr_dtor(&args[0]);

	stream->flags &= ~PHP_STREAM_FLAG_NO_FCLOSE;
	stream->flags |= orig_no_fclose;

	return ret;
}

static const php_stream_filter_ops userfilter_ops = {
	userfilter_filter,
	userfilter_dtor,
	"user-filter"
};

static php_stream_filter *user_filter_factory_create(const char *filtername,
		zval *filterparams, uint8_t persistent)
{
	struct php_user_filter_data *fdat = NULL;
	php_stream_filter *filter;
	zval obj;
	zval func_name;
	zval retval;
	size_t len;

	/* some sanity checks */
	if (persistent) {
		php_error_docref(NULL, E_WARNING,
				"Cannot use a user-space filter with a persistent stream");
		return NULL;
	}

	len = strlen(filtername);

	/* determine the classname/class entry */
	if (NULL == (fdat = zend_hash_str_find_ptr(BG(user_filter_map), (char*)filtername, len))) {
		char *period;

		/* Userspace Filters using ambiguous wildcards could cause problems.
           i.e.: myfilter.foo.bar will always call into myfilter.foo.*
                 never seeing myfilter.*
           TODO: Allow failed userfilter creations to continue
                 scanning through the list */
		if ((period = strrchr(filtername, '.'))) {
			char *wildcard = safe_emalloc(len, 1, 3);

			/* Search for wildcard matches instead */
			memcpy(wildcard, filtername, len + 1); /* copy \0 */
			period = wildcard + (period - filtername);
			while (period) {
				ZEND_ASSERT(period[0] == '.');
				period[1] = '*';
				period[2] = '\0';
				if (NULL != (fdat = zend_hash_str_find_ptr(BG(user_filter_map), wildcard, strlen(wildcard)))) {
					period = NULL;
				} else {
					*period = '\0';
					period = strrchr(wildcard, '.');
				}
			}
			efree(wildcard);
		}
		ZEND_ASSERT(fdat);
	}

	/* bind the classname to the actual class */
	if (fdat->ce == NULL) {
		if (NULL == (fdat->ce = zend_lookup_class(fdat->classname))) {
			php_error_docref(NULL, E_WARNING,
					"User-filter \"%s\" requires class \"%s\", but that class is not defined",
					filtername, ZSTR_VAL(fdat->classname));
			return NULL;
		}
	}

	/* create the object */
	if (object_init_ex(&obj, fdat->ce) == FAILURE) {
		return NULL;
	}

	filter = php_stream_filter_alloc(&userfilter_ops, NULL, 0);
	if (filter == NULL) {
		zval_ptr_dtor(&obj);
		return NULL;
	}

	/* filtername */
	add_property_string(&obj, "filtername", (char*)filtername);

	/* and the parameters, if any */
	if (filterparams) {
		add_property_zval(&obj, "params", filterparams);
	} else {
		add_property_null(&obj, "params");
	}

	/* invoke the constructor */
	ZVAL_STRINGL(&func_name, "oncreate", sizeof("oncreate")-1);

	call_user_function(NULL,
			&obj,
			&func_name,
			&retval,
			0, NULL);

	zval_ptr_dtor(&func_name);

	if (Z_TYPE(retval) != IS_UNDEF) {
		if (Z_TYPE(retval) == IS_FALSE) {
			/* User reported filter creation error "return false;" */
			zval_ptr_dtor(&retval);

			/* Kill the filter (safely) */
			ZVAL_UNDEF(&filter->abstract);
			php_stream_filter_free(filter);

			/* Kill the object */
			zval_ptr_dtor(&obj);

			/* Report failure to filter_alloc */
			return NULL;
		}
		zval_ptr_dtor(&retval);
	}

	ZVAL_OBJ(&filter->abstract, Z_OBJ(obj));

	return filter;
}

static const php_stream_filter_factory user_filter_factory = {
	user_filter_factory_create
};

static void filter_item_dtor(zval *zv)
{
	struct php_user_filter_data *fdat = Z_PTR_P(zv);
	zend_string_release_ex(fdat->classname, 0);
	efree(fdat);
}

/* {{{ Return a bucket object from the brigade for operating on */
PHP_FUNCTION(stream_bucket_make_writeable)
{
	zval *zbrigade, zbucket;
	php_stream_bucket_brigade *brigade;
	php_stream_bucket *bucket;

	ZEND_PARSE_PARAMETERS_START(1, 1)
		Z_PARAM_RESOURCE(zbrigade)
	ZEND_PARSE_PARAMETERS_END();

	if ((brigade = (php_stream_bucket_brigade*)zend_fetch_resource(
					Z_RES_P(zbrigade), PHP_STREAM_BRIGADE_RES_NAME, le_bucket_brigade)) == NULL) {
		RETURN_THROWS();
	}

	ZVAL_NULL(return_value);

	if (brigade->head && (bucket = php_stream_bucket_make_writeable(brigade->head))) {
		ZVAL_RES(&zbucket, zend_register_resource(bucket, le_bucket));
		object_init(return_value);
		add_property_zval(return_value, "bucket", &zbucket);
		/* add_property_zval increments the refcount which is unwanted here */
		zval_ptr_dtor(&zbucket);
		add_property_stringl(return_value, "data", bucket->buf, bucket->buflen);
		add_property_long(return_value, "datalen", bucket->buflen);
	}
}
/* }}} */

/* {{{ php_stream_bucket_attach */
static void php_stream_bucket_attach(int append, INTERNAL_FUNCTION_PARAMETERS)
{
	zval *zbrigade, *zobject;
	zval *pzbucket, *pzdata;
	php_stream_bucket_brigade *brigade;
	php_stream_bucket *bucket;

	ZEND_PARSE_PARAMETERS_START(2, 2)
		Z_PARAM_RESOURCE(zbrigade)
		Z_PARAM_OBJECT(zobject)
	ZEND_PARSE_PARAMETERS_END();

	if (NULL == (pzbucket = zend_hash_str_find_deref(Z_OBJPROP_P(zobject), "bucket", sizeof("bucket")-1))) {
		zend_argument_value_error(2, "must be an object that has a \"bucket\" property");
		RETURN_THROWS();
	}

	if ((brigade = (php_stream_bucket_brigade*)zend_fetch_resource(
					Z_RES_P(zbrigade), PHP_STREAM_BRIGADE_RES_NAME, le_bucket_brigade)) == NULL) {
		RETURN_THROWS();
	}

	if ((bucket = (php_stream_bucket *)zend_fetch_resource_ex(pzbucket, PHP_STREAM_BUCKET_RES_NAME, le_bucket)) == NULL) {
		RETURN_THROWS();
	}

	if (NULL != (pzdata = zend_hash_str_find_deref(Z_OBJPROP_P(zobject), "data", sizeof("data")-1)) && Z_TYPE_P(pzdata) == IS_STRING) {
		if (!bucket->own_buf) {
			bucket = php_stream_bucket_make_writeable(bucket);
		}
		if (bucket->buflen != Z_STRLEN_P(pzdata)) {
			bucket->buf = perealloc(bucket->buf, Z_STRLEN_P(pzdata), bucket->is_persistent);
			bucket->buflen = Z_STRLEN_P(pzdata);
		}
		memcpy(bucket->buf, Z_STRVAL_P(pzdata), bucket->buflen);
	}

	if (append) {
		php_stream_bucket_append(brigade, bucket);
	} else {
		php_stream_bucket_prepend(brigade, bucket);
	}
	/* This is a hack necessary to accommodate situations where bucket is appended to the stream
 	 * multiple times. See bug35916.phpt for reference.
	 */
	if (bucket->refcount == 1) {
		bucket->refcount++;
	}
}
/* }}} */

/* {{{ Prepend bucket to brigade */
PHP_FUNCTION(stream_bucket_prepend)
{
	php_stream_bucket_attach(0, INTERNAL_FUNCTION_PARAM_PASSTHRU);
}
/* }}} */

/* {{{ Append bucket to brigade */
PHP_FUNCTION(stream_bucket_append)
{
	php_stream_bucket_attach(1, INTERNAL_FUNCTION_PARAM_PASSTHRU);
}
/* }}} */

/* {{{ Create a new bucket for use on the current stream */
PHP_FUNCTION(stream_bucket_new)
{
	zval *zstream, zbucket;
	php_stream *stream;
	char *buffer;
	char *pbuffer;
	size_t buffer_len;
	php_stream_bucket *bucket;

	ZEND_PARSE_PARAMETERS_START(2, 2)
		Z_PARAM_ZVAL(zstream)
		Z_PARAM_STRING(buffer, buffer_len)
	ZEND_PARSE_PARAMETERS_END();

	php_stream_from_zval(stream, zstream);
	pbuffer = pemalloc(buffer_len, php_stream_is_persistent(stream));

	memcpy(pbuffer, buffer, buffer_len);

	bucket = php_stream_bucket_new(stream, pbuffer, buffer_len, 1, php_stream_is_persistent(stream));

	ZVAL_RES(&zbucket, zend_register_resource(bucket, le_bucket));
	object_init(return_value);
	add_property_zval(return_value, "bucket", &zbucket);
	/* add_property_zval increments the refcount which is unwanted here */
	zval_ptr_dtor(&zbucket);
	add_property_stringl(return_value, "data", bucket->buf, bucket->buflen);
	add_property_long(return_value, "datalen", bucket->buflen);
}
/* }}} */

/* {{{ Returns a list of registered filters */
PHP_FUNCTION(stream_get_filters)
{
	zend_string *filter_name;
	HashTable *filters_hash;

	ZEND_PARSE_PARAMETERS_NONE();

	array_init(return_value);

	filters_hash = php_get_stream_filters_hash();

	if (filters_hash) {
		ZEND_HASH_FOREACH_STR_KEY(filters_hash, filter_name) {
			if (filter_name) {
				add_next_index_str(return_value, zend_string_copy(filter_name));
			}
		} ZEND_HASH_FOREACH_END();
	}
	/* It's okay to return an empty array if no filters are registered */
}
/* }}} */

/* {{{ Registers a custom filter handler class */
PHP_FUNCTION(stream_filter_register)
{
	zend_string *filtername, *classname;
	struct php_user_filter_data *fdat;

	ZEND_PARSE_PARAMETERS_START(2, 2)
		Z_PARAM_STR(filtername)
		Z_PARAM_STR(classname)
	ZEND_PARSE_PARAMETERS_END();

	if (!ZSTR_LEN(filtername)) {
		zend_argument_value_error(1, "must be a non-empty string");
		RETURN_THROWS();
	}

	if (!ZSTR_LEN(classname)) {
		zend_argument_value_error(2, "must be a non-empty string");
		RETURN_THROWS();
	}

	if (!BG(user_filter_map)) {
		BG(user_filter_map) = (HashTable*) emalloc(sizeof(HashTable));
		zend_hash_init(BG(user_filter_map), 8, NULL, (dtor_func_t) filter_item_dtor, 0);
	}

	fdat = ecalloc(1, sizeof(struct php_user_filter_data));
	fdat->classname = zend_string_copy(classname);

	if (zend_hash_add_ptr(BG(user_filter_map), filtername, fdat) != NULL &&
			php_stream_filter_register_factory_volatile(filtername, &user_filter_factory) == SUCCESS) {
		RETVAL_TRUE;
	} else {
		zend_string_release_ex(classname, 0);
		efree(fdat);
		RETVAL_FALSE;
	}
}
/* }}} */<|MERGE_RESOLUTION|>--- conflicted
+++ resolved
@@ -155,18 +155,12 @@
 		return ret;
 	}
 
-<<<<<<< HEAD
-	zval *stream_prop = zend_hash_str_find_ind(Z_OBJPROP_P(obj), "stream", sizeof("stream")-1);
-	if (stream_prop) {
-=======
 	/* Make sure the stream is not closed while the filter callback executes. */
 	uint32_t orig_no_fclose = stream->flags & PHP_STREAM_FLAG_NO_FCLOSE;
 	stream->flags |= PHP_STREAM_FLAG_NO_FCLOSE;
 
-	if (!zend_hash_str_exists_ind(Z_OBJPROP_P(obj), "stream", sizeof("stream")-1)) {
-		zval tmp;
-
->>>>>>> c69ffa8f
+	zval *stream_prop = zend_hash_str_find_ind(Z_OBJPROP_P(obj), "stream", sizeof("stream")-1);
+	if (stream_prop) {
 		/* Give the userfilter class a hook back to the stream */
 		zval_ptr_dtor(stream_prop);
 		php_stream_to_zval(stream, stream_prop);
