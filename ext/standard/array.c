/*
   +----------------------------------------------------------------------+
   | PHP Version 7                                                        |
   +----------------------------------------------------------------------+
   | Copyright (c) The PHP Group                                          |
   +----------------------------------------------------------------------+
   | This source file is subject to version 3.01 of the PHP license,      |
   | that is bundled with this package in the file LICENSE, and is        |
   | available through the world-wide-web at the following url:           |
   | http://www.php.net/license/3_01.txt                                  |
   | If you did not receive a copy of the PHP license and are unable to   |
   | obtain it through the world-wide-web, please send a note to          |
   | license@php.net so we can mail you a copy immediately.               |
   +----------------------------------------------------------------------+
   | Authors: Andi Gutmans <andi@php.net>                                 |
   |          Zeev Suraski <zeev@php.net>                                 |
   |          Rasmus Lerdorf <rasmus@php.net>                             |
   |          Andrei Zmievski <andrei@php.net>                            |
   |          Stig Venaas <venaas@php.net>                                |
   |          Jason Greene <jason@php.net>                                |
   +----------------------------------------------------------------------+
*/

#include "php.h"
#include "php_ini.h"
#include <stdarg.h>
#include <stdlib.h>
#include <math.h>
#include <time.h>
#include <stdio.h>
#include <string.h>
#ifdef PHP_WIN32
#include "win32/unistd.h"
#endif
#include "zend_globals.h"
#include "zend_interfaces.h"
#include "php_globals.h"
#include "php_array.h"
#include "basic_functions.h"
#include "php_string.h"
#include "php_rand.h"
#include "php_math.h"
#include "zend_smart_str.h"
#include "zend_bitset.h"
#include "ext/spl/spl_array.h"

/* {{{ defines */
#define EXTR_OVERWRITE			0
#define EXTR_SKIP				1
#define EXTR_PREFIX_SAME		2
#define	EXTR_PREFIX_ALL			3
#define	EXTR_PREFIX_INVALID		4
#define	EXTR_PREFIX_IF_EXISTS	5
#define	EXTR_IF_EXISTS			6

#define EXTR_REFS				0x100

#define CASE_LOWER				0
#define CASE_UPPER				1

#define DIFF_NORMAL			1
#define DIFF_KEY			2
#define DIFF_ASSOC			6
#define DIFF_COMP_DATA_NONE    -1
#define DIFF_COMP_DATA_INTERNAL 0
#define DIFF_COMP_DATA_USER     1
#define DIFF_COMP_KEY_INTERNAL  0
#define DIFF_COMP_KEY_USER      1

#define INTERSECT_NORMAL		1
#define INTERSECT_KEY			2
#define INTERSECT_ASSOC			6
#define INTERSECT_COMP_DATA_NONE    -1
#define INTERSECT_COMP_DATA_INTERNAL 0
#define INTERSECT_COMP_DATA_USER     1
#define INTERSECT_COMP_KEY_INTERNAL  0
#define INTERSECT_COMP_KEY_USER      1
/* }}} */

ZEND_DECLARE_MODULE_GLOBALS(array)

/* {{{ php_array_init_globals
*/
static void php_array_init_globals(zend_array_globals *array_globals)
{
	memset(array_globals, 0, sizeof(zend_array_globals));
}
/* }}} */

PHP_MINIT_FUNCTION(array) /* {{{ */
{
	ZEND_INIT_MODULE_GLOBALS(array, php_array_init_globals, NULL);

	REGISTER_LONG_CONSTANT("EXTR_OVERWRITE", EXTR_OVERWRITE, CONST_CS | CONST_PERSISTENT);
	REGISTER_LONG_CONSTANT("EXTR_SKIP", EXTR_SKIP, CONST_CS | CONST_PERSISTENT);
	REGISTER_LONG_CONSTANT("EXTR_PREFIX_SAME", EXTR_PREFIX_SAME, CONST_CS | CONST_PERSISTENT);
	REGISTER_LONG_CONSTANT("EXTR_PREFIX_ALL", EXTR_PREFIX_ALL, CONST_CS | CONST_PERSISTENT);
	REGISTER_LONG_CONSTANT("EXTR_PREFIX_INVALID", EXTR_PREFIX_INVALID, CONST_CS | CONST_PERSISTENT);
	REGISTER_LONG_CONSTANT("EXTR_PREFIX_IF_EXISTS", EXTR_PREFIX_IF_EXISTS, CONST_CS | CONST_PERSISTENT);
	REGISTER_LONG_CONSTANT("EXTR_IF_EXISTS", EXTR_IF_EXISTS, CONST_CS | CONST_PERSISTENT);
	REGISTER_LONG_CONSTANT("EXTR_REFS", EXTR_REFS, CONST_CS | CONST_PERSISTENT);

	REGISTER_LONG_CONSTANT("SORT_ASC", PHP_SORT_ASC, CONST_CS | CONST_PERSISTENT);
	REGISTER_LONG_CONSTANT("SORT_DESC", PHP_SORT_DESC, CONST_CS | CONST_PERSISTENT);

	REGISTER_LONG_CONSTANT("SORT_REGULAR", PHP_SORT_REGULAR, CONST_CS | CONST_PERSISTENT);
	REGISTER_LONG_CONSTANT("SORT_NUMERIC", PHP_SORT_NUMERIC, CONST_CS | CONST_PERSISTENT);
	REGISTER_LONG_CONSTANT("SORT_STRING", PHP_SORT_STRING, CONST_CS | CONST_PERSISTENT);
	REGISTER_LONG_CONSTANT("SORT_LOCALE_STRING", PHP_SORT_LOCALE_STRING, CONST_CS | CONST_PERSISTENT);
	REGISTER_LONG_CONSTANT("SORT_NATURAL", PHP_SORT_NATURAL, CONST_CS | CONST_PERSISTENT);
	REGISTER_LONG_CONSTANT("SORT_FLAG_CASE", PHP_SORT_FLAG_CASE, CONST_CS | CONST_PERSISTENT);

	REGISTER_LONG_CONSTANT("CASE_LOWER", CASE_LOWER, CONST_CS | CONST_PERSISTENT);
	REGISTER_LONG_CONSTANT("CASE_UPPER", CASE_UPPER, CONST_CS | CONST_PERSISTENT);

	REGISTER_LONG_CONSTANT("COUNT_NORMAL", COUNT_NORMAL, CONST_CS | CONST_PERSISTENT);
	REGISTER_LONG_CONSTANT("COUNT_RECURSIVE", COUNT_RECURSIVE, CONST_CS | CONST_PERSISTENT);

	REGISTER_LONG_CONSTANT("ARRAY_FILTER_USE_BOTH", ARRAY_FILTER_USE_BOTH, CONST_CS | CONST_PERSISTENT);
	REGISTER_LONG_CONSTANT("ARRAY_FILTER_USE_KEY", ARRAY_FILTER_USE_KEY, CONST_CS | CONST_PERSISTENT);

	return SUCCESS;
}
/* }}} */

PHP_MSHUTDOWN_FUNCTION(array) /* {{{ */
{
#ifdef ZTS
	ts_free_id(array_globals_id);
#endif

	return SUCCESS;
}
/* }}} */

static int php_array_key_compare(const void *a, const void *b) /* {{{ */
{
	Bucket *f = (Bucket *) a;
	Bucket *s = (Bucket *) b;
	zend_uchar t;
	zend_long l1, l2;
	double d;

	if (f->key == NULL) {
		if (s->key == NULL) {
			return (zend_long)f->h > (zend_long)s->h ? 1 : -1;
		} else {
			l1 = (zend_long)f->h;
			t = is_numeric_string(s->key->val, s->key->len, &l2, &d, 1);
			if (t == IS_LONG) {
				/* pass */
			} else if (t == IS_DOUBLE) {
				return ZEND_NORMALIZE_BOOL((double)l1 - d);
			} else {
				l2 = 0;
			}
		}
	} else {
		if (s->key) {
			return zendi_smart_strcmp(f->key, s->key);
		} else {
			l2 = (zend_long)s->h;
			t = is_numeric_string(f->key->val, f->key->len, &l1, &d, 1);
			if (t == IS_LONG) {
				/* pass */
			} else if (t == IS_DOUBLE) {
				return ZEND_NORMALIZE_BOOL(d - (double)l2);
			} else {
				l1 = 0;
			}
		}
	}
	return ZEND_NORMALIZE_BOOL(l1 - l2);
}
/* }}} */

static int php_array_reverse_key_compare(const void *a, const void *b) /* {{{ */
{
	return php_array_key_compare(b, a);
}
/* }}} */

static int php_array_key_compare_numeric(const void *a, const void *b) /* {{{ */
{
	Bucket *f = (Bucket *) a;
	Bucket *s = (Bucket *) b;

	if (f->key == NULL && s->key == NULL) {
		return (zend_long)f->h > (zend_long)s->h ? 1 : -1;
	} else {
		double d1, d2;
		if (f->key) {
			d1 = zend_strtod(f->key->val, NULL);
		} else {
			d1 = (double)(zend_long)f->h;
		}
		if (s->key) {
			d2 = zend_strtod(s->key->val, NULL);
		} else {
			d2 = (double)(zend_long)s->h;
		}
		return ZEND_NORMALIZE_BOOL(d1 - d2);
	}
}
/* }}} */

static int php_array_reverse_key_compare_numeric(const void *a, const void *b) /* {{{ */
{
	return php_array_key_compare_numeric(b, a);
}
/* }}} */

static int php_array_key_compare_string_case(const void *a, const void *b) /* {{{ */
{
	Bucket *f = (Bucket *) a;
	Bucket *s = (Bucket *) b;
	const char *s1, *s2;
	size_t l1, l2;
	char buf1[MAX_LENGTH_OF_LONG + 1];
	char buf2[MAX_LENGTH_OF_LONG + 1];

	if (f->key) {
		s1 = f->key->val;
		l1 = f->key->len;
	} else {
		s1 = zend_print_long_to_buf(buf1 + sizeof(buf1) - 1, f->h);
		l1 = buf1 + sizeof(buf1) - 1 - s1;
	}
	if (s->key) {
		s2 = s->key->val;
		l2 = s->key->len;
	} else {
		s2 = zend_print_long_to_buf(buf2 + sizeof(buf2) - 1, s->h);
		l2 = buf2 + sizeof(buf2) - 1 - s1;
	}
	return zend_binary_strcasecmp_l(s1, l1, s2, l2);
}
/* }}} */

static int php_array_reverse_key_compare_string_case(const void *a, const void *b) /* {{{ */
{
	return php_array_key_compare_string_case(b, a);
}
/* }}} */

static int php_array_key_compare_string(const void *a, const void *b) /* {{{ */
{
	Bucket *f = (Bucket *) a;
	Bucket *s = (Bucket *) b;
	const char *s1, *s2;
	size_t l1, l2;
	char buf1[MAX_LENGTH_OF_LONG + 1];
	char buf2[MAX_LENGTH_OF_LONG + 1];

	if (f->key) {
		s1 = f->key->val;
		l1 = f->key->len;
	} else {
		s1 = zend_print_long_to_buf(buf1 + sizeof(buf1) - 1, f->h);
		l1 = buf1 + sizeof(buf1) - 1 - s1;
	}
	if (s->key) {
		s2 = s->key->val;
		l2 = s->key->len;
	} else {
		s2 = zend_print_long_to_buf(buf2 + sizeof(buf2) - 1, s->h);
		l2 = buf2 + sizeof(buf2) - 1 - s2;
	}
	return zend_binary_strcmp(s1, l1, s2, l2);
}
/* }}} */

static int php_array_reverse_key_compare_string(const void *a, const void *b) /* {{{ */
{
	return php_array_key_compare_string(b, a);
}
/* }}} */

static int php_array_key_compare_string_natural_general(const void *a, const void *b, int fold_case) /* {{{ */
{
	Bucket *f = (Bucket *) a;
	Bucket *s = (Bucket *) b;
	const char *s1, *s2;
	size_t l1, l2;
	char buf1[MAX_LENGTH_OF_LONG + 1];
	char buf2[MAX_LENGTH_OF_LONG + 1];

	if (f->key) {
		s1 = f->key->val;
		l1 = f->key->len;
	} else {
		s1 = zend_print_long_to_buf(buf1 + sizeof(buf1) - 1, f->h);
		l1 = buf1 + sizeof(buf1) - 1 - s1;
	}
	if (s->key) {
		s2 = s->key->val;
		l2 = s->key->len;
	} else {
		s2 = zend_print_long_to_buf(buf2 + sizeof(buf2) - 1, s->h);
		l2 = buf2 + sizeof(buf2) - 1 - s1;
	}
	return strnatcmp_ex(s1, l1, s2, l2, fold_case);
}
/* }}} */

static int php_array_key_compare_string_natural_case(const void *a, const void *b) /* {{{ */
{
	return php_array_key_compare_string_natural_general(a, b, 1);
}
/* }}} */

static int php_array_reverse_key_compare_string_natural_case(const void *a, const void *b) /* {{{ */
{
	return php_array_key_compare_string_natural_general(b, a, 1);
}
/* }}} */

static int php_array_key_compare_string_natural(const void *a, const void *b) /* {{{ */
{
	return php_array_key_compare_string_natural_general(a, b, 0);
}
/* }}} */

static int php_array_reverse_key_compare_string_natural(const void *a, const void *b) /* {{{ */
{
	return php_array_key_compare_string_natural_general(b, a, 0);
}
/* }}} */

#if HAVE_STRCOLL
static int php_array_key_compare_string_locale(const void *a, const void *b) /* {{{ */
{
	Bucket *f = (Bucket *) a;
	Bucket *s = (Bucket *) b;
	const char *s1, *s2;
	char buf1[MAX_LENGTH_OF_LONG + 1];
	char buf2[MAX_LENGTH_OF_LONG + 1];

	if (f->key) {
		s1 = f->key->val;
	} else {
		s1 = zend_print_long_to_buf(buf1 + sizeof(buf1) - 1, f->h);
	}
	if (s->key) {
		s2 = s->key->val;
	} else {
		s2 = zend_print_long_to_buf(buf2 + sizeof(buf2) - 1, s->h);
	}
	return strcoll(s1, s2);
}
/* }}} */

static int php_array_reverse_key_compare_string_locale(const void *a, const void *b) /* {{{ */
{
	return php_array_key_compare_string_locale(b, a);
}
/* }}} */
#endif

/* Numbers are always smaller than strings int this function as it
 * anyway doesn't make much sense to compare two different data types.
 * This keeps it consistent and simple.
 *
 * This is not correct any more, depends on what compare_func is set to.
 */
static int php_array_data_compare(const void *a, const void *b) /* {{{ */
{
	Bucket *f;
	Bucket *s;
	zval result;
	zval *first;
	zval *second;

	f = (Bucket *) a;
	s = (Bucket *) b;

	first = &f->val;
	second = &s->val;

	if (UNEXPECTED(Z_TYPE_P(first) == IS_INDIRECT)) {
		first = Z_INDIRECT_P(first);
	}
	if (UNEXPECTED(Z_TYPE_P(second) == IS_INDIRECT)) {
		second = Z_INDIRECT_P(second);
	}
	if (compare_function(&result, first, second) == FAILURE) {
		return 0;
	}

	ZEND_ASSERT(Z_TYPE(result) == IS_LONG);
	return ZEND_NORMALIZE_BOOL(Z_LVAL(result));
}
/* }}} */

static int php_array_reverse_data_compare(const void *a, const void *b) /* {{{ */
{
	return php_array_data_compare(a, b) * -1;
}
/* }}} */

static int php_array_data_compare_numeric(const void *a, const void *b) /* {{{ */
{
	Bucket *f;
	Bucket *s;
	zval *first;
	zval *second;

	f = (Bucket *) a;
	s = (Bucket *) b;

	first = &f->val;
	second = &s->val;

	if (UNEXPECTED(Z_TYPE_P(first) == IS_INDIRECT)) {
		first = Z_INDIRECT_P(first);
	}
	if (UNEXPECTED(Z_TYPE_P(second) == IS_INDIRECT)) {
		second = Z_INDIRECT_P(second);
	}

	return numeric_compare_function(first, second);
}
/* }}} */

static int php_array_reverse_data_compare_numeric(const void *a, const void *b) /* {{{ */
{
	return php_array_data_compare_numeric(b, a);
}
/* }}} */

static int php_array_data_compare_string_case(const void *a, const void *b) /* {{{ */
{
	Bucket *f;
	Bucket *s;
	zval *first;
	zval *second;

	f = (Bucket *) a;
	s = (Bucket *) b;

	first = &f->val;
	second = &s->val;

	if (UNEXPECTED(Z_TYPE_P(first) == IS_INDIRECT)) {
		first = Z_INDIRECT_P(first);
	}
	if (UNEXPECTED(Z_TYPE_P(second) == IS_INDIRECT)) {
		second = Z_INDIRECT_P(second);
	}

	return string_case_compare_function(first, second);
}
/* }}} */

static int php_array_reverse_data_compare_string_case(const void *a, const void *b) /* {{{ */
{
	return php_array_data_compare_string_case(b, a);
}
/* }}} */

static int php_array_data_compare_string(const void *a, const void *b) /* {{{ */
{
	Bucket *f;
	Bucket *s;
	zval *first;
	zval *second;

	f = (Bucket *) a;
	s = (Bucket *) b;

	first = &f->val;
	second = &s->val;

	if (UNEXPECTED(Z_TYPE_P(first) == IS_INDIRECT)) {
		first = Z_INDIRECT_P(first);
	}
	if (UNEXPECTED(Z_TYPE_P(second) == IS_INDIRECT)) {
		second = Z_INDIRECT_P(second);
	}

	return string_compare_function(first, second);
}
/* }}} */

static int php_array_reverse_data_compare_string(const void *a, const void *b) /* {{{ */
{
	return php_array_data_compare_string(b, a);
}
/* }}} */

static int php_array_natural_general_compare(const void *a, const void *b, int fold_case) /* {{{ */
{
	Bucket *f = (Bucket *) a;
	Bucket *s = (Bucket *) b;
	zend_string *tmp_str1, *tmp_str2;
	zend_string *str1 = zval_get_tmp_string(&f->val, &tmp_str1);
	zend_string *str2 = zval_get_tmp_string(&s->val, &tmp_str2);

	int result = strnatcmp_ex(ZSTR_VAL(str1), ZSTR_LEN(str1), ZSTR_VAL(str2), ZSTR_LEN(str2), fold_case);

	zend_tmp_string_release(tmp_str1);
	zend_tmp_string_release(tmp_str2);
	return result;
}
/* }}} */

static int php_array_natural_compare(const void *a, const void *b) /* {{{ */
{
	return php_array_natural_general_compare(a, b, 0);
}
/* }}} */

static int php_array_reverse_natural_compare(const void *a, const void *b) /* {{{ */
{
	return php_array_natural_general_compare(b, a, 0);
}
/* }}} */

static int php_array_natural_case_compare(const void *a, const void *b) /* {{{ */
{
	return php_array_natural_general_compare(a, b, 1);
}
/* }}} */

static int php_array_reverse_natural_case_compare(const void *a, const void *b) /* {{{ */
{
	return php_array_natural_general_compare(b, a, 1);
}
/* }}} */

#if HAVE_STRCOLL
static int php_array_data_compare_string_locale(const void *a, const void *b) /* {{{ */
{
	Bucket *f;
	Bucket *s;
	zval *first;
	zval *second;

	f = (Bucket *) a;
	s = (Bucket *) b;

	first = &f->val;
	second = &s->val;

	if (UNEXPECTED(Z_TYPE_P(first) == IS_INDIRECT)) {
		first = Z_INDIRECT_P(first);
	}
	if (UNEXPECTED(Z_TYPE_P(second) == IS_INDIRECT)) {
		second = Z_INDIRECT_P(second);
	}

	return string_locale_compare_function(first, second);
}
/* }}} */

static int php_array_reverse_data_compare_string_locale(const void *a, const void *b) /* {{{ */
{
	return php_array_data_compare_string_locale(b, a);
}
/* }}} */
#endif

static compare_func_t php_get_key_compare_func(zend_long sort_type, int reverse) /* {{{ */
{
	switch (sort_type & ~PHP_SORT_FLAG_CASE) {
		case PHP_SORT_NUMERIC:
			if (reverse) {
				return php_array_reverse_key_compare_numeric;
			} else {
				return php_array_key_compare_numeric;
			}
			break;

		case PHP_SORT_STRING:
			if (sort_type & PHP_SORT_FLAG_CASE) {
				if (reverse) {
					return php_array_reverse_key_compare_string_case;
				} else {
					return php_array_key_compare_string_case;
				}
			} else {
				if (reverse) {
					return php_array_reverse_key_compare_string;
				} else {
					return php_array_key_compare_string;
				}
			}
			break;

		case PHP_SORT_NATURAL:
			if (sort_type & PHP_SORT_FLAG_CASE) {
				if (reverse) {
					return php_array_reverse_key_compare_string_natural_case;
				} else {
					return php_array_key_compare_string_natural_case;
				}
			} else {
				if (reverse) {
					return php_array_reverse_key_compare_string_natural;
				} else {
					return php_array_key_compare_string_natural;
				}
			}
			break;

#if HAVE_STRCOLL
		case PHP_SORT_LOCALE_STRING:
			if (reverse) {
				return php_array_reverse_key_compare_string_locale;
			} else {
				return php_array_key_compare_string_locale;
			}
			break;
#endif

		case PHP_SORT_REGULAR:
		default:
			if (reverse) {
				return php_array_reverse_key_compare;
			} else {
				return php_array_key_compare;
			}
			break;
	}
	return NULL;
}
/* }}} */

static compare_func_t php_get_data_compare_func(zend_long sort_type, int reverse) /* {{{ */
{
	switch (sort_type & ~PHP_SORT_FLAG_CASE) {
		case PHP_SORT_NUMERIC:
			if (reverse) {
				return php_array_reverse_data_compare_numeric;
			} else {
				return php_array_data_compare_numeric;
			}
			break;

		case PHP_SORT_STRING:
			if (sort_type & PHP_SORT_FLAG_CASE) {
				if (reverse) {
					return php_array_reverse_data_compare_string_case;
				} else {
					return php_array_data_compare_string_case;
				}
			} else {
				if (reverse) {
					return php_array_reverse_data_compare_string;
				} else {
					return php_array_data_compare_string;
				}
			}
			break;

		case PHP_SORT_NATURAL:
			if (sort_type & PHP_SORT_FLAG_CASE) {
				if (reverse) {
					return php_array_reverse_natural_case_compare;
				} else {
					return php_array_natural_case_compare;
				}
			} else {
				if (reverse) {
					return php_array_reverse_natural_compare;
				} else {
					return php_array_natural_compare;
				}
			}
			break;

#if HAVE_STRCOLL
		case PHP_SORT_LOCALE_STRING:
			if (reverse) {
				return php_array_reverse_data_compare_string_locale;
			} else {
				return php_array_data_compare_string_locale;
			}
			break;
#endif

		case PHP_SORT_REGULAR:
		default:
			if (reverse) {
				return php_array_reverse_data_compare;
			} else {
				return php_array_data_compare;
			}
			break;
	}
	return NULL;
}
/* }}} */

/* {{{ proto bool krsort(array &array_arg [, int sort_flags])
   Sort an array by key value in reverse order */
PHP_FUNCTION(krsort)
{
	zval *array;
	zend_long sort_type = PHP_SORT_REGULAR;
	compare_func_t cmp;

	ZEND_PARSE_PARAMETERS_START(1, 2)
		Z_PARAM_ARRAY_EX(array, 0, 1)
		Z_PARAM_OPTIONAL
		Z_PARAM_LONG(sort_type)
	ZEND_PARSE_PARAMETERS_END_EX(RETURN_FALSE);

	cmp = php_get_key_compare_func(sort_type, 1);

	zend_hash_sort(Z_ARRVAL_P(array), cmp, 0);

	RETURN_TRUE;
}
/* }}} */

/* {{{ proto bool ksort(array &array_arg [, int sort_flags])
   Sort an array by key */
PHP_FUNCTION(ksort)
{
	zval *array;
	zend_long sort_type = PHP_SORT_REGULAR;
	compare_func_t cmp;

	ZEND_PARSE_PARAMETERS_START(1, 2)
		Z_PARAM_ARRAY_EX(array, 0, 1)
		Z_PARAM_OPTIONAL
		Z_PARAM_LONG(sort_type)
	ZEND_PARSE_PARAMETERS_END_EX(RETURN_FALSE);

	cmp = php_get_key_compare_func(sort_type, 0);

	zend_hash_sort(Z_ARRVAL_P(array), cmp, 0);

	RETURN_TRUE;
}
/* }}} */

PHPAPI zend_long php_count_recursive(HashTable *ht) /* {{{ */
{
	zend_long cnt = 0;
	zval *element;

	if (!(GC_FLAGS(ht) & GC_IMMUTABLE)) {
		if (GC_IS_RECURSIVE(ht)) {
			php_error_docref(NULL, E_WARNING, "recursion detected");
			return 0;
		}
		GC_PROTECT_RECURSION(ht);
	}

	cnt = zend_array_count(ht);
	ZEND_HASH_FOREACH_VAL(ht, element) {
		ZVAL_DEREF(element);
		if (Z_TYPE_P(element) == IS_ARRAY) {
			cnt += php_count_recursive(Z_ARRVAL_P(element));
		}
	} ZEND_HASH_FOREACH_END();

	if (!(GC_FLAGS(ht) & GC_IMMUTABLE)) {
		GC_UNPROTECT_RECURSION(ht);
	}

	return cnt;
}
/* }}} */

/* {{{ proto int count(mixed var [, int mode])
   Count the number of elements in a variable (usually an array) */
PHP_FUNCTION(count)
{
	zval *array;
	zend_long mode = COUNT_NORMAL;
	zend_long cnt;

	ZEND_PARSE_PARAMETERS_START(1, 2)
		Z_PARAM_ZVAL(array)
		Z_PARAM_OPTIONAL
		Z_PARAM_LONG(mode)
	ZEND_PARSE_PARAMETERS_END();

	switch (Z_TYPE_P(array)) {
		case IS_NULL:
			php_error_docref(NULL, E_WARNING, "Parameter must be an array or an object that implements Countable");
			RETURN_LONG(0);
			break;
		case IS_ARRAY:
			if (mode != COUNT_RECURSIVE) {
				cnt = zend_array_count(Z_ARRVAL_P(array));
			} else {
				cnt = php_count_recursive(Z_ARRVAL_P(array));
			}
			RETURN_LONG(cnt);
			break;
		case IS_OBJECT: {
			zval retval;
			/* first, we check if the handler is defined */
			if (Z_OBJ_HT_P(array)->count_elements) {
				RETVAL_LONG(1);
				if (SUCCESS == Z_OBJ_HT(*array)->count_elements(Z_OBJ_P(array), &Z_LVAL_P(return_value))) {
					return;
				}
			}
			/* if not and the object implements Countable we call its count() method */
			if (instanceof_function(Z_OBJCE_P(array), zend_ce_countable)) {
				zend_call_method_with_0_params(Z_OBJ_P(array), NULL, NULL, "count", &retval);
				if (Z_TYPE(retval) != IS_UNDEF) {
					RETVAL_LONG(zval_get_long(&retval));
					zval_ptr_dtor(&retval);
				}
				return;
			}

			/* If There's no handler and it doesn't implement Countable then add a warning */
			php_error_docref(NULL, E_WARNING, "Parameter must be an array or an object that implements Countable");
			RETURN_LONG(1);
			break;
		}
		default:
			php_error_docref(NULL, E_WARNING, "Parameter must be an array or an object that implements Countable");
			RETURN_LONG(1);
			break;
	}
}
/* }}} */

static void php_natsort(INTERNAL_FUNCTION_PARAMETERS, int fold_case) /* {{{ */
{
	zval *array;

	ZEND_PARSE_PARAMETERS_START(1, 1)
		Z_PARAM_ARRAY_EX(array, 0, 1)
	ZEND_PARSE_PARAMETERS_END();

	if (fold_case) {
		zend_hash_sort(Z_ARRVAL_P(array), php_array_natural_case_compare, 0);
	} else {
		zend_hash_sort(Z_ARRVAL_P(array), php_array_natural_compare, 0);
	}

	RETURN_TRUE;
}
/* }}} */

/* {{{ proto void natsort(array &array_arg)
   Sort an array using natural sort */
PHP_FUNCTION(natsort)
{
	php_natsort(INTERNAL_FUNCTION_PARAM_PASSTHRU, 0);
}
/* }}} */

/* {{{ proto void natcasesort(array &array_arg)
   Sort an array using case-insensitive natural sort */
PHP_FUNCTION(natcasesort)
{
	php_natsort(INTERNAL_FUNCTION_PARAM_PASSTHRU, 1);
}
/* }}} */

/* {{{ proto bool asort(array &array_arg [, int sort_flags])
   Sort an array and maintain index association */
PHP_FUNCTION(asort)
{
	zval *array;
	zend_long sort_type = PHP_SORT_REGULAR;
	compare_func_t cmp;

	ZEND_PARSE_PARAMETERS_START(1, 2)
		Z_PARAM_ARRAY_EX(array, 0, 1)
		Z_PARAM_OPTIONAL
		Z_PARAM_LONG(sort_type)
	ZEND_PARSE_PARAMETERS_END_EX(RETURN_FALSE);

	cmp = php_get_data_compare_func(sort_type, 0);

	zend_hash_sort(Z_ARRVAL_P(array), cmp, 0);

	RETURN_TRUE;
}
/* }}} */

/* {{{ proto bool arsort(array &array_arg [, int sort_flags])
   Sort an array in reverse order and maintain index association */
PHP_FUNCTION(arsort)
{
	zval *array;
	zend_long sort_type = PHP_SORT_REGULAR;
	compare_func_t cmp;

	ZEND_PARSE_PARAMETERS_START(1, 2)
		Z_PARAM_ARRAY_EX(array, 0, 1)
		Z_PARAM_OPTIONAL
		Z_PARAM_LONG(sort_type)
	ZEND_PARSE_PARAMETERS_END_EX(RETURN_FALSE);

	cmp = php_get_data_compare_func(sort_type, 1);

	zend_hash_sort(Z_ARRVAL_P(array), cmp, 0);

	RETURN_TRUE;
}
/* }}} */

/* {{{ proto bool sort(array &array_arg [, int sort_flags])
   Sort an array */
PHP_FUNCTION(sort)
{
	zval *array;
	zend_long sort_type = PHP_SORT_REGULAR;
	compare_func_t cmp;

	ZEND_PARSE_PARAMETERS_START(1, 2)
		Z_PARAM_ARRAY_EX(array, 0, 1)
		Z_PARAM_OPTIONAL
		Z_PARAM_LONG(sort_type)
	ZEND_PARSE_PARAMETERS_END_EX(RETURN_FALSE);

	cmp = php_get_data_compare_func(sort_type, 0);

	zend_hash_sort(Z_ARRVAL_P(array), cmp, 1);

	RETURN_TRUE;
}
/* }}} */

/* {{{ proto bool rsort(array &array_arg [, int sort_flags])
   Sort an array in reverse order */
PHP_FUNCTION(rsort)
{
	zval *array;
	zend_long sort_type = PHP_SORT_REGULAR;
	compare_func_t cmp;

	ZEND_PARSE_PARAMETERS_START(1, 2)
		Z_PARAM_ARRAY_EX(array, 0, 1)
		Z_PARAM_OPTIONAL
		Z_PARAM_LONG(sort_type)
	ZEND_PARSE_PARAMETERS_END_EX(RETURN_FALSE);

	cmp = php_get_data_compare_func(sort_type, 1);

	zend_hash_sort(Z_ARRVAL_P(array), cmp, 1);

	RETURN_TRUE;
}
/* }}} */

static int php_array_user_compare(const void *a, const void *b) /* {{{ */
{
	Bucket *f;
	Bucket *s;
	zval args[2];
	zval retval;

	f = (Bucket *) a;
	s = (Bucket *) b;

	ZVAL_COPY(&args[0], &f->val);
	ZVAL_COPY(&args[1], &s->val);

	BG(user_compare_fci).param_count = 2;
	BG(user_compare_fci).params = args;
	BG(user_compare_fci).retval = &retval;
	BG(user_compare_fci).no_separation = 0;
	if (zend_call_function(&BG(user_compare_fci), &BG(user_compare_fci_cache)) == SUCCESS && Z_TYPE(retval) != IS_UNDEF) {
		zend_long ret = zval_get_long(&retval);
		zval_ptr_dtor(&retval);
		zval_ptr_dtor(&args[1]);
		zval_ptr_dtor(&args[0]);
		return ZEND_NORMALIZE_BOOL(ret);
	} else {
		zval_ptr_dtor(&args[1]);
		zval_ptr_dtor(&args[0]);
		return 0;
	}
}
/* }}} */

/* check if comparison function is valid */
#define PHP_ARRAY_CMP_FUNC_CHECK(func_name)	\
	if (!zend_is_callable(*func_name, 0, NULL)) {	\
		php_error_docref(NULL, E_WARNING, "Invalid comparison function");	\
		BG(user_compare_fci) = old_user_compare_fci; \
		BG(user_compare_fci_cache) = old_user_compare_fci_cache; \
		RETURN_FALSE;	\
	}	\

	/* Clear FCI cache otherwise : for example the same or other array with
	 * (partly) the same key values has been sorted with uasort() or
	 * other sorting function the comparison is cached, however the name
	 * of the function for comparison is not respected. see bug #28739 AND #33295
	 *
	 * Following defines will assist in backup / restore values. */

#define PHP_ARRAY_CMP_FUNC_VARS \
	zend_fcall_info old_user_compare_fci; \
	zend_fcall_info_cache old_user_compare_fci_cache \

#define PHP_ARRAY_CMP_FUNC_BACKUP() \
	old_user_compare_fci = BG(user_compare_fci); \
	old_user_compare_fci_cache = BG(user_compare_fci_cache); \
	BG(user_compare_fci_cache) = empty_fcall_info_cache; \

#define PHP_ARRAY_CMP_FUNC_RESTORE() \
	zend_release_fcall_info_cache(&BG(user_compare_fci_cache)); \
	BG(user_compare_fci) = old_user_compare_fci; \
	BG(user_compare_fci_cache) = old_user_compare_fci_cache; \

static void php_usort(INTERNAL_FUNCTION_PARAMETERS, compare_func_t compare_func, zend_bool renumber) /* {{{ */
{
	zval *array;
	zend_array *arr;
	PHP_ARRAY_CMP_FUNC_VARS;

	PHP_ARRAY_CMP_FUNC_BACKUP();

	ZEND_PARSE_PARAMETERS_START(2, 2)
		Z_PARAM_ARRAY_EX2(array, 0, 1, 0)
		Z_PARAM_FUNC(BG(user_compare_fci), BG(user_compare_fci_cache))
	ZEND_PARSE_PARAMETERS_END_EX( PHP_ARRAY_CMP_FUNC_RESTORE(); return );

	arr = Z_ARR_P(array);
	if (zend_hash_num_elements(arr) == 0)  {
		PHP_ARRAY_CMP_FUNC_RESTORE();
		RETURN_TRUE;
	}

	/* Copy array, so the in-place modifications will not be visible to the callback function */
	arr = zend_array_dup(arr);

	zend_hash_sort(arr, compare_func, renumber);

	zval_ptr_dtor(array);
	ZVAL_ARR(array, arr);

	PHP_ARRAY_CMP_FUNC_RESTORE();
	RETURN_TRUE;
}
/* }}} */

/* {{{ proto bool usort(array array_arg, string cmp_function)
   Sort an array by values using a user-defined comparison function */
PHP_FUNCTION(usort)
{
	php_usort(INTERNAL_FUNCTION_PARAM_PASSTHRU, php_array_user_compare, 1);
}
/* }}} */

/* {{{ proto bool uasort(array array_arg, string cmp_function)
   Sort an array with a user-defined comparison function and maintain index association */
PHP_FUNCTION(uasort)
{
	php_usort(INTERNAL_FUNCTION_PARAM_PASSTHRU, php_array_user_compare, 0);
}
/* }}} */

static int php_array_user_key_compare(const void *a, const void *b) /* {{{ */
{
	Bucket *f;
	Bucket *s;
	zval args[2];
	zval retval;
	zend_long result;

	f = (Bucket *) a;
	s = (Bucket *) b;

	if (f->key == NULL) {
		ZVAL_LONG(&args[0], f->h);
	} else {
		ZVAL_STR_COPY(&args[0], f->key);
	}
	if (s->key == NULL) {
		ZVAL_LONG(&args[1], s->h);
	} else {
		ZVAL_STR_COPY(&args[1], s->key);
	}

	BG(user_compare_fci).param_count = 2;
	BG(user_compare_fci).params = args;
	BG(user_compare_fci).retval = &retval;
	BG(user_compare_fci).no_separation = 0;
	if (zend_call_function(&BG(user_compare_fci), &BG(user_compare_fci_cache)) == SUCCESS && Z_TYPE(retval) != IS_UNDEF) {
		result = zval_get_long(&retval);
		zval_ptr_dtor(&retval);
	} else {
		result = 0;
	}

	zval_ptr_dtor(&args[0]);
	zval_ptr_dtor(&args[1]);

	return ZEND_NORMALIZE_BOOL(result);
}
/* }}} */

/* {{{ proto bool uksort(array array_arg, string cmp_function)
   Sort an array by keys using a user-defined comparison function */
PHP_FUNCTION(uksort)
{
	php_usort(INTERNAL_FUNCTION_PARAM_PASSTHRU, php_array_user_key_compare, 0);
}
/* }}} */

/* {{{ proto mixed end(array array_arg)
   Advances array argument's internal pointer to the last element and return it */
PHP_FUNCTION(end)
{
	HashTable *array;
	zval *entry;

	ZEND_PARSE_PARAMETERS_START(1, 1)
		Z_PARAM_ARRAY_OR_OBJECT_HT_EX(array, 0, 1)
	ZEND_PARSE_PARAMETERS_END();

	zend_hash_internal_pointer_end(array);

	if (USED_RET()) {
		if ((entry = zend_hash_get_current_data(array)) == NULL) {
			RETURN_FALSE;
		}

		if (Z_TYPE_P(entry) == IS_INDIRECT) {
			entry = Z_INDIRECT_P(entry);
		}

		ZVAL_COPY_DEREF(return_value, entry);
	}
}
/* }}} */

/* {{{ proto mixed prev(array array_arg)
   Move array argument's internal pointer to the previous element and return it */
PHP_FUNCTION(prev)
{
	HashTable *array;
	zval *entry;

	ZEND_PARSE_PARAMETERS_START(1, 1)
		Z_PARAM_ARRAY_OR_OBJECT_HT_EX(array, 0, 1)
	ZEND_PARSE_PARAMETERS_END();

	zend_hash_move_backwards(array);

	if (USED_RET()) {
		if ((entry = zend_hash_get_current_data(array)) == NULL) {
			RETURN_FALSE;
		}

		if (Z_TYPE_P(entry) == IS_INDIRECT) {
			entry = Z_INDIRECT_P(entry);
		}

		ZVAL_COPY_DEREF(return_value, entry);
	}
}
/* }}} */

/* {{{ proto mixed next(array array_arg)
   Move array argument's internal pointer to the next element and return it */
PHP_FUNCTION(next)
{
	HashTable *array;
	zval *entry;

	ZEND_PARSE_PARAMETERS_START(1, 1)
		Z_PARAM_ARRAY_OR_OBJECT_HT_EX(array, 0, 1)
	ZEND_PARSE_PARAMETERS_END();

	zend_hash_move_forward(array);

	if (USED_RET()) {
		if ((entry = zend_hash_get_current_data(array)) == NULL) {
			RETURN_FALSE;
		}

		if (Z_TYPE_P(entry) == IS_INDIRECT) {
			entry = Z_INDIRECT_P(entry);
		}

		ZVAL_COPY_DEREF(return_value, entry);
	}
}
/* }}} */

/* {{{ proto mixed reset(array array_arg)
   Set array argument's internal pointer to the first element and return it */
PHP_FUNCTION(reset)
{
	HashTable *array;
	zval *entry;

	ZEND_PARSE_PARAMETERS_START(1, 1)
		Z_PARAM_ARRAY_OR_OBJECT_HT_EX(array, 0, 1)
	ZEND_PARSE_PARAMETERS_END();

	zend_hash_internal_pointer_reset(array);

	if (USED_RET()) {
		if ((entry = zend_hash_get_current_data(array)) == NULL) {
			RETURN_FALSE;
		}

		if (Z_TYPE_P(entry) == IS_INDIRECT) {
			entry = Z_INDIRECT_P(entry);
		}

		ZVAL_COPY_DEREF(return_value, entry);
	}
}
/* }}} */

/* {{{ proto mixed current(array array_arg)
   Return the element currently pointed to by the internal array pointer */
PHP_FUNCTION(current)
{
	HashTable *array;
	zval *entry;

	ZEND_PARSE_PARAMETERS_START(1, 1)
		Z_PARAM_ARRAY_OR_OBJECT_HT(array)
	ZEND_PARSE_PARAMETERS_END();

	if ((entry = zend_hash_get_current_data(array)) == NULL) {
		RETURN_FALSE;
	}

	if (Z_TYPE_P(entry) == IS_INDIRECT) {
		entry = Z_INDIRECT_P(entry);
	}

	ZVAL_COPY_DEREF(return_value, entry);
}
/* }}} */

/* {{{ proto mixed key(array array_arg)
   Return the key of the element currently pointed to by the internal array pointer */
PHP_FUNCTION(key)
{
	HashTable *array;

	ZEND_PARSE_PARAMETERS_START(1, 1)
		Z_PARAM_ARRAY_OR_OBJECT_HT(array)
	ZEND_PARSE_PARAMETERS_END();

	zend_hash_get_current_key_zval(array, return_value);
}
/* }}} */

/* {{{ proto mixed min(mixed arg1 [, mixed arg2 [, mixed ...]])
   Return the lowest value in an array or a series of arguments */
PHP_FUNCTION(min)
{
	int argc;
	zval *args = NULL;

	ZEND_PARSE_PARAMETERS_START(1, -1)
		Z_PARAM_VARIADIC('+', args, argc)
	ZEND_PARSE_PARAMETERS_END();

	/* mixed min ( array $values ) */
	if (argc == 1) {
		zval *result;

		if (Z_TYPE(args[0]) != IS_ARRAY) {
			php_error_docref(NULL, E_WARNING, "When only one parameter is given, it must be an array");
			RETVAL_NULL();
		} else {
			if ((result = zend_hash_minmax(Z_ARRVAL(args[0]), php_array_data_compare, 0)) != NULL) {
				ZVAL_COPY_DEREF(return_value, result);
			} else {
				php_error_docref(NULL, E_WARNING, "Array must contain at least one element");
				RETVAL_FALSE;
			}
		}
	} else {
		/* mixed min ( mixed $value1 , mixed $value2 [, mixed $value3... ] ) */
		zval *min, result;
		int i;

		min = &args[0];

		for (i = 1; i < argc; i++) {
			is_smaller_function(&result, &args[i], min);
			if (Z_TYPE(result) == IS_TRUE) {
				min = &args[i];
			}
		}

		ZVAL_COPY(return_value, min);
	}
}
/* }}} */

/* {{{ proto mixed max(mixed arg1 [, mixed arg2 [, mixed ...]])
   Return the highest value in an array or a series of arguments */
PHP_FUNCTION(max)
{
	zval *args = NULL;
	int argc;

	ZEND_PARSE_PARAMETERS_START(1, -1)
		Z_PARAM_VARIADIC('+', args, argc)
	ZEND_PARSE_PARAMETERS_END();

	/* mixed max ( array $values ) */
	if (argc == 1) {
		zval *result;

		if (Z_TYPE(args[0]) != IS_ARRAY) {
			php_error_docref(NULL, E_WARNING, "When only one parameter is given, it must be an array");
			RETVAL_NULL();
		} else {
			if ((result = zend_hash_minmax(Z_ARRVAL(args[0]), php_array_data_compare, 1)) != NULL) {
				ZVAL_COPY_DEREF(return_value, result);
			} else {
				php_error_docref(NULL, E_WARNING, "Array must contain at least one element");
				RETVAL_FALSE;
			}
		}
	} else {
		/* mixed max ( mixed $value1 , mixed $value2 [, mixed $value3... ] ) */
		zval *max, result;
		int i;

		max = &args[0];

		for (i = 1; i < argc; i++) {
			is_smaller_or_equal_function(&result, &args[i], max);
			if (Z_TYPE(result) == IS_FALSE) {
				max = &args[i];
			}
		}

		ZVAL_COPY(return_value, max);
	}
}
/* }}} */

static int php_array_walk(zval *array, zval *userdata, int recursive) /* {{{ */
{
	zval args[3],		/* Arguments to userland function */
		 retval,		/* Return value - unused */
		 *zv;
	HashTable *target_hash = HASH_OF(array);
	HashPosition pos;
	uint32_t ht_iter;
	int result = SUCCESS;

	/* Set up known arguments */
	ZVAL_UNDEF(&args[1]);
	if (userdata) {
		ZVAL_COPY(&args[2], userdata);
	}

	BG(array_walk_fci).retval = &retval;
	BG(array_walk_fci).param_count = userdata ? 3 : 2;
	BG(array_walk_fci).params = args;
	BG(array_walk_fci).no_separation = 0;

	zend_hash_internal_pointer_reset_ex(target_hash, &pos);
	ht_iter = zend_hash_iterator_add(target_hash, pos);

	/* Iterate through hash */
	do {
		/* Retrieve value */
		zv = zend_hash_get_current_data_ex(target_hash, &pos);
		if (zv == NULL) {
			break;
		}

		/* Skip undefined indirect elements */
		if (Z_TYPE_P(zv) == IS_INDIRECT) {
			zv = Z_INDIRECT_P(zv);
			if (Z_TYPE_P(zv) == IS_UNDEF) {
				zend_hash_move_forward_ex(target_hash, &pos);
				continue;
			}
		}

		/* Ensure the value is a reference. Otherwise the location of the value may be freed. */
		ZVAL_MAKE_REF(zv);

		/* Retrieve key */
		zend_hash_get_current_key_zval_ex(target_hash, &args[1], &pos);

		/* Move to next element already now -- this mirrors the approach used by foreach
		 * and ensures proper behavior with regard to modifications. */
		zend_hash_move_forward_ex(target_hash, &pos);

		/* Back up hash position, as it may change */
		EG(ht_iterators)[ht_iter].pos = pos;

		if (recursive && Z_TYPE_P(Z_REFVAL_P(zv)) == IS_ARRAY) {
			HashTable *thash;
			zend_fcall_info orig_array_walk_fci;
			zend_fcall_info_cache orig_array_walk_fci_cache;
			zval ref;
			ZVAL_COPY_VALUE(&ref, zv);

			ZVAL_DEREF(zv);
			SEPARATE_ARRAY(zv);
			thash = Z_ARRVAL_P(zv);
			if (GC_IS_RECURSIVE(thash)) {
				php_error_docref(NULL, E_WARNING, "recursion detected");
				result = FAILURE;
				break;
			}

			/* backup the fcall info and cache */
			orig_array_walk_fci = BG(array_walk_fci);
			orig_array_walk_fci_cache = BG(array_walk_fci_cache);

			Z_ADDREF(ref);
			GC_PROTECT_RECURSION(thash);
			result = php_array_walk(zv, userdata, recursive);
			if (Z_TYPE_P(Z_REFVAL(ref)) == IS_ARRAY && thash == Z_ARRVAL_P(Z_REFVAL(ref))) {
				/* If the hashtable changed in the meantime, we'll "leak" this apply count
				 * increment -- our reference to thash is no longer valid. */
				GC_UNPROTECT_RECURSION(thash);
			}
			zval_ptr_dtor(&ref);

			/* restore the fcall info and cache */
			BG(array_walk_fci) = orig_array_walk_fci;
			BG(array_walk_fci_cache) = orig_array_walk_fci_cache;
		} else {
			ZVAL_COPY(&args[0], zv);

			/* Call the userland function */
			result = zend_call_function(&BG(array_walk_fci), &BG(array_walk_fci_cache));
			if (result == SUCCESS) {
				zval_ptr_dtor(&retval);
			}

			zval_ptr_dtor(&args[0]);
		}

		if (Z_TYPE(args[1]) != IS_UNDEF) {
			zval_ptr_dtor(&args[1]);
			ZVAL_UNDEF(&args[1]);
		}

		if (result == FAILURE) {
			break;
		}

		/* Reload array and position -- both may have changed */
		if (Z_TYPE_P(array) == IS_ARRAY) {
			pos = zend_hash_iterator_pos_ex(ht_iter, array);
			target_hash = Z_ARRVAL_P(array);
		} else if (Z_TYPE_P(array) == IS_OBJECT) {
			target_hash = Z_OBJPROP_P(array);
			pos = zend_hash_iterator_pos(ht_iter, target_hash);
		} else {
			php_error_docref(NULL, E_WARNING, "Iterated value is no longer an array or object");
			result = FAILURE;
			break;
		}
	} while (!EG(exception));

	if (userdata) {
		zval_ptr_dtor(&args[2]);
	}
	zend_hash_iterator_del(ht_iter);
	return result;
}
/* }}} */

/* {{{ proto bool array_walk(array input, string funcname [, mixed userdata])
   Apply a user function to every member of an array */
PHP_FUNCTION(array_walk)
{
	zval *array;
	zval *userdata = NULL;
	zend_fcall_info orig_array_walk_fci;
	zend_fcall_info_cache orig_array_walk_fci_cache;

	orig_array_walk_fci = BG(array_walk_fci);
	orig_array_walk_fci_cache = BG(array_walk_fci_cache);

	ZEND_PARSE_PARAMETERS_START(2, 3)
		Z_PARAM_ARRAY_OR_OBJECT_EX(array, 0, 1)
		Z_PARAM_FUNC(BG(array_walk_fci), BG(array_walk_fci_cache))
		Z_PARAM_OPTIONAL
		Z_PARAM_ZVAL(userdata)
	ZEND_PARSE_PARAMETERS_END_EX(
		BG(array_walk_fci) = orig_array_walk_fci;
		BG(array_walk_fci_cache) = orig_array_walk_fci_cache;
		return
	);

	php_array_walk(array, userdata, 0);
	zend_release_fcall_info_cache(&BG(array_walk_fci_cache));
	BG(array_walk_fci) = orig_array_walk_fci;
	BG(array_walk_fci_cache) = orig_array_walk_fci_cache;
	RETURN_TRUE;
}
/* }}} */

/* {{{ proto bool array_walk_recursive(array input, string funcname [, mixed userdata])
   Apply a user function recursively to every member of an array */
PHP_FUNCTION(array_walk_recursive)
{
	zval *array;
	zval *userdata = NULL;
	zend_fcall_info orig_array_walk_fci;
	zend_fcall_info_cache orig_array_walk_fci_cache;

	orig_array_walk_fci = BG(array_walk_fci);
	orig_array_walk_fci_cache = BG(array_walk_fci_cache);

	ZEND_PARSE_PARAMETERS_START(2, 3)
		Z_PARAM_ARRAY_OR_OBJECT_EX(array, 0, 1)
		Z_PARAM_FUNC(BG(array_walk_fci), BG(array_walk_fci_cache))
		Z_PARAM_OPTIONAL
		Z_PARAM_ZVAL(userdata)
	ZEND_PARSE_PARAMETERS_END_EX(
		BG(array_walk_fci) = orig_array_walk_fci;
		BG(array_walk_fci_cache) = orig_array_walk_fci_cache;
		return
	);

	php_array_walk(array, userdata, 1);
	zend_release_fcall_info_cache(&BG(array_walk_fci_cache));
	BG(array_walk_fci) = orig_array_walk_fci;
	BG(array_walk_fci_cache) = orig_array_walk_fci_cache;
	RETURN_TRUE;
}
/* }}} */

/* void php_search_array(INTERNAL_FUNCTION_PARAMETERS, int behavior)
 * 0 = return boolean
 * 1 = return key
 */
static inline void php_search_array(INTERNAL_FUNCTION_PARAMETERS, int behavior) /* {{{ */
{
	zval *value,				/* value to check for */
		 *array,				/* array to check in */
		 *entry;				/* pointer to array entry */
	zend_ulong num_idx;
	zend_string *str_idx;
	zend_bool strict = 0;		/* strict comparison or not */

	ZEND_PARSE_PARAMETERS_START(2, 3)
		Z_PARAM_ZVAL(value)
		Z_PARAM_ARRAY(array)
		Z_PARAM_OPTIONAL
		Z_PARAM_BOOL(strict)
	ZEND_PARSE_PARAMETERS_END();

	if (strict) {
		ZEND_HASH_FOREACH_KEY_VAL(Z_ARRVAL_P(array), num_idx, str_idx, entry) {
			ZVAL_DEREF(entry);
			if (fast_is_identical_function(value, entry)) {
				if (behavior == 0) {
					RETURN_TRUE;
				} else {
					if (str_idx) {
						RETVAL_STR_COPY(str_idx);
					} else {
						RETVAL_LONG(num_idx);
					}
					return;
				}
			}
		} ZEND_HASH_FOREACH_END();
	} else {
		if (Z_TYPE_P(value) == IS_LONG) {
			ZEND_HASH_FOREACH_KEY_VAL(Z_ARRVAL_P(array), num_idx, str_idx, entry) {
				if (fast_equal_check_long(value, entry)) {
					if (behavior == 0) {
						RETURN_TRUE;
					} else {
						if (str_idx) {
							RETVAL_STR_COPY(str_idx);
						} else {
							RETVAL_LONG(num_idx);
						}
						return;
					}
				}
			} ZEND_HASH_FOREACH_END();
		} else if (Z_TYPE_P(value) == IS_STRING) {
			ZEND_HASH_FOREACH_KEY_VAL(Z_ARRVAL_P(array), num_idx, str_idx, entry) {
				if (fast_equal_check_string(value, entry)) {
					if (behavior == 0) {
						RETURN_TRUE;
					} else {
						if (str_idx) {
							RETVAL_STR_COPY(str_idx);
						} else {
							RETVAL_LONG(num_idx);
						}
						return;
					}
				}
			} ZEND_HASH_FOREACH_END();
		} else {
			ZEND_HASH_FOREACH_KEY_VAL(Z_ARRVAL_P(array), num_idx, str_idx, entry) {
				if (fast_equal_check_function(value, entry)) {
					if (behavior == 0) {
						RETURN_TRUE;
					} else {
						if (str_idx) {
							RETVAL_STR_COPY(str_idx);
						} else {
							RETVAL_LONG(num_idx);
						}
						return;
					}
				}
			} ZEND_HASH_FOREACH_END();
 		}
	}

	RETURN_FALSE;
}
/* }}} */

/* {{{ proto bool in_array(mixed needle, array haystack [, bool strict])
   Checks if the given value exists in the array */
PHP_FUNCTION(in_array)
{
	php_search_array(INTERNAL_FUNCTION_PARAM_PASSTHRU, 0);
}
/* }}} */

/* {{{ proto mixed array_search(mixed needle, array haystack [, bool strict])
   Searches the array for a given value and returns the corresponding key if successful */
PHP_FUNCTION(array_search)
{
	php_search_array(INTERNAL_FUNCTION_PARAM_PASSTHRU, 1);
}
/* }}} */

static zend_always_inline int php_valid_var_name(const char *var_name, size_t var_name_len) /* {{{ */
{
#if 1
	/* first 256 bits for first character, and second 256 bits for the next */
	static const uint32_t charset[8] = {
	     /*  31      0   63     32   95     64   127    96 */
			0x00000000, 0x00000000, 0x87fffffe, 0x07fffffe,
			0xffffffff, 0xffffffff, 0xffffffff, 0xffffffff};
	static const uint32_t charset2[8] = {
	     /*  31      0   63     32   95     64   127    96 */
			0x00000000, 0x03ff0000, 0x87fffffe, 0x07fffffe,
			0xffffffff, 0xffffffff, 0xffffffff, 0xffffffff};
#endif
	size_t i;
	uint32_t ch;

	if (UNEXPECTED(!var_name_len)) {
		return 0;
	}

	/* These are allowed as first char: [a-zA-Z_\x7f-\xff] */
	ch = (uint32_t)((unsigned char *)var_name)[0];
#if 1
	if (UNEXPECTED(!ZEND_BIT_TEST(charset, ch))) {
#else
	if (var_name[0] != '_' &&
		(ch < 65  /* A    */ || /* Z    */ ch > 90)  &&
		(ch < 97  /* a    */ || /* z    */ ch > 122) &&
		(ch < 127 /* 0x7f */ || /* 0xff */ ch > 255)
	) {
#endif
		return 0;
	}

	/* And these as the rest: [a-zA-Z0-9_\x7f-\xff] */
	if (var_name_len > 1) {
		i = 1;
		do {
			ch = (uint32_t)((unsigned char *)var_name)[i];
#if 1
			if (UNEXPECTED(!ZEND_BIT_TEST(charset2, ch))) {
#else
			if (var_name[i] != '_' &&
				(ch < 48  /* 0    */ || /* 9    */ ch > 57)  &&
				(ch < 65  /* A    */ || /* Z    */ ch > 90)  &&
				(ch < 97  /* a    */ || /* z    */ ch > 122) &&
				(ch < 127 /* 0x7f */ || /* 0xff */ ch > 255)
			) {
#endif
				return 0;
			}
		} while (++i < var_name_len);
	}
	return 1;
}
/* }}} */

PHPAPI int php_prefix_varname(zval *result, zend_string *prefix, const char *var_name, size_t var_name_len, zend_bool add_underscore) /* {{{ */
{
	ZVAL_NEW_STR(result, zend_string_alloc(ZSTR_LEN(prefix) + (add_underscore ? 1 : 0) + var_name_len, 0));
	memcpy(Z_STRVAL_P(result), ZSTR_VAL(prefix), ZSTR_LEN(prefix));

	if (add_underscore) {
		Z_STRVAL_P(result)[ZSTR_LEN(prefix)] = '_';
	}

	memcpy(Z_STRVAL_P(result) + ZSTR_LEN(prefix) + (add_underscore ? 1 : 0), var_name, var_name_len + 1);

	return SUCCESS;
}
/* }}} */

static zend_long php_extract_ref_if_exists(zend_array *arr, zend_array *symbol_table) /* {{{ */
{
	zend_long count = 0;
	zend_string *var_name;
	zval *entry, *orig_var;

	ZEND_HASH_FOREACH_STR_KEY_VAL_IND(arr, var_name, entry) {
		if (!var_name) {
			continue;
		}
		orig_var = zend_hash_find_ex(symbol_table, var_name, 1);
		if (orig_var) {
			if (Z_TYPE_P(orig_var) == IS_INDIRECT) {
				orig_var = Z_INDIRECT_P(orig_var);
				if (Z_TYPE_P(orig_var) == IS_UNDEF) {
					continue;
				}
			}
			if (!php_valid_var_name(ZSTR_VAL(var_name), ZSTR_LEN(var_name))) {
				continue;
			}
			if (zend_string_equals_literal(var_name, "GLOBALS")) {
				continue;
			}
			if (zend_string_equals_literal(var_name, "this")) {
				zend_throw_error(NULL, "Cannot re-assign $this");
				return -1;
			}
			if (Z_ISREF_P(entry)) {
				Z_ADDREF_P(entry);
			} else {
				ZVAL_MAKE_REF_EX(entry, 2);
			}
			zval_ptr_dtor(orig_var);
			ZVAL_REF(orig_var, Z_REF_P(entry));
			count++;
		}
	} ZEND_HASH_FOREACH_END();

	return count;
}
/* }}} */

static zend_long php_extract_if_exists(zend_array *arr, zend_array *symbol_table) /* {{{ */
{
	zend_long count = 0;
	zend_string *var_name;
	zval *entry, *orig_var;

	ZEND_HASH_FOREACH_STR_KEY_VAL_IND(arr, var_name, entry) {
		if (!var_name) {
			continue;
		}
		orig_var = zend_hash_find_ex(symbol_table, var_name, 1);
		if (orig_var) {
			if (Z_TYPE_P(orig_var) == IS_INDIRECT) {
				orig_var = Z_INDIRECT_P(orig_var);
				if (Z_TYPE_P(orig_var) == IS_UNDEF) {
					continue;
				}
			}
			if (!php_valid_var_name(ZSTR_VAL(var_name), ZSTR_LEN(var_name))) {
				continue;
			}
			if (zend_string_equals_literal(var_name, "GLOBALS")) {
				continue;
			}
			if (zend_string_equals_literal(var_name, "this")) {
				zend_throw_error(NULL, "Cannot re-assign $this");
				return -1;
			}
			ZVAL_DEREF(entry);
			ZEND_TRY_ASSIGN_COPY_EX(orig_var, entry, 0);
			if (UNEXPECTED(EG(exception))) {
				return -1;
			}
			count++;
		}
	} ZEND_HASH_FOREACH_END();

	return count;
}
/* }}} */

static zend_long php_extract_ref_overwrite(zend_array *arr, zend_array *symbol_table) /* {{{ */
{
	zend_long count = 0;
	zend_string *var_name;
	zval *entry, *orig_var;

	ZEND_HASH_FOREACH_STR_KEY_VAL_IND(arr, var_name, entry) {
		if (!var_name) {
			continue;
		}
		if (!php_valid_var_name(ZSTR_VAL(var_name), ZSTR_LEN(var_name))) {
			continue;
		}
		if (zend_string_equals_literal(var_name, "this")) {
			zend_throw_error(NULL, "Cannot re-assign $this");
			return -1;
		}
		orig_var = zend_hash_find_ex(symbol_table, var_name, 1);
		if (orig_var) {
			if (Z_TYPE_P(orig_var) == IS_INDIRECT) {
				orig_var = Z_INDIRECT_P(orig_var);
			}
			if (zend_string_equals_literal(var_name, "GLOBALS")) {
				continue;
			}
			if (Z_ISREF_P(entry)) {
				Z_ADDREF_P(entry);
			} else {
				ZVAL_MAKE_REF_EX(entry, 2);
			}
			zval_ptr_dtor(orig_var);
			ZVAL_REF(orig_var, Z_REF_P(entry));
		} else {
			if (Z_ISREF_P(entry)) {
				Z_ADDREF_P(entry);
			} else {
				ZVAL_MAKE_REF_EX(entry, 2);
			}
			zend_hash_add_new(symbol_table, var_name, entry);
		}
		count++;
	} ZEND_HASH_FOREACH_END();

	return count;
}
/* }}} */

static zend_long php_extract_overwrite(zend_array *arr, zend_array *symbol_table) /* {{{ */
{
	zend_long count = 0;
	zend_string *var_name;
	zval *entry, *orig_var;

	ZEND_HASH_FOREACH_STR_KEY_VAL_IND(arr, var_name, entry) {
		if (!var_name) {
			continue;
		}
		if (!php_valid_var_name(ZSTR_VAL(var_name), ZSTR_LEN(var_name))) {
			continue;
		}
		if (zend_string_equals_literal(var_name, "this")) {
			zend_throw_error(NULL, "Cannot re-assign $this");
			return -1;
		}
		orig_var = zend_hash_find_ex(symbol_table, var_name, 1);
		if (orig_var) {
			if (Z_TYPE_P(orig_var) == IS_INDIRECT) {
				orig_var = Z_INDIRECT_P(orig_var);
			}
			if (zend_string_equals_literal(var_name, "GLOBALS")) {
				continue;
			}
			ZVAL_DEREF(entry);
			ZEND_TRY_ASSIGN_COPY_EX(orig_var, entry, 0);
			if (UNEXPECTED(EG(exception))) {
				return -1;
			}
		} else {
			ZVAL_DEREF(entry);
			Z_TRY_ADDREF_P(entry);
			zend_hash_add_new(symbol_table, var_name, entry);
		}
		count++;
	} ZEND_HASH_FOREACH_END();

	return count;
}
/* }}} */

static zend_long php_extract_ref_prefix_if_exists(zend_array *arr, zend_array *symbol_table, zend_string *prefix) /* {{{ */
{
	zend_long count = 0;
	zend_string *var_name;
	zval *entry, *orig_var, final_name;

	ZEND_HASH_FOREACH_STR_KEY_VAL_IND(arr, var_name, entry) {
		if (!var_name) {
			continue;
		}
		orig_var = zend_hash_find_ex(symbol_table, var_name, 1);
		if (orig_var) {
			if (Z_TYPE_P(orig_var) == IS_INDIRECT) {
				orig_var = Z_INDIRECT_P(orig_var);
				if (Z_TYPE_P(orig_var) == IS_UNDEF) {
					if (Z_ISREF_P(entry)) {
						Z_ADDREF_P(entry);
					} else {
						ZVAL_MAKE_REF_EX(entry, 2);
					}
					ZVAL_REF(orig_var, Z_REF_P(entry));
					count++;
					continue;
				}
			}
			php_prefix_varname(&final_name, prefix, ZSTR_VAL(var_name), ZSTR_LEN(var_name), 1);
			if (php_valid_var_name(Z_STRVAL(final_name), Z_STRLEN(final_name))) {
				if (zend_string_equals_literal(Z_STR(final_name), "this")) {
					zend_throw_error(NULL, "Cannot re-assign $this");
					return -1;
				} else {
					if (Z_ISREF_P(entry)) {
						Z_ADDREF_P(entry);
					} else {
						ZVAL_MAKE_REF_EX(entry, 2);
					}
					if ((orig_var = zend_hash_find(symbol_table, Z_STR(final_name))) != NULL) {
						if (Z_TYPE_P(orig_var) == IS_INDIRECT) {
							orig_var = Z_INDIRECT_P(orig_var);
						}
						zval_ptr_dtor(orig_var);
						ZVAL_REF(orig_var, Z_REF_P(entry));
					} else {
						zend_hash_add_new(symbol_table, Z_STR(final_name), entry);
					}
					count++;
				}
			}
			zval_ptr_dtor_str(&final_name);
		}
	} ZEND_HASH_FOREACH_END();

	return count;
}
/* }}} */

static zend_long php_extract_prefix_if_exists(zend_array *arr, zend_array *symbol_table, zend_string *prefix) /* {{{ */
{
	zend_long count = 0;
	zend_string *var_name;
	zval *entry, *orig_var, final_name;

	ZEND_HASH_FOREACH_STR_KEY_VAL_IND(arr, var_name, entry) {
		if (!var_name) {
			continue;
		}
		orig_var = zend_hash_find_ex(symbol_table, var_name, 1);
		if (orig_var) {
			if (Z_TYPE_P(orig_var) == IS_INDIRECT) {
				orig_var = Z_INDIRECT_P(orig_var);
				if (Z_TYPE_P(orig_var) == IS_UNDEF) {
					ZVAL_COPY_DEREF(orig_var, entry);
					count++;
					continue;
				}
			}
			php_prefix_varname(&final_name, prefix, ZSTR_VAL(var_name), ZSTR_LEN(var_name), 1);
			if (php_valid_var_name(Z_STRVAL(final_name), Z_STRLEN(final_name))) {
				if (zend_string_equals_literal(Z_STR(final_name), "this")) {
					zend_throw_error(NULL, "Cannot re-assign $this");
					return -1;
				} else {
					ZVAL_DEREF(entry);
					if ((orig_var = zend_hash_find(symbol_table, Z_STR(final_name))) != NULL) {
						if (Z_TYPE_P(orig_var) == IS_INDIRECT) {
							orig_var = Z_INDIRECT_P(orig_var);
						}
						ZEND_TRY_ASSIGN_COPY_EX(orig_var, entry, 0);
						if (UNEXPECTED(EG(exception))) {
							zend_string_release_ex(Z_STR(final_name), 0);
							return -1;
						}
					} else {
						Z_TRY_ADDREF_P(entry);
						zend_hash_add_new(symbol_table, Z_STR(final_name), entry);
					}
					count++;
				}
			}
			zval_ptr_dtor_str(&final_name);
		}
	} ZEND_HASH_FOREACH_END();

	return count;
}
/* }}} */

static zend_long php_extract_ref_prefix_same(zend_array *arr, zend_array *symbol_table, zend_string *prefix) /* {{{ */
{
	zend_long count = 0;
	zend_string *var_name;
	zval *entry, *orig_var, final_name;

	ZEND_HASH_FOREACH_STR_KEY_VAL_IND(arr, var_name, entry) {
		if (!var_name) {
			continue;
		}
		if (ZSTR_LEN(var_name) == 0) {
			continue;
		}
		orig_var = zend_hash_find_ex(symbol_table, var_name, 1);
		if (orig_var) {
			if (Z_TYPE_P(orig_var) == IS_INDIRECT) {
				orig_var = Z_INDIRECT_P(orig_var);
				if (Z_TYPE_P(orig_var) == IS_UNDEF) {
					if (Z_ISREF_P(entry)) {
						Z_ADDREF_P(entry);
					} else {
						ZVAL_MAKE_REF_EX(entry, 2);
					}
					ZVAL_REF(orig_var, Z_REF_P(entry));
					count++;
					continue;
				}
			}
			php_prefix_varname(&final_name, prefix, ZSTR_VAL(var_name), ZSTR_LEN(var_name), 1);
			if (php_valid_var_name(Z_STRVAL(final_name), Z_STRLEN(final_name))) {
				if (zend_string_equals_literal(Z_STR(final_name), "this")) {
					zend_throw_error(NULL, "Cannot re-assign $this");
					return -1;
				} else {
					if (Z_ISREF_P(entry)) {
						Z_ADDREF_P(entry);
					} else {
						ZVAL_MAKE_REF_EX(entry, 2);
					}
					if ((orig_var = zend_hash_find(symbol_table, Z_STR(final_name))) != NULL) {
						if (Z_TYPE_P(orig_var) == IS_INDIRECT) {
							orig_var = Z_INDIRECT_P(orig_var);
						}
						zval_ptr_dtor(orig_var);
						ZVAL_REF(orig_var, Z_REF_P(entry));
					} else {
						zend_hash_add_new(symbol_table, Z_STR(final_name), entry);
					}
					count++;
				}
			}
			zval_ptr_dtor_str(&final_name);
		} else {
			if (!php_valid_var_name(ZSTR_VAL(var_name), ZSTR_LEN(var_name))) {
				continue;
			}
			if (zend_string_equals_literal(var_name, "this")) {
				zend_throw_error(NULL, "Cannot re-assign $this");
				return -1;
			}
			if (Z_ISREF_P(entry)) {
				Z_ADDREF_P(entry);
			} else {
				ZVAL_MAKE_REF_EX(entry, 2);
			}
			zend_hash_add_new(symbol_table, var_name, entry);
			count++;
		}
	} ZEND_HASH_FOREACH_END();

	return count;
}
/* }}} */

static zend_long php_extract_prefix_same(zend_array *arr, zend_array *symbol_table, zend_string *prefix) /* {{{ */
{
	zend_long count = 0;
	zend_string *var_name;
	zval *entry, *orig_var, final_name;

	ZEND_HASH_FOREACH_STR_KEY_VAL_IND(arr, var_name, entry) {
		if (!var_name) {
			continue;
		}
		if (ZSTR_LEN(var_name) == 0) {
			continue;
		}
		orig_var = zend_hash_find_ex(symbol_table, var_name, 1);
		if (orig_var) {
			if (Z_TYPE_P(orig_var) == IS_INDIRECT) {
				orig_var = Z_INDIRECT_P(orig_var);
				if (Z_TYPE_P(orig_var) == IS_UNDEF) {
					ZVAL_COPY_DEREF(orig_var, entry);
					count++;
					continue;
				}
			}
			php_prefix_varname(&final_name, prefix, ZSTR_VAL(var_name), ZSTR_LEN(var_name), 1);
			if (php_valid_var_name(Z_STRVAL(final_name), Z_STRLEN(final_name))) {
				if (zend_string_equals_literal(Z_STR(final_name), "this")) {
					zend_throw_error(NULL, "Cannot re-assign $this");
					return -1;
				} else {
					ZVAL_DEREF(entry);
					if ((orig_var = zend_hash_find(symbol_table, Z_STR(final_name))) != NULL) {
						if (Z_TYPE_P(orig_var) == IS_INDIRECT) {
							orig_var = Z_INDIRECT_P(orig_var);
						}
						ZEND_TRY_ASSIGN_COPY_EX(orig_var, entry, 0);
						if (UNEXPECTED(EG(exception))) {
							zend_string_release_ex(Z_STR(final_name), 0);
							return -1;
						}
					} else {
						Z_TRY_ADDREF_P(entry);
						zend_hash_add_new(symbol_table, Z_STR(final_name), entry);
					}
					count++;
				}
			}
			zval_ptr_dtor_str(&final_name);
		} else {
			if (!php_valid_var_name(ZSTR_VAL(var_name), ZSTR_LEN(var_name))) {
				continue;
			}
			if (zend_string_equals_literal(var_name, "this")) {
				zend_throw_error(NULL, "Cannot re-assign $this");
				return -1;
			}
			ZVAL_DEREF(entry);
			Z_TRY_ADDREF_P(entry);
			zend_hash_add_new(symbol_table, var_name, entry);
			count++;
		}
	} ZEND_HASH_FOREACH_END();

	return count;
}
/* }}} */

static zend_long php_extract_ref_prefix_all(zend_array *arr, zend_array *symbol_table, zend_string *prefix) /* {{{ */
{
	zend_long count = 0;
	zend_string *var_name;
	zend_ulong num_key;
	zval *entry, *orig_var, final_name;

	ZEND_HASH_FOREACH_KEY_VAL_IND(arr, num_key, var_name, entry) {
		if (var_name) {
			if (ZSTR_LEN(var_name) == 0) {
				continue;
			}
			php_prefix_varname(&final_name, prefix, ZSTR_VAL(var_name), ZSTR_LEN(var_name), 1);
		} else {
			zend_string *str = zend_long_to_str(num_key);
			php_prefix_varname(&final_name, prefix, ZSTR_VAL(str), ZSTR_LEN(str), 1);
			zend_string_release_ex(str, 0);
		}
		if (php_valid_var_name(Z_STRVAL(final_name), Z_STRLEN(final_name))) {
			if (zend_string_equals_literal(Z_STR(final_name), "this")) {
				zend_throw_error(NULL, "Cannot re-assign $this");
				return -1;
			} else {
				if (Z_ISREF_P(entry)) {
					Z_ADDREF_P(entry);
				} else {
					ZVAL_MAKE_REF_EX(entry, 2);
				}
				if ((orig_var = zend_hash_find(symbol_table, Z_STR(final_name))) != NULL) {
					if (Z_TYPE_P(orig_var) == IS_INDIRECT) {
						orig_var = Z_INDIRECT_P(orig_var);
					}
					zval_ptr_dtor(orig_var);
					ZVAL_REF(orig_var, Z_REF_P(entry));
				} else {
					zend_hash_add_new(symbol_table, Z_STR(final_name), entry);
				}
				count++;
			}
		}
		zval_ptr_dtor_str(&final_name);
	} ZEND_HASH_FOREACH_END();

	return count;
}
/* }}} */

static zend_long php_extract_prefix_all(zend_array *arr, zend_array *symbol_table, zend_string *prefix) /* {{{ */
{
	zend_long count = 0;
	zend_string *var_name;
	zend_ulong num_key;
	zval *entry, *orig_var, final_name;

	ZEND_HASH_FOREACH_KEY_VAL_IND(arr, num_key, var_name, entry) {
		if (var_name) {
			if (ZSTR_LEN(var_name) == 0) {
				continue;
			}
			php_prefix_varname(&final_name, prefix, ZSTR_VAL(var_name), ZSTR_LEN(var_name), 1);
		} else {
			zend_string *str = zend_long_to_str(num_key);
			php_prefix_varname(&final_name, prefix, ZSTR_VAL(str), ZSTR_LEN(str), 1);
			zend_string_release_ex(str, 0);
		}
		if (php_valid_var_name(Z_STRVAL(final_name), Z_STRLEN(final_name))) {
			if (zend_string_equals_literal(Z_STR(final_name), "this")) {
				zend_throw_error(NULL, "Cannot re-assign $this");
				return -1;
			} else {
				ZVAL_DEREF(entry);
				if ((orig_var = zend_hash_find(symbol_table, Z_STR(final_name))) != NULL) {
					if (Z_TYPE_P(orig_var) == IS_INDIRECT) {
						orig_var = Z_INDIRECT_P(orig_var);
					}
					ZEND_TRY_ASSIGN_COPY_EX(orig_var, entry, 0);
					if (UNEXPECTED(EG(exception))) {
						zend_string_release_ex(Z_STR(final_name), 0);
						return -1;
					}
				} else {
					Z_TRY_ADDREF_P(entry);
					zend_hash_add_new(symbol_table, Z_STR(final_name), entry);
				}
				count++;
			}
		}
		zval_ptr_dtor_str(&final_name);
	} ZEND_HASH_FOREACH_END();

	return count;
}
/* }}} */

static zend_long php_extract_ref_prefix_invalid(zend_array *arr, zend_array *symbol_table, zend_string *prefix) /* {{{ */
{
	zend_long count = 0;
	zend_string *var_name;
	zend_ulong num_key;
	zval *entry, *orig_var, final_name;

	ZEND_HASH_FOREACH_KEY_VAL_IND(arr, num_key, var_name, entry) {
		if (var_name) {
			if (!php_valid_var_name(ZSTR_VAL(var_name), ZSTR_LEN(var_name))) {
				php_prefix_varname(&final_name, prefix, ZSTR_VAL(var_name), ZSTR_LEN(var_name), 1);
				if (!php_valid_var_name(Z_STRVAL(final_name), Z_STRLEN(final_name))) {
					zval_ptr_dtor_str(&final_name);
					continue;
				}
			} else {
				ZVAL_STR_COPY(&final_name, var_name);
			}
		} else {
			zend_string *str = zend_long_to_str(num_key);
			php_prefix_varname(&final_name, prefix, ZSTR_VAL(str), ZSTR_LEN(str), 1);
			zend_string_release_ex(str, 0);
			if (!php_valid_var_name(Z_STRVAL(final_name), Z_STRLEN(final_name))) {
				zval_ptr_dtor_str(&final_name);
				continue;
			}
		}
		if (zend_string_equals_literal(Z_STR(final_name), "this")) {
			zend_throw_error(NULL, "Cannot re-assign $this");
			return -1;
		} else {
			if (Z_ISREF_P(entry)) {
				Z_ADDREF_P(entry);
			} else {
				ZVAL_MAKE_REF_EX(entry, 2);
			}
			if ((orig_var = zend_hash_find(symbol_table, Z_STR(final_name))) != NULL) {
				if (Z_TYPE_P(orig_var) == IS_INDIRECT) {
					orig_var = Z_INDIRECT_P(orig_var);
				}
				zval_ptr_dtor(orig_var);
				ZVAL_REF(orig_var, Z_REF_P(entry));
			} else {
				zend_hash_add_new(symbol_table, Z_STR(final_name), entry);
			}
			count++;
		}
		zval_ptr_dtor_str(&final_name);
	} ZEND_HASH_FOREACH_END();

	return count;
}
/* }}} */

static zend_long php_extract_prefix_invalid(zend_array *arr, zend_array *symbol_table, zend_string *prefix) /* {{{ */
{
	zend_long count = 0;
	zend_string *var_name;
	zend_ulong num_key;
	zval *entry, *orig_var, final_name;

	ZEND_HASH_FOREACH_KEY_VAL_IND(arr, num_key, var_name, entry) {
		if (var_name) {
			if (!php_valid_var_name(ZSTR_VAL(var_name), ZSTR_LEN(var_name))) {
				php_prefix_varname(&final_name, prefix, ZSTR_VAL(var_name), ZSTR_LEN(var_name), 1);
				if (!php_valid_var_name(Z_STRVAL(final_name), Z_STRLEN(final_name))) {
					zval_ptr_dtor_str(&final_name);
					continue;
				}
			} else {
				ZVAL_STR_COPY(&final_name, var_name);
			}
		} else {
			zend_string *str = zend_long_to_str(num_key);
			php_prefix_varname(&final_name, prefix, ZSTR_VAL(str), ZSTR_LEN(str), 1);
			zend_string_release_ex(str, 0);
			if (!php_valid_var_name(Z_STRVAL(final_name), Z_STRLEN(final_name))) {
				zval_ptr_dtor_str(&final_name);
				continue;
			}
		}
		if (zend_string_equals_literal(Z_STR(final_name), "this")) {
			zend_throw_error(NULL, "Cannot re-assign $this");
			return -1;
		} else {
			ZVAL_DEREF(entry);
			if ((orig_var = zend_hash_find(symbol_table, Z_STR(final_name))) != NULL) {
				if (Z_TYPE_P(orig_var) == IS_INDIRECT) {
					orig_var = Z_INDIRECT_P(orig_var);
				}
				ZEND_TRY_ASSIGN_COPY_EX(orig_var, entry, 0);
				if (UNEXPECTED(EG(exception))) {
					zend_string_release_ex(Z_STR(final_name), 0);
					return -1;
				}
			} else {
				Z_TRY_ADDREF_P(entry);
				zend_hash_add_new(symbol_table, Z_STR(final_name), entry);
			}
			count++;
		}
		zval_ptr_dtor_str(&final_name);
	} ZEND_HASH_FOREACH_END();

	return count;
}
/* }}} */

static zend_long php_extract_ref_skip(zend_array *arr, zend_array *symbol_table) /* {{{ */
{
	zend_long count = 0;
	zend_string *var_name;
	zval *entry, *orig_var;

	ZEND_HASH_FOREACH_STR_KEY_VAL_IND(arr, var_name, entry) {
		if (!var_name) {
			continue;
		}
		if (!php_valid_var_name(ZSTR_VAL(var_name), ZSTR_LEN(var_name))) {
			continue;
		}
		if (zend_string_equals_literal(var_name, "this")) {
			zend_throw_error(NULL, "Cannot re-assign $this");
			return -1;
		}
		orig_var = zend_hash_find_ex(symbol_table, var_name, 1);
		if (orig_var) {
			if (Z_TYPE_P(orig_var) == IS_INDIRECT) {
				orig_var = Z_INDIRECT_P(orig_var);
				if (Z_TYPE_P(orig_var) == IS_UNDEF) {
					if (Z_ISREF_P(entry)) {
						Z_ADDREF_P(entry);
					} else {
						ZVAL_MAKE_REF_EX(entry, 2);
					}
					ZVAL_REF(orig_var, Z_REF_P(entry));
					count++;
				}
			}
		} else {
			if (Z_ISREF_P(entry)) {
				Z_ADDREF_P(entry);
			} else {
				ZVAL_MAKE_REF_EX(entry, 2);
			}
			zend_hash_add_new(symbol_table, var_name, entry);
			count++;
		}
	} ZEND_HASH_FOREACH_END();

	return count;
}
/* }}} */

static zend_long php_extract_skip(zend_array *arr, zend_array *symbol_table) /* {{{ */
{
	zend_long count = 0;
	zend_string *var_name;
	zval *entry, *orig_var;

	ZEND_HASH_FOREACH_STR_KEY_VAL_IND(arr, var_name, entry) {
		if (!var_name) {
			continue;
		}
		if (!php_valid_var_name(ZSTR_VAL(var_name), ZSTR_LEN(var_name))) {
			continue;
		}
		if (zend_string_equals_literal(var_name, "this")) {
			zend_throw_error(NULL, "Cannot re-assign $this");
			return -1;
		}
		orig_var = zend_hash_find_ex(symbol_table, var_name, 1);
		if (orig_var) {
			if (Z_TYPE_P(orig_var) == IS_INDIRECT) {
				orig_var = Z_INDIRECT_P(orig_var);
				if (Z_TYPE_P(orig_var) == IS_UNDEF) {
					ZVAL_COPY_DEREF(orig_var, entry);
					count++;
				}
			}
		} else {
			ZVAL_DEREF(entry);
			Z_TRY_ADDREF_P(entry);
			zend_hash_add_new(symbol_table, var_name, entry);
			count++;
		}
	} ZEND_HASH_FOREACH_END();

	return count;
}
/* }}} */

/* {{{ proto int|null extract(array var_array [, int extract_type [, string prefix]])
   Imports variables into symbol table from an array */
PHP_FUNCTION(extract)
{
	zval *var_array_param;
	zend_long extract_refs;
	zend_long extract_type = EXTR_OVERWRITE;
	zend_string *prefix = NULL;
	zend_long count;
	zend_array *symbol_table;

	ZEND_PARSE_PARAMETERS_START(1, 3)
		Z_PARAM_ARRAY_EX2(var_array_param, 0, 1, 0)
		Z_PARAM_OPTIONAL
		Z_PARAM_LONG(extract_type)
		Z_PARAM_STR(prefix)
	ZEND_PARSE_PARAMETERS_END();

	extract_refs = (extract_type & EXTR_REFS);
	if (extract_refs) {
		SEPARATE_ARRAY(var_array_param);
	}
	extract_type &= 0xff;

	if (extract_type < EXTR_OVERWRITE || extract_type > EXTR_IF_EXISTS) {
		php_error_docref(NULL, E_WARNING, "Invalid extract type");
		return;
	}

	if (extract_type > EXTR_SKIP && extract_type <= EXTR_PREFIX_IF_EXISTS && ZEND_NUM_ARGS() < 3) {
		php_error_docref(NULL, E_WARNING, "specified extract type requires the prefix parameter");
		return;
	}

	if (prefix) {
<<<<<<< HEAD
		if (ZSTR_LEN(prefix) && !php_valid_var_name(ZSTR_VAL(prefix), ZSTR_LEN(prefix))) {
=======
		if (!try_convert_to_string(prefix)) {
			return;
		}

		if (Z_STRLEN_P(prefix) && !php_valid_var_name(Z_STRVAL_P(prefix), Z_STRLEN_P(prefix))) {
>>>>>>> a31f4642
			php_error_docref(NULL, E_WARNING, "prefix is not a valid identifier");
			return;
		}
	}

	if (zend_forbid_dynamic_call("extract()") == FAILURE) {
		return;
	}

	symbol_table = zend_rebuild_symbol_table();

	if (extract_refs) {
		switch (extract_type) {
			case EXTR_IF_EXISTS:
				count = php_extract_ref_if_exists(Z_ARRVAL_P(var_array_param), symbol_table);
				break;
			case EXTR_OVERWRITE:
				count = php_extract_ref_overwrite(Z_ARRVAL_P(var_array_param), symbol_table);
				break;
			case EXTR_PREFIX_IF_EXISTS:
				count = php_extract_ref_prefix_if_exists(Z_ARRVAL_P(var_array_param), symbol_table, prefix);
				break;
			case EXTR_PREFIX_SAME:
				count = php_extract_ref_prefix_same(Z_ARRVAL_P(var_array_param), symbol_table, prefix);
				break;
			case EXTR_PREFIX_ALL:
				count = php_extract_ref_prefix_all(Z_ARRVAL_P(var_array_param), symbol_table, prefix);
				break;
			case EXTR_PREFIX_INVALID:
				count = php_extract_ref_prefix_invalid(Z_ARRVAL_P(var_array_param), symbol_table, prefix);
				break;
			default:
				count = php_extract_ref_skip(Z_ARRVAL_P(var_array_param), symbol_table);
				break;
		}
	} else {
		/* The array might be stored in a local variable that will be overwritten */
		zval array_copy;
		ZVAL_COPY(&array_copy, var_array_param);
		switch (extract_type) {
			case EXTR_IF_EXISTS:
				count = php_extract_if_exists(Z_ARRVAL(array_copy), symbol_table);
				break;
			case EXTR_OVERWRITE:
				count = php_extract_overwrite(Z_ARRVAL(array_copy), symbol_table);
				break;
			case EXTR_PREFIX_IF_EXISTS:
				count = php_extract_prefix_if_exists(Z_ARRVAL(array_copy), symbol_table, prefix);
				break;
			case EXTR_PREFIX_SAME:
				count = php_extract_prefix_same(Z_ARRVAL(array_copy), symbol_table, prefix);
				break;
			case EXTR_PREFIX_ALL:
				count = php_extract_prefix_all(Z_ARRVAL(array_copy), symbol_table, prefix);
				break;
			case EXTR_PREFIX_INVALID:
				count = php_extract_prefix_invalid(Z_ARRVAL(array_copy), symbol_table, prefix);
				break;
			default:
				count = php_extract_skip(Z_ARRVAL(array_copy), symbol_table);
				break;
		}
		zval_ptr_dtor(&array_copy);
	}

	RETURN_LONG(count);
}
/* }}} */

static void php_compact_var(HashTable *eg_active_symbol_table, zval *return_value, zval *entry) /* {{{ */
{
	zval *value_ptr, data;

	ZVAL_DEREF(entry);
	if (Z_TYPE_P(entry) == IS_STRING) {
		if ((value_ptr = zend_hash_find_ind(eg_active_symbol_table, Z_STR_P(entry))) != NULL) {
			ZVAL_DEREF(value_ptr);
			Z_TRY_ADDREF_P(value_ptr);
			zend_hash_update(Z_ARRVAL_P(return_value), Z_STR_P(entry), value_ptr);
		} else if (zend_string_equals_literal(Z_STR_P(entry), "this")) {
			zend_object *object = zend_get_this_object(EG(current_execute_data));
			if (object) {
				GC_ADDREF(object);
				ZVAL_OBJ(&data, object);
				zend_hash_update(Z_ARRVAL_P(return_value), Z_STR_P(entry), &data);
			}
		} else {
			php_error_docref(NULL, E_NOTICE, "Undefined variable: %s", ZSTR_VAL(Z_STR_P(entry)));
		}
	} else if (Z_TYPE_P(entry) == IS_ARRAY) {
	    if (Z_REFCOUNTED_P(entry)) {
			if (Z_IS_RECURSIVE_P(entry)) {
				php_error_docref(NULL, E_WARNING, "recursion detected");
				return;
			}
			Z_PROTECT_RECURSION_P(entry);
		}
		ZEND_HASH_FOREACH_VAL_IND(Z_ARRVAL_P(entry), value_ptr) {
			php_compact_var(eg_active_symbol_table, return_value, value_ptr);
		} ZEND_HASH_FOREACH_END();
	    if (Z_REFCOUNTED_P(entry)) {
			Z_UNPROTECT_RECURSION_P(entry);
		}
	}
}
/* }}} */

/* {{{ proto array|null compact(mixed var_names [, mixed ...])
   Creates a hash containing variables and their values */
PHP_FUNCTION(compact)
{
	zval *args = NULL;	/* function arguments array */
	uint32_t num_args, i;
	zend_array *symbol_table;

	ZEND_PARSE_PARAMETERS_START(1, -1)
		Z_PARAM_VARIADIC('+', args, num_args)
	ZEND_PARSE_PARAMETERS_END();

	if (zend_forbid_dynamic_call("compact()") == FAILURE) {
		return;
	}

	symbol_table = zend_rebuild_symbol_table();
	if (UNEXPECTED(symbol_table == NULL)) {
		return;
	}

	/* compact() is probably most used with a single array of var_names
	   or multiple string names, rather than a combination of both.
	   So quickly guess a minimum result size based on that */
	if (num_args && Z_TYPE(args[0]) == IS_ARRAY) {
		array_init_size(return_value, zend_hash_num_elements(Z_ARRVAL(args[0])));
	} else {
		array_init_size(return_value, num_args);
	}

	for (i = 0; i < num_args; i++) {
		php_compact_var(symbol_table, return_value, &args[i]);
	}
}
/* }}} */

/* {{{ proto array|false array_fill(int start_key, int num, mixed val)
   Create an array containing num elements starting with index start_key each initialized to val */
PHP_FUNCTION(array_fill)
{
	zval *val;
	zend_long start_key, num;

	ZEND_PARSE_PARAMETERS_START(3, 3)
		Z_PARAM_LONG(start_key)
		Z_PARAM_LONG(num)
		Z_PARAM_ZVAL(val)
	ZEND_PARSE_PARAMETERS_END();

	if (EXPECTED(num > 0)) {
		if (sizeof(num) > 4 && UNEXPECTED(EXPECTED(num > 0x7fffffff))) {
			php_error_docref(NULL, E_WARNING, "Too many elements");
			RETURN_FALSE;
		} else if (UNEXPECTED(start_key > ZEND_LONG_MAX - num + 1)) {
			php_error_docref(NULL, E_WARNING, "Cannot add element to the array as the next element is already occupied");
			RETURN_FALSE;
		} else if (EXPECTED(start_key >= 0) && EXPECTED(start_key < num)) {
			/* create packed array */
			Bucket *p;
			zend_long n;

			array_init_size(return_value, (uint32_t)(start_key + num));
			zend_hash_real_init_packed(Z_ARRVAL_P(return_value));
			Z_ARRVAL_P(return_value)->nNumUsed = (uint32_t)(start_key + num);
			Z_ARRVAL_P(return_value)->nNumOfElements = (uint32_t)num;
			Z_ARRVAL_P(return_value)->nNextFreeElement = (zend_long)(start_key + num);

			if (Z_REFCOUNTED_P(val)) {
				GC_ADDREF_EX(Z_COUNTED_P(val), (uint32_t)num);
			}

			p = Z_ARRVAL_P(return_value)->arData;
			n = start_key;

			while (start_key--) {
				ZVAL_UNDEF(&p->val);
				p++;
			}
			while (num--) {
				ZVAL_COPY_VALUE(&p->val, val);
				p->h = n++;
				p->key = NULL;
				p++;
			}
		} else {
			/* create hash */
			array_init_size(return_value, (uint32_t)num);
			zend_hash_real_init_mixed(Z_ARRVAL_P(return_value));
			if (Z_REFCOUNTED_P(val)) {
				GC_ADDREF_EX(Z_COUNTED_P(val), (uint32_t)num);
			}
			zend_hash_index_add_new(Z_ARRVAL_P(return_value), start_key, val);
			while (--num) {
				zend_hash_next_index_insert_new(Z_ARRVAL_P(return_value), val);
				start_key++;
			}
		}
	} else if (EXPECTED(num == 0)) {
		RETURN_EMPTY_ARRAY();
	} else {
		php_error_docref(NULL, E_WARNING, "Number of elements can't be negative");
		RETURN_FALSE;
	}
}
/* }}} */

/* {{{ proto array array_fill_keys(array keys, mixed val)
   Create an array using the elements of the first parameter as keys each initialized to val */
PHP_FUNCTION(array_fill_keys)
{
	zval *keys, *val, *entry;

	ZEND_PARSE_PARAMETERS_START(2, 2)
		Z_PARAM_ARRAY(keys)
		Z_PARAM_ZVAL(val)
	ZEND_PARSE_PARAMETERS_END();

	/* Initialize return array */
	array_init_size(return_value, zend_hash_num_elements(Z_ARRVAL_P(keys)));

	ZEND_HASH_FOREACH_VAL(Z_ARRVAL_P(keys), entry) {
		ZVAL_DEREF(entry);
		Z_TRY_ADDREF_P(val);
		if (Z_TYPE_P(entry) == IS_LONG) {
			zend_hash_index_update(Z_ARRVAL_P(return_value), Z_LVAL_P(entry), val);
		} else {
			zend_string *tmp_key;
			zend_string *key = zval_get_tmp_string(entry, &tmp_key);
			zend_symtable_update(Z_ARRVAL_P(return_value), key, val);
			zend_tmp_string_release(tmp_key);
		}
	} ZEND_HASH_FOREACH_END();
}
/* }}} */

#define RANGE_CHECK_DOUBLE_INIT_ARRAY(start, end) do { \
		double __calc_size = ((start - end) / step) + 1; \
		if (__calc_size >= (double)HT_MAX_SIZE) { \
			php_error_docref(NULL, E_WARNING, "The supplied range exceeds the maximum array size: start=%0.0f end=%0.0f", end, start); \
			RETURN_FALSE; \
		} \
		size = (uint32_t)_php_math_round(__calc_size, 0, PHP_ROUND_HALF_UP); \
		array_init_size(return_value, size); \
		zend_hash_real_init_packed(Z_ARRVAL_P(return_value)); \
	} while (0)

#define RANGE_CHECK_LONG_INIT_ARRAY(start, end) do { \
		zend_ulong __calc_size = (start - end) / lstep; \
		if (__calc_size >= HT_MAX_SIZE - 1) { \
			php_error_docref(NULL, E_WARNING, "The supplied range exceeds the maximum array size: start=" ZEND_LONG_FMT " end=" ZEND_LONG_FMT, end, start); \
			RETURN_FALSE; \
		} \
		size = (uint32_t)(__calc_size + 1); \
		array_init_size(return_value, size); \
		zend_hash_real_init_packed(Z_ARRVAL_P(return_value)); \
	} while (0)

/* {{{ proto array|false range(mixed low, mixed high[, int step])
   Create an array containing the range of integers or characters from low to high (inclusive) */
PHP_FUNCTION(range)
{
	zval *zlow, *zhigh, *zstep = NULL, tmp;
	int err = 0, is_step_double = 0;
	double step = 1.0;

	ZEND_PARSE_PARAMETERS_START(2, 3)
		Z_PARAM_ZVAL(zlow)
		Z_PARAM_ZVAL(zhigh)
		Z_PARAM_OPTIONAL
		Z_PARAM_NUMBER(zstep)
	ZEND_PARSE_PARAMETERS_END();

	if (zstep) {
		is_step_double = Z_TYPE_P(zstep) == IS_DOUBLE;
		step = zval_get_double(zstep);

		/* We only want positive step values. */
		if (step < 0.0) {
			step *= -1;
		}
	}

	/* If the range is given as strings, generate an array of characters. */
	if (Z_TYPE_P(zlow) == IS_STRING && Z_TYPE_P(zhigh) == IS_STRING && Z_STRLEN_P(zlow) >= 1 && Z_STRLEN_P(zhigh) >= 1) {
		int type1, type2;
		unsigned char low, high;
		zend_long lstep = (zend_long) step;

		type1 = is_numeric_string(Z_STRVAL_P(zlow), Z_STRLEN_P(zlow), NULL, NULL, 0);
		type2 = is_numeric_string(Z_STRVAL_P(zhigh), Z_STRLEN_P(zhigh), NULL, NULL, 0);

		if (type1 == IS_DOUBLE || type2 == IS_DOUBLE || is_step_double) {
			goto double_str;
		} else if (type1 == IS_LONG || type2 == IS_LONG) {
			goto long_str;
		}

		low = (unsigned char)Z_STRVAL_P(zlow)[0];
		high = (unsigned char)Z_STRVAL_P(zhigh)[0];

		if (low > high) {		/* Negative Steps */
			if (lstep <= 0) {
				err = 1;
				goto err;
			}
			/* Initialize the return_value as an array. */
			array_init_size(return_value, (uint32_t)(((low - high) / lstep) + 1));
			zend_hash_real_init_packed(Z_ARRVAL_P(return_value));
			ZEND_HASH_FILL_PACKED(Z_ARRVAL_P(return_value)) {
				for (; low >= high; low -= (unsigned int)lstep) {
					ZEND_HASH_FILL_SET_INTERNED_STR(ZSTR_CHAR(low));
					ZEND_HASH_FILL_NEXT();
					if (((signed int)low - lstep) < 0) {
						break;
					}
				}
			} ZEND_HASH_FILL_END();
		} else if (high > low) {	/* Positive Steps */
			if (lstep <= 0) {
				err = 1;
				goto err;
			}
			array_init_size(return_value, (uint32_t)(((high - low) / lstep) + 1));
			zend_hash_real_init_packed(Z_ARRVAL_P(return_value));
			ZEND_HASH_FILL_PACKED(Z_ARRVAL_P(return_value)) {
				for (; low <= high; low += (unsigned int)lstep) {
					ZEND_HASH_FILL_SET_INTERNED_STR(ZSTR_CHAR(low));
					ZEND_HASH_FILL_NEXT();
					if (((signed int)low + lstep) > 255) {
						break;
					}
				}
			} ZEND_HASH_FILL_END();
		} else {
			array_init(return_value);
			ZVAL_INTERNED_STR(&tmp, ZSTR_CHAR(low));
			zend_hash_next_index_insert_new(Z_ARRVAL_P(return_value), &tmp);
		}
	} else if (Z_TYPE_P(zlow) == IS_DOUBLE || Z_TYPE_P(zhigh) == IS_DOUBLE || is_step_double) {
		double low, high, element;
		uint32_t i, size;
double_str:
		low = zval_get_double(zlow);
		high = zval_get_double(zhigh);

		if (zend_isinf(high) || zend_isinf(low)) {
			php_error_docref(NULL, E_WARNING, "Invalid range supplied: start=%0.0f end=%0.0f", low, high);
			RETURN_FALSE;
		}

		if (low > high) { 		/* Negative steps */
			if (low - high < step || step <= 0) {
				err = 1;
				goto err;
			}

			RANGE_CHECK_DOUBLE_INIT_ARRAY(low, high);

			ZEND_HASH_FILL_PACKED(Z_ARRVAL_P(return_value)) {
				for (i = 0, element = low; i < size && element >= high; ++i, element = low - (i * step)) {
					ZEND_HASH_FILL_SET_DOUBLE(element);
					ZEND_HASH_FILL_NEXT();
				}
			} ZEND_HASH_FILL_END();
		} else if (high > low) { 	/* Positive steps */
			if (high - low < step || step <= 0) {
				err = 1;
				goto err;
			}

			RANGE_CHECK_DOUBLE_INIT_ARRAY(high, low);

			ZEND_HASH_FILL_PACKED(Z_ARRVAL_P(return_value)) {
				for (i = 0, element = low; i < size && element <= high; ++i, element = low + (i * step)) {
					ZEND_HASH_FILL_SET_DOUBLE(element);
					ZEND_HASH_FILL_NEXT();
				}
			} ZEND_HASH_FILL_END();
		} else {
			array_init(return_value);
			ZVAL_DOUBLE(&tmp, low);
			zend_hash_next_index_insert_new(Z_ARRVAL_P(return_value), &tmp);
		}
	} else {
		zend_long low, high;
		/* lstep is a zend_ulong so that comparisons to it don't overflow, i.e. low - high < lstep */
		zend_ulong lstep;
		uint32_t i, size;
long_str:
		low = zval_get_long(zlow);
		high = zval_get_long(zhigh);

		if (step <= 0) {
			err = 1;
			goto err;
		}

		lstep = (zend_ulong)step;
		if (step <= 0) {
			err = 1;
			goto err;
		}

		if (low > high) { 		/* Negative steps */
			if ((zend_ulong)(low - high) < lstep) {
				err = 1;
				goto err;
			}

			RANGE_CHECK_LONG_INIT_ARRAY(low, high);

			ZEND_HASH_FILL_PACKED(Z_ARRVAL_P(return_value)) {
				for (i = 0; i < size; ++i) {
					ZEND_HASH_FILL_SET_LONG(low - (i * lstep));
					ZEND_HASH_FILL_NEXT();
				}
			} ZEND_HASH_FILL_END();
		} else if (high > low) { 	/* Positive steps */
			if ((zend_ulong)(high - low) < lstep) {
				err = 1;
				goto err;
			}

			RANGE_CHECK_LONG_INIT_ARRAY(high, low);

			ZEND_HASH_FILL_PACKED(Z_ARRVAL_P(return_value)) {
				for (i = 0; i < size; ++i) {
					ZEND_HASH_FILL_SET_LONG(low + (i * lstep));
					ZEND_HASH_FILL_NEXT();
				}
			} ZEND_HASH_FILL_END();
		} else {
			array_init(return_value);
			ZVAL_LONG(&tmp, low);
			zend_hash_next_index_insert_new(Z_ARRVAL_P(return_value), &tmp);
		}
	}
err:
	if (err) {
		php_error_docref(NULL, E_WARNING, "step exceeds the specified range");
		RETURN_FALSE;
	}
}
/* }}} */

#undef RANGE_CHECK_DOUBLE_INIT_ARRAY
#undef RANGE_CHECK_LONG_INIT_ARRAY

static void php_array_data_shuffle(zval *array) /* {{{ */
{
	uint32_t idx, j, n_elems;
	Bucket *p, temp;
	HashTable *hash;
	zend_long rnd_idx;
	uint32_t n_left;

	n_elems = zend_hash_num_elements(Z_ARRVAL_P(array));

	if (n_elems < 1) {
		return;
	}

	hash = Z_ARRVAL_P(array);
	n_left = n_elems;

	if (EXPECTED(!HT_HAS_ITERATORS(hash))) {
		if (hash->nNumUsed != hash->nNumOfElements) {
			for (j = 0, idx = 0; idx < hash->nNumUsed; idx++) {
				p = hash->arData + idx;
				if (Z_TYPE(p->val) == IS_UNDEF) continue;
				if (j != idx) {
					hash->arData[j] = *p;
				}
				j++;
			}
		}
		while (--n_left) {
			rnd_idx = php_mt_rand_range(0, n_left);
			if (rnd_idx != n_left) {
				temp = hash->arData[n_left];
				hash->arData[n_left] = hash->arData[rnd_idx];
				hash->arData[rnd_idx] = temp;
			}
		}
	} else {
		uint32_t iter_pos = zend_hash_iterators_lower_pos(hash, 0);

		if (hash->nNumUsed != hash->nNumOfElements) {
			for (j = 0, idx = 0; idx < hash->nNumUsed; idx++) {
				p = hash->arData + idx;
				if (Z_TYPE(p->val) == IS_UNDEF) continue;
				if (j != idx) {
					hash->arData[j] = *p;
					if (idx == iter_pos) {
						zend_hash_iterators_update(hash, idx, j);
						iter_pos = zend_hash_iterators_lower_pos(hash, iter_pos + 1);
					}
				}
				j++;
			}
		}
		while (--n_left) {
			rnd_idx = php_mt_rand_range(0, n_left);
			if (rnd_idx != n_left) {
				temp = hash->arData[n_left];
				hash->arData[n_left] = hash->arData[rnd_idx];
				hash->arData[rnd_idx] = temp;
				zend_hash_iterators_update(hash, (uint32_t)rnd_idx, n_left);
			}
		}
	}
	hash->nNumUsed = n_elems;
	hash->nInternalPointer = 0;

	for (j = 0; j < n_elems; j++) {
		p = hash->arData + j;
		if (p->key) {
			zend_string_release_ex(p->key, 0);
		}
		p->h = j;
		p->key = NULL;
	}
	hash->nNextFreeElement = n_elems;
	if (!(HT_FLAGS(hash) & HASH_FLAG_PACKED)) {
		zend_hash_to_packed(hash);
	}
}
/* }}} */

/* {{{ proto bool shuffle(array array_arg)
   Randomly shuffle the contents of an array */
PHP_FUNCTION(shuffle)
{
	zval *array;

	ZEND_PARSE_PARAMETERS_START(1, 1)
		Z_PARAM_ARRAY_EX(array, 0, 1)
	ZEND_PARSE_PARAMETERS_END_EX(RETURN_FALSE);

	php_array_data_shuffle(array);

	RETURN_TRUE;
}
/* }}} */

static void php_splice(HashTable *in_hash, zend_long offset, zend_long length, HashTable *replace, HashTable *removed) /* {{{ */
{
	HashTable 	 out_hash;			/* Output hashtable */
	zend_long	 num_in;			/* Number of entries in the input hashtable */
	zend_long	 pos;				/* Current position in the hashtable */
	uint32_t     idx;
	Bucket		*p;					/* Pointer to hash bucket */
	zval		*entry;				/* Hash entry */
	uint32_t    iter_pos = zend_hash_iterators_lower_pos(in_hash, 0);

	/* Get number of entries in the input hash */
	num_in = zend_hash_num_elements(in_hash);

	/* Clamp the offset.. */
	if (offset > num_in) {
		offset = num_in;
	} else if (offset < 0 && (offset = (num_in + offset)) < 0) {
		offset = 0;
	}

	/* ..and the length */
	if (length < 0) {
		length = num_in - offset + length;
	} else if (((unsigned)offset + (unsigned)length) > (unsigned)num_in) {
		length = num_in - offset;
	}

	/* Create and initialize output hash */
	zend_hash_init(&out_hash, (length > 0 ? num_in - length : 0) + (replace ? zend_hash_num_elements(replace) : 0), NULL, ZVAL_PTR_DTOR, 0);

	/* Start at the beginning of the input hash and copy entries to output hash until offset is reached */
	for (pos = 0, idx = 0; pos < offset && idx < in_hash->nNumUsed; idx++) {
		p = in_hash->arData + idx;
		if (Z_TYPE(p->val) == IS_UNDEF) continue;
		/* Get entry and increase reference count */
		entry = &p->val;

		/* Update output hash depending on key type */
		if (p->key == NULL) {
			zend_hash_next_index_insert_new(&out_hash, entry);
		} else {
			zend_hash_add_new(&out_hash, p->key, entry);
		}
		if (idx == iter_pos) {
			if ((zend_long)idx != pos) {
				zend_hash_iterators_update(in_hash, idx, pos);
			}
			iter_pos = zend_hash_iterators_lower_pos(in_hash, iter_pos + 1);
		}
		pos++;
	}

	/* If hash for removed entries exists, go until offset+length and copy the entries to it */
	if (removed != NULL) {
		for ( ; pos < offset + length && idx < in_hash->nNumUsed; idx++) {
			p = in_hash->arData + idx;
			if (Z_TYPE(p->val) == IS_UNDEF) continue;
			pos++;
			entry = &p->val;
			Z_TRY_ADDREF_P(entry);
			if (p->key == NULL) {
				zend_hash_next_index_insert_new(removed, entry);
				zend_hash_del_bucket(in_hash, p);
			} else {
				zend_hash_add_new(removed, p->key, entry);
				if (in_hash == &EG(symbol_table)) {
					zend_delete_global_variable(p->key);
				} else {
					zend_hash_del_bucket(in_hash, p);
				}
			}
		}
	} else { /* otherwise just skip those entries */
		int pos2 = pos;

		for ( ; pos2 < offset + length && idx < in_hash->nNumUsed; idx++) {
			p = in_hash->arData + idx;
			if (Z_TYPE(p->val) == IS_UNDEF) continue;
			pos2++;
			if (p->key && in_hash == &EG(symbol_table)) {
				zend_delete_global_variable(p->key);
			} else {
				zend_hash_del_bucket(in_hash, p);
			}
		}
	}
	iter_pos = zend_hash_iterators_lower_pos(in_hash, iter_pos);

	/* If there are entries to insert.. */
	if (replace) {
		ZEND_HASH_FOREACH_VAL_IND(replace, entry) {
			Z_TRY_ADDREF_P(entry);
			zend_hash_next_index_insert_new(&out_hash, entry);
			pos++;
		} ZEND_HASH_FOREACH_END();
	}

	/* Copy the remaining input hash entries to the output hash */
	for ( ; idx < in_hash->nNumUsed ; idx++) {
		p = in_hash->arData + idx;
		if (Z_TYPE(p->val) == IS_UNDEF) continue;
		entry = &p->val;
		if (p->key == NULL) {
			zend_hash_next_index_insert_new(&out_hash, entry);
		} else {
			zend_hash_add_new(&out_hash, p->key, entry);
		}
		if (idx == iter_pos) {
			if ((zend_long)idx != pos) {
				zend_hash_iterators_update(in_hash, idx, pos);
			}
			iter_pos = zend_hash_iterators_lower_pos(in_hash, iter_pos + 1);
		}
		pos++;
	}

	/* replace HashTable data */
	HT_SET_ITERATORS_COUNT(&out_hash, HT_ITERATORS_COUNT(in_hash));
	HT_SET_ITERATORS_COUNT(in_hash, 0);
	in_hash->pDestructor = NULL;
	zend_hash_destroy(in_hash);

	HT_FLAGS(in_hash)          = HT_FLAGS(&out_hash);
	in_hash->nTableSize        = out_hash.nTableSize;
	in_hash->nTableMask        = out_hash.nTableMask;
	in_hash->nNumUsed          = out_hash.nNumUsed;
	in_hash->nNumOfElements    = out_hash.nNumOfElements;
	in_hash->nNextFreeElement  = out_hash.nNextFreeElement;
	in_hash->arData            = out_hash.arData;
	in_hash->pDestructor       = out_hash.pDestructor;

	zend_hash_internal_pointer_reset(in_hash);
}
/* }}} */

/* {{{ proto int|false array_push(array stack, mixed var [, mixed ...])
   Pushes elements onto the end of the array */
PHP_FUNCTION(array_push)
{
	zval   *args,		/* Function arguments array */
		   *stack,		/* Input array */
		    new_var;	/* Variable to be pushed */
	int i,				/* Loop counter */
		argc;			/* Number of function arguments */


	ZEND_PARSE_PARAMETERS_START(1, -1)
		Z_PARAM_ARRAY_EX(stack, 0, 1)
		Z_PARAM_VARIADIC('+', args, argc)
	ZEND_PARSE_PARAMETERS_END();

	/* For each subsequent argument, make it a reference, increase refcount, and add it to the end of the array */
	for (i = 0; i < argc; i++) {
		ZVAL_COPY(&new_var, &args[i]);

		if (zend_hash_next_index_insert(Z_ARRVAL_P(stack), &new_var) == NULL) {
			Z_TRY_DELREF(new_var);
			php_error_docref(NULL, E_WARNING, "Cannot add element to the array as the next element is already occupied");
			RETURN_FALSE;
		}
	}

	/* Clean up and return the number of values in the stack */
	RETVAL_LONG(zend_hash_num_elements(Z_ARRVAL_P(stack)));
}
/* }}} */

/* {{{ proto mixed array_pop(array stack)
   Pops an element off the end of the array */
PHP_FUNCTION(array_pop)
{
	zval *stack,	/* Input stack */
		 *val;		/* Value to be popped */
	uint32_t idx;
	Bucket *p;

	ZEND_PARSE_PARAMETERS_START(1, 1)
		Z_PARAM_ARRAY_EX(stack, 0, 1)
	ZEND_PARSE_PARAMETERS_END();

	if (zend_hash_num_elements(Z_ARRVAL_P(stack)) == 0) {
		return;
	}

	/* Get the last value and copy it into the return value */
	idx = Z_ARRVAL_P(stack)->nNumUsed;
	while (1) {
		if (idx == 0) {
			return;
		}
		idx--;
		p = Z_ARRVAL_P(stack)->arData + idx;
		val = &p->val;
		if (Z_TYPE_P(val) == IS_INDIRECT) {
			val = Z_INDIRECT_P(val);
		}
		if (Z_TYPE_P(val) != IS_UNDEF) {
			break;
		}
	}
	ZVAL_COPY_DEREF(return_value, val);

	if (!p->key && (zend_long)p->h == (Z_ARRVAL_P(stack)->nNextFreeElement - 1)) {
		Z_ARRVAL_P(stack)->nNextFreeElement = Z_ARRVAL_P(stack)->nNextFreeElement - 1;
	}

	/* Delete the last value */
	if (p->key && Z_ARRVAL_P(stack) == &EG(symbol_table)) {
		zend_delete_global_variable(p->key);
	} else {
		zend_hash_del_bucket(Z_ARRVAL_P(stack), p);
	}

	zend_hash_internal_pointer_reset(Z_ARRVAL_P(stack));
}
/* }}} */

/* {{{ proto mixed array_shift(array stack)
   Pops an element off the beginning of the array */
PHP_FUNCTION(array_shift)
{
	zval *stack,	/* Input stack */
		 *val;		/* Value to be popped */
	uint32_t idx;
	Bucket *p;

	ZEND_PARSE_PARAMETERS_START(1, 1)
		Z_PARAM_ARRAY_EX(stack, 0, 1)
	ZEND_PARSE_PARAMETERS_END();

	if (zend_hash_num_elements(Z_ARRVAL_P(stack)) == 0) {
		return;
	}

	/* Get the first value and copy it into the return value */
	idx = 0;
	while (1) {
		if (idx == Z_ARRVAL_P(stack)->nNumUsed) {
			return;
		}
		p = Z_ARRVAL_P(stack)->arData + idx;
		val = &p->val;
		if (Z_TYPE_P(val) == IS_INDIRECT) {
			val = Z_INDIRECT_P(val);
		}
		if (Z_TYPE_P(val) != IS_UNDEF) {
			break;
		}
		idx++;
	}
	ZVAL_COPY_DEREF(return_value, val);

	/* Delete the first value */
	if (p->key && Z_ARRVAL_P(stack) == &EG(symbol_table)) {
		zend_delete_global_variable(p->key);
	} else {
		zend_hash_del_bucket(Z_ARRVAL_P(stack), p);
	}

	/* re-index like it did before */
	if (HT_FLAGS(Z_ARRVAL_P(stack)) & HASH_FLAG_PACKED) {
		uint32_t k = 0;

		if (EXPECTED(!HT_HAS_ITERATORS(Z_ARRVAL_P(stack)))) {
			for (idx = 0; idx < Z_ARRVAL_P(stack)->nNumUsed; idx++) {
				p = Z_ARRVAL_P(stack)->arData + idx;
				if (Z_TYPE(p->val) == IS_UNDEF) continue;
				if (idx != k) {
					Bucket *q = Z_ARRVAL_P(stack)->arData + k;
					q->h = k;
					q->key = NULL;
					ZVAL_COPY_VALUE(&q->val, &p->val);
					ZVAL_UNDEF(&p->val);
				}
				k++;
			}
		} else {
			uint32_t iter_pos = zend_hash_iterators_lower_pos(Z_ARRVAL_P(stack), 0);

			for (idx = 0; idx < Z_ARRVAL_P(stack)->nNumUsed; idx++) {
				p = Z_ARRVAL_P(stack)->arData + idx;
				if (Z_TYPE(p->val) == IS_UNDEF) continue;
				if (idx != k) {
					Bucket *q = Z_ARRVAL_P(stack)->arData + k;
					q->h = k;
					q->key = NULL;
					ZVAL_COPY_VALUE(&q->val, &p->val);
					ZVAL_UNDEF(&p->val);
					if (idx == iter_pos) {
						zend_hash_iterators_update(Z_ARRVAL_P(stack), idx, k);
						iter_pos = zend_hash_iterators_lower_pos(Z_ARRVAL_P(stack), iter_pos + 1);
					}
				}
				k++;
			}
		}
		Z_ARRVAL_P(stack)->nNumUsed = k;
		Z_ARRVAL_P(stack)->nNextFreeElement = k;
	} else {
		uint32_t k = 0;
		int should_rehash = 0;

		for (idx = 0; idx < Z_ARRVAL_P(stack)->nNumUsed; idx++) {
			p = Z_ARRVAL_P(stack)->arData + idx;
			if (Z_TYPE(p->val) == IS_UNDEF) continue;
			if (p->key == NULL) {
				if (p->h != k) {
					p->h = k++;
					should_rehash = 1;
				} else {
					k++;
				}
			}
		}
		Z_ARRVAL_P(stack)->nNextFreeElement = k;
		if (should_rehash) {
			zend_hash_rehash(Z_ARRVAL_P(stack));
		}
	}

	zend_hash_internal_pointer_reset(Z_ARRVAL_P(stack));
}
/* }}} */

/* {{{ proto int array_unshift(array stack, mixed var [, mixed ...])
   Pushes elements onto the beginning of the array */
PHP_FUNCTION(array_unshift)
{
	zval   *args,			/* Function arguments array */
		   *stack;			/* Input stack */
	HashTable new_hash;		/* New hashtable for the stack */
	int argc;				/* Number of function arguments */
	int i;
	zend_string *key;
	zval *value;

	ZEND_PARSE_PARAMETERS_START(1, -1)
		Z_PARAM_ARRAY_EX(stack, 0, 1)
		Z_PARAM_VARIADIC('+', args, argc)
	ZEND_PARSE_PARAMETERS_END();

	zend_hash_init(&new_hash, zend_hash_num_elements(Z_ARRVAL_P(stack)) + argc, NULL, ZVAL_PTR_DTOR, 0);
	for (i = 0; i < argc; i++) {
		Z_TRY_ADDREF(args[i]);
		zend_hash_next_index_insert_new(&new_hash, &args[i]);
	}

	ZEND_HASH_FOREACH_STR_KEY_VAL(Z_ARRVAL_P(stack), key, value) {
		if (key) {
			zend_hash_add_new(&new_hash, key, value);
		} else {
			zend_hash_next_index_insert_new(&new_hash, value);
		}
	} ZEND_HASH_FOREACH_END();

	if (UNEXPECTED(HT_HAS_ITERATORS(Z_ARRVAL_P(stack)))) {
		zend_hash_iterators_advance(Z_ARRVAL_P(stack), argc);
		HT_SET_ITERATORS_COUNT(&new_hash, HT_ITERATORS_COUNT(Z_ARRVAL_P(stack)));
		HT_SET_ITERATORS_COUNT(Z_ARRVAL_P(stack), 0);
	}

	/* replace HashTable data */
	Z_ARRVAL_P(stack)->pDestructor = NULL;
	zend_hash_destroy(Z_ARRVAL_P(stack));

	HT_FLAGS(Z_ARRVAL_P(stack))          = HT_FLAGS(&new_hash);
	Z_ARRVAL_P(stack)->nTableSize        = new_hash.nTableSize;
	Z_ARRVAL_P(stack)->nTableMask        = new_hash.nTableMask;
	Z_ARRVAL_P(stack)->nNumUsed          = new_hash.nNumUsed;
	Z_ARRVAL_P(stack)->nNumOfElements    = new_hash.nNumOfElements;
	Z_ARRVAL_P(stack)->nNextFreeElement  = new_hash.nNextFreeElement;
	Z_ARRVAL_P(stack)->arData            = new_hash.arData;
	Z_ARRVAL_P(stack)->pDestructor       = new_hash.pDestructor;

	zend_hash_internal_pointer_reset(Z_ARRVAL_P(stack));

	/* Clean up and return the number of elements in the stack */
	RETVAL_LONG(zend_hash_num_elements(Z_ARRVAL_P(stack)));
}
/* }}} */

/* {{{ proto array|null array_splice(array input, int offset [, int length [, array replacement]])
   Removes the elements designated by offset and length and replace them with supplied array */
PHP_FUNCTION(array_splice)
{
	zval *array,				/* Input array */
		 *repl_array = NULL;	/* Replacement array */
	HashTable  *rem_hash = NULL;
	zend_long offset,
			length = 0;
	int		num_in;				/* Number of elements in the input array */

	ZEND_PARSE_PARAMETERS_START(2, 4)
		Z_PARAM_ARRAY_EX(array, 0, 1)
		Z_PARAM_LONG(offset)
		Z_PARAM_OPTIONAL
		Z_PARAM_LONG(length)
		Z_PARAM_ZVAL(repl_array)
	ZEND_PARSE_PARAMETERS_END();

	num_in = zend_hash_num_elements(Z_ARRVAL_P(array));

	if (ZEND_NUM_ARGS() < 3) {
		length = num_in;
	}

	if (ZEND_NUM_ARGS() == 4) {
		/* Make sure the last argument, if passed, is an array */
		convert_to_array_ex(repl_array);
	}

	/* Don't create the array of removed elements if it's not going
	 * to be used; e.g. only removing and/or replacing elements */
	if (USED_RET()) {
		zend_long size = length;

		/* Clamp the offset.. */
		if (offset > num_in) {
			offset = num_in;
		} else if (offset < 0 && (offset = (num_in + offset)) < 0) {
			offset = 0;
		}

		/* ..and the length */
		if (length < 0) {
			size = num_in - offset + length;
		} else if (((zend_ulong) offset + (zend_ulong) length) > (uint32_t) num_in) {
			size = num_in - offset;
		}

		/* Initialize return value */
		array_init_size(return_value, size > 0 ? (uint32_t)size : 0);
		rem_hash = Z_ARRVAL_P(return_value);
	}

	/* Perform splice */
	php_splice(Z_ARRVAL_P(array), offset, length, repl_array ? Z_ARRVAL_P(repl_array) : NULL, rem_hash);
}
/* }}} */

/* {{{ proto array array_slice(array input, int offset [, int length [, bool preserve_keys]])
   Returns elements specified by offset and length */
PHP_FUNCTION(array_slice)
{
	zval *input;                  /* Input array */
	zval *entry;                  /* An array entry */
	zend_long offset;             /* Offset to get elements from */
	zend_long length = 0;         /* How many elements to get */
	zend_bool length_is_null = 1; /* Whether an explicit length has been omitted */
	zend_bool preserve_keys = 0;  /* Whether to preserve keys while copying to the new array */
	uint32_t num_in;              /* Number of elements in the input array */
	uint32_t pos;                 /* Current position in the array */
	zend_string *string_key;
	zend_ulong num_key;

	ZEND_PARSE_PARAMETERS_START(2, 4)
		Z_PARAM_ARRAY(input)
		Z_PARAM_LONG(offset)
		Z_PARAM_OPTIONAL
		Z_PARAM_LONG_EX(length, length_is_null, 1, 0)
		Z_PARAM_BOOL(preserve_keys)
	ZEND_PARSE_PARAMETERS_END();

	/* Get number of entries in the input hash */
	num_in = zend_hash_num_elements(Z_ARRVAL_P(input));

	/* We want all entries from offset to the end if length is not passed or is null */
	if (length_is_null) {
		length = num_in;
	}

	/* Clamp the offset.. */
	if (offset > (zend_long) num_in) {
		RETURN_EMPTY_ARRAY();
	} else if (offset < 0 && (offset = (num_in + offset)) < 0) {
		offset = 0;
	}

	/* ..and the length */
	if (length < 0) {
		length = num_in - offset + length;
	} else if (((zend_ulong) offset + (zend_ulong) length) > (unsigned) num_in) {
		length = num_in - offset;
	}

	if (length <= 0) {
		RETURN_EMPTY_ARRAY();
	}

	/* Initialize returned array */
	array_init_size(return_value, (uint32_t)length);

	/* Start at the beginning and go until we hit offset */
	pos = 0;
	if (HT_IS_PACKED(Z_ARRVAL_P(input)) &&
	    (!preserve_keys ||
	     (offset == 0 && HT_IS_WITHOUT_HOLES(Z_ARRVAL_P(input))))) {
		zend_hash_real_init_packed(Z_ARRVAL_P(return_value));
		ZEND_HASH_FILL_PACKED(Z_ARRVAL_P(return_value)) {
			ZEND_HASH_FOREACH_VAL(Z_ARRVAL_P(input), entry) {
				pos++;
				if (pos <= offset) {
					continue;
				}
				if (pos > offset + length) {
					break;
				}
				if (UNEXPECTED(Z_ISREF_P(entry)) &&
					UNEXPECTED(Z_REFCOUNT_P(entry) == 1)) {
					entry = Z_REFVAL_P(entry);
				}
				Z_TRY_ADDREF_P(entry);
				ZEND_HASH_FILL_ADD(entry);
			} ZEND_HASH_FOREACH_END();
		} ZEND_HASH_FILL_END();
	} else {
		ZEND_HASH_FOREACH_KEY_VAL(Z_ARRVAL_P(input), num_key, string_key, entry) {
			pos++;
			if (pos <= offset) {
				continue;
			}
			if (pos > offset + length) {
				break;
			}

			if (string_key) {
				entry = zend_hash_add_new(Z_ARRVAL_P(return_value), string_key, entry);
			} else {
				if (preserve_keys) {
					entry = zend_hash_index_add_new(Z_ARRVAL_P(return_value), num_key, entry);
				} else {
					entry = zend_hash_next_index_insert_new(Z_ARRVAL_P(return_value), entry);
				}
			}
			zval_add_ref(entry);
		} ZEND_HASH_FOREACH_END();
	}
}
/* }}} */

PHPAPI int php_array_merge_recursive(HashTable *dest, HashTable *src) /* {{{ */
{
	zval *src_entry, *dest_entry;
	zend_string *string_key;

	ZEND_HASH_FOREACH_STR_KEY_VAL(src, string_key, src_entry) {
		if (string_key) {
			if ((dest_entry = zend_hash_find_ex(dest, string_key, 1)) != NULL) {
				zval *src_zval = src_entry;
				zval *dest_zval = dest_entry;
				HashTable *thash;
				zval tmp;
				int ret;

				ZVAL_DEREF(src_zval);
				ZVAL_DEREF(dest_zval);
				thash = Z_TYPE_P(dest_zval) == IS_ARRAY ? Z_ARRVAL_P(dest_zval) : NULL;
				if ((thash && GC_IS_RECURSIVE(thash)) || (src_entry == dest_entry && Z_ISREF_P(dest_entry) && (Z_REFCOUNT_P(dest_entry) % 2))) {
					php_error_docref(NULL, E_WARNING, "recursion detected");
					return 0;
				}

				ZEND_ASSERT(!Z_ISREF_P(dest_entry) || Z_REFCOUNT_P(dest_entry) > 1);
				SEPARATE_ZVAL(dest_entry);
				dest_zval = dest_entry;

				if (Z_TYPE_P(dest_zval) == IS_NULL) {
					convert_to_array_ex(dest_zval);
					add_next_index_null(dest_zval);
				} else {
					convert_to_array_ex(dest_zval);
				}
				ZVAL_UNDEF(&tmp);
				if (Z_TYPE_P(src_zval) == IS_OBJECT) {
					ZVAL_COPY(&tmp, src_zval);
					convert_to_array(&tmp);
					src_zval = &tmp;
				}
				if (Z_TYPE_P(src_zval) == IS_ARRAY) {
					if (thash && !(GC_FLAGS(thash) & GC_IMMUTABLE)) {
						GC_PROTECT_RECURSION(thash);
					}
					ret = php_array_merge_recursive(Z_ARRVAL_P(dest_zval), Z_ARRVAL_P(src_zval));
					if (thash && !(GC_FLAGS(thash) & GC_IMMUTABLE)) {
						GC_UNPROTECT_RECURSION(thash);
					}
					if (!ret) {
						return 0;
					}
				} else {
					Z_TRY_ADDREF_P(src_entry);
					zend_hash_next_index_insert(Z_ARRVAL_P(dest_zval), src_zval);
				}
				zval_ptr_dtor(&tmp);
			} else {
				zval *zv = zend_hash_add_new(dest, string_key, src_entry);
				zval_add_ref(zv);
			}
		} else {
			zval *zv = zend_hash_next_index_insert(dest, src_entry);
			zval_add_ref(zv);
		}
	} ZEND_HASH_FOREACH_END();
	return 1;
}
/* }}} */

PHPAPI int php_array_merge(HashTable *dest, HashTable *src) /* {{{ */
{
	zval *src_entry;
	zend_string *string_key;

	if ((HT_FLAGS(dest) & HASH_FLAG_PACKED) && (HT_FLAGS(src) & HASH_FLAG_PACKED)) {
		zend_hash_extend(dest, zend_hash_num_elements(dest) + zend_hash_num_elements(src), 1);
		ZEND_HASH_FILL_PACKED(dest) {
			ZEND_HASH_FOREACH_VAL(src, src_entry) {
				if (UNEXPECTED(Z_ISREF_P(src_entry)) &&
					UNEXPECTED(Z_REFCOUNT_P(src_entry) == 1)) {
					src_entry = Z_REFVAL_P(src_entry);
				}
				Z_TRY_ADDREF_P(src_entry);
				ZEND_HASH_FILL_ADD(src_entry);
			} ZEND_HASH_FOREACH_END();
		} ZEND_HASH_FILL_END();
	} else {
		ZEND_HASH_FOREACH_STR_KEY_VAL(src, string_key, src_entry) {
			if (UNEXPECTED(Z_ISREF_P(src_entry) &&
				Z_REFCOUNT_P(src_entry) == 1)) {
				src_entry = Z_REFVAL_P(src_entry);
			}
			Z_TRY_ADDREF_P(src_entry);
			if (string_key) {
				zend_hash_update(dest, string_key, src_entry);
			} else {
				zend_hash_next_index_insert_new(dest, src_entry);
			}
		} ZEND_HASH_FOREACH_END();
	}
	return 1;
}
/* }}} */

PHPAPI int php_array_replace_recursive(HashTable *dest, HashTable *src) /* {{{ */
{
	zval *src_entry, *dest_entry, *src_zval, *dest_zval;
	zend_string *string_key;
	zend_ulong num_key;
	int ret;

	ZEND_HASH_FOREACH_KEY_VAL(src, num_key, string_key, src_entry) {
		src_zval = src_entry;
		ZVAL_DEREF(src_zval);
		if (string_key) {
			if (Z_TYPE_P(src_zval) != IS_ARRAY ||
				(dest_entry = zend_hash_find_ex(dest, string_key, 1)) == NULL ||
				(Z_TYPE_P(dest_entry) != IS_ARRAY &&
				 (!Z_ISREF_P(dest_entry) || Z_TYPE_P(Z_REFVAL_P(dest_entry)) != IS_ARRAY))) {

				zval *zv = zend_hash_update(dest, string_key, src_entry);
				zval_add_ref(zv);
				continue;
			}
		} else {
			if (Z_TYPE_P(src_zval) != IS_ARRAY ||
				(dest_entry = zend_hash_index_find(dest, num_key)) == NULL ||
				(Z_TYPE_P(dest_entry) != IS_ARRAY &&
				 (!Z_ISREF_P(dest_entry) || Z_TYPE_P(Z_REFVAL_P(dest_entry)) != IS_ARRAY))) {

				zval *zv = zend_hash_index_update(dest, num_key, src_entry);
				zval_add_ref(zv);
				continue;
			}
		}

		dest_zval = dest_entry;
		ZVAL_DEREF(dest_zval);
		if (Z_IS_RECURSIVE_P(dest_zval) ||
		    Z_IS_RECURSIVE_P(src_zval) ||
		    (Z_ISREF_P(src_entry) && Z_ISREF_P(dest_entry) && Z_REF_P(src_entry) == Z_REF_P(dest_entry) && (Z_REFCOUNT_P(dest_entry) % 2))) {
			php_error_docref(NULL, E_WARNING, "recursion detected");
			return 0;
		}

		ZEND_ASSERT(!Z_ISREF_P(dest_entry) || Z_REFCOUNT_P(dest_entry) > 1);
		SEPARATE_ZVAL(dest_entry);
		dest_zval = dest_entry;

		if (Z_REFCOUNTED_P(dest_zval)) {
			Z_PROTECT_RECURSION_P(dest_zval);
		}
		if (Z_REFCOUNTED_P(src_zval)) {
			Z_PROTECT_RECURSION_P(src_zval);
		}

		ret = php_array_replace_recursive(Z_ARRVAL_P(dest_zval), Z_ARRVAL_P(src_zval));

		if (Z_REFCOUNTED_P(dest_zval)) {
			Z_UNPROTECT_RECURSION_P(dest_zval);
		}
		if (Z_REFCOUNTED_P(src_zval)) {
			Z_UNPROTECT_RECURSION_P(src_zval);
		}

		if (!ret) {
			return 0;
		}
	} ZEND_HASH_FOREACH_END();

	return 1;
}
/* }}} */

static zend_always_inline void php_array_replace_wrapper(INTERNAL_FUNCTION_PARAMETERS, int recursive) /* {{{ */
{
	zval *args = NULL;
	zval *arg;
	int argc, i;
	HashTable *dest;

	ZEND_PARSE_PARAMETERS_START(1, -1)
		Z_PARAM_VARIADIC('+', args, argc)
	ZEND_PARSE_PARAMETERS_END();


	for (i = 0; i < argc; i++) {
		zval *arg = args + i;

		if (Z_TYPE_P(arg) != IS_ARRAY) {
			zend_type_error("Expected parameter %d to be an array, %s given", i + 1, zend_zval_type_name(arg));
			return;
		}
	}

	/* copy first array */
	arg = args;
	dest = zend_array_dup(Z_ARRVAL_P(arg));
	ZVAL_ARR(return_value, dest);
	if (recursive) {
		for (i = 1; i < argc; i++) {
			arg = args + i;
			php_array_replace_recursive(dest, Z_ARRVAL_P(arg));
		}
	} else {
		for (i = 1; i < argc; i++) {
			arg = args + i;
			zend_hash_merge(dest, Z_ARRVAL_P(arg), zval_add_ref, 1);
		}
	}
}
/* }}} */

static zend_always_inline void php_array_merge_wrapper(INTERNAL_FUNCTION_PARAMETERS, int recursive) /* {{{ */
{
	zval *args = NULL;
	zval *arg;
	int argc, i;
	zval *src_entry;
	HashTable *src, *dest;
	uint32_t count = 0;

	ZEND_PARSE_PARAMETERS_START(0, -1)
		Z_PARAM_VARIADIC('+', args, argc)
	ZEND_PARSE_PARAMETERS_END();

	if (argc == 0) {
		RETURN_EMPTY_ARRAY();
	}

	for (i = 0; i < argc; i++) {
		zval *arg = args + i;

		if (Z_TYPE_P(arg) != IS_ARRAY) {
			zend_type_error("Expected parameter %d to be an array, %s given", i + 1, zend_zval_type_name(arg));
			return;
		}
		count += zend_hash_num_elements(Z_ARRVAL_P(arg));
	}

	if (argc == 2) {
		zval *ret = NULL;

		if (zend_hash_num_elements(Z_ARRVAL(args[0])) == 0) {
			ret = &args[1];
		} else if (zend_hash_num_elements(Z_ARRVAL(args[1])) == 0) {
			ret = &args[0];
		}
		if (ret) {
			if (HT_FLAGS(Z_ARRVAL_P(ret)) & HASH_FLAG_PACKED) {
				if (HT_IS_WITHOUT_HOLES(Z_ARRVAL_P(ret))) {
					ZVAL_COPY(return_value, ret);
					return;
				}
			} else {
				zend_bool copy = 1;
				zend_string *string_key;

				ZEND_HASH_FOREACH_STR_KEY(Z_ARRVAL_P(ret), string_key) {
					if (!string_key) {
						copy = 0;
						break;
					}
				} ZEND_HASH_FOREACH_END();
				if (copy) {
					ZVAL_COPY(return_value, ret);
					return;
				}
			}
		}
	}

	arg = args;
	src  = Z_ARRVAL_P(arg);
	/* copy first array */
	array_init_size(return_value, count);
	dest = Z_ARRVAL_P(return_value);
	if (HT_FLAGS(src) & HASH_FLAG_PACKED) {
		zend_hash_real_init_packed(dest);
		ZEND_HASH_FILL_PACKED(dest) {
			ZEND_HASH_FOREACH_VAL(src, src_entry) {
				if (UNEXPECTED(Z_ISREF_P(src_entry) &&
					Z_REFCOUNT_P(src_entry) == 1)) {
					src_entry = Z_REFVAL_P(src_entry);
				}
				Z_TRY_ADDREF_P(src_entry);
				ZEND_HASH_FILL_ADD(src_entry);
			} ZEND_HASH_FOREACH_END();
		} ZEND_HASH_FILL_END();
	} else {
		zend_string *string_key;
		zend_hash_real_init_mixed(dest);
		ZEND_HASH_FOREACH_STR_KEY_VAL(src, string_key, src_entry) {
			if (UNEXPECTED(Z_ISREF_P(src_entry) &&
				Z_REFCOUNT_P(src_entry) == 1)) {
				src_entry = Z_REFVAL_P(src_entry);
			}
			Z_TRY_ADDREF_P(src_entry);
			if (EXPECTED(string_key)) {
				_zend_hash_append(dest, string_key, src_entry);
			} else {
				zend_hash_next_index_insert_new(dest, src_entry);
			}
		} ZEND_HASH_FOREACH_END();
	}
	if (recursive) {
		for (i = 1; i < argc; i++) {
			arg = args + i;
			php_array_merge_recursive(dest, Z_ARRVAL_P(arg));
		}
	} else {
		for (i = 1; i < argc; i++) {
			arg = args + i;
			php_array_merge(dest, Z_ARRVAL_P(arg));
		}
	}
}
/* }}} */

/* {{{ proto array array_merge([array ...])
   Merges elements from passed arrays into one array */
PHP_FUNCTION(array_merge)
{
	php_array_merge_wrapper(INTERNAL_FUNCTION_PARAM_PASSTHRU, 0);
}
/* }}} */

/* {{{ proto array array_merge_recursive([array ...])
   Recursively merges elements from passed arrays into one array */
PHP_FUNCTION(array_merge_recursive)
{
	php_array_merge_wrapper(INTERNAL_FUNCTION_PARAM_PASSTHRU, 1);
}
/* }}} */

/* {{{ proto array array_replace(array arr1 [, array ...])
   Replaces elements from passed arrays into one array */
PHP_FUNCTION(array_replace)
{
	php_array_replace_wrapper(INTERNAL_FUNCTION_PARAM_PASSTHRU, 0);
}
/* }}} */

/* {{{ proto array array_replace_recursive(array arr1 [, array ...])
   Recursively replaces elements from passed arrays into one array */
PHP_FUNCTION(array_replace_recursive)
{
	php_array_replace_wrapper(INTERNAL_FUNCTION_PARAM_PASSTHRU, 1);
}
/* }}} */

/* {{{ proto array array_keys(array input [, mixed search_value[, bool strict]])
   Return just the keys from the input array, optionally only for the specified search_value */
PHP_FUNCTION(array_keys)
{
	zval *input,				/* Input array */
	     *search_value = NULL,	/* Value to search for */
	     *entry,				/* An entry in the input array */
	       new_val;				/* New value */
	zend_bool strict = 0;		/* do strict comparison */
	zend_ulong num_idx;
	zend_string *str_idx;
	zend_array *arrval;
	zend_ulong elem_count;

	ZEND_PARSE_PARAMETERS_START(1, 3)
		Z_PARAM_ARRAY(input)
		Z_PARAM_OPTIONAL
		Z_PARAM_ZVAL(search_value)
		Z_PARAM_BOOL(strict)
	ZEND_PARSE_PARAMETERS_END();
	arrval = Z_ARRVAL_P(input);
	elem_count = zend_hash_num_elements(arrval);

	/* Base case: empty input */
	if (!elem_count) {
		RETURN_ZVAL(input, 1, 0)
	}

	/* Initialize return array */
	if (search_value != NULL) {
		array_init(return_value);

		if (strict) {
			ZEND_HASH_FOREACH_KEY_VAL_IND(arrval, num_idx, str_idx, entry) {
				ZVAL_DEREF(entry);
				if (fast_is_identical_function(search_value, entry)) {
					if (str_idx) {
						ZVAL_STR_COPY(&new_val, str_idx);
					} else {
						ZVAL_LONG(&new_val, num_idx);
					}
					zend_hash_next_index_insert_new(Z_ARRVAL_P(return_value), &new_val);
				}
			} ZEND_HASH_FOREACH_END();
		} else {
			ZEND_HASH_FOREACH_KEY_VAL_IND(arrval, num_idx, str_idx, entry) {
				if (fast_equal_check_function(search_value, entry)) {
					if (str_idx) {
						ZVAL_STR_COPY(&new_val, str_idx);
					} else {
						ZVAL_LONG(&new_val, num_idx);
					}
					zend_hash_next_index_insert_new(Z_ARRVAL_P(return_value), &new_val);
				}
			} ZEND_HASH_FOREACH_END();
		}
	} else {
		array_init_size(return_value, elem_count);
		zend_hash_real_init_packed(Z_ARRVAL_P(return_value));
		ZEND_HASH_FILL_PACKED(Z_ARRVAL_P(return_value)) {
			if (HT_IS_PACKED(arrval) && HT_IS_WITHOUT_HOLES(arrval)) {
				/* Optimistic case: range(0..n-1) for vector-like packed array */
				zend_ulong lval = 0;

				for (; lval < elem_count; ++lval) {
					ZEND_HASH_FILL_SET_LONG(lval);
					ZEND_HASH_FILL_NEXT();
				}
			} else {
				/* Go through input array and add keys to the return array */
				ZEND_HASH_FOREACH_KEY_VAL_IND(Z_ARRVAL_P(input), num_idx, str_idx, entry) {
					if (str_idx) {
						ZEND_HASH_FILL_SET_STR_COPY(str_idx);
					} else {
						ZEND_HASH_FILL_SET_LONG(num_idx);
					}
					ZEND_HASH_FILL_NEXT();
				} ZEND_HASH_FOREACH_END();
			}
		} ZEND_HASH_FILL_END();
	}
}
/* }}} */

/* {{{ proto int|string|false array_key_first(array stack)
   Get the key of the first element of the array */
PHP_FUNCTION(array_key_first)
{
	zval *stack;    /* Input stack */

	ZEND_PARSE_PARAMETERS_START(1, 1)
		Z_PARAM_ARRAY(stack)
	ZEND_PARSE_PARAMETERS_END();

	HashTable *target_hash = Z_ARRVAL_P (stack);
	HashPosition pos = 0;
	zend_hash_get_current_key_zval_ex(target_hash, return_value, &pos);
}
/* }}} */

/* {{{ proto int|string|false array_key_last(array stack)
   Get the key of the last element of the array */
PHP_FUNCTION(array_key_last)
{
	zval *stack;    /* Input stack */
	HashPosition pos;

	ZEND_PARSE_PARAMETERS_START(1, 1)
		Z_PARAM_ARRAY(stack)
	ZEND_PARSE_PARAMETERS_END();

	HashTable *target_hash = Z_ARRVAL_P (stack);
	zend_hash_internal_pointer_end_ex(target_hash, &pos);
	zend_hash_get_current_key_zval_ex(target_hash, return_value, &pos);
}
/* }}} */

/* {{{ proto array array_values(array input)
   Return just the values from the input array */
PHP_FUNCTION(array_values)
{
	zval	 *input,		/* Input array */
			 *entry;		/* An entry in the input array */
	zend_array *arrval;
	zend_long arrlen;

	ZEND_PARSE_PARAMETERS_START(1, 1)
		Z_PARAM_ARRAY(input)
	ZEND_PARSE_PARAMETERS_END();

	arrval = Z_ARRVAL_P(input);

	/* Return empty input as is */
	arrlen = zend_hash_num_elements(arrval);
	if (!arrlen) {
		RETURN_EMPTY_ARRAY();
	}

	/* Return vector-like packed arrays as-is */
	if (HT_IS_PACKED(arrval) && HT_IS_WITHOUT_HOLES(arrval) &&
		arrval->nNextFreeElement == arrlen) {
		RETURN_ZVAL(input, 1, 0);
	}

	/* Initialize return array */
	array_init_size(return_value, zend_hash_num_elements(arrval));
	zend_hash_real_init_packed(Z_ARRVAL_P(return_value));

	/* Go through input array and add values to the return array */
	ZEND_HASH_FILL_PACKED(Z_ARRVAL_P(return_value)) {
		ZEND_HASH_FOREACH_VAL(arrval, entry) {
			if (UNEXPECTED(Z_ISREF_P(entry) && Z_REFCOUNT_P(entry) == 1)) {
				entry = Z_REFVAL_P(entry);
			}
			Z_TRY_ADDREF_P(entry);
			ZEND_HASH_FILL_ADD(entry);
		} ZEND_HASH_FOREACH_END();
	} ZEND_HASH_FILL_END();
}
/* }}} */

/* {{{ proto array array_count_values(array input)
   Return the value as key and the frequency of that value in input as value */
PHP_FUNCTION(array_count_values)
{
	zval	*input,		/* Input array */
			*entry,		/* An entry in the input array */
			*tmp;
	HashTable *myht;

	ZEND_PARSE_PARAMETERS_START(1, 1)
		Z_PARAM_ARRAY(input)
	ZEND_PARSE_PARAMETERS_END();

	/* Initialize return array */
	array_init(return_value);

	/* Go through input array and add values to the return array */
	myht = Z_ARRVAL_P(input);
	ZEND_HASH_FOREACH_VAL(myht, entry) {
		ZVAL_DEREF(entry);
		if (Z_TYPE_P(entry) == IS_LONG) {
			if ((tmp = zend_hash_index_find(Z_ARRVAL_P(return_value), Z_LVAL_P(entry))) == NULL) {
				zval data;
				ZVAL_LONG(&data, 1);
				zend_hash_index_update(Z_ARRVAL_P(return_value), Z_LVAL_P(entry), &data);
			} else {
				Z_LVAL_P(tmp)++;
			}
		} else if (Z_TYPE_P(entry) == IS_STRING) {
			if ((tmp = zend_symtable_find(Z_ARRVAL_P(return_value), Z_STR_P(entry))) == NULL) {
				zval data;
				ZVAL_LONG(&data, 1);
				zend_symtable_update(Z_ARRVAL_P(return_value), Z_STR_P(entry), &data);
			} else {
				Z_LVAL_P(tmp)++;
			}
		} else {
			php_error_docref(NULL, E_WARNING, "Can only count STRING and INTEGER values!");
		}
	} ZEND_HASH_FOREACH_END();
}
/* }}} */

/* {{{ array_column_param_helper
 * Specialized conversion rules for array_column() function
 */
static inline
zend_bool array_column_param_helper(zval *param,
                                    const char *name) {
	switch (Z_TYPE_P(param)) {
		case IS_DOUBLE:
			convert_to_long_ex(param);
			/* fallthrough */
		case IS_LONG:
			return 1;

		case IS_OBJECT:
			if (!try_convert_to_string(param)) {
				return 0;
			}
			/* fallthrough */
		case IS_STRING:
			return 1;

		default:
			php_error_docref(NULL, E_WARNING, "The %s key should be either a string or an integer", name);
			return 0;
	}
}
/* }}} */

static inline zval *array_column_fetch_prop(zval *data, zval *name, zval *rv) /* {{{ */
{
	zval *prop = NULL;

	if (Z_TYPE_P(data) == IS_OBJECT) {
		/* The has_property check is first performed in "exists" mode (which returns true for
		 * properties that are null but exist) and then in "has" mode to handle objects that
		 * implement __isset (which is not called in "exists" mode). */
		zend_string *str, *tmp_str;

		str = zval_get_tmp_string(name, &tmp_str);
		if (Z_OBJ_HANDLER_P(data, has_property)(Z_OBJ_P(data), str, ZEND_PROPERTY_EXISTS, NULL)
				|| Z_OBJ_HANDLER_P(data, has_property)(Z_OBJ_P(data), str, ZEND_PROPERTY_ISSET, NULL)) {
			prop = Z_OBJ_HANDLER_P(data, read_property)(Z_OBJ_P(data), str, BP_VAR_R, NULL, rv);
			if (prop) {
				ZVAL_DEREF(prop);
				if (prop != rv) {
					Z_TRY_ADDREF_P(prop);
				}
			}
		}
		zend_tmp_string_release(tmp_str);
	} else if (Z_TYPE_P(data) == IS_ARRAY) {
		if (Z_TYPE_P(name) == IS_STRING) {
			prop = zend_symtable_find(Z_ARRVAL_P(data), Z_STR_P(name));
		} else if (Z_TYPE_P(name) == IS_LONG) {
			prop = zend_hash_index_find(Z_ARRVAL_P(data), Z_LVAL_P(name));
		}
		if (prop) {
			ZVAL_DEREF(prop);
			Z_TRY_ADDREF_P(prop);
		}
	}


	return prop;
}
/* }}} */

/* {{{ proto array|false array_column(array input, mixed column_key[, mixed index_key])
   Return the values from a single column in the input array, identified by the
   value_key and optionally indexed by the index_key */
PHP_FUNCTION(array_column)
{
	HashTable *input;
	zval *colval, *data, rv;
	zval *column = NULL, *index = NULL;

	ZEND_PARSE_PARAMETERS_START(2, 3)
		Z_PARAM_ARRAY_HT(input)
		Z_PARAM_ZVAL_EX(column, 1, 0)
		Z_PARAM_OPTIONAL
		Z_PARAM_ZVAL_EX(index, 1, 0)
	ZEND_PARSE_PARAMETERS_END();

	if ((column && !array_column_param_helper(column, "column")) ||
	    (index && !array_column_param_helper(index, "index"))) {
		RETURN_FALSE;
	}

	array_init_size(return_value, zend_hash_num_elements(input));
	if (!index) {
		zend_hash_real_init_packed(Z_ARRVAL_P(return_value));
		ZEND_HASH_FILL_PACKED(Z_ARRVAL_P(return_value)) {
			ZEND_HASH_FOREACH_VAL(input, data) {
				ZVAL_DEREF(data);
				if (!column) {
					Z_TRY_ADDREF_P(data);
					colval = data;
				} else if ((colval = array_column_fetch_prop(data, column, &rv)) == NULL) {
					continue;
				}
				ZEND_HASH_FILL_ADD(colval);
			} ZEND_HASH_FOREACH_END();
		} ZEND_HASH_FILL_END();
	} else {
		ZEND_HASH_FOREACH_VAL(input, data) {
			ZVAL_DEREF(data);

			if (!column) {
				Z_TRY_ADDREF_P(data);
				colval = data;
			} else if ((colval = array_column_fetch_prop(data, column, &rv)) == NULL) {
				continue;
			}

			/* Failure will leave keyval alone which will land us on the final else block below
			 * which is to append the value as next_index
			 */
			if (index) {
				zval rv;
				zval *keyval = array_column_fetch_prop(data, index, &rv);

				if (keyval) {
					switch (Z_TYPE_P(keyval)) {
						case IS_STRING:
							zend_symtable_update(Z_ARRVAL_P(return_value), Z_STR_P(keyval), colval);
							break;
						case IS_LONG:
							zend_hash_index_update(Z_ARRVAL_P(return_value), Z_LVAL_P(keyval), colval);
							break;
						case IS_OBJECT:
							{
								zend_string *tmp_key;
								zend_string *key = zval_get_tmp_string(keyval, &tmp_key);
								zend_symtable_update(Z_ARRVAL_P(return_value), key, colval);
								zend_tmp_string_release(tmp_key);
								break;
							}
						case IS_NULL:
							zend_hash_update(Z_ARRVAL_P(return_value), ZSTR_EMPTY_ALLOC(), colval);
							break;
						case IS_DOUBLE:
							zend_hash_index_update(Z_ARRVAL_P(return_value),
									zend_dval_to_lval(Z_DVAL_P(keyval)), colval);
							break;
						case IS_TRUE:
							zend_hash_index_update(Z_ARRVAL_P(return_value), 1, colval);
							break;
						case IS_FALSE:
							zend_hash_index_update(Z_ARRVAL_P(return_value), 0, colval);
							break;
						case IS_RESOURCE:
							zend_hash_index_update(Z_ARRVAL_P(return_value), Z_RES_HANDLE_P(keyval), colval);
							break;
						default:
							zend_hash_next_index_insert(Z_ARRVAL_P(return_value), colval);
							break;
					}
					zval_ptr_dtor(keyval);
				} else {
					zend_hash_next_index_insert(Z_ARRVAL_P(return_value), colval);
				}
			} else {
				zend_hash_next_index_insert(Z_ARRVAL_P(return_value), colval);
			}
		} ZEND_HASH_FOREACH_END();
	}
}
/* }}} */

/* {{{ proto array array_reverse(array input [, bool preserve keys])
   Return input as a new array with the order of the entries reversed */
PHP_FUNCTION(array_reverse)
{
	zval	 *input,				/* Input array */
			 *entry;				/* An entry in the input array */
	zend_string *string_key;
	zend_ulong	  num_key;
	zend_bool preserve_keys = 0;	/* whether to preserve keys */

	ZEND_PARSE_PARAMETERS_START(1, 2)
		Z_PARAM_ARRAY(input)
		Z_PARAM_OPTIONAL
		Z_PARAM_BOOL(preserve_keys)
	ZEND_PARSE_PARAMETERS_END();

	/* Initialize return array */
	array_init_size(return_value, zend_hash_num_elements(Z_ARRVAL_P(input)));
	if ((HT_FLAGS(Z_ARRVAL_P(input)) & HASH_FLAG_PACKED) && !preserve_keys) {
		zend_hash_real_init_packed(Z_ARRVAL_P(return_value));
		ZEND_HASH_FILL_PACKED(Z_ARRVAL_P(return_value)) {
			ZEND_HASH_REVERSE_FOREACH_VAL(Z_ARRVAL_P(input), entry) {
				if (UNEXPECTED(Z_ISREF_P(entry) &&
					Z_REFCOUNT_P(entry) == 1)) {
					entry = Z_REFVAL_P(entry);
				}
				Z_TRY_ADDREF_P(entry);
				ZEND_HASH_FILL_ADD(entry);
			} ZEND_HASH_FOREACH_END();
		} ZEND_HASH_FILL_END();
	} else {
		ZEND_HASH_REVERSE_FOREACH_KEY_VAL(Z_ARRVAL_P(input), num_key, string_key, entry) {
			if (string_key) {
				entry = zend_hash_add_new(Z_ARRVAL_P(return_value), string_key, entry);
			} else {
				if (preserve_keys) {
					entry = zend_hash_index_add_new(Z_ARRVAL_P(return_value), num_key, entry);
				} else {
					entry = zend_hash_next_index_insert_new(Z_ARRVAL_P(return_value), entry);
				}
			}
			zval_add_ref(entry);
		} ZEND_HASH_FOREACH_END();
	}
}
/* }}} */

/* {{{ proto array|false array_pad(array input, int pad_size, mixed pad_value)
   Returns a copy of input array padded with pad_value to size pad_size */
PHP_FUNCTION(array_pad)
{
	zval  *input;		/* Input array */
	zval  *pad_value;	/* Padding value obviously */
	zend_long pad_size;		/* Size to pad to */
	zend_long pad_size_abs;	/* Absolute value of pad_size */
	zend_long input_size;		/* Size of the input array */
	zend_long num_pads;		/* How many pads do we need */
	zend_long i;
	zend_string *key;
	zval *value;

	ZEND_PARSE_PARAMETERS_START(3, 3)
		Z_PARAM_ARRAY(input)
		Z_PARAM_LONG(pad_size)
		Z_PARAM_ZVAL(pad_value)
	ZEND_PARSE_PARAMETERS_END();

	/* Do some initial calculations */
	input_size = zend_hash_num_elements(Z_ARRVAL_P(input));
	pad_size_abs = ZEND_ABS(pad_size);
	if (pad_size_abs < 0 || pad_size_abs - input_size > Z_L(1048576)) {
		php_error_docref(NULL, E_WARNING, "You may only pad up to 1048576 elements at a time");
		RETURN_FALSE;
	}

	if (input_size >= pad_size_abs) {
		/* Copy the original array */
		ZVAL_COPY(return_value, input);
		return;
	}

	num_pads = pad_size_abs - input_size;
	if (Z_REFCOUNTED_P(pad_value)) {
		GC_ADDREF_EX(Z_COUNTED_P(pad_value), num_pads);
	}

	array_init_size(return_value, pad_size_abs);
	if (HT_FLAGS(Z_ARRVAL_P(input)) & HASH_FLAG_PACKED) {
		zend_hash_real_init_packed(Z_ARRVAL_P(return_value));

		if (pad_size < 0) {
			ZEND_HASH_FILL_PACKED(Z_ARRVAL_P(return_value)) {
				for (i = 0; i < num_pads; i++) {
					ZEND_HASH_FILL_ADD(pad_value);
				}
			} ZEND_HASH_FILL_END();
		}

		ZEND_HASH_FILL_PACKED(Z_ARRVAL_P(return_value)) {
			ZEND_HASH_FOREACH_VAL(Z_ARRVAL_P(input), value) {
				Z_TRY_ADDREF_P(value);
				ZEND_HASH_FILL_ADD(value);
			} ZEND_HASH_FOREACH_END();
		} ZEND_HASH_FILL_END();

		if (pad_size > 0) {
			ZEND_HASH_FILL_PACKED(Z_ARRVAL_P(return_value)) {
				for (i = 0; i < num_pads; i++) {
					ZEND_HASH_FILL_ADD(pad_value);
				}
			} ZEND_HASH_FILL_END();
		}
	} else {
		if (pad_size < 0) {
			for (i = 0; i < num_pads; i++) {
				zend_hash_next_index_insert_new(Z_ARRVAL_P(return_value), pad_value);
			}
		}

		ZEND_HASH_FOREACH_STR_KEY_VAL_IND(Z_ARRVAL_P(input), key, value) {
			Z_TRY_ADDREF_P(value);
			if (key) {
				zend_hash_add_new(Z_ARRVAL_P(return_value), key, value);
			} else {
				zend_hash_next_index_insert_new(Z_ARRVAL_P(return_value), value);
			}
		} ZEND_HASH_FOREACH_END();

		if (pad_size > 0) {
			for (i = 0; i < num_pads; i++) {
				zend_hash_next_index_insert_new(Z_ARRVAL_P(return_value), pad_value);
			}
		}
	}
}
/* }}} */

/* {{{ proto array array_flip(array input)
   Return array with key <-> value flipped */
PHP_FUNCTION(array_flip)
{
	zval *array, *entry, data;
	zend_ulong num_idx;
	zend_string *str_idx;

	ZEND_PARSE_PARAMETERS_START(1, 1)
		Z_PARAM_ARRAY(array)
	ZEND_PARSE_PARAMETERS_END();

	array_init_size(return_value, zend_hash_num_elements(Z_ARRVAL_P(array)));

	ZEND_HASH_FOREACH_KEY_VAL(Z_ARRVAL_P(array), num_idx, str_idx, entry) {
		ZVAL_DEREF(entry);
		if (Z_TYPE_P(entry) == IS_LONG) {
			if (str_idx) {
				ZVAL_STR_COPY(&data, str_idx);
			} else {
				ZVAL_LONG(&data, num_idx);
			}
			zend_hash_index_update(Z_ARRVAL_P(return_value), Z_LVAL_P(entry), &data);
		} else if (Z_TYPE_P(entry) == IS_STRING) {
			if (str_idx) {
				ZVAL_STR_COPY(&data, str_idx);
			} else {
				ZVAL_LONG(&data, num_idx);
			}
			zend_symtable_update(Z_ARRVAL_P(return_value), Z_STR_P(entry), &data);
		} else {
			php_error_docref(NULL, E_WARNING, "Can only flip STRING and INTEGER values!");
		}
	} ZEND_HASH_FOREACH_END();
}
/* }}} */

/* {{{ proto array array_change_key_case(array input [, int case=CASE_LOWER])
   Returns an array with all string keys lowercased [or uppercased] */
PHP_FUNCTION(array_change_key_case)
{
	zval *array, *entry;
	zend_string *string_key;
	zend_string *new_key;
	zend_ulong num_key;
	zend_long change_to_upper=0;

	ZEND_PARSE_PARAMETERS_START(1, 2)
		Z_PARAM_ARRAY(array)
		Z_PARAM_OPTIONAL
		Z_PARAM_LONG(change_to_upper)
	ZEND_PARSE_PARAMETERS_END();

	array_init_size(return_value, zend_hash_num_elements(Z_ARRVAL_P(array)));

	ZEND_HASH_FOREACH_KEY_VAL(Z_ARRVAL_P(array), num_key, string_key, entry) {
		if (!string_key) {
			entry = zend_hash_index_update(Z_ARRVAL_P(return_value), num_key, entry);
		} else {
			if (change_to_upper) {
				new_key = php_string_toupper(string_key);
			} else {
				new_key = php_string_tolower(string_key);
			}
			entry = zend_hash_update(Z_ARRVAL_P(return_value), new_key, entry);
			zend_string_release_ex(new_key, 0);
		}

		zval_add_ref(entry);
	} ZEND_HASH_FOREACH_END();
}
/* }}} */

struct bucketindex {
	Bucket b;
	unsigned int i;
};

static void array_bucketindex_swap(void *p, void *q) /* {{{ */
{
	struct bucketindex *f = (struct bucketindex *)p;
	struct bucketindex *g = (struct bucketindex *)q;
	struct bucketindex t;
	t = *f;
	*f = *g;
	*g = t;
}
/* }}} */

/* {{{ proto array array_unique(array input [, int sort_flags])
   Removes duplicate values from array */
PHP_FUNCTION(array_unique)
{
	zval *array;
	uint32_t idx;
	Bucket *p;
	struct bucketindex *arTmp, *cmpdata, *lastkept;
	unsigned int i;
	zend_long sort_type = PHP_SORT_STRING;
	compare_func_t cmp;

	ZEND_PARSE_PARAMETERS_START(1, 2)
		Z_PARAM_ARRAY(array)
		Z_PARAM_OPTIONAL
		Z_PARAM_LONG(sort_type)
	ZEND_PARSE_PARAMETERS_END();

	if (Z_ARRVAL_P(array)->nNumOfElements <= 1) {	/* nothing to do */
		ZVAL_COPY(return_value, array);
		return;
	}

	if (sort_type == PHP_SORT_STRING) {
		HashTable seen;
		zend_long num_key;
		zend_string *str_key;
		zval *val;

		zend_hash_init(&seen, zend_hash_num_elements(Z_ARRVAL_P(array)), NULL, NULL, 0);
		array_init(return_value);

		ZEND_HASH_FOREACH_KEY_VAL_IND(Z_ARRVAL_P(array), num_key, str_key, val) {
			zval *retval;
			if (Z_TYPE_P(val) == IS_STRING) {
				retval = zend_hash_add_empty_element(&seen, Z_STR_P(val));
			} else {
				zend_string *tmp_str_val;
				zend_string *str_val = zval_get_tmp_string(val, &tmp_str_val);
				retval = zend_hash_add_empty_element(&seen, str_val);
				zend_tmp_string_release(tmp_str_val);
			}

			if (retval) {
				/* First occurrence of the value */
				if (UNEXPECTED(Z_ISREF_P(val) && Z_REFCOUNT_P(val) == 1)) {
					ZVAL_DEREF(val);
				}
				Z_TRY_ADDREF_P(val);

				if (str_key) {
					zend_hash_add_new(Z_ARRVAL_P(return_value), str_key, val);
				} else {
					zend_hash_index_add_new(Z_ARRVAL_P(return_value), num_key, val);
				}
			}
		} ZEND_HASH_FOREACH_END();

		zend_hash_destroy(&seen);
		return;
	}

	cmp = php_get_data_compare_func(sort_type, 0);

	RETVAL_ARR(zend_array_dup(Z_ARRVAL_P(array)));

	/* create and sort array with pointers to the target_hash buckets */
	arTmp = (struct bucketindex *) pemalloc((Z_ARRVAL_P(array)->nNumOfElements + 1) * sizeof(struct bucketindex), GC_FLAGS(Z_ARRVAL_P(array)) & IS_ARRAY_PERSISTENT);
	for (i = 0, idx = 0; idx < Z_ARRVAL_P(array)->nNumUsed; idx++) {
		p = Z_ARRVAL_P(array)->arData + idx;
		if (Z_TYPE(p->val) == IS_UNDEF) continue;
		if (Z_TYPE(p->val) == IS_INDIRECT && Z_TYPE_P(Z_INDIRECT(p->val)) == IS_UNDEF) continue;
		arTmp[i].b = *p;
		arTmp[i].i = i;
		i++;
	}
	ZVAL_UNDEF(&arTmp[i].b.val);
	zend_sort((void *) arTmp, i, sizeof(struct bucketindex),
			cmp, (swap_func_t)array_bucketindex_swap);
	/* go through the sorted array and delete duplicates from the copy */
	lastkept = arTmp;
	for (cmpdata = arTmp + 1; Z_TYPE(cmpdata->b.val) != IS_UNDEF; cmpdata++) {
		if (cmp(lastkept, cmpdata)) {
			lastkept = cmpdata;
		} else {
			if (lastkept->i > cmpdata->i) {
				p = &lastkept->b;
				lastkept = cmpdata;
			} else {
				p = &cmpdata->b;
			}
			if (p->key == NULL) {
				zend_hash_index_del(Z_ARRVAL_P(return_value), p->h);
			} else {
				if (Z_ARRVAL_P(return_value) == &EG(symbol_table)) {
					zend_delete_global_variable(p->key);
				} else {
					zend_hash_del(Z_ARRVAL_P(return_value), p->key);
				}
			}
		}
	}
	pefree(arTmp, GC_FLAGS(Z_ARRVAL_P(array)) & IS_ARRAY_PERSISTENT);
}
/* }}} */

static int zval_compare(zval *first, zval *second) /* {{{ */
{
	return string_compare_function(first, second);
}
/* }}} */

static int zval_user_compare(zval *a, zval *b) /* {{{ */
{
	zval args[2];
	zval retval;

	ZVAL_COPY_VALUE(&args[0], a);
	ZVAL_COPY_VALUE(&args[1], b);

	BG(user_compare_fci).param_count = 2;
	BG(user_compare_fci).params = args;
	BG(user_compare_fci).retval = &retval;
	BG(user_compare_fci).no_separation = 0;

	if (zend_call_function(&BG(user_compare_fci), &BG(user_compare_fci_cache)) == SUCCESS && Z_TYPE(retval) != IS_UNDEF) {
		zend_long ret = zval_get_long(&retval);
		zval_ptr_dtor(&retval);
		return ZEND_NORMALIZE_BOOL(ret);
	} else {
		return 0;
	}
}
/* }}} */

static void php_array_intersect_key(INTERNAL_FUNCTION_PARAMETERS, int data_compare_type) /* {{{ */
{
    uint32_t idx;
	Bucket *p;
	int argc, i;
	zval *args;
	int (*intersect_data_compare_func)(zval *, zval *) = NULL;
	zend_bool ok;
	zval *val, *data;
	int req_args;
	char *param_spec;

	/* Get the argument count */
	argc = ZEND_NUM_ARGS();
	if (data_compare_type == INTERSECT_COMP_DATA_USER) {
		/* INTERSECT_COMP_DATA_USER - array_uintersect_assoc() */
		req_args = 3;
		param_spec = "+f";
		intersect_data_compare_func = zval_user_compare;
	} else {
		/* 	INTERSECT_COMP_DATA_NONE - array_intersect_key()
			INTERSECT_COMP_DATA_INTERNAL - array_intersect_assoc() */
		req_args = 2;
		param_spec = "+";

		if (data_compare_type == INTERSECT_COMP_DATA_INTERNAL) {
			intersect_data_compare_func = zval_compare;
		}
	}

	if (argc < req_args) {
		zend_argument_count_error("At least %d parameters are required, %d given", req_args, argc);
		return;
	}

	if (zend_parse_parameters(ZEND_NUM_ARGS(), param_spec, &args, &argc, &BG(user_compare_fci), &BG(user_compare_fci_cache)) == FAILURE) {
		return;
	}

	for (i = 0; i < argc; i++) {
		if (Z_TYPE(args[i]) != IS_ARRAY) {
			zend_type_error("Expected parameter %d to be an array, %s given", i + 1, zend_zval_type_name(&args[i]));
			return;
		}
	}

	array_init(return_value);

	for (idx = 0; idx < Z_ARRVAL(args[0])->nNumUsed; idx++) {
		p = Z_ARRVAL(args[0])->arData + idx;
		val = &p->val;
		if (Z_TYPE_P(val) == IS_UNDEF) continue;
		if (UNEXPECTED(Z_TYPE_P(val) == IS_INDIRECT)) {
			val = Z_INDIRECT_P(val);
			if (Z_TYPE_P(val) == IS_UNDEF) continue;
		}
		if (Z_ISREF_P(val) && Z_REFCOUNT_P(val) == 1) {
			val = Z_REFVAL_P(val);
		}
		if (p->key == NULL) {
			ok = 1;
			for (i = 1; i < argc; i++) {
				if ((data = zend_hash_index_find(Z_ARRVAL(args[i]), p->h)) == NULL ||
					(intersect_data_compare_func &&
					intersect_data_compare_func(val, data) != 0)
				) {
					ok = 0;
					break;
				}
			}
			if (ok) {
				Z_TRY_ADDREF_P(val);
				zend_hash_index_update(Z_ARRVAL_P(return_value), p->h, val);
			}
		} else {
			ok = 1;
			for (i = 1; i < argc; i++) {
				if ((data = zend_hash_find_ex_ind(Z_ARRVAL(args[i]), p->key, 1)) == NULL ||
					(intersect_data_compare_func &&
					intersect_data_compare_func(val, data) != 0)
				) {
					ok = 0;
					break;
				}
			}
			if (ok) {
				Z_TRY_ADDREF_P(val);
				zend_hash_update(Z_ARRVAL_P(return_value), p->key, val);
			}
		}
	}
}
/* }}} */

static void php_array_intersect(INTERNAL_FUNCTION_PARAMETERS, int behavior, int data_compare_type, int key_compare_type) /* {{{ */
{
	zval *args = NULL;
	HashTable *hash;
	int arr_argc, i, c = 0;
	uint32_t idx;
	Bucket **lists, *list, **ptrs, *p;
	uint32_t req_args;
	char *param_spec;
	zend_fcall_info fci1, fci2;
	zend_fcall_info_cache fci1_cache = empty_fcall_info_cache, fci2_cache = empty_fcall_info_cache;
	zend_fcall_info *fci_key = NULL, *fci_data;
	zend_fcall_info_cache *fci_key_cache = NULL, *fci_data_cache;
	PHP_ARRAY_CMP_FUNC_VARS;

	int (*intersect_key_compare_func)(const void *, const void *);
	int (*intersect_data_compare_func)(const void *, const void *);

	if (behavior == INTERSECT_NORMAL) {
		intersect_key_compare_func = php_array_key_compare_string;

		if (data_compare_type == INTERSECT_COMP_DATA_INTERNAL) {
			/* array_intersect() */
			req_args = 2;
			param_spec = "+";
			intersect_data_compare_func = php_array_data_compare_string;
		} else if (data_compare_type == INTERSECT_COMP_DATA_USER) {
			/* array_uintersect() */
			req_args = 3;
			param_spec = "+f";
			intersect_data_compare_func = php_array_user_compare;
		} else {
			ZEND_ASSERT(0 && "Invalid data_compare_type");
			return;
		}

		if (ZEND_NUM_ARGS() < req_args) {
			zend_argument_count_error("At least %d parameters are required, %d given", req_args, ZEND_NUM_ARGS());
			return;
		}

		if (zend_parse_parameters(ZEND_NUM_ARGS(), param_spec, &args, &arr_argc, &fci1, &fci1_cache) == FAILURE) {
			return;
		}
		fci_data = &fci1;
		fci_data_cache = &fci1_cache;

	} else if (behavior & INTERSECT_ASSOC) { /* triggered also when INTERSECT_KEY */
		/* INTERSECT_KEY is subset of INTERSECT_ASSOC. When having the former
		 * no comparison of the data is done (part of INTERSECT_ASSOC) */

		if (data_compare_type == INTERSECT_COMP_DATA_INTERNAL && key_compare_type == INTERSECT_COMP_KEY_INTERNAL) {
			/* array_intersect_assoc() or array_intersect_key() */
			req_args = 2;
			param_spec = "+";
			intersect_key_compare_func = php_array_key_compare_string;
			intersect_data_compare_func = php_array_data_compare_string;
		} else if (data_compare_type == INTERSECT_COMP_DATA_USER && key_compare_type == INTERSECT_COMP_KEY_INTERNAL) {
			/* array_uintersect_assoc() */
			req_args = 3;
			param_spec = "+f";
			intersect_key_compare_func = php_array_key_compare_string;
			intersect_data_compare_func = php_array_user_compare;
			fci_data = &fci1;
			fci_data_cache = &fci1_cache;
		} else if (data_compare_type == INTERSECT_COMP_DATA_INTERNAL && key_compare_type == INTERSECT_COMP_KEY_USER) {
			/* array_intersect_uassoc() or array_intersect_ukey() */
			req_args = 3;
			param_spec = "+f";
			intersect_key_compare_func = php_array_user_key_compare;
			intersect_data_compare_func = php_array_data_compare_string;
			fci_key = &fci1;
			fci_key_cache = &fci1_cache;
		} else if (data_compare_type == INTERSECT_COMP_DATA_USER && key_compare_type == INTERSECT_COMP_KEY_USER) {
			/* array_uintersect_uassoc() */
			req_args = 4;
			param_spec = "+ff";
			intersect_key_compare_func = php_array_user_key_compare;
			intersect_data_compare_func = php_array_user_compare;
			fci_data = &fci1;
			fci_data_cache = &fci1_cache;
			fci_key = &fci2;
			fci_key_cache = &fci2_cache;
		} else {
			ZEND_ASSERT(0 && "Invalid data_compare_type / key_compare_type");
			return;
		}

		if (ZEND_NUM_ARGS() < req_args) {
			zend_argument_count_error("At least %d parameters are required, %d given", req_args, ZEND_NUM_ARGS());
			return;
		}

		if (zend_parse_parameters(ZEND_NUM_ARGS(), param_spec, &args, &arr_argc, &fci1, &fci1_cache, &fci2, &fci2_cache) == FAILURE) {
			return;
		}

	} else {
		ZEND_ASSERT(0 && "Invalid behavior");
		return;
	}

	PHP_ARRAY_CMP_FUNC_BACKUP();

	/* for each argument, create and sort list with pointers to the hash buckets */
	lists = (Bucket **)safe_emalloc(arr_argc, sizeof(Bucket *), 0);
	ptrs = (Bucket **)safe_emalloc(arr_argc, sizeof(Bucket *), 0);

	if (behavior == INTERSECT_NORMAL && data_compare_type == INTERSECT_COMP_DATA_USER) {
		BG(user_compare_fci) = *fci_data;
		BG(user_compare_fci_cache) = *fci_data_cache;
	} else if (behavior & INTERSECT_ASSOC && key_compare_type == INTERSECT_COMP_KEY_USER) {
		BG(user_compare_fci) = *fci_key;
		BG(user_compare_fci_cache) = *fci_key_cache;
	}

	for (i = 0; i < arr_argc; i++) {
		if (Z_TYPE(args[i]) != IS_ARRAY) {
			zend_type_error("Expected parameter %d to be an array, %s given", i + 1, zend_zval_type_name(&args[i]));
			arr_argc = i; /* only free up to i - 1 */
			goto out;
		}
		hash = Z_ARRVAL(args[i]);
		list = (Bucket *) pemalloc((hash->nNumOfElements + 1) * sizeof(Bucket), GC_FLAGS(hash) & IS_ARRAY_PERSISTENT);
		lists[i] = list;
		ptrs[i] = list;
		for (idx = 0; idx < hash->nNumUsed; idx++) {
			p = hash->arData + idx;
			if (Z_TYPE(p->val) == IS_UNDEF) continue;
			*list++ = *p;
		}
		ZVAL_UNDEF(&list->val);
		if (hash->nNumOfElements > 1) {
			if (behavior == INTERSECT_NORMAL) {
				zend_sort((void *) lists[i], hash->nNumOfElements,
						sizeof(Bucket), intersect_data_compare_func, (swap_func_t)zend_hash_bucket_swap);
			} else if (behavior & INTERSECT_ASSOC) { /* triggered also when INTERSECT_KEY */
				zend_sort((void *) lists[i], hash->nNumOfElements,
						sizeof(Bucket), intersect_key_compare_func, (swap_func_t)zend_hash_bucket_swap);
			}
		}
	}

	/* copy the argument array */
	RETVAL_ARR(zend_array_dup(Z_ARRVAL(args[0])));

	/* go through the lists and look for common values */
	while (Z_TYPE(ptrs[0]->val) != IS_UNDEF) {
		if ((behavior & INTERSECT_ASSOC) /* triggered also when INTERSECT_KEY */
			&& key_compare_type == INTERSECT_COMP_KEY_USER) {
			BG(user_compare_fci) = *fci_key;
			BG(user_compare_fci_cache) = *fci_key_cache;
		}

		for (i = 1; i < arr_argc; i++) {
			if (behavior & INTERSECT_NORMAL) {
				while (Z_TYPE(ptrs[i]->val) != IS_UNDEF && (0 < (c = intersect_data_compare_func(ptrs[0], ptrs[i])))) {
					ptrs[i]++;
				}
			} else if (behavior & INTERSECT_ASSOC) { /* triggered also when INTERSECT_KEY */
				while (Z_TYPE(ptrs[i]->val) != IS_UNDEF && (0 < (c = intersect_key_compare_func(ptrs[0], ptrs[i])))) {
					ptrs[i]++;
				}
				if ((!c && Z_TYPE(ptrs[i]->val) != IS_UNDEF) && (behavior == INTERSECT_ASSOC)) { /* only when INTERSECT_ASSOC */
					/* this means that ptrs[i] is not NULL so we can compare
					 * and "c==0" is from last operation
					 * in this branch of code we enter only when INTERSECT_ASSOC
					 * since when we have INTERSECT_KEY compare of data is not wanted. */
					if (data_compare_type == INTERSECT_COMP_DATA_USER) {
						BG(user_compare_fci) = *fci_data;
						BG(user_compare_fci_cache) = *fci_data_cache;
					}
					if (intersect_data_compare_func(ptrs[0], ptrs[i]) != 0) {
						c = 1;
						if (key_compare_type == INTERSECT_COMP_KEY_USER) {
							BG(user_compare_fci) = *fci_key;
							BG(user_compare_fci_cache) = *fci_key_cache;
							/* When KEY_USER, the last parameter is always the callback */
						}
						/* we are going to the break */
					} else {
						/* continue looping */
					}
				}
			}
			if (Z_TYPE(ptrs[i]->val) == IS_UNDEF) {
				/* delete any values corresponding to remains of ptrs[0] */
				/* and exit because they do not present in at least one of */
				/* the other arguments */
				for (;;) {
					p = ptrs[0]++;
					if (Z_TYPE(p->val) == IS_UNDEF) {
						goto out;
					}
					if (p->key == NULL) {
						zend_hash_index_del(Z_ARRVAL_P(return_value), p->h);
					} else {
						zend_hash_del(Z_ARRVAL_P(return_value), p->key);
					}
				}
			}
			if (c) /* here we get if not all are equal */
				break;
			ptrs[i]++;
		}
		if (c) {
			/* Value of ptrs[0] not in all arguments, delete all entries */
			/* with value < value of ptrs[i] */
			for (;;) {
				p = ptrs[0];
				if (p->key == NULL) {
					zend_hash_index_del(Z_ARRVAL_P(return_value), p->h);
				} else {
					zend_hash_del(Z_ARRVAL_P(return_value), p->key);
				}
				if (Z_TYPE((++ptrs[0])->val) == IS_UNDEF) {
					goto out;
				}
				if (behavior == INTERSECT_NORMAL) {
					if (0 <= intersect_data_compare_func(ptrs[0], ptrs[i])) {
						break;
					}
				} else if (behavior & INTERSECT_ASSOC) { /* triggered also when INTERSECT_KEY */
					/* no need of looping because indexes are unique */
					break;
				}
			}
		} else {
			/* ptrs[0] is present in all the arguments */
			/* Skip all entries with same value as ptrs[0] */
			for (;;) {
				if (Z_TYPE((++ptrs[0])->val) == IS_UNDEF) {
					goto out;
				}
				if (behavior == INTERSECT_NORMAL) {
					if (intersect_data_compare_func(ptrs[0] - 1, ptrs[0])) {
						break;
					}
				} else if (behavior & INTERSECT_ASSOC) { /* triggered also when INTERSECT_KEY */
					/* no need of looping because indexes are unique */
					break;
				}
			}
		}
	}
out:
	for (i = 0; i < arr_argc; i++) {
		hash = Z_ARRVAL(args[i]);
		pefree(lists[i], GC_FLAGS(hash) & IS_ARRAY_PERSISTENT);
	}

	PHP_ARRAY_CMP_FUNC_RESTORE();

	efree(ptrs);
	efree(lists);
}
/* }}} */

/* {{{ proto array array_intersect_key(array arr1, array arr2 [, array ...])
   Returns the entries of arr1 that have keys which are present in all the other arguments. Kind of equivalent to array_diff(array_keys($arr1), array_keys($arr2)[,array_keys(...)]). Equivalent of array_intersect_assoc() but does not do compare of the data. */
PHP_FUNCTION(array_intersect_key)
{
	php_array_intersect_key(INTERNAL_FUNCTION_PARAM_PASSTHRU, INTERSECT_COMP_DATA_NONE);
}
/* }}} */

/* {{{ proto array array_intersect_ukey(array arr1, array arr2 [, array ...], callback key_compare_func)
   Returns the entries of arr1 that have keys which are present in all the other arguments. Kind of equivalent to array_diff(array_keys($arr1), array_keys($arr2)[,array_keys(...)]). The comparison of the keys is performed by a user supplied function. Equivalent of array_intersect_uassoc() but does not do compare of the data. */
PHP_FUNCTION(array_intersect_ukey)
{
	php_array_intersect(INTERNAL_FUNCTION_PARAM_PASSTHRU, INTERSECT_KEY, INTERSECT_COMP_DATA_INTERNAL, INTERSECT_COMP_KEY_USER);
}
/* }}} */

/* {{{ proto array array_intersect(array arr1, array arr2 [, array ...])
   Returns the entries of arr1 that have values which are present in all the other arguments */
PHP_FUNCTION(array_intersect)
{
	php_array_intersect(INTERNAL_FUNCTION_PARAM_PASSTHRU, INTERSECT_NORMAL, INTERSECT_COMP_DATA_INTERNAL, INTERSECT_COMP_KEY_INTERNAL);
}
/* }}} */

/* {{{ proto array array_uintersect(array arr1, array arr2 [, array ...], callback data_compare_func)
   Returns the entries of arr1 that have values which are present in all the other arguments. Data is compared by using a user-supplied callback. */
PHP_FUNCTION(array_uintersect)
{
	php_array_intersect(INTERNAL_FUNCTION_PARAM_PASSTHRU, INTERSECT_NORMAL, INTERSECT_COMP_DATA_USER, INTERSECT_COMP_KEY_INTERNAL);
}
/* }}} */

/* {{{ proto array array_intersect_assoc(array arr1, array arr2 [, array ...])
   Returns the entries of arr1 that have values which are present in all the other arguments. Keys are used to do more restrictive check */
PHP_FUNCTION(array_intersect_assoc)
{
	php_array_intersect_key(INTERNAL_FUNCTION_PARAM_PASSTHRU, INTERSECT_COMP_DATA_INTERNAL);
}
/* }}} */

/* {{{ proto array array_intersect_uassoc(array arr1, array arr2 [, array ...], callback key_compare_func) U
   Returns the entries of arr1 that have values which are present in all the other arguments. Keys are used to do more restrictive check and they are compared by using a user-supplied callback. */
PHP_FUNCTION(array_intersect_uassoc)
{
	php_array_intersect(INTERNAL_FUNCTION_PARAM_PASSTHRU, INTERSECT_ASSOC, INTERSECT_COMP_DATA_INTERNAL, INTERSECT_COMP_KEY_USER);
}
/* }}} */

/* {{{ proto array array_uintersect_assoc(array arr1, array arr2 [, array ...], callback data_compare_func) U
   Returns the entries of arr1 that have values which are present in all the other arguments. Keys are used to do more restrictive check. Data is compared by using a user-supplied callback. */
PHP_FUNCTION(array_uintersect_assoc)
{
	php_array_intersect_key(INTERNAL_FUNCTION_PARAM_PASSTHRU, INTERSECT_COMP_DATA_USER);
}
/* }}} */

/* {{{ proto array array_uintersect_uassoc(array arr1, array arr2 [, array ...], callback data_compare_func, callback key_compare_func)
   Returns the entries of arr1 that have values which are present in all the other arguments. Keys are used to do more restrictive check. Both data and keys are compared by using user-supplied callbacks. */
PHP_FUNCTION(array_uintersect_uassoc)
{
	php_array_intersect(INTERNAL_FUNCTION_PARAM_PASSTHRU, INTERSECT_ASSOC, INTERSECT_COMP_DATA_USER, INTERSECT_COMP_KEY_USER);
}
/* }}} */

static void php_array_diff_key(INTERNAL_FUNCTION_PARAMETERS, int data_compare_type) /* {{{ */
{
    uint32_t idx;
	Bucket *p;
	int argc, i;
	zval *args;
	int (*diff_data_compare_func)(zval *, zval *) = NULL;
	zend_bool ok;
	zval *val, *data;

	/* Get the argument count */
	argc = ZEND_NUM_ARGS();
	if (data_compare_type == DIFF_COMP_DATA_USER) {
		if (argc < 3) {
			zend_argument_count_error("At least 3 parameters are required, %d given", ZEND_NUM_ARGS());
			return;
		}
		if (zend_parse_parameters(ZEND_NUM_ARGS(), "+f", &args, &argc, &BG(user_compare_fci), &BG(user_compare_fci_cache)) == FAILURE) {
			return;
		}
		diff_data_compare_func = zval_user_compare;
	} else {
		if (argc < 2) {
			zend_argument_count_error("At least 2 parameters are required, %d given", ZEND_NUM_ARGS());
			return;
		}
		if (zend_parse_parameters(ZEND_NUM_ARGS(), "+", &args, &argc) == FAILURE) {
			return;
		}
		if (data_compare_type == DIFF_COMP_DATA_INTERNAL) {
			diff_data_compare_func = zval_compare;
		}
	}

	for (i = 0; i < argc; i++) {
		if (Z_TYPE(args[i]) != IS_ARRAY) {
			zend_type_error("Expected parameter %d to be an array, %s given", i + 1, zend_zval_type_name(&args[i]));
			return;
		}
	}

	array_init(return_value);

	for (idx = 0; idx < Z_ARRVAL(args[0])->nNumUsed; idx++) {
		p = Z_ARRVAL(args[0])->arData + idx;
		val = &p->val;
		if (Z_TYPE_P(val) == IS_UNDEF) continue;
		if (UNEXPECTED(Z_TYPE_P(val) == IS_INDIRECT)) {
			val = Z_INDIRECT_P(val);
			if (Z_TYPE_P(val) == IS_UNDEF) continue;
		}
		if (Z_ISREF_P(val) && Z_REFCOUNT_P(val) == 1) {
			val = Z_REFVAL_P(val);
		}
		if (p->key == NULL) {
			ok = 1;
			for (i = 1; i < argc; i++) {
				if ((data = zend_hash_index_find(Z_ARRVAL(args[i]), p->h)) != NULL &&
					(!diff_data_compare_func ||
					diff_data_compare_func(val, data) == 0)
				) {
					ok = 0;
					break;
				}
			}
			if (ok) {
				Z_TRY_ADDREF_P(val);
				zend_hash_index_update(Z_ARRVAL_P(return_value), p->h, val);
			}
		} else {
			ok = 1;
			for (i = 1; i < argc; i++) {
				if ((data = zend_hash_find_ex_ind(Z_ARRVAL(args[i]), p->key, 1)) != NULL &&
					(!diff_data_compare_func ||
					diff_data_compare_func(val, data) == 0)
				) {
					ok = 0;
					break;
				}
			}
			if (ok) {
				Z_TRY_ADDREF_P(val);
				zend_hash_update(Z_ARRVAL_P(return_value), p->key, val);
			}
		}
	}
}
/* }}} */

static void php_array_diff(INTERNAL_FUNCTION_PARAMETERS, int behavior, int data_compare_type, int key_compare_type) /* {{{ */
{
	zval *args = NULL;
	HashTable *hash;
	int arr_argc, i, c;
	uint32_t idx;
	Bucket **lists, *list, **ptrs, *p;
	uint32_t req_args;
	char *param_spec;
	zend_fcall_info fci1, fci2;
	zend_fcall_info_cache fci1_cache = empty_fcall_info_cache, fci2_cache = empty_fcall_info_cache;
	zend_fcall_info *fci_key = NULL, *fci_data;
	zend_fcall_info_cache *fci_key_cache = NULL, *fci_data_cache;
	PHP_ARRAY_CMP_FUNC_VARS;

	int (*diff_key_compare_func)(const void *, const void *);
	int (*diff_data_compare_func)(const void *, const void *);

	if (behavior == DIFF_NORMAL) {
		diff_key_compare_func = php_array_key_compare_string;

		if (data_compare_type == DIFF_COMP_DATA_INTERNAL) {
			/* array_diff */
			req_args = 2;
			param_spec = "+";
			diff_data_compare_func = php_array_data_compare_string;
		} else if (data_compare_type == DIFF_COMP_DATA_USER) {
			/* array_udiff */
			req_args = 3;
			param_spec = "+f";
			diff_data_compare_func = php_array_user_compare;
		} else {
			php_error_docref(NULL, E_WARNING, "data_compare_type is %d. This should never happen. Please report as a bug", data_compare_type);
			return;
		}

		if (ZEND_NUM_ARGS() < req_args) {
			zend_argument_count_error("At least %d parameters are required, %d given", req_args, ZEND_NUM_ARGS());
			return;
		}

		if (zend_parse_parameters(ZEND_NUM_ARGS(), param_spec, &args, &arr_argc, &fci1, &fci1_cache) == FAILURE) {
			return;
		}
		fci_data = &fci1;
		fci_data_cache = &fci1_cache;

	} else if (behavior & DIFF_ASSOC) { /* triggered also if DIFF_KEY */
		/* DIFF_KEY is subset of DIFF_ASSOC. When having the former
		 * no comparison of the data is done (part of DIFF_ASSOC) */

		if (data_compare_type == DIFF_COMP_DATA_INTERNAL && key_compare_type == DIFF_COMP_KEY_INTERNAL) {
			/* array_diff_assoc() or array_diff_key() */
			req_args = 2;
			param_spec = "+";
			diff_key_compare_func = php_array_key_compare_string;
			diff_data_compare_func = php_array_data_compare_string;
		} else if (data_compare_type == DIFF_COMP_DATA_USER && key_compare_type == DIFF_COMP_KEY_INTERNAL) {
			/* array_udiff_assoc() */
			req_args = 3;
			param_spec = "+f";
			diff_key_compare_func = php_array_key_compare_string;
			diff_data_compare_func = php_array_user_compare;
			fci_data = &fci1;
			fci_data_cache = &fci1_cache;
		} else if (data_compare_type == DIFF_COMP_DATA_INTERNAL && key_compare_type == DIFF_COMP_KEY_USER) {
			/* array_diff_uassoc() or array_diff_ukey() */
			req_args = 3;
			param_spec = "+f";
			diff_key_compare_func = php_array_user_key_compare;
			diff_data_compare_func = php_array_data_compare_string;
			fci_key = &fci1;
			fci_key_cache = &fci1_cache;
		} else if (data_compare_type == DIFF_COMP_DATA_USER && key_compare_type == DIFF_COMP_KEY_USER) {
			/* array_udiff_uassoc() */
			req_args = 4;
			param_spec = "+ff";
			diff_key_compare_func = php_array_user_key_compare;
			diff_data_compare_func = php_array_user_compare;
			fci_data = &fci1;
			fci_data_cache = &fci1_cache;
			fci_key = &fci2;
			fci_key_cache = &fci2_cache;
		} else {
			ZEND_ASSERT(0 && "Invalid data_compare_type / key_compare_type");
			return;
		}

		if (ZEND_NUM_ARGS() < req_args) {
			zend_argument_count_error("At least %d parameters are required, %d given", req_args, ZEND_NUM_ARGS());
			return;
		}

		if (zend_parse_parameters(ZEND_NUM_ARGS(), param_spec, &args, &arr_argc, &fci1, &fci1_cache, &fci2, &fci2_cache) == FAILURE) {
			return;
		}

	} else {
		ZEND_ASSERT(0 && "Invalid behavior");
		return;
	}

	PHP_ARRAY_CMP_FUNC_BACKUP();

	/* for each argument, create and sort list with pointers to the hash buckets */
	lists = (Bucket **)safe_emalloc(arr_argc, sizeof(Bucket *), 0);
	ptrs = (Bucket **)safe_emalloc(arr_argc, sizeof(Bucket *), 0);

	if (behavior == DIFF_NORMAL && data_compare_type == DIFF_COMP_DATA_USER) {
		BG(user_compare_fci) = *fci_data;
		BG(user_compare_fci_cache) = *fci_data_cache;
	} else if (behavior & DIFF_ASSOC && key_compare_type == DIFF_COMP_KEY_USER) {
		BG(user_compare_fci) = *fci_key;
		BG(user_compare_fci_cache) = *fci_key_cache;
	}

	for (i = 0; i < arr_argc; i++) {
		if (Z_TYPE(args[i]) != IS_ARRAY) {
			zend_type_error("Expected parameter %d to be an array, %s given", i + 1, zend_zval_type_name(&args[i]));
			arr_argc = i; /* only free up to i - 1 */
			goto out;
		}
		hash = Z_ARRVAL(args[i]);
		list = (Bucket *) pemalloc((hash->nNumOfElements + 1) * sizeof(Bucket), GC_FLAGS(hash) & IS_ARRAY_PERSISTENT);
		lists[i] = list;
		ptrs[i] = list;
		for (idx = 0; idx < hash->nNumUsed; idx++) {
			p = hash->arData + idx;
			if (Z_TYPE(p->val) == IS_UNDEF) continue;
			*list++ = *p;
		}
		ZVAL_UNDEF(&list->val);
		if (hash->nNumOfElements > 1) {
			if (behavior == DIFF_NORMAL) {
				zend_sort((void *) lists[i], hash->nNumOfElements,
						sizeof(Bucket), diff_data_compare_func, (swap_func_t)zend_hash_bucket_swap);
			} else if (behavior & DIFF_ASSOC) { /* triggered also when DIFF_KEY */
				zend_sort((void *) lists[i], hash->nNumOfElements,
						sizeof(Bucket), diff_key_compare_func, (swap_func_t)zend_hash_bucket_swap);
			}
		}
	}

	/* copy the argument array */
	RETVAL_ARR(zend_array_dup(Z_ARRVAL(args[0])));

	/* go through the lists and look for values of ptr[0] that are not in the others */
	while (Z_TYPE(ptrs[0]->val) != IS_UNDEF) {
		if ((behavior & DIFF_ASSOC) /* triggered also when DIFF_KEY */
			&&
			key_compare_type == DIFF_COMP_KEY_USER
		) {
			BG(user_compare_fci) = *fci_key;
			BG(user_compare_fci_cache) = *fci_key_cache;
		}
		c = 1;
		for (i = 1; i < arr_argc; i++) {
			Bucket *ptr = ptrs[i];
			if (behavior == DIFF_NORMAL) {
				while (Z_TYPE(ptrs[i]->val) != IS_UNDEF && (0 < (c = diff_data_compare_func(ptrs[0], ptrs[i])))) {
					ptrs[i]++;
				}
			} else if (behavior & DIFF_ASSOC) { /* triggered also when DIFF_KEY */
				while (Z_TYPE(ptr->val) != IS_UNDEF && (0 != (c = diff_key_compare_func(ptrs[0], ptr)))) {
					ptr++;
				}
			}
			if (!c) {
				if (behavior == DIFF_NORMAL) {
					if (Z_TYPE(ptrs[i]->val) != IS_UNDEF) {
						ptrs[i]++;
					}
					break;
				} else if (behavior == DIFF_ASSOC) {  /* only when DIFF_ASSOC */
					/* In this branch is execute only when DIFF_ASSOC. If behavior == DIFF_KEY
					 * data comparison is not needed - skipped. */
					if (Z_TYPE(ptr->val) != IS_UNDEF) {
						if (data_compare_type == DIFF_COMP_DATA_USER) {
							BG(user_compare_fci) = *fci_data;
							BG(user_compare_fci_cache) = *fci_data_cache;
						}
						if (diff_data_compare_func(ptrs[0], ptr) != 0) {
							/* the data is not the same */
							c = -1;
							if (key_compare_type == DIFF_COMP_KEY_USER) {
								BG(user_compare_fci) = *fci_key;
								BG(user_compare_fci_cache) = *fci_key_cache;
							}
						} else {
							break;
							/* we have found the element in other arrays thus we don't want it
							 * in the return_value -> delete from there */
						}
					}
				} else if (behavior == DIFF_KEY) { /* only when DIFF_KEY */
					/* the behavior here differs from INTERSECT_KEY in php_intersect
					 * since in the "diff" case we have to remove the entry from
					 * return_value while when doing intersection the entry must not
					 * be deleted. */
					break; /* remove the key */
				}
			}
		}
		if (!c) {
			/* ptrs[0] in one of the other arguments */
			/* delete all entries with value as ptrs[0] */
			for (;;) {
				p = ptrs[0];
				if (p->key == NULL) {
					zend_hash_index_del(Z_ARRVAL_P(return_value), p->h);
				} else {
					zend_hash_del(Z_ARRVAL_P(return_value), p->key);
				}
				if (Z_TYPE((++ptrs[0])->val) == IS_UNDEF) {
					goto out;
				}
				if (behavior == DIFF_NORMAL) {
					if (diff_data_compare_func(ptrs[0] - 1, ptrs[0])) {
						break;
					}
				} else if (behavior & DIFF_ASSOC) { /* triggered also when DIFF_KEY */
					/* in this case no array_key_compare is needed */
					break;
				}
			}
		} else {
			/* ptrs[0] in none of the other arguments */
			/* skip all entries with value as ptrs[0] */
			for (;;) {
				if (Z_TYPE((++ptrs[0])->val) == IS_UNDEF) {
					goto out;
				}
				if (behavior == DIFF_NORMAL) {
					if (diff_data_compare_func(ptrs[0] - 1, ptrs[0])) {
						break;
					}
				} else if (behavior & DIFF_ASSOC) { /* triggered also when DIFF_KEY */
					/* in this case no array_key_compare is needed */
					break;
				}
			}
		}
	}
out:
	for (i = 0; i < arr_argc; i++) {
		hash = Z_ARRVAL(args[i]);
		pefree(lists[i], GC_FLAGS(hash) & IS_ARRAY_PERSISTENT);
	}

	PHP_ARRAY_CMP_FUNC_RESTORE();

	efree(ptrs);
	efree(lists);
}
/* }}} */

/* {{{ proto array array_diff_key(array arr1, array arr2 [, array ...])
   Returns the entries of arr1 that have keys which are not present in any of the others arguments. This function is like array_diff() but works on the keys instead of the values. The associativity is preserved. */
PHP_FUNCTION(array_diff_key)
{
	php_array_diff_key(INTERNAL_FUNCTION_PARAM_PASSTHRU, DIFF_COMP_DATA_NONE);
}
/* }}} */

/* {{{ proto array array_diff_ukey(array arr1, array arr2 [, array ...], callback key_comp_func)
   Returns the entries of arr1 that have keys which are not present in any of the others arguments. User supplied function is used for comparing the keys. This function is like array_udiff() but works on the keys instead of the values. The associativity is preserved. */
PHP_FUNCTION(array_diff_ukey)
{
	php_array_diff(INTERNAL_FUNCTION_PARAM_PASSTHRU, DIFF_KEY, DIFF_COMP_DATA_INTERNAL, DIFF_COMP_KEY_USER);
}
/* }}} */

/* {{{ proto array array_diff(array arr1, array arr2 [, array ...])
   Returns the entries of arr1 that have values which are not present in any of the others arguments. */
PHP_FUNCTION(array_diff)
{
	zval *args;
	int argc, i;
	uint32_t num;
	HashTable exclude;
	zval *value;
	zend_string *str, *tmp_str, *key;
	zend_long idx;
	zval dummy;

	if (ZEND_NUM_ARGS() < 2) {
		zend_argument_count_error("At least 2 parameters are required, %d given", ZEND_NUM_ARGS());
		return;
	}

	ZEND_PARSE_PARAMETERS_START(1, -1)
		Z_PARAM_VARIADIC('+', args, argc)
	ZEND_PARSE_PARAMETERS_END();

	if (Z_TYPE(args[0]) != IS_ARRAY) {
		zend_type_error("Expected parameter 1 to be an array, %s given", zend_zval_type_name(&args[0]));
		return;
	}

	num = zend_hash_num_elements(Z_ARRVAL(args[0]));
	if (num == 0) {
		for (i = 1; i < argc; i++) {
			if (Z_TYPE(args[i]) != IS_ARRAY) {
				zend_type_error("Expected parameter %d to be an array, %s given", i + 1, zend_zval_type_name(&args[i]));
				return;
			}
		}
		RETURN_EMPTY_ARRAY();
	} else if (num == 1) {
		int found = 0;
		zend_string *search_str, *tmp_search_str;

		value = NULL;
		ZEND_HASH_FOREACH_VAL_IND(Z_ARRVAL(args[0]), value) {
			break;
		} ZEND_HASH_FOREACH_END();

		if (!value) {
			for (i = 1; i < argc; i++) {
				if (Z_TYPE(args[i]) != IS_ARRAY) {
					zend_type_error("Expected parameter %d to be an array, %s given", i + 1, zend_zval_type_name(&args[i]));
					return;
				}
			}
			RETURN_EMPTY_ARRAY();
		}

		search_str = zval_get_tmp_string(value, &tmp_search_str);

		for (i = 1; i < argc; i++) {
			if (Z_TYPE(args[i]) != IS_ARRAY) {
				zend_type_error("Expected parameter %d to be an array, %s given", i + 1, zend_zval_type_name(&args[i]));
				return;
			}
			if (!found) {
				ZEND_HASH_FOREACH_VAL_IND(Z_ARRVAL(args[i]), value) {
					str = zval_get_tmp_string(value, &tmp_str);
					if (zend_string_equals(search_str, str)) {
						zend_tmp_string_release(tmp_str);
						found = 1;
						break;
					}
					zend_tmp_string_release(tmp_str);
				} ZEND_HASH_FOREACH_END();
			}
		}

		zend_tmp_string_release(tmp_search_str);

		if (found) {
			RETVAL_EMPTY_ARRAY();
		} else {
			ZVAL_COPY(return_value, &args[0]);
		}
		return;
	}

	/* count number of elements */
	num = 0;
	for (i = 1; i < argc; i++) {
		if (Z_TYPE(args[i]) != IS_ARRAY) {
			zend_type_error("Expected parameter %d to be an array, %s given", i + 1, zend_zval_type_name(&args[i]));
			return;
		}
		num += zend_hash_num_elements(Z_ARRVAL(args[i]));
	}

	if (num == 0) {
		ZVAL_COPY(return_value, &args[0]);
		return;
	}

	ZVAL_NULL(&dummy);
	/* create exclude map */
	zend_hash_init(&exclude, num, NULL, NULL, 0);
	for (i = 1; i < argc; i++) {
		ZEND_HASH_FOREACH_VAL_IND(Z_ARRVAL(args[i]), value) {
			str = zval_get_tmp_string(value, &tmp_str);
			zend_hash_add(&exclude, str, &dummy);
			zend_tmp_string_release(tmp_str);
		} ZEND_HASH_FOREACH_END();
	}

	/* copy all elements of first array that are not in exclude set */
	array_init_size(return_value, zend_hash_num_elements(Z_ARRVAL(args[0])));
	ZEND_HASH_FOREACH_KEY_VAL_IND(Z_ARRVAL(args[0]), idx, key, value) {
		str = zval_get_tmp_string(value, &tmp_str);
		if (!zend_hash_exists(&exclude, str)) {
			if (key) {
				value = zend_hash_add_new(Z_ARRVAL_P(return_value), key, value);
			} else {
				value = zend_hash_index_add_new(Z_ARRVAL_P(return_value), idx, value);
			}
			zval_add_ref(value);
		}
		zend_tmp_string_release(tmp_str);
	} ZEND_HASH_FOREACH_END();

	zend_hash_destroy(&exclude);
}
/* }}} */

/* {{{ proto array array_udiff(array arr1, array arr2 [, array ...], callback data_comp_func)
   Returns the entries of arr1 that have values which are not present in any of the others arguments. Elements are compared by user supplied function. */
PHP_FUNCTION(array_udiff)
{
	php_array_diff(INTERNAL_FUNCTION_PARAM_PASSTHRU, DIFF_NORMAL, DIFF_COMP_DATA_USER, DIFF_COMP_KEY_INTERNAL);
}
/* }}} */

/* {{{ proto array array_diff_assoc(array arr1, array arr2 [, array ...])
   Returns the entries of arr1 that have values which are not present in any of the others arguments but do additional checks whether the keys are equal */
PHP_FUNCTION(array_diff_assoc)
{
	php_array_diff_key(INTERNAL_FUNCTION_PARAM_PASSTHRU, DIFF_COMP_DATA_INTERNAL);
}
/* }}} */

/* {{{ proto array array_diff_uassoc(array arr1, array arr2 [, array ...], callback data_comp_func)
   Returns the entries of arr1 that have values which are not present in any of the others arguments but do additional checks whether the keys are equal. Elements are compared by user supplied function. */
PHP_FUNCTION(array_diff_uassoc)
{
	php_array_diff(INTERNAL_FUNCTION_PARAM_PASSTHRU, DIFF_ASSOC, DIFF_COMP_DATA_INTERNAL, DIFF_COMP_KEY_USER);
}
/* }}} */

/* {{{ proto array array_udiff_assoc(array arr1, array arr2 [, array ...], callback key_comp_func)
   Returns the entries of arr1 that have values which are not present in any of the others arguments but do additional checks whether the keys are equal. Keys are compared by user supplied function. */
PHP_FUNCTION(array_udiff_assoc)
{
	php_array_diff_key(INTERNAL_FUNCTION_PARAM_PASSTHRU, DIFF_COMP_DATA_USER);
}
/* }}} */

/* {{{ proto array array_udiff_uassoc(array arr1, array arr2 [, array ...], callback data_comp_func, callback key_comp_func)
   Returns the entries of arr1 that have values which are not present in any of the others arguments but do additional checks whether the keys are equal. Keys and elements are compared by user supplied functions. */
PHP_FUNCTION(array_udiff_uassoc)
{
	php_array_diff(INTERNAL_FUNCTION_PARAM_PASSTHRU, DIFF_ASSOC, DIFF_COMP_DATA_USER, DIFF_COMP_KEY_USER);
}
/* }}} */

#define MULTISORT_ORDER	0
#define MULTISORT_TYPE	1
#define MULTISORT_LAST	2

PHPAPI int php_multisort_compare(const void *a, const void *b) /* {{{ */
{
	Bucket *ab = *(Bucket **)a;
	Bucket *bb = *(Bucket **)b;
	int r;
	zend_long result;

	r = 0;
	do {
		result = ARRAYG(multisort_func)[r](&ab[r], &bb[r]);
		if (result != 0) {
			return result > 0 ? 1 : -1;
		}
		r++;
	} while (Z_TYPE(ab[r].val) != IS_UNDEF);

	return 0;
}
/* }}} */

#define MULTISORT_ABORT				\
	efree(func);	\
	efree(arrays);					\
	RETURN_FALSE;

static void array_bucket_p_sawp(void *p, void *q) /* {{{ */ {
	Bucket *t;
	Bucket **f = (Bucket **)p;
	Bucket **g = (Bucket **)q;

	t = *f;
	*f = *g;
	*g = t;
}
/* }}} */

/* {{{ proto bool array_multisort(array &$array1 [, mixed $array1_sort_order [, mixed $array1_sort_flags [, mixed ... ]]]
   Sort multiple arrays at once similar to how ORDER BY clause works in SQL */
PHP_FUNCTION(array_multisort)
{
	zval*			args;
	zval**			arrays;
	Bucket**		indirect;
	uint32_t            idx;
	Bucket*			p;
	HashTable*		hash;
	int				argc;
	int				array_size;
	int				num_arrays = 0;
	int				parse_state[MULTISORT_LAST];   /* 0 - flag not allowed 1 - flag allowed */
	int				sort_order = PHP_SORT_ASC;
	int				sort_type  = PHP_SORT_REGULAR;
	int				i, k, n;
	compare_func_t  *func;

	ZEND_PARSE_PARAMETERS_START(1, -1)
		Z_PARAM_VARIADIC('+', args, argc)
	ZEND_PARSE_PARAMETERS_END();

	/* Allocate space for storing pointers to input arrays and sort flags. */
	arrays = (zval **)ecalloc(argc, sizeof(zval *));
	for (i = 0; i < MULTISORT_LAST; i++) {
		parse_state[i] = 0;
	}
	func = ARRAYG(multisort_func) = (compare_func_t*)ecalloc(argc, sizeof(compare_func_t));

	/* Here we go through the input arguments and parse them. Each one can
	 * be either an array or a sort flag which follows an array. If not
	 * specified, the sort flags defaults to PHP_SORT_ASC and PHP_SORT_REGULAR
	 * accordingly. There can't be two sort flags of the same type after an
	 * array, and the very first argument has to be an array. */
	for (i = 0; i < argc; i++) {
		zval *arg = &args[i];

		ZVAL_DEREF(arg);
		if (Z_TYPE_P(arg) == IS_ARRAY) {
			SEPARATE_ARRAY(arg);
			/* We see the next array, so we update the sort flags of
			 * the previous array and reset the sort flags. */
			if (i > 0) {
				ARRAYG(multisort_func)[num_arrays - 1] = php_get_data_compare_func(sort_type, sort_order != PHP_SORT_ASC);
				sort_order = PHP_SORT_ASC;
				sort_type = PHP_SORT_REGULAR;
			}
			arrays[num_arrays++] = arg;

			/* Next one may be an array or a list of sort flags. */
			for (k = 0; k < MULTISORT_LAST; k++) {
				parse_state[k] = 1;
			}
		} else if (Z_TYPE_P(arg) == IS_LONG) {
			switch (Z_LVAL_P(arg) & ~PHP_SORT_FLAG_CASE) {
				case PHP_SORT_ASC:
				case PHP_SORT_DESC:
					/* flag allowed here */
					if (parse_state[MULTISORT_ORDER] == 1) {
						/* Save the flag and make sure then next arg is not the current flag. */
						sort_order = Z_LVAL_P(arg) == PHP_SORT_DESC ? PHP_SORT_DESC : PHP_SORT_ASC;
						parse_state[MULTISORT_ORDER] = 0;
					} else {
						php_error_docref(NULL, E_WARNING, "Argument #%d is expected to be an array or sorting flag that has not already been specified", i + 1);
						MULTISORT_ABORT;
					}
					break;

				case PHP_SORT_REGULAR:
				case PHP_SORT_NUMERIC:
				case PHP_SORT_STRING:
				case PHP_SORT_NATURAL:
#if HAVE_STRCOLL
				case PHP_SORT_LOCALE_STRING:
#endif
					/* flag allowed here */
					if (parse_state[MULTISORT_TYPE] == 1) {
						/* Save the flag and make sure then next arg is not the current flag. */
						sort_type = (int)Z_LVAL_P(arg);
						parse_state[MULTISORT_TYPE] = 0;
					} else {
						php_error_docref(NULL, E_WARNING, "Argument #%d is expected to be an array or sorting flag that has not already been specified", i + 1);
						MULTISORT_ABORT;
					}
					break;

				default:
					php_error_docref(NULL, E_WARNING, "Argument #%d is an unknown sort flag", i + 1);
					MULTISORT_ABORT;
					break;

			}
		} else {
			php_error_docref(NULL, E_WARNING, "Argument #%d is expected to be an array or a sort flag", i + 1);
			MULTISORT_ABORT;
		}
	}
	/* Take care of the last array sort flags. */
	ARRAYG(multisort_func)[num_arrays - 1] = php_get_data_compare_func(sort_type, sort_order != PHP_SORT_ASC);

	/* Make sure the arrays are of the same size. */
	array_size = zend_hash_num_elements(Z_ARRVAL_P(arrays[0]));
	for (i = 0; i < num_arrays; i++) {
		if (zend_hash_num_elements(Z_ARRVAL_P(arrays[i])) != (uint32_t)array_size) {
			php_error_docref(NULL, E_WARNING, "Array sizes are inconsistent");
			MULTISORT_ABORT;
		}
	}

	/* If all arrays are empty we don't need to do anything. */
	if (array_size < 1) {
		efree(func);
		efree(arrays);
		RETURN_TRUE;
	}

	/* Create the indirection array. This array is of size MxN, where
	 * M is the number of entries in each input array and N is the number
	 * of the input arrays + 1. The last column is NULL to indicate the end
	 * of the row. */
	indirect = (Bucket **)safe_emalloc(array_size, sizeof(Bucket *), 0);
	for (i = 0; i < array_size; i++) {
		indirect[i] = (Bucket *)safe_emalloc((num_arrays + 1), sizeof(Bucket), 0);
	}
	for (i = 0; i < num_arrays; i++) {
		k = 0;
		for (idx = 0; idx < Z_ARRVAL_P(arrays[i])->nNumUsed; idx++) {
			p = Z_ARRVAL_P(arrays[i])->arData + idx;
			if (Z_TYPE(p->val) == IS_UNDEF) continue;
			indirect[k][i] = *p;
			k++;
		}
	}
	for (k = 0; k < array_size; k++) {
		ZVAL_UNDEF(&indirect[k][num_arrays].val);
	}

	/* Do the actual sort magic - bada-bim, bada-boom. */
	zend_sort(indirect, array_size, sizeof(Bucket *), php_multisort_compare, (swap_func_t)array_bucket_p_sawp);

	/* Restructure the arrays based on sorted indirect - this is mostly taken from zend_hash_sort() function. */
	for (i = 0; i < num_arrays; i++) {
		int repack;

		hash = Z_ARRVAL_P(arrays[i]);
		hash->nNumUsed = array_size;
		hash->nInternalPointer = 0;
		repack = !(HT_FLAGS(hash) & HASH_FLAG_PACKED);

		for (n = 0, k = 0; k < array_size; k++) {
			hash->arData[k] = indirect[k][i];
			if (hash->arData[k].key == NULL) {
				hash->arData[k].h = n++;
			} else {
				repack = 0;
			}
		}
		hash->nNextFreeElement = array_size;
		if (repack) {
			zend_hash_to_packed(hash);
		} else if (!(HT_FLAGS(hash) & HASH_FLAG_PACKED)) {
			zend_hash_rehash(hash);
		}
	}

	/* Clean up. */
	for (i = 0; i < array_size; i++) {
		efree(indirect[i]);
	}
	efree(indirect);
	efree(func);
	efree(arrays);
	RETURN_TRUE;
}
/* }}} */

/* {{{ proto mixed array_rand(array input [, int num_req])
   Return key/keys for random entry/entries in the array */
PHP_FUNCTION(array_rand)
{
	zval *input;
	zend_long num_req = 1;
	zend_string *string_key;
	zend_ulong num_key;
	int i;
	int num_avail;
	zend_bitset bitset;
	int negative_bitset = 0;
	uint32_t bitset_len;
	ALLOCA_FLAG(use_heap)

	ZEND_PARSE_PARAMETERS_START(1, 2)
		Z_PARAM_ARRAY(input)
		Z_PARAM_OPTIONAL
		Z_PARAM_LONG(num_req)
	ZEND_PARSE_PARAMETERS_END();

	num_avail = zend_hash_num_elements(Z_ARRVAL_P(input));

	if (num_avail == 0) {
		php_error_docref(NULL, E_WARNING, "Array is empty");
		return;
	}

	if (num_req == 1) {
		HashTable *ht = Z_ARRVAL_P(input);

		if ((uint32_t)num_avail < ht->nNumUsed - (ht->nNumUsed>>1)) {
			/* If less than 1/2 of elements are used, don't sample. Instead search for a
			 * specific offset using linear scan. */
			zend_long i = 0, randval = php_mt_rand_range(0, num_avail - 1);
			ZEND_HASH_FOREACH_KEY(Z_ARRVAL_P(input), num_key, string_key) {
				if (i == randval) {
					if (string_key) {
						RETURN_STR_COPY(string_key);
					} else {
						RETURN_LONG(num_key);
					}
				}
				i++;
			} ZEND_HASH_FOREACH_END();
		}

		/* Sample random buckets until we hit one that is not empty.
		 * The worst case probability of hitting an empty element is 1-1/2. The worst case
		 * probability of hitting N empty elements in a row is (1-1/2)**N.
		 * For N=10 this becomes smaller than 0.1%. */
		do {
			zend_long randval = php_mt_rand_range(0, ht->nNumUsed - 1);
			Bucket *bucket = &ht->arData[randval];
			if (!Z_ISUNDEF(bucket->val)) {
				if (bucket->key) {
					RETURN_STR_COPY(bucket->key);
				} else {
					RETURN_LONG(bucket->h);
				}
			}
		} while (1);
	}

	if (num_req <= 0 || num_req > num_avail) {
		php_error_docref(NULL, E_WARNING, "Second argument has to be between 1 and the number of elements in the array");
		return;
	}

	/* Make the return value an array only if we need to pass back more than one result. */
	array_init_size(return_value, (uint32_t)num_req);
	if (num_req > (num_avail >> 1)) {
		negative_bitset = 1;
		num_req = num_avail - num_req;
	}

	bitset_len = zend_bitset_len(num_avail);
	bitset = ZEND_BITSET_ALLOCA(bitset_len, use_heap);
	zend_bitset_clear(bitset, bitset_len);

	i = num_req;
	while (i) {
		zend_long randval = php_mt_rand_range(0, num_avail - 1);
		if (!zend_bitset_in(bitset, randval)) {
			zend_bitset_incl(bitset, randval);
			i--;
		}
	}
	/* i = 0; */

	zend_hash_real_init_packed(Z_ARRVAL_P(return_value));
	ZEND_HASH_FILL_PACKED(Z_ARRVAL_P(return_value)) {
		/* We can't use zend_hash_index_find()
		 * because the array may have string keys or gaps. */
		ZEND_HASH_FOREACH_KEY(Z_ARRVAL_P(input), num_key, string_key) {
			if (zend_bitset_in(bitset, i) ^ negative_bitset) {
				if (string_key) {
					ZEND_HASH_FILL_SET_STR_COPY(string_key);
				} else {
					ZEND_HASH_FILL_SET_LONG(num_key);
				}
				ZEND_HASH_FILL_NEXT();
			}
			i++;
		} ZEND_HASH_FOREACH_END();
	} ZEND_HASH_FILL_END();

	free_alloca(bitset, use_heap);
}
/* }}} */

/* {{{ proto int|float array_sum(array input)
   Returns the sum of the array entries */
PHP_FUNCTION(array_sum)
{
	zval *input,
		 *entry,
		 entry_n;

	ZEND_PARSE_PARAMETERS_START(1, 1)
		Z_PARAM_ARRAY(input)
	ZEND_PARSE_PARAMETERS_END();

	ZVAL_LONG(return_value, 0);

	ZEND_HASH_FOREACH_VAL(Z_ARRVAL_P(input), entry) {
		if (Z_TYPE_P(entry) == IS_ARRAY || Z_TYPE_P(entry) == IS_OBJECT) {
			continue;
		}
		ZVAL_COPY(&entry_n, entry);
		convert_scalar_to_number(&entry_n);
		fast_add_function(return_value, return_value, &entry_n);
	} ZEND_HASH_FOREACH_END();
}
/* }}} */

/* {{{ proto int|float array_product(array input)
   Returns the product of the array entries */
PHP_FUNCTION(array_product)
{
	zval *input,
		 *entry,
		 entry_n;
	double dval;

	ZEND_PARSE_PARAMETERS_START(1, 1)
		Z_PARAM_ARRAY(input)
	ZEND_PARSE_PARAMETERS_END();

	ZVAL_LONG(return_value, 1);
	if (!zend_hash_num_elements(Z_ARRVAL_P(input))) {
		return;
	}

	ZEND_HASH_FOREACH_VAL(Z_ARRVAL_P(input), entry) {
		if (Z_TYPE_P(entry) == IS_ARRAY || Z_TYPE_P(entry) == IS_OBJECT) {
			continue;
		}
		ZVAL_COPY(&entry_n, entry);
		convert_scalar_to_number(&entry_n);

		if (Z_TYPE(entry_n) == IS_LONG && Z_TYPE_P(return_value) == IS_LONG) {
			dval = (double)Z_LVAL_P(return_value) * (double)Z_LVAL(entry_n);
			if ( (double)ZEND_LONG_MIN <= dval && dval <= (double)ZEND_LONG_MAX ) {
				Z_LVAL_P(return_value) *= Z_LVAL(entry_n);
				continue;
			}
		}
		convert_to_double(return_value);
		convert_to_double(&entry_n);
		Z_DVAL_P(return_value) *= Z_DVAL(entry_n);
	} ZEND_HASH_FOREACH_END();
}
/* }}} */

/* {{{ proto mixed array_reduce(array input, mixed callback [, mixed initial])
   Iteratively reduce the array to a single value via the callback. */
PHP_FUNCTION(array_reduce)
{
	zval *input;
	zval args[2];
	zval *operand;
	zval result;
	zval retval;
	zend_fcall_info fci;
	zend_fcall_info_cache fci_cache = empty_fcall_info_cache;
	zval *initial = NULL;
	HashTable *htbl;

	ZEND_PARSE_PARAMETERS_START(2, 3)
		Z_PARAM_ARRAY(input)
		Z_PARAM_FUNC(fci, fci_cache)
		Z_PARAM_OPTIONAL
		Z_PARAM_ZVAL(initial)
	ZEND_PARSE_PARAMETERS_END();


	if (ZEND_NUM_ARGS() > 2) {
		ZVAL_COPY(&result, initial);
	} else {
		ZVAL_NULL(&result);
	}

	/* (zval **)input points to an element of argument stack
	 * the base pointer of which is subject to change.
	 * thus we need to keep the pointer to the hashtable for safety */
	htbl = Z_ARRVAL_P(input);

	if (zend_hash_num_elements(htbl) == 0) {
		ZVAL_COPY_VALUE(return_value, &result);
		zend_release_fcall_info_cache(&fci_cache);
		return;
	}

	fci.retval = &retval;
	fci.param_count = 2;
	fci.no_separation = 0;

	ZEND_HASH_FOREACH_VAL(htbl, operand) {
		ZVAL_COPY_VALUE(&args[0], &result);
		ZVAL_COPY(&args[1], operand);
		fci.params = args;

		if (zend_call_function(&fci, &fci_cache) == SUCCESS && Z_TYPE(retval) != IS_UNDEF) {
			zval_ptr_dtor(&args[1]);
			zval_ptr_dtor(&args[0]);
			ZVAL_COPY_VALUE(&result, &retval);
		} else {
			zval_ptr_dtor(&args[1]);
			zval_ptr_dtor(&args[0]);
			return;
		}
	} ZEND_HASH_FOREACH_END();

	zend_release_fcall_info_cache(&fci_cache);
	RETVAL_ZVAL(&result, 1, 1);
}
/* }}} */

/* {{{ proto array array_filter(array input [, mixed callback])
   Filters elements from the array via the callback. */
PHP_FUNCTION(array_filter)
{
	zval *array;
	zval *operand;
	zval *key;
	zval args[2];
	zval retval;
	zend_bool have_callback = 0;
	zend_long use_type = 0;
	zend_string *string_key;
	zend_fcall_info fci = empty_fcall_info;
	zend_fcall_info_cache fci_cache = empty_fcall_info_cache;
	zend_ulong num_key;

	ZEND_PARSE_PARAMETERS_START(1, 3)
		Z_PARAM_ARRAY(array)
		Z_PARAM_OPTIONAL
		Z_PARAM_FUNC(fci, fci_cache)
		Z_PARAM_LONG(use_type)
	ZEND_PARSE_PARAMETERS_END();

	array_init(return_value);
	if (zend_hash_num_elements(Z_ARRVAL_P(array)) == 0) {
		zend_release_fcall_info_cache(&fci_cache);
		return;
	}

	if (ZEND_NUM_ARGS() > 1) {
		have_callback = 1;
		fci.no_separation = 0;
		fci.retval = &retval;
		if (use_type == ARRAY_FILTER_USE_BOTH) {
			fci.param_count = 2;
			key = &args[1];
		} else {
			fci.param_count = 1;
			key = &args[0];
		}
	}

	ZEND_HASH_FOREACH_KEY_VAL_IND(Z_ARRVAL_P(array), num_key, string_key, operand) {
		if (have_callback) {
			if (use_type) {
				/* Set up the key */
				if (!string_key) {
					ZVAL_LONG(key, num_key);
				} else {
					ZVAL_STR_COPY(key, string_key);
				}
			}
			if (use_type != ARRAY_FILTER_USE_KEY) {
				ZVAL_COPY(&args[0], operand);
			}
			fci.params = args;

			if (zend_call_function(&fci, &fci_cache) == SUCCESS) {
				int retval_true;

				zval_ptr_dtor(&args[0]);
				if (use_type == ARRAY_FILTER_USE_BOTH) {
					zval_ptr_dtor(&args[1]);
				}
				retval_true = zend_is_true(&retval);
				zval_ptr_dtor(&retval);
				if (!retval_true) {
					continue;
				}
			} else {
				zval_ptr_dtor(&args[0]);
				if (use_type == ARRAY_FILTER_USE_BOTH) {
					zval_ptr_dtor(&args[1]);
				}
				return;
			}
		} else if (!zend_is_true(operand)) {
			continue;
		}

		if (string_key) {
			operand = zend_hash_update(Z_ARRVAL_P(return_value), string_key, operand);
		} else {
			operand = zend_hash_index_update(Z_ARRVAL_P(return_value), num_key, operand);
		}
		zval_add_ref(operand);
	} ZEND_HASH_FOREACH_END();

	zend_release_fcall_info_cache(&fci_cache);
}
/* }}} */

/* {{{ proto array array_map(mixed callback, array input1 [, array input2 ,...])
   Applies the callback to the elements in given arrays. */
PHP_FUNCTION(array_map)
{
	zval *arrays = NULL;
	int n_arrays = 0;
	zval result;
	zend_fcall_info fci = empty_fcall_info;
	zend_fcall_info_cache fci_cache = empty_fcall_info_cache;
	int i;
	uint32_t k, maxlen = 0;

	ZEND_PARSE_PARAMETERS_START(2, -1)
		Z_PARAM_FUNC_EX(fci, fci_cache, 1, 0)
		Z_PARAM_VARIADIC('+', arrays, n_arrays)
	ZEND_PARSE_PARAMETERS_END();

	if (n_arrays == 1) {
		zend_ulong num_key;
		zend_string *str_key;
		zval *zv, arg;
		int ret;

		if (Z_TYPE(arrays[0]) != IS_ARRAY) {
			zend_type_error("Expected parameter 2 to be an array, %s given", zend_zval_type_name(&arrays[0]));
			return;
		}
		maxlen = zend_hash_num_elements(Z_ARRVAL(arrays[0]));

		/* Short-circuit: if no callback and only one array, just return it. */
		if (!ZEND_FCI_INITIALIZED(fci) || !maxlen) {
			ZVAL_COPY(return_value, &arrays[0]);
			zend_release_fcall_info_cache(&fci_cache);
			return;
		}

		array_init_size(return_value, maxlen);
		zend_hash_real_init(Z_ARRVAL_P(return_value), HT_FLAGS(Z_ARRVAL(arrays[0])) & HASH_FLAG_PACKED);

		ZEND_HASH_FOREACH_KEY_VAL_IND(Z_ARRVAL(arrays[0]), num_key, str_key, zv) {
			fci.retval = &result;
			fci.param_count = 1;
			fci.params = &arg;
			fci.no_separation = 0;

			ZVAL_COPY(&arg, zv);
			ret = zend_call_function(&fci, &fci_cache);
			i_zval_ptr_dtor(&arg);
			if (ret != SUCCESS || Z_TYPE(result) == IS_UNDEF) {
				zend_array_destroy(Z_ARR_P(return_value));
				RETURN_NULL();
			}
			if (str_key) {
				_zend_hash_append(Z_ARRVAL_P(return_value), str_key, &result);
			} else {
				zend_hash_index_add_new(Z_ARRVAL_P(return_value), num_key, &result);
			}
		} ZEND_HASH_FOREACH_END();

		zend_release_fcall_info_cache(&fci_cache);
	} else {
		uint32_t *array_pos = (HashPosition *)ecalloc(n_arrays, sizeof(HashPosition));

		for (i = 0; i < n_arrays; i++) {
			if (Z_TYPE(arrays[i]) != IS_ARRAY) {
				zend_type_error("Expected parameter %d to be an array, %s given", i + 2, zend_zval_type_name(&arrays[i]));
				efree(array_pos);
				return;
			}
			if (zend_hash_num_elements(Z_ARRVAL(arrays[i])) > maxlen) {
				maxlen = zend_hash_num_elements(Z_ARRVAL(arrays[i]));
			}
		}

		array_init_size(return_value, maxlen);

		if (!ZEND_FCI_INITIALIZED(fci)) {
			zval zv;

			/* We iterate through all the arrays at once. */
			for (k = 0; k < maxlen; k++) {

				/* If no callback, the result will be an array, consisting of current
				 * entries from all arrays. */
				array_init_size(&result, n_arrays);

				for (i = 0; i < n_arrays; i++) {
					/* If this array still has elements, add the current one to the
					 * parameter list, otherwise use null value. */
					uint32_t pos = array_pos[i];
					while (1) {
						if (pos >= Z_ARRVAL(arrays[i])->nNumUsed) {
							ZVAL_NULL(&zv);
							break;
						} else if (Z_TYPE(Z_ARRVAL(arrays[i])->arData[pos].val) != IS_UNDEF) {
							ZVAL_COPY(&zv, &Z_ARRVAL(arrays[i])->arData[pos].val);
							array_pos[i] = pos + 1;
							break;
						}
						pos++;
					}

					zend_hash_next_index_insert_new(Z_ARRVAL(result), &zv);
				}

				zend_hash_next_index_insert_new(Z_ARRVAL_P(return_value), &result);
			}
		} else {
			zval *params = (zval *)safe_emalloc(n_arrays, sizeof(zval), 0);

			/* We iterate through all the arrays at once. */
			for (k = 0; k < maxlen; k++) {
				for (i = 0; i < n_arrays; i++) {
					/* If this array still has elements, add the current one to the
					 * parameter list, otherwise use null value. */
					uint32_t pos = array_pos[i];
					while (1) {
						if (pos >= Z_ARRVAL(arrays[i])->nNumUsed) {
							ZVAL_NULL(&params[i]);
							break;
						} else if (Z_TYPE(Z_ARRVAL(arrays[i])->arData[pos].val) != IS_UNDEF) {
							ZVAL_COPY(&params[i], &Z_ARRVAL(arrays[i])->arData[pos].val);
							array_pos[i] = pos + 1;
							break;
						}
						pos++;
					}
				}

				fci.retval = &result;
				fci.param_count = n_arrays;
				fci.params = params;
				fci.no_separation = 0;

				if (zend_call_function(&fci, &fci_cache) != SUCCESS || Z_TYPE(result) == IS_UNDEF) {
					efree(array_pos);
					zend_array_destroy(Z_ARR_P(return_value));
					for (i = 0; i < n_arrays; i++) {
						zval_ptr_dtor(&params[i]);
					}
					efree(params);
					RETURN_NULL();
				} else {
					for (i = 0; i < n_arrays; i++) {
						zval_ptr_dtor(&params[i]);
					}
				}

				zend_hash_next_index_insert_new(Z_ARRVAL_P(return_value), &result);
			}

			efree(params);
			zend_release_fcall_info_cache(&fci_cache);
		}
		efree(array_pos);
	}
}
/* }}} */

/* {{{ proto bool array_key_exists(mixed key, array search)
   Checks if the given key or index exists in the array */
PHP_FUNCTION(array_key_exists)
{
	zval *key;
	zval *array;
	HashTable *ht;

	ZEND_PARSE_PARAMETERS_START(2, 2)
		Z_PARAM_ZVAL(key)
		Z_PARAM_ARRAY_OR_OBJECT(array)
	ZEND_PARSE_PARAMETERS_END();

	if (EXPECTED(Z_TYPE_P(array) == IS_ARRAY)) {
		ht = Z_ARRVAL_P(array);
	} else {
		ht = zend_get_properties_for(array, ZEND_PROP_PURPOSE_ARRAY_CAST);
	}

	switch (Z_TYPE_P(key)) {
		case IS_STRING:
			RETVAL_BOOL(zend_symtable_exists_ind(ht, Z_STR_P(key)));
			break;
		case IS_LONG:
			RETVAL_BOOL(zend_hash_index_exists(ht, Z_LVAL_P(key)));
			break;
		case IS_NULL:
			RETVAL_BOOL(zend_hash_exists_ind(ht, ZSTR_EMPTY_ALLOC()));
			break;
		default:
			php_error_docref(NULL, E_WARNING, "The first argument should be either a string or an integer");
			RETVAL_FALSE;
	}

	if (Z_TYPE_P(array) != IS_ARRAY) {
		zend_release_properties(ht);
	}
}
/* }}} */

/* {{{ proto array|null array_chunk(array input, int size [, bool preserve_keys])
   Split array into chunks */
PHP_FUNCTION(array_chunk)
{
	int num_in;
	zend_long size, current = 0;
	zend_string *str_key;
	zend_ulong num_key;
	zend_bool preserve_keys = 0;
	zval *input = NULL;
	zval chunk;
	zval *entry;

	ZEND_PARSE_PARAMETERS_START(2, 3)
		Z_PARAM_ARRAY(input)
		Z_PARAM_LONG(size)
		Z_PARAM_OPTIONAL
		Z_PARAM_BOOL(preserve_keys)
	ZEND_PARSE_PARAMETERS_END();

	/* Do bounds checking for size parameter. */
	if (size < 1) {
		php_error_docref(NULL, E_WARNING, "Size parameter expected to be greater than 0");
		return;
	}

	num_in = zend_hash_num_elements(Z_ARRVAL_P(input));

	if (size > num_in) {
		size = num_in > 0 ? num_in : 1;
	}

	array_init_size(return_value, (uint32_t)(((num_in - 1) / size) + 1));

	ZVAL_UNDEF(&chunk);

	ZEND_HASH_FOREACH_KEY_VAL(Z_ARRVAL_P(input), num_key, str_key, entry) {
		/* If new chunk, create and initialize it. */
		if (Z_TYPE(chunk) == IS_UNDEF) {
			array_init_size(&chunk, (uint32_t)size);
		}

		/* Add entry to the chunk, preserving keys if necessary. */
		if (preserve_keys) {
			if (str_key) {
				entry = zend_hash_update(Z_ARRVAL(chunk), str_key, entry);
			} else {
				entry = zend_hash_index_update(Z_ARRVAL(chunk), num_key, entry);
			}
		} else {
			entry = zend_hash_next_index_insert(Z_ARRVAL(chunk), entry);
		}
		zval_add_ref(entry);

		/* If reached the chunk size, add it to the result array, and reset the
		 * pointer. */
		if (!(++current % size)) {
			add_next_index_zval(return_value, &chunk);
			ZVAL_UNDEF(&chunk);
		}
	} ZEND_HASH_FOREACH_END();

	/* Add the final chunk if there is one. */
	if (Z_TYPE(chunk) != IS_UNDEF) {
		add_next_index_zval(return_value, &chunk);
	}
}
/* }}} */

/* {{{ proto array|false array_combine(array keys, array values)
   Creates an array by using the elements of the first parameter as keys and the elements of the second as the corresponding values */
PHP_FUNCTION(array_combine)
{
	HashTable *values, *keys;
	uint32_t pos_values = 0;
	zval *entry_keys, *entry_values;
	int num_keys, num_values;

	ZEND_PARSE_PARAMETERS_START(2, 2)
		Z_PARAM_ARRAY_HT(keys)
		Z_PARAM_ARRAY_HT(values)
	ZEND_PARSE_PARAMETERS_END();

	num_keys = zend_hash_num_elements(keys);
	num_values = zend_hash_num_elements(values);

	if (num_keys != num_values) {
		php_error_docref(NULL, E_WARNING, "Both parameters should have an equal number of elements");
		RETURN_FALSE;
	}

	if (!num_keys) {
		RETURN_EMPTY_ARRAY();
	}

	array_init_size(return_value, num_keys);
	ZEND_HASH_FOREACH_VAL(keys, entry_keys) {
		while (1) {
			if (pos_values >= values->nNumUsed) {
				break;
			} else if (Z_TYPE(values->arData[pos_values].val) != IS_UNDEF) {
				entry_values = &values->arData[pos_values].val;
				if (Z_TYPE_P(entry_keys) == IS_LONG) {
					entry_values = zend_hash_index_update(Z_ARRVAL_P(return_value),
						Z_LVAL_P(entry_keys), entry_values);
				} else {
					zend_string *tmp_key;
					zend_string *key = zval_get_tmp_string(entry_keys, &tmp_key);
					entry_values = zend_symtable_update(Z_ARRVAL_P(return_value),
						key, entry_values);
					zend_tmp_string_release(tmp_key);
				}
				zval_add_ref(entry_values);
				pos_values++;
				break;
			}
			pos_values++;
		}
	} ZEND_HASH_FOREACH_END();
}
/* }}} */<|MERGE_RESOLUTION|>--- conflicted
+++ resolved
@@ -2448,15 +2448,7 @@
 	}
 
 	if (prefix) {
-<<<<<<< HEAD
 		if (ZSTR_LEN(prefix) && !php_valid_var_name(ZSTR_VAL(prefix), ZSTR_LEN(prefix))) {
-=======
-		if (!try_convert_to_string(prefix)) {
-			return;
-		}
-
-		if (Z_STRLEN_P(prefix) && !php_valid_var_name(Z_STRVAL_P(prefix), Z_STRLEN_P(prefix))) {
->>>>>>> a31f4642
 			php_error_docref(NULL, E_WARNING, "prefix is not a valid identifier");
 			return;
 		}
