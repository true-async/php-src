--- conflicted
+++ resolved
@@ -1315,15 +1315,13 @@
 	uint32_t ht_iter;
 	int result = SUCCESS;
 
-<<<<<<< HEAD
 	/* Create a local copy of fci, as we want to use different arguments at different
 	 * levels of recursion. */
 	zend_fcall_info fci = context->fci;
-=======
+
 	if (zend_hash_num_elements(target_hash) == 0) {
 		return result;
 	}
->>>>>>> d9651a94
 
 	/* Set up known arguments */
 	ZVAL_UNDEF(&args[1]);
