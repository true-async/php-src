--- conflicted
+++ resolved
@@ -1422,17 +1422,10 @@
 			zval ref;
 			ZVAL_COPY_VALUE(&ref, zv);
 
-<<<<<<< HEAD
-			SEPARATE_ARRAY(Z_REFVAL_P(zv));
-			ZVAL_COPY_VALUE(&rv, Z_REFVAL_P(zv));
-			thash = Z_ARRVAL(rv);
-			if (GC_IS_RECURSIVE(thash)) {
-=======
 			ZVAL_DEREF(zv);
 			SEPARATE_ARRAY(zv);
 			thash = Z_ARRVAL_P(zv);
-			if (thash->u.v.nApplyCount > 1) {
->>>>>>> 634a1ff0
+			if (GC_IS_RECURSIVE(thash)) {
 				php_error_docref(NULL, E_WARNING, "recursion detected");
 				result = FAILURE;
 				break;
@@ -1442,17 +1435,10 @@
 			orig_array_walk_fci = BG(array_walk_fci);
 			orig_array_walk_fci_cache = BG(array_walk_fci_cache);
 
-<<<<<<< HEAD
-			Z_ADDREF(rv);
+			Z_ADDREF(ref);
 			GC_PROTECT_RECURSION(thash);
-			result = php_array_walk(&rv, userdata, recursive);
-			if (Z_TYPE_P(Z_REFVAL_P(zv)) == IS_ARRAY && thash == Z_ARRVAL_P(Z_REFVAL_P(zv))) {
-=======
-			Z_ADDREF(ref);
-			thash->u.v.nApplyCount++;
 			result = php_array_walk(zv, userdata, recursive);
 			if (Z_TYPE_P(Z_REFVAL(ref)) == IS_ARRAY && thash == Z_ARRVAL_P(Z_REFVAL(ref))) {
->>>>>>> 634a1ff0
 				/* If the hashtable changed in the meantime, we'll "leak" this apply count
 				 * increment -- our reference to thash is no longer valid. */
 				GC_UNPROTECT_RECURSION(thash);
