--- conflicted
+++ resolved
@@ -1424,17 +1424,10 @@
 			zend_fcall_info_cache orig_array_walk_fci_cache;
 			zval rv;
 
-<<<<<<< HEAD
-			ZVAL_DEREF(zv);
-			SEPARATE_ARRAY(zv);
-			thash = Z_ARRVAL_P(zv);
-			if (GC_IS_RECURSIVE(thash)) {
-=======
 			SEPARATE_ARRAY(Z_REFVAL_P(zv));
 			ZVAL_COPY_VALUE(&rv, Z_REFVAL_P(zv));
 			thash = Z_ARRVAL(rv);
-			if (thash->u.v.nApplyCount > 1) {
->>>>>>> 114e5d02
+			if (GC_IS_RECURSIVE(thash)) {
 				php_error_docref(NULL, E_WARNING, "recursion detected");
 				if (!was_ref) {
 					ZVAL_UNREF(zv);
@@ -1447,17 +1440,10 @@
 			orig_array_walk_fci = BG(array_walk_fci);
 			orig_array_walk_fci_cache = BG(array_walk_fci_cache);
 
-<<<<<<< HEAD
-			Z_ADDREF(ref);
+			Z_ADDREF(rv);
 			GC_PROTECT_RECURSION(thash);
-			result = php_array_walk(zv, userdata, recursive);
-			if (Z_TYPE_P(Z_REFVAL(ref)) == IS_ARRAY && thash == Z_ARRVAL_P(Z_REFVAL(ref))) {
-=======
-			Z_ADDREF(rv);
-			thash->u.v.nApplyCount++;
 			result = php_array_walk(&rv, userdata, recursive);
 			if (Z_TYPE_P(Z_REFVAL_P(zv)) == IS_ARRAY && thash == Z_ARRVAL_P(Z_REFVAL_P(zv))) {
->>>>>>> 114e5d02
 				/* If the hashtable changed in the meantime, we'll "leak" this apply count
 				 * increment -- our reference to thash is no longer valid. */
 				GC_UNPROTECT_RECURSION(thash);
