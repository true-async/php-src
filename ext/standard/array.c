/* 
   +----------------------------------------------------------------------+
   | PHP Version 5                                                        |
   +----------------------------------------------------------------------+
   | Copyright (c) 1997-2014 The PHP Group                                |
   +----------------------------------------------------------------------+
   | This source file is subject to version 3.01 of the PHP license,      |
   | that is bundled with this package in the file LICENSE, and is        |
   | available through the world-wide-web at the following url:           |
   | http://www.php.net/license/3_01.txt                                  |
   | If you did not receive a copy of the PHP license and are unable to   |
   | obtain it through the world-wide-web, please send a note to          |
   | license@php.net so we can mail you a copy immediately.               |
   +----------------------------------------------------------------------+
   | Authors: Andi Gutmans <andi@zend.com>                                |
   |          Zeev Suraski <zeev@zend.com>                                |
   |          Rasmus Lerdorf <rasmus@php.net>                             |
   |          Andrei Zmievski <andrei@php.net>                            |
   |          Stig Venaas <venaas@php.net>                                |
   |          Jason Greene <jason@php.net>                                |
   +----------------------------------------------------------------------+
*/

/* $Id$ */

#include "php.h"
#include "php_ini.h"
#include <stdarg.h>
#include <stdlib.h>
#include <math.h>
#include <time.h>
#include <stdio.h>
#if HAVE_STRING_H
#include <string.h>
#else
#include <strings.h>
#endif
#ifdef PHP_WIN32
#include "win32/unistd.h"
#endif
#include "zend_globals.h"
#include "zend_interfaces.h"
#include "php_globals.h"
#include "php_array.h"
#include "basic_functions.h"
#include "php_string.h"
#include "php_rand.h"
#include "php_smart_str.h"
#ifdef HAVE_SPL
#include "ext/spl/spl_array.h"
#endif

/* {{{ defines */
#define EXTR_OVERWRITE			0
#define EXTR_SKIP				1
#define EXTR_PREFIX_SAME		2
#define	EXTR_PREFIX_ALL			3
#define	EXTR_PREFIX_INVALID		4
#define	EXTR_PREFIX_IF_EXISTS	5
#define	EXTR_IF_EXISTS			6

#define EXTR_REFS				0x100

#define CASE_LOWER				0
#define CASE_UPPER				1

#define COUNT_NORMAL			0
#define COUNT_RECURSIVE			1

#define DIFF_NORMAL			1
#define DIFF_KEY			2
#define DIFF_ASSOC			6
#define DIFF_COMP_DATA_NONE    -1
#define DIFF_COMP_DATA_INTERNAL 0
#define DIFF_COMP_DATA_USER     1
#define DIFF_COMP_KEY_INTERNAL  0
#define DIFF_COMP_KEY_USER      1

#define INTERSECT_NORMAL		1
#define INTERSECT_KEY			2
#define INTERSECT_ASSOC			6
#define INTERSECT_COMP_DATA_NONE    -1
#define INTERSECT_COMP_DATA_INTERNAL 0
#define INTERSECT_COMP_DATA_USER     1
#define INTERSECT_COMP_KEY_INTERNAL  0
#define INTERSECT_COMP_KEY_USER      1

#define DOUBLE_DRIFT_FIX	0.000000000000001
/* }}} */

ZEND_DECLARE_MODULE_GLOBALS(array)

/* {{{ php_array_init_globals
*/
static void php_array_init_globals(zend_array_globals *array_globals)
{
	memset(array_globals, 0, sizeof(zend_array_globals));
}
/* }}} */

PHP_MINIT_FUNCTION(array) /* {{{ */
{
	ZEND_INIT_MODULE_GLOBALS(array, php_array_init_globals, NULL);

	REGISTER_LONG_CONSTANT("EXTR_OVERWRITE", EXTR_OVERWRITE, CONST_CS | CONST_PERSISTENT);
	REGISTER_LONG_CONSTANT("EXTR_SKIP", EXTR_SKIP, CONST_CS | CONST_PERSISTENT);
	REGISTER_LONG_CONSTANT("EXTR_PREFIX_SAME", EXTR_PREFIX_SAME, CONST_CS | CONST_PERSISTENT);
	REGISTER_LONG_CONSTANT("EXTR_PREFIX_ALL", EXTR_PREFIX_ALL, CONST_CS | CONST_PERSISTENT);
	REGISTER_LONG_CONSTANT("EXTR_PREFIX_INVALID", EXTR_PREFIX_INVALID, CONST_CS | CONST_PERSISTENT);
	REGISTER_LONG_CONSTANT("EXTR_PREFIX_IF_EXISTS", EXTR_PREFIX_IF_EXISTS, CONST_CS | CONST_PERSISTENT);
	REGISTER_LONG_CONSTANT("EXTR_IF_EXISTS", EXTR_IF_EXISTS, CONST_CS | CONST_PERSISTENT);
	REGISTER_LONG_CONSTANT("EXTR_REFS", EXTR_REFS, CONST_CS | CONST_PERSISTENT);

	REGISTER_LONG_CONSTANT("SORT_ASC", PHP_SORT_ASC, CONST_CS | CONST_PERSISTENT);
	REGISTER_LONG_CONSTANT("SORT_DESC", PHP_SORT_DESC, CONST_CS | CONST_PERSISTENT);

	REGISTER_LONG_CONSTANT("SORT_REGULAR", PHP_SORT_REGULAR, CONST_CS | CONST_PERSISTENT);
	REGISTER_LONG_CONSTANT("SORT_NUMERIC", PHP_SORT_NUMERIC, CONST_CS | CONST_PERSISTENT);
	REGISTER_LONG_CONSTANT("SORT_STRING", PHP_SORT_STRING, CONST_CS | CONST_PERSISTENT);
	REGISTER_LONG_CONSTANT("SORT_LOCALE_STRING", PHP_SORT_LOCALE_STRING, CONST_CS | CONST_PERSISTENT);
	REGISTER_LONG_CONSTANT("SORT_NATURAL", PHP_SORT_NATURAL, CONST_CS | CONST_PERSISTENT);
	REGISTER_LONG_CONSTANT("SORT_FLAG_CASE", PHP_SORT_FLAG_CASE, CONST_CS | CONST_PERSISTENT);

	REGISTER_LONG_CONSTANT("CASE_LOWER", CASE_LOWER, CONST_CS | CONST_PERSISTENT);
	REGISTER_LONG_CONSTANT("CASE_UPPER", CASE_UPPER, CONST_CS | CONST_PERSISTENT);

	REGISTER_LONG_CONSTANT("COUNT_NORMAL", COUNT_NORMAL, CONST_CS | CONST_PERSISTENT);
	REGISTER_LONG_CONSTANT("COUNT_RECURSIVE", COUNT_RECURSIVE, CONST_CS | CONST_PERSISTENT);

	REGISTER_LONG_CONSTANT("ARRAY_FILTER_USE_BOTH", ARRAY_FILTER_USE_BOTH, CONST_CS | CONST_PERSISTENT);
	REGISTER_LONG_CONSTANT("ARRAY_FILTER_USE_KEY", ARRAY_FILTER_USE_KEY, CONST_CS | CONST_PERSISTENT);

	return SUCCESS;
}
/* }}} */

PHP_MSHUTDOWN_FUNCTION(array) /* {{{ */
{
#ifdef ZTS
	ts_free_id(array_globals_id);
#endif

	return SUCCESS;
}
/* }}} */

static void php_set_compare_func(int sort_type TSRMLS_DC) /* {{{ */
{
	switch (sort_type & ~PHP_SORT_FLAG_CASE) {
		case PHP_SORT_NUMERIC:
			ARRAYG(compare_func) = numeric_compare_function;
			break;

		case PHP_SORT_STRING:
			ARRAYG(compare_func) = sort_type & PHP_SORT_FLAG_CASE ? string_case_compare_function : string_compare_function;
			break;

		case PHP_SORT_NATURAL:
			ARRAYG(compare_func) = sort_type & PHP_SORT_FLAG_CASE ? string_natural_case_compare_function : string_natural_compare_function;
			break;

#if HAVE_STRCOLL
		case PHP_SORT_LOCALE_STRING:
			ARRAYG(compare_func) = string_locale_compare_function;
			break;
#endif

		case PHP_SORT_REGULAR:
		default:
			ARRAYG(compare_func) = compare_function;
			break;
	}
}
/* }}} */

static int php_array_key_compare(const void *a, const void *b TSRMLS_DC) /* {{{ */
{
	Bucket *f;
	Bucket *s;
	zval result;
	zval first;
	zval second;

	f = (Bucket *) a;
	s = (Bucket *) b;

	if (f->key == NULL) {
		ZVAL_LONG(&first, f->h);
	} else {
		ZVAL_STR(&first, f->key);
	}

	if (s->key == 0) {
		ZVAL_LONG(&second, s->h);
	} else {
		ZVAL_STR(&second, s->key);
	}

	if (ARRAYG(compare_func)(&result, &first, &second TSRMLS_CC) == FAILURE) {
		return 0;
	}

	if (Z_TYPE(result) == IS_DOUBLE) {
		if (Z_DVAL(result) < 0) {
			return -1;
		} else if (Z_DVAL(result) > 0) {
			return 1;
		} else {
			return 0;
		}
	}

	convert_to_long(&result);

	if (Z_LVAL(result) < 0) {
		return -1;
	} else if (Z_LVAL(result) > 0) {
		return 1;
	}

	return 0;
}
/* }}} */

static int php_array_reverse_key_compare(const void *a, const void *b TSRMLS_DC) /* {{{ */
{
	return php_array_key_compare(a, b TSRMLS_CC) * -1;
}
/* }}} */

/* {{{ proto bool krsort(array &array_arg [, int sort_flags])
   Sort an array by key value in reverse order */
PHP_FUNCTION(krsort)
{
	zval *array;
	long sort_type = PHP_SORT_REGULAR;

	if (zend_parse_parameters(ZEND_NUM_ARGS() TSRMLS_CC, "a|l", &array, &sort_type) == FAILURE) {
		RETURN_FALSE;
	}

	php_set_compare_func(sort_type TSRMLS_CC);

	if (zend_hash_sort(Z_ARRVAL_P(array), zend_qsort, php_array_reverse_key_compare, 0 TSRMLS_CC) == FAILURE) {
		RETURN_FALSE;
	}
	RETURN_TRUE;
}
/* }}} */

/* {{{ proto bool ksort(array &array_arg [, int sort_flags])
   Sort an array by key */
PHP_FUNCTION(ksort)
{
	zval *array;
	long sort_type = PHP_SORT_REGULAR;

	if (zend_parse_parameters(ZEND_NUM_ARGS() TSRMLS_CC, "a|l", &array, &sort_type) == FAILURE) {
		RETURN_FALSE;
	}

	php_set_compare_func(sort_type TSRMLS_CC);

	if (zend_hash_sort(Z_ARRVAL_P(array), zend_qsort, php_array_key_compare, 0 TSRMLS_CC) == FAILURE) {
		RETURN_FALSE;
	}
	RETURN_TRUE;
}
/* }}} */

static int php_count_recursive(zval *array, long mode TSRMLS_DC) /* {{{ */
{
	long cnt = 0;
	zval *element;

	if (Z_TYPE_P(array) == IS_ARRAY) {
		if (Z_ARRVAL_P(array)->nApplyCount > 1) {
			php_error_docref(NULL TSRMLS_CC, E_WARNING, "recursion detected");
			return 0;
		}

		cnt = zend_hash_num_elements(Z_ARRVAL_P(array));
		if (mode == COUNT_RECURSIVE) {
			HashPosition pos;

			for (zend_hash_internal_pointer_reset_ex(Z_ARRVAL_P(array), &pos);
				(element = zend_hash_get_current_data_ex(Z_ARRVAL_P(array), &pos)) != NULL;
				zend_hash_move_forward_ex(Z_ARRVAL_P(array), &pos)
			) {
				Z_ARRVAL_P(array)->nApplyCount++;
				cnt += php_count_recursive(element, COUNT_RECURSIVE TSRMLS_CC);
				Z_ARRVAL_P(array)->nApplyCount--;
			}
		}
	}

	return cnt;
}
/* }}} */

/* {{{ proto int count(mixed var [, int mode])
   Count the number of elements in a variable (usually an array) */
PHP_FUNCTION(count)
{
	zval *array;
	long mode = COUNT_NORMAL;

	if (zend_parse_parameters(ZEND_NUM_ARGS() TSRMLS_CC, "z|l", &array, &mode) == FAILURE) {
		return;
	}

	switch (Z_TYPE_P(array)) {
		case IS_NULL:
			RETURN_LONG(0);
			break;
		case IS_ARRAY:
			RETURN_LONG (php_count_recursive (array, mode TSRMLS_CC));
			break;
		case IS_OBJECT: {
#ifdef HAVE_SPL
			zval retval;
#endif
			/* first, we check if the handler is defined */
			if (Z_OBJ_HT_P(array)->count_elements) {
				RETVAL_LONG(1);
				if (SUCCESS == Z_OBJ_HT(*array)->count_elements(array, &Z_LVAL_P(return_value) TSRMLS_CC)) {
					return;
				}
			}
#ifdef HAVE_SPL
			/* if not and the object implements Countable we call its count() method */
			if (Z_OBJ_HT_P(array)->get_class_entry && instanceof_function(Z_OBJCE_P(array), spl_ce_Countable TSRMLS_CC)) {
				zend_call_method_with_0_params(array, NULL, NULL, "count", &retval);
				if (Z_TYPE(retval) != IS_UNDEF) {
					convert_to_long_ex(&retval);
					RETVAL_LONG(Z_LVAL(retval));
					zval_ptr_dtor(&retval);
				}
				return;
			}
#endif
		}
		default:
			RETURN_LONG(1);
			break;
	}
}
/* }}} */

/* Numbers are always smaller than strings int this function as it
 * anyway doesn't make much sense to compare two different data types.
 * This keeps it consistent and simple.
 *
 * This is not correct any more, depends on what compare_func is set to.
 */
static int php_array_data_compare(const void *a, const void *b TSRMLS_DC) /* {{{ */
{
	Bucket *f;
	Bucket *s;
	zval result;
	zval *first;
	zval *second;

	f = (Bucket *) a;
	s = (Bucket *) b;

	first = &f->val;
	second = &s->val;

	if (ARRAYG(compare_func)(&result, first, second TSRMLS_CC) == FAILURE) {
		return 0;
	}

	if (Z_TYPE(result) == IS_DOUBLE) {
		if (Z_DVAL(result) < 0) {
			return -1;
		} else if (Z_DVAL(result) > 0) {
			return 1;
		} else {
			return 0;
		}
	}

	convert_to_long(&result);

	if (Z_LVAL(result) < 0) {
		return -1;
	} else if (Z_LVAL(result) > 0) {
		return 1;
	}

	return 0;
}
/* }}} */

static int php_array_reverse_data_compare(const void *a, const void *b TSRMLS_DC) /* {{{ */
{
	return php_array_data_compare(a, b TSRMLS_CC) * -1;
}
/* }}} */

static int php_array_natural_general_compare(const void *a, const void *b, int fold_case) /* {{{ */
{
	Bucket *f, *s;
	zval *fval, *sval;
	zval first, second;
	int result;

	f = (Bucket *) a;
	s = (Bucket *) b;

	fval = &f->val;
	sval = &s->val;
	ZVAL_COPY_VALUE(&first, fval);
	ZVAL_COPY_VALUE(&second, sval);

	if (Z_TYPE_P(fval) != IS_STRING) {
		zval_copy_ctor(&first);
		convert_to_string(&first);
	}

	if (Z_TYPE_P(sval) != IS_STRING) {
		zval_copy_ctor(&second);
		convert_to_string(&second);
	}

	result = strnatcmp_ex(Z_STRVAL(first), Z_STRLEN(first), Z_STRVAL(second), Z_STRLEN(second), fold_case);

	if (Z_TYPE_P(fval) != IS_STRING) {
		zval_dtor(&first);
	}

	if (Z_TYPE_P(sval) != IS_STRING) {
		zval_dtor(&second);
	}

	return result;
}
/* }}} */

static int php_array_natural_compare(const void *a, const void *b TSRMLS_DC) /* {{{ */
{
	return php_array_natural_general_compare(a, b, 0);
}
/* }}} */

static int php_array_natural_case_compare(const void *a, const void *b TSRMLS_DC) /* {{{ */
{
	return php_array_natural_general_compare(a, b, 1);
}
/* }}} */

static void php_natsort(INTERNAL_FUNCTION_PARAMETERS, int fold_case) /* {{{ */
{
	zval *array;

	if (zend_parse_parameters(ZEND_NUM_ARGS() TSRMLS_CC, "a", &array) == FAILURE) {
		return;
	}

	if (fold_case) {
		if (zend_hash_sort(Z_ARRVAL_P(array), zend_qsort, php_array_natural_case_compare, 0 TSRMLS_CC) == FAILURE) {
			return;
		}
	} else {
		if (zend_hash_sort(Z_ARRVAL_P(array), zend_qsort, php_array_natural_compare, 0 TSRMLS_CC) == FAILURE) {
			return;
		}
	}

	RETURN_TRUE;
}
/* }}} */

/* {{{ proto void natsort(array &array_arg)
   Sort an array using natural sort */
PHP_FUNCTION(natsort)
{
	php_natsort(INTERNAL_FUNCTION_PARAM_PASSTHRU, 0);
}
/* }}} */

/* {{{ proto void natcasesort(array &array_arg)
   Sort an array using case-insensitive natural sort */
PHP_FUNCTION(natcasesort)
{
	php_natsort(INTERNAL_FUNCTION_PARAM_PASSTHRU, 1);
}
/* }}} */

/* {{{ proto bool asort(array &array_arg [, int sort_flags])
   Sort an array and maintain index association */
PHP_FUNCTION(asort)
{
	zval *array;
	long sort_type = PHP_SORT_REGULAR;

	if (zend_parse_parameters(ZEND_NUM_ARGS() TSRMLS_CC, "a|l", &array, &sort_type) == FAILURE) {
		RETURN_FALSE;
	}

	php_set_compare_func(sort_type TSRMLS_CC);

	if (zend_hash_sort(Z_ARRVAL_P(array), zend_qsort, php_array_data_compare, 0 TSRMLS_CC) == FAILURE) {
		RETURN_FALSE;
	}
	RETURN_TRUE;
}
/* }}} */

/* {{{ proto bool arsort(array &array_arg [, int sort_flags])
   Sort an array in reverse order and maintain index association */
PHP_FUNCTION(arsort)
{
	zval *array;
	long sort_type = PHP_SORT_REGULAR;

	if (zend_parse_parameters(ZEND_NUM_ARGS() TSRMLS_CC, "a|l", &array, &sort_type) == FAILURE) {
		RETURN_FALSE;
	}

	php_set_compare_func(sort_type TSRMLS_CC);

	if (zend_hash_sort(Z_ARRVAL_P(array), zend_qsort, php_array_reverse_data_compare, 0 TSRMLS_CC) == FAILURE) {
		RETURN_FALSE;
	}
	RETURN_TRUE;
}
/* }}} */

/* {{{ proto bool sort(array &array_arg [, int sort_flags])
   Sort an array */
PHP_FUNCTION(sort)
{
	zval *array;
	long sort_type = PHP_SORT_REGULAR;

	if (zend_parse_parameters(ZEND_NUM_ARGS() TSRMLS_CC, "a|l", &array, &sort_type) == FAILURE) {
		RETURN_FALSE;
	}

	php_set_compare_func(sort_type TSRMLS_CC);

	if (zend_hash_sort(Z_ARRVAL_P(array), zend_qsort, php_array_data_compare, 1 TSRMLS_CC) == FAILURE) {
		RETURN_FALSE;
	}
	RETURN_TRUE;
}
/* }}} */

/* {{{ proto bool rsort(array &array_arg [, int sort_flags])
   Sort an array in reverse order */
PHP_FUNCTION(rsort)
{
	zval *array;
	long sort_type = PHP_SORT_REGULAR;

	if (zend_parse_parameters(ZEND_NUM_ARGS() TSRMLS_CC, "a|l", &array, &sort_type) == FAILURE) {
		RETURN_FALSE;
	}

	php_set_compare_func(sort_type TSRMLS_CC);

	if (zend_hash_sort(Z_ARRVAL_P(array), zend_qsort, php_array_reverse_data_compare, 1 TSRMLS_CC) == FAILURE) {
		RETURN_FALSE;
	}
	RETURN_TRUE;
}
/* }}} */

static int php_array_user_compare(const void *a, const void *b TSRMLS_DC) /* {{{ */
{
	Bucket *f;
	Bucket *s;
	zval args[2];
	zval retval;

	f = (Bucket *) a;
	s = (Bucket *) b;

	ZVAL_COPY_VALUE(&args[0], &f->val);
	ZVAL_COPY_VALUE(&args[1], &s->val);

	BG(user_compare_fci).param_count = 2;
	BG(user_compare_fci).params = args;
	BG(user_compare_fci).retval = &retval;
	BG(user_compare_fci).no_separation = 0;
	if (zend_call_function(&BG(user_compare_fci), &BG(user_compare_fci_cache) TSRMLS_CC) == SUCCESS && Z_TYPE(retval) != IS_UNDEF) {
		long ret;

		convert_to_long_ex(&retval);
		ret = Z_LVAL(retval);
		zval_ptr_dtor(&retval);
		return ret < 0 ? -1 : ret > 0 ? 1 : 0;
	} else {
		return 0;
	}
}
/* }}} */

/* check if comparison function is valid */
#define PHP_ARRAY_CMP_FUNC_CHECK(func_name)	\
	if (!zend_is_callable(*func_name, 0, NULL TSRMLS_CC)) {	\
		php_error_docref(NULL TSRMLS_CC, E_WARNING, "Invalid comparison function");	\
		BG(user_compare_fci) = old_user_compare_fci; \
		BG(user_compare_fci_cache) = old_user_compare_fci_cache; \
		RETURN_FALSE;	\
	}	\

	/* Clear FCI cache otherwise : for example the same or other array with
	 * (partly) the same key values has been sorted with uasort() or
	 * other sorting function the comparison is cached, however the name
	 * of the function for comparison is not respected. see bug #28739 AND #33295
	 *
	 * Following defines will assist in backup / restore values. */

#define PHP_ARRAY_CMP_FUNC_VARS \
	zend_fcall_info old_user_compare_fci; \
	zend_fcall_info_cache old_user_compare_fci_cache \

#define PHP_ARRAY_CMP_FUNC_BACKUP() \
	old_user_compare_fci = BG(user_compare_fci); \
	old_user_compare_fci_cache = BG(user_compare_fci_cache); \
	BG(user_compare_fci_cache) = empty_fcall_info_cache; \

#define PHP_ARRAY_CMP_FUNC_RESTORE() \
	BG(user_compare_fci) = old_user_compare_fci; \
	BG(user_compare_fci_cache) = old_user_compare_fci_cache; \

/* {{{ proto bool usort(array array_arg, string cmp_function)
   Sort an array by values using a user-defined comparison function */
PHP_FUNCTION(usort)
{
	zval *array;
	unsigned int refcount;
	PHP_ARRAY_CMP_FUNC_VARS;

	PHP_ARRAY_CMP_FUNC_BACKUP();

	if (zend_parse_parameters(ZEND_NUM_ARGS() TSRMLS_CC, "af", &array, &BG(user_compare_fci), &BG(user_compare_fci_cache)) == FAILURE) {
		PHP_ARRAY_CMP_FUNC_RESTORE();
		return;
	}

	/* Clear the is_ref flag, so the attemts to modify the array in user
	 * comparison function will create a copy of array and won't affect the
	 * original array. The fact of modification is detected using refcount
	 * comparison. The result of sorting in such case is undefined and the
	 * function returns FALSE.
	 */
//???	Z_UNSET_ISREF_P(array);
	refcount = Z_REFCOUNT_P(array);

	if (zend_hash_sort(Z_ARRVAL_P(array), zend_qsort, php_array_user_compare, 1 TSRMLS_CC) == FAILURE) {
		RETVAL_FALSE;
	} else {
		if (refcount > Z_REFCOUNT_P(array)) {
			php_error_docref(NULL TSRMLS_CC, E_WARNING, "Array was modified by the user comparison function");
			RETVAL_FALSE;
		} else {
			RETVAL_TRUE;
		}
	}
	
	if (Z_REFCOUNT_P(array) > 1) {
//???		Z_SET_ISREF_P(array);
	}

	PHP_ARRAY_CMP_FUNC_RESTORE();
}
/* }}} */

/* {{{ proto bool uasort(array array_arg, string cmp_function)
   Sort an array with a user-defined comparison function and maintain index association */
PHP_FUNCTION(uasort)
{
	zval *array;
	unsigned int refcount;
	PHP_ARRAY_CMP_FUNC_VARS;

	PHP_ARRAY_CMP_FUNC_BACKUP();

	if (zend_parse_parameters(ZEND_NUM_ARGS() TSRMLS_CC, "af", &array, &BG(user_compare_fci), &BG(user_compare_fci_cache)) == FAILURE) {
		PHP_ARRAY_CMP_FUNC_RESTORE();
		return;
	}

	/* Clear the is_ref flag, so the attemts to modify the array in user
	 * comaprison function will create a copy of array and won't affect the
	 * original array. The fact of modification is detected using refcount
	 * comparison. The result of sorting in such case is undefined and the
	 * function returns FALSE.
	 */
//???	Z_UNSET_ISREF_P(array);
	refcount = Z_REFCOUNT_P(array);

	if (zend_hash_sort(Z_ARRVAL_P(array), zend_qsort, php_array_user_compare, 0 TSRMLS_CC) == FAILURE) {
		RETVAL_FALSE;
	} else {
		if (refcount > Z_REFCOUNT_P(array)) {
			php_error_docref(NULL TSRMLS_CC, E_WARNING, "Array was modified by the user comparison function");
			RETVAL_FALSE;
		} else {
			RETVAL_TRUE;
		}
	}

	if (Z_REFCOUNT_P(array) > 1) {
//???		Z_SET_ISREF_P(array);
	}

	PHP_ARRAY_CMP_FUNC_RESTORE();
}
/* }}} */

static int php_array_user_key_compare(const void *a, const void *b TSRMLS_DC) /* {{{ */
{
	Bucket *f;
	Bucket *s;
	zval args[2];
	zval retval;
	long result;

	ZVAL_NULL(&args[0]);
	ZVAL_NULL(&args[1]);

	f = (Bucket *) a;
	s = (Bucket *) b;

	if (f->key == NULL) {
		ZVAL_LONG(&args[0], f->h);
	} else {
		ZVAL_STR(&args[0], STR_COPY(f->key));
	}
	if (s->key == NULL) {
		ZVAL_LONG(&args[1], s->h);
	} else {
		ZVAL_STR(&args[1], STR_COPY(s->key));
	}

	BG(user_compare_fci).param_count = 2;
	BG(user_compare_fci).params = args;
	BG(user_compare_fci).retval = &retval;
	BG(user_compare_fci).no_separation = 0;
	if (zend_call_function(&BG(user_compare_fci), &BG(user_compare_fci_cache) TSRMLS_CC) == SUCCESS && Z_TYPE(retval) != IS_UNDEF) {
		convert_to_long_ex(&retval);
		result = Z_LVAL(retval);
		zval_ptr_dtor(&retval);
	} else {
		result = 0;
	}

	zval_ptr_dtor(&args[0]);
	zval_ptr_dtor(&args[1]);

	return result;
}
/* }}} */

/* {{{ proto bool uksort(array array_arg, string cmp_function)
   Sort an array by keys using a user-defined comparison function */
PHP_FUNCTION(uksort)
{
	zval *array;
	unsigned int refcount;
	PHP_ARRAY_CMP_FUNC_VARS;

	PHP_ARRAY_CMP_FUNC_BACKUP();

	if (zend_parse_parameters(ZEND_NUM_ARGS() TSRMLS_CC, "af", &array, &BG(user_compare_fci), &BG(user_compare_fci_cache)) == FAILURE) {
		PHP_ARRAY_CMP_FUNC_RESTORE();
		return;
	}

	/* Clear the is_ref flag, so the attemts to modify the array in user
	 * comaprison function will create a copy of array and won't affect the
	 * original array. The fact of modification is detected using refcount
	 * comparison. The result of sorting in such case is undefined and the
	 * function returns FALSE.
	 */
//???	Z_UNSET_ISREF_P(array);
	refcount = Z_REFCOUNT_P(array);

	if (zend_hash_sort(Z_ARRVAL_P(array), zend_qsort, php_array_user_key_compare, 0 TSRMLS_CC) == FAILURE) {
		RETVAL_FALSE;
	} else {
		if (refcount > Z_REFCOUNT_P(array)) {
			php_error_docref(NULL TSRMLS_CC, E_WARNING, "Array was modified by the user comparison function");
			RETVAL_FALSE;
		} else {
			RETVAL_TRUE;
		}
	}

	if (Z_REFCOUNT_P(array) > 1) {
//???		Z_SET_ISREF_P(array);
	}

	PHP_ARRAY_CMP_FUNC_RESTORE();
}
/* }}} */

/* {{{ proto mixed end(array array_arg)
   Advances array argument's internal pointer to the last element and return it */
PHP_FUNCTION(end)
{
	HashTable *array;
	zval *entry;

	if (zend_parse_parameters(ZEND_NUM_ARGS() TSRMLS_CC, "H", &array) == FAILURE) {
		return;
	}

	zend_hash_internal_pointer_end(array);

	if (return_value_used) {
		if ((entry = zend_hash_get_current_data(array)) == NULL) {
			RETURN_FALSE;
		}

		RETURN_ZVAL_FAST(entry);
	}
}
/* }}} */

/* {{{ proto mixed prev(array array_arg)
   Move array argument's internal pointer to the previous element and return it */
PHP_FUNCTION(prev)
{
	HashTable *array;
	zval *entry;

	if (zend_parse_parameters(ZEND_NUM_ARGS() TSRMLS_CC, "H", &array) == FAILURE) {
		return;
	}

	zend_hash_move_backwards(array);

	if (return_value_used) {
		if ((entry = zend_hash_get_current_data(array)) == NULL) {
			RETURN_FALSE;
		}

		RETURN_ZVAL_FAST(entry);
	}
}
/* }}} */

/* {{{ proto mixed next(array array_arg)
   Move array argument's internal pointer to the next element and return it */
PHP_FUNCTION(next)
{
	HashTable *array;
	zval *entry;

	if (zend_parse_parameters(ZEND_NUM_ARGS() TSRMLS_CC, "H", &array) == FAILURE) {
		return;
	}

	zend_hash_move_forward(array);

	if (return_value_used) {
		if ((entry = zend_hash_get_current_data(array)) == NULL) {
			RETURN_FALSE;
		}

		RETURN_ZVAL_FAST(entry);
	}
}
/* }}} */

/* {{{ proto mixed reset(array array_arg)
   Set array argument's internal pointer to the first element and return it */
PHP_FUNCTION(reset)
{
	HashTable *array;
	zval *entry;

	if (zend_parse_parameters(ZEND_NUM_ARGS() TSRMLS_CC, "H", &array) == FAILURE) {
		return;
	}

	zend_hash_internal_pointer_reset(array);

	if (return_value_used) {
		if ((entry = zend_hash_get_current_data(array)) == NULL) {
			RETURN_FALSE;
		}

		RETURN_ZVAL_FAST(entry);
	}
}
/* }}} */

/* {{{ proto mixed current(array array_arg)
   Return the element currently pointed to by the internal array pointer */
PHP_FUNCTION(current)
{
	HashTable *array;
	zval *entry;

	if (zend_parse_parameters(ZEND_NUM_ARGS() TSRMLS_CC, "H", &array) == FAILURE) {
		return;
	}

	if ((entry = zend_hash_get_current_data(array)) == NULL) {
		RETURN_FALSE;
	}

	RETURN_ZVAL_FAST(entry);
}
/* }}} */

/* {{{ proto mixed key(array array_arg)
   Return the key of the element currently pointed to by the internal array pointer */
PHP_FUNCTION(key)
{
	HashTable *array;

	if (zend_parse_parameters(ZEND_NUM_ARGS() TSRMLS_CC, "H", &array) == FAILURE) {
		return;
	}

	zend_hash_get_current_key_zval(array, return_value);
}
/* }}} */

/* {{{ proto mixed min(mixed arg1 [, mixed arg2 [, mixed ...]])
   Return the lowest value in an array or a series of arguments */
PHP_FUNCTION(min)
{
	int argc;
	zval *args = NULL;

	if (zend_parse_parameters(ZEND_NUM_ARGS() TSRMLS_CC, "+", &args, &argc) == FAILURE) {
		return;
	}
	
	php_set_compare_func(PHP_SORT_REGULAR TSRMLS_CC);
	
	/* mixed min ( array $values ) */
	if (argc == 1) {
		zval *result;
		
		if (Z_TYPE(args[0]) != IS_ARRAY) {
			php_error_docref(NULL TSRMLS_CC, E_WARNING, "When only one parameter is given, it must be an array");
			RETVAL_NULL();
		} else {
			if ((result = zend_hash_minmax(Z_ARRVAL(args[0]), php_array_data_compare, 0 TSRMLS_CC)) != NULL) {
				RETVAL_ZVAL_FAST(result);
			} else {
				php_error_docref(NULL TSRMLS_CC, E_WARNING, "Array must contain at least one element");
				RETVAL_FALSE;
			}
		}
	} else {
		/* mixed min ( mixed $value1 , mixed $value2 [, mixed $value3... ] ) */
		zval *min, result;
		int i;

		min = &args[0];

		for (i = 1; i < argc; i++) {
			is_smaller_function(&result, &args[i], min TSRMLS_CC);
			if (Z_LVAL(result) == 1) {
				min = &args[i];
			}
		}

		RETVAL_ZVAL_FAST(min);
	}
}
/* }}} */

/* {{{ proto mixed max(mixed arg1 [, mixed arg2 [, mixed ...]])
   Return the highest value in an array or a series of arguments */
PHP_FUNCTION(max)
{
	zval *args = NULL;
	int argc;
	
	if (zend_parse_parameters(ZEND_NUM_ARGS() TSRMLS_CC, "+", &args, &argc) == FAILURE) {
		return;
	}

	php_set_compare_func(PHP_SORT_REGULAR TSRMLS_CC);
	
	/* mixed max ( array $values ) */
	if (argc == 1) {
		zval *result;

		if (Z_TYPE(args[0]) != IS_ARRAY) {
			php_error_docref(NULL TSRMLS_CC, E_WARNING, "When only one parameter is given, it must be an array");
			RETVAL_NULL();
		} else {
			if ((result = zend_hash_minmax(Z_ARRVAL(args[0]), php_array_data_compare, 1 TSRMLS_CC)) != NULL) {
				RETVAL_ZVAL_FAST(result);
			} else {
				php_error_docref(NULL TSRMLS_CC, E_WARNING, "Array must contain at least one element");
				RETVAL_FALSE;
			}
		}
	} else {
		/* mixed max ( mixed $value1 , mixed $value2 [, mixed $value3... ] ) */
		zval *max, result;
		int i;

		max = &args[0];

		for (i = 1; i < argc; i++) {
			is_smaller_or_equal_function(&result, &args[i], max TSRMLS_CC);
			if (Z_LVAL(result) == 0) {
				max = &args[i];
			}
		}

		RETVAL_ZVAL_FAST(max);
	}
}
/* }}} */

static int php_array_walk(HashTable *target_hash, zval *userdata, int recursive TSRMLS_DC) /* {{{ */
{
	zval args[3],		/* Arguments to userland function */
		 retval,		/* Return value - unused */
		 *zv;

	/* Set up known arguments */
	ZVAL_UNDEF(&retval);
	ZVAL_UNDEF(&args[1]);
	if (userdata) {
		ZVAL_COPY(&args[2], userdata);
	}

	BG(array_walk_fci).retval = &retval;
	BG(array_walk_fci).param_count = userdata ? 3 : 2;
	BG(array_walk_fci).params = args;
	BG(array_walk_fci).no_separation = 0;
	
	/* Iterate through hash */
	zend_hash_internal_pointer_reset(target_hash);
	while (!EG(exception) && (zv = zend_hash_get_current_data(target_hash)) != NULL) {
		ZVAL_COPY_VALUE(&args[0], zv);
		if (recursive && Z_TYPE(args[0]) == IS_ARRAY) {
			HashTable *thash;
			zend_fcall_info orig_array_walk_fci;
			zend_fcall_info_cache orig_array_walk_fci_cache;

			SEPARATE_ZVAL_IF_NOT_REF(&args[0]);
			thash = Z_ARRVAL(args[0]);
			if (thash->nApplyCount > 1) {
				php_error_docref(NULL TSRMLS_CC, E_WARNING, "recursion detected");
				if (userdata) {
					zval_ptr_dtor(userdata);
				}
				return 0;
			}

			/* backup the fcall info and cache */
			orig_array_walk_fci = BG(array_walk_fci);
			orig_array_walk_fci_cache = BG(array_walk_fci_cache);

			thash->nApplyCount++;
			php_array_walk(thash, userdata, recursive TSRMLS_CC);
			thash->nApplyCount--;

			/* restore the fcall info and cache */
			BG(array_walk_fci) = orig_array_walk_fci;
			BG(array_walk_fci_cache) = orig_array_walk_fci_cache;
		} else {
			/* Allocate space for key */
			zend_hash_get_current_key_zval(target_hash, &args[1]);

			/* Call the userland function */
			if (zend_call_function(&BG(array_walk_fci), &BG(array_walk_fci_cache) TSRMLS_CC) == SUCCESS) {
				zval_ptr_dtor(&retval);
			} else {
				if (Z_TYPE(args[1]) != IS_UNDEF) {
					zval_ptr_dtor(&args[1]);
					ZVAL_UNDEF(&args[1]);
				}
				break;
			}
		}

		if (Z_TYPE(args[1]) != IS_UNDEF) {
			zval_ptr_dtor(&args[1]);
			ZVAL_UNDEF(&args[1]);
		}
		zend_hash_move_forward(target_hash);
	}

	if (userdata) {
		zval_ptr_dtor(userdata);
	}
	return 0;
}
/* }}} */

/* {{{ proto bool array_walk(array input, string funcname [, mixed userdata])
   Apply a user function to every member of an array */
PHP_FUNCTION(array_walk)
{
	HashTable *array;
	zval *userdata = NULL;
	zend_fcall_info orig_array_walk_fci;
	zend_fcall_info_cache orig_array_walk_fci_cache;

	orig_array_walk_fci = BG(array_walk_fci);
	orig_array_walk_fci_cache = BG(array_walk_fci_cache);

	if (zend_parse_parameters(ZEND_NUM_ARGS() TSRMLS_CC, "Hf|z/", &array, &BG(array_walk_fci), &BG(array_walk_fci_cache), &userdata) == FAILURE) {
		BG(array_walk_fci) = orig_array_walk_fci;
		BG(array_walk_fci_cache) = orig_array_walk_fci_cache;
		return;
	}

	php_array_walk(array, userdata, 0 TSRMLS_CC);
	BG(array_walk_fci) = orig_array_walk_fci;
	BG(array_walk_fci_cache) = orig_array_walk_fci_cache;
	RETURN_TRUE;
}
/* }}} */

/* {{{ proto bool array_walk_recursive(array input, string funcname [, mixed userdata])
   Apply a user function recursively to every member of an array */
PHP_FUNCTION(array_walk_recursive)
{
	HashTable *array;
	zval *userdata = NULL;
	zend_fcall_info orig_array_walk_fci;
	zend_fcall_info_cache orig_array_walk_fci_cache;

	orig_array_walk_fci = BG(array_walk_fci);
	orig_array_walk_fci_cache = BG(array_walk_fci_cache);

	if (zend_parse_parameters(ZEND_NUM_ARGS() TSRMLS_CC, "Hf|z/", &array, &BG(array_walk_fci), &BG(array_walk_fci_cache), &userdata) == FAILURE) {
		BG(array_walk_fci) = orig_array_walk_fci;
		BG(array_walk_fci_cache) = orig_array_walk_fci_cache;
		return;
	}

	php_array_walk(array, userdata, 1 TSRMLS_CC);
	BG(array_walk_fci) = orig_array_walk_fci;
	BG(array_walk_fci_cache) = orig_array_walk_fci_cache;
	RETURN_TRUE;
}
/* }}} */

/* void php_search_array(INTERNAL_FUNCTION_PARAMETERS, int behavior)
 * 0 = return boolean
 * 1 = return key
 */
static void php_search_array(INTERNAL_FUNCTION_PARAMETERS, int behavior) /* {{{ */
{
	zval *value,				/* value to check for */
		 *array,				/* array to check in */
		 *entry,				/* pointer to array entry */
		  res;					/* comparison result */
	HashPosition pos;			/* hash iterator */
	zend_bool strict = 0;		/* strict comparison or not */
	int (*is_equal_func)(zval *, zval *, zval * TSRMLS_DC) = is_equal_function;

	if (zend_parse_parameters(ZEND_NUM_ARGS() TSRMLS_CC, "za|b", &value, &array, &strict) == FAILURE) {
		return;
	}

	if (strict) {
		is_equal_func = is_identical_function;
	}

	zend_hash_internal_pointer_reset_ex(Z_ARRVAL_P(array), &pos);
	while ((entry = zend_hash_get_current_data_ex(Z_ARRVAL_P(array), &pos)) != NULL) {
		is_equal_func(&res, value, entry TSRMLS_CC);
		if (Z_LVAL(res)) {
			if (behavior == 0) {
				RETURN_TRUE;
			} else {
				zend_hash_get_current_key_zval_ex(Z_ARRVAL_P(array), return_value, &pos);
				return;
			}
		}
		zend_hash_move_forward_ex(Z_ARRVAL_P(array), &pos);
	}

	RETURN_FALSE;
}
/* }}} */

/* {{{ proto bool in_array(mixed needle, array haystack [, bool strict])
   Checks if the given value exists in the array */
PHP_FUNCTION(in_array)
{
	php_search_array(INTERNAL_FUNCTION_PARAM_PASSTHRU, 0);
}
/* }}} */

/* {{{ proto mixed array_search(mixed needle, array haystack [, bool strict])
   Searches the array for a given value and returns the corresponding key if successful */
PHP_FUNCTION(array_search)
{
	php_search_array(INTERNAL_FUNCTION_PARAM_PASSTHRU, 1);
}
/* }}} */

static int php_valid_var_name(char *var_name, int var_name_len) /* {{{ */
{
	int i, ch;

	if (!var_name || !var_name_len) {
		return 0;
	}
	
	/* These are allowed as first char: [a-zA-Z_\x7f-\xff] */
	ch = (int)((unsigned char *)var_name)[0];
	if (var_name[0] != '_' &&
		(ch < 65  /* A    */ || /* Z    */ ch > 90)  &&
		(ch < 97  /* a    */ || /* z    */ ch > 122) &&
		(ch < 127 /* 0x7f */ || /* 0xff */ ch > 255)
	) {
		return 0;
	}

	/* And these as the rest: [a-zA-Z0-9_\x7f-\xff] */
	if (var_name_len > 1) {
		for (i = 1; i < var_name_len; i++) {
			ch = (int)((unsigned char *)var_name)[i];
			if (var_name[i] != '_' &&
				(ch < 48  /* 0    */ || /* 9    */ ch > 57)  &&
				(ch < 65  /* A    */ || /* Z    */ ch > 90)  &&
				(ch < 97  /* a    */ || /* z    */ ch > 122) &&
				(ch < 127 /* 0x7f */ || /* 0xff */ ch > 255)
			) {
				return 0;
			}
		}
	}
	return 1;
}
/* }}} */

PHPAPI int php_prefix_varname(zval *result, zval *prefix, char *var_name, int var_name_len, zend_bool add_underscore TSRMLS_DC) /* {{{ */
{
	ZVAL_STR(result, STR_ALLOC(Z_STRLEN_P(prefix) + (add_underscore ? 1 : 0) + var_name_len, 0));
	memcpy(Z_STRVAL_P(result), Z_STRVAL_P(prefix), Z_STRLEN_P(prefix));

	if (add_underscore) {
		Z_STRVAL_P(result)[Z_STRLEN_P(prefix)] = '_';
	}

	memcpy(Z_STRVAL_P(result) + Z_STRLEN_P(prefix) + (add_underscore ? 1 : 0), var_name, var_name_len + 1);

	return SUCCESS;
}
/* }}} */

/* {{{ proto int extract(array var_array [, int extract_type [, string prefix]])
   Imports variables into symbol table from an array */
PHP_FUNCTION(extract)
{
	zval *var_array, *prefix = NULL;
	long extract_type = EXTR_OVERWRITE;
	zval *entry, data;
	zend_string *var_name;
	ulong num_key;
	int var_exists, key_type, count = 0;
	int extract_refs = 0;
	HashPosition pos;

	if (zend_parse_parameters(ZEND_NUM_ARGS() TSRMLS_CC, "a|lz/", &var_array, &extract_type, &prefix) == FAILURE) {
		return;
	}

	extract_refs = (extract_type & EXTR_REFS);
	extract_type &= 0xff;

	if (extract_type < EXTR_OVERWRITE || extract_type > EXTR_IF_EXISTS) {
		php_error_docref(NULL TSRMLS_CC, E_WARNING, "Invalid extract type");
		return;
	}

	if (extract_type > EXTR_SKIP && extract_type <= EXTR_PREFIX_IF_EXISTS && ZEND_NUM_ARGS() < 3) {
		php_error_docref(NULL TSRMLS_CC, E_WARNING, "specified extract type requires the prefix parameter");
		return;
	}

	if (prefix) {
		convert_to_string(prefix);
		if (Z_STRLEN_P(prefix) && !php_valid_var_name(Z_STRVAL_P(prefix), Z_STRLEN_P(prefix))) {
			php_error_docref(NULL TSRMLS_CC, E_WARNING, "prefix is not a valid identifier");
			return;
		}
	}

	if (!EG(active_symbol_table)) {
		zend_rebuild_symbol_table(TSRMLS_C);
	}

	/* var_array is passed by ref for the needs of EXTR_REFS (needs to
	 * work on the original array to create refs to its members)
	 * simulate pass_by_value if EXTR_REFS is not used */
	if (!extract_refs) {
		SEPARATE_ARG_IF_REF(var_array);
	}

	zend_hash_internal_pointer_reset_ex(Z_ARRVAL_P(var_array), &pos);
	while ((entry = zend_hash_get_current_data_ex(Z_ARRVAL_P(var_array), &pos)) != NULL) {
		zval final_name;

		ZVAL_NULL(&final_name);

		key_type = zend_hash_get_current_key_ex(Z_ARRVAL_P(var_array), &var_name, &num_key, 0, &pos);
		var_exists = 0;

		if (key_type == HASH_KEY_IS_STRING) {
			var_exists = zend_hash_exists(EG(active_symbol_table), var_name);
		} else if (key_type == HASH_KEY_IS_LONG && (extract_type == EXTR_PREFIX_ALL || extract_type == EXTR_PREFIX_INVALID)) {
			zval num;

			ZVAL_LONG(&num, num_key);
			convert_to_string(&num);
			php_prefix_varname(&final_name, prefix, Z_STRVAL(num), Z_STRLEN(num), 1 TSRMLS_CC);
			zval_dtor(&num);
		} else {
			zend_hash_move_forward_ex(Z_ARRVAL_P(var_array), &pos);
			continue;
		}

		switch (extract_type) {
			case EXTR_IF_EXISTS:
				if (!var_exists) break;
				/* break omitted intentionally */

			case EXTR_OVERWRITE:
				/* GLOBALS protection */
				if (var_exists && var_name->len == sizeof("GLOBALS")-1 && !strcmp(var_name->val, "GLOBALS")) {
					break;
				}
				if (var_exists && var_name->len == sizeof("this")-1  && !strcmp(var_name->val, "this") && EG(scope) && EG(scope)->name->len != 0) {
					break;
				}
				ZVAL_STR(&final_name, STR_COPY(var_name));
				break;

			case EXTR_PREFIX_IF_EXISTS:
				if (var_exists) {
					php_prefix_varname(&final_name, prefix, var_name->val, var_name->len, 1 TSRMLS_CC);
				}
				break;

			case EXTR_PREFIX_SAME:
				if (!var_exists && var_name->len != 0) {
					ZVAL_STR(&final_name, STR_COPY(var_name));
				}
				/* break omitted intentionally */

			case EXTR_PREFIX_ALL:
				if (Z_TYPE(final_name) == IS_NULL && var_name->len != 0) {
					php_prefix_varname(&final_name, prefix, var_name->val, var_name->len, 1 TSRMLS_CC);
				}
				break;

			case EXTR_PREFIX_INVALID:
				if (Z_TYPE(final_name) == IS_NULL) {
					if (!php_valid_var_name(var_name->val, var_name->len)) {
						php_prefix_varname(&final_name, prefix, var_name->val, var_name->len, 1 TSRMLS_CC);
					} else {
						ZVAL_STR(&final_name, STR_COPY(var_name));
					}
				}
				break;

			default:
				if (!var_exists) {
					ZVAL_STR(&final_name, STR_COPY(var_name));
				}
				break;
		}

		if (Z_TYPE(final_name) != IS_NULL && php_valid_var_name(Z_STRVAL(final_name), Z_STRLEN(final_name))) {
			if (extract_refs) {
				zval *orig_var;

				SEPARATE_ZVAL_TO_MAKE_IS_REF(entry);
				zval_add_ref(entry);

				if ((orig_var = zend_hash_find(EG(active_symbol_table), Z_STR(final_name))) != NULL) {
					zval_ptr_dtor(orig_var);
					ZVAL_COPY_VALUE(orig_var, entry);
				} else {
					zend_hash_update(EG(active_symbol_table), Z_STR(final_name), entry);
				}
			} else {
				ZVAL_DUP(&data, entry);
				ZEND_SET_SYMBOL_WITH_LENGTH(EG(active_symbol_table), Z_STRVAL(final_name), Z_STRLEN(final_name) + 1, &data, 1, 0);
			}
			count++;
		}
		zval_dtor(&final_name);

		zend_hash_move_forward_ex(Z_ARRVAL_P(var_array), &pos);
	}

	if (!extract_refs) {
		zval_ptr_dtor(var_array);
	}

	RETURN_LONG(count);
}
/* }}} */

static void php_compact_var(HashTable *eg_active_symbol_table, zval *return_value, zval *entry TSRMLS_DC) /* {{{ */
{
	zval *value_ptr, data;

	if (Z_TYPE_P(entry) == IS_STRING) {
		if ((value_ptr = zend_hash_find(eg_active_symbol_table, Z_STR_P(entry))) != NULL) {
			ZVAL_DUP(&data, value_ptr);
			zend_hash_update(Z_ARRVAL_P(return_value), Z_STR_P(entry), &data);
		}
	}
	else if (Z_TYPE_P(entry) == IS_ARRAY) {
		HashPosition pos;

		if ((Z_ARRVAL_P(entry)->nApplyCount > 1)) {
			php_error_docref(NULL TSRMLS_CC, E_WARNING, "recursion detected");
			return;
		}

		Z_ARRVAL_P(entry)->nApplyCount++;

		zend_hash_internal_pointer_reset_ex(Z_ARRVAL_P(entry), &pos);
		while ((value_ptr = zend_hash_get_current_data_ex(Z_ARRVAL_P(entry), &pos)) != NULL) {
			php_compact_var(eg_active_symbol_table, return_value, value_ptr TSRMLS_CC);
			zend_hash_move_forward_ex(Z_ARRVAL_P(entry), &pos);
		}
		Z_ARRVAL_P(entry)->nApplyCount--;
	}
}
/* }}} */

/* {{{ proto array compact(mixed var_names [, mixed ...])
   Creates a hash containing variables and their values */
PHP_FUNCTION(compact)
{
	zval *args = NULL;	/* function arguments array */
	int num_args, i;

	if (zend_parse_parameters(ZEND_NUM_ARGS() TSRMLS_CC, "+", &args, &num_args) == FAILURE) {
		return;
	}

	if (!EG(active_symbol_table)) {
		zend_rebuild_symbol_table(TSRMLS_C);
	}

	/* compact() is probably most used with a single array of var_names
	   or multiple string names, rather than a combination of both.
	   So quickly guess a minimum result size based on that */
	if (ZEND_NUM_ARGS() == 1 && Z_TYPE(args[0]) == IS_ARRAY) {
		array_init_size(return_value, zend_hash_num_elements(Z_ARRVAL(args[0])));
	} else {
		array_init_size(return_value, ZEND_NUM_ARGS());
	}

	for (i=0; i<ZEND_NUM_ARGS(); i++) {
		php_compact_var(EG(active_symbol_table), return_value, &args[i] TSRMLS_CC);
	}
}
/* }}} */

/* {{{ proto array array_fill(int start_key, int num, mixed val)
   Create an array containing num elements starting with index start_key each initialized to val */
PHP_FUNCTION(array_fill)
{
	zval *val;
	long start_key, num;

	if (zend_parse_parameters(ZEND_NUM_ARGS() TSRMLS_CC, "llz", &start_key, &num, &val) == FAILURE) {
		return;
	}

	if (num < 0) {
		php_error_docref(NULL TSRMLS_CC, E_WARNING, "Number of elements can't be negative");
		RETURN_FALSE;
	}

	/* allocate an array for return */
	array_init_size(return_value, num);

	if (num == 0) {
		return;
	}

	num--;
	zend_hash_index_update(Z_ARRVAL_P(return_value), start_key, val);
	zval_add_ref(val);

	while (num--) {
		if (zend_hash_next_index_insert(Z_ARRVAL_P(return_value), val) != NULL) {
			zval_add_ref(val);
		} else {
			zval_dtor(return_value);
			php_error_docref(NULL TSRMLS_CC, E_WARNING, "Cannot add element to the array as the next element is already occupied");
			RETURN_FALSE;
		}
	}
}
/* }}} */

/* {{{ proto array array_fill_keys(array keys, mixed val)
   Create an array using the elements of the first parameter as keys each initialized to val */
PHP_FUNCTION(array_fill_keys)
{
	zval *keys, *val, *entry;
	HashPosition pos;

	if (zend_parse_parameters(ZEND_NUM_ARGS() TSRMLS_CC, "az", &keys, &val) == FAILURE) {
		return;
	}

	/* Initialize return array */
	array_init_size(return_value, zend_hash_num_elements(Z_ARRVAL_P(keys)));

	zend_hash_internal_pointer_reset_ex(Z_ARRVAL_P(keys), &pos);
	while ((entry = zend_hash_get_current_data_ex(Z_ARRVAL_P(keys), &pos)) != NULL) {

		if (UNEXPECTED(Z_ISREF_P(entry))) {
			entry = Z_REFVAL_P(entry);
		}

		if (Z_TYPE_P(entry) == IS_LONG) {
			zval_add_ref(val);
			zend_hash_index_update(Z_ARRVAL_P(return_value), Z_LVAL_P(entry), val);
		} else {
			zval key, *key_ptr = entry;

			if (Z_TYPE_P(entry) != IS_STRING) {
				ZVAL_DUP(&key, entry);
				convert_to_string(&key);
				key_ptr = &key;
			}

			zval_add_ref(val);
			zend_symtable_update(Z_ARRVAL_P(return_value), Z_STR_P(key_ptr), val);

			if (key_ptr != entry) {
				zval_dtor(&key);
			}
		}

		zend_hash_move_forward_ex(Z_ARRVAL_P(keys), &pos);
	}
}
/* }}} */

/* {{{ proto array range(mixed low, mixed high[, int step])
   Create an array containing the range of integers or characters from low to high (inclusive) */
PHP_FUNCTION(range)
{
	zval *zlow, *zhigh, *zstep = NULL;
	int err = 0, is_step_double = 0;
	double step = 1.0;

	if (zend_parse_parameters(ZEND_NUM_ARGS() TSRMLS_CC, "z/z/|z/", &zlow, &zhigh, &zstep) == FAILURE) {
		RETURN_FALSE;
	}

	if (zstep) {
		if (Z_TYPE_P(zstep) == IS_DOUBLE ||
			(Z_TYPE_P(zstep) == IS_STRING && is_numeric_string(Z_STRVAL_P(zstep), Z_STRLEN_P(zstep), NULL, NULL, 0) == IS_DOUBLE)
		) {
			is_step_double = 1;
		}

		convert_to_double_ex(zstep);
		step = Z_DVAL_P(zstep);

		/* We only want positive step values. */
		if (step < 0.0) {
			step *= -1;
		}
	}

	/* Initialize the return_value as an array. */
	array_init(return_value);

	/* If the range is given as strings, generate an array of characters. */
	if (Z_TYPE_P(zlow) == IS_STRING && Z_TYPE_P(zhigh) == IS_STRING && Z_STRLEN_P(zlow) >= 1 && Z_STRLEN_P(zhigh) >= 1) {
		int type1, type2;
		unsigned char *low, *high;
		long lstep = (long) step;

		type1 = is_numeric_string(Z_STRVAL_P(zlow), Z_STRLEN_P(zlow), NULL, NULL, 0);
		type2 = is_numeric_string(Z_STRVAL_P(zhigh), Z_STRLEN_P(zhigh), NULL, NULL, 0);

		if (type1 == IS_DOUBLE || type2 == IS_DOUBLE || is_step_double) {
			goto double_str;
		} else if (type1 == IS_LONG || type2 == IS_LONG) {
			goto long_str;
		}

		convert_to_string(zlow);
		convert_to_string(zhigh);
		low = (unsigned char *)Z_STRVAL_P(zlow);
		high = (unsigned char *)Z_STRVAL_P(zhigh);

		if (*low > *high) {		/* Negative Steps */
			unsigned char ch = *low;

			if (lstep <= 0) {
				err = 1;
				goto err;
			}
			for (; ch >= *high; ch -= (unsigned int)lstep) {
				add_next_index_stringl(return_value, (const char *)&ch, 1, 1);
				if (((signed int)ch - lstep) < 0) {
					break;
				}
			}
		} else if (*high > *low) {	/* Positive Steps */
			unsigned char ch = *low;

			if (lstep <= 0) {
				err = 1;
				goto err;
			}
			for (; ch <= *high; ch += (unsigned int)lstep) {
				add_next_index_stringl(return_value, (const char *)&ch, 1, 1);
				if (((signed int)ch + lstep) > 255) {
					break;
				}
			}
		} else {
			add_next_index_stringl(return_value, (const char *)low, 1, 1);
		}

	} else if (Z_TYPE_P(zlow) == IS_DOUBLE || Z_TYPE_P(zhigh) == IS_DOUBLE || is_step_double) {
		double low, high, value;
		long i;
double_str:
		convert_to_double(zlow);
		convert_to_double(zhigh);
		low = Z_DVAL_P(zlow);
		high = Z_DVAL_P(zhigh);
		i = 0;

		if (low > high) { 		/* Negative steps */
			if (low - high < step || step <= 0) {
				err = 1;
				goto err;
			}

			for (value = low; value >= (high - DOUBLE_DRIFT_FIX); value = low - (++i * step)) {
				add_next_index_double(return_value, value);
			}
		} else if (high > low) { 	/* Positive steps */
			if (high - low < step || step <= 0) {
				err = 1;
				goto err;
			}

			for (value = low; value <= (high + DOUBLE_DRIFT_FIX); value = low + (++i * step)) {
				add_next_index_double(return_value, value);
			}
		} else {
			add_next_index_double(return_value, low);
		}
	} else {
		double low, high;
		long lstep;
long_str:
		convert_to_double(zlow);
		convert_to_double(zhigh);
		low = Z_DVAL_P(zlow);
		high = Z_DVAL_P(zhigh);
		lstep = (long) step;

		if (low > high) { 		/* Negative steps */
			if (low - high < lstep || lstep <= 0) {
				err = 1;
				goto err;
			}
			for (; low >= high; low -= lstep) {
				add_next_index_long(return_value, (long)low);
			}
		} else if (high > low) { 	/* Positive steps */
			if (high - low < lstep || lstep <= 0) {
				err = 1;
				goto err;
			}
			for (; low <= high; low += lstep) {
				add_next_index_long(return_value, (long)low);
			}
		} else {
			add_next_index_long(return_value, (long)low);
		}
	}
err:
	if (err) {
		php_error_docref(NULL TSRMLS_CC, E_WARNING, "step exceeds the specified range");
		zval_dtor(return_value);
		RETURN_FALSE;
	}
}
/* }}} */

static void php_array_data_shuffle(zval *array TSRMLS_DC) /* {{{ */
{
	uint idx;
	Bucket *p, temp;
	HashTable *hash;
	int j, n_elems, rnd_idx, n_left;

	n_elems = zend_hash_num_elements(Z_ARRVAL_P(array));

	if (n_elems < 1) {
		return;
	}

	hash = Z_ARRVAL_P(array);
	n_left = n_elems;

	if (hash->nNumUsed != hash->nNumOfElements) {
		for (j = 0, idx = 0; idx < hash->nNumUsed; idx++) {
			p = hash->arData + idx;
			if (Z_TYPE(p->val) == IS_UNDEF) continue;
			if (j != idx) {
				hash->arData[j] = *p;
			}
			j++;
		}
	}
	while (--n_left) {
		rnd_idx = php_rand(TSRMLS_C);
		RAND_RANGE(rnd_idx, 0, n_left, PHP_RAND_MAX);
		if (rnd_idx != n_left) {
			temp = hash->arData[n_left];
			hash->arData[n_left] = hash->arData[rnd_idx];
			hash->arData[rnd_idx] = temp;
		}
	}

	HANDLE_BLOCK_INTERRUPTIONS();
	hash->nNumUsed = n_elems;
	hash->nInternalPointer = 0;

	for (j = 0; j < n_elems; j++) {
		p = hash->arData + j;
		if (p->key && !IS_INTERNED(p->key)) {
			pefree((char*)p->key, hash->flags & HASH_FLAG_PERSISTENT);
		}
		p->h = j;
		p->key = NULL;
	}
	hash->nNextFreeElement = n_elems;
	if (!(hash->flags & HASH_FLAG_PACKED)) {
		zend_hash_to_packed(hash);
	}
	HANDLE_UNBLOCK_INTERRUPTIONS();
}
/* }}} */

/* {{{ proto bool shuffle(array array_arg)
   Randomly shuffle the contents of an array */
PHP_FUNCTION(shuffle)
{
	zval *array;

	if (zend_parse_parameters(ZEND_NUM_ARGS() TSRMLS_CC, "a", &array) == FAILURE) {
		RETURN_FALSE;
	}

	php_array_data_shuffle(array TSRMLS_CC);

	RETURN_TRUE;
}
/* }}} */

PHPAPI HashTable* php_splice(HashTable *in_hash, int offset, int length, zval *list, int list_count, HashTable *removed) /* {{{ */
{
	HashTable 	*out_hash = NULL;	/* Output hashtable */
	int			 num_in,			/* Number of entries in the input hashtable */
				 pos,				/* Current position in the hashtable */
				 i;					/* Loop counter */
	uint         idx;
	Bucket		*p;					/* Pointer to hash bucket */
	zval		*entry;				/* Hash entry */

	/* If input hash doesn't exist, we have nothing to do */
	if (!in_hash) {
		return NULL;
	}

	/* Get number of entries in the input hash */
	num_in = zend_hash_num_elements(in_hash);

	/* Clamp the offset.. */
	if (offset > num_in) {
		offset = num_in;
	} else if (offset < 0 && (offset = (num_in + offset)) < 0) {
		offset = 0;
	}

	/* ..and the length */
	if (length < 0) {
		length = num_in - offset + length;
	} else if (((unsigned)offset + (unsigned)length) > (unsigned)num_in) {
		length = num_in - offset;
	}

	/* Create and initialize output hash */
	ALLOC_HASHTABLE(out_hash);
	zend_hash_init(out_hash, (length > 0 ? num_in - length : 0) + list_count, NULL, ZVAL_PTR_DTOR, 0);

	/* Start at the beginning of the input hash and copy entries to output hash until offset is reached */
	for (pos = 0, idx = 0; pos < offset && idx < in_hash->nNumUsed; idx++) {
		p = in_hash->arData + idx;
		if (Z_TYPE(p->val) == IS_UNDEF) continue;
		pos++;
		/* Get entry and increase reference count */
		entry = &p->val;
		if (Z_REFCOUNTED_P(entry)) {
			Z_ADDREF_P(entry);
		}

		/* Update output hash depending on key type */
		if (p->key == NULL) {
			zend_hash_next_index_insert(out_hash, entry);
		} else {
			zend_hash_update(out_hash, p->key, entry);
		}
	}

	/* If hash for removed entries exists, go until offset+length and copy the entries to it */
	if (removed != NULL) {
		for ( ; pos < offset + length && idx < in_hash->nNumUsed; idx++) {
			p = in_hash->arData + idx;
			if (Z_TYPE(p->val) == IS_UNDEF) continue;
			pos++;
			entry = &p->val;
			if (Z_REFCOUNTED_P(entry)) {
				Z_ADDREF_P(entry);
			}
			if (p->key == NULL) {
				zend_hash_next_index_insert(removed, entry);
			} else {
				zend_hash_update(removed, p->key, entry);
			}
		}
	} else { /* otherwise just skip those entries */
		for ( ; pos < offset + length && idx < in_hash->nNumUsed; pos++, idx++);
	}

	/* If there are entries to insert.. */
	if (list != NULL) {
		/* ..for each one, create a new zval, copy entry into it and copy it into the output hash */
		for (i = 0; i < list_count; i++) {
			entry = &list[i];
			if (Z_REFCOUNTED_P(entry)) Z_ADDREF_P(entry);
			zend_hash_next_index_insert(out_hash, entry);
		}
	}

	/* Copy the remaining input hash entries to the output hash */
	for ( ; idx < in_hash->nNumUsed ; idx++) {
		p = in_hash->arData + idx;
		if (Z_TYPE(p->val) == IS_UNDEF) continue;
		entry = &p->val;
<<<<<<< HEAD
		if (Z_REFCOUNTED_P(entry)) {
			Z_ADDREF_P(entry);
		}
=======
		if (Z_REFCOUNTED_P(entry)) Z_ADDREF_P(entry);
>>>>>>> 37337373
		if (p->key == NULL) {
			zend_hash_next_index_insert(out_hash, entry);
		} else {
			zend_hash_update(out_hash, p->key, entry);
		}
	}

	zend_hash_internal_pointer_reset(out_hash);
	return out_hash;
}
/* }}} */

/* {{{ proto int array_push(array stack, mixed var [, mixed ...])
   Pushes elements onto the end of the array */
PHP_FUNCTION(array_push)
{
	zval   *args,		/* Function arguments array */
		   *stack,		/* Input array */
		    new_var;	/* Variable to be pushed */
	int i,				/* Loop counter */
		argc;			/* Number of function arguments */


	if (zend_parse_parameters(ZEND_NUM_ARGS() TSRMLS_CC, "a+", &stack, &args, &argc) == FAILURE) {
		return;
	}

	/* For each subsequent argument, make it a reference, increase refcount, and add it to the end of the array */
	for (i = 0; i < argc; i++) {
		ZVAL_COPY(&new_var, &args[i]);

		if (zend_hash_next_index_insert(Z_ARRVAL_P(stack), &new_var) == NULL) {
			if (Z_REFCOUNTED(new_var)) Z_DELREF(new_var);
			php_error_docref(NULL TSRMLS_CC, E_WARNING, "Cannot add element to the array as the next element is already occupied");
			RETURN_FALSE;
		}
	}

	/* Clean up and return the number of values in the stack */
	RETVAL_LONG(zend_hash_num_elements(Z_ARRVAL_P(stack)));
}
/* }}} */

/* {{{ void _phpi_pop(INTERNAL_FUNCTION_PARAMETERS, int off_the_end) */
static void _phpi_pop(INTERNAL_FUNCTION_PARAMETERS, int off_the_end)
{
	zval *stack,	/* Input stack */
		 *val;		/* Value to be popped */
	zend_string *key = NULL;
	ulong index;

	if (zend_parse_parameters(ZEND_NUM_ARGS() TSRMLS_CC, "a", &stack) == FAILURE) {
		return;
	}

	if (zend_hash_num_elements(Z_ARRVAL_P(stack)) == 0) {
		return;
	}

	/* Get the first or last value and copy it into the return value */
	if (off_the_end) {
		zend_hash_internal_pointer_end(Z_ARRVAL_P(stack));
	} else {
		zend_hash_internal_pointer_reset(Z_ARRVAL_P(stack));
	}
	val = zend_hash_get_current_data(Z_ARRVAL_P(stack));
	RETVAL_ZVAL_FAST(val);

	/* Delete the first or last value */
	zend_hash_get_current_key_ex(Z_ARRVAL_P(stack), &key, &index, 0, NULL);
	if (key && Z_ARRVAL_P(stack) == &EG(symbol_table).ht) {
		zend_delete_global_variable(key TSRMLS_CC);
	} else if (key) {
		zend_hash_del(Z_ARRVAL_P(stack), key);
	} else {
		zend_hash_index_del(Z_ARRVAL_P(stack), index);
	}

	/* If we did a shift... re-index like it did before */
	if (!off_the_end) {
		unsigned int k = 0;
		int should_rehash = 0;
		uint idx;
		Bucket *p;

		for (idx = 0; idx < Z_ARRVAL_P(stack)->nNumUsed; idx++) {
			p = Z_ARRVAL_P(stack)->arData + idx;
			if (Z_TYPE(p->val) == IS_UNDEF) continue;
			if (p->key == NULL) {
				if (p->h != k) {
					p->h = k++;
					should_rehash = 1;
				} else {
					k++;
				}
			}
		}
		Z_ARRVAL_P(stack)->nNextFreeElement = k;
		if (should_rehash) {
			if (Z_ARRVAL_P(stack)->flags & HASH_FLAG_PACKED) {
				zend_hash_packed_to_hash(Z_ARRVAL_P(stack));
			} else {
				zend_hash_rehash(Z_ARRVAL_P(stack));
			}
		}
	} else if (!key && index >= Z_ARRVAL_P(stack)->nNextFreeElement - 1) {
		Z_ARRVAL_P(stack)->nNextFreeElement = Z_ARRVAL_P(stack)->nNextFreeElement - 1;
	}

	zend_hash_internal_pointer_reset(Z_ARRVAL_P(stack));
}
/* }}} */

/* {{{ proto mixed array_pop(array stack)
   Pops an element off the end of the array */
PHP_FUNCTION(array_pop)
{
	_phpi_pop(INTERNAL_FUNCTION_PARAM_PASSTHRU, 1);
}
/* }}} */

/* {{{ proto mixed array_shift(array stack)
   Pops an element off the beginning of the array */
PHP_FUNCTION(array_shift)
{
	_phpi_pop(INTERNAL_FUNCTION_PARAM_PASSTHRU, 0);
}
/* }}} */

/* {{{ proto int array_unshift(array stack, mixed var [, mixed ...])
   Pushes elements onto the beginning of the array */
PHP_FUNCTION(array_unshift)
{
	zval   *args,			/* Function arguments array */
		   *stack;			/* Input stack */
	HashTable *new_hash;	/* New hashtable for the stack */
	HashTable  old_hash;
	int argc;				/* Number of function arguments */
	
	if (zend_parse_parameters(ZEND_NUM_ARGS() TSRMLS_CC, "a+", &stack, &args, &argc) == FAILURE) {
		return;
	}

	/* Use splice to insert the elements at the beginning. Destroy old
	 * hashtable and replace it with new one */
	new_hash = php_splice(Z_ARRVAL_P(stack), 0, 0, &args[0], argc, NULL);
	old_hash = *Z_ARRVAL_P(stack);
	if (Z_ARRVAL_P(stack) == &EG(symbol_table).ht) {
		zend_reset_all_cv(&EG(symbol_table).ht TSRMLS_CC);
	}
	*Z_ARRVAL_P(stack) = *new_hash;
	FREE_HASHTABLE(new_hash);
	zend_hash_destroy(&old_hash);

	/* Clean up and return the number of elements in the stack */
	RETVAL_LONG(zend_hash_num_elements(Z_ARRVAL_P(stack)));
}
/* }}} */

/* {{{ proto array array_splice(array input, int offset [, int length [, array replacement]])
   Removes the elements designated by offset and length and replace them with supplied array */
PHP_FUNCTION(array_splice)
{
	zval *array,				/* Input array */
		 *repl_array = NULL,	/* Replacement array */
		 *repl = NULL;			/* Replacement elements */
	HashTable *new_hash = NULL,	/* Output array's hash */
	          *rem_hash = NULL;	/* Removed elements' hash */
	HashTable  old_hash;
	uint    idx;
	Bucket *p;					/* Bucket used for traversing hash */
	long	i,
			offset,
			length = 0,
			repl_num = 0;		/* Number of replacement elements */
	int		num_in;				/* Number of elements in the input array */

	if (zend_parse_parameters(ZEND_NUM_ARGS() TSRMLS_CC, "al|lz/", &array, &offset, &length, &repl_array) == FAILURE) {
		return;
	}

	num_in = zend_hash_num_elements(Z_ARRVAL_P(array));

	if (ZEND_NUM_ARGS() < 3) {
		length = num_in;
	}

	if (ZEND_NUM_ARGS() == 4) {
		/* Make sure the last argument, if passed, is an array */
		convert_to_array(repl_array);

		/* Create the array of replacement elements */
		repl_num = zend_hash_num_elements(Z_ARRVAL_P(repl_array));
		repl = (zval *)safe_emalloc(repl_num, sizeof(zval), 0);
		for (idx = 0, i = 0; idx < Z_ARRVAL_P(repl_array)->nNumUsed; idx++) {
			p = Z_ARRVAL_P(repl_array)->arData + idx;
			if (Z_TYPE(p->val) == IS_UNDEF) continue;
			ZVAL_COPY_VALUE(&repl[i++], &p->val);
		}
	}

	/* Don't create the array of removed elements if it's not going
	 * to be used; e.g. only removing and/or replacing elements */
	if (return_value_used) {
		int size = length;

		/* Clamp the offset.. */
		if (offset > num_in) {
			offset = num_in;
		} else if (offset < 0 && (offset = (num_in + offset)) < 0) {
			offset = 0;
		}

		/* ..and the length */
		if (length < 0) {
			size = num_in - offset + length;
		} else if (((unsigned long) offset + (unsigned long) length) > (unsigned) num_in) {
			size = num_in - offset;
		}

		/* Initialize return value */
		array_init_size(return_value, size > 0 ? size : 0);
		rem_hash = Z_ARRVAL_P(return_value);
	}

	/* Perform splice */
	new_hash = php_splice(Z_ARRVAL_P(array), offset, length, repl, repl_num, rem_hash);

	/* Replace input array's hashtable with the new one */
	old_hash = *Z_ARRVAL_P(array);
	if (Z_ARRVAL_P(array) == &EG(symbol_table).ht) {
		zend_reset_all_cv(&EG(symbol_table).ht TSRMLS_CC);
	}
	*Z_ARRVAL_P(array) = *new_hash;
	FREE_HASHTABLE(new_hash);
	zend_hash_destroy(&old_hash);

	/* Clean up */
	if (ZEND_NUM_ARGS() == 4) {
		efree(repl);
	}
}
/* }}} */

/* {{{ proto array array_slice(array input, int offset [, int length [, bool preserve_keys]])
   Returns elements specified by offset and length */
PHP_FUNCTION(array_slice)
{
	zval	 *input,		/* Input array */
			 *z_length = NULL, /* How many elements to get */ 
			 *entry;		/* An array entry */
	long	 offset,		/* Offset to get elements from */
			 length = 0;	
	zend_bool preserve_keys = 0; /* Whether to preserve keys while copying to the new array or not */
	int		 num_in,		/* Number of elements in the input array */
			 pos;			/* Current position in the array */
	zend_string *string_key;
	ulong num_key;
	HashPosition hpos;

	if (zend_parse_parameters(ZEND_NUM_ARGS() TSRMLS_CC, "al|zb", &input, &offset, &z_length, &preserve_keys) == FAILURE) {
		return;
	}

	/* Get number of entries in the input hash */
	num_in = zend_hash_num_elements(Z_ARRVAL_P(input));

	/* We want all entries from offset to the end if length is not passed or is null */
	if (ZEND_NUM_ARGS() < 3 || Z_TYPE_P(z_length) == IS_NULL) {
		length = num_in;
	} else {
		convert_to_long_ex(z_length);
		length = Z_LVAL_P(z_length);
	}

	/* Clamp the offset.. */
	if (offset > num_in) {
		array_init(return_value);
		return;
	} else if (offset < 0 && (offset = (num_in + offset)) < 0) {
		offset = 0;
	}

	/* ..and the length */
	if (length < 0) {
		length = num_in - offset + length;
	} else if (((unsigned long) offset + (unsigned long) length) > (unsigned) num_in) {
		length = num_in - offset;
	}

	/* Initialize returned array */
	array_init_size(return_value, length > 0 ? length : 0);

	if (length <= 0) {
		return;
	}

	/* Start at the beginning and go until we hit offset */
	pos = 0;
	zend_hash_internal_pointer_reset_ex(Z_ARRVAL_P(input), &hpos);
	while (pos < offset && (entry = zend_hash_get_current_data_ex(Z_ARRVAL_P(input), &hpos)) != NULL) {
		pos++;
		zend_hash_move_forward_ex(Z_ARRVAL_P(input), &hpos);
	}

	/* Copy elements from input array to the one that's returned */
	while (pos < offset + length && (entry = zend_hash_get_current_data_ex(Z_ARRVAL_P(input), &hpos)) != NULL) {

		zval_add_ref(entry);

		switch (zend_hash_get_current_key_ex(Z_ARRVAL_P(input), &string_key, &num_key, 0, &hpos)) {
			case HASH_KEY_IS_STRING:
				zend_hash_update(Z_ARRVAL_P(return_value), string_key, entry);
				break;

			case HASH_KEY_IS_LONG:
				if (preserve_keys) {
					zend_hash_index_update(Z_ARRVAL_P(return_value), num_key, entry);
				} else {
					zend_hash_next_index_insert(Z_ARRVAL_P(return_value), entry);
				}
				break;
		}
		pos++;
		zend_hash_move_forward_ex(Z_ARRVAL_P(input), &hpos);
	}
}
/* }}} */

PHPAPI int php_array_merge(HashTable *dest, HashTable *src, int recursive TSRMLS_DC) /* {{{ */
{
	zval *src_entry, *dest_entry;
	zend_string *string_key;
	ulong num_key;
	HashPosition pos;

	zend_hash_internal_pointer_reset_ex(src, &pos);
	while ((src_entry = zend_hash_get_current_data_ex(src, &pos)) != NULL) {
		switch (zend_hash_get_current_key_ex(src, &string_key, &num_key, 0, &pos)) {
			case HASH_KEY_IS_STRING:
				if (recursive && (dest_entry = zend_hash_find(dest, string_key)) != NULL) {
					HashTable *thash = Z_TYPE_P(dest_entry) == IS_ARRAY ? Z_ARRVAL_P(dest_entry) : NULL;
					zval src_zval;
					zval *tmp = NULL;

					if ((thash && thash->nApplyCount > 1) || (src_entry == dest_entry && Z_ISREF_P(dest_entry) && (Z_REFCOUNT_P(dest_entry) % 2))) {
						php_error_docref(NULL TSRMLS_CC, E_WARNING, "recursion detected");
						return 0;
					}
					SEPARATE_ZVAL(dest_entry);

					if (Z_TYPE_P(dest_entry) == IS_NULL) {
						convert_to_array_ex(dest_entry);
						add_next_index_null(dest_entry);
					} else {
						convert_to_array_ex(dest_entry);
					}
					if (Z_TYPE_P(src_entry) == IS_OBJECT) {
						ZVAL_DUP(&src_zval, src_entry);
						zval_copy_ctor(&src_zval);
						convert_to_array(&src_zval);
						tmp = &src_zval;
					} else {
						ZVAL_COPY_VALUE(&src_zval, src_entry);
					}
					if (Z_TYPE(src_zval) == IS_ARRAY) {
						if (thash) {
							thash->nApplyCount++;
						}
						if (!php_array_merge(Z_ARRVAL_P(dest_entry), Z_ARRVAL(src_zval), recursive TSRMLS_CC)) {
							if (thash) {
								thash->nApplyCount--;
							}
							return 0;
						}
						if (thash) {
							thash->nApplyCount--;
						}
					} else {
						if (Z_REFCOUNTED_P(src_entry)) {
							Z_ADDREF_P(src_entry);
						}
						zend_hash_next_index_insert(Z_ARRVAL_P(dest_entry), &src_zval);
					}
					if (tmp) {
						zval_ptr_dtor(tmp);
					}
				} else {
					if (Z_REFCOUNTED_P(src_entry)) {
						Z_ADDREF_P(src_entry);
					}
					zend_hash_update(dest, string_key, src_entry);
				}
				break;

			case HASH_KEY_IS_LONG:
				if (Z_REFCOUNTED_P(src_entry)) {
					Z_ADDREF_P(src_entry);
				}
				zend_hash_next_index_insert(dest, src_entry);
				break;
		}
		zend_hash_move_forward_ex(src, &pos);
	}
	return 1;
}
/* }}} */

PHPAPI int php_array_replace_recursive(HashTable *dest, HashTable *src TSRMLS_DC) /* {{{ */
{
	zval *src_entry, *dest_entry;
	zend_string *string_key;
	ulong num_key;
	HashPosition pos;

	for (zend_hash_internal_pointer_reset_ex(src, &pos);
	     (src_entry = zend_hash_get_current_data_ex(src, &pos)) != NULL;
	     zend_hash_move_forward_ex(src, &pos)) {
		switch (zend_hash_get_current_key_ex(src, &string_key, &num_key, 0, &pos)) {
			case HASH_KEY_IS_STRING:
				if (Z_TYPE_P(src_entry) != IS_ARRAY ||
					(dest_entry = zend_hash_find(dest, string_key)) == NULL ||
					Z_TYPE_P(dest_entry) != IS_ARRAY) {

					if (Z_REFCOUNTED_P(src_entry)) {
						Z_ADDREF_P(src_entry);
					}
					zend_hash_update(dest, string_key, src_entry);

					continue;
				}
				break;

			case HASH_KEY_IS_LONG:
				if (Z_TYPE_P(src_entry) != IS_ARRAY ||
					(dest_entry = zend_hash_index_find(dest, num_key)) == NULL ||
					Z_TYPE_P(dest_entry) != IS_ARRAY) {

					if (Z_REFCOUNTED_P(src_entry)) {
						Z_ADDREF_P(src_entry);
					}
					zend_hash_index_update(dest, num_key, src_entry);

					continue;
				}
				break;
		}

		if (Z_ARRVAL_P(dest_entry)->nApplyCount > 1 || Z_ARRVAL_P(src_entry)->nApplyCount > 1 || (src_entry == dest_entry && Z_ISREF_P(dest_entry) && (Z_REFCOUNT_P(dest_entry) % 2))) {
			php_error_docref(NULL TSRMLS_CC, E_WARNING, "recursion detected");
			return 0;
		}
		SEPARATE_ZVAL(dest_entry);
		Z_ARRVAL_P(dest_entry)->nApplyCount++;
		Z_ARRVAL_P(src_entry)->nApplyCount++;
		

		if (!php_array_replace_recursive(Z_ARRVAL_P(dest_entry), Z_ARRVAL_P(src_entry) TSRMLS_CC)) {
			Z_ARRVAL_P(dest_entry)->nApplyCount--;
			Z_ARRVAL_P(src_entry)->nApplyCount--;
			return 0;
		}
		Z_ARRVAL_P(dest_entry)->nApplyCount--;
		Z_ARRVAL_P(src_entry)->nApplyCount--;
	}

	return 1;
}
/* }}} */

static void php_array_merge_or_replace_wrapper(INTERNAL_FUNCTION_PARAMETERS, int recursive, int replace) /* {{{ */
{
	zval *args = NULL;
	int argc, i, init_size = 0;

	if (zend_parse_parameters(ZEND_NUM_ARGS() TSRMLS_CC, "+", &args, &argc) == FAILURE) {
		return;
	}

	for (i = 0; i < argc; i++) {
		if (Z_TYPE(args[i]) != IS_ARRAY) {
			php_error_docref(NULL TSRMLS_CC, E_WARNING, "Argument #%d is not an array", i + 1);
			RETURN_NULL();
		} else {
			int num = zend_hash_num_elements(Z_ARRVAL(args[i]));

			if (num > init_size) {
				init_size = num;
			}
		}
	}

	array_init_size(return_value, init_size);

	for (i = 0; i < argc; i++) {
		if (!replace) {
			php_array_merge(Z_ARRVAL_P(return_value), Z_ARRVAL(args[i]), recursive TSRMLS_CC);
		} else if (recursive && i > 0) { /* First array will be copied directly instead */
			php_array_replace_recursive(Z_ARRVAL_P(return_value), Z_ARRVAL(args[i]) TSRMLS_CC);
		} else {
			zend_hash_merge(Z_ARRVAL_P(return_value), Z_ARRVAL(args[i]), zval_add_ref, 1);
		}
	}
}
/* }}} */

/* {{{ proto array array_merge(array arr1, array arr2 [, array ...])
   Merges elements from passed arrays into one array */
PHP_FUNCTION(array_merge)
{
	php_array_merge_or_replace_wrapper(INTERNAL_FUNCTION_PARAM_PASSTHRU, 0, 0);
}
/* }}} */

/* {{{ proto array array_merge_recursive(array arr1, array arr2 [, array ...])
   Recursively merges elements from passed arrays into one array */
PHP_FUNCTION(array_merge_recursive)
{
	php_array_merge_or_replace_wrapper(INTERNAL_FUNCTION_PARAM_PASSTHRU, 1, 0);
}
/* }}} */

/* {{{ proto array array_replace(array arr1, array arr2 [, array ...])
   Replaces elements from passed arrays into one array */
PHP_FUNCTION(array_replace)
{
	php_array_merge_or_replace_wrapper(INTERNAL_FUNCTION_PARAM_PASSTHRU, 0, 1);
}
/* }}} */

/* {{{ proto array array_replace_recursive(array arr1, array arr2 [, array ...])
   Recursively replaces elements from passed arrays into one array */
PHP_FUNCTION(array_replace_recursive)
{
	php_array_merge_or_replace_wrapper(INTERNAL_FUNCTION_PARAM_PASSTHRU, 1, 1);
}
/* }}} */

/* {{{ proto array array_keys(array input [, mixed search_value[, bool strict]])
   Return just the keys from the input array, optionally only for the specified search_value */
PHP_FUNCTION(array_keys)
{
	zval *input,				/* Input array */
	     *search_value = NULL,	/* Value to search for */
	     *entry,				/* An entry in the input array */
	       res,					/* Result of comparison */
	       new_val;				/* New value */
	int    add_key;				/* Flag to indicate whether a key should be added */
	zend_bool strict = 0;		/* do strict comparison */
	HashPosition pos;
	int (*is_equal_func)(zval *, zval *, zval * TSRMLS_DC) = is_equal_function;

	if (zend_parse_parameters(ZEND_NUM_ARGS() TSRMLS_CC, "a|zb", &input, &search_value, &strict) == FAILURE) {
		return;
	}

	if (strict) {
		is_equal_func = is_identical_function;
	}

	/* Initialize return array */
	if (search_value != NULL) {
		array_init(return_value);
	} else {
		array_init_size(return_value, zend_hash_num_elements(Z_ARRVAL_P(input)));
	}
	add_key = 1;

	/* Go through input array and add keys to the return array */
	zend_hash_internal_pointer_reset_ex(Z_ARRVAL_P(input), &pos);
	while ((entry = zend_hash_get_current_data_ex(Z_ARRVAL_P(input), &pos)) != NULL) {
		if (search_value != NULL) {
			is_equal_func(&res, search_value, entry TSRMLS_CC);
			add_key = zval_is_true(&res);
		}

		if (add_key) {
			zend_hash_get_current_key_zval_ex(Z_ARRVAL_P(input), &new_val, &pos);
			zend_hash_next_index_insert(Z_ARRVAL_P(return_value), &new_val);
		}

		zend_hash_move_forward_ex(Z_ARRVAL_P(input), &pos);
	}
}
/* }}} */

/* {{{ proto array array_values(array input)
   Return just the values from the input array */
PHP_FUNCTION(array_values)
{
	zval	 *input,		/* Input array */
			 *entry;		/* An entry in the input array */
	HashPosition pos;

	if (zend_parse_parameters(ZEND_NUM_ARGS() TSRMLS_CC, "a", &input) == FAILURE) {
		return;
	}

	/* Initialize return array */
	array_init_size(return_value, zend_hash_num_elements(Z_ARRVAL_P(input)));

	/* Go through input array and add values to the return array */
	zend_hash_internal_pointer_reset_ex(Z_ARRVAL_P(input), &pos);
	while ((entry = zend_hash_get_current_data_ex(Z_ARRVAL_P(input), &pos)) != NULL) {
		zval_add_ref(entry);
		zend_hash_next_index_insert(Z_ARRVAL_P(return_value), entry);
		zend_hash_move_forward_ex(Z_ARRVAL_P(input), &pos);
	}
}
/* }}} */

/* {{{ proto array array_count_values(array input)
   Return the value as key and the frequency of that value in input as value */
PHP_FUNCTION(array_count_values)
{
	zval	*input,		/* Input array */
			*entry,		/* An entry in the input array */
			*tmp;
	HashTable *myht;
	HashPosition pos;

	if (zend_parse_parameters(ZEND_NUM_ARGS() TSRMLS_CC, "a", &input) == FAILURE) {
		return;
	}

	/* Initialize return array */
	array_init(return_value);

	/* Go through input array and add values to the return array */
	myht = Z_ARRVAL_P(input);
	zend_hash_internal_pointer_reset_ex(myht, &pos);
	while ((entry = zend_hash_get_current_data_ex(myht, &pos)) != NULL) {
		if (Z_TYPE_P(entry) == IS_LONG) {
			if ((tmp = zend_hash_index_find(Z_ARRVAL_P(return_value), Z_LVAL_P(entry))) == NULL) {
				zval data;
				ZVAL_LONG(&data, 1);
				zend_hash_index_update(Z_ARRVAL_P(return_value), Z_LVAL_P(entry), &data);
			} else {
				Z_LVAL_P(tmp)++;
			}
		} else if (Z_TYPE_P(entry) == IS_STRING) {
			if ((tmp = zend_symtable_find(Z_ARRVAL_P(return_value), Z_STR_P(entry))) == NULL) {
				zval data;
				ZVAL_LONG(&data, 1);
				zend_symtable_update(Z_ARRVAL_P(return_value), Z_STR_P(entry), &data);
			} else {
				Z_LVAL_P(tmp)++;
			}
		} else {
			php_error_docref(NULL TSRMLS_CC, E_WARNING, "Can only count STRING and INTEGER values!");
		}

		zend_hash_move_forward_ex(myht, &pos);
	}
}
/* }}} */

/* {{{ array_column_param_helper
 * Specialized conversion rules for array_column() function
 */
static inline
zend_bool array_column_param_helper(zval *param,
                                    const char *name TSRMLS_DC) {
	switch (Z_TYPE_P(param)) {
		case IS_DOUBLE:
			convert_to_long_ex(param);
			/* fallthrough */
		case IS_LONG:
			return 1;

		case IS_OBJECT:
			convert_to_string_ex(param);
			/* fallthrough */
		case IS_STRING:
			return 1;

		default:
			php_error_docref(NULL TSRMLS_CC, E_WARNING, "The %s key should be either a string or an integer", name);
			return 0;
	}
}

/* {{{ proto array array_column(array input, mixed column_key[, mixed index_key])
   Return the values from a single column in the input array, identified by the
   value_key and optionally indexed by the index_key */
PHP_FUNCTION(array_column)
{
	zval *zcolumn = NULL, *zkey = NULL, *data;
	HashTable *arr_hash;
	HashPosition pointer;

	if (zend_parse_parameters(ZEND_NUM_ARGS() TSRMLS_CC, "hz!|z!", &arr_hash, &zcolumn, &zkey) == FAILURE) {
		return;
	}

	if ((zcolumn && !array_column_param_helper(zcolumn, "column" TSRMLS_CC)) ||
	    (zkey && !array_column_param_helper(zkey, "index" TSRMLS_CC))) {
		RETURN_FALSE;
	}

	array_init(return_value);
	for (zend_hash_internal_pointer_reset_ex(arr_hash, &pointer);
			(data = zend_hash_get_current_data_ex(arr_hash, &pointer)) != NULL;
			zend_hash_move_forward_ex(arr_hash, &pointer)) {
		zval *zcolval, *zkeyval = NULL;
		HashTable *ht;

		if (Z_TYPE_P(data) != IS_ARRAY) {
			/* Skip elemens which are not sub-arrays */
			continue;
		}
		ht = Z_ARRVAL_P(data);

		if (!zcolumn) {
			/* NULL column ID means use entire subarray as data */
			zcolval = data;

			/* Otherwise, skip if the value doesn't exist in our subarray */
		} else if ((Z_TYPE_P(zcolumn) == IS_STRING) &&
		    ((zcolval = zend_hash_find(ht, Z_STR_P(zcolumn))) == NULL)) {
			continue;
		} else if ((Z_TYPE_P(zcolumn) == IS_LONG) &&
		    ((zcolval = zend_hash_index_find(ht, Z_LVAL_P(zcolumn))) == NULL)) {
			continue;
		}

		/* Failure will leave zkeyval alone which will land us on the final else block below
		 * which is to append the value as next_index
		 */
		if (zkey && (Z_TYPE_P(zkey) == IS_STRING)) {
			zkeyval = zend_hash_find(ht, Z_STR_P(zkey));
		} else if (zkey && (Z_TYPE_P(zkey) == IS_LONG)) {
			zkeyval = zend_hash_index_find(ht, Z_LVAL_P(zkey));
		}

		if (zkeyval && Z_TYPE_P(zkeyval) == IS_STRING) {
			Z_ADDREF_P(zcolval);
			add_assoc_zval(return_value, Z_STRVAL_P(zkeyval), zcolval);
		} else if (zkeyval && Z_TYPE_P(zkeyval) == IS_LONG) {
			add_index_zval(return_value, Z_LVAL_P(zkeyval), zcolval);
		} else if (zkeyval && Z_TYPE_P(zkeyval) == IS_OBJECT) {
			Z_ADDREF_P(zcolval);
			SEPARATE_ZVAL(zkeyval);
			convert_to_string(zkeyval);
			add_assoc_zval(return_value, Z_STRVAL_P(zkeyval), zcolval);
		} else {
			if (Z_REFCOUNTED_P(zcolval)) {
				Z_ADDREF_P(zcolval);
			}
			add_next_index_zval(return_value, zcolval);
		}
	}
}
/* }}} */

/* {{{ proto array array_reverse(array input [, bool preserve keys])
   Return input as a new array with the order of the entries reversed */
PHP_FUNCTION(array_reverse)
{
	zval	 *input,				/* Input array */
			 *entry;				/* An entry in the input array */
	zend_string *string_key;
	ulong	  num_key;
	zend_bool preserve_keys = 0;	/* whether to preserve keys */
	HashPosition pos;

	if (zend_parse_parameters(ZEND_NUM_ARGS() TSRMLS_CC, "a|b", &input, &preserve_keys) == FAILURE) {
		return;
	}

	/* Initialize return array */
	array_init_size(return_value, zend_hash_num_elements(Z_ARRVAL_P(input)));

	zend_hash_internal_pointer_end_ex(Z_ARRVAL_P(input), &pos);
	while ((entry = zend_hash_get_current_data_ex(Z_ARRVAL_P(input), &pos)) != NULL) {
		zval_add_ref(entry);

		switch (zend_hash_get_current_key_ex(Z_ARRVAL_P(input), &string_key, &num_key, 0, &pos)) {
			case HASH_KEY_IS_STRING:
				zend_hash_update(Z_ARRVAL_P(return_value), string_key, entry);
				break;

			case HASH_KEY_IS_LONG:
				if (preserve_keys) {
					zend_hash_index_update(Z_ARRVAL_P(return_value), num_key, entry);
				} else {
					zend_hash_next_index_insert(Z_ARRVAL_P(return_value), entry);
				}
				break;
		}

		zend_hash_move_backwards_ex(Z_ARRVAL_P(input), &pos);
	}
}
/* }}} */

/* {{{ proto array array_pad(array input, int pad_size, mixed pad_value)
   Returns a copy of input array padded with pad_value to size pad_size */
PHP_FUNCTION(array_pad)
{
	zval  *input;		/* Input array */
	zval  *pad_value;	/* Padding value obviously */
	zval  *pads;		/* Array to pass to splice */
	HashTable *new_hash;/* Return value from splice */
	HashTable  old_hash;
	long pad_size;		/* Size to pad to */
	long pad_size_abs;	/* Absolute value of pad_size */
	int	input_size;		/* Size of the input array */
	int	num_pads;		/* How many pads do we need */
	int	do_pad;			/* Whether we should do padding at all */
	int	i;

	if (zend_parse_parameters(ZEND_NUM_ARGS() TSRMLS_CC, "alz", &input, &pad_size, &pad_value) == FAILURE) {
		return;
	}

	/* Do some initial calculations */
	input_size = zend_hash_num_elements(Z_ARRVAL_P(input));
	pad_size_abs = abs(pad_size);
	if (pad_size_abs < 0) {
		php_error_docref(NULL TSRMLS_CC, E_WARNING, "You may only pad up to 1048576 elements at a time");
		zval_dtor(return_value);
		RETURN_FALSE;
	}
	do_pad = (input_size >= pad_size_abs) ? 0 : 1;

	/* Copy the original array */
	RETVAL_ZVAL(input, 1, 0);

	/* If no need to pad, no need to continue */
	if (!do_pad) {
		return;
	}

	/* Populate the pads array */
	num_pads = pad_size_abs - input_size;
	if (num_pads > 1048576) {
		php_error_docref(NULL TSRMLS_CC, E_WARNING, "You may only pad up to 1048576 elements at a time");
		zval_dtor(return_value);
		RETURN_FALSE;
	}
	pads = (zval *)safe_emalloc(num_pads, sizeof(zval), 0);
	for (i = 0; i < num_pads; i++) {
		ZVAL_COPY_VALUE(&pads[i], pad_value);
	}

	/* Pad on the right or on the left */
	if (pad_size > 0) {
		new_hash = php_splice(Z_ARRVAL_P(return_value), input_size, 0, pads, num_pads, NULL);
	} else {
		new_hash = php_splice(Z_ARRVAL_P(return_value), 0, 0, pads, num_pads, NULL);
	}

	/* Copy the result hash into return value */
	old_hash = *Z_ARRVAL_P(return_value);
	if (Z_ARRVAL_P(return_value) == &EG(symbol_table).ht) {
		zend_reset_all_cv(&EG(symbol_table).ht TSRMLS_CC);
	}
	*Z_ARRVAL_P(return_value) = *new_hash;
	FREE_HASHTABLE(new_hash);
	zend_hash_destroy(&old_hash);

	/* Clean up */
	efree(pads);
}
/* }}} */

/* {{{ proto array array_flip(array input)
   Return array with key <-> value flipped */
PHP_FUNCTION(array_flip)
{
	zval *array, *entry, data;
	HashPosition pos;

	if (zend_parse_parameters(ZEND_NUM_ARGS() TSRMLS_CC, "a", &array) == FAILURE) {
		return;
	}

	array_init_size(return_value, zend_hash_num_elements(Z_ARRVAL_P(array)));

	zend_hash_internal_pointer_reset_ex(Z_ARRVAL_P(array), &pos);
	while ((entry = zend_hash_get_current_data_ex(Z_ARRVAL_P(array), &pos)) != NULL) {
		zend_hash_get_current_key_zval_ex(Z_ARRVAL_P(array), &data, &pos);

		if (Z_TYPE_P(entry) == IS_LONG) {
			zend_hash_index_update(Z_ARRVAL_P(return_value), Z_LVAL_P(entry), &data);
		} else if (Z_TYPE_P(entry) == IS_STRING) {
			zend_symtable_update(Z_ARRVAL_P(return_value), Z_STR_P(entry), &data);
		} else {
			zval_ptr_dtor(&data); /* will free also zval structure */
			php_error_docref(NULL TSRMLS_CC, E_WARNING, "Can only flip STRING and INTEGER values!");
		}

		zend_hash_move_forward_ex(Z_ARRVAL_P(array), &pos);
	}
}
/* }}} */

/* {{{ proto array array_change_key_case(array input [, int case=CASE_LOWER])
   Retuns an array with all string keys lowercased [or uppercased] */
PHP_FUNCTION(array_change_key_case)
{
	zval *array, *entry;
	zend_string *string_key;
	zend_string *new_key;
	ulong num_key;
	long change_to_upper=0;
	HashPosition pos;

	if (zend_parse_parameters(ZEND_NUM_ARGS() TSRMLS_CC, "a|l", &array, &change_to_upper) == FAILURE) {
		return;
	}

	array_init_size(return_value, zend_hash_num_elements(Z_ARRVAL_P(array)));

	zend_hash_internal_pointer_reset_ex(Z_ARRVAL_P(array), &pos);
	while ((entry = zend_hash_get_current_data_ex(Z_ARRVAL_P(array), &pos)) != NULL) {
		zval_add_ref(entry);

		switch (zend_hash_get_current_key_ex(Z_ARRVAL_P(array), &string_key, &num_key, 0, &pos)) {
			case HASH_KEY_IS_LONG:
				zend_hash_index_update(Z_ARRVAL_P(return_value), num_key, entry);
				break;
			case HASH_KEY_IS_STRING:
				new_key = STR_DUP(string_key, 0);
				if (change_to_upper) {
					php_strtoupper(new_key->val, new_key->len);
				} else {
					php_strtolower(new_key->val, new_key->len);
				}
				zend_hash_update(Z_ARRVAL_P(return_value), new_key, entry);
				STR_RELEASE(new_key);
				break;
		}

		zend_hash_move_forward_ex(Z_ARRVAL_P(array), &pos);
	}
}
/* }}} */

/* {{{ proto array array_unique(array input [, int sort_flags])
   Removes duplicate values from array */
PHP_FUNCTION(array_unique)
{
	zval *array;
	uint idx;
	Bucket *p;
	struct bucketindex {
		Bucket b;
		unsigned int i;
	};
	struct bucketindex *arTmp, *cmpdata, *lastkept;
	unsigned int i;
	long sort_type = PHP_SORT_STRING;

	if (zend_parse_parameters(ZEND_NUM_ARGS() TSRMLS_CC, "a|l", &array, &sort_type) == FAILURE) {
		return;
	}

	php_set_compare_func(sort_type TSRMLS_CC);

	array_init_size(return_value, zend_hash_num_elements(Z_ARRVAL_P(array)));
	zend_hash_copy(Z_ARRVAL_P(return_value), Z_ARRVAL_P(array), zval_add_ref);

	if (Z_ARRVAL_P(array)->nNumOfElements <= 1) {	/* nothing to do */
		return;
	}

	/* create and sort array with pointers to the target_hash buckets */
	arTmp = (struct bucketindex *) pemalloc((Z_ARRVAL_P(array)->nNumOfElements + 1) * sizeof(struct bucketindex), Z_ARRVAL_P(array)->flags & HASH_FLAG_PERSISTENT);
	if (!arTmp) {
		zval_dtor(return_value);
		RETURN_FALSE;
	}
	for (i = 0, idx = 0; idx < Z_ARRVAL_P(array)->nNumUsed; idx++) {
		p = Z_ARRVAL_P(array)->arData + idx;
		if (Z_TYPE(p->val) == IS_UNDEF) continue;
		arTmp[i].b = *p;
		arTmp[i].i = i;
		i++;
	}
	ZVAL_UNDEF(&arTmp[i].b.val);
	zend_qsort((void *) arTmp, i, sizeof(struct bucketindex), php_array_data_compare TSRMLS_CC);

	/* go through the sorted array and delete duplicates from the copy */
	lastkept = arTmp;
	for (cmpdata = arTmp + 1; Z_TYPE(cmpdata->b.val) != IS_UNDEF; cmpdata++) {
		if (php_array_data_compare(lastkept, cmpdata TSRMLS_CC)) {
			lastkept = cmpdata;
		} else {
			if (lastkept->i > cmpdata->i) {
				p = &lastkept->b;
				lastkept = cmpdata;
			} else {
				p = &cmpdata->b;
			}
			if (p->key == NULL) {
				zend_hash_index_del(Z_ARRVAL_P(return_value), p->h);
			} else {
				if (Z_ARRVAL_P(return_value) == &EG(symbol_table).ht) {
					zend_delete_global_variable(p->key TSRMLS_CC);
				} else {
					zend_hash_del(Z_ARRVAL_P(return_value), p->key);
				}
			}
		}
	}
	pefree(arTmp, Z_ARRVAL_P(array)->flags & HASH_FLAG_PERSISTENT);
}
/* }}} */

static int zval_compare(zval *a, zval *b TSRMLS_DC) /* {{{ */
{
	zval result;
	zval *first;
	zval *second;

	first = a;
	second = b;

	if (string_compare_function(&result, first, second TSRMLS_CC) == FAILURE) {
		return 0;
	}

	if (Z_TYPE(result) == IS_DOUBLE) {
		if (Z_DVAL(result) < 0) {
			return -1;
		} else if (Z_DVAL(result) > 0) {
			return 1;
		} else {
			return 0;
		}
	}

	convert_to_long(&result);

	if (Z_LVAL(result) < 0) {
		return -1;
	} else if (Z_LVAL(result) > 0) {
		return 1;
	}

	return 0;
}
/* }}} */

static int zval_user_compare(zval *a, zval *b TSRMLS_DC) /* {{{ */
{
	zval args[2];
	zval retval;

	ZVAL_COPY_VALUE(&args[0], a);
	ZVAL_COPY_VALUE(&args[1], b);

	BG(user_compare_fci).param_count = 2;
	BG(user_compare_fci).params = args;
	BG(user_compare_fci).retval = &retval;
	BG(user_compare_fci).no_separation = 0;

	if (zend_call_function(&BG(user_compare_fci), &BG(user_compare_fci_cache) TSRMLS_CC) == SUCCESS && Z_TYPE(retval) != IS_UNDEF) {
		long ret;

		convert_to_long_ex(&retval);
		ret = Z_LVAL(retval);
		zval_ptr_dtor(&retval);
		return ret < 0 ? -1 : ret > 0 ? 1 : 0;;
	} else {
		return 0;
	}
}
/* }}} */

static void php_array_intersect_key(INTERNAL_FUNCTION_PARAMETERS, int data_compare_type) /* {{{ */
{
    uint idx;
	Bucket *p;
	int argc, i;
	zval *args;
	int (*intersect_data_compare_func)(zval *, zval * TSRMLS_DC) = NULL;
	zend_bool ok;
	zval *data;
	int req_args;
	char *param_spec;

	/* Get the argument count */
	argc = ZEND_NUM_ARGS();
	if (data_compare_type == INTERSECT_COMP_DATA_USER) {
		/* INTERSECT_COMP_DATA_USER - array_uintersect_assoc() */
		req_args = 3;
		param_spec = "+f";
		intersect_data_compare_func = zval_user_compare;
	} else {
		/* 	INTERSECT_COMP_DATA_NONE - array_intersect_key()
			INTERSECT_COMP_DATA_INTERNAL - array_intersect_assoc() */
		req_args = 2;
		param_spec = "+";
				
		if (data_compare_type == INTERSECT_COMP_DATA_INTERNAL) {
			intersect_data_compare_func = zval_compare;
		}
	}
	
	if (argc < req_args) {
		php_error_docref(NULL TSRMLS_CC, E_WARNING, "at least %d parameters are required, %d given", req_args, argc);
		return;
	}

	if (zend_parse_parameters(ZEND_NUM_ARGS() TSRMLS_CC, param_spec, &args, &argc, &BG(user_compare_fci), &BG(user_compare_fci_cache)) == FAILURE) {
		return;
	}

	for (i = 0; i < argc; i++) {
		if (Z_TYPE(args[i]) != IS_ARRAY) {
			php_error_docref(NULL TSRMLS_CC, E_WARNING, "Argument #%d is not an array", i + 1);
			RETURN_NULL();
		}
	}

	array_init(return_value);

	for (idx = 0; idx < Z_ARRVAL(args[0])->nNumUsed; idx++) {
		p = Z_ARRVAL(args[0])->arData + idx;
		if (Z_TYPE(p->val) == IS_UNDEF) continue;
		if (p->key == NULL) {
			ok = 1;
			for (i = 1; i < argc; i++) {
				if ((data = zend_hash_index_find(Z_ARRVAL(args[i]), p->h)) == NULL ||
					(intersect_data_compare_func &&
					intersect_data_compare_func(&p->val, data TSRMLS_CC) != 0)
				) {
					ok = 0;
					break;
				}
			}
			if (ok) {
				if (Z_REFCOUNTED(p->val)) {
					Z_ADDREF(p->val);
				}
				zend_hash_index_update(Z_ARRVAL_P(return_value), p->h, &p->val);
			}
		} else {
			ok = 1;
			for (i = 1; i < argc; i++) {
				if ((data = zend_hash_find(Z_ARRVAL(args[i]), p->key)) == NULL ||
					(intersect_data_compare_func &&
					intersect_data_compare_func(&p->val, data TSRMLS_CC) != 0)
				) {
					ok = 0;
					break;
				}
			}
			if (ok) {
				if (Z_REFCOUNTED(p->val)) {
					Z_ADDREF(p->val);
				}
				zend_hash_update(Z_ARRVAL_P(return_value), p->key, &p->val);
			}
		}
	}
}
/* }}} */

static void php_array_intersect(INTERNAL_FUNCTION_PARAMETERS, int behavior, int data_compare_type, int key_compare_type) /* {{{ */
{
	zval *args = NULL;
	HashTable *hash;
	int arr_argc, i, c = 0;
	uint idx;
	Bucket **lists, *list, **ptrs, *p;
	int req_args;
	char *param_spec;
	zend_fcall_info fci1, fci2;
	zend_fcall_info_cache fci1_cache = empty_fcall_info_cache, fci2_cache = empty_fcall_info_cache;
	zend_fcall_info *fci_key = NULL, *fci_data;
	zend_fcall_info_cache *fci_key_cache = NULL, *fci_data_cache;
	PHP_ARRAY_CMP_FUNC_VARS;

	int (*intersect_key_compare_func)(const void *, const void * TSRMLS_DC);
	int (*intersect_data_compare_func)(const void *, const void * TSRMLS_DC);

	if (behavior == INTERSECT_NORMAL) {
		intersect_key_compare_func = php_array_key_compare;

		if (data_compare_type == INTERSECT_COMP_DATA_INTERNAL) {
			/* array_intersect() */
			req_args = 2;
			param_spec = "+";
			intersect_data_compare_func = php_array_data_compare;
		} else if (data_compare_type == INTERSECT_COMP_DATA_USER) {
			/* array_uintersect() */
			req_args = 3;
			param_spec = "+f";
			intersect_data_compare_func = php_array_user_compare;
		} else {
			php_error_docref(NULL TSRMLS_CC, E_WARNING, "data_compare_type is %d. This should never happen. Please report as a bug", data_compare_type);
			return;
		}

		if (ZEND_NUM_ARGS() < req_args) {
			php_error_docref(NULL TSRMLS_CC, E_WARNING, "at least %d parameters are required, %d given", req_args, ZEND_NUM_ARGS());
			return;
		}

		if (zend_parse_parameters(ZEND_NUM_ARGS() TSRMLS_CC, param_spec, &args, &arr_argc, &fci1, &fci1_cache) == FAILURE) {
			return;
		}
		fci_data = &fci1;
		fci_data_cache = &fci1_cache;

	} else if (behavior & INTERSECT_ASSOC) { /* triggered also when INTERSECT_KEY */
		/* INTERSECT_KEY is subset of INTERSECT_ASSOC. When having the former
		 * no comparison of the data is done (part of INTERSECT_ASSOC) */
		intersect_key_compare_func = php_array_key_compare;

		if (data_compare_type == INTERSECT_COMP_DATA_INTERNAL && key_compare_type == INTERSECT_COMP_KEY_INTERNAL) {
			/* array_intersect_assoc() or array_intersect_key() */
			req_args = 2;
			param_spec = "+";
			intersect_key_compare_func = php_array_key_compare;
			intersect_data_compare_func = php_array_data_compare;
		} else if (data_compare_type == INTERSECT_COMP_DATA_USER && key_compare_type == INTERSECT_COMP_KEY_INTERNAL) {
			/* array_uintersect_assoc() */
			req_args = 3;
			param_spec = "+f";
			intersect_key_compare_func = php_array_key_compare;
			intersect_data_compare_func = php_array_user_compare;
			fci_data = &fci1;
			fci_data_cache = &fci1_cache;
		} else if (data_compare_type == INTERSECT_COMP_DATA_INTERNAL && key_compare_type == INTERSECT_COMP_KEY_USER) {
			/* array_intersect_uassoc() or array_intersect_ukey() */
			req_args = 3;
			param_spec = "+f";
			intersect_key_compare_func = php_array_user_key_compare;
			intersect_data_compare_func = php_array_data_compare;
			fci_key = &fci1;
			fci_key_cache = &fci1_cache;
		} else if (data_compare_type == INTERSECT_COMP_DATA_USER && key_compare_type == INTERSECT_COMP_KEY_USER) {
			/* array_uintersect_uassoc() */
			req_args = 4;
			param_spec = "+ff";
			intersect_key_compare_func = php_array_user_key_compare;
			intersect_data_compare_func = php_array_user_compare;
			fci_data = &fci1;
			fci_data_cache = &fci1_cache;
			fci_key = &fci2;
			fci_key_cache = &fci2_cache;
		} else {
			php_error_docref(NULL TSRMLS_CC, E_WARNING, "data_compare_type is %d. key_compare_type is %d. This should never happen. Please report as a bug", data_compare_type, key_compare_type);
			return;
		}

		if (ZEND_NUM_ARGS() < req_args) {
			php_error_docref(NULL TSRMLS_CC, E_WARNING, "at least %d parameters are required, %d given", req_args, ZEND_NUM_ARGS());
			return;
		}

		if (zend_parse_parameters(ZEND_NUM_ARGS() TSRMLS_CC, param_spec, &args, &arr_argc, &fci1, &fci1_cache, &fci2, &fci2_cache) == FAILURE) {
			return;
		}

	} else {
		php_error_docref(NULL TSRMLS_CC, E_WARNING, "behavior is %d. This should never happen. Please report as a bug", behavior);
		return;
	}

	PHP_ARRAY_CMP_FUNC_BACKUP();

	/* for each argument, create and sort list with pointers to the hash buckets */
	lists = (Bucket **)safe_emalloc(arr_argc, sizeof(Bucket *), 0);
	ptrs = (Bucket **)safe_emalloc(arr_argc, sizeof(Bucket *), 0);
	php_set_compare_func(PHP_SORT_STRING TSRMLS_CC);

	if (behavior == INTERSECT_NORMAL && data_compare_type == INTERSECT_COMP_DATA_USER) {
		BG(user_compare_fci) = *fci_data;
		BG(user_compare_fci_cache) = *fci_data_cache;
	} else if (behavior & INTERSECT_ASSOC && key_compare_type == INTERSECT_COMP_KEY_USER) {
		BG(user_compare_fci) = *fci_key;
		BG(user_compare_fci_cache) = *fci_key_cache;
	}

	for (i = 0; i < arr_argc; i++) {
		if (Z_TYPE(args[i]) != IS_ARRAY) {
			php_error_docref(NULL TSRMLS_CC, E_WARNING, "Argument #%d is not an array", i + 1);
			arr_argc = i; /* only free up to i - 1 */
			goto out;
		}
		hash = Z_ARRVAL(args[i]);
		list = (Bucket *) pemalloc((hash->nNumOfElements + 1) * sizeof(Bucket), hash->flags & HASH_FLAG_PERSISTENT);
		if (!list) {
			PHP_ARRAY_CMP_FUNC_RESTORE();

			efree(ptrs);
			efree(lists);
			RETURN_FALSE;
		}
		lists[i] = list;
		ptrs[i] = list;
		for (idx = 0; idx < hash->nNumUsed; idx++) {
			p = hash->arData + idx;
			if (Z_TYPE(p->val) == IS_UNDEF) continue;
			*list++ = *p;
		}
		ZVAL_UNDEF(&list->val);
		if (behavior == INTERSECT_NORMAL) {
			zend_qsort((void *) lists[i], hash->nNumOfElements, sizeof(Bucket), intersect_data_compare_func TSRMLS_CC);
		} else if (behavior & INTERSECT_ASSOC) { /* triggered also when INTERSECT_KEY */
			zend_qsort((void *) lists[i], hash->nNumOfElements, sizeof(Bucket), intersect_key_compare_func TSRMLS_CC);
		}
	}

	/* copy the argument array */
	RETVAL_ZVAL(&args[0], 1, 0);
	if (Z_ARRVAL_P(return_value) == &EG(symbol_table).ht) {		
		HashTable *old_ht = Z_ARRVAL_P(return_value);

		ZVAL_NEW_ARR(return_value);
		zend_hash_init(Z_ARRVAL_P(return_value), zend_hash_num_elements(old_ht), NULL, ZVAL_PTR_DTOR, 0);
		zend_hash_copy(Z_ARRVAL_P(return_value), old_ht, zval_add_ref);
	}

	/* go through the lists and look for common values */
	while (Z_TYPE(ptrs[0]->val) != IS_UNDEF) {
		if ((behavior & INTERSECT_ASSOC) /* triggered also when INTERSECT_KEY */
			&&
			key_compare_type == INTERSECT_COMP_KEY_USER) {

			BG(user_compare_fci) = *fci_key;
			BG(user_compare_fci_cache) = *fci_key_cache;
		}

		for (i = 1; i < arr_argc; i++) {
			if (behavior & INTERSECT_NORMAL) {
				while (Z_TYPE(ptrs[i]->val) != IS_UNDEF && (0 < (c = intersect_data_compare_func(ptrs[0], ptrs[i] TSRMLS_CC)))) {
					ptrs[i]++;
				}
			} else if (behavior & INTERSECT_ASSOC) { /* triggered also when INTERSECT_KEY */
				while (Z_TYPE(ptrs[i]->val) != IS_UNDEF && (0 < (c = intersect_key_compare_func(ptrs[0], ptrs[i] TSRMLS_CC)))) {
					ptrs[i]++;
				}
				if ((!c && Z_TYPE(ptrs[i]->val) != IS_UNDEF) && (behavior == INTERSECT_ASSOC)) { /* only when INTERSECT_ASSOC */
					/* this means that ptrs[i] is not NULL so we can compare
					 * and "c==0" is from last operation
					 * in this branch of code we enter only when INTERSECT_ASSOC
					 * since when we have INTERSECT_KEY compare of data is not wanted. */
					if (data_compare_type == INTERSECT_COMP_DATA_USER) {
						BG(user_compare_fci) = *fci_data;
						BG(user_compare_fci_cache) = *fci_data_cache;
					}
					if (intersect_data_compare_func(ptrs[0], ptrs[i] TSRMLS_CC) != 0) {
						c = 1;
						if (key_compare_type == INTERSECT_COMP_KEY_USER) {
							BG(user_compare_fci) = *fci_key;
							BG(user_compare_fci_cache) = *fci_key_cache;
							/* When KEY_USER, the last parameter is always the callback */
						}
						/* we are going to the break */
					} else {
						/* continue looping */
					}
				}
			}
			if (Z_TYPE(ptrs[i]->val) == IS_UNDEF) {
				/* delete any values corresponding to remains of ptrs[0] */
				/* and exit because they do not present in at least one of */
				/* the other arguments */
				for (;;) {
					p = ptrs[0]++;
					if (Z_TYPE(p->val) == IS_UNDEF) {
						goto out;
					}
					if (p->key == NULL) {
						zend_hash_index_del(Z_ARRVAL_P(return_value), p->h);
					} else {
						zend_hash_del(Z_ARRVAL_P(return_value), p->key);
					}
				}
			}
			if (c) /* here we get if not all are equal */
				break;
			ptrs[i]++;
		}
		if (c) {
			/* Value of ptrs[0] not in all arguments, delete all entries */
			/* with value < value of ptrs[i] */
			for (;;) {
				p = ptrs[0];
				if (p->key == NULL) {
					zend_hash_index_del(Z_ARRVAL_P(return_value), p->h);
				} else {
					zend_hash_del(Z_ARRVAL_P(return_value), p->key);
				}
				if (Z_TYPE((++ptrs[0])->val) == IS_UNDEF) {
					goto out;
				}
				if (behavior == INTERSECT_NORMAL) {
					if (0 <= intersect_data_compare_func(ptrs[0], ptrs[i] TSRMLS_CC)) {
						break;
					}
				} else if (behavior & INTERSECT_ASSOC) { /* triggered also when INTERSECT_KEY */
					/* no need of looping because indexes are unique */
					break;
				}
			}
		} else {
			/* ptrs[0] is present in all the arguments */
			/* Skip all entries with same value as ptrs[0] */
			for (;;) {
				if (Z_TYPE((++ptrs[0])->val) == IS_UNDEF) {
					goto out;
				}
				if (behavior == INTERSECT_NORMAL) {
					if (intersect_data_compare_func(ptrs[0] - 1, ptrs[0] TSRMLS_CC)) {
						break;
					}
				} else if (behavior & INTERSECT_ASSOC) { /* triggered also when INTERSECT_KEY */
					/* no need of looping because indexes are unique */
					break;
				}
			}
		}
	}
out:
	for (i = 0; i < arr_argc; i++) {
		hash = Z_ARRVAL(args[i]);
		pefree(lists[i], hash->flags & HASH_FLAG_PERSISTENT);
	}

	PHP_ARRAY_CMP_FUNC_RESTORE();

	efree(ptrs);
	efree(lists);
}
/* }}} */

/* {{{ proto array array_intersect_key(array arr1, array arr2 [, array ...])
   Returns the entries of arr1 that have keys which are present in all the other arguments. Kind of equivalent to array_diff(array_keys($arr1), array_keys($arr2)[,array_keys(...)]). Equivalent of array_intersect_assoc() but does not do compare of the data. */
PHP_FUNCTION(array_intersect_key)
{
	php_array_intersect_key(INTERNAL_FUNCTION_PARAM_PASSTHRU, INTERSECT_COMP_DATA_NONE);
}
/* }}} */

/* {{{ proto array array_intersect_ukey(array arr1, array arr2 [, array ...], callback key_compare_func)
   Returns the entries of arr1 that have keys which are present in all the other arguments. Kind of equivalent to array_diff(array_keys($arr1), array_keys($arr2)[,array_keys(...)]). The comparison of the keys is performed by a user supplied function. Equivalent of array_intersect_uassoc() but does not do compare of the data. */
PHP_FUNCTION(array_intersect_ukey)
{
	php_array_intersect(INTERNAL_FUNCTION_PARAM_PASSTHRU, INTERSECT_KEY, INTERSECT_COMP_DATA_INTERNAL, INTERSECT_COMP_KEY_USER);
}
/* }}} */

/* {{{ proto array array_intersect(array arr1, array arr2 [, array ...])
   Returns the entries of arr1 that have values which are present in all the other arguments */
PHP_FUNCTION(array_intersect)
{
	php_array_intersect(INTERNAL_FUNCTION_PARAM_PASSTHRU, INTERSECT_NORMAL, INTERSECT_COMP_DATA_INTERNAL, INTERSECT_COMP_KEY_INTERNAL);
}
/* }}} */

/* {{{ proto array array_uintersect(array arr1, array arr2 [, array ...], callback data_compare_func)
   Returns the entries of arr1 that have values which are present in all the other arguments. Data is compared by using an user-supplied callback. */
PHP_FUNCTION(array_uintersect)
{
	php_array_intersect(INTERNAL_FUNCTION_PARAM_PASSTHRU, INTERSECT_NORMAL, INTERSECT_COMP_DATA_USER, INTERSECT_COMP_KEY_INTERNAL);
}
/* }}} */

/* {{{ proto array array_intersect_assoc(array arr1, array arr2 [, array ...])
   Returns the entries of arr1 that have values which are present in all the other arguments. Keys are used to do more restrictive check */
PHP_FUNCTION(array_intersect_assoc)
{
	php_array_intersect_key(INTERNAL_FUNCTION_PARAM_PASSTHRU, INTERSECT_COMP_DATA_INTERNAL);
}
/* }}} */

/* {{{ proto array array_intersect_uassoc(array arr1, array arr2 [, array ...], callback key_compare_func) U
   Returns the entries of arr1 that have values which are present in all the other arguments. Keys are used to do more restrictive check and they are compared by using an user-supplied callback. */
PHP_FUNCTION(array_intersect_uassoc)
{
	php_array_intersect(INTERNAL_FUNCTION_PARAM_PASSTHRU, INTERSECT_ASSOC, INTERSECT_COMP_DATA_INTERNAL, INTERSECT_COMP_KEY_USER);
}
/* }}} */

/* {{{ proto array array_uintersect_assoc(array arr1, array arr2 [, array ...], callback data_compare_func) U
   Returns the entries of arr1 that have values which are present in all the other arguments. Keys are used to do more restrictive check. Data is compared by using an user-supplied callback. */
PHP_FUNCTION(array_uintersect_assoc)
{
	php_array_intersect_key(INTERNAL_FUNCTION_PARAM_PASSTHRU, INTERSECT_COMP_DATA_USER);
}
/* }}} */

/* {{{ proto array array_uintersect_uassoc(array arr1, array arr2 [, array ...], callback data_compare_func, callback key_compare_func)
   Returns the entries of arr1 that have values which are present in all the other arguments. Keys are used to do more restrictive check. Both data and keys are compared by using user-supplied callbacks. */
PHP_FUNCTION(array_uintersect_uassoc)
{
	php_array_intersect(INTERNAL_FUNCTION_PARAM_PASSTHRU, INTERSECT_ASSOC, INTERSECT_COMP_DATA_USER, INTERSECT_COMP_KEY_USER);
}
/* }}} */

static void php_array_diff_key(INTERNAL_FUNCTION_PARAMETERS, int data_compare_type) /* {{{ */
{
    uint idx;
	Bucket *p;
	int argc, i;
	zval *args;
	int (*diff_data_compare_func)(zval *, zval * TSRMLS_DC) = NULL;
	zend_bool ok;
	zval *data;

	/* Get the argument count */
	argc = ZEND_NUM_ARGS();
	if (data_compare_type == DIFF_COMP_DATA_USER) {
		if (argc < 3) {
			php_error_docref(NULL TSRMLS_CC, E_WARNING, "at least 3 parameters are required, %d given", ZEND_NUM_ARGS());
			return;
		}
		if (zend_parse_parameters(ZEND_NUM_ARGS() TSRMLS_CC, "+f", &args, &argc, &BG(user_compare_fci), &BG(user_compare_fci_cache)) == FAILURE) {
			return;
		}
		diff_data_compare_func = zval_user_compare;
	} else {
		if (argc < 2) {
			php_error_docref(NULL TSRMLS_CC, E_WARNING, "at least 2 parameters are required, %d given", ZEND_NUM_ARGS());
			return;
		}
		if (zend_parse_parameters(ZEND_NUM_ARGS() TSRMLS_CC, "+", &args, &argc) == FAILURE) {
			return;
		}
		if (data_compare_type == DIFF_COMP_DATA_INTERNAL) {
			diff_data_compare_func = zval_compare;
		}
	}

	for (i = 0; i < argc; i++) {
		if (Z_TYPE(args[i]) != IS_ARRAY) {
			php_error_docref(NULL TSRMLS_CC, E_WARNING, "Argument #%d is not an array", i + 1);
			RETURN_NULL();
		}
	}

	array_init(return_value);

	for (idx = 0; idx < Z_ARRVAL(args[0])->nNumUsed; idx++) {
		p = Z_ARRVAL(args[0])->arData + idx;
		if (Z_TYPE(p->val) == IS_UNDEF) continue;
		if (p->key == NULL) {
			ok = 1;
			for (i = 1; i < argc; i++) {
				if ((data = zend_hash_index_find(Z_ARRVAL(args[i]), p->h)) != NULL &&
					(!diff_data_compare_func ||
					diff_data_compare_func(&p->val, data TSRMLS_CC) == 0)
				) {
					ok = 0;
					break;
				}
			}
			if (ok) {
				if (Z_REFCOUNTED(p->val)) {
					Z_ADDREF(p->val);
				}
				zend_hash_index_update(Z_ARRVAL_P(return_value), p->h, &p->val);
			}
		} else {
			ok = 1;
			for (i = 1; i < argc; i++) {
				if ((data = zend_hash_find(Z_ARRVAL(args[i]), p->key)) != NULL &&
					(!diff_data_compare_func ||
					diff_data_compare_func(&p->val, data TSRMLS_CC) == 0)
				) {
					ok = 0;
					break;
				}
			}
			if (ok) {
				if (Z_REFCOUNTED(p->val)) {
					Z_ADDREF(p->val);
				}
				zend_hash_update(Z_ARRVAL_P(return_value), p->key, &p->val);
			}
		}
	}
}
/* }}} */

static void php_array_diff(INTERNAL_FUNCTION_PARAMETERS, int behavior, int data_compare_type, int key_compare_type) /* {{{ */
{
	zval *args = NULL;
	HashTable *hash;
	int arr_argc, i, c;
	uint idx;
	Bucket **lists, *list, **ptrs, *p;
	int req_args;
	char *param_spec;
	zend_fcall_info fci1, fci2;
	zend_fcall_info_cache fci1_cache = empty_fcall_info_cache, fci2_cache = empty_fcall_info_cache;
	zend_fcall_info *fci_key = NULL, *fci_data;
	zend_fcall_info_cache *fci_key_cache = NULL, *fci_data_cache;
	PHP_ARRAY_CMP_FUNC_VARS;

	int (*diff_key_compare_func)(const void *, const void * TSRMLS_DC);
	int (*diff_data_compare_func)(const void *, const void * TSRMLS_DC);

	if (behavior == DIFF_NORMAL) {
		diff_key_compare_func = php_array_key_compare;

		if (data_compare_type == DIFF_COMP_DATA_INTERNAL) {
			/* array_diff */
			req_args = 2;
			param_spec = "+";
			diff_data_compare_func = php_array_data_compare;
		} else if (data_compare_type == DIFF_COMP_DATA_USER) {
			/* array_udiff */
			req_args = 3;
			param_spec = "+f";
			diff_data_compare_func = php_array_user_compare;
		} else {
			php_error_docref(NULL TSRMLS_CC, E_WARNING, "data_compare_type is %d. This should never happen. Please report as a bug", data_compare_type);
			return;
		}

		if (ZEND_NUM_ARGS() < req_args) {
			php_error_docref(NULL TSRMLS_CC, E_WARNING, "at least %d parameters are required, %d given", req_args, ZEND_NUM_ARGS());
			return;
		}

		if (zend_parse_parameters(ZEND_NUM_ARGS() TSRMLS_CC, param_spec, &args, &arr_argc, &fci1, &fci1_cache) == FAILURE) {
			return;
		}
		fci_data = &fci1;
		fci_data_cache = &fci1_cache;

	} else if (behavior & DIFF_ASSOC) { /* triggered also if DIFF_KEY */
		/* DIFF_KEY is subset of DIFF_ASSOC. When having the former
		 * no comparison of the data is done (part of DIFF_ASSOC) */

		if (data_compare_type == DIFF_COMP_DATA_INTERNAL && key_compare_type == DIFF_COMP_KEY_INTERNAL) {
			/* array_diff_assoc() or array_diff_key() */
			req_args = 2;
			param_spec = "+";
			diff_key_compare_func = php_array_key_compare;
			diff_data_compare_func = php_array_data_compare;
		} else if (data_compare_type == DIFF_COMP_DATA_USER && key_compare_type == DIFF_COMP_KEY_INTERNAL) {
			/* array_udiff_assoc() */
			req_args = 3;
			param_spec = "+f";
			diff_key_compare_func = php_array_key_compare;
			diff_data_compare_func = php_array_user_compare;
			fci_data = &fci1;
			fci_data_cache = &fci1_cache;
		} else if (data_compare_type == DIFF_COMP_DATA_INTERNAL && key_compare_type == DIFF_COMP_KEY_USER) {
			/* array_diff_uassoc() or array_diff_ukey() */
			req_args = 3;
			param_spec = "+f";
			diff_key_compare_func = php_array_user_key_compare;
			diff_data_compare_func = php_array_data_compare;
			fci_key = &fci1;
			fci_key_cache = &fci1_cache;
		} else if (data_compare_type == DIFF_COMP_DATA_USER && key_compare_type == DIFF_COMP_KEY_USER) {
			/* array_udiff_uassoc() */
			req_args = 4;
			param_spec = "+ff";
			diff_key_compare_func = php_array_user_key_compare;
			diff_data_compare_func = php_array_user_compare;
			fci_data = &fci1;
			fci_data_cache = &fci1_cache;
			fci_key = &fci2;
			fci_key_cache = &fci2_cache;
		} else {
			php_error_docref(NULL TSRMLS_CC, E_WARNING, "data_compare_type is %d. key_compare_type is %d. This should never happen. Please report as a bug", data_compare_type, key_compare_type);
			return;
		}

		if (ZEND_NUM_ARGS() < req_args) {
			php_error_docref(NULL TSRMLS_CC, E_WARNING, "at least %d parameters are required, %d given", req_args, ZEND_NUM_ARGS());
			return;
		}

		if (zend_parse_parameters(ZEND_NUM_ARGS() TSRMLS_CC, param_spec, &args, &arr_argc, &fci1, &fci1_cache, &fci2, &fci2_cache) == FAILURE) {
			return;
		}

	} else {
		php_error_docref(NULL TSRMLS_CC, E_WARNING, "behavior is %d. This should never happen. Please report as a bug", behavior);
		return;
	}

	PHP_ARRAY_CMP_FUNC_BACKUP();

	/* for each argument, create and sort list with pointers to the hash buckets */
	lists = (Bucket **)safe_emalloc(arr_argc, sizeof(Bucket *), 0);
	ptrs = (Bucket **)safe_emalloc(arr_argc, sizeof(Bucket *), 0);
	php_set_compare_func(PHP_SORT_STRING TSRMLS_CC);

	if (behavior == DIFF_NORMAL && data_compare_type == DIFF_COMP_DATA_USER) {
		BG(user_compare_fci) = *fci_data;
		BG(user_compare_fci_cache) = *fci_data_cache;
	} else if (behavior & DIFF_ASSOC && key_compare_type == DIFF_COMP_KEY_USER) {
		BG(user_compare_fci) = *fci_key;
		BG(user_compare_fci_cache) = *fci_key_cache;
	}

	for (i = 0; i < arr_argc; i++) {
		if (Z_TYPE(args[i]) != IS_ARRAY) {
			php_error_docref(NULL TSRMLS_CC, E_WARNING, "Argument #%d is not an array", i + 1);
			arr_argc = i; /* only free up to i - 1 */
			goto out;
		}
		hash = Z_ARRVAL(args[i]);
		list = (Bucket *) pemalloc((hash->nNumOfElements + 1) * sizeof(Bucket), hash->flags & HASH_FLAG_PERSISTENT);
		if (!list) {
			PHP_ARRAY_CMP_FUNC_RESTORE();

			efree(ptrs);
			efree(lists);
			RETURN_FALSE;
		}
		lists[i] = list;
		ptrs[i] = list;
		for (idx = 0; idx < hash->nNumUsed; idx++) {
			p = hash->arData + idx;
			if (Z_TYPE(p->val) == IS_UNDEF) continue;
			*list++ = *p;
		}
		ZVAL_UNDEF(&list->val);
		if (behavior == DIFF_NORMAL) {
			zend_qsort((void *) lists[i], hash->nNumOfElements, sizeof(Bucket), diff_data_compare_func TSRMLS_CC);
		} else if (behavior & DIFF_ASSOC) { /* triggered also when DIFF_KEY */
			zend_qsort((void *) lists[i], hash->nNumOfElements, sizeof(Bucket), diff_key_compare_func TSRMLS_CC);
		}
	}

	/* copy the argument array */
	RETVAL_ZVAL(&args[0], 1, 0);
	if (Z_ARRVAL_P(return_value) == &EG(symbol_table).ht) {
		HashTable *old_ht = Z_ARRVAL_P(return_value);

		ZVAL_NEW_ARR(return_value);
		zend_hash_init(Z_ARRVAL_P(return_value), zend_hash_num_elements(old_ht), NULL, ZVAL_PTR_DTOR, 0);
		zend_hash_copy(Z_ARRVAL_P(return_value), old_ht, zval_add_ref);
	}

	/* go through the lists and look for values of ptr[0] that are not in the others */
	while (Z_TYPE(ptrs[0]->val) != IS_UNDEF) {
		if ((behavior & DIFF_ASSOC) /* triggered also when DIFF_KEY */
			&&
			key_compare_type == DIFF_COMP_KEY_USER
		) {
			BG(user_compare_fci) = *fci_key;
			BG(user_compare_fci_cache) = *fci_key_cache;
		}
		c = 1;
		for (i = 1; i < arr_argc; i++) {
			Bucket *ptr = ptrs[i];
			if (behavior == DIFF_NORMAL) {
				while (Z_TYPE(ptrs[i]->val) != IS_UNDEF && (0 < (c = diff_data_compare_func(ptrs[0], ptrs[i] TSRMLS_CC)))) {
					ptrs[i]++;
				}
			} else if (behavior & DIFF_ASSOC) { /* triggered also when DIFF_KEY */
				while (Z_TYPE(ptr->val) != IS_UNDEF && (0 != (c = diff_key_compare_func(ptrs[0], ptr TSRMLS_CC)))) {
					ptr++;
				}
			}
			if (!c) {
				if (behavior == DIFF_NORMAL) {
					if (Z_TYPE(ptrs[i]->val) != IS_UNDEF) {
						ptrs[i]++;
					}
					break;
				} else if (behavior == DIFF_ASSOC) {  /* only when DIFF_ASSOC */
					/* In this branch is execute only when DIFF_ASSOC. If behavior == DIFF_KEY
					 * data comparison is not needed - skipped. */
					if (Z_TYPE(ptr->val) != IS_UNDEF) {
						if (data_compare_type == DIFF_COMP_DATA_USER) {
							BG(user_compare_fci) = *fci_data;
							BG(user_compare_fci_cache) = *fci_data_cache;
						}
						if (diff_data_compare_func(ptrs[0], ptr TSRMLS_CC) != 0) {
							/* the data is not the same */
							c = -1;
							if (key_compare_type == DIFF_COMP_KEY_USER) {
								BG(user_compare_fci) = *fci_key;
								BG(user_compare_fci_cache) = *fci_key_cache;
							}
						} else {
							break;
							/* we have found the element in other arrays thus we don't want it
							 * in the return_value -> delete from there */
						}
					}
				} else if (behavior == DIFF_KEY) { /* only when DIFF_KEY */
					/* the behavior here differs from INTERSECT_KEY in php_intersect
					 * since in the "diff" case we have to remove the entry from
					 * return_value while when doing intersection the entry must not
					 * be deleted. */
					break; /* remove the key */
				}
			}
		}
		if (!c) {
			/* ptrs[0] in one of the other arguments */
			/* delete all entries with value as ptrs[0] */
			for (;;) {
				p = ptrs[0];
				if (p->key == NULL) {
					zend_hash_index_del(Z_ARRVAL_P(return_value), p->h);
				} else {
					zend_hash_del(Z_ARRVAL_P(return_value), p->key);
				}
				if (Z_TYPE((++ptrs[0])->val) == IS_UNDEF) {
					goto out;
				}
				if (behavior == DIFF_NORMAL) {
					if (diff_data_compare_func(ptrs[0] - 1, ptrs[0] TSRMLS_CC)) {
						break;
					}
				} else if (behavior & DIFF_ASSOC) { /* triggered also when DIFF_KEY */
					/* in this case no array_key_compare is needed */
					break;
				}
			}
		} else {
			/* ptrs[0] in none of the other arguments */
			/* skip all entries with value as ptrs[0] */
			for (;;) {
				if (Z_TYPE((++ptrs[0])->val) == IS_UNDEF) {
					goto out;
				}
				if (behavior == DIFF_NORMAL) {
					if (diff_data_compare_func(ptrs[0] - 1, ptrs[0] TSRMLS_CC)) {
						break;
					}
				} else if (behavior & DIFF_ASSOC) { /* triggered also when DIFF_KEY */
					/* in this case no array_key_compare is needed */
					break;
				}
			}
		}
	}
out:
	for (i = 0; i < arr_argc; i++) {
		hash = Z_ARRVAL(args[i]);
		pefree(lists[i], hash->flags & HASH_FLAG_PERSISTENT);
	}

	PHP_ARRAY_CMP_FUNC_RESTORE();

	efree(ptrs);
	efree(lists);
}
/* }}} */

/* {{{ proto array array_diff_key(array arr1, array arr2 [, array ...])
   Returns the entries of arr1 that have keys which are not present in any of the others arguments. This function is like array_diff() but works on the keys instead of the values. The associativity is preserved. */
PHP_FUNCTION(array_diff_key)
{
	php_array_diff_key(INTERNAL_FUNCTION_PARAM_PASSTHRU, DIFF_COMP_DATA_NONE);
}
/* }}} */

/* {{{ proto array array_diff_ukey(array arr1, array arr2 [, array ...], callback key_comp_func)
   Returns the entries of arr1 that have keys which are not present in any of the others arguments. User supplied function is used for comparing the keys. This function is like array_udiff() but works on the keys instead of the values. The associativity is preserved. */
PHP_FUNCTION(array_diff_ukey)
{
	php_array_diff(INTERNAL_FUNCTION_PARAM_PASSTHRU, DIFF_KEY, DIFF_COMP_DATA_INTERNAL, DIFF_COMP_KEY_USER);
}
/* }}} */

/* {{{ proto array array_diff(array arr1, array arr2 [, array ...])
   Returns the entries of arr1 that have values which are not present in any of the others arguments. */
PHP_FUNCTION(array_diff)
{
	php_array_diff(INTERNAL_FUNCTION_PARAM_PASSTHRU, DIFF_NORMAL, DIFF_COMP_DATA_INTERNAL, DIFF_COMP_KEY_INTERNAL);
}
/* }}} */

/* {{{ proto array array_udiff(array arr1, array arr2 [, array ...], callback data_comp_func)
   Returns the entries of arr1 that have values which are not present in any of the others arguments. Elements are compared by user supplied function. */
PHP_FUNCTION(array_udiff)
{
	php_array_diff(INTERNAL_FUNCTION_PARAM_PASSTHRU, DIFF_NORMAL, DIFF_COMP_DATA_USER, DIFF_COMP_KEY_INTERNAL);
}
/* }}} */

/* {{{ proto array array_diff_assoc(array arr1, array arr2 [, array ...])
   Returns the entries of arr1 that have values which are not present in any of the others arguments but do additional checks whether the keys are equal */
PHP_FUNCTION(array_diff_assoc)
{
	php_array_diff_key(INTERNAL_FUNCTION_PARAM_PASSTHRU, DIFF_COMP_DATA_INTERNAL);
}
/* }}} */

/* {{{ proto array array_diff_uassoc(array arr1, array arr2 [, array ...], callback data_comp_func)
   Returns the entries of arr1 that have values which are not present in any of the others arguments but do additional checks whether the keys are equal. Elements are compared by user supplied function. */
PHP_FUNCTION(array_diff_uassoc)
{
	php_array_diff(INTERNAL_FUNCTION_PARAM_PASSTHRU, DIFF_ASSOC, DIFF_COMP_DATA_INTERNAL, DIFF_COMP_KEY_USER);
}
/* }}} */

/* {{{ proto array array_udiff_assoc(array arr1, array arr2 [, array ...], callback key_comp_func)
   Returns the entries of arr1 that have values which are not present in any of the others arguments but do additional checks whether the keys are equal. Keys are compared by user supplied function. */
PHP_FUNCTION(array_udiff_assoc)
{
	php_array_diff_key(INTERNAL_FUNCTION_PARAM_PASSTHRU, DIFF_COMP_DATA_USER);
}
/* }}} */

/* {{{ proto array array_udiff_uassoc(array arr1, array arr2 [, array ...], callback data_comp_func, callback key_comp_func)
   Returns the entries of arr1 that have values which are not present in any of the others arguments but do additional checks whether the keys are equal. Keys and elements are compared by user supplied functions. */
PHP_FUNCTION(array_udiff_uassoc)
{
	php_array_diff(INTERNAL_FUNCTION_PARAM_PASSTHRU, DIFF_ASSOC, DIFF_COMP_DATA_USER, DIFF_COMP_KEY_USER);
}
/* }}} */

#define MULTISORT_ORDER	0
#define MULTISORT_TYPE	1
#define MULTISORT_LAST	2

PHPAPI int php_multisort_compare(const void *a, const void *b TSRMLS_DC) /* {{{ */
{
	Bucket *ab = *(Bucket **)a;
	Bucket *bb = *(Bucket **)b;
	int r;
	int result = 0;
	zval temp;

	r = 0;
	do {
		php_set_compare_func(ARRAYG(multisort_flags)[MULTISORT_TYPE][r] TSRMLS_CC);

		ARRAYG(compare_func)(&temp, &ab[r].val, &bb[r].val TSRMLS_CC);
		result = ARRAYG(multisort_flags)[MULTISORT_ORDER][r] * Z_LVAL(temp);
		if (result != 0) {
			return result;
		}
		r++;
	} while (Z_TYPE(ab[r].val) != IS_UNDEF);

	return result;
}
/* }}} */

#define MULTISORT_ABORT						\
	for (k = 0; k < MULTISORT_LAST; k++)	\
		efree(ARRAYG(multisort_flags)[k]);	\
	efree(arrays);							\
	RETURN_FALSE;

/* {{{ proto bool array_multisort(array ar1 [, SORT_ASC|SORT_DESC [, SORT_REGULAR|SORT_NUMERIC|SORT_STRING|SORT_NATURAL|SORT_FLAG_CASE]] [, array ar2 [, SORT_ASC|SORT_DESC [, SORT_REGULAR|SORT_NUMERIC|SORT_STRING|SORT_NATURAL|SORT_FLAG_CASE]], ...])
   Sort multiple arrays at once similar to how ORDER BY clause works in SQL */
PHP_FUNCTION(array_multisort)
{
	zval*			args;
	zval**			arrays;
	Bucket**		indirect;
	uint            idx;
	Bucket*			p;
	HashTable*		hash;
	int				argc;
	int				array_size;
	int				num_arrays = 0;
	int				parse_state[MULTISORT_LAST];   /* 0 - flag not allowed 1 - flag allowed */
	int				sort_order = PHP_SORT_ASC;
	int				sort_type  = PHP_SORT_REGULAR;
	int				i, k, n;

	if (zend_parse_parameters(ZEND_NUM_ARGS() TSRMLS_CC, "+", &args, &argc) == FAILURE) {
		return;
	}

	/* Allocate space for storing pointers to input arrays and sort flags. */
	arrays = (zval **)ecalloc(argc, sizeof(zval *));
	for (i = 0; i < MULTISORT_LAST; i++) {
		parse_state[i] = 0;
		ARRAYG(multisort_flags)[i] = (int *)ecalloc(argc, sizeof(int));
	}

	/* Here we go through the input arguments and parse them. Each one can
	 * be either an array or a sort flag which follows an array. If not
	 * specified, the sort flags defaults to PHP_SORT_ASC and PHP_SORT_REGULAR
	 * accordingly. There can't be two sort flags of the same type after an
	 * array, and the very first argument has to be an array. */
	for (i = 0; i < argc; i++) {
		if (Z_TYPE(args[i]) == IS_ARRAY) {
			/* We see the next array, so we update the sort flags of
			 * the previous array and reset the sort flags. */
			if (i > 0) {
				ARRAYG(multisort_flags)[MULTISORT_ORDER][num_arrays - 1] = sort_order;
				ARRAYG(multisort_flags)[MULTISORT_TYPE][num_arrays - 1] = sort_type;
				sort_order = PHP_SORT_ASC;
				sort_type = PHP_SORT_REGULAR;
			}
			arrays[num_arrays++] = &args[i];

			/* Next one may be an array or a list of sort flags. */
			for (k = 0; k < MULTISORT_LAST; k++) {
				parse_state[k] = 1;
			}
		} else if (Z_TYPE(args[i]) == IS_LONG) {
			switch (Z_LVAL(args[i]) & ~PHP_SORT_FLAG_CASE) {
				case PHP_SORT_ASC:
				case PHP_SORT_DESC:
					/* flag allowed here */
					if (parse_state[MULTISORT_ORDER] == 1) {
						/* Save the flag and make sure then next arg is not the current flag. */
						sort_order = Z_LVAL(args[i]) == PHP_SORT_DESC ? -1 : 1;
						parse_state[MULTISORT_ORDER] = 0;
					} else {
						php_error_docref(NULL TSRMLS_CC, E_WARNING, "Argument #%d is expected to be an array or sorting flag that has not already been specified", i + 1);
						MULTISORT_ABORT;
					}
					break;

				case PHP_SORT_REGULAR:
				case PHP_SORT_NUMERIC:
				case PHP_SORT_STRING:
				case PHP_SORT_NATURAL:
#if HAVE_STRCOLL
				case PHP_SORT_LOCALE_STRING:
#endif
					/* flag allowed here */
					if (parse_state[MULTISORT_TYPE] == 1) {
						/* Save the flag and make sure then next arg is not the current flag. */
						sort_type = Z_LVAL(args[i]);
						parse_state[MULTISORT_TYPE] = 0;
					} else {
						php_error_docref(NULL TSRMLS_CC, E_WARNING, "Argument #%d is expected to be an array or sorting flag that has not already been specified", i + 1);
						MULTISORT_ABORT;
					}
					break;

				default:
					php_error_docref(NULL TSRMLS_CC, E_WARNING, "Argument #%d is an unknown sort flag", i + 1);
					MULTISORT_ABORT;
					break;

			}
		} else {
			php_error_docref(NULL TSRMLS_CC, E_WARNING, "Argument #%d is expected to be an array or a sort flag", i + 1);
			MULTISORT_ABORT;
		}
	}
	/* Take care of the last array sort flags. */
	ARRAYG(multisort_flags)[MULTISORT_ORDER][num_arrays - 1] = sort_order;
	ARRAYG(multisort_flags)[MULTISORT_TYPE][num_arrays - 1] = sort_type;

	/* Make sure the arrays are of the same size. */
	array_size = zend_hash_num_elements(Z_ARRVAL_P(arrays[0]));
	for (i = 0; i < num_arrays; i++) {
		if (zend_hash_num_elements(Z_ARRVAL_P(arrays[i])) != array_size) {
			php_error_docref(NULL TSRMLS_CC, E_WARNING, "Array sizes are inconsistent");
			MULTISORT_ABORT;
		}
	}

	/* If all arrays are empty we don't need to do anything. */
	if (array_size < 1) {
		for (k = 0; k < MULTISORT_LAST; k++) {
			efree(ARRAYG(multisort_flags)[k]);
		}
		efree(arrays);
		RETURN_TRUE;
	}

	/* Create the indirection array. This array is of size MxN, where
	 * M is the number of entries in each input array and N is the number
	 * of the input arrays + 1. The last column is NULL to indicate the end
	 * of the row. */
	indirect = (Bucket **)safe_emalloc(array_size, sizeof(Bucket *), 0);
	for (i = 0; i < array_size; i++) {
		indirect[i] = (Bucket *)safe_emalloc((num_arrays + 1), sizeof(Bucket), 0);
	}
	for (i = 0; i < num_arrays; i++) {
		k = 0;
		for (idx = 0; idx < Z_ARRVAL_P(arrays[i])->nNumUsed; idx++) {
			p = Z_ARRVAL_P(arrays[i])->arData + idx;
			if (Z_TYPE(p->val) == IS_UNDEF) continue;
			indirect[k][i] = *p;
			k++;
		}
	}
	for (k = 0; k < array_size; k++) {
		ZVAL_UNDEF(&indirect[k][num_arrays].val);
	}

	/* Do the actual sort magic - bada-bim, bada-boom. */
	zend_qsort(indirect, array_size, sizeof(Bucket *), php_multisort_compare TSRMLS_CC);

	/* Restructure the arrays based on sorted indirect - this is mostly taken from zend_hash_sort() function. */
	HANDLE_BLOCK_INTERRUPTIONS();
	for (i = 0; i < num_arrays; i++) {
		hash = Z_ARRVAL_P(arrays[i]);
		hash->nNumUsed = array_size;
		hash->nInternalPointer = 0;

		for (n = 0, k = 0; k < array_size; k++) {
			hash->arData[k] = indirect[k][i];
			if (hash->arData[k].key == NULL)
				hash->arData[k].h = n++;

		}
		hash->nNextFreeElement = array_size;
		if (!(hash->flags & HASH_FLAG_PACKED)) {
			zend_hash_to_packed(hash);
		}
	}
	HANDLE_UNBLOCK_INTERRUPTIONS();

	/* Clean up. */
	for (i = 0; i < array_size; i++) {
		efree(indirect[i]);
	}
	efree(indirect);
	for (k = 0; k < MULTISORT_LAST; k++) {
		efree(ARRAYG(multisort_flags)[k]);
	}
	efree(arrays);
	RETURN_TRUE;
}
/* }}} */

/* {{{ proto mixed array_rand(array input [, int num_req])
   Return key/keys for random entry/entries in the array */
PHP_FUNCTION(array_rand)
{
	zval *input;
	long randval, num_req = 1;
	int num_avail, key_type;
	zend_string *string_key;
	ulong num_key;
	HashPosition pos;

	if (zend_parse_parameters(ZEND_NUM_ARGS() TSRMLS_CC, "a|l", &input, &num_req) == FAILURE) {
		return;
	}

	num_avail = zend_hash_num_elements(Z_ARRVAL_P(input));

	if (ZEND_NUM_ARGS() > 1) {
		if (num_req <= 0 || num_req > num_avail) {
			php_error_docref(NULL TSRMLS_CC, E_WARNING, "Second argument has to be between 1 and the number of elements in the array");
			return;
		}
	}

	/* Make the return value an array only if we need to pass back more than one result. */
	if (num_req > 1) {
		array_init_size(return_value, num_req);
	}

	/* We can't use zend_hash_index_find() because the array may have string keys or gaps. */
	zend_hash_internal_pointer_reset_ex(Z_ARRVAL_P(input), &pos);
	while (num_req && (key_type = zend_hash_get_current_key_ex(Z_ARRVAL_P(input), &string_key, &num_key, 0, &pos)) != HASH_KEY_NON_EXISTENT) {

		randval = php_rand(TSRMLS_C);

		if ((double) (randval / (PHP_RAND_MAX + 1.0)) < (double) num_req / (double) num_avail) {
			/* If we are returning a single result, just do it. */
			if (Z_TYPE_P(return_value) != IS_ARRAY) {
				if (key_type == HASH_KEY_IS_STRING) {
					RETURN_STR(STR_COPY(string_key));
				} else {
					RETURN_LONG(num_key);
				}
			} else {
				/* Append the result to the return value. */
				if (key_type == HASH_KEY_IS_STRING) {
					add_next_index_str(return_value, STR_COPY(string_key));
				} else {
					add_next_index_long(return_value, num_key);
				}
			}
			num_req--;
		}
		num_avail--;
		zend_hash_move_forward_ex(Z_ARRVAL_P(input), &pos);
	}
}
/* }}} */

/* {{{ proto mixed array_sum(array input)
   Returns the sum of the array entries */
PHP_FUNCTION(array_sum)
{
	zval *input,
		 *entry,
		 entry_n;
	HashPosition pos;

	if (zend_parse_parameters(ZEND_NUM_ARGS() TSRMLS_CC, "a", &input) == FAILURE) {
		return;
	}

	ZVAL_LONG(return_value, 0);

	for (zend_hash_internal_pointer_reset_ex(Z_ARRVAL_P(input), &pos);
		(entry = zend_hash_get_current_data_ex(Z_ARRVAL_P(input), &pos)) != NULL;
		zend_hash_move_forward_ex(Z_ARRVAL_P(input), &pos)
	) {
		if (Z_TYPE_P(entry) == IS_ARRAY || Z_TYPE_P(entry) == IS_OBJECT) {
			continue;
		}
		ZVAL_DUP(&entry_n, entry);
		convert_scalar_to_number(&entry_n TSRMLS_CC);
		fast_add_function(return_value, return_value, &entry_n TSRMLS_CC);
	}
}
/* }}} */

/* {{{ proto mixed array_product(array input)
   Returns the product of the array entries */
PHP_FUNCTION(array_product)
{
	zval *input,
		 *entry,
		 entry_n;
	HashPosition pos;
	double dval;

	if (zend_parse_parameters(ZEND_NUM_ARGS() TSRMLS_CC, "a", &input) == FAILURE) {
		return;
	}

	ZVAL_LONG(return_value, 1);
	if (!zend_hash_num_elements(Z_ARRVAL_P(input))) {
		return;
	}

	for (zend_hash_internal_pointer_reset_ex(Z_ARRVAL_P(input), &pos);
		(entry = zend_hash_get_current_data_ex(Z_ARRVAL_P(input), &pos)) != NULL;
		zend_hash_move_forward_ex(Z_ARRVAL_P(input), &pos)
	) {
		if (Z_TYPE_P(entry) == IS_ARRAY || Z_TYPE_P(entry) == IS_OBJECT) {
			continue;
		}
		ZVAL_DUP(&entry_n, entry);
		convert_scalar_to_number(&entry_n TSRMLS_CC);

		if (Z_TYPE(entry_n) == IS_LONG && Z_TYPE_P(return_value) == IS_LONG) {
			dval = (double)Z_LVAL_P(return_value) * (double)Z_LVAL(entry_n);
			if ( (double)LONG_MIN <= dval && dval <= (double)LONG_MAX ) {
				Z_LVAL_P(return_value) *= Z_LVAL(entry_n);
				continue;
			}
		}
		convert_to_double(return_value);
		convert_to_double(&entry_n);
		Z_DVAL_P(return_value) *= Z_DVAL(entry_n);
	}
}
/* }}} */

/* {{{ proto mixed array_reduce(array input, mixed callback [, mixed initial])
   Iteratively reduce the array to a single value via the callback. */
PHP_FUNCTION(array_reduce)
{
	zval *input;
	zval args[2];
	zval *operand;
	zval result;
	zval retval;
	zend_fcall_info fci;
	zend_fcall_info_cache fci_cache = empty_fcall_info_cache;
	zval *initial = NULL;
	HashPosition pos;
	HashTable *htbl;

	if (zend_parse_parameters(ZEND_NUM_ARGS() TSRMLS_CC, "af|z", &input, &fci, &fci_cache, &initial) == FAILURE) {
		return;
	}


	if (ZEND_NUM_ARGS() > 2) {
		ZVAL_DUP(&result, initial);
	} else {
		ZVAL_NULL(&result);
	}

	/* (zval **)input points to an element of argument stack
	 * the base pointer of which is subject to change.
	 * thus we need to keep the pointer to the hashtable for safety */
	htbl = Z_ARRVAL_P(input);

	if (zend_hash_num_elements(htbl) == 0) {
		RETURN_ZVAL(&result, 1, 1);
	}

	fci.retval = &retval;
	fci.param_count = 2;
	fci.no_separation = 0;

	zend_hash_internal_pointer_reset_ex(htbl, &pos);
	while ((operand = zend_hash_get_current_data_ex(htbl, &pos)) != NULL) {
		ZVAL_COPY_VALUE(&args[0], &result);
		ZVAL_COPY_VALUE(&args[1], operand);
		fci.params = args;

		if (zend_call_function(&fci, &fci_cache TSRMLS_CC) == SUCCESS && Z_TYPE(retval) != IS_UNDEF) {
			zval_ptr_dtor(&result);
			ZVAL_COPY_VALUE(&result, &retval);
		} else {
			php_error_docref(NULL TSRMLS_CC, E_WARNING, "An error occurred while invoking the reduction callback");
			return;
		}
		zend_hash_move_forward_ex(htbl, &pos);
	}
	RETVAL_ZVAL(&result, 1, 1);
}
/* }}} */

/* {{{ proto array array_filter(array input [, mixed callback])
   Filters elements from the array via the callback. */
PHP_FUNCTION(array_filter)
{
	zval *array;
	zval *operand;
	zval args[2];
	zval retval;
	zend_bool have_callback = 0;
	long use_type = 0;
	zend_string *string_key;
	zend_fcall_info fci = empty_fcall_info;
	zend_fcall_info_cache fci_cache = empty_fcall_info_cache;
	ulong num_key;
	HashPosition pos;

	if (zend_parse_parameters(ZEND_NUM_ARGS() TSRMLS_CC, "a|fl", &array, &fci, &fci_cache, &use_type) == FAILURE) {
		return;
	}

	array_init(return_value);
	if (zend_hash_num_elements(Z_ARRVAL_P(array)) == 0) {
		return;
	}

	if (ZEND_NUM_ARGS() > 1) {
		have_callback = 1;
		fci.no_separation = 0;
		fci.retval = &retval;
		fci.param_count = 1;
	}

	for (zend_hash_internal_pointer_reset_ex(Z_ARRVAL_P(array), &pos);
		(operand = zend_hash_get_current_data_ex(Z_ARRVAL_P(array), &pos)) != NULL;
		zend_hash_move_forward_ex(Z_ARRVAL_P(array), &pos)
	) {
		int key_type = zend_hash_get_current_key_ex(Z_ARRVAL_P(array), &string_key, &num_key, 0, &pos);

		if (have_callback) {
			if (use_type) {
				/* Set up the key */
				switch (key_type) {
					case HASH_KEY_IS_LONG:
						if (use_type == ARRAY_FILTER_USE_BOTH) {
							fci.param_count = 2;
							ZVAL_LONG(&args[1], num_key);
						} else if (use_type == ARRAY_FILTER_USE_KEY) {
							ZVAL_LONG(&args[0], num_key);
						}
						break;

					case HASH_KEY_IS_STRING:
						if (use_type == ARRAY_FILTER_USE_BOTH) {
							ZVAL_STR(&args[1], STR_COPY(string_key));
						} else if (use_type == ARRAY_FILTER_USE_KEY) {
							ZVAL_STR(&args[0], STR_COPY(string_key));
						}
						break;
				}
			}
			if (use_type != ARRAY_FILTER_USE_KEY) {
				ZVAL_COPY_VALUE(&args[0], operand);
			}
			fci.params = args;

			if (zend_call_function(&fci, &fci_cache TSRMLS_CC) == SUCCESS) {
				if (!ZVAL_IS_UNDEF(&retval)) {
					int retval_true = zend_is_true(&retval TSRMLS_CC);

					zval_ptr_dtor(&retval);
					if (use_type) {
						zval_ptr_dtor(&args[0]);
					}
					if (!retval_true) {
						continue;
					}
				} else {
					continue;
				}
			} else {
				php_error_docref(NULL TSRMLS_CC, E_WARNING, "An error occurred while invoking the filter callback");
				return;
			}
		} else if (!zend_is_true(operand TSRMLS_CC)) {
			continue;
		}

		zval_add_ref(operand);
		switch (key_type) {
			case HASH_KEY_IS_STRING:
				zend_hash_update(Z_ARRVAL_P(return_value), string_key, operand);
				break;

			case HASH_KEY_IS_LONG:
				zend_hash_index_update(Z_ARRVAL_P(return_value), num_key, operand);
				break;
		}
	}
}
/* }}} */

/* {{{ proto array array_map(mixed callback, array input1 [, array input2 ,...])
   Applies the callback to the elements in given arrays. */
PHP_FUNCTION(array_map)
{
	zval *arrays = NULL;
	int n_arrays = 0;
	zval *params;
	zval result;
	HashPosition *array_pos;
	zval **args;
	zend_fcall_info fci = empty_fcall_info;
	zend_fcall_info_cache fci_cache = empty_fcall_info_cache;
	int i, k, maxlen = 0;
	int *array_len;

	if (zend_parse_parameters(ZEND_NUM_ARGS() TSRMLS_CC, "f!+", &fci, &fci_cache, &arrays, &n_arrays) == FAILURE) {
		return;
	}

	RETVAL_NULL();

	args = (zval **)safe_emalloc(n_arrays, sizeof(zval *), 0);
	array_len = (int *)safe_emalloc(n_arrays, sizeof(int), 0);
	array_pos = (HashPosition *)safe_emalloc(n_arrays, sizeof(HashPosition), 0);

	for (i = 0; i < n_arrays; i++) {
		if (Z_TYPE(arrays[i]) != IS_ARRAY) {
			php_error_docref(NULL TSRMLS_CC, E_WARNING, "Argument #%d should be an array", i + 2);
			efree(array_len);
			efree(array_pos);
			return;
		}
		SEPARATE_ZVAL_IF_NOT_REF(&arrays[i]);
		args[i] = &arrays[i];
		array_len[i] = zend_hash_num_elements(Z_ARRVAL(arrays[i]));
		if (array_len[i] > maxlen) {
			maxlen = array_len[i];
		}
		zend_hash_internal_pointer_reset_ex(Z_ARRVAL(arrays[i]), &array_pos[i]);
	}


	/* Short-circuit: if no callback and only one array, just return it. */
	if (!ZEND_FCI_INITIALIZED(fci) && n_arrays == 1) {
		RETVAL_ZVAL(args[0], 1, 0);
		efree(array_len);
		efree(array_pos);
		return;
	}

	array_init_size(return_value, maxlen);
	params = (zval *)safe_emalloc(n_arrays, sizeof(zval), 0);

	/* We iterate through all the arrays at once. */
	for (k = 0; k < maxlen; k++) {
		ulong num_key;
		zend_string *str_key;
		int key_type = 0;

		/* If no callback, the result will be an array, consisting of current
		 * entries from all arrays. */
		if (!ZEND_FCI_INITIALIZED(fci)) {
			array_init_size(&result, n_arrays);
		}

		for (i = 0; i < n_arrays; i++) {
			/* If this array still has elements, add the current one to the
			 * parameter list, otherwise use null value. */
			if (k < array_len[i]) {
				zval *zv = zend_hash_get_current_data_ex(Z_ARRVAL_P(args[i]), &array_pos[i]);

				ZVAL_COPY_VALUE(&params[i], zv);

				/* It is safe to store only last value of key type, because
				 * this loop will run just once if there is only 1 array. */
				if (n_arrays == 1) {
					key_type = zend_hash_get_current_key_ex(Z_ARRVAL_P(args[0]), &str_key, &num_key, 0, &array_pos[i]);
				}
				zend_hash_move_forward_ex(Z_ARRVAL_P(args[i]), &array_pos[i]);
			} else {
				ZVAL_NULL(&params[i]);
			}

			if (!ZEND_FCI_INITIALIZED(fci)) {
				zval_add_ref(&params[i]);
				add_next_index_zval(&result, &params[i]);
			}
		}

		if (ZEND_FCI_INITIALIZED(fci)) {
			fci.retval = &result;
			fci.param_count = n_arrays;
			fci.params = params;
			fci.no_separation = 0;

			if (zend_call_function(&fci, &fci_cache TSRMLS_CC) != SUCCESS || Z_TYPE(result) == IS_UNDEF) {
				php_error_docref(NULL TSRMLS_CC, E_WARNING, "An error occurred while invoking the map callback");
				efree(array_len);
				efree(array_pos);
				zval_dtor(return_value);
				efree(params);
				RETURN_NULL();
			}
		}

		if (n_arrays > 1) {
			add_next_index_zval(return_value, &result);
		} else {
			if (key_type == HASH_KEY_IS_STRING) {
//???
				add_assoc_zval_ex(return_value, str_key->val, str_key->len, &result);
			} else {
				add_index_zval(return_value, num_key, &result);
			}
		}
	}

	efree(params);
	efree(array_len);
	efree(array_pos);
}
/* }}} */

/* {{{ proto bool array_key_exists(mixed key, array search)
   Checks if the given key or index exists in the array */
PHP_FUNCTION(array_key_exists)
{
	zval *key;					/* key to check for */
	HashTable *array;			/* array to check in */

	if (zend_parse_parameters(ZEND_NUM_ARGS() TSRMLS_CC, "zH", &key, &array) == FAILURE) {
		return;
	}

	switch (Z_TYPE_P(key)) {
		case IS_STRING:
			if (zend_symtable_exists(array, Z_STR_P(key))) {
				RETURN_TRUE;
			}
			RETURN_FALSE;
		case IS_LONG:
			if (zend_hash_index_exists(array, Z_LVAL_P(key))) {
				RETURN_TRUE;
			}
			RETURN_FALSE;
		case IS_NULL:
			if (zend_hash_exists(array, STR_EMPTY_ALLOC())) {
				RETURN_TRUE;
			}
			RETURN_FALSE;

		default:
			php_error_docref(NULL TSRMLS_CC, E_WARNING, "The first argument should be either a string or an integer");
			RETURN_FALSE;
	}
}
/* }}} */

/* {{{ proto array array_chunk(array input, int size [, bool preserve_keys])
   Split array into chunks */
PHP_FUNCTION(array_chunk)
{
	int argc = ZEND_NUM_ARGS(), key_type, num_in;
	long size, current = 0;
	zend_string *str_key;
	ulong num_key;
	zend_bool preserve_keys = 0;
	zval *input = NULL;
	zval chunk;
	zval *entry;
	HashPosition pos;

	if (zend_parse_parameters(argc TSRMLS_CC, "al|b", &input, &size, &preserve_keys) == FAILURE) {
		return;
	}
	/* Do bounds checking for size parameter. */
	if (size < 1) {
		php_error_docref(NULL TSRMLS_CC, E_WARNING, "Size parameter expected to be greater than 0");
		return;
	}

	num_in = zend_hash_num_elements(Z_ARRVAL_P(input));

	if (size > num_in) {
		size = num_in > 0 ? num_in : 1;
	}

	array_init_size(return_value, ((num_in - 1) / size) + 1);

	ZVAL_UNDEF(&chunk);
	zend_hash_internal_pointer_reset_ex(Z_ARRVAL_P(input), &pos);
	while ((entry = zend_hash_get_current_data_ex(Z_ARRVAL_P(input), &pos)) != NULL) {
		/* If new chunk, create and initialize it. */
		if (Z_TYPE(chunk) == IS_UNDEF) {
			array_init_size(&chunk, size);
		}

		/* Add entry to the chunk, preserving keys if necessary. */
		zval_add_ref(entry);

		if (preserve_keys) {
			key_type = zend_hash_get_current_key_ex(Z_ARRVAL_P(input), &str_key, &num_key, 0, &pos);
			switch (key_type) {
				case HASH_KEY_IS_STRING:
//???
					add_assoc_zval_ex(&chunk, str_key->val, str_key->len, entry);
					break;
				default:
					add_index_zval(&chunk, num_key, entry);
					break;
			}
		} else {
			add_next_index_zval(&chunk, entry);
		}

		/* If reached the chunk size, add it to the result array, and reset the
		 * pointer. */
		if (!(++current % size)) {
			add_next_index_zval(return_value, &chunk);
			ZVAL_UNDEF(&chunk);
		}

		zend_hash_move_forward_ex(Z_ARRVAL_P(input), &pos);
	}

	/* Add the final chunk if there is one. */
	if (Z_TYPE(chunk) != IS_UNDEF) {
		add_next_index_zval(return_value, &chunk);
	}
}
/* }}} */

/* {{{ proto array array_combine(array keys, array values)
   Creates an array by using the elements of the first parameter as keys and the elements of the second as the corresponding values */
PHP_FUNCTION(array_combine)
{
	zval *values, *keys;
	HashPosition pos_values, pos_keys;
	zval *entry_keys, *entry_values;
	int num_keys, num_values;

	if (zend_parse_parameters(ZEND_NUM_ARGS() TSRMLS_CC, "aa", &keys, &values) == FAILURE) {
		return;
	}

	num_keys = zend_hash_num_elements(Z_ARRVAL_P(keys));
	num_values = zend_hash_num_elements(Z_ARRVAL_P(values));

	if (num_keys != num_values) {
		php_error_docref(NULL TSRMLS_CC, E_WARNING, "Both parameters should have an equal number of elements");
		RETURN_FALSE;
	}

	array_init_size(return_value, num_keys);

	if (!num_keys) {
		return;
	}

	zend_hash_internal_pointer_reset_ex(Z_ARRVAL_P(keys), &pos_keys);
	zend_hash_internal_pointer_reset_ex(Z_ARRVAL_P(values), &pos_values);
	while ((entry_keys = zend_hash_get_current_data_ex(Z_ARRVAL_P(keys), &pos_keys)) != NULL &&
		(entry_values = zend_hash_get_current_data_ex(Z_ARRVAL_P(values), &pos_values)) != NULL
	) {
		if (Z_TYPE_P(entry_keys) == IS_LONG) {
			zval_add_ref(entry_values);
			add_index_zval(return_value, Z_LVAL_P(entry_keys), entry_values);
		} else {
			zval key, *key_ptr = entry_keys;

			if (Z_TYPE_P(entry_keys) != IS_STRING) {
				ZVAL_DUP(&key, entry_keys);
				convert_to_string(&key);
				key_ptr = &key;
			}

			zval_add_ref(entry_values);
//???
			add_assoc_zval_ex(return_value, Z_STRVAL_P(key_ptr), Z_STRLEN_P(key_ptr), entry_values);

			if (key_ptr != entry_keys) {
				zval_dtor(&key);
			}
		}

		zend_hash_move_forward_ex(Z_ARRVAL_P(keys), &pos_keys);
		zend_hash_move_forward_ex(Z_ARRVAL_P(values), &pos_values);
	}
}
/* }}} */

/*
 * Local variables:
 * tab-width: 4
 * c-basic-offset: 4
 * End:
 * vim600: noet sw=4 ts=4 fdm=marker
 * vim<600: noet sw=4 ts=4
 */<|MERGE_RESOLUTION|>--- conflicted
+++ resolved
@@ -1867,13 +1867,9 @@
 		p = in_hash->arData + idx;
 		if (Z_TYPE(p->val) == IS_UNDEF) continue;
 		entry = &p->val;
-<<<<<<< HEAD
 		if (Z_REFCOUNTED_P(entry)) {
 			Z_ADDREF_P(entry);
 		}
-=======
-		if (Z_REFCOUNTED_P(entry)) Z_ADDREF_P(entry);
->>>>>>> 37337373
 		if (p->key == NULL) {
 			zend_hash_next_index_insert(out_hash, entry);
 		} else {
