/*
   +----------------------------------------------------------------------+
   | PHP Version 7                                                        |
   +----------------------------------------------------------------------+
   | Copyright (c) The PHP Group                                          |
   +----------------------------------------------------------------------+
   | This source file is subject to version 3.01 of the PHP license,      |
   | that is bundled with this package in the file LICENSE, and is        |
   | available through the world-wide-web at the following url:           |
   | http://www.php.net/license/3_01.txt                                  |
   | If you did not receive a copy of the PHP license and are unable to   |
   | obtain it through the world-wide-web, please send a note to          |
   | license@php.net so we can mail you a copy immediately.               |
   +----------------------------------------------------------------------+
   | Authors: Andi Gutmans <andi@php.net>                                 |
   |          Zeev Suraski <zeev@php.net>                                 |
   |          Rasmus Lerdorf <rasmus@php.net>                             |
   |          Andrei Zmievski <andrei@php.net>                            |
   |          Stig Venaas <venaas@php.net>                                |
   |          Jason Greene <jason@php.net>                                |
   +----------------------------------------------------------------------+
*/

#include "php.h"
#include "php_ini.h"
#include <stdarg.h>
#include <stdlib.h>
#include <math.h>
#include <time.h>
#include <stdio.h>
#include <string.h>
#ifdef PHP_WIN32
#include "win32/unistd.h"
#endif
#include "zend_globals.h"
#include "zend_interfaces.h"
#include "php_globals.h"
#include "php_array.h"
#include "basic_functions.h"
#include "php_string.h"
#include "php_rand.h"
#include "php_math.h"
#include "zend_smart_str.h"
#include "zend_bitset.h"
#include "ext/spl/spl_array.h"

/* {{{ defines */
#define EXTR_OVERWRITE			0
#define EXTR_SKIP				1
#define EXTR_PREFIX_SAME		2
#define	EXTR_PREFIX_ALL			3
#define	EXTR_PREFIX_INVALID		4
#define	EXTR_PREFIX_IF_EXISTS	5
#define	EXTR_IF_EXISTS			6

#define EXTR_REFS				0x100

#define CASE_LOWER				0
#define CASE_UPPER				1

#define DIFF_NORMAL			1
#define DIFF_KEY			2
#define DIFF_ASSOC			6
#define DIFF_COMP_DATA_NONE    -1
#define DIFF_COMP_DATA_INTERNAL 0
#define DIFF_COMP_DATA_USER     1
#define DIFF_COMP_KEY_INTERNAL  0
#define DIFF_COMP_KEY_USER      1

#define INTERSECT_NORMAL		1
#define INTERSECT_KEY			2
#define INTERSECT_ASSOC			6
#define INTERSECT_COMP_DATA_NONE    -1
#define INTERSECT_COMP_DATA_INTERNAL 0
#define INTERSECT_COMP_DATA_USER     1
#define INTERSECT_COMP_KEY_INTERNAL  0
#define INTERSECT_COMP_KEY_USER      1
/* }}} */

ZEND_DECLARE_MODULE_GLOBALS(array)

/* {{{ php_array_init_globals
*/
static void php_array_init_globals(zend_array_globals *array_globals)
{
	memset(array_globals, 0, sizeof(zend_array_globals));
}
/* }}} */

PHP_MINIT_FUNCTION(array) /* {{{ */
{
	ZEND_INIT_MODULE_GLOBALS(array, php_array_init_globals, NULL);

	REGISTER_LONG_CONSTANT("EXTR_OVERWRITE", EXTR_OVERWRITE, CONST_CS | CONST_PERSISTENT);
	REGISTER_LONG_CONSTANT("EXTR_SKIP", EXTR_SKIP, CONST_CS | CONST_PERSISTENT);
	REGISTER_LONG_CONSTANT("EXTR_PREFIX_SAME", EXTR_PREFIX_SAME, CONST_CS | CONST_PERSISTENT);
	REGISTER_LONG_CONSTANT("EXTR_PREFIX_ALL", EXTR_PREFIX_ALL, CONST_CS | CONST_PERSISTENT);
	REGISTER_LONG_CONSTANT("EXTR_PREFIX_INVALID", EXTR_PREFIX_INVALID, CONST_CS | CONST_PERSISTENT);
	REGISTER_LONG_CONSTANT("EXTR_PREFIX_IF_EXISTS", EXTR_PREFIX_IF_EXISTS, CONST_CS | CONST_PERSISTENT);
	REGISTER_LONG_CONSTANT("EXTR_IF_EXISTS", EXTR_IF_EXISTS, CONST_CS | CONST_PERSISTENT);
	REGISTER_LONG_CONSTANT("EXTR_REFS", EXTR_REFS, CONST_CS | CONST_PERSISTENT);

	REGISTER_LONG_CONSTANT("SORT_ASC", PHP_SORT_ASC, CONST_CS | CONST_PERSISTENT);
	REGISTER_LONG_CONSTANT("SORT_DESC", PHP_SORT_DESC, CONST_CS | CONST_PERSISTENT);

	REGISTER_LONG_CONSTANT("SORT_REGULAR", PHP_SORT_REGULAR, CONST_CS | CONST_PERSISTENT);
	REGISTER_LONG_CONSTANT("SORT_NUMERIC", PHP_SORT_NUMERIC, CONST_CS | CONST_PERSISTENT);
	REGISTER_LONG_CONSTANT("SORT_STRING", PHP_SORT_STRING, CONST_CS | CONST_PERSISTENT);
	REGISTER_LONG_CONSTANT("SORT_LOCALE_STRING", PHP_SORT_LOCALE_STRING, CONST_CS | CONST_PERSISTENT);
	REGISTER_LONG_CONSTANT("SORT_NATURAL", PHP_SORT_NATURAL, CONST_CS | CONST_PERSISTENT);
	REGISTER_LONG_CONSTANT("SORT_FLAG_CASE", PHP_SORT_FLAG_CASE, CONST_CS | CONST_PERSISTENT);

	REGISTER_LONG_CONSTANT("CASE_LOWER", CASE_LOWER, CONST_CS | CONST_PERSISTENT);
	REGISTER_LONG_CONSTANT("CASE_UPPER", CASE_UPPER, CONST_CS | CONST_PERSISTENT);

	REGISTER_LONG_CONSTANT("COUNT_NORMAL", COUNT_NORMAL, CONST_CS | CONST_PERSISTENT);
	REGISTER_LONG_CONSTANT("COUNT_RECURSIVE", COUNT_RECURSIVE, CONST_CS | CONST_PERSISTENT);

	REGISTER_LONG_CONSTANT("ARRAY_FILTER_USE_BOTH", ARRAY_FILTER_USE_BOTH, CONST_CS | CONST_PERSISTENT);
	REGISTER_LONG_CONSTANT("ARRAY_FILTER_USE_KEY", ARRAY_FILTER_USE_KEY, CONST_CS | CONST_PERSISTENT);

	return SUCCESS;
}
/* }}} */

PHP_MSHUTDOWN_FUNCTION(array) /* {{{ */
{
#ifdef ZTS
	ts_free_id(array_globals_id);
#endif

	return SUCCESS;
}
/* }}} */

static int php_array_key_compare(const void *a, const void *b) /* {{{ */
{
	Bucket *f = (Bucket *) a;
	Bucket *s = (Bucket *) b;
	zend_uchar t;
	zend_long l1, l2;
	double d;

	if (f->key == NULL) {
		if (s->key == NULL) {
			return (zend_long)f->h > (zend_long)s->h ? 1 : -1;
		} else {
			l1 = (zend_long)f->h;
			t = is_numeric_string(s->key->val, s->key->len, &l2, &d, 1);
			if (t == IS_LONG) {
				/* pass */
			} else if (t == IS_DOUBLE) {
				return ZEND_NORMALIZE_BOOL((double)l1 - d);
			} else {
				l2 = 0;
			}
		}
	} else {
		if (s->key) {
			return zendi_smart_strcmp(f->key, s->key);
		} else {
			l2 = (zend_long)s->h;
			t = is_numeric_string(f->key->val, f->key->len, &l1, &d, 1);
			if (t == IS_LONG) {
				/* pass */
			} else if (t == IS_DOUBLE) {
				return ZEND_NORMALIZE_BOOL(d - (double)l2);
			} else {
				l1 = 0;
			}
		}
	}
	return ZEND_NORMALIZE_BOOL(l1 - l2);
}
/* }}} */

static int php_array_reverse_key_compare(const void *a, const void *b) /* {{{ */
{
	return php_array_key_compare(b, a);
}
/* }}} */

static int php_array_key_compare_numeric(const void *a, const void *b) /* {{{ */
{
	Bucket *f = (Bucket *) a;
	Bucket *s = (Bucket *) b;

	if (f->key == NULL && s->key == NULL) {
		return (zend_long)f->h > (zend_long)s->h ? 1 : -1;
	} else {
		double d1, d2;
		if (f->key) {
			d1 = zend_strtod(f->key->val, NULL);
		} else {
			d1 = (double)(zend_long)f->h;
		}
		if (s->key) {
			d2 = zend_strtod(s->key->val, NULL);
		} else {
			d2 = (double)(zend_long)s->h;
		}
		return ZEND_NORMALIZE_BOOL(d1 - d2);
	}
}
/* }}} */

static int php_array_reverse_key_compare_numeric(const void *a, const void *b) /* {{{ */
{
	return php_array_key_compare_numeric(b, a);
}
/* }}} */

static int php_array_key_compare_string_case(const void *a, const void *b) /* {{{ */
{
	Bucket *f = (Bucket *) a;
	Bucket *s = (Bucket *) b;
	const char *s1, *s2;
	size_t l1, l2;
	char buf1[MAX_LENGTH_OF_LONG + 1];
	char buf2[MAX_LENGTH_OF_LONG + 1];

	if (f->key) {
		s1 = f->key->val;
		l1 = f->key->len;
	} else {
		s1 = zend_print_long_to_buf(buf1 + sizeof(buf1) - 1, f->h);
		l1 = buf1 + sizeof(buf1) - 1 - s1;
	}
	if (s->key) {
		s2 = s->key->val;
		l2 = s->key->len;
	} else {
		s2 = zend_print_long_to_buf(buf2 + sizeof(buf2) - 1, s->h);
		l2 = buf2 + sizeof(buf2) - 1 - s1;
	}
	return zend_binary_strcasecmp_l(s1, l1, s2, l2);
}
/* }}} */

static int php_array_reverse_key_compare_string_case(const void *a, const void *b) /* {{{ */
{
	return php_array_key_compare_string_case(b, a);
}
/* }}} */

static int php_array_key_compare_string(const void *a, const void *b) /* {{{ */
{
	Bucket *f = (Bucket *) a;
	Bucket *s = (Bucket *) b;
	const char *s1, *s2;
	size_t l1, l2;
	char buf1[MAX_LENGTH_OF_LONG + 1];
	char buf2[MAX_LENGTH_OF_LONG + 1];

	if (f->key) {
		s1 = f->key->val;
		l1 = f->key->len;
	} else {
		s1 = zend_print_long_to_buf(buf1 + sizeof(buf1) - 1, f->h);
		l1 = buf1 + sizeof(buf1) - 1 - s1;
	}
	if (s->key) {
		s2 = s->key->val;
		l2 = s->key->len;
	} else {
		s2 = zend_print_long_to_buf(buf2 + sizeof(buf2) - 1, s->h);
		l2 = buf2 + sizeof(buf2) - 1 - s2;
	}
	return zend_binary_strcmp(s1, l1, s2, l2);
}
/* }}} */

static int php_array_reverse_key_compare_string(const void *a, const void *b) /* {{{ */
{
	return php_array_key_compare_string(b, a);
}
/* }}} */

static int php_array_key_compare_string_natural_general(const void *a, const void *b, int fold_case) /* {{{ */
{
	Bucket *f = (Bucket *) a;
	Bucket *s = (Bucket *) b;
	const char *s1, *s2;
	size_t l1, l2;
	char buf1[MAX_LENGTH_OF_LONG + 1];
	char buf2[MAX_LENGTH_OF_LONG + 1];

	if (f->key) {
		s1 = f->key->val;
		l1 = f->key->len;
	} else {
		s1 = zend_print_long_to_buf(buf1 + sizeof(buf1) - 1, f->h);
		l1 = buf1 + sizeof(buf1) - 1 - s1;
	}
	if (s->key) {
		s2 = s->key->val;
		l2 = s->key->len;
	} else {
		s2 = zend_print_long_to_buf(buf2 + sizeof(buf2) - 1, s->h);
		l2 = buf2 + sizeof(buf2) - 1 - s1;
	}
	return strnatcmp_ex(s1, l1, s2, l2, fold_case);
}
/* }}} */

static int php_array_key_compare_string_natural_case(const void *a, const void *b) /* {{{ */
{
	return php_array_key_compare_string_natural_general(a, b, 1);
}
/* }}} */

static int php_array_reverse_key_compare_string_natural_case(const void *a, const void *b) /* {{{ */
{
	return php_array_key_compare_string_natural_general(b, a, 1);
}
/* }}} */

static int php_array_key_compare_string_natural(const void *a, const void *b) /* {{{ */
{
	return php_array_key_compare_string_natural_general(a, b, 0);
}
/* }}} */

static int php_array_reverse_key_compare_string_natural(const void *a, const void *b) /* {{{ */
{
	return php_array_key_compare_string_natural_general(b, a, 0);
}
/* }}} */

static int php_array_key_compare_string_locale(const void *a, const void *b) /* {{{ */
{
	Bucket *f = (Bucket *) a;
	Bucket *s = (Bucket *) b;
	const char *s1, *s2;
	char buf1[MAX_LENGTH_OF_LONG + 1];
	char buf2[MAX_LENGTH_OF_LONG + 1];

	if (f->key) {
		s1 = f->key->val;
	} else {
		s1 = zend_print_long_to_buf(buf1 + sizeof(buf1) - 1, f->h);
	}
	if (s->key) {
		s2 = s->key->val;
	} else {
		s2 = zend_print_long_to_buf(buf2 + sizeof(buf2) - 1, s->h);
	}
	return strcoll(s1, s2);
}
/* }}} */

static int php_array_reverse_key_compare_string_locale(const void *a, const void *b) /* {{{ */
{
	return php_array_key_compare_string_locale(b, a);
}
/* }}} */

/* Numbers are always smaller than strings int this function as it
 * anyway doesn't make much sense to compare two different data types.
 * This keeps it consistent and simple.
 *
 * This is not correct any more, depends on what compare_func is set to.
 */
static int php_array_data_compare(const void *a, const void *b) /* {{{ */
{
	Bucket *f;
	Bucket *s;
	zval result;
	zval *first;
	zval *second;

	f = (Bucket *) a;
	s = (Bucket *) b;

	first = &f->val;
	second = &s->val;

	if (UNEXPECTED(Z_TYPE_P(first) == IS_INDIRECT)) {
		first = Z_INDIRECT_P(first);
	}
	if (UNEXPECTED(Z_TYPE_P(second) == IS_INDIRECT)) {
		second = Z_INDIRECT_P(second);
	}
	if (compare_function(&result, first, second) == FAILURE) {
		return 0;
	}

	ZEND_ASSERT(Z_TYPE(result) == IS_LONG);
	return ZEND_NORMALIZE_BOOL(Z_LVAL(result));
}
/* }}} */

static int php_array_reverse_data_compare(const void *a, const void *b) /* {{{ */
{
	return php_array_data_compare(a, b) * -1;
}
/* }}} */

static int php_array_data_compare_numeric(const void *a, const void *b) /* {{{ */
{
	Bucket *f;
	Bucket *s;
	zval *first;
	zval *second;

	f = (Bucket *) a;
	s = (Bucket *) b;

	first = &f->val;
	second = &s->val;

	if (UNEXPECTED(Z_TYPE_P(first) == IS_INDIRECT)) {
		first = Z_INDIRECT_P(first);
	}
	if (UNEXPECTED(Z_TYPE_P(second) == IS_INDIRECT)) {
		second = Z_INDIRECT_P(second);
	}

	return numeric_compare_function(first, second);
}
/* }}} */

static int php_array_reverse_data_compare_numeric(const void *a, const void *b) /* {{{ */
{
	return php_array_data_compare_numeric(b, a);
}
/* }}} */

static int php_array_data_compare_string_case(const void *a, const void *b) /* {{{ */
{
	Bucket *f;
	Bucket *s;
	zval *first;
	zval *second;

	f = (Bucket *) a;
	s = (Bucket *) b;

	first = &f->val;
	second = &s->val;

	if (UNEXPECTED(Z_TYPE_P(first) == IS_INDIRECT)) {
		first = Z_INDIRECT_P(first);
	}
	if (UNEXPECTED(Z_TYPE_P(second) == IS_INDIRECT)) {
		second = Z_INDIRECT_P(second);
	}

	return string_case_compare_function(first, second);
}
/* }}} */

static int php_array_reverse_data_compare_string_case(const void *a, const void *b) /* {{{ */
{
	return php_array_data_compare_string_case(b, a);
}
/* }}} */

static int php_array_data_compare_string(const void *a, const void *b) /* {{{ */
{
	Bucket *f;
	Bucket *s;
	zval *first;
	zval *second;

	f = (Bucket *) a;
	s = (Bucket *) b;

	first = &f->val;
	second = &s->val;

	if (UNEXPECTED(Z_TYPE_P(first) == IS_INDIRECT)) {
		first = Z_INDIRECT_P(first);
	}
	if (UNEXPECTED(Z_TYPE_P(second) == IS_INDIRECT)) {
		second = Z_INDIRECT_P(second);
	}

	return string_compare_function(first, second);
}
/* }}} */

static int php_array_reverse_data_compare_string(const void *a, const void *b) /* {{{ */
{
	return php_array_data_compare_string(b, a);
}
/* }}} */

static int php_array_natural_general_compare(const void *a, const void *b, int fold_case) /* {{{ */
{
	Bucket *f = (Bucket *) a;
	Bucket *s = (Bucket *) b;
	zend_string *tmp_str1, *tmp_str2;
	zend_string *str1 = zval_get_tmp_string(&f->val, &tmp_str1);
	zend_string *str2 = zval_get_tmp_string(&s->val, &tmp_str2);

	int result = strnatcmp_ex(ZSTR_VAL(str1), ZSTR_LEN(str1), ZSTR_VAL(str2), ZSTR_LEN(str2), fold_case);

	zend_tmp_string_release(tmp_str1);
	zend_tmp_string_release(tmp_str2);
	return result;
}
/* }}} */

static int php_array_natural_compare(const void *a, const void *b) /* {{{ */
{
	return php_array_natural_general_compare(a, b, 0);
}
/* }}} */

static int php_array_reverse_natural_compare(const void *a, const void *b) /* {{{ */
{
	return php_array_natural_general_compare(b, a, 0);
}
/* }}} */

static int php_array_natural_case_compare(const void *a, const void *b) /* {{{ */
{
	return php_array_natural_general_compare(a, b, 1);
}
/* }}} */

static int php_array_reverse_natural_case_compare(const void *a, const void *b) /* {{{ */
{
	return php_array_natural_general_compare(b, a, 1);
}
/* }}} */

static int php_array_data_compare_string_locale(const void *a, const void *b) /* {{{ */
{
	Bucket *f;
	Bucket *s;
	zval *first;
	zval *second;

	f = (Bucket *) a;
	s = (Bucket *) b;

	first = &f->val;
	second = &s->val;

	if (UNEXPECTED(Z_TYPE_P(first) == IS_INDIRECT)) {
		first = Z_INDIRECT_P(first);
	}
	if (UNEXPECTED(Z_TYPE_P(second) == IS_INDIRECT)) {
		second = Z_INDIRECT_P(second);
	}

	return string_locale_compare_function(first, second);
}
/* }}} */

static int php_array_reverse_data_compare_string_locale(const void *a, const void *b) /* {{{ */
{
	return php_array_data_compare_string_locale(b, a);
}
/* }}} */

static compare_func_t php_get_key_compare_func(zend_long sort_type, int reverse) /* {{{ */
{
	switch (sort_type & ~PHP_SORT_FLAG_CASE) {
		case PHP_SORT_NUMERIC:
			if (reverse) {
				return php_array_reverse_key_compare_numeric;
			} else {
				return php_array_key_compare_numeric;
			}
			break;

		case PHP_SORT_STRING:
			if (sort_type & PHP_SORT_FLAG_CASE) {
				if (reverse) {
					return php_array_reverse_key_compare_string_case;
				} else {
					return php_array_key_compare_string_case;
				}
			} else {
				if (reverse) {
					return php_array_reverse_key_compare_string;
				} else {
					return php_array_key_compare_string;
				}
			}
			break;

		case PHP_SORT_NATURAL:
			if (sort_type & PHP_SORT_FLAG_CASE) {
				if (reverse) {
					return php_array_reverse_key_compare_string_natural_case;
				} else {
					return php_array_key_compare_string_natural_case;
				}
			} else {
				if (reverse) {
					return php_array_reverse_key_compare_string_natural;
				} else {
					return php_array_key_compare_string_natural;
				}
			}
			break;

		case PHP_SORT_LOCALE_STRING:
			if (reverse) {
				return php_array_reverse_key_compare_string_locale;
			} else {
				return php_array_key_compare_string_locale;
			}
			break;

		case PHP_SORT_REGULAR:
		default:
			if (reverse) {
				return php_array_reverse_key_compare;
			} else {
				return php_array_key_compare;
			}
			break;
	}
	return NULL;
}
/* }}} */

static compare_func_t php_get_data_compare_func(zend_long sort_type, int reverse) /* {{{ */
{
	switch (sort_type & ~PHP_SORT_FLAG_CASE) {
		case PHP_SORT_NUMERIC:
			if (reverse) {
				return php_array_reverse_data_compare_numeric;
			} else {
				return php_array_data_compare_numeric;
			}
			break;

		case PHP_SORT_STRING:
			if (sort_type & PHP_SORT_FLAG_CASE) {
				if (reverse) {
					return php_array_reverse_data_compare_string_case;
				} else {
					return php_array_data_compare_string_case;
				}
			} else {
				if (reverse) {
					return php_array_reverse_data_compare_string;
				} else {
					return php_array_data_compare_string;
				}
			}
			break;

		case PHP_SORT_NATURAL:
			if (sort_type & PHP_SORT_FLAG_CASE) {
				if (reverse) {
					return php_array_reverse_natural_case_compare;
				} else {
					return php_array_natural_case_compare;
				}
			} else {
				if (reverse) {
					return php_array_reverse_natural_compare;
				} else {
					return php_array_natural_compare;
				}
			}
			break;

		case PHP_SORT_LOCALE_STRING:
			if (reverse) {
				return php_array_reverse_data_compare_string_locale;
			} else {
				return php_array_data_compare_string_locale;
			}
			break;

		case PHP_SORT_REGULAR:
		default:
			if (reverse) {
				return php_array_reverse_data_compare;
			} else {
				return php_array_data_compare;
			}
			break;
	}
	return NULL;
}
/* }}} */

/* {{{ proto bool krsort(array &array_arg [, int sort_flags])
   Sort an array by key value in reverse order */
PHP_FUNCTION(krsort)
{
	zval *array;
	zend_long sort_type = PHP_SORT_REGULAR;
	compare_func_t cmp;

	ZEND_PARSE_PARAMETERS_START(1, 2)
		Z_PARAM_ARRAY_EX(array, 0, 1)
		Z_PARAM_OPTIONAL
		Z_PARAM_LONG(sort_type)
	ZEND_PARSE_PARAMETERS_END_EX(RETURN_FALSE);

	cmp = php_get_key_compare_func(sort_type, 1);

	if (zend_hash_sort(Z_ARRVAL_P(array), cmp, 0) == FAILURE) {
		RETURN_FALSE;
	}
	RETURN_TRUE;
}
/* }}} */

/* {{{ proto bool ksort(array &array_arg [, int sort_flags])
   Sort an array by key */
PHP_FUNCTION(ksort)
{
	zval *array;
	zend_long sort_type = PHP_SORT_REGULAR;
	compare_func_t cmp;

	ZEND_PARSE_PARAMETERS_START(1, 2)
		Z_PARAM_ARRAY_EX(array, 0, 1)
		Z_PARAM_OPTIONAL
		Z_PARAM_LONG(sort_type)
	ZEND_PARSE_PARAMETERS_END_EX(RETURN_FALSE);

	cmp = php_get_key_compare_func(sort_type, 0);

	if (zend_hash_sort(Z_ARRVAL_P(array), cmp, 0) == FAILURE) {
		RETURN_FALSE;
	}
	RETURN_TRUE;
}
/* }}} */

PHPAPI zend_long php_count_recursive(HashTable *ht) /* {{{ */
{
	zend_long cnt = 0;
	zval *element;

	if (!(GC_FLAGS(ht) & GC_IMMUTABLE)) {
		if (GC_IS_RECURSIVE(ht)) {
			php_error_docref(NULL, E_WARNING, "recursion detected");
			return 0;
		}
		GC_PROTECT_RECURSION(ht);
	}

	cnt = zend_array_count(ht);
	ZEND_HASH_FOREACH_VAL(ht, element) {
		ZVAL_DEREF(element);
		if (Z_TYPE_P(element) == IS_ARRAY) {
			cnt += php_count_recursive(Z_ARRVAL_P(element));
		}
	} ZEND_HASH_FOREACH_END();

	if (!(GC_FLAGS(ht) & GC_IMMUTABLE)) {
		GC_UNPROTECT_RECURSION(ht);
	}

	return cnt;
}
/* }}} */

/* {{{ proto int count(mixed var [, int mode])
   Count the number of elements in a variable (usually an array) */
PHP_FUNCTION(count)
{
	zval *array;
	zend_long mode = COUNT_NORMAL;
	zend_long cnt;

	ZEND_PARSE_PARAMETERS_START(1, 2)
		Z_PARAM_ZVAL(array)
		Z_PARAM_OPTIONAL
		Z_PARAM_LONG(mode)
	ZEND_PARSE_PARAMETERS_END();

	switch (Z_TYPE_P(array)) {
		case IS_NULL:
			php_error_docref(NULL, E_WARNING, "Parameter must be an array or an object that implements Countable");
			RETURN_LONG(0);
			break;
		case IS_ARRAY:
			if (mode != COUNT_RECURSIVE) {
				cnt = zend_array_count(Z_ARRVAL_P(array));
			} else {
				cnt = php_count_recursive(Z_ARRVAL_P(array));
			}
			RETURN_LONG(cnt);
			break;
		case IS_OBJECT: {
			zval retval;
			/* first, we check if the handler is defined */
			if (Z_OBJ_HT_P(array)->count_elements) {
				RETVAL_LONG(1);
				if (SUCCESS == Z_OBJ_HT(*array)->count_elements(array, &Z_LVAL_P(return_value))) {
					return;
				}
				if (EG(exception)) {
					return;
				}
			}
			/* if not and the object implements Countable we call its count() method */
			if (instanceof_function(Z_OBJCE_P(array), zend_ce_countable)) {
				zend_call_method_with_0_params(array, NULL, NULL, "count", &retval);
				if (Z_TYPE(retval) != IS_UNDEF) {
					RETVAL_LONG(zval_get_long(&retval));
					zval_ptr_dtor(&retval);
				}
				return;
			}

			/* If There's no handler and it doesn't implement Countable then add a warning */
			php_error_docref(NULL, E_WARNING, "Parameter must be an array or an object that implements Countable");
			RETURN_LONG(1);
			break;
		}
		default:
			php_error_docref(NULL, E_WARNING, "Parameter must be an array or an object that implements Countable");
			RETURN_LONG(1);
			break;
	}
}
/* }}} */

static void php_natsort(INTERNAL_FUNCTION_PARAMETERS, int fold_case) /* {{{ */
{
	zval *array;

	ZEND_PARSE_PARAMETERS_START(1, 1)
		Z_PARAM_ARRAY_EX(array, 0, 1)
	ZEND_PARSE_PARAMETERS_END();

	if (fold_case) {
		if (zend_hash_sort(Z_ARRVAL_P(array), php_array_natural_case_compare, 0) == FAILURE) {
			return;
		}
	} else {
		if (zend_hash_sort(Z_ARRVAL_P(array), php_array_natural_compare, 0) == FAILURE) {
			return;
		}
	}

	RETURN_TRUE;
}
/* }}} */

/* {{{ proto void natsort(array &array_arg)
   Sort an array using natural sort */
PHP_FUNCTION(natsort)
{
	php_natsort(INTERNAL_FUNCTION_PARAM_PASSTHRU, 0);
}
/* }}} */

/* {{{ proto void natcasesort(array &array_arg)
   Sort an array using case-insensitive natural sort */
PHP_FUNCTION(natcasesort)
{
	php_natsort(INTERNAL_FUNCTION_PARAM_PASSTHRU, 1);
}
/* }}} */

/* {{{ proto bool asort(array &array_arg [, int sort_flags])
   Sort an array and maintain index association */
PHP_FUNCTION(asort)
{
	zval *array;
	zend_long sort_type = PHP_SORT_REGULAR;
	compare_func_t cmp;

	ZEND_PARSE_PARAMETERS_START(1, 2)
		Z_PARAM_ARRAY_EX(array, 0, 1)
		Z_PARAM_OPTIONAL
		Z_PARAM_LONG(sort_type)
	ZEND_PARSE_PARAMETERS_END_EX(RETURN_FALSE);

	cmp = php_get_data_compare_func(sort_type, 0);

	if (zend_hash_sort(Z_ARRVAL_P(array), cmp, 0) == FAILURE) {
		RETURN_FALSE;
	}
	RETURN_TRUE;
}
/* }}} */

/* {{{ proto bool arsort(array &array_arg [, int sort_flags])
   Sort an array in reverse order and maintain index association */
PHP_FUNCTION(arsort)
{
	zval *array;
	zend_long sort_type = PHP_SORT_REGULAR;
	compare_func_t cmp;

	ZEND_PARSE_PARAMETERS_START(1, 2)
		Z_PARAM_ARRAY_EX(array, 0, 1)
		Z_PARAM_OPTIONAL
		Z_PARAM_LONG(sort_type)
	ZEND_PARSE_PARAMETERS_END_EX(RETURN_FALSE);

	cmp = php_get_data_compare_func(sort_type, 1);

	if (zend_hash_sort(Z_ARRVAL_P(array), cmp, 0) == FAILURE) {
		RETURN_FALSE;
	}
	RETURN_TRUE;
}
/* }}} */

/* {{{ proto bool sort(array &array_arg [, int sort_flags])
   Sort an array */
PHP_FUNCTION(sort)
{
	zval *array;
	zend_long sort_type = PHP_SORT_REGULAR;
	compare_func_t cmp;

	ZEND_PARSE_PARAMETERS_START(1, 2)
		Z_PARAM_ARRAY_EX(array, 0, 1)
		Z_PARAM_OPTIONAL
		Z_PARAM_LONG(sort_type)
	ZEND_PARSE_PARAMETERS_END_EX(RETURN_FALSE);

	cmp = php_get_data_compare_func(sort_type, 0);

	if (zend_hash_sort(Z_ARRVAL_P(array), cmp, 1) == FAILURE) {
		RETURN_FALSE;
	}
	RETURN_TRUE;
}
/* }}} */

/* {{{ proto bool rsort(array &array_arg [, int sort_flags])
   Sort an array in reverse order */
PHP_FUNCTION(rsort)
{
	zval *array;
	zend_long sort_type = PHP_SORT_REGULAR;
	compare_func_t cmp;

	ZEND_PARSE_PARAMETERS_START(1, 2)
		Z_PARAM_ARRAY_EX(array, 0, 1)
		Z_PARAM_OPTIONAL
		Z_PARAM_LONG(sort_type)
	ZEND_PARSE_PARAMETERS_END_EX(RETURN_FALSE);

	cmp = php_get_data_compare_func(sort_type, 1);

	if (zend_hash_sort(Z_ARRVAL_P(array), cmp, 1) == FAILURE) {
		RETURN_FALSE;
	}
	RETURN_TRUE;
}
/* }}} */

static int php_array_user_compare(const void *a, const void *b) /* {{{ */
{
	Bucket *f;
	Bucket *s;
	zval args[2];
	zval retval;

	f = (Bucket *) a;
	s = (Bucket *) b;

	ZVAL_COPY(&args[0], &f->val);
	ZVAL_COPY(&args[1], &s->val);

	BG(user_compare_fci).param_count = 2;
	BG(user_compare_fci).params = args;
	BG(user_compare_fci).retval = &retval;
	BG(user_compare_fci).no_separation = 0;
	if (zend_call_function(&BG(user_compare_fci), &BG(user_compare_fci_cache)) == SUCCESS && Z_TYPE(retval) != IS_UNDEF) {
		zend_long ret = zval_get_long(&retval);
		zval_ptr_dtor(&retval);
		zval_ptr_dtor(&args[1]);
		zval_ptr_dtor(&args[0]);
		return ZEND_NORMALIZE_BOOL(ret);
	} else {
		zval_ptr_dtor(&args[1]);
		zval_ptr_dtor(&args[0]);
		return 0;
	}
}
/* }}} */

/* check if comparison function is valid */
#define PHP_ARRAY_CMP_FUNC_CHECK(func_name)	\
	if (!zend_is_callable(*func_name, 0, NULL)) {	\
		php_error_docref(NULL, E_WARNING, "Invalid comparison function");	\
		BG(user_compare_fci) = old_user_compare_fci; \
		BG(user_compare_fci_cache) = old_user_compare_fci_cache; \
		RETURN_FALSE;	\
	}	\

	/* Clear FCI cache otherwise : for example the same or other array with
	 * (partly) the same key values has been sorted with uasort() or
	 * other sorting function the comparison is cached, however the name
	 * of the function for comparison is not respected. see bug #28739 AND #33295
	 *
	 * Following defines will assist in backup / restore values. */

#define PHP_ARRAY_CMP_FUNC_VARS \
	zend_fcall_info old_user_compare_fci; \
	zend_fcall_info_cache old_user_compare_fci_cache \

#define PHP_ARRAY_CMP_FUNC_BACKUP() \
	old_user_compare_fci = BG(user_compare_fci); \
	old_user_compare_fci_cache = BG(user_compare_fci_cache); \
	BG(user_compare_fci_cache) = empty_fcall_info_cache; \

#define PHP_ARRAY_CMP_FUNC_RESTORE() \
	zend_release_fcall_info_cache(&BG(user_compare_fci_cache)); \
	BG(user_compare_fci) = old_user_compare_fci; \
	BG(user_compare_fci_cache) = old_user_compare_fci_cache; \

static void php_usort(INTERNAL_FUNCTION_PARAMETERS, compare_func_t compare_func, zend_bool renumber) /* {{{ */
{
	zval *array;
	zend_array *arr;
	zend_bool retval;
	PHP_ARRAY_CMP_FUNC_VARS;

	PHP_ARRAY_CMP_FUNC_BACKUP();

	ZEND_PARSE_PARAMETERS_START(2, 2)
		Z_PARAM_ARRAY_EX2(array, 0, 1, 0)
		Z_PARAM_FUNC(BG(user_compare_fci), BG(user_compare_fci_cache))
	ZEND_PARSE_PARAMETERS_END_EX( PHP_ARRAY_CMP_FUNC_RESTORE(); return );

	arr = Z_ARR_P(array);
	if (zend_hash_num_elements(arr) == 0)  {
		PHP_ARRAY_CMP_FUNC_RESTORE();
		RETURN_TRUE;
	}

	/* Copy array, so the in-place modifications will not be visible to the callback function */
	arr = zend_array_dup(arr);

	retval = zend_hash_sort(arr, compare_func, renumber) != FAILURE;

	zval_ptr_dtor(array);
	ZVAL_ARR(array, arr);

	PHP_ARRAY_CMP_FUNC_RESTORE();
	RETURN_BOOL(retval);
}
/* }}} */

/* {{{ proto bool usort(array array_arg, string cmp_function)
   Sort an array by values using a user-defined comparison function */
PHP_FUNCTION(usort)
{
	php_usort(INTERNAL_FUNCTION_PARAM_PASSTHRU, php_array_user_compare, 1);
}
/* }}} */

/* {{{ proto bool uasort(array array_arg, string cmp_function)
   Sort an array with a user-defined comparison function and maintain index association */
PHP_FUNCTION(uasort)
{
	php_usort(INTERNAL_FUNCTION_PARAM_PASSTHRU, php_array_user_compare, 0);
}
/* }}} */

static int php_array_user_key_compare(const void *a, const void *b) /* {{{ */
{
	Bucket *f;
	Bucket *s;
	zval args[2];
	zval retval;
	zend_long result;

	f = (Bucket *) a;
	s = (Bucket *) b;

	if (f->key == NULL) {
		ZVAL_LONG(&args[0], f->h);
	} else {
		ZVAL_STR_COPY(&args[0], f->key);
	}
	if (s->key == NULL) {
		ZVAL_LONG(&args[1], s->h);
	} else {
		ZVAL_STR_COPY(&args[1], s->key);
	}

	BG(user_compare_fci).param_count = 2;
	BG(user_compare_fci).params = args;
	BG(user_compare_fci).retval = &retval;
	BG(user_compare_fci).no_separation = 0;
	if (zend_call_function(&BG(user_compare_fci), &BG(user_compare_fci_cache)) == SUCCESS && Z_TYPE(retval) != IS_UNDEF) {
		result = zval_get_long(&retval);
		zval_ptr_dtor(&retval);
	} else {
		result = 0;
	}

	zval_ptr_dtor(&args[0]);
	zval_ptr_dtor(&args[1]);

	return ZEND_NORMALIZE_BOOL(result);
}
/* }}} */

/* {{{ proto bool uksort(array array_arg, string cmp_function)
   Sort an array by keys using a user-defined comparison function */
PHP_FUNCTION(uksort)
{
	php_usort(INTERNAL_FUNCTION_PARAM_PASSTHRU, php_array_user_key_compare, 0);
}
/* }}} */

/* {{{ proto mixed end(array array_arg)
   Advances array argument's internal pointer to the last element and return it */
PHP_FUNCTION(end)
{
	HashTable *array;
	zval *entry;

	ZEND_PARSE_PARAMETERS_START(1, 1)
		Z_PARAM_ARRAY_OR_OBJECT_HT_EX(array, 0, 1)
	ZEND_PARSE_PARAMETERS_END();

	zend_hash_internal_pointer_end(array);

	if (USED_RET()) {
		if ((entry = zend_hash_get_current_data(array)) == NULL) {
			RETURN_FALSE;
		}

		if (Z_TYPE_P(entry) == IS_INDIRECT) {
			entry = Z_INDIRECT_P(entry);
		}

		ZVAL_COPY_DEREF(return_value, entry);
	}
}
/* }}} */

/* {{{ proto mixed prev(array array_arg)
   Move array argument's internal pointer to the previous element and return it */
PHP_FUNCTION(prev)
{
	HashTable *array;
	zval *entry;

	ZEND_PARSE_PARAMETERS_START(1, 1)
		Z_PARAM_ARRAY_OR_OBJECT_HT_EX(array, 0, 1)
	ZEND_PARSE_PARAMETERS_END();

	zend_hash_move_backwards(array);

	if (USED_RET()) {
		if ((entry = zend_hash_get_current_data(array)) == NULL) {
			RETURN_FALSE;
		}

		if (Z_TYPE_P(entry) == IS_INDIRECT) {
			entry = Z_INDIRECT_P(entry);
		}

		ZVAL_COPY_DEREF(return_value, entry);
	}
}
/* }}} */

/* {{{ proto mixed next(array array_arg)
   Move array argument's internal pointer to the next element and return it */
PHP_FUNCTION(next)
{
	HashTable *array;
	zval *entry;

	ZEND_PARSE_PARAMETERS_START(1, 1)
		Z_PARAM_ARRAY_OR_OBJECT_HT_EX(array, 0, 1)
	ZEND_PARSE_PARAMETERS_END();

	zend_hash_move_forward(array);

	if (USED_RET()) {
		if ((entry = zend_hash_get_current_data(array)) == NULL) {
			RETURN_FALSE;
		}

		if (Z_TYPE_P(entry) == IS_INDIRECT) {
			entry = Z_INDIRECT_P(entry);
		}

		ZVAL_COPY_DEREF(return_value, entry);
	}
}
/* }}} */

/* {{{ proto mixed reset(array array_arg)
   Set array argument's internal pointer to the first element and return it */
PHP_FUNCTION(reset)
{
	HashTable *array;
	zval *entry;

	ZEND_PARSE_PARAMETERS_START(1, 1)
		Z_PARAM_ARRAY_OR_OBJECT_HT_EX(array, 0, 1)
	ZEND_PARSE_PARAMETERS_END();

	zend_hash_internal_pointer_reset(array);

	if (USED_RET()) {
		if ((entry = zend_hash_get_current_data(array)) == NULL) {
			RETURN_FALSE;
		}

		if (Z_TYPE_P(entry) == IS_INDIRECT) {
			entry = Z_INDIRECT_P(entry);
		}

		ZVAL_COPY_DEREF(return_value, entry);
	}
}
/* }}} */

/* {{{ proto mixed current(array array_arg)
   Return the element currently pointed to by the internal array pointer */
PHP_FUNCTION(current)
{
	HashTable *array;
	zval *entry;

	ZEND_PARSE_PARAMETERS_START(1, 1)
		Z_PARAM_ARRAY_OR_OBJECT_HT(array)
	ZEND_PARSE_PARAMETERS_END();

	if ((entry = zend_hash_get_current_data(array)) == NULL) {
		RETURN_FALSE;
	}

	if (Z_TYPE_P(entry) == IS_INDIRECT) {
		entry = Z_INDIRECT_P(entry);
	}

	ZVAL_COPY_DEREF(return_value, entry);
}
/* }}} */

/* {{{ proto mixed key(array array_arg)
   Return the key of the element currently pointed to by the internal array pointer */
PHP_FUNCTION(key)
{
	HashTable *array;

	ZEND_PARSE_PARAMETERS_START(1, 1)
		Z_PARAM_ARRAY_OR_OBJECT_HT(array)
	ZEND_PARSE_PARAMETERS_END();

	zend_hash_get_current_key_zval(array, return_value);
}
/* }}} */

/* {{{ proto mixed min(mixed arg1 [, mixed arg2 [, mixed ...]])
   Return the lowest value in an array or a series of arguments */
PHP_FUNCTION(min)
{
	int argc;
	zval *args = NULL;

	ZEND_PARSE_PARAMETERS_START(1, -1)
		Z_PARAM_VARIADIC('+', args, argc)
	ZEND_PARSE_PARAMETERS_END();

	/* mixed min ( array $values ) */
	if (argc == 1) {
		zval *result;

		if (Z_TYPE(args[0]) != IS_ARRAY) {
			php_error_docref(NULL, E_WARNING, "When only one parameter is given, it must be an array");
			RETVAL_NULL();
		} else {
			if ((result = zend_hash_minmax(Z_ARRVAL(args[0]), php_array_data_compare, 0)) != NULL) {
				ZVAL_COPY_DEREF(return_value, result);
			} else {
				php_error_docref(NULL, E_WARNING, "Array must contain at least one element");
				RETVAL_FALSE;
			}
		}
	} else {
		/* mixed min ( mixed $value1 , mixed $value2 [, mixed $value3... ] ) */
		zval *min, result;
		int i;

		min = &args[0];

		for (i = 1; i < argc; i++) {
			is_smaller_function(&result, &args[i], min);
			if (Z_TYPE(result) == IS_TRUE) {
				min = &args[i];
			}
		}

		ZVAL_COPY(return_value, min);
	}
}
/* }}} */

/* {{{ proto mixed max(mixed arg1 [, mixed arg2 [, mixed ...]])
   Return the highest value in an array or a series of arguments */
PHP_FUNCTION(max)
{
	zval *args = NULL;
	int argc;

	ZEND_PARSE_PARAMETERS_START(1, -1)
		Z_PARAM_VARIADIC('+', args, argc)
	ZEND_PARSE_PARAMETERS_END();

	/* mixed max ( array $values ) */
	if (argc == 1) {
		zval *result;

		if (Z_TYPE(args[0]) != IS_ARRAY) {
			php_error_docref(NULL, E_WARNING, "When only one parameter is given, it must be an array");
			RETVAL_NULL();
		} else {
			if ((result = zend_hash_minmax(Z_ARRVAL(args[0]), php_array_data_compare, 1)) != NULL) {
				ZVAL_COPY_DEREF(return_value, result);
			} else {
				php_error_docref(NULL, E_WARNING, "Array must contain at least one element");
				RETVAL_FALSE;
			}
		}
	} else {
		/* mixed max ( mixed $value1 , mixed $value2 [, mixed $value3... ] ) */
		zval *max, result;
		int i;

		max = &args[0];

		for (i = 1; i < argc; i++) {
			is_smaller_or_equal_function(&result, &args[i], max);
			if (Z_TYPE(result) == IS_FALSE) {
				max = &args[i];
			}
		}

		ZVAL_COPY(return_value, max);
	}
}
/* }}} */

static int php_array_walk(zval *array, zval *userdata, int recursive) /* {{{ */
{
	zval args[3],		/* Arguments to userland function */
		 retval,		/* Return value - unused */
		 *zv;
	HashTable *target_hash = HASH_OF(array);
	HashPosition pos;
	uint32_t ht_iter;
	int result = SUCCESS;

	/* Set up known arguments */
	ZVAL_UNDEF(&args[1]);
	if (userdata) {
		ZVAL_COPY(&args[2], userdata);
	}

	BG(array_walk_fci).retval = &retval;
	BG(array_walk_fci).param_count = userdata ? 3 : 2;
	BG(array_walk_fci).params = args;
	BG(array_walk_fci).no_separation = 0;

	zend_hash_internal_pointer_reset_ex(target_hash, &pos);
	ht_iter = zend_hash_iterator_add(target_hash, pos);

	/* Iterate through hash */
	do {
		/* Retrieve value */
		zv = zend_hash_get_current_data_ex(target_hash, &pos);
		if (zv == NULL) {
			break;
		}

		/* Skip undefined indirect elements */
		if (Z_TYPE_P(zv) == IS_INDIRECT) {
			zv = Z_INDIRECT_P(zv);
			if (Z_TYPE_P(zv) == IS_UNDEF) {
				zend_hash_move_forward_ex(target_hash, &pos);
				continue;
			}
		}

		/* Ensure the value is a reference. Otherwise the location of the value may be freed. */
		ZVAL_MAKE_REF(zv);

		/* Retrieve key */
		zend_hash_get_current_key_zval_ex(target_hash, &args[1], &pos);

		/* Move to next element already now -- this mirrors the approach used by foreach
		 * and ensures proper behavior with regard to modifications. */
		zend_hash_move_forward_ex(target_hash, &pos);

		/* Back up hash position, as it may change */
		EG(ht_iterators)[ht_iter].pos = pos;

		if (recursive && Z_TYPE_P(Z_REFVAL_P(zv)) == IS_ARRAY) {
			HashTable *thash;
			zend_fcall_info orig_array_walk_fci;
			zend_fcall_info_cache orig_array_walk_fci_cache;
			zval ref;
			ZVAL_COPY_VALUE(&ref, zv);

			ZVAL_DEREF(zv);
			SEPARATE_ARRAY(zv);
			thash = Z_ARRVAL_P(zv);
			if (GC_IS_RECURSIVE(thash)) {
				php_error_docref(NULL, E_WARNING, "recursion detected");
				result = FAILURE;
				break;
			}

			/* backup the fcall info and cache */
			orig_array_walk_fci = BG(array_walk_fci);
			orig_array_walk_fci_cache = BG(array_walk_fci_cache);

			Z_ADDREF(ref);
			GC_PROTECT_RECURSION(thash);
			result = php_array_walk(zv, userdata, recursive);
			if (Z_TYPE_P(Z_REFVAL(ref)) == IS_ARRAY && thash == Z_ARRVAL_P(Z_REFVAL(ref))) {
				/* If the hashtable changed in the meantime, we'll "leak" this apply count
				 * increment -- our reference to thash is no longer valid. */
				GC_UNPROTECT_RECURSION(thash);
			}
			zval_ptr_dtor(&ref);

			/* restore the fcall info and cache */
			BG(array_walk_fci) = orig_array_walk_fci;
			BG(array_walk_fci_cache) = orig_array_walk_fci_cache;
		} else {
			ZVAL_COPY(&args[0], zv);

			/* Call the userland function */
			result = zend_call_function(&BG(array_walk_fci), &BG(array_walk_fci_cache));
			if (result == SUCCESS) {
				zval_ptr_dtor(&retval);
			}

			zval_ptr_dtor(&args[0]);
		}

		if (Z_TYPE(args[1]) != IS_UNDEF) {
			zval_ptr_dtor(&args[1]);
			ZVAL_UNDEF(&args[1]);
		}

		if (result == FAILURE) {
			break;
		}

		/* Reload array and position -- both may have changed */
		if (Z_TYPE_P(array) == IS_ARRAY) {
			pos = zend_hash_iterator_pos_ex(ht_iter, array);
			target_hash = Z_ARRVAL_P(array);
		} else if (Z_TYPE_P(array) == IS_OBJECT) {
			target_hash = Z_OBJPROP_P(array);
			pos = zend_hash_iterator_pos(ht_iter, target_hash);
		} else {
			php_error_docref(NULL, E_WARNING, "Iterated value is no longer an array or object");
			result = FAILURE;
			break;
		}
	} while (!EG(exception));

	if (userdata) {
		zval_ptr_dtor(&args[2]);
	}
	zend_hash_iterator_del(ht_iter);
	return result;
}
/* }}} */

/* {{{ proto bool array_walk(array input, string funcname [, mixed userdata])
   Apply a user function to every member of an array */
PHP_FUNCTION(array_walk)
{
	zval *array;
	zval *userdata = NULL;
	zend_fcall_info orig_array_walk_fci;
	zend_fcall_info_cache orig_array_walk_fci_cache;

	orig_array_walk_fci = BG(array_walk_fci);
	orig_array_walk_fci_cache = BG(array_walk_fci_cache);

	ZEND_PARSE_PARAMETERS_START(2, 3)
		Z_PARAM_ARRAY_OR_OBJECT_EX(array, 0, 1)
		Z_PARAM_FUNC(BG(array_walk_fci), BG(array_walk_fci_cache))
		Z_PARAM_OPTIONAL
		Z_PARAM_ZVAL(userdata)
	ZEND_PARSE_PARAMETERS_END_EX(
		BG(array_walk_fci) = orig_array_walk_fci;
		BG(array_walk_fci_cache) = orig_array_walk_fci_cache;
		return
	);

	php_array_walk(array, userdata, 0);
	zend_release_fcall_info_cache(&BG(array_walk_fci_cache));
	BG(array_walk_fci) = orig_array_walk_fci;
	BG(array_walk_fci_cache) = orig_array_walk_fci_cache;
	RETURN_TRUE;
}
/* }}} */

/* {{{ proto bool array_walk_recursive(array input, string funcname [, mixed userdata])
   Apply a user function recursively to every member of an array */
PHP_FUNCTION(array_walk_recursive)
{
	zval *array;
	zval *userdata = NULL;
	zend_fcall_info orig_array_walk_fci;
	zend_fcall_info_cache orig_array_walk_fci_cache;

	orig_array_walk_fci = BG(array_walk_fci);
	orig_array_walk_fci_cache = BG(array_walk_fci_cache);

	ZEND_PARSE_PARAMETERS_START(2, 3)
		Z_PARAM_ARRAY_OR_OBJECT_EX(array, 0, 1)
		Z_PARAM_FUNC(BG(array_walk_fci), BG(array_walk_fci_cache))
		Z_PARAM_OPTIONAL
		Z_PARAM_ZVAL(userdata)
	ZEND_PARSE_PARAMETERS_END_EX(
		BG(array_walk_fci) = orig_array_walk_fci;
		BG(array_walk_fci_cache) = orig_array_walk_fci_cache;
		return
	);

	php_array_walk(array, userdata, 1);
	zend_release_fcall_info_cache(&BG(array_walk_fci_cache));
	BG(array_walk_fci) = orig_array_walk_fci;
	BG(array_walk_fci_cache) = orig_array_walk_fci_cache;
	RETURN_TRUE;
}
/* }}} */

/* void php_search_array(INTERNAL_FUNCTION_PARAMETERS, int behavior)
 * 0 = return boolean
 * 1 = return key
 */
static inline void php_search_array(INTERNAL_FUNCTION_PARAMETERS, int behavior) /* {{{ */
{
	zval *value,				/* value to check for */
		 *array,				/* array to check in */
		 *entry;				/* pointer to array entry */
	zend_ulong num_idx;
	zend_string *str_idx;
	zend_bool strict = 0;		/* strict comparison or not */

	ZEND_PARSE_PARAMETERS_START(2, 3)
		Z_PARAM_ZVAL(value)
		Z_PARAM_ARRAY(array)
		Z_PARAM_OPTIONAL
		Z_PARAM_BOOL(strict)
	ZEND_PARSE_PARAMETERS_END();

	if (strict) {
<<<<<<< HEAD
		if (Z_TYPE_P(value) == IS_LONG) {
			ZEND_HASH_FOREACH_KEY_VAL(Z_ARRVAL_P(array), num_idx, str_idx, entry) {
				ZVAL_DEREF(entry);
				if (Z_TYPE_P(entry) == IS_LONG && Z_LVAL_P(entry) == Z_LVAL_P(value)) {
					if (behavior == 0) {
						RETURN_TRUE;
=======
		ZEND_HASH_FOREACH_KEY_VAL_IND(Z_ARRVAL_P(array), num_idx, str_idx, entry) {
			ZVAL_DEREF(entry);
			if (fast_is_identical_function(value, entry)) {
				if (behavior == 0) {
					RETURN_TRUE;
				} else {
					if (str_idx) {
						RETVAL_STR_COPY(str_idx);
>>>>>>> 8d2a9d88
					} else {
						if (str_idx) {
							RETVAL_STR_COPY(str_idx);
						} else {
							RETVAL_LONG(num_idx);
						}
						return;
					}
				}
			} ZEND_HASH_FOREACH_END();
		} else {
			ZEND_HASH_FOREACH_KEY_VAL(Z_ARRVAL_P(array), num_idx, str_idx, entry) {
				ZVAL_DEREF(entry);
				if (fast_is_identical_function(value, entry)) {
					if (behavior == 0) {
						RETURN_TRUE;
					} else {
						if (str_idx) {
							RETVAL_STR_COPY(str_idx);
						} else {
							RETVAL_LONG(num_idx);
						}
						return;
					}
				}
			} ZEND_HASH_FOREACH_END();
		}
	} else {
		if (Z_TYPE_P(value) == IS_LONG) {
			ZEND_HASH_FOREACH_KEY_VAL_IND(Z_ARRVAL_P(array), num_idx, str_idx, entry) {
				if (fast_equal_check_long(value, entry)) {
					if (behavior == 0) {
						RETURN_TRUE;
					} else {
						if (str_idx) {
							RETVAL_STR_COPY(str_idx);
						} else {
							RETVAL_LONG(num_idx);
						}
						return;
					}
				}
			} ZEND_HASH_FOREACH_END();
		} else if (Z_TYPE_P(value) == IS_STRING) {
			ZEND_HASH_FOREACH_KEY_VAL_IND(Z_ARRVAL_P(array), num_idx, str_idx, entry) {
				if (fast_equal_check_string(value, entry)) {
					if (behavior == 0) {
						RETURN_TRUE;
					} else {
						if (str_idx) {
							RETVAL_STR_COPY(str_idx);
						} else {
							RETVAL_LONG(num_idx);
						}
						return;
					}
				}
			} ZEND_HASH_FOREACH_END();
		} else {
			ZEND_HASH_FOREACH_KEY_VAL_IND(Z_ARRVAL_P(array), num_idx, str_idx, entry) {
				if (fast_equal_check_function(value, entry)) {
					if (behavior == 0) {
						RETURN_TRUE;
					} else {
						if (str_idx) {
							RETVAL_STR_COPY(str_idx);
						} else {
							RETVAL_LONG(num_idx);
						}
						return;
					}
				}
			} ZEND_HASH_FOREACH_END();
 		}
	}

	RETURN_FALSE;
}
/* }}} */

/* {{{ proto bool in_array(mixed needle, array haystack [, bool strict])
   Checks if the given value exists in the array */
PHP_FUNCTION(in_array)
{
	php_search_array(INTERNAL_FUNCTION_PARAM_PASSTHRU, 0);
}
/* }}} */

/* {{{ proto mixed array_search(mixed needle, array haystack [, bool strict])
   Searches the array for a given value and returns the corresponding key if successful */
PHP_FUNCTION(array_search)
{
	php_search_array(INTERNAL_FUNCTION_PARAM_PASSTHRU, 1);
}
/* }}} */

static zend_always_inline int php_valid_var_name(const char *var_name, size_t var_name_len) /* {{{ */
{
#if 1
	/* first 256 bits for first character, and second 256 bits for the next */
	static const uint32_t charset[8] = {
	     /*  31      0   63     32   95     64   127    96 */
			0x00000000, 0x00000000, 0x87fffffe, 0x07fffffe,
			0xffffffff, 0xffffffff, 0xffffffff, 0xffffffff};
	static const uint32_t charset2[8] = {
	     /*  31      0   63     32   95     64   127    96 */
			0x00000000, 0x03ff0000, 0x87fffffe, 0x07fffffe,
			0xffffffff, 0xffffffff, 0xffffffff, 0xffffffff};
#endif
	size_t i;
	uint32_t ch;

	if (UNEXPECTED(!var_name_len)) {
		return 0;
	}

	/* These are allowed as first char: [a-zA-Z_\x7f-\xff] */
	ch = (uint32_t)((unsigned char *)var_name)[0];
#if 1
	if (UNEXPECTED(!ZEND_BIT_TEST(charset, ch))) {
#else
	if (var_name[0] != '_' &&
		(ch < 65  /* A    */ || /* Z    */ ch > 90)  &&
		(ch < 97  /* a    */ || /* z    */ ch > 122) &&
		(ch < 127 /* 0x7f */ || /* 0xff */ ch > 255)
	) {
#endif
		return 0;
	}

	/* And these as the rest: [a-zA-Z0-9_\x7f-\xff] */
	if (var_name_len > 1) {
		i = 1;
		do {
			ch = (uint32_t)((unsigned char *)var_name)[i];
#if 1
			if (UNEXPECTED(!ZEND_BIT_TEST(charset2, ch))) {
#else
			if (var_name[i] != '_' &&
				(ch < 48  /* 0    */ || /* 9    */ ch > 57)  &&
				(ch < 65  /* A    */ || /* Z    */ ch > 90)  &&
				(ch < 97  /* a    */ || /* z    */ ch > 122) &&
				(ch < 127 /* 0x7f */ || /* 0xff */ ch > 255)
			) {
#endif
				return 0;
			}
		} while (++i < var_name_len);
	}
	return 1;
}
/* }}} */

PHPAPI int php_prefix_varname(zval *result, const zval *prefix, const char *var_name, size_t var_name_len, zend_bool add_underscore) /* {{{ */
{
	ZVAL_NEW_STR(result, zend_string_alloc(Z_STRLEN_P(prefix) + (add_underscore ? 1 : 0) + var_name_len, 0));
	memcpy(Z_STRVAL_P(result), Z_STRVAL_P(prefix), Z_STRLEN_P(prefix));

	if (add_underscore) {
		Z_STRVAL_P(result)[Z_STRLEN_P(prefix)] = '_';
	}

	memcpy(Z_STRVAL_P(result) + Z_STRLEN_P(prefix) + (add_underscore ? 1 : 0), var_name, var_name_len + 1);

	return SUCCESS;
}
/* }}} */

static zend_long php_extract_ref_if_exists(zend_array *arr, zend_array *symbol_table) /* {{{ */
{
	zend_long count = 0;
	zend_string *var_name;
	zval *entry, *orig_var;

	ZEND_HASH_FOREACH_STR_KEY_VAL_IND(arr, var_name, entry) {
		if (!var_name) {
			continue;
		}
		orig_var = zend_hash_find_ex(symbol_table, var_name, 1);
		if (orig_var) {
			if (Z_TYPE_P(orig_var) == IS_INDIRECT) {
				orig_var = Z_INDIRECT_P(orig_var);
				if (Z_TYPE_P(orig_var) == IS_UNDEF) {
					continue;
				}
			}
			if (!php_valid_var_name(ZSTR_VAL(var_name), ZSTR_LEN(var_name))) {
				continue;
			}
			if (zend_string_equals_literal(var_name, "GLOBALS")) {
				continue;
			}
			if (zend_string_equals_literal(var_name, "this")) {
				zend_throw_error(NULL, "Cannot re-assign $this");
				return -1;
			}
			if (Z_ISREF_P(entry)) {
				Z_ADDREF_P(entry);
			} else {
				ZVAL_MAKE_REF_EX(entry, 2);
			}
			zval_ptr_dtor(orig_var);
			ZVAL_REF(orig_var, Z_REF_P(entry));
			count++;
		}
	} ZEND_HASH_FOREACH_END();

	return count;
}
/* }}} */

static zend_long php_extract_if_exists(zend_array *arr, zend_array *symbol_table) /* {{{ */
{
	zend_long count = 0;
	zend_string *var_name;
	zval *entry, *orig_var;

	ZEND_HASH_FOREACH_STR_KEY_VAL_IND(arr, var_name, entry) {
		if (!var_name) {
			continue;
		}
		orig_var = zend_hash_find_ex(symbol_table, var_name, 1);
		if (orig_var) {
			if (Z_TYPE_P(orig_var) == IS_INDIRECT) {
				orig_var = Z_INDIRECT_P(orig_var);
				if (Z_TYPE_P(orig_var) == IS_UNDEF) {
					continue;
				}
			}
			if (!php_valid_var_name(ZSTR_VAL(var_name), ZSTR_LEN(var_name))) {
				continue;
			}
			if (zend_string_equals_literal(var_name, "GLOBALS")) {
				continue;
			}
			if (zend_string_equals_literal(var_name, "this")) {
				zend_throw_error(NULL, "Cannot re-assign $this");
				return -1;
			}
			ZVAL_DEREF(entry);
			ZEND_TRY_ASSIGN_COPY_EX(orig_var, entry, 0);
			if (UNEXPECTED(EG(exception))) {
				return -1;
			}
			count++;
		}
	} ZEND_HASH_FOREACH_END();

	return count;
}
/* }}} */

static zend_long php_extract_ref_overwrite(zend_array *arr, zend_array *symbol_table) /* {{{ */
{
	zend_long count = 0;
	zend_string *var_name;
	zval *entry, *orig_var;

	ZEND_HASH_FOREACH_STR_KEY_VAL_IND(arr, var_name, entry) {
		if (!var_name) {
			continue;
		}
		if (!php_valid_var_name(ZSTR_VAL(var_name), ZSTR_LEN(var_name))) {
			continue;
		}
		if (zend_string_equals_literal(var_name, "this")) {
			zend_throw_error(NULL, "Cannot re-assign $this");
			return -1;
		}
		orig_var = zend_hash_find_ex(symbol_table, var_name, 1);
		if (orig_var) {
			if (Z_TYPE_P(orig_var) == IS_INDIRECT) {
				orig_var = Z_INDIRECT_P(orig_var);
			}
			if (zend_string_equals_literal(var_name, "GLOBALS")) {
				continue;
			}
			if (Z_ISREF_P(entry)) {
				Z_ADDREF_P(entry);
			} else {
				ZVAL_MAKE_REF_EX(entry, 2);
			}
			zval_ptr_dtor(orig_var);
			ZVAL_REF(orig_var, Z_REF_P(entry));
		} else {
			if (Z_ISREF_P(entry)) {
				Z_ADDREF_P(entry);
			} else {
				ZVAL_MAKE_REF_EX(entry, 2);
			}
			zend_hash_add_new(symbol_table, var_name, entry);
		}
		count++;
	} ZEND_HASH_FOREACH_END();

	return count;
}
/* }}} */

static zend_long php_extract_overwrite(zend_array *arr, zend_array *symbol_table) /* {{{ */
{
	zend_long count = 0;
	zend_string *var_name;
	zval *entry, *orig_var;

	ZEND_HASH_FOREACH_STR_KEY_VAL_IND(arr, var_name, entry) {
		if (!var_name) {
			continue;
		}
		if (!php_valid_var_name(ZSTR_VAL(var_name), ZSTR_LEN(var_name))) {
			continue;
		}
		if (zend_string_equals_literal(var_name, "this")) {
			zend_throw_error(NULL, "Cannot re-assign $this");
			return -1;
		}
		orig_var = zend_hash_find_ex(symbol_table, var_name, 1);
		if (orig_var) {
			if (Z_TYPE_P(orig_var) == IS_INDIRECT) {
				orig_var = Z_INDIRECT_P(orig_var);
			}
			if (zend_string_equals_literal(var_name, "GLOBALS")) {
				continue;
			}
			ZVAL_DEREF(entry);
			ZEND_TRY_ASSIGN_COPY_EX(orig_var, entry, 0);
			if (UNEXPECTED(EG(exception))) {
				return -1;
			}
		} else {
			ZVAL_DEREF(entry);
			Z_TRY_ADDREF_P(entry);
			zend_hash_add_new(symbol_table, var_name, entry);
		}
		count++;
	} ZEND_HASH_FOREACH_END();

	return count;
}
/* }}} */

static zend_long php_extract_ref_prefix_if_exists(zend_array *arr, zend_array *symbol_table, zval *prefix) /* {{{ */
{
	zend_long count = 0;
	zend_string *var_name;
	zval *entry, *orig_var, final_name;

	ZEND_HASH_FOREACH_STR_KEY_VAL_IND(arr, var_name, entry) {
		if (!var_name) {
			continue;
		}
		orig_var = zend_hash_find_ex(symbol_table, var_name, 1);
		if (orig_var) {
			if (Z_TYPE_P(orig_var) == IS_INDIRECT) {
				orig_var = Z_INDIRECT_P(orig_var);
				if (Z_TYPE_P(orig_var) == IS_UNDEF) {
					if (Z_ISREF_P(entry)) {
						Z_ADDREF_P(entry);
					} else {
						ZVAL_MAKE_REF_EX(entry, 2);
					}
					ZVAL_REF(orig_var, Z_REF_P(entry));
					count++;
					continue;
				}
			}
			php_prefix_varname(&final_name, prefix, ZSTR_VAL(var_name), ZSTR_LEN(var_name), 1);
			if (php_valid_var_name(Z_STRVAL(final_name), Z_STRLEN(final_name))) {
				if (zend_string_equals_literal(Z_STR(final_name), "this")) {
					zend_throw_error(NULL, "Cannot re-assign $this");
					return -1;
				} else {
					if (Z_ISREF_P(entry)) {
						Z_ADDREF_P(entry);
					} else {
						ZVAL_MAKE_REF_EX(entry, 2);
					}
					if ((orig_var = zend_hash_find(symbol_table, Z_STR(final_name))) != NULL) {
						if (Z_TYPE_P(orig_var) == IS_INDIRECT) {
							orig_var = Z_INDIRECT_P(orig_var);
						}
						zval_ptr_dtor(orig_var);
						ZVAL_REF(orig_var, Z_REF_P(entry));
					} else {
						zend_hash_add_new(symbol_table, Z_STR(final_name), entry);
					}
					count++;
				}
			}
			zval_ptr_dtor_str(&final_name);
		}
	} ZEND_HASH_FOREACH_END();

	return count;
}
/* }}} */

static zend_long php_extract_prefix_if_exists(zend_array *arr, zend_array *symbol_table, zval *prefix) /* {{{ */
{
	zend_long count = 0;
	zend_string *var_name;
	zval *entry, *orig_var, final_name;

	ZEND_HASH_FOREACH_STR_KEY_VAL_IND(arr, var_name, entry) {
		if (!var_name) {
			continue;
		}
		orig_var = zend_hash_find_ex(symbol_table, var_name, 1);
		if (orig_var) {
			if (Z_TYPE_P(orig_var) == IS_INDIRECT) {
				orig_var = Z_INDIRECT_P(orig_var);
				if (Z_TYPE_P(orig_var) == IS_UNDEF) {
					ZVAL_COPY_DEREF(orig_var, entry);
					count++;
					continue;
				}
			}
			php_prefix_varname(&final_name, prefix, ZSTR_VAL(var_name), ZSTR_LEN(var_name), 1);
			if (php_valid_var_name(Z_STRVAL(final_name), Z_STRLEN(final_name))) {
				if (zend_string_equals_literal(Z_STR(final_name), "this")) {
					zend_throw_error(NULL, "Cannot re-assign $this");
					return -1;
				} else {
					ZVAL_DEREF(entry);
					if ((orig_var = zend_hash_find(symbol_table, Z_STR(final_name))) != NULL) {
						if (Z_TYPE_P(orig_var) == IS_INDIRECT) {
							orig_var = Z_INDIRECT_P(orig_var);
						}
						ZEND_TRY_ASSIGN_COPY_EX(orig_var, entry, 0);
						if (UNEXPECTED(EG(exception))) {
							zend_string_release_ex(Z_STR(final_name), 0);
							return -1;
						}
					} else {
						Z_TRY_ADDREF_P(entry);
						zend_hash_add_new(symbol_table, Z_STR(final_name), entry);
					}
					count++;
				}
			}
			zval_ptr_dtor_str(&final_name);
		}
	} ZEND_HASH_FOREACH_END();

	return count;
}
/* }}} */

static zend_long php_extract_ref_prefix_same(zend_array *arr, zend_array *symbol_table, zval *prefix) /* {{{ */
{
	zend_long count = 0;
	zend_string *var_name;
	zval *entry, *orig_var, final_name;

	ZEND_HASH_FOREACH_STR_KEY_VAL_IND(arr, var_name, entry) {
		if (!var_name) {
			continue;
		}
		if (ZSTR_LEN(var_name) == 0) {
			continue;
		}
		orig_var = zend_hash_find_ex(symbol_table, var_name, 1);
		if (orig_var) {
			if (Z_TYPE_P(orig_var) == IS_INDIRECT) {
				orig_var = Z_INDIRECT_P(orig_var);
				if (Z_TYPE_P(orig_var) == IS_UNDEF) {
					if (Z_ISREF_P(entry)) {
						Z_ADDREF_P(entry);
					} else {
						ZVAL_MAKE_REF_EX(entry, 2);
					}
					ZVAL_REF(orig_var, Z_REF_P(entry));
					count++;
					continue;
				}
			}
prefix:
			php_prefix_varname(&final_name, prefix, ZSTR_VAL(var_name), ZSTR_LEN(var_name), 1);
			if (php_valid_var_name(Z_STRVAL(final_name), Z_STRLEN(final_name))) {
				if (zend_string_equals_literal(Z_STR(final_name), "this")) {
					zend_throw_error(NULL, "Cannot re-assign $this");
					return -1;
				} else {
					if (Z_ISREF_P(entry)) {
						Z_ADDREF_P(entry);
					} else {
						ZVAL_MAKE_REF_EX(entry, 2);
					}
					if ((orig_var = zend_hash_find(symbol_table, Z_STR(final_name))) != NULL) {
						if (Z_TYPE_P(orig_var) == IS_INDIRECT) {
							orig_var = Z_INDIRECT_P(orig_var);
						}
						zval_ptr_dtor(orig_var);
						ZVAL_REF(orig_var, Z_REF_P(entry));
					} else {
						zend_hash_add_new(symbol_table, Z_STR(final_name), entry);
					}
					count++;
				}
			}
			zval_ptr_dtor_str(&final_name);
		} else {
			if (!php_valid_var_name(ZSTR_VAL(var_name), ZSTR_LEN(var_name))) {
				continue;
			}
			if (zend_string_equals_literal(var_name, "this")) {
				goto prefix;
			}
			if (Z_ISREF_P(entry)) {
				Z_ADDREF_P(entry);
			} else {
				ZVAL_MAKE_REF_EX(entry, 2);
			}
			zend_hash_add_new(symbol_table, var_name, entry);
			count++;
		}
	} ZEND_HASH_FOREACH_END();

	return count;
}
/* }}} */

static zend_long php_extract_prefix_same(zend_array *arr, zend_array *symbol_table, zval *prefix) /* {{{ */
{
	zend_long count = 0;
	zend_string *var_name;
	zval *entry, *orig_var, final_name;

	ZEND_HASH_FOREACH_STR_KEY_VAL_IND(arr, var_name, entry) {
		if (!var_name) {
			continue;
		}
		if (ZSTR_LEN(var_name) == 0) {
			continue;
		}
		orig_var = zend_hash_find_ex(symbol_table, var_name, 1);
		if (orig_var) {
			if (Z_TYPE_P(orig_var) == IS_INDIRECT) {
				orig_var = Z_INDIRECT_P(orig_var);
				if (Z_TYPE_P(orig_var) == IS_UNDEF) {
					ZVAL_COPY_DEREF(orig_var, entry);
					count++;
					continue;
				}
			}
prefix:
			php_prefix_varname(&final_name, prefix, ZSTR_VAL(var_name), ZSTR_LEN(var_name), 1);
			if (php_valid_var_name(Z_STRVAL(final_name), Z_STRLEN(final_name))) {
				if (zend_string_equals_literal(Z_STR(final_name), "this")) {
					zend_throw_error(NULL, "Cannot re-assign $this");
					return -1;
				} else {
					ZVAL_DEREF(entry);
					if ((orig_var = zend_hash_find(symbol_table, Z_STR(final_name))) != NULL) {
						if (Z_TYPE_P(orig_var) == IS_INDIRECT) {
							orig_var = Z_INDIRECT_P(orig_var);
						}
						ZEND_TRY_ASSIGN_COPY_EX(orig_var, entry, 0);
						if (UNEXPECTED(EG(exception))) {
							zend_string_release_ex(Z_STR(final_name), 0);
							return -1;
						}
					} else {
						Z_TRY_ADDREF_P(entry);
						zend_hash_add_new(symbol_table, Z_STR(final_name), entry);
					}
					count++;
				}
			}
			zval_ptr_dtor_str(&final_name);
		} else {
			if (!php_valid_var_name(ZSTR_VAL(var_name), ZSTR_LEN(var_name))) {
				continue;
			}
			if (zend_string_equals_literal(var_name, "this")) {
				goto prefix;
			}
			ZVAL_DEREF(entry);
			Z_TRY_ADDREF_P(entry);
			zend_hash_add_new(symbol_table, var_name, entry);
			count++;
		}
	} ZEND_HASH_FOREACH_END();

	return count;
}
/* }}} */

static zend_long php_extract_ref_prefix_all(zend_array *arr, zend_array *symbol_table, zval *prefix) /* {{{ */
{
	zend_long count = 0;
	zend_string *var_name;
	zend_ulong num_key;
	zval *entry, *orig_var, final_name;

	ZEND_HASH_FOREACH_KEY_VAL_IND(arr, num_key, var_name, entry) {
		if (var_name) {
			if (ZSTR_LEN(var_name) == 0) {
				continue;
			}
			php_prefix_varname(&final_name, prefix, ZSTR_VAL(var_name), ZSTR_LEN(var_name), 1);
		} else {
			zend_string *str = zend_long_to_str(num_key);
			php_prefix_varname(&final_name, prefix, ZSTR_VAL(str), ZSTR_LEN(str), 1);
			zend_string_release_ex(str, 0);
		}
		if (php_valid_var_name(Z_STRVAL(final_name), Z_STRLEN(final_name))) {
			if (zend_string_equals_literal(Z_STR(final_name), "this")) {
				zend_throw_error(NULL, "Cannot re-assign $this");
				return -1;
			} else {
				if (Z_ISREF_P(entry)) {
					Z_ADDREF_P(entry);
				} else {
					ZVAL_MAKE_REF_EX(entry, 2);
				}
				if ((orig_var = zend_hash_find(symbol_table, Z_STR(final_name))) != NULL) {
					if (Z_TYPE_P(orig_var) == IS_INDIRECT) {
						orig_var = Z_INDIRECT_P(orig_var);
					}
					zval_ptr_dtor(orig_var);
					ZVAL_REF(orig_var, Z_REF_P(entry));
				} else {
					zend_hash_add_new(symbol_table, Z_STR(final_name), entry);
				}
				count++;
			}
		}
		zval_ptr_dtor_str(&final_name);
	} ZEND_HASH_FOREACH_END();

	return count;
}
/* }}} */

static zend_long php_extract_prefix_all(zend_array *arr, zend_array *symbol_table, zval *prefix) /* {{{ */
{
	zend_long count = 0;
	zend_string *var_name;
	zend_ulong num_key;
	zval *entry, *orig_var, final_name;

	ZEND_HASH_FOREACH_KEY_VAL_IND(arr, num_key, var_name, entry) {
		if (var_name) {
			if (ZSTR_LEN(var_name) == 0) {
				continue;
			}
			php_prefix_varname(&final_name, prefix, ZSTR_VAL(var_name), ZSTR_LEN(var_name), 1);
		} else {
			zend_string *str = zend_long_to_str(num_key);
			php_prefix_varname(&final_name, prefix, ZSTR_VAL(str), ZSTR_LEN(str), 1);
			zend_string_release_ex(str, 0);
		}
		if (php_valid_var_name(Z_STRVAL(final_name), Z_STRLEN(final_name))) {
			if (zend_string_equals_literal(Z_STR(final_name), "this")) {
				zend_throw_error(NULL, "Cannot re-assign $this");
				return -1;
			} else {
				ZVAL_DEREF(entry);
				if ((orig_var = zend_hash_find(symbol_table, Z_STR(final_name))) != NULL) {
					if (Z_TYPE_P(orig_var) == IS_INDIRECT) {
						orig_var = Z_INDIRECT_P(orig_var);
					}
					ZEND_TRY_ASSIGN_COPY_EX(orig_var, entry, 0);
					if (UNEXPECTED(EG(exception))) {
						zend_string_release_ex(Z_STR(final_name), 0);
						return -1;
					}
				} else {
					Z_TRY_ADDREF_P(entry);
					zend_hash_add_new(symbol_table, Z_STR(final_name), entry);
				}
				count++;
			}
		}
		zval_ptr_dtor_str(&final_name);
	} ZEND_HASH_FOREACH_END();

	return count;
}
/* }}} */

static zend_long php_extract_ref_prefix_invalid(zend_array *arr, zend_array *symbol_table, zval *prefix) /* {{{ */
{
	zend_long count = 0;
	zend_string *var_name;
	zend_ulong num_key;
	zval *entry, *orig_var, final_name;

	ZEND_HASH_FOREACH_KEY_VAL_IND(arr, num_key, var_name, entry) {
		if (var_name) {
			if (!php_valid_var_name(ZSTR_VAL(var_name), ZSTR_LEN(var_name))
			 || zend_string_equals_literal(var_name, "this")) {
				php_prefix_varname(&final_name, prefix, ZSTR_VAL(var_name), ZSTR_LEN(var_name), 1);
				if (!php_valid_var_name(Z_STRVAL(final_name), Z_STRLEN(final_name))) {
					zval_ptr_dtor_str(&final_name);
					continue;
				}
			} else {
				ZVAL_STR_COPY(&final_name, var_name);
			}
		} else {
			zend_string *str = zend_long_to_str(num_key);
			php_prefix_varname(&final_name, prefix, ZSTR_VAL(str), ZSTR_LEN(str), 1);
			zend_string_release_ex(str, 0);
			if (!php_valid_var_name(Z_STRVAL(final_name), Z_STRLEN(final_name))) {
				zval_ptr_dtor_str(&final_name);
				continue;
			}
		}
		if (zend_string_equals_literal(Z_STR(final_name), "this")) {
			zend_throw_error(NULL, "Cannot re-assign $this");
			return -1;
		} else {
			if (Z_ISREF_P(entry)) {
				Z_ADDREF_P(entry);
			} else {
				ZVAL_MAKE_REF_EX(entry, 2);
			}
			if ((orig_var = zend_hash_find(symbol_table, Z_STR(final_name))) != NULL) {
				if (Z_TYPE_P(orig_var) == IS_INDIRECT) {
					orig_var = Z_INDIRECT_P(orig_var);
				}
				zval_ptr_dtor(orig_var);
				ZVAL_REF(orig_var, Z_REF_P(entry));
			} else {
				zend_hash_add_new(symbol_table, Z_STR(final_name), entry);
			}
			count++;
		}
		zval_ptr_dtor_str(&final_name);
	} ZEND_HASH_FOREACH_END();

	return count;
}
/* }}} */

static zend_long php_extract_prefix_invalid(zend_array *arr, zend_array *symbol_table, zval *prefix) /* {{{ */
{
	zend_long count = 0;
	zend_string *var_name;
	zend_ulong num_key;
	zval *entry, *orig_var, final_name;

	ZEND_HASH_FOREACH_KEY_VAL_IND(arr, num_key, var_name, entry) {
		if (var_name) {
			if (!php_valid_var_name(ZSTR_VAL(var_name), ZSTR_LEN(var_name))
			 || zend_string_equals_literal(var_name, "this")) {
				php_prefix_varname(&final_name, prefix, ZSTR_VAL(var_name), ZSTR_LEN(var_name), 1);
				if (!php_valid_var_name(Z_STRVAL(final_name), Z_STRLEN(final_name))) {
					zval_ptr_dtor_str(&final_name);
					continue;
				}
			} else {
				ZVAL_STR_COPY(&final_name, var_name);
			}
		} else {
			zend_string *str = zend_long_to_str(num_key);
			php_prefix_varname(&final_name, prefix, ZSTR_VAL(str), ZSTR_LEN(str), 1);
			zend_string_release_ex(str, 0);
			if (!php_valid_var_name(Z_STRVAL(final_name), Z_STRLEN(final_name))) {
				zval_ptr_dtor_str(&final_name);
				continue;
			}
		}
		if (zend_string_equals_literal(Z_STR(final_name), "this")) {
			zend_throw_error(NULL, "Cannot re-assign $this");
			return -1;
		} else {
			ZVAL_DEREF(entry);
			if ((orig_var = zend_hash_find(symbol_table, Z_STR(final_name))) != NULL) {
				if (Z_TYPE_P(orig_var) == IS_INDIRECT) {
					orig_var = Z_INDIRECT_P(orig_var);
				}
				ZEND_TRY_ASSIGN_COPY_EX(orig_var, entry, 0);
				if (UNEXPECTED(EG(exception))) {
					zend_string_release_ex(Z_STR(final_name), 0);
					return -1;
				}
			} else {
				Z_TRY_ADDREF_P(entry);
				zend_hash_add_new(symbol_table, Z_STR(final_name), entry);
			}
			count++;
		}
		zval_ptr_dtor_str(&final_name);
	} ZEND_HASH_FOREACH_END();

	return count;
}
/* }}} */

static zend_long php_extract_ref_skip(zend_array *arr, zend_array *symbol_table) /* {{{ */
{
	zend_long count = 0;
	zend_string *var_name;
	zval *entry, *orig_var;

	ZEND_HASH_FOREACH_STR_KEY_VAL_IND(arr, var_name, entry) {
		if (!var_name) {
			continue;
		}
		if (!php_valid_var_name(ZSTR_VAL(var_name), ZSTR_LEN(var_name))) {
			continue;
		}
		if (zend_string_equals_literal(var_name, "this")) {
			continue;
		}
		orig_var = zend_hash_find_ex(symbol_table, var_name, 1);
		if (orig_var) {
			if (Z_TYPE_P(orig_var) == IS_INDIRECT) {
				orig_var = Z_INDIRECT_P(orig_var);
				if (Z_TYPE_P(orig_var) == IS_UNDEF) {
					if (Z_ISREF_P(entry)) {
						Z_ADDREF_P(entry);
					} else {
						ZVAL_MAKE_REF_EX(entry, 2);
					}
					ZVAL_REF(orig_var, Z_REF_P(entry));
					count++;
				}
			}
		} else {
			if (Z_ISREF_P(entry)) {
				Z_ADDREF_P(entry);
			} else {
				ZVAL_MAKE_REF_EX(entry, 2);
			}
			zend_hash_add_new(symbol_table, var_name, entry);
			count++;
		}
	} ZEND_HASH_FOREACH_END();

	return count;
}
/* }}} */

static zend_long php_extract_skip(zend_array *arr, zend_array *symbol_table) /* {{{ */
{
	zend_long count = 0;
	zend_string *var_name;
	zval *entry, *orig_var;

	ZEND_HASH_FOREACH_STR_KEY_VAL_IND(arr, var_name, entry) {
		if (!var_name) {
			continue;
		}
		if (!php_valid_var_name(ZSTR_VAL(var_name), ZSTR_LEN(var_name))) {
			continue;
		}
		if (zend_string_equals_literal(var_name, "this")) {
			continue;
		}
		orig_var = zend_hash_find_ex(symbol_table, var_name, 1);
		if (orig_var) {
			if (Z_TYPE_P(orig_var) == IS_INDIRECT) {
				orig_var = Z_INDIRECT_P(orig_var);
				if (Z_TYPE_P(orig_var) == IS_UNDEF) {
					ZVAL_COPY_DEREF(orig_var, entry);
					count++;
				}
			}
		} else {
			ZVAL_DEREF(entry);
			Z_TRY_ADDREF_P(entry);
			zend_hash_add_new(symbol_table, var_name, entry);
			count++;
		}
	} ZEND_HASH_FOREACH_END();

	return count;
}
/* }}} */

/* {{{ proto int extract(array var_array [, int extract_type [, string prefix]])
   Imports variables into symbol table from an array */
PHP_FUNCTION(extract)
{
	zval *var_array_param, *prefix = NULL;
	zend_long extract_refs;
	zend_long extract_type = EXTR_OVERWRITE;
	zend_long count;
	zend_array *symbol_table;

	ZEND_PARSE_PARAMETERS_START(1, 3)
		Z_PARAM_ARRAY_EX2(var_array_param, 0, 1, 0)
		Z_PARAM_OPTIONAL
		Z_PARAM_LONG(extract_type)
		Z_PARAM_ZVAL(prefix)
	ZEND_PARSE_PARAMETERS_END();

	extract_refs = (extract_type & EXTR_REFS);
	if (extract_refs) {
		SEPARATE_ARRAY(var_array_param);
	}
	extract_type &= 0xff;

	if (extract_type < EXTR_OVERWRITE || extract_type > EXTR_IF_EXISTS) {
		php_error_docref(NULL, E_WARNING, "Invalid extract type");
		return;
	}

	if (extract_type > EXTR_SKIP && extract_type <= EXTR_PREFIX_IF_EXISTS && ZEND_NUM_ARGS() < 3) {
		php_error_docref(NULL, E_WARNING, "specified extract type requires the prefix parameter");
		return;
	}

	if (prefix) {
		if (!try_convert_to_string(prefix)) {
			return;
		}

		if (Z_STRLEN_P(prefix) && !php_valid_var_name(Z_STRVAL_P(prefix), Z_STRLEN_P(prefix))) {
			php_error_docref(NULL, E_WARNING, "prefix is not a valid identifier");
			return;
		}
	}

	if (zend_forbid_dynamic_call("extract()") == FAILURE) {
		return;
	}

	symbol_table = zend_rebuild_symbol_table();

	if (extract_refs) {
		switch (extract_type) {
			case EXTR_IF_EXISTS:
				count = php_extract_ref_if_exists(Z_ARRVAL_P(var_array_param), symbol_table);
				break;
			case EXTR_OVERWRITE:
				count = php_extract_ref_overwrite(Z_ARRVAL_P(var_array_param), symbol_table);
				break;
			case EXTR_PREFIX_IF_EXISTS:
				count = php_extract_ref_prefix_if_exists(Z_ARRVAL_P(var_array_param), symbol_table, prefix);
				break;
			case EXTR_PREFIX_SAME:
				count = php_extract_ref_prefix_same(Z_ARRVAL_P(var_array_param), symbol_table, prefix);
				break;
			case EXTR_PREFIX_ALL:
				count = php_extract_ref_prefix_all(Z_ARRVAL_P(var_array_param), symbol_table, prefix);
				break;
			case EXTR_PREFIX_INVALID:
				count = php_extract_ref_prefix_invalid(Z_ARRVAL_P(var_array_param), symbol_table, prefix);
				break;
			default:
				count = php_extract_ref_skip(Z_ARRVAL_P(var_array_param), symbol_table);
				break;
		}
	} else {
		/* The array might be stored in a local variable that will be overwritten */
		zval array_copy;
		ZVAL_COPY(&array_copy, var_array_param);
		switch (extract_type) {
			case EXTR_IF_EXISTS:
				count = php_extract_if_exists(Z_ARRVAL(array_copy), symbol_table);
				break;
			case EXTR_OVERWRITE:
				count = php_extract_overwrite(Z_ARRVAL(array_copy), symbol_table);
				break;
			case EXTR_PREFIX_IF_EXISTS:
				count = php_extract_prefix_if_exists(Z_ARRVAL(array_copy), symbol_table, prefix);
				break;
			case EXTR_PREFIX_SAME:
				count = php_extract_prefix_same(Z_ARRVAL(array_copy), symbol_table, prefix);
				break;
			case EXTR_PREFIX_ALL:
				count = php_extract_prefix_all(Z_ARRVAL(array_copy), symbol_table, prefix);
				break;
			case EXTR_PREFIX_INVALID:
				count = php_extract_prefix_invalid(Z_ARRVAL(array_copy), symbol_table, prefix);
				break;
			default:
				count = php_extract_skip(Z_ARRVAL(array_copy), symbol_table);
				break;
		}
		zval_ptr_dtor(&array_copy);
	}

	RETURN_LONG(count);
}
/* }}} */

static void php_compact_var(HashTable *eg_active_symbol_table, zval *return_value, zval *entry) /* {{{ */
{
	zval *value_ptr, data;

	ZVAL_DEREF(entry);
	if (Z_TYPE_P(entry) == IS_STRING) {
		if ((value_ptr = zend_hash_find_ind(eg_active_symbol_table, Z_STR_P(entry))) != NULL) {
			ZVAL_DEREF(value_ptr);
			Z_TRY_ADDREF_P(value_ptr);
			zend_hash_update(Z_ARRVAL_P(return_value), Z_STR_P(entry), value_ptr);
		} else if (zend_string_equals_literal(Z_STR_P(entry), "this")) {
			zend_object *object = zend_get_this_object(EG(current_execute_data));
			if (object) {
				GC_ADDREF(object);
				ZVAL_OBJ(&data, object);
				zend_hash_update(Z_ARRVAL_P(return_value), Z_STR_P(entry), &data);
			}
		} else {
			php_error_docref(NULL, E_NOTICE, "Undefined variable: %s", ZSTR_VAL(Z_STR_P(entry)));
		}
	} else if (Z_TYPE_P(entry) == IS_ARRAY) {
	    if (Z_REFCOUNTED_P(entry)) {
			if (Z_IS_RECURSIVE_P(entry)) {
				php_error_docref(NULL, E_WARNING, "recursion detected");
				return;
			}
			Z_PROTECT_RECURSION_P(entry);
		}
		ZEND_HASH_FOREACH_VAL_IND(Z_ARRVAL_P(entry), value_ptr) {
			php_compact_var(eg_active_symbol_table, return_value, value_ptr);
		} ZEND_HASH_FOREACH_END();
	    if (Z_REFCOUNTED_P(entry)) {
			Z_UNPROTECT_RECURSION_P(entry);
		}
	}
}
/* }}} */

/* {{{ proto array compact(mixed var_names [, mixed ...])
   Creates a hash containing variables and their values */
PHP_FUNCTION(compact)
{
	zval *args = NULL;	/* function arguments array */
	uint32_t num_args, i;
	zend_array *symbol_table;

	ZEND_PARSE_PARAMETERS_START(1, -1)
		Z_PARAM_VARIADIC('+', args, num_args)
	ZEND_PARSE_PARAMETERS_END();

	if (zend_forbid_dynamic_call("compact()") == FAILURE) {
		return;
	}

	symbol_table = zend_rebuild_symbol_table();
	if (UNEXPECTED(symbol_table == NULL)) {
		return;
	}

	/* compact() is probably most used with a single array of var_names
	   or multiple string names, rather than a combination of both.
	   So quickly guess a minimum result size based on that */
	if (num_args && Z_TYPE(args[0]) == IS_ARRAY) {
		array_init_size(return_value, zend_hash_num_elements(Z_ARRVAL(args[0])));
	} else {
		array_init_size(return_value, num_args);
	}

	for (i = 0; i < num_args; i++) {
		php_compact_var(symbol_table, return_value, &args[i]);
	}
}
/* }}} */

/* {{{ proto array array_fill(int start_key, int num, mixed val)
   Create an array containing num elements starting with index start_key each initialized to val */
PHP_FUNCTION(array_fill)
{
	zval *val;
	zend_long start_key, num;

	ZEND_PARSE_PARAMETERS_START(3, 3)
		Z_PARAM_LONG(start_key)
		Z_PARAM_LONG(num)
		Z_PARAM_ZVAL(val)
	ZEND_PARSE_PARAMETERS_END();

	if (EXPECTED(num > 0)) {
		if (sizeof(num) > 4 && UNEXPECTED(EXPECTED(num > 0x7fffffff))) {
			php_error_docref(NULL, E_WARNING, "Too many elements");
			RETURN_FALSE;
		} else if (UNEXPECTED(start_key > ZEND_LONG_MAX - num + 1)) {
			php_error_docref(NULL, E_WARNING, "Cannot add element to the array as the next element is already occupied");
			RETURN_FALSE;
		} else if (EXPECTED(start_key >= 0) && EXPECTED(start_key < num)) {
			/* create packed array */
			Bucket *p;
			zend_long n;

			array_init_size(return_value, (uint32_t)(start_key + num));
			zend_hash_real_init_packed(Z_ARRVAL_P(return_value));
			Z_ARRVAL_P(return_value)->nNumUsed = (uint32_t)(start_key + num);
			Z_ARRVAL_P(return_value)->nNumOfElements = (uint32_t)num;
			Z_ARRVAL_P(return_value)->nNextFreeElement = (zend_long)(start_key + num);

			if (Z_REFCOUNTED_P(val)) {
				GC_ADDREF_EX(Z_COUNTED_P(val), (uint32_t)num);
			}

			p = Z_ARRVAL_P(return_value)->arData;
			n = start_key;

			while (start_key--) {
				ZVAL_UNDEF(&p->val);
				p++;
			}
			while (num--) {
				ZVAL_COPY_VALUE(&p->val, val);
				p->h = n++;
				p->key = NULL;
				p++;
			}
		} else {
			/* create hash */
			array_init_size(return_value, (uint32_t)num);
			zend_hash_real_init_mixed(Z_ARRVAL_P(return_value));
			if (Z_REFCOUNTED_P(val)) {
				GC_ADDREF_EX(Z_COUNTED_P(val), (uint32_t)num);
			}
			zend_hash_index_add_new(Z_ARRVAL_P(return_value), start_key, val);
			while (--num) {
				zend_hash_next_index_insert_new(Z_ARRVAL_P(return_value), val);
				start_key++;
			}
		}
	} else if (EXPECTED(num == 0)) {
		RETURN_EMPTY_ARRAY();
	} else {
		php_error_docref(NULL, E_WARNING, "Number of elements can't be negative");
		RETURN_FALSE;
	}
}
/* }}} */

/* {{{ proto array array_fill_keys(array keys, mixed val)
   Create an array using the elements of the first parameter as keys each initialized to val */
PHP_FUNCTION(array_fill_keys)
{
	zval *keys, *val, *entry;

	ZEND_PARSE_PARAMETERS_START(2, 2)
		Z_PARAM_ARRAY(keys)
		Z_PARAM_ZVAL(val)
	ZEND_PARSE_PARAMETERS_END();

	/* Initialize return array */
	array_init_size(return_value, zend_hash_num_elements(Z_ARRVAL_P(keys)));

	ZEND_HASH_FOREACH_VAL(Z_ARRVAL_P(keys), entry) {
		ZVAL_DEREF(entry);
		Z_TRY_ADDREF_P(val);
		if (Z_TYPE_P(entry) == IS_LONG) {
			zend_hash_index_update(Z_ARRVAL_P(return_value), Z_LVAL_P(entry), val);
		} else {
			zend_string *tmp_key;
			zend_string *key = zval_get_tmp_string(entry, &tmp_key);
			zend_symtable_update(Z_ARRVAL_P(return_value), key, val);
			zend_tmp_string_release(tmp_key);
		}
	} ZEND_HASH_FOREACH_END();
}
/* }}} */

#define RANGE_CHECK_DOUBLE_INIT_ARRAY(start, end) do { \
		double __calc_size = ((start - end) / step) + 1; \
		if (__calc_size >= (double)HT_MAX_SIZE) { \
			php_error_docref(NULL, E_WARNING, "The supplied range exceeds the maximum array size: start=%0.0f end=%0.0f", end, start); \
			RETURN_FALSE; \
		} \
		size = (uint32_t)_php_math_round(__calc_size, 0, PHP_ROUND_HALF_UP); \
		array_init_size(return_value, size); \
		zend_hash_real_init_packed(Z_ARRVAL_P(return_value)); \
	} while (0)

#define RANGE_CHECK_LONG_INIT_ARRAY(start, end) do { \
		zend_ulong __calc_size = ((zend_ulong) start - end) / lstep; \
		if (__calc_size >= HT_MAX_SIZE - 1) { \
			php_error_docref(NULL, E_WARNING, "The supplied range exceeds the maximum array size: start=" ZEND_LONG_FMT " end=" ZEND_LONG_FMT, end, start); \
			RETURN_FALSE; \
		} \
		size = (uint32_t)(__calc_size + 1); \
		array_init_size(return_value, size); \
		zend_hash_real_init_packed(Z_ARRVAL_P(return_value)); \
	} while (0)

/* {{{ proto array range(mixed low, mixed high[, int step])
   Create an array containing the range of integers or characters from low to high (inclusive) */
PHP_FUNCTION(range)
{
	zval *zlow, *zhigh, *zstep = NULL, tmp;
	int err = 0, is_step_double = 0;
	double step = 1.0;

	ZEND_PARSE_PARAMETERS_START(2, 3)
		Z_PARAM_ZVAL(zlow)
		Z_PARAM_ZVAL(zhigh)
		Z_PARAM_OPTIONAL
		Z_PARAM_ZVAL(zstep)
	ZEND_PARSE_PARAMETERS_END_EX(RETURN_FALSE);

	if (zstep) {
		if (Z_TYPE_P(zstep) == IS_DOUBLE) {
			is_step_double = 1;
		} else if (Z_TYPE_P(zstep) == IS_STRING) {
			int type = is_numeric_string(Z_STRVAL_P(zstep), Z_STRLEN_P(zstep), NULL, NULL, 0);
			if (type == IS_DOUBLE) {
				is_step_double = 1;
			}
			if (type == 0) {
				/* bad number */
				php_error_docref(NULL, E_WARNING, "Invalid range string - must be numeric");
				RETURN_FALSE;
			}
		}

		step = zval_get_double(zstep);

		/* We only want positive step values. */
		if (step < 0.0) {
			step *= -1;
		}
	}

	/* If the range is given as strings, generate an array of characters. */
	if (Z_TYPE_P(zlow) == IS_STRING && Z_TYPE_P(zhigh) == IS_STRING && Z_STRLEN_P(zlow) >= 1 && Z_STRLEN_P(zhigh) >= 1) {
		int type1, type2;
		unsigned char low, high;
		zend_long lstep = (zend_long) step;

		type1 = is_numeric_string(Z_STRVAL_P(zlow), Z_STRLEN_P(zlow), NULL, NULL, 0);
		type2 = is_numeric_string(Z_STRVAL_P(zhigh), Z_STRLEN_P(zhigh), NULL, NULL, 0);

		if (type1 == IS_DOUBLE || type2 == IS_DOUBLE || is_step_double) {
			goto double_str;
		} else if (type1 == IS_LONG || type2 == IS_LONG) {
			goto long_str;
		}

		low = (unsigned char)Z_STRVAL_P(zlow)[0];
		high = (unsigned char)Z_STRVAL_P(zhigh)[0];

		if (low > high) {		/* Negative Steps */
			if (lstep <= 0) {
				err = 1;
				goto err;
			}
			/* Initialize the return_value as an array. */
			array_init_size(return_value, (uint32_t)(((low - high) / lstep) + 1));
			zend_hash_real_init_packed(Z_ARRVAL_P(return_value));
			ZEND_HASH_FILL_PACKED(Z_ARRVAL_P(return_value)) {
				for (; low >= high; low -= (unsigned int)lstep) {
					ZEND_HASH_FILL_SET_INTERNED_STR(ZSTR_CHAR(low));
					ZEND_HASH_FILL_NEXT();
					if (((signed int)low - lstep) < 0) {
						break;
					}
				}
			} ZEND_HASH_FILL_END();
		} else if (high > low) {	/* Positive Steps */
			if (lstep <= 0) {
				err = 1;
				goto err;
			}
			array_init_size(return_value, (uint32_t)(((high - low) / lstep) + 1));
			zend_hash_real_init_packed(Z_ARRVAL_P(return_value));
			ZEND_HASH_FILL_PACKED(Z_ARRVAL_P(return_value)) {
				for (; low <= high; low += (unsigned int)lstep) {
					ZEND_HASH_FILL_SET_INTERNED_STR(ZSTR_CHAR(low));
					ZEND_HASH_FILL_NEXT();
					if (((signed int)low + lstep) > 255) {
						break;
					}
				}
			} ZEND_HASH_FILL_END();
		} else {
			array_init(return_value);
			ZVAL_INTERNED_STR(&tmp, ZSTR_CHAR(low));
			zend_hash_next_index_insert_new(Z_ARRVAL_P(return_value), &tmp);
		}
	} else if (Z_TYPE_P(zlow) == IS_DOUBLE || Z_TYPE_P(zhigh) == IS_DOUBLE || is_step_double) {
		double low, high, element;
		uint32_t i, size;
double_str:
		low = zval_get_double(zlow);
		high = zval_get_double(zhigh);

		if (zend_isinf(high) || zend_isinf(low)) {
			php_error_docref(NULL, E_WARNING, "Invalid range supplied: start=%0.0f end=%0.0f", low, high);
			RETURN_FALSE;
		}

		if (low > high) { 		/* Negative steps */
			if (low - high < step || step <= 0) {
				err = 1;
				goto err;
			}

			RANGE_CHECK_DOUBLE_INIT_ARRAY(low, high);

			ZEND_HASH_FILL_PACKED(Z_ARRVAL_P(return_value)) {
				for (i = 0, element = low; i < size && element >= high; ++i, element = low - (i * step)) {
					ZEND_HASH_FILL_SET_DOUBLE(element);
					ZEND_HASH_FILL_NEXT();
				}
			} ZEND_HASH_FILL_END();
		} else if (high > low) { 	/* Positive steps */
			if (high - low < step || step <= 0) {
				err = 1;
				goto err;
			}

			RANGE_CHECK_DOUBLE_INIT_ARRAY(high, low);

			ZEND_HASH_FILL_PACKED(Z_ARRVAL_P(return_value)) {
				for (i = 0, element = low; i < size && element <= high; ++i, element = low + (i * step)) {
					ZEND_HASH_FILL_SET_DOUBLE(element);
					ZEND_HASH_FILL_NEXT();
				}
			} ZEND_HASH_FILL_END();
		} else {
			array_init(return_value);
			ZVAL_DOUBLE(&tmp, low);
			zend_hash_next_index_insert_new(Z_ARRVAL_P(return_value), &tmp);
		}
	} else {
		zend_long low, high;
		/* lstep is a zend_ulong so that comparisons to it don't overflow, i.e. low - high < lstep */
		zend_ulong lstep;
		uint32_t i, size;
long_str:
		low = zval_get_long(zlow);
		high = zval_get_long(zhigh);

		if (step <= 0) {
			err = 1;
			goto err;
		}

		lstep = (zend_ulong)step;
		if (step <= 0) {
			err = 1;
			goto err;
		}

		if (low > high) { 		/* Negative steps */
			if ((zend_ulong)low - high < lstep) {
				err = 1;
				goto err;
			}

			RANGE_CHECK_LONG_INIT_ARRAY(low, high);

			ZEND_HASH_FILL_PACKED(Z_ARRVAL_P(return_value)) {
				for (i = 0; i < size; ++i) {
					ZEND_HASH_FILL_SET_LONG(low - (i * lstep));
					ZEND_HASH_FILL_NEXT();
				}
			} ZEND_HASH_FILL_END();
		} else if (high > low) { 	/* Positive steps */
			if ((zend_ulong)high - low < lstep) {
				err = 1;
				goto err;
			}

			RANGE_CHECK_LONG_INIT_ARRAY(high, low);

			ZEND_HASH_FILL_PACKED(Z_ARRVAL_P(return_value)) {
				for (i = 0; i < size; ++i) {
					ZEND_HASH_FILL_SET_LONG(low + (i * lstep));
					ZEND_HASH_FILL_NEXT();
				}
			} ZEND_HASH_FILL_END();
		} else {
			array_init(return_value);
			ZVAL_LONG(&tmp, low);
			zend_hash_next_index_insert_new(Z_ARRVAL_P(return_value), &tmp);
		}
	}
err:
	if (err) {
		php_error_docref(NULL, E_WARNING, "step exceeds the specified range");
		RETURN_FALSE;
	}
}
/* }}} */

#undef RANGE_CHECK_DOUBLE_INIT_ARRAY
#undef RANGE_CHECK_LONG_INIT_ARRAY

static void php_array_data_shuffle(zval *array) /* {{{ */
{
	uint32_t idx, j, n_elems;
	Bucket *p, temp;
	HashTable *hash;
	zend_long rnd_idx;
	uint32_t n_left;

	n_elems = zend_hash_num_elements(Z_ARRVAL_P(array));

	if (n_elems < 1) {
		return;
	}

	hash = Z_ARRVAL_P(array);
	n_left = n_elems;

	if (EXPECTED(!HT_HAS_ITERATORS(hash))) {
		if (hash->nNumUsed != hash->nNumOfElements) {
			for (j = 0, idx = 0; idx < hash->nNumUsed; idx++) {
				p = hash->arData + idx;
				if (Z_TYPE(p->val) == IS_UNDEF) continue;
				if (j != idx) {
					hash->arData[j] = *p;
				}
				j++;
			}
		}
		while (--n_left) {
			rnd_idx = php_mt_rand_range(0, n_left);
			if (rnd_idx != n_left) {
				temp = hash->arData[n_left];
				hash->arData[n_left] = hash->arData[rnd_idx];
				hash->arData[rnd_idx] = temp;
			}
		}
	} else {
		uint32_t iter_pos = zend_hash_iterators_lower_pos(hash, 0);

		if (hash->nNumUsed != hash->nNumOfElements) {
			for (j = 0, idx = 0; idx < hash->nNumUsed; idx++) {
				p = hash->arData + idx;
				if (Z_TYPE(p->val) == IS_UNDEF) continue;
				if (j != idx) {
					hash->arData[j] = *p;
					if (idx == iter_pos) {
						zend_hash_iterators_update(hash, idx, j);
						iter_pos = zend_hash_iterators_lower_pos(hash, iter_pos + 1);
					}
				}
				j++;
			}
		}
		while (--n_left) {
			rnd_idx = php_mt_rand_range(0, n_left);
			if (rnd_idx != n_left) {
				temp = hash->arData[n_left];
				hash->arData[n_left] = hash->arData[rnd_idx];
				hash->arData[rnd_idx] = temp;
				zend_hash_iterators_update(hash, (uint32_t)rnd_idx, n_left);
			}
		}
	}
	hash->nNumUsed = n_elems;
	hash->nInternalPointer = 0;

	for (j = 0; j < n_elems; j++) {
		p = hash->arData + j;
		if (p->key) {
			zend_string_release_ex(p->key, 0);
		}
		p->h = j;
		p->key = NULL;
	}
	hash->nNextFreeElement = n_elems;
	if (!(HT_FLAGS(hash) & HASH_FLAG_PACKED)) {
		zend_hash_to_packed(hash);
	}
}
/* }}} */

/* {{{ proto bool shuffle(array array_arg)
   Randomly shuffle the contents of an array */
PHP_FUNCTION(shuffle)
{
	zval *array;

	ZEND_PARSE_PARAMETERS_START(1, 1)
		Z_PARAM_ARRAY_EX(array, 0, 1)
	ZEND_PARSE_PARAMETERS_END_EX(RETURN_FALSE);

	php_array_data_shuffle(array);

	RETURN_TRUE;
}
/* }}} */

static void php_splice(HashTable *in_hash, zend_long offset, zend_long length, HashTable *replace, HashTable *removed) /* {{{ */
{
	HashTable 	 out_hash;			/* Output hashtable */
	zend_long	 num_in;			/* Number of entries in the input hashtable */
	zend_long	 pos;				/* Current position in the hashtable */
	uint32_t     idx;
	Bucket		*p;					/* Pointer to hash bucket */
	zval		*entry;				/* Hash entry */
	uint32_t    iter_pos = zend_hash_iterators_lower_pos(in_hash, 0);

	/* Get number of entries in the input hash */
	num_in = zend_hash_num_elements(in_hash);

	/* Clamp the offset.. */
	if (offset > num_in) {
		offset = num_in;
	} else if (offset < 0 && (offset = (num_in + offset)) < 0) {
		offset = 0;
	}

	/* ..and the length */
	if (length < 0) {
		length = num_in - offset + length;
	} else if (((unsigned)offset + (unsigned)length) > (unsigned)num_in) {
		length = num_in - offset;
	}

	/* Create and initialize output hash */
	zend_hash_init(&out_hash, (length > 0 ? num_in - length : 0) + (replace ? zend_hash_num_elements(replace) : 0), NULL, ZVAL_PTR_DTOR, 0);

	/* Start at the beginning of the input hash and copy entries to output hash until offset is reached */
	for (pos = 0, idx = 0; pos < offset && idx < in_hash->nNumUsed; idx++) {
		p = in_hash->arData + idx;
		if (Z_TYPE(p->val) == IS_UNDEF) continue;
		/* Get entry and increase reference count */
		entry = &p->val;

		/* Update output hash depending on key type */
		if (p->key == NULL) {
			zend_hash_next_index_insert_new(&out_hash, entry);
		} else {
			zend_hash_add_new(&out_hash, p->key, entry);
		}
		if (idx == iter_pos) {
			if ((zend_long)idx != pos) {
				zend_hash_iterators_update(in_hash, idx, pos);
			}
			iter_pos = zend_hash_iterators_lower_pos(in_hash, iter_pos + 1);
		}
		pos++;
	}

	/* If hash for removed entries exists, go until offset+length and copy the entries to it */
	if (removed != NULL) {
		for ( ; pos < offset + length && idx < in_hash->nNumUsed; idx++) {
			p = in_hash->arData + idx;
			if (Z_TYPE(p->val) == IS_UNDEF) continue;
			pos++;
			entry = &p->val;
			Z_TRY_ADDREF_P(entry);
			if (p->key == NULL) {
				zend_hash_next_index_insert_new(removed, entry);
				zend_hash_del_bucket(in_hash, p);
			} else {
				zend_hash_add_new(removed, p->key, entry);
				if (in_hash == &EG(symbol_table)) {
					zend_delete_global_variable(p->key);
				} else {
					zend_hash_del_bucket(in_hash, p);
				}
			}
		}
	} else { /* otherwise just skip those entries */
		int pos2 = pos;

		for ( ; pos2 < offset + length && idx < in_hash->nNumUsed; idx++) {
			p = in_hash->arData + idx;
			if (Z_TYPE(p->val) == IS_UNDEF) continue;
			pos2++;
			if (p->key && in_hash == &EG(symbol_table)) {
				zend_delete_global_variable(p->key);
			} else {
				zend_hash_del_bucket(in_hash, p);
			}
		}
	}
	iter_pos = zend_hash_iterators_lower_pos(in_hash, iter_pos);

	/* If there are entries to insert.. */
	if (replace) {
		ZEND_HASH_FOREACH_VAL_IND(replace, entry) {
			Z_TRY_ADDREF_P(entry);
			zend_hash_next_index_insert_new(&out_hash, entry);
			pos++;
		} ZEND_HASH_FOREACH_END();
	}

	/* Copy the remaining input hash entries to the output hash */
	for ( ; idx < in_hash->nNumUsed ; idx++) {
		p = in_hash->arData + idx;
		if (Z_TYPE(p->val) == IS_UNDEF) continue;
		entry = &p->val;
		if (p->key == NULL) {
			zend_hash_next_index_insert_new(&out_hash, entry);
		} else {
			zend_hash_add_new(&out_hash, p->key, entry);
		}
		if (idx == iter_pos) {
			if ((zend_long)idx != pos) {
				zend_hash_iterators_update(in_hash, idx, pos);
			}
			iter_pos = zend_hash_iterators_lower_pos(in_hash, iter_pos + 1);
		}
		pos++;
	}

	/* replace HashTable data */
	HT_SET_ITERATORS_COUNT(&out_hash, HT_ITERATORS_COUNT(in_hash));
	HT_SET_ITERATORS_COUNT(in_hash, 0);
	in_hash->pDestructor = NULL;
	zend_hash_destroy(in_hash);

	HT_FLAGS(in_hash)          = HT_FLAGS(&out_hash);
	in_hash->nTableSize        = out_hash.nTableSize;
	in_hash->nTableMask        = out_hash.nTableMask;
	in_hash->nNumUsed          = out_hash.nNumUsed;
	in_hash->nNumOfElements    = out_hash.nNumOfElements;
	in_hash->nNextFreeElement  = out_hash.nNextFreeElement;
	in_hash->arData            = out_hash.arData;
	in_hash->pDestructor       = out_hash.pDestructor;

	zend_hash_internal_pointer_reset(in_hash);
}
/* }}} */

/* {{{ proto int array_push(array stack, mixed var [, mixed ...])
   Pushes elements onto the end of the array */
PHP_FUNCTION(array_push)
{
	zval   *args,		/* Function arguments array */
		   *stack,		/* Input array */
		    new_var;	/* Variable to be pushed */
	int i,				/* Loop counter */
		argc;			/* Number of function arguments */


	ZEND_PARSE_PARAMETERS_START(1, -1)
		Z_PARAM_ARRAY_EX(stack, 0, 1)
		Z_PARAM_VARIADIC('+', args, argc)
	ZEND_PARSE_PARAMETERS_END();

	/* For each subsequent argument, make it a reference, increase refcount, and add it to the end of the array */
	for (i = 0; i < argc; i++) {
		ZVAL_COPY(&new_var, &args[i]);

		if (zend_hash_next_index_insert(Z_ARRVAL_P(stack), &new_var) == NULL) {
			Z_TRY_DELREF(new_var);
			php_error_docref(NULL, E_WARNING, "Cannot add element to the array as the next element is already occupied");
			RETURN_FALSE;
		}
	}

	/* Clean up and return the number of values in the stack */
	RETVAL_LONG(zend_hash_num_elements(Z_ARRVAL_P(stack)));
}
/* }}} */

/* {{{ proto mixed array_pop(array stack)
   Pops an element off the end of the array */
PHP_FUNCTION(array_pop)
{
	zval *stack,	/* Input stack */
		 *val;		/* Value to be popped */
	uint32_t idx;
	Bucket *p;

	ZEND_PARSE_PARAMETERS_START(1, 1)
		Z_PARAM_ARRAY_EX(stack, 0, 1)
	ZEND_PARSE_PARAMETERS_END();

	if (zend_hash_num_elements(Z_ARRVAL_P(stack)) == 0) {
		return;
	}

	/* Get the last value and copy it into the return value */
	idx = Z_ARRVAL_P(stack)->nNumUsed;
	while (1) {
		if (idx == 0) {
			return;
		}
		idx--;
		p = Z_ARRVAL_P(stack)->arData + idx;
		val = &p->val;
		if (Z_TYPE_P(val) == IS_INDIRECT) {
			val = Z_INDIRECT_P(val);
		}
		if (Z_TYPE_P(val) != IS_UNDEF) {
			break;
		}
	}
	ZVAL_COPY_DEREF(return_value, val);

	if (!p->key && Z_ARRVAL_P(stack)->nNextFreeElement > 0 && p->h >= (zend_ulong)(Z_ARRVAL_P(stack)->nNextFreeElement - 1)) {
		Z_ARRVAL_P(stack)->nNextFreeElement = Z_ARRVAL_P(stack)->nNextFreeElement - 1;
	}

	/* Delete the last value */
	if (p->key && Z_ARRVAL_P(stack) == &EG(symbol_table)) {
		zend_delete_global_variable(p->key);
	} else {
		zend_hash_del_bucket(Z_ARRVAL_P(stack), p);
	}

	zend_hash_internal_pointer_reset(Z_ARRVAL_P(stack));
}
/* }}} */

/* {{{ proto mixed array_shift(array stack)
   Pops an element off the beginning of the array */
PHP_FUNCTION(array_shift)
{
	zval *stack,	/* Input stack */
		 *val;		/* Value to be popped */
	uint32_t idx;
	Bucket *p;

	ZEND_PARSE_PARAMETERS_START(1, 1)
		Z_PARAM_ARRAY_EX(stack, 0, 1)
	ZEND_PARSE_PARAMETERS_END();

	if (zend_hash_num_elements(Z_ARRVAL_P(stack)) == 0) {
		return;
	}

	/* Get the first value and copy it into the return value */
	idx = 0;
	while (1) {
		if (idx == Z_ARRVAL_P(stack)->nNumUsed) {
			return;
		}
		p = Z_ARRVAL_P(stack)->arData + idx;
		val = &p->val;
		if (Z_TYPE_P(val) == IS_INDIRECT) {
			val = Z_INDIRECT_P(val);
		}
		if (Z_TYPE_P(val) != IS_UNDEF) {
			break;
		}
		idx++;
	}
	ZVAL_COPY_DEREF(return_value, val);

	/* Delete the first value */
	if (p->key && Z_ARRVAL_P(stack) == &EG(symbol_table)) {
		zend_delete_global_variable(p->key);
	} else {
		zend_hash_del_bucket(Z_ARRVAL_P(stack), p);
	}

	/* re-index like it did before */
	if (HT_FLAGS(Z_ARRVAL_P(stack)) & HASH_FLAG_PACKED) {
		uint32_t k = 0;

		if (EXPECTED(!HT_HAS_ITERATORS(Z_ARRVAL_P(stack)))) {
			for (idx = 0; idx < Z_ARRVAL_P(stack)->nNumUsed; idx++) {
				p = Z_ARRVAL_P(stack)->arData + idx;
				if (Z_TYPE(p->val) == IS_UNDEF) continue;
				if (idx != k) {
					Bucket *q = Z_ARRVAL_P(stack)->arData + k;
					q->h = k;
					q->key = NULL;
					ZVAL_COPY_VALUE(&q->val, &p->val);
					ZVAL_UNDEF(&p->val);
				}
				k++;
			}
		} else {
			uint32_t iter_pos = zend_hash_iterators_lower_pos(Z_ARRVAL_P(stack), 0);

			for (idx = 0; idx < Z_ARRVAL_P(stack)->nNumUsed; idx++) {
				p = Z_ARRVAL_P(stack)->arData + idx;
				if (Z_TYPE(p->val) == IS_UNDEF) continue;
				if (idx != k) {
					Bucket *q = Z_ARRVAL_P(stack)->arData + k;
					q->h = k;
					q->key = NULL;
					ZVAL_COPY_VALUE(&q->val, &p->val);
					ZVAL_UNDEF(&p->val);
					if (idx == iter_pos) {
						zend_hash_iterators_update(Z_ARRVAL_P(stack), idx, k);
						iter_pos = zend_hash_iterators_lower_pos(Z_ARRVAL_P(stack), iter_pos + 1);
					}
				}
				k++;
			}
		}
		Z_ARRVAL_P(stack)->nNumUsed = k;
		Z_ARRVAL_P(stack)->nNextFreeElement = k;
	} else {
		uint32_t k = 0;
		int should_rehash = 0;

		for (idx = 0; idx < Z_ARRVAL_P(stack)->nNumUsed; idx++) {
			p = Z_ARRVAL_P(stack)->arData + idx;
			if (Z_TYPE(p->val) == IS_UNDEF) continue;
			if (p->key == NULL) {
				if (p->h != k) {
					p->h = k++;
					should_rehash = 1;
				} else {
					k++;
				}
			}
		}
		Z_ARRVAL_P(stack)->nNextFreeElement = k;
		if (should_rehash) {
			zend_hash_rehash(Z_ARRVAL_P(stack));
		}
	}

	zend_hash_internal_pointer_reset(Z_ARRVAL_P(stack));
}
/* }}} */

/* {{{ proto int array_unshift(array stack, mixed var [, mixed ...])
   Pushes elements onto the beginning of the array */
PHP_FUNCTION(array_unshift)
{
	zval   *args,			/* Function arguments array */
		   *stack;			/* Input stack */
	HashTable new_hash;		/* New hashtable for the stack */
	int argc;				/* Number of function arguments */
	int i;
	zend_string *key;
	zval *value;

	ZEND_PARSE_PARAMETERS_START(1, -1)
		Z_PARAM_ARRAY_EX(stack, 0, 1)
		Z_PARAM_VARIADIC('+', args, argc)
	ZEND_PARSE_PARAMETERS_END();

	zend_hash_init(&new_hash, zend_hash_num_elements(Z_ARRVAL_P(stack)) + argc, NULL, ZVAL_PTR_DTOR, 0);
	for (i = 0; i < argc; i++) {
		Z_TRY_ADDREF(args[i]);
		zend_hash_next_index_insert_new(&new_hash, &args[i]);
	}

	ZEND_HASH_FOREACH_STR_KEY_VAL(Z_ARRVAL_P(stack), key, value) {
		if (key) {
			zend_hash_add_new(&new_hash, key, value);
		} else {
			zend_hash_next_index_insert_new(&new_hash, value);
		}
	} ZEND_HASH_FOREACH_END();

	if (UNEXPECTED(HT_HAS_ITERATORS(Z_ARRVAL_P(stack)))) {
		zend_hash_iterators_advance(Z_ARRVAL_P(stack), argc);
		HT_SET_ITERATORS_COUNT(&new_hash, HT_ITERATORS_COUNT(Z_ARRVAL_P(stack)));
		HT_SET_ITERATORS_COUNT(Z_ARRVAL_P(stack), 0);
	}

	/* replace HashTable data */
	Z_ARRVAL_P(stack)->pDestructor = NULL;
	zend_hash_destroy(Z_ARRVAL_P(stack));

	HT_FLAGS(Z_ARRVAL_P(stack))          = HT_FLAGS(&new_hash);
	Z_ARRVAL_P(stack)->nTableSize        = new_hash.nTableSize;
	Z_ARRVAL_P(stack)->nTableMask        = new_hash.nTableMask;
	Z_ARRVAL_P(stack)->nNumUsed          = new_hash.nNumUsed;
	Z_ARRVAL_P(stack)->nNumOfElements    = new_hash.nNumOfElements;
	Z_ARRVAL_P(stack)->nNextFreeElement  = new_hash.nNextFreeElement;
	Z_ARRVAL_P(stack)->arData            = new_hash.arData;
	Z_ARRVAL_P(stack)->pDestructor       = new_hash.pDestructor;

	zend_hash_internal_pointer_reset(Z_ARRVAL_P(stack));

	/* Clean up and return the number of elements in the stack */
	RETVAL_LONG(zend_hash_num_elements(Z_ARRVAL_P(stack)));
}
/* }}} */

/* {{{ proto array array_splice(array input, int offset [, int length [, array replacement]])
   Removes the elements designated by offset and length and replace them with supplied array */
PHP_FUNCTION(array_splice)
{
	zval *array,				/* Input array */
		 *repl_array = NULL;	/* Replacement array */
	HashTable  *rem_hash = NULL;
	zend_long offset,
			length = 0;
	int		num_in;				/* Number of elements in the input array */

	ZEND_PARSE_PARAMETERS_START(2, 4)
		Z_PARAM_ARRAY_EX(array, 0, 1)
		Z_PARAM_LONG(offset)
		Z_PARAM_OPTIONAL
		Z_PARAM_LONG(length)
		Z_PARAM_ZVAL(repl_array)
	ZEND_PARSE_PARAMETERS_END();

	num_in = zend_hash_num_elements(Z_ARRVAL_P(array));

	if (ZEND_NUM_ARGS() < 3) {
		length = num_in;
	}

	if (ZEND_NUM_ARGS() == 4) {
		/* Make sure the last argument, if passed, is an array */
		convert_to_array_ex(repl_array);
	}

	/* Don't create the array of removed elements if it's not going
	 * to be used; e.g. only removing and/or replacing elements */
	if (USED_RET()) {
		zend_long size = length;

		/* Clamp the offset.. */
		if (offset > num_in) {
			offset = num_in;
		} else if (offset < 0 && (offset = (num_in + offset)) < 0) {
			offset = 0;
		}

		/* ..and the length */
		if (length < 0) {
			size = num_in - offset + length;
		} else if (((zend_ulong) offset + (zend_ulong) length) > (uint32_t) num_in) {
			size = num_in - offset;
		}

		/* Initialize return value */
		array_init_size(return_value, size > 0 ? (uint32_t)size : 0);
		rem_hash = Z_ARRVAL_P(return_value);
	}

	/* Perform splice */
	php_splice(Z_ARRVAL_P(array), offset, length, repl_array ? Z_ARRVAL_P(repl_array) : NULL, rem_hash);
}
/* }}} */

/* {{{ proto array array_slice(array input, int offset [, int length [, bool preserve_keys]])
   Returns elements specified by offset and length */
PHP_FUNCTION(array_slice)
{
	zval	 *input,		/* Input array */
			 *z_length = NULL, /* How many elements to get */
			 *entry;		/* An array entry */
	zend_long	 offset,		/* Offset to get elements from */
			 length = 0;
	zend_bool preserve_keys = 0; /* Whether to preserve keys while copying to the new array or not */
	int		 num_in,		/* Number of elements in the input array */
			 pos;			/* Current position in the array */
	zend_string *string_key;
	zend_ulong num_key;

	ZEND_PARSE_PARAMETERS_START(2, 4)
		Z_PARAM_ARRAY(input)
		Z_PARAM_LONG(offset)
		Z_PARAM_OPTIONAL
		Z_PARAM_ZVAL(z_length)
		Z_PARAM_BOOL(preserve_keys)
	ZEND_PARSE_PARAMETERS_END();

	/* Get number of entries in the input hash */
	num_in = zend_hash_num_elements(Z_ARRVAL_P(input));

	/* We want all entries from offset to the end if length is not passed or is null */
	if (ZEND_NUM_ARGS() < 3 || Z_TYPE_P(z_length) == IS_NULL) {
		length = num_in;
	} else {
		length = zval_get_long(z_length);
	}

	/* Clamp the offset.. */
	if (offset > num_in) {
		RETURN_EMPTY_ARRAY();
	} else if (offset < 0 && (offset = (num_in + offset)) < 0) {
		offset = 0;
	}

	/* ..and the length */
	if (length < 0) {
		length = num_in - offset + length;
	} else if (((zend_ulong) offset + (zend_ulong) length) > (unsigned) num_in) {
		length = num_in - offset;
	}

	if (length <= 0) {
		RETURN_EMPTY_ARRAY();
	}

	/* Initialize returned array */
	array_init_size(return_value, (uint32_t)length);

	/* Start at the beginning and go until we hit offset */
	pos = 0;
	if (HT_IS_PACKED(Z_ARRVAL_P(input)) &&
	    (!preserve_keys ||
	     (offset == 0 && HT_IS_WITHOUT_HOLES(Z_ARRVAL_P(input))))) {
		zend_hash_real_init_packed(Z_ARRVAL_P(return_value));
		ZEND_HASH_FILL_PACKED(Z_ARRVAL_P(return_value)) {
			ZEND_HASH_FOREACH_VAL(Z_ARRVAL_P(input), entry) {
				pos++;
				if (pos <= offset) {
					continue;
				}
				if (pos > offset + length) {
					break;
				}
				if (UNEXPECTED(Z_ISREF_P(entry)) &&
					UNEXPECTED(Z_REFCOUNT_P(entry) == 1)) {
					entry = Z_REFVAL_P(entry);
				}
				Z_TRY_ADDREF_P(entry);
				ZEND_HASH_FILL_ADD(entry);
			} ZEND_HASH_FOREACH_END();
		} ZEND_HASH_FILL_END();
	} else {
		ZEND_HASH_FOREACH_KEY_VAL(Z_ARRVAL_P(input), num_key, string_key, entry) {
			pos++;
			if (pos <= offset) {
				continue;
			}
			if (pos > offset + length) {
				break;
			}

			if (string_key) {
				entry = zend_hash_add_new(Z_ARRVAL_P(return_value), string_key, entry);
			} else {
				if (preserve_keys) {
					entry = zend_hash_index_add_new(Z_ARRVAL_P(return_value), num_key, entry);
				} else {
					entry = zend_hash_next_index_insert_new(Z_ARRVAL_P(return_value), entry);
				}
			}
			zval_add_ref(entry);
		} ZEND_HASH_FOREACH_END();
	}
}
/* }}} */

PHPAPI int php_array_merge_recursive(HashTable *dest, HashTable *src) /* {{{ */
{
	zval *src_entry, *dest_entry;
	zend_string *string_key;

	ZEND_HASH_FOREACH_STR_KEY_VAL(src, string_key, src_entry) {
		if (string_key) {
			if ((dest_entry = zend_hash_find_ex(dest, string_key, 1)) != NULL) {
				zval *src_zval = src_entry;
				zval *dest_zval = dest_entry;
				HashTable *thash;
				zval tmp;
				int ret;

				ZVAL_DEREF(src_zval);
				ZVAL_DEREF(dest_zval);
				thash = Z_TYPE_P(dest_zval) == IS_ARRAY ? Z_ARRVAL_P(dest_zval) : NULL;
				if ((thash && GC_IS_RECURSIVE(thash)) || (src_entry == dest_entry && Z_ISREF_P(dest_entry) && (Z_REFCOUNT_P(dest_entry) % 2))) {
					php_error_docref(NULL, E_WARNING, "recursion detected");
					return 0;
				}

				ZEND_ASSERT(!Z_ISREF_P(dest_entry) || Z_REFCOUNT_P(dest_entry) > 1);
				SEPARATE_ZVAL(dest_entry);
				dest_zval = dest_entry;

				if (Z_TYPE_P(dest_zval) == IS_NULL) {
					convert_to_array_ex(dest_zval);
					add_next_index_null(dest_zval);
				} else {
					convert_to_array_ex(dest_zval);
				}
				ZVAL_UNDEF(&tmp);
				if (Z_TYPE_P(src_zval) == IS_OBJECT) {
					ZVAL_COPY(&tmp, src_zval);
					convert_to_array(&tmp);
					src_zval = &tmp;
				}
				if (Z_TYPE_P(src_zval) == IS_ARRAY) {
					if (thash && !(GC_FLAGS(thash) & GC_IMMUTABLE)) {
						GC_PROTECT_RECURSION(thash);
					}
					ret = php_array_merge_recursive(Z_ARRVAL_P(dest_zval), Z_ARRVAL_P(src_zval));
					if (thash && !(GC_FLAGS(thash) & GC_IMMUTABLE)) {
						GC_UNPROTECT_RECURSION(thash);
					}
					if (!ret) {
						return 0;
					}
				} else {
					Z_TRY_ADDREF_P(src_entry);
					zend_hash_next_index_insert(Z_ARRVAL_P(dest_zval), src_zval);
				}
				zval_ptr_dtor(&tmp);
			} else {
				zval *zv = zend_hash_add_new(dest, string_key, src_entry);
				zval_add_ref(zv);
			}
		} else {
			zval *zv = zend_hash_next_index_insert(dest, src_entry);
			zval_add_ref(zv);
		}
	} ZEND_HASH_FOREACH_END();
	return 1;
}
/* }}} */

PHPAPI int php_array_merge(HashTable *dest, HashTable *src) /* {{{ */
{
	zval *src_entry;
	zend_string *string_key;

	if ((HT_FLAGS(dest) & HASH_FLAG_PACKED) && (HT_FLAGS(src) & HASH_FLAG_PACKED)) {
		zend_hash_extend(dest, zend_hash_num_elements(dest) + zend_hash_num_elements(src), 1);
		ZEND_HASH_FILL_PACKED(dest) {
			ZEND_HASH_FOREACH_VAL(src, src_entry) {
				if (UNEXPECTED(Z_ISREF_P(src_entry)) &&
					UNEXPECTED(Z_REFCOUNT_P(src_entry) == 1)) {
					src_entry = Z_REFVAL_P(src_entry);
				}
				Z_TRY_ADDREF_P(src_entry);
				ZEND_HASH_FILL_ADD(src_entry);
			} ZEND_HASH_FOREACH_END();
		} ZEND_HASH_FILL_END();
	} else {
		ZEND_HASH_FOREACH_STR_KEY_VAL(src, string_key, src_entry) {
			if (UNEXPECTED(Z_ISREF_P(src_entry) &&
				Z_REFCOUNT_P(src_entry) == 1)) {
				src_entry = Z_REFVAL_P(src_entry);
			}
			Z_TRY_ADDREF_P(src_entry);
			if (string_key) {
				zend_hash_update(dest, string_key, src_entry);
			} else {
				zend_hash_next_index_insert_new(dest, src_entry);
			}
		} ZEND_HASH_FOREACH_END();
	}
	return 1;
}
/* }}} */

PHPAPI int php_array_replace_recursive(HashTable *dest, HashTable *src) /* {{{ */
{
	zval *src_entry, *dest_entry, *src_zval, *dest_zval;
	zend_string *string_key;
	zend_ulong num_key;
	int ret;

	ZEND_HASH_FOREACH_KEY_VAL(src, num_key, string_key, src_entry) {
		src_zval = src_entry;
		ZVAL_DEREF(src_zval);
		if (string_key) {
			if (Z_TYPE_P(src_zval) != IS_ARRAY ||
				(dest_entry = zend_hash_find_ex(dest, string_key, 1)) == NULL ||
				(Z_TYPE_P(dest_entry) != IS_ARRAY &&
				 (!Z_ISREF_P(dest_entry) || Z_TYPE_P(Z_REFVAL_P(dest_entry)) != IS_ARRAY))) {

				zval *zv = zend_hash_update(dest, string_key, src_entry);
				zval_add_ref(zv);
				continue;
			}
		} else {
			if (Z_TYPE_P(src_zval) != IS_ARRAY ||
				(dest_entry = zend_hash_index_find(dest, num_key)) == NULL ||
				(Z_TYPE_P(dest_entry) != IS_ARRAY &&
				 (!Z_ISREF_P(dest_entry) || Z_TYPE_P(Z_REFVAL_P(dest_entry)) != IS_ARRAY))) {

				zval *zv = zend_hash_index_update(dest, num_key, src_entry);
				zval_add_ref(zv);
				continue;
			}
		}

		dest_zval = dest_entry;
		ZVAL_DEREF(dest_zval);
		if (Z_IS_RECURSIVE_P(dest_zval) ||
		    Z_IS_RECURSIVE_P(src_zval) ||
		    (Z_ISREF_P(src_entry) && Z_ISREF_P(dest_entry) && Z_REF_P(src_entry) == Z_REF_P(dest_entry) && (Z_REFCOUNT_P(dest_entry) % 2))) {
			php_error_docref(NULL, E_WARNING, "recursion detected");
			return 0;
		}

		ZEND_ASSERT(!Z_ISREF_P(dest_entry) || Z_REFCOUNT_P(dest_entry) > 1);
		SEPARATE_ZVAL(dest_entry);
		dest_zval = dest_entry;

		if (Z_REFCOUNTED_P(dest_zval)) {
			Z_PROTECT_RECURSION_P(dest_zval);
		}
		if (Z_REFCOUNTED_P(src_zval)) {
			Z_PROTECT_RECURSION_P(src_zval);
		}

		ret = php_array_replace_recursive(Z_ARRVAL_P(dest_zval), Z_ARRVAL_P(src_zval));

		if (Z_REFCOUNTED_P(dest_zval)) {
			Z_UNPROTECT_RECURSION_P(dest_zval);
		}
		if (Z_REFCOUNTED_P(src_zval)) {
			Z_UNPROTECT_RECURSION_P(src_zval);
		}

		if (!ret) {
			return 0;
		}
	} ZEND_HASH_FOREACH_END();

	return 1;
}
/* }}} */

static zend_always_inline void php_array_replace_wrapper(INTERNAL_FUNCTION_PARAMETERS, int recursive) /* {{{ */
{
	zval *args = NULL;
	zval *arg;
	int argc, i;
	HashTable *dest;

	ZEND_PARSE_PARAMETERS_START(1, -1)
		Z_PARAM_VARIADIC('+', args, argc)
	ZEND_PARSE_PARAMETERS_END();


	for (i = 0; i < argc; i++) {
		zval *arg = args + i;

		if (Z_TYPE_P(arg) != IS_ARRAY) {
			php_error_docref(NULL, E_WARNING, "Expected parameter %d to be an array, %s given", i + 1, zend_zval_type_name(arg));
			RETURN_NULL();
		}
	}

	/* copy first array */
	arg = args;
	dest = zend_array_dup(Z_ARRVAL_P(arg));
	ZVAL_ARR(return_value, dest);
	if (recursive) {
		for (i = 1; i < argc; i++) {
			arg = args + i;
			php_array_replace_recursive(dest, Z_ARRVAL_P(arg));
		}
	} else {
		for (i = 1; i < argc; i++) {
			arg = args + i;
			zend_hash_merge(dest, Z_ARRVAL_P(arg), zval_add_ref, 1);
		}
	}
}
/* }}} */

static zend_always_inline void php_array_merge_wrapper(INTERNAL_FUNCTION_PARAMETERS, int recursive) /* {{{ */
{
	zval *args = NULL;
	zval *arg;
	int argc, i;
	zval *src_entry;
	HashTable *src, *dest;
	uint32_t count = 0;

	ZEND_PARSE_PARAMETERS_START(0, -1)
		Z_PARAM_VARIADIC('+', args, argc)
	ZEND_PARSE_PARAMETERS_END();

	if (argc == 0) {
		RETURN_EMPTY_ARRAY();
	}

	for (i = 0; i < argc; i++) {
		zval *arg = args + i;

		if (Z_TYPE_P(arg) != IS_ARRAY) {
			php_error_docref(NULL, E_WARNING, "Expected parameter %d to be an array, %s given", i + 1, zend_zval_type_name(arg));
			RETURN_NULL();
		}
		count += zend_hash_num_elements(Z_ARRVAL_P(arg));
	}

	if (argc == 2) {
		zval *ret = NULL;

		if (zend_hash_num_elements(Z_ARRVAL(args[0])) == 0) {
			ret = &args[1];
		} else if (zend_hash_num_elements(Z_ARRVAL(args[1])) == 0) {
			ret = &args[0];
		}
		if (ret) {
			if (HT_FLAGS(Z_ARRVAL_P(ret)) & HASH_FLAG_PACKED) {
				if (HT_IS_WITHOUT_HOLES(Z_ARRVAL_P(ret))) {
					ZVAL_COPY(return_value, ret);
					return;
				}
			} else {
				zend_bool copy = 1;
				zend_string *string_key;

				ZEND_HASH_FOREACH_STR_KEY(Z_ARRVAL_P(ret), string_key) {
					if (!string_key) {
						copy = 0;
						break;
					}
				} ZEND_HASH_FOREACH_END();
				if (copy) {
					ZVAL_COPY(return_value, ret);
					return;
				}
			}
		}
	}

	arg = args;
	src  = Z_ARRVAL_P(arg);
	/* copy first array */
	array_init_size(return_value, count);
	dest = Z_ARRVAL_P(return_value);
	if (HT_FLAGS(src) & HASH_FLAG_PACKED) {
		zend_hash_real_init_packed(dest);
		ZEND_HASH_FILL_PACKED(dest) {
			ZEND_HASH_FOREACH_VAL(src, src_entry) {
				if (UNEXPECTED(Z_ISREF_P(src_entry) &&
					Z_REFCOUNT_P(src_entry) == 1)) {
					src_entry = Z_REFVAL_P(src_entry);
				}
				Z_TRY_ADDREF_P(src_entry);
				ZEND_HASH_FILL_ADD(src_entry);
			} ZEND_HASH_FOREACH_END();
		} ZEND_HASH_FILL_END();
	} else {
		zend_string *string_key;
		zend_hash_real_init_mixed(dest);
		ZEND_HASH_FOREACH_STR_KEY_VAL(src, string_key, src_entry) {
			if (UNEXPECTED(Z_ISREF_P(src_entry) &&
				Z_REFCOUNT_P(src_entry) == 1)) {
				src_entry = Z_REFVAL_P(src_entry);
			}
			Z_TRY_ADDREF_P(src_entry);
			if (EXPECTED(string_key)) {
				_zend_hash_append(dest, string_key, src_entry);
			} else {
				zend_hash_next_index_insert_new(dest, src_entry);
			}
		} ZEND_HASH_FOREACH_END();
	}
	if (recursive) {
		for (i = 1; i < argc; i++) {
			arg = args + i;
			php_array_merge_recursive(dest, Z_ARRVAL_P(arg));
		}
	} else {
		for (i = 1; i < argc; i++) {
			arg = args + i;
			php_array_merge(dest, Z_ARRVAL_P(arg));
		}
	}
}
/* }}} */

/* {{{ proto array array_merge([array ...])
   Merges elements from passed arrays into one array */
PHP_FUNCTION(array_merge)
{
	php_array_merge_wrapper(INTERNAL_FUNCTION_PARAM_PASSTHRU, 0);
}
/* }}} */

/* {{{ proto array array_merge_recursive([array ...])
   Recursively merges elements from passed arrays into one array */
PHP_FUNCTION(array_merge_recursive)
{
	php_array_merge_wrapper(INTERNAL_FUNCTION_PARAM_PASSTHRU, 1);
}
/* }}} */

/* {{{ proto array array_replace(array arr1 [, array ...])
   Replaces elements from passed arrays into one array */
PHP_FUNCTION(array_replace)
{
	php_array_replace_wrapper(INTERNAL_FUNCTION_PARAM_PASSTHRU, 0);
}
/* }}} */

/* {{{ proto array array_replace_recursive(array arr1 [, array ...])
   Recursively replaces elements from passed arrays into one array */
PHP_FUNCTION(array_replace_recursive)
{
	php_array_replace_wrapper(INTERNAL_FUNCTION_PARAM_PASSTHRU, 1);
}
/* }}} */

/* {{{ proto array array_keys(array input [, mixed search_value[, bool strict]])
   Return just the keys from the input array, optionally only for the specified search_value */
PHP_FUNCTION(array_keys)
{
	zval *input,				/* Input array */
	     *search_value = NULL,	/* Value to search for */
	     *entry,				/* An entry in the input array */
	       new_val;				/* New value */
	zend_bool strict = 0;		/* do strict comparison */
	zend_ulong num_idx;
	zend_string *str_idx;
	zend_array *arrval;
	zend_ulong elem_count;

	ZEND_PARSE_PARAMETERS_START(1, 3)
		Z_PARAM_ARRAY(input)
		Z_PARAM_OPTIONAL
		Z_PARAM_ZVAL(search_value)
		Z_PARAM_BOOL(strict)
	ZEND_PARSE_PARAMETERS_END();
	arrval = Z_ARRVAL_P(input);
	elem_count = zend_hash_num_elements(arrval);

	/* Base case: empty input */
	if (!elem_count) {
		RETURN_ZVAL(input, 1, 0)
	}

	/* Initialize return array */
	if (search_value != NULL) {
		array_init(return_value);

		if (strict) {
			ZEND_HASH_FOREACH_KEY_VAL_IND(arrval, num_idx, str_idx, entry) {
				ZVAL_DEREF(entry);
				if (fast_is_identical_function(search_value, entry)) {
					if (str_idx) {
						ZVAL_STR_COPY(&new_val, str_idx);
					} else {
						ZVAL_LONG(&new_val, num_idx);
					}
					zend_hash_next_index_insert_new(Z_ARRVAL_P(return_value), &new_val);
				}
			} ZEND_HASH_FOREACH_END();
		} else {
			ZEND_HASH_FOREACH_KEY_VAL_IND(arrval, num_idx, str_idx, entry) {
				if (fast_equal_check_function(search_value, entry)) {
					if (str_idx) {
						ZVAL_STR_COPY(&new_val, str_idx);
					} else {
						ZVAL_LONG(&new_val, num_idx);
					}
					zend_hash_next_index_insert_new(Z_ARRVAL_P(return_value), &new_val);
				}
			} ZEND_HASH_FOREACH_END();
		}
	} else {
		array_init_size(return_value, elem_count);
		zend_hash_real_init_packed(Z_ARRVAL_P(return_value));
		ZEND_HASH_FILL_PACKED(Z_ARRVAL_P(return_value)) {
			if (HT_IS_PACKED(arrval) && HT_IS_WITHOUT_HOLES(arrval)) {
				/* Optimistic case: range(0..n-1) for vector-like packed array */
				zend_ulong lval = 0;

				for (; lval < elem_count; ++lval) {
					ZEND_HASH_FILL_SET_LONG(lval);
					ZEND_HASH_FILL_NEXT();
				}
			} else {
				/* Go through input array and add keys to the return array */
				ZEND_HASH_FOREACH_KEY_VAL_IND(Z_ARRVAL_P(input), num_idx, str_idx, entry) {
					if (str_idx) {
						ZEND_HASH_FILL_SET_STR_COPY(str_idx);
					} else {
						ZEND_HASH_FILL_SET_LONG(num_idx);
					}
					ZEND_HASH_FILL_NEXT();
				} ZEND_HASH_FOREACH_END();
			}
		} ZEND_HASH_FILL_END();
	}
}
/* }}} */

/* {{{ proto mixed array_key_first(array stack)
   Get the key of the first element of the array */
PHP_FUNCTION(array_key_first)
{
	zval *stack;    /* Input stack */

	ZEND_PARSE_PARAMETERS_START(1, 1)
		Z_PARAM_ARRAY(stack)
	ZEND_PARSE_PARAMETERS_END();

	HashTable *target_hash = Z_ARRVAL_P (stack);
	HashPosition pos = 0;
	zend_hash_get_current_key_zval_ex(target_hash, return_value, &pos);
}
/* }}} */

/* {{{ proto mixed array_key_last(array stack)
   Get the key of the last element of the array */
PHP_FUNCTION(array_key_last)
{
	zval *stack;    /* Input stack */
	HashPosition pos;

	ZEND_PARSE_PARAMETERS_START(1, 1)
		Z_PARAM_ARRAY(stack)
	ZEND_PARSE_PARAMETERS_END();

	HashTable *target_hash = Z_ARRVAL_P (stack);
	zend_hash_internal_pointer_end_ex(target_hash, &pos);
	zend_hash_get_current_key_zval_ex(target_hash, return_value, &pos);
}
/* }}} */

/* {{{ proto array array_values(array input)
   Return just the values from the input array */
PHP_FUNCTION(array_values)
{
	zval	 *input,		/* Input array */
			 *entry;		/* An entry in the input array */
	zend_array *arrval;
	zend_long arrlen;

	ZEND_PARSE_PARAMETERS_START(1, 1)
		Z_PARAM_ARRAY(input)
	ZEND_PARSE_PARAMETERS_END();

	arrval = Z_ARRVAL_P(input);

	/* Return empty input as is */
	arrlen = zend_hash_num_elements(arrval);
	if (!arrlen) {
		RETURN_EMPTY_ARRAY();
	}

	/* Return vector-like packed arrays as-is */
	if (HT_IS_PACKED(arrval) && HT_IS_WITHOUT_HOLES(arrval) &&
		arrval->nNextFreeElement == arrlen) {
		RETURN_ZVAL(input, 1, 0);
	}

	/* Initialize return array */
	array_init_size(return_value, zend_hash_num_elements(arrval));
	zend_hash_real_init_packed(Z_ARRVAL_P(return_value));

	/* Go through input array and add values to the return array */
	ZEND_HASH_FILL_PACKED(Z_ARRVAL_P(return_value)) {
		ZEND_HASH_FOREACH_VAL(arrval, entry) {
			if (UNEXPECTED(Z_ISREF_P(entry) && Z_REFCOUNT_P(entry) == 1)) {
				entry = Z_REFVAL_P(entry);
			}
			Z_TRY_ADDREF_P(entry);
			ZEND_HASH_FILL_ADD(entry);
		} ZEND_HASH_FOREACH_END();
	} ZEND_HASH_FILL_END();
}
/* }}} */

/* {{{ proto array array_count_values(array input)
   Return the value as key and the frequency of that value in input as value */
PHP_FUNCTION(array_count_values)
{
	zval	*input,		/* Input array */
			*entry,		/* An entry in the input array */
			*tmp;
	HashTable *myht;

	ZEND_PARSE_PARAMETERS_START(1, 1)
		Z_PARAM_ARRAY(input)
	ZEND_PARSE_PARAMETERS_END();

	/* Initialize return array */
	array_init(return_value);

	/* Go through input array and add values to the return array */
	myht = Z_ARRVAL_P(input);
	ZEND_HASH_FOREACH_VAL(myht, entry) {
		ZVAL_DEREF(entry);
		if (Z_TYPE_P(entry) == IS_LONG) {
			if ((tmp = zend_hash_index_find(Z_ARRVAL_P(return_value), Z_LVAL_P(entry))) == NULL) {
				zval data;
				ZVAL_LONG(&data, 1);
				zend_hash_index_update(Z_ARRVAL_P(return_value), Z_LVAL_P(entry), &data);
			} else {
				Z_LVAL_P(tmp)++;
			}
		} else if (Z_TYPE_P(entry) == IS_STRING) {
			if ((tmp = zend_symtable_find(Z_ARRVAL_P(return_value), Z_STR_P(entry))) == NULL) {
				zval data;
				ZVAL_LONG(&data, 1);
				zend_symtable_update(Z_ARRVAL_P(return_value), Z_STR_P(entry), &data);
			} else {
				Z_LVAL_P(tmp)++;
			}
		} else {
			php_error_docref(NULL, E_WARNING, "Can only count STRING and INTEGER values!");
		}
	} ZEND_HASH_FOREACH_END();
}
/* }}} */

/* {{{ array_column_param_helper
 * Specialized conversion rules for array_column() function
 */
static inline
zend_bool array_column_param_helper(zval *param,
                                    const char *name) {
	switch (Z_TYPE_P(param)) {
		case IS_DOUBLE:
			convert_to_long_ex(param);
			/* fallthrough */
		case IS_LONG:
			return 1;

		case IS_OBJECT:
			if (!try_convert_to_string(param)) {
				return 0;
			}
			/* fallthrough */
		case IS_STRING:
			return 1;

		default:
			php_error_docref(NULL, E_WARNING, "The %s key should be either a string or an integer", name);
			return 0;
	}
}
/* }}} */

static inline zval *array_column_fetch_prop(zval *data, zval *name, zval *rv) /* {{{ */
{
	zval *prop = NULL;

	if (Z_TYPE_P(data) == IS_OBJECT) {
		/* The has_property check is first performed in "exists" mode (which returns true for
		 * properties that are null but exist) and then in "has" mode to handle objects that
		 * implement __isset (which is not called in "exists" mode). */
		if (Z_OBJ_HANDLER_P(data, has_property)(data, name, ZEND_PROPERTY_EXISTS, NULL)
				|| Z_OBJ_HANDLER_P(data, has_property)(data, name, ZEND_PROPERTY_ISSET, NULL)) {
			prop = Z_OBJ_HANDLER_P(data, read_property)(data, name, BP_VAR_R, NULL, rv);
			if (prop) {
				ZVAL_DEREF(prop);
				if (prop != rv) {
					Z_TRY_ADDREF_P(prop);
				}
			}
		}
	} else if (Z_TYPE_P(data) == IS_ARRAY) {
		if (Z_TYPE_P(name) == IS_STRING) {
			prop = zend_symtable_find(Z_ARRVAL_P(data), Z_STR_P(name));
		} else if (Z_TYPE_P(name) == IS_LONG) {
			prop = zend_hash_index_find(Z_ARRVAL_P(data), Z_LVAL_P(name));
		}
		if (prop) {
			ZVAL_DEREF(prop);
			Z_TRY_ADDREF_P(prop);
		}
	}


	return prop;
}
/* }}} */

/* {{{ proto array array_column(array input, mixed column_key[, mixed index_key])
   Return the values from a single column in the input array, identified by the
   value_key and optionally indexed by the index_key */
PHP_FUNCTION(array_column)
{
	HashTable *input;
	zval *colval, *data, rv;
	zval *column = NULL, *index = NULL;

	ZEND_PARSE_PARAMETERS_START(2, 3)
		Z_PARAM_ARRAY_HT(input)
		Z_PARAM_ZVAL_EX(column, 1, 0)
		Z_PARAM_OPTIONAL
		Z_PARAM_ZVAL_EX(index, 1, 0)
	ZEND_PARSE_PARAMETERS_END();

	if ((column && !array_column_param_helper(column, "column")) ||
	    (index && !array_column_param_helper(index, "index"))) {
		RETURN_FALSE;
	}

	array_init_size(return_value, zend_hash_num_elements(input));
	if (!index) {
		zend_hash_real_init_packed(Z_ARRVAL_P(return_value));
		ZEND_HASH_FILL_PACKED(Z_ARRVAL_P(return_value)) {
			ZEND_HASH_FOREACH_VAL(input, data) {
				ZVAL_DEREF(data);
				if (!column) {
					Z_TRY_ADDREF_P(data);
					colval = data;
				} else if ((colval = array_column_fetch_prop(data, column, &rv)) == NULL) {
					continue;
				}
				ZEND_HASH_FILL_ADD(colval);
			} ZEND_HASH_FOREACH_END();
		} ZEND_HASH_FILL_END();
	} else {
		ZEND_HASH_FOREACH_VAL(input, data) {
			ZVAL_DEREF(data);

			if (!column) {
				Z_TRY_ADDREF_P(data);
				colval = data;
			} else if ((colval = array_column_fetch_prop(data, column, &rv)) == NULL) {
				continue;
			}

			/* Failure will leave keyval alone which will land us on the final else block below
			 * which is to append the value as next_index
			 */
			if (index) {
				zval rv;
				zval *keyval = array_column_fetch_prop(data, index, &rv);

				if (keyval) {
					switch (Z_TYPE_P(keyval)) {
						case IS_STRING:
							zend_symtable_update(Z_ARRVAL_P(return_value), Z_STR_P(keyval), colval);
							break;
						case IS_LONG:
							zend_hash_index_update(Z_ARRVAL_P(return_value), Z_LVAL_P(keyval), colval);
							break;
						case IS_OBJECT:
							{
								zend_string *tmp_key;
								zend_string *key = zval_get_tmp_string(keyval, &tmp_key);
								zend_symtable_update(Z_ARRVAL_P(return_value), key, colval);
								zend_tmp_string_release(tmp_key);
								break;
							}
						case IS_NULL:
							zend_hash_update(Z_ARRVAL_P(return_value), ZSTR_EMPTY_ALLOC(), colval);
							break;
						case IS_DOUBLE:
							zend_hash_index_update(Z_ARRVAL_P(return_value),
									zend_dval_to_lval(Z_DVAL_P(keyval)), colval);
							break;
						case IS_TRUE:
							zend_hash_index_update(Z_ARRVAL_P(return_value), 1, colval);
							break;
						case IS_FALSE:
							zend_hash_index_update(Z_ARRVAL_P(return_value), 0, colval);
							break;
						case IS_RESOURCE:
							zend_hash_index_update(Z_ARRVAL_P(return_value), Z_RES_HANDLE_P(keyval), colval);
							break;
						default:
							zend_hash_next_index_insert(Z_ARRVAL_P(return_value), colval);
							break;
					}
					zval_ptr_dtor(keyval);
				} else {
					zend_hash_next_index_insert(Z_ARRVAL_P(return_value), colval);
				}
			} else {
				zend_hash_next_index_insert(Z_ARRVAL_P(return_value), colval);
			}
		} ZEND_HASH_FOREACH_END();
	}
}
/* }}} */

/* {{{ proto array array_reverse(array input [, bool preserve keys])
   Return input as a new array with the order of the entries reversed */
PHP_FUNCTION(array_reverse)
{
	zval	 *input,				/* Input array */
			 *entry;				/* An entry in the input array */
	zend_string *string_key;
	zend_ulong	  num_key;
	zend_bool preserve_keys = 0;	/* whether to preserve keys */

	ZEND_PARSE_PARAMETERS_START(1, 2)
		Z_PARAM_ARRAY(input)
		Z_PARAM_OPTIONAL
		Z_PARAM_BOOL(preserve_keys)
	ZEND_PARSE_PARAMETERS_END();

	/* Initialize return array */
	array_init_size(return_value, zend_hash_num_elements(Z_ARRVAL_P(input)));
	if ((HT_FLAGS(Z_ARRVAL_P(input)) & HASH_FLAG_PACKED) && !preserve_keys) {
		zend_hash_real_init_packed(Z_ARRVAL_P(return_value));
		ZEND_HASH_FILL_PACKED(Z_ARRVAL_P(return_value)) {
			ZEND_HASH_REVERSE_FOREACH_VAL(Z_ARRVAL_P(input), entry) {
				if (UNEXPECTED(Z_ISREF_P(entry) &&
					Z_REFCOUNT_P(entry) == 1)) {
					entry = Z_REFVAL_P(entry);
				}
				Z_TRY_ADDREF_P(entry);
				ZEND_HASH_FILL_ADD(entry);
			} ZEND_HASH_FOREACH_END();
		} ZEND_HASH_FILL_END();
	} else {
		ZEND_HASH_REVERSE_FOREACH_KEY_VAL(Z_ARRVAL_P(input), num_key, string_key, entry) {
			if (string_key) {
				entry = zend_hash_add_new(Z_ARRVAL_P(return_value), string_key, entry);
			} else {
				if (preserve_keys) {
					entry = zend_hash_index_add_new(Z_ARRVAL_P(return_value), num_key, entry);
				} else {
					entry = zend_hash_next_index_insert_new(Z_ARRVAL_P(return_value), entry);
				}
			}
			zval_add_ref(entry);
		} ZEND_HASH_FOREACH_END();
	}
}
/* }}} */

/* {{{ proto array array_pad(array input, int pad_size, mixed pad_value)
   Returns a copy of input array padded with pad_value to size pad_size */
PHP_FUNCTION(array_pad)
{
	zval  *input;		/* Input array */
	zval  *pad_value;	/* Padding value obviously */
	zend_long pad_size;		/* Size to pad to */
	zend_long pad_size_abs;	/* Absolute value of pad_size */
	zend_long input_size;		/* Size of the input array */
	zend_long num_pads;		/* How many pads do we need */
	zend_long i;
	zend_string *key;
	zval *value;

	ZEND_PARSE_PARAMETERS_START(3, 3)
		Z_PARAM_ARRAY(input)
		Z_PARAM_LONG(pad_size)
		Z_PARAM_ZVAL(pad_value)
	ZEND_PARSE_PARAMETERS_END();

	/* Do some initial calculations */
	input_size = zend_hash_num_elements(Z_ARRVAL_P(input));
	pad_size_abs = ZEND_ABS(pad_size);
	if (pad_size_abs < 0 || pad_size_abs - input_size > Z_L(1048576)) {
		php_error_docref(NULL, E_WARNING, "You may only pad up to 1048576 elements at a time");
		RETURN_FALSE;
	}

	if (input_size >= pad_size_abs) {
		/* Copy the original array */
		ZVAL_COPY(return_value, input);
		return;
	}

	num_pads = pad_size_abs - input_size;
	if (Z_REFCOUNTED_P(pad_value)) {
		GC_ADDREF_EX(Z_COUNTED_P(pad_value), num_pads);
	}

	array_init_size(return_value, pad_size_abs);
	if (HT_FLAGS(Z_ARRVAL_P(input)) & HASH_FLAG_PACKED) {
		zend_hash_real_init_packed(Z_ARRVAL_P(return_value));

		if (pad_size < 0) {
			ZEND_HASH_FILL_PACKED(Z_ARRVAL_P(return_value)) {
				for (i = 0; i < num_pads; i++) {
					ZEND_HASH_FILL_ADD(pad_value);
				}
			} ZEND_HASH_FILL_END();
		}

		ZEND_HASH_FILL_PACKED(Z_ARRVAL_P(return_value)) {
			ZEND_HASH_FOREACH_VAL(Z_ARRVAL_P(input), value) {
				Z_TRY_ADDREF_P(value);
				ZEND_HASH_FILL_ADD(value);
			} ZEND_HASH_FOREACH_END();
		} ZEND_HASH_FILL_END();

		if (pad_size > 0) {
			ZEND_HASH_FILL_PACKED(Z_ARRVAL_P(return_value)) {
				for (i = 0; i < num_pads; i++) {
					ZEND_HASH_FILL_ADD(pad_value);
				}
			} ZEND_HASH_FILL_END();
		}
	} else {
		if (pad_size < 0) {
			for (i = 0; i < num_pads; i++) {
				zend_hash_next_index_insert_new(Z_ARRVAL_P(return_value), pad_value);
			}
		}

		ZEND_HASH_FOREACH_STR_KEY_VAL_IND(Z_ARRVAL_P(input), key, value) {
			Z_TRY_ADDREF_P(value);
			if (key) {
				zend_hash_add_new(Z_ARRVAL_P(return_value), key, value);
			} else {
				zend_hash_next_index_insert_new(Z_ARRVAL_P(return_value), value);
			}
		} ZEND_HASH_FOREACH_END();

		if (pad_size > 0) {
			for (i = 0; i < num_pads; i++) {
				zend_hash_next_index_insert_new(Z_ARRVAL_P(return_value), pad_value);
			}
		}
	}
}
/* }}} */

/* {{{ proto array array_flip(array input)
   Return array with key <-> value flipped */
PHP_FUNCTION(array_flip)
{
	zval *array, *entry, data;
	zend_ulong num_idx;
	zend_string *str_idx;

	ZEND_PARSE_PARAMETERS_START(1, 1)
		Z_PARAM_ARRAY(array)
	ZEND_PARSE_PARAMETERS_END();

	array_init_size(return_value, zend_hash_num_elements(Z_ARRVAL_P(array)));

	ZEND_HASH_FOREACH_KEY_VAL(Z_ARRVAL_P(array), num_idx, str_idx, entry) {
		ZVAL_DEREF(entry);
		if (Z_TYPE_P(entry) == IS_LONG) {
			if (str_idx) {
				ZVAL_STR_COPY(&data, str_idx);
			} else {
				ZVAL_LONG(&data, num_idx);
			}
			zend_hash_index_update(Z_ARRVAL_P(return_value), Z_LVAL_P(entry), &data);
		} else if (Z_TYPE_P(entry) == IS_STRING) {
			if (str_idx) {
				ZVAL_STR_COPY(&data, str_idx);
			} else {
				ZVAL_LONG(&data, num_idx);
			}
			zend_symtable_update(Z_ARRVAL_P(return_value), Z_STR_P(entry), &data);
		} else {
			php_error_docref(NULL, E_WARNING, "Can only flip STRING and INTEGER values!");
		}
	} ZEND_HASH_FOREACH_END();
}
/* }}} */

/* {{{ proto array array_change_key_case(array input [, int case=CASE_LOWER])
   Returns an array with all string keys lowercased [or uppercased] */
PHP_FUNCTION(array_change_key_case)
{
	zval *array, *entry;
	zend_string *string_key;
	zend_string *new_key;
	zend_ulong num_key;
	zend_long change_to_upper=0;

	ZEND_PARSE_PARAMETERS_START(1, 2)
		Z_PARAM_ARRAY(array)
		Z_PARAM_OPTIONAL
		Z_PARAM_LONG(change_to_upper)
	ZEND_PARSE_PARAMETERS_END();

	array_init_size(return_value, zend_hash_num_elements(Z_ARRVAL_P(array)));

	ZEND_HASH_FOREACH_KEY_VAL(Z_ARRVAL_P(array), num_key, string_key, entry) {
		if (!string_key) {
			entry = zend_hash_index_update(Z_ARRVAL_P(return_value), num_key, entry);
		} else {
			if (change_to_upper) {
				new_key = php_string_toupper(string_key);
			} else {
				new_key = php_string_tolower(string_key);
			}
			entry = zend_hash_update(Z_ARRVAL_P(return_value), new_key, entry);
			zend_string_release_ex(new_key, 0);
		}

		zval_add_ref(entry);
	} ZEND_HASH_FOREACH_END();
}
/* }}} */

struct bucketindex {
	Bucket b;
	unsigned int i;
};

static void array_bucketindex_swap(void *p, void *q) /* {{{ */
{
	struct bucketindex *f = (struct bucketindex *)p;
	struct bucketindex *g = (struct bucketindex *)q;
	struct bucketindex t;
	t = *f;
	*f = *g;
	*g = t;
}
/* }}} */

/* {{{ proto array array_unique(array input [, int sort_flags])
   Removes duplicate values from array */
PHP_FUNCTION(array_unique)
{
	zval *array;
	uint32_t idx;
	Bucket *p;
	struct bucketindex *arTmp, *cmpdata, *lastkept;
	unsigned int i;
	zend_long sort_type = PHP_SORT_STRING;
	compare_func_t cmp;

	ZEND_PARSE_PARAMETERS_START(1, 2)
		Z_PARAM_ARRAY(array)
		Z_PARAM_OPTIONAL
		Z_PARAM_LONG(sort_type)
	ZEND_PARSE_PARAMETERS_END();

	if (Z_ARRVAL_P(array)->nNumOfElements <= 1) {	/* nothing to do */
		ZVAL_COPY(return_value, array);
		return;
	}

	if (sort_type == PHP_SORT_STRING) {
		HashTable seen;
		zend_long num_key;
		zend_string *str_key;
		zval *val;

		zend_hash_init(&seen, zend_hash_num_elements(Z_ARRVAL_P(array)), NULL, NULL, 0);
		array_init(return_value);

		ZEND_HASH_FOREACH_KEY_VAL_IND(Z_ARRVAL_P(array), num_key, str_key, val) {
			zval *retval;
			if (Z_TYPE_P(val) == IS_STRING) {
				retval = zend_hash_add_empty_element(&seen, Z_STR_P(val));
			} else {
				zend_string *tmp_str_val;
				zend_string *str_val = zval_get_tmp_string(val, &tmp_str_val);
				retval = zend_hash_add_empty_element(&seen, str_val);
				zend_tmp_string_release(tmp_str_val);
			}

			if (retval) {
				/* First occurrence of the value */
				if (UNEXPECTED(Z_ISREF_P(val) && Z_REFCOUNT_P(val) == 1)) {
					ZVAL_DEREF(val);
				}
				Z_TRY_ADDREF_P(val);

				if (str_key) {
					zend_hash_add_new(Z_ARRVAL_P(return_value), str_key, val);
				} else {
					zend_hash_index_add_new(Z_ARRVAL_P(return_value), num_key, val);
				}
			}
		} ZEND_HASH_FOREACH_END();

		zend_hash_destroy(&seen);
		return;
	}

	cmp = php_get_data_compare_func(sort_type, 0);

	RETVAL_ARR(zend_array_dup(Z_ARRVAL_P(array)));

	/* create and sort array with pointers to the target_hash buckets */
	arTmp = (struct bucketindex *) pemalloc((Z_ARRVAL_P(array)->nNumOfElements + 1) * sizeof(struct bucketindex), GC_FLAGS(Z_ARRVAL_P(array)) & IS_ARRAY_PERSISTENT);
	for (i = 0, idx = 0; idx < Z_ARRVAL_P(array)->nNumUsed; idx++) {
		p = Z_ARRVAL_P(array)->arData + idx;
		if (Z_TYPE(p->val) == IS_UNDEF) continue;
		if (Z_TYPE(p->val) == IS_INDIRECT && Z_TYPE_P(Z_INDIRECT(p->val)) == IS_UNDEF) continue;
		arTmp[i].b = *p;
		arTmp[i].i = i;
		i++;
	}
	ZVAL_UNDEF(&arTmp[i].b.val);
	zend_sort((void *) arTmp, i, sizeof(struct bucketindex),
			cmp, (swap_func_t)array_bucketindex_swap);
	/* go through the sorted array and delete duplicates from the copy */
	lastkept = arTmp;
	for (cmpdata = arTmp + 1; Z_TYPE(cmpdata->b.val) != IS_UNDEF; cmpdata++) {
		if (cmp(lastkept, cmpdata)) {
			lastkept = cmpdata;
		} else {
			if (lastkept->i > cmpdata->i) {
				p = &lastkept->b;
				lastkept = cmpdata;
			} else {
				p = &cmpdata->b;
			}
			if (p->key == NULL) {
				zend_hash_index_del(Z_ARRVAL_P(return_value), p->h);
			} else {
				if (Z_ARRVAL_P(return_value) == &EG(symbol_table)) {
					zend_delete_global_variable(p->key);
				} else {
					zend_hash_del(Z_ARRVAL_P(return_value), p->key);
				}
			}
		}
	}
	pefree(arTmp, GC_FLAGS(Z_ARRVAL_P(array)) & IS_ARRAY_PERSISTENT);
}
/* }}} */

static int zval_compare(zval *first, zval *second) /* {{{ */
{
	return string_compare_function(first, second);
}
/* }}} */

static int zval_user_compare(zval *a, zval *b) /* {{{ */
{
	zval args[2];
	zval retval;

	ZVAL_COPY_VALUE(&args[0], a);
	ZVAL_COPY_VALUE(&args[1], b);

	BG(user_compare_fci).param_count = 2;
	BG(user_compare_fci).params = args;
	BG(user_compare_fci).retval = &retval;
	BG(user_compare_fci).no_separation = 0;

	if (zend_call_function(&BG(user_compare_fci), &BG(user_compare_fci_cache)) == SUCCESS && Z_TYPE(retval) != IS_UNDEF) {
		zend_long ret = zval_get_long(&retval);
		zval_ptr_dtor(&retval);
		return ZEND_NORMALIZE_BOOL(ret);
	} else {
		return 0;
	}
}
/* }}} */

static void php_array_intersect_key(INTERNAL_FUNCTION_PARAMETERS, int data_compare_type) /* {{{ */
{
    uint32_t idx;
	Bucket *p;
	int argc, i;
	zval *args;
	int (*intersect_data_compare_func)(zval *, zval *) = NULL;
	zend_bool ok;
	zval *val, *data;
	int req_args;
	char *param_spec;

	/* Get the argument count */
	argc = ZEND_NUM_ARGS();
	if (data_compare_type == INTERSECT_COMP_DATA_USER) {
		/* INTERSECT_COMP_DATA_USER - array_uintersect_assoc() */
		req_args = 3;
		param_spec = "+f";
		intersect_data_compare_func = zval_user_compare;
	} else {
		/* 	INTERSECT_COMP_DATA_NONE - array_intersect_key()
			INTERSECT_COMP_DATA_INTERNAL - array_intersect_assoc() */
		req_args = 2;
		param_spec = "+";

		if (data_compare_type == INTERSECT_COMP_DATA_INTERNAL) {
			intersect_data_compare_func = zval_compare;
		}
	}

	if (argc < req_args) {
		php_error_docref(NULL, E_WARNING, "at least %d parameters are required, %d given", req_args, argc);
		return;
	}

	if (zend_parse_parameters(ZEND_NUM_ARGS(), param_spec, &args, &argc, &BG(user_compare_fci), &BG(user_compare_fci_cache)) == FAILURE) {
		return;
	}

	for (i = 0; i < argc; i++) {
		if (Z_TYPE(args[i]) != IS_ARRAY) {
			php_error_docref(NULL, E_WARNING, "Expected parameter %d to be an array, %s given", i + 1, zend_zval_type_name(&args[i]));
			RETURN_NULL();
		}
	}

	array_init(return_value);

	for (idx = 0; idx < Z_ARRVAL(args[0])->nNumUsed; idx++) {
		p = Z_ARRVAL(args[0])->arData + idx;
		val = &p->val;
		if (Z_TYPE_P(val) == IS_UNDEF) continue;
		if (UNEXPECTED(Z_TYPE_P(val) == IS_INDIRECT)) {
			val = Z_INDIRECT_P(val);
			if (Z_TYPE_P(val) == IS_UNDEF) continue;
		}
		if (Z_ISREF_P(val) && Z_REFCOUNT_P(val) == 1) {
			val = Z_REFVAL_P(val);
		}
		if (p->key == NULL) {
			ok = 1;
			for (i = 1; i < argc; i++) {
				if ((data = zend_hash_index_find(Z_ARRVAL(args[i]), p->h)) == NULL ||
					(intersect_data_compare_func &&
					intersect_data_compare_func(val, data) != 0)
				) {
					ok = 0;
					break;
				}
			}
			if (ok) {
				Z_TRY_ADDREF_P(val);
				zend_hash_index_update(Z_ARRVAL_P(return_value), p->h, val);
			}
		} else {
			ok = 1;
			for (i = 1; i < argc; i++) {
				if ((data = zend_hash_find_ex_ind(Z_ARRVAL(args[i]), p->key, 1)) == NULL ||
					(intersect_data_compare_func &&
					intersect_data_compare_func(val, data) != 0)
				) {
					ok = 0;
					break;
				}
			}
			if (ok) {
				Z_TRY_ADDREF_P(val);
				zend_hash_update(Z_ARRVAL_P(return_value), p->key, val);
			}
		}
	}
}
/* }}} */

static void php_array_intersect(INTERNAL_FUNCTION_PARAMETERS, int behavior, int data_compare_type, int key_compare_type) /* {{{ */
{
	zval *args = NULL;
	HashTable *hash;
	int arr_argc, i, c = 0;
	uint32_t idx;
	Bucket **lists, *list, **ptrs, *p;
	uint32_t req_args;
	char *param_spec;
	zend_fcall_info fci1, fci2;
	zend_fcall_info_cache fci1_cache = empty_fcall_info_cache, fci2_cache = empty_fcall_info_cache;
	zend_fcall_info *fci_key = NULL, *fci_data;
	zend_fcall_info_cache *fci_key_cache = NULL, *fci_data_cache;
	PHP_ARRAY_CMP_FUNC_VARS;

	int (*intersect_key_compare_func)(const void *, const void *);
	int (*intersect_data_compare_func)(const void *, const void *);

	if (behavior == INTERSECT_NORMAL) {
		intersect_key_compare_func = php_array_key_compare_string;

		if (data_compare_type == INTERSECT_COMP_DATA_INTERNAL) {
			/* array_intersect() */
			req_args = 2;
			param_spec = "+";
			intersect_data_compare_func = php_array_data_compare_string;
		} else if (data_compare_type == INTERSECT_COMP_DATA_USER) {
			/* array_uintersect() */
			req_args = 3;
			param_spec = "+f";
			intersect_data_compare_func = php_array_user_compare;
		} else {
			php_error_docref(NULL, E_WARNING, "data_compare_type is %d. This should never happen. Please report as a bug", data_compare_type);
			return;
		}

		if (ZEND_NUM_ARGS() < req_args) {
			php_error_docref(NULL, E_WARNING, "at least %d parameters are required, %d given", req_args, ZEND_NUM_ARGS());
			return;
		}

		if (zend_parse_parameters(ZEND_NUM_ARGS(), param_spec, &args, &arr_argc, &fci1, &fci1_cache) == FAILURE) {
			return;
		}
		fci_data = &fci1;
		fci_data_cache = &fci1_cache;

	} else if (behavior & INTERSECT_ASSOC) { /* triggered also when INTERSECT_KEY */
		/* INTERSECT_KEY is subset of INTERSECT_ASSOC. When having the former
		 * no comparison of the data is done (part of INTERSECT_ASSOC) */

		if (data_compare_type == INTERSECT_COMP_DATA_INTERNAL && key_compare_type == INTERSECT_COMP_KEY_INTERNAL) {
			/* array_intersect_assoc() or array_intersect_key() */
			req_args = 2;
			param_spec = "+";
			intersect_key_compare_func = php_array_key_compare_string;
			intersect_data_compare_func = php_array_data_compare_string;
		} else if (data_compare_type == INTERSECT_COMP_DATA_USER && key_compare_type == INTERSECT_COMP_KEY_INTERNAL) {
			/* array_uintersect_assoc() */
			req_args = 3;
			param_spec = "+f";
			intersect_key_compare_func = php_array_key_compare_string;
			intersect_data_compare_func = php_array_user_compare;
			fci_data = &fci1;
			fci_data_cache = &fci1_cache;
		} else if (data_compare_type == INTERSECT_COMP_DATA_INTERNAL && key_compare_type == INTERSECT_COMP_KEY_USER) {
			/* array_intersect_uassoc() or array_intersect_ukey() */
			req_args = 3;
			param_spec = "+f";
			intersect_key_compare_func = php_array_user_key_compare;
			intersect_data_compare_func = php_array_data_compare_string;
			fci_key = &fci1;
			fci_key_cache = &fci1_cache;
		} else if (data_compare_type == INTERSECT_COMP_DATA_USER && key_compare_type == INTERSECT_COMP_KEY_USER) {
			/* array_uintersect_uassoc() */
			req_args = 4;
			param_spec = "+ff";
			intersect_key_compare_func = php_array_user_key_compare;
			intersect_data_compare_func = php_array_user_compare;
			fci_data = &fci1;
			fci_data_cache = &fci1_cache;
			fci_key = &fci2;
			fci_key_cache = &fci2_cache;
		} else {
			php_error_docref(NULL, E_WARNING, "data_compare_type is %d. key_compare_type is %d. This should never happen. Please report as a bug", data_compare_type, key_compare_type);
			return;
		}

		if (ZEND_NUM_ARGS() < req_args) {
			php_error_docref(NULL, E_WARNING, "at least %d parameters are required, %d given", req_args, ZEND_NUM_ARGS());
			return;
		}

		if (zend_parse_parameters(ZEND_NUM_ARGS(), param_spec, &args, &arr_argc, &fci1, &fci1_cache, &fci2, &fci2_cache) == FAILURE) {
			return;
		}

	} else {
		php_error_docref(NULL, E_WARNING, "behavior is %d. This should never happen. Please report as a bug", behavior);
		return;
	}

	PHP_ARRAY_CMP_FUNC_BACKUP();

	/* for each argument, create and sort list with pointers to the hash buckets */
	lists = (Bucket **)safe_emalloc(arr_argc, sizeof(Bucket *), 0);
	ptrs = (Bucket **)safe_emalloc(arr_argc, sizeof(Bucket *), 0);

	if (behavior == INTERSECT_NORMAL && data_compare_type == INTERSECT_COMP_DATA_USER) {
		BG(user_compare_fci) = *fci_data;
		BG(user_compare_fci_cache) = *fci_data_cache;
	} else if (behavior & INTERSECT_ASSOC && key_compare_type == INTERSECT_COMP_KEY_USER) {
		BG(user_compare_fci) = *fci_key;
		BG(user_compare_fci_cache) = *fci_key_cache;
	}

	for (i = 0; i < arr_argc; i++) {
		if (Z_TYPE(args[i]) != IS_ARRAY) {
			php_error_docref(NULL, E_WARNING, "Expected parameter %d to be an array, %s given", i + 1, zend_zval_type_name(&args[i]));
			arr_argc = i; /* only free up to i - 1 */
			goto out;
		}
		hash = Z_ARRVAL(args[i]);
		list = (Bucket *) pemalloc((hash->nNumOfElements + 1) * sizeof(Bucket), GC_FLAGS(hash) & IS_ARRAY_PERSISTENT);
		lists[i] = list;
		ptrs[i] = list;
		for (idx = 0; idx < hash->nNumUsed; idx++) {
			p = hash->arData + idx;
			if (Z_TYPE(p->val) == IS_UNDEF) continue;
			*list++ = *p;
		}
		ZVAL_UNDEF(&list->val);
		if (hash->nNumOfElements > 1) {
			if (behavior == INTERSECT_NORMAL) {
				zend_sort((void *) lists[i], hash->nNumOfElements,
						sizeof(Bucket), intersect_data_compare_func, (swap_func_t)zend_hash_bucket_swap);
			} else if (behavior & INTERSECT_ASSOC) { /* triggered also when INTERSECT_KEY */
				zend_sort((void *) lists[i], hash->nNumOfElements,
						sizeof(Bucket), intersect_key_compare_func, (swap_func_t)zend_hash_bucket_swap);
			}
		}
	}

	/* copy the argument array */
	RETVAL_ARR(zend_array_dup(Z_ARRVAL(args[0])));

	/* go through the lists and look for common values */
	while (Z_TYPE(ptrs[0]->val) != IS_UNDEF) {
		if ((behavior & INTERSECT_ASSOC) /* triggered also when INTERSECT_KEY */
			&& key_compare_type == INTERSECT_COMP_KEY_USER) {
			BG(user_compare_fci) = *fci_key;
			BG(user_compare_fci_cache) = *fci_key_cache;
		}

		for (i = 1; i < arr_argc; i++) {
			if (behavior & INTERSECT_NORMAL) {
				while (Z_TYPE(ptrs[i]->val) != IS_UNDEF && (0 < (c = intersect_data_compare_func(ptrs[0], ptrs[i])))) {
					ptrs[i]++;
				}
			} else if (behavior & INTERSECT_ASSOC) { /* triggered also when INTERSECT_KEY */
				while (Z_TYPE(ptrs[i]->val) != IS_UNDEF && (0 < (c = intersect_key_compare_func(ptrs[0], ptrs[i])))) {
					ptrs[i]++;
				}
				if ((!c && Z_TYPE(ptrs[i]->val) != IS_UNDEF) && (behavior == INTERSECT_ASSOC)) { /* only when INTERSECT_ASSOC */
					/* this means that ptrs[i] is not NULL so we can compare
					 * and "c==0" is from last operation
					 * in this branch of code we enter only when INTERSECT_ASSOC
					 * since when we have INTERSECT_KEY compare of data is not wanted. */
					if (data_compare_type == INTERSECT_COMP_DATA_USER) {
						BG(user_compare_fci) = *fci_data;
						BG(user_compare_fci_cache) = *fci_data_cache;
					}
					if (intersect_data_compare_func(ptrs[0], ptrs[i]) != 0) {
						c = 1;
						if (key_compare_type == INTERSECT_COMP_KEY_USER) {
							BG(user_compare_fci) = *fci_key;
							BG(user_compare_fci_cache) = *fci_key_cache;
							/* When KEY_USER, the last parameter is always the callback */
						}
						/* we are going to the break */
					} else {
						/* continue looping */
					}
				}
			}
			if (Z_TYPE(ptrs[i]->val) == IS_UNDEF) {
				/* delete any values corresponding to remains of ptrs[0] */
				/* and exit because they do not present in at least one of */
				/* the other arguments */
				for (;;) {
					p = ptrs[0]++;
					if (Z_TYPE(p->val) == IS_UNDEF) {
						goto out;
					}
					if (p->key == NULL) {
						zend_hash_index_del(Z_ARRVAL_P(return_value), p->h);
					} else {
						zend_hash_del(Z_ARRVAL_P(return_value), p->key);
					}
				}
			}
			if (c) /* here we get if not all are equal */
				break;
			ptrs[i]++;
		}
		if (c) {
			/* Value of ptrs[0] not in all arguments, delete all entries */
			/* with value < value of ptrs[i] */
			for (;;) {
				p = ptrs[0];
				if (p->key == NULL) {
					zend_hash_index_del(Z_ARRVAL_P(return_value), p->h);
				} else {
					zend_hash_del(Z_ARRVAL_P(return_value), p->key);
				}
				if (Z_TYPE((++ptrs[0])->val) == IS_UNDEF) {
					goto out;
				}
				if (behavior == INTERSECT_NORMAL) {
					if (0 <= intersect_data_compare_func(ptrs[0], ptrs[i])) {
						break;
					}
				} else if (behavior & INTERSECT_ASSOC) { /* triggered also when INTERSECT_KEY */
					/* no need of looping because indexes are unique */
					break;
				}
			}
		} else {
			/* ptrs[0] is present in all the arguments */
			/* Skip all entries with same value as ptrs[0] */
			for (;;) {
				if (Z_TYPE((++ptrs[0])->val) == IS_UNDEF) {
					goto out;
				}
				if (behavior == INTERSECT_NORMAL) {
					if (intersect_data_compare_func(ptrs[0] - 1, ptrs[0])) {
						break;
					}
				} else if (behavior & INTERSECT_ASSOC) { /* triggered also when INTERSECT_KEY */
					/* no need of looping because indexes are unique */
					break;
				}
			}
		}
	}
out:
	for (i = 0; i < arr_argc; i++) {
		hash = Z_ARRVAL(args[i]);
		pefree(lists[i], GC_FLAGS(hash) & IS_ARRAY_PERSISTENT);
	}

	PHP_ARRAY_CMP_FUNC_RESTORE();

	efree(ptrs);
	efree(lists);
}
/* }}} */

/* {{{ proto array array_intersect_key(array arr1, array arr2 [, array ...])
   Returns the entries of arr1 that have keys which are present in all the other arguments. Kind of equivalent to array_diff(array_keys($arr1), array_keys($arr2)[,array_keys(...)]). Equivalent of array_intersect_assoc() but does not do compare of the data. */
PHP_FUNCTION(array_intersect_key)
{
	php_array_intersect_key(INTERNAL_FUNCTION_PARAM_PASSTHRU, INTERSECT_COMP_DATA_NONE);
}
/* }}} */

/* {{{ proto array array_intersect_ukey(array arr1, array arr2 [, array ...], callback key_compare_func)
   Returns the entries of arr1 that have keys which are present in all the other arguments. Kind of equivalent to array_diff(array_keys($arr1), array_keys($arr2)[,array_keys(...)]). The comparison of the keys is performed by a user supplied function. Equivalent of array_intersect_uassoc() but does not do compare of the data. */
PHP_FUNCTION(array_intersect_ukey)
{
	php_array_intersect(INTERNAL_FUNCTION_PARAM_PASSTHRU, INTERSECT_KEY, INTERSECT_COMP_DATA_INTERNAL, INTERSECT_COMP_KEY_USER);
}
/* }}} */

/* {{{ proto array array_intersect(array arr1, array arr2 [, array ...])
   Returns the entries of arr1 that have values which are present in all the other arguments */
PHP_FUNCTION(array_intersect)
{
	php_array_intersect(INTERNAL_FUNCTION_PARAM_PASSTHRU, INTERSECT_NORMAL, INTERSECT_COMP_DATA_INTERNAL, INTERSECT_COMP_KEY_INTERNAL);
}
/* }}} */

/* {{{ proto array array_uintersect(array arr1, array arr2 [, array ...], callback data_compare_func)
   Returns the entries of arr1 that have values which are present in all the other arguments. Data is compared by using a user-supplied callback. */
PHP_FUNCTION(array_uintersect)
{
	php_array_intersect(INTERNAL_FUNCTION_PARAM_PASSTHRU, INTERSECT_NORMAL, INTERSECT_COMP_DATA_USER, INTERSECT_COMP_KEY_INTERNAL);
}
/* }}} */

/* {{{ proto array array_intersect_assoc(array arr1, array arr2 [, array ...])
   Returns the entries of arr1 that have values which are present in all the other arguments. Keys are used to do more restrictive check */
PHP_FUNCTION(array_intersect_assoc)
{
	php_array_intersect_key(INTERNAL_FUNCTION_PARAM_PASSTHRU, INTERSECT_COMP_DATA_INTERNAL);
}
/* }}} */

/* {{{ proto array array_intersect_uassoc(array arr1, array arr2 [, array ...], callback key_compare_func) U
   Returns the entries of arr1 that have values which are present in all the other arguments. Keys are used to do more restrictive check and they are compared by using a user-supplied callback. */
PHP_FUNCTION(array_intersect_uassoc)
{
	php_array_intersect(INTERNAL_FUNCTION_PARAM_PASSTHRU, INTERSECT_ASSOC, INTERSECT_COMP_DATA_INTERNAL, INTERSECT_COMP_KEY_USER);
}
/* }}} */

/* {{{ proto array array_uintersect_assoc(array arr1, array arr2 [, array ...], callback data_compare_func) U
   Returns the entries of arr1 that have values which are present in all the other arguments. Keys are used to do more restrictive check. Data is compared by using a user-supplied callback. */
PHP_FUNCTION(array_uintersect_assoc)
{
	php_array_intersect_key(INTERNAL_FUNCTION_PARAM_PASSTHRU, INTERSECT_COMP_DATA_USER);
}
/* }}} */

/* {{{ proto array array_uintersect_uassoc(array arr1, array arr2 [, array ...], callback data_compare_func, callback key_compare_func)
   Returns the entries of arr1 that have values which are present in all the other arguments. Keys are used to do more restrictive check. Both data and keys are compared by using user-supplied callbacks. */
PHP_FUNCTION(array_uintersect_uassoc)
{
	php_array_intersect(INTERNAL_FUNCTION_PARAM_PASSTHRU, INTERSECT_ASSOC, INTERSECT_COMP_DATA_USER, INTERSECT_COMP_KEY_USER);
}
/* }}} */

static void php_array_diff_key(INTERNAL_FUNCTION_PARAMETERS, int data_compare_type) /* {{{ */
{
    uint32_t idx;
	Bucket *p;
	int argc, i;
	zval *args;
	int (*diff_data_compare_func)(zval *, zval *) = NULL;
	zend_bool ok;
	zval *val, *data;

	/* Get the argument count */
	argc = ZEND_NUM_ARGS();
	if (data_compare_type == DIFF_COMP_DATA_USER) {
		if (argc < 3) {
			php_error_docref(NULL, E_WARNING, "at least 3 parameters are required, %d given", ZEND_NUM_ARGS());
			return;
		}
		if (zend_parse_parameters(ZEND_NUM_ARGS(), "+f", &args, &argc, &BG(user_compare_fci), &BG(user_compare_fci_cache)) == FAILURE) {
			return;
		}
		diff_data_compare_func = zval_user_compare;
	} else {
		if (argc < 2) {
			php_error_docref(NULL, E_WARNING, "at least 2 parameters are required, %d given", ZEND_NUM_ARGS());
			return;
		}
		if (zend_parse_parameters(ZEND_NUM_ARGS(), "+", &args, &argc) == FAILURE) {
			return;
		}
		if (data_compare_type == DIFF_COMP_DATA_INTERNAL) {
			diff_data_compare_func = zval_compare;
		}
	}

	for (i = 0; i < argc; i++) {
		if (Z_TYPE(args[i]) != IS_ARRAY) {
			php_error_docref(NULL, E_WARNING, "Expected parameter %d to be an array, %s given", i + 1, zend_zval_type_name(&args[i]));
			RETURN_NULL();
		}
	}

	array_init(return_value);

	for (idx = 0; idx < Z_ARRVAL(args[0])->nNumUsed; idx++) {
		p = Z_ARRVAL(args[0])->arData + idx;
		val = &p->val;
		if (Z_TYPE_P(val) == IS_UNDEF) continue;
		if (UNEXPECTED(Z_TYPE_P(val) == IS_INDIRECT)) {
			val = Z_INDIRECT_P(val);
			if (Z_TYPE_P(val) == IS_UNDEF) continue;
		}
		if (Z_ISREF_P(val) && Z_REFCOUNT_P(val) == 1) {
			val = Z_REFVAL_P(val);
		}
		if (p->key == NULL) {
			ok = 1;
			for (i = 1; i < argc; i++) {
				if ((data = zend_hash_index_find(Z_ARRVAL(args[i]), p->h)) != NULL &&
					(!diff_data_compare_func ||
					diff_data_compare_func(val, data) == 0)
				) {
					ok = 0;
					break;
				}
			}
			if (ok) {
				Z_TRY_ADDREF_P(val);
				zend_hash_index_update(Z_ARRVAL_P(return_value), p->h, val);
			}
		} else {
			ok = 1;
			for (i = 1; i < argc; i++) {
				if ((data = zend_hash_find_ex_ind(Z_ARRVAL(args[i]), p->key, 1)) != NULL &&
					(!diff_data_compare_func ||
					diff_data_compare_func(val, data) == 0)
				) {
					ok = 0;
					break;
				}
			}
			if (ok) {
				Z_TRY_ADDREF_P(val);
				zend_hash_update(Z_ARRVAL_P(return_value), p->key, val);
			}
		}
	}
}
/* }}} */

static void php_array_diff(INTERNAL_FUNCTION_PARAMETERS, int behavior, int data_compare_type, int key_compare_type) /* {{{ */
{
	zval *args = NULL;
	HashTable *hash;
	int arr_argc, i, c;
	uint32_t idx;
	Bucket **lists, *list, **ptrs, *p;
	uint32_t req_args;
	char *param_spec;
	zend_fcall_info fci1, fci2;
	zend_fcall_info_cache fci1_cache = empty_fcall_info_cache, fci2_cache = empty_fcall_info_cache;
	zend_fcall_info *fci_key = NULL, *fci_data;
	zend_fcall_info_cache *fci_key_cache = NULL, *fci_data_cache;
	PHP_ARRAY_CMP_FUNC_VARS;

	int (*diff_key_compare_func)(const void *, const void *);
	int (*diff_data_compare_func)(const void *, const void *);

	if (behavior == DIFF_NORMAL) {
		diff_key_compare_func = php_array_key_compare_string;

		if (data_compare_type == DIFF_COMP_DATA_INTERNAL) {
			/* array_diff */
			req_args = 2;
			param_spec = "+";
			diff_data_compare_func = php_array_data_compare_string;
		} else if (data_compare_type == DIFF_COMP_DATA_USER) {
			/* array_udiff */
			req_args = 3;
			param_spec = "+f";
			diff_data_compare_func = php_array_user_compare;
		} else {
			php_error_docref(NULL, E_WARNING, "data_compare_type is %d. This should never happen. Please report as a bug", data_compare_type);
			return;
		}

		if (ZEND_NUM_ARGS() < req_args) {
			php_error_docref(NULL, E_WARNING, "at least %d parameters are required, %d given", req_args, ZEND_NUM_ARGS());
			return;
		}

		if (zend_parse_parameters(ZEND_NUM_ARGS(), param_spec, &args, &arr_argc, &fci1, &fci1_cache) == FAILURE) {
			return;
		}
		fci_data = &fci1;
		fci_data_cache = &fci1_cache;

	} else if (behavior & DIFF_ASSOC) { /* triggered also if DIFF_KEY */
		/* DIFF_KEY is subset of DIFF_ASSOC. When having the former
		 * no comparison of the data is done (part of DIFF_ASSOC) */

		if (data_compare_type == DIFF_COMP_DATA_INTERNAL && key_compare_type == DIFF_COMP_KEY_INTERNAL) {
			/* array_diff_assoc() or array_diff_key() */
			req_args = 2;
			param_spec = "+";
			diff_key_compare_func = php_array_key_compare_string;
			diff_data_compare_func = php_array_data_compare_string;
		} else if (data_compare_type == DIFF_COMP_DATA_USER && key_compare_type == DIFF_COMP_KEY_INTERNAL) {
			/* array_udiff_assoc() */
			req_args = 3;
			param_spec = "+f";
			diff_key_compare_func = php_array_key_compare_string;
			diff_data_compare_func = php_array_user_compare;
			fci_data = &fci1;
			fci_data_cache = &fci1_cache;
		} else if (data_compare_type == DIFF_COMP_DATA_INTERNAL && key_compare_type == DIFF_COMP_KEY_USER) {
			/* array_diff_uassoc() or array_diff_ukey() */
			req_args = 3;
			param_spec = "+f";
			diff_key_compare_func = php_array_user_key_compare;
			diff_data_compare_func = php_array_data_compare_string;
			fci_key = &fci1;
			fci_key_cache = &fci1_cache;
		} else if (data_compare_type == DIFF_COMP_DATA_USER && key_compare_type == DIFF_COMP_KEY_USER) {
			/* array_udiff_uassoc() */
			req_args = 4;
			param_spec = "+ff";
			diff_key_compare_func = php_array_user_key_compare;
			diff_data_compare_func = php_array_user_compare;
			fci_data = &fci1;
			fci_data_cache = &fci1_cache;
			fci_key = &fci2;
			fci_key_cache = &fci2_cache;
		} else {
			php_error_docref(NULL, E_WARNING, "data_compare_type is %d. key_compare_type is %d. This should never happen. Please report as a bug", data_compare_type, key_compare_type);
			return;
		}

		if (ZEND_NUM_ARGS() < req_args) {
			php_error_docref(NULL, E_WARNING, "at least %d parameters are required, %d given", req_args, ZEND_NUM_ARGS());
			return;
		}

		if (zend_parse_parameters(ZEND_NUM_ARGS(), param_spec, &args, &arr_argc, &fci1, &fci1_cache, &fci2, &fci2_cache) == FAILURE) {
			return;
		}

	} else {
		php_error_docref(NULL, E_WARNING, "behavior is %d. This should never happen. Please report as a bug", behavior);
		return;
	}

	PHP_ARRAY_CMP_FUNC_BACKUP();

	/* for each argument, create and sort list with pointers to the hash buckets */
	lists = (Bucket **)safe_emalloc(arr_argc, sizeof(Bucket *), 0);
	ptrs = (Bucket **)safe_emalloc(arr_argc, sizeof(Bucket *), 0);

	if (behavior == DIFF_NORMAL && data_compare_type == DIFF_COMP_DATA_USER) {
		BG(user_compare_fci) = *fci_data;
		BG(user_compare_fci_cache) = *fci_data_cache;
	} else if (behavior & DIFF_ASSOC && key_compare_type == DIFF_COMP_KEY_USER) {
		BG(user_compare_fci) = *fci_key;
		BG(user_compare_fci_cache) = *fci_key_cache;
	}

	for (i = 0; i < arr_argc; i++) {
		if (Z_TYPE(args[i]) != IS_ARRAY) {
			php_error_docref(NULL, E_WARNING, "Expected parameter %d to be an array, %s given", i + 1, zend_zval_type_name(&args[i]));
			arr_argc = i; /* only free up to i - 1 */
			goto out;
		}
		hash = Z_ARRVAL(args[i]);
		list = (Bucket *) pemalloc((hash->nNumOfElements + 1) * sizeof(Bucket), GC_FLAGS(hash) & IS_ARRAY_PERSISTENT);
		lists[i] = list;
		ptrs[i] = list;
		for (idx = 0; idx < hash->nNumUsed; idx++) {
			p = hash->arData + idx;
			if (Z_TYPE(p->val) == IS_UNDEF) continue;
			*list++ = *p;
		}
		ZVAL_UNDEF(&list->val);
		if (hash->nNumOfElements > 1) {
			if (behavior == DIFF_NORMAL) {
				zend_sort((void *) lists[i], hash->nNumOfElements,
						sizeof(Bucket), diff_data_compare_func, (swap_func_t)zend_hash_bucket_swap);
			} else if (behavior & DIFF_ASSOC) { /* triggered also when DIFF_KEY */
				zend_sort((void *) lists[i], hash->nNumOfElements,
						sizeof(Bucket), diff_key_compare_func, (swap_func_t)zend_hash_bucket_swap);
			}
		}
	}

	/* copy the argument array */
	RETVAL_ARR(zend_array_dup(Z_ARRVAL(args[0])));

	/* go through the lists and look for values of ptr[0] that are not in the others */
	while (Z_TYPE(ptrs[0]->val) != IS_UNDEF) {
		if ((behavior & DIFF_ASSOC) /* triggered also when DIFF_KEY */
			&&
			key_compare_type == DIFF_COMP_KEY_USER
		) {
			BG(user_compare_fci) = *fci_key;
			BG(user_compare_fci_cache) = *fci_key_cache;
		}
		c = 1;
		for (i = 1; i < arr_argc; i++) {
			Bucket *ptr = ptrs[i];
			if (behavior == DIFF_NORMAL) {
				while (Z_TYPE(ptrs[i]->val) != IS_UNDEF && (0 < (c = diff_data_compare_func(ptrs[0], ptrs[i])))) {
					ptrs[i]++;
				}
			} else if (behavior & DIFF_ASSOC) { /* triggered also when DIFF_KEY */
				while (Z_TYPE(ptr->val) != IS_UNDEF && (0 != (c = diff_key_compare_func(ptrs[0], ptr)))) {
					ptr++;
				}
			}
			if (!c) {
				if (behavior == DIFF_NORMAL) {
					if (Z_TYPE(ptrs[i]->val) != IS_UNDEF) {
						ptrs[i]++;
					}
					break;
				} else if (behavior == DIFF_ASSOC) {  /* only when DIFF_ASSOC */
					/* In this branch is execute only when DIFF_ASSOC. If behavior == DIFF_KEY
					 * data comparison is not needed - skipped. */
					if (Z_TYPE(ptr->val) != IS_UNDEF) {
						if (data_compare_type == DIFF_COMP_DATA_USER) {
							BG(user_compare_fci) = *fci_data;
							BG(user_compare_fci_cache) = *fci_data_cache;
						}
						if (diff_data_compare_func(ptrs[0], ptr) != 0) {
							/* the data is not the same */
							c = -1;
							if (key_compare_type == DIFF_COMP_KEY_USER) {
								BG(user_compare_fci) = *fci_key;
								BG(user_compare_fci_cache) = *fci_key_cache;
							}
						} else {
							break;
							/* we have found the element in other arrays thus we don't want it
							 * in the return_value -> delete from there */
						}
					}
				} else if (behavior == DIFF_KEY) { /* only when DIFF_KEY */
					/* the behavior here differs from INTERSECT_KEY in php_intersect
					 * since in the "diff" case we have to remove the entry from
					 * return_value while when doing intersection the entry must not
					 * be deleted. */
					break; /* remove the key */
				}
			}
		}
		if (!c) {
			/* ptrs[0] in one of the other arguments */
			/* delete all entries with value as ptrs[0] */
			for (;;) {
				p = ptrs[0];
				if (p->key == NULL) {
					zend_hash_index_del(Z_ARRVAL_P(return_value), p->h);
				} else {
					zend_hash_del(Z_ARRVAL_P(return_value), p->key);
				}
				if (Z_TYPE((++ptrs[0])->val) == IS_UNDEF) {
					goto out;
				}
				if (behavior == DIFF_NORMAL) {
					if (diff_data_compare_func(ptrs[0] - 1, ptrs[0])) {
						break;
					}
				} else if (behavior & DIFF_ASSOC) { /* triggered also when DIFF_KEY */
					/* in this case no array_key_compare is needed */
					break;
				}
			}
		} else {
			/* ptrs[0] in none of the other arguments */
			/* skip all entries with value as ptrs[0] */
			for (;;) {
				if (Z_TYPE((++ptrs[0])->val) == IS_UNDEF) {
					goto out;
				}
				if (behavior == DIFF_NORMAL) {
					if (diff_data_compare_func(ptrs[0] - 1, ptrs[0])) {
						break;
					}
				} else if (behavior & DIFF_ASSOC) { /* triggered also when DIFF_KEY */
					/* in this case no array_key_compare is needed */
					break;
				}
			}
		}
	}
out:
	for (i = 0; i < arr_argc; i++) {
		hash = Z_ARRVAL(args[i]);
		pefree(lists[i], GC_FLAGS(hash) & IS_ARRAY_PERSISTENT);
	}

	PHP_ARRAY_CMP_FUNC_RESTORE();

	efree(ptrs);
	efree(lists);
}
/* }}} */

/* {{{ proto array array_diff_key(array arr1, array arr2 [, array ...])
   Returns the entries of arr1 that have keys which are not present in any of the others arguments. This function is like array_diff() but works on the keys instead of the values. The associativity is preserved. */
PHP_FUNCTION(array_diff_key)
{
	php_array_diff_key(INTERNAL_FUNCTION_PARAM_PASSTHRU, DIFF_COMP_DATA_NONE);
}
/* }}} */

/* {{{ proto array array_diff_ukey(array arr1, array arr2 [, array ...], callback key_comp_func)
   Returns the entries of arr1 that have keys which are not present in any of the others arguments. User supplied function is used for comparing the keys. This function is like array_udiff() but works on the keys instead of the values. The associativity is preserved. */
PHP_FUNCTION(array_diff_ukey)
{
	php_array_diff(INTERNAL_FUNCTION_PARAM_PASSTHRU, DIFF_KEY, DIFF_COMP_DATA_INTERNAL, DIFF_COMP_KEY_USER);
}
/* }}} */

/* {{{ proto array array_diff(array arr1, array arr2 [, array ...])
   Returns the entries of arr1 that have values which are not present in any of the others arguments. */
PHP_FUNCTION(array_diff)
{
	zval *args;
	int argc, i;
	uint32_t num;
	HashTable exclude;
	zval *value;
	zend_string *str, *tmp_str, *key;
	zend_long idx;
	zval dummy;

	if (ZEND_NUM_ARGS() < 2) {
		php_error_docref(NULL, E_WARNING, "at least 2 parameters are required, %d given", ZEND_NUM_ARGS());
		return;
	}

	ZEND_PARSE_PARAMETERS_START(1, -1)
		Z_PARAM_VARIADIC('+', args, argc)
	ZEND_PARSE_PARAMETERS_END();

	if (Z_TYPE(args[0]) != IS_ARRAY) {
		php_error_docref(NULL, E_WARNING, "Expected parameter 1 to be an array, %s given", zend_zval_type_name(&args[0]));
		RETURN_NULL();
	}

	num = zend_hash_num_elements(Z_ARRVAL(args[0]));
	if (num == 0) {
		for (i = 1; i < argc; i++) {
			if (Z_TYPE(args[i]) != IS_ARRAY) {
				php_error_docref(NULL, E_WARNING, "Expected parameter %d to be an array, %s given", i + 1, zend_zval_type_name(&args[i]));
				RETURN_NULL();
			}
		}
		RETURN_EMPTY_ARRAY();
	} else if (num == 1) {
		int found = 0;
		zend_string *search_str, *tmp_search_str;

		value = NULL;
		ZEND_HASH_FOREACH_VAL_IND(Z_ARRVAL(args[0]), value) {
			break;
		} ZEND_HASH_FOREACH_END();

		if (!value) {
			for (i = 1; i < argc; i++) {
				if (Z_TYPE(args[i]) != IS_ARRAY) {
					php_error_docref(NULL, E_WARNING, "Expected parameter %d to be an array, %s given", i + 1, zend_zval_type_name(&args[i]));
					RETURN_NULL();
				}
			}
			RETURN_EMPTY_ARRAY();
		}

		search_str = zval_get_tmp_string(value, &tmp_search_str);

		for (i = 1; i < argc; i++) {
			if (Z_TYPE(args[i]) != IS_ARRAY) {
				php_error_docref(NULL, E_WARNING, "Expected parameter %d to be an array, %s given", i + 1, zend_zval_type_name(&args[i]));
				RETURN_NULL();
			}
			if (!found) {
				ZEND_HASH_FOREACH_VAL_IND(Z_ARRVAL(args[i]), value) {
					str = zval_get_tmp_string(value, &tmp_str);
					if (zend_string_equals(search_str, str)) {
						zend_tmp_string_release(tmp_str);
						found = 1;
						break;
					}
					zend_tmp_string_release(tmp_str);
				} ZEND_HASH_FOREACH_END();
			}
		}

		zend_tmp_string_release(tmp_search_str);

		if (found) {
			RETVAL_EMPTY_ARRAY();
		} else {
			ZVAL_COPY(return_value, &args[0]);
		}
		return;
	}

	/* count number of elements */
	num = 0;
	for (i = 1; i < argc; i++) {
		if (Z_TYPE(args[i]) != IS_ARRAY) {
			php_error_docref(NULL, E_WARNING, "Expected parameter %d to be an array, %s given", i + 1, zend_zval_type_name(&args[i]));
			RETURN_NULL();
		}
		num += zend_hash_num_elements(Z_ARRVAL(args[i]));
	}

	if (num == 0) {
		ZVAL_COPY(return_value, &args[0]);
		return;
	}

	ZVAL_NULL(&dummy);
	/* create exclude map */
	zend_hash_init(&exclude, num, NULL, NULL, 0);
	for (i = 1; i < argc; i++) {
		ZEND_HASH_FOREACH_VAL_IND(Z_ARRVAL(args[i]), value) {
			str = zval_get_tmp_string(value, &tmp_str);
			zend_hash_add(&exclude, str, &dummy);
			zend_tmp_string_release(tmp_str);
		} ZEND_HASH_FOREACH_END();
	}

	/* copy all elements of first array that are not in exclude set */
	array_init_size(return_value, zend_hash_num_elements(Z_ARRVAL(args[0])));
	ZEND_HASH_FOREACH_KEY_VAL_IND(Z_ARRVAL(args[0]), idx, key, value) {
		str = zval_get_tmp_string(value, &tmp_str);
		if (!zend_hash_exists(&exclude, str)) {
			if (key) {
				value = zend_hash_add_new(Z_ARRVAL_P(return_value), key, value);
			} else {
				value = zend_hash_index_add_new(Z_ARRVAL_P(return_value), idx, value);
			}
			zval_add_ref(value);
		}
		zend_tmp_string_release(tmp_str);
	} ZEND_HASH_FOREACH_END();

	zend_hash_destroy(&exclude);
}
/* }}} */

/* {{{ proto array array_udiff(array arr1, array arr2 [, array ...], callback data_comp_func)
   Returns the entries of arr1 that have values which are not present in any of the others arguments. Elements are compared by user supplied function. */
PHP_FUNCTION(array_udiff)
{
	php_array_diff(INTERNAL_FUNCTION_PARAM_PASSTHRU, DIFF_NORMAL, DIFF_COMP_DATA_USER, DIFF_COMP_KEY_INTERNAL);
}
/* }}} */

/* {{{ proto array array_diff_assoc(array arr1, array arr2 [, array ...])
   Returns the entries of arr1 that have values which are not present in any of the others arguments but do additional checks whether the keys are equal */
PHP_FUNCTION(array_diff_assoc)
{
	php_array_diff_key(INTERNAL_FUNCTION_PARAM_PASSTHRU, DIFF_COMP_DATA_INTERNAL);
}
/* }}} */

/* {{{ proto array array_diff_uassoc(array arr1, array arr2 [, array ...], callback data_comp_func)
   Returns the entries of arr1 that have values which are not present in any of the others arguments but do additional checks whether the keys are equal. Elements are compared by user supplied function. */
PHP_FUNCTION(array_diff_uassoc)
{
	php_array_diff(INTERNAL_FUNCTION_PARAM_PASSTHRU, DIFF_ASSOC, DIFF_COMP_DATA_INTERNAL, DIFF_COMP_KEY_USER);
}
/* }}} */

/* {{{ proto array array_udiff_assoc(array arr1, array arr2 [, array ...], callback key_comp_func)
   Returns the entries of arr1 that have values which are not present in any of the others arguments but do additional checks whether the keys are equal. Keys are compared by user supplied function. */
PHP_FUNCTION(array_udiff_assoc)
{
	php_array_diff_key(INTERNAL_FUNCTION_PARAM_PASSTHRU, DIFF_COMP_DATA_USER);
}
/* }}} */

/* {{{ proto array array_udiff_uassoc(array arr1, array arr2 [, array ...], callback data_comp_func, callback key_comp_func)
   Returns the entries of arr1 that have values which are not present in any of the others arguments but do additional checks whether the keys are equal. Keys and elements are compared by user supplied functions. */
PHP_FUNCTION(array_udiff_uassoc)
{
	php_array_diff(INTERNAL_FUNCTION_PARAM_PASSTHRU, DIFF_ASSOC, DIFF_COMP_DATA_USER, DIFF_COMP_KEY_USER);
}
/* }}} */

#define MULTISORT_ORDER	0
#define MULTISORT_TYPE	1
#define MULTISORT_LAST	2

PHPAPI int php_multisort_compare(const void *a, const void *b) /* {{{ */
{
	Bucket *ab = *(Bucket **)a;
	Bucket *bb = *(Bucket **)b;
	int r;
	zend_long result;

	r = 0;
	do {
		result = ARRAYG(multisort_func)[r](&ab[r], &bb[r]);
		if (result != 0) {
			return result > 0 ? 1 : -1;
		}
		r++;
	} while (Z_TYPE(ab[r].val) != IS_UNDEF);

	return 0;
}
/* }}} */

#define MULTISORT_ABORT				\
	efree(func);	\
	efree(arrays);					\
	RETURN_FALSE;

static void array_bucket_p_sawp(void *p, void *q) /* {{{ */ {
	Bucket *t;
	Bucket **f = (Bucket **)p;
	Bucket **g = (Bucket **)q;

	t = *f;
	*f = *g;
	*g = t;
}
/* }}} */

/* {{{ proto bool array_multisort(array &$array1 [, mixed $array1_sort_order [, mixed $array1_sort_flags [, mixed ... ]]]
   Sort multiple arrays at once similar to how ORDER BY clause works in SQL */
PHP_FUNCTION(array_multisort)
{
	zval*			args;
	zval**			arrays;
	Bucket**		indirect;
	uint32_t            idx;
	Bucket*			p;
	HashTable*		hash;
	int				argc;
	int				array_size;
	int				num_arrays = 0;
	int				parse_state[MULTISORT_LAST];   /* 0 - flag not allowed 1 - flag allowed */
	int				sort_order = PHP_SORT_ASC;
	int				sort_type  = PHP_SORT_REGULAR;
	int				i, k, n;
	compare_func_t  *func;

	ZEND_PARSE_PARAMETERS_START(1, -1)
		Z_PARAM_VARIADIC('+', args, argc)
	ZEND_PARSE_PARAMETERS_END();

	/* Allocate space for storing pointers to input arrays and sort flags. */
	arrays = (zval **)ecalloc(argc, sizeof(zval *));
	for (i = 0; i < MULTISORT_LAST; i++) {
		parse_state[i] = 0;
	}
	func = ARRAYG(multisort_func) = (compare_func_t*)ecalloc(argc, sizeof(compare_func_t));

	/* Here we go through the input arguments and parse them. Each one can
	 * be either an array or a sort flag which follows an array. If not
	 * specified, the sort flags defaults to PHP_SORT_ASC and PHP_SORT_REGULAR
	 * accordingly. There can't be two sort flags of the same type after an
	 * array, and the very first argument has to be an array. */
	for (i = 0; i < argc; i++) {
		zval *arg = &args[i];

		ZVAL_DEREF(arg);
		if (Z_TYPE_P(arg) == IS_ARRAY) {
			SEPARATE_ARRAY(arg);
			/* We see the next array, so we update the sort flags of
			 * the previous array and reset the sort flags. */
			if (i > 0) {
				ARRAYG(multisort_func)[num_arrays - 1] = php_get_data_compare_func(sort_type, sort_order != PHP_SORT_ASC);
				sort_order = PHP_SORT_ASC;
				sort_type = PHP_SORT_REGULAR;
			}
			arrays[num_arrays++] = arg;

			/* Next one may be an array or a list of sort flags. */
			for (k = 0; k < MULTISORT_LAST; k++) {
				parse_state[k] = 1;
			}
		} else if (Z_TYPE_P(arg) == IS_LONG) {
			switch (Z_LVAL_P(arg) & ~PHP_SORT_FLAG_CASE) {
				case PHP_SORT_ASC:
				case PHP_SORT_DESC:
					/* flag allowed here */
					if (parse_state[MULTISORT_ORDER] == 1) {
						/* Save the flag and make sure then next arg is not the current flag. */
						sort_order = Z_LVAL_P(arg) == PHP_SORT_DESC ? PHP_SORT_DESC : PHP_SORT_ASC;
						parse_state[MULTISORT_ORDER] = 0;
					} else {
						php_error_docref(NULL, E_WARNING, "Argument #%d is expected to be an array or sorting flag that has not already been specified", i + 1);
						MULTISORT_ABORT;
					}
					break;

				case PHP_SORT_REGULAR:
				case PHP_SORT_NUMERIC:
				case PHP_SORT_STRING:
				case PHP_SORT_NATURAL:
				case PHP_SORT_LOCALE_STRING:
					/* flag allowed here */
					if (parse_state[MULTISORT_TYPE] == 1) {
						/* Save the flag and make sure then next arg is not the current flag. */
						sort_type = (int)Z_LVAL_P(arg);
						parse_state[MULTISORT_TYPE] = 0;
					} else {
						php_error_docref(NULL, E_WARNING, "Argument #%d is expected to be an array or sorting flag that has not already been specified", i + 1);
						MULTISORT_ABORT;
					}
					break;

				default:
					php_error_docref(NULL, E_WARNING, "Argument #%d is an unknown sort flag", i + 1);
					MULTISORT_ABORT;
					break;

			}
		} else {
			php_error_docref(NULL, E_WARNING, "Argument #%d is expected to be an array or a sort flag", i + 1);
			MULTISORT_ABORT;
		}
	}
	/* Take care of the last array sort flags. */
	ARRAYG(multisort_func)[num_arrays - 1] = php_get_data_compare_func(sort_type, sort_order != PHP_SORT_ASC);

	/* Make sure the arrays are of the same size. */
	array_size = zend_hash_num_elements(Z_ARRVAL_P(arrays[0]));
	for (i = 0; i < num_arrays; i++) {
		if (zend_hash_num_elements(Z_ARRVAL_P(arrays[i])) != (uint32_t)array_size) {
			php_error_docref(NULL, E_WARNING, "Array sizes are inconsistent");
			MULTISORT_ABORT;
		}
	}

	/* If all arrays are empty we don't need to do anything. */
	if (array_size < 1) {
		efree(func);
		efree(arrays);
		RETURN_TRUE;
	}

	/* Create the indirection array. This array is of size MxN, where
	 * M is the number of entries in each input array and N is the number
	 * of the input arrays + 1. The last column is NULL to indicate the end
	 * of the row. */
	indirect = (Bucket **)safe_emalloc(array_size, sizeof(Bucket *), 0);
	for (i = 0; i < array_size; i++) {
		indirect[i] = (Bucket *)safe_emalloc((num_arrays + 1), sizeof(Bucket), 0);
	}
	for (i = 0; i < num_arrays; i++) {
		k = 0;
		for (idx = 0; idx < Z_ARRVAL_P(arrays[i])->nNumUsed; idx++) {
			p = Z_ARRVAL_P(arrays[i])->arData + idx;
			if (Z_TYPE(p->val) == IS_UNDEF) continue;
			indirect[k][i] = *p;
			k++;
		}
	}
	for (k = 0; k < array_size; k++) {
		ZVAL_UNDEF(&indirect[k][num_arrays].val);
	}

	/* Do the actual sort magic - bada-bim, bada-boom. */
	zend_sort(indirect, array_size, sizeof(Bucket *), php_multisort_compare, (swap_func_t)array_bucket_p_sawp);

	/* Restructure the arrays based on sorted indirect - this is mostly taken from zend_hash_sort() function. */
	for (i = 0; i < num_arrays; i++) {
		int repack;

		hash = Z_ARRVAL_P(arrays[i]);
		hash->nNumUsed = array_size;
		hash->nInternalPointer = 0;
		repack = !(HT_FLAGS(hash) & HASH_FLAG_PACKED);

		for (n = 0, k = 0; k < array_size; k++) {
			hash->arData[k] = indirect[k][i];
			if (hash->arData[k].key == NULL) {
				hash->arData[k].h = n++;
			} else {
				repack = 0;
			}
		}
		hash->nNextFreeElement = array_size;
		if (repack) {
			zend_hash_to_packed(hash);
		} else if (!(HT_FLAGS(hash) & HASH_FLAG_PACKED)) {
			zend_hash_rehash(hash);
		}
	}

	/* Clean up. */
	for (i = 0; i < array_size; i++) {
		efree(indirect[i]);
	}
	efree(indirect);
	efree(func);
	efree(arrays);
	RETURN_TRUE;
}
/* }}} */

/* {{{ proto mixed array_rand(array input [, int num_req])
   Return key/keys for random entry/entries in the array */
PHP_FUNCTION(array_rand)
{
	zval *input;
	zend_long num_req = 1;
	zend_string *string_key;
	zend_ulong num_key;
	int i;
	int num_avail;
	zend_bitset bitset;
	int negative_bitset = 0;
	uint32_t bitset_len;
	ALLOCA_FLAG(use_heap)

	ZEND_PARSE_PARAMETERS_START(1, 2)
		Z_PARAM_ARRAY(input)
		Z_PARAM_OPTIONAL
		Z_PARAM_LONG(num_req)
	ZEND_PARSE_PARAMETERS_END();

	num_avail = zend_hash_num_elements(Z_ARRVAL_P(input));

	if (num_avail == 0) {
		php_error_docref(NULL, E_WARNING, "Array is empty");
		return;
	}

	if (num_req == 1) {
		HashTable *ht = Z_ARRVAL_P(input);

		if ((uint32_t)num_avail < ht->nNumUsed - (ht->nNumUsed>>1)) {
			/* If less than 1/2 of elements are used, don't sample. Instead search for a
			 * specific offset using linear scan. */
			zend_long i = 0, randval = php_mt_rand_range(0, num_avail - 1);
			ZEND_HASH_FOREACH_KEY(Z_ARRVAL_P(input), num_key, string_key) {
				if (i == randval) {
					if (string_key) {
						RETURN_STR_COPY(string_key);
					} else {
						RETURN_LONG(num_key);
					}
				}
				i++;
			} ZEND_HASH_FOREACH_END();
		}

		/* Sample random buckets until we hit one that is not empty.
		 * The worst case probability of hitting an empty element is 1-1/2. The worst case
		 * probability of hitting N empty elements in a row is (1-1/2)**N.
		 * For N=10 this becomes smaller than 0.1%. */
		do {
			zend_long randval = php_mt_rand_range(0, ht->nNumUsed - 1);
			Bucket *bucket = &ht->arData[randval];
			if (!Z_ISUNDEF(bucket->val)) {
				if (bucket->key) {
					RETURN_STR_COPY(bucket->key);
				} else {
					RETURN_LONG(bucket->h);
				}
			}
		} while (1);
	}

	if (num_req <= 0 || num_req > num_avail) {
		php_error_docref(NULL, E_WARNING, "Second argument has to be between 1 and the number of elements in the array");
		return;
	}

	/* Make the return value an array only if we need to pass back more than one result. */
	array_init_size(return_value, (uint32_t)num_req);
	if (num_req > (num_avail >> 1)) {
		negative_bitset = 1;
		num_req = num_avail - num_req;
	}

	bitset_len = zend_bitset_len(num_avail);
	bitset = ZEND_BITSET_ALLOCA(bitset_len, use_heap);
	zend_bitset_clear(bitset, bitset_len);

	i = num_req;
	while (i) {
		zend_long randval = php_mt_rand_range(0, num_avail - 1);
		if (!zend_bitset_in(bitset, randval)) {
			zend_bitset_incl(bitset, randval);
			i--;
		}
	}
	/* i = 0; */

	zend_hash_real_init_packed(Z_ARRVAL_P(return_value));
	ZEND_HASH_FILL_PACKED(Z_ARRVAL_P(return_value)) {
		/* We can't use zend_hash_index_find()
		 * because the array may have string keys or gaps. */
		ZEND_HASH_FOREACH_KEY(Z_ARRVAL_P(input), num_key, string_key) {
			if (zend_bitset_in(bitset, i) ^ negative_bitset) {
				if (string_key) {
					ZEND_HASH_FILL_SET_STR_COPY(string_key);
				} else {
					ZEND_HASH_FILL_SET_LONG(num_key);
				}
				ZEND_HASH_FILL_NEXT();
			}
			i++;
		} ZEND_HASH_FOREACH_END();
	} ZEND_HASH_FILL_END();

	free_alloca(bitset, use_heap);
}
/* }}} */

/* {{{ proto mixed array_sum(array input)
   Returns the sum of the array entries */
PHP_FUNCTION(array_sum)
{
	zval *input,
		 *entry,
		 entry_n;

	ZEND_PARSE_PARAMETERS_START(1, 1)
		Z_PARAM_ARRAY(input)
	ZEND_PARSE_PARAMETERS_END();

	ZVAL_LONG(return_value, 0);

	ZEND_HASH_FOREACH_VAL(Z_ARRVAL_P(input), entry) {
		if (Z_TYPE_P(entry) == IS_ARRAY || Z_TYPE_P(entry) == IS_OBJECT) {
			continue;
		}
		ZVAL_COPY(&entry_n, entry);
		convert_scalar_to_number(&entry_n);
		fast_add_function(return_value, return_value, &entry_n);
	} ZEND_HASH_FOREACH_END();
}
/* }}} */

/* {{{ proto mixed array_product(array input)
   Returns the product of the array entries */
PHP_FUNCTION(array_product)
{
	zval *input,
		 *entry,
		 entry_n;
	double dval;

	ZEND_PARSE_PARAMETERS_START(1, 1)
		Z_PARAM_ARRAY(input)
	ZEND_PARSE_PARAMETERS_END();

	ZVAL_LONG(return_value, 1);
	if (!zend_hash_num_elements(Z_ARRVAL_P(input))) {
		return;
	}

	ZEND_HASH_FOREACH_VAL(Z_ARRVAL_P(input), entry) {
		if (Z_TYPE_P(entry) == IS_ARRAY || Z_TYPE_P(entry) == IS_OBJECT) {
			continue;
		}
		ZVAL_COPY(&entry_n, entry);
		convert_scalar_to_number(&entry_n);

		if (Z_TYPE(entry_n) == IS_LONG && Z_TYPE_P(return_value) == IS_LONG) {
			dval = (double)Z_LVAL_P(return_value) * (double)Z_LVAL(entry_n);
			if ( (double)ZEND_LONG_MIN <= dval && dval <= (double)ZEND_LONG_MAX ) {
				Z_LVAL_P(return_value) *= Z_LVAL(entry_n);
				continue;
			}
		}
		convert_to_double(return_value);
		convert_to_double(&entry_n);
		Z_DVAL_P(return_value) *= Z_DVAL(entry_n);
	} ZEND_HASH_FOREACH_END();
}
/* }}} */

/* {{{ proto mixed array_reduce(array input, mixed callback [, mixed initial])
   Iteratively reduce the array to a single value via the callback. */
PHP_FUNCTION(array_reduce)
{
	zval *input;
	zval args[2];
	zval *operand;
	zval result;
	zval retval;
	zend_fcall_info fci;
	zend_fcall_info_cache fci_cache = empty_fcall_info_cache;
	zval *initial = NULL;
	HashTable *htbl;

	ZEND_PARSE_PARAMETERS_START(2, 3)
		Z_PARAM_ARRAY(input)
		Z_PARAM_FUNC(fci, fci_cache)
		Z_PARAM_OPTIONAL
		Z_PARAM_ZVAL(initial)
	ZEND_PARSE_PARAMETERS_END();


	if (ZEND_NUM_ARGS() > 2) {
		ZVAL_COPY(&result, initial);
	} else {
		ZVAL_NULL(&result);
	}

	/* (zval **)input points to an element of argument stack
	 * the base pointer of which is subject to change.
	 * thus we need to keep the pointer to the hashtable for safety */
	htbl = Z_ARRVAL_P(input);

	if (zend_hash_num_elements(htbl) == 0) {
		ZVAL_COPY_VALUE(return_value, &result);
		zend_release_fcall_info_cache(&fci_cache);
		return;
	}

	fci.retval = &retval;
	fci.param_count = 2;
	fci.no_separation = 0;

	ZEND_HASH_FOREACH_VAL(htbl, operand) {
		ZVAL_COPY_VALUE(&args[0], &result);
		ZVAL_COPY(&args[1], operand);
		fci.params = args;

		if (zend_call_function(&fci, &fci_cache) == SUCCESS && Z_TYPE(retval) != IS_UNDEF) {
			zval_ptr_dtor(&args[1]);
			zval_ptr_dtor(&args[0]);
			ZVAL_COPY_VALUE(&result, &retval);
		} else {
			zval_ptr_dtor(&args[1]);
			zval_ptr_dtor(&args[0]);
			return;
		}
	} ZEND_HASH_FOREACH_END();

	zend_release_fcall_info_cache(&fci_cache);
	RETVAL_ZVAL(&result, 1, 1);
}
/* }}} */

/* {{{ proto array array_filter(array input [, mixed callback])
   Filters elements from the array via the callback. */
PHP_FUNCTION(array_filter)
{
	zval *array;
	zval *operand;
	zval *key;
	zval args[2];
	zval retval;
	zend_bool have_callback = 0;
	zend_long use_type = 0;
	zend_string *string_key;
	zend_fcall_info fci = empty_fcall_info;
	zend_fcall_info_cache fci_cache = empty_fcall_info_cache;
	zend_ulong num_key;

	ZEND_PARSE_PARAMETERS_START(1, 3)
		Z_PARAM_ARRAY(array)
		Z_PARAM_OPTIONAL
		Z_PARAM_FUNC(fci, fci_cache)
		Z_PARAM_LONG(use_type)
	ZEND_PARSE_PARAMETERS_END();

	array_init(return_value);
	if (zend_hash_num_elements(Z_ARRVAL_P(array)) == 0) {
		zend_release_fcall_info_cache(&fci_cache);
		return;
	}

	if (ZEND_NUM_ARGS() > 1) {
		have_callback = 1;
		fci.no_separation = 0;
		fci.retval = &retval;
		if (use_type == ARRAY_FILTER_USE_BOTH) {
			fci.param_count = 2;
			key = &args[1];
		} else {
			fci.param_count = 1;
			key = &args[0];
		}
	}

	ZEND_HASH_FOREACH_KEY_VAL_IND(Z_ARRVAL_P(array), num_key, string_key, operand) {
		if (have_callback) {
			if (use_type) {
				/* Set up the key */
				if (!string_key) {
					ZVAL_LONG(key, num_key);
				} else {
					ZVAL_STR_COPY(key, string_key);
				}
			}
			if (use_type != ARRAY_FILTER_USE_KEY) {
				ZVAL_COPY(&args[0], operand);
			}
			fci.params = args;

			if (zend_call_function(&fci, &fci_cache) == SUCCESS) {
				int retval_true;

				zval_ptr_dtor(&args[0]);
				if (use_type == ARRAY_FILTER_USE_BOTH) {
					zval_ptr_dtor(&args[1]);
				}
				retval_true = zend_is_true(&retval);
				zval_ptr_dtor(&retval);
				if (!retval_true) {
					continue;
				}
			} else {
				zval_ptr_dtor(&args[0]);
				if (use_type == ARRAY_FILTER_USE_BOTH) {
					zval_ptr_dtor(&args[1]);
				}
				return;
			}
		} else if (!zend_is_true(operand)) {
			continue;
		}

		if (string_key) {
			operand = zend_hash_update(Z_ARRVAL_P(return_value), string_key, operand);
		} else {
			operand = zend_hash_index_update(Z_ARRVAL_P(return_value), num_key, operand);
		}
		zval_add_ref(operand);
	} ZEND_HASH_FOREACH_END();

	zend_release_fcall_info_cache(&fci_cache);
}
/* }}} */

/* {{{ proto array array_map(mixed callback, array input1 [, array input2 ,...])
   Applies the callback to the elements in given arrays. */
PHP_FUNCTION(array_map)
{
	zval *arrays = NULL;
	int n_arrays = 0;
	zval result;
	zend_fcall_info fci = empty_fcall_info;
	zend_fcall_info_cache fci_cache = empty_fcall_info_cache;
	int i;
	uint32_t k, maxlen = 0;

	ZEND_PARSE_PARAMETERS_START(2, -1)
		Z_PARAM_FUNC_EX(fci, fci_cache, 1, 0)
		Z_PARAM_VARIADIC('+', arrays, n_arrays)
	ZEND_PARSE_PARAMETERS_END();

	RETVAL_NULL();

	if (n_arrays == 1) {
		zend_ulong num_key;
		zend_string *str_key;
		zval *zv, arg;
		int ret;

		if (Z_TYPE(arrays[0]) != IS_ARRAY) {
			php_error_docref(NULL, E_WARNING, "Expected parameter 2 to be an array, %s given", zend_zval_type_name(&arrays[0]));
			return;
		}
		maxlen = zend_hash_num_elements(Z_ARRVAL(arrays[0]));

		/* Short-circuit: if no callback and only one array, just return it. */
		if (!ZEND_FCI_INITIALIZED(fci) || !maxlen) {
			ZVAL_COPY(return_value, &arrays[0]);
			zend_release_fcall_info_cache(&fci_cache);
			return;
		}

		array_init_size(return_value, maxlen);
		zend_hash_real_init(Z_ARRVAL_P(return_value), HT_FLAGS(Z_ARRVAL(arrays[0])) & HASH_FLAG_PACKED);

		ZEND_HASH_FOREACH_KEY_VAL_IND(Z_ARRVAL(arrays[0]), num_key, str_key, zv) {
			fci.retval = &result;
			fci.param_count = 1;
			fci.params = &arg;
			fci.no_separation = 0;

			ZVAL_COPY(&arg, zv);
			ret = zend_call_function(&fci, &fci_cache);
			i_zval_ptr_dtor(&arg);
			if (ret != SUCCESS || Z_TYPE(result) == IS_UNDEF) {
				zend_array_destroy(Z_ARR_P(return_value));
				RETURN_NULL();
			}
			if (str_key) {
				_zend_hash_append(Z_ARRVAL_P(return_value), str_key, &result);
			} else {
				zend_hash_index_add_new(Z_ARRVAL_P(return_value), num_key, &result);
			}
		} ZEND_HASH_FOREACH_END();

		zend_release_fcall_info_cache(&fci_cache);
	} else {
		uint32_t *array_pos = (HashPosition *)ecalloc(n_arrays, sizeof(HashPosition));

		for (i = 0; i < n_arrays; i++) {
			if (Z_TYPE(arrays[i]) != IS_ARRAY) {
				php_error_docref(NULL, E_WARNING, "Expected parameter %d to be an array, %s given", i + 2, zend_zval_type_name(&arrays[i]));
				efree(array_pos);
				return;
			}
			if (zend_hash_num_elements(Z_ARRVAL(arrays[i])) > maxlen) {
				maxlen = zend_hash_num_elements(Z_ARRVAL(arrays[i]));
			}
		}

		array_init_size(return_value, maxlen);

		if (!ZEND_FCI_INITIALIZED(fci)) {
			zval zv;

			/* We iterate through all the arrays at once. */
			for (k = 0; k < maxlen; k++) {

				/* If no callback, the result will be an array, consisting of current
				 * entries from all arrays. */
				array_init_size(&result, n_arrays);

				for (i = 0; i < n_arrays; i++) {
					/* If this array still has elements, add the current one to the
					 * parameter list, otherwise use null value. */
					uint32_t pos = array_pos[i];
					while (1) {
						if (pos >= Z_ARRVAL(arrays[i])->nNumUsed) {
							ZVAL_NULL(&zv);
							break;
						} else if (Z_TYPE(Z_ARRVAL(arrays[i])->arData[pos].val) != IS_UNDEF) {
							ZVAL_COPY(&zv, &Z_ARRVAL(arrays[i])->arData[pos].val);
							array_pos[i] = pos + 1;
							break;
						}
						pos++;
					}

					zend_hash_next_index_insert_new(Z_ARRVAL(result), &zv);
				}

				zend_hash_next_index_insert_new(Z_ARRVAL_P(return_value), &result);
			}
		} else {
			zval *params = (zval *)safe_emalloc(n_arrays, sizeof(zval), 0);

			/* We iterate through all the arrays at once. */
			for (k = 0; k < maxlen; k++) {
				for (i = 0; i < n_arrays; i++) {
					/* If this array still has elements, add the current one to the
					 * parameter list, otherwise use null value. */
					uint32_t pos = array_pos[i];
					while (1) {
						if (pos >= Z_ARRVAL(arrays[i])->nNumUsed) {
							ZVAL_NULL(&params[i]);
							break;
						} else if (Z_TYPE(Z_ARRVAL(arrays[i])->arData[pos].val) != IS_UNDEF) {
							ZVAL_COPY(&params[i], &Z_ARRVAL(arrays[i])->arData[pos].val);
							array_pos[i] = pos + 1;
							break;
						}
						pos++;
					}
				}

				fci.retval = &result;
				fci.param_count = n_arrays;
				fci.params = params;
				fci.no_separation = 0;

				if (zend_call_function(&fci, &fci_cache) != SUCCESS || Z_TYPE(result) == IS_UNDEF) {
					efree(array_pos);
					zend_array_destroy(Z_ARR_P(return_value));
					for (i = 0; i < n_arrays; i++) {
						zval_ptr_dtor(&params[i]);
					}
					efree(params);
					RETURN_NULL();
				} else {
					for (i = 0; i < n_arrays; i++) {
						zval_ptr_dtor(&params[i]);
					}
				}

				zend_hash_next_index_insert_new(Z_ARRVAL_P(return_value), &result);
			}

			efree(params);
			zend_release_fcall_info_cache(&fci_cache);
		}
		efree(array_pos);
	}
}
/* }}} */

/* {{{ proto bool array_key_exists(mixed key, array search)
   Checks if the given key or index exists in the array */
PHP_FUNCTION(array_key_exists)
{
	zval *key;
	zval *array;
	HashTable *ht;

	ZEND_PARSE_PARAMETERS_START(2, 2)
		Z_PARAM_ZVAL(key)
		Z_PARAM_ARRAY_OR_OBJECT(array)
	ZEND_PARSE_PARAMETERS_END();

	if (EXPECTED(Z_TYPE_P(array) == IS_ARRAY)) {
		ht = Z_ARRVAL_P(array);
	} else {
		ht = zend_get_properties_for(array, ZEND_PROP_PURPOSE_ARRAY_CAST);
		php_error_docref(NULL, E_DEPRECATED,
			"Using array_key_exists() on objects is deprecated. "
			"Use isset() or property_exists() instead");
	}

	switch (Z_TYPE_P(key)) {
		case IS_STRING:
			RETVAL_BOOL(zend_symtable_exists_ind(ht, Z_STR_P(key)));
			break;
		case IS_LONG:
			RETVAL_BOOL(zend_hash_index_exists(ht, Z_LVAL_P(key)));
			break;
		case IS_NULL:
			RETVAL_BOOL(zend_hash_exists_ind(ht, ZSTR_EMPTY_ALLOC()));
			break;
		default:
			php_error_docref(NULL, E_WARNING, "The first argument should be either a string or an integer");
			RETVAL_FALSE;
	}

	if (Z_TYPE_P(array) != IS_ARRAY) {
		zend_release_properties(ht);
	}
}
/* }}} */

/* {{{ proto array array_chunk(array input, int size [, bool preserve_keys])
   Split array into chunks */
PHP_FUNCTION(array_chunk)
{
	int num_in;
	zend_long size, current = 0;
	zend_string *str_key;
	zend_ulong num_key;
	zend_bool preserve_keys = 0;
	zval *input = NULL;
	zval chunk;
	zval *entry;

	ZEND_PARSE_PARAMETERS_START(2, 3)
		Z_PARAM_ARRAY(input)
		Z_PARAM_LONG(size)
		Z_PARAM_OPTIONAL
		Z_PARAM_BOOL(preserve_keys)
	ZEND_PARSE_PARAMETERS_END();

	/* Do bounds checking for size parameter. */
	if (size < 1) {
		php_error_docref(NULL, E_WARNING, "Size parameter expected to be greater than 0");
		return;
	}

	num_in = zend_hash_num_elements(Z_ARRVAL_P(input));

	if (size > num_in) {
		size = num_in > 0 ? num_in : 1;
	}

	array_init_size(return_value, (uint32_t)(((num_in - 1) / size) + 1));

	ZVAL_UNDEF(&chunk);

	ZEND_HASH_FOREACH_KEY_VAL(Z_ARRVAL_P(input), num_key, str_key, entry) {
		/* If new chunk, create and initialize it. */
		if (Z_TYPE(chunk) == IS_UNDEF) {
			array_init_size(&chunk, (uint32_t)size);
		}

		/* Add entry to the chunk, preserving keys if necessary. */
		if (preserve_keys) {
			if (str_key) {
				entry = zend_hash_update(Z_ARRVAL(chunk), str_key, entry);
			} else {
				entry = zend_hash_index_update(Z_ARRVAL(chunk), num_key, entry);
			}
		} else {
			entry = zend_hash_next_index_insert(Z_ARRVAL(chunk), entry);
		}
		zval_add_ref(entry);

		/* If reached the chunk size, add it to the result array, and reset the
		 * pointer. */
		if (!(++current % size)) {
			add_next_index_zval(return_value, &chunk);
			ZVAL_UNDEF(&chunk);
		}
	} ZEND_HASH_FOREACH_END();

	/* Add the final chunk if there is one. */
	if (Z_TYPE(chunk) != IS_UNDEF) {
		add_next_index_zval(return_value, &chunk);
	}
}
/* }}} */

/* {{{ proto array array_combine(array keys, array values)
   Creates an array by using the elements of the first parameter as keys and the elements of the second as the corresponding values */
PHP_FUNCTION(array_combine)
{
	HashTable *values, *keys;
	uint32_t pos_values = 0;
	zval *entry_keys, *entry_values;
	int num_keys, num_values;

	ZEND_PARSE_PARAMETERS_START(2, 2)
		Z_PARAM_ARRAY_HT(keys)
		Z_PARAM_ARRAY_HT(values)
	ZEND_PARSE_PARAMETERS_END();

	num_keys = zend_hash_num_elements(keys);
	num_values = zend_hash_num_elements(values);

	if (num_keys != num_values) {
		php_error_docref(NULL, E_WARNING, "Both parameters should have an equal number of elements");
		RETURN_FALSE;
	}

	if (!num_keys) {
		RETURN_EMPTY_ARRAY();
	}

	array_init_size(return_value, num_keys);
	ZEND_HASH_FOREACH_VAL(keys, entry_keys) {
		while (1) {
			if (pos_values >= values->nNumUsed) {
				break;
			} else if (Z_TYPE(values->arData[pos_values].val) != IS_UNDEF) {
				entry_values = &values->arData[pos_values].val;
				if (Z_TYPE_P(entry_keys) == IS_LONG) {
					entry_values = zend_hash_index_update(Z_ARRVAL_P(return_value),
						Z_LVAL_P(entry_keys), entry_values);
				} else {
					zend_string *tmp_key;
					zend_string *key = zval_get_tmp_string(entry_keys, &tmp_key);
					entry_values = zend_symtable_update(Z_ARRVAL_P(return_value),
						key, entry_values);
					zend_tmp_string_release(tmp_key);
				}
				zval_add_ref(entry_values);
				pos_values++;
				break;
			}
			pos_values++;
		}
	} ZEND_HASH_FOREACH_END();
}
/* }}} */<|MERGE_RESOLUTION|>--- conflicted
+++ resolved
@@ -1557,23 +1557,12 @@
 	ZEND_PARSE_PARAMETERS_END();
 
 	if (strict) {
-<<<<<<< HEAD
 		if (Z_TYPE_P(value) == IS_LONG) {
-			ZEND_HASH_FOREACH_KEY_VAL(Z_ARRVAL_P(array), num_idx, str_idx, entry) {
+			ZEND_HASH_FOREACH_KEY_VAL_IND(Z_ARRVAL_P(array), num_idx, str_idx, entry) {
 				ZVAL_DEREF(entry);
 				if (Z_TYPE_P(entry) == IS_LONG && Z_LVAL_P(entry) == Z_LVAL_P(value)) {
 					if (behavior == 0) {
 						RETURN_TRUE;
-=======
-		ZEND_HASH_FOREACH_KEY_VAL_IND(Z_ARRVAL_P(array), num_idx, str_idx, entry) {
-			ZVAL_DEREF(entry);
-			if (fast_is_identical_function(value, entry)) {
-				if (behavior == 0) {
-					RETURN_TRUE;
-				} else {
-					if (str_idx) {
-						RETVAL_STR_COPY(str_idx);
->>>>>>> 8d2a9d88
 					} else {
 						if (str_idx) {
 							RETVAL_STR_COPY(str_idx);
@@ -1585,7 +1574,7 @@
 				}
 			} ZEND_HASH_FOREACH_END();
 		} else {
-			ZEND_HASH_FOREACH_KEY_VAL(Z_ARRVAL_P(array), num_idx, str_idx, entry) {
+			ZEND_HASH_FOREACH_KEY_VAL_IND(Z_ARRVAL_P(array), num_idx, str_idx, entry) {
 				ZVAL_DEREF(entry);
 				if (fast_is_identical_function(value, entry)) {
 					if (behavior == 0) {
