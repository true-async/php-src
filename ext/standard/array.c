--- conflicted
+++ resolved
@@ -1892,30 +1892,8 @@
 
 	/* If we did a shift... re-index like it did before */
 	if (!off_the_end) {
-<<<<<<< HEAD
 		zend_hash_reindex(Z_ARRVAL_P(stack), 1);
-	} else if (!key_len && index >= Z_ARRVAL_P(stack)->nNextFreeElement - 1) {
-=======
-		unsigned int k = 0;
-		int should_rehash = 0;
-		Bucket *p = Z_ARRVAL_P(stack)->pListHead;
-		while (p != NULL) {
-			if (p->nKeyLength == 0) {
-				if (p->h != k) {
-					p->h = k++;
-					should_rehash = 1;
-				} else {
-					k++;
-				}
-			}
-			p = p->pListNext;
-		}
-		Z_ARRVAL_P(stack)->nNextFreeElement = k;
-		if (should_rehash) {
-			zend_hash_rehash(Z_ARRVAL_P(stack));
-		}
 	} else if (!key_len && Z_ARRVAL_P(stack)->nNextFreeElement > 0 && index >= Z_ARRVAL_P(stack)->nNextFreeElement - 1) {
->>>>>>> 52f4587e
 		Z_ARRVAL_P(stack)->nNextFreeElement = Z_ARRVAL_P(stack)->nNextFreeElement - 1;
 	}
 
