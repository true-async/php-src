dnl
dnl Check if flush should be called explicitly after buffered io
dnl
AC_CACHE_CHECK([whether flush should be called explicitly after a buffered io], ac_cv_flush_io,[
AC_RUN_IFELSE([AC_LANG_SOURCE([[
#include <stdio.h>
#include <stdlib.h>
<<<<<<< HEAD
#ifdef HAVE_UNISTD_H
#include <unistd.h>
#endif
#include <string.h>
=======
#include <string.h>
#include <unistd.h>
>>>>>>> 9ad5381a

int main(int argc, char **argv)
{
	char *filename = tmpnam(NULL);
	char buffer[64];
	int result = 0;

	FILE *fp = fopen(filename, "wb");
	if (NULL == fp)
		return 0;
	fputs("line 1\n", fp);
	fputs("line 2\n", fp);
	fclose(fp);

	fp = fopen(filename, "rb+");
	if (NULL == fp)
		return 0;
	fgets(buffer, sizeof(buffer), fp);
	fputs("line 3\n", fp);
	rewind(fp);
	fgets(buffer, sizeof(buffer), fp);
	if (0 != strcmp(buffer, "line 1\n"))
		result = 1;
	fgets(buffer, sizeof(buffer), fp);
	if (0 != strcmp(buffer, "line 3\n"))
		result = 1;
	fclose(fp);
	unlink(filename);

	exit(result);
}
]])],[
  ac_cv_flush_io=no
],[
  ac_cv_flush_io=yes
],[
  ac_cv_flush_io=no
])])
if test "$ac_cv_flush_io" = "yes"; then
  AC_DEFINE(HAVE_FLUSHIO, 1, [Define if flush should be called explicitly after a buffered io.])
fi

PHP_CHECK_FUNC(crypt, crypt)
PHP_CHECK_FUNC(crypt_r, crypt)
if test "$ac_cv_func_crypt_r" = "yes"; then
  PHP_CRYPT_R_STYLE
fi

AC_CACHE_CHECK(for standard DES crypt, ac_cv_crypt_des,[
  AC_RUN_IFELSE([AC_LANG_SOURCE([[
#include <string.h>

#if HAVE_UNISTD_H
#include <unistd.h>
#endif

#if HAVE_CRYPT_H
#include <crypt.h>
#endif

#include <stdlib.h>
#include <string.h>

int main() {
#if HAVE_CRYPT
	char *encrypted = crypt("rasmuslerdorf","rl");
	return !encrypted || strcmp(encrypted,"rl.3StKT.4T8M");
#else
	return 1;
#endif
}]])],[
  ac_cv_crypt_des=yes
],[
  ac_cv_crypt_des=no
],[
  ac_cv_crypt_des=yes
])])

AC_CACHE_CHECK(for extended DES crypt, ac_cv_crypt_ext_des,[
  AC_RUN_IFELSE([AC_LANG_SOURCE([[
#include <string.h>

#if HAVE_UNISTD_H
#include <unistd.h>
#endif

#if HAVE_CRYPT_H
#include <crypt.h>
#endif

#include <stdlib.h>
#include <string.h>

int main() {
#if HAVE_CRYPT
	char *encrypted = crypt("rasmuslerdorf","_J9..rasm");
	return !encrypted || strcmp(encrypted,"_J9..rasmBYk8r9AiWNc");
#else
	return 1;
#endif
}]])],[
  ac_cv_crypt_ext_des=yes
],[
  ac_cv_crypt_ext_des=no
],[
  ac_cv_crypt_ext_des=no
])])

AC_CACHE_CHECK(for MD5 crypt, ac_cv_crypt_md5,[
AC_RUN_IFELSE([AC_LANG_SOURCE([[
#include <string.h>

#if HAVE_UNISTD_H
#include <unistd.h>
#endif

#if HAVE_CRYPT_H
#include <crypt.h>
#endif

#include <stdlib.h>
#include <string.h>

int main() {
#if HAVE_CRYPT
	char salt[15], answer[40];
	char *encrypted;

	salt[0]='$'; salt[1]='1'; salt[2]='$';
	salt[3]='r'; salt[4]='a'; salt[5]='s';
	salt[6]='m'; salt[7]='u'; salt[8]='s';
	salt[9]='l'; salt[10]='e'; salt[11]='$';
	salt[12]='\0';
	strcpy(answer,salt);
	strcat(answer,"rISCgZzpwk3UhDidwXvin0");
	encrypted = crypt("rasmuslerdorf",salt);
	return !encrypted || strcmp(encrypted,answer);
#else
	return 1;
#endif
}]])],[
  ac_cv_crypt_md5=yes
],[
  ac_cv_crypt_md5=no
],[
  ac_cv_crypt_md5=no
])])

AC_CACHE_CHECK(for Blowfish crypt, ac_cv_crypt_blowfish,[
AC_RUN_IFELSE([AC_LANG_SOURCE([[
#include <string.h>

#if HAVE_UNISTD_H
#include <unistd.h>
#endif

#if HAVE_CRYPT_H
#include <crypt.h>
#endif

#include <stdlib.h>
#include <string.h>

int main() {
#if HAVE_CRYPT
	char salt[30], answer[70];
	char *encrypted;

	salt[0]='$'; salt[1]='2'; salt[2]='a'; salt[3]='$'; salt[4]='0'; salt[5]='7'; salt[6]='$'; salt[7]='\0';
	strcat(salt,"rasmuslerd............");
	strcpy(answer,salt);
	strcpy(&answer[29],"nIdrcHdxcUxWomQX9j6kvERCFjTg7Ra");
	encrypted = crypt("rasmuslerdorf",salt);
	return !encrypted || strcmp(encrypted,answer);
#else
	return 1;
#endif
}]])],[
  ac_cv_crypt_blowfish=yes
],[
  ac_cv_crypt_blowfish=no
],[
  ac_cv_crypt_blowfish=no
])])

AC_CACHE_CHECK(for SHA512 crypt, ac_cv_crypt_sha512,[
AC_RUN_IFELSE([AC_LANG_SOURCE([[
#include <string.h>

#if HAVE_UNISTD_H
#include <unistd.h>
#endif

#if HAVE_CRYPT_H
#include <crypt.h>
#endif

#include <stdlib.h>
#include <string.h>

int main() {
#if HAVE_CRYPT
	char salt[21], answer[21+86];
	char *encrypted;

	strcpy(salt,"\$6\$rasmuslerdorf\$");
	strcpy(answer, salt);
	strcat(answer, "EeHCRjm0bljalWuALHSTs1NB9ipEiLEXLhYeXdOpx22gmlmVejnVXFhd84cEKbYxCo.XuUTrW.RLraeEnsvWs/");
	encrypted = crypt("rasmuslerdorf",salt);
	return !encrypted || strcmp(encrypted,answer);
#else
	return 1;
#endif
}]])],[
  ac_cv_crypt_sha512=yes
],[
  ac_cv_crypt_sha512=no
],[
  ac_cv_crypt_sha512=no
])])

AC_CACHE_CHECK(for SHA256 crypt, ac_cv_crypt_sha256,[
AC_RUN_IFELSE([AC_LANG_SOURCE([[
#include <string.h>

#if HAVE_UNISTD_H
#include <unistd.h>
#endif

#if HAVE_CRYPT_H
#include <crypt.h>
#endif

#include <stdlib.h>
#include <string.h>

int main() {
#if HAVE_CRYPT
	char salt[21], answer[21+43];
	char *encrypted;

	strcpy(salt,"\$5\$rasmuslerdorf\$");
	strcpy(answer, salt);
	strcat(answer, "cFAm2puLCujQ9t.0CxiFIIvFi4JyQx5UncCt/xRIX23");
	encrypted = crypt("rasmuslerdorf",salt);
	return !encrypted || strcmp(encrypted,answer);
#else
	return 1;
#endif
}]])],[
  ac_cv_crypt_sha256=yes
],[
  ac_cv_crypt_sha256=no
],[
  ac_cv_crypt_sha256=no
])])


dnl
dnl If one of them is missing, use our own implementation, portable code is then possible
dnl
dnl TODO This is currently always enabled
if test "$ac_cv_crypt_blowfish" = "no" || test "$ac_cv_crypt_des" = "no" || test "$ac_cv_crypt_ext_des" = "no" || test "$ac_cv_crypt_md5" = "no" || test "$ac_cv_crypt_sha512" = "no" || test "$ac_cv_crypt_sha256" = "no" || test "$ac_cv_func_crypt_r" != "yes" || true; then
  AC_DEFINE_UNQUOTED(PHP_USE_PHP_CRYPT_R, 1, [Whether PHP has to use its own crypt_r for blowfish, des, ext des and md5])

  PHP_ADD_SOURCES(PHP_EXT_DIR(standard), crypt_freesec.c crypt_blowfish.c crypt_sha512.c crypt_sha256.c php_crypt_r.c)
else
  AC_DEFINE_UNQUOTED(PHP_USE_PHP_CRYPT_R, 0, [Whether PHP has to use its own crypt_r for blowfish, des and ext des])
fi

dnl
dnl Check for __attribute__ ((__aligned__)) support in the compiler
dnl
AC_CACHE_CHECK(whether the compiler supports aligned attribute, ac_cv_attribute_aligned,[
AC_COMPILE_IFELSE([AC_LANG_PROGRAM([[
]],[[
  unsigned char test[32] __attribute__ ((__aligned__ (__alignof__ (int))));
]])],[
  ac_cv_attribute_aligned=yes
],[
  ac_cv_attribute_aligned=no
])])
if test "$ac_cv_attribute_aligned" = "yes"; then
  AC_DEFINE([HAVE_ATTRIBUTE_ALIGNED], 1, [whether the compiler supports __attribute__ ((__aligned__))])
fi

AC_FUNC_FNMATCH

dnl
dnl Check if there is a support means of creating a new process and defining
dnl which handles it receives
dnl
AC_CHECK_FUNCS(fork CreateProcess, [
  php_can_support_proc_open=yes
  break
],[
  php_can_support_proc_open=no
])
AC_MSG_CHECKING([if your OS can spawn processes with inherited handles])
if test "$php_can_support_proc_open" = "yes"; then
  AC_MSG_RESULT(yes)
  AC_DEFINE(PHP_CAN_SUPPORT_PROC_OPEN,1, [Define if your system has fork/vfork/CreateProcess])
else
  AC_MSG_RESULT(no)
fi

PHP_ENABLE_CHROOT_FUNC=no
case "$PHP_SAPI" in
  embed)
    PHP_ENABLE_CHROOT_FUNC=yes
  ;;

  none)
    for PROG in $PHP_BINARIES; do
      case "$PROG" in
        cgi|cli|phpdbg)
          PHP_ENABLE_CHROOT_FUNC=yes
        ;;

        *)
          PHP_ENABLE_CHROOT_FUNC=no
          break
        ;;
      esac
   done
  ;;
esac

if test "$PHP_ENABLE_CHROOT_FUNC" = "yes"; then
  AC_DEFINE(ENABLE_CHROOT_FUNC, 1, [Whether to enable chroot() function])
fi

dnl
dnl Detect library functions needed by php dns_xxx functions
dnl ext/standard/php_dns.h will collect these in a single define
dnl HAVE_FULL_DNS_FUNCS
dnl
PHP_CHECK_FUNC(res_nsearch, resolv, bind, socket)
PHP_CHECK_FUNC(res_ndestroy, resolv, bind, socket)
PHP_CHECK_FUNC(dns_search, resolv, bind, socket)
PHP_CHECK_FUNC(dn_expand, resolv, bind, socket)
PHP_CHECK_FUNC(dn_skipname, resolv, bind, socket)

dnl
dnl These are old deprecated functions
dnl

PHP_CHECK_FUNC(res_search, resolv, bind, socket)

dnl
dnl Check for strptime()
dnl
AC_CACHE_CHECK(whether strptime() declaration fails, ac_cv_strptime_decl_fails,[
AC_COMPILE_IFELSE([AC_LANG_PROGRAM([[
#include <time.h>
]],[[
#ifndef HAVE_STRPTIME
#error no strptime() on this platform
#else
/* use invalid strptime() declaration to see if it fails to compile */
int strptime(const char *s, const char *format, struct tm *tm);
#endif
]])],[
  ac_cv_strptime_decl_fails=no
],[
  ac_cv_strptime_decl_fails=yes
])])
if test "$ac_cv_strptime_decl_fails" = "yes"; then
  AC_DEFINE([HAVE_STRPTIME_DECL_FAILS], 1, [whether strptime() declaration fails])
fi

dnl
dnl Check for arc4random on BSD systems
dnl
AC_CHECK_DECLS([arc4random_buf])

dnl
dnl Check for argon2
dnl
PHP_ARG_WITH([password-argon2],
  [for Argon2 support],
  [AS_HELP_STRING([[--with-password-argon2[=DIR]]],
    [Include Argon2 support in password_*. DIR is the Argon2 shared library
    path])])

if test "$PHP_PASSWORD_ARGON2" != "no"; then
  AC_MSG_CHECKING([for Argon2 library])
  for i in $PHP_PASSWORD_ARGON2 /usr /usr/local ; do
    if test -r $i/include/argon2.h; then
      ARGON2_DIR=$i;
      AC_MSG_RESULT(found in $i)
      break
    fi
  done

  if test -z "$ARGON2_DIR"; then
    AC_MSG_RESULT([not found])
    AC_MSG_ERROR([Please ensure the argon2 header and library are installed])
  fi

  PHP_ADD_LIBRARY_WITH_PATH(argon2, $ARGON2_DIR/$PHP_LIBDIR)
  PHP_ADD_INCLUDE($ARGON2_DIR/include)

  AC_CHECK_LIB(argon2, argon2id_hash_raw, [
    LIBS="$LIBS -largon2"
    AC_DEFINE(HAVE_ARGON2LIB, 1, [ Define to 1 if you have the <argon2.h> header file ])
  ], [
    AC_MSG_ERROR([Problem with libargon2.(a|so). Please verify that Argon2 header and libraries >= 20161029 are installed])
  ])
fi

dnl
dnl net_get_interfaces
dnl
AC_CHECK_HEADERS([net/if.h],[], [],
[
  #ifdef HAVE_SYS_SOCKET_H
  #include <sys/socket.h>
  #endif
  #include <net/if.h>
])
AC_MSG_CHECKING([for usable getifaddrs])
AC_LINK_IFELSE([AC_LANG_PROGRAM([[
  #include <sys/types.h>
  #include <ifaddrs.h>
]],[[
  struct ifaddrs *interfaces;
  if (!getifaddrs(&interfaces)) {
      freeifaddrs(interfaces);
  }
]])], [ac_have_getifaddrs=yes], [ac_have_getifaddrs=no])
if test "$ac_have_getifaddrs" = "yes" ; then
  AC_DEFINE(HAVE_GETIFADDRS, 1, [whether getifaddrs is present and usable])
  AC_MSG_RESULT(yes)
else
  AC_MSG_RESULT(no)
fi

dnl
dnl Setup extension sources
dnl
PHP_NEW_EXTENSION(standard, array.c base64.c basic_functions.c browscap.c crc32.c crypt.c \
                            datetime.c dir.c dl.c dns.c exec.c file.c filestat.c \
                            flock_compat.c formatted_print.c fsock.c head.c html.c image.c \
                            info.c iptc.c lcg.c link.c mail.c math.c md5.c metaphone.c \
                            microtime.c pack.c pageinfo.c quot_print.c rand.c mt_rand.c \
                            soundex.c string.c scanf.c syslog.c type.c uniqid.c url.c \
                            var.c versioning.c assert.c strnatcmp.c levenshtein.c \
                            incomplete_class.c url_scanner_ex.c ftp_fopen_wrapper.c \
                            http_fopen_wrapper.c php_fopen_wrapper.c credits.c css.c \
                            var_unserializer.c ftok.c sha1.c user_filters.c uuencode.c \
                            filters.c proc_open.c streamsfuncs.c http.c password.c \
                            random.c net.c hrtime.c crc32_x86.c,,,
			    -DZEND_ENABLE_STATIC_TSRMLS_CACHE=1)

PHP_ADD_MAKEFILE_FRAGMENT
PHP_INSTALL_HEADERS([ext/standard/])<|MERGE_RESOLUTION|>--- conflicted
+++ resolved
@@ -5,15 +5,10 @@
 AC_RUN_IFELSE([AC_LANG_SOURCE([[
 #include <stdio.h>
 #include <stdlib.h>
-<<<<<<< HEAD
 #ifdef HAVE_UNISTD_H
 #include <unistd.h>
 #endif
 #include <string.h>
-=======
-#include <string.h>
-#include <unistd.h>
->>>>>>> 9ad5381a
 
 int main(int argc, char **argv)
 {
