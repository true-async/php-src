--- conflicted
+++ resolved
@@ -458,13 +458,6 @@
 		}
 	}
 
-<<<<<<< HEAD
-	if (maxlen > INT_MAX) {
-		php_error_docref(NULL, E_WARNING, "Argument #2 ($maxlength) is truncated from " ZEND_LONG_FMT " to %d bytes", maxlen, INT_MAX);
-		maxlen = INT_MAX;
-	}
-=======
->>>>>>> 7e947908
 	if ((contents = php_stream_copy_to_mem(stream, maxlen, 0))) {
 		RETURN_STR(contents);
 	} else {
