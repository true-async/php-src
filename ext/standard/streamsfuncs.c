/*
  +----------------------------------------------------------------------+
  | Copyright (c) The PHP Group                                          |
  +----------------------------------------------------------------------+
  | This source file is subject to version 3.01 of the PHP license,      |
  | that is bundled with this package in the file LICENSE, and is        |
  | available through the world-wide-web at the following url:           |
  | http://www.php.net/license/3_01.txt                                  |
  | If you did not receive a copy of the PHP license and are unable to   |
  | obtain it through the world-wide-web, please send a note to          |
  | license@php.net so we can mail you a copy immediately.               |
  +----------------------------------------------------------------------+
  | Authors: Wez Furlong <wez@thebrainroom.com>                          |
  |          Sara Golemon <pollita@php.net>                              |
  +----------------------------------------------------------------------+
*/

#include "php.h"
#include "php_globals.h"
#include "ext/standard/flock_compat.h"
#include "ext/standard/file.h"
#include "ext/standard/php_filestat.h"
#include "php_open_temporary_file.h"
#include "ext/standard/basic_functions.h"
#include "php_ini.h"
#include "streamsfuncs.h"
#include "php_network.h"
#include "php_string.h"
#if HAVE_UNISTD_H
#include <unistd.h>
#endif

#ifndef PHP_WIN32
#define php_select(m, r, w, e, t)	select(m, r, w, e, t)
typedef unsigned long long php_timeout_ull;
#else
#include "win32/select.h"
#include "win32/sockets.h"
#include "win32/console.h"
typedef unsigned __int64 php_timeout_ull;
#endif

#define GET_CTX_OPT(stream, wrapper, name, val) (PHP_STREAM_CONTEXT(stream) && NULL != (val = php_stream_context_get_option(PHP_STREAM_CONTEXT(stream), wrapper, name)))

static php_stream_context *decode_context_param(zval *contextresource);

/* Streams based network functions */

#if HAVE_SOCKETPAIR
/* {{{ Creates a pair of connected, indistinguishable socket streams */
PHP_FUNCTION(stream_socket_pair)
{
	zend_long domain, type, protocol;
	php_stream *s1, *s2;
	php_socket_t pair[2];

	ZEND_PARSE_PARAMETERS_START(3, 3)
		Z_PARAM_LONG(domain)
		Z_PARAM_LONG(type)
		Z_PARAM_LONG(protocol)
	ZEND_PARSE_PARAMETERS_END();

	if (0 != socketpair((int)domain, (int)type, (int)protocol, pair)) {
		char errbuf[256];
		php_error_docref(NULL, E_WARNING, "Failed to create sockets: [%d]: %s",
			php_socket_errno(), php_socket_strerror(php_socket_errno(), errbuf, sizeof(errbuf)));
		RETURN_FALSE;
	}

	array_init(return_value);

	s1 = php_stream_sock_open_from_socket(pair[0], 0);
	s2 = php_stream_sock_open_from_socket(pair[1], 0);

	/* set the __exposed flag.
	 * php_stream_to_zval() does, add_next_index_resource() does not */
	php_stream_auto_cleanup(s1);
	php_stream_auto_cleanup(s2);

	add_next_index_resource(return_value, s1->res);
	add_next_index_resource(return_value, s2->res);
}
/* }}} */
#endif

/* {{{ Open a client connection to a remote address */
PHP_FUNCTION(stream_socket_client)
{
	zend_string *host;
	zval *zerrno = NULL, *zerrstr = NULL, *zcontext = NULL;
	double timeout;
	zend_bool timeout_is_null = 1;
	php_timeout_ull conv;
	struct timeval tv;
	char *hashkey = NULL;
	php_stream *stream = NULL;
	int err;
	zend_long flags = PHP_STREAM_CLIENT_CONNECT;
	zend_string *errstr = NULL;
	php_stream_context *context = NULL;

	ZEND_PARSE_PARAMETERS_START(1, 6)
		Z_PARAM_STR(host)
		Z_PARAM_OPTIONAL
		Z_PARAM_ZVAL(zerrno)
		Z_PARAM_ZVAL(zerrstr)
		Z_PARAM_DOUBLE_OR_NULL(timeout, timeout_is_null)
		Z_PARAM_LONG(flags)
		Z_PARAM_RESOURCE_OR_NULL(zcontext)
	ZEND_PARSE_PARAMETERS_END();

	RETVAL_FALSE;

	if (timeout_is_null) {
		timeout = (double)FG(default_socket_timeout);
	}

	context = php_stream_context_from_zval(zcontext, flags & PHP_FILE_NO_DEFAULT_CONTEXT);

	if (flags & PHP_STREAM_CLIENT_PERSISTENT) {
		spprintf(&hashkey, 0, "stream_socket_client__%s", ZSTR_VAL(host));
	}

	/* prepare the timeout value for use */
	conv = (php_timeout_ull) (timeout * 1000000.0);
#ifdef PHP_WIN32
	tv.tv_sec = (long)(conv / 1000000);
	tv.tv_usec =(long)(conv % 1000000);
#else
	tv.tv_sec = conv / 1000000;
	tv.tv_usec = conv % 1000000;
#endif
	if (zerrno) {
		ZEND_TRY_ASSIGN_REF_LONG(zerrno, 0);
	}
	if (zerrstr) {
		ZEND_TRY_ASSIGN_REF_EMPTY_STRING(zerrstr);
	}

	stream = php_stream_xport_create(ZSTR_VAL(host), ZSTR_LEN(host), REPORT_ERRORS,
			STREAM_XPORT_CLIENT | (flags & PHP_STREAM_CLIENT_CONNECT ? STREAM_XPORT_CONNECT : 0) |
			(flags & PHP_STREAM_CLIENT_ASYNC_CONNECT ? STREAM_XPORT_CONNECT_ASYNC : 0),
			hashkey, &tv, context, &errstr, &err);


	if (stream == NULL) {
		/* host might contain binary characters */
		zend_string *quoted_host = php_addslashes(host);

		php_error_docref(NULL, E_WARNING, "Unable to connect to %s (%s)", ZSTR_VAL(quoted_host), errstr == NULL ? "Unknown error" : ZSTR_VAL(errstr));
		zend_string_release_ex(quoted_host, 0);
	}

	if (hashkey) {
		efree(hashkey);
	}

	if (stream == NULL) {
		if (zerrno) {
			ZEND_TRY_ASSIGN_REF_LONG(zerrno, err);
		}
		if (zerrstr && errstr) {
			ZEND_TRY_ASSIGN_REF_STR(zerrstr, errstr);
		} else if (errstr) {
			zend_string_release_ex(errstr, 0);
		}
		RETURN_FALSE;
	}

	if (errstr) {
		zend_string_release_ex(errstr, 0);
	}

	php_stream_to_zval(stream, return_value);

}
/* }}} */

/* {{{ Create a server socket bound to localaddress */
PHP_FUNCTION(stream_socket_server)
{
	char *host;
	size_t host_len;
	zval *zerrno = NULL, *zerrstr = NULL, *zcontext = NULL;
	php_stream *stream = NULL;
	int err = 0;
	zend_long flags = STREAM_XPORT_BIND | STREAM_XPORT_LISTEN;
	zend_string *errstr = NULL;
	php_stream_context *context = NULL;

	RETVAL_FALSE;

	ZEND_PARSE_PARAMETERS_START(1, 5)
		Z_PARAM_STRING(host, host_len)
		Z_PARAM_OPTIONAL
		Z_PARAM_ZVAL(zerrno)
		Z_PARAM_ZVAL(zerrstr)
		Z_PARAM_LONG(flags)
		Z_PARAM_RESOURCE_OR_NULL(zcontext)
	ZEND_PARSE_PARAMETERS_END();

	context = php_stream_context_from_zval(zcontext, flags & PHP_FILE_NO_DEFAULT_CONTEXT);

	if (context) {
		GC_ADDREF(context->res);
	}

	if (zerrno) {
		ZEND_TRY_ASSIGN_REF_LONG(zerrno, 0);
	}
	if (zerrstr) {
		ZEND_TRY_ASSIGN_REF_EMPTY_STRING(zerrstr);
	}

	stream = php_stream_xport_create(host, host_len, REPORT_ERRORS,
			STREAM_XPORT_SERVER | (int)flags,
			NULL, NULL, context, &errstr, &err);

	if (stream == NULL) {
		php_error_docref(NULL, E_WARNING, "Unable to connect to %s (%s)", host, errstr == NULL ? "Unknown error" : ZSTR_VAL(errstr));
	}

	if (stream == NULL) {
		if (zerrno) {
			ZEND_TRY_ASSIGN_REF_LONG(zerrno, err);
		}
		if (zerrstr && errstr) {
			ZEND_TRY_ASSIGN_REF_STR(zerrstr, errstr);
		} else if (errstr) {
			zend_string_release_ex(errstr, 0);
		}
		RETURN_FALSE;
	}

	if (errstr) {
		zend_string_release_ex(errstr, 0);
	}

	php_stream_to_zval(stream, return_value);
}
/* }}} */

/* {{{ Accept a client connection from a server socket */
PHP_FUNCTION(stream_socket_accept)
{
	double timeout;
	zend_bool timeout_is_null = 1;
	zval *zpeername = NULL;
	zend_string *peername = NULL;
	php_timeout_ull conv;
	struct timeval tv;
	php_stream *stream = NULL, *clistream = NULL;
	zval *zstream;
	zend_string *errstr = NULL;

	ZEND_PARSE_PARAMETERS_START(1, 3)
		Z_PARAM_RESOURCE(zstream)
		Z_PARAM_OPTIONAL
		Z_PARAM_DOUBLE_OR_NULL(timeout, timeout_is_null)
		Z_PARAM_ZVAL(zpeername)
	ZEND_PARSE_PARAMETERS_END();

	if (timeout_is_null) {
		timeout = (double)FG(default_socket_timeout);
	}

	php_stream_from_zval(stream, zstream);

	/* prepare the timeout value for use */
	conv = (php_timeout_ull) (timeout * 1000000.0);
#ifdef PHP_WIN32
	tv.tv_sec = (long)(conv / 1000000);
	tv.tv_usec = (long)(conv % 1000000);
#else
	tv.tv_sec = conv / 1000000;
	tv.tv_usec = conv % 1000000;
#endif

	if (0 == php_stream_xport_accept(stream, &clistream,
				zpeername ? &peername : NULL,
				NULL, NULL,
				&tv, &errstr
				) && clistream) {

		if (peername) {
			ZEND_TRY_ASSIGN_REF_STR(zpeername, peername);
		}
		php_stream_to_zval(clistream, return_value);
	} else {
		if (peername) {
			zend_string_release(peername);
		}
		php_error_docref(NULL, E_WARNING, "Accept failed: %s", errstr ? ZSTR_VAL(errstr) : "Unknown error");
		RETVAL_FALSE;
	}

	if (errstr) {
		zend_string_release_ex(errstr, 0);
	}
}
/* }}} */

/* {{{ Returns either the locally bound or remote name for a socket stream */
PHP_FUNCTION(stream_socket_get_name)
{
	php_stream *stream;
	zval *zstream;
	zend_bool want_peer;
	zend_string *name = NULL;

	ZEND_PARSE_PARAMETERS_START(2, 2)
		Z_PARAM_RESOURCE(zstream)
		Z_PARAM_BOOL(want_peer)
	ZEND_PARSE_PARAMETERS_END();

	php_stream_from_zval(stream, zstream);

	if (0 != php_stream_xport_get_name(stream, want_peer,
				&name,
				NULL, NULL
				) || !name) {
		RETURN_FALSE;
	}

	if ((ZSTR_LEN(name) == 0) || (ZSTR_VAL(name)[0] == 0)) {
		zend_string_release_ex(name, 0);
		RETURN_FALSE;
	}

	RETVAL_STR(name);
}
/* }}} */

/* {{{ Send data to a socket stream.  If target_addr is specified it must be in dotted quad (or [ipv6]) format */
PHP_FUNCTION(stream_socket_sendto)
{
	php_stream *stream;
	zval *zstream;
	zend_long flags = 0;
	char *data, *target_addr = NULL;
	size_t datalen, target_addr_len = 0;
	php_sockaddr_storage sa;
	socklen_t sl = 0;

	ZEND_PARSE_PARAMETERS_START(2, 4)
		Z_PARAM_RESOURCE(zstream)
		Z_PARAM_STRING(data, datalen)
		Z_PARAM_OPTIONAL
		Z_PARAM_LONG(flags)
		Z_PARAM_STRING(target_addr, target_addr_len)
	ZEND_PARSE_PARAMETERS_END();
	php_stream_from_zval(stream, zstream);

	if (target_addr_len) {
		/* parse the address */
		if (FAILURE == php_network_parse_network_address_with_port(target_addr, target_addr_len, (struct sockaddr*)&sa, &sl)) {
			php_error_docref(NULL, E_WARNING, "Failed to parse `%s' into a valid network address", target_addr);
			RETURN_FALSE;
		}
	}

	RETURN_LONG(php_stream_xport_sendto(stream, data, datalen, (int)flags, target_addr_len ? &sa : NULL, sl));
}
/* }}} */

/* {{{ Receives data from a socket stream */
PHP_FUNCTION(stream_socket_recvfrom)
{
	php_stream *stream;
	zval *zstream, *zremote = NULL;
	zend_string *remote_addr = NULL;
	zend_long to_read = 0;
	zend_string *read_buf;
	zend_long flags = 0;
	int recvd;

	ZEND_PARSE_PARAMETERS_START(2, 4)
		Z_PARAM_RESOURCE(zstream)
		Z_PARAM_LONG(to_read)
		Z_PARAM_OPTIONAL
		Z_PARAM_LONG(flags)
		Z_PARAM_ZVAL(zremote)
	ZEND_PARSE_PARAMETERS_END();

	php_stream_from_zval(stream, zstream);

	if (zremote) {
		ZEND_TRY_ASSIGN_REF_NULL(zremote);
	}

	if (to_read <= 0) {
		zend_argument_value_error(2, "must be greater than 0");
		RETURN_THROWS();
	}

	read_buf = zend_string_alloc(to_read, 0);

	recvd = php_stream_xport_recvfrom(stream, ZSTR_VAL(read_buf), to_read, (int)flags, NULL, NULL,
			zremote ? &remote_addr : NULL
			);

	if (recvd >= 0) {
		if (zremote && remote_addr) {
			ZEND_TRY_ASSIGN_REF_STR(zremote, remote_addr);
		}
		ZSTR_VAL(read_buf)[recvd] = '\0';
		ZSTR_LEN(read_buf) = recvd;
		RETURN_NEW_STR(read_buf);
	}

	zend_string_efree(read_buf);
	RETURN_FALSE;
}
/* }}} */

/* {{{ Reads all remaining bytes (or up to maxlen bytes) from a stream and returns them as a string. */
PHP_FUNCTION(stream_get_contents)
{
	php_stream *stream;
	zval *zsrc;
	zend_long maxlen, desiredpos = -1L;
	zend_bool maxlen_is_null = 1;
	zend_string *contents;

	ZEND_PARSE_PARAMETERS_START(1, 3)
		Z_PARAM_RESOURCE(zsrc)
		Z_PARAM_OPTIONAL
		Z_PARAM_LONG_OR_NULL(maxlen, maxlen_is_null)
		Z_PARAM_LONG(desiredpos)
	ZEND_PARSE_PARAMETERS_END();

<<<<<<< HEAD
	if (maxlen_is_null) {
		maxlen = (ssize_t) PHP_STREAM_COPY_ALL;
	} else if (maxlen < 0 && maxlen != PHP_STREAM_COPY_ALL) {
		zend_argument_value_error(2, "must be greater than or equal to -1");
		RETURN_THROWS();
=======
	if (maxlen < 0 && maxlen != (ssize_t)PHP_STREAM_COPY_ALL) {
		php_error_docref(NULL, E_WARNING, "Length must be greater than or equal to zero, or -1");
		RETURN_FALSE;
>>>>>>> f2833ca1
	}

	php_stream_from_zval(stream, zsrc);

	if (desiredpos >= 0) {
		int		seek_res = 0;
		zend_off_t	position;

		position = php_stream_tell(stream);
		if (position >= 0 && desiredpos > position) {
			/* use SEEK_CUR to allow emulation in streams that don't support seeking */
			seek_res = php_stream_seek(stream, desiredpos - position, SEEK_CUR);
		} else if (desiredpos < position)  {
			/* desired position before position or error on tell */
			seek_res = php_stream_seek(stream, desiredpos, SEEK_SET);
		}

		if (seek_res != 0) {
			php_error_docref(NULL, E_WARNING,
				"Failed to seek to position " ZEND_LONG_FMT " in the stream", desiredpos);
			RETURN_FALSE;
		}
	}

	if (maxlen > INT_MAX) {
		php_error_docref(NULL, E_WARNING, "Argument #2 ($maxlength) is truncated from " ZEND_LONG_FMT " to %d bytes", maxlen, INT_MAX);
		maxlen = INT_MAX;
	}
	if ((contents = php_stream_copy_to_mem(stream, maxlen, 0))) {
		RETURN_STR(contents);
	} else {
		RETURN_EMPTY_STRING();
	}
}
/* }}} */

/* {{{ Reads up to maxlen bytes from source stream and writes them to dest stream. */
PHP_FUNCTION(stream_copy_to_stream)
{
	php_stream *src, *dest;
	zval *zsrc, *zdest;
	zend_long maxlen, pos = 0;
	zend_bool maxlen_is_null = 1;
	size_t len;
	int ret;

	ZEND_PARSE_PARAMETERS_START(2, 4)
		Z_PARAM_RESOURCE(zsrc)
		Z_PARAM_RESOURCE(zdest)
		Z_PARAM_OPTIONAL
		Z_PARAM_LONG_OR_NULL(maxlen, maxlen_is_null)
		Z_PARAM_LONG(pos)
	ZEND_PARSE_PARAMETERS_END();

	if (maxlen_is_null) {
		maxlen = PHP_STREAM_COPY_ALL;
	}

	php_stream_from_zval(src, zsrc);
	php_stream_from_zval(dest, zdest);

	if (pos > 0 && php_stream_seek(src, pos, SEEK_SET) < 0) {
		php_error_docref(NULL, E_WARNING, "Failed to seek to position " ZEND_LONG_FMT " in the stream", pos);
		RETURN_FALSE;
	}

	ret = php_stream_copy_to_stream_ex(src, dest, maxlen, &len);

	if (ret != SUCCESS) {
		RETURN_FALSE;
	}
	RETURN_LONG(len);
}
/* }}} */

/* {{{ Retrieves header/meta data from streams/file pointers */
PHP_FUNCTION(stream_get_meta_data)
{
	zval *zstream;
	php_stream *stream;

	ZEND_PARSE_PARAMETERS_START(1, 1)
		Z_PARAM_RESOURCE(zstream)
	ZEND_PARSE_PARAMETERS_END();

	php_stream_from_zval(stream, zstream);

	array_init(return_value);

	if (!php_stream_populate_meta_data(stream, return_value)) {
		add_assoc_bool(return_value, "timed_out", 0);
		add_assoc_bool(return_value, "blocked", 1);
		add_assoc_bool(return_value, "eof", php_stream_eof(stream));
	}

	if (!Z_ISUNDEF(stream->wrapperdata)) {
		Z_ADDREF_P(&stream->wrapperdata);
		add_assoc_zval(return_value, "wrapper_data", &stream->wrapperdata);
	}
	if (stream->wrapper) {
		add_assoc_string(return_value, "wrapper_type", (char *)stream->wrapper->wops->label);
	}
	add_assoc_string(return_value, "stream_type", (char *)stream->ops->label);

	add_assoc_string(return_value, "mode", stream->mode);

#if 0	/* TODO: needs updating for new filter API */
	if (stream->filterhead) {
		php_stream_filter *filter;

		MAKE_STD_ZVAL(newval);
		array_init(newval);

		for (filter = stream->filterhead; filter != NULL; filter = filter->next) {
			add_next_index_string(newval, (char *)filter->fops->label);
		}

		add_assoc_zval(return_value, "filters", newval);
	}
#endif

	add_assoc_long(return_value, "unread_bytes", stream->writepos - stream->readpos);

	add_assoc_bool(return_value, "seekable", (stream->ops->seek) && (stream->flags & PHP_STREAM_FLAG_NO_SEEK) == 0);
	if (stream->orig_path) {
		add_assoc_string(return_value, "uri", stream->orig_path);
	}

}
/* }}} */

/* {{{ Retrieves list of registered socket transports */
PHP_FUNCTION(stream_get_transports)
{
	HashTable *stream_xport_hash;
	zend_string *stream_xport;

	ZEND_PARSE_PARAMETERS_NONE();

	stream_xport_hash = php_stream_xport_get_hash();
	array_init(return_value);
	ZEND_HASH_FOREACH_STR_KEY(stream_xport_hash, stream_xport) {
		add_next_index_str(return_value, zend_string_copy(stream_xport));
	} ZEND_HASH_FOREACH_END();
}
/* }}} */

/* {{{ Retrieves list of registered stream wrappers */
PHP_FUNCTION(stream_get_wrappers)
{
	HashTable *url_stream_wrappers_hash;
	zend_string *stream_protocol;

	ZEND_PARSE_PARAMETERS_NONE();

	url_stream_wrappers_hash = php_stream_get_url_stream_wrappers_hash();
	array_init(return_value);
	ZEND_HASH_FOREACH_STR_KEY(url_stream_wrappers_hash, stream_protocol) {
		if (stream_protocol) {
			add_next_index_str(return_value, zend_string_copy(stream_protocol));
		}
	} ZEND_HASH_FOREACH_END();

}
/* }}} */

/* {{{ stream_select related functions */
static int stream_array_to_fd_set(zval *stream_array, fd_set *fds, php_socket_t *max_fd)
{
	zval *elem;
	php_stream *stream;
	int cnt = 0;

	if (Z_TYPE_P(stream_array) != IS_ARRAY) {
		return 0;
	}

	ZEND_HASH_FOREACH_VAL(Z_ARRVAL_P(stream_array), elem) {
		/* Temporary int fd is needed for the STREAM data type on windows, passing this_fd directly to php_stream_cast()
			would eventually bring a wrong result on x64. php_stream_cast() casts to int internally, and this will leave
			the higher bits of a SOCKET variable uninitialized on systems with little endian. */
		php_socket_t this_fd;

		ZVAL_DEREF(elem);
		php_stream_from_zval_no_verify(stream, elem);
		if (stream == NULL) {
			continue;
		}
		/* get the fd.
		 * NB: Most other code will NOT use the PHP_STREAM_CAST_INTERNAL flag
		 * when casting.  It is only used here so that the buffered data warning
		 * is not displayed.
		 * */
		if (SUCCESS == php_stream_cast(stream, PHP_STREAM_AS_FD_FOR_SELECT | PHP_STREAM_CAST_INTERNAL, (void*)&this_fd, 1) && this_fd != -1) {

			PHP_SAFE_FD_SET(this_fd, fds);

			if (this_fd > *max_fd) {
				*max_fd = this_fd;
			}
			cnt++;
		}
	} ZEND_HASH_FOREACH_END();
	return cnt ? 1 : 0;
}

static int stream_array_from_fd_set(zval *stream_array, fd_set *fds)
{
	zval *elem, *dest_elem;
	HashTable *ht;
	php_stream *stream;
	int ret = 0;
	zend_string *key;
	zend_ulong num_ind;

	if (Z_TYPE_P(stream_array) != IS_ARRAY) {
		return 0;
	}
	ht = zend_new_array(zend_hash_num_elements(Z_ARRVAL_P(stream_array)));

	ZEND_HASH_FOREACH_KEY_VAL(Z_ARRVAL_P(stream_array), num_ind, key, elem) {
		php_socket_t this_fd;

		ZVAL_DEREF(elem);
		php_stream_from_zval_no_verify(stream, elem);
		if (stream == NULL) {
			continue;
		}
		/* get the fd
		 * NB: Most other code will NOT use the PHP_STREAM_CAST_INTERNAL flag
		 * when casting.  It is only used here so that the buffered data warning
		 * is not displayed.
		 */
		if (SUCCESS == php_stream_cast(stream, PHP_STREAM_AS_FD_FOR_SELECT | PHP_STREAM_CAST_INTERNAL, (void*)&this_fd, 1) && this_fd != SOCK_ERR) {
			if (PHP_SAFE_FD_ISSET(this_fd, fds)) {
				if (!key) {
					dest_elem = zend_hash_index_update(ht, num_ind, elem);
				} else {
					dest_elem = zend_hash_update(ht, key, elem);
				}

				zval_add_ref(dest_elem);
				ret++;
				continue;
			}
		}
	} ZEND_HASH_FOREACH_END();

	/* destroy old array and add new one */
	zval_ptr_dtor(stream_array);
	ZVAL_ARR(stream_array, ht);

	return ret;
}

static int stream_array_emulate_read_fd_set(zval *stream_array)
{
	zval *elem, *dest_elem;
	HashTable *ht;
	php_stream *stream;
	int ret = 0;
	zend_ulong num_ind;
	zend_string *key;

	if (Z_TYPE_P(stream_array) != IS_ARRAY) {
		return 0;
	}
	ht = zend_new_array(zend_hash_num_elements(Z_ARRVAL_P(stream_array)));

	ZEND_HASH_FOREACH_KEY_VAL(Z_ARRVAL_P(stream_array), num_ind, key, elem) {
		ZVAL_DEREF(elem);
		php_stream_from_zval_no_verify(stream, elem);
		if (stream == NULL) {
			continue;
		}
		if ((stream->writepos - stream->readpos) > 0) {
			/* allow readable non-descriptor based streams to participate in stream_select.
			 * Non-descriptor streams will only "work" if they have previously buffered the
			 * data.  Not ideal, but better than nothing.
			 * This branch of code also allows blocking streams with buffered data to
			 * operate correctly in stream_select.
			 * */
			if (!key) {
				dest_elem = zend_hash_index_update(ht, num_ind, elem);
			} else {
				dest_elem = zend_hash_update(ht, key, elem);
			}
			zval_add_ref(dest_elem);
			ret++;
			continue;
		}
	} ZEND_HASH_FOREACH_END();

	if (ret > 0) {
		/* destroy old array and add new one */
		zval_ptr_dtor(stream_array);
		ZVAL_ARR(stream_array, ht);
	} else {
		zend_array_destroy(ht);
	}

	return ret;
}
/* }}} */

/* {{{ Runs the select() system call on the sets of streams with a timeout specified by tv_sec and tv_usec */
PHP_FUNCTION(stream_select)
{
	zval *r_array, *w_array, *e_array;
	struct timeval tv, *tv_p = NULL;
	fd_set rfds, wfds, efds;
	php_socket_t max_fd = 0;
	int retval, sets = 0;
	zend_long sec, usec = 0;
	zend_bool secnull;
	int set_count, max_set_count = 0;

	ZEND_PARSE_PARAMETERS_START(4, 5)
		Z_PARAM_ARRAY_EX2(r_array, 1, 1, 0)
		Z_PARAM_ARRAY_EX2(w_array, 1, 1, 0)
		Z_PARAM_ARRAY_EX2(e_array, 1, 1, 0)
		Z_PARAM_LONG_OR_NULL(sec, secnull)
		Z_PARAM_OPTIONAL
		Z_PARAM_LONG(usec)
	ZEND_PARSE_PARAMETERS_END();

	FD_ZERO(&rfds);
	FD_ZERO(&wfds);
	FD_ZERO(&efds);

	if (r_array != NULL) {
		set_count = stream_array_to_fd_set(r_array, &rfds, &max_fd);
		if (set_count > max_set_count)
			max_set_count = set_count;
		sets += set_count;
	}

	if (w_array != NULL) {
		set_count = stream_array_to_fd_set(w_array, &wfds, &max_fd);
		if (set_count > max_set_count)
			max_set_count = set_count;
		sets += set_count;
	}

	if (e_array != NULL) {
		set_count = stream_array_to_fd_set(e_array, &efds, &max_fd);
		if (set_count > max_set_count)
			max_set_count = set_count;
		sets += set_count;
	}

	if (!sets) {
		zend_value_error("No stream arrays were passed");
		RETURN_THROWS();
	}

	PHP_SAFE_MAX_FD(max_fd, max_set_count);

	/* If seconds is not set to null, build the timeval, else we wait indefinitely */
	if (!secnull) {
		if (sec < 0) {
			zend_argument_value_error(4, "must be greater than or equal to 0");
			RETURN_THROWS();
		} else if (usec < 0) {
			zend_argument_value_error(4, "must be greater than or equal to 0");
			RETURN_THROWS();
		}

		/* Windows, Solaris and BSD do not like microsecond values which are >= 1 sec */
		tv.tv_sec = (long)(sec + (usec / 1000000));
		tv.tv_usec = (long)(usec % 1000000);
		tv_p = &tv;
	}

	/* slight hack to support buffered data; if there is data sitting in the
	 * read buffer of any of the streams in the read array, let's pretend
	 * that we selected, but return only the readable sockets */
	if (r_array != NULL) {
		retval = stream_array_emulate_read_fd_set(r_array);
		if (retval > 0) {
			if (w_array != NULL) {
				zval_ptr_dtor(w_array);
				ZVAL_EMPTY_ARRAY(w_array);
			}
			if (e_array != NULL) {
				zval_ptr_dtor(e_array);
				ZVAL_EMPTY_ARRAY(e_array);
			}
			RETURN_LONG(retval);
		}
	}

	retval = php_select(max_fd+1, &rfds, &wfds, &efds, tv_p);

	if (retval == -1) {
		php_error_docref(NULL, E_WARNING, "Unable to select [%d]: %s (max_fd=%d)",
				errno, strerror(errno), max_fd);
		RETURN_FALSE;
	}

	if (r_array != NULL) stream_array_from_fd_set(r_array, &rfds);
	if (w_array != NULL) stream_array_from_fd_set(w_array, &wfds);
	if (e_array != NULL) stream_array_from_fd_set(e_array, &efds);

	RETURN_LONG(retval);
}
/* }}} */

/* {{{ stream_context related functions */
static void user_space_stream_notifier(php_stream_context *context, int notifycode, int severity,
		char *xmsg, int xcode, size_t bytes_sofar, size_t bytes_max, void * ptr)
{
	zval *callback = &context->notifier->ptr;
	zval retval;
	zval zvs[6];
	int i;

	ZVAL_LONG(&zvs[0], notifycode);
	ZVAL_LONG(&zvs[1], severity);
	if (xmsg) {
		ZVAL_STRING(&zvs[2], xmsg);
	} else {
		ZVAL_NULL(&zvs[2]);
	}
	ZVAL_LONG(&zvs[3], xcode);
	ZVAL_LONG(&zvs[4], bytes_sofar);
	ZVAL_LONG(&zvs[5], bytes_max);

	if (FAILURE == call_user_function(NULL, NULL, callback, &retval, 6, zvs)) {
		php_error_docref(NULL, E_WARNING, "Failed to call user notifier");
	}
	for (i = 0; i < 6; i++) {
		zval_ptr_dtor(&zvs[i]);
	}
	zval_ptr_dtor(&retval);
}

static void user_space_stream_notifier_dtor(php_stream_notifier *notifier)
{
	if (notifier && Z_TYPE(notifier->ptr) != IS_UNDEF) {
		zval_ptr_dtor(&notifier->ptr);
		ZVAL_UNDEF(&notifier->ptr);
	}
}

static int parse_context_options(php_stream_context *context, HashTable *options)
{
	zval *wval, *oval;
	zend_string *wkey, *okey;
	int ret = SUCCESS;

	ZEND_HASH_FOREACH_STR_KEY_VAL(options, wkey, wval) {
		ZVAL_DEREF(wval);
		if (wkey && Z_TYPE_P(wval) == IS_ARRAY) {
			ZEND_HASH_FOREACH_STR_KEY_VAL(Z_ARRVAL_P(wval), okey, oval) {
				if (okey) {
					php_stream_context_set_option(context, ZSTR_VAL(wkey), ZSTR_VAL(okey), oval);
				}
			} ZEND_HASH_FOREACH_END();
		} else {
			zend_value_error("Options should have the form [\"wrappername\"][\"optionname\"] = $value");
			return FAILURE;
		}
	} ZEND_HASH_FOREACH_END();

	return ret;
}

static int parse_context_params(php_stream_context *context, HashTable *params)
{
	int ret = SUCCESS;
	zval *tmp;

	if (NULL != (tmp = zend_hash_str_find(params, "notification", sizeof("notification")-1))) {

		if (context->notifier) {
			php_stream_notification_free(context->notifier);
			context->notifier = NULL;
		}

		context->notifier = php_stream_notification_alloc();
		context->notifier->func = user_space_stream_notifier;
		ZVAL_COPY(&context->notifier->ptr, tmp);
		context->notifier->dtor = user_space_stream_notifier_dtor;
	}
	if (NULL != (tmp = zend_hash_str_find(params, "options", sizeof("options")-1))) {
		if (Z_TYPE_P(tmp) == IS_ARRAY) {
			return parse_context_options(context, Z_ARRVAL_P(tmp));
		} else {
			zend_type_error("Invalid stream/context parameter");
			return FAILURE;
		}
	}

	return ret;
}

/* given a zval which is either a stream or a context, return the underlying
 * stream_context.  If it is a stream that does not have a context assigned, it
 * will create and assign a context and return that.  */
static php_stream_context *decode_context_param(zval *contextresource)
{
	php_stream_context *context = NULL;

	context = zend_fetch_resource_ex(contextresource, NULL, php_le_stream_context());
	if (context == NULL) {
		php_stream *stream;

		stream = zend_fetch_resource2_ex(contextresource, NULL, php_file_le_stream(), php_file_le_pstream());

		if (stream) {
			context = PHP_STREAM_CONTEXT(stream);
			if (context == NULL) {
				/* Only way this happens is if file is opened with NO_DEFAULT_CONTEXT
				   param, but then something is called which requires a context.
				   Don't give them the default one though since they already said they
	 			   didn't want it. */
				context = php_stream_context_alloc();
				stream->ctx = context->res;
			}
		}
	}

	return context;
}
/* }}} */

/* {{{ Retrieve options for a stream/wrapper/context */
PHP_FUNCTION(stream_context_get_options)
{
	zval *zcontext;
	php_stream_context *context;

	ZEND_PARSE_PARAMETERS_START(1, 1)
		Z_PARAM_RESOURCE(zcontext)
	ZEND_PARSE_PARAMETERS_END();

	context = decode_context_param(zcontext);
	if (!context) {
		zend_argument_type_error(1, "must be a valid stream/context");
		RETURN_THROWS();
	}

	ZVAL_COPY(return_value, &context->options);
}
/* }}} */

/* {{{ Set an option for a wrapper */
PHP_FUNCTION(stream_context_set_option)
{
	zval *zcontext = NULL;
	php_stream_context *context;
	zend_string *wrappername;
	HashTable *options;
	char *optionname = NULL;
	size_t optionname_len;
	zval *zvalue = NULL;

	ZEND_PARSE_PARAMETERS_START(2, 4)
		Z_PARAM_RESOURCE(zcontext)
		Z_PARAM_ARRAY_HT_OR_STR(options, wrappername)
		Z_PARAM_OPTIONAL
		Z_PARAM_STRING_OR_NULL(optionname, optionname_len)
		Z_PARAM_ZVAL(zvalue)
	ZEND_PARSE_PARAMETERS_END();

	/* figure out where the context is coming from exactly */
	if (!(context = decode_context_param(zcontext))) {
		zend_argument_type_error(1, "must be a valid stream/context");
		RETURN_THROWS();
	}

	if (options) {
		if (optionname) {
			zend_argument_value_error(3, "must be null when argument #2 ($wrapper_or_options) is an array");
			RETURN_THROWS();
		}

		if (zvalue) {
			zend_argument_value_error(4, "cannot be provided when argument #2 ($wrapper_or_options) is an array");
			RETURN_THROWS();
		}

		RETURN_BOOL(parse_context_options(context, options) == SUCCESS);
	} else {
		if (!optionname) {
			zend_argument_value_error(3, "cannot be null when argument #2 ($wrapper_or_options) is a string");
			RETURN_THROWS();
		}

		RETURN_BOOL(php_stream_context_set_option(context, ZSTR_VAL(wrappername), optionname, zvalue) == SUCCESS);
	}
}
/* }}} */

/* {{{ Set parameters for a file context */
PHP_FUNCTION(stream_context_set_params)
{
	HashTable *params;
	zval *zcontext;
	php_stream_context *context;

	ZEND_PARSE_PARAMETERS_START(2, 2)
		Z_PARAM_RESOURCE(zcontext)
		Z_PARAM_ARRAY_HT(params)
	ZEND_PARSE_PARAMETERS_END();

	context = decode_context_param(zcontext);
	if (!context) {
		zend_argument_type_error(1, "must be a valid stream/context");
		RETURN_THROWS();
	}

	RETVAL_BOOL(parse_context_params(context, params) == SUCCESS);
}
/* }}} */

/* {{{ Get parameters of a file context */
PHP_FUNCTION(stream_context_get_params)
{
	zval *zcontext;
	php_stream_context *context;

	ZEND_PARSE_PARAMETERS_START(1, 1)
		Z_PARAM_RESOURCE(zcontext)
	ZEND_PARSE_PARAMETERS_END();

	context = decode_context_param(zcontext);
	if (!context) {
		zend_argument_type_error(1, "must be a valid stream/context");
		RETURN_THROWS();
	}

	array_init(return_value);
	if (context->notifier && Z_TYPE(context->notifier->ptr) != IS_UNDEF && context->notifier->func == user_space_stream_notifier) {
		Z_TRY_ADDREF(context->notifier->ptr);
		add_assoc_zval_ex(return_value, "notification", sizeof("notification")-1, &context->notifier->ptr);
	}
	Z_TRY_ADDREF(context->options);
	add_assoc_zval_ex(return_value, "options", sizeof("options")-1, &context->options);
}
/* }}} */

/* {{{ Get a handle on the default file/stream context and optionally set parameters */
PHP_FUNCTION(stream_context_get_default)
{
	HashTable *params = NULL;
	php_stream_context *context;

	ZEND_PARSE_PARAMETERS_START(0, 1)
		Z_PARAM_OPTIONAL
		Z_PARAM_ARRAY_HT_OR_NULL(params)
	ZEND_PARSE_PARAMETERS_END();

	if (FG(default_context) == NULL) {
		FG(default_context) = php_stream_context_alloc();
	}
	context = FG(default_context);

	if (params) {
		if (parse_context_options(context, params) == FAILURE) {
			RETURN_THROWS();
		}
	}

	php_stream_context_to_zval(context, return_value);
}
/* }}} */

/* {{{ Set default file/stream context, returns the context as a resource */
PHP_FUNCTION(stream_context_set_default)
{
	HashTable *options;
	php_stream_context *context;

	ZEND_PARSE_PARAMETERS_START(1, 1)
		Z_PARAM_ARRAY_HT(options)
	ZEND_PARSE_PARAMETERS_END();

	if (FG(default_context) == NULL) {
		FG(default_context) = php_stream_context_alloc();
	}
	context = FG(default_context);

	if (parse_context_options(context, options) == FAILURE) {
		RETURN_THROWS();
	}

	php_stream_context_to_zval(context, return_value);
}
/* }}} */

/* {{{ Create a file context and optionally set parameters */
PHP_FUNCTION(stream_context_create)
{
	HashTable *options = NULL;
	HashTable *params = NULL;
	php_stream_context *context;

	ZEND_PARSE_PARAMETERS_START(0, 2)
		Z_PARAM_OPTIONAL
		Z_PARAM_ARRAY_HT_OR_NULL(options)
		Z_PARAM_ARRAY_HT_OR_NULL(params)
	ZEND_PARSE_PARAMETERS_END();

	context = php_stream_context_alloc();

	if (options) {
		parse_context_options(context, options);
	}

	if (params) {
		parse_context_params(context, params);
	}

	RETURN_RES(context->res);
}
/* }}} */

/* {{{ streams filter functions */
static void apply_filter_to_stream(int append, INTERNAL_FUNCTION_PARAMETERS)
{
	zval *zstream;
	php_stream *stream;
	char *filtername;
	size_t filternamelen;
	zend_long read_write = 0;
	zval *filterparams = NULL;
	php_stream_filter *filter = NULL;
	int ret;

	ZEND_PARSE_PARAMETERS_START(2, 4)
		Z_PARAM_RESOURCE(zstream)
		Z_PARAM_STRING(filtername, filternamelen)
		Z_PARAM_OPTIONAL
		Z_PARAM_LONG(read_write)
		Z_PARAM_ZVAL(filterparams)
	ZEND_PARSE_PARAMETERS_END();

	php_stream_from_zval(stream, zstream);

	if ((read_write & PHP_STREAM_FILTER_ALL) == 0) {
		/* Chain not specified.
		 * Examine stream->mode to determine which filters are needed
		 * There's no harm in attaching a filter to an unused chain,
		 * but why waste the memory and clock cycles?
		 */
		if (strchr(stream->mode, 'r') || strchr(stream->mode, '+')) {
			read_write |= PHP_STREAM_FILTER_READ;
		}
		if (strchr(stream->mode, 'w') || strchr(stream->mode, '+') || strchr(stream->mode, 'a')) {
			read_write |= PHP_STREAM_FILTER_WRITE;
		}
	}

	if (read_write & PHP_STREAM_FILTER_READ) {
		filter = php_stream_filter_create(filtername, filterparams, php_stream_is_persistent(stream));
		if (filter == NULL) {
			RETURN_FALSE;
		}

		if (append) {
			ret = php_stream_filter_append_ex(&stream->readfilters, filter);
		} else {
			ret = php_stream_filter_prepend_ex(&stream->readfilters, filter);
		}
		if (ret != SUCCESS) {
			php_stream_filter_remove(filter, 1);
			RETURN_FALSE;
		}
	}

	if (read_write & PHP_STREAM_FILTER_WRITE) {
		filter = php_stream_filter_create(filtername, filterparams, php_stream_is_persistent(stream));
		if (filter == NULL) {
			RETURN_FALSE;
		}

		if (append) {
			ret = php_stream_filter_append_ex(&stream->writefilters, filter);
		} else {
			ret = php_stream_filter_prepend_ex(&stream->writefilters, filter);
		}
		if (ret != SUCCESS) {
			php_stream_filter_remove(filter, 1);
			RETURN_FALSE;
		}
	}

	if (filter) {
		filter->res = zend_register_resource(filter, php_file_le_stream_filter());
		GC_ADDREF(filter->res);
		RETURN_RES(filter->res);
	} else {
		RETURN_FALSE;
	}
}
/* }}} */

/* {{{ Prepend a filter to a stream */
PHP_FUNCTION(stream_filter_prepend)
{
	apply_filter_to_stream(0, INTERNAL_FUNCTION_PARAM_PASSTHRU);
}
/* }}} */

/* {{{ Append a filter to a stream */
PHP_FUNCTION(stream_filter_append)
{
	apply_filter_to_stream(1, INTERNAL_FUNCTION_PARAM_PASSTHRU);
}
/* }}} */

/* {{{ Flushes any data in the filter's internal buffer, removes it from the chain, and frees the resource */
PHP_FUNCTION(stream_filter_remove)
{
	zval *zfilter;
	php_stream_filter *filter;

	ZEND_PARSE_PARAMETERS_START(1, 1)
		Z_PARAM_RESOURCE(zfilter)
	ZEND_PARSE_PARAMETERS_END();

	filter = zend_fetch_resource(Z_RES_P(zfilter), "stream filter", php_file_le_stream_filter());
	if (!filter) {
		RETURN_THROWS();
	}

	if (php_stream_filter_flush(filter, 1) == FAILURE) {
		php_error_docref(NULL, E_WARNING, "Unable to flush filter, not removing");
		RETURN_FALSE;
	}

	zend_list_close(Z_RES_P(zfilter));
	php_stream_filter_remove(filter, 1);
	RETURN_TRUE;
}
/* }}} */

/* {{{ Read up to maxlen bytes from a stream or until the ending string is found */
PHP_FUNCTION(stream_get_line)
{
	char *str = NULL;
	size_t str_len = 0;
	zend_long max_length;
	zval *zstream;
	zend_string *buf;
	php_stream *stream;

	ZEND_PARSE_PARAMETERS_START(2, 3)
		Z_PARAM_RESOURCE(zstream)
		Z_PARAM_LONG(max_length)
		Z_PARAM_OPTIONAL
		Z_PARAM_STRING(str, str_len)
	ZEND_PARSE_PARAMETERS_END();

	if (max_length < 0) {
		zend_argument_value_error(2, "must be greater than or equal to 0");
		RETURN_THROWS();
	}
	if (!max_length) {
		max_length = PHP_SOCK_CHUNK_SIZE;
	}

	php_stream_from_zval(stream, zstream);

	if ((buf = php_stream_get_record(stream, max_length, str, str_len))) {
		RETURN_STR(buf);
	} else {
		RETURN_FALSE;
	}
}

/* }}} */

/* {{{ Set blocking/non-blocking mode on a socket or stream */
PHP_FUNCTION(stream_set_blocking)
{
	zval *zstream;
	zend_bool block;
	php_stream *stream;

	ZEND_PARSE_PARAMETERS_START(2, 2)
		Z_PARAM_RESOURCE(zstream)
		Z_PARAM_BOOL(block)
	ZEND_PARSE_PARAMETERS_END();

	php_stream_from_zval(stream, zstream);

	if (php_stream_set_option(stream, PHP_STREAM_OPTION_BLOCKING, block, NULL) == -1) {
		RETURN_FALSE;
	}

	RETURN_TRUE;
}

/* }}} */

/* {{{ Set timeout on stream read to seconds + microseonds */
#if HAVE_SYS_TIME_H || defined(PHP_WIN32)
PHP_FUNCTION(stream_set_timeout)
{
	zval *socket;
	zend_long seconds, microseconds = 0;
	struct timeval t;
	php_stream *stream;
	int argc = ZEND_NUM_ARGS();

	ZEND_PARSE_PARAMETERS_START(2, 3)
		Z_PARAM_RESOURCE(socket)
		Z_PARAM_LONG(seconds)
		Z_PARAM_OPTIONAL
		Z_PARAM_LONG(microseconds)
	ZEND_PARSE_PARAMETERS_END();

	php_stream_from_zval(stream, socket);

#ifdef PHP_WIN32
	t.tv_sec = (long)seconds;

	if (argc == 3) {
		t.tv_usec = (long)(microseconds % 1000000);
		t.tv_sec +=(long)(microseconds / 1000000);
	} else {
		t.tv_usec = 0;
	}
#else
	t.tv_sec = seconds;

	if (argc == 3) {
		t.tv_usec = microseconds % 1000000;
		t.tv_sec += microseconds / 1000000;
	} else {
		t.tv_usec = 0;
	}
#endif

	if (PHP_STREAM_OPTION_RETURN_OK == php_stream_set_option(stream, PHP_STREAM_OPTION_READ_TIMEOUT, 0, &t)) {
		RETURN_TRUE;
	}

	RETURN_FALSE;
}
#endif /* HAVE_SYS_TIME_H || defined(PHP_WIN32) */
/* }}} */

/* {{{ Set file write buffer */
PHP_FUNCTION(stream_set_write_buffer)
{
	zval *arg1;
	int ret;
	zend_long arg2;
	size_t buff;
	php_stream *stream;

	ZEND_PARSE_PARAMETERS_START(2, 2)
		Z_PARAM_RESOURCE(arg1)
		Z_PARAM_LONG(arg2)
	ZEND_PARSE_PARAMETERS_END();

	php_stream_from_zval(stream, arg1);

	buff = arg2;

	/* if buff is 0 then set to non-buffered */
	if (buff == 0) {
		ret = php_stream_set_option(stream, PHP_STREAM_OPTION_WRITE_BUFFER, PHP_STREAM_BUFFER_NONE, NULL);
	} else {
		ret = php_stream_set_option(stream, PHP_STREAM_OPTION_WRITE_BUFFER, PHP_STREAM_BUFFER_FULL, &buff);
	}

	RETURN_LONG(ret == 0 ? 0 : EOF);
}
/* }}} */

/* {{{ Set the stream chunk size */
PHP_FUNCTION(stream_set_chunk_size)
{
	int			ret;
	zend_long		csize;
	zval		*zstream;
	php_stream	*stream;

	ZEND_PARSE_PARAMETERS_START(2, 2)
		Z_PARAM_RESOURCE(zstream)
		Z_PARAM_LONG(csize)
	ZEND_PARSE_PARAMETERS_END();

	if (csize <= 0) {
		zend_argument_value_error(2, "must be greater than 0");
		RETURN_THROWS();
	}
	/* stream.chunk_size is actually a size_t, but php_stream_set_option
	 * can only use an int to accept the new value and return the old one.
	 * In any case, values larger than INT_MAX for a chunk size make no sense.
	 */
	if (csize > INT_MAX) {
		zend_argument_value_error(2, "is too large");
		RETURN_THROWS();
	}

	php_stream_from_zval(stream, zstream);

	ret = php_stream_set_option(stream, PHP_STREAM_OPTION_SET_CHUNK_SIZE, (int)csize, NULL);

	RETURN_LONG(ret > 0 ? (zend_long)ret : (zend_long)EOF);
}
/* }}} */

/* {{{ Set file read buffer */
PHP_FUNCTION(stream_set_read_buffer)
{
	zval *arg1;
	int ret;
	zend_long arg2;
	size_t buff;
	php_stream *stream;

	ZEND_PARSE_PARAMETERS_START(2, 2)
		Z_PARAM_RESOURCE(arg1)
		Z_PARAM_LONG(arg2)
	ZEND_PARSE_PARAMETERS_END();

	php_stream_from_zval(stream, arg1);

	buff = arg2;

	/* if buff is 0 then set to non-buffered */
	if (buff == 0) {
		ret = php_stream_set_option(stream, PHP_STREAM_OPTION_READ_BUFFER, PHP_STREAM_BUFFER_NONE, NULL);
	} else {
		ret = php_stream_set_option(stream, PHP_STREAM_OPTION_READ_BUFFER, PHP_STREAM_BUFFER_FULL, &buff);
	}

	RETURN_LONG(ret == 0 ? 0 : EOF);
}
/* }}} */

/* {{{ Enable or disable a specific kind of crypto on the stream */
PHP_FUNCTION(stream_socket_enable_crypto)
{
	zend_long cryptokind = 0;
	zval *zstream, *zsessstream = NULL;
	php_stream *stream, *sessstream = NULL;
	zend_bool enable, cryptokindnull = 1;
	int ret;

	ZEND_PARSE_PARAMETERS_START(2, 4)
		Z_PARAM_RESOURCE(zstream)
		Z_PARAM_BOOL(enable)
		Z_PARAM_OPTIONAL
		Z_PARAM_LONG_OR_NULL(cryptokind, cryptokindnull)
		Z_PARAM_RESOURCE_OR_NULL(zsessstream)
	ZEND_PARSE_PARAMETERS_END();

	php_stream_from_zval(stream, zstream);

	if (enable) {
		if (cryptokindnull) {
			zval *val;

			if (!GET_CTX_OPT(stream, "ssl", "crypto_method", val)) {
				zend_argument_value_error(3, "must be specified when enabling encryption");
				RETURN_THROWS();
			}

			cryptokind = Z_LVAL_P(val);
		}

		if (zsessstream) {
			php_stream_from_zval(sessstream, zsessstream);
		}

		if (php_stream_xport_crypto_setup(stream, cryptokind, sessstream) < 0) {
			RETURN_FALSE;
		}
	}

	ret = php_stream_xport_crypto_enable(stream, enable);
	switch (ret) {
		case -1:
			RETURN_FALSE;

		case 0:
			RETURN_LONG(0);

		default:
			RETURN_TRUE;
	}
}
/* }}} */

/* {{{ Determine what file will be opened by calls to fopen() with a relative path */
PHP_FUNCTION(stream_resolve_include_path)
{
	char *filename;
	size_t filename_len;
	zend_string *resolved_path;

	ZEND_PARSE_PARAMETERS_START(1, 1)
		Z_PARAM_PATH(filename, filename_len)
	ZEND_PARSE_PARAMETERS_END();

	resolved_path = zend_resolve_path(filename, filename_len);

	if (resolved_path) {
		RETURN_STR(resolved_path);
	}
	RETURN_FALSE;
}
/* }}} */

/* {{{ */
PHP_FUNCTION(stream_is_local)
{
	zval *zstream;
	php_stream *stream = NULL;
	php_stream_wrapper *wrapper = NULL;

	ZEND_PARSE_PARAMETERS_START(1, 1)
		Z_PARAM_ZVAL(zstream)
	ZEND_PARSE_PARAMETERS_END();

	if (Z_TYPE_P(zstream) == IS_RESOURCE) {
		php_stream_from_zval(stream, zstream);
		if (stream == NULL) {
			RETURN_FALSE;
		}
		wrapper = stream->wrapper;
	} else {
		if (!try_convert_to_string(zstream)) {
			RETURN_THROWS();
		}

		wrapper = php_stream_locate_url_wrapper(Z_STRVAL_P(zstream), NULL, 0);
	}

	if (!wrapper) {
		RETURN_FALSE;
	}

	RETURN_BOOL(wrapper->is_url==0);
}
/* }}} */

/* {{{ Tells whether the stream supports locking through flock(). */
PHP_FUNCTION(stream_supports_lock)
{
	php_stream *stream;
	zval *zsrc;

	ZEND_PARSE_PARAMETERS_START(1, 1)
		Z_PARAM_RESOURCE(zsrc)
	ZEND_PARSE_PARAMETERS_END();

	php_stream_from_zval(stream, zsrc);

	if (!php_stream_supports_lock(stream)) {
		RETURN_FALSE;
	}

	RETURN_TRUE;
}

/* {{{ Check if a stream is a TTY. */
PHP_FUNCTION(stream_isatty)
{
	zval *zsrc;
	php_stream *stream;
	php_socket_t fileno;

	ZEND_PARSE_PARAMETERS_START(1, 1)
		Z_PARAM_RESOURCE(zsrc)
	ZEND_PARSE_PARAMETERS_END();

	php_stream_from_zval(stream, zsrc);

	if (php_stream_can_cast(stream, PHP_STREAM_AS_FD_FOR_SELECT) == SUCCESS) {
		php_stream_cast(stream, PHP_STREAM_AS_FD_FOR_SELECT, (void*)&fileno, 0);
	} else if (php_stream_can_cast(stream, PHP_STREAM_AS_FD) == SUCCESS) {
		php_stream_cast(stream, PHP_STREAM_AS_FD, (void*)&fileno, 0);
	} else {
		RETURN_FALSE;
	}

#ifdef PHP_WIN32
	/* Check if the Windows standard handle is redirected to file */
	RETVAL_BOOL(php_win32_console_fileno_is_console(fileno));
#elif HAVE_UNISTD_H
	/* Check if the file descriptor identifier is a terminal */
	RETVAL_BOOL(isatty(fileno));
#else
	{
		zend_stat_t stat = {0};
		RETVAL_BOOL(zend_fstat(fileno, &stat) == 0 && (stat.st_mode & /*S_IFMT*/0170000) == /*S_IFCHR*/0020000);
	}
#endif
}

#ifdef PHP_WIN32
/* {{{ Get or set VT100 support for the specified stream associated to an
   output buffer of a Windows console.
*/
PHP_FUNCTION(sapi_windows_vt100_support)
{
	zval *zsrc;
	php_stream *stream;
	zend_bool enable, enable_is_null = 1;
	zend_long fileno;

	ZEND_PARSE_PARAMETERS_START(1, 2)
		Z_PARAM_RESOURCE(zsrc)
		Z_PARAM_OPTIONAL
		Z_PARAM_BOOL_OR_NULL(enable, enable_is_null)
	ZEND_PARSE_PARAMETERS_END();

	php_stream_from_zval(stream, zsrc);

	if (php_stream_can_cast(stream, PHP_STREAM_AS_FD_FOR_SELECT) == SUCCESS) {
		php_stream_cast(stream, PHP_STREAM_AS_FD_FOR_SELECT, (void*)&fileno, 0);
	}
	else if (php_stream_can_cast(stream, PHP_STREAM_AS_FD) == SUCCESS) {
		php_stream_cast(stream, PHP_STREAM_AS_FD, (void*)&fileno, 0);
	}
	else {
		if (!enable_is_null) {
			php_error_docref(
				NULL,
				E_WARNING,
				"not able to analyze the specified stream"
			);
		}
		RETURN_FALSE;
	}

	/* Check if the file descriptor is a console */
	if (!php_win32_console_fileno_is_console(fileno)) {
		RETURN_FALSE;
	}

	if (enable_is_null) {
		/* Check if the Windows standard handle has VT100 control codes enabled */
		if (php_win32_console_fileno_has_vt100(fileno)) {
			RETURN_TRUE;
		}
		else {
			RETURN_FALSE;
		}
	}
	else {
		/* Enable/disable VT100 control codes support for the specified Windows standard handle */
		if (php_win32_console_fileno_set_vt100(fileno, enable ? TRUE : FALSE)) {
			RETURN_TRUE;
		}
		else {
			RETURN_FALSE;
		}
	}
}
#endif

#ifdef HAVE_SHUTDOWN
/* {{{ causes all or part of a full-duplex connection on the socket associated
	with stream to be shut down.  If how is SHUT_RD,  further receptions will
	be disallowed. If how is SHUT_WR, further transmissions will be disallowed.
	If how is SHUT_RDWR,  further  receptions and transmissions will be
	disallowed. */
PHP_FUNCTION(stream_socket_shutdown)
{
	zend_long how;
	zval *zstream;
	php_stream *stream;

	ZEND_PARSE_PARAMETERS_START(2, 2)
		Z_PARAM_RESOURCE(zstream)
		Z_PARAM_LONG(how)
	ZEND_PARSE_PARAMETERS_END();

	if (how != STREAM_SHUT_RD &&
	    how != STREAM_SHUT_WR &&
	    how != STREAM_SHUT_RDWR) {
	    zend_argument_value_error(2, "must be one of STREAM_SHUT_RD, STREAM_SHUT_WR, or STREAM_SHUT_RDWR");
		RETURN_THROWS();
	}

	php_stream_from_zval(stream, zstream);

	RETURN_BOOL(php_stream_xport_shutdown(stream, (stream_shutdown_t)how) == 0);
}
/* }}} */
#endif<|MERGE_RESOLUTION|>--- conflicted
+++ resolved
@@ -429,17 +429,11 @@
 		Z_PARAM_LONG(desiredpos)
 	ZEND_PARSE_PARAMETERS_END();
 
-<<<<<<< HEAD
 	if (maxlen_is_null) {
 		maxlen = (ssize_t) PHP_STREAM_COPY_ALL;
-	} else if (maxlen < 0 && maxlen != PHP_STREAM_COPY_ALL) {
+	} else if (maxlen < 0 && maxlen != (ssize_t)PHP_STREAM_COPY_ALL) {
 		zend_argument_value_error(2, "must be greater than or equal to -1");
 		RETURN_THROWS();
-=======
-	if (maxlen < 0 && maxlen != (ssize_t)PHP_STREAM_COPY_ALL) {
-		php_error_docref(NULL, E_WARNING, "Length must be greater than or equal to zero, or -1");
-		RETURN_FALSE;
->>>>>>> f2833ca1
 	}
 
 	php_stream_from_zval(stream, zsrc);
