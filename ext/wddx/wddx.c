/*
   +----------------------------------------------------------------------+
   | PHP Version 7                                                        |
   +----------------------------------------------------------------------+
   | Copyright (c) 1997-2016 The PHP Group                                |
   +----------------------------------------------------------------------+
   | This source file is subject to version 3.01 of the PHP license,      |
   | that is bundled with this package in the file LICENSE, and is        |
   | available through the world-wide-web at the following url:           |
   | http://www.php.net/license/3_01.txt                                  |
   | If you did not receive a copy of the PHP license and are unable to   |
   | obtain it through the world-wide-web, please send a note to          |
   | license@php.net so we can mail you a copy immediately.               |
   +----------------------------------------------------------------------+
   | Author: Andrei Zmievski <andrei@php.net>                             |
   +----------------------------------------------------------------------+
 */

/* $Id$ */

#ifdef HAVE_CONFIG_H
#include "config.h"
#endif

#include "php.h"

#if HAVE_WDDX

#include "ext/xml/expat_compat.h"
#include "php_wddx.h"
#include "php_wddx_api.h"

#define PHP_XML_INTERNAL
#include "ext/xml/php_xml.h"
#include "ext/standard/php_incomplete_class.h"
#include "ext/standard/base64.h"
#include "ext/standard/info.h"
#include "zend_smart_str.h"
#include "ext/standard/html.h"
#include "ext/standard/php_string.h"
#include "ext/date/php_date.h"
#include "zend_globals.h"

#define WDDX_BUF_LEN			256
#define PHP_CLASS_NAME_VAR		"php_class_name"

#define EL_ARRAY				"array"
#define EL_BINARY				"binary"
#define EL_BOOLEAN				"boolean"
#define EL_CHAR					"char"
#define EL_CHAR_CODE			"code"
#define EL_NULL					"null"
#define EL_NUMBER				"number"
#define	EL_PACKET				"wddxPacket"
#define	EL_STRING				"string"
#define EL_STRUCT				"struct"
#define EL_VALUE				"value"
#define EL_VAR					"var"
#define EL_NAME	    			"name"
#define EL_VERSION				"version"
#define EL_RECORDSET			"recordset"
#define EL_FIELD				"field"
#define EL_DATETIME				"dateTime"

#define php_wddx_deserialize(a,b) \
	php_wddx_deserialize_ex(Z_STRVAL_P(a), Z_STRLEN_P(a), (b))

#define SET_STACK_VARNAME							\
		if (stack->varname) {						\
			ent.varname = estrdup(stack->varname);	\
			efree(stack->varname);					\
			stack->varname = NULL;					\
		} else										\
			ent.varname = NULL;						\

static int le_wddx;

typedef struct {
	zval data;
	enum {
		ST_ARRAY,
		ST_BOOLEAN,
		ST_NULL,
		ST_NUMBER,
		ST_STRING,
		ST_BINARY,
		ST_STRUCT,
		ST_RECORDSET,
		ST_FIELD,
		ST_DATETIME
	} type;
	char *varname;
} st_entry;

typedef struct {
	int top, max;
	char *varname;
	zend_bool done;
	void **elements;
} wddx_stack;


static void php_wddx_process_data(void *user_data, const XML_Char *s, int len);

/* {{{ arginfo */
ZEND_BEGIN_ARG_INFO_EX(arginfo_wddx_serialize_value, 0, 0, 1)
	ZEND_ARG_INFO(0, var)
	ZEND_ARG_INFO(0, comment)
ZEND_END_ARG_INFO()

ZEND_BEGIN_ARG_INFO_EX(arginfo_wddx_serialize_vars, 0, 0, 1)
	ZEND_ARG_VARIADIC_INFO(0, var_names)
ZEND_END_ARG_INFO()

ZEND_BEGIN_ARG_INFO_EX(arginfo_wddx_serialize_start, 0, 0, 0)
	ZEND_ARG_INFO(0, comment)
ZEND_END_ARG_INFO()

ZEND_BEGIN_ARG_INFO_EX(arginfo_wddx_packet_end, 0, 0, 1)
	ZEND_ARG_INFO(0, packet_id)
ZEND_END_ARG_INFO()

ZEND_BEGIN_ARG_INFO_EX(arginfo_wddx_add_vars, 0, 0, 2)
	ZEND_ARG_INFO(0, packet_id)
	ZEND_ARG_VARIADIC_INFO(0, var_names)
ZEND_END_ARG_INFO()

ZEND_BEGIN_ARG_INFO_EX(arginfo_wddx_deserialize, 0, 0, 1)
	ZEND_ARG_INFO(0, packet)
ZEND_END_ARG_INFO()
/* }}} */

/* {{{ wddx_functions[]
 */
const zend_function_entry wddx_functions[] = {
	PHP_FE(wddx_serialize_value, arginfo_wddx_serialize_value)
	PHP_FE(wddx_serialize_vars,	arginfo_wddx_serialize_vars)
	PHP_FE(wddx_packet_start,	arginfo_wddx_serialize_start)
	PHP_FE(wddx_packet_end,		arginfo_wddx_packet_end)
	PHP_FE(wddx_add_vars,		arginfo_wddx_add_vars)
	PHP_FE(wddx_deserialize,	arginfo_wddx_deserialize)
	PHP_FE_END
};
/* }}} */

PHP_MINIT_FUNCTION(wddx);
PHP_MINFO_FUNCTION(wddx);

/* {{{ dynamically loadable module stuff */
#ifdef COMPILE_DL_WDDX
ZEND_GET_MODULE(wddx)
#endif /* COMPILE_DL_WDDX */
/* }}} */

/* {{{ wddx_module_entry
 */
zend_module_entry wddx_module_entry = {
	STANDARD_MODULE_HEADER,
	"wddx",
	wddx_functions,
	PHP_MINIT(wddx),
	NULL,
	NULL,
	NULL,
	PHP_MINFO(wddx),
    PHP_WDDX_VERSION,
	STANDARD_MODULE_PROPERTIES
};
/* }}} */

/* {{{ wddx_stack_init
 */
static int wddx_stack_init(wddx_stack *stack)
{
	stack->top = 0;
	stack->elements = (void **) safe_emalloc(sizeof(void **), STACK_BLOCK_SIZE, 0);
	stack->max = STACK_BLOCK_SIZE;
	stack->varname = NULL;
	stack->done = 0;

	return SUCCESS;
}
/* }}} */

/* {{{ wddx_stack_push
 */
static int wddx_stack_push(wddx_stack *stack, void *element, int size)
{
	if (stack->top >= stack->max) {		/* we need to allocate more memory */
		stack->elements = (void **) erealloc(stack->elements,
				   (sizeof(void **) * (stack->max += STACK_BLOCK_SIZE)));
	}
	stack->elements[stack->top] = (void *) emalloc(size);
	memcpy(stack->elements[stack->top], element, size);
	return stack->top++;
}
/* }}} */

/* {{{ wddx_stack_top
 */
static int wddx_stack_top(wddx_stack *stack, void **element)
{
	if (stack->top > 0) {
		*element = stack->elements[stack->top - 1];
		return SUCCESS;
	} else {
		*element = NULL;
		return FAILURE;
	}
}
/* }}} */

/* {{{ wddx_stack_is_empty
 */
static int wddx_stack_is_empty(wddx_stack *stack)
{
	if (stack->top == 0) {
		return 1;
	} else {
		return 0;
	}
}
/* }}} */

/* {{{ wddx_stack_destroy
 */
static int wddx_stack_destroy(wddx_stack *stack)
{
	register int i;

	if (stack->elements) {
		for (i = 0; i < stack->top; i++) {
			zval_ptr_dtor(&((st_entry *)stack->elements[i])->data);
			if (((st_entry *)stack->elements[i])->varname) {
				efree(((st_entry *)stack->elements[i])->varname);
			}
			efree(stack->elements[i]);
		}
		efree(stack->elements);
	}
	return SUCCESS;
}
/* }}} */

/* {{{ release_wddx_packet_rsrc
 */
static void release_wddx_packet_rsrc(zend_resource *rsrc)
{
	smart_str *str = (smart_str *)rsrc->ptr;
	smart_str_free(str);
	efree(str);
}
/* }}} */

#include "ext/session/php_session.h"

#if HAVE_PHP_SESSION && !defined(COMPILE_DL_SESSION)
/* {{{ PS_SERIALIZER_ENCODE_FUNC
 */
PS_SERIALIZER_ENCODE_FUNC(wddx)
{
	wddx_packet *packet;
	zend_string *str;
	PS_ENCODE_VARS;

	packet = php_wddx_constructor();

	php_wddx_packet_start(packet, NULL, 0);
	php_wddx_add_chunk_static(packet, WDDX_STRUCT_S);

	PS_ENCODE_LOOP(
		php_wddx_serialize_var(packet, struc, key);
	);

	php_wddx_add_chunk_static(packet, WDDX_STRUCT_E);
	php_wddx_packet_end(packet);
	smart_str_0(packet);
	str = zend_string_copy(packet->s);
	php_wddx_destructor(packet);

	return str;
}
/* }}} */

/* {{{ PS_SERIALIZER_DECODE_FUNC
 */
PS_SERIALIZER_DECODE_FUNC(wddx)
{
	zval retval;
	zval *ent;
	zend_string *key;
	zend_ulong idx;
	int ret;

	if (vallen == 0) {
		return SUCCESS;
	}

	ZVAL_UNDEF(&retval);
	if ((ret = php_wddx_deserialize_ex(val, vallen, &retval)) == SUCCESS) {
		if (Z_TYPE(retval) != IS_ARRAY) {
			zval_dtor(&retval);
			return FAILURE;
		}
		ZEND_HASH_FOREACH_KEY_VAL(Z_ARRVAL(retval), idx, key, ent) {
			if (key == NULL) {
				key = zend_long_to_str(idx);
			} else {
				zend_string_addref(key);
			}
			if (php_set_session_var(key, ent, NULL)) {
				if (Z_REFCOUNTED_P(ent)) Z_ADDREF_P(ent);
			}
			PS_ADD_VAR(key);
			zend_string_release(key);
		} ZEND_HASH_FOREACH_END();
	}

	zval_ptr_dtor(&retval);

	return ret;
}
/* }}} */
#endif

/* {{{ PHP_MINIT_FUNCTION
 */
PHP_MINIT_FUNCTION(wddx)
{
	le_wddx = zend_register_list_destructors_ex(release_wddx_packet_rsrc, NULL, "wddx", module_number);

#if HAVE_PHP_SESSION && !defined(COMPILE_DL_SESSION)
	php_session_register_serializer("wddx",
									PS_SERIALIZER_ENCODE_NAME(wddx),
									PS_SERIALIZER_DECODE_NAME(wddx));
#endif

	return SUCCESS;
}
/* }}} */

/* {{{ PHP_MINFO_FUNCTION
 */
PHP_MINFO_FUNCTION(wddx)
{
	php_info_print_table_start();
#if HAVE_PHP_SESSION && !defined(COMPILE_DL_SESSION)
	php_info_print_table_header(2, "WDDX Support", "enabled" );
	php_info_print_table_row(2, "WDDX Session Serializer", "enabled" );
#else
	php_info_print_table_row(2, "WDDX Support", "enabled" );
#endif
	php_info_print_table_end();
}
/* }}} */

/* {{{ php_wddx_packet_start
 */
void php_wddx_packet_start(wddx_packet *packet, char *comment, size_t comment_len)
{
	php_wddx_add_chunk_static(packet, WDDX_PACKET_S);
	if (comment) {
		php_wddx_add_chunk_static(packet, WDDX_HEADER_S);
		php_wddx_add_chunk_static(packet, WDDX_COMMENT_S);
		php_wddx_add_chunk_ex(packet, comment, comment_len);
		php_wddx_add_chunk_static(packet, WDDX_COMMENT_E);
		php_wddx_add_chunk_static(packet, WDDX_HEADER_E);
	} else {
		php_wddx_add_chunk_static(packet, WDDX_HEADER);
	}
	php_wddx_add_chunk_static(packet, WDDX_DATA_S);
}
/* }}} */

/* {{{ php_wddx_packet_end
 */
void php_wddx_packet_end(wddx_packet *packet)
{
	php_wddx_add_chunk_static(packet, WDDX_DATA_E);
	php_wddx_add_chunk_static(packet, WDDX_PACKET_E);
}
/* }}} */

#define FLUSH_BUF()                               \
	if (l > 0) {                                  \
		php_wddx_add_chunk_ex(packet, buf, l);    \
		l = 0;                                    \
	}

/* {{{ php_wddx_serialize_string
 */
static void php_wddx_serialize_string(wddx_packet *packet, zval *var)
{
	php_wddx_add_chunk_static(packet, WDDX_STRING_S);

	if (Z_STRLEN_P(var) > 0) {
		zend_string *buf = php_escape_html_entities(
			(unsigned char *) Z_STRVAL_P(var), Z_STRLEN_P(var), 0, ENT_QUOTES, NULL);

		php_wddx_add_chunk_ex(packet, ZSTR_VAL(buf), ZSTR_LEN(buf));

		zend_string_release(buf);
	}
	php_wddx_add_chunk_static(packet, WDDX_STRING_E);
}
/* }}} */

/* {{{ php_wddx_serialize_number
 */
static void php_wddx_serialize_number(wddx_packet *packet, zval *var)
{
	char tmp_buf[WDDX_BUF_LEN];
	zend_string *str = zval_get_string(var);
	snprintf(tmp_buf, sizeof(tmp_buf), WDDX_NUMBER, ZSTR_VAL(str));
	zend_string_release(str);

	php_wddx_add_chunk(packet, tmp_buf);
}
/* }}} */

/* {{{ php_wddx_serialize_boolean
 */
static void php_wddx_serialize_boolean(wddx_packet *packet, zval *var)
{
	php_wddx_add_chunk(packet, Z_TYPE_P(var) == IS_TRUE ? WDDX_BOOLEAN_TRUE : WDDX_BOOLEAN_FALSE);
}
/* }}} */

/* {{{ php_wddx_serialize_unset
 */
static void php_wddx_serialize_unset(wddx_packet *packet)
{
	php_wddx_add_chunk_static(packet, WDDX_NULL);
}
/* }}} */

/* {{{ php_wddx_serialize_object
 */
static void php_wddx_serialize_object(wddx_packet *packet, zval *obj)
{
/* OBJECTS_FIXME */
	zval *ent, fname, *varname;
	zval retval;
	zend_string *key;
	zend_ulong idx;
	char tmp_buf[WDDX_BUF_LEN];
	HashTable *objhash, *sleephash;

	ZVAL_STRING(&fname, "__sleep");
	/*
	 * We try to call __sleep() method on object. It's supposed to return an
	 * array of property names to be serialized.
	 */
	if (call_user_function_ex(CG(function_table), obj, &fname, &retval, 0, 0, 1, NULL) == SUCCESS) {
		if (!Z_ISUNDEF(retval) && (sleephash = HASH_OF(&retval))) {
			PHP_CLASS_ATTRIBUTES;

			PHP_SET_CLASS_ATTRIBUTES(obj);

			php_wddx_add_chunk_static(packet, WDDX_STRUCT_S);
			snprintf(tmp_buf, WDDX_BUF_LEN, WDDX_VAR_S, PHP_CLASS_NAME_VAR);
			php_wddx_add_chunk(packet, tmp_buf);
			php_wddx_add_chunk_static(packet, WDDX_STRING_S);
			php_wddx_add_chunk_ex(packet, ZSTR_VAL(class_name), ZSTR_LEN(class_name));
			php_wddx_add_chunk_static(packet, WDDX_STRING_E);
			php_wddx_add_chunk_static(packet, WDDX_VAR_E);

			PHP_CLEANUP_CLASS_ATTRIBUTES();

			objhash = Z_OBJPROP_P(obj);

			ZEND_HASH_FOREACH_VAL(sleephash, varname) {
				if (Z_TYPE_P(varname) != IS_STRING) {
					php_error_docref(NULL, E_NOTICE, "__sleep should return an array only containing the names of instance-variables to serialize.");
					continue;
				}

				if ((ent = zend_hash_find(objhash, Z_STR_P(varname))) != NULL) {
					php_wddx_serialize_var(packet, ent, Z_STR_P(varname));
				}
			} ZEND_HASH_FOREACH_END();

			php_wddx_add_chunk_static(packet, WDDX_STRUCT_E);
		}
	} else {
		PHP_CLASS_ATTRIBUTES;

		PHP_SET_CLASS_ATTRIBUTES(obj);

		php_wddx_add_chunk_static(packet, WDDX_STRUCT_S);
		snprintf(tmp_buf, WDDX_BUF_LEN, WDDX_VAR_S, PHP_CLASS_NAME_VAR);
		php_wddx_add_chunk(packet, tmp_buf);
		php_wddx_add_chunk_static(packet, WDDX_STRING_S);
		php_wddx_add_chunk_ex(packet, ZSTR_VAL(class_name), ZSTR_LEN(class_name));
		php_wddx_add_chunk_static(packet, WDDX_STRING_E);
		php_wddx_add_chunk_static(packet, WDDX_VAR_E);

		PHP_CLEANUP_CLASS_ATTRIBUTES();

		objhash = Z_OBJPROP_P(obj);
		ZEND_HASH_FOREACH_KEY_VAL(objhash, idx, key, ent) {
			if (ent == obj) {
				continue;
			}
			if (key) {
				const char *class_name, *prop_name;
				size_t prop_name_len;
				zend_string *tmp;

				zend_unmangle_property_name_ex(key, &class_name, &prop_name, &prop_name_len);
				tmp = zend_string_init(prop_name, prop_name_len, 0);
				php_wddx_serialize_var(packet, ent, tmp);
				zend_string_release(tmp);
			} else {
				key = zend_long_to_str(idx);
				php_wddx_serialize_var(packet, ent, key);
				zend_string_release(key);
			}
		} ZEND_HASH_FOREACH_END();
		php_wddx_add_chunk_static(packet, WDDX_STRUCT_E);
	}

	zval_ptr_dtor(&fname);
	zval_ptr_dtor(&retval);
}
/* }}} */

/* {{{ php_wddx_serialize_array
 */
static void php_wddx_serialize_array(wddx_packet *packet, zval *arr)
{
	zval *ent;
	zend_string *key;
	int is_struct = 0;
	zend_ulong idx;
	HashTable *target_hash;
	char tmp_buf[WDDX_BUF_LEN];
	zend_ulong ind = 0;

	target_hash = Z_ARRVAL_P(arr);
	ZEND_HASH_FOREACH_KEY(target_hash, idx, key) {
		if (key) {
			is_struct = 1;
			break;
		}

		if (idx != ind) {
			is_struct = 1;
			break;
		}
		ind++;
	} ZEND_HASH_FOREACH_END();

	if (is_struct) {
		php_wddx_add_chunk_static(packet, WDDX_STRUCT_S);
	} else {
		snprintf(tmp_buf, sizeof(tmp_buf), WDDX_ARRAY_S, zend_hash_num_elements(target_hash));
		php_wddx_add_chunk(packet, tmp_buf);
	}

	ZEND_HASH_FOREACH_KEY_VAL(target_hash, idx, key, ent) {
		if (ent == arr) {
			continue;
		}

		if (is_struct) {
			if (key) {
				php_wddx_serialize_var(packet, ent, key);
			} else {
				key = zend_long_to_str(idx);
				php_wddx_serialize_var(packet, ent, key);
				zend_string_release(key);
			}
		} else {
			php_wddx_serialize_var(packet, ent, NULL);
		}
	} ZEND_HASH_FOREACH_END();

	if (is_struct) {
		php_wddx_add_chunk_static(packet, WDDX_STRUCT_E);
	} else {
		php_wddx_add_chunk_static(packet, WDDX_ARRAY_E);
	}
}
/* }}} */

/* {{{ php_wddx_serialize_var
 */
void php_wddx_serialize_var(wddx_packet *packet, zval *var, zend_string *name)
{
	HashTable *ht;

	if (name) {
		char *tmp_buf;
		zend_string *name_esc = php_escape_html_entities((unsigned char *) ZSTR_VAL(name), ZSTR_LEN(name), 0, ENT_QUOTES, NULL);
		tmp_buf = emalloc(ZSTR_LEN(name_esc) + sizeof(WDDX_VAR_S));
		snprintf(tmp_buf, ZSTR_LEN(name_esc) + sizeof(WDDX_VAR_S), WDDX_VAR_S, ZSTR_VAL(name_esc));
		php_wddx_add_chunk(packet, tmp_buf);
		efree(tmp_buf);
		zend_string_release(name_esc);
	}

	if (Z_TYPE_P(var) == IS_INDIRECT) {
		var = Z_INDIRECT_P(var);
	}
	ZVAL_DEREF(var);
	switch (Z_TYPE_P(var)) {
		case IS_STRING:
			php_wddx_serialize_string(packet, var);
			break;

		case IS_LONG:
		case IS_DOUBLE:
			php_wddx_serialize_number(packet, var);
			break;

		case IS_TRUE:
		case IS_FALSE:
			php_wddx_serialize_boolean(packet, var);
			break;

		case IS_NULL:
			php_wddx_serialize_unset(packet);
			break;

		case IS_ARRAY:
			ht = Z_ARRVAL_P(var);
			if (ht->u.v.nApplyCount > 1) {
				php_error_docref(NULL, E_RECOVERABLE_ERROR, "WDDX doesn't support circular references");
				return;
			}
			if (ZEND_HASH_APPLY_PROTECTION(ht)) {
				ht->u.v.nApplyCount++;
			}
			php_wddx_serialize_array(packet, var);
			if (ZEND_HASH_APPLY_PROTECTION(ht)) {
				ht->u.v.nApplyCount--;
			}
			break;

		case IS_OBJECT:
			ht = Z_OBJPROP_P(var);
			if (ht->u.v.nApplyCount > 1) {
				php_error_docref(NULL, E_RECOVERABLE_ERROR, "WDDX doesn't support circular references");
				return;
			}
			ht->u.v.nApplyCount++;
 			php_wddx_serialize_object(packet, var);
			ht->u.v.nApplyCount--;
			break;
	}

	if (name) {
		php_wddx_add_chunk_static(packet, WDDX_VAR_E);
	}
}
/* }}} */

/* {{{ php_wddx_add_var
 */
static void php_wddx_add_var(wddx_packet *packet, zval *name_var)
{
	zval *val;
	HashTable *target_hash;

	if (Z_TYPE_P(name_var) == IS_STRING) {
		zend_array *symbol_table = zend_rebuild_symbol_table();
		if ((val = zend_hash_find(symbol_table, Z_STR_P(name_var))) != NULL) {
			if (Z_TYPE_P(val) == IS_INDIRECT) {
				val = Z_INDIRECT_P(val);
			}
			php_wddx_serialize_var(packet, val, Z_STR_P(name_var));
		}
	} else if (Z_TYPE_P(name_var) == IS_ARRAY || Z_TYPE_P(name_var) == IS_OBJECT)	{
		int is_array = Z_TYPE_P(name_var) == IS_ARRAY;

		target_hash = HASH_OF(name_var);

		if (is_array && target_hash->u.v.nApplyCount > 1) {
			php_error_docref(NULL, E_WARNING, "recursion detected");
			return;
		}

		if (Z_IMMUTABLE_P(name_var)) {
			ZEND_HASH_FOREACH_VAL(target_hash, val) {
				php_wddx_add_var(packet, val);
			} ZEND_HASH_FOREACH_END();
		} else {
			ZEND_HASH_FOREACH_VAL(target_hash, val) {
				if (is_array) {
					target_hash->u.v.nApplyCount++;
				}

				ZVAL_DEREF(val);
				php_wddx_add_var(packet, val);

				if (is_array) {
					target_hash->u.v.nApplyCount--;
				}
			} ZEND_HASH_FOREACH_END();
		}
	}
}
/* }}} */

/* {{{ php_wddx_push_element
 */
static void php_wddx_push_element(void *user_data, const XML_Char *name, const XML_Char **atts)
{
	st_entry ent;
	wddx_stack *stack = (wddx_stack *)user_data;
	if (!strcmp((char *)name, EL_PACKET)) {
		int i;

		if (atts) for (i=0; atts[i]; i++) {
			if (!strcmp((char *)atts[i], EL_VERSION)) {
				/* nothing for now */
			}
		}
	} else if (!strcmp((char *)name, EL_STRING)) {
		ent.type = ST_STRING;
		SET_STACK_VARNAME;

		ZVAL_STR(&ent.data, ZSTR_EMPTY_ALLOC());
		wddx_stack_push((wddx_stack *)stack, &ent, sizeof(st_entry));
	} else if (!strcmp((char *)name, EL_BINARY)) {
		ent.type = ST_BINARY;
		SET_STACK_VARNAME;

		ZVAL_STR(&ent.data, ZSTR_EMPTY_ALLOC());
		wddx_stack_push((wddx_stack *)stack, &ent, sizeof(st_entry));
	} else if (!strcmp((char *)name, EL_CHAR)) {
		int i;

		if (atts) for (i = 0; atts[i]; i++) {
			if (!strcmp((char *)atts[i], EL_CHAR_CODE) && atts[++i] && atts[i][0]) {
				char tmp_buf[2];

				snprintf(tmp_buf, sizeof(tmp_buf), "%c", (char)strtol((char *)atts[i], NULL, 16));
				php_wddx_process_data(user_data, (XML_Char *) tmp_buf, strlen(tmp_buf));
				break;
			}
		}
	} else if (!strcmp((char *)name, EL_NUMBER)) {
		ent.type = ST_NUMBER;
		SET_STACK_VARNAME;

		ZVAL_LONG(&ent.data, 0);
		wddx_stack_push((wddx_stack *)stack, &ent, sizeof(st_entry));
	} else if (!strcmp((char *)name, EL_BOOLEAN)) {
		int i;

		if (atts) for (i = 0; atts[i]; i++) {
			if (!strcmp((char *)atts[i], EL_VALUE) && atts[++i] && atts[i][0]) {
				ent.type = ST_BOOLEAN;
				SET_STACK_VARNAME;

				ZVAL_TRUE(&ent.data);
				wddx_stack_push((wddx_stack *)stack, &ent, sizeof(st_entry));
				php_wddx_process_data(user_data, atts[i], strlen((char *)atts[i]));
				break;
			}
		}
	} else if (!strcmp((char *)name, EL_NULL)) {
		ent.type = ST_NULL;
		SET_STACK_VARNAME;

		ZVAL_NULL(&ent.data);

		wddx_stack_push((wddx_stack *)stack, &ent, sizeof(st_entry));
	} else if (!strcmp((char *)name, EL_ARRAY)) {
		ent.type = ST_ARRAY;
		SET_STACK_VARNAME;

		array_init(&ent.data);
		wddx_stack_push((wddx_stack *)stack, &ent, sizeof(st_entry));
	} else if (!strcmp((char *)name, EL_STRUCT)) {
		ent.type = ST_STRUCT;
		SET_STACK_VARNAME;
		array_init(&ent.data);
		wddx_stack_push((wddx_stack *)stack, &ent, sizeof(st_entry));
	} else if (!strcmp((char *)name, EL_VAR)) {
		int i;

		if (atts) for (i = 0; atts[i]; i++) {
			if (!strcmp((char *)atts[i], EL_NAME) && atts[++i] && atts[i][0]) {
				stack->varname = estrdup((char *)atts[i]);
				break;
			}
		}
	} else if (!strcmp((char *)name, EL_RECORDSET)) {
		int i;

		ent.type = ST_RECORDSET;
		SET_STACK_VARNAME;
		array_init(&ent.data);

		if (atts) for (i = 0; atts[i]; i++) {
			if (!strcmp((char *)atts[i], "fieldNames") && atts[++i] && atts[i][0]) {
				zval tmp;
				char *key;
				const char *p1, *p2, *endp;

				endp = (char *)atts[i] + strlen((char *)atts[i]);
				p1 = (char *)atts[i];
				while ((p2 = php_memnstr(p1, ",", sizeof(",")-1, endp)) != NULL) {
					key = estrndup(p1, p2 - p1);
					array_init(&tmp);
					add_assoc_zval_ex(&ent.data, key, p2 - p1, &tmp);
					p1 = p2 + sizeof(",")-1;
					efree(key);
				}

				if (p1 <= endp) {
					array_init(&tmp);
					add_assoc_zval_ex(&ent.data, p1, endp - p1, &tmp);
				}

				break;
			}
		}

		wddx_stack_push((wddx_stack *)stack, &ent, sizeof(st_entry));
	} else if (!strcmp((char *)name, EL_FIELD)) {
		int i;
		st_entry ent;

		ent.type = ST_FIELD;
		ent.varname = NULL;
		ZVAL_UNDEF(&ent.data);

		if (atts) for (i = 0; atts[i]; i++) {
			if (!strcmp((char *)atts[i], EL_NAME) && atts[++i] && atts[i][0]) {
				st_entry *recordset;
				zval *field;

				if (wddx_stack_top(stack, (void**)&recordset) == SUCCESS &&
					recordset->type == ST_RECORDSET &&
					(field = zend_hash_str_find(Z_ARRVAL(recordset->data), (char*)atts[i], strlen((char *)atts[i]))) != NULL) {
					ZVAL_COPY_VALUE(&ent.data, field);
				}

				break;
			}
		}

		wddx_stack_push((wddx_stack *)stack, &ent, sizeof(st_entry));
	} else if (!strcmp((char *)name, EL_DATETIME)) {
		ent.type = ST_DATETIME;
		SET_STACK_VARNAME;

		ZVAL_LONG(&ent.data, 0);
		wddx_stack_push((wddx_stack *)stack, &ent, sizeof(st_entry));
	}
}
/* }}} */

/* {{{ php_wddx_pop_element
 */
static void php_wddx_pop_element(void *user_data, const XML_Char *name)
{
	st_entry 			*ent1, *ent2;
	wddx_stack 			*stack = (wddx_stack *)user_data;
	HashTable 			*target_hash;
	zend_class_entry 	*pce;
	zval				obj;

/* OBJECTS_FIXME */
	if (stack->top == 0) {
		return;
	}

	if (!strcmp((char *)name, EL_STRING) || !strcmp((char *)name, EL_NUMBER) ||
		!strcmp((char *)name, EL_BOOLEAN) || !strcmp((char *)name, EL_NULL) ||
	  	!strcmp((char *)name, EL_ARRAY) || !strcmp((char *)name, EL_STRUCT) ||
		!strcmp((char *)name, EL_RECORDSET) || !strcmp((char *)name, EL_BINARY) ||
		!strcmp((char *)name, EL_DATETIME)) {
		wddx_stack_top(stack, (void**)&ent1);

<<<<<<< HEAD
=======
		if (!ent1->data) {
			if (stack->top > 1) {
				stack->top--;
			} else {
				stack->done = 1;
			}
			efree(ent1);
			return;
		}

>>>>>>> c69d80d7
		if (!strcmp((char *)name, EL_BINARY)) {
			zend_string *new_str = php_base64_decode(
				(unsigned char *)Z_STRVAL(ent1->data), Z_STRLEN(ent1->data));
			zval_ptr_dtor(&ent1->data);
			ZVAL_STR(&ent1->data, new_str);
		}

		/* Call __wakeup() method on the object. */
		if (Z_TYPE(ent1->data) == IS_OBJECT) {
			zval fname, retval;

			ZVAL_STRING(&fname, "__wakeup");

			call_user_function_ex(NULL, &ent1->data, &fname, &retval, 0, 0, 0, NULL);

			zval_ptr_dtor(&fname);
			zval_ptr_dtor(&retval);
		}

		if (stack->top > 1) {
			stack->top--;
			wddx_stack_top(stack, (void**)&ent2);

			/* if non-existent field */
			if (ent2->type == ST_FIELD && Z_ISUNDEF(ent2->data)) {
				zval_ptr_dtor(&ent1->data);
				efree(ent1);
				return;
			}

			if (Z_TYPE(ent2->data) == IS_ARRAY || Z_TYPE(ent2->data) == IS_OBJECT) {
				target_hash = HASH_OF(&ent2->data);

				if (ent1->varname) {
					if (!strcmp(ent1->varname, PHP_CLASS_NAME_VAR) &&
						Z_TYPE(ent1->data) == IS_STRING && Z_STRLEN(ent1->data) &&
						ent2->type == ST_STRUCT && Z_TYPE(ent2->data) == IS_ARRAY) {
						zend_bool incomplete_class = 0;

						zend_str_tolower(Z_STRVAL(ent1->data), Z_STRLEN(ent1->data));
						zend_string_forget_hash_val(Z_STR(ent1->data));
						if ((pce = zend_hash_find_ptr(EG(class_table), Z_STR(ent1->data))) == NULL) {
							incomplete_class = 1;
							pce = PHP_IC_ENTRY;
						}

						/* Initialize target object */
						object_init_ex(&obj, pce);

						/* Merge current hashtable with object's default properties */
						zend_hash_merge(Z_OBJPROP(obj),
										Z_ARRVAL(ent2->data),
										zval_add_ref, 0);

						if (incomplete_class) {
							php_store_class_name(&obj, Z_STRVAL(ent1->data), Z_STRLEN(ent1->data));
						}

						/* Clean up old array entry */
						zval_ptr_dtor(&ent2->data);

						/* Set stack entry to point to the newly created object */
						ZVAL_COPY_VALUE(&ent2->data, &obj);

						/* Clean up class name var entry */
						zval_ptr_dtor(&ent1->data);
					} else if (Z_TYPE(ent2->data) == IS_OBJECT) {
						zend_class_entry *old_scope = EG(scope);

						EG(scope) = Z_OBJCE(ent2->data);
						add_property_zval(&ent2->data, ent1->varname, &ent1->data);
						if Z_REFCOUNTED(ent1->data) Z_DELREF(ent1->data);
						EG(scope) = old_scope;
					} else {
						zend_symtable_str_update(target_hash, ent1->varname, strlen(ent1->varname), &ent1->data);
					}
					efree(ent1->varname);
				} else	{
					zend_hash_next_index_insert(target_hash, &ent1->data);
				}
			}
			efree(ent1);
		} else {
			stack->done = 1;
		}
	} else if (!strcmp((char *)name, EL_VAR) && stack->varname) {
		efree(stack->varname);
<<<<<<< HEAD
=======
		stack->varname = NULL;
>>>>>>> c69d80d7
	} else if (!strcmp((char *)name, EL_FIELD)) {
		st_entry *ent;
		wddx_stack_top(stack, (void **)&ent);
		efree(ent);
		stack->top--;
	}
}
/* }}} */

/* {{{ php_wddx_process_data
 */
static void php_wddx_process_data(void *user_data, const XML_Char *s, int len)
{
	st_entry *ent;
	wddx_stack *stack = (wddx_stack *)user_data;

	if (!wddx_stack_is_empty(stack) && !stack->done) {
		wddx_stack_top(stack, (void**)&ent);
		switch (ent->type) {
			case ST_BINARY:
			case ST_STRING:
				if (Z_STRLEN(ent->data) == 0) {
					zval_ptr_dtor(&ent->data);
					ZVAL_STRINGL(&ent->data, (char *)s, len);
				} else {
					Z_STR(ent->data) = zend_string_extend(Z_STR(ent->data), Z_STRLEN(ent->data) + len, 0);
					memcpy(Z_STRVAL(ent->data) + Z_STRLEN(ent->data) - len, (char *)s, len);
					Z_STRVAL(ent->data)[Z_STRLEN(ent->data)] = '\0';
				}
				break;
			case ST_NUMBER:
				ZVAL_STRINGL(&ent->data, (char *)s, len);
				convert_scalar_to_number(&ent->data);
				break;

			case ST_BOOLEAN:
				if (!strcmp((char *)s, "true")) {
					Z_LVAL(ent->data) = 1;
				} else if (!strcmp((char *)s, "false")) {
					Z_LVAL(ent->data) = 0;
				} else {
					zval_ptr_dtor(&ent->data);
					if (ent->varname) {
						efree(ent->varname);
					}
					ent->data = NULL;
				}
				break;

			case ST_DATETIME: {
				char *tmp;

				tmp = emalloc(len + 1);
				memcpy(tmp, (char *)s, len);
				tmp[len] = '\0';

				Z_LVAL(ent->data) = php_parse_date(tmp, NULL);
				/* date out of range < 1969 or > 2038 */
				if (Z_LVAL(ent->data) == -1) {
					ZVAL_STRINGL(&ent->data, (char *)s, len);
				}
				efree(tmp);
			}
				break;

			default:
				break;
		}
	}
}
/* }}} */

/* {{{ php_wddx_deserialize_ex
 */
int php_wddx_deserialize_ex(const char *value, size_t vallen, zval *return_value)
{
	wddx_stack stack;
	XML_Parser parser;
	st_entry *ent;
	int retval;

	wddx_stack_init(&stack);
	parser = XML_ParserCreate((XML_Char *) "UTF-8");

	XML_SetUserData(parser, &stack);
	XML_SetElementHandler(parser, php_wddx_push_element, php_wddx_pop_element);
	XML_SetCharacterDataHandler(parser, php_wddx_process_data);

	/* XXX value should be parsed in the loop to exhaust size_t */
	XML_Parse(parser, (const XML_Char *) value, (int)vallen, 1);

	XML_ParserFree(parser);

	if (stack.top == 1) {
		wddx_stack_top(&stack, (void**)&ent);
		ZVAL_COPY(return_value, &ent->data);
		retval = SUCCESS;
	} else {
		retval = FAILURE;
	}

	wddx_stack_destroy(&stack);

	return retval;
}
/* }}} */

/* {{{ proto string wddx_serialize_value(mixed var [, string comment])
   Creates a new packet and serializes the given value */
PHP_FUNCTION(wddx_serialize_value)
{
	zval *var;
	char *comment = NULL;
	size_t comment_len = 0;
	wddx_packet *packet;

	if (zend_parse_parameters(ZEND_NUM_ARGS(), "z|s", &var, &comment, &comment_len) == FAILURE) {
		return;
	}

	packet = php_wddx_constructor();

	php_wddx_packet_start(packet, comment, comment_len);
	php_wddx_serialize_var(packet, var, NULL);
	php_wddx_packet_end(packet);
	smart_str_0(packet);

	RETVAL_STR_COPY(packet->s);
	php_wddx_destructor(packet);
}
/* }}} */

/* {{{ proto string wddx_serialize_vars(mixed var_name [, mixed ...])
   Creates a new packet and serializes given variables into a struct */
PHP_FUNCTION(wddx_serialize_vars)
{
	int num_args, i;
	wddx_packet *packet;
	zval *args = NULL;

	if (zend_parse_parameters(ZEND_NUM_ARGS(), "+", &args, &num_args) == FAILURE) {
		return;
	}

	packet = php_wddx_constructor();

	php_wddx_packet_start(packet, NULL, 0);
	php_wddx_add_chunk_static(packet, WDDX_STRUCT_S);

	for (i=0; i<num_args; i++) {
		zval *arg;
		if (!Z_ISREF(args[i])) {
			arg = &args[i];
		} else {
			arg = Z_REFVAL(args[i]);
<<<<<<< HEAD
		}
		if (Z_TYPE_P(arg) != IS_ARRAY && Z_TYPE_P(arg) != IS_OBJECT) {
			convert_to_string_ex(arg);
		}
=======
		}
		if (Z_TYPE_P(arg) != IS_ARRAY && Z_TYPE_P(arg) != IS_OBJECT) {
			convert_to_string_ex(arg);
		}
>>>>>>> c69d80d7
		php_wddx_add_var(packet, arg);
	}

	php_wddx_add_chunk_static(packet, WDDX_STRUCT_E);
	php_wddx_packet_end(packet);
	smart_str_0(packet);

	RETVAL_STR_COPY(packet->s);
	php_wddx_destructor(packet);
}
/* }}} */

/* {{{ php_wddx_constructor
 */
wddx_packet *php_wddx_constructor(void)
{
	smart_str *packet;

	packet = ecalloc(1, sizeof(smart_str));

	return packet;
}
/* }}} */

/* {{{ php_wddx_destructor
 */
void php_wddx_destructor(wddx_packet *packet)
{
	smart_str_free(packet);
	efree(packet);
}
/* }}} */

/* {{{ proto resource wddx_packet_start([string comment])
   Starts a WDDX packet with optional comment and returns the packet id */
PHP_FUNCTION(wddx_packet_start)
{
	char *comment = NULL;
	size_t comment_len = 0;
	wddx_packet *packet;

	comment = NULL;

	if (zend_parse_parameters(ZEND_NUM_ARGS(), "|s", &comment, &comment_len) == FAILURE) {
		return;
	}

	packet = php_wddx_constructor();

	php_wddx_packet_start(packet, comment, comment_len);
	php_wddx_add_chunk_static(packet, WDDX_STRUCT_S);

	RETURN_RES(zend_register_resource(packet, le_wddx));
}
/* }}} */

/* {{{ proto string wddx_packet_end(resource packet_id)
   Ends specified WDDX packet and returns the string containing the packet */
PHP_FUNCTION(wddx_packet_end)
{
	zval *packet_id;
	wddx_packet *packet = NULL;

	if (zend_parse_parameters(ZEND_NUM_ARGS(), "r", &packet_id) == FAILURE) {
		return;
	}

	if ((packet = (wddx_packet *)zend_fetch_resource(Z_RES_P(packet_id), "WDDX packet ID", le_wddx)) == NULL) {
		RETURN_FALSE;
	}

	php_wddx_add_chunk_static(packet, WDDX_STRUCT_E);

	php_wddx_packet_end(packet);
	smart_str_0(packet);

	RETVAL_STR_COPY(packet->s);

	zend_list_close(Z_RES_P(packet_id));
}
/* }}} */

/* {{{ proto bool wddx_add_vars(resource packet_id,  mixed var_names [, mixed ...])
   Serializes given variables and adds them to packet given by packet_id */
PHP_FUNCTION(wddx_add_vars)
{
	int num_args, i;
	zval *args = NULL;
	zval *packet_id;
	wddx_packet *packet = NULL;

	if (zend_parse_parameters(ZEND_NUM_ARGS(), "r+", &packet_id, &args, &num_args) == FAILURE) {
		return;
	}

	if ((packet = (wddx_packet *)zend_fetch_resource(Z_RES_P(packet_id), "WDDX packet ID", le_wddx)) == NULL) {
		RETURN_FALSE;
	}

	for (i=0; i<num_args; i++) {
		zval *arg;
		if (!Z_ISREF(args[i])) {
			arg = &args[i];
		} else {
			arg = Z_REFVAL(args[i]);
		}
		if (Z_TYPE_P(arg) != IS_ARRAY && Z_TYPE_P(arg) != IS_OBJECT) {
			convert_to_string_ex(arg);
		}
		php_wddx_add_var(packet, arg);
	}

	RETURN_TRUE;
}
/* }}} */

/* {{{ proto mixed wddx_deserialize(mixed packet)
   Deserializes given packet and returns a PHP value */
PHP_FUNCTION(wddx_deserialize)
{
	zval *packet;
	php_stream *stream = NULL;
	zend_string *payload = NULL;

	if (zend_parse_parameters(ZEND_NUM_ARGS(), "z", &packet) == FAILURE) {
		return;
	}

	if (Z_TYPE_P(packet) == IS_STRING) {
		payload = Z_STR_P(packet);
	} else if (Z_TYPE_P(packet) == IS_RESOURCE) {
		php_stream_from_zval(stream, packet);
		if (stream) {
			payload = php_stream_copy_to_mem(stream, PHP_STREAM_COPY_ALL, 0);
		}
	} else {
		php_error_docref(NULL, E_WARNING, "Expecting parameter 1 to be a string or a stream");
		return;
	}

	if (payload == NULL) {
		return;
	}

	php_wddx_deserialize_ex(ZSTR_VAL(payload), ZSTR_LEN(payload), return_value);

	if (stream) {
		efree(payload);
	}
}
/* }}} */

#endif /* HAVE_LIBEXPAT */

/*
 * Local variables:
 * tab-width: 4
 * c-basic-offset: 4
 * End:
 * vim600: sw=4 ts=4 fdm=marker
 * vim<600: sw=4 ts=4
 */<|MERGE_RESOLUTION|>--- conflicted
+++ resolved
@@ -877,8 +877,6 @@
 		!strcmp((char *)name, EL_DATETIME)) {
 		wddx_stack_top(stack, (void**)&ent1);
 
-<<<<<<< HEAD
-=======
 		if (!ent1->data) {
 			if (stack->top > 1) {
 				stack->top--;
@@ -889,7 +887,6 @@
 			return;
 		}
 
->>>>>>> c69d80d7
 		if (!strcmp((char *)name, EL_BINARY)) {
 			zend_string *new_str = php_base64_decode(
 				(unsigned char *)Z_STRVAL(ent1->data), Z_STRLEN(ent1->data));
@@ -977,10 +974,7 @@
 		}
 	} else if (!strcmp((char *)name, EL_VAR) && stack->varname) {
 		efree(stack->varname);
-<<<<<<< HEAD
-=======
 		stack->varname = NULL;
->>>>>>> c69d80d7
 	} else if (!strcmp((char *)name, EL_FIELD)) {
 		st_entry *ent;
 		wddx_stack_top(stack, (void **)&ent);
@@ -1136,17 +1130,10 @@
 			arg = &args[i];
 		} else {
 			arg = Z_REFVAL(args[i]);
-<<<<<<< HEAD
 		}
 		if (Z_TYPE_P(arg) != IS_ARRAY && Z_TYPE_P(arg) != IS_OBJECT) {
 			convert_to_string_ex(arg);
 		}
-=======
-		}
-		if (Z_TYPE_P(arg) != IS_ARRAY && Z_TYPE_P(arg) != IS_OBJECT) {
-			convert_to_string_ex(arg);
-		}
->>>>>>> c69d80d7
 		php_wddx_add_var(packet, arg);
 	}
 
