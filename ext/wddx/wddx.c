/*
   +----------------------------------------------------------------------+
   | PHP Version 7                                                        |
   +----------------------------------------------------------------------+
   | Copyright (c) 1997-2017 The PHP Group                                |
   +----------------------------------------------------------------------+
   | This source file is subject to version 3.01 of the PHP license,      |
   | that is bundled with this package in the file LICENSE, and is        |
   | available through the world-wide-web at the following url:           |
   | http://www.php.net/license/3_01.txt                                  |
   | If you did not receive a copy of the PHP license and are unable to   |
   | obtain it through the world-wide-web, please send a note to          |
   | license@php.net so we can mail you a copy immediately.               |
   +----------------------------------------------------------------------+
   | Author: Andrei Zmievski <andrei@php.net>                             |
   +----------------------------------------------------------------------+
 */

/* $Id$ */

#ifdef HAVE_CONFIG_H
#include "config.h"
#endif

#include "php.h"

#if HAVE_WDDX

#include "ext/xml/expat_compat.h"
#include "php_wddx.h"
#include "php_wddx_api.h"

#define PHP_XML_INTERNAL
#include "ext/xml/php_xml.h"
#include "ext/standard/php_incomplete_class.h"
#include "ext/standard/base64.h"
#include "ext/standard/info.h"
#include "zend_smart_str.h"
#include "ext/standard/html.h"
#include "ext/standard/php_string.h"
#include "ext/date/php_date.h"
#include "zend_globals.h"

#define WDDX_BUF_LEN			256
#define PHP_CLASS_NAME_VAR		"php_class_name"

#define EL_ARRAY				"array"
#define EL_BINARY				"binary"
#define EL_BOOLEAN				"boolean"
#define EL_CHAR					"char"
#define EL_CHAR_CODE			"code"
#define EL_NULL					"null"
#define EL_NUMBER				"number"
#define	EL_PACKET				"wddxPacket"
#define	EL_STRING				"string"
#define EL_STRUCT				"struct"
#define EL_VALUE				"value"
#define EL_VAR					"var"
#define EL_NAME	    			"name"
#define EL_VERSION				"version"
#define EL_RECORDSET			"recordset"
#define EL_FIELD				"field"
#define EL_DATETIME				"dateTime"

#define php_wddx_deserialize(a,b) \
	php_wddx_deserialize_ex(Z_STRVAL_P(a), Z_STRLEN_P(a), (b))

#define SET_STACK_VARNAME							\
		if (stack->varname) {						\
			ent.varname = estrdup(stack->varname);	\
			efree(stack->varname);					\
			stack->varname = NULL;					\
		} else										\
			ent.varname = NULL;						\

static int le_wddx;

typedef struct {
	zval data;
	enum {
		ST_ARRAY,
		ST_BOOLEAN,
		ST_NULL,
		ST_NUMBER,
		ST_STRING,
		ST_BINARY,
		ST_STRUCT,
		ST_RECORDSET,
		ST_FIELD,
		ST_DATETIME
	} type;
	char *varname;
} st_entry;

typedef struct {
	int top, max;
	char *varname;
	zend_bool done;
	void **elements;
} wddx_stack;


static void php_wddx_process_data(void *user_data, const XML_Char *s, int len);

/* {{{ arginfo */
ZEND_BEGIN_ARG_INFO_EX(arginfo_wddx_serialize_value, 0, 0, 1)
	ZEND_ARG_INFO(0, var)
	ZEND_ARG_INFO(0, comment)
ZEND_END_ARG_INFO()

ZEND_BEGIN_ARG_INFO_EX(arginfo_wddx_serialize_vars, 0, 0, 1)
	ZEND_ARG_VARIADIC_INFO(0, var_names)
ZEND_END_ARG_INFO()

ZEND_BEGIN_ARG_INFO_EX(arginfo_wddx_serialize_start, 0, 0, 0)
	ZEND_ARG_INFO(0, comment)
ZEND_END_ARG_INFO()

ZEND_BEGIN_ARG_INFO_EX(arginfo_wddx_packet_end, 0, 0, 1)
	ZEND_ARG_INFO(0, packet_id)
ZEND_END_ARG_INFO()

ZEND_BEGIN_ARG_INFO_EX(arginfo_wddx_add_vars, 0, 0, 2)
	ZEND_ARG_INFO(0, packet_id)
	ZEND_ARG_VARIADIC_INFO(0, var_names)
ZEND_END_ARG_INFO()

ZEND_BEGIN_ARG_INFO_EX(arginfo_wddx_deserialize, 0, 0, 1)
	ZEND_ARG_INFO(0, packet)
ZEND_END_ARG_INFO()
/* }}} */

/* {{{ wddx_functions[]
 */
const zend_function_entry wddx_functions[] = {
	PHP_FE(wddx_serialize_value, arginfo_wddx_serialize_value)
	PHP_FE(wddx_serialize_vars,	arginfo_wddx_serialize_vars)
	PHP_FE(wddx_packet_start,	arginfo_wddx_serialize_start)
	PHP_FE(wddx_packet_end,		arginfo_wddx_packet_end)
	PHP_FE(wddx_add_vars,		arginfo_wddx_add_vars)
	PHP_FE(wddx_deserialize,	arginfo_wddx_deserialize)
	PHP_FE_END
};
/* }}} */

PHP_MINIT_FUNCTION(wddx);
PHP_MINFO_FUNCTION(wddx);

/* {{{ dynamically loadable module stuff */
#ifdef COMPILE_DL_WDDX
ZEND_GET_MODULE(wddx)
#endif /* COMPILE_DL_WDDX */
/* }}} */

/* {{{ wddx_module_entry
 */
zend_module_entry wddx_module_entry = {
	STANDARD_MODULE_HEADER,
	"wddx",
	wddx_functions,
	PHP_MINIT(wddx),
	NULL,
	NULL,
	NULL,
	PHP_MINFO(wddx),
    PHP_WDDX_VERSION,
	STANDARD_MODULE_PROPERTIES
};
/* }}} */

/* {{{ wddx_stack_init
 */
static int wddx_stack_init(wddx_stack *stack)
{
	stack->top = 0;
	stack->elements = (void **) safe_emalloc(sizeof(void **), STACK_BLOCK_SIZE, 0);
	stack->max = STACK_BLOCK_SIZE;
	stack->varname = NULL;
	stack->done = 0;

	return SUCCESS;
}
/* }}} */

/* {{{ wddx_stack_push
 */
static int wddx_stack_push(wddx_stack *stack, void *element, int size)
{
	if (stack->top >= stack->max) {		/* we need to allocate more memory */
		stack->elements = (void **) erealloc(stack->elements,
				   (sizeof(void **) * (stack->max += STACK_BLOCK_SIZE)));
	}
	stack->elements[stack->top] = (void *) emalloc(size);
	memcpy(stack->elements[stack->top], element, size);
	return stack->top++;
}
/* }}} */

/* {{{ wddx_stack_top
 */
static int wddx_stack_top(wddx_stack *stack, void **element)
{
	if (stack->top > 0) {
		*element = stack->elements[stack->top - 1];
		return SUCCESS;
	} else {
		*element = NULL;
		return FAILURE;
	}
}
/* }}} */

/* {{{ wddx_stack_is_empty
 */
static int wddx_stack_is_empty(wddx_stack *stack)
{
	if (stack->top == 0) {
		return 1;
	} else {
		return 0;
	}
}
/* }}} */

/* {{{ wddx_stack_destroy
 */
static int wddx_stack_destroy(wddx_stack *stack)
{
	register int i;

	if (stack->elements) {
		for (i = 0; i < stack->top; i++) {
			if (Z_TYPE(((st_entry *)stack->elements[i])->data) != IS_UNDEF
					&& ((st_entry *)stack->elements[i])->type != ST_FIELD)	{
				zval_ptr_dtor(&((st_entry *)stack->elements[i])->data);
			}
			if (((st_entry *)stack->elements[i])->varname) {
				efree(((st_entry *)stack->elements[i])->varname);
			}
			efree(stack->elements[i]);
		}
		efree(stack->elements);
	}
	if (stack->varname) {
		efree(stack->varname);
	}
	return SUCCESS;
}
/* }}} */

/* {{{ release_wddx_packet_rsrc
 */
static void release_wddx_packet_rsrc(zend_resource *rsrc)
{
	smart_str *str = (smart_str *)rsrc->ptr;
	smart_str_free(str);
	efree(str);
}
/* }}} */

#include "ext/session/php_session.h"

#if HAVE_PHP_SESSION && !defined(COMPILE_DL_SESSION)
/* {{{ PS_SERIALIZER_ENCODE_FUNC
 */
PS_SERIALIZER_ENCODE_FUNC(wddx)
{
	wddx_packet *packet;
	zend_string *str;
	PS_ENCODE_VARS;

	packet = php_wddx_constructor();

	php_wddx_packet_start(packet, NULL, 0);
	php_wddx_add_chunk_static(packet, WDDX_STRUCT_S);

	PS_ENCODE_LOOP(
		php_wddx_serialize_var(packet, struc, key);
	);

	php_wddx_add_chunk_static(packet, WDDX_STRUCT_E);
	php_wddx_packet_end(packet);
	smart_str_0(packet);
	str = zend_string_copy(packet->s);
	php_wddx_destructor(packet);

	return str;
}
/* }}} */

/* {{{ PS_SERIALIZER_DECODE_FUNC
 */
PS_SERIALIZER_DECODE_FUNC(wddx)
{
	zval retval;
	zval *ent;
	zend_string *key;
	zend_ulong idx;
	int ret;

	if (vallen == 0) {
		return SUCCESS;
	}

	ZVAL_UNDEF(&retval);
	if ((ret = php_wddx_deserialize_ex(val, vallen, &retval)) == SUCCESS) {
		if (Z_TYPE(retval) != IS_ARRAY) {
			zval_dtor(&retval);
			return FAILURE;
		}
		ZEND_HASH_FOREACH_KEY_VAL(Z_ARRVAL(retval), idx, key, ent) {
			if (key == NULL) {
				key = zend_long_to_str(idx);
			} else {
				zend_string_addref(key);
			}
			if (php_set_session_var(key, ent, NULL)) {
				if (Z_REFCOUNTED_P(ent)) Z_ADDREF_P(ent);
			}
			PS_ADD_VAR(key);
			zend_string_release(key);
		} ZEND_HASH_FOREACH_END();
	}

	zval_ptr_dtor(&retval);

	return ret;
}
/* }}} */
#endif

/* {{{ PHP_MINIT_FUNCTION
 */
PHP_MINIT_FUNCTION(wddx)
{
	le_wddx = zend_register_list_destructors_ex(release_wddx_packet_rsrc, NULL, "wddx", module_number);

#if HAVE_PHP_SESSION && !defined(COMPILE_DL_SESSION)
	php_session_register_serializer("wddx",
									PS_SERIALIZER_ENCODE_NAME(wddx),
									PS_SERIALIZER_DECODE_NAME(wddx));
#endif

	return SUCCESS;
}
/* }}} */

/* {{{ PHP_MINFO_FUNCTION
 */
PHP_MINFO_FUNCTION(wddx)
{
	php_info_print_table_start();
#if HAVE_PHP_SESSION && !defined(COMPILE_DL_SESSION)
	php_info_print_table_header(2, "WDDX Support", "enabled" );
	php_info_print_table_row(2, "WDDX Session Serializer", "enabled" );
#else
	php_info_print_table_row(2, "WDDX Support", "enabled" );
#endif
	php_info_print_table_end();
}
/* }}} */

/* {{{ php_wddx_packet_start
 */
void php_wddx_packet_start(wddx_packet *packet, char *comment, size_t comment_len)
{
	php_wddx_add_chunk_static(packet, WDDX_PACKET_S);
	if (comment) {
		zend_string *escaped = php_escape_html_entities(
			comment, comment_len, 0, ENT_QUOTES, NULL);

		php_wddx_add_chunk_static(packet, WDDX_HEADER_S);
		php_wddx_add_chunk_static(packet, WDDX_COMMENT_S);
		php_wddx_add_chunk_ex(packet, ZSTR_VAL(escaped), ZSTR_LEN(escaped));
		php_wddx_add_chunk_static(packet, WDDX_COMMENT_E);
		php_wddx_add_chunk_static(packet, WDDX_HEADER_E);

		zend_string_release(escaped);
	} else {
		php_wddx_add_chunk_static(packet, WDDX_HEADER);
	}
	php_wddx_add_chunk_static(packet, WDDX_DATA_S);
}
/* }}} */

/* {{{ php_wddx_packet_end
 */
void php_wddx_packet_end(wddx_packet *packet)
{
	php_wddx_add_chunk_static(packet, WDDX_DATA_E);
	php_wddx_add_chunk_static(packet, WDDX_PACKET_E);
}
/* }}} */

#define FLUSH_BUF()                               \
	if (l > 0) {                                  \
		php_wddx_add_chunk_ex(packet, buf, l);    \
		l = 0;                                    \
	}

/* {{{ php_wddx_serialize_string
 */
static void php_wddx_serialize_string(wddx_packet *packet, zval *var)
{
	php_wddx_add_chunk_static(packet, WDDX_STRING_S);

	if (Z_STRLEN_P(var) > 0) {
		zend_string *buf = php_escape_html_entities(
			(unsigned char *) Z_STRVAL_P(var), Z_STRLEN_P(var), 0, ENT_QUOTES, NULL);

		php_wddx_add_chunk_ex(packet, ZSTR_VAL(buf), ZSTR_LEN(buf));

		zend_string_release(buf);
	}
	php_wddx_add_chunk_static(packet, WDDX_STRING_E);
}
/* }}} */

/* {{{ php_wddx_serialize_number
 */
static void php_wddx_serialize_number(wddx_packet *packet, zval *var)
{
	char tmp_buf[WDDX_BUF_LEN];
	zend_string *str = zval_get_string(var);
	snprintf(tmp_buf, sizeof(tmp_buf), WDDX_NUMBER, ZSTR_VAL(str));
	zend_string_release(str);

	php_wddx_add_chunk(packet, tmp_buf);
}
/* }}} */

/* {{{ php_wddx_serialize_boolean
 */
static void php_wddx_serialize_boolean(wddx_packet *packet, zval *var)
{
	php_wddx_add_chunk(packet, Z_TYPE_P(var) == IS_TRUE ? WDDX_BOOLEAN_TRUE : WDDX_BOOLEAN_FALSE);
}
/* }}} */

/* {{{ php_wddx_serialize_unset
 */
static void php_wddx_serialize_unset(wddx_packet *packet)
{
	php_wddx_add_chunk_static(packet, WDDX_NULL);
}
/* }}} */

/* {{{ php_wddx_serialize_object
 */
static void php_wddx_serialize_object(wddx_packet *packet, zval *obj)
{
/* OBJECTS_FIXME */
	zval *ent, fname, *varname;
	zval retval;
	zend_string *key;
	zend_ulong idx;
	char tmp_buf[WDDX_BUF_LEN];
	HashTable *objhash, *sleephash;
	zend_class_entry *ce;
	PHP_CLASS_ATTRIBUTES;

	PHP_SET_CLASS_ATTRIBUTES(obj);
	ce = Z_OBJCE_P(obj);
	if (!ce || ce->serialize || ce->unserialize) {
		php_error_docref(NULL, E_WARNING, "Class %s can not be serialized", ZSTR_VAL(class_name));
		PHP_CLEANUP_CLASS_ATTRIBUTES();
		return;
	}

	ZVAL_STRING(&fname, "__sleep");
	/*
	 * We try to call __sleep() method on object. It's supposed to return an
	 * array of property names to be serialized.
	 */
	if (call_user_function_ex(CG(function_table), obj, &fname, &retval, 0, 0, 1, NULL) == SUCCESS) {
		if (!Z_ISUNDEF(retval) && (sleephash = HASH_OF(&retval))) {
			php_wddx_add_chunk_static(packet, WDDX_STRUCT_S);
			snprintf(tmp_buf, WDDX_BUF_LEN, WDDX_VAR_S, PHP_CLASS_NAME_VAR);
			php_wddx_add_chunk(packet, tmp_buf);
			php_wddx_add_chunk_static(packet, WDDX_STRING_S);
			php_wddx_add_chunk_ex(packet, ZSTR_VAL(class_name), ZSTR_LEN(class_name));
			php_wddx_add_chunk_static(packet, WDDX_STRING_E);
			php_wddx_add_chunk_static(packet, WDDX_VAR_E);

			objhash = Z_OBJPROP_P(obj);

			ZEND_HASH_FOREACH_VAL(sleephash, varname) {
				if (Z_TYPE_P(varname) != IS_STRING) {
					php_error_docref(NULL, E_NOTICE, "__sleep should return an array only containing the names of instance-variables to serialize.");
					continue;
				}

				if ((ent = zend_hash_find(objhash, Z_STR_P(varname))) != NULL) {
					php_wddx_serialize_var(packet, ent, Z_STR_P(varname));
				}
			} ZEND_HASH_FOREACH_END();

			php_wddx_add_chunk_static(packet, WDDX_STRUCT_E);
		}
	} else {
		php_wddx_add_chunk_static(packet, WDDX_STRUCT_S);
		snprintf(tmp_buf, WDDX_BUF_LEN, WDDX_VAR_S, PHP_CLASS_NAME_VAR);
		php_wddx_add_chunk(packet, tmp_buf);
		php_wddx_add_chunk_static(packet, WDDX_STRING_S);
		php_wddx_add_chunk_ex(packet, ZSTR_VAL(class_name), ZSTR_LEN(class_name));
		php_wddx_add_chunk_static(packet, WDDX_STRING_E);
		php_wddx_add_chunk_static(packet, WDDX_VAR_E);

		objhash = Z_OBJPROP_P(obj);
		ZEND_HASH_FOREACH_KEY_VAL(objhash, idx, key, ent) {
			if (ent == obj) {
				continue;
			}
			if (key) {
				const char *class_name, *prop_name;
				size_t prop_name_len;
				zend_string *tmp;

				zend_unmangle_property_name_ex(key, &class_name, &prop_name, &prop_name_len);
				tmp = zend_string_init(prop_name, prop_name_len, 0);
				php_wddx_serialize_var(packet, ent, tmp);
				zend_string_release(tmp);
			} else {
				key = zend_long_to_str(idx);
				php_wddx_serialize_var(packet, ent, key);
				zend_string_release(key);
			}
		} ZEND_HASH_FOREACH_END();
		php_wddx_add_chunk_static(packet, WDDX_STRUCT_E);
	}

	PHP_CLEANUP_CLASS_ATTRIBUTES();

	zval_ptr_dtor(&fname);
	zval_ptr_dtor(&retval);
}
/* }}} */

/* {{{ php_wddx_serialize_array
 */
static void php_wddx_serialize_array(wddx_packet *packet, zval *arr)
{
	zval *ent;
	zend_string *key;
	int is_struct = 0;
	zend_ulong idx;
	HashTable *target_hash;
	char tmp_buf[WDDX_BUF_LEN];
	zend_ulong ind = 0;

	target_hash = Z_ARRVAL_P(arr);
	ZEND_HASH_FOREACH_KEY(target_hash, idx, key) {
		if (key) {
			is_struct = 1;
			break;
		}

		if (idx != ind) {
			is_struct = 1;
			break;
		}
		ind++;
	} ZEND_HASH_FOREACH_END();

	if (is_struct) {
		php_wddx_add_chunk_static(packet, WDDX_STRUCT_S);
	} else {
		snprintf(tmp_buf, sizeof(tmp_buf), WDDX_ARRAY_S, zend_hash_num_elements(target_hash));
		php_wddx_add_chunk(packet, tmp_buf);
	}

	ZEND_HASH_FOREACH_KEY_VAL(target_hash, idx, key, ent) {
		if (ent == arr) {
			continue;
		}

		if (is_struct) {
			if (key) {
				php_wddx_serialize_var(packet, ent, key);
			} else {
				key = zend_long_to_str(idx);
				php_wddx_serialize_var(packet, ent, key);
				zend_string_release(key);
			}
		} else {
			php_wddx_serialize_var(packet, ent, NULL);
		}
	} ZEND_HASH_FOREACH_END();

	if (is_struct) {
		php_wddx_add_chunk_static(packet, WDDX_STRUCT_E);
	} else {
		php_wddx_add_chunk_static(packet, WDDX_ARRAY_E);
	}
}
/* }}} */

/* {{{ php_wddx_serialize_var
 */
void php_wddx_serialize_var(wddx_packet *packet, zval *var, zend_string *name)
{
	HashTable *ht;

	if (name) {
		char *tmp_buf;
		zend_string *name_esc = php_escape_html_entities((unsigned char *) ZSTR_VAL(name), ZSTR_LEN(name), 0, ENT_QUOTES, NULL);
		tmp_buf = emalloc(ZSTR_LEN(name_esc) + sizeof(WDDX_VAR_S));
		snprintf(tmp_buf, ZSTR_LEN(name_esc) + sizeof(WDDX_VAR_S), WDDX_VAR_S, ZSTR_VAL(name_esc));
		php_wddx_add_chunk(packet, tmp_buf);
		efree(tmp_buf);
		zend_string_release(name_esc);
	}

	if (Z_TYPE_P(var) == IS_INDIRECT) {
		var = Z_INDIRECT_P(var);
	}
	ZVAL_DEREF(var);
	switch (Z_TYPE_P(var)) {
		case IS_STRING:
			php_wddx_serialize_string(packet, var);
			break;

		case IS_LONG:
		case IS_DOUBLE:
			php_wddx_serialize_number(packet, var);
			break;

		case IS_TRUE:
		case IS_FALSE:
			php_wddx_serialize_boolean(packet, var);
			break;

		case IS_NULL:
			php_wddx_serialize_unset(packet);
			break;

		case IS_ARRAY:
			ht = Z_ARRVAL_P(var);
			if (ht->u.v.nApplyCount > 1) {
				php_error_docref(NULL, E_RECOVERABLE_ERROR, "WDDX doesn't support circular references");
				return;
			}
			if (ZEND_HASH_APPLY_PROTECTION(ht)) {
				ht->u.v.nApplyCount++;
			}
			php_wddx_serialize_array(packet, var);
			if (ZEND_HASH_APPLY_PROTECTION(ht)) {
				ht->u.v.nApplyCount--;
			}
			break;

		case IS_OBJECT:
			ht = Z_OBJPROP_P(var);
			if (ht->u.v.nApplyCount > 1) {
				php_error_docref(NULL, E_RECOVERABLE_ERROR, "WDDX doesn't support circular references");
				return;
			}
			ht->u.v.nApplyCount++;
 			php_wddx_serialize_object(packet, var);
			ht->u.v.nApplyCount--;
			break;
	}

	if (name) {
		php_wddx_add_chunk_static(packet, WDDX_VAR_E);
	}
}
/* }}} */

/* {{{ php_wddx_add_var
 */
static void php_wddx_add_var(wddx_packet *packet, zval *name_var)
{
	zval *val;
	HashTable *target_hash;

	if (Z_TYPE_P(name_var) == IS_STRING) {
		zend_array *symbol_table = zend_rebuild_symbol_table();
		if ((val = zend_hash_find(symbol_table, Z_STR_P(name_var))) != NULL) {
			if (Z_TYPE_P(val) == IS_INDIRECT) {
				val = Z_INDIRECT_P(val);
			}
			php_wddx_serialize_var(packet, val, Z_STR_P(name_var));
		}
	} else if (Z_TYPE_P(name_var) == IS_ARRAY || Z_TYPE_P(name_var) == IS_OBJECT)	{
		int is_array = Z_TYPE_P(name_var) == IS_ARRAY;

		target_hash = HASH_OF(name_var);

		if (is_array && target_hash->u.v.nApplyCount > 1) {
			php_error_docref(NULL, E_WARNING, "recursion detected");
			return;
		}

		if (Z_IMMUTABLE_P(name_var)) {
			ZEND_HASH_FOREACH_VAL(target_hash, val) {
				php_wddx_add_var(packet, val);
			} ZEND_HASH_FOREACH_END();
		} else {
			ZEND_HASH_FOREACH_VAL(target_hash, val) {
				if (is_array) {
					target_hash->u.v.nApplyCount++;
				}

				ZVAL_DEREF(val);
				php_wddx_add_var(packet, val);

				if (is_array) {
					target_hash->u.v.nApplyCount--;
				}
			} ZEND_HASH_FOREACH_END();
		}
	}
}
/* }}} */

/* {{{ php_wddx_push_element
 */
static void php_wddx_push_element(void *user_data, const XML_Char *name, const XML_Char **atts)
{
	st_entry ent;
	wddx_stack *stack = (wddx_stack *)user_data;
	if (!strcmp((char *)name, EL_PACKET)) {
		int i;

		if (atts) for (i=0; atts[i]; i++) {
			if (!strcmp((char *)atts[i], EL_VERSION)) {
				/* nothing for now */
			}
		}
	} else if (!strcmp((char *)name, EL_STRING)) {
		ent.type = ST_STRING;
		SET_STACK_VARNAME;

		ZVAL_STR(&ent.data, ZSTR_EMPTY_ALLOC());
		wddx_stack_push((wddx_stack *)stack, &ent, sizeof(st_entry));
	} else if (!strcmp((char *)name, EL_BINARY)) {
		ent.type = ST_BINARY;
		SET_STACK_VARNAME;

		ZVAL_STR(&ent.data, ZSTR_EMPTY_ALLOC());
		wddx_stack_push((wddx_stack *)stack, &ent, sizeof(st_entry));
	} else if (!strcmp((char *)name, EL_CHAR)) {
		int i;

		if (atts) for (i = 0; atts[i]; i++) {
			if (!strcmp((char *)atts[i], EL_CHAR_CODE) && atts[i+1] && atts[i+1][0]) {
				char tmp_buf[2];

				snprintf(tmp_buf, sizeof(tmp_buf), "%c", (char)strtol((char *)atts[i+1], NULL, 16));
				php_wddx_process_data(user_data, (XML_Char *) tmp_buf, strlen(tmp_buf));
				break;
			}
		}
	} else if (!strcmp((char *)name, EL_NUMBER)) {
		ent.type = ST_NUMBER;
		SET_STACK_VARNAME;

		ZVAL_LONG(&ent.data, 0);
		wddx_stack_push((wddx_stack *)stack, &ent, sizeof(st_entry));
	} else if (!strcmp((char *)name, EL_BOOLEAN)) {
		int i;

		ALLOC_ZVAL(ent.data);
		INIT_PZVAL(ent.data);
		Z_TYPE_P(ent.data) = IS_BOOL;
		ent.type = ST_BOOLEAN;
		SET_STACK_VARNAME;
		if (atts) for (i = 0; atts[i]; i++) {
<<<<<<< HEAD
			if (!strcmp((char *)atts[i], EL_VALUE) && atts[i+1] && atts[i+1][0]) {
				ent.type = ST_BOOLEAN;
				SET_STACK_VARNAME;

				ZVAL_TRUE(&ent.data);
=======
			if (!strcmp(atts[i], EL_VALUE) && atts[i+1] && atts[i+1][0]) {
>>>>>>> 12107d61
				wddx_stack_push((wddx_stack *)stack, &ent, sizeof(st_entry));
				php_wddx_process_data(user_data, atts[i+1], strlen((char *)atts[i+1]));
				break;
			}
		} else {
			ZVAL_FALSE(ent.data);
			wddx_stack_push((wddx_stack *)stack, &ent, sizeof(st_entry));
		}
	} else if (!strcmp((char *)name, EL_NULL)) {
		ent.type = ST_NULL;
		SET_STACK_VARNAME;

		ZVAL_NULL(&ent.data);

		wddx_stack_push((wddx_stack *)stack, &ent, sizeof(st_entry));
	} else if (!strcmp((char *)name, EL_ARRAY)) {
		ent.type = ST_ARRAY;
		SET_STACK_VARNAME;

		array_init(&ent.data);
		wddx_stack_push((wddx_stack *)stack, &ent, sizeof(st_entry));
	} else if (!strcmp((char *)name, EL_STRUCT)) {
		ent.type = ST_STRUCT;
		SET_STACK_VARNAME;
		array_init(&ent.data);
		wddx_stack_push((wddx_stack *)stack, &ent, sizeof(st_entry));
	} else if (!strcmp((char *)name, EL_VAR)) {
		int i;

		if (atts) for (i = 0; atts[i]; i++) {
			if (!strcmp((char *)atts[i], EL_NAME) && atts[i+1] && atts[i+1][0]) {
				if (stack->varname) efree(stack->varname);
				stack->varname = estrdup((char *)atts[i+1]);
				break;
			}
		}
	} else if (!strcmp((char *)name, EL_RECORDSET)) {
		int i;

		ent.type = ST_RECORDSET;
		SET_STACK_VARNAME;
		array_init(&ent.data);

		if (atts) for (i = 0; atts[i]; i++) {
			if (!strcmp((char *)atts[i], "fieldNames") && atts[i+1] && atts[i+1][0]) {
				zval tmp;
				char *key;
				const char *p1, *p2, *endp;

				i++;
				endp = (char *)atts[i] + strlen((char *)atts[i]);
				p1 = (char *)atts[i];
				while ((p2 = php_memnstr(p1, ",", sizeof(",")-1, endp)) != NULL) {
					key = estrndup(p1, p2 - p1);
					array_init(&tmp);
					add_assoc_zval_ex(&ent.data, key, p2 - p1, &tmp);
					p1 = p2 + sizeof(",")-1;
					efree(key);
				}

				if (p1 <= endp) {
					array_init(&tmp);
					add_assoc_zval_ex(&ent.data, p1, endp - p1, &tmp);
				}

				break;
			}
		}

		wddx_stack_push((wddx_stack *)stack, &ent, sizeof(st_entry));
	} else if (!strcmp((char *)name, EL_FIELD)) {
		int i;
		st_entry ent;

		ent.type = ST_FIELD;
		ent.varname = NULL;
		ZVAL_UNDEF(&ent.data);

		if (atts) for (i = 0; atts[i]; i++) {
			if (!strcmp((char *)atts[i], EL_NAME) && atts[i+1] && atts[i+1][0]) {
				st_entry *recordset;
				zval *field;

				if (wddx_stack_top(stack, (void**)&recordset) == SUCCESS &&
					recordset->type == ST_RECORDSET &&
					(field = zend_hash_str_find(Z_ARRVAL(recordset->data), (char*)atts[i+1], strlen((char *)atts[i+1]))) != NULL) {
					ZVAL_COPY_VALUE(&ent.data, field);
				}

				break;
			}
		}

		wddx_stack_push((wddx_stack *)stack, &ent, sizeof(st_entry));
	} else if (!strcmp((char *)name, EL_DATETIME)) {
		ent.type = ST_DATETIME;
		SET_STACK_VARNAME;

		ZVAL_LONG(&ent.data, 0);
		wddx_stack_push((wddx_stack *)stack, &ent, sizeof(st_entry));
	}
}
/* }}} */

/* {{{ php_wddx_pop_element
 */
static void php_wddx_pop_element(void *user_data, const XML_Char *name)
{
	st_entry 			*ent1, *ent2;
	wddx_stack 			*stack = (wddx_stack *)user_data;
	HashTable 			*target_hash;
	zend_class_entry 	*pce;
	zval				obj;

/* OBJECTS_FIXME */
	if (stack->top == 0) {
		return;
	}

	if (!strcmp((char *)name, EL_STRING) || !strcmp((char *)name, EL_NUMBER) ||
		!strcmp((char *)name, EL_BOOLEAN) || !strcmp((char *)name, EL_NULL) ||
	  	!strcmp((char *)name, EL_ARRAY) || !strcmp((char *)name, EL_STRUCT) ||
		!strcmp((char *)name, EL_RECORDSET) || !strcmp((char *)name, EL_BINARY) ||
		!strcmp((char *)name, EL_DATETIME)) {
		wddx_stack_top(stack, (void**)&ent1);

		if (Z_TYPE(ent1->data) == IS_UNDEF) {
			if (stack->top > 1) {
				stack->top--;
				efree(ent1);
			} else {
				stack->done = 1;
			}
			return;
		}

		if (!strcmp((char *)name, EL_BINARY)) {
			zend_string *new_str = NULL;

			if (ZSTR_EMPTY_ALLOC() != Z_STR(ent1->data)) {
				new_str = php_base64_decode(
					(unsigned char *)Z_STRVAL(ent1->data), Z_STRLEN(ent1->data));
			}

			zval_ptr_dtor(&ent1->data);
			if (new_str) {
				ZVAL_STR(&ent1->data, new_str);
			} else {
				ZVAL_EMPTY_STRING(&ent1->data);
			}
		}

		/* Call __wakeup() method on the object. */
		if (Z_TYPE(ent1->data) == IS_OBJECT) {
			zval fname, retval;

			ZVAL_STRING(&fname, "__wakeup");

			call_user_function_ex(NULL, &ent1->data, &fname, &retval, 0, 0, 0, NULL);

			zval_ptr_dtor(&fname);
			zval_ptr_dtor(&retval);
		}

		if (stack->top > 1) {
			stack->top--;
			wddx_stack_top(stack, (void**)&ent2);

			/* if non-existent field */
			if (Z_ISUNDEF(ent2->data)) {
				zval_ptr_dtor(&ent1->data);
				efree(ent1);
				return;
			}

			if (Z_TYPE(ent2->data) == IS_ARRAY || Z_TYPE(ent2->data) == IS_OBJECT) {
				target_hash = HASH_OF(&ent2->data);

				if (ent1->varname) {
					if (!strcmp(ent1->varname, PHP_CLASS_NAME_VAR) &&
						Z_TYPE(ent1->data) == IS_STRING && Z_STRLEN(ent1->data) &&
						ent2->type == ST_STRUCT && Z_TYPE(ent2->data) == IS_ARRAY) {
						zend_bool incomplete_class = 0;

						zend_str_tolower(Z_STRVAL(ent1->data), Z_STRLEN(ent1->data));
						zend_string_forget_hash_val(Z_STR(ent1->data));
						if ((pce = zend_hash_find_ptr(EG(class_table), Z_STR(ent1->data))) == NULL) {
							incomplete_class = 1;
							pce = PHP_IC_ENTRY;
						}

						if (pce != PHP_IC_ENTRY && (pce->serialize || pce->unserialize)) {
							zval_ptr_dtor(&ent2->data);
							ZVAL_UNDEF(&ent2->data);
							php_error_docref(NULL, E_WARNING, "Class %s can not be unserialized", Z_STRVAL(ent1->data));
						} else {
							/* Initialize target object */
							if (object_init_ex(&obj, pce) != SUCCESS || EG(exception)) {
								zval_ptr_dtor(&ent2->data);
								ZVAL_UNDEF(&ent2->data);
								php_error_docref(NULL, E_WARNING, "Class %s can not be instantiated", Z_STRVAL(ent1->data));
							} else {
								/* Merge current hashtable with object's default properties */
								zend_hash_merge(Z_OBJPROP(obj),
												Z_ARRVAL(ent2->data),
												zval_add_ref, 0);

								if (incomplete_class) {
									php_store_class_name(&obj, Z_STRVAL(ent1->data), Z_STRLEN(ent1->data));
								}

								/* Clean up old array entry */
								zval_ptr_dtor(&ent2->data);

								/* Set stack entry to point to the newly created object */
								ZVAL_COPY_VALUE(&ent2->data, &obj);
							}
						}

						/* Clean up class name var entry */
						zval_ptr_dtor(&ent1->data);
					} else if (Z_TYPE(ent2->data) == IS_OBJECT) {
						zend_class_entry *old_scope = EG(scope);

						EG(scope) = Z_OBJCE(ent2->data);
						add_property_zval(&ent2->data, ent1->varname, &ent1->data);
						if Z_REFCOUNTED(ent1->data) Z_DELREF(ent1->data);
						EG(scope) = old_scope;
					} else {
						zend_symtable_str_update(target_hash, ent1->varname, strlen(ent1->varname), &ent1->data);
					}
					efree(ent1->varname);
				} else	{
					zend_hash_next_index_insert(target_hash, &ent1->data);
				}
			}
			efree(ent1);
		} else {
			stack->done = 1;
		}
	} else if (!strcmp((char *)name, EL_VAR) && stack->varname) {
		efree(stack->varname);
		stack->varname = NULL;
	} else if (!strcmp((char *)name, EL_FIELD)) {
		st_entry *ent;
		wddx_stack_top(stack, (void **)&ent);
		efree(ent);
		stack->top--;
	}
}
/* }}} */

/* {{{ php_wddx_process_data
 */
static void php_wddx_process_data(void *user_data, const XML_Char *s, int len)
{
	st_entry *ent;
	wddx_stack *stack = (wddx_stack *)user_data;

	if (!wddx_stack_is_empty(stack) && !stack->done) {
		wddx_stack_top(stack, (void**)&ent);
		switch (ent->type) {
			case ST_BINARY:
			case ST_STRING:
				if (Z_STRLEN(ent->data) == 0) {
					zval_ptr_dtor(&ent->data);
					ZVAL_STRINGL(&ent->data, (char *)s, len);
				} else {
					Z_STR(ent->data) = zend_string_extend(Z_STR(ent->data), Z_STRLEN(ent->data) + len, 0);
					memcpy(Z_STRVAL(ent->data) + Z_STRLEN(ent->data) - len, (char *)s, len);
					Z_STRVAL(ent->data)[Z_STRLEN(ent->data)] = '\0';
				}
				break;
			case ST_NUMBER:
				ZVAL_STRINGL(&ent->data, (char *)s, len);
				convert_scalar_to_number(&ent->data);
				break;

			case ST_BOOLEAN:
				if (!strcmp((char *)s, "true")) {
					ZVAL_TRUE(&ent->data);
				} else if (!strcmp((char *)s, "false")) {
					ZVAL_FALSE(&ent->data);
				} else {
					zval_ptr_dtor(&ent->data);
					if (ent->varname) {
						efree(ent->varname);
						ent->varname = NULL;
					}
					ZVAL_UNDEF(&ent->data);
				}
				break;

			case ST_DATETIME: {
				zend_string *str;

				if (Z_TYPE(ent->data) == IS_STRING) {
					str = zend_string_safe_alloc(Z_STRLEN(ent->data), 1, len, 0);
					memcpy(ZSTR_VAL(str), Z_STRVAL(ent->data), Z_STRLEN(ent->data));
					memcpy(ZSTR_VAL(str) + Z_STRLEN(ent->data), s, len);
					ZSTR_VAL(str)[ZSTR_LEN(str)] = '\0';
					zval_dtor(&ent->data);
				} else {
					str = zend_string_init((char *)s, len, 0);
				}

				ZVAL_LONG(&ent->data, php_parse_date(ZSTR_VAL(str), NULL));
				/* date out of range < 1969 or > 2038 */
				if (Z_LVAL(ent->data) == -1) {
					ZVAL_STR_COPY(&ent->data, str);
				}

				zend_string_release(str);
			}
				break;

			default:
				break;
		}
	}
}
/* }}} */

/* {{{ php_wddx_deserialize_ex
 */
int php_wddx_deserialize_ex(const char *value, size_t vallen, zval *return_value)
{
	wddx_stack stack;
	XML_Parser parser;
	st_entry *ent;
	int retval;

	wddx_stack_init(&stack);
	parser = XML_ParserCreate((XML_Char *) "UTF-8");

	XML_SetUserData(parser, &stack);
	XML_SetElementHandler(parser, php_wddx_push_element, php_wddx_pop_element);
	XML_SetCharacterDataHandler(parser, php_wddx_process_data);

	/* XXX value should be parsed in the loop to exhaust size_t */
	XML_Parse(parser, (const XML_Char *) value, (int)vallen, 1);

	XML_ParserFree(parser);

	if (stack.top == 1) {
		wddx_stack_top(&stack, (void**)&ent);
		if (Z_ISUNDEF(ent->data)) {
			retval = FAILURE;
		} else {
			ZVAL_COPY(return_value, &ent->data);
			retval = SUCCESS;
		}
	} else {
		retval = FAILURE;
	}

	wddx_stack_destroy(&stack);

	return retval;
}
/* }}} */

/* {{{ proto string wddx_serialize_value(mixed var [, string comment])
   Creates a new packet and serializes the given value */
PHP_FUNCTION(wddx_serialize_value)
{
	zval *var;
	char *comment = NULL;
	size_t comment_len = 0;
	wddx_packet *packet;

	if (zend_parse_parameters(ZEND_NUM_ARGS(), "z|s", &var, &comment, &comment_len) == FAILURE) {
		return;
	}

	packet = php_wddx_constructor();

	php_wddx_packet_start(packet, comment, comment_len);
	php_wddx_serialize_var(packet, var, NULL);
	php_wddx_packet_end(packet);
	smart_str_0(packet);

	RETVAL_STR_COPY(packet->s);
	php_wddx_destructor(packet);
}
/* }}} */

/* {{{ proto string wddx_serialize_vars(mixed var_name [, mixed ...])
   Creates a new packet and serializes given variables into a struct */
PHP_FUNCTION(wddx_serialize_vars)
{
	int num_args, i;
	wddx_packet *packet;
	zval *args = NULL;

	if (zend_parse_parameters(ZEND_NUM_ARGS(), "+", &args, &num_args) == FAILURE) {
		return;
	}

	packet = php_wddx_constructor();

	php_wddx_packet_start(packet, NULL, 0);
	php_wddx_add_chunk_static(packet, WDDX_STRUCT_S);

	for (i=0; i<num_args; i++) {
		zval *arg;
		if (!Z_ISREF(args[i])) {
			arg = &args[i];
		} else {
			arg = Z_REFVAL(args[i]);
		}
		if (Z_TYPE_P(arg) != IS_ARRAY && Z_TYPE_P(arg) != IS_OBJECT) {
			convert_to_string_ex(arg);
		}
		php_wddx_add_var(packet, arg);
	}

	php_wddx_add_chunk_static(packet, WDDX_STRUCT_E);
	php_wddx_packet_end(packet);
	smart_str_0(packet);

	RETVAL_STR_COPY(packet->s);
	php_wddx_destructor(packet);
}
/* }}} */

/* {{{ php_wddx_constructor
 */
wddx_packet *php_wddx_constructor(void)
{
	smart_str *packet;

	packet = ecalloc(1, sizeof(smart_str));

	return packet;
}
/* }}} */

/* {{{ php_wddx_destructor
 */
void php_wddx_destructor(wddx_packet *packet)
{
	smart_str_free(packet);
	efree(packet);
}
/* }}} */

/* {{{ proto resource wddx_packet_start([string comment])
   Starts a WDDX packet with optional comment and returns the packet id */
PHP_FUNCTION(wddx_packet_start)
{
	char *comment = NULL;
	size_t comment_len = 0;
	wddx_packet *packet;

	comment = NULL;

	if (zend_parse_parameters(ZEND_NUM_ARGS(), "|s", &comment, &comment_len) == FAILURE) {
		return;
	}

	packet = php_wddx_constructor();

	php_wddx_packet_start(packet, comment, comment_len);
	php_wddx_add_chunk_static(packet, WDDX_STRUCT_S);

	RETURN_RES(zend_register_resource(packet, le_wddx));
}
/* }}} */

/* {{{ proto string wddx_packet_end(resource packet_id)
   Ends specified WDDX packet and returns the string containing the packet */
PHP_FUNCTION(wddx_packet_end)
{
	zval *packet_id;
	wddx_packet *packet = NULL;

	if (zend_parse_parameters(ZEND_NUM_ARGS(), "r", &packet_id) == FAILURE) {
		return;
	}

	if ((packet = (wddx_packet *)zend_fetch_resource(Z_RES_P(packet_id), "WDDX packet ID", le_wddx)) == NULL) {
		RETURN_FALSE;
	}

	php_wddx_add_chunk_static(packet, WDDX_STRUCT_E);

	php_wddx_packet_end(packet);
	smart_str_0(packet);

	RETVAL_STR_COPY(packet->s);

	zend_list_close(Z_RES_P(packet_id));
}
/* }}} */

/* {{{ proto bool wddx_add_vars(resource packet_id,  mixed var_names [, mixed ...])
   Serializes given variables and adds them to packet given by packet_id */
PHP_FUNCTION(wddx_add_vars)
{
	int num_args, i;
	zval *args = NULL;
	zval *packet_id;
	wddx_packet *packet = NULL;

	if (zend_parse_parameters(ZEND_NUM_ARGS(), "r+", &packet_id, &args, &num_args) == FAILURE) {
		return;
	}

	if ((packet = (wddx_packet *)zend_fetch_resource(Z_RES_P(packet_id), "WDDX packet ID", le_wddx)) == NULL) {
		RETURN_FALSE;
	}

	for (i=0; i<num_args; i++) {
		zval *arg;
		if (!Z_ISREF(args[i])) {
			arg = &args[i];
		} else {
			arg = Z_REFVAL(args[i]);
		}
		if (Z_TYPE_P(arg) != IS_ARRAY && Z_TYPE_P(arg) != IS_OBJECT) {
			convert_to_string_ex(arg);
		}
		php_wddx_add_var(packet, arg);
	}

	RETURN_TRUE;
}
/* }}} */

/* {{{ proto mixed wddx_deserialize(mixed packet)
   Deserializes given packet and returns a PHP value */
PHP_FUNCTION(wddx_deserialize)
{
	zval *packet;
	php_stream *stream = NULL;
	zend_string *payload = NULL;

	if (zend_parse_parameters(ZEND_NUM_ARGS(), "z", &packet) == FAILURE) {
		return;
	}

	if (Z_TYPE_P(packet) == IS_STRING) {
		payload = Z_STR_P(packet);
	} else if (Z_TYPE_P(packet) == IS_RESOURCE) {
		php_stream_from_zval(stream, packet);
		if (stream) {
			payload = php_stream_copy_to_mem(stream, PHP_STREAM_COPY_ALL, 0);
		}
	} else {
		php_error_docref(NULL, E_WARNING, "Expecting parameter 1 to be a string or a stream");
		return;
	}

	if (payload == NULL) {
		return;
	}

	php_wddx_deserialize_ex(ZSTR_VAL(payload), ZSTR_LEN(payload), return_value);

	if (stream) {
		efree(payload);
	}
}
/* }}} */

#endif /* HAVE_LIBEXPAT */

/*
 * Local variables:
 * tab-width: 4
 * c-basic-offset: 4
 * End:
 * vim600: sw=4 ts=4 fdm=marker
 * vim<600: sw=4 ts=4
 */<|MERGE_RESOLUTION|>--- conflicted
+++ resolved
@@ -767,15 +767,8 @@
 		ent.type = ST_BOOLEAN;
 		SET_STACK_VARNAME;
 		if (atts) for (i = 0; atts[i]; i++) {
-<<<<<<< HEAD
 			if (!strcmp((char *)atts[i], EL_VALUE) && atts[i+1] && atts[i+1][0]) {
-				ent.type = ST_BOOLEAN;
-				SET_STACK_VARNAME;
-
 				ZVAL_TRUE(&ent.data);
-=======
-			if (!strcmp(atts[i], EL_VALUE) && atts[i+1] && atts[i+1][0]) {
->>>>>>> 12107d61
 				wddx_stack_push((wddx_stack *)stack, &ent, sizeof(st_entry));
 				php_wddx_process_data(user_data, atts[i+1], strlen((char *)atts[i+1]));
 				break;
