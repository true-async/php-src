--- conflicted
+++ resolved
@@ -399,13 +399,7 @@
 
 		php_wddx_add_chunk_ex(packet, ZSTR_VAL(buf), ZSTR_LEN(buf));
 
-<<<<<<< HEAD
 		zend_string_release(buf);
-=======
-		php_wddx_add_chunk_ex(packet, buf, buf_len);
-
-		str_efree(buf);
->>>>>>> 24167095
 	}
 	php_wddx_add_chunk_static(packet, WDDX_STRING_E);
 }
@@ -603,11 +597,7 @@
 		snprintf(tmp_buf, ZSTR_LEN(name_esc) + sizeof(WDDX_VAR_S), WDDX_VAR_S, ZSTR_VAL(name_esc));
 		php_wddx_add_chunk(packet, tmp_buf);
 		efree(tmp_buf);
-<<<<<<< HEAD
 		zend_string_release(name_esc);
-=======
-		str_efree(name_esc);
->>>>>>> 24167095
 	}
 
 	if (Z_TYPE_P(var) == IS_INDIRECT) {
@@ -922,12 +912,8 @@
 
 				if (ent1->varname) {
 					if (!strcmp(ent1->varname, PHP_CLASS_NAME_VAR) &&
-<<<<<<< HEAD
-						Z_TYPE(ent1->data) == IS_STRING && Z_STRLEN(ent1->data) && ent2->type == ST_STRUCT) {
-=======
-						Z_TYPE_P(ent1->data) == IS_STRING && Z_STRLEN_P(ent1->data) &&
-						ent2->type == ST_STRUCT && Z_TYPE_P(ent2->data) == IS_ARRAY) {
->>>>>>> 24167095
+						Z_TYPE(ent1->data) == IS_STRING && Z_STRLEN(ent1->data) &&
+						ent2->type == ST_STRUCT && Z_TYPE(ent2->data) == IS_ARRAY) {
 						zend_bool incomplete_class = 0;
 
 						zend_str_tolower(Z_STRVAL(ent1->data), Z_STRLEN(ent1->data));
