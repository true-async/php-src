/*
   +----------------------------------------------------------------------+
   | Copyright (c) The PHP Group                                          |
   +----------------------------------------------------------------------+
   | This source file is subject to version 3.01 of the PHP license,      |
   | that is bundled with this package in the file LICENSE, and is        |
   | available through the world-wide-web at the following url:           |
   | https://www.php.net/license/3_01.txt                                 |
   | If you did not receive a copy of the PHP license and are unable to   |
   | obtain it through the world-wide-web, please send a note to          |
   | license@php.net so we can mail you a copy immediately.               |
   +----------------------------------------------------------------------+
   | Authors: Stig Sæther Bakken <ssb@php.net>                            |
   |          Thies C. Arntzen <thies@thieso.net>                         |
   |          Sterling Hughes <sterling@php.net>                          |
   +----------------------------------------------------------------------+
 */

#ifdef HAVE_CONFIG_H
#include "config.h"
#endif

#include "php.h"

#include "zend_variables.h"
#include "ext/standard/info.h"
#include "ext/standard/html.h"

#ifdef HAVE_XML

#include "php_xml.h"
# include "ext/standard/head.h"
#ifdef LIBXML_EXPAT_COMPAT
#include "ext/libxml/php_libxml.h"
#endif

#include "xml_arginfo.h"

/* Short-term TODO list:
 * - Implement XML_ExternalEntityParserCreate()
 * - XML_SetCommentHandler
 * - XML_SetCdataSectionHandler
 * - XML_SetParamEntityParsing
 */

/* Long-term TODO list:
 * - Fix the expat library so you can install your own memory manager
 *   functions
 */

/* Known bugs:
 * - Weird things happen with <![CDATA[]]> sections.
 */

ZEND_BEGIN_MODULE_GLOBALS(xml)
	XML_Char *default_encoding;
ZEND_END_MODULE_GLOBALS(xml)

ZEND_DECLARE_MODULE_GLOBALS(xml)

#define XML(v) ZEND_MODULE_GLOBALS_ACCESSOR(xml, v)

typedef struct {
	int case_folding;
	XML_Parser parser;
	XML_Char *target_encoding;

	/* Reference to the object itself, for convenience.
	 * It is not owned, do not release it. */
	zval index;

	/* We return a pointer to these zvals in get_gc(), so it's
	 * important that a) they are adjacent b) object is the first
	 * and c) the number of zvals is kept up to date. */
#define XML_PARSER_NUM_ZVALS 12
	zval object;
	zval startElementHandler;
	zval endElementHandler;
	zval characterDataHandler;
	zval processingInstructionHandler;
	zval defaultHandler;
	zval unparsedEntityDeclHandler;
	zval notationDeclHandler;
	zval externalEntityRefHandler;
	zval unknownEncodingHandler;
	zval startNamespaceDeclHandler;
	zval endNamespaceDeclHandler;

	zend_function *startElementPtr;
	zend_function *endElementPtr;
	zend_function *characterDataPtr;
	zend_function *processingInstructionPtr;
	zend_function *defaultPtr;
	zend_function *unparsedEntityDeclPtr;
	zend_function *notationDeclPtr;
	zend_function *externalEntityRefPtr;
	zend_function *unknownEncodingPtr;
	zend_function *startNamespaceDeclPtr;
	zend_function *endNamespaceDeclPtr;

	zval data;
	zval info;
	int level;
	int toffset;
	int curtag;
	zval *ctag;
	char **ltags;
	int lastwasopen;
	int skipwhite;
	int isparsing;

	XML_Char *baseURI;

	zend_object std;
} xml_parser;


typedef struct {
	XML_Char *name;
	char (*decoding_function)(unsigned short);
	unsigned short (*encoding_function)(unsigned char);
} xml_encoding;

/* {{{ dynamically loadable module stuff */
#ifdef COMPILE_DL_XML
#ifdef ZTS
ZEND_TSRMLS_CACHE_DEFINE()
#endif
ZEND_GET_MODULE(xml)
#endif /* COMPILE_DL_XML */
/* }}} */

#define XML_MAXLEVEL 255 /* XXX this should be dynamic */

#define SKIP_TAGSTART(str) ((str) + (parser->toffset > (int)strlen(str) ? strlen(str) : parser->toffset))

static zend_class_entry *xml_parser_ce;
static zend_object_handlers xml_parser_object_handlers;

/* {{{ function prototypes */
PHP_MINIT_FUNCTION(xml);
PHP_MINFO_FUNCTION(xml);
static PHP_GINIT_FUNCTION(xml);

static zend_object *xml_parser_create_object(zend_class_entry *class_type);
static void xml_parser_free_obj(zend_object *object);
static HashTable *xml_parser_get_gc(zend_object *object, zval **table, int *n);
static zend_function *xml_parser_get_constructor(zend_object *object);

static zend_string *xml_utf8_decode(const XML_Char *, size_t, const XML_Char *);
static void xml_set_handler(zval *, zval *);
inline static unsigned short xml_encode_iso_8859_1(unsigned char);
inline static char xml_decode_iso_8859_1(unsigned short);
inline static unsigned short xml_encode_us_ascii(unsigned char);
inline static char xml_decode_us_ascii(unsigned short);
static void xml_call_handler(xml_parser *, zval *, zend_function *, int, zval *, zval *);
static void _xml_xmlchar_zval(const XML_Char *, int, const XML_Char *, zval *);
static int _xml_xmlcharlen(const XML_Char *);
static void _xml_add_to_info(xml_parser *parser, const char *name);
inline static zend_string *_xml_decode_tag(xml_parser *parser, const XML_Char *tag);

void _xml_startElementHandler(void *, const XML_Char *, const XML_Char **);
void _xml_endElementHandler(void *, const XML_Char *);
void _xml_characterDataHandler(void *, const XML_Char *, int);
void _xml_processingInstructionHandler(void *, const XML_Char *, const XML_Char *);
void _xml_defaultHandler(void *, const XML_Char *, int);
void _xml_unparsedEntityDeclHandler(void *, const XML_Char *, const XML_Char *, const XML_Char *, const XML_Char *, const XML_Char *);
void _xml_notationDeclHandler(void *, const XML_Char *, const XML_Char *, const XML_Char *, const XML_Char *);
int  _xml_externalEntityRefHandler(XML_Parser, const XML_Char *, const XML_Char *, const XML_Char *, const XML_Char *);

void _xml_startNamespaceDeclHandler(void *, const XML_Char *, const XML_Char *);
void _xml_endNamespaceDeclHandler(void *, const XML_Char *);
/* }}} */

#ifdef LIBXML_EXPAT_COMPAT
static const zend_module_dep xml_deps[] = {
	ZEND_MOD_REQUIRED("libxml")
	ZEND_MOD_END
};
#endif

zend_module_entry xml_module_entry = {
#ifdef LIBXML_EXPAT_COMPAT
	STANDARD_MODULE_HEADER_EX, NULL,
	xml_deps,
#else
	STANDARD_MODULE_HEADER,
#endif
	"xml",                /* extension name */
	ext_functions,        /* extension function list */
	PHP_MINIT(xml),       /* extension-wide startup function */
	NULL,                 /* extension-wide shutdown function */
	NULL,                 /* per-request startup function */
	NULL,                 /* per-request shutdown function */
	PHP_MINFO(xml),       /* information function */
	PHP_XML_VERSION,
	PHP_MODULE_GLOBALS(xml), /* globals descriptor */
	PHP_GINIT(xml),          /* globals ctor */
	NULL,                    /* globals dtor */
	NULL,                    /* post deactivate */
	STANDARD_MODULE_PROPERTIES_EX
};

/* All the encoding functions are set to NULL right now, since all
 * the encoding is currently done internally by expat/xmltok.
 */
const xml_encoding xml_encodings[] = {
	{ (XML_Char *)"ISO-8859-1", xml_decode_iso_8859_1, xml_encode_iso_8859_1 },
	{ (XML_Char *)"US-ASCII",   xml_decode_us_ascii,   xml_encode_us_ascii   },
	{ (XML_Char *)"UTF-8",      NULL,                  NULL                  },
	{ (XML_Char *)NULL,         NULL,                  NULL                  }
};

static XML_Memory_Handling_Suite php_xml_mem_hdlrs;

/* }}} */

/* {{{ startup, shutdown and info functions */
static PHP_GINIT_FUNCTION(xml)
{
#if defined(COMPILE_DL_XML) && defined(ZTS)
	ZEND_TSRMLS_CACHE_UPDATE();
#endif
	xml_globals->default_encoding = (XML_Char*)"UTF-8";
}

static void *php_xml_malloc_wrapper(size_t sz)
{
	return emalloc(sz);
}

static void *php_xml_realloc_wrapper(void *ptr, size_t sz)
{
	return erealloc(ptr, sz);
}

static void php_xml_free_wrapper(void *ptr)
{
	if (ptr != NULL) {
		efree(ptr);
	}
}

PHP_MINIT_FUNCTION(xml)
{
	xml_parser_ce = register_class_XMLParser();
	xml_parser_ce->create_object = xml_parser_create_object;

	memcpy(&xml_parser_object_handlers, &std_object_handlers, sizeof(zend_object_handlers));
	xml_parser_object_handlers.offset = XtOffsetOf(xml_parser, std);
	xml_parser_object_handlers.free_obj = xml_parser_free_obj;
	xml_parser_object_handlers.get_gc = xml_parser_get_gc;
	xml_parser_object_handlers.get_constructor = xml_parser_get_constructor;
	xml_parser_object_handlers.clone_obj = NULL;
	xml_parser_object_handlers.compare = zend_objects_not_comparable;

	register_xml_symbols(module_number);

	/* this object should not be pre-initialised at compile time,
	   as the order of members may vary */

	php_xml_mem_hdlrs.malloc_fcn = php_xml_malloc_wrapper;
	php_xml_mem_hdlrs.realloc_fcn = php_xml_realloc_wrapper;
	php_xml_mem_hdlrs.free_fcn = php_xml_free_wrapper;

#ifdef LIBXML_EXPAT_COMPAT
	REGISTER_STRING_CONSTANT("XML_SAX_IMPL", "libxml", CONST_CS|CONST_PERSISTENT);
#else
	REGISTER_STRING_CONSTANT("XML_SAX_IMPL", "expat", CONST_CS|CONST_PERSISTENT);
#endif

	return SUCCESS;
}

PHP_MINFO_FUNCTION(xml)
{
	php_info_print_table_start();
	php_info_print_table_row(2, "XML Support", "active");
	php_info_print_table_row(2, "XML Namespace Support", "active");
#if defined(LIBXML_DOTTED_VERSION) && defined(LIBXML_EXPAT_COMPAT)
	php_info_print_table_row(2, "libxml2 Version", LIBXML_DOTTED_VERSION);
#else
	php_info_print_table_row(2, "EXPAT Version", XML_ExpatVersion());
#endif
	php_info_print_table_end();
}
/* }}} */

/* {{{ extension-internal functions */

static void _xml_xmlchar_zval(const XML_Char *s, int len, const XML_Char *encoding, zval *ret)
{
	if (s == NULL) {
		ZVAL_FALSE(ret);
		return;
	}
	if (len == 0) {
		len = _xml_xmlcharlen(s);
	}
	ZVAL_STR(ret, xml_utf8_decode(s, len, encoding));
}
/* }}} */

static inline xml_parser *xml_parser_from_obj(zend_object *obj) {
	return (xml_parser *)((char *)(obj) - XtOffsetOf(xml_parser, std));
}

#define Z_XMLPARSER_P(zv) xml_parser_from_obj(Z_OBJ_P(zv))

static zend_object *xml_parser_create_object(zend_class_entry *class_type) {
	xml_parser *intern = zend_object_alloc(sizeof(xml_parser), class_type);
	memset(intern, 0, sizeof(xml_parser) - sizeof(zend_object));

	zend_object_std_init(&intern->std, class_type);
	object_properties_init(&intern->std, class_type);
	intern->std.handlers = &xml_parser_object_handlers;

	return &intern->std;
}

static void xml_parser_free_ltags(xml_parser *parser)
{
	if (parser->ltags) {
		int inx;
		for (inx = 0; ((inx < parser->level) && (inx < XML_MAXLEVEL)); inx++)
			efree(parser->ltags[ inx ]);
		efree(parser->ltags);
	}
}

static void xml_parser_free_obj(zend_object *object)
{
	xml_parser *parser = xml_parser_from_obj(object);

	if (parser->parser) {
		XML_ParserFree(parser->parser);
	}
	xml_parser_free_ltags(parser);
	if (!Z_ISUNDEF(parser->startElementHandler)) {
		zval_ptr_dtor(&parser->startElementHandler);
	}
	if (!Z_ISUNDEF(parser->endElementHandler)) {
		zval_ptr_dtor(&parser->endElementHandler);
	}
	if (!Z_ISUNDEF(parser->characterDataHandler)) {
		zval_ptr_dtor(&parser->characterDataHandler);
	}
	if (!Z_ISUNDEF(parser->processingInstructionHandler)) {
		zval_ptr_dtor(&parser->processingInstructionHandler);
	}
	if (!Z_ISUNDEF(parser->defaultHandler)) {
		zval_ptr_dtor(&parser->defaultHandler);
	}
	if (!Z_ISUNDEF(parser->unparsedEntityDeclHandler)) {
		zval_ptr_dtor(&parser->unparsedEntityDeclHandler);
	}
	if (!Z_ISUNDEF(parser->notationDeclHandler)) {
		zval_ptr_dtor(&parser->notationDeclHandler);
	}
	if (!Z_ISUNDEF(parser->externalEntityRefHandler)) {
		zval_ptr_dtor(&parser->externalEntityRefHandler);
	}
	if (!Z_ISUNDEF(parser->unknownEncodingHandler)) {
		zval_ptr_dtor(&parser->unknownEncodingHandler);
	}
	if (!Z_ISUNDEF(parser->startNamespaceDeclHandler)) {
		zval_ptr_dtor(&parser->startNamespaceDeclHandler);
	}
	if (!Z_ISUNDEF(parser->endNamespaceDeclHandler)) {
		zval_ptr_dtor(&parser->endNamespaceDeclHandler);
	}
	if (parser->baseURI) {
		efree(parser->baseURI);
	}
	if (!Z_ISUNDEF(parser->object)) {
		zval_ptr_dtor(&parser->object);
	}

	zend_object_std_dtor(&parser->std);
}

static HashTable *xml_parser_get_gc(zend_object *object, zval **table, int *n)
{
	xml_parser *parser = xml_parser_from_obj(object);
	*table = &parser->object;
	*n = XML_PARSER_NUM_ZVALS;
	return zend_std_get_properties(object);
}

static zend_function *xml_parser_get_constructor(zend_object *object) {
	zend_throw_error(NULL, "Cannot directly construct XMLParser, use xml_parser_create() or xml_parser_create_ns() instead");
	return NULL;
}

/* {{{ xml_set_handler() */
static void xml_set_handler(zval *handler, zval *data)
{
	/* If we have already a handler, release it */
	if (handler) {
		zval_ptr_dtor(handler);
	}

	/* IS_ARRAY might indicate that we're using array($obj, 'method') syntax */
	if (Z_TYPE_P(data) != IS_ARRAY && Z_TYPE_P(data) != IS_OBJECT) {
		convert_to_string(data);
		if (Z_STRLEN_P(data) == 0) {
			ZVAL_UNDEF(handler);
			return;
		}
	}

	ZVAL_COPY(handler, data);
}
/* }}} */

/* {{{ xml_call_handler() */
static void xml_call_handler(xml_parser *parser, zval *handler, zend_function *function_ptr, int argc, zval *argv, zval *retval)
{
	int i;

	ZVAL_UNDEF(retval);
	if (parser && handler && !EG(exception)) {
		int result;
		zend_fcall_info fci;

		fci.size = sizeof(fci);
		ZVAL_COPY_VALUE(&fci.function_name, handler);
		fci.object = Z_OBJ(parser->object);
		fci.retval = retval;
		fci.param_count = argc;
		fci.params = argv;
		fci.named_params = NULL;

		result = zend_call_function(&fci, NULL);
		if (result == FAILURE) {
			zval *method;
			zval *obj;

			if (Z_TYPE_P(handler) == IS_STRING) {
				php_error_docref(NULL, E_WARNING, "Unable to call handler %s()", Z_STRVAL_P(handler));
			} else if (Z_TYPE_P(handler) == IS_ARRAY &&
					   (obj = zend_hash_index_find(Z_ARRVAL_P(handler), 0)) != NULL &&
					   (method = zend_hash_index_find(Z_ARRVAL_P(handler), 1)) != NULL &&
					   Z_TYPE_P(obj) == IS_OBJECT &&
					   Z_TYPE_P(method) == IS_STRING) {
				php_error_docref(NULL, E_WARNING, "Unable to call handler %s::%s()", ZSTR_VAL(Z_OBJCE_P(obj)->name), Z_STRVAL_P(method));
			} else
				php_error_docref(NULL, E_WARNING, "Unable to call handler");
		}
	}
	for (i = 0; i < argc; i++) {
		zval_ptr_dtor(&argv[i]);
	}
}
/* }}} */

/* {{{ xml_encode_iso_8859_1() */
inline static unsigned short xml_encode_iso_8859_1(unsigned char c)
{
	return (unsigned short)c;
}
/* }}} */

/* {{{ xml_decode_iso_8859_1() */
inline static char xml_decode_iso_8859_1(unsigned short c)
{
	return (char)(c > 0xff ? '?' : c);
}
/* }}} */

/* {{{ xml_encode_us_ascii() */
inline static unsigned short xml_encode_us_ascii(unsigned char c)
{
	return (unsigned short)c;
}
/* }}} */

/* {{{ xml_decode_us_ascii() */
inline static char xml_decode_us_ascii(unsigned short c)
{
	return (char)(c > 0x7f ? '?' : c);
}
/* }}} */

/* {{{ xml_get_encoding() */
static const xml_encoding *xml_get_encoding(const XML_Char *name)
{
	const xml_encoding *enc = &xml_encodings[0];

	while (enc && enc->name) {
		if (strcasecmp((char *)name, (char *)enc->name) == 0) {
			return enc;
		}
		enc++;
	}
	return NULL;
}
/* }}} */

/* {{{ xml_utf8_decode() */
static zend_string *xml_utf8_decode(const XML_Char *s, size_t len, const XML_Char *encoding)
{
	size_t pos = 0;
	unsigned int c;
	char (*decoder)(unsigned short) = NULL;
	const xml_encoding *enc = xml_get_encoding(encoding);
	zend_string *str;

	if (enc) {
		decoder = enc->decoding_function;
	}

	if (decoder == NULL) {
		/* If the target encoding was unknown, or no decoder function
		 * was specified, return the UTF-8-encoded data as-is.
		 */
		str = zend_string_init((char *)s, len, 0);
		return str;
	}

	str = zend_string_alloc(len, 0);
	ZSTR_LEN(str) = 0;
	while (pos < len) {
		zend_result status = FAILURE;
		c = php_next_utf8_char((const unsigned char*)s, len, &pos, &status);

		if (status == FAILURE || c > 0xFFU) {
			c = '?';
		}

		ZSTR_VAL(str)[ZSTR_LEN(str)++] = decoder ? (unsigned int)decoder(c) : c;
	}
	ZSTR_VAL(str)[ZSTR_LEN(str)] = '\0';
	if (ZSTR_LEN(str) < len) {
		str = zend_string_truncate(str, ZSTR_LEN(str), 0);
	}

	return str;
}
/* }}} */

/* {{{ _xml_xmlcharlen() */
static int _xml_xmlcharlen(const XML_Char *s)
{
	int len = 0;

	while (*s) {
		len++;
		s++;
	}
	return len;
}
/* }}} */

/* {{{ _xml_add_to_info() */
static void _xml_add_to_info(xml_parser *parser, const char *name)
{
	zval *element;

	if (Z_ISUNDEF(parser->info)) {
		return;
	}

	size_t name_len = strlen(name);
	if ((element = zend_hash_str_find(Z_ARRVAL(parser->info), name, name_len)) == NULL) {
		zval values;
		array_init(&values);
		element = zend_hash_str_update(Z_ARRVAL(parser->info), name, name_len, &values);
	}

	add_next_index_long(element, parser->curtag);

	parser->curtag++;
}
/* }}} */

/* {{{ _xml_decode_tag() */
static zend_string *_xml_decode_tag(xml_parser *parser, const XML_Char *tag)
{
	zend_string *str;

	str = xml_utf8_decode(tag, _xml_xmlcharlen(tag), parser->target_encoding);

	if (parser->case_folding) {
		zend_str_toupper(ZSTR_VAL(str), ZSTR_LEN(str));
	}

	return str;
}
/* }}} */

/* {{{ _xml_startElementHandler() */
void _xml_startElementHandler(void *userData, const XML_Char *name, const XML_Char **attributes)
{
	xml_parser *parser = (xml_parser *)userData;
	const char **attrs = (const char **) attributes;
	zend_string *att, *tag_name, *val;
	zval retval, args[3];

	if (!parser) {
		return;
	}

	parser->level++;

	tag_name = _xml_decode_tag(parser, name);

	if (!Z_ISUNDEF(parser->startElementHandler)) {
		ZVAL_COPY(&args[0], &parser->index);
		ZVAL_STRING(&args[1], SKIP_TAGSTART(ZSTR_VAL(tag_name)));
		array_init(&args[2]);

		while (attributes && *attributes) {
			zval tmp;

			att = _xml_decode_tag(parser, attributes[0]);
			val = xml_utf8_decode(attributes[1], strlen((char *)attributes[1]), parser->target_encoding);

			ZVAL_STR(&tmp, val);
			zend_symtable_update(Z_ARRVAL(args[2]), att, &tmp);

			attributes += 2;

			zend_string_release_ex(att, 0);
		}

		xml_call_handler(parser, &parser->startElementHandler, parser->startElementPtr, 3, args, &retval);
		zval_ptr_dtor(&retval);
	}

	if (!Z_ISUNDEF(parser->data) && !EG(exception)) {
		if (parser->level <= XML_MAXLEVEL)  {
			zval tag, atr;
			int atcnt = 0;

<<<<<<< HEAD
			array_init(&tag);
			array_init(&atr);

			_xml_add_to_info(parser, ZSTR_VAL(tag_name) + parser->toffset);
=======
				char *skipped_tag_name = SKIP_TAGSTART(ZSTR_VAL(tag_name));

				_xml_add_to_info(parser, skipped_tag_name);

				add_assoc_string(&tag, "tag", skipped_tag_name);
				add_assoc_string(&tag, "type", "open");
				add_assoc_long(&tag, "level", parser->level);
>>>>>>> 74d548bf

			add_assoc_string(&tag, "tag", SKIP_TAGSTART(ZSTR_VAL(tag_name))); /* cast to avoid gcc-warning */
			add_assoc_string(&tag, "type", "open");
			add_assoc_long(&tag, "level", parser->level);

			parser->ltags[parser->level-1] = estrdup(ZSTR_VAL(tag_name));
			parser->lastwasopen = 1;

			attributes = (const XML_Char **) attrs;

			while (attributes && *attributes) {
				zval tmp;

				att = _xml_decode_tag(parser, attributes[0]);
				val = xml_utf8_decode(attributes[1], strlen((char *)attributes[1]), parser->target_encoding);

				ZVAL_STR(&tmp, val);
				zend_symtable_update(Z_ARRVAL(atr), att, &tmp);

				atcnt++;
				attributes += 2;

				zend_string_release_ex(att, 0);
			}

			if (atcnt) {
				zend_hash_str_add(Z_ARRVAL(tag), "attributes", sizeof("attributes") - 1, &atr);
			} else {
				zval_ptr_dtor(&atr);
			}

			parser->ctag = zend_hash_next_index_insert(Z_ARRVAL(parser->data), &tag);
		} else if (parser->level == (XML_MAXLEVEL + 1)) {
						php_error_docref(NULL, E_WARNING, "Maximum depth exceeded - Results truncated");
		}
	}

	zend_string_release_ex(tag_name, 0);
}
/* }}} */

/* {{{ _xml_endElementHandler() */
void _xml_endElementHandler(void *userData, const XML_Char *name)
{
	xml_parser *parser = (xml_parser *)userData;

	if (!parser) {
		return;
	}

	zval retval, args[2];

	zend_string *tag_name = _xml_decode_tag(parser, name);

	if (!Z_ISUNDEF(parser->endElementHandler)) {
		ZVAL_COPY(&args[0], &parser->index);
		ZVAL_STRING(&args[1], SKIP_TAGSTART(ZSTR_VAL(tag_name)));

		xml_call_handler(parser, &parser->endElementHandler, parser->endElementPtr, 2, args, &retval);
		zval_ptr_dtor(&retval);
	}

	if (!Z_ISUNDEF(parser->data) && !EG(exception)) {
		zval tag;

<<<<<<< HEAD
		if (parser->lastwasopen) {
			add_assoc_string(parser->ctag, "type", "complete");
		} else {
			array_init(&tag);

			_xml_add_to_info(parser, ZSTR_VAL(tag_name) + parser->toffset);
=======
				char *skipped_tag_name = SKIP_TAGSTART(ZSTR_VAL(tag_name));

				_xml_add_to_info(parser, skipped_tag_name);

				add_assoc_string(&tag, "tag", skipped_tag_name);
				add_assoc_string(&tag, "type", "close");
				add_assoc_long(&tag, "level", parser->level);
>>>>>>> 74d548bf

			add_assoc_string(&tag, "tag", SKIP_TAGSTART(ZSTR_VAL(tag_name))); /* cast to avoid gcc-warning */
			add_assoc_string(&tag, "type", "close");
			add_assoc_long(&tag, "level", parser->level);

			zend_hash_next_index_insert(Z_ARRVAL(parser->data), &tag);
		}

		parser->lastwasopen = 0;
	}

	zend_string_release_ex(tag_name, 0);

	if ((parser->ltags) && (parser->level <= XML_MAXLEVEL)) {
		efree(parser->ltags[parser->level-1]);
	}

	parser->level--;
}
/* }}} */

/* {{{ _xml_characterDataHandler() */
void _xml_characterDataHandler(void *userData, const XML_Char *s, int len)
{
	xml_parser *parser = (xml_parser *)userData;

	if (!parser) {
		return;
	}

	zval retval, args[2];

	if (!Z_ISUNDEF(parser->characterDataHandler)) {
		ZVAL_COPY(&args[0], &parser->index);
		_xml_xmlchar_zval(s, len, parser->target_encoding, &args[1]);
		xml_call_handler(parser, &parser->characterDataHandler, parser->characterDataPtr, 2, args, &retval);
		zval_ptr_dtor(&retval);
	}

	if (Z_ISUNDEF(parser->data) || EG(exception)) {
		return;
	}

	bool doprint = 0;
	zend_string *decoded_value;
	decoded_value = xml_utf8_decode(s, len, parser->target_encoding);
	if (parser->skipwhite) {
		for (size_t i = 0; i < ZSTR_LEN(decoded_value); i++) {
			switch (ZSTR_VAL(decoded_value)[i]) {
				case ' ':
				case '\t':
				case '\n':
					continue;
				default:
					doprint = 1;
					break;
			}
			if (doprint) {
				break;
			}
		}
	}
	if (parser->lastwasopen) {
		zval *myval;
		/* check if the current tag already has a value - if yes append to that! */
		if ((myval = zend_hash_str_find(Z_ARRVAL_P(parser->ctag), "value", sizeof("value") - 1))) {
			size_t newlen = Z_STRLEN_P(myval) + ZSTR_LEN(decoded_value);
			Z_STR_P(myval) = zend_string_extend(Z_STR_P(myval), newlen, 0);
			strncpy(Z_STRVAL_P(myval) + Z_STRLEN_P(myval) - ZSTR_LEN(decoded_value),
					ZSTR_VAL(decoded_value), ZSTR_LEN(decoded_value) + 1);
			zend_string_release_ex(decoded_value, 0);
		} else {
			if (doprint || (! parser->skipwhite)) {
				add_assoc_str(parser->ctag, "value", decoded_value);
			} else {
				zend_string_release_ex(decoded_value, 0);
			}
		}
	} else {
		zval tag;
		zval *curtag, *mytype, *myval;
		ZEND_HASH_REVERSE_FOREACH_VAL(Z_ARRVAL(parser->data), curtag) {
			if ((mytype = zend_hash_str_find(Z_ARRVAL_P(curtag),"type", sizeof("type") - 1))) {
				if (zend_string_equals_literal(Z_STR_P(mytype), "cdata")) {
					if ((myval = zend_hash_str_find(Z_ARRVAL_P(curtag), "value", sizeof("value") - 1))) {
						size_t newlen = Z_STRLEN_P(myval) + ZSTR_LEN(decoded_value);
						Z_STR_P(myval) = zend_string_extend(Z_STR_P(myval), newlen, 0);
						strncpy(Z_STRVAL_P(myval) + Z_STRLEN_P(myval) - ZSTR_LEN(decoded_value),
								ZSTR_VAL(decoded_value), ZSTR_LEN(decoded_value) + 1);
						zend_string_release_ex(decoded_value, 0);
						return;
					}
				}
			}
			break;
		} ZEND_HASH_FOREACH_END();
		if (parser->level <= XML_MAXLEVEL && parser->level > 0 && (doprint || (! parser->skipwhite))) {
			array_init(&tag);
			_xml_add_to_info(parser,SKIP_TAGSTART(parser->ltags[parser->level-1]));
			add_assoc_string(&tag, "tag", SKIP_TAGSTART(parser->ltags[parser->level-1]));
			add_assoc_str(&tag, "value", decoded_value);
			add_assoc_string(&tag, "type", "cdata");
			add_assoc_long(&tag, "level", parser->level);
			zend_hash_next_index_insert(Z_ARRVAL(parser->data), &tag);
		} else if (parser->level == (XML_MAXLEVEL + 1)) {
								php_error_docref(NULL, E_WARNING, "Maximum depth exceeded - Results truncated");
		} else {
			zend_string_release_ex(decoded_value, 0);
		}
	}
}
/* }}} */

/* {{{ _xml_processingInstructionHandler() */
void _xml_processingInstructionHandler(void *userData, const XML_Char *target, const XML_Char *data)
{
	xml_parser *parser = (xml_parser *)userData;

	if (!parser || Z_ISUNDEF(parser->processingInstructionHandler)) {
		return;
	}

	zval retval, args[3];

	ZVAL_COPY(&args[0], &parser->index);
	_xml_xmlchar_zval(target, 0, parser->target_encoding, &args[1]);
	_xml_xmlchar_zval(data, 0, parser->target_encoding, &args[2]);
	xml_call_handler(parser, &parser->processingInstructionHandler, parser->processingInstructionPtr, 3, args, &retval);
	zval_ptr_dtor(&retval);
}
/* }}} */

/* {{{ _xml_defaultHandler() */
void _xml_defaultHandler(void *userData, const XML_Char *s, int len)
{
	xml_parser *parser = (xml_parser *)userData;

	if (!parser || Z_ISUNDEF(parser->defaultHandler)) {
		return;
	}

	zval retval, args[2];

	ZVAL_COPY(&args[0], &parser->index);
	_xml_xmlchar_zval(s, len, parser->target_encoding, &args[1]);
	xml_call_handler(parser, &parser->defaultHandler, parser->defaultPtr, 2, args, &retval);
	zval_ptr_dtor(&retval);
}
/* }}} */

/* {{{ _xml_unparsedEntityDeclHandler() */
void _xml_unparsedEntityDeclHandler(void *userData,
	const XML_Char *entityName, const XML_Char *base, const XML_Char *systemId,
	const XML_Char *publicId, const XML_Char *notationName)
{
	xml_parser *parser = (xml_parser *)userData;

	if (!parser || Z_ISUNDEF(parser->unparsedEntityDeclHandler)) {
		return;
	}

	zval retval, args[6];

	ZVAL_COPY(&args[0], &parser->index);
	_xml_xmlchar_zval(entityName, 0, parser->target_encoding, &args[1]);
	_xml_xmlchar_zval(base, 0, parser->target_encoding, &args[2]);
	_xml_xmlchar_zval(systemId, 0, parser->target_encoding, &args[3]);
	_xml_xmlchar_zval(publicId, 0, parser->target_encoding, &args[4]);
	_xml_xmlchar_zval(notationName, 0, parser->target_encoding, &args[5]);
	xml_call_handler(parser, &parser->unparsedEntityDeclHandler, parser->unparsedEntityDeclPtr, 6, args, &retval);
	zval_ptr_dtor(&retval);
}
/* }}} */

/* {{{ _xml_notationDeclHandler() */
void _xml_notationDeclHandler(void *userData, const XML_Char *notationName,
	const XML_Char *base, const XML_Char *systemId, const XML_Char *publicId)
{
	xml_parser *parser = (xml_parser *)userData;

	if (!parser || Z_ISUNDEF(parser->notationDeclHandler)) {
		return;
	}

	zval retval, args[5];

	ZVAL_COPY(&args[0], &parser->index);
	_xml_xmlchar_zval(notationName, 0, parser->target_encoding, &args[1]);
	_xml_xmlchar_zval(base, 0, parser->target_encoding, &args[2]);
	_xml_xmlchar_zval(systemId, 0, parser->target_encoding, &args[3]);
	_xml_xmlchar_zval(publicId, 0, parser->target_encoding, &args[4]);
	xml_call_handler(parser, &parser->notationDeclHandler, parser->notationDeclPtr, 5, args, &retval);
	zval_ptr_dtor(&retval);
}
/* }}} */

/* {{{ _xml_externalEntityRefHandler() */
int _xml_externalEntityRefHandler(XML_Parser parserPtr, const XML_Char *openEntityNames,
	const XML_Char *base, const XML_Char *systemId, const XML_Char *publicId)
{
	xml_parser *parser = XML_GetUserData(parserPtr);

	if (!parser || Z_ISUNDEF(parser->externalEntityRefHandler)) {
		return 0;
	}

	int ret = 0; /* abort if no handler is set (should be configurable?) */
	zval retval, args[5];

	ZVAL_COPY(&args[0], &parser->index);
	_xml_xmlchar_zval(openEntityNames, 0, parser->target_encoding, &args[1]);
	_xml_xmlchar_zval(base, 0, parser->target_encoding, &args[2]);
	_xml_xmlchar_zval(systemId, 0, parser->target_encoding, &args[3]);
	_xml_xmlchar_zval(publicId, 0, parser->target_encoding, &args[4]);
	xml_call_handler(parser, &parser->externalEntityRefHandler, parser->externalEntityRefPtr, 5, args, &retval);
	if (!Z_ISUNDEF(retval)) {
		convert_to_long(&retval);
		ret = Z_LVAL(retval);
	} else {
		ret = 0;
	}

	return ret;
}
/* }}} */

/* {{{ _xml_startNamespaceDeclHandler() */
void _xml_startNamespaceDeclHandler(void *userData,const XML_Char *prefix, const XML_Char *uri)
{
	xml_parser *parser = (xml_parser *)userData;

	if (!parser || Z_ISUNDEF(parser->startNamespaceDeclHandler)) {
		return;
	}

	zval retval, args[3];

	ZVAL_COPY(&args[0], &parser->index);
	_xml_xmlchar_zval(prefix, 0, parser->target_encoding, &args[1]);
	_xml_xmlchar_zval(uri, 0, parser->target_encoding, &args[2]);
	xml_call_handler(parser, &parser->startNamespaceDeclHandler, parser->startNamespaceDeclPtr, 3, args, &retval);
	zval_ptr_dtor(&retval);
}
/* }}} */

/* {{{ _xml_endNamespaceDeclHandler() */
void _xml_endNamespaceDeclHandler(void *userData, const XML_Char *prefix)
{
	xml_parser *parser = (xml_parser *)userData;

	if (!parser || Z_ISUNDEF(parser->endNamespaceDeclHandler)) {
		return;
	}

	zval retval, args[2];

	ZVAL_COPY(&args[0], &parser->index);
	_xml_xmlchar_zval(prefix, 0, parser->target_encoding, &args[1]);
	xml_call_handler(parser, &parser->endNamespaceDeclHandler, parser->endNamespaceDeclPtr, 2, args, &retval);
	zval_ptr_dtor(&retval);
}
/* }}} */

/************************* EXTENSION FUNCTIONS *************************/

static void php_xml_parser_create_impl(INTERNAL_FUNCTION_PARAMETERS, int ns_support) /* {{{ */
{
	xml_parser *parser;
	int auto_detect = 0;

	zend_string *encoding_param = NULL;

	char *ns_param = NULL;
	size_t ns_param_len = 0;

	XML_Char *encoding;

	if (zend_parse_parameters(ZEND_NUM_ARGS(), (ns_support ? "|S!s": "|S!"), &encoding_param, &ns_param, &ns_param_len) == FAILURE) {
		RETURN_THROWS();
	}

	if (encoding_param != NULL) {
		/* The supported encoding types are hardcoded here because
		 * we are limited to the encodings supported by expat/xmltok.
		 */
		if (ZSTR_LEN(encoding_param) == 0) {
			encoding = XML(default_encoding);
			auto_detect = 1;
		} else if (zend_string_equals_literal_ci(encoding_param, "ISO-8859-1")) {
			encoding = (XML_Char*)"ISO-8859-1";
		} else if (zend_string_equals_literal_ci(encoding_param, "UTF-8")) {
			encoding = (XML_Char*)"UTF-8";
		} else if (zend_string_equals_literal_ci(encoding_param, "US-ASCII")) {
			encoding = (XML_Char*)"US-ASCII";
		} else {
			zend_argument_value_error(1, "is not a supported source encoding");
			RETURN_THROWS();
		}
	} else {
		encoding = XML(default_encoding);
	}

	if (ns_support && ns_param == NULL){
		ns_param = ":";
	}

	object_init_ex(return_value, xml_parser_ce);
	parser = Z_XMLPARSER_P(return_value);
	parser->parser = XML_ParserCreate_MM((auto_detect ? NULL : encoding),
	                                     &php_xml_mem_hdlrs, (XML_Char*)ns_param);

	parser->target_encoding = encoding;
	parser->case_folding = 1;
	parser->isparsing = 0;

	XML_SetUserData(parser->parser, parser);
	ZVAL_COPY_VALUE(&parser->index, return_value);
}
/* }}} */

/* {{{ Create an XML parser */
PHP_FUNCTION(xml_parser_create)
{
	php_xml_parser_create_impl(INTERNAL_FUNCTION_PARAM_PASSTHRU, 0);
}
/* }}} */

/* {{{ Create an XML parser */
PHP_FUNCTION(xml_parser_create_ns)
{
	php_xml_parser_create_impl(INTERNAL_FUNCTION_PARAM_PASSTHRU, 1);
}
/* }}} */

/* {{{ Set up object which should be used for callbacks */
PHP_FUNCTION(xml_set_object)
{
	xml_parser *parser;
	zval *pind, *mythis;

	if (zend_parse_parameters(ZEND_NUM_ARGS(), "Oo", &pind, xml_parser_ce, &mythis) == FAILURE) {
		RETURN_THROWS();
	}

	parser = Z_XMLPARSER_P(pind);

	zval_ptr_dtor(&parser->object);
	ZVAL_OBJ_COPY(&parser->object, Z_OBJ_P(mythis));

	RETURN_TRUE;
}
/* }}} */

/* {{{ Set up start and end element handlers */
PHP_FUNCTION(xml_set_element_handler)
{
	xml_parser *parser;
	zval *pind, *shdl, *ehdl;

	if (zend_parse_parameters(ZEND_NUM_ARGS(), "Ozz", &pind, xml_parser_ce, &shdl, &ehdl) == FAILURE) {
		RETURN_THROWS();
	}

	parser = Z_XMLPARSER_P(pind);
	xml_set_handler(&parser->startElementHandler, shdl);
	xml_set_handler(&parser->endElementHandler, ehdl);
	XML_SetElementHandler(parser->parser, _xml_startElementHandler, _xml_endElementHandler);

	RETURN_TRUE;
}
/* }}} */

/* {{{ Set up character data handler */
PHP_FUNCTION(xml_set_character_data_handler)
{
	xml_parser *parser;
	zval *pind, *hdl;

	if (zend_parse_parameters(ZEND_NUM_ARGS(), "Oz", &pind, xml_parser_ce, &hdl) == FAILURE) {
		RETURN_THROWS();
	}

	parser = Z_XMLPARSER_P(pind);
	xml_set_handler(&parser->characterDataHandler, hdl);
	XML_SetCharacterDataHandler(parser->parser, _xml_characterDataHandler);

	RETURN_TRUE;
}
/* }}} */

/* {{{ Set up processing instruction (PI) handler */
PHP_FUNCTION(xml_set_processing_instruction_handler)
{
	xml_parser *parser;
	zval *pind, *hdl;

	if (zend_parse_parameters(ZEND_NUM_ARGS(), "Oz", &pind, xml_parser_ce, &hdl) == FAILURE) {
		RETURN_THROWS();
	}

	parser = Z_XMLPARSER_P(pind);
	xml_set_handler(&parser->processingInstructionHandler, hdl);
	XML_SetProcessingInstructionHandler(parser->parser, _xml_processingInstructionHandler);

	RETURN_TRUE;
}
/* }}} */

/* {{{ Set up default handler */
PHP_FUNCTION(xml_set_default_handler)
{
	xml_parser *parser;
	zval *pind, *hdl;

	if (zend_parse_parameters(ZEND_NUM_ARGS(), "Oz", &pind, xml_parser_ce, &hdl) == FAILURE) {
		RETURN_THROWS();
	}

	parser = Z_XMLPARSER_P(pind);
	xml_set_handler(&parser->defaultHandler, hdl);
	XML_SetDefaultHandler(parser->parser, _xml_defaultHandler);

	RETURN_TRUE;
}
/* }}} */

/* {{{ Set up unparsed entity declaration handler */
PHP_FUNCTION(xml_set_unparsed_entity_decl_handler)
{
	xml_parser *parser;
	zval *pind, *hdl;

	if (zend_parse_parameters(ZEND_NUM_ARGS(), "Oz", &pind, xml_parser_ce, &hdl) == FAILURE) {
		RETURN_THROWS();
	}

	parser = Z_XMLPARSER_P(pind);
	xml_set_handler(&parser->unparsedEntityDeclHandler, hdl);
	XML_SetUnparsedEntityDeclHandler(parser->parser, _xml_unparsedEntityDeclHandler);

	RETURN_TRUE;
}
/* }}} */

/* {{{ Set up notation declaration handler */
PHP_FUNCTION(xml_set_notation_decl_handler)
{
	xml_parser *parser;
	zval *pind, *hdl;

	if (zend_parse_parameters(ZEND_NUM_ARGS(), "Oz", &pind, xml_parser_ce, &hdl) == FAILURE) {
		RETURN_THROWS();
	}

	parser = Z_XMLPARSER_P(pind);
	xml_set_handler(&parser->notationDeclHandler, hdl);
	XML_SetNotationDeclHandler(parser->parser, _xml_notationDeclHandler);

	RETURN_TRUE;
}
/* }}} */

/* {{{ Set up external entity reference handler */
PHP_FUNCTION(xml_set_external_entity_ref_handler)
{
	xml_parser *parser;
	zval *pind, *hdl;

	if (zend_parse_parameters(ZEND_NUM_ARGS(), "Oz", &pind, xml_parser_ce, &hdl) == FAILURE) {
		RETURN_THROWS();
	}

	parser = Z_XMLPARSER_P(pind);
	xml_set_handler(&parser->externalEntityRefHandler, hdl);
	XML_SetExternalEntityRefHandler(parser->parser, (void *) _xml_externalEntityRefHandler);

	RETURN_TRUE;
}
/* }}} */

/* {{{ Set up character data handler */
PHP_FUNCTION(xml_set_start_namespace_decl_handler)
{
	xml_parser *parser;
	zval *pind, *hdl;

	if (zend_parse_parameters(ZEND_NUM_ARGS(), "Oz", &pind, xml_parser_ce, &hdl) == FAILURE) {
		RETURN_THROWS();
	}

	parser = Z_XMLPARSER_P(pind);
	xml_set_handler(&parser->startNamespaceDeclHandler, hdl);
	XML_SetStartNamespaceDeclHandler(parser->parser, _xml_startNamespaceDeclHandler);

	RETURN_TRUE;
}
/* }}} */

/* {{{ Set up character data handler */
PHP_FUNCTION(xml_set_end_namespace_decl_handler)
{
	xml_parser *parser;
	zval *pind, *hdl;

	if (zend_parse_parameters(ZEND_NUM_ARGS(), "Oz", &pind, xml_parser_ce, &hdl) == FAILURE) {
		RETURN_THROWS();
	}

	parser = Z_XMLPARSER_P(pind);
	xml_set_handler(&parser->endNamespaceDeclHandler, hdl);
	XML_SetEndNamespaceDeclHandler(parser->parser, _xml_endNamespaceDeclHandler);

	RETURN_TRUE;
}
/* }}} */

/* {{{ Start parsing an XML document */
PHP_FUNCTION(xml_parse)
{
	xml_parser *parser;
	zval *pind;
	char *data;
	size_t data_len;
	int ret;
	bool isFinal = 0;

	if (zend_parse_parameters(ZEND_NUM_ARGS(), "Os|b", &pind, xml_parser_ce, &data, &data_len, &isFinal) == FAILURE) {
		RETURN_THROWS();
	}

	parser = Z_XMLPARSER_P(pind);
	if (parser->isparsing) {
		zend_throw_error(NULL, "Parser must not be called recursively");
		RETURN_THROWS();
	}
	parser->isparsing = 1;
	ret = XML_Parse(parser->parser, (XML_Char*)data, data_len, isFinal);
	parser->isparsing = 0;
	RETVAL_LONG(ret);
}

/* }}} */

/* {{{ Parsing a XML document */
PHP_FUNCTION(xml_parse_into_struct)
{
	xml_parser *parser;
	zval *pind, *xdata, *info = NULL;
	char *data;
	size_t data_len;
	int ret;

	if (zend_parse_parameters(ZEND_NUM_ARGS(), "Osz|z", &pind, xml_parser_ce, &data, &data_len, &xdata, &info) == FAILURE) {
		RETURN_THROWS();
	}

	parser = Z_XMLPARSER_P(pind);

	if (parser->isparsing) {
		php_error_docref(NULL, E_WARNING, "Parser must not be called recursively");
		RETURN_FALSE;
	}

	if (info) {
		info = zend_try_array_init(info);
		if (!info) {
			RETURN_THROWS();
		}
	}

	xdata = zend_try_array_init(xdata);
	if (!xdata) {
		RETURN_THROWS();
	}

	ZVAL_COPY_VALUE(&parser->data, xdata);

	if (info) {
		ZVAL_COPY_VALUE(&parser->info, info);
	}

	parser->level = 0;
	xml_parser_free_ltags(parser);
	parser->ltags = safe_emalloc(XML_MAXLEVEL, sizeof(char *), 0);
	memset(parser->ltags, 0, XML_MAXLEVEL * sizeof(char *));

	XML_SetElementHandler(parser->parser, _xml_startElementHandler, _xml_endElementHandler);
	XML_SetCharacterDataHandler(parser->parser, _xml_characterDataHandler);

	parser->isparsing = 1;
	ret = XML_Parse(parser->parser, (XML_Char*)data, data_len, 1);
	parser->isparsing = 0;

	RETVAL_LONG(ret);
}
/* }}} */

/* {{{ Get XML parser error code */
PHP_FUNCTION(xml_get_error_code)
{
	xml_parser *parser;
	zval *pind;

	if (zend_parse_parameters(ZEND_NUM_ARGS(), "O", &pind, xml_parser_ce) == FAILURE) {
		RETURN_THROWS();
	}

	parser = Z_XMLPARSER_P(pind);
	RETURN_LONG((zend_long)XML_GetErrorCode(parser->parser));
}
/* }}} */

/* {{{ Get XML parser error string */
PHP_FUNCTION(xml_error_string)
{
	zend_long code;
	char *str;

	if (zend_parse_parameters(ZEND_NUM_ARGS(), "l", &code) == FAILURE) {
		RETURN_THROWS();
	}

	str = (char *)XML_ErrorString((int)code);
	if (str) {
		RETVAL_STRING(str);
	}
}
/* }}} */

/* {{{ Get current line number for an XML parser */
PHP_FUNCTION(xml_get_current_line_number)
{
	xml_parser *parser;
	zval *pind;

	if (zend_parse_parameters(ZEND_NUM_ARGS(), "O", &pind, xml_parser_ce) == FAILURE) {
		RETURN_THROWS();
	}

	parser = Z_XMLPARSER_P(pind);
	RETVAL_LONG(XML_GetCurrentLineNumber(parser->parser));
}
/* }}} */

/* {{{ Get current column number for an XML parser */
PHP_FUNCTION(xml_get_current_column_number)
{
	xml_parser *parser;
	zval *pind;

	if (zend_parse_parameters(ZEND_NUM_ARGS(), "O", &pind, xml_parser_ce) == FAILURE) {
		RETURN_THROWS();
	}

	parser = Z_XMLPARSER_P(pind);
	RETVAL_LONG(XML_GetCurrentColumnNumber(parser->parser));
}
/* }}} */

/* {{{ Get current byte index for an XML parser */
PHP_FUNCTION(xml_get_current_byte_index)
{
	xml_parser *parser;
	zval *pind;

	if (zend_parse_parameters(ZEND_NUM_ARGS(), "O", &pind, xml_parser_ce) == FAILURE) {
		RETURN_THROWS();
	}

	parser = Z_XMLPARSER_P(pind);
	RETVAL_LONG(XML_GetCurrentByteIndex(parser->parser));
}
/* }}} */

/* {{{ Free an XML parser */
PHP_FUNCTION(xml_parser_free)
{
	zval *pind;
	xml_parser *parser;

	if (zend_parse_parameters(ZEND_NUM_ARGS(), "O", &pind, xml_parser_ce) == FAILURE) {
		RETURN_THROWS();
	}

	parser = Z_XMLPARSER_P(pind);
	if (parser->isparsing == 1) {
		php_error_docref(NULL, E_WARNING, "Parser cannot be freed while it is parsing");
		RETURN_FALSE;
	}

	RETURN_TRUE;
}
/* }}} */

/* {{{ Set options in an XML parser */
PHP_FUNCTION(xml_parser_set_option)
{
	xml_parser *parser;
	zval *pind, *val;
	zend_long opt;

	if (zend_parse_parameters(ZEND_NUM_ARGS(), "Olz", &pind, xml_parser_ce, &opt, &val) == FAILURE) {
		RETURN_THROWS();
	}

	parser = Z_XMLPARSER_P(pind);
	switch (opt) {
		case PHP_XML_OPTION_CASE_FOLDING:
			parser->case_folding = zval_get_long(val);
			break;
		case PHP_XML_OPTION_SKIP_TAGSTART:
			parser->toffset = zval_get_long(val);
			if (parser->toffset < 0) {
				php_error_docref(NULL, E_WARNING, "tagstart ignored, because it is out of range");
				parser->toffset = 0;
				/* TODO Promote to ValueError in PHP 9.0 */
				RETURN_FALSE;
			}
			break;
		case PHP_XML_OPTION_SKIP_WHITE:
			parser->skipwhite = zval_get_long(val);
			break;
		case PHP_XML_OPTION_TARGET_ENCODING: {
			const xml_encoding *enc;
			if (!try_convert_to_string(val)) {
				RETURN_THROWS();
			}

			enc = xml_get_encoding((XML_Char*)Z_STRVAL_P(val));
			if (enc == NULL) {
				zend_argument_value_error(3, "is not a supported target encoding");
				RETURN_THROWS();
			}

			parser->target_encoding = enc->name;
			break;
		}
		default:
			zend_argument_value_error(2, "must be a XML_OPTION_* constant");
			RETURN_THROWS();
			break;
	}

	RETURN_TRUE;
}
/* }}} */

/* {{{ Get options from an XML parser */
PHP_FUNCTION(xml_parser_get_option)
{
	xml_parser *parser;
	zval *pind;
	zend_long opt;

	if (zend_parse_parameters(ZEND_NUM_ARGS(), "Ol", &pind, xml_parser_ce, &opt) == FAILURE) {
		RETURN_THROWS();
	}

	parser = Z_XMLPARSER_P(pind);
	switch (opt) {
		case PHP_XML_OPTION_CASE_FOLDING:
			RETURN_LONG(parser->case_folding);
			break;
		case PHP_XML_OPTION_SKIP_TAGSTART:
			RETURN_LONG(parser->toffset);
			break;
		case PHP_XML_OPTION_SKIP_WHITE:
			RETURN_LONG(parser->skipwhite);
			break;
		case PHP_XML_OPTION_TARGET_ENCODING:
			RETURN_STRING((char *)parser->target_encoding);
			break;
		default:
			zend_argument_value_error(2, "must be a XML_OPTION_* constant");
			RETURN_THROWS();
	}
}
/* }}} */

#endif<|MERGE_RESOLUTION|>--- conflicted
+++ resolved
@@ -633,22 +633,14 @@
 			zval tag, atr;
 			int atcnt = 0;
 
-<<<<<<< HEAD
 			array_init(&tag);
 			array_init(&atr);
 
-			_xml_add_to_info(parser, ZSTR_VAL(tag_name) + parser->toffset);
-=======
-				char *skipped_tag_name = SKIP_TAGSTART(ZSTR_VAL(tag_name));
-
-				_xml_add_to_info(parser, skipped_tag_name);
-
-				add_assoc_string(&tag, "tag", skipped_tag_name);
-				add_assoc_string(&tag, "type", "open");
-				add_assoc_long(&tag, "level", parser->level);
->>>>>>> 74d548bf
-
-			add_assoc_string(&tag, "tag", SKIP_TAGSTART(ZSTR_VAL(tag_name))); /* cast to avoid gcc-warning */
+			char *skipped_tag_name = SKIP_TAGSTART(ZSTR_VAL(tag_name));
+
+			_xml_add_to_info(parser, skipped_tag_name);
+
+			add_assoc_string(&tag, "tag", skipped_tag_name);
 			add_assoc_string(&tag, "type", "open");
 			add_assoc_long(&tag, "level", parser->level);
 
@@ -712,24 +704,16 @@
 	if (!Z_ISUNDEF(parser->data) && !EG(exception)) {
 		zval tag;
 
-<<<<<<< HEAD
 		if (parser->lastwasopen) {
 			add_assoc_string(parser->ctag, "type", "complete");
 		} else {
 			array_init(&tag);
 
-			_xml_add_to_info(parser, ZSTR_VAL(tag_name) + parser->toffset);
-=======
-				char *skipped_tag_name = SKIP_TAGSTART(ZSTR_VAL(tag_name));
-
-				_xml_add_to_info(parser, skipped_tag_name);
-
-				add_assoc_string(&tag, "tag", skipped_tag_name);
-				add_assoc_string(&tag, "type", "close");
-				add_assoc_long(&tag, "level", parser->level);
->>>>>>> 74d548bf
-
-			add_assoc_string(&tag, "tag", SKIP_TAGSTART(ZSTR_VAL(tag_name))); /* cast to avoid gcc-warning */
+			char *skipped_tag_name = SKIP_TAGSTART(ZSTR_VAL(tag_name));
+
+			_xml_add_to_info(parser, skipped_tag_name);
+
+			add_assoc_string(&tag, "tag", skipped_tag_name);
 			add_assoc_string(&tag, "type", "close");
 			add_assoc_long(&tag, "level", parser->level);
 
