--- conflicted
+++ resolved
@@ -1256,14 +1256,11 @@
 		RETURN_THROWS();
 	}
 
-<<<<<<< HEAD
-	parser = Z_XMLPARSER_P(pind);
-=======
+	parser = Z_XMLPARSER_P(pind);
 	if (parser->isparsing) {
 		php_error_docref(NULL, E_WARNING, "Parser must not be called recursively");
 		RETURN_FALSE;
 	}
->>>>>>> 80a377e6
 	parser->isparsing = 1;
 	ret = XML_Parse(parser->parser, (XML_Char*)data, data_len, isFinal);
 	parser->isparsing = 0;
