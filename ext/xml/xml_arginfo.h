/* This is a generated file, edit the .stub.php file instead.
<<<<<<< HEAD
 * Stub hash: 97ce33bf2fbe970f7ca1c1845fbf5063dbd118dd */
=======
 * Stub hash: 7750a602e08f8a64b28ffda0f0537d384fc34f20 */
>>>>>>> 30f26b58

ZEND_BEGIN_ARG_WITH_RETURN_OBJ_INFO_EX(arginfo_xml_parser_create, 0, 0, XMLParser, 0)
	ZEND_ARG_TYPE_INFO_WITH_DEFAULT_VALUE(0, encoding, IS_STRING, 1, "null")
ZEND_END_ARG_INFO()

ZEND_BEGIN_ARG_WITH_RETURN_OBJ_INFO_EX(arginfo_xml_parser_create_ns, 0, 0, XMLParser, 0)
	ZEND_ARG_TYPE_INFO_WITH_DEFAULT_VALUE(0, encoding, IS_STRING, 1, "null")
	ZEND_ARG_TYPE_INFO_WITH_DEFAULT_VALUE(0, separator, IS_STRING, 0, "\":\"")
ZEND_END_ARG_INFO()

ZEND_BEGIN_ARG_WITH_RETURN_TYPE_INFO_EX(arginfo_xml_set_object, 0, 2, IS_TRUE, 0)
	ZEND_ARG_OBJ_INFO(0, parser, XMLParser, 0)
	ZEND_ARG_TYPE_INFO(0, object, IS_OBJECT, 0)
ZEND_END_ARG_INFO()

ZEND_BEGIN_ARG_WITH_RETURN_TYPE_INFO_EX(arginfo_xml_set_element_handler, 0, 3, IS_TRUE, 0)
	ZEND_ARG_OBJ_INFO(0, parser, XMLParser, 0)
	ZEND_ARG_INFO(0, start_handler)
	ZEND_ARG_INFO(0, end_handler)
ZEND_END_ARG_INFO()

ZEND_BEGIN_ARG_WITH_RETURN_TYPE_INFO_EX(arginfo_xml_set_character_data_handler, 0, 2, IS_TRUE, 0)
	ZEND_ARG_OBJ_INFO(0, parser, XMLParser, 0)
	ZEND_ARG_INFO(0, handler)
ZEND_END_ARG_INFO()

#define arginfo_xml_set_processing_instruction_handler arginfo_xml_set_character_data_handler

#define arginfo_xml_set_default_handler arginfo_xml_set_character_data_handler

#define arginfo_xml_set_unparsed_entity_decl_handler arginfo_xml_set_character_data_handler

#define arginfo_xml_set_notation_decl_handler arginfo_xml_set_character_data_handler

#define arginfo_xml_set_external_entity_ref_handler arginfo_xml_set_character_data_handler

#define arginfo_xml_set_start_namespace_decl_handler arginfo_xml_set_character_data_handler

#define arginfo_xml_set_end_namespace_decl_handler arginfo_xml_set_character_data_handler

ZEND_BEGIN_ARG_WITH_RETURN_TYPE_INFO_EX(arginfo_xml_parse, 0, 2, IS_LONG, 0)
	ZEND_ARG_OBJ_INFO(0, parser, XMLParser, 0)
	ZEND_ARG_TYPE_INFO(0, data, IS_STRING, 0)
	ZEND_ARG_TYPE_INFO_WITH_DEFAULT_VALUE(0, is_final, _IS_BOOL, 0, "false")
ZEND_END_ARG_INFO()

ZEND_BEGIN_ARG_WITH_RETURN_TYPE_MASK_EX(arginfo_xml_parse_into_struct, 0, 3, MAY_BE_LONG|MAY_BE_FALSE)
	ZEND_ARG_OBJ_INFO(0, parser, XMLParser, 0)
	ZEND_ARG_TYPE_INFO(0, data, IS_STRING, 0)
	ZEND_ARG_INFO(1, values)
	ZEND_ARG_INFO_WITH_DEFAULT_VALUE(1, index, "null")
ZEND_END_ARG_INFO()

ZEND_BEGIN_ARG_WITH_RETURN_TYPE_INFO_EX(arginfo_xml_get_error_code, 0, 1, IS_LONG, 0)
	ZEND_ARG_OBJ_INFO(0, parser, XMLParser, 0)
ZEND_END_ARG_INFO()

ZEND_BEGIN_ARG_WITH_RETURN_TYPE_INFO_EX(arginfo_xml_error_string, 0, 1, IS_STRING, 1)
	ZEND_ARG_TYPE_INFO(0, error_code, IS_LONG, 0)
ZEND_END_ARG_INFO()

#define arginfo_xml_get_current_line_number arginfo_xml_get_error_code

#define arginfo_xml_get_current_column_number arginfo_xml_get_error_code

#define arginfo_xml_get_current_byte_index arginfo_xml_get_error_code

ZEND_BEGIN_ARG_WITH_RETURN_TYPE_INFO_EX(arginfo_xml_parser_free, 0, 1, _IS_BOOL, 0)
	ZEND_ARG_OBJ_INFO(0, parser, XMLParser, 0)
ZEND_END_ARG_INFO()

ZEND_BEGIN_ARG_WITH_RETURN_TYPE_INFO_EX(arginfo_xml_parser_set_option, 0, 3, _IS_BOOL, 0)
	ZEND_ARG_OBJ_INFO(0, parser, XMLParser, 0)
	ZEND_ARG_TYPE_INFO(0, option, IS_LONG, 0)
	ZEND_ARG_INFO(0, value)
ZEND_END_ARG_INFO()

ZEND_BEGIN_ARG_WITH_RETURN_TYPE_MASK_EX(arginfo_xml_parser_get_option, 0, 2, MAY_BE_STRING|MAY_BE_LONG)
	ZEND_ARG_OBJ_INFO(0, parser, XMLParser, 0)
	ZEND_ARG_TYPE_INFO(0, option, IS_LONG, 0)
ZEND_END_ARG_INFO()


ZEND_FUNCTION(xml_parser_create);
ZEND_FUNCTION(xml_parser_create_ns);
ZEND_FUNCTION(xml_set_object);
ZEND_FUNCTION(xml_set_element_handler);
ZEND_FUNCTION(xml_set_character_data_handler);
ZEND_FUNCTION(xml_set_processing_instruction_handler);
ZEND_FUNCTION(xml_set_default_handler);
ZEND_FUNCTION(xml_set_unparsed_entity_decl_handler);
ZEND_FUNCTION(xml_set_notation_decl_handler);
ZEND_FUNCTION(xml_set_external_entity_ref_handler);
ZEND_FUNCTION(xml_set_start_namespace_decl_handler);
ZEND_FUNCTION(xml_set_end_namespace_decl_handler);
ZEND_FUNCTION(xml_parse);
ZEND_FUNCTION(xml_parse_into_struct);
ZEND_FUNCTION(xml_get_error_code);
ZEND_FUNCTION(xml_error_string);
ZEND_FUNCTION(xml_get_current_line_number);
ZEND_FUNCTION(xml_get_current_column_number);
ZEND_FUNCTION(xml_get_current_byte_index);
ZEND_FUNCTION(xml_parser_free);
ZEND_FUNCTION(xml_parser_set_option);
ZEND_FUNCTION(xml_parser_get_option);


static const zend_function_entry ext_functions[] = {
	ZEND_FE(xml_parser_create, arginfo_xml_parser_create)
	ZEND_FE(xml_parser_create_ns, arginfo_xml_parser_create_ns)
	ZEND_FE(xml_set_object, arginfo_xml_set_object)
	ZEND_FE(xml_set_element_handler, arginfo_xml_set_element_handler)
	ZEND_FE(xml_set_character_data_handler, arginfo_xml_set_character_data_handler)
	ZEND_FE(xml_set_processing_instruction_handler, arginfo_xml_set_processing_instruction_handler)
	ZEND_FE(xml_set_default_handler, arginfo_xml_set_default_handler)
	ZEND_FE(xml_set_unparsed_entity_decl_handler, arginfo_xml_set_unparsed_entity_decl_handler)
	ZEND_FE(xml_set_notation_decl_handler, arginfo_xml_set_notation_decl_handler)
	ZEND_FE(xml_set_external_entity_ref_handler, arginfo_xml_set_external_entity_ref_handler)
	ZEND_FE(xml_set_start_namespace_decl_handler, arginfo_xml_set_start_namespace_decl_handler)
	ZEND_FE(xml_set_end_namespace_decl_handler, arginfo_xml_set_end_namespace_decl_handler)
	ZEND_FE(xml_parse, arginfo_xml_parse)
	ZEND_FE(xml_parse_into_struct, arginfo_xml_parse_into_struct)
	ZEND_FE(xml_get_error_code, arginfo_xml_get_error_code)
	ZEND_FE(xml_error_string, arginfo_xml_error_string)
	ZEND_FE(xml_get_current_line_number, arginfo_xml_get_current_line_number)
	ZEND_FE(xml_get_current_column_number, arginfo_xml_get_current_column_number)
	ZEND_FE(xml_get_current_byte_index, arginfo_xml_get_current_byte_index)
	ZEND_FE(xml_parser_free, arginfo_xml_parser_free)
	ZEND_FE(xml_parser_set_option, arginfo_xml_parser_set_option)
	ZEND_FE(xml_parser_get_option, arginfo_xml_parser_get_option)
	ZEND_FE_END
};


static const zend_function_entry class_XMLParser_methods[] = {
	ZEND_FE_END
};

static void register_xml_symbols(int module_number)
{
	REGISTER_LONG_CONSTANT("XML_ERROR_NONE", XML_ERROR_NONE, CONST_PERSISTENT);
	REGISTER_LONG_CONSTANT("XML_ERROR_NO_MEMORY", XML_ERROR_NO_MEMORY, CONST_PERSISTENT);
	REGISTER_LONG_CONSTANT("XML_ERROR_SYNTAX", XML_ERROR_SYNTAX, CONST_PERSISTENT);
	REGISTER_LONG_CONSTANT("XML_ERROR_NO_ELEMENTS", XML_ERROR_NO_ELEMENTS, CONST_PERSISTENT);
	REGISTER_LONG_CONSTANT("XML_ERROR_INVALID_TOKEN", XML_ERROR_INVALID_TOKEN, CONST_PERSISTENT);
	REGISTER_LONG_CONSTANT("XML_ERROR_UNCLOSED_TOKEN", XML_ERROR_UNCLOSED_TOKEN, CONST_PERSISTENT);
	REGISTER_LONG_CONSTANT("XML_ERROR_PARTIAL_CHAR", XML_ERROR_PARTIAL_CHAR, CONST_PERSISTENT);
	REGISTER_LONG_CONSTANT("XML_ERROR_TAG_MISMATCH", XML_ERROR_TAG_MISMATCH, CONST_PERSISTENT);
	REGISTER_LONG_CONSTANT("XML_ERROR_DUPLICATE_ATTRIBUTE", XML_ERROR_DUPLICATE_ATTRIBUTE, CONST_PERSISTENT);
	REGISTER_LONG_CONSTANT("XML_ERROR_JUNK_AFTER_DOC_ELEMENT", XML_ERROR_JUNK_AFTER_DOC_ELEMENT, CONST_PERSISTENT);
	REGISTER_LONG_CONSTANT("XML_ERROR_PARAM_ENTITY_REF", XML_ERROR_PARAM_ENTITY_REF, CONST_PERSISTENT);
	REGISTER_LONG_CONSTANT("XML_ERROR_UNDEFINED_ENTITY", XML_ERROR_UNDEFINED_ENTITY, CONST_PERSISTENT);
	REGISTER_LONG_CONSTANT("XML_ERROR_RECURSIVE_ENTITY_REF", XML_ERROR_RECURSIVE_ENTITY_REF, CONST_PERSISTENT);
	REGISTER_LONG_CONSTANT("XML_ERROR_ASYNC_ENTITY", XML_ERROR_ASYNC_ENTITY, CONST_PERSISTENT);
	REGISTER_LONG_CONSTANT("XML_ERROR_BAD_CHAR_REF", XML_ERROR_BAD_CHAR_REF, CONST_PERSISTENT);
	REGISTER_LONG_CONSTANT("XML_ERROR_BINARY_ENTITY_REF", XML_ERROR_BINARY_ENTITY_REF, CONST_PERSISTENT);
	REGISTER_LONG_CONSTANT("XML_ERROR_ATTRIBUTE_EXTERNAL_ENTITY_REF", XML_ERROR_ATTRIBUTE_EXTERNAL_ENTITY_REF, CONST_PERSISTENT);
	REGISTER_LONG_CONSTANT("XML_ERROR_MISPLACED_XML_PI", XML_ERROR_MISPLACED_XML_PI, CONST_PERSISTENT);
	REGISTER_LONG_CONSTANT("XML_ERROR_UNKNOWN_ENCODING", XML_ERROR_UNKNOWN_ENCODING, CONST_PERSISTENT);
	REGISTER_LONG_CONSTANT("XML_ERROR_INCORRECT_ENCODING", XML_ERROR_INCORRECT_ENCODING, CONST_PERSISTENT);
	REGISTER_LONG_CONSTANT("XML_ERROR_UNCLOSED_CDATA_SECTION", XML_ERROR_UNCLOSED_CDATA_SECTION, CONST_PERSISTENT);
	REGISTER_LONG_CONSTANT("XML_ERROR_EXTERNAL_ENTITY_HANDLING", XML_ERROR_EXTERNAL_ENTITY_HANDLING, CONST_PERSISTENT);
	REGISTER_LONG_CONSTANT("XML_OPTION_CASE_FOLDING", PHP_XML_OPTION_CASE_FOLDING, CONST_PERSISTENT);
	REGISTER_LONG_CONSTANT("XML_OPTION_TARGET_ENCODING", PHP_XML_OPTION_TARGET_ENCODING, CONST_PERSISTENT);
	REGISTER_LONG_CONSTANT("XML_OPTION_SKIP_TAGSTART", PHP_XML_OPTION_SKIP_TAGSTART, CONST_PERSISTENT);
	REGISTER_LONG_CONSTANT("XML_OPTION_SKIP_WHITE", PHP_XML_OPTION_SKIP_WHITE, CONST_PERSISTENT);
}

static zend_class_entry *register_class_XMLParser(void)
{
	zend_class_entry ce, *class_entry;

	INIT_CLASS_ENTRY(ce, "XMLParser", class_XMLParser_methods);
	class_entry = zend_register_internal_class_ex(&ce, NULL);
	class_entry->ce_flags |= ZEND_ACC_FINAL|ZEND_ACC_NO_DYNAMIC_PROPERTIES|ZEND_ACC_NOT_SERIALIZABLE;

	return class_entry;
}<|MERGE_RESOLUTION|>--- conflicted
+++ resolved
@@ -1,9 +1,5 @@
 /* This is a generated file, edit the .stub.php file instead.
-<<<<<<< HEAD
- * Stub hash: 97ce33bf2fbe970f7ca1c1845fbf5063dbd118dd */
-=======
- * Stub hash: 7750a602e08f8a64b28ffda0f0537d384fc34f20 */
->>>>>>> 30f26b58
+ * Stub hash: be5c43665b81e1274d6cdf7d8b18011119f442de */
 
 ZEND_BEGIN_ARG_WITH_RETURN_OBJ_INFO_EX(arginfo_xml_parser_create, 0, 0, XMLParser, 0)
 	ZEND_ARG_TYPE_INFO_WITH_DEFAULT_VALUE(0, encoding, IS_STRING, 1, "null")
