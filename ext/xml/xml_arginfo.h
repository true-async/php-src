/* This is a generated file, edit the .stub.php file instead.
<<<<<<< HEAD
 * Stub hash: cd199a8733c51c8bb5970f86b7797ca91e6e59c6 */
=======
 * Stub hash: be5c43665b81e1274d6cdf7d8b18011119f442de */
>>>>>>> 2aea9be3

ZEND_BEGIN_ARG_WITH_RETURN_OBJ_INFO_EX(arginfo_xml_parser_create, 0, 0, XMLParser, 0)
	ZEND_ARG_TYPE_INFO_WITH_DEFAULT_VALUE(0, encoding, IS_STRING, 1, "null")
ZEND_END_ARG_INFO()

ZEND_BEGIN_ARG_WITH_RETURN_OBJ_INFO_EX(arginfo_xml_parser_create_ns, 0, 0, XMLParser, 0)
	ZEND_ARG_TYPE_INFO_WITH_DEFAULT_VALUE(0, encoding, IS_STRING, 1, "null")
	ZEND_ARG_TYPE_INFO_WITH_DEFAULT_VALUE(0, separator, IS_STRING, 0, "\":\"")
ZEND_END_ARG_INFO()

ZEND_BEGIN_ARG_WITH_RETURN_TYPE_INFO_EX(arginfo_xml_set_object, 0, 2, IS_TRUE, 0)
	ZEND_ARG_OBJ_INFO(0, parser, XMLParser, 0)
	ZEND_ARG_TYPE_INFO(0, object, IS_OBJECT, 0)
ZEND_END_ARG_INFO()

ZEND_BEGIN_ARG_WITH_RETURN_TYPE_INFO_EX(arginfo_xml_set_element_handler, 0, 3, IS_TRUE, 0)
	ZEND_ARG_OBJ_INFO(0, parser, XMLParser, 0)
	ZEND_ARG_INFO(0, start_handler)
	ZEND_ARG_INFO(0, end_handler)
ZEND_END_ARG_INFO()

ZEND_BEGIN_ARG_WITH_RETURN_TYPE_INFO_EX(arginfo_xml_set_character_data_handler, 0, 2, IS_TRUE, 0)
	ZEND_ARG_OBJ_INFO(0, parser, XMLParser, 0)
	ZEND_ARG_INFO(0, handler)
ZEND_END_ARG_INFO()

#define arginfo_xml_set_processing_instruction_handler arginfo_xml_set_character_data_handler

#define arginfo_xml_set_default_handler arginfo_xml_set_character_data_handler

#define arginfo_xml_set_unparsed_entity_decl_handler arginfo_xml_set_character_data_handler

#define arginfo_xml_set_notation_decl_handler arginfo_xml_set_character_data_handler

#define arginfo_xml_set_external_entity_ref_handler arginfo_xml_set_character_data_handler

#define arginfo_xml_set_start_namespace_decl_handler arginfo_xml_set_character_data_handler

#define arginfo_xml_set_end_namespace_decl_handler arginfo_xml_set_character_data_handler

ZEND_BEGIN_ARG_WITH_RETURN_TYPE_INFO_EX(arginfo_xml_parse, 0, 2, IS_LONG, 0)
	ZEND_ARG_OBJ_INFO(0, parser, XMLParser, 0)
	ZEND_ARG_TYPE_INFO(0, data, IS_STRING, 0)
	ZEND_ARG_TYPE_INFO_WITH_DEFAULT_VALUE(0, is_final, _IS_BOOL, 0, "false")
ZEND_END_ARG_INFO()

ZEND_BEGIN_ARG_WITH_RETURN_TYPE_MASK_EX(arginfo_xml_parse_into_struct, 0, 3, MAY_BE_LONG|MAY_BE_FALSE)
	ZEND_ARG_OBJ_INFO(0, parser, XMLParser, 0)
	ZEND_ARG_TYPE_INFO(0, data, IS_STRING, 0)
	ZEND_ARG_INFO(1, values)
	ZEND_ARG_INFO_WITH_DEFAULT_VALUE(1, index, "null")
ZEND_END_ARG_INFO()

ZEND_BEGIN_ARG_WITH_RETURN_TYPE_INFO_EX(arginfo_xml_get_error_code, 0, 1, IS_LONG, 0)
	ZEND_ARG_OBJ_INFO(0, parser, XMLParser, 0)
ZEND_END_ARG_INFO()

ZEND_BEGIN_ARG_WITH_RETURN_TYPE_INFO_EX(arginfo_xml_error_string, 0, 1, IS_STRING, 1)
	ZEND_ARG_TYPE_INFO(0, error_code, IS_LONG, 0)
ZEND_END_ARG_INFO()

#define arginfo_xml_get_current_line_number arginfo_xml_get_error_code

#define arginfo_xml_get_current_column_number arginfo_xml_get_error_code

#define arginfo_xml_get_current_byte_index arginfo_xml_get_error_code

ZEND_BEGIN_ARG_WITH_RETURN_TYPE_INFO_EX(arginfo_xml_parser_free, 0, 1, _IS_BOOL, 0)
	ZEND_ARG_OBJ_INFO(0, parser, XMLParser, 0)
ZEND_END_ARG_INFO()

ZEND_BEGIN_ARG_WITH_RETURN_TYPE_INFO_EX(arginfo_xml_parser_set_option, 0, 3, _IS_BOOL, 0)
	ZEND_ARG_OBJ_INFO(0, parser, XMLParser, 0)
	ZEND_ARG_TYPE_INFO(0, option, IS_LONG, 0)
	ZEND_ARG_INFO(0, value)
ZEND_END_ARG_INFO()

ZEND_BEGIN_ARG_WITH_RETURN_TYPE_MASK_EX(arginfo_xml_parser_get_option, 0, 2, MAY_BE_STRING|MAY_BE_LONG|MAY_BE_BOOL)
	ZEND_ARG_OBJ_INFO(0, parser, XMLParser, 0)
	ZEND_ARG_TYPE_INFO(0, option, IS_LONG, 0)
ZEND_END_ARG_INFO()


ZEND_FUNCTION(xml_parser_create);
ZEND_FUNCTION(xml_parser_create_ns);
ZEND_FUNCTION(xml_set_object);
ZEND_FUNCTION(xml_set_element_handler);
ZEND_FUNCTION(xml_set_character_data_handler);
ZEND_FUNCTION(xml_set_processing_instruction_handler);
ZEND_FUNCTION(xml_set_default_handler);
ZEND_FUNCTION(xml_set_unparsed_entity_decl_handler);
ZEND_FUNCTION(xml_set_notation_decl_handler);
ZEND_FUNCTION(xml_set_external_entity_ref_handler);
ZEND_FUNCTION(xml_set_start_namespace_decl_handler);
ZEND_FUNCTION(xml_set_end_namespace_decl_handler);
ZEND_FUNCTION(xml_parse);
ZEND_FUNCTION(xml_parse_into_struct);
ZEND_FUNCTION(xml_get_error_code);
ZEND_FUNCTION(xml_error_string);
ZEND_FUNCTION(xml_get_current_line_number);
ZEND_FUNCTION(xml_get_current_column_number);
ZEND_FUNCTION(xml_get_current_byte_index);
ZEND_FUNCTION(xml_parser_free);
ZEND_FUNCTION(xml_parser_set_option);
ZEND_FUNCTION(xml_parser_get_option);


static const zend_function_entry ext_functions[] = {
	ZEND_FE(xml_parser_create, arginfo_xml_parser_create)
	ZEND_FE(xml_parser_create_ns, arginfo_xml_parser_create_ns)
	ZEND_FE(xml_set_object, arginfo_xml_set_object)
	ZEND_FE(xml_set_element_handler, arginfo_xml_set_element_handler)
	ZEND_FE(xml_set_character_data_handler, arginfo_xml_set_character_data_handler)
	ZEND_FE(xml_set_processing_instruction_handler, arginfo_xml_set_processing_instruction_handler)
	ZEND_FE(xml_set_default_handler, arginfo_xml_set_default_handler)
	ZEND_FE(xml_set_unparsed_entity_decl_handler, arginfo_xml_set_unparsed_entity_decl_handler)
	ZEND_FE(xml_set_notation_decl_handler, arginfo_xml_set_notation_decl_handler)
	ZEND_FE(xml_set_external_entity_ref_handler, arginfo_xml_set_external_entity_ref_handler)
	ZEND_FE(xml_set_start_namespace_decl_handler, arginfo_xml_set_start_namespace_decl_handler)
	ZEND_FE(xml_set_end_namespace_decl_handler, arginfo_xml_set_end_namespace_decl_handler)
	ZEND_FE(xml_parse, arginfo_xml_parse)
	ZEND_FE(xml_parse_into_struct, arginfo_xml_parse_into_struct)
	ZEND_FE(xml_get_error_code, arginfo_xml_get_error_code)
	ZEND_FE(xml_error_string, arginfo_xml_error_string)
	ZEND_FE(xml_get_current_line_number, arginfo_xml_get_current_line_number)
	ZEND_FE(xml_get_current_column_number, arginfo_xml_get_current_column_number)
	ZEND_FE(xml_get_current_byte_index, arginfo_xml_get_current_byte_index)
	ZEND_FE(xml_parser_free, arginfo_xml_parser_free)
	ZEND_FE(xml_parser_set_option, arginfo_xml_parser_set_option)
	ZEND_FE(xml_parser_get_option, arginfo_xml_parser_get_option)
	ZEND_FE_END
};


static const zend_function_entry class_XMLParser_methods[] = {
	ZEND_FE_END
};

static void register_xml_symbols(int module_number)
{
	REGISTER_LONG_CONSTANT("XML_ERROR_NONE", XML_ERROR_NONE, CONST_PERSISTENT);
	REGISTER_LONG_CONSTANT("XML_ERROR_NO_MEMORY", XML_ERROR_NO_MEMORY, CONST_PERSISTENT);
	REGISTER_LONG_CONSTANT("XML_ERROR_SYNTAX", XML_ERROR_SYNTAX, CONST_PERSISTENT);
	REGISTER_LONG_CONSTANT("XML_ERROR_NO_ELEMENTS", XML_ERROR_NO_ELEMENTS, CONST_PERSISTENT);
	REGISTER_LONG_CONSTANT("XML_ERROR_INVALID_TOKEN", XML_ERROR_INVALID_TOKEN, CONST_PERSISTENT);
	REGISTER_LONG_CONSTANT("XML_ERROR_UNCLOSED_TOKEN", XML_ERROR_UNCLOSED_TOKEN, CONST_PERSISTENT);
	REGISTER_LONG_CONSTANT("XML_ERROR_PARTIAL_CHAR", XML_ERROR_PARTIAL_CHAR, CONST_PERSISTENT);
	REGISTER_LONG_CONSTANT("XML_ERROR_TAG_MISMATCH", XML_ERROR_TAG_MISMATCH, CONST_PERSISTENT);
	REGISTER_LONG_CONSTANT("XML_ERROR_DUPLICATE_ATTRIBUTE", XML_ERROR_DUPLICATE_ATTRIBUTE, CONST_PERSISTENT);
	REGISTER_LONG_CONSTANT("XML_ERROR_JUNK_AFTER_DOC_ELEMENT", XML_ERROR_JUNK_AFTER_DOC_ELEMENT, CONST_PERSISTENT);
	REGISTER_LONG_CONSTANT("XML_ERROR_PARAM_ENTITY_REF", XML_ERROR_PARAM_ENTITY_REF, CONST_PERSISTENT);
	REGISTER_LONG_CONSTANT("XML_ERROR_UNDEFINED_ENTITY", XML_ERROR_UNDEFINED_ENTITY, CONST_PERSISTENT);
	REGISTER_LONG_CONSTANT("XML_ERROR_RECURSIVE_ENTITY_REF", XML_ERROR_RECURSIVE_ENTITY_REF, CONST_PERSISTENT);
	REGISTER_LONG_CONSTANT("XML_ERROR_ASYNC_ENTITY", XML_ERROR_ASYNC_ENTITY, CONST_PERSISTENT);
	REGISTER_LONG_CONSTANT("XML_ERROR_BAD_CHAR_REF", XML_ERROR_BAD_CHAR_REF, CONST_PERSISTENT);
	REGISTER_LONG_CONSTANT("XML_ERROR_BINARY_ENTITY_REF", XML_ERROR_BINARY_ENTITY_REF, CONST_PERSISTENT);
	REGISTER_LONG_CONSTANT("XML_ERROR_ATTRIBUTE_EXTERNAL_ENTITY_REF", XML_ERROR_ATTRIBUTE_EXTERNAL_ENTITY_REF, CONST_PERSISTENT);
	REGISTER_LONG_CONSTANT("XML_ERROR_MISPLACED_XML_PI", XML_ERROR_MISPLACED_XML_PI, CONST_PERSISTENT);
	REGISTER_LONG_CONSTANT("XML_ERROR_UNKNOWN_ENCODING", XML_ERROR_UNKNOWN_ENCODING, CONST_PERSISTENT);
	REGISTER_LONG_CONSTANT("XML_ERROR_INCORRECT_ENCODING", XML_ERROR_INCORRECT_ENCODING, CONST_PERSISTENT);
	REGISTER_LONG_CONSTANT("XML_ERROR_UNCLOSED_CDATA_SECTION", XML_ERROR_UNCLOSED_CDATA_SECTION, CONST_PERSISTENT);
	REGISTER_LONG_CONSTANT("XML_ERROR_EXTERNAL_ENTITY_HANDLING", XML_ERROR_EXTERNAL_ENTITY_HANDLING, CONST_PERSISTENT);
	REGISTER_LONG_CONSTANT("XML_OPTION_CASE_FOLDING", PHP_XML_OPTION_CASE_FOLDING, CONST_PERSISTENT);
	REGISTER_LONG_CONSTANT("XML_OPTION_TARGET_ENCODING", PHP_XML_OPTION_TARGET_ENCODING, CONST_PERSISTENT);
	REGISTER_LONG_CONSTANT("XML_OPTION_SKIP_TAGSTART", PHP_XML_OPTION_SKIP_TAGSTART, CONST_PERSISTENT);
	REGISTER_LONG_CONSTANT("XML_OPTION_SKIP_WHITE", PHP_XML_OPTION_SKIP_WHITE, CONST_PERSISTENT);
	REGISTER_STRING_CONSTANT("XML_SAX_IMPL", PHP_XML_SAX_IMPL, CONST_PERSISTENT);
}

static zend_class_entry *register_class_XMLParser(void)
{
	zend_class_entry ce, *class_entry;

	INIT_CLASS_ENTRY(ce, "XMLParser", class_XMLParser_methods);
	class_entry = zend_register_internal_class_ex(&ce, NULL);
	class_entry->ce_flags |= ZEND_ACC_FINAL|ZEND_ACC_NO_DYNAMIC_PROPERTIES|ZEND_ACC_NOT_SERIALIZABLE;

	return class_entry;
}<|MERGE_RESOLUTION|>--- conflicted
+++ resolved
@@ -1,9 +1,5 @@
 /* This is a generated file, edit the .stub.php file instead.
-<<<<<<< HEAD
- * Stub hash: cd199a8733c51c8bb5970f86b7797ca91e6e59c6 */
-=======
- * Stub hash: be5c43665b81e1274d6cdf7d8b18011119f442de */
->>>>>>> 2aea9be3
+ * Stub hash: f87e295b35cd43db72a936ee5745297a45730090 */
 
 ZEND_BEGIN_ARG_WITH_RETURN_OBJ_INFO_EX(arginfo_xml_parser_create, 0, 0, XMLParser, 0)
 	ZEND_ARG_TYPE_INFO_WITH_DEFAULT_VALUE(0, encoding, IS_STRING, 1, "null")
