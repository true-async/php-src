/*
   +----------------------------------------------------------------------+
   | Copyright (c) The PHP Group                                          |
   +----------------------------------------------------------------------+
   | This source file is subject to version 3.01 of the PHP license,      |
   | that is bundled with this package in the file LICENSE, and is        |
   | available through the world-wide-web at the following url:           |
   | https://www.php.net/license/3_01.txt                                 |
   | If you did not receive a copy of the PHP license and are unable to   |
   | obtain it through the world-wide-web, please send a note to          |
   | license@php.net so we can mail you a copy immediately.               |
   +----------------------------------------------------------------------+
   | Authors: Sterling Hughes <sterling@php.net>                          |
   +----------------------------------------------------------------------+
 */

#include "php.h"
#if defined(HAVE_LIBXML) && (defined(HAVE_XML) || defined(HAVE_XMLRPC)) && !defined(HAVE_LIBEXPAT)
#include "expat_compat.h"
#include "ext/libxml/php_libxml.h"

#ifdef LIBXML_EXPAT_COMPAT

static void
qualify_namespace(XML_Parser parser, const xmlChar *name, const xmlChar *URI, xmlChar **qualified)
{
	if (URI) {
			/* Use libxml functions otherwise its memory deallocation is screwed up */
			*qualified = xmlStrdup(URI);
			*qualified = xmlStrncat(*qualified, parser->_ns_separator, 1);
			*qualified = xmlStrncat(*qualified, name, xmlStrlen(name));
	} else {
		*qualified = xmlStrdup(name);
	}
}

static void
start_element_handler(void *user, const xmlChar *name, const xmlChar **attributes)
{
	XML_Parser  parser = (XML_Parser) user;
	xmlChar    *qualified_name = NULL;

	if (parser->h_start_element == NULL) {
		if (parser->h_default) {
			int attno = 0;

			qualified_name = xmlStrncatNew((xmlChar *)"<", name, xmlStrlen(name));
			if (attributes) {
				while (attributes[attno] != NULL) {
					int att_len;
					char *att_string, *att_name, *att_value;

					att_name = (char *)attributes[attno++];
					att_value = (char *)attributes[attno++];

					att_len = spprintf(&att_string, 0, " %s=\"%s\"", att_name, att_value);

					qualified_name = xmlStrncat(qualified_name, (xmlChar *)att_string, att_len);
					efree(att_string);
				}

			}
			qualified_name = xmlStrncat(qualified_name, (xmlChar *)">", 1);
			parser->h_default(parser->user, (const XML_Char *) qualified_name, xmlStrlen(qualified_name));
			xmlFree(qualified_name);
		}
		return;
	}

	parser->h_start_element(parser->user, name, (const XML_Char **) attributes);
}

static void
start_element_handler_ns(void *user, const xmlChar *name, const xmlChar *prefix, const xmlChar *URI, int nb_namespaces, const xmlChar ** namespaces, int nb_attributes, int nb_defaulted, const xmlChar ** attributes)
{
	XML_Parser  parser = (XML_Parser) user;
	xmlChar    *qualified_name = NULL;
	xmlChar **attrs = NULL;
	int i;
	int z = 0;
	int y = 0;

	if (nb_namespaces > 0 && parser->h_start_ns != NULL) {
		for (i = 0; i < nb_namespaces; i += 1) {
			parser->h_start_ns(parser->user, (const XML_Char *) namespaces[y], (const XML_Char *) namespaces[y+1]);
			y += 2;
		}
		y = 0;
	}

	if (parser->h_start_element == NULL) {
	 	if (parser->h_default) {

			if (prefix) {
				qualified_name = xmlStrncatNew((xmlChar *)"<", prefix, xmlStrlen(prefix));
				qualified_name = xmlStrncat(qualified_name, (xmlChar *)":", 1);
				qualified_name = xmlStrncat(qualified_name, name, xmlStrlen(name));
			} else {
				qualified_name = xmlStrncatNew((xmlChar *)"<", name, xmlStrlen(name));
			}

			if (namespaces) {
				int i, j;
				for (i = 0,j = 0;j < nb_namespaces;j++) {
					int ns_len;
					char *ns_string, *ns_prefix, *ns_url;

					ns_prefix = (char *) namespaces[i++];
					ns_url = (char *) namespaces[i++];

					if (ns_prefix) {
						ns_len = spprintf(&ns_string, 0, " xmlns:%s=\"%s\"", ns_prefix, ns_url);
					} else {
						ns_len = spprintf(&ns_string, 0, " xmlns=\"%s\"", ns_url);
					}
					qualified_name = xmlStrncat(qualified_name, (xmlChar *)ns_string, ns_len);

					efree(ns_string);
				}
			}

			if (attributes) {
				for (i = 0; i < nb_attributes; i += 1) {
					int att_len;
					char *att_string, *att_name, *att_value, *att_prefix, *att_valueend;

					att_name = (char *) attributes[y++];
					att_prefix = (char *)attributes[y++];
					y++;
					att_value = (char *)attributes[y++];
					att_valueend = (char *)attributes[y++];

					if (att_prefix) {
						att_len = spprintf(&att_string, 0, " %s:%s=\"", att_prefix, att_name);
					} else {
						att_len = spprintf(&att_string, 0, " %s=\"", att_name);
					}

					qualified_name = xmlStrncat(qualified_name, (xmlChar *)att_string, att_len);
					qualified_name = xmlStrncat(qualified_name, (xmlChar *)att_value, att_valueend - att_value);
					qualified_name = xmlStrncat(qualified_name, (xmlChar *)"\"", 1);

					efree(att_string);
				}

			}
			qualified_name = xmlStrncat(qualified_name, (xmlChar *)">", 1);
			parser->h_default(parser->user, (const XML_Char *) qualified_name, xmlStrlen(qualified_name));
			xmlFree(qualified_name);
		}
		return;
	}
	qualify_namespace(parser, name, URI, &qualified_name);

	if (attributes != NULL) {
		xmlChar    *qualified_name_attr = NULL;
		attrs = safe_emalloc((nb_attributes  * 2) + 1, sizeof(int *), 0);

		for (i = 0; i < nb_attributes; i += 1) {

			if (attributes[y+1] != NULL) {
				qualify_namespace(parser, attributes[y] , attributes[y + 2], &qualified_name_attr);
			} else {
				qualified_name_attr = xmlStrdup(attributes[y]);
			}
			attrs[z] = qualified_name_attr;
			attrs[z + 1] = xmlStrndup(attributes[y + 3] , (int) (attributes[y + 4] - attributes[y + 3]));
			z += 2;
			y += 5;
		}

		attrs[z] = NULL;
	}
	parser->h_start_element(parser->user, (const XML_Char *) qualified_name, (const XML_Char **) attrs);
	if (attrs) {
		for (i = 0; i < z; i++) {
			xmlFree(attrs[i]);
		}
		efree(attrs);
	}
	xmlFree(qualified_name);
}

static void
end_element_handler(void *user, const xmlChar *name)
{
	XML_Parser  parser = (XML_Parser) user;

	if (parser->h_end_element == NULL) {
		if (parser->h_default) {
			char *end_element;

			spprintf(&end_element, 0, "</%s>", (char *)name);
			parser->h_default(parser->user, (const XML_Char *) end_element, strlen(end_element));
			efree(end_element);
		}
		return;
	}

	parser->h_end_element(parser->user, (const XML_Char *) name);
}

static void
end_element_handler_ns(void *user, const xmlChar *name, const xmlChar * prefix, const xmlChar *URI)
{
	xmlChar    *qualified_name;
	XML_Parser  parser = (XML_Parser) user;

	if (parser->h_end_element == NULL) {
		if (parser->h_default) {
			char *end_element;
			int end_element_len;

			if (prefix) {
				end_element_len = spprintf(&end_element, 0, "</%s:%s>", (char *) prefix, (char *)name);
			} else {
				end_element_len = spprintf(&end_element, 0, "</%s>", (char *)name);
			}
			parser->h_default(parser->user, (const XML_Char *) end_element, end_element_len);
			efree(end_element);
		}
		return;
	}

	qualify_namespace(parser, name, URI,  &qualified_name);

	parser->h_end_element(parser->user, (const XML_Char *) qualified_name);

	xmlFree(qualified_name);
}

static void
cdata_handler(void *user, const xmlChar *cdata, int cdata_len)
{
	XML_Parser parser = (XML_Parser) user;

	if (parser->h_cdata == NULL) {
		if (parser->h_default) {
			parser->h_default(parser->user, (const XML_Char *) cdata, cdata_len);
		}
		return;
	}

	parser->h_cdata(parser->user, (const XML_Char *) cdata, cdata_len);
}

static void
pi_handler(void *user, const xmlChar *target, const xmlChar *data)
{
	XML_Parser parser = (XML_Parser) user;

	if (parser->h_pi == NULL) {
		if (parser->h_default) {
			char    *full_pi;
			spprintf(&full_pi, 0, "<?%s %s?>", (char *)target, (char *)data);
			parser->h_default(parser->user, (const XML_Char *) full_pi, strlen(full_pi));
			efree(full_pi);
		}
		return;
	}

	parser->h_pi(parser->user, (const XML_Char *) target, (const XML_Char *) data);
}

static void
unparsed_entity_decl_handler(void *user,
                              const xmlChar *name,
                              const xmlChar *pub_id,
                              const xmlChar *sys_id,
                              const xmlChar *notation)
{
	XML_Parser parser = (XML_Parser) user;

	if (parser->h_unparsed_entity_decl == NULL) {
		return;
	}

	parser->h_unparsed_entity_decl(parser->user, name, NULL, sys_id, pub_id, notation);
}

static void
notation_decl_handler(void *user, const xmlChar *notation, const xmlChar *pub_id, const xmlChar *sys_id)
{
	XML_Parser parser = (XML_Parser) user;

	if (parser->h_notation_decl == NULL) {
		return;
	}

	parser->h_notation_decl(parser->user, notation, NULL, sys_id, pub_id);
}

static void
build_comment(const xmlChar *data, size_t data_len, xmlChar **comment, size_t *comment_len)
{
	*comment_len = data_len + 7;

	*comment = xmlMalloc(*comment_len + 1);
	memcpy(*comment, "<!--", 4);
	memcpy(*comment + 4, data, data_len);
	memcpy(*comment + 4 + data_len, "-->", 3);

	(*comment)[*comment_len] = '\0';
}

static void
comment_handler(void *user, const xmlChar *comment)
{
	XML_Parser parser = (XML_Parser) user;

	if (parser->h_default) {
		xmlChar *d_comment;
		size_t   d_comment_len;

		build_comment(comment, (size_t) xmlStrlen(comment), &d_comment, &d_comment_len);
		parser->h_default(parser->user, d_comment, d_comment_len);
		xmlFree(d_comment);
	}
}

static void
build_entity(const xmlChar *name, size_t len, xmlChar **entity, size_t *entity_len)
{
	*entity_len = len + 2;
	*entity = xmlMalloc(*entity_len + 1);
	(*entity)[0] = '&';
	memcpy(*entity+1, name, len);
	(*entity)[len+1] = ';';
	(*entity)[*entity_len] = '\0';
}

static void
external_entity_ref_handler(void *user, const xmlChar *names, const xmlChar *sys_id, const xmlChar *pub_id)
{
	XML_Parser parser = (XML_Parser) user;

	if (parser->h_external_entity_ref == NULL) {
		return;
	}

	if (!parser->h_external_entity_ref(parser, names, (XML_Char *) "", sys_id, pub_id)) {
		xmlStopParser(parser->parser);
		parser->parser->errNo = XML_ERROR_EXTERNAL_ENTITY_HANDLING;
	};
}

static xmlEntityPtr
get_entity(void *user, const xmlChar *name)
{
	XML_Parser parser = (XML_Parser) user;
	xmlEntityPtr ret = NULL;

	if (parser->parser->inSubset == 0) {
		ret = xmlGetPredefinedEntity(name);
		if (ret == NULL)
			ret = xmlGetDocEntity(parser->parser->myDoc, name);

		if (ret == NULL || parser->parser->instate == XML_PARSER_CONTENT) {
			if (ret == NULL || ret->etype == XML_INTERNAL_GENERAL_ENTITY || ret->etype == XML_INTERNAL_PARAMETER_ENTITY || ret->etype == XML_INTERNAL_PREDEFINED_ENTITY) {
				/* Predefined entities will expand unless no cdata handler is present */
				if (parser->h_default && ! (ret && ret->etype == XML_INTERNAL_PREDEFINED_ENTITY && parser->h_cdata)) {
					xmlChar *entity;
					size_t   len;

					build_entity(name, (size_t) xmlStrlen(name), &entity, &len);
					parser->h_default(parser->user, (const xmlChar *) entity, len);
					xmlFree(entity);
				} else {
					/* expat will not expand internal entities if default handler is present otherwise
					it will expand and pass them to cdata handler */
					if (parser->h_cdata && ret) {
						parser->h_cdata(parser->user, ret->content, xmlStrlen(ret->content));
					}
				}
			} else {
				if (ret->etype == XML_EXTERNAL_GENERAL_PARSED_ENTITY) {
					external_entity_ref_handler(user, ret->name, ret->SystemID, ret->ExternalID);
				}
			}
		}
	}

	return ret;
}

static const xmlSAXHandler
php_xml_compat_handlers = {
	NULL, /* internalSubset */
	NULL, /* isStandalone */
	NULL, /* hasInternalSubset */
	NULL, /* hasExternalSubset */
	NULL, /* resolveEntity */
	get_entity, /* getEntity */
	NULL, /* entityDecl */
	notation_decl_handler,
	NULL, /* attributeDecl */
	NULL, /* elementDecl */
	unparsed_entity_decl_handler, /* unparsedEntity */
	NULL, /* setDocumentLocator */
	NULL, /* startDocument */
	NULL, /* endDocument */
	start_element_handler, /* startElement */
	end_element_handler, /* endElement */
	NULL, /* reference */
	cdata_handler,
	NULL, /* ignorableWhitespace */
	pi_handler,
	comment_handler, /* comment */
	NULL, /* warning */
	NULL, /* error */
	NULL,  /* fatalError */
	NULL,  /* getParameterEntity */
	cdata_handler, /* cdataBlock */
	NULL, /* externalSubset */
	XML_SAX2_MAGIC,
	NULL,
	start_element_handler_ns,
	end_element_handler_ns,
	NULL
};

PHP_XML_API XML_Parser
XML_ParserCreate(const XML_Char *encoding)
{
	return XML_ParserCreate_MM(encoding, NULL, NULL);
}

PHP_XML_API XML_Parser
XML_ParserCreateNS(const XML_Char *encoding, const XML_Char sep)
{
	XML_Char tmp[2];
	tmp[0] = sep;
	tmp[1] = '\0';
	return XML_ParserCreate_MM(encoding, NULL, tmp);
}

PHP_XML_API XML_Parser
XML_ParserCreate_MM(const XML_Char *encoding, const XML_Memory_Handling_Suite *memsuite, const XML_Char *sep)
{
	XML_Parser parser;

	parser = emalloc(sizeof(struct XML_Parser_Struct));
	memset(parser, 0, sizeof(struct XML_Parser_Struct));
	parser->use_namespace = 0;
	parser->_ns_separator = NULL;

	parser->parser = xmlCreatePushParserCtxt((xmlSAXHandlerPtr) &php_xml_compat_handlers, (void *) parser, NULL, 0, NULL);
	if (parser->parser == NULL) {
		efree(parser);
		return NULL;
	}

	php_libxml_sanitize_parse_ctxt_options(parser->parser);
	xmlCtxtUseOptions(parser->parser, XML_PARSE_OLDSAX | XML_PARSE_NOENT);

	parser->parser->wellFormed = 0;
	if (sep != NULL) {
		/* Note: sax2 flag will be set due to the magic number in `initialized` in php_xml_compat_handlers */
		ZEND_ASSERT(parser->parser->sax->initialized == XML_SAX2_MAGIC);
		parser->use_namespace = 1;
		parser->_ns_separator = xmlStrdup(sep);
	} else {
		/* Reset flag as XML_SAX2_MAGIC is needed for xmlCreatePushParserCtxt
		so must be set in the handlers */
		parser->parser->sax->initialized = 1;
	}
	return parser;
}

PHP_XML_API void
XML_SetUserData(XML_Parser parser, void *user)
{
	parser->user = user;
}

PHP_XML_API void *
XML_GetUserData(XML_Parser parser)
{
	return parser->user;
}

PHP_XML_API void
XML_SetElementHandler(XML_Parser parser, XML_StartElementHandler start, XML_EndElementHandler end)
{
	parser->h_start_element = start;
	parser->h_end_element = end;
}

PHP_XML_API void
XML_SetCharacterDataHandler(XML_Parser parser, XML_CharacterDataHandler cdata)
{
	parser->h_cdata = cdata;
}

PHP_XML_API void
XML_SetProcessingInstructionHandler(XML_Parser parser, XML_ProcessingInstructionHandler pi)
{
	parser->h_pi = pi;
}

PHP_XML_API void
XML_SetCommentHandler(XML_Parser parser, XML_CommentHandler comment)
{
	parser->h_comment = comment;
}

PHP_XML_API void
XML_SetDefaultHandler(XML_Parser parser, XML_DefaultHandler d)
{
	parser->h_default = d;
}

PHP_XML_API void
XML_SetUnparsedEntityDeclHandler(XML_Parser parser, XML_UnparsedEntityDeclHandler unparsed_decl)
{
	parser->h_unparsed_entity_decl = unparsed_decl;
}

PHP_XML_API void
XML_SetNotationDeclHandler(XML_Parser parser, XML_NotationDeclHandler notation_decl)
{
	parser->h_notation_decl = notation_decl;
}

PHP_XML_API void
XML_SetExternalEntityRefHandler(XML_Parser parser, XML_ExternalEntityRefHandler ext_entity)
{
	parser->h_external_entity_ref = ext_entity;
}

PHP_XML_API void
XML_SetStartNamespaceDeclHandler(XML_Parser parser, XML_StartNamespaceDeclHandler start_ns)
{
	parser->h_start_ns = start_ns;
}

PHP_XML_API void
XML_SetEndNamespaceDeclHandler(XML_Parser parser, XML_EndNamespaceDeclHandler end_ns)
{
	parser->h_end_ns = end_ns;
}

PHP_XML_API int
XML_Parse(XML_Parser parser, const XML_Char *data, int data_len, int is_final)
{
	int error = xmlParseChunk(parser->parser, (char *) data, data_len, is_final);

	if (!error) {
		const xmlError *error_data = xmlCtxtGetLastError(parser->parser);
		return !error_data || error_data->level <= XML_ERR_WARNING;
	}

	return 0;
}

PHP_XML_API int
XML_GetErrorCode(XML_Parser parser)
{
	return parser->parser->errNo;
}

static const XML_Char *const error_mapping[] = {
	(const XML_Char *)"No error",
	(const XML_Char *)"No memory",
	(const XML_Char *)"Invalid document start",
	(const XML_Char *)"Empty document",
	(const XML_Char *)"Not well-formed (invalid token)",
	(const XML_Char *)"Invalid document end",
	(const XML_Char *)"Invalid hexadecimal character reference",
	(const XML_Char *)"Invalid decimal character reference",
	(const XML_Char *)"Invalid character reference",
	(const XML_Char *)"Invalid character",
	(const XML_Char *)"XML_ERR_CHARREF_AT_EOF",
	(const XML_Char *)"XML_ERR_CHARREF_IN_PROLOG",
	(const XML_Char *)"XML_ERR_CHARREF_IN_EPILOG",
	(const XML_Char *)"XML_ERR_CHARREF_IN_DTD",
	(const XML_Char *)"XML_ERR_ENTITYREF_AT_EOF",
	(const XML_Char *)"XML_ERR_ENTITYREF_IN_PROLOG",
	(const XML_Char *)"XML_ERR_ENTITYREF_IN_EPILOG",
	(const XML_Char *)"XML_ERR_ENTITYREF_IN_DTD",
	(const XML_Char *)"PEReference at end of document",
	(const XML_Char *)"PEReference in prolog",
	(const XML_Char *)"PEReference in epilog",
	(const XML_Char *)"PEReference: forbidden within markup decl in internal subset",
	(const XML_Char *)"XML_ERR_ENTITYREF_NO_NAME",
	(const XML_Char *)"EntityRef: expecting ';'",
	(const XML_Char *)"PEReference: no name",
	(const XML_Char *)"PEReference: expecting ';'",
	(const XML_Char *)"Undeclared entity error",
	(const XML_Char *)"Undeclared entity warning",
	(const XML_Char *)"Unparsed Entity",
	(const XML_Char *)"XML_ERR_ENTITY_IS_EXTERNAL",
	(const XML_Char *)"XML_ERR_ENTITY_IS_PARAMETER",
	(const XML_Char *)"Unknown encoding",
	(const XML_Char *)"Unsupported encoding",
	(const XML_Char *)"String not started expecting ' or \"",
	(const XML_Char *)"String not closed expecting \" or '",
	(const XML_Char *)"Namespace declaration error",
	(const XML_Char *)"EntityValue: \" or ' expected",
	(const XML_Char *)"EntityValue: \" or ' expected",
	(const XML_Char *)"< in attribute",
	(const XML_Char *)"Attribute not started",
	(const XML_Char *)"Attribute not finished",
	(const XML_Char *)"Attribute without value",
	(const XML_Char *)"Attribute redefined",
	(const XML_Char *)"SystemLiteral \" or ' expected",
	(const XML_Char *)"SystemLiteral \" or ' expected",
	/* (const XML_Char *)"XML_ERR_COMMENT_NOT_STARTED", <= eliminated on purpose */
	(const XML_Char *)"Comment not finished",
	(const XML_Char *)"Processing Instruction not started",
	(const XML_Char *)"Processing Instruction not finished",
	(const XML_Char *)"NOTATION: Name expected here",
	(const XML_Char *)"'>' required to close NOTATION declaration",
	(const XML_Char *)"'(' required to start ATTLIST enumeration",
	(const XML_Char *)"'(' required to start ATTLIST enumeration",
	(const XML_Char *)"MixedContentDecl : '|' or ')*' expected",
	(const XML_Char *)"XML_ERR_MIXED_NOT_FINISHED",
	(const XML_Char *)"ELEMENT in DTD not started",
	(const XML_Char *)"ELEMENT in DTD not finished",
	(const XML_Char *)"XML declaration not started",
	(const XML_Char *)"XML declaration not finished",
	(const XML_Char *)"XML_ERR_CONDSEC_NOT_STARTED",
	(const XML_Char *)"XML conditional section not closed",
	(const XML_Char *)"Content error in the external subset",
	(const XML_Char *)"DOCTYPE not finished",
	(const XML_Char *)"Sequence ']]>' not allowed in content",
	(const XML_Char *)"CDATA not finished",
	(const XML_Char *)"Reserved XML Name",
	(const XML_Char *)"Space required",
	(const XML_Char *)"XML_ERR_SEPARATOR_REQUIRED",
	(const XML_Char *)"NmToken expected in ATTLIST enumeration",
	(const XML_Char *)"XML_ERR_NAME_REQUIRED",
	(const XML_Char *)"MixedContentDecl : '#PCDATA' expected",
	(const XML_Char *)"SYSTEM or PUBLIC, the URI is missing",
	(const XML_Char *)"PUBLIC, the Public Identifier is missing",
	(const XML_Char *)"< required",
	(const XML_Char *)"> required",
	(const XML_Char *)"</ required",
	(const XML_Char *)"= required",
	(const XML_Char *)"Mismatched tag",
	(const XML_Char *)"Tag not finished",
	(const XML_Char *)"standalone accepts only 'yes' or 'no'",
	(const XML_Char *)"Invalid XML encoding name",
	(const XML_Char *)"Comment must not contain '--' (double-hyphen)",
	(const XML_Char *)"Invalid encoding",
	(const XML_Char *)"external parsed entities cannot be standalone",
	(const XML_Char *)"XML conditional section '[' expected",
	(const XML_Char *)"Entity value required",
	(const XML_Char *)"chunk is not well balanced",
	(const XML_Char *)"extra content at the end of well balanced chunk",
	(const XML_Char *)"XML_ERR_ENTITY_CHAR_ERROR",
	(const XML_Char *)"PEReferences forbidden in internal subset",
	(const XML_Char *)"Detected an entity reference loop",
	(const XML_Char *)"XML_ERR_ENTITY_BOUNDARY",
	(const XML_Char *)"Invalid URI",
	(const XML_Char *)"Fragment not allowed",
	(const XML_Char *)"XML_WAR_CATALOG_PI",
	(const XML_Char *)"XML_ERR_NO_DTD",
	(const XML_Char *)"conditional section INCLUDE or IGNORE keyword expected", /* 95 */
	(const XML_Char *)"Version in XML Declaration missing", /* 96 */
	(const XML_Char *)"XML_WAR_UNKNOWN_VERSION", /* 97 */
	(const XML_Char *)"XML_WAR_LANG_VALUE", /* 98 */
	(const XML_Char *)"XML_WAR_NS_URI", /* 99 */
	(const XML_Char *)"XML_WAR_NS_URI_RELATIVE", /* 100 */
	(const XML_Char *)"Missing encoding in text declaration" /* 101 */
};

PHP_XML_API const XML_Char *
XML_ErrorString(int code)
{
	if (code < 0 || code >= (int)(sizeof(error_mapping) / sizeof(error_mapping[0]))) {
		return (const XML_Char *) "Unknown";
	}
	return error_mapping[code];
}

PHP_XML_API int
XML_GetCurrentLineNumber(XML_Parser parser)
{
	return parser->parser->input->line;
}

PHP_XML_API int
XML_GetCurrentColumnNumber(XML_Parser parser)
{
	return parser->parser->input->col;
}

PHP_XML_API long
XML_GetCurrentByteIndex(XML_Parser parser)
{
<<<<<<< HEAD
	/* We have to temporarily disable the encoder to satisfy the note from the manual:
	 * "This function returns byte index according to UTF-8 encoded text disregarding if input is in another encoding."
	 * Although that should probably be corrected at one point? (TODO) */
	xmlCharEncodingHandlerPtr encoder = NULL;
	xmlParserInputPtr input = parser->parser->input;
	if (input->buf) {
		encoder = input->buf->encoder;
		input->buf->encoder = NULL;
	}
	long result = xmlByteConsumed(parser->parser);
	if (encoder) {
		input->buf->encoder = encoder;
	}
	return result;
=======
	return parser->parser->input->consumed +
			(parser->parser->input->cur - parser->parser->input->base);
>>>>>>> 54e662c6
}

PHP_XML_API int
XML_GetCurrentByteCount(XML_Parser parser)
{
	/* TODO: this is identical to ByteIndex; it should probably
	 * be different */
	return (int) XML_GetCurrentByteIndex(parser);
}

PHP_XML_API const XML_Char *XML_ExpatVersion(void)
{
	return (const XML_Char *) "1.0";
}

PHP_XML_API void
XML_ParserFree(XML_Parser parser)
{
	if (parser->use_namespace) {
		if (parser->_ns_separator) {
			xmlFree(parser->_ns_separator);
		}
	}
	if (parser->parser->myDoc) {
		xmlFreeDoc(parser->parser->myDoc);
		parser->parser->myDoc = NULL;
	}
	xmlFreeParserCtxt(parser->parser);
	efree(parser);
}

#endif /* LIBXML_EXPAT_COMPAT */
#endif<|MERGE_RESOLUTION|>--- conflicted
+++ resolved
@@ -689,25 +689,8 @@
 PHP_XML_API long
 XML_GetCurrentByteIndex(XML_Parser parser)
 {
-<<<<<<< HEAD
-	/* We have to temporarily disable the encoder to satisfy the note from the manual:
-	 * "This function returns byte index according to UTF-8 encoded text disregarding if input is in another encoding."
-	 * Although that should probably be corrected at one point? (TODO) */
-	xmlCharEncodingHandlerPtr encoder = NULL;
-	xmlParserInputPtr input = parser->parser->input;
-	if (input->buf) {
-		encoder = input->buf->encoder;
-		input->buf->encoder = NULL;
-	}
-	long result = xmlByteConsumed(parser->parser);
-	if (encoder) {
-		input->buf->encoder = encoder;
-	}
-	return result;
-=======
 	return parser->parser->input->consumed +
 			(parser->parser->input->cur - parser->parser->input->base);
->>>>>>> 54e662c6
 }
 
 PHP_XML_API int
