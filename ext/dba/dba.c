--- conflicted
+++ resolved
@@ -788,25 +788,17 @@
 			info->lock.fp = php_stream_open_wrapper(lock_name, lock_file_mode, STREAM_MUST_SEEK|REPORT_ERRORS|IGNORE_PATH|persistent_flag, &opened_path);
 			if (info->lock.fp) {
 				if (is_db_lock) {
-<<<<<<< HEAD
-					ZEND_ASSERT(opened_path);
-					/* replace the path info with the real path of the opened file */
-					zend_string_release(info->path);
-					info->path = php_dba_zend_string_dup_safe(opened_path, persistent);
-=======
 					if (opened_path) {
 						/* replace the path info with the real path of the opened file */
-						pefree(info->path, persistent);
-						info->path = pestrndup(ZSTR_VAL(opened_path), ZSTR_LEN(opened_path), persistent);
+						zend_string_release_ex(info->path, persistent);
+						info->path = php_dba_zend_string_dup_safe(opened_path, persistent);
 					} else {
 						error = "Unable to determine path for locking";
 					}
->>>>>>> d3b0efe9
 				}
 			}
 			if (opened_path) {
 				zend_string_release_ex(opened_path, 0);
-				opened_path = NULL;
 			}
 		}
 		if (!is_db_lock) {
