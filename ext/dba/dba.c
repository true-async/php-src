--- conflicted
+++ resolved
@@ -860,18 +860,10 @@
 				fcntl(info->fd, F_SETFL, flags & ~O_APPEND);
 #elif defined(PHP_WIN32)
 			} else if (modenr == DBA_CREAT && need_creation && !restarted) {
-<<<<<<< HEAD
-				bool close_both;
-
-				close_both = (info->fp != info->lock.fp);
-				php_stream_free(info->lock.fp, persistent ? PHP_STREAM_FREE_CLOSE_PERSISTENT : PHP_STREAM_FREE_CLOSE);
-				if (close_both) {
-=======
 				if (info->lock.fp != NULL) {
 					php_stream_free(info->lock.fp, persistent ? PHP_STREAM_FREE_CLOSE_PERSISTENT : PHP_STREAM_FREE_CLOSE);
 				}
 				if (info->fp != info->lock.fp) {
->>>>>>> a442e294
 					php_stream_free(info->fp, persistent ? PHP_STREAM_FREE_CLOSE_PERSISTENT : PHP_STREAM_FREE_CLOSE);
 				}
 				info->fp = NULL;
