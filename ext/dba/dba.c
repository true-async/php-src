--- conflicted
+++ resolved
@@ -569,14 +569,8 @@
 		RETURN_THROWS();
 	}
 
-<<<<<<< HEAD
 	zend_string *resource_key = zend_strpprintf(0,
-		"dba_%d_%s_%s_%s", persistent, ZSTR_VAL(path), ZSTR_VAL(mode), handler_str ? ZSTR_VAL(handler_str) : ""
-=======
-	char *resource_key;
-	size_t resource_key_len = spprintf(&resource_key, 0,
 		"dba_%d_%u_%s_%s_%s", persistent, persistent ? 0 : DBA_G(connection_counter)++, ZSTR_VAL(path), ZSTR_VAL(mode), handler_str ? ZSTR_VAL(handler_str) : ""
->>>>>>> bb4174e6
 	);
 
 	if (persistent) {
