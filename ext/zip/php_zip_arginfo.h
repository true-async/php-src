--- conflicted
+++ resolved
@@ -1,9 +1,5 @@
 /* This is a generated file, edit the .stub.php file instead.
-<<<<<<< HEAD
- * Stub hash: 93db1517143e903f01e4726a6b6c9bcbe0510f5b */
-=======
- * Stub hash: 5ebaf48b6736126648a981f5bbb25b0bf46dc22a */
->>>>>>> 389d1130
+ * Stub hash: 47e6ec88f73999cc934b41f4f53995af95d2e6c3 */
 
 ZEND_BEGIN_ARG_INFO_EX(arginfo_zip_open, 0, 0, 1)
 	ZEND_ARG_TYPE_INFO(0, filename, IS_STRING, 0)
