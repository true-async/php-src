/*
  +----------------------------------------------------------------------+
  | Copyright (c) The PHP Group                                          |
  +----------------------------------------------------------------------+
  | This source file is subject to version 3.01 of the PHP license,      |
  | that is bundled with this package in the file LICENSE, and is        |
  | available through the world-wide-web at the following url:           |
  | http://www.php.net/license/3_01.txt.                                 |
  | If you did not receive a copy of the PHP license and are unable to   |
  | obtain it through the world-wide-web, please send a note to          |
  | license@php.net so we can mail you a copy immediately.               |
  +----------------------------------------------------------------------+
  | Author: Piere-Alain Joye <pierre@php.net>                            |
  +----------------------------------------------------------------------+
*/


#ifdef HAVE_CONFIG_H
#include "config.h"
#endif

#include "php.h"
#include "php_ini.h"
#include "ext/standard/info.h"
#include "ext/standard/file.h"
#include "ext/standard/php_string.h"
#include "ext/pcre/php_pcre.h"
#include "ext/standard/php_filestat.h"
#include "zend_interfaces.h"
#include "php_zip.h"
#include "php_zip_arginfo.h"

/* zip_open is a macro for renaming libzip zipopen, so we need to use PHP_NAMED_FUNCTION */
static PHP_NAMED_FUNCTION(zif_zip_open);
static PHP_NAMED_FUNCTION(zif_zip_read);
static PHP_NAMED_FUNCTION(zif_zip_close);
static PHP_NAMED_FUNCTION(zif_zip_entry_read);
static PHP_NAMED_FUNCTION(zif_zip_entry_filesize);
static PHP_NAMED_FUNCTION(zif_zip_entry_name);
static PHP_NAMED_FUNCTION(zif_zip_entry_compressedsize);
static PHP_NAMED_FUNCTION(zif_zip_entry_compressionmethod);
static PHP_NAMED_FUNCTION(zif_zip_entry_open);
static PHP_NAMED_FUNCTION(zif_zip_entry_close);

#ifdef HAVE_GLOB
#ifndef PHP_WIN32
#include <glob.h>
#else
#include "win32/glob.h"
#endif
#endif

/* {{{ Resource le */
static int le_zip_dir;
#define le_zip_dir_name "Zip Directory"
static int le_zip_entry;
#define le_zip_entry_name "Zip Entry"
/* }}} */

/* {{{ PHP_ZIP_STAT_INDEX(za, index, flags, sb) */
#define PHP_ZIP_STAT_INDEX(za, index, flags, sb) \
	if (zip_stat_index(za, index, flags, &sb) != 0) { \
		RETURN_FALSE; \
	}
/* }}} */

/* {{{  PHP_ZIP_STAT_PATH(za, path, path_len, flags, sb) */
#define PHP_ZIP_STAT_PATH(za, path, path_len, flags, sb) \
	if (path_len < 1) { \
		php_error_docref(NULL, E_NOTICE, "Empty string as entry name"); \
		RETURN_FALSE; \
	} \
	if (zip_stat(za, path, flags, &sb) != 0) { \
		RETURN_FALSE; \
	}
/* }}} */

/* {{{ PHP_ZIP_SET_FILE_COMMENT(za, index, comment, comment_len) */
#define PHP_ZIP_SET_FILE_COMMENT(za, index, comment, comment_len) \
	if (comment_len == 0) { \
		/* Passing NULL remove the existing comment */ \
		if (zip_file_set_comment(za, index, NULL, 0, 0) < 0) { \
			RETURN_FALSE; \
		} \
	} else if (zip_file_set_comment(za, index, comment, comment_len, 0) < 0) { \
		RETURN_FALSE; \
	} \
	RETURN_TRUE;
/* }}} */

# define add_ascii_assoc_string add_assoc_string
# define add_ascii_assoc_long add_assoc_long

/* Flatten a path by making a relative path (to .)*/
static char * php_zip_make_relative_path(char *path, size_t path_len) /* {{{ */
{
	char *path_begin = path;
	size_t i;

	if (path_len < 1 || path == NULL) {
		return NULL;
	}

	if (IS_SLASH(path[0])) {
		return path + 1;
	}

	i = path_len;

	while (1) {
		while (i > 0 && !IS_SLASH(path[i])) {
			i--;
		}

		if (!i) {
			return path;
		}

		if (i >= 2 && (path[i -1] == '.' || path[i -1] == ':')) {
			/* i is the position of . or :, add 1 for / */
			path_begin = path + i + 1;
			break;
		}
		i--;
	}

	return path_begin;
}
/* }}} */

# define CWD_STATE_ALLOC(l) emalloc(l)
# define CWD_STATE_FREE(s)  efree(s)

/* {{{ php_zip_extract_file */
static int php_zip_extract_file(struct zip * za, char *dest, char *file, size_t file_len)
{
	php_stream_statbuf ssb;
	struct zip_file *zf;
	struct zip_stat sb;
	char b[8192];
	int n, ret;
	php_stream *stream;
	char *fullpath;
	char *file_dirname_fullpath;
	char file_dirname[MAXPATHLEN];
	size_t dir_len, len;
	int is_dir_only = 0;
	char *path_cleaned;
	size_t path_cleaned_len;
	cwd_state new_state;
	zend_string *file_basename;

	new_state.cwd = CWD_STATE_ALLOC(1);
	new_state.cwd[0] = '\0';
	new_state.cwd_length = 0;

	/* Clean/normlize the path and then transform any path (absolute or relative)
		 to a path relative to cwd (../../mydir/foo.txt > mydir/foo.txt)
	 */
	virtual_file_ex(&new_state, file, NULL, CWD_EXPAND);
	path_cleaned =  php_zip_make_relative_path(new_state.cwd, new_state.cwd_length);
	if(!path_cleaned) {
		return 0;
	}
	path_cleaned_len = strlen(path_cleaned);

	if (path_cleaned_len >= MAXPATHLEN || zip_stat(za, file, 0, &sb) != 0) {
		return 0;
	}

	/* it is a directory only, see #40228 */
	if (path_cleaned_len > 1 && IS_SLASH(path_cleaned[path_cleaned_len - 1])) {
		len = spprintf(&file_dirname_fullpath, 0, "%s/%s", dest, path_cleaned);
		is_dir_only = 1;
	} else {
		memcpy(file_dirname, path_cleaned, path_cleaned_len);
		dir_len = php_dirname(file_dirname, path_cleaned_len);

		if (!dir_len || (dir_len == 1 && file_dirname[0] == '.')) {
			len = spprintf(&file_dirname_fullpath, 0, "%s", dest);
		} else {
			len = spprintf(&file_dirname_fullpath, 0, "%s/%s", dest, file_dirname);
		}

		file_basename =	php_basename(path_cleaned, path_cleaned_len, NULL, 0);

		if (ZIP_OPENBASEDIR_CHECKPATH(file_dirname_fullpath)) {
			efree(file_dirname_fullpath);
			zend_string_release_ex(file_basename, 0);
			CWD_STATE_FREE(new_state.cwd);
			return 0;
		}
	}

	/* let see if the path already exists */
	if (php_stream_stat_path_ex(file_dirname_fullpath, PHP_STREAM_URL_STAT_QUIET, &ssb, NULL) < 0) {
		ret = php_stream_mkdir(file_dirname_fullpath, 0777,  PHP_STREAM_MKDIR_RECURSIVE|REPORT_ERRORS, NULL);
		if (!ret) {
			efree(file_dirname_fullpath);
			if (!is_dir_only) {
				zend_string_release_ex(file_basename, 0);
				CWD_STATE_FREE(new_state.cwd);
			}
			return 0;
		}
	}

	/* it is a standalone directory, job done */
	if (is_dir_only) {
		efree(file_dirname_fullpath);
		CWD_STATE_FREE(new_state.cwd);
		return 1;
	}

	len = spprintf(&fullpath, 0, "%s/%s", file_dirname_fullpath, ZSTR_VAL(file_basename));
	if (!len) {
		efree(file_dirname_fullpath);
		zend_string_release_ex(file_basename, 0);
		CWD_STATE_FREE(new_state.cwd);
		return 0;
	} else if (len > MAXPATHLEN) {
		php_error_docref(NULL, E_WARNING, "Full extraction path exceed MAXPATHLEN (%i)", MAXPATHLEN);
		efree(file_dirname_fullpath);
		zend_string_release_ex(file_basename, 0);
		CWD_STATE_FREE(new_state.cwd);
		return 0;
	}

	/* check again the full path, not sure if it
	 * is required, does a file can have a different
	 * safemode status as its parent folder?
	 */
	if (ZIP_OPENBASEDIR_CHECKPATH(fullpath)) {
		efree(fullpath);
		efree(file_dirname_fullpath);
		zend_string_release_ex(file_basename, 0);
		CWD_STATE_FREE(new_state.cwd);
		return 0;
	}

	zf = zip_fopen(za, file, 0);
	if (zf == NULL) {
		n = -1;
		goto done;
	}

	stream = php_stream_open_wrapper(fullpath, "w+b", REPORT_ERRORS, NULL);

	if (stream == NULL) {
		n = -1;
		zip_fclose(zf);
		goto done;
	}

	n = 0;

	while ((n=zip_fread(zf, b, sizeof(b))) > 0) {
		php_stream_write(stream, b, n);
	}

	php_stream_close(stream);
	n = zip_fclose(zf);

done:
	efree(fullpath);
	zend_string_release_ex(file_basename, 0);
	efree(file_dirname_fullpath);
	CWD_STATE_FREE(new_state.cwd);

	if (n<0) {
		return 0;
	} else {
		return 1;
	}
}
/* }}} */

static int php_zip_add_file(struct zip *za, const char *filename, size_t filename_len,
	char *entry_name, size_t entry_name_len, long offset_start, long offset_len) /* {{{ */
{
	struct zip_source *zs;
	char resolved_path[MAXPATHLEN];
	zval exists_flag;


	if (ZIP_OPENBASEDIR_CHECKPATH(filename)) {
		return -1;
	}

	if (!expand_filepath(filename, resolved_path)) {
		return -1;
	}

	php_stat(resolved_path, strlen(resolved_path), FS_EXISTS, &exists_flag);
	if (Z_TYPE(exists_flag) == IS_FALSE) {
		return -1;
	}

	zs = zip_source_file(za, resolved_path, offset_start, offset_len);
	if (!zs) {
		return -1;
	}
	if (zip_file_add(za, entry_name, zs, ZIP_FL_OVERWRITE) < 0) {
		zip_source_free(zs);
		return -1;
	} else {
		zip_error_clear(za);
		return 1;
	}
}
/* }}} */

static int php_zip_parse_options(zval *options, zend_long *remove_all_path, char **remove_path, size_t *remove_path_len, char **add_path, size_t *add_path_len) /* {{{ */
{
	zval *option;
	if ((option = zend_hash_str_find(Z_ARRVAL_P(options), "remove_all_path", sizeof("remove_all_path") - 1)) != NULL) {
		*remove_all_path = zval_get_long(option);
	}

	/* If I add more options, it would make sense to create a nice static struct and loop over it. */
	if ((option = zend_hash_str_find(Z_ARRVAL_P(options), "remove_path", sizeof("remove_path") - 1)) != NULL) {
		if (Z_TYPE_P(option) != IS_STRING) {
			php_error_docref(NULL, E_WARNING, "remove_path option expected to be a string");
			return -1;
		}

		if (Z_STRLEN_P(option) < 1) {
			php_error_docref(NULL, E_NOTICE, "Empty string given as remove_path option");
			return -1;
		}

		if (Z_STRLEN_P(option) >= MAXPATHLEN) {
			php_error_docref(NULL, E_WARNING, "remove_path string is too long (max: %d, %zd given)",
						MAXPATHLEN - 1, Z_STRLEN_P(option));
			return -1;
		}
		*remove_path_len = Z_STRLEN_P(option);
		*remove_path = Z_STRVAL_P(option);
	}

	if ((option = zend_hash_str_find(Z_ARRVAL_P(options), "add_path", sizeof("add_path") - 1)) != NULL) {
		if (Z_TYPE_P(option) != IS_STRING) {
			php_error_docref(NULL, E_WARNING, "add_path option expected to be a string");
			return -1;
		}

		if (Z_STRLEN_P(option) < 1) {
			php_error_docref(NULL, E_NOTICE, "Empty string given as the add_path option");
			return -1;
		}

		if (Z_STRLEN_P(option) >= MAXPATHLEN) {
			php_error_docref(NULL, E_WARNING, "add_path string too long (max: %d, %zd given)",
						MAXPATHLEN - 1, Z_STRLEN_P(option));
			return -1;
		}
		*add_path_len = Z_STRLEN_P(option);
		*add_path = Z_STRVAL_P(option);
	}
	return 1;
}
/* }}} */

/* {{{ REGISTER_ZIP_CLASS_CONST_LONG */
#define REGISTER_ZIP_CLASS_CONST_LONG(const_name, value) \
	    zend_declare_class_constant_long(zip_class_entry, const_name, sizeof(const_name)-1, (zend_long)value);
/* }}} */

/* {{{ ZIP_FROM_OBJECT */
#define ZIP_FROM_OBJECT(intern, object) \
	{ \
		ze_zip_object *obj = Z_ZIP_P(object); \
		intern = obj->za; \
		if (!intern) { \
			zend_value_error("Invalid or uninitialized Zip object"); \
			return; \
		} \
	}
/* }}} */

/* {{{ RETURN_SB(sb) */
#ifdef HAVE_ENCRYPTION
#define RETURN_SB(sb) \
	{ \
		array_init(return_value); \
		add_ascii_assoc_string(return_value, "name", (char *)(sb)->name); \
		add_ascii_assoc_long(return_value, "index", (zend_long) (sb)->index); \
		add_ascii_assoc_long(return_value, "crc", (zend_long) (sb)->crc); \
		add_ascii_assoc_long(return_value, "size", (zend_long) (sb)->size); \
		add_ascii_assoc_long(return_value, "mtime", (zend_long) (sb)->mtime); \
		add_ascii_assoc_long(return_value, "comp_size", (zend_long) (sb)->comp_size); \
		add_ascii_assoc_long(return_value, "comp_method", (zend_long) (sb)->comp_method); \
		add_ascii_assoc_long(return_value, "encryption_method", (zend_long) (sb)->encryption_method); \
	}
#else
#define RETURN_SB(sb) \
	{ \
		array_init(return_value); \
		add_ascii_assoc_string(return_value, "name", (char *)(sb)->name); \
		add_ascii_assoc_long(return_value, "index", (zend_long) (sb)->index); \
		add_ascii_assoc_long(return_value, "crc", (zend_long) (sb)->crc); \
		add_ascii_assoc_long(return_value, "size", (zend_long) (sb)->size); \
		add_ascii_assoc_long(return_value, "mtime", (zend_long) (sb)->mtime); \
		add_ascii_assoc_long(return_value, "comp_size", (zend_long) (sb)->comp_size); \
		add_ascii_assoc_long(return_value, "comp_method", (zend_long) (sb)->comp_method); \
	}
#endif
/* }}} */

static zend_long php_zip_status(struct zip *za) /* {{{ */
{
#if LIBZIP_VERSION_MAJOR < 1
	int zep, syp;

	zip_error_get(za, &zep, &syp);
#else
	int zep;
	zip_error_t *err;

	err = zip_get_error(za);
	zep = zip_error_code_zip(err);
	zip_error_fini(err);
#endif
	return zep;
}
/* }}} */

static zend_long php_zip_status_sys(struct zip *za) /* {{{ */
{
#if LIBZIP_VERSION_MAJOR < 1
	int zep, syp;

	zip_error_get(za, &zep, &syp);
#else
	int syp;
	zip_error_t *err;

	err = zip_get_error(za);
	syp = zip_error_code_system(err);
	zip_error_fini(err);
#endif
	return syp;
}
/* }}} */

static zend_long php_zip_get_num_files(struct zip *za) /* {{{ */
{
	zip_int64_t num = zip_get_num_entries(za, 0);
	return MIN(num, ZEND_LONG_MAX);
}
/* }}} */

static char * php_zipobj_get_filename(ze_zip_object *obj) /* {{{ */
{

	if (!obj) {
		return NULL;
	}

	if (obj->filename) {
		return obj->filename;
	}
	return NULL;
}
/* }}} */

static char * php_zipobj_get_zip_comment(struct zip *za, int *len) /* {{{ */
{
	if (za) {
		return (char *)zip_get_archive_comment(za, len, 0);
	}
	return NULL;
}
/* }}} */

#ifdef HAVE_GLOB /* {{{ */
#ifndef GLOB_ONLYDIR
#define GLOB_ONLYDIR (1<<30)
#define GLOB_EMULATE_ONLYDIR
#define GLOB_FLAGMASK (~GLOB_ONLYDIR)
#else
#define GLOB_FLAGMASK (~0)
#endif
#ifndef GLOB_BRACE
# define GLOB_BRACE 0
#endif
#ifndef GLOB_MARK
# define GLOB_MARK 0
#endif
#ifndef GLOB_NOSORT
# define GLOB_NOSORT 0
#endif
#ifndef GLOB_NOCHECK
# define GLOB_NOCHECK 0
#endif
#ifndef GLOB_NOESCAPE
# define GLOB_NOESCAPE 0
#endif
#ifndef GLOB_ERR
# define GLOB_ERR 0
#endif

/* This is used for checking validity of passed flags (passing invalid flags causes segfault in glob()!! */
#define GLOB_AVAILABLE_FLAGS (0 | GLOB_BRACE | GLOB_MARK | GLOB_NOSORT | GLOB_NOCHECK | GLOB_NOESCAPE | GLOB_ERR | GLOB_ONLYDIR)

#endif /* }}} */

int php_zip_glob(char *pattern, int pattern_len, zend_long flags, zval *return_value) /* {{{ */
{
#ifdef HAVE_GLOB
	char cwd[MAXPATHLEN];
	int cwd_skip = 0;
#ifdef ZTS
	char work_pattern[MAXPATHLEN];
	char *result;
#endif
	glob_t globbuf;
	size_t n;
	int ret;

	if (pattern_len >= MAXPATHLEN) {
		php_error_docref(NULL, E_WARNING, "Pattern exceeds the maximum allowed length of %d characters", MAXPATHLEN);
		return -1;
	}

	if ((GLOB_AVAILABLE_FLAGS & flags) != flags) {
		php_error_docref(NULL, E_WARNING, "At least one of the passed flags is invalid or not supported on this platform");
		return -1;
	}

#ifdef ZTS
	if (!IS_ABSOLUTE_PATH(pattern, pattern_len)) {
		result = VCWD_GETCWD(cwd, MAXPATHLEN);
		if (!result) {
			cwd[0] = '\0';
		}
#ifdef PHP_WIN32
		if (IS_SLASH(*pattern)) {
			cwd[2] = '\0';
		}
#endif
		cwd_skip = strlen(cwd)+1;

		snprintf(work_pattern, MAXPATHLEN, "%s%c%s", cwd, DEFAULT_SLASH, pattern);
		pattern = work_pattern;
	}
#endif

	globbuf.gl_offs = 0;
	if (0 != (ret = glob(pattern, flags & GLOB_FLAGMASK, NULL, &globbuf))) {
#ifdef GLOB_NOMATCH
		if (GLOB_NOMATCH == ret) {
			/* Some glob implementation simply return no data if no matches
			   were found, others return the GLOB_NOMATCH error code.
			   We don't want to treat GLOB_NOMATCH as an error condition
			   so that PHP glob() behaves the same on both types of
			   implementations and so that 'foreach (glob() as ...'
			   can be used for simple glob() calls without further error
			   checking.
			*/
			array_init(return_value);
			return 0;
		}
#endif
		return 0;
	}

	/* now catch the FreeBSD style of "no matches" */
	if (!globbuf.gl_pathc || !globbuf.gl_pathv) {
		array_init(return_value);
		return 0;
	}

	/* we assume that any glob pattern will match files from one directory only
	   so checking the dirname of the first match should be sufficient */
	strncpy(cwd, globbuf.gl_pathv[0], MAXPATHLEN);
	if (ZIP_OPENBASEDIR_CHECKPATH(cwd)) {
		return -1;
	}

	array_init(return_value);
	for (n = 0; n < globbuf.gl_pathc; n++) {
		/* we need to do this every time since GLOB_ONLYDIR does not guarantee that
		 * all directories will be filtered. GNU libc documentation states the
		 * following:
		 * If the information about the type of the file is easily available
		 * non-directories will be rejected but no extra work will be done to
		 * determine the information for each file. I.e., the caller must still be
		 * able to filter directories out.
		 */
		if (flags & GLOB_ONLYDIR) {
			zend_stat_t s;

			if (0 != VCWD_STAT(globbuf.gl_pathv[n], &s)) {
				continue;
			}

			if (S_IFDIR != (s.st_mode & S_IFMT)) {
				continue;
			}
		}
		add_next_index_string(return_value, globbuf.gl_pathv[n]+cwd_skip);
	}

	globfree(&globbuf);
	return globbuf.gl_pathc;
#else
	zend_throw_error(NULL, "Glob support is not available");
	return 0;
#endif  /* HAVE_GLOB */
}
/* }}} */

int php_zip_pcre(zend_string *regexp, char *path, int path_len, zval *return_value) /* {{{ */
{
#ifdef ZTS
	char cwd[MAXPATHLEN];
	char work_path[MAXPATHLEN];
	char *result;
#endif
	int files_cnt;
	zend_string **namelist;
	pcre2_match_context *mctx = php_pcre_mctx();

#ifdef ZTS
	if (!IS_ABSOLUTE_PATH(path, path_len)) {
		result = VCWD_GETCWD(cwd, MAXPATHLEN);
		if (!result) {
			cwd[0] = '\0';
		}
#ifdef PHP_WIN32
		if (IS_SLASH(*path)) {
			cwd[2] = '\0';
		}
#endif
		snprintf(work_path, MAXPATHLEN, "%s%c%s", cwd, DEFAULT_SLASH, path);
		path = work_path;
	}
#endif

	if (ZIP_OPENBASEDIR_CHECKPATH(path)) {
		return -1;
	}

	files_cnt = php_stream_scandir(path, &namelist, NULL, (void *) php_stream_dirent_alphasort);

	if (files_cnt > 0) {
		pcre2_code *re = NULL;
		pcre2_match_data *match_data = NULL;
		uint32_t i, capture_count;
		int rc;

		re = pcre_get_compiled_regex(regexp, &capture_count);
		if (!re) {
			php_error_docref(NULL, E_WARNING, "Invalid expression");
			return -1;
		}

		array_init(return_value);

		/* only the files, directories are ignored */
		for (i = 0; i < files_cnt; i++) {
			zend_stat_t s;
			char   fullpath[MAXPATHLEN];
			size_t    namelist_len = ZSTR_LEN(namelist[i]);

			if ((namelist_len == 1 && ZSTR_VAL(namelist[i])[0] == '.') ||
				(namelist_len == 2 && ZSTR_VAL(namelist[i])[0] == '.' && ZSTR_VAL(namelist[i])[1] == '.')) {
				zend_string_release_ex(namelist[i], 0);
				continue;
			}

			if ((path_len + namelist_len + 1) >= MAXPATHLEN) {
				php_error_docref(NULL, E_WARNING, "add_path string too long (max: %u, %zu given)",
						MAXPATHLEN - 1, (path_len + namelist_len + 1));
				zend_string_release_ex(namelist[i], 0);
				break;
			}

			match_data = php_pcre_create_match_data(capture_count, re);
			if (!match_data) {
				/* Allocation failed, but can proceed to the next pattern. */
				zend_string_release_ex(namelist[i], 0);
				continue;
			}
			rc = pcre2_match(re, (PCRE2_SPTR)ZSTR_VAL(namelist[i]), ZSTR_LEN(namelist[i]), 0, 0, match_data, mctx);
			php_pcre_free_match_data(match_data);
			/* 0 means that the vector is too small to hold all the captured substring offsets */
			if (rc < 0) {
				zend_string_release_ex(namelist[i], 0);
				continue;
			}

			snprintf(fullpath, MAXPATHLEN, "%s%c%s", path, DEFAULT_SLASH, ZSTR_VAL(namelist[i]));

			if (0 != VCWD_STAT(fullpath, &s)) {
				php_error_docref(NULL, E_WARNING, "Cannot read <%s>", fullpath);
				zend_string_release_ex(namelist[i], 0);
				continue;
			}

			if (S_IFDIR == (s.st_mode & S_IFMT)) {
				zend_string_release_ex(namelist[i], 0);
				continue;
			}

			add_next_index_string(return_value, fullpath);
			zend_string_release_ex(namelist[i], 0);
		}
		efree(namelist);
	}
	return files_cnt;
}
/* }}} */

/* {{{ zend_function_entry */
static const zend_function_entry zip_functions[] = {
	ZEND_RAW_FENTRY("zip_open", zif_zip_open, arginfo_zip_open, 0)
	ZEND_RAW_FENTRY("zip_close", zif_zip_close, arginfo_zip_close, 0)
	ZEND_RAW_FENTRY("zip_read", zif_zip_read, arginfo_zip_read, 0)
	PHP_FE(zip_entry_open,		arginfo_zip_entry_open)
	PHP_FE(zip_entry_close,		arginfo_zip_entry_close)
	PHP_FE(zip_entry_read,		arginfo_zip_entry_read)
	PHP_FE(zip_entry_filesize,	arginfo_zip_entry_filesize)
	PHP_FE(zip_entry_name,		arginfo_zip_entry_name)
	PHP_FE(zip_entry_compressedsize,		arginfo_zip_entry_compressedsize)
	PHP_FE(zip_entry_compressionmethod,		arginfo_zip_entry_compressionmethod)
#ifdef  PHP_FE_END
	PHP_FE_END
#else
	{NULL,NULL,NULL}
#endif
};
/* }}} */

/* {{{ ZE2 OO definitions */
static zend_class_entry *zip_class_entry;
static zend_object_handlers zip_object_handlers;

static HashTable zip_prop_handlers;

typedef zend_long (*zip_read_int_t)(struct zip *za);
typedef char *(*zip_read_const_char_t)(struct zip *za, int *len);
typedef char *(*zip_read_const_char_from_ze_t)(ze_zip_object *obj);

typedef struct _zip_prop_handler {
	zip_read_int_t read_int_func;
	zip_read_const_char_t read_const_char_func;
	zip_read_const_char_from_ze_t read_const_char_from_obj_func;

	int type;
} zip_prop_handler;
/* }}} */

static void php_zip_register_prop_handler(HashTable *prop_handler, char *name, zip_read_int_t read_int_func, zip_read_const_char_t read_char_func, zip_read_const_char_from_ze_t read_char_from_obj_func, int rettype) /* {{{ */
{
	zip_prop_handler hnd;
	zend_string *str;
	zval tmp;

	hnd.read_const_char_func = read_char_func;
	hnd.read_int_func = read_int_func;
	hnd.read_const_char_from_obj_func = read_char_from_obj_func;
	hnd.type = rettype;
	str = zend_string_init_interned(name, strlen(name), 1);
	zend_hash_add_mem(prop_handler, str, &hnd, sizeof(zip_prop_handler));

	/* Register for reflection */
	ZVAL_NULL(&tmp);
	zend_declare_property_ex(zip_class_entry, str, &tmp, ZEND_ACC_PUBLIC, NULL);
	zend_string_release_ex(str, 1);
}
/* }}} */

static zval *php_zip_property_reader(ze_zip_object *obj, zip_prop_handler *hnd, zval *rv) /* {{{ */
{
	const char *retchar = NULL;
	zend_long retint = 0;
	int len = 0;

	if (obj && obj->za != NULL) {
		if (hnd->read_const_char_func) {
			retchar = hnd->read_const_char_func(obj->za, &len);
		} else {
			if (hnd->read_int_func) {
				retint = hnd->read_int_func(obj->za);
				if (retint == -1) {
					php_error_docref(NULL, E_WARNING, "Internal zip error returned");
					return NULL;
				}
			} else {
				if (hnd->read_const_char_from_obj_func) {
					retchar = hnd->read_const_char_from_obj_func(obj);
					len = strlen(retchar);
				}
			}
		}
	}

	switch (hnd->type) {
		case IS_STRING:
			if (retchar) {
				ZVAL_STRINGL(rv, (char *) retchar, len);
			} else {
				ZVAL_EMPTY_STRING(rv);
			}
			break;
		/* case IS_TRUE */
		case IS_FALSE:
			ZVAL_BOOL(rv, retint);
			break;
		case IS_LONG:
			ZVAL_LONG(rv, retint);
			break;
		default:
			ZVAL_NULL(rv);
	}

	return rv;
}
/* }}} */

static zval *php_zip_get_property_ptr_ptr(zend_object *object, zend_string *name, int type, void **cache_slot) /* {{{ */
{
	ze_zip_object *obj;
	zval *retval = NULL;
	zip_prop_handler *hnd = NULL;

	obj = php_zip_fetch_object(object);

	if (obj->prop_handler != NULL) {
		hnd = zend_hash_find_ptr(obj->prop_handler, name);
	}

	if (hnd == NULL) {
		retval = zend_std_get_property_ptr_ptr(object, name, type, cache_slot);
	}

	return retval;
}
/* }}} */

static zval *php_zip_read_property(zend_object *object, zend_string *name, int type, void **cache_slot, zval *rv) /* {{{ */
{
	ze_zip_object *obj;
	zval *retval = NULL;
	zip_prop_handler *hnd = NULL;

	obj = php_zip_fetch_object(object);

	if (obj->prop_handler != NULL) {
		hnd = zend_hash_find_ptr(obj->prop_handler, name);
	}

	if (hnd != NULL) {
		retval = php_zip_property_reader(obj, hnd, rv);
		if (retval == NULL) {
			retval = &EG(uninitialized_zval);
		}
	} else {
		retval = zend_std_read_property(object, name, type, cache_slot, rv);
	}

	return retval;
}
/* }}} */

static int php_zip_has_property(zend_object *object, zend_string *name, int type, void **cache_slot) /* {{{ */
{
	ze_zip_object *obj;
	zip_prop_handler *hnd = NULL;
	int retval = 0;

	obj = php_zip_fetch_object(object);

	if (obj->prop_handler != NULL) {
		hnd = zend_hash_find_ptr(obj->prop_handler, name);
	}

	if (hnd != NULL) {
		zval tmp, *prop;

		if (type == 2) {
			retval = 1;
		} else if ((prop = php_zip_property_reader(obj, hnd, &tmp)) != NULL) {
			if (type == 1) {
				retval = zend_is_true(&tmp);
			} else if (type == 0) {
				retval = (Z_TYPE(tmp) != IS_NULL);
			}
		}

		zval_ptr_dtor(&tmp);
	} else {
		retval = zend_std_has_property(object, name, type, cache_slot);
	}

	return retval;
}
/* }}} */

static HashTable *php_zip_get_gc(zend_object *object, zval **gc_data, int *gc_data_count) /* {{{ */
{
	*gc_data = NULL;
	*gc_data_count = 0;
	return zend_std_get_properties(object);
}
/* }}} */

static HashTable *php_zip_get_properties(zend_object *object)/* {{{ */
{
	ze_zip_object *obj;
	HashTable *props;
	zip_prop_handler *hnd;
	zend_string *key;

	obj = php_zip_fetch_object(object);
	props = zend_std_get_properties(object);

	if (obj->prop_handler == NULL) {
		return NULL;
	}

	ZEND_HASH_FOREACH_STR_KEY_PTR(obj->prop_handler, key, hnd) {
		zval *ret, val;
		ret = php_zip_property_reader(obj, hnd, &val);
		if (ret == NULL) {
			ret = &EG(uninitialized_zval);
		}
		zend_hash_update(props, key, ret);
	} ZEND_HASH_FOREACH_END();

	return props;
}
/* }}} */

static void php_zip_object_free_storage(zend_object *object) /* {{{ */
{
	ze_zip_object * intern = php_zip_fetch_object(object);
	int i;

	if (!intern) {
		return;
	}
	if (intern->za) {
		if (zip_close(intern->za) != 0) {
#if LIBZIP_VERSION_MAJOR == 1 && LIBZIP_VERSION_MINOR == 3 && LIBZIP_VERSION_MICRO == 1
			php_error_docref(NULL, E_WARNING, "Cannot destroy the zip context: zip_close have failed");
#else
			php_error_docref(NULL, E_WARNING, "Cannot destroy the zip context: %s", zip_strerror(intern->za));
			zip_discard(intern->za);
#endif
		}
	}

	if (intern->buffers_cnt>0) {
		for (i=0; i<intern->buffers_cnt; i++) {
			efree(intern->buffers[i]);
		}
		efree(intern->buffers);
	}

	intern->za = NULL;
	zend_object_std_dtor(&intern->zo);

	if (intern->filename) {
		efree(intern->filename);
	}
}
/* }}} */

static zend_object *php_zip_object_new(zend_class_entry *class_type) /* {{{ */
{
	ze_zip_object *intern;

	intern = zend_object_alloc(sizeof(ze_zip_object), class_type);
	intern->prop_handler = &zip_prop_handlers;
	zend_object_std_init(&intern->zo, class_type);
	object_properties_init(&intern->zo, class_type);
	intern->zo.handlers = &zip_object_handlers;

	return &intern->zo;
}
/* }}} */

/* {{{ Resource dtors */

/* {{{ php_zip_free_dir */
static void php_zip_free_dir(zend_resource *rsrc)
{
	zip_rsrc * zip_int = (zip_rsrc *) rsrc->ptr;

	if (zip_int) {
		if (zip_int->za) {
			if (zip_close(zip_int->za) != 0) {
				php_error_docref(NULL, E_WARNING, "Cannot destroy the zip context");
			}
			zip_int->za = NULL;
		}

		efree(rsrc->ptr);

		rsrc->ptr = NULL;
	}
}
/* }}} */

/* {{{ php_zip_free_entry */
static void php_zip_free_entry(zend_resource *rsrc)
{
	zip_read_rsrc *zr_rsrc = (zip_read_rsrc *) rsrc->ptr;

	if (zr_rsrc) {
		if (zr_rsrc->zf) {
			zip_fclose(zr_rsrc->zf);
			zr_rsrc->zf = NULL;
		}
		efree(zr_rsrc);
		rsrc->ptr = NULL;
	}
}
/* }}} */

/* }}}*/

/* reset macro */

/* {{{ function prototypes */
static PHP_MINIT_FUNCTION(zip);
static PHP_MSHUTDOWN_FUNCTION(zip);
static PHP_MINFO_FUNCTION(zip);
/* }}} */

/* {{{ zip_module_entry
 */
zend_module_entry zip_module_entry = {
	STANDARD_MODULE_HEADER,
	"zip",
	zip_functions,
	PHP_MINIT(zip),
	PHP_MSHUTDOWN(zip),
	NULL,
	NULL,
	PHP_MINFO(zip),
	PHP_ZIP_VERSION,
	STANDARD_MODULE_PROPERTIES
};
/* }}} */

#ifdef COMPILE_DL_ZIP
ZEND_GET_MODULE(zip)
#endif
/* set macro */

/* {{{ proto resource zip_open(string filename)
Create new zip using source uri for output */
static PHP_NAMED_FUNCTION(zif_zip_open)
{
	char resolved_path[MAXPATHLEN + 1];
	zip_rsrc *rsrc_int;
	int err = 0;
	zend_string *filename;

	if (zend_parse_parameters(ZEND_NUM_ARGS(), "P", &filename) == FAILURE) {
		return;
	}

	if (ZSTR_LEN(filename) == 0) {
		php_error_docref(NULL, E_WARNING, "Empty string as source");
		RETURN_FALSE;
	}

	if (ZIP_OPENBASEDIR_CHECKPATH(ZSTR_VAL(filename))) {
		RETURN_FALSE;
	}

	if(!expand_filepath(ZSTR_VAL(filename), resolved_path)) {
		RETURN_FALSE;
	}

	rsrc_int = (zip_rsrc *)emalloc(sizeof(zip_rsrc));

	rsrc_int->za = zip_open(resolved_path, 0, &err);
	if (rsrc_int->za == NULL) {
		efree(rsrc_int);
		RETURN_LONG((zend_long)err);
	}

	rsrc_int->index_current = 0;
	rsrc_int->num_files = zip_get_num_entries(rsrc_int->za, 0);

	RETURN_RES(zend_register_resource(rsrc_int, le_zip_dir));
}
/* }}} */

/* {{{ proto void zip_close(resource zip)
   Close a Zip archive */
static PHP_NAMED_FUNCTION(zif_zip_close)
{
	zval * zip;
	zip_rsrc *z_rsrc = NULL;

	if (zend_parse_parameters(ZEND_NUM_ARGS(), "r", &zip) == FAILURE) {
		return;
	}

	if ((z_rsrc = (zip_rsrc *)zend_fetch_resource(Z_RES_P(zip), le_zip_dir_name, le_zip_dir)) == NULL) {
		RETURN_FALSE;
	}

	/* really close the zip will break BC :-D */
	zend_list_close(Z_RES_P(zip));
}
/* }}} */

/* {{{ proto resource zip_read(resource zip)
   Returns the next file in the archive */
static PHP_NAMED_FUNCTION(zif_zip_read)
{
	zval *zip_dp;
	zip_read_rsrc *zr_rsrc;
	int ret;
	zip_rsrc *rsrc_int;

	if (zend_parse_parameters(ZEND_NUM_ARGS(), "r", &zip_dp) == FAILURE) {
		return;
	}

	if ((rsrc_int = (zip_rsrc *)zend_fetch_resource(Z_RES_P(zip_dp), le_zip_dir_name, le_zip_dir)) == NULL) {
		RETURN_FALSE;
	}

	if (rsrc_int && rsrc_int->za) {
		if (rsrc_int->index_current >= rsrc_int->num_files) {
			RETURN_FALSE;
		}

		zr_rsrc = emalloc(sizeof(zip_read_rsrc));

		ret = zip_stat_index(rsrc_int->za, rsrc_int->index_current, 0, &zr_rsrc->sb);

		if (ret != 0) {
			efree(zr_rsrc);
			RETURN_FALSE;
		}

		zr_rsrc->zf = zip_fopen_index(rsrc_int->za, rsrc_int->index_current, 0);
		if (zr_rsrc->zf) {
			rsrc_int->index_current++;
			RETURN_RES(zend_register_resource(zr_rsrc, le_zip_entry));
		} else {
			efree(zr_rsrc);
			RETURN_FALSE;
		}

	} else {
		RETURN_FALSE;
	}
}
/* }}} */

/* {{{ proto bool zip_entry_open(resource zip_dp, resource zip_entry [, string mode])
   Open a Zip File, pointed by the resource entry */
/* Dummy function to follow the old API */
static PHP_NAMED_FUNCTION(zif_zip_entry_open)
{
	zval * zip;
	zval * zip_entry;
	char *mode = NULL;
	size_t mode_len = 0;
	zip_read_rsrc * zr_rsrc;
	zip_rsrc *z_rsrc;

	if (zend_parse_parameters(ZEND_NUM_ARGS(), "rr|s", &zip, &zip_entry, &mode, &mode_len) == FAILURE) {
		return;
	}

	if ((zr_rsrc = (zip_read_rsrc *)zend_fetch_resource(Z_RES_P(zip_entry), le_zip_entry_name, le_zip_entry)) == NULL) {
		RETURN_FALSE;
	}

	if ((z_rsrc = (zip_rsrc *)zend_fetch_resource(Z_RES_P(zip), le_zip_dir_name, le_zip_dir)) == NULL) {
		RETURN_FALSE;
	}

	if (zr_rsrc->zf != NULL) {
		RETURN_TRUE;
	} else {
		RETURN_FALSE;
	}
}
/* }}} */

/* {{{ proto bool zip_entry_close(resource zip_ent)
   Close a zip entry */
static PHP_NAMED_FUNCTION(zif_zip_entry_close)
{
	zval * zip_entry;
	zip_read_rsrc * zr_rsrc;

	if (zend_parse_parameters(ZEND_NUM_ARGS(), "r", &zip_entry) == FAILURE) {
		return;
	}

	if ((zr_rsrc = (zip_read_rsrc *)zend_fetch_resource(Z_RES_P(zip_entry), le_zip_entry_name, le_zip_entry)) == NULL) {
		RETURN_FALSE;
	}

	RETURN_BOOL(SUCCESS == zend_list_close(Z_RES_P(zip_entry)));
}
/* }}} */

/* {{{ proto mixed zip_entry_read(resource zip_entry [, int len])
   Read from an open directory entry */
static PHP_NAMED_FUNCTION(zif_zip_entry_read)
{
	zval * zip_entry;
	zend_long len = 0;
	zip_read_rsrc * zr_rsrc;
	zend_string *buffer;
	int n = 0;

	if (zend_parse_parameters(ZEND_NUM_ARGS(), "r|l", &zip_entry, &len) == FAILURE) {
		return;
	}

	if ((zr_rsrc = (zip_read_rsrc *)zend_fetch_resource(Z_RES_P(zip_entry), le_zip_entry_name, le_zip_entry)) == NULL) {
		RETURN_FALSE;
	}

	if (len <= 0) {
		len = 1024;
	}

	if (zr_rsrc->zf) {
		buffer = zend_string_safe_alloc(1, len, 0, 0);
		n = zip_fread(zr_rsrc->zf, ZSTR_VAL(buffer), ZSTR_LEN(buffer));
		if (n > 0) {
			ZSTR_VAL(buffer)[n] = '\0';
			ZSTR_LEN(buffer) = n;
			RETURN_NEW_STR(buffer);
		} else {
			zend_string_efree(buffer);
			RETURN_EMPTY_STRING();
		}
	} else {
		RETURN_FALSE;
	}
}
/* }}} */

static void php_zip_entry_get_info(INTERNAL_FUNCTION_PARAMETERS, int opt) /* {{{ */
{
	zval * zip_entry;
	zip_read_rsrc * zr_rsrc;

	if (zend_parse_parameters(ZEND_NUM_ARGS(), "r", &zip_entry) == FAILURE) {
		return;
	}

	if ((zr_rsrc = (zip_read_rsrc *)zend_fetch_resource(Z_RES_P(zip_entry), le_zip_entry_name, le_zip_entry)) == NULL) {
		RETURN_FALSE;
	}

	if (!zr_rsrc->zf) {
		RETURN_FALSE;
	}

	switch (opt) {
		case 0:
			RETURN_STRING((char *)zr_rsrc->sb.name);
		case 1:
			RETURN_LONG((zend_long) (zr_rsrc->sb.comp_size));
		case 2:
			RETURN_LONG((zend_long) (zr_rsrc->sb.size));
		case 3:
			switch (zr_rsrc->sb.comp_method) {
				case 0:
					RETURN_STRING("stored");
				case 1:
					RETURN_STRING("shrunk");
				case 2:
				case 3:
				case 4:
				case 5:
					RETURN_STRING("reduced");
				case 6:
					RETURN_STRING("imploded");
				case 7:
					RETURN_STRING("tokenized");
					break;
				case 8:
					RETURN_STRING("deflated");
				case 9:
					RETURN_STRING("deflatedX");
					break;
				case 10:
					RETURN_STRING("implodedX");
				default:
					RETURN_FALSE;
			}
	}

}
/* }}} */

/* {{{ proto string zip_entry_name(resource zip_entry)
   Return the name given a ZZip entry */
static PHP_NAMED_FUNCTION(zif_zip_entry_name)
{
	php_zip_entry_get_info(INTERNAL_FUNCTION_PARAM_PASSTHRU, 0);
}
/* }}} */

/* {{{ proto int zip_entry_compressedsize(resource zip_entry)
   Return the compressed size of a ZZip entry */
static PHP_NAMED_FUNCTION(zif_zip_entry_compressedsize)
{
	php_zip_entry_get_info(INTERNAL_FUNCTION_PARAM_PASSTHRU, 1);
}
/* }}} */

/* {{{ proto int zip_entry_filesize(resource zip_entry)
   Return the actual filesize of a ZZip entry */
static PHP_NAMED_FUNCTION(zif_zip_entry_filesize)
{
	php_zip_entry_get_info(INTERNAL_FUNCTION_PARAM_PASSTHRU, 2);
}
/* }}} */

/* {{{ proto string zip_entry_compressionmethod(resource zip_entry)
   Return a string containing the compression method used on a particular entry */
static PHP_NAMED_FUNCTION(zif_zip_entry_compressionmethod)
{
	php_zip_entry_get_info(INTERNAL_FUNCTION_PARAM_PASSTHRU, 3);
}
/* }}} */

/* {{{ proto mixed ZipArchive::open(string source [, int flags])
Create new zip using source uri for output, return TRUE on success or the error code */
static ZIPARCHIVE_METHOD(open)
{
	struct zip *intern;
	int err = 0;
	zend_long flags = 0;
	char *resolved_path;
	zend_string *filename;
	zval *self = ZEND_THIS;
	ze_zip_object *ze_obj;

	if (zend_parse_parameters(ZEND_NUM_ARGS(), "P|l", &filename, &flags) == FAILURE) {
		return;
	}

	/* We do not use ZIP_FROM_OBJECT, zip init function here */
	ze_obj = Z_ZIP_P(self);

	if (ZSTR_LEN(filename) == 0) {
		php_error_docref(NULL, E_WARNING, "Empty string as source");
		RETURN_FALSE;
	}

	if (ZIP_OPENBASEDIR_CHECKPATH(ZSTR_VAL(filename))) {
		RETURN_FALSE;
	}

	if (!(resolved_path = expand_filepath(ZSTR_VAL(filename), NULL))) {
		RETURN_FALSE;
	}

	if (ze_obj->za) {
		/* we already have an opened zip, free it */
		if (zip_close(ze_obj->za) != 0) {
			php_error_docref(NULL, E_WARNING, "Empty string as source");
			efree(resolved_path);
			RETURN_FALSE;
		}
		ze_obj->za = NULL;
	}
	if (ze_obj->filename) {
		efree(ze_obj->filename);
		ze_obj->filename = NULL;
	}

	intern = zip_open(resolved_path, flags, &err);
	if (!intern || err) {
		efree(resolved_path);
		RETURN_LONG((zend_long)err);
	}
	ze_obj->filename = resolved_path;
	ze_obj->filename_len = strlen(resolved_path);
	ze_obj->za = intern;
	RETURN_TRUE;
}
/* }}} */

/* {{{ proto resource ZipArchive::setPassword(string password)
Set the password for the active archive */
static ZIPARCHIVE_METHOD(setPassword)
{
	struct zip *intern;
	zval *self = ZEND_THIS;
	char *password;
	size_t	password_len;

	ZIP_FROM_OBJECT(intern, self);

	if (zend_parse_parameters(ZEND_NUM_ARGS(), "s", &password, &password_len) == FAILURE) {
		return;
	}

	if (password_len < 1) {
		RETURN_FALSE;
	} else {
		int res = zip_set_default_password(intern, (const char *)password);
		if (res == 0) {
			RETURN_TRUE;
		} else {
			RETURN_FALSE;
		}
	}
}
/* }}} */

/* {{{ proto bool ZipArchive::close()
close the zip archive */
static ZIPARCHIVE_METHOD(close)
{
	struct zip *intern;
	zval *self = ZEND_THIS;
	ze_zip_object *ze_obj;
	int err;

	if (zend_parse_parameters_none() == FAILURE) {
		return;
	}

	ZIP_FROM_OBJECT(intern, self);

	ze_obj = Z_ZIP_P(self);

	if ((err = zip_close(intern))) {
#if LIBZIP_VERSION_MAJOR == 1 && LIBZIP_VERSION_MINOR == 3 && LIBZIP_VERSION_MICRO == 1
		php_error_docref(NULL, E_WARNING, "zip_close have failed");
#else
		php_error_docref(NULL, E_WARNING, "%s", zip_strerror(intern));
		zip_discard(intern);
#endif
	}

	efree(ze_obj->filename);
	ze_obj->filename = NULL;
	ze_obj->filename_len = 0;
	ze_obj->za = NULL;

	if (!err) {
		RETURN_TRUE;
	} else {
		RETURN_FALSE;
	}
}
/* }}} */

/* {{{ proto bool ZipArchive::count()
close the zip archive */
static ZIPARCHIVE_METHOD(count)
{
	struct zip *intern;
	zval *self = ZEND_THIS;
	zip_int64_t num;

	if (zend_parse_parameters_none() == FAILURE) {
		return;
	}

	ZIP_FROM_OBJECT(intern, self);

	num = zip_get_num_entries(intern, 0);
	RETVAL_LONG(MIN(num, ZEND_LONG_MAX));
}
/* }}} */

/* {{{ proto string ZipArchive::getStatusString()
 * Returns the status error message, system and/or zip messages */
static ZIPARCHIVE_METHOD(getStatusString)
{
	struct zip *intern;
	zval *self = ZEND_THIS;
#if LIBZIP_VERSION_MAJOR < 1
	int zep, syp, len;
	char error_string[128];
#else
	zip_error_t *err;
#endif

	if (zend_parse_parameters_none() == FAILURE) {
		return;
	}

	ZIP_FROM_OBJECT(intern, self);

#if LIBZIP_VERSION_MAJOR < 1
	zip_error_get(intern, &zep, &syp);

	len = zip_error_to_str(error_string, 128, zep, syp);
	RETVAL_STRINGL(error_string, len);
#else
	err = zip_get_error(intern);
	RETVAL_STRING(zip_error_strerror(err));
	zip_error_fini(err);
#endif
}
/* }}} */

/* {{{ proto bool ZipArchive::createEmptyDir(string dirname)
Returns the index of the entry named filename in the archive */
static ZIPARCHIVE_METHOD(addEmptyDir)
{
	struct zip *intern;
	zval *self = ZEND_THIS;
	char *dirname;
	size_t   dirname_len;
	int idx;
	struct zip_stat sb;
	char *s;

	ZIP_FROM_OBJECT(intern, self);

	if (zend_parse_parameters(ZEND_NUM_ARGS(), "s",
				&dirname, &dirname_len) == FAILURE) {
		return;
	}

	if (dirname_len<1) {
		RETURN_FALSE;
	}

	if (dirname[dirname_len-1] != '/') {
		s=(char *)safe_emalloc(dirname_len, 1, 2);
		strcpy(s, dirname);
		s[dirname_len] = '/';
		s[dirname_len+1] = '\0';
	} else {
		s = dirname;
	}

	idx = zip_stat(intern, s, 0, &sb);
	if (idx >= 0) {
		RETVAL_FALSE;
	} else {
		if (zip_add_dir(intern, (const char *)s) == -1) {
			RETVAL_FALSE;
		}
		zip_error_clear(intern);
		RETVAL_TRUE;
	}

	if (s != dirname) {
		efree(s);
	}
}
/* }}} */

static void php_zip_add_from_pattern(INTERNAL_FUNCTION_PARAMETERS, int type) /* {{{ */
{
	struct zip *intern;
	zval *self = ZEND_THIS;
	char *path = ".";
	char *remove_path = NULL, *save_remove_path;
	char *add_path = NULL;
	size_t  add_path_len, remove_path_len = 0, path_len = 1;
	zend_long remove_all_path = 0;
	zend_long flags = 0;
	zval *options = NULL;
	int found;
	zend_string *pattern;

	ZIP_FROM_OBJECT(intern, self);
	/* 1 == glob, 2 == pcre */
	if (type == 1) {
		if (zend_parse_parameters(ZEND_NUM_ARGS(), "P|la",
					&pattern, &flags, &options) == FAILURE) {
			return;
		}
	} else {
		if (zend_parse_parameters(ZEND_NUM_ARGS(), "P|sa",
					&pattern, &path, &path_len, &options) == FAILURE) {
			return;
		}
	}

	if (ZSTR_LEN(pattern) == 0) {
		php_error_docref(NULL, E_NOTICE, "Empty string as pattern");
		RETURN_FALSE;
	}
	if (options && (php_zip_parse_options(options, &remove_all_path, &remove_path, &remove_path_len,
			&add_path, &add_path_len) < 0)) {
		RETURN_FALSE;
	}

	save_remove_path = remove_path;
	if (remove_path && remove_path_len > 1) {
		size_t real_len = strlen(remove_path);
		if ((real_len > 1) && ((remove_path[real_len - 1] == '/') || (remove_path[real_len - 1] == '\\'))) {
<<<<<<< HEAD
			remove_path[real_len - 1] = '\0';
			remove_path_len -= 1;
=======
			remove_path = estrndup(remove_path, real_len - 1);
>>>>>>> 88e0d888
		}
	}

	if (type == 1) {
		found = php_zip_glob(ZSTR_VAL(pattern), ZSTR_LEN(pattern), flags, return_value);
	} else {
		found = php_zip_pcre(pattern, path, path_len, return_value);
	}

	if (found > 0) {
		int i;
		zval *zval_file;

		for (i = 0; i < found; i++) {
			char *file_stripped, *entry_name;
			size_t entry_name_len, file_stripped_len;
			char entry_name_buf[MAXPATHLEN];
			zend_string *basename = NULL;

			if ((zval_file = zend_hash_index_find(Z_ARRVAL_P(return_value), i)) != NULL) {
				if (remove_all_path) {
					basename = php_basename(Z_STRVAL_P(zval_file), Z_STRLEN_P(zval_file), NULL, 0);
					file_stripped = ZSTR_VAL(basename);
					file_stripped_len = ZSTR_LEN(basename);
				} else if (remove_path && strstr(Z_STRVAL_P(zval_file), remove_path) != NULL) {
					file_stripped = Z_STRVAL_P(zval_file) + remove_path_len;
					file_stripped_len = Z_STRLEN_P(zval_file) - remove_path_len;
				} else {
					file_stripped = Z_STRVAL_P(zval_file);
					file_stripped_len = Z_STRLEN_P(zval_file);
				}

				if (add_path) {
					if ((add_path_len + file_stripped_len) > MAXPATHLEN) {
						php_error_docref(NULL, E_WARNING, "Entry name too long (max: %d, %zd given)",
						MAXPATHLEN - 1, (add_path_len + file_stripped_len));
						zend_array_destroy(Z_ARR_P(return_value));
						RETURN_FALSE;
					}
					snprintf(entry_name_buf, MAXPATHLEN, "%s%s", add_path, file_stripped);
				} else {
					snprintf(entry_name_buf, MAXPATHLEN, "%s", file_stripped);
				}

				entry_name = entry_name_buf;
				entry_name_len = strlen(entry_name);
				if (basename) {
					zend_string_release_ex(basename, 0);
					basename = NULL;
				}

				if (php_zip_add_file(intern, Z_STRVAL_P(zval_file), Z_STRLEN_P(zval_file),
					entry_name, entry_name_len, 0, 0) < 0) {
					zend_array_destroy(Z_ARR_P(return_value));
					RETURN_FALSE;
				}
			}
		}
	}
	if (remove_path != save_remove_path) {
		efree(remove_path);
	}
}
/* }}} */

/* {{{ proto bool ZipArchive::addGlob(string pattern[,int flags [, array options]])
Add files matching the glob pattern. See php's glob for the pattern syntax. */
static ZIPARCHIVE_METHOD(addGlob)
{
	php_zip_add_from_pattern(INTERNAL_FUNCTION_PARAM_PASSTHRU, 1);
}
/* }}} */

/* {{{ proto bool ZipArchive::addPattern(string pattern[, string path [, array options]])
Add files matching the pcre pattern. See php's pcre for the pattern syntax. */
static ZIPARCHIVE_METHOD(addPattern)
{
	php_zip_add_from_pattern(INTERNAL_FUNCTION_PARAM_PASSTHRU, 2);
}
/* }}} */

/* {{{ proto bool ZipArchive::addFile(string filepath[, string entryname[, int start [, int length]]])
Add a file in a Zip archive using its path and the name to use. */
static ZIPARCHIVE_METHOD(addFile)
{
	struct zip *intern;
	zval *self = ZEND_THIS;
	char *entry_name = NULL;
	size_t entry_name_len = 0;
	zend_long offset_start = 0, offset_len = 0;
	zend_string *filename;

	ZIP_FROM_OBJECT(intern, self);

	if (zend_parse_parameters(ZEND_NUM_ARGS(), "P|sll",
			&filename, &entry_name, &entry_name_len, &offset_start, &offset_len) == FAILURE) {
		return;
	}

	if (ZSTR_LEN(filename) == 0) {
		php_error_docref(NULL, E_NOTICE, "Empty string as filename");
		RETURN_FALSE;
	}

	if (entry_name_len == 0) {
		entry_name = ZSTR_VAL(filename);
		entry_name_len = ZSTR_LEN(filename);
	}

	if (php_zip_add_file(intern, ZSTR_VAL(filename), ZSTR_LEN(filename), entry_name, entry_name_len, 0, 0) < 0) {
		RETURN_FALSE;
	} else {
		RETURN_TRUE;
	}
}
/* }}} */

/* {{{ proto bool ZipArchive::addFromString(string name, string content)
Add a file using content and the entry name */
static ZIPARCHIVE_METHOD(addFromString)
{
	struct zip *intern;
	zval *self = ZEND_THIS;
	zend_string *buffer;
	char *name;
	size_t name_len;
	ze_zip_object *ze_obj;
	struct zip_source *zs;
	int pos = 0;
	int cur_idx;

	ZIP_FROM_OBJECT(intern, self);

	if (zend_parse_parameters(ZEND_NUM_ARGS(), "sS",
			&name, &name_len, &buffer) == FAILURE) {
		return;
	}

	ze_obj = Z_ZIP_P(self);
	if (ze_obj->buffers_cnt) {
		ze_obj->buffers = (char **)safe_erealloc(ze_obj->buffers, sizeof(char *), (ze_obj->buffers_cnt+1), 0);
		pos = ze_obj->buffers_cnt++;
	} else {
		ze_obj->buffers = (char **)emalloc(sizeof(char *));
		ze_obj->buffers_cnt++;
		pos = 0;
	}
	ze_obj->buffers[pos] = (char *)safe_emalloc(ZSTR_LEN(buffer), 1, 1);
	memcpy(ze_obj->buffers[pos], ZSTR_VAL(buffer), ZSTR_LEN(buffer) + 1);

	zs = zip_source_buffer(intern, ze_obj->buffers[pos], ZSTR_LEN(buffer), 0);

	if (zs == NULL) {
		RETURN_FALSE;
	}

	cur_idx = zip_name_locate(intern, (const char *)name, 0);
	/* TODO: fix  _zip_replace */
	if (cur_idx >= 0) {
		if (zip_delete(intern, cur_idx) == -1) {
			zip_source_free(zs);
			RETURN_FALSE;
		}
	}

	if (zip_file_add(intern, name, zs, 0) == -1) {
		zip_source_free(zs);
		RETURN_FALSE;
	} else {
		zip_error_clear(intern);
		RETURN_TRUE;
	}
}
/* }}} */

/* {{{ proto array ZipArchive::statName(string filename[, int flags])
Returns the information about a the zip entry filename */
static ZIPARCHIVE_METHOD(statName)
{
	struct zip *intern;
	zval *self = ZEND_THIS;
	zend_long flags = 0;
	struct zip_stat sb;
	zend_string *name;

	ZIP_FROM_OBJECT(intern, self);

	if (zend_parse_parameters(ZEND_NUM_ARGS(), "P|l", &name, &flags) == FAILURE) {
		return;
	}

	PHP_ZIP_STAT_PATH(intern, ZSTR_VAL(name), ZSTR_LEN(name), flags, sb);

	RETURN_SB(&sb);
}
/* }}} */

/* {{{ proto resource ZipArchive::statIndex(int index[, int flags])
Returns the zip entry information using its index */
static ZIPARCHIVE_METHOD(statIndex)
{
	struct zip *intern;
	zval *self = ZEND_THIS;
	zend_long index, flags = 0;

	struct zip_stat sb;

	ZIP_FROM_OBJECT(intern, self);

	if (zend_parse_parameters(ZEND_NUM_ARGS(), "l|l",
			&index, &flags) == FAILURE) {
		return;
	}

	if (zip_stat_index(intern, index, flags, &sb) != 0) {
		RETURN_FALSE;
	}
	RETURN_SB(&sb);
}
/* }}} */

/* {{{ proto int ZipArchive::locateName(string filename[, int flags])
Returns the index of the entry named filename in the archive */
static ZIPARCHIVE_METHOD(locateName)
{
	struct zip *intern;
	zval *self = ZEND_THIS;
	zend_long flags = 0;
	zend_long idx = -1;
	zend_string *name;

	ZIP_FROM_OBJECT(intern, self);

	if (zend_parse_parameters(ZEND_NUM_ARGS(), "P|l", &name, &flags) == FAILURE) {
		return;
	}

	if (ZSTR_LEN(name) < 1) {
		RETURN_FALSE;
	}

	idx = (zend_long)zip_name_locate(intern, (const char *)ZSTR_VAL(name), flags);

	if (idx >= 0) {
		RETURN_LONG(idx);
	} else {
		RETURN_FALSE;
	}
}
/* }}} */

/* {{{ proto string ZipArchive::getNameIndex(int index [, int flags])
Returns the name of the file at position index */
static ZIPARCHIVE_METHOD(getNameIndex)
{
	struct zip *intern;
	zval *self = ZEND_THIS;
	const char *name;
	zend_long flags = 0, index = 0;

	ZIP_FROM_OBJECT(intern, self);

	if (zend_parse_parameters(ZEND_NUM_ARGS(), "l|l",
			&index, &flags) == FAILURE) {
		return;
	}

	name = zip_get_name(intern, (int) index, flags);

	if (name) {
		RETVAL_STRING((char *)name);
	} else {
		RETURN_FALSE;
	}
}
/* }}} */

/* {{{ proto bool ZipArchive::setArchiveComment(string comment)
Set or remove (NULL/'') the comment of the archive */
static ZIPARCHIVE_METHOD(setArchiveComment)
{
	struct zip *intern;
	zval *self = ZEND_THIS;
	size_t comment_len;
	char * comment;

	ZIP_FROM_OBJECT(intern, self);

	if (zend_parse_parameters(ZEND_NUM_ARGS(), "s", &comment, &comment_len) == FAILURE) {
		return;
	}

	if (comment_len > 0xffff) {
		php_error_docref(NULL, E_WARNING, "Comment must not exceed 65535 bytes");
		RETURN_FALSE;
	}

	if (zip_set_archive_comment(intern, (const char *)comment, comment_len)) {
		RETURN_FALSE;
	} else {
		RETURN_TRUE;
	}
}
/* }}} */

/* {{{ proto string ZipArchive::getArchiveComment([int flags])
Returns the comment of an entry using its index */
static ZIPARCHIVE_METHOD(getArchiveComment)
{
	struct zip *intern;
	zval *self = ZEND_THIS;
	zend_long flags = 0;
	const char * comment;
	int comment_len = 0;

	ZIP_FROM_OBJECT(intern, self);

	if (zend_parse_parameters(ZEND_NUM_ARGS(), "|l", &flags) == FAILURE) {
		return;
	}

	comment = zip_get_archive_comment(intern, &comment_len, (int)flags);
	if(comment==NULL) {
		RETURN_FALSE;
	}
	RETURN_STRINGL((char *)comment, (zend_long)comment_len);
}
/* }}} */

/* {{{ proto bool ZipArchive::setCommentName(string name, string comment)
Set or remove (NULL/'') the comment of an entry using its Name */
static ZIPARCHIVE_METHOD(setCommentName)
{
	struct zip *intern;
	zval *self = ZEND_THIS;
	size_t comment_len, name_len;
	char * comment, *name;
	int idx;

	ZIP_FROM_OBJECT(intern, self);

	if (zend_parse_parameters(ZEND_NUM_ARGS(), "ss",
			&name, &name_len, &comment, &comment_len) == FAILURE) {
		return;
	}

	if (name_len < 1) {
		php_error_docref(NULL, E_NOTICE, "Empty string as entry name");
	}

	if (comment_len > 0xffff) {
		php_error_docref(NULL, E_WARNING, "Comment must not exceed 65535 bytes");
		RETURN_FALSE;
	}

	idx = zip_name_locate(intern, name, 0);
	if (idx < 0) {
		RETURN_FALSE;
	}
	PHP_ZIP_SET_FILE_COMMENT(intern, idx, comment, comment_len);
}
/* }}} */

/* {{{ proto bool ZipArchive::setCommentIndex(int index, string comment)
Set or remove (NULL/'') the comment of an entry using its index */
static ZIPARCHIVE_METHOD(setCommentIndex)
{
	struct zip *intern;
	zval *self = ZEND_THIS;
	zend_long index;
	size_t comment_len;
	char * comment;
	struct zip_stat sb;

	ZIP_FROM_OBJECT(intern, self);

	if (zend_parse_parameters(ZEND_NUM_ARGS(), "ls",
			&index, &comment, &comment_len) == FAILURE) {
		return;
	}

	if (comment_len > 0xffff) {
		php_error_docref(NULL, E_WARNING, "Comment must not exceed 65535 bytes");
		RETURN_FALSE;
	}

	PHP_ZIP_STAT_INDEX(intern, index, 0, sb);
	PHP_ZIP_SET_FILE_COMMENT(intern, index, comment, comment_len);
}
/* }}} */

/* those constants/functions are only available in libzip since 0.11.2 */
#ifdef ZIP_OPSYS_DEFAULT

/* {{{ proto bool ZipArchive::setExternalAttributesName(string name, int opsys, int attr [, int flags])
Set external attributes for file in zip, using its name */
static ZIPARCHIVE_METHOD(setExternalAttributesName)
{
	struct zip *intern;
	zval *self = ZEND_THIS;
	size_t name_len;
	char *name;
	zend_long flags=0, opsys, attr;
	zip_int64_t idx;

	ZIP_FROM_OBJECT(intern, self);

	if (zend_parse_parameters(ZEND_NUM_ARGS(), "sll|l",
			&name, &name_len, &opsys, &attr, &flags) == FAILURE) {
		return;
	}

	if (name_len < 1) {
		php_error_docref(NULL, E_NOTICE, "Empty string as entry name");
	}

	idx = zip_name_locate(intern, name, 0);
	if (idx < 0) {
		RETURN_FALSE;
	}
	if (zip_file_set_external_attributes(intern, idx, (zip_flags_t)flags,
			(zip_uint8_t)(opsys&0xff), (zip_uint32_t)attr) < 0) {
		RETURN_FALSE;
	}
	RETURN_TRUE;
}
/* }}} */

/* {{{ proto bool ZipArchive::setExternalAttributesIndex(int index, int opsys, int attr [, int flags])
Set external attributes for file in zip, using its index */
static ZIPARCHIVE_METHOD(setExternalAttributesIndex)
{
	struct zip *intern;
	zval *self = ZEND_THIS;
	zend_long index, flags=0, opsys, attr;
	struct zip_stat sb;

	ZIP_FROM_OBJECT(intern, self);

	if (zend_parse_parameters(ZEND_NUM_ARGS(), "lll|l",
			&index, &opsys, &attr, &flags) == FAILURE) {
		return;
	}

	PHP_ZIP_STAT_INDEX(intern, index, 0, sb);
	if (zip_file_set_external_attributes(intern, (zip_uint64_t)index,
			(zip_flags_t)flags, (zip_uint8_t)(opsys&0xff), (zip_uint32_t)attr) < 0) {
		RETURN_FALSE;
	}
	RETURN_TRUE;
}
/* }}} */

/* {{{ proto bool ZipArchive::getExternalAttributesName(string name, int &opsys, int &attr [, int flags])
Get external attributes for file in zip, using its name */
static ZIPARCHIVE_METHOD(getExternalAttributesName)
{
	struct zip *intern;
	zval *self = ZEND_THIS, *z_opsys, *z_attr;
	size_t name_len;
	char *name;
	zend_long flags=0;
	zip_uint8_t opsys;
	zip_uint32_t attr;
	zip_int64_t idx;

	ZIP_FROM_OBJECT(intern, self);

	if (zend_parse_parameters(ZEND_NUM_ARGS(), "szz|l",
			&name, &name_len, &z_opsys, &z_attr, &flags) == FAILURE) {
		return;
	}

	if (name_len < 1) {
		php_error_docref(NULL, E_NOTICE, "Empty string as entry name");
	}

	idx = zip_name_locate(intern, name, 0);
	if (idx < 0) {
		RETURN_FALSE;
	}
	if (zip_file_get_external_attributes(intern, idx,
			(zip_flags_t)flags, &opsys, &attr) < 0) {
		RETURN_FALSE;
	}
	ZEND_TRY_ASSIGN_REF_LONG(z_opsys, opsys);
	ZEND_TRY_ASSIGN_REF_LONG(z_attr, attr);
	RETURN_TRUE;
}
/* }}} */

/* {{{ proto bool ZipArchive::getExternalAttributesIndex(int index, int &opsys, int &attr [, int flags])
Get external attributes for file in zip, using its index */
static ZIPARCHIVE_METHOD(getExternalAttributesIndex)
{
	struct zip *intern;
	zval *self = ZEND_THIS, *z_opsys, *z_attr;
	zend_long index, flags=0;
	zip_uint8_t opsys;
	zip_uint32_t attr;
	struct zip_stat sb;

	ZIP_FROM_OBJECT(intern, self);

	if (zend_parse_parameters(ZEND_NUM_ARGS(), "lzz|l",
			&index, &z_opsys, &z_attr, &flags) == FAILURE) {
		return;
	}

	PHP_ZIP_STAT_INDEX(intern, index, 0, sb);
	if (zip_file_get_external_attributes(intern, (zip_uint64_t)index,
			(zip_flags_t)flags, &opsys, &attr) < 0) {
		RETURN_FALSE;
	}
	ZEND_TRY_ASSIGN_REF_LONG(z_opsys, opsys);
	ZEND_TRY_ASSIGN_REF_LONG(z_attr, attr);
	RETURN_TRUE;
}
/* }}} */
#endif /* ifdef ZIP_OPSYS_DEFAULT */

#ifdef HAVE_ENCRYPTION
/* {{{ proto bool ZipArchive::setEncryptionName(string name, int method, [string password])
Set encryption method for file in zip, using its name */
static ZIPARCHIVE_METHOD(setEncryptionName)
{
	struct zip *intern;
	zval *self = ZEND_THIS;
	zend_long method;
	zip_int64_t idx;
	char *name, *password = NULL;
	size_t name_len, password_len;

	ZIP_FROM_OBJECT(intern, self);

	if (zend_parse_parameters(ZEND_NUM_ARGS(), "sl|s",
			&name, &name_len, &method, &password, &password_len) == FAILURE) {
		return;
	}

	if (name_len < 1) {
		php_error_docref(NULL, E_NOTICE, "Empty string as entry name");
	}

	idx = zip_name_locate(intern, name, 0);
	if (idx < 0) {
		RETURN_FALSE;
	}

	if (zip_file_set_encryption(intern, idx, (zip_uint16_t)method, password)) {
		RETURN_FALSE;
	}
	RETURN_TRUE;
}
/* }}} */

/* {{{ proto bool ZipArchive::setEncryptionIndex(int index, int method, [string password])
Set encryption method for file in zip, using its index */
static ZIPARCHIVE_METHOD(setEncryptionIndex)
{
	struct zip *intern;
	zval *self = ZEND_THIS;
	zend_long index, method;
	char *password = NULL;
	size_t password_len;

	ZIP_FROM_OBJECT(intern, self);

	if (zend_parse_parameters(ZEND_NUM_ARGS(), "ll|s",
			&index, &method, &password, &password_len) == FAILURE) {
		return;
	}

	if (zip_file_set_encryption(intern, index, (zip_uint16_t)method, password)) {
		RETURN_FALSE;
	}
	RETURN_TRUE;
}
/* }}} */
#endif

/* {{{ proto string ZipArchive::getCommentName(string name[, int flags])
Returns the comment of an entry using its name */
static ZIPARCHIVE_METHOD(getCommentName)
{
	struct zip *intern;
	zval *self = ZEND_THIS;
	size_t name_len;
	int idx;
	zend_long flags = 0;
	zip_uint32_t comment_len = 0;
	const char * comment;
	char *name;

	ZIP_FROM_OBJECT(intern, self);

	if (zend_parse_parameters(ZEND_NUM_ARGS(), "s|l",
			&name, &name_len, &flags) == FAILURE) {
		return;
	}
	if (name_len < 1) {
		php_error_docref(NULL, E_NOTICE, "Empty string as entry name");
		RETURN_FALSE;
	}

	idx = zip_name_locate(intern, name, 0);
	if (idx < 0) {
		RETURN_FALSE;
	}

	comment = zip_file_get_comment(intern, idx, &comment_len, (zip_flags_t)flags);
	RETURN_STRINGL((char *)comment, comment_len);
}
/* }}} */

/* {{{ proto string ZipArchive::getCommentIndex(int index[, int flags])
Returns the comment of an entry using its index */
static ZIPARCHIVE_METHOD(getCommentIndex)
{
	struct zip *intern;
	zval *self = ZEND_THIS;
	zend_long index, flags = 0;
	const char * comment;
	zip_uint32_t comment_len = 0;
	struct zip_stat sb;

	ZIP_FROM_OBJECT(intern, self);

	if (zend_parse_parameters(ZEND_NUM_ARGS(), "l|l",
				&index, &flags) == FAILURE) {
		return;
	}

	PHP_ZIP_STAT_INDEX(intern, index, 0, sb);
	comment = zip_file_get_comment(intern, index, &comment_len, (zip_flags_t)flags);
	RETURN_STRINGL((char *)comment, comment_len);
}
/* }}} */

/* {{{ proto bool ZipArchive::setCompressionName(string name, int comp_method[, int comp_flags])
Set the compression of a file in zip, using its name */
static ZIPARCHIVE_METHOD(setCompressionName)
 {
	struct zip *intern;
	zval *this = ZEND_THIS;
	size_t name_len;
	char *name;
	zip_int64_t idx;
	zend_long comp_method, comp_flags = 0;

	ZIP_FROM_OBJECT(intern, this);

	if (zend_parse_parameters(ZEND_NUM_ARGS(), "sl|l",
			&name, &name_len, &comp_method, &comp_flags) == FAILURE) {
		return;
	}

	if (name_len < 1) {
		php_error_docref(NULL, E_NOTICE, "Empty string as entry name");
	}

	idx = zip_name_locate(intern, name, 0);
	if (idx < 0) {
		RETURN_FALSE;
	}

	if (zip_set_file_compression(intern, (zip_uint64_t)idx,
			(zip_int32_t)comp_method, (zip_uint32_t)comp_flags) != 0) {
		RETURN_FALSE;
	}
	RETURN_TRUE;
}
/* }}} */

/* {{{ proto bool ZipArchive::setCompressionIndex(int index, int comp_method[, int comp_flags])
Set the compression of a file in zip, using its index */
static ZIPARCHIVE_METHOD(setCompressionIndex)
{
	struct zip *intern;
	zval *this = ZEND_THIS;
	zend_long index;
	zend_long comp_method, comp_flags = 0;

	ZIP_FROM_OBJECT(intern, this);

	if (zend_parse_parameters(ZEND_NUM_ARGS(), "ll|l",
			&index, &comp_method, &comp_flags) == FAILURE) {
		return;
	}

	if (zip_set_file_compression(intern, (zip_uint64_t)index,
			(zip_int32_t)comp_method, (zip_uint32_t)comp_flags) != 0) {
		RETURN_FALSE;
	}
	RETURN_TRUE;
}
/* }}} */

/* {{{ proto bool ZipArchive::deleteIndex(int index)
Delete a file using its index */
static ZIPARCHIVE_METHOD(deleteIndex)
{
	struct zip *intern;
	zval *self = ZEND_THIS;
	zend_long index;

	ZIP_FROM_OBJECT(intern, self);

	if (zend_parse_parameters(ZEND_NUM_ARGS(), "l", &index) == FAILURE) {
		return;
	}

	if (index < 0) {
		RETURN_FALSE;
	}

	if (zip_delete(intern, index) < 0) {
		RETURN_FALSE;
	}

	RETURN_TRUE;
}
/* }}} */

/* {{{ proto bool ZipArchive::deleteName(string name)
Delete a file using its index */
static ZIPARCHIVE_METHOD(deleteName)
{
	struct zip *intern;
	zval *self = ZEND_THIS;
	size_t name_len;
	char *name;
	struct zip_stat sb;

	ZIP_FROM_OBJECT(intern, self);

	if (zend_parse_parameters(ZEND_NUM_ARGS(), "s", &name, &name_len) == FAILURE) {
		return;
	}
	if (name_len < 1) {
		RETURN_FALSE;
	}

	PHP_ZIP_STAT_PATH(intern, name, name_len, 0, sb);
	if (zip_delete(intern, sb.index)) {
		RETURN_FALSE;
	}
	RETURN_TRUE;
}
/* }}} */

/* {{{ proto bool ZipArchive::renameIndex(int index, string new_name)
Rename an entry selected by its index to new_name */
static ZIPARCHIVE_METHOD(renameIndex)
{
	struct zip *intern;
	zval *self = ZEND_THIS;
	char *new_name;
	size_t new_name_len;
	zend_long index;


	ZIP_FROM_OBJECT(intern, self);

	if (zend_parse_parameters(ZEND_NUM_ARGS(), "ls", &index, &new_name, &new_name_len) == FAILURE) {
		return;
	}

	if (index < 0) {
		RETURN_FALSE;
	}

	if (new_name_len < 1) {
		php_error_docref(NULL, E_NOTICE, "Empty string as new entry name");
		RETURN_FALSE;
	}
	if (zip_file_rename(intern, index, (const char *)new_name, 0) != 0) {
		RETURN_FALSE;
	}
	RETURN_TRUE;
}
/* }}} */

/* {{{ proto bool ZipArchive::renameName(string name, string new_name)
Rename an entry selected by its name to new_name */
static ZIPARCHIVE_METHOD(renameName)
{
	struct zip *intern;
	zval *self = ZEND_THIS;
	struct zip_stat sb;
	char *name, *new_name;
	size_t name_len, new_name_len;

	ZIP_FROM_OBJECT(intern, self);

	if (zend_parse_parameters(ZEND_NUM_ARGS(), "ss", &name, &name_len, &new_name, &new_name_len) == FAILURE) {
		return;
	}

	if (new_name_len < 1) {
		php_error_docref(NULL, E_NOTICE, "Empty string as new entry name");
		RETURN_FALSE;
	}

	PHP_ZIP_STAT_PATH(intern, name, name_len, 0, sb);

	if (zip_file_rename(intern, sb.index, (const char *)new_name, 0)) {
		RETURN_FALSE;
	}
	RETURN_TRUE;
}
/* }}} */

/* {{{ proto bool ZipArchive::unchangeIndex(int index)
Changes to the file at position index are reverted */
static ZIPARCHIVE_METHOD(unchangeIndex)
{
	struct zip *intern;
	zval *self = ZEND_THIS;
	zend_long index;

	ZIP_FROM_OBJECT(intern, self);

	if (zend_parse_parameters(ZEND_NUM_ARGS(), "l", &index) == FAILURE) {
		return;
	}

	if (index < 0) {
		RETURN_FALSE;
	}

	if (zip_unchange(intern, index) != 0) {
		RETURN_FALSE;
	} else {
		RETURN_TRUE;
	}
}
/* }}} */

/* {{{ proto bool ZipArchive::unchangeName(string name)
Changes to the file named 'name' are reverted */
static ZIPARCHIVE_METHOD(unchangeName)
{
	struct zip *intern;
	zval *self = ZEND_THIS;
	struct zip_stat sb;
	char *name;
	size_t name_len;

	ZIP_FROM_OBJECT(intern, self);

	if (zend_parse_parameters(ZEND_NUM_ARGS(), "s", &name, &name_len) == FAILURE) {
		return;
	}

	if (name_len < 1) {
		RETURN_FALSE;
	}

	PHP_ZIP_STAT_PATH(intern, name, name_len, 0, sb);

	if (zip_unchange(intern, sb.index) != 0) {
		RETURN_FALSE;
	} else {
		RETURN_TRUE;
	}
}
/* }}} */

/* {{{ proto bool ZipArchive::unchangeAll()
All changes to files and global information in archive are reverted */
static ZIPARCHIVE_METHOD(unchangeAll)
{
	struct zip *intern;
	zval *self = ZEND_THIS;

	if (zend_parse_parameters_none() == FAILURE) {
		return;
	}

	ZIP_FROM_OBJECT(intern, self);

	if (zip_unchange_all(intern) != 0) {
		RETURN_FALSE;
	} else {
		RETURN_TRUE;
	}
}
/* }}} */

/* {{{ proto bool ZipArchive::unchangeArchive()
Revert all global changes to the archive archive.  For now, this only reverts archive comment changes. */
static ZIPARCHIVE_METHOD(unchangeArchive)
{
	struct zip *intern;
	zval *self = ZEND_THIS;

	if (zend_parse_parameters_none() == FAILURE) {
		return;
	}

	ZIP_FROM_OBJECT(intern, self);

	if (zip_unchange_archive(intern) != 0) {
		RETURN_FALSE;
	} else {
		RETURN_TRUE;
	}
}
/* }}} */

/* {{{ proto bool ZipArchive::extractTo(string pathto[, mixed files])
Extract one or more file from a zip archive */
/* TODO:
 * - allow index or array of indices
 * - replace path
 * - patterns
 */
static ZIPARCHIVE_METHOD(extractTo)
{
	struct zip *intern;

	zval *self = ZEND_THIS;
	zval *zval_files = NULL;
	zval *zval_file = NULL;
	php_stream_statbuf ssb;
	char *pathto;
	size_t pathto_len;
	int ret;

	if (zend_parse_parameters(ZEND_NUM_ARGS(), "p|z", &pathto, &pathto_len, &zval_files) == FAILURE) {
		return;
	}

	if (pathto_len < 1) {
		RETURN_FALSE;
	}

	if (php_stream_stat_path_ex(pathto, PHP_STREAM_URL_STAT_QUIET, &ssb, NULL) < 0) {
			ret = php_stream_mkdir(pathto, 0777,  PHP_STREAM_MKDIR_RECURSIVE, NULL);
			if (!ret) {
					RETURN_FALSE;
			}
	}

	ZIP_FROM_OBJECT(intern, self);
	if (zval_files && (Z_TYPE_P(zval_files) != IS_NULL)) {
		uint32_t nelems, i;

		switch (Z_TYPE_P(zval_files)) {
			case IS_STRING:
				if (!php_zip_extract_file(intern, pathto, Z_STRVAL_P(zval_files), Z_STRLEN_P(zval_files))) {
					RETURN_FALSE;
				}
				break;
			case IS_ARRAY:
				nelems = zend_hash_num_elements(Z_ARRVAL_P(zval_files));
				if (nelems == 0 ) {
					RETURN_FALSE;
				}
				for (i = 0; i < nelems; i++) {
					if ((zval_file = zend_hash_index_find(Z_ARRVAL_P(zval_files), i)) != NULL) {
						switch (Z_TYPE_P(zval_file)) {
							case IS_LONG:
								break;
							case IS_STRING:
								if (!php_zip_extract_file(intern, pathto, Z_STRVAL_P(zval_file), Z_STRLEN_P(zval_file))) {
									RETURN_FALSE;
								}
								break;
						}
					}
				}
				break;
			case IS_LONG:
			default:
				php_error_docref(NULL, E_WARNING, "Invalid argument, expect string or array of strings");
				break;
		}
	} else {
		/* Extract all files */
		zip_int64_t i, filecount = zip_get_num_entries(intern, 0);

		if (filecount == -1) {
				php_error_docref(NULL, E_WARNING, "Illegal archive");
				RETURN_FALSE;
		}

		for (i = 0; i < filecount; i++) {
			char *file = (char*)zip_get_name(intern, i, ZIP_FL_UNCHANGED);
			if (!file || !php_zip_extract_file(intern, pathto, file, strlen(file))) {
					RETURN_FALSE;
			}
		}
	}
	RETURN_TRUE;
}
/* }}} */

static void php_zip_get_from(INTERNAL_FUNCTION_PARAMETERS, int type) /* {{{ */
{
	struct zip *intern;
	zval *self = ZEND_THIS;

	struct zip_stat sb;
	struct zip_file *zf;

	zend_long index = -1;
	zend_long flags = 0;
	zend_long len = 0;

	zend_string *filename;
	zend_string *buffer;

	int n = 0;

	ZIP_FROM_OBJECT(intern, self);

	if (type == 1) {
		if (zend_parse_parameters(ZEND_NUM_ARGS(), "P|ll", &filename, &len, &flags) == FAILURE) {
			return;
		}
		PHP_ZIP_STAT_PATH(intern, ZSTR_VAL(filename), ZSTR_LEN(filename), flags, sb);
	} else {
		if (zend_parse_parameters(ZEND_NUM_ARGS(), "l|ll", &index, &len, &flags) == FAILURE) {
			return;
		}
		PHP_ZIP_STAT_INDEX(intern, index, 0, sb);
	}

	if (sb.size < 1) {
		RETURN_EMPTY_STRING();
	}

	if (len < 1) {
		len = sb.size;
	}
	if (index >= 0) {
		zf = zip_fopen_index(intern, index, flags);
	} else {
		zf = zip_fopen(intern, ZSTR_VAL(filename), flags);
	}

	if (zf == NULL) {
		RETURN_FALSE;
	}

	buffer = zend_string_safe_alloc(1, len, 0, 0);
	n = zip_fread(zf, ZSTR_VAL(buffer), ZSTR_LEN(buffer));
	if (n < 1) {
		zend_string_efree(buffer);
		RETURN_EMPTY_STRING();
	}

	zip_fclose(zf);
	ZSTR_VAL(buffer)[n] = '\0';
	ZSTR_LEN(buffer) = n;
	RETURN_NEW_STR(buffer);
}
/* }}} */

/* {{{ proto string ZipArchive::getFromName(string entryname[, int len [, int flags]])
get the contents of an entry using its name */
static ZIPARCHIVE_METHOD(getFromName)
{
	php_zip_get_from(INTERNAL_FUNCTION_PARAM_PASSTHRU, 1);
}
/* }}} */

/* {{{ proto string ZipArchive::getFromIndex(int index[, int len [, int flags]])
get the contents of an entry using its index */
static ZIPARCHIVE_METHOD(getFromIndex)
{
	php_zip_get_from(INTERNAL_FUNCTION_PARAM_PASSTHRU, 0);
}
/* }}} */

/* {{{ proto resource ZipArchive::getStream(string entryname)
get a stream for an entry using its name */
static ZIPARCHIVE_METHOD(getStream)
{
	struct zip *intern;
	zval *self = ZEND_THIS;
	struct zip_stat sb;
	char *mode = "rb";
	zend_string *filename;
	php_stream *stream;
	ze_zip_object *obj;

	ZIP_FROM_OBJECT(intern, self);

	if (zend_parse_parameters(ZEND_NUM_ARGS(), "P", &filename) == FAILURE) {
		return;
	}

	if (zip_stat(intern, ZSTR_VAL(filename), 0, &sb) != 0) {
		RETURN_FALSE;
	}

	obj = Z_ZIP_P(self);

	stream = php_stream_zip_open(obj->filename, ZSTR_VAL(filename), mode STREAMS_CC);
	if (stream) {
		php_stream_to_zval(stream, return_value);
	} else {
		RETURN_FALSE;
	}
}
/* }}} */

/* {{{ ze_zip_object_class_functions */
static const zend_function_entry zip_class_functions[] = {
	ZIPARCHIVE_ME(open,					arginfo_class_ZipArchive_open, ZEND_ACC_PUBLIC)
	ZIPARCHIVE_ME(setPassword,			arginfo_class_ZipArchive_setPassword, ZEND_ACC_PUBLIC)
	ZIPARCHIVE_ME(close,				arginfo_class_ZipArchive_close, ZEND_ACC_PUBLIC)
	ZIPARCHIVE_ME(count,				arginfo_class_ZipArchive_count, ZEND_ACC_PUBLIC)
	ZIPARCHIVE_ME(getStatusString,		arginfo_class_ZipArchive_getStatusString, ZEND_ACC_PUBLIC)
	ZIPARCHIVE_ME(addEmptyDir,			arginfo_class_ZipArchive_addEmptyDir, ZEND_ACC_PUBLIC)
	ZIPARCHIVE_ME(addFromString,		arginfo_class_ZipArchive_addFromString, ZEND_ACC_PUBLIC)
	ZIPARCHIVE_ME(addFile,				arginfo_class_ZipArchive_addFile, ZEND_ACC_PUBLIC)
	ZIPARCHIVE_ME(addGlob,				arginfo_class_ZipArchive_addGlob, ZEND_ACC_PUBLIC)
	ZIPARCHIVE_ME(addPattern,			arginfo_class_ZipArchive_addPattern, ZEND_ACC_PUBLIC)
	ZIPARCHIVE_ME(renameIndex,			arginfo_class_ZipArchive_renameIndex, ZEND_ACC_PUBLIC)
	ZIPARCHIVE_ME(renameName,			arginfo_class_ZipArchive_renameName, ZEND_ACC_PUBLIC)
	ZIPARCHIVE_ME(setArchiveComment,	arginfo_class_ZipArchive_setArchiveComment, ZEND_ACC_PUBLIC)
	ZIPARCHIVE_ME(getArchiveComment,	arginfo_class_ZipArchive_getArchiveComment, ZEND_ACC_PUBLIC)
	ZIPARCHIVE_ME(setCommentIndex,		arginfo_class_ZipArchive_setCommentIndex, ZEND_ACC_PUBLIC)
	ZIPARCHIVE_ME(setCommentName,		arginfo_class_ZipArchive_setCommentName, ZEND_ACC_PUBLIC)
	ZIPARCHIVE_ME(getCommentIndex,		arginfo_class_ZipArchive_getCommentIndex, ZEND_ACC_PUBLIC)
	ZIPARCHIVE_ME(getCommentName,		arginfo_class_ZipArchive_getCommentName, ZEND_ACC_PUBLIC)
	ZIPARCHIVE_ME(deleteIndex,			arginfo_class_ZipArchive_deleteIndex, ZEND_ACC_PUBLIC)
	ZIPARCHIVE_ME(deleteName,			arginfo_class_ZipArchive_deleteName, ZEND_ACC_PUBLIC)
	ZIPARCHIVE_ME(statName,				arginfo_class_ZipArchive_statName, ZEND_ACC_PUBLIC)
	ZIPARCHIVE_ME(statIndex,			arginfo_class_ZipArchive_statIndex, ZEND_ACC_PUBLIC)
	ZIPARCHIVE_ME(locateName,			arginfo_class_ZipArchive_locateName, ZEND_ACC_PUBLIC)
	ZIPARCHIVE_ME(getNameIndex,			arginfo_class_ZipArchive_getNameIndex, ZEND_ACC_PUBLIC)
	ZIPARCHIVE_ME(unchangeArchive,		arginfo_class_ZipArchive_unchangeArchive, ZEND_ACC_PUBLIC)
	ZIPARCHIVE_ME(unchangeAll,			arginfo_class_ZipArchive_unchangeAll, ZEND_ACC_PUBLIC)
	ZIPARCHIVE_ME(unchangeIndex,		arginfo_class_ZipArchive_unchangeIndex, ZEND_ACC_PUBLIC)
	ZIPARCHIVE_ME(unchangeName,			arginfo_class_ZipArchive_unchangeName, ZEND_ACC_PUBLIC)
	ZIPARCHIVE_ME(extractTo,			arginfo_class_ZipArchive_extractTo, ZEND_ACC_PUBLIC)
	ZIPARCHIVE_ME(getFromName,			arginfo_class_ZipArchive_getFromName, ZEND_ACC_PUBLIC)
	ZIPARCHIVE_ME(getFromIndex,			arginfo_class_ZipArchive_getFromIndex, ZEND_ACC_PUBLIC)
	ZIPARCHIVE_ME(getStream,			arginfo_class_ZipArchive_getStream, ZEND_ACC_PUBLIC)
#ifdef ZIP_OPSYS_DEFAULT
	ZIPARCHIVE_ME(setExternalAttributesName,	arginfo_class_ZipArchive_setExternalAttributesName, ZEND_ACC_PUBLIC)
	ZIPARCHIVE_ME(setExternalAttributesIndex,	arginfo_class_ZipArchive_setExternalAttributesIndex, ZEND_ACC_PUBLIC)
	ZIPARCHIVE_ME(getExternalAttributesName,	arginfo_class_ZipArchive_getExternalAttributesName, ZEND_ACC_PUBLIC)
	ZIPARCHIVE_ME(getExternalAttributesIndex,	arginfo_class_ZipArchive_getExternalAttributesIndex, ZEND_ACC_PUBLIC)
#endif
	ZIPARCHIVE_ME(setCompressionName,		arginfo_class_ZipArchive_setCompressionName, ZEND_ACC_PUBLIC)
	ZIPARCHIVE_ME(setCompressionIndex,		arginfo_class_ZipArchive_setCompressionIndex, ZEND_ACC_PUBLIC)
#ifdef HAVE_ENCRYPTION
	ZIPARCHIVE_ME(setEncryptionName,		arginfo_class_ZipArchive_setEncryptionName, ZEND_ACC_PUBLIC)
	ZIPARCHIVE_ME(setEncryptionIndex,		arginfo_class_ZipArchive_setEncryptionIndex, ZEND_ACC_PUBLIC)
#endif
	PHP_FE_END
};
/* }}} */

static void php_zip_free_prop_handler(zval *el) /* {{{ */ {
	pefree(Z_PTR_P(el), 1);
} /* }}} */

/* {{{ PHP_MINIT_FUNCTION */
static PHP_MINIT_FUNCTION(zip)
{
	zend_class_entry ce;

	memcpy(&zip_object_handlers, &std_object_handlers, sizeof(zend_object_handlers));
	zip_object_handlers.offset = XtOffsetOf(ze_zip_object, zo);
	zip_object_handlers.free_obj = php_zip_object_free_storage;
	zip_object_handlers.clone_obj = NULL;
	zip_object_handlers.get_property_ptr_ptr = php_zip_get_property_ptr_ptr;

	zip_object_handlers.get_gc          = php_zip_get_gc;
	zip_object_handlers.get_properties = php_zip_get_properties;
	zip_object_handlers.read_property	= php_zip_read_property;
	zip_object_handlers.has_property	= php_zip_has_property;

	INIT_CLASS_ENTRY(ce, "ZipArchive", zip_class_functions);
	ce.create_object = php_zip_object_new;
	zip_class_entry = zend_register_internal_class(&ce);

	zend_hash_init(&zip_prop_handlers, 0, NULL, php_zip_free_prop_handler, 1);
	php_zip_register_prop_handler(&zip_prop_handlers, "status",    php_zip_status, NULL, NULL, IS_LONG);
	php_zip_register_prop_handler(&zip_prop_handlers, "statusSys", php_zip_status_sys, NULL, NULL, IS_LONG);
	php_zip_register_prop_handler(&zip_prop_handlers, "numFiles",  php_zip_get_num_files, NULL, NULL, IS_LONG);
	php_zip_register_prop_handler(&zip_prop_handlers, "filename", NULL, NULL, php_zipobj_get_filename, IS_STRING);
	php_zip_register_prop_handler(&zip_prop_handlers, "comment", NULL, php_zipobj_get_zip_comment, NULL, IS_STRING);
	zend_class_implements(zip_class_entry, 1, zend_ce_countable);

	REGISTER_ZIP_CLASS_CONST_LONG("CREATE", ZIP_CREATE);
	REGISTER_ZIP_CLASS_CONST_LONG("EXCL", ZIP_EXCL);
	REGISTER_ZIP_CLASS_CONST_LONG("CHECKCONS", ZIP_CHECKCONS);
	REGISTER_ZIP_CLASS_CONST_LONG("OVERWRITE", ZIP_OVERWRITE);

	REGISTER_ZIP_CLASS_CONST_LONG("FL_NOCASE", ZIP_FL_NOCASE);
	REGISTER_ZIP_CLASS_CONST_LONG("FL_NODIR", ZIP_FL_NODIR);
	REGISTER_ZIP_CLASS_CONST_LONG("FL_COMPRESSED", ZIP_FL_COMPRESSED);
	REGISTER_ZIP_CLASS_CONST_LONG("FL_UNCHANGED", ZIP_FL_UNCHANGED);

#ifdef ZIP_FL_ENC_GUESS
	/* Default filename encoding policy. */
	REGISTER_ZIP_CLASS_CONST_LONG("FL_ENC_GUESS", ZIP_FL_ENC_GUESS);
#endif
#ifdef ZIP_FL_ENC_RAW
	REGISTER_ZIP_CLASS_CONST_LONG("FL_ENC_RAW", ZIP_FL_ENC_RAW);
#endif
#ifdef ZIP_FL_ENC_STRICT
	REGISTER_ZIP_CLASS_CONST_LONG("FL_ENC_STRICT", ZIP_FL_ENC_STRICT);
#endif
#ifdef ZIP_FL_ENC_UTF_8
	REGISTER_ZIP_CLASS_CONST_LONG("FL_ENC_UTF_8", ZIP_FL_ENC_UTF_8);
#endif
#ifdef ZIP_FL_ENC_CP437
	REGISTER_ZIP_CLASS_CONST_LONG("FL_ENC_CP437", ZIP_FL_ENC_CP437);
#endif

	REGISTER_ZIP_CLASS_CONST_LONG("CM_DEFAULT", ZIP_CM_DEFAULT);
	REGISTER_ZIP_CLASS_CONST_LONG("CM_STORE", ZIP_CM_STORE);
	REGISTER_ZIP_CLASS_CONST_LONG("CM_SHRINK", ZIP_CM_SHRINK);
	REGISTER_ZIP_CLASS_CONST_LONG("CM_REDUCE_1", ZIP_CM_REDUCE_1);
	REGISTER_ZIP_CLASS_CONST_LONG("CM_REDUCE_2", ZIP_CM_REDUCE_2);
	REGISTER_ZIP_CLASS_CONST_LONG("CM_REDUCE_3", ZIP_CM_REDUCE_3);
	REGISTER_ZIP_CLASS_CONST_LONG("CM_REDUCE_4", ZIP_CM_REDUCE_4);
	REGISTER_ZIP_CLASS_CONST_LONG("CM_IMPLODE", ZIP_CM_IMPLODE);
	REGISTER_ZIP_CLASS_CONST_LONG("CM_DEFLATE", ZIP_CM_DEFLATE);
	REGISTER_ZIP_CLASS_CONST_LONG("CM_DEFLATE64", ZIP_CM_DEFLATE64);
	REGISTER_ZIP_CLASS_CONST_LONG("CM_PKWARE_IMPLODE", ZIP_CM_PKWARE_IMPLODE);
	REGISTER_ZIP_CLASS_CONST_LONG("CM_BZIP2", ZIP_CM_BZIP2);
	REGISTER_ZIP_CLASS_CONST_LONG("CM_LZMA", ZIP_CM_LZMA);
	REGISTER_ZIP_CLASS_CONST_LONG("CM_TERSE", ZIP_CM_TERSE);
	REGISTER_ZIP_CLASS_CONST_LONG("CM_LZ77", ZIP_CM_LZ77);
	REGISTER_ZIP_CLASS_CONST_LONG("CM_WAVPACK", ZIP_CM_WAVPACK);
	REGISTER_ZIP_CLASS_CONST_LONG("CM_PPMD", ZIP_CM_PPMD);

	/* Error code */
	REGISTER_ZIP_CLASS_CONST_LONG("ER_OK",			ZIP_ER_OK);			/* N No error */
	REGISTER_ZIP_CLASS_CONST_LONG("ER_MULTIDISK",	ZIP_ER_MULTIDISK);	/* N Multi-disk zip archives not supported */
	REGISTER_ZIP_CLASS_CONST_LONG("ER_RENAME",		ZIP_ER_RENAME);		/* S Renaming temporary file failed */
	REGISTER_ZIP_CLASS_CONST_LONG("ER_CLOSE",		ZIP_ER_CLOSE);		/* S Closing zip archive failed */
	REGISTER_ZIP_CLASS_CONST_LONG("ER_SEEK",		ZIP_ER_SEEK);		/* S Seek error */
	REGISTER_ZIP_CLASS_CONST_LONG("ER_READ",		ZIP_ER_READ);		/* S Read error */
	REGISTER_ZIP_CLASS_CONST_LONG("ER_WRITE",		ZIP_ER_WRITE);		/* S Write error */
	REGISTER_ZIP_CLASS_CONST_LONG("ER_CRC",			ZIP_ER_CRC);		/* N CRC error */
	REGISTER_ZIP_CLASS_CONST_LONG("ER_ZIPCLOSED",	ZIP_ER_ZIPCLOSED);	/* N Containing zip archive was closed */
	REGISTER_ZIP_CLASS_CONST_LONG("ER_NOENT",		ZIP_ER_NOENT);		/* N No such file */
	REGISTER_ZIP_CLASS_CONST_LONG("ER_EXISTS",		ZIP_ER_EXISTS);		/* N File already exists */
	REGISTER_ZIP_CLASS_CONST_LONG("ER_OPEN",		ZIP_ER_OPEN);		/* S Can't open file */
	REGISTER_ZIP_CLASS_CONST_LONG("ER_TMPOPEN",		ZIP_ER_TMPOPEN);	/* S Failure to create temporary file */
	REGISTER_ZIP_CLASS_CONST_LONG("ER_ZLIB",		ZIP_ER_ZLIB);		/* Z Zlib error */
	REGISTER_ZIP_CLASS_CONST_LONG("ER_MEMORY",		ZIP_ER_MEMORY);		/* N Malloc failure */
	REGISTER_ZIP_CLASS_CONST_LONG("ER_CHANGED",		ZIP_ER_CHANGED);	/* N Entry has been changed */
	REGISTER_ZIP_CLASS_CONST_LONG("ER_COMPNOTSUPP",	ZIP_ER_COMPNOTSUPP);/* N Compression method not supported */
	REGISTER_ZIP_CLASS_CONST_LONG("ER_EOF",			ZIP_ER_EOF);		/* N Premature EOF */
	REGISTER_ZIP_CLASS_CONST_LONG("ER_INVAL",		ZIP_ER_INVAL);		/* N Invalid argument */
	REGISTER_ZIP_CLASS_CONST_LONG("ER_NOZIP",		ZIP_ER_NOZIP);		/* N Not a zip archive */
	REGISTER_ZIP_CLASS_CONST_LONG("ER_INTERNAL",	ZIP_ER_INTERNAL);	/* N Internal error */
	REGISTER_ZIP_CLASS_CONST_LONG("ER_INCONS",		ZIP_ER_INCONS);		/* N Zip archive inconsistent */
	REGISTER_ZIP_CLASS_CONST_LONG("ER_REMOVE",		ZIP_ER_REMOVE);		/* S Can't remove file */
	REGISTER_ZIP_CLASS_CONST_LONG("ER_DELETED",  	ZIP_ER_DELETED);	/* N Entry has been deleted */

#ifdef ZIP_OPSYS_DEFAULT
	REGISTER_ZIP_CLASS_CONST_LONG("OPSYS_DOS",				ZIP_OPSYS_DOS);
	REGISTER_ZIP_CLASS_CONST_LONG("OPSYS_AMIGA",			ZIP_OPSYS_AMIGA);
	REGISTER_ZIP_CLASS_CONST_LONG("OPSYS_OPENVMS",			ZIP_OPSYS_OPENVMS);
	REGISTER_ZIP_CLASS_CONST_LONG("OPSYS_UNIX",				ZIP_OPSYS_UNIX);
	REGISTER_ZIP_CLASS_CONST_LONG("OPSYS_VM_CMS",			ZIP_OPSYS_VM_CMS);
	REGISTER_ZIP_CLASS_CONST_LONG("OPSYS_ATARI_ST",			ZIP_OPSYS_ATARI_ST);
	REGISTER_ZIP_CLASS_CONST_LONG("OPSYS_OS_2",				ZIP_OPSYS_OS_2);
	REGISTER_ZIP_CLASS_CONST_LONG("OPSYS_MACINTOSH",		ZIP_OPSYS_MACINTOSH);
	REGISTER_ZIP_CLASS_CONST_LONG("OPSYS_Z_SYSTEM",			ZIP_OPSYS_Z_SYSTEM);
	REGISTER_ZIP_CLASS_CONST_LONG("OPSYS_Z_CPM",			ZIP_OPSYS_CPM);  // typo kept for BC
	REGISTER_ZIP_CLASS_CONST_LONG("OPSYS_CPM",				ZIP_OPSYS_CPM);
	REGISTER_ZIP_CLASS_CONST_LONG("OPSYS_WINDOWS_NTFS",		ZIP_OPSYS_WINDOWS_NTFS);
	REGISTER_ZIP_CLASS_CONST_LONG("OPSYS_MVS",				ZIP_OPSYS_MVS);
	REGISTER_ZIP_CLASS_CONST_LONG("OPSYS_VSE",				ZIP_OPSYS_VSE);
	REGISTER_ZIP_CLASS_CONST_LONG("OPSYS_ACORN_RISC",		ZIP_OPSYS_ACORN_RISC);
	REGISTER_ZIP_CLASS_CONST_LONG("OPSYS_VFAT",				ZIP_OPSYS_VFAT);
	REGISTER_ZIP_CLASS_CONST_LONG("OPSYS_ALTERNATE_MVS",	ZIP_OPSYS_ALTERNATE_MVS);
	REGISTER_ZIP_CLASS_CONST_LONG("OPSYS_BEOS",				ZIP_OPSYS_BEOS);
	REGISTER_ZIP_CLASS_CONST_LONG("OPSYS_TANDEM",			ZIP_OPSYS_TANDEM);
	REGISTER_ZIP_CLASS_CONST_LONG("OPSYS_OS_400",			ZIP_OPSYS_OS_400);
	REGISTER_ZIP_CLASS_CONST_LONG("OPSYS_OS_X",				ZIP_OPSYS_OS_X);

	REGISTER_ZIP_CLASS_CONST_LONG("OPSYS_DEFAULT", ZIP_OPSYS_DEFAULT);
#endif /* ifdef ZIP_OPSYS_DEFAULT */

#ifdef HAVE_ENCRYPTION
	REGISTER_ZIP_CLASS_CONST_LONG("EM_NONE",				ZIP_EM_NONE);
	REGISTER_ZIP_CLASS_CONST_LONG("EM_AES_128",				ZIP_EM_AES_128);
	REGISTER_ZIP_CLASS_CONST_LONG("EM_AES_192",				ZIP_EM_AES_192);
	REGISTER_ZIP_CLASS_CONST_LONG("EM_AES_256",				ZIP_EM_AES_256);
#endif

	php_register_url_stream_wrapper("zip", &php_stream_zip_wrapper);

	le_zip_dir   = zend_register_list_destructors_ex(php_zip_free_dir,   NULL, le_zip_dir_name,   module_number);
	le_zip_entry = zend_register_list_destructors_ex(php_zip_free_entry, NULL, le_zip_entry_name, module_number);

	return SUCCESS;
}
/* }}} */

/* {{{ PHP_MSHUTDOWN_FUNCTION
 */
static PHP_MSHUTDOWN_FUNCTION(zip)
{
	zend_hash_destroy(&zip_prop_handlers);
	php_unregister_url_stream_wrapper("zip");
	return SUCCESS;
}
/* }}} */

/* {{{ PHP_MINFO_FUNCTION
 */
static PHP_MINFO_FUNCTION(zip)
{
	php_info_print_table_start();

	php_info_print_table_row(2, "Zip", "enabled");
	php_info_print_table_row(2, "Zip version", PHP_ZIP_VERSION);
#if HAVE_LIBZIP_VERSION
	php_info_print_table_row(2, "Libzip headers version", LIBZIP_VERSION);
	php_info_print_table_row(2, "Libzip library version", zip_libzip_version());
#else
	php_info_print_table_row(2, "Libzip version", LIBZIP_VERSION);
#endif

	php_info_print_table_end();
}
/* }}} */<|MERGE_RESOLUTION|>--- conflicted
+++ resolved
@@ -1602,12 +1602,8 @@
 	if (remove_path && remove_path_len > 1) {
 		size_t real_len = strlen(remove_path);
 		if ((real_len > 1) && ((remove_path[real_len - 1] == '/') || (remove_path[real_len - 1] == '\\'))) {
-<<<<<<< HEAD
-			remove_path[real_len - 1] = '\0';
+			remove_path = estrndup(remove_path, real_len - 1);
 			remove_path_len -= 1;
-=======
-			remove_path = estrndup(remove_path, real_len - 1);
->>>>>>> 88e0d888
 		}
 	}
 
