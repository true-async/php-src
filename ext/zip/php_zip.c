/*
  +----------------------------------------------------------------------+
  | Copyright (c) The PHP Group                                          |
  +----------------------------------------------------------------------+
  | This source file is subject to version 3.01 of the PHP license,      |
  | that is bundled with this package in the file LICENSE, and is        |
  | available through the world-wide-web at the following url:           |
  | http://www.php.net/license/3_01.txt.                                 |
  | If you did not receive a copy of the PHP license and are unable to   |
  | obtain it through the world-wide-web, please send a note to          |
  | license@php.net so we can mail you a copy immediately.               |
  +----------------------------------------------------------------------+
  | Author: Piere-Alain Joye <pierre@php.net>                            |
  +----------------------------------------------------------------------+
*/


#ifdef HAVE_CONFIG_H
#include "config.h"
#endif

#include "php.h"
#include "php_ini.h"
#include "ext/standard/info.h"
#include "ext/standard/file.h"
#include "ext/standard/php_string.h"
#include "ext/pcre/php_pcre.h"
#include "ext/standard/php_filestat.h"
#include "zend_interfaces.h"
#include "php_zip.h"
#include "php_zip_arginfo.h"

#ifdef HAVE_GLOB
#ifndef PHP_WIN32
#include <glob.h>
#else
#include "win32/glob.h"
#endif
#endif

/* {{{ Resource le */
static int le_zip_dir;
#define le_zip_dir_name "Zip Directory"
static int le_zip_entry;
#define le_zip_entry_name "Zip Entry"
/* }}} */

/* {{{ PHP_ZIP_STAT_INDEX(za, index, flags, sb) */
#define PHP_ZIP_STAT_INDEX(za, index, flags, sb) \
	if (zip_stat_index(za, index, flags, &sb) != 0) { \
		RETURN_FALSE; \
	}
/* }}} */

/* {{{  PHP_ZIP_STAT_PATH(za, path, path_len, flags, sb)
	This is always used for the first argument*/
#define PHP_ZIP_STAT_PATH(za, path, path_len, flags, sb) \
	if (path_len == 0) { \
		zend_argument_value_error(1, "cannot be empty"); \
		RETURN_THROWS(); \
	} \
	if (zip_stat(za, path, flags, &sb) != 0) { \
		RETURN_FALSE; \
	}
/* }}} */

/* {{{ PHP_ZIP_SET_FILE_COMMENT(za, index, comment, comment_len) */
#define PHP_ZIP_SET_FILE_COMMENT(za, index, comment, comment_len) \
	if (comment_len == 0) { \
		/* Passing NULL remove the existing comment */ \
		if (zip_file_set_comment(za, index, NULL, 0, 0) < 0) { \
			RETURN_FALSE; \
		} \
	} else if (zip_file_set_comment(za, index, comment, comment_len, 0) < 0) { \
		RETURN_FALSE; \
	} \
	RETURN_TRUE;
/* }}} */

# define add_ascii_assoc_string add_assoc_string
# define add_ascii_assoc_long add_assoc_long

/* Flatten a path by making a relative path (to .)*/
static char * php_zip_make_relative_path(char *path, size_t path_len) /* {{{ */
{
	char *path_begin = path;
	size_t i;

	if (path_len < 1 || path == NULL) {
		return NULL;
	}

	if (IS_SLASH(path[0])) {
		return path + 1;
	}

	i = path_len;

	while (1) {
		while (i > 0 && !IS_SLASH(path[i])) {
			i--;
		}

		if (!i) {
			return path;
		}

		if (i >= 2 && (path[i -1] == '.' || path[i -1] == ':')) {
			/* i is the position of . or :, add 1 for / */
			path_begin = path + i + 1;
			break;
		}
		i--;
	}

	return path_begin;
}
/* }}} */

# define CWD_STATE_ALLOC(l) emalloc(l)
# define CWD_STATE_FREE(s)  efree(s)

/* {{{ php_zip_extract_file */
static int php_zip_extract_file(struct zip * za, char *dest, char *file, size_t file_len)
{
	php_stream_statbuf ssb;
	struct zip_file *zf;
	struct zip_stat sb;
	char b[8192];
	int n, ret;
	php_stream *stream;
	char *fullpath;
	char *file_dirname_fullpath;
	char file_dirname[MAXPATHLEN];
	size_t dir_len, len;
	int is_dir_only = 0;
	char *path_cleaned;
	size_t path_cleaned_len;
	cwd_state new_state;
	zend_string *file_basename;

	new_state.cwd = CWD_STATE_ALLOC(1);
	new_state.cwd[0] = '\0';
	new_state.cwd_length = 0;

	/* Clean/normlize the path and then transform any path (absolute or relative)
		 to a path relative to cwd (../../mydir/foo.txt > mydir/foo.txt)
	 */
	virtual_file_ex(&new_state, file, NULL, CWD_EXPAND);
	path_cleaned =  php_zip_make_relative_path(new_state.cwd, new_state.cwd_length);
	if(!path_cleaned) {
		return 0;
	}
	path_cleaned_len = strlen(path_cleaned);

	if (path_cleaned_len >= MAXPATHLEN || zip_stat(za, file, 0, &sb) != 0) {
		return 0;
	}

	/* it is a directory only, see #40228 */
	if (path_cleaned_len > 1 && IS_SLASH(path_cleaned[path_cleaned_len - 1])) {
		len = spprintf(&file_dirname_fullpath, 0, "%s/%s", dest, path_cleaned);
		is_dir_only = 1;
	} else {
		memcpy(file_dirname, path_cleaned, path_cleaned_len);
		dir_len = php_dirname(file_dirname, path_cleaned_len);

		if (!dir_len || (dir_len == 1 && file_dirname[0] == '.')) {
			len = spprintf(&file_dirname_fullpath, 0, "%s", dest);
		} else {
			len = spprintf(&file_dirname_fullpath, 0, "%s/%s", dest, file_dirname);
		}

		file_basename =	php_basename(path_cleaned, path_cleaned_len, NULL, 0);

		if (ZIP_OPENBASEDIR_CHECKPATH(file_dirname_fullpath)) {
			efree(file_dirname_fullpath);
			zend_string_release_ex(file_basename, 0);
			CWD_STATE_FREE(new_state.cwd);
			return 0;
		}
	}

	/* let see if the path already exists */
	if (php_stream_stat_path_ex(file_dirname_fullpath, PHP_STREAM_URL_STAT_QUIET, &ssb, NULL) < 0) {
		ret = php_stream_mkdir(file_dirname_fullpath, 0777,  PHP_STREAM_MKDIR_RECURSIVE|REPORT_ERRORS, NULL);
		if (!ret) {
			efree(file_dirname_fullpath);
			if (!is_dir_only) {
				zend_string_release_ex(file_basename, 0);
				CWD_STATE_FREE(new_state.cwd);
			}
			return 0;
		}
	}

	/* it is a standalone directory, job done */
	if (is_dir_only) {
		efree(file_dirname_fullpath);
		CWD_STATE_FREE(new_state.cwd);
		return 1;
	}

	len = spprintf(&fullpath, 0, "%s/%s", file_dirname_fullpath, ZSTR_VAL(file_basename));
	if (!len) {
		efree(file_dirname_fullpath);
		zend_string_release_ex(file_basename, 0);
		CWD_STATE_FREE(new_state.cwd);
		return 0;
	} else if (len > MAXPATHLEN) {
		php_error_docref(NULL, E_WARNING, "Full extraction path exceed MAXPATHLEN (%i)", MAXPATHLEN);
		efree(file_dirname_fullpath);
		zend_string_release_ex(file_basename, 0);
		CWD_STATE_FREE(new_state.cwd);
		return 0;
	}

	/* check again the full path, not sure if it
	 * is required, does a file can have a different
	 * safemode status as its parent folder?
	 */
	if (ZIP_OPENBASEDIR_CHECKPATH(fullpath)) {
		efree(fullpath);
		efree(file_dirname_fullpath);
		zend_string_release_ex(file_basename, 0);
		CWD_STATE_FREE(new_state.cwd);
		return 0;
	}

	zf = zip_fopen(za, file, 0);
	if (zf == NULL) {
		n = -1;
		goto done;
	}

	stream = php_stream_open_wrapper(fullpath, "w+b", REPORT_ERRORS, NULL);

	if (stream == NULL) {
		n = -1;
		zip_fclose(zf);
		goto done;
	}

	n = 0;

	while ((n=zip_fread(zf, b, sizeof(b))) > 0) {
		php_stream_write(stream, b, n);
	}

	if (stream->wrapper->wops->stream_metadata) {
		struct utimbuf ut;

		ut.modtime = ut.actime = sb.mtime;
		stream->wrapper->wops->stream_metadata(stream->wrapper, fullpath, PHP_STREAM_META_TOUCH, &ut, NULL);
	}

	php_stream_close(stream);
	n = zip_fclose(zf);

done:
	efree(fullpath);
	zend_string_release_ex(file_basename, 0);
	efree(file_dirname_fullpath);
	CWD_STATE_FREE(new_state.cwd);

	if (n<0) {
		return 0;
	} else {
		return 1;
	}
}
/* }}} */

static int php_zip_add_file(ze_zip_object *obj, const char *filename, size_t filename_len,
	char *entry_name, size_t entry_name_len, /* unused if replace >= 0 */
	zip_uint64_t offset_start, zip_uint64_t offset_len,
	zend_long replace, /* index to replace, add new file if < 0 */
	zip_flags_t flags
) /* {{{ */
{
	struct zip_source *zs;
	char resolved_path[MAXPATHLEN];
	zval exists_flag;


	if (ZIP_OPENBASEDIR_CHECKPATH(filename)) {
		return -1;
	}

	if (!expand_filepath(filename, resolved_path)) {
		php_error_docref(NULL, E_WARNING, "No such file or directory");
		return -1;
	}

	php_stat(resolved_path, strlen(resolved_path), FS_EXISTS, &exists_flag);
	if (Z_TYPE(exists_flag) == IS_FALSE) {
		php_error_docref(NULL, E_WARNING, "No such file or directory");
		return -1;
	}

	zs = zip_source_file(obj->za, resolved_path, offset_start, offset_len);
	if (!zs) {
		return -1;
	}
	/* Replace */
	if (replace >= 0) {
		if (zip_file_replace(obj->za, replace, zs, flags) < 0) {
			zip_source_free(zs);
			return -1;
		}
		zip_error_clear(obj->za);
		return 1;
	}
	/* Add */
	obj->last_id = zip_file_add(obj->za, entry_name, zs, flags);
	if (obj->last_id < 0) {
		zip_source_free(zs);
		return -1;
	}
	zip_error_clear(obj->za);
	return 1;
}
/* }}} */

typedef struct {
	zend_long    remove_all_path;
	char        *remove_path;
	size_t       remove_path_len;
	char        *add_path;
	size_t       add_path_len;
	zip_flags_t  flags;
	zip_int32_t  comp_method;
	zip_uint32_t comp_flags;
#ifdef HAVE_ENCRYPTION
	zip_int16_t  enc_method;
	char        *enc_password;
#endif
} zip_options;

static int php_zip_parse_options(HashTable *options, zip_options *opts)
/* {{{ */
{
	zval *option;

	/* default values */
	memset(opts, 0, sizeof(zip_options));
	opts->flags = ZIP_FL_OVERWRITE;
	opts->comp_method = -1; /* -1 to not change default */
#ifdef HAVE_ENCRYPTION
	opts->enc_method = -1;  /* -1 to not change default */
#endif

	if ((option = zend_hash_str_find(options, "remove_all_path", sizeof("remove_all_path") - 1)) != NULL) {
		if (Z_TYPE_P(option) != IS_FALSE && Z_TYPE_P(option) != IS_TRUE) {
			php_error_docref(NULL, E_WARNING, "Option \"remove_all_path\" must be of type bool, %s given",
				zend_zval_type_name(option));
		}
		opts->remove_all_path = zval_get_long(option);
	}

	if ((option = zend_hash_str_find(options, "comp_method", sizeof("comp_method") - 1)) != NULL) {
		if (Z_TYPE_P(option) != IS_LONG) {
			php_error_docref(NULL, E_WARNING, "Option \"comp_method\" must be of type int, %s given",
				zend_zval_type_name(option));
		}
		opts->comp_method = zval_get_long(option);

		if ((option = zend_hash_str_find(options, "comp_flags", sizeof("comp_flags") - 1)) != NULL) {
			if (Z_TYPE_P(option) != IS_LONG) {
				php_error_docref(NULL, E_WARNING, "Option \"comp_flags\" must be of type int, %s given",
					zend_zval_type_name(option));
			}
			opts->comp_flags = zval_get_long(option);
		}
	}

#ifdef HAVE_ENCRYPTION
	if ((option = zend_hash_str_find(options, "enc_method", sizeof("enc_method") - 1)) != NULL) {
		if (Z_TYPE_P(option) != IS_LONG) {
			php_error_docref(NULL, E_WARNING, "Option \"enc_method\" must be of type int, %s given",
				zend_zval_type_name(option));
		}
		opts->enc_method = zval_get_long(option);

		if ((option = zend_hash_str_find(options, "enc_password", sizeof("enc_password") - 1)) != NULL) {
			if (Z_TYPE_P(option) != IS_STRING) {
				zend_type_error("Option \"enc_password\" must be of type string, %s given",
					zend_zval_type_name(option));
				return -1;
			}
			opts->enc_password = Z_STRVAL_P(option);
		}
	}
#endif

	if ((option = zend_hash_str_find(options, "remove_path", sizeof("remove_path") - 1)) != NULL) {
		if (Z_TYPE_P(option) != IS_STRING) {
			zend_type_error("Option \"remove_path\" must be of type string, %s given",
				zend_zval_type_name(option));
			return -1;
		}

		if (Z_STRLEN_P(option) == 0) {
			zend_value_error("Option \"remove_path\" cannot be empty");
			return -1;
		}

		if (Z_STRLEN_P(option) >= MAXPATHLEN) {
			zend_value_error("Option \"remove_path\" must be less than %d bytes", MAXPATHLEN - 1);
			return -1;
		}
		opts->remove_path_len = Z_STRLEN_P(option);
		opts->remove_path = Z_STRVAL_P(option);
	}

	if ((option = zend_hash_str_find(options, "add_path", sizeof("add_path") - 1)) != NULL) {
		if (Z_TYPE_P(option) != IS_STRING) {
			zend_type_error("Option \"add_path\" must be of type string, %s given",
				zend_zval_type_name(option));
			return -1;
		}

		if (Z_STRLEN_P(option) == 0) {
			zend_value_error("Option \"add_path\" cannot be empty");
			return -1;
		}

		if (Z_STRLEN_P(option) >= MAXPATHLEN) {
			zend_value_error("Option \"add_path\" must be less than %d bytes", MAXPATHLEN - 1);
			return -1;
		}
		opts->add_path_len = Z_STRLEN_P(option);
		opts->add_path = Z_STRVAL_P(option);
	}

	if ((option = zend_hash_str_find(options, "flags", sizeof("flags") - 1)) != NULL) {
		if (Z_TYPE_P(option) != IS_LONG) {
			zend_type_error("Option \"flags\" must be of type int, %s given",
				zend_zval_type_name(option));
			return -1;
		}
		opts->flags = Z_LVAL_P(option);
	}

	return 1;
}
/* }}} */

/* {{{ REGISTER_ZIP_CLASS_CONST_LONG */
#define REGISTER_ZIP_CLASS_CONST_LONG(const_name, value) \
	    zend_declare_class_constant_long(zip_class_entry, const_name, sizeof(const_name)-1, (zend_long)value);
/* }}} */

/* {{{ ZIP_FROM_OBJECT */
#define ZIP_FROM_OBJECT(intern, object) \
	{ \
		ze_zip_object *obj = Z_ZIP_P(object); \
		intern = obj->za; \
		if (!intern) { \
			zend_value_error("Invalid or uninitialized Zip object"); \
			RETURN_THROWS(); \
		} \
	}
/* }}} */

/* {{{ RETURN_SB(sb) */
#ifdef HAVE_ENCRYPTION
#define RETURN_SB(sb) \
	{ \
		array_init(return_value); \
		add_ascii_assoc_string(return_value, "name", (char *)(sb)->name); \
		add_ascii_assoc_long(return_value, "index", (zend_long) (sb)->index); \
		add_ascii_assoc_long(return_value, "crc", (zend_long) (sb)->crc); \
		add_ascii_assoc_long(return_value, "size", (zend_long) (sb)->size); \
		add_ascii_assoc_long(return_value, "mtime", (zend_long) (sb)->mtime); \
		add_ascii_assoc_long(return_value, "comp_size", (zend_long) (sb)->comp_size); \
		add_ascii_assoc_long(return_value, "comp_method", (zend_long) (sb)->comp_method); \
		add_ascii_assoc_long(return_value, "encryption_method", (zend_long) (sb)->encryption_method); \
	}
#else
#define RETURN_SB(sb) \
	{ \
		array_init(return_value); \
		add_ascii_assoc_string(return_value, "name", (char *)(sb)->name); \
		add_ascii_assoc_long(return_value, "index", (zend_long) (sb)->index); \
		add_ascii_assoc_long(return_value, "crc", (zend_long) (sb)->crc); \
		add_ascii_assoc_long(return_value, "size", (zend_long) (sb)->size); \
		add_ascii_assoc_long(return_value, "mtime", (zend_long) (sb)->mtime); \
		add_ascii_assoc_long(return_value, "comp_size", (zend_long) (sb)->comp_size); \
		add_ascii_assoc_long(return_value, "comp_method", (zend_long) (sb)->comp_method); \
	}
#endif
/* }}} */

static zend_long php_zip_status(ze_zip_object *obj) /* {{{ */
{
	int zep = obj->err_zip; /* saved err if closed */

	if (obj->za) {
#if LIBZIP_VERSION_MAJOR < 1
		int syp;

		zip_error_get(obj->za, &zep, &syp);
#else
		zip_error_t *err;

		err = zip_get_error(obj->za);
		zep = zip_error_code_zip(err);
		zip_error_fini(err);
#endif
	}
	return zep;
}
/* }}} */

static zend_long php_zip_last_id(ze_zip_object *obj) /* {{{ */
{
	return obj->last_id;
}
/* }}} */

static zend_long php_zip_status_sys(ze_zip_object *obj) /* {{{ */
{
	int syp = obj->err_sys;  /* saved err if closed */

	if (obj->za) {
#if LIBZIP_VERSION_MAJOR < 1
		int zep;

		zip_error_get(obj->za, &zep, &syp);
#else
		zip_error_t *err;

		err = zip_get_error(obj->za);
		syp = zip_error_code_system(err);
		zip_error_fini(err);
#endif
	}
	return syp;
}
/* }}} */

static zend_long php_zip_get_num_files(ze_zip_object *obj) /* {{{ */
{
	if (obj->za) {
		zip_int64_t num = zip_get_num_entries(obj->za, 0);
		return MIN(num, ZEND_LONG_MAX);
	}
	return 0;
}
/* }}} */

static char * php_zipobj_get_filename(ze_zip_object *obj, int *len) /* {{{ */
{
	if (obj && obj->filename) {
		*len = strlen(obj->filename);
		return obj->filename;
	}
	return NULL;
}
/* }}} */

static char * php_zipobj_get_zip_comment(ze_zip_object *obj, int *len) /* {{{ */
{
	if (obj->za) {
		return (char *)zip_get_archive_comment(obj->za, len, 0);
	}
	return NULL;
}
/* }}} */

#ifdef HAVE_GLOB /* {{{ */
#ifndef GLOB_ONLYDIR
#define GLOB_ONLYDIR (1<<30)
#define GLOB_EMULATE_ONLYDIR
#define GLOB_FLAGMASK (~GLOB_ONLYDIR)
#else
#define GLOB_FLAGMASK (~0)
#endif
#ifndef GLOB_BRACE
# define GLOB_BRACE 0
#endif
#ifndef GLOB_MARK
# define GLOB_MARK 0
#endif
#ifndef GLOB_NOSORT
# define GLOB_NOSORT 0
#endif
#ifndef GLOB_NOCHECK
# define GLOB_NOCHECK 0
#endif
#ifndef GLOB_NOESCAPE
# define GLOB_NOESCAPE 0
#endif
#ifndef GLOB_ERR
# define GLOB_ERR 0
#endif

/* This is used for checking validity of passed flags (passing invalid flags causes segfault in glob()!! */
#define GLOB_AVAILABLE_FLAGS (0 | GLOB_BRACE | GLOB_MARK | GLOB_NOSORT | GLOB_NOCHECK | GLOB_NOESCAPE | GLOB_ERR | GLOB_ONLYDIR)

#endif /* }}} */

int php_zip_glob(char *pattern, int pattern_len, zend_long flags, zval *return_value) /* {{{ */
{
#ifdef HAVE_GLOB
	int cwd_skip = 0;
#ifdef ZTS
	char cwd[MAXPATHLEN];
	char work_pattern[MAXPATHLEN];
	char *result;
#endif
	glob_t globbuf;
	size_t n;
	int ret;

	if (pattern_len >= MAXPATHLEN) {
		php_error_docref(NULL, E_WARNING, "Pattern exceeds the maximum allowed length of %d characters", MAXPATHLEN);
		return -1;
	}

	if ((GLOB_AVAILABLE_FLAGS & flags) != flags) {

		php_error_docref(NULL, E_WARNING, "At least one of the passed flags is invalid or not supported on this platform");
		return -1;
	}

#ifdef ZTS
	if (!IS_ABSOLUTE_PATH(pattern, pattern_len)) {
		result = VCWD_GETCWD(cwd, MAXPATHLEN);
		if (!result) {
			cwd[0] = '\0';
		}
#ifdef PHP_WIN32
		if (IS_SLASH(*pattern)) {
			cwd[2] = '\0';
		}
#endif
		cwd_skip = strlen(cwd)+1;

		snprintf(work_pattern, MAXPATHLEN, "%s%c%s", cwd, DEFAULT_SLASH, pattern);
		pattern = work_pattern;
	}
#endif

	globbuf.gl_offs = 0;
	if (0 != (ret = glob(pattern, flags & GLOB_FLAGMASK, NULL, &globbuf))) {
#ifdef GLOB_NOMATCH
		if (GLOB_NOMATCH == ret) {
			/* Some glob implementation simply return no data if no matches
			   were found, others return the GLOB_NOMATCH error code.
			   We don't want to treat GLOB_NOMATCH as an error condition
			   so that PHP glob() behaves the same on both types of
			   implementations and so that 'foreach (glob() as ...'
			   can be used for simple glob() calls without further error
			   checking.
			*/
			array_init(return_value);
			return 0;
		}
#endif
		return 0;
	}

	/* now catch the FreeBSD style of "no matches" */
	if (!globbuf.gl_pathc || !globbuf.gl_pathv) {
		array_init(return_value);
		return 0;
	}

	/* we assume that any glob pattern will match files from one directory only
	   so checking the dirname of the first match should be sufficient */
	if (ZIP_OPENBASEDIR_CHECKPATH(globbuf.gl_pathv[0])) {
		return -1;
	}

	array_init(return_value);
	for (n = 0; n < globbuf.gl_pathc; n++) {
		/* we need to do this every time since GLOB_ONLYDIR does not guarantee that
		 * all directories will be filtered. GNU libc documentation states the
		 * following:
		 * If the information about the type of the file is easily available
		 * non-directories will be rejected but no extra work will be done to
		 * determine the information for each file. I.e., the caller must still be
		 * able to filter directories out.
		 */
		if (flags & GLOB_ONLYDIR) {
			zend_stat_t s;

			if (0 != VCWD_STAT(globbuf.gl_pathv[n], &s)) {
				continue;
			}

			if (S_IFDIR != (s.st_mode & S_IFMT)) {
				continue;
			}
		}
		add_next_index_string(return_value, globbuf.gl_pathv[n]+cwd_skip);
	}

	ret = globbuf.gl_pathc;
	globfree(&globbuf);
	return ret;
#else
	zend_throw_error(NULL, "Glob support is not available");
	return 0;
#endif  /* HAVE_GLOB */
}
/* }}} */

int php_zip_pcre(zend_string *regexp, char *path, int path_len, zval *return_value) /* {{{ */
{
#ifdef ZTS
	char cwd[MAXPATHLEN];
	char work_path[MAXPATHLEN];
	char *result;
#endif
	int files_cnt;
	zend_string **namelist;
	pcre2_match_context *mctx = php_pcre_mctx();

#ifdef ZTS
	if (!IS_ABSOLUTE_PATH(path, path_len)) {
		result = VCWD_GETCWD(cwd, MAXPATHLEN);
		if (!result) {
			cwd[0] = '\0';
		}
#ifdef PHP_WIN32
		if (IS_SLASH(*path)) {
			cwd[2] = '\0';
		}
#endif
		snprintf(work_path, MAXPATHLEN, "%s%c%s", cwd, DEFAULT_SLASH, path);
		path = work_path;
	}
#endif

	if (ZIP_OPENBASEDIR_CHECKPATH(path)) {
		return -1;
	}

	files_cnt = php_stream_scandir(path, &namelist, NULL, (void *) php_stream_dirent_alphasort);

	if (files_cnt > 0) {
		pcre2_code *re = NULL;
		pcre2_match_data *match_data = NULL;
		uint32_t i, capture_count;
		int rc;

		re = pcre_get_compiled_regex(regexp, &capture_count);
		if (!re) {
			php_error_docref(NULL, E_WARNING, "Invalid expression");
			return -1;
		}

		array_init(return_value);

		/* only the files, directories are ignored */
		for (i = 0; i < files_cnt; i++) {
			zend_stat_t s;
			char   fullpath[MAXPATHLEN];
			size_t    namelist_len = ZSTR_LEN(namelist[i]);

			if ((namelist_len == 1 && ZSTR_VAL(namelist[i])[0] == '.') ||
				(namelist_len == 2 && ZSTR_VAL(namelist[i])[0] == '.' && ZSTR_VAL(namelist[i])[1] == '.')) {
				zend_string_release_ex(namelist[i], 0);
				continue;
			}

			if ((path_len + namelist_len + 1) >= MAXPATHLEN) {
				php_error_docref(NULL, E_WARNING, "add_path string too long (max: %u, %zu given)",
						MAXPATHLEN - 1, (path_len + namelist_len + 1));
				zend_string_release_ex(namelist[i], 0);
				break;
			}

			match_data = php_pcre_create_match_data(capture_count, re);
			if (!match_data) {
				/* Allocation failed, but can proceed to the next pattern. */
				zend_string_release_ex(namelist[i], 0);
				continue;
			}
			rc = pcre2_match(re, (PCRE2_SPTR)ZSTR_VAL(namelist[i]), ZSTR_LEN(namelist[i]), 0, 0, match_data, mctx);
			php_pcre_free_match_data(match_data);
			/* 0 means that the vector is too small to hold all the captured substring offsets */
			if (rc < 0) {
				zend_string_release_ex(namelist[i], 0);
				continue;
			}

			snprintf(fullpath, MAXPATHLEN, "%s%c%s", path, DEFAULT_SLASH, ZSTR_VAL(namelist[i]));

			if (0 != VCWD_STAT(fullpath, &s)) {
				php_error_docref(NULL, E_WARNING, "Cannot read <%s>", fullpath);
				zend_string_release_ex(namelist[i], 0);
				continue;
			}

			if (S_IFDIR == (s.st_mode & S_IFMT)) {
				zend_string_release_ex(namelist[i], 0);
				continue;
			}

			add_next_index_string(return_value, fullpath);
			zend_string_release_ex(namelist[i], 0);
		}
		efree(namelist);
	}
	return files_cnt;
}
/* }}} */

/* {{{ ZE2 OO definitions */
static zend_class_entry *zip_class_entry;
static zend_object_handlers zip_object_handlers;

static HashTable zip_prop_handlers;

typedef zend_long (*zip_read_int_t)(ze_zip_object *obj);
typedef char *(*zip_read_const_char_t)(ze_zip_object *obj, int *len);

typedef struct _zip_prop_handler {
	zip_read_int_t read_int_func;
	zip_read_const_char_t read_const_char_func;

	int type;
} zip_prop_handler;
/* }}} */

static void php_zip_register_prop_handler(HashTable *prop_handler, char *name, zip_read_int_t read_int_func, zip_read_const_char_t read_char_func, int rettype) /* {{{ */
{
	zip_prop_handler hnd;
	zend_string *str;
	zval tmp;

	hnd.read_const_char_func = read_char_func;
	hnd.read_int_func = read_int_func;
	hnd.type = rettype;
	str = zend_string_init_interned(name, strlen(name), 1);
	zend_hash_add_mem(prop_handler, str, &hnd, sizeof(zip_prop_handler));

	/* Register for reflection */
	ZVAL_NULL(&tmp);
	zend_declare_property_ex(zip_class_entry, str, &tmp, ZEND_ACC_PUBLIC, NULL);
	zend_string_release_ex(str, 1);
}
/* }}} */

static zval *php_zip_property_reader(ze_zip_object *obj, zip_prop_handler *hnd, zval *rv) /* {{{ */
{
	const char *retchar = NULL;
	zend_long retint = 0;
	int len = 0;

	if (hnd->read_const_char_func) {
		retchar = hnd->read_const_char_func(obj, &len);
	} else if (hnd->read_int_func) {
		retint = hnd->read_int_func(obj);
	}

	switch (hnd->type) {
		case IS_STRING:
			if (retchar) {
				ZVAL_STRINGL(rv, (char *) retchar, len);
			} else {
				ZVAL_EMPTY_STRING(rv);
			}
			break;
		/* case IS_TRUE */
		case IS_FALSE:
			ZVAL_BOOL(rv, retint);
			break;
		case IS_LONG:
			ZVAL_LONG(rv, retint);
			break;
		default:
			ZVAL_NULL(rv);
	}

	return rv;
}
/* }}} */

static zval *php_zip_get_property_ptr_ptr(zend_object *object, zend_string *name, int type, void **cache_slot) /* {{{ */
{
	ze_zip_object *obj;
	zval *retval = NULL;
	zip_prop_handler *hnd = NULL;

	obj = php_zip_fetch_object(object);

	if (obj->prop_handler != NULL) {
		hnd = zend_hash_find_ptr(obj->prop_handler, name);
	}

	if (hnd == NULL) {
		retval = zend_std_get_property_ptr_ptr(object, name, type, cache_slot);
	}

	return retval;
}
/* }}} */

static zval *php_zip_read_property(zend_object *object, zend_string *name, int type, void **cache_slot, zval *rv) /* {{{ */
{
	ze_zip_object *obj;
	zval *retval = NULL;
	zip_prop_handler *hnd = NULL;

	obj = php_zip_fetch_object(object);

	if (obj->prop_handler != NULL) {
		hnd = zend_hash_find_ptr(obj->prop_handler, name);
	}

	if (hnd != NULL) {
		retval = php_zip_property_reader(obj, hnd, rv);
		if (retval == NULL) {
			retval = &EG(uninitialized_zval);
		}
	} else {
		retval = zend_std_read_property(object, name, type, cache_slot, rv);
	}

	return retval;
}
/* }}} */

static int php_zip_has_property(zend_object *object, zend_string *name, int type, void **cache_slot) /* {{{ */
{
	ze_zip_object *obj;
	zip_prop_handler *hnd = NULL;
	int retval = 0;

	obj = php_zip_fetch_object(object);

	if (obj->prop_handler != NULL) {
		hnd = zend_hash_find_ptr(obj->prop_handler, name);
	}

	if (hnd != NULL) {
		zval tmp, *prop;

		if (type == 2) {
			retval = 1;
		} else if ((prop = php_zip_property_reader(obj, hnd, &tmp)) != NULL) {
			if (type == 1) {
				retval = zend_is_true(&tmp);
			} else if (type == 0) {
				retval = (Z_TYPE(tmp) != IS_NULL);
			}
		}

		zval_ptr_dtor(&tmp);
	} else {
		retval = zend_std_has_property(object, name, type, cache_slot);
	}

	return retval;
}
/* }}} */

static HashTable *php_zip_get_gc(zend_object *object, zval **gc_data, int *gc_data_count) /* {{{ */
{
	*gc_data = NULL;
	*gc_data_count = 0;
	return zend_std_get_properties(object);
}
/* }}} */

static HashTable *php_zip_get_properties(zend_object *object)/* {{{ */
{
	ze_zip_object *obj;
	HashTable *props;
	zip_prop_handler *hnd;
	zend_string *key;

	obj = php_zip_fetch_object(object);
	props = zend_std_get_properties(object);

	if (obj->prop_handler == NULL) {
		return NULL;
	}

	ZEND_HASH_FOREACH_STR_KEY_PTR(obj->prop_handler, key, hnd) {
		zval *ret, val;
		ret = php_zip_property_reader(obj, hnd, &val);
		if (ret == NULL) {
			ret = &EG(uninitialized_zval);
		}
		zend_hash_update(props, key, ret);
	} ZEND_HASH_FOREACH_END();

	return props;
}
/* }}} */

#ifdef HAVE_PROGRESS_CALLBACK
static void _php_zip_progress_callback_free(void *ptr)
{
	ze_zip_object *obj = ptr;

	if (!Z_ISUNDEF(obj->progress_callback)) {
		zval_ptr_dtor(&obj->progress_callback);
		ZVAL_UNDEF(&obj->progress_callback);
	}
}
#endif

#ifdef HAVE_CANCEL_CALLBACK
static void _php_zip_cancel_callback_free(void *ptr)
{
	ze_zip_object *obj = ptr;

	if (!Z_ISUNDEF(obj->cancel_callback)) {
		zval_ptr_dtor(&obj->cancel_callback);
		ZVAL_UNDEF(&obj->cancel_callback);
	}
}
#endif

static void php_zip_object_free_storage(zend_object *object) /* {{{ */
{
	ze_zip_object * intern = php_zip_fetch_object(object);
	int i;

	if (!intern) {
		return;
	}
	if (intern->za) {
		if (zip_close(intern->za) != 0) {
			php_error_docref(NULL, E_WARNING, "Cannot destroy the zip context: %s", zip_strerror(intern->za));
			zip_discard(intern->za);
		}
	}

	if (intern->buffers_cnt>0) {
		for (i=0; i<intern->buffers_cnt; i++) {
			efree(intern->buffers[i]);
		}
		efree(intern->buffers);
	}

#ifdef HAVE_PROGRESS_CALLBACK
	/* if not properly called by libzip */
	_php_zip_progress_callback_free(intern);
#endif

#ifdef HAVE_CANCEL_CALLBACK
	/* if not properly called by libzip */
	_php_zip_cancel_callback_free(intern);
#endif

	intern->za = NULL;
	zend_object_std_dtor(&intern->zo);

	if (intern->filename) {
		efree(intern->filename);
	}
}
/* }}} */

static zend_object *php_zip_object_new(zend_class_entry *class_type) /* {{{ */
{
	ze_zip_object *intern;

	intern = zend_object_alloc(sizeof(ze_zip_object), class_type);
	intern->prop_handler = &zip_prop_handlers;
	zend_object_std_init(&intern->zo, class_type);
	object_properties_init(&intern->zo, class_type);
	intern->zo.handlers = &zip_object_handlers;
	intern->last_id = -1;

	return &intern->zo;
}
/* }}} */

/* {{{ Resource dtors */

/* {{{ php_zip_free_dir */
static void php_zip_free_dir(zend_resource *rsrc)
{
	zip_rsrc * zip_int = (zip_rsrc *) rsrc->ptr;

	if (zip_int) {
		if (zip_int->za) {
			if (zip_close(zip_int->za) != 0) {
				php_error_docref(NULL, E_WARNING, "Cannot destroy the zip context");
			}
			zip_int->za = NULL;
		}

		efree(rsrc->ptr);

		rsrc->ptr = NULL;
	}
}
/* }}} */

/* {{{ php_zip_free_entry */
static void php_zip_free_entry(zend_resource *rsrc)
{
	zip_read_rsrc *zr_rsrc = (zip_read_rsrc *) rsrc->ptr;

	if (zr_rsrc) {
		if (zr_rsrc->zf) {
			zip_fclose(zr_rsrc->zf);
			zr_rsrc->zf = NULL;
		}
		efree(zr_rsrc);
		rsrc->ptr = NULL;
	}
}
/* }}} */

/* }}}*/

/* reset macro */

/* {{{ function prototypes */
static PHP_MINIT_FUNCTION(zip);
static PHP_MSHUTDOWN_FUNCTION(zip);
static PHP_MINFO_FUNCTION(zip);
/* }}} */

/* {{{ zip_module_entry */
zend_module_entry zip_module_entry = {
	STANDARD_MODULE_HEADER,
	"zip",
	ext_functions,
	PHP_MINIT(zip),
	PHP_MSHUTDOWN(zip),
	NULL,
	NULL,
	PHP_MINFO(zip),
	PHP_ZIP_VERSION,
	STANDARD_MODULE_PROPERTIES
};
/* }}} */

#ifdef COMPILE_DL_ZIP
ZEND_GET_MODULE(zip)
#endif
/* set macro */

/* {{{ Create new zip using source uri for output */
PHP_FUNCTION(zip_open)
{
	char resolved_path[MAXPATHLEN + 1];
	zip_rsrc *rsrc_int;
	int err = 0;
	zend_string *filename;

	if (zend_parse_parameters(ZEND_NUM_ARGS(), "P", &filename) == FAILURE) {
		RETURN_THROWS();
	}

	if (ZSTR_LEN(filename) == 0) {
		zend_argument_value_error(1, "cannot be empty");
		RETURN_THROWS();
	}

	if (ZIP_OPENBASEDIR_CHECKPATH(ZSTR_VAL(filename))) {
		RETURN_FALSE;
	}

	if(!expand_filepath(ZSTR_VAL(filename), resolved_path)) {
		php_error_docref(NULL, E_WARNING, "No such file or directory");
		RETURN_FALSE;
	}

	rsrc_int = (zip_rsrc *)emalloc(sizeof(zip_rsrc));

	rsrc_int->za = zip_open(resolved_path, 0, &err);
	if (rsrc_int->za == NULL) {
		efree(rsrc_int);
		RETURN_LONG((zend_long)err);
	}

	rsrc_int->index_current = 0;
	rsrc_int->num_files = zip_get_num_entries(rsrc_int->za, 0);

	RETURN_RES(zend_register_resource(rsrc_int, le_zip_dir));
}
/* }}} */

/* {{{ Close a Zip archive */
PHP_FUNCTION(zip_close)
{
	zval * zip;
	zip_rsrc *z_rsrc = NULL;

	if (zend_parse_parameters(ZEND_NUM_ARGS(), "r", &zip) == FAILURE) {
		RETURN_THROWS();
	}

	if ((z_rsrc = (zip_rsrc *)zend_fetch_resource(Z_RES_P(zip), le_zip_dir_name, le_zip_dir)) == NULL) {
		RETURN_THROWS();
	}

	/* really close the zip will break BC :-D */
	zend_list_close(Z_RES_P(zip));
}
/* }}} */

/* {{{ Returns the next file in the archive */
PHP_FUNCTION(zip_read)
{
	zval *zip_dp;
	zip_read_rsrc *zr_rsrc;
	int ret;
	zip_rsrc *rsrc_int;

	if (zend_parse_parameters(ZEND_NUM_ARGS(), "r", &zip_dp) == FAILURE) {
		RETURN_THROWS();
	}

	if ((rsrc_int = (zip_rsrc *)zend_fetch_resource(Z_RES_P(zip_dp), le_zip_dir_name, le_zip_dir)) == NULL) {
		RETURN_THROWS();
	}

	if (rsrc_int && rsrc_int->za) {
		if (rsrc_int->index_current >= rsrc_int->num_files) {
			RETURN_FALSE;
		}

		zr_rsrc = emalloc(sizeof(zip_read_rsrc));

		ret = zip_stat_index(rsrc_int->za, rsrc_int->index_current, 0, &zr_rsrc->sb);

		if (ret != 0) {
			efree(zr_rsrc);
			RETURN_FALSE;
		}

		zr_rsrc->zf = zip_fopen_index(rsrc_int->za, rsrc_int->index_current, 0);
		if (zr_rsrc->zf) {
			rsrc_int->index_current++;
			RETURN_RES(zend_register_resource(zr_rsrc, le_zip_entry));
		} else {
			efree(zr_rsrc);
			RETURN_FALSE;
		}

	} else {
		RETURN_FALSE;
	}
}
/* }}} */

/* {{{ Open a Zip File, pointed by the resource entry */
/* Dummy function to follow the old API */
PHP_FUNCTION(zip_entry_open)
{
	zval * zip;
	zval * zip_entry;
	char *mode = NULL;
	size_t mode_len = 0;
	zip_read_rsrc * zr_rsrc;
	zip_rsrc *z_rsrc;

	if (zend_parse_parameters(ZEND_NUM_ARGS(), "rr|s", &zip, &zip_entry, &mode, &mode_len) == FAILURE) {
		RETURN_THROWS();
	}

	if ((zr_rsrc = (zip_read_rsrc *)zend_fetch_resource(Z_RES_P(zip_entry), le_zip_entry_name, le_zip_entry)) == NULL) {
		RETURN_THROWS();
	}

	if ((z_rsrc = (zip_rsrc *)zend_fetch_resource(Z_RES_P(zip), le_zip_dir_name, le_zip_dir)) == NULL) {
		RETURN_THROWS();
	}

	if (zr_rsrc->zf != NULL) {
		RETURN_TRUE;
	} else {
		RETURN_FALSE;
	}
}
/* }}} */

/* {{{ Close a zip entry */
PHP_FUNCTION(zip_entry_close)
{
	zval * zip_entry;
	zip_read_rsrc * zr_rsrc;

	if (zend_parse_parameters(ZEND_NUM_ARGS(), "r", &zip_entry) == FAILURE) {
		RETURN_THROWS();
	}

	if ((zr_rsrc = (zip_read_rsrc *)zend_fetch_resource(Z_RES_P(zip_entry), le_zip_entry_name, le_zip_entry)) == NULL) {
		RETURN_THROWS();
	}

	zend_list_close(Z_RES_P(zip_entry));
	RETURN_TRUE;
}
/* }}} */

/* {{{ Read from an open directory entry */
PHP_FUNCTION(zip_entry_read)
{
	zval * zip_entry;
	zend_long len = 0;
	zip_read_rsrc * zr_rsrc;
	zend_string *buffer;
	int n = 0;

	if (zend_parse_parameters(ZEND_NUM_ARGS(), "r|l", &zip_entry, &len) == FAILURE) {
		RETURN_THROWS();
	}

	if ((zr_rsrc = (zip_read_rsrc *)zend_fetch_resource(Z_RES_P(zip_entry), le_zip_entry_name, le_zip_entry)) == NULL) {
		RETURN_THROWS();
	}

	if (len <= 0) {
		len = 1024;
	}

	if (zr_rsrc->zf) {
		buffer = zend_string_safe_alloc(1, len, 0, 0);
		n = zip_fread(zr_rsrc->zf, ZSTR_VAL(buffer), ZSTR_LEN(buffer));
		if (n > 0) {
			ZSTR_VAL(buffer)[n] = '\0';
			ZSTR_LEN(buffer) = n;
			RETURN_NEW_STR(buffer);
		} else {
			zend_string_efree(buffer);
			RETURN_EMPTY_STRING();
		}
	} else {
		RETURN_FALSE;
	}
}
/* }}} */

static void php_zip_entry_get_info(INTERNAL_FUNCTION_PARAMETERS, int opt) /* {{{ */
{
	zval * zip_entry;
	zip_read_rsrc * zr_rsrc;

	if (zend_parse_parameters(ZEND_NUM_ARGS(), "r", &zip_entry) == FAILURE) {
		RETURN_THROWS();
	}

	if ((zr_rsrc = (zip_read_rsrc *)zend_fetch_resource(Z_RES_P(zip_entry), le_zip_entry_name, le_zip_entry)) == NULL) {
		RETURN_THROWS();
	}

	if (!zr_rsrc->zf) {
		RETURN_FALSE;
	}

	switch (opt) {
		case 0:
			RETURN_STRING((char *)zr_rsrc->sb.name);
		case 1:
			RETURN_LONG((zend_long) (zr_rsrc->sb.comp_size));
		case 2:
			RETURN_LONG((zend_long) (zr_rsrc->sb.size));
		case 3:
			switch (zr_rsrc->sb.comp_method) {
				case 0:
					RETURN_STRING("stored");
				case 1:
					RETURN_STRING("shrunk");
				case 2:
				case 3:
				case 4:
				case 5:
					RETURN_STRING("reduced");
				case 6:
					RETURN_STRING("imploded");
				case 7:
					RETURN_STRING("tokenized");
					break;
				case 8:
					RETURN_STRING("deflated");
				case 9:
					RETURN_STRING("deflatedX");
					break;
				case 10:
					RETURN_STRING("implodedX");
				default:
					RETURN_FALSE;
			}
	}

}
/* }}} */

/* {{{ Return the name given a ZZip entry */
PHP_FUNCTION(zip_entry_name)
{
	php_zip_entry_get_info(INTERNAL_FUNCTION_PARAM_PASSTHRU, 0);
}
/* }}} */

/* {{{ Return the compressed size of a ZZip entry */
PHP_FUNCTION(zip_entry_compressedsize)
{
	php_zip_entry_get_info(INTERNAL_FUNCTION_PARAM_PASSTHRU, 1);
}
/* }}} */

/* {{{ Return the actual filesize of a ZZip entry */
PHP_FUNCTION(zip_entry_filesize)
{
	php_zip_entry_get_info(INTERNAL_FUNCTION_PARAM_PASSTHRU, 2);
}
/* }}} */

/* {{{ Return a string containing the compression method used on a particular entry */
PHP_FUNCTION(zip_entry_compressionmethod)
{
	php_zip_entry_get_info(INTERNAL_FUNCTION_PARAM_PASSTHRU, 3);
}
/* }}} */

/* {{{ Create new zip using source uri for output, return TRUE on success or the error code */
PHP_METHOD(ZipArchive, open)
{
	struct zip *intern;
	int err = 0;
	zend_long flags = 0;
	char *resolved_path;
	zend_string *filename;
	zval *self = ZEND_THIS;
	ze_zip_object *ze_obj;

	if (zend_parse_parameters(ZEND_NUM_ARGS(), "P|l", &filename, &flags) == FAILURE) {
		RETURN_THROWS();
	}

	/* We do not use ZIP_FROM_OBJECT, zip init function here */
	ze_obj = Z_ZIP_P(self);

	if (ZSTR_LEN(filename) == 0) {
		zend_argument_value_error(1, "cannot be empty");
		RETURN_THROWS();
	}

	if (ZIP_OPENBASEDIR_CHECKPATH(ZSTR_VAL(filename))) {
		RETURN_FALSE;
	}

	if (!(resolved_path = expand_filepath(ZSTR_VAL(filename), NULL))) {
		php_error_docref(NULL, E_WARNING, "No such file or directory");
		RETURN_FALSE;
	}

	if (ze_obj->za) {
		/* we already have an opened zip, free it */
		if (zip_close(ze_obj->za) != 0) {
			php_error_docref(NULL, E_WARNING, "Empty string as source");
			efree(resolved_path);
			RETURN_FALSE;
		}
		ze_obj->za = NULL;
	}
	if (ze_obj->filename) {
		efree(ze_obj->filename);
		ze_obj->filename = NULL;
	}

	/* open for write without option to empty the archive */
#ifdef ZIP_RDONLY
	if ((flags & (ZIP_TRUNCATE | ZIP_RDONLY)) == 0) {
#else
	if ((flags & ZIP_TRUNCATE) == 0) {
#endif
		zend_stat_t st;

		/* exists and is empty */
		if (VCWD_STAT(resolved_path, &st) == 0 && st.st_size == 0) {
			php_error_docref(NULL, E_DEPRECATED, "Using empty file as ZipArchive is deprecated");

			/* reduce BC break introduced in libzip 1.6.0
			   "Do not accept empty files as valid zip archives any longer" */
			flags |= ZIP_TRUNCATE;
		}
	}

	intern = zip_open(resolved_path, flags, &err);
	if (!intern || err) {
		efree(resolved_path);
		RETURN_LONG((zend_long)err);
	}
	ze_obj->filename = resolved_path;
	ze_obj->filename_len = strlen(resolved_path);
	ze_obj->za = intern;
	RETURN_TRUE;
}
/* }}} */

/* {{{ Set the password for the active archive */
PHP_METHOD(ZipArchive, setPassword)
{
	struct zip *intern;
	zval *self = ZEND_THIS;
	char *password;
	size_t	password_len;

	if (zend_parse_parameters(ZEND_NUM_ARGS(), "s", &password, &password_len) == FAILURE) {
		RETURN_THROWS();
	}

	ZIP_FROM_OBJECT(intern, self);

	if (password_len < 1) {
		RETURN_FALSE;
	}

	int res = zip_set_default_password(intern, (const char *)password);
	if (res == 0) {
		RETURN_TRUE;
	} else {
		RETURN_FALSE;
	}
}
/* }}} */

/* {{{ close the zip archive */
PHP_METHOD(ZipArchive, close)
{
	struct zip *intern;
	zval *self = ZEND_THIS;
	ze_zip_object *ze_obj;
	int err;

	if (zend_parse_parameters_none() == FAILURE) {
		RETURN_THROWS();
	}

	ZIP_FROM_OBJECT(intern, self);

	ze_obj = Z_ZIP_P(self);

	err = zip_close(intern);
	if (err) {
		php_error_docref(NULL, E_WARNING, "%s", zip_strerror(intern));
		/* Save error for property reader */
		#if LIBZIP_VERSION_MAJOR < 1
			zip_error_get(intern, &ze_obj->err_zip, &ze_obj->err_sys);
		#else
			{
			zip_error_t *ziperr;

			ziperr = zip_get_error(intern);
			ze_obj->err_zip = zip_error_code_zip(ziperr);
			ze_obj->err_sys = zip_error_code_system(ziperr);
			zip_error_fini(ziperr);
			}
		#endif
		zip_discard(intern);
	} else {
		ze_obj->err_zip = 0;
		ze_obj->err_sys = 0;
	}

	efree(ze_obj->filename);
	ze_obj->filename = NULL;
	ze_obj->filename_len = 0;
	ze_obj->za = NULL;

	if (!err) {
		RETURN_TRUE;
	} else {
		RETURN_FALSE;
	}
}
/* }}} */

/* {{{ close the zip archive */
PHP_METHOD(ZipArchive, count)
{
	struct zip *intern;
	zval *self = ZEND_THIS;
	zip_int64_t num;

	if (zend_parse_parameters_none() == FAILURE) {
		RETURN_THROWS();
	}

	ZIP_FROM_OBJECT(intern, self);

	num = zip_get_num_entries(intern, 0);
	RETVAL_LONG(MIN(num, ZEND_LONG_MAX));
}
/* }}} */

/* {{{ Returns the status error message, system and/or zip messages */
PHP_METHOD(ZipArchive, getStatusString)
{
	zval *self = ZEND_THIS;
#if LIBZIP_VERSION_MAJOR < 1
	int zep, syp, len;
	char error_string[128];
#endif
	ze_zip_object *ze_obj;

	if (zend_parse_parameters_none() == FAILURE) {
		RETURN_THROWS();
	}

	ze_obj = Z_ZIP_P(self); /* not ZIP_FROM_OBJECT as we can use saved error after close */

#if LIBZIP_VERSION_MAJOR < 1
	if (ze_obj->za) {
		zip_error_get(ze_obj->za, &zep, &syp);
		len = zip_error_to_str(error_string, 128, zep, syp);
	} else {
		len = zip_error_to_str(error_string, 128, ze_obj->err_zip, ze_obj->err_sys);
	}
	RETVAL_STRINGL(error_string, len);
#else
	if (ze_obj->za) {
		zip_error_t *err;

		err = zip_get_error(ze_obj->za);
		RETVAL_STRING(zip_error_strerror(err));
		zip_error_fini(err);
	} else {
		zip_error_t err;

		zip_error_init(&err);
		zip_error_set(&err, ze_obj->err_zip, ze_obj->err_sys);
		RETVAL_STRING(zip_error_strerror(&err));
		zip_error_fini(&err);
	}
#endif
}
/* }}} */

/* {{{ Returns the index of the entry named filename in the archive */
PHP_METHOD(ZipArchive, addEmptyDir)
{
	struct zip *intern;
	zval *self = ZEND_THIS;
	char *dirname;
	size_t   dirname_len;
	char *s;
	zend_long flags = 0;

	if (zend_parse_parameters(ZEND_NUM_ARGS(), "s|l",
				&dirname, &dirname_len, &flags) == FAILURE) {
		RETURN_THROWS();
	}

	ZIP_FROM_OBJECT(intern, self);

	if (dirname_len<1) {
		RETURN_FALSE;
	}

	if (dirname[dirname_len-1] != '/') {
		s=(char *)safe_emalloc(dirname_len, 1, 2);
		strcpy(s, dirname);
		s[dirname_len] = '/';
		s[dirname_len+1] = '\0';
	} else {
		s = dirname;
	}

	if ((Z_ZIP_P(self)->last_id = zip_dir_add(intern, (const char *)s, flags)) == -1) {
		RETVAL_FALSE;
	} else {
		zip_error_clear(intern);
		RETVAL_TRUE;
	}

	if (s != dirname) {
		efree(s);
	}
}
/* }}} */

static void php_zip_add_from_pattern(INTERNAL_FUNCTION_PARAMETERS, int type) /* {{{ */
{
	zval *self = ZEND_THIS;
	char *path = ".";
	size_t  path_len = 1;
	zend_long glob_flags = 0;
	HashTable *options = NULL;
	zip_options opts;
	int found;
	zend_string *pattern;

	/* 1 == glob, 2 == pcre */
	if (type == 1) {
		if (zend_parse_parameters(ZEND_NUM_ARGS(), "P|lh",
					&pattern, &glob_flags, &options) == FAILURE) {
			RETURN_THROWS();
		}
	} else {
		if (zend_parse_parameters(ZEND_NUM_ARGS(), "P|sh",
					&pattern, &path, &path_len, &options) == FAILURE) {
			RETURN_THROWS();
		}
	}

	if (ZSTR_LEN(pattern) == 0) {
		zend_argument_value_error(1, "cannot be empty");
		RETURN_THROWS();
	}
	if (options && zend_hash_num_elements(options) > 0 && (php_zip_parse_options(options, &opts) < 0)) {
		RETURN_THROWS();
	}

	if (type == 1) {
		found = php_zip_glob(ZSTR_VAL(pattern), ZSTR_LEN(pattern), glob_flags, return_value);
	} else {
		found = php_zip_pcre(pattern, path, path_len, return_value);
	}

	if (found > 0) {
		int i;
		zval *zval_file;
		ze_zip_object *ze_obj;

		ze_obj = Z_ZIP_P(self);

		for (i = 0; i < found; i++) {
			char *file_stripped, *entry_name;
			size_t entry_name_len, file_stripped_len;
			char entry_name_buf[MAXPATHLEN];
			zend_string *basename = NULL;

			if ((zval_file = zend_hash_index_find(Z_ARRVAL_P(return_value), i)) != NULL) {
				if (opts.remove_all_path) {
					basename = php_basename(Z_STRVAL_P(zval_file), Z_STRLEN_P(zval_file), NULL, 0);
					file_stripped = ZSTR_VAL(basename);
					file_stripped_len = ZSTR_LEN(basename);
				} else if (opts.remove_path && strstr(Z_STRVAL_P(zval_file), opts.remove_path) != NULL) {
					if (IS_SLASH(Z_STRVAL_P(zval_file)[opts.remove_path_len])) {
						file_stripped = Z_STRVAL_P(zval_file) + opts.remove_path_len + 1;
						file_stripped_len = Z_STRLEN_P(zval_file) - opts.remove_path_len - 1;
					} else {
						file_stripped = Z_STRVAL_P(zval_file) + opts.remove_path_len;
						file_stripped_len = Z_STRLEN_P(zval_file) - opts.remove_path_len;
					}
				} else {
					file_stripped = Z_STRVAL_P(zval_file);
					file_stripped_len = Z_STRLEN_P(zval_file);
				}

				if (opts.add_path) {
					if ((opts.add_path_len + file_stripped_len) > MAXPATHLEN) {
						php_error_docref(NULL, E_WARNING, "Entry name too long (max: %d, %zd given)",
						MAXPATHLEN - 1, (opts.add_path_len + file_stripped_len));
						zend_array_destroy(Z_ARR_P(return_value));
						RETURN_FALSE;
					}
					snprintf(entry_name_buf, MAXPATHLEN, "%s%s", opts.add_path, file_stripped);
				} else {
					snprintf(entry_name_buf, MAXPATHLEN, "%s", file_stripped);
				}

				entry_name = entry_name_buf;
				entry_name_len = strlen(entry_name);
				if (basename) {
					zend_string_release_ex(basename, 0);
					basename = NULL;
				}

				if (php_zip_add_file(ze_obj, Z_STRVAL_P(zval_file), Z_STRLEN_P(zval_file),
					entry_name, entry_name_len, 0, 0, -1, opts.flags) < 0) {
					zend_array_destroy(Z_ARR_P(return_value));
					RETURN_FALSE;
				}
				if (opts.comp_method >= 0) {
					if (zip_set_file_compression(ze_obj->za, ze_obj->last_id, opts.comp_method, opts.comp_flags)) {
						zend_array_destroy(Z_ARR_P(return_value));
						RETURN_FALSE;
					}
				}
#ifdef HAVE_ENCRYPTION
				if (opts.enc_method >= 0) {
					if (zip_file_set_encryption(ze_obj->za, ze_obj->last_id, opts.enc_method, opts.enc_password)) {
						zend_array_destroy(Z_ARR_P(return_value));
						RETURN_FALSE;
					}
				}
#endif
			}
		}
	}
}
/* }}} */

/* {{{ Add files matching the glob pattern. See php's glob for the pattern syntax. */
PHP_METHOD(ZipArchive, addGlob)
{
	php_zip_add_from_pattern(INTERNAL_FUNCTION_PARAM_PASSTHRU, 1);
}
/* }}} */

/* {{{ Add files matching the pcre pattern. See php's pcre for the pattern syntax. */
PHP_METHOD(ZipArchive, addPattern)
{
	php_zip_add_from_pattern(INTERNAL_FUNCTION_PARAM_PASSTHRU, 2);
}
/* }}} */

/* {{{ Add a file in a Zip archive using its path and the name to use. */
PHP_METHOD(ZipArchive, addFile)
{
	zval *self = ZEND_THIS;
	char *entry_name = NULL;
	size_t entry_name_len = 0;
	zend_long offset_start = 0, offset_len = 0;
	zend_string *filename;
	zend_long flags = ZIP_FL_OVERWRITE;

	if (zend_parse_parameters(ZEND_NUM_ARGS(), "P|slll",
			&filename, &entry_name, &entry_name_len, &offset_start, &offset_len, &flags) == FAILURE) {
		RETURN_THROWS();
	}

	if (ZSTR_LEN(filename) == 0) {
		zend_argument_value_error(1, "cannot be empty");
		RETURN_THROWS();
	}

	if (entry_name_len == 0) {
		entry_name = ZSTR_VAL(filename);
		entry_name_len = ZSTR_LEN(filename);
	}

	if (php_zip_add_file(Z_ZIP_P(self), ZSTR_VAL(filename), ZSTR_LEN(filename),
			entry_name, entry_name_len, offset_start, offset_len, -1, flags) < 0) {
		RETURN_FALSE;
	} else {
		RETURN_TRUE;
	}
}
/* }}} */

/* {{{ Add a file in a Zip archive using its path and the name to use. */
PHP_METHOD(ZipArchive, replaceFile)
{
	zval *self = ZEND_THIS;
	zend_long index;
	zend_long offset_start = 0, offset_len = 0;
	zend_string *filename;
	zend_long flags = 0;

	if (zend_parse_parameters(ZEND_NUM_ARGS(), "Pl|lll",
			&filename, &index, &offset_start, &offset_len, &flags) == FAILURE) {
		RETURN_THROWS();
	}

	if (ZSTR_LEN(filename) == 0) {
		zend_argument_value_error(1, "cannot be empty");
		RETURN_THROWS();
	}

	if (index < 0) {
		zend_argument_value_error(2, "must be greater than or equal to 0");
		RETURN_THROWS();
	}

	if (php_zip_add_file(Z_ZIP_P(self), ZSTR_VAL(filename), ZSTR_LEN(filename),
			NULL, 0, offset_start, offset_len, index, flags) < 0) {
		RETURN_FALSE;
	} else {
		RETURN_TRUE;
	}
}
/* }}} */

/* {{{ Add a file using content and the entry name */
PHP_METHOD(ZipArchive, addFromString)
{
	struct zip *intern;
	zval *self = ZEND_THIS;
	zend_string *buffer;
	char *name;
	size_t name_len;
	ze_zip_object *ze_obj;
	struct zip_source *zs;
	int pos = 0;
	zend_long flags = ZIP_FL_OVERWRITE;

	if (zend_parse_parameters(ZEND_NUM_ARGS(), "sS|l",
			&name, &name_len, &buffer, &flags) == FAILURE) {
		RETURN_THROWS();
	}

	ZIP_FROM_OBJECT(intern, self);

	ze_obj = Z_ZIP_P(self);
	if (ze_obj->buffers_cnt) {
		ze_obj->buffers = (char **)safe_erealloc(ze_obj->buffers, sizeof(char *), (ze_obj->buffers_cnt+1), 0);
		pos = ze_obj->buffers_cnt++;
	} else {
		ze_obj->buffers = (char **)emalloc(sizeof(char *));
		ze_obj->buffers_cnt++;
		pos = 0;
	}
	ze_obj->buffers[pos] = (char *)safe_emalloc(ZSTR_LEN(buffer), 1, 1);
	memcpy(ze_obj->buffers[pos], ZSTR_VAL(buffer), ZSTR_LEN(buffer) + 1);

	zs = zip_source_buffer(intern, ze_obj->buffers[pos], ZSTR_LEN(buffer), 0);

	if (zs == NULL) {
		RETURN_FALSE;
	}

	ze_obj->last_id = zip_file_add(intern, name, zs, flags);
	if (ze_obj->last_id == -1) {
		zip_source_free(zs);
		RETURN_FALSE;
	} else {
		zip_error_clear(intern);
		RETURN_TRUE;
	}
}
/* }}} */

/* {{{ Returns the information about a the zip entry filename */
PHP_METHOD(ZipArchive, statName)
{
	struct zip *intern;
	zval *self = ZEND_THIS;
	zend_long flags = 0;
	struct zip_stat sb;
	zend_string *name;

	if (zend_parse_parameters(ZEND_NUM_ARGS(), "P|l", &name, &flags) == FAILURE) {
		RETURN_THROWS();
	}

	ZIP_FROM_OBJECT(intern, self);

	PHP_ZIP_STAT_PATH(intern, ZSTR_VAL(name), ZSTR_LEN(name), flags, sb);

	RETURN_SB(&sb);
}
/* }}} */

/* {{{ Returns the zip entry information using its index */
PHP_METHOD(ZipArchive, statIndex)
{
	struct zip *intern;
	zval *self = ZEND_THIS;
	zend_long index, flags = 0;

	struct zip_stat sb;

	if (zend_parse_parameters(ZEND_NUM_ARGS(), "l|l",
			&index, &flags) == FAILURE) {
		RETURN_THROWS();
	}

	ZIP_FROM_OBJECT(intern, self);

	if (zip_stat_index(intern, index, flags, &sb) != 0) {
		RETURN_FALSE;
	}
	RETURN_SB(&sb);
}
/* }}} */

/* {{{ Returns the index of the entry named filename in the archive */
PHP_METHOD(ZipArchive, locateName)
{
	struct zip *intern;
	zval *self = ZEND_THIS;
	zend_long flags = 0;
	zend_long idx = -1;
	zend_string *name;

	if (zend_parse_parameters(ZEND_NUM_ARGS(), "P|l", &name, &flags) == FAILURE) {
		RETURN_THROWS();
	}

	ZIP_FROM_OBJECT(intern, self);

	if (ZSTR_LEN(name) < 1) {
		RETURN_FALSE;
	}

	idx = (zend_long)zip_name_locate(intern, (const char *)ZSTR_VAL(name), flags);

	if (idx >= 0) {
		RETURN_LONG(idx);
	} else {
		RETURN_FALSE;
	}
}
/* }}} */

/* {{{ Returns the name of the file at position index */
PHP_METHOD(ZipArchive, getNameIndex)
{
	struct zip *intern;
	zval *self = ZEND_THIS;
	const char *name;
	zend_long flags = 0, index = 0;

	if (zend_parse_parameters(ZEND_NUM_ARGS(), "l|l",
			&index, &flags) == FAILURE) {
		RETURN_THROWS();
	}

	ZIP_FROM_OBJECT(intern, self);

	name = zip_get_name(intern, (int) index, flags);

	if (name) {
		RETVAL_STRING((char *)name);
	} else {
		RETURN_FALSE;
	}
}
/* }}} */

/* {{{ Set or remove (NULL/'') the comment of the archive */
PHP_METHOD(ZipArchive, setArchiveComment)
{
	struct zip *intern;
	zval *self = ZEND_THIS;
	size_t comment_len;
	char * comment;

	if (zend_parse_parameters(ZEND_NUM_ARGS(), "s", &comment, &comment_len) == FAILURE) {
		RETURN_THROWS();
	}

	ZIP_FROM_OBJECT(intern, self);

	if (comment_len > 0xffff) {
		zend_argument_value_error(1, "must be less than 65535 bytes");
		RETURN_THROWS();
	}

	if (zip_set_archive_comment(intern, (const char *)comment, comment_len)) {
		RETURN_FALSE;
	} else {
		RETURN_TRUE;
	}
}
/* }}} */

/* {{{ Returns the comment of an entry using its index */
PHP_METHOD(ZipArchive, getArchiveComment)
{
	struct zip *intern;
	zval *self = ZEND_THIS;
	zend_long flags = 0;
	const char * comment;
	int comment_len = 0;

	if (zend_parse_parameters(ZEND_NUM_ARGS(), "|l", &flags) == FAILURE) {
		RETURN_THROWS();
	}

	ZIP_FROM_OBJECT(intern, self);

	comment = zip_get_archive_comment(intern, &comment_len, (int)flags);
	if(comment==NULL) {
		RETURN_FALSE;
	}
	RETURN_STRINGL((char *)comment, (zend_long)comment_len);
}
/* }}} */

/* {{{ Set or remove (NULL/'') the comment of an entry using its Name */
PHP_METHOD(ZipArchive, setCommentName)
{
	struct zip *intern;
	zval *self = ZEND_THIS;
	size_t comment_len, name_len;
	char * comment, *name;
	int idx;

	if (zend_parse_parameters(ZEND_NUM_ARGS(), "ss",
			&name, &name_len, &comment, &comment_len) == FAILURE) {
		RETURN_THROWS();
	}

	if (name_len == 0) {
		zend_argument_value_error(1, "cannot be empty");
		RETURN_THROWS();
	}

	ZIP_FROM_OBJECT(intern, self);

	if (comment_len > 0xffff) {
		zend_argument_value_error(2, "must be less than 65535 bytes");
		RETURN_THROWS();
	}

	idx = zip_name_locate(intern, name, 0);
	if (idx < 0) {
		RETURN_FALSE;
	}
	PHP_ZIP_SET_FILE_COMMENT(intern, idx, comment, comment_len);
}
/* }}} */

/* {{{ Set or remove (NULL/'') the comment of an entry using its index */
PHP_METHOD(ZipArchive, setCommentIndex)
{
	struct zip *intern;
	zval *self = ZEND_THIS;
	zend_long index;
	size_t comment_len;
	char * comment;
	struct zip_stat sb;

	if (zend_parse_parameters(ZEND_NUM_ARGS(), "ls",
			&index, &comment, &comment_len) == FAILURE) {
		RETURN_THROWS();
	}

	ZIP_FROM_OBJECT(intern, self);

	if (comment_len > 0xffff) {
		zend_argument_value_error(2, "must be less than 65535 bytes");
		RETURN_THROWS();
	}

	PHP_ZIP_STAT_INDEX(intern, index, 0, sb);
	PHP_ZIP_SET_FILE_COMMENT(intern, index, comment, comment_len);
}
/* }}} */

/* those constants/functions are only available in libzip since 0.11.2 */
#ifdef ZIP_OPSYS_DEFAULT

/* {{{ Set external attributes for file in zip, using its name */
PHP_METHOD(ZipArchive, setExternalAttributesName)
{
	struct zip *intern;
	zval *self = ZEND_THIS;
	size_t name_len;
	char *name;
	zend_long flags=0, opsys, attr;
	zip_int64_t idx;

	if (zend_parse_parameters(ZEND_NUM_ARGS(), "sll|l",
			&name, &name_len, &opsys, &attr, &flags) == FAILURE) {
		RETURN_THROWS();
	}

	ZIP_FROM_OBJECT(intern, self);

	if (name_len == 0) {
		zend_argument_value_error(1, "cannot be empty");
		RETURN_THROWS();
	}

	idx = zip_name_locate(intern, name, 0);

	if (idx < 0) {
		RETURN_FALSE;
	}
	if (zip_file_set_external_attributes(intern, idx, (zip_flags_t)flags,
			(zip_uint8_t)(opsys&0xff), (zip_uint32_t)attr) < 0) {
		RETURN_FALSE;
	}
	RETURN_TRUE;
}
/* }}} */

/* {{{ Set external attributes for file in zip, using its index */
PHP_METHOD(ZipArchive, setExternalAttributesIndex)
{
	struct zip *intern;
	zval *self = ZEND_THIS;
	zend_long index, flags=0, opsys, attr;
	struct zip_stat sb;

	if (zend_parse_parameters(ZEND_NUM_ARGS(), "lll|l",
			&index, &opsys, &attr, &flags) == FAILURE) {
		RETURN_THROWS();
	}

	ZIP_FROM_OBJECT(intern, self);

	PHP_ZIP_STAT_INDEX(intern, index, 0, sb);
	if (zip_file_set_external_attributes(intern, (zip_uint64_t)index,
			(zip_flags_t)flags, (zip_uint8_t)(opsys&0xff), (zip_uint32_t)attr) < 0) {
		RETURN_FALSE;
	}
	RETURN_TRUE;
}
/* }}} */

/* {{{ Get external attributes for file in zip, using its name */
PHP_METHOD(ZipArchive, getExternalAttributesName)
{
	struct zip *intern;
	zval *self = ZEND_THIS, *z_opsys, *z_attr;
	size_t name_len;
	char *name;
	zend_long flags=0;
	zip_uint8_t opsys;
	zip_uint32_t attr;
	zip_int64_t idx;

	if (zend_parse_parameters(ZEND_NUM_ARGS(), "szz|l",
			&name, &name_len, &z_opsys, &z_attr, &flags) == FAILURE) {
		RETURN_THROWS();
	}

	ZIP_FROM_OBJECT(intern, self);

	if (name_len == 0) {
		zend_argument_value_error(1, "cannot be empty");
		RETURN_THROWS();
	}

	idx = zip_name_locate(intern, name, 0);

	if (idx < 0) {
		RETURN_FALSE;
	}
	if (zip_file_get_external_attributes(intern, idx,
			(zip_flags_t)flags, &opsys, &attr) < 0) {
		RETURN_FALSE;
	}
	ZEND_TRY_ASSIGN_REF_LONG(z_opsys, opsys);
	ZEND_TRY_ASSIGN_REF_LONG(z_attr, attr);
	RETURN_TRUE;
}
/* }}} */

/* {{{ Get external attributes for file in zip, using its index */
PHP_METHOD(ZipArchive, getExternalAttributesIndex)
{
	struct zip *intern;
	zval *self = ZEND_THIS, *z_opsys, *z_attr;
	zend_long index, flags=0;
	zip_uint8_t opsys;
	zip_uint32_t attr;
	struct zip_stat sb;

	if (zend_parse_parameters(ZEND_NUM_ARGS(), "lzz|l",
			&index, &z_opsys, &z_attr, &flags) == FAILURE) {
		RETURN_THROWS();
	}

	ZIP_FROM_OBJECT(intern, self);

	PHP_ZIP_STAT_INDEX(intern, index, 0, sb);
	if (zip_file_get_external_attributes(intern, (zip_uint64_t)index,
			(zip_flags_t)flags, &opsys, &attr) < 0) {
		RETURN_FALSE;
	}
	ZEND_TRY_ASSIGN_REF_LONG(z_opsys, opsys);
	ZEND_TRY_ASSIGN_REF_LONG(z_attr, attr);
	RETURN_TRUE;
}
/* }}} */
#endif /* ifdef ZIP_OPSYS_DEFAULT */

#ifdef HAVE_ENCRYPTION
/* {{{ Set encryption method for file in zip, using its name */
PHP_METHOD(ZipArchive, setEncryptionName)
{
	struct zip *intern;
	zval *self = ZEND_THIS;
	zend_long method;
	zip_int64_t idx;
	char *name, *password = NULL;
	size_t name_len, password_len;

	if (zend_parse_parameters(ZEND_NUM_ARGS(), "sl|s!",
			&name, &name_len, &method, &password, &password_len) == FAILURE) {
		RETURN_THROWS();
	}

	ZIP_FROM_OBJECT(intern, self);

	if (name_len == 0) {
		zend_argument_value_error(1, "cannot be empty");
		RETURN_THROWS();
	}

	idx = zip_name_locate(intern, name, 0);

	if (idx < 0) {
		RETURN_FALSE;
	}

	if (zip_file_set_encryption(intern, idx, (zip_uint16_t)method, password)) {
		RETURN_FALSE;
	}
	RETURN_TRUE;
}
/* }}} */

/* {{{ Set encryption method for file in zip, using its index */
PHP_METHOD(ZipArchive, setEncryptionIndex)
{
	struct zip *intern;
	zval *self = ZEND_THIS;
	zend_long index, method;
	char *password = NULL;
	size_t password_len;

	if (zend_parse_parameters(ZEND_NUM_ARGS(), "ll|s!",
			&index, &method, &password, &password_len) == FAILURE) {
		RETURN_THROWS();
	}

	ZIP_FROM_OBJECT(intern, self);

	if (zip_file_set_encryption(intern, index, (zip_uint16_t)method, password)) {
		RETURN_FALSE;
	}
	RETURN_TRUE;
}
/* }}} */
#endif

/* {{{ Returns the comment of an entry using its name */
PHP_METHOD(ZipArchive, getCommentName)
{
	struct zip *intern;
	zval *self = ZEND_THIS;
	size_t name_len;
	int idx;
	zend_long flags = 0;
	zip_uint32_t comment_len = 0;
	const char * comment;
	char *name;

	if (zend_parse_parameters(ZEND_NUM_ARGS(), "s|l",
			&name, &name_len, &flags) == FAILURE) {
		RETURN_THROWS();
	}

	ZIP_FROM_OBJECT(intern, self);

	if (name_len == 0) {
		zend_argument_value_error(1, "cannot be empty");
		RETURN_THROWS();
	}

	idx = zip_name_locate(intern, name, 0);

	if (idx < 0) {
		RETURN_FALSE;
	}

	comment = zip_file_get_comment(intern, idx, &comment_len, (zip_flags_t)flags);
	RETURN_STRINGL((char *)comment, comment_len);
}
/* }}} */

/* {{{ Returns the comment of an entry using its index */
PHP_METHOD(ZipArchive, getCommentIndex)
{
	struct zip *intern;
	zval *self = ZEND_THIS;
	zend_long index, flags = 0;
	const char * comment;
	zip_uint32_t comment_len = 0;
	struct zip_stat sb;

	if (zend_parse_parameters(ZEND_NUM_ARGS(), "l|l",
				&index, &flags) == FAILURE) {
		RETURN_THROWS();
	}

	ZIP_FROM_OBJECT(intern, self);

	PHP_ZIP_STAT_INDEX(intern, index, 0, sb);
	comment = zip_file_get_comment(intern, index, &comment_len, (zip_flags_t)flags);
	RETURN_STRINGL((char *)comment, comment_len);
}
/* }}} */

/* {{{ Set the compression of a file in zip, using its name */
PHP_METHOD(ZipArchive, setCompressionName)
{
	struct zip *intern;
	zval *this = ZEND_THIS;
	size_t name_len;
	char *name;
	zip_int64_t idx;
	zend_long comp_method, comp_flags = 0;

	if (zend_parse_parameters(ZEND_NUM_ARGS(), "sl|l",
			&name, &name_len, &comp_method, &comp_flags) == FAILURE) {
		RETURN_THROWS();
	}

	ZIP_FROM_OBJECT(intern, this);

	if (name_len == 0) {
		zend_argument_value_error(1, "cannot be empty");
		RETURN_THROWS();
	}

	idx = zip_name_locate(intern, name, 0);

	if (idx < 0) {
		RETURN_FALSE;
	}

	if (zip_set_file_compression(intern, (zip_uint64_t)idx,
			(zip_int32_t)comp_method, (zip_uint32_t)comp_flags) != 0) {
		RETURN_FALSE;
	}
	RETURN_TRUE;
}
/* }}} */

/* {{{ Set the compression of a file in zip, using its index */
PHP_METHOD(ZipArchive, setCompressionIndex)
{
	struct zip *intern;
	zval *this = ZEND_THIS;
	zend_long index;
	zend_long comp_method, comp_flags = 0;

	if (zend_parse_parameters(ZEND_NUM_ARGS(), "ll|l",
			&index, &comp_method, &comp_flags) == FAILURE) {
		RETURN_THROWS();
	}

	ZIP_FROM_OBJECT(intern, this);

	if (zip_set_file_compression(intern, (zip_uint64_t)index,
			(zip_int32_t)comp_method, (zip_uint32_t)comp_flags) != 0) {
		RETURN_FALSE;
	}
	RETURN_TRUE;
}
/* }}} */

#ifdef HAVE_SET_MTIME
/* {{{ Set the modification time of a file in zip, using its name */
PHP_METHOD(ZipArchive, setMtimeName)
{
	struct zip *intern;
	zval *this = ZEND_THIS;
	size_t name_len;
	char *name;
	zip_int64_t idx;
	zend_long mtime, flags = 0;

	if (zend_parse_parameters(ZEND_NUM_ARGS(), "sl|l",
			&name, &name_len, &mtime,  &flags) == FAILURE) {
		RETURN_THROWS();
	}

	ZIP_FROM_OBJECT(intern, this);

	if (name_len == 0) {
		zend_argument_value_error(1, "cannot be empty");
		RETURN_THROWS();
	}

	idx = zip_name_locate(intern, name, 0);

	if (idx < 0) {
		RETURN_FALSE;
	}

	if (zip_file_set_mtime(intern, (zip_uint64_t)idx,
			(time_t)mtime, (zip_uint32_t)flags) != 0) {
		RETURN_FALSE;
	}
	RETURN_TRUE;
}
/* }}} */

/* {{{ Set the modification time of a file in zip, using its index */
PHP_METHOD(ZipArchive, setMtimeIndex)
{
	struct zip *intern;
	zval *this = ZEND_THIS;
	zend_long index;
	zend_long mtime, flags = 0;

	if (zend_parse_parameters(ZEND_NUM_ARGS(), "ll|l",
			&index, &mtime, &flags) == FAILURE) {
		RETURN_THROWS();
	}

	ZIP_FROM_OBJECT(intern, this);

	if (zip_file_set_mtime(intern, (zip_uint64_t)index,
			(time_t)mtime, (zip_uint32_t)flags) != 0) {
		RETURN_FALSE;
	}
	RETURN_TRUE;
}
/* }}} */
#endif

/* {{{ Delete a file using its index */
PHP_METHOD(ZipArchive, deleteIndex)
{
	struct zip *intern;
	zval *self = ZEND_THIS;
	zend_long index;

	if (zend_parse_parameters(ZEND_NUM_ARGS(), "l", &index) == FAILURE) {
		RETURN_THROWS();
	}

	ZIP_FROM_OBJECT(intern, self);

	if (index < 0) {
		RETURN_FALSE;
	}

	if (zip_delete(intern, index) < 0) {
		RETURN_FALSE;
	}

	RETURN_TRUE;
}
/* }}} */

/* {{{ Delete a file using its index */
PHP_METHOD(ZipArchive, deleteName)
{
	struct zip *intern;
	zval *self = ZEND_THIS;
	size_t name_len;
	char *name;
	struct zip_stat sb;

	if (zend_parse_parameters(ZEND_NUM_ARGS(), "s", &name, &name_len) == FAILURE) {
		RETURN_THROWS();
	}

	ZIP_FROM_OBJECT(intern, self);

	if (name_len < 1) {
		RETURN_FALSE;
	}

	PHP_ZIP_STAT_PATH(intern, name, name_len, 0, sb);
	if (zip_delete(intern, sb.index)) {
		RETURN_FALSE;
	}
	RETURN_TRUE;
}
/* }}} */

/* {{{ Rename an entry selected by its index to new_name */
PHP_METHOD(ZipArchive, renameIndex)
{
	struct zip *intern;
	zval *self = ZEND_THIS;
	char *new_name;
	size_t new_name_len;
	zend_long index;

	if (zend_parse_parameters(ZEND_NUM_ARGS(), "ls", &index, &new_name, &new_name_len) == FAILURE) {
		RETURN_THROWS();
	}

	if (index < 0) {
		RETURN_FALSE;
	}

	ZIP_FROM_OBJECT(intern, self);

	if (new_name_len == 0) {
		zend_argument_value_error(2, "cannot be empty");
		RETURN_THROWS();
	}

	if (zip_file_rename(intern, index, (const char *)new_name, 0) != 0) {
		RETURN_FALSE;
	}

	RETURN_TRUE;
}
/* }}} */

/* {{{ Rename an entry selected by its name to new_name */
PHP_METHOD(ZipArchive, renameName)
{
	struct zip *intern;
	zval *self = ZEND_THIS;
	struct zip_stat sb;
	char *name, *new_name;
	size_t name_len, new_name_len;

	if (zend_parse_parameters(ZEND_NUM_ARGS(), "ss", &name, &name_len, &new_name, &new_name_len) == FAILURE) {
		RETURN_THROWS();
	}

	ZIP_FROM_OBJECT(intern, self);

	if (new_name_len == 0) {
		zend_argument_value_error(2, "cannot be empty");
		RETURN_THROWS();
	}

	PHP_ZIP_STAT_PATH(intern, name, name_len, 0, sb);

	if (zip_file_rename(intern, sb.index, (const char *)new_name, 0)) {
		RETURN_FALSE;
	}

	RETURN_TRUE;
}
/* }}} */

/* {{{ Changes to the file at position index are reverted */
PHP_METHOD(ZipArchive, unchangeIndex)
{
	struct zip *intern;
	zval *self = ZEND_THIS;
	zend_long index;

	if (zend_parse_parameters(ZEND_NUM_ARGS(), "l", &index) == FAILURE) {
		RETURN_THROWS();
	}

	ZIP_FROM_OBJECT(intern, self);

	if (index < 0) {
		RETURN_FALSE;
	}

	if (zip_unchange(intern, index) != 0) {
		RETURN_FALSE;
	} else {
		RETURN_TRUE;
	}
}
/* }}} */

/* {{{ Changes to the file named 'name' are reverted */
PHP_METHOD(ZipArchive, unchangeName)
{
	struct zip *intern;
	zval *self = ZEND_THIS;
	struct zip_stat sb;
	char *name;
	size_t name_len;

	if (zend_parse_parameters(ZEND_NUM_ARGS(), "s", &name, &name_len) == FAILURE) {
		RETURN_THROWS();
	}

	ZIP_FROM_OBJECT(intern, self);

	if (name_len < 1) {
		RETURN_FALSE;
	}

	PHP_ZIP_STAT_PATH(intern, name, name_len, 0, sb);

	if (zip_unchange(intern, sb.index) != 0) {
		RETURN_FALSE;
	} else {
		RETURN_TRUE;
	}
}
/* }}} */

/* {{{ All changes to files and global information in archive are reverted */
PHP_METHOD(ZipArchive, unchangeAll)
{
	struct zip *intern;
	zval *self = ZEND_THIS;

	if (zend_parse_parameters_none() == FAILURE) {
		RETURN_THROWS();
	}

	ZIP_FROM_OBJECT(intern, self);

	if (zip_unchange_all(intern) != 0) {
		RETURN_FALSE;
	} else {
		RETURN_TRUE;
	}
}
/* }}} */

/* {{{ Revert all global changes to the archive archive.  For now, this only reverts archive comment changes. */
PHP_METHOD(ZipArchive, unchangeArchive)
{
	struct zip *intern;
	zval *self = ZEND_THIS;

	if (zend_parse_parameters_none() == FAILURE) {
		RETURN_THROWS();
	}

	ZIP_FROM_OBJECT(intern, self);

	if (zip_unchange_archive(intern) != 0) {
		RETURN_FALSE;
	} else {
		RETURN_TRUE;
	}
}
/* }}} */

/* {{{ Extract one or more file from a zip archive */
/* TODO:
 * - allow index or array of indices
 * - replace path
 * - patterns
 */
PHP_METHOD(ZipArchive, extractTo)
{
	struct zip *intern;

	zval *self = ZEND_THIS;
<<<<<<< HEAD
	zend_string *files_str = NULL;
	HashTable *files_ht = NULL;

	zval *zval_file = NULL;
=======
	zval *zval_files = NULL;
>>>>>>> 57918b1a
	php_stream_statbuf ssb;
	char *pathto;
	size_t pathto_len;
	int ret;

	ZEND_PARSE_PARAMETERS_START(1, 2)
		Z_PARAM_PATH(pathto, pathto_len)
		Z_PARAM_OPTIONAL
		Z_PARAM_ARRAY_HT_OR_STR_OR_NULL(files_ht, files_str)
	ZEND_PARSE_PARAMETERS_END();

	ZIP_FROM_OBJECT(intern, self);

	if (pathto_len < 1) {
		RETURN_FALSE;
	}

	if (php_stream_stat_path_ex(pathto, PHP_STREAM_URL_STAT_QUIET, &ssb, NULL) < 0) {
		ret = php_stream_mkdir(pathto, 0777, PHP_STREAM_MKDIR_RECURSIVE, NULL);
		if (!ret) {
			RETURN_FALSE;
		}
	}

	uint32_t nelems, i;

<<<<<<< HEAD
	if (files_str) {
		if (!php_zip_extract_file(intern, pathto, ZSTR_VAL(files_str), ZSTR_LEN(files_str))) {
			RETURN_FALSE;
		}
	} else if (files_ht) {
		nelems = zend_hash_num_elements(files_ht);
		if (nelems == 0 ) {
			RETURN_FALSE;
		}
		for (i = 0; i < nelems; i++) {
			if ((zval_file = zend_hash_index_find(files_ht, i)) != NULL) {
				switch (Z_TYPE_P(zval_file)) {
					case IS_LONG:
						break;
					case IS_STRING:
						if (!php_zip_extract_file(intern, pathto, Z_STRVAL_P(zval_file), Z_STRLEN_P(zval_file))) {
							RETURN_FALSE;
=======
		switch (Z_TYPE_P(zval_files)) {
			case IS_STRING:
				if (!php_zip_extract_file(intern, pathto, Z_STRVAL_P(zval_files), Z_STRLEN_P(zval_files))) {
					RETURN_FALSE;
				}
				break;
			case IS_ARRAY:
				nelems = zend_hash_num_elements(Z_ARRVAL_P(zval_files));
				if (nelems == 0 ) {
					RETURN_FALSE;
				}
				for (i = 0; i < nelems; i++) {
					zval *zval_file;
					if ((zval_file = zend_hash_index_find_deref(Z_ARRVAL_P(zval_files), i)) != NULL) {
						switch (Z_TYPE_P(zval_file)) {
							case IS_LONG:
								break;
							case IS_STRING:
								if (!php_zip_extract_file(intern, pathto, Z_STRVAL_P(zval_file), Z_STRLEN_P(zval_file))) {
									RETURN_FALSE;
								}
								break;
>>>>>>> 57918b1a
						}
						break;
				}
			}
		}
	} else {
		/* Extract all files */
		zip_int64_t i, filecount = zip_get_num_entries(intern, 0);

		if (filecount == -1) {
				php_error_docref(NULL, E_WARNING, "Illegal archive");
				RETURN_FALSE;
		}

		for (i = 0; i < filecount; i++) {
			char *file = (char*)zip_get_name(intern, i, ZIP_FL_UNCHANGED);
			if (!file || !php_zip_extract_file(intern, pathto, file, strlen(file))) {
					RETURN_FALSE;
			}
		}
	}

	RETURN_TRUE;
}
/* }}} */

static void php_zip_get_from(INTERNAL_FUNCTION_PARAMETERS, int type) /* {{{ */
{
	struct zip *intern;
	zval *self = ZEND_THIS;

	struct zip_stat sb;
	struct zip_file *zf;

	zend_long index = -1;
	zend_long flags = 0;
	zend_long len = 0;

	zend_string *filename;
	zend_string *buffer;

	int n = 0;

	if (type == 1) {
		if (zend_parse_parameters(ZEND_NUM_ARGS(), "P|ll", &filename, &len, &flags) == FAILURE) {
			RETURN_THROWS();
		}

		ZIP_FROM_OBJECT(intern, self);

		PHP_ZIP_STAT_PATH(intern, ZSTR_VAL(filename), ZSTR_LEN(filename), flags, sb);
	} else {
		if (zend_parse_parameters(ZEND_NUM_ARGS(), "l|ll", &index, &len, &flags) == FAILURE) {
			RETURN_THROWS();
		}

		ZIP_FROM_OBJECT(intern, self);

		PHP_ZIP_STAT_INDEX(intern, index, 0, sb);
	}

	if (sb.size < 1) {
		RETURN_EMPTY_STRING();
	}

	if (len < 1) {
		len = sb.size;
	}
	if (index >= 0) {
		zf = zip_fopen_index(intern, index, flags);
	} else {
		zf = zip_fopen(intern, ZSTR_VAL(filename), flags);
	}

	if (zf == NULL) {
		RETURN_FALSE;
	}

	buffer = zend_string_safe_alloc(1, len, 0, 0);
	n = zip_fread(zf, ZSTR_VAL(buffer), ZSTR_LEN(buffer));
	if (n < 1) {
		zend_string_efree(buffer);
		RETURN_EMPTY_STRING();
	}

	zip_fclose(zf);
	ZSTR_VAL(buffer)[n] = '\0';
	ZSTR_LEN(buffer) = n;
	RETURN_NEW_STR(buffer);
}
/* }}} */

/* {{{ get the contents of an entry using its name */
PHP_METHOD(ZipArchive, getFromName)
{
	php_zip_get_from(INTERNAL_FUNCTION_PARAM_PASSTHRU, 1);
}
/* }}} */

/* {{{ get the contents of an entry using its index */
PHP_METHOD(ZipArchive, getFromIndex)
{
	php_zip_get_from(INTERNAL_FUNCTION_PARAM_PASSTHRU, 0);
}
/* }}} */

/* {{{ get a stream for an entry using its name */
PHP_METHOD(ZipArchive, getStream)
{
	struct zip *intern;
	zval *self = ZEND_THIS;
	struct zip_stat sb;
	char *mode = "rb";
	zend_string *filename;
	php_stream *stream;
	ze_zip_object *obj;

	if (zend_parse_parameters(ZEND_NUM_ARGS(), "P", &filename) == FAILURE) {
		RETURN_THROWS();
	}

	ZIP_FROM_OBJECT(intern, self);

	if (zip_stat(intern, ZSTR_VAL(filename), 0, &sb) != 0) {
		RETURN_FALSE;
	}

	obj = Z_ZIP_P(self);

	stream = php_stream_zip_open(obj->filename, ZSTR_VAL(filename), mode STREAMS_CC);
	if (stream) {
		php_stream_to_zval(stream, return_value);
	} else {
		RETURN_FALSE;
	}
}
/* }}} */

#ifdef HAVE_PROGRESS_CALLBACK
static void _php_zip_progress_callback(zip_t *arch, double state, void *ptr)
{
	zval cb_args[1];
	zval cb_retval;
	ze_zip_object *obj = ptr;

	ZVAL_DOUBLE(&cb_args[0], state);
	if (call_user_function(EG(function_table), NULL, &obj->progress_callback, &cb_retval, 1, cb_args) == SUCCESS && !Z_ISUNDEF(cb_retval)) {
		zval_ptr_dtor(&cb_retval);
	}
}

/* {{{ register a progression callback: void callback(double state); */
PHP_METHOD(ZipArchive, registerProgressCallback)
{
	struct zip *intern;
	zval *self = ZEND_THIS;
	double rate;
	zend_fcall_info fci;
	zend_fcall_info_cache fcc;
	ze_zip_object *obj;

	if (zend_parse_parameters(ZEND_NUM_ARGS(), "df", &rate, &fci, &fcc) == FAILURE) {
		RETURN_THROWS();
	}

	ZIP_FROM_OBJECT(intern, self);

	obj = Z_ZIP_P(self);

	/* free if called twice */
	_php_zip_progress_callback_free(obj);

	/* register */
	ZVAL_COPY(&obj->progress_callback, &fci.function_name);
	if (zip_register_progress_callback_with_state(intern, rate, _php_zip_progress_callback, _php_zip_progress_callback_free, obj)) {
		RETURN_FALSE;
	}

	RETURN_TRUE;
}
/* }}} */
#endif

#ifdef HAVE_CANCEL_CALLBACK
static int _php_zip_cancel_callback(zip_t *arch, void *ptr)
{
	zval cb_retval;
	int retval = 0;
	ze_zip_object *obj = ptr;

	if (call_user_function(EG(function_table), NULL, &obj->cancel_callback, &cb_retval, 0, NULL) == SUCCESS && !Z_ISUNDEF(cb_retval)) {
		retval = zval_get_long(&cb_retval);
		zval_ptr_dtor(&cb_retval);
	}

	return retval;
}

/* {{{ register a progression callback: int callback(double state); */
PHP_METHOD(ZipArchive, registerCancelCallback)
{
	struct zip *intern;
	zval *self = ZEND_THIS;
	zend_fcall_info fci;
	zend_fcall_info_cache fcc;
	ze_zip_object *obj;
	if (zend_parse_parameters(ZEND_NUM_ARGS(), "f", &fci, &fcc) == FAILURE) {
		RETURN_THROWS();
	}

	ZIP_FROM_OBJECT(intern, self);

	obj = Z_ZIP_P(self);

	/* free if called twice */
	_php_zip_cancel_callback_free(obj);

	/* register */
	ZVAL_COPY(&obj->cancel_callback, &fci.function_name);
	if (zip_register_cancel_callback_with_state(intern, _php_zip_cancel_callback, _php_zip_cancel_callback_free, obj)) {
		RETURN_FALSE;
	}

	RETURN_TRUE;
}
/* }}} */
#endif

#ifdef HAVE_METHOD_SUPPORTED
/* {{{ check if a compression method is available in used libzip */
PHP_METHOD(ZipArchive, isCompressionMethodSupported)
{
	zend_long method;
	zend_bool enc = 1;

	if (zend_parse_parameters(ZEND_NUM_ARGS(), "l|b", &method, &enc) == FAILURE) {
		return;
	}
	RETVAL_BOOL(zip_compression_method_supported((zip_int32_t)method, enc));
}
/* }}} */

/* {{{ check if a encryption method is available in used libzip */
PHP_METHOD(ZipArchive, isEncryptionMethodSupported)
{
	zend_long method;
	zend_bool enc = 1;

	if (zend_parse_parameters(ZEND_NUM_ARGS(), "l|b", &method, &enc) == FAILURE) {
		return;
	}
	RETVAL_BOOL(zip_encryption_method_supported((zip_uint16_t)method, enc));
}
/* }}} */
#endif

static void php_zip_free_prop_handler(zval *el) /* {{{ */ {
	pefree(Z_PTR_P(el), 1);
} /* }}} */

/* {{{ PHP_MINIT_FUNCTION */
static PHP_MINIT_FUNCTION(zip)
{
	zend_class_entry ce;

	memcpy(&zip_object_handlers, &std_object_handlers, sizeof(zend_object_handlers));
	zip_object_handlers.offset = XtOffsetOf(ze_zip_object, zo);
	zip_object_handlers.free_obj = php_zip_object_free_storage;
	zip_object_handlers.clone_obj = NULL;
	zip_object_handlers.get_property_ptr_ptr = php_zip_get_property_ptr_ptr;

	zip_object_handlers.get_gc          = php_zip_get_gc;
	zip_object_handlers.get_properties = php_zip_get_properties;
	zip_object_handlers.read_property	= php_zip_read_property;
	zip_object_handlers.has_property	= php_zip_has_property;

	INIT_CLASS_ENTRY(ce, "ZipArchive", class_ZipArchive_methods);
	ce.create_object = php_zip_object_new;
	zip_class_entry = zend_register_internal_class(&ce);

	zend_hash_init(&zip_prop_handlers, 0, NULL, php_zip_free_prop_handler, 1);
	php_zip_register_prop_handler(&zip_prop_handlers, "lastId",    php_zip_last_id, NULL, IS_LONG);
	php_zip_register_prop_handler(&zip_prop_handlers, "status",    php_zip_status, NULL, IS_LONG);
	php_zip_register_prop_handler(&zip_prop_handlers, "statusSys", php_zip_status_sys, NULL, IS_LONG);
	php_zip_register_prop_handler(&zip_prop_handlers, "numFiles",  php_zip_get_num_files, NULL, IS_LONG);
	php_zip_register_prop_handler(&zip_prop_handlers, "filename",  NULL, php_zipobj_get_filename, IS_STRING);
	php_zip_register_prop_handler(&zip_prop_handlers, "comment",   NULL, php_zipobj_get_zip_comment, IS_STRING);
	zend_class_implements(zip_class_entry, 1, zend_ce_countable);

	REGISTER_ZIP_CLASS_CONST_LONG("CREATE", ZIP_CREATE);
	REGISTER_ZIP_CLASS_CONST_LONG("EXCL", ZIP_EXCL);
	REGISTER_ZIP_CLASS_CONST_LONG("CHECKCONS", ZIP_CHECKCONS);
	REGISTER_ZIP_CLASS_CONST_LONG("OVERWRITE", ZIP_OVERWRITE);
#ifdef ZIP_RDONLY
	REGISTER_ZIP_CLASS_CONST_LONG("RDONLY", ZIP_RDONLY);
#endif

	REGISTER_ZIP_CLASS_CONST_LONG("FL_NOCASE", ZIP_FL_NOCASE);
	REGISTER_ZIP_CLASS_CONST_LONG("FL_NODIR", ZIP_FL_NODIR);
	REGISTER_ZIP_CLASS_CONST_LONG("FL_COMPRESSED", ZIP_FL_COMPRESSED);
	REGISTER_ZIP_CLASS_CONST_LONG("FL_UNCHANGED", ZIP_FL_UNCHANGED);
	REGISTER_ZIP_CLASS_CONST_LONG("FL_RECOMPRESS", ZIP_FL_RECOMPRESS);
	REGISTER_ZIP_CLASS_CONST_LONG("FL_ENCRYPTED", ZIP_FL_ENCRYPTED);
	REGISTER_ZIP_CLASS_CONST_LONG("FL_OVERWRITE", ZIP_FL_OVERWRITE);
	REGISTER_ZIP_CLASS_CONST_LONG("FL_LOCAL", ZIP_FL_LOCAL);
	REGISTER_ZIP_CLASS_CONST_LONG("FL_CENTRAL", ZIP_FL_CENTRAL);

	/* Default filename encoding policy. */
	REGISTER_ZIP_CLASS_CONST_LONG("FL_ENC_GUESS", ZIP_FL_ENC_GUESS);
	REGISTER_ZIP_CLASS_CONST_LONG("FL_ENC_RAW", ZIP_FL_ENC_RAW);
	REGISTER_ZIP_CLASS_CONST_LONG("FL_ENC_STRICT", ZIP_FL_ENC_STRICT);
	REGISTER_ZIP_CLASS_CONST_LONG("FL_ENC_UTF_8", ZIP_FL_ENC_UTF_8);
	REGISTER_ZIP_CLASS_CONST_LONG("FL_ENC_CP437", ZIP_FL_ENC_CP437);

	REGISTER_ZIP_CLASS_CONST_LONG("CM_DEFAULT", ZIP_CM_DEFAULT);
	REGISTER_ZIP_CLASS_CONST_LONG("CM_STORE", ZIP_CM_STORE);
	REGISTER_ZIP_CLASS_CONST_LONG("CM_SHRINK", ZIP_CM_SHRINK);
	REGISTER_ZIP_CLASS_CONST_LONG("CM_REDUCE_1", ZIP_CM_REDUCE_1);
	REGISTER_ZIP_CLASS_CONST_LONG("CM_REDUCE_2", ZIP_CM_REDUCE_2);
	REGISTER_ZIP_CLASS_CONST_LONG("CM_REDUCE_3", ZIP_CM_REDUCE_3);
	REGISTER_ZIP_CLASS_CONST_LONG("CM_REDUCE_4", ZIP_CM_REDUCE_4);
	REGISTER_ZIP_CLASS_CONST_LONG("CM_IMPLODE", ZIP_CM_IMPLODE);
	REGISTER_ZIP_CLASS_CONST_LONG("CM_DEFLATE", ZIP_CM_DEFLATE);
	REGISTER_ZIP_CLASS_CONST_LONG("CM_DEFLATE64", ZIP_CM_DEFLATE64);
	REGISTER_ZIP_CLASS_CONST_LONG("CM_PKWARE_IMPLODE", ZIP_CM_PKWARE_IMPLODE);
	REGISTER_ZIP_CLASS_CONST_LONG("CM_BZIP2", ZIP_CM_BZIP2);
	REGISTER_ZIP_CLASS_CONST_LONG("CM_LZMA", ZIP_CM_LZMA);
#ifdef ZIP_CM_LZMA2
	REGISTER_ZIP_CLASS_CONST_LONG("CM_LZMA2", ZIP_CM_LZMA2);
#endif
#ifdef ZIP_CM_ZSTD
	REGISTER_ZIP_CLASS_CONST_LONG("CM_ZSTD", ZIP_CM_ZSTD);
#endif
#ifdef ZIP_CM_XZ
	REGISTER_ZIP_CLASS_CONST_LONG("CM_XZ", ZIP_CM_XZ);
#endif
	REGISTER_ZIP_CLASS_CONST_LONG("CM_TERSE", ZIP_CM_TERSE);
	REGISTER_ZIP_CLASS_CONST_LONG("CM_LZ77", ZIP_CM_LZ77);
	REGISTER_ZIP_CLASS_CONST_LONG("CM_WAVPACK", ZIP_CM_WAVPACK);
	REGISTER_ZIP_CLASS_CONST_LONG("CM_PPMD", ZIP_CM_PPMD);

	/* Error code */
	REGISTER_ZIP_CLASS_CONST_LONG("ER_OK",			ZIP_ER_OK);			/* N No error */
	REGISTER_ZIP_CLASS_CONST_LONG("ER_MULTIDISK",	ZIP_ER_MULTIDISK);	/* N Multi-disk zip archives not supported */
	REGISTER_ZIP_CLASS_CONST_LONG("ER_RENAME",		ZIP_ER_RENAME);		/* S Renaming temporary file failed */
	REGISTER_ZIP_CLASS_CONST_LONG("ER_CLOSE",		ZIP_ER_CLOSE);		/* S Closing zip archive failed */
	REGISTER_ZIP_CLASS_CONST_LONG("ER_SEEK",		ZIP_ER_SEEK);		/* S Seek error */
	REGISTER_ZIP_CLASS_CONST_LONG("ER_READ",		ZIP_ER_READ);		/* S Read error */
	REGISTER_ZIP_CLASS_CONST_LONG("ER_WRITE",		ZIP_ER_WRITE);		/* S Write error */
	REGISTER_ZIP_CLASS_CONST_LONG("ER_CRC",			ZIP_ER_CRC);		/* N CRC error */
	REGISTER_ZIP_CLASS_CONST_LONG("ER_ZIPCLOSED",	ZIP_ER_ZIPCLOSED);	/* N Containing zip archive was closed */
	REGISTER_ZIP_CLASS_CONST_LONG("ER_NOENT",		ZIP_ER_NOENT);		/* N No such file */
	REGISTER_ZIP_CLASS_CONST_LONG("ER_EXISTS",		ZIP_ER_EXISTS);		/* N File already exists */
	REGISTER_ZIP_CLASS_CONST_LONG("ER_OPEN",		ZIP_ER_OPEN);		/* S Can't open file */
	REGISTER_ZIP_CLASS_CONST_LONG("ER_TMPOPEN",		ZIP_ER_TMPOPEN);	/* S Failure to create temporary file */
	REGISTER_ZIP_CLASS_CONST_LONG("ER_ZLIB",		ZIP_ER_ZLIB);		/* Z Zlib error */
	REGISTER_ZIP_CLASS_CONST_LONG("ER_MEMORY",		ZIP_ER_MEMORY);		/* N Malloc failure */
	REGISTER_ZIP_CLASS_CONST_LONG("ER_CHANGED",		ZIP_ER_CHANGED);	/* N Entry has been changed */
	REGISTER_ZIP_CLASS_CONST_LONG("ER_COMPNOTSUPP",	ZIP_ER_COMPNOTSUPP);/* N Compression method not supported */
	REGISTER_ZIP_CLASS_CONST_LONG("ER_EOF",			ZIP_ER_EOF);		/* N Premature EOF */
	REGISTER_ZIP_CLASS_CONST_LONG("ER_INVAL",		ZIP_ER_INVAL);		/* N Invalid argument */
	REGISTER_ZIP_CLASS_CONST_LONG("ER_NOZIP",		ZIP_ER_NOZIP);		/* N Not a zip archive */
	REGISTER_ZIP_CLASS_CONST_LONG("ER_INTERNAL",	ZIP_ER_INTERNAL);	/* N Internal error */
	REGISTER_ZIP_CLASS_CONST_LONG("ER_INCONS",		ZIP_ER_INCONS);		/* N Zip archive inconsistent */
	REGISTER_ZIP_CLASS_CONST_LONG("ER_REMOVE",		ZIP_ER_REMOVE);		/* S Can't remove file */
	REGISTER_ZIP_CLASS_CONST_LONG("ER_DELETED",  	ZIP_ER_DELETED);	/* N Entry has been deleted */
	REGISTER_ZIP_CLASS_CONST_LONG("ER_ENCRNOTSUPP", ZIP_ER_ENCRNOTSUPP);/* N Encryption method not supported */
	REGISTER_ZIP_CLASS_CONST_LONG("ER_RDONLY",		ZIP_ER_RDONLY);		/* N Read-only archive */
	REGISTER_ZIP_CLASS_CONST_LONG("ER_NOPASSWD",	ZIP_ER_NOPASSWD);	/* N Entry has been deleted */
	REGISTER_ZIP_CLASS_CONST_LONG("ER_WRONGPASSWD",	ZIP_ER_WRONGPASSWD);/* N Wrong password provided */
/* since 1.0.0 */
#ifdef ZIP_ER_OPNOTSUPP
	REGISTER_ZIP_CLASS_CONST_LONG("ER_OPNOTSUPP",	ZIP_ER_OPNOTSUPP);	/* N Operation not supported */
#endif
#ifdef ZIP_ER_INUSE
	REGISTER_ZIP_CLASS_CONST_LONG("ER_INUSE",		ZIP_ER_INUSE);		/* N Resource still in use */
#endif
#ifdef ZIP_ER_TELL
	REGISTER_ZIP_CLASS_CONST_LONG("ER_TELL",		ZIP_ER_TELL);		/* S Tell error */
#endif
/* since 1.6.0 */
#ifdef ZIP_ER_COMPRESSED_DATA
	REGISTER_ZIP_CLASS_CONST_LONG("ER_COMPRESSED_DATA",	ZIP_ER_COMPRESSED_DATA);/* N Compressed data invalid */
#endif
#ifdef ZIP_ER_CANCELLED
	REGISTER_ZIP_CLASS_CONST_LONG("ER_CANCELLED",	ZIP_ER_CANCELLED);	/* N Operation cancelled */
#endif

#ifdef ZIP_OPSYS_DEFAULT
	REGISTER_ZIP_CLASS_CONST_LONG("OPSYS_DOS",				ZIP_OPSYS_DOS);
	REGISTER_ZIP_CLASS_CONST_LONG("OPSYS_AMIGA",			ZIP_OPSYS_AMIGA);
	REGISTER_ZIP_CLASS_CONST_LONG("OPSYS_OPENVMS",			ZIP_OPSYS_OPENVMS);
	REGISTER_ZIP_CLASS_CONST_LONG("OPSYS_UNIX",				ZIP_OPSYS_UNIX);
	REGISTER_ZIP_CLASS_CONST_LONG("OPSYS_VM_CMS",			ZIP_OPSYS_VM_CMS);
	REGISTER_ZIP_CLASS_CONST_LONG("OPSYS_ATARI_ST",			ZIP_OPSYS_ATARI_ST);
	REGISTER_ZIP_CLASS_CONST_LONG("OPSYS_OS_2",				ZIP_OPSYS_OS_2);
	REGISTER_ZIP_CLASS_CONST_LONG("OPSYS_MACINTOSH",		ZIP_OPSYS_MACINTOSH);
	REGISTER_ZIP_CLASS_CONST_LONG("OPSYS_Z_SYSTEM",			ZIP_OPSYS_Z_SYSTEM);
	REGISTER_ZIP_CLASS_CONST_LONG("OPSYS_CPM",				ZIP_OPSYS_CPM);
	REGISTER_ZIP_CLASS_CONST_LONG("OPSYS_WINDOWS_NTFS",		ZIP_OPSYS_WINDOWS_NTFS);
	REGISTER_ZIP_CLASS_CONST_LONG("OPSYS_MVS",				ZIP_OPSYS_MVS);
	REGISTER_ZIP_CLASS_CONST_LONG("OPSYS_VSE",				ZIP_OPSYS_VSE);
	REGISTER_ZIP_CLASS_CONST_LONG("OPSYS_ACORN_RISC",		ZIP_OPSYS_ACORN_RISC);
	REGISTER_ZIP_CLASS_CONST_LONG("OPSYS_VFAT",				ZIP_OPSYS_VFAT);
	REGISTER_ZIP_CLASS_CONST_LONG("OPSYS_ALTERNATE_MVS",	ZIP_OPSYS_ALTERNATE_MVS);
	REGISTER_ZIP_CLASS_CONST_LONG("OPSYS_BEOS",				ZIP_OPSYS_BEOS);
	REGISTER_ZIP_CLASS_CONST_LONG("OPSYS_TANDEM",			ZIP_OPSYS_TANDEM);
	REGISTER_ZIP_CLASS_CONST_LONG("OPSYS_OS_400",			ZIP_OPSYS_OS_400);
	REGISTER_ZIP_CLASS_CONST_LONG("OPSYS_OS_X",				ZIP_OPSYS_OS_X);

	REGISTER_ZIP_CLASS_CONST_LONG("OPSYS_DEFAULT", ZIP_OPSYS_DEFAULT);
#endif /* ifdef ZIP_OPSYS_DEFAULT */

	REGISTER_ZIP_CLASS_CONST_LONG("EM_NONE",				ZIP_EM_NONE);
	REGISTER_ZIP_CLASS_CONST_LONG("EM_TRAD_PKWARE",			ZIP_EM_TRAD_PKWARE);
#ifdef HAVE_ENCRYPTION
	REGISTER_ZIP_CLASS_CONST_LONG("EM_AES_128",				ZIP_EM_AES_128);
	REGISTER_ZIP_CLASS_CONST_LONG("EM_AES_192",				ZIP_EM_AES_192);
	REGISTER_ZIP_CLASS_CONST_LONG("EM_AES_256",				ZIP_EM_AES_256);
#endif
	REGISTER_ZIP_CLASS_CONST_LONG("EM_UNKNOWN",				ZIP_EM_UNKNOWN);

#ifdef HAVE_LIBZIP_VERSION
	zend_declare_class_constant_string(zip_class_entry, "LIBZIP_VERSION", sizeof("LIBZIP_VERSION")-1, zip_libzip_version());
#else
	zend_declare_class_constant_string(zip_class_entry, "LIBZIP_VERSION", sizeof("LIBZIP_VERSION")-1, LIBZIP_VERSION);
#endif

	php_register_url_stream_wrapper("zip", &php_stream_zip_wrapper);

	le_zip_dir   = zend_register_list_destructors_ex(php_zip_free_dir,   NULL, le_zip_dir_name,   module_number);
	le_zip_entry = zend_register_list_destructors_ex(php_zip_free_entry, NULL, le_zip_entry_name, module_number);

	return SUCCESS;
}
/* }}} */

/* {{{ PHP_MSHUTDOWN_FUNCTION */
static PHP_MSHUTDOWN_FUNCTION(zip)
{
	zend_hash_destroy(&zip_prop_handlers);
	php_unregister_url_stream_wrapper("zip");
	return SUCCESS;
}
/* }}} */

/* {{{ PHP_MINFO_FUNCTION */
static PHP_MINFO_FUNCTION(zip)
{
	php_info_print_table_start();

	php_info_print_table_row(2, "Zip", "enabled");
	php_info_print_table_row(2, "Zip version", PHP_ZIP_VERSION);
#ifdef HAVE_LIBZIP_VERSION
	if (strcmp(LIBZIP_VERSION, zip_libzip_version())) {
		php_info_print_table_row(2, "Libzip headers version", LIBZIP_VERSION);
		php_info_print_table_row(2, "Libzip library version", zip_libzip_version());
	} else
#endif
	{
		php_info_print_table_row(2, "Libzip version", LIBZIP_VERSION);
	}
#ifdef HAVE_METHOD_SUPPORTED
	php_info_print_table_row(2, "BZIP2 compression",
		zip_compression_method_supported(ZIP_CM_BZIP2, 1) ? "Yes" : "No");
	php_info_print_table_row(2, "XZ compression",
		zip_compression_method_supported(ZIP_CM_XZ, 1) ? "Yes" : "No");
#ifdef ZIP_CM_ZSTD
	php_info_print_table_row(2, "ZSTD compression",
		zip_compression_method_supported(ZIP_CM_ZSTD, 1) ? "Yes" : "No");
#else
	php_info_print_table_row(2, "ZSTD compression", "No");
#endif
	php_info_print_table_row(2, "AES-128 encryption",
		zip_encryption_method_supported(ZIP_EM_AES_128, 1) ? "Yes" : "No");
	php_info_print_table_row(2, "AES-192 encryption",
		zip_encryption_method_supported(ZIP_EM_AES_128, 1) ? "Yes" : "No");
	php_info_print_table_row(2, "AES-256 encryption",
		zip_encryption_method_supported(ZIP_EM_AES_128, 1) ? "Yes" : "No");
#endif

	php_info_print_table_end();
}
/* }}} */<|MERGE_RESOLUTION|>--- conflicted
+++ resolved
@@ -2716,14 +2716,9 @@
 	struct zip *intern;
 
 	zval *self = ZEND_THIS;
-<<<<<<< HEAD
 	zend_string *files_str = NULL;
 	HashTable *files_ht = NULL;
 
-	zval *zval_file = NULL;
-=======
-	zval *zval_files = NULL;
->>>>>>> 57918b1a
 	php_stream_statbuf ssb;
 	char *pathto;
 	size_t pathto_len;
@@ -2750,7 +2745,6 @@
 
 	uint32_t nelems, i;
 
-<<<<<<< HEAD
 	if (files_str) {
 		if (!php_zip_extract_file(intern, pathto, ZSTR_VAL(files_str), ZSTR_LEN(files_str))) {
 			RETURN_FALSE;
@@ -2761,37 +2755,14 @@
 			RETURN_FALSE;
 		}
 		for (i = 0; i < nelems; i++) {
-			if ((zval_file = zend_hash_index_find(files_ht, i)) != NULL) {
+			zval *zval_file;
+			if ((zval_file = zend_hash_index_find_deref(Z_ARRVAL_P(zval_files), i)) != NULL) {
 				switch (Z_TYPE_P(zval_file)) {
 					case IS_LONG:
 						break;
 					case IS_STRING:
 						if (!php_zip_extract_file(intern, pathto, Z_STRVAL_P(zval_file), Z_STRLEN_P(zval_file))) {
 							RETURN_FALSE;
-=======
-		switch (Z_TYPE_P(zval_files)) {
-			case IS_STRING:
-				if (!php_zip_extract_file(intern, pathto, Z_STRVAL_P(zval_files), Z_STRLEN_P(zval_files))) {
-					RETURN_FALSE;
-				}
-				break;
-			case IS_ARRAY:
-				nelems = zend_hash_num_elements(Z_ARRVAL_P(zval_files));
-				if (nelems == 0 ) {
-					RETURN_FALSE;
-				}
-				for (i = 0; i < nelems; i++) {
-					zval *zval_file;
-					if ((zval_file = zend_hash_index_find_deref(Z_ARRVAL_P(zval_files), i)) != NULL) {
-						switch (Z_TYPE_P(zval_file)) {
-							case IS_LONG:
-								break;
-							case IS_STRING:
-								if (!php_zip_extract_file(intern, pathto, Z_STRVAL_P(zval_file), Z_STRLEN_P(zval_file))) {
-									RETURN_FALSE;
-								}
-								break;
->>>>>>> 57918b1a
 						}
 						break;
 				}
