/*
  +----------------------------------------------------------------------+
  | Copyright (c) The PHP Group                                          |
  +----------------------------------------------------------------------+
  | This source file is subject to version 3.01 of the PHP license,      |
  | that is bundled with this package in the file LICENSE, and is        |
  | available through the world-wide-web at the following url:           |
  | https://www.php.net/license/3_01.txt                                 |
  | If you did not receive a copy of the PHP license and are unable to   |
  | obtain it through the world-wide-web, please send a note to          |
  | license@php.net so we can mail you a copy immediately.               |
  +----------------------------------------------------------------------+
  | Author: Piere-Alain Joye <pierre@php.net>                            |
  +----------------------------------------------------------------------+
*/


#ifdef HAVE_CONFIG_H
#include <config.h>
#endif

#include "php.h"
#include "ext/standard/info.h"
#include "ext/standard/file.h"
#include "ext/standard/php_string.h" /* For php_basename() */
#include "ext/pcre/php_pcre.h"
#include "ext/standard/php_filestat.h"
#include "zend_attributes.h"
#include "zend_interfaces.h"
#include "php_zip.h"
#include "php_zip_arginfo.h"

#ifdef HAVE_GLOB
#ifndef PHP_WIN32
#include <glob.h>
#else
#include "win32/glob.h"
#endif
#endif

/* {{{ Resource le */
static int le_zip_dir;
#define le_zip_dir_name "Zip Directory"
static int le_zip_entry;
#define le_zip_entry_name "Zip Entry"
/* }}} */

/* {{{ PHP_ZIP_STAT_INDEX(za, index, flags, sb) */
#define PHP_ZIP_STAT_INDEX(za, index, flags, sb) \
	if (zip_stat_index(za, index, flags, &sb) != 0) { \
		RETURN_FALSE; \
	}
/* }}} */

/* {{{  PHP_ZIP_STAT_PATH(za, path, path_len, flags, sb)
	This is always used for the first argument*/
#define PHP_ZIP_STAT_PATH(za, path, path_len, flags, sb) \
	if (path_len == 0) { \
		zend_argument_must_not_be_empty_error(1); \
		RETURN_THROWS(); \
	} \
	if (zip_stat(za, path, flags, &sb) != 0) { \
		RETURN_FALSE; \
	}
/* }}} */

/* {{{ PHP_ZIP_SET_FILE_COMMENT(za, index, comment, comment_len) */
#define PHP_ZIP_SET_FILE_COMMENT(za, index, comment, comment_len) \
	if (comment_len == 0) { \
		/* Passing NULL remove the existing comment */ \
		if (zip_file_set_comment(za, index, NULL, 0, 0) < 0) { \
			RETURN_FALSE; \
		} \
	} else if (zip_file_set_comment(za, index, comment, comment_len, 0) < 0) { \
		RETURN_FALSE; \
	} \
	RETURN_TRUE;
/* }}} */

# define add_ascii_assoc_string add_assoc_string
# define add_ascii_assoc_long add_assoc_long

/* Flatten a path by making a relative path (to .)*/
static char * php_zip_make_relative_path(char *path, size_t path_len) /* {{{ */
{
	char *path_begin = path;
	size_t i;

	if (path_len < 1 || path == NULL) {
		return NULL;
	}

	if (IS_ABSOLUTE_PATH(path, path_len)) {
		return path + COPY_WHEN_ABSOLUTE(path) + 1;
	}

	i = path_len;

	while (1) {
		while (i > 0 && !IS_SLASH(path[i])) {
			i--;
		}

		if (!i) {
			return path;
		}

		if (i >= 2 && path[i -1] == '.') {
			/* i is the position of ., add 1 for / */
			path_begin = path + i + 1;
			break;
		}
		i--;
	}

	return path_begin;
}
/* }}} */

# define CWD_STATE_ALLOC(l) emalloc(l)
# define CWD_STATE_FREE(s)  efree(s)

/* {{{ php_zip_extract_file */
static int php_zip_extract_file(struct zip * za, char *dest, const char *file, size_t file_len, zip_int64_t idx)
{
	php_stream_statbuf ssb;
	struct zip_file *zf;
	struct zip_stat sb;
	char b[8192];
	int n, ret;
	php_stream *stream;
	char *fullpath;
	char *file_dirname_fullpath;
	char file_dirname[MAXPATHLEN];
	size_t dir_len, len;
	int is_dir_only = 0;
	char *path_cleaned;
	size_t path_cleaned_len;
	cwd_state new_state;
	zend_string *file_basename;

	if (idx < 0) {
		idx = zip_name_locate(za, file, 0);
		if (idx < 0) {
			return 0;
		}
	}
	new_state.cwd = CWD_STATE_ALLOC(1);
	new_state.cwd[0] = '\0';
	new_state.cwd_length = 0;

	/* Clean/normlize the path and then transform any path (absolute or relative)
		 to a path relative to cwd (../../mydir/foo.txt > mydir/foo.txt)
	 */
	virtual_file_ex(&new_state, file, NULL, CWD_EXPAND);
	path_cleaned =  php_zip_make_relative_path(new_state.cwd, new_state.cwd_length);
	if(!path_cleaned) {
		CWD_STATE_FREE(new_state.cwd);
		return 0;
	}
	path_cleaned_len = strlen(path_cleaned);

	if (path_cleaned_len >= MAXPATHLEN || zip_stat_index(za, idx, 0, &sb) != 0) {
		CWD_STATE_FREE(new_state.cwd);
		return 0;
	}

	/* it is a directory only, see #40228 */
	if (path_cleaned_len > 1 && IS_SLASH(path_cleaned[path_cleaned_len - 1])) {
		len = spprintf(&file_dirname_fullpath, 0, "%s/%s", dest, path_cleaned);
		is_dir_only = 1;
	} else {
		memcpy(file_dirname, path_cleaned, path_cleaned_len);
		dir_len = zend_dirname(file_dirname, path_cleaned_len);

		if (!dir_len || (dir_len == 1 && file_dirname[0] == '.')) {
			len = spprintf(&file_dirname_fullpath, 0, "%s", dest);
		} else {
			len = spprintf(&file_dirname_fullpath, 0, "%s/%s", dest, file_dirname);
		}

		file_basename =	php_basename(path_cleaned, path_cleaned_len, NULL, 0);

		if (ZIP_OPENBASEDIR_CHECKPATH(file_dirname_fullpath)) {
			efree(file_dirname_fullpath);
			zend_string_release_ex(file_basename, 0);
			CWD_STATE_FREE(new_state.cwd);
			return 0;
		}
	}

	/* let see if the path already exists */
	if (php_stream_stat_path_ex(file_dirname_fullpath, PHP_STREAM_URL_STAT_QUIET, &ssb, NULL) < 0) {
		ret = php_stream_mkdir(file_dirname_fullpath, 0777,  PHP_STREAM_MKDIR_RECURSIVE|REPORT_ERRORS, NULL);
		if (!ret) {
			efree(file_dirname_fullpath);
			if (!is_dir_only) {
				zend_string_release_ex(file_basename, 0);
			}
			CWD_STATE_FREE(new_state.cwd);
			return 0;
		}
	}

	/* it is a standalone directory, job done */
	if (is_dir_only) {
		efree(file_dirname_fullpath);
		CWD_STATE_FREE(new_state.cwd);
		return 1;
	}

	len = spprintf(&fullpath, 0, "%s/%s", file_dirname_fullpath, ZSTR_VAL(file_basename));
	if (!len) {
		efree(file_dirname_fullpath);
		zend_string_release_ex(file_basename, 0);
		CWD_STATE_FREE(new_state.cwd);
		return 0;
	} else if (len > MAXPATHLEN) {
		php_error_docref(NULL, E_WARNING, "Full extraction path exceed MAXPATHLEN (%i)", MAXPATHLEN);
		efree(file_dirname_fullpath);
		zend_string_release_ex(file_basename, 0);
		CWD_STATE_FREE(new_state.cwd);
		return 0;
	}

	/* check again the full path, not sure if it
	 * is required, does a file can have a different
	 * safemode status as its parent folder?
	 */
	if (ZIP_OPENBASEDIR_CHECKPATH(fullpath)) {
		efree(fullpath);
		efree(file_dirname_fullpath);
		zend_string_release_ex(file_basename, 0);
		CWD_STATE_FREE(new_state.cwd);
		return 0;
	}

	zf = zip_fopen_index(za, idx, 0);
	if (zf == NULL) {
		n = -1;
		goto done;
	}

	stream = php_stream_open_wrapper(fullpath, "w+b", REPORT_ERRORS, NULL);

	if (stream == NULL) {
		n = -1;
		zip_fclose(zf);
		goto done;
	}

	n = 0;

	while ((n=zip_fread(zf, b, sizeof(b))) > 0) {
		php_stream_write(stream, b, n);
	}

	if (stream->wrapper->wops->stream_metadata) {
		struct utimbuf ut;

		ut.modtime = ut.actime = sb.mtime;
		stream->wrapper->wops->stream_metadata(stream->wrapper, fullpath, PHP_STREAM_META_TOUCH, &ut, NULL);
	}

	php_stream_close(stream);
	n = zip_fclose(zf);

done:
	efree(fullpath);
	zend_string_release_ex(file_basename, 0);
	efree(file_dirname_fullpath);
	CWD_STATE_FREE(new_state.cwd);

	if (n<0) {
		return 0;
	} else {
		return 1;
	}
}
/* }}} */

static int php_zip_add_file(ze_zip_object *obj, const char *filename, size_t filename_len,
	char *entry_name, size_t entry_name_len, /* unused if replace >= 0 */
	zip_uint64_t offset_start, zip_uint64_t offset_len,
	zend_long replace, /* index to replace, add new file if < 0 */
	zip_flags_t flags
) /* {{{ */
{
	struct zip_source *zs;
	char resolved_path[MAXPATHLEN];
	php_stream_statbuf ssb;

	if (ZIP_OPENBASEDIR_CHECKPATH(filename)) {
		return -1;
	}

	if (!expand_filepath(filename, resolved_path)) {
		php_error_docref(NULL, E_WARNING, "No such file or directory");
		return -1;
	}

	if (php_stream_stat_path_ex(resolved_path, PHP_STREAM_URL_STAT_QUIET, &ssb, NULL)) {
		php_error_docref(NULL, E_WARNING, "No such file or directory");
		return -1;
	}

	if (flags & ZIP_FL_OPEN_FILE_NOW) {
		FILE *fd;
		fd = fopen(resolved_path, "rb");
		if (!fd) {
			return -1;
		}
		flags ^= ZIP_FL_OPEN_FILE_NOW;
		zs = zip_source_filep(obj->za, fd, offset_start, offset_len);
	} else {
		zs = zip_source_file(obj->za, resolved_path, offset_start, offset_len);
	}
	if (!zs) {
		return -1;
	}
	/* Replace */
	if (replace >= 0) {
		if (zip_file_replace(obj->za, replace, zs, flags) < 0) {
			zip_source_free(zs);
			return -1;
		}
		zip_error_clear(obj->za);
		return 1;
	}
	/* Add */
	obj->last_id = zip_file_add(obj->za, entry_name, zs, flags);
	if (obj->last_id < 0) {
		zip_source_free(zs);
		return -1;
	}
	zip_error_clear(obj->za);
	return 1;
}
/* }}} */

typedef struct {
	zend_long    remove_all_path;
	char        *remove_path;
	size_t       remove_path_len;
	char        *add_path;
	size_t       add_path_len;
	zip_flags_t  flags;
	zip_int32_t  comp_method;
	zip_uint32_t comp_flags;
#ifdef HAVE_ENCRYPTION
	zip_int16_t  enc_method;
	char        *enc_password;
#endif
} zip_options;

/* Expects opts to be zero-initialized. */
static int php_zip_parse_options(HashTable *options, zip_options *opts)
/* {{{ */
{
	zval *option;

	/* default values */
	opts->flags = ZIP_FL_OVERWRITE;
	opts->comp_method = -1; /* -1 to not change default */
#ifdef HAVE_ENCRYPTION
	opts->enc_method = -1;  /* -1 to not change default */
#endif

	if ((option = zend_hash_str_find(options, "remove_all_path", sizeof("remove_all_path") - 1)) != NULL) {
		if (Z_TYPE_P(option) != IS_FALSE && Z_TYPE_P(option) != IS_TRUE) {
			php_error_docref(NULL, E_WARNING, "Option \"remove_all_path\" must be of type bool, %s given",
				zend_zval_value_name(option));
		}
		opts->remove_all_path = zval_get_long(option);
	}

	if ((option = zend_hash_str_find(options, "comp_method", sizeof("comp_method") - 1)) != NULL) {
		if (Z_TYPE_P(option) != IS_LONG) {
			php_error_docref(NULL, E_WARNING, "Option \"comp_method\" must be of type int, %s given",
				zend_zval_value_name(option));
		}
		opts->comp_method = zval_get_long(option);

		if ((option = zend_hash_str_find(options, "comp_flags", sizeof("comp_flags") - 1)) != NULL) {
			if (Z_TYPE_P(option) != IS_LONG) {
				php_error_docref(NULL, E_WARNING, "Option \"comp_flags\" must be of type int, %s given",
					zend_zval_value_name(option));
			}
			opts->comp_flags = zval_get_long(option);
		}
	}

#ifdef HAVE_ENCRYPTION
	if ((option = zend_hash_str_find(options, "enc_method", sizeof("enc_method") - 1)) != NULL) {
		if (Z_TYPE_P(option) != IS_LONG) {
			php_error_docref(NULL, E_WARNING, "Option \"enc_method\" must be of type int, %s given",
				zend_zval_value_name(option));
		}
		opts->enc_method = zval_get_long(option);

		if ((option = zend_hash_str_find(options, "enc_password", sizeof("enc_password") - 1)) != NULL) {
			if (Z_TYPE_P(option) != IS_STRING) {
				zend_type_error("Option \"enc_password\" must be of type string, %s given",
					zend_zval_value_name(option));
				return -1;
			}
			opts->enc_password = Z_STRVAL_P(option);
		}
	}
#endif

	if ((option = zend_hash_str_find(options, "remove_path", sizeof("remove_path") - 1)) != NULL) {
		if (Z_TYPE_P(option) != IS_STRING) {
			zend_type_error("Option \"remove_path\" must be of type string, %s given",
				zend_zval_value_name(option));
			return -1;
		}

		if (Z_STRLEN_P(option) == 0) {
			zend_value_error("Option \"remove_path\" must not be empty");
			return -1;
		}

		if (Z_STRLEN_P(option) >= MAXPATHLEN) {
			zend_value_error("Option \"remove_path\" must be less than %d bytes", MAXPATHLEN - 1);
			return -1;
		}
		opts->remove_path_len = Z_STRLEN_P(option);
		opts->remove_path = Z_STRVAL_P(option);
	}

	if ((option = zend_hash_str_find(options, "add_path", sizeof("add_path") - 1)) != NULL) {
		if (Z_TYPE_P(option) != IS_STRING) {
			zend_type_error("Option \"add_path\" must be of type string, %s given",
				zend_zval_value_name(option));
			return -1;
		}

		if (Z_STRLEN_P(option) == 0) {
			zend_value_error("Option \"add_path\" must not be empty");
			return -1;
		}

		if (Z_STRLEN_P(option) >= MAXPATHLEN) {
			zend_value_error("Option \"add_path\" must be less than %d bytes", MAXPATHLEN - 1);
			return -1;
		}
		opts->add_path_len = Z_STRLEN_P(option);
		opts->add_path = Z_STRVAL_P(option);
	}

	if ((option = zend_hash_str_find(options, "flags", sizeof("flags") - 1)) != NULL) {
		if (Z_TYPE_P(option) != IS_LONG) {
			zend_type_error("Option \"flags\" must be of type int, %s given",
				zend_zval_value_name(option));
			return -1;
		}
		opts->flags = Z_LVAL_P(option);
	}

	return 1;
}
/* }}} */

/* {{{ ZIP_FROM_OBJECT */
#define ZIP_FROM_OBJECT(intern, object) \
	{ \
		ze_zip_object *obj = Z_ZIP_P(object); \
		intern = obj->za; \
		if (!intern) { \
			zend_value_error("Invalid or uninitialized Zip object"); \
			RETURN_THROWS(); \
		} \
	}
/* }}} */

/* {{{ RETURN_SB(sb) */
#ifdef HAVE_ENCRYPTION
#define RETURN_SB(sb) \
	{ \
		array_init(return_value); \
		add_ascii_assoc_string(return_value, "name", (char *)(sb)->name); \
		add_ascii_assoc_long(return_value, "index", (zend_long) (sb)->index); \
		add_ascii_assoc_long(return_value, "crc", (zend_long) (sb)->crc); \
		add_ascii_assoc_long(return_value, "size", (zend_long) (sb)->size); \
		add_ascii_assoc_long(return_value, "mtime", (zend_long) (sb)->mtime); \
		add_ascii_assoc_long(return_value, "comp_size", (zend_long) (sb)->comp_size); \
		add_ascii_assoc_long(return_value, "comp_method", (zend_long) (sb)->comp_method); \
		add_ascii_assoc_long(return_value, "encryption_method", (zend_long) (sb)->encryption_method); \
	}
#else
#define RETURN_SB(sb) \
	{ \
		array_init(return_value); \
		add_ascii_assoc_string(return_value, "name", (char *)(sb)->name); \
		add_ascii_assoc_long(return_value, "index", (zend_long) (sb)->index); \
		add_ascii_assoc_long(return_value, "crc", (zend_long) (sb)->crc); \
		add_ascii_assoc_long(return_value, "size", (zend_long) (sb)->size); \
		add_ascii_assoc_long(return_value, "mtime", (zend_long) (sb)->mtime); \
		add_ascii_assoc_long(return_value, "comp_size", (zend_long) (sb)->comp_size); \
		add_ascii_assoc_long(return_value, "comp_method", (zend_long) (sb)->comp_method); \
	}
#endif
/* }}} */

static zend_long php_zip_status(ze_zip_object *obj) /* {{{ */
{
	int zep = obj->err_zip; /* saved err if closed */

	if (obj->za) {
#if LIBZIP_VERSION_MAJOR < 1
		int syp;

		zip_error_get(obj->za, &zep, &syp);
#else
		zip_error_t *err;

		err = zip_get_error(obj->za);
		zep = zip_error_code_zip(err);
		zip_error_fini(err);
#endif
	}
	return zep;
}
/* }}} */

static zend_long php_zip_last_id(ze_zip_object *obj) /* {{{ */
{
	return obj->last_id;
}
/* }}} */

static zend_long php_zip_status_sys(ze_zip_object *obj) /* {{{ */
{
	int syp = obj->err_sys;  /* saved err if closed */

	if (obj->za) {
#if LIBZIP_VERSION_MAJOR < 1
		int zep;

		zip_error_get(obj->za, &zep, &syp);
#else
		zip_error_t *err;

		err = zip_get_error(obj->za);
		syp = zip_error_code_system(err);
		zip_error_fini(err);
#endif
	}
	return syp;
}
/* }}} */

static zend_long php_zip_get_num_files(ze_zip_object *obj) /* {{{ */
{
	if (obj->za) {
		zip_int64_t num = zip_get_num_entries(obj->za, 0);
		return MIN(num, ZEND_LONG_MAX);
	}
	return 0;
}
/* }}} */

static char * php_zipobj_get_filename(ze_zip_object *obj, int *len) /* {{{ */
{
	if (obj && obj->filename) {
		*len = strlen(obj->filename);
		return obj->filename;
	}
	return NULL;
}
/* }}} */

static char * php_zipobj_get_zip_comment(ze_zip_object *obj, int *len) /* {{{ */
{
	if (obj->za) {
		return (char *)zip_get_archive_comment(obj->za, len, 0);
	}
	return NULL;
}
/* }}} */

#ifdef HAVE_GLOB /* {{{ */
#ifndef GLOB_ONLYDIR
#define GLOB_ONLYDIR (1<<30)
#define GLOB_EMULATE_ONLYDIR
#define GLOB_FLAGMASK (~GLOB_ONLYDIR)
#else
#define GLOB_FLAGMASK (~0)
#endif
#ifndef GLOB_BRACE
# define GLOB_BRACE 0
#endif
#ifndef GLOB_MARK
# define GLOB_MARK 0
#endif
#ifndef GLOB_NOSORT
# define GLOB_NOSORT 0
#endif
#ifndef GLOB_NOCHECK
# define GLOB_NOCHECK 0
#endif
#ifndef GLOB_NOESCAPE
# define GLOB_NOESCAPE 0
#endif
#ifndef GLOB_ERR
# define GLOB_ERR 0
#endif

/* This is used for checking validity of passed flags (passing invalid flags causes segfault in glob()!! */
#define GLOB_AVAILABLE_FLAGS (0 | GLOB_BRACE | GLOB_MARK | GLOB_NOSORT | GLOB_NOCHECK | GLOB_NOESCAPE | GLOB_ERR | GLOB_ONLYDIR)

#endif /* }}} */

int php_zip_glob(char *pattern, int pattern_len, zend_long flags, zval *return_value) /* {{{ */
{
#ifdef HAVE_GLOB
	int cwd_skip = 0;
#ifdef ZTS
	char cwd[MAXPATHLEN];
	char work_pattern[MAXPATHLEN];
	char *result;
#endif
	glob_t globbuf;
	size_t n;
	int ret;

	if (pattern_len >= MAXPATHLEN) {
		php_error_docref(NULL, E_WARNING, "Pattern exceeds the maximum allowed length of %d characters", MAXPATHLEN);
		return -1;
	}

	if ((GLOB_AVAILABLE_FLAGS & flags) != flags) {

		php_error_docref(NULL, E_WARNING, "At least one of the passed flags is invalid or not supported on this platform");
		return -1;
	}

#ifdef ZTS
	if (!IS_ABSOLUTE_PATH(pattern, pattern_len)) {
		result = VCWD_GETCWD(cwd, MAXPATHLEN);
		if (!result) {
			cwd[0] = '\0';
		}
#ifdef PHP_WIN32
		if (IS_SLASH(*pattern)) {
			cwd[2] = '\0';
		}
#endif
		cwd_skip = strlen(cwd)+1;

		snprintf(work_pattern, MAXPATHLEN, "%s%c%s", cwd, DEFAULT_SLASH, pattern);
		pattern = work_pattern;
	}
#endif

	globbuf.gl_offs = 0;
	if (0 != (ret = glob(pattern, flags & GLOB_FLAGMASK, NULL, &globbuf))) {
#ifdef GLOB_NOMATCH
		if (GLOB_NOMATCH == ret) {
			/* Some glob implementation simply return no data if no matches
			   were found, others return the GLOB_NOMATCH error code.
			   We don't want to treat GLOB_NOMATCH as an error condition
			   so that PHP glob() behaves the same on both types of
			   implementations and so that 'foreach (glob() as ...'
			   can be used for simple glob() calls without further error
			   checking.
			*/
			array_init(return_value);
			return 0;
		}
#endif
		return 0;
	}

	/* now catch the FreeBSD style of "no matches" */
	if (!globbuf.gl_pathc || !globbuf.gl_pathv) {
		array_init(return_value);
		return 0;
	}

	/* we assume that any glob pattern will match files from one directory only
	   so checking the dirname of the first match should be sufficient */
	if (ZIP_OPENBASEDIR_CHECKPATH(globbuf.gl_pathv[0])) {
		return -1;
	}

	array_init(return_value);
	for (n = 0; n < globbuf.gl_pathc; n++) {
		/* we need to do this every time since GLOB_ONLYDIR does not guarantee that
		 * all directories will be filtered. GNU libc documentation states the
		 * following:
		 * If the information about the type of the file is easily available
		 * non-directories will be rejected but no extra work will be done to
		 * determine the information for each file. I.e., the caller must still be
		 * able to filter directories out.
		 */
		if (flags & GLOB_ONLYDIR) {
			zend_stat_t s = {0};

			if (0 != VCWD_STAT(globbuf.gl_pathv[n], &s)) {
				continue;
			}

			if (S_IFDIR != (s.st_mode & S_IFMT)) {
				continue;
			}
		}
		add_next_index_string(return_value, globbuf.gl_pathv[n]+cwd_skip);
	}

	ret = globbuf.gl_pathc;
	globfree(&globbuf);
	return ret;
#else
	zend_throw_error(NULL, "Glob support is not available");
	return 0;
#endif  /* HAVE_GLOB */
}
/* }}} */

int php_zip_pcre(zend_string *regexp, char *path, int path_len, zval *return_value) /* {{{ */
{
#ifdef ZTS
	char cwd[MAXPATHLEN];
	char work_path[MAXPATHLEN];
	char *result;
#endif
	int files_cnt;
	zend_string **namelist;
	pcre2_match_context *mctx = php_pcre_mctx();

#ifdef ZTS
	if (!IS_ABSOLUTE_PATH(path, path_len)) {
		result = VCWD_GETCWD(cwd, MAXPATHLEN);
		if (!result) {
			cwd[0] = '\0';
		}
#ifdef PHP_WIN32
		if (IS_SLASH(*path)) {
			cwd[2] = '\0';
		}
#endif
		snprintf(work_path, MAXPATHLEN, "%s%c%s", cwd, DEFAULT_SLASH, path);
		path = work_path;
	}
#endif

	if (ZIP_OPENBASEDIR_CHECKPATH(path)) {
		return -1;
	}

	files_cnt = php_stream_scandir(path, &namelist, NULL, (void *) php_stream_dirent_alphasort);

	if (files_cnt > 0) {
		pcre2_code *re = NULL;
		pcre2_match_data *match_data = NULL;
		uint32_t i, capture_count;
		int rc;

		re = pcre_get_compiled_regex(regexp, &capture_count);
		if (!re) {
			php_error_docref(NULL, E_WARNING, "Invalid expression");
			return -1;
		}

		array_init(return_value);

		/* only the files, directories are ignored */
		for (i = 0; i < files_cnt; i++) {
			zend_stat_t s = {0};
			char   fullpath[MAXPATHLEN];
			size_t    namelist_len = ZSTR_LEN(namelist[i]);

			if ((namelist_len == 1 && ZSTR_VAL(namelist[i])[0] == '.') ||
				(namelist_len == 2 && ZSTR_VAL(namelist[i])[0] == '.' && ZSTR_VAL(namelist[i])[1] == '.')) {
				zend_string_release_ex(namelist[i], 0);
				continue;
			}

			if ((path_len + namelist_len + 1) >= MAXPATHLEN) {
				php_error_docref(NULL, E_WARNING, "add_path string too long (max: %u, %zu given)",
						MAXPATHLEN - 1, (path_len + namelist_len + 1));
				zend_string_release_ex(namelist[i], 0);
				break;
			}

			match_data = php_pcre_create_match_data(capture_count, re);
			if (!match_data) {
				/* Allocation failed, but can proceed to the next pattern. */
				zend_string_release_ex(namelist[i], 0);
				continue;
			}
			rc = pcre2_match(re, (PCRE2_SPTR)ZSTR_VAL(namelist[i]), ZSTR_LEN(namelist[i]), 0, 0, match_data, mctx);
			php_pcre_free_match_data(match_data);
			/* 0 means that the vector is too small to hold all the captured substring offsets */
			if (rc < 0) {
				zend_string_release_ex(namelist[i], 0);
				continue;
			}

			snprintf(fullpath, MAXPATHLEN, "%s%c%s", path, DEFAULT_SLASH, ZSTR_VAL(namelist[i]));

			if (0 != VCWD_STAT(fullpath, &s)) {
				php_error_docref(NULL, E_WARNING, "Cannot read <%s>", fullpath);
				zend_string_release_ex(namelist[i], 0);
				continue;
			}

			if (S_IFDIR == (s.st_mode & S_IFMT)) {
				zend_string_release_ex(namelist[i], 0);
				continue;
			}

			add_next_index_string(return_value, fullpath);
			zend_string_release_ex(namelist[i], 0);
		}
		efree(namelist);
	}
	return files_cnt;
}
/* }}} */

/* {{{ ZE2 OO definitions */
static zend_class_entry *zip_class_entry;
static zend_object_handlers zip_object_handlers;

static HashTable zip_prop_handlers;

typedef zend_long (*zip_read_int_t)(ze_zip_object *obj);
typedef char *(*zip_read_const_char_t)(ze_zip_object *obj, int *len);

typedef struct _zip_prop_handler {
	zip_read_int_t read_int_func;
	zip_read_const_char_t read_const_char_func;

	int type;
} zip_prop_handler;
/* }}} */

static void php_zip_register_prop_handler(HashTable *prop_handler, char *name, zip_read_int_t read_int_func, zip_read_const_char_t read_char_func, int rettype) /* {{{ */
{
	zip_prop_handler hnd;
	zend_string *str;

	hnd.read_const_char_func = read_char_func;
	hnd.read_int_func = read_int_func;
	hnd.type = rettype;
	str = zend_string_init_interned(name, strlen(name), 1);
	zend_hash_add_mem(prop_handler, str, &hnd, sizeof(zip_prop_handler));
	zend_string_release_ex(str, 1);
}
/* }}} */

static zval *php_zip_property_reader(ze_zip_object *obj, zip_prop_handler *hnd, zval *rv) /* {{{ */
{
	const char *retchar = NULL;
	zend_long retint = 0;
	int len = 0;

	if (hnd->read_const_char_func) {
		retchar = hnd->read_const_char_func(obj, &len);
	} else if (hnd->read_int_func) {
		retint = hnd->read_int_func(obj);
	}

	switch (hnd->type) {
		case IS_STRING:
			if (retchar) {
				ZVAL_STRINGL(rv, (char *) retchar, len);
			} else {
				ZVAL_EMPTY_STRING(rv);
			}
			break;
		case IS_LONG:
			ZVAL_LONG(rv, retint);
			break;
		default:
			ZVAL_NULL(rv);
	}

	return rv;
}
/* }}} */

static zval *php_zip_get_property_ptr_ptr(zend_object *object, zend_string *name, int type, void **cache_slot) /* {{{ */
{
	ze_zip_object *obj;
	zval *retval = NULL;
	zip_prop_handler *hnd = NULL;

	obj = php_zip_fetch_object(object);

	if (obj->prop_handler != NULL) {
		hnd = zend_hash_find_ptr(obj->prop_handler, name);
	}

	if (hnd == NULL) {
		retval = zend_std_get_property_ptr_ptr(object, name, type, cache_slot);
	} else if (cache_slot) {
		cache_slot[0] = cache_slot[1] = cache_slot[2] = NULL;
	}

	return retval;
}
/* }}} */


static zval *php_zip_write_property(zend_object *object, zend_string *name, zval *value, void **cache_slot)
{
	ze_zip_object *obj;
	zip_prop_handler *hnd = NULL;

	obj = php_zip_fetch_object(object);

	if (obj->prop_handler != NULL) {
		hnd = zend_hash_find_ptr(obj->prop_handler, name);
	}

	if (hnd != NULL) {
		zend_throw_error(NULL, "Cannot write read-only property %s::$%s", ZSTR_VAL(object->ce->name), ZSTR_VAL(name));
		return &EG(error_zval);
	}

	return zend_std_write_property(object, name, value, cache_slot);
}

static zval *php_zip_read_property(zend_object *object, zend_string *name, int type, void **cache_slot, zval *rv) /* {{{ */
{
	ze_zip_object *obj;
	zval *retval = NULL;
	zip_prop_handler *hnd = NULL;

	obj = php_zip_fetch_object(object);

	if (obj->prop_handler != NULL) {
		hnd = zend_hash_find_ptr(obj->prop_handler, name);
	}

	if (hnd != NULL) {
		retval = php_zip_property_reader(obj, hnd, rv);
		if (retval == NULL) {
			retval = &EG(uninitialized_zval);
		}
	} else {
		retval = zend_std_read_property(object, name, type, cache_slot, rv);
	}

	return retval;
}
/* }}} */

// todo: make php_zip_has_property return bool as well
static int php_zip_has_property(zend_object *object, zend_string *name, int type, void **cache_slot) /* {{{ */
{
	ze_zip_object *obj;
	zip_prop_handler *hnd = NULL;
	bool retval = false;

	obj = php_zip_fetch_object(object);

	if (obj->prop_handler != NULL) {
		hnd = zend_hash_find_ptr(obj->prop_handler, name);
	}

	if (hnd != NULL) {
		zval tmp, *prop;

		if (type == 2) {
			retval = true;
		} else if ((prop = php_zip_property_reader(obj, hnd, &tmp)) != NULL) {
			if (type == 1) {
				retval = zend_is_true(&tmp);
			} else if (type == 0) {
				retval = (Z_TYPE(tmp) != IS_NULL);
			}
		}

		zval_ptr_dtor(&tmp);
	} else {
		retval = zend_std_has_property(object, name, type, cache_slot);
	}

	return retval;
}
/* }}} */

static HashTable *php_zip_get_gc(zend_object *object, zval **gc_data, int *gc_data_count) /* {{{ */
{
	*gc_data = NULL;
	*gc_data_count = 0;
	return zend_std_get_properties(object);
}
/* }}} */

static HashTable *php_zip_get_properties(zend_object *object)/* {{{ */
{
	ze_zip_object *obj;
	HashTable *props;
	zip_prop_handler *hnd;
	zend_string *key;

	obj = php_zip_fetch_object(object);
	props = zend_std_get_properties(object);

	if (obj->prop_handler == NULL) {
		return NULL;
	}

	ZEND_HASH_MAP_FOREACH_STR_KEY_PTR(obj->prop_handler, key, hnd) {
		zval *ret, val;
		ret = php_zip_property_reader(obj, hnd, &val);
		if (ret == NULL) {
			ret = &EG(uninitialized_zval);
		}
		zend_hash_update(props, key, ret);
	} ZEND_HASH_FOREACH_END();

	return props;
}
/* }}} */

#ifdef HAVE_PROGRESS_CALLBACK
static void php_zip_progress_callback_free(void *ptr)
{
	ze_zip_object *obj = ptr;

	if (ZEND_FCC_INITIALIZED(obj->progress_callback)) {
		zend_fcc_dtor(&obj->progress_callback);
	}
}
#endif

#ifdef HAVE_CANCEL_CALLBACK
static void php_zip_cancel_callback_free(void *ptr)
{
	ze_zip_object *obj = ptr;

	if (ZEND_FCC_INITIALIZED(obj->cancel_callback)) {
		zend_fcc_dtor(&obj->cancel_callback);
	}
}
#endif

static void php_zip_object_free_storage(zend_object *object) /* {{{ */
{
	ze_zip_object * intern = php_zip_fetch_object(object);
	int i;

	if (intern->za) {
		if (zip_close(intern->za) != 0) {
			php_error_docref(NULL, E_WARNING, "Cannot destroy the zip context: %s", zip_strerror(intern->za));
			zip_discard(intern->za);
		}
	}

	if (intern->buffers_cnt>0) {
		for (i=0; i<intern->buffers_cnt; i++) {
			efree(intern->buffers[i]);
		}
		efree(intern->buffers);
	}

#ifdef HAVE_PROGRESS_CALLBACK
	/* if not properly called by libzip */
	php_zip_progress_callback_free(intern);
#endif

#ifdef HAVE_CANCEL_CALLBACK
	/* if not properly called by libzip */
	php_zip_cancel_callback_free(intern);
#endif

	intern->za = NULL;
	zend_object_std_dtor(&intern->zo);

	if (intern->filename) {
		efree(intern->filename);
	}
}
/* }}} */

static zend_object *php_zip_object_new(zend_class_entry *class_type) /* {{{ */
{
	ze_zip_object *intern;

	intern = zend_object_alloc(sizeof(ze_zip_object), class_type);
	intern->prop_handler = &zip_prop_handlers;
	zend_object_std_init(&intern->zo, class_type);
	object_properties_init(&intern->zo, class_type);
	intern->last_id = -1;

	return &intern->zo;
}
/* }}} */

/* {{{ Resource dtors */

/* {{{ php_zip_free_dir */
static void php_zip_free_dir(zend_resource *rsrc)
{
	zip_rsrc * zip_int = (zip_rsrc *) rsrc->ptr;

	if (zip_int) {
		if (zip_int->za) {
			if (zip_close(zip_int->za) != 0) {
				php_error_docref(NULL, E_WARNING, "Cannot destroy the zip context");
			}
			zip_int->za = NULL;
		}

		efree(rsrc->ptr);

		rsrc->ptr = NULL;
	}
}
/* }}} */

/* {{{ php_zip_free_entry */
static void php_zip_free_entry(zend_resource *rsrc)
{
	zip_read_rsrc *zr_rsrc = (zip_read_rsrc *) rsrc->ptr;

	if (zr_rsrc) {
		if (zr_rsrc->zf) {
			zip_fclose(zr_rsrc->zf);
			zr_rsrc->zf = NULL;
		}
		efree(zr_rsrc);
		rsrc->ptr = NULL;
	}
}
/* }}} */

/* }}}*/

/* reset macro */

/* {{{ function prototypes */
static PHP_MINIT_FUNCTION(zip);
static PHP_MSHUTDOWN_FUNCTION(zip);
static PHP_MINFO_FUNCTION(zip);
/* }}} */

static const zend_module_dep zip_deps[] = {
	ZEND_MOD_REQUIRED("pcre")
	ZEND_MOD_END
};

/* {{{ zip_module_entry */
zend_module_entry zip_module_entry = {
	STANDARD_MODULE_HEADER_EX, NULL,
	zip_deps,
	"zip",
	ext_functions,
	PHP_MINIT(zip),
	PHP_MSHUTDOWN(zip),
	NULL,
	NULL,
	PHP_MINFO(zip),
	PHP_ZIP_VERSION,
	STANDARD_MODULE_PROPERTIES
};
/* }}} */

#ifdef COMPILE_DL_ZIP
ZEND_GET_MODULE(zip)
#endif
/* set macro */

/* {{{ Create new zip using source uri for output */
PHP_FUNCTION(zip_open)
{
	char resolved_path[MAXPATHLEN + 1];
	zip_rsrc *rsrc_int;
	int err = 0;
	zend_string *filename;

	if (zend_parse_parameters(ZEND_NUM_ARGS(), "P", &filename) == FAILURE) {
		RETURN_THROWS();
	}

	if (ZSTR_LEN(filename) == 0) {
		zend_argument_must_not_be_empty_error(1);
		RETURN_THROWS();
	}

	if (ZIP_OPENBASEDIR_CHECKPATH(ZSTR_VAL(filename))) {
		RETURN_FALSE;
	}

	if(!expand_filepath(ZSTR_VAL(filename), resolved_path)) {
		php_error_docref(NULL, E_WARNING, "No such file or directory");
		RETURN_FALSE;
	}

	rsrc_int = (zip_rsrc *)emalloc(sizeof(zip_rsrc));

	rsrc_int->za = zip_open(resolved_path, 0, &err);
	if (rsrc_int->za == NULL) {
		efree(rsrc_int);
		RETURN_LONG((zend_long)err);
	}

	rsrc_int->index_current = 0;
	rsrc_int->num_files = zip_get_num_entries(rsrc_int->za, 0);

	RETURN_RES(zend_register_resource(rsrc_int, le_zip_dir));
}
/* }}} */

/* {{{ Close a Zip archive */
PHP_FUNCTION(zip_close)
{
	zval * zip;
	zip_rsrc *z_rsrc = NULL;

	if (zend_parse_parameters(ZEND_NUM_ARGS(), "r", &zip) == FAILURE) {
		RETURN_THROWS();
	}

	if ((z_rsrc = (zip_rsrc *)zend_fetch_resource(Z_RES_P(zip), le_zip_dir_name, le_zip_dir)) == NULL) {
		RETURN_THROWS();
	}

	/* really close the zip will break BC :-D */
	zend_list_close(Z_RES_P(zip));
}
/* }}} */

/* {{{ Returns the next file in the archive */
PHP_FUNCTION(zip_read)
{
	zval *zip_dp;
	zip_read_rsrc *zr_rsrc;
	int ret;
	zip_rsrc *rsrc_int;

	if (zend_parse_parameters(ZEND_NUM_ARGS(), "r", &zip_dp) == FAILURE) {
		RETURN_THROWS();
	}

	if ((rsrc_int = (zip_rsrc *)zend_fetch_resource(Z_RES_P(zip_dp), le_zip_dir_name, le_zip_dir)) == NULL) {
		RETURN_THROWS();
	}

	if (rsrc_int && rsrc_int->za) {
		if (rsrc_int->index_current >= rsrc_int->num_files) {
			RETURN_FALSE;
		}

		zr_rsrc = emalloc(sizeof(zip_read_rsrc));

		ret = zip_stat_index(rsrc_int->za, rsrc_int->index_current, 0, &zr_rsrc->sb);

		if (ret != 0) {
			efree(zr_rsrc);
			RETURN_FALSE;
		}

		zr_rsrc->zip_rsrc_handle = Z_RES_P(zip_dp)->handle;
		zr_rsrc->zf = zip_fopen_index(rsrc_int->za, rsrc_int->index_current, 0);
		if (zr_rsrc->zf) {
			rsrc_int->index_current++;
			RETURN_RES(zend_register_resource(zr_rsrc, le_zip_entry));
		} else {
			efree(zr_rsrc);
			RETURN_FALSE;
		}

	} else {
		RETURN_FALSE;
	}
}
/* }}} */

/* {{{ Open a Zip File, pointed by the resource entry */
/* Dummy function to follow the old API */
PHP_FUNCTION(zip_entry_open)
{
	zval * zip;
	zval * zip_entry;
	char *mode = NULL;
	size_t mode_len = 0;
	zip_read_rsrc * zr_rsrc;
	zip_rsrc *z_rsrc;

	if (zend_parse_parameters(ZEND_NUM_ARGS(), "rr|s", &zip, &zip_entry, &mode, &mode_len) == FAILURE) {
		RETURN_THROWS();
	}

	if ((zr_rsrc = (zip_read_rsrc *)zend_fetch_resource(Z_RES_P(zip_entry), le_zip_entry_name, le_zip_entry)) == NULL) {
		RETURN_THROWS();
	}

	if ((z_rsrc = (zip_rsrc *)zend_fetch_resource(Z_RES_P(zip), le_zip_dir_name, le_zip_dir)) == NULL) {
		RETURN_THROWS();
	}

	if (zr_rsrc->zf != NULL) {
		RETURN_TRUE;
	} else {
		RETURN_FALSE;
	}
}
/* }}} */

/* {{{ Close a zip entry */
PHP_FUNCTION(zip_entry_close)
{
	zval * zip_entry;
	zip_read_rsrc * zr_rsrc;

	if (zend_parse_parameters(ZEND_NUM_ARGS(), "r", &zip_entry) == FAILURE) {
		RETURN_THROWS();
	}

	if ((zr_rsrc = (zip_read_rsrc *)zend_fetch_resource(Z_RES_P(zip_entry), le_zip_entry_name, le_zip_entry)) == NULL) {
		RETURN_THROWS();
	}

	zend_list_close(Z_RES_P(zip_entry));
	RETURN_TRUE;
}
/* }}} */

/* {{{ Read from an open directory entry */
PHP_FUNCTION(zip_entry_read)
{
	zval * zip_entry;
	zend_long len = 0;
	zip_read_rsrc * zr_rsrc;
	zend_string *buffer;
	int n = 0;

	if (zend_parse_parameters(ZEND_NUM_ARGS(), "r|l", &zip_entry, &len) == FAILURE) {
		RETURN_THROWS();
	}

	if ((zr_rsrc = (zip_read_rsrc *)zend_fetch_resource(Z_RES_P(zip_entry), le_zip_entry_name, le_zip_entry)) == NULL) {
		RETURN_THROWS();
	}

	if (len <= 0) {
		len = 1024;
	}

	if (zr_rsrc->zf) {
		buffer = zend_string_safe_alloc(1, len, 0, 0);
		n = zip_fread(zr_rsrc->zf, ZSTR_VAL(buffer), ZSTR_LEN(buffer));
		if (n > 0) {
			ZSTR_VAL(buffer)[n] = '\0';
			ZSTR_LEN(buffer) = n;
			RETURN_NEW_STR(buffer);
		} else {
			zend_string_efree(buffer);
			RETURN_EMPTY_STRING();
		}
	} else {
		RETURN_FALSE;
	}
}
/* }}} */

static void php_zip_entry_get_info(INTERNAL_FUNCTION_PARAMETERS, int opt) /* {{{ */
{
	zval * zip_entry;
	zip_read_rsrc * zr_rsrc;

	if (zend_parse_parameters(ZEND_NUM_ARGS(), "r", &zip_entry) == FAILURE) {
		RETURN_THROWS();
	}

	if ((zr_rsrc = (zip_read_rsrc *)zend_fetch_resource(Z_RES_P(zip_entry), le_zip_entry_name, le_zip_entry)) == NULL) {
		RETURN_THROWS();
	}

	if (!zr_rsrc->zf || !zend_hash_index_exists(&EG(regular_list), zr_rsrc->zip_rsrc_handle)) {
		RETURN_FALSE;
	}

	switch (opt) {
		case 0:
			RETURN_STRING((char *)zr_rsrc->sb.name);
		case 1:
			RETURN_LONG((zend_long) (zr_rsrc->sb.comp_size));
		case 2:
			RETURN_LONG((zend_long) (zr_rsrc->sb.size));
		case 3:
			switch (zr_rsrc->sb.comp_method) {
				case 0:
					RETURN_STRING("stored");
				case 1:
					RETURN_STRING("shrunk");
				case 2:
				case 3:
				case 4:
				case 5:
					RETURN_STRING("reduced");
				case 6:
					RETURN_STRING("imploded");
				case 7:
					RETURN_STRING("tokenized");
					break;
				case 8:
					RETURN_STRING("deflated");
				case 9:
					RETURN_STRING("deflatedX");
					break;
				case 10:
					RETURN_STRING("implodedX");
				default:
					RETURN_FALSE;
			}
	}

}
/* }}} */

/* {{{ Return the name given a ZZip entry */
PHP_FUNCTION(zip_entry_name)
{
	php_zip_entry_get_info(INTERNAL_FUNCTION_PARAM_PASSTHRU, 0);
}
/* }}} */

/* {{{ Return the compressed size of a ZZip entry */
PHP_FUNCTION(zip_entry_compressedsize)
{
	php_zip_entry_get_info(INTERNAL_FUNCTION_PARAM_PASSTHRU, 1);
}
/* }}} */

/* {{{ Return the actual filesize of a ZZip entry */
PHP_FUNCTION(zip_entry_filesize)
{
	php_zip_entry_get_info(INTERNAL_FUNCTION_PARAM_PASSTHRU, 2);
}
/* }}} */

/* {{{ Return a string containing the compression method used on a particular entry */
PHP_FUNCTION(zip_entry_compressionmethod)
{
	php_zip_entry_get_info(INTERNAL_FUNCTION_PARAM_PASSTHRU, 3);
}
/* }}} */

/* {{{ Create new zip using source uri for output, return TRUE on success or the error code */
PHP_METHOD(ZipArchive, open)
{
	struct zip *intern;
	int err = 0;
	zend_long flags = 0;
	char *resolved_path;
	zend_string *filename;
	zval *self = ZEND_THIS;
	ze_zip_object *ze_obj;

	if (zend_parse_parameters(ZEND_NUM_ARGS(), "P|l", &filename, &flags) == FAILURE) {
		RETURN_THROWS();
	}

	/* We do not use ZIP_FROM_OBJECT, zip init function here */
	ze_obj = Z_ZIP_P(self);

	if (ZSTR_LEN(filename) == 0) {
		zend_argument_must_not_be_empty_error(1);
		RETURN_THROWS();
	}

	if (ZIP_OPENBASEDIR_CHECKPATH(ZSTR_VAL(filename))) {
		RETURN_FALSE;
	}

	if (!(resolved_path = expand_filepath(ZSTR_VAL(filename), NULL))) {
		php_error_docref(NULL, E_WARNING, "No such file or directory");
		RETURN_FALSE;
	}

	if (ze_obj->za) {
		/* we already have an opened zip, free it */
		if (zip_close(ze_obj->za) != 0) {
			php_error_docref(NULL, E_WARNING, "Empty string as source");
			efree(resolved_path);
			RETURN_FALSE;
		}
		ze_obj->za = NULL;
	}
	if (ze_obj->filename) {
		efree(ze_obj->filename);
		ze_obj->filename = NULL;
	}

	/* open for write without option to empty the archive */
#ifdef ZIP_RDONLY
	if ((flags & (ZIP_TRUNCATE | ZIP_RDONLY)) == 0) {
#else
	if ((flags & ZIP_TRUNCATE) == 0) {
#endif
		zend_stat_t st = {0};

		/* exists and is empty */
		if (VCWD_STAT(resolved_path, &st) == 0 && st.st_size == 0) {
			php_error_docref(NULL, E_DEPRECATED, "Using empty file as ZipArchive is deprecated");

			/* reduce BC break introduced in libzip 1.6.0
			   "Do not accept empty files as valid zip archives any longer" */
			flags |= ZIP_TRUNCATE;
		}
	}

	intern = zip_open(resolved_path, flags, &err);
	if (!intern || err) {
		efree(resolved_path);
		RETURN_LONG((zend_long)err);
	}
	ze_obj->filename = resolved_path;
	ze_obj->filename_len = strlen(resolved_path);
	ze_obj->za = intern;
	RETURN_TRUE;
}
/* }}} */

/* {{{ Set the password for the active archive */
PHP_METHOD(ZipArchive, setPassword)
{
	struct zip *intern;
	zval *self = ZEND_THIS;
	char *password;
	size_t	password_len;

	if (zend_parse_parameters(ZEND_NUM_ARGS(), "s", &password, &password_len) == FAILURE) {
		RETURN_THROWS();
	}

	ZIP_FROM_OBJECT(intern, self);

	if (password_len < 1) {
		RETURN_FALSE;
	}

	int res = zip_set_default_password(intern, (const char *)password);
	if (res == 0) {
		RETURN_TRUE;
	} else {
		RETURN_FALSE;
	}
}
/* }}} */

/* {{{ close the zip archive */
PHP_METHOD(ZipArchive, close)
{
	struct zip *intern;
	zval *self = ZEND_THIS;
	ze_zip_object *ze_obj;
	int err;

	if (zend_parse_parameters_none() == FAILURE) {
		RETURN_THROWS();
	}

	ZIP_FROM_OBJECT(intern, self);

	ze_obj = Z_ZIP_P(self);

	err = zip_close(intern);
	if (err) {
		php_error_docref(NULL, E_WARNING, "%s", zip_strerror(intern));
		/* Save error for property reader */
		#if LIBZIP_VERSION_MAJOR < 1
			zip_error_get(intern, &ze_obj->err_zip, &ze_obj->err_sys);
		#else
			{
			zip_error_t *ziperr;

			ziperr = zip_get_error(intern);
			ze_obj->err_zip = zip_error_code_zip(ziperr);
			ze_obj->err_sys = zip_error_code_system(ziperr);
			zip_error_fini(ziperr);
			}
		#endif
		zip_discard(intern);
	} else {
		ze_obj->err_zip = 0;
		ze_obj->err_sys = 0;
	}

	/* clear cache as empty zip are not created but deleted */
	php_clear_stat_cache(1, ze_obj->filename, ze_obj->filename_len);

	efree(ze_obj->filename);
	ze_obj->filename = NULL;
	ze_obj->filename_len = 0;
	ze_obj->za = NULL;

	if (!err) {
		RETURN_TRUE;
	} else {
		RETURN_FALSE;
	}
}
/* }}} */

/* {{{ close the zip archive */
PHP_METHOD(ZipArchive, count)
{
	struct zip *intern;
	zval *self = ZEND_THIS;
	zip_int64_t num;

	if (zend_parse_parameters_none() == FAILURE) {
		RETURN_THROWS();
	}

	ZIP_FROM_OBJECT(intern, self);

	num = zip_get_num_entries(intern, 0);
	RETVAL_LONG(MIN(num, ZEND_LONG_MAX));
}
/* }}} */

/* {{{ clear the internal status */
PHP_METHOD(ZipArchive, clearError)
{
	zval *self = ZEND_THIS;
	ze_zip_object *ze_obj;

	if (zend_parse_parameters_none() == FAILURE) {
		RETURN_THROWS();
	}

	ze_obj = Z_ZIP_P(self); /* not ZIP_FROM_OBJECT as we can use saved error after close */
	if (ze_obj->za) {
		zip_error_clear(ze_obj->za);
	} else {
		ze_obj->err_zip = 0;
		ze_obj->err_sys = 0;
	}
}
/* }}} */

/* {{{ Returns the status error message, system and/or zip messages */
PHP_METHOD(ZipArchive, getStatusString)
{
	zval *self = ZEND_THIS;
#if LIBZIP_VERSION_MAJOR < 1
	int zep, syp, len;
	char error_string[128];
#endif
	ze_zip_object *ze_obj;

	if (zend_parse_parameters_none() == FAILURE) {
		RETURN_THROWS();
	}

	ze_obj = Z_ZIP_P(self); /* not ZIP_FROM_OBJECT as we can use saved error after close */

#if LIBZIP_VERSION_MAJOR < 1
	if (ze_obj->za) {
		zip_error_get(ze_obj->za, &zep, &syp);
		len = zip_error_to_str(error_string, 128, zep, syp);
	} else {
		len = zip_error_to_str(error_string, 128, ze_obj->err_zip, ze_obj->err_sys);
	}
	RETVAL_STRINGL(error_string, len);
#else
	if (ze_obj->za) {
		zip_error_t *err;

		err = zip_get_error(ze_obj->za);
		RETVAL_STRING(zip_error_strerror(err));
		zip_error_fini(err);
	} else {
		zip_error_t err;

		zip_error_init(&err);
		zip_error_set(&err, ze_obj->err_zip, ze_obj->err_sys);
		RETVAL_STRING(zip_error_strerror(&err));
		zip_error_fini(&err);
	}
#endif
}
/* }}} */

/* {{{ Returns the index of the entry named filename in the archive */
PHP_METHOD(ZipArchive, addEmptyDir)
{
	struct zip *intern;
	zval *self = ZEND_THIS;
	char *dirname;
	size_t   dirname_len;
	char *s;
	zend_long flags = 0;

	if (zend_parse_parameters(ZEND_NUM_ARGS(), "s|l",
				&dirname, &dirname_len, &flags) == FAILURE) {
		RETURN_THROWS();
	}

	ZIP_FROM_OBJECT(intern, self);

	if (dirname_len<1) {
		RETURN_FALSE;
	}

	if (dirname[dirname_len-1] != '/') {
		s=(char *)safe_emalloc(dirname_len, 1, 2);
		strcpy(s, dirname);
		s[dirname_len] = '/';
		s[dirname_len+1] = '\0';
	} else {
		s = dirname;
	}

	if ((Z_ZIP_P(self)->last_id = zip_dir_add(intern, (const char *)s, flags)) == -1) {
		RETVAL_FALSE;
	} else {
		zip_error_clear(intern);
		RETVAL_TRUE;
	}

	if (s != dirname) {
		efree(s);
	}
}
/* }}} */

static void php_zip_add_from_pattern(INTERNAL_FUNCTION_PARAMETERS, int type) /* {{{ */
{
	zval *self = ZEND_THIS;
	char *path = ".";
	size_t  path_len = 1;
	zend_long glob_flags = 0;
	HashTable *options = NULL;
	zip_options opts = {0};
	int found;
	zend_string *pattern;

	/* 1 == glob, 2 == pcre */
	if (type == 1) {
		if (zend_parse_parameters(ZEND_NUM_ARGS(), "P|lh",
					&pattern, &glob_flags, &options) == FAILURE) {
			RETURN_THROWS();
		}
	} else {
		if (zend_parse_parameters(ZEND_NUM_ARGS(), "P|sh",
					&pattern, &path, &path_len, &options) == FAILURE) {
			RETURN_THROWS();
		}
	}

	if (ZSTR_LEN(pattern) == 0) {
		zend_argument_must_not_be_empty_error(1);
		RETURN_THROWS();
	}
	if (options && zend_hash_num_elements(options) > 0 && (php_zip_parse_options(options, &opts) < 0)) {
		RETURN_THROWS();
	}

	if (type == 1) {
		found = php_zip_glob(ZSTR_VAL(pattern), ZSTR_LEN(pattern), glob_flags, return_value);
	} else {
		found = php_zip_pcre(pattern, path, path_len, return_value);
	}

	if (found > 0) {
		int i;
		zval *zval_file;
		ze_zip_object *ze_obj;

		ze_obj = Z_ZIP_P(self);

		for (i = 0; i < found; i++) {
			char *file_stripped, *entry_name;
			size_t entry_name_len, file_stripped_len;
			char entry_name_buf[MAXPATHLEN];
			zend_string *basename = NULL;

			if ((zval_file = zend_hash_index_find(Z_ARRVAL_P(return_value), i)) != NULL) {
				if (opts.remove_all_path) {
					basename = php_basename(Z_STRVAL_P(zval_file), Z_STRLEN_P(zval_file), NULL, 0);
					file_stripped = ZSTR_VAL(basename);
					file_stripped_len = ZSTR_LEN(basename);
				} else if (opts.remove_path && !memcmp(Z_STRVAL_P(zval_file), opts.remove_path, opts.remove_path_len)) {
					if (IS_SLASH(Z_STRVAL_P(zval_file)[opts.remove_path_len])) {
						file_stripped = Z_STRVAL_P(zval_file) + opts.remove_path_len + 1;
						file_stripped_len = Z_STRLEN_P(zval_file) - opts.remove_path_len - 1;
					} else {
						file_stripped = Z_STRVAL_P(zval_file) + opts.remove_path_len;
						file_stripped_len = Z_STRLEN_P(zval_file) - opts.remove_path_len;
					}
				} else {
					file_stripped = Z_STRVAL_P(zval_file);
					file_stripped_len = Z_STRLEN_P(zval_file);
				}

				if (opts.add_path) {
					if ((opts.add_path_len + file_stripped_len) > MAXPATHLEN) {
						if (basename) {
							zend_string_release_ex(basename, 0);
						}
						php_error_docref(NULL, E_WARNING, "Entry name too long (max: %d, %zd given)",
						MAXPATHLEN - 1, (opts.add_path_len + file_stripped_len));
						zend_array_destroy(Z_ARR_P(return_value));
						RETURN_FALSE;
					}
					snprintf(entry_name_buf, MAXPATHLEN, "%s%s", opts.add_path, file_stripped);
				} else {
					snprintf(entry_name_buf, MAXPATHLEN, "%s", file_stripped);
				}

				entry_name = entry_name_buf;
				entry_name_len = strlen(entry_name);
				if (basename) {
					zend_string_release_ex(basename, 0);
					basename = NULL;
				}

				if (php_zip_add_file(ze_obj, Z_STRVAL_P(zval_file), Z_STRLEN_P(zval_file),
					entry_name, entry_name_len, 0, 0, -1, opts.flags) < 0) {
					zend_array_destroy(Z_ARR_P(return_value));
					RETURN_FALSE;
				}
				if (opts.comp_method >= 0) {
					if (zip_set_file_compression(ze_obj->za, ze_obj->last_id, opts.comp_method, opts.comp_flags)) {
						zend_array_destroy(Z_ARR_P(return_value));
						RETURN_FALSE;
					}
				}
#ifdef HAVE_ENCRYPTION
				if (opts.enc_method >= 0) {
					if (zip_file_set_encryption(ze_obj->za, ze_obj->last_id, opts.enc_method, opts.enc_password)) {
						zend_array_destroy(Z_ARR_P(return_value));
						RETURN_FALSE;
					}
				}
#endif
			}
		}
	}
}
/* }}} */

/* {{{ Add files matching the glob pattern. See php's glob for the pattern syntax. */
PHP_METHOD(ZipArchive, addGlob)
{
	php_zip_add_from_pattern(INTERNAL_FUNCTION_PARAM_PASSTHRU, 1);
}
/* }}} */

/* {{{ Add files matching the pcre pattern. See php's pcre for the pattern syntax. */
PHP_METHOD(ZipArchive, addPattern)
{
	php_zip_add_from_pattern(INTERNAL_FUNCTION_PARAM_PASSTHRU, 2);
}
/* }}} */

/* {{{ Add a file in a Zip archive using its path and the name to use. */
PHP_METHOD(ZipArchive, addFile)
{
	zval *self = ZEND_THIS;
	char *entry_name = NULL;
	size_t entry_name_len = 0;
	zend_long offset_start = 0, offset_len = 0;
	zend_string *filename;
	zend_long flags = ZIP_FL_OVERWRITE;

	if (zend_parse_parameters(ZEND_NUM_ARGS(), "P|slll",
			&filename, &entry_name, &entry_name_len, &offset_start, &offset_len, &flags) == FAILURE) {
		RETURN_THROWS();
	}

	if (ZSTR_LEN(filename) == 0) {
		zend_argument_must_not_be_empty_error(1);
		RETURN_THROWS();
	}

	if (entry_name_len == 0) {
		entry_name = ZSTR_VAL(filename);
		entry_name_len = ZSTR_LEN(filename);
	}

	if (php_zip_add_file(Z_ZIP_P(self), ZSTR_VAL(filename), ZSTR_LEN(filename),
			entry_name, entry_name_len, offset_start, offset_len, -1, flags) < 0) {
		RETURN_FALSE;
	} else {
		RETURN_TRUE;
	}
}
/* }}} */

/* {{{ Add a file in a Zip archive using its path and the name to use. */
PHP_METHOD(ZipArchive, replaceFile)
{
	zval *self = ZEND_THIS;
	zend_long index;
	zend_long offset_start = 0, offset_len = 0;
	zend_string *filename;
	zend_long flags = 0;

	if (zend_parse_parameters(ZEND_NUM_ARGS(), "Pl|lll",
			&filename, &index, &offset_start, &offset_len, &flags) == FAILURE) {
		RETURN_THROWS();
	}

	if (ZSTR_LEN(filename) == 0) {
		zend_argument_must_not_be_empty_error(1);
		RETURN_THROWS();
	}

	if (index < 0) {
		zend_argument_value_error(2, "must be greater than or equal to 0");
		RETURN_THROWS();
	}

	if (php_zip_add_file(Z_ZIP_P(self), ZSTR_VAL(filename), ZSTR_LEN(filename),
			NULL, 0, offset_start, offset_len, index, flags) < 0) {
		RETURN_FALSE;
	} else {
		RETURN_TRUE;
	}
}
/* }}} */

/* {{{ Add a file using content and the entry name */
PHP_METHOD(ZipArchive, addFromString)
{
	struct zip *intern;
	zval *self = ZEND_THIS;
	zend_string *buffer;
	char *name;
	size_t name_len;
	ze_zip_object *ze_obj;
	struct zip_source *zs;
	int pos = 0;
	zend_long flags = ZIP_FL_OVERWRITE;

	if (zend_parse_parameters(ZEND_NUM_ARGS(), "sS|l",
			&name, &name_len, &buffer, &flags) == FAILURE) {
		RETURN_THROWS();
	}

	ZIP_FROM_OBJECT(intern, self);

	ze_obj = Z_ZIP_P(self);
	if (ze_obj->buffers_cnt) {
		ze_obj->buffers = (char **)safe_erealloc(ze_obj->buffers, sizeof(char *), (ze_obj->buffers_cnt+1), 0);
		pos = ze_obj->buffers_cnt++;
	} else {
		ze_obj->buffers = (char **)emalloc(sizeof(char *));
		ze_obj->buffers_cnt++;
		pos = 0;
	}
	ze_obj->buffers[pos] = (char *)safe_emalloc(ZSTR_LEN(buffer), 1, 1);
	memcpy(ze_obj->buffers[pos], ZSTR_VAL(buffer), ZSTR_LEN(buffer) + 1);

	zs = zip_source_buffer(intern, ze_obj->buffers[pos], ZSTR_LEN(buffer), 0);

	if (zs == NULL) {
		RETURN_FALSE;
	}

	ze_obj->last_id = zip_file_add(intern, name, zs, flags);
	if (ze_obj->last_id == -1) {
		zip_source_free(zs);
		RETURN_FALSE;
	} else {
		zip_error_clear(intern);
		RETURN_TRUE;
	}
}
/* }}} */

/* {{{ Returns the information about a the zip entry filename */
PHP_METHOD(ZipArchive, statName)
{
	struct zip *intern;
	zval *self = ZEND_THIS;
	zend_long flags = 0;
	struct zip_stat sb;
	zend_string *name;

	if (zend_parse_parameters(ZEND_NUM_ARGS(), "P|l", &name, &flags) == FAILURE) {
		RETURN_THROWS();
	}

	ZIP_FROM_OBJECT(intern, self);

	PHP_ZIP_STAT_PATH(intern, ZSTR_VAL(name), ZSTR_LEN(name), flags, sb);

	RETURN_SB(&sb);
}
/* }}} */

/* {{{ Returns the zip entry information using its index */
PHP_METHOD(ZipArchive, statIndex)
{
	struct zip *intern;
	zval *self = ZEND_THIS;
	zend_long index, flags = 0;

	struct zip_stat sb;

	if (zend_parse_parameters(ZEND_NUM_ARGS(), "l|l",
			&index, &flags) == FAILURE) {
		RETURN_THROWS();
	}

	ZIP_FROM_OBJECT(intern, self);

	if (zip_stat_index(intern, index, flags, &sb) != 0) {
		RETURN_FALSE;
	}
	RETURN_SB(&sb);
}
/* }}} */

/* {{{ Returns the index of the entry named filename in the archive */
PHP_METHOD(ZipArchive, locateName)
{
	struct zip *intern;
	zval *self = ZEND_THIS;
	zend_long flags = 0;
	zend_long idx = -1;
	zend_string *name;

	if (zend_parse_parameters(ZEND_NUM_ARGS(), "P|l", &name, &flags) == FAILURE) {
		RETURN_THROWS();
	}

	ZIP_FROM_OBJECT(intern, self);

	if (ZSTR_LEN(name) < 1) {
		RETURN_FALSE;
	}

	idx = (zend_long)zip_name_locate(intern, (const char *)ZSTR_VAL(name), flags);

	if (idx >= 0) {
		RETURN_LONG(idx);
	} else {
		RETURN_FALSE;
	}
}
/* }}} */

/* {{{ Returns the name of the file at position index */
PHP_METHOD(ZipArchive, getNameIndex)
{
	struct zip *intern;
	zval *self = ZEND_THIS;
	const char *name;
	zend_long flags = 0, index = 0;

	if (zend_parse_parameters(ZEND_NUM_ARGS(), "l|l",
			&index, &flags) == FAILURE) {
		RETURN_THROWS();
	}

	ZIP_FROM_OBJECT(intern, self);

	name = zip_get_name(intern, (int) index, flags);

	if (name) {
		RETVAL_STRING((char *)name);
	} else {
		RETURN_FALSE;
	}
}
/* }}} */

/* {{{ Set or remove (NULL/'') the comment of the archive */
PHP_METHOD(ZipArchive, setArchiveComment)
{
	struct zip *intern;
	zval *self = ZEND_THIS;
	size_t comment_len;
	char * comment;

	if (zend_parse_parameters(ZEND_NUM_ARGS(), "s", &comment, &comment_len) == FAILURE) {
		RETURN_THROWS();
	}

	ZIP_FROM_OBJECT(intern, self);

	if (comment_len > 0xffff) {
		zend_argument_value_error(1, "must be less than 65535 bytes");
		RETURN_THROWS();
	}

	if (zip_set_archive_comment(intern, (const char *)comment, comment_len)) {
		RETURN_FALSE;
	} else {
		RETURN_TRUE;
	}
}
/* }}} */

/* {{{ Returns the comment of an entry using its index */
PHP_METHOD(ZipArchive, getArchiveComment)
{
	struct zip *intern;
	zval *self = ZEND_THIS;
	zend_long flags = 0;
	const char * comment;
	int comment_len = 0;

	if (zend_parse_parameters(ZEND_NUM_ARGS(), "|l", &flags) == FAILURE) {
		RETURN_THROWS();
	}

	ZIP_FROM_OBJECT(intern, self);

	comment = zip_get_archive_comment(intern, &comment_len, (int)flags);
	if(comment==NULL) {
		RETURN_FALSE;
	}
	RETURN_STRINGL((char *)comment, (zend_long)comment_len);
}
/* }}} */

PHP_METHOD(ZipArchive, setArchiveFlag)
{
	struct zip *intern;
	zval *self = ZEND_THIS;
	zend_long flag, value;

	if (zend_parse_parameters(ZEND_NUM_ARGS(), "ll", &flag, &value) == FAILURE) {
		RETURN_THROWS();
	}

	ZIP_FROM_OBJECT(intern, self);

	if (zip_set_archive_flag(intern, flag, (int)value)) {
		RETURN_FALSE;
	} else {
		RETURN_TRUE;
	}
}

PHP_METHOD(ZipArchive, getArchiveFlag)
{
	struct zip *intern;
	zval *self = ZEND_THIS;
	zend_long flag, flags = 0;

	if (zend_parse_parameters(ZEND_NUM_ARGS(), "l|l", &flag, &flags) == FAILURE) {
		RETURN_THROWS();
	}

	ZIP_FROM_OBJECT(intern, self);

	RETURN_LONG(zip_get_archive_flag(intern, flag, flags));
}

/* {{{ Set or remove (NULL/'') the comment of an entry using its Name */
PHP_METHOD(ZipArchive, setCommentName)
{
	struct zip *intern;
	zval *self = ZEND_THIS;
	size_t comment_len, name_len;
	char * comment, *name;
	int idx;

	if (zend_parse_parameters(ZEND_NUM_ARGS(), "ss",
			&name, &name_len, &comment, &comment_len) == FAILURE) {
		RETURN_THROWS();
	}

	if (name_len == 0) {
		zend_argument_must_not_be_empty_error(1);
		RETURN_THROWS();
	}

	ZIP_FROM_OBJECT(intern, self);

	if (comment_len > 0xffff) {
		zend_argument_value_error(2, "must be less than 65535 bytes");
		RETURN_THROWS();
	}

	idx = zip_name_locate(intern, name, 0);
	if (idx < 0) {
		RETURN_FALSE;
	}
	PHP_ZIP_SET_FILE_COMMENT(intern, idx, comment, comment_len);
}
/* }}} */

/* {{{ Set or remove (NULL/'') the comment of an entry using its index */
PHP_METHOD(ZipArchive, setCommentIndex)
{
	struct zip *intern;
	zval *self = ZEND_THIS;
	zend_long index;
	size_t comment_len;
	char * comment;
	struct zip_stat sb;

	if (zend_parse_parameters(ZEND_NUM_ARGS(), "ls",
			&index, &comment, &comment_len) == FAILURE) {
		RETURN_THROWS();
	}

	ZIP_FROM_OBJECT(intern, self);

	if (comment_len > 0xffff) {
		zend_argument_value_error(2, "must be less than 65535 bytes");
		RETURN_THROWS();
	}

	PHP_ZIP_STAT_INDEX(intern, index, 0, sb);
	PHP_ZIP_SET_FILE_COMMENT(intern, index, comment, comment_len);
}
/* }}} */

/* those constants/functions are only available in libzip since 0.11.2 */
#ifdef ZIP_OPSYS_DEFAULT

/* {{{ Set external attributes for file in zip, using its name */
PHP_METHOD(ZipArchive, setExternalAttributesName)
{
	struct zip *intern;
	zval *self = ZEND_THIS;
	size_t name_len;
	char *name;
	zend_long flags=0, opsys, attr;
	zip_int64_t idx;

	if (zend_parse_parameters(ZEND_NUM_ARGS(), "sll|l",
			&name, &name_len, &opsys, &attr, &flags) == FAILURE) {
		RETURN_THROWS();
	}

	ZIP_FROM_OBJECT(intern, self);

	if (name_len == 0) {
		zend_argument_must_not_be_empty_error(1);
		RETURN_THROWS();
	}

	idx = zip_name_locate(intern, name, 0);

	if (idx < 0) {
		RETURN_FALSE;
	}
	if (zip_file_set_external_attributes(intern, idx, (zip_flags_t)flags,
			(zip_uint8_t)(opsys&0xff), (zip_uint32_t)attr) < 0) {
		RETURN_FALSE;
	}
	RETURN_TRUE;
}
/* }}} */

/* {{{ Set external attributes for file in zip, using its index */
PHP_METHOD(ZipArchive, setExternalAttributesIndex)
{
	struct zip *intern;
	zval *self = ZEND_THIS;
	zend_long index, flags=0, opsys, attr;
	struct zip_stat sb;

	if (zend_parse_parameters(ZEND_NUM_ARGS(), "lll|l",
			&index, &opsys, &attr, &flags) == FAILURE) {
		RETURN_THROWS();
	}

	ZIP_FROM_OBJECT(intern, self);

	PHP_ZIP_STAT_INDEX(intern, index, 0, sb);
	if (zip_file_set_external_attributes(intern, (zip_uint64_t)index,
			(zip_flags_t)flags, (zip_uint8_t)(opsys&0xff), (zip_uint32_t)attr) < 0) {
		RETURN_FALSE;
	}
	RETURN_TRUE;
}
/* }}} */

/* {{{ Get external attributes for file in zip, using its name */
PHP_METHOD(ZipArchive, getExternalAttributesName)
{
	struct zip *intern;
	zval *self = ZEND_THIS, *z_opsys, *z_attr;
	size_t name_len;
	char *name;
	zend_long flags=0;
	zip_uint8_t opsys;
	zip_uint32_t attr;
	zip_int64_t idx;

	if (zend_parse_parameters(ZEND_NUM_ARGS(), "szz|l",
			&name, &name_len, &z_opsys, &z_attr, &flags) == FAILURE) {
		RETURN_THROWS();
	}

	ZIP_FROM_OBJECT(intern, self);

	if (name_len == 0) {
		zend_argument_must_not_be_empty_error(1);
		RETURN_THROWS();
	}

	idx = zip_name_locate(intern, name, 0);

	if (idx < 0) {
		RETURN_FALSE;
	}
	if (zip_file_get_external_attributes(intern, idx,
			(zip_flags_t)flags, &opsys, &attr) < 0) {
		RETURN_FALSE;
	}
	ZEND_TRY_ASSIGN_REF_LONG(z_opsys, opsys);
	ZEND_TRY_ASSIGN_REF_LONG(z_attr, attr);
	RETURN_TRUE;
}
/* }}} */

/* {{{ Get external attributes for file in zip, using its index */
PHP_METHOD(ZipArchive, getExternalAttributesIndex)
{
	struct zip *intern;
	zval *self = ZEND_THIS, *z_opsys, *z_attr;
	zend_long index, flags=0;
	zip_uint8_t opsys;
	zip_uint32_t attr;
	struct zip_stat sb;

	if (zend_parse_parameters(ZEND_NUM_ARGS(), "lzz|l",
			&index, &z_opsys, &z_attr, &flags) == FAILURE) {
		RETURN_THROWS();
	}

	ZIP_FROM_OBJECT(intern, self);

	PHP_ZIP_STAT_INDEX(intern, index, 0, sb);
	if (zip_file_get_external_attributes(intern, (zip_uint64_t)index,
			(zip_flags_t)flags, &opsys, &attr) < 0) {
		RETURN_FALSE;
	}
	ZEND_TRY_ASSIGN_REF_LONG(z_opsys, opsys);
	ZEND_TRY_ASSIGN_REF_LONG(z_attr, attr);
	RETURN_TRUE;
}
/* }}} */
#endif /* ifdef ZIP_OPSYS_DEFAULT */

#ifdef HAVE_ENCRYPTION
/* {{{ Set encryption method for file in zip, using its name */
PHP_METHOD(ZipArchive, setEncryptionName)
{
	struct zip *intern;
	zval *self = ZEND_THIS;
	zend_long method;
	zip_int64_t idx;
	char *name, *password = NULL;
	size_t name_len, password_len;

	if (zend_parse_parameters(ZEND_NUM_ARGS(), "sl|s!",
			&name, &name_len, &method, &password, &password_len) == FAILURE) {
		RETURN_THROWS();
	}

	ZIP_FROM_OBJECT(intern, self);

	if (name_len == 0) {
		zend_argument_must_not_be_empty_error(1);
		RETURN_THROWS();
	}

	idx = zip_name_locate(intern, name, 0);

	if (idx < 0) {
		RETURN_FALSE;
	}

	if (zip_file_set_encryption(intern, idx, (zip_uint16_t)method, password)) {
		RETURN_FALSE;
	}
	RETURN_TRUE;
}
/* }}} */

/* {{{ Set encryption method for file in zip, using its index */
PHP_METHOD(ZipArchive, setEncryptionIndex)
{
	struct zip *intern;
	zval *self = ZEND_THIS;
	zend_long index, method;
	char *password = NULL;
	size_t password_len;

	if (zend_parse_parameters(ZEND_NUM_ARGS(), "ll|s!",
			&index, &method, &password, &password_len) == FAILURE) {
		RETURN_THROWS();
	}

	ZIP_FROM_OBJECT(intern, self);

	if (zip_file_set_encryption(intern, index, (zip_uint16_t)method, password)) {
		RETURN_FALSE;
	}
	RETURN_TRUE;
}
/* }}} */
#endif

/* {{{ Returns the comment of an entry using its name */
PHP_METHOD(ZipArchive, getCommentName)
{
	struct zip *intern;
	zval *self = ZEND_THIS;
	size_t name_len;
	int idx;
	zend_long flags = 0;
	zip_uint32_t comment_len = 0;
	const char * comment;
	char *name;

	if (zend_parse_parameters(ZEND_NUM_ARGS(), "s|l",
			&name, &name_len, &flags) == FAILURE) {
		RETURN_THROWS();
	}

	ZIP_FROM_OBJECT(intern, self);

	if (name_len == 0) {
		zend_argument_must_not_be_empty_error(1);
		RETURN_THROWS();
	}

	idx = zip_name_locate(intern, name, 0);

	if (idx < 0) {
		RETURN_FALSE;
	}

	comment = zip_file_get_comment(intern, idx, &comment_len, (zip_flags_t)flags);
	RETURN_STRINGL((char *)comment, comment_len);
}
/* }}} */

/* {{{ Returns the comment of an entry using its index */
PHP_METHOD(ZipArchive, getCommentIndex)
{
	struct zip *intern;
	zval *self = ZEND_THIS;
	zend_long index, flags = 0;
	const char * comment;
	zip_uint32_t comment_len = 0;
	struct zip_stat sb;

	if (zend_parse_parameters(ZEND_NUM_ARGS(), "l|l",
				&index, &flags) == FAILURE) {
		RETURN_THROWS();
	}

	ZIP_FROM_OBJECT(intern, self);

	PHP_ZIP_STAT_INDEX(intern, index, 0, sb);
	comment = zip_file_get_comment(intern, index, &comment_len, (zip_flags_t)flags);
	RETURN_STRINGL((char *)comment, comment_len);
}
/* }}} */

/* {{{ Set the compression of a file in zip, using its name */
PHP_METHOD(ZipArchive, setCompressionName)
{
	struct zip *intern;
	zval *this = ZEND_THIS;
	size_t name_len;
	char *name;
	zip_int64_t idx;
	zend_long comp_method, comp_flags = 0;

	if (zend_parse_parameters(ZEND_NUM_ARGS(), "sl|l",
			&name, &name_len, &comp_method, &comp_flags) == FAILURE) {
		RETURN_THROWS();
	}

	ZIP_FROM_OBJECT(intern, this);

	if (name_len == 0) {
		zend_argument_must_not_be_empty_error(1);
		RETURN_THROWS();
	}

	idx = zip_name_locate(intern, name, 0);

	if (idx < 0) {
		RETURN_FALSE;
	}

	if (zip_set_file_compression(intern, (zip_uint64_t)idx,
			(zip_int32_t)comp_method, (zip_uint32_t)comp_flags) != 0) {
		RETURN_FALSE;
	}
	RETURN_TRUE;
}
/* }}} */

/* {{{ Set the compression of a file in zip, using its index */
PHP_METHOD(ZipArchive, setCompressionIndex)
{
	struct zip *intern;
	zval *this = ZEND_THIS;
	zend_long index;
	zend_long comp_method, comp_flags = 0;

	if (zend_parse_parameters(ZEND_NUM_ARGS(), "ll|l",
			&index, &comp_method, &comp_flags) == FAILURE) {
		RETURN_THROWS();
	}

	ZIP_FROM_OBJECT(intern, this);

	if (zip_set_file_compression(intern, (zip_uint64_t)index,
			(zip_int32_t)comp_method, (zip_uint32_t)comp_flags) != 0) {
		RETURN_FALSE;
	}
	RETURN_TRUE;
}
/* }}} */

#ifdef HAVE_SET_MTIME
/* {{{ Set the modification time of a file in zip, using its name */
PHP_METHOD(ZipArchive, setMtimeName)
{
	struct zip *intern;
	zval *this = ZEND_THIS;
	size_t name_len;
	char *name;
	zip_int64_t idx;
	zend_long mtime, flags = 0;

	if (zend_parse_parameters(ZEND_NUM_ARGS(), "sl|l",
			&name, &name_len, &mtime,  &flags) == FAILURE) {
		RETURN_THROWS();
	}

	ZIP_FROM_OBJECT(intern, this);

	if (name_len == 0) {
		zend_argument_must_not_be_empty_error(1);
		RETURN_THROWS();
	}

	idx = zip_name_locate(intern, name, 0);

	if (idx < 0) {
		RETURN_FALSE;
	}

	if (zip_file_set_mtime(intern, (zip_uint64_t)idx,
			(time_t)mtime, (zip_uint32_t)flags) != 0) {
		RETURN_FALSE;
	}
	RETURN_TRUE;
}
/* }}} */

/* {{{ Set the modification time of a file in zip, using its index */
PHP_METHOD(ZipArchive, setMtimeIndex)
{
	struct zip *intern;
	zval *this = ZEND_THIS;
	zend_long index;
	zend_long mtime, flags = 0;

	if (zend_parse_parameters(ZEND_NUM_ARGS(), "ll|l",
			&index, &mtime, &flags) == FAILURE) {
		RETURN_THROWS();
	}

	ZIP_FROM_OBJECT(intern, this);

	if (zip_file_set_mtime(intern, (zip_uint64_t)index,
			(time_t)mtime, (zip_uint32_t)flags) != 0) {
		RETURN_FALSE;
	}
	RETURN_TRUE;
}
/* }}} */
#endif

/* {{{ Delete a file using its index */
PHP_METHOD(ZipArchive, deleteIndex)
{
	struct zip *intern;
	zval *self = ZEND_THIS;
	zend_long index;

	if (zend_parse_parameters(ZEND_NUM_ARGS(), "l", &index) == FAILURE) {
		RETURN_THROWS();
	}

	ZIP_FROM_OBJECT(intern, self);

	if (index < 0) {
		RETURN_FALSE;
	}

	if (zip_delete(intern, index) < 0) {
		RETURN_FALSE;
	}

	RETURN_TRUE;
}
/* }}} */

/* {{{ Delete a file using its index */
PHP_METHOD(ZipArchive, deleteName)
{
	struct zip *intern;
	zval *self = ZEND_THIS;
	size_t name_len;
	char *name;
	struct zip_stat sb;

	if (zend_parse_parameters(ZEND_NUM_ARGS(), "s", &name, &name_len) == FAILURE) {
		RETURN_THROWS();
	}

	ZIP_FROM_OBJECT(intern, self);

	if (name_len < 1) {
		RETURN_FALSE;
	}

	PHP_ZIP_STAT_PATH(intern, name, name_len, 0, sb);
	if (zip_delete(intern, sb.index)) {
		RETURN_FALSE;
	}
	RETURN_TRUE;
}
/* }}} */

/* {{{ Rename an entry selected by its index to new_name */
PHP_METHOD(ZipArchive, renameIndex)
{
	struct zip *intern;
	zval *self = ZEND_THIS;
	char *new_name;
	size_t new_name_len;
	zend_long index;

	if (zend_parse_parameters(ZEND_NUM_ARGS(), "ls", &index, &new_name, &new_name_len) == FAILURE) {
		RETURN_THROWS();
	}

	if (index < 0) {
		RETURN_FALSE;
	}

	ZIP_FROM_OBJECT(intern, self);

	if (new_name_len == 0) {
		zend_argument_must_not_be_empty_error(2);
		RETURN_THROWS();
	}

	if (zip_file_rename(intern, index, (const char *)new_name, 0) != 0) {
		RETURN_FALSE;
	}

	RETURN_TRUE;
}
/* }}} */

/* {{{ Rename an entry selected by its name to new_name */
PHP_METHOD(ZipArchive, renameName)
{
	struct zip *intern;
	zval *self = ZEND_THIS;
	struct zip_stat sb;
	char *name, *new_name;
	size_t name_len, new_name_len;

	if (zend_parse_parameters(ZEND_NUM_ARGS(), "ss", &name, &name_len, &new_name, &new_name_len) == FAILURE) {
		RETURN_THROWS();
	}

	ZIP_FROM_OBJECT(intern, self);

	if (new_name_len == 0) {
		zend_argument_must_not_be_empty_error(2);
		RETURN_THROWS();
	}

	PHP_ZIP_STAT_PATH(intern, name, name_len, 0, sb);

	if (zip_file_rename(intern, sb.index, (const char *)new_name, 0)) {
		RETURN_FALSE;
	}

	RETURN_TRUE;
}
/* }}} */

/* {{{ Changes to the file at position index are reverted */
PHP_METHOD(ZipArchive, unchangeIndex)
{
	struct zip *intern;
	zval *self = ZEND_THIS;
	zend_long index;

	if (zend_parse_parameters(ZEND_NUM_ARGS(), "l", &index) == FAILURE) {
		RETURN_THROWS();
	}

	ZIP_FROM_OBJECT(intern, self);

	if (index < 0) {
		RETURN_FALSE;
	}

	if (zip_unchange(intern, index) != 0) {
		RETURN_FALSE;
	} else {
		RETURN_TRUE;
	}
}
/* }}} */

/* {{{ Changes to the file named 'name' are reverted */
PHP_METHOD(ZipArchive, unchangeName)
{
	struct zip *intern;
	zval *self = ZEND_THIS;
	struct zip_stat sb;
	char *name;
	size_t name_len;

	if (zend_parse_parameters(ZEND_NUM_ARGS(), "s", &name, &name_len) == FAILURE) {
		RETURN_THROWS();
	}

	ZIP_FROM_OBJECT(intern, self);

	if (name_len < 1) {
		RETURN_FALSE;
	}

	PHP_ZIP_STAT_PATH(intern, name, name_len, 0, sb);

	if (zip_unchange(intern, sb.index) != 0) {
		RETURN_FALSE;
	} else {
		RETURN_TRUE;
	}
}
/* }}} */

/* {{{ All changes to files and global information in archive are reverted */
PHP_METHOD(ZipArchive, unchangeAll)
{
	struct zip *intern;
	zval *self = ZEND_THIS;

	if (zend_parse_parameters_none() == FAILURE) {
		RETURN_THROWS();
	}

	ZIP_FROM_OBJECT(intern, self);

	if (zip_unchange_all(intern) != 0) {
		RETURN_FALSE;
	} else {
		RETURN_TRUE;
	}
}
/* }}} */

/* {{{ Revert all global changes to the archive archive.  For now, this only reverts archive comment changes. */
PHP_METHOD(ZipArchive, unchangeArchive)
{
	struct zip *intern;
	zval *self = ZEND_THIS;

	if (zend_parse_parameters_none() == FAILURE) {
		RETURN_THROWS();
	}

	ZIP_FROM_OBJECT(intern, self);

	if (zip_unchange_archive(intern) != 0) {
		RETURN_FALSE;
	} else {
		RETURN_TRUE;
	}
}
/* }}} */

/* {{{ Extract one or more file from a zip archive */
/* TODO:
 * - allow index or array of indices
 * - replace path
 * - patterns
 */
PHP_METHOD(ZipArchive, extractTo)
{
	struct zip *intern;

	zval *self = ZEND_THIS;
	zend_string *files_str = NULL;
	HashTable *files_ht = NULL;

	php_stream_statbuf ssb;
	char *pathto;
	size_t pathto_len;
	int ret;

	ZEND_PARSE_PARAMETERS_START(1, 2)
		Z_PARAM_PATH(pathto, pathto_len)
		Z_PARAM_OPTIONAL
		Z_PARAM_ARRAY_HT_OR_STR_OR_NULL(files_ht, files_str)
	ZEND_PARSE_PARAMETERS_END();

	ZIP_FROM_OBJECT(intern, self);

	if (pathto_len < 1) {
		RETURN_FALSE;
	}

	if (php_stream_stat_path_ex(pathto, PHP_STREAM_URL_STAT_QUIET, &ssb, NULL) < 0) {
		ret = php_stream_mkdir(pathto, 0777, PHP_STREAM_MKDIR_RECURSIVE, NULL);
		if (!ret) {
			RETURN_FALSE;
		}
	}

	uint32_t nelems, i;

	if (files_str) {
		if (!php_zip_extract_file(intern, pathto, ZSTR_VAL(files_str), ZSTR_LEN(files_str), -1)) {
			RETURN_FALSE;
		}
	} else if (files_ht) {
		nelems = zend_hash_num_elements(files_ht);
		if (nelems == 0 ) {
			RETURN_FALSE;
		}
		for (i = 0; i < nelems; i++) {
			zval *zval_file;
			if ((zval_file = zend_hash_index_find_deref(files_ht, i)) != NULL) {
				switch (Z_TYPE_P(zval_file)) {
					case IS_LONG:
						break;
					case IS_STRING:
						if (!php_zip_extract_file(intern, pathto, Z_STRVAL_P(zval_file), Z_STRLEN_P(zval_file), -1)) {
							RETURN_FALSE;
						}
						break;
				}
			}
		}
	} else {
		/* Extract all files */
		zip_int64_t i, filecount = zip_get_num_entries(intern, 0);

		if (filecount == -1) {
				php_error_docref(NULL, E_WARNING, "Illegal archive");
				RETURN_FALSE;
		}

		for (i = 0; i < filecount; i++) {
			const char *file = zip_get_name(intern, i, ZIP_FL_UNCHANGED);
			if (!file || !php_zip_extract_file(intern, pathto, file, strlen(file), i)) {
					RETURN_FALSE;
			}
		}
	}

	RETURN_TRUE;
}
/* }}} */

static void php_zip_get_from(INTERNAL_FUNCTION_PARAMETERS, int type) /* {{{ */
{
	struct zip *intern;
	zval *self = ZEND_THIS;

	struct zip_stat sb;
	struct zip_file *zf;

	zend_long index = -1;
	zend_long flags = 0;
	zend_long len = 0;

	zend_string *filename;
	zend_string *buffer;

	int n = 0;

	if (type == 1) {
		if (zend_parse_parameters(ZEND_NUM_ARGS(), "P|ll", &filename, &len, &flags) == FAILURE) {
			RETURN_THROWS();
		}

		ZIP_FROM_OBJECT(intern, self);

		PHP_ZIP_STAT_PATH(intern, ZSTR_VAL(filename), ZSTR_LEN(filename), flags, sb);
	} else {
		if (zend_parse_parameters(ZEND_NUM_ARGS(), "l|ll", &index, &len, &flags) == FAILURE) {
			RETURN_THROWS();
		}

		ZIP_FROM_OBJECT(intern, self);

		PHP_ZIP_STAT_INDEX(intern, index, 0, sb);
	}

	if (sb.size < 1) {
		RETURN_EMPTY_STRING();
	}

	if (len < 1) {
		len = sb.size;
	}
	if (index >= 0) {
		zf = zip_fopen_index(intern, index, flags);
	} else {
		zf = zip_fopen(intern, ZSTR_VAL(filename), flags);
	}

	if (zf == NULL) {
		RETURN_FALSE;
	}

	buffer = zend_string_safe_alloc(1, len, 0, 0);
	n = zip_fread(zf, ZSTR_VAL(buffer), ZSTR_LEN(buffer));
	if (n < 1) {
		zend_string_efree(buffer);
		RETURN_EMPTY_STRING();
	}

	zip_fclose(zf);
	ZSTR_VAL(buffer)[n] = '\0';
	ZSTR_LEN(buffer) = n;
	RETURN_NEW_STR(buffer);
}
/* }}} */

/* {{{ get the contents of an entry using its name */
PHP_METHOD(ZipArchive, getFromName)
{
	php_zip_get_from(INTERNAL_FUNCTION_PARAM_PASSTHRU, 1);
}
/* }}} */

/* {{{ get the contents of an entry using its index */
PHP_METHOD(ZipArchive, getFromIndex)
{
	php_zip_get_from(INTERNAL_FUNCTION_PARAM_PASSTHRU, 0);
}
/* }}} */

static void php_zip_get_stream(INTERNAL_FUNCTION_PARAMETERS, int type, bool accept_flags) /* {{{ */
{
	struct zip *intern;
	zval *self = ZEND_THIS;
	zend_long index;
	zend_long flags = 0;
	struct zip_stat sb;
	char *mode = "rb";
	zend_string *filename;
	php_stream *stream;

	if (type) {
		if (accept_flags) {
			if (zend_parse_parameters(ZEND_NUM_ARGS(), "P|l", &filename, &flags) == FAILURE) {
				RETURN_THROWS();
			}
		} else {
			if (zend_parse_parameters(ZEND_NUM_ARGS(), "P", &filename) == FAILURE) {
				RETURN_THROWS();
			}
		}
	} else {
		ZEND_ASSERT(accept_flags);
		if (zend_parse_parameters(ZEND_NUM_ARGS(), "l|l", &index, &flags) == FAILURE) {
			RETURN_THROWS();
		}
	}

	ZIP_FROM_OBJECT(intern, self);

	if (type) {
		PHP_ZIP_STAT_PATH(intern, ZSTR_VAL(filename), ZSTR_LEN(filename), flags, sb);
	} else {
		PHP_ZIP_STAT_INDEX(intern, index, flags, sb);
	}

	stream = php_stream_zip_open(intern, &sb, mode, flags STREAMS_CC);
	if (stream) {
		php_stream_to_zval(stream, return_value);
	} else {
		RETURN_FALSE;
	}
}

/* {{{ get a stream for an entry using its name */
PHP_METHOD(ZipArchive, getStreamName)
{
	php_zip_get_stream(INTERNAL_FUNCTION_PARAM_PASSTHRU, 1, /* accept_flags */ true);
}
/* }}} */

/* {{{ get a stream for an entry using its index */
PHP_METHOD(ZipArchive, getStreamIndex)
{
	php_zip_get_stream(INTERNAL_FUNCTION_PARAM_PASSTHRU, 0, /* accept_flags */ true);
}
/* }}} */

PHP_METHOD(ZipArchive, getStream)
{
	php_zip_get_stream(INTERNAL_FUNCTION_PARAM_PASSTHRU, 1, /* accept_flags */ false);
}

#ifdef HAVE_PROGRESS_CALLBACK
static void php_zip_progress_callback(zip_t *arch, double state, void *ptr)
{
	zval cb_args[1];
	ze_zip_object *obj = ptr;

	ZVAL_DOUBLE(&cb_args[0], state);
	zend_call_known_fcc(&obj->progress_callback, NULL, 1, cb_args, NULL);
}

/* {{{ register a progression callback: void callback(double state); */
PHP_METHOD(ZipArchive, registerProgressCallback)
{
	struct zip *intern;
	double rate;
	zend_fcall_info dummy_fci;
	zend_fcall_info_cache fcc;
	ze_zip_object *obj;

	if (zend_parse_parameters(ZEND_NUM_ARGS(), "dF", &rate, &dummy_fci, &fcc) == FAILURE) {
		RETURN_THROWS();
	}

	/* Inline ZIP_FROM_OBJECT(intern, self); */
	obj = Z_ZIP_P(ZEND_THIS);
	intern = obj->za;
	if (!intern) { \
		zend_value_error("Invalid or uninitialized Zip object");
		zend_release_fcall_info_cache(&fcc);
		RETURN_THROWS();
	}

<<<<<<< HEAD
	/* free if called twice */
	php_zip_progress_callback_free(obj);

	/* register */
	zend_fcc_dup(&obj->progress_callback, &fcc);
	if (zip_register_progress_callback_with_state(intern, rate, php_zip_progress_callback, php_zip_progress_callback_free, obj)) {
=======
	/* register */
	if (zip_register_progress_callback_with_state(intern, rate, _php_zip_progress_callback, _php_zip_progress_callback_free, obj)) {
>>>>>>> 5b8db662
		RETURN_FALSE;
	}
	ZVAL_COPY(&obj->progress_callback, &fci.function_name);

	RETURN_TRUE;
}
/* }}} */
#endif

#ifdef HAVE_CANCEL_CALLBACK
static int php_zip_cancel_callback(zip_t *arch, void *ptr)
{
	zval cb_retval;
	ze_zip_object *obj = ptr;

	zend_call_known_fcc(&obj->cancel_callback, &cb_retval, 0, NULL, NULL);
	if (Z_ISUNDEF(cb_retval)) {
		/* Cancel if an exception has been thrown */
		return -1;
	}
	bool failed = false;
	zend_long retval = zval_try_get_long(&cb_retval, &failed);
	if (failed) {
		zend_type_error("Return value of callback provided to ZipArchive::registerCancelCallback()"
			" must be of type int, %s returned", zend_zval_value_name(&cb_retval));
		zval_ptr_dtor(&cb_retval);
		return -1;
	}
	zval_ptr_dtor(&cb_retval);

	return (int) retval;
}

/* {{{ register a progression callback: int callback(double state); */
PHP_METHOD(ZipArchive, registerCancelCallback)
{
	struct zip *intern;
	zend_fcall_info dummy_fci;
	zend_fcall_info_cache fcc;
	ze_zip_object *obj;
	if (zend_parse_parameters(ZEND_NUM_ARGS(), "F", &dummy_fci, &fcc) == FAILURE) {
		RETURN_THROWS();
	}

	/* Inline ZIP_FROM_OBJECT(intern, self); */
	obj = Z_ZIP_P(ZEND_THIS);
	intern = obj->za;
	if (!intern) { \
		zend_value_error("Invalid or uninitialized Zip object");
		zend_release_fcall_info_cache(&fcc);
		RETURN_THROWS();
	}

<<<<<<< HEAD
	/* free if called twice */
	php_zip_cancel_callback_free(obj);

	/* register */
	zend_fcc_dup(&obj->cancel_callback, &fcc);
	if (zip_register_cancel_callback_with_state(intern, php_zip_cancel_callback, php_zip_cancel_callback_free, obj)) {
=======
	/* register */
	if (zip_register_cancel_callback_with_state(intern, _php_zip_cancel_callback, _php_zip_cancel_callback_free, obj)) {
>>>>>>> 5b8db662
		RETURN_FALSE;
	}
	ZVAL_COPY(&obj->cancel_callback, &fci.function_name);

	RETURN_TRUE;
}
/* }}} */
#endif

#ifdef HAVE_METHOD_SUPPORTED
/* {{{ check if a compression method is available in used libzip */
PHP_METHOD(ZipArchive, isCompressionMethodSupported)
{
	zend_long method;
	bool enc = 1;

	if (zend_parse_parameters(ZEND_NUM_ARGS(), "l|b", &method, &enc) == FAILURE) {
		return;
	}
	RETVAL_BOOL(zip_compression_method_supported((zip_int32_t)method, enc));
}
/* }}} */

/* {{{ check if a encryption method is available in used libzip */
PHP_METHOD(ZipArchive, isEncryptionMethodSupported)
{
	zend_long method;
	bool enc = 1;

	if (zend_parse_parameters(ZEND_NUM_ARGS(), "l|b", &method, &enc) == FAILURE) {
		return;
	}
	RETVAL_BOOL(zip_encryption_method_supported((zip_uint16_t)method, enc));
}
/* }}} */
#endif

static void php_zip_free_prop_handler(zval *el) /* {{{ */ {
	pefree(Z_PTR_P(el), 1);
} /* }}} */

/* {{{ PHP_MINIT_FUNCTION */
static PHP_MINIT_FUNCTION(zip)
{
	memcpy(&zip_object_handlers, &std_object_handlers, sizeof(zend_object_handlers));
	zip_object_handlers.offset = XtOffsetOf(ze_zip_object, zo);
	zip_object_handlers.free_obj = php_zip_object_free_storage;
	zip_object_handlers.clone_obj = NULL;
	zip_object_handlers.get_property_ptr_ptr = php_zip_get_property_ptr_ptr;

	zip_object_handlers.get_gc          = php_zip_get_gc;
	zip_object_handlers.get_properties = php_zip_get_properties;
	zip_object_handlers.read_property	= php_zip_read_property;
	zip_object_handlers.has_property	= php_zip_has_property;
	zip_object_handlers.write_property = php_zip_write_property;

	zip_class_entry = register_class_ZipArchive(zend_ce_countable);
	zip_class_entry->create_object = php_zip_object_new;
	zip_class_entry->default_object_handlers = &zip_object_handlers;

	zend_hash_init(&zip_prop_handlers, 0, NULL, php_zip_free_prop_handler, 1);
	php_zip_register_prop_handler(&zip_prop_handlers, "lastId",    php_zip_last_id, NULL, IS_LONG);
	php_zip_register_prop_handler(&zip_prop_handlers, "status",    php_zip_status, NULL, IS_LONG);
	php_zip_register_prop_handler(&zip_prop_handlers, "statusSys", php_zip_status_sys, NULL, IS_LONG);
	php_zip_register_prop_handler(&zip_prop_handlers, "numFiles",  php_zip_get_num_files, NULL, IS_LONG);
	php_zip_register_prop_handler(&zip_prop_handlers, "filename",  NULL, php_zipobj_get_filename, IS_STRING);
	php_zip_register_prop_handler(&zip_prop_handlers, "comment",   NULL, php_zipobj_get_zip_comment, IS_STRING);

	php_register_url_stream_wrapper("zip", &php_stream_zip_wrapper);

	register_php_zip_symbols(module_number);

	le_zip_dir   = zend_register_list_destructors_ex(php_zip_free_dir,   NULL, le_zip_dir_name,   module_number);
	le_zip_entry = zend_register_list_destructors_ex(php_zip_free_entry, NULL, le_zip_entry_name, module_number);

	return SUCCESS;
}
/* }}} */

/* {{{ PHP_MSHUTDOWN_FUNCTION */
static PHP_MSHUTDOWN_FUNCTION(zip)
{
	zend_hash_destroy(&zip_prop_handlers);
	php_unregister_url_stream_wrapper("zip");
	return SUCCESS;
}
/* }}} */

/* {{{ PHP_MINFO_FUNCTION */
static PHP_MINFO_FUNCTION(zip)
{
	php_info_print_table_start();

	php_info_print_table_row(2, "Zip", "enabled");
	php_info_print_table_row(2, "Zip version", PHP_ZIP_VERSION);
#ifdef HAVE_LIBZIP_VERSION
	if (strcmp(LIBZIP_VERSION, zip_libzip_version())) {
		php_info_print_table_row(2, "Libzip headers version", LIBZIP_VERSION);
		php_info_print_table_row(2, "Libzip library version", zip_libzip_version());
	} else
#endif
	{
		php_info_print_table_row(2, "Libzip version", LIBZIP_VERSION);
	}
#ifdef HAVE_METHOD_SUPPORTED
	php_info_print_table_row(2, "BZIP2 compression",
		zip_compression_method_supported(ZIP_CM_BZIP2, 1) ? "Yes" : "No");
	php_info_print_table_row(2, "XZ compression",
		zip_compression_method_supported(ZIP_CM_XZ, 1) ? "Yes" : "No");
#ifdef ZIP_CM_ZSTD
	php_info_print_table_row(2, "ZSTD compression",
		zip_compression_method_supported(ZIP_CM_ZSTD, 1) ? "Yes" : "No");
#else
	php_info_print_table_row(2, "ZSTD compression", "No");
#endif
	php_info_print_table_row(2, "AES-128 encryption",
		zip_encryption_method_supported(ZIP_EM_AES_128, 1) ? "Yes" : "No");
	php_info_print_table_row(2, "AES-192 encryption",
		zip_encryption_method_supported(ZIP_EM_AES_128, 1) ? "Yes" : "No");
	php_info_print_table_row(2, "AES-256 encryption",
		zip_encryption_method_supported(ZIP_EM_AES_128, 1) ? "Yes" : "No");
#endif

	php_info_print_table_end();
}
/* }}} */<|MERGE_RESOLUTION|>--- conflicted
+++ resolved
@@ -3050,20 +3050,11 @@
 		RETURN_THROWS();
 	}
 
-<<<<<<< HEAD
-	/* free if called twice */
-	php_zip_progress_callback_free(obj);
-
 	/* register */
+	if (zip_register_progress_callback_with_state(intern, rate, php_zip_progress_callback, php_zip_progress_callback_free, obj)) {
+		RETURN_FALSE;
+	}
 	zend_fcc_dup(&obj->progress_callback, &fcc);
-	if (zip_register_progress_callback_with_state(intern, rate, php_zip_progress_callback, php_zip_progress_callback_free, obj)) {
-=======
-	/* register */
-	if (zip_register_progress_callback_with_state(intern, rate, _php_zip_progress_callback, _php_zip_progress_callback_free, obj)) {
->>>>>>> 5b8db662
-		RETURN_FALSE;
-	}
-	ZVAL_COPY(&obj->progress_callback, &fci.function_name);
 
 	RETURN_TRUE;
 }
@@ -3114,20 +3105,11 @@
 		RETURN_THROWS();
 	}
 
-<<<<<<< HEAD
-	/* free if called twice */
-	php_zip_cancel_callback_free(obj);
-
 	/* register */
+	if (zip_register_cancel_callback_with_state(intern, php_zip_cancel_callback, php_zip_cancel_callback_free, obj)) {
+		RETURN_FALSE;
+	}
 	zend_fcc_dup(&obj->cancel_callback, &fcc);
-	if (zip_register_cancel_callback_with_state(intern, php_zip_cancel_callback, php_zip_cancel_callback_free, obj)) {
-=======
-	/* register */
-	if (zip_register_cancel_callback_with_state(intern, _php_zip_cancel_callback, _php_zip_cancel_callback_free, obj)) {
->>>>>>> 5b8db662
-		RETURN_FALSE;
-	}
-	ZVAL_COPY(&obj->cancel_callback, &fci.function_name);
 
 	RETURN_TRUE;
 }
