--- conflicted
+++ resolved
@@ -1515,13 +1515,8 @@
 	char *filename;
 	php_size_t filename_len;
 	int err = 0;
-<<<<<<< HEAD
 	php_int_t flags = 0;
-	char resolved_path[MAXPATHLEN];
-=======
-	long flags = 0;
 	char *resolved_path;
->>>>>>> ba51a375
 
 	zval *this = getThis();
 	ze_zip_object *ze_obj = NULL;
