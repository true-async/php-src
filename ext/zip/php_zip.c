--- conflicted
+++ resolved
@@ -1569,12 +1569,8 @@
 
 	intern = zip_open(resolved_path, (int)flags, &err);
 	if (!intern || err) {
-<<<<<<< HEAD
+		efree(resolved_path);
 		RETURN_INT((php_int_t)err);
-=======
-		efree(resolved_path);
-		RETURN_LONG((long)err);
->>>>>>> 7844fb29
 	}
 	ze_obj->filename = resolved_path;
 	ze_obj->filename_len = strlen(resolved_path);
