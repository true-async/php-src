--TEST--
Bug #78937.1 (Preloading unlinkable anonymous class can segfault)
--INI--
opcache.enable=1
opcache.enable_cli=1
opcache.optimization_level=-1
opcache.preload={PWD}/preload_bug78937.inc
--SKIPIF--
<?php
require_once('skipif.inc');
if (PHP_OS_FAMILY == 'Windows') die('skip Preloading is not supported on Windows');
?>
--FILE--
<?php
class Bar {
}
var_dump(foo());
?>
--EXPECTF--
Warning: Can't preload unlinked class Foo: Unknown parent Bar in %spreload_bug78937.inc on line 6

<<<<<<< HEAD
Warning: Can't preload unlinked class Bar@anonymous: Unknown parent Bar in %spreload_bug78937.inc on line 3

Fatal error: Anonymous class wasn't preloaded in %spreload_bug78937.inc on line 3
=======
Warning: Can't preload unlinked class class@anonymous: Unknown parent Bar in %spreload_bug78937.inc on line 3
object(class@anonymous)#%d (0) {
}
>>>>>>> c5159b38
<|MERGE_RESOLUTION|>--- conflicted
+++ resolved
@@ -19,12 +19,6 @@
 --EXPECTF--
 Warning: Can't preload unlinked class Foo: Unknown parent Bar in %spreload_bug78937.inc on line 6
 
-<<<<<<< HEAD
 Warning: Can't preload unlinked class Bar@anonymous: Unknown parent Bar in %spreload_bug78937.inc on line 3
-
-Fatal error: Anonymous class wasn't preloaded in %spreload_bug78937.inc on line 3
-=======
-Warning: Can't preload unlinked class class@anonymous: Unknown parent Bar in %spreload_bug78937.inc on line 3
-object(class@anonymous)#%d (0) {
-}
->>>>>>> c5159b38
+object(Bar@anonymous)#%d (0) {
+}