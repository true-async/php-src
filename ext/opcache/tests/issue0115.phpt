--- conflicted
+++ resolved
@@ -7,12 +7,8 @@
 --SKIPIF--
 <?php require_once('skipif.inc'); ?>
 <?php if (!extension_loaded("phar")) die("skip"); ?>
-<<<<<<< HEAD
-=======
-<?php if (php_sapi_name() != "cli") die("skip CLI only"); ?>
 --CONFLICTS--
 server
->>>>>>> c0e15a3b
 --FILE--
 <?php
 $stub = '<?php
