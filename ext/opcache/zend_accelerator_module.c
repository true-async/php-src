/*
   +----------------------------------------------------------------------+
   | Zend OPcache                                                         |
   +----------------------------------------------------------------------+
   | Copyright (c) The PHP Group                                          |
   +----------------------------------------------------------------------+
   | This source file is subject to version 3.01 of the PHP license,      |
   | that is bundled with this package in the file LICENSE, and is        |
   | available through the world-wide-web at the following url:           |
   | http://www.php.net/license/3_01.txt                                  |
   | If you did not receive a copy of the PHP license and are unable to   |
   | obtain it through the world-wide-web, please send a note to          |
   | license@php.net so we can mail you a copy immediately.               |
   +----------------------------------------------------------------------+
   | Authors: Andi Gutmans <andi@php.net>                                 |
   |          Zeev Suraski <zeev@php.net>                                 |
   |          Stanislav Malyshev <stas@zend.com>                          |
   |          Dmitry Stogov <dmitry@php.net>                              |
   +----------------------------------------------------------------------+
*/

#include <time.h>

#include "php.h"
#include "ZendAccelerator.h"
#include "zend_API.h"
#include "zend_shared_alloc.h"
#include "zend_accelerator_blacklist.h"
#include "php_ini.h"
#include "SAPI.h"
#include "zend_virtual_cwd.h"
#include "ext/standard/info.h"
#include "ext/standard/php_filestat.h"

#define STRING_NOT_NULL(s) (NULL == (s)?"":s)
#define MIN_ACCEL_FILES 200
#define MAX_ACCEL_FILES 1000000
#define TOKENTOSTR(X) #X

static zif_handler orig_file_exists = NULL;
static zif_handler orig_is_file = NULL;
static zif_handler orig_is_readable = NULL;

ZEND_BEGIN_ARG_INFO(arginfo_opcache_none, 0)
ZEND_END_ARG_INFO()

ZEND_BEGIN_ARG_INFO_EX(arginfo_opcache_get_status, 0, 0, 0)
	ZEND_ARG_INFO(0, fetch_scripts)
ZEND_END_ARG_INFO()

ZEND_BEGIN_ARG_INFO_EX(arginfo_opcache_compile_file, 0, 0, 1)
	ZEND_ARG_INFO(0, file)
ZEND_END_ARG_INFO()

ZEND_BEGIN_ARG_INFO_EX(arginfo_opcache_invalidate, 0, 0, 1)
	ZEND_ARG_INFO(0, script)
	ZEND_ARG_INFO(0, force)
ZEND_END_ARG_INFO()

ZEND_BEGIN_ARG_INFO_EX(arginfo_opcache_is_script_cached, 0, 0, 1)
	ZEND_ARG_INFO(0, script)
ZEND_END_ARG_INFO()

/* User functions */
static ZEND_FUNCTION(opcache_reset);
static ZEND_FUNCTION(opcache_invalidate);
static ZEND_FUNCTION(opcache_is_script_cached);

/* Private functions */
static ZEND_FUNCTION(opcache_get_status);
static ZEND_FUNCTION(opcache_compile_file);
static ZEND_FUNCTION(opcache_get_configuration);

static const zend_function_entry accel_functions[] = {
	/* User functions */
	ZEND_FE(opcache_reset,					arginfo_opcache_none)
	ZEND_FE(opcache_invalidate,				arginfo_opcache_invalidate)
	ZEND_FE(opcache_compile_file,			arginfo_opcache_compile_file)
	ZEND_FE(opcache_is_script_cached,		arginfo_opcache_is_script_cached)
	/* Private functions */
	ZEND_FE(opcache_get_configuration,		arginfo_opcache_none)
	ZEND_FE(opcache_get_status,				arginfo_opcache_get_status)
	ZEND_FE_END
};

static int validate_api_restriction(void)
{
	if (ZCG(accel_directives).restrict_api && *ZCG(accel_directives).restrict_api) {
		size_t len = strlen(ZCG(accel_directives).restrict_api);

		if (!SG(request_info).path_translated ||
		    strlen(SG(request_info).path_translated) < len ||
		    memcmp(SG(request_info).path_translated, ZCG(accel_directives).restrict_api, len) != 0) {
			zend_error(E_WARNING, ACCELERATOR_PRODUCT_NAME " API is restricted by \"restrict_api\" configuration directive");
			return 0;
		}
	}
	return 1;
}

static ZEND_INI_MH(OnUpdateMemoryConsumption)
{
	zend_long *p;
	zend_long memsize;
#ifndef ZTS
	char *base = (char *) mh_arg2;
#else
	char *base = (char *) ts_resource(*((int *) mh_arg2));
#endif

	/* keep the compiler happy */
	(void)entry; (void)mh_arg2; (void)mh_arg3; (void)stage;

	p = (zend_long *) (base + (size_t)mh_arg1);
	memsize = atoi(ZSTR_VAL(new_value));
	/* sanity check we must use at least 8 MB */
	if (memsize < 8) {
		const char *new_new_value = "8";
		zend_ini_entry *ini_entry;

		memsize = 8;
		zend_accel_error(ACCEL_LOG_WARNING, "opcache.memory_consumption is set below the required 8MB.\n");
		zend_accel_error(ACCEL_LOG_WARNING, ACCELERATOR_PRODUCT_NAME " will use the minimal 8MB configuration.\n");

		if ((ini_entry = zend_hash_str_find_ptr(EG(ini_directives),
					"opcache.memory_consumption",
					sizeof("opcache.memory_consumption")-1)) == NULL) {
			return FAILURE;
		}

		ini_entry->value = zend_string_init_interned(new_new_value, 1, 1);
	}
	if (UNEXPECTED(memsize > ZEND_ULONG_MAX / (1024 * 1024))) {
		*p = ZEND_ULONG_MAX;
	} else {
		*p = memsize * (1024 * 1024);
	}
	return SUCCESS;
}

static ZEND_INI_MH(OnUpdateMaxAcceleratedFiles)
{
	zend_long *p;
	zend_long size;
#ifndef ZTS
	char *base = (char *) mh_arg2;
#else
	char *base = (char *) ts_resource(*((int *) mh_arg2));
#endif

	/* keep the compiler happy */
	(void)entry; (void)mh_arg2; (void)mh_arg3; (void)stage;

	p = (zend_long *) (base + (size_t)mh_arg1);
	size = atoi(ZSTR_VAL(new_value));
	/* sanity check we must use a value between MIN_ACCEL_FILES and MAX_ACCEL_FILES */

	if (size < MIN_ACCEL_FILES || size > MAX_ACCEL_FILES) {
		const char *new_new_value;
		zend_ini_entry *ini_entry;

		if (size < MIN_ACCEL_FILES) {
			size = MIN_ACCEL_FILES;
			new_new_value = TOKENTOSTR(MIN_ACCEL_FILES);
			zend_accel_error(ACCEL_LOG_WARNING, "opcache.max_accelerated_files is set below the required minimum (%d).\n", MIN_ACCEL_FILES);
			zend_accel_error(ACCEL_LOG_WARNING, ACCELERATOR_PRODUCT_NAME " will use the minimal configuration.\n");
		}
		if (size > MAX_ACCEL_FILES) {
			size = MAX_ACCEL_FILES;
			new_new_value = TOKENTOSTR(MAX_ACCEL_FILES);
			zend_accel_error(ACCEL_LOG_WARNING, "opcache.max_accelerated_files is set above the limit (%d).\n", MAX_ACCEL_FILES);
			zend_accel_error(ACCEL_LOG_WARNING, ACCELERATOR_PRODUCT_NAME " will use the maximal configuration.\n");
		}
		if ((ini_entry = zend_hash_str_find_ptr(EG(ini_directives),
					"opcache.max_accelerated_files",
					sizeof("opcache.max_accelerated_files")-1)) == NULL) {
			return FAILURE;
		}
		ini_entry->value = zend_string_init_interned(new_new_value, strlen(new_new_value), 1);
	}
	*p = size;
	return SUCCESS;
}

static ZEND_INI_MH(OnUpdateMaxWastedPercentage)
{
	double *p;
	zend_long percentage;
#ifndef ZTS
	char *base = (char *) mh_arg2;
#else
	char *base = (char *) ts_resource(*((int *) mh_arg2));
#endif

	/* keep the compiler happy */
	(void)entry; (void)mh_arg2; (void)mh_arg3; (void)stage;

	p = (double *) (base + (size_t)mh_arg1);
	percentage = atoi(ZSTR_VAL(new_value));

	if (percentage <= 0 || percentage > 50) {
		const char *new_new_value = "5";
		zend_ini_entry *ini_entry;

		percentage = 5;
		zend_accel_error(ACCEL_LOG_WARNING, "opcache.max_wasted_percentage must be set between 1 and 50.\n");
		zend_accel_error(ACCEL_LOG_WARNING, ACCELERATOR_PRODUCT_NAME " will use 5%%.\n");
		if ((ini_entry = zend_hash_str_find_ptr(EG(ini_directives),
					"opcache.max_wasted_percentage",
					sizeof("opcache.max_wasted_percentage")-1)) == NULL) {
			return FAILURE;
		}
		ini_entry->value = zend_string_init_interned(new_new_value, strlen(new_new_value), 1);
	}
	*p = (double)percentage / 100.0;
	return SUCCESS;
}

static ZEND_INI_MH(OnEnable)
{
	if (stage == ZEND_INI_STAGE_STARTUP ||
	    stage == ZEND_INI_STAGE_SHUTDOWN ||
	    stage == ZEND_INI_STAGE_DEACTIVATE) {
		return OnUpdateBool(entry, new_value, mh_arg1, mh_arg2, mh_arg3, stage);
	} else {
		/* It may be only temporary disabled */
		zend_bool *p;
#ifndef ZTS
		char *base = (char *) mh_arg2;
#else
		char *base = (char *) ts_resource(*((int *) mh_arg2));
#endif

		p = (zend_bool *) (base+(size_t) mh_arg1);
		if ((ZSTR_LEN(new_value) == 2 && strcasecmp("on", ZSTR_VAL(new_value)) == 0) ||
		    (ZSTR_LEN(new_value) == 3 && strcasecmp("yes", ZSTR_VAL(new_value)) == 0) ||
		    (ZSTR_LEN(new_value) == 4 && strcasecmp("true", ZSTR_VAL(new_value)) == 0) ||
			atoi(ZSTR_VAL(new_value)) != 0) {
			zend_error(E_WARNING, ACCELERATOR_PRODUCT_NAME " can't be temporary enabled (it may be only disabled till the end of request)");
			return FAILURE;
		} else {
			*p = 0;
			return SUCCESS;
		}
	}
}

static ZEND_INI_MH(OnUpdateFileCache)
{
	if (new_value) {
		if (!ZSTR_LEN(new_value)) {
			new_value = NULL;
		} else {
			zend_stat_t buf;

		    if (!IS_ABSOLUTE_PATH(ZSTR_VAL(new_value), ZSTR_LEN(new_value)) ||
			    zend_stat(ZSTR_VAL(new_value), &buf) != 0 ||
			    !S_ISDIR(buf.st_mode) ||
#ifndef ZEND_WIN32
				access(ZSTR_VAL(new_value), R_OK | W_OK | X_OK) != 0) {
#else
				_access(ZSTR_VAL(new_value), 06) != 0) {
#endif
				zend_accel_error(ACCEL_LOG_WARNING, "opcache.file_cache must be a full path of accessible directory.\n");
				new_value = NULL;
			}
		}
	}
	OnUpdateString(entry, new_value, mh_arg1, mh_arg2, mh_arg3, stage);
	return SUCCESS;
}

ZEND_INI_BEGIN()
	STD_PHP_INI_BOOLEAN("opcache.enable"             , "1", PHP_INI_ALL,    OnEnable,     enabled                             , zend_accel_globals, accel_globals)
	STD_PHP_INI_BOOLEAN("opcache.use_cwd"            , "1", PHP_INI_SYSTEM, OnUpdateBool, accel_directives.use_cwd            , zend_accel_globals, accel_globals)
	STD_PHP_INI_BOOLEAN("opcache.validate_timestamps", "1", PHP_INI_ALL   , OnUpdateBool, accel_directives.validate_timestamps, zend_accel_globals, accel_globals)
	STD_PHP_INI_BOOLEAN("opcache.validate_permission", "0", PHP_INI_SYSTEM, OnUpdateBool, accel_directives.validate_permission, zend_accel_globals, accel_globals)
#ifndef ZEND_WIN32
	STD_PHP_INI_BOOLEAN("opcache.validate_root"      , "0", PHP_INI_SYSTEM, OnUpdateBool, accel_directives.validate_root      , zend_accel_globals, accel_globals)
#endif
	STD_PHP_INI_BOOLEAN("opcache.dups_fix"           , "0", PHP_INI_ALL   , OnUpdateBool, accel_directives.ignore_dups        , zend_accel_globals, accel_globals)
	STD_PHP_INI_BOOLEAN("opcache.revalidate_path"    , "0", PHP_INI_ALL   , OnUpdateBool, accel_directives.revalidate_path    , zend_accel_globals, accel_globals)

	STD_PHP_INI_ENTRY("opcache.log_verbosity_level"   , "1"   , PHP_INI_SYSTEM, OnUpdateLong, accel_directives.log_verbosity_level,       zend_accel_globals, accel_globals)
	STD_PHP_INI_ENTRY("opcache.memory_consumption"    , "128"  , PHP_INI_SYSTEM, OnUpdateMemoryConsumption,    accel_directives.memory_consumption,        zend_accel_globals, accel_globals)
	STD_PHP_INI_ENTRY("opcache.interned_strings_buffer", "8"  , PHP_INI_SYSTEM, OnUpdateLong,                 accel_directives.interned_strings_buffer,   zend_accel_globals, accel_globals)
	STD_PHP_INI_ENTRY("opcache.max_accelerated_files" , "10000", PHP_INI_SYSTEM, OnUpdateMaxAcceleratedFiles,	 accel_directives.max_accelerated_files,     zend_accel_globals, accel_globals)
	STD_PHP_INI_ENTRY("opcache.max_wasted_percentage" , "5"   , PHP_INI_SYSTEM, OnUpdateMaxWastedPercentage,	 accel_directives.max_wasted_percentage,     zend_accel_globals, accel_globals)
	STD_PHP_INI_ENTRY("opcache.consistency_checks"    , "0"   , PHP_INI_ALL   , OnUpdateLong,	             accel_directives.consistency_checks,        zend_accel_globals, accel_globals)
	STD_PHP_INI_ENTRY("opcache.force_restart_timeout" , "180" , PHP_INI_SYSTEM, OnUpdateLong,	             accel_directives.force_restart_timeout,     zend_accel_globals, accel_globals)
	STD_PHP_INI_ENTRY("opcache.revalidate_freq"       , "2"   , PHP_INI_ALL   , OnUpdateLong,	             accel_directives.revalidate_freq,           zend_accel_globals, accel_globals)
	STD_PHP_INI_ENTRY("opcache.file_update_protection", "2"   , PHP_INI_ALL   , OnUpdateLong,                accel_directives.file_update_protection,    zend_accel_globals, accel_globals)
	STD_PHP_INI_ENTRY("opcache.preferred_memory_model", ""    , PHP_INI_SYSTEM, OnUpdateStringUnempty,       accel_directives.memory_model,              zend_accel_globals, accel_globals)
	STD_PHP_INI_ENTRY("opcache.blacklist_filename"    , ""    , PHP_INI_SYSTEM, OnUpdateString,	             accel_directives.user_blacklist_filename,   zend_accel_globals, accel_globals)
	STD_PHP_INI_ENTRY("opcache.max_file_size"         , "0"   , PHP_INI_SYSTEM, OnUpdateLong,	             accel_directives.max_file_size,             zend_accel_globals, accel_globals)

	STD_PHP_INI_ENTRY("opcache.protect_memory"        , "0"  , PHP_INI_SYSTEM, OnUpdateBool,                  accel_directives.protect_memory,            zend_accel_globals, accel_globals)
	STD_PHP_INI_ENTRY("opcache.save_comments"         , "1"  , PHP_INI_SYSTEM, OnUpdateBool,                  accel_directives.save_comments,             zend_accel_globals, accel_globals)

	STD_PHP_INI_ENTRY("opcache.optimization_level"    , DEFAULT_OPTIMIZATION_LEVEL , PHP_INI_SYSTEM, OnUpdateLong, accel_directives.optimization_level,   zend_accel_globals, accel_globals)
	STD_PHP_INI_ENTRY("opcache.opt_debug_level"       , "0"      , PHP_INI_SYSTEM, OnUpdateLong,             accel_directives.opt_debug_level,            zend_accel_globals, accel_globals)
	STD_PHP_INI_BOOLEAN("opcache.enable_file_override"	, "0"   , PHP_INI_SYSTEM, OnUpdateBool,              accel_directives.file_override_enabled,     zend_accel_globals, accel_globals)
	STD_PHP_INI_BOOLEAN("opcache.enable_cli"             , "0"   , PHP_INI_SYSTEM, OnUpdateBool,              accel_directives.enable_cli,                zend_accel_globals, accel_globals)
	STD_PHP_INI_ENTRY("opcache.error_log"                , ""    , PHP_INI_SYSTEM, OnUpdateString,	         accel_directives.error_log,                 zend_accel_globals, accel_globals)
	STD_PHP_INI_ENTRY("opcache.restrict_api"             , ""    , PHP_INI_SYSTEM, OnUpdateString,	         accel_directives.restrict_api,              zend_accel_globals, accel_globals)

#ifndef ZEND_WIN32
	STD_PHP_INI_ENTRY("opcache.lockfile_path"             , "/tmp"    , PHP_INI_SYSTEM, OnUpdateString,           accel_directives.lockfile_path,              zend_accel_globals, accel_globals)
#else
	STD_PHP_INI_ENTRY("opcache.mmap_base", NULL, PHP_INI_SYSTEM,	OnUpdateString,	                             accel_directives.mmap_base,                 zend_accel_globals, accel_globals)
#endif

	STD_PHP_INI_ENTRY("opcache.file_cache"                    , NULL  , PHP_INI_SYSTEM, OnUpdateFileCache, accel_directives.file_cache,                    zend_accel_globals, accel_globals)
	STD_PHP_INI_ENTRY("opcache.file_cache_only"               , "0"   , PHP_INI_SYSTEM, OnUpdateBool,	   accel_directives.file_cache_only,               zend_accel_globals, accel_globals)
	STD_PHP_INI_ENTRY("opcache.file_cache_consistency_checks" , "1"   , PHP_INI_SYSTEM, OnUpdateBool,	   accel_directives.file_cache_consistency_checks, zend_accel_globals, accel_globals)
#if ENABLE_FILE_CACHE_FALLBACK
	STD_PHP_INI_ENTRY("opcache.file_cache_fallback"           , "1"   , PHP_INI_SYSTEM, OnUpdateBool,	   accel_directives.file_cache_fallback,           zend_accel_globals, accel_globals)
#endif
#ifdef HAVE_HUGE_CODE_PAGES
	STD_PHP_INI_BOOLEAN("opcache.huge_code_pages"             , "0"   , PHP_INI_SYSTEM, OnUpdateBool,      accel_directives.huge_code_pages,               zend_accel_globals, accel_globals)
#endif
	STD_PHP_INI_ENTRY("opcache.preload"                       , ""    , PHP_INI_SYSTEM, OnUpdateStringUnempty,    accel_directives.preload,                zend_accel_globals, accel_globals)
ZEND_INI_END()

static int filename_is_in_cache(zend_string *filename)
{
	char *key;
	int key_length;

	key = accel_make_persistent_key(ZSTR_VAL(filename), ZSTR_LEN(filename), &key_length);
	if (key != NULL) {
		zend_persistent_script *persistent_script = zend_accel_hash_str_find(&ZCSG(hash), key, key_length);
		if (persistent_script && !persistent_script->corrupted) {
			zend_file_handle handle = {{0}, NULL, NULL, 0, 0};

			handle.filename = ZSTR_VAL(filename);
			handle.type = ZEND_HANDLE_FILENAME;

			if (ZCG(accel_directives).validate_timestamps) {
				return validate_timestamp_and_record_ex(persistent_script, &handle) == SUCCESS;
			}

			return 1;
		}
	}

	return 0;
}

static int accel_file_in_cache(INTERNAL_FUNCTION_PARAMETERS)
{
	zval zfilename;

	if (ZEND_NUM_ARGS() != 1 ||
	    zend_get_parameters_array_ex(1, &zfilename) == FAILURE ||
	    Z_TYPE(zfilename) != IS_STRING ||
	    Z_STRLEN(zfilename) == 0) {
		return 0;
	}
	return filename_is_in_cache(Z_STR(zfilename));
}

static ZEND_NAMED_FUNCTION(accel_file_exists)
{
	if (accel_file_in_cache(INTERNAL_FUNCTION_PARAM_PASSTHRU)) {
		RETURN_TRUE;
	} else {
		orig_file_exists(INTERNAL_FUNCTION_PARAM_PASSTHRU);
	}
}

static ZEND_NAMED_FUNCTION(accel_is_file)
{
	if (accel_file_in_cache(INTERNAL_FUNCTION_PARAM_PASSTHRU)) {
		RETURN_TRUE;
	} else {
		orig_is_file(INTERNAL_FUNCTION_PARAM_PASSTHRU);
	}
}

static ZEND_NAMED_FUNCTION(accel_is_readable)
{
	if (accel_file_in_cache(INTERNAL_FUNCTION_PARAM_PASSTHRU)) {
		RETURN_TRUE;
	} else {
		orig_is_readable(INTERNAL_FUNCTION_PARAM_PASSTHRU);
	}
}

static ZEND_MINIT_FUNCTION(zend_accelerator)
{
	(void)type; /* keep the compiler happy */

	REGISTER_INI_ENTRIES();

	return SUCCESS;
}

void zend_accel_override_file_functions(void)
{
	zend_function *old_function;
	if (ZCG(enabled) && accel_startup_ok && ZCG(accel_directives).file_override_enabled) {
		if (file_cache_only) {
			zend_accel_error(ACCEL_LOG_WARNING, "file_override_enabled has no effect when file_cache_only is set");
			return;
		}
		/* override file_exists */
		if ((old_function = zend_hash_str_find_ptr(CG(function_table), "file_exists", sizeof("file_exists")-1)) != NULL) {
			orig_file_exists = old_function->internal_function.handler;
			old_function->internal_function.handler = accel_file_exists;
		}
		if ((old_function = zend_hash_str_find_ptr(CG(function_table), "is_file", sizeof("is_file")-1)) != NULL) {
			orig_is_file = old_function->internal_function.handler;
			old_function->internal_function.handler = accel_is_file;
		}
		if ((old_function = zend_hash_str_find_ptr(CG(function_table), "is_readable", sizeof("is_readable")-1)) != NULL) {
			orig_is_readable = old_function->internal_function.handler;
			old_function->internal_function.handler = accel_is_readable;
		}
	}
}

static ZEND_MSHUTDOWN_FUNCTION(zend_accelerator)
{
	(void)type; /* keep the compiler happy */

	UNREGISTER_INI_ENTRIES();
	accel_shutdown();
	return SUCCESS;
}

void zend_accel_info(ZEND_MODULE_INFO_FUNC_ARGS)
{
	php_info_print_table_start();

<<<<<<< HEAD
	if (ZCG(enabled) && accel_startup_ok &&
		((ZCG(counted) || ZCSG(accelerator_enabled)) || file_cache_only)
=======
	if (
#ifdef HAVE_OPCACHE_FILE_CACHE
		(ZCG(accelerator_enabled) || file_cache_only)
#else
		(ZCG(accelerator_enabled))
#endif
>>>>>>> bb7ecb87
	) {
		php_info_print_table_row(2, "Opcode Caching", "Up and Running");
	} else {
		php_info_print_table_row(2, "Opcode Caching", "Disabled");
	}
	if (ZCG(enabled) && accel_startup_ok && ZCG(accel_directives).optimization_level) {
		php_info_print_table_row(2, "Optimization", "Enabled");
	} else {
		php_info_print_table_row(2, "Optimization", "Disabled");
	}
	if (!file_cache_only) {
		php_info_print_table_row(2, "SHM Cache", "Enabled");
	} else {
		php_info_print_table_row(2, "SHM Cache", "Disabled");
	}
	if (ZCG(accel_directives).file_cache) {
		php_info_print_table_row(2, "File Cache", "Enabled");
	} else {
		php_info_print_table_row(2, "File Cache", "Disabled");
	}
	if (file_cache_only) {
		if (!accel_startup_ok || zps_api_failure_reason) {
			php_info_print_table_row(2, "Startup Failed", zps_api_failure_reason);
		} else {
			php_info_print_table_row(2, "Startup", "OK");
		}
	} else
	if (ZCG(enabled)) {
		if (!accel_startup_ok || zps_api_failure_reason) {
			php_info_print_table_row(2, "Startup Failed", zps_api_failure_reason);
		} else {
			char buf[32];
			php_info_print_table_row(2, "Startup", "OK");
			php_info_print_table_row(2, "Shared memory model", zend_accel_get_shared_model());
			snprintf(buf, sizeof(buf), ZEND_LONG_FMT, (zend_ulong)ZCSG(hits));
			php_info_print_table_row(2, "Cache hits", buf);
			snprintf(buf, sizeof(buf), ZEND_LONG_FMT, ZSMMG(memory_exhausted)?ZCSG(misses):ZCSG(misses)-ZCSG(blacklist_misses));
			php_info_print_table_row(2, "Cache misses", buf);
			snprintf(buf, sizeof(buf), ZEND_LONG_FMT, ZCG(accel_directives).memory_consumption-zend_shared_alloc_get_free_memory()-ZSMMG(wasted_shared_memory));
			php_info_print_table_row(2, "Used memory", buf);
			snprintf(buf, sizeof(buf), "%zu", zend_shared_alloc_get_free_memory());
			php_info_print_table_row(2, "Free memory", buf);
			snprintf(buf, sizeof(buf), "%zu", ZSMMG(wasted_shared_memory));
			php_info_print_table_row(2, "Wasted memory", buf);
			if (ZCSG(interned_strings).start && ZCSG(interned_strings).end) {
				snprintf(buf, sizeof(buf), "%zu", (size_t)((char*)ZCSG(interned_strings).top - (char*)ZCSG(interned_strings).start));
				php_info_print_table_row(2, "Interned Strings Used memory", buf);
				snprintf(buf, sizeof(buf), "%zu", (size_t)((char*)ZCSG(interned_strings).end - (char*)ZCSG(interned_strings).top));
				php_info_print_table_row(2, "Interned Strings Free memory", buf);
			}
			snprintf(buf, sizeof(buf), "%d", ZCSG(hash).num_direct_entries);
			php_info_print_table_row(2, "Cached scripts", buf);
			snprintf(buf, sizeof(buf), "%d", ZCSG(hash).num_entries);
			php_info_print_table_row(2, "Cached keys", buf);
			snprintf(buf, sizeof(buf), "%d", ZCSG(hash).max_num_entries);
			php_info_print_table_row(2, "Max keys", buf);
			snprintf(buf, sizeof(buf), ZEND_LONG_FMT, ZCSG(oom_restarts));
			php_info_print_table_row(2, "OOM restarts", buf);
			snprintf(buf, sizeof(buf), ZEND_LONG_FMT, ZCSG(hash_restarts));
			php_info_print_table_row(2, "Hash keys restarts", buf);
			snprintf(buf, sizeof(buf), ZEND_LONG_FMT, ZCSG(manual_restarts));
			php_info_print_table_row(2, "Manual restarts", buf);
		}
	}

	php_info_print_table_end();
	DISPLAY_INI_ENTRIES();
}

static zend_module_entry accel_module_entry = {
	STANDARD_MODULE_HEADER,
	ACCELERATOR_PRODUCT_NAME,
	accel_functions,
	ZEND_MINIT(zend_accelerator),
	ZEND_MSHUTDOWN(zend_accelerator),
	accel_activate,
	NULL,
	zend_accel_info,
	PHP_VERSION,
	NO_MODULE_GLOBALS,
	accel_post_deactivate,
	STANDARD_MODULE_PROPERTIES_EX
};

int start_accel_module(void)
{
	return zend_startup_module(&accel_module_entry);
}

/* {{{ proto array accelerator_get_scripts()
   Get the scripts which are accelerated by ZendAccelerator */
static int accelerator_get_scripts(zval *return_value)
{
	uint32_t i;
	zval persistent_script_report;
	zend_accel_hash_entry *cache_entry;
	struct tm *ta;
	struct timeval exec_time;
	struct timeval fetch_time;

	if (!ZCG(accelerator_enabled) || accelerator_shm_read_lock() != SUCCESS) {
		return 0;
	}

	array_init(return_value);
	for (i = 0; i<ZCSG(hash).max_num_entries; i++) {
		for (cache_entry = ZCSG(hash).hash_table[i]; cache_entry; cache_entry = cache_entry->next) {
			zend_persistent_script *script;
			char *str;
			size_t len;

			if (cache_entry->indirect) continue;

			script = (zend_persistent_script *)cache_entry->data;

			array_init(&persistent_script_report);
			add_assoc_str(&persistent_script_report, "full_path", zend_string_dup(script->script.filename, 0));
			add_assoc_long(&persistent_script_report, "hits", (zend_long)script->dynamic_members.hits);
			add_assoc_long(&persistent_script_report, "memory_consumption", script->dynamic_members.memory_consumption);
			ta = localtime(&script->dynamic_members.last_used);
			str = asctime(ta);
			len = strlen(str);
			if (len > 0 && str[len - 1] == '\n') len--;
			add_assoc_stringl(&persistent_script_report, "last_used", str, len);
			add_assoc_long(&persistent_script_report, "last_used_timestamp", script->dynamic_members.last_used);
			if (ZCG(accel_directives).validate_timestamps) {
				add_assoc_long(&persistent_script_report, "timestamp", (zend_long)script->timestamp);
			}
			timerclear(&exec_time);
			timerclear(&fetch_time);

			zend_hash_str_update(Z_ARRVAL_P(return_value), cache_entry->key, cache_entry->key_length, &persistent_script_report);
		}
	}
	accelerator_shm_read_unlock();

	return 1;
}

/* {{{ proto array accelerator_get_status([bool fetch_scripts])
   Obtain statistics information regarding code acceleration */
static ZEND_FUNCTION(opcache_get_status)
{
	zend_long reqs;
	zval memory_usage, statistics, scripts;
	zend_bool fetch_scripts = 1;

	if (zend_parse_parameters(ZEND_NUM_ARGS(), "|b", &fetch_scripts) == FAILURE) {
		return;
	}

	if (!validate_api_restriction()) {
		RETURN_FALSE;
	}

	if (!accel_startup_ok) {
		RETURN_FALSE;
	}

	array_init(return_value);

	/* Trivia */
	add_assoc_bool(return_value, "opcache_enabled", ZCG(accelerator_enabled));

	if (ZCG(accel_directives).file_cache) {
		add_assoc_string(return_value, "file_cache", ZCG(accel_directives).file_cache);
	}
	if (file_cache_only) {
		add_assoc_bool(return_value, "file_cache_only", 1);
		return;
	}

	add_assoc_bool(return_value, "cache_full", ZSMMG(memory_exhausted));
	add_assoc_bool(return_value, "restart_pending", ZCSG(restart_pending));
	add_assoc_bool(return_value, "restart_in_progress", ZCSG(restart_in_progress));

	/* Memory usage statistics */
	array_init(&memory_usage);
	add_assoc_long(&memory_usage, "used_memory", ZCG(accel_directives).memory_consumption-zend_shared_alloc_get_free_memory()-ZSMMG(wasted_shared_memory));
	add_assoc_long(&memory_usage, "free_memory", zend_shared_alloc_get_free_memory());
	add_assoc_long(&memory_usage, "wasted_memory", ZSMMG(wasted_shared_memory));
	add_assoc_double(&memory_usage, "current_wasted_percentage", (((double) ZSMMG(wasted_shared_memory))/ZCG(accel_directives).memory_consumption)*100.0);
	add_assoc_zval(return_value, "memory_usage", &memory_usage);

	if (ZCSG(interned_strings).start && ZCSG(interned_strings).end) {
		zval interned_strings_usage;

		array_init(&interned_strings_usage);
		add_assoc_long(&interned_strings_usage, "buffer_size", (char*)ZCSG(interned_strings).end - (char*)ZCSG(interned_strings).start);
		add_assoc_long(&interned_strings_usage, "used_memory", (char*)ZCSG(interned_strings).top - (char*)ZCSG(interned_strings).start);
		add_assoc_long(&interned_strings_usage, "free_memory", (char*)ZCSG(interned_strings).end - (char*)ZCSG(interned_strings).top);
		add_assoc_long(&interned_strings_usage, "number_of_strings", ZCSG(interned_strings).nNumOfElements);
		add_assoc_zval(return_value, "interned_strings_usage", &interned_strings_usage);
	}

	/* Accelerator statistics */
	array_init(&statistics);
	add_assoc_long(&statistics, "num_cached_scripts", ZCSG(hash).num_direct_entries);
	add_assoc_long(&statistics, "num_cached_keys",    ZCSG(hash).num_entries);
	add_assoc_long(&statistics, "max_cached_keys",    ZCSG(hash).max_num_entries);
	add_assoc_long(&statistics, "hits", (zend_long)ZCSG(hits));
	add_assoc_long(&statistics, "start_time", ZCSG(start_time));
	add_assoc_long(&statistics, "last_restart_time", ZCSG(last_restart_time));
	add_assoc_long(&statistics, "oom_restarts", ZCSG(oom_restarts));
	add_assoc_long(&statistics, "hash_restarts", ZCSG(hash_restarts));
	add_assoc_long(&statistics, "manual_restarts", ZCSG(manual_restarts));
	add_assoc_long(&statistics, "misses", ZSMMG(memory_exhausted)?ZCSG(misses):ZCSG(misses)-ZCSG(blacklist_misses));
	add_assoc_long(&statistics, "blacklist_misses", ZCSG(blacklist_misses));
	reqs = ZCSG(hits)+ZCSG(misses);
	add_assoc_double(&statistics, "blacklist_miss_ratio", reqs?(((double) ZCSG(blacklist_misses))/reqs)*100.0:0);
	add_assoc_double(&statistics, "opcache_hit_rate", reqs?(((double) ZCSG(hits))/reqs)*100.0:0);
	add_assoc_zval(return_value, "opcache_statistics", &statistics);

	if (ZCSG(preload_script)) {
		array_init(&statistics);

		add_assoc_long(&statistics, "memory_consumption", ZCSG(preload_script)->dynamic_members.memory_consumption);

		if (zend_hash_num_elements(&ZCSG(preload_script)->script.function_table)) {
			zend_op_array *op_array;

			array_init(&scripts);
			ZEND_HASH_FOREACH_PTR(&ZCSG(preload_script)->script.function_table, op_array) {
				add_next_index_str(&scripts, op_array->function_name);
			} ZEND_HASH_FOREACH_END();
			add_assoc_zval(&statistics, "functions", &scripts);
		}

		if (zend_hash_num_elements(&ZCSG(preload_script)->script.class_table)) {
			zend_class_entry *ce;
			zend_string *key;

			array_init(&scripts);
			ZEND_HASH_FOREACH_STR_KEY_PTR(&ZCSG(preload_script)->script.class_table, key, ce) {
				if (ce->refcount > 1 && !zend_string_equals_ci(key, ce->name)) {
					add_next_index_str(&scripts, key);
				} else {
					add_next_index_str(&scripts, ce->name);
				}
			} ZEND_HASH_FOREACH_END();
			add_assoc_zval(&statistics, "classes", &scripts);
		}

		if (ZCSG(saved_scripts)) {
			zend_persistent_script **p = ZCSG(saved_scripts);

			array_init(&scripts);
			while (*p) {
				add_next_index_str(&scripts, (*p)->script.filename);
				p++;
			}
			add_assoc_zval(&statistics, "scripts", &scripts);
		}
		add_assoc_zval(return_value, "preload_statistics", &statistics);
	}

	if (fetch_scripts) {
		/* accelerated scripts */
		if (accelerator_get_scripts(&scripts)) {
			add_assoc_zval(return_value, "scripts", &scripts);
		}
	}
}

static int add_blacklist_path(zend_blacklist_entry *p, zval *return_value)
{
	add_next_index_stringl(return_value, p->path, p->path_length);
	return 0;
}

/* {{{ proto array accelerator_get_configuration()
   Obtain configuration information */
static ZEND_FUNCTION(opcache_get_configuration)
{
	zval directives, version, blacklist;

	if (zend_parse_parameters_none() == FAILURE) {
		RETURN_FALSE;
	}

	if (!validate_api_restriction()) {
		RETURN_FALSE;
	}

	array_init(return_value);

	/* directives */
	array_init(&directives);
	add_assoc_bool(&directives, "opcache.enable",              ZCG(enabled));
	add_assoc_bool(&directives, "opcache.enable_cli",          ZCG(accel_directives).enable_cli);
	add_assoc_bool(&directives, "opcache.use_cwd",             ZCG(accel_directives).use_cwd);
	add_assoc_bool(&directives, "opcache.validate_timestamps", ZCG(accel_directives).validate_timestamps);
	add_assoc_bool(&directives, "opcache.validate_permission", ZCG(accel_directives).validate_permission);
#ifndef ZEND_WIN32
	add_assoc_bool(&directives, "opcache.validate_root",       ZCG(accel_directives).validate_root);
#endif
	add_assoc_bool(&directives, "opcache.dups_fix",            ZCG(accel_directives).ignore_dups);
	add_assoc_bool(&directives, "opcache.revalidate_path",     ZCG(accel_directives).revalidate_path);

	add_assoc_long(&directives,   "opcache.log_verbosity_level",    ZCG(accel_directives).log_verbosity_level);
	add_assoc_long(&directives,	 "opcache.memory_consumption",     ZCG(accel_directives).memory_consumption);
	add_assoc_long(&directives,	 "opcache.interned_strings_buffer",ZCG(accel_directives).interned_strings_buffer);
	add_assoc_long(&directives, 	 "opcache.max_accelerated_files",  ZCG(accel_directives).max_accelerated_files);
	add_assoc_double(&directives, "opcache.max_wasted_percentage",  ZCG(accel_directives).max_wasted_percentage);
	add_assoc_long(&directives, 	 "opcache.consistency_checks",     ZCG(accel_directives).consistency_checks);
	add_assoc_long(&directives, 	 "opcache.force_restart_timeout",  ZCG(accel_directives).force_restart_timeout);
	add_assoc_long(&directives, 	 "opcache.revalidate_freq",        ZCG(accel_directives).revalidate_freq);
	add_assoc_string(&directives, "opcache.preferred_memory_model", STRING_NOT_NULL(ZCG(accel_directives).memory_model));
	add_assoc_string(&directives, "opcache.blacklist_filename",     STRING_NOT_NULL(ZCG(accel_directives).user_blacklist_filename));
	add_assoc_long(&directives,   "opcache.max_file_size",          ZCG(accel_directives).max_file_size);
	add_assoc_string(&directives, "opcache.error_log",              STRING_NOT_NULL(ZCG(accel_directives).error_log));

	add_assoc_bool(&directives,   "opcache.protect_memory",         ZCG(accel_directives).protect_memory);
	add_assoc_bool(&directives,   "opcache.save_comments",          ZCG(accel_directives).save_comments);
	add_assoc_bool(&directives,   "opcache.enable_file_override",   ZCG(accel_directives).file_override_enabled);
	add_assoc_long(&directives, 	 "opcache.optimization_level",     ZCG(accel_directives).optimization_level);

#ifndef ZEND_WIN32
	add_assoc_string(&directives, "opcache.lockfile_path",          STRING_NOT_NULL(ZCG(accel_directives).lockfile_path));
#endif

	add_assoc_string(&directives, "opcache.file_cache",                    ZCG(accel_directives).file_cache ? ZCG(accel_directives).file_cache : "");
	add_assoc_bool(&directives,   "opcache.file_cache_only",               ZCG(accel_directives).file_cache_only);
	add_assoc_bool(&directives,   "opcache.file_cache_consistency_checks", ZCG(accel_directives).file_cache_consistency_checks);

	add_assoc_zval(return_value, "directives", &directives);

	/*version */
	array_init(&version);
	add_assoc_string(&version, "version", PHP_VERSION);
	add_assoc_string(&version, "opcache_product_name", ACCELERATOR_PRODUCT_NAME);
	add_assoc_zval(return_value, "version", &version);

	/* blacklist */
	array_init(&blacklist);
	zend_accel_blacklist_apply(&accel_blacklist, add_blacklist_path, &blacklist);
	add_assoc_zval(return_value, "blacklist", &blacklist);
}

/* {{{ proto void accelerator_reset()
   Request that the contents of the opcode cache to be reset */
static ZEND_FUNCTION(opcache_reset)
{
	if (zend_parse_parameters_none() == FAILURE) {
		RETURN_FALSE;
	}

	if (!validate_api_restriction()) {
		RETURN_FALSE;
	}

	if ((!ZCG(enabled) || !accel_startup_ok || !ZCSG(accelerator_enabled))
#if ENABLE_FILE_CACHE_FALLBACK
	&& !fallback_process
#endif
	) {
		RETURN_FALSE;
	}

	zend_accel_schedule_restart(ACCEL_RESTART_USER);
	RETURN_TRUE;
}

/* {{{ proto void opcache_invalidate(string $script [, bool $force = false])
   Invalidates cached script (in necessary or forced) */
static ZEND_FUNCTION(opcache_invalidate)
{
	char *script_name;
	size_t script_name_len;
	zend_bool force = 0;

	if (zend_parse_parameters(ZEND_NUM_ARGS(), "s|b", &script_name, &script_name_len, &force) == FAILURE) {
		return;
	}

	if (!validate_api_restriction()) {
		RETURN_FALSE;
	}

	if (zend_accel_invalidate(script_name, script_name_len, force) == SUCCESS) {
		RETURN_TRUE;
	} else {
		RETURN_FALSE;
	}
}

static ZEND_FUNCTION(opcache_compile_file)
{
	char *script_name;
	size_t script_name_len;
	zend_file_handle handle;
	zend_op_array *op_array = NULL;
	zend_execute_data *orig_execute_data = NULL;
	uint32_t orig_compiler_options;

	if (zend_parse_parameters(ZEND_NUM_ARGS(), "s", &script_name, &script_name_len) == FAILURE) {
		return;
	}

<<<<<<< HEAD
=======
	if (!ZCG(accelerator_enabled)) {
		zend_error(E_NOTICE, ACCELERATOR_PRODUCT_NAME " seems to be disabled, can't compile file");
		RETURN_FALSE;
	}

>>>>>>> bb7ecb87
	handle.filename = script_name;
	handle.free_filename = 0;
	handle.opened_path = NULL;
	handle.type = ZEND_HANDLE_FILENAME;

	orig_execute_data = EG(current_execute_data);
	orig_compiler_options = CG(compiler_options);
	CG(compiler_options) |= ZEND_COMPILE_WITHOUT_EXECUTION;

	if (CG(compiler_options) & ZEND_COMPILE_PRELOAD) {
		/* During preloading, a failure in opcache_compile_file() should result in an overall
		 * preloading failure. Otherwise we may include partially compiled files in the preload
		 * state. */
		op_array = persistent_compile_file(&handle, ZEND_INCLUDE);
	} else {
		zend_try {
			op_array = persistent_compile_file(&handle, ZEND_INCLUDE);
		} zend_catch {
			EG(current_execute_data) = orig_execute_data;
			zend_error(E_WARNING, ACCELERATOR_PRODUCT_NAME " could not compile file %s", handle.filename);
		} zend_end_try();
	}

	CG(compiler_options) = orig_compiler_options;

	if(op_array != NULL) {
		destroy_op_array(op_array);
		efree(op_array);
		RETVAL_TRUE;
	} else {
		RETVAL_FALSE;
	}
	zend_destroy_file_handle(&handle);
}

/* {{{ proto bool opcache_is_script_cached(string $script)
   Return true if the script is cached in OPCache, false if it is not cached or if OPCache is not running. */
static ZEND_FUNCTION(opcache_is_script_cached)
{
	zend_string *script_name;

	if (!validate_api_restriction()) {
		RETURN_FALSE;
	}

	if (!ZCG(accelerator_enabled)) {
		RETURN_FALSE;
	}

	if (zend_parse_parameters(ZEND_NUM_ARGS(), "S", &script_name) == FAILURE) {
		return;
	}

	RETURN_BOOL(filename_is_in_cache(script_name));
}<|MERGE_RESOLUTION|>--- conflicted
+++ resolved
@@ -433,18 +433,7 @@
 {
 	php_info_print_table_start();
 
-<<<<<<< HEAD
-	if (ZCG(enabled) && accel_startup_ok &&
-		((ZCG(counted) || ZCSG(accelerator_enabled)) || file_cache_only)
-=======
-	if (
-#ifdef HAVE_OPCACHE_FILE_CACHE
-		(ZCG(accelerator_enabled) || file_cache_only)
-#else
-		(ZCG(accelerator_enabled))
-#endif
->>>>>>> bb7ecb87
-	) {
+	if (ZCG(accelerator_enabled) || file_cache_only) {
 		php_info_print_table_row(2, "Opcode Caching", "Up and Running");
 	} else {
 		php_info_print_table_row(2, "Opcode Caching", "Disabled");
@@ -843,14 +832,6 @@
 		return;
 	}
 
-<<<<<<< HEAD
-=======
-	if (!ZCG(accelerator_enabled)) {
-		zend_error(E_NOTICE, ACCELERATOR_PRODUCT_NAME " seems to be disabled, can't compile file");
-		RETURN_FALSE;
-	}
-
->>>>>>> bb7ecb87
 	handle.filename = script_name;
 	handle.free_filename = 0;
 	handle.opened_path = NULL;
