/*
   +----------------------------------------------------------------------+
   | Zend OPcache                                                         |
   +----------------------------------------------------------------------+
   | Copyright (c) The PHP Group                                          |
   +----------------------------------------------------------------------+
   | This source file is subject to version 3.01 of the PHP license,      |
   | that is bundled with this package in the file LICENSE, and is        |
   | available through the world-wide-web at the following url:           |
   | https://www.php.net/license/3_01.txt                                 |
   | If you did not receive a copy of the PHP license and are unable to   |
   | obtain it through the world-wide-web, please send a note to          |
   | license@php.net so we can mail you a copy immediately.               |
   +----------------------------------------------------------------------+
   | Authors: Andi Gutmans <andi@php.net>                                 |
   |          Zeev Suraski <zeev@php.net>                                 |
   |          Stanislav Malyshev <stas@zend.com>                          |
   |          Dmitry Stogov <dmitry@php.net>                              |
   +----------------------------------------------------------------------+
*/

#include "php.h"
#include "ZendAccelerator.h"
#include "zend_shared_alloc.h"
#include "zend_accelerator_util_funcs.h"
#include "zend_execute.h"
#include "zend_system_id.h"
#include "SAPI.h"
#include "tsrm_win32.h"
#include "win32/winutil.h"
#include <winbase.h>
#include <process.h>
#include <LMCONS.H>

#define ACCEL_FILEMAP_NAME "ZendOPcache.SharedMemoryArea"
#define ACCEL_MUTEX_NAME "ZendOPcache.SharedMemoryMutex"
#define ACCEL_EVENT_SOURCE "Zend OPcache"

/* address of mapping base and address of execute_ex */
#define ACCEL_BASE_POINTER_SIZE (2 * sizeof(void*))

static HANDLE memfile = NULL, memory_mutex = NULL;
static void *mapping_base;

#define MAX_MAP_RETRIES 25

static void zend_win_error_message(int type, char *msg, int err)
{
	HANDLE h;
	char *ev_msgs[2];
	char *buf = php_win32_error_to_msg(err);

	h = RegisterEventSource(NULL, TEXT(ACCEL_EVENT_SOURCE));
	ev_msgs[0] = msg;
	ev_msgs[1] = buf;
	ReportEvent(h,				  // event log handle
	        EVENTLOG_ERROR_TYPE,  // event type
	        0,                    // category zero
	        err,				  // event identifier
	        NULL,                 // no user security identifier
	        2,                    // one substitution string
	        0,                    // no data
	        ev_msgs,              // pointer to string array
	        NULL);                // pointer to data
	DeregisterEventSource(h);

	zend_accel_error(type, "%s", msg);

	php_win32_error_msg_free(buf);
}

static char *create_name_with_username(const char *name, size_t unique_id)
{
	static char newname[MAXPATHLEN + 1 + 32 + 1 + 20 + 1 + 32 + sizeof("ffffffffffffffff")-1 + 1];
	char *p = newname;
	p += strlcpy(newname, name, MAXPATHLEN + 1);
	*(p++) = '@';
	p = zend_mempcpy(p, accel_uname_id, 32);
	*(p++) = '@';
	p += strlcpy(p, sapi_module.name, 21);
	*(p++) = '@';
<<<<<<< HEAD
	p = zend_mempcpy(p, zend_system_id, 32);
	*(p++) = '\0';
=======
	memcpy(p, zend_system_id, 32);
	p += 32;
	if (unique_id) {
		p += snprintf(p, sizeof("ffffffffffffffff"), "%zx", unique_id) + 1;
	} else {
		*(p++) = '\0';
	}
>>>>>>> 7869af6f
	ZEND_ASSERT(p - newname <= sizeof(newname));

	return newname;
}

void zend_shared_alloc_create_lock(void)
{
	memory_mutex = CreateMutex(NULL, FALSE, create_name_with_username(ACCEL_MUTEX_NAME, 0));
	if (!memory_mutex) {
		zend_accel_error(ACCEL_LOG_FATAL, "Cannot create mutex (error %u)", GetLastError());
		return;
	}
	ReleaseMutex(memory_mutex);
}

void zend_shared_alloc_lock_win32(void)
{
	DWORD waitRes = WaitForSingleObject(memory_mutex, INFINITE);

	if (waitRes == WAIT_FAILED) {
		zend_accel_error(ACCEL_LOG_ERROR, "Cannot lock mutex");
	}
}

void zend_shared_alloc_unlock_win32(void)
{
	ReleaseMutex(memory_mutex);
}

static int zend_shared_alloc_reattach(size_t requested_size, const char **error_in)
{
	int err;
	void *wanted_mapping_base;
	MEMORY_BASIC_INFORMATION info;
	void *execute_ex_base;
	int execute_ex_moved;

	mapping_base = MapViewOfFileEx(memfile, FILE_MAP_ALL_ACCESS, 0, 0, ACCEL_BASE_POINTER_SIZE, NULL);
	if (mapping_base == NULL) {
		err = GetLastError();
		zend_win_error_message(ACCEL_LOG_FATAL, "Unable to read base address", err);
		*error_in="read mapping base";
		return ALLOC_FAILURE;
	}
	wanted_mapping_base = ((void**)mapping_base)[0];
	execute_ex_base = ((void**)mapping_base)[1];
	UnmapViewOfFile(mapping_base);

	execute_ex_moved = (void *)execute_ex != execute_ex_base;

	/* Check if execute_ex is at the same address and if the requested address space is free */
	if (execute_ex_moved ||
	    VirtualQuery(wanted_mapping_base, &info, sizeof(info)) == 0 ||
	    info.State != MEM_FREE ||
	    info.RegionSize < requested_size) {
#if ENABLE_FILE_CACHE_FALLBACK
		if (ZCG(accel_directives).file_cache && ZCG(accel_directives).file_cache_fallback) {
			size_t pre_size, wanted_mb_save;

			wanted_mb_save = (size_t)wanted_mapping_base;

			if (execute_ex_moved) {
				err = ERROR_INVALID_ADDRESS;
				zend_win_error_message(ACCEL_LOG_WARNING, "Opcode handlers are unusable due to ASLR (fall-back to file cache)", err);
			} else {
				err = ERROR_INVALID_ADDRESS;
				zend_win_error_message(ACCEL_LOG_WARNING, "Base address marks unusable memory region (fall-back to file cache)", err);
			}

			pre_size = ZEND_ALIGNED_SIZE(sizeof(zend_smm_shared_globals)) + ZEND_ALIGNED_SIZE(sizeof(zend_shared_segment)) + ZEND_ALIGNED_SIZE(sizeof(void *)) + ZEND_ALIGNED_SIZE(sizeof(int));
			/* Map only part of SHM to have access to opcache shared globals */
			mapping_base = MapViewOfFileEx(memfile, FILE_MAP_ALL_ACCESS, 0, 0, pre_size + ZEND_ALIGNED_SIZE(sizeof(zend_accel_shared_globals)), NULL);
			if (mapping_base == NULL) {
				err = GetLastError();
				zend_win_error_message(ACCEL_LOG_FATAL, "Unable to reattach to opcache shared globals", err);
				return ALLOC_FAILURE;
			}
			accel_shared_globals = (zend_accel_shared_globals *)((char *)((zend_smm_shared_globals *)mapping_base)->app_shared_globals + ((char *)mapping_base - (char *)wanted_mb_save));

			return ALLOC_FALLBACK;
		}
#endif
		if (execute_ex_moved) {
			err = ERROR_INVALID_ADDRESS;
			zend_win_error_message(ACCEL_LOG_FATAL, "Opcode handlers are unusable due to ASLR. Please setup opcache.file_cache and opcache.file_cache_fallback directives for more convenient Opcache usage", err);
		} else {
			err = ERROR_INVALID_ADDRESS;
			zend_win_error_message(ACCEL_LOG_FATAL, "Base address marks unusable memory region. Please setup opcache.file_cache and opcache.file_cache_fallback directives for more convenient Opcache usage", err);
		}
		return ALLOC_FAILURE;
	}

	mapping_base = MapViewOfFileEx(memfile, FILE_MAP_ALL_ACCESS|FILE_MAP_EXECUTE, 0, 0, 0, wanted_mapping_base);

	if (mapping_base == NULL) {
		err = GetLastError();
		if (err == ERROR_INVALID_ADDRESS) {
			zend_win_error_message(ACCEL_LOG_FATAL, "Unable to reattach to base address", err);
			return ALLOC_FAILURE;
		}
		return ALLOC_FAIL_MAPPING;
	} else {
		DWORD old;

		if (!VirtualProtect(mapping_base, requested_size, PAGE_READWRITE, &old)) {
			err = GetLastError();
			zend_win_error_message(ACCEL_LOG_FATAL, "VirtualProtect() failed", err);
			return ALLOC_FAIL_MAPPING;
		}
	}

	smm_shared_globals = (zend_smm_shared_globals *) ((char*)mapping_base + ACCEL_BASE_POINTER_SIZE);

	return SUCCESSFULLY_REATTACHED;
}

static int create_segments(size_t requested_size, zend_shared_segment ***shared_segments_p, int *shared_segments_count, const char **error_in)
{
	int err = 0, ret;
	zend_shared_segment *shared_segment;
	int map_retries = 0;
	void *default_mapping_base_set[] = { 0, 0 };
	/* TODO:
	  improve fixed addresses on x64. It still makes no sense to do it as Windows addresses are virtual per se and can or should be randomized anyway
	  through Address Space Layout Radomization (ASLR). We can still let the OS do its job and be sure that each process gets the same address if
	  desired. Not done yet, @zend refused but did not remember the exact reason, pls add info here if one of you know why :)
	*/
#if defined(_WIN64)
	void *vista_mapping_base_set[] = { (void *) 0x0000100000000000, (void *) 0x0000200000000000, (void *) 0x0000300000000000, (void *) 0x0000700000000000, 0 };
	DWORD size_high = (requested_size >> 32), size_low = (requested_size & 0xffffffff);
#else
	void *vista_mapping_base_set[] = { (void *) 0x20000000, (void *) 0x21000000, (void *) 0x30000000, (void *) 0x31000000, (void *) 0x50000000, 0 };
	DWORD size_high = 0, size_low = requested_size;
#endif
	void **wanted_mapping_base = default_mapping_base_set;

	zend_shared_alloc_lock_win32();
	/* Mapping retries: When Apache2 restarts, the parent process startup routine
	   can be called before the child process is killed. In this case, the mapping will fail
	   and we have to sleep some time (until the child releases the mapping object) and retry.*/
	do {
		memfile = OpenFileMapping(FILE_MAP_READ|FILE_MAP_WRITE|FILE_MAP_EXECUTE, 0, create_name_with_username(ACCEL_FILEMAP_NAME, requested_size));
		if (memfile == NULL) {
			err = GetLastError();
			break;
		}

		ret =  zend_shared_alloc_reattach(requested_size, error_in);
		if (ret == ALLOC_FAIL_MAPPING) {
			err = GetLastError();
			/* Mapping failed, wait for mapping object to get freed and retry */
			CloseHandle(memfile);
			memfile = NULL;
			if (++map_retries >= MAX_MAP_RETRIES) {
				break;
			}
			zend_shared_alloc_unlock_win32();
			Sleep(1000 * (map_retries + 1));
			zend_shared_alloc_lock_win32();
		} else {
			zend_shared_alloc_unlock_win32();
			return ret;
		}
	} while (1);

	if (map_retries == MAX_MAP_RETRIES) {
		zend_shared_alloc_unlock_win32();
		zend_win_error_message(ACCEL_LOG_FATAL, "Unable to open file mapping", err);
		*error_in = "OpenFileMapping";
		return ALLOC_FAILURE;
	}

	/* creating segment here */
	*shared_segments_count = 1;
	*shared_segments_p = (zend_shared_segment **) calloc(1, sizeof(zend_shared_segment)+sizeof(void *));
	if (!*shared_segments_p) {
		err = GetLastError();
		zend_shared_alloc_unlock_win32();
		zend_win_error_message(ACCEL_LOG_FATAL, "calloc() failed", err);
		*error_in = "calloc";
		return ALLOC_FAILURE;
	}
	shared_segment = (zend_shared_segment *)((char *)(*shared_segments_p) + sizeof(void *));
	(*shared_segments_p)[0] = shared_segment;

	memfile	= CreateFileMapping(INVALID_HANDLE_VALUE, NULL, PAGE_EXECUTE_READWRITE | SEC_COMMIT, size_high, size_low,
								create_name_with_username(ACCEL_FILEMAP_NAME, requested_size));
	if (memfile == NULL) {
		err = GetLastError();
		zend_shared_alloc_unlock_win32();
		zend_win_error_message(ACCEL_LOG_FATAL, "Unable to create file mapping", err);
		*error_in = "CreateFileMapping";
		return ALLOC_FAILURE;
	}

	/* Starting from Windows Vista, heap randomization occurs which might cause our mapping base to
	   be taken (fail to map). So we try to map into one of the hard coded predefined addresses
	   in high memory. */
	if (!ZCG(accel_directives).mmap_base || !*ZCG(accel_directives).mmap_base) {
		wanted_mapping_base = vista_mapping_base_set;
	} else {
		char *s = ZCG(accel_directives).mmap_base;

		/* skip leading 0x, %p assumes hexdecimal format anyway */
		if (*s == '0' && *(s + 1) == 'x') {
			s += 2;
		}
		if (sscanf(s, "%p", &default_mapping_base_set[0]) != 1) {
			zend_shared_alloc_unlock_win32();
			zend_win_error_message(ACCEL_LOG_FATAL, "Bad mapping address specified in opcache.mmap_base", err);
			return ALLOC_FAILURE;
		}
	}

	do {
		shared_segment->p = mapping_base = MapViewOfFileEx(memfile, FILE_MAP_ALL_ACCESS|FILE_MAP_EXECUTE, 0, 0, 0, *wanted_mapping_base);
		if (*wanted_mapping_base == NULL) { /* Auto address (NULL) is the last option on the array */
			break;
		}
		wanted_mapping_base++;
	} while (!mapping_base);

	if (mapping_base == NULL) {
		err = GetLastError();
		zend_shared_alloc_unlock_win32();
		zend_win_error_message(ACCEL_LOG_FATAL, "Unable to create view for file mapping", err);
		*error_in = "MapViewOfFile";
		return ALLOC_FAILURE;
	} else {
		DWORD old;

		if (!VirtualProtect(mapping_base, requested_size, PAGE_READWRITE, &old)) {
			err = GetLastError();
			zend_win_error_message(ACCEL_LOG_FATAL, "VirtualProtect() failed", err);
			return ALLOC_FAILURE;
		}

		((void**)mapping_base)[0] = mapping_base;
		((void**)mapping_base)[1] = (void*)execute_ex;
	}

	shared_segment->pos = ACCEL_BASE_POINTER_SIZE;
	shared_segment->size = requested_size - ACCEL_BASE_POINTER_SIZE;

	zend_shared_alloc_unlock_win32();

	return ALLOC_SUCCESS;
}

static int detach_segment(zend_shared_segment *shared_segment)
{
	zend_shared_alloc_lock_win32();
	if (mapping_base) {
		UnmapViewOfFile(mapping_base);
		mapping_base = NULL;
	}
	CloseHandle(memfile);
	memfile = NULL;
	zend_shared_alloc_unlock_win32();
	CloseHandle(memory_mutex);
	memory_mutex = NULL;
	return 0;
}

static size_t segment_type_size(void)
{
	return sizeof(zend_shared_segment);
}

const zend_shared_memory_handlers zend_alloc_win32_handlers = {
	create_segments,
	detach_segment,
	segment_type_size
};<|MERGE_RESOLUTION|>--- conflicted
+++ resolved
@@ -79,18 +79,12 @@
 	*(p++) = '@';
 	p += strlcpy(p, sapi_module.name, 21);
 	*(p++) = '@';
-<<<<<<< HEAD
 	p = zend_mempcpy(p, zend_system_id, 32);
-	*(p++) = '\0';
-=======
-	memcpy(p, zend_system_id, 32);
-	p += 32;
 	if (unique_id) {
 		p += snprintf(p, sizeof("ffffffffffffffff"), "%zx", unique_id) + 1;
 	} else {
 		*(p++) = '\0';
 	}
->>>>>>> 7869af6f
 	ZEND_ASSERT(p - newname <= sizeof(newname));
 
 	return newname;
