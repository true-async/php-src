--- conflicted
+++ resolved
@@ -346,8 +346,8 @@
 		*error_in = "MapViewOfFile";
 		return ALLOC_FAILURE;
 	} else {
-<<<<<<< HEAD
 		char *mmap_base_file;
+		void *execute_ex_base = (void *)execute_ex;
 		FILE *fp;
 		DWORD old;
 
@@ -358,11 +358,6 @@
 		}
 		mmap_base_file = get_mmap_base_file();
 		fp = fopen(mmap_base_file, "w");
-=======
-		char *mmap_base_file = get_mmap_base_file();
-		void *execute_ex_base = (void *)execute_ex;
-		FILE *fp = fopen(mmap_base_file, "w");
->>>>>>> 8ba10b8f
 		if (!fp) {
 			err = GetLastError();
 			zend_shared_alloc_unlock_win32();
