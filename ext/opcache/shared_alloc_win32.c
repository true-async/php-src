--- conflicted
+++ resolved
@@ -71,10 +71,6 @@
 
 static char *create_name_with_username(char *name)
 {
-<<<<<<< HEAD
-	static char newname[MAXPATHLEN + 32 + 4 + 1 + 32 + 21];
-	snprintf(newname, sizeof(newname) - 1, "%s@%.32s@%.20s@%.32s", name, accel_uname_id, sapi_module.name, zend_system_id);
-=======
 	static char newname[MAXPATHLEN + 1 + 32 + 1 + 20 + 1 + 32 + 1];
 	char *p = newname;
 	p += strlcpy(newname, name, MAXPATHLEN + 1);
@@ -88,7 +84,6 @@
 	p += 32;
 	*(p++) = '\0';
 	ZEND_ASSERT(p - newname <= sizeof(newname));
->>>>>>> b1840737
 
 	return newname;
 }
