--- conflicted
+++ resolved
@@ -511,18 +511,12 @@
 							break;
 						}
 					}
-<<<<<<< HEAD
 				} else if ((CG(compiler_options) & ZEND_COMPILE_NO_BUILTIN_STRLEN) == 0 &&
-					Z_STRLEN(ZEND_OP2_LITERAL(init_opline)) == sizeof("strlen")-1 &&
-					!memcmp(Z_STRVAL(ZEND_OP2_LITERAL(init_opline)),
-						"strlen", sizeof("strlen")-1)) {
-=======
-				} else if ((!zend_hash_exists(&module_registry, "mbstring", sizeof("mbstring")) ||
-							zend_ini_long("mbstring.func_overload",
-								sizeof("mbstring.func_overload"), 0) < 2 /* MB_OVERLOAD_STRING */) &&
-						Z_STRLEN(ZEND_OP1_LITERAL(opline)) == sizeof("strlen") - 1 &&
-						!memcmp(Z_STRVAL(ZEND_OP1_LITERAL(opline)), "strlen", sizeof("strlen") - 1)) {
->>>>>>> bba4a8aa
+					(!zend_hash_str_exists(&module_registry, "mbstring", sizeof("mbstring") - 1) ||
+					 zend_ini_long("mbstring.func_overload",
+						 sizeof("mbstring.func_overload") - 1, 0) < 2 /* MB_OVERLOAD_STRING */) &&
+					Z_STRLEN(ZEND_OP2_LITERAL(init_opline)) == sizeof("strlen") - 1 &&
+					!memcmp(Z_STRVAL(ZEND_OP2_LITERAL(init_opline)), "strlen", sizeof("strlen") - 1)) {
 					zval t;
 
 					ZVAL_LONG(&t, Z_STRLEN(ZEND_OP1_LITERAL(send1_opline)));
