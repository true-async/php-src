/*
   +----------------------------------------------------------------------+
   | Zend Engine, e-SSA based Type & Range Inference                      |
   +----------------------------------------------------------------------+
   | Copyright (c) 1998-2018 The PHP Group                                |
   +----------------------------------------------------------------------+
   | This source file is subject to version 3.01 of the PHP license,      |
   | that is bundled with this package in the file LICENSE, and is        |
   | available through the world-wide-web at the following url:           |
   | http://www.php.net/license/3_01.txt                                  |
   | If you did not receive a copy of the PHP license and are unable to   |
   | obtain it through the world-wide-web, please send a note to          |
   | license@php.net so we can mail you a copy immediately.               |
   +----------------------------------------------------------------------+
   | Authors: Dmitry Stogov <dmitry@php.net>                              |
   +----------------------------------------------------------------------+
*/

#include "php.h"
#include "zend_compile.h"
#include "zend_generators.h"
#include "zend_inference.h"
#include "zend_func_info.h"
#include "zend_call_graph.h"
#include "zend_worklist.h"

/* The used range inference algorithm is described in:
 *     V. Campos, R. Rodrigues, I. de Assis Costa and F. Pereira.
 *     "Speed and Precision in Range Analysis", SBLP'12.
 *
 * There are a couple degrees of freedom, we use:
 *  * Propagation on SCCs.
 *  * e-SSA for live range splitting.
 *  * Only intra-procedural inference.
 *  * Widening with warmup passes, but without jump sets.
 */

/* Whether to handle symbolic range constraints */
#define SYM_RANGE

/* Whether to handle negative range constraints */
/* Negative range inference is buggy, so disabled for now */
#undef NEG_RANGE

/* Number of warmup passes to use prior to widening */
#define RANGE_WARMUP_PASSES 16

/* Logging for range inference in general */
#if 0
#define LOG_SSA_RANGE(...) fprintf(stderr, __VA_ARGS__)
#else
#define LOG_SSA_RANGE(...)
#endif

/* Logging for negative range constraints */
#if 0
#define LOG_NEG_RANGE(...) fprintf(stderr, __VA_ARGS__)
#else
#define LOG_NEG_RANGE(...)
#endif

/* Pop elements in unspecified order from worklist until it is empty */
#define WHILE_WORKLIST(worklist, len, i) do { \
	zend_bool _done = 0; \
	while (!_done) { \
		_done = 1; \
		ZEND_BITSET_FOREACH(worklist, len, i) { \
			zend_bitset_excl(worklist, i); \
			_done = 0;

#define WHILE_WORKLIST_END() \
		} ZEND_BITSET_FOREACH_END(); \
	} \
} while (0)

#define CHECK_SCC_VAR(var2) \
	do { \
		if (!ssa->vars[var2].no_val) { \
			if (dfs[var2] < 0) { \
				zend_ssa_check_scc_var(op_array, ssa, var2, index, dfs, root, stack); \
			} \
			if (ssa->vars[var2].scc < 0 && dfs[root[var]] >= dfs[root[var2]]) { \
				root[var] = root[var2]; \
			} \
		} \
	} while (0)

#define CHECK_SCC_ENTRY(var2) \
	do { \
		if (ssa->vars[var2].scc != ssa->vars[var].scc) { \
			ssa->vars[var2].scc_entry = 1; \
		} \
	} while (0)

#define ADD_SCC_VAR(_var) \
	do { \
		if (ssa->vars[_var].scc == scc) { \
			zend_bitset_incl(worklist, _var); \
		} \
	} while (0)

#define ADD_SCC_VAR_1(_var) \
	do { \
		if (ssa->vars[_var].scc == scc && \
		    !zend_bitset_in(visited, _var)) { \
			zend_bitset_incl(worklist, _var); \
		} \
	} while (0)

#define FOR_EACH_DEFINED_VAR(line, MACRO) \
	do { \
		if (ssa->ops[line].op1_def >= 0) { \
			MACRO(ssa->ops[line].op1_def); \
		} \
		if (ssa->ops[line].op2_def >= 0) { \
			MACRO(ssa->ops[line].op2_def); \
		} \
		if (ssa->ops[line].result_def >= 0) { \
			MACRO(ssa->ops[line].result_def); \
		} \
		if (op_array->opcodes[line].opcode == ZEND_OP_DATA) { \
			if (ssa->ops[line-1].op1_def >= 0) { \
				MACRO(ssa->ops[line-1].op1_def); \
			} \
			if (ssa->ops[line-1].op2_def >= 0) { \
				MACRO(ssa->ops[line-1].op2_def); \
			} \
			if (ssa->ops[line-1].result_def >= 0) { \
				MACRO(ssa->ops[line-1].result_def); \
			} \
		} else if ((uint32_t)line+1 < op_array->last && \
		           op_array->opcodes[line+1].opcode == ZEND_OP_DATA) { \
			if (ssa->ops[line+1].op1_def >= 0) { \
				MACRO(ssa->ops[line+1].op1_def); \
			} \
			if (ssa->ops[line+1].op2_def >= 0) { \
				MACRO(ssa->ops[line+1].op2_def); \
			} \
			if (ssa->ops[line+1].result_def >= 0) { \
				MACRO(ssa->ops[line+1].result_def); \
			} \
		} \
	} while (0)


#define FOR_EACH_VAR_USAGE(_var, MACRO) \
	do { \
		zend_ssa_phi *p = ssa->vars[_var].phi_use_chain; \
		int use = ssa->vars[_var].use_chain; \
		while (use >= 0) { \
			FOR_EACH_DEFINED_VAR(use, MACRO); \
			use = zend_ssa_next_use(ssa->ops, _var, use); \
		} \
		p = ssa->vars[_var].phi_use_chain; \
		while (p) { \
			MACRO(p->ssa_var); \
			p = zend_ssa_next_use_phi(ssa, _var, p); \
		} \
	} while (0)

static inline zend_bool add_will_overflow(zend_long a, zend_long b) {
	return (b > 0 && a > ZEND_LONG_MAX - b)
		|| (b < 0 && a < ZEND_LONG_MIN - b);
}
#if 0
static inline zend_bool sub_will_overflow(zend_long a, zend_long b) {
	return (b > 0 && a < ZEND_LONG_MIN + b)
		|| (b < 0 && a > ZEND_LONG_MAX + b);
}
#endif

static void zend_ssa_check_scc_var(const zend_op_array *op_array, zend_ssa *ssa, int var, int *index, int *dfs, int *root, zend_worklist_stack *stack) /* {{{ */
{
#ifdef SYM_RANGE
	zend_ssa_phi *p;
#endif

	dfs[var] = *index;
	(*index)++;
	root[var] = var;

	FOR_EACH_VAR_USAGE(var, CHECK_SCC_VAR);

#ifdef SYM_RANGE
	/* Process symbolic control-flow constraints */
	p = ssa->vars[var].sym_use_chain;
	while (p) {
		CHECK_SCC_VAR(p->ssa_var);
		p = p->sym_use_chain;
	}
#endif

	if (root[var] == var) {
		ssa->vars[var].scc = ssa->sccs;
		while (stack->len > 0) {
			int var2 = zend_worklist_stack_peek(stack);
			if (dfs[var2] <= dfs[var]) {
				break;
			}
			zend_worklist_stack_pop(stack);
			ssa->vars[var2].scc = ssa->sccs;
		}
		ssa->sccs++;
	} else {
		zend_worklist_stack_push(stack, var);
	}
}
/* }}} */

int zend_ssa_find_sccs(const zend_op_array *op_array, zend_ssa *ssa) /* {{{ */
{
	int index = 0, *dfs, *root;
	zend_worklist_stack stack;
	int j;
	ALLOCA_FLAG(dfs_use_heap)
	ALLOCA_FLAG(root_use_heap)
	ALLOCA_FLAG(stack_use_heap)

	dfs = do_alloca(sizeof(int) * ssa->vars_count, dfs_use_heap);
	memset(dfs, -1, sizeof(int) * ssa->vars_count);
	root = do_alloca(sizeof(int) * ssa->vars_count, root_use_heap);
	ZEND_WORKLIST_STACK_ALLOCA(&stack, ssa->vars_count, stack_use_heap);

	/* Find SCCs using Tarjan's algorithm. */
	for (j = 0; j < ssa->vars_count; j++) {
		if (!ssa->vars[j].no_val && dfs[j] < 0) {
			zend_ssa_check_scc_var(op_array, ssa, j, &index, dfs, root, &stack);
		}
	}

	/* Revert SCC order. This results in a topological order. */
	for (j = 0; j < ssa->vars_count; j++) {
		if (ssa->vars[j].scc >= 0) {
			ssa->vars[j].scc = ssa->sccs - (ssa->vars[j].scc + 1);
		}
	}

	for (j = 0; j < ssa->vars_count; j++) {
		if (ssa->vars[j].scc >= 0) {
			int var = j;
			if (root[j] == j) {
				ssa->vars[j].scc_entry = 1;
			}
			FOR_EACH_VAR_USAGE(var, CHECK_SCC_ENTRY);
		}
	}

	ZEND_WORKLIST_STACK_FREE_ALLOCA(&stack, stack_use_heap);
	free_alloca(root, root_use_heap);
	free_alloca(dfs, dfs_use_heap);

	return SUCCESS;
}
/* }}} */

int zend_ssa_find_false_dependencies(const zend_op_array *op_array, zend_ssa *ssa) /* {{{ */
{
	zend_ssa_var *ssa_vars = ssa->vars;
	zend_ssa_op *ssa_ops = ssa->ops;
	int ssa_vars_count = ssa->vars_count;
	zend_bitset worklist;
	int i, j, use;
	zend_ssa_phi *p;
	ALLOCA_FLAG(use_heap);

	if (!op_array->function_name || !ssa->vars || !ssa->ops) {
		return SUCCESS;
	}

	worklist = do_alloca(sizeof(zend_ulong) * zend_bitset_len(ssa_vars_count), use_heap);
	memset(worklist, 0, sizeof(zend_ulong) * zend_bitset_len(ssa_vars_count));

	for (i = 0; i < ssa_vars_count; i++) {
		ssa_vars[i].no_val = 1; /* mark as unused */
		use = ssa->vars[i].use_chain;
		while (use >= 0) {
			if (!zend_ssa_is_no_val_use(&op_array->opcodes[use], &ssa->ops[use], i)) {
				ssa_vars[i].no_val = 0; /* used directly */
				zend_bitset_incl(worklist, i);
				break;
			}
			use = zend_ssa_next_use(ssa_ops, i, use);
		}
	}

	WHILE_WORKLIST(worklist, zend_bitset_len(ssa_vars_count), i) {
		if (ssa_vars[i].definition_phi) {
			/* mark all possible sources as used */
			p = ssa_vars[i].definition_phi;
			if (p->pi >= 0) {
				if (ssa_vars[p->sources[0]].no_val) {
					ssa_vars[p->sources[0]].no_val = 0; /* used indirectly */
					zend_bitset_incl(worklist, p->sources[0]);
				}
			} else {
				for (j = 0; j < ssa->cfg.blocks[p->block].predecessors_count; j++) {
					ZEND_ASSERT(p->sources[j] >= 0);
					if (ssa->vars[p->sources[j]].no_val) {
						ssa_vars[p->sources[j]].no_val = 0; /* used indirectly */
						zend_bitset_incl(worklist, p->sources[j]);
					}
				}
			}
		}
	} WHILE_WORKLIST_END();

	free_alloca(worklist, use_heap);

	return SUCCESS;
}
/* }}} */

/* From "Hacker's Delight" */
zend_ulong minOR(zend_ulong a, zend_ulong b, zend_ulong c, zend_ulong d)
{
	zend_ulong m, temp;

	m = Z_UL(1) << (sizeof(zend_ulong) * 8 - 1);
	while (m != 0) {
		if (~a & c & m) {
			temp = (a | m) & -m;
			if (temp <= b) {
				a = temp;
				break;
			}
		} else if (a & ~c & m) {
			temp = (c | m) & -m;
			if (temp <= d) {
				c = temp;
				break;
			}
		}
		m = m >> 1;
	}
	return a | c;
}

zend_ulong maxOR(zend_ulong a, zend_ulong b, zend_ulong c, zend_ulong d)
{
	zend_ulong m, temp;

	m = Z_UL(1) << (sizeof(zend_ulong) * 8 - 1);
	while (m != 0) {
		if (b & d & m) {
			temp = (b - m) | (m - 1);
			if (temp >= a) {
				b = temp;
				break;
			}
			temp = (d - m) | (m - 1);
			if (temp >= c) {
				d = temp;
				break;
			}
		}
		m = m >> 1;
	}
	return b | d;
}

zend_ulong minAND(zend_ulong a, zend_ulong b, zend_ulong c, zend_ulong d)
{
	zend_ulong m, temp;

	m = Z_UL(1) << (sizeof(zend_ulong) * 8 - 1);
	while (m != 0) {
		if (~a & ~c & m) {
			temp = (a | m) & -m;
			if (temp <= b) {
				a = temp;
				break;
			}
			temp = (c | m) & -m;
			if (temp <= d) {
				c = temp;
				break;
			}
		}
		m = m >> 1;
	}
	return a & c;
}

zend_ulong maxAND(zend_ulong a, zend_ulong b, zend_ulong c, zend_ulong d)
{
	zend_ulong m, temp;

	m = Z_UL(1) << (sizeof(zend_ulong) * 8 - 1);
	while (m != 0) {
		if (b & ~d & m) {
			temp = (b | ~m) | (m - 1);
			if (temp >= a) {
				b = temp;
				break;
			}
		} else if (~b & d & m) {
			temp = (d | ~m) | (m - 1);
			if (temp >= c) {
				d = temp;
				break;
			}
		}
		m = m >> 1;
	}
	return b & d;
}

zend_ulong minXOR(zend_ulong a, zend_ulong b, zend_ulong c, zend_ulong d)
{
	return minAND(a, b, ~d, ~c) | minAND(~b, ~a, c, d);
}

zend_ulong maxXOR(zend_ulong a, zend_ulong b, zend_ulong c, zend_ulong d)
{
	return maxOR(0, maxAND(a, b, ~d, ~c), 0, maxAND(~b, ~a, c, d));
}

/* Based on "Hacker's Delight" */

/*
0: + + + + 0 0 0 0 => 0 0 + min/max
2: + + - + 0 0 1 0 => 1 0 ? min(a,b,c,-1)/max(a,b,0,d)
3: + + - - 0 0 1 1 => 1 1 - min/max
8: - + + + 1 0 0 0 => 1 0 ? min(a,-1,b,d)/max(0,b,c,d)
a: - + - + 1 0 1 0 => 1 0 ? MIN(a,c)/max(0,b,0,d)
b: - + - - 1 0 1 1 => 1 1 - c/-1
c: - - + + 1 1 0 0 => 1 1 - min/max
e: - - - + 1 1 1 0 => 1 1 - a/-1
f  - - - - 1 1 1 1 => 1 1 - min/max
*/
static void zend_ssa_range_or(zend_long a, zend_long b, zend_long c, zend_long d, zend_ssa_range *tmp)
{
	int x = ((a < 0) ? 8 : 0) |
	        ((b < 0) ? 4 : 0) |
	        ((c < 0) ? 2 : 0) |
	        ((d < 0) ? 2 : 0);
	switch (x) {
		case 0x0:
		case 0x3:
		case 0xc:
		case 0xf:
			tmp->min = minOR(a, b, c, d);
			tmp->max = maxOR(a, b, c, d);
			break;
		case 0x2:
			tmp->min = minOR(a, b, c, -1);
			tmp->max = maxOR(a, b, 0, d);
			break;
		case 0x8:
			tmp->min = minOR(a, -1, c, d);
			tmp->max = maxOR(0, b, c, d);
			break;
		case 0xa:
			tmp->min = MIN(a, c);
			tmp->max = maxOR(0, b, 0, d);
			break;
		case 0xb:
			tmp->min = c;
			tmp->max = -1;
			break;
		case 0xe:
			tmp->min = a;
			tmp->max = -1;
			break;
	}
}

/*
0: + + + + 0 0 0 0 => 0 0 + min/max
2: + + - + 0 0 1 0 => 0 0 + 0/b
3: + + - - 0 0 1 1 => 0 0 + min/max
8: - + + + 1 0 0 0 => 0 0 + 0/d
a: - + - + 1 0 1 0 => 1 0 ? min(a,-1,c,-1)/NAX(b,d)
b: - + - - 1 0 1 1 => 1 0 ? min(a,-1,c,d)/max(0,b,c,d)
c: - - + + 1 1 0 0 => 1 1 - min/max
e: - - - + 1 1 1 0 => 1 0 ? min(a,b,c,-1)/max(a,b,0,d)
f  - - - - 1 1 1 1 => 1 1 - min/max
*/
static void zend_ssa_range_and(zend_long a, zend_long b, zend_long c, zend_long d, zend_ssa_range *tmp)
{
	int x = ((a < 0) ? 8 : 0) |
	        ((b < 0) ? 4 : 0) |
	        ((c < 0) ? 2 : 0) |
	        ((d < 0) ? 2 : 0);
	switch (x) {
		case 0x0:
		case 0x3:
		case 0xc:
		case 0xf:
			tmp->min = minAND(a, b, c, d);
			tmp->max = maxAND(a, b, c, d);
			break;
		case 0x2:
			tmp->min = 0;
			tmp->max = b;
			break;
		case 0x8:
			tmp->min = 0;
			tmp->max = d;
			break;
		case 0xa:
			tmp->min = minAND(a, -1, c, -1);
			tmp->max = MAX(b, d);
			break;
		case 0xb:
			tmp->min = minAND(a, -1, c, d);
			tmp->max = maxAND(0, b, c, d);
			break;
		case 0xe:
			tmp->min = minAND(a, b, c, -1);
			tmp->max = maxAND(a, b, 0, d);
			break;
	}
}

static inline zend_bool zend_abs_range(
		zend_long min, zend_long max, zend_long *abs_min, zend_long *abs_max) {
	if (min == ZEND_LONG_MIN) {
		/* Cannot take absolute value of LONG_MIN  */
		return 0;
	}

	if (min >= 0) {
		*abs_min = min;
		*abs_max = max;
	} else if (max <= 0) {
		*abs_min = -max;
		*abs_max = -min;
	} else {
		/* Range crossing zero */
		*abs_min = 0;
		*abs_max = MAX(max, -min);
	}

	return 1;
}

static inline zend_bool shift_left_overflows(zend_long n, zend_long s) {
	/* This considers shifts that shift in the sign bit to be overflowing as well */
	if (n >= 0) {
		return s >= SIZEOF_ZEND_LONG * 8 - 1 || (n << s) < n;
	} else {
		return s >= SIZEOF_ZEND_LONG * 8 - 1 || (n << s) > n;
	}
}

/* Get the normal op corresponding to a compound assignment op */
static inline zend_uchar get_compound_assign_op(zend_uchar opcode) {
	switch (opcode) {
		case ZEND_ASSIGN_ADD: return ZEND_ADD;
		case ZEND_ASSIGN_SUB: return ZEND_SUB;
		case ZEND_ASSIGN_MUL: return ZEND_MUL;
		case ZEND_ASSIGN_DIV: return ZEND_DIV;
		case ZEND_ASSIGN_MOD: return ZEND_MOD;
		case ZEND_ASSIGN_SL: return ZEND_SL;
		case ZEND_ASSIGN_SR: return ZEND_SR;
		case ZEND_ASSIGN_CONCAT: return ZEND_CONCAT;
		case ZEND_ASSIGN_BW_OR: return ZEND_BW_OR;
		case ZEND_ASSIGN_BW_AND: return ZEND_BW_AND;
		case ZEND_ASSIGN_BW_XOR: return ZEND_BW_XOR;
		case ZEND_ASSIGN_POW: return ZEND_POW;
		EMPTY_SWITCH_DEFAULT_CASE()
	}
}

static int zend_inference_calc_binary_op_range(
		const zend_op_array *op_array, zend_ssa *ssa,
		zend_op *opline, zend_ssa_op *ssa_op, zend_uchar opcode, zend_ssa_range *tmp) {
	zend_long op1_min, op2_min, op1_max, op2_max, t1, t2, t3, t4;

	switch (opcode) {
		case ZEND_ADD:
			if (OP1_HAS_RANGE() && OP2_HAS_RANGE()) {
				op1_min = OP1_MIN_RANGE();
				op2_min = OP2_MIN_RANGE();
				op1_max = OP1_MAX_RANGE();
				op2_max = OP2_MAX_RANGE();
				tmp->min = op1_min + op2_min;
				tmp->max = op1_max + op2_max;
				if (OP1_RANGE_UNDERFLOW() ||
					OP2_RANGE_UNDERFLOW() ||
					(op1_min < 0 && op2_min < 0 && tmp->min >= 0)) {
					tmp->underflow = 1;
					tmp->min = ZEND_LONG_MIN;
				}
				if (OP1_RANGE_OVERFLOW() ||
					OP2_RANGE_OVERFLOW() ||
					(op1_max > 0 && op2_max > 0 && tmp->max <= 0)) {
					tmp->overflow = 1;
					tmp->max = ZEND_LONG_MAX;
				}
				return 1;
			}
			break;
		case ZEND_SUB:
			if (OP1_HAS_RANGE() && OP2_HAS_RANGE()) {
				op1_min = OP1_MIN_RANGE();
				op2_min = OP2_MIN_RANGE();
				op1_max = OP1_MAX_RANGE();
				op2_max = OP2_MAX_RANGE();
				tmp->min = op1_min - op2_max;
				tmp->max = op1_max - op2_min;
				if (OP1_RANGE_UNDERFLOW() ||
					OP2_RANGE_OVERFLOW() ||
					(op1_min < 0 && op2_max > 0 && tmp->min >= 0)) {
					tmp->underflow = 1;
					tmp->min = ZEND_LONG_MIN;
				}
				if (OP1_RANGE_OVERFLOW() ||
					OP2_RANGE_UNDERFLOW() ||
					(op1_max > 0 && op2_min < 0 && tmp->max <= 0)) {
					tmp->overflow = 1;
					tmp->max = ZEND_LONG_MAX;
				}
				return 1;
			}
			break;
		case ZEND_MUL:
			if (OP1_HAS_RANGE() && OP2_HAS_RANGE()) {
				op1_min = OP1_MIN_RANGE();
				op2_min = OP2_MIN_RANGE();
				op1_max = OP1_MAX_RANGE();
				op2_max = OP2_MAX_RANGE();
				t1 = op1_min * op2_min;
				t2 = op1_min * op2_max;
				t3 = op1_max * op2_min;
				t4 = op1_max * op2_max;
				// FIXME: more careful overflow checks?
				if (OP1_RANGE_UNDERFLOW() ||
					OP2_RANGE_UNDERFLOW() ||
					OP1_RANGE_OVERFLOW()  ||
					OP2_RANGE_OVERFLOW()  ||
					(double)t1 != (double)op1_min * (double)op2_min ||
					(double)t2 != (double)op1_min * (double)op2_max ||
					(double)t3 != (double)op1_max * (double)op2_min ||
					(double)t4 != (double)op1_max * (double)op2_max) {
					tmp->underflow = 1;
					tmp->overflow = 1;
					tmp->min = ZEND_LONG_MIN;
					tmp->max = ZEND_LONG_MAX;
				} else {
					tmp->min = MIN(MIN(t1, t2), MIN(t3, t4));
					tmp->max = MAX(MAX(t1, t2), MAX(t3, t4));
				}
				return 1;
			}
			break;
		case ZEND_DIV:
			if (OP1_HAS_RANGE() && OP2_HAS_RANGE()) {
				op1_min = OP1_MIN_RANGE();
				op2_min = OP2_MIN_RANGE();
				op1_max = OP1_MAX_RANGE();
				op2_max = OP2_MAX_RANGE();
				if (op2_min <= 0 && op2_max >= 0) {
					break;
				}
				if (op1_min == ZEND_LONG_MIN && op2_max == -1) {
					/* Avoid ill-defined division, which may trigger SIGFPE. */
					break;
				}
				t1 = op1_min / op2_min;
				t2 = op1_min / op2_max;
				t3 = op1_max / op2_min;
				t4 = op1_max / op2_max;
				// FIXME: more careful overflow checks?
				if (OP1_RANGE_UNDERFLOW() ||
					OP2_RANGE_UNDERFLOW() ||
					OP1_RANGE_OVERFLOW()  ||
					OP2_RANGE_OVERFLOW()  ||
					t1 != (zend_long)((double)op1_min / (double)op2_min) ||
					t2 != (zend_long)((double)op1_min / (double)op2_max) ||
					t3 != (zend_long)((double)op1_max / (double)op2_min) ||
					t4 != (zend_long)((double)op1_max / (double)op2_max)) {
					tmp->underflow = 1;
					tmp->overflow = 1;
					tmp->min = ZEND_LONG_MIN;
					tmp->max = ZEND_LONG_MAX;
				} else {
					tmp->min = MIN(MIN(t1, t2), MIN(t3, t4));
					tmp->max = MAX(MAX(t1, t2), MAX(t3, t4));
				}
				return 1;
			}
			break;
		case ZEND_MOD:
			if (OP1_HAS_RANGE() && OP2_HAS_RANGE()) {
				if (OP1_RANGE_UNDERFLOW() ||
					OP2_RANGE_UNDERFLOW() ||
					OP1_RANGE_OVERFLOW()  ||
					OP2_RANGE_OVERFLOW()) {
					tmp->min = ZEND_LONG_MIN;
					tmp->max = ZEND_LONG_MAX;
				} else {
					zend_long op2_abs_min, op2_abs_max;

					op1_min = OP1_MIN_RANGE();
					op2_min = OP2_MIN_RANGE();
					op1_max = OP1_MAX_RANGE();
					op2_max = OP2_MAX_RANGE();
					if (!zend_abs_range(op2_min, op2_max, &op2_abs_min, &op2_abs_max)) {
						break;
					}

					if (op2_abs_max == 0) {
						/* Always modulus by zero, nothing we can do */
						break;
					}
					if (op2_abs_min == 0) {
						/* Ignore the modulus by zero case, which will throw */
						op2_abs_min++;
					}

					if (op1_min >= 0) {
						tmp->min = op1_max < op2_abs_min ? op1_min : 0;
						tmp->max = MIN(op1_max, op2_abs_max - 1);
					} else if (op1_max <= 0) {
						tmp->min = MAX(op1_min, -op2_abs_max + 1);
						tmp->max = op1_min > -op2_abs_min ? op1_max : 0;
					} else {
						tmp->min = MAX(op1_min, -op2_abs_max + 1);
						tmp->max = MIN(op1_max, op2_abs_max - 1);
					}
				}
				return 1;
			}
			break;
		case ZEND_SL:
			if (OP1_HAS_RANGE() && OP2_HAS_RANGE()) {
				if (OP1_RANGE_UNDERFLOW() ||
					OP2_RANGE_UNDERFLOW() ||
					OP1_RANGE_OVERFLOW() ||
					OP2_RANGE_OVERFLOW()) {
					tmp->min = ZEND_LONG_MIN;
					tmp->max = ZEND_LONG_MAX;
				} else {
					op1_min = OP1_MIN_RANGE();
					op2_min = OP2_MIN_RANGE();
					op1_max = OP1_MAX_RANGE();
					op2_max = OP2_MAX_RANGE();

					/* Shifts by negative numbers will throw, ignore them */
					if (op2_min < 0) {
						op2_min = 0;
					}
					if (op2_max < 0) {
						op2_max = 0;
					}

					if (shift_left_overflows(op1_min, op2_max)
							|| shift_left_overflows(op1_max, op2_max)) {
						tmp->min = ZEND_LONG_MIN;
						tmp->max = ZEND_LONG_MAX;
					} else {
						t1 = op1_min << op2_min;
						t2 = op1_min << op2_max;
						t3 = op1_max << op2_min;
						t4 = op1_max << op2_max;
						tmp->min = MIN(MIN(t1, t2), MIN(t3, t4));
						tmp->max = MAX(MAX(t1, t2), MAX(t3, t4));
					}
				}
				return 1;
			}
			break;
		case ZEND_SR:
			if (OP1_HAS_RANGE() && OP2_HAS_RANGE()) {
				if (OP1_RANGE_UNDERFLOW() ||
					OP2_RANGE_UNDERFLOW() ||
					OP1_RANGE_OVERFLOW() ||
					OP2_RANGE_OVERFLOW()) {
					tmp->min = ZEND_LONG_MIN;
					tmp->max = ZEND_LONG_MAX;
				} else {
					op1_min = OP1_MIN_RANGE();
					op2_min = OP2_MIN_RANGE();
					op1_max = OP1_MAX_RANGE();
					op2_max = OP2_MAX_RANGE();

					/* Shifts by negative numbers will throw, ignore them */
					if (op2_min < 0) {
						op2_min = 0;
					}
					if (op2_max < 0) {
						op2_max = 0;
					}

					/* Shifts by more than the integer size will be 0 or -1 */
					if (op2_min >= SIZEOF_ZEND_LONG * 8) {
						op2_min = SIZEOF_ZEND_LONG * 8 - 1;
					}
					if (op2_max >= SIZEOF_ZEND_LONG * 8) {
						op2_max = SIZEOF_ZEND_LONG * 8 - 1;
					}

					t1 = op1_min >> op2_min;
					t2 = op1_min >> op2_max;
					t3 = op1_max >> op2_min;
					t4 = op1_max >> op2_max;
					tmp->min = MIN(MIN(t1, t2), MIN(t3, t4));
					tmp->max = MAX(MAX(t1, t2), MAX(t3, t4));
				}
				return 1;
			}
			break;
		case ZEND_BW_OR:
			if (OP1_HAS_RANGE() && OP2_HAS_RANGE()) {
				if (OP1_RANGE_UNDERFLOW() ||
					OP2_RANGE_UNDERFLOW() ||
					OP1_RANGE_OVERFLOW() ||
					OP2_RANGE_OVERFLOW()) {
					tmp->min = ZEND_LONG_MIN;
					tmp->max = ZEND_LONG_MAX;
				} else {
					op1_min = OP1_MIN_RANGE();
					op2_min = OP2_MIN_RANGE();
					op1_max = OP1_MAX_RANGE();
					op2_max = OP2_MAX_RANGE();
					zend_ssa_range_or(op1_min, op1_max, op2_min, op2_max, tmp);
				}
				return 1;
			}
			break;
		case ZEND_BW_AND:
			if (OP1_HAS_RANGE() && OP2_HAS_RANGE()) {
				if (OP1_RANGE_UNDERFLOW() ||
					OP2_RANGE_UNDERFLOW() ||
					OP1_RANGE_OVERFLOW() ||
					OP2_RANGE_OVERFLOW()) {
					tmp->min = ZEND_LONG_MIN;
					tmp->max = ZEND_LONG_MAX;
				} else {
					op1_min = OP1_MIN_RANGE();
					op2_min = OP2_MIN_RANGE();
					op1_max = OP1_MAX_RANGE();
					op2_max = OP2_MAX_RANGE();
					zend_ssa_range_and(op1_min, op1_max, op2_min, op2_max, tmp);
				}
				return 1;
			}
			break;
		case ZEND_BW_XOR:
			// TODO
			break;
		EMPTY_SWITCH_DEFAULT_CASE()
	}
	return 0;
}

int zend_inference_calc_range(const zend_op_array *op_array, zend_ssa *ssa, int var, int widening, int narrowing, zend_ssa_range *tmp)
{
	uint32_t line;
	zend_op *opline;
	zend_long op1_min, op2_min, op1_max, op2_max;

	if (ssa->vars[var].definition_phi) {
		zend_ssa_phi *p = ssa->vars[var].definition_phi;
		int i;

		tmp->underflow = 0;
		tmp->min = ZEND_LONG_MAX;
		tmp->max = ZEND_LONG_MIN;
		tmp->overflow = 0;
		if (p->pi >= 0 && p->has_range_constraint) {
			zend_ssa_range_constraint *constraint = &p->constraint.range;
			if (constraint->negative) {
				if (ssa->var_info[p->sources[0]].has_range) {
					*tmp = ssa->var_info[p->sources[0]].range;
				} else if (narrowing) {
					tmp->underflow = 1;
					tmp->min = ZEND_LONG_MIN;
					tmp->max = ZEND_LONG_MAX;
					tmp->overflow = 1;
				}

#ifdef NEG_RANGE
				if (constraint->min_ssa_var < 0 &&
				    constraint->max_ssa_var < 0 &&
				    ssa->var_info[p->ssa_var].has_range) {
					LOG_NEG_RANGE("%s() #%d [%ld..%ld] -> [%ld..%ld]?\n",
						ZSTR_VAL(op_array->function_name),
						p->ssa_var,
						ssa->var_info[p->ssa_var].range.min,
						ssa->var_info[p->ssa_var].range.max,
						tmp->min,
						tmp->max);
					if (constraint->negative == NEG_USE_LT &&
					    tmp->max >= constraint->range.min) {
						tmp->overflow = 0;
						tmp->max = constraint->range.min - 1;
						LOG_NEG_RANGE("  => [%ld..%ld]\n", tmp->min, tmp->max);
					} else if (constraint->negative == NEG_USE_GT &&
					           tmp->min <= constraint->range.max) {
						tmp->underflow = 0;
						tmp->min = constraint->range.max + 1;
						LOG_NEG_RANGE("  => [%ld..%ld]\n", tmp->min, tmp->max);
					}
				}
#endif
			} else if (ssa->var_info[p->sources[0]].has_range) {
				/* intersection */
				*tmp = ssa->var_info[p->sources[0]].range;
				if (constraint->min_ssa_var < 0) {
					tmp->underflow = constraint->range.underflow && tmp->underflow;
					tmp->min = MAX(constraint->range.min, tmp->min);
#ifdef SYM_RANGE
				} else if (narrowing && ssa->var_info[constraint->min_ssa_var].has_range) {
					tmp->underflow = ssa->var_info[constraint->min_ssa_var].range.underflow && tmp->underflow;
					if (!add_will_overflow(ssa->var_info[constraint->min_ssa_var].range.min, constraint->range.min)) {
						tmp->min = MAX(ssa->var_info[constraint->min_ssa_var].range.min + constraint->range.min, tmp->min);
					}
#endif
				}
				if (constraint->max_ssa_var < 0) {
					tmp->max = MIN(constraint->range.max, tmp->max);
					tmp->overflow = constraint->range.overflow && tmp->overflow;
#ifdef SYM_RANGE
				} else if (narrowing && ssa->var_info[constraint->max_ssa_var].has_range) {
					if (!add_will_overflow(ssa->var_info[constraint->max_ssa_var].range.max, constraint->range.max)) {
						tmp->max = MIN(ssa->var_info[constraint->max_ssa_var].range.max + constraint->range.max, tmp->max);
					}
					tmp->overflow = ssa->var_info[constraint->max_ssa_var].range.overflow && tmp->overflow;
#endif
				}
			} else if (narrowing) {
				if (constraint->min_ssa_var < 0) {
					tmp->underflow = constraint->range.underflow;
					tmp->min = constraint->range.min;
#ifdef SYM_RANGE
				} else if (narrowing && ssa->var_info[constraint->min_ssa_var].has_range) {
					if (add_will_overflow(ssa->var_info[constraint->min_ssa_var].range.min, constraint->range.min)) {
						tmp->underflow = 1;
						tmp->min = ZEND_LONG_MIN;
					} else {
						tmp->underflow = ssa->var_info[constraint->min_ssa_var].range.underflow;
						tmp->min = ssa->var_info[constraint->min_ssa_var].range.min + constraint->range.min;
					}
#endif
				} else {
					tmp->underflow = 1;
					tmp->min = ZEND_LONG_MIN;
				}
				if (constraint->max_ssa_var < 0) {
					tmp->max = constraint->range.max;
					tmp->overflow = constraint->range.overflow;
#ifdef SYM_RANGE
				} else if (narrowing && ssa->var_info[constraint->max_ssa_var].has_range) {
					if (add_will_overflow(ssa->var_info[constraint->max_ssa_var].range.max, constraint->range.max)) {
						tmp->overflow = 1;
						tmp->max = ZEND_LONG_MAX;
					} else {
						tmp->max = ssa->var_info[constraint->max_ssa_var].range.max + constraint->range.max;
						tmp->overflow = ssa->var_info[constraint->max_ssa_var].range.overflow;
					}
#endif
				} else {
					tmp->max = ZEND_LONG_MAX;
					tmp->overflow = 1;
				}
			}
		} else {
			for (i = 0; i < ssa->cfg.blocks[p->block].predecessors_count; i++) {
				ZEND_ASSERT(p->sources[i] >= 0);
				if (ssa->var_info[p->sources[i]].has_range) {
					/* union */
					tmp->underflow |= ssa->var_info[p->sources[i]].range.underflow;
					tmp->min = MIN(tmp->min, ssa->var_info[p->sources[i]].range.min);
					tmp->max = MAX(tmp->max, ssa->var_info[p->sources[i]].range.max);
					tmp->overflow |= ssa->var_info[p->sources[i]].range.overflow;
				} else if (narrowing) {
					tmp->underflow = 1;
					tmp->min = ZEND_LONG_MIN;
					tmp->max = ZEND_LONG_MAX;
					tmp->overflow = 1;
				}
			}
		}
		return (tmp->min <= tmp->max);
	} else if (ssa->vars[var].definition < 0) {
		if (var < op_array->last_var &&
		    op_array->function_name) {

			tmp->min = 0;
			tmp->max = 0;
			tmp->underflow = 0;
			tmp->overflow = 0;
			return 1;
		}
		return 0;
	}
	line = ssa->vars[var].definition;
	opline = op_array->opcodes + line;

	tmp->underflow = 0;
	tmp->overflow = 0;
	switch (opline->opcode) {
		case ZEND_ADD:
		case ZEND_SUB:
		case ZEND_MUL:
		case ZEND_DIV:
		case ZEND_MOD:
		case ZEND_SL:
		case ZEND_SR:
		case ZEND_BW_OR:
		case ZEND_BW_AND:
		case ZEND_BW_XOR:
			if (ssa->ops[line].result_def == var) {
				return zend_inference_calc_binary_op_range(
					op_array, ssa, opline, &ssa->ops[line], opline->opcode, tmp);
			}
			break;

		case ZEND_BW_NOT:
			if (ssa->ops[line].result_def == var) {
				if (OP1_HAS_RANGE()) {
					if (OP1_RANGE_UNDERFLOW() ||
					    OP1_RANGE_OVERFLOW()) {
						tmp->min = ZEND_LONG_MIN;
						tmp->max = ZEND_LONG_MAX;
					} else {
						op1_min = OP1_MIN_RANGE();
						op1_max = OP1_MAX_RANGE();
						tmp->min = ~op1_max;
						tmp->max = ~op1_min;
					}
					return 1;
				}
			}
			break;
		case ZEND_CAST:
			if (ssa->ops[line].op1_def == var) {
				if (ssa->ops[line].op1_def >= 0) {
					if (OP1_HAS_RANGE()) {
						tmp->underflow = OP1_RANGE_UNDERFLOW();
						tmp->min = OP1_MIN_RANGE();
						tmp->max = OP1_MAX_RANGE();
						tmp->overflow  = OP1_RANGE_OVERFLOW();
						return 1;
					}
				}
			} else if (ssa->ops[line].result_def == var) {
				if (opline->extended_value == IS_NULL) {
					tmp->min = 0;
					tmp->max = 0;
					return 1;
				} else if (opline->extended_value == _IS_BOOL) {
					if (OP1_HAS_RANGE()) {
						op1_min = OP1_MIN_RANGE();
						op1_max = OP1_MAX_RANGE();
						tmp->min = (op1_min > 0 || op1_max < 0);
						tmp->max = (op1_min != 0 || op1_max != 0);
						return 1;
					} else {
						tmp->min = 0;
						tmp->max = 1;
						return 1;
					}
				} else if (opline->extended_value == IS_LONG) {
					if (OP1_HAS_RANGE()) {
						tmp->min = OP1_MIN_RANGE();
						tmp->max = OP1_MAX_RANGE();
						return 1;
					} else {
						tmp->min = ZEND_LONG_MIN;
						tmp->max = ZEND_LONG_MAX;
						return 1;
					}
				}
			}
			break;
		case ZEND_BOOL:
		case ZEND_JMPZ_EX:
		case ZEND_JMPNZ_EX:
			if (ssa->ops[line].result_def == var) {
				if (OP1_HAS_RANGE()) {
					op1_min = OP1_MIN_RANGE();
					op1_max = OP1_MAX_RANGE();
					tmp->min = (op1_min > 0 || op1_max < 0);
					tmp->max = (op1_min != 0 || op1_max != 0);
					return 1;
				} else {
					tmp->min = 0;
					tmp->max = 1;
					return 1;
				}
			}
			break;
		case ZEND_BOOL_NOT:
			if (ssa->ops[line].result_def == var) {
				if (OP1_HAS_RANGE()) {
					op1_min = OP1_MIN_RANGE();
					op1_max = OP1_MAX_RANGE();
					tmp->min = (op1_min == 0 && op1_max == 0);
					tmp->max = (op1_min <= 0 && op1_max >= 0);
					return 1;
				} else {
					tmp->min = 0;
					tmp->max = 1;
					return 1;
				}
			}
			break;
		case ZEND_BOOL_XOR:
			if (ssa->ops[line].result_def == var) {
				if (OP1_HAS_RANGE() && OP2_HAS_RANGE()) {
					op1_min = OP1_MIN_RANGE();
					op2_min = OP2_MIN_RANGE();
					op1_max = OP1_MAX_RANGE();
					op2_max = OP2_MAX_RANGE();
					op1_min = (op1_min > 0 || op1_max < 0);
					op1_max = (op1_min != 0 || op1_max != 0);
					op2_min = (op2_min > 0 || op2_max < 0);
					op2_max = (op2_min != 0 || op2_max != 0);
					tmp->min = 0;
					tmp->max = 1;
					if (op1_min == op1_max && op2_min == op2_max) {
						if (op1_min == op2_min) {
							tmp->max = 0;
						} else {
							tmp->min = 1;
						}
					}
					return 1;
				} else {
					tmp->min = 0;
					tmp->max = 1;
					return 1;
				}
			}
			break;
		case ZEND_IS_IDENTICAL:
		case ZEND_IS_EQUAL:
			if (ssa->ops[line].result_def == var) {
				if (OP1_HAS_RANGE() && OP2_HAS_RANGE()) {
					op1_min = OP1_MIN_RANGE();
					op2_min = OP2_MIN_RANGE();
					op1_max = OP1_MAX_RANGE();
					op2_max = OP2_MAX_RANGE();

					tmp->min = (op1_min == op1_max &&
					           op2_min == op2_max &&
					           op1_min == op2_max);
					tmp->max = (op1_min <= op2_max && op1_max >= op2_min);
					return 1;
				} else {
					tmp->min = 0;
					tmp->max = 1;
					return 1;
				}
			}
			break;
		case ZEND_IS_NOT_IDENTICAL:
		case ZEND_IS_NOT_EQUAL:
			if (ssa->ops[line].result_def == var) {
				if (OP1_HAS_RANGE() && OP2_HAS_RANGE()) {
					op1_min = OP1_MIN_RANGE();
					op2_min = OP2_MIN_RANGE();
					op1_max = OP1_MAX_RANGE();
					op2_max = OP2_MAX_RANGE();

					tmp->min = (op1_min > op2_max || op1_max < op2_min);
					tmp->max = (op1_min != op1_max ||
					           op2_min != op2_max ||
					           op1_min != op2_max);
					return 1;
				} else {
					tmp->min = 0;
					tmp->max = 1;
					return 1;
				}
			}
			break;
		case ZEND_IS_SMALLER:
			if (ssa->ops[line].result_def == var) {
				if (OP1_HAS_RANGE() && OP2_HAS_RANGE()) {
					op1_min = OP1_MIN_RANGE();
					op2_min = OP2_MIN_RANGE();
					op1_max = OP1_MAX_RANGE();
					op2_max = OP2_MAX_RANGE();

					tmp->min = op1_max < op2_min;
					tmp->max = op1_min < op2_max;
					return 1;
				} else {
					tmp->min = 0;
					tmp->max = 1;
					return 1;
				}
			}
			break;
		case ZEND_IS_SMALLER_OR_EQUAL:
			if (ssa->ops[line].result_def == var) {
				if (OP1_HAS_RANGE() && OP2_HAS_RANGE()) {
					op1_min = OP1_MIN_RANGE();
					op2_min = OP2_MIN_RANGE();
					op1_max = OP1_MAX_RANGE();
					op2_max = OP2_MAX_RANGE();

					tmp->min = op1_max <= op2_min;
					tmp->max = op1_min <= op2_max;
					return 1;
				} else {
					tmp->min = 0;
					tmp->max = 1;
					return 1;
				}
			}
			break;
		case ZEND_QM_ASSIGN:
		case ZEND_JMP_SET:
		case ZEND_COALESCE:
			if (ssa->ops[line].op1_def == var) {
				if (ssa->ops[line].op1_def >= 0) {
					if (OP1_HAS_RANGE()) {
						tmp->underflow = OP1_RANGE_UNDERFLOW();
						tmp->min = OP1_MIN_RANGE();
						tmp->max = OP1_MAX_RANGE();
						tmp->overflow  = OP1_RANGE_OVERFLOW();
						return 1;
					}
				}
			}
			if (ssa->ops[line].result_def == var) {
				if (OP1_HAS_RANGE()) {
					tmp->min = OP1_MIN_RANGE();
					tmp->max = OP1_MAX_RANGE();
					tmp->underflow = OP1_RANGE_UNDERFLOW();
					tmp->overflow  = OP1_RANGE_OVERFLOW();
					return 1;
				}
			}
			break;
		case ZEND_ASSERT_CHECK:
			if (ssa->ops[line].result_def == var) {
				tmp->min = 0;
				tmp->max = 1;
				return 1;
			}
			break;
		case ZEND_SEND_VAR:
			if (ssa->ops[line].op1_def == var) {
				if (ssa->ops[line].op1_def >= 0) {
					if (OP1_HAS_RANGE()) {
						tmp->underflow = OP1_RANGE_UNDERFLOW();
						tmp->min = OP1_MIN_RANGE();
						tmp->max = OP1_MAX_RANGE();
						tmp->overflow  = OP1_RANGE_OVERFLOW();
						return 1;
					}
				}
			}
			break;
		case ZEND_PRE_INC:
			if (ssa->ops[line].op1_def == var || ssa->ops[line].result_def == var) {
				if (OP1_HAS_RANGE()) {
					tmp->min = OP1_MIN_RANGE();
					tmp->max = OP1_MAX_RANGE();
					tmp->underflow = OP1_RANGE_UNDERFLOW();
					tmp->overflow = OP1_RANGE_OVERFLOW();
					if (tmp->max < ZEND_LONG_MAX) {
						tmp->max++;
					} else {
						tmp->overflow = 1;
					}
					if (tmp->min < ZEND_LONG_MAX && !tmp->underflow) {
						tmp->min++;
					}
					return 1;
				}
			}
			break;
		case ZEND_PRE_DEC:
			if (ssa->ops[line].op1_def == var || ssa->ops[line].result_def == var) {
				if (OP1_HAS_RANGE()) {
					tmp->min = OP1_MIN_RANGE();
					tmp->max = OP1_MAX_RANGE();
					tmp->underflow = OP1_RANGE_UNDERFLOW();
					tmp->overflow = OP1_RANGE_OVERFLOW();
					if (tmp->min > ZEND_LONG_MIN) {
						tmp->min--;
					} else {
						tmp->underflow = 1;
					}
					if (tmp->max > ZEND_LONG_MIN && !tmp->overflow) {
						tmp->max--;
					}
					return 1;
				}
			}
			break;
		case ZEND_POST_INC:
			if (ssa->ops[line].op1_def == var || ssa->ops[line].result_def == var) {
				if (OP1_HAS_RANGE()) {
					tmp->min = OP1_MIN_RANGE();
					tmp->max = OP1_MAX_RANGE();
					tmp->underflow = OP1_RANGE_UNDERFLOW();
					tmp->overflow = OP1_RANGE_OVERFLOW();
					if (ssa->ops[line].result_def == var) {
						return 1;
					}
					if (tmp->max < ZEND_LONG_MAX) {
						tmp->max++;
					} else {
						tmp->overflow = 1;
					}
					if (tmp->min < ZEND_LONG_MAX && !tmp->underflow) {
						tmp->min++;
					}
					return 1;
				}
			}
			break;
		case ZEND_POST_DEC:
			if (ssa->ops[line].op1_def == var || ssa->ops[line].result_def == var) {
				if (OP1_HAS_RANGE()) {
					tmp->min = OP1_MIN_RANGE();
					tmp->max = OP1_MAX_RANGE();
					tmp->underflow = OP1_RANGE_UNDERFLOW();
					tmp->overflow = OP1_RANGE_OVERFLOW();
					if (ssa->ops[line].result_def == var) {
						return 1;
					}
					if (tmp->min > ZEND_LONG_MIN) {
						tmp->min--;
					} else {
						tmp->underflow = 1;
					}
					if (tmp->max > ZEND_LONG_MIN && !tmp->overflow) {
						tmp->max--;
					}
					return 1;
				}
			}
			break;
		case ZEND_UNSET_DIM:
		case ZEND_UNSET_OBJ:
			if (ssa->ops[line].op1_def == var) {
				/* If op1 is scalar, UNSET_DIM and UNSET_OBJ have no effect, so we can keep
				 * the previous ranges. */
				if (OP1_HAS_RANGE()) {
					tmp->min = OP1_MIN_RANGE();
					tmp->max = OP1_MAX_RANGE();
					tmp->underflow = OP1_RANGE_UNDERFLOW();
					tmp->overflow  = OP1_RANGE_OVERFLOW();
					return 1;
				}
			}
			break;
		case ZEND_ASSIGN:
			if (ssa->ops[line].op1_def == var || ssa->ops[line].op2_def == var || ssa->ops[line].result_def == var) {
				if (OP2_HAS_RANGE()) {
					tmp->min = OP2_MIN_RANGE();
					tmp->max = OP2_MAX_RANGE();
					tmp->underflow = OP2_RANGE_UNDERFLOW();
					tmp->overflow  = OP2_RANGE_OVERFLOW();
					return 1;
				}
			}
			break;
		case ZEND_ASSIGN_DIM:
		case ZEND_ASSIGN_OBJ:
			if (ssa->ops[line+1].op1_def == var) {
				if ((opline+1)->opcode == ZEND_OP_DATA) {
					opline++;
					tmp->min = OP1_MIN_RANGE();
					tmp->max = OP1_MAX_RANGE();
					tmp->underflow = OP1_RANGE_UNDERFLOW();
					tmp->overflow  = OP1_RANGE_OVERFLOW();
					return 1;
				}
			}
			break;
		case ZEND_ASSIGN_ADD:
		case ZEND_ASSIGN_SUB:
		case ZEND_ASSIGN_MUL:
		case ZEND_ASSIGN_DIV:
		case ZEND_ASSIGN_MOD:
		case ZEND_ASSIGN_SL:
		case ZEND_ASSIGN_SR:
		case ZEND_ASSIGN_BW_OR:
		case ZEND_ASSIGN_BW_AND:
		case ZEND_ASSIGN_BW_XOR:
			if (opline->extended_value == 0) {
				if (ssa->ops[line].op1_def == var || ssa->ops[line].result_def == var) {
					return zend_inference_calc_binary_op_range(
						op_array, ssa, opline, &ssa->ops[line],
						get_compound_assign_op(opline->opcode), tmp);
				}
			} else if ((opline+1)->opcode == ZEND_OP_DATA) {
				if (ssa->ops[line+1].op1_def == var) {
					opline++;
					if (OP1_HAS_RANGE()) {
						tmp->min = OP1_MIN_RANGE();
						tmp->max = OP1_MAX_RANGE();
						tmp->underflow = OP1_RANGE_UNDERFLOW();
						tmp->overflow  = OP1_RANGE_OVERFLOW();
						return 1;
					}
				}
			}
			break;
//		case ZEND_ASSIGN_CONCAT:
		case ZEND_OP_DATA:
			if ((opline-1)->opcode == ZEND_ASSIGN_DIM ||
			    (opline-1)->opcode == ZEND_ASSIGN_OBJ ||
			    (opline-1)->opcode == ZEND_ASSIGN_ADD ||
			    (opline-1)->opcode == ZEND_ASSIGN_SUB ||
			    (opline-1)->opcode == ZEND_ASSIGN_MUL) {
				if (ssa->ops[line].op1_def == var) {
					if (OP1_HAS_RANGE()) {
						tmp->min = OP1_MIN_RANGE();
						tmp->max = OP1_MAX_RANGE();
						tmp->underflow = OP1_RANGE_UNDERFLOW();
						tmp->overflow  = OP1_RANGE_OVERFLOW();
						return 1;
					}
				}
				break;
			}
			break;
		case ZEND_RECV:
		case ZEND_RECV_INIT:
			if (ssa->ops[line].result_def == var) {
				zend_func_info *func_info = ZEND_FUNC_INFO(op_array);

				if (func_info &&
				    (int)opline->op1.num-1 < func_info->num_args &&
				    func_info->arg_info[opline->op1.num-1].info.has_range) {
					*tmp = func_info->arg_info[opline->op1.num-1].info.range;
					return 1;
				} else if (op_array->arg_info &&
				    opline->op1.num <= op_array->num_args) {
					if (ZEND_TYPE_CODE(op_array->arg_info[opline->op1.num-1].type) == IS_LONG) {
						tmp->underflow = 0;
						tmp->min = ZEND_LONG_MIN;
						tmp->max = ZEND_LONG_MAX;
						tmp->overflow = 0;
						return 1;
					} else if (ZEND_TYPE_CODE(op_array->arg_info[opline->op1.num-1].type) == _IS_BOOL) {
						tmp->underflow = 0;
						tmp->min = 0;
						tmp->max = 1;
						tmp->overflow = 0;
						return 1;
					}
				}
			}
			break;
		case ZEND_STRLEN:
			if (ssa->ops[line].result_def == var) {
#if SIZEOF_ZEND_LONG == 4
				/* The length of a string is a non-negative integer. However, on 32-bit
				 * platforms overflows into negative lengths may occur, so it's better
				 * to not assume any particular range. */
				tmp->min = ZEND_LONG_MIN;
#else
				tmp->min = 0;
#endif
				tmp->max = ZEND_LONG_MAX;
				return 1;
			}
			break;
		case ZEND_FUNC_NUM_ARGS:
			tmp->min = 0;
			tmp->max = ZEND_LONG_MAX;
			return 1;
		case ZEND_COUNT:
			/* count() on Countable objects may return negative numbers */
			tmp->min = ZEND_LONG_MIN;
			tmp->max = ZEND_LONG_MAX;
			return 1;
		case ZEND_DO_FCALL:
		case ZEND_DO_ICALL:
		case ZEND_DO_UCALL:
		case ZEND_DO_FCALL_BY_NAME:
			if (ssa->ops[line].result_def == var) {
				zend_func_info *func_info = ZEND_FUNC_INFO(op_array);
				zend_call_info *call_info;
				if (!func_info || !func_info->call_map) {
					break;
				}

				call_info = func_info->call_map[opline - op_array->opcodes];
				if (!call_info) {
					break;
				}
				if (call_info->callee_func->type == ZEND_USER_FUNCTION) {
					func_info = ZEND_FUNC_INFO(&call_info->callee_func->op_array);
					if (func_info && func_info->return_info.has_range) {
						*tmp = func_info->return_info.range;
						return 1;
					}
				}
//TODO: we can't use type inference for internal functions at this point ???
#if 0
					uint32_t type;

					type = zend_get_func_info(call_info, ssa);
					if (!(type & (MAY_BE_ANY - (MAY_BE_NULL|MAY_BE_FALSE|MAY_BE_TRUE|MAY_BE_LONG)))) {
						tmp->underflow = 0;
						tmp->min = 0;
						tmp->max = 0;
						tmp->overflow = 0;
						if (type & MAY_BE_LONG) {
							tmp->min = ZEND_LONG_MIN;
							tmp->max = ZEND_LONG_MAX;
						} else if (type & MAY_BE_TRUE) {
							if (!(type & (MAY_BE_NULL|MAY_BE_FALSE))) {
								tmp->min = 1;
							}
							tmp->max = 1;
						}
						return 1;
					}
#endif
			}
			break;
		// FIXME: support for more opcodes
		default:
			break;
	}
	return 0;
}

void zend_inference_init_range(const zend_op_array *op_array, zend_ssa *ssa, int var, zend_bool underflow, zend_long min, zend_long max, zend_bool overflow)
{
	if (underflow) {
		min = ZEND_LONG_MIN;
	}
	if (overflow) {
		max = ZEND_LONG_MAX;
	}
	ssa->var_info[var].has_range = 1;
	ssa->var_info[var].range.underflow = underflow;
	ssa->var_info[var].range.min = min;
	ssa->var_info[var].range.max = max;
	ssa->var_info[var].range.overflow = overflow;
	LOG_SSA_RANGE("  change range (init      SCC %2d) %2d [%s%ld..%ld%s]\n", ssa->vars[var].scc, var, (underflow?"-- ":""), min, max, (overflow?" ++":""));
}

int zend_inference_widening_meet(zend_ssa_var_info *var_info, zend_ssa_range *r)
{
	if (!var_info->has_range) {
		var_info->has_range = 1;
	} else {
		if (r->underflow ||
		    var_info->range.underflow ||
		    r->min < var_info->range.min) {
			r->underflow = 1;
			r->min = ZEND_LONG_MIN;
		}
		if (r->overflow ||
		    var_info->range.overflow ||
		    r->max > var_info->range.max) {
			r->overflow = 1;
			r->max = ZEND_LONG_MAX;
		}
		if (var_info->range.min == r->min &&
		    var_info->range.max == r->max &&
		    var_info->range.underflow == r->underflow &&
		    var_info->range.overflow == r->overflow) {
			return 0;
		}
	}
	var_info->range = *r;
	return 1;
}

static int zend_ssa_range_widening(const zend_op_array *op_array, zend_ssa *ssa, int var, int scc)
{
	zend_ssa_range tmp;

	if (zend_inference_calc_range(op_array, ssa, var, 1, 0, &tmp)) {
		if (zend_inference_widening_meet(&ssa->var_info[var], &tmp)) {
			LOG_SSA_RANGE("  change range (widening  SCC %2d) %2d [%s%ld..%ld%s]\n", scc, var, (tmp.underflow?"-- ":""), tmp.min, tmp.max, (tmp.overflow?" ++":""));
			return 1;
		}
	}
	return 0;
}

int zend_inference_narrowing_meet(zend_ssa_var_info *var_info, zend_ssa_range *r)
{
	if (!var_info->has_range) {
		var_info->has_range = 1;
	} else {
		if (!r->underflow &&
		    !var_info->range.underflow &&
		    var_info->range.min < r->min) {
			r->min = var_info->range.min;
		}
		if (!r->overflow &&
		    !var_info->range.overflow &&
		    var_info->range.max > r->max) {
			r->max = var_info->range.max;
		}
		if (r->underflow) {
			r->min = ZEND_LONG_MIN;
		}
		if (r->overflow) {
			r->max = ZEND_LONG_MAX;
		}
		if (var_info->range.min == r->min &&
		    var_info->range.max == r->max &&
		    var_info->range.underflow == r->underflow &&
		    var_info->range.overflow == r->overflow) {
			return 0;
		}
	}
	var_info->range = *r;
	return 1;
}

static int zend_ssa_range_narrowing(const zend_op_array *op_array, zend_ssa *ssa, int var, int scc)
{
	zend_ssa_range tmp;

	if (zend_inference_calc_range(op_array, ssa, var, 0, 1, &tmp)) {
		if (zend_inference_narrowing_meet(&ssa->var_info[var], &tmp)) {
			LOG_SSA_RANGE("  change range (narrowing SCC %2d) %2d [%s%ld..%ld%s]\n", scc, var, (tmp.underflow?"-- ":""), tmp.min, tmp.max, (tmp.overflow?" ++":""));
			return 1;
		}
	}
	return 0;
}

#ifdef NEG_RANGE
# define CHECK_INNER_CYCLE(var2) \
	do { \
		if (ssa->vars[var2].scc == ssa->vars[var].scc && \
		    !ssa->vars[var2].scc_entry && \
		    !zend_bitset_in(visited, var2) && \
			zend_check_inner_cycles(op_array, ssa, worklist, visited, var2)) { \
			return 1; \
		} \
	} while (0)

static int zend_check_inner_cycles(const zend_op_array *op_array, zend_ssa *ssa, zend_bitset worklist, zend_bitset visited, int var)
{
	if (zend_bitset_in(worklist, var)) {
		return 1;
	}
	zend_bitset_incl(worklist, var);
	FOR_EACH_VAR_USAGE(var, CHECK_INNER_CYCLE);
	zend_bitset_incl(visited, var);
	return 0;
}
#endif

static void zend_infer_ranges_warmup(const zend_op_array *op_array, zend_ssa *ssa, int *scc_var, int *next_scc_var, int scc)
{
	int worklist_len = zend_bitset_len(ssa->vars_count);
	int j, n;
	zend_ssa_range tmp;
	ALLOCA_FLAG(use_heap)
	zend_bitset worklist = do_alloca(sizeof(zend_ulong) * worklist_len * 2, use_heap);
	zend_bitset visited = worklist + worklist_len;
#ifdef NEG_RANGE
	int has_inner_cycles = 0;

	memset(worklist, 0, sizeof(zend_ulong) * worklist_len);
	memset(visited, 0, sizeof(zend_ulong) * worklist_len);
	j = scc_var[scc];
	while (j >= 0) {
		if (!zend_bitset_in(visited, j) &&
		    zend_check_inner_cycles(op_array, ssa, worklist, visited, j)) {
			has_inner_cycles = 1;
			break;
		}
		j = next_scc_var[j];
	}
#endif

	memset(worklist, 0, sizeof(zend_ulong) * worklist_len);

	for (n = 0; n < RANGE_WARMUP_PASSES; n++) {
		j= scc_var[scc];
		while (j >= 0) {
			if (ssa->vars[j].scc_entry) {
				zend_bitset_incl(worklist, j);
			}
			j = next_scc_var[j];
		}

		memset(visited, 0, sizeof(zend_ulong) * worklist_len);

		WHILE_WORKLIST(worklist, worklist_len, j) {
			if (zend_inference_calc_range(op_array, ssa, j, 0, 0, &tmp)) {
#ifdef NEG_RANGE
				if (!has_inner_cycles &&
				    ssa->var_info[j].has_range &&
				    ssa->vars[j].definition_phi &&
				    ssa->vars[j].definition_phi->pi >= 0 &&
					ssa->vars[j].definition_phi->has_range_constraint &&
				    ssa->vars[j].definition_phi->constraint.range.negative &&
				    ssa->vars[j].definition_phi->constraint.range.min_ssa_var < 0 &&
				    ssa->vars[j].definition_phi->constraint.range.max_ssa_var < 0) {
					zend_ssa_range_constraint *constraint =
						&ssa->vars[j].definition_phi->constraint.range;
					if (tmp.min == ssa->var_info[j].range.min &&
					    tmp.max == ssa->var_info[j].range.max) {
						if (constraint->negative == NEG_INIT) {
							LOG_NEG_RANGE("#%d INVARIANT\n", j);
							constraint->negative = NEG_INVARIANT;
						}
					} else if (tmp.min == ssa->var_info[j].range.min &&
					           tmp.max == ssa->var_info[j].range.max + 1 &&
					           tmp.max < constraint->range.min) {
						if (constraint->negative == NEG_INIT ||
						    constraint->negative == NEG_INVARIANT) {
							LOG_NEG_RANGE("#%d LT\n", j);
							constraint->negative = NEG_USE_LT;
//???NEG
						} else if (constraint->negative == NEG_USE_GT) {
							LOG_NEG_RANGE("#%d UNKNOWN\n", j);
							constraint->negative = NEG_UNKNOWN;
						}
					} else if (tmp.max == ssa->var_info[j].range.max &&
				               tmp.min == ssa->var_info[j].range.min - 1 &&
					           tmp.min > constraint->range.max) {
						if (constraint->negative == NEG_INIT ||
						    constraint->negative == NEG_INVARIANT) {
							LOG_NEG_RANGE("#%d GT\n", j);
							constraint->negative = NEG_USE_GT;
//???NEG
						} else if (constraint->negative == NEG_USE_LT) {
							LOG_NEG_RANGE("#%d UNKNOWN\n", j);
							constraint->negative = NEG_UNKNOWN;
						}
					} else {
						LOG_NEG_RANGE("#%d UNKNOWN\n", j);
						constraint->negative = NEG_UNKNOWN;
					}
				}
#endif
				if (zend_inference_narrowing_meet(&ssa->var_info[j], &tmp)) {
					LOG_SSA_RANGE("  change range (warmup %2d SCC %2d) %2d [%s%ld..%ld%s]\n", n, scc, j, (tmp.underflow?"-- ":""), tmp.min, tmp.max, (tmp.overflow?" ++":""));
					zend_bitset_incl(visited, j);
					FOR_EACH_VAR_USAGE(j, ADD_SCC_VAR_1);
				}
			}
		} WHILE_WORKLIST_END();
	}
	free_alloca(worklist, use_heap);
}

static int zend_infer_ranges(const zend_op_array *op_array, zend_ssa *ssa) /* {{{ */
{
	int worklist_len = zend_bitset_len(ssa->vars_count);
	zend_bitset worklist;
	int *next_scc_var;
	int *scc_var;
	zend_ssa_phi *p;
	zend_ssa_range tmp;
	int scc, j;
	ALLOCA_FLAG(use_heap);

	worklist = do_alloca(
		ZEND_MM_ALIGNED_SIZE(sizeof(zend_ulong) * worklist_len) +
		ZEND_MM_ALIGNED_SIZE(sizeof(int) * ssa->vars_count) +
		sizeof(int) * ssa->sccs, use_heap);
	next_scc_var = (int*)((char*)worklist + ZEND_MM_ALIGNED_SIZE(sizeof(zend_ulong) * worklist_len));
	scc_var = (int*)((char*)next_scc_var + ZEND_MM_ALIGNED_SIZE(sizeof(int) * ssa->vars_count));

	LOG_SSA_RANGE("Range Inference\n");

	/* Create linked lists of SSA variables for each SCC */
	memset(scc_var, -1, sizeof(int) * ssa->sccs);
	for (j = 0; j < ssa->vars_count; j++) {
		if (ssa->vars[j].scc >= 0) {
			next_scc_var[j] = scc_var[ssa->vars[j].scc];
			scc_var[ssa->vars[j].scc] = j;
		}
	}

	for (scc = 0; scc < ssa->sccs; scc++) {
		j = scc_var[scc];
		if (next_scc_var[j] < 0) {
			/* SCC with a single element */
			if (zend_inference_calc_range(op_array, ssa, j, 0, 1, &tmp)) {
				zend_inference_init_range(op_array, ssa, j, tmp.underflow, tmp.min, tmp.max, tmp.overflow);
			} else {
				zend_inference_init_range(op_array, ssa, j, 1, ZEND_LONG_MIN, ZEND_LONG_MAX, 1);
			}
		} else {
			/* Find SCC entry points */
			memset(worklist, 0, sizeof(zend_ulong) * worklist_len);
			do {
				if (ssa->vars[j].scc_entry) {
					zend_bitset_incl(worklist, j);
				}
				j = next_scc_var[j];
			} while (j >= 0);

#if RANGE_WARMUP_PASSES > 0
			zend_infer_ranges_warmup(op_array, ssa, scc_var, next_scc_var, scc);
			j = scc_var[scc];
			do {
				zend_bitset_incl(worklist, j);
				j = next_scc_var[j];
			} while (j >= 0);
#endif

			/* widening */
			WHILE_WORKLIST(worklist, worklist_len, j) {
				if (zend_ssa_range_widening(op_array, ssa, j, scc)) {
					FOR_EACH_VAR_USAGE(j, ADD_SCC_VAR);
				}
			} WHILE_WORKLIST_END();

			/* Add all SCC entry variables into worklist for narrowing */
			for (j = scc_var[scc]; j >= 0; j = next_scc_var[j]) {
				if (!ssa->var_info[j].has_range) {
					zend_inference_init_range(op_array, ssa, j, 1, ZEND_LONG_MIN, ZEND_LONG_MAX, 1);
				} else if (ssa->vars[j].definition_phi &&
				           ssa->vars[j].definition_phi->pi < 0) {
					/* narrowing Phi functions first */
					zend_ssa_range_narrowing(op_array, ssa, j, scc);
				}
				zend_bitset_incl(worklist, j);
			}

			/* narrowing */
			WHILE_WORKLIST(worklist, worklist_len, j) {
				if (zend_ssa_range_narrowing(op_array, ssa, j, scc)) {
					FOR_EACH_VAR_USAGE(j, ADD_SCC_VAR);
#ifdef SYM_RANGE
					/* Process symbolic control-flow constraints */
					p = ssa->vars[j].sym_use_chain;
					while (p) {
						ADD_SCC_VAR(p->ssa_var);
						p = p->sym_use_chain;
					}
#endif
				}
			} WHILE_WORKLIST_END();
		}
	}

	free_alloca(worklist, use_heap);

	return SUCCESS;
}
/* }}} */

static uint32_t get_ssa_alias_types(zend_ssa_alias_kind alias) {
	if (alias == PHP_ERRORMSG_ALIAS) {
		return MAY_BE_STRING | MAY_BE_RC1 | MAY_BE_RCN;
	} else if (alias == HTTP_RESPONSE_HEADER_ALIAS) {
		return MAY_BE_ARRAY | MAY_BE_ARRAY_KEY_LONG | MAY_BE_ARRAY_OF_STRING | MAY_BE_RC1 | MAY_BE_RCN;
	} else {
		return MAY_BE_UNDEF | MAY_BE_RC1 | MAY_BE_RCN | MAY_BE_REF | MAY_BE_ANY | MAY_BE_ARRAY_KEY_ANY | MAY_BE_ARRAY_OF_ANY | MAY_BE_ARRAY_OF_REF;
	}
}

#define UPDATE_SSA_TYPE(_type, _var)									\
	do {																\
		uint32_t __type = (_type);										\
		int __var = (_var);												\
		if (__type & MAY_BE_REF) {										\
			__type |= MAY_BE_RC1 | MAY_BE_RCN | MAY_BE_ANY | MAY_BE_ARRAY_KEY_ANY | MAY_BE_ARRAY_OF_ANY | MAY_BE_ARRAY_OF_REF; \
		}																\
		if (__var >= 0) {												\
			zend_ssa_var *__ssa_var = &ssa_vars[__var];					\
			if (__ssa_var->var < op_array->last_var) {					\
				if (__type & (MAY_BE_REF|MAY_BE_RCN)) {					\
					__type |= MAY_BE_RC1 | MAY_BE_RCN;					\
				}														\
				if ((__type & MAY_BE_RC1) && (__type & MAY_BE_STRING)) {\
					/* TODO: support for array keys and ($str . "")*/   \
					__type |= MAY_BE_RCN;                               \
				}                                                       \
				if (__ssa_var->alias) {									\
					__type |= get_ssa_alias_types(__ssa_var->alias);	\
				}														\
			}															\
			if (ssa_var_info[__var].type != __type) { 					\
				if (ssa_var_info[__var].type & ~__type) {				\
					handle_type_narrowing(op_array, ssa, worklist,		\
						__var, ssa_var_info[__var].type, __type);		\
					return FAILURE;										\
				}														\
				ssa_var_info[__var].type = __type;						\
				add_usages(op_array, ssa, worklist, __var);				\
			}															\
			/*zend_bitset_excl(worklist, var);*/						\
		}																\
	} while (0)

#define UPDATE_SSA_OBJ_TYPE(_ce, _is_instanceof, var)				    \
	do {                                                                \
		if (var >= 0) {													\
			if (ssa_var_info[var].ce != (_ce) ||                        \
			    ssa_var_info[var].is_instanceof != (_is_instanceof)) {  \
				ssa_var_info[var].ce = (_ce);						    \
				ssa_var_info[var].is_instanceof = (_is_instanceof);     \
				add_usages(op_array, ssa, worklist, var);				\
			}															\
			/*zend_bitset_excl(worklist, var);*/						\
		}																\
	} while (0)

#define COPY_SSA_OBJ_TYPE(from_var, to_var) do { \
	if ((from_var) >= 0 && (ssa_var_info[(from_var)].type & MAY_BE_OBJECT) \
			&& ssa_var_info[(from_var)].ce) { \
		UPDATE_SSA_OBJ_TYPE(ssa_var_info[(from_var)].ce, \
			ssa_var_info[(from_var)].is_instanceof, (to_var)); \
	} else { \
		UPDATE_SSA_OBJ_TYPE(NULL, 0, (to_var)); \
	} \
} while (0)

static void add_usages(const zend_op_array *op_array, zend_ssa *ssa, zend_bitset worklist, int var)
{
	if (ssa->vars[var].phi_use_chain) {
		zend_ssa_phi *p = ssa->vars[var].phi_use_chain;
		do {
			zend_bitset_incl(worklist, p->ssa_var);
			p = zend_ssa_next_use_phi(ssa, var, p);
		} while (p);
	}
	if (ssa->vars[var].use_chain >= 0) {
		int use = ssa->vars[var].use_chain;
		zend_ssa_op *op;

		do {
			op = ssa->ops + use;
			if (op->result_def >= 0) {
				zend_bitset_incl(worklist, op->result_def);
			}
			if (op->op1_def >= 0) {
				zend_bitset_incl(worklist, op->op1_def);
			}
			if (op->op2_def >= 0) {
				zend_bitset_incl(worklist, op->op2_def);
			}
			if (op_array->opcodes[use].opcode == ZEND_OP_DATA) {
				op--;
				if (op->result_def >= 0) {
					zend_bitset_incl(worklist, op->result_def);
				}
				if (op->op1_def >= 0) {
					zend_bitset_incl(worklist, op->op1_def);
				}
				if (op->op2_def >= 0) {
					zend_bitset_incl(worklist, op->op2_def);
				}
			}
			use = zend_ssa_next_use(ssa->ops, var, use);
		} while (use >= 0);
	}
}

static void reset_dependent_vars(const zend_op_array *op_array, zend_ssa *ssa, zend_bitset worklist, int var)
{
	zend_ssa_op *ssa_ops = ssa->ops;
	zend_ssa_var *ssa_vars = ssa->vars;
	zend_ssa_var_info *ssa_var_info = ssa->var_info;
	zend_ssa_phi *p;
	int use;

	p = ssa_vars[var].phi_use_chain;
	while (p) {
		if (ssa_var_info[p->ssa_var].type) {
			ssa_var_info[p->ssa_var].type = 0;
			zend_bitset_incl(worklist, p->ssa_var);
			reset_dependent_vars(op_array, ssa, worklist, p->ssa_var);
		}
		p = zend_ssa_next_use_phi(ssa, var, p);
	}
	use = ssa_vars[var].use_chain;
	while (use >= 0) {
		if (ssa_ops[use].op1_def >= 0 && ssa_var_info[ssa_ops[use].op1_def].type) {
			ssa_var_info[ssa_ops[use].op1_def].type = 0;
			zend_bitset_incl(worklist, ssa_ops[use].op1_def);
			reset_dependent_vars(op_array, ssa, worklist, ssa_ops[use].op1_def);
		}
		if (ssa_ops[use].op2_def >= 0 && ssa_var_info[ssa_ops[use].op2_def].type) {
			ssa_var_info[ssa_ops[use].op2_def].type = 0;
			zend_bitset_incl(worklist, ssa_ops[use].op2_def);
			reset_dependent_vars(op_array, ssa, worklist, ssa_ops[use].op2_def);
		}
		if (ssa_ops[use].result_def >= 0 && ssa_var_info[ssa_ops[use].result_def].type) {
			ssa_var_info[ssa_ops[use].result_def].type = 0;
			zend_bitset_incl(worklist, ssa_ops[use].result_def);
			reset_dependent_vars(op_array, ssa, worklist, ssa_ops[use].result_def);
		}
		if (op_array->opcodes[use+1].opcode == ZEND_OP_DATA) {
			if (ssa_ops[use+1].op1_def >= 0 && ssa_var_info[ssa_ops[use+1].op1_def].type) {
				ssa_var_info[ssa_ops[use+1].op1_def].type = 0;
				zend_bitset_incl(worklist, ssa_ops[use+1].op1_def);
				reset_dependent_vars(op_array, ssa, worklist, ssa_ops[use+1].op1_def);
			}
			if (ssa_ops[use+1].op2_def >= 0 && ssa_var_info[ssa_ops[use+1].op2_def].type) {
				ssa_var_info[ssa_ops[use+1].op2_def].type = 0;
				zend_bitset_incl(worklist, ssa_ops[use+1].op2_def);
				reset_dependent_vars(op_array, ssa, worklist, ssa_ops[use+1].op2_def);
			}
			if (ssa_ops[use+1].result_def >= 0 && ssa_var_info[ssa_ops[use+1].result_def].type) {
				ssa_var_info[ssa_ops[use+1].result_def].type = 0;
				zend_bitset_incl(worklist, ssa_ops[use+1].result_def);
				reset_dependent_vars(op_array, ssa, worklist, ssa_ops[use+1].result_def);
			}
		}
		use = zend_ssa_next_use(ssa_ops, var, use);
	}
#ifdef SYM_RANGE
	/* Process symbolic control-flow constraints */
	p = ssa->vars[var].sym_use_chain;
	while (p) {
		ssa_var_info[p->ssa_var].type = 0;
		zend_bitset_incl(worklist, p->ssa_var);
		reset_dependent_vars(op_array, ssa, worklist, p->ssa_var);
		p = p->sym_use_chain;
	}
#endif
}

static void handle_type_narrowing(const zend_op_array *op_array, zend_ssa *ssa, zend_bitset worklist, int var, uint32_t old_type, uint32_t new_type)
{
	if (1) {
		/* Right now, this is always a bug */
		int def_op_num = ssa->vars[var].definition;
		const zend_op *def_opline = def_op_num >= 0 ? &op_array->opcodes[def_op_num] : NULL;
		const char *def_op_name = def_opline ? zend_get_opcode_name(def_opline->opcode) : "PHI";
		zend_error(E_WARNING, "Narrowing occurred during type inference of %s. Please file a bug report on bugs.php.net", def_op_name);
	} else {
		/* if new_type set resets some bits from old_type set
		 * We have completely recalculate types of some dependent SSA variables
		 * (this may occurs mainly because of incremental inter-precudure
		 * type inference)
		 */
		reset_dependent_vars(op_array, ssa, worklist, var);
	}
}

uint32_t zend_array_element_type(uint32_t t1, int write, int insert)
{
	uint32_t tmp = 0;

	if (t1 & MAY_BE_OBJECT) {
	    if (!write) {
			/* can't be REF  because of ZVAL_COPY_DEREF() usage */
			tmp |= MAY_BE_ANY | MAY_BE_RC1 | MAY_BE_RCN | MAY_BE_ARRAY_KEY_ANY | MAY_BE_ARRAY_OF_ANY | MAY_BE_ARRAY_OF_REF;
		} else {
			tmp |= MAY_BE_ANY | MAY_BE_REF | MAY_BE_RC1 | MAY_BE_RCN | MAY_BE_ARRAY_KEY_ANY | MAY_BE_ARRAY_OF_ANY | MAY_BE_ARRAY_OF_REF;
	    }
	}
	if (t1 & MAY_BE_ARRAY) {
		if (insert) {
			tmp |= MAY_BE_NULL;
		} else {
			tmp |= MAY_BE_NULL | ((t1 & MAY_BE_ARRAY_OF_ANY) >> MAY_BE_ARRAY_SHIFT);
			if (tmp & MAY_BE_ARRAY) {
				tmp |= MAY_BE_ARRAY_KEY_ANY | MAY_BE_ARRAY_OF_ANY | MAY_BE_ARRAY_OF_REF;
			}
			if (t1 & MAY_BE_ARRAY_OF_REF) {
				if (!write) {
					/* can't be REF  because of ZVAL_COPY_DEREF() usage */
					tmp |= MAY_BE_RC1 | MAY_BE_RCN;
				} else {
					tmp |= MAY_BE_REF | MAY_BE_RC1 | MAY_BE_RCN;
				}
			} else if (tmp & (MAY_BE_STRING|MAY_BE_ARRAY|MAY_BE_OBJECT|MAY_BE_RESOURCE)) {
				tmp |= MAY_BE_RC1 | MAY_BE_RCN;
			}
		}
	}
	if (t1 & MAY_BE_STRING) {
		tmp |= MAY_BE_STRING | MAY_BE_RC1;
		if (write) {
			tmp |= MAY_BE_NULL;
		}
	}
	if (t1 & (MAY_BE_UNDEF|MAY_BE_NULL|MAY_BE_FALSE)) {
		tmp |= MAY_BE_NULL;
		if (t1 & MAY_BE_ERROR) {
			if (write) {
				tmp |= MAY_BE_ERROR;
			}
		}
	}
	if (t1 & (MAY_BE_TRUE|MAY_BE_LONG|MAY_BE_DOUBLE|MAY_BE_RESOURCE)) {
		tmp |= MAY_BE_NULL;
		if (write) {
			tmp |= MAY_BE_ERROR;
		}
	}
	return tmp;
}

static uint32_t assign_dim_result_type(
		uint32_t arr_type, uint32_t dim_type, uint32_t value_type, zend_uchar dim_op_type) {
	uint32_t tmp = arr_type & ~(MAY_BE_RC1|MAY_BE_RCN);

	if (arr_type & (MAY_BE_UNDEF|MAY_BE_NULL|MAY_BE_FALSE)) {
		tmp &= ~(MAY_BE_UNDEF|MAY_BE_NULL|MAY_BE_FALSE);
		tmp |= MAY_BE_ARRAY|MAY_BE_RC1;
	}
	if (tmp & (MAY_BE_ARRAY|MAY_BE_STRING)) {
		tmp |= MAY_BE_RC1;
	}
	if (tmp & (MAY_BE_OBJECT|MAY_BE_RESOURCE)) {
		tmp |= MAY_BE_RC1 | MAY_BE_RCN;
	}
	if (tmp & MAY_BE_ARRAY) {
		if (value_type & MAY_BE_UNDEF) {
			tmp |= MAY_BE_ARRAY_OF_NULL;
		}
		if (dim_op_type == IS_UNUSED) {
			tmp |= MAY_BE_ARRAY_KEY_LONG;
		} else {
			if (dim_type & (MAY_BE_LONG|MAY_BE_FALSE|MAY_BE_TRUE|MAY_BE_RESOURCE|MAY_BE_DOUBLE)) {
				tmp |= MAY_BE_ARRAY_KEY_LONG;
			}
			if (dim_type & MAY_BE_STRING) {
				tmp |= MAY_BE_ARRAY_KEY_STRING;
				if (dim_op_type != IS_CONST) {
					// FIXME: numeric string
					tmp |= MAY_BE_ARRAY_KEY_LONG;
				}
			}
			if (dim_type & (MAY_BE_UNDEF|MAY_BE_NULL)) {
				tmp |= MAY_BE_ARRAY_KEY_STRING;
			}
		}
		/* Only add value type if we have a key type. It might be that the key type is illegal
		 * for arrays. */
		if (tmp & MAY_BE_ARRAY_KEY_ANY) {
			tmp |= (value_type & MAY_BE_ANY) << MAY_BE_ARRAY_SHIFT;
		}
	}
	return tmp;
}

/* For binary ops that have compound assignment operators */
static uint32_t binary_op_result_type(
		zend_ssa *ssa, zend_uchar opcode, uint32_t t1, uint32_t t2, uint32_t result_var,
		zend_long optimization_level) {
	uint32_t tmp = 0;
	uint32_t t1_type = (t1 & MAY_BE_ANY) | (t1 & MAY_BE_UNDEF ? MAY_BE_NULL : 0);
	uint32_t t2_type = (t2 & MAY_BE_ANY) | (t2 & MAY_BE_UNDEF ? MAY_BE_NULL : 0);

	if (!(ZEND_OPTIMIZER_IGNORE_OVERLOADING & optimization_level)) {
		/* Handle potentially overloaded operators.
		 * This could be made more precise by checking the class type, if known. */
		if ((t1_type & MAY_BE_OBJECT) || (t2_type & MAY_BE_OBJECT)) {
			/* This is somewhat GMP specific. */
			tmp |= MAY_BE_OBJECT | MAY_BE_FALSE | MAY_BE_RC1;
		}
	}

	switch (opcode) {
		case ZEND_ADD:
			if (t1_type == MAY_BE_LONG && t2_type == MAY_BE_LONG) {
				if (!ssa->var_info[result_var].has_range ||
				    ssa->var_info[result_var].range.underflow ||
				    ssa->var_info[result_var].range.overflow) {
					/* may overflow */
					tmp |= MAY_BE_LONG | MAY_BE_DOUBLE;
				} else {
					tmp |= MAY_BE_LONG;
				}
			} else if (t1_type == MAY_BE_DOUBLE || t2_type == MAY_BE_DOUBLE) {
				tmp |= MAY_BE_DOUBLE;
			} else if (t1_type == MAY_BE_ARRAY && t2_type == MAY_BE_ARRAY) {
				tmp |= MAY_BE_ARRAY | MAY_BE_RC1;
				tmp |= t1 & (MAY_BE_ARRAY_KEY_ANY|MAY_BE_ARRAY_OF_ANY|MAY_BE_ARRAY_OF_REF);
				tmp |= t2 & (MAY_BE_ARRAY_KEY_ANY|MAY_BE_ARRAY_OF_ANY|MAY_BE_ARRAY_OF_REF);
			} else {
				tmp |= MAY_BE_LONG | MAY_BE_DOUBLE;
				if ((t1_type & MAY_BE_ARRAY) && (t2_type & MAY_BE_ARRAY)) {
					tmp |= MAY_BE_ARRAY | MAY_BE_RC1;
					tmp |= t1 & (MAY_BE_ARRAY_KEY_ANY|MAY_BE_ARRAY_OF_ANY|MAY_BE_ARRAY_OF_REF);
					tmp |= t2 & (MAY_BE_ARRAY_KEY_ANY|MAY_BE_ARRAY_OF_ANY|MAY_BE_ARRAY_OF_REF);
				}
			}
			break;
		case ZEND_SUB:
		case ZEND_MUL:
			if (t1_type == MAY_BE_LONG && t2_type == MAY_BE_LONG) {
				if (!ssa->var_info[result_var].has_range ||
				    ssa->var_info[result_var].range.underflow ||
				    ssa->var_info[result_var].range.overflow) {
					/* may overflow */
					tmp |= MAY_BE_LONG | MAY_BE_DOUBLE;
				} else {
					tmp |= MAY_BE_LONG;
				}
			} else if (t1_type == MAY_BE_DOUBLE || t2_type == MAY_BE_DOUBLE) {
				tmp |= MAY_BE_DOUBLE;
			} else {
				tmp |= MAY_BE_LONG | MAY_BE_DOUBLE;
			}
			break;
		case ZEND_DIV:
		case ZEND_POW:
			if (t1_type == MAY_BE_DOUBLE || t2_type == MAY_BE_DOUBLE) {
				tmp |= MAY_BE_DOUBLE;
			} else {
				tmp |= MAY_BE_LONG | MAY_BE_DOUBLE;
			}
			/* Division by zero results in Inf/-Inf/Nan (double), so it doesn't need any special
			 * handling */
			break;
		case ZEND_MOD:
			tmp |= MAY_BE_LONG;
			/* Division by zero results in an exception, so it doesn't need any special handling */
			break;
		case ZEND_BW_OR:
		case ZEND_BW_AND:
		case ZEND_BW_XOR:
			if ((t1_type & MAY_BE_STRING) && (t2_type & MAY_BE_STRING)) {
				tmp |= MAY_BE_STRING | MAY_BE_RC1;
			}
			if ((t1_type & ~MAY_BE_STRING) || (t2_type & ~MAY_BE_STRING)) {
				tmp |= MAY_BE_LONG;
			}
			break;
		case ZEND_SL:
		case ZEND_SR:
			tmp |= MAY_BE_LONG;
			break;
		case ZEND_CONCAT:
		case ZEND_FAST_CONCAT:
			/* TODO: +MAY_BE_OBJECT ??? */
			tmp = MAY_BE_STRING | MAY_BE_RC1 | MAY_BE_RCN;
			break;
		EMPTY_SWITCH_DEFAULT_CASE()
	}
	return tmp;
}

static inline zend_class_entry *get_class_entry(const zend_script *script, zend_string *lcname) {
	zend_class_entry *ce = script ? zend_hash_find_ptr(&script->class_table, lcname) : NULL;
	if (ce) {
		return ce;
	}

	ce = zend_hash_find_ptr(CG(class_table), lcname);
	if (ce && ce->type == ZEND_INTERNAL_CLASS) {
		return ce;
	}

	return NULL;
}

static uint32_t zend_fetch_arg_info(const zend_script *script, zend_arg_info *arg_info, zend_class_entry **pce)
{
	uint32_t tmp = 0;

	*pce = NULL;
	if (ZEND_TYPE_IS_CLASS(arg_info->type)) {
		// class type hinting...
		zend_string *lcname = zend_string_tolower(ZEND_TYPE_NAME(arg_info->type));
		tmp |= MAY_BE_OBJECT;
		*pce = get_class_entry(script, lcname);
		zend_string_release_ex(lcname, 0);
	} else if (ZEND_TYPE_IS_CODE(arg_info->type)) {
		zend_uchar type_hint = ZEND_TYPE_CODE(arg_info->type);

		if (type_hint == IS_VOID) {
			tmp |= MAY_BE_NULL;
		} else if (type_hint == IS_CALLABLE) {
			tmp |= MAY_BE_STRING|MAY_BE_OBJECT|MAY_BE_ARRAY|MAY_BE_ARRAY_KEY_ANY|MAY_BE_ARRAY_OF_ANY|MAY_BE_ARRAY_OF_REF;
		} else if (type_hint == IS_ITERABLE) {
			tmp |= MAY_BE_OBJECT|MAY_BE_ARRAY|MAY_BE_ARRAY_KEY_ANY|MAY_BE_ARRAY_OF_ANY|MAY_BE_ARRAY_OF_REF;
		} else if (type_hint == IS_ARRAY) {
			tmp |= MAY_BE_ARRAY|MAY_BE_ARRAY_KEY_ANY|MAY_BE_ARRAY_OF_ANY|MAY_BE_ARRAY_OF_REF;
		} else if (type_hint == _IS_BOOL) {
			tmp |= MAY_BE_TRUE|MAY_BE_FALSE;
		} else {
			ZEND_ASSERT(type_hint < IS_REFERENCE);
			tmp |= 1 << type_hint;
		}
	} else {
		tmp |= MAY_BE_ANY|MAY_BE_ARRAY_KEY_ANY|MAY_BE_ARRAY_OF_ANY|MAY_BE_ARRAY_OF_REF;
	}
	if (ZEND_TYPE_ALLOW_NULL(arg_info->type)) {
		tmp |= MAY_BE_NULL;
	}
	return tmp;
}

static int zend_update_type_info(const zend_op_array *op_array,
                                  zend_ssa            *ssa,
                                  const zend_script   *script,
                                  zend_bitset          worklist,
                                  int                  i,
                                  zend_long            optimization_level)
{
	uint32_t t1, t2;
	uint32_t tmp, orig;
	zend_op *opline = op_array->opcodes + i;
	zend_ssa_op *ssa_ops = ssa->ops;
	zend_ssa_var *ssa_vars = ssa->vars;
	zend_ssa_var_info *ssa_var_info = ssa->var_info;
	zend_class_entry *ce;
	int j;

	if (opline->opcode == ZEND_OP_DATA) {
		opline--;
		i--;
	}

	t1 = OP1_INFO();
	t2 = OP2_INFO();

	/* If one of the operands cannot have any type, this means the operand derives from
	 * unreachable code. Propagate the empty result early, so that that the following
	 * code may assume that operands have at least one type. */
	if (!(t1 & (MAY_BE_ANY|MAY_BE_UNDEF|MAY_BE_CLASS|MAY_BE_ERROR))
		|| !(t2 & (MAY_BE_ANY|MAY_BE_UNDEF|MAY_BE_CLASS|MAY_BE_ERROR))) {
		tmp = 0;
		if (ssa_ops[i].result_def >= 0) {
			UPDATE_SSA_TYPE(tmp, ssa_ops[i].result_def);
		}
		if (ssa_ops[i].op1_def >= 0) {
			UPDATE_SSA_TYPE(tmp, ssa_ops[i].op1_def);
		}
		if (ssa_ops[i].op2_def >= 0) {
			UPDATE_SSA_TYPE(tmp, ssa_ops[i].op2_def);
		}
		return 1;
	}

	switch (opline->opcode) {
		case ZEND_ADD:
		case ZEND_SUB:
		case ZEND_MUL:
		case ZEND_DIV:
		case ZEND_POW:
		case ZEND_MOD:
		case ZEND_BW_OR:
		case ZEND_BW_AND:
		case ZEND_BW_XOR:
		case ZEND_SL:
		case ZEND_SR:
		case ZEND_CONCAT:
			tmp = binary_op_result_type(ssa, opline->opcode, t1, t2, ssa_ops[i].result_def, optimization_level);
			UPDATE_SSA_TYPE(tmp, ssa_ops[i].result_def);
			break;
		case ZEND_BW_NOT:
			tmp = 0;
			if (t1 & MAY_BE_STRING) {
				tmp |= MAY_BE_STRING | MAY_BE_RC1;
			}
			if (t1 & (MAY_BE_ANY-MAY_BE_STRING)) {
				tmp |= MAY_BE_LONG;
			}
			if (!(ZEND_OPTIMIZER_IGNORE_OVERLOADING & optimization_level)) {
				if (t1 & MAY_BE_OBJECT) {
					/* Potentially overloaded operator. */
					tmp |= MAY_BE_OBJECT | MAY_BE_RC1;
				}
			}
			UPDATE_SSA_TYPE(tmp, ssa_ops[i].result_def);
			break;
		case ZEND_BEGIN_SILENCE:
			UPDATE_SSA_TYPE(MAY_BE_LONG, ssa_ops[i].result_def);
			break;
		case ZEND_BOOL_NOT:
		case ZEND_BOOL_XOR:
		case ZEND_IS_IDENTICAL:
		case ZEND_IS_NOT_IDENTICAL:
		case ZEND_IS_EQUAL:
		case ZEND_IS_NOT_EQUAL:
		case ZEND_IS_SMALLER:
		case ZEND_IS_SMALLER_OR_EQUAL:
		case ZEND_INSTANCEOF:
		case ZEND_JMPZ_EX:
		case ZEND_JMPNZ_EX:
		case ZEND_CASE:
		case ZEND_BOOL:
		case ZEND_ISSET_ISEMPTY_CV:
		case ZEND_ISSET_ISEMPTY_VAR:
		case ZEND_ISSET_ISEMPTY_DIM_OBJ:
		case ZEND_ISSET_ISEMPTY_PROP_OBJ:
		case ZEND_ISSET_ISEMPTY_STATIC_PROP:
		case ZEND_ASSERT_CHECK:
		case ZEND_IN_ARRAY:
			UPDATE_SSA_TYPE(MAY_BE_FALSE|MAY_BE_TRUE, ssa_ops[i].result_def);
			break;
		case ZEND_CAST:
			if (ssa_ops[i].op1_def >= 0) {
				tmp = t1;
				if ((t1 & (MAY_BE_ARRAY|MAY_BE_OBJECT)) &&
				    (opline->op1_type == IS_CV) &&
				    (opline->extended_value == IS_ARRAY ||
				     opline->extended_value == IS_OBJECT)) {
					tmp |= MAY_BE_RCN;
				} else if ((t1 & MAY_BE_STRING) &&
				    (opline->op1_type == IS_CV) &&
				    opline->extended_value == IS_STRING) {
					tmp |= MAY_BE_RCN;
				}
				UPDATE_SSA_TYPE(tmp, ssa_ops[i].op1_def);
				COPY_SSA_OBJ_TYPE(ssa_ops[i].op1_use, ssa_ops[i].op1_def);
			}
			tmp = 0;
			if (opline->extended_value == _IS_BOOL) {
				tmp |= MAY_BE_TRUE|MAY_BE_FALSE;
			} else {
				tmp |= 1 << opline->extended_value;
				if (tmp & (MAY_BE_STRING|MAY_BE_ARRAY|MAY_BE_OBJECT|MAY_BE_RESOURCE)) {
					if ((tmp & MAY_BE_ANY) == (t1 & MAY_BE_ANY)) {
						tmp |= (t1 & MAY_BE_RC1) | MAY_BE_RCN;
					} else if ((opline->extended_value == IS_ARRAY ||
					            opline->extended_value == IS_OBJECT) &&
					           (t1 & (MAY_BE_ARRAY|MAY_BE_OBJECT))) {
							tmp |= MAY_BE_RC1 | MAY_BE_RCN;
					} else if (opline->extended_value == IS_STRING &&
					           (t1 & (MAY_BE_STRING|MAY_BE_OBJECT))) {
						tmp |= MAY_BE_RC1 | MAY_BE_RCN;
					} else {
						tmp |= MAY_BE_RC1;
					}
				}
			}
			if (opline->extended_value == IS_ARRAY) {
				if (t1 & MAY_BE_ARRAY) {
					tmp |= t1 & (MAY_BE_ARRAY_KEY_ANY | MAY_BE_ARRAY_OF_ANY | MAY_BE_ARRAY_OF_REF);
				}
				if (t1 & MAY_BE_OBJECT) {
					tmp |= MAY_BE_ARRAY_KEY_ANY | MAY_BE_ARRAY_OF_ANY | MAY_BE_ARRAY_OF_REF;
				} else {
					tmp |= ((t1 & MAY_BE_ANY) << MAY_BE_ARRAY_SHIFT) | ((t1 & MAY_BE_ANY)? MAY_BE_ARRAY_KEY_LONG : 0);
				}
			}
			UPDATE_SSA_TYPE(tmp, ssa_ops[i].result_def);
			break;
		case ZEND_QM_ASSIGN:
		case ZEND_JMP_SET:
		case ZEND_COALESCE:
			if (ssa_ops[i].op1_def >= 0) {
				tmp = t1;
				if ((t1 & (MAY_BE_RC1|MAY_BE_REF)) && (opline->op1_type == IS_CV)) {
					tmp |= MAY_BE_RCN;
				}
				UPDATE_SSA_TYPE(tmp, ssa_ops[i].op1_def);
				COPY_SSA_OBJ_TYPE(ssa_ops[i].op1_use, ssa_ops[i].op1_def);
			}
			tmp = t1 & ~(MAY_BE_UNDEF|MAY_BE_REF);
			if (t1 & MAY_BE_UNDEF) {
				tmp |= MAY_BE_NULL;
			}
			if (t1 & (MAY_BE_RC1|MAY_BE_RCN)) {
				tmp |= (t1 & (MAY_BE_RC1|MAY_BE_RCN));
				if (opline->op1_type == IS_CV) {
					tmp |= MAY_BE_RCN;
				}
			}
			if (opline->opcode != ZEND_QM_ASSIGN) {
				/* COALESCE and JMP_SET result can't be null */
				tmp &= ~MAY_BE_NULL;
				if (opline->opcode == ZEND_JMP_SET) {
					/* JMP_SET result can't be false either */
					tmp &= ~MAY_BE_FALSE;
				}
			}
			UPDATE_SSA_TYPE(tmp, ssa_ops[i].result_def);
			COPY_SSA_OBJ_TYPE(ssa_ops[i].op1_use, ssa_ops[i].result_def);
			break;
		case ZEND_ASSIGN_ADD:
		case ZEND_ASSIGN_SUB:
		case ZEND_ASSIGN_MUL:
		case ZEND_ASSIGN_DIV:
		case ZEND_ASSIGN_POW:
		case ZEND_ASSIGN_MOD:
		case ZEND_ASSIGN_SL:
		case ZEND_ASSIGN_SR:
		case ZEND_ASSIGN_BW_OR:
		case ZEND_ASSIGN_BW_AND:
		case ZEND_ASSIGN_BW_XOR:
		case ZEND_ASSIGN_CONCAT:
			orig = 0;
			tmp = 0;
			if (opline->extended_value == ZEND_ASSIGN_OBJ) {
		        tmp |= MAY_BE_REF;
				orig = t1;
				t1 = MAY_BE_ANY | MAY_BE_ARRAY_KEY_ANY | MAY_BE_ARRAY_OF_ANY | MAY_BE_ARRAY_OF_REF;
				t2 = OP1_DATA_INFO();
			} else if (opline->extended_value == ZEND_ASSIGN_DIM) {
				if (t1 & MAY_BE_ARRAY_OF_REF) {
			        tmp |= MAY_BE_REF;
				}
				orig = t1;
				t1 = zend_array_element_type(t1, 1, 0);
				t2 = OP1_DATA_INFO();
			} else {
				if (t1 & MAY_BE_REF) {
			        tmp |= MAY_BE_REF;
				}
			}

			tmp |= binary_op_result_type(
				ssa, get_compound_assign_op(opline->opcode), t1, t2, ssa_ops[i].op1_def, optimization_level);
			if (tmp & (MAY_BE_STRING|MAY_BE_ARRAY)) {
				tmp |= MAY_BE_RC1;
			}
			if (tmp & (MAY_BE_OBJECT|MAY_BE_RESOURCE)) {
				tmp |= MAY_BE_RC1 | MAY_BE_RCN;
			}

			if (opline->extended_value == ZEND_ASSIGN_DIM) {
				if (opline->op1_type == IS_CV) {
					orig = assign_dim_result_type(orig, OP2_INFO(), tmp, opline->op2_type);
					UPDATE_SSA_TYPE(orig, ssa_ops[i].op1_def);
					COPY_SSA_OBJ_TYPE(ssa_ops[i].op1_use, ssa_ops[i].op1_def);
				}
			} else if (opline->extended_value == ZEND_ASSIGN_OBJ) {
				if (opline->op1_type == IS_CV) {
					if (!(orig & MAY_BE_REF)) {
						if (orig & (MAY_BE_UNDEF|MAY_BE_NULL|MAY_BE_FALSE)) {
							orig &= ~(MAY_BE_UNDEF|MAY_BE_NULL|MAY_BE_FALSE);
							orig |= MAY_BE_OBJECT | MAY_BE_RC1 | MAY_BE_RCN;
						}
						if (orig & MAY_BE_OBJECT) {
							orig |= (MAY_BE_RC1|MAY_BE_RCN);
						}
					}
					UPDATE_SSA_TYPE(orig, ssa_ops[i].op1_def);
					COPY_SSA_OBJ_TYPE(ssa_ops[i].op1_use, ssa_ops[i].op1_def);
				}
			} else {
				UPDATE_SSA_TYPE(tmp, ssa_ops[i].op1_def);
			}
			if (ssa_ops[i].result_def >= 0) {
				if (opline->extended_value == ZEND_ASSIGN_DIM) {
					if (opline->op2_type == IS_UNUSED) {
						/* When appending to an array and the LONG_MAX key is already used
						 * null will be returned. */
						tmp |= MAY_BE_NULL;
					}
					if (t2 & (MAY_BE_ARRAY | MAY_BE_OBJECT)) {
						/* Arrays and objects cannot be used as keys. */
						tmp |= MAY_BE_NULL;
					}
					if (t1 & (MAY_BE_ANY - (MAY_BE_NULL | MAY_BE_FALSE | MAY_BE_STRING | MAY_BE_ARRAY))) {
						/* null and false are implicitly converted to array, anything else
						 * results in a null return value. */
						tmp |= MAY_BE_NULL;
					}
				} else if (opline->extended_value == ZEND_ASSIGN_OBJ) {
					if (orig & (MAY_BE_ANY - (MAY_BE_NULL | MAY_BE_FALSE | MAY_BE_OBJECT))) {
						/* null and false (and empty string) are implicitly converted to object,
						 * anything else results in a null return value. */
						tmp |= MAY_BE_NULL;
					}
				}
				UPDATE_SSA_TYPE(tmp, ssa_ops[i].result_def);
			}
			break;
		case ZEND_PRE_INC:
		case ZEND_PRE_DEC:
			tmp = 0;
			if (t1 & MAY_BE_REF) {
				tmp |= MAY_BE_REF;
			}
			if (t1 & (MAY_BE_RC1|MAY_BE_RCN)) {
				tmp |= MAY_BE_RC1;
				if (ssa_ops[i].result_def >= 0) {
					tmp |= MAY_BE_RCN;
				}
			}
			if ((t1 & (MAY_BE_ANY|MAY_BE_UNDEF)) == MAY_BE_LONG) {
				if (!ssa_var_info[ssa_ops[i].op1_use].has_range ||
				    (opline->opcode == ZEND_PRE_DEC &&
				     (ssa_var_info[ssa_ops[i].op1_use].range.underflow ||
				      ssa_var_info[ssa_ops[i].op1_use].range.min == ZEND_LONG_MIN)) ||
				     (opline->opcode == ZEND_PRE_INC &&
				      (ssa_var_info[ssa_ops[i].op1_use].range.overflow ||
				       ssa_var_info[ssa_ops[i].op1_use].range.max == ZEND_LONG_MAX))) {
					/* may overflow */
					tmp |= MAY_BE_LONG | MAY_BE_DOUBLE;
				} else {
					tmp |= MAY_BE_LONG;
				}
			} else {
				if (t1 & MAY_BE_ERROR) {
					tmp |= MAY_BE_NULL;
				}
				if (t1 & (MAY_BE_UNDEF | MAY_BE_NULL)) {
					if (opline->opcode == ZEND_PRE_INC) {
						tmp |= MAY_BE_LONG;
					} else {
						tmp |= MAY_BE_NULL;
					}
				}
				if (t1 & MAY_BE_LONG) {
					tmp |= MAY_BE_LONG | MAY_BE_DOUBLE;
				}
				if (t1 & MAY_BE_DOUBLE) {
					tmp |= MAY_BE_DOUBLE;
				}
				if (t1 & MAY_BE_STRING) {
					tmp |= MAY_BE_STRING | MAY_BE_LONG | MAY_BE_DOUBLE;
				}
				tmp |= t1 & (MAY_BE_FALSE | MAY_BE_TRUE | MAY_BE_RESOURCE | MAY_BE_ARRAY | MAY_BE_OBJECT | MAY_BE_ARRAY_OF_ANY | MAY_BE_ARRAY_OF_REF | MAY_BE_ARRAY_KEY_ANY);
			}
			if (ssa_ops[i].op1_def >= 0) {
				UPDATE_SSA_TYPE(tmp, ssa_ops[i].op1_def);
			}
			if (ssa_ops[i].result_def >= 0) {
				UPDATE_SSA_TYPE(tmp, ssa_ops[i].result_def);
			}
			break;
		case ZEND_POST_INC:
		case ZEND_POST_DEC:
			if (ssa_ops[i].result_def >= 0) {
				tmp = 0;
				if (t1 & (MAY_BE_RC1|MAY_BE_RCN)) {
					tmp |= MAY_BE_RC1|MAY_BE_RCN;
				}
				tmp |= t1 & ~(MAY_BE_UNDEF|MAY_BE_ERROR|MAY_BE_REF|MAY_BE_RCN);
				if (t1 & MAY_BE_UNDEF) {
					tmp |= MAY_BE_NULL;
				}
				UPDATE_SSA_TYPE(tmp, ssa_ops[i].result_def);
			}
			tmp = 0;
			if (t1 & MAY_BE_REF) {
				tmp |= MAY_BE_REF;
			}
			if (t1 & (MAY_BE_RC1|MAY_BE_RCN)) {
				tmp |= MAY_BE_RC1;
			}
			if ((t1 & (MAY_BE_ANY|MAY_BE_UNDEF)) == MAY_BE_LONG) {
				if (!ssa_var_info[ssa_ops[i].op1_use].has_range ||
				     (opline->opcode == ZEND_PRE_DEC &&
				      (ssa_var_info[ssa_ops[i].op1_use].range.underflow ||
				       ssa_var_info[ssa_ops[i].op1_use].range.min == ZEND_LONG_MIN)) ||
				      (opline->opcode == ZEND_PRE_INC &&
				       (ssa_var_info[ssa_ops[i].op1_use].range.overflow ||
				        ssa_var_info[ssa_ops[i].op1_use].range.max == ZEND_LONG_MAX))) {
					/* may overflow */
					tmp |= MAY_BE_LONG | MAY_BE_DOUBLE;
				} else {
					tmp |= MAY_BE_LONG;
				}
			} else {
				if (t1 & MAY_BE_ERROR) {
					tmp |= MAY_BE_NULL;
				}
				if (t1 & (MAY_BE_UNDEF | MAY_BE_NULL)) {
					if (opline->opcode == ZEND_POST_INC) {
						tmp |= MAY_BE_LONG;
					} else {
						tmp |= MAY_BE_NULL;
					}
				}
				if (t1 & MAY_BE_LONG) {
					tmp |= MAY_BE_LONG | MAY_BE_DOUBLE;
				}
				if (t1 & MAY_BE_DOUBLE) {
					tmp |= MAY_BE_DOUBLE;
				}
				if (t1 & MAY_BE_STRING) {
					tmp |= MAY_BE_STRING | MAY_BE_LONG | MAY_BE_DOUBLE;
				}
				tmp |= t1 & (MAY_BE_FALSE | MAY_BE_TRUE | MAY_BE_RESOURCE | MAY_BE_ARRAY | MAY_BE_OBJECT | MAY_BE_ARRAY_OF_ANY | MAY_BE_ARRAY_OF_REF | MAY_BE_ARRAY_KEY_ANY);
			}
			if (ssa_ops[i].op1_def >= 0) {
				UPDATE_SSA_TYPE(tmp, ssa_ops[i].op1_def);
			}
			break;
		case ZEND_ASSIGN_DIM:
			if (opline->op1_type == IS_CV) {
				tmp = assign_dim_result_type(t1, t2, OP1_DATA_INFO(), opline->op2_type);
				UPDATE_SSA_TYPE(tmp, ssa_ops[i].op1_def);
				COPY_SSA_OBJ_TYPE(ssa_ops[i].op1_use, ssa_ops[i].op1_def);
			}
			if (ssa_ops[i].result_def >= 0) {
				tmp = 0;
				if (t1 & MAY_BE_STRING) {
					tmp |= MAY_BE_STRING;
				}
				if (t1 & ((MAY_BE_ANY|MAY_BE_UNDEF) - MAY_BE_STRING)) {
					tmp |= (OP1_DATA_INFO() & (MAY_BE_ANY | MAY_BE_ARRAY_KEY_ANY | MAY_BE_ARRAY_OF_ANY | MAY_BE_ARRAY_OF_REF));

					if (opline->op2_type == IS_UNUSED) {
						/* When appending to an array and the LONG_MAX key is already used
						 * null will be returned. */
						tmp |= MAY_BE_NULL;
					}
					if (t2 & (MAY_BE_ARRAY | MAY_BE_OBJECT)) {
						/* Arrays and objects cannot be used as keys. */
						tmp |= MAY_BE_NULL;
					}
					if (t1 & (MAY_BE_ANY - (MAY_BE_NULL | MAY_BE_FALSE | MAY_BE_STRING | MAY_BE_ARRAY))) {
						/* undef, null and false are implicitly converted to array, anything else
						 * results in a null return value. */
						tmp |= MAY_BE_NULL;
					}
				}
				tmp |= MAY_BE_RC1 | MAY_BE_RCN;
				if (t1 & MAY_BE_OBJECT) {
					tmp |= MAY_BE_REF;
				}
				UPDATE_SSA_TYPE(tmp, ssa_ops[i].result_def);
			}
			if ((opline+1)->op1_type == IS_CV && ssa_ops[i+1].op1_def >= 0) {
				opline++;
				i++;
				tmp = OP1_INFO();
				if (tmp & (MAY_BE_ANY | MAY_BE_REF)) {
					if (tmp & MAY_BE_RC1) {
						tmp |= MAY_BE_RCN;
					}
				}
				UPDATE_SSA_TYPE(tmp, ssa_ops[i].op1_def);
			}
			break;
		case ZEND_ASSIGN_OBJ:
			if (opline->op1_type == IS_CV) {
				tmp = t1;
				if (t1 & (MAY_BE_UNDEF|MAY_BE_NULL|MAY_BE_FALSE)) {
					tmp &= ~(MAY_BE_UNDEF|MAY_BE_NULL|MAY_BE_FALSE);
					tmp |= MAY_BE_OBJECT | MAY_BE_RC1 | MAY_BE_RCN;
				}
				if (tmp & MAY_BE_OBJECT) {
					tmp |= MAY_BE_RC1 | MAY_BE_RCN;
				}
				UPDATE_SSA_TYPE(tmp, ssa_ops[i].op1_def);
				COPY_SSA_OBJ_TYPE(ssa_ops[i].op1_use, ssa_ops[i].op1_def);
			}
			if (ssa_ops[i].result_def >= 0) {
				// TODO: ???
				tmp = MAY_BE_REF | MAY_BE_RC1 | MAY_BE_RCN | MAY_BE_ANY | MAY_BE_ARRAY_KEY_ANY | MAY_BE_ARRAY_OF_ANY | MAY_BE_ARRAY_OF_REF;
				UPDATE_SSA_TYPE(tmp, ssa_ops[i].result_def);
			}
			if ((opline+1)->op1_type == IS_CV) {
				opline++;
				i++;
				tmp = OP1_INFO();
				if (tmp & (MAY_BE_ANY | MAY_BE_REF)) {
					if (tmp & MAY_BE_RC1) {
						tmp |= MAY_BE_RCN;
					}
				}
				UPDATE_SSA_TYPE(tmp, ssa_ops[i].op1_def);
			}
			break;
		case ZEND_PRE_INC_OBJ:
		case ZEND_PRE_DEC_OBJ:
		case ZEND_POST_INC_OBJ:
		case ZEND_POST_DEC_OBJ:
			if (opline->op1_type == IS_CV) {
				tmp = t1;
				if (t1 & (MAY_BE_UNDEF|MAY_BE_NULL|MAY_BE_FALSE)) {
					tmp &= ~(MAY_BE_UNDEF|MAY_BE_NULL|MAY_BE_FALSE);
					tmp |= MAY_BE_OBJECT | MAY_BE_RC1 | MAY_BE_RCN;
				}
				if (tmp & MAY_BE_OBJECT) {
					tmp |= MAY_BE_RC1 | MAY_BE_RCN;
				}
				UPDATE_SSA_TYPE(tmp, ssa_ops[i].op1_def);
				COPY_SSA_OBJ_TYPE(ssa_ops[i].op1_use, ssa_ops[i].op1_def);
			}
			if (ssa_ops[i].result_def >= 0) {
				// TODO: ???
				tmp = MAY_BE_RC1 | MAY_BE_RCN | MAY_BE_ANY | MAY_BE_ARRAY_KEY_ANY | MAY_BE_ARRAY_OF_ANY | MAY_BE_ARRAY_OF_REF;
				UPDATE_SSA_TYPE(tmp, ssa_ops[i].result_def);
			}
			break;
		case ZEND_ASSIGN:
			if (opline->op2_type == IS_CV && ssa_ops[i].op2_def >= 0) {
				tmp = t2;
				if (tmp & (MAY_BE_ANY | MAY_BE_REF)) {
					if (tmp & MAY_BE_RC1) {
						tmp |= MAY_BE_RCN;
					}
				}
				UPDATE_SSA_TYPE(tmp, ssa_ops[i].op2_def);
			}
			tmp = t2 & ~(MAY_BE_UNDEF|MAY_BE_REF|MAY_BE_RC1|MAY_BE_RCN);
			if (t2 & MAY_BE_UNDEF) {
				tmp |= MAY_BE_NULL;
			}
			if (t1 & MAY_BE_REF) {
				tmp |= MAY_BE_REF;
			}
			if (t2 & MAY_BE_REF) {
				tmp |= MAY_BE_RC1 | MAY_BE_RCN;
			} else if (opline->op2_type & (IS_TMP_VAR|IS_VAR)) {
				tmp |= t2 & (MAY_BE_RC1|MAY_BE_RCN);
			} else if (t2 & (MAY_BE_RC1|MAY_BE_RCN)) {
				tmp |= MAY_BE_RCN;
			}
			if (RETURN_VALUE_USED(opline) && (tmp & MAY_BE_RC1)) {
				tmp |= MAY_BE_RCN;
			}
			if (ssa_ops[i].op1_def >= 0) {
				if (ssa_var_info[ssa_ops[i].op1_def].use_as_double) {
					tmp &= ~MAY_BE_LONG;
					tmp |= MAY_BE_DOUBLE;
				}
				UPDATE_SSA_TYPE(tmp, ssa_ops[i].op1_def);
				COPY_SSA_OBJ_TYPE(ssa_ops[i].op2_use, ssa_ops[i].op1_def);
			}
			if (ssa_ops[i].result_def >= 0) {
				UPDATE_SSA_TYPE(tmp & ~MAY_BE_REF, ssa_ops[i].result_def);
				COPY_SSA_OBJ_TYPE(ssa_ops[i].op2_use, ssa_ops[i].result_def);
			}
			break;
		case ZEND_ASSIGN_REF:
// TODO: ???
			if (opline->op2_type == IS_CV) {
				tmp = (MAY_BE_REF | t2) & ~(MAY_BE_UNDEF|MAY_BE_RC1|MAY_BE_RCN);
				if (t2 & MAY_BE_UNDEF) {
					tmp |= MAY_BE_NULL;
				}
				UPDATE_SSA_TYPE(tmp, ssa_ops[i].op2_def);
			}
			if (opline->op2_type == IS_VAR && opline->extended_value == ZEND_RETURNS_FUNCTION) {
				tmp = (MAY_BE_REF | MAY_BE_RCN | MAY_BE_RC1 | t2) & ~MAY_BE_UNDEF;
			} else {
				tmp = (MAY_BE_REF | t2) & ~(MAY_BE_UNDEF|MAY_BE_ERROR|MAY_BE_RC1|MAY_BE_RCN);
			}
			if (t2 & MAY_BE_UNDEF) {
				tmp |= MAY_BE_NULL;
			}
			UPDATE_SSA_TYPE(tmp, ssa_ops[i].op1_def);
			if (ssa_ops[i].result_def >= 0) {
				UPDATE_SSA_TYPE(tmp, ssa_ops[i].result_def);
			}
			break;
		case ZEND_BIND_GLOBAL:
			tmp = MAY_BE_REF | MAY_BE_ANY
				| MAY_BE_ARRAY_KEY_ANY | MAY_BE_ARRAY_OF_ANY | MAY_BE_ARRAY_OF_REF;
			UPDATE_SSA_TYPE(tmp, ssa_ops[i].op1_def);
			break;
		case ZEND_BIND_STATIC:
			tmp = MAY_BE_ANY | MAY_BE_ARRAY_KEY_ANY | MAY_BE_ARRAY_OF_ANY | MAY_BE_ARRAY_OF_REF
				| ((opline->extended_value & ZEND_BIND_REF) ? MAY_BE_REF : (MAY_BE_RC1 | MAY_BE_RCN));
			UPDATE_SSA_TYPE(tmp, ssa_ops[i].op1_def);
			break;
		case ZEND_SEND_VAR:
			if (ssa_ops[i].op1_def >= 0) {
				tmp = t1;
				if ((t1 & (MAY_BE_RC1|MAY_BE_REF)) && (opline->op1_type == IS_CV)) {
					tmp |= MAY_BE_RCN;
				}
				UPDATE_SSA_TYPE(tmp, ssa_ops[i].op1_def);
				COPY_SSA_OBJ_TYPE(ssa_ops[i].op1_use, ssa_ops[i].op1_def);
			}
			break;
		case ZEND_BIND_LEXICAL:
			if (ssa_ops[i].op2_def >= 0) {
				if (opline->extended_value & ZEND_BIND_REF) {
					tmp = t2 | MAY_BE_REF;
				} else {
					tmp = t2 & ~(MAY_BE_RC1|MAY_BE_RCN);
					if (t2 & (MAY_BE_RC1|MAY_BE_RCN)) {
						tmp |= MAY_BE_RCN;
					}
				}
				UPDATE_SSA_TYPE(tmp, ssa_ops[i].op2_def);
				COPY_SSA_OBJ_TYPE(ssa_ops[i].op2_use, ssa_ops[i].op2_def);
			}
			break;
		case ZEND_YIELD:
			if (ssa_ops[i].op1_def >= 0) {
				if (op_array->fn_flags & ZEND_ACC_RETURN_REFERENCE) {
					tmp = t1 | MAY_BE_REF;
				} else {
					tmp = t1 & ~(MAY_BE_RC1|MAY_BE_RCN);
					if (t1 & (MAY_BE_RC1|MAY_BE_RCN)) {
						tmp |= MAY_BE_RCN;
					}
				}
				UPDATE_SSA_TYPE(tmp, ssa_ops[i].op1_def);
				COPY_SSA_OBJ_TYPE(ssa_ops[i].op1_use, ssa_ops[i].op1_def);
			}
			if (ssa_ops[i].result_def >= 0) {
				tmp = MAY_BE_ANY | MAY_BE_ARRAY_KEY_ANY | MAY_BE_ARRAY_OF_ANY | MAY_BE_ARRAY_OF_REF
					| MAY_BE_RC1 | MAY_BE_RCN;
				UPDATE_SSA_TYPE(tmp, ssa_ops[i].result_def);
			}
			break;
		case ZEND_SEND_VAR_EX:
		case ZEND_SEND_FUNC_ARG:
			if (ssa_ops[i].op1_def >= 0) {
				tmp = (t1 & MAY_BE_UNDEF)|MAY_BE_REF|MAY_BE_RC1|MAY_BE_RCN|MAY_BE_ANY|MAY_BE_ARRAY_KEY_ANY|MAY_BE_ARRAY_OF_ANY|MAY_BE_ARRAY_OF_REF;
				UPDATE_SSA_TYPE(tmp, ssa_ops[i].op1_def);
			}
			break;
		case ZEND_SEND_REF:
			if (ssa_ops[i].op1_def >= 0) {
				tmp = MAY_BE_REF|MAY_BE_RC1|MAY_BE_RCN|MAY_BE_ANY|MAY_BE_ARRAY_KEY_ANY|MAY_BE_ARRAY_OF_ANY|MAY_BE_ARRAY_OF_REF;
				UPDATE_SSA_TYPE(tmp, ssa_ops[i].op1_def);
			}
			break;
		case ZEND_SEND_UNPACK:
			if (ssa_ops[i].op1_def >= 0) {
				tmp = t1;
				if (t1 & MAY_BE_ARRAY) {
					tmp |= MAY_BE_RC1 | MAY_BE_RCN;
					if (t1 & MAY_BE_ARRAY_OF_ANY) {
						/* SEND_UNPACK may acquire references into the array */
						tmp |= MAY_BE_ARRAY_OF_ANY | MAY_BE_ARRAY_OF_REF;
					}
				}
				if (t1 & MAY_BE_OBJECT) {
					tmp |= MAY_BE_RC1 | MAY_BE_RCN;
				}
				UPDATE_SSA_TYPE(tmp, ssa_ops[i].op1_def);
			}
			break;
		case ZEND_FAST_CONCAT:
		case ZEND_ROPE_INIT:
		case ZEND_ROPE_ADD:
		case ZEND_ROPE_END:
			UPDATE_SSA_TYPE(MAY_BE_STRING|MAY_BE_RC1|MAY_BE_RCN, ssa_ops[i].result_def);
			break;
		case ZEND_RECV:
		case ZEND_RECV_INIT:
		{
			/* Typehinting */
			zend_func_info *func_info;
			zend_arg_info *arg_info = NULL;
			if (op_array->arg_info && opline->op1.num <= op_array->num_args) {
				arg_info = &op_array->arg_info[opline->op1.num-1];
			}

			ce = NULL;
			if (arg_info) {
				tmp = zend_fetch_arg_info(script, arg_info, &ce);
				if (opline->opcode == ZEND_RECV_INIT &&
				           Z_TYPE_P(CRT_CONSTANT_EX(op_array, opline, opline->op2, ssa->rt_constants)) == IS_CONSTANT_AST) {
					/* The constant may resolve to NULL */
					tmp |= MAY_BE_NULL;
				}
				if (arg_info->pass_by_reference) {
					tmp |= MAY_BE_REF;
				} else if (tmp & (MAY_BE_STRING|MAY_BE_ARRAY|MAY_BE_OBJECT|MAY_BE_RESOURCE)) {
					tmp |= MAY_BE_RC1|MAY_BE_RCN;
				}
			} else {
				tmp = MAY_BE_REF|MAY_BE_RC1|MAY_BE_RCN|MAY_BE_ANY|MAY_BE_ARRAY_KEY_ANY|MAY_BE_ARRAY_OF_ANY|MAY_BE_ARRAY_OF_REF;
			}
			func_info = ZEND_FUNC_INFO(op_array);
			if (func_info && (int)opline->op1.num-1 < func_info->num_args) {
				tmp = (tmp & (MAY_BE_RC1|MAY_BE_RCN|MAY_BE_REF)) |
					(tmp & func_info->arg_info[opline->op1.num-1].info.type);
			}
#if 0
			/* We won't receive unused arguments */
			if (ssa_vars[ssa_ops[i].result_def].use_chain < 0 &&
			    ssa_vars[ssa_ops[i].result_def].phi_use_chain == NULL &&
			    op_array->arg_info &&
			    opline->op1.num <= op_array->num_args &&
			    op_array->arg_info[opline->op1.num-1].class_name == NULL &&
			    !op_array->arg_info[opline->op1.num-1].type_hint) {
				tmp = MAY_BE_UNDEF|MAY_BE_RCN;
			}
#endif
			UPDATE_SSA_TYPE(tmp, ssa_ops[i].result_def);
			if (func_info &&
			    (int)opline->op1.num-1 < func_info->num_args &&
			    func_info->arg_info[opline->op1.num-1].info.ce) {
				UPDATE_SSA_OBJ_TYPE(
					func_info->arg_info[opline->op1.num-1].info.ce,
					func_info->arg_info[opline->op1.num-1].info.is_instanceof,
					ssa_ops[i].result_def);
			} else if (ce) {
				UPDATE_SSA_OBJ_TYPE(ce, 1, ssa_ops[i].result_def);
			} else {
				UPDATE_SSA_OBJ_TYPE(NULL, 0, ssa_ops[i].result_def);
			}
			break;
		}
		case ZEND_DECLARE_CLASS:
		case ZEND_DECLARE_INHERITED_CLASS:
		case ZEND_DECLARE_ANON_CLASS:
		case ZEND_DECLARE_ANON_INHERITED_CLASS:
			UPDATE_SSA_TYPE(MAY_BE_CLASS, ssa_ops[i].result_def);
			if (script && (ce = zend_hash_find_ptr(&script->class_table, Z_STR_P(CRT_CONSTANT_EX(op_array, opline, opline->op1, ssa->rt_constants)))) != NULL) {
				UPDATE_SSA_OBJ_TYPE(ce, 0, ssa_ops[i].result_def);
			}
			break;
		case ZEND_FETCH_CLASS:
			UPDATE_SSA_TYPE(MAY_BE_CLASS, ssa_ops[i].result_def);
			if (opline->op2_type == IS_UNUSED) {
				switch (opline->op1.num & ZEND_FETCH_CLASS_MASK) {
					case ZEND_FETCH_CLASS_SELF:
						if (op_array->scope) {
							UPDATE_SSA_OBJ_TYPE(op_array->scope, 0, ssa_ops[i].result_def);
						} else {
							UPDATE_SSA_OBJ_TYPE(NULL, 0, ssa_ops[i].result_def);
						}
						break;
					case ZEND_FETCH_CLASS_PARENT:
						if (op_array->scope && op_array->scope->parent) {
							UPDATE_SSA_OBJ_TYPE(op_array->scope->parent, 0, ssa_ops[i].result_def);
						} else {
							UPDATE_SSA_OBJ_TYPE(NULL, 0, ssa_ops[i].result_def);
						}
						break;
					case ZEND_FETCH_CLASS_STATIC:
					default:
						UPDATE_SSA_OBJ_TYPE(NULL, 0, ssa_ops[i].result_def);
						break;
				}
			} else if (opline->op2_type == IS_CONST) {
				zval *zv = CRT_CONSTANT_EX(op_array, opline, opline->op2, ssa->rt_constants);
				if (Z_TYPE_P(zv) == IS_STRING) {
					ce = get_class_entry(script, Z_STR_P(zv+1));
					UPDATE_SSA_OBJ_TYPE(ce, 0, ssa_ops[i].result_def);
				} else {
					UPDATE_SSA_OBJ_TYPE(NULL, 0, ssa_ops[i].result_def);
				}
			} else {
				COPY_SSA_OBJ_TYPE(ssa_ops[i].op2_use, ssa_ops[i].result_def);
			}
			break;
		case ZEND_NEW:
			tmp = MAY_BE_RC1|MAY_BE_RCN|MAY_BE_OBJECT;
			if (opline->op1_type == IS_CONST &&
			    (ce = get_class_entry(script, Z_STR_P(CRT_CONSTANT_EX(op_array, opline, opline->op1, ssa->rt_constants)+1))) != NULL) {
				UPDATE_SSA_OBJ_TYPE(ce, 0, ssa_ops[i].result_def);
			} else if ((t1 & MAY_BE_CLASS) && ssa_ops[i].op1_use >= 0 && ssa_var_info[ssa_ops[i].op1_use].ce) {
				UPDATE_SSA_OBJ_TYPE(ssa_var_info[ssa_ops[i].op1_use].ce, ssa_var_info[ssa_ops[i].op1_use].is_instanceof, ssa_ops[i].result_def);
			} else {
				UPDATE_SSA_OBJ_TYPE(NULL, 0, ssa_ops[i].result_def);
			}
			UPDATE_SSA_TYPE(tmp, ssa_ops[i].result_def);
			break;
		case ZEND_CLONE:
			UPDATE_SSA_TYPE(MAY_BE_RC1|MAY_BE_RCN|MAY_BE_OBJECT, ssa_ops[i].result_def);
			COPY_SSA_OBJ_TYPE(ssa_ops[i].op1_use, ssa_ops[i].result_def);
			break;
		case ZEND_INIT_ARRAY:
		case ZEND_ADD_ARRAY_ELEMENT:
			if (opline->op1_type == IS_CV && ssa_ops[i].op1_def >= 0) {
				if (opline->extended_value & ZEND_ARRAY_ELEMENT_REF) {
					tmp = (MAY_BE_REF | t1) & ~(MAY_BE_UNDEF|MAY_BE_RC1|MAY_BE_RCN);
					if (t1 & MAY_BE_UNDEF) {
						tmp |= MAY_BE_NULL;
					}
				} else if ((t1 & (MAY_BE_REF|MAY_BE_RC1|MAY_BE_RCN)) == MAY_BE_REF) {
					tmp = (MAY_BE_REF | t1) & ~(MAY_BE_UNDEF|MAY_BE_RC1|MAY_BE_RCN);
					if (t1 & MAY_BE_UNDEF) {
						tmp |= MAY_BE_NULL;
					}
				} else if (t1 & MAY_BE_REF) {
					tmp = (MAY_BE_RC1 | MAY_BE_RCN | MAY_BE_REF | t1);
				} else {
					tmp = t1;
					if (t1 & MAY_BE_RC1) {
						tmp |= MAY_BE_RCN;
					}
				}
				UPDATE_SSA_TYPE(tmp, ssa_ops[i].op1_def);
			}
			if (ssa_ops[i].result_def >= 0) {
				tmp = MAY_BE_RC1|MAY_BE_ARRAY;
				if (opline->op1_type != IS_UNUSED) {
					tmp |= (t1 & MAY_BE_ANY) << MAY_BE_ARRAY_SHIFT;
					if (t1 & MAY_BE_UNDEF) {
						tmp |= MAY_BE_ARRAY_OF_NULL;
					}
					if (opline->extended_value & ZEND_ARRAY_ELEMENT_REF) {
						tmp |= MAY_BE_ARRAY_OF_ANY|MAY_BE_ARRAY_OF_REF;
					}
				}
				if (ssa_ops[i].result_use >= 0) {
					tmp |= ssa_var_info[ssa_ops[i].result_use].type;
				}
				if (opline->op2_type == IS_UNUSED) {
					tmp |= MAY_BE_ARRAY_KEY_LONG;
				} else {
					if (t2 & (MAY_BE_LONG|MAY_BE_FALSE|MAY_BE_TRUE|MAY_BE_DOUBLE)) {
						tmp |= MAY_BE_ARRAY_KEY_LONG;
					}
					if (t2 & (MAY_BE_STRING)) {
						tmp |= MAY_BE_ARRAY_KEY_STRING;
						if (opline->op2_type != IS_CONST) {
							// FIXME: numeric string
							tmp |= MAY_BE_ARRAY_KEY_LONG;
						}
					}
					if (t2 & (MAY_BE_UNDEF | MAY_BE_NULL)) {
						tmp |= MAY_BE_ARRAY_KEY_STRING;
					}
				}
				UPDATE_SSA_TYPE(tmp, ssa_ops[i].result_def);
			}
			break;
		case ZEND_UNSET_CV:
			tmp = MAY_BE_UNDEF;
			if (!op_array->function_name) {
				/* In global scope, we know nothing */
				tmp |= MAY_BE_REF;
			}
			UPDATE_SSA_TYPE(tmp, ssa_ops[i].op1_def);
			break;
		case ZEND_UNSET_DIM:
		case ZEND_UNSET_OBJ:
			if (ssa_ops[i].op1_def >= 0) {
				UPDATE_SSA_TYPE(t1, ssa_ops[i].op1_def);
				COPY_SSA_OBJ_TYPE(ssa_ops[i].op1_use, ssa_ops[i].op1_def);
			}
			break;
		case ZEND_FE_RESET_R:
		case ZEND_FE_RESET_RW:
			if (ssa_ops[i].op1_def >= 0) {
				tmp = t1;
				if (opline->opcode == ZEND_FE_RESET_RW) {
					tmp |= MAY_BE_REF;
				} else {
					if ((t1 & MAY_BE_RC1) && opline->op1_type != IS_TMP_VAR) {
						tmp |= MAY_BE_RCN;
					}
				}
				UPDATE_SSA_TYPE(tmp, ssa_ops[i].op1_def);
				COPY_SSA_OBJ_TYPE(ssa_ops[i].op1_use, ssa_ops[i].op1_def);
			}
			if (opline->opcode == ZEND_FE_RESET_RW) {
//???
				tmp = MAY_BE_REF | (t1 & (MAY_BE_ARRAY | MAY_BE_OBJECT));
			} else {
				tmp = MAY_BE_RC1 | MAY_BE_RCN | (t1 & (MAY_BE_ARRAY | MAY_BE_OBJECT | MAY_BE_ARRAY_KEY_ANY | MAY_BE_ARRAY_OF_ANY | MAY_BE_ARRAY_OF_REF));
			}
			UPDATE_SSA_TYPE(tmp, ssa_ops[i].result_def);
			COPY_SSA_OBJ_TYPE(ssa_ops[i].op1_use, ssa_ops[i].result_def);
			break;
		case ZEND_FE_FETCH_R:
		case ZEND_FE_FETCH_RW:
			tmp = t2;
			if (t1 & MAY_BE_OBJECT) {
				if (opline->opcode == ZEND_FE_FETCH_RW) {
					tmp |= MAY_BE_REF | MAY_BE_ANY | MAY_BE_ARRAY_KEY_ANY | MAY_BE_ARRAY_OF_ANY | MAY_BE_ARRAY_OF_REF;
				} else {
					tmp |= MAY_BE_REF | MAY_BE_RCN | MAY_BE_ANY | MAY_BE_ARRAY_KEY_ANY | MAY_BE_ARRAY_OF_ANY | MAY_BE_ARRAY_OF_REF;
				}
			}
			if (t1 & MAY_BE_ARRAY) {
				if (opline->opcode == ZEND_FE_FETCH_RW) {
					tmp |= MAY_BE_REF | MAY_BE_RCN | MAY_BE_ANY | MAY_BE_ARRAY_KEY_ANY | MAY_BE_ARRAY_OF_ANY | MAY_BE_ARRAY_OF_REF;
				} else {
					tmp |= ((t1 & MAY_BE_ARRAY_OF_ANY) >> MAY_BE_ARRAY_SHIFT);
					if (tmp & MAY_BE_ARRAY) {
						tmp |= MAY_BE_ARRAY_KEY_ANY | MAY_BE_ARRAY_OF_ANY | MAY_BE_ARRAY_OF_REF;
					}
					if (t1 & MAY_BE_ARRAY_OF_REF) {
						tmp |= MAY_BE_RC1 | MAY_BE_RCN;
					} else if (tmp & (MAY_BE_STRING|MAY_BE_ARRAY|MAY_BE_OBJECT|MAY_BE_RESOURCE)) {
						tmp |= MAY_BE_RC1 | MAY_BE_RCN;
					}
				}
			}
			UPDATE_SSA_TYPE(tmp, ssa_ops[i].op2_def);
			if (ssa_ops[i].result_def >= 0) {
				tmp = (ssa_ops[i].result_use >= 0) ? RES_USE_INFO() : 0;
				if (t1 & MAY_BE_OBJECT) {
					tmp |= MAY_BE_RC1 | MAY_BE_RCN | MAY_BE_ANY | MAY_BE_ARRAY_KEY_ANY | MAY_BE_ARRAY_OF_ANY | MAY_BE_ARRAY_OF_REF;
				}
				if (t1 & MAY_BE_ARRAY) {
					if (t1 & MAY_BE_ARRAY_KEY_LONG) {
						tmp |= MAY_BE_LONG;
					}
					if (t1 & MAY_BE_ARRAY_KEY_STRING) {
						tmp |= MAY_BE_STRING | MAY_BE_RCN;
					}
				}
				UPDATE_SSA_TYPE(tmp, ssa_ops[i].result_def);
			}
			break;
		case ZEND_FETCH_DIM_R:
		case ZEND_FETCH_DIM_IS:
		case ZEND_FETCH_DIM_RW:
		case ZEND_FETCH_DIM_W:
		case ZEND_FETCH_DIM_UNSET:
		case ZEND_FETCH_DIM_FUNC_ARG:
		case ZEND_FETCH_LIST_R:
		case ZEND_FETCH_LIST_W:
			if (ssa_ops[i].op1_def >= 0) {
				tmp = t1 & ~(MAY_BE_RC1|MAY_BE_RCN);
				if (opline->opcode == ZEND_FETCH_DIM_W ||
				    opline->opcode == ZEND_FETCH_DIM_RW ||
				    opline->opcode == ZEND_FETCH_DIM_FUNC_ARG ||
                    opline->opcode == ZEND_FETCH_LIST_W) {
					if (t1 & (MAY_BE_UNDEF|MAY_BE_NULL|MAY_BE_FALSE)) {
						if (opline->opcode != ZEND_FETCH_DIM_FUNC_ARG) {
							tmp &= ~(MAY_BE_UNDEF|MAY_BE_NULL|MAY_BE_FALSE);
						}
						tmp |= MAY_BE_ARRAY | MAY_BE_RC1;
					}
					if (t1 & (MAY_BE_STRING|MAY_BE_ARRAY)) {
						tmp |= MAY_BE_RC1;
						if (opline->opcode == ZEND_FETCH_DIM_FUNC_ARG) {
							tmp |= t1 & MAY_BE_RCN;
						}
					}
					if (t1 & (MAY_BE_OBJECT|MAY_BE_RESOURCE)) {
						tmp |= t1 & (MAY_BE_RC1|MAY_BE_RCN);
					}
					if (opline->op2_type == IS_UNUSED) {
						tmp |= MAY_BE_ARRAY_KEY_LONG;
					} else {
						if (t2 & (MAY_BE_LONG|MAY_BE_FALSE|MAY_BE_TRUE|MAY_BE_RESOURCE|MAY_BE_DOUBLE)) {
							tmp |= MAY_BE_ARRAY_KEY_LONG;
						}
						if (t2 & MAY_BE_STRING) {
							tmp |= MAY_BE_ARRAY_KEY_STRING;
							if (opline->op2_type != IS_CONST) {
								// FIXME: numeric string
								tmp |= MAY_BE_ARRAY_KEY_LONG;
							}
						}
						if (t2 & (MAY_BE_UNDEF | MAY_BE_NULL)) {
							tmp |= MAY_BE_ARRAY_KEY_STRING;
						}
					}
				} else if (opline->opcode == ZEND_FETCH_DIM_UNSET) {
					if (t1 & MAY_BE_ARRAY) {
						tmp |= MAY_BE_RC1;
					}
					if (t1 & (MAY_BE_OBJECT|MAY_BE_RESOURCE)) {
						tmp |= t1 & (MAY_BE_RC1|MAY_BE_RCN);
					}
				}
				j = ssa_vars[ssa_ops[i].result_def].use_chain;
				while (j >= 0) {
					switch (op_array->opcodes[j].opcode) {
						case ZEND_FETCH_DIM_W:
						case ZEND_FETCH_DIM_RW:
						case ZEND_FETCH_DIM_FUNC_ARG:
<<<<<<< HEAD
						case ZEND_FETCH_LIST_W:
=======
						case ZEND_ASSIGN_DIM:
							tmp |= MAY_BE_ARRAY | MAY_BE_ARRAY_OF_ARRAY;
							break;
>>>>>>> c353f17d
						case ZEND_ASSIGN_ADD:
						case ZEND_ASSIGN_SUB:
						case ZEND_ASSIGN_MUL:
						case ZEND_ASSIGN_DIV:
						case ZEND_ASSIGN_MOD:
						case ZEND_ASSIGN_SL:
						case ZEND_ASSIGN_SR:
						case ZEND_ASSIGN_CONCAT:
						case ZEND_ASSIGN_BW_OR:
						case ZEND_ASSIGN_BW_AND:
						case ZEND_ASSIGN_BW_XOR:
						case ZEND_ASSIGN_POW:
							if (op_array->opcodes[j].extended_value == ZEND_ASSIGN_DIM) {
								tmp |= MAY_BE_ARRAY | MAY_BE_ARRAY_OF_ARRAY;
							} else if (op_array->opcodes[j].extended_value == ZEND_ASSIGN_OBJ) {
								tmp |= MAY_BE_ARRAY_OF_OBJECT;
							}
							break;
						case ZEND_FETCH_OBJ_W:
						case ZEND_FETCH_OBJ_RW:
						case ZEND_FETCH_OBJ_FUNC_ARG:
						case ZEND_ASSIGN_OBJ:
						case ZEND_PRE_INC_OBJ:
						case ZEND_PRE_DEC_OBJ:
						case ZEND_POST_INC_OBJ:
						case ZEND_POST_DEC_OBJ:
							tmp |= MAY_BE_ARRAY_OF_OBJECT;
							break;
						case ZEND_SEND_VAR_EX:
						case ZEND_SEND_FUNC_ARG:
						case ZEND_SEND_VAR_NO_REF:
						case ZEND_SEND_VAR_NO_REF_EX:
						case ZEND_SEND_REF:
						case ZEND_ASSIGN_REF:
						case ZEND_YIELD:
						case ZEND_INIT_ARRAY:
						case ZEND_ADD_ARRAY_ELEMENT:
						case ZEND_RETURN_BY_REF:
						case ZEND_VERIFY_RETURN_TYPE:
						case ZEND_MAKE_REF:
							tmp |= MAY_BE_ARRAY_OF_ANY | MAY_BE_ARRAY_OF_REF;
							break;
						case ZEND_PRE_INC:
						case ZEND_PRE_DEC:
						case ZEND_POST_INC:
						case ZEND_POST_DEC:
							if (tmp & MAY_BE_ARRAY_OF_LONG) {
								/* may overflow */
								tmp |= MAY_BE_ARRAY_OF_DOUBLE;
							} else if (!(tmp & (MAY_BE_ARRAY_OF_LONG|MAY_BE_ARRAY_OF_DOUBLE))) {
								tmp |= MAY_BE_ARRAY_OF_LONG | MAY_BE_ARRAY_OF_DOUBLE;
							}
							break;
						case ZEND_UNSET_DIM:
						case ZEND_UNSET_OBJ:
						case ZEND_FETCH_DIM_UNSET:
						case ZEND_FETCH_OBJ_UNSET:
							break;
						default	:
							break;
					}
					j = zend_ssa_next_use(ssa_ops, ssa_ops[i].result_def, j);
				}
				if ((tmp & MAY_BE_ARRAY) && (tmp & MAY_BE_ARRAY_KEY_ANY)) {
					UPDATE_SSA_TYPE(tmp, ssa_ops[i].op1_def);
				} else {
					/* invalid key type */
					tmp = (tmp & (MAY_BE_RC1|MAY_BE_RCN)) | (t1 & ~(MAY_BE_RC1|MAY_BE_RCN));
					UPDATE_SSA_TYPE(tmp, ssa_ops[i].op1_def);
				}
				COPY_SSA_OBJ_TYPE(ssa_ops[i].op1_use, ssa_ops[i].op1_def);
			}
			/* FETCH_LIST on a string behaves like FETCH_R on null */
			tmp = zend_array_element_type(
				opline->opcode != ZEND_FETCH_LIST_R ? t1 : ((t1 & ~MAY_BE_STRING) | MAY_BE_NULL),
				opline->result_type == IS_VAR,
				opline->op2_type == IS_UNUSED);
			if (opline->opcode == ZEND_FETCH_DIM_W ||
			    opline->opcode == ZEND_FETCH_DIM_RW ||
			    opline->opcode == ZEND_FETCH_DIM_FUNC_ARG ||
			    opline->opcode == ZEND_FETCH_LIST_W) {
				if (t1 & (MAY_BE_ERROR|MAY_BE_TRUE|MAY_BE_LONG|MAY_BE_DOUBLE|MAY_BE_RESOURCE|MAY_BE_OBJECT)) {
					tmp |= MAY_BE_ERROR;
				} else if (opline->op2_type == IS_UNUSED) {
					tmp |= MAY_BE_ERROR;
				} else if (t2 & (MAY_BE_ARRAY|MAY_BE_OBJECT)) {
					tmp |= MAY_BE_ERROR;
				}
			} else if (opline->opcode == ZEND_FETCH_DIM_IS && (t1 & MAY_BE_STRING)) {
				tmp |= MAY_BE_NULL;
			}
			UPDATE_SSA_TYPE(tmp, ssa_ops[i].result_def);
			break;
		case ZEND_FETCH_THIS:
			UPDATE_SSA_OBJ_TYPE(op_array->scope, 1, ssa_ops[i].result_def);
			UPDATE_SSA_TYPE(MAY_BE_RC1|MAY_BE_RCN|MAY_BE_OBJECT, ssa_ops[i].result_def);
			break;
		case ZEND_FETCH_OBJ_R:
		case ZEND_FETCH_OBJ_IS:
		case ZEND_FETCH_OBJ_RW:
		case ZEND_FETCH_OBJ_W:
		case ZEND_FETCH_OBJ_UNSET:
		case ZEND_FETCH_OBJ_FUNC_ARG:
			if (ssa_ops[i].op1_def >= 0) {
				tmp = t1;
				if (opline->opcode == ZEND_FETCH_OBJ_W ||
				    opline->opcode == ZEND_FETCH_OBJ_RW ||
				    opline->opcode == ZEND_FETCH_OBJ_FUNC_ARG) {
					if (opline->opcode != ZEND_FETCH_DIM_FUNC_ARG) {
						if (t1 & (MAY_BE_UNDEF|MAY_BE_NULL|MAY_BE_FALSE)) {
							tmp &= ~(MAY_BE_UNDEF|MAY_BE_NULL|MAY_BE_FALSE);
							tmp |= MAY_BE_OBJECT | MAY_BE_RC1 | MAY_BE_RCN;
						}
					}
				}
				UPDATE_SSA_TYPE(tmp, ssa_ops[i].op1_def);
				COPY_SSA_OBJ_TYPE(ssa_ops[i].op1_use, ssa_ops[i].op1_def);
			}
			if (ssa_ops[i].result_def >= 0) {
				tmp = MAY_BE_ANY | MAY_BE_ARRAY_KEY_ANY | MAY_BE_ARRAY_OF_ANY | MAY_BE_ARRAY_OF_REF;
				if (opline->result_type == IS_TMP_VAR) {
					/* can't be REF  because of ZVAL_COPY_DEREF() usage */
					tmp |= MAY_BE_RC1 | MAY_BE_RCN;
				} else {
					tmp |= MAY_BE_REF | MAY_BE_RC1 | MAY_BE_RCN | MAY_BE_ERROR;
				}
				UPDATE_SSA_TYPE(tmp, ssa_ops[i].result_def);
			}
			break;
		case ZEND_DO_FCALL:
		case ZEND_DO_ICALL:
		case ZEND_DO_UCALL:
		case ZEND_DO_FCALL_BY_NAME:
			if (ssa_ops[i].result_def >= 0) {
				zend_func_info *func_info = ZEND_FUNC_INFO(op_array);
				zend_call_info *call_info;

				if (!func_info || !func_info->call_map) {
					goto unknown_opcode;
				}
				call_info = func_info->call_map[opline - op_array->opcodes];
				if (!call_info) {
					goto unknown_opcode;
				}
				tmp = zend_get_func_info(call_info, ssa) & ~FUNC_MAY_WARN;
				UPDATE_SSA_TYPE(tmp, ssa_ops[i].result_def);
				if (call_info->callee_func->type == ZEND_USER_FUNCTION) {
					func_info = ZEND_FUNC_INFO(&call_info->callee_func->op_array);
					if (func_info) {
						UPDATE_SSA_OBJ_TYPE(
							func_info->return_info.ce,
							func_info->return_info.is_instanceof,
							ssa_ops[i].result_def);
					}
				}
			}
			break;
		case ZEND_FETCH_CONSTANT:
		case ZEND_FETCH_CLASS_CONSTANT:
			UPDATE_SSA_TYPE(MAY_BE_RC1|MAY_BE_RCN|MAY_BE_NULL|MAY_BE_FALSE|MAY_BE_TRUE|MAY_BE_LONG|MAY_BE_DOUBLE|MAY_BE_STRING|MAY_BE_RESOURCE|MAY_BE_ARRAY|MAY_BE_ARRAY_KEY_ANY|MAY_BE_ARRAY_OF_ANY, ssa_ops[i].result_def);
			break;
		case ZEND_STRLEN:
			tmp = MAY_BE_LONG;
			if (t1 & (MAY_BE_ANY - (MAY_BE_NULL|MAY_BE_FALSE|MAY_BE_TRUE|MAY_BE_LONG|MAY_BE_DOUBLE|MAY_BE_STRING))) {
				tmp |= MAY_BE_NULL;
			}
			UPDATE_SSA_TYPE(tmp, ssa_ops[i].result_def);
			break;
		case ZEND_COUNT:
		case ZEND_FUNC_NUM_ARGS:
			UPDATE_SSA_TYPE(MAY_BE_LONG, ssa_ops[i].result_def);
			break;
		case ZEND_FUNC_GET_ARGS:
			UPDATE_SSA_TYPE(MAY_BE_RC1| MAY_BE_ARRAY | MAY_BE_ARRAY_KEY_LONG | MAY_BE_ARRAY_OF_ANY, ssa_ops[i].result_def);
			break;
		case ZEND_GET_CLASS:
		case ZEND_GET_CALLED_CLASS:
			UPDATE_SSA_TYPE(MAY_BE_FALSE|MAY_BE_STRING|MAY_BE_RCN, ssa_ops[i].result_def);
			break;
		case ZEND_GET_TYPE:
			UPDATE_SSA_TYPE(MAY_BE_STRING|MAY_BE_RC1|MAY_BE_RCN, ssa_ops[i].result_def);
			break;
		case ZEND_TYPE_CHECK:
		case ZEND_DEFINED:
			UPDATE_SSA_TYPE(MAY_BE_FALSE|MAY_BE_TRUE, ssa_ops[i].result_def);
			break;
		case ZEND_VERIFY_RETURN_TYPE:
			if (t1 & MAY_BE_REF) {
				tmp = t1;
				ce = NULL;
			} else {
				zend_arg_info *ret_info = op_array->arg_info - 1;

				tmp = zend_fetch_arg_info(script, ret_info, &ce);
				if (tmp & (MAY_BE_STRING|MAY_BE_ARRAY|MAY_BE_OBJECT|MAY_BE_RESOURCE)) {
					tmp |= MAY_BE_RC1 | MAY_BE_RCN;
				}
			}
			if (opline->op1_type & (IS_TMP_VAR|IS_VAR|IS_CV)) {
				UPDATE_SSA_TYPE(tmp, ssa_ops[i].op1_def);
				if (ce) {
					UPDATE_SSA_OBJ_TYPE(ce, 1, ssa_ops[i].op1_def);
				} else {
					UPDATE_SSA_OBJ_TYPE(NULL, 0, ssa_ops[i].op1_def);
				}
			} else {
				UPDATE_SSA_TYPE(tmp, ssa_ops[i].result_def);
				if (ce) {
					UPDATE_SSA_OBJ_TYPE(ce, 1, ssa_ops[i].result_def);
				} else {
					UPDATE_SSA_OBJ_TYPE(NULL, 0, ssa_ops[i].result_def);
				}
			}
			break;
		case ZEND_MAKE_REF:
			tmp = MAY_BE_REF|MAY_BE_RC1|MAY_BE_RCN|MAY_BE_ANY|MAY_BE_ARRAY_KEY_ANY|MAY_BE_ARRAY_OF_ANY|MAY_BE_ARRAY_OF_REF;
			UPDATE_SSA_TYPE(tmp, ssa_ops[i].result_def);
			if (ssa_ops[i].op1_def >= 0) {
				UPDATE_SSA_TYPE(tmp, ssa_ops[i].op1_def);
			}
			break;
		case ZEND_CATCH:
		case ZEND_INCLUDE_OR_EVAL:
			/* Forbidden opcodes */
			ZEND_ASSERT(0);
			break;
		default:
unknown_opcode:
			if (ssa_ops[i].op1_def >= 0) {
				tmp = MAY_BE_ANY | MAY_BE_REF | MAY_BE_RC1 | MAY_BE_RCN | MAY_BE_ARRAY_KEY_ANY | MAY_BE_ARRAY_OF_ANY | MAY_BE_ARRAY_OF_REF;
				UPDATE_SSA_TYPE(tmp, ssa_ops[i].op1_def);
			}
			if (ssa_ops[i].result_def >= 0) {
				tmp = MAY_BE_ANY | MAY_BE_ARRAY_KEY_ANY | MAY_BE_ARRAY_OF_ANY | MAY_BE_ARRAY_OF_REF;
				if (opline->result_type == IS_TMP_VAR) {
					tmp |= MAY_BE_RC1 | MAY_BE_RCN;
				} else {
					tmp |= MAY_BE_REF | MAY_BE_RC1 | MAY_BE_RCN;
				}
				UPDATE_SSA_TYPE(tmp, ssa_ops[i].result_def);
			}
			break;
	}

	return SUCCESS;
}

static uint32_t get_class_entry_rank(zend_class_entry *ce) {
	uint32_t rank = 0;
	while (ce->parent) {
		rank++;
		ce = ce->parent;
	}
	return rank;
}

/* Compute least common ancestor on class inheritance tree only */
static zend_class_entry *join_class_entries(
		zend_class_entry *ce1, zend_class_entry *ce2, int *is_instanceof) {
	uint32_t rank1, rank2;
	if (ce1 == ce2) {
		return ce1;
	}
	if (!ce1 || !ce2) {
		return NULL;
	}

	rank1 = get_class_entry_rank(ce1);
	rank2 = get_class_entry_rank(ce2);

	while (rank1 != rank2) {
		if (rank1 > rank2) {
			ce1 = ce1->parent;
			rank1--;
		} else {
			ce2 = ce2->parent;
			rank2--;
		}
	}

	while (ce1 != ce2) {
		ce1 = ce1->parent;
		ce2 = ce2->parent;
	}

	if (ce1) {
		*is_instanceof = 1;
	}
	return ce1;
}

int zend_infer_types_ex(const zend_op_array *op_array, const zend_script *script, zend_ssa *ssa, zend_bitset worklist, zend_long optimization_level)
{
	zend_basic_block *blocks = ssa->cfg.blocks;
	zend_ssa_var *ssa_vars = ssa->vars;
	zend_ssa_var_info *ssa_var_info = ssa->var_info;
	int ssa_vars_count = ssa->vars_count;
	int i, j;
	uint32_t tmp, worklist_len = zend_bitset_len(ssa_vars_count);

	while (!zend_bitset_empty(worklist, worklist_len)) {
		j = zend_bitset_first(worklist, worklist_len);
		zend_bitset_excl(worklist, j);
		if (ssa_vars[j].definition_phi) {
			zend_ssa_phi *p = ssa_vars[j].definition_phi;
			if (p->pi >= 0) {
				zend_class_entry *ce = ssa_var_info[p->sources[0]].ce;
				int is_instanceof = ssa_var_info[p->sources[0]].is_instanceof;
				tmp = get_ssa_var_info(ssa, p->sources[0]);

				if (!p->has_range_constraint) {
					zend_ssa_type_constraint *constraint = &p->constraint.type;
					tmp &= constraint->type_mask;
					if ((tmp & MAY_BE_OBJECT) && constraint->ce && ce != constraint->ce) {
						if (!ce) {
							ce = constraint->ce;
							is_instanceof = 1;
						} else if (is_instanceof && instanceof_function(constraint->ce, ce)) {
							ce = constraint->ce;
						} else {
							/* Ignore the constraint (either ce instanceof constraint->ce or
							 * they are unrelated, as far as we can statically determine) */
						}
					}
				}

				UPDATE_SSA_TYPE(tmp, j);
				UPDATE_SSA_OBJ_TYPE(ce, is_instanceof, j);
			} else {
				int first = 1;
				int is_instanceof = 0;
				zend_class_entry *ce = NULL;

				tmp = 0;
				for (i = 0; i < blocks[p->block].predecessors_count; i++) {
					tmp |= get_ssa_var_info(ssa, p->sources[i]);
				}
				UPDATE_SSA_TYPE(tmp, j);
				for (i = 0; i < blocks[p->block].predecessors_count; i++) {
					zend_ssa_var_info *info;

					ZEND_ASSERT(p->sources[i] >= 0);
					info = &ssa_var_info[p->sources[i]];
					if (info->type & MAY_BE_OBJECT) {
						if (first) {
							ce = info->ce;
							is_instanceof = info->is_instanceof;
							first = 0;
						} else {
							is_instanceof |= info->is_instanceof;
							ce = join_class_entries(ce, info->ce, &is_instanceof);
						}
					}
				}
				UPDATE_SSA_OBJ_TYPE(ce, ce ? is_instanceof : 0, j);
			}
		} else if (ssa_vars[j].definition >= 0) {
			i = ssa_vars[j].definition;
			if (zend_update_type_info(op_array, ssa, script, worklist, i, optimization_level) == FAILURE) {
				return FAILURE;
			}
		}
	}
	return SUCCESS;
}

static zend_bool is_narrowable_instr(zend_op *opline)  {
	return opline->opcode == ZEND_ADD || opline->opcode == ZEND_SUB
		|| opline->opcode == ZEND_MUL || opline->opcode == ZEND_DIV;
}

static zend_bool is_effective_op1_double_cast(zend_op *opline, zval *op2) {
	return (opline->opcode == ZEND_ADD && Z_LVAL_P(op2) == 0)
		|| (opline->opcode == ZEND_SUB && Z_LVAL_P(op2) == 0)
		|| (opline->opcode == ZEND_MUL && Z_LVAL_P(op2) == 1)
		|| (opline->opcode == ZEND_DIV && Z_LVAL_P(op2) == 1);
}
static zend_bool is_effective_op2_double_cast(zend_op *opline, zval *op1) {
	/* In PHP it holds that (double)(0-$int) is bitwise identical to 0.0-(double)$int,
	 * so allowing SUB here is fine. */
	return (opline->opcode == ZEND_ADD && Z_LVAL_P(op1) == 0)
		|| (opline->opcode == ZEND_SUB && Z_LVAL_P(op1) == 0)
		|| (opline->opcode == ZEND_MUL && Z_LVAL_P(op1) == 1);
}

/* This function recursively checks whether it's possible to convert an integer variable
 * initialization to a double initialization. The basic idea is that if the value is used
 * only in add/sub/mul/div ("narrowable" instructions) with a double result value, then it
 * will be cast to double at that point anyway, so we may as well do it earlier already.
 *
 * The tricky case are chains of operations, where it's not necessarily a given that converting
 * an integer to double before the chain of operations is the same as converting it after the
 * chain. What this function does is detect two cases where it is safe:
 *  * If the operations only involve constants, then we can simply verify that performing the
 *    calculation on integers and doubles yields the same value.
 *  * Even if one operand is not known, we may be able to determine that the operations with the
 *    integer replaced by a double only acts as an effective double cast on the unknown operand.
 *    E.g. 0+$i and 0.0+$i only differ by that cast. If then the consuming instruction of this
 *    result will perform a double cast anyway, the conversion is safe.
 *
 * The checks happens recursively, while keeping track of which variables are already visisted to
 * avoid infinite loops. An iterative, worklist driven approach would be possible, but the state
 * management more cumbersome to implement, so we don't bother for now.
 */
static zend_bool can_convert_to_double(
		const zend_op_array *op_array, zend_ssa *ssa, int var_num,
		zval *value, zend_bitset visited) {
	zend_ssa_var *var = &ssa->vars[var_num];
	zend_ssa_phi *phi;
	int use;
	uint32_t type;

	if (zend_bitset_in(visited, var_num)) {
		return 1;
	}
	zend_bitset_incl(visited, var_num);

	for (use = var->use_chain; use >= 0; use = zend_ssa_next_use(ssa->ops, var_num, use)) {
		zend_op *opline = &op_array->opcodes[use];
		zend_ssa_op *ssa_op = &ssa->ops[use];

		if (zend_ssa_is_no_val_use(opline, ssa_op, var_num)) {
			continue;
		}

		if (!is_narrowable_instr(opline)) {
			return 0;
		}

		/* Instruction always returns double, the conversion is certainly fine */
		type = ssa->var_info[ssa_op->result_def].type;
		if ((type & MAY_BE_ANY) == MAY_BE_DOUBLE) {
			continue;
		}

		/* UNDEF signals that the previous result is an effective double cast, this is only allowed
		 * if this instruction would have done the cast anyway (previous check). */
		if (Z_ISUNDEF_P(value)) {
			return 0;
		}

		/* Check that narrowing can actually be useful */
		if ((type & MAY_BE_ANY) & ~(MAY_BE_LONG|MAY_BE_DOUBLE)) {
			return 0;
		}

		{
			/* For calculation on original values */
			zval orig_op1, orig_op2, orig_result;
			/* For calculation with var_num cast to double */
			zval dval_op1, dval_op2, dval_result;

			ZVAL_UNDEF(&orig_op1);
			ZVAL_UNDEF(&dval_op1);
			if (ssa_op->op1_use == var_num) {
				ZVAL_COPY_VALUE(&orig_op1, value);
				ZVAL_DOUBLE(&dval_op1, (double) Z_LVAL_P(value));
			} else if (opline->op1_type == IS_CONST) {
				zval *zv = CRT_CONSTANT_EX(op_array, opline, opline->op1, ssa->rt_constants);
				if (Z_TYPE_P(zv) == IS_LONG || Z_TYPE_P(zv) == IS_DOUBLE) {
					ZVAL_COPY_VALUE(&orig_op1, zv);
					ZVAL_COPY_VALUE(&dval_op1, zv);
				}
			}

			ZVAL_UNDEF(&orig_op2);
			ZVAL_UNDEF(&dval_op2);
			if (ssa_op->op2_use == var_num) {
				ZVAL_COPY_VALUE(&orig_op2, value);
				ZVAL_DOUBLE(&dval_op2, (double) Z_LVAL_P(value));
			} else if (opline->op2_type == IS_CONST) {
				zval *zv = CRT_CONSTANT_EX(op_array, opline, opline->op2, ssa->rt_constants);
				if (Z_TYPE_P(zv) == IS_LONG || Z_TYPE_P(zv) == IS_DOUBLE) {
					ZVAL_COPY_VALUE(&orig_op2, zv);
					ZVAL_COPY_VALUE(&dval_op2, zv);
				}
			}

			ZEND_ASSERT(!Z_ISUNDEF(orig_op1) || !Z_ISUNDEF(orig_op2));
			if (Z_ISUNDEF(orig_op1)) {
				if (opline->opcode == ZEND_MUL && Z_LVAL(orig_op2) == 0) {
					ZVAL_LONG(&orig_result, 0);
				} else if (is_effective_op1_double_cast(opline, &orig_op2)) {
					ZVAL_UNDEF(&orig_result);
				} else {
					return 0;
				}
			} else if (Z_ISUNDEF(orig_op2)) {
				if (opline->opcode == ZEND_MUL && Z_LVAL(orig_op1) == 0) {
					ZVAL_LONG(&orig_result, 0);
				} else if (is_effective_op2_double_cast(opline, &orig_op1)) {
					ZVAL_UNDEF(&orig_result);
				} else {
					return 0;
				}
			} else {
				/* Avoid division by zero */
				if (opline->opcode == ZEND_DIV && zval_get_double(&orig_op2) == 0.0) {
					return 0;
				}

				get_binary_op(opline->opcode)(&orig_result, &orig_op1, &orig_op2);
				get_binary_op(opline->opcode)(&dval_result, &dval_op1, &dval_op2);
				ZEND_ASSERT(Z_TYPE(dval_result) == IS_DOUBLE);
				if (zval_get_double(&orig_result) != Z_DVAL(dval_result)) {
					return 0;
				}
			}

			if (!can_convert_to_double(op_array, ssa, ssa_op->result_def, &orig_result, visited)) {
				return 0;
			}
		}
	}

	for (phi = var->phi_use_chain; phi; phi = zend_ssa_next_use_phi(ssa, var_num, phi)) {
		/* Check that narrowing can actually be useful */
		type = ssa->var_info[phi->ssa_var].type;
		if ((type & MAY_BE_ANY) & ~(MAY_BE_LONG|MAY_BE_DOUBLE)) {
			return 0;
		}

		if (!can_convert_to_double(op_array, ssa, phi->ssa_var, value, visited)) {
			return 0;
		}
	}

	return 1;
}

static int zend_type_narrowing(const zend_op_array *op_array, const zend_script *script, zend_ssa *ssa, zend_long optimization_level)
{
	uint32_t bitset_len = zend_bitset_len(ssa->vars_count);
	zend_bitset visited, worklist;
	int i, v;
	zend_op *opline;
	zend_bool narrowed = 0;
	ALLOCA_FLAG(use_heap)

	visited = ZEND_BITSET_ALLOCA(2 * bitset_len, use_heap);
	worklist = visited + bitset_len;

	zend_bitset_clear(worklist, bitset_len);

	for (v = op_array->last_var; v < ssa->vars_count; v++) {
		if ((ssa->var_info[v].type & (MAY_BE_REF | MAY_BE_ANY | MAY_BE_UNDEF)) != MAY_BE_LONG) continue;
		if (ssa->vars[v].definition < 0) continue;
		if (ssa->vars[v].no_val) continue;
		opline = op_array->opcodes + ssa->vars[v].definition;
		/* Go through assignments of literal integers and check if they can be converted to
		 * doubles instead, in the hope that we'll narrow long|double to double. */
		if (opline->opcode == ZEND_ASSIGN && opline->result_type == IS_UNUSED &&
				opline->op1_type == IS_CV && opline->op2_type == IS_CONST) {
			zval *value = CRT_CONSTANT_EX(op_array, opline, opline->op2, ssa->rt_constants);

			zend_bitset_clear(visited, bitset_len);
			if (can_convert_to_double(op_array, ssa, v, value, visited)) {
				narrowed = 1;
				ssa->var_info[v].use_as_double = 1;
				/* The "visited" vars are exactly those which may change their type due to
				 * narrowing. Reset their types and add them to the type inference worklist */
				ZEND_BITSET_FOREACH(visited, bitset_len, i) {
					ssa->var_info[i].type &= ~MAY_BE_ANY;
				} ZEND_BITSET_FOREACH_END();
				zend_bitset_union(worklist, visited, bitset_len);
			}
		}
	}

	if (!narrowed) {
		free_alloca(visited, use_heap);
		return SUCCESS;
	}

	if (zend_infer_types_ex(op_array, script, ssa, worklist, optimization_level) != SUCCESS) {
		free_alloca(visited, use_heap);
		return FAILURE;
	}

	free_alloca(visited, use_heap);
	return SUCCESS;
}

static int is_recursive_tail_call(const zend_op_array *op_array,
                                  zend_op             *opline)
{
	zend_func_info *info = ZEND_FUNC_INFO(op_array);

	if (info->ssa.ops && info->ssa.vars && info->call_map &&
	    info->ssa.ops[opline - op_array->opcodes].op1_use >= 0 &&
	    info->ssa.vars[info->ssa.ops[opline - op_array->opcodes].op1_use].definition >= 0) {

		zend_op *op = op_array->opcodes + info->ssa.vars[info->ssa.ops[opline - op_array->opcodes].op1_use].definition;

		if (op->opcode == ZEND_DO_UCALL) {
			zend_call_info *call_info = info->call_map[op - op_array->opcodes];
			if (call_info && op_array == &call_info->callee_func->op_array) {
				return 1;
			}
		}
	}
	return 0;
}

void zend_init_func_return_info(const zend_op_array   *op_array,
                                const zend_script     *script,
                                zend_ssa_var_info     *ret)
{
	if (op_array->fn_flags & ZEND_ACC_HAS_RETURN_TYPE) {
		zend_arg_info *ret_info = op_array->arg_info - 1;
		zend_ssa_range tmp_range = {0, 0, 0, 0};

		ret->type = zend_fetch_arg_info(script, ret_info, &ret->ce);
		if (op_array->fn_flags & ZEND_ACC_RETURN_REFERENCE) {
			ret->type |= MAY_BE_REF;
		} else if (ret->type & (MAY_BE_STRING|MAY_BE_ARRAY|MAY_BE_OBJECT|MAY_BE_RESOURCE)) {
			ret->type |= MAY_BE_RC1|MAY_BE_RCN;
		}
		ret->is_instanceof = (ret->ce) ? 1 : 0;
		ret->range = tmp_range;
		ret->has_range = 0;
	}
}

void zend_func_return_info(const zend_op_array   *op_array,
                           const zend_script     *script,
                           int                    recursive,
                           int                    widening,
                           zend_ssa_var_info     *ret)
{
	zend_func_info *info = ZEND_FUNC_INFO(op_array);
	zend_ssa *ssa = &info->ssa;
	int blocks_count = info->ssa.cfg.blocks_count;
	zend_basic_block *blocks = info->ssa.cfg.blocks;
	int j;
	uint32_t t1;
	uint32_t tmp = 0;
	zend_class_entry *tmp_ce = NULL;
	int tmp_is_instanceof = -1;
	zend_class_entry *arg_ce;
	int arg_is_instanceof;
	zend_ssa_range tmp_range = {0, 0, 0, 0};
	int tmp_has_range = -1;

	if (op_array->fn_flags & ZEND_ACC_GENERATOR) {
		ret->type = MAY_BE_OBJECT | MAY_BE_RC1 | MAY_BE_RCN;
		ret->ce = zend_ce_generator;
		ret->is_instanceof = 0;
		ret->range = tmp_range;
		ret->has_range = 0;
		return;
	}

	for (j = 0; j < blocks_count; j++) {
		if ((blocks[j].flags & ZEND_BB_REACHABLE) && blocks[j].len != 0) {
			zend_op *opline = op_array->opcodes + blocks[j].start + blocks[j].len - 1;

			if (opline->opcode == ZEND_RETURN || opline->opcode == ZEND_RETURN_BY_REF) {
				if (!recursive &&
				    info->ssa.ops &&
				    info->ssa.var_info &&
				    info->ssa.ops[opline - op_array->opcodes].op1_use >= 0 &&
				    info->ssa.var_info[info->ssa.ops[opline - op_array->opcodes].op1_use].recursive) {
					continue;
				}
				if (is_recursive_tail_call(op_array, opline)) {
					continue;
				}
				t1 = OP1_INFO();
				if (t1 & MAY_BE_UNDEF) {
					t1 |= MAY_BE_NULL;
				}
				if (opline->opcode == ZEND_RETURN) {
					if (t1 & MAY_BE_RC1) {
						t1 |= MAY_BE_RCN;
					}
					t1 &= ~(MAY_BE_UNDEF | MAY_BE_REF);
				} else {
					t1 |= MAY_BE_REF;
					t1 &= ~(MAY_BE_UNDEF | MAY_BE_RC1 | MAY_BE_RCN);
				}
				tmp |= t1;

				if (info->ssa.ops &&
				    info->ssa.var_info &&
				    info->ssa.ops[opline - op_array->opcodes].op1_use >= 0 &&
				    info->ssa.var_info[info->ssa.ops[opline - op_array->opcodes].op1_use].ce) {
					arg_ce = info->ssa.var_info[info->ssa.ops[opline - op_array->opcodes].op1_use].ce;
					arg_is_instanceof = info->ssa.var_info[info->ssa.ops[opline - op_array->opcodes].op1_use].is_instanceof;
				} else {
					arg_ce = NULL;
					arg_is_instanceof = 0;
				}

				if (tmp_is_instanceof < 0) {
					tmp_ce = arg_ce;
					tmp_is_instanceof = arg_is_instanceof;
				} else if (arg_ce && arg_ce == tmp_ce) {
					if (tmp_is_instanceof != arg_is_instanceof) {
						tmp_is_instanceof = 1;
					}
				} else {
					tmp_ce = NULL;
					tmp_is_instanceof = 0;
				}

				if (opline->op1_type == IS_CONST) {
					zval *zv = CRT_CONSTANT_EX(op_array, opline, opline->op1, info->ssa.rt_constants);

					if (Z_TYPE_P(zv) == IS_NULL) {
						if (tmp_has_range < 0) {
							tmp_has_range = 1;
							tmp_range.underflow = 0;
							tmp_range.min = 0;
							tmp_range.max = 0;
							tmp_range.overflow = 0;
						} else if (tmp_has_range) {
							if (!tmp_range.underflow) {
								tmp_range.min = MIN(tmp_range.min, 0);
							}
							if (!tmp_range.overflow) {
								tmp_range.max = MAX(tmp_range.max, 0);
							}
						}
					} else if (Z_TYPE_P(zv) == IS_FALSE) {
						if (tmp_has_range < 0) {
							tmp_has_range = 1;
							tmp_range.underflow = 0;
							tmp_range.min = 0;
							tmp_range.max = 0;
							tmp_range.overflow = 0;
						} else if (tmp_has_range) {
							if (!tmp_range.underflow) {
								tmp_range.min = MIN(tmp_range.min, 0);
							}
							if (!tmp_range.overflow) {
								tmp_range.max = MAX(tmp_range.max, 0);
							}
						}
					} else if (Z_TYPE_P(zv) == IS_TRUE) {
						if (tmp_has_range < 0) {
							tmp_has_range = 1;
							tmp_range.underflow = 0;
							tmp_range.min = 1;
							tmp_range.max = 1;
							tmp_range.overflow = 0;
						} else if (tmp_has_range) {
							if (!tmp_range.underflow) {
								tmp_range.min = MIN(tmp_range.min, 1);
							}
							if (!tmp_range.overflow) {
								tmp_range.max = MAX(tmp_range.max, 1);
							}
						}
					} else if (Z_TYPE_P(zv) == IS_LONG) {
						if (tmp_has_range < 0) {
							tmp_has_range = 1;
							tmp_range.underflow = 0;
							tmp_range.min = Z_LVAL_P(zv);
							tmp_range.max = Z_LVAL_P(zv);
							tmp_range.overflow = 0;
						} else if (tmp_has_range) {
							if (!tmp_range.underflow) {
								tmp_range.min = MIN(tmp_range.min, Z_LVAL_P(zv));
							}
							if (!tmp_range.overflow) {
								tmp_range.max = MAX(tmp_range.max, Z_LVAL_P(zv));
							}
						}
					} else {
						tmp_has_range = 0;
					}
				} else if (info->ssa.ops &&
				           info->ssa.var_info &&
				           info->ssa.ops[opline - op_array->opcodes].op1_use >= 0) {
					if (info->ssa.var_info[info->ssa.ops[opline - op_array->opcodes].op1_use].has_range) {
						if (tmp_has_range < 0) {
							tmp_has_range = 1;
							tmp_range = info->ssa.var_info[info->ssa.ops[opline - op_array->opcodes].op1_use].range;
						} else if (tmp_has_range) {
							/* union */
							if (info->ssa.var_info[info->ssa.ops[opline - op_array->opcodes].op1_use].range.underflow) {
								tmp_range.underflow = 1;
								tmp_range.min = ZEND_LONG_MIN;
							} else {
								tmp_range.min = MIN(tmp_range.min, info->ssa.var_info[info->ssa.ops[opline - op_array->opcodes].op1_use].range.min);
							}
							if (info->ssa.var_info[info->ssa.ops[opline - op_array->opcodes].op1_use].range.overflow) {
								tmp_range.overflow = 1;
								tmp_range.max = ZEND_LONG_MAX;
							} else {
								tmp_range.max = MAX(tmp_range.max, info->ssa.var_info[info->ssa.ops[opline - op_array->opcodes].op1_use].range.max);
							}
						}
					} else if (!widening) {
						tmp_has_range = 1;
						tmp_range.underflow = 1;
						tmp_range.min = ZEND_LONG_MIN;
						tmp_range.max = ZEND_LONG_MAX;
						tmp_range.overflow = 1;
					}
				} else {
					tmp_has_range = 0;
				}
			}
		}
	}

	if (!(op_array->fn_flags & ZEND_ACC_HAS_RETURN_TYPE)) {
		if (tmp_is_instanceof < 0) {
			tmp_is_instanceof = 0;
			tmp_ce = NULL;
		}
		if (tmp_has_range < 0) {
			tmp_has_range = 0;
		}
		ret->type = tmp;
		ret->ce = tmp_ce;
		ret->is_instanceof = tmp_is_instanceof;
	}
	ret->range = tmp_range;
	ret->has_range = tmp_has_range;
}

static int zend_infer_types(const zend_op_array *op_array, const zend_script *script, zend_ssa *ssa, zend_long optimization_level)
{
	zend_ssa_var_info *ssa_var_info = ssa->var_info;
	int ssa_vars_count = ssa->vars_count;
	int j;
	zend_bitset worklist;
	ALLOCA_FLAG(use_heap);

	worklist = do_alloca(sizeof(zend_ulong) * zend_bitset_len(ssa_vars_count), use_heap);
	memset(worklist, 0, sizeof(zend_ulong) * zend_bitset_len(ssa_vars_count));

	/* Type Inference */
	for (j = op_array->last_var; j < ssa_vars_count; j++) {
		zend_bitset_incl(worklist, j);
		ssa_var_info[j].type = 0;
	}

	if (zend_infer_types_ex(op_array, script, ssa, worklist, optimization_level) != SUCCESS) {
		free_alloca(worklist,  use_heap);
		return FAILURE;
	}

	/* Narrowing integer initialization to doubles */
	zend_type_narrowing(op_array, script, ssa, optimization_level);

	if (ZEND_FUNC_INFO(op_array)) {
		zend_func_return_info(op_array, script, 1, 0, &ZEND_FUNC_INFO(op_array)->return_info);
	}

	free_alloca(worklist,  use_heap);
	return SUCCESS;
}

int zend_ssa_inference(zend_arena **arena, const zend_op_array *op_array, const zend_script *script, zend_ssa *ssa, zend_long optimization_level) /* {{{ */
{
	zend_ssa_var_info *ssa_var_info;
	int i;

	if (!ssa->var_info) {
		ssa->var_info = zend_arena_calloc(arena, ssa->vars_count, sizeof(zend_ssa_var_info));
	}
	ssa_var_info = ssa->var_info;

	if (!op_array->function_name) {
		for (i = 0; i < op_array->last_var; i++) {
			ssa_var_info[i].type = MAY_BE_UNDEF | MAY_BE_RC1 | MAY_BE_RCN | MAY_BE_REF | MAY_BE_ANY  | MAY_BE_ARRAY_KEY_ANY | MAY_BE_ARRAY_OF_ANY | MAY_BE_ARRAY_OF_REF;
			ssa_var_info[i].has_range = 0;
		}
	} else {
		for (i = 0; i < op_array->last_var; i++) {
			ssa_var_info[i].type = MAY_BE_UNDEF;
			ssa_var_info[i].has_range = 0;
			if (ssa->vars[i].alias) {
				ssa_var_info[i].type |= get_ssa_alias_types(ssa->vars[i].alias);
			}
		}
	}
	for (i = op_array->last_var; i < ssa->vars_count; i++) {
		ssa_var_info[i].type = 0;
		ssa_var_info[i].has_range = 0;
	}

	if (zend_infer_ranges(op_array, ssa) != SUCCESS) {
		return FAILURE;
	}

	if (zend_infer_types(op_array, script, ssa, optimization_level) != SUCCESS) {
		return FAILURE;
	}

	return SUCCESS;
}
/* }}} */

void zend_inference_check_recursive_dependencies(zend_op_array *op_array)
{
	zend_func_info *info = ZEND_FUNC_INFO(op_array);
	zend_call_info *call_info;
	zend_bitset worklist;
	int worklist_len, i;
	ALLOCA_FLAG(use_heap);

	if (!info->ssa.var_info || !(info->flags & ZEND_FUNC_RECURSIVE)) {
		return;
	}
	worklist_len = zend_bitset_len(info->ssa.vars_count);
	worklist = do_alloca(sizeof(zend_ulong) * worklist_len, use_heap);
	memset(worklist, 0, sizeof(zend_ulong) * worklist_len);
	call_info = info->callee_info;
	while (call_info) {
		if (call_info->recursive &&
		    info->ssa.ops[call_info->caller_call_opline - op_array->opcodes].result_def >= 0) {
			zend_bitset_incl(worklist, info->ssa.ops[call_info->caller_call_opline - op_array->opcodes].result_def);
		}
		call_info = call_info->next_callee;
	}
	WHILE_WORKLIST(worklist, worklist_len, i) {
		if (!info->ssa.var_info[i].recursive) {
			info->ssa.var_info[i].recursive = 1;
			add_usages(op_array, &info->ssa, worklist, i);
		}
	} WHILE_WORKLIST_END();
	free_alloca(worklist, use_heap);
}

int zend_may_throw(const zend_op *opline, zend_op_array *op_array, zend_ssa *ssa)
{
	uint32_t t1 = OP1_INFO();
	uint32_t t2 = OP2_INFO();

	if (opline->op1_type == IS_CV) {
		if (t1 & MAY_BE_UNDEF) {
			switch (opline->opcode) {
				case ZEND_UNSET_VAR:
				case ZEND_ISSET_ISEMPTY_VAR:
					return 1;
				case ZEND_ISSET_ISEMPTY_DIM_OBJ:
				case ZEND_ISSET_ISEMPTY_PROP_OBJ:
				case ZEND_ASSIGN:
				case ZEND_ASSIGN_DIM:
				case ZEND_ASSIGN_REF:
				case ZEND_BIND_GLOBAL:
				case ZEND_FETCH_DIM_IS:
				case ZEND_FETCH_OBJ_IS:
				case ZEND_SEND_REF:
				case ZEND_UNSET_CV:
				case ZEND_ISSET_ISEMPTY_CV:
					break;
				default:
					/* undefined variable warning */
					return 1;
			}
		}
    } else if (opline->op1_type & (IS_TMP_VAR|IS_VAR)) {
		if (t1 & (MAY_BE_OBJECT|MAY_BE_RESOURCE|MAY_BE_ARRAY_OF_OBJECT|MAY_BE_ARRAY_OF_RESOURCE|MAY_BE_ARRAY_OF_ARRAY)) {
			switch (opline->opcode) {
				case ZEND_CASE:
				case ZEND_FE_FETCH_R:
				case ZEND_FE_FETCH_RW:
				case ZEND_FETCH_LIST_R:
				case ZEND_QM_ASSIGN:
				case ZEND_SEND_VAL:
				case ZEND_SEND_VAL_EX:
				case ZEND_SEND_VAR:
				case ZEND_SEND_VAR_EX:
				case ZEND_SEND_FUNC_ARG:
				case ZEND_SEND_VAR_NO_REF:
				case ZEND_SEND_VAR_NO_REF_EX:
				case ZEND_SEND_REF:
				case ZEND_SEPARATE:
				case ZEND_END_SILENCE:
					break;
				default:
					/* destructor may be called */
					return 1;
			}
		}
    }

    if (opline->op2_type == IS_CV) {
		if (t2 & MAY_BE_UNDEF) {
			switch (opline->opcode) {
				case ZEND_ASSIGN_REF:
					break;
				default:
					/* undefined variable warning */
					return 1;
			}
		}
	} else if (opline->op2_type & (IS_TMP_VAR|IS_VAR)) {
		if (t2 & (MAY_BE_OBJECT|MAY_BE_RESOURCE|MAY_BE_ARRAY_OF_OBJECT|MAY_BE_ARRAY_OF_RESOURCE|MAY_BE_ARRAY_OF_ARRAY)) {
			switch (opline->opcode) {
				case ZEND_ASSIGN:
					break;
				default:
					/* destructor may be called */
					return 1;
			}
		}
    }

	switch (opline->opcode) {
		case ZEND_NOP:
		case ZEND_IS_IDENTICAL:
		case ZEND_IS_NOT_IDENTICAL:
		case ZEND_QM_ASSIGN:
		case ZEND_JMP:
		case ZEND_CHECK_VAR:
		case ZEND_MAKE_REF:
		case ZEND_SEND_VAR:
		case ZEND_BEGIN_SILENCE:
		case ZEND_END_SILENCE:
		case ZEND_SEND_VAL:
		case ZEND_SEND_REF:
		case ZEND_SEND_VAR_EX:
		case ZEND_SEND_FUNC_ARG:
		case ZEND_FREE:
		case ZEND_SEPARATE:
		case ZEND_TYPE_CHECK:
		case ZEND_DEFINED:
		case ZEND_ISSET_ISEMPTY_THIS:
		case ZEND_COALESCE:
		case ZEND_SWITCH_LONG:
		case ZEND_SWITCH_STRING:
		case ZEND_ISSET_ISEMPTY_VAR:
		case ZEND_ISSET_ISEMPTY_CV:
		case ZEND_FUNC_NUM_ARGS:
		case ZEND_FUNC_GET_ARGS:
			return 0;
		case ZEND_INIT_FCALL:
			/* can't throw, because call is resolved at compile time */
			return 0;
		case ZEND_BIND_GLOBAL:
			if ((opline+1)->opcode == ZEND_BIND_GLOBAL) {
				return zend_may_throw(opline + 1, op_array, ssa);
			}
			return 0;
		case ZEND_ADD:
			if ((t1 & MAY_BE_ANY) == MAY_BE_ARRAY
			 && (t2 & MAY_BE_ANY) == MAY_BE_ARRAY) {
				return 0;
			}
			return (t1 & (MAY_BE_STRING|MAY_BE_ARRAY|MAY_BE_OBJECT)) ||
				(t2 & (MAY_BE_STRING|MAY_BE_ARRAY|MAY_BE_OBJECT));
		case ZEND_DIV:
		case ZEND_MOD:
			if (!OP2_HAS_RANGE() ||
				(OP2_MIN_RANGE() <= 0 && OP2_MAX_RANGE() >= 0)) {
				/* Division by zero */
				return 1;
			}
			/* break missing intentionally */
		case ZEND_SUB:
		case ZEND_MUL:
		case ZEND_POW:
			return (t1 & (MAY_BE_STRING|MAY_BE_ARRAY|MAY_BE_OBJECT)) ||
				(t2 & (MAY_BE_STRING|MAY_BE_ARRAY|MAY_BE_OBJECT));
		case ZEND_SL:
		case ZEND_SR:
			return (t1 & (MAY_BE_STRING|MAY_BE_ARRAY|MAY_BE_OBJECT)) ||
				(t2 & (MAY_BE_STRING|MAY_BE_ARRAY|MAY_BE_OBJECT)) ||
				!OP2_HAS_RANGE() ||
				OP2_MIN_RANGE() < 0;
		case ZEND_CONCAT:
		case ZEND_FAST_CONCAT:
			return (t1 & (MAY_BE_ARRAY|MAY_BE_OBJECT)) ||
				(t2 & (MAY_BE_ARRAY|MAY_BE_OBJECT));
		case ZEND_BW_OR:
		case ZEND_BW_AND:
		case ZEND_BW_XOR:
			if ((t1 & MAY_BE_ANY) == MAY_BE_STRING
			 && (t2 & MAY_BE_ANY) == MAY_BE_STRING) {
				return 0;
			}
			return (t1 & (MAY_BE_STRING|MAY_BE_ARRAY|MAY_BE_OBJECT)) ||
				(t2 & (MAY_BE_STRING|MAY_BE_ARRAY|MAY_BE_OBJECT));
		case ZEND_BW_NOT:
			return (t1 & (MAY_BE_NULL|MAY_BE_FALSE|MAY_BE_TRUE|MAY_BE_ARRAY|MAY_BE_OBJECT|MAY_BE_RESOURCE));
		case ZEND_BOOL_NOT:
		case ZEND_PRE_INC:
		case ZEND_POST_INC:
		case ZEND_PRE_DEC:
		case ZEND_POST_DEC:
		case ZEND_JMPZ:
		case ZEND_JMPNZ:
		case ZEND_JMPZNZ:
		case ZEND_JMPZ_EX:
		case ZEND_JMPNZ_EX:
		case ZEND_BOOL:
		case ZEND_JMP_SET:
			return (t1 & MAY_BE_OBJECT);
		case ZEND_BOOL_XOR:
			return (t1 & MAY_BE_OBJECT) || (t2 & MAY_BE_OBJECT);
		case ZEND_IS_EQUAL:
		case ZEND_IS_NOT_EQUAL:
		case ZEND_IS_SMALLER:
		case ZEND_IS_SMALLER_OR_EQUAL:
		case ZEND_CASE:
		case ZEND_SPACESHIP:
			if ((t1 & MAY_BE_ANY) == MAY_BE_NULL
			 || (t2 & MAY_BE_ANY) == MAY_BE_NULL) {
				return 0;
			}
			return (t1 & (MAY_BE_OBJECT|MAY_BE_ARRAY_OF_ARRAY|MAY_BE_ARRAY_OF_OBJECT)) || (t2 & (MAY_BE_OBJECT|MAY_BE_ARRAY_OF_ARRAY|MAY_BE_ARRAY_OF_OBJECT));
		case ZEND_ASSIGN_ADD:
			if (opline->extended_value != 0) {
				return 1;
			}
			if ((t1 & MAY_BE_ANY) == MAY_BE_ARRAY
			 && (t2 & MAY_BE_ANY) == MAY_BE_ARRAY) {
				return 0;
			}
			return (t1 & (MAY_BE_STRING|MAY_BE_ARRAY|MAY_BE_OBJECT)) ||
				(t2 & (MAY_BE_STRING|MAY_BE_ARRAY|MAY_BE_OBJECT));
		case ZEND_ASSIGN_DIV:
		case ZEND_ASSIGN_MOD:
			if (opline->extended_value != 0) {
				return 1;
			}
			if (!OP2_HAS_RANGE() ||
				(OP2_MIN_RANGE() <= 0 && OP2_MAX_RANGE() >= 0)) {
				/* Division by zero */
				return 1;
			}
			/* break missing intentionally */
		case ZEND_ASSIGN_SUB:
		case ZEND_ASSIGN_MUL:
		case ZEND_ASSIGN_POW:
			if (opline->extended_value != 0) {
				return 1;
			}
			return (t1 & (MAY_BE_STRING|MAY_BE_ARRAY|MAY_BE_OBJECT)) ||
				(t2 & (MAY_BE_STRING|MAY_BE_ARRAY|MAY_BE_OBJECT));
		case ZEND_ASSIGN_SL:
		case ZEND_ASSIGN_SR:
			if (opline->extended_value != 0) {
				return 1;
			}
			return (t1 & (MAY_BE_STRING|MAY_BE_ARRAY|MAY_BE_OBJECT)) ||
				(t2 & (MAY_BE_STRING|MAY_BE_ARRAY|MAY_BE_OBJECT)) ||
				!OP2_HAS_RANGE() ||
				OP2_MIN_RANGE() < 0;
		case ZEND_ASSIGN_CONCAT:
			if (opline->extended_value != 0) {
				return 1;
			}
			return (t1 & (MAY_BE_ARRAY|MAY_BE_OBJECT)) ||
				(t2 & (MAY_BE_ARRAY|MAY_BE_OBJECT));
		case ZEND_ASSIGN_BW_OR:
		case ZEND_ASSIGN_BW_AND:
		case ZEND_ASSIGN_BW_XOR:
			if (opline->extended_value != 0) {
				return 1;
			}
			if ((t1 & MAY_BE_ANY) == MAY_BE_STRING
			 && (t2 & MAY_BE_ANY) == MAY_BE_STRING) {
				return 0;
			}
			return (t1 & (MAY_BE_STRING|MAY_BE_ARRAY|MAY_BE_OBJECT)) ||
				(t2 & (MAY_BE_STRING|MAY_BE_ARRAY|MAY_BE_OBJECT));
		case ZEND_ASSIGN:
		case ZEND_UNSET_VAR:
			return (t1 & (MAY_BE_OBJECT|MAY_BE_RESOURCE|MAY_BE_ARRAY_OF_OBJECT|MAY_BE_ARRAY_OF_RESOURCE|MAY_BE_ARRAY_OF_ARRAY));
		case ZEND_ASSIGN_DIM:
			if ((opline+1)->op1_type == IS_CV) {
				if (_ssa_op1_info(op_array, ssa, opline+1) & MAY_BE_UNDEF) {
					return 1;
				}
			}
			return (t1 & (MAY_BE_OBJECT|MAY_BE_RESOURCE|MAY_BE_TRUE|MAY_BE_STRING|MAY_BE_LONG|MAY_BE_DOUBLE)) || opline->op2_type == IS_UNUSED ||
				(t2 & (MAY_BE_UNDEF|MAY_BE_ARRAY|MAY_BE_OBJECT|MAY_BE_RESOURCE));
		case ZEND_ASSIGN_OBJ:
			if (t1 & (MAY_BE_ANY-(MAY_BE_NULL|MAY_BE_FALSE|MAY_BE_OBJECT))) {
				return 1;
			}
			if (ssa->ops[opline - op_array->opcodes].op1_use) {
				zend_ssa_var_info *var_info = ssa->var_info + ssa->ops[opline - op_array->opcodes].op1_use;
				zend_class_entry *ce = var_info->ce;

				if (var_info->is_instanceof ||
				    !ce || ce->create_object || ce->__get || ce->__set ||
				    (ce->ce_flags & ZEND_ACC_INHERITED)) {
					return 1;
				}

				if (op_array->scope != ce && ce->default_properties_count) {
					zend_property_info *prop_info;

					if (opline->op2_type == IS_CONST) {
						prop_info = zend_hash_find_ptr(&ce->properties_info,
							Z_STR_P(CRT_CONSTANT_EX(op_array, opline, opline->op2, ssa->rt_constants)));
						if (prop_info && !(prop_info->flags & ZEND_ACC_PUBLIC)) {
							return 1;
						}
					} else {
						if (t2 & (MAY_BE_ANY-MAY_BE_STRING)) {
							return 1;
						}
						ZEND_HASH_FOREACH_PTR(&ce->properties_info, prop_info) {
							if (!(prop_info->flags & ZEND_ACC_PUBLIC)) {
								return 1;
							}
						} ZEND_HASH_FOREACH_END();
					}
				}
				return 0;
			}
			return 1;
		case ZEND_ROPE_INIT:
		case ZEND_ROPE_ADD:
		case ZEND_ROPE_END:
			return t2 & (MAY_BE_ARRAY|MAY_BE_OBJECT);
		case ZEND_INIT_ARRAY:
		case ZEND_ADD_ARRAY_ELEMENT:
			return (opline->op2_type != IS_UNUSED) && (t2 & (MAY_BE_ARRAY|MAY_BE_OBJECT|MAY_BE_RESOURCE));
		case ZEND_STRLEN:
			return (t1 & MAY_BE_ANY) != MAY_BE_STRING;
		case ZEND_COUNT:
			return (t1 & MAY_BE_ANY) != MAY_BE_ARRAY;
		case ZEND_RECV_INIT:
			if (Z_TYPE_P(CRT_CONSTANT_EX(op_array, opline, opline->op2, ssa->rt_constants)) == IS_CONSTANT_AST) {
				return 1;
			}
			if (op_array->fn_flags & ZEND_ACC_HAS_TYPE_HINTS) {
				uint32_t arg_num = opline->op1.num;
				zend_arg_info *cur_arg_info;

				if (EXPECTED(arg_num <= op_array->num_args)) {
					cur_arg_info = &op_array->arg_info[arg_num-1];
				} else if (UNEXPECTED(op_array->fn_flags & ZEND_ACC_VARIADIC)) {
					cur_arg_info = &op_array->arg_info[op_array->num_args];
				} else {
					return 0;
				}
				return ZEND_TYPE_IS_SET(cur_arg_info->type);
			} else {
				return 0;
			}
		case ZEND_FETCH_IS:
			return (t2 & (MAY_BE_ARRAY|MAY_BE_OBJECT));
		case ZEND_ISSET_ISEMPTY_DIM_OBJ:
			return (t1 & MAY_BE_OBJECT) || (t2 & (MAY_BE_ARRAY|MAY_BE_OBJECT));
		case ZEND_FETCH_DIM_IS:
			return (t1 & MAY_BE_OBJECT) || (t2 & (MAY_BE_ARRAY|MAY_BE_OBJECT|MAY_BE_RESOURCE));
		case ZEND_CAST:
			switch (opline->extended_value) {
				case IS_NULL:
					return 0;
				case _IS_BOOL:
					return (t1 & MAY_BE_OBJECT);
				case IS_LONG:
				case IS_DOUBLE:
					return (t1 & MAY_BE_OBJECT);
				case IS_STRING:
					return (t1 & (MAY_BE_ARRAY|MAY_BE_OBJECT));
				case IS_ARRAY:
					return (t1 & MAY_BE_OBJECT);
				case IS_OBJECT:
					return (t1 & MAY_BE_ARRAY);
				default:
					return 1;
			}
		default:
			return 1;
	}
}

/*
 * Local variables:
 * tab-width: 4
 * c-basic-offset: 4
 * indent-tabs-mode: t
 * End:
 */<|MERGE_RESOLUTION|>--- conflicted
+++ resolved
@@ -3226,13 +3226,10 @@
 						case ZEND_FETCH_DIM_W:
 						case ZEND_FETCH_DIM_RW:
 						case ZEND_FETCH_DIM_FUNC_ARG:
-<<<<<<< HEAD
 						case ZEND_FETCH_LIST_W:
-=======
 						case ZEND_ASSIGN_DIM:
 							tmp |= MAY_BE_ARRAY | MAY_BE_ARRAY_OF_ARRAY;
 							break;
->>>>>>> c353f17d
 						case ZEND_ASSIGN_ADD:
 						case ZEND_ASSIGN_SUB:
 						case ZEND_ASSIGN_MUL:
