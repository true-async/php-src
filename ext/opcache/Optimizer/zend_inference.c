/*
   +----------------------------------------------------------------------+
   | Zend Engine, e-SSA based Type & Range Inference                      |
   +----------------------------------------------------------------------+
   | Copyright (c) The PHP Group                                          |
   +----------------------------------------------------------------------+
   | This source file is subject to version 3.01 of the PHP license,      |
   | that is bundled with this package in the file LICENSE, and is        |
   | available through the world-wide-web at the following url:           |
   | http://www.php.net/license/3_01.txt                                  |
   | If you did not receive a copy of the PHP license and are unable to   |
   | obtain it through the world-wide-web, please send a note to          |
   | license@php.net so we can mail you a copy immediately.               |
   +----------------------------------------------------------------------+
   | Authors: Dmitry Stogov <dmitry@php.net>                              |
   +----------------------------------------------------------------------+
*/

#include "php.h"
#include "zend_compile.h"
#include "zend_generators.h"
#include "zend_inference.h"
#include "zend_func_info.h"
#include "zend_call_graph.h"
#include "zend_worklist.h"

/* The used range inference algorithm is described in:
 *     V. Campos, R. Rodrigues, I. de Assis Costa and F. Pereira.
 *     "Speed and Precision in Range Analysis", SBLP'12.
 *
 * There are a couple degrees of freedom, we use:
 *  * Propagation on SCCs.
 *  * e-SSA for live range splitting.
 *  * Only intra-procedural inference.
 *  * Widening with warmup passes, but without jump sets.
 */

/* Whether to handle symbolic range constraints */
#define SYM_RANGE

/* Whether to handle negative range constraints */
/* Negative range inference is buggy, so disabled for now */
#undef NEG_RANGE

/* Number of warmup passes to use prior to widening */
#define RANGE_WARMUP_PASSES 16

/* Logging for range inference in general */
#if 0
#define LOG_SSA_RANGE(...) fprintf(stderr, __VA_ARGS__)
#else
#define LOG_SSA_RANGE(...)
#endif

/* Logging for negative range constraints */
#if 0
#define LOG_NEG_RANGE(...) fprintf(stderr, __VA_ARGS__)
#else
#define LOG_NEG_RANGE(...)
#endif

/* Pop elements in unspecified order from worklist until it is empty */
#define WHILE_WORKLIST(worklist, len, i) do { \
	zend_bool _done = 0; \
	while (!_done) { \
		_done = 1; \
		ZEND_BITSET_FOREACH(worklist, len, i) { \
			zend_bitset_excl(worklist, i); \
			_done = 0;

#define WHILE_WORKLIST_END() \
		} ZEND_BITSET_FOREACH_END(); \
	} \
} while (0)

#define CHECK_SCC_VAR(var2) \
	do { \
		if (!ssa->vars[var2].no_val) { \
			if (dfs[var2] < 0) { \
				zend_ssa_check_scc_var(op_array, ssa, var2, index, dfs, root, stack); \
			} \
			if (ssa->vars[var2].scc < 0 && dfs[root[var]] >= dfs[root[var2]]) { \
				root[var] = root[var2]; \
			} \
		} \
	} while (0)

#define CHECK_SCC_ENTRY(var2) \
	do { \
		if (ssa->vars[var2].scc != ssa->vars[var].scc) { \
			ssa->vars[var2].scc_entry = 1; \
		} \
	} while (0)

#define ADD_SCC_VAR(_var) \
	do { \
		if (ssa->vars[_var].scc == scc) { \
			zend_bitset_incl(worklist, _var); \
		} \
	} while (0)

#define ADD_SCC_VAR_1(_var) \
	do { \
		if (ssa->vars[_var].scc == scc && \
		    !zend_bitset_in(visited, _var)) { \
			zend_bitset_incl(worklist, _var); \
		} \
	} while (0)

#define FOR_EACH_DEFINED_VAR(line, MACRO) \
	do { \
		if (ssa->ops[line].op1_def >= 0) { \
			MACRO(ssa->ops[line].op1_def); \
		} \
		if (ssa->ops[line].op2_def >= 0) { \
			MACRO(ssa->ops[line].op2_def); \
		} \
		if (ssa->ops[line].result_def >= 0) { \
			MACRO(ssa->ops[line].result_def); \
		} \
		if (op_array->opcodes[line].opcode == ZEND_OP_DATA) { \
			if (ssa->ops[line-1].op1_def >= 0) { \
				MACRO(ssa->ops[line-1].op1_def); \
			} \
			if (ssa->ops[line-1].op2_def >= 0) { \
				MACRO(ssa->ops[line-1].op2_def); \
			} \
			if (ssa->ops[line-1].result_def >= 0) { \
				MACRO(ssa->ops[line-1].result_def); \
			} \
		} else if ((uint32_t)line+1 < op_array->last && \
		           op_array->opcodes[line+1].opcode == ZEND_OP_DATA) { \
			if (ssa->ops[line+1].op1_def >= 0) { \
				MACRO(ssa->ops[line+1].op1_def); \
			} \
			if (ssa->ops[line+1].op2_def >= 0) { \
				MACRO(ssa->ops[line+1].op2_def); \
			} \
			if (ssa->ops[line+1].result_def >= 0) { \
				MACRO(ssa->ops[line+1].result_def); \
			} \
		} \
	} while (0)


#define FOR_EACH_VAR_USAGE(_var, MACRO) \
	do { \
		zend_ssa_phi *p = ssa->vars[_var].phi_use_chain; \
		int use = ssa->vars[_var].use_chain; \
		while (use >= 0) { \
			FOR_EACH_DEFINED_VAR(use, MACRO); \
			use = zend_ssa_next_use(ssa->ops, _var, use); \
		} \
		p = ssa->vars[_var].phi_use_chain; \
		while (p) { \
			MACRO(p->ssa_var); \
			p = zend_ssa_next_use_phi(ssa, _var, p); \
		} \
	} while (0)

static inline zend_bool add_will_overflow(zend_long a, zend_long b) {
	return (b > 0 && a > ZEND_LONG_MAX - b)
		|| (b < 0 && a < ZEND_LONG_MIN - b);
}
#if 0
static inline zend_bool sub_will_overflow(zend_long a, zend_long b) {
	return (b > 0 && a < ZEND_LONG_MIN + b)
		|| (b < 0 && a > ZEND_LONG_MAX + b);
}
#endif

static void zend_ssa_check_scc_var(const zend_op_array *op_array, zend_ssa *ssa, int var, int *index, int *dfs, int *root, zend_worklist_stack *stack) /* {{{ */
{
#ifdef SYM_RANGE
	zend_ssa_phi *p;
#endif

	dfs[var] = *index;
	(*index)++;
	root[var] = var;

	FOR_EACH_VAR_USAGE(var, CHECK_SCC_VAR);

#ifdef SYM_RANGE
	/* Process symbolic control-flow constraints */
	p = ssa->vars[var].sym_use_chain;
	while (p) {
		CHECK_SCC_VAR(p->ssa_var);
		p = p->sym_use_chain;
	}
#endif

	if (root[var] == var) {
		ssa->vars[var].scc = ssa->sccs;
		while (stack->len > 0) {
			int var2 = zend_worklist_stack_peek(stack);
			if (dfs[var2] <= dfs[var]) {
				break;
			}
			zend_worklist_stack_pop(stack);
			ssa->vars[var2].scc = ssa->sccs;
		}
		ssa->sccs++;
	} else {
		zend_worklist_stack_push(stack, var);
	}
}
/* }}} */

int zend_ssa_find_sccs(const zend_op_array *op_array, zend_ssa *ssa) /* {{{ */
{
	int index = 0, *dfs, *root;
	zend_worklist_stack stack;
	int j;
	ALLOCA_FLAG(dfs_use_heap)
	ALLOCA_FLAG(root_use_heap)
	ALLOCA_FLAG(stack_use_heap)

	dfs = do_alloca(sizeof(int) * ssa->vars_count, dfs_use_heap);
	memset(dfs, -1, sizeof(int) * ssa->vars_count);
	root = do_alloca(sizeof(int) * ssa->vars_count, root_use_heap);
	ZEND_WORKLIST_STACK_ALLOCA(&stack, ssa->vars_count, stack_use_heap);

	/* Find SCCs using Tarjan's algorithm. */
	for (j = 0; j < ssa->vars_count; j++) {
		if (!ssa->vars[j].no_val && dfs[j] < 0) {
			zend_ssa_check_scc_var(op_array, ssa, j, &index, dfs, root, &stack);
		}
	}

	/* Revert SCC order. This results in a topological order. */
	for (j = 0; j < ssa->vars_count; j++) {
		if (ssa->vars[j].scc >= 0) {
			ssa->vars[j].scc = ssa->sccs - (ssa->vars[j].scc + 1);
		}
	}

	for (j = 0; j < ssa->vars_count; j++) {
		if (ssa->vars[j].scc >= 0) {
			int var = j;
			if (root[j] == j) {
				ssa->vars[j].scc_entry = 1;
			}
			FOR_EACH_VAR_USAGE(var, CHECK_SCC_ENTRY);
		}
	}

	ZEND_WORKLIST_STACK_FREE_ALLOCA(&stack, stack_use_heap);
	free_alloca(root, root_use_heap);
	free_alloca(dfs, dfs_use_heap);

	return SUCCESS;
}
/* }}} */

int zend_ssa_find_false_dependencies(const zend_op_array *op_array, zend_ssa *ssa) /* {{{ */
{
	zend_ssa_var *ssa_vars = ssa->vars;
	zend_ssa_op *ssa_ops = ssa->ops;
	int ssa_vars_count = ssa->vars_count;
	zend_bitset worklist;
	int i, j, use;
	zend_ssa_phi *p;
	ALLOCA_FLAG(use_heap);

	if (!op_array->function_name || !ssa->vars || !ssa->ops) {
		return SUCCESS;
	}

	worklist = do_alloca(sizeof(zend_ulong) * zend_bitset_len(ssa_vars_count), use_heap);
	memset(worklist, 0, sizeof(zend_ulong) * zend_bitset_len(ssa_vars_count));

	for (i = 0; i < ssa_vars_count; i++) {
		ssa_vars[i].no_val = 1; /* mark as unused */
		use = ssa->vars[i].use_chain;
		while (use >= 0) {
			if (!zend_ssa_is_no_val_use(&op_array->opcodes[use], &ssa->ops[use], i)) {
				ssa_vars[i].no_val = 0; /* used directly */
				zend_bitset_incl(worklist, i);
				break;
			}
			use = zend_ssa_next_use(ssa_ops, i, use);
		}
	}

	WHILE_WORKLIST(worklist, zend_bitset_len(ssa_vars_count), i) {
		if (ssa_vars[i].definition_phi) {
			/* mark all possible sources as used */
			p = ssa_vars[i].definition_phi;
			if (p->pi >= 0) {
				if (ssa_vars[p->sources[0]].no_val) {
					ssa_vars[p->sources[0]].no_val = 0; /* used indirectly */
					zend_bitset_incl(worklist, p->sources[0]);
				}
			} else {
				for (j = 0; j < ssa->cfg.blocks[p->block].predecessors_count; j++) {
					ZEND_ASSERT(p->sources[j] >= 0);
					if (ssa->vars[p->sources[j]].no_val) {
						ssa_vars[p->sources[j]].no_val = 0; /* used indirectly */
						zend_bitset_incl(worklist, p->sources[j]);
					}
				}
			}
		}
	} WHILE_WORKLIST_END();

	free_alloca(worklist, use_heap);

	return SUCCESS;
}
/* }}} */

/* From "Hacker's Delight" */
zend_ulong minOR(zend_ulong a, zend_ulong b, zend_ulong c, zend_ulong d)
{
	zend_ulong m, temp;

	m = Z_UL(1) << (sizeof(zend_ulong) * 8 - 1);
	while (m != 0) {
		if (~a & c & m) {
			temp = (a | m) & -m;
			if (temp <= b) {
				a = temp;
				break;
			}
		} else if (a & ~c & m) {
			temp = (c | m) & -m;
			if (temp <= d) {
				c = temp;
				break;
			}
		}
		m = m >> 1;
	}
	return a | c;
}

zend_ulong maxOR(zend_ulong a, zend_ulong b, zend_ulong c, zend_ulong d)
{
	zend_ulong m, temp;

	m = Z_UL(1) << (sizeof(zend_ulong) * 8 - 1);
	while (m != 0) {
		if (b & d & m) {
			temp = (b - m) | (m - 1);
			if (temp >= a) {
				b = temp;
				break;
			}
			temp = (d - m) | (m - 1);
			if (temp >= c) {
				d = temp;
				break;
			}
		}
		m = m >> 1;
	}
	return b | d;
}

zend_ulong minAND(zend_ulong a, zend_ulong b, zend_ulong c, zend_ulong d)
{
	zend_ulong m, temp;

	m = Z_UL(1) << (sizeof(zend_ulong) * 8 - 1);
	while (m != 0) {
		if (~a & ~c & m) {
			temp = (a | m) & -m;
			if (temp <= b) {
				a = temp;
				break;
			}
			temp = (c | m) & -m;
			if (temp <= d) {
				c = temp;
				break;
			}
		}
		m = m >> 1;
	}
	return a & c;
}

zend_ulong maxAND(zend_ulong a, zend_ulong b, zend_ulong c, zend_ulong d)
{
	zend_ulong m, temp;

	m = Z_UL(1) << (sizeof(zend_ulong) * 8 - 1);
	while (m != 0) {
		if (b & ~d & m) {
			temp = (b | ~m) | (m - 1);
			if (temp >= a) {
				b = temp;
				break;
			}
		} else if (~b & d & m) {
			temp = (d | ~m) | (m - 1);
			if (temp >= c) {
				d = temp;
				break;
			}
		}
		m = m >> 1;
	}
	return b & d;
}

zend_ulong minXOR(zend_ulong a, zend_ulong b, zend_ulong c, zend_ulong d)
{
	return minAND(a, b, ~d, ~c) | minAND(~b, ~a, c, d);
}

zend_ulong maxXOR(zend_ulong a, zend_ulong b, zend_ulong c, zend_ulong d)
{
	return maxOR(0, maxAND(a, b, ~d, ~c), 0, maxAND(~b, ~a, c, d));
}

/* Based on "Hacker's Delight" */

/*
0: + + + + 0 0 0 0 => 0 0 + min/max
2: + + - + 0 0 1 0 => 1 0 ? min(a,b,c,-1)/max(a,b,0,d)
3: + + - - 0 0 1 1 => 1 1 - min/max
8: - + + + 1 0 0 0 => 1 0 ? min(a,-1,b,d)/max(0,b,c,d)
a: - + - + 1 0 1 0 => 1 0 ? MIN(a,c)/max(0,b,0,d)
b: - + - - 1 0 1 1 => 1 1 - c/-1
c: - - + + 1 1 0 0 => 1 1 - min/max
e: - - - + 1 1 1 0 => 1 1 - a/-1
f  - - - - 1 1 1 1 => 1 1 - min/max
*/
static void zend_ssa_range_or(zend_long a, zend_long b, zend_long c, zend_long d, zend_ssa_range *tmp)
{
	int x = ((a < 0) ? 8 : 0) |
	        ((b < 0) ? 4 : 0) |
	        ((c < 0) ? 2 : 0) |
	        ((d < 0) ? 2 : 0);
	switch (x) {
		case 0x0:
		case 0x3:
		case 0xc:
		case 0xf:
			tmp->min = minOR(a, b, c, d);
			tmp->max = maxOR(a, b, c, d);
			break;
		case 0x2:
			tmp->min = minOR(a, b, c, -1);
			tmp->max = maxOR(a, b, 0, d);
			break;
		case 0x8:
			tmp->min = minOR(a, -1, c, d);
			tmp->max = maxOR(0, b, c, d);
			break;
		case 0xa:
			tmp->min = MIN(a, c);
			tmp->max = maxOR(0, b, 0, d);
			break;
		case 0xb:
			tmp->min = c;
			tmp->max = -1;
			break;
		case 0xe:
			tmp->min = a;
			tmp->max = -1;
			break;
	}
}

/*
0: + + + + 0 0 0 0 => 0 0 + min/max
2: + + - + 0 0 1 0 => 0 0 + 0/b
3: + + - - 0 0 1 1 => 0 0 + min/max
8: - + + + 1 0 0 0 => 0 0 + 0/d
a: - + - + 1 0 1 0 => 1 0 ? min(a,-1,c,-1)/NAX(b,d)
b: - + - - 1 0 1 1 => 1 0 ? min(a,-1,c,d)/max(0,b,c,d)
c: - - + + 1 1 0 0 => 1 1 - min/max
e: - - - + 1 1 1 0 => 1 0 ? min(a,b,c,-1)/max(a,b,0,d)
f  - - - - 1 1 1 1 => 1 1 - min/max
*/
static void zend_ssa_range_and(zend_long a, zend_long b, zend_long c, zend_long d, zend_ssa_range *tmp)
{
	int x = ((a < 0) ? 8 : 0) |
	        ((b < 0) ? 4 : 0) |
	        ((c < 0) ? 2 : 0) |
	        ((d < 0) ? 2 : 0);
	switch (x) {
		case 0x0:
		case 0x3:
		case 0xc:
		case 0xf:
			tmp->min = minAND(a, b, c, d);
			tmp->max = maxAND(a, b, c, d);
			break;
		case 0x2:
			tmp->min = 0;
			tmp->max = b;
			break;
		case 0x8:
			tmp->min = 0;
			tmp->max = d;
			break;
		case 0xa:
			tmp->min = minAND(a, -1, c, -1);
			tmp->max = MAX(b, d);
			break;
		case 0xb:
			tmp->min = minAND(a, -1, c, d);
			tmp->max = maxAND(0, b, c, d);
			break;
		case 0xe:
			tmp->min = minAND(a, b, c, -1);
			tmp->max = maxAND(a, b, 0, d);
			break;
	}
}

static inline zend_bool zend_abs_range(
		zend_long min, zend_long max, zend_long *abs_min, zend_long *abs_max) {
	if (min == ZEND_LONG_MIN) {
		/* Cannot take absolute value of LONG_MIN  */
		return 0;
	}

	if (min >= 0) {
		*abs_min = min;
		*abs_max = max;
	} else if (max <= 0) {
		*abs_min = -max;
		*abs_max = -min;
	} else {
		/* Range crossing zero */
		*abs_min = 0;
		*abs_max = MAX(max, -min);
	}

	return 1;
}

static inline zend_long safe_shift_left(zend_long n, zend_long s) {
	return (zend_long) ((zend_ulong) n << (zend_ulong) s);
}

static inline zend_bool shift_left_overflows(zend_long n, zend_long s) {
	/* This considers shifts that shift in the sign bit to be overflowing as well */
	if (n >= 0) {
		return s >= SIZEOF_ZEND_LONG * 8 - 1 || safe_shift_left(n, s) < n;
	} else {
		return s >= SIZEOF_ZEND_LONG * 8 || safe_shift_left(n, s) > n;
	}
}

static int zend_inference_calc_binary_op_range(
		const zend_op_array *op_array, zend_ssa *ssa,
		zend_op *opline, zend_ssa_op *ssa_op, zend_uchar opcode, zend_ssa_range *tmp) {
	zend_long op1_min, op2_min, op1_max, op2_max, t1, t2, t3, t4;

	switch (opcode) {
		case ZEND_ADD:
			if (OP1_HAS_RANGE() && OP2_HAS_RANGE()) {
				op1_min = OP1_MIN_RANGE();
				op2_min = OP2_MIN_RANGE();
				op1_max = OP1_MAX_RANGE();
				op2_max = OP2_MAX_RANGE();
				if (OP1_RANGE_UNDERFLOW() ||
					OP2_RANGE_UNDERFLOW() ||
					zend_add_will_overflow(op1_min, op2_min)) {
					tmp->underflow = 1;
					tmp->min = ZEND_LONG_MIN;
				} else {
					tmp->min = op1_min + op2_min;
				}
				if (OP1_RANGE_OVERFLOW() ||
					OP2_RANGE_OVERFLOW() ||
					zend_add_will_overflow(op1_max, op2_max)) {
					tmp->overflow = 1;
					tmp->max = ZEND_LONG_MAX;
				} else {
					tmp->max = op1_max + op2_max;
				}
				return 1;
			}
			break;
		case ZEND_SUB:
			if (OP1_HAS_RANGE() && OP2_HAS_RANGE()) {
				op1_min = OP1_MIN_RANGE();
				op2_min = OP2_MIN_RANGE();
				op1_max = OP1_MAX_RANGE();
				op2_max = OP2_MAX_RANGE();
				if (OP1_RANGE_UNDERFLOW() ||
					OP2_RANGE_OVERFLOW() ||
					zend_sub_will_overflow(op1_min, op2_max)) {
					tmp->underflow = 1;
					tmp->min = ZEND_LONG_MIN;
				} else {
					tmp->min = op1_min - op2_max;
				}
				if (OP1_RANGE_OVERFLOW() ||
					OP2_RANGE_UNDERFLOW() ||
					zend_sub_will_overflow(op1_max, op2_min)) {
					tmp->overflow = 1;
					tmp->max = ZEND_LONG_MAX;
				} else {
					tmp->max = op1_max - op2_min;
				}
				return 1;
			}
			break;
		case ZEND_MUL:
			if (OP1_HAS_RANGE() && OP2_HAS_RANGE()) {
				double dummy;
				zend_long t1_overflow, t2_overflow, t3_overflow, t4_overflow;
				op1_min = OP1_MIN_RANGE();
				op2_min = OP2_MIN_RANGE();
				op1_max = OP1_MAX_RANGE();
				op2_max = OP2_MAX_RANGE();
				/* Suppress uninit variable warnings, these will only be used if the overflow
				 * flags are all false. */
				t1 = t2 = t3 = t4 = 0;
				ZEND_SIGNED_MULTIPLY_LONG(op1_min, op2_min, t1, dummy, t1_overflow);
				ZEND_SIGNED_MULTIPLY_LONG(op1_min, op2_max, t2, dummy, t2_overflow);
				ZEND_SIGNED_MULTIPLY_LONG(op1_max, op2_min, t3, dummy, t3_overflow);
				ZEND_SIGNED_MULTIPLY_LONG(op1_max, op2_max, t4, dummy, t4_overflow);
				(void) dummy;

				// FIXME: more careful overflow checks?
				if (OP1_RANGE_UNDERFLOW() || OP2_RANGE_UNDERFLOW() ||
					OP1_RANGE_OVERFLOW() || OP2_RANGE_OVERFLOW()  ||
					t1_overflow || t2_overflow || t3_overflow || t4_overflow
				) {
					tmp->underflow = 1;
					tmp->overflow = 1;
					tmp->min = ZEND_LONG_MIN;
					tmp->max = ZEND_LONG_MAX;
				} else {
					tmp->min = MIN(MIN(t1, t2), MIN(t3, t4));
					tmp->max = MAX(MAX(t1, t2), MAX(t3, t4));
				}
				return 1;
			}
			break;
		case ZEND_DIV:
			if (OP1_HAS_RANGE() && OP2_HAS_RANGE()) {
				op1_min = OP1_MIN_RANGE();
				op2_min = OP2_MIN_RANGE();
				op1_max = OP1_MAX_RANGE();
				op2_max = OP2_MAX_RANGE();
				if (op2_min <= 0 && op2_max >= 0) {
					break;
				}
				if (op1_min == ZEND_LONG_MIN && op2_max == -1) {
					/* Avoid ill-defined division, which may trigger SIGFPE. */
					break;
				}
				t1 = op1_min / op2_min;
				t2 = op1_min / op2_max;
				t3 = op1_max / op2_min;
				t4 = op1_max / op2_max;
				// FIXME: more careful overflow checks?
				if (OP1_RANGE_UNDERFLOW() ||
					OP2_RANGE_UNDERFLOW() ||
					OP1_RANGE_OVERFLOW()  ||
					OP2_RANGE_OVERFLOW()  ||
					t1 != (zend_long)((double)op1_min / (double)op2_min) ||
					t2 != (zend_long)((double)op1_min / (double)op2_max) ||
					t3 != (zend_long)((double)op1_max / (double)op2_min) ||
					t4 != (zend_long)((double)op1_max / (double)op2_max)) {
					tmp->underflow = 1;
					tmp->overflow = 1;
					tmp->min = ZEND_LONG_MIN;
					tmp->max = ZEND_LONG_MAX;
				} else {
					tmp->min = MIN(MIN(t1, t2), MIN(t3, t4));
					tmp->max = MAX(MAX(t1, t2), MAX(t3, t4));
				}
				return 1;
			}
			break;
		case ZEND_MOD:
			if (OP1_HAS_RANGE() && OP2_HAS_RANGE()) {
				if (OP1_RANGE_UNDERFLOW() ||
					OP2_RANGE_UNDERFLOW() ||
					OP1_RANGE_OVERFLOW()  ||
					OP2_RANGE_OVERFLOW()) {
					tmp->min = ZEND_LONG_MIN;
					tmp->max = ZEND_LONG_MAX;
				} else {
					zend_long op2_abs_min, op2_abs_max;

					op1_min = OP1_MIN_RANGE();
					op2_min = OP2_MIN_RANGE();
					op1_max = OP1_MAX_RANGE();
					op2_max = OP2_MAX_RANGE();
					if (!zend_abs_range(op2_min, op2_max, &op2_abs_min, &op2_abs_max)) {
						break;
					}

					if (op2_abs_max == 0) {
						/* Always modulus by zero, nothing we can do */
						break;
					}
					if (op2_abs_min == 0) {
						/* Ignore the modulus by zero case, which will throw */
						op2_abs_min++;
					}

					if (op1_min >= 0) {
						tmp->min = op1_max < op2_abs_min ? op1_min : 0;
						tmp->max = MIN(op1_max, op2_abs_max - 1);
					} else if (op1_max <= 0) {
						tmp->min = MAX(op1_min, -op2_abs_max + 1);
						tmp->max = op1_min > -op2_abs_min ? op1_max : 0;
					} else {
						tmp->min = MAX(op1_min, -op2_abs_max + 1);
						tmp->max = MIN(op1_max, op2_abs_max - 1);
					}
				}
				return 1;
			}
			break;
		case ZEND_SL:
			if (OP1_HAS_RANGE() && OP2_HAS_RANGE()) {
				if (OP1_RANGE_UNDERFLOW() ||
					OP2_RANGE_UNDERFLOW() ||
					OP1_RANGE_OVERFLOW() ||
					OP2_RANGE_OVERFLOW()) {
					tmp->min = ZEND_LONG_MIN;
					tmp->max = ZEND_LONG_MAX;
				} else {
					op1_min = OP1_MIN_RANGE();
					op2_min = OP2_MIN_RANGE();
					op1_max = OP1_MAX_RANGE();
					op2_max = OP2_MAX_RANGE();

					/* Shifts by negative numbers will throw, ignore them */
					if (op2_min < 0) {
						op2_min = 0;
					}
					if (op2_max < 0) {
						op2_max = 0;
					}

					if (shift_left_overflows(op1_min, op2_max)
							|| shift_left_overflows(op1_max, op2_max)) {
						tmp->min = ZEND_LONG_MIN;
						tmp->max = ZEND_LONG_MAX;
					} else {
						t1 = safe_shift_left(op1_min, op2_min);
						t2 = safe_shift_left(op1_min, op2_max);
						t3 = safe_shift_left(op1_max, op2_min);
						t4 = safe_shift_left(op1_max, op2_max);
						tmp->min = MIN(MIN(t1, t2), MIN(t3, t4));
						tmp->max = MAX(MAX(t1, t2), MAX(t3, t4));
					}
				}
				return 1;
			}
			break;
		case ZEND_SR:
			if (OP1_HAS_RANGE() && OP2_HAS_RANGE()) {
				if (OP1_RANGE_UNDERFLOW() ||
					OP2_RANGE_UNDERFLOW() ||
					OP1_RANGE_OVERFLOW() ||
					OP2_RANGE_OVERFLOW()) {
					tmp->min = ZEND_LONG_MIN;
					tmp->max = ZEND_LONG_MAX;
				} else {
					op1_min = OP1_MIN_RANGE();
					op2_min = OP2_MIN_RANGE();
					op1_max = OP1_MAX_RANGE();
					op2_max = OP2_MAX_RANGE();

					/* Shifts by negative numbers will throw, ignore them */
					if (op2_min < 0) {
						op2_min = 0;
					}
					if (op2_max < 0) {
						op2_max = 0;
					}

					/* Shifts by more than the integer size will be 0 or -1 */
					if (op2_min >= SIZEOF_ZEND_LONG * 8) {
						op2_min = SIZEOF_ZEND_LONG * 8 - 1;
					}
					if (op2_max >= SIZEOF_ZEND_LONG * 8) {
						op2_max = SIZEOF_ZEND_LONG * 8 - 1;
					}

					t1 = op1_min >> op2_min;
					t2 = op1_min >> op2_max;
					t3 = op1_max >> op2_min;
					t4 = op1_max >> op2_max;
					tmp->min = MIN(MIN(t1, t2), MIN(t3, t4));
					tmp->max = MAX(MAX(t1, t2), MAX(t3, t4));
				}
				return 1;
			}
			break;
		case ZEND_BW_OR:
			if (OP1_HAS_RANGE() && OP2_HAS_RANGE()) {
				if (OP1_RANGE_UNDERFLOW() ||
					OP2_RANGE_UNDERFLOW() ||
					OP1_RANGE_OVERFLOW() ||
					OP2_RANGE_OVERFLOW()) {
					tmp->min = ZEND_LONG_MIN;
					tmp->max = ZEND_LONG_MAX;
				} else {
					op1_min = OP1_MIN_RANGE();
					op2_min = OP2_MIN_RANGE();
					op1_max = OP1_MAX_RANGE();
					op2_max = OP2_MAX_RANGE();
					zend_ssa_range_or(op1_min, op1_max, op2_min, op2_max, tmp);
				}
				return 1;
			}
			break;
		case ZEND_BW_AND:
			if (OP1_HAS_RANGE() && OP2_HAS_RANGE()) {
				if (OP1_RANGE_UNDERFLOW() ||
					OP2_RANGE_UNDERFLOW() ||
					OP1_RANGE_OVERFLOW() ||
					OP2_RANGE_OVERFLOW()) {
					tmp->min = ZEND_LONG_MIN;
					tmp->max = ZEND_LONG_MAX;
				} else {
					op1_min = OP1_MIN_RANGE();
					op2_min = OP2_MIN_RANGE();
					op1_max = OP1_MAX_RANGE();
					op2_max = OP2_MAX_RANGE();
					zend_ssa_range_and(op1_min, op1_max, op2_min, op2_max, tmp);
				}
				return 1;
			}
			break;
		case ZEND_BW_XOR:
			// TODO
			break;
		EMPTY_SWITCH_DEFAULT_CASE()
	}
	return 0;
}

int zend_inference_calc_range(const zend_op_array *op_array, zend_ssa *ssa, int var, int widening, int narrowing, zend_ssa_range *tmp)
{
	uint32_t line;
	zend_op *opline;
	zend_long op1_min, op2_min, op1_max, op2_max;

	if (ssa->vars[var].definition_phi) {
		zend_ssa_phi *p = ssa->vars[var].definition_phi;
		int i;

		tmp->underflow = 0;
		tmp->min = ZEND_LONG_MAX;
		tmp->max = ZEND_LONG_MIN;
		tmp->overflow = 0;
		if (p->pi >= 0 && p->has_range_constraint) {
			zend_ssa_range_constraint *constraint = &p->constraint.range;
			if (constraint->negative) {
				if (ssa->var_info[p->sources[0]].has_range) {
					*tmp = ssa->var_info[p->sources[0]].range;
				} else if (narrowing) {
					tmp->underflow = 1;
					tmp->min = ZEND_LONG_MIN;
					tmp->max = ZEND_LONG_MAX;
					tmp->overflow = 1;
				}

#ifdef NEG_RANGE
				if (constraint->min_ssa_var < 0 &&
				    constraint->max_ssa_var < 0 &&
				    ssa->var_info[p->ssa_var].has_range) {
					LOG_NEG_RANGE("%s() #%d [%ld..%ld] -> [%ld..%ld]?\n",
						ZSTR_VAL(op_array->function_name),
						p->ssa_var,
						ssa->var_info[p->ssa_var].range.min,
						ssa->var_info[p->ssa_var].range.max,
						tmp->min,
						tmp->max);
					if (constraint->negative == NEG_USE_LT &&
					    tmp->max >= constraint->range.min) {
						tmp->overflow = 0;
						tmp->max = constraint->range.min - 1;
						LOG_NEG_RANGE("  => [%ld..%ld]\n", tmp->min, tmp->max);
					} else if (constraint->negative == NEG_USE_GT &&
					           tmp->min <= constraint->range.max) {
						tmp->underflow = 0;
						tmp->min = constraint->range.max + 1;
						LOG_NEG_RANGE("  => [%ld..%ld]\n", tmp->min, tmp->max);
					}
				}
#endif
			} else if (ssa->var_info[p->sources[0]].has_range) {
				/* intersection */
				*tmp = ssa->var_info[p->sources[0]].range;
				if (constraint->min_ssa_var < 0) {
					tmp->underflow = constraint->range.underflow && tmp->underflow;
					tmp->min = MAX(constraint->range.min, tmp->min);
#ifdef SYM_RANGE
				} else if (narrowing && ssa->var_info[constraint->min_ssa_var].has_range) {
					tmp->underflow = ssa->var_info[constraint->min_ssa_var].range.underflow && tmp->underflow;
					if (!add_will_overflow(ssa->var_info[constraint->min_ssa_var].range.min, constraint->range.min)) {
						tmp->min = MAX(ssa->var_info[constraint->min_ssa_var].range.min + constraint->range.min, tmp->min);
					}
#endif
				}
				if (constraint->max_ssa_var < 0) {
					tmp->max = MIN(constraint->range.max, tmp->max);
					tmp->overflow = constraint->range.overflow && tmp->overflow;
#ifdef SYM_RANGE
				} else if (narrowing && ssa->var_info[constraint->max_ssa_var].has_range) {
					if (!add_will_overflow(ssa->var_info[constraint->max_ssa_var].range.max, constraint->range.max)) {
						tmp->max = MIN(ssa->var_info[constraint->max_ssa_var].range.max + constraint->range.max, tmp->max);
					}
					tmp->overflow = ssa->var_info[constraint->max_ssa_var].range.overflow && tmp->overflow;
#endif
				}
			} else if (narrowing) {
				if (constraint->min_ssa_var < 0) {
					tmp->underflow = constraint->range.underflow;
					tmp->min = constraint->range.min;
#ifdef SYM_RANGE
				} else if (narrowing && ssa->var_info[constraint->min_ssa_var].has_range) {
					if (add_will_overflow(ssa->var_info[constraint->min_ssa_var].range.min, constraint->range.min)) {
						tmp->underflow = 1;
						tmp->min = ZEND_LONG_MIN;
					} else {
						tmp->underflow = ssa->var_info[constraint->min_ssa_var].range.underflow;
						tmp->min = ssa->var_info[constraint->min_ssa_var].range.min + constraint->range.min;
					}
#endif
				} else {
					tmp->underflow = 1;
					tmp->min = ZEND_LONG_MIN;
				}
				if (constraint->max_ssa_var < 0) {
					tmp->max = constraint->range.max;
					tmp->overflow = constraint->range.overflow;
#ifdef SYM_RANGE
				} else if (narrowing && ssa->var_info[constraint->max_ssa_var].has_range) {
					if (add_will_overflow(ssa->var_info[constraint->max_ssa_var].range.max, constraint->range.max)) {
						tmp->overflow = 1;
						tmp->max = ZEND_LONG_MAX;
					} else {
						tmp->max = ssa->var_info[constraint->max_ssa_var].range.max + constraint->range.max;
						tmp->overflow = ssa->var_info[constraint->max_ssa_var].range.overflow;
					}
#endif
				} else {
					tmp->max = ZEND_LONG_MAX;
					tmp->overflow = 1;
				}
			}
		} else {
			for (i = 0; i < ssa->cfg.blocks[p->block].predecessors_count; i++) {
				ZEND_ASSERT(p->sources[i] >= 0);
				if (ssa->var_info[p->sources[i]].has_range) {
					/* union */
					tmp->underflow |= ssa->var_info[p->sources[i]].range.underflow;
					tmp->min = MIN(tmp->min, ssa->var_info[p->sources[i]].range.min);
					tmp->max = MAX(tmp->max, ssa->var_info[p->sources[i]].range.max);
					tmp->overflow |= ssa->var_info[p->sources[i]].range.overflow;
				} else if (narrowing) {
					tmp->underflow = 1;
					tmp->min = ZEND_LONG_MIN;
					tmp->max = ZEND_LONG_MAX;
					tmp->overflow = 1;
				}
			}
		}
		return (tmp->min <= tmp->max);
	} else if (ssa->vars[var].definition < 0) {
		if (var < op_array->last_var &&
		    op_array->function_name) {

			tmp->min = 0;
			tmp->max = 0;
			tmp->underflow = 0;
			tmp->overflow = 0;
			return 1;
		}
		return 0;
	}
	line = ssa->vars[var].definition;
	opline = op_array->opcodes + line;

	tmp->underflow = 0;
	tmp->overflow = 0;
	switch (opline->opcode) {
		case ZEND_ADD:
		case ZEND_SUB:
		case ZEND_MUL:
		case ZEND_DIV:
		case ZEND_MOD:
		case ZEND_SL:
		case ZEND_SR:
		case ZEND_BW_OR:
		case ZEND_BW_AND:
		case ZEND_BW_XOR:
			if (ssa->ops[line].result_def == var) {
				return zend_inference_calc_binary_op_range(
					op_array, ssa, opline, &ssa->ops[line], opline->opcode, tmp);
			}
			break;

		case ZEND_BW_NOT:
			if (ssa->ops[line].result_def == var) {
				if (OP1_HAS_RANGE()) {
					if (OP1_RANGE_UNDERFLOW() ||
					    OP1_RANGE_OVERFLOW()) {
						tmp->min = ZEND_LONG_MIN;
						tmp->max = ZEND_LONG_MAX;
					} else {
						op1_min = OP1_MIN_RANGE();
						op1_max = OP1_MAX_RANGE();
						tmp->min = ~op1_max;
						tmp->max = ~op1_min;
					}
					return 1;
				}
			}
			break;
		case ZEND_CAST:
			if (ssa->ops[line].op1_def == var) {
				if (ssa->ops[line].op1_def >= 0) {
					if (OP1_HAS_RANGE()) {
						tmp->underflow = OP1_RANGE_UNDERFLOW();
						tmp->min = OP1_MIN_RANGE();
						tmp->max = OP1_MAX_RANGE();
						tmp->overflow  = OP1_RANGE_OVERFLOW();
						return 1;
					}
				}
			} else if (ssa->ops[line].result_def == var) {
				if (opline->extended_value == IS_NULL) {
					tmp->min = 0;
					tmp->max = 0;
					return 1;
				} else if (opline->extended_value == _IS_BOOL) {
					if (OP1_HAS_RANGE()) {
						op1_min = OP1_MIN_RANGE();
						op1_max = OP1_MAX_RANGE();
						tmp->min = (op1_min > 0 || op1_max < 0);
						tmp->max = (op1_min != 0 || op1_max != 0);
						return 1;
					} else {
						tmp->min = 0;
						tmp->max = 1;
						return 1;
					}
				} else if (opline->extended_value == IS_LONG) {
					if (OP1_HAS_RANGE()) {
						tmp->min = OP1_MIN_RANGE();
						tmp->max = OP1_MAX_RANGE();
						return 1;
					} else {
						tmp->min = ZEND_LONG_MIN;
						tmp->max = ZEND_LONG_MAX;
						return 1;
					}
				}
			}
			break;
		case ZEND_BOOL:
		case ZEND_JMPZ_EX:
		case ZEND_JMPNZ_EX:
			if (ssa->ops[line].result_def == var) {
				if (OP1_HAS_RANGE()) {
					op1_min = OP1_MIN_RANGE();
					op1_max = OP1_MAX_RANGE();
					tmp->min = (op1_min > 0 || op1_max < 0);
					tmp->max = (op1_min != 0 || op1_max != 0);
					return 1;
				} else {
					tmp->min = 0;
					tmp->max = 1;
					return 1;
				}
			}
			break;
		case ZEND_BOOL_NOT:
			if (ssa->ops[line].result_def == var) {
				if (OP1_HAS_RANGE()) {
					op1_min = OP1_MIN_RANGE();
					op1_max = OP1_MAX_RANGE();
					tmp->min = (op1_min == 0 && op1_max == 0);
					tmp->max = (op1_min <= 0 && op1_max >= 0);
					return 1;
				} else {
					tmp->min = 0;
					tmp->max = 1;
					return 1;
				}
			}
			break;
		case ZEND_BOOL_XOR:
			if (ssa->ops[line].result_def == var) {
				if (OP1_HAS_RANGE() && OP2_HAS_RANGE()) {
					op1_min = OP1_MIN_RANGE();
					op2_min = OP2_MIN_RANGE();
					op1_max = OP1_MAX_RANGE();
					op2_max = OP2_MAX_RANGE();
					op1_min = (op1_min > 0 || op1_max < 0);
					op1_max = (op1_min != 0 || op1_max != 0);
					op2_min = (op2_min > 0 || op2_max < 0);
					op2_max = (op2_min != 0 || op2_max != 0);
					tmp->min = 0;
					tmp->max = 1;
					if (op1_min == op1_max && op2_min == op2_max) {
						if (op1_min == op2_min) {
							tmp->max = 0;
						} else {
							tmp->min = 1;
						}
					}
					return 1;
				} else {
					tmp->min = 0;
					tmp->max = 1;
					return 1;
				}
			}
			break;
		case ZEND_IS_IDENTICAL:
		case ZEND_IS_EQUAL:
			if (ssa->ops[line].result_def == var) {
				if (OP1_HAS_RANGE() && OP2_HAS_RANGE()) {
					op1_min = OP1_MIN_RANGE();
					op2_min = OP2_MIN_RANGE();
					op1_max = OP1_MAX_RANGE();
					op2_max = OP2_MAX_RANGE();

					tmp->min = (op1_min == op1_max &&
					           op2_min == op2_max &&
					           op1_min == op2_max);
					tmp->max = (op1_min <= op2_max && op1_max >= op2_min);
					return 1;
				} else {
					tmp->min = 0;
					tmp->max = 1;
					return 1;
				}
			}
			break;
		case ZEND_IS_NOT_IDENTICAL:
		case ZEND_IS_NOT_EQUAL:
			if (ssa->ops[line].result_def == var) {
				if (OP1_HAS_RANGE() && OP2_HAS_RANGE()) {
					op1_min = OP1_MIN_RANGE();
					op2_min = OP2_MIN_RANGE();
					op1_max = OP1_MAX_RANGE();
					op2_max = OP2_MAX_RANGE();

					tmp->min = (op1_min > op2_max || op1_max < op2_min);
					tmp->max = (op1_min != op1_max ||
					           op2_min != op2_max ||
					           op1_min != op2_max);
					return 1;
				} else {
					tmp->min = 0;
					tmp->max = 1;
					return 1;
				}
			}
			break;
		case ZEND_IS_SMALLER:
			if (ssa->ops[line].result_def == var) {
				if (OP1_HAS_RANGE() && OP2_HAS_RANGE()) {
					op1_min = OP1_MIN_RANGE();
					op2_min = OP2_MIN_RANGE();
					op1_max = OP1_MAX_RANGE();
					op2_max = OP2_MAX_RANGE();

					tmp->min = op1_max < op2_min;
					tmp->max = op1_min < op2_max;
					return 1;
				} else {
					tmp->min = 0;
					tmp->max = 1;
					return 1;
				}
			}
			break;
		case ZEND_IS_SMALLER_OR_EQUAL:
			if (ssa->ops[line].result_def == var) {
				if (OP1_HAS_RANGE() && OP2_HAS_RANGE()) {
					op1_min = OP1_MIN_RANGE();
					op2_min = OP2_MIN_RANGE();
					op1_max = OP1_MAX_RANGE();
					op2_max = OP2_MAX_RANGE();

					tmp->min = op1_max <= op2_min;
					tmp->max = op1_min <= op2_max;
					return 1;
				} else {
					tmp->min = 0;
					tmp->max = 1;
					return 1;
				}
			}
			break;
		case ZEND_QM_ASSIGN:
		case ZEND_JMP_SET:
		case ZEND_COALESCE:
		case ZEND_COPY_TMP:
			if (ssa->ops[line].op1_def == var) {
				if (ssa->ops[line].op1_def >= 0) {
					if (OP1_HAS_RANGE()) {
						tmp->underflow = OP1_RANGE_UNDERFLOW();
						tmp->min = OP1_MIN_RANGE();
						tmp->max = OP1_MAX_RANGE();
						tmp->overflow  = OP1_RANGE_OVERFLOW();
						return 1;
					}
				}
			}
			if (ssa->ops[line].result_def == var) {
				if (OP1_HAS_RANGE()) {
					tmp->min = OP1_MIN_RANGE();
					tmp->max = OP1_MAX_RANGE();
					tmp->underflow = OP1_RANGE_UNDERFLOW();
					tmp->overflow  = OP1_RANGE_OVERFLOW();
					return 1;
				}
			}
			break;
		case ZEND_ASSERT_CHECK:
			if (ssa->ops[line].result_def == var) {
				tmp->min = 0;
				tmp->max = 1;
				return 1;
			}
			break;
		case ZEND_SEND_VAR:
			if (ssa->ops[line].op1_def == var) {
				if (ssa->ops[line].op1_def >= 0) {
					if (OP1_HAS_RANGE()) {
						tmp->underflow = OP1_RANGE_UNDERFLOW();
						tmp->min = OP1_MIN_RANGE();
						tmp->max = OP1_MAX_RANGE();
						tmp->overflow  = OP1_RANGE_OVERFLOW();
						return 1;
					}
				}
			}
			break;
		case ZEND_PRE_INC:
			if (ssa->ops[line].op1_def == var || ssa->ops[line].result_def == var) {
				if (OP1_HAS_RANGE()) {
					tmp->min = OP1_MIN_RANGE();
					tmp->max = OP1_MAX_RANGE();
					tmp->underflow = OP1_RANGE_UNDERFLOW();
					tmp->overflow = OP1_RANGE_OVERFLOW();
					if (tmp->max < ZEND_LONG_MAX) {
						tmp->max++;
					} else {
						tmp->overflow = 1;
					}
					if (tmp->min < ZEND_LONG_MAX && !tmp->underflow) {
						tmp->min++;
					}
					return 1;
				}
			}
			break;
		case ZEND_PRE_DEC:
			if (ssa->ops[line].op1_def == var || ssa->ops[line].result_def == var) {
				if (OP1_HAS_RANGE()) {
					tmp->min = OP1_MIN_RANGE();
					tmp->max = OP1_MAX_RANGE();
					tmp->underflow = OP1_RANGE_UNDERFLOW();
					tmp->overflow = OP1_RANGE_OVERFLOW();
					if (tmp->min > ZEND_LONG_MIN) {
						tmp->min--;
					} else {
						tmp->underflow = 1;
					}
					if (tmp->max > ZEND_LONG_MIN && !tmp->overflow) {
						tmp->max--;
					}
					return 1;
				}
			}
			break;
		case ZEND_POST_INC:
			if (ssa->ops[line].op1_def == var || ssa->ops[line].result_def == var) {
				if (OP1_HAS_RANGE()) {
					tmp->min = OP1_MIN_RANGE();
					tmp->max = OP1_MAX_RANGE();
					tmp->underflow = OP1_RANGE_UNDERFLOW();
					tmp->overflow = OP1_RANGE_OVERFLOW();
					if (ssa->ops[line].result_def == var) {
						return 1;
					}
					if (tmp->max < ZEND_LONG_MAX) {
						tmp->max++;
					} else {
						tmp->overflow = 1;
					}
					if (tmp->min < ZEND_LONG_MAX && !tmp->underflow) {
						tmp->min++;
					}
					return 1;
				}
			}
			break;
		case ZEND_POST_DEC:
			if (ssa->ops[line].op1_def == var || ssa->ops[line].result_def == var) {
				if (OP1_HAS_RANGE()) {
					tmp->min = OP1_MIN_RANGE();
					tmp->max = OP1_MAX_RANGE();
					tmp->underflow = OP1_RANGE_UNDERFLOW();
					tmp->overflow = OP1_RANGE_OVERFLOW();
					if (ssa->ops[line].result_def == var) {
						return 1;
					}
					if (tmp->min > ZEND_LONG_MIN) {
						tmp->min--;
					} else {
						tmp->underflow = 1;
					}
					if (tmp->max > ZEND_LONG_MIN && !tmp->overflow) {
						tmp->max--;
					}
					return 1;
				}
			}
			break;
		case ZEND_UNSET_DIM:
		case ZEND_UNSET_OBJ:
			if (ssa->ops[line].op1_def == var) {
				/* If op1 is scalar, UNSET_DIM and UNSET_OBJ have no effect, so we can keep
				 * the previous ranges. */
				if (OP1_HAS_RANGE()) {
					tmp->min = OP1_MIN_RANGE();
					tmp->max = OP1_MAX_RANGE();
					tmp->underflow = OP1_RANGE_UNDERFLOW();
					tmp->overflow  = OP1_RANGE_OVERFLOW();
					return 1;
				}
			}
			break;
		case ZEND_ASSIGN:
			if (ssa->ops[line].op1_def == var || ssa->ops[line].op2_def == var || ssa->ops[line].result_def == var) {
				if (OP2_HAS_RANGE()) {
					tmp->min = OP2_MIN_RANGE();
					tmp->max = OP2_MAX_RANGE();
					tmp->underflow = OP2_RANGE_UNDERFLOW();
					tmp->overflow  = OP2_RANGE_OVERFLOW();
					return 1;
				}
			}
			break;
		case ZEND_ASSIGN_DIM:
		case ZEND_ASSIGN_OBJ:
			if (ssa->ops[line+1].op1_def == var) {
				if ((opline+1)->opcode == ZEND_OP_DATA) {
					opline++;
					tmp->min = OP1_MIN_RANGE();
					tmp->max = OP1_MAX_RANGE();
					tmp->underflow = OP1_RANGE_UNDERFLOW();
					tmp->overflow  = OP1_RANGE_OVERFLOW();
					return 1;
				}
			}
			break;
		case ZEND_ASSIGN_OP:
			if (opline->extended_value != ZEND_CONCAT
			 && opline->extended_value != ZEND_POW) {
				if (ssa->ops[line].op1_def == var || ssa->ops[line].result_def == var) {
					return zend_inference_calc_binary_op_range(
						op_array, ssa, opline, &ssa->ops[line],
						opline->extended_value, tmp);
				}
			}
			break;
		case ZEND_ASSIGN_DIM_OP:
		case ZEND_ASSIGN_OBJ_OP:
		case ZEND_ASSIGN_STATIC_PROP_OP:
			if ((opline+1)->opcode == ZEND_OP_DATA) {
				if (ssa->ops[line+1].op1_def == var) {
					opline++;
					if (OP1_HAS_RANGE()) {
						tmp->min = OP1_MIN_RANGE();
						tmp->max = OP1_MAX_RANGE();
						tmp->underflow = OP1_RANGE_UNDERFLOW();
						tmp->overflow  = OP1_RANGE_OVERFLOW();
						return 1;
					}
				}
			}
			break;
		case ZEND_OP_DATA:
			if ((opline-1)->opcode == ZEND_ASSIGN_DIM ||
			    (opline-1)->opcode == ZEND_ASSIGN_OBJ ||
			    ((opline-1)->opcode == ZEND_ASSIGN_OP &&
			     ((opline-1)->extended_value == ZEND_ADD ||
			      (opline-1)->extended_value == ZEND_SUB ||
			      (opline-1)->extended_value == ZEND_MUL))) {
				if (ssa->ops[line].op1_def == var) {
					if (OP1_HAS_RANGE()) {
						tmp->min = OP1_MIN_RANGE();
						tmp->max = OP1_MAX_RANGE();
						tmp->underflow = OP1_RANGE_UNDERFLOW();
						tmp->overflow  = OP1_RANGE_OVERFLOW();
						return 1;
					}
				}
				break;
			}
			break;
		case ZEND_RECV:
		case ZEND_RECV_INIT:
			if (ssa->ops[line].result_def == var) {
				zend_func_info *func_info = ZEND_FUNC_INFO(op_array);

				if (func_info &&
				    (int)opline->op1.num-1 < func_info->num_args &&
				    func_info->arg_info[opline->op1.num-1].info.has_range) {
					*tmp = func_info->arg_info[opline->op1.num-1].info.range;
					return 1;
				} else if (op_array->arg_info &&
				    opline->op1.num <= op_array->num_args) {
					if (ZEND_TYPE_CODE(op_array->arg_info[opline->op1.num-1].type) == IS_LONG) {
						tmp->underflow = 0;
						tmp->min = ZEND_LONG_MIN;
						tmp->max = ZEND_LONG_MAX;
						tmp->overflow = 0;
						return 1;
					} else if (ZEND_TYPE_CODE(op_array->arg_info[opline->op1.num-1].type) == _IS_BOOL) {
						tmp->underflow = 0;
						tmp->min = 0;
						tmp->max = 1;
						tmp->overflow = 0;
						return 1;
					}
				}
			}
			break;
		case ZEND_STRLEN:
			if (ssa->ops[line].result_def == var) {
#if SIZEOF_ZEND_LONG == 4
				/* The length of a string is a non-negative integer. However, on 32-bit
				 * platforms overflows into negative lengths may occur, so it's better
				 * to not assume any particular range. */
				tmp->min = ZEND_LONG_MIN;
#else
				tmp->min = 0;
#endif
				tmp->max = ZEND_LONG_MAX;
				return 1;
			}
			break;
		case ZEND_FUNC_NUM_ARGS:
			tmp->min = 0;
			tmp->max = ZEND_LONG_MAX;
			return 1;
		case ZEND_COUNT:
			/* count() on Countable objects may return negative numbers */
			tmp->min = ZEND_LONG_MIN;
			tmp->max = ZEND_LONG_MAX;
			return 1;
		case ZEND_DO_FCALL:
		case ZEND_DO_ICALL:
		case ZEND_DO_UCALL:
		case ZEND_DO_FCALL_BY_NAME:
			if (ssa->ops[line].result_def == var) {
				zend_func_info *func_info = ZEND_FUNC_INFO(op_array);
				zend_call_info *call_info;
				if (!func_info || !func_info->call_map) {
					break;
				}

				call_info = func_info->call_map[opline - op_array->opcodes];
				if (!call_info) {
					break;
				}
				if (call_info->callee_func->type == ZEND_USER_FUNCTION) {
					func_info = ZEND_FUNC_INFO(&call_info->callee_func->op_array);
					if (func_info && func_info->return_info.has_range) {
						*tmp = func_info->return_info.range;
						return 1;
					}
				}
//TODO: we can't use type inference for internal functions at this point ???
#if 0
					uint32_t type;

					type = zend_get_func_info(call_info, ssa);
					if (!(type & (MAY_BE_ANY - (MAY_BE_NULL|MAY_BE_FALSE|MAY_BE_TRUE|MAY_BE_LONG)))) {
						tmp->underflow = 0;
						tmp->min = 0;
						tmp->max = 0;
						tmp->overflow = 0;
						if (type & MAY_BE_LONG) {
							tmp->min = ZEND_LONG_MIN;
							tmp->max = ZEND_LONG_MAX;
						} else if (type & MAY_BE_TRUE) {
							if (!(type & (MAY_BE_NULL|MAY_BE_FALSE))) {
								tmp->min = 1;
							}
							tmp->max = 1;
						}
						return 1;
					}
#endif
			}
			break;
		// FIXME: support for more opcodes
		default:
			break;
	}
	return 0;
}

void zend_inference_init_range(const zend_op_array *op_array, zend_ssa *ssa, int var, zend_bool underflow, zend_long min, zend_long max, zend_bool overflow)
{
	if (underflow) {
		min = ZEND_LONG_MIN;
	}
	if (overflow) {
		max = ZEND_LONG_MAX;
	}
	ssa->var_info[var].has_range = 1;
	ssa->var_info[var].range.underflow = underflow;
	ssa->var_info[var].range.min = min;
	ssa->var_info[var].range.max = max;
	ssa->var_info[var].range.overflow = overflow;
	LOG_SSA_RANGE("  change range (init      SCC %2d) %2d [%s%ld..%ld%s]\n", ssa->vars[var].scc, var, (underflow?"-- ":""), min, max, (overflow?" ++":""));
}

int zend_inference_widening_meet(zend_ssa_var_info *var_info, zend_ssa_range *r)
{
	if (!var_info->has_range) {
		var_info->has_range = 1;
	} else {
		if (r->underflow ||
		    var_info->range.underflow ||
		    r->min < var_info->range.min) {
			r->underflow = 1;
			r->min = ZEND_LONG_MIN;
		}
		if (r->overflow ||
		    var_info->range.overflow ||
		    r->max > var_info->range.max) {
			r->overflow = 1;
			r->max = ZEND_LONG_MAX;
		}
		if (var_info->range.min == r->min &&
		    var_info->range.max == r->max &&
		    var_info->range.underflow == r->underflow &&
		    var_info->range.overflow == r->overflow) {
			return 0;
		}
	}
	var_info->range = *r;
	return 1;
}

static int zend_ssa_range_widening(const zend_op_array *op_array, zend_ssa *ssa, int var, int scc)
{
	zend_ssa_range tmp;

	if (zend_inference_calc_range(op_array, ssa, var, 1, 0, &tmp)) {
		if (zend_inference_widening_meet(&ssa->var_info[var], &tmp)) {
			LOG_SSA_RANGE("  change range (widening  SCC %2d) %2d [%s%ld..%ld%s]\n", scc, var, (tmp.underflow?"-- ":""), tmp.min, tmp.max, (tmp.overflow?" ++":""));
			return 1;
		}
	}
	return 0;
}

int zend_inference_narrowing_meet(zend_ssa_var_info *var_info, zend_ssa_range *r)
{
	if (!var_info->has_range) {
		var_info->has_range = 1;
	} else {
		if (!r->underflow &&
		    !var_info->range.underflow &&
		    var_info->range.min < r->min) {
			r->min = var_info->range.min;
		}
		if (!r->overflow &&
		    !var_info->range.overflow &&
		    var_info->range.max > r->max) {
			r->max = var_info->range.max;
		}
		if (r->underflow) {
			r->min = ZEND_LONG_MIN;
		}
		if (r->overflow) {
			r->max = ZEND_LONG_MAX;
		}
		if (var_info->range.min == r->min &&
		    var_info->range.max == r->max &&
		    var_info->range.underflow == r->underflow &&
		    var_info->range.overflow == r->overflow) {
			return 0;
		}
	}
	var_info->range = *r;
	return 1;
}

static int zend_ssa_range_narrowing(const zend_op_array *op_array, zend_ssa *ssa, int var, int scc)
{
	zend_ssa_range tmp;

	if (zend_inference_calc_range(op_array, ssa, var, 0, 1, &tmp)) {
		if (zend_inference_narrowing_meet(&ssa->var_info[var], &tmp)) {
			LOG_SSA_RANGE("  change range (narrowing SCC %2d) %2d [%s%ld..%ld%s]\n", scc, var, (tmp.underflow?"-- ":""), tmp.min, tmp.max, (tmp.overflow?" ++":""));
			return 1;
		}
	}
	return 0;
}

#ifdef NEG_RANGE
# define CHECK_INNER_CYCLE(var2) \
	do { \
		if (ssa->vars[var2].scc == ssa->vars[var].scc && \
		    !ssa->vars[var2].scc_entry && \
		    !zend_bitset_in(visited, var2) && \
			zend_check_inner_cycles(op_array, ssa, worklist, visited, var2)) { \
			return 1; \
		} \
	} while (0)

static int zend_check_inner_cycles(const zend_op_array *op_array, zend_ssa *ssa, zend_bitset worklist, zend_bitset visited, int var)
{
	if (zend_bitset_in(worklist, var)) {
		return 1;
	}
	zend_bitset_incl(worklist, var);
	FOR_EACH_VAR_USAGE(var, CHECK_INNER_CYCLE);
	zend_bitset_incl(visited, var);
	return 0;
}
#endif

static void zend_infer_ranges_warmup(const zend_op_array *op_array, zend_ssa *ssa, int *scc_var, int *next_scc_var, int scc)
{
	int worklist_len = zend_bitset_len(ssa->vars_count);
	int j, n;
	zend_ssa_range tmp;
	ALLOCA_FLAG(use_heap)
	zend_bitset worklist = do_alloca(sizeof(zend_ulong) * worklist_len * 2, use_heap);
	zend_bitset visited = worklist + worklist_len;
#ifdef NEG_RANGE
	int has_inner_cycles = 0;

	memset(worklist, 0, sizeof(zend_ulong) * worklist_len);
	memset(visited, 0, sizeof(zend_ulong) * worklist_len);
	j = scc_var[scc];
	while (j >= 0) {
		if (!zend_bitset_in(visited, j) &&
		    zend_check_inner_cycles(op_array, ssa, worklist, visited, j)) {
			has_inner_cycles = 1;
			break;
		}
		j = next_scc_var[j];
	}
#endif

	memset(worklist, 0, sizeof(zend_ulong) * worklist_len);

	for (n = 0; n < RANGE_WARMUP_PASSES; n++) {
		j= scc_var[scc];
		while (j >= 0) {
			if (ssa->vars[j].scc_entry) {
				zend_bitset_incl(worklist, j);
			}
			j = next_scc_var[j];
		}

		memset(visited, 0, sizeof(zend_ulong) * worklist_len);

		WHILE_WORKLIST(worklist, worklist_len, j) {
			if (zend_inference_calc_range(op_array, ssa, j, 0, 0, &tmp)) {
#ifdef NEG_RANGE
				if (!has_inner_cycles &&
				    ssa->var_info[j].has_range &&
				    ssa->vars[j].definition_phi &&
				    ssa->vars[j].definition_phi->pi >= 0 &&
					ssa->vars[j].definition_phi->has_range_constraint &&
				    ssa->vars[j].definition_phi->constraint.range.negative &&
				    ssa->vars[j].definition_phi->constraint.range.min_ssa_var < 0 &&
				    ssa->vars[j].definition_phi->constraint.range.max_ssa_var < 0) {
					zend_ssa_range_constraint *constraint =
						&ssa->vars[j].definition_phi->constraint.range;
					if (tmp.min == ssa->var_info[j].range.min &&
					    tmp.max == ssa->var_info[j].range.max) {
						if (constraint->negative == NEG_INIT) {
							LOG_NEG_RANGE("#%d INVARIANT\n", j);
							constraint->negative = NEG_INVARIANT;
						}
					} else if (tmp.min == ssa->var_info[j].range.min &&
					           tmp.max == ssa->var_info[j].range.max + 1 &&
					           tmp.max < constraint->range.min) {
						if (constraint->negative == NEG_INIT ||
						    constraint->negative == NEG_INVARIANT) {
							LOG_NEG_RANGE("#%d LT\n", j);
							constraint->negative = NEG_USE_LT;
//???NEG
						} else if (constraint->negative == NEG_USE_GT) {
							LOG_NEG_RANGE("#%d UNKNOWN\n", j);
							constraint->negative = NEG_UNKNOWN;
						}
					} else if (tmp.max == ssa->var_info[j].range.max &&
				               tmp.min == ssa->var_info[j].range.min - 1 &&
					           tmp.min > constraint->range.max) {
						if (constraint->negative == NEG_INIT ||
						    constraint->negative == NEG_INVARIANT) {
							LOG_NEG_RANGE("#%d GT\n", j);
							constraint->negative = NEG_USE_GT;
//???NEG
						} else if (constraint->negative == NEG_USE_LT) {
							LOG_NEG_RANGE("#%d UNKNOWN\n", j);
							constraint->negative = NEG_UNKNOWN;
						}
					} else {
						LOG_NEG_RANGE("#%d UNKNOWN\n", j);
						constraint->negative = NEG_UNKNOWN;
					}
				}
#endif
				if (zend_inference_narrowing_meet(&ssa->var_info[j], &tmp)) {
					LOG_SSA_RANGE("  change range (warmup %2d SCC %2d) %2d [%s%ld..%ld%s]\n", n, scc, j, (tmp.underflow?"-- ":""), tmp.min, tmp.max, (tmp.overflow?" ++":""));
					zend_bitset_incl(visited, j);
					FOR_EACH_VAR_USAGE(j, ADD_SCC_VAR_1);
				}
			}
		} WHILE_WORKLIST_END();
	}
	free_alloca(worklist, use_heap);
}

static int zend_infer_ranges(const zend_op_array *op_array, zend_ssa *ssa) /* {{{ */
{
	int worklist_len = zend_bitset_len(ssa->vars_count);
	zend_bitset worklist;
	int *next_scc_var;
	int *scc_var;
	zend_ssa_phi *p;
	zend_ssa_range tmp;
	int scc, j;
	ALLOCA_FLAG(use_heap);

	worklist = do_alloca(
		ZEND_MM_ALIGNED_SIZE(sizeof(zend_ulong) * worklist_len) +
		ZEND_MM_ALIGNED_SIZE(sizeof(int) * ssa->vars_count) +
		sizeof(int) * ssa->sccs, use_heap);
	next_scc_var = (int*)((char*)worklist + ZEND_MM_ALIGNED_SIZE(sizeof(zend_ulong) * worklist_len));
	scc_var = (int*)((char*)next_scc_var + ZEND_MM_ALIGNED_SIZE(sizeof(int) * ssa->vars_count));

	LOG_SSA_RANGE("Range Inference\n");

	/* Create linked lists of SSA variables for each SCC */
	memset(scc_var, -1, sizeof(int) * ssa->sccs);
	for (j = 0; j < ssa->vars_count; j++) {
		if (ssa->vars[j].scc >= 0) {
			next_scc_var[j] = scc_var[ssa->vars[j].scc];
			scc_var[ssa->vars[j].scc] = j;
		}
	}

	for (scc = 0; scc < ssa->sccs; scc++) {
		j = scc_var[scc];
		if (next_scc_var[j] < 0) {
			/* SCC with a single element */
			if (zend_inference_calc_range(op_array, ssa, j, 0, 1, &tmp)) {
				zend_inference_init_range(op_array, ssa, j, tmp.underflow, tmp.min, tmp.max, tmp.overflow);
			} else {
				zend_inference_init_range(op_array, ssa, j, 1, ZEND_LONG_MIN, ZEND_LONG_MAX, 1);
			}
		} else {
			/* Find SCC entry points */
			memset(worklist, 0, sizeof(zend_ulong) * worklist_len);
			do {
				if (ssa->vars[j].scc_entry) {
					zend_bitset_incl(worklist, j);
				}
				j = next_scc_var[j];
			} while (j >= 0);

#if RANGE_WARMUP_PASSES > 0
			zend_infer_ranges_warmup(op_array, ssa, scc_var, next_scc_var, scc);
			j = scc_var[scc];
			do {
				zend_bitset_incl(worklist, j);
				j = next_scc_var[j];
			} while (j >= 0);
#endif

			/* widening */
			WHILE_WORKLIST(worklist, worklist_len, j) {
				if (zend_ssa_range_widening(op_array, ssa, j, scc)) {
					FOR_EACH_VAR_USAGE(j, ADD_SCC_VAR);
				}
			} WHILE_WORKLIST_END();

			/* Add all SCC entry variables into worklist for narrowing */
			for (j = scc_var[scc]; j >= 0; j = next_scc_var[j]) {
				if (!ssa->var_info[j].has_range) {
					zend_inference_init_range(op_array, ssa, j, 1, ZEND_LONG_MIN, ZEND_LONG_MAX, 1);
				} else if (ssa->vars[j].definition_phi &&
				           ssa->vars[j].definition_phi->pi < 0) {
					/* narrowing Phi functions first */
					zend_ssa_range_narrowing(op_array, ssa, j, scc);
				}
				zend_bitset_incl(worklist, j);
			}

			/* narrowing */
			WHILE_WORKLIST(worklist, worklist_len, j) {
				if (zend_ssa_range_narrowing(op_array, ssa, j, scc)) {
					FOR_EACH_VAR_USAGE(j, ADD_SCC_VAR);
#ifdef SYM_RANGE
					/* Process symbolic control-flow constraints */
					p = ssa->vars[j].sym_use_chain;
					while (p) {
						ADD_SCC_VAR(p->ssa_var);
						p = p->sym_use_chain;
					}
#endif
				}
			} WHILE_WORKLIST_END();
		}
	}

	free_alloca(worklist, use_heap);

	return SUCCESS;
}
/* }}} */

static uint32_t get_ssa_alias_types(zend_ssa_alias_kind alias) {
	if (alias == PHP_ERRORMSG_ALIAS) {
		return MAY_BE_STRING | MAY_BE_RC1 | MAY_BE_RCN;
	} else if (alias == HTTP_RESPONSE_HEADER_ALIAS) {
		return MAY_BE_ARRAY | MAY_BE_ARRAY_KEY_LONG | MAY_BE_ARRAY_OF_STRING | MAY_BE_RC1 | MAY_BE_RCN;
	} else {
		return MAY_BE_UNDEF | MAY_BE_RC1 | MAY_BE_RCN | MAY_BE_REF | MAY_BE_ANY | MAY_BE_ARRAY_KEY_ANY | MAY_BE_ARRAY_OF_ANY | MAY_BE_ARRAY_OF_REF;
	}
}

#define UPDATE_SSA_TYPE(_type, _var)									\
	do {																\
		uint32_t __type = (_type);										\
		int __var = (_var);												\
		if (__type & MAY_BE_REF) {										\
			__type |= MAY_BE_RC1 | MAY_BE_RCN | MAY_BE_ANY | MAY_BE_ARRAY_KEY_ANY | MAY_BE_ARRAY_OF_ANY | MAY_BE_ARRAY_OF_REF; \
		}																\
		if (__var >= 0) {												\
			zend_ssa_var *__ssa_var = &ssa_vars[__var];					\
			if (__ssa_var->var < op_array->last_var) {					\
				if (__type & (MAY_BE_REF|MAY_BE_RCN)) {					\
					__type |= MAY_BE_RC1 | MAY_BE_RCN;					\
				}														\
				if ((__type & MAY_BE_RC1) && (__type & MAY_BE_STRING)) {\
					/* TODO: support for array keys and ($str . "")*/   \
					__type |= MAY_BE_RCN;                               \
				}                                                       \
				if (__ssa_var->alias) {									\
					__type |= get_ssa_alias_types(__ssa_var->alias);	\
				}														\
			}															\
			if (ssa_var_info[__var].type != __type) { 					\
				if (ssa_var_info[__var].type & ~__type) {				\
					handle_type_narrowing(op_array, ssa, worklist,		\
						__var, ssa_var_info[__var].type, __type);		\
					return FAILURE;										\
				}														\
				ssa_var_info[__var].type = __type;						\
				add_usages(op_array, ssa, worklist, __var);				\
			}															\
			/*zend_bitset_excl(worklist, var);*/						\
		}																\
	} while (0)

#define UPDATE_SSA_OBJ_TYPE(_ce, _is_instanceof, var)				    \
	do {                                                                \
		if (var >= 0) {													\
			if (ssa_var_info[var].ce != (_ce) ||                        \
			    ssa_var_info[var].is_instanceof != (_is_instanceof)) {  \
				ssa_var_info[var].ce = (_ce);						    \
				ssa_var_info[var].is_instanceof = (_is_instanceof);     \
				add_usages(op_array, ssa, worklist, var);				\
			}															\
			/*zend_bitset_excl(worklist, var);*/						\
		}																\
	} while (0)

#define COPY_SSA_OBJ_TYPE(from_var, to_var) do { \
	if ((from_var) >= 0 && (ssa_var_info[(from_var)].type & MAY_BE_OBJECT) \
			&& ssa_var_info[(from_var)].ce) { \
		UPDATE_SSA_OBJ_TYPE(ssa_var_info[(from_var)].ce, \
			ssa_var_info[(from_var)].is_instanceof, (to_var)); \
	} else { \
		UPDATE_SSA_OBJ_TYPE(NULL, 0, (to_var)); \
	} \
} while (0)

static void add_usages(const zend_op_array *op_array, zend_ssa *ssa, zend_bitset worklist, int var)
{
	if (ssa->vars[var].phi_use_chain) {
		zend_ssa_phi *p = ssa->vars[var].phi_use_chain;
		do {
			zend_bitset_incl(worklist, p->ssa_var);
			p = zend_ssa_next_use_phi(ssa, var, p);
		} while (p);
	}
	if (ssa->vars[var].use_chain >= 0) {
		int use = ssa->vars[var].use_chain;
		zend_ssa_op *op;

		do {
			op = ssa->ops + use;
			if (op->result_def >= 0) {
				zend_bitset_incl(worklist, op->result_def);
			}
			if (op->op1_def >= 0) {
				zend_bitset_incl(worklist, op->op1_def);
			}
			if (op->op2_def >= 0) {
				zend_bitset_incl(worklist, op->op2_def);
			}
			if (op_array->opcodes[use].opcode == ZEND_OP_DATA) {
				op--;
				if (op->result_def >= 0) {
					zend_bitset_incl(worklist, op->result_def);
				}
				if (op->op1_def >= 0) {
					zend_bitset_incl(worklist, op->op1_def);
				}
				if (op->op2_def >= 0) {
					zend_bitset_incl(worklist, op->op2_def);
				}
			}
			use = zend_ssa_next_use(ssa->ops, var, use);
		} while (use >= 0);
	}
}

static void reset_dependent_vars(const zend_op_array *op_array, zend_ssa *ssa, zend_bitset worklist, int var)
{
	zend_ssa_op *ssa_ops = ssa->ops;
	zend_ssa_var *ssa_vars = ssa->vars;
	zend_ssa_var_info *ssa_var_info = ssa->var_info;
	zend_ssa_phi *p;
	int use;

	p = ssa_vars[var].phi_use_chain;
	while (p) {
		if (ssa_var_info[p->ssa_var].type) {
			ssa_var_info[p->ssa_var].type = 0;
			zend_bitset_incl(worklist, p->ssa_var);
			reset_dependent_vars(op_array, ssa, worklist, p->ssa_var);
		}
		p = zend_ssa_next_use_phi(ssa, var, p);
	}
	use = ssa_vars[var].use_chain;
	while (use >= 0) {
		if (ssa_ops[use].op1_def >= 0 && ssa_var_info[ssa_ops[use].op1_def].type) {
			ssa_var_info[ssa_ops[use].op1_def].type = 0;
			zend_bitset_incl(worklist, ssa_ops[use].op1_def);
			reset_dependent_vars(op_array, ssa, worklist, ssa_ops[use].op1_def);
		}
		if (ssa_ops[use].op2_def >= 0 && ssa_var_info[ssa_ops[use].op2_def].type) {
			ssa_var_info[ssa_ops[use].op2_def].type = 0;
			zend_bitset_incl(worklist, ssa_ops[use].op2_def);
			reset_dependent_vars(op_array, ssa, worklist, ssa_ops[use].op2_def);
		}
		if (ssa_ops[use].result_def >= 0 && ssa_var_info[ssa_ops[use].result_def].type) {
			ssa_var_info[ssa_ops[use].result_def].type = 0;
			zend_bitset_incl(worklist, ssa_ops[use].result_def);
			reset_dependent_vars(op_array, ssa, worklist, ssa_ops[use].result_def);
		}
		if (op_array->opcodes[use+1].opcode == ZEND_OP_DATA) {
			if (ssa_ops[use+1].op1_def >= 0 && ssa_var_info[ssa_ops[use+1].op1_def].type) {
				ssa_var_info[ssa_ops[use+1].op1_def].type = 0;
				zend_bitset_incl(worklist, ssa_ops[use+1].op1_def);
				reset_dependent_vars(op_array, ssa, worklist, ssa_ops[use+1].op1_def);
			}
			if (ssa_ops[use+1].op2_def >= 0 && ssa_var_info[ssa_ops[use+1].op2_def].type) {
				ssa_var_info[ssa_ops[use+1].op2_def].type = 0;
				zend_bitset_incl(worklist, ssa_ops[use+1].op2_def);
				reset_dependent_vars(op_array, ssa, worklist, ssa_ops[use+1].op2_def);
			}
			if (ssa_ops[use+1].result_def >= 0 && ssa_var_info[ssa_ops[use+1].result_def].type) {
				ssa_var_info[ssa_ops[use+1].result_def].type = 0;
				zend_bitset_incl(worklist, ssa_ops[use+1].result_def);
				reset_dependent_vars(op_array, ssa, worklist, ssa_ops[use+1].result_def);
			}
		}
		use = zend_ssa_next_use(ssa_ops, var, use);
	}
#ifdef SYM_RANGE
	/* Process symbolic control-flow constraints */
	p = ssa->vars[var].sym_use_chain;
	while (p) {
		ssa_var_info[p->ssa_var].type = 0;
		zend_bitset_incl(worklist, p->ssa_var);
		reset_dependent_vars(op_array, ssa, worklist, p->ssa_var);
		p = p->sym_use_chain;
	}
#endif
}

static void handle_type_narrowing(const zend_op_array *op_array, zend_ssa *ssa, zend_bitset worklist, int var, uint32_t old_type, uint32_t new_type)
{
	if (1) {
		/* Right now, this is always a bug */
		int def_op_num = ssa->vars[var].definition;
		const zend_op *def_opline = def_op_num >= 0 ? &op_array->opcodes[def_op_num] : NULL;
		const char *def_op_name = def_opline ? zend_get_opcode_name(def_opline->opcode) : "PHI";
		zend_error(E_WARNING, "Narrowing occurred during type inference of %s. Please file a bug report on bugs.php.net", def_op_name);
	} else {
		/* if new_type set resets some bits from old_type set
		 * We have completely recalculate types of some dependent SSA variables
		 * (this may occurs mainly because of incremental inter-precudure
		 * type inference)
		 */
		reset_dependent_vars(op_array, ssa, worklist, var);
	}
}

uint32_t zend_array_element_type(uint32_t t1, int write, int insert)
{
	uint32_t tmp = 0;

	if (t1 & MAY_BE_OBJECT) {
	    if (!write) {
			/* can't be REF  because of ZVAL_COPY_DEREF() usage */
			tmp |= MAY_BE_ANY | MAY_BE_RC1 | MAY_BE_RCN | MAY_BE_ARRAY_KEY_ANY | MAY_BE_ARRAY_OF_ANY | MAY_BE_ARRAY_OF_REF;
		} else {
			tmp |= MAY_BE_ANY | MAY_BE_REF | MAY_BE_RC1 | MAY_BE_RCN | MAY_BE_ARRAY_KEY_ANY | MAY_BE_ARRAY_OF_ANY | MAY_BE_ARRAY_OF_REF;
	    }
	}
	if (t1 & MAY_BE_ARRAY) {
		if (insert) {
			tmp |= MAY_BE_NULL;
		} else {
			tmp |= MAY_BE_NULL | ((t1 & MAY_BE_ARRAY_OF_ANY) >> MAY_BE_ARRAY_SHIFT);
			if (tmp & MAY_BE_ARRAY) {
				tmp |= MAY_BE_ARRAY_KEY_ANY | MAY_BE_ARRAY_OF_ANY | MAY_BE_ARRAY_OF_REF;
			}
			if (t1 & MAY_BE_ARRAY_OF_REF) {
				if (!write) {
					/* can't be REF  because of ZVAL_COPY_DEREF() usage */
					tmp |= MAY_BE_RC1 | MAY_BE_RCN;
				} else {
					tmp |= MAY_BE_REF | MAY_BE_RC1 | MAY_BE_RCN;
				}
			} else if (tmp & (MAY_BE_STRING|MAY_BE_ARRAY|MAY_BE_OBJECT|MAY_BE_RESOURCE)) {
				tmp |= MAY_BE_RC1 | MAY_BE_RCN;
			}
		}
	}
	if (t1 & MAY_BE_STRING) {
		tmp |= MAY_BE_STRING | MAY_BE_RC1;
		if (write) {
			tmp |= MAY_BE_NULL;
		}
	}
	if (t1 & (MAY_BE_UNDEF|MAY_BE_NULL|MAY_BE_FALSE)) {
		tmp |= MAY_BE_NULL;
		if (t1 & MAY_BE_ERROR) {
			if (write) {
				tmp |= MAY_BE_ERROR;
			}
		}
	}
	if (t1 & (MAY_BE_TRUE|MAY_BE_LONG|MAY_BE_DOUBLE|MAY_BE_RESOURCE)) {
		tmp |= MAY_BE_NULL;
		if (write) {
			tmp |= MAY_BE_ERROR;
		}
	}
	return tmp;
}

static uint32_t assign_dim_result_type(
		uint32_t arr_type, uint32_t dim_type, uint32_t value_type, zend_uchar dim_op_type) {
	uint32_t tmp = arr_type & ~(MAY_BE_RC1|MAY_BE_RCN);

	if (arr_type & (MAY_BE_UNDEF|MAY_BE_NULL|MAY_BE_FALSE)) {
		tmp &= ~(MAY_BE_UNDEF|MAY_BE_NULL|MAY_BE_FALSE);
		tmp |= MAY_BE_ARRAY|MAY_BE_RC1;
	}
	if (tmp & (MAY_BE_ARRAY|MAY_BE_STRING)) {
		tmp |= MAY_BE_RC1;
	}
	if (tmp & (MAY_BE_OBJECT|MAY_BE_RESOURCE)) {
		tmp |= MAY_BE_RC1 | MAY_BE_RCN;
	}
	if (tmp & MAY_BE_ARRAY) {
		if (value_type & MAY_BE_UNDEF) {
			tmp |= MAY_BE_ARRAY_OF_NULL;
		}
		if (dim_op_type == IS_UNUSED) {
			tmp |= MAY_BE_ARRAY_KEY_LONG;
		} else {
			if (dim_type & (MAY_BE_LONG|MAY_BE_FALSE|MAY_BE_TRUE|MAY_BE_RESOURCE|MAY_BE_DOUBLE)) {
				tmp |= MAY_BE_ARRAY_KEY_LONG;
			}
			if (dim_type & MAY_BE_STRING) {
				tmp |= MAY_BE_ARRAY_KEY_STRING;
				if (dim_op_type != IS_CONST) {
					// FIXME: numeric string
					tmp |= MAY_BE_ARRAY_KEY_LONG;
				}
			}
			if (dim_type & (MAY_BE_UNDEF|MAY_BE_NULL)) {
				tmp |= MAY_BE_ARRAY_KEY_STRING;
			}
		}
		/* Only add value type if we have a key type. It might be that the key type is illegal
		 * for arrays. */
		if (tmp & MAY_BE_ARRAY_KEY_ANY) {
			tmp |= (value_type & MAY_BE_ANY) << MAY_BE_ARRAY_SHIFT;
		}
	}
	return tmp;
}

/* For binary ops that have compound assignment operators */
static uint32_t binary_op_result_type(
		zend_ssa *ssa, zend_uchar opcode, uint32_t t1, uint32_t t2, uint32_t result_var,
		zend_long optimization_level) {
	uint32_t tmp = 0;
	uint32_t t1_type = (t1 & MAY_BE_ANY) | (t1 & MAY_BE_UNDEF ? MAY_BE_NULL : 0);
	uint32_t t2_type = (t2 & MAY_BE_ANY) | (t2 & MAY_BE_UNDEF ? MAY_BE_NULL : 0);

	if (!(ZEND_OPTIMIZER_IGNORE_OVERLOADING & optimization_level)) {
		/* Handle potentially overloaded operators.
		 * This could be made more precise by checking the class type, if known. */
		if ((t1_type & MAY_BE_OBJECT) || (t2_type & MAY_BE_OBJECT)) {
			/* This is somewhat GMP specific. */
			tmp |= MAY_BE_OBJECT | MAY_BE_FALSE | MAY_BE_RC1;
		}
	}

	switch (opcode) {
		case ZEND_ADD:
			if (t1_type == MAY_BE_LONG && t2_type == MAY_BE_LONG) {
				if (!ssa->var_info[result_var].has_range ||
				    ssa->var_info[result_var].range.underflow ||
				    ssa->var_info[result_var].range.overflow) {
					/* may overflow */
					tmp |= MAY_BE_LONG | MAY_BE_DOUBLE;
				} else {
					tmp |= MAY_BE_LONG;
				}
			} else if (t1_type == MAY_BE_DOUBLE || t2_type == MAY_BE_DOUBLE) {
				tmp |= MAY_BE_DOUBLE;
			} else if (t1_type == MAY_BE_ARRAY && t2_type == MAY_BE_ARRAY) {
				tmp |= MAY_BE_ARRAY | MAY_BE_RC1;
				tmp |= t1 & (MAY_BE_ARRAY_KEY_ANY|MAY_BE_ARRAY_OF_ANY|MAY_BE_ARRAY_OF_REF);
				tmp |= t2 & (MAY_BE_ARRAY_KEY_ANY|MAY_BE_ARRAY_OF_ANY|MAY_BE_ARRAY_OF_REF);
			} else {
				tmp |= MAY_BE_LONG | MAY_BE_DOUBLE;
				if ((t1_type & MAY_BE_ARRAY) && (t2_type & MAY_BE_ARRAY)) {
					tmp |= MAY_BE_ARRAY | MAY_BE_RC1;
					tmp |= t1 & (MAY_BE_ARRAY_KEY_ANY|MAY_BE_ARRAY_OF_ANY|MAY_BE_ARRAY_OF_REF);
					tmp |= t2 & (MAY_BE_ARRAY_KEY_ANY|MAY_BE_ARRAY_OF_ANY|MAY_BE_ARRAY_OF_REF);
				}
			}
			break;
		case ZEND_SUB:
		case ZEND_MUL:
			if (t1_type == MAY_BE_LONG && t2_type == MAY_BE_LONG) {
				if (!ssa->var_info[result_var].has_range ||
				    ssa->var_info[result_var].range.underflow ||
				    ssa->var_info[result_var].range.overflow) {
					/* may overflow */
					tmp |= MAY_BE_LONG | MAY_BE_DOUBLE;
				} else {
					tmp |= MAY_BE_LONG;
				}
			} else if (t1_type == MAY_BE_DOUBLE || t2_type == MAY_BE_DOUBLE) {
				tmp |= MAY_BE_DOUBLE;
			} else {
				tmp |= MAY_BE_LONG | MAY_BE_DOUBLE;
			}
			break;
		case ZEND_DIV:
		case ZEND_POW:
			if (t1_type == MAY_BE_DOUBLE || t2_type == MAY_BE_DOUBLE) {
				tmp |= MAY_BE_DOUBLE;
			} else {
				tmp |= MAY_BE_LONG | MAY_BE_DOUBLE;
			}
			/* Division by zero results in Inf/-Inf/Nan (double), so it doesn't need any special
			 * handling */
			break;
		case ZEND_MOD:
			tmp |= MAY_BE_LONG;
			/* Division by zero results in an exception, so it doesn't need any special handling */
			break;
		case ZEND_BW_OR:
		case ZEND_BW_AND:
		case ZEND_BW_XOR:
			if ((t1_type & MAY_BE_STRING) && (t2_type & MAY_BE_STRING)) {
				tmp |= MAY_BE_STRING | MAY_BE_RC1;
			}
			if ((t1_type & ~MAY_BE_STRING) || (t2_type & ~MAY_BE_STRING)) {
				tmp |= MAY_BE_LONG;
			}
			break;
		case ZEND_SL:
		case ZEND_SR:
			tmp |= MAY_BE_LONG;
			break;
		case ZEND_CONCAT:
		case ZEND_FAST_CONCAT:
			/* TODO: +MAY_BE_OBJECT ??? */
			tmp = MAY_BE_STRING | MAY_BE_RC1 | MAY_BE_RCN;
			break;
		EMPTY_SWITCH_DEFAULT_CASE()
	}
	return tmp;
}

static inline zend_class_entry *get_class_entry(const zend_script *script, zend_string *lcname) {
	zend_class_entry *ce = script ? zend_hash_find_ptr(&script->class_table, lcname) : NULL;
	if (ce) {
		return ce;
	}

	ce = zend_hash_find_ptr(CG(class_table), lcname);
	if (ce && ce->type == ZEND_INTERNAL_CLASS) {
		return ce;
	}

	return NULL;
}

static uint32_t zend_convert_type_code_to_may_be(zend_uchar type_code) {
	switch (type_code) {
		case IS_VOID:
			return MAY_BE_NULL;
		case IS_CALLABLE:
			return MAY_BE_STRING|MAY_BE_OBJECT|MAY_BE_ARRAY|MAY_BE_ARRAY_KEY_ANY|MAY_BE_ARRAY_OF_ANY|MAY_BE_ARRAY_OF_REF;
		case IS_ITERABLE:
			return MAY_BE_OBJECT|MAY_BE_ARRAY|MAY_BE_ARRAY_KEY_ANY|MAY_BE_ARRAY_OF_ANY|MAY_BE_ARRAY_OF_REF;
		case IS_ARRAY:
			return MAY_BE_ARRAY|MAY_BE_ARRAY_KEY_ANY|MAY_BE_ARRAY_OF_ANY|MAY_BE_ARRAY_OF_REF;
		case _IS_BOOL:
			return MAY_BE_TRUE|MAY_BE_FALSE;
		default:
			ZEND_ASSERT(type_code < IS_REFERENCE);
			return 1 << type_code;
	}
}

static uint32_t zend_fetch_arg_info(const zend_script *script, zend_arg_info *arg_info, zend_class_entry **pce)
{
	uint32_t tmp = 0;

	*pce = NULL;
	if (ZEND_TYPE_IS_CLASS(arg_info->type)) {
		// class type hinting...
		zend_string *lcname = zend_string_tolower(ZEND_TYPE_NAME(arg_info->type));
		tmp |= MAY_BE_OBJECT;
		*pce = get_class_entry(script, lcname);
		zend_string_release_ex(lcname, 0);
	} else if (ZEND_TYPE_IS_CODE(arg_info->type)) {
		tmp |= zend_convert_type_code_to_may_be(ZEND_TYPE_CODE(arg_info->type));
	} else {
		tmp |= MAY_BE_ANY|MAY_BE_ARRAY_KEY_ANY|MAY_BE_ARRAY_OF_ANY|MAY_BE_ARRAY_OF_REF;
	}
	if (ZEND_TYPE_ALLOW_NULL(arg_info->type)) {
		tmp |= MAY_BE_NULL;
	}
	return tmp;
}

static zend_property_info *lookup_prop_info(zend_class_entry *ce, zend_string *name, zend_class_entry *scope) {
	zend_property_info *prop_info;

	/* If the class is linked, reuse the precise runtime logic. */
	if ((ce->ce_flags & ZEND_ACC_LINKED)
	 && (!scope || (scope->ce_flags & ZEND_ACC_LINKED))) {
		zend_class_entry *prev_scope = EG(fake_scope);
		EG(fake_scope) = scope;
		prop_info = zend_get_property_info(ce, name, 1);
		EG(fake_scope) = prev_scope;
		if (prop_info && prop_info != ZEND_WRONG_PROPERTY_INFO) {
			return prop_info;
		}
		return NULL;
	}

	/* Otherwise, handle only some safe cases */
	prop_info = zend_hash_find_ptr(&ce->properties_info, name);
	if (prop_info &&
		((prop_info->ce == scope) ||
		 (!scope && (prop_info->flags & ZEND_ACC_PUBLIC)))
	) {
		return prop_info;
	}
	return NULL;
}

static zend_property_info *zend_fetch_prop_info(const zend_op_array *op_array, zend_ssa *ssa, zend_op *opline, int i)
{
	zend_property_info *prop_info = NULL;
	if (opline->op2_type == IS_CONST) {
		zend_class_entry *ce = NULL;

		if (opline->op1_type == IS_UNUSED) {
			ce = op_array->scope;
		} else if (ssa->ops[i].op1_use >= 0) {
			ce = ssa->var_info[ssa->ops[i].op1_use].ce;
		}
		if (ce) {
			prop_info = lookup_prop_info(ce,
				Z_STR_P(CRT_CONSTANT_EX(op_array, opline, opline->op2, ssa->rt_constants)),
				op_array->scope);
			if (prop_info && (prop_info->flags & ZEND_ACC_STATIC)) {
				prop_info = NULL;
			}
		}
	}
	return prop_info;
}

static zend_property_info *zend_fetch_static_prop_info(const zend_script *script, const zend_op_array *op_array, zend_ssa *ssa, zend_op *opline)
{
	zend_property_info *prop_info = NULL;
	if (opline->op1_type == IS_CONST) {
		zend_class_entry *ce = NULL;
		if (opline->op2_type == IS_UNUSED) {
			int fetch_type = opline->op2.num & ZEND_FETCH_CLASS_MASK;
			switch (fetch_type) {
				case ZEND_FETCH_CLASS_SELF:
				case ZEND_FETCH_CLASS_STATIC:
					/* We enforce that static property types cannot change during inheritance, so
					 * handling static the same way as self here is legal. */
					ce = op_array->scope;
					break;
				case ZEND_FETCH_CLASS_PARENT:
					if (op_array->scope && (op_array->scope->ce_flags & ZEND_ACC_LINKED)) {
						ce = op_array->scope->parent;
					}
					break;
			}
		} else if (opline->op2_type == IS_CONST) {
			zval *zv = CRT_CONSTANT_EX(op_array, opline, opline->op2, ssa->rt_constants);
			ce = get_class_entry(script, Z_STR_P(zv + 1));
		}

		if (ce) {
			zval *zv = CRT_CONSTANT_EX(op_array, opline, opline->op1, ssa->rt_constants);
			prop_info = lookup_prop_info(ce, Z_STR_P(zv), op_array->scope);
			if (prop_info && !(prop_info->flags & ZEND_ACC_STATIC)) {
				prop_info = NULL;
			}
		}
	}
	return prop_info;
}

static uint32_t zend_fetch_prop_type(const zend_script *script, zend_property_info *prop_info, zend_class_entry **pce)
{
	if (prop_info && ZEND_TYPE_IS_SET(prop_info->type)) {
		uint32_t type = ZEND_TYPE_IS_CLASS(prop_info->type)
			? MAY_BE_OBJECT
			: zend_convert_type_code_to_may_be(ZEND_TYPE_CODE(prop_info->type));

		if (ZEND_TYPE_ALLOW_NULL(prop_info->type)) {
			type |= MAY_BE_NULL;
		}
		if (type & (MAY_BE_STRING|MAY_BE_ARRAY|MAY_BE_OBJECT|MAY_BE_RESOURCE)) {
			type |= MAY_BE_RC1 | MAY_BE_RCN;
		}
		if (pce) {
			if (ZEND_TYPE_IS_CE(prop_info->type)) {
				*pce = ZEND_TYPE_CE(prop_info->type);
			} else if (ZEND_TYPE_IS_NAME(prop_info->type)) {
				zend_string *lcname = zend_string_tolower(ZEND_TYPE_NAME(prop_info->type));
				*pce = get_class_entry(script, lcname);
				zend_string_release(lcname);
			} else {
				*pce = NULL;
			}
		}
		return type;
	}
	if (pce) {
		*pce = NULL;
	}
	return MAY_BE_ANY | MAY_BE_ARRAY_KEY_ANY | MAY_BE_ARRAY_OF_ANY | MAY_BE_ARRAY_OF_REF | MAY_BE_RC1 | MAY_BE_RCN;
}

static int zend_update_type_info(const zend_op_array *op_array,
                                  zend_ssa            *ssa,
                                  const zend_script   *script,
                                  zend_bitset          worklist,
                                  int                  i,
                                  zend_long            optimization_level)
{
	uint32_t t1, t2;
	uint32_t tmp, orig;
	zend_op *opline = op_array->opcodes + i;
	zend_ssa_op *ssa_ops = ssa->ops;
	zend_ssa_var *ssa_vars = ssa->vars;
	zend_ssa_var_info *ssa_var_info = ssa->var_info;
	zend_class_entry *ce;
	int j;

	if (opline->opcode == ZEND_OP_DATA) {
		opline--;
		i--;
	}

	t1 = OP1_INFO();
	t2 = OP2_INFO();

	/* If one of the operands cannot have any type, this means the operand derives from
	 * unreachable code. Propagate the empty result early, so that that the following
	 * code may assume that operands have at least one type. */
	if (!(t1 & (MAY_BE_ANY|MAY_BE_UNDEF|MAY_BE_CLASS|MAY_BE_ERROR))
		|| !(t2 & (MAY_BE_ANY|MAY_BE_UNDEF|MAY_BE_CLASS|MAY_BE_ERROR))) {
		tmp = 0;
		if (ssa_ops[i].result_def >= 0) {
			UPDATE_SSA_TYPE(tmp, ssa_ops[i].result_def);
		}
		if (ssa_ops[i].op1_def >= 0) {
			UPDATE_SSA_TYPE(tmp, ssa_ops[i].op1_def);
		}
		if (ssa_ops[i].op2_def >= 0) {
			UPDATE_SSA_TYPE(tmp, ssa_ops[i].op2_def);
		}
		return 1;
	}

	switch (opline->opcode) {
		case ZEND_ADD:
		case ZEND_SUB:
		case ZEND_MUL:
		case ZEND_DIV:
		case ZEND_POW:
		case ZEND_MOD:
		case ZEND_BW_OR:
		case ZEND_BW_AND:
		case ZEND_BW_XOR:
		case ZEND_SL:
		case ZEND_SR:
		case ZEND_CONCAT:
			tmp = binary_op_result_type(ssa, opline->opcode, t1, t2, ssa_ops[i].result_def, optimization_level);
			UPDATE_SSA_TYPE(tmp, ssa_ops[i].result_def);
			break;
		case ZEND_BW_NOT:
			tmp = 0;
			if (t1 & MAY_BE_STRING) {
				tmp |= MAY_BE_STRING | MAY_BE_RC1;
			}
			if (t1 & (MAY_BE_ANY-MAY_BE_STRING)) {
				tmp |= MAY_BE_LONG;
			}
			if (!(ZEND_OPTIMIZER_IGNORE_OVERLOADING & optimization_level)) {
				if (t1 & MAY_BE_OBJECT) {
					/* Potentially overloaded operator. */
					tmp |= MAY_BE_OBJECT | MAY_BE_RC1;
				}
			}
			UPDATE_SSA_TYPE(tmp, ssa_ops[i].result_def);
			break;
		case ZEND_BEGIN_SILENCE:
			UPDATE_SSA_TYPE(MAY_BE_LONG, ssa_ops[i].result_def);
			break;
		case ZEND_BOOL_NOT:
		case ZEND_BOOL_XOR:
		case ZEND_IS_IDENTICAL:
		case ZEND_IS_NOT_IDENTICAL:
		case ZEND_IS_EQUAL:
		case ZEND_IS_NOT_EQUAL:
		case ZEND_IS_SMALLER:
		case ZEND_IS_SMALLER_OR_EQUAL:
		case ZEND_INSTANCEOF:
		case ZEND_JMPZ_EX:
		case ZEND_JMPNZ_EX:
		case ZEND_CASE:
		case ZEND_BOOL:
		case ZEND_ISSET_ISEMPTY_CV:
		case ZEND_ISSET_ISEMPTY_VAR:
		case ZEND_ISSET_ISEMPTY_DIM_OBJ:
		case ZEND_ISSET_ISEMPTY_PROP_OBJ:
		case ZEND_ISSET_ISEMPTY_STATIC_PROP:
		case ZEND_ASSERT_CHECK:
		case ZEND_IN_ARRAY:
			UPDATE_SSA_TYPE(MAY_BE_FALSE|MAY_BE_TRUE, ssa_ops[i].result_def);
			break;
		case ZEND_ARRAY_KEY_EXISTS:
			tmp = MAY_BE_FALSE|MAY_BE_TRUE;
			if (t2 & ((MAY_BE_ANY|MAY_BE_UNDEF) - (MAY_BE_ARRAY|MAY_BE_OBJECT))) {
				tmp |= MAY_BE_NULL;
			}
			UPDATE_SSA_TYPE(tmp, ssa_ops[i].result_def);
			break;
		case ZEND_CAST:
			if (ssa_ops[i].op1_def >= 0) {
				tmp = t1;
				if ((t1 & (MAY_BE_ARRAY|MAY_BE_OBJECT)) &&
				    (opline->op1_type == IS_CV) &&
				    (opline->extended_value == IS_ARRAY ||
				     opline->extended_value == IS_OBJECT)) {
					tmp |= MAY_BE_RCN;
				} else if ((t1 & MAY_BE_STRING) &&
				    (opline->op1_type == IS_CV) &&
				    opline->extended_value == IS_STRING) {
					tmp |= MAY_BE_RCN;
				}
				UPDATE_SSA_TYPE(tmp, ssa_ops[i].op1_def);
				COPY_SSA_OBJ_TYPE(ssa_ops[i].op1_use, ssa_ops[i].op1_def);
			}
			tmp = 0;
			if (opline->extended_value == _IS_BOOL) {
				tmp |= MAY_BE_TRUE|MAY_BE_FALSE;
			} else {
				tmp |= 1 << opline->extended_value;
				if (tmp & (MAY_BE_STRING|MAY_BE_ARRAY|MAY_BE_OBJECT|MAY_BE_RESOURCE)) {
					if ((tmp & MAY_BE_ANY) == (t1 & MAY_BE_ANY)) {
						tmp |= (t1 & MAY_BE_RC1) | MAY_BE_RCN;
					} else if ((opline->extended_value == IS_ARRAY ||
					            opline->extended_value == IS_OBJECT) &&
					           (t1 & (MAY_BE_ARRAY|MAY_BE_OBJECT))) {
							tmp |= MAY_BE_RC1 | MAY_BE_RCN;
					} else if (opline->extended_value == IS_STRING &&
					           (t1 & (MAY_BE_STRING|MAY_BE_OBJECT))) {
						tmp |= MAY_BE_RC1 | MAY_BE_RCN;
					} else {
						tmp |= MAY_BE_RC1;
					}
				}
			}
			if (opline->extended_value == IS_ARRAY) {
				if (t1 & MAY_BE_ARRAY) {
					tmp |= t1 & (MAY_BE_ARRAY_KEY_ANY | MAY_BE_ARRAY_OF_ANY | MAY_BE_ARRAY_OF_REF);
				}
				if (t1 & MAY_BE_OBJECT) {
					tmp |= MAY_BE_ARRAY_KEY_ANY | MAY_BE_ARRAY_OF_ANY | MAY_BE_ARRAY_OF_REF;
				} else {
					tmp |= ((t1 & MAY_BE_ANY) << MAY_BE_ARRAY_SHIFT) | ((t1 & MAY_BE_ANY)? MAY_BE_ARRAY_KEY_LONG : 0);
				}
			}
			UPDATE_SSA_TYPE(tmp, ssa_ops[i].result_def);
			break;
		case ZEND_QM_ASSIGN:
		case ZEND_JMP_SET:
		case ZEND_COALESCE:
		case ZEND_COPY_TMP:
			if (ssa_ops[i].op1_def >= 0) {
				tmp = t1;
				if ((t1 & (MAY_BE_RC1|MAY_BE_REF)) && (opline->op1_type == IS_CV)) {
					tmp |= MAY_BE_RCN;
				}
				UPDATE_SSA_TYPE(tmp, ssa_ops[i].op1_def);
				COPY_SSA_OBJ_TYPE(ssa_ops[i].op1_use, ssa_ops[i].op1_def);
			}
			tmp = t1 & ~(MAY_BE_UNDEF|MAY_BE_REF);
			if (t1 & MAY_BE_UNDEF) {
				tmp |= MAY_BE_NULL;
			}
			if (t1 & (MAY_BE_RC1|MAY_BE_RCN)) {
				tmp |= (t1 & (MAY_BE_RC1|MAY_BE_RCN));
				if (opline->op1_type == IS_CV) {
					tmp |= MAY_BE_RCN;
				}
			}
			if (opline->opcode != ZEND_QM_ASSIGN) {
				/* COALESCE and JMP_SET result can't be null */
				tmp &= ~MAY_BE_NULL;
				if (opline->opcode == ZEND_JMP_SET) {
					/* JMP_SET result can't be false either */
					tmp &= ~MAY_BE_FALSE;
				}
			}
			UPDATE_SSA_TYPE(tmp, ssa_ops[i].result_def);
			COPY_SSA_OBJ_TYPE(ssa_ops[i].op1_use, ssa_ops[i].result_def);
			break;
		case ZEND_ASSIGN_OP:
		case ZEND_ASSIGN_DIM_OP:
		case ZEND_ASSIGN_OBJ_OP:
		case ZEND_ASSIGN_STATIC_PROP_OP:
		{
			zend_property_info *prop_info = NULL;
			orig = 0;
			tmp = 0;
			if (opline->opcode == ZEND_ASSIGN_OBJ_OP) {
				prop_info = zend_fetch_prop_info(op_array, ssa, opline, i);
				orig = t1;
				t1 = zend_fetch_prop_type(script, prop_info, &ce);
				t2 = OP1_DATA_INFO();
			} else if (opline->opcode == ZEND_ASSIGN_DIM_OP) {
				if (t1 & MAY_BE_ARRAY_OF_REF) {
			        tmp |= MAY_BE_REF;
				}
				orig = t1;
				t1 = zend_array_element_type(t1, 1, 0);
				t2 = OP1_DATA_INFO();
			} else if (opline->opcode == ZEND_ASSIGN_STATIC_PROP_OP) {
				prop_info = zend_fetch_static_prop_info(script, op_array, ssa, opline);
				t1 = zend_fetch_prop_type(script, prop_info, &ce);
				t2 = OP1_DATA_INFO();
			} else {
				if (t1 & MAY_BE_REF) {
			        tmp |= MAY_BE_REF;
				}
			}

			tmp |= binary_op_result_type(
				ssa, opline->extended_value, t1, t2, ssa_ops[i].op1_def, optimization_level);
			if (tmp & (MAY_BE_STRING|MAY_BE_ARRAY)) {
				tmp |= MAY_BE_RC1;
			}
			if (tmp & (MAY_BE_OBJECT|MAY_BE_RESOURCE)) {
				tmp |= MAY_BE_RC1 | MAY_BE_RCN;
			}

			if (opline->opcode == ZEND_ASSIGN_DIM_OP) {
				if (opline->op1_type == IS_CV) {
					orig = assign_dim_result_type(orig, OP2_INFO(), tmp, opline->op2_type);
					UPDATE_SSA_TYPE(orig, ssa_ops[i].op1_def);
					COPY_SSA_OBJ_TYPE(ssa_ops[i].op1_use, ssa_ops[i].op1_def);
				}
			} else if (opline->opcode == ZEND_ASSIGN_OBJ_OP) {
				if (opline->op1_type == IS_CV) {
					if (!(orig & MAY_BE_REF)) {
						if (orig & (MAY_BE_UNDEF|MAY_BE_NULL|MAY_BE_FALSE)) {
							orig &= ~(MAY_BE_UNDEF|MAY_BE_NULL|MAY_BE_FALSE);
							orig |= MAY_BE_OBJECT | MAY_BE_RC1 | MAY_BE_RCN;
						}
						if (orig & MAY_BE_OBJECT) {
							orig |= (MAY_BE_RC1|MAY_BE_RCN);
						}
					}
					UPDATE_SSA_TYPE(orig, ssa_ops[i].op1_def);
					COPY_SSA_OBJ_TYPE(ssa_ops[i].op1_use, ssa_ops[i].op1_def);
				}
			} else if (opline->opcode == ZEND_ASSIGN_STATIC_PROP) {
				/* Nothing to do */
			} else {
				UPDATE_SSA_TYPE(tmp, ssa_ops[i].op1_def);
			}
			if (ssa_ops[i].result_def >= 0) {
				ce = NULL;
				if (opline->opcode == ZEND_ASSIGN_DIM_OP) {
					if (opline->op2_type == IS_UNUSED) {
						/* When appending to an array and the LONG_MAX key is already used
						 * null will be returned. */
						tmp |= MAY_BE_NULL;
					}
					if (t2 & (MAY_BE_ARRAY | MAY_BE_OBJECT)) {
						/* Arrays and objects cannot be used as keys. */
						tmp |= MAY_BE_NULL;
					}
					if (t1 & (MAY_BE_ANY - (MAY_BE_NULL | MAY_BE_FALSE | MAY_BE_STRING | MAY_BE_ARRAY))) {
						/* null and false are implicitly converted to array, anything else
						 * results in a null return value. */
						tmp |= MAY_BE_NULL;
					}
				} else if (opline->opcode == ZEND_ASSIGN_OBJ_OP) {
					if (orig & (MAY_BE_ANY - (MAY_BE_NULL | MAY_BE_FALSE | MAY_BE_OBJECT))) {
						/* null and false (and empty string) are implicitly converted to object,
						 * anything else results in a null return value. */
						tmp |= MAY_BE_NULL;
					}

					/* The return value must also satisfy the property type */
					if (prop_info) {
						tmp &= zend_fetch_prop_type(script, prop_info, NULL);
					}
				} else if (opline->opcode == ZEND_ASSIGN_STATIC_PROP_OP) {
					/* The return value must also satisfy the property type */
					if (prop_info) {
						tmp &= zend_fetch_prop_type(script, prop_info, NULL);
					}
				}
				tmp &= ~MAY_BE_REF;
				UPDATE_SSA_TYPE(tmp, ssa_ops[i].result_def);
				if (ce) {
					UPDATE_SSA_OBJ_TYPE(ce, 1, ssa_ops[i].result_def);
				}
			}
			break;
		}
		case ZEND_PRE_INC:
		case ZEND_PRE_DEC:
			tmp = 0;
			if (t1 & MAY_BE_REF) {
				tmp |= MAY_BE_REF;
			}
			if (t1 & (MAY_BE_RC1|MAY_BE_RCN)) {
				tmp |= MAY_BE_RC1;
				if (ssa_ops[i].result_def >= 0) {
					tmp |= MAY_BE_RCN;
				}
			}
			if ((t1 & (MAY_BE_ANY|MAY_BE_UNDEF)) == MAY_BE_LONG) {
				if (!ssa_var_info[ssa_ops[i].op1_use].has_range ||
				    (opline->opcode == ZEND_PRE_DEC &&
				     (ssa_var_info[ssa_ops[i].op1_use].range.underflow ||
				      ssa_var_info[ssa_ops[i].op1_use].range.min == ZEND_LONG_MIN)) ||
				     (opline->opcode == ZEND_PRE_INC &&
				      (ssa_var_info[ssa_ops[i].op1_use].range.overflow ||
				       ssa_var_info[ssa_ops[i].op1_use].range.max == ZEND_LONG_MAX))) {
					/* may overflow */
					tmp |= MAY_BE_LONG | MAY_BE_DOUBLE;
				} else {
					tmp |= MAY_BE_LONG;
				}
			} else {
				if (t1 & MAY_BE_ERROR) {
					tmp |= MAY_BE_NULL;
				}
				if (t1 & (MAY_BE_UNDEF | MAY_BE_NULL)) {
					if (opline->opcode == ZEND_PRE_INC) {
						tmp |= MAY_BE_LONG;
					} else {
						tmp |= MAY_BE_NULL;
					}
				}
				if (t1 & MAY_BE_LONG) {
					tmp |= MAY_BE_LONG | MAY_BE_DOUBLE;
				}
				if (t1 & MAY_BE_DOUBLE) {
					tmp |= MAY_BE_DOUBLE;
				}
				if (t1 & MAY_BE_STRING) {
					tmp |= MAY_BE_STRING | MAY_BE_LONG | MAY_BE_DOUBLE;
				}
				tmp |= t1 & (MAY_BE_FALSE | MAY_BE_TRUE | MAY_BE_RESOURCE | MAY_BE_ARRAY | MAY_BE_OBJECT | MAY_BE_ARRAY_OF_ANY | MAY_BE_ARRAY_OF_REF | MAY_BE_ARRAY_KEY_ANY);
			}
			if (ssa_ops[i].op1_def >= 0) {
				UPDATE_SSA_TYPE(tmp, ssa_ops[i].op1_def);
			}
			if (ssa_ops[i].result_def >= 0) {
				UPDATE_SSA_TYPE(tmp, ssa_ops[i].result_def);
			}
			break;
		case ZEND_POST_INC:
		case ZEND_POST_DEC:
			if (ssa_ops[i].result_def >= 0) {
				tmp = 0;
				if (t1 & (MAY_BE_RC1|MAY_BE_RCN)) {
					tmp |= MAY_BE_RC1|MAY_BE_RCN;
				}
				tmp |= t1 & ~(MAY_BE_UNDEF|MAY_BE_ERROR|MAY_BE_REF|MAY_BE_RCN);
				if (t1 & MAY_BE_UNDEF) {
					tmp |= MAY_BE_NULL;
				}
				UPDATE_SSA_TYPE(tmp, ssa_ops[i].result_def);
			}
			tmp = 0;
			if (t1 & MAY_BE_REF) {
				tmp |= MAY_BE_REF;
			}
			if (t1 & (MAY_BE_RC1|MAY_BE_RCN)) {
				tmp |= MAY_BE_RC1;
			}
			if ((t1 & (MAY_BE_ANY|MAY_BE_UNDEF)) == MAY_BE_LONG) {
				if (!ssa_var_info[ssa_ops[i].op1_use].has_range ||
				     (opline->opcode == ZEND_PRE_DEC &&
				      (ssa_var_info[ssa_ops[i].op1_use].range.underflow ||
				       ssa_var_info[ssa_ops[i].op1_use].range.min == ZEND_LONG_MIN)) ||
				      (opline->opcode == ZEND_PRE_INC &&
				       (ssa_var_info[ssa_ops[i].op1_use].range.overflow ||
				        ssa_var_info[ssa_ops[i].op1_use].range.max == ZEND_LONG_MAX))) {
					/* may overflow */
					tmp |= MAY_BE_LONG | MAY_BE_DOUBLE;
				} else {
					tmp |= MAY_BE_LONG;
				}
			} else {
				if (t1 & MAY_BE_ERROR) {
					tmp |= MAY_BE_NULL;
				}
				if (t1 & (MAY_BE_UNDEF | MAY_BE_NULL)) {
					if (opline->opcode == ZEND_POST_INC) {
						tmp |= MAY_BE_LONG;
					} else {
						tmp |= MAY_BE_NULL;
					}
				}
				if (t1 & MAY_BE_LONG) {
					tmp |= MAY_BE_LONG | MAY_BE_DOUBLE;
				}
				if (t1 & MAY_BE_DOUBLE) {
					tmp |= MAY_BE_DOUBLE;
				}
				if (t1 & MAY_BE_STRING) {
					tmp |= MAY_BE_STRING | MAY_BE_LONG | MAY_BE_DOUBLE;
				}
				tmp |= t1 & (MAY_BE_FALSE | MAY_BE_TRUE | MAY_BE_RESOURCE | MAY_BE_ARRAY | MAY_BE_OBJECT | MAY_BE_ARRAY_OF_ANY | MAY_BE_ARRAY_OF_REF | MAY_BE_ARRAY_KEY_ANY);
			}
			if (ssa_ops[i].op1_def >= 0) {
				UPDATE_SSA_TYPE(tmp, ssa_ops[i].op1_def);
			}
			break;
		case ZEND_ASSIGN_DIM:
			if (opline->op1_type == IS_CV) {
				tmp = assign_dim_result_type(t1, t2, OP1_DATA_INFO(), opline->op2_type);
				UPDATE_SSA_TYPE(tmp, ssa_ops[i].op1_def);
				COPY_SSA_OBJ_TYPE(ssa_ops[i].op1_use, ssa_ops[i].op1_def);
			}
			if (ssa_ops[i].result_def >= 0) {
				tmp = 0;
				if (t1 & MAY_BE_STRING) {
					tmp |= MAY_BE_STRING;
				}
				if (t1 & ((MAY_BE_ANY|MAY_BE_UNDEF) - MAY_BE_STRING)) {
					tmp |= (OP1_DATA_INFO() & (MAY_BE_ANY | MAY_BE_ARRAY_KEY_ANY | MAY_BE_ARRAY_OF_ANY | MAY_BE_ARRAY_OF_REF));

					if (opline->op2_type == IS_UNUSED) {
						/* When appending to an array and the LONG_MAX key is already used
						 * null will be returned. */
						tmp |= MAY_BE_NULL;
					}
					if (t2 & (MAY_BE_ARRAY | MAY_BE_OBJECT)) {
						/* Arrays and objects cannot be used as keys. */
						tmp |= MAY_BE_NULL;
					}
					if (t1 & (MAY_BE_ANY - (MAY_BE_NULL | MAY_BE_FALSE | MAY_BE_STRING | MAY_BE_ARRAY))) {
						/* undef, null and false are implicitly converted to array, anything else
						 * results in a null return value. */
						tmp |= MAY_BE_NULL;
					}
				}
				tmp |= MAY_BE_RC1 | MAY_BE_RCN;
				if (t1 & MAY_BE_OBJECT) {
					tmp |= MAY_BE_REF;
				}
				UPDATE_SSA_TYPE(tmp, ssa_ops[i].result_def);
			}
			if ((opline+1)->op1_type == IS_CV && ssa_ops[i+1].op1_def >= 0) {
				opline++;
				i++;
				tmp = OP1_INFO();
				if (tmp & (MAY_BE_ANY | MAY_BE_REF)) {
					if (tmp & MAY_BE_RC1) {
						tmp |= MAY_BE_RCN;
					}
				}
				UPDATE_SSA_TYPE(tmp, ssa_ops[i].op1_def);
			}
			break;
		case ZEND_ASSIGN_OBJ:
			if (opline->op1_type == IS_CV) {
				tmp = t1;
				if (t1 & (MAY_BE_UNDEF|MAY_BE_NULL|MAY_BE_FALSE)) {
					tmp &= ~(MAY_BE_UNDEF|MAY_BE_NULL|MAY_BE_FALSE);
					tmp |= MAY_BE_OBJECT | MAY_BE_RC1 | MAY_BE_RCN;
				}
				if (tmp & MAY_BE_OBJECT) {
					tmp |= MAY_BE_RC1 | MAY_BE_RCN;
				}
				UPDATE_SSA_TYPE(tmp, ssa_ops[i].op1_def);
				COPY_SSA_OBJ_TYPE(ssa_ops[i].op1_use, ssa_ops[i].op1_def);
			}
			if (ssa_ops[i].result_def >= 0) {
				// TODO: If there is no __set we might do better
				tmp = zend_fetch_prop_type(script,
					zend_fetch_prop_info(op_array, ssa, opline, i), &ce);
				UPDATE_SSA_TYPE(tmp, ssa_ops[i].result_def);
				if (ce) {
					UPDATE_SSA_OBJ_TYPE(ce, 1, ssa_ops[i].result_def);
				}
			}
			if ((opline+1)->op1_type == IS_CV) {
				opline++;
				i++;
				tmp = OP1_INFO();
				if (tmp & (MAY_BE_ANY | MAY_BE_REF)) {
					if (tmp & MAY_BE_RC1) {
						tmp |= MAY_BE_RCN;
					}
				}
				UPDATE_SSA_TYPE(tmp, ssa_ops[i].op1_def);
			}
			break;
		case ZEND_PRE_INC_OBJ:
		case ZEND_PRE_DEC_OBJ:
		case ZEND_POST_INC_OBJ:
		case ZEND_POST_DEC_OBJ:
			if (opline->op1_type == IS_CV) {
				tmp = t1;
				if (t1 & (MAY_BE_UNDEF|MAY_BE_NULL|MAY_BE_FALSE)) {
					tmp &= ~(MAY_BE_UNDEF|MAY_BE_NULL|MAY_BE_FALSE);
					tmp |= MAY_BE_OBJECT | MAY_BE_RC1 | MAY_BE_RCN;
				}
				if (tmp & MAY_BE_OBJECT) {
					tmp |= MAY_BE_RC1 | MAY_BE_RCN;
				}
				UPDATE_SSA_TYPE(tmp, ssa_ops[i].op1_def);
				COPY_SSA_OBJ_TYPE(ssa_ops[i].op1_use, ssa_ops[i].op1_def);
			}
			if (ssa_ops[i].result_def >= 0) {
				// TODO: ???
				tmp = MAY_BE_RC1 | MAY_BE_RCN | MAY_BE_ANY | MAY_BE_ARRAY_KEY_ANY | MAY_BE_ARRAY_OF_ANY | MAY_BE_ARRAY_OF_REF;
				UPDATE_SSA_TYPE(tmp, ssa_ops[i].result_def);
			}
			break;
		case ZEND_ASSIGN:
			if (opline->op2_type == IS_CV && ssa_ops[i].op2_def >= 0) {
				tmp = t2;
				if (tmp & (MAY_BE_ANY | MAY_BE_REF)) {
					if (tmp & MAY_BE_RC1) {
						tmp |= MAY_BE_RCN;
					}
				}
				UPDATE_SSA_TYPE(tmp, ssa_ops[i].op2_def);
			}
			tmp = t2 & ~(MAY_BE_UNDEF|MAY_BE_REF|MAY_BE_RC1|MAY_BE_RCN);
			if (t2 & MAY_BE_UNDEF) {
				tmp |= MAY_BE_NULL;
			}
			if (t1 & MAY_BE_REF) {
				tmp |= MAY_BE_REF;
			}
			if (t2 & MAY_BE_REF) {
				tmp |= MAY_BE_RC1 | MAY_BE_RCN;
			} else if (opline->op2_type & (IS_TMP_VAR|IS_VAR)) {
				tmp |= t2 & (MAY_BE_RC1|MAY_BE_RCN);
			} else if (t2 & (MAY_BE_RC1|MAY_BE_RCN)) {
				tmp |= MAY_BE_RCN;
			}
			if (RETURN_VALUE_USED(opline) && (tmp & MAY_BE_RC1)) {
				tmp |= MAY_BE_RCN;
			}
			if (ssa_ops[i].op1_def >= 0) {
				if (ssa_var_info[ssa_ops[i].op1_def].use_as_double) {
					tmp &= ~MAY_BE_LONG;
					tmp |= MAY_BE_DOUBLE;
				}
				UPDATE_SSA_TYPE(tmp, ssa_ops[i].op1_def);
				COPY_SSA_OBJ_TYPE(ssa_ops[i].op2_use, ssa_ops[i].op1_def);
			}
			if (ssa_ops[i].result_def >= 0) {
				UPDATE_SSA_TYPE(tmp & ~MAY_BE_REF, ssa_ops[i].result_def);
				COPY_SSA_OBJ_TYPE(ssa_ops[i].op2_use, ssa_ops[i].result_def);
			}
			break;
		case ZEND_ASSIGN_REF:
// TODO: ???
			if (opline->op2_type == IS_CV) {
				tmp = (MAY_BE_REF | t2) & ~(MAY_BE_UNDEF|MAY_BE_RC1|MAY_BE_RCN);
				if (t2 & MAY_BE_UNDEF) {
					tmp |= MAY_BE_NULL;
				}
				UPDATE_SSA_TYPE(tmp, ssa_ops[i].op2_def);
			}
			if (opline->op2_type == IS_VAR && opline->extended_value == ZEND_RETURNS_FUNCTION) {
				tmp = (MAY_BE_REF | MAY_BE_RCN | MAY_BE_RC1 | t2) & ~MAY_BE_UNDEF;
			} else {
				tmp = (MAY_BE_REF | t2) & ~(MAY_BE_UNDEF|MAY_BE_ERROR|MAY_BE_RC1|MAY_BE_RCN);
			}
			if (t2 & MAY_BE_UNDEF) {
				tmp |= MAY_BE_NULL;
			}
			UPDATE_SSA_TYPE(tmp, ssa_ops[i].op1_def);
			if (ssa_ops[i].result_def >= 0) {
				UPDATE_SSA_TYPE(tmp, ssa_ops[i].result_def);
			}
			break;
		case ZEND_ASSIGN_OBJ_REF:
			if (opline->op1_type == IS_CV) {
				tmp = t1;
				if (t1 & (MAY_BE_UNDEF|MAY_BE_NULL|MAY_BE_FALSE)) {
					tmp &= ~(MAY_BE_UNDEF|MAY_BE_NULL|MAY_BE_FALSE);
					tmp |= MAY_BE_OBJECT | MAY_BE_RC1 | MAY_BE_RCN;
				}
				if (tmp & MAY_BE_OBJECT) {
					tmp |= MAY_BE_RC1 | MAY_BE_RCN;
				}
				UPDATE_SSA_TYPE(tmp, ssa_ops[i].op1_def);
				COPY_SSA_OBJ_TYPE(ssa_ops[i].op1_use, ssa_ops[i].op1_def);
			}

			t2 = OP1_DATA_INFO();
			if ((opline+1)->op1_type == IS_VAR && (opline->extended_value & ZEND_RETURNS_FUNCTION)) {
				tmp = (MAY_BE_REF | MAY_BE_RCN | MAY_BE_RC1 | t2) & ~MAY_BE_UNDEF;
			} else {
				tmp = (MAY_BE_REF | t2) & ~(MAY_BE_UNDEF|MAY_BE_ERROR|MAY_BE_RC1|MAY_BE_RCN);
			}
			if (t2 & MAY_BE_UNDEF) {
				tmp |= MAY_BE_NULL;
			}
			if (ssa_ops[i].result_def >= 0) {
				UPDATE_SSA_TYPE(tmp, ssa_ops[i].result_def);
			}
			if ((opline+1)->op1_type == IS_CV) {
				opline++;
				i++;
				tmp = (MAY_BE_REF | t2) & ~(MAY_BE_UNDEF|MAY_BE_RC1|MAY_BE_RCN);
				if (t2 & MAY_BE_UNDEF) {
					tmp |= MAY_BE_NULL;
				}
				UPDATE_SSA_TYPE(tmp, ssa_ops[i].op1_def);
			}
			break;
		case ZEND_BIND_GLOBAL:
			tmp = MAY_BE_REF | MAY_BE_ANY
				| MAY_BE_ARRAY_KEY_ANY | MAY_BE_ARRAY_OF_ANY | MAY_BE_ARRAY_OF_REF;
			UPDATE_SSA_TYPE(tmp, ssa_ops[i].op1_def);
			break;
		case ZEND_BIND_STATIC:
			tmp = MAY_BE_ANY | MAY_BE_ARRAY_KEY_ANY | MAY_BE_ARRAY_OF_ANY | MAY_BE_ARRAY_OF_REF
				| ((opline->extended_value & ZEND_BIND_REF) ? MAY_BE_REF : (MAY_BE_RC1 | MAY_BE_RCN));
			if (opline->extended_value & ZEND_BIND_IMPLICIT) {
				tmp |= MAY_BE_UNDEF;
			}
			UPDATE_SSA_TYPE(tmp, ssa_ops[i].op1_def);
			break;
		case ZEND_SEND_VAR:
			if (ssa_ops[i].op1_def >= 0) {
				tmp = t1;
				if ((t1 & (MAY_BE_RC1|MAY_BE_REF)) && (opline->op1_type == IS_CV)) {
					tmp |= MAY_BE_RCN;
				}
				UPDATE_SSA_TYPE(tmp, ssa_ops[i].op1_def);
				COPY_SSA_OBJ_TYPE(ssa_ops[i].op1_use, ssa_ops[i].op1_def);
			}
			break;
		case ZEND_BIND_LEXICAL:
			if (ssa_ops[i].op2_def >= 0) {
				if (opline->extended_value & ZEND_BIND_REF) {
					tmp = t2 | MAY_BE_REF;
				} else {
					tmp = t2 & ~(MAY_BE_RC1|MAY_BE_RCN);
					if (t2 & (MAY_BE_RC1|MAY_BE_RCN)) {
						tmp |= MAY_BE_RCN;
					}
				}
				UPDATE_SSA_TYPE(tmp, ssa_ops[i].op2_def);
				COPY_SSA_OBJ_TYPE(ssa_ops[i].op2_use, ssa_ops[i].op2_def);
			}
			break;
		case ZEND_YIELD:
			if (ssa_ops[i].op1_def >= 0) {
				if (op_array->fn_flags & ZEND_ACC_RETURN_REFERENCE) {
					tmp = t1 | MAY_BE_REF;
				} else {
					tmp = t1 & ~(MAY_BE_RC1|MAY_BE_RCN);
					if (t1 & (MAY_BE_RC1|MAY_BE_RCN)) {
						tmp |= MAY_BE_RCN;
					}
				}
				UPDATE_SSA_TYPE(tmp, ssa_ops[i].op1_def);
				COPY_SSA_OBJ_TYPE(ssa_ops[i].op1_use, ssa_ops[i].op1_def);
			}
			if (ssa_ops[i].result_def >= 0) {
				tmp = MAY_BE_ANY | MAY_BE_ARRAY_KEY_ANY | MAY_BE_ARRAY_OF_ANY | MAY_BE_ARRAY_OF_REF
					| MAY_BE_RC1 | MAY_BE_RCN;
				UPDATE_SSA_TYPE(tmp, ssa_ops[i].result_def);
			}
			break;
		case ZEND_SEND_VAR_EX:
		case ZEND_SEND_FUNC_ARG:
			if (ssa_ops[i].op1_def >= 0) {
				tmp = (t1 & MAY_BE_UNDEF)|MAY_BE_REF|MAY_BE_RC1|MAY_BE_RCN|MAY_BE_ANY|MAY_BE_ARRAY_KEY_ANY|MAY_BE_ARRAY_OF_ANY|MAY_BE_ARRAY_OF_REF;
				UPDATE_SSA_TYPE(tmp, ssa_ops[i].op1_def);
			}
			break;
		case ZEND_SEND_REF:
			if (ssa_ops[i].op1_def >= 0) {
				tmp = MAY_BE_REF|MAY_BE_RC1|MAY_BE_RCN|MAY_BE_ANY|MAY_BE_ARRAY_KEY_ANY|MAY_BE_ARRAY_OF_ANY|MAY_BE_ARRAY_OF_REF;
				UPDATE_SSA_TYPE(tmp, ssa_ops[i].op1_def);
			}
			break;
		case ZEND_SEND_UNPACK:
			if (ssa_ops[i].op1_def >= 0) {
				tmp = t1;
				if (t1 & MAY_BE_ARRAY) {
					tmp |= MAY_BE_RC1 | MAY_BE_RCN;
					if (t1 & MAY_BE_ARRAY_OF_ANY) {
						/* SEND_UNPACK may acquire references into the array */
						tmp |= MAY_BE_ARRAY_OF_ANY | MAY_BE_ARRAY_OF_REF;
					}
				}
				if (t1 & MAY_BE_OBJECT) {
					tmp |= MAY_BE_RC1 | MAY_BE_RCN;
				}
				UPDATE_SSA_TYPE(tmp, ssa_ops[i].op1_def);
			}
			break;
		case ZEND_FAST_CONCAT:
		case ZEND_ROPE_INIT:
		case ZEND_ROPE_ADD:
		case ZEND_ROPE_END:
			UPDATE_SSA_TYPE(MAY_BE_STRING|MAY_BE_RC1|MAY_BE_RCN, ssa_ops[i].result_def);
			break;
		case ZEND_RECV:
		case ZEND_RECV_INIT:
		{
			/* Typehinting */
			zend_func_info *func_info;
			zend_arg_info *arg_info = NULL;
			if (op_array->arg_info && opline->op1.num <= op_array->num_args) {
				arg_info = &op_array->arg_info[opline->op1.num-1];
			}

			ce = NULL;
			if (arg_info) {
				tmp = zend_fetch_arg_info(script, arg_info, &ce);
				if (opline->opcode == ZEND_RECV_INIT &&
				           Z_TYPE_P(CRT_CONSTANT_EX(op_array, opline, opline->op2, ssa->rt_constants)) == IS_CONSTANT_AST) {
					/* The constant may resolve to NULL */
					tmp |= MAY_BE_NULL;
				}
				if (arg_info->pass_by_reference) {
					tmp |= MAY_BE_REF;
				} else if (tmp & (MAY_BE_STRING|MAY_BE_ARRAY|MAY_BE_OBJECT|MAY_BE_RESOURCE)) {
					tmp |= MAY_BE_RC1|MAY_BE_RCN;
				}
			} else {
				tmp = MAY_BE_REF|MAY_BE_RC1|MAY_BE_RCN|MAY_BE_ANY|MAY_BE_ARRAY_KEY_ANY|MAY_BE_ARRAY_OF_ANY|MAY_BE_ARRAY_OF_REF;
			}
			func_info = ZEND_FUNC_INFO(op_array);
			if (func_info && (int)opline->op1.num-1 < func_info->num_args) {
				tmp = (tmp & (MAY_BE_RC1|MAY_BE_RCN|MAY_BE_REF)) |
					(tmp & func_info->arg_info[opline->op1.num-1].info.type);
			}
#if 0
			/* We won't receive unused arguments */
			if (ssa_vars[ssa_ops[i].result_def].use_chain < 0 &&
			    ssa_vars[ssa_ops[i].result_def].phi_use_chain == NULL &&
			    op_array->arg_info &&
			    opline->op1.num <= op_array->num_args &&
			    op_array->arg_info[opline->op1.num-1].class_name == NULL &&
			    !op_array->arg_info[opline->op1.num-1].type_hint) {
				tmp = MAY_BE_UNDEF|MAY_BE_RCN;
			}
#endif
			UPDATE_SSA_TYPE(tmp, ssa_ops[i].result_def);
			if (func_info &&
			    (int)opline->op1.num-1 < func_info->num_args &&
			    func_info->arg_info[opline->op1.num-1].info.ce) {
				UPDATE_SSA_OBJ_TYPE(
					func_info->arg_info[opline->op1.num-1].info.ce,
					func_info->arg_info[opline->op1.num-1].info.is_instanceof,
					ssa_ops[i].result_def);
			} else if (ce) {
				UPDATE_SSA_OBJ_TYPE(ce, 1, ssa_ops[i].result_def);
			} else {
				UPDATE_SSA_OBJ_TYPE(NULL, 0, ssa_ops[i].result_def);
			}
			break;
		}
		case ZEND_DECLARE_ANON_CLASS:
			UPDATE_SSA_TYPE(MAY_BE_CLASS, ssa_ops[i].result_def);
			if (script && (ce = zend_hash_find_ptr(&script->class_table, Z_STR_P(CRT_CONSTANT_EX(op_array, opline, opline->op1, ssa->rt_constants)))) != NULL) {
				UPDATE_SSA_OBJ_TYPE(ce, 0, ssa_ops[i].result_def);
			}
			break;
		case ZEND_FETCH_CLASS:
			UPDATE_SSA_TYPE(MAY_BE_CLASS, ssa_ops[i].result_def);
			if (opline->op2_type == IS_UNUSED) {
				switch (opline->op1.num & ZEND_FETCH_CLASS_MASK) {
					case ZEND_FETCH_CLASS_SELF:
						if (op_array->scope) {
							UPDATE_SSA_OBJ_TYPE(op_array->scope, 0, ssa_ops[i].result_def);
						} else {
							UPDATE_SSA_OBJ_TYPE(NULL, 0, ssa_ops[i].result_def);
						}
						break;
					case ZEND_FETCH_CLASS_PARENT:
						if (op_array->scope && op_array->scope->parent && (op_array->scope->ce_flags & ZEND_ACC_LINKED)) {
							UPDATE_SSA_OBJ_TYPE(op_array->scope->parent, 0, ssa_ops[i].result_def);
						} else {
							UPDATE_SSA_OBJ_TYPE(NULL, 0, ssa_ops[i].result_def);
						}
						break;
					case ZEND_FETCH_CLASS_STATIC:
					default:
						UPDATE_SSA_OBJ_TYPE(NULL, 0, ssa_ops[i].result_def);
						break;
				}
			} else if (opline->op2_type == IS_CONST) {
				zval *zv = CRT_CONSTANT_EX(op_array, opline, opline->op2, ssa->rt_constants);
				if (Z_TYPE_P(zv) == IS_STRING) {
					ce = get_class_entry(script, Z_STR_P(zv+1));
					UPDATE_SSA_OBJ_TYPE(ce, 0, ssa_ops[i].result_def);
				} else {
					UPDATE_SSA_OBJ_TYPE(NULL, 0, ssa_ops[i].result_def);
				}
			} else {
				COPY_SSA_OBJ_TYPE(ssa_ops[i].op2_use, ssa_ops[i].result_def);
			}
			break;
		case ZEND_NEW:
			tmp = MAY_BE_RC1|MAY_BE_RCN|MAY_BE_OBJECT;
			if (opline->op1_type == IS_CONST &&
			    (ce = get_class_entry(script, Z_STR_P(CRT_CONSTANT_EX(op_array, opline, opline->op1, ssa->rt_constants)+1))) != NULL) {
				UPDATE_SSA_OBJ_TYPE(ce, 0, ssa_ops[i].result_def);
			} else if ((t1 & MAY_BE_CLASS) && ssa_ops[i].op1_use >= 0 && ssa_var_info[ssa_ops[i].op1_use].ce) {
				UPDATE_SSA_OBJ_TYPE(ssa_var_info[ssa_ops[i].op1_use].ce, ssa_var_info[ssa_ops[i].op1_use].is_instanceof, ssa_ops[i].result_def);
			} else {
				UPDATE_SSA_OBJ_TYPE(NULL, 0, ssa_ops[i].result_def);
			}
			UPDATE_SSA_TYPE(tmp, ssa_ops[i].result_def);
			break;
		case ZEND_CLONE:
			UPDATE_SSA_TYPE(MAY_BE_RC1|MAY_BE_RCN|MAY_BE_OBJECT, ssa_ops[i].result_def);
			COPY_SSA_OBJ_TYPE(ssa_ops[i].op1_use, ssa_ops[i].result_def);
			break;
		case ZEND_INIT_ARRAY:
		case ZEND_ADD_ARRAY_ELEMENT:
			if (opline->op1_type == IS_CV && ssa_ops[i].op1_def >= 0) {
				if (opline->extended_value & ZEND_ARRAY_ELEMENT_REF) {
					tmp = (MAY_BE_REF | t1) & ~(MAY_BE_UNDEF|MAY_BE_RC1|MAY_BE_RCN);
					if (t1 & MAY_BE_UNDEF) {
						tmp |= MAY_BE_NULL;
					}
				} else if ((t1 & (MAY_BE_REF|MAY_BE_RC1|MAY_BE_RCN)) == MAY_BE_REF) {
					tmp = (MAY_BE_REF | t1) & ~(MAY_BE_UNDEF|MAY_BE_RC1|MAY_BE_RCN);
					if (t1 & MAY_BE_UNDEF) {
						tmp |= MAY_BE_NULL;
					}
				} else if (t1 & MAY_BE_REF) {
					tmp = (MAY_BE_RC1 | MAY_BE_RCN | MAY_BE_REF | t1);
				} else {
					tmp = t1;
					if (t1 & MAY_BE_RC1) {
						tmp |= MAY_BE_RCN;
					}
				}
				UPDATE_SSA_TYPE(tmp, ssa_ops[i].op1_def);
			}
			if (ssa_ops[i].result_def >= 0) {
				tmp = MAY_BE_RC1|MAY_BE_ARRAY;
				if (ssa_ops[i].result_use >= 0) {
					tmp |= ssa_var_info[ssa_ops[i].result_use].type;
				}
				if (opline->op1_type != IS_UNUSED) {
					tmp |= (t1 & MAY_BE_ANY) << MAY_BE_ARRAY_SHIFT;
					if (t1 & MAY_BE_UNDEF) {
						tmp |= MAY_BE_ARRAY_OF_NULL;
					}
					if (opline->extended_value & ZEND_ARRAY_ELEMENT_REF) {
						tmp |= MAY_BE_ARRAY_OF_ANY|MAY_BE_ARRAY_OF_REF;
					}
					if (opline->op2_type == IS_UNUSED) {
						tmp |= MAY_BE_ARRAY_KEY_LONG;
					} else {
						if (t2 & (MAY_BE_LONG|MAY_BE_FALSE|MAY_BE_TRUE|MAY_BE_DOUBLE)) {
							tmp |= MAY_BE_ARRAY_KEY_LONG;
						}
						if (t2 & (MAY_BE_STRING)) {
							tmp |= MAY_BE_ARRAY_KEY_STRING;
							if (opline->op2_type != IS_CONST) {
								// FIXME: numeric string
								tmp |= MAY_BE_ARRAY_KEY_LONG;
							}
						}
						if (t2 & (MAY_BE_UNDEF | MAY_BE_NULL)) {
							tmp |= MAY_BE_ARRAY_KEY_STRING;
						}
					}
				}
				UPDATE_SSA_TYPE(tmp, ssa_ops[i].result_def);
			}
			break;
		case ZEND_ADD_ARRAY_UNPACK:
			tmp = ssa_var_info[ssa_ops[i].result_use].type;
			ZEND_ASSERT(tmp & MAY_BE_ARRAY);
			/* Ignore string keys as they will throw. */
			if (t1 & MAY_BE_ARRAY_KEY_LONG) {
				tmp |= MAY_BE_ARRAY_KEY_LONG | (t1 & (MAY_BE_ARRAY_OF_ANY|MAY_BE_ARRAY_OF_REF));
			}
			if (t1 & MAY_BE_OBJECT) {
				tmp |= MAY_BE_ARRAY_KEY_LONG | MAY_BE_ARRAY_OF_ANY;
			}
			UPDATE_SSA_TYPE(tmp, ssa_ops[i].result_def);
			break;
		case ZEND_UNSET_CV:
			tmp = MAY_BE_UNDEF;
			if (!op_array->function_name) {
				/* In global scope, we know nothing */
				tmp |= MAY_BE_REF;
			}
			UPDATE_SSA_TYPE(tmp, ssa_ops[i].op1_def);
			break;
		case ZEND_UNSET_DIM:
		case ZEND_UNSET_OBJ:
			if (ssa_ops[i].op1_def >= 0) {
				UPDATE_SSA_TYPE(t1, ssa_ops[i].op1_def);
				COPY_SSA_OBJ_TYPE(ssa_ops[i].op1_use, ssa_ops[i].op1_def);
			}
			break;
		case ZEND_FE_RESET_R:
		case ZEND_FE_RESET_RW:
			if (ssa_ops[i].op1_def >= 0) {
				tmp = t1;
				if (opline->opcode == ZEND_FE_RESET_RW) {
					tmp |= MAY_BE_REF;
				} else {
					if ((t1 & MAY_BE_RC1) && opline->op1_type != IS_TMP_VAR) {
						tmp |= MAY_BE_RCN;
					}
				}
				UPDATE_SSA_TYPE(tmp, ssa_ops[i].op1_def);
				COPY_SSA_OBJ_TYPE(ssa_ops[i].op1_use, ssa_ops[i].op1_def);
			}
			if (opline->opcode == ZEND_FE_RESET_RW) {
//???
				tmp = MAY_BE_REF | (t1 & (MAY_BE_ARRAY | MAY_BE_OBJECT));
			} else {
				tmp = MAY_BE_RC1 | MAY_BE_RCN | (t1 & (MAY_BE_ARRAY | MAY_BE_OBJECT | MAY_BE_ARRAY_KEY_ANY | MAY_BE_ARRAY_OF_ANY | MAY_BE_ARRAY_OF_REF));
			}
			UPDATE_SSA_TYPE(tmp, ssa_ops[i].result_def);
			COPY_SSA_OBJ_TYPE(ssa_ops[i].op1_use, ssa_ops[i].result_def);
			break;
		case ZEND_FE_FETCH_R:
		case ZEND_FE_FETCH_RW:
			tmp = t2;
			if (t1 & MAY_BE_OBJECT) {
				if (opline->opcode == ZEND_FE_FETCH_RW) {
					tmp |= MAY_BE_REF | MAY_BE_ANY | MAY_BE_ARRAY_KEY_ANY | MAY_BE_ARRAY_OF_ANY | MAY_BE_ARRAY_OF_REF;
				} else {
					tmp |= MAY_BE_REF | MAY_BE_RCN | MAY_BE_ANY | MAY_BE_ARRAY_KEY_ANY | MAY_BE_ARRAY_OF_ANY | MAY_BE_ARRAY_OF_REF;
				}
			}
			if (t1 & MAY_BE_ARRAY) {
				if (opline->opcode == ZEND_FE_FETCH_RW) {
					tmp |= MAY_BE_REF | MAY_BE_RCN | MAY_BE_ANY | MAY_BE_ARRAY_KEY_ANY | MAY_BE_ARRAY_OF_ANY | MAY_BE_ARRAY_OF_REF;
				} else {
					tmp |= ((t1 & MAY_BE_ARRAY_OF_ANY) >> MAY_BE_ARRAY_SHIFT);
					if (tmp & MAY_BE_ARRAY) {
						tmp |= MAY_BE_ARRAY_KEY_ANY | MAY_BE_ARRAY_OF_ANY | MAY_BE_ARRAY_OF_REF;
					}
					if (t1 & MAY_BE_ARRAY_OF_REF) {
						tmp |= MAY_BE_RC1 | MAY_BE_RCN;
					} else if (tmp & (MAY_BE_STRING|MAY_BE_ARRAY|MAY_BE_OBJECT|MAY_BE_RESOURCE)) {
						tmp |= MAY_BE_RC1 | MAY_BE_RCN;
					}
				}
			}
			UPDATE_SSA_TYPE(tmp, ssa_ops[i].op2_def);
			if (ssa_ops[i].result_def >= 0) {
				tmp = (ssa_ops[i].result_use >= 0) ? RES_USE_INFO() : 0;
				if (t1 & MAY_BE_OBJECT) {
					tmp |= MAY_BE_RC1 | MAY_BE_RCN | MAY_BE_ANY | MAY_BE_ARRAY_KEY_ANY | MAY_BE_ARRAY_OF_ANY | MAY_BE_ARRAY_OF_REF;
				}
				if (t1 & MAY_BE_ARRAY) {
					if (t1 & MAY_BE_ARRAY_KEY_LONG) {
						tmp |= MAY_BE_LONG;
					}
					if (t1 & MAY_BE_ARRAY_KEY_STRING) {
						tmp |= MAY_BE_STRING | MAY_BE_RCN;
					}
				}
				UPDATE_SSA_TYPE(tmp, ssa_ops[i].result_def);
			}
			break;
		case ZEND_FETCH_DIM_R:
		case ZEND_FETCH_DIM_IS:
		case ZEND_FETCH_DIM_RW:
		case ZEND_FETCH_DIM_W:
		case ZEND_FETCH_DIM_UNSET:
		case ZEND_FETCH_DIM_FUNC_ARG:
		case ZEND_FETCH_LIST_R:
		case ZEND_FETCH_LIST_W:
			if (ssa_ops[i].op1_def >= 0) {
				tmp = t1 & ~(MAY_BE_RC1|MAY_BE_RCN);
				if (opline->opcode == ZEND_FETCH_DIM_W ||
				    opline->opcode == ZEND_FETCH_DIM_RW ||
				    opline->opcode == ZEND_FETCH_DIM_FUNC_ARG ||
                    opline->opcode == ZEND_FETCH_LIST_W) {
					if (t1 & (MAY_BE_UNDEF|MAY_BE_NULL|MAY_BE_FALSE)) {
						if (opline->opcode != ZEND_FETCH_DIM_FUNC_ARG) {
							tmp &= ~(MAY_BE_UNDEF|MAY_BE_NULL|MAY_BE_FALSE);
						}
						tmp |= MAY_BE_ARRAY | MAY_BE_RC1;
					}
					if (t1 & (MAY_BE_STRING|MAY_BE_ARRAY)) {
						tmp |= MAY_BE_RC1;
						if (opline->opcode == ZEND_FETCH_DIM_FUNC_ARG) {
							tmp |= t1 & MAY_BE_RCN;
						}
					}
					if (t1 & (MAY_BE_OBJECT|MAY_BE_RESOURCE)) {
						tmp |= t1 & (MAY_BE_RC1|MAY_BE_RCN);
					}
					if (opline->op2_type == IS_UNUSED) {
						tmp |= MAY_BE_ARRAY_KEY_LONG;
					} else {
						if (t2 & (MAY_BE_LONG|MAY_BE_FALSE|MAY_BE_TRUE|MAY_BE_RESOURCE|MAY_BE_DOUBLE)) {
							tmp |= MAY_BE_ARRAY_KEY_LONG;
						}
						if (t2 & MAY_BE_STRING) {
							tmp |= MAY_BE_ARRAY_KEY_STRING;
							if (opline->op2_type != IS_CONST) {
								// FIXME: numeric string
								tmp |= MAY_BE_ARRAY_KEY_LONG;
							}
						}
						if (t2 & (MAY_BE_UNDEF | MAY_BE_NULL)) {
							tmp |= MAY_BE_ARRAY_KEY_STRING;
						}
					}
				} else if (opline->opcode == ZEND_FETCH_DIM_UNSET) {
					if (t1 & MAY_BE_ARRAY) {
						tmp |= MAY_BE_RC1;
					}
					if (t1 & (MAY_BE_OBJECT|MAY_BE_RESOURCE)) {
						tmp |= t1 & (MAY_BE_RC1|MAY_BE_RCN);
					}
				}
				j = ssa_vars[ssa_ops[i].result_def].use_chain;
				while (j >= 0) {
					switch (op_array->opcodes[j].opcode) {
						case ZEND_FETCH_DIM_W:
						case ZEND_FETCH_DIM_RW:
						case ZEND_FETCH_DIM_FUNC_ARG:
						case ZEND_FETCH_LIST_W:
<<<<<<< HEAD
						case ZEND_ASSIGN_OP:
						case ZEND_ASSIGN_DIM_OP:
						case ZEND_ASSIGN_OBJ_OP:
						case ZEND_ASSIGN_STATIC_PROP_OP:
						case ZEND_ASSIGN_DIM:
							tmp |= MAY_BE_ARRAY | MAY_BE_ARRAY_OF_ARRAY;
=======
						case ZEND_ASSIGN_DIM:
							tmp |= MAY_BE_ARRAY | MAY_BE_ARRAY_OF_ARRAY;
							break;
						case ZEND_ASSIGN_ADD:
						case ZEND_ASSIGN_SUB:
						case ZEND_ASSIGN_MUL:
						case ZEND_ASSIGN_DIV:
						case ZEND_ASSIGN_MOD:
						case ZEND_ASSIGN_SL:
						case ZEND_ASSIGN_SR:
						case ZEND_ASSIGN_CONCAT:
						case ZEND_ASSIGN_BW_OR:
						case ZEND_ASSIGN_BW_AND:
						case ZEND_ASSIGN_BW_XOR:
						case ZEND_ASSIGN_POW:
							if (op_array->opcodes[j].extended_value == ZEND_ASSIGN_DIM) {
								tmp |= MAY_BE_ARRAY | MAY_BE_ARRAY_OF_ARRAY;
							} else if (op_array->opcodes[j].extended_value == ZEND_ASSIGN_OBJ) {
								tmp |= MAY_BE_ARRAY_OF_OBJECT;
							}
>>>>>>> 920283ff
							break;
						case ZEND_FETCH_OBJ_W:
						case ZEND_FETCH_OBJ_RW:
						case ZEND_FETCH_OBJ_FUNC_ARG:
						case ZEND_ASSIGN_OBJ:
						case ZEND_ASSIGN_OBJ_REF:
						case ZEND_PRE_INC_OBJ:
						case ZEND_PRE_DEC_OBJ:
						case ZEND_POST_INC_OBJ:
						case ZEND_POST_DEC_OBJ:
							tmp |= MAY_BE_ARRAY_OF_OBJECT;
							break;
						case ZEND_SEND_VAR_EX:
						case ZEND_SEND_FUNC_ARG:
						case ZEND_SEND_VAR_NO_REF:
						case ZEND_SEND_VAR_NO_REF_EX:
						case ZEND_SEND_REF:
						case ZEND_ASSIGN_REF:
						case ZEND_YIELD:
						case ZEND_INIT_ARRAY:
						case ZEND_ADD_ARRAY_ELEMENT:
						case ZEND_RETURN_BY_REF:
						case ZEND_VERIFY_RETURN_TYPE:
						case ZEND_MAKE_REF:
							tmp |= MAY_BE_ARRAY_OF_ANY | MAY_BE_ARRAY_OF_REF;
							break;
						case ZEND_PRE_INC:
						case ZEND_PRE_DEC:
						case ZEND_POST_INC:
						case ZEND_POST_DEC:
							if (tmp & MAY_BE_ARRAY_OF_LONG) {
								/* may overflow */
								tmp |= MAY_BE_ARRAY_OF_DOUBLE;
							} else if (!(tmp & (MAY_BE_ARRAY_OF_LONG|MAY_BE_ARRAY_OF_DOUBLE))) {
								tmp |= MAY_BE_ARRAY_OF_LONG | MAY_BE_ARRAY_OF_DOUBLE;
							}
							break;
						case ZEND_UNSET_DIM:
						case ZEND_UNSET_OBJ:
						case ZEND_FETCH_DIM_UNSET:
						case ZEND_FETCH_OBJ_UNSET:
							break;
						default	:
							break;
					}
					j = zend_ssa_next_use(ssa_ops, ssa_ops[i].result_def, j);
				}
				if ((tmp & MAY_BE_ARRAY) && (tmp & MAY_BE_ARRAY_KEY_ANY)) {
					UPDATE_SSA_TYPE(tmp, ssa_ops[i].op1_def);
				} else {
					/* invalid key type */
					tmp = (tmp & (MAY_BE_RC1|MAY_BE_RCN)) | (t1 & ~(MAY_BE_RC1|MAY_BE_RCN));
					UPDATE_SSA_TYPE(tmp, ssa_ops[i].op1_def);
				}
				COPY_SSA_OBJ_TYPE(ssa_ops[i].op1_use, ssa_ops[i].op1_def);
			}
			/* FETCH_LIST on a string behaves like FETCH_R on null */
			tmp = zend_array_element_type(
				opline->opcode != ZEND_FETCH_LIST_R ? t1 : ((t1 & ~MAY_BE_STRING) | MAY_BE_NULL),
				opline->result_type == IS_VAR,
				opline->op2_type == IS_UNUSED);
			if (opline->opcode == ZEND_FETCH_DIM_W ||
			    opline->opcode == ZEND_FETCH_DIM_RW ||
			    opline->opcode == ZEND_FETCH_DIM_FUNC_ARG ||
			    opline->opcode == ZEND_FETCH_LIST_W) {
				if (t1 & (MAY_BE_ERROR|MAY_BE_TRUE|MAY_BE_LONG|MAY_BE_DOUBLE|MAY_BE_RESOURCE|MAY_BE_OBJECT)) {
					tmp |= MAY_BE_ERROR;
				} else if (opline->op2_type == IS_UNUSED) {
					tmp |= MAY_BE_ERROR;
				} else if (t2 & (MAY_BE_ARRAY|MAY_BE_OBJECT)) {
					tmp |= MAY_BE_ERROR;
				}
			} else if (opline->opcode == ZEND_FETCH_DIM_IS && (t1 & MAY_BE_STRING)) {
				tmp |= MAY_BE_NULL;
			}
			UPDATE_SSA_TYPE(tmp, ssa_ops[i].result_def);
			break;
		case ZEND_FETCH_THIS:
			UPDATE_SSA_OBJ_TYPE(op_array->scope, 1, ssa_ops[i].result_def);
			UPDATE_SSA_TYPE(MAY_BE_RC1|MAY_BE_RCN|MAY_BE_OBJECT, ssa_ops[i].result_def);
			break;
		case ZEND_FETCH_OBJ_R:
		case ZEND_FETCH_OBJ_IS:
		case ZEND_FETCH_OBJ_RW:
		case ZEND_FETCH_OBJ_W:
		case ZEND_FETCH_OBJ_UNSET:
		case ZEND_FETCH_OBJ_FUNC_ARG:
			if (ssa_ops[i].op1_def >= 0) {
				tmp = t1;
				if (opline->opcode == ZEND_FETCH_OBJ_W ||
				    opline->opcode == ZEND_FETCH_OBJ_RW ||
				    opline->opcode == ZEND_FETCH_OBJ_FUNC_ARG) {
					if (opline->opcode != ZEND_FETCH_DIM_FUNC_ARG) {
						if (t1 & (MAY_BE_UNDEF|MAY_BE_NULL|MAY_BE_FALSE)) {
							tmp &= ~(MAY_BE_UNDEF|MAY_BE_NULL|MAY_BE_FALSE);
							tmp |= MAY_BE_OBJECT | MAY_BE_RC1 | MAY_BE_RCN;
						}
					}
				}
				UPDATE_SSA_TYPE(tmp, ssa_ops[i].op1_def);
				COPY_SSA_OBJ_TYPE(ssa_ops[i].op1_use, ssa_ops[i].op1_def);
			}
			if (ssa_ops[i].result_def >= 0) {
				tmp = zend_fetch_prop_type(script,
					zend_fetch_prop_info(op_array, ssa, opline, i), &ce);
				if (opline->result_type != IS_TMP_VAR) {
					tmp |= MAY_BE_REF | MAY_BE_ERROR;
				}
				UPDATE_SSA_TYPE(tmp, ssa_ops[i].result_def);
				if (ce) {
					UPDATE_SSA_OBJ_TYPE(ce, 1, ssa_ops[i].result_def);
				}
			}
			break;
		case ZEND_FETCH_STATIC_PROP_R:
		case ZEND_FETCH_STATIC_PROP_IS:
		case ZEND_FETCH_STATIC_PROP_RW:
		case ZEND_FETCH_STATIC_PROP_W:
		case ZEND_FETCH_STATIC_PROP_UNSET:
		case ZEND_FETCH_STATIC_PROP_FUNC_ARG:
			tmp = zend_fetch_prop_type(script,
				zend_fetch_static_prop_info(script, op_array, ssa, opline), &ce);
			if (opline->result_type != IS_TMP_VAR) {
				tmp |= MAY_BE_REF | MAY_BE_ERROR;
			}
			UPDATE_SSA_TYPE(tmp, ssa_ops[i].result_def);
			if (ce) {
				UPDATE_SSA_OBJ_TYPE(ce, 1, ssa_ops[i].result_def);
			}
			break;
		case ZEND_DO_FCALL:
		case ZEND_DO_ICALL:
		case ZEND_DO_UCALL:
		case ZEND_DO_FCALL_BY_NAME:
			if (ssa_ops[i].result_def >= 0) {
				zend_func_info *func_info = ZEND_FUNC_INFO(op_array);
				zend_call_info *call_info;

				if (!func_info || !func_info->call_map) {
					goto unknown_opcode;
				}
				call_info = func_info->call_map[opline - op_array->opcodes];
				if (!call_info) {
					goto unknown_opcode;
				}
				tmp = zend_get_func_info(call_info, ssa) & ~FUNC_MAY_WARN;
				UPDATE_SSA_TYPE(tmp, ssa_ops[i].result_def);
				if (call_info->callee_func->type == ZEND_USER_FUNCTION) {
					func_info = ZEND_FUNC_INFO(&call_info->callee_func->op_array);
					if (func_info) {
						UPDATE_SSA_OBJ_TYPE(
							func_info->return_info.ce,
							func_info->return_info.is_instanceof,
							ssa_ops[i].result_def);
					}
				}
			}
			break;
		case ZEND_FETCH_CONSTANT:
		case ZEND_FETCH_CLASS_CONSTANT:
			UPDATE_SSA_TYPE(MAY_BE_RC1|MAY_BE_RCN|MAY_BE_NULL|MAY_BE_FALSE|MAY_BE_TRUE|MAY_BE_LONG|MAY_BE_DOUBLE|MAY_BE_STRING|MAY_BE_RESOURCE|MAY_BE_ARRAY|MAY_BE_ARRAY_KEY_ANY|MAY_BE_ARRAY_OF_ANY, ssa_ops[i].result_def);
			break;
		case ZEND_STRLEN:
			tmp = MAY_BE_LONG;
			if (t1 & (MAY_BE_ANY - (MAY_BE_NULL|MAY_BE_FALSE|MAY_BE_TRUE|MAY_BE_LONG|MAY_BE_DOUBLE|MAY_BE_STRING))) {
				tmp |= MAY_BE_NULL;
			}
			UPDATE_SSA_TYPE(tmp, ssa_ops[i].result_def);
			break;
		case ZEND_COUNT:
		case ZEND_FUNC_NUM_ARGS:
			UPDATE_SSA_TYPE(MAY_BE_LONG, ssa_ops[i].result_def);
			break;
		case ZEND_FUNC_GET_ARGS:
			UPDATE_SSA_TYPE(MAY_BE_RC1| MAY_BE_ARRAY | MAY_BE_ARRAY_KEY_LONG | MAY_BE_ARRAY_OF_ANY, ssa_ops[i].result_def);
			break;
		case ZEND_GET_CLASS:
		case ZEND_GET_CALLED_CLASS:
			UPDATE_SSA_TYPE(MAY_BE_FALSE|MAY_BE_STRING|MAY_BE_RCN, ssa_ops[i].result_def);
			break;
		case ZEND_GET_TYPE:
			UPDATE_SSA_TYPE(MAY_BE_STRING|MAY_BE_RC1|MAY_BE_RCN, ssa_ops[i].result_def);
			break;
		case ZEND_TYPE_CHECK:
		case ZEND_DEFINED:
			UPDATE_SSA_TYPE(MAY_BE_FALSE|MAY_BE_TRUE, ssa_ops[i].result_def);
			break;
		case ZEND_VERIFY_RETURN_TYPE:
			if (t1 & MAY_BE_REF) {
				tmp = t1;
				ce = NULL;
			} else {
				zend_arg_info *ret_info = op_array->arg_info - 1;

				tmp = zend_fetch_arg_info(script, ret_info, &ce);
				if (tmp & (MAY_BE_STRING|MAY_BE_ARRAY|MAY_BE_OBJECT|MAY_BE_RESOURCE)) {
					tmp |= MAY_BE_RC1 | MAY_BE_RCN;
				}
			}
			if (opline->op1_type & (IS_TMP_VAR|IS_VAR|IS_CV)) {
				UPDATE_SSA_TYPE(tmp, ssa_ops[i].op1_def);
				if (ce) {
					UPDATE_SSA_OBJ_TYPE(ce, 1, ssa_ops[i].op1_def);
				} else {
					UPDATE_SSA_OBJ_TYPE(NULL, 0, ssa_ops[i].op1_def);
				}
			} else {
				UPDATE_SSA_TYPE(tmp, ssa_ops[i].result_def);
				if (ce) {
					UPDATE_SSA_OBJ_TYPE(ce, 1, ssa_ops[i].result_def);
				} else {
					UPDATE_SSA_OBJ_TYPE(NULL, 0, ssa_ops[i].result_def);
				}
			}
			break;
		case ZEND_MAKE_REF:
			tmp = MAY_BE_REF|MAY_BE_RC1|MAY_BE_RCN|MAY_BE_ANY|MAY_BE_ARRAY_KEY_ANY|MAY_BE_ARRAY_OF_ANY|MAY_BE_ARRAY_OF_REF;
			UPDATE_SSA_TYPE(tmp, ssa_ops[i].result_def);
			if (ssa_ops[i].op1_def >= 0) {
				UPDATE_SSA_TYPE(tmp, ssa_ops[i].op1_def);
			}
			break;
		case ZEND_CATCH:
		case ZEND_INCLUDE_OR_EVAL:
			/* Forbidden opcodes */
			ZEND_ASSERT(0);
			break;
		default:
unknown_opcode:
			if (ssa_ops[i].op1_def >= 0) {
				tmp = MAY_BE_ANY | MAY_BE_REF | MAY_BE_RC1 | MAY_BE_RCN | MAY_BE_ARRAY_KEY_ANY | MAY_BE_ARRAY_OF_ANY | MAY_BE_ARRAY_OF_REF;
				UPDATE_SSA_TYPE(tmp, ssa_ops[i].op1_def);
			}
			if (ssa_ops[i].result_def >= 0) {
				tmp = MAY_BE_ANY | MAY_BE_ARRAY_KEY_ANY | MAY_BE_ARRAY_OF_ANY | MAY_BE_ARRAY_OF_REF;
				if (opline->result_type == IS_TMP_VAR) {
					tmp |= MAY_BE_RC1 | MAY_BE_RCN;
				} else {
					tmp |= MAY_BE_REF | MAY_BE_RC1 | MAY_BE_RCN;
				}
				UPDATE_SSA_TYPE(tmp, ssa_ops[i].result_def);
			}
			break;
	}

	return SUCCESS;
}

static uint32_t get_class_entry_rank(zend_class_entry *ce) {
	uint32_t rank = 0;
	if (ce->ce_flags & ZEND_ACC_LINKED) {
		while (ce->parent) {
			rank++;
			ce = ce->parent;
		}
	}
	return rank;
}

/* Compute least common ancestor on class inheritance tree only */
static zend_class_entry *join_class_entries(
		zend_class_entry *ce1, zend_class_entry *ce2, int *is_instanceof) {
	uint32_t rank1, rank2;
	if (ce1 == ce2) {
		return ce1;
	}
	if (!ce1 || !ce2) {
		return NULL;
	}

	rank1 = get_class_entry_rank(ce1);
	rank2 = get_class_entry_rank(ce2);

	while (rank1 != rank2) {
		if (rank1 > rank2) {
			ce1 = !(ce1->ce_flags & ZEND_ACC_LINKED) ? NULL : ce1->parent;
			rank1--;
		} else {
			ce2 = !(ce2->ce_flags & ZEND_ACC_LINKED) ? NULL : ce2->parent;
			rank2--;
		}
	}

	while (ce1 != ce2) {
		ce1 = !(ce1->ce_flags & ZEND_ACC_LINKED) ? NULL : ce1->parent;
		ce2 = !(ce2->ce_flags & ZEND_ACC_LINKED) ? NULL : ce2->parent;
	}

	if (ce1) {
		*is_instanceof = 1;
	}
	return ce1;
}

int zend_infer_types_ex(const zend_op_array *op_array, const zend_script *script, zend_ssa *ssa, zend_bitset worklist, zend_long optimization_level)
{
	zend_basic_block *blocks = ssa->cfg.blocks;
	zend_ssa_var *ssa_vars = ssa->vars;
	zend_ssa_var_info *ssa_var_info = ssa->var_info;
	int ssa_vars_count = ssa->vars_count;
	int i, j;
	uint32_t tmp, worklist_len = zend_bitset_len(ssa_vars_count);

	while (!zend_bitset_empty(worklist, worklist_len)) {
		j = zend_bitset_first(worklist, worklist_len);
		zend_bitset_excl(worklist, j);
		if (ssa_vars[j].definition_phi) {
			zend_ssa_phi *p = ssa_vars[j].definition_phi;
			if (p->pi >= 0) {
				zend_class_entry *ce = ssa_var_info[p->sources[0]].ce;
				int is_instanceof = ssa_var_info[p->sources[0]].is_instanceof;
				tmp = get_ssa_var_info(ssa, p->sources[0]);

				if (!p->has_range_constraint) {
					zend_ssa_type_constraint *constraint = &p->constraint.type;
					tmp &= constraint->type_mask;
					if (!(tmp & (MAY_BE_STRING|MAY_BE_ARRAY|MAY_BE_OBJECT|MAY_BE_RESOURCE))) {
						tmp &= ~(MAY_BE_RC1|MAY_BE_RCN);
					}
					if ((tmp & MAY_BE_OBJECT) && constraint->ce && ce != constraint->ce) {
						if (!ce) {
							ce = constraint->ce;
							is_instanceof = 1;
						} else if (is_instanceof && instanceof_function(constraint->ce, ce)) {
							ce = constraint->ce;
						} else {
							/* Ignore the constraint (either ce instanceof constraint->ce or
							 * they are unrelated, as far as we can statically determine) */
						}
					}
				}

				UPDATE_SSA_TYPE(tmp, j);
				UPDATE_SSA_OBJ_TYPE(ce, is_instanceof, j);
			} else {
				int first = 1;
				int is_instanceof = 0;
				zend_class_entry *ce = NULL;

				tmp = 0;
				for (i = 0; i < blocks[p->block].predecessors_count; i++) {
					tmp |= get_ssa_var_info(ssa, p->sources[i]);
				}
				UPDATE_SSA_TYPE(tmp, j);
				for (i = 0; i < blocks[p->block].predecessors_count; i++) {
					zend_ssa_var_info *info;

					ZEND_ASSERT(p->sources[i] >= 0);
					info = &ssa_var_info[p->sources[i]];
					if (info->type & MAY_BE_OBJECT) {
						if (first) {
							ce = info->ce;
							is_instanceof = info->is_instanceof;
							first = 0;
						} else {
							is_instanceof |= info->is_instanceof;
							ce = join_class_entries(ce, info->ce, &is_instanceof);
						}
					}
				}
				UPDATE_SSA_OBJ_TYPE(ce, ce ? is_instanceof : 0, j);
			}
		} else if (ssa_vars[j].definition >= 0) {
			i = ssa_vars[j].definition;
			if (zend_update_type_info(op_array, ssa, script, worklist, i, optimization_level) == FAILURE) {
				return FAILURE;
			}
		}
	}
	return SUCCESS;
}

static zend_bool is_narrowable_instr(zend_op *opline)  {
	return opline->opcode == ZEND_ADD || opline->opcode == ZEND_SUB
		|| opline->opcode == ZEND_MUL || opline->opcode == ZEND_DIV;
}

static zend_bool is_effective_op1_double_cast(zend_op *opline, zval *op2) {
	return (opline->opcode == ZEND_ADD && Z_LVAL_P(op2) == 0)
		|| (opline->opcode == ZEND_SUB && Z_LVAL_P(op2) == 0)
		|| (opline->opcode == ZEND_MUL && Z_LVAL_P(op2) == 1)
		|| (opline->opcode == ZEND_DIV && Z_LVAL_P(op2) == 1);
}
static zend_bool is_effective_op2_double_cast(zend_op *opline, zval *op1) {
	/* In PHP it holds that (double)(0-$int) is bitwise identical to 0.0-(double)$int,
	 * so allowing SUB here is fine. */
	return (opline->opcode == ZEND_ADD && Z_LVAL_P(op1) == 0)
		|| (opline->opcode == ZEND_SUB && Z_LVAL_P(op1) == 0)
		|| (opline->opcode == ZEND_MUL && Z_LVAL_P(op1) == 1);
}

/* This function recursively checks whether it's possible to convert an integer variable
 * initialization to a double initialization. The basic idea is that if the value is used
 * only in add/sub/mul/div ("narrowable" instructions) with a double result value, then it
 * will be cast to double at that point anyway, so we may as well do it earlier already.
 *
 * The tricky case are chains of operations, where it's not necessarily a given that converting
 * an integer to double before the chain of operations is the same as converting it after the
 * chain. What this function does is detect two cases where it is safe:
 *  * If the operations only involve constants, then we can simply verify that performing the
 *    calculation on integers and doubles yields the same value.
 *  * Even if one operand is not known, we may be able to determine that the operations with the
 *    integer replaced by a double only acts as an effective double cast on the unknown operand.
 *    E.g. 0+$i and 0.0+$i only differ by that cast. If then the consuming instruction of this
 *    result will perform a double cast anyway, the conversion is safe.
 *
 * The checks happens recursively, while keeping track of which variables are already visisted to
 * avoid infinite loops. An iterative, worklist driven approach would be possible, but the state
 * management more cumbersome to implement, so we don't bother for now.
 */
static zend_bool can_convert_to_double(
		const zend_op_array *op_array, zend_ssa *ssa, int var_num,
		zval *value, zend_bitset visited) {
	zend_ssa_var *var = &ssa->vars[var_num];
	zend_ssa_phi *phi;
	int use;
	uint32_t type;

	if (zend_bitset_in(visited, var_num)) {
		return 1;
	}
	zend_bitset_incl(visited, var_num);

	for (use = var->use_chain; use >= 0; use = zend_ssa_next_use(ssa->ops, var_num, use)) {
		zend_op *opline = &op_array->opcodes[use];
		zend_ssa_op *ssa_op = &ssa->ops[use];

		if (zend_ssa_is_no_val_use(opline, ssa_op, var_num)) {
			continue;
		}

		if (!is_narrowable_instr(opline)) {
			return 0;
		}

		/* Instruction always returns double, the conversion is certainly fine */
		type = ssa->var_info[ssa_op->result_def].type;
		if ((type & MAY_BE_ANY) == MAY_BE_DOUBLE) {
			continue;
		}

		/* UNDEF signals that the previous result is an effective double cast, this is only allowed
		 * if this instruction would have done the cast anyway (previous check). */
		if (Z_ISUNDEF_P(value)) {
			return 0;
		}

		/* Check that narrowing can actually be useful */
		if ((type & MAY_BE_ANY) & ~(MAY_BE_LONG|MAY_BE_DOUBLE)) {
			return 0;
		}

		{
			/* For calculation on original values */
			zval orig_op1, orig_op2, orig_result;
			/* For calculation with var_num cast to double */
			zval dval_op1, dval_op2, dval_result;

			ZVAL_UNDEF(&orig_op1);
			ZVAL_UNDEF(&dval_op1);
			if (ssa_op->op1_use == var_num) {
				ZVAL_COPY_VALUE(&orig_op1, value);
				ZVAL_DOUBLE(&dval_op1, (double) Z_LVAL_P(value));
			} else if (opline->op1_type == IS_CONST) {
				zval *zv = CRT_CONSTANT_EX(op_array, opline, opline->op1, ssa->rt_constants);
				if (Z_TYPE_P(zv) == IS_LONG || Z_TYPE_P(zv) == IS_DOUBLE) {
					ZVAL_COPY_VALUE(&orig_op1, zv);
					ZVAL_COPY_VALUE(&dval_op1, zv);
				}
			}

			ZVAL_UNDEF(&orig_op2);
			ZVAL_UNDEF(&dval_op2);
			if (ssa_op->op2_use == var_num) {
				ZVAL_COPY_VALUE(&orig_op2, value);
				ZVAL_DOUBLE(&dval_op2, (double) Z_LVAL_P(value));
			} else if (opline->op2_type == IS_CONST) {
				zval *zv = CRT_CONSTANT_EX(op_array, opline, opline->op2, ssa->rt_constants);
				if (Z_TYPE_P(zv) == IS_LONG || Z_TYPE_P(zv) == IS_DOUBLE) {
					ZVAL_COPY_VALUE(&orig_op2, zv);
					ZVAL_COPY_VALUE(&dval_op2, zv);
				}
			}

			ZEND_ASSERT(!Z_ISUNDEF(orig_op1) || !Z_ISUNDEF(orig_op2));
			if (Z_ISUNDEF(orig_op1)) {
				if (opline->opcode == ZEND_MUL && Z_LVAL(orig_op2) == 0) {
					ZVAL_LONG(&orig_result, 0);
				} else if (is_effective_op1_double_cast(opline, &orig_op2)) {
					ZVAL_UNDEF(&orig_result);
				} else {
					return 0;
				}
			} else if (Z_ISUNDEF(orig_op2)) {
				if (opline->opcode == ZEND_MUL && Z_LVAL(orig_op1) == 0) {
					ZVAL_LONG(&orig_result, 0);
				} else if (is_effective_op2_double_cast(opline, &orig_op1)) {
					ZVAL_UNDEF(&orig_result);
				} else {
					return 0;
				}
			} else {
				zend_uchar opcode = opline->opcode;

				if (opcode == ZEND_ASSIGN_OP) {
					opcode = opline->extended_value;
				}

				/* Avoid division by zero */
				if (opcode == ZEND_DIV && zval_get_double(&orig_op2) == 0.0) {
					return 0;
				}

				get_binary_op(opcode)(&orig_result, &orig_op1, &orig_op2);
				get_binary_op(opcode)(&dval_result, &dval_op1, &dval_op2);
				ZEND_ASSERT(Z_TYPE(dval_result) == IS_DOUBLE);
				if (zval_get_double(&orig_result) != Z_DVAL(dval_result)) {
					return 0;
				}
			}

			if (!can_convert_to_double(op_array, ssa, ssa_op->result_def, &orig_result, visited)) {
				return 0;
			}
		}
	}

	for (phi = var->phi_use_chain; phi; phi = zend_ssa_next_use_phi(ssa, var_num, phi)) {
		/* Check that narrowing can actually be useful */
		type = ssa->var_info[phi->ssa_var].type;
		if ((type & MAY_BE_ANY) & ~(MAY_BE_LONG|MAY_BE_DOUBLE)) {
			return 0;
		}

		if (!can_convert_to_double(op_array, ssa, phi->ssa_var, value, visited)) {
			return 0;
		}
	}

	return 1;
}

static int zend_type_narrowing(const zend_op_array *op_array, const zend_script *script, zend_ssa *ssa, zend_long optimization_level)
{
	uint32_t bitset_len = zend_bitset_len(ssa->vars_count);
	zend_bitset visited, worklist;
	int i, v;
	zend_op *opline;
	zend_bool narrowed = 0;
	ALLOCA_FLAG(use_heap)

	visited = ZEND_BITSET_ALLOCA(2 * bitset_len, use_heap);
	worklist = visited + bitset_len;

	zend_bitset_clear(worklist, bitset_len);

	for (v = op_array->last_var; v < ssa->vars_count; v++) {
		if ((ssa->var_info[v].type & (MAY_BE_REF | MAY_BE_ANY | MAY_BE_UNDEF)) != MAY_BE_LONG) continue;
		if (ssa->vars[v].definition < 0) continue;
		if (ssa->vars[v].no_val) continue;
		opline = op_array->opcodes + ssa->vars[v].definition;
		/* Go through assignments of literal integers and check if they can be converted to
		 * doubles instead, in the hope that we'll narrow long|double to double. */
		if (opline->opcode == ZEND_ASSIGN && opline->result_type == IS_UNUSED &&
				opline->op1_type == IS_CV && opline->op2_type == IS_CONST) {
			zval *value = CRT_CONSTANT_EX(op_array, opline, opline->op2, ssa->rt_constants);

			zend_bitset_clear(visited, bitset_len);
			if (can_convert_to_double(op_array, ssa, v, value, visited)) {
				narrowed = 1;
				ssa->var_info[v].use_as_double = 1;
				/* The "visited" vars are exactly those which may change their type due to
				 * narrowing. Reset their types and add them to the type inference worklist */
				ZEND_BITSET_FOREACH(visited, bitset_len, i) {
					ssa->var_info[i].type &= ~MAY_BE_ANY;
				} ZEND_BITSET_FOREACH_END();
				zend_bitset_union(worklist, visited, bitset_len);
			}
		}
	}

	if (!narrowed) {
		free_alloca(visited, use_heap);
		return SUCCESS;
	}

	if (zend_infer_types_ex(op_array, script, ssa, worklist, optimization_level) != SUCCESS) {
		free_alloca(visited, use_heap);
		return FAILURE;
	}

	free_alloca(visited, use_heap);
	return SUCCESS;
}

static int is_recursive_tail_call(const zend_op_array *op_array,
                                  zend_op             *opline)
{
	zend_func_info *info = ZEND_FUNC_INFO(op_array);

	if (info->ssa.ops && info->ssa.vars && info->call_map &&
	    info->ssa.ops[opline - op_array->opcodes].op1_use >= 0 &&
	    info->ssa.vars[info->ssa.ops[opline - op_array->opcodes].op1_use].definition >= 0) {

		zend_op *op = op_array->opcodes + info->ssa.vars[info->ssa.ops[opline - op_array->opcodes].op1_use].definition;

		if (op->opcode == ZEND_DO_UCALL) {
			zend_call_info *call_info = info->call_map[op - op_array->opcodes];
			if (call_info && op_array == &call_info->callee_func->op_array) {
				return 1;
			}
		}
	}
	return 0;
}

void zend_init_func_return_info(const zend_op_array   *op_array,
                                const zend_script     *script,
                                zend_ssa_var_info     *ret)
{
	if (op_array->fn_flags & ZEND_ACC_HAS_RETURN_TYPE) {
		zend_arg_info *ret_info = op_array->arg_info - 1;
		zend_ssa_range tmp_range = {0, 0, 0, 0};

		ret->type = zend_fetch_arg_info(script, ret_info, &ret->ce);
		if (op_array->fn_flags & ZEND_ACC_RETURN_REFERENCE) {
			ret->type |= MAY_BE_REF;
		} else if (ret->type & (MAY_BE_STRING|MAY_BE_ARRAY|MAY_BE_OBJECT|MAY_BE_RESOURCE)) {
			ret->type |= MAY_BE_RC1|MAY_BE_RCN;
		}
		ret->is_instanceof = (ret->ce) ? 1 : 0;
		ret->range = tmp_range;
		ret->has_range = 0;
	}
}

void zend_func_return_info(const zend_op_array   *op_array,
                           const zend_script     *script,
                           int                    recursive,
                           int                    widening,
                           zend_ssa_var_info     *ret)
{
	zend_func_info *info = ZEND_FUNC_INFO(op_array);
	zend_ssa *ssa = &info->ssa;
	int blocks_count = info->ssa.cfg.blocks_count;
	zend_basic_block *blocks = info->ssa.cfg.blocks;
	int j;
	uint32_t t1;
	uint32_t tmp = 0;
	zend_class_entry *tmp_ce = NULL;
	int tmp_is_instanceof = -1;
	zend_class_entry *arg_ce;
	int arg_is_instanceof;
	zend_ssa_range tmp_range = {0, 0, 0, 0};
	int tmp_has_range = -1;

	if (op_array->fn_flags & ZEND_ACC_GENERATOR) {
		ret->type = MAY_BE_OBJECT | MAY_BE_RC1 | MAY_BE_RCN;
		ret->ce = zend_ce_generator;
		ret->is_instanceof = 0;
		ret->range = tmp_range;
		ret->has_range = 0;
		return;
	}

	for (j = 0; j < blocks_count; j++) {
		if ((blocks[j].flags & ZEND_BB_REACHABLE) && blocks[j].len != 0) {
			zend_op *opline = op_array->opcodes + blocks[j].start + blocks[j].len - 1;

			if (opline->opcode == ZEND_RETURN || opline->opcode == ZEND_RETURN_BY_REF) {
				if (!recursive &&
				    info->ssa.ops &&
				    info->ssa.var_info &&
				    info->ssa.ops[opline - op_array->opcodes].op1_use >= 0 &&
				    info->ssa.var_info[info->ssa.ops[opline - op_array->opcodes].op1_use].recursive) {
					continue;
				}
				if (is_recursive_tail_call(op_array, opline)) {
					continue;
				}
				t1 = OP1_INFO();
				if (t1 & MAY_BE_UNDEF) {
					t1 |= MAY_BE_NULL;
				}
				if (opline->opcode == ZEND_RETURN) {
					if (t1 & MAY_BE_RC1) {
						t1 |= MAY_BE_RCN;
					}
					t1 &= ~(MAY_BE_UNDEF | MAY_BE_REF);
				} else {
					t1 |= MAY_BE_REF;
					t1 &= ~(MAY_BE_UNDEF | MAY_BE_RC1 | MAY_BE_RCN);
				}
				tmp |= t1;

				if (info->ssa.ops &&
				    info->ssa.var_info &&
				    info->ssa.ops[opline - op_array->opcodes].op1_use >= 0 &&
				    info->ssa.var_info[info->ssa.ops[opline - op_array->opcodes].op1_use].ce) {
					arg_ce = info->ssa.var_info[info->ssa.ops[opline - op_array->opcodes].op1_use].ce;
					arg_is_instanceof = info->ssa.var_info[info->ssa.ops[opline - op_array->opcodes].op1_use].is_instanceof;
				} else {
					arg_ce = NULL;
					arg_is_instanceof = 0;
				}

				if (tmp_is_instanceof < 0) {
					tmp_ce = arg_ce;
					tmp_is_instanceof = arg_is_instanceof;
				} else if (arg_ce && arg_ce == tmp_ce) {
					if (tmp_is_instanceof != arg_is_instanceof) {
						tmp_is_instanceof = 1;
					}
				} else {
					tmp_ce = NULL;
					tmp_is_instanceof = 0;
				}

				if (opline->op1_type == IS_CONST) {
					zval *zv = CRT_CONSTANT_EX(op_array, opline, opline->op1, info->ssa.rt_constants);

					if (Z_TYPE_P(zv) == IS_NULL) {
						if (tmp_has_range < 0) {
							tmp_has_range = 1;
							tmp_range.underflow = 0;
							tmp_range.min = 0;
							tmp_range.max = 0;
							tmp_range.overflow = 0;
						} else if (tmp_has_range) {
							if (!tmp_range.underflow) {
								tmp_range.min = MIN(tmp_range.min, 0);
							}
							if (!tmp_range.overflow) {
								tmp_range.max = MAX(tmp_range.max, 0);
							}
						}
					} else if (Z_TYPE_P(zv) == IS_FALSE) {
						if (tmp_has_range < 0) {
							tmp_has_range = 1;
							tmp_range.underflow = 0;
							tmp_range.min = 0;
							tmp_range.max = 0;
							tmp_range.overflow = 0;
						} else if (tmp_has_range) {
							if (!tmp_range.underflow) {
								tmp_range.min = MIN(tmp_range.min, 0);
							}
							if (!tmp_range.overflow) {
								tmp_range.max = MAX(tmp_range.max, 0);
							}
						}
					} else if (Z_TYPE_P(zv) == IS_TRUE) {
						if (tmp_has_range < 0) {
							tmp_has_range = 1;
							tmp_range.underflow = 0;
							tmp_range.min = 1;
							tmp_range.max = 1;
							tmp_range.overflow = 0;
						} else if (tmp_has_range) {
							if (!tmp_range.underflow) {
								tmp_range.min = MIN(tmp_range.min, 1);
							}
							if (!tmp_range.overflow) {
								tmp_range.max = MAX(tmp_range.max, 1);
							}
						}
					} else if (Z_TYPE_P(zv) == IS_LONG) {
						if (tmp_has_range < 0) {
							tmp_has_range = 1;
							tmp_range.underflow = 0;
							tmp_range.min = Z_LVAL_P(zv);
							tmp_range.max = Z_LVAL_P(zv);
							tmp_range.overflow = 0;
						} else if (tmp_has_range) {
							if (!tmp_range.underflow) {
								tmp_range.min = MIN(tmp_range.min, Z_LVAL_P(zv));
							}
							if (!tmp_range.overflow) {
								tmp_range.max = MAX(tmp_range.max, Z_LVAL_P(zv));
							}
						}
					} else {
						tmp_has_range = 0;
					}
				} else if (info->ssa.ops &&
				           info->ssa.var_info &&
				           info->ssa.ops[opline - op_array->opcodes].op1_use >= 0) {
					if (info->ssa.var_info[info->ssa.ops[opline - op_array->opcodes].op1_use].has_range) {
						if (tmp_has_range < 0) {
							tmp_has_range = 1;
							tmp_range = info->ssa.var_info[info->ssa.ops[opline - op_array->opcodes].op1_use].range;
						} else if (tmp_has_range) {
							/* union */
							if (info->ssa.var_info[info->ssa.ops[opline - op_array->opcodes].op1_use].range.underflow) {
								tmp_range.underflow = 1;
								tmp_range.min = ZEND_LONG_MIN;
							} else {
								tmp_range.min = MIN(tmp_range.min, info->ssa.var_info[info->ssa.ops[opline - op_array->opcodes].op1_use].range.min);
							}
							if (info->ssa.var_info[info->ssa.ops[opline - op_array->opcodes].op1_use].range.overflow) {
								tmp_range.overflow = 1;
								tmp_range.max = ZEND_LONG_MAX;
							} else {
								tmp_range.max = MAX(tmp_range.max, info->ssa.var_info[info->ssa.ops[opline - op_array->opcodes].op1_use].range.max);
							}
						}
					} else if (!widening) {
						tmp_has_range = 1;
						tmp_range.underflow = 1;
						tmp_range.min = ZEND_LONG_MIN;
						tmp_range.max = ZEND_LONG_MAX;
						tmp_range.overflow = 1;
					}
				} else {
					tmp_has_range = 0;
				}
			}
		}
	}

	if (!(op_array->fn_flags & ZEND_ACC_HAS_RETURN_TYPE)) {
		if (tmp_is_instanceof < 0) {
			tmp_is_instanceof = 0;
			tmp_ce = NULL;
		}
		if (tmp_has_range < 0) {
			tmp_has_range = 0;
		}
		ret->type = tmp;
		ret->ce = tmp_ce;
		ret->is_instanceof = tmp_is_instanceof;
	}
	ret->range = tmp_range;
	ret->has_range = tmp_has_range;
}

static int zend_infer_types(const zend_op_array *op_array, const zend_script *script, zend_ssa *ssa, zend_long optimization_level)
{
	zend_ssa_var_info *ssa_var_info = ssa->var_info;
	int ssa_vars_count = ssa->vars_count;
	int j;
	zend_bitset worklist;
	ALLOCA_FLAG(use_heap);

	worklist = do_alloca(sizeof(zend_ulong) * zend_bitset_len(ssa_vars_count), use_heap);
	memset(worklist, 0, sizeof(zend_ulong) * zend_bitset_len(ssa_vars_count));

	/* Type Inference */
	for (j = op_array->last_var; j < ssa_vars_count; j++) {
		zend_bitset_incl(worklist, j);
		ssa_var_info[j].type = 0;
	}

	if (zend_infer_types_ex(op_array, script, ssa, worklist, optimization_level) != SUCCESS) {
		free_alloca(worklist,  use_heap);
		return FAILURE;
	}

	/* Narrowing integer initialization to doubles */
	zend_type_narrowing(op_array, script, ssa, optimization_level);

	if (ZEND_FUNC_INFO(op_array)) {
		zend_func_return_info(op_array, script, 1, 0, &ZEND_FUNC_INFO(op_array)->return_info);
	}

	free_alloca(worklist,  use_heap);
	return SUCCESS;
}

int zend_ssa_inference(zend_arena **arena, const zend_op_array *op_array, const zend_script *script, zend_ssa *ssa, zend_long optimization_level) /* {{{ */
{
	zend_ssa_var_info *ssa_var_info;
	int i;

	if (!ssa->var_info) {
		ssa->var_info = zend_arena_calloc(arena, ssa->vars_count, sizeof(zend_ssa_var_info));
	}
	ssa_var_info = ssa->var_info;

	if (!op_array->function_name) {
		for (i = 0; i < op_array->last_var; i++) {
			ssa_var_info[i].type = MAY_BE_UNDEF | MAY_BE_RC1 | MAY_BE_RCN | MAY_BE_REF | MAY_BE_ANY  | MAY_BE_ARRAY_KEY_ANY | MAY_BE_ARRAY_OF_ANY | MAY_BE_ARRAY_OF_REF;
			ssa_var_info[i].has_range = 0;
		}
	} else {
		for (i = 0; i < op_array->last_var; i++) {
			ssa_var_info[i].type = MAY_BE_UNDEF;
			ssa_var_info[i].has_range = 0;
			if (ssa->vars[i].alias) {
				ssa_var_info[i].type |= get_ssa_alias_types(ssa->vars[i].alias);
			}
		}
	}
	for (i = op_array->last_var; i < ssa->vars_count; i++) {
		ssa_var_info[i].type = 0;
		ssa_var_info[i].has_range = 0;
	}

	if (zend_infer_ranges(op_array, ssa) != SUCCESS) {
		return FAILURE;
	}

	if (zend_infer_types(op_array, script, ssa, optimization_level) != SUCCESS) {
		return FAILURE;
	}

	return SUCCESS;
}
/* }}} */

void zend_inference_check_recursive_dependencies(zend_op_array *op_array)
{
	zend_func_info *info = ZEND_FUNC_INFO(op_array);
	zend_call_info *call_info;
	zend_bitset worklist;
	int worklist_len, i;
	ALLOCA_FLAG(use_heap);

	if (!info->ssa.var_info || !(info->flags & ZEND_FUNC_RECURSIVE)) {
		return;
	}
	worklist_len = zend_bitset_len(info->ssa.vars_count);
	worklist = do_alloca(sizeof(zend_ulong) * worklist_len, use_heap);
	memset(worklist, 0, sizeof(zend_ulong) * worklist_len);
	call_info = info->callee_info;
	while (call_info) {
		if (call_info->recursive &&
		    info->ssa.ops[call_info->caller_call_opline - op_array->opcodes].result_def >= 0) {
			zend_bitset_incl(worklist, info->ssa.ops[call_info->caller_call_opline - op_array->opcodes].result_def);
		}
		call_info = call_info->next_callee;
	}
	WHILE_WORKLIST(worklist, worklist_len, i) {
		if (!info->ssa.var_info[i].recursive) {
			info->ssa.var_info[i].recursive = 1;
			add_usages(op_array, &info->ssa, worklist, i);
		}
	} WHILE_WORKLIST_END();
	free_alloca(worklist, use_heap);
}

int zend_may_throw(const zend_op *opline, zend_op_array *op_array, zend_ssa *ssa)
{
	uint32_t t1 = OP1_INFO();
	uint32_t t2 = OP2_INFO();

	if (opline->op1_type == IS_CV) {
		if (t1 & MAY_BE_UNDEF) {
			switch (opline->opcode) {
				case ZEND_UNSET_VAR:
				case ZEND_ISSET_ISEMPTY_VAR:
					return 1;
				case ZEND_ISSET_ISEMPTY_DIM_OBJ:
				case ZEND_ISSET_ISEMPTY_PROP_OBJ:
				case ZEND_ASSIGN:
				case ZEND_ASSIGN_DIM:
				case ZEND_ASSIGN_REF:
				case ZEND_BIND_GLOBAL:
				case ZEND_BIND_STATIC:
				case ZEND_FETCH_DIM_IS:
				case ZEND_FETCH_OBJ_IS:
				case ZEND_SEND_REF:
				case ZEND_UNSET_CV:
				case ZEND_ISSET_ISEMPTY_CV:
					break;
				default:
					/* undefined variable warning */
					return 1;
			}
		}
	} else if (opline->op1_type & (IS_TMP_VAR|IS_VAR)) {
		if (t1 & (MAY_BE_OBJECT|MAY_BE_RESOURCE|MAY_BE_ARRAY_OF_OBJECT|MAY_BE_ARRAY_OF_RESOURCE|MAY_BE_ARRAY_OF_ARRAY)) {
			switch (opline->opcode) {
				case ZEND_CASE:
				case ZEND_FE_FETCH_R:
				case ZEND_FE_FETCH_RW:
				case ZEND_FETCH_LIST_R:
				case ZEND_QM_ASSIGN:
				case ZEND_SEND_VAL:
				case ZEND_SEND_VAL_EX:
				case ZEND_SEND_VAR:
				case ZEND_SEND_VAR_EX:
				case ZEND_SEND_FUNC_ARG:
				case ZEND_SEND_VAR_NO_REF:
				case ZEND_SEND_VAR_NO_REF_EX:
				case ZEND_SEND_REF:
				case ZEND_SEPARATE:
				case ZEND_END_SILENCE:
					break;
				default:
					/* destructor may be called */
					return 1;
			}
		}
	}

	if (opline->op2_type == IS_CV) {
		if (t2 & MAY_BE_UNDEF) {
			switch (opline->opcode) {
				case ZEND_ASSIGN_REF:
					break;
				default:
					/* undefined variable warning */
					return 1;
			}
		}
	} else if (opline->op2_type & (IS_TMP_VAR|IS_VAR)) {
		if (t2 & (MAY_BE_OBJECT|MAY_BE_RESOURCE|MAY_BE_ARRAY_OF_OBJECT|MAY_BE_ARRAY_OF_RESOURCE|MAY_BE_ARRAY_OF_ARRAY)) {
			switch (opline->opcode) {
				case ZEND_ASSIGN:
					break;
				default:
					/* destructor may be called */
					return 1;
			}
		}
	}

	switch (opline->opcode) {
		case ZEND_NOP:
		case ZEND_IS_IDENTICAL:
		case ZEND_IS_NOT_IDENTICAL:
		case ZEND_QM_ASSIGN:
		case ZEND_JMP:
		case ZEND_CHECK_VAR:
		case ZEND_MAKE_REF:
		case ZEND_SEND_VAR:
		case ZEND_BEGIN_SILENCE:
		case ZEND_END_SILENCE:
		case ZEND_SEND_VAL:
		case ZEND_SEND_REF:
		case ZEND_SEND_VAR_EX:
		case ZEND_SEND_FUNC_ARG:
		case ZEND_FREE:
		case ZEND_SEPARATE:
		case ZEND_TYPE_CHECK:
		case ZEND_DEFINED:
		case ZEND_ISSET_ISEMPTY_THIS:
		case ZEND_COALESCE:
		case ZEND_SWITCH_LONG:
		case ZEND_SWITCH_STRING:
		case ZEND_ISSET_ISEMPTY_VAR:
		case ZEND_ISSET_ISEMPTY_CV:
		case ZEND_FUNC_NUM_ARGS:
		case ZEND_FUNC_GET_ARGS:
		case ZEND_COPY_TMP:
			return 0;
		case ZEND_INIT_FCALL:
			/* can't throw, because call is resolved at compile time */
			return 0;
		case ZEND_BIND_GLOBAL:
			if ((opline+1)->opcode == ZEND_BIND_GLOBAL) {
				return zend_may_throw(opline + 1, op_array, ssa);
			}
			return 0;
		case ZEND_ADD:
			if ((t1 & MAY_BE_ANY) == MAY_BE_ARRAY
			 && (t2 & MAY_BE_ANY) == MAY_BE_ARRAY) {
				return 0;
			}
			return (t1 & (MAY_BE_STRING|MAY_BE_ARRAY|MAY_BE_OBJECT)) ||
				(t2 & (MAY_BE_STRING|MAY_BE_ARRAY|MAY_BE_OBJECT));
		case ZEND_DIV:
		case ZEND_MOD:
			if (!OP2_HAS_RANGE() ||
				(OP2_MIN_RANGE() <= 0 && OP2_MAX_RANGE() >= 0)) {
				/* Division by zero */
				return 1;
			}
			/* break missing intentionally */
		case ZEND_SUB:
		case ZEND_MUL:
		case ZEND_POW:
			return (t1 & (MAY_BE_STRING|MAY_BE_ARRAY|MAY_BE_OBJECT)) ||
				(t2 & (MAY_BE_STRING|MAY_BE_ARRAY|MAY_BE_OBJECT));
		case ZEND_SL:
		case ZEND_SR:
			return (t1 & (MAY_BE_STRING|MAY_BE_ARRAY|MAY_BE_OBJECT)) ||
				(t2 & (MAY_BE_STRING|MAY_BE_ARRAY|MAY_BE_OBJECT)) ||
				!OP2_HAS_RANGE() ||
				OP2_MIN_RANGE() < 0;
		case ZEND_CONCAT:
		case ZEND_FAST_CONCAT:
			return (t1 & (MAY_BE_ARRAY|MAY_BE_OBJECT)) ||
				(t2 & (MAY_BE_ARRAY|MAY_BE_OBJECT));
		case ZEND_BW_OR:
		case ZEND_BW_AND:
		case ZEND_BW_XOR:
			if ((t1 & MAY_BE_ANY) == MAY_BE_STRING
			 && (t2 & MAY_BE_ANY) == MAY_BE_STRING) {
				return 0;
			}
			return (t1 & (MAY_BE_STRING|MAY_BE_ARRAY|MAY_BE_OBJECT)) ||
				(t2 & (MAY_BE_STRING|MAY_BE_ARRAY|MAY_BE_OBJECT));
		case ZEND_BW_NOT:
			return (t1 & (MAY_BE_NULL|MAY_BE_FALSE|MAY_BE_TRUE|MAY_BE_ARRAY|MAY_BE_OBJECT|MAY_BE_RESOURCE));
		case ZEND_BOOL_NOT:
		case ZEND_PRE_INC:
		case ZEND_POST_INC:
		case ZEND_PRE_DEC:
		case ZEND_POST_DEC:
		case ZEND_JMPZ:
		case ZEND_JMPNZ:
		case ZEND_JMPZNZ:
		case ZEND_JMPZ_EX:
		case ZEND_JMPNZ_EX:
		case ZEND_BOOL:
		case ZEND_JMP_SET:
			return (t1 & MAY_BE_OBJECT);
		case ZEND_BOOL_XOR:
			return (t1 & MAY_BE_OBJECT) || (t2 & MAY_BE_OBJECT);
		case ZEND_IS_EQUAL:
		case ZEND_IS_NOT_EQUAL:
		case ZEND_IS_SMALLER:
		case ZEND_IS_SMALLER_OR_EQUAL:
		case ZEND_CASE:
		case ZEND_SPACESHIP:
			if ((t1 & MAY_BE_ANY) == MAY_BE_NULL
			 || (t2 & MAY_BE_ANY) == MAY_BE_NULL) {
				return 0;
			}
			return (t1 & (MAY_BE_OBJECT|MAY_BE_ARRAY_OF_ARRAY|MAY_BE_ARRAY_OF_OBJECT)) || (t2 & (MAY_BE_OBJECT|MAY_BE_ARRAY_OF_ARRAY|MAY_BE_ARRAY_OF_OBJECT));
		case ZEND_ASSIGN_OP:
			if (opline->extended_value == ZEND_ADD) {
				if ((t1 & MAY_BE_ANY) == MAY_BE_ARRAY
				 && (t2 & MAY_BE_ANY) == MAY_BE_ARRAY) {
					return 0;
				}
				return (t1 & (MAY_BE_STRING|MAY_BE_ARRAY|MAY_BE_OBJECT)) ||
					(t2 & (MAY_BE_STRING|MAY_BE_ARRAY|MAY_BE_OBJECT));
			} else if (opline->extended_value == ZEND_DIV ||
				opline->extended_value == ZEND_MOD) {
				if (!OP2_HAS_RANGE() ||
					(OP2_MIN_RANGE() <= 0 && OP2_MAX_RANGE() >= 0)) {
					/* Division by zero */
					return 1;
				}
				return (t1 & (MAY_BE_STRING|MAY_BE_ARRAY|MAY_BE_OBJECT)) ||
					(t2 & (MAY_BE_STRING|MAY_BE_ARRAY|MAY_BE_OBJECT));
			} else if (opline->extended_value == ZEND_SUB ||
				opline->extended_value == ZEND_MUL ||
				opline->extended_value == ZEND_POW) {
				return (t1 & (MAY_BE_STRING|MAY_BE_ARRAY|MAY_BE_OBJECT)) ||
					(t2 & (MAY_BE_STRING|MAY_BE_ARRAY|MAY_BE_OBJECT));
			} else if (opline->extended_value == ZEND_SL ||
				opline->extended_value == ZEND_SR) {
				return (t1 & (MAY_BE_STRING|MAY_BE_ARRAY|MAY_BE_OBJECT)) ||
					(t2 & (MAY_BE_STRING|MAY_BE_ARRAY|MAY_BE_OBJECT)) ||
					!OP2_HAS_RANGE() ||
					OP2_MIN_RANGE() < 0;
			} else if (opline->extended_value == ZEND_CONCAT) {
				return (t1 & (MAY_BE_ARRAY|MAY_BE_OBJECT)) ||
					(t2 & (MAY_BE_ARRAY|MAY_BE_OBJECT));
			} else if (opline->extended_value == ZEND_BW_OR ||
				opline->extended_value == ZEND_BW_AND ||
				opline->extended_value == ZEND_BW_XOR) {
				if ((t1 & MAY_BE_ANY) == MAY_BE_STRING
				 && (t2 & MAY_BE_ANY) == MAY_BE_STRING) {
					return 0;
				}
				return (t1 & (MAY_BE_STRING|MAY_BE_ARRAY|MAY_BE_OBJECT)) ||
					(t2 & (MAY_BE_STRING|MAY_BE_ARRAY|MAY_BE_OBJECT));
			}
			return 1;
		case ZEND_ASSIGN:
			if (t1 & MAY_BE_REF) {
				return 1;
			}
		case ZEND_BIND_STATIC:
		case ZEND_UNSET_VAR:
			return (t1 & (MAY_BE_OBJECT|MAY_BE_RESOURCE|MAY_BE_ARRAY_OF_OBJECT|MAY_BE_ARRAY_OF_RESOURCE|MAY_BE_ARRAY_OF_ARRAY));
		case ZEND_ASSIGN_DIM:
			if ((opline+1)->op1_type == IS_CV) {
				if (_ssa_op1_info(op_array, ssa, opline+1) & MAY_BE_UNDEF) {
					return 1;
				}
			}
			return (t1 & (MAY_BE_OBJECT|MAY_BE_RESOURCE|MAY_BE_TRUE|MAY_BE_STRING|MAY_BE_LONG|MAY_BE_DOUBLE)) || opline->op2_type == IS_UNUSED ||
				(t2 & (MAY_BE_UNDEF|MAY_BE_ARRAY|MAY_BE_OBJECT|MAY_BE_RESOURCE));
		case ZEND_ASSIGN_OBJ:
			if (t1 & (MAY_BE_ANY-(MAY_BE_NULL|MAY_BE_FALSE|MAY_BE_OBJECT))) {
				return 1;
			}
			if (ssa->ops[opline - op_array->opcodes].op1_use) {
				zend_ssa_var_info *var_info = ssa->var_info + ssa->ops[opline - op_array->opcodes].op1_use;
				zend_class_entry *ce = var_info->ce;

				if (var_info->is_instanceof ||
				    !ce || ce->create_object || ce->__get || ce->__set ||
				    (ce->ce_flags & ZEND_ACC_INHERITED)) {
					return 1;
				}

				if (op_array->scope != ce && ce->default_properties_count) {
					zend_property_info *prop_info;

					if (opline->op2_type == IS_CONST) {
						prop_info = zend_hash_find_ptr(&ce->properties_info,
							Z_STR_P(CRT_CONSTANT_EX(op_array, opline, opline->op2, ssa->rt_constants)));
						if (prop_info && !(prop_info->flags & ZEND_ACC_PUBLIC)) {
							return 1;
						}
					} else {
						if (t2 & (MAY_BE_ANY-MAY_BE_STRING)) {
							return 1;
						}
						ZEND_HASH_FOREACH_PTR(&ce->properties_info, prop_info) {
							if (!(prop_info->flags & ZEND_ACC_PUBLIC)) {
								return 1;
							}
						} ZEND_HASH_FOREACH_END();
					}
				}
				return 0;
			}
			return 1;
		case ZEND_ROPE_INIT:
		case ZEND_ROPE_ADD:
		case ZEND_ROPE_END:
			return t2 & (MAY_BE_ARRAY|MAY_BE_OBJECT);
		case ZEND_INIT_ARRAY:
		case ZEND_ADD_ARRAY_ELEMENT:
			return (opline->op2_type != IS_UNUSED) && (t2 & (MAY_BE_ARRAY|MAY_BE_OBJECT|MAY_BE_RESOURCE));
		case ZEND_STRLEN:
			return (t1 & MAY_BE_ANY) != MAY_BE_STRING;
		case ZEND_COUNT:
			return (t1 & MAY_BE_ANY) != MAY_BE_ARRAY;
		case ZEND_RECV_INIT:
			if (Z_TYPE_P(CRT_CONSTANT_EX(op_array, opline, opline->op2, ssa->rt_constants)) == IS_CONSTANT_AST) {
				return 1;
			}
			if (op_array->fn_flags & ZEND_ACC_HAS_TYPE_HINTS) {
				uint32_t arg_num = opline->op1.num;
				zend_arg_info *cur_arg_info;

				if (EXPECTED(arg_num <= op_array->num_args)) {
					cur_arg_info = &op_array->arg_info[arg_num-1];
				} else if (UNEXPECTED(op_array->fn_flags & ZEND_ACC_VARIADIC)) {
					cur_arg_info = &op_array->arg_info[op_array->num_args];
				} else {
					return 0;
				}
				return ZEND_TYPE_IS_SET(cur_arg_info->type);
			} else {
				return 0;
			}
		case ZEND_FETCH_IS:
			return (t2 & (MAY_BE_ARRAY|MAY_BE_OBJECT));
		case ZEND_ISSET_ISEMPTY_DIM_OBJ:
			return (t1 & MAY_BE_OBJECT) || (t2 & (MAY_BE_ARRAY|MAY_BE_OBJECT));
		case ZEND_FETCH_DIM_IS:
			return (t1 & MAY_BE_OBJECT) || (t2 & (MAY_BE_ARRAY|MAY_BE_OBJECT|MAY_BE_RESOURCE));
		case ZEND_CAST:
			switch (opline->extended_value) {
				case IS_NULL:
					return 0;
				case _IS_BOOL:
					return (t1 & MAY_BE_OBJECT);
				case IS_LONG:
				case IS_DOUBLE:
					return (t1 & MAY_BE_OBJECT);
				case IS_STRING:
					return (t1 & (MAY_BE_ARRAY|MAY_BE_OBJECT));
				case IS_ARRAY:
					return (t1 & MAY_BE_OBJECT);
				case IS_OBJECT:
					return (t1 & MAY_BE_ARRAY);
				default:
					return 1;
			}
		default:
			return 1;
	}
}<|MERGE_RESOLUTION|>--- conflicted
+++ resolved
@@ -3414,40 +3414,15 @@
 						case ZEND_FETCH_DIM_RW:
 						case ZEND_FETCH_DIM_FUNC_ARG:
 						case ZEND_FETCH_LIST_W:
-<<<<<<< HEAD
-						case ZEND_ASSIGN_OP:
+						case ZEND_ASSIGN_DIM:
 						case ZEND_ASSIGN_DIM_OP:
-						case ZEND_ASSIGN_OBJ_OP:
-						case ZEND_ASSIGN_STATIC_PROP_OP:
-						case ZEND_ASSIGN_DIM:
 							tmp |= MAY_BE_ARRAY | MAY_BE_ARRAY_OF_ARRAY;
-=======
-						case ZEND_ASSIGN_DIM:
-							tmp |= MAY_BE_ARRAY | MAY_BE_ARRAY_OF_ARRAY;
-							break;
-						case ZEND_ASSIGN_ADD:
-						case ZEND_ASSIGN_SUB:
-						case ZEND_ASSIGN_MUL:
-						case ZEND_ASSIGN_DIV:
-						case ZEND_ASSIGN_MOD:
-						case ZEND_ASSIGN_SL:
-						case ZEND_ASSIGN_SR:
-						case ZEND_ASSIGN_CONCAT:
-						case ZEND_ASSIGN_BW_OR:
-						case ZEND_ASSIGN_BW_AND:
-						case ZEND_ASSIGN_BW_XOR:
-						case ZEND_ASSIGN_POW:
-							if (op_array->opcodes[j].extended_value == ZEND_ASSIGN_DIM) {
-								tmp |= MAY_BE_ARRAY | MAY_BE_ARRAY_OF_ARRAY;
-							} else if (op_array->opcodes[j].extended_value == ZEND_ASSIGN_OBJ) {
-								tmp |= MAY_BE_ARRAY_OF_OBJECT;
-							}
->>>>>>> 920283ff
 							break;
 						case ZEND_FETCH_OBJ_W:
 						case ZEND_FETCH_OBJ_RW:
 						case ZEND_FETCH_OBJ_FUNC_ARG:
 						case ZEND_ASSIGN_OBJ:
+						case ZEND_ASSIGN_OBJ_OP:
 						case ZEND_ASSIGN_OBJ_REF:
 						case ZEND_PRE_INC_OBJ:
 						case ZEND_PRE_DEC_OBJ:
