--- conflicted
+++ resolved
@@ -20,15 +20,11 @@
 /* pass 4
  * - optimize INIT_FCALL_BY_NAME to DO_FCALL
  */
-<<<<<<< HEAD
-#if ZEND_EXTENSION_API_NO > PHP_5_3_X_API_NO
 
 #define ZEND_OP2_IS_CONST_STRING(opline) \
 	(ZEND_OP2_TYPE(opline) == IS_CONST && \
 	Z_TYPE(op_array->literals[(opline)->op2.constant]) == IS_STRING)
 
-=======
->>>>>>> d790eceb
 typedef struct _optimizer_call_info {
 	zend_function *func;
 	zend_op       *opline;
