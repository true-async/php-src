/*
   +----------------------------------------------------------------------+
   | Zend OPcache                                                         |
   +----------------------------------------------------------------------+
   | Copyright (c) 1998-2016 The PHP Group                                |
   +----------------------------------------------------------------------+
   | This source file is subject to version 3.01 of the PHP license,      |
   | that is bundled with this package in the file LICENSE, and is        |
   | available through the world-wide-web at the following url:           |
   | http://www.php.net/license/3_01.txt                                  |
   | If you did not receive a copy of the PHP license and are unable to   |
   | obtain it through the world-wide-web, please send a note to          |
   | license@php.net so we can mail you a copy immediately.               |
   +----------------------------------------------------------------------+
   | Authors: Andi Gutmans <andi@zend.com>                                |
   |          Zeev Suraski <zeev@zend.com>                                |
   |          Stanislav Malyshev <stas@zend.com>                          |
   |          Dmitry Stogov <dmitry@zend.com>                             |
   +----------------------------------------------------------------------+
*/

#include "php.h"
#include "Optimizer/zend_optimizer.h"
#include "Optimizer/zend_optimizer_internal.h"
#include "zend_API.h"
#include "zend_constants.h"
#include "zend_execute.h"
#include "zend_vm.h"
#include "zend_bitset.h"
#include "zend_cfg.h"
#include "zend_dump.h"

/* Checks if a constant (like "true") may be replaced by its value */
int zend_optimizer_get_persistent_constant(zend_string *name, zval *result, int copy)
{
	zend_constant *c;
	char *lookup_name;
	int retval = 1;
	ALLOCA_FLAG(use_heap);

	if ((c = zend_hash_find_ptr(EG(zend_constants), name)) == NULL) {
		lookup_name = do_alloca(ZSTR_LEN(name) + 1, use_heap);
		memcpy(lookup_name, ZSTR_VAL(name), ZSTR_LEN(name) + 1);
		zend_str_tolower(lookup_name, ZSTR_LEN(name));

		if ((c = zend_hash_str_find_ptr(EG(zend_constants), lookup_name, ZSTR_LEN(name))) != NULL) {
			if (!(c->flags & CONST_CT_SUBST) || (c->flags & CONST_CS)) {
				retval = 0;
			}
		} else {
			retval = 0;
		}
		free_alloca(lookup_name, use_heap);
	}

	if (retval) {
		if (c->flags & CONST_PERSISTENT) {
			ZVAL_COPY_VALUE(result, &c->value);
			if (copy) {
				zval_copy_ctor(result);
			}
		} else {
			retval = 0;
		}
	}

	return retval;
}

/* CFG back references management */

#define DEL_SOURCE(from, to)
#define ADD_SOURCE(from, to)

/* Data dependencies macros */

#define VAR_NUM_EX(op) VAR_NUM((op).var)

#define VAR_SOURCE(op) Tsource[VAR_NUM(op.var)]
#define SET_VAR_SOURCE(opline) Tsource[VAR_NUM(opline->result.var)] = opline

#define convert_to_string_safe(v) \
	if (Z_TYPE_P((v)) == IS_NULL) { \
		ZVAL_STRINGL((v), "", 0); \
	} else { \
		convert_to_string((v)); \
	}

static void strip_leading_nops(zend_op_array *op_array, zend_basic_block *b)
{
	zend_op *opcodes = op_array->opcodes;

	while (opcodes[b->start].opcode == ZEND_NOP && b->start < b->end) {
		b->start++;
	}
}

static void strip_nops(zend_op_array *op_array, zend_basic_block *b)
{
	uint32_t i, j;

	strip_leading_nops(op_array, b);

	/* strip the inside NOPs */
	i = j = b->start + 1;
	while (i <= b->end) {
		if (op_array->opcodes[i].opcode != ZEND_NOP) {
			if (i != j) {
				op_array->opcodes[j] = op_array->opcodes[i];
			}
			j++;
		}
		i++;
	}
	b->end = j - 1;
	while (j < i) {
		MAKE_NOP(op_array->opcodes + j);
		j++;
	}
}

static void zend_optimize_block(zend_basic_block *block, zend_op_array *op_array, zend_bitset used_ext, zend_cfg *cfg, zend_op **Tsource)
{
	zend_op *opline, *src;
	zend_op *end, *last_op = NULL;

	/* remove leading NOPs */
	strip_leading_nops(op_array, block);

	opline = op_array->opcodes + block->start;
	end = op_array->opcodes + block->end + 1;
	while (opline < end) {

		/* Constant Propagation: strip X = QM_ASSIGN(const) */
		if ((opline->op1_type & (IS_TMP_VAR|IS_VAR)) &&
		    opline->opcode != ZEND_FREE) {
			src = VAR_SOURCE(opline->op1);
			if (src &&
			    src->opcode == ZEND_QM_ASSIGN &&
			    src->op1_type == IS_CONST) {

				znode_op op1 = opline->op1;
				zval c = ZEND_OP1_LITERAL(src);

				zval_copy_ctor(&c);
				if (zend_optimizer_update_op1_const(op_array, opline, &c)) {
					zend_optimizer_remove_live_range(op_array, op1.var);
					VAR_SOURCE(op1) = NULL;
					literal_dtor(&ZEND_OP1_LITERAL(src));
					MAKE_NOP(src);
				}
			}
		}

		/* Constant Propagation: strip X = QM_ASSIGN(const) */
		if (opline->op2_type & (IS_TMP_VAR|IS_VAR)) {
			src = VAR_SOURCE(opline->op2);
			if (src &&
			    src->opcode == ZEND_QM_ASSIGN &&
			    src->op1_type == IS_CONST) {

				znode_op op2 = opline->op2;
				zval c = ZEND_OP1_LITERAL(src);

				zval_copy_ctor(&c);
				if (zend_optimizer_update_op2_const(op_array, opline, &c)) {
					zend_optimizer_remove_live_range(op_array, op2.var);
					VAR_SOURCE(op2) = NULL;
					literal_dtor(&ZEND_OP1_LITERAL(src));
					MAKE_NOP(src);
				}
			}
		}

		if (opline->opcode == ZEND_ECHO) {
			if (opline->op1_type & (IS_TMP_VAR|IS_VAR)) {
				src = VAR_SOURCE(opline->op1);
				if (src &&
				    src->opcode == ZEND_CAST &&
				    src->extended_value == IS_STRING) {
					/* T = CAST(X, String), ECHO(T) => NOP, ECHO(X) */
					VAR_SOURCE(opline->op1) = NULL;
					COPY_NODE(opline->op1, src->op1);
					MAKE_NOP(src);
				}
			}

			if (opline->op1_type == IS_CONST) {
				if (last_op && last_op->opcode == ZEND_ECHO &&
				    last_op->op1_type == IS_CONST &&
				    Z_TYPE(ZEND_OP1_LITERAL(opline)) != IS_DOUBLE &&
				    Z_TYPE(ZEND_OP1_LITERAL(last_op)) != IS_DOUBLE) {
					/* compress consecutive ECHO's.
					 * Float to string conversion may be affected by current
					 * locale setting.
					 */
					int l, old_len;

					if (Z_TYPE(ZEND_OP1_LITERAL(opline)) != IS_STRING) {
						convert_to_string_safe(&ZEND_OP1_LITERAL(opline));
					}
					if (Z_TYPE(ZEND_OP1_LITERAL(last_op)) != IS_STRING) {
						convert_to_string_safe(&ZEND_OP1_LITERAL(last_op));
					}
					old_len = Z_STRLEN(ZEND_OP1_LITERAL(last_op));
					l = old_len + Z_STRLEN(ZEND_OP1_LITERAL(opline));
					if (!Z_REFCOUNTED(ZEND_OP1_LITERAL(last_op))) {
						zend_string *tmp = zend_string_alloc(l, 0);
					memcpy(ZSTR_VAL(tmp), Z_STRVAL(ZEND_OP1_LITERAL(last_op)), old_len);
						Z_STR(ZEND_OP1_LITERAL(last_op)) = tmp;
					} else {
						Z_STR(ZEND_OP1_LITERAL(last_op)) = zend_string_extend(Z_STR(ZEND_OP1_LITERAL(last_op)), l, 0);
					}
					Z_TYPE_INFO(ZEND_OP1_LITERAL(last_op)) = IS_STRING_EX;
					memcpy(Z_STRVAL(ZEND_OP1_LITERAL(last_op)) + old_len, Z_STRVAL(ZEND_OP1_LITERAL(opline)), Z_STRLEN(ZEND_OP1_LITERAL(opline)));
					Z_STRVAL(ZEND_OP1_LITERAL(last_op))[l] = '\0';
					zval_dtor(&ZEND_OP1_LITERAL(opline));
					Z_STR(ZEND_OP1_LITERAL(opline)) = zend_new_interned_string(Z_STR(ZEND_OP1_LITERAL(last_op)));
					if (!Z_REFCOUNTED(ZEND_OP1_LITERAL(opline))) {
						Z_TYPE_FLAGS(ZEND_OP1_LITERAL(opline)) &= ~ (IS_TYPE_REFCOUNTED | IS_TYPE_COPYABLE);
					}
					ZVAL_NULL(&ZEND_OP1_LITERAL(last_op));
					MAKE_NOP(last_op);
				}
				last_op = opline;
			} else {
				last_op = NULL;
			}
		} else {
			last_op = NULL;
		}

		switch (opline->opcode) {

			case ZEND_FREE:
				if (opline->op1_type == IS_TMP_VAR) {
					src = VAR_SOURCE(opline->op1);
					if (src &&
					    (src->opcode == ZEND_BOOL || src->opcode == ZEND_BOOL_NOT)) {
						/* T = BOOL(X), FREE(T) => NOP */
						if (ZEND_OP1_TYPE(src) == IS_CONST) {
							literal_dtor(&ZEND_OP1_LITERAL(src));
						}
						VAR_SOURCE(opline->op1) = NULL;
						MAKE_NOP(src);
						MAKE_NOP(opline);
					}
				} else if (opline->op1_type == IS_VAR) {
					src = VAR_SOURCE(opline->op1);
					/* V = OP, FREE(V) => OP. NOP */
					if (src &&
					    src->opcode != ZEND_FETCH_R &&
					    src->opcode != ZEND_FETCH_STATIC_PROP_R &&
					    src->opcode != ZEND_FETCH_DIM_R &&
					    src->opcode != ZEND_FETCH_OBJ_R &&
					    src->opcode != ZEND_NEW) {
						if (opline->extended_value & ZEND_FREE_ON_RETURN) {
							/* mark as removed (empty live range) */
							op_array->live_range[opline->op2.num].var = (uint32_t)-1;
						}
						ZEND_RESULT_TYPE(src) = IS_UNUSED;
						MAKE_NOP(opline);
					}
				}
				break;

#if 0
		/* pre-evaluate functions:
		   constant(x)
		   defined(x)
		   function_exists(x)
		   extension_loaded(x)
		   BAD: interacts badly with Accelerator
		*/
		if((ZEND_OP1_TYPE(opline) & IS_VAR) &&
		   VAR_SOURCE(opline->op1) && VAR_SOURCE(opline->op1)->opcode == ZEND_DO_CF_FCALL &&
		   VAR_SOURCE(opline->op1)->extended_value == 1) {
			zend_op *fcall = VAR_SOURCE(opline->op1);
			zend_op *sv = fcall-1;
			if(sv >= block->start_opline && sv->opcode == ZEND_SEND_VAL &&
			   ZEND_OP1_TYPE(sv) == IS_CONST && Z_TYPE(OPLINE_OP1_LITERAL(sv)) == IS_STRING &&
			   Z_LVAL(OPLINE_OP2_LITERAL(sv)) == 1
			   ) {
				zval *arg = &OPLINE_OP1_LITERAL(sv);
				char *fname = FUNCTION_CACHE->funcs[Z_LVAL(ZEND_OP1_LITERAL(fcall))].function_name;
				int flen = FUNCTION_CACHE->funcs[Z_LVAL(ZEND_OP1_LITERAL(fcall))].name_len;
				if(flen == sizeof("defined")-1 && zend_binary_strcasecmp(fname, flen, "defined", sizeof("defined")-1) == 0) {
					zval c;
					if(zend_optimizer_get_persistent_constant(Z_STR_P(arg), &c, 0 ELS_CC) != 0) {
						literal_dtor(arg);
						MAKE_NOP(sv);
						MAKE_NOP(fcall);
						LITERAL_BOOL(opline->op1, 1);
						ZEND_OP1_TYPE(opline) = IS_CONST;
					}
				} else if((flen == sizeof("function_exists")-1 && zend_binary_strcasecmp(fname, flen, "function_exists", sizeof("function_exists")-1) == 0) ||
						  (flen == sizeof("is_callable")-1 && zend_binary_strcasecmp(fname, flen, "is_callable", sizeof("is_callable")-1) == 0)
						  ) {
					zend_function *function;
					if((function = zend_hash_find_ptr(EG(function_table), Z_STR_P(arg))) != NULL) {
						literal_dtor(arg);
						MAKE_NOP(sv);
						MAKE_NOP(fcall);
						LITERAL_BOOL(opline->op1, 1);
						ZEND_OP1_TYPE(opline) = IS_CONST;
					}
				} else if(flen == sizeof("constant")-1 && zend_binary_strcasecmp(fname, flen, "constant", sizeof("constant")-1) == 0) {
					zval c;
					if(zend_optimizer_get_persistent_constant(Z_STR_P(arg), &c, 1 ELS_CC) != 0) {
						literal_dtor(arg);
						MAKE_NOP(sv);
						MAKE_NOP(fcall);
						ZEND_OP1_LITERAL(opline) = zend_optimizer_add_literal(op_array, &c);
						/* no copy ctor - get already copied it */
						ZEND_OP1_TYPE(opline) = IS_CONST;
					}
				} else if(flen == sizeof("extension_loaded")-1 && zend_binary_strcasecmp(fname, flen, "extension_loaded", sizeof("extension_loaded")-1) == 0) {
					if(zend_hash_exists(&module_registry, Z_STR_P(arg))) {
						literal_dtor(arg);
						MAKE_NOP(sv);
						MAKE_NOP(fcall);
						LITERAL_BOOL(opline->op1, 1);
						ZEND_OP1_TYPE(opline) = IS_CONST;
					}
				}
			}
		}
#endif

			case ZEND_FETCH_LIST:
				if (opline->op1_type & (IS_TMP_VAR|IS_VAR)) {
					/* LIST variable will be deleted later by FREE */
					Tsource[VAR_NUM(opline->op1.var)] = NULL;
				}
				break;

			case ZEND_CASE:
				if (opline->op1_type & (IS_TMP_VAR|IS_VAR)) {
					/* CASE variable will be deleted later by FREE, so we can't optimize it */
					Tsource[VAR_NUM(opline->op1.var)] = NULL;
					break;
				}
				if (opline->op1_type == IS_CONST &&
				    opline->op2_type == IS_CONST) {
					break;
				}
				/* break missing intentionally */

			case ZEND_IS_EQUAL:
			case ZEND_IS_NOT_EQUAL:
				if (opline->op1_type == IS_CONST &&
				    opline->op2_type == IS_CONST) {
					goto optimize_constant_binary_op;
				}
		        /* IS_EQ(TRUE, X)      => BOOL(X)
		         * IS_EQ(FALSE, X)     => BOOL_NOT(X)
		         * IS_NOT_EQ(TRUE, X)  => BOOL_NOT(X)
		         * IS_NOT_EQ(FALSE, X) => BOOL(X)
		         * CASE(TRUE, X)       => BOOL(X)
		         * CASE(FALSE, X)      => BOOL_NOT(X)
		         */
				if (opline->op1_type == IS_CONST &&
					(Z_TYPE(ZEND_OP1_LITERAL(opline)) == IS_FALSE ||
					 Z_TYPE(ZEND_OP1_LITERAL(opline)) == IS_TRUE)) {
					/* Optimization of comparison with "null" is not safe,
					 * because ("0" == null) is not equal to !("0")
					 */
					opline->opcode =
						((opline->opcode != ZEND_IS_NOT_EQUAL) == ((Z_TYPE(ZEND_OP1_LITERAL(opline))) == IS_TRUE)) ?
						ZEND_BOOL : ZEND_BOOL_NOT;
					COPY_NODE(opline->op1, opline->op2);
					SET_UNUSED(opline->op2);
					goto optimize_bool;
				} else if (opline->op2_type == IS_CONST &&
				           (Z_TYPE(ZEND_OP2_LITERAL(opline)) == IS_FALSE ||
				            Z_TYPE(ZEND_OP2_LITERAL(opline)) == IS_TRUE)) {
					/* Optimization of comparison with "null" is not safe,
					 * because ("0" == null) is not equal to !("0")
					 */
					opline->opcode =
						((opline->opcode != ZEND_IS_NOT_EQUAL) == ((Z_TYPE(ZEND_OP2_LITERAL(opline))) == IS_TRUE)) ?
						ZEND_BOOL : ZEND_BOOL_NOT;
					SET_UNUSED(opline->op2);
					goto optimize_bool;
				}
				break;

			case ZEND_BOOL:
			case ZEND_BOOL_NOT:
			optimize_bool:
				if (opline->op1_type == IS_CONST) {
					goto optimize_const_unary_op;
				}
				if (opline->op1_type == IS_TMP_VAR &&
				    !zend_bitset_in(used_ext, VAR_NUM(opline->op1.var))) {
					src = VAR_SOURCE(opline->op1);
					if (src) {
						switch (src->opcode) {
							case ZEND_BOOL_NOT:
								/* T = BOOL_NOT(X) + BOOL(T) -> NOP, BOOL_NOT(X) */
								VAR_SOURCE(opline->op1) = NULL;
								COPY_NODE(opline->op1, src->op1);
								opline->opcode = (opline->opcode == ZEND_BOOL) ? ZEND_BOOL_NOT : ZEND_BOOL;
								MAKE_NOP(src);
								goto optimize_bool;
							case ZEND_BOOL:
								/* T = BOOL(X) + BOOL(T) -> NOP, BOOL(X) */
								VAR_SOURCE(opline->op1) = NULL;
								COPY_NODE(opline->op1, src->op1);
								MAKE_NOP(src);
								goto optimize_bool;
							case ZEND_IS_EQUAL:
								if (opline->opcode == ZEND_BOOL_NOT) {
									src->opcode = ZEND_IS_NOT_EQUAL;
								}
								COPY_NODE(src->result, opline->result);
								SET_VAR_SOURCE(src);
								MAKE_NOP(opline);
								break;
							case ZEND_IS_NOT_EQUAL:
								if (opline->opcode == ZEND_BOOL_NOT) {
									src->opcode = ZEND_IS_EQUAL;
								}
								COPY_NODE(src->result, opline->result);
								SET_VAR_SOURCE(src);
								MAKE_NOP(opline);
								break;
							case ZEND_IS_IDENTICAL:
								if (opline->opcode == ZEND_BOOL_NOT) {
									src->opcode = ZEND_IS_NOT_IDENTICAL;
								}
								COPY_NODE(src->result, opline->result);
								SET_VAR_SOURCE(src);
								MAKE_NOP(opline);
								break;
							case ZEND_IS_NOT_IDENTICAL:
								if (opline->opcode == ZEND_BOOL_NOT) {
									src->opcode = ZEND_IS_IDENTICAL;
								}
								COPY_NODE(src->result, opline->result);
								SET_VAR_SOURCE(src);
								MAKE_NOP(opline);
								break;
							case ZEND_IS_SMALLER:
								if (opline->opcode == ZEND_BOOL_NOT) {
									zend_uchar tmp_type;
									uint32_t tmp;

									src->opcode = ZEND_IS_SMALLER_OR_EQUAL;
									tmp_type = src->op1_type;
									src->op1_type = src->op2_type;
									src->op2_type = tmp_type;
									tmp = src->op1.num;
									src->op1.num = src->op2.num;
									src->op2.num = tmp;
								}
								COPY_NODE(src->result, opline->result);
								SET_VAR_SOURCE(src);
								MAKE_NOP(opline);
								break;
							case ZEND_IS_SMALLER_OR_EQUAL:
								if (opline->opcode == ZEND_BOOL_NOT) {
									zend_uchar tmp_type;
									uint32_t tmp;

									src->opcode = ZEND_IS_SMALLER;
									tmp_type = src->op1_type;
									src->op1_type = src->op2_type;
									src->op2_type = tmp_type;
									tmp = src->op1.num;
									src->op1.num = src->op2.num;
									src->op2.num = tmp;
								}
								COPY_NODE(src->result, opline->result);
								SET_VAR_SOURCE(src);
								MAKE_NOP(opline);
								break;
							case ZEND_ISSET_ISEMPTY_VAR:
							case ZEND_ISSET_ISEMPTY_DIM_OBJ:
							case ZEND_ISSET_ISEMPTY_PROP_OBJ:
							case ZEND_ISSET_ISEMPTY_STATIC_PROP:
							case ZEND_INSTANCEOF:
							case ZEND_TYPE_CHECK:
							case ZEND_DEFINED:
								if (opline->opcode == ZEND_BOOL_NOT) {
									break;
								}
								COPY_NODE(src->result, opline->result);
								SET_VAR_SOURCE(src);
								MAKE_NOP(opline);
								break;
						}
					}
				}
				break;

			case ZEND_JMPZ:
			case ZEND_JMPNZ:
			case ZEND_JMPZ_EX:
			case ZEND_JMPNZ_EX:
			case ZEND_JMPZNZ:
			optimize_jmpznz:
				if (opline->op1_type == IS_TMP_VAR &&
				    (!zend_bitset_in(used_ext, VAR_NUM(opline->op1.var)) ||
				     (opline->result_type == opline->op1_type &&
				      opline->result.var == opline->op1.var))) {
					src = VAR_SOURCE(opline->op1);
					if (src) {
						if (src->opcode == ZEND_BOOL_NOT &&
						    opline->opcode != ZEND_JMPZ_EX &&
						    opline->opcode != ZEND_JMPNZ_EX) {
							VAR_SOURCE(opline->op1) = NULL;
							COPY_NODE(opline->op1, src->op1);
							if (opline->opcode == ZEND_JMPZ) {
								/* T = BOOL_NOT(X) + JMPZ(T) -> NOP, JMPNZ(X) */
								opline->opcode = ZEND_JMPNZ;
							} else if (opline->opcode == ZEND_JMPNZ) {
								/* T = BOOL_NOT(X) + JMPNZ(T) -> NOP, JMPZ(X) */
								opline->opcode = ZEND_JMPZ;
#if 0
							} else if (opline->opcode == ZEND_JMPZ_EX) {
								/* T = BOOL_NOT(X) + JMPZ_EX(T) -> NOP, JMPNZ_EX(X) */
								opline->opcode = ZEND_JMPNZ_EX;
							} else if (opline->opcode == ZEND_JMPNZ_EX) {
								/* T = BOOL_NOT(X) + JMPNZ_EX(T) -> NOP, JMPZ_EX(X) */
								opline->opcode = ZEND_JMPZ;
#endif
<<<<<<< HEAD
							} else {
								/* T = BOOL_NOT(X) + JMPZNZ(T,L1,L2) -> NOP, JMPZNZ(X,L2,L1) */
								uint32_t tmp;

								ZEND_ASSERT(opline->opcode == ZEND_JMPZNZ);
								tmp = block->successors[0];
								block->successors[0] = block->successors[1];
								block->successors[1] = tmp;
							}
							MAKE_NOP(src);
							goto optimize_jmpznz;
						} else if (src->opcode == ZEND_BOOL ||
						           src->opcode == ZEND_QM_ASSIGN) {
							VAR_SOURCE(opline->op1) = NULL;
							COPY_NODE(opline->op1, src->op1);
							MAKE_NOP(src);
							goto optimize_jmpznz;
						}
					}
				}
				break;

			case ZEND_CONCAT:
			case ZEND_FAST_CONCAT:
				if (opline->op1_type == IS_CONST &&
				    opline->op2_type == IS_CONST) {
					goto optimize_constant_binary_op;
=======
		/* T = BOOL(X) + JMPZ(T) -> NOP, JMPZ(X) */
		if ((opline->opcode == ZEND_BOOL ||
			opline->opcode == ZEND_BOOL_NOT ||
			opline->opcode == ZEND_JMPZ ||
			opline->opcode == ZEND_JMPZ_EX ||
			opline->opcode == ZEND_JMPNZ_EX ||
			opline->opcode == ZEND_JMPNZ ||
			opline->opcode == ZEND_JMPZNZ) &&
			(ZEND_OP1_TYPE(opline) & (IS_TMP_VAR|IS_VAR)) &&
			VAR_SOURCE(opline->op1) != NULL &&
			(!zend_bitset_in(used_ext, VAR_NUM(ZEND_OP1(opline).var)) ||
			((ZEND_RESULT_TYPE(opline) & (IS_TMP_VAR|IS_VAR)) &&
			 ZEND_RESULT(opline).var == ZEND_OP1(opline).var)) &&
			(VAR_SOURCE(opline->op1)->opcode == ZEND_BOOL ||
			VAR_SOURCE(opline->op1)->opcode == ZEND_QM_ASSIGN)) {
			zend_op *src = VAR_SOURCE(opline->op1);
			COPY_NODE(opline->op1, src->op1);

			VAR_UNSET(opline->op1);
			MAKE_NOP(src);
			continue;
		} else if (last_op && opline->opcode == ZEND_ECHO &&
				  last_op->opcode == ZEND_ECHO &&
				  ZEND_OP1_TYPE(opline) == IS_CONST &&
				  Z_TYPE(ZEND_OP1_LITERAL(opline)) != IS_DOUBLE &&
				  ZEND_OP1_TYPE(last_op) == IS_CONST &&
				  Z_TYPE(ZEND_OP1_LITERAL(last_op)) != IS_DOUBLE) {
			/* compress consecutive ECHO's.
			 * Float to string conversion may be affected by current
			 * locale setting.
			 */
			int l, old_len;

			if (Z_TYPE(ZEND_OP1_LITERAL(opline)) != IS_STRING) {
				convert_to_string_safe(&ZEND_OP1_LITERAL(opline));
			}
			if (Z_TYPE(ZEND_OP1_LITERAL(last_op)) != IS_STRING) {
				convert_to_string_safe(&ZEND_OP1_LITERAL(last_op));
			}
			old_len = Z_STRLEN(ZEND_OP1_LITERAL(last_op));
			l = old_len + Z_STRLEN(ZEND_OP1_LITERAL(opline));
			if (!Z_REFCOUNTED(ZEND_OP1_LITERAL(last_op))) {
				zend_string *tmp = zend_string_alloc(l, 0);
				memcpy(ZSTR_VAL(tmp), Z_STRVAL(ZEND_OP1_LITERAL(last_op)), old_len);
				Z_STR(ZEND_OP1_LITERAL(last_op)) = tmp;
			} else {
				Z_STR(ZEND_OP1_LITERAL(last_op)) = zend_string_extend(Z_STR(ZEND_OP1_LITERAL(last_op)), l, 0);
			}
			Z_TYPE_INFO(ZEND_OP1_LITERAL(last_op)) = IS_STRING_EX;
			memcpy(Z_STRVAL(ZEND_OP1_LITERAL(last_op)) + old_len, Z_STRVAL(ZEND_OP1_LITERAL(opline)), Z_STRLEN(ZEND_OP1_LITERAL(opline)));
			Z_STRVAL(ZEND_OP1_LITERAL(last_op))[l] = '\0';
			zval_dtor(&ZEND_OP1_LITERAL(opline));
			ZVAL_STR(&ZEND_OP1_LITERAL(opline), zend_new_interned_string(Z_STR(ZEND_OP1_LITERAL(last_op))));
			ZVAL_NULL(&ZEND_OP1_LITERAL(last_op));
			MAKE_NOP(last_op);
		} else if ((opline->opcode == ZEND_CONCAT) &&
				  ZEND_OP2_TYPE(opline) == IS_CONST &&
				  ZEND_OP1_TYPE(opline) == IS_TMP_VAR &&
				  VAR_SOURCE(opline->op1) &&
				  (VAR_SOURCE(opline->op1)->opcode == ZEND_CONCAT ||
				   VAR_SOURCE(opline->op1)->opcode == ZEND_FAST_CONCAT) &&
				  ZEND_OP2_TYPE(VAR_SOURCE(opline->op1)) == IS_CONST &&
				  ZEND_RESULT(VAR_SOURCE(opline->op1)).var == ZEND_OP1(opline).var) {
			/* compress consecutive CONCAT/ADD_STRING/ADD_CHARs */
			zend_op *src = VAR_SOURCE(opline->op1);
			int l, old_len;

			if (Z_TYPE(ZEND_OP2_LITERAL(opline)) != IS_STRING) {
				convert_to_string_safe(&ZEND_OP2_LITERAL(opline));
			}
			if (Z_TYPE(ZEND_OP2_LITERAL(src)) != IS_STRING) {
				convert_to_string_safe(&ZEND_OP2_LITERAL(src));
			}

			VAR_UNSET(opline->op1);
			COPY_NODE(opline->op1, src->op1);
			old_len = Z_STRLEN(ZEND_OP2_LITERAL(src));
			l = old_len + Z_STRLEN(ZEND_OP2_LITERAL(opline));
			if (!Z_REFCOUNTED(ZEND_OP2_LITERAL(src))) {
				zend_string *tmp = zend_string_alloc(l, 0);
				memcpy(ZSTR_VAL(tmp), Z_STRVAL(ZEND_OP2_LITERAL(src)), old_len);
				Z_STR(ZEND_OP2_LITERAL(last_op)) = tmp;
			} else {
				Z_STR(ZEND_OP2_LITERAL(src)) = zend_string_extend(Z_STR(ZEND_OP2_LITERAL(src)), l, 0);
			}
			Z_TYPE_INFO(ZEND_OP2_LITERAL(last_op)) = IS_STRING_EX;
			memcpy(Z_STRVAL(ZEND_OP2_LITERAL(src)) + old_len, Z_STRVAL(ZEND_OP2_LITERAL(opline)), Z_STRLEN(ZEND_OP2_LITERAL(opline)));
			Z_STRVAL(ZEND_OP2_LITERAL(src))[l] = '\0';
			zend_string_release(Z_STR(ZEND_OP2_LITERAL(opline)));
			ZVAL_STR(&ZEND_OP2_LITERAL(opline), zend_new_interned_string(Z_STR(ZEND_OP2_LITERAL(src))));
			ZVAL_NULL(&ZEND_OP2_LITERAL(src));
			MAKE_NOP(src);
		} else if ((opline->opcode == ZEND_ADD ||
					opline->opcode == ZEND_SUB ||
					opline->opcode == ZEND_MUL ||
					opline->opcode == ZEND_DIV ||
					opline->opcode == ZEND_MOD ||
					opline->opcode == ZEND_SL ||
					opline->opcode == ZEND_SR ||
					opline->opcode == ZEND_CONCAT ||
					opline->opcode == ZEND_FAST_CONCAT ||
					opline->opcode == ZEND_IS_EQUAL ||
					opline->opcode == ZEND_IS_NOT_EQUAL ||
					opline->opcode == ZEND_IS_SMALLER ||
					opline->opcode == ZEND_IS_SMALLER_OR_EQUAL ||
					opline->opcode == ZEND_IS_IDENTICAL ||
					opline->opcode == ZEND_IS_NOT_IDENTICAL ||
					opline->opcode == ZEND_BOOL_XOR ||
					opline->opcode == ZEND_BW_OR ||
					opline->opcode == ZEND_BW_AND ||
					opline->opcode == ZEND_BW_XOR) &&
					ZEND_OP1_TYPE(opline)==IS_CONST &&
					ZEND_OP2_TYPE(opline)==IS_CONST) {
			/* evaluate constant expressions */
			binary_op_type binary_op = get_binary_op(opline->opcode);
			zval result;
			int er;

            if ((opline->opcode == ZEND_DIV || opline->opcode == ZEND_MOD) &&
                zval_get_long(&ZEND_OP2_LITERAL(opline)) == 0) {
				if (RESULT_USED(opline)) {
					SET_VAR_SOURCE(opline);
>>>>>>> 796e1629
				}

				if (opline->op2_type == IS_CONST &&
				    opline->op1_type == IS_TMP_VAR) {

					src = VAR_SOURCE(opline->op1);
				    if (src &&
					    (src->opcode == ZEND_CONCAT ||
					     src->opcode == ZEND_FAST_CONCAT) &&
					    src->op2_type == IS_CONST) {
						/* compress consecutive CONCATs */
						int l, old_len;

						if (Z_TYPE(ZEND_OP2_LITERAL(opline)) != IS_STRING) {
							convert_to_string_safe(&ZEND_OP2_LITERAL(opline));
						}
						if (Z_TYPE(ZEND_OP2_LITERAL(src)) != IS_STRING) {
							convert_to_string_safe(&ZEND_OP2_LITERAL(src));
						}

						VAR_SOURCE(opline->op1) = NULL;
						COPY_NODE(opline->op1, src->op1);
						old_len = Z_STRLEN(ZEND_OP2_LITERAL(src));
						l = old_len + Z_STRLEN(ZEND_OP2_LITERAL(opline));
						if (!Z_REFCOUNTED(ZEND_OP2_LITERAL(src))) {
							zend_string *tmp = zend_string_alloc(l, 0);
							memcpy(ZSTR_VAL(tmp), Z_STRVAL(ZEND_OP2_LITERAL(src)), old_len);
							Z_STR(ZEND_OP2_LITERAL(src)) = tmp;
						} else {
							Z_STR(ZEND_OP2_LITERAL(src)) = zend_string_extend(Z_STR(ZEND_OP2_LITERAL(src)), l, 0);
						}
						Z_TYPE_INFO(ZEND_OP2_LITERAL(src)) = IS_STRING_EX;
						memcpy(Z_STRVAL(ZEND_OP2_LITERAL(src)) + old_len, Z_STRVAL(ZEND_OP2_LITERAL(opline)), Z_STRLEN(ZEND_OP2_LITERAL(opline)));
						Z_STRVAL(ZEND_OP2_LITERAL(src))[l] = '\0';
						zend_string_release(Z_STR(ZEND_OP2_LITERAL(opline)));
						Z_STR(ZEND_OP2_LITERAL(opline)) = zend_new_interned_string(Z_STR(ZEND_OP2_LITERAL(src)));
						if (!Z_REFCOUNTED(ZEND_OP2_LITERAL(opline))) {
							Z_TYPE_FLAGS(ZEND_OP2_LITERAL(opline)) &= ~ (IS_TYPE_REFCOUNTED | IS_TYPE_COPYABLE);
						}
						ZVAL_NULL(&ZEND_OP2_LITERAL(src));
						MAKE_NOP(src);
					}
				}

				if (opline->op1_type & (IS_TMP_VAR|IS_VAR)) {
					src = VAR_SOURCE(opline->op1);
					if (src &&
					    src->opcode == ZEND_CAST &&
					    src->extended_value == IS_STRING) {
						/* convert T1 = CAST(STRING, X), T2 = CONCAT(T1, Y) to T2 = CONCAT(X,Y) */
						VAR_SOURCE(opline->op1) = NULL;
						COPY_NODE(opline->op1, src->op1);
						MAKE_NOP(src);
					}
	            }
				if (opline->op2_type & (IS_TMP_VAR|IS_VAR)) {
					src = VAR_SOURCE(opline->op2);
					if (src &&
					    src->opcode == ZEND_CAST &&
					    src->extended_value == IS_STRING) {
						/* convert T1 = CAST(STRING, X), T2 = CONCAT(Y, T1) to T2 = CONCAT(Y,X) */
						zend_op *src = VAR_SOURCE(opline->op2);
						VAR_SOURCE(opline->op2) = NULL;
						COPY_NODE(opline->op2, src->op1);
						MAKE_NOP(src);
					}
				}
				if (opline->op1_type == IS_CONST &&
				    Z_TYPE(ZEND_OP1_LITERAL(opline)) == IS_STRING &&
				    Z_STRLEN(ZEND_OP1_LITERAL(opline)) == 0) {
					/* convert CONCAT('', X) => CAST(STRING, X) */
					literal_dtor(&ZEND_OP1_LITERAL(opline));
					opline->opcode = ZEND_CAST;
					opline->extended_value = IS_STRING;
					COPY_NODE(opline->op1, opline->op2);
					opline->op2_type = IS_UNUSED;
					opline->op2.var = 0;
				} else if (opline->op2_type == IS_CONST &&
			           Z_TYPE(ZEND_OP2_LITERAL(opline)) == IS_STRING &&
			           Z_STRLEN(ZEND_OP2_LITERAL(opline)) == 0) {
					/* convert CONCAT(X, '') => CAST(STRING, X) */
					literal_dtor(&ZEND_OP2_LITERAL(opline));
					opline->opcode = ZEND_CAST;
					opline->extended_value = IS_STRING;
					opline->op2_type = IS_UNUSED;
					opline->op2.var = 0;
				} else if (opline->opcode == ZEND_CONCAT &&
				           (opline->op1_type == IS_CONST ||
				            (opline->op1_type == IS_TMP_VAR &&
				             VAR_SOURCE(opline->op1) &&
				             (VAR_SOURCE(opline->op1)->opcode == ZEND_FAST_CONCAT ||
				              VAR_SOURCE(opline->op1)->opcode == ZEND_ROPE_END ||
				              VAR_SOURCE(opline->op1)->opcode == ZEND_FETCH_CONSTANT ||
				              VAR_SOURCE(opline->op1)->opcode == ZEND_FETCH_CLASS_CONSTANT))) &&
				           (opline->op2_type == IS_CONST ||
				            (opline->op2_type == IS_TMP_VAR &&
				             VAR_SOURCE(opline->op2) &&
				             (VAR_SOURCE(opline->op2)->opcode == ZEND_FAST_CONCAT ||
				              VAR_SOURCE(opline->op2)->opcode == ZEND_ROPE_END ||
				              VAR_SOURCE(opline->op2)->opcode == ZEND_FETCH_CONSTANT ||
				              VAR_SOURCE(opline->op2)->opcode == ZEND_FETCH_CLASS_CONSTANT)))) {
					opline->opcode = ZEND_FAST_CONCAT;
				}
				break;

			case ZEND_ADD:
			case ZEND_SUB:
			case ZEND_MUL:
			case ZEND_DIV:
			case ZEND_MOD:
			case ZEND_SL:
			case ZEND_SR:
			case ZEND_IS_SMALLER:
			case ZEND_IS_SMALLER_OR_EQUAL:
			case ZEND_IS_IDENTICAL:
			case ZEND_IS_NOT_IDENTICAL:
			case ZEND_BOOL_XOR:
			case ZEND_BW_OR:
			case ZEND_BW_AND:
			case ZEND_BW_XOR:
				if (opline->op1_type == IS_CONST &&
				    opline->op2_type == IS_CONST) {
					/* evaluate constant expressions */
					binary_op_type binary_op;
					zval result;
					int er;

optimize_constant_binary_op:
					binary_op = get_binary_op(opline->opcode);
		            if ((opline->opcode == ZEND_DIV || opline->opcode == ZEND_MOD) &&
		                zval_get_long(&ZEND_OP2_LITERAL(opline)) == 0) {
						SET_VAR_SOURCE(opline);
		                opline++;
						continue;
		            } else if ((opline->opcode == ZEND_SL || opline->opcode == ZEND_SR) &&
		                zval_get_long(&ZEND_OP2_LITERAL(opline)) < 0) {
						SET_VAR_SOURCE(opline);
		                opline++;
						continue;
					}
					er = EG(error_reporting);
					EG(error_reporting) = 0;
					if (binary_op(&result, &ZEND_OP1_LITERAL(opline), &ZEND_OP2_LITERAL(opline)) == SUCCESS) {
						literal_dtor(&ZEND_OP1_LITERAL(opline));
						literal_dtor(&ZEND_OP2_LITERAL(opline));
						opline->opcode = ZEND_QM_ASSIGN;
						SET_UNUSED(opline->op2);
						zend_optimizer_update_op1_const(op_array, opline, &result);
					}
					EG(error_reporting) = er;
				}
				break;

			case ZEND_BW_NOT:
				if (opline->op1_type == IS_CONST) {
					/* evaluate constant unary ops */
					unary_op_type unary_op;
					zval result;

optimize_const_unary_op:
					unary_op = get_unary_op(opline->opcode);
					if (unary_op) {
						unary_op(&result, &ZEND_OP1_LITERAL(opline));
						literal_dtor(&ZEND_OP1_LITERAL(opline));
					} else {
						/* BOOL */
						result = ZEND_OP1_LITERAL(opline);
						convert_to_boolean(&result);
						ZVAL_NULL(&ZEND_OP1_LITERAL(opline));
					}
					opline->opcode = ZEND_QM_ASSIGN;
					zend_optimizer_update_op1_const(op_array, opline, &result);
				}
				break;

			case ZEND_RETURN:
			case ZEND_EXIT:
				if (opline->op1_type & (IS_TMP_VAR|IS_VAR)) {
					src = VAR_SOURCE(opline->op1);
					if (src && src->opcode == ZEND_QM_ASSIGN) {
						/* T = QM_ASSIGN(X), RETURN(T) to NOP, RETURN(X) */
						VAR_SOURCE(opline->op1) = NULL;
						COPY_NODE(opline->op1, src->op1);
						MAKE_NOP(src);
					}
				}
				break;

			case ZEND_QM_ASSIGN:
				if (opline->op1_type == opline->result_type &&
				    opline->op1.var == opline->result.var) {
					/* strip T = QM_ASSIGN(T) */
					MAKE_NOP(opline);
				}
				break;
		}

		/* get variable source */
		if (opline->result_type & (IS_VAR|IS_TMP_VAR)) {
			SET_VAR_SOURCE(opline);
		}
		opline++;
	}

	strip_nops(op_array, block);
}

/* Rebuild plain (optimized) op_array from CFG */
static void assemble_code_blocks(zend_cfg *cfg, zend_op_array *op_array)
{
	zend_basic_block *blocks = cfg->blocks;
	zend_basic_block *end = blocks + cfg->blocks_count;
	zend_basic_block *b;
	zend_op *new_opcodes;
	zend_op *opline;
	uint32_t len = 0;
	int n;

	for (b = blocks; b < end; b++) {
		if (b->flags & ZEND_BB_REACHABLE) {
			ZEND_ASSERT(b->start <= b->end);
			opline = op_array->opcodes + b->end;
			if (opline->opcode == ZEND_JMP) {
				zend_basic_block *next = b + 1;

				while (next < end && (!(next->flags & ZEND_BB_REACHABLE) || next->start > next->end)) {
					next++;
				}
				if (next < end && next == blocks + b->successors[0]) {
					/* JMP to the next block - strip it */
					MAKE_NOP(opline);
					if (b->end == 0) {
						b->start++;
					} else {
						b->end--;
					}
				}
			} else if (b->start == b->end && opline->opcode == ZEND_NOP) {
				/* skip empty block */
				b->start++;
			}
			len += b->end - b->start + 1;
		} else if (b->start <= b->end) {
			/* this block will not be used, delete all constants there */
			zend_op *op;
			zend_op *end = op_array->opcodes + b->end ;
			for (op = op_array->opcodes + b->start; op <= end; op++) {
				if (ZEND_OP1_TYPE(op) == IS_CONST) {
					literal_dtor(&ZEND_OP1_LITERAL(op));
				}
				if (ZEND_OP2_TYPE(op) == IS_CONST) {
					literal_dtor(&ZEND_OP2_LITERAL(op));
				}
			}
		}
	}

	new_opcodes = emalloc(len * sizeof(zend_op));
	opline = new_opcodes;

	/* Copy code of reachable blocks into a single buffer */
	for (b = blocks; b < end; b++) {
		if (b->flags & ZEND_BB_REACHABLE) {
			if (b->start <= b->end) {
				uint32_t n = b->end - b->start + 1;
				memcpy(opline, op_array->opcodes + b->start, n * sizeof(zend_op));
				b->start = opline - new_opcodes;
				b->end = opline - new_opcodes + n - 1;
				opline += n;
			} else {
				b->flags |= ZEND_BB_EMPTY;
				b->start = b->end = opline - new_opcodes;
			}
		}
	}

	/* adjust jump targets */
	efree(op_array->opcodes);
	op_array->opcodes = new_opcodes;
	op_array->last = len;

	for (b = blocks; b < end; b++) {
		if (!(b->flags & ZEND_BB_REACHABLE) || b->start > b->end) {
			continue;
		}
		opline = op_array->opcodes + b->end;
		switch (opline->opcode) {
			case ZEND_FAST_CALL:
			case ZEND_JMP:
				ZEND_SET_OP_JMP_ADDR(opline, opline->op1, new_opcodes + blocks[b->successors[0]].start);
				break;
			case ZEND_JMPZNZ:
				opline->extended_value = ZEND_OPLINE_TO_OFFSET(opline, new_opcodes + blocks[b->successors[1]].start);
				/* break missing intentionally */
			case ZEND_JMPZ:
			case ZEND_JMPNZ:
			case ZEND_JMPZ_EX:
			case ZEND_JMPNZ_EX:
			case ZEND_FE_RESET_R:
			case ZEND_FE_RESET_RW:
			case ZEND_NEW:
			case ZEND_JMP_SET:
			case ZEND_COALESCE:
			case ZEND_ASSERT_CHECK:
				ZEND_SET_OP_JMP_ADDR(opline, opline->op2, new_opcodes + blocks[b->successors[0]].start);
				break;
			case ZEND_CATCH:
				if (!opline->result.var) {
					opline->extended_value = ZEND_OPLINE_TO_OFFSET(opline, new_opcodes + blocks[b->successors[0]].start);
				}
				break;
			case ZEND_DECLARE_ANON_CLASS:
			case ZEND_DECLARE_ANON_INHERITED_CLASS:
			case ZEND_FE_FETCH_R:
			case ZEND_FE_FETCH_RW:
				opline->extended_value = ZEND_OPLINE_TO_OFFSET(opline, new_opcodes + blocks[b->successors[0]].start);
				break;
		}
	}

	/* adjust exception jump targets & remove unused try_catch_array entries */
	if (op_array->last_try_catch) {
		int i, j;
		uint32_t *map;
		ALLOCA_FLAG(use_heap);

		map = (uint32_t *)do_alloca(sizeof(uint32_t) * op_array->last_try_catch, use_heap);
		for (i = 0, j = 0; i< op_array->last_try_catch; i++) {
			if (blocks[cfg->map[op_array->try_catch_array[i].try_op]].flags & ZEND_BB_REACHABLE) {
				map[i] = j;
				op_array->try_catch_array[j].try_op = blocks[cfg->map[op_array->try_catch_array[i].try_op]].start;
				if (op_array->try_catch_array[i].catch_op) {
					op_array->try_catch_array[j].catch_op = blocks[cfg->map[op_array->try_catch_array[i].catch_op]].start;
				} else {
					op_array->try_catch_array[j].catch_op =  0;
				}
				if (op_array->try_catch_array[i].finally_op) {
					op_array->try_catch_array[j].finally_op = blocks[cfg->map[op_array->try_catch_array[i].finally_op]].start;
				} else {
					op_array->try_catch_array[j].finally_op =  0;
				}
				if (!op_array->try_catch_array[i].finally_end) {
					op_array->try_catch_array[j].finally_end = 0;
				} else {
					op_array->try_catch_array[j].finally_end = blocks[cfg->map[op_array->try_catch_array[i].finally_end]].start;
				}
				j++;
			}
		}
		if (i != j) {
			op_array->last_try_catch = j;
			if (op_array->fn_flags & ZEND_ACC_HAS_FINALLY_BLOCK) {
				zend_op *opline = new_opcodes;
				zend_op *end = opline + len;
				while (opline < end) {
					if ((opline->opcode == ZEND_FAST_CALL ||
					     opline->opcode == ZEND_FAST_RET) &&
					    opline->extended_value &&
					    opline->op2.num < (uint32_t)j) {
						opline->op2.num = map[opline->op2.num];
					}
					opline++;
				}
			}
		}
		free_alloca(map, use_heap);
	}

	/* adjust loop jump targets & remove unused live range entries */
	if (op_array->last_live_range) {
		int i, j;
		uint32_t *map;
		ALLOCA_FLAG(use_heap);

		map = (uint32_t *)do_alloca(sizeof(uint32_t) * op_array->last_live_range, use_heap);

		for (i = 0, j = 0; i < op_array->last_live_range; i++) {
			if (op_array->live_range[i].var == (uint32_t)-1) {
				/* this live range already removed */
				continue;
			}
			if (!(blocks[cfg->map[op_array->live_range[i].start]].flags & ZEND_BB_REACHABLE)) {
				ZEND_ASSERT(!(blocks[cfg->map[op_array->live_range[i].end]].flags & ZEND_BB_REACHABLE));
			} else {
				uint32_t start_op = blocks[cfg->map[op_array->live_range[i].start]].start;
				uint32_t end_op = blocks[cfg->map[op_array->live_range[i].end]].start;

				if (start_op == end_op) {
					/* skip empty live range */
					continue;
				}
				op_array->live_range[i].start = start_op;
				op_array->live_range[i].end = end_op;
				map[i] = j;
				if (i != j) {
					op_array->live_range[j]  = op_array->live_range[i];
				}
				j++;
			}
		}

		if (i != j) {
			if ((op_array->last_live_range = j)) {
				zend_op *opline = new_opcodes;
				zend_op *end = opline + len;
				while (opline != end) {
					if ((opline->opcode == ZEND_FREE || opline->opcode == ZEND_FE_FREE) &&
							opline->extended_value == ZEND_FREE_ON_RETURN) {
						ZEND_ASSERT(opline->op2.num < (uint32_t) i);
						opline->op2.num = map[opline->op2.num];
					}
					opline++;
				}
			} else {
				efree(op_array->live_range);
				op_array->live_range = NULL;
			}
		}
		free_alloca(map, use_heap);
	}

	/* adjust early binding list */
	if (op_array->early_binding != (uint32_t)-1) {
		uint32_t *opline_num = &op_array->early_binding;
		zend_op *end;

		opline = op_array->opcodes;
		end = opline + op_array->last;
		while (opline < end) {
			if (opline->opcode == ZEND_DECLARE_INHERITED_CLASS_DELAYED) {
				*opline_num = opline - op_array->opcodes;
				opline_num = &ZEND_RESULT(opline).opline_num;
			}
			++opline;
		}
		*opline_num = -1;
	}

	/* rebuild map (just for printing) */
	memset(cfg->map, -1, sizeof(int) * op_array->last);
	for (n = 0; n < cfg->blocks_count; n++) {
		if (cfg->blocks[n].flags & ZEND_BB_REACHABLE) {
			cfg->map[cfg->blocks[n].start] = n;
		}
	}
}

static void zend_jmp_optimization(zend_basic_block *block, zend_op_array *op_array, zend_cfg *cfg, zend_uchar *same_t)
{
	/* last_op is the last opcode of the current block */
	zend_basic_block *blocks = cfg->blocks;
	zend_op *last_op;

	ZEND_ASSERT(block->start <= block->end);
	last_op = op_array->opcodes + block->end;
	switch (last_op->opcode) {
		case ZEND_JMP:
			{
				zend_basic_block *target_block = blocks + block->successors[0];
				zend_op *target = op_array->opcodes + target_block->start;
				int next = (block - blocks) + 1;

				while (next < cfg->blocks_count && !(blocks[next].flags & ZEND_BB_REACHABLE)) {
					/* find used one */
					next++;
				}

				/* JMP(next) -> NOP */
				if (block->successors[0] == next) {
					MAKE_NOP(last_op);
					if (block->start != block->end) {
						block->end--;
					}
					break;
				}

				if (target->opcode == ZEND_JMP &&
					block->successors[0] != target_block->successors[0] &&
					!(target_block->flags & ZEND_BB_PROTECTED)) {
					/* JMP L, L: JMP L1 -> JMP L1 */
					*last_op = *target;
					DEL_SOURCE(block, block->successors[0]);
					block->successors[0] = target_block->successors[0];
					ADD_SOURCE(block, block->successors[0]);
				} else if (target->opcode == ZEND_JMPZNZ &&
				           !(target_block->flags & ZEND_BB_PROTECTED)) {
					/* JMP L, L: JMPZNZ L1,L2 -> JMPZNZ L1,L2 */
					*last_op = *target;
					if (ZEND_OP1_TYPE(last_op) == IS_CONST) {
						zval zv = ZEND_OP1_LITERAL(last_op);
						zval_copy_ctor(&zv);
						last_op->op1.constant = zend_optimizer_add_literal(op_array, &zv);
					}
					DEL_SOURCE(block, block->successors[0]);
					block->successors[0] = target_block->successors[0];
					block->successors[1] = target_block->successors[1];
					ADD_SOURCE(block, block->successors[0]);
					ADD_SOURCE(block, block->successors[1]);
				} else if ((target->opcode == ZEND_RETURN ||
				            target->opcode == ZEND_RETURN_BY_REF ||
				            target->opcode == ZEND_EXIT) &&
				           !(op_array->fn_flags & ZEND_ACC_HAS_FINALLY_BLOCK)) {
					/* JMP L, L: RETURN to immediate RETURN */
					*last_op = *target;
					if (ZEND_OP1_TYPE(last_op) == IS_CONST) {
						zval zv = ZEND_OP1_LITERAL(last_op);
						zval_copy_ctor(&zv);
						last_op->op1.constant = zend_optimizer_add_literal(op_array, &zv);
					}
					DEL_SOURCE(block, block->successors[0]);
					block->successors[0] = -1;
#if 0
				/* Temporarily disabled - see bug #0025274 */
				} else if (0&& block->op1_to != block &&
			           block->op1_to != blocks &&
						   op_array->last_try_catch == 0 &&
				           target->opcode != ZEND_FREE) {
				    /* Block Reordering (saves one JMP on each "for" loop iteration)
				     * It is disabled for some cases (ZEND_FREE)
				     * which may break register allocation.
            	     */
					zend_bool can_reorder = 0;
					zend_block_source *cs = block->op1_to->sources;

					/* the "target" block doesn't had any followed block */
					while(cs) {
						if (cs->from->follow_to == block->op1_to) {
							can_reorder = 0;
							break;
						}
						cs = cs->next;
					}
					if (can_reorder) {
						next = block->op1_to;
						/* the "target" block is not followed by current "block" */
						while (next->follow_to != NULL) {
							if (next->follow_to == block) {
								can_reorder = 0;
								break;
							}
							next = next->follow_to;
						}
						if (can_reorder) {
							zend_basic_block *prev = blocks;

							while (prev->next != block->op1_to) {
								prev = prev->next;
							}
							prev->next = next->next;
							next->next = block->next;
							block->next = block->op1_to;

							block->follow_to = block->op1_to;
							block->op1_to = NULL;
							MAKE_NOP(last_op);
							block->len--;
							if(block->len == 0) {
								/* this block is nothing but NOP now */
								delete_code_block(block, ctx);
							}
							break;
						}
					}
#endif
				}
			}
			break;

		case ZEND_JMPZ:
		case ZEND_JMPNZ:
			/* constant conditional JMPs */
			if (ZEND_OP1_TYPE(last_op) == IS_CONST) {
				int should_jmp = zend_is_true(&ZEND_OP1_LITERAL(last_op));

				if (last_op->opcode == ZEND_JMPZ) {
					should_jmp = !should_jmp;
				}
				literal_dtor(&ZEND_OP1_LITERAL(last_op));
				ZEND_OP1_TYPE(last_op) = IS_UNUSED;
				if (should_jmp) {
					/* JMPNZ(true) -> JMP */
					last_op->opcode = ZEND_JMP;
					DEL_SOURCE(block, block->successors[1]);
					block->successors[1] = -1;
				} else {
					/* JMPNZ(false) -> NOP */
					MAKE_NOP(last_op);
					DEL_SOURCE(block, block->successors[0]);
					block->successors[0] = block->successors[1];
					block->successors[1] = -1;
				}
				break;
			}

			if (block->successors[0] == block->successors[1]) {
				/* L: JMP[N]Z(X, L+1) -> NOP or FREE(X) */

				if (last_op->op1_type & (IS_VAR|IS_TMP_VAR)) {
					last_op->opcode = ZEND_FREE;
					last_op->op2.num = 0;
				} else {
					MAKE_NOP(last_op);
				}
				block->successors[1] = -1;
				break;
			}

			if (1) {
				zend_uchar same_type = ZEND_OP1_TYPE(last_op);
				uint32_t same_var = VAR_NUM_EX(last_op->op1);
				zend_op *target;
				zend_op *target_end;
				zend_basic_block *target_block = blocks + block->successors[0];

next_target:
				target = op_array->opcodes + target_block->start;
				target_end = op_array->opcodes + target_block->end + 1;
				while (target < target_end && target->opcode == ZEND_NOP) {
					target++;
				}

				/* next block is only NOP's */
				if (target == target_end) {
					target_block = blocks + target_block->successors[0];
					goto next_target;
				} else if (target->opcode == INV_COND(last_op->opcode) &&
					/* JMPZ(X, L), L: JMPNZ(X, L2) -> JMPZ(X, L+1) */
				   (ZEND_OP1_TYPE(target) & (IS_TMP_VAR|IS_CV)) &&
				   same_type == ZEND_OP1_TYPE(target) &&
				   same_var == VAR_NUM_EX(target->op1) &&
				   !(target_block->flags & ZEND_BB_PROTECTED)
				   ) {
					DEL_SOURCE(block, block->successors[0]);
					block->successors[0] = target_block->successors[1];
					ADD_SOURCE(block, block->successors[0]);
				} else if (target->opcode == INV_COND_EX(last_op->opcode) &&
							(ZEND_OP1_TYPE(target) & (IS_TMP_VAR|IS_CV)) &&
				    		same_type == ZEND_OP1_TYPE(target) &&
				    		same_var == VAR_NUM_EX(target->op1) &&
							!(target_block->flags & ZEND_BB_PROTECTED)) {
					/* JMPZ(X, L), L: X = JMPNZ_EX(X, L2) -> JMPZ(X, L+1) */
					last_op->opcode += 3;
					last_op->result = target->result;
					DEL_SOURCE(block, block->successors[0]);
					block->successors[0] = target_block->successors[1];
					ADD_SOURCE(block, block->successors[0]);
				} else if (target->opcode == last_op->opcode &&
						   (ZEND_OP1_TYPE(target) & (IS_TMP_VAR|IS_CV)) &&
						   same_type == ZEND_OP1_TYPE(target) &&
						   same_var == VAR_NUM_EX(target->op1) &&
						   !(target_block->flags & ZEND_BB_PROTECTED)) {
					/* JMPZ(X, L), L: JMPZ(X, L2) -> JMPZ(X, L2) */
					DEL_SOURCE(block, block->successors[0]);
					block->successors[0] = target_block->successors[0];
					ADD_SOURCE(block, block->successors[0]);
				} else if (target->opcode == ZEND_JMP &&
				           !(target_block->flags & ZEND_BB_PROTECTED)) {
					/* JMPZ(X, L), L: JMP(L2) -> JMPZ(X, L2) */
					DEL_SOURCE(block, block->successors[0]);
					block->successors[0] = target_block->successors[0];
					ADD_SOURCE(block, block->successors[0]);
				} else if (target->opcode == ZEND_JMPZNZ &&
				           (ZEND_OP1_TYPE(target) & (IS_TMP_VAR|IS_CV)) &&
				           same_type == ZEND_OP1_TYPE(target) &&
				           same_var == VAR_NUM_EX(target->op1) &&
				           !(target_block->flags & ZEND_BB_PROTECTED)) {
					/* JMPZ(X, L), L: JMPZNZ(X, L2, L3) -> JMPZ(X, L2) */
					DEL_SOURCE(block, block->successors[0]);
					if (last_op->opcode == ZEND_JMPZ) {
						block->successors[0] = target_block->successors[0];
					} else {
						block->successors[0] = target_block->successors[1];
					}
					ADD_SOURCE(block, block->successors[0]);
				}
			}

			if (last_op->opcode == ZEND_JMPZ || last_op->opcode == ZEND_JMPNZ) {
				zend_op *target;
				zend_op *target_end;
				zend_basic_block *target_block;

				while (1) {
					target_block = blocks + block->successors[1];
					target = op_array->opcodes + target_block->start;
					target_end = op_array->opcodes + target_block->start + 1;
					while (target < target_end && target->opcode == ZEND_NOP) {
						target++;
					}

					/* next block is only NOP's */
					if (target == target_end && !(target_block->flags & ZEND_BB_PROTECTED)) {
						DEL_SOURCE(block, block->successors[1]);
						block->successors[1] = target_block->successors[0];
						ADD_SOURCE(block, block->successors[1]);
					} else {
						break;
					}
				}
				/* JMPZ(X,L1), JMP(L2) -> JMPZNZ(X,L1,L2) */
				if (target->opcode == ZEND_JMP &&
					!(target_block->flags & ZEND_BB_PROTECTED)) {
					DEL_SOURCE(block, block->successors[1]);
					if (last_op->opcode == ZEND_JMPZ) {
						block->successors[1] = target_block->successors[0];
						ADD_SOURCE(block, block->successors[1]);
					} else {
						block->successors[1] = block->successors[0];
						block->successors[0] = target_block->successors[0];
						ADD_SOURCE(block, block->successors[0]);
					}
					last_op->opcode = ZEND_JMPZNZ;
				}
			}
			break;

		case ZEND_JMPNZ_EX:
		case ZEND_JMPZ_EX:
			/* constant conditional JMPs */
			if (ZEND_OP1_TYPE(last_op) == IS_CONST) {
				int should_jmp = zend_is_true(&ZEND_OP1_LITERAL(last_op));

				if (last_op->opcode == ZEND_JMPZ_EX) {
					should_jmp = !should_jmp;
				}
				if (!should_jmp) {
					/* T = JMPZ_EX(true,L)   -> T = QM_ASSIGN(true)
					 * T = JMPNZ_EX(false,L) -> T = QM_ASSIGN(false)
					 */
					last_op->opcode = ZEND_QM_ASSIGN;
					SET_UNUSED(last_op->op2);
					DEL_SOURCE(block, block->successors[0]);
					block->successors[0] = block->successors[1];
					block->successors[1] = -1;
				}
				break;
			}

			if (1) {
				zend_op *target, *target_end;
				zend_basic_block *target_block;
				int var_num = op_array->last_var + op_array->T;

				if (var_num <= 0) {
   					return;
				}
				memset(same_t, 0, var_num);
				same_t[VAR_NUM_EX(last_op->op1)] |= ZEND_OP1_TYPE(last_op);
				same_t[VAR_NUM_EX(last_op->result)] |= ZEND_RESULT_TYPE(last_op);
				target_block = blocks + block->successors[0];
next_target_ex:
				target = op_array->opcodes + target_block->start;
				target_end = op_array->opcodes + target_block->end + 1;
				while (target < target_end && target->opcode == ZEND_NOP) {
					target++;
				}
 				/* next block is only NOP's */
				if (target == target_end) {
					target_block = blocks + target_block->successors[0];
					goto next_target_ex;
				} else if (target->opcode == last_op->opcode-3 &&
						   (ZEND_OP1_TYPE(target) & (IS_TMP_VAR|IS_CV)) &&
						   (same_t[VAR_NUM_EX(target->op1)] & ZEND_OP1_TYPE(target)) != 0 &&
						   !(target_block->flags & ZEND_BB_PROTECTED)) {
					/* T = JMPZ_EX(X, L1), L1: JMPZ({X|T}, L2) -> T = JMPZ_EX(X, L2) */
					DEL_SOURCE(block, block->successors[0]);
					block->successors[0] = target_block->successors[0];
					ADD_SOURCE(block, block->successors[0]);
				} else if (target->opcode == INV_EX_COND(last_op->opcode) &&
					   	   (ZEND_OP1_TYPE(target) & (IS_TMP_VAR|IS_CV)) &&
						   (same_t[VAR_NUM_EX(target->op1)] & ZEND_OP1_TYPE(target)) != 0 &&
						   !(target_block->flags & ZEND_BB_PROTECTED)) {
					/* T = JMPZ_EX(X, L1), L1: JMPNZ({X|T1}, L2) -> T = JMPZ_EX(X, L1+1) */
					DEL_SOURCE(block, block->successors[0]);
					block->successors[0] = target_block->successors[1];
					ADD_SOURCE(block, block->successors[0]);
				} else if (target->opcode == INV_EX_COND_EX(last_op->opcode) &&
					       (ZEND_OP1_TYPE(target) & (IS_TMP_VAR|IS_CV)) &&
						   (same_t[VAR_NUM_EX(target->op1)] & ZEND_OP1_TYPE(target)) != 0 &&
						   (same_t[VAR_NUM_EX(target->result)] & ZEND_RESULT_TYPE(target)) != 0 &&
						   !(target_block->flags & ZEND_BB_PROTECTED)) {
					/* T = JMPZ_EX(X, L1), L1: T = JMPNZ_EX(T, L2) -> T = JMPZ_EX(X, L1+1) */
					DEL_SOURCE(block, block->successors[0]);
					block->successors[0] = target_block->successors[1];
					ADD_SOURCE(block, block->successors[0]);
				} else if (target->opcode == last_op->opcode &&
						   (ZEND_OP1_TYPE(target) & (IS_TMP_VAR|IS_CV)) &&
						   (same_t[VAR_NUM_EX(target->op1)] & ZEND_OP1_TYPE(target)) != 0 &&
						   (same_t[VAR_NUM_EX(target->result)] & ZEND_RESULT_TYPE(target)) != 0 &&
						   !(target_block->flags & ZEND_BB_PROTECTED)) {
					/* T = JMPZ_EX(X, L1), L1: T = JMPZ({X|T}, L2) -> T = JMPZ_EX(X, L2) */
					DEL_SOURCE(block, block->successors[0]);
					block->successors[0] = target_block->successors[0];
					ADD_SOURCE(block, block->successors[0]);
				} else if (target->opcode == ZEND_JMP &&
						   !(target_block->flags & ZEND_BB_PROTECTED)) {
					/* T = JMPZ_EX(X, L), L: JMP(L2) -> T = JMPZ(X, L2) */
					DEL_SOURCE(block, block->successors[0]);
					block->successors[0] = target_block->successors[0];
					ADD_SOURCE(block, block->successors[0]);
				} else if (target->opcode == ZEND_JMPZNZ &&
						   (ZEND_OP1_TYPE(target) & (IS_TMP_VAR|IS_CV)) &&
						   (same_t[VAR_NUM_EX(target->op1)] & ZEND_OP1_TYPE(target)) != 0 &&
						   !(target_block->flags & ZEND_BB_PROTECTED)) {
					/* T = JMPZ_EX(X, L), L: JMPZNZ({X|T}, L2, L3) -> T = JMPZ_EX(X, L2) */
					DEL_SOURCE(block, block->successors[0]);
					if (last_op->opcode == ZEND_JMPZ_EX) {
						block->successors[0] = target_block->successors[0];
					} else {
						block->successors[0] = target_block->successors[1];
					}
					ADD_SOURCE(block, block->successors[0]);
				}
			}
			break;

		case ZEND_JMPZNZ: {
			int next = (block - blocks) + 1;

			while (next < cfg->blocks_count && !(blocks[next].flags & ZEND_BB_REACHABLE)) {
				/* find first accessed one */
				next++;
			}

			if (ZEND_OP1_TYPE(last_op) == IS_CONST) {
				if (!zend_is_true(&ZEND_OP1_LITERAL(last_op))) {
					/* JMPZNZ(false,L1,L2) -> JMP(L1) */
					literal_dtor(&ZEND_OP1_LITERAL(last_op));
					last_op->opcode = ZEND_JMP;
					SET_UNUSED(last_op->op1);
					SET_UNUSED(last_op->op2);
					DEL_SOURCE(block, block->successors[1]);
					block->successors[1] = -1;
				} else {
					/* JMPZNZ(true,L1,L2) -> JMP(L2) */
					literal_dtor(&ZEND_OP1_LITERAL(last_op));
					last_op->opcode = ZEND_JMP;
					SET_UNUSED(last_op->op1);
					SET_UNUSED(last_op->op2);
					DEL_SOURCE(block, block->successors[0]);
					block->successors[0] = block->successors[1];
					block->successors[1] = -1;
				}
			} else if (block->successors[0] == block->successors[1]) {
				/* both goto the same one - it's JMP */
				if (!(last_op->op1_type & (IS_VAR|IS_TMP_VAR))) {
					/* JMPZNZ(?,L,L) -> JMP(L) */
					last_op->opcode = ZEND_JMP;
					SET_UNUSED(last_op->op1);
					SET_UNUSED(last_op->op2);
					block->successors[1] = -1;
				}
			} else if (block->successors[0] == next) {
				/* jumping to next on Z - can follow to it and jump only on NZ */
				/* JMPZNZ(X,L1,L2) L1: -> JMPNZ(X,L2) */
				last_op->opcode = ZEND_JMPNZ;
				block->successors[0] = block->successors[1];
				block->successors[1] = next;
				/* no need to add source */
			} else if (block->successors[1] == next) {
				/* jumping to next on NZ - can follow to it and jump only on Z */
				/* JMPZNZ(X,L1,L2) L2: -> JMPZ(X,L1) */
				last_op->opcode = ZEND_JMPZ;
				/* no need to add source */
			}

			if (last_op->opcode == ZEND_JMPZNZ) {
				zend_uchar same_type = ZEND_OP1_TYPE(last_op);
				zend_uchar same_var = VAR_NUM_EX(last_op->op1);
				zend_op *target;
				zend_op *target_end;
				zend_basic_block *target_block = blocks + block->successors[0];

next_target_znz:
				target = op_array->opcodes + target_block->start;
				target_end = op_array->opcodes + target_block->end + 1;
				while (target < target_end && target->opcode == ZEND_NOP) {
					target++;
				}
				/* next block is only NOP's */
				if (target == target_end) {
					target_block = blocks + target_block->successors[0];
					goto next_target_znz;
				} else if ((target->opcode == ZEND_JMPZ || target->opcode == ZEND_JMPZNZ) &&
						   (ZEND_OP1_TYPE(target) & (IS_TMP_VAR|IS_CV)) &&
						   same_type == ZEND_OP1_TYPE(target) &&
						   same_var == VAR_NUM_EX(target->op1) &&
						   !(target_block->flags & ZEND_BB_PROTECTED)) {
				    /* JMPZNZ(X, L1, L2), L1: JMPZ(X, L3) -> JMPZNZ(X, L3, L2) */
					DEL_SOURCE(block, block->successors[0]);
					block->successors[0] = target_block->successors[0];
					ADD_SOURCE(block, block->successors[0]);
				} else if (target->opcode == ZEND_JMPNZ &&
						   (ZEND_OP1_TYPE(target) & (IS_TMP_VAR|IS_CV)) &&
						   same_type == ZEND_OP1_TYPE(target) &&
						   same_var == VAR_NUM_EX(target->op1) &&
						   !(target_block->flags & ZEND_BB_PROTECTED)) {
                    /* JMPZNZ(X, L1, L2), L1: X = JMPNZ(X, L3) -> JMPZNZ(X, L1+1, L2) */
					DEL_SOURCE(block, block->successors[0]);
					block->successors[0] = target_block->successors[1];
					ADD_SOURCE(block, block->successors[0]);
				} else if (target->opcode == ZEND_JMP &&
					       !(target_block->flags & ZEND_BB_PROTECTED)) {
                    /* JMPZNZ(X, L1, L2), L1: JMP(L3) -> JMPZNZ(X, L3, L2) */
					DEL_SOURCE(block, block->successors[0]);
					block->successors[0] = target_block->successors[0];
					ADD_SOURCE(block, block->successors[0]);
				}
			}
			break;
		}
	}
}

/* Global data dependencies */

/* Find a set of variables which are used outside of the block where they are
 * defined. We won't apply some optimization patterns for such variables. */
static void zend_t_usage(zend_cfg *cfg, zend_op_array *op_array, zend_bitset used_ext, zend_optimizer_ctx *ctx)
{
	int n;
	zend_basic_block *block, *next_block;
	uint32_t var_num;
	uint32_t bitset_len;
	zend_bitset usage;
	zend_bitset defined_here;
	void *checkpoint;
	zend_op *opline, *end;


	if (op_array->T == 0) {
		/* shortcut - if no Ts, nothing to do */
		return;
	}

	checkpoint = zend_arena_checkpoint(ctx->arena);
	bitset_len = zend_bitset_len(op_array->last_var + op_array->T);
	defined_here = zend_arena_alloc(&ctx->arena, bitset_len * ZEND_BITSET_ELM_SIZE);

	zend_bitset_clear(defined_here, bitset_len);
	for (n = 1; n < cfg->blocks_count; n++) {
		block = cfg->blocks + n;

		if (!(block->flags & ZEND_BB_REACHABLE)) {
			continue;
		}

		opline = op_array->opcodes + block->start;
		end = op_array->opcodes + block->end + 1;
		if (!(block->flags & ZEND_BB_FOLLOW) ||
		    (block->flags & ZEND_BB_TARGET)) {
			/* Skip continuation of "extended" BB */
			zend_bitset_clear(defined_here, bitset_len);
		}

		while (opline<end) {
			if (opline->op1_type & (IS_VAR|IS_TMP_VAR)) {
				var_num = VAR_NUM(opline->op1.var);
				if (!zend_bitset_in(defined_here, var_num)) {
					zend_bitset_incl(used_ext, var_num);
				}
			}
			if (opline->op2_type == IS_VAR) {
				var_num = VAR_NUM(opline->op2.var);
				if (opline->opcode == ZEND_FE_FETCH_R ||
				    opline->opcode == ZEND_FE_FETCH_RW) {
					/* these opcode use the op2 as result */
					zend_bitset_incl(defined_here, var_num);
				} else if (!zend_bitset_in(defined_here, var_num)) {
					zend_bitset_incl(used_ext, var_num);
				}
			} else if (opline->op2_type == IS_TMP_VAR) {
				var_num = VAR_NUM(opline->op2.var);
				if (!zend_bitset_in(defined_here, var_num)) {
					zend_bitset_incl(used_ext, var_num);
				}
			}

			if (opline->result_type == IS_VAR) {
				var_num = VAR_NUM(opline->result.var);
				zend_bitset_incl(defined_here, var_num);
			} else if (opline->result_type == IS_TMP_VAR) {
				var_num = VAR_NUM(opline->result.var);
				switch (opline->opcode) {
					case ZEND_ADD_ARRAY_ELEMENT:
					case ZEND_ROPE_ADD:
						/* these opcodes use the result as argument */
						if (!zend_bitset_in(defined_here, var_num)) {
							zend_bitset_incl(used_ext, var_num);
						}
						break;
					default :
						zend_bitset_incl(defined_here, var_num);
				}
			}
			opline++;
		}
	}

	if (ctx->debug_level & ZEND_DUMP_BLOCK_PASS_VARS) {
		int printed = 0;
		uint32_t i;

		for (i = op_array->last_var; i< op_array->T; i++) {
			if (zend_bitset_in(used_ext, i)) {
				if (!printed) {
					fprintf(stderr, "NON-LOCAL-VARS: %d", i);
					printed = 1;
				} else {
					fprintf(stderr, ", %d", i);
				}
			}
		}
		if (printed) {
			fprintf(stderr, "\n");
		}
	}

	usage = defined_here;
	next_block = NULL;
	for (n = cfg->blocks_count; n > 0;) {
		block = cfg->blocks + (--n);

		if (!(block->flags & ZEND_BB_REACHABLE)) {
			continue;
		}

		opline = op_array->opcodes + block->end;
		end = op_array->opcodes + block->start;
		if (!next_block ||
		    !(next_block->flags & ZEND_BB_FOLLOW) ||
		    (next_block->flags & ZEND_BB_TARGET)) {
			/* Skip continuation of "extended" BB */
			zend_bitset_copy(usage, used_ext, bitset_len);
		} else if (block->successors[1] != -1) {
			zend_bitset_union(usage, used_ext, bitset_len);
		}
		next_block = block;

		while (opline >= end) {
			/* usage checks */
			if (opline->result_type == IS_VAR) {
				if (!zend_bitset_in(usage, VAR_NUM(opline->result.var))) {
					switch (opline->opcode) {
						case ZEND_ASSIGN_ADD:
						case ZEND_ASSIGN_SUB:
						case ZEND_ASSIGN_MUL:
						case ZEND_ASSIGN_DIV:
						case ZEND_ASSIGN_POW:
						case ZEND_ASSIGN_MOD:
						case ZEND_ASSIGN_SL:
						case ZEND_ASSIGN_SR:
						case ZEND_ASSIGN_CONCAT:
						case ZEND_ASSIGN_BW_OR:
						case ZEND_ASSIGN_BW_AND:
						case ZEND_ASSIGN_BW_XOR:
						case ZEND_PRE_INC:
						case ZEND_PRE_DEC:
						case ZEND_ASSIGN:
						case ZEND_ASSIGN_REF:
						case ZEND_DO_FCALL:
						case ZEND_DO_ICALL:
						case ZEND_DO_UCALL:
						case ZEND_DO_FCALL_BY_NAME:
							opline->result_type = IS_UNUSED;
							break;
					}
				} else {
					zend_bitset_excl(usage, VAR_NUM(opline->result.var));
				}
			} else if (opline->result_type == IS_TMP_VAR) {
				if (!zend_bitset_in(usage, VAR_NUM(opline->result.var))) {
					switch (opline->opcode) {
						case ZEND_POST_INC:
						case ZEND_POST_DEC:
							opline->opcode -= 2;
							opline->result_type = IS_UNUSED;
							break;
						case ZEND_QM_ASSIGN:
						case ZEND_BOOL:
						case ZEND_BOOL_NOT:
							if (ZEND_OP1_TYPE(opline) == IS_CONST) {
								literal_dtor(&ZEND_OP1_LITERAL(opline));
							}
							MAKE_NOP(opline);
							break;
						case ZEND_JMPZ_EX:
						case ZEND_JMPNZ_EX:
							opline->opcode -= 3;
							SET_UNUSED(opline->result);
							break;
						case ZEND_ADD_ARRAY_ELEMENT:
						case ZEND_ROPE_ADD:
							zend_bitset_incl(usage, VAR_NUM(opline->result.var));
							break;
					}
				} else {
					switch (opline->opcode) {
						case ZEND_ADD_ARRAY_ELEMENT:
						case ZEND_ROPE_ADD:
							break;
						default:
							zend_bitset_excl(usage, VAR_NUM(opline->result.var));
							break;
					}
				}
			}

			if (opline->op2_type == IS_VAR) {
				switch (opline->opcode) {
					case ZEND_FE_FETCH_R:
					case ZEND_FE_FETCH_RW:
						zend_bitset_excl(usage, VAR_NUM(opline->op2.var));
						break;
					default:
						zend_bitset_incl(usage, VAR_NUM(opline->op2.var));
						break;
				}
			} else if (opline->op2_type == IS_TMP_VAR) {
				zend_bitset_incl(usage, VAR_NUM(opline->op2.var));
			}

			if (opline->op1_type & (IS_VAR|IS_TMP_VAR)) {
				zend_bitset_incl(usage, VAR_NUM(opline->op1.var));
			}

			opline--;
		}
	}

	zend_arena_release(&ctx->arena, checkpoint);
}

static void zend_merge_blocks(zend_op_array *op_array, zend_cfg *cfg)
{
	int i;
	zend_basic_block *b, *bb;
	zend_basic_block *prev = NULL;

	for (i = 0; i < cfg->blocks_count; i++) {
		b = cfg->blocks + i;
		if (b->flags & ZEND_BB_REACHABLE) {
			if ((b->flags & ZEND_BB_FOLLOW) &&
			    !(b->flags & (ZEND_BB_TARGET | ZEND_BB_PROTECTED)) &&
			    prev &&
			    prev->successors[0] == i && prev->successors[1] == -1) {

				if (op_array->opcodes[prev->end].opcode == ZEND_JMP) {
					MAKE_NOP(op_array->opcodes + prev->end);
				}

				for (bb = prev + 1; bb != b; bb++) {
					zend_op *op = op_array->opcodes + bb->start;
					zend_op *end = op_array->opcodes + bb->end;
					while (op <= end) {
						if (ZEND_OP1_TYPE(op) == IS_CONST) {
							literal_dtor(&ZEND_OP1_LITERAL(op));
						}
						if (ZEND_OP2_TYPE(op) == IS_CONST) {
							literal_dtor(&ZEND_OP2_LITERAL(op));
						}
						MAKE_NOP(op);
						op++;
					}
					/* make block empty */
					bb->start = bb->end + 1;
				}

				/* re-link */
			    prev->flags |= (b->flags & ZEND_BB_EXIT);
				prev->end = b->end;
				prev->successors[0] = b->successors[0];
				prev->successors[1] = b->successors[1];

				/* unlink & make block empty and unreachable */
				b->flags = 0;
				b->start = b->end + 1;
				b->successors[0] = -1;
				b->successors[1] = -1;
			} else {
				prev = b;
			}
		}
	}
}

#define PASSES 3

void zend_optimize_cfg(zend_op_array *op_array, zend_optimizer_ctx *ctx)
{
	zend_cfg cfg;
	zend_basic_block *blocks, *end, *b;
	int pass;
	uint32_t bitset_len;
	zend_bitset usage;
	void *checkpoint;
	zend_op **Tsource;
	zend_uchar *same_t;

    /* Build CFG */
	checkpoint = zend_arena_checkpoint(ctx->arena);
	if (zend_build_cfg(&ctx->arena, op_array, ZEND_CFG_SPLIT_AT_LIVE_RANGES, &cfg, NULL) != SUCCESS) {
		zend_arena_release(&ctx->arena, checkpoint);
		return;
	}

	if (ctx->debug_level & ZEND_DUMP_BEFORE_BLOCK_PASS) {
		zend_dump_op_array(op_array, ZEND_DUMP_CFG, "before block pass", &cfg);
	}

	if (op_array->last_var || op_array->T) {
		bitset_len = zend_bitset_len(op_array->last_var + op_array->T);
		Tsource = zend_arena_calloc(&ctx->arena, op_array->last_var + op_array->T, sizeof(zend_op *));
		same_t = zend_arena_alloc(&ctx->arena, op_array->last_var + op_array->T);
		usage = zend_arena_alloc(&ctx->arena, bitset_len * ZEND_BITSET_ELM_SIZE);
	} else {
		bitset_len = 0;
		Tsource = NULL;
		same_t = NULL;
		usage = NULL;
	}
	blocks = cfg.blocks;
	end = blocks + cfg.blocks_count;
	for (pass = 0; pass < PASSES; pass++) {
		/* Compute data dependencies */
		zend_bitset_clear(usage, bitset_len);
		zend_t_usage(&cfg, op_array, usage, ctx);

		/* optimize each basic block separately */
		for (b = blocks; b < end; b++) {
			if (!(b->flags & ZEND_BB_REACHABLE)) {
				continue;
			}
			/* we track data dependencies only insight a single basic block */
			if (!(b->flags & ZEND_BB_FOLLOW) ||
			    (b->flags & ZEND_BB_TARGET)) {
				/* Skip continuation of "extended" BB */
				memset(Tsource, 0, (op_array->last_var + op_array->T) * sizeof(zend_op *));
			}
			zend_optimize_block(b, op_array, usage, &cfg, Tsource);
		}

		/* Jump optimization for each block */
		for (b = blocks; b < end; b++) {
			if (b->flags & ZEND_BB_REACHABLE) {
				zend_jmp_optimization(b, op_array, &cfg, same_t);
			}
		}

		/* Eliminate unreachable basic blocks */
		zend_cfg_remark_reachable_blocks(op_array, &cfg);

		/* Merge Blocks */
		zend_merge_blocks(op_array, &cfg);
	}

	zend_bitset_clear(usage, bitset_len);
	zend_t_usage(&cfg, op_array, usage, ctx);
	assemble_code_blocks(&cfg, op_array);

	if (ctx->debug_level & ZEND_DUMP_AFTER_BLOCK_PASS) {
		zend_dump_op_array(op_array, ZEND_DUMP_CFG | ZEND_DUMP_HIDE_UNREACHABLE, "after block pass", &cfg);
	}

	/* Destroy CFG */
	zend_arena_release(&ctx->arena, checkpoint);
}<|MERGE_RESOLUTION|>--- conflicted
+++ resolved
@@ -206,7 +206,7 @@
 					l = old_len + Z_STRLEN(ZEND_OP1_LITERAL(opline));
 					if (!Z_REFCOUNTED(ZEND_OP1_LITERAL(last_op))) {
 						zend_string *tmp = zend_string_alloc(l, 0);
-					memcpy(ZSTR_VAL(tmp), Z_STRVAL(ZEND_OP1_LITERAL(last_op)), old_len);
+						memcpy(ZSTR_VAL(tmp), Z_STRVAL(ZEND_OP1_LITERAL(last_op)), old_len);
 						Z_STR(ZEND_OP1_LITERAL(last_op)) = tmp;
 					} else {
 						Z_STR(ZEND_OP1_LITERAL(last_op)) = zend_string_extend(Z_STR(ZEND_OP1_LITERAL(last_op)), l, 0);
@@ -215,10 +215,7 @@
 					memcpy(Z_STRVAL(ZEND_OP1_LITERAL(last_op)) + old_len, Z_STRVAL(ZEND_OP1_LITERAL(opline)), Z_STRLEN(ZEND_OP1_LITERAL(opline)));
 					Z_STRVAL(ZEND_OP1_LITERAL(last_op))[l] = '\0';
 					zval_dtor(&ZEND_OP1_LITERAL(opline));
-					Z_STR(ZEND_OP1_LITERAL(opline)) = zend_new_interned_string(Z_STR(ZEND_OP1_LITERAL(last_op)));
-					if (!Z_REFCOUNTED(ZEND_OP1_LITERAL(opline))) {
-						Z_TYPE_FLAGS(ZEND_OP1_LITERAL(opline)) &= ~ (IS_TYPE_REFCOUNTED | IS_TYPE_COPYABLE);
-					}
+					ZVAL_STR(&ZEND_OP1_LITERAL(opline), zend_new_interned_string(Z_STR(ZEND_OP1_LITERAL(last_op))));
 					ZVAL_NULL(&ZEND_OP1_LITERAL(last_op));
 					MAKE_NOP(last_op);
 				}
@@ -525,7 +522,6 @@
 								/* T = BOOL_NOT(X) + JMPNZ_EX(T) -> NOP, JMPZ_EX(X) */
 								opline->opcode = ZEND_JMPZ;
 #endif
-<<<<<<< HEAD
 							} else {
 								/* T = BOOL_NOT(X) + JMPZNZ(T,L1,L2) -> NOP, JMPZNZ(X,L2,L1) */
 								uint32_t tmp;
@@ -553,130 +549,6 @@
 				if (opline->op1_type == IS_CONST &&
 				    opline->op2_type == IS_CONST) {
 					goto optimize_constant_binary_op;
-=======
-		/* T = BOOL(X) + JMPZ(T) -> NOP, JMPZ(X) */
-		if ((opline->opcode == ZEND_BOOL ||
-			opline->opcode == ZEND_BOOL_NOT ||
-			opline->opcode == ZEND_JMPZ ||
-			opline->opcode == ZEND_JMPZ_EX ||
-			opline->opcode == ZEND_JMPNZ_EX ||
-			opline->opcode == ZEND_JMPNZ ||
-			opline->opcode == ZEND_JMPZNZ) &&
-			(ZEND_OP1_TYPE(opline) & (IS_TMP_VAR|IS_VAR)) &&
-			VAR_SOURCE(opline->op1) != NULL &&
-			(!zend_bitset_in(used_ext, VAR_NUM(ZEND_OP1(opline).var)) ||
-			((ZEND_RESULT_TYPE(opline) & (IS_TMP_VAR|IS_VAR)) &&
-			 ZEND_RESULT(opline).var == ZEND_OP1(opline).var)) &&
-			(VAR_SOURCE(opline->op1)->opcode == ZEND_BOOL ||
-			VAR_SOURCE(opline->op1)->opcode == ZEND_QM_ASSIGN)) {
-			zend_op *src = VAR_SOURCE(opline->op1);
-			COPY_NODE(opline->op1, src->op1);
-
-			VAR_UNSET(opline->op1);
-			MAKE_NOP(src);
-			continue;
-		} else if (last_op && opline->opcode == ZEND_ECHO &&
-				  last_op->opcode == ZEND_ECHO &&
-				  ZEND_OP1_TYPE(opline) == IS_CONST &&
-				  Z_TYPE(ZEND_OP1_LITERAL(opline)) != IS_DOUBLE &&
-				  ZEND_OP1_TYPE(last_op) == IS_CONST &&
-				  Z_TYPE(ZEND_OP1_LITERAL(last_op)) != IS_DOUBLE) {
-			/* compress consecutive ECHO's.
-			 * Float to string conversion may be affected by current
-			 * locale setting.
-			 */
-			int l, old_len;
-
-			if (Z_TYPE(ZEND_OP1_LITERAL(opline)) != IS_STRING) {
-				convert_to_string_safe(&ZEND_OP1_LITERAL(opline));
-			}
-			if (Z_TYPE(ZEND_OP1_LITERAL(last_op)) != IS_STRING) {
-				convert_to_string_safe(&ZEND_OP1_LITERAL(last_op));
-			}
-			old_len = Z_STRLEN(ZEND_OP1_LITERAL(last_op));
-			l = old_len + Z_STRLEN(ZEND_OP1_LITERAL(opline));
-			if (!Z_REFCOUNTED(ZEND_OP1_LITERAL(last_op))) {
-				zend_string *tmp = zend_string_alloc(l, 0);
-				memcpy(ZSTR_VAL(tmp), Z_STRVAL(ZEND_OP1_LITERAL(last_op)), old_len);
-				Z_STR(ZEND_OP1_LITERAL(last_op)) = tmp;
-			} else {
-				Z_STR(ZEND_OP1_LITERAL(last_op)) = zend_string_extend(Z_STR(ZEND_OP1_LITERAL(last_op)), l, 0);
-			}
-			Z_TYPE_INFO(ZEND_OP1_LITERAL(last_op)) = IS_STRING_EX;
-			memcpy(Z_STRVAL(ZEND_OP1_LITERAL(last_op)) + old_len, Z_STRVAL(ZEND_OP1_LITERAL(opline)), Z_STRLEN(ZEND_OP1_LITERAL(opline)));
-			Z_STRVAL(ZEND_OP1_LITERAL(last_op))[l] = '\0';
-			zval_dtor(&ZEND_OP1_LITERAL(opline));
-			ZVAL_STR(&ZEND_OP1_LITERAL(opline), zend_new_interned_string(Z_STR(ZEND_OP1_LITERAL(last_op))));
-			ZVAL_NULL(&ZEND_OP1_LITERAL(last_op));
-			MAKE_NOP(last_op);
-		} else if ((opline->opcode == ZEND_CONCAT) &&
-				  ZEND_OP2_TYPE(opline) == IS_CONST &&
-				  ZEND_OP1_TYPE(opline) == IS_TMP_VAR &&
-				  VAR_SOURCE(opline->op1) &&
-				  (VAR_SOURCE(opline->op1)->opcode == ZEND_CONCAT ||
-				   VAR_SOURCE(opline->op1)->opcode == ZEND_FAST_CONCAT) &&
-				  ZEND_OP2_TYPE(VAR_SOURCE(opline->op1)) == IS_CONST &&
-				  ZEND_RESULT(VAR_SOURCE(opline->op1)).var == ZEND_OP1(opline).var) {
-			/* compress consecutive CONCAT/ADD_STRING/ADD_CHARs */
-			zend_op *src = VAR_SOURCE(opline->op1);
-			int l, old_len;
-
-			if (Z_TYPE(ZEND_OP2_LITERAL(opline)) != IS_STRING) {
-				convert_to_string_safe(&ZEND_OP2_LITERAL(opline));
-			}
-			if (Z_TYPE(ZEND_OP2_LITERAL(src)) != IS_STRING) {
-				convert_to_string_safe(&ZEND_OP2_LITERAL(src));
-			}
-
-			VAR_UNSET(opline->op1);
-			COPY_NODE(opline->op1, src->op1);
-			old_len = Z_STRLEN(ZEND_OP2_LITERAL(src));
-			l = old_len + Z_STRLEN(ZEND_OP2_LITERAL(opline));
-			if (!Z_REFCOUNTED(ZEND_OP2_LITERAL(src))) {
-				zend_string *tmp = zend_string_alloc(l, 0);
-				memcpy(ZSTR_VAL(tmp), Z_STRVAL(ZEND_OP2_LITERAL(src)), old_len);
-				Z_STR(ZEND_OP2_LITERAL(last_op)) = tmp;
-			} else {
-				Z_STR(ZEND_OP2_LITERAL(src)) = zend_string_extend(Z_STR(ZEND_OP2_LITERAL(src)), l, 0);
-			}
-			Z_TYPE_INFO(ZEND_OP2_LITERAL(last_op)) = IS_STRING_EX;
-			memcpy(Z_STRVAL(ZEND_OP2_LITERAL(src)) + old_len, Z_STRVAL(ZEND_OP2_LITERAL(opline)), Z_STRLEN(ZEND_OP2_LITERAL(opline)));
-			Z_STRVAL(ZEND_OP2_LITERAL(src))[l] = '\0';
-			zend_string_release(Z_STR(ZEND_OP2_LITERAL(opline)));
-			ZVAL_STR(&ZEND_OP2_LITERAL(opline), zend_new_interned_string(Z_STR(ZEND_OP2_LITERAL(src))));
-			ZVAL_NULL(&ZEND_OP2_LITERAL(src));
-			MAKE_NOP(src);
-		} else if ((opline->opcode == ZEND_ADD ||
-					opline->opcode == ZEND_SUB ||
-					opline->opcode == ZEND_MUL ||
-					opline->opcode == ZEND_DIV ||
-					opline->opcode == ZEND_MOD ||
-					opline->opcode == ZEND_SL ||
-					opline->opcode == ZEND_SR ||
-					opline->opcode == ZEND_CONCAT ||
-					opline->opcode == ZEND_FAST_CONCAT ||
-					opline->opcode == ZEND_IS_EQUAL ||
-					opline->opcode == ZEND_IS_NOT_EQUAL ||
-					opline->opcode == ZEND_IS_SMALLER ||
-					opline->opcode == ZEND_IS_SMALLER_OR_EQUAL ||
-					opline->opcode == ZEND_IS_IDENTICAL ||
-					opline->opcode == ZEND_IS_NOT_IDENTICAL ||
-					opline->opcode == ZEND_BOOL_XOR ||
-					opline->opcode == ZEND_BW_OR ||
-					opline->opcode == ZEND_BW_AND ||
-					opline->opcode == ZEND_BW_XOR) &&
-					ZEND_OP1_TYPE(opline)==IS_CONST &&
-					ZEND_OP2_TYPE(opline)==IS_CONST) {
-			/* evaluate constant expressions */
-			binary_op_type binary_op = get_binary_op(opline->opcode);
-			zval result;
-			int er;
-
-            if ((opline->opcode == ZEND_DIV || opline->opcode == ZEND_MOD) &&
-                zval_get_long(&ZEND_OP2_LITERAL(opline)) == 0) {
-				if (RESULT_USED(opline)) {
-					SET_VAR_SOURCE(opline);
->>>>>>> 796e1629
 				}
 
 				if (opline->op2_type == IS_CONST &&
@@ -712,10 +584,7 @@
 						memcpy(Z_STRVAL(ZEND_OP2_LITERAL(src)) + old_len, Z_STRVAL(ZEND_OP2_LITERAL(opline)), Z_STRLEN(ZEND_OP2_LITERAL(opline)));
 						Z_STRVAL(ZEND_OP2_LITERAL(src))[l] = '\0';
 						zend_string_release(Z_STR(ZEND_OP2_LITERAL(opline)));
-						Z_STR(ZEND_OP2_LITERAL(opline)) = zend_new_interned_string(Z_STR(ZEND_OP2_LITERAL(src)));
-						if (!Z_REFCOUNTED(ZEND_OP2_LITERAL(opline))) {
-							Z_TYPE_FLAGS(ZEND_OP2_LITERAL(opline)) &= ~ (IS_TYPE_REFCOUNTED | IS_TYPE_COPYABLE);
-						}
+						ZVAL_STR(&ZEND_OP2_LITERAL(opline), zend_new_interned_string(Z_STR(ZEND_OP2_LITERAL(src))));
 						ZVAL_NULL(&ZEND_OP2_LITERAL(src));
 						MAKE_NOP(src);
 					}
