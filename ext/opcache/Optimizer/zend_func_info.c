--- conflicted
+++ resolved
@@ -417,14 +417,8 @@
 	F1("gmdate",                                MAY_BE_STRING),
 	F1("strftime",                              MAY_BE_FALSE | MAY_BE_STRING),
 	F1("gmstrftime",                            MAY_BE_FALSE | MAY_BE_STRING),
-<<<<<<< HEAD
 	F1("localtime",                             MAY_BE_ARRAY | MAY_BE_ARRAY_KEY_ANY | MAY_BE_ARRAY_OF_LONG),
-	F1("getdate",                               MAY_BE_ARRAY | MAY_BE_ARRAY_KEY_STRING | MAY_BE_ARRAY_OF_LONG | MAY_BE_ARRAY_OF_STRING),
-=======
-	F0("time",                                  MAY_BE_LONG),
-	F1("localtime",                             MAY_BE_FALSE | MAY_BE_ARRAY | MAY_BE_ARRAY_KEY_ANY | MAY_BE_ARRAY_OF_LONG),
-	F1("getdate",                               MAY_BE_FALSE | MAY_BE_ARRAY | MAY_BE_ARRAY_KEY_ANY | MAY_BE_ARRAY_OF_LONG | MAY_BE_ARRAY_OF_STRING),
->>>>>>> c7387ab9
+	F1("getdate",                               MAY_BE_ARRAY | MAY_BE_ARRAY_KEY_ANY | MAY_BE_ARRAY_OF_LONG | MAY_BE_ARRAY_OF_STRING),
 	F1("date_create",                           MAY_BE_FALSE | MAY_BE_OBJECT),
 	F1("date_create_immutable",                 MAY_BE_FALSE | MAY_BE_OBJECT),
 	F1("date_create_from_format",               MAY_BE_FALSE | MAY_BE_OBJECT),
