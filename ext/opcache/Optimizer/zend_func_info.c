--- conflicted
+++ resolved
@@ -754,14 +754,8 @@
 	FN("filter_input",							UNKNOWN_INFO),
 	FN("filter_var",							UNKNOWN_INFO),
 	F1("filter_input_array",					MAY_BE_NULL | MAY_BE_FALSE | MAY_BE_ARRAY | MAY_BE_ARRAY_KEY_ANY | MAY_BE_ARRAY_OF_ANY),
-<<<<<<< HEAD
-	F1("filter_var_array",						MAY_BE_NULL | MAY_BE_FALSE | MAY_BE_ARRAY | MAY_BE_ARRAY_KEY_ANY | MAY_BE_ARRAY_OF_ANY),
+	F1("filter_var_array",						MAY_BE_NULL | MAY_BE_FALSE | MAY_BE_ARRAY | MAY_BE_ARRAY_KEY_ANY | MAY_BE_ARRAY_OF_ANY | MAY_BE_ARRAY_OF_REF),
 	F1("filter_list",							MAY_BE_ARRAY | MAY_BE_ARRAY_KEY_LONG | MAY_BE_ARRAY_OF_STRING),
-=======
-	F1("filter_var_array",						MAY_BE_NULL | MAY_BE_FALSE | MAY_BE_ARRAY | MAY_BE_ARRAY_KEY_ANY | MAY_BE_ARRAY_OF_ANY | MAY_BE_ARRAY_OF_REF),
-	I1("filter_list",							MAY_BE_ARRAY | MAY_BE_ARRAY_KEY_LONG | MAY_BE_ARRAY_OF_STRING),
-	F0("filter_id",								MAY_BE_NULL | MAY_BE_FALSE | MAY_BE_LONG),
->>>>>>> 5acab7eb
 
 	/* ext/gettext */
 	F1("textdomain",							MAY_BE_STRING),
