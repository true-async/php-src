/*
   +----------------------------------------------------------------------+
   | Zend OPcache                                                         |
   +----------------------------------------------------------------------+
   | Copyright (c) 1998-2016 The PHP Group                                |
   +----------------------------------------------------------------------+
   | This source file is subject to version 3.01 of the PHP license,      |
   | that is bundled with this package in the file LICENSE, and is        |
   | available through the world-wide-web at the following url:           |
   | http://www.php.net/license/3_01.txt                                  |
   | If you did not receive a copy of the PHP license and are unable to   |
   | obtain it through the world-wide-web, please send a note to          |
   | license@php.net so we can mail you a copy immediately.               |
   +----------------------------------------------------------------------+
   | Authors: Andi Gutmans <andi@zend.com>                                |
   |          Zeev Suraski <zeev@zend.com>                                |
   |          Stanislav Malyshev <stas@zend.com>                          |
   |          Dmitry Stogov <dmitry@zend.com>                             |
   +----------------------------------------------------------------------+
*/

#include "main/php.h"
#include "main/php_globals.h"
#include "zend.h"
#include "zend_extensions.h"
#include "zend_compile.h"
#include "ZendAccelerator.h"
#include "zend_persist.h"
#include "zend_shared_alloc.h"
#include "zend_accelerator_module.h"
#include "zend_accelerator_blacklist.h"
#include "zend_list.h"
#include "zend_execute.h"
#include "main/SAPI.h"
#include "main/php_streams.h"
#include "main/php_open_temporary_file.h"
#include "zend_API.h"
#include "zend_ini.h"
#include "zend_virtual_cwd.h"
#include "zend_accelerator_util_funcs.h"
#include "zend_accelerator_hash.h"
#include "ext/pcre/php_pcre.h"
#include "ext/standard/md5.h"

#ifdef HAVE_OPCACHE_FILE_CACHE
# include "zend_file_cache.h"
#endif

#ifndef ZEND_WIN32
#include  <netdb.h>
#endif

#ifdef ZEND_WIN32
typedef int uid_t;
typedef int gid_t;
#include <io.h>
#endif

#ifndef ZEND_WIN32
# include <sys/time.h>
#else
# include <process.h>
#endif

#ifdef HAVE_UNISTD_H
# include <unistd.h>
#endif
#include <fcntl.h>
#include <signal.h>
#include <time.h>

#ifndef ZEND_WIN32
# include <sys/types.h>
# include <sys/ipc.h>
#endif

#include <sys/stat.h>
#include <errno.h>

#define SHM_PROTECT() \
	do { \
		if (ZCG(accel_directives).protect_memory) { \
			zend_accel_shared_protect(1); \
		} \
	} while (0)
#define SHM_UNPROTECT() \
	do { \
		if (ZCG(accel_directives).protect_memory) { \
			zend_accel_shared_protect(0); \
		} \
	} while (0)

ZEND_EXTENSION();

#ifndef ZTS
zend_accel_globals accel_globals;
#else
int accel_globals_id;
#if defined(COMPILE_DL_OPCACHE)
ZEND_TSRMLS_CACHE_DEFINE();
#endif
#endif

/* Points to the structure shared across all PHP processes */
zend_accel_shared_globals *accel_shared_globals = NULL;

/* true globals, no need for thread safety */
zend_bool accel_startup_ok = 0;
static char *zps_failure_reason = NULL;
char *zps_api_failure_reason = NULL;
#if ENABLE_FILE_CACHE_FALLBACK
zend_bool fallback_process = 0; /* process uses file cache fallback */
#endif

static zend_op_array *(*accelerator_orig_compile_file)(zend_file_handle *file_handle, int type);
static int (*accelerator_orig_zend_stream_open_function)(const char *filename, zend_file_handle *handle );
static zend_string *(*accelerator_orig_zend_resolve_path)(const char *filename, int filename_len);
static void (*orig_chdir)(INTERNAL_FUNCTION_PARAMETERS) = NULL;
static ZEND_INI_MH((*orig_include_path_on_modify)) = NULL;

#ifdef ZEND_WIN32
# define INCREMENT(v) InterlockedIncrement64(&ZCSG(v))
# define DECREMENT(v) InterlockedDecrement64(&ZCSG(v))
# define LOCKVAL(v)   (ZCSG(v))
#endif

#ifdef ZEND_WIN32
static time_t zend_accel_get_time(void)
{
	FILETIME now;
	GetSystemTimeAsFileTime(&now);

	return (time_t) ((((((__int64)now.dwHighDateTime) << 32)|now.dwLowDateTime) - 116444736000000000L)/10000000);
}
#else
# define zend_accel_get_time() time(NULL)
#endif

static inline int is_stream_path(const char *filename)
{
	const char *p;

	for (p = filename;
	     (*p >= 'a' && *p <= 'z') ||
	     (*p >= 'A' && *p <= 'Z') ||
	     (*p >= '0' && *p <= '9') ||
	     *p == '+' || *p == '-' || *p == '.';
	     p++);
	return ((p != filename) && (p[0] == ':') && (p[1] == '/') && (p[2] == '/'));
}

static inline int is_cacheable_stream_path(const char *filename)
{
	return memcmp(filename, "file://", sizeof("file://") - 1) == 0 ||
	       memcmp(filename, "phar://", sizeof("phar://") - 1) == 0;
}

/* O+ overrides PHP chdir() function and remembers the current working directory
 * in ZCG(cwd) and ZCG(cwd_len). Later accel_getcwd() can use stored value and
 * avoid getcwd() call.
 */
static ZEND_FUNCTION(accel_chdir)
{
	char cwd[MAXPATHLEN];

	orig_chdir(INTERNAL_FUNCTION_PARAM_PASSTHRU);
	if (VCWD_GETCWD(cwd, MAXPATHLEN)) {
		if (ZCG(cwd)) {
			zend_string_release(ZCG(cwd));
		}
		ZCG(cwd) = zend_string_init(cwd, strlen(cwd), 0);
	} else {
		if (ZCG(cwd)) {
			zend_string_release(ZCG(cwd));
			ZCG(cwd) = NULL;
		}
	}
	ZCG(cwd_key_len) = 0;
	ZCG(cwd_check) = 1;
}

static inline zend_string* accel_getcwd(void)
{
	if (ZCG(cwd)) {
		return ZCG(cwd);
	} else {
		char cwd[MAXPATHLEN + 1];

		if (!VCWD_GETCWD(cwd, MAXPATHLEN)) {
			return NULL;
		}
		ZCG(cwd) = zend_string_init(cwd, strlen(cwd), 0);
		ZCG(cwd_key_len) = 0;
		ZCG(cwd_check) = 1;
		return ZCG(cwd);
	}
}

void zend_accel_schedule_restart_if_necessary(zend_accel_restart_reason reason)
{
	if ((((double) ZSMMG(wasted_shared_memory)) / ZCG(accel_directives).memory_consumption) >= ZCG(accel_directives).max_wasted_percentage) {
 		zend_accel_schedule_restart(reason);
	}
}

/* O+ tracks changes of "include_path" directive. It stores all the requested
 * values in ZCG(include_paths) shared hash table, current value in
 * ZCG(include_path)/ZCG(include_path_len) and one letter "path key" in
 * ZCG(include_path_key).
 */
static ZEND_INI_MH(accel_include_path_on_modify)
{
	int ret = orig_include_path_on_modify(entry, new_value, mh_arg1, mh_arg2, mh_arg3, stage);

	if (ret == SUCCESS) {
		ZCG(include_path) = new_value;
		ZCG(include_path_key_len) = 0;
		ZCG(include_path_check) = 1;
	}
	return ret;
}

/* Interned strings support */
static zend_string *(*orig_new_interned_string)(zend_string *str);
static void (*orig_interned_strings_snapshot)(void);
static void (*orig_interned_strings_restore)(void);

/* O+ disables creation of interned strings by regular PHP compiler, instead,
 * it creates interned strings in shared memory when saves a script.
 * Such interned strings are shared across all PHP processes
 */
static zend_string *accel_new_interned_string_for_php(zend_string *str)
{
	return str;
}

static void accel_interned_strings_snapshot_for_php(void)
{
}

static void accel_interned_strings_restore_for_php(void)
{
}

#ifndef ZTS
static void accel_interned_strings_restore_state(void)
{
    uint idx = ZCSG(interned_strings).nNumUsed;
    uint nIndex;
    Bucket *p;

	memset(ZCSG(interned_strings_saved_top),
			0, ZCSG(interned_strings_top) - ZCSG(interned_strings_saved_top));
	ZCSG(interned_strings_top) = ZCSG(interned_strings_saved_top);
    while (idx > 0) {
    	idx--;
		p = ZCSG(interned_strings).arData + idx;
		if ((char*)p->key < ZCSG(interned_strings_top)) break;
		ZCSG(interned_strings).nNumUsed--;
		ZCSG(interned_strings).nNumOfElements--;

		nIndex = p->h | ZCSG(interned_strings).nTableMask;
		if (HT_HASH(&ZCSG(interned_strings), nIndex) == HT_IDX_TO_HASH(idx)) {
			HT_HASH(&ZCSG(interned_strings), nIndex) = Z_NEXT(p->val);
		} else {
			uint32_t prev = HT_HASH(&ZCSG(interned_strings), nIndex);
			while (Z_NEXT(HT_HASH_TO_BUCKET(&ZCSG(interned_strings), prev)->val) != idx) {
				prev = Z_NEXT(HT_HASH_TO_BUCKET(&ZCSG(interned_strings), prev)->val);
 			}
			Z_NEXT(HT_HASH_TO_BUCKET(&ZCSG(interned_strings), prev)->val) = Z_NEXT(p->val);
 		}
	}
}

static void accel_interned_strings_save_state(void)
{
	ZCSG(interned_strings_saved_top) = ZCSG(interned_strings_top);
}
#endif

#ifndef ZTS
static zend_string *accel_find_interned_string(zend_string *str)
{
/* for now interned strings are supported only for non-ZTS build */
	zend_ulong h;
	uint nIndex;
	uint idx;
	Bucket *arData, *p;

	if (IS_ACCEL_INTERNED(str)) {
		/* this is already an interned string */
		return str;
	}

	h = zend_string_hash_val(str);
	nIndex = h | ZCSG(interned_strings).nTableMask;

	/* check for existing interned string */
	idx = HT_HASH(&ZCSG(interned_strings), nIndex);
	arData = ZCSG(interned_strings).arData;
	while (idx != HT_INVALID_IDX) {
		p = HT_HASH_TO_BUCKET_EX(arData, idx);
		if ((p->h == h) && (ZSTR_LEN(p->key) == ZSTR_LEN(str))) {
			if (!memcmp(ZSTR_VAL(p->key), ZSTR_VAL(str), ZSTR_LEN(str))) {
				return p->key;
			}
		}
		idx = Z_NEXT(p->val);
	}

	return NULL;
}
#endif

zend_string *accel_new_interned_string(zend_string *str)
{
/* for now interned strings are supported only for non-ZTS build */
#ifndef ZTS
	zend_ulong h;
	uint nIndex;
	uint idx;
	Bucket *p;

#ifdef HAVE_OPCACHE_FILE_CACHE
	if (ZCG(accel_directives).file_cache_only) {
		return str;
	}
#endif

	if (IS_ACCEL_INTERNED(str)) {
		/* this is already an interned string */
		return str;
	}

	h = zend_string_hash_val(str);
	nIndex = h | ZCSG(interned_strings).nTableMask;

	/* check for existing interned string */
	idx = HT_HASH(&ZCSG(interned_strings), nIndex);
	while (idx != HT_INVALID_IDX) {
		p = HT_HASH_TO_BUCKET(&ZCSG(interned_strings), idx);
		if ((p->h == h) && (ZSTR_LEN(p->key) == ZSTR_LEN(str))) {
			if (!memcmp(ZSTR_VAL(p->key), ZSTR_VAL(str), ZSTR_LEN(str))) {
				zend_string_release(str);
				return p->key;
			}
		}
		idx = Z_NEXT(p->val);
	}

	if (ZCSG(interned_strings_top) + ZEND_MM_ALIGNED_SIZE(_ZSTR_STRUCT_SIZE(ZSTR_LEN(str))) >=
	    ZCSG(interned_strings_end)) {
	    /* no memory, return the same non-interned string */
		zend_accel_error(ACCEL_LOG_WARNING, "Interned string buffer overflow");
		return str;
	}

	/* create new interning string in shared interned strings buffer */

	idx = ZCSG(interned_strings).nNumUsed++;
	ZCSG(interned_strings).nNumOfElements++;
	p = ZCSG(interned_strings).arData + idx;
	p->key = (zend_string*) ZCSG(interned_strings_top);
	ZCSG(interned_strings_top) += ZEND_MM_ALIGNED_SIZE(_ZSTR_STRUCT_SIZE(ZSTR_LEN(str)));
	p->h = h;
	GC_REFCOUNT(p->key) = 1;
#if 1
	/* optimized single assignment */
	GC_TYPE_INFO(p->key) = IS_STRING | ((IS_STR_INTERNED | IS_STR_PERMANENT) << 8);
#else
	GC_TYPE(p->key) = IS_STRING;
	GC_FLAGS(p->key) = IS_STR_INTERNED | IS_STR_PERMANENT;
#endif
	ZSTR_H(p->key) = ZSTR_H(str);
	ZSTR_LEN(p->key) = ZSTR_LEN(str);
	memcpy(ZSTR_VAL(p->key), ZSTR_VAL(str), ZSTR_LEN(str));
	ZVAL_INTERNED_STR(&p->val, p->key);
	Z_NEXT(p->val) = HT_HASH(&ZCSG(interned_strings), nIndex);
	HT_HASH(&ZCSG(interned_strings), nIndex) = HT_IDX_TO_HASH(idx);
	zend_string_release(str);
	return p->key;
#else
	return str;
#endif
}

#ifndef ZTS
/* Copy PHP interned strings from PHP process memory into the shared memory */
static void accel_use_shm_interned_strings(void)
{
	uint idx, j;
	Bucket *p, *q;

	/* empty string */
	CG(empty_string) = accel_new_interned_string(CG(empty_string));
	for (j = 0; j < 256; j++) {
		char s[2];
		s[0] = j;
		s[1] = 0;
		CG(one_char_string)[j] = accel_new_interned_string(zend_string_init(s, 1, 0));
	}

	/* function table hash keys */
	for (idx = 0; idx < CG(function_table)->nNumUsed; idx++) {
		p = CG(function_table)->arData + idx;
		if (Z_TYPE(p->val) == IS_UNDEF) continue;
		if (p->key) {
			p->key = accel_new_interned_string(p->key);
		}
		if (Z_FUNC(p->val)->common.function_name) {
			Z_FUNC(p->val)->common.function_name = accel_new_interned_string(Z_FUNC(p->val)->common.function_name);
		}
	}

	/* class table hash keys, class names, properties, methods, constants, etc */
	for (idx = 0; idx < CG(class_table)->nNumUsed; idx++) {
		zend_class_entry *ce;

		p = CG(class_table)->arData + idx;
		if (Z_TYPE(p->val) == IS_UNDEF) continue;
		ce = (zend_class_entry*)Z_PTR(p->val);

		if (p->key) {
			p->key = accel_new_interned_string(p->key);
		}

		if (ce->name) {
			ce->name = accel_new_interned_string(ce->name);
		}

		for (j = 0; j < ce->properties_info.nNumUsed; j++) {
			zend_property_info *info;

			q = ce->properties_info.arData + j;
			if (Z_TYPE(q->val) == IS_UNDEF) continue;

			info = (zend_property_info*)Z_PTR(q->val);

			if (q->key) {
				q->key = accel_new_interned_string(q->key);
			}

			if (info->name) {
				info->name = accel_new_interned_string(info->name);
			}
		}

		for (j = 0; j < ce->function_table.nNumUsed; j++) {
			q = ce->function_table.arData + j;
			if (Z_TYPE(q->val) == IS_UNDEF) continue;
			if (q->key) {
				q->key = accel_new_interned_string(q->key);
			}
			if (Z_FUNC(q->val)->common.function_name) {
				Z_FUNC(q->val)->common.function_name = accel_new_interned_string(Z_FUNC(q->val)->common.function_name);
			}
		}

		for (j = 0; j < ce->constants_table.nNumUsed; j++) {
			q = ce->constants_table.arData + j;
			if (!Z_TYPE(q->val) == IS_UNDEF) continue;
			if (q->key) {
				q->key = accel_new_interned_string(q->key);
			}
		}
	}

	/* constant hash keys */
	for (idx = 0; idx < EG(zend_constants)->nNumUsed; idx++) {
		p = EG(zend_constants)->arData + idx;
		if (!Z_TYPE(p->val) == IS_UNDEF) continue;
		if (p->key) {
			p->key = accel_new_interned_string(p->key);
		}
	}

	/* auto globals hash keys and names */
	for (idx = 0; idx < CG(auto_globals)->nNumUsed; idx++) {
		zend_auto_global *auto_global;

		p = CG(auto_globals)->arData + idx;
		if (Z_TYPE(p->val) == IS_UNDEF) continue;

		auto_global = (zend_auto_global*)Z_PTR(p->val);;

		zend_string_addref(auto_global->name);
		auto_global->name = accel_new_interned_string(auto_global->name);
		if (p->key) {
			p->key = accel_new_interned_string(p->key);
		}
	}
}
#endif

static inline void accel_restart_enter(void)
{
#ifdef ZEND_WIN32
	INCREMENT(restart_in);
#else
	static const FLOCK_STRUCTURE(restart_in_progress, F_WRLCK, SEEK_SET, 2, 1);

	if (fcntl(lock_file, F_SETLK, &restart_in_progress) == -1) {
		zend_accel_error(ACCEL_LOG_DEBUG, "RestartC(+1):  %s (%d)", strerror(errno), errno);
	}
#endif
	ZCSG(restart_in_progress) = 1;
}

static inline void accel_restart_leave(void)
{
#ifdef ZEND_WIN32
	ZCSG(restart_in_progress) = 0;
	DECREMENT(restart_in);
#else
	static const FLOCK_STRUCTURE(restart_finished, F_UNLCK, SEEK_SET, 2, 1);

	ZCSG(restart_in_progress) = 0;
	if (fcntl(lock_file, F_SETLK, &restart_finished) == -1) {
		zend_accel_error(ACCEL_LOG_DEBUG, "RestartC(-1):  %s (%d)", strerror(errno), errno);
	}
#endif
}

static inline int accel_restart_is_active(void)
{
	if (ZCSG(restart_in_progress)) {
#ifndef ZEND_WIN32
		FLOCK_STRUCTURE(restart_check, F_WRLCK, SEEK_SET, 2, 1);

		if (fcntl(lock_file, F_GETLK, &restart_check) == -1) {
			zend_accel_error(ACCEL_LOG_DEBUG, "RestartC:  %s (%d)", strerror(errno), errno);
			return FAILURE;
		}
		if (restart_check.l_type == F_UNLCK) {
			ZCSG(restart_in_progress) = 0;
			return 0;
		} else {
			return 1;
		}
#else
		return LOCKVAL(restart_in) != 0;
#endif
	}
	return 0;
}

/* Creates a read lock for SHM access */
static inline void accel_activate_add(void)
{
#ifdef ZEND_WIN32
	INCREMENT(mem_usage);
#else
	static const FLOCK_STRUCTURE(mem_usage_lock, F_RDLCK, SEEK_SET, 1, 1);

	if (fcntl(lock_file, F_SETLK, &mem_usage_lock) == -1) {
		zend_accel_error(ACCEL_LOG_DEBUG, "UpdateC(+1):  %s (%d)", strerror(errno), errno);
	}
#endif
}

/* Releases a lock for SHM access */
static inline void accel_deactivate_sub(void)
{
#ifdef ZEND_WIN32
	if (ZCG(counted)) {
		DECREMENT(mem_usage);
		ZCG(counted) = 0;
	}
#else
	static const FLOCK_STRUCTURE(mem_usage_unlock, F_UNLCK, SEEK_SET, 1, 1);

	if (fcntl(lock_file, F_SETLK, &mem_usage_unlock) == -1) {
		zend_accel_error(ACCEL_LOG_DEBUG, "UpdateC(-1):  %s (%d)", strerror(errno), errno);
	}
#endif
}

static inline void accel_unlock_all(void)
{
#ifdef ZEND_WIN32
	accel_deactivate_sub();
#else
	static const FLOCK_STRUCTURE(mem_usage_unlock_all, F_UNLCK, SEEK_SET, 0, 0);

	if (fcntl(lock_file, F_SETLK, &mem_usage_unlock_all) == -1) {
		zend_accel_error(ACCEL_LOG_DEBUG, "UnlockAll:  %s (%d)", strerror(errno), errno);
	}
#endif
}

#ifndef ZEND_WIN32
static inline void kill_all_lockers(struct flock *mem_usage_check)
{
	int tries = 10;

	/* so that other process won't try to force while we are busy cleaning up */
	ZCSG(force_restart_time) = 0;
	while (mem_usage_check->l_pid > 0) {
		while (tries--) {
			zend_accel_error(ACCEL_LOG_ERROR, "Killed locker %d", mem_usage_check->l_pid);
			if (kill(mem_usage_check->l_pid, SIGKILL)) {
				break;
			}
			/* give it a chance to die */
			usleep(20000);
			if (kill(mem_usage_check->l_pid, 0)) {
				/* can't kill it */
				break;
			}
			usleep(10000);
		}
		if (!tries) {
			zend_accel_error(ACCEL_LOG_ERROR, "Can't kill %d after 20 tries!", mem_usage_check->l_pid);
			ZCSG(force_restart_time) = time(NULL); /* restore forced restart request */
		}

		mem_usage_check->l_type = F_WRLCK;
		mem_usage_check->l_whence = SEEK_SET;
		mem_usage_check->l_start = 1;
		mem_usage_check->l_len = 1;
		mem_usage_check->l_pid = -1;
		if (fcntl(lock_file, F_GETLK, mem_usage_check) == -1) {
			zend_accel_error(ACCEL_LOG_DEBUG, "KLockers:  %s (%d)", strerror(errno), errno);
			break;
		}

		if (mem_usage_check->l_type == F_UNLCK || mem_usage_check->l_pid <= 0) {
			break;
		}
	}
}
#endif

static inline int accel_is_inactive(void)
{
#ifdef ZEND_WIN32
	if (LOCKVAL(mem_usage) == 0) {
		return SUCCESS;
	}
#else
	FLOCK_STRUCTURE(mem_usage_check, F_WRLCK, SEEK_SET, 1, 1);

	mem_usage_check.l_pid = -1;
	if (fcntl(lock_file, F_GETLK, &mem_usage_check) == -1) {
		zend_accel_error(ACCEL_LOG_DEBUG, "UpdateC:  %s (%d)", strerror(errno), errno);
		return FAILURE;
	}
	if (mem_usage_check.l_type == F_UNLCK) {
		return SUCCESS;
	}

	if (ZCG(accel_directives).force_restart_timeout
		&& ZCSG(force_restart_time)
		&& time(NULL) >= ZCSG(force_restart_time)) {
		zend_accel_error(ACCEL_LOG_WARNING, "Forced restart at %d (after %d seconds), locked by %d", time(NULL), ZCG(accel_directives).force_restart_timeout, mem_usage_check.l_pid);
		kill_all_lockers(&mem_usage_check);

		return FAILURE; /* next request should be able to restart it */
	}
#endif

	return FAILURE;
}

static int zend_get_stream_timestamp(const char *filename, zend_stat_t *statbuf)
{
	php_stream_wrapper *wrapper;
	php_stream_statbuf stream_statbuf;
	int ret, er;

	if (!filename) {
		return FAILURE;
	}

	wrapper = php_stream_locate_url_wrapper(filename, NULL, STREAM_LOCATE_WRAPPERS_ONLY);
	if (!wrapper) {
		return FAILURE;
	}
	if (!wrapper->wops || !wrapper->wops->url_stat) {
		statbuf->st_mtime = 1;
		return SUCCESS; /* anything other than 0 is considered to be a valid timestamp */
	}

	er = EG(error_reporting);
	EG(error_reporting) = 0;
	zend_try {
		ret = wrapper->wops->url_stat(wrapper, (char*)filename, PHP_STREAM_URL_STAT_QUIET, &stream_statbuf, NULL);
	} zend_catch {
		ret = -1;
	} zend_end_try();
	EG(error_reporting) = er;

	if (ret != 0) {
		return FAILURE;
	}

	*statbuf = stream_statbuf.sb;
	return SUCCESS;
}

#if ZEND_WIN32
static accel_time_t zend_get_file_handle_timestamp_win(zend_file_handle *file_handle, size_t *size)
{
	static unsigned __int64 utc_base = 0;
	static FILETIME utc_base_ft;
	WIN32_FILE_ATTRIBUTE_DATA fdata;

	if (!file_handle->opened_path) {
		return 0;
	}

	if (!utc_base) {
		SYSTEMTIME st;

		st.wYear = 1970;
		st.wMonth = 1;
		st.wDay = 1;
		st.wHour = 0;
		st.wMinute = 0;
		st.wSecond = 0;
		st.wMilliseconds = 0;

		SystemTimeToFileTime (&st, &utc_base_ft);
		utc_base = (((unsigned __int64)utc_base_ft.dwHighDateTime) << 32) + utc_base_ft.dwLowDateTime;
    }

	if (file_handle->opened_path && GetFileAttributesEx(file_handle->opened_path->val, GetFileExInfoStandard, &fdata) != 0) {
		unsigned __int64 ftime;

		if (CompareFileTime (&fdata.ftLastWriteTime, &utc_base_ft) < 0) {
			return 0;
		}

		ftime = (((unsigned __int64)fdata.ftLastWriteTime.dwHighDateTime) << 32) + fdata.ftLastWriteTime.dwLowDateTime - utc_base;
		ftime /= 10000000L;

		if (size) {
			*size = (size_t)((((unsigned __int64)fdata.nFileSizeHigh) << 32) + (unsigned __int64)fdata.nFileSizeLow);
		}
		return (accel_time_t)ftime;
	}
	return 0;
}
#endif

accel_time_t zend_get_file_handle_timestamp(zend_file_handle *file_handle, size_t *size)
{
	zend_stat_t statbuf;
#ifdef ZEND_WIN32
	accel_time_t res;
#endif

	if (sapi_module.get_stat &&
	    !EG(current_execute_data) &&
	    file_handle->filename == SG(request_info).path_translated) {

		zend_stat_t *tmpbuf = sapi_module.get_stat();

		if (tmpbuf) {
			if (size) {
				*size = tmpbuf->st_size;
			}
			return tmpbuf->st_mtime;
		}
	}

#ifdef ZEND_WIN32
	res = zend_get_file_handle_timestamp_win(file_handle, size);
	if (res) {
		return res;
	}
#endif

	switch (file_handle->type) {
		case ZEND_HANDLE_FD:
			if (zend_fstat(file_handle->handle.fd, &statbuf) == -1) {
				return 0;
			}
			break;
		case ZEND_HANDLE_FP:
			if (zend_fstat(fileno(file_handle->handle.fp), &statbuf) == -1) {
				if (zend_get_stream_timestamp(file_handle->filename, &statbuf) != SUCCESS) {
					return 0;
				}
			}
			break;
		case ZEND_HANDLE_FILENAME:
		case ZEND_HANDLE_MAPPED:
			if (file_handle->opened_path) {
				char *file_path = ZSTR_VAL(file_handle->opened_path);

				if (is_stream_path(file_path)) {
					if (zend_get_stream_timestamp(file_path, &statbuf) == SUCCESS) {
						break;
					}
				}
				if (VCWD_STAT(file_path, &statbuf) != -1) {
					break;
				}
			}

			if (zend_get_stream_timestamp(file_handle->filename, &statbuf) != SUCCESS) {
				return 0;
			}
			break;
		case ZEND_HANDLE_STREAM:
			{
				php_stream *stream = (php_stream *)file_handle->handle.stream.handle;
				php_stream_statbuf sb;
				int ret, er;

				if (!stream ||
				    !stream->ops ||
				    !stream->ops->stat) {
					return 0;
				}

				er = EG(error_reporting);
				EG(error_reporting) = 0;
				zend_try {
					ret = stream->ops->stat(stream, &sb);
				} zend_catch {
					ret = -1;
				} zend_end_try();
				EG(error_reporting) = er;
				if (ret != 0) {
					return 0;
				}

				statbuf = sb.sb;
			}
			break;

		default:
			return 0;
	}

	if (size) {
		*size = statbuf.st_size;
	}
	return statbuf.st_mtime;
}

static inline int do_validate_timestamps(zend_persistent_script *persistent_script, zend_file_handle *file_handle)
{
	zend_file_handle ps_handle;
	zend_string *full_path_ptr = NULL;

	/** check that the persistent script is indeed the same file we cached
	 * (if part of the path is a symlink than it possible that the user will change it)
	 * See bug #15140
	 */
	if (file_handle->opened_path) {
		if (persistent_script->full_path != file_handle->opened_path &&
		    (ZSTR_LEN(persistent_script->full_path) != ZSTR_LEN(file_handle->opened_path) ||
		     memcmp(ZSTR_VAL(persistent_script->full_path), ZSTR_VAL(file_handle->opened_path), ZSTR_LEN(file_handle->opened_path)) != 0)) {
			return FAILURE;
		}
	} else {
		full_path_ptr = accelerator_orig_zend_resolve_path(file_handle->filename, strlen(file_handle->filename));
		if (full_path_ptr &&
		    persistent_script->full_path != full_path_ptr &&
		    (ZSTR_LEN(persistent_script->full_path) != ZSTR_LEN(full_path_ptr) ||
		     memcmp(ZSTR_VAL(persistent_script->full_path), ZSTR_VAL(full_path_ptr), ZSTR_LEN(full_path_ptr)) != 0)) {
			zend_string_release(full_path_ptr);
			return FAILURE;
		}
		file_handle->opened_path = full_path_ptr;
	}

	if (persistent_script->timestamp == 0) {
		if (full_path_ptr) {
			zend_string_release(full_path_ptr);
			file_handle->opened_path = NULL;
		}
		return FAILURE;
	}

	if (zend_get_file_handle_timestamp(file_handle, NULL) == persistent_script->timestamp) {
		if (full_path_ptr) {
			zend_string_release(full_path_ptr);
			file_handle->opened_path = NULL;
		}
		return SUCCESS;
	}
	if (full_path_ptr) {
		zend_string_release(full_path_ptr);
		file_handle->opened_path = NULL;
	}

	ps_handle.type = ZEND_HANDLE_FILENAME;
	ps_handle.filename = ZSTR_VAL(persistent_script->full_path);
	ps_handle.opened_path = persistent_script->full_path;

	if (zend_get_file_handle_timestamp(&ps_handle, NULL) == persistent_script->timestamp) {
		return SUCCESS;
	}

	return FAILURE;
}

int validate_timestamp_and_record(zend_persistent_script *persistent_script, zend_file_handle *file_handle)
{
	if (ZCG(accel_directives).revalidate_freq &&
	    persistent_script->dynamic_members.revalidate >= ZCG(request_time)) {
		return SUCCESS;
	} else if (do_validate_timestamps(persistent_script, file_handle) == FAILURE) {
		return FAILURE;
	} else {
		persistent_script->dynamic_members.revalidate = ZCG(request_time) + ZCG(accel_directives).revalidate_freq;
		return SUCCESS;
	}
}

/* Instead of resolving full real path name each time we need to identify file,
 * we create a key that consist from requested file name, current working
 * directory, current include_path, etc */
char *accel_make_persistent_key(const char *path, int path_length, int *key_len)
{
	int key_length;

	/* CWD and include_path don't matter for absolute file names and streams */
    if (IS_ABSOLUTE_PATH(path, path_length)) {
		/* pass */
		ZCG(key_len) = 0;
    } else if (UNEXPECTED(is_stream_path(path))) {
		if (!is_cacheable_stream_path(path)) {
			return NULL;
		}
		/* pass */
		ZCG(key_len) = 0;
    } else if (UNEXPECTED(!ZCG(accel_directives).use_cwd)) {
		/* pass */
		ZCG(key_len) = 0;
    } else {
		const char *include_path = NULL, *cwd = NULL;
		int include_path_len = 0, cwd_len = 0;
		zend_string *parent_script = NULL;
		size_t parent_script_len = 0;

		if (EXPECTED(ZCG(cwd_key_len))) {
			cwd = ZCG(cwd_key);
			cwd_len = ZCG(cwd_key_len);
		} else {
			zend_string *cwd_str = accel_getcwd();

			if (UNEXPECTED(!cwd_str)) {
				/* we don't handle this well for now. */
				zend_accel_error(ACCEL_LOG_INFO, "getcwd() failed for '%s' (%d), please try to set opcache.use_cwd to 0 in ini file", path, errno);
				return NULL;
			}
			cwd = ZSTR_VAL(cwd_str);
			cwd_len = ZSTR_LEN(cwd_str);
#ifndef ZTS
			if (ZCG(cwd_check)) {
				ZCG(cwd_check) = 0;
				if ((ZCG(counted) || ZCSG(accelerator_enabled))) {

					zend_string *str = accel_find_interned_string(cwd_str);
					if (!str) {
						SHM_UNPROTECT();
						zend_shared_alloc_lock();
						str = accel_new_interned_string(zend_string_copy(cwd_str));
						if (str == cwd_str) {
							str = NULL;
						}
						zend_shared_alloc_unlock();
						SHM_PROTECT();
					}
					if (str) {
						char buf[32];
						char *res = zend_print_long_to_buf(buf + sizeof(buf) - 1, ZSTR_VAL(str) - ZCSG(interned_strings_start));

						cwd_len = ZCG(cwd_key_len) = buf + sizeof(buf) - 1 - res;
						cwd = ZCG(cwd_key);
						memcpy(ZCG(cwd_key), res, cwd_len + 1);
					}
				}
			}
#endif
		}

		if (EXPECTED(ZCG(include_path_key_len))) {
			include_path = ZCG(include_path_key);
			include_path_len = ZCG(include_path_key_len);
		} else if (!ZCG(include_path) || ZSTR_LEN(ZCG(include_path)) == 0) {
			include_path = "";
			include_path_len = 0;
		} else {
			include_path = ZSTR_VAL(ZCG(include_path));
			include_path_len = ZSTR_LEN(ZCG(include_path));

#ifndef ZTS
			if (ZCG(include_path_check)) {
				ZCG(include_path_check) = 0;
				if ((ZCG(counted) || ZCSG(accelerator_enabled))) {

					zend_string *str = accel_find_interned_string(ZCG(include_path));
					if (!str) {
						SHM_UNPROTECT();
						zend_shared_alloc_lock();
						str = accel_new_interned_string(zend_string_copy(ZCG(include_path)));
						if (str == ZCG(include_path)) {
							str = NULL;
						}
						zend_shared_alloc_unlock();
						SHM_PROTECT();
					}
					if (str) {
						char buf[32];
						char *res = zend_print_long_to_buf(buf + sizeof(buf) - 1, ZSTR_VAL(str) - ZCSG(interned_strings_start));

						include_path_len = ZCG(include_path_key_len) = buf + sizeof(buf) - 1 - res;
						include_path = ZCG(include_path_key);
						memcpy(ZCG(include_path_key), res, include_path_len + 1);
					}
				}
			}
#endif
		}

		/* Calculate key length */
		if (UNEXPECTED((size_t)(cwd_len + path_length + include_path_len + 2) >= sizeof(ZCG(key)))) {
			return NULL;
		}

		/* Generate key
		 * Note - the include_path must be the last element in the key,
		 * since in itself, it may include colons (which we use to separate
		 * different components of the key)
		 */
		memcpy(ZCG(key), path, path_length);
		ZCG(key)[path_length] = ':';
		key_length = path_length + 1;
		memcpy(ZCG(key) + key_length, cwd, cwd_len);
		key_length += cwd_len;

		if (include_path_len) {
			ZCG(key)[key_length] = ':';
			key_length += 1;
			memcpy(ZCG(key) + key_length, include_path, include_path_len);
			key_length += include_path_len;
		}

		/* Here we add to the key the parent script directory,
		 * since fopen_wrappers from version 4.0.7 use current script's path
		 * in include path too.
		 */
		if (EXPECTED(EG(current_execute_data)) &&
		    EXPECTED((parent_script = zend_get_executed_filename_ex()) != NULL)) {

			parent_script_len = ZSTR_LEN(parent_script);
			while ((--parent_script_len > 0) && !IS_SLASH(ZSTR_VAL(parent_script)[parent_script_len]));

			if (UNEXPECTED((size_t)(key_length + parent_script_len + 1) >= sizeof(ZCG(key)))) {
				return NULL;
			}
			ZCG(key)[key_length] = ':';
			key_length += 1;
			memcpy(ZCG(key) + key_length, ZSTR_VAL(parent_script), parent_script_len);
			key_length += parent_script_len;
		}
		ZCG(key)[key_length] = '\0';
		*key_len = ZCG(key_len) = key_length;
		return ZCG(key);
	}

	/* not use_cwd */
	*key_len = path_length;
	return (char*)path;
}

int zend_accel_invalidate(const char *filename, int filename_len, zend_bool force)
{
	zend_string *realpath;
	zend_persistent_script *persistent_script;

	if (!ZCG(enabled) || !accel_startup_ok || !ZCSG(accelerator_enabled) || accelerator_shm_read_lock() != SUCCESS) {
		return FAILURE;
	}

	realpath = accelerator_orig_zend_resolve_path(filename, filename_len);

	if (!realpath) {
		return FAILURE;
	}

#ifdef HAVE_OPCACHE_FILE_CACHE
	if (ZCG(accel_directives).file_cache) {
		zend_file_cache_invalidate(realpath);
	}
#endif

	persistent_script = zend_accel_hash_find(&ZCSG(hash), realpath);
	if (persistent_script && !persistent_script->corrupted) {
		zend_file_handle file_handle;

		file_handle.type = ZEND_HANDLE_FILENAME;
		file_handle.filename = ZSTR_VAL(realpath);
		file_handle.opened_path = realpath;

		if (force ||
			!ZCG(accel_directives).validate_timestamps ||
			do_validate_timestamps(persistent_script, &file_handle) == FAILURE) {
			SHM_UNPROTECT();
			zend_shared_alloc_lock();
			if (!persistent_script->corrupted) {
				persistent_script->corrupted = 1;
				persistent_script->timestamp = 0;
				ZSMMG(wasted_shared_memory) += persistent_script->dynamic_members.memory_consumption;
				if (ZSMMG(memory_exhausted)) {
					zend_accel_restart_reason reason =
						zend_accel_hash_is_full(&ZCSG(hash)) ? ACCEL_RESTART_HASH : ACCEL_RESTART_OOM;
					zend_accel_schedule_restart_if_necessary(reason);
				}
			}
			zend_shared_alloc_unlock();
			SHM_PROTECT();
		}
	}

	accelerator_shm_read_unlock();
	zend_string_release(realpath);

	return SUCCESS;
}

/* Adds another key for existing cached script */
static void zend_accel_add_key(char *key, unsigned int key_length, zend_accel_hash_entry *bucket)
{
	if (!zend_accel_hash_str_find(&ZCSG(hash), key, key_length)) {
		if (zend_accel_hash_is_full(&ZCSG(hash))) {
			zend_accel_error(ACCEL_LOG_DEBUG, "No more entries in hash table!");
			ZSMMG(memory_exhausted) = 1;
			zend_accel_schedule_restart_if_necessary(ACCEL_RESTART_HASH);
		} else {
			char *new_key = zend_shared_alloc(key_length + 1);
			if (new_key) {
				memcpy(new_key, key, key_length + 1);
				if (zend_accel_hash_update(&ZCSG(hash), new_key, key_length, 1, bucket)) {
					zend_accel_error(ACCEL_LOG_INFO, "Added key '%s'", new_key);
				}
			} else {
				zend_accel_schedule_restart_if_necessary(ACCEL_RESTART_OOM);
			}
		}
	}
}

#ifdef HAVE_OPCACHE_FILE_CACHE
static zend_persistent_script *cache_script_in_file_cache(zend_persistent_script *new_persistent_script, int *from_shared_memory)
{
	uint memory_used;

	/* Check if script may be stored in shared memory */
	if (!zend_accel_script_persistable(new_persistent_script)) {
		return new_persistent_script;
	}

	if (!zend_accel_script_optimize(new_persistent_script)) {
		return new_persistent_script;
	}

	zend_shared_alloc_init_xlat_table();

	/* Calculate the required memory size */
	memory_used = zend_accel_script_persist_calc(new_persistent_script, NULL, 0);

	/* Allocate memory block */
#ifdef __SSE2__
	/* Align to 64-byte boundary */
	ZCG(mem) = zend_arena_alloc(&CG(arena), memory_used + 64);
	ZCG(mem) = (void*)(((zend_uintptr_t)ZCG(mem) + 63L) & ~63L);
#else
	ZCG(mem) = zend_arena_alloc(&CG(arena), memory_used);
#endif

	/* Copy into shared memory */
	new_persistent_script = zend_accel_script_persist(new_persistent_script, NULL, 0);

	zend_shared_alloc_destroy_xlat_table();

	new_persistent_script->is_phar =
		new_persistent_script->full_path &&
		strstr(ZSTR_VAL(new_persistent_script->full_path), ".phar") &&
		!strstr(ZSTR_VAL(new_persistent_script->full_path), "://");

	/* Consistency check */
	if ((char*)new_persistent_script->mem + new_persistent_script->size != (char*)ZCG(mem)) {
		zend_accel_error(
			((char*)new_persistent_script->mem + new_persistent_script->size < (char*)ZCG(mem)) ? ACCEL_LOG_ERROR : ACCEL_LOG_WARNING,
			"Internal error: wrong size calculation: %s start=0x%08x, end=0x%08x, real=0x%08x\n",
			ZSTR_VAL(new_persistent_script->full_path),
			new_persistent_script->mem,
			(char *)new_persistent_script->mem + new_persistent_script->size,
			ZCG(mem));
	}

	new_persistent_script->dynamic_members.checksum = zend_accel_script_checksum(new_persistent_script);

	zend_file_cache_script_store(new_persistent_script, 0);

	*from_shared_memory = 1;
	return new_persistent_script;
}
#endif

static zend_persistent_script *cache_script_in_shared_memory(zend_persistent_script *new_persistent_script, char *key, unsigned int key_length, int *from_shared_memory)
{
	zend_accel_hash_entry *bucket;
	uint memory_used;

	/* Check if script may be stored in shared memory */
	if (!zend_accel_script_persistable(new_persistent_script)) {
		return new_persistent_script;
	}

	if (!zend_accel_script_optimize(new_persistent_script)) {
		return new_persistent_script;
	}

	/* exclusive lock */
	zend_shared_alloc_lock();

	if (zend_accel_hash_is_full(&ZCSG(hash))) {
		zend_accel_error(ACCEL_LOG_DEBUG, "No more entries in hash table!");
		ZSMMG(memory_exhausted) = 1;
		zend_accel_schedule_restart_if_necessary(ACCEL_RESTART_HASH);
		zend_shared_alloc_unlock();
		return new_persistent_script;
	}

	/* Check if we still need to put the file into the cache (may be it was
	 * already stored by another process. This final check is done under
	 * exclusive lock) */
	bucket = zend_accel_hash_find_entry(&ZCSG(hash), new_persistent_script->full_path);
	if (bucket) {
		zend_persistent_script *existing_persistent_script = (zend_persistent_script *)bucket->data;

		if (!existing_persistent_script->corrupted) {
			if (key &&
			    (!ZCG(accel_directives).validate_timestamps ||
			     (new_persistent_script->timestamp == existing_persistent_script->timestamp))) {
				zend_accel_add_key(key, key_length, bucket);
			}
			zend_shared_alloc_unlock();
			return new_persistent_script;
		}
	}


	zend_shared_alloc_init_xlat_table();

	/* Calculate the required memory size */
	memory_used = zend_accel_script_persist_calc(new_persistent_script, key, key_length);

	/* Allocate shared memory */
#ifdef __SSE2__
	/* Align to 64-byte boundary */
	ZCG(mem) = zend_shared_alloc(memory_used + 64);
	ZCG(mem) = (void*)(((zend_uintptr_t)ZCG(mem) + 63L) & ~63L);
#else
	ZCG(mem) = zend_shared_alloc(memory_used);
#endif
	if (!ZCG(mem)) {
		zend_shared_alloc_destroy_xlat_table();
		zend_accel_schedule_restart_if_necessary(ACCEL_RESTART_OOM);
		zend_shared_alloc_unlock();
		return new_persistent_script;
	}

	/* Copy into shared memory */
	new_persistent_script = zend_accel_script_persist(new_persistent_script, &key, key_length);

	zend_shared_alloc_destroy_xlat_table();

	new_persistent_script->is_phar =
		new_persistent_script->full_path &&
		strstr(ZSTR_VAL(new_persistent_script->full_path), ".phar") &&
		!strstr(ZSTR_VAL(new_persistent_script->full_path), "://");

	/* Consistency check */
	if ((char*)new_persistent_script->mem + new_persistent_script->size != (char*)ZCG(mem)) {
		zend_accel_error(
			((char*)new_persistent_script->mem + new_persistent_script->size < (char*)ZCG(mem)) ? ACCEL_LOG_ERROR : ACCEL_LOG_WARNING,
			"Internal error: wrong size calculation: %s start=0x%08x, end=0x%08x, real=0x%08x\n",
			ZSTR_VAL(new_persistent_script->full_path),
			new_persistent_script->mem,
			(char *)new_persistent_script->mem + new_persistent_script->size,
			ZCG(mem));
	}

	new_persistent_script->dynamic_members.checksum = zend_accel_script_checksum(new_persistent_script);

	/* store script structure in the hash table */
	bucket = zend_accel_hash_update(&ZCSG(hash), ZSTR_VAL(new_persistent_script->full_path), ZSTR_LEN(new_persistent_script->full_path), 0, new_persistent_script);
	if (bucket) {
		zend_accel_error(ACCEL_LOG_INFO, "Cached script '%s'", new_persistent_script->full_path);
		if (key &&
		    /* key may contain non-persistent PHAR aliases (see issues #115 and #149) */
		    memcmp(key, "phar://", sizeof("phar://") - 1) != 0 &&
		    (ZSTR_LEN(new_persistent_script->full_path) != key_length ||
		     memcmp(ZSTR_VAL(new_persistent_script->full_path), key, key_length) != 0)) {
			/* link key to the same persistent script in hash table */
			if (zend_accel_hash_update(&ZCSG(hash), key, key_length, 1, bucket)) {
				zend_accel_error(ACCEL_LOG_INFO, "Added key '%s'", key);
			} else {
				zend_accel_error(ACCEL_LOG_DEBUG, "No more entries in hash table!");
				ZSMMG(memory_exhausted) = 1;
				zend_accel_schedule_restart_if_necessary(ACCEL_RESTART_HASH);
			}
		}
	}

	new_persistent_script->dynamic_members.memory_consumption = ZEND_ALIGNED_SIZE(new_persistent_script->size);

	zend_shared_alloc_unlock();

#ifdef HAVE_OPCACHE_FILE_CACHE
	if (ZCG(accel_directives).file_cache) {
		SHM_PROTECT();
		zend_file_cache_script_store(new_persistent_script, 1);
		SHM_UNPROTECT();
	}
#endif

	*from_shared_memory = 1;
	return new_persistent_script;
}

static const struct jit_auto_global_info
{
    const char *name;
    size_t len;
} jit_auto_globals_info[] = {
    { "_SERVER",  sizeof("_SERVER")-1},
    { "_ENV",     sizeof("_ENV")-1},
    { "_REQUEST", sizeof("_REQUEST")-1},
    { "GLOBALS",  sizeof("GLOBALS")-1},
};

static zend_string *jit_auto_globals_str[4];

static int zend_accel_get_auto_globals(void)
{
	int i, ag_size = (sizeof(jit_auto_globals_info) / sizeof(jit_auto_globals_info[0]));
	int n = 1;
	int mask = 0;

	for (i = 0; i < ag_size ; i++) {
		if (zend_hash_exists(&EG(symbol_table), jit_auto_globals_str[i])) {
			mask |= n;
		}
		n += n;
	}
	return mask;
}

static int zend_accel_get_auto_globals_no_jit(void)
{
	if (zend_hash_exists(&EG(symbol_table), jit_auto_globals_str[3])) {
		return 8;
	}
	return 0;
}

static void zend_accel_set_auto_globals(int mask)
{
	int i, ag_size = (sizeof(jit_auto_globals_info) / sizeof(jit_auto_globals_info[0]));
	int n = 1;

	for (i = 0; i < ag_size ; i++) {
		if ((mask & n) && !(ZCG(auto_globals_mask) & n)) {
			ZCG(auto_globals_mask) |= n;
			zend_is_auto_global(jit_auto_globals_str[i]);
		}
		n += n;
	}
}

static void zend_accel_init_auto_globals(void)
{
	int i, ag_size = (sizeof(jit_auto_globals_info) / sizeof(jit_auto_globals_info[0]));

	for (i = 0; i < ag_size ; i++) {
		jit_auto_globals_str[i] = zend_string_init(jit_auto_globals_info[i].name, jit_auto_globals_info[i].len, 1);
		zend_string_hash_val(jit_auto_globals_str[i]);
		jit_auto_globals_str[i] = accel_new_interned_string(jit_auto_globals_str[i]);
	}
}

static zend_persistent_script *opcache_compile_file(zend_file_handle *file_handle, int type, char *key, unsigned int key_length, zend_op_array **op_array_p)
{
	zend_persistent_script *new_persistent_script;
	zend_op_array *orig_active_op_array;
	HashTable *orig_function_table, *orig_class_table;
	zval orig_user_error_handler;
	zend_op_array *op_array;
	int do_bailout = 0;
	accel_time_t timestamp = 0;
	uint32_t orig_compiler_options = 0;

    /* Try to open file */
    if (file_handle->type == ZEND_HANDLE_FILENAME) {
        if (accelerator_orig_zend_stream_open_function(file_handle->filename, file_handle) == SUCCESS) {
        	/* key may be changed by zend_stream_open_function() */
        	if (key == ZCG(key)) {
        		key_length = ZCG(key_len);
        	}
        } else {
			*op_array_p = NULL;
			if (type == ZEND_REQUIRE) {
				zend_message_dispatcher(ZMSG_FAILED_REQUIRE_FOPEN, file_handle->filename);
				zend_bailout();
			} else {
				zend_message_dispatcher(ZMSG_FAILED_INCLUDE_FOPEN, file_handle->filename);
			}
			return NULL;
    	}
    }

	/* check blacklist right after ensuring that file was opened */
	if (file_handle->opened_path && zend_accel_blacklist_is_blacklisted(&accel_blacklist, ZSTR_VAL(file_handle->opened_path))) {
		ZCSG(blacklist_misses)++;
		*op_array_p = accelerator_orig_compile_file(file_handle, type);
		return NULL;
	}

	if (ZCG(accel_directives).validate_timestamps ||
	    ZCG(accel_directives).file_update_protection ||
	    ZCG(accel_directives).max_file_size > 0) {
		size_t size = 0;

		/* Obtain the file timestamps, *before* actually compiling them,
		 * otherwise we have a race-condition.
		 */
		timestamp = zend_get_file_handle_timestamp(file_handle, ZCG(accel_directives).max_file_size > 0 ? &size : NULL);

		/* If we can't obtain a timestamp (that means file is possibly socket)
		 *  we won't cache it
		 */
		if (timestamp == 0) {
			*op_array_p = accelerator_orig_compile_file(file_handle, type);
			return NULL;
		}

		/* check if file is too new (may be it's not written completely yet) */
		if (ZCG(accel_directives).file_update_protection &&
		    (ZCG(request_time) - ZCG(accel_directives).file_update_protection < timestamp)) {
			*op_array_p = accelerator_orig_compile_file(file_handle, type);
			return NULL;
		}

		if (ZCG(accel_directives).max_file_size > 0 && size > (size_t)ZCG(accel_directives).max_file_size) {
			ZCSG(blacklist_misses)++;
			*op_array_p = accelerator_orig_compile_file(file_handle, type);
			return NULL;
		}
	}

	new_persistent_script = create_persistent_script();

	/* Save the original values for the op_array, function table and class table */
	orig_active_op_array = CG(active_op_array);
	orig_function_table = CG(function_table);
	orig_class_table = CG(class_table);
	ZVAL_COPY_VALUE(&orig_user_error_handler, &EG(user_error_handler));

	/* Override them with ours */
	CG(function_table) = &ZCG(function_table);
	EG(class_table) = CG(class_table) = &new_persistent_script->class_table;
	ZVAL_UNDEF(&EG(user_error_handler));

	zend_try {
		orig_compiler_options = CG(compiler_options);
		CG(compiler_options) |= ZEND_COMPILE_HANDLE_OP_ARRAY;
		CG(compiler_options) |= ZEND_COMPILE_IGNORE_INTERNAL_CLASSES;
		CG(compiler_options) |= ZEND_COMPILE_DELAYED_BINDING;
		CG(compiler_options) |= ZEND_COMPILE_NO_CONSTANT_SUBSTITUTION;
		op_array = *op_array_p = accelerator_orig_compile_file(file_handle, type);
		CG(compiler_options) = orig_compiler_options;
	} zend_catch {
		op_array = NULL;
		do_bailout = 1;
		CG(compiler_options) = orig_compiler_options;
	} zend_end_try();

	/* Restore originals */
	CG(active_op_array) = orig_active_op_array;
	CG(function_table) = orig_function_table;
	EG(class_table) = CG(class_table) = orig_class_table;
	EG(user_error_handler) = orig_user_error_handler;

	if (!op_array) {
		/* compilation failed */
		free_persistent_script(new_persistent_script, 1);
		zend_accel_free_user_functions(&ZCG(function_table));
		if (do_bailout) {
			zend_bailout();
		}
		return NULL;
	}

	/* Build the persistent_script structure.
	   Here we aren't sure we would store it, but we will need it
	   further anyway.
	*/
	zend_accel_move_user_functions(&ZCG(function_table), &new_persistent_script->function_table);
	new_persistent_script->main_op_array = *op_array;

	efree(op_array); /* we have valid persistent_script, so it's safe to free op_array */

    /* Fill in the ping_auto_globals_mask for the new script. If jit for auto globals is enabled we
       will have to ping the used auto global variables before execution */
	if (PG(auto_globals_jit)) {
		new_persistent_script->ping_auto_globals_mask = zend_accel_get_auto_globals();
	} else {
		new_persistent_script->ping_auto_globals_mask = zend_accel_get_auto_globals_no_jit();
	}

	if (ZCG(accel_directives).validate_timestamps) {
		/* Obtain the file timestamps, *before* actually compiling them,
		 * otherwise we have a race-condition.
		 */
		new_persistent_script->timestamp = timestamp;
		new_persistent_script->dynamic_members.revalidate = ZCG(request_time) + ZCG(accel_directives).revalidate_freq;
	}

	if (file_handle->opened_path) {
		new_persistent_script->full_path = zend_string_copy(file_handle->opened_path);
	} else {
		new_persistent_script->full_path = zend_string_init(file_handle->filename, strlen(file_handle->filename), 0);
	}
	zend_string_hash_val(new_persistent_script->full_path);

	/* Now persistent_script structure is ready in process memory */
	return new_persistent_script;
}

#ifdef HAVE_OPCACHE_FILE_CACHE
zend_op_array *file_cache_compile_file(zend_file_handle *file_handle, int type)
{
	zend_persistent_script *persistent_script;
	zend_op_array *op_array = NULL;
	int from_memory; /* if the script we've got is stored in SHM */

	if (is_stream_path(file_handle->filename) &&
	    !is_cacheable_stream_path(file_handle->filename)) {
		return accelerator_orig_compile_file(file_handle, type);
	}

	if (!file_handle->opened_path) {
		if (file_handle->type == ZEND_HANDLE_FILENAME &&
		    accelerator_orig_zend_stream_open_function(file_handle->filename, file_handle) == FAILURE) {
			if (type == ZEND_REQUIRE) {
				zend_message_dispatcher(ZMSG_FAILED_REQUIRE_FOPEN, file_handle->filename);
				zend_bailout();
			} else {
				zend_message_dispatcher(ZMSG_FAILED_INCLUDE_FOPEN, file_handle->filename);
			}
			return NULL;
	    }
	}

	persistent_script = zend_file_cache_script_load(file_handle);
	if (persistent_script) {
		/* see bug #15471 (old BTS) */
		if (persistent_script->full_path) {
			if (!EG(current_execute_data) || !EG(current_execute_data)->opline ||
			    !EG(current_execute_data)->func ||
			    !ZEND_USER_CODE(EG(current_execute_data)->func->common.type) ||
			    EG(current_execute_data)->opline->opcode != ZEND_INCLUDE_OR_EVAL ||
			    (EG(current_execute_data)->opline->extended_value != ZEND_INCLUDE_ONCE &&
			     EG(current_execute_data)->opline->extended_value != ZEND_REQUIRE_ONCE)) {
				if (zend_hash_add_empty_element(&EG(included_files), persistent_script->full_path) != NULL) {
					/* ext/phar has to load phar's metadata into memory */
					if (persistent_script->is_phar) {
						php_stream_statbuf ssb;
						char *fname = emalloc(sizeof("phar://") + ZSTR_LEN(persistent_script->full_path));

						memcpy(fname, "phar://", sizeof("phar://") - 1);
						memcpy(fname + sizeof("phar://") - 1, ZSTR_VAL(persistent_script->full_path), ZSTR_LEN(persistent_script->full_path) + 1);
						php_stream_stat_path(fname, &ssb);
						efree(fname);
					}
				}
			}
		}
		zend_file_handle_dtor(file_handle);

		persistent_script->dynamic_members.last_used = ZCG(request_time);

	    if (persistent_script->ping_auto_globals_mask) {
			zend_accel_set_auto_globals(persistent_script->ping_auto_globals_mask);
		}

		return zend_accel_load_script(persistent_script, 1);
	}

	persistent_script = opcache_compile_file(file_handle, type, NULL, 0, &op_array);

	if (persistent_script) {
		from_memory = 0;
		persistent_script = cache_script_in_file_cache(persistent_script, &from_memory);
		return zend_accel_load_script(persistent_script, from_memory);
	}

	return op_array;
}
#endif

/* zend_compile() replacement */
zend_op_array *persistent_compile_file(zend_file_handle *file_handle, int type)
{
	zend_persistent_script *persistent_script = NULL;
	char *key = NULL;
	int key_length;
	int from_shared_memory; /* if the script we've got is stored in SHM */

	if (!file_handle->filename || !ZCG(enabled) || !accel_startup_ok) {
		/* The Accelerator is disabled, act as if without the Accelerator */
		return accelerator_orig_compile_file(file_handle, type);
#ifdef HAVE_OPCACHE_FILE_CACHE
	} else if (ZCG(accel_directives).file_cache_only) {
		return file_cache_compile_file(file_handle, type);
#endif
	} else if ((!ZCG(counted) && !ZCSG(accelerator_enabled)) ||
	           (ZCSG(restart_in_progress) && accel_restart_is_active())) {
#ifdef HAVE_OPCACHE_FILE_CACHE
		if (ZCG(accel_directives).file_cache) {
			return file_cache_compile_file(file_handle, type);
		}
#endif
		return accelerator_orig_compile_file(file_handle, type);
	}

	/* In case this callback is called from include_once, require_once or it's
	 * a main FastCGI request, the key must be already calculated, and cached
	 * persistent script already found */
	if (ZCG(cache_persistent_script) &&
	    ((!EG(current_execute_data) &&
	      file_handle->filename == SG(request_info).path_translated &&
	      ZCG(cache_opline) == NULL) ||
	     (EG(current_execute_data) &&
	      EG(current_execute_data)->func &&
	      ZEND_USER_CODE(EG(current_execute_data)->func->common.type) &&
	      ZCG(cache_opline) == EG(current_execute_data)->opline))) {

		persistent_script = ZCG(cache_persistent_script);
		if (ZCG(key_len)) {
			key = ZCG(key);
			key_length = ZCG(key_len);
		}

	} else {
		if (!ZCG(accel_directives).revalidate_path) {
			/* try to find cached script by key */
			key = accel_make_persistent_key(file_handle->filename, strlen(file_handle->filename), &key_length);
			if (!key) {
				return accelerator_orig_compile_file(file_handle, type);
			}
			persistent_script = zend_accel_hash_str_find(&ZCSG(hash), key, key_length);
		}
		if (!persistent_script) {
			/* try to find cached script by full real path */
			zend_accel_hash_entry *bucket;

			/* open file to resolve the path */
		    if (file_handle->type == ZEND_HANDLE_FILENAME &&
        		accelerator_orig_zend_stream_open_function(file_handle->filename, file_handle) == FAILURE) {
				if (type == ZEND_REQUIRE) {
					zend_message_dispatcher(ZMSG_FAILED_REQUIRE_FOPEN, file_handle->filename);
					zend_bailout();
				} else {
					zend_message_dispatcher(ZMSG_FAILED_INCLUDE_FOPEN, file_handle->filename);
				}
				return NULL;
		    }

			if (file_handle->opened_path) {
				bucket = zend_accel_hash_find_entry(&ZCSG(hash), file_handle->opened_path);

				if (bucket) {
					persistent_script = (zend_persistent_script *)bucket->data;

					if (key && !persistent_script->corrupted) {
						SHM_UNPROTECT();
						zend_shared_alloc_lock();
						zend_accel_add_key(key, key_length, bucket);
						zend_shared_alloc_unlock();
						SHM_PROTECT();
					}
				}
			}
		}
	}

	/* clear cache */
	ZCG(cache_opline) = NULL;
	ZCG(cache_persistent_script) = NULL;

	if (persistent_script && persistent_script->corrupted) {
		persistent_script = NULL;
	}

	/* Make sure we only increase the currently running processes semaphore
     * once each execution (this function can be called more than once on
     * each execution)
     */
	if (!ZCG(counted)) {
		ZCG(counted) = 1;
		accel_activate_add();
	}

	SHM_UNPROTECT();

	/* If script is found then validate_timestamps if option is enabled */
	if (persistent_script && ZCG(accel_directives).validate_timestamps) {
		if (validate_timestamp_and_record(persistent_script, file_handle) == FAILURE) {
			zend_shared_alloc_lock();
			if (!persistent_script->corrupted) {
				persistent_script->corrupted = 1;
				persistent_script->timestamp = 0;
				ZSMMG(wasted_shared_memory) += persistent_script->dynamic_members.memory_consumption;
				if (ZSMMG(memory_exhausted)) {
					zend_accel_restart_reason reason =
						zend_accel_hash_is_full(&ZCSG(hash)) ? ACCEL_RESTART_HASH : ACCEL_RESTART_OOM;
					zend_accel_schedule_restart_if_necessary(reason);
				}
			}
			zend_shared_alloc_unlock();
			persistent_script = NULL;
		}
	}

	/* if turned on - check the compiled script ADLER32 checksum */
	if (persistent_script && ZCG(accel_directives).consistency_checks
		&& persistent_script->dynamic_members.hits % ZCG(accel_directives).consistency_checks == 0) {

		unsigned int checksum = zend_accel_script_checksum(persistent_script);
		if (checksum != persistent_script->dynamic_members.checksum ) {
			/* The checksum is wrong */
			zend_accel_error(ACCEL_LOG_INFO, "Checksum failed for '%s':  expected=0x%0.8X, found=0x%0.8X",
							 persistent_script->full_path, persistent_script->dynamic_members.checksum, checksum);
			zend_shared_alloc_lock();
			if (!persistent_script->corrupted) {
				persistent_script->corrupted = 1;
				persistent_script->timestamp = 0;
				ZSMMG(wasted_shared_memory) += persistent_script->dynamic_members.memory_consumption;
				if (ZSMMG(memory_exhausted)) {
					zend_accel_restart_reason reason =
						zend_accel_hash_is_full(&ZCSG(hash)) ? ACCEL_RESTART_HASH : ACCEL_RESTART_OOM;
					zend_accel_schedule_restart_if_necessary(reason);
				}
			}
			zend_shared_alloc_unlock();
			persistent_script = NULL;
		}
	}

#ifdef HAVE_OPCACHE_FILE_CACHE
	/* Check the second level cache */
	if (!persistent_script && ZCG(accel_directives).file_cache) {
		persistent_script = zend_file_cache_script_load(file_handle);
	}
#endif

	/* If script was not found or invalidated by validate_timestamps */
	if (!persistent_script) {
		uint32_t old_const_num = zend_hash_next_free_element(EG(zend_constants));
		zend_op_array *op_array;

		/* Cache miss.. */
		ZCSG(misses)++;

		/* No memory left. Behave like without the Accelerator */
		if (ZSMMG(memory_exhausted) || ZCSG(restart_pending)) {
			SHM_PROTECT();
			return accelerator_orig_compile_file(file_handle, type);
		}

		/* Try and cache the script and assume that it is returned from_shared_memory.
         * If it isn't compile_and_cache_file() changes the flag to 0
         */
       	from_shared_memory = 0;
		persistent_script = opcache_compile_file(file_handle, type, key, key ? key_length : 0, &op_array);
		if (persistent_script) {
			persistent_script = cache_script_in_shared_memory(persistent_script, key, key ? key_length : 0, &from_shared_memory);
		}

		/* Caching is disabled, returning op_array;
		 * or something went wrong during compilation, returning NULL
		 */
		if (!persistent_script) {
			SHM_PROTECT();
			return op_array;
		}
		if (from_shared_memory) {
			/* Delete immutable arrays moved into SHM */
			uint32_t new_const_num = zend_hash_next_free_element(EG(zend_constants));
			while (new_const_num > old_const_num) {
				new_const_num--;
				zend_hash_index_del(EG(zend_constants), new_const_num);
			}
		}
	} else {

#if !ZEND_WIN32
		ZCSG(hits)++; /* TBFixed: may lose one hit */
		persistent_script->dynamic_members.hits++; /* see above */
#else
#ifdef _M_X64
		InterlockedIncrement64(&ZCSG(hits));
#else
		InterlockedIncrement(&ZCSG(hits));
#endif
		InterlockedIncrement64(&persistent_script->dynamic_members.hits);
#endif

		/* see bug #15471 (old BTS) */
		if (persistent_script->full_path) {
			if (!EG(current_execute_data) || !EG(current_execute_data)->opline ||
			    !EG(current_execute_data)->func ||
			    !ZEND_USER_CODE(EG(current_execute_data)->func->common.type) ||
			    EG(current_execute_data)->opline->opcode != ZEND_INCLUDE_OR_EVAL ||
			    (EG(current_execute_data)->opline->extended_value != ZEND_INCLUDE_ONCE &&
			     EG(current_execute_data)->opline->extended_value != ZEND_REQUIRE_ONCE)) {
				if (zend_hash_add_empty_element(&EG(included_files), persistent_script->full_path) != NULL) {
					/* ext/phar has to load phar's metadata into memory */
					if (persistent_script->is_phar) {
						php_stream_statbuf ssb;
						char *fname = emalloc(sizeof("phar://") + ZSTR_LEN(persistent_script->full_path));

						memcpy(fname, "phar://", sizeof("phar://") - 1);
						memcpy(fname + sizeof("phar://") - 1, ZSTR_VAL(persistent_script->full_path), ZSTR_LEN(persistent_script->full_path) + 1);
						php_stream_stat_path(fname, &ssb);
						efree(fname);
					}
				}
			}
		}
		zend_file_handle_dtor(file_handle);
		from_shared_memory = 1;
	}

	persistent_script->dynamic_members.last_used = ZCG(request_time);

	SHM_PROTECT();

    /* Fetch jit auto globals used in the script before execution */
    if (persistent_script->ping_auto_globals_mask) {
		zend_accel_set_auto_globals(persistent_script->ping_auto_globals_mask);
	}

	return zend_accel_load_script(persistent_script, from_shared_memory);
}

/* zend_stream_open_function() replacement for PHP 5.3 and above */
static int persistent_stream_open_function(const char *filename, zend_file_handle *handle)
{
	if (ZCG(cache_persistent_script)) {
		/* check if callback is called from include_once or it's a main request */
		if ((!EG(current_execute_data) &&
		     filename == SG(request_info).path_translated &&
		     ZCG(cache_opline) == NULL) ||
		    (EG(current_execute_data) &&
		     EG(current_execute_data)->func &&
		     ZEND_USER_CODE(EG(current_execute_data)->func->common.type) &&
		     ZCG(cache_opline) == EG(current_execute_data)->opline)) {

			/* we are in include_once or FastCGI request */
			handle->filename = (char*)filename;
			handle->free_filename = 0;
			handle->opened_path = zend_string_copy(ZCG(cache_persistent_script)->full_path);
			handle->type = ZEND_HANDLE_FILENAME;
			return SUCCESS;
		}
		ZCG(cache_opline) = NULL;
		ZCG(cache_persistent_script) = NULL;
	}
	return accelerator_orig_zend_stream_open_function(filename, handle);
}

/* zend_resolve_path() replacement for PHP 5.3 and above */
static zend_string* persistent_zend_resolve_path(const char *filename, int filename_len)
{
	if (ZCG(enabled) && accel_startup_ok &&
	    (ZCG(counted) || ZCSG(accelerator_enabled)) &&
	    !ZCSG(restart_in_progress)) {

		/* check if callback is called from include_once or it's a main request */
		if ((!EG(current_execute_data) &&
		     filename == SG(request_info).path_translated) ||
		    (EG(current_execute_data) &&
		     EG(current_execute_data)->func &&
		     ZEND_USER_CODE(EG(current_execute_data)->func->common.type) &&
		     EG(current_execute_data)->opline->opcode == ZEND_INCLUDE_OR_EVAL &&
		     (EG(current_execute_data)->opline->extended_value == ZEND_INCLUDE_ONCE ||
		      EG(current_execute_data)->opline->extended_value == ZEND_REQUIRE_ONCE))) {

			/* we are in include_once or FastCGI request */
			zend_string *resolved_path;
			int key_length;
			char *key = NULL;
			
			if (!ZCG(accel_directives).revalidate_path) {
				/* lookup by "not-real" path */
				key = accel_make_persistent_key(filename, filename_len, &key_length);
				if (key) {
					zend_accel_hash_entry *bucket = zend_accel_hash_str_find_entry(&ZCSG(hash), key, key_length);
					if (bucket != NULL) {
						zend_persistent_script *persistent_script = (zend_persistent_script *)bucket->data;
						if (!persistent_script->corrupted) {
							ZCG(cache_opline) = EG(current_execute_data) ? EG(current_execute_data)->opline : NULL;
							ZCG(cache_persistent_script) = persistent_script;
							return zend_string_copy(persistent_script->full_path);
						}
					}
				} else {
					ZCG(cache_opline) = NULL;
					ZCG(cache_persistent_script) = NULL;
					return accelerator_orig_zend_resolve_path(filename, filename_len);
				}
			}

			/* find the full real path */
			resolved_path = accelerator_orig_zend_resolve_path(filename, filename_len);

			if (resolved_path) {
				/* lookup by real path */
				zend_accel_hash_entry *bucket = zend_accel_hash_find_entry(&ZCSG(hash), resolved_path);
				if (bucket) {
					zend_persistent_script *persistent_script = (zend_persistent_script *)bucket->data;
					if (!persistent_script->corrupted) {
						if (key) {
							/* add another "key" for the same bucket */
							SHM_UNPROTECT();
							zend_shared_alloc_lock();
							zend_accel_add_key(key, key_length, bucket);
							zend_shared_alloc_unlock();
							SHM_PROTECT();
						} else {
							ZCG(key_len) = 0;
						}
						ZCG(cache_opline) = EG(current_execute_data) ? EG(current_execute_data)->opline : NULL;
						ZCG(cache_persistent_script) = persistent_script;
						return resolved_path;
					}
				}
			}

			ZCG(cache_opline) = NULL;
			ZCG(cache_persistent_script) = NULL;
			return resolved_path;
		}
	}
	ZCG(cache_opline) = NULL;
	ZCG(cache_persistent_script) = NULL;
	return accelerator_orig_zend_resolve_path(filename, filename_len);
}

static void zend_reset_cache_vars(void)
{
	ZSMMG(memory_exhausted) = 0;
	ZCSG(hits) = 0;
	ZCSG(misses) = 0;
	ZCSG(blacklist_misses) = 0;
	ZSMMG(wasted_shared_memory) = 0;
	ZCSG(restart_pending) = 0;
	ZCSG(force_restart_time) = 0;
}

static void accel_reset_pcre_cache(void)
{
	Bucket *p;

	ZEND_HASH_FOREACH_BUCKET(&PCRE_G(pcre_cache), p) {
		/* Remove PCRE cache entries with inconsistent keys */
		if (ZSTR_IS_INTERNED(p->key)) {
			p->key = NULL;
			zend_hash_del_bucket(&PCRE_G(pcre_cache), p);
		}
	} ZEND_HASH_FOREACH_END();
}

static void accel_activate(void)
{
	zend_bool reset_pcre = 0;

	if (!ZCG(enabled) || !accel_startup_ok) {
		return;
	}

	if (!ZCG(function_table).nTableSize) {
		zend_hash_init(&ZCG(function_table), zend_hash_num_elements(CG(function_table)), NULL, ZEND_FUNCTION_DTOR, 1);
		zend_accel_copy_internal_functions();
	}

	/* PHP-5.4 and above return "double", but we use 1 sec precision */
	ZCG(auto_globals_mask) = 0;
	ZCG(request_time) = (time_t)sapi_get_request_time();
	ZCG(cache_opline) = NULL;
	ZCG(cache_persistent_script) = NULL;
	ZCG(include_path_key_len) = 0;
	ZCG(include_path_check) = 1;

	/* check if ZCG(function_table) wasn't somehow polluted on the way */
	if (ZCG(internal_functions_count) != zend_hash_num_elements(&ZCG(function_table))) {
		zend_accel_error(ACCEL_LOG_WARNING, "Internal functions count changed - was %d, now %d", ZCG(internal_functions_count), zend_hash_num_elements(&ZCG(function_table)));
	}

	ZCG(cwd) = NULL;
	ZCG(cwd_key_len) = 0;
	ZCG(cwd_check) = 1;

#ifdef HAVE_OPCACHE_FILE_CACHE
	if (ZCG(accel_directives).file_cache_only) {
		return;
	}
#endif

	SHM_UNPROTECT();

	if (ZCG(counted)) {
#ifdef ZTS
		zend_accel_error(ACCEL_LOG_WARNING, "Stuck count for thread id %d", tsrm_thread_id());
#else
		zend_accel_error(ACCEL_LOG_WARNING, "Stuck count for pid %d", getpid());
#endif
		accel_unlock_all();
		ZCG(counted) = 0;
	}

	if (ZCSG(restart_pending)) {
		zend_shared_alloc_lock();
		if (ZCSG(restart_pending) != 0) { /* check again, to ensure that the cache wasn't already cleaned by another process */
			if (accel_is_inactive() == SUCCESS) {
				zend_accel_error(ACCEL_LOG_DEBUG, "Restarting!");
				ZCSG(restart_pending) = 0;
				switch ZCSG(restart_reason) {
					case ACCEL_RESTART_OOM:
						ZCSG(oom_restarts)++;
						break;
					case ACCEL_RESTART_HASH:
						ZCSG(hash_restarts)++;
						break;
					case ACCEL_RESTART_USER:
						ZCSG(manual_restarts)++;
						break;
				}
				accel_restart_enter();

				zend_reset_cache_vars();
				zend_accel_hash_clean(&ZCSG(hash));

#if !defined(ZTS)
				if (ZCG(accel_directives).interned_strings_buffer) {
					accel_interned_strings_restore_state();
				}
#endif

				zend_shared_alloc_restore_state();
				ZCSG(accelerator_enabled) = ZCSG(cache_status_before_restart);
				if (ZCSG(last_restart_time) < ZCG(request_time)) {
					ZCSG(last_restart_time) = ZCG(request_time);
				} else {
					ZCSG(last_restart_time)++;
				}
				accel_restart_leave();
			}
		} else {
			reset_pcre = 1;
		}
		zend_shared_alloc_unlock();
	}

	SHM_PROTECT();

	if (ZCSG(last_restart_time) != ZCG(last_restart_time)) {
		/* SHM was reinitialized. */
		ZCG(last_restart_time) = ZCSG(last_restart_time);

		/* Reset in-process realpath cache */
		realpath_cache_clean();

		accel_reset_pcre_cache();
	} else if (reset_pcre) {
		accel_reset_pcre_cache();
	}
}

#if !ZEND_DEBUG

/* Fast Request Shutdown
 * =====================
 * Zend Memory Manager frees memory by its own. We don't have to free each
 * allocated block separately, but we like to call all the destructors and
 * callbacks in exactly the same order.
 */
static void accel_fast_hash_destroy(HashTable *ht);

static void accel_fast_zval_dtor(zval *zvalue)
{
tail_call:
	switch (Z_TYPE_P(zvalue)) {
		case IS_ARRAY:
			GC_REMOVE_FROM_BUFFER(Z_ARR_P(zvalue));
			if (Z_ARR_P(zvalue) != &EG(symbol_table)) {
				/* break possible cycles */
				ZVAL_NULL(zvalue);
				accel_fast_hash_destroy(Z_ARRVAL_P(zvalue));
			}
			break;
		case IS_OBJECT:
			OBJ_RELEASE(Z_OBJ_P(zvalue));
			break;
		case IS_RESOURCE:
			zend_list_delete(Z_RES_P(zvalue));
			break;
		case IS_REFERENCE: {
				zend_reference *ref = Z_REF_P(zvalue);

				if (--GC_REFCOUNT(ref) == 0) {
					if (Z_REFCOUNTED(ref->val) && Z_DELREF(ref->val) == 0) {
						zvalue = &ref->val;
						goto tail_call;
					}
				}
			}
			break;
	}
}

static void accel_fast_hash_destroy(HashTable *ht)
{
	Bucket *p = ht->arData;
	Bucket *end = p + ht->nNumUsed;

	while (p != end) {
		if (Z_REFCOUNTED(p->val) && Z_DELREF(p->val) == 0) {
			accel_fast_zval_dtor(&p->val);
		}
		p++;
	}
}

static inline void zend_accel_fast_del_bucket(HashTable *ht, uint32_t idx, Bucket *p)
{
	uint32_t nIndex = p->h | ht->nTableMask;
	uint32_t i = HT_HASH(ht, nIndex);

	ht->nNumOfElements--;
	if (idx != i) {
		Bucket *prev = HT_HASH_TO_BUCKET(ht, i);
		while (Z_NEXT(prev->val) != idx) {
			i = Z_NEXT(prev->val);
			prev = HT_HASH_TO_BUCKET(ht, i);
		}
		Z_NEXT(prev->val) = Z_NEXT(p->val);
 	} else {
		HT_HASH(ht, p->h | ht->nTableMask) = Z_NEXT(p->val);
	}
}

static void zend_accel_fast_shutdown(void)
{
	if (EG(full_tables_cleanup)) {
		return;
	}

	if (EG(objects_store).top > 1 || zend_hash_num_elements(&EG(regular_list)) > 0) {
		/* We don't have to destroy all zvals if they cannot call any destructors */
		zend_try {
			ZEND_HASH_REVERSE_FOREACH(&EG(symbol_table), 0) {
				if (Z_REFCOUNTED(_p->val) && Z_DELREF(_p->val) == 0) {
					accel_fast_zval_dtor(&_p->val);
				}
				zend_accel_fast_del_bucket(&EG(symbol_table), HT_IDX_TO_HASH(_idx-1), _p);
			} ZEND_HASH_FOREACH_END();
		} zend_end_try();
		zend_hash_init(&EG(symbol_table), 8, NULL, NULL, 0);

		ZEND_HASH_REVERSE_FOREACH(EG(function_table), 0) {
			zend_function *func = Z_PTR(_p->val);

			if (func->type == ZEND_INTERNAL_FUNCTION) {
				break;
			} else {
				if (func->op_array.static_variables) {
					if (!(GC_FLAGS(func->op_array.static_variables) & IS_ARRAY_IMMUTABLE)) {
						if (--GC_REFCOUNT(func->op_array.static_variables) == 0) {
							accel_fast_hash_destroy(func->op_array.static_variables);
						}
					}
				}
				zend_accel_fast_del_bucket(EG(function_table), HT_IDX_TO_HASH(_idx-1), _p);
			}
		} ZEND_HASH_FOREACH_END();

		ZEND_HASH_REVERSE_FOREACH(EG(class_table), 0) {
			zend_class_entry *ce = Z_PTR(_p->val);

			if (ce->type == ZEND_INTERNAL_CLASS) {
				break;
			} else {
				if (ce->ce_flags & ZEND_HAS_STATIC_IN_METHODS) {
					zend_function *func;

					ZEND_HASH_FOREACH_PTR(&ce->function_table, func) {
						if (func->type == ZEND_USER_FUNCTION) {
							if (func->op_array.static_variables) {
								if (!(GC_FLAGS(func->op_array.static_variables) & IS_ARRAY_IMMUTABLE)) {
									if (--GC_REFCOUNT(func->op_array.static_variables) == 0) {
										accel_fast_hash_destroy(func->op_array.static_variables);
									}
								}
								func->op_array.static_variables = NULL;
							}
						}
					} ZEND_HASH_FOREACH_END();
				}
				if (ce->static_members_table) {
					int i;

					for (i = 0; i < ce->default_static_members_count; i++) {
						zval *zv = &ce->static_members_table[i];
						ZVAL_UNDEF(&ce->static_members_table[i]);
						if (Z_REFCOUNTED_P(zv) && Z_DELREF_P(zv) == 0) {
							accel_fast_zval_dtor(zv);
						}
					}
					ce->static_members_table = NULL;
				}
				zend_accel_fast_del_bucket(EG(class_table), HT_IDX_TO_HASH(_idx-1), _p);
			}
		} ZEND_HASH_FOREACH_END();

	} else {

		zend_hash_init(&EG(symbol_table), 8, NULL, NULL, 0);

		ZEND_HASH_REVERSE_FOREACH(EG(function_table), 0) {
			zend_function *func = Z_PTR(_p->val);

			if (func->type == ZEND_INTERNAL_FUNCTION) {
				break;
			} else {
				zend_accel_fast_del_bucket(EG(function_table), HT_IDX_TO_HASH(_idx-1), _p);
			}
		} ZEND_HASH_FOREACH_END();

		ZEND_HASH_REVERSE_FOREACH(EG(class_table), 0) {
			zend_class_entry *ce = Z_PTR(_p->val);

			if (ce->type == ZEND_INTERNAL_CLASS) {
				break;
			} else {
				zend_accel_fast_del_bucket(EG(class_table), HT_IDX_TO_HASH(_idx-1), _p);
			}
		} ZEND_HASH_FOREACH_END();
	}

	ZEND_HASH_REVERSE_FOREACH(EG(zend_constants), 0) {
		zend_constant *c = Z_PTR(_p->val);

		if (c->flags & CONST_PERSISTENT) {
			break;
		} else {
			zend_accel_fast_del_bucket(EG(zend_constants), HT_IDX_TO_HASH(_idx-1), _p);
		}
	} ZEND_HASH_FOREACH_END();
	EG(function_table)->nNumUsed = EG(function_table)->nNumOfElements;
	EG(class_table)->nNumUsed = EG(class_table)->nNumOfElements;
	EG(zend_constants)->nNumUsed = EG(zend_constants)->nNumOfElements;

	CG(unclean_shutdown) = 1;
}
#endif

static void accel_deactivate(void)
{
	/* ensure that we restore function_table and class_table
	 * In general, they're restored by persistent_compile_file(), but in case
	 * the script is aborted abnormally, they may become messed up.
	 */

	if (ZCG(cwd)) {
		efree(ZCG(cwd));
		ZCG(cwd) = NULL;
	}

	if (!ZCG(enabled) || !accel_startup_ok) {
		return;
	}

	zend_shared_alloc_safe_unlock(); /* be sure we didn't leave cache locked */
	accel_unlock_all();
	ZCG(counted) = 0;

#if !ZEND_DEBUG
	if (ZCG(accel_directives).fast_shutdown && is_zend_mm()) {
		zend_accel_fast_shutdown();
	}
#endif
<<<<<<< HEAD

	if (ZCG(cwd)) {
		zend_string_release(ZCG(cwd));
		ZCG(cwd) = NULL;
	}

=======
>>>>>>> 2b850e15
}

static int accelerator_remove_cb(zend_extension *element1, zend_extension *element2)
{
	(void)element2; /* keep the compiler happy */

	if (!strcmp(element1->name, ACCELERATOR_PRODUCT_NAME )) {
		element1->startup = NULL;
#if 0
		/* We have to call shutdown callback it to free TS resources */
		element1->shutdown = NULL;
#endif
		element1->activate = NULL;
		element1->deactivate = NULL;
		element1->op_array_handler = NULL;

#ifdef __DEBUG_MESSAGES__
        fprintf(stderr, ACCELERATOR_PRODUCT_NAME " is disabled: %s\n", (zps_failure_reason ? zps_failure_reason : "unknown error"));
        fflush(stderr);
#endif
	}

	return 0;
}

static void zps_startup_failure(char *reason, char *api_reason, int (*cb)(zend_extension *, zend_extension *))
{
	accel_startup_ok = 0;
	zps_failure_reason = reason;
	zps_api_failure_reason = api_reason?api_reason:reason;
	zend_llist_del_element(&zend_extensions, NULL, (int (*)(void *, void *))cb);
}

static inline int accel_find_sapi(void)
{
	static const char *supported_sapis[] = {
		"apache",
		"fastcgi",
		"cli-server",
		"cgi-fcgi",
		"fpm-fcgi",
		"isapi",
		"apache2filter",
		"apache2handler",
		"litespeed",
		"uwsgi",
		NULL
	};
	const char **sapi_name;

	if (sapi_module.name) {
		for (sapi_name = supported_sapis; *sapi_name; sapi_name++) {
			if (strcmp(sapi_module.name, *sapi_name) == 0) {
				return SUCCESS;
			}
		}
		if (ZCG(accel_directives).enable_cli && (
		    strcmp(sapi_module.name, "cli") == 0
		  || strcmp(sapi_module.name, "phpdbg") == 0)) {
			return SUCCESS;
		}
	}

	return FAILURE;
}

static int zend_accel_init_shm(void)
{
	zend_shared_alloc_lock();

	accel_shared_globals = zend_shared_alloc(sizeof(zend_accel_shared_globals));
	if (!accel_shared_globals) {
		zend_accel_error(ACCEL_LOG_FATAL, "Insufficient shared memory!");
		zend_shared_alloc_unlock();
		return FAILURE;
	}
	ZSMMG(app_shared_globals) = accel_shared_globals;

	zend_accel_hash_init(&ZCSG(hash), ZCG(accel_directives).max_accelerated_files);

	ZCSG(interned_strings_start) = ZCSG(interned_strings_end) = NULL;
# ifndef ZTS
	zend_hash_init(&ZCSG(interned_strings), (ZCG(accel_directives).interned_strings_buffer * 1024 * 1024) / (sizeof(Bucket) + sizeof(Bucket*) + 8 /* average string length */), NULL, NULL, 1);
	if (ZCG(accel_directives).interned_strings_buffer) {
		void *data;

		ZCSG(interned_strings).nTableMask = -ZCSG(interned_strings).nTableSize;
		data = zend_shared_alloc(HT_SIZE(&ZCSG(interned_strings)));
		ZCSG(interned_strings_start) = zend_shared_alloc((ZCG(accel_directives).interned_strings_buffer * 1024 * 1024));
		if (!data || !ZCSG(interned_strings_start)) {
			zend_accel_error(ACCEL_LOG_FATAL, ACCELERATOR_PRODUCT_NAME " cannot allocate buffer for interned strings");
			zend_shared_alloc_unlock();
			return FAILURE;
		}
		HT_SET_DATA_ADDR(&ZCSG(interned_strings), data);
		HT_HASH_RESET(&ZCSG(interned_strings));
		ZCSG(interned_strings_end)   = ZCSG(interned_strings_start) + (ZCG(accel_directives).interned_strings_buffer * 1024 * 1024);
		ZCSG(interned_strings_top)   = ZCSG(interned_strings_start);

//		orig_interned_strings_start = CG(interned_strings_start);
//		orig_interned_strings_end = CG(interned_strings_end);
//		CG(interned_strings_start) = ZCSG(interned_strings_start);
//		CG(interned_strings_end) = ZCSG(interned_strings_end);
	}
# endif

	orig_new_interned_string = zend_new_interned_string;
	orig_interned_strings_snapshot = zend_interned_strings_snapshot;
	orig_interned_strings_restore = zend_interned_strings_restore;
	zend_new_interned_string = accel_new_interned_string_for_php;
	zend_interned_strings_snapshot = accel_interned_strings_snapshot_for_php;
	zend_interned_strings_restore = accel_interned_strings_restore_for_php;

# ifndef ZTS
	if (ZCG(accel_directives).interned_strings_buffer) {
		accel_use_shm_interned_strings();
		accel_interned_strings_save_state();
	}
# endif

	zend_reset_cache_vars();

	ZCSG(oom_restarts) = 0;
	ZCSG(hash_restarts) = 0;
	ZCSG(manual_restarts) = 0;

	ZCSG(accelerator_enabled) = 1;
	ZCSG(start_time) = zend_accel_get_time();
	ZCSG(last_restart_time) = 0;
	ZCSG(restart_in_progress) = 0;

	zend_shared_alloc_unlock();

	return SUCCESS;
}

static void accel_globals_ctor(zend_accel_globals *accel_globals)
{
#if defined(COMPILE_DL_OPCACHE) && defined(ZTS)
	ZEND_TSRMLS_CACHE_UPDATE();
#endif
	memset(accel_globals, 0, sizeof(zend_accel_globals));
}

static void accel_globals_internal_func_dtor(zval *zv)
{
	free(Z_PTR_P(zv));
}

static void accel_globals_dtor(zend_accel_globals *accel_globals)
{
	if (accel_globals->function_table.nTableSize) {
		accel_globals->function_table.pDestructor = accel_globals_internal_func_dtor;
		zend_hash_destroy(&accel_globals->function_table);
	}
}

#define ZEND_BIN_ID "BIN_" ZEND_TOSTR(SIZEOF_CHAR) ZEND_TOSTR(SIZEOF_INT) ZEND_TOSTR(SIZEOF_LONG) ZEND_TOSTR(SIZEOF_SIZE_T) ZEND_TOSTR(SIZEOF_ZEND_LONG) ZEND_TOSTR(ZEND_MM_ALIGNMENT)

static void accel_gen_system_id(void)
{
	PHP_MD5_CTX context;
	unsigned char digest[16], c;
	char *md5str = ZCG(system_id);
	int i;

	PHP_MD5Init(&context);
	PHP_MD5Update(&context, PHP_VERSION, sizeof(PHP_VERSION)-1);
	PHP_MD5Update(&context, ZEND_EXTENSION_BUILD_ID, sizeof(ZEND_EXTENSION_BUILD_ID)-1);
	PHP_MD5Update(&context, ZEND_BIN_ID, sizeof(ZEND_BIN_ID)-1);
	if (strstr(PHP_VERSION, "-dev") != 0) {
		/* Development versions may be changed from build to build */
		PHP_MD5Update(&context, __DATE__, sizeof(__DATE__)-1);
		PHP_MD5Update(&context, __TIME__, sizeof(__TIME__)-1);
	}
	PHP_MD5Final(digest, &context);
	for (i = 0; i < 16; i++) {
		c = digest[i] >> 4;
		c = (c <= 9) ? c + '0' : c - 10 + 'a';
		md5str[i * 2] = c;
		c = digest[i] &  0x0f;
		c = (c <= 9) ? c + '0' : c - 10 + 'a';
		md5str[(i * 2) + 1] = c;
	}
}

#ifdef HAVE_HUGE_CODE_PAGES
# ifndef _WIN32
#  include <sys/mman.h>
#  ifndef MAP_ANON
#   ifdef MAP_ANONYMOUS
#    define MAP_ANON MAP_ANONYMOUS
#   endif
#  endif
#  ifndef MAP_FAILED
#   define MAP_FAILED ((void*)-1)
#  endif
# endif

# if defined(MAP_HUGETLB) || defined(MADV_HUGEPAGE)
static int accel_remap_huge_pages(void *start, size_t size, const char *name, size_t offset)
{
	void *ret = MAP_FAILED;
	void *mem;

	mem = mmap(NULL, size,
		PROT_READ | PROT_WRITE,
		MAP_PRIVATE | MAP_ANONYMOUS,
		-1, 0);
	if (mem == MAP_FAILED) {
		zend_error(E_WARNING,
			ACCELERATOR_PRODUCT_NAME " huge_code_pages: mmap failed: %s (%d)",
			strerror(errno), errno);
		return -1;
	}
	memcpy(mem, start, size);

#  ifdef MAP_HUGETLB
	ret = mmap(start, size,
		PROT_READ | PROT_WRITE | PROT_EXEC,
		MAP_PRIVATE | MAP_ANONYMOUS | MAP_FIXED | MAP_HUGETLB,
		-1, 0);
#  endif
	if (ret == MAP_FAILED) {
		ret = mmap(start, size,
			PROT_READ | PROT_WRITE | PROT_EXEC,
			MAP_PRIVATE | MAP_ANONYMOUS | MAP_FIXED,
			-1, 0);
		/* this should never happen? */
		ZEND_ASSERT(ret != MAP_FAILED);
#  ifdef MADV_HUGEPAGE
		if (-1 == madvise(start, size, MADV_HUGEPAGE)) {
			memcpy(start, mem, size);
			mprotect(start, size, PROT_READ | PROT_EXEC);
			munmap(mem, size);
			zend_error(E_WARNING,
				ACCELERATOR_PRODUCT_NAME " huge_code_pages: madvise(HUGEPAGE) failed: %s (%d)",
				strerror(errno), errno);
			return -1;
		}
#  else
		memcpy(start, mem, size);
		mprotect(start, size, PROT_READ | PROT_EXEC);
		munmap(mem, size);
		zend_error(E_WARNING,
			ACCELERATOR_PRODUCT_NAME " huge_code_pages: mmap(HUGETLB) failed: %s (%d)",
			strerror(errno), errno);
		return -1;
#  endif
	}

	if (ret == start) {
		memcpy(start, mem, size);
		mprotect(start, size, PROT_READ | PROT_EXEC);
	}
	munmap(mem, size);

	return (ret == start) ? 0 : -1;
}

static void accel_move_code_to_huge_pages(void)
{
	FILE *f;
	long unsigned int huge_page_size = 2 * 1024 * 1024;

	f = fopen("/proc/self/maps", "r");
	if (f) {
		long unsigned int  start, end, offset, inode;
		char perm[5], dev[6], name[MAXPATHLEN];
		int ret;

		ret = fscanf(f, "%lx-%lx %4s %lx %5s %ld %s\n", &start, &end, perm, &offset, dev, &inode, name);
		if (ret == 7 && perm[0] == 'r' && perm[1] == '-' && perm[2] == 'x' && name[0] == '/') {
			long unsigned int  seg_start = ZEND_MM_ALIGNED_SIZE_EX(start, huge_page_size);
			long unsigned int  seg_end = (end & ~(huge_page_size-1L));

			if (seg_end > seg_start) {
				zend_accel_error(ACCEL_LOG_DEBUG, "remap to huge page %lx-%lx %s \n", seg_start, seg_end, name);
				accel_remap_huge_pages((void*)seg_start, seg_end - seg_start, name, offset + seg_start - start);
			}
		}
		fclose(f);
	}
}
# else
static void accel_move_code_to_huge_pages(void)
{
	zend_error(E_WARNING, ACCELERATOR_PRODUCT_NAME ": opcache.huge_code_pages has no affect as huge page is not supported");
	return;
}
# endif /* defined(MAP_HUGETLB) || defined(MADV_HUGEPAGE) */
#endif /* HAVE_HUGE_CODE_PAGES */

static int accel_startup(zend_extension *extension)
{
	zend_function *func;
	zend_ini_entry *ini_entry;

#ifdef ZTS
	accel_globals_id = ts_allocate_id(&accel_globals_id, sizeof(zend_accel_globals), (ts_allocate_ctor) accel_globals_ctor, (ts_allocate_dtor) accel_globals_dtor);
#else
	accel_globals_ctor(&accel_globals);
#endif

#ifdef ZEND_WIN32
	_setmaxstdio(2048); /* The default configuration is limited to 512 stdio files */
#endif

	if (start_accel_module() == FAILURE) {
		accel_startup_ok = 0;
		zend_error(E_WARNING, ACCELERATOR_PRODUCT_NAME ": module registration failed!");
		return FAILURE;
	}

	accel_gen_system_id();

#ifdef HAVE_HUGE_CODE_PAGES
	if (ZCG(accel_directives).huge_code_pages &&
	    (strcmp(sapi_module.name, "cli") == 0 ||
	     strcmp(sapi_module.name, "cli-server") == 0 ||
		 strcmp(sapi_module.name, "cgi-fcgi") == 0 ||
		 strcmp(sapi_module.name, "fpm-fcgi") == 0)) {
		accel_move_code_to_huge_pages();
	}
#endif

	/* no supported SAPI found - disable acceleration and stop initialization */
	if (accel_find_sapi() == FAILURE) {
		accel_startup_ok = 0;
		if (!ZCG(accel_directives).enable_cli &&
		    strcmp(sapi_module.name, "cli") == 0) {
			zps_startup_failure("Opcode Caching is disabled for CLI", NULL, accelerator_remove_cb);
		} else {
			zps_startup_failure("Opcode Caching is only supported in Apache, ISAPI, FPM, FastCGI and LiteSpeed SAPIs", NULL, accelerator_remove_cb);
		}
		return SUCCESS;
	}

	if (ZCG(enabled) == 0) {
		return SUCCESS ;
	}

/********************************************/
/* End of non-SHM dependent initializations */
/********************************************/
#ifdef HAVE_OPCACHE_FILE_CACHE
	if (!ZCG(accel_directives).file_cache_only) {
#else
	if (1) {
#endif
		switch (zend_shared_alloc_startup(ZCG(accel_directives).memory_consumption)) {
			case ALLOC_SUCCESS:
				if (zend_accel_init_shm() == FAILURE) {
					accel_startup_ok = 0;
					return FAILURE;
				}
				break;
			case ALLOC_FAILURE:
				accel_startup_ok = 0;
				zend_accel_error(ACCEL_LOG_FATAL, "Failure to initialize shared memory structures - probably not enough shared memory.");
				return SUCCESS;
			case SUCCESSFULLY_REATTACHED:
				zend_shared_alloc_lock();
				accel_shared_globals = (zend_accel_shared_globals *) ZSMMG(app_shared_globals);
				orig_new_interned_string = zend_new_interned_string;
				orig_interned_strings_snapshot = zend_interned_strings_snapshot;
				orig_interned_strings_restore = zend_interned_strings_restore;

				zend_new_interned_string = accel_new_interned_string_for_php;
				zend_interned_strings_snapshot = accel_interned_strings_snapshot_for_php;
				zend_interned_strings_restore = accel_interned_strings_restore_for_php;
#ifndef ZTS
				accel_use_shm_interned_strings();
#endif
				zend_shared_alloc_unlock();
				break;
			case FAILED_REATTACHED:
				accel_startup_ok = 0;
				zend_accel_error(ACCEL_LOG_FATAL, "Failure to initialize shared memory structures - can not reattach to exiting shared memory.");
				return SUCCESS;
				break;
#if ENABLE_FILE_CACHE_FALLBACK
			case ALLOC_FALLBACK:
				zend_shared_alloc_lock();
				fallback_process = 1;
				zend_accel_init_auto_globals();
				zend_shared_alloc_unlock();
				goto file_cache_fallback;
				break;
#endif
		}

		/* from this point further, shared memory is supposed to be OK */

		/* remeber the last restart time in the process memory */
		ZCG(last_restart_time) = ZCSG(last_restart_time);

		/* Init auto-global strings */
		zend_accel_init_auto_globals();

		zend_shared_alloc_lock();
		zend_shared_alloc_save_state();
		zend_shared_alloc_unlock();

		SHM_PROTECT();
#ifdef HAVE_OPCACHE_FILE_CACHE
	} else if (!ZCG(accel_directives).file_cache) {
		accel_startup_ok = 0;
		zend_accel_error(ACCEL_LOG_FATAL, "opcache.file_cache_only is set without a proper setting of opcache.file_cache");
		return SUCCESS;
	} else {
		accel_shared_globals = calloc(1, sizeof(zend_accel_shared_globals));

		/* Init auto-global strings */
		zend_accel_init_auto_globals();
#endif
	}
#if ENABLE_FILE_CACHE_FALLBACK
file_cache_fallback:
#endif

	/* Override compiler */
	accelerator_orig_compile_file = zend_compile_file;
	zend_compile_file = persistent_compile_file;

	/* Override stream opener function (to eliminate open() call caused by
	 * include/require statements ) */
	accelerator_orig_zend_stream_open_function = zend_stream_open_function;
	zend_stream_open_function = persistent_stream_open_function;

	/* Override path resolver function (to eliminate stat() calls caused by
	 * include_once/require_once statements */
	accelerator_orig_zend_resolve_path = zend_resolve_path;
	zend_resolve_path = persistent_zend_resolve_path;

	/* Override chdir() function */
	if ((func = zend_hash_str_find_ptr(CG(function_table), "chdir", sizeof("chdir")-1)) != NULL &&
	    func->type == ZEND_INTERNAL_FUNCTION) {
		orig_chdir = func->internal_function.handler;
		func->internal_function.handler = ZEND_FN(accel_chdir);
	}
	ZCG(cwd) = NULL;
	ZCG(include_path) = NULL;

	/* Override "include_path" modifier callback */
	if ((ini_entry = zend_hash_str_find_ptr(EG(ini_directives), "include_path", sizeof("include_path")-1)) != NULL) {
		ZCG(include_path) = ini_entry->value;
		orig_include_path_on_modify = ini_entry->on_modify;
		ini_entry->on_modify = accel_include_path_on_modify;
	}

	accel_startup_ok = 1;

	/* Override file_exists(), is_file() and is_readable() */
	zend_accel_override_file_functions();

	/* Load black list */
	accel_blacklist.entries = NULL;
	if (ZCG(enabled) && accel_startup_ok &&
	    ZCG(accel_directives).user_blacklist_filename &&
	    *ZCG(accel_directives.user_blacklist_filename)) {
		zend_accel_blacklist_init(&accel_blacklist);
		zend_accel_blacklist_load(&accel_blacklist, ZCG(accel_directives.user_blacklist_filename));
	}

	return SUCCESS;
}

static void accel_free_ts_resources()
{
#ifndef ZTS
	accel_globals_dtor(&accel_globals);
#else
	ts_free_id(accel_globals_id);
#endif
}

void accel_shutdown(void)
{
	zend_ini_entry *ini_entry;
	zend_bool file_cache_only = 0;

	zend_accel_blacklist_shutdown(&accel_blacklist);

	if (!ZCG(enabled) || !accel_startup_ok) {
		accel_free_ts_resources();
		return;
	}

	if (ZCG(accel_directives).interned_strings_buffer) {
#ifndef ZTS
		zend_hash_clean(CG(auto_globals));
		zend_hash_clean(CG(function_table));
		zend_hash_clean(CG(class_table));
		zend_hash_clean(EG(zend_constants));
#endif
	}

	accel_reset_pcre_cache();

	zend_new_interned_string = orig_new_interned_string;
	zend_interned_strings_snapshot = orig_interned_strings_snapshot;
	zend_interned_strings_restore = orig_interned_strings_restore;

#ifdef HAVE_OPCACHE_FILE_CACHE
	file_cache_only = ZCG(accel_directives).file_cache_only;
#endif

	accel_free_ts_resources();

	if (!file_cache_only) {
		zend_shared_alloc_shutdown();
	}
	zend_compile_file = accelerator_orig_compile_file;

	if ((ini_entry = zend_hash_str_find_ptr(EG(ini_directives), "include_path", sizeof("include_path")-1)) != NULL) {
		ini_entry->on_modify = orig_include_path_on_modify;
	}
}

void zend_accel_schedule_restart(zend_accel_restart_reason reason)
{
	if (ZCSG(restart_pending)) {
		/* don't schedule twice */
		return;
	}
	zend_accel_error(ACCEL_LOG_DEBUG, "Restart Scheduled!");

	SHM_UNPROTECT();
	ZCSG(restart_pending) = 1;
	ZCSG(restart_reason) = reason;
	ZCSG(cache_status_before_restart) = ZCSG(accelerator_enabled);
	ZCSG(accelerator_enabled) = 0;

	if (ZCG(accel_directives).force_restart_timeout) {
		ZCSG(force_restart_time) = zend_accel_get_time() + ZCG(accel_directives).force_restart_timeout;
	} else {
		ZCSG(force_restart_time) = 0;
	}
	SHM_PROTECT();
}

/* this is needed because on WIN32 lock is not decreased unless ZCG(counted) is set */
#ifdef ZEND_WIN32
#define accel_deactivate_now() ZCG(counted) = 1; accel_deactivate_sub()
#else
#define accel_deactivate_now() accel_deactivate_sub()
#endif

/* ensures it is OK to read SHM
	if it's not OK (restart in progress) returns FAILURE
	if OK returns SUCCESS
	MUST call accelerator_shm_read_unlock after done lock operations
*/
int accelerator_shm_read_lock(void)
{
	if (ZCG(counted)) {
		/* counted means we are holding read lock for SHM, so that nothing bad can happen */
		return SUCCESS;
	} else {
		/* here accelerator is active but we do not hold SHM lock. This means restart was scheduled
			or is in progress now */
		accel_activate_add(); /* acquire usage lock */
		/* Now if we weren't inside restart, restart would not begin until we remove usage lock */
		if (ZCSG(restart_in_progress)) {
			/* we already were inside restart this means it's not safe to touch shm */
			accel_deactivate_now(); /* drop usage lock */
			return FAILURE;
		}
	}
	return SUCCESS;
}

/* must be called ONLY after SUCCESSFUL accelerator_shm_read_lock */
void accelerator_shm_read_unlock(void)
{
	if (!ZCG(counted)) {
		/* counted is 0 - meaning we had to readlock manually, release readlock now */
		accel_deactivate_now();
	}
}

ZEND_EXT_API zend_extension zend_extension_entry = {
	ACCELERATOR_PRODUCT_NAME,               /* name */
	ACCELERATOR_VERSION,					/* version */
	"Zend Technologies",					/* author */
	"http://www.zend.com/",					/* URL */
	"Copyright (c) 1999-2016",				/* copyright */
	accel_startup,					   		/* startup */
	NULL,									/* shutdown */
	accel_activate,							/* per-script activation */
	accel_deactivate,						/* per-script deactivation */
	NULL,									/* message handler */
	NULL,									/* op_array handler */
	NULL,									/* extended statement handler */
	NULL,									/* extended fcall begin handler */
	NULL,									/* extended fcall end handler */
	NULL,									/* op_array ctor */
	NULL,									/* op_array dtor */
	STANDARD_ZEND_EXTENSION_PROPERTIES
};<|MERGE_RESOLUTION|>--- conflicted
+++ resolved
@@ -2285,7 +2285,7 @@
 	 */
 
 	if (ZCG(cwd)) {
-		efree(ZCG(cwd));
+		zend_string_release(ZCG(cwd));
 		ZCG(cwd) = NULL;
 	}
 
@@ -2302,15 +2302,6 @@
 		zend_accel_fast_shutdown();
 	}
 #endif
-<<<<<<< HEAD
-
-	if (ZCG(cwd)) {
-		zend_string_release(ZCG(cwd));
-		ZCG(cwd) = NULL;
-	}
-
-=======
->>>>>>> 2b850e15
 }
 
 static int accelerator_remove_cb(zend_extension *element1, zend_extension *element2)
