--- conflicted
+++ resolved
@@ -2365,10 +2365,6 @@
 			} else {
 				return NULL;
 			}
-<<<<<<< HEAD
-			ZEND_ASSERT(0); // entry = entry->next; // This shouldn't be possible ???
-=======
->>>>>>> 18b43d29
 		}
 	}
 
