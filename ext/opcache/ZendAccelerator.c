--- conflicted
+++ resolved
@@ -2654,16 +2654,10 @@
 static void accel_gen_system_id(void)
 {
 	PHP_MD5_CTX context;
-<<<<<<< HEAD
 	unsigned char digest[16];
-=======
-	unsigned char digest[16], c;
-	char *md5str = ZCG(system_id);
-	int i;
 	zend_module_entry *module;
 	zend_extension *extension;
 	zend_llist_position pos;
->>>>>>> 2d4aa1ef
 
 	PHP_MD5Init(&context);
 	PHP_MD5Update(&context, PHP_VERSION, sizeof(PHP_VERSION)-1);
