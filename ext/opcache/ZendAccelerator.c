/*
   +----------------------------------------------------------------------+
   | Zend OPcache                                                         |
   +----------------------------------------------------------------------+
   | Copyright (c) The PHP Group                                          |
   +----------------------------------------------------------------------+
   | This source file is subject to version 3.01 of the PHP license,      |
   | that is bundled with this package in the file LICENSE, and is        |
   | available through the world-wide-web at the following url:           |
   | https://www.php.net/license/3_01.txt                                 |
   | If you did not receive a copy of the PHP license and are unable to   |
   | obtain it through the world-wide-web, please send a note to          |
   | license@php.net so we can mail you a copy immediately.               |
   +----------------------------------------------------------------------+
   | Authors: Andi Gutmans <andi@php.net>                                 |
   |          Zeev Suraski <zeev@php.net>                                 |
   |          Stanislav Malyshev <stas@zend.com>                          |
   |          Dmitry Stogov <dmitry@php.net>                              |
   +----------------------------------------------------------------------+
*/

#include "main/php.h"
#include "main/php_globals.h"
#include "zend.h"
#include "zend_extensions.h"
#include "zend_compile.h"
#include "ZendAccelerator.h"
#include "zend_persist.h"
#include "zend_shared_alloc.h"
#include "zend_accelerator_module.h"
#include "zend_accelerator_blacklist.h"
#include "zend_list.h"
#include "zend_execute.h"
#include "zend_vm.h"
#include "zend_inheritance.h"
#include "zend_exceptions.h"
#include "main/php_main.h"
#include "main/SAPI.h"
#include "main/php_streams.h"
#include "main/php_open_temporary_file.h"
#include "zend_API.h"
#include "zend_ini.h"
#include "zend_virtual_cwd.h"
#include "zend_accelerator_util_funcs.h"
#include "zend_accelerator_hash.h"
#include "zend_file_cache.h"
#include "ext/pcre/php_pcre.h"
#include "ext/standard/md5.h"
#include "ext/hash/php_hash.h"

#ifdef HAVE_JIT
# include "jit/zend_jit.h"
#endif

#ifndef ZEND_WIN32
#include  <netdb.h>
#endif

#ifdef ZEND_WIN32
typedef int uid_t;
typedef int gid_t;
#include <io.h>
#include <lmcons.h>
#endif

#ifndef ZEND_WIN32
# include <sys/time.h>
#else
# include <process.h>
#endif

#ifdef HAVE_UNISTD_H
# include <unistd.h>
#endif
#include <fcntl.h>
#include <signal.h>
#include <time.h>

#ifndef ZEND_WIN32
# include <sys/types.h>
# include <sys/wait.h>
# include <sys/ipc.h>
# include <pwd.h>
# include <grp.h>
#endif

#include <sys/stat.h>
#include <errno.h>

#ifdef __AVX__
#include <immintrin.h>
#endif

ZEND_EXTENSION();

#ifndef ZTS
zend_accel_globals accel_globals;
#else
int accel_globals_id;
#if defined(COMPILE_DL_OPCACHE)
ZEND_TSRMLS_CACHE_DEFINE()
#endif
#endif

/* Points to the structure shared across all PHP processes */
zend_accel_shared_globals *accel_shared_globals = NULL;

/* true globals, no need for thread safety */
#ifdef ZEND_WIN32
char accel_uname_id[32];
#endif
bool accel_startup_ok = 0;
static char *zps_failure_reason = NULL;
char *zps_api_failure_reason = NULL;
bool file_cache_only = 0;  /* process uses file cache only */
#if ENABLE_FILE_CACHE_FALLBACK
bool fallback_process = 0; /* process uses file cache fallback */
#endif

static zend_op_array *(*accelerator_orig_compile_file)(zend_file_handle *file_handle, int type);
static zend_class_entry* (*accelerator_orig_inheritance_cache_get)(zend_class_entry *ce, zend_class_entry *parent, zend_class_entry **traits_and_interfaces);
static zend_class_entry* (*accelerator_orig_inheritance_cache_add)(zend_class_entry *ce, zend_class_entry *proto, zend_class_entry *parent, zend_class_entry **traits_and_interfaces, HashTable *dependencies);
static zend_result (*accelerator_orig_zend_stream_open_function)(zend_file_handle *handle );
static zend_string *(*accelerator_orig_zend_resolve_path)(zend_string *filename);
static zif_handler orig_chdir = NULL;
static ZEND_INI_MH((*orig_include_path_on_modify)) = NULL;
static zend_result (*orig_post_startup_cb)(void);

static zend_result accel_post_startup(void);
static int accel_finish_startup(void);

static void preload_shutdown(void);
static void preload_activate(void);
static void preload_restart(void);

#ifdef ZEND_WIN32
# define INCREMENT(v) InterlockedIncrement64(&ZCSG(v))
# define DECREMENT(v) InterlockedDecrement64(&ZCSG(v))
# define LOCKVAL(v)   (ZCSG(v))
#endif

#ifdef ZEND_WIN32
static time_t zend_accel_get_time(void)
{
	FILETIME now;
	GetSystemTimeAsFileTime(&now);

	return (time_t) ((((((__int64)now.dwHighDateTime) << 32)|now.dwLowDateTime) - 116444736000000000L)/10000000);
}
#else
# define zend_accel_get_time() time(NULL)
#endif

static inline int is_stream_path(const char *filename)
{
	const char *p;

	for (p = filename;
	     (*p >= 'a' && *p <= 'z') ||
	     (*p >= 'A' && *p <= 'Z') ||
	     (*p >= '0' && *p <= '9') ||
	     *p == '+' || *p == '-' || *p == '.';
	     p++);
	return ((p != filename) && (p[0] == ':') && (p[1] == '/') && (p[2] == '/'));
}

static inline int is_cacheable_stream_path(const char *filename)
{
	return memcmp(filename, "file://", sizeof("file://") - 1) == 0 ||
	       memcmp(filename, "phar://", sizeof("phar://") - 1) == 0;
}

/* O+ overrides PHP chdir() function and remembers the current working directory
 * in ZCG(cwd) and ZCG(cwd_len). Later accel_getcwd() can use stored value and
 * avoid getcwd() call.
 */
static ZEND_FUNCTION(accel_chdir)
{
	char cwd[MAXPATHLEN];

	orig_chdir(INTERNAL_FUNCTION_PARAM_PASSTHRU);
	if (VCWD_GETCWD(cwd, MAXPATHLEN)) {
		if (ZCG(cwd)) {
			zend_string_release_ex(ZCG(cwd), 0);
		}
		ZCG(cwd) = zend_string_init(cwd, strlen(cwd), 0);
	} else {
		if (ZCG(cwd)) {
			zend_string_release_ex(ZCG(cwd), 0);
			ZCG(cwd) = NULL;
		}
	}
	ZCG(cwd_key_len) = 0;
	ZCG(cwd_check) = 1;
}

static inline zend_string* accel_getcwd(void)
{
	if (ZCG(cwd)) {
		return ZCG(cwd);
	} else {
		char cwd[MAXPATHLEN + 1];

		if (!VCWD_GETCWD(cwd, MAXPATHLEN)) {
			return NULL;
		}
		ZCG(cwd) = zend_string_init(cwd, strlen(cwd), 0);
		ZCG(cwd_key_len) = 0;
		ZCG(cwd_check) = 1;
		return ZCG(cwd);
	}
}

void zend_accel_schedule_restart_if_necessary(zend_accel_restart_reason reason)
{
	if ((((double) ZSMMG(wasted_shared_memory)) / ZCG(accel_directives).memory_consumption) >= ZCG(accel_directives).max_wasted_percentage) {
		zend_accel_schedule_restart(reason);
	}
}

/* O+ tracks changes of "include_path" directive. It stores all the requested
 * values in ZCG(include_paths) shared hash table, current value in
 * ZCG(include_path)/ZCG(include_path_len) and one letter "path key" in
 * ZCG(include_path_key).
 */
static ZEND_INI_MH(accel_include_path_on_modify)
{
	int ret = orig_include_path_on_modify(entry, new_value, mh_arg1, mh_arg2, mh_arg3, stage);

	if (ret == SUCCESS) {
		ZCG(include_path) = new_value;
		ZCG(include_path_key_len) = 0;
		ZCG(include_path_check) = 1;
	}
	return ret;
}

static inline void accel_restart_enter(void)
{
#ifdef ZEND_WIN32
	INCREMENT(restart_in);
#else
	struct flock restart_in_progress;

	restart_in_progress.l_type = F_WRLCK;
	restart_in_progress.l_whence = SEEK_SET;
	restart_in_progress.l_start = 2;
	restart_in_progress.l_len = 1;

	if (fcntl(lock_file, F_SETLK, &restart_in_progress) == -1) {
		zend_accel_error(ACCEL_LOG_DEBUG, "RestartC(+1):  %s (%d)", strerror(errno), errno);
	}
#endif
	ZCSG(restart_in_progress) = 1;
}

static inline void accel_restart_leave(void)
{
#ifdef ZEND_WIN32
	ZCSG(restart_in_progress) = 0;
	DECREMENT(restart_in);
#else
	struct flock restart_finished;

	restart_finished.l_type = F_UNLCK;
	restart_finished.l_whence = SEEK_SET;
	restart_finished.l_start = 2;
	restart_finished.l_len = 1;

	ZCSG(restart_in_progress) = 0;
	if (fcntl(lock_file, F_SETLK, &restart_finished) == -1) {
		zend_accel_error(ACCEL_LOG_DEBUG, "RestartC(-1):  %s (%d)", strerror(errno), errno);
	}
#endif
}

static inline int accel_restart_is_active(void)
{
	if (ZCSG(restart_in_progress)) {
#ifndef ZEND_WIN32
		struct flock restart_check;

		restart_check.l_type = F_WRLCK;
		restart_check.l_whence = SEEK_SET;
		restart_check.l_start = 2;
		restart_check.l_len = 1;

		if (fcntl(lock_file, F_GETLK, &restart_check) == -1) {
			zend_accel_error(ACCEL_LOG_DEBUG, "RestartC:  %s (%d)", strerror(errno), errno);
			return FAILURE;
		}
		if (restart_check.l_type == F_UNLCK) {
			ZCSG(restart_in_progress) = 0;
			return 0;
		} else {
			return 1;
		}
#else
		return LOCKVAL(restart_in) != 0;
#endif
	}
	return 0;
}

/* Creates a read lock for SHM access */
static inline zend_result accel_activate_add(void)
{
#ifdef ZEND_WIN32
	SHM_UNPROTECT();
	INCREMENT(mem_usage);
	SHM_PROTECT();
#else
	struct flock mem_usage_lock;

	mem_usage_lock.l_type = F_RDLCK;
	mem_usage_lock.l_whence = SEEK_SET;
	mem_usage_lock.l_start = 1;
	mem_usage_lock.l_len = 1;

	if (fcntl(lock_file, F_SETLK, &mem_usage_lock) == -1) {
		zend_accel_error(ACCEL_LOG_DEBUG, "UpdateC(+1):  %s (%d)", strerror(errno), errno);
		return FAILURE;
	}
#endif
	return SUCCESS;
}

/* Releases a lock for SHM access */
static inline void accel_deactivate_sub(void)
{
#ifdef ZEND_WIN32
	if (ZCG(counted)) {
		SHM_UNPROTECT();
		DECREMENT(mem_usage);
		ZCG(counted) = 0;
		SHM_PROTECT();
	}
#else
	struct flock mem_usage_unlock;

	mem_usage_unlock.l_type = F_UNLCK;
	mem_usage_unlock.l_whence = SEEK_SET;
	mem_usage_unlock.l_start = 1;
	mem_usage_unlock.l_len = 1;

	if (fcntl(lock_file, F_SETLK, &mem_usage_unlock) == -1) {
		zend_accel_error(ACCEL_LOG_DEBUG, "UpdateC(-1):  %s (%d)", strerror(errno), errno);
	}
#endif
}

static inline void accel_unlock_all(void)
{
#ifdef ZEND_WIN32
	accel_deactivate_sub();
#else
	struct flock mem_usage_unlock_all;

	mem_usage_unlock_all.l_type = F_UNLCK;
	mem_usage_unlock_all.l_whence = SEEK_SET;
	mem_usage_unlock_all.l_start = 0;
	mem_usage_unlock_all.l_len = 0;

	if (fcntl(lock_file, F_SETLK, &mem_usage_unlock_all) == -1) {
		zend_accel_error(ACCEL_LOG_DEBUG, "UnlockAll:  %s (%d)", strerror(errno), errno);
	}
#endif
}

/* Interned strings support */

/* O+ disables creation of interned strings by regular PHP compiler, instead,
 * it creates interned strings in shared memory when saves a script.
 * Such interned strings are shared across all PHP processes
 */

#define STRTAB_INVALID_POS 0

#define STRTAB_HASH_TO_SLOT(tab, h) \
	((uint32_t*)((char*)(tab) + sizeof(*(tab)) + ((h) & (tab)->nTableMask)))
#define STRTAB_STR_TO_POS(tab, s) \
	((uint32_t)((char*)s - (char*)(tab)))
#define STRTAB_POS_TO_STR(tab, pos) \
	((zend_string*)((char*)(tab) + (pos)))
#define STRTAB_COLLISION(s) \
	(*((uint32_t*)((char*)s - sizeof(uint32_t))))
#define STRTAB_STR_SIZE(s) \
	ZEND_MM_ALIGNED_SIZE_EX(_ZSTR_HEADER_SIZE + ZSTR_LEN(s) + 5, 8)
#define STRTAB_NEXT(s) \
	((zend_string*)((char*)(s) + STRTAB_STR_SIZE(s)))

static void accel_interned_strings_restore_state(void)
{
	zend_string *s, *top;
	uint32_t *hash_slot, n;

	/* clear removed content */
	memset(ZCSG(interned_strings).saved_top,
			0, (char*)ZCSG(interned_strings).top - (char*)ZCSG(interned_strings).saved_top);

	/* Reset "top" */
	ZCSG(interned_strings).top = ZCSG(interned_strings).saved_top;

	/* rehash */
	memset((char*)&ZCSG(interned_strings) + sizeof(zend_string_table),
		STRTAB_INVALID_POS,
		(char*)ZCSG(interned_strings).start -
			((char*)&ZCSG(interned_strings) + sizeof(zend_string_table)));
	s = ZCSG(interned_strings).start;
	top = ZCSG(interned_strings).top;
	n = 0;
	if (EXPECTED(s < top)) {
		do {
			if (ZSTR_HAS_CE_CACHE(s)) {
				/* Discard non-global CE_CACHE slots on reset. */
				uintptr_t idx = (GC_REFCOUNT(s) - 1) / sizeof(void *);
				if (idx >= ZCSG(map_ptr_last)) {
					GC_SET_REFCOUNT(s, 2);
					GC_DEL_FLAGS(s, IS_STR_CLASS_NAME_MAP_PTR);
				}
			}

			hash_slot = STRTAB_HASH_TO_SLOT(&ZCSG(interned_strings), ZSTR_H(s));
			STRTAB_COLLISION(s) = *hash_slot;
			*hash_slot = STRTAB_STR_TO_POS(&ZCSG(interned_strings), s);
			s = STRTAB_NEXT(s);
			n++;
		} while (s < top);
	}
	ZCSG(interned_strings).nNumOfElements = n;
}

static void accel_interned_strings_save_state(void)
{
	ZCSG(interned_strings).saved_top = ZCSG(interned_strings).top;
}

static zend_always_inline zend_string *accel_find_interned_string(zend_string *str)
{
	zend_ulong   h;
	uint32_t     pos;
	zend_string *s;

	if (IS_ACCEL_INTERNED(str)) {
		/* this is already an interned string */
		return str;
	}

	if (!ZCG(counted)) {
		if (!ZCG(accelerator_enabled) || accel_activate_add() == FAILURE) {
			return NULL;
		}
		ZCG(counted) = 1;
	}

	h = zend_string_hash_val(str);

	/* check for existing interned string */
	pos = *STRTAB_HASH_TO_SLOT(&ZCSG(interned_strings), h);
	if (EXPECTED(pos != STRTAB_INVALID_POS)) {
		do {
			s = STRTAB_POS_TO_STR(&ZCSG(interned_strings), pos);
			if (EXPECTED(ZSTR_H(s) == h) && zend_string_equal_content(s, str)) {
				return s;
			}
			pos = STRTAB_COLLISION(s);
		} while (pos != STRTAB_INVALID_POS);
	}

	return NULL;
}

zend_string* ZEND_FASTCALL accel_new_interned_string(zend_string *str)
{
	zend_ulong   h;
	uint32_t     pos, *hash_slot;
	zend_string *s;

	if (UNEXPECTED(file_cache_only)) {
		return str;
	}

	if (IS_ACCEL_INTERNED(str)) {
		/* this is already an interned string */
		return str;
	}

	h = zend_string_hash_val(str);

	/* check for existing interned string */
	hash_slot = STRTAB_HASH_TO_SLOT(&ZCSG(interned_strings), h);
	pos = *hash_slot;
	if (EXPECTED(pos != STRTAB_INVALID_POS)) {
		do {
			s = STRTAB_POS_TO_STR(&ZCSG(interned_strings), pos);
			if (EXPECTED(ZSTR_H(s) == h) && zend_string_equal_content(s, str)) {
				goto finish;
			}
			pos = STRTAB_COLLISION(s);
		} while (pos != STRTAB_INVALID_POS);
	}

	if (UNEXPECTED((char*)ZCSG(interned_strings).end - (char*)ZCSG(interned_strings).top < STRTAB_STR_SIZE(str))) {
	    /* no memory, return the same non-interned string */
		zend_accel_error(ACCEL_LOG_WARNING, "Interned string buffer overflow");
		return str;
	}

	/* create new interning string in shared interned strings buffer */
	ZCSG(interned_strings).nNumOfElements++;
	s = ZCSG(interned_strings).top;
	hash_slot = STRTAB_HASH_TO_SLOT(&ZCSG(interned_strings), h);
	STRTAB_COLLISION(s) = *hash_slot;
	*hash_slot = STRTAB_STR_TO_POS(&ZCSG(interned_strings), s);
	GC_SET_REFCOUNT(s, 2);
	GC_TYPE_INFO(s) = GC_STRING | ((IS_STR_INTERNED | IS_STR_PERMANENT) << GC_FLAGS_SHIFT);
	ZSTR_H(s) = h;
	ZSTR_LEN(s) = ZSTR_LEN(str);
	memcpy(ZSTR_VAL(s), ZSTR_VAL(str), ZSTR_LEN(s) + 1);
	ZCSG(interned_strings).top = STRTAB_NEXT(s);

finish:
	/* Transfer CE_CACHE map ptr slot to new interned string.
	 * Should only happen for permanent interned strings with permanent map_ptr slot. */
	if (ZSTR_HAS_CE_CACHE(str) && !ZSTR_HAS_CE_CACHE(s)) {
		ZEND_ASSERT(GC_FLAGS(str) & IS_STR_PERMANENT);
		GC_SET_REFCOUNT(s, GC_REFCOUNT(str));
		GC_ADD_FLAGS(s, IS_STR_CLASS_NAME_MAP_PTR);
	}

	zend_string_release(str);
	return s;
}

static zend_string* ZEND_FASTCALL accel_new_interned_string_for_php(zend_string *str)
{
	zend_string_hash_val(str);
	if (ZCG(counted)) {
		zend_string *ret = accel_find_interned_string(str);

		if (ret) {
			zend_string_release(str);
			return ret;
		}
	}
	return str;
}

static zend_always_inline zend_string *accel_find_interned_string_ex(zend_ulong h, const char *str, size_t size)
{
	uint32_t     pos;
	zend_string *s;

	/* check for existing interned string */
	pos = *STRTAB_HASH_TO_SLOT(&ZCSG(interned_strings), h);
	if (EXPECTED(pos != STRTAB_INVALID_POS)) {
		do {
			s = STRTAB_POS_TO_STR(&ZCSG(interned_strings), pos);
			if (EXPECTED(ZSTR_H(s) == h) && EXPECTED(ZSTR_LEN(s) == size)) {
				if (!memcmp(ZSTR_VAL(s), str, size)) {
					return s;
				}
			}
			pos = STRTAB_COLLISION(s);
		} while (pos != STRTAB_INVALID_POS);
	}
	return NULL;
}

static zend_string* ZEND_FASTCALL accel_init_interned_string_for_php(const char *str, size_t size, bool permanent)
{
	if (ZCG(counted)) {
	    zend_ulong h = zend_inline_hash_func(str, size);
		zend_string *ret = accel_find_interned_string_ex(h, str, size);

		if (!ret) {
			ret = zend_string_init(str, size, permanent);
			ZSTR_H(ret) = h;
		}

		return ret;
	}

	return zend_string_init(str, size, permanent);
}

/* Copy PHP interned strings from PHP process memory into the shared memory */
static void accel_copy_permanent_strings(zend_new_interned_string_func_t new_interned_string)
{
	uint32_t j;
	Bucket *p, *q;
	HashTable *ht;

	/* empty string */
	zend_empty_string = new_interned_string(zend_empty_string);
	for (j = 0; j < 256; j++) {
		zend_one_char_string[j] = new_interned_string(ZSTR_CHAR(j));
	}
	for (j = 0; j < ZEND_STR_LAST_KNOWN; j++) {
		zend_known_strings[j] = new_interned_string(zend_known_strings[j]);
	}

	/* function table hash keys */
	ZEND_HASH_FOREACH_BUCKET(CG(function_table), p) {
		if (p->key) {
			p->key = new_interned_string(p->key);
		}
		if (Z_FUNC(p->val)->common.function_name) {
			Z_FUNC(p->val)->common.function_name = new_interned_string(Z_FUNC(p->val)->common.function_name);
		}
		if (Z_FUNC(p->val)->common.arg_info &&
		    (Z_FUNC(p->val)->common.fn_flags & (ZEND_ACC_HAS_RETURN_TYPE|ZEND_ACC_HAS_TYPE_HINTS))) {
			uint32_t i;
			uint32_t num_args = Z_FUNC(p->val)->common.num_args + 1;
			zend_arg_info *arg_info = Z_FUNC(p->val)->common.arg_info - 1;

			if (Z_FUNC(p->val)->common.fn_flags & ZEND_ACC_VARIADIC) {
				num_args++;
			}
			for (i = 0 ; i < num_args; i++) {
				zend_type *single_type;
				ZEND_TYPE_FOREACH(arg_info[i].type, single_type) {
					if (ZEND_TYPE_HAS_NAME(*single_type)) {
						ZEND_TYPE_SET_PTR(*single_type,
							new_interned_string(ZEND_TYPE_NAME(*single_type)));
					}
				} ZEND_TYPE_FOREACH_END();
			}
		}
	} ZEND_HASH_FOREACH_END();

	/* class table hash keys, class names, properties, methods, constants, etc */
	ZEND_HASH_FOREACH_BUCKET(CG(class_table), p) {
		zend_class_entry *ce;

		ce = (zend_class_entry*)Z_PTR(p->val);

		if (p->key) {
			p->key = new_interned_string(p->key);
		}

		if (ce->name) {
			ce->name = new_interned_string(ce->name);
			ZEND_ASSERT(ZSTR_HAS_CE_CACHE(ce->name));
		}

		ZEND_HASH_FOREACH_BUCKET(&ce->properties_info, q) {
			zend_property_info *info;

			info = (zend_property_info*)Z_PTR(q->val);

			if (q->key) {
				q->key = new_interned_string(q->key);
			}

			if (info->name) {
				info->name = new_interned_string(info->name);
			}
		} ZEND_HASH_FOREACH_END();

		ZEND_HASH_FOREACH_BUCKET(&ce->function_table, q) {
			if (q->key) {
				q->key = new_interned_string(q->key);
			}
			if (Z_FUNC(q->val)->common.function_name) {
				Z_FUNC(q->val)->common.function_name = new_interned_string(Z_FUNC(q->val)->common.function_name);
			}
		} ZEND_HASH_FOREACH_END();

		ZEND_HASH_FOREACH_BUCKET(&ce->constants_table, q) {
			if (q->key) {
				q->key = new_interned_string(q->key);
			}
		} ZEND_HASH_FOREACH_END();
	} ZEND_HASH_FOREACH_END();

	/* constant hash keys */
	ZEND_HASH_FOREACH_BUCKET(EG(zend_constants), p) {
		zend_constant *c;

		if (p->key) {
			p->key = new_interned_string(p->key);
		}
		c = (zend_constant*)Z_PTR(p->val);
		if (c->name) {
			c->name = new_interned_string(c->name);
		}
		if (Z_TYPE(c->value) == IS_STRING) {
			ZVAL_STR(&c->value, new_interned_string(Z_STR(c->value)));
		}
	} ZEND_HASH_FOREACH_END();

	/* auto globals hash keys and names */
	ZEND_HASH_FOREACH_BUCKET(CG(auto_globals), p) {
		zend_auto_global *auto_global;

		auto_global = (zend_auto_global*)Z_PTR(p->val);

		zend_string_addref(auto_global->name);
		auto_global->name = new_interned_string(auto_global->name);
		if (p->key) {
			p->key = new_interned_string(p->key);
		}
	} ZEND_HASH_FOREACH_END();

	ZEND_HASH_FOREACH_BUCKET(&module_registry, p) {
		if (p->key) {
			p->key = new_interned_string(p->key);
		}
	} ZEND_HASH_FOREACH_END();

	ZEND_HASH_FOREACH_BUCKET(EG(ini_directives), p) {
		zend_ini_entry *entry = (zend_ini_entry*)Z_PTR(p->val);

		if (p->key) {
			p->key = new_interned_string(p->key);
		}
		if (entry->name) {
			entry->name = new_interned_string(entry->name);
		}
		if (entry->value) {
			entry->value = new_interned_string(entry->value);
		}
		if (entry->orig_value) {
			entry->orig_value = new_interned_string(entry->orig_value);
		}
	} ZEND_HASH_FOREACH_END();

	ht = php_get_stream_filters_hash_global();
	ZEND_HASH_FOREACH_BUCKET(ht, p) {
		if (p->key) {
			p->key = new_interned_string(p->key);
		}
	} ZEND_HASH_FOREACH_END();

	ht = php_stream_get_url_stream_wrappers_hash_global();
	ZEND_HASH_FOREACH_BUCKET(ht, p) {
		if (p->key) {
			p->key = new_interned_string(p->key);
		}
	} ZEND_HASH_FOREACH_END();

	ht = php_stream_xport_get_hash();
	ZEND_HASH_FOREACH_BUCKET(ht, p) {
		if (p->key) {
			p->key = new_interned_string(p->key);
		}
	} ZEND_HASH_FOREACH_END();
}

static zend_string* ZEND_FASTCALL accel_replace_string_by_shm_permanent(zend_string *str)
{
	zend_string *ret = accel_find_interned_string(str);

	if (ret) {
		zend_string_release(str);
		return ret;
	}
	return str;
}

static void accel_use_shm_interned_strings(void)
{
	HANDLE_BLOCK_INTERRUPTIONS();
	SHM_UNPROTECT();
	zend_shared_alloc_lock();

	if (ZCSG(interned_strings).saved_top == NULL) {
		accel_copy_permanent_strings(accel_new_interned_string);
	} else {
		ZCG(counted) = 1;
		accel_copy_permanent_strings(accel_replace_string_by_shm_permanent);
		ZCG(counted) = 0;
	}
	accel_interned_strings_save_state();

	zend_shared_alloc_unlock();
	SHM_PROTECT();
	HANDLE_UNBLOCK_INTERRUPTIONS();
}

#ifndef ZEND_WIN32
static inline void kill_all_lockers(struct flock *mem_usage_check)
{
	int success, tries;
	/* so that other process won't try to force while we are busy cleaning up */
	ZCSG(force_restart_time) = 0;
	while (mem_usage_check->l_pid > 0) {
		/* Try SIGTERM first, switch to SIGKILL if not successful. */
		int signal = SIGTERM;
		errno = 0;
		success = 0;
		tries = 10;

		while (tries--) {
			zend_accel_error(ACCEL_LOG_WARNING, "Attempting to kill locker %d", mem_usage_check->l_pid);
			if (kill(mem_usage_check->l_pid, signal)) {
				if (errno == ESRCH) {
					/* Process died before the signal was sent */
					success = 1;
					zend_accel_error(ACCEL_LOG_WARNING, "Process %d died before SIGKILL was sent", mem_usage_check->l_pid);
				} else if (errno != 0) {
					zend_accel_error(ACCEL_LOG_WARNING, "Failed to send SIGKILL to locker %d: %s", mem_usage_check->l_pid, strerror(errno));
				}
				break;
			}
			/* give it a chance to die */
			usleep(20000);
			if (kill(mem_usage_check->l_pid, 0)) {
				if (errno == ESRCH) {
					/* successfully killed locker, process no longer exists  */
					success = 1;
					zend_accel_error(ACCEL_LOG_WARNING, "Killed locker %d", mem_usage_check->l_pid);
				} else if (errno != 0) {
					zend_accel_error(ACCEL_LOG_WARNING, "Failed to check locker %d: %s", mem_usage_check->l_pid, strerror(errno));
				}
				break;
			}
			usleep(10000);
			/* If SIGTERM was not sufficient, use SIGKILL. */
			signal = SIGKILL;
		}
		if (!success) {
			/* errno is not ESRCH or we ran out of tries to kill the locker */
			ZCSG(force_restart_time) = time(NULL); /* restore forced restart request */
			/* cannot kill the locker, bail out with error */
			zend_accel_error_noreturn(ACCEL_LOG_ERROR, "Cannot kill process %d!", mem_usage_check->l_pid);
		}

		mem_usage_check->l_type = F_WRLCK;
		mem_usage_check->l_whence = SEEK_SET;
		mem_usage_check->l_start = 1;
		mem_usage_check->l_len = 1;
		mem_usage_check->l_pid = -1;
		if (fcntl(lock_file, F_GETLK, mem_usage_check) == -1) {
			zend_accel_error(ACCEL_LOG_DEBUG, "KLockers:  %s (%d)", strerror(errno), errno);
			break;
		}

		if (mem_usage_check->l_type == F_UNLCK || mem_usage_check->l_pid <= 0) {
			break;
		}
	}
}
#endif

static inline int accel_is_inactive(void)
{
#ifdef ZEND_WIN32
	if (LOCKVAL(mem_usage) == 0) {
		return SUCCESS;
	}
#else
	struct flock mem_usage_check;

	mem_usage_check.l_type = F_WRLCK;
	mem_usage_check.l_whence = SEEK_SET;
	mem_usage_check.l_start = 1;
	mem_usage_check.l_len = 1;
	mem_usage_check.l_pid = -1;
	if (fcntl(lock_file, F_GETLK, &mem_usage_check) == -1) {
		zend_accel_error(ACCEL_LOG_DEBUG, "UpdateC:  %s (%d)", strerror(errno), errno);
		return FAILURE;
	}
	if (mem_usage_check.l_type == F_UNLCK) {
		return SUCCESS;
	}

	if (ZCG(accel_directives).force_restart_timeout
		&& ZCSG(force_restart_time)
		&& time(NULL) >= ZCSG(force_restart_time)) {
		zend_accel_error(ACCEL_LOG_WARNING, "Forced restart at %ld (after " ZEND_LONG_FMT " seconds), locked by %d", (long)time(NULL), ZCG(accel_directives).force_restart_timeout, mem_usage_check.l_pid);
		kill_all_lockers(&mem_usage_check);

		return FAILURE; /* next request should be able to restart it */
	}
#endif

	return FAILURE;
}

static int zend_get_stream_timestamp(const char *filename, zend_stat_t *statbuf)
{
	php_stream_wrapper *wrapper;
	php_stream_statbuf stream_statbuf;
	int ret, er;

	if (!filename) {
		return FAILURE;
	}

	wrapper = php_stream_locate_url_wrapper(filename, NULL, STREAM_LOCATE_WRAPPERS_ONLY);
	if (!wrapper) {
		return FAILURE;
	}
	if (!wrapper->wops || !wrapper->wops->url_stat) {
		statbuf->st_mtime = 1;
		return SUCCESS; /* anything other than 0 is considered to be a valid timestamp */
	}

	er = EG(error_reporting);
	EG(error_reporting) = 0;
	zend_try {
		ret = wrapper->wops->url_stat(wrapper, (char*)filename, PHP_STREAM_URL_STAT_QUIET, &stream_statbuf, NULL);
	} zend_catch {
		ret = -1;
	} zend_end_try();
	EG(error_reporting) = er;

	if (ret != 0) {
		return FAILURE;
	}

	*statbuf = stream_statbuf.sb;
	return SUCCESS;
}

#if ZEND_WIN32
static accel_time_t zend_get_file_handle_timestamp_win(zend_file_handle *file_handle, size_t *size)
{
	static unsigned __int64 utc_base = 0;
	static FILETIME utc_base_ft;
	WIN32_FILE_ATTRIBUTE_DATA fdata;

	if (!file_handle->opened_path) {
		return 0;
	}

	if (!utc_base) {
		SYSTEMTIME st;

		st.wYear = 1970;
		st.wMonth = 1;
		st.wDay = 1;
		st.wHour = 0;
		st.wMinute = 0;
		st.wSecond = 0;
		st.wMilliseconds = 0;

		SystemTimeToFileTime (&st, &utc_base_ft);
		utc_base = (((unsigned __int64)utc_base_ft.dwHighDateTime) << 32) + utc_base_ft.dwLowDateTime;
	}

	if (file_handle->opened_path && GetFileAttributesEx(file_handle->opened_path->val, GetFileExInfoStandard, &fdata) != 0) {
		unsigned __int64 ftime;

		if (CompareFileTime (&fdata.ftLastWriteTime, &utc_base_ft) < 0) {
			return 0;
		}

		ftime = (((unsigned __int64)fdata.ftLastWriteTime.dwHighDateTime) << 32) + fdata.ftLastWriteTime.dwLowDateTime - utc_base;
		ftime /= 10000000L;

		if (size) {
			*size = (size_t)((((unsigned __int64)fdata.nFileSizeHigh) << 32) + (unsigned __int64)fdata.nFileSizeLow);
		}
		return (accel_time_t)ftime;
	}
	return 0;
}
#endif

accel_time_t zend_get_file_handle_timestamp(zend_file_handle *file_handle, size_t *size)
{
	zend_stat_t statbuf;
#ifdef ZEND_WIN32
	accel_time_t res;
#endif

	if (sapi_module.get_stat &&
	    !EG(current_execute_data) &&
	    file_handle->primary_script) {

		zend_stat_t *tmpbuf = sapi_module.get_stat();

		if (tmpbuf) {
			if (size) {
				*size = tmpbuf->st_size;
			}
			return tmpbuf->st_mtime;
		}
	}

#ifdef ZEND_WIN32
	res = zend_get_file_handle_timestamp_win(file_handle, size);
	if (res) {
		return res;
	}
#endif

	switch (file_handle->type) {
		case ZEND_HANDLE_FP:
			if (zend_fstat(fileno(file_handle->handle.fp), &statbuf) == -1) {
				if (zend_get_stream_timestamp(ZSTR_VAL(file_handle->filename), &statbuf) != SUCCESS) {
					return 0;
				}
			}
			break;
		case ZEND_HANDLE_FILENAME:
			if (file_handle->opened_path) {
				char *file_path = ZSTR_VAL(file_handle->opened_path);

				if (is_stream_path(file_path)) {
					if (zend_get_stream_timestamp(file_path, &statbuf) == SUCCESS) {
						break;
					}
				}
				if (VCWD_STAT(file_path, &statbuf) != -1) {
					break;
				}
			}

			if (zend_get_stream_timestamp(ZSTR_VAL(file_handle->filename), &statbuf) != SUCCESS) {
				return 0;
			}
			break;
		case ZEND_HANDLE_STREAM:
			{
				php_stream *stream = (php_stream *)file_handle->handle.stream.handle;
				php_stream_statbuf sb;
				int ret, er;

				if (!stream ||
				    !stream->ops ||
				    !stream->ops->stat) {
					return 0;
				}

				er = EG(error_reporting);
				EG(error_reporting) = 0;
				zend_try {
					ret = stream->ops->stat(stream, &sb);
				} zend_catch {
					ret = -1;
				} zend_end_try();
				EG(error_reporting) = er;
				if (ret != 0) {
					return 0;
				}

				statbuf = sb.sb;
			}
			break;

		default:
			return 0;
	}

	if (size) {
		*size = statbuf.st_size;
	}
	return statbuf.st_mtime;
}

static inline int do_validate_timestamps(zend_persistent_script *persistent_script, zend_file_handle *file_handle)
{
	zend_file_handle ps_handle;
	zend_string *full_path_ptr = NULL;
	int ret;

	/** check that the persistent script is indeed the same file we cached
	 * (if part of the path is a symlink than it possible that the user will change it)
	 * See bug #15140
	 */
	if (file_handle->opened_path) {
		if (persistent_script->script.filename != file_handle->opened_path &&
		    !zend_string_equal_content(persistent_script->script.filename, file_handle->opened_path)) {
			return FAILURE;
		}
	} else {
		full_path_ptr = accelerator_orig_zend_resolve_path(file_handle->filename);
		if (full_path_ptr &&
		    persistent_script->script.filename != full_path_ptr &&
		    !zend_string_equal_content(persistent_script->script.filename, full_path_ptr)) {
			zend_string_release_ex(full_path_ptr, 0);
			return FAILURE;
		}
		file_handle->opened_path = full_path_ptr;
	}

	if (persistent_script->timestamp == 0) {
		if (full_path_ptr) {
			zend_string_release_ex(full_path_ptr, 0);
			file_handle->opened_path = NULL;
		}
		return FAILURE;
	}

	if (zend_get_file_handle_timestamp(file_handle, NULL) == persistent_script->timestamp) {
		if (full_path_ptr) {
			zend_string_release_ex(full_path_ptr, 0);
			file_handle->opened_path = NULL;
		}
		return SUCCESS;
	}
	if (full_path_ptr) {
		zend_string_release_ex(full_path_ptr, 0);
		file_handle->opened_path = NULL;
	}

	zend_stream_init_filename_ex(&ps_handle, persistent_script->script.filename);
	ps_handle.opened_path = persistent_script->script.filename;

	ret = zend_get_file_handle_timestamp(&ps_handle, NULL) == persistent_script->timestamp
		? SUCCESS : FAILURE;

	zend_destroy_file_handle(&ps_handle);

	return ret;
}

int validate_timestamp_and_record(zend_persistent_script *persistent_script, zend_file_handle *file_handle)
{
	if (persistent_script->timestamp == 0) {
		return SUCCESS; /* Don't check timestamps of preloaded scripts */
	} else if (ZCG(accel_directives).revalidate_freq &&
	    persistent_script->dynamic_members.revalidate >= ZCG(request_time)) {
		return SUCCESS;
	} else if (do_validate_timestamps(persistent_script, file_handle) == FAILURE) {
		return FAILURE;
	} else {
		persistent_script->dynamic_members.revalidate = ZCG(request_time) + ZCG(accel_directives).revalidate_freq;
		return SUCCESS;
	}
}

int validate_timestamp_and_record_ex(zend_persistent_script *persistent_script, zend_file_handle *file_handle)
{
	int ret;

	SHM_UNPROTECT();
	ret = validate_timestamp_and_record(persistent_script, file_handle);
	SHM_PROTECT();

	return ret;
}

/* Instead of resolving full real path name each time we need to identify file,
 * we create a key that consist from requested file name, current working
 * directory, current include_path, etc */
zend_string *accel_make_persistent_key(zend_string *str)
{
	const char *path = ZSTR_VAL(str);
	size_t path_length = ZSTR_LEN(str);
	char *key;
	int key_length;

	ZSTR_LEN(&ZCG(key)) = 0;

	/* CWD and include_path don't matter for absolute file names and streams */
	if (IS_ABSOLUTE_PATH(path, path_length)) {
		/* pass */
	} else if (UNEXPECTED(is_stream_path(path))) {
		if (!is_cacheable_stream_path(path)) {
			return NULL;
		}
		/* pass */
	} else if (UNEXPECTED(!ZCG(accel_directives).use_cwd)) {
		/* pass */
	} else {
		const char *include_path = NULL, *cwd = NULL;
		int include_path_len = 0, cwd_len = 0;
		zend_string *parent_script = NULL;
		size_t parent_script_len = 0;

		if (EXPECTED(ZCG(cwd_key_len))) {
			cwd = ZCG(cwd_key);
			cwd_len = ZCG(cwd_key_len);
		} else {
			zend_string *cwd_str = accel_getcwd();

			if (UNEXPECTED(!cwd_str)) {
				/* we don't handle this well for now. */
				zend_accel_error(ACCEL_LOG_INFO, "getcwd() failed for '%s' (%d), please try to set opcache.use_cwd to 0 in ini file", path, errno);
				return NULL;
			}
			cwd = ZSTR_VAL(cwd_str);
			cwd_len = ZSTR_LEN(cwd_str);
			if (ZCG(cwd_check)) {
				ZCG(cwd_check) = 0;
				if (ZCG(accelerator_enabled)) {

					zend_string *str = accel_find_interned_string(cwd_str);
					if (!str) {
						HANDLE_BLOCK_INTERRUPTIONS();
						SHM_UNPROTECT();
						zend_shared_alloc_lock();
						str = accel_new_interned_string(zend_string_copy(cwd_str));
						if (str == cwd_str) {
							zend_string_release_ex(str, 0);
							str = NULL;
						}
						zend_shared_alloc_unlock();
						SHM_PROTECT();
						HANDLE_UNBLOCK_INTERRUPTIONS();
					}
					if (str) {
						char buf[32];
						char *res = zend_print_long_to_buf(buf + sizeof(buf) - 1, STRTAB_STR_TO_POS(&ZCSG(interned_strings), str));

						cwd_len = ZCG(cwd_key_len) = buf + sizeof(buf) - 1 - res;
						cwd = ZCG(cwd_key);
						memcpy(ZCG(cwd_key), res, cwd_len + 1);
					} else {
						return NULL;
					}
				} else {
					return NULL;
				}
			}
		}

		if (EXPECTED(ZCG(include_path_key_len))) {
			include_path = ZCG(include_path_key);
			include_path_len = ZCG(include_path_key_len);
		} else if (!ZCG(include_path) || ZSTR_LEN(ZCG(include_path)) == 0) {
			include_path = "";
			include_path_len = 0;
		} else {
			include_path = ZSTR_VAL(ZCG(include_path));
			include_path_len = ZSTR_LEN(ZCG(include_path));

			if (ZCG(include_path_check)) {
				ZCG(include_path_check) = 0;
				if (ZCG(accelerator_enabled)) {

					zend_string *str = accel_find_interned_string(ZCG(include_path));
					if (!str) {
						HANDLE_BLOCK_INTERRUPTIONS();
						SHM_UNPROTECT();
						zend_shared_alloc_lock();
						str = accel_new_interned_string(zend_string_copy(ZCG(include_path)));
						if (str == ZCG(include_path)) {
							zend_string_release(str);
							str = NULL;
						}
						zend_shared_alloc_unlock();
						SHM_PROTECT();
						HANDLE_UNBLOCK_INTERRUPTIONS();
					}
					if (str) {
						char buf[32];
						char *res = zend_print_long_to_buf(buf + sizeof(buf) - 1, STRTAB_STR_TO_POS(&ZCSG(interned_strings), str));

						include_path_len = ZCG(include_path_key_len) = buf + sizeof(buf) - 1 - res;
						include_path = ZCG(include_path_key);
						memcpy(ZCG(include_path_key), res, include_path_len + 1);
					} else {
						return NULL;
					}
				} else {
					return NULL;
				}
			}
		}

		/* Calculate key length */
		if (UNEXPECTED((size_t)(cwd_len + path_length + include_path_len + 2) >= sizeof(ZCG(_key)))) {
			return NULL;
		}

		/* Generate key
		 * Note - the include_path must be the last element in the key,
		 * since in itself, it may include colons (which we use to separate
		 * different components of the key)
		 */
		key = ZSTR_VAL(&ZCG(key));
		memcpy(key, path, path_length);
		key[path_length] = ':';
		key_length = path_length + 1;
		memcpy(key + key_length, cwd, cwd_len);
		key_length += cwd_len;

		if (include_path_len) {
			key[key_length] = ':';
			key_length += 1;
			memcpy(key + key_length, include_path, include_path_len);
			key_length += include_path_len;
		}

		/* Here we add to the key the parent script directory,
		 * since fopen_wrappers from version 4.0.7 use current script's path
		 * in include path too.
		 */
		if (EXPECTED(EG(current_execute_data)) &&
		    EXPECTED((parent_script = zend_get_executed_filename_ex()) != NULL)) {

			parent_script_len = ZSTR_LEN(parent_script);
			while ((--parent_script_len > 0) && !IS_SLASH(ZSTR_VAL(parent_script)[parent_script_len]));

			if (UNEXPECTED((size_t)(key_length + parent_script_len + 1) >= sizeof(ZCG(_key)))) {
				return NULL;
			}
			key[key_length] = ':';
			key_length += 1;
			memcpy(key + key_length, ZSTR_VAL(parent_script), parent_script_len);
			key_length += parent_script_len;
		}
		key[key_length] = '\0';
		GC_SET_REFCOUNT(&ZCG(key), 1);
		GC_TYPE_INFO(&ZCG(key)) = GC_STRING;
		ZSTR_H(&ZCG(key)) = 0;
		ZSTR_LEN(&ZCG(key)) = key_length;
		return &ZCG(key);
	}

	/* not use_cwd */
	return str;
}

int zend_accel_invalidate(zend_string *filename, bool force)
{
	zend_string *realpath;
	zend_persistent_script *persistent_script;

	if (!ZCG(accelerator_enabled) || accelerator_shm_read_lock() != SUCCESS) {
		return FAILURE;
	}

	realpath = accelerator_orig_zend_resolve_path(filename);

	if (!realpath) {
		return FAILURE;
	}

	if (ZCG(accel_directives).file_cache) {
		zend_file_cache_invalidate(realpath);
	}

	persistent_script = zend_accel_hash_find(&ZCSG(hash), realpath);
	if (persistent_script && !persistent_script->corrupted) {
		zend_file_handle file_handle;
		zend_stream_init_filename_ex(&file_handle, realpath);
		file_handle.opened_path = realpath;

		if (force ||
			!ZCG(accel_directives).validate_timestamps ||
			do_validate_timestamps(persistent_script, &file_handle) == FAILURE) {
			HANDLE_BLOCK_INTERRUPTIONS();
			SHM_UNPROTECT();
			zend_shared_alloc_lock();
			if (!persistent_script->corrupted) {
				persistent_script->corrupted = 1;
				persistent_script->timestamp = 0;
				ZSMMG(wasted_shared_memory) += persistent_script->dynamic_members.memory_consumption;
				if (ZSMMG(memory_exhausted)) {
					zend_accel_restart_reason reason =
						zend_accel_hash_is_full(&ZCSG(hash)) ? ACCEL_RESTART_HASH : ACCEL_RESTART_OOM;
					zend_accel_schedule_restart_if_necessary(reason);
				}
			}
			zend_shared_alloc_unlock();
			SHM_PROTECT();
			HANDLE_UNBLOCK_INTERRUPTIONS();
		}

		file_handle.opened_path = NULL;
		zend_destroy_file_handle(&file_handle);
	}

	accelerator_shm_read_unlock();
	zend_string_release_ex(realpath, 0);

	return SUCCESS;
}

static zend_string* accel_new_interned_key(zend_string *key)
{
	zend_string *new_key;

	if (zend_accel_in_shm(key)) {
		return key;
	}
	GC_ADDREF(key);
	new_key = accel_new_interned_string(key);
	if (UNEXPECTED(new_key == key)) {
		GC_DELREF(key);
		new_key = zend_shared_alloc(ZEND_MM_ALIGNED_SIZE_EX(_ZSTR_STRUCT_SIZE(ZSTR_LEN(key)), 8));
		if (EXPECTED(new_key)) {
			GC_SET_REFCOUNT(new_key, 2);
			GC_TYPE_INFO(new_key) = GC_STRING | (IS_STR_INTERNED << GC_FLAGS_SHIFT);
			ZSTR_H(new_key) = ZSTR_H(key);
			ZSTR_LEN(new_key) = ZSTR_LEN(key);
			memcpy(ZSTR_VAL(new_key), ZSTR_VAL(key), ZSTR_LEN(new_key) + 1);
		}
	}
	return new_key;
}

/* Adds another key for existing cached script */
static void zend_accel_add_key(zend_string *key, zend_accel_hash_entry *bucket)
{
	if (!zend_accel_hash_find(&ZCSG(hash), key)) {
		if (zend_accel_hash_is_full(&ZCSG(hash))) {
			zend_accel_error(ACCEL_LOG_DEBUG, "No more entries in hash table!");
			ZSMMG(memory_exhausted) = 1;
			zend_accel_schedule_restart_if_necessary(ACCEL_RESTART_HASH);
		} else {
			zend_string *new_key = accel_new_interned_key(key);
			if (new_key) {
				if (zend_accel_hash_update(&ZCSG(hash), new_key, 1, bucket)) {
					zend_accel_error(ACCEL_LOG_INFO, "Added key '%s'", ZSTR_VAL(new_key));
				}
			} else {
				zend_accel_schedule_restart_if_necessary(ACCEL_RESTART_OOM);
			}
		}
	}
}

static zend_always_inline bool is_phar_file(zend_string *filename)
{
	return filename && ZSTR_LEN(filename) >= sizeof(".phar") &&
		!memcmp(ZSTR_VAL(filename) + ZSTR_LEN(filename) - (sizeof(".phar")-1), ".phar", sizeof(".phar")-1) &&
		!strstr(ZSTR_VAL(filename), "://");
}

static zend_persistent_script *store_script_in_file_cache(zend_persistent_script *new_persistent_script)
{
	uint32_t memory_used;

	zend_shared_alloc_init_xlat_table();

	/* Calculate the required memory size */
	memory_used = zend_accel_script_persist_calc(new_persistent_script, 0);

	/* Allocate memory block */
#if defined(__AVX__) || defined(__SSE2__)
	/* Align to 64-byte boundary */
	ZCG(mem) = zend_arena_alloc(&CG(arena), memory_used + 64);
	ZCG(mem) = (void*)(((zend_uintptr_t)ZCG(mem) + 63L) & ~63L);
#elif ZEND_MM_ALIGNMENT < 8
	/* Align to 8-byte boundary */
	ZCG(mem) = zend_arena_alloc(&CG(arena), memory_used + 8);
	ZCG(mem) = (void*)(((zend_uintptr_t)ZCG(mem) + 7L) & ~7L);
#else
	ZCG(mem) = zend_arena_alloc(&CG(arena), memory_used);
#endif

	zend_shared_alloc_clear_xlat_table();

	/* Copy into memory block */
	new_persistent_script = zend_accel_script_persist(new_persistent_script, 0);

	zend_shared_alloc_destroy_xlat_table();

	new_persistent_script->is_phar = is_phar_file(new_persistent_script->script.filename);

	/* Consistency check */
	if ((char*)new_persistent_script->mem + new_persistent_script->size != (char*)ZCG(mem)) {
		zend_accel_error(
			((char*)new_persistent_script->mem + new_persistent_script->size < (char*)ZCG(mem)) ? ACCEL_LOG_ERROR : ACCEL_LOG_WARNING,
			"Internal error: wrong size calculation: %s start=" ZEND_ADDR_FMT ", end=" ZEND_ADDR_FMT ", real=" ZEND_ADDR_FMT "\n",
			ZSTR_VAL(new_persistent_script->script.filename),
			(size_t)new_persistent_script->mem,
			(size_t)((char *)new_persistent_script->mem + new_persistent_script->size),
			(size_t)ZCG(mem));
	}

	new_persistent_script->dynamic_members.checksum = zend_accel_script_checksum(new_persistent_script);

	zend_file_cache_script_store(new_persistent_script, 0);

	return new_persistent_script;
}

static zend_persistent_script *cache_script_in_file_cache(zend_persistent_script *new_persistent_script, int *from_shared_memory)
{
	uint32_t orig_compiler_options;

	orig_compiler_options = CG(compiler_options);
	CG(compiler_options) |= ZEND_COMPILE_WITH_FILE_CACHE;
	if (!zend_optimize_script(&new_persistent_script->script, ZCG(accel_directives).optimization_level, ZCG(accel_directives).opt_debug_level)) {
		CG(compiler_options) = orig_compiler_options;
		return new_persistent_script;
	}
	CG(compiler_options) = orig_compiler_options;

	*from_shared_memory = 1;
	return store_script_in_file_cache(new_persistent_script);
}

static zend_persistent_script *cache_script_in_shared_memory(zend_persistent_script *new_persistent_script, zend_string *key, int *from_shared_memory)
{
	zend_accel_hash_entry *bucket;
	uint32_t memory_used;
	uint32_t orig_compiler_options;

	orig_compiler_options = CG(compiler_options);
	if (ZCG(accel_directives).file_cache) {
		CG(compiler_options) |= ZEND_COMPILE_WITH_FILE_CACHE;
	}
	if (!zend_optimize_script(&new_persistent_script->script, ZCG(accel_directives).optimization_level, ZCG(accel_directives).opt_debug_level)) {
		CG(compiler_options) = orig_compiler_options;
		return new_persistent_script;
	}
	CG(compiler_options) = orig_compiler_options;

	/* exclusive lock */
	zend_shared_alloc_lock();

	/* Check if we still need to put the file into the cache (may be it was
	 * already stored by another process. This final check is done under
	 * exclusive lock) */
	bucket = zend_accel_hash_find_entry(&ZCSG(hash), new_persistent_script->script.filename);
	if (bucket) {
		zend_persistent_script *existing_persistent_script = (zend_persistent_script *)bucket->data;

		if (!existing_persistent_script->corrupted) {
			if (key &&
			    (!ZCG(accel_directives).validate_timestamps ||
			     (new_persistent_script->timestamp == existing_persistent_script->timestamp))) {
				zend_accel_add_key(key, bucket);
			}
			zend_shared_alloc_unlock();
#if 1
			/* prefer the script already stored in SHM */
			free_persistent_script(new_persistent_script, 1);
			*from_shared_memory = 1;
			return existing_persistent_script;
#else
			return new_persistent_script;
#endif
		}
	}

	if (zend_accel_hash_is_full(&ZCSG(hash))) {
		zend_accel_error(ACCEL_LOG_DEBUG, "No more entries in hash table!");
		ZSMMG(memory_exhausted) = 1;
		zend_accel_schedule_restart_if_necessary(ACCEL_RESTART_HASH);
		zend_shared_alloc_unlock();
		if (ZCG(accel_directives).file_cache) {
			new_persistent_script = store_script_in_file_cache(new_persistent_script);
			*from_shared_memory = 1;
		}
		return new_persistent_script;
	}

	zend_shared_alloc_init_xlat_table();

	/* Calculate the required memory size */
	memory_used = zend_accel_script_persist_calc(new_persistent_script, 1);

	/* Allocate shared memory */
#if defined(__AVX__) || defined(__SSE2__)
	/* Align to 64-byte boundary */
	ZCG(mem) = zend_shared_alloc(memory_used + 64);
	if (ZCG(mem)) {
		ZCG(mem) = (void*)(((zend_uintptr_t)ZCG(mem) + 63L) & ~63L);
#if defined(__x86_64__)
		memset(ZCG(mem), 0, memory_used);
#elif defined(__AVX__)
		{
			char *p = (char*)ZCG(mem);
			char *end = p + memory_used;
			__m256i ymm0 = _mm256_setzero_si256();

			while (p < end) {
				_mm256_store_si256((__m256i*)p, ymm0);
				_mm256_store_si256((__m256i*)(p+32), ymm0);
				p += 64;
			}
		}
#else
		{
			char *p = (char*)ZCG(mem);
			char *end = p + memory_used;
			__m128i xmm0 = _mm_setzero_si128();

			while (p < end) {
				_mm_store_si128((__m128i*)p, xmm0);
				_mm_store_si128((__m128i*)(p+16), xmm0);
				_mm_store_si128((__m128i*)(p+32), xmm0);
				_mm_store_si128((__m128i*)(p+48), xmm0);
				p += 64;
			}
		}
#endif
	}
#else
	ZCG(mem) = zend_shared_alloc(memory_used);
	if (ZCG(mem)) {
		memset(ZCG(mem), 0, memory_used);
	}
#endif
	if (!ZCG(mem)) {
		zend_shared_alloc_destroy_xlat_table();
		zend_accel_schedule_restart_if_necessary(ACCEL_RESTART_OOM);
		zend_shared_alloc_unlock();
		if (ZCG(accel_directives).file_cache) {
			new_persistent_script = store_script_in_file_cache(new_persistent_script);
			*from_shared_memory = 1;
		}
		return new_persistent_script;
	}

	zend_shared_alloc_clear_xlat_table();

	/* Copy into shared memory */
	new_persistent_script = zend_accel_script_persist(new_persistent_script, 1);

	zend_shared_alloc_destroy_xlat_table();

	new_persistent_script->is_phar = is_phar_file(new_persistent_script->script.filename);

	/* Consistency check */
	if ((char*)new_persistent_script->mem + new_persistent_script->size != (char*)ZCG(mem)) {
		zend_accel_error(
			((char*)new_persistent_script->mem + new_persistent_script->size < (char*)ZCG(mem)) ? ACCEL_LOG_ERROR : ACCEL_LOG_WARNING,
			"Internal error: wrong size calculation: %s start=" ZEND_ADDR_FMT ", end=" ZEND_ADDR_FMT ", real=" ZEND_ADDR_FMT "\n",
			ZSTR_VAL(new_persistent_script->script.filename),
			(size_t)new_persistent_script->mem,
			(size_t)((char *)new_persistent_script->mem + new_persistent_script->size),
			(size_t)ZCG(mem));
	}

	new_persistent_script->dynamic_members.checksum = zend_accel_script_checksum(new_persistent_script);

	/* store script structure in the hash table */
	bucket = zend_accel_hash_update(&ZCSG(hash), new_persistent_script->script.filename, 0, new_persistent_script);
	if (bucket) {
		zend_accel_error(ACCEL_LOG_INFO, "Cached script '%s'", ZSTR_VAL(new_persistent_script->script.filename));
		if (key &&
		    /* key may contain non-persistent PHAR aliases (see issues #115 and #149) */
		    memcmp(ZSTR_VAL(key), "phar://", sizeof("phar://") - 1) != 0 &&
		    !zend_string_equals(new_persistent_script->script.filename, key)) {
			/* link key to the same persistent script in hash table */
			zend_string *new_key = accel_new_interned_key(key);

			if (new_key) {
				if (zend_accel_hash_update(&ZCSG(hash), new_key, 1, bucket)) {
					zend_accel_error(ACCEL_LOG_INFO, "Added key '%s'", ZSTR_VAL(key));
				} else {
					zend_accel_error(ACCEL_LOG_DEBUG, "No more entries in hash table!");
					ZSMMG(memory_exhausted) = 1;
					zend_accel_schedule_restart_if_necessary(ACCEL_RESTART_HASH);
				}
			} else {
				zend_accel_schedule_restart_if_necessary(ACCEL_RESTART_OOM);
			}
		}
	}

	new_persistent_script->dynamic_members.memory_consumption = ZEND_ALIGNED_SIZE(new_persistent_script->size);

	zend_shared_alloc_unlock();

	if (ZCG(accel_directives).file_cache) {
		SHM_PROTECT();
		zend_file_cache_script_store(new_persistent_script, 1);
		SHM_UNPROTECT();
	}

	*from_shared_memory = 1;
	return new_persistent_script;
}

#define ZEND_AUTOGLOBAL_MASK_SERVER  (1 << 0)
#define ZEND_AUTOGLOBAL_MASK_ENV     (1 << 1)
#define ZEND_AUTOGLOBAL_MASK_REQUEST (1 << 2)

static int zend_accel_get_auto_globals(void)
{
	int mask = 0;
	if (zend_hash_exists(&EG(symbol_table), ZSTR_KNOWN(ZEND_STR_AUTOGLOBAL_SERVER))) {
		mask |= ZEND_AUTOGLOBAL_MASK_SERVER;
	}
	if (zend_hash_exists(&EG(symbol_table), ZSTR_KNOWN(ZEND_STR_AUTOGLOBAL_ENV))) {
		mask |= ZEND_AUTOGLOBAL_MASK_ENV;
	}
	if (zend_hash_exists(&EG(symbol_table), ZSTR_KNOWN(ZEND_STR_AUTOGLOBAL_REQUEST))) {
		mask |= ZEND_AUTOGLOBAL_MASK_REQUEST;
	}
	return mask;
}

static void zend_accel_set_auto_globals(int mask)
{
	if (mask & ZEND_AUTOGLOBAL_MASK_SERVER) {
		zend_is_auto_global(ZSTR_KNOWN(ZEND_STR_AUTOGLOBAL_SERVER));
	}
	if (mask & ZEND_AUTOGLOBAL_MASK_ENV) {
		zend_is_auto_global(ZSTR_KNOWN(ZEND_STR_AUTOGLOBAL_ENV));
	}
	if (mask & ZEND_AUTOGLOBAL_MASK_REQUEST) {
		zend_is_auto_global(ZSTR_KNOWN(ZEND_STR_AUTOGLOBAL_REQUEST));
	}
	ZCG(auto_globals_mask) |= mask;
}

static void replay_warnings(uint32_t num_warnings, zend_error_info **warnings) {
	for (uint32_t i = 0; i < num_warnings; i++) {
		zend_error_info *warning = warnings[i];
		zend_error_zstr_at(warning->type, warning->filename, warning->lineno, warning->message);
	}
}

static zend_persistent_script *opcache_compile_file(zend_file_handle *file_handle, int type, zend_op_array **op_array_p)
{
	zend_persistent_script *new_persistent_script;
	uint32_t orig_functions_count, orig_class_count;
	zend_op_array *orig_active_op_array;
	zval orig_user_error_handler;
	zend_op_array *op_array;
	int do_bailout = 0;
	accel_time_t timestamp = 0;
	uint32_t orig_compiler_options = 0;

	/* Try to open file */
	if (file_handle->type == ZEND_HANDLE_FILENAME) {
		if (accelerator_orig_zend_stream_open_function(file_handle) != SUCCESS) {
			*op_array_p = NULL;
			if (!EG(exception)) {
				if (type == ZEND_REQUIRE) {
					zend_message_dispatcher(ZMSG_FAILED_REQUIRE_FOPEN, ZSTR_VAL(file_handle->filename));
				} else {
					zend_message_dispatcher(ZMSG_FAILED_INCLUDE_FOPEN, ZSTR_VAL(file_handle->filename));
				}
			}
			return NULL;
		}
	}

	/* check blacklist right after ensuring that file was opened */
	if (file_handle->opened_path && zend_accel_blacklist_is_blacklisted(&accel_blacklist, ZSTR_VAL(file_handle->opened_path), ZSTR_LEN(file_handle->opened_path))) {
		SHM_UNPROTECT();
		ZCSG(blacklist_misses)++;
		SHM_PROTECT();
		*op_array_p = accelerator_orig_compile_file(file_handle, type);
		return NULL;
	}

	if (ZCG(accel_directives).validate_timestamps ||
	    ZCG(accel_directives).file_update_protection ||
	    ZCG(accel_directives).max_file_size > 0) {
		size_t size = 0;

		/* Obtain the file timestamps, *before* actually compiling them,
		 * otherwise we have a race-condition.
		 */
		timestamp = zend_get_file_handle_timestamp(file_handle, ZCG(accel_directives).max_file_size > 0 ? &size : NULL);

		/* If we can't obtain a timestamp (that means file is possibly socket)
		 *  we won't cache it
		 */
		if (timestamp == 0) {
			*op_array_p = accelerator_orig_compile_file(file_handle, type);
			return NULL;
		}

		/* check if file is too new (may be it's not written completely yet) */
		if (ZCG(accel_directives).file_update_protection &&
		    ((accel_time_t)(ZCG(request_time) - ZCG(accel_directives).file_update_protection) < timestamp)) {
			*op_array_p = accelerator_orig_compile_file(file_handle, type);
			return NULL;
		}

		if (ZCG(accel_directives).max_file_size > 0 && size > (size_t)ZCG(accel_directives).max_file_size) {
			SHM_UNPROTECT();
			ZCSG(blacklist_misses)++;
			SHM_PROTECT();
			*op_array_p = accelerator_orig_compile_file(file_handle, type);
			return NULL;
		}
	}

	/* Save the original values for the op_array, function table and class table */
	orig_active_op_array = CG(active_op_array);
	orig_functions_count = EG(function_table)->nNumUsed;
	orig_class_count = EG(class_table)->nNumUsed;
	ZVAL_COPY_VALUE(&orig_user_error_handler, &EG(user_error_handler));

	/* Override them with ours */
	ZVAL_UNDEF(&EG(user_error_handler));
	if (ZCG(accel_directives).record_warnings) {
		zend_begin_record_errors();
	}

	zend_try {
		orig_compiler_options = CG(compiler_options);
		CG(compiler_options) |= ZEND_COMPILE_HANDLE_OP_ARRAY;
		CG(compiler_options) |= ZEND_COMPILE_IGNORE_INTERNAL_CLASSES;
		CG(compiler_options) |= ZEND_COMPILE_DELAYED_BINDING;
		CG(compiler_options) |= ZEND_COMPILE_NO_CONSTANT_SUBSTITUTION;
		CG(compiler_options) |= ZEND_COMPILE_IGNORE_OTHER_FILES;
		if (ZCG(accel_directives).file_cache) {
			CG(compiler_options) |= ZEND_COMPILE_WITH_FILE_CACHE;
		}
		op_array = *op_array_p = accelerator_orig_compile_file(file_handle, type);
		CG(compiler_options) = orig_compiler_options;
	} zend_catch {
		op_array = NULL;
		do_bailout = 1;
		CG(compiler_options) = orig_compiler_options;
	} zend_end_try();

	/* Restore originals */
	CG(active_op_array) = orig_active_op_array;
	EG(user_error_handler) = orig_user_error_handler;
	EG(record_errors) = 0;

	if (!op_array) {
		/* compilation failed */
		zend_free_recorded_errors();
		if (do_bailout) {
			zend_bailout();
		}
		return NULL;
	}

	/* Build the persistent_script structure.
	   Here we aren't sure we would store it, but we will need it
	   further anyway.
	*/
	new_persistent_script = create_persistent_script();
	new_persistent_script->script.main_op_array = *op_array;
	zend_accel_move_user_functions(CG(function_table), CG(function_table)->nNumUsed - orig_functions_count, &new_persistent_script->script);
	zend_accel_move_user_classes(CG(class_table), CG(class_table)->nNumUsed - orig_class_count, &new_persistent_script->script);
	new_persistent_script->script.first_early_binding_opline =
		(op_array->fn_flags & ZEND_ACC_EARLY_BINDING) ?
			zend_build_delayed_early_binding_list(op_array) :
			(uint32_t)-1;
	new_persistent_script->num_warnings = EG(num_errors);
	new_persistent_script->warnings = EG(errors);
	EG(num_errors) = 0;
	EG(errors) = NULL;

	efree(op_array); /* we have valid persistent_script, so it's safe to free op_array */

	/* Fill in the ping_auto_globals_mask for the new script. If jit for auto globals is enabled we
	   will have to ping the used auto global variables before execution */
	if (PG(auto_globals_jit)) {
		new_persistent_script->ping_auto_globals_mask = zend_accel_get_auto_globals();
	}

	if (ZCG(accel_directives).validate_timestamps) {
		/* Obtain the file timestamps, *before* actually compiling them,
		 * otherwise we have a race-condition.
		 */
		new_persistent_script->timestamp = timestamp;
		new_persistent_script->dynamic_members.revalidate = ZCG(request_time) + ZCG(accel_directives).revalidate_freq;
	}

	if (file_handle->opened_path) {
		new_persistent_script->script.filename = zend_string_copy(file_handle->opened_path);
	} else {
		new_persistent_script->script.filename = zend_string_copy(file_handle->filename);
	}
	zend_string_hash_val(new_persistent_script->script.filename);

	/* Now persistent_script structure is ready in process memory */
	return new_persistent_script;
}

zend_op_array *file_cache_compile_file(zend_file_handle *file_handle, int type)
{
	zend_persistent_script *persistent_script;
	zend_op_array *op_array = NULL;
	int from_memory; /* if the script we've got is stored in SHM */

	if (is_stream_path(ZSTR_VAL(file_handle->filename)) &&
	    !is_cacheable_stream_path(ZSTR_VAL(file_handle->filename))) {
		return accelerator_orig_compile_file(file_handle, type);
	}

	if (!file_handle->opened_path) {
		if (file_handle->type == ZEND_HANDLE_FILENAME &&
		    accelerator_orig_zend_stream_open_function(file_handle) == FAILURE) {
			if (!EG(exception)) {
				if (type == ZEND_REQUIRE) {
					zend_message_dispatcher(ZMSG_FAILED_REQUIRE_FOPEN, ZSTR_VAL(file_handle->filename));
				} else {
					zend_message_dispatcher(ZMSG_FAILED_INCLUDE_FOPEN, ZSTR_VAL(file_handle->filename));
				}
			}
			return NULL;
	    }
	}

	HANDLE_BLOCK_INTERRUPTIONS();
	SHM_UNPROTECT();
	persistent_script = zend_file_cache_script_load(file_handle);
	SHM_PROTECT();
	HANDLE_UNBLOCK_INTERRUPTIONS();
	if (persistent_script) {
		/* see bug #15471 (old BTS) */
		if (persistent_script->script.filename) {
			if (!EG(current_execute_data) || !EG(current_execute_data)->opline ||
			    !EG(current_execute_data)->func ||
			    !ZEND_USER_CODE(EG(current_execute_data)->func->common.type) ||
			    EG(current_execute_data)->opline->opcode != ZEND_INCLUDE_OR_EVAL ||
			    (EG(current_execute_data)->opline->extended_value != ZEND_INCLUDE_ONCE &&
			     EG(current_execute_data)->opline->extended_value != ZEND_REQUIRE_ONCE)) {
				if (zend_hash_add_empty_element(&EG(included_files), persistent_script->script.filename) != NULL) {
					/* ext/phar has to load phar's metadata into memory */
					if (persistent_script->is_phar) {
						php_stream_statbuf ssb;
						char *fname = emalloc(sizeof("phar://") + ZSTR_LEN(persistent_script->script.filename));

						memcpy(fname, "phar://", sizeof("phar://") - 1);
						memcpy(fname + sizeof("phar://") - 1, ZSTR_VAL(persistent_script->script.filename), ZSTR_LEN(persistent_script->script.filename) + 1);
						php_stream_stat_path(fname, &ssb);
						efree(fname);
					}
				}
			}
		}
		replay_warnings(persistent_script->num_warnings, persistent_script->warnings);

	    if (persistent_script->ping_auto_globals_mask & ~ZCG(auto_globals_mask)) {
			zend_accel_set_auto_globals(persistent_script->ping_auto_globals_mask & ~ZCG(auto_globals_mask));
		}

		return zend_accel_load_script(persistent_script, 1);
	}

	persistent_script = opcache_compile_file(file_handle, type, &op_array);

	if (persistent_script) {
		from_memory = 0;
		persistent_script = cache_script_in_file_cache(persistent_script, &from_memory);
		return zend_accel_load_script(persistent_script, from_memory);
	}

	return op_array;
}

int check_persistent_script_access(zend_persistent_script *persistent_script)
{
	char *phar_path, *ptr;
	int ret;
	if ((ZSTR_LEN(persistent_script->script.filename)<sizeof("phar://.phar")) ||
	    memcmp(ZSTR_VAL(persistent_script->script.filename), "phar://", sizeof("phar://")-1)) {

		return access(ZSTR_VAL(persistent_script->script.filename), R_OK) != 0;

	} else {
		/* we got a cached file from .phar, so we have to strip prefix and path inside .phar to check access() */
		phar_path = estrdup(ZSTR_VAL(persistent_script->script.filename)+sizeof("phar://")-1);
		if ((ptr = strstr(phar_path, ".phar/")) != NULL)
		{
			*(ptr+sizeof(".phar/")-2) = 0; /* strip path inside .phar file */
		}
		ret = access(phar_path, R_OK) != 0;
		efree(phar_path);
		return ret;
	}
}

/* zend_compile() replacement */
zend_op_array *persistent_compile_file(zend_file_handle *file_handle, int type)
{
	zend_persistent_script *persistent_script = NULL;
	zend_string *key = NULL;
	int from_shared_memory; /* if the script we've got is stored in SHM */

	if (!file_handle->filename || !ZCG(accelerator_enabled)) {
		/* The Accelerator is disabled, act as if without the Accelerator */
		ZCG(cache_opline) = NULL;
		ZCG(cache_persistent_script) = NULL;
		if (file_handle->filename
		 && ZCG(accel_directives).file_cache
		 && ZCG(enabled) && accel_startup_ok) {
			return file_cache_compile_file(file_handle, type);
		}
		return accelerator_orig_compile_file(file_handle, type);
	} else if (file_cache_only) {
		ZCG(cache_opline) = NULL;
		ZCG(cache_persistent_script) = NULL;
		return file_cache_compile_file(file_handle, type);
	} else if (!ZCG(accelerator_enabled) ||
	           (ZCSG(restart_in_progress) && accel_restart_is_active())) {
		if (ZCG(accel_directives).file_cache) {
			return file_cache_compile_file(file_handle, type);
		}
		ZCG(cache_opline) = NULL;
		ZCG(cache_persistent_script) = NULL;
		return accelerator_orig_compile_file(file_handle, type);
	}

	/* In case this callback is called from include_once, require_once or it's
	 * a main FastCGI request, the key must be already calculated, and cached
	 * persistent script already found */
	if (ZCG(cache_persistent_script) &&
	    ((!EG(current_execute_data) &&
	      file_handle->primary_script &&
	      ZCG(cache_opline) == NULL) ||
	     (EG(current_execute_data) &&
	      EG(current_execute_data)->func &&
	      ZEND_USER_CODE(EG(current_execute_data)->func->common.type) &&
	      ZCG(cache_opline) == EG(current_execute_data)->opline))) {

		persistent_script = ZCG(cache_persistent_script);
		if (ZSTR_LEN(&ZCG(key))) {
			key = &ZCG(key);
		}

	} else {
		if (!ZCG(accel_directives).revalidate_path) {
			/* try to find cached script by key */
			key = accel_make_persistent_key(file_handle->filename);
			if (!key) {
				ZCG(cache_opline) = NULL;
				ZCG(cache_persistent_script) = NULL;
				return accelerator_orig_compile_file(file_handle, type);
			}
			persistent_script = zend_accel_hash_find(&ZCSG(hash), key);
		} else if (UNEXPECTED(is_stream_path(ZSTR_VAL(file_handle->filename)) && !is_cacheable_stream_path(ZSTR_VAL(file_handle->filename)))) {
			ZCG(cache_opline) = NULL;
			ZCG(cache_persistent_script) = NULL;
			return accelerator_orig_compile_file(file_handle, type);
		}

		if (!persistent_script) {
			/* try to find cached script by full real path */
			zend_accel_hash_entry *bucket;

			/* open file to resolve the path */
		    if (file_handle->type == ZEND_HANDLE_FILENAME
		     && accelerator_orig_zend_stream_open_function(file_handle) == FAILURE) {
				if (!EG(exception)) {
					if (type == ZEND_REQUIRE) {
						zend_message_dispatcher(ZMSG_FAILED_REQUIRE_FOPEN, ZSTR_VAL(file_handle->filename));
					} else {
						zend_message_dispatcher(ZMSG_FAILED_INCLUDE_FOPEN, ZSTR_VAL(file_handle->filename));
					}
				}
				return NULL;
		    }

			if (file_handle->opened_path) {
				bucket = zend_accel_hash_find_entry(&ZCSG(hash), file_handle->opened_path);

				if (bucket) {
					persistent_script = (zend_persistent_script *)bucket->data;

					if (key && !persistent_script->corrupted) {
						HANDLE_BLOCK_INTERRUPTIONS();
						SHM_UNPROTECT();
						zend_shared_alloc_lock();
						zend_accel_add_key(key, bucket);
						zend_shared_alloc_unlock();
						SHM_PROTECT();
						HANDLE_UNBLOCK_INTERRUPTIONS();
					}
				}
			}
		}
	}

	/* clear cache */
	ZCG(cache_opline) = NULL;
	ZCG(cache_persistent_script) = NULL;

	if (persistent_script && persistent_script->corrupted) {
		persistent_script = NULL;
	}

	/* Make sure we only increase the currently running processes semaphore
     * once each execution (this function can be called more than once on
     * each execution)
     */
	if (!ZCG(counted)) {
		if (accel_activate_add() == FAILURE) {
			if (ZCG(accel_directives).file_cache) {
				return file_cache_compile_file(file_handle, type);
			}
			return accelerator_orig_compile_file(file_handle, type);
		}
		ZCG(counted) = 1;
	}

	/* Revalidate accessibility of cached file */
	if (EXPECTED(persistent_script != NULL) &&
	    UNEXPECTED(ZCG(accel_directives).validate_permission) &&
	    file_handle->type == ZEND_HANDLE_FILENAME &&
	    UNEXPECTED(check_persistent_script_access(persistent_script))) {
		if (!EG(exception)) {
			if (type == ZEND_REQUIRE) {
				zend_message_dispatcher(ZMSG_FAILED_REQUIRE_FOPEN, ZSTR_VAL(file_handle->filename));
			} else {
				zend_message_dispatcher(ZMSG_FAILED_INCLUDE_FOPEN, ZSTR_VAL(file_handle->filename));
			}
		}
		return NULL;
	}

	HANDLE_BLOCK_INTERRUPTIONS();
	SHM_UNPROTECT();

	/* If script is found then validate_timestamps if option is enabled */
	if (persistent_script && ZCG(accel_directives).validate_timestamps) {
		if (validate_timestamp_and_record(persistent_script, file_handle) == FAILURE) {
			zend_shared_alloc_lock();
			if (!persistent_script->corrupted) {
				persistent_script->corrupted = 1;
				persistent_script->timestamp = 0;
				ZSMMG(wasted_shared_memory) += persistent_script->dynamic_members.memory_consumption;
				if (ZSMMG(memory_exhausted)) {
					zend_accel_restart_reason reason =
						zend_accel_hash_is_full(&ZCSG(hash)) ? ACCEL_RESTART_HASH : ACCEL_RESTART_OOM;
					zend_accel_schedule_restart_if_necessary(reason);
				}
			}
			zend_shared_alloc_unlock();
			persistent_script = NULL;
		}
	}

	/* if turned on - check the compiled script ADLER32 checksum */
	if (persistent_script && ZCG(accel_directives).consistency_checks
		&& persistent_script->dynamic_members.hits % ZCG(accel_directives).consistency_checks == 0) {

		unsigned int checksum = zend_accel_script_checksum(persistent_script);
		if (checksum != persistent_script->dynamic_members.checksum ) {
			/* The checksum is wrong */
			zend_accel_error(ACCEL_LOG_INFO, "Checksum failed for '%s':  expected=0x%08x, found=0x%08x",
							 ZSTR_VAL(persistent_script->script.filename), persistent_script->dynamic_members.checksum, checksum);
			zend_shared_alloc_lock();
			if (!persistent_script->corrupted) {
				persistent_script->corrupted = 1;
				persistent_script->timestamp = 0;
				ZSMMG(wasted_shared_memory) += persistent_script->dynamic_members.memory_consumption;
				if (ZSMMG(memory_exhausted)) {
					zend_accel_restart_reason reason =
						zend_accel_hash_is_full(&ZCSG(hash)) ? ACCEL_RESTART_HASH : ACCEL_RESTART_OOM;
					zend_accel_schedule_restart_if_necessary(reason);
				}
			}
			zend_shared_alloc_unlock();
			persistent_script = NULL;
		}
	}

	/* Check the second level cache */
	if (!persistent_script && ZCG(accel_directives).file_cache) {
		persistent_script = zend_file_cache_script_load(file_handle);
	}

	/* If script was not found or invalidated by validate_timestamps */
	if (!persistent_script) {
		uint32_t old_const_num = zend_hash_next_free_element(EG(zend_constants));
		zend_op_array *op_array;

		/* Cache miss.. */
		ZCSG(misses)++;

		/* No memory left. Behave like without the Accelerator */
		if (ZSMMG(memory_exhausted) || ZCSG(restart_pending)) {
			SHM_PROTECT();
			HANDLE_UNBLOCK_INTERRUPTIONS();
			if (ZCG(accel_directives).file_cache) {
				return file_cache_compile_file(file_handle, type);
			}
			return accelerator_orig_compile_file(file_handle, type);
		}

		SHM_PROTECT();
		HANDLE_UNBLOCK_INTERRUPTIONS();
		persistent_script = opcache_compile_file(file_handle, type, &op_array);
		HANDLE_BLOCK_INTERRUPTIONS();
		SHM_UNPROTECT();

		/* Try and cache the script and assume that it is returned from_shared_memory.
		 * If it isn't compile_and_cache_file() changes the flag to 0
		 */
		from_shared_memory = 0;
		if (persistent_script) {
			persistent_script = cache_script_in_shared_memory(persistent_script, key, &from_shared_memory);
		}

		/* Caching is disabled, returning op_array;
		 * or something went wrong during compilation, returning NULL
		 */
		if (!persistent_script) {
			SHM_PROTECT();
			HANDLE_UNBLOCK_INTERRUPTIONS();
			return op_array;
		}
		if (from_shared_memory) {
			/* Delete immutable arrays moved into SHM */
			uint32_t new_const_num = zend_hash_next_free_element(EG(zend_constants));
			while (new_const_num > old_const_num) {
				new_const_num--;
				zend_hash_index_del(EG(zend_constants), new_const_num);
			}
		}
		persistent_script->dynamic_members.last_used = ZCG(request_time);
		SHM_PROTECT();
		HANDLE_UNBLOCK_INTERRUPTIONS();
	} else {

#if !ZEND_WIN32
		ZCSG(hits)++; /* TBFixed: may lose one hit */
		persistent_script->dynamic_members.hits++; /* see above */
#else
#ifdef _M_X64
		InterlockedIncrement64(&ZCSG(hits));
#else
		InterlockedIncrement(&ZCSG(hits));
#endif
		InterlockedIncrement64(&persistent_script->dynamic_members.hits);
#endif

		/* see bug #15471 (old BTS) */
		if (persistent_script->script.filename) {
			if (!EG(current_execute_data) || !EG(current_execute_data)->opline ||
			    !EG(current_execute_data)->func ||
			    !ZEND_USER_CODE(EG(current_execute_data)->func->common.type) ||
			    EG(current_execute_data)->opline->opcode != ZEND_INCLUDE_OR_EVAL ||
			    (EG(current_execute_data)->opline->extended_value != ZEND_INCLUDE_ONCE &&
			     EG(current_execute_data)->opline->extended_value != ZEND_REQUIRE_ONCE)) {
				if (zend_hash_add_empty_element(&EG(included_files), persistent_script->script.filename) != NULL) {
					/* ext/phar has to load phar's metadata into memory */
					if (persistent_script->is_phar) {
						php_stream_statbuf ssb;
						char *fname = emalloc(sizeof("phar://") + ZSTR_LEN(persistent_script->script.filename));

						memcpy(fname, "phar://", sizeof("phar://") - 1);
						memcpy(fname + sizeof("phar://") - 1, ZSTR_VAL(persistent_script->script.filename), ZSTR_LEN(persistent_script->script.filename) + 1);
						php_stream_stat_path(fname, &ssb);
						efree(fname);
					}
				}
			}
		}
<<<<<<< HEAD
		replay_warnings(persistent_script->num_warnings, persistent_script->warnings);
		from_shared_memory = 1;
	}

	persistent_script->dynamic_members.last_used = ZCG(request_time);

	SHM_PROTECT();
	HANDLE_UNBLOCK_INTERRUPTIONS();

	/* Fetch jit auto globals used in the script before execution */
	if (persistent_script->ping_auto_globals_mask & ~ZCG(auto_globals_mask)) {
		zend_accel_set_auto_globals(persistent_script->ping_auto_globals_mask & ~ZCG(auto_globals_mask));
=======

		persistent_script->dynamic_members.last_used = ZCG(request_time);
		SHM_PROTECT();
		HANDLE_UNBLOCK_INTERRUPTIONS();

		replay_warnings(persistent_script);
		zend_file_handle_dtor(file_handle);
		from_shared_memory = 1;
	}

    /* Fetch jit auto globals used in the script before execution */
    if (persistent_script->ping_auto_globals_mask) {
		zend_accel_set_auto_globals(persistent_script->ping_auto_globals_mask);
>>>>>>> 8f5480e7
	}

	return zend_accel_load_script(persistent_script, from_shared_memory);
}

static zend_always_inline zend_inheritance_cache_entry* zend_accel_inheritance_cache_find(zend_inheritance_cache_entry *entry, zend_class_entry *ce, zend_class_entry *parent, zend_class_entry **traits_and_interfaces, bool *needs_autoload_ptr)
{
	uint32_t i;

	ZEND_ASSERT(ce->ce_flags & ZEND_ACC_IMMUTABLE);
	ZEND_ASSERT(!(ce->ce_flags & ZEND_ACC_LINKED));

	while (entry) {
		bool found = 1;
		bool needs_autoload = 0;

		if (entry->parent != parent) {
			found = 0;
		} else {
			for (i = 0; i < ce->num_traits + ce->num_interfaces; i++) {
				if (entry->traits_and_interfaces[i] != traits_and_interfaces[i]) {
					found = 0;
					break;
				}
			}
			if (found && entry->dependencies) {
				for (i = 0; i < entry->dependencies_count; i++) {
					zend_class_entry *ce = zend_lookup_class_ex(entry->dependencies[i].name, NULL, ZEND_FETCH_CLASS_NO_AUTOLOAD);

					if (ce != entry->dependencies[i].ce) {
						if (!ce) {
							needs_autoload = 1;
						} else {
							found = 0;
							break;
						}
					}
				}
			}
		}
		if (found) {
			*needs_autoload_ptr = needs_autoload;
			return entry;
		}
		entry = entry->next;
	}

	return NULL;
}

static zend_class_entry* zend_accel_inheritance_cache_get(zend_class_entry *ce, zend_class_entry *parent, zend_class_entry **traits_and_interfaces)
{
	uint32_t i;
	bool needs_autoload;
	zend_inheritance_cache_entry *entry = ce->inheritance_cache;

	while (entry) {
		entry = zend_accel_inheritance_cache_find(entry, ce, parent, traits_and_interfaces, &needs_autoload);
		if (entry) {
			if (!needs_autoload) {
				replay_warnings(entry->num_warnings, entry->warnings);
				if (ZCSG(map_ptr_last) > CG(map_ptr_last)) {
					zend_map_ptr_extend(ZCSG(map_ptr_last));
				}
				ce = entry->ce;
				if (ZSTR_HAS_CE_CACHE(ce->name)) {
					ZSTR_SET_CE_CACHE_EX(ce->name, ce, 0);
				}
				return ce;
			}

			for (i = 0; i < entry->dependencies_count; i++) {
				zend_class_entry *ce = zend_lookup_class_ex(entry->dependencies[i].name, NULL, 0);

				if (ce == NULL) {
					return NULL;
				}
			}
		}
	}

	return NULL;
}

static zend_class_entry* zend_accel_inheritance_cache_add(zend_class_entry *ce, zend_class_entry *proto, zend_class_entry *parent, zend_class_entry **traits_and_interfaces, HashTable *dependencies)
{
	zend_persistent_script dummy;
	size_t size;
	uint32_t i;
	bool needs_autoload;
	zend_class_entry *new_ce;
	zend_inheritance_cache_entry *entry;

	ZEND_ASSERT(!(ce->ce_flags & ZEND_ACC_IMMUTABLE));
	ZEND_ASSERT(ce->ce_flags & ZEND_ACC_LINKED);

	if (!ZCG(accelerator_enabled) ||
	    (ZCSG(restart_in_progress) && accel_restart_is_active())) {
		return NULL;
	}

	if (traits_and_interfaces && dependencies) {
		for (i = 0; i < proto->num_traits + proto->num_interfaces; i++) {
			if (traits_and_interfaces[i]) {
				zend_hash_del(dependencies, traits_and_interfaces[i]->name);
			}
		}
	}

	SHM_UNPROTECT();
	zend_shared_alloc_lock();

	entry = ce->inheritance_cache;
	while (entry) {
		entry = zend_accel_inheritance_cache_find(entry, ce, parent, traits_and_interfaces, &needs_autoload);
		if (entry) {
			if (!needs_autoload) {
				zend_shared_alloc_unlock();
				SHM_PROTECT();

				zend_map_ptr_extend(ZCSG(map_ptr_last));
				return entry->ce;
			}
			ZEND_ASSERT(0); // entry = entry->next; // This shouldn't be posible ???
		}
	}

	zend_shared_alloc_init_xlat_table();

	memset(&dummy, 0, sizeof(dummy));
	dummy.size = ZEND_ALIGNED_SIZE(
		sizeof(zend_inheritance_cache_entry) -
		sizeof(void*) +
		(sizeof(void*) * (proto->num_traits + proto->num_interfaces)));
	if (dependencies) {
		dummy.size += ZEND_ALIGNED_SIZE(zend_hash_num_elements(dependencies) * sizeof(zend_class_dependency));
	}
	ZCG(current_persistent_script) = &dummy;
	zend_persist_class_entry_calc(ce);
	zend_persist_warnings_calc(EG(num_errors), EG(errors));
	size = dummy.size;

	zend_shared_alloc_clear_xlat_table();

#if ZEND_MM_ALIGNMENT < 8
	/* Align to 8-byte boundary */
	ZCG(mem) = zend_shared_alloc(size + 8);
#else
	ZCG(mem) = zend_shared_alloc(size);
#endif

	if (!ZCG(mem)) {
		zend_shared_alloc_destroy_xlat_table();
		zend_shared_alloc_unlock();
		SHM_PROTECT();
		return NULL;
	}

	zend_map_ptr_extend(ZCSG(map_ptr_last));

#if ZEND_MM_ALIGNMENT < 8
	/* Align to 8-byte boundary */
	ZCG(mem) = (void*)(((zend_uintptr_t)ZCG(mem) + 7L) & ~7L);
#endif

	memset(ZCG(mem), 0, size);
	entry = (zend_inheritance_cache_entry*)ZCG(mem);
	ZCG(mem) = (char*)ZCG(mem) +
		ZEND_ALIGNED_SIZE(
			(sizeof(zend_inheritance_cache_entry) -
			 sizeof(void*) +
			 (sizeof(void*) * (proto->num_traits + proto->num_interfaces))));
	entry->parent = parent;
	for (i = 0; i < proto->num_traits + proto->num_interfaces; i++) {
		entry->traits_and_interfaces[i] = traits_and_interfaces[i];
	}
	if (dependencies && zend_hash_num_elements(dependencies)) {
		zend_string *dep_name;
		zend_class_entry *dep_ce;

		i = 0;
		entry->dependencies_count = zend_hash_num_elements(dependencies);
		entry->dependencies = (zend_class_dependency*)ZCG(mem);
		ZEND_HASH_FOREACH_STR_KEY_PTR(dependencies, dep_name, dep_ce) {
#if ZEND_DEBUG
			ZEND_ASSERT(zend_accel_in_shm(dep_name));
#endif
			entry->dependencies[i].name = dep_name;
			entry->dependencies[i].ce = dep_ce;
			i++;
		} ZEND_HASH_FOREACH_END();
		ZCG(mem) = (char*)ZCG(mem) + zend_hash_num_elements(dependencies) * sizeof(zend_class_dependency);
	}
	entry->ce = new_ce = zend_persist_class_entry(ce);
	zend_update_parent_ce(new_ce);

	entry->num_warnings = EG(num_errors);
	entry->warnings = zend_persist_warnings(EG(num_errors), EG(errors));
	entry->next = proto->inheritance_cache;
	proto->inheritance_cache = entry;

	EG(num_errors) = 0;
	EG(errors) = NULL;

	ZCSG(map_ptr_last) = CG(map_ptr_last);

	zend_shared_alloc_destroy_xlat_table();

	zend_shared_alloc_unlock();
	SHM_PROTECT();

	/* Consistency check */
	if ((char*)entry + size != (char*)ZCG(mem)) {
		zend_accel_error(
			((char*)entry + size < (char*)ZCG(mem)) ? ACCEL_LOG_ERROR : ACCEL_LOG_WARNING,
			"Internal error: wrong class size calculation: %s start=" ZEND_ADDR_FMT ", end=" ZEND_ADDR_FMT ", real=" ZEND_ADDR_FMT "\n",
			ZSTR_VAL(ce->name),
			(size_t)entry,
			(size_t)((char *)entry + size),
			(size_t)ZCG(mem));
	}

	zend_map_ptr_extend(ZCSG(map_ptr_last));

	return new_ce;
}

#ifdef ZEND_WIN32
static int accel_gen_uname_id(void)
{
	PHP_MD5_CTX ctx;
	unsigned char digest[16];
	wchar_t uname[UNLEN + 1];
	DWORD unsize = UNLEN;

	if (!GetUserNameW(uname, &unsize)) {
		return FAILURE;
	}
	PHP_MD5Init(&ctx);
	PHP_MD5Update(&ctx, (void *) uname, (unsize - 1) * sizeof(wchar_t));
	PHP_MD5Update(&ctx, ZCG(accel_directives).cache_id, strlen(ZCG(accel_directives).cache_id));
	PHP_MD5Final(digest, &ctx);
	php_hash_bin2hex(accel_uname_id, digest, sizeof digest);
	return SUCCESS;
}
#endif

/* zend_stream_open_function() replacement for PHP 5.3 and above */
static zend_result persistent_stream_open_function(zend_file_handle *handle)
{
	if (ZCG(cache_persistent_script)) {
		/* check if callback is called from include_once or it's a main request */
		if ((!EG(current_execute_data) &&
		     handle->primary_script &&
		     ZCG(cache_opline) == NULL) ||
		    (EG(current_execute_data) &&
		     EG(current_execute_data)->func &&
		     ZEND_USER_CODE(EG(current_execute_data)->func->common.type) &&
		     ZCG(cache_opline) == EG(current_execute_data)->opline)) {

			/* we are in include_once or FastCGI request */
			handle->opened_path = zend_string_copy(ZCG(cache_persistent_script)->script.filename);
			return SUCCESS;
		}
		ZCG(cache_opline) = NULL;
		ZCG(cache_persistent_script) = NULL;
	}
	return accelerator_orig_zend_stream_open_function(handle);
}

/* zend_resolve_path() replacement for PHP 5.3 and above */
static zend_string* persistent_zend_resolve_path(zend_string *filename)
{
	if (!file_cache_only &&
	    ZCG(accelerator_enabled)) {

		/* check if callback is called from include_once or it's a main request */
		if ((!EG(current_execute_data)) ||
		    (EG(current_execute_data) &&
		     EG(current_execute_data)->func &&
		     ZEND_USER_CODE(EG(current_execute_data)->func->common.type) &&
		     EG(current_execute_data)->opline->opcode == ZEND_INCLUDE_OR_EVAL &&
		     (EG(current_execute_data)->opline->extended_value == ZEND_INCLUDE_ONCE ||
		      EG(current_execute_data)->opline->extended_value == ZEND_REQUIRE_ONCE))) {

			/* we are in include_once or FastCGI request */
			zend_string *resolved_path;
			zend_string *key = NULL;

			if (!ZCG(accel_directives).revalidate_path) {
				/* lookup by "not-real" path */
				key = accel_make_persistent_key(filename);
				if (key) {
					zend_accel_hash_entry *bucket = zend_accel_hash_find_entry(&ZCSG(hash), key);
					if (bucket != NULL) {
						zend_persistent_script *persistent_script = (zend_persistent_script *)bucket->data;
						if (!persistent_script->corrupted) {
							ZCG(cache_opline) = EG(current_execute_data) ? EG(current_execute_data)->opline : NULL;
							ZCG(cache_persistent_script) = persistent_script;
							return zend_string_copy(persistent_script->script.filename);
						}
					}
				} else {
					ZCG(cache_opline) = NULL;
					ZCG(cache_persistent_script) = NULL;
					return accelerator_orig_zend_resolve_path(filename);
				}
			}

			/* find the full real path */
			resolved_path = accelerator_orig_zend_resolve_path(filename);

			if (resolved_path) {
				/* lookup by real path */
				zend_accel_hash_entry *bucket = zend_accel_hash_find_entry(&ZCSG(hash), resolved_path);
				if (bucket) {
					zend_persistent_script *persistent_script = (zend_persistent_script *)bucket->data;
					if (!persistent_script->corrupted) {
						if (key) {
							/* add another "key" for the same bucket */
							HANDLE_BLOCK_INTERRUPTIONS();
							SHM_UNPROTECT();
							zend_shared_alloc_lock();
							zend_accel_add_key(key, bucket);
							zend_shared_alloc_unlock();
							SHM_PROTECT();
							HANDLE_UNBLOCK_INTERRUPTIONS();
						} else {
							ZSTR_LEN(&ZCG(key)) = 0;
						}
						ZCG(cache_opline) = EG(current_execute_data) ? EG(current_execute_data)->opline : NULL;
						ZCG(cache_persistent_script) = persistent_script;
						return resolved_path;
					}
				}
			}

			ZCG(cache_opline) = NULL;
			ZCG(cache_persistent_script) = NULL;
			return resolved_path;
		}
	}
	ZCG(cache_opline) = NULL;
	ZCG(cache_persistent_script) = NULL;
	return accelerator_orig_zend_resolve_path(filename);
}

static void zend_reset_cache_vars(void)
{
	ZSMMG(memory_exhausted) = 0;
	ZCSG(hits) = 0;
	ZCSG(misses) = 0;
	ZCSG(blacklist_misses) = 0;
	ZSMMG(wasted_shared_memory) = 0;
	ZCSG(restart_pending) = 0;
	ZCSG(force_restart_time) = 0;
	ZCSG(map_ptr_last) = CG(map_ptr_last);
}

static void accel_reset_pcre_cache(void)
{
	Bucket *p;

	if (PCRE_G(per_request_cache)) {
		return;
	}

	ZEND_HASH_FOREACH_BUCKET(&PCRE_G(pcre_cache), p) {
		/* Remove PCRE cache entries with inconsistent keys */
		if (zend_accel_in_shm(p->key)) {
			p->key = NULL;
			zend_hash_del_bucket(&PCRE_G(pcre_cache), p);
		}
	} ZEND_HASH_FOREACH_END();
}

zend_result accel_activate(INIT_FUNC_ARGS)
{
	if (!ZCG(enabled) || !accel_startup_ok) {
		ZCG(accelerator_enabled) = 0;
		return SUCCESS;
	}

	/* PHP-5.4 and above return "double", but we use 1 sec precision */
	ZCG(auto_globals_mask) = 0;
	ZCG(request_time) = (time_t)sapi_get_request_time();
	ZCG(cache_opline) = NULL;
	ZCG(cache_persistent_script) = NULL;
	ZCG(include_path_key_len) = 0;
	ZCG(include_path_check) = 1;

	ZCG(cwd) = NULL;
	ZCG(cwd_key_len) = 0;
	ZCG(cwd_check) = 1;

	if (file_cache_only) {
		ZCG(accelerator_enabled) = 0;
		return SUCCESS;
	}

#ifndef ZEND_WIN32
	if (ZCG(accel_directives).validate_root) {
		struct stat buf;

		if (stat("/", &buf) != 0) {
			ZCG(root_hash) = 0;
		} else {
			ZCG(root_hash) = buf.st_ino;
			if (sizeof(buf.st_ino) > sizeof(ZCG(root_hash))) {
				if (ZCG(root_hash) != buf.st_ino) {
					zend_string *key = zend_string_init("opcache.enable", sizeof("opcache.enable")-1, 0);
					zend_alter_ini_entry_chars(key, "0", 1, ZEND_INI_SYSTEM, ZEND_INI_STAGE_RUNTIME);
					zend_string_release_ex(key, 0);
					zend_accel_error(ACCEL_LOG_WARNING, "Can't cache files in chroot() directory with too big inode");
					return SUCCESS;
				}
			}
		}
	} else {
		ZCG(root_hash) = 0;
	}
#endif

	HANDLE_BLOCK_INTERRUPTIONS();
	SHM_UNPROTECT();

	if (ZCG(counted)) {
#ifdef ZTS
		zend_accel_error(ACCEL_LOG_WARNING, "Stuck count for thread id %lu", (unsigned long) tsrm_thread_id());
#else
		zend_accel_error(ACCEL_LOG_WARNING, "Stuck count for pid %d", getpid());
#endif
		accel_unlock_all();
		ZCG(counted) = 0;
	}

	if (ZCSG(restart_pending)) {
		zend_shared_alloc_lock();
		if (ZCSG(restart_pending) != 0) { /* check again, to ensure that the cache wasn't already cleaned by another process */
			if (accel_is_inactive() == SUCCESS) {
				zend_accel_error(ACCEL_LOG_DEBUG, "Restarting!");
				ZCSG(restart_pending) = 0;
				switch ZCSG(restart_reason) {
					case ACCEL_RESTART_OOM:
						ZCSG(oom_restarts)++;
						break;
					case ACCEL_RESTART_HASH:
						ZCSG(hash_restarts)++;
						break;
					case ACCEL_RESTART_USER:
						ZCSG(manual_restarts)++;
						break;
				}
				accel_restart_enter();

				zend_map_ptr_reset();
				zend_reset_cache_vars();
				zend_accel_hash_clean(&ZCSG(hash));

				if (ZCG(accel_directives).interned_strings_buffer) {
					accel_interned_strings_restore_state();
				}

				zend_shared_alloc_restore_state();
				if (ZCSG(preload_script)) {
					preload_restart();
				}

#ifdef HAVE_JIT
				zend_jit_restart();
#endif

				ZCSG(accelerator_enabled) = ZCSG(cache_status_before_restart);
				if (ZCSG(last_restart_time) < ZCG(request_time)) {
					ZCSG(last_restart_time) = ZCG(request_time);
				} else {
					ZCSG(last_restart_time)++;
				}
				accel_restart_leave();
			}
		}
		zend_shared_alloc_unlock();
	}

	ZCG(accelerator_enabled) = ZCSG(accelerator_enabled);

	SHM_PROTECT();
	HANDLE_UNBLOCK_INTERRUPTIONS();

	if (ZCG(accelerator_enabled) && ZCSG(last_restart_time) != ZCG(last_restart_time)) {
		/* SHM was reinitialized. */
		ZCG(last_restart_time) = ZCSG(last_restart_time);

		/* Reset in-process realpath cache */
		realpath_cache_clean();

		accel_reset_pcre_cache();
		ZCG(pcre_reseted) = 0;
	} else if (!ZCG(accelerator_enabled) && !ZCG(pcre_reseted)) {
		accel_reset_pcre_cache();
		ZCG(pcre_reseted) = 1;
	}


#ifdef HAVE_JIT
	zend_jit_activate();
#endif

	if (ZCSG(preload_script)) {
		preload_activate();
	}

	return SUCCESS;
}

#ifdef HAVE_JIT
void accel_deactivate(void)
{
	zend_jit_deactivate();
}
#endif

zend_result accel_post_deactivate(void)
{
	if (ZCG(cwd)) {
		zend_string_release_ex(ZCG(cwd), 0);
		ZCG(cwd) = NULL;
	}

	if (!ZCG(enabled) || !accel_startup_ok) {
		return SUCCESS;
	}

	zend_shared_alloc_safe_unlock(); /* be sure we didn't leave cache locked */
	accel_unlock_all();
	ZCG(counted) = 0;

	return SUCCESS;
}

static int accelerator_remove_cb(zend_extension *element1, zend_extension *element2)
{
	(void)element2; /* keep the compiler happy */

	if (!strcmp(element1->name, ACCELERATOR_PRODUCT_NAME )) {
		element1->startup = NULL;
#if 0
		/* We have to call shutdown callback it to free TS resources */
		element1->shutdown = NULL;
#endif
		element1->activate = NULL;
		element1->deactivate = NULL;
		element1->op_array_handler = NULL;

#ifdef __DEBUG_MESSAGES__
		fprintf(stderr, ACCELERATOR_PRODUCT_NAME " is disabled: %s\n", (zps_failure_reason ? zps_failure_reason : "unknown error"));
		fflush(stderr);
#endif
	}

	return 0;
}

static void zps_startup_failure(char *reason, char *api_reason, int (*cb)(zend_extension *, zend_extension *))
{
	accel_startup_ok = 0;
	zps_failure_reason = reason;
	zps_api_failure_reason = api_reason?api_reason:reason;
	zend_llist_del_element(&zend_extensions, NULL, (int (*)(void *, void *))cb);
}

static inline int accel_find_sapi(void)
{
	static const char *supported_sapis[] = {
		"apache",
		"fastcgi",
		"cli-server",
		"cgi-fcgi",
		"fpm-fcgi",
		"fpmi-fcgi",
		"apache2handler",
		"litespeed",
		"uwsgi",
		NULL
	};
	const char **sapi_name;

	if (sapi_module.name) {
		for (sapi_name = supported_sapis; *sapi_name; sapi_name++) {
			if (strcmp(sapi_module.name, *sapi_name) == 0) {
				return SUCCESS;
			}
		}
		if (ZCG(accel_directives).enable_cli && (
		    strcmp(sapi_module.name, "cli") == 0
		  || strcmp(sapi_module.name, "phpdbg") == 0)) {
			return SUCCESS;
		}
	}

	return FAILURE;
}

static int zend_accel_init_shm(void)
{
	int i;

	zend_shared_alloc_lock();

	if (ZCG(accel_directives).interned_strings_buffer) {
		accel_shared_globals = zend_shared_alloc((ZCG(accel_directives).interned_strings_buffer * 1024 * 1024));
	} else {
		/* Make sure there is always at least one interned string hash slot,
		 * so the table can be queried unconditionally. */
		accel_shared_globals = zend_shared_alloc(sizeof(zend_accel_shared_globals) + sizeof(uint32_t));
	}
	if (!accel_shared_globals) {
		zend_accel_error_noreturn(ACCEL_LOG_FATAL, "Insufficient shared memory!");
		zend_shared_alloc_unlock();
		return FAILURE;
	}
	memset(accel_shared_globals, 0, sizeof(zend_accel_shared_globals));
	ZSMMG(app_shared_globals) = accel_shared_globals;

	zend_accel_hash_init(&ZCSG(hash), ZCG(accel_directives).max_accelerated_files);

	if (ZCG(accel_directives).interned_strings_buffer) {
		uint32_t hash_size;

		/* must be a power of two */
		hash_size = ZCG(accel_directives).interned_strings_buffer * (32 * 1024);
		hash_size |= (hash_size >> 1);
		hash_size |= (hash_size >> 2);
		hash_size |= (hash_size >> 4);
		hash_size |= (hash_size >> 8);
		hash_size |= (hash_size >> 16);

		ZCSG(interned_strings).nTableMask = hash_size << 2;
		ZCSG(interned_strings).nNumOfElements = 0;
		ZCSG(interned_strings).start =
			(zend_string*)((char*)&ZCSG(interned_strings) +
				sizeof(zend_string_table) +
				((hash_size + 1) * sizeof(uint32_t))) +
				8;
		ZCSG(interned_strings).top =
			ZCSG(interned_strings).start;
		ZCSG(interned_strings).end =
			(zend_string*)((char*)accel_shared_globals +
				ZCG(accel_directives).interned_strings_buffer * 1024 * 1024);
		ZCSG(interned_strings).saved_top = NULL;

		memset((char*)&ZCSG(interned_strings) + sizeof(zend_string_table),
			STRTAB_INVALID_POS,
			(char*)ZCSG(interned_strings).start -
				((char*)&ZCSG(interned_strings) + sizeof(zend_string_table)));
	} else {
		*STRTAB_HASH_TO_SLOT(&ZCSG(interned_strings), 0) = STRTAB_INVALID_POS;
	}

	/* We can reuse init_interned_string_for_php for the "init_existing_interned" case,
	 * because the function does not create new interned strings at runtime. */
	zend_interned_strings_set_request_storage_handlers(
		accel_new_interned_string_for_php,
		accel_init_interned_string_for_php,
		accel_init_interned_string_for_php);

	zend_reset_cache_vars();

	ZCSG(oom_restarts) = 0;
	ZCSG(hash_restarts) = 0;
	ZCSG(manual_restarts) = 0;

	ZCSG(accelerator_enabled) = 1;
	ZCSG(start_time) = zend_accel_get_time();
	ZCSG(last_restart_time) = 0;
	ZCSG(restart_in_progress) = 0;

	for (i = 0; i < -HT_MIN_MASK; i++) {
		ZCSG(uninitialized_bucket)[i] = HT_INVALID_IDX;
	}

	zend_shared_alloc_unlock();

	return SUCCESS;
}

static void accel_globals_ctor(zend_accel_globals *accel_globals)
{
#if defined(COMPILE_DL_OPCACHE) && defined(ZTS)
	ZEND_TSRMLS_CACHE_UPDATE();
#endif
	memset(accel_globals, 0, sizeof(zend_accel_globals));
}

#ifdef HAVE_HUGE_CODE_PAGES
# ifndef _WIN32
#  include <sys/mman.h>
#  ifndef MAP_ANON
#   ifdef MAP_ANONYMOUS
#    define MAP_ANON MAP_ANONYMOUS
#   endif
#  endif
#  ifndef MAP_FAILED
#   define MAP_FAILED ((void*)-1)
#  endif
#  ifdef MAP_ALIGNED_SUPER
#   include <sys/types.h>
#   include <sys/sysctl.h>
#   include <sys/user.h>
#   define MAP_HUGETLB MAP_ALIGNED_SUPER
#  endif
# endif

# if defined(MAP_HUGETLB) || defined(MADV_HUGEPAGE)
static int accel_remap_huge_pages(void *start, size_t size, size_t real_size, const char *name, size_t offset)
{
	void *ret = MAP_FAILED;
	void *mem;

	mem = mmap(NULL, size,
		PROT_READ | PROT_WRITE,
		MAP_PRIVATE | MAP_ANONYMOUS,
		-1, 0);
	if (mem == MAP_FAILED) {
		zend_error(E_WARNING,
			ACCELERATOR_PRODUCT_NAME " huge_code_pages: mmap failed: %s (%d)",
			strerror(errno), errno);
		return -1;
	}
	memcpy(mem, start, real_size);

#  ifdef MAP_HUGETLB
	ret = mmap(start, size,
		PROT_READ | PROT_WRITE | PROT_EXEC,
		MAP_PRIVATE | MAP_ANONYMOUS | MAP_FIXED | MAP_HUGETLB,
		-1, 0);
#  endif
	if (ret == MAP_FAILED) {
		ret = mmap(start, size,
			PROT_READ | PROT_WRITE | PROT_EXEC,
			MAP_PRIVATE | MAP_ANONYMOUS | MAP_FIXED,
			-1, 0);
		/* this should never happen? */
		ZEND_ASSERT(ret != MAP_FAILED);
#  ifdef MADV_HUGEPAGE
		if (-1 == madvise(start, size, MADV_HUGEPAGE)) {
			memcpy(start, mem, real_size);
			mprotect(start, size, PROT_READ | PROT_EXEC);
			munmap(mem, size);
			zend_error(E_WARNING,
				ACCELERATOR_PRODUCT_NAME " huge_code_pages: madvise(HUGEPAGE) failed: %s (%d)",
				strerror(errno), errno);
			return -1;
		}
#  else
		memcpy(start, mem, real_size);
		mprotect(start, size, PROT_READ | PROT_EXEC);
		munmap(mem, size);
		zend_error(E_WARNING,
			ACCELERATOR_PRODUCT_NAME " huge_code_pages: mmap(HUGETLB) failed: %s (%d)",
			strerror(errno), errno);
		return -1;
#  endif
	}

	if (ret == start) {
		memcpy(start, mem, real_size);
		mprotect(start, size, PROT_READ | PROT_EXEC);
	}
	munmap(mem, size);

	return (ret == start) ? 0 : -1;
}

static void accel_move_code_to_huge_pages(void)
{
#if defined(__linux__)
	FILE *f;
	long unsigned int huge_page_size = 2 * 1024 * 1024;

	f = fopen("/proc/self/maps", "r");
	if (f) {
		long unsigned int  start, end, offset, inode;
		char perm[5], dev[10], name[MAXPATHLEN];
		int ret;

		while (1) {
			ret = fscanf(f, "%lx-%lx %4s %lx %9s %ld %s\n", &start, &end, perm, &offset, dev, &inode, name);
			if (ret == 7) {
				if (perm[0] == 'r' && perm[1] == '-' && perm[2] == 'x' && name[0] == '/') {
					long unsigned int  seg_start = ZEND_MM_ALIGNED_SIZE_EX(start, huge_page_size);
					long unsigned int  seg_end = (end & ~(huge_page_size-1L));
					long unsigned int  real_end;

					ret = fscanf(f, "%lx-", &start);
					if (ret == 1 && start == seg_end + huge_page_size) {
						real_end = end;
						seg_end = start;
					} else {
						real_end = seg_end;
					}

					if (seg_end > seg_start) {
						zend_accel_error(ACCEL_LOG_DEBUG, "remap to huge page %lx-%lx %s \n", seg_start, seg_end, name);
						accel_remap_huge_pages((void*)seg_start, seg_end - seg_start, real_end - seg_start, name, offset + seg_start - start);
					}
					break;
				}
			} else {
				break;
			}
		}
		fclose(f);
	}
#elif defined(__FreeBSD__)
	size_t s = 0;
	int mib[4] = {CTL_KERN, KERN_PROC, KERN_PROC_VMMAP, getpid()};
	long unsigned int huge_page_size = 2 * 1024 * 1024;
	if (sysctl(mib, 4, NULL, &s, NULL, 0) == 0) {
		s = s * 4 / 3;
		void *addr = mmap(NULL, s, PROT_READ | PROT_WRITE, MAP_SHARED | MAP_ANON, -1, 0);
		if (addr != MAP_FAILED) {
			if (sysctl(mib, 4, addr, &s, NULL, 0) == 0) {
				uintptr_t start = (uintptr_t)addr;
				uintptr_t end = start + s;
				while (start < end) {
					struct kinfo_vmentry *entry = (struct kinfo_vmentry *)start;
					size_t sz = entry->kve_structsize;
					if (sz == 0) {
						break;
					}
					int permflags = entry->kve_protection;
					if ((permflags & KVME_PROT_READ) && !(permflags & KVME_PROT_WRITE) &&
					    (permflags & KVME_PROT_EXEC) && entry->kve_path[0] != '\0') {
						long unsigned int seg_start = ZEND_MM_ALIGNED_SIZE_EX(start, huge_page_size);
						long unsigned int seg_end = (end & ~(huge_page_size-1L));
						if (seg_end > seg_start) {
							zend_accel_error(ACCEL_LOG_DEBUG, "remap to huge page %lx-%lx %s \n", seg_start, seg_end, entry->kve_path);
							accel_remap_huge_pages((void*)seg_start, seg_end - seg_start, seg_end - seg_start, entry->kve_path, entry->kve_offset + seg_start - start);
							// First relevant segment found is our binary
							break;
						}
					}
					start += sz;
				}
			}
			munmap(addr, s);
		}
	}
#endif
}
# else
static void accel_move_code_to_huge_pages(void)
{
	zend_error(E_WARNING, ACCELERATOR_PRODUCT_NAME ": opcache.huge_code_pages has no affect as huge page is not supported");
	return;
}
# endif /* defined(MAP_HUGETLB) || defined(MADV_HUGEPAGE) */
#endif /* HAVE_HUGE_CODE_PAGES */

static int accel_startup(zend_extension *extension)
{
#ifdef ZTS
	accel_globals_id = ts_allocate_id(&accel_globals_id, sizeof(zend_accel_globals), (ts_allocate_ctor) accel_globals_ctor, NULL);
#else
	accel_globals_ctor(&accel_globals);
#endif

#ifdef HAVE_JIT
	zend_jit_init();
#endif

#ifdef ZEND_WIN32
# if !defined(__has_feature) || !__has_feature(address_sanitizer)
	_setmaxstdio(2048); /* The default configuration is limited to 512 stdio files */
# endif
#endif

	if (start_accel_module() == FAILURE) {
		accel_startup_ok = 0;
		zend_error(E_WARNING, ACCELERATOR_PRODUCT_NAME ": module registration failed!");
		return FAILURE;
	}

#ifdef ZEND_WIN32
	if (UNEXPECTED(accel_gen_uname_id() == FAILURE)) {
		zps_startup_failure("Unable to get user name", NULL, accelerator_remove_cb);
		return SUCCESS;
	}
#endif

#ifdef HAVE_HUGE_CODE_PAGES
	if (ZCG(accel_directives).huge_code_pages &&
	    (strcmp(sapi_module.name, "cli") == 0 ||
	     strcmp(sapi_module.name, "cli-server") == 0 ||
		 strcmp(sapi_module.name, "cgi-fcgi") == 0 ||
		 strcmp(sapi_module.name, "fpm-fcgi") == 0)) {
		accel_move_code_to_huge_pages();
	}
#endif

	/* no supported SAPI found - disable acceleration and stop initialization */
	if (accel_find_sapi() == FAILURE) {
		accel_startup_ok = 0;
		if (!ZCG(accel_directives).enable_cli &&
		    strcmp(sapi_module.name, "cli") == 0) {
			zps_startup_failure("Opcode Caching is disabled for CLI", NULL, accelerator_remove_cb);
		} else {
			zps_startup_failure("Opcode Caching is only supported in Apache, FPM, FastCGI and LiteSpeed SAPIs", NULL, accelerator_remove_cb);
		}
		return SUCCESS;
	}

	if (ZCG(enabled) == 0) {
		return SUCCESS ;
	}

	orig_post_startup_cb = zend_post_startup_cb;
	zend_post_startup_cb = accel_post_startup;

	/* Prevent unloading */
	extension->handle = 0;

	return SUCCESS;
}

static zend_result accel_post_startup(void)
{
	zend_function *func;
	zend_ini_entry *ini_entry;

	if (orig_post_startup_cb) {
		zend_result (*cb)(void) = orig_post_startup_cb;

		orig_post_startup_cb = NULL;
		if (cb() != SUCCESS) {
			return FAILURE;
		}
	}

/********************************************/
/* End of non-SHM dependent initializations */
/********************************************/
	file_cache_only = ZCG(accel_directives).file_cache_only;
	if (!file_cache_only) {
		size_t shm_size = ZCG(accel_directives).memory_consumption;
#ifdef HAVE_JIT
		size_t jit_size = 0;
		bool reattached = 0;

		if (JIT_G(enabled) && JIT_G(buffer_size)
		 && zend_jit_check_support() == SUCCESS) {
			size_t page_size;

			page_size = zend_get_page_size();
			if (!page_size && (page_size & (page_size - 1))) {
				zend_accel_error_noreturn(ACCEL_LOG_FATAL, "Failure to initialize shared memory structures - can't get page size.");
				abort();
			}
			jit_size = JIT_G(buffer_size);
			jit_size = ZEND_MM_ALIGNED_SIZE_EX(jit_size, page_size);
			shm_size += jit_size;
		}

		switch (zend_shared_alloc_startup(shm_size, jit_size)) {
#else
		switch (zend_shared_alloc_startup(shm_size, 0)) {
#endif
			case ALLOC_SUCCESS:
				if (zend_accel_init_shm() == FAILURE) {
					accel_startup_ok = 0;
					return FAILURE;
				}
				break;
			case ALLOC_FAILURE:
				accel_startup_ok = 0;
				zend_accel_error_noreturn(ACCEL_LOG_FATAL, "Failure to initialize shared memory structures - probably not enough shared memory.");
				return SUCCESS;
			case SUCCESSFULLY_REATTACHED:
#ifdef HAVE_JIT
				reattached = 1;
#endif
				zend_shared_alloc_lock();
				accel_shared_globals = (zend_accel_shared_globals *) ZSMMG(app_shared_globals);
				zend_interned_strings_set_request_storage_handlers(
					accel_new_interned_string_for_php,
					accel_init_interned_string_for_php,
					accel_init_interned_string_for_php);
				zend_shared_alloc_unlock();
				break;
			case FAILED_REATTACHED:
				accel_startup_ok = 0;
				zend_accel_error_noreturn(ACCEL_LOG_FATAL, "Failure to initialize shared memory structures - can not reattach to exiting shared memory.");
				return SUCCESS;
				break;
#if ENABLE_FILE_CACHE_FALLBACK
			case ALLOC_FALLBACK:
				zend_shared_alloc_lock();
				file_cache_only = 1;
				fallback_process = 1;
				zend_shared_alloc_unlock();
				goto file_cache_fallback;
				break;
#endif
		}

		/* from this point further, shared memory is supposed to be OK */

		/* remember the last restart time in the process memory */
		ZCG(last_restart_time) = ZCSG(last_restart_time);

		zend_shared_alloc_lock();
#ifdef HAVE_JIT
		if (JIT_G(enabled)) {
			if (JIT_G(buffer_size) == 0
		     || !ZSMMG(reserved)
			 || zend_jit_startup(ZSMMG(reserved), jit_size, reattached) != SUCCESS) {
				JIT_G(enabled) = 0;
				JIT_G(on) = 0;
			}
		}
#endif
		zend_shared_alloc_save_state();
		zend_shared_alloc_unlock();

		SHM_PROTECT();
	} else if (!ZCG(accel_directives).file_cache) {
		accel_startup_ok = 0;
		zend_accel_error_noreturn(ACCEL_LOG_FATAL, "opcache.file_cache_only is set without a proper setting of opcache.file_cache");
		return SUCCESS;
	} else {
#ifdef HAVE_JIT
		JIT_G(enabled) = 0;
		JIT_G(on) = 0;
#endif
		accel_shared_globals = calloc(1, sizeof(zend_accel_shared_globals));
	}
#if ENABLE_FILE_CACHE_FALLBACK
file_cache_fallback:
#endif

	/* Override compiler */
	accelerator_orig_compile_file = zend_compile_file;
	zend_compile_file = persistent_compile_file;

	/* Override stream opener function (to eliminate open() call caused by
	 * include/require statements ) */
	accelerator_orig_zend_stream_open_function = zend_stream_open_function;
	zend_stream_open_function = persistent_stream_open_function;

	/* Override path resolver function (to eliminate stat() calls caused by
	 * include_once/require_once statements */
	accelerator_orig_zend_resolve_path = zend_resolve_path;
	zend_resolve_path = persistent_zend_resolve_path;

	/* Override chdir() function */
	if ((func = zend_hash_str_find_ptr(CG(function_table), "chdir", sizeof("chdir")-1)) != NULL &&
	    func->type == ZEND_INTERNAL_FUNCTION) {
		orig_chdir = func->internal_function.handler;
		func->internal_function.handler = ZEND_FN(accel_chdir);
	}
	ZCG(cwd) = NULL;
	ZCG(include_path) = NULL;

	/* Override "include_path" modifier callback */
	if ((ini_entry = zend_hash_str_find_ptr(EG(ini_directives), "include_path", sizeof("include_path")-1)) != NULL) {
		ZCG(include_path) = ini_entry->value;
		orig_include_path_on_modify = ini_entry->on_modify;
		ini_entry->on_modify = accel_include_path_on_modify;
	}

	accel_startup_ok = 1;

	/* Override file_exists(), is_file() and is_readable() */
	zend_accel_override_file_functions();

	/* Load black list */
	accel_blacklist.entries = NULL;
	if (ZCG(enabled) && accel_startup_ok &&
	    ZCG(accel_directives).user_blacklist_filename &&
	    *ZCG(accel_directives.user_blacklist_filename)) {
		zend_accel_blacklist_init(&accel_blacklist);
		zend_accel_blacklist_load(&accel_blacklist, ZCG(accel_directives.user_blacklist_filename));
	}

	if (!file_cache_only && ZCG(accel_directives).interned_strings_buffer) {
		accel_use_shm_interned_strings();
	}

	if (accel_finish_startup() != SUCCESS) {
		return FAILURE;
	}

	if (ZCG(enabled) && accel_startup_ok) {
		/* Override inheritance cache callbaks */
		accelerator_orig_inheritance_cache_get = zend_inheritance_cache_get;
		accelerator_orig_inheritance_cache_add = zend_inheritance_cache_add;
		zend_inheritance_cache_get = zend_accel_inheritance_cache_get;
		zend_inheritance_cache_add = zend_accel_inheritance_cache_add;
	}

	return SUCCESS;
}

static void (*orig_post_shutdown_cb)(void);

static void accel_post_shutdown(void)
{
	zend_shared_alloc_shutdown();
}

void accel_shutdown(void)
{
	zend_ini_entry *ini_entry;
	bool _file_cache_only = 0;

#ifdef HAVE_JIT
	zend_jit_shutdown();
#endif

	zend_accel_blacklist_shutdown(&accel_blacklist);

	if (!ZCG(enabled) || !accel_startup_ok) {
#ifdef ZTS
		ts_free_id(accel_globals_id);
#endif
		return;
	}

	if (ZCSG(preload_script)) {
		preload_shutdown();
	}

	_file_cache_only = file_cache_only;

	accel_reset_pcre_cache();

#ifdef ZTS
	ts_free_id(accel_globals_id);
#endif

	if (!_file_cache_only) {
		/* Delay SHM detach */
		orig_post_shutdown_cb = zend_post_shutdown_cb;
		zend_post_shutdown_cb = accel_post_shutdown;
	}

	zend_compile_file = accelerator_orig_compile_file;
	zend_inheritance_cache_get = accelerator_orig_inheritance_cache_get;
	zend_inheritance_cache_add = accelerator_orig_inheritance_cache_add;

	if ((ini_entry = zend_hash_str_find_ptr(EG(ini_directives), "include_path", sizeof("include_path")-1)) != NULL) {
		ini_entry->on_modify = orig_include_path_on_modify;
	}
}

void zend_accel_schedule_restart(zend_accel_restart_reason reason)
{
	const char *zend_accel_restart_reason_text[ACCEL_RESTART_USER + 1] = {
		"out of memory",
		"hash overflow",
		"user",
	};

	if (ZCSG(restart_pending)) {
		/* don't schedule twice */
		return;
	}
	zend_accel_error(ACCEL_LOG_DEBUG, "Restart Scheduled! Reason: %s",
			zend_accel_restart_reason_text[reason]);

	HANDLE_BLOCK_INTERRUPTIONS();
	SHM_UNPROTECT();
	ZCSG(restart_pending) = 1;
	ZCSG(restart_reason) = reason;
	ZCSG(cache_status_before_restart) = ZCSG(accelerator_enabled);
	ZCSG(accelerator_enabled) = 0;

	if (ZCG(accel_directives).force_restart_timeout) {
		ZCSG(force_restart_time) = zend_accel_get_time() + ZCG(accel_directives).force_restart_timeout;
	} else {
		ZCSG(force_restart_time) = 0;
	}
	SHM_PROTECT();
	HANDLE_UNBLOCK_INTERRUPTIONS();
}

/* this is needed because on WIN32 lock is not decreased unless ZCG(counted) is set */
#ifdef ZEND_WIN32
#define accel_deactivate_now() ZCG(counted) = 1; accel_deactivate_sub()
#else
#define accel_deactivate_now() accel_deactivate_sub()
#endif

/* ensures it is OK to read SHM
	if it's not OK (restart in progress) returns FAILURE
	if OK returns SUCCESS
	MUST call accelerator_shm_read_unlock after done lock operations
*/
int accelerator_shm_read_lock(void)
{
	if (ZCG(counted)) {
		/* counted means we are holding read lock for SHM, so that nothing bad can happen */
		return SUCCESS;
	} else {
		/* here accelerator is active but we do not hold SHM lock. This means restart was scheduled
			or is in progress now */
		if (accel_activate_add() == FAILURE) { /* acquire usage lock */
			return FAILURE;
		}
		/* Now if we weren't inside restart, restart would not begin until we remove usage lock */
		if (ZCSG(restart_in_progress)) {
			/* we already were inside restart this means it's not safe to touch shm */
			accel_deactivate_now(); /* drop usage lock */
			return FAILURE;
		}
		ZCG(counted) = 1;
	}
	return SUCCESS;
}

/* must be called ONLY after SUCCESSFUL accelerator_shm_read_lock */
void accelerator_shm_read_unlock(void)
{
	if (!ZCG(counted)) {
		/* counted is 0 - meaning we had to readlock manually, release readlock now */
		accel_deactivate_now();
	}
}

/* Preloading */
static HashTable *preload_scripts = NULL;
static zend_op_array *(*preload_orig_compile_file)(zend_file_handle *file_handle, int type);

static void preload_shutdown(void)
{
	zval *zv;

#if 0
	if (EG(zend_constants)) {
		ZEND_HASH_REVERSE_FOREACH_VAL(EG(zend_constants), zv) {
			zend_constant *c = Z_PTR_P(zv);
			if (ZEND_CONSTANT_FLAGS(c) & CONST_PERSISTENT) {
				break;
			}
		} ZEND_HASH_FOREACH_END_DEL();
	}
#endif

	if (EG(function_table)) {
		ZEND_HASH_REVERSE_FOREACH_VAL(EG(function_table), zv) {
			zend_function *func = Z_PTR_P(zv);
			if (func->type == ZEND_INTERNAL_FUNCTION) {
				break;
			}
		} ZEND_HASH_FOREACH_END_DEL();
	}

	if (EG(class_table)) {
		ZEND_HASH_REVERSE_FOREACH_VAL(EG(class_table), zv) {
			zend_class_entry *ce = Z_PTR_P(zv);
			if (ce->type == ZEND_INTERNAL_CLASS) {
				break;
			}
		} ZEND_HASH_FOREACH_END_DEL();
	}
}

static void preload_activate(void)
{
	if (ZCSG(preload_script)->ping_auto_globals_mask & ~ZCG(auto_globals_mask)) {
		zend_accel_set_auto_globals(ZCSG(preload_script)->ping_auto_globals_mask & ~ZCG(auto_globals_mask));
	}
}

static void preload_restart(void)
{
	zend_accel_hash_update(&ZCSG(hash), ZCSG(preload_script)->script.filename, 0, ZCSG(preload_script));
	if (ZCSG(saved_scripts)) {
		zend_persistent_script **p = ZCSG(saved_scripts);
		while (*p) {
			zend_accel_hash_update(&ZCSG(hash), (*p)->script.filename, 0, *p);
			p++;
		}
	}
}

static size_t preload_try_strip_filename(zend_string *filename) {
	/*FIXME: better way to hanlde eval()'d code? see COMPILED_STRING_DESCRIPTION_FORMAT */
	if (ZSTR_LEN(filename) > sizeof(" eval()'d code")
		&& *(ZSTR_VAL(filename) + ZSTR_LEN(filename) - sizeof(" eval()'d code")) == ':') {
		const char *cfilename = ZSTR_VAL(filename);
		size_t cfilenamelen = ZSTR_LEN(filename) - sizeof(" eval()'d code") - 1 /*:*/;
		while (cfilenamelen && cfilename[--cfilenamelen] != '(');
		return cfilenamelen;
	}
	return 0;
}

static void preload_move_user_functions(HashTable *src, HashTable *dst)
{
	Bucket *p;
	dtor_func_t orig_dtor = src->pDestructor;
	zend_string *filename = NULL;
	int copy = 0;

	src->pDestructor = NULL;
	zend_hash_extend(dst, dst->nNumUsed + src->nNumUsed, 0);
	ZEND_HASH_REVERSE_FOREACH_BUCKET(src, p) {
		zend_function *function = Z_PTR(p->val);

		if (EXPECTED(function->type == ZEND_USER_FUNCTION)) {
			if (function->op_array.filename != filename) {
				filename = function->op_array.filename;
				if (filename) {
					if (!(copy = zend_hash_exists(preload_scripts, filename))) {
						size_t eval_len = preload_try_strip_filename(filename);
						if (eval_len) {
							copy = zend_hash_str_exists(preload_scripts, ZSTR_VAL(filename), eval_len);
						}
					}
				} else {
					copy = 0;
				}
			}
			if (copy) {
				_zend_hash_append_ptr(dst, p->key, function);
			} else {
				orig_dtor(&p->val);
			}
			zend_hash_del_bucket(src, p);
		} else {
			break;
		}
	} ZEND_HASH_FOREACH_END();
	src->pDestructor = orig_dtor;
}

static void preload_move_user_classes(HashTable *src, HashTable *dst)
{
	Bucket *p;
	dtor_func_t orig_dtor = src->pDestructor;
	zend_string *filename = NULL;
	int copy = 0;

	src->pDestructor = NULL;
	zend_hash_extend(dst, dst->nNumUsed + src->nNumUsed, 0);
	ZEND_HASH_FOREACH_BUCKET_FROM(src, p, EG(persistent_classes_count)) {
		zend_class_entry *ce = Z_PTR(p->val);
		ZEND_ASSERT(ce->type == ZEND_USER_CLASS);
		if (ce->info.user.filename != filename) {
			filename = ce->info.user.filename;
			if (filename) {
				if (!(copy = zend_hash_exists(preload_scripts, filename))) {
					size_t eval_len = preload_try_strip_filename(filename);
					if (eval_len) {
						copy = zend_hash_str_exists(preload_scripts, ZSTR_VAL(filename), eval_len);
					}
				}
			} else {
				copy = 0;
			}
		}
		if (copy) {
			_zend_hash_append(dst, p->key, &p->val);
		} else {
			orig_dtor(&p->val);
		}
		zend_hash_del_bucket(src, p);
	} ZEND_HASH_FOREACH_END();
	src->pDestructor = orig_dtor;
}

static zend_op_array *preload_compile_file(zend_file_handle *file_handle, int type)
{
	zend_op_array *op_array = preload_orig_compile_file(file_handle, type);

	if (op_array && op_array->refcount) {
		zend_persistent_script *script;

		script = create_persistent_script();
		script->script.first_early_binding_opline = (uint32_t)-1;
		script->script.filename = zend_string_copy(op_array->filename);
		zend_string_hash_val(script->script.filename);
		script->script.main_op_array = *op_array;

//???		efree(op_array->refcount);
		op_array->refcount = NULL;

		zend_hash_add_ptr(preload_scripts, script->script.filename, script);
	}

	return op_array;
}

static void preload_sort_classes(void *base, size_t count, size_t siz, compare_func_t compare, swap_func_t swp)
{
	Bucket *b1 = base;
	Bucket *b2;
	Bucket *end = b1 + count;
	Bucket tmp;
	zend_class_entry *ce, *p;

	while (b1 < end) {
try_again:
		ce = (zend_class_entry*)Z_PTR(b1->val);
		if (ce->parent && (ce->ce_flags & ZEND_ACC_LINKED)) {
			p = ce->parent;
			if (p->type == ZEND_USER_CLASS) {
				b2 = b1 + 1;
				while (b2 < end) {
					if (p ==  Z_PTR(b2->val)) {
						tmp = *b1;
						*b1 = *b2;
						*b2 = tmp;
						goto try_again;
					}
					b2++;
				}
			}
		}
		if (ce->num_interfaces && (ce->ce_flags & ZEND_ACC_LINKED)) {
			uint32_t i = 0;
			for (i = 0; i < ce->num_interfaces; i++) {
				p = ce->interfaces[i];
				if (p->type == ZEND_USER_CLASS) {
					b2 = b1 + 1;
					while (b2 < end) {
						if (p ==  Z_PTR(b2->val)) {
							tmp = *b1;
							*b1 = *b2;
							*b2 = tmp;
							goto try_again;
						}
						b2++;
					}
				}
			}
		}
		b1++;
	}
}

typedef struct {
	const char *kind;
	const char *name;
} preload_error;

static zend_result preload_resolve_deps(preload_error *error, const zend_class_entry *ce)
{
	memset(error, 0, sizeof(preload_error));

	if (ce->parent_name) {
		zend_string *key = zend_string_tolower(ce->parent_name);
		zend_class_entry *parent = zend_hash_find_ptr(EG(class_table), key);
		zend_string_release(key);
		if (!parent) {
			error->kind = "Unknown parent ";
			error->name = ZSTR_VAL(ce->parent_name);
			return FAILURE;
		}
	}

	if (ce->num_interfaces) {
		for (uint32_t i = 0; i < ce->num_interfaces; i++) {
			zend_class_entry *interface =
				zend_hash_find_ptr(EG(class_table), ce->interface_names[i].lc_name);
			if (!interface) {
				error->kind = "Unknown interface ";
				error->name = ZSTR_VAL(ce->interface_names[i].name);
				return FAILURE;
			}
		}
	}

	if (ce->num_traits) {
		for (uint32_t i = 0; i < ce->num_traits; i++) {
			zend_class_entry *trait =
				zend_hash_find_ptr(EG(class_table), ce->trait_names[i].lc_name);
			if (!trait) {
				error->kind = "Unknown trait ";
				error->name = ZSTR_VAL(ce->trait_names[i].name);
				return FAILURE;
			}
		}
	}

	return SUCCESS;
}

static zend_result preload_update_constant(zval *val, zend_class_entry *scope)
{
	zval tmp;
	ZVAL_COPY(&tmp, val);
	if (zval_update_constant_ex(&tmp, scope) == FAILURE || Z_TYPE(tmp) == IS_OBJECT) {
		zval_ptr_dtor(&tmp);
		return FAILURE;
	}
	zval_ptr_dtor_nogc(val);
	ZVAL_COPY_VALUE(val, &tmp);
	return SUCCESS;
}

static bool preload_try_resolve_constants(zend_class_entry *ce)
{
	bool ok, changed, was_changed = 0;
	zend_class_constant *c;
	zval *val;

	EG(exception) = (void*)(uintptr_t)-1; /* prevent error reporting */
	do {
		ok = 1;
		changed = 0;
		ZEND_HASH_FOREACH_PTR(&ce->constants_table, c) {
			val = &c->value;
			if (Z_TYPE_P(val) == IS_CONSTANT_AST) {
				if (EXPECTED(preload_update_constant(val, c->ce) == SUCCESS)) {
					was_changed = changed = 1;
				} else {
					ok = 0;
				}
			}
		} ZEND_HASH_FOREACH_END();
		if (ok) {
			ce->ce_flags &= ~ZEND_ACC_HAS_AST_CONSTANTS;
		}
		if (ce->default_properties_count) {
			uint32_t i;
			bool resolved = 1;

			for (i = 0; i < ce->default_properties_count; i++) {
				val = &ce->default_properties_table[i];
				if (Z_TYPE_P(val) == IS_CONSTANT_AST) {
					zend_property_info *prop = ce->properties_info_table[i];
					if (UNEXPECTED(preload_update_constant(val, prop->ce) != SUCCESS)) {
						resolved = ok = 0;
					}
				}
			}
			if (resolved) {
				ce->ce_flags &= ~ZEND_ACC_HAS_AST_PROPERTIES;
			}
		}
		if (ce->default_static_members_count) {
			uint32_t count = ce->parent ? ce->default_static_members_count - ce->parent->default_static_members_count : ce->default_static_members_count;
			bool resolved = 1;

			val = ce->default_static_members_table + ce->default_static_members_count - 1;
			while (count) {
				if (Z_TYPE_P(val) == IS_CONSTANT_AST) {
					if (UNEXPECTED(preload_update_constant(val, ce) != SUCCESS)) {
						resolved = ok = 0;
					}
				}
				val--;
				count--;
			}
			if (resolved) {
				ce->ce_flags &= ~ZEND_ACC_HAS_AST_STATICS;
			}
		}
	} while (changed && !ok);
	EG(exception) = NULL;
	CG(in_compilation) = 0;

	if (ok) {
		ce->ce_flags |= ZEND_ACC_CONSTANTS_UPDATED;
	}

	return ok || was_changed;
}

static void (*orig_error_cb)(int type, zend_string *error_filename, const uint32_t error_lineno, zend_string *message);

static void preload_error_cb(int type, zend_string *error_filename, const uint32_t error_lineno, zend_string *message)
{
	/* Suppress printing of the error, only bail out for fatal errors. */
	if (type & E_FATAL_ERRORS) {
		zend_bailout();
	}
}

/* Remove DECLARE opcodes and dynamic defs. */
static void preload_remove_declares(zend_op_array *op_array)
{
	zend_op *opline = op_array->opcodes;
	zend_op *end = opline + op_array->last;
	uint32_t skip_dynamic_func_count = 0;
	zend_string *key;
	zend_op_array *func;

	while (opline != end) {
		switch (opline->opcode) {
			case ZEND_DECLARE_CLASS:
			case ZEND_DECLARE_CLASS_DELAYED:
				key = Z_STR_P(RT_CONSTANT(opline, opline->op1) + 1);
				if (!zend_hash_exists(CG(class_table), key)) {
					MAKE_NOP(opline);
				}
				break;
			case ZEND_DECLARE_FUNCTION:
				opline->op2.num -= skip_dynamic_func_count;
				key = Z_STR_P(RT_CONSTANT(opline, opline->op1));
				func = zend_hash_find_ptr(EG(function_table), key);
				if (func && func == op_array->dynamic_func_defs[opline->op2.num]) {
					zend_op_array **dynamic_func_defs;

					op_array->num_dynamic_func_defs--;
					if (op_array->num_dynamic_func_defs == 0) {
						dynamic_func_defs = NULL;
					} else {
						dynamic_func_defs = emalloc(sizeof(zend_op_array*) * op_array->num_dynamic_func_defs);
						if (opline->op2.num > 0) {
							memcpy(
								dynamic_func_defs,
								op_array->dynamic_func_defs,
								sizeof(zend_op_array*) * opline->op2.num);
						}
						if (op_array->num_dynamic_func_defs - opline->op2.num > 0) {
							memcpy(
								dynamic_func_defs + opline->op2.num,
								op_array->dynamic_func_defs + (opline->op2.num + 1),
								sizeof(zend_op_array*) * (op_array->num_dynamic_func_defs - opline->op2.num));
						}
					}
					efree(op_array->dynamic_func_defs);
					op_array->dynamic_func_defs = dynamic_func_defs;
					skip_dynamic_func_count++;
					MAKE_NOP(opline);
				}
				break;
			case ZEND_DECLARE_LAMBDA_FUNCTION:
				opline->op2.num -= skip_dynamic_func_count;
				break;
		}
		opline++;
	}
}

static void preload_link(void)
{
	zval *zv;
	zend_persistent_script *script;
	zend_class_entry *ce;
	zend_string *key;
	bool changed;

	HashTable errors;
	zend_hash_init(&errors, 0, NULL, NULL, 0);

	/* Resolve class dependencies */
	do {
		changed = 0;

		ZEND_HASH_FOREACH_STR_KEY_VAL_FROM(EG(class_table), key, zv, EG(persistent_classes_count)) {
			ce = Z_PTR_P(zv);
			ZEND_ASSERT(ce->type != ZEND_INTERNAL_CLASS);

			if ((ce->ce_flags & (ZEND_ACC_TOP_LEVEL|ZEND_ACC_ANON_CLASS))
			 && !(ce->ce_flags & ZEND_ACC_LINKED)) {
				zend_string *lcname = zend_string_tolower(ce->name);

				if (!(ce->ce_flags & ZEND_ACC_ANON_CLASS)) {
					if (zend_hash_exists(EG(class_table), lcname)) {
						zend_string_release(lcname);
						continue;
					}
				}

				preload_error error_info;
				if (preload_resolve_deps(&error_info, ce) == FAILURE) {
					zend_string_release(lcname);
					continue;
				}

				zv = zend_hash_set_bucket_key(EG(class_table), (Bucket*)zv, lcname);

				if (EXPECTED(zv)) {
					/* Set the FILE_CACHED flag to force a lazy load, and the CACHED flag to
					 * prevent freeing of interface names. */
					void *checkpoint = zend_arena_checkpoint(CG(arena));
					zend_class_entry *orig_ce = ce;
					uint32_t temporary_flags = ZEND_ACC_FILE_CACHED|ZEND_ACC_CACHED;
					ce->ce_flags |= temporary_flags;
					if (ce->parent_name) {
						zend_string_addref(ce->parent_name);
					}

					/* Record and suppress errors during inheritance. */
					orig_error_cb = zend_error_cb;
					zend_error_cb = preload_error_cb;
					zend_begin_record_errors();

					/* Set filename & lineno information for inheritance errors */
					CG(in_compilation) = 1;
					CG(compiled_filename) = ce->info.user.filename;
					CG(zend_lineno) = ce->info.user.line_start;
					zend_try {
						ce = zend_do_link_class(ce, NULL, lcname);
						if (!ce) {
							ZEND_ASSERT(0 && "Class linking failed?");
						}
						ce->ce_flags &= ~temporary_flags;
						changed = true;

						/* Inheritance successful, print out any warnings. */
						zend_error_cb = orig_error_cb;
						EG(record_errors) = false;
						for (uint32_t i = 0; i < EG(num_errors); i++) {
							zend_error_info *error = EG(errors)[i];
							zend_error_zstr_at(
								error->type, error->filename, error->lineno, error->message);
						}
					} zend_catch {
						/* Clear variance obligations that were left behind on bailout. */
						if (CG(delayed_variance_obligations)) {
							zend_hash_index_del(
								CG(delayed_variance_obligations), (uintptr_t) Z_CE_P(zv));
						}

						/* Restore the original class. */
						zv = zend_hash_set_bucket_key(EG(class_table), (Bucket*)zv, key);
						Z_CE_P(zv) = orig_ce;
						orig_ce->ce_flags &= ~temporary_flags;
						zend_arena_release(&CG(arena), checkpoint);

						/* Remember the last error. */
						zend_error_cb = orig_error_cb;
						EG(record_errors) = false;
						ZEND_ASSERT(EG(num_errors) > 0);
						zend_hash_update_ptr(&errors, key, EG(errors)[EG(num_errors)-1]);
						EG(num_errors)--;
					} zend_end_try();
					CG(in_compilation) = 0;
					CG(compiled_filename) = NULL;
					zend_free_recorded_errors();
				}

				zend_string_release(lcname);
			}
		} ZEND_HASH_FOREACH_END();
	} while (changed);

	do {
		changed = 0;

		ZEND_HASH_REVERSE_FOREACH_VAL(EG(class_table), zv) {
			ce = Z_PTR_P(zv);
			if (ce->type == ZEND_INTERNAL_CLASS) {
				break;
			}
			if (!(ce->ce_flags & ZEND_ACC_CONSTANTS_UPDATED)) {
				if (!(ce->ce_flags & ZEND_ACC_TRAIT)) { /* don't update traits */
					CG(in_compilation) = 1; /* prevent autoloading */
					if (preload_try_resolve_constants(ce)) {
						changed = 1;
					}
					CG(in_compilation) = 0;
				}
			}
		} ZEND_HASH_FOREACH_END();
	} while (changed);

	/* Warn for classes that could not be linked. */
	ZEND_HASH_FOREACH_STR_KEY_VAL_FROM(
			EG(class_table), key, zv, EG(persistent_classes_count)) {
		ce = Z_PTR_P(zv);
		ZEND_ASSERT(ce->type != ZEND_INTERNAL_CLASS);
		if ((ce->ce_flags & (ZEND_ACC_TOP_LEVEL|ZEND_ACC_ANON_CLASS))
				&& !(ce->ce_flags & ZEND_ACC_LINKED)) {
			zend_string *lcname = zend_string_tolower(ce->name);
			preload_error error;
			if (!(ce->ce_flags & ZEND_ACC_ANON_CLASS)
			 && zend_hash_exists(EG(class_table), lcname)) {
				zend_error_at(
					E_WARNING, ce->info.user.filename, ce->info.user.line_start,
					"Can't preload already declared class %s", ZSTR_VAL(ce->name));
			} else if (preload_resolve_deps(&error, ce)) {
				zend_error_at(
					E_WARNING, ce->info.user.filename, ce->info.user.line_start,
					"Can't preload unlinked class %s: %s%s",
					ZSTR_VAL(ce->name), error.kind, error.name);
			} else {
				zend_error_info *error = zend_hash_find_ptr(&errors, key);
				zend_error_at(
					E_WARNING, error->filename, error->lineno,
					"Can't preload unlinked class %s: %s",
					ZSTR_VAL(ce->name), ZSTR_VAL(error->message));
			}
			zend_string_release(lcname);
		}
	} ZEND_HASH_FOREACH_END();

	zend_hash_destroy(&errors);

	ZEND_HASH_FOREACH_PTR(preload_scripts, script) {
		zend_op_array *op_array = &script->script.main_op_array;
		preload_remove_declares(op_array);

		if (op_array->fn_flags & ZEND_ACC_EARLY_BINDING) {
			script->script.first_early_binding_opline = zend_build_delayed_early_binding_list(op_array);
			if (script->script.first_early_binding_opline == (uint32_t)-1) {
				op_array->fn_flags &= ~ZEND_ACC_EARLY_BINDING;
			}
		}
	} ZEND_HASH_FOREACH_END();

	/* Dynamic defs inside functions and methods need to be removed as well. */
	zend_op_array *op_array;
	ZEND_HASH_FOREACH_PTR_FROM(EG(function_table), op_array, EG(persistent_functions_count)) {
		ZEND_ASSERT(op_array->type == ZEND_USER_FUNCTION);
		preload_remove_declares(op_array);
	} ZEND_HASH_FOREACH_END();
	ZEND_HASH_FOREACH_PTR_FROM(EG(class_table), ce, EG(persistent_classes_count)) {
		ZEND_HASH_FOREACH_PTR(&ce->function_table, op_array) {
			if (op_array->type == ZEND_USER_FUNCTION) {
				preload_remove_declares(op_array);
			}
		} ZEND_HASH_FOREACH_END();
	} ZEND_HASH_FOREACH_END();
}

static zend_string *preload_resolve_path(zend_string *filename)
{
	if (is_stream_path(ZSTR_VAL(filename))) {
		return NULL;
	}
	return zend_resolve_path(filename);
}

static void preload_remove_empty_includes(void)
{
	zend_persistent_script *script;
	bool changed;

	/* mark all as empty */
	ZEND_HASH_FOREACH_PTR(preload_scripts, script) {
		script->empty = 1;
	} ZEND_HASH_FOREACH_END();

	/* find non empty scripts */
	do {
		changed = 0;
		ZEND_HASH_FOREACH_PTR(preload_scripts, script) {
			if (script->empty) {
				int empty = 1;
				zend_op *opline = script->script.main_op_array.opcodes;
				zend_op *end = opline + script->script.main_op_array.last;

				while (opline < end) {
					if (opline->opcode == ZEND_INCLUDE_OR_EVAL &&
					    opline->extended_value != ZEND_EVAL &&
					    opline->op1_type == IS_CONST &&
					    Z_TYPE_P(RT_CONSTANT(opline, opline->op1)) == IS_STRING &&
					    opline->result_type == IS_UNUSED) {

						zend_string *resolved_path = preload_resolve_path(Z_STR_P(RT_CONSTANT(opline, opline->op1)));

						if (resolved_path) {
							zend_persistent_script *incl = zend_hash_find_ptr(preload_scripts, resolved_path);
							zend_string_release(resolved_path);
							if (!incl || !incl->empty) {
								empty = 0;
								break;
							}
						} else {
							empty = 0;
							break;
						}
					} else if (opline->opcode != ZEND_NOP &&
					           opline->opcode != ZEND_RETURN &&
					           opline->opcode != ZEND_HANDLE_EXCEPTION) {
						empty = 0;
						break;
					}
					opline++;
				}
				if (!empty) {
					script->empty = 0;
					changed = 1;
				}
			}
		} ZEND_HASH_FOREACH_END();
	} while (changed);

	/* remove empty includes */
	ZEND_HASH_FOREACH_PTR(preload_scripts, script) {
		zend_op *opline = script->script.main_op_array.opcodes;
		zend_op *end = opline + script->script.main_op_array.last;

		while (opline < end) {
			if (opline->opcode == ZEND_INCLUDE_OR_EVAL &&
			    opline->extended_value != ZEND_EVAL &&
			    opline->op1_type == IS_CONST &&
			    Z_TYPE_P(RT_CONSTANT(opline, opline->op1)) == IS_STRING) {

				zend_string *resolved_path = preload_resolve_path(Z_STR_P(RT_CONSTANT(opline, opline->op1)));

				if (resolved_path) {
					zend_persistent_script *incl = zend_hash_find_ptr(preload_scripts, resolved_path);
					if (incl && incl->empty && opline->result_type == IS_UNUSED) {
						MAKE_NOP(opline);
					} else {
						if (!IS_ABSOLUTE_PATH(Z_STRVAL_P(RT_CONSTANT(opline, opline->op1)), Z_STRLEN_P(RT_CONSTANT(opline, opline->op1)))) {
							/* replace relative patch with absolute one */
							zend_string_release(Z_STR_P(RT_CONSTANT(opline, opline->op1)));
							ZVAL_STR_COPY(RT_CONSTANT(opline, opline->op1), resolved_path);
						}
					}
					zend_string_release(resolved_path);
				}
			}
			opline++;
		}
	} ZEND_HASH_FOREACH_END();
}

static void preload_register_trait_methods(zend_class_entry *ce) {
	zend_op_array *op_array;
	ZEND_HASH_FOREACH_PTR(&ce->function_table, op_array) {
		if (!(op_array->fn_flags & ZEND_ACC_TRAIT_CLONE)) {
			ZEND_ASSERT(op_array->refcount && "Must have refcount pointer");
			zend_shared_alloc_register_xlat_entry(op_array->refcount, op_array);
		}
	} ZEND_HASH_FOREACH_END();
}

static void preload_fix_trait_methods(zend_class_entry *ce)
{
	zend_op_array *op_array;

	ZEND_HASH_FOREACH_PTR(&ce->function_table, op_array) {
		if (op_array->fn_flags & ZEND_ACC_TRAIT_CLONE) {
			zend_op_array *orig_op_array = zend_shared_alloc_get_xlat_entry(op_array->refcount);
			ZEND_ASSERT(orig_op_array && "Must be in xlat table");

			zend_string *function_name = op_array->function_name;
			zend_class_entry *scope = op_array->scope;
			uint32_t fn_flags = op_array->fn_flags;
			zend_function *prototype = op_array->prototype;
			HashTable *ht = op_array->static_variables;
			*op_array = *orig_op_array;
			op_array->function_name = function_name;
			op_array->scope = scope;
			op_array->fn_flags = fn_flags;
			op_array->prototype = prototype;
			op_array->static_variables = ht;
		}
	} ZEND_HASH_FOREACH_END();
}

static int preload_optimize(zend_persistent_script *script)
{
	zend_class_entry *ce;
	zend_persistent_script *tmp_script;

	zend_shared_alloc_init_xlat_table();

	ZEND_HASH_FOREACH_PTR(&script->script.class_table, ce) {
		if (ce->ce_flags & ZEND_ACC_TRAIT) {
			preload_register_trait_methods(ce);
		}
	} ZEND_HASH_FOREACH_END();

	ZEND_HASH_FOREACH_PTR(preload_scripts, tmp_script) {
		ZEND_HASH_FOREACH_PTR(&tmp_script->script.class_table, ce) {
			if (ce->ce_flags & ZEND_ACC_TRAIT) {
				preload_register_trait_methods(ce);
			}
		} ZEND_HASH_FOREACH_END();
	} ZEND_HASH_FOREACH_END();

	if (!zend_optimize_script(&script->script, ZCG(accel_directives).optimization_level, ZCG(accel_directives).opt_debug_level)) {
		return FAILURE;
	}

	ZEND_HASH_FOREACH_PTR(&script->script.class_table, ce) {
		preload_fix_trait_methods(ce);
	} ZEND_HASH_FOREACH_END();

	ZEND_HASH_FOREACH_PTR(preload_scripts, script) {
		ZEND_HASH_FOREACH_PTR(&script->script.class_table, ce) {
			preload_fix_trait_methods(ce);
		} ZEND_HASH_FOREACH_END();
	} ZEND_HASH_FOREACH_END();

	zend_shared_alloc_destroy_xlat_table();

	ZEND_HASH_FOREACH_PTR(preload_scripts, script) {
		if (!zend_optimize_script(&script->script, ZCG(accel_directives).optimization_level, ZCG(accel_directives).opt_debug_level)) {
			return FAILURE;
		}
	} ZEND_HASH_FOREACH_END();
	return SUCCESS;
}

static zend_persistent_script* preload_script_in_shared_memory(zend_persistent_script *new_persistent_script)
{
	zend_accel_hash_entry *bucket;
	uint32_t memory_used;
	uint32_t checkpoint;

	if (zend_accel_hash_is_full(&ZCSG(hash))) {
		zend_accel_error_noreturn(ACCEL_LOG_FATAL, "Not enough entries in hash table for preloading. Consider increasing the value for the opcache.max_accelerated_files directive in php.ini.");
		return NULL;
	}

	checkpoint = zend_shared_alloc_checkpoint_xlat_table();

	/* Calculate the required memory size */
	memory_used = zend_accel_script_persist_calc(new_persistent_script, 1);

	/* Allocate shared memory */
#if defined(__AVX__) || defined(__SSE2__)
	/* Align to 64-byte boundary */
	ZCG(mem) = zend_shared_alloc(memory_used + 64);
	if (ZCG(mem)) {
		ZCG(mem) = (void*)(((zend_uintptr_t)ZCG(mem) + 63L) & ~63L);
#if defined(__x86_64__)
		memset(ZCG(mem), 0, memory_used);
#elif defined(__AVX__)
		{
			char *p = (char*)ZCG(mem);
			char *end = p + memory_used;
			__m256i ymm0 = _mm256_setzero_si256();

			while (p < end) {
				_mm256_store_si256((__m256i*)p, ymm0);
				_mm256_store_si256((__m256i*)(p+32), ymm0);
				p += 64;
			}
		}
#else
		{
			char *p = (char*)ZCG(mem);
			char *end = p + memory_used;
			__m128i xmm0 = _mm_setzero_si128();

			while (p < end) {
				_mm_store_si128((__m128i*)p, xmm0);
				_mm_store_si128((__m128i*)(p+16), xmm0);
				_mm_store_si128((__m128i*)(p+32), xmm0);
				_mm_store_si128((__m128i*)(p+48), xmm0);
				p += 64;
			}
		}
#endif
	}
#else
	ZCG(mem) = zend_shared_alloc(memory_used);
	if (ZCG(mem)) {
		memset(ZCG(mem), 0, memory_used);
	}
#endif
	if (!ZCG(mem)) {
		zend_accel_error_noreturn(ACCEL_LOG_FATAL, "Not enough shared memory for preloading. Consider increasing the value for the opcache.memory_consumption directive in php.ini.");
		return NULL;
	}

	zend_shared_alloc_restore_xlat_table(checkpoint);

	/* Copy into shared memory */
	new_persistent_script = zend_accel_script_persist(new_persistent_script, 1);

	new_persistent_script->is_phar = is_phar_file(new_persistent_script->script.filename);

	/* Consistency check */
	if ((char*)new_persistent_script->mem + new_persistent_script->size != (char*)ZCG(mem)) {
		zend_accel_error(
			((char*)new_persistent_script->mem + new_persistent_script->size < (char*)ZCG(mem)) ? ACCEL_LOG_ERROR : ACCEL_LOG_WARNING,
			"Internal error: wrong size calculation: %s start=" ZEND_ADDR_FMT ", end=" ZEND_ADDR_FMT ", real=" ZEND_ADDR_FMT "\n",
			ZSTR_VAL(new_persistent_script->script.filename),
			(size_t)new_persistent_script->mem,
			(size_t)((char *)new_persistent_script->mem + new_persistent_script->size),
			(size_t)ZCG(mem));
	}

	new_persistent_script->dynamic_members.checksum = zend_accel_script_checksum(new_persistent_script);

	/* store script structure in the hash table */
	bucket = zend_accel_hash_update(&ZCSG(hash), new_persistent_script->script.filename, 0, new_persistent_script);
	if (bucket) {
		zend_accel_error(ACCEL_LOG_INFO, "Cached script '%s'", ZSTR_VAL(new_persistent_script->script.filename));
	}

	new_persistent_script->dynamic_members.memory_consumption = ZEND_ALIGNED_SIZE(new_persistent_script->size);

	return new_persistent_script;
}

static void preload_load(void)
{
	/* Load into process tables */
	zend_script *script = &ZCSG(preload_script)->script;
	if (zend_hash_num_elements(&script->function_table)) {
		Bucket *p = script->function_table.arData;
		Bucket *end = p + script->function_table.nNumUsed;

		zend_hash_extend(CG(function_table),
			CG(function_table)->nNumUsed + script->function_table.nNumUsed, 0);
		for (; p != end; p++) {
			_zend_hash_append_ptr_ex(CG(function_table), p->key, Z_PTR(p->val), 1);
		}
	}

	if (zend_hash_num_elements(&script->class_table)) {
		Bucket *p = script->class_table.arData;
		Bucket *end = p + script->class_table.nNumUsed;

		zend_hash_extend(CG(class_table),
			CG(class_table)->nNumUsed + script->class_table.nNumUsed, 0);
		for (; p != end; p++) {
			_zend_hash_append_ex(CG(class_table), p->key, &p->val, 1);
		}
	}

	if (EG(zend_constants)) {
		EG(persistent_constants_count) = EG(zend_constants)->nNumUsed;
	}
	if (EG(function_table)) {
		EG(persistent_functions_count) = EG(function_table)->nNumUsed;
	}
	if (EG(class_table)) {
		EG(persistent_classes_count)   = EG(class_table)->nNumUsed;
	}
	if (CG(map_ptr_last) != ZCSG(map_ptr_last)) {
		size_t old_map_ptr_last = CG(map_ptr_last);
		CG(map_ptr_last) = ZCSG(map_ptr_last);
		CG(map_ptr_size) = ZEND_MM_ALIGNED_SIZE_EX(CG(map_ptr_last) + 1, 4096);
		CG(map_ptr_real_base) = perealloc(CG(map_ptr_real_base), CG(map_ptr_size) * sizeof(void*), 1);
		CG(map_ptr_base) = ZEND_MAP_PTR_BIASED_BASE(CG(map_ptr_real_base));
		memset((void **) CG(map_ptr_real_base) + old_map_ptr_last, 0,
			(CG(map_ptr_last) - old_map_ptr_last) * sizeof(void *));
	}
}

static int accel_preload(const char *config, bool in_child)
{
	zend_file_handle file_handle;
	int ret;
	char *orig_open_basedir;
	size_t orig_map_ptr_last;
	uint32_t orig_compiler_options;

	ZCG(enabled) = 0;
	ZCG(accelerator_enabled) = 0;
	orig_open_basedir = PG(open_basedir);
	PG(open_basedir) = NULL;
	preload_orig_compile_file = accelerator_orig_compile_file;
	accelerator_orig_compile_file = preload_compile_file;

	orig_map_ptr_last = CG(map_ptr_last);

	/* Compile and execute proloading script */
	zend_stream_init_filename(&file_handle, (char *) config);

	preload_scripts = emalloc(sizeof(HashTable));
	zend_hash_init(preload_scripts, 0, NULL, NULL, 0);

	orig_compiler_options = CG(compiler_options);
	if (in_child) {
		CG(compiler_options) |= ZEND_COMPILE_PRELOAD_IN_CHILD;
	}
	CG(compiler_options) |= ZEND_COMPILE_PRELOAD;
	CG(compiler_options) |= ZEND_COMPILE_HANDLE_OP_ARRAY;
	CG(compiler_options) |= ZEND_COMPILE_DELAYED_BINDING;
	CG(compiler_options) |= ZEND_COMPILE_NO_CONSTANT_SUBSTITUTION;
	CG(compiler_options) |= ZEND_COMPILE_IGNORE_OTHER_FILES;
	CG(skip_shebang) = 1;

	zend_try {
		zend_op_array *op_array;

		ret = SUCCESS;
		op_array = zend_compile_file(&file_handle, ZEND_REQUIRE);
		if (file_handle.opened_path) {
			zend_hash_add_empty_element(&EG(included_files), file_handle.opened_path);
		}
		zend_destroy_file_handle(&file_handle);
		if (op_array) {
			zend_execute(op_array, NULL);
			zend_exception_restore();
			if (UNEXPECTED(EG(exception))) {
				if (Z_TYPE(EG(user_exception_handler)) != IS_UNDEF) {
					zend_user_exception_handler();
				}
				if (EG(exception)) {
					ret = zend_exception_error(EG(exception), E_ERROR);
					if (ret == FAILURE) {
						CG(unclean_shutdown) = 1;
					}
				}
			}
			destroy_op_array(op_array);
			efree_size(op_array, sizeof(zend_op_array));
		} else {
			if (EG(exception)) {
				zend_exception_error(EG(exception), E_ERROR);
			}

			CG(unclean_shutdown) = 1;
			ret = FAILURE;
		}
	} zend_catch {
		ret = FAILURE;
	} zend_end_try();

	PG(open_basedir) = orig_open_basedir;
	accelerator_orig_compile_file = preload_orig_compile_file;
	ZCG(enabled) = 1;

	zend_destroy_file_handle(&file_handle);

	if (ret == SUCCESS) {
		zend_persistent_script *script;
		int ping_auto_globals_mask;
		int i;

		if (PG(auto_globals_jit)) {
			ping_auto_globals_mask = zend_accel_get_auto_globals();
		}

		if (EG(zend_constants)) {
			/* Remember __COMPILER_HALT_OFFSET__(s). Do this early,
			 * as zend_shutdown_executor_values() destroys constants. */
			ZEND_HASH_FOREACH_PTR(preload_scripts, script) {
				zend_execute_data *orig_execute_data = EG(current_execute_data);
				zend_execute_data fake_execute_data;
				zval *offset;

				memset(&fake_execute_data, 0, sizeof(fake_execute_data));
				fake_execute_data.func = (zend_function*)&script->script.main_op_array;
				EG(current_execute_data) = &fake_execute_data;
				if ((offset = zend_get_constant_str("__COMPILER_HALT_OFFSET__", sizeof("__COMPILER_HALT_OFFSET__") - 1)) != NULL) {
					script->compiler_halt_offset = Z_LVAL_P(offset);
				}
				EG(current_execute_data) = orig_execute_data;
			} ZEND_HASH_FOREACH_END();
		}

		/* Cleanup executor */
		EG(flags) |= EG_FLAGS_IN_SHUTDOWN;

		php_call_shutdown_functions();
		zend_call_destructors();
		php_output_end_all();
		php_free_shutdown_functions();

		/* Release stored values to avoid dangling pointers */
		zend_shutdown_executor_values(/* fast_shutdown */ false);

		/* We don't want to preload constants.
		 * Check that  zend_shutdown_executor_values() also destroys constants. */
		ZEND_ASSERT(zend_hash_num_elements(EG(zend_constants)) == EG(persistent_constants_count));

		zend_hash_init(&EG(symbol_table), 0, NULL, ZVAL_PTR_DTOR, 0);

		CG(map_ptr_last) = orig_map_ptr_last;

		if (EG(full_tables_cleanup)) {
			zend_accel_error_noreturn(ACCEL_LOG_FATAL, "Preloading is not compatible with dl() function.");
			ret = FAILURE;
			goto finish;
		}

		/* Inheritance errors may be thrown during linking */
		zend_try {
			preload_link();
		} zend_catch {
			CG(map_ptr_last) = orig_map_ptr_last;
			ret = FAILURE;
			goto finish;
		} zend_end_try();

		preload_remove_empty_includes();

		script = create_persistent_script();
		script->ping_auto_globals_mask = ping_auto_globals_mask;

		/* Store all functions and classes in a single pseudo-file */
		CG(compiled_filename) = zend_string_init("$PRELOAD$", sizeof("$PRELOAD$") - 1, 0);
#if ZEND_USE_ABS_CONST_ADDR
		init_op_array(&script->script.main_op_array, ZEND_USER_FUNCTION, 1);
#else
		init_op_array(&script->script.main_op_array, ZEND_USER_FUNCTION, 2);
#endif
		script->script.main_op_array.fn_flags |= ZEND_ACC_DONE_PASS_TWO;
		script->script.main_op_array.last = 1;
		script->script.main_op_array.last_literal = 1;
#if ZEND_USE_ABS_CONST_ADDR
		script->script.main_op_array.literals = (zval*)emalloc(sizeof(zval));
#else
		script->script.main_op_array.literals = (zval*)(script->script.main_op_array.opcodes + 1);
#endif
		ZVAL_NULL(script->script.main_op_array.literals);
		memset(script->script.main_op_array.opcodes, 0, sizeof(zend_op));
		script->script.main_op_array.opcodes[0].opcode = ZEND_RETURN;
		script->script.main_op_array.opcodes[0].op1_type = IS_CONST;
		script->script.main_op_array.opcodes[0].op1.constant = 0;
		ZEND_PASS_TWO_UPDATE_CONSTANT(&script->script.main_op_array, script->script.main_op_array.opcodes, script->script.main_op_array.opcodes[0].op1);
		zend_vm_set_opcode_handler(script->script.main_op_array.opcodes);

		script->script.filename = CG(compiled_filename);
		CG(compiled_filename) = NULL;

		script->script.first_early_binding_opline = (uint32_t)-1;

		preload_move_user_functions(CG(function_table), &script->script.function_table);
		preload_move_user_classes(CG(class_table), &script->script.class_table);

		zend_hash_sort_ex(&script->script.class_table, preload_sort_classes, NULL, 0);

		if (preload_optimize(script) != SUCCESS) {
			zend_accel_error_noreturn(ACCEL_LOG_FATAL, "Optimization error during preloading!");
			return FAILURE;
		}

		zend_shared_alloc_init_xlat_table();

		HANDLE_BLOCK_INTERRUPTIONS();
		SHM_UNPROTECT();

		ZCSG(preload_script) = preload_script_in_shared_memory(script);

		SHM_PROTECT();
		HANDLE_UNBLOCK_INTERRUPTIONS();

		preload_load();

		/* Store individual scripts with unlinked classes */
		HANDLE_BLOCK_INTERRUPTIONS();
		SHM_UNPROTECT();

		i = 0;
		ZCSG(saved_scripts) = zend_shared_alloc((zend_hash_num_elements(preload_scripts) + 1) * sizeof(void*));
		ZEND_HASH_FOREACH_PTR(preload_scripts, script) {
			if (zend_hash_num_elements(&script->script.class_table) > 1) {
				zend_hash_sort_ex(&script->script.class_table, preload_sort_classes, NULL, 0);
			}
			ZCSG(saved_scripts)[i++] = preload_script_in_shared_memory(script);
		} ZEND_HASH_FOREACH_END();
		ZCSG(saved_scripts)[i] = NULL;

		zend_shared_alloc_save_state();
		accel_interned_strings_save_state();

		SHM_PROTECT();
		HANDLE_UNBLOCK_INTERRUPTIONS();

		zend_shared_alloc_destroy_xlat_table();
	} else {
		CG(map_ptr_last) = orig_map_ptr_last;
	}

finish:
	CG(compiler_options) = orig_compiler_options;
	zend_hash_destroy(preload_scripts);
	efree(preload_scripts);
	preload_scripts = NULL;

	return ret;
}

static size_t preload_ub_write(const char *str, size_t str_length)
{
	return fwrite(str, 1, str_length, stdout);
}

static void preload_flush(void *server_context)
{
	fflush(stdout);
}

static int preload_header_handler(sapi_header_struct *h, sapi_header_op_enum op, sapi_headers_struct *s)
{
	return 0;
}

static int preload_send_headers(sapi_headers_struct *sapi_headers)
{
	return SAPI_HEADER_SENT_SUCCESSFULLY;
}

static void preload_send_header(sapi_header_struct *sapi_header, void *server_context)
{
}

static int accel_finish_startup(void)
{
	if (!ZCG(enabled) || !accel_startup_ok) {
		return SUCCESS;
	}

	if (ZCG(accel_directives).preload && *ZCG(accel_directives).preload) {
#ifdef ZEND_WIN32
		zend_accel_error_noreturn(ACCEL_LOG_ERROR, "Preloading is not supported on Windows");
		return FAILURE;
#else
		int in_child = 0;
		int ret = SUCCESS;
		int rc;
		int orig_error_reporting;

		int (*orig_activate)(void) = sapi_module.activate;
		int (*orig_deactivate)(void) = sapi_module.deactivate;
		void (*orig_register_server_variables)(zval *track_vars_array) = sapi_module.register_server_variables;
		int (*orig_header_handler)(sapi_header_struct *sapi_header, sapi_header_op_enum op, sapi_headers_struct *sapi_headers) = sapi_module.header_handler;
		int (*orig_send_headers)(sapi_headers_struct *sapi_headers) = sapi_module.send_headers;
		void (*orig_send_header)(sapi_header_struct *sapi_header, void *server_context)= sapi_module.send_header;
		char *(*orig_getenv)(const char *name, size_t name_len) = sapi_module.getenv;
		size_t (*orig_ub_write)(const char *str, size_t str_length) = sapi_module.ub_write;
		void (*orig_flush)(void *server_context) = sapi_module.flush;
#ifdef ZEND_SIGNALS
		bool old_reset_signals = SIGG(reset);
#endif

		if (UNEXPECTED(file_cache_only)) {
			zend_accel_error(ACCEL_LOG_WARNING, "Preloading doesn't work in \"file_cache_only\" mode");
			return SUCCESS;
		}

		/* exclusive lock */
		zend_shared_alloc_lock();

		if (ZCSG(preload_script)) {
			/* Preloading was done in another process */
			preload_load();
			zend_shared_alloc_unlock();
			return SUCCESS;
		}

		if (geteuid() == 0) {
			pid_t pid;
			struct passwd *pw;

			if (!ZCG(accel_directives).preload_user
			 || !*ZCG(accel_directives).preload_user) {
				zend_shared_alloc_unlock();
				zend_accel_error_noreturn(ACCEL_LOG_FATAL, "\"opcache.preload_user\" has not been defined");
				return FAILURE;
			}

			pw = getpwnam(ZCG(accel_directives).preload_user);
			if (pw == NULL) {
				zend_shared_alloc_unlock();
				zend_accel_error_noreturn(ACCEL_LOG_FATAL, "Preloading failed to getpwnam(\"%s\")", ZCG(accel_directives).preload_user);
				return FAILURE;
			}

			pid = fork();
			if (pid == -1) {
				zend_shared_alloc_unlock();
				zend_accel_error_noreturn(ACCEL_LOG_FATAL, "Preloading failed to fork()");
				return FAILURE;
			} else if (pid == 0) { /* children */
				if (setgid(pw->pw_gid) < 0) {
					zend_accel_error(ACCEL_LOG_WARNING, "Preloading failed to setgid(%d)", pw->pw_gid);
					exit(1);
				}
				if (initgroups(pw->pw_name, pw->pw_gid) < 0) {
					zend_accel_error(ACCEL_LOG_WARNING, "Preloading failed to initgroups(\"%s\", %d)", pw->pw_name, pw->pw_uid);
					exit(1);
				}
				if (setuid(pw->pw_uid) < 0) {
					zend_accel_error(ACCEL_LOG_WARNING, "Preloading failed to setuid(%d)", pw->pw_uid);
					exit(1);
				}
				in_child = 1;
			} else { /* parent */
				int status;

				if (waitpid(pid, &status, 0) < 0) {
					zend_shared_alloc_unlock();
					zend_accel_error_noreturn(ACCEL_LOG_FATAL, "Preloading failed to waitpid(%d)", pid);
					return FAILURE;
				}

				if (ZCSG(preload_script)) {
					preload_load();
				}

				zend_shared_alloc_unlock();
				if (WIFEXITED(status) && WEXITSTATUS(status) == 0) {
					return SUCCESS;
				} else {
					return FAILURE;
				}
			}
		} else {
			if (ZCG(accel_directives).preload_user
			 && *ZCG(accel_directives).preload_user) {
				zend_accel_error(ACCEL_LOG_WARNING, "\"opcache.preload_user\" is ignored");
			}
		}

		sapi_module.activate = NULL;
		sapi_module.deactivate = NULL;
		sapi_module.register_server_variables = NULL;
		sapi_module.header_handler = preload_header_handler;
		sapi_module.send_headers = preload_send_headers;
		sapi_module.send_header = preload_send_header;
		sapi_module.getenv = NULL;
		sapi_module.ub_write = preload_ub_write;
		sapi_module.flush = preload_flush;

		zend_interned_strings_switch_storage(1);

#ifdef ZEND_SIGNALS
		SIGG(reset) = 0;
#endif

		orig_error_reporting = EG(error_reporting);
		EG(error_reporting) = 0;

		rc = php_request_startup();

		EG(error_reporting) = orig_error_reporting;

		if (rc == SUCCESS) {
			bool orig_report_memleaks;

			/* don't send headers */
			SG(headers_sent) = 1;
			SG(request_info).no_headers = 1;
			php_output_set_status(0);

			ZCG(auto_globals_mask) = 0;
			ZCG(request_time) = (time_t)sapi_get_request_time();
			ZCG(cache_opline) = NULL;
			ZCG(cache_persistent_script) = NULL;
			ZCG(include_path_key_len) = 0;
			ZCG(include_path_check) = 1;

			ZCG(cwd) = NULL;
			ZCG(cwd_key_len) = 0;
			ZCG(cwd_check) = 1;

			if (accel_preload(ZCG(accel_directives).preload, in_child) != SUCCESS) {
				ret = FAILURE;
			}
			preload_flush(NULL);

			orig_report_memleaks = PG(report_memleaks);
			PG(report_memleaks) = 0;
#ifdef ZEND_SIGNALS
			/* We may not have registered signal handlers due to SIGG(reset)=0, so
			 * also disable the check that they are registered. */
			SIGG(check) = 0;
#endif
			php_request_shutdown(NULL); /* calls zend_shared_alloc_unlock(); */
			PG(report_memleaks) = orig_report_memleaks;
		} else {
			zend_shared_alloc_unlock();
			ret = FAILURE;
		}
#ifdef ZEND_SIGNALS
		SIGG(reset) = old_reset_signals;
#endif

		sapi_module.activate = orig_activate;
		sapi_module.deactivate = orig_deactivate;
		sapi_module.register_server_variables = orig_register_server_variables;
		sapi_module.header_handler = orig_header_handler;
		sapi_module.send_headers = orig_send_headers;
		sapi_module.send_header = orig_send_header;
		sapi_module.getenv = orig_getenv;
		sapi_module.ub_write = orig_ub_write;
		sapi_module.flush = orig_flush;

		sapi_activate();

		if (in_child) {
			if (ret == SUCCESS) {
				exit(0);
			} else {
				exit(2);
			}
		}

		return ret;
#endif
	}

	return SUCCESS;
}

ZEND_EXT_API zend_extension zend_extension_entry = {
	ACCELERATOR_PRODUCT_NAME,               /* name */
	PHP_VERSION,							/* version */
	"Zend Technologies",					/* author */
	"http://www.zend.com/",					/* URL */
	"Copyright (c)",						/* copyright */
	accel_startup,					   		/* startup */
	NULL,									/* shutdown */
	NULL,									/* per-script activation */
#ifdef HAVE_JIT
	accel_deactivate,                       /* per-script deactivation */
#else
	NULL,									/* per-script deactivation */
#endif
	NULL,									/* message handler */
	NULL,									/* op_array handler */
	NULL,									/* extended statement handler */
	NULL,									/* extended fcall begin handler */
	NULL,									/* extended fcall end handler */
	NULL,									/* op_array ctor */
	NULL,									/* op_array dtor */
	STANDARD_ZEND_EXTENSION_PROPERTIES
};<|MERGE_RESOLUTION|>--- conflicted
+++ resolved
@@ -2224,34 +2224,17 @@
 				}
 			}
 		}
-<<<<<<< HEAD
+		persistent_script->dynamic_members.last_used = ZCG(request_time);
+		SHM_PROTECT();
+		HANDLE_UNBLOCK_INTERRUPTIONS();
+
 		replay_warnings(persistent_script->num_warnings, persistent_script->warnings);
 		from_shared_memory = 1;
 	}
-
-	persistent_script->dynamic_members.last_used = ZCG(request_time);
-
-	SHM_PROTECT();
-	HANDLE_UNBLOCK_INTERRUPTIONS();
 
 	/* Fetch jit auto globals used in the script before execution */
 	if (persistent_script->ping_auto_globals_mask & ~ZCG(auto_globals_mask)) {
 		zend_accel_set_auto_globals(persistent_script->ping_auto_globals_mask & ~ZCG(auto_globals_mask));
-=======
-
-		persistent_script->dynamic_members.last_used = ZCG(request_time);
-		SHM_PROTECT();
-		HANDLE_UNBLOCK_INTERRUPTIONS();
-
-		replay_warnings(persistent_script);
-		zend_file_handle_dtor(file_handle);
-		from_shared_memory = 1;
-	}
-
-    /* Fetch jit auto globals used in the script before execution */
-    if (persistent_script->ping_auto_globals_mask) {
-		zend_accel_set_auto_globals(persistent_script->ping_auto_globals_mask);
->>>>>>> 8f5480e7
 	}
 
 	return zend_accel_load_script(persistent_script, from_shared_memory);
