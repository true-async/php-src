/*
   +----------------------------------------------------------------------+
   | Zend OPcache                                                         |
   +----------------------------------------------------------------------+
   | Copyright (c) The PHP Group                                          |
   +----------------------------------------------------------------------+
   | This source file is subject to version 3.01 of the PHP license,      |
   | that is bundled with this package in the file LICENSE, and is        |
   | available through the world-wide-web at the following url:           |
   | https://www.php.net/license/3_01.txt                                 |
   | If you did not receive a copy of the PHP license and are unable to   |
   | obtain it through the world-wide-web, please send a note to          |
   | license@php.net so we can mail you a copy immediately.               |
   +----------------------------------------------------------------------+
   | Authors: Andi Gutmans <andi@php.net>                                 |
   |          Zeev Suraski <zeev@php.net>                                 |
   |          Stanislav Malyshev <stas@zend.com>                          |
   |          Dmitry Stogov <dmitry@php.net>                              |
   +----------------------------------------------------------------------+
*/

#include "main/php.h"
#include "main/php_globals.h"
#include "zend.h"
#include "zend_extensions.h"
#include "zend_compile.h"
#include "ZendAccelerator.h"
#include "zend_persist.h"
#include "zend_shared_alloc.h"
#include "zend_accelerator_module.h"
#include "zend_accelerator_blacklist.h"
#include "zend_list.h"
#include "zend_execute.h"
#include "zend_vm.h"
#include "zend_inheritance.h"
#include "zend_exceptions.h"
#include "zend_mmap.h"
#include "main/php_main.h"
#include "main/SAPI.h"
#include "main/php_streams.h"
#include "main/php_open_temporary_file.h"
#include "zend_API.h"
#include "zend_ini.h"
#include "zend_virtual_cwd.h"
#include "zend_accelerator_util_funcs.h"
#include "zend_accelerator_hash.h"
#include "zend_file_cache.h"
#include "ext/pcre/php_pcre.h"
#include "ext/standard/md5.h"
#include "ext/hash/php_hash.h"

#ifdef HAVE_JIT
# include "jit/zend_jit.h"
#endif

#ifndef ZEND_WIN32
#include  <netdb.h>
#endif

#ifdef ZEND_WIN32
typedef int uid_t;
typedef int gid_t;
#include <io.h>
#include <lmcons.h>
#endif

#ifndef ZEND_WIN32
# include <sys/time.h>
#else
# include <process.h>
#endif

#ifdef HAVE_UNISTD_H
# include <unistd.h>
#endif
#include <fcntl.h>
#include <signal.h>
#include <time.h>

#ifndef ZEND_WIN32
# include <sys/types.h>
# include <sys/wait.h>
# include <sys/ipc.h>
# include <pwd.h>
# include <grp.h>
#endif

#include <sys/stat.h>
#include <errno.h>

#ifdef __AVX__
#include <immintrin.h>
#endif

ZEND_EXTENSION();

#ifndef ZTS
zend_accel_globals accel_globals;
#else
int accel_globals_id;
#if defined(COMPILE_DL_OPCACHE)
ZEND_TSRMLS_CACHE_DEFINE()
#endif
#endif

/* Points to the structure shared across all PHP processes */
zend_accel_shared_globals *accel_shared_globals = NULL;

/* true globals, no need for thread safety */
#ifdef ZEND_WIN32
char accel_uname_id[32];
#endif
bool accel_startup_ok = false;
static char *zps_failure_reason = NULL;
char *zps_api_failure_reason = NULL;
bool file_cache_only = false;  /* process uses file cache only */
#if ENABLE_FILE_CACHE_FALLBACK
bool fallback_process = false; /* process uses file cache fallback */
#endif

static zend_op_array *(*accelerator_orig_compile_file)(zend_file_handle *file_handle, int type);
static zend_class_entry* (*accelerator_orig_inheritance_cache_get)(zend_class_entry *ce, zend_class_entry *parent, zend_class_entry **traits_and_interfaces);
static zend_class_entry* (*accelerator_orig_inheritance_cache_add)(zend_class_entry *ce, zend_class_entry *proto, zend_class_entry *parent, zend_class_entry **traits_and_interfaces, HashTable *dependencies);
static zend_result (*accelerator_orig_zend_stream_open_function)(zend_file_handle *handle );
static zend_string *(*accelerator_orig_zend_resolve_path)(zend_string *filename);
static zif_handler orig_chdir = NULL;
static ZEND_INI_MH((*orig_include_path_on_modify)) = NULL;
static zend_result (*orig_post_startup_cb)(void);

static zend_result accel_post_startup(void);
static int accel_finish_startup(void);

static void preload_shutdown(void);
static void preload_activate(void);
static void preload_restart(void);

#ifdef ZEND_WIN32
# define INCREMENT(v) InterlockedIncrement64(&ZCSG(v))
# define DECREMENT(v) InterlockedDecrement64(&ZCSG(v))
# define LOCKVAL(v)   (ZCSG(v))
#endif

/**
 * Clear AVX/SSE2-aligned memory.
 */
static void bzero_aligned(void *mem, size_t size)
{
#if defined(__x86_64__)
	memset(mem, 0, size);
#elif defined(__AVX__)
	char *p = (char*)mem;
	char *end = p + size;
	__m256i ymm0 = _mm256_setzero_si256();

	while (p < end) {
		_mm256_store_si256((__m256i*)p, ymm0);
		_mm256_store_si256((__m256i*)(p+32), ymm0);
		p += 64;
	}
#elif defined(__SSE2__)
	char *p = (char*)mem;
	char *end = p + size;
	__m128i xmm0 = _mm_setzero_si128();

	while (p < end) {
		_mm_store_si128((__m128i*)p, xmm0);
		_mm_store_si128((__m128i*)(p+16), xmm0);
		_mm_store_si128((__m128i*)(p+32), xmm0);
		_mm_store_si128((__m128i*)(p+48), xmm0);
		p += 64;
	}
#else
	memset(mem, 0, size);
#endif
}

#ifdef ZEND_WIN32
static time_t zend_accel_get_time(void)
{
	FILETIME now;
	GetSystemTimeAsFileTime(&now);

	return (time_t) ((((((__int64)now.dwHighDateTime) << 32)|now.dwLowDateTime) - 116444736000000000L)/10000000);
}
#else
# define zend_accel_get_time() time(NULL)
#endif

static inline bool is_stream_path(const char *filename)
{
	const char *p;

	for (p = filename;
	     (*p >= 'a' && *p <= 'z') ||
	     (*p >= 'A' && *p <= 'Z') ||
	     (*p >= '0' && *p <= '9') ||
	     *p == '+' || *p == '-' || *p == '.';
	     p++);
	return ((p != filename) && (p[0] == ':') && (p[1] == '/') && (p[2] == '/'));
}

static inline bool is_cacheable_stream_path(const char *filename)
{
	return memcmp(filename, "file://", sizeof("file://") - 1) == 0 ||
	       memcmp(filename, "phar://", sizeof("phar://") - 1) == 0;
}

/* O+ overrides PHP chdir() function and remembers the current working directory
 * in ZCG(cwd) and ZCG(cwd_len). Later accel_getcwd() can use stored value and
 * avoid getcwd() call.
 */
static ZEND_FUNCTION(accel_chdir)
{
	char cwd[MAXPATHLEN];

	orig_chdir(INTERNAL_FUNCTION_PARAM_PASSTHRU);
	if (VCWD_GETCWD(cwd, MAXPATHLEN)) {
		if (ZCG(cwd)) {
			zend_string_release_ex(ZCG(cwd), 0);
		}
		ZCG(cwd) = zend_string_init(cwd, strlen(cwd), 0);
	} else {
		if (ZCG(cwd)) {
			zend_string_release_ex(ZCG(cwd), 0);
			ZCG(cwd) = NULL;
		}
	}
	ZCG(cwd_key_len) = 0;
	ZCG(cwd_check) = true;
}

static inline zend_string* accel_getcwd(void)
{
	if (ZCG(cwd)) {
		return ZCG(cwd);
	} else {
		char cwd[MAXPATHLEN + 1];

		if (!VCWD_GETCWD(cwd, MAXPATHLEN)) {
			return NULL;
		}
		ZCG(cwd) = zend_string_init(cwd, strlen(cwd), 0);
		ZCG(cwd_key_len) = 0;
		ZCG(cwd_check) = true;
		return ZCG(cwd);
	}
}

void zend_accel_schedule_restart_if_necessary(zend_accel_restart_reason reason)
{
	if ((((double) ZSMMG(wasted_shared_memory)) / ZCG(accel_directives).memory_consumption) >= ZCG(accel_directives).max_wasted_percentage) {
		zend_accel_schedule_restart(reason);
	}
}

/* O+ tracks changes of "include_path" directive. It stores all the requested
 * values in ZCG(include_paths) shared hash table, current value in
 * ZCG(include_path)/ZCG(include_path_len) and one letter "path key" in
 * ZCG(include_path_key).
 */
static ZEND_INI_MH(accel_include_path_on_modify)
{
	int ret = orig_include_path_on_modify(entry, new_value, mh_arg1, mh_arg2, mh_arg3, stage);

	if (ret == SUCCESS) {
		ZCG(include_path) = new_value;
		ZCG(include_path_key_len) = 0;
		ZCG(include_path_check) = true;
	}
	return ret;
}

static inline void accel_restart_enter(void)
{
#ifdef ZEND_WIN32
	INCREMENT(restart_in);
#else
	struct flock restart_in_progress;

	restart_in_progress.l_type = F_WRLCK;
	restart_in_progress.l_whence = SEEK_SET;
	restart_in_progress.l_start = 2;
	restart_in_progress.l_len = 1;

	if (fcntl(lock_file, F_SETLK, &restart_in_progress) == -1) {
		zend_accel_error(ACCEL_LOG_DEBUG, "RestartC(+1):  %s (%d)", strerror(errno), errno);
	}
#endif
	ZCSG(restart_in_progress) = true;
}

static inline void accel_restart_leave(void)
{
#ifdef ZEND_WIN32
	ZCSG(restart_in_progress) = false;
	DECREMENT(restart_in);
#else
	struct flock restart_finished;

	restart_finished.l_type = F_UNLCK;
	restart_finished.l_whence = SEEK_SET;
	restart_finished.l_start = 2;
	restart_finished.l_len = 1;

	ZCSG(restart_in_progress) = false;
	if (fcntl(lock_file, F_SETLK, &restart_finished) == -1) {
		zend_accel_error(ACCEL_LOG_DEBUG, "RestartC(-1):  %s (%d)", strerror(errno), errno);
	}
#endif
}

static inline int accel_restart_is_active(void)
{
	if (ZCSG(restart_in_progress)) {
#ifndef ZEND_WIN32
		struct flock restart_check;

		restart_check.l_type = F_WRLCK;
		restart_check.l_whence = SEEK_SET;
		restart_check.l_start = 2;
		restart_check.l_len = 1;

		if (fcntl(lock_file, F_GETLK, &restart_check) == -1) {
			zend_accel_error(ACCEL_LOG_DEBUG, "RestartC:  %s (%d)", strerror(errno), errno);
			return FAILURE;
		}
		if (restart_check.l_type == F_UNLCK) {
			ZCSG(restart_in_progress) = false;
			return 0;
		} else {
			return 1;
		}
#else
		return LOCKVAL(restart_in) != 0;
#endif
	}
	return 0;
}

/* Creates a read lock for SHM access */
static inline zend_result accel_activate_add(void)
{
#ifdef ZEND_WIN32
	SHM_UNPROTECT();
	INCREMENT(mem_usage);
	SHM_PROTECT();
#else
	struct flock mem_usage_lock;

	mem_usage_lock.l_type = F_RDLCK;
	mem_usage_lock.l_whence = SEEK_SET;
	mem_usage_lock.l_start = 1;
	mem_usage_lock.l_len = 1;

	if (fcntl(lock_file, F_SETLK, &mem_usage_lock) == -1) {
		zend_accel_error(ACCEL_LOG_DEBUG, "UpdateC(+1):  %s (%d)", strerror(errno), errno);
		return FAILURE;
	}
#endif
	return SUCCESS;
}

/* Releases a lock for SHM access */
static inline void accel_deactivate_sub(void)
{
#ifdef ZEND_WIN32
	if (ZCG(counted)) {
		SHM_UNPROTECT();
		DECREMENT(mem_usage);
		ZCG(counted) = false;
		SHM_PROTECT();
	}
#else
	struct flock mem_usage_unlock;

	mem_usage_unlock.l_type = F_UNLCK;
	mem_usage_unlock.l_whence = SEEK_SET;
	mem_usage_unlock.l_start = 1;
	mem_usage_unlock.l_len = 1;

	if (fcntl(lock_file, F_SETLK, &mem_usage_unlock) == -1) {
		zend_accel_error(ACCEL_LOG_DEBUG, "UpdateC(-1):  %s (%d)", strerror(errno), errno);
	}
#endif
}

static inline void accel_unlock_all(void)
{
#ifdef ZEND_WIN32
	accel_deactivate_sub();
#else
	struct flock mem_usage_unlock_all;

	mem_usage_unlock_all.l_type = F_UNLCK;
	mem_usage_unlock_all.l_whence = SEEK_SET;
	mem_usage_unlock_all.l_start = 0;
	mem_usage_unlock_all.l_len = 0;

	if (fcntl(lock_file, F_SETLK, &mem_usage_unlock_all) == -1) {
		zend_accel_error(ACCEL_LOG_DEBUG, "UnlockAll:  %s (%d)", strerror(errno), errno);
	}
#endif
}

/* Interned strings support */

/* O+ disables creation of interned strings by regular PHP compiler, instead,
 * it creates interned strings in shared memory when saves a script.
 * Such interned strings are shared across all PHP processes
 */

#define STRTAB_INVALID_POS 0

#define STRTAB_HASH_TO_SLOT(tab, h) \
	((uint32_t*)((char*)(tab) + sizeof(*(tab)) + ((h) & (tab)->nTableMask)))
#define STRTAB_STR_TO_POS(tab, s) \
	((uint32_t)((char*)s - (char*)(tab)))
#define STRTAB_POS_TO_STR(tab, pos) \
	((zend_string*)((char*)(tab) + (pos)))
#define STRTAB_COLLISION(s) \
	(*((uint32_t*)((char*)s - sizeof(uint32_t))))
#define STRTAB_STR_SIZE(s) \
	ZEND_MM_ALIGNED_SIZE_EX(_ZSTR_HEADER_SIZE + ZSTR_LEN(s) + 5, 8)
#define STRTAB_NEXT(s) \
	((zend_string*)((char*)(s) + STRTAB_STR_SIZE(s)))

static void accel_interned_strings_restore_state(void)
{
	zend_string *s, *top;
	uint32_t *hash_slot, n;

	/* clear removed content */
	memset(ZCSG(interned_strings).saved_top,
			0, (char*)ZCSG(interned_strings).top - (char*)ZCSG(interned_strings).saved_top);

	/* Reset "top" */
	ZCSG(interned_strings).top = ZCSG(interned_strings).saved_top;

	/* rehash */
	memset((char*)&ZCSG(interned_strings) + sizeof(zend_string_table),
		STRTAB_INVALID_POS,
		(char*)ZCSG(interned_strings).start -
			((char*)&ZCSG(interned_strings) + sizeof(zend_string_table)));
	s = ZCSG(interned_strings).start;
	top = ZCSG(interned_strings).top;
	n = 0;
	if (EXPECTED(s < top)) {
		do {
			if (ZSTR_HAS_CE_CACHE(s)) {
				/* Discard non-global CE_CACHE slots on reset. */
				uintptr_t idx = (GC_REFCOUNT(s) - 1) / sizeof(void *);
				if (idx >= ZCSG(map_ptr_last)) {
					GC_SET_REFCOUNT(s, 2);
					GC_DEL_FLAGS(s, IS_STR_CLASS_NAME_MAP_PTR);
				}
			}

			hash_slot = STRTAB_HASH_TO_SLOT(&ZCSG(interned_strings), ZSTR_H(s));
			STRTAB_COLLISION(s) = *hash_slot;
			*hash_slot = STRTAB_STR_TO_POS(&ZCSG(interned_strings), s);
			s = STRTAB_NEXT(s);
			n++;
		} while (s < top);
	}
	ZCSG(interned_strings).nNumOfElements = n;
}

static void accel_interned_strings_save_state(void)
{
	ZCSG(interned_strings).saved_top = ZCSG(interned_strings).top;
}

static zend_always_inline zend_string *accel_find_interned_string(zend_string *str)
{
	zend_ulong   h;
	uint32_t     pos;
	zend_string *s;

	if (IS_ACCEL_INTERNED(str)) {
		/* this is already an interned string */
		return str;
	}

	if (!ZCG(counted)) {
		if (!ZCG(accelerator_enabled) || accel_activate_add() == FAILURE) {
			return NULL;
		}
		ZCG(counted) = true;
	}

	h = zend_string_hash_val(str);

	/* check for existing interned string */
	pos = *STRTAB_HASH_TO_SLOT(&ZCSG(interned_strings), h);
	if (EXPECTED(pos != STRTAB_INVALID_POS)) {
		do {
			s = STRTAB_POS_TO_STR(&ZCSG(interned_strings), pos);
			if (EXPECTED(ZSTR_H(s) == h) && zend_string_equal_content(s, str)) {
				return s;
			}
			pos = STRTAB_COLLISION(s);
		} while (pos != STRTAB_INVALID_POS);
	}

	return NULL;
}

zend_string* ZEND_FASTCALL accel_new_interned_string(zend_string *str)
{
	zend_ulong   h;
	uint32_t     pos, *hash_slot;
	zend_string *s;

	if (UNEXPECTED(file_cache_only)) {
		return str;
	}

	if (IS_ACCEL_INTERNED(str)) {
		/* this is already an interned string */
		return str;
	}

	h = zend_string_hash_val(str);

	/* check for existing interned string */
	hash_slot = STRTAB_HASH_TO_SLOT(&ZCSG(interned_strings), h);
	pos = *hash_slot;
	if (EXPECTED(pos != STRTAB_INVALID_POS)) {
		do {
			s = STRTAB_POS_TO_STR(&ZCSG(interned_strings), pos);
			if (EXPECTED(ZSTR_H(s) == h) && zend_string_equal_content(s, str)) {
				goto finish;
			}
			pos = STRTAB_COLLISION(s);
		} while (pos != STRTAB_INVALID_POS);
	}

	if (UNEXPECTED((char*)ZCSG(interned_strings).end - (char*)ZCSG(interned_strings).top < STRTAB_STR_SIZE(str))) {
	    /* no memory, return the same non-interned string */
		zend_accel_error(ACCEL_LOG_WARNING, "Interned string buffer overflow");
		return str;
	}

	/* create new interning string in shared interned strings buffer */
	ZCSG(interned_strings).nNumOfElements++;
	s = ZCSG(interned_strings).top;
	hash_slot = STRTAB_HASH_TO_SLOT(&ZCSG(interned_strings), h);
	STRTAB_COLLISION(s) = *hash_slot;
	*hash_slot = STRTAB_STR_TO_POS(&ZCSG(interned_strings), s);
	GC_SET_REFCOUNT(s, 2);
	GC_TYPE_INFO(s) = GC_STRING | ((IS_STR_INTERNED | IS_STR_PERMANENT) << GC_FLAGS_SHIFT);
	ZSTR_H(s) = h;
	ZSTR_LEN(s) = ZSTR_LEN(str);
	memcpy(ZSTR_VAL(s), ZSTR_VAL(str), ZSTR_LEN(s) + 1);
	ZCSG(interned_strings).top = STRTAB_NEXT(s);

finish:
	/* Transfer CE_CACHE map ptr slot to new interned string.
	 * Should only happen for permanent interned strings with permanent map_ptr slot. */
	if (ZSTR_HAS_CE_CACHE(str) && !ZSTR_HAS_CE_CACHE(s)) {
		ZEND_ASSERT(GC_FLAGS(str) & IS_STR_PERMANENT);
		GC_SET_REFCOUNT(s, GC_REFCOUNT(str));
		GC_ADD_FLAGS(s, IS_STR_CLASS_NAME_MAP_PTR);
	}

	zend_string_release(str);
	return s;
}

static zend_string* ZEND_FASTCALL accel_new_interned_string_for_php(zend_string *str)
{
	zend_string_hash_val(str);
	if (ZCG(counted)) {
		zend_string *ret = accel_find_interned_string(str);

		if (ret) {
			zend_string_release(str);
			return ret;
		}
	}
	return str;
}

static zend_always_inline zend_string *accel_find_interned_string_ex(zend_ulong h, const char *str, size_t size)
{
	uint32_t     pos;
	zend_string *s;

	/* check for existing interned string */
	pos = *STRTAB_HASH_TO_SLOT(&ZCSG(interned_strings), h);
	if (EXPECTED(pos != STRTAB_INVALID_POS)) {
		do {
			s = STRTAB_POS_TO_STR(&ZCSG(interned_strings), pos);
			if (EXPECTED(ZSTR_H(s) == h) && zend_string_equals_cstr(s, str, size)) {
				return s;
			}
			pos = STRTAB_COLLISION(s);
		} while (pos != STRTAB_INVALID_POS);
	}
	return NULL;
}

static zend_string* ZEND_FASTCALL accel_init_interned_string_for_php(const char *str, size_t size, bool permanent)
{
	if (ZCG(counted)) {
	    zend_ulong h = zend_inline_hash_func(str, size);
		zend_string *ret = accel_find_interned_string_ex(h, str, size);

		if (!ret) {
			ret = zend_string_init(str, size, permanent);
			ZSTR_H(ret) = h;
		}

		return ret;
	}

	return zend_string_init(str, size, permanent);
}

static inline void accel_copy_permanent_list_types(
	zend_new_interned_string_func_t new_interned_string, zend_type type)
{
	zend_type *single_type;
	ZEND_TYPE_FOREACH(type, single_type) {
		if (ZEND_TYPE_HAS_LIST(*single_type)) {
			ZEND_ASSERT(ZEND_TYPE_IS_INTERSECTION(*single_type));
			accel_copy_permanent_list_types(new_interned_string, *single_type);
		}
		if (ZEND_TYPE_HAS_NAME(*single_type)) {
			ZEND_TYPE_SET_PTR(*single_type, new_interned_string(ZEND_TYPE_NAME(*single_type)));
		}
	} ZEND_TYPE_FOREACH_END();
}

/* Copy PHP interned strings from PHP process memory into the shared memory */
static void accel_copy_permanent_strings(zend_new_interned_string_func_t new_interned_string)
{
	uint32_t j;
	Bucket *p, *q;
	HashTable *ht;

	/* empty string */
	zend_empty_string = new_interned_string(zend_empty_string);
	for (j = 0; j < 256; j++) {
		zend_one_char_string[j] = new_interned_string(ZSTR_CHAR(j));
	}
	for (j = 0; j < ZEND_STR_LAST_KNOWN; j++) {
		zend_known_strings[j] = new_interned_string(zend_known_strings[j]);
	}

	/* function table hash keys */
	ZEND_HASH_MAP_FOREACH_BUCKET(CG(function_table), p) {
		if (p->key) {
			p->key = new_interned_string(p->key);
		}
		if (Z_FUNC(p->val)->common.function_name) {
			Z_FUNC(p->val)->common.function_name = new_interned_string(Z_FUNC(p->val)->common.function_name);
		}
		if (Z_FUNC(p->val)->common.arg_info &&
		    (Z_FUNC(p->val)->common.fn_flags & (ZEND_ACC_HAS_RETURN_TYPE|ZEND_ACC_HAS_TYPE_HINTS))) {
			uint32_t i;
			uint32_t num_args = Z_FUNC(p->val)->common.num_args + 1;
			zend_arg_info *arg_info = Z_FUNC(p->val)->common.arg_info - 1;

			if (Z_FUNC(p->val)->common.fn_flags & ZEND_ACC_VARIADIC) {
				num_args++;
			}
			for (i = 0 ; i < num_args; i++) {
				accel_copy_permanent_list_types(new_interned_string, arg_info[i].type);
			}
		}
	} ZEND_HASH_FOREACH_END();

	/* class table hash keys, class names, properties, methods, constants, etc */
	ZEND_HASH_MAP_FOREACH_BUCKET(CG(class_table), p) {
		zend_class_entry *ce;

		ce = (zend_class_entry*)Z_PTR(p->val);

		if (p->key) {
			p->key = new_interned_string(p->key);
		}

		if (ce->name) {
			ce->name = new_interned_string(ce->name);
			ZEND_ASSERT(ZSTR_HAS_CE_CACHE(ce->name));
		}

		ZEND_HASH_MAP_FOREACH_BUCKET(&ce->properties_info, q) {
			zend_property_info *info;

			info = (zend_property_info*)Z_PTR(q->val);

			if (q->key) {
				q->key = new_interned_string(q->key);
			}

			if (info->name) {
				info->name = new_interned_string(info->name);
			}
		} ZEND_HASH_FOREACH_END();

		ZEND_HASH_MAP_FOREACH_BUCKET(&ce->function_table, q) {
			if (q->key) {
				q->key = new_interned_string(q->key);
			}
			if (Z_FUNC(q->val)->common.function_name) {
				Z_FUNC(q->val)->common.function_name = new_interned_string(Z_FUNC(q->val)->common.function_name);
			}
		} ZEND_HASH_FOREACH_END();

<<<<<<< HEAD
		ZEND_HASH_MAP_FOREACH_BUCKET(&ce->constants_table, q) {
=======
		ZEND_HASH_FOREACH_BUCKET(&ce->constants_table, q) {
			zend_class_constant* c;

>>>>>>> 3a46f9fd
			if (q->key) {
				q->key = new_interned_string(q->key);
			}
			c = (zend_class_constant*)Z_PTR(q->val);
			if (Z_TYPE(c->value) == IS_STRING) {
				ZVAL_STR(&c->value, new_interned_string(Z_STR(c->value)));
			}
		} ZEND_HASH_FOREACH_END();
	} ZEND_HASH_FOREACH_END();

	/* constant hash keys */
	ZEND_HASH_MAP_FOREACH_BUCKET(EG(zend_constants), p) {
		zend_constant *c;

		if (p->key) {
			p->key = new_interned_string(p->key);
		}
		c = (zend_constant*)Z_PTR(p->val);
		if (c->name) {
			c->name = new_interned_string(c->name);
		}
		if (Z_TYPE(c->value) == IS_STRING) {
			ZVAL_STR(&c->value, new_interned_string(Z_STR(c->value)));
		}
	} ZEND_HASH_FOREACH_END();

	/* auto globals hash keys and names */
	ZEND_HASH_MAP_FOREACH_BUCKET(CG(auto_globals), p) {
		zend_auto_global *auto_global;

		auto_global = (zend_auto_global*)Z_PTR(p->val);

		zend_string_addref(auto_global->name);
		auto_global->name = new_interned_string(auto_global->name);
		if (p->key) {
			p->key = new_interned_string(p->key);
		}
	} ZEND_HASH_FOREACH_END();

	ZEND_HASH_MAP_FOREACH_BUCKET(&module_registry, p) {
		if (p->key) {
			p->key = new_interned_string(p->key);
		}
	} ZEND_HASH_FOREACH_END();

	ZEND_HASH_MAP_FOREACH_BUCKET(EG(ini_directives), p) {
		zend_ini_entry *entry = (zend_ini_entry*)Z_PTR(p->val);

		if (p->key) {
			p->key = new_interned_string(p->key);
		}
		if (entry->name) {
			entry->name = new_interned_string(entry->name);
		}
		if (entry->value) {
			entry->value = new_interned_string(entry->value);
		}
		if (entry->orig_value) {
			entry->orig_value = new_interned_string(entry->orig_value);
		}
	} ZEND_HASH_FOREACH_END();

	ht = php_get_stream_filters_hash_global();
	ZEND_HASH_MAP_FOREACH_BUCKET(ht, p) {
		if (p->key) {
			p->key = new_interned_string(p->key);
		}
	} ZEND_HASH_FOREACH_END();

	ht = php_stream_get_url_stream_wrappers_hash_global();
	ZEND_HASH_MAP_FOREACH_BUCKET(ht, p) {
		if (p->key) {
			p->key = new_interned_string(p->key);
		}
	} ZEND_HASH_FOREACH_END();

	ht = php_stream_xport_get_hash();
	ZEND_HASH_MAP_FOREACH_BUCKET(ht, p) {
		if (p->key) {
			p->key = new_interned_string(p->key);
		}
	} ZEND_HASH_FOREACH_END();
}

static zend_string* ZEND_FASTCALL accel_replace_string_by_shm_permanent(zend_string *str)
{
	zend_string *ret = accel_find_interned_string(str);

	if (ret) {
		zend_string_release(str);
		return ret;
	}
	return str;
}

static void accel_use_shm_interned_strings(void)
{
	HANDLE_BLOCK_INTERRUPTIONS();
	SHM_UNPROTECT();
	zend_shared_alloc_lock();

	if (ZCSG(interned_strings).saved_top == NULL) {
		accel_copy_permanent_strings(accel_new_interned_string);
	} else {
		ZCG(counted) = true;
		accel_copy_permanent_strings(accel_replace_string_by_shm_permanent);
		ZCG(counted) = false;
	}
	accel_interned_strings_save_state();

	zend_shared_alloc_unlock();
	SHM_PROTECT();
	HANDLE_UNBLOCK_INTERRUPTIONS();
}

#ifndef ZEND_WIN32
static inline void kill_all_lockers(struct flock *mem_usage_check)
{
	int tries;
	/* so that other process won't try to force while we are busy cleaning up */
	ZCSG(force_restart_time) = 0;
	while (mem_usage_check->l_pid > 0) {
		/* Try SIGTERM first, switch to SIGKILL if not successful. */
		int signal = SIGTERM;
		errno = 0;
		bool success = false;
		tries = 10;

		while (tries--) {
			zend_accel_error(ACCEL_LOG_WARNING, "Attempting to kill locker %d", mem_usage_check->l_pid);
			if (kill(mem_usage_check->l_pid, signal)) {
				if (errno == ESRCH) {
					/* Process died before the signal was sent */
					success = true;
					zend_accel_error(ACCEL_LOG_WARNING, "Process %d died before SIGKILL was sent", mem_usage_check->l_pid);
				} else if (errno != 0) {
					zend_accel_error(ACCEL_LOG_WARNING, "Failed to send SIGKILL to locker %d: %s", mem_usage_check->l_pid, strerror(errno));
				}
				break;
			}
			/* give it a chance to die */
			usleep(20000);
			if (kill(mem_usage_check->l_pid, 0)) {
				if (errno == ESRCH) {
					/* successfully killed locker, process no longer exists  */
					success = true;
					zend_accel_error(ACCEL_LOG_WARNING, "Killed locker %d", mem_usage_check->l_pid);
				} else if (errno != 0) {
					zend_accel_error(ACCEL_LOG_WARNING, "Failed to check locker %d: %s", mem_usage_check->l_pid, strerror(errno));
				}
				break;
			}
			usleep(10000);
			/* If SIGTERM was not sufficient, use SIGKILL. */
			signal = SIGKILL;
		}
		if (!success) {
			/* errno is not ESRCH or we ran out of tries to kill the locker */
			ZCSG(force_restart_time) = time(NULL); /* restore forced restart request */
			/* cannot kill the locker, bail out with error */
			zend_accel_error_noreturn(ACCEL_LOG_ERROR, "Cannot kill process %d!", mem_usage_check->l_pid);
		}

		mem_usage_check->l_type = F_WRLCK;
		mem_usage_check->l_whence = SEEK_SET;
		mem_usage_check->l_start = 1;
		mem_usage_check->l_len = 1;
		mem_usage_check->l_pid = -1;
		if (fcntl(lock_file, F_GETLK, mem_usage_check) == -1) {
			zend_accel_error(ACCEL_LOG_DEBUG, "KLockers:  %s (%d)", strerror(errno), errno);
			break;
		}

		if (mem_usage_check->l_type == F_UNLCK || mem_usage_check->l_pid <= 0) {
			break;
		}
	}
}
#endif

static inline int accel_is_inactive(void)
{
#ifdef ZEND_WIN32
	if (LOCKVAL(mem_usage) == 0) {
		return SUCCESS;
	}
#else
	struct flock mem_usage_check;

	mem_usage_check.l_type = F_WRLCK;
	mem_usage_check.l_whence = SEEK_SET;
	mem_usage_check.l_start = 1;
	mem_usage_check.l_len = 1;
	mem_usage_check.l_pid = -1;
	if (fcntl(lock_file, F_GETLK, &mem_usage_check) == -1) {
		zend_accel_error(ACCEL_LOG_DEBUG, "UpdateC:  %s (%d)", strerror(errno), errno);
		return FAILURE;
	}
	if (mem_usage_check.l_type == F_UNLCK) {
		return SUCCESS;
	}

	if (ZCG(accel_directives).force_restart_timeout
		&& ZCSG(force_restart_time)
		&& time(NULL) >= ZCSG(force_restart_time)) {
		zend_accel_error(ACCEL_LOG_WARNING, "Forced restart at %ld (after " ZEND_LONG_FMT " seconds), locked by %d", (long)time(NULL), ZCG(accel_directives).force_restart_timeout, mem_usage_check.l_pid);
		kill_all_lockers(&mem_usage_check);

		return FAILURE; /* next request should be able to restart it */
	}
#endif

	return FAILURE;
}

static int zend_get_stream_timestamp(const char *filename, zend_stat_t *statbuf)
{
	php_stream_wrapper *wrapper;
	php_stream_statbuf stream_statbuf;
	int ret, er;

	if (!filename) {
		return FAILURE;
	}

	wrapper = php_stream_locate_url_wrapper(filename, NULL, STREAM_LOCATE_WRAPPERS_ONLY);
	if (!wrapper) {
		return FAILURE;
	}
	if (!wrapper->wops || !wrapper->wops->url_stat) {
		statbuf->st_mtime = 1;
		return SUCCESS; /* anything other than 0 is considered to be a valid timestamp */
	}

	er = EG(error_reporting);
	EG(error_reporting) = 0;
	zend_try {
		ret = wrapper->wops->url_stat(wrapper, (char*)filename, PHP_STREAM_URL_STAT_QUIET, &stream_statbuf, NULL);
	} zend_catch {
		ret = -1;
	} zend_end_try();
	EG(error_reporting) = er;

	if (ret != 0) {
		return FAILURE;
	}

	*statbuf = stream_statbuf.sb;
	return SUCCESS;
}

#if ZEND_WIN32
static accel_time_t zend_get_file_handle_timestamp_win(zend_file_handle *file_handle, size_t *size)
{
	static unsigned __int64 utc_base = 0;
	static FILETIME utc_base_ft;
	WIN32_FILE_ATTRIBUTE_DATA fdata;

	if (!file_handle->opened_path) {
		return 0;
	}

	if (!utc_base) {
		SYSTEMTIME st;

		st.wYear = 1970;
		st.wMonth = 1;
		st.wDay = 1;
		st.wHour = 0;
		st.wMinute = 0;
		st.wSecond = 0;
		st.wMilliseconds = 0;

		SystemTimeToFileTime (&st, &utc_base_ft);
		utc_base = (((unsigned __int64)utc_base_ft.dwHighDateTime) << 32) + utc_base_ft.dwLowDateTime;
	}

	if (file_handle->opened_path && GetFileAttributesEx(file_handle->opened_path->val, GetFileExInfoStandard, &fdata) != 0) {
		unsigned __int64 ftime;

		if (CompareFileTime (&fdata.ftLastWriteTime, &utc_base_ft) < 0) {
			return 0;
		}

		ftime = (((unsigned __int64)fdata.ftLastWriteTime.dwHighDateTime) << 32) + fdata.ftLastWriteTime.dwLowDateTime - utc_base;
		ftime /= 10000000L;

		if (size) {
			*size = (size_t)((((unsigned __int64)fdata.nFileSizeHigh) << 32) + (unsigned __int64)fdata.nFileSizeLow);
		}
		return (accel_time_t)ftime;
	}
	return 0;
}
#endif

accel_time_t zend_get_file_handle_timestamp(zend_file_handle *file_handle, size_t *size)
{
	zend_stat_t statbuf = {0};
#ifdef ZEND_WIN32
	accel_time_t res;
#endif

	if (sapi_module.get_stat &&
	    !EG(current_execute_data) &&
	    file_handle->primary_script) {

		zend_stat_t *tmpbuf = sapi_module.get_stat();

		if (tmpbuf) {
			if (size) {
				*size = tmpbuf->st_size;
			}
			return tmpbuf->st_mtime;
		}
	}

#ifdef ZEND_WIN32
	res = zend_get_file_handle_timestamp_win(file_handle, size);
	if (res) {
		return res;
	}
#endif

	switch (file_handle->type) {
		case ZEND_HANDLE_FP:
			if (zend_fstat(fileno(file_handle->handle.fp), &statbuf) == -1) {
				if (zend_get_stream_timestamp(ZSTR_VAL(file_handle->filename), &statbuf) != SUCCESS) {
					return 0;
				}
			}
			break;
		case ZEND_HANDLE_FILENAME:
			if (file_handle->opened_path) {
				char *file_path = ZSTR_VAL(file_handle->opened_path);

				if (is_stream_path(file_path)) {
					if (zend_get_stream_timestamp(file_path, &statbuf) == SUCCESS) {
						break;
					}
				}
				if (VCWD_STAT(file_path, &statbuf) != -1) {
					break;
				}
			}

			if (zend_get_stream_timestamp(ZSTR_VAL(file_handle->filename), &statbuf) != SUCCESS) {
				return 0;
			}
			break;
		case ZEND_HANDLE_STREAM:
			{
				php_stream *stream = (php_stream *)file_handle->handle.stream.handle;
				php_stream_statbuf sb;
				int ret, er;

				if (!stream ||
				    !stream->ops ||
				    !stream->ops->stat) {
					return 0;
				}

				er = EG(error_reporting);
				EG(error_reporting) = 0;
				zend_try {
					ret = stream->ops->stat(stream, &sb);
				} zend_catch {
					ret = -1;
				} zend_end_try();
				EG(error_reporting) = er;
				if (ret != 0) {
					return 0;
				}

				statbuf = sb.sb;
			}
			break;

		default:
			return 0;
	}

	if (size) {
		*size = statbuf.st_size;
	}
	return statbuf.st_mtime;
}

static inline int do_validate_timestamps(zend_persistent_script *persistent_script, zend_file_handle *file_handle)
{
	zend_file_handle ps_handle;
	zend_string *full_path_ptr = NULL;
	int ret;

	/** check that the persistent script is indeed the same file we cached
	 * (if part of the path is a symlink than it possible that the user will change it)
	 * See bug #15140
	 */
	if (file_handle->opened_path) {
		if (persistent_script->script.filename != file_handle->opened_path &&
		    !zend_string_equal_content(persistent_script->script.filename, file_handle->opened_path)) {
			return FAILURE;
		}
	} else {
		full_path_ptr = accelerator_orig_zend_resolve_path(file_handle->filename);
		if (full_path_ptr &&
		    persistent_script->script.filename != full_path_ptr &&
		    !zend_string_equal_content(persistent_script->script.filename, full_path_ptr)) {
			zend_string_release_ex(full_path_ptr, 0);
			return FAILURE;
		}
		file_handle->opened_path = full_path_ptr;
	}

	if (persistent_script->timestamp == 0) {
		if (full_path_ptr) {
			zend_string_release_ex(full_path_ptr, 0);
			file_handle->opened_path = NULL;
		}
		return FAILURE;
	}

	if (zend_get_file_handle_timestamp(file_handle, NULL) == persistent_script->timestamp) {
		if (full_path_ptr) {
			zend_string_release_ex(full_path_ptr, 0);
			file_handle->opened_path = NULL;
		}
		return SUCCESS;
	}
	if (full_path_ptr) {
		zend_string_release_ex(full_path_ptr, 0);
		file_handle->opened_path = NULL;
	}

	zend_stream_init_filename_ex(&ps_handle, persistent_script->script.filename);
	ps_handle.opened_path = persistent_script->script.filename;

	ret = zend_get_file_handle_timestamp(&ps_handle, NULL) == persistent_script->timestamp
		? SUCCESS : FAILURE;

	zend_destroy_file_handle(&ps_handle);

	return ret;
}

int validate_timestamp_and_record(zend_persistent_script *persistent_script, zend_file_handle *file_handle)
{
	if (persistent_script->timestamp == 0) {
		return SUCCESS; /* Don't check timestamps of preloaded scripts */
	} else if (ZCG(accel_directives).revalidate_freq &&
	    persistent_script->dynamic_members.revalidate >= ZCG(request_time)) {
		return SUCCESS;
	} else if (do_validate_timestamps(persistent_script, file_handle) == FAILURE) {
		return FAILURE;
	} else {
		persistent_script->dynamic_members.revalidate = ZCG(request_time) + ZCG(accel_directives).revalidate_freq;
		return SUCCESS;
	}
}

int validate_timestamp_and_record_ex(zend_persistent_script *persistent_script, zend_file_handle *file_handle)
{
	int ret;

	SHM_UNPROTECT();
	ret = validate_timestamp_and_record(persistent_script, file_handle);
	SHM_PROTECT();

	return ret;
}

/* Instead of resolving full real path name each time we need to identify file,
 * we create a key that consist from requested file name, current working
 * directory, current include_path, etc */
zend_string *accel_make_persistent_key(zend_string *str)
{
	const char *path = ZSTR_VAL(str);
	size_t path_length = ZSTR_LEN(str);
	char *key;
	int key_length;

	ZSTR_LEN(&ZCG(key)) = 0;

	/* CWD and include_path don't matter for absolute file names and streams */
	if (IS_ABSOLUTE_PATH(path, path_length)) {
		/* pass */
	} else if (UNEXPECTED(is_stream_path(path))) {
		if (!is_cacheable_stream_path(path)) {
			return NULL;
		}
		/* pass */
	} else if (UNEXPECTED(!ZCG(accel_directives).use_cwd)) {
		/* pass */
	} else {
		const char *include_path = NULL, *cwd = NULL;
		int include_path_len = 0, cwd_len = 0;
		zend_string *parent_script = NULL;
		size_t parent_script_len = 0;

		if (EXPECTED(ZCG(cwd_key_len))) {
			cwd = ZCG(cwd_key);
			cwd_len = ZCG(cwd_key_len);
		} else {
			zend_string *cwd_str = accel_getcwd();

			if (UNEXPECTED(!cwd_str)) {
				/* we don't handle this well for now. */
				zend_accel_error(ACCEL_LOG_INFO, "getcwd() failed for '%s' (%d), please try to set opcache.use_cwd to 0 in ini file", path, errno);
				return NULL;
			}
			cwd = ZSTR_VAL(cwd_str);
			cwd_len = ZSTR_LEN(cwd_str);
			if (ZCG(cwd_check)) {
				ZCG(cwd_check) = false;
				if (ZCG(accelerator_enabled)) {

					zend_string *str = accel_find_interned_string(cwd_str);
					if (!str) {
						HANDLE_BLOCK_INTERRUPTIONS();
						SHM_UNPROTECT();
						zend_shared_alloc_lock();
						str = accel_new_interned_string(zend_string_copy(cwd_str));
						if (str == cwd_str) {
							zend_string_release_ex(str, 0);
							str = NULL;
						}
						zend_shared_alloc_unlock();
						SHM_PROTECT();
						HANDLE_UNBLOCK_INTERRUPTIONS();
					}
					if (str) {
						char buf[32];
						char *res = zend_print_long_to_buf(buf + sizeof(buf) - 1, STRTAB_STR_TO_POS(&ZCSG(interned_strings), str));

						cwd_len = ZCG(cwd_key_len) = buf + sizeof(buf) - 1 - res;
						cwd = ZCG(cwd_key);
						memcpy(ZCG(cwd_key), res, cwd_len + 1);
					} else {
						return NULL;
					}
				} else {
					return NULL;
				}
			}
		}

		if (EXPECTED(ZCG(include_path_key_len))) {
			include_path = ZCG(include_path_key);
			include_path_len = ZCG(include_path_key_len);
		} else if (!ZCG(include_path) || ZSTR_LEN(ZCG(include_path)) == 0) {
			include_path = "";
			include_path_len = 0;
		} else {
			include_path = ZSTR_VAL(ZCG(include_path));
			include_path_len = ZSTR_LEN(ZCG(include_path));

			if (ZCG(include_path_check)) {
				ZCG(include_path_check) = false;
				if (ZCG(accelerator_enabled)) {

					zend_string *str = accel_find_interned_string(ZCG(include_path));
					if (!str) {
						HANDLE_BLOCK_INTERRUPTIONS();
						SHM_UNPROTECT();
						zend_shared_alloc_lock();
						str = accel_new_interned_string(zend_string_copy(ZCG(include_path)));
						if (str == ZCG(include_path)) {
							zend_string_release(str);
							str = NULL;
						}
						zend_shared_alloc_unlock();
						SHM_PROTECT();
						HANDLE_UNBLOCK_INTERRUPTIONS();
					}
					if (str) {
						char buf[32];
						char *res = zend_print_long_to_buf(buf + sizeof(buf) - 1, STRTAB_STR_TO_POS(&ZCSG(interned_strings), str));

						include_path_len = ZCG(include_path_key_len) = buf + sizeof(buf) - 1 - res;
						include_path = ZCG(include_path_key);
						memcpy(ZCG(include_path_key), res, include_path_len + 1);
					} else {
						return NULL;
					}
				} else {
					return NULL;
				}
			}
		}

		/* Calculate key length */
		if (UNEXPECTED((size_t)(cwd_len + path_length + include_path_len + 2) >= sizeof(ZCG(_key)))) {
			return NULL;
		}

		/* Generate key
		 * Note - the include_path must be the last element in the key,
		 * since in itself, it may include colons (which we use to separate
		 * different components of the key)
		 */
		key = ZSTR_VAL(&ZCG(key));
		memcpy(key, path, path_length);
		key[path_length] = ':';
		key_length = path_length + 1;
		memcpy(key + key_length, cwd, cwd_len);
		key_length += cwd_len;

		if (include_path_len) {
			key[key_length] = ':';
			key_length += 1;
			memcpy(key + key_length, include_path, include_path_len);
			key_length += include_path_len;
		}

		/* Here we add to the key the parent script directory,
		 * since fopen_wrappers from version 4.0.7 use current script's path
		 * in include path too.
		 */
		if (EXPECTED(EG(current_execute_data)) &&
		    EXPECTED((parent_script = zend_get_executed_filename_ex()) != NULL)) {

			parent_script_len = ZSTR_LEN(parent_script);
			while ((--parent_script_len > 0) && !IS_SLASH(ZSTR_VAL(parent_script)[parent_script_len]));

			if (UNEXPECTED((size_t)(key_length + parent_script_len + 1) >= sizeof(ZCG(_key)))) {
				return NULL;
			}
			key[key_length] = ':';
			key_length += 1;
			memcpy(key + key_length, ZSTR_VAL(parent_script), parent_script_len);
			key_length += parent_script_len;
		}
		key[key_length] = '\0';
		GC_SET_REFCOUNT(&ZCG(key), 1);
		GC_TYPE_INFO(&ZCG(key)) = GC_STRING;
		ZSTR_H(&ZCG(key)) = 0;
		ZSTR_LEN(&ZCG(key)) = key_length;
		return &ZCG(key);
	}

	/* not use_cwd */
	return str;
}

/**
 * Discard a #zend_persistent_script currently stored in shared
 * memory.
 *
 * Caller must lock shared memory via zend_shared_alloc_lock().
 */
static void zend_accel_discard_script(zend_persistent_script *persistent_script)
{
	if (persistent_script->corrupted) {
		/* already discarded */
		return;
	}

	persistent_script->corrupted = true;
	persistent_script->timestamp = 0;
	ZSMMG(wasted_shared_memory) += persistent_script->dynamic_members.memory_consumption;
	if (ZSMMG(memory_exhausted)) {
		zend_accel_restart_reason reason =
			zend_accel_hash_is_full(&ZCSG(hash)) ? ACCEL_RESTART_HASH : ACCEL_RESTART_OOM;
		zend_accel_schedule_restart_if_necessary(reason);
	}
}

/**
 * Wrapper for zend_accel_discard_script() which locks shared memory
 * via zend_shared_alloc_lock().
 */
static void zend_accel_lock_discard_script(zend_persistent_script *persistent_script)
{
	zend_shared_alloc_lock();
	zend_accel_discard_script(persistent_script);
	zend_shared_alloc_unlock();
}

int zend_accel_invalidate(zend_string *filename, bool force)
{
	zend_string *realpath;
	zend_persistent_script *persistent_script;

	if (!ZCG(accelerator_enabled) || accelerator_shm_read_lock() != SUCCESS) {
		return FAILURE;
	}

	realpath = accelerator_orig_zend_resolve_path(filename);

	if (!realpath) {
		return FAILURE;
	}

	if (ZCG(accel_directives).file_cache) {
		zend_file_cache_invalidate(realpath);
	}

	persistent_script = zend_accel_hash_find(&ZCSG(hash), realpath);
	if (persistent_script && !persistent_script->corrupted) {
		zend_file_handle file_handle;
		zend_stream_init_filename_ex(&file_handle, realpath);
		file_handle.opened_path = realpath;

		if (force ||
			!ZCG(accel_directives).validate_timestamps ||
			do_validate_timestamps(persistent_script, &file_handle) == FAILURE) {
			HANDLE_BLOCK_INTERRUPTIONS();
			SHM_UNPROTECT();
			zend_accel_lock_discard_script(persistent_script);
			SHM_PROTECT();
			HANDLE_UNBLOCK_INTERRUPTIONS();
		}

		file_handle.opened_path = NULL;
		zend_destroy_file_handle(&file_handle);
	}

	accelerator_shm_read_unlock();
	zend_string_release_ex(realpath, 0);

	return SUCCESS;
}

static zend_string* accel_new_interned_key(zend_string *key)
{
	zend_string *new_key;

	if (zend_accel_in_shm(key)) {
		return key;
	}
	GC_ADDREF(key);
	new_key = accel_new_interned_string(key);
	if (UNEXPECTED(new_key == key)) {
		GC_DELREF(key);
		new_key = zend_shared_alloc(ZEND_MM_ALIGNED_SIZE_EX(_ZSTR_STRUCT_SIZE(ZSTR_LEN(key)), 8));
		if (EXPECTED(new_key)) {
			GC_SET_REFCOUNT(new_key, 2);
			GC_TYPE_INFO(new_key) = GC_STRING | (IS_STR_INTERNED << GC_FLAGS_SHIFT);
			ZSTR_H(new_key) = ZSTR_H(key);
			ZSTR_LEN(new_key) = ZSTR_LEN(key);
			memcpy(ZSTR_VAL(new_key), ZSTR_VAL(key), ZSTR_LEN(new_key) + 1);
		}
	}
	return new_key;
}

/* Adds another key for existing cached script */
static void zend_accel_add_key(zend_string *key, zend_accel_hash_entry *bucket)
{
	if (!zend_accel_hash_find(&ZCSG(hash), key)) {
		if (zend_accel_hash_is_full(&ZCSG(hash))) {
			zend_accel_error(ACCEL_LOG_DEBUG, "No more entries in hash table!");
			ZSMMG(memory_exhausted) = true;
			zend_accel_schedule_restart_if_necessary(ACCEL_RESTART_HASH);
		} else {
			zend_string *new_key = accel_new_interned_key(key);
			if (new_key) {
				if (zend_accel_hash_update(&ZCSG(hash), new_key, 1, bucket)) {
					zend_accel_error(ACCEL_LOG_INFO, "Added key '%s'", ZSTR_VAL(new_key));
				}
			} else {
				zend_accel_schedule_restart_if_necessary(ACCEL_RESTART_OOM);
			}
		}
	}
}

static zend_always_inline bool is_phar_file(zend_string *filename)
{
	return filename && ZSTR_LEN(filename) >= sizeof(".phar") &&
		!memcmp(ZSTR_VAL(filename) + ZSTR_LEN(filename) - (sizeof(".phar")-1), ".phar", sizeof(".phar")-1) &&
		!strstr(ZSTR_VAL(filename), "://");
}

static zend_persistent_script *store_script_in_file_cache(zend_persistent_script *new_persistent_script)
{
	uint32_t memory_used;

	zend_shared_alloc_init_xlat_table();

	/* Calculate the required memory size */
	memory_used = zend_accel_script_persist_calc(new_persistent_script, 0);

	/* Allocate memory block */
#if defined(__AVX__) || defined(__SSE2__)
	/* Align to 64-byte boundary */
	ZCG(mem) = zend_arena_alloc(&CG(arena), memory_used + 64);
	ZCG(mem) = (void*)(((zend_uintptr_t)ZCG(mem) + 63L) & ~63L);
#elif ZEND_MM_NEED_EIGHT_BYTE_REALIGNMENT
	/* Align to 8-byte boundary */
	ZCG(mem) = zend_arena_alloc(&CG(arena), memory_used + 8);
	ZCG(mem) = (void*)(((zend_uintptr_t)ZCG(mem) + 7L) & ~7L);
#else
	ZCG(mem) = zend_arena_alloc(&CG(arena), memory_used);
#endif

	zend_shared_alloc_clear_xlat_table();

	/* Copy into memory block */
	new_persistent_script = zend_accel_script_persist(new_persistent_script, 0);

	zend_shared_alloc_destroy_xlat_table();

	new_persistent_script->is_phar = is_phar_file(new_persistent_script->script.filename);

	/* Consistency check */
	if ((char*)new_persistent_script->mem + new_persistent_script->size != (char*)ZCG(mem)) {
		zend_accel_error(
			((char*)new_persistent_script->mem + new_persistent_script->size < (char*)ZCG(mem)) ? ACCEL_LOG_ERROR : ACCEL_LOG_WARNING,
			"Internal error: wrong size calculation: %s start=" ZEND_ADDR_FMT ", end=" ZEND_ADDR_FMT ", real=" ZEND_ADDR_FMT "\n",
			ZSTR_VAL(new_persistent_script->script.filename),
			(size_t)new_persistent_script->mem,
			(size_t)((char *)new_persistent_script->mem + new_persistent_script->size),
			(size_t)ZCG(mem));
	}

	new_persistent_script->dynamic_members.checksum = zend_accel_script_checksum(new_persistent_script);

	zend_file_cache_script_store(new_persistent_script, /* is_shm */ false);

	return new_persistent_script;
}

static zend_persistent_script *cache_script_in_file_cache(zend_persistent_script *new_persistent_script, bool *from_shared_memory)
{
	uint32_t orig_compiler_options;

	orig_compiler_options = CG(compiler_options);
	CG(compiler_options) |= ZEND_COMPILE_WITH_FILE_CACHE;
	zend_optimize_script(&new_persistent_script->script, ZCG(accel_directives).optimization_level, ZCG(accel_directives).opt_debug_level);
	zend_accel_finalize_delayed_early_binding_list(new_persistent_script);
	CG(compiler_options) = orig_compiler_options;

	*from_shared_memory = true;
	return store_script_in_file_cache(new_persistent_script);
}

static zend_persistent_script *cache_script_in_shared_memory(zend_persistent_script *new_persistent_script, zend_string *key, bool *from_shared_memory)
{
	zend_accel_hash_entry *bucket;
	uint32_t memory_used;
	uint32_t orig_compiler_options;

	orig_compiler_options = CG(compiler_options);
	if (ZCG(accel_directives).file_cache) {
		CG(compiler_options) |= ZEND_COMPILE_WITH_FILE_CACHE;
	}
	zend_optimize_script(&new_persistent_script->script, ZCG(accel_directives).optimization_level, ZCG(accel_directives).opt_debug_level);
	zend_accel_finalize_delayed_early_binding_list(new_persistent_script);
	CG(compiler_options) = orig_compiler_options;

	/* exclusive lock */
	zend_shared_alloc_lock();

	/* Check if we still need to put the file into the cache (may be it was
	 * already stored by another process. This final check is done under
	 * exclusive lock) */
	bucket = zend_accel_hash_find_entry(&ZCSG(hash), new_persistent_script->script.filename);
	if (bucket) {
		zend_persistent_script *existing_persistent_script = (zend_persistent_script *)bucket->data;

		if (!existing_persistent_script->corrupted) {
			if (key &&
			    (!ZCG(accel_directives).validate_timestamps ||
			     (new_persistent_script->timestamp == existing_persistent_script->timestamp))) {
				zend_accel_add_key(key, bucket);
			}
			zend_shared_alloc_unlock();
#if 1
			/* prefer the script already stored in SHM */
			free_persistent_script(new_persistent_script, 1);
			*from_shared_memory = true;
			return existing_persistent_script;
#else
			return new_persistent_script;
#endif
		}
	}

	if (zend_accel_hash_is_full(&ZCSG(hash))) {
		zend_accel_error(ACCEL_LOG_DEBUG, "No more entries in hash table!");
		ZSMMG(memory_exhausted) = true;
		zend_accel_schedule_restart_if_necessary(ACCEL_RESTART_HASH);
		zend_shared_alloc_unlock();
		if (ZCG(accel_directives).file_cache) {
			new_persistent_script = store_script_in_file_cache(new_persistent_script);
			*from_shared_memory = true;
		}
		return new_persistent_script;
	}

	zend_shared_alloc_init_xlat_table();

	/* Calculate the required memory size */
	memory_used = zend_accel_script_persist_calc(new_persistent_script, 1);

	/* Allocate shared memory */
	ZCG(mem) = zend_shared_alloc_aligned(memory_used);
	if (!ZCG(mem)) {
		zend_shared_alloc_destroy_xlat_table();
		zend_accel_schedule_restart_if_necessary(ACCEL_RESTART_OOM);
		zend_shared_alloc_unlock();
		if (ZCG(accel_directives).file_cache) {
			new_persistent_script = store_script_in_file_cache(new_persistent_script);
			*from_shared_memory = true;
		}
		return new_persistent_script;
	}

	bzero_aligned(ZCG(mem), memory_used);

	zend_shared_alloc_clear_xlat_table();

	/* Copy into shared memory */
	new_persistent_script = zend_accel_script_persist(new_persistent_script, 1);

	zend_shared_alloc_destroy_xlat_table();

	new_persistent_script->is_phar = is_phar_file(new_persistent_script->script.filename);

	/* Consistency check */
	if ((char*)new_persistent_script->mem + new_persistent_script->size != (char*)ZCG(mem)) {
		zend_accel_error(
			((char*)new_persistent_script->mem + new_persistent_script->size < (char*)ZCG(mem)) ? ACCEL_LOG_ERROR : ACCEL_LOG_WARNING,
			"Internal error: wrong size calculation: %s start=" ZEND_ADDR_FMT ", end=" ZEND_ADDR_FMT ", real=" ZEND_ADDR_FMT "\n",
			ZSTR_VAL(new_persistent_script->script.filename),
			(size_t)new_persistent_script->mem,
			(size_t)((char *)new_persistent_script->mem + new_persistent_script->size),
			(size_t)ZCG(mem));
	}

	new_persistent_script->dynamic_members.checksum = zend_accel_script_checksum(new_persistent_script);

	/* store script structure in the hash table */
	bucket = zend_accel_hash_update(&ZCSG(hash), new_persistent_script->script.filename, 0, new_persistent_script);
	if (bucket) {
		zend_accel_error(ACCEL_LOG_INFO, "Cached script '%s'", ZSTR_VAL(new_persistent_script->script.filename));
		if (key &&
		    /* key may contain non-persistent PHAR aliases (see issues #115 and #149) */
		    !zend_string_starts_with_literal(key, "phar://") &&
		    !zend_string_equals(new_persistent_script->script.filename, key)) {
			/* link key to the same persistent script in hash table */
			zend_string *new_key = accel_new_interned_key(key);

			if (new_key) {
				if (zend_accel_hash_update(&ZCSG(hash), new_key, 1, bucket)) {
					zend_accel_error(ACCEL_LOG_INFO, "Added key '%s'", ZSTR_VAL(key));
				} else {
					zend_accel_error(ACCEL_LOG_DEBUG, "No more entries in hash table!");
					ZSMMG(memory_exhausted) = true;
					zend_accel_schedule_restart_if_necessary(ACCEL_RESTART_HASH);
				}
			} else {
				zend_accel_schedule_restart_if_necessary(ACCEL_RESTART_OOM);
			}
		}
	}

	new_persistent_script->dynamic_members.memory_consumption = ZEND_ALIGNED_SIZE(new_persistent_script->size);

	zend_shared_alloc_unlock();

	if (ZCG(accel_directives).file_cache) {
		SHM_PROTECT();
		zend_file_cache_script_store(new_persistent_script, /* is_shm */ true);
		SHM_UNPROTECT();
	}

	*from_shared_memory = true;
	return new_persistent_script;
}

#define ZEND_AUTOGLOBAL_MASK_SERVER  (1 << 0)
#define ZEND_AUTOGLOBAL_MASK_ENV     (1 << 1)
#define ZEND_AUTOGLOBAL_MASK_REQUEST (1 << 2)

static int zend_accel_get_auto_globals(void)
{
	int mask = 0;
	if (zend_hash_exists(&EG(symbol_table), ZSTR_KNOWN(ZEND_STR_AUTOGLOBAL_SERVER))) {
		mask |= ZEND_AUTOGLOBAL_MASK_SERVER;
	}
	if (zend_hash_exists(&EG(symbol_table), ZSTR_KNOWN(ZEND_STR_AUTOGLOBAL_ENV))) {
		mask |= ZEND_AUTOGLOBAL_MASK_ENV;
	}
	if (zend_hash_exists(&EG(symbol_table), ZSTR_KNOWN(ZEND_STR_AUTOGLOBAL_REQUEST))) {
		mask |= ZEND_AUTOGLOBAL_MASK_REQUEST;
	}
	return mask;
}

static void zend_accel_set_auto_globals(int mask)
{
	if (mask & ZEND_AUTOGLOBAL_MASK_SERVER) {
		zend_is_auto_global(ZSTR_KNOWN(ZEND_STR_AUTOGLOBAL_SERVER));
	}
	if (mask & ZEND_AUTOGLOBAL_MASK_ENV) {
		zend_is_auto_global(ZSTR_KNOWN(ZEND_STR_AUTOGLOBAL_ENV));
	}
	if (mask & ZEND_AUTOGLOBAL_MASK_REQUEST) {
		zend_is_auto_global(ZSTR_KNOWN(ZEND_STR_AUTOGLOBAL_REQUEST));
	}
	ZCG(auto_globals_mask) |= mask;
}

static void replay_warnings(uint32_t num_warnings, zend_error_info **warnings) {
	for (uint32_t i = 0; i < num_warnings; i++) {
		zend_error_info *warning = warnings[i];
		zend_error_zstr_at(warning->type, warning->filename, warning->lineno, warning->message);
	}
}

static zend_persistent_script *opcache_compile_file(zend_file_handle *file_handle, int type, zend_op_array **op_array_p)
{
	zend_persistent_script *new_persistent_script;
	uint32_t orig_functions_count, orig_class_count;
	zend_op_array *orig_active_op_array;
	zval orig_user_error_handler;
	zend_op_array *op_array;
	bool do_bailout = false;
	accel_time_t timestamp = 0;
	uint32_t orig_compiler_options = 0;

	/* Try to open file */
	if (file_handle->type == ZEND_HANDLE_FILENAME) {
		if (accelerator_orig_zend_stream_open_function(file_handle) != SUCCESS) {
			*op_array_p = NULL;
			if (!EG(exception)) {
				if (type == ZEND_REQUIRE) {
					zend_message_dispatcher(ZMSG_FAILED_REQUIRE_FOPEN, ZSTR_VAL(file_handle->filename));
				} else {
					zend_message_dispatcher(ZMSG_FAILED_INCLUDE_FOPEN, ZSTR_VAL(file_handle->filename));
				}
			}
			return NULL;
		}
	}

	/* check blacklist right after ensuring that file was opened */
	if (file_handle->opened_path && zend_accel_blacklist_is_blacklisted(&accel_blacklist, ZSTR_VAL(file_handle->opened_path), ZSTR_LEN(file_handle->opened_path))) {
		SHM_UNPROTECT();
		ZCSG(blacklist_misses)++;
		SHM_PROTECT();
		*op_array_p = accelerator_orig_compile_file(file_handle, type);
		return NULL;
	}

	if (ZCG(accel_directives).validate_timestamps ||
	    ZCG(accel_directives).file_update_protection ||
	    ZCG(accel_directives).max_file_size > 0) {
		size_t size = 0;

		/* Obtain the file timestamps, *before* actually compiling them,
		 * otherwise we have a race-condition.
		 */
		timestamp = zend_get_file_handle_timestamp(file_handle, ZCG(accel_directives).max_file_size > 0 ? &size : NULL);

		/* If we can't obtain a timestamp (that means file is possibly socket)
		 *  we won't cache it
		 */
		if (timestamp == 0) {
			*op_array_p = accelerator_orig_compile_file(file_handle, type);
			return NULL;
		}

		/* check if file is too new (may be it's not written completely yet) */
		if (ZCG(accel_directives).file_update_protection &&
		    ((accel_time_t)(ZCG(request_time) - ZCG(accel_directives).file_update_protection) < timestamp)) {
			*op_array_p = accelerator_orig_compile_file(file_handle, type);
			return NULL;
		}

		if (ZCG(accel_directives).max_file_size > 0 && size > (size_t)ZCG(accel_directives).max_file_size) {
			SHM_UNPROTECT();
			ZCSG(blacklist_misses)++;
			SHM_PROTECT();
			*op_array_p = accelerator_orig_compile_file(file_handle, type);
			return NULL;
		}
	}

	/* Save the original values for the op_array, function table and class table */
	orig_active_op_array = CG(active_op_array);
	orig_functions_count = EG(function_table)->nNumUsed;
	orig_class_count = EG(class_table)->nNumUsed;
	ZVAL_COPY_VALUE(&orig_user_error_handler, &EG(user_error_handler));

	/* Override them with ours */
	ZVAL_UNDEF(&EG(user_error_handler));
	if (ZCG(accel_directives).record_warnings) {
		zend_begin_record_errors();
	}

	zend_try {
		orig_compiler_options = CG(compiler_options);
		CG(compiler_options) |= ZEND_COMPILE_HANDLE_OP_ARRAY;
		CG(compiler_options) |= ZEND_COMPILE_IGNORE_INTERNAL_CLASSES;
		CG(compiler_options) |= ZEND_COMPILE_DELAYED_BINDING;
		CG(compiler_options) |= ZEND_COMPILE_NO_CONSTANT_SUBSTITUTION;
		CG(compiler_options) |= ZEND_COMPILE_IGNORE_OTHER_FILES;
		CG(compiler_options) |= ZEND_COMPILE_IGNORE_OBSERVER;
		if (ZCG(accel_directives).file_cache) {
			CG(compiler_options) |= ZEND_COMPILE_WITH_FILE_CACHE;
		}
		op_array = *op_array_p = accelerator_orig_compile_file(file_handle, type);
		CG(compiler_options) = orig_compiler_options;
	} zend_catch {
		op_array = NULL;
		do_bailout = true;
		CG(compiler_options) = orig_compiler_options;
	} zend_end_try();

	/* Restore originals */
	CG(active_op_array) = orig_active_op_array;
	EG(user_error_handler) = orig_user_error_handler;
	EG(record_errors) = 0;

	if (!op_array) {
		/* compilation failed */
		zend_free_recorded_errors();
		if (do_bailout) {
			zend_bailout();
		}
		return NULL;
	}

	/* Build the persistent_script structure.
	   Here we aren't sure we would store it, but we will need it
	   further anyway.
	*/
	new_persistent_script = create_persistent_script();
	new_persistent_script->script.main_op_array = *op_array;
	zend_accel_move_user_functions(CG(function_table), CG(function_table)->nNumUsed - orig_functions_count, &new_persistent_script->script);
	zend_accel_move_user_classes(CG(class_table), CG(class_table)->nNumUsed - orig_class_count, &new_persistent_script->script);
	zend_accel_build_delayed_early_binding_list(new_persistent_script);
	new_persistent_script->num_warnings = EG(num_errors);
	new_persistent_script->warnings = EG(errors);
	EG(num_errors) = 0;
	EG(errors) = NULL;

	efree(op_array); /* we have valid persistent_script, so it's safe to free op_array */

	/* Fill in the ping_auto_globals_mask for the new script. If jit for auto globals is enabled we
	   will have to ping the used auto global variables before execution */
	if (PG(auto_globals_jit)) {
		new_persistent_script->ping_auto_globals_mask = zend_accel_get_auto_globals();
	}

	if (ZCG(accel_directives).validate_timestamps) {
		/* Obtain the file timestamps, *before* actually compiling them,
		 * otherwise we have a race-condition.
		 */
		new_persistent_script->timestamp = timestamp;
		new_persistent_script->dynamic_members.revalidate = ZCG(request_time) + ZCG(accel_directives).revalidate_freq;
	}

	if (file_handle->opened_path) {
		new_persistent_script->script.filename = zend_string_copy(file_handle->opened_path);
	} else {
		new_persistent_script->script.filename = zend_string_copy(file_handle->filename);
	}
	zend_string_hash_val(new_persistent_script->script.filename);

	/* Now persistent_script structure is ready in process memory */
	return new_persistent_script;
}

zend_op_array *file_cache_compile_file(zend_file_handle *file_handle, int type)
{
	zend_persistent_script *persistent_script;
	zend_op_array *op_array = NULL;
	bool from_memory; /* if the script we've got is stored in SHM */

	if (is_stream_path(ZSTR_VAL(file_handle->filename)) &&
	    !is_cacheable_stream_path(ZSTR_VAL(file_handle->filename))) {
		return accelerator_orig_compile_file(file_handle, type);
	}

	if (!file_handle->opened_path) {
		if (file_handle->type == ZEND_HANDLE_FILENAME &&
		    accelerator_orig_zend_stream_open_function(file_handle) == FAILURE) {
			if (!EG(exception)) {
				if (type == ZEND_REQUIRE) {
					zend_message_dispatcher(ZMSG_FAILED_REQUIRE_FOPEN, ZSTR_VAL(file_handle->filename));
				} else {
					zend_message_dispatcher(ZMSG_FAILED_INCLUDE_FOPEN, ZSTR_VAL(file_handle->filename));
				}
			}
			return NULL;
	    }
	}

	HANDLE_BLOCK_INTERRUPTIONS();
	SHM_UNPROTECT();
	persistent_script = zend_file_cache_script_load(file_handle);
	SHM_PROTECT();
	HANDLE_UNBLOCK_INTERRUPTIONS();
	if (persistent_script) {
		/* see bug #15471 (old BTS) */
		if (persistent_script->script.filename) {
			if (!EG(current_execute_data) || !EG(current_execute_data)->opline ||
			    !EG(current_execute_data)->func ||
			    !ZEND_USER_CODE(EG(current_execute_data)->func->common.type) ||
			    EG(current_execute_data)->opline->opcode != ZEND_INCLUDE_OR_EVAL ||
			    (EG(current_execute_data)->opline->extended_value != ZEND_INCLUDE_ONCE &&
			     EG(current_execute_data)->opline->extended_value != ZEND_REQUIRE_ONCE)) {
				if (zend_hash_add_empty_element(&EG(included_files), persistent_script->script.filename) != NULL) {
					/* ext/phar has to load phar's metadata into memory */
					if (persistent_script->is_phar) {
						php_stream_statbuf ssb;
						char *fname = emalloc(sizeof("phar://") + ZSTR_LEN(persistent_script->script.filename));

						memcpy(fname, "phar://", sizeof("phar://") - 1);
						memcpy(fname + sizeof("phar://") - 1, ZSTR_VAL(persistent_script->script.filename), ZSTR_LEN(persistent_script->script.filename) + 1);
						php_stream_stat_path(fname, &ssb);
						efree(fname);
					}
				}
			}
		}
		replay_warnings(persistent_script->num_warnings, persistent_script->warnings);

	    if (persistent_script->ping_auto_globals_mask & ~ZCG(auto_globals_mask)) {
			zend_accel_set_auto_globals(persistent_script->ping_auto_globals_mask & ~ZCG(auto_globals_mask));
		}

		return zend_accel_load_script(persistent_script, 1);
	}

	persistent_script = opcache_compile_file(file_handle, type, &op_array);

	if (persistent_script) {
		from_memory = false;
		persistent_script = cache_script_in_file_cache(persistent_script, &from_memory);
		return zend_accel_load_script(persistent_script, from_memory);
	}

	return op_array;
}

static int check_persistent_script_access(zend_persistent_script *persistent_script)
{
	char *phar_path, *ptr;
	if ((ZSTR_LEN(persistent_script->script.filename)<sizeof("phar://.phar")) ||
	    memcmp(ZSTR_VAL(persistent_script->script.filename), "phar://", sizeof("phar://")-1)) {

		return access(ZSTR_VAL(persistent_script->script.filename), R_OK) != 0;

	} else {
		/* we got a cached file from .phar, so we have to strip prefix and path inside .phar to check access() */
		phar_path = estrdup(ZSTR_VAL(persistent_script->script.filename)+sizeof("phar://")-1);
		if ((ptr = strstr(phar_path, ".phar/")) != NULL)
		{
			*(ptr+sizeof(".phar/")-2) = 0; /* strip path inside .phar file */
		}
		bool ret = access(phar_path, R_OK) != 0;
		efree(phar_path);
		return ret;
	}
}

/* zend_compile() replacement */
zend_op_array *persistent_compile_file(zend_file_handle *file_handle, int type)
{
	zend_persistent_script *persistent_script = NULL;
	zend_string *key = NULL;
	bool from_shared_memory; /* if the script we've got is stored in SHM */

	if (!file_handle->filename || !ZCG(accelerator_enabled)) {
		/* The Accelerator is disabled, act as if without the Accelerator */
		ZCG(cache_opline) = NULL;
		ZCG(cache_persistent_script) = NULL;
		if (file_handle->filename
		 && ZCG(accel_directives).file_cache
		 && ZCG(enabled) && accel_startup_ok) {
			return file_cache_compile_file(file_handle, type);
		}
		return accelerator_orig_compile_file(file_handle, type);
	} else if (file_cache_only) {
		ZCG(cache_opline) = NULL;
		ZCG(cache_persistent_script) = NULL;
		return file_cache_compile_file(file_handle, type);
	} else if ((ZCSG(restart_in_progress) && accel_restart_is_active())) {
		if (ZCG(accel_directives).file_cache) {
			return file_cache_compile_file(file_handle, type);
		}
		ZCG(cache_opline) = NULL;
		ZCG(cache_persistent_script) = NULL;
		return accelerator_orig_compile_file(file_handle, type);
	}

	/* In case this callback is called from include_once, require_once or it's
	 * a main FastCGI request, the key must be already calculated, and cached
	 * persistent script already found */
	if (ZCG(cache_persistent_script) &&
	    ((!EG(current_execute_data) &&
	      file_handle->primary_script &&
	      ZCG(cache_opline) == NULL) ||
	     (EG(current_execute_data) &&
	      EG(current_execute_data)->func &&
	      ZEND_USER_CODE(EG(current_execute_data)->func->common.type) &&
	      ZCG(cache_opline) == EG(current_execute_data)->opline))) {

		persistent_script = ZCG(cache_persistent_script);
		if (ZSTR_LEN(&ZCG(key))) {
			key = &ZCG(key);
		}

	} else {
		if (!ZCG(accel_directives).revalidate_path) {
			/* try to find cached script by key */
			key = accel_make_persistent_key(file_handle->filename);
			if (!key) {
				ZCG(cache_opline) = NULL;
				ZCG(cache_persistent_script) = NULL;
				return accelerator_orig_compile_file(file_handle, type);
			}
			persistent_script = zend_accel_hash_find(&ZCSG(hash), key);
		} else if (UNEXPECTED(is_stream_path(ZSTR_VAL(file_handle->filename)) && !is_cacheable_stream_path(ZSTR_VAL(file_handle->filename)))) {
			ZCG(cache_opline) = NULL;
			ZCG(cache_persistent_script) = NULL;
			return accelerator_orig_compile_file(file_handle, type);
		}

		if (!persistent_script) {
			/* try to find cached script by full real path */
			zend_accel_hash_entry *bucket;

			/* open file to resolve the path */
		    if (file_handle->type == ZEND_HANDLE_FILENAME
		     && accelerator_orig_zend_stream_open_function(file_handle) == FAILURE) {
				if (!EG(exception)) {
					if (type == ZEND_REQUIRE) {
						zend_message_dispatcher(ZMSG_FAILED_REQUIRE_FOPEN, ZSTR_VAL(file_handle->filename));
					} else {
						zend_message_dispatcher(ZMSG_FAILED_INCLUDE_FOPEN, ZSTR_VAL(file_handle->filename));
					}
				}
				return NULL;
		    }

			if (file_handle->opened_path) {
				bucket = zend_accel_hash_find_entry(&ZCSG(hash), file_handle->opened_path);

				if (bucket) {
					persistent_script = (zend_persistent_script *)bucket->data;

					if (key && !persistent_script->corrupted) {
						HANDLE_BLOCK_INTERRUPTIONS();
						SHM_UNPROTECT();
						zend_shared_alloc_lock();
						zend_accel_add_key(key, bucket);
						zend_shared_alloc_unlock();
						SHM_PROTECT();
						HANDLE_UNBLOCK_INTERRUPTIONS();
					}
				}
			}
		}
	}

	/* clear cache */
	ZCG(cache_opline) = NULL;
	ZCG(cache_persistent_script) = NULL;

	if (persistent_script && persistent_script->corrupted) {
		persistent_script = NULL;
	}

	/* Make sure we only increase the currently running processes semaphore
     * once each execution (this function can be called more than once on
     * each execution)
     */
	if (!ZCG(counted)) {
		if (accel_activate_add() == FAILURE) {
			if (ZCG(accel_directives).file_cache) {
				return file_cache_compile_file(file_handle, type);
			}
			return accelerator_orig_compile_file(file_handle, type);
		}
		ZCG(counted) = true;
	}

	/* Revalidate accessibility of cached file */
	if (EXPECTED(persistent_script != NULL) &&
	    UNEXPECTED(ZCG(accel_directives).validate_permission) &&
	    file_handle->type == ZEND_HANDLE_FILENAME &&
	    UNEXPECTED(check_persistent_script_access(persistent_script))) {
		if (!EG(exception)) {
			if (type == ZEND_REQUIRE) {
				zend_message_dispatcher(ZMSG_FAILED_REQUIRE_FOPEN, ZSTR_VAL(file_handle->filename));
			} else {
				zend_message_dispatcher(ZMSG_FAILED_INCLUDE_FOPEN, ZSTR_VAL(file_handle->filename));
			}
		}
		return NULL;
	}

	HANDLE_BLOCK_INTERRUPTIONS();
	SHM_UNPROTECT();

	/* If script is found then validate_timestamps if option is enabled */
	if (persistent_script && ZCG(accel_directives).validate_timestamps) {
		if (validate_timestamp_and_record(persistent_script, file_handle) == FAILURE) {
			zend_accel_lock_discard_script(persistent_script);
			persistent_script = NULL;
		}
	}

	/* if turned on - check the compiled script ADLER32 checksum */
	if (persistent_script && ZCG(accel_directives).consistency_checks
		&& persistent_script->dynamic_members.hits % ZCG(accel_directives).consistency_checks == 0) {

		unsigned int checksum = zend_accel_script_checksum(persistent_script);
		if (checksum != persistent_script->dynamic_members.checksum ) {
			/* The checksum is wrong */
			zend_accel_error(ACCEL_LOG_INFO, "Checksum failed for '%s':  expected=0x%08x, found=0x%08x",
							 ZSTR_VAL(persistent_script->script.filename), persistent_script->dynamic_members.checksum, checksum);
			zend_accel_lock_discard_script(persistent_script);
			persistent_script = NULL;
		}
	}

	/* Check the second level cache */
	if (!persistent_script && ZCG(accel_directives).file_cache) {
		persistent_script = zend_file_cache_script_load(file_handle);
	}

	/* If script was not found or invalidated by validate_timestamps */
	if (!persistent_script) {
		uint32_t old_const_num = zend_hash_next_free_element(EG(zend_constants));
		zend_op_array *op_array;

		/* Cache miss.. */
		ZCSG(misses)++;

		/* No memory left. Behave like without the Accelerator */
		if (ZSMMG(memory_exhausted) || ZCSG(restart_pending)) {
			SHM_PROTECT();
			HANDLE_UNBLOCK_INTERRUPTIONS();
			if (ZCG(accel_directives).file_cache) {
				return file_cache_compile_file(file_handle, type);
			}
			return accelerator_orig_compile_file(file_handle, type);
		}

		SHM_PROTECT();
		HANDLE_UNBLOCK_INTERRUPTIONS();
		persistent_script = opcache_compile_file(file_handle, type, &op_array);
		HANDLE_BLOCK_INTERRUPTIONS();
		SHM_UNPROTECT();

		/* Try and cache the script and assume that it is returned from_shared_memory.
		 * If it isn't compile_and_cache_file() changes the flag to 0
		 */
		from_shared_memory = false;
		if (persistent_script) {
			persistent_script = cache_script_in_shared_memory(persistent_script, key, &from_shared_memory);
		}

		/* Caching is disabled, returning op_array;
		 * or something went wrong during compilation, returning NULL
		 */
		if (!persistent_script) {
			SHM_PROTECT();
			HANDLE_UNBLOCK_INTERRUPTIONS();
			return op_array;
		}
		if (from_shared_memory) {
			/* Delete immutable arrays moved into SHM */
			uint32_t new_const_num = zend_hash_next_free_element(EG(zend_constants));
			while (new_const_num > old_const_num) {
				new_const_num--;
				zend_hash_index_del(EG(zend_constants), new_const_num);
			}
		}
		persistent_script->dynamic_members.last_used = ZCG(request_time);
		SHM_PROTECT();
		HANDLE_UNBLOCK_INTERRUPTIONS();
	} else {

#if !ZEND_WIN32
		ZCSG(hits)++; /* TBFixed: may lose one hit */
		persistent_script->dynamic_members.hits++; /* see above */
#else
#if ZEND_ENABLE_ZVAL_LONG64
		InterlockedIncrement64(&ZCSG(hits));
		InterlockedIncrement64(&persistent_script->dynamic_members.hits);
#else
		InterlockedIncrement(&ZCSG(hits));
		InterlockedIncrement(&persistent_script->dynamic_members.hits);
#endif
#endif

		/* see bug #15471 (old BTS) */
		if (persistent_script->script.filename) {
			if (!EG(current_execute_data) ||
			    !EG(current_execute_data)->func ||
			    !ZEND_USER_CODE(EG(current_execute_data)->func->common.type) ||
			    !EG(current_execute_data)->opline ||
			    EG(current_execute_data)->opline->opcode != ZEND_INCLUDE_OR_EVAL ||
			    (EG(current_execute_data)->opline->extended_value != ZEND_INCLUDE_ONCE &&
			     EG(current_execute_data)->opline->extended_value != ZEND_REQUIRE_ONCE)) {
				if (zend_hash_add_empty_element(&EG(included_files), persistent_script->script.filename) != NULL) {
					/* ext/phar has to load phar's metadata into memory */
					if (persistent_script->is_phar) {
						php_stream_statbuf ssb;
						char *fname = emalloc(sizeof("phar://") + ZSTR_LEN(persistent_script->script.filename));

						memcpy(fname, "phar://", sizeof("phar://") - 1);
						memcpy(fname + sizeof("phar://") - 1, ZSTR_VAL(persistent_script->script.filename), ZSTR_LEN(persistent_script->script.filename) + 1);
						php_stream_stat_path(fname, &ssb);
						efree(fname);
					}
				}
			}
		}
		persistent_script->dynamic_members.last_used = ZCG(request_time);
		SHM_PROTECT();
		HANDLE_UNBLOCK_INTERRUPTIONS();

		replay_warnings(persistent_script->num_warnings, persistent_script->warnings);
		from_shared_memory = true;
	}

	/* Fetch jit auto globals used in the script before execution */
	if (persistent_script->ping_auto_globals_mask & ~ZCG(auto_globals_mask)) {
		zend_accel_set_auto_globals(persistent_script->ping_auto_globals_mask & ~ZCG(auto_globals_mask));
	}

	return zend_accel_load_script(persistent_script, from_shared_memory);
}

static zend_always_inline zend_inheritance_cache_entry* zend_accel_inheritance_cache_find(zend_inheritance_cache_entry *entry, zend_class_entry *ce, zend_class_entry *parent, zend_class_entry **traits_and_interfaces, bool *needs_autoload_ptr)
{
	uint32_t i;

	ZEND_ASSERT(ce->ce_flags & ZEND_ACC_IMMUTABLE);
	ZEND_ASSERT(!(ce->ce_flags & ZEND_ACC_LINKED));

	while (entry) {
		bool found = true;
		bool needs_autoload = false;

		if (entry->parent != parent) {
			found = false;
		} else {
			for (i = 0; i < ce->num_traits + ce->num_interfaces; i++) {
				if (entry->traits_and_interfaces[i] != traits_and_interfaces[i]) {
					found = false;
					break;
				}
			}
			if (found && entry->dependencies) {
				for (i = 0; i < entry->dependencies_count; i++) {
					zend_class_entry *ce = zend_lookup_class_ex(entry->dependencies[i].name, NULL, ZEND_FETCH_CLASS_NO_AUTOLOAD);

					if (ce != entry->dependencies[i].ce) {
						if (!ce) {
							needs_autoload = true;
						} else {
							found = false;
							break;
						}
					}
				}
			}
		}
		if (found) {
			*needs_autoload_ptr = needs_autoload;
			return entry;
		}
		entry = entry->next;
	}

	return NULL;
}

static zend_class_entry* zend_accel_inheritance_cache_get(zend_class_entry *ce, zend_class_entry *parent, zend_class_entry **traits_and_interfaces)
{
	uint32_t i;
	bool needs_autoload;
	zend_inheritance_cache_entry *entry = ce->inheritance_cache;

	while (entry) {
		entry = zend_accel_inheritance_cache_find(entry, ce, parent, traits_and_interfaces, &needs_autoload);
		if (entry) {
			if (!needs_autoload) {
				replay_warnings(entry->num_warnings, entry->warnings);
				if (ZCSG(map_ptr_last) > CG(map_ptr_last)) {
					zend_map_ptr_extend(ZCSG(map_ptr_last));
				}
				ce = entry->ce;
				if (ZSTR_HAS_CE_CACHE(ce->name)) {
					ZSTR_SET_CE_CACHE_EX(ce->name, ce, 0);
				}
				return ce;
			}

			for (i = 0; i < entry->dependencies_count; i++) {
				zend_class_entry *ce = zend_lookup_class_ex(entry->dependencies[i].name, NULL, 0);

				if (ce == NULL) {
					return NULL;
				}
			}
		}
	}

	return NULL;
}

static zend_class_entry* zend_accel_inheritance_cache_add(zend_class_entry *ce, zend_class_entry *proto, zend_class_entry *parent, zend_class_entry **traits_and_interfaces, HashTable *dependencies)
{
	zend_persistent_script dummy;
	size_t size;
	uint32_t i;
	bool needs_autoload;
	zend_class_entry *new_ce;
	zend_inheritance_cache_entry *entry;

	ZEND_ASSERT(!(ce->ce_flags & ZEND_ACC_IMMUTABLE));
	ZEND_ASSERT(ce->ce_flags & ZEND_ACC_LINKED);

	if (!ZCG(accelerator_enabled) ||
	    (ZCSG(restart_in_progress) && accel_restart_is_active())) {
		return NULL;
	}

	if (traits_and_interfaces && dependencies) {
		for (i = 0; i < proto->num_traits + proto->num_interfaces; i++) {
			if (traits_and_interfaces[i]) {
				zend_hash_del(dependencies, traits_and_interfaces[i]->name);
			}
		}
	}

	SHM_UNPROTECT();
	zend_shared_alloc_lock();

	entry = ce->inheritance_cache;
	while (entry) {
		entry = zend_accel_inheritance_cache_find(entry, ce, parent, traits_and_interfaces, &needs_autoload);
		if (entry) {
			if (!needs_autoload) {
				zend_shared_alloc_unlock();
				SHM_PROTECT();

				zend_map_ptr_extend(ZCSG(map_ptr_last));
				return entry->ce;
			}
			ZEND_ASSERT(0); // entry = entry->next; // This shouldn't be possible ???
		}
	}

	zend_shared_alloc_init_xlat_table();

	memset(&dummy, 0, sizeof(dummy));
	dummy.size = ZEND_ALIGNED_SIZE(
		sizeof(zend_inheritance_cache_entry) -
		sizeof(void*) +
		(sizeof(void*) * (proto->num_traits + proto->num_interfaces)));
	if (dependencies) {
		dummy.size += ZEND_ALIGNED_SIZE(zend_hash_num_elements(dependencies) * sizeof(zend_class_dependency));
	}
	ZCG(current_persistent_script) = &dummy;
	zend_persist_class_entry_calc(ce);
	zend_persist_warnings_calc(EG(num_errors), EG(errors));
	size = dummy.size;

	zend_shared_alloc_clear_xlat_table();

#if ZEND_MM_NEED_EIGHT_BYTE_REALIGNMENT
	/* Align to 8-byte boundary */
	ZCG(mem) = zend_shared_alloc(size + 8);
#else
	ZCG(mem) = zend_shared_alloc(size);
#endif

	if (!ZCG(mem)) {
		zend_shared_alloc_destroy_xlat_table();
		zend_shared_alloc_unlock();
		SHM_PROTECT();
		return NULL;
	}

	zend_map_ptr_extend(ZCSG(map_ptr_last));

#if ZEND_MM_NEED_EIGHT_BYTE_REALIGNMENT
	/* Align to 8-byte boundary */
	ZCG(mem) = (void*)(((zend_uintptr_t)ZCG(mem) + 7L) & ~7L);
#endif

	memset(ZCG(mem), 0, size);
	entry = (zend_inheritance_cache_entry*)ZCG(mem);
	ZCG(mem) = (char*)ZCG(mem) +
		ZEND_ALIGNED_SIZE(
			(sizeof(zend_inheritance_cache_entry) -
			 sizeof(void*) +
			 (sizeof(void*) * (proto->num_traits + proto->num_interfaces))));
	entry->parent = parent;
	for (i = 0; i < proto->num_traits + proto->num_interfaces; i++) {
		entry->traits_and_interfaces[i] = traits_and_interfaces[i];
	}
	if (dependencies && zend_hash_num_elements(dependencies)) {
		zend_string *dep_name;
		zend_class_entry *dep_ce;

		i = 0;
		entry->dependencies_count = zend_hash_num_elements(dependencies);
		entry->dependencies = (zend_class_dependency*)ZCG(mem);
		ZEND_HASH_MAP_FOREACH_STR_KEY_PTR(dependencies, dep_name, dep_ce) {
#if ZEND_DEBUG
			ZEND_ASSERT(zend_accel_in_shm(dep_name));
#endif
			entry->dependencies[i].name = dep_name;
			entry->dependencies[i].ce = dep_ce;
			i++;
		} ZEND_HASH_FOREACH_END();
		ZCG(mem) = (char*)ZCG(mem) + zend_hash_num_elements(dependencies) * sizeof(zend_class_dependency);
	}
	entry->ce = new_ce = zend_persist_class_entry(ce);
	zend_update_parent_ce(new_ce);

	entry->num_warnings = EG(num_errors);
	entry->warnings = zend_persist_warnings(EG(num_errors), EG(errors));
	entry->next = proto->inheritance_cache;
	proto->inheritance_cache = entry;

	EG(num_errors) = 0;
	EG(errors) = NULL;

	ZCSG(map_ptr_last) = CG(map_ptr_last);

	zend_shared_alloc_destroy_xlat_table();

	zend_shared_alloc_unlock();
	SHM_PROTECT();

	/* Consistency check */
	if ((char*)entry + size != (char*)ZCG(mem)) {
		zend_accel_error(
			((char*)entry + size < (char*)ZCG(mem)) ? ACCEL_LOG_ERROR : ACCEL_LOG_WARNING,
			"Internal error: wrong class size calculation: %s start=" ZEND_ADDR_FMT ", end=" ZEND_ADDR_FMT ", real=" ZEND_ADDR_FMT "\n",
			ZSTR_VAL(ce->name),
			(size_t)entry,
			(size_t)((char *)entry + size),
			(size_t)ZCG(mem));
	}

	zend_map_ptr_extend(ZCSG(map_ptr_last));

	return new_ce;
}

#ifdef ZEND_WIN32
static int accel_gen_uname_id(void)
{
	PHP_MD5_CTX ctx;
	unsigned char digest[16];
	wchar_t uname[UNLEN + 1];
	DWORD unsize = UNLEN;

	if (!GetUserNameW(uname, &unsize)) {
		return FAILURE;
	}
	PHP_MD5Init(&ctx);
	PHP_MD5Update(&ctx, (void *) uname, (unsize - 1) * sizeof(wchar_t));
	PHP_MD5Update(&ctx, ZCG(accel_directives).cache_id, strlen(ZCG(accel_directives).cache_id));
	PHP_MD5Final(digest, &ctx);
	php_hash_bin2hex(accel_uname_id, digest, sizeof digest);
	return SUCCESS;
}
#endif

/* zend_stream_open_function() replacement for PHP 5.3 and above */
static zend_result persistent_stream_open_function(zend_file_handle *handle)
{
	if (ZCG(cache_persistent_script)) {
		/* check if callback is called from include_once or it's a main request */
		if ((!EG(current_execute_data) &&
		     handle->primary_script &&
		     ZCG(cache_opline) == NULL) ||
		    (EG(current_execute_data) &&
		     EG(current_execute_data)->func &&
		     ZEND_USER_CODE(EG(current_execute_data)->func->common.type) &&
		     ZCG(cache_opline) == EG(current_execute_data)->opline)) {

			/* we are in include_once or FastCGI request */
			handle->opened_path = zend_string_copy(ZCG(cache_persistent_script)->script.filename);
			return SUCCESS;
		}
		ZCG(cache_opline) = NULL;
		ZCG(cache_persistent_script) = NULL;
	}
	return accelerator_orig_zend_stream_open_function(handle);
}

/* zend_resolve_path() replacement for PHP 5.3 and above */
static zend_string* persistent_zend_resolve_path(zend_string *filename)
{
	if (!file_cache_only &&
	    ZCG(accelerator_enabled)) {

		/* check if callback is called from include_once or it's a main request */
		if ((!EG(current_execute_data)) ||
		    (EG(current_execute_data) &&
		     EG(current_execute_data)->func &&
		     ZEND_USER_CODE(EG(current_execute_data)->func->common.type) &&
		     EG(current_execute_data)->opline->opcode == ZEND_INCLUDE_OR_EVAL &&
		     (EG(current_execute_data)->opline->extended_value == ZEND_INCLUDE_ONCE ||
		      EG(current_execute_data)->opline->extended_value == ZEND_REQUIRE_ONCE))) {

			/* we are in include_once or FastCGI request */
			zend_string *resolved_path;
			zend_string *key = NULL;

			if (!ZCG(accel_directives).revalidate_path) {
				/* lookup by "not-real" path */
				key = accel_make_persistent_key(filename);
				if (key) {
					zend_accel_hash_entry *bucket = zend_accel_hash_find_entry(&ZCSG(hash), key);
					if (bucket != NULL) {
						zend_persistent_script *persistent_script = (zend_persistent_script *)bucket->data;
						if (!persistent_script->corrupted) {
							ZCG(cache_opline) = EG(current_execute_data) ? EG(current_execute_data)->opline : NULL;
							ZCG(cache_persistent_script) = persistent_script;
							return zend_string_copy(persistent_script->script.filename);
						}
					}
				} else {
					ZCG(cache_opline) = NULL;
					ZCG(cache_persistent_script) = NULL;
					return accelerator_orig_zend_resolve_path(filename);
				}
			}

			/* find the full real path */
			resolved_path = accelerator_orig_zend_resolve_path(filename);

			if (resolved_path) {
				/* lookup by real path */
				zend_accel_hash_entry *bucket = zend_accel_hash_find_entry(&ZCSG(hash), resolved_path);
				if (bucket) {
					zend_persistent_script *persistent_script = (zend_persistent_script *)bucket->data;
					if (!persistent_script->corrupted) {
						if (key) {
							/* add another "key" for the same bucket */
							HANDLE_BLOCK_INTERRUPTIONS();
							SHM_UNPROTECT();
							zend_shared_alloc_lock();
							zend_accel_add_key(key, bucket);
							zend_shared_alloc_unlock();
							SHM_PROTECT();
							HANDLE_UNBLOCK_INTERRUPTIONS();
						} else {
							ZSTR_LEN(&ZCG(key)) = 0;
						}
						ZCG(cache_opline) = EG(current_execute_data) ? EG(current_execute_data)->opline : NULL;
						ZCG(cache_persistent_script) = persistent_script;
						return resolved_path;
					}
				}
			}

			ZCG(cache_opline) = NULL;
			ZCG(cache_persistent_script) = NULL;
			return resolved_path;
		}
	}
	ZCG(cache_opline) = NULL;
	ZCG(cache_persistent_script) = NULL;
	return accelerator_orig_zend_resolve_path(filename);
}

static void zend_reset_cache_vars(void)
{
	ZSMMG(memory_exhausted) = false;
	ZCSG(hits) = 0;
	ZCSG(misses) = 0;
	ZCSG(blacklist_misses) = 0;
	ZSMMG(wasted_shared_memory) = 0;
	ZCSG(restart_pending) = false;
	ZCSG(force_restart_time) = 0;
	ZCSG(map_ptr_last) = CG(map_ptr_last);
}

static void accel_reset_pcre_cache(void)
{
	Bucket *p;

	if (PCRE_G(per_request_cache)) {
		return;
	}

	ZEND_HASH_MAP_FOREACH_BUCKET(&PCRE_G(pcre_cache), p) {
		/* Remove PCRE cache entries with inconsistent keys */
		if (zend_accel_in_shm(p->key)) {
			p->key = NULL;
			zend_hash_del_bucket(&PCRE_G(pcre_cache), p);
		}
	} ZEND_HASH_FOREACH_END();
}

zend_result accel_activate(INIT_FUNC_ARGS)
{
	if (!ZCG(enabled) || !accel_startup_ok) {
		ZCG(accelerator_enabled) = false;
		return SUCCESS;
	}

	/* PHP-5.4 and above return "double", but we use 1 sec precision */
	ZCG(auto_globals_mask) = 0;
	ZCG(request_time) = (time_t)sapi_get_request_time();
	ZCG(cache_opline) = NULL;
	ZCG(cache_persistent_script) = NULL;
	ZCG(include_path_key_len) = 0;
	ZCG(include_path_check) = true;

	ZCG(cwd) = NULL;
	ZCG(cwd_key_len) = 0;
	ZCG(cwd_check) = true;

	if (file_cache_only) {
		ZCG(accelerator_enabled) = false;
		return SUCCESS;
	}

#ifndef ZEND_WIN32
	if (ZCG(accel_directives).validate_root) {
		struct stat buf;

		if (stat("/", &buf) != 0) {
			ZCG(root_hash) = 0;
		} else {
			ZCG(root_hash) = buf.st_ino;
			if (sizeof(buf.st_ino) > sizeof(ZCG(root_hash))) {
				if (ZCG(root_hash) != buf.st_ino) {
					zend_string *key = zend_string_init("opcache.enable", sizeof("opcache.enable")-1, 0);
					zend_alter_ini_entry_chars(key, "0", 1, ZEND_INI_SYSTEM, ZEND_INI_STAGE_RUNTIME);
					zend_string_release_ex(key, 0);
					zend_accel_error(ACCEL_LOG_WARNING, "Can't cache files in chroot() directory with too big inode");
					return SUCCESS;
				}
			}
		}
	} else {
		ZCG(root_hash) = 0;
	}
#endif

	HANDLE_BLOCK_INTERRUPTIONS();
	SHM_UNPROTECT();

	if (ZCG(counted)) {
#ifdef ZTS
		zend_accel_error(ACCEL_LOG_WARNING, "Stuck count for thread id %lu", (unsigned long) tsrm_thread_id());
#else
		zend_accel_error(ACCEL_LOG_WARNING, "Stuck count for pid %d", getpid());
#endif
		accel_unlock_all();
		ZCG(counted) = false;
	}

	if (ZCSG(restart_pending)) {
		zend_shared_alloc_lock();
		if (ZCSG(restart_pending)) { /* check again, to ensure that the cache wasn't already cleaned by another process */
			if (accel_is_inactive() == SUCCESS) {
				zend_accel_error(ACCEL_LOG_DEBUG, "Restarting!");
				ZCSG(restart_pending) = false;
				switch ZCSG(restart_reason) {
					case ACCEL_RESTART_OOM:
						ZCSG(oom_restarts)++;
						break;
					case ACCEL_RESTART_HASH:
						ZCSG(hash_restarts)++;
						break;
					case ACCEL_RESTART_USER:
						ZCSG(manual_restarts)++;
						break;
				}
				accel_restart_enter();

				zend_map_ptr_reset();
				zend_reset_cache_vars();
				zend_accel_hash_clean(&ZCSG(hash));

				if (ZCG(accel_directives).interned_strings_buffer) {
					accel_interned_strings_restore_state();
				}

				zend_shared_alloc_restore_state();
				if (ZCSG(preload_script)) {
					preload_restart();
				}

#ifdef HAVE_JIT
				zend_jit_restart();
#endif

				ZCSG(accelerator_enabled) = ZCSG(cache_status_before_restart);
				if (ZCSG(last_restart_time) < ZCG(request_time)) {
					ZCSG(last_restart_time) = ZCG(request_time);
				} else {
					ZCSG(last_restart_time)++;
				}
				accel_restart_leave();
			}
		}
		zend_shared_alloc_unlock();
	}

	ZCG(accelerator_enabled) = ZCSG(accelerator_enabled);

	SHM_PROTECT();
	HANDLE_UNBLOCK_INTERRUPTIONS();

	if (ZCG(accelerator_enabled) && ZCSG(last_restart_time) != ZCG(last_restart_time)) {
		/* SHM was reinitialized. */
		ZCG(last_restart_time) = ZCSG(last_restart_time);

		/* Reset in-process realpath cache */
		realpath_cache_clean();

		accel_reset_pcre_cache();
		ZCG(pcre_reseted) = false;
	} else if (!ZCG(accelerator_enabled) && !ZCG(pcre_reseted)) {
		accel_reset_pcre_cache();
		ZCG(pcre_reseted) = true;
	}


#ifdef HAVE_JIT
	zend_jit_activate();
#endif

	if (ZCSG(preload_script)) {
		preload_activate();
	}

	return SUCCESS;
}

#ifdef HAVE_JIT
void accel_deactivate(void)
{
	zend_jit_deactivate();
}
#endif

zend_result accel_post_deactivate(void)
{
	if (ZCG(cwd)) {
		zend_string_release_ex(ZCG(cwd), 0);
		ZCG(cwd) = NULL;
	}

	if (!ZCG(enabled) || !accel_startup_ok) {
		return SUCCESS;
	}

	zend_shared_alloc_safe_unlock(); /* be sure we didn't leave cache locked */
	accel_unlock_all();
	ZCG(counted) = false;

	return SUCCESS;
}

static int accelerator_remove_cb(zend_extension *element1, zend_extension *element2)
{
	(void)element2; /* keep the compiler happy */

	if (!strcmp(element1->name, ACCELERATOR_PRODUCT_NAME )) {
		element1->startup = NULL;
#if 0
		/* We have to call shutdown callback it to free TS resources */
		element1->shutdown = NULL;
#endif
		element1->activate = NULL;
		element1->deactivate = NULL;
		element1->op_array_handler = NULL;

#ifdef __DEBUG_MESSAGES__
		fprintf(stderr, ACCELERATOR_PRODUCT_NAME " is disabled: %s\n", (zps_failure_reason ? zps_failure_reason : "unknown error"));
		fflush(stderr);
#endif
	}

	return 0;
}

static void zps_startup_failure(char *reason, char *api_reason, int (*cb)(zend_extension *, zend_extension *))
{
	accel_startup_ok = false;
	zps_failure_reason = reason;
	zps_api_failure_reason = api_reason?api_reason:reason;
	zend_llist_del_element(&zend_extensions, NULL, (int (*)(void *, void *))cb);
}

static inline int accel_find_sapi(void)
{
	static const char *supported_sapis[] = {
		"apache",
		"fastcgi",
		"cli-server",
		"cgi-fcgi",
		"fpm-fcgi",
		"fpmi-fcgi",
		"apache2handler",
		"litespeed",
		"uwsgi",
		"fuzzer",
		NULL
	};
	const char **sapi_name;

	if (sapi_module.name) {
		for (sapi_name = supported_sapis; *sapi_name; sapi_name++) {
			if (strcmp(sapi_module.name, *sapi_name) == 0) {
				return SUCCESS;
			}
		}
		if (ZCG(accel_directives).enable_cli && (
		    strcmp(sapi_module.name, "cli") == 0
		  || strcmp(sapi_module.name, "phpdbg") == 0)) {
			return SUCCESS;
		}
	}

	return FAILURE;
}

static int zend_accel_init_shm(void)
{
	int i;
	size_t accel_shared_globals_size;

	zend_shared_alloc_lock();

	if (ZCG(accel_directives).interned_strings_buffer) {
		accel_shared_globals_size = ZCG(accel_directives).interned_strings_buffer * 1024 * 1024;
	} else {
		/* Make sure there is always at least one interned string hash slot,
		 * so the table can be queried unconditionally. */
		accel_shared_globals_size = sizeof(zend_accel_shared_globals) + sizeof(uint32_t);
	}

	accel_shared_globals = zend_shared_alloc(accel_shared_globals_size);
	if (!accel_shared_globals) {
		zend_accel_error_noreturn(ACCEL_LOG_FATAL,
				"Insufficient shared memory for interned strings buffer! (tried to allocate %zu bytes)",
				accel_shared_globals_size);
		zend_shared_alloc_unlock();
		return FAILURE;
	}
	memset(accel_shared_globals, 0, sizeof(zend_accel_shared_globals));
	ZSMMG(app_shared_globals) = accel_shared_globals;

	zend_accel_hash_init(&ZCSG(hash), ZCG(accel_directives).max_accelerated_files);

	if (ZCG(accel_directives).interned_strings_buffer) {
		uint32_t hash_size;

		/* must be a power of two */
		hash_size = ZCG(accel_directives).interned_strings_buffer * (32 * 1024);
		hash_size |= (hash_size >> 1);
		hash_size |= (hash_size >> 2);
		hash_size |= (hash_size >> 4);
		hash_size |= (hash_size >> 8);
		hash_size |= (hash_size >> 16);

		ZCSG(interned_strings).nTableMask = hash_size << 2;
		ZCSG(interned_strings).nNumOfElements = 0;
		ZCSG(interned_strings).start =
			(zend_string*)((char*)&ZCSG(interned_strings) +
				sizeof(zend_string_table) +
				((hash_size + 1) * sizeof(uint32_t))) +
				8;
		ZCSG(interned_strings).top =
			ZCSG(interned_strings).start;
		ZCSG(interned_strings).end =
			(zend_string*)((char*)accel_shared_globals +
				ZCG(accel_directives).interned_strings_buffer * 1024 * 1024);
		ZCSG(interned_strings).saved_top = NULL;

		memset((char*)&ZCSG(interned_strings) + sizeof(zend_string_table),
			STRTAB_INVALID_POS,
			(char*)ZCSG(interned_strings).start -
				((char*)&ZCSG(interned_strings) + sizeof(zend_string_table)));
	} else {
		*STRTAB_HASH_TO_SLOT(&ZCSG(interned_strings), 0) = STRTAB_INVALID_POS;
	}

	/* We can reuse init_interned_string_for_php for the "init_existing_interned" case,
	 * because the function does not create new interned strings at runtime. */
	zend_interned_strings_set_request_storage_handlers(
		accel_new_interned_string_for_php,
		accel_init_interned_string_for_php,
		accel_init_interned_string_for_php);

	zend_reset_cache_vars();

	ZCSG(oom_restarts) = 0;
	ZCSG(hash_restarts) = 0;
	ZCSG(manual_restarts) = 0;

	ZCSG(accelerator_enabled) = true;
	ZCSG(start_time) = zend_accel_get_time();
	ZCSG(last_restart_time) = 0;
	ZCSG(restart_in_progress) = false;

	for (i = 0; i < -HT_MIN_MASK; i++) {
		ZCSG(uninitialized_bucket)[i] = HT_INVALID_IDX;
	}

	zend_shared_alloc_unlock();

	return SUCCESS;
}

static void accel_globals_ctor(zend_accel_globals *accel_globals)
{
#if defined(COMPILE_DL_OPCACHE) && defined(ZTS)
	ZEND_TSRMLS_CACHE_UPDATE();
#endif
	memset(accel_globals, 0, sizeof(zend_accel_globals));
}

#ifdef HAVE_HUGE_CODE_PAGES
# ifndef _WIN32
#  include <sys/mman.h>
#  ifndef MAP_ANON
#   ifdef MAP_ANONYMOUS
#    define MAP_ANON MAP_ANONYMOUS
#   endif
#  endif
#  ifndef MAP_FAILED
#   define MAP_FAILED ((void*)-1)
#  endif
#  ifdef MAP_ALIGNED_SUPER
#   include <sys/types.h>
#   include <sys/sysctl.h>
#   include <sys/user.h>
#   define MAP_HUGETLB MAP_ALIGNED_SUPER
#  endif
# endif

# if defined(MAP_HUGETLB) || defined(MADV_HUGEPAGE)
static zend_result accel_remap_huge_pages(void *start, size_t size, size_t real_size, const char *name, size_t offset)
{
	void *ret = MAP_FAILED;
	void *mem;

	mem = mmap(NULL, size,
		PROT_READ | PROT_WRITE,
		MAP_PRIVATE | MAP_ANONYMOUS,
		-1, 0);
	if (mem == MAP_FAILED) {
		zend_error(E_WARNING,
			ACCELERATOR_PRODUCT_NAME " huge_code_pages: mmap failed: %s (%d)",
			strerror(errno), errno);
		return FAILURE;
	}
	memcpy(mem, start, real_size);

#  ifdef MAP_HUGETLB
	ret = mmap(start, size,
		PROT_READ | PROT_WRITE | PROT_EXEC,
		MAP_PRIVATE | MAP_ANONYMOUS | MAP_FIXED | MAP_HUGETLB,
		-1, 0);
#  endif
	if (ret == MAP_FAILED) {
		ret = mmap(start, size,
			PROT_READ | PROT_WRITE | PROT_EXEC,
			MAP_PRIVATE | MAP_ANONYMOUS | MAP_FIXED,
			-1, 0);
		/* this should never happen? */
		ZEND_ASSERT(ret != MAP_FAILED);
#  ifdef MADV_HUGEPAGE
		if (-1 == madvise(start, size, MADV_HUGEPAGE)) {
			memcpy(start, mem, real_size);
			mprotect(start, size, PROT_READ | PROT_EXEC);
			munmap(mem, size);
			zend_error(E_WARNING,
				ACCELERATOR_PRODUCT_NAME " huge_code_pages: madvise(HUGEPAGE) failed: %s (%d)",
				strerror(errno), errno);
			return FAILURE;
		}
#  else
		memcpy(start, mem, real_size);
		mprotect(start, size, PROT_READ | PROT_EXEC);
		munmap(mem, size);
		zend_error(E_WARNING,
			ACCELERATOR_PRODUCT_NAME " huge_code_pages: mmap(HUGETLB) failed: %s (%d)",
			strerror(errno), errno);
		return FAILURE;
#  endif
	}

	// Given the MAP_FIXED flag the address can never diverge
	ZEND_ASSERT(ret == start);
	zend_mmap_set_name(start, size, "zend_huge_code_pages");
	memcpy(start, mem, real_size);
	mprotect(start, size, PROT_READ | PROT_EXEC);

	munmap(mem, size);

	return SUCCESS;
}

static void accel_move_code_to_huge_pages(void)
{
#if defined(__linux__)
	FILE *f;
	long unsigned int huge_page_size = 2 * 1024 * 1024;

	f = fopen("/proc/self/maps", "r");
	if (f) {
		long unsigned int  start, end, offset, inode;
		char perm[5], dev[10], name[MAXPATHLEN];
		int ret;

		while (1) {
			ret = fscanf(f, "%lx-%lx %4s %lx %9s %ld %s\n", &start, &end, perm, &offset, dev, &inode, name);
			if (ret == 7) {
				if (perm[0] == 'r' && perm[1] == '-' && perm[2] == 'x' && name[0] == '/') {
					long unsigned int  seg_start = ZEND_MM_ALIGNED_SIZE_EX(start, huge_page_size);
					long unsigned int  seg_end = (end & ~(huge_page_size-1L));
					long unsigned int  real_end;

					ret = fscanf(f, "%lx-", &start);
					if (ret == 1 && start == seg_end + huge_page_size) {
						real_end = end;
						seg_end = start;
					} else {
						real_end = seg_end;
					}

					if (seg_end > seg_start) {
						zend_accel_error(ACCEL_LOG_DEBUG, "remap to huge page %lx-%lx %s \n", seg_start, seg_end, name);
						accel_remap_huge_pages((void*)seg_start, seg_end - seg_start, real_end - seg_start, name, offset + seg_start - start);
					}
					break;
				}
			} else {
				break;
			}
		}
		fclose(f);
	}
#elif defined(__FreeBSD__)
	size_t s = 0;
	int mib[4] = {CTL_KERN, KERN_PROC, KERN_PROC_VMMAP, getpid()};
	long unsigned int huge_page_size = 2 * 1024 * 1024;
	if (sysctl(mib, 4, NULL, &s, NULL, 0) == 0) {
		s = s * 4 / 3;
		void *addr = mmap(NULL, s, PROT_READ | PROT_WRITE, MAP_SHARED | MAP_ANON, -1, 0);
		if (addr != MAP_FAILED) {
			if (sysctl(mib, 4, addr, &s, NULL, 0) == 0) {
				uintptr_t start = (uintptr_t)addr;
				uintptr_t end = start + s;
				while (start < end) {
					struct kinfo_vmentry *entry = (struct kinfo_vmentry *)start;
					size_t sz = entry->kve_structsize;
					if (sz == 0) {
						break;
					}
					int permflags = entry->kve_protection;
					if ((permflags & KVME_PROT_READ) && !(permflags & KVME_PROT_WRITE) &&
					    (permflags & KVME_PROT_EXEC) && entry->kve_path[0] != '\0') {
						long unsigned int seg_start = ZEND_MM_ALIGNED_SIZE_EX(start, huge_page_size);
						long unsigned int seg_end = (end & ~(huge_page_size-1L));
						if (seg_end > seg_start) {
							zend_accel_error(ACCEL_LOG_DEBUG, "remap to huge page %lx-%lx %s \n", seg_start, seg_end, entry->kve_path);
							accel_remap_huge_pages((void*)seg_start, seg_end - seg_start, seg_end - seg_start, entry->kve_path, entry->kve_offset + seg_start - start);
							// First relevant segment found is our binary
							break;
						}
					}
					start += sz;
				}
			}
			munmap(addr, s);
		}
	}
#endif
}
# else
static void accel_move_code_to_huge_pages(void)
{
	zend_error(E_WARNING, ACCELERATOR_PRODUCT_NAME ": opcache.huge_code_pages has no affect as huge page is not supported");
	return;
}
# endif /* defined(MAP_HUGETLB) || defined(MADV_HUGEPAGE) */
#endif /* HAVE_HUGE_CODE_PAGES */

static int accel_startup(zend_extension *extension)
{
#ifdef ZTS
	accel_globals_id = ts_allocate_id(&accel_globals_id, sizeof(zend_accel_globals), (ts_allocate_ctor) accel_globals_ctor, NULL);
#else
	accel_globals_ctor(&accel_globals);
#endif

#ifdef HAVE_JIT
	zend_jit_init();
#endif

#ifdef ZEND_WIN32
# if !defined(__has_feature) || !__has_feature(address_sanitizer)
	_setmaxstdio(2048); /* The default configuration is limited to 512 stdio files */
# endif
#endif

	if (start_accel_module() == FAILURE) {
		accel_startup_ok = false;
		zend_error(E_WARNING, ACCELERATOR_PRODUCT_NAME ": module registration failed!");
		return FAILURE;
	}

#ifdef ZEND_WIN32
	if (UNEXPECTED(accel_gen_uname_id() == FAILURE)) {
		zps_startup_failure("Unable to get user name", NULL, accelerator_remove_cb);
		return SUCCESS;
	}
#endif

#ifdef HAVE_HUGE_CODE_PAGES
	if (ZCG(accel_directives).huge_code_pages &&
	    (strcmp(sapi_module.name, "cli") == 0 ||
	     strcmp(sapi_module.name, "cli-server") == 0 ||
		 strcmp(sapi_module.name, "cgi-fcgi") == 0 ||
		 strcmp(sapi_module.name, "fpm-fcgi") == 0)) {
		accel_move_code_to_huge_pages();
	}
#endif

	/* no supported SAPI found - disable acceleration and stop initialization */
	if (accel_find_sapi() == FAILURE) {
		accel_startup_ok = false;
		if (!ZCG(accel_directives).enable_cli &&
		    strcmp(sapi_module.name, "cli") == 0) {
			zps_startup_failure("Opcode Caching is disabled for CLI", NULL, accelerator_remove_cb);
		} else {
			zps_startup_failure("Opcode Caching is only supported in Apache, FPM, FastCGI and LiteSpeed SAPIs", NULL, accelerator_remove_cb);
		}
		return SUCCESS;
	}

	if (ZCG(enabled) == 0) {
		return SUCCESS ;
	}

	orig_post_startup_cb = zend_post_startup_cb;
	zend_post_startup_cb = accel_post_startup;

	/* Prevent unloading */
	extension->handle = 0;

	return SUCCESS;
}

static zend_result accel_post_startup(void)
{
	zend_function *func;
	zend_ini_entry *ini_entry;

	if (orig_post_startup_cb) {
		zend_result (*cb)(void) = orig_post_startup_cb;

		orig_post_startup_cb = NULL;
		if (cb() != SUCCESS) {
			return FAILURE;
		}
	}

/********************************************/
/* End of non-SHM dependent initializations */
/********************************************/
	file_cache_only = ZCG(accel_directives).file_cache_only;
	if (!file_cache_only) {
		size_t shm_size = ZCG(accel_directives).memory_consumption;
#ifdef HAVE_JIT
		size_t jit_size = 0;
		bool reattached = false;

		if (JIT_G(enabled) && JIT_G(buffer_size)
		 && zend_jit_check_support() == SUCCESS) {
			size_t page_size;

			page_size = zend_get_page_size();
			if (!page_size && (page_size & (page_size - 1))) {
				zend_accel_error_noreturn(ACCEL_LOG_FATAL, "Failure to initialize shared memory structures - can't get page size.");
				abort();
			}
			jit_size = JIT_G(buffer_size);
			jit_size = ZEND_MM_ALIGNED_SIZE_EX(jit_size, page_size);
			shm_size += jit_size;
		}

		switch (zend_shared_alloc_startup(shm_size, jit_size)) {
#else
		switch (zend_shared_alloc_startup(shm_size, 0)) {
#endif
			case ALLOC_SUCCESS:
				if (zend_accel_init_shm() == FAILURE) {
					accel_startup_ok = false;
					return FAILURE;
				}
				break;
			case ALLOC_FAILURE:
				accel_startup_ok = false;
				zend_accel_error_noreturn(ACCEL_LOG_FATAL, "Failure to initialize shared memory structures - probably not enough shared memory.");
				return SUCCESS;
			case SUCCESSFULLY_REATTACHED:
#ifdef HAVE_JIT
				reattached = true;
#endif
				zend_shared_alloc_lock();
				accel_shared_globals = (zend_accel_shared_globals *) ZSMMG(app_shared_globals);
				zend_interned_strings_set_request_storage_handlers(
					accel_new_interned_string_for_php,
					accel_init_interned_string_for_php,
					accel_init_interned_string_for_php);
				zend_shared_alloc_unlock();
				break;
			case FAILED_REATTACHED:
				accel_startup_ok = false;
				zend_accel_error_noreturn(ACCEL_LOG_FATAL, "Failure to initialize shared memory structures - cannot reattach to exiting shared memory.");
				return SUCCESS;
				break;
#if ENABLE_FILE_CACHE_FALLBACK
			case ALLOC_FALLBACK:
				zend_shared_alloc_lock();
				file_cache_only = true;
				fallback_process = true;
				zend_shared_alloc_unlock();
				goto file_cache_fallback;
				break;
#endif
		}

		/* from this point further, shared memory is supposed to be OK */

		/* remember the last restart time in the process memory */
		ZCG(last_restart_time) = ZCSG(last_restart_time);

		zend_shared_alloc_lock();
#ifdef HAVE_JIT
		if (JIT_G(enabled)) {
			if (JIT_G(buffer_size) == 0
		     || !ZSMMG(reserved)
			 || zend_jit_startup(ZSMMG(reserved), jit_size, reattached) != SUCCESS) {
				JIT_G(enabled) = false;
				JIT_G(on) = false;
			}
		}
#endif
		zend_shared_alloc_save_state();
		zend_shared_alloc_unlock();

		SHM_PROTECT();
	} else if (!ZCG(accel_directives).file_cache) {
		accel_startup_ok = false;
		zend_accel_error_noreturn(ACCEL_LOG_FATAL, "opcache.file_cache_only is set without a proper setting of opcache.file_cache");
		return SUCCESS;
	} else {
#ifdef HAVE_JIT
		JIT_G(enabled) = false;
		JIT_G(on) = false;
#endif
		accel_shared_globals = calloc(1, sizeof(zend_accel_shared_globals));
	}
#if ENABLE_FILE_CACHE_FALLBACK
file_cache_fallback:
#endif

	/* Override compiler */
	accelerator_orig_compile_file = zend_compile_file;
	zend_compile_file = persistent_compile_file;

	/* Override stream opener function (to eliminate open() call caused by
	 * include/require statements ) */
	accelerator_orig_zend_stream_open_function = zend_stream_open_function;
	zend_stream_open_function = persistent_stream_open_function;

	/* Override path resolver function (to eliminate stat() calls caused by
	 * include_once/require_once statements */
	accelerator_orig_zend_resolve_path = zend_resolve_path;
	zend_resolve_path = persistent_zend_resolve_path;

	/* Override chdir() function */
	if ((func = zend_hash_str_find_ptr(CG(function_table), "chdir", sizeof("chdir")-1)) != NULL &&
	    func->type == ZEND_INTERNAL_FUNCTION) {
		orig_chdir = func->internal_function.handler;
		func->internal_function.handler = ZEND_FN(accel_chdir);
	}
	ZCG(cwd) = NULL;
	ZCG(include_path) = NULL;

	/* Override "include_path" modifier callback */
	if ((ini_entry = zend_hash_str_find_ptr(EG(ini_directives), "include_path", sizeof("include_path")-1)) != NULL) {
		ZCG(include_path) = ini_entry->value;
		orig_include_path_on_modify = ini_entry->on_modify;
		ini_entry->on_modify = accel_include_path_on_modify;
	}

	accel_startup_ok = true;

	/* Override file_exists(), is_file() and is_readable() */
	zend_accel_override_file_functions();

	/* Load black list */
	accel_blacklist.entries = NULL;
	if (ZCG(enabled) && accel_startup_ok &&
	    ZCG(accel_directives).user_blacklist_filename &&
	    *ZCG(accel_directives.user_blacklist_filename)) {
		zend_accel_blacklist_init(&accel_blacklist);
		zend_accel_blacklist_load(&accel_blacklist, ZCG(accel_directives.user_blacklist_filename));
	}

	if (!file_cache_only && ZCG(accel_directives).interned_strings_buffer) {
		accel_use_shm_interned_strings();
	}

	if (accel_finish_startup() != SUCCESS) {
		return FAILURE;
	}

	if (ZCG(enabled) && accel_startup_ok) {
		/* Override inheritance cache callbaks */
		accelerator_orig_inheritance_cache_get = zend_inheritance_cache_get;
		accelerator_orig_inheritance_cache_add = zend_inheritance_cache_add;
		zend_inheritance_cache_get = zend_accel_inheritance_cache_get;
		zend_inheritance_cache_add = zend_accel_inheritance_cache_add;
	}

	return SUCCESS;
}

static void (*orig_post_shutdown_cb)(void);

static void accel_post_shutdown(void)
{
	zend_shared_alloc_shutdown();
}

void accel_shutdown(void)
{
	zend_ini_entry *ini_entry;
	bool _file_cache_only = false;

#ifdef HAVE_JIT
	zend_jit_shutdown();
#endif

	zend_accel_blacklist_shutdown(&accel_blacklist);

	if (!ZCG(enabled) || !accel_startup_ok) {
#ifdef ZTS
		ts_free_id(accel_globals_id);
#endif
		return;
	}

	if (ZCSG(preload_script)) {
		preload_shutdown();
	}

	_file_cache_only = file_cache_only;

	accel_reset_pcre_cache();

#ifdef ZTS
	ts_free_id(accel_globals_id);
#endif

	if (!_file_cache_only) {
		/* Delay SHM detach */
		orig_post_shutdown_cb = zend_post_shutdown_cb;
		zend_post_shutdown_cb = accel_post_shutdown;
	}

	zend_compile_file = accelerator_orig_compile_file;
	zend_inheritance_cache_get = accelerator_orig_inheritance_cache_get;
	zend_inheritance_cache_add = accelerator_orig_inheritance_cache_add;

	if ((ini_entry = zend_hash_str_find_ptr(EG(ini_directives), "include_path", sizeof("include_path")-1)) != NULL) {
		ini_entry->on_modify = orig_include_path_on_modify;
	}
}

void zend_accel_schedule_restart(zend_accel_restart_reason reason)
{
	const char *zend_accel_restart_reason_text[ACCEL_RESTART_USER + 1] = {
		"out of memory",
		"hash overflow",
		"user",
	};

	if (ZCSG(restart_pending)) {
		/* don't schedule twice */
		return;
	}
	zend_accel_error(ACCEL_LOG_DEBUG, "Restart Scheduled! Reason: %s",
			zend_accel_restart_reason_text[reason]);

	HANDLE_BLOCK_INTERRUPTIONS();
	SHM_UNPROTECT();
	ZCSG(restart_pending) = true;
	ZCSG(restart_reason) = reason;
	ZCSG(cache_status_before_restart) = ZCSG(accelerator_enabled);
	ZCSG(accelerator_enabled) = false;

	if (ZCG(accel_directives).force_restart_timeout) {
		ZCSG(force_restart_time) = zend_accel_get_time() + ZCG(accel_directives).force_restart_timeout;
	} else {
		ZCSG(force_restart_time) = 0;
	}
	SHM_PROTECT();
	HANDLE_UNBLOCK_INTERRUPTIONS();
}

static void accel_deactivate_now(void)
{
	/* this is needed because on WIN32 lock is not decreased unless ZCG(counted) is set */
#ifdef ZEND_WIN32
	ZCG(counted) = true;
#endif
	accel_deactivate_sub();
}

/* ensures it is OK to read SHM
	if it's not OK (restart in progress) returns FAILURE
	if OK returns SUCCESS
	MUST call accelerator_shm_read_unlock after done lock operations
*/
int accelerator_shm_read_lock(void)
{
	if (ZCG(counted)) {
		/* counted means we are holding read lock for SHM, so that nothing bad can happen */
		return SUCCESS;
	} else {
		/* here accelerator is active but we do not hold SHM lock. This means restart was scheduled
			or is in progress now */
		if (accel_activate_add() == FAILURE) { /* acquire usage lock */
			return FAILURE;
		}
		/* Now if we weren't inside restart, restart would not begin until we remove usage lock */
		if (ZCSG(restart_in_progress)) {
			/* we already were inside restart this means it's not safe to touch shm */
			accel_deactivate_now(); /* drop usage lock */
			return FAILURE;
		}
		ZCG(counted) = true;
	}
	return SUCCESS;
}

/* must be called ONLY after SUCCESSFUL accelerator_shm_read_lock */
void accelerator_shm_read_unlock(void)
{
	if (!ZCG(counted)) {
		/* counted is false - meaning we had to readlock manually, release readlock now */
		accel_deactivate_now();
	}
}

/* Preloading */
static HashTable *preload_scripts = NULL;
static zend_op_array *(*preload_orig_compile_file)(zend_file_handle *file_handle, int type);

static void preload_shutdown(void)
{
	zval *zv;

#if 0
	if (EG(zend_constants)) {
		ZEND_HASH_MAP_REVERSE_FOREACH_VAL(EG(zend_constants), zv) {
			zend_constant *c = Z_PTR_P(zv);
			if (ZEND_CONSTANT_FLAGS(c) & CONST_PERSISTENT) {
				break;
			}
		} ZEND_HASH_MAP_FOREACH_END_DEL();
	}
#endif

	if (EG(function_table)) {
		ZEND_HASH_MAP_REVERSE_FOREACH_VAL(EG(function_table), zv) {
			zend_function *func = Z_PTR_P(zv);
			if (func->type == ZEND_INTERNAL_FUNCTION) {
				break;
			}
		} ZEND_HASH_MAP_FOREACH_END_DEL();
	}

	if (EG(class_table)) {
		ZEND_HASH_MAP_REVERSE_FOREACH_VAL(EG(class_table), zv) {
			zend_class_entry *ce = Z_PTR_P(zv);
			if (ce->type == ZEND_INTERNAL_CLASS) {
				break;
			}
		} ZEND_HASH_MAP_FOREACH_END_DEL();
	}
}

static void preload_activate(void)
{
	if (ZCSG(preload_script)->ping_auto_globals_mask & ~ZCG(auto_globals_mask)) {
		zend_accel_set_auto_globals(ZCSG(preload_script)->ping_auto_globals_mask & ~ZCG(auto_globals_mask));
	}
}

static void preload_restart(void)
{
	zend_accel_hash_update(&ZCSG(hash), ZCSG(preload_script)->script.filename, 0, ZCSG(preload_script));
	if (ZCSG(saved_scripts)) {
		zend_persistent_script **p = ZCSG(saved_scripts);
		while (*p) {
			zend_accel_hash_update(&ZCSG(hash), (*p)->script.filename, 0, *p);
			p++;
		}
	}
}

static size_t preload_try_strip_filename(zend_string *filename) {
	/*FIXME: better way to handle eval()'d code? see COMPILED_STRING_DESCRIPTION_FORMAT */
	if (ZSTR_LEN(filename) > sizeof(" eval()'d code")
		&& *(ZSTR_VAL(filename) + ZSTR_LEN(filename) - sizeof(" eval()'d code")) == ':') {
		const char *cfilename = ZSTR_VAL(filename);
		size_t cfilenamelen = ZSTR_LEN(filename) - sizeof(" eval()'d code") - 1 /*:*/;
		while (cfilenamelen && cfilename[--cfilenamelen] != '(');
		return cfilenamelen;
	}
	return 0;
}

static void preload_move_user_functions(HashTable *src, HashTable *dst)
{
	Bucket *p;
	dtor_func_t orig_dtor = src->pDestructor;
	zend_string *filename = NULL;
	bool copy = false;

	src->pDestructor = NULL;
	zend_hash_extend(dst, dst->nNumUsed + src->nNumUsed, 0);
	ZEND_HASH_MAP_REVERSE_FOREACH_BUCKET(src, p) {
		zend_function *function = Z_PTR(p->val);

		if (EXPECTED(function->type == ZEND_USER_FUNCTION)) {
			if (function->op_array.filename != filename) {
				filename = function->op_array.filename;
				if (filename) {
					if (!(copy = zend_hash_exists(preload_scripts, filename))) {
						size_t eval_len = preload_try_strip_filename(filename);
						if (eval_len) {
							copy = zend_hash_str_exists(preload_scripts, ZSTR_VAL(filename), eval_len);
						}
					}
				} else {
					copy = false;
				}
			}
			if (copy) {
				_zend_hash_append_ptr(dst, p->key, function);
			} else {
				orig_dtor(&p->val);
			}
			zend_hash_del_bucket(src, p);
		} else {
			break;
		}
	} ZEND_HASH_FOREACH_END();
	src->pDestructor = orig_dtor;
}

static void preload_move_user_classes(HashTable *src, HashTable *dst)
{
	Bucket *p;
	dtor_func_t orig_dtor = src->pDestructor;
	zend_string *filename = NULL;
	bool copy = false;

	src->pDestructor = NULL;
	zend_hash_extend(dst, dst->nNumUsed + src->nNumUsed, 0);
	ZEND_HASH_MAP_FOREACH_BUCKET_FROM(src, p, EG(persistent_classes_count)) {
		zend_class_entry *ce = Z_PTR(p->val);
		ZEND_ASSERT(ce->type == ZEND_USER_CLASS);
		if (ce->info.user.filename != filename) {
			filename = ce->info.user.filename;
			if (filename) {
				if (!(copy = zend_hash_exists(preload_scripts, filename))) {
					size_t eval_len = preload_try_strip_filename(filename);
					if (eval_len) {
						copy = zend_hash_str_exists(preload_scripts, ZSTR_VAL(filename), eval_len);
					}
				}
			} else {
				copy = false;
			}
		}
		if (copy) {
			_zend_hash_append(dst, p->key, &p->val);
		} else {
			orig_dtor(&p->val);
		}
		zend_hash_del_bucket(src, p);
	} ZEND_HASH_FOREACH_END();
	src->pDestructor = orig_dtor;
}

static zend_op_array *preload_compile_file(zend_file_handle *file_handle, int type)
{
	zend_op_array *op_array = preload_orig_compile_file(file_handle, type);

	if (op_array && op_array->refcount) {
		zend_persistent_script *script;

		script = create_persistent_script();
		script->script.filename = zend_string_copy(op_array->filename);
		zend_string_hash_val(script->script.filename);
		script->script.main_op_array = *op_array;

//???		efree(op_array->refcount);
		op_array->refcount = NULL;

		zend_hash_add_ptr(preload_scripts, script->script.filename, script);
	}

	return op_array;
}

static void preload_sort_classes(void *base, size_t count, size_t siz, compare_func_t compare, swap_func_t swp)
{
	Bucket *b1 = base;
	Bucket *b2;
	Bucket *end = b1 + count;
	Bucket tmp;
	zend_class_entry *ce, *p;

	while (b1 < end) {
try_again:
		ce = (zend_class_entry*)Z_PTR(b1->val);
		if (ce->parent && (ce->ce_flags & ZEND_ACC_LINKED)) {
			p = ce->parent;
			if (p->type == ZEND_USER_CLASS) {
				b2 = b1 + 1;
				while (b2 < end) {
					if (p ==  Z_PTR(b2->val)) {
						tmp = *b1;
						*b1 = *b2;
						*b2 = tmp;
						goto try_again;
					}
					b2++;
				}
			}
		}
		if (ce->num_interfaces && (ce->ce_flags & ZEND_ACC_LINKED)) {
			uint32_t i = 0;
			for (i = 0; i < ce->num_interfaces; i++) {
				p = ce->interfaces[i];
				if (p->type == ZEND_USER_CLASS) {
					b2 = b1 + 1;
					while (b2 < end) {
						if (p ==  Z_PTR(b2->val)) {
							tmp = *b1;
							*b1 = *b2;
							*b2 = tmp;
							goto try_again;
						}
						b2++;
					}
				}
			}
		}
		b1++;
	}
}

typedef struct {
	const char *kind;
	const char *name;
} preload_error;

static zend_result preload_resolve_deps(preload_error *error, const zend_class_entry *ce)
{
	memset(error, 0, sizeof(preload_error));

	if (ce->parent_name) {
		zend_string *key = zend_string_tolower(ce->parent_name);
		zend_class_entry *parent = zend_hash_find_ptr(EG(class_table), key);
		zend_string_release(key);
		if (!parent) {
			error->kind = "Unknown parent ";
			error->name = ZSTR_VAL(ce->parent_name);
			return FAILURE;
		}
	}

	if (ce->num_interfaces) {
		for (uint32_t i = 0; i < ce->num_interfaces; i++) {
			zend_class_entry *interface =
				zend_hash_find_ptr(EG(class_table), ce->interface_names[i].lc_name);
			if (!interface) {
				error->kind = "Unknown interface ";
				error->name = ZSTR_VAL(ce->interface_names[i].name);
				return FAILURE;
			}
		}
	}

	if (ce->num_traits) {
		for (uint32_t i = 0; i < ce->num_traits; i++) {
			zend_class_entry *trait =
				zend_hash_find_ptr(EG(class_table), ce->trait_names[i].lc_name);
			if (!trait) {
				error->kind = "Unknown trait ";
				error->name = ZSTR_VAL(ce->trait_names[i].name);
				return FAILURE;
			}
		}
	}

	return SUCCESS;
}

static bool preload_try_resolve_constants(zend_class_entry *ce)
{
	bool ok, changed, was_changed = false;
	zend_class_constant *c;
	zval *val;

	EG(exception) = (void*)(uintptr_t)-1; /* prevent error reporting */
	do {
		ok = true;
		changed = false;
		ZEND_HASH_MAP_FOREACH_PTR(&ce->constants_table, c) {
			val = &c->value;
			if (Z_TYPE_P(val) == IS_CONSTANT_AST) {
				if (EXPECTED(zval_update_constant_ex(val, c->ce) == SUCCESS)) {
					was_changed = changed = true;
				} else {
					ok = false;
				}
			}
		} ZEND_HASH_FOREACH_END();
		if (ok) {
			ce->ce_flags &= ~ZEND_ACC_HAS_AST_CONSTANTS;
		}
		if (ce->default_properties_count) {
			uint32_t i;
			bool resolved = true;

			for (i = 0; i < ce->default_properties_count; i++) {
				val = &ce->default_properties_table[i];
				if (Z_TYPE_P(val) == IS_CONSTANT_AST) {
					zend_property_info *prop = ce->properties_info_table[i];
					if (UNEXPECTED(zval_update_constant_ex(val, prop->ce) != SUCCESS)) {
						resolved = ok = false;
					}
				}
			}
			if (resolved) {
				ce->ce_flags &= ~ZEND_ACC_HAS_AST_PROPERTIES;
			}
		}
		if (ce->default_static_members_count) {
			uint32_t count = ce->parent ? ce->default_static_members_count - ce->parent->default_static_members_count : ce->default_static_members_count;
			bool resolved = true;

			val = ce->default_static_members_table + ce->default_static_members_count - 1;
			while (count) {
				if (Z_TYPE_P(val) == IS_CONSTANT_AST) {
					if (UNEXPECTED(zval_update_constant_ex(val, ce) != SUCCESS)) {
						resolved = ok = false;
					}
				}
				val--;
				count--;
			}
			if (resolved) {
				ce->ce_flags &= ~ZEND_ACC_HAS_AST_STATICS;
			}
		}
	} while (changed && !ok);
	EG(exception) = NULL;
	CG(in_compilation) = false;

	if (ok) {
		ce->ce_flags |= ZEND_ACC_CONSTANTS_UPDATED;
	}

	return ok || was_changed;
}

static void (*orig_error_cb)(int type, zend_string *error_filename, const uint32_t error_lineno, zend_string *message);

static void preload_error_cb(int type, zend_string *error_filename, const uint32_t error_lineno, zend_string *message)
{
	/* Suppress printing of the error, only bail out for fatal errors. */
	if (type & E_FATAL_ERRORS) {
		zend_bailout();
	}
}

/* Remove DECLARE opcodes and dynamic defs. */
static void preload_remove_declares(zend_op_array *op_array)
{
	zend_op *opline = op_array->opcodes;
	zend_op *end = opline + op_array->last;
	uint32_t skip_dynamic_func_count = 0;
	zend_string *key;
	zend_op_array *func;

	while (opline != end) {
		switch (opline->opcode) {
			case ZEND_DECLARE_CLASS:
			case ZEND_DECLARE_CLASS_DELAYED:
				key = Z_STR_P(RT_CONSTANT(opline, opline->op1) + 1);
				if (!zend_hash_exists(CG(class_table), key)) {
					MAKE_NOP(opline);
				}
				break;
			case ZEND_DECLARE_FUNCTION:
				opline->op2.num -= skip_dynamic_func_count;
				key = Z_STR_P(RT_CONSTANT(opline, opline->op1));
				func = zend_hash_find_ptr(EG(function_table), key);
				if (func && func == op_array->dynamic_func_defs[opline->op2.num]) {
					zend_op_array **dynamic_func_defs;

					op_array->num_dynamic_func_defs--;
					if (op_array->num_dynamic_func_defs == 0) {
						dynamic_func_defs = NULL;
					} else {
						dynamic_func_defs = emalloc(sizeof(zend_op_array*) * op_array->num_dynamic_func_defs);
						if (opline->op2.num > 0) {
							memcpy(
								dynamic_func_defs,
								op_array->dynamic_func_defs,
								sizeof(zend_op_array*) * opline->op2.num);
						}
						if (op_array->num_dynamic_func_defs - opline->op2.num > 0) {
							memcpy(
								dynamic_func_defs + opline->op2.num,
								op_array->dynamic_func_defs + (opline->op2.num + 1),
								sizeof(zend_op_array*) * (op_array->num_dynamic_func_defs - opline->op2.num));
						}
					}
					efree(op_array->dynamic_func_defs);
					op_array->dynamic_func_defs = dynamic_func_defs;
					skip_dynamic_func_count++;
					MAKE_NOP(opline);
				}
				break;
			case ZEND_DECLARE_LAMBDA_FUNCTION:
				opline->op2.num -= skip_dynamic_func_count;
				break;
		}
		opline++;
	}
}

static void preload_link(void)
{
	zval *zv;
	zend_persistent_script *script;
	zend_class_entry *ce;
	zend_string *key;
	bool changed;

	HashTable errors;
	zend_hash_init(&errors, 0, NULL, NULL, 0);

	/* Resolve class dependencies */
	do {
		changed = false;

		ZEND_HASH_MAP_FOREACH_STR_KEY_VAL_FROM(EG(class_table), key, zv, EG(persistent_classes_count)) {
			ce = Z_PTR_P(zv);
			ZEND_ASSERT(ce->type != ZEND_INTERNAL_CLASS);

			if (!(ce->ce_flags & (ZEND_ACC_TOP_LEVEL|ZEND_ACC_ANON_CLASS))
					|| (ce->ce_flags & ZEND_ACC_LINKED)) {
				continue;
			}

			zend_string *lcname = zend_string_tolower(ce->name);
			if (!(ce->ce_flags & ZEND_ACC_ANON_CLASS)) {
				if (zend_hash_exists(EG(class_table), lcname)) {
					zend_string_release(lcname);
					continue;
				}
			}

			preload_error error_info;
			if (preload_resolve_deps(&error_info, ce) == FAILURE) {
				zend_string_release(lcname);
				continue;
			}

			zv = zend_hash_set_bucket_key(EG(class_table), (Bucket*)zv, lcname);
			ZEND_ASSERT(zv && "We already checked above that the class doesn't exist yet");

			/* Set the FILE_CACHED flag to force a lazy load, and the CACHED flag to
			 * prevent freeing of interface names. */
			void *checkpoint = zend_arena_checkpoint(CG(arena));
			zend_class_entry *orig_ce = ce;
			uint32_t temporary_flags = ZEND_ACC_FILE_CACHED|ZEND_ACC_CACHED;
			ce->ce_flags |= temporary_flags;
			if (ce->parent_name) {
				zend_string_addref(ce->parent_name);
			}

			/* Record and suppress errors during inheritance. */
			orig_error_cb = zend_error_cb;
			zend_error_cb = preload_error_cb;
			zend_begin_record_errors();

			/* Set filename & lineno information for inheritance errors */
			CG(in_compilation) = true;
			CG(compiled_filename) = ce->info.user.filename;
			CG(zend_lineno) = ce->info.user.line_start;
			zend_try {
				ce = zend_do_link_class(ce, NULL, lcname);
				if (!ce) {
					ZEND_ASSERT(0 && "Class linking failed?");
				}
				ce->ce_flags &= ~temporary_flags;
				changed = true;

				/* Inheritance successful, print out any warnings. */
				zend_error_cb = orig_error_cb;
				zend_emit_recorded_errors();
			} zend_catch {
				/* Clear variance obligations that were left behind on bailout. */
				if (CG(delayed_variance_obligations)) {
					zend_hash_index_del(
						CG(delayed_variance_obligations), (uintptr_t) Z_CE_P(zv));
				}

				/* Restore the original class. */
				zv = zend_hash_set_bucket_key(EG(class_table), (Bucket*)zv, key);
				Z_CE_P(zv) = orig_ce;
				orig_ce->ce_flags &= ~temporary_flags;
				zend_arena_release(&CG(arena), checkpoint);

				/* Remember the last error. */
				zend_error_cb = orig_error_cb;
				EG(record_errors) = false;
				ZEND_ASSERT(EG(num_errors) > 0);
				zend_hash_update_ptr(&errors, key, EG(errors)[EG(num_errors)-1]);
				EG(num_errors)--;
			} zend_end_try();
			CG(in_compilation) = false;
			CG(compiled_filename) = NULL;
			zend_free_recorded_errors();
			zend_string_release(lcname);
		} ZEND_HASH_FOREACH_END();
	} while (changed);

	do {
		changed = false;

		ZEND_HASH_MAP_REVERSE_FOREACH_VAL(EG(class_table), zv) {
			ce = Z_PTR_P(zv);
			if (ce->type == ZEND_INTERNAL_CLASS) {
				break;
			}
			if (!(ce->ce_flags & ZEND_ACC_CONSTANTS_UPDATED)) {
				if (!(ce->ce_flags & ZEND_ACC_TRAIT)) { /* don't update traits */
					CG(in_compilation) = true; /* prevent autoloading */
					if (preload_try_resolve_constants(ce)) {
						changed = true;
					}
					CG(in_compilation) = false;
				}
			}
		} ZEND_HASH_FOREACH_END();
	} while (changed);

	/* Warn for classes that could not be linked. */
	ZEND_HASH_MAP_FOREACH_STR_KEY_VAL_FROM(
			EG(class_table), key, zv, EG(persistent_classes_count)) {
		ce = Z_PTR_P(zv);
		ZEND_ASSERT(ce->type != ZEND_INTERNAL_CLASS);
		if ((ce->ce_flags & (ZEND_ACC_TOP_LEVEL|ZEND_ACC_ANON_CLASS))
				&& !(ce->ce_flags & ZEND_ACC_LINKED)) {
			zend_string *lcname = zend_string_tolower(ce->name);
			preload_error error;
			if (!(ce->ce_flags & ZEND_ACC_ANON_CLASS)
			 && zend_hash_exists(EG(class_table), lcname)) {
				zend_error_at(
					E_WARNING, ce->info.user.filename, ce->info.user.line_start,
					"Can't preload already declared class %s", ZSTR_VAL(ce->name));
			} else if (preload_resolve_deps(&error, ce)) {
				zend_error_at(
					E_WARNING, ce->info.user.filename, ce->info.user.line_start,
					"Can't preload unlinked class %s: %s%s",
					ZSTR_VAL(ce->name), error.kind, error.name);
			} else {
				zend_error_info *error = zend_hash_find_ptr(&errors, key);
				zend_error_at(
					E_WARNING, error->filename, error->lineno,
					"Can't preload unlinked class %s: %s",
					ZSTR_VAL(ce->name), ZSTR_VAL(error->message));
			}
			zend_string_release(lcname);
		}
	} ZEND_HASH_FOREACH_END();

	zend_hash_destroy(&errors);

	ZEND_HASH_MAP_FOREACH_PTR(preload_scripts, script) {
		zend_op_array *op_array = &script->script.main_op_array;
		preload_remove_declares(op_array);

		if (op_array->fn_flags & ZEND_ACC_EARLY_BINDING) {
			zend_accel_free_delayed_early_binding_list(script);
			zend_accel_build_delayed_early_binding_list(script);
			if (!script->num_early_bindings) {
				op_array->fn_flags &= ~ZEND_ACC_EARLY_BINDING;
			}
		}
	} ZEND_HASH_FOREACH_END();

	/* Dynamic defs inside functions and methods need to be removed as well. */
	zend_op_array *op_array;
	ZEND_HASH_MAP_FOREACH_PTR_FROM(EG(function_table), op_array, EG(persistent_functions_count)) {
		ZEND_ASSERT(op_array->type == ZEND_USER_FUNCTION);
		preload_remove_declares(op_array);
	} ZEND_HASH_FOREACH_END();
	ZEND_HASH_MAP_FOREACH_PTR_FROM(EG(class_table), ce, EG(persistent_classes_count)) {
		ZEND_HASH_MAP_FOREACH_PTR(&ce->function_table, op_array) {
			if (op_array->type == ZEND_USER_FUNCTION) {
				preload_remove_declares(op_array);
			}
		} ZEND_HASH_FOREACH_END();
	} ZEND_HASH_FOREACH_END();
}

static zend_string *preload_resolve_path(zend_string *filename)
{
	if (is_stream_path(ZSTR_VAL(filename))) {
		return NULL;
	}
	return zend_resolve_path(filename);
}

static void preload_remove_empty_includes(void)
{
	zend_persistent_script *script;
	bool changed;

	/* mark all as empty */
	ZEND_HASH_MAP_FOREACH_PTR(preload_scripts, script) {
		script->empty = true;
	} ZEND_HASH_FOREACH_END();

	/* find non empty scripts */
	do {
		changed = false;
		ZEND_HASH_MAP_FOREACH_PTR(preload_scripts, script) {
			if (script->empty) {
				bool empty = true;
				zend_op *opline = script->script.main_op_array.opcodes;
				zend_op *end = opline + script->script.main_op_array.last;

				while (opline < end) {
					if (opline->opcode == ZEND_INCLUDE_OR_EVAL &&
					    opline->extended_value != ZEND_EVAL &&
					    opline->op1_type == IS_CONST &&
					    Z_TYPE_P(RT_CONSTANT(opline, opline->op1)) == IS_STRING &&
					    opline->result_type == IS_UNUSED) {

						zend_string *resolved_path = preload_resolve_path(Z_STR_P(RT_CONSTANT(opline, opline->op1)));

						if (resolved_path) {
							zend_persistent_script *incl = zend_hash_find_ptr(preload_scripts, resolved_path);
							zend_string_release(resolved_path);
							if (!incl || !incl->empty) {
								empty = false;
								break;
							}
						} else {
							empty = false;
							break;
						}
					} else if (opline->opcode != ZEND_NOP &&
					           opline->opcode != ZEND_RETURN &&
					           opline->opcode != ZEND_HANDLE_EXCEPTION) {
						empty = false;
						break;
					}
					opline++;
				}
				if (!empty) {
					script->empty = false;
					changed = true;
				}
			}
		} ZEND_HASH_FOREACH_END();
	} while (changed);

	/* remove empty includes */
	ZEND_HASH_MAP_FOREACH_PTR(preload_scripts, script) {
		zend_op *opline = script->script.main_op_array.opcodes;
		zend_op *end = opline + script->script.main_op_array.last;

		while (opline < end) {
			if (opline->opcode == ZEND_INCLUDE_OR_EVAL &&
			    opline->extended_value != ZEND_EVAL &&
			    opline->op1_type == IS_CONST &&
			    Z_TYPE_P(RT_CONSTANT(opline, opline->op1)) == IS_STRING) {

				zend_string *resolved_path = preload_resolve_path(Z_STR_P(RT_CONSTANT(opline, opline->op1)));

				if (resolved_path) {
					zend_persistent_script *incl = zend_hash_find_ptr(preload_scripts, resolved_path);
					if (incl && incl->empty && opline->result_type == IS_UNUSED) {
						MAKE_NOP(opline);
					} else {
						if (!IS_ABSOLUTE_PATH(Z_STRVAL_P(RT_CONSTANT(opline, opline->op1)), Z_STRLEN_P(RT_CONSTANT(opline, opline->op1)))) {
							/* replace relative patch with absolute one */
							zend_string_release(Z_STR_P(RT_CONSTANT(opline, opline->op1)));
							ZVAL_STR_COPY(RT_CONSTANT(opline, opline->op1), resolved_path);
						}
					}
					zend_string_release(resolved_path);
				}
			}
			opline++;
		}
	} ZEND_HASH_FOREACH_END();
}

static void preload_register_trait_methods(zend_class_entry *ce) {
	zend_op_array *op_array;
	ZEND_HASH_MAP_FOREACH_PTR(&ce->function_table, op_array) {
		if (!(op_array->fn_flags & ZEND_ACC_TRAIT_CLONE)) {
			ZEND_ASSERT(op_array->refcount && "Must have refcount pointer");
			zend_shared_alloc_register_xlat_entry(op_array->refcount, op_array);
		}
	} ZEND_HASH_FOREACH_END();
}

static void preload_fix_trait_methods(zend_class_entry *ce)
{
	zend_op_array *op_array;

	ZEND_HASH_MAP_FOREACH_PTR(&ce->function_table, op_array) {
		if (op_array->fn_flags & ZEND_ACC_TRAIT_CLONE) {
			zend_op_array *orig_op_array = zend_shared_alloc_get_xlat_entry(op_array->refcount);
			ZEND_ASSERT(orig_op_array && "Must be in xlat table");

			zend_string *function_name = op_array->function_name;
			zend_class_entry *scope = op_array->scope;
			uint32_t fn_flags = op_array->fn_flags;
			zend_function *prototype = op_array->prototype;
			HashTable *ht = op_array->static_variables;
			*op_array = *orig_op_array;
			op_array->function_name = function_name;
			op_array->scope = scope;
			op_array->fn_flags = fn_flags;
			op_array->prototype = prototype;
			op_array->static_variables = ht;
		}
	} ZEND_HASH_FOREACH_END();
}

static void preload_optimize(zend_persistent_script *script)
{
	zend_class_entry *ce;
	zend_persistent_script *tmp_script;

	zend_shared_alloc_init_xlat_table();

	ZEND_HASH_MAP_FOREACH_PTR(&script->script.class_table, ce) {
		if (ce->ce_flags & ZEND_ACC_TRAIT) {
			preload_register_trait_methods(ce);
		}
	} ZEND_HASH_FOREACH_END();

	ZEND_HASH_MAP_FOREACH_PTR(preload_scripts, tmp_script) {
		ZEND_HASH_MAP_FOREACH_PTR(&tmp_script->script.class_table, ce) {
			if (ce->ce_flags & ZEND_ACC_TRAIT) {
				preload_register_trait_methods(ce);
			}
		} ZEND_HASH_FOREACH_END();
	} ZEND_HASH_FOREACH_END();

	zend_optimize_script(&script->script, ZCG(accel_directives).optimization_level, ZCG(accel_directives).opt_debug_level);
	zend_accel_finalize_delayed_early_binding_list(script);

	ZEND_HASH_MAP_FOREACH_PTR(&script->script.class_table, ce) {
		preload_fix_trait_methods(ce);
	} ZEND_HASH_FOREACH_END();

	ZEND_HASH_MAP_FOREACH_PTR(preload_scripts, script) {
		ZEND_HASH_MAP_FOREACH_PTR(&script->script.class_table, ce) {
			preload_fix_trait_methods(ce);
		} ZEND_HASH_FOREACH_END();
	} ZEND_HASH_FOREACH_END();

	zend_shared_alloc_destroy_xlat_table();

	ZEND_HASH_MAP_FOREACH_PTR(preload_scripts, script) {
		zend_optimize_script(&script->script, ZCG(accel_directives).optimization_level, ZCG(accel_directives).opt_debug_level);
		zend_accel_finalize_delayed_early_binding_list(script);
	} ZEND_HASH_FOREACH_END();
}

static zend_persistent_script* preload_script_in_shared_memory(zend_persistent_script *new_persistent_script)
{
	zend_accel_hash_entry *bucket;
	uint32_t memory_used;
	uint32_t checkpoint;

	if (zend_accel_hash_is_full(&ZCSG(hash))) {
		zend_accel_error_noreturn(ACCEL_LOG_FATAL, "Not enough entries in hash table for preloading. Consider increasing the value for the opcache.max_accelerated_files directive in php.ini.");
		return NULL;
	}

	checkpoint = zend_shared_alloc_checkpoint_xlat_table();

	/* Calculate the required memory size */
	memory_used = zend_accel_script_persist_calc(new_persistent_script, 1);

	/* Allocate shared memory */
	ZCG(mem) = zend_shared_alloc_aligned(memory_used);
	if (!ZCG(mem)) {
		zend_accel_error_noreturn(ACCEL_LOG_FATAL, "Not enough shared memory for preloading. Consider increasing the value for the opcache.memory_consumption directive in php.ini.");
		return NULL;
	}

	bzero_aligned(ZCG(mem), memory_used);

	zend_shared_alloc_restore_xlat_table(checkpoint);

	/* Copy into shared memory */
	new_persistent_script = zend_accel_script_persist(new_persistent_script, 1);

	new_persistent_script->is_phar = is_phar_file(new_persistent_script->script.filename);

	/* Consistency check */
	if ((char*)new_persistent_script->mem + new_persistent_script->size != (char*)ZCG(mem)) {
		zend_accel_error(
			((char*)new_persistent_script->mem + new_persistent_script->size < (char*)ZCG(mem)) ? ACCEL_LOG_ERROR : ACCEL_LOG_WARNING,
			"Internal error: wrong size calculation: %s start=" ZEND_ADDR_FMT ", end=" ZEND_ADDR_FMT ", real=" ZEND_ADDR_FMT "\n",
			ZSTR_VAL(new_persistent_script->script.filename),
			(size_t)new_persistent_script->mem,
			(size_t)((char *)new_persistent_script->mem + new_persistent_script->size),
			(size_t)ZCG(mem));
	}

	new_persistent_script->dynamic_members.checksum = zend_accel_script_checksum(new_persistent_script);

	/* store script structure in the hash table */
	bucket = zend_accel_hash_update(&ZCSG(hash), new_persistent_script->script.filename, 0, new_persistent_script);
	if (bucket) {
		zend_accel_error(ACCEL_LOG_INFO, "Cached script '%s'", ZSTR_VAL(new_persistent_script->script.filename));
	}

	new_persistent_script->dynamic_members.memory_consumption = ZEND_ALIGNED_SIZE(new_persistent_script->size);

	return new_persistent_script;
}

static void preload_load(void)
{
	/* Load into process tables */
	zend_script *script = &ZCSG(preload_script)->script;
	if (zend_hash_num_elements(&script->function_table)) {
		Bucket *p = script->function_table.arData;
		Bucket *end = p + script->function_table.nNumUsed;

		zend_hash_extend(CG(function_table),
			CG(function_table)->nNumUsed + script->function_table.nNumUsed, 0);
		for (; p != end; p++) {
			_zend_hash_append_ptr_ex(CG(function_table), p->key, Z_PTR(p->val), 1);
		}
	}

	if (zend_hash_num_elements(&script->class_table)) {
		Bucket *p = script->class_table.arData;
		Bucket *end = p + script->class_table.nNumUsed;

		zend_hash_extend(CG(class_table),
			CG(class_table)->nNumUsed + script->class_table.nNumUsed, 0);
		for (; p != end; p++) {
			_zend_hash_append_ex(CG(class_table), p->key, &p->val, 1);
		}
	}

	if (EG(zend_constants)) {
		EG(persistent_constants_count) = EG(zend_constants)->nNumUsed;
	}
	if (EG(function_table)) {
		EG(persistent_functions_count) = EG(function_table)->nNumUsed;
	}
	if (EG(class_table)) {
		EG(persistent_classes_count)   = EG(class_table)->nNumUsed;
	}
	if (CG(map_ptr_last) != ZCSG(map_ptr_last)) {
		size_t old_map_ptr_last = CG(map_ptr_last);
		CG(map_ptr_last) = ZCSG(map_ptr_last);
		CG(map_ptr_size) = ZEND_MM_ALIGNED_SIZE_EX(CG(map_ptr_last) + 1, 4096);
		CG(map_ptr_real_base) = perealloc(CG(map_ptr_real_base), CG(map_ptr_size) * sizeof(void*), 1);
		CG(map_ptr_base) = ZEND_MAP_PTR_BIASED_BASE(CG(map_ptr_real_base));
		memset((void **) CG(map_ptr_real_base) + old_map_ptr_last, 0,
			(CG(map_ptr_last) - old_map_ptr_last) * sizeof(void *));
	}
}

static int accel_preload(const char *config, bool in_child)
{
	zend_file_handle file_handle;
	int ret;
	char *orig_open_basedir;
	size_t orig_map_ptr_last;
	uint32_t orig_compiler_options;

	ZCG(enabled) = false;
	ZCG(accelerator_enabled) = false;
	orig_open_basedir = PG(open_basedir);
	PG(open_basedir) = NULL;
	preload_orig_compile_file = accelerator_orig_compile_file;
	accelerator_orig_compile_file = preload_compile_file;

	orig_map_ptr_last = CG(map_ptr_last);

	/* Compile and execute preloading script */
	zend_stream_init_filename(&file_handle, (char *) config);

	preload_scripts = emalloc(sizeof(HashTable));
	zend_hash_init(preload_scripts, 0, NULL, NULL, 0);

	orig_compiler_options = CG(compiler_options);
	if (in_child) {
		CG(compiler_options) |= ZEND_COMPILE_PRELOAD_IN_CHILD;
	}
	CG(compiler_options) |= ZEND_COMPILE_PRELOAD;
	CG(compiler_options) |= ZEND_COMPILE_HANDLE_OP_ARRAY;
	CG(compiler_options) |= ZEND_COMPILE_DELAYED_BINDING;
	CG(compiler_options) |= ZEND_COMPILE_NO_CONSTANT_SUBSTITUTION;
	CG(compiler_options) |= ZEND_COMPILE_IGNORE_OTHER_FILES;
	CG(skip_shebang) = true;

	zend_try {
		zend_op_array *op_array;

		ret = SUCCESS;
		op_array = zend_compile_file(&file_handle, ZEND_REQUIRE);
		if (file_handle.opened_path) {
			zend_hash_add_empty_element(&EG(included_files), file_handle.opened_path);
		}
		zend_destroy_file_handle(&file_handle);
		if (op_array) {
			zend_execute(op_array, NULL);
			zend_exception_restore();
			if (UNEXPECTED(EG(exception))) {
				if (Z_TYPE(EG(user_exception_handler)) != IS_UNDEF) {
					zend_user_exception_handler();
				}
				if (EG(exception)) {
					ret = zend_exception_error(EG(exception), E_ERROR);
					if (ret == FAILURE) {
						CG(unclean_shutdown) = true;
					}
				}
			}
			destroy_op_array(op_array);
			efree_size(op_array, sizeof(zend_op_array));
		} else {
			if (EG(exception)) {
				zend_exception_error(EG(exception), E_ERROR);
			}

			CG(unclean_shutdown) = true;
			ret = FAILURE;
		}
	} zend_catch {
		ret = FAILURE;
	} zend_end_try();

	PG(open_basedir) = orig_open_basedir;
	accelerator_orig_compile_file = preload_orig_compile_file;
	ZCG(enabled) = true;

	zend_destroy_file_handle(&file_handle);

	if (ret == SUCCESS) {
		zend_persistent_script *script;
		int ping_auto_globals_mask;
		int i;

		if (PG(auto_globals_jit)) {
			ping_auto_globals_mask = zend_accel_get_auto_globals();
		}

		if (EG(zend_constants)) {
			/* Remember __COMPILER_HALT_OFFSET__(s). Do this early,
			 * as zend_shutdown_executor_values() destroys constants. */
			ZEND_HASH_MAP_FOREACH_PTR(preload_scripts, script) {
				zend_execute_data *orig_execute_data = EG(current_execute_data);
				zend_execute_data fake_execute_data;
				zval *offset;

				memset(&fake_execute_data, 0, sizeof(fake_execute_data));
				fake_execute_data.func = (zend_function*)&script->script.main_op_array;
				EG(current_execute_data) = &fake_execute_data;
				if ((offset = zend_get_constant_str("__COMPILER_HALT_OFFSET__", sizeof("__COMPILER_HALT_OFFSET__") - 1)) != NULL) {
					script->compiler_halt_offset = Z_LVAL_P(offset);
				}
				EG(current_execute_data) = orig_execute_data;
			} ZEND_HASH_FOREACH_END();
		}

		/* Cleanup executor */
		EG(flags) |= EG_FLAGS_IN_SHUTDOWN;

		php_call_shutdown_functions();
		zend_call_destructors();
		php_output_end_all();
		php_free_shutdown_functions();

		/* Release stored values to avoid dangling pointers */
		zend_shutdown_executor_values(/* fast_shutdown */ false);

		/* We don't want to preload constants.
		 * Check that  zend_shutdown_executor_values() also destroys constants. */
		ZEND_ASSERT(zend_hash_num_elements(EG(zend_constants)) == EG(persistent_constants_count));

		zend_hash_init(&EG(symbol_table), 0, NULL, ZVAL_PTR_DTOR, 0);

		CG(map_ptr_last) = orig_map_ptr_last;

		if (EG(full_tables_cleanup)) {
			zend_accel_error_noreturn(ACCEL_LOG_FATAL, "Preloading is not compatible with dl() function.");
			ret = FAILURE;
			goto finish;
		}

		/* Inheritance errors may be thrown during linking */
		zend_try {
			preload_link();
		} zend_catch {
			CG(map_ptr_last) = orig_map_ptr_last;
			ret = FAILURE;
			goto finish;
		} zend_end_try();

		preload_remove_empty_includes();

		script = create_persistent_script();
		script->ping_auto_globals_mask = ping_auto_globals_mask;

		/* Store all functions and classes in a single pseudo-file */
		CG(compiled_filename) = zend_string_init("$PRELOAD$", sizeof("$PRELOAD$") - 1, 0);
#if ZEND_USE_ABS_CONST_ADDR
		init_op_array(&script->script.main_op_array, ZEND_USER_FUNCTION, 1);
#else
		init_op_array(&script->script.main_op_array, ZEND_USER_FUNCTION, 2);
#endif
		script->script.main_op_array.fn_flags |= ZEND_ACC_DONE_PASS_TWO;
		script->script.main_op_array.last = 1;
		script->script.main_op_array.last_literal = 1;
#if ZEND_USE_ABS_CONST_ADDR
		script->script.main_op_array.literals = (zval*)emalloc(sizeof(zval));
#else
		script->script.main_op_array.literals = (zval*)(script->script.main_op_array.opcodes + 1);
#endif
		ZVAL_NULL(script->script.main_op_array.literals);
		memset(script->script.main_op_array.opcodes, 0, sizeof(zend_op));
		script->script.main_op_array.opcodes[0].opcode = ZEND_RETURN;
		script->script.main_op_array.opcodes[0].op1_type = IS_CONST;
		script->script.main_op_array.opcodes[0].op1.constant = 0;
		ZEND_PASS_TWO_UPDATE_CONSTANT(&script->script.main_op_array, script->script.main_op_array.opcodes, script->script.main_op_array.opcodes[0].op1);
		zend_vm_set_opcode_handler(script->script.main_op_array.opcodes);

		script->script.filename = CG(compiled_filename);
		CG(compiled_filename) = NULL;

		preload_move_user_functions(CG(function_table), &script->script.function_table);
		preload_move_user_classes(CG(class_table), &script->script.class_table);

		zend_hash_sort_ex(&script->script.class_table, preload_sort_classes, NULL, 0);

		preload_optimize(script);

		zend_shared_alloc_init_xlat_table();

		HANDLE_BLOCK_INTERRUPTIONS();
		SHM_UNPROTECT();

		ZCSG(preload_script) = preload_script_in_shared_memory(script);

		SHM_PROTECT();
		HANDLE_UNBLOCK_INTERRUPTIONS();

		preload_load();

		/* Store individual scripts with unlinked classes */
		HANDLE_BLOCK_INTERRUPTIONS();
		SHM_UNPROTECT();

		i = 0;
		ZCSG(saved_scripts) = zend_shared_alloc((zend_hash_num_elements(preload_scripts) + 1) * sizeof(void*));
		ZEND_HASH_MAP_FOREACH_PTR(preload_scripts, script) {
			if (zend_hash_num_elements(&script->script.class_table) > 1) {
				zend_hash_sort_ex(&script->script.class_table, preload_sort_classes, NULL, 0);
			}
			ZCSG(saved_scripts)[i++] = preload_script_in_shared_memory(script);
		} ZEND_HASH_FOREACH_END();
		ZCSG(saved_scripts)[i] = NULL;

		zend_shared_alloc_save_state();
		accel_interned_strings_save_state();

		SHM_PROTECT();
		HANDLE_UNBLOCK_INTERRUPTIONS();

		zend_shared_alloc_destroy_xlat_table();
	} else {
		CG(map_ptr_last) = orig_map_ptr_last;
	}

finish:
	CG(compiler_options) = orig_compiler_options;
	zend_hash_destroy(preload_scripts);
	efree(preload_scripts);
	preload_scripts = NULL;

	return ret;
}

static size_t preload_ub_write(const char *str, size_t str_length)
{
	return fwrite(str, 1, str_length, stdout);
}

static void preload_flush(void *server_context)
{
	fflush(stdout);
}

static int preload_header_handler(sapi_header_struct *h, sapi_header_op_enum op, sapi_headers_struct *s)
{
	return 0;
}

static int preload_send_headers(sapi_headers_struct *sapi_headers)
{
	return SAPI_HEADER_SENT_SUCCESSFULLY;
}

static void preload_send_header(sapi_header_struct *sapi_header, void *server_context)
{
}

static int accel_finish_startup(void)
{
	if (!ZCG(enabled) || !accel_startup_ok) {
		return SUCCESS;
	}

	if (ZCG(accel_directives).preload && *ZCG(accel_directives).preload) {
#ifdef ZEND_WIN32
		zend_accel_error_noreturn(ACCEL_LOG_ERROR, "Preloading is not supported on Windows");
		return FAILURE;
#else
		bool in_child = false;
		int ret = SUCCESS;
		int rc;
		int orig_error_reporting;

		int (*orig_activate)(void) = sapi_module.activate;
		int (*orig_deactivate)(void) = sapi_module.deactivate;
		void (*orig_register_server_variables)(zval *track_vars_array) = sapi_module.register_server_variables;
		int (*orig_header_handler)(sapi_header_struct *sapi_header, sapi_header_op_enum op, sapi_headers_struct *sapi_headers) = sapi_module.header_handler;
		int (*orig_send_headers)(sapi_headers_struct *sapi_headers) = sapi_module.send_headers;
		void (*orig_send_header)(sapi_header_struct *sapi_header, void *server_context)= sapi_module.send_header;
		char *(*orig_getenv)(const char *name, size_t name_len) = sapi_module.getenv;
		size_t (*orig_ub_write)(const char *str, size_t str_length) = sapi_module.ub_write;
		void (*orig_flush)(void *server_context) = sapi_module.flush;
#ifdef ZEND_SIGNALS
		bool old_reset_signals = SIGG(reset);
#endif

		if (UNEXPECTED(file_cache_only)) {
			zend_accel_error(ACCEL_LOG_WARNING, "Preloading doesn't work in \"file_cache_only\" mode");
			return SUCCESS;
		}

		/* exclusive lock */
		zend_shared_alloc_lock();

		if (ZCSG(preload_script)) {
			/* Preloading was done in another process */
			preload_load();
			zend_shared_alloc_unlock();
			return SUCCESS;
		}

		if (geteuid() == 0) {
			pid_t pid;
			struct passwd *pw;

			if (!ZCG(accel_directives).preload_user
			 || !*ZCG(accel_directives).preload_user) {
				zend_shared_alloc_unlock();
				zend_accel_error_noreturn(ACCEL_LOG_FATAL, "\"opcache.preload_user\" has not been defined");
				return FAILURE;
			}

			pw = getpwnam(ZCG(accel_directives).preload_user);
			if (pw == NULL) {
				zend_shared_alloc_unlock();
				zend_accel_error_noreturn(ACCEL_LOG_FATAL, "Preloading failed to getpwnam(\"%s\")", ZCG(accel_directives).preload_user);
				return FAILURE;
			}

			pid = fork();
			if (pid == -1) {
				zend_shared_alloc_unlock();
				zend_accel_error_noreturn(ACCEL_LOG_FATAL, "Preloading failed to fork()");
				return FAILURE;
			} else if (pid == 0) { /* children */
				if (setgid(pw->pw_gid) < 0) {
					zend_accel_error(ACCEL_LOG_WARNING, "Preloading failed to setgid(%d)", pw->pw_gid);
					exit(1);
				}
				if (initgroups(pw->pw_name, pw->pw_gid) < 0) {
					zend_accel_error(ACCEL_LOG_WARNING, "Preloading failed to initgroups(\"%s\", %d)", pw->pw_name, pw->pw_uid);
					exit(1);
				}
				if (setuid(pw->pw_uid) < 0) {
					zend_accel_error(ACCEL_LOG_WARNING, "Preloading failed to setuid(%d)", pw->pw_uid);
					exit(1);
				}
				in_child = true;
			} else { /* parent */
				int status;

				if (waitpid(pid, &status, 0) < 0) {
					zend_shared_alloc_unlock();
					zend_accel_error_noreturn(ACCEL_LOG_FATAL, "Preloading failed to waitpid(%d)", pid);
					return FAILURE;
				}

				if (ZCSG(preload_script)) {
					preload_load();
				}

				zend_shared_alloc_unlock();
				if (WIFEXITED(status) && WEXITSTATUS(status) == 0) {
					return SUCCESS;
				} else {
					return FAILURE;
				}
			}
		} else {
			if (ZCG(accel_directives).preload_user
			 && *ZCG(accel_directives).preload_user) {
				zend_accel_error(ACCEL_LOG_WARNING, "\"opcache.preload_user\" is ignored");
			}
		}

		sapi_module.activate = NULL;
		sapi_module.deactivate = NULL;
		sapi_module.register_server_variables = NULL;
		sapi_module.header_handler = preload_header_handler;
		sapi_module.send_headers = preload_send_headers;
		sapi_module.send_header = preload_send_header;
		sapi_module.getenv = NULL;
		sapi_module.ub_write = preload_ub_write;
		sapi_module.flush = preload_flush;

		zend_interned_strings_switch_storage(1);

#ifdef ZEND_SIGNALS
		SIGG(reset) = false;
#endif

		orig_error_reporting = EG(error_reporting);
		EG(error_reporting) = 0;

		rc = php_request_startup();

		EG(error_reporting) = orig_error_reporting;

		if (rc == SUCCESS) {
			bool orig_report_memleaks;

			/* don't send headers */
			SG(headers_sent) = true;
			SG(request_info).no_headers = true;
			php_output_set_status(0);

			ZCG(auto_globals_mask) = 0;
			ZCG(request_time) = (time_t)sapi_get_request_time();
			ZCG(cache_opline) = NULL;
			ZCG(cache_persistent_script) = NULL;
			ZCG(include_path_key_len) = 0;
			ZCG(include_path_check) = true;

			ZCG(cwd) = NULL;
			ZCG(cwd_key_len) = 0;
			ZCG(cwd_check) = true;

			if (accel_preload(ZCG(accel_directives).preload, in_child) != SUCCESS) {
				ret = FAILURE;
			}
			preload_flush(NULL);

			orig_report_memleaks = PG(report_memleaks);
			PG(report_memleaks) = false;
#ifdef ZEND_SIGNALS
			/* We may not have registered signal handlers due to SIGG(reset)=0, so
			 * also disable the check that they are registered. */
			SIGG(check) = false;
#endif
			php_request_shutdown(NULL); /* calls zend_shared_alloc_unlock(); */
			PG(report_memleaks) = orig_report_memleaks;
		} else {
			zend_shared_alloc_unlock();
			ret = FAILURE;
		}
#ifdef ZEND_SIGNALS
		SIGG(reset) = old_reset_signals;
#endif

		sapi_module.activate = orig_activate;
		sapi_module.deactivate = orig_deactivate;
		sapi_module.register_server_variables = orig_register_server_variables;
		sapi_module.header_handler = orig_header_handler;
		sapi_module.send_headers = orig_send_headers;
		sapi_module.send_header = orig_send_header;
		sapi_module.getenv = orig_getenv;
		sapi_module.ub_write = orig_ub_write;
		sapi_module.flush = orig_flush;

		sapi_activate();

		if (in_child) {
			if (ret == SUCCESS) {
				exit(0);
			} else {
				exit(2);
			}
		}

		return ret;
#endif
	}

	return SUCCESS;
}

ZEND_EXT_API zend_extension zend_extension_entry = {
	ACCELERATOR_PRODUCT_NAME,               /* name */
	PHP_VERSION,							/* version */
	"Zend Technologies",					/* author */
	"http://www.zend.com/",					/* URL */
	"Copyright (c)",						/* copyright */
	accel_startup,					   		/* startup */
	NULL,									/* shutdown */
	NULL,									/* per-script activation */
#ifdef HAVE_JIT
	accel_deactivate,                       /* per-script deactivation */
#else
	NULL,									/* per-script deactivation */
#endif
	NULL,									/* message handler */
	NULL,									/* op_array handler */
	NULL,									/* extended statement handler */
	NULL,									/* extended fcall begin handler */
	NULL,									/* extended fcall end handler */
	NULL,									/* op_array ctor */
	NULL,									/* op_array dtor */
	STANDARD_ZEND_EXTENSION_PROPERTIES
};<|MERGE_RESOLUTION|>--- conflicted
+++ resolved
@@ -709,13 +709,9 @@
 			}
 		} ZEND_HASH_FOREACH_END();
 
-<<<<<<< HEAD
 		ZEND_HASH_MAP_FOREACH_BUCKET(&ce->constants_table, q) {
-=======
-		ZEND_HASH_FOREACH_BUCKET(&ce->constants_table, q) {
 			zend_class_constant* c;
 
->>>>>>> 3a46f9fd
 			if (q->key) {
 				q->key = new_interned_string(q->key);
 			}
