/*
   +----------------------------------------------------------------------+
   | Zend OPcache                                                         |
   +----------------------------------------------------------------------+
   | Copyright (c) The PHP Group                                          |
   +----------------------------------------------------------------------+
   | This source file is subject to version 3.01 of the PHP license,      |
   | that is bundled with this package in the file LICENSE, and is        |
   | available through the world-wide-web at the following url:           |
   | https://www.php.net/license/3_01.txt                                 |
   | If you did not receive a copy of the PHP license and are unable to   |
   | obtain it through the world-wide-web, please send a note to          |
   | license@php.net so we can mail you a copy immediately.               |
   +----------------------------------------------------------------------+
   | Authors: Andi Gutmans <andi@php.net>                                 |
   |          Zeev Suraski <zeev@php.net>                                 |
   |          Stanislav Malyshev <stas@zend.com>                          |
   |          Dmitry Stogov <dmitry@php.net>                              |
   +----------------------------------------------------------------------+
*/

#include "main/php.h"
#include "main/php_globals.h"
#include "zend.h"
#include "zend_extensions.h"
#include "zend_compile.h"
#include "ZendAccelerator.h"
#include "zend_persist.h"
#include "zend_shared_alloc.h"
#include "zend_accelerator_module.h"
#include "zend_accelerator_blacklist.h"
#include "zend_list.h"
#include "zend_execute.h"
#include "zend_vm.h"
#include "zend_inheritance.h"
#include "zend_exceptions.h"
#include "zend_mmap.h"
#include "zend_observer.h"
#include "main/php_main.h"
#include "main/SAPI.h"
#include "main/php_streams.h"
#include "main/php_open_temporary_file.h"
#include "zend_API.h"
#include "zend_ini.h"
#include "zend_virtual_cwd.h"
#include "zend_accelerator_util_funcs.h"
#include "zend_accelerator_hash.h"
#include "zend_file_cache.h"
#include "ext/pcre/php_pcre.h"
#include "ext/standard/md5.h"
#include "ext/hash/php_hash.h"

#ifdef HAVE_JIT
# include "jit/zend_jit.h"
#endif

#ifndef ZEND_WIN32
#include  <netdb.h>
#endif

#ifdef ZEND_WIN32
typedef int uid_t;
typedef int gid_t;
#include <io.h>
#include <lmcons.h>
#endif

#ifndef ZEND_WIN32
# include <sys/time.h>
#else
# include <process.h>
#endif

#ifdef HAVE_UNISTD_H
# include <unistd.h>
#endif
#include <fcntl.h>
#include <signal.h>
#include <time.h>

#ifndef ZEND_WIN32
# include <sys/types.h>
# include <sys/wait.h>
# include <sys/ipc.h>
# include <pwd.h>
# include <grp.h>
#endif

#include <sys/stat.h>
#include <errno.h>

#ifdef __AVX__
#include <immintrin.h>
#endif

ZEND_EXTENSION();

#ifndef ZTS
zend_accel_globals accel_globals;
#else
int accel_globals_id;
#if defined(COMPILE_DL_OPCACHE)
ZEND_TSRMLS_CACHE_DEFINE()
#endif
#endif

/* Points to the structure shared across all PHP processes */
zend_accel_shared_globals *accel_shared_globals = NULL;

/* true globals, no need for thread safety */
#ifdef ZEND_WIN32
char accel_uname_id[32];
#endif
bool accel_startup_ok = false;
static char *zps_failure_reason = NULL;
char *zps_api_failure_reason = NULL;
bool file_cache_only = false;  /* process uses file cache only */
#if ENABLE_FILE_CACHE_FALLBACK
bool fallback_process = false; /* process uses file cache fallback */
#endif

static zend_op_array *(*accelerator_orig_compile_file)(zend_file_handle *file_handle, int type);
static zend_class_entry* (*accelerator_orig_inheritance_cache_get)(zend_class_entry *ce, zend_class_entry *parent, zend_class_entry **traits_and_interfaces);
static zend_class_entry* (*accelerator_orig_inheritance_cache_add)(zend_class_entry *ce, zend_class_entry *proto, zend_class_entry *parent, zend_class_entry **traits_and_interfaces, HashTable *dependencies);
static zend_result (*accelerator_orig_zend_stream_open_function)(zend_file_handle *handle );
static zend_string *(*accelerator_orig_zend_resolve_path)(zend_string *filename);
static zif_handler orig_chdir = NULL;
static ZEND_INI_MH((*orig_include_path_on_modify)) = NULL;
static zend_result (*orig_post_startup_cb)(void);

static zend_result accel_post_startup(void);
static int accel_finish_startup(void);

static void preload_shutdown(void);
static void preload_activate(void);
static void preload_restart(void);

#ifdef ZEND_WIN32
# define INCREMENT(v) InterlockedIncrement64(&ZCSG(v))
# define DECREMENT(v) InterlockedDecrement64(&ZCSG(v))
# define LOCKVAL(v)   (ZCSG(v))
#endif

/**
 * Clear AVX/SSE2-aligned memory.
 */
static void bzero_aligned(void *mem, size_t size)
{
#if defined(__x86_64__)
	memset(mem, 0, size);
#elif defined(__AVX__)
	char *p = (char*)mem;
	char *end = p + size;
	__m256i ymm0 = _mm256_setzero_si256();

	while (p < end) {
		_mm256_store_si256((__m256i*)p, ymm0);
		_mm256_store_si256((__m256i*)(p+32), ymm0);
		p += 64;
	}
#elif defined(__SSE2__)
	char *p = (char*)mem;
	char *end = p + size;
	__m128i xmm0 = _mm_setzero_si128();

	while (p < end) {
		_mm_store_si128((__m128i*)p, xmm0);
		_mm_store_si128((__m128i*)(p+16), xmm0);
		_mm_store_si128((__m128i*)(p+32), xmm0);
		_mm_store_si128((__m128i*)(p+48), xmm0);
		p += 64;
	}
#else
	memset(mem, 0, size);
#endif
}

#ifdef ZEND_WIN32
static time_t zend_accel_get_time(void)
{
	FILETIME now;
	GetSystemTimeAsFileTime(&now);

	return (time_t) ((((((__int64)now.dwHighDateTime) << 32)|now.dwLowDateTime) - 116444736000000000L)/10000000);
}
#else
# define zend_accel_get_time() time(NULL)
#endif

static inline bool is_stream_path(const char *filename)
{
	const char *p;

	for (p = filename;
	     (*p >= 'a' && *p <= 'z') ||
	     (*p >= 'A' && *p <= 'Z') ||
	     (*p >= '0' && *p <= '9') ||
	     *p == '+' || *p == '-' || *p == '.';
	     p++);
	return ((p != filename) && (p[0] == ':') && (p[1] == '/') && (p[2] == '/'));
}

static inline bool is_cacheable_stream_path(const char *filename)
{
	return memcmp(filename, "file://", sizeof("file://") - 1) == 0 ||
	       memcmp(filename, "phar://", sizeof("phar://") - 1) == 0;
}

/* O+ overrides PHP chdir() function and remembers the current working directory
 * in ZCG(cwd) and ZCG(cwd_len). Later accel_getcwd() can use stored value and
 * avoid getcwd() call.
 */
static ZEND_FUNCTION(accel_chdir)
{
	char cwd[MAXPATHLEN];

	orig_chdir(INTERNAL_FUNCTION_PARAM_PASSTHRU);
	if (VCWD_GETCWD(cwd, MAXPATHLEN)) {
		if (ZCG(cwd)) {
			zend_string_release_ex(ZCG(cwd), 0);
		}
		ZCG(cwd) = zend_string_init(cwd, strlen(cwd), 0);
	} else {
		if (ZCG(cwd)) {
			zend_string_release_ex(ZCG(cwd), 0);
			ZCG(cwd) = NULL;
		}
	}
	ZCG(cwd_key_len) = 0;
	ZCG(cwd_check) = true;
}

static inline zend_string* accel_getcwd(void)
{
	if (ZCG(cwd)) {
		return ZCG(cwd);
	} else {
		char cwd[MAXPATHLEN + 1];

		if (!VCWD_GETCWD(cwd, MAXPATHLEN)) {
			return NULL;
		}
		ZCG(cwd) = zend_string_init(cwd, strlen(cwd), 0);
		ZCG(cwd_key_len) = 0;
		ZCG(cwd_check) = true;
		return ZCG(cwd);
	}
}

void zend_accel_schedule_restart_if_necessary(zend_accel_restart_reason reason)
{
	if ((((double) ZSMMG(wasted_shared_memory)) / ZCG(accel_directives).memory_consumption) >= ZCG(accel_directives).max_wasted_percentage) {
		zend_accel_schedule_restart(reason);
	}
}

/* O+ tracks changes of "include_path" directive. It stores all the requested
 * values in ZCG(include_paths) shared hash table, current value in
 * ZCG(include_path)/ZCG(include_path_len) and one letter "path key" in
 * ZCG(include_path_key).
 */
static ZEND_INI_MH(accel_include_path_on_modify)
{
	int ret = orig_include_path_on_modify(entry, new_value, mh_arg1, mh_arg2, mh_arg3, stage);

	if (ret == SUCCESS) {
		ZCG(include_path) = new_value;
		ZCG(include_path_key_len) = 0;
		ZCG(include_path_check) = true;
	}
	return ret;
}

static inline void accel_restart_enter(void)
{
#ifdef ZEND_WIN32
	INCREMENT(restart_in);
#else
	struct flock restart_in_progress;

	restart_in_progress.l_type = F_WRLCK;
	restart_in_progress.l_whence = SEEK_SET;
	restart_in_progress.l_start = 2;
	restart_in_progress.l_len = 1;

	if (fcntl(lock_file, F_SETLK, &restart_in_progress) == -1) {
		zend_accel_error(ACCEL_LOG_DEBUG, "RestartC(+1):  %s (%d)", strerror(errno), errno);
	}
#endif
	ZCSG(restart_in_progress) = true;
}

static inline void accel_restart_leave(void)
{
#ifdef ZEND_WIN32
	ZCSG(restart_in_progress) = false;
	DECREMENT(restart_in);
#else
	struct flock restart_finished;

	restart_finished.l_type = F_UNLCK;
	restart_finished.l_whence = SEEK_SET;
	restart_finished.l_start = 2;
	restart_finished.l_len = 1;

	ZCSG(restart_in_progress) = false;
	if (fcntl(lock_file, F_SETLK, &restart_finished) == -1) {
		zend_accel_error(ACCEL_LOG_DEBUG, "RestartC(-1):  %s (%d)", strerror(errno), errno);
	}
#endif
}

static inline int accel_restart_is_active(void)
{
	if (ZCSG(restart_in_progress)) {
#ifndef ZEND_WIN32
		struct flock restart_check;

		restart_check.l_type = F_WRLCK;
		restart_check.l_whence = SEEK_SET;
		restart_check.l_start = 2;
		restart_check.l_len = 1;

		if (fcntl(lock_file, F_GETLK, &restart_check) == -1) {
			zend_accel_error(ACCEL_LOG_DEBUG, "RestartC:  %s (%d)", strerror(errno), errno);
			return FAILURE;
		}
		if (restart_check.l_type == F_UNLCK) {
			ZCSG(restart_in_progress) = false;
			return 0;
		} else {
			return 1;
		}
#else
		return LOCKVAL(restart_in) != 0;
#endif
	}
	return 0;
}

/* Creates a read lock for SHM access */
static inline zend_result accel_activate_add(void)
{
#ifdef ZEND_WIN32
	SHM_UNPROTECT();
	INCREMENT(mem_usage);
	SHM_PROTECT();
#else
	struct flock mem_usage_lock;

	mem_usage_lock.l_type = F_RDLCK;
	mem_usage_lock.l_whence = SEEK_SET;
	mem_usage_lock.l_start = 1;
	mem_usage_lock.l_len = 1;

	if (fcntl(lock_file, F_SETLK, &mem_usage_lock) == -1) {
		zend_accel_error(ACCEL_LOG_DEBUG, "UpdateC(+1):  %s (%d)", strerror(errno), errno);
		return FAILURE;
	}
#endif
	return SUCCESS;
}

/* Releases a lock for SHM access */
static inline void accel_deactivate_sub(void)
{
#ifdef ZEND_WIN32
	if (ZCG(counted)) {
		SHM_UNPROTECT();
		DECREMENT(mem_usage);
		ZCG(counted) = false;
		SHM_PROTECT();
	}
#else
	struct flock mem_usage_unlock;

	mem_usage_unlock.l_type = F_UNLCK;
	mem_usage_unlock.l_whence = SEEK_SET;
	mem_usage_unlock.l_start = 1;
	mem_usage_unlock.l_len = 1;

	if (fcntl(lock_file, F_SETLK, &mem_usage_unlock) == -1) {
		zend_accel_error(ACCEL_LOG_DEBUG, "UpdateC(-1):  %s (%d)", strerror(errno), errno);
	}
#endif
}

static inline void accel_unlock_all(void)
{
#ifdef ZEND_WIN32
	accel_deactivate_sub();
#else
	if (lock_file == -1) {
		return;
	}

	struct flock mem_usage_unlock_all;

	mem_usage_unlock_all.l_type = F_UNLCK;
	mem_usage_unlock_all.l_whence = SEEK_SET;
	mem_usage_unlock_all.l_start = 0;
	mem_usage_unlock_all.l_len = 0;

	if (fcntl(lock_file, F_SETLK, &mem_usage_unlock_all) == -1) {
		zend_accel_error(ACCEL_LOG_DEBUG, "UnlockAll:  %s (%d)", strerror(errno), errno);
	}
#endif
}

/* Interned strings support */

/* O+ disables creation of interned strings by regular PHP compiler, instead,
 * it creates interned strings in shared memory when saves a script.
 * Such interned strings are shared across all PHP processes
 */

#define STRTAB_INVALID_POS 0

#define STRTAB_HASH_TO_SLOT(tab, h) \
	((uint32_t*)((char*)(tab) + sizeof(*(tab)) + ((h) & (tab)->nTableMask)))
#define STRTAB_STR_TO_POS(tab, s) \
	((uint32_t)((char*)s - (char*)(tab)))
#define STRTAB_POS_TO_STR(tab, pos) \
	((zend_string*)((char*)(tab) + (pos)))
#define STRTAB_COLLISION(s) \
	(*((uint32_t*)((char*)s - sizeof(uint32_t))))
#define STRTAB_STR_SIZE(s) \
	ZEND_MM_ALIGNED_SIZE_EX(_ZSTR_HEADER_SIZE + ZSTR_LEN(s) + 5, 8)
#define STRTAB_NEXT(s) \
	((zend_string*)((char*)(s) + STRTAB_STR_SIZE(s)))

static void accel_interned_strings_restore_state(void)
{
	zend_string *s, *top;
	uint32_t *hash_slot, n;

	/* clear removed content */
	memset(ZCSG(interned_strings).saved_top,
			0, (char*)ZCSG(interned_strings).top - (char*)ZCSG(interned_strings).saved_top);

	/* Reset "top" */
	ZCSG(interned_strings).top = ZCSG(interned_strings).saved_top;

	/* rehash */
	memset((char*)&ZCSG(interned_strings) + sizeof(zend_string_table),
		STRTAB_INVALID_POS,
		(char*)ZCSG(interned_strings).start -
			((char*)&ZCSG(interned_strings) + sizeof(zend_string_table)));
	s = ZCSG(interned_strings).start;
	top = ZCSG(interned_strings).top;
	n = 0;
	if (EXPECTED(s < top)) {
		do {
			if (ZSTR_HAS_CE_CACHE(s)) {
				/* Discard non-global CE_CACHE slots on reset. */
				uintptr_t idx = (GC_REFCOUNT(s) - 1) / sizeof(void *);
				if (idx >= ZCSG(map_ptr_last)) {
					GC_SET_REFCOUNT(s, 2);
					GC_DEL_FLAGS(s, IS_STR_CLASS_NAME_MAP_PTR);
				}
			}

			hash_slot = STRTAB_HASH_TO_SLOT(&ZCSG(interned_strings), ZSTR_H(s));
			STRTAB_COLLISION(s) = *hash_slot;
			*hash_slot = STRTAB_STR_TO_POS(&ZCSG(interned_strings), s);
			s = STRTAB_NEXT(s);
			n++;
		} while (s < top);
	}
	ZCSG(interned_strings).nNumOfElements = n;
}

static void accel_interned_strings_save_state(void)
{
	ZCSG(interned_strings).saved_top = ZCSG(interned_strings).top;
}

static zend_always_inline zend_string *accel_find_interned_string(zend_string *str)
{
	zend_ulong   h;
	uint32_t     pos;
	zend_string *s;

	if (IS_ACCEL_INTERNED(str)) {
		/* this is already an interned string */
		return str;
	}

	if (!ZCG(counted)) {
		if (!ZCG(accelerator_enabled) || accel_activate_add() == FAILURE) {
			return NULL;
		}
		ZCG(counted) = true;
	}

	h = zend_string_hash_val(str);

	/* check for existing interned string */
	pos = *STRTAB_HASH_TO_SLOT(&ZCSG(interned_strings), h);
	if (EXPECTED(pos != STRTAB_INVALID_POS)) {
		do {
			s = STRTAB_POS_TO_STR(&ZCSG(interned_strings), pos);
			if (EXPECTED(ZSTR_H(s) == h) && zend_string_equal_content(s, str)) {
				return s;
			}
			pos = STRTAB_COLLISION(s);
		} while (pos != STRTAB_INVALID_POS);
	}

	return NULL;
}

zend_string* ZEND_FASTCALL accel_new_interned_string(zend_string *str)
{
	zend_ulong   h;
	uint32_t     pos, *hash_slot;
	zend_string *s;

	if (UNEXPECTED(file_cache_only)) {
		return str;
	}

	if (IS_ACCEL_INTERNED(str)) {
		/* this is already an interned string */
		return str;
	}

	h = zend_string_hash_val(str);

	/* check for existing interned string */
	hash_slot = STRTAB_HASH_TO_SLOT(&ZCSG(interned_strings), h);
	pos = *hash_slot;
	if (EXPECTED(pos != STRTAB_INVALID_POS)) {
		do {
			s = STRTAB_POS_TO_STR(&ZCSG(interned_strings), pos);
			if (EXPECTED(ZSTR_H(s) == h) && zend_string_equal_content(s, str)) {
				goto finish;
			}
			pos = STRTAB_COLLISION(s);
		} while (pos != STRTAB_INVALID_POS);
	}

	if (UNEXPECTED((char*)ZCSG(interned_strings).end - (char*)ZCSG(interned_strings).top < STRTAB_STR_SIZE(str))) {
	    /* no memory, return the same non-interned string */
		zend_accel_error(ACCEL_LOG_WARNING, "Interned string buffer overflow");
		return str;
	}

	/* create new interning string in shared interned strings buffer */
	ZCSG(interned_strings).nNumOfElements++;
	s = ZCSG(interned_strings).top;
	hash_slot = STRTAB_HASH_TO_SLOT(&ZCSG(interned_strings), h);
	STRTAB_COLLISION(s) = *hash_slot;
	*hash_slot = STRTAB_STR_TO_POS(&ZCSG(interned_strings), s);
	GC_SET_REFCOUNT(s, 2);
	GC_TYPE_INFO(s) = GC_STRING | ((IS_STR_INTERNED | IS_STR_PERMANENT) << GC_FLAGS_SHIFT);
	ZSTR_H(s) = h;
	ZSTR_LEN(s) = ZSTR_LEN(str);
	memcpy(ZSTR_VAL(s), ZSTR_VAL(str), ZSTR_LEN(s) + 1);
	ZCSG(interned_strings).top = STRTAB_NEXT(s);

finish:
	/* Transfer CE_CACHE map ptr slot to new interned string.
	 * Should only happen for permanent interned strings with permanent map_ptr slot. */
	if (ZSTR_HAS_CE_CACHE(str) && !ZSTR_HAS_CE_CACHE(s)) {
		ZEND_ASSERT(GC_FLAGS(str) & IS_STR_PERMANENT);
		GC_SET_REFCOUNT(s, GC_REFCOUNT(str));
		GC_ADD_FLAGS(s, IS_STR_CLASS_NAME_MAP_PTR);
	}

	zend_string_release(str);
	return s;
}

static zend_string* ZEND_FASTCALL accel_new_interned_string_for_php(zend_string *str)
{
	zend_string_hash_val(str);
	if (ZCG(counted)) {
		zend_string *ret = accel_find_interned_string(str);

		if (ret) {
			zend_string_release(str);
			return ret;
		}
	}
	return str;
}

static zend_always_inline zend_string *accel_find_interned_string_ex(zend_ulong h, const char *str, size_t size)
{
	uint32_t     pos;
	zend_string *s;

	/* check for existing interned string */
	pos = *STRTAB_HASH_TO_SLOT(&ZCSG(interned_strings), h);
	if (EXPECTED(pos != STRTAB_INVALID_POS)) {
		do {
			s = STRTAB_POS_TO_STR(&ZCSG(interned_strings), pos);
			if (EXPECTED(ZSTR_H(s) == h) && zend_string_equals_cstr(s, str, size)) {
				return s;
			}
			pos = STRTAB_COLLISION(s);
		} while (pos != STRTAB_INVALID_POS);
	}
	return NULL;
}

static zend_string* ZEND_FASTCALL accel_init_interned_string_for_php(const char *str, size_t size, bool permanent)
{
	if (ZCG(counted)) {
	    zend_ulong h = zend_inline_hash_func(str, size);
		zend_string *ret = accel_find_interned_string_ex(h, str, size);

		if (!ret) {
			ret = zend_string_init(str, size, permanent);
			ZSTR_H(ret) = h;
		}

		return ret;
	}

	return zend_string_init(str, size, permanent);
}

static inline void accel_copy_permanent_list_types(
	zend_new_interned_string_func_t new_interned_string, zend_type type)
{
	zend_type *single_type;
	ZEND_TYPE_FOREACH(type, single_type) {
		if (ZEND_TYPE_HAS_LIST(*single_type)) {
			ZEND_ASSERT(ZEND_TYPE_IS_INTERSECTION(*single_type));
			accel_copy_permanent_list_types(new_interned_string, *single_type);
		}
		if (ZEND_TYPE_HAS_NAME(*single_type)) {
			ZEND_TYPE_SET_PTR(*single_type, new_interned_string(ZEND_TYPE_NAME(*single_type)));
		}
	} ZEND_TYPE_FOREACH_END();
}

/* Copy PHP interned strings from PHP process memory into the shared memory */
static void accel_copy_permanent_strings(zend_new_interned_string_func_t new_interned_string)
{
	uint32_t j;
	Bucket *p, *q;
	HashTable *ht;

	/* empty string */
	zend_empty_string = new_interned_string(zend_empty_string);
	for (j = 0; j < 256; j++) {
		zend_one_char_string[j] = new_interned_string(ZSTR_CHAR(j));
	}
	for (j = 0; j < ZEND_STR_LAST_KNOWN; j++) {
		zend_known_strings[j] = new_interned_string(zend_known_strings[j]);
	}

	/* function table hash keys */
	ZEND_HASH_MAP_FOREACH_BUCKET(CG(function_table), p) {
		if (p->key) {
			p->key = new_interned_string(p->key);
		}
		if (Z_FUNC(p->val)->common.function_name) {
			Z_FUNC(p->val)->common.function_name = new_interned_string(Z_FUNC(p->val)->common.function_name);
		}
		if (Z_FUNC(p->val)->common.arg_info &&
		    (Z_FUNC(p->val)->common.fn_flags & (ZEND_ACC_HAS_RETURN_TYPE|ZEND_ACC_HAS_TYPE_HINTS))) {
			uint32_t i;
			uint32_t num_args = Z_FUNC(p->val)->common.num_args + 1;
			zend_arg_info *arg_info = Z_FUNC(p->val)->common.arg_info - 1;

			if (Z_FUNC(p->val)->common.fn_flags & ZEND_ACC_VARIADIC) {
				num_args++;
			}
			for (i = 0 ; i < num_args; i++) {
				accel_copy_permanent_list_types(new_interned_string, arg_info[i].type);
			}
		}
	} ZEND_HASH_FOREACH_END();

	/* class table hash keys, class names, properties, methods, constants, etc */
	ZEND_HASH_MAP_FOREACH_BUCKET(CG(class_table), p) {
		zend_class_entry *ce;

		ce = (zend_class_entry*)Z_PTR(p->val);

		if (p->key) {
			p->key = new_interned_string(p->key);
		}

		if (ce->name) {
			ce->name = new_interned_string(ce->name);
			ZEND_ASSERT(ZSTR_HAS_CE_CACHE(ce->name));
		}

		ZEND_HASH_MAP_FOREACH_BUCKET(&ce->properties_info, q) {
			zend_property_info *info;

			info = (zend_property_info*)Z_PTR(q->val);

			if (q->key) {
				q->key = new_interned_string(q->key);
			}

			if (info->name) {
				info->name = new_interned_string(info->name);
			}
		} ZEND_HASH_FOREACH_END();

		ZEND_HASH_MAP_FOREACH_BUCKET(&ce->function_table, q) {
			if (q->key) {
				q->key = new_interned_string(q->key);
			}
			if (Z_FUNC(q->val)->common.function_name) {
				Z_FUNC(q->val)->common.function_name = new_interned_string(Z_FUNC(q->val)->common.function_name);
			}
		} ZEND_HASH_FOREACH_END();

		ZEND_HASH_MAP_FOREACH_BUCKET(&ce->constants_table, q) {
			zend_class_constant* c;

			if (q->key) {
				q->key = new_interned_string(q->key);
			}
			c = (zend_class_constant*)Z_PTR(q->val);
			if (Z_TYPE(c->value) == IS_STRING) {
				ZVAL_STR(&c->value, new_interned_string(Z_STR(c->value)));
			}
		} ZEND_HASH_FOREACH_END();
	} ZEND_HASH_FOREACH_END();

	/* constant hash keys */
	ZEND_HASH_MAP_FOREACH_BUCKET(EG(zend_constants), p) {
		zend_constant *c;

		if (p->key) {
			p->key = new_interned_string(p->key);
		}
		c = (zend_constant*)Z_PTR(p->val);
		if (c->name) {
			c->name = new_interned_string(c->name);
		}
		if (Z_TYPE(c->value) == IS_STRING) {
			ZVAL_STR(&c->value, new_interned_string(Z_STR(c->value)));
		}
	} ZEND_HASH_FOREACH_END();

	/* auto globals hash keys and names */
	ZEND_HASH_MAP_FOREACH_BUCKET(CG(auto_globals), p) {
		zend_auto_global *auto_global;

		auto_global = (zend_auto_global*)Z_PTR(p->val);

		zend_string_addref(auto_global->name);
		auto_global->name = new_interned_string(auto_global->name);
		if (p->key) {
			p->key = new_interned_string(p->key);
		}
	} ZEND_HASH_FOREACH_END();

	ZEND_HASH_MAP_FOREACH_BUCKET(&module_registry, p) {
		if (p->key) {
			p->key = new_interned_string(p->key);
		}
	} ZEND_HASH_FOREACH_END();

	ZEND_HASH_MAP_FOREACH_BUCKET(EG(ini_directives), p) {
		zend_ini_entry *entry = (zend_ini_entry*)Z_PTR(p->val);

		if (p->key) {
			p->key = new_interned_string(p->key);
		}
		if (entry->name) {
			entry->name = new_interned_string(entry->name);
		}
		if (entry->value) {
			entry->value = new_interned_string(entry->value);
		}
		if (entry->orig_value) {
			entry->orig_value = new_interned_string(entry->orig_value);
		}
	} ZEND_HASH_FOREACH_END();

	ht = php_get_stream_filters_hash_global();
	ZEND_HASH_MAP_FOREACH_BUCKET(ht, p) {
		if (p->key) {
			p->key = new_interned_string(p->key);
		}
	} ZEND_HASH_FOREACH_END();

	ht = php_stream_get_url_stream_wrappers_hash_global();
	ZEND_HASH_MAP_FOREACH_BUCKET(ht, p) {
		if (p->key) {
			p->key = new_interned_string(p->key);
		}
	} ZEND_HASH_FOREACH_END();

	ht = php_stream_xport_get_hash();
	ZEND_HASH_MAP_FOREACH_BUCKET(ht, p) {
		if (p->key) {
			p->key = new_interned_string(p->key);
		}
	} ZEND_HASH_FOREACH_END();
}

static zend_string* ZEND_FASTCALL accel_replace_string_by_shm_permanent(zend_string *str)
{
	zend_string *ret = accel_find_interned_string(str);

	if (ret) {
		zend_string_release(str);
		return ret;
	}
	return str;
}

static void accel_use_shm_interned_strings(void)
{
	HANDLE_BLOCK_INTERRUPTIONS();
	SHM_UNPROTECT();
	zend_shared_alloc_lock();

	if (ZCSG(interned_strings).saved_top == NULL) {
		accel_copy_permanent_strings(accel_new_interned_string);
	} else {
		ZCG(counted) = true;
		accel_copy_permanent_strings(accel_replace_string_by_shm_permanent);
		ZCG(counted) = false;
	}
	accel_interned_strings_save_state();

	zend_shared_alloc_unlock();
	SHM_PROTECT();
	HANDLE_UNBLOCK_INTERRUPTIONS();
}

#ifndef ZEND_WIN32
static inline void kill_all_lockers(struct flock *mem_usage_check)
{
	int tries;
	/* so that other process won't try to force while we are busy cleaning up */
	ZCSG(force_restart_time) = 0;
	while (mem_usage_check->l_pid > 0) {
		/* Try SIGTERM first, switch to SIGKILL if not successful. */
		int signal = SIGTERM;
		errno = 0;
		bool success = false;
		tries = 10;

		while (tries--) {
			zend_accel_error(ACCEL_LOG_WARNING, "Attempting to kill locker %d", mem_usage_check->l_pid);
			if (kill(mem_usage_check->l_pid, signal)) {
				if (errno == ESRCH) {
					/* Process died before the signal was sent */
					success = true;
					zend_accel_error(ACCEL_LOG_WARNING, "Process %d died before SIGKILL was sent", mem_usage_check->l_pid);
				} else if (errno != 0) {
					zend_accel_error(ACCEL_LOG_WARNING, "Failed to send SIGKILL to locker %d: %s", mem_usage_check->l_pid, strerror(errno));
				}
				break;
			}
			/* give it a chance to die */
			usleep(20000);
			if (kill(mem_usage_check->l_pid, 0)) {
				if (errno == ESRCH) {
					/* successfully killed locker, process no longer exists  */
					success = true;
					zend_accel_error(ACCEL_LOG_WARNING, "Killed locker %d", mem_usage_check->l_pid);
				} else if (errno != 0) {
					zend_accel_error(ACCEL_LOG_WARNING, "Failed to check locker %d: %s", mem_usage_check->l_pid, strerror(errno));
				}
				break;
			}
			usleep(10000);
			/* If SIGTERM was not sufficient, use SIGKILL. */
			signal = SIGKILL;
		}
		if (!success) {
			/* errno is not ESRCH or we ran out of tries to kill the locker */
			ZCSG(force_restart_time) = time(NULL); /* restore forced restart request */
			/* cannot kill the locker, bail out with error */
			zend_accel_error_noreturn(ACCEL_LOG_ERROR, "Cannot kill process %d!", mem_usage_check->l_pid);
		}

		mem_usage_check->l_type = F_WRLCK;
		mem_usage_check->l_whence = SEEK_SET;
		mem_usage_check->l_start = 1;
		mem_usage_check->l_len = 1;
		mem_usage_check->l_pid = -1;
		if (fcntl(lock_file, F_GETLK, mem_usage_check) == -1) {
			zend_accel_error(ACCEL_LOG_DEBUG, "KLockers:  %s (%d)", strerror(errno), errno);
			break;
		}

		if (mem_usage_check->l_type == F_UNLCK || mem_usage_check->l_pid <= 0) {
			break;
		}
	}
}
#endif

static inline int accel_is_inactive(void)
{
#ifdef ZEND_WIN32
	if (LOCKVAL(mem_usage) == 0) {
		return SUCCESS;
	}
#else
	struct flock mem_usage_check;

	mem_usage_check.l_type = F_WRLCK;
	mem_usage_check.l_whence = SEEK_SET;
	mem_usage_check.l_start = 1;
	mem_usage_check.l_len = 1;
	mem_usage_check.l_pid = -1;
	if (fcntl(lock_file, F_GETLK, &mem_usage_check) == -1) {
		zend_accel_error(ACCEL_LOG_DEBUG, "UpdateC:  %s (%d)", strerror(errno), errno);
		return FAILURE;
	}
	if (mem_usage_check.l_type == F_UNLCK) {
		return SUCCESS;
	}

	if (ZCG(accel_directives).force_restart_timeout
		&& ZCSG(force_restart_time)
		&& time(NULL) >= ZCSG(force_restart_time)) {
		zend_accel_error(ACCEL_LOG_WARNING, "Forced restart at %ld (after " ZEND_LONG_FMT " seconds), locked by %d", (long)time(NULL), ZCG(accel_directives).force_restart_timeout, mem_usage_check.l_pid);
		kill_all_lockers(&mem_usage_check);

		return FAILURE; /* next request should be able to restart it */
	}
#endif

	return FAILURE;
}

static int zend_get_stream_timestamp(const char *filename, zend_stat_t *statbuf)
{
	php_stream_wrapper *wrapper;
	php_stream_statbuf stream_statbuf;
	int ret, er;

	if (!filename) {
		return FAILURE;
	}

	wrapper = php_stream_locate_url_wrapper(filename, NULL, STREAM_LOCATE_WRAPPERS_ONLY);
	if (!wrapper) {
		return FAILURE;
	}
	if (!wrapper->wops || !wrapper->wops->url_stat) {
		statbuf->st_mtime = 1;
		return SUCCESS; /* anything other than 0 is considered to be a valid timestamp */
	}

	er = EG(error_reporting);
	EG(error_reporting) = 0;
	zend_try {
		ret = wrapper->wops->url_stat(wrapper, (char*)filename, PHP_STREAM_URL_STAT_QUIET, &stream_statbuf, NULL);
	} zend_catch {
		ret = -1;
	} zend_end_try();
	EG(error_reporting) = er;

	if (ret != 0) {
		return FAILURE;
	}

	*statbuf = stream_statbuf.sb;
	return SUCCESS;
}

#if ZEND_WIN32
static accel_time_t zend_get_file_handle_timestamp_win(zend_file_handle *file_handle, size_t *size)
{
	static unsigned __int64 utc_base = 0;
	static FILETIME utc_base_ft;
	WIN32_FILE_ATTRIBUTE_DATA fdata;

	if (!file_handle->opened_path) {
		return 0;
	}

	if (!utc_base) {
		SYSTEMTIME st;

		st.wYear = 1970;
		st.wMonth = 1;
		st.wDay = 1;
		st.wHour = 0;
		st.wMinute = 0;
		st.wSecond = 0;
		st.wMilliseconds = 0;

		SystemTimeToFileTime (&st, &utc_base_ft);
		utc_base = (((unsigned __int64)utc_base_ft.dwHighDateTime) << 32) + utc_base_ft.dwLowDateTime;
	}

	if (file_handle->opened_path && GetFileAttributesEx(file_handle->opened_path->val, GetFileExInfoStandard, &fdata) != 0) {
		unsigned __int64 ftime;

		if (CompareFileTime (&fdata.ftLastWriteTime, &utc_base_ft) < 0) {
			return 0;
		}

		ftime = (((unsigned __int64)fdata.ftLastWriteTime.dwHighDateTime) << 32) + fdata.ftLastWriteTime.dwLowDateTime - utc_base;
		ftime /= 10000000L;

		if (size) {
			*size = (size_t)((((unsigned __int64)fdata.nFileSizeHigh) << 32) + (unsigned __int64)fdata.nFileSizeLow);
		}
		return (accel_time_t)ftime;
	}
	return 0;
}
#endif

accel_time_t zend_get_file_handle_timestamp(zend_file_handle *file_handle, size_t *size)
{
	zend_stat_t statbuf = {0};
#ifdef ZEND_WIN32
	accel_time_t res;
#endif

	if (sapi_module.get_stat &&
	    !EG(current_execute_data) &&
	    file_handle->primary_script) {

		zend_stat_t *tmpbuf = sapi_module.get_stat();

		if (tmpbuf) {
			if (size) {
				*size = tmpbuf->st_size;
			}
			return tmpbuf->st_mtime;
		}
	}

#ifdef ZEND_WIN32
	res = zend_get_file_handle_timestamp_win(file_handle, size);
	if (res) {
		return res;
	}
#endif

	switch (file_handle->type) {
		case ZEND_HANDLE_FP:
			if (zend_fstat(fileno(file_handle->handle.fp), &statbuf) == -1) {
				if (zend_get_stream_timestamp(ZSTR_VAL(file_handle->filename), &statbuf) != SUCCESS) {
					return 0;
				}
			}
			break;
		case ZEND_HANDLE_FILENAME:
			if (file_handle->opened_path) {
				char *file_path = ZSTR_VAL(file_handle->opened_path);

				if (is_stream_path(file_path)) {
					if (zend_get_stream_timestamp(file_path, &statbuf) == SUCCESS) {
						break;
					}
				}
				if (VCWD_STAT(file_path, &statbuf) != -1) {
					break;
				}
			}

			if (zend_get_stream_timestamp(ZSTR_VAL(file_handle->filename), &statbuf) != SUCCESS) {
				return 0;
			}
			break;
		case ZEND_HANDLE_STREAM:
			{
				php_stream *stream = (php_stream *)file_handle->handle.stream.handle;
				php_stream_statbuf sb;
				int ret, er;

				if (!stream ||
				    !stream->ops ||
				    !stream->ops->stat) {
					return 0;
				}

				er = EG(error_reporting);
				EG(error_reporting) = 0;
				zend_try {
					ret = stream->ops->stat(stream, &sb);
				} zend_catch {
					ret = -1;
				} zend_end_try();
				EG(error_reporting) = er;
				if (ret != 0) {
					return 0;
				}

				statbuf = sb.sb;
			}
			break;

		default:
			return 0;
	}

	if (size) {
		*size = statbuf.st_size;
	}
	return statbuf.st_mtime;
}

static inline int do_validate_timestamps(zend_persistent_script *persistent_script, zend_file_handle *file_handle)
{
	zend_file_handle ps_handle;
	zend_string *full_path_ptr = NULL;
	int ret;

	/** check that the persistent script is indeed the same file we cached
	 * (if part of the path is a symlink than it possible that the user will change it)
	 * See bug #15140
	 */
	if (file_handle->opened_path) {
		if (persistent_script->script.filename != file_handle->opened_path &&
		    !zend_string_equal_content(persistent_script->script.filename, file_handle->opened_path)) {
			return FAILURE;
		}
	} else {
		full_path_ptr = accelerator_orig_zend_resolve_path(file_handle->filename);
		if (full_path_ptr &&
		    persistent_script->script.filename != full_path_ptr &&
		    !zend_string_equal_content(persistent_script->script.filename, full_path_ptr)) {
			zend_string_release_ex(full_path_ptr, 0);
			return FAILURE;
		}
		file_handle->opened_path = full_path_ptr;
	}

	if (persistent_script->timestamp == 0) {
		if (full_path_ptr) {
			zend_string_release_ex(full_path_ptr, 0);
			file_handle->opened_path = NULL;
		}
		return FAILURE;
	}

	if (zend_get_file_handle_timestamp(file_handle, NULL) == persistent_script->timestamp) {
		if (full_path_ptr) {
			zend_string_release_ex(full_path_ptr, 0);
			file_handle->opened_path = NULL;
		}
		return SUCCESS;
	}
	if (full_path_ptr) {
		zend_string_release_ex(full_path_ptr, 0);
		file_handle->opened_path = NULL;
	}

	zend_stream_init_filename_ex(&ps_handle, persistent_script->script.filename);
	ps_handle.opened_path = persistent_script->script.filename;

	ret = zend_get_file_handle_timestamp(&ps_handle, NULL) == persistent_script->timestamp
		? SUCCESS : FAILURE;

	zend_destroy_file_handle(&ps_handle);

	return ret;
}

int validate_timestamp_and_record(zend_persistent_script *persistent_script, zend_file_handle *file_handle)
{
	if (persistent_script->timestamp == 0) {
		return SUCCESS; /* Don't check timestamps of preloaded scripts */
	} else if (ZCG(accel_directives).revalidate_freq &&
	    persistent_script->dynamic_members.revalidate >= ZCG(request_time)) {
		return SUCCESS;
	} else if (do_validate_timestamps(persistent_script, file_handle) == FAILURE) {
		return FAILURE;
	} else {
		persistent_script->dynamic_members.revalidate = ZCG(request_time) + ZCG(accel_directives).revalidate_freq;
		return SUCCESS;
	}
}

int validate_timestamp_and_record_ex(zend_persistent_script *persistent_script, zend_file_handle *file_handle)
{
	int ret;

	SHM_UNPROTECT();
	ret = validate_timestamp_and_record(persistent_script, file_handle);
	SHM_PROTECT();

	return ret;
}

/* Instead of resolving full real path name each time we need to identify file,
 * we create a key that consist from requested file name, current working
 * directory, current include_path, etc */
zend_string *accel_make_persistent_key(zend_string *str)
{
	const char *path = ZSTR_VAL(str);
	size_t path_length = ZSTR_LEN(str);
	char *key;
	int key_length;

	ZSTR_LEN(&ZCG(key)) = 0;

	/* CWD and include_path don't matter for absolute file names and streams */
	if (IS_ABSOLUTE_PATH(path, path_length)) {
		/* pass */
	} else if (UNEXPECTED(is_stream_path(path))) {
		if (!is_cacheable_stream_path(path)) {
			return NULL;
		}
		/* pass */
	} else if (UNEXPECTED(!ZCG(accel_directives).use_cwd)) {
		/* pass */
	} else {
		const char *include_path = NULL, *cwd = NULL;
		int include_path_len = 0, cwd_len = 0;
		zend_string *parent_script = NULL;
		size_t parent_script_len = 0;

		if (EXPECTED(ZCG(cwd_key_len))) {
			cwd = ZCG(cwd_key);
			cwd_len = ZCG(cwd_key_len);
		} else {
			zend_string *cwd_str = accel_getcwd();

			if (UNEXPECTED(!cwd_str)) {
				/* we don't handle this well for now. */
				zend_accel_error(ACCEL_LOG_INFO, "getcwd() failed for '%s' (%d), please try to set opcache.use_cwd to 0 in ini file", path, errno);
				return NULL;
			}
			cwd = ZSTR_VAL(cwd_str);
			cwd_len = ZSTR_LEN(cwd_str);
			if (ZCG(cwd_check)) {
				ZCG(cwd_check) = false;
				if (ZCG(accelerator_enabled)) {

					zend_string *str = accel_find_interned_string(cwd_str);
					if (!str) {
						HANDLE_BLOCK_INTERRUPTIONS();
						SHM_UNPROTECT();
						zend_shared_alloc_lock();
						str = accel_new_interned_string(zend_string_copy(cwd_str));
						if (str == cwd_str) {
							zend_string_release_ex(str, 0);
							str = NULL;
						}
						zend_shared_alloc_unlock();
						SHM_PROTECT();
						HANDLE_UNBLOCK_INTERRUPTIONS();
					}
					if (str) {
						char buf[32];
						char *res = zend_print_long_to_buf(buf + sizeof(buf) - 1, STRTAB_STR_TO_POS(&ZCSG(interned_strings), str));

						cwd_len = ZCG(cwd_key_len) = buf + sizeof(buf) - 1 - res;
						cwd = ZCG(cwd_key);
						memcpy(ZCG(cwd_key), res, cwd_len + 1);
					} else {
						return NULL;
					}
				} else {
					return NULL;
				}
			}
		}

		if (EXPECTED(ZCG(include_path_key_len))) {
			include_path = ZCG(include_path_key);
			include_path_len = ZCG(include_path_key_len);
		} else if (!ZCG(include_path) || ZSTR_LEN(ZCG(include_path)) == 0) {
			include_path = "";
			include_path_len = 0;
		} else {
			include_path = ZSTR_VAL(ZCG(include_path));
			include_path_len = ZSTR_LEN(ZCG(include_path));

			if (ZCG(include_path_check)) {
				ZCG(include_path_check) = false;
				if (ZCG(accelerator_enabled)) {

					zend_string *str = accel_find_interned_string(ZCG(include_path));
					if (!str) {
						HANDLE_BLOCK_INTERRUPTIONS();
						SHM_UNPROTECT();
						zend_shared_alloc_lock();
						str = accel_new_interned_string(zend_string_copy(ZCG(include_path)));
						if (str == ZCG(include_path)) {
							zend_string_release(str);
							str = NULL;
						}
						zend_shared_alloc_unlock();
						SHM_PROTECT();
						HANDLE_UNBLOCK_INTERRUPTIONS();
					}
					if (str) {
						char buf[32];
						char *res = zend_print_long_to_buf(buf + sizeof(buf) - 1, STRTAB_STR_TO_POS(&ZCSG(interned_strings), str));

						include_path_len = ZCG(include_path_key_len) = buf + sizeof(buf) - 1 - res;
						include_path = ZCG(include_path_key);
						memcpy(ZCG(include_path_key), res, include_path_len + 1);
					} else {
						return NULL;
					}
				} else {
					return NULL;
				}
			}
		}

		/* Calculate key length */
		if (UNEXPECTED((size_t)(cwd_len + path_length + include_path_len + 2) >= sizeof(ZCG(_key)))) {
			return NULL;
		}

		/* Generate key
		 * Note - the include_path must be the last element in the key,
		 * since in itself, it may include colons (which we use to separate
		 * different components of the key)
		 */
		key = ZSTR_VAL(&ZCG(key));
		memcpy(key, path, path_length);
		key[path_length] = ':';
		key_length = path_length + 1;
		memcpy(key + key_length, cwd, cwd_len);
		key_length += cwd_len;

		if (include_path_len) {
			key[key_length] = ':';
			key_length += 1;
			memcpy(key + key_length, include_path, include_path_len);
			key_length += include_path_len;
		}

		/* Here we add to the key the parent script directory,
		 * since fopen_wrappers from version 4.0.7 use current script's path
		 * in include path too.
		 */
		if (EXPECTED(EG(current_execute_data)) &&
		    EXPECTED((parent_script = zend_get_executed_filename_ex()) != NULL)) {

			parent_script_len = ZSTR_LEN(parent_script);
			while ((--parent_script_len > 0) && !IS_SLASH(ZSTR_VAL(parent_script)[parent_script_len]));

			if (UNEXPECTED((size_t)(key_length + parent_script_len + 1) >= sizeof(ZCG(_key)))) {
				return NULL;
			}
			key[key_length] = ':';
			key_length += 1;
			memcpy(key + key_length, ZSTR_VAL(parent_script), parent_script_len);
			key_length += parent_script_len;
		}
		key[key_length] = '\0';
		GC_SET_REFCOUNT(&ZCG(key), 1);
		GC_TYPE_INFO(&ZCG(key)) = GC_STRING;
		ZSTR_H(&ZCG(key)) = 0;
		ZSTR_LEN(&ZCG(key)) = key_length;
		return &ZCG(key);
	}

	/* not use_cwd */
	return str;
}

/**
 * Discard a #zend_persistent_script currently stored in shared
 * memory.
 *
 * Caller must lock shared memory via zend_shared_alloc_lock().
 */
static void zend_accel_discard_script(zend_persistent_script *persistent_script)
{
	if (persistent_script->corrupted) {
		/* already discarded */
		return;
	}

	persistent_script->corrupted = true;
	persistent_script->timestamp = 0;
	ZSMMG(wasted_shared_memory) += persistent_script->dynamic_members.memory_consumption;
	if (ZSMMG(memory_exhausted)) {
		zend_accel_restart_reason reason =
			zend_accel_hash_is_full(&ZCSG(hash)) ? ACCEL_RESTART_HASH : ACCEL_RESTART_OOM;
		zend_accel_schedule_restart_if_necessary(reason);
	}
}

/**
 * Wrapper for zend_accel_discard_script() which locks shared memory
 * via zend_shared_alloc_lock().
 */
static void zend_accel_lock_discard_script(zend_persistent_script *persistent_script)
{
	zend_shared_alloc_lock();
	zend_accel_discard_script(persistent_script);
	zend_shared_alloc_unlock();
}

int zend_accel_invalidate(zend_string *filename, bool force)
{
	zend_string *realpath;
	zend_persistent_script *persistent_script;
	zend_bool file_found = true;

	if (!ZCG(accelerator_enabled) || accelerator_shm_read_lock() != SUCCESS) {
		return FAILURE;
	}

	realpath = accelerator_orig_zend_resolve_path(filename);

	if (!realpath) {
		//file could have been deleted, but we still need to invalidate it.
		//so instead of failing, just use the provided filename for the lookup
		realpath = zend_string_copy(filename);
		file_found = false;
	}

	if (ZCG(accel_directives).file_cache) {
		zend_file_cache_invalidate(realpath);
	}

	persistent_script = zend_accel_hash_find(&ZCSG(hash), realpath);
	if (persistent_script && !persistent_script->corrupted) {
		zend_file_handle file_handle;
		zend_stream_init_filename_ex(&file_handle, realpath);
		file_handle.opened_path = realpath;

		if (force ||
			!ZCG(accel_directives).validate_timestamps ||
			do_validate_timestamps(persistent_script, &file_handle) == FAILURE) {
			HANDLE_BLOCK_INTERRUPTIONS();
			SHM_UNPROTECT();
			zend_accel_lock_discard_script(persistent_script);
			SHM_PROTECT();
			HANDLE_UNBLOCK_INTERRUPTIONS();
		}

		file_handle.opened_path = NULL;
		zend_destroy_file_handle(&file_handle);
		file_found = true;
	}

	accelerator_shm_read_unlock();
	zend_string_release_ex(realpath, 0);

	return file_found ? SUCCESS : FAILURE;
}

static zend_string* accel_new_interned_key(zend_string *key)
{
	zend_string *new_key;

	if (zend_accel_in_shm(key)) {
		return key;
	}
	GC_ADDREF(key);
	new_key = accel_new_interned_string(key);
	if (UNEXPECTED(new_key == key)) {
		GC_DELREF(key);
		new_key = zend_shared_alloc(ZEND_MM_ALIGNED_SIZE_EX(_ZSTR_STRUCT_SIZE(ZSTR_LEN(key)), 8));
		if (EXPECTED(new_key)) {
			GC_SET_REFCOUNT(new_key, 2);
			GC_TYPE_INFO(new_key) = GC_STRING | (IS_STR_INTERNED << GC_FLAGS_SHIFT);
			ZSTR_H(new_key) = ZSTR_H(key);
			ZSTR_LEN(new_key) = ZSTR_LEN(key);
			memcpy(ZSTR_VAL(new_key), ZSTR_VAL(key), ZSTR_LEN(new_key) + 1);
		}
	}
	return new_key;
}

/* Adds another key for existing cached script */
static void zend_accel_add_key(zend_string *key, zend_accel_hash_entry *bucket)
{
	if (!zend_accel_hash_find(&ZCSG(hash), key)) {
		if (zend_accel_hash_is_full(&ZCSG(hash))) {
			zend_accel_error(ACCEL_LOG_DEBUG, "No more entries in hash table!");
			ZSMMG(memory_exhausted) = true;
			zend_accel_schedule_restart_if_necessary(ACCEL_RESTART_HASH);
		} else {
			zend_string *new_key = accel_new_interned_key(key);
			if (new_key) {
				if (zend_accel_hash_update(&ZCSG(hash), new_key, 1, bucket)) {
					zend_accel_error(ACCEL_LOG_INFO, "Added key '%s'", ZSTR_VAL(new_key));
				}
			} else {
				zend_accel_schedule_restart_if_necessary(ACCEL_RESTART_OOM);
			}
		}
	}
}

static zend_always_inline bool is_phar_file(zend_string *filename)
{
	return filename && ZSTR_LEN(filename) >= sizeof(".phar") &&
		!memcmp(ZSTR_VAL(filename) + ZSTR_LEN(filename) - (sizeof(".phar")-1), ".phar", sizeof(".phar")-1) &&
		!strstr(ZSTR_VAL(filename), "://");
}

static zend_persistent_script *store_script_in_file_cache(zend_persistent_script *new_persistent_script)
{
	uint32_t memory_used;

	zend_shared_alloc_init_xlat_table();

	/* Calculate the required memory size */
	memory_used = zend_accel_script_persist_calc(new_persistent_script, 0);

	/* Allocate memory block */
#if defined(__AVX__) || defined(__SSE2__)
	/* Align to 64-byte boundary */
	ZCG(mem) = zend_arena_alloc(&CG(arena), memory_used + 64);
	ZCG(mem) = (void*)(((zend_uintptr_t)ZCG(mem) + 63L) & ~63L);
#elif ZEND_MM_NEED_EIGHT_BYTE_REALIGNMENT
	/* Align to 8-byte boundary */
	ZCG(mem) = zend_arena_alloc(&CG(arena), memory_used + 8);
	ZCG(mem) = (void*)(((zend_uintptr_t)ZCG(mem) + 7L) & ~7L);
#else
	ZCG(mem) = zend_arena_alloc(&CG(arena), memory_used);
#endif

	zend_shared_alloc_clear_xlat_table();

	/* Copy into memory block */
	new_persistent_script = zend_accel_script_persist(new_persistent_script, 0);

	zend_shared_alloc_destroy_xlat_table();

	new_persistent_script->is_phar = is_phar_file(new_persistent_script->script.filename);

	/* Consistency check */
	if ((char*)new_persistent_script->mem + new_persistent_script->size != (char*)ZCG(mem)) {
		zend_accel_error(
			((char*)new_persistent_script->mem + new_persistent_script->size < (char*)ZCG(mem)) ? ACCEL_LOG_ERROR : ACCEL_LOG_WARNING,
			"Internal error: wrong size calculation: %s start=" ZEND_ADDR_FMT ", end=" ZEND_ADDR_FMT ", real=" ZEND_ADDR_FMT "\n",
			ZSTR_VAL(new_persistent_script->script.filename),
			(size_t)new_persistent_script->mem,
			(size_t)((char *)new_persistent_script->mem + new_persistent_script->size),
			(size_t)ZCG(mem));
	}

	new_persistent_script->dynamic_members.checksum = zend_accel_script_checksum(new_persistent_script);

	zend_file_cache_script_store(new_persistent_script, /* is_shm */ false);

	return new_persistent_script;
}

static zend_persistent_script *cache_script_in_file_cache(zend_persistent_script *new_persistent_script, bool *from_shared_memory)
{
	uint32_t orig_compiler_options;

	orig_compiler_options = CG(compiler_options);
	CG(compiler_options) |= ZEND_COMPILE_WITH_FILE_CACHE;
	zend_optimize_script(&new_persistent_script->script, ZCG(accel_directives).optimization_level, ZCG(accel_directives).opt_debug_level);
	zend_accel_finalize_delayed_early_binding_list(new_persistent_script);
	CG(compiler_options) = orig_compiler_options;

	*from_shared_memory = true;
	return store_script_in_file_cache(new_persistent_script);
}

static zend_persistent_script *cache_script_in_shared_memory(zend_persistent_script *new_persistent_script, zend_string *key, bool *from_shared_memory)
{
	zend_accel_hash_entry *bucket;
	uint32_t memory_used;
	uint32_t orig_compiler_options;

	orig_compiler_options = CG(compiler_options);
	if (ZCG(accel_directives).file_cache) {
		CG(compiler_options) |= ZEND_COMPILE_WITH_FILE_CACHE;
	}
	zend_optimize_script(&new_persistent_script->script, ZCG(accel_directives).optimization_level, ZCG(accel_directives).opt_debug_level);
	zend_accel_finalize_delayed_early_binding_list(new_persistent_script);
	CG(compiler_options) = orig_compiler_options;

	/* exclusive lock */
	zend_shared_alloc_lock();

	/* Check if we still need to put the file into the cache (may be it was
	 * already stored by another process. This final check is done under
	 * exclusive lock) */
	bucket = zend_accel_hash_find_entry(&ZCSG(hash), new_persistent_script->script.filename);
	if (bucket) {
		zend_persistent_script *existing_persistent_script = (zend_persistent_script *)bucket->data;

		if (!existing_persistent_script->corrupted) {
			if (key &&
			    (!ZCG(accel_directives).validate_timestamps ||
			     (new_persistent_script->timestamp == existing_persistent_script->timestamp))) {
				zend_accel_add_key(key, bucket);
			}
			zend_shared_alloc_unlock();
#if 1
			/* prefer the script already stored in SHM */
			free_persistent_script(new_persistent_script, 1);
			*from_shared_memory = true;
			return existing_persistent_script;
#else
			return new_persistent_script;
#endif
		}
	}

	if (zend_accel_hash_is_full(&ZCSG(hash))) {
		zend_accel_error(ACCEL_LOG_DEBUG, "No more entries in hash table!");
		ZSMMG(memory_exhausted) = true;
		zend_accel_schedule_restart_if_necessary(ACCEL_RESTART_HASH);
		zend_shared_alloc_unlock();
		if (ZCG(accel_directives).file_cache) {
			new_persistent_script = store_script_in_file_cache(new_persistent_script);
			*from_shared_memory = true;
		}
		return new_persistent_script;
	}

	zend_shared_alloc_init_xlat_table();

	/* Calculate the required memory size */
	memory_used = zend_accel_script_persist_calc(new_persistent_script, 1);

	/* Allocate shared memory */
	ZCG(mem) = zend_shared_alloc_aligned(memory_used);
	if (!ZCG(mem)) {
		zend_shared_alloc_destroy_xlat_table();
		zend_accel_schedule_restart_if_necessary(ACCEL_RESTART_OOM);
		zend_shared_alloc_unlock();
		if (ZCG(accel_directives).file_cache) {
			new_persistent_script = store_script_in_file_cache(new_persistent_script);
			*from_shared_memory = true;
		}
		return new_persistent_script;
	}

	bzero_aligned(ZCG(mem), memory_used);

	zend_shared_alloc_clear_xlat_table();

	/* Copy into shared memory */
	new_persistent_script = zend_accel_script_persist(new_persistent_script, 1);

	zend_shared_alloc_destroy_xlat_table();

	new_persistent_script->is_phar = is_phar_file(new_persistent_script->script.filename);

	/* Consistency check */
	if ((char*)new_persistent_script->mem + new_persistent_script->size != (char*)ZCG(mem)) {
		zend_accel_error(
			((char*)new_persistent_script->mem + new_persistent_script->size < (char*)ZCG(mem)) ? ACCEL_LOG_ERROR : ACCEL_LOG_WARNING,
			"Internal error: wrong size calculation: %s start=" ZEND_ADDR_FMT ", end=" ZEND_ADDR_FMT ", real=" ZEND_ADDR_FMT "\n",
			ZSTR_VAL(new_persistent_script->script.filename),
			(size_t)new_persistent_script->mem,
			(size_t)((char *)new_persistent_script->mem + new_persistent_script->size),
			(size_t)ZCG(mem));
	}

	new_persistent_script->dynamic_members.checksum = zend_accel_script_checksum(new_persistent_script);

	/* store script structure in the hash table */
	bucket = zend_accel_hash_update(&ZCSG(hash), new_persistent_script->script.filename, 0, new_persistent_script);
	if (bucket) {
		zend_accel_error(ACCEL_LOG_INFO, "Cached script '%s'", ZSTR_VAL(new_persistent_script->script.filename));
		if (key &&
		    /* key may contain non-persistent PHAR aliases (see issues #115 and #149) */
		    !zend_string_starts_with_literal(key, "phar://") &&
		    !zend_string_equals(new_persistent_script->script.filename, key)) {
			/* link key to the same persistent script in hash table */
			zend_string *new_key = accel_new_interned_key(key);

			if (new_key) {
				if (zend_accel_hash_update(&ZCSG(hash), new_key, 1, bucket)) {
					zend_accel_error(ACCEL_LOG_INFO, "Added key '%s'", ZSTR_VAL(key));
				} else {
					zend_accel_error(ACCEL_LOG_DEBUG, "No more entries in hash table!");
					ZSMMG(memory_exhausted) = true;
					zend_accel_schedule_restart_if_necessary(ACCEL_RESTART_HASH);
				}
			} else {
				zend_accel_schedule_restart_if_necessary(ACCEL_RESTART_OOM);
			}
		}
	}

	new_persistent_script->dynamic_members.memory_consumption = ZEND_ALIGNED_SIZE(new_persistent_script->size);

	zend_shared_alloc_unlock();

	if (ZCG(accel_directives).file_cache) {
		SHM_PROTECT();
		zend_file_cache_script_store(new_persistent_script, /* is_shm */ true);
		SHM_UNPROTECT();
	}

	*from_shared_memory = true;
	return new_persistent_script;
}

#define ZEND_AUTOGLOBAL_MASK_SERVER  (1 << 0)
#define ZEND_AUTOGLOBAL_MASK_ENV     (1 << 1)
#define ZEND_AUTOGLOBAL_MASK_REQUEST (1 << 2)

static int zend_accel_get_auto_globals(void)
{
	int mask = 0;
	if (zend_hash_exists(&EG(symbol_table), ZSTR_KNOWN(ZEND_STR_AUTOGLOBAL_SERVER))) {
		mask |= ZEND_AUTOGLOBAL_MASK_SERVER;
	}
	if (zend_hash_exists(&EG(symbol_table), ZSTR_KNOWN(ZEND_STR_AUTOGLOBAL_ENV))) {
		mask |= ZEND_AUTOGLOBAL_MASK_ENV;
	}
	if (zend_hash_exists(&EG(symbol_table), ZSTR_KNOWN(ZEND_STR_AUTOGLOBAL_REQUEST))) {
		mask |= ZEND_AUTOGLOBAL_MASK_REQUEST;
	}
	return mask;
}

static void zend_accel_set_auto_globals(int mask)
{
	if (mask & ZEND_AUTOGLOBAL_MASK_SERVER) {
		zend_is_auto_global(ZSTR_KNOWN(ZEND_STR_AUTOGLOBAL_SERVER));
	}
	if (mask & ZEND_AUTOGLOBAL_MASK_ENV) {
		zend_is_auto_global(ZSTR_KNOWN(ZEND_STR_AUTOGLOBAL_ENV));
	}
	if (mask & ZEND_AUTOGLOBAL_MASK_REQUEST) {
		zend_is_auto_global(ZSTR_KNOWN(ZEND_STR_AUTOGLOBAL_REQUEST));
	}
	ZCG(auto_globals_mask) |= mask;
}

static void replay_warnings(uint32_t num_warnings, zend_error_info **warnings) {
	for (uint32_t i = 0; i < num_warnings; i++) {
		zend_error_info *warning = warnings[i];
		zend_error_zstr_at(warning->type, warning->filename, warning->lineno, warning->message);
	}
}

static zend_persistent_script *opcache_compile_file(zend_file_handle *file_handle, int type, zend_op_array **op_array_p)
{
	zend_persistent_script *new_persistent_script;
	uint32_t orig_functions_count, orig_class_count;
	zend_op_array *orig_active_op_array;
	zval orig_user_error_handler;
	zend_op_array *op_array;
	bool do_bailout = false;
	accel_time_t timestamp = 0;
	uint32_t orig_compiler_options = 0;

	/* Try to open file */
	if (file_handle->type == ZEND_HANDLE_FILENAME) {
		if (accelerator_orig_zend_stream_open_function(file_handle) != SUCCESS) {
			*op_array_p = NULL;
			if (!EG(exception)) {
				if (type == ZEND_REQUIRE) {
					zend_message_dispatcher(ZMSG_FAILED_REQUIRE_FOPEN, ZSTR_VAL(file_handle->filename));
				} else {
					zend_message_dispatcher(ZMSG_FAILED_INCLUDE_FOPEN, ZSTR_VAL(file_handle->filename));
				}
			}
			return NULL;
		}
	}

	/* check blacklist right after ensuring that file was opened */
	if (file_handle->opened_path && zend_accel_blacklist_is_blacklisted(&accel_blacklist, ZSTR_VAL(file_handle->opened_path), ZSTR_LEN(file_handle->opened_path))) {
		SHM_UNPROTECT();
		ZCSG(blacklist_misses)++;
		SHM_PROTECT();
		*op_array_p = accelerator_orig_compile_file(file_handle, type);
		return NULL;
	}

	if (ZCG(accel_directives).validate_timestamps ||
	    ZCG(accel_directives).file_update_protection ||
	    ZCG(accel_directives).max_file_size > 0) {
		size_t size = 0;

		/* Obtain the file timestamps, *before* actually compiling them,
		 * otherwise we have a race-condition.
		 */
		timestamp = zend_get_file_handle_timestamp(file_handle, ZCG(accel_directives).max_file_size > 0 ? &size : NULL);

		/* If we can't obtain a timestamp (that means file is possibly socket)
		 *  we won't cache it
		 */
		if (timestamp == 0) {
			*op_array_p = accelerator_orig_compile_file(file_handle, type);
			return NULL;
		}

		/* check if file is too new (may be it's not written completely yet) */
		if (ZCG(accel_directives).file_update_protection &&
		    ((accel_time_t)(ZCG(request_time) - ZCG(accel_directives).file_update_protection) < timestamp)) {
			*op_array_p = accelerator_orig_compile_file(file_handle, type);
			return NULL;
		}

		if (ZCG(accel_directives).max_file_size > 0 && size > (size_t)ZCG(accel_directives).max_file_size) {
			SHM_UNPROTECT();
			ZCSG(blacklist_misses)++;
			SHM_PROTECT();
			*op_array_p = accelerator_orig_compile_file(file_handle, type);
			return NULL;
		}
	}

	/* Save the original values for the op_array, function table and class table */
	orig_active_op_array = CG(active_op_array);
	orig_functions_count = EG(function_table)->nNumUsed;
	orig_class_count = EG(class_table)->nNumUsed;
	ZVAL_COPY_VALUE(&orig_user_error_handler, &EG(user_error_handler));

	/* Override them with ours */
	ZVAL_UNDEF(&EG(user_error_handler));
	if (ZCG(accel_directives).record_warnings) {
		zend_begin_record_errors();
	}

	zend_try {
		orig_compiler_options = CG(compiler_options);
		CG(compiler_options) |= ZEND_COMPILE_HANDLE_OP_ARRAY;
		CG(compiler_options) |= ZEND_COMPILE_IGNORE_INTERNAL_CLASSES;
		CG(compiler_options) |= ZEND_COMPILE_DELAYED_BINDING;
		CG(compiler_options) |= ZEND_COMPILE_NO_CONSTANT_SUBSTITUTION;
		CG(compiler_options) |= ZEND_COMPILE_IGNORE_OTHER_FILES;
		CG(compiler_options) |= ZEND_COMPILE_IGNORE_OBSERVER;
		if (ZCG(accel_directives).file_cache) {
			CG(compiler_options) |= ZEND_COMPILE_WITH_FILE_CACHE;
		}
		op_array = *op_array_p = accelerator_orig_compile_file(file_handle, type);
		CG(compiler_options) = orig_compiler_options;
	} zend_catch {
		op_array = NULL;
		do_bailout = true;
		CG(compiler_options) = orig_compiler_options;
	} zend_end_try();

	/* Restore originals */
	CG(active_op_array) = orig_active_op_array;
	EG(user_error_handler) = orig_user_error_handler;
	EG(record_errors) = 0;

	if (!op_array) {
		/* compilation failed */
		zend_free_recorded_errors();
		if (do_bailout) {
			zend_bailout();
		}
		return NULL;
	}

	/* Build the persistent_script structure.
	   Here we aren't sure we would store it, but we will need it
	   further anyway.
	*/
	new_persistent_script = create_persistent_script();
	new_persistent_script->script.main_op_array = *op_array;
	zend_accel_move_user_functions(CG(function_table), CG(function_table)->nNumUsed - orig_functions_count, &new_persistent_script->script);
	zend_accel_move_user_classes(CG(class_table), CG(class_table)->nNumUsed - orig_class_count, &new_persistent_script->script);
	zend_accel_build_delayed_early_binding_list(new_persistent_script);
	new_persistent_script->num_warnings = EG(num_errors);
	new_persistent_script->warnings = EG(errors);
	EG(num_errors) = 0;
	EG(errors) = NULL;

	efree(op_array); /* we have valid persistent_script, so it's safe to free op_array */

	/* Fill in the ping_auto_globals_mask for the new script. If jit for auto globals is enabled we
	   will have to ping the used auto global variables before execution */
	if (PG(auto_globals_jit)) {
		new_persistent_script->ping_auto_globals_mask = zend_accel_get_auto_globals();
	}

	if (ZCG(accel_directives).validate_timestamps) {
		/* Obtain the file timestamps, *before* actually compiling them,
		 * otherwise we have a race-condition.
		 */
		new_persistent_script->timestamp = timestamp;
		new_persistent_script->dynamic_members.revalidate = ZCG(request_time) + ZCG(accel_directives).revalidate_freq;
	}

	if (file_handle->opened_path) {
		new_persistent_script->script.filename = zend_string_copy(file_handle->opened_path);
	} else {
		new_persistent_script->script.filename = zend_string_copy(file_handle->filename);
	}
	zend_string_hash_val(new_persistent_script->script.filename);

	/* Now persistent_script structure is ready in process memory */
	return new_persistent_script;
}

zend_op_array *file_cache_compile_file(zend_file_handle *file_handle, int type)
{
	zend_persistent_script *persistent_script;
	zend_op_array *op_array = NULL;
	bool from_memory; /* if the script we've got is stored in SHM */

	if (is_stream_path(ZSTR_VAL(file_handle->filename)) &&
	    !is_cacheable_stream_path(ZSTR_VAL(file_handle->filename))) {
		return accelerator_orig_compile_file(file_handle, type);
	}

	if (!file_handle->opened_path) {
		if (file_handle->type == ZEND_HANDLE_FILENAME &&
		    accelerator_orig_zend_stream_open_function(file_handle) == FAILURE) {
			if (!EG(exception)) {
				if (type == ZEND_REQUIRE) {
					zend_message_dispatcher(ZMSG_FAILED_REQUIRE_FOPEN, ZSTR_VAL(file_handle->filename));
				} else {
					zend_message_dispatcher(ZMSG_FAILED_INCLUDE_FOPEN, ZSTR_VAL(file_handle->filename));
				}
			}
			return NULL;
	    }
	}

	HANDLE_BLOCK_INTERRUPTIONS();
	SHM_UNPROTECT();
	persistent_script = zend_file_cache_script_load(file_handle);
	SHM_PROTECT();
	HANDLE_UNBLOCK_INTERRUPTIONS();
	if (persistent_script) {
		/* see bug #15471 (old BTS) */
		if (persistent_script->script.filename) {
			if (!EG(current_execute_data) || !EG(current_execute_data)->opline ||
			    !EG(current_execute_data)->func ||
			    !ZEND_USER_CODE(EG(current_execute_data)->func->common.type) ||
			    EG(current_execute_data)->opline->opcode != ZEND_INCLUDE_OR_EVAL ||
			    (EG(current_execute_data)->opline->extended_value != ZEND_INCLUDE_ONCE &&
			     EG(current_execute_data)->opline->extended_value != ZEND_REQUIRE_ONCE)) {
				if (zend_hash_add_empty_element(&EG(included_files), persistent_script->script.filename) != NULL) {
					/* ext/phar has to load phar's metadata into memory */
					if (persistent_script->is_phar) {
						php_stream_statbuf ssb;
						char *fname = emalloc(sizeof("phar://") + ZSTR_LEN(persistent_script->script.filename));

						memcpy(fname, "phar://", sizeof("phar://") - 1);
						memcpy(fname + sizeof("phar://") - 1, ZSTR_VAL(persistent_script->script.filename), ZSTR_LEN(persistent_script->script.filename) + 1);
						php_stream_stat_path(fname, &ssb);
						efree(fname);
					}
				}
			}
		}
		replay_warnings(persistent_script->num_warnings, persistent_script->warnings);

	    if (persistent_script->ping_auto_globals_mask & ~ZCG(auto_globals_mask)) {
			zend_accel_set_auto_globals(persistent_script->ping_auto_globals_mask & ~ZCG(auto_globals_mask));
		}

		return zend_accel_load_script(persistent_script, 1);
	}

	persistent_script = opcache_compile_file(file_handle, type, &op_array);

	if (persistent_script) {
		from_memory = false;
		persistent_script = cache_script_in_file_cache(persistent_script, &from_memory);
		return zend_accel_load_script(persistent_script, from_memory);
	}

	return op_array;
}

static int check_persistent_script_access(zend_persistent_script *persistent_script)
{
	char *phar_path, *ptr;
	if ((ZSTR_LEN(persistent_script->script.filename)<sizeof("phar://.phar")) ||
	    memcmp(ZSTR_VAL(persistent_script->script.filename), "phar://", sizeof("phar://")-1)) {

		return access(ZSTR_VAL(persistent_script->script.filename), R_OK) != 0;

	} else {
		/* we got a cached file from .phar, so we have to strip prefix and path inside .phar to check access() */
		phar_path = estrdup(ZSTR_VAL(persistent_script->script.filename)+sizeof("phar://")-1);
		if ((ptr = strstr(phar_path, ".phar/")) != NULL)
		{
			*(ptr+sizeof(".phar/")-2) = 0; /* strip path inside .phar file */
		}
		bool ret = access(phar_path, R_OK) != 0;
		efree(phar_path);
		return ret;
	}
}

/* zend_compile() replacement */
zend_op_array *persistent_compile_file(zend_file_handle *file_handle, int type)
{
	zend_persistent_script *persistent_script = NULL;
	zend_string *key = NULL;
	bool from_shared_memory; /* if the script we've got is stored in SHM */

	if (!file_handle->filename || !ZCG(accelerator_enabled)) {
		/* The Accelerator is disabled, act as if without the Accelerator */
		ZCG(cache_opline) = NULL;
		ZCG(cache_persistent_script) = NULL;
		if (file_handle->filename
		 && ZCG(accel_directives).file_cache
		 && ZCG(enabled) && accel_startup_ok) {
			return file_cache_compile_file(file_handle, type);
		}
		return accelerator_orig_compile_file(file_handle, type);
	} else if (file_cache_only) {
		ZCG(cache_opline) = NULL;
		ZCG(cache_persistent_script) = NULL;
		return file_cache_compile_file(file_handle, type);
	} else if ((ZCSG(restart_in_progress) && accel_restart_is_active())) {
		if (ZCG(accel_directives).file_cache) {
			return file_cache_compile_file(file_handle, type);
		}
		ZCG(cache_opline) = NULL;
		ZCG(cache_persistent_script) = NULL;
		return accelerator_orig_compile_file(file_handle, type);
	}

	/* In case this callback is called from include_once, require_once or it's
	 * a main FastCGI request, the key must be already calculated, and cached
	 * persistent script already found */
	if (ZCG(cache_persistent_script) &&
	    ((!EG(current_execute_data) &&
	      file_handle->primary_script &&
	      ZCG(cache_opline) == NULL) ||
	     (EG(current_execute_data) &&
	      EG(current_execute_data)->func &&
	      ZEND_USER_CODE(EG(current_execute_data)->func->common.type) &&
	      ZCG(cache_opline) == EG(current_execute_data)->opline))) {

		persistent_script = ZCG(cache_persistent_script);
		if (ZSTR_LEN(&ZCG(key))) {
			key = &ZCG(key);
		}

	} else {
		if (!ZCG(accel_directives).revalidate_path) {
			/* try to find cached script by key */
			key = accel_make_persistent_key(file_handle->filename);
			if (!key) {
				ZCG(cache_opline) = NULL;
				ZCG(cache_persistent_script) = NULL;
				return accelerator_orig_compile_file(file_handle, type);
			}
			persistent_script = zend_accel_hash_find(&ZCSG(hash), key);
		} else if (UNEXPECTED(is_stream_path(ZSTR_VAL(file_handle->filename)) && !is_cacheable_stream_path(ZSTR_VAL(file_handle->filename)))) {
			ZCG(cache_opline) = NULL;
			ZCG(cache_persistent_script) = NULL;
			return accelerator_orig_compile_file(file_handle, type);
		}

		if (!persistent_script) {
			/* try to find cached script by full real path */
			zend_accel_hash_entry *bucket;

			/* open file to resolve the path */
		    if (file_handle->type == ZEND_HANDLE_FILENAME
		     && accelerator_orig_zend_stream_open_function(file_handle) == FAILURE) {
				if (!EG(exception)) {
					if (type == ZEND_REQUIRE) {
						zend_message_dispatcher(ZMSG_FAILED_REQUIRE_FOPEN, ZSTR_VAL(file_handle->filename));
					} else {
						zend_message_dispatcher(ZMSG_FAILED_INCLUDE_FOPEN, ZSTR_VAL(file_handle->filename));
					}
				}
				return NULL;
		    }

			if (file_handle->opened_path) {
				bucket = zend_accel_hash_find_entry(&ZCSG(hash), file_handle->opened_path);

				if (bucket) {
					persistent_script = (zend_persistent_script *)bucket->data;

					if (key && !persistent_script->corrupted) {
						HANDLE_BLOCK_INTERRUPTIONS();
						SHM_UNPROTECT();
						zend_shared_alloc_lock();
						zend_accel_add_key(key, bucket);
						zend_shared_alloc_unlock();
						SHM_PROTECT();
						HANDLE_UNBLOCK_INTERRUPTIONS();
					}
				}
			}
		}
	}

	/* clear cache */
	ZCG(cache_opline) = NULL;
	ZCG(cache_persistent_script) = NULL;

	if (persistent_script && persistent_script->corrupted) {
		persistent_script = NULL;
	}

	/* Make sure we only increase the currently running processes semaphore
     * once each execution (this function can be called more than once on
     * each execution)
     */
	if (!ZCG(counted)) {
		if (accel_activate_add() == FAILURE) {
			if (ZCG(accel_directives).file_cache) {
				return file_cache_compile_file(file_handle, type);
			}
			return accelerator_orig_compile_file(file_handle, type);
		}
		ZCG(counted) = true;
	}

	/* Revalidate accessibility of cached file */
	if (EXPECTED(persistent_script != NULL) &&
	    UNEXPECTED(ZCG(accel_directives).validate_permission) &&
	    file_handle->type == ZEND_HANDLE_FILENAME &&
	    UNEXPECTED(check_persistent_script_access(persistent_script))) {
		if (!EG(exception)) {
			if (type == ZEND_REQUIRE) {
				zend_message_dispatcher(ZMSG_FAILED_REQUIRE_FOPEN, ZSTR_VAL(file_handle->filename));
			} else {
				zend_message_dispatcher(ZMSG_FAILED_INCLUDE_FOPEN, ZSTR_VAL(file_handle->filename));
			}
		}
		return NULL;
	}

	HANDLE_BLOCK_INTERRUPTIONS();
	SHM_UNPROTECT();

	/* If script is found then validate_timestamps if option is enabled */
	if (persistent_script && ZCG(accel_directives).validate_timestamps) {
		if (validate_timestamp_and_record(persistent_script, file_handle) == FAILURE) {
			zend_accel_lock_discard_script(persistent_script);
			persistent_script = NULL;
		}
	}

	/* if turned on - check the compiled script ADLER32 checksum */
	if (persistent_script && ZCG(accel_directives).consistency_checks
		&& persistent_script->dynamic_members.hits % ZCG(accel_directives).consistency_checks == 0) {

		unsigned int checksum = zend_accel_script_checksum(persistent_script);
		if (checksum != persistent_script->dynamic_members.checksum ) {
			/* The checksum is wrong */
			zend_accel_error(ACCEL_LOG_INFO, "Checksum failed for '%s':  expected=0x%08x, found=0x%08x",
							 ZSTR_VAL(persistent_script->script.filename), persistent_script->dynamic_members.checksum, checksum);
			zend_accel_lock_discard_script(persistent_script);
			persistent_script = NULL;
		}
	}

	/* Check the second level cache */
	if (!persistent_script && ZCG(accel_directives).file_cache) {
		persistent_script = zend_file_cache_script_load(file_handle);
	}

	/* If script was not found or invalidated by validate_timestamps */
	if (!persistent_script) {
		uint32_t old_const_num = zend_hash_next_free_element(EG(zend_constants));
		zend_op_array *op_array;

		/* Cache miss.. */
		ZCSG(misses)++;

		/* No memory left. Behave like without the Accelerator */
		if (ZSMMG(memory_exhausted) || ZCSG(restart_pending)) {
			SHM_PROTECT();
			HANDLE_UNBLOCK_INTERRUPTIONS();
			if (ZCG(accel_directives).file_cache) {
				return file_cache_compile_file(file_handle, type);
			}
			return accelerator_orig_compile_file(file_handle, type);
		}

		SHM_PROTECT();
		HANDLE_UNBLOCK_INTERRUPTIONS();
		persistent_script = opcache_compile_file(file_handle, type, &op_array);
		HANDLE_BLOCK_INTERRUPTIONS();
		SHM_UNPROTECT();

		/* Try and cache the script and assume that it is returned from_shared_memory.
		 * If it isn't compile_and_cache_file() changes the flag to 0
		 */
		from_shared_memory = false;
		if (persistent_script) {
			persistent_script = cache_script_in_shared_memory(persistent_script, key, &from_shared_memory);
		}

		/* Caching is disabled, returning op_array;
		 * or something went wrong during compilation, returning NULL
		 */
		if (!persistent_script) {
			SHM_PROTECT();
			HANDLE_UNBLOCK_INTERRUPTIONS();
			return op_array;
		}
		if (from_shared_memory) {
			/* Delete immutable arrays moved into SHM */
			uint32_t new_const_num = zend_hash_next_free_element(EG(zend_constants));
			while (new_const_num > old_const_num) {
				new_const_num--;
				zend_hash_index_del(EG(zend_constants), new_const_num);
			}
		}
		persistent_script->dynamic_members.last_used = ZCG(request_time);
		SHM_PROTECT();
		HANDLE_UNBLOCK_INTERRUPTIONS();
	} else {

#if !ZEND_WIN32
		ZCSG(hits)++; /* TBFixed: may lose one hit */
		persistent_script->dynamic_members.hits++; /* see above */
#else
#if ZEND_ENABLE_ZVAL_LONG64
		InterlockedIncrement64(&ZCSG(hits));
		InterlockedIncrement64(&persistent_script->dynamic_members.hits);
#else
		InterlockedIncrement(&ZCSG(hits));
		InterlockedIncrement(&persistent_script->dynamic_members.hits);
#endif
#endif

		/* see bug #15471 (old BTS) */
		if (persistent_script->script.filename) {
			if (!EG(current_execute_data) ||
			    !EG(current_execute_data)->func ||
			    !ZEND_USER_CODE(EG(current_execute_data)->func->common.type) ||
			    !EG(current_execute_data)->opline ||
			    EG(current_execute_data)->opline->opcode != ZEND_INCLUDE_OR_EVAL ||
			    (EG(current_execute_data)->opline->extended_value != ZEND_INCLUDE_ONCE &&
			     EG(current_execute_data)->opline->extended_value != ZEND_REQUIRE_ONCE)) {
				if (zend_hash_add_empty_element(&EG(included_files), persistent_script->script.filename) != NULL) {
					/* ext/phar has to load phar's metadata into memory */
					if (persistent_script->is_phar) {
						php_stream_statbuf ssb;
						char *fname = emalloc(sizeof("phar://") + ZSTR_LEN(persistent_script->script.filename));

						memcpy(fname, "phar://", sizeof("phar://") - 1);
						memcpy(fname + sizeof("phar://") - 1, ZSTR_VAL(persistent_script->script.filename), ZSTR_LEN(persistent_script->script.filename) + 1);
						php_stream_stat_path(fname, &ssb);
						efree(fname);
					}
				}
			}
		}
		persistent_script->dynamic_members.last_used = ZCG(request_time);
		SHM_PROTECT();
		HANDLE_UNBLOCK_INTERRUPTIONS();

		replay_warnings(persistent_script->num_warnings, persistent_script->warnings);
		from_shared_memory = true;
	}

	/* Fetch jit auto globals used in the script before execution */
	if (persistent_script->ping_auto_globals_mask & ~ZCG(auto_globals_mask)) {
		zend_accel_set_auto_globals(persistent_script->ping_auto_globals_mask & ~ZCG(auto_globals_mask));
	}

	return zend_accel_load_script(persistent_script, from_shared_memory);
}

static zend_always_inline zend_inheritance_cache_entry* zend_accel_inheritance_cache_find(zend_inheritance_cache_entry *entry, zend_class_entry *ce, zend_class_entry *parent, zend_class_entry **traits_and_interfaces, bool *needs_autoload_ptr)
{
	uint32_t i;

	ZEND_ASSERT(ce->ce_flags & ZEND_ACC_IMMUTABLE);
	ZEND_ASSERT(!(ce->ce_flags & ZEND_ACC_LINKED));

	while (entry) {
		bool found = true;
		bool needs_autoload = false;

		if (entry->parent != parent) {
			found = false;
		} else {
			for (i = 0; i < ce->num_traits + ce->num_interfaces; i++) {
				if (entry->traits_and_interfaces[i] != traits_and_interfaces[i]) {
					found = false;
					break;
				}
			}
			if (found && entry->dependencies) {
				for (i = 0; i < entry->dependencies_count; i++) {
					zend_class_entry *ce = zend_lookup_class_ex(entry->dependencies[i].name, NULL, ZEND_FETCH_CLASS_NO_AUTOLOAD);

					if (ce != entry->dependencies[i].ce) {
						if (!ce) {
							needs_autoload = true;
						} else {
							found = false;
							break;
						}
					}
				}
			}
		}
		if (found) {
			*needs_autoload_ptr = needs_autoload;
			return entry;
		}
		entry = entry->next;
	}

	return NULL;
}

static zend_class_entry* zend_accel_inheritance_cache_get(zend_class_entry *ce, zend_class_entry *parent, zend_class_entry **traits_and_interfaces)
{
	uint32_t i;
	bool needs_autoload;
	zend_inheritance_cache_entry *entry = ce->inheritance_cache;

	while (entry) {
		entry = zend_accel_inheritance_cache_find(entry, ce, parent, traits_and_interfaces, &needs_autoload);
		if (entry) {
			if (!needs_autoload) {
				replay_warnings(entry->num_warnings, entry->warnings);
				if (ZCSG(map_ptr_last) > CG(map_ptr_last)) {
					zend_map_ptr_extend(ZCSG(map_ptr_last));
				}
				ce = entry->ce;
				if (ZSTR_HAS_CE_CACHE(ce->name)) {
					ZSTR_SET_CE_CACHE_EX(ce->name, ce, 0);
				}
				return ce;
			}

			for (i = 0; i < entry->dependencies_count; i++) {
				zend_class_entry *ce = zend_lookup_class_ex(entry->dependencies[i].name, NULL, 0);

				if (ce == NULL) {
					return NULL;
				}
			}
		}
	}

	return NULL;
}

static zend_class_entry* zend_accel_inheritance_cache_add(zend_class_entry *ce, zend_class_entry *proto, zend_class_entry *parent, zend_class_entry **traits_and_interfaces, HashTable *dependencies)
{
	zend_persistent_script dummy;
	size_t size;
	uint32_t i;
	bool needs_autoload;
	zend_class_entry *new_ce;
	zend_inheritance_cache_entry *entry;

	ZEND_ASSERT(!(ce->ce_flags & ZEND_ACC_IMMUTABLE));
	ZEND_ASSERT(ce->ce_flags & ZEND_ACC_LINKED);

	if (!ZCG(accelerator_enabled) ||
	    (ZCSG(restart_in_progress) && accel_restart_is_active())) {
		return NULL;
	}

	if (traits_and_interfaces && dependencies) {
		for (i = 0; i < proto->num_traits + proto->num_interfaces; i++) {
			if (traits_and_interfaces[i]) {
				zend_hash_del(dependencies, traits_and_interfaces[i]->name);
			}
		}
	}

	SHM_UNPROTECT();
	zend_shared_alloc_lock();

	entry = proto->inheritance_cache;
	while (entry) {
		entry = zend_accel_inheritance_cache_find(entry, proto, parent, traits_and_interfaces, &needs_autoload);
		if (entry) {
			zend_shared_alloc_unlock();
			SHM_PROTECT();
			if (!needs_autoload) {
				zend_map_ptr_extend(ZCSG(map_ptr_last));
				return entry->ce;
			} else {
				return NULL;
			}
		}
	}

	zend_shared_alloc_init_xlat_table();

	memset(&dummy, 0, sizeof(dummy));
	dummy.size = ZEND_ALIGNED_SIZE(
		sizeof(zend_inheritance_cache_entry) -
		sizeof(void*) +
		(sizeof(void*) * (proto->num_traits + proto->num_interfaces)));
	if (dependencies) {
		dummy.size += ZEND_ALIGNED_SIZE(zend_hash_num_elements(dependencies) * sizeof(zend_class_dependency));
	}
	ZCG(current_persistent_script) = &dummy;
	zend_persist_class_entry_calc(ce);
	zend_persist_warnings_calc(EG(num_errors), EG(errors));
	size = dummy.size;

	zend_shared_alloc_clear_xlat_table();

#if ZEND_MM_NEED_EIGHT_BYTE_REALIGNMENT
	/* Align to 8-byte boundary */
	ZCG(mem) = zend_shared_alloc(size + 8);
#else
	ZCG(mem) = zend_shared_alloc(size);
#endif

	if (!ZCG(mem)) {
		zend_shared_alloc_destroy_xlat_table();
		zend_shared_alloc_unlock();
		SHM_PROTECT();
		return NULL;
	}

	zend_map_ptr_extend(ZCSG(map_ptr_last));

#if ZEND_MM_NEED_EIGHT_BYTE_REALIGNMENT
	/* Align to 8-byte boundary */
	ZCG(mem) = (void*)(((zend_uintptr_t)ZCG(mem) + 7L) & ~7L);
#endif

	memset(ZCG(mem), 0, size);
	entry = (zend_inheritance_cache_entry*)ZCG(mem);
	ZCG(mem) = (char*)ZCG(mem) +
		ZEND_ALIGNED_SIZE(
			(sizeof(zend_inheritance_cache_entry) -
			 sizeof(void*) +
			 (sizeof(void*) * (proto->num_traits + proto->num_interfaces))));
	entry->parent = parent;
	for (i = 0; i < proto->num_traits + proto->num_interfaces; i++) {
		entry->traits_and_interfaces[i] = traits_and_interfaces[i];
	}
	if (dependencies && zend_hash_num_elements(dependencies)) {
		zend_string *dep_name;
		zend_class_entry *dep_ce;

		i = 0;
		entry->dependencies_count = zend_hash_num_elements(dependencies);
		entry->dependencies = (zend_class_dependency*)ZCG(mem);
		ZEND_HASH_MAP_FOREACH_STR_KEY_PTR(dependencies, dep_name, dep_ce) {
#if ZEND_DEBUG
			ZEND_ASSERT(zend_accel_in_shm(dep_name));
#endif
			entry->dependencies[i].name = dep_name;
			entry->dependencies[i].ce = dep_ce;
			i++;
		} ZEND_HASH_FOREACH_END();
		ZCG(mem) = (char*)ZCG(mem) + zend_hash_num_elements(dependencies) * sizeof(zend_class_dependency);
	}
	entry->ce = new_ce = zend_persist_class_entry(ce);
	zend_update_parent_ce(new_ce);

	entry->num_warnings = EG(num_errors);
	entry->warnings = zend_persist_warnings(EG(num_errors), EG(errors));
	entry->next = proto->inheritance_cache;
	proto->inheritance_cache = entry;

	EG(num_errors) = 0;
	EG(errors) = NULL;

	ZCSG(map_ptr_last) = CG(map_ptr_last);

	zend_shared_alloc_destroy_xlat_table();

	zend_shared_alloc_unlock();
	SHM_PROTECT();

	/* Consistency check */
	if ((char*)entry + size != (char*)ZCG(mem)) {
		zend_accel_error(
			((char*)entry + size < (char*)ZCG(mem)) ? ACCEL_LOG_ERROR : ACCEL_LOG_WARNING,
			"Internal error: wrong class size calculation: %s start=" ZEND_ADDR_FMT ", end=" ZEND_ADDR_FMT ", real=" ZEND_ADDR_FMT "\n",
			ZSTR_VAL(ce->name),
			(size_t)entry,
			(size_t)((char *)entry + size),
			(size_t)ZCG(mem));
	}

	zend_map_ptr_extend(ZCSG(map_ptr_last));

	return new_ce;
}

#ifdef ZEND_WIN32
static int accel_gen_uname_id(void)
{
	PHP_MD5_CTX ctx;
	unsigned char digest[16];
	wchar_t uname[UNLEN + 1];
	DWORD unsize = UNLEN;

	if (!GetUserNameW(uname, &unsize)) {
		return FAILURE;
	}
	PHP_MD5Init(&ctx);
	PHP_MD5Update(&ctx, (void *) uname, (unsize - 1) * sizeof(wchar_t));
	PHP_MD5Update(&ctx, ZCG(accel_directives).cache_id, strlen(ZCG(accel_directives).cache_id));
	PHP_MD5Final(digest, &ctx);
	php_hash_bin2hex(accel_uname_id, digest, sizeof digest);
	return SUCCESS;
}
#endif

/* zend_stream_open_function() replacement for PHP 5.3 and above */
static zend_result persistent_stream_open_function(zend_file_handle *handle)
{
	if (ZCG(cache_persistent_script)) {
		/* check if callback is called from include_once or it's a main request */
		if ((!EG(current_execute_data) &&
		     handle->primary_script &&
		     ZCG(cache_opline) == NULL) ||
		    (EG(current_execute_data) &&
		     EG(current_execute_data)->func &&
		     ZEND_USER_CODE(EG(current_execute_data)->func->common.type) &&
		     ZCG(cache_opline) == EG(current_execute_data)->opline)) {

			/* we are in include_once or FastCGI request */
			handle->opened_path = zend_string_copy(ZCG(cache_persistent_script)->script.filename);
			return SUCCESS;
		}
		ZCG(cache_opline) = NULL;
		ZCG(cache_persistent_script) = NULL;
	}
	return accelerator_orig_zend_stream_open_function(handle);
}

/* zend_resolve_path() replacement for PHP 5.3 and above */
static zend_string* persistent_zend_resolve_path(zend_string *filename)
{
	if (!file_cache_only &&
	    ZCG(accelerator_enabled)) {

		/* check if callback is called from include_once or it's a main request */
		if ((!EG(current_execute_data)) ||
		    (EG(current_execute_data) &&
		     EG(current_execute_data)->func &&
		     ZEND_USER_CODE(EG(current_execute_data)->func->common.type) &&
		     EG(current_execute_data)->opline->opcode == ZEND_INCLUDE_OR_EVAL &&
		     (EG(current_execute_data)->opline->extended_value == ZEND_INCLUDE_ONCE ||
		      EG(current_execute_data)->opline->extended_value == ZEND_REQUIRE_ONCE))) {

			/* we are in include_once or FastCGI request */
			zend_string *resolved_path;
			zend_string *key = NULL;

			if (!ZCG(accel_directives).revalidate_path) {
				/* lookup by "not-real" path */
				key = accel_make_persistent_key(filename);
				if (key) {
					zend_accel_hash_entry *bucket = zend_accel_hash_find_entry(&ZCSG(hash), key);
					if (bucket != NULL) {
						zend_persistent_script *persistent_script = (zend_persistent_script *)bucket->data;
						if (!persistent_script->corrupted) {
							ZCG(cache_opline) = EG(current_execute_data) ? EG(current_execute_data)->opline : NULL;
							ZCG(cache_persistent_script) = persistent_script;
							return zend_string_copy(persistent_script->script.filename);
						}
					}
				} else {
					ZCG(cache_opline) = NULL;
					ZCG(cache_persistent_script) = NULL;
					return accelerator_orig_zend_resolve_path(filename);
				}
			}

			/* find the full real path */
			resolved_path = accelerator_orig_zend_resolve_path(filename);

			if (resolved_path) {
				/* lookup by real path */
				zend_accel_hash_entry *bucket = zend_accel_hash_find_entry(&ZCSG(hash), resolved_path);
				if (bucket) {
					zend_persistent_script *persistent_script = (zend_persistent_script *)bucket->data;
					if (!persistent_script->corrupted) {
						if (key) {
							/* add another "key" for the same bucket */
							HANDLE_BLOCK_INTERRUPTIONS();
							SHM_UNPROTECT();
							zend_shared_alloc_lock();
							zend_accel_add_key(key, bucket);
							zend_shared_alloc_unlock();
							SHM_PROTECT();
							HANDLE_UNBLOCK_INTERRUPTIONS();
						} else {
							ZSTR_LEN(&ZCG(key)) = 0;
						}
						ZCG(cache_opline) = EG(current_execute_data) ? EG(current_execute_data)->opline : NULL;
						ZCG(cache_persistent_script) = persistent_script;
						return resolved_path;
					}
				}
			}

			ZCG(cache_opline) = NULL;
			ZCG(cache_persistent_script) = NULL;
			return resolved_path;
		}
	}
	ZCG(cache_opline) = NULL;
	ZCG(cache_persistent_script) = NULL;
	return accelerator_orig_zend_resolve_path(filename);
}

static void zend_reset_cache_vars(void)
{
	ZSMMG(memory_exhausted) = false;
	ZCSG(hits) = 0;
	ZCSG(misses) = 0;
	ZCSG(blacklist_misses) = 0;
	ZSMMG(wasted_shared_memory) = 0;
	ZCSG(restart_pending) = false;
	ZCSG(force_restart_time) = 0;
	ZCSG(map_ptr_last) = CG(map_ptr_last);
}

static void accel_reset_pcre_cache(void)
{
	Bucket *p;

	if (PCRE_G(per_request_cache)) {
		return;
	}

	ZEND_HASH_MAP_FOREACH_BUCKET(&PCRE_G(pcre_cache), p) {
		/* Remove PCRE cache entries with inconsistent keys */
		if (zend_accel_in_shm(p->key)) {
			p->key = NULL;
			zend_hash_del_bucket(&PCRE_G(pcre_cache), p);
		}
	} ZEND_HASH_FOREACH_END();
}

zend_result accel_activate(INIT_FUNC_ARGS)
{
	if (!ZCG(enabled) || !accel_startup_ok) {
		ZCG(accelerator_enabled) = false;
		return SUCCESS;
	}

	/* PHP-5.4 and above return "double", but we use 1 sec precision */
	ZCG(auto_globals_mask) = 0;
	ZCG(request_time) = (time_t)sapi_get_request_time();
	ZCG(cache_opline) = NULL;
	ZCG(cache_persistent_script) = NULL;
	ZCG(include_path_key_len) = 0;
	ZCG(include_path_check) = true;

	ZCG(cwd) = NULL;
	ZCG(cwd_key_len) = 0;
	ZCG(cwd_check) = true;

	if (file_cache_only) {
		ZCG(accelerator_enabled) = false;
		return SUCCESS;
	}

#ifndef ZEND_WIN32
	if (ZCG(accel_directives).validate_root) {
		struct stat buf;

		if (stat("/", &buf) != 0) {
			ZCG(root_hash) = 0;
		} else {
			ZCG(root_hash) = buf.st_ino;
			if (sizeof(buf.st_ino) > sizeof(ZCG(root_hash))) {
				if (ZCG(root_hash) != buf.st_ino) {
					zend_string *key = zend_string_init("opcache.enable", sizeof("opcache.enable")-1, 0);
					zend_alter_ini_entry_chars(key, "0", 1, ZEND_INI_SYSTEM, ZEND_INI_STAGE_RUNTIME);
					zend_string_release_ex(key, 0);
					zend_accel_error(ACCEL_LOG_WARNING, "Can't cache files in chroot() directory with too big inode");
					return SUCCESS;
				}
			}
		}
	} else {
		ZCG(root_hash) = 0;
	}
#endif

	HANDLE_BLOCK_INTERRUPTIONS();
	SHM_UNPROTECT();

	if (ZCG(counted)) {
#ifdef ZTS
		zend_accel_error(ACCEL_LOG_WARNING, "Stuck count for thread id %lu", (unsigned long) tsrm_thread_id());
#else
		zend_accel_error(ACCEL_LOG_WARNING, "Stuck count for pid %d", getpid());
#endif
		accel_unlock_all();
		ZCG(counted) = false;
	}

	if (ZCSG(restart_pending)) {
		zend_shared_alloc_lock();
		if (ZCSG(restart_pending)) { /* check again, to ensure that the cache wasn't already cleaned by another process */
			if (accel_is_inactive() == SUCCESS) {
				zend_accel_error(ACCEL_LOG_DEBUG, "Restarting!");
				ZCSG(restart_pending) = false;
				switch ZCSG(restart_reason) {
					case ACCEL_RESTART_OOM:
						ZCSG(oom_restarts)++;
						break;
					case ACCEL_RESTART_HASH:
						ZCSG(hash_restarts)++;
						break;
					case ACCEL_RESTART_USER:
						ZCSG(manual_restarts)++;
						break;
				}
				accel_restart_enter();

				zend_map_ptr_reset();
				zend_reset_cache_vars();
				zend_accel_hash_clean(&ZCSG(hash));

				if (ZCG(accel_directives).interned_strings_buffer) {
					accel_interned_strings_restore_state();
				}

				zend_shared_alloc_restore_state();
				if (ZCSG(preload_script)) {
					preload_restart();
				}

#ifdef HAVE_JIT
				zend_jit_restart();
#endif

				ZCSG(accelerator_enabled) = ZCSG(cache_status_before_restart);
				if (ZCSG(last_restart_time) < ZCG(request_time)) {
					ZCSG(last_restart_time) = ZCG(request_time);
				} else {
					ZCSG(last_restart_time)++;
				}
				accel_restart_leave();
			}
		}
		zend_shared_alloc_unlock();
	}

	ZCG(accelerator_enabled) = ZCSG(accelerator_enabled);

	SHM_PROTECT();
	HANDLE_UNBLOCK_INTERRUPTIONS();

	if (ZCG(accelerator_enabled) && ZCSG(last_restart_time) != ZCG(last_restart_time)) {
		/* SHM was reinitialized. */
		ZCG(last_restart_time) = ZCSG(last_restart_time);

		/* Reset in-process realpath cache */
		realpath_cache_clean();

		accel_reset_pcre_cache();
		ZCG(pcre_reseted) = false;
	} else if (!ZCG(accelerator_enabled) && !ZCG(pcre_reseted)) {
		accel_reset_pcre_cache();
		ZCG(pcre_reseted) = true;
	}


#ifdef HAVE_JIT
	zend_jit_activate();
#endif

	if (ZCSG(preload_script)) {
		preload_activate();
	}

	return SUCCESS;
}

#ifdef HAVE_JIT
void accel_deactivate(void)
{
	zend_jit_deactivate();
}
#endif

zend_result accel_post_deactivate(void)
{
	if (ZCG(cwd)) {
		zend_string_release_ex(ZCG(cwd), 0);
		ZCG(cwd) = NULL;
	}

	if (!ZCG(enabled) || !accel_startup_ok) {
		return SUCCESS;
	}

	zend_shared_alloc_safe_unlock(); /* be sure we didn't leave cache locked */
	accel_unlock_all();
	ZCG(counted) = false;

	return SUCCESS;
}

static int accelerator_remove_cb(zend_extension *element1, zend_extension *element2)
{
	(void)element2; /* keep the compiler happy */

	if (!strcmp(element1->name, ACCELERATOR_PRODUCT_NAME )) {
		element1->startup = NULL;
#if 0
		/* We have to call shutdown callback it to free TS resources */
		element1->shutdown = NULL;
#endif
		element1->activate = NULL;
		element1->deactivate = NULL;
		element1->op_array_handler = NULL;

#ifdef __DEBUG_MESSAGES__
		fprintf(stderr, ACCELERATOR_PRODUCT_NAME " is disabled: %s\n", (zps_failure_reason ? zps_failure_reason : "unknown error"));
		fflush(stderr);
#endif
	}

	return 0;
}

static void zps_startup_failure(char *reason, char *api_reason, int (*cb)(zend_extension *, zend_extension *))
{
	accel_startup_ok = false;
	zps_failure_reason = reason;
	zps_api_failure_reason = api_reason?api_reason:reason;
	zend_llist_del_element(&zend_extensions, NULL, (int (*)(void *, void *))cb);
}

static inline int accel_find_sapi(void)
{
	static const char *supported_sapis[] = {
		"apache",
		"fastcgi",
		"cli-server",
		"cgi-fcgi",
		"fpm-fcgi",
		"fpmi-fcgi",
		"apache2handler",
		"litespeed",
		"uwsgi",
		"fuzzer",
		"frankenphp",
		NULL
	};
	const char **sapi_name;

	if (sapi_module.name) {
		for (sapi_name = supported_sapis; *sapi_name; sapi_name++) {
			if (strcmp(sapi_module.name, *sapi_name) == 0) {
				return SUCCESS;
			}
		}
		if (ZCG(accel_directives).enable_cli && (
		    strcmp(sapi_module.name, "cli") == 0
		  || strcmp(sapi_module.name, "phpdbg") == 0)) {
			return SUCCESS;
		}
	}

	return FAILURE;
}

static int zend_accel_init_shm(void)
{
	int i;
	size_t accel_shared_globals_size;

	zend_shared_alloc_lock();

	if (ZCG(accel_directives).interned_strings_buffer) {
		accel_shared_globals_size = sizeof(zend_accel_shared_globals) + ZCG(accel_directives).interned_strings_buffer * 1024 * 1024;
	} else {
		/* Make sure there is always at least one interned string hash slot,
		 * so the table can be queried unconditionally. */
		accel_shared_globals_size = sizeof(zend_accel_shared_globals) + sizeof(uint32_t);
	}

	accel_shared_globals = zend_shared_alloc(accel_shared_globals_size);
	if (!accel_shared_globals) {
		zend_shared_alloc_unlock();
		zend_accel_error_noreturn(ACCEL_LOG_FATAL,
				"Insufficient shared memory for interned strings buffer! (tried to allocate %zu bytes)",
				accel_shared_globals_size);
		return FAILURE;
	}
	memset(accel_shared_globals, 0, sizeof(zend_accel_shared_globals));
	ZSMMG(app_shared_globals) = accel_shared_globals;

	zend_accel_hash_init(&ZCSG(hash), ZCG(accel_directives).max_accelerated_files);

	if (ZCG(accel_directives).interned_strings_buffer) {
		uint32_t hash_size;

		/* must be a power of two */
		hash_size = ZCG(accel_directives).interned_strings_buffer * (32 * 1024);
		hash_size |= (hash_size >> 1);
		hash_size |= (hash_size >> 2);
		hash_size |= (hash_size >> 4);
		hash_size |= (hash_size >> 8);
		hash_size |= (hash_size >> 16);

		ZCSG(interned_strings).nTableMask = hash_size << 2;
		ZCSG(interned_strings).nNumOfElements = 0;
		ZCSG(interned_strings).start =
			(zend_string*)((char*)&ZCSG(interned_strings) +
				sizeof(zend_string_table) +
				((hash_size + 1) * sizeof(uint32_t))) +
				8;
		ZCSG(interned_strings).top =
			ZCSG(interned_strings).start;
		ZCSG(interned_strings).end =
			(zend_string*)((char*)(accel_shared_globals + 1) + /* table data is stored after accel_shared_globals */
				ZCG(accel_directives).interned_strings_buffer * 1024 * 1024);
		ZCSG(interned_strings).saved_top = NULL;

		memset((char*)&ZCSG(interned_strings) + sizeof(zend_string_table),
			STRTAB_INVALID_POS,
			(char*)ZCSG(interned_strings).start -
				((char*)&ZCSG(interned_strings) + sizeof(zend_string_table)));
	} else {
		*STRTAB_HASH_TO_SLOT(&ZCSG(interned_strings), 0) = STRTAB_INVALID_POS;
	}

	/* We can reuse init_interned_string_for_php for the "init_existing_interned" case,
	 * because the function does not create new interned strings at runtime. */
	zend_interned_strings_set_request_storage_handlers(
		accel_new_interned_string_for_php,
		accel_init_interned_string_for_php,
		accel_init_interned_string_for_php);

	zend_reset_cache_vars();

	ZCSG(oom_restarts) = 0;
	ZCSG(hash_restarts) = 0;
	ZCSG(manual_restarts) = 0;

	ZCSG(accelerator_enabled) = true;
	ZCSG(start_time) = zend_accel_get_time();
	ZCSG(last_restart_time) = 0;
	ZCSG(restart_in_progress) = false;

	for (i = 0; i < -HT_MIN_MASK; i++) {
		ZCSG(uninitialized_bucket)[i] = HT_INVALID_IDX;
	}

	zend_shared_alloc_unlock();

	return SUCCESS;
}

static void accel_globals_ctor(zend_accel_globals *accel_globals)
{
#if defined(COMPILE_DL_OPCACHE) && defined(ZTS)
	ZEND_TSRMLS_CACHE_UPDATE();
#endif
	memset(accel_globals, 0, sizeof(zend_accel_globals));
}

#ifdef HAVE_HUGE_CODE_PAGES
# ifndef _WIN32
#  include <sys/mman.h>
#  ifndef MAP_ANON
#   ifdef MAP_ANONYMOUS
#    define MAP_ANON MAP_ANONYMOUS
#   endif
#  endif
#  ifndef MAP_FAILED
#   define MAP_FAILED ((void*)-1)
#  endif
#  ifdef MAP_ALIGNED_SUPER
#   include <sys/types.h>
#   include <sys/sysctl.h>
#   include <sys/user.h>
#   define MAP_HUGETLB MAP_ALIGNED_SUPER
#  endif
# endif

# if defined(MAP_HUGETLB) || defined(MADV_HUGEPAGE)
static zend_result accel_remap_huge_pages(void *start, size_t size, size_t real_size, const char *name, size_t offset)
{
	void *ret = MAP_FAILED;
	void *mem;

	mem = mmap(NULL, size,
		PROT_READ | PROT_WRITE,
		MAP_PRIVATE | MAP_ANONYMOUS,
		-1, 0);
	if (mem == MAP_FAILED) {
		zend_error(E_WARNING,
			ACCELERATOR_PRODUCT_NAME " huge_code_pages: mmap failed: %s (%d)",
			strerror(errno), errno);
		return FAILURE;
	}
	memcpy(mem, start, real_size);

#  ifdef MAP_HUGETLB
	ret = mmap(start, size,
		PROT_READ | PROT_WRITE | PROT_EXEC,
		MAP_PRIVATE | MAP_ANONYMOUS | MAP_FIXED | MAP_HUGETLB,
		-1, 0);
#  endif
	if (ret == MAP_FAILED) {
		ret = mmap(start, size,
			PROT_READ | PROT_WRITE | PROT_EXEC,
			MAP_PRIVATE | MAP_ANONYMOUS | MAP_FIXED,
			-1, 0);
		/* this should never happen? */
		ZEND_ASSERT(ret != MAP_FAILED);
#  ifdef MADV_HUGEPAGE
		if (-1 == madvise(start, size, MADV_HUGEPAGE)) {
			memcpy(start, mem, real_size);
			mprotect(start, size, PROT_READ | PROT_EXEC);
			munmap(mem, size);
			zend_error(E_WARNING,
				ACCELERATOR_PRODUCT_NAME " huge_code_pages: madvise(HUGEPAGE) failed: %s (%d)",
				strerror(errno), errno);
			return FAILURE;
		}
#  else
		memcpy(start, mem, real_size);
		mprotect(start, size, PROT_READ | PROT_EXEC);
		munmap(mem, size);
		zend_error(E_WARNING,
			ACCELERATOR_PRODUCT_NAME " huge_code_pages: mmap(HUGETLB) failed: %s (%d)",
			strerror(errno), errno);
		return FAILURE;
#  endif
	}

	// Given the MAP_FIXED flag the address can never diverge
	ZEND_ASSERT(ret == start);
	zend_mmap_set_name(start, size, "zend_huge_code_pages");
	memcpy(start, mem, real_size);
	mprotect(start, size, PROT_READ | PROT_EXEC);

	munmap(mem, size);

	return SUCCESS;
}

static void accel_move_code_to_huge_pages(void)
{
#if defined(__linux__)
	FILE *f;
	long unsigned int huge_page_size = 2 * 1024 * 1024;

	f = fopen("/proc/self/maps", "r");
	if (f) {
		long unsigned int  start, end, offset, inode;
		char perm[5], dev[10], name[MAXPATHLEN];
		int ret;

		while (1) {
			ret = fscanf(f, "%lx-%lx %4s %lx %9s %lu %s\n", &start, &end, perm, &offset, dev, &inode, name);
			if (ret == 7) {
				if (perm[0] == 'r' && perm[1] == '-' && perm[2] == 'x' && name[0] == '/') {
					long unsigned int  seg_start = ZEND_MM_ALIGNED_SIZE_EX(start, huge_page_size);
					long unsigned int  seg_end = (end & ~(huge_page_size-1L));
					long unsigned int  real_end;

					ret = fscanf(f, "%lx-", &start);
					if (ret == 1 && start == seg_end + huge_page_size) {
						real_end = end;
						seg_end = start;
					} else {
						real_end = seg_end;
					}

					if (seg_end > seg_start) {
						zend_accel_error(ACCEL_LOG_DEBUG, "remap to huge page %lx-%lx %s \n", seg_start, seg_end, name);
						accel_remap_huge_pages((void*)seg_start, seg_end - seg_start, real_end - seg_start, name, offset + seg_start - start);
					}
					break;
				}
			} else {
				break;
			}
		}
		fclose(f);
	}
#elif defined(__FreeBSD__)
	size_t s = 0;
	int mib[4] = {CTL_KERN, KERN_PROC, KERN_PROC_VMMAP, getpid()};
	long unsigned int huge_page_size = 2 * 1024 * 1024;
	if (sysctl(mib, 4, NULL, &s, NULL, 0) == 0) {
		s = s * 4 / 3;
		void *addr = mmap(NULL, s, PROT_READ | PROT_WRITE, MAP_SHARED | MAP_ANON, -1, 0);
		if (addr != MAP_FAILED) {
			if (sysctl(mib, 4, addr, &s, NULL, 0) == 0) {
				uintptr_t start = (uintptr_t)addr;
				uintptr_t end = start + s;
				while (start < end) {
					struct kinfo_vmentry *entry = (struct kinfo_vmentry *)start;
					size_t sz = entry->kve_structsize;
					if (sz == 0) {
						break;
					}
					int permflags = entry->kve_protection;
					if ((permflags & KVME_PROT_READ) && !(permflags & KVME_PROT_WRITE) &&
					    (permflags & KVME_PROT_EXEC) && entry->kve_path[0] != '\0') {
						long unsigned int seg_start = ZEND_MM_ALIGNED_SIZE_EX(start, huge_page_size);
						long unsigned int seg_end = (end & ~(huge_page_size-1L));
						if (seg_end > seg_start) {
							zend_accel_error(ACCEL_LOG_DEBUG, "remap to huge page %lx-%lx %s \n", seg_start, seg_end, entry->kve_path);
							accel_remap_huge_pages((void*)seg_start, seg_end - seg_start, seg_end - seg_start, entry->kve_path, entry->kve_offset + seg_start - start);
							// First relevant segment found is our binary
							break;
						}
					}
					start += sz;
				}
			}
			munmap(addr, s);
		}
	}
#endif
}
# else
static void accel_move_code_to_huge_pages(void)
{
	zend_error(E_WARNING, ACCELERATOR_PRODUCT_NAME ": opcache.huge_code_pages has no affect as huge page is not supported");
	return;
}
# endif /* defined(MAP_HUGETLB) || defined(MADV_HUGEPAGE) */
#endif /* HAVE_HUGE_CODE_PAGES */

static int accel_startup(zend_extension *extension)
{
#ifdef ZTS
	accel_globals_id = ts_allocate_id(&accel_globals_id, sizeof(zend_accel_globals), (ts_allocate_ctor) accel_globals_ctor, NULL);
#else
	accel_globals_ctor(&accel_globals);
#endif

#ifdef HAVE_JIT
	zend_jit_init();
#endif

#ifdef ZEND_WIN32
# if !defined(__has_feature) || !__has_feature(address_sanitizer)
	_setmaxstdio(2048); /* The default configuration is limited to 512 stdio files */
# endif
#endif

	if (start_accel_module() == FAILURE) {
		accel_startup_ok = false;
		zend_error(E_WARNING, ACCELERATOR_PRODUCT_NAME ": module registration failed!");
		return FAILURE;
	}

#ifdef ZEND_WIN32
	if (UNEXPECTED(accel_gen_uname_id() == FAILURE)) {
		zps_startup_failure("Unable to get user name", NULL, accelerator_remove_cb);
		return SUCCESS;
	}
#endif

#ifdef HAVE_HUGE_CODE_PAGES
	if (ZCG(accel_directives).huge_code_pages &&
	    (strcmp(sapi_module.name, "cli") == 0 ||
	     strcmp(sapi_module.name, "cli-server") == 0 ||
		 strcmp(sapi_module.name, "cgi-fcgi") == 0 ||
		 strcmp(sapi_module.name, "fpm-fcgi") == 0)) {
		accel_move_code_to_huge_pages();
	}
#endif

	/* no supported SAPI found - disable acceleration and stop initialization */
	if (accel_find_sapi() == FAILURE) {
		accel_startup_ok = false;
		if (!ZCG(accel_directives).enable_cli &&
		    strcmp(sapi_module.name, "cli") == 0) {
			zps_startup_failure("Opcode Caching is disabled for CLI", NULL, accelerator_remove_cb);
		} else {
			zps_startup_failure("Opcode Caching is only supported in Apache, FPM, FastCGI, FrankenPHP, LiteSpeed and uWSGI SAPIs", NULL, accelerator_remove_cb);
		}
		return SUCCESS;
	}

	if (ZCG(enabled) == 0) {
		return SUCCESS ;
	}

	orig_post_startup_cb = zend_post_startup_cb;
	zend_post_startup_cb = accel_post_startup;

	/* Prevent unloading */
	extension->handle = 0;

	return SUCCESS;
}

static zend_result accel_post_startup(void)
{
	zend_function *func;
	zend_ini_entry *ini_entry;

	if (orig_post_startup_cb) {
		zend_result (*cb)(void) = orig_post_startup_cb;

		orig_post_startup_cb = NULL;
		if (cb() != SUCCESS) {
			return FAILURE;
		}
	}

/********************************************/
/* End of non-SHM dependent initializations */
/********************************************/
	file_cache_only = ZCG(accel_directives).file_cache_only;
	if (!file_cache_only) {
		size_t shm_size = ZCG(accel_directives).memory_consumption;
#ifdef HAVE_JIT
		size_t jit_size = 0;
		bool reattached = false;

		if (JIT_G(enabled) && JIT_G(buffer_size)
		 && zend_jit_check_support() == SUCCESS) {
			size_t page_size;

			page_size = zend_get_page_size();
			if (!page_size || (page_size & (page_size - 1))) {
				zend_accel_error_noreturn(ACCEL_LOG_FATAL, "Failure to initialize shared memory structures - can't get page size.");
				abort();
			}
			jit_size = JIT_G(buffer_size);
			jit_size = ZEND_MM_ALIGNED_SIZE_EX(jit_size, page_size);
			shm_size += jit_size;
		}

		switch (zend_shared_alloc_startup(shm_size, jit_size)) {
#else
		switch (zend_shared_alloc_startup(shm_size, 0)) {
#endif
			case ALLOC_SUCCESS:
				if (zend_accel_init_shm() == FAILURE) {
					accel_startup_ok = false;
					return FAILURE;
				}
				break;
			case ALLOC_FAILURE:
				accel_startup_ok = false;
				zend_accel_error_noreturn(ACCEL_LOG_FATAL, "Failure to initialize shared memory structures - probably not enough shared memory.");
				return SUCCESS;
			case SUCCESSFULLY_REATTACHED:
#ifdef HAVE_JIT
				reattached = true;
#endif
				zend_shared_alloc_lock();
				accel_shared_globals = (zend_accel_shared_globals *) ZSMMG(app_shared_globals);
				zend_interned_strings_set_request_storage_handlers(
					accel_new_interned_string_for_php,
					accel_init_interned_string_for_php,
					accel_init_interned_string_for_php);
				zend_shared_alloc_unlock();
				break;
			case FAILED_REATTACHED:
				accel_startup_ok = false;
				zend_accel_error_noreturn(ACCEL_LOG_FATAL, "Failure to initialize shared memory structures - cannot reattach to exiting shared memory.");
				return SUCCESS;
				break;
#if ENABLE_FILE_CACHE_FALLBACK
			case ALLOC_FALLBACK:
				zend_shared_alloc_lock();
				file_cache_only = true;
				fallback_process = true;
				zend_shared_alloc_unlock();
				goto file_cache_fallback;
				break;
#endif
		}

		/* from this point further, shared memory is supposed to be OK */

		/* remember the last restart time in the process memory */
		ZCG(last_restart_time) = ZCSG(last_restart_time);

		zend_shared_alloc_lock();
#ifdef HAVE_JIT
		if (JIT_G(enabled)) {
			if (JIT_G(buffer_size) == 0
		     || !ZSMMG(reserved)
			 || zend_jit_startup(ZSMMG(reserved), jit_size, reattached) != SUCCESS) {
<<<<<<< HEAD
				JIT_G(enabled) = false;
				JIT_G(on) = false;
=======
				JIT_G(enabled) = 0;
				JIT_G(on) = 0;
				zend_accel_error(ACCEL_LOG_WARNING, "Could not enable JIT!");
>>>>>>> 71774611
			}
		}
#endif
		zend_shared_alloc_save_state();
		zend_shared_alloc_unlock();

		SHM_PROTECT();
	} else if (!ZCG(accel_directives).file_cache) {
		accel_startup_ok = false;
		zend_accel_error_noreturn(ACCEL_LOG_FATAL, "opcache.file_cache_only is set without a proper setting of opcache.file_cache");
		return SUCCESS;
	} else {
#ifdef HAVE_JIT
		JIT_G(enabled) = false;
		JIT_G(on) = false;
#endif
		accel_shared_globals = calloc(1, sizeof(zend_accel_shared_globals));
	}
#if ENABLE_FILE_CACHE_FALLBACK
file_cache_fallback:
#endif

	/* Override compiler */
	accelerator_orig_compile_file = zend_compile_file;
	zend_compile_file = persistent_compile_file;

	/* Override stream opener function (to eliminate open() call caused by
	 * include/require statements ) */
	accelerator_orig_zend_stream_open_function = zend_stream_open_function;
	zend_stream_open_function = persistent_stream_open_function;

	/* Override path resolver function (to eliminate stat() calls caused by
	 * include_once/require_once statements */
	accelerator_orig_zend_resolve_path = zend_resolve_path;
	zend_resolve_path = persistent_zend_resolve_path;

	/* Override chdir() function */
	if ((func = zend_hash_str_find_ptr(CG(function_table), "chdir", sizeof("chdir")-1)) != NULL &&
	    func->type == ZEND_INTERNAL_FUNCTION) {
		orig_chdir = func->internal_function.handler;
		func->internal_function.handler = ZEND_FN(accel_chdir);
	}
	ZCG(cwd) = NULL;
	ZCG(include_path) = NULL;

	/* Override "include_path" modifier callback */
	if ((ini_entry = zend_hash_str_find_ptr(EG(ini_directives), "include_path", sizeof("include_path")-1)) != NULL) {
		ZCG(include_path) = ini_entry->value;
		orig_include_path_on_modify = ini_entry->on_modify;
		ini_entry->on_modify = accel_include_path_on_modify;
	}

	accel_startup_ok = true;

	/* Override file_exists(), is_file() and is_readable() */
	zend_accel_override_file_functions();

	/* Load black list */
	accel_blacklist.entries = NULL;
	if (ZCG(enabled) && accel_startup_ok &&
	    ZCG(accel_directives).user_blacklist_filename &&
	    *ZCG(accel_directives.user_blacklist_filename)) {
		zend_accel_blacklist_init(&accel_blacklist);
		zend_accel_blacklist_load(&accel_blacklist, ZCG(accel_directives.user_blacklist_filename));
	}

	if (!file_cache_only && ZCG(accel_directives).interned_strings_buffer) {
		accel_use_shm_interned_strings();
	}

	if (accel_finish_startup() != SUCCESS) {
		return FAILURE;
	}

	if (ZCG(enabled) && accel_startup_ok) {
		/* Override inheritance cache callbaks */
		accelerator_orig_inheritance_cache_get = zend_inheritance_cache_get;
		accelerator_orig_inheritance_cache_add = zend_inheritance_cache_add;
		zend_inheritance_cache_get = zend_accel_inheritance_cache_get;
		zend_inheritance_cache_add = zend_accel_inheritance_cache_add;
	}

	return SUCCESS;
}

static void (*orig_post_shutdown_cb)(void);

static void accel_post_shutdown(void)
{
	zend_shared_alloc_shutdown();
}

void accel_shutdown(void)
{
	zend_ini_entry *ini_entry;
	bool _file_cache_only = false;

#ifdef HAVE_JIT
	zend_jit_shutdown();
#endif

	zend_accel_blacklist_shutdown(&accel_blacklist);

	if (!ZCG(enabled) || !accel_startup_ok) {
#ifdef ZTS
		ts_free_id(accel_globals_id);
#endif
		return;
	}

	if (ZCSG(preload_script)) {
		preload_shutdown();
	}

	_file_cache_only = file_cache_only;

	accel_reset_pcre_cache();

#ifdef ZTS
	ts_free_id(accel_globals_id);
#endif

	if (!_file_cache_only) {
		/* Delay SHM detach */
		orig_post_shutdown_cb = zend_post_shutdown_cb;
		zend_post_shutdown_cb = accel_post_shutdown;
	}

	zend_compile_file = accelerator_orig_compile_file;
	zend_inheritance_cache_get = accelerator_orig_inheritance_cache_get;
	zend_inheritance_cache_add = accelerator_orig_inheritance_cache_add;

	if ((ini_entry = zend_hash_str_find_ptr(EG(ini_directives), "include_path", sizeof("include_path")-1)) != NULL) {
		ini_entry->on_modify = orig_include_path_on_modify;
	}
}

void zend_accel_schedule_restart(zend_accel_restart_reason reason)
{
	const char *zend_accel_restart_reason_text[ACCEL_RESTART_USER + 1] = {
		"out of memory",
		"hash overflow",
		"user",
	};

	if (ZCSG(restart_pending)) {
		/* don't schedule twice */
		return;
	}
	zend_accel_error(ACCEL_LOG_DEBUG, "Restart Scheduled! Reason: %s",
			zend_accel_restart_reason_text[reason]);

	HANDLE_BLOCK_INTERRUPTIONS();
	SHM_UNPROTECT();
	ZCSG(restart_pending) = true;
	ZCSG(restart_reason) = reason;
	ZCSG(cache_status_before_restart) = ZCSG(accelerator_enabled);
	ZCSG(accelerator_enabled) = false;

	if (ZCG(accel_directives).force_restart_timeout) {
		ZCSG(force_restart_time) = zend_accel_get_time() + ZCG(accel_directives).force_restart_timeout;
	} else {
		ZCSG(force_restart_time) = 0;
	}
	SHM_PROTECT();
	HANDLE_UNBLOCK_INTERRUPTIONS();
}

static void accel_deactivate_now(void)
{
	/* this is needed because on WIN32 lock is not decreased unless ZCG(counted) is set */
#ifdef ZEND_WIN32
	ZCG(counted) = true;
#endif
	accel_deactivate_sub();
}

/* ensures it is OK to read SHM
	if it's not OK (restart in progress) returns FAILURE
	if OK returns SUCCESS
	MUST call accelerator_shm_read_unlock after done lock operations
*/
int accelerator_shm_read_lock(void)
{
	if (ZCG(counted)) {
		/* counted means we are holding read lock for SHM, so that nothing bad can happen */
		return SUCCESS;
	} else {
		/* here accelerator is active but we do not hold SHM lock. This means restart was scheduled
			or is in progress now */
		if (accel_activate_add() == FAILURE) { /* acquire usage lock */
			return FAILURE;
		}
		/* Now if we weren't inside restart, restart would not begin until we remove usage lock */
		if (ZCSG(restart_in_progress)) {
			/* we already were inside restart this means it's not safe to touch shm */
			accel_deactivate_now(); /* drop usage lock */
			return FAILURE;
		}
		ZCG(counted) = true;
	}
	return SUCCESS;
}

/* must be called ONLY after SUCCESSFUL accelerator_shm_read_lock */
void accelerator_shm_read_unlock(void)
{
	if (!ZCG(counted)) {
		/* counted is false - meaning we had to readlock manually, release readlock now */
		accel_deactivate_now();
	}
}

/* Preloading */
static HashTable *preload_scripts = NULL;
static zend_op_array *(*preload_orig_compile_file)(zend_file_handle *file_handle, int type);

static void preload_shutdown(void)
{
	zval *zv;

#if 0
	if (EG(zend_constants)) {
		ZEND_HASH_MAP_REVERSE_FOREACH_VAL(EG(zend_constants), zv) {
			zend_constant *c = Z_PTR_P(zv);
			if (ZEND_CONSTANT_FLAGS(c) & CONST_PERSISTENT) {
				break;
			}
		} ZEND_HASH_MAP_FOREACH_END_DEL();
	}
#endif

	if (EG(function_table)) {
		ZEND_HASH_MAP_REVERSE_FOREACH_VAL(EG(function_table), zv) {
			zend_function *func = Z_PTR_P(zv);
			if (func->type == ZEND_INTERNAL_FUNCTION) {
				break;
			}
		} ZEND_HASH_MAP_FOREACH_END_DEL();
	}

	if (EG(class_table)) {
		ZEND_HASH_MAP_REVERSE_FOREACH_VAL(EG(class_table), zv) {
			zend_class_entry *ce = Z_PTR_P(zv);
			if (ce->type == ZEND_INTERNAL_CLASS) {
				break;
			}
		} ZEND_HASH_MAP_FOREACH_END_DEL();
	}
}

static void preload_activate(void)
{
	if (ZCSG(preload_script)->ping_auto_globals_mask & ~ZCG(auto_globals_mask)) {
		zend_accel_set_auto_globals(ZCSG(preload_script)->ping_auto_globals_mask & ~ZCG(auto_globals_mask));
	}
}

static void preload_restart(void)
{
	zend_accel_hash_update(&ZCSG(hash), ZCSG(preload_script)->script.filename, 0, ZCSG(preload_script));
	if (ZCSG(saved_scripts)) {
		zend_persistent_script **p = ZCSG(saved_scripts);
		while (*p) {
			zend_accel_hash_update(&ZCSG(hash), (*p)->script.filename, 0, *p);
			p++;
		}
	}
}

static size_t preload_try_strip_filename(zend_string *filename) {
	/*FIXME: better way to handle eval()'d code? see COMPILED_STRING_DESCRIPTION_FORMAT */
	if (ZSTR_LEN(filename) > sizeof(" eval()'d code")
		&& *(ZSTR_VAL(filename) + ZSTR_LEN(filename) - sizeof(" eval()'d code")) == ':') {
		const char *cfilename = ZSTR_VAL(filename);
		size_t cfilenamelen = ZSTR_LEN(filename) - sizeof(" eval()'d code") - 1 /*:*/;
		while (cfilenamelen && cfilename[--cfilenamelen] != '(');
		return cfilenamelen;
	}
	return 0;
}

static void preload_move_user_functions(HashTable *src, HashTable *dst)
{
	Bucket *p;
	dtor_func_t orig_dtor = src->pDestructor;
	zend_string *filename = NULL;
	bool copy = false;

	src->pDestructor = NULL;
	zend_hash_extend(dst, dst->nNumUsed + src->nNumUsed, 0);
	ZEND_HASH_MAP_REVERSE_FOREACH_BUCKET(src, p) {
		zend_function *function = Z_PTR(p->val);

		if (EXPECTED(function->type == ZEND_USER_FUNCTION)) {
			if (function->op_array.filename != filename) {
				filename = function->op_array.filename;
				if (filename) {
					if (!(copy = zend_hash_exists(preload_scripts, filename))) {
						size_t eval_len = preload_try_strip_filename(filename);
						if (eval_len) {
							copy = zend_hash_str_exists(preload_scripts, ZSTR_VAL(filename), eval_len);
						}
					}
				} else {
					copy = false;
				}
			}
			if (copy) {
				_zend_hash_append_ptr(dst, p->key, function);
			} else {
				orig_dtor(&p->val);
			}
			zend_hash_del_bucket(src, p);
		} else {
			break;
		}
	} ZEND_HASH_FOREACH_END();
	src->pDestructor = orig_dtor;
}

static void preload_move_user_classes(HashTable *src, HashTable *dst)
{
	Bucket *p;
	dtor_func_t orig_dtor = src->pDestructor;
	zend_string *filename = NULL;
	bool copy = false;

	src->pDestructor = NULL;
	zend_hash_extend(dst, dst->nNumUsed + src->nNumUsed, 0);
	ZEND_HASH_MAP_FOREACH_BUCKET_FROM(src, p, EG(persistent_classes_count)) {
		zend_class_entry *ce = Z_PTR(p->val);
		ZEND_ASSERT(ce->type == ZEND_USER_CLASS);
		if (ce->info.user.filename != filename) {
			filename = ce->info.user.filename;
			if (filename) {
				if (!(copy = zend_hash_exists(preload_scripts, filename))) {
					size_t eval_len = preload_try_strip_filename(filename);
					if (eval_len) {
						copy = zend_hash_str_exists(preload_scripts, ZSTR_VAL(filename), eval_len);
					}
				}
			} else {
				copy = false;
			}
		}
		if (copy) {
			_zend_hash_append(dst, p->key, &p->val);
		} else {
			orig_dtor(&p->val);
		}
		zend_hash_del_bucket(src, p);
	} ZEND_HASH_FOREACH_END();
	src->pDestructor = orig_dtor;
}

static zend_op_array *preload_compile_file(zend_file_handle *file_handle, int type)
{
	zend_op_array *op_array = preload_orig_compile_file(file_handle, type);

	if (op_array && op_array->refcount) {
		zend_persistent_script *script;

		script = create_persistent_script();
		script->script.filename = zend_string_copy(op_array->filename);
		zend_string_hash_val(script->script.filename);
		script->script.main_op_array = *op_array;

//???		efree(op_array->refcount);
		op_array->refcount = NULL;

		zend_hash_add_ptr(preload_scripts, script->script.filename, script);
	}

	return op_array;
}

static void preload_sort_classes(void *base, size_t count, size_t siz, compare_func_t compare, swap_func_t swp)
{
	Bucket *b1 = base;
	Bucket *b2;
	Bucket *end = b1 + count;
	Bucket tmp;
	zend_class_entry *ce, *p;

	while (b1 < end) {
try_again:
		ce = (zend_class_entry*)Z_PTR(b1->val);
		if (ce->parent && (ce->ce_flags & ZEND_ACC_LINKED)) {
			p = ce->parent;
			if (p->type == ZEND_USER_CLASS) {
				b2 = b1 + 1;
				while (b2 < end) {
					if (p ==  Z_PTR(b2->val)) {
						tmp = *b1;
						*b1 = *b2;
						*b2 = tmp;
						goto try_again;
					}
					b2++;
				}
			}
		}
		if (ce->num_interfaces && (ce->ce_flags & ZEND_ACC_LINKED)) {
			uint32_t i = 0;
			for (i = 0; i < ce->num_interfaces; i++) {
				p = ce->interfaces[i];
				if (p->type == ZEND_USER_CLASS) {
					b2 = b1 + 1;
					while (b2 < end) {
						if (p ==  Z_PTR(b2->val)) {
							tmp = *b1;
							*b1 = *b2;
							*b2 = tmp;
							goto try_again;
						}
						b2++;
					}
				}
			}
		}
		b1++;
	}
}

typedef struct {
	const char *kind;
	const char *name;
} preload_error;

static zend_result preload_resolve_deps(preload_error *error, const zend_class_entry *ce)
{
	memset(error, 0, sizeof(preload_error));

	if (ce->parent_name) {
		zend_string *key = zend_string_tolower(ce->parent_name);
		zend_class_entry *parent = zend_hash_find_ptr(EG(class_table), key);
		zend_string_release(key);
		if (!parent) {
			error->kind = "Unknown parent ";
			error->name = ZSTR_VAL(ce->parent_name);
			return FAILURE;
		}
	}

	if (ce->num_interfaces) {
		for (uint32_t i = 0; i < ce->num_interfaces; i++) {
			zend_class_entry *interface =
				zend_hash_find_ptr(EG(class_table), ce->interface_names[i].lc_name);
			if (!interface) {
				error->kind = "Unknown interface ";
				error->name = ZSTR_VAL(ce->interface_names[i].name);
				return FAILURE;
			}
		}
	}

	if (ce->num_traits) {
		for (uint32_t i = 0; i < ce->num_traits; i++) {
			zend_class_entry *trait =
				zend_hash_find_ptr(EG(class_table), ce->trait_names[i].lc_name);
			if (!trait) {
				error->kind = "Unknown trait ";
				error->name = ZSTR_VAL(ce->trait_names[i].name);
				return FAILURE;
			}
		}
	}

	return SUCCESS;
}

static bool preload_try_resolve_constants(zend_class_entry *ce)
{
	bool ok, changed, was_changed = false;
	zend_class_constant *c;
	zval *val;

	EG(exception) = (void*)(uintptr_t)-1; /* prevent error reporting */
	do {
		ok = true;
		changed = false;
		ZEND_HASH_MAP_FOREACH_PTR(&ce->constants_table, c) {
			val = &c->value;
			if (Z_TYPE_P(val) == IS_CONSTANT_AST) {
				if (EXPECTED(zval_update_constant_ex(val, c->ce) == SUCCESS)) {
					was_changed = changed = true;
				} else {
					ok = false;
				}
			}
		} ZEND_HASH_FOREACH_END();
		if (ok) {
			ce->ce_flags &= ~ZEND_ACC_HAS_AST_CONSTANTS;
		}
		if (ce->default_properties_count) {
			uint32_t i;
			bool resolved = true;

			for (i = 0; i < ce->default_properties_count; i++) {
				val = &ce->default_properties_table[i];
				if (Z_TYPE_P(val) == IS_CONSTANT_AST) {
					zend_property_info *prop = ce->properties_info_table[i];
					if (UNEXPECTED(zval_update_constant_ex(val, prop->ce) != SUCCESS)) {
						resolved = ok = false;
					}
				}
			}
			if (resolved) {
				ce->ce_flags &= ~ZEND_ACC_HAS_AST_PROPERTIES;
			}
		}
		if (ce->default_static_members_count) {
			uint32_t count = ce->parent ? ce->default_static_members_count - ce->parent->default_static_members_count : ce->default_static_members_count;
			bool resolved = true;

			val = ce->default_static_members_table + ce->default_static_members_count - 1;
			while (count) {
				if (Z_TYPE_P(val) == IS_CONSTANT_AST) {
					if (UNEXPECTED(zval_update_constant_ex(val, ce) != SUCCESS)) {
						resolved = ok = false;
					}
				}
				val--;
				count--;
			}
			if (resolved) {
				ce->ce_flags &= ~ZEND_ACC_HAS_AST_STATICS;
			}
		}
	} while (changed && !ok);
	EG(exception) = NULL;
	CG(in_compilation) = false;

	if (ok) {
		ce->ce_flags |= ZEND_ACC_CONSTANTS_UPDATED;
	}

	return ok || was_changed;
}

static void (*orig_error_cb)(int type, zend_string *error_filename, const uint32_t error_lineno, zend_string *message);

static void preload_error_cb(int type, zend_string *error_filename, const uint32_t error_lineno, zend_string *message)
{
	/* Suppress printing of the error, only bail out for fatal errors. */
	if (type & E_FATAL_ERRORS) {
		zend_bailout();
	}
}

/* Remove DECLARE opcodes and dynamic defs. */
static void preload_remove_declares(zend_op_array *op_array)
{
	zend_op *opline = op_array->opcodes;
	zend_op *end = opline + op_array->last;
	uint32_t skip_dynamic_func_count = 0;
	zend_string *key;
	zend_op_array *func;

	while (opline != end) {
		switch (opline->opcode) {
			case ZEND_DECLARE_CLASS:
			case ZEND_DECLARE_CLASS_DELAYED:
				key = Z_STR_P(RT_CONSTANT(opline, opline->op1) + 1);
				if (!zend_hash_exists(CG(class_table), key)) {
					MAKE_NOP(opline);
				}
				break;
			case ZEND_DECLARE_FUNCTION:
				opline->op2.num -= skip_dynamic_func_count;
				key = Z_STR_P(RT_CONSTANT(opline, opline->op1));
				func = zend_hash_find_ptr(EG(function_table), key);
				if (func && func == op_array->dynamic_func_defs[opline->op2.num]) {
					zend_op_array **dynamic_func_defs;

					op_array->num_dynamic_func_defs--;
					if (op_array->num_dynamic_func_defs == 0) {
						dynamic_func_defs = NULL;
					} else {
						dynamic_func_defs = emalloc(sizeof(zend_op_array*) * op_array->num_dynamic_func_defs);
						if (opline->op2.num > 0) {
							memcpy(
								dynamic_func_defs,
								op_array->dynamic_func_defs,
								sizeof(zend_op_array*) * opline->op2.num);
						}
						if (op_array->num_dynamic_func_defs - opline->op2.num > 0) {
							memcpy(
								dynamic_func_defs + opline->op2.num,
								op_array->dynamic_func_defs + (opline->op2.num + 1),
								sizeof(zend_op_array*) * (op_array->num_dynamic_func_defs - opline->op2.num));
						}
					}
					efree(op_array->dynamic_func_defs);
					op_array->dynamic_func_defs = dynamic_func_defs;
					skip_dynamic_func_count++;
					MAKE_NOP(opline);
				}
				break;
			case ZEND_DECLARE_LAMBDA_FUNCTION:
				opline->op2.num -= skip_dynamic_func_count;
				break;
		}
		opline++;
	}
}

static void preload_link(void)
{
	zval *zv;
	zend_persistent_script *script;
	zend_class_entry *ce;
	zend_string *key;
	bool changed;

	HashTable errors;
	zend_hash_init(&errors, 0, NULL, NULL, 0);

	/* Resolve class dependencies */
	do {
		changed = false;

		ZEND_HASH_MAP_FOREACH_STR_KEY_VAL_FROM(EG(class_table), key, zv, EG(persistent_classes_count)) {
			ce = Z_PTR_P(zv);
			ZEND_ASSERT(ce->type != ZEND_INTERNAL_CLASS);

			if (!(ce->ce_flags & (ZEND_ACC_TOP_LEVEL|ZEND_ACC_ANON_CLASS))
					|| (ce->ce_flags & ZEND_ACC_LINKED)) {
				continue;
			}

			zend_string *lcname = zend_string_tolower(ce->name);
			if (!(ce->ce_flags & ZEND_ACC_ANON_CLASS)) {
				if (zend_hash_exists(EG(class_table), lcname)) {
					zend_string_release(lcname);
					continue;
				}
			}

			preload_error error_info;
			if (preload_resolve_deps(&error_info, ce) == FAILURE) {
				zend_string_release(lcname);
				continue;
			}

			zv = zend_hash_set_bucket_key(EG(class_table), (Bucket*)zv, lcname);
			ZEND_ASSERT(zv && "We already checked above that the class doesn't exist yet");

			/* Set the FILE_CACHED flag to force a lazy load, and the CACHED flag to
			 * prevent freeing of interface names. */
			void *checkpoint = zend_arena_checkpoint(CG(arena));
			zend_class_entry *orig_ce = ce;
			uint32_t temporary_flags = ZEND_ACC_FILE_CACHED|ZEND_ACC_CACHED;
			ce->ce_flags |= temporary_flags;
			if (ce->parent_name) {
				zend_string_addref(ce->parent_name);
			}

			/* Record and suppress errors during inheritance. */
			orig_error_cb = zend_error_cb;
			zend_error_cb = preload_error_cb;
			zend_begin_record_errors();

			/* Set filename & lineno information for inheritance errors */
			CG(in_compilation) = true;
			CG(compiled_filename) = ce->info.user.filename;
			CG(zend_lineno) = ce->info.user.line_start;
			zend_try {
				ce = zend_do_link_class(ce, NULL, lcname);
				if (!ce) {
					ZEND_ASSERT(0 && "Class linking failed?");
				}
				ce->ce_flags &= ~temporary_flags;
				changed = true;

				/* Inheritance successful, print out any warnings. */
				zend_error_cb = orig_error_cb;
				zend_emit_recorded_errors();
			} zend_catch {
				/* Clear variance obligations that were left behind on bailout. */
				if (CG(delayed_variance_obligations)) {
					zend_hash_index_del(
						CG(delayed_variance_obligations), (uintptr_t) Z_CE_P(zv));
				}

				/* Restore the original class. */
				zv = zend_hash_set_bucket_key(EG(class_table), (Bucket*)zv, key);
				Z_CE_P(zv) = orig_ce;
				orig_ce->ce_flags &= ~temporary_flags;
				zend_arena_release(&CG(arena), checkpoint);

				/* Remember the last error. */
				zend_error_cb = orig_error_cb;
				EG(record_errors) = false;
				ZEND_ASSERT(EG(num_errors) > 0);
				zend_hash_update_ptr(&errors, key, EG(errors)[EG(num_errors)-1]);
				EG(num_errors)--;
			} zend_end_try();
			CG(in_compilation) = false;
			CG(compiled_filename) = NULL;
			zend_free_recorded_errors();
			zend_string_release(lcname);
		} ZEND_HASH_FOREACH_END();
	} while (changed);

	do {
		changed = false;

		ZEND_HASH_MAP_REVERSE_FOREACH_VAL(EG(class_table), zv) {
			ce = Z_PTR_P(zv);
			if (ce->type == ZEND_INTERNAL_CLASS) {
				break;
			}
			if ((ce->ce_flags & ZEND_ACC_LINKED) && !(ce->ce_flags & ZEND_ACC_CONSTANTS_UPDATED)) {
				if (!(ce->ce_flags & ZEND_ACC_TRAIT)) { /* don't update traits */
					CG(in_compilation) = true; /* prevent autoloading */
					if (preload_try_resolve_constants(ce)) {
						changed = true;
					}
					CG(in_compilation) = false;
				}
			}
		} ZEND_HASH_FOREACH_END();
	} while (changed);

	/* Warn for classes that could not be linked. */
	ZEND_HASH_MAP_FOREACH_STR_KEY_VAL_FROM(
			EG(class_table), key, zv, EG(persistent_classes_count)) {
		ce = Z_PTR_P(zv);
		ZEND_ASSERT(ce->type != ZEND_INTERNAL_CLASS);
		if ((ce->ce_flags & (ZEND_ACC_TOP_LEVEL|ZEND_ACC_ANON_CLASS))
				&& !(ce->ce_flags & ZEND_ACC_LINKED)) {
			zend_string *lcname = zend_string_tolower(ce->name);
			preload_error error;
			if (!(ce->ce_flags & ZEND_ACC_ANON_CLASS)
			 && zend_hash_exists(EG(class_table), lcname)) {
				zend_error_at(
					E_WARNING, ce->info.user.filename, ce->info.user.line_start,
					"Can't preload already declared class %s", ZSTR_VAL(ce->name));
			} else if (preload_resolve_deps(&error, ce)) {
				zend_error_at(
					E_WARNING, ce->info.user.filename, ce->info.user.line_start,
					"Can't preload unlinked class %s: %s%s",
					ZSTR_VAL(ce->name), error.kind, error.name);
			} else {
				zend_error_info *error = zend_hash_find_ptr(&errors, key);
				zend_error_at(
					E_WARNING, error->filename, error->lineno,
					"Can't preload unlinked class %s: %s",
					ZSTR_VAL(ce->name), ZSTR_VAL(error->message));
			}
			zend_string_release(lcname);
		}
	} ZEND_HASH_FOREACH_END();

	zend_hash_destroy(&errors);

	ZEND_HASH_MAP_FOREACH_PTR(preload_scripts, script) {
		zend_op_array *op_array = &script->script.main_op_array;
		preload_remove_declares(op_array);

		if (op_array->fn_flags & ZEND_ACC_EARLY_BINDING) {
			zend_accel_free_delayed_early_binding_list(script);
			zend_accel_build_delayed_early_binding_list(script);
			if (!script->num_early_bindings) {
				op_array->fn_flags &= ~ZEND_ACC_EARLY_BINDING;
			}
		}
	} ZEND_HASH_FOREACH_END();

	/* Dynamic defs inside functions and methods need to be removed as well. */
	zend_op_array *op_array;
	ZEND_HASH_MAP_FOREACH_PTR_FROM(EG(function_table), op_array, EG(persistent_functions_count)) {
		ZEND_ASSERT(op_array->type == ZEND_USER_FUNCTION);
		preload_remove_declares(op_array);
	} ZEND_HASH_FOREACH_END();
	ZEND_HASH_MAP_FOREACH_PTR_FROM(EG(class_table), ce, EG(persistent_classes_count)) {
		ZEND_HASH_MAP_FOREACH_PTR(&ce->function_table, op_array) {
			if (op_array->type == ZEND_USER_FUNCTION) {
				preload_remove_declares(op_array);
			}
		} ZEND_HASH_FOREACH_END();
	} ZEND_HASH_FOREACH_END();
}

static zend_string *preload_resolve_path(zend_string *filename)
{
	if (is_stream_path(ZSTR_VAL(filename))) {
		return NULL;
	}
	return zend_resolve_path(filename);
}

static void preload_remove_empty_includes(void)
{
	zend_persistent_script *script;
	bool changed;

	/* mark all as empty */
	ZEND_HASH_MAP_FOREACH_PTR(preload_scripts, script) {
		script->empty = true;
	} ZEND_HASH_FOREACH_END();

	/* find non empty scripts */
	do {
		changed = false;
		ZEND_HASH_MAP_FOREACH_PTR(preload_scripts, script) {
			if (script->empty) {
				bool empty = true;
				zend_op *opline = script->script.main_op_array.opcodes;
				zend_op *end = opline + script->script.main_op_array.last;

				while (opline < end) {
					if (opline->opcode == ZEND_INCLUDE_OR_EVAL &&
					    opline->extended_value != ZEND_EVAL &&
					    opline->op1_type == IS_CONST &&
					    Z_TYPE_P(RT_CONSTANT(opline, opline->op1)) == IS_STRING &&
					    opline->result_type == IS_UNUSED) {

						zend_string *resolved_path = preload_resolve_path(Z_STR_P(RT_CONSTANT(opline, opline->op1)));

						if (resolved_path) {
							zend_persistent_script *incl = zend_hash_find_ptr(preload_scripts, resolved_path);
							zend_string_release(resolved_path);
							if (!incl || !incl->empty) {
								empty = false;
								break;
							}
						} else {
							empty = false;
							break;
						}
					} else if (opline->opcode != ZEND_NOP &&
					           opline->opcode != ZEND_RETURN &&
					           opline->opcode != ZEND_HANDLE_EXCEPTION) {
						empty = false;
						break;
					}
					opline++;
				}
				if (!empty) {
					script->empty = false;
					changed = true;
				}
			}
		} ZEND_HASH_FOREACH_END();
	} while (changed);

	/* remove empty includes */
	ZEND_HASH_MAP_FOREACH_PTR(preload_scripts, script) {
		zend_op *opline = script->script.main_op_array.opcodes;
		zend_op *end = opline + script->script.main_op_array.last;

		while (opline < end) {
			if (opline->opcode == ZEND_INCLUDE_OR_EVAL &&
			    opline->extended_value != ZEND_EVAL &&
			    opline->op1_type == IS_CONST &&
			    Z_TYPE_P(RT_CONSTANT(opline, opline->op1)) == IS_STRING) {

				zend_string *resolved_path = preload_resolve_path(Z_STR_P(RT_CONSTANT(opline, opline->op1)));

				if (resolved_path) {
					zend_persistent_script *incl = zend_hash_find_ptr(preload_scripts, resolved_path);
					if (incl && incl->empty && opline->result_type == IS_UNUSED) {
						MAKE_NOP(opline);
					} else {
						if (!IS_ABSOLUTE_PATH(Z_STRVAL_P(RT_CONSTANT(opline, opline->op1)), Z_STRLEN_P(RT_CONSTANT(opline, opline->op1)))) {
							/* replace relative patch with absolute one */
							zend_string_release(Z_STR_P(RT_CONSTANT(opline, opline->op1)));
							ZVAL_STR_COPY(RT_CONSTANT(opline, opline->op1), resolved_path);
						}
					}
					zend_string_release(resolved_path);
				}
			}
			opline++;
		}
	} ZEND_HASH_FOREACH_END();
}

static void preload_register_trait_methods(zend_class_entry *ce) {
	zend_op_array *op_array;
	ZEND_HASH_MAP_FOREACH_PTR(&ce->function_table, op_array) {
		if (!(op_array->fn_flags & ZEND_ACC_TRAIT_CLONE)) {
			ZEND_ASSERT(op_array->refcount && "Must have refcount pointer");
			zend_shared_alloc_register_xlat_entry(op_array->refcount, op_array);
		}
	} ZEND_HASH_FOREACH_END();
}

static void preload_fix_trait_methods(zend_class_entry *ce)
{
	zend_op_array *op_array;

	ZEND_HASH_MAP_FOREACH_PTR(&ce->function_table, op_array) {
		if (op_array->fn_flags & ZEND_ACC_TRAIT_CLONE) {
			zend_op_array *orig_op_array = zend_shared_alloc_get_xlat_entry(op_array->refcount);
			ZEND_ASSERT(orig_op_array && "Must be in xlat table");

			zend_string *function_name = op_array->function_name;
			zend_class_entry *scope = op_array->scope;
			uint32_t fn_flags = op_array->fn_flags;
			zend_function *prototype = op_array->prototype;
			HashTable *ht = op_array->static_variables;
			*op_array = *orig_op_array;
			op_array->function_name = function_name;
			op_array->scope = scope;
			op_array->fn_flags = fn_flags;
			op_array->prototype = prototype;
			op_array->static_variables = ht;
		}
	} ZEND_HASH_FOREACH_END();
}

static void preload_optimize(zend_persistent_script *script)
{
	zend_class_entry *ce;
	zend_persistent_script *tmp_script;

	zend_shared_alloc_init_xlat_table();

	ZEND_HASH_MAP_FOREACH_PTR(&script->script.class_table, ce) {
		if (ce->ce_flags & ZEND_ACC_TRAIT) {
			preload_register_trait_methods(ce);
		}
	} ZEND_HASH_FOREACH_END();

	ZEND_HASH_MAP_FOREACH_PTR(preload_scripts, tmp_script) {
		ZEND_HASH_MAP_FOREACH_PTR(&tmp_script->script.class_table, ce) {
			if (ce->ce_flags & ZEND_ACC_TRAIT) {
				preload_register_trait_methods(ce);
			}
		} ZEND_HASH_FOREACH_END();
	} ZEND_HASH_FOREACH_END();

	zend_optimize_script(&script->script, ZCG(accel_directives).optimization_level, ZCG(accel_directives).opt_debug_level);
	zend_accel_finalize_delayed_early_binding_list(script);

	ZEND_HASH_MAP_FOREACH_PTR(&script->script.class_table, ce) {
		preload_fix_trait_methods(ce);
	} ZEND_HASH_FOREACH_END();

	ZEND_HASH_MAP_FOREACH_PTR(preload_scripts, script) {
		ZEND_HASH_MAP_FOREACH_PTR(&script->script.class_table, ce) {
			preload_fix_trait_methods(ce);
		} ZEND_HASH_FOREACH_END();
	} ZEND_HASH_FOREACH_END();

	zend_shared_alloc_destroy_xlat_table();

	ZEND_HASH_MAP_FOREACH_PTR(preload_scripts, script) {
		zend_optimize_script(&script->script, ZCG(accel_directives).optimization_level, ZCG(accel_directives).opt_debug_level);
		zend_accel_finalize_delayed_early_binding_list(script);
	} ZEND_HASH_FOREACH_END();
}

static zend_persistent_script* preload_script_in_shared_memory(zend_persistent_script *new_persistent_script)
{
	zend_accel_hash_entry *bucket;
	uint32_t memory_used;
	uint32_t checkpoint;

	if (zend_accel_hash_is_full(&ZCSG(hash))) {
		zend_accel_error_noreturn(ACCEL_LOG_FATAL, "Not enough entries in hash table for preloading. Consider increasing the value for the opcache.max_accelerated_files directive in php.ini.");
		return NULL;
	}

	checkpoint = zend_shared_alloc_checkpoint_xlat_table();

	/* Calculate the required memory size */
	memory_used = zend_accel_script_persist_calc(new_persistent_script, 1);

	/* Allocate shared memory */
	ZCG(mem) = zend_shared_alloc_aligned(memory_used);
	if (!ZCG(mem)) {
		zend_accel_error_noreturn(ACCEL_LOG_FATAL, "Not enough shared memory for preloading. Consider increasing the value for the opcache.memory_consumption directive in php.ini.");
		return NULL;
	}

	bzero_aligned(ZCG(mem), memory_used);

	zend_shared_alloc_restore_xlat_table(checkpoint);

	/* Copy into shared memory */
	new_persistent_script = zend_accel_script_persist(new_persistent_script, 1);

	new_persistent_script->is_phar = is_phar_file(new_persistent_script->script.filename);

	/* Consistency check */
	if ((char*)new_persistent_script->mem + new_persistent_script->size != (char*)ZCG(mem)) {
		zend_accel_error(
			((char*)new_persistent_script->mem + new_persistent_script->size < (char*)ZCG(mem)) ? ACCEL_LOG_ERROR : ACCEL_LOG_WARNING,
			"Internal error: wrong size calculation: %s start=" ZEND_ADDR_FMT ", end=" ZEND_ADDR_FMT ", real=" ZEND_ADDR_FMT "\n",
			ZSTR_VAL(new_persistent_script->script.filename),
			(size_t)new_persistent_script->mem,
			(size_t)((char *)new_persistent_script->mem + new_persistent_script->size),
			(size_t)ZCG(mem));
	}

	new_persistent_script->dynamic_members.checksum = zend_accel_script_checksum(new_persistent_script);

	/* store script structure in the hash table */
	bucket = zend_accel_hash_update(&ZCSG(hash), new_persistent_script->script.filename, 0, new_persistent_script);
	if (bucket) {
		zend_accel_error(ACCEL_LOG_INFO, "Cached script '%s'", ZSTR_VAL(new_persistent_script->script.filename));
	}

	new_persistent_script->dynamic_members.memory_consumption = ZEND_ALIGNED_SIZE(new_persistent_script->size);

	return new_persistent_script;
}

static void preload_load(void)
{
	/* Load into process tables */
	zend_script *script = &ZCSG(preload_script)->script;
	if (zend_hash_num_elements(&script->function_table)) {
		Bucket *p = script->function_table.arData;
		Bucket *end = p + script->function_table.nNumUsed;

		zend_hash_extend(CG(function_table),
			CG(function_table)->nNumUsed + script->function_table.nNumUsed, 0);
		for (; p != end; p++) {
			_zend_hash_append_ptr_ex(CG(function_table), p->key, Z_PTR(p->val), 1);
		}
	}

	if (zend_hash_num_elements(&script->class_table)) {
		Bucket *p = script->class_table.arData;
		Bucket *end = p + script->class_table.nNumUsed;

		zend_hash_extend(CG(class_table),
			CG(class_table)->nNumUsed + script->class_table.nNumUsed, 0);
		for (; p != end; p++) {
			_zend_hash_append_ex(CG(class_table), p->key, &p->val, 1);
		}
	}

	if (EG(zend_constants)) {
		EG(persistent_constants_count) = EG(zend_constants)->nNumUsed;
	}
	if (EG(function_table)) {
		EG(persistent_functions_count) = EG(function_table)->nNumUsed;
	}
	if (EG(class_table)) {
		EG(persistent_classes_count)   = EG(class_table)->nNumUsed;
	}
	if (CG(map_ptr_last) != ZCSG(map_ptr_last)) {
		size_t old_map_ptr_last = CG(map_ptr_last);
		CG(map_ptr_last) = ZCSG(map_ptr_last);
		CG(map_ptr_size) = ZEND_MM_ALIGNED_SIZE_EX(CG(map_ptr_last) + 1, 4096);
		CG(map_ptr_real_base) = perealloc(CG(map_ptr_real_base), CG(map_ptr_size) * sizeof(void*), 1);
		CG(map_ptr_base) = ZEND_MAP_PTR_BIASED_BASE(CG(map_ptr_real_base));
		memset((void **) CG(map_ptr_real_base) + old_map_ptr_last, 0,
			(CG(map_ptr_last) - old_map_ptr_last) * sizeof(void *));
	}
}

static int accel_preload(const char *config, bool in_child)
{
	zend_file_handle file_handle;
	int ret;
	char *orig_open_basedir;
	size_t orig_map_ptr_last;
	uint32_t orig_compiler_options;

	ZCG(enabled) = false;
	ZCG(accelerator_enabled) = false;
	orig_open_basedir = PG(open_basedir);
	PG(open_basedir) = NULL;
	preload_orig_compile_file = accelerator_orig_compile_file;
	accelerator_orig_compile_file = preload_compile_file;

	orig_map_ptr_last = CG(map_ptr_last);

	/* Compile and execute preloading script */
	zend_stream_init_filename(&file_handle, (char *) config);

	preload_scripts = emalloc(sizeof(HashTable));
	zend_hash_init(preload_scripts, 0, NULL, NULL, 0);

	orig_compiler_options = CG(compiler_options);
	if (in_child) {
		CG(compiler_options) |= ZEND_COMPILE_PRELOAD_IN_CHILD;
	}
	CG(compiler_options) |= ZEND_COMPILE_PRELOAD;
	CG(compiler_options) |= ZEND_COMPILE_HANDLE_OP_ARRAY;
	CG(compiler_options) |= ZEND_COMPILE_DELAYED_BINDING;
	CG(compiler_options) |= ZEND_COMPILE_NO_CONSTANT_SUBSTITUTION;
	CG(compiler_options) |= ZEND_COMPILE_IGNORE_OTHER_FILES;
	CG(skip_shebang) = true;

	zend_try {
		zend_op_array *op_array;

		ret = SUCCESS;
		op_array = zend_compile_file(&file_handle, ZEND_REQUIRE);
		if (file_handle.opened_path) {
			zend_hash_add_empty_element(&EG(included_files), file_handle.opened_path);
		}
		zend_destroy_file_handle(&file_handle);
		if (op_array) {
			zend_execute(op_array, NULL);
			zend_exception_restore();
			if (UNEXPECTED(EG(exception))) {
				if (Z_TYPE(EG(user_exception_handler)) != IS_UNDEF) {
					zend_user_exception_handler();
				}
				if (EG(exception)) {
					ret = zend_exception_error(EG(exception), E_ERROR);
					if (ret == FAILURE) {
						CG(unclean_shutdown) = true;
					}
				}
			}
			destroy_op_array(op_array);
			efree_size(op_array, sizeof(zend_op_array));
		} else {
			if (EG(exception)) {
				zend_exception_error(EG(exception), E_ERROR);
			}

			CG(unclean_shutdown) = true;
			ret = FAILURE;
		}
	} zend_catch {
		ret = FAILURE;
	} zend_end_try();

	PG(open_basedir) = orig_open_basedir;
	accelerator_orig_compile_file = preload_orig_compile_file;
	ZCG(enabled) = true;

	zend_destroy_file_handle(&file_handle);

	if (ret == SUCCESS) {
		zend_persistent_script *script;
		int ping_auto_globals_mask;
		int i;

		if (PG(auto_globals_jit)) {
			ping_auto_globals_mask = zend_accel_get_auto_globals();
		} else {
			ping_auto_globals_mask = 0;
		}

		if (EG(zend_constants)) {
			/* Remember __COMPILER_HALT_OFFSET__(s). Do this early,
			 * as zend_shutdown_executor_values() destroys constants. */
			ZEND_HASH_MAP_FOREACH_PTR(preload_scripts, script) {
				zend_execute_data *orig_execute_data = EG(current_execute_data);
				zend_execute_data fake_execute_data;
				zval *offset;

				memset(&fake_execute_data, 0, sizeof(fake_execute_data));
				fake_execute_data.func = (zend_function*)&script->script.main_op_array;
				EG(current_execute_data) = &fake_execute_data;
				if ((offset = zend_get_constant_str("__COMPILER_HALT_OFFSET__", sizeof("__COMPILER_HALT_OFFSET__") - 1)) != NULL) {
					script->compiler_halt_offset = Z_LVAL_P(offset);
				}
				EG(current_execute_data) = orig_execute_data;
			} ZEND_HASH_FOREACH_END();
		}

		/* Cleanup executor */
		EG(flags) |= EG_FLAGS_IN_SHUTDOWN;

		php_call_shutdown_functions();
		zend_call_destructors();
		php_output_end_all();
		php_free_shutdown_functions();

		/* Release stored values to avoid dangling pointers */
		zend_shutdown_executor_values(/* fast_shutdown */ false);

		/* We don't want to preload constants.
		 * Check that  zend_shutdown_executor_values() also destroys constants. */
		ZEND_ASSERT(zend_hash_num_elements(EG(zend_constants)) == EG(persistent_constants_count));

		zend_hash_init(&EG(symbol_table), 0, NULL, ZVAL_PTR_DTOR, 0);

		CG(map_ptr_last) = orig_map_ptr_last;

		if (EG(full_tables_cleanup)) {
			zend_accel_error_noreturn(ACCEL_LOG_FATAL, "Preloading is not compatible with dl() function.");
			ret = FAILURE;
			goto finish;
		}

		/* Inheritance errors may be thrown during linking */
		zend_try {
			preload_link();
		} zend_catch {
			CG(map_ptr_last) = orig_map_ptr_last;
			ret = FAILURE;
			goto finish;
		} zend_end_try();

		preload_remove_empty_includes();

		script = create_persistent_script();
		script->ping_auto_globals_mask = ping_auto_globals_mask;

		/* Store all functions and classes in a single pseudo-file */
		CG(compiled_filename) = zend_string_init("$PRELOAD$", sizeof("$PRELOAD$") - 1, 0);
#if ZEND_USE_ABS_CONST_ADDR
		init_op_array(&script->script.main_op_array, ZEND_USER_FUNCTION, 1);
#else
		init_op_array(&script->script.main_op_array, ZEND_USER_FUNCTION, 2);
#endif
		script->script.main_op_array.fn_flags |= ZEND_ACC_DONE_PASS_TWO;
		script->script.main_op_array.last = 1;
		script->script.main_op_array.last_literal = 1;
		script->script.main_op_array.T = ZEND_OBSERVER_ENABLED;
#if ZEND_USE_ABS_CONST_ADDR
		script->script.main_op_array.literals = (zval*)emalloc(sizeof(zval));
#else
		script->script.main_op_array.literals = (zval*)(script->script.main_op_array.opcodes + 1);
#endif
		ZVAL_NULL(script->script.main_op_array.literals);
		memset(script->script.main_op_array.opcodes, 0, sizeof(zend_op));
		script->script.main_op_array.opcodes[0].opcode = ZEND_RETURN;
		script->script.main_op_array.opcodes[0].op1_type = IS_CONST;
		script->script.main_op_array.opcodes[0].op1.constant = 0;
		ZEND_PASS_TWO_UPDATE_CONSTANT(&script->script.main_op_array, script->script.main_op_array.opcodes, script->script.main_op_array.opcodes[0].op1);
		zend_vm_set_opcode_handler(script->script.main_op_array.opcodes);

		script->script.filename = CG(compiled_filename);
		CG(compiled_filename) = NULL;

		preload_move_user_functions(CG(function_table), &script->script.function_table);
		preload_move_user_classes(CG(class_table), &script->script.class_table);

		zend_hash_sort_ex(&script->script.class_table, preload_sort_classes, NULL, 0);

		preload_optimize(script);

		zend_shared_alloc_init_xlat_table();

		HANDLE_BLOCK_INTERRUPTIONS();
		SHM_UNPROTECT();

		ZCSG(preload_script) = preload_script_in_shared_memory(script);

		SHM_PROTECT();
		HANDLE_UNBLOCK_INTERRUPTIONS();

		preload_load();

		/* Store individual scripts with unlinked classes */
		HANDLE_BLOCK_INTERRUPTIONS();
		SHM_UNPROTECT();

		i = 0;
		ZCSG(saved_scripts) = zend_shared_alloc((zend_hash_num_elements(preload_scripts) + 1) * sizeof(void*));
		ZEND_HASH_MAP_FOREACH_PTR(preload_scripts, script) {
			if (zend_hash_num_elements(&script->script.class_table) > 1) {
				zend_hash_sort_ex(&script->script.class_table, preload_sort_classes, NULL, 0);
			}
			ZCSG(saved_scripts)[i++] = preload_script_in_shared_memory(script);
		} ZEND_HASH_FOREACH_END();
		ZCSG(saved_scripts)[i] = NULL;

		zend_shared_alloc_save_state();
		accel_interned_strings_save_state();

		SHM_PROTECT();
		HANDLE_UNBLOCK_INTERRUPTIONS();

		zend_shared_alloc_destroy_xlat_table();
	} else {
		CG(map_ptr_last) = orig_map_ptr_last;
	}

finish:
	CG(compiler_options) = orig_compiler_options;
	zend_hash_destroy(preload_scripts);
	efree(preload_scripts);
	preload_scripts = NULL;

	return ret;
}

static size_t preload_ub_write(const char *str, size_t str_length)
{
	return fwrite(str, 1, str_length, stdout);
}

static void preload_flush(void *server_context)
{
	fflush(stdout);
}

static int preload_header_handler(sapi_header_struct *h, sapi_header_op_enum op, sapi_headers_struct *s)
{
	return 0;
}

static int preload_send_headers(sapi_headers_struct *sapi_headers)
{
	return SAPI_HEADER_SENT_SUCCESSFULLY;
}

static void preload_send_header(sapi_header_struct *sapi_header, void *server_context)
{
}

static int accel_finish_startup(void)
{
	if (!ZCG(enabled) || !accel_startup_ok) {
		return SUCCESS;
	}

	if (ZCG(accel_directives).preload && *ZCG(accel_directives).preload) {
#ifdef ZEND_WIN32
		zend_accel_error_noreturn(ACCEL_LOG_ERROR, "Preloading is not supported on Windows");
		return FAILURE;
#else
		bool in_child = false;
		int ret = SUCCESS;
		int rc;
		int orig_error_reporting;

		int (*orig_activate)(void) = sapi_module.activate;
		int (*orig_deactivate)(void) = sapi_module.deactivate;
		void (*orig_register_server_variables)(zval *track_vars_array) = sapi_module.register_server_variables;
		int (*orig_header_handler)(sapi_header_struct *sapi_header, sapi_header_op_enum op, sapi_headers_struct *sapi_headers) = sapi_module.header_handler;
		int (*orig_send_headers)(sapi_headers_struct *sapi_headers) = sapi_module.send_headers;
		void (*orig_send_header)(sapi_header_struct *sapi_header, void *server_context)= sapi_module.send_header;
		char *(*orig_getenv)(const char *name, size_t name_len) = sapi_module.getenv;
		size_t (*orig_ub_write)(const char *str, size_t str_length) = sapi_module.ub_write;
		void (*orig_flush)(void *server_context) = sapi_module.flush;
#ifdef ZEND_SIGNALS
		bool old_reset_signals = SIGG(reset);
#endif

		if (UNEXPECTED(file_cache_only)) {
			zend_accel_error(ACCEL_LOG_WARNING, "Preloading doesn't work in \"file_cache_only\" mode");
			return SUCCESS;
		}

		/* exclusive lock */
		zend_shared_alloc_lock();

		if (ZCSG(preload_script)) {
			/* Preloading was done in another process */
			preload_load();
			zend_shared_alloc_unlock();
			return SUCCESS;
		}

		if (geteuid() == 0) {
			pid_t pid;
			struct passwd *pw;

			if (!ZCG(accel_directives).preload_user
			 || !*ZCG(accel_directives).preload_user) {
				zend_shared_alloc_unlock();
				zend_accel_error_noreturn(ACCEL_LOG_FATAL, "\"opcache.preload_user\" has not been defined");
				return FAILURE;
			}

			pw = getpwnam(ZCG(accel_directives).preload_user);
			if (pw == NULL) {
				zend_shared_alloc_unlock();
				zend_accel_error_noreturn(ACCEL_LOG_FATAL, "Preloading failed to getpwnam(\"%s\")", ZCG(accel_directives).preload_user);
				return FAILURE;
			}

			pid = fork();
			if (pid == -1) {
				zend_shared_alloc_unlock();
				zend_accel_error_noreturn(ACCEL_LOG_FATAL, "Preloading failed to fork()");
				return FAILURE;
			} else if (pid == 0) { /* children */
				if (setgid(pw->pw_gid) < 0) {
					zend_accel_error(ACCEL_LOG_WARNING, "Preloading failed to setgid(%d)", pw->pw_gid);
					exit(1);
				}
				if (initgroups(pw->pw_name, pw->pw_gid) < 0) {
					zend_accel_error(ACCEL_LOG_WARNING, "Preloading failed to initgroups(\"%s\", %d)", pw->pw_name, pw->pw_uid);
					exit(1);
				}
				if (setuid(pw->pw_uid) < 0) {
					zend_accel_error(ACCEL_LOG_WARNING, "Preloading failed to setuid(%d)", pw->pw_uid);
					exit(1);
				}
				in_child = true;
			} else { /* parent */
				int status;

				if (waitpid(pid, &status, 0) < 0) {
					zend_shared_alloc_unlock();
					zend_accel_error_noreturn(ACCEL_LOG_FATAL, "Preloading failed to waitpid(%d)", pid);
					return FAILURE;
				}

				if (ZCSG(preload_script)) {
					preload_load();
				}

				zend_shared_alloc_unlock();
				if (WIFEXITED(status) && WEXITSTATUS(status) == 0) {
					return SUCCESS;
				} else {
					return FAILURE;
				}
			}
		} else {
			if (ZCG(accel_directives).preload_user
			 && *ZCG(accel_directives).preload_user) {
				zend_accel_error(ACCEL_LOG_WARNING, "\"opcache.preload_user\" is ignored");
			}
		}

		sapi_module.activate = NULL;
		sapi_module.deactivate = NULL;
		sapi_module.register_server_variables = NULL;
		sapi_module.header_handler = preload_header_handler;
		sapi_module.send_headers = preload_send_headers;
		sapi_module.send_header = preload_send_header;
		sapi_module.getenv = NULL;
		sapi_module.ub_write = preload_ub_write;
		sapi_module.flush = preload_flush;

		zend_interned_strings_switch_storage(1);

#ifdef ZEND_SIGNALS
		SIGG(reset) = false;
#endif

		orig_error_reporting = EG(error_reporting);
		EG(error_reporting) = 0;

		rc = php_request_startup();

		EG(error_reporting) = orig_error_reporting;

		if (rc == SUCCESS) {
			bool orig_report_memleaks;

			/* don't send headers */
			SG(headers_sent) = true;
			SG(request_info).no_headers = true;
			php_output_set_status(0);

			ZCG(auto_globals_mask) = 0;
			ZCG(request_time) = (time_t)sapi_get_request_time();
			ZCG(cache_opline) = NULL;
			ZCG(cache_persistent_script) = NULL;
			ZCG(include_path_key_len) = 0;
			ZCG(include_path_check) = true;

			ZCG(cwd) = NULL;
			ZCG(cwd_key_len) = 0;
			ZCG(cwd_check) = true;

			if (accel_preload(ZCG(accel_directives).preload, in_child) != SUCCESS) {
				ret = FAILURE;
			}
			preload_flush(NULL);

			orig_report_memleaks = PG(report_memleaks);
			PG(report_memleaks) = false;
#ifdef ZEND_SIGNALS
			/* We may not have registered signal handlers due to SIGG(reset)=0, so
			 * also disable the check that they are registered. */
			SIGG(check) = false;
#endif
			php_request_shutdown(NULL); /* calls zend_shared_alloc_unlock(); */
			EG(class_table) = NULL;
			EG(function_table) = NULL;
			PG(report_memleaks) = orig_report_memleaks;
		} else {
			zend_shared_alloc_unlock();
			ret = FAILURE;
		}
#ifdef ZEND_SIGNALS
		SIGG(reset) = old_reset_signals;
#endif

		sapi_module.activate = orig_activate;
		sapi_module.deactivate = orig_deactivate;
		sapi_module.register_server_variables = orig_register_server_variables;
		sapi_module.header_handler = orig_header_handler;
		sapi_module.send_headers = orig_send_headers;
		sapi_module.send_header = orig_send_header;
		sapi_module.getenv = orig_getenv;
		sapi_module.ub_write = orig_ub_write;
		sapi_module.flush = orig_flush;

		sapi_activate();

		if (in_child) {
			if (ret == SUCCESS) {
				exit(0);
			} else {
				exit(2);
			}
		}

		return ret;
#endif
	}

	return SUCCESS;
}

ZEND_EXT_API zend_extension zend_extension_entry = {
	ACCELERATOR_PRODUCT_NAME,               /* name */
	PHP_VERSION,							/* version */
	"Zend Technologies",					/* author */
	"http://www.zend.com/",					/* URL */
	"Copyright (c)",						/* copyright */
	accel_startup,					   		/* startup */
	NULL,									/* shutdown */
	NULL,									/* per-script activation */
#ifdef HAVE_JIT
	accel_deactivate,                       /* per-script deactivation */
#else
	NULL,									/* per-script deactivation */
#endif
	NULL,									/* message handler */
	NULL,									/* op_array handler */
	NULL,									/* extended statement handler */
	NULL,									/* extended fcall begin handler */
	NULL,									/* extended fcall end handler */
	NULL,									/* op_array ctor */
	NULL,									/* op_array dtor */
	STANDARD_ZEND_EXTENSION_PROPERTIES
};<|MERGE_RESOLUTION|>--- conflicted
+++ resolved
@@ -3276,14 +3276,9 @@
 			if (JIT_G(buffer_size) == 0
 		     || !ZSMMG(reserved)
 			 || zend_jit_startup(ZSMMG(reserved), jit_size, reattached) != SUCCESS) {
-<<<<<<< HEAD
 				JIT_G(enabled) = false;
 				JIT_G(on) = false;
-=======
-				JIT_G(enabled) = 0;
-				JIT_G(on) = 0;
 				zend_accel_error(ACCEL_LOG_WARNING, "Could not enable JIT!");
->>>>>>> 71774611
 			}
 		}
 #endif
