/*
   +----------------------------------------------------------------------+
   | Zend OPcache                                                         |
   +----------------------------------------------------------------------+
   | Copyright (c) The PHP Group                                          |
   +----------------------------------------------------------------------+
   | This source file is subject to version 3.01 of the PHP license,      |
   | that is bundled with this package in the file LICENSE, and is        |
   | available through the world-wide-web at the following url:           |
   | https://www.php.net/license/3_01.txt                                 |
   | If you did not receive a copy of the PHP license and are unable to   |
   | obtain it through the world-wide-web, please send a note to          |
   | license@php.net so we can mail you a copy immediately.               |
   +----------------------------------------------------------------------+
   | Authors: Andi Gutmans <andi@php.net>                                 |
   |          Zeev Suraski <zeev@php.net>                                 |
   |          Stanislav Malyshev <stas@zend.com>                          |
   |          Dmitry Stogov <dmitry@php.net>                              |
   +----------------------------------------------------------------------+
*/

#include "main/php.h"
#include "main/php_globals.h"
#include "zend.h"
#include "zend_extensions.h"
#include "zend_compile.h"
#include "ZendAccelerator.h"
#include "zend_persist.h"
#include "zend_shared_alloc.h"
#include "zend_accelerator_module.h"
#include "zend_accelerator_blacklist.h"
#include "zend_list.h"
#include "zend_execute.h"
#include "zend_vm.h"
#include "zend_inheritance.h"
#include "zend_exceptions.h"
#include "zend_mmap.h"
#include "zend_observer.h"
#include "main/php_main.h"
#include "main/SAPI.h"
#include "main/php_streams.h"
#include "main/php_open_temporary_file.h"
#include "zend_API.h"
#include "zend_ini.h"
#include "zend_virtual_cwd.h"
#include "zend_accelerator_util_funcs.h"
#include "zend_accelerator_hash.h"
#include "zend_file_cache.h"
#include "ext/pcre/php_pcre.h"
#include "ext/standard/basic_functions.h"

#ifdef ZEND_WIN32
# include "ext/hash/php_hash.h"
# include "ext/standard/md5.h"
#endif

#ifdef HAVE_JIT
# include "jit/zend_jit.h"
#endif

#ifndef ZEND_WIN32
#include  <netdb.h>
#endif

#ifdef ZEND_WIN32
typedef int uid_t;
typedef int gid_t;
#include <io.h>
#include <lmcons.h>
#endif

#ifndef ZEND_WIN32
# include <sys/time.h>
#else
# include <process.h>
#endif

#ifdef HAVE_UNISTD_H
# include <unistd.h>
#endif
#include <fcntl.h>
#include <signal.h>
#include <time.h>

#ifndef ZEND_WIN32
# include <sys/types.h>
# include <sys/wait.h>
# include <sys/ipc.h>
# include <pwd.h>
# include <grp.h>
#endif

#include <sys/stat.h>
#include <errno.h>

#ifdef __AVX__
#include <immintrin.h>
#endif

ZEND_EXTENSION();

#ifndef ZTS
zend_accel_globals accel_globals;
#else
int accel_globals_id;
#if defined(COMPILE_DL_OPCACHE)
ZEND_TSRMLS_CACHE_DEFINE()
#endif
#endif

/* Points to the structure shared across all PHP processes */
zend_accel_shared_globals *accel_shared_globals = NULL;

/* true globals, no need for thread safety */
#ifdef ZEND_WIN32
char accel_uname_id[32];
#endif
bool accel_startup_ok = false;
static const char *zps_failure_reason = NULL;
const char *zps_api_failure_reason = NULL;
bool file_cache_only = false;  /* process uses file cache only */
#if ENABLE_FILE_CACHE_FALLBACK
bool fallback_process = false; /* process uses file cache fallback */
#endif

static zend_op_array *(*accelerator_orig_compile_file)(zend_file_handle *file_handle, int type);
static zend_class_entry* (*accelerator_orig_inheritance_cache_get)(zend_class_entry *ce, zend_class_entry *parent, zend_class_entry **traits_and_interfaces);
static zend_class_entry* (*accelerator_orig_inheritance_cache_add)(zend_class_entry *ce, zend_class_entry *proto, zend_class_entry *parent, zend_class_entry **traits_and_interfaces, HashTable *dependencies);
static zend_result (*accelerator_orig_zend_stream_open_function)(zend_file_handle *handle );
static zend_string *(*accelerator_orig_zend_resolve_path)(zend_string *filename);
static zif_handler orig_chdir = NULL;
static ZEND_INI_MH((*orig_include_path_on_modify)) = NULL;
static zend_result (*orig_post_startup_cb)(void);

static zend_result accel_post_startup(void);
static zend_result accel_finish_startup(void);

static void preload_shutdown(void);
static void preload_activate(void);
static void preload_restart(void);

#ifdef ZEND_WIN32
# define INCREMENT(v) InterlockedIncrement64(&ZCSG(v))
# define DECREMENT(v) InterlockedDecrement64(&ZCSG(v))
# define LOCKVAL(v)   (ZCSG(v))
#endif

/**
 * Clear AVX/SSE2-aligned memory.
 */
static void bzero_aligned(void *mem, size_t size)
{
#if defined(__x86_64__)
	memset(mem, 0, size);
#elif defined(__AVX__)
	char *p = (char*)mem;
	char *end = p + size;
	__m256i ymm0 = _mm256_setzero_si256();

	while (p < end) {
		_mm256_store_si256((__m256i*)p, ymm0);
		_mm256_store_si256((__m256i*)(p+32), ymm0);
		p += 64;
	}
#elif defined(__SSE2__)
	char *p = (char*)mem;
	char *end = p + size;
	__m128i xmm0 = _mm_setzero_si128();

	while (p < end) {
		_mm_store_si128((__m128i*)p, xmm0);
		_mm_store_si128((__m128i*)(p+16), xmm0);
		_mm_store_si128((__m128i*)(p+32), xmm0);
		_mm_store_si128((__m128i*)(p+48), xmm0);
		p += 64;
	}
#else
	memset(mem, 0, size);
#endif
}

#ifdef ZEND_WIN32
static time_t zend_accel_get_time(void)
{
	FILETIME now;
	GetSystemTimeAsFileTime(&now);

	return (time_t) ((((((__int64)now.dwHighDateTime) << 32)|now.dwLowDateTime) - 116444736000000000L)/10000000);
}
#else
# define zend_accel_get_time() time(NULL)
#endif

static inline bool is_cacheable_stream_path(const char *filename)
{
	return memcmp(filename, "file://", sizeof("file://") - 1) == 0 ||
	       memcmp(filename, "phar://", sizeof("phar://") - 1) == 0;
}

/* O+ overrides PHP chdir() function and remembers the current working directory
 * in ZCG(cwd) and ZCG(cwd_len). Later accel_getcwd() can use stored value and
 * avoid getcwd() call.
 */
static ZEND_FUNCTION(accel_chdir)
{
	char cwd[MAXPATHLEN];

	orig_chdir(INTERNAL_FUNCTION_PARAM_PASSTHRU);
	if (VCWD_GETCWD(cwd, MAXPATHLEN)) {
		if (ZCG(cwd)) {
			zend_string_release_ex(ZCG(cwd), 0);
		}
		ZCG(cwd) = zend_string_init(cwd, strlen(cwd), 0);
	} else {
		if (ZCG(cwd)) {
			zend_string_release_ex(ZCG(cwd), 0);
			ZCG(cwd) = NULL;
		}
	}
	ZCG(cwd_key_len) = 0;
	ZCG(cwd_check) = true;
}

static inline zend_string* accel_getcwd(void)
{
	if (ZCG(cwd)) {
		return ZCG(cwd);
	} else {
		char cwd[MAXPATHLEN + 1];

		if (!VCWD_GETCWD(cwd, MAXPATHLEN)) {
			return NULL;
		}
		ZCG(cwd) = zend_string_init(cwd, strlen(cwd), 0);
		ZCG(cwd_key_len) = 0;
		ZCG(cwd_check) = true;
		return ZCG(cwd);
	}
}

void zend_accel_schedule_restart_if_necessary(zend_accel_restart_reason reason)
{
	if ((((double) ZSMMG(wasted_shared_memory)) / ZCG(accel_directives).memory_consumption) >= ZCG(accel_directives).max_wasted_percentage) {
		zend_accel_schedule_restart(reason);
	}
}

/* O+ tracks changes of "include_path" directive. It stores all the requested
 * values in ZCG(include_paths) shared hash table, current value in
 * ZCG(include_path)/ZCG(include_path_len) and one letter "path key" in
 * ZCG(include_path_key).
 */
static ZEND_INI_MH(accel_include_path_on_modify)
{
	int ret = orig_include_path_on_modify(entry, new_value, mh_arg1, mh_arg2, mh_arg3, stage);

	if (ret == SUCCESS) {
		ZCG(include_path) = new_value;
		ZCG(include_path_key_len) = 0;
		ZCG(include_path_check) = true;
	}
	return ret;
}

static inline void accel_restart_enter(void)
{
#ifdef ZEND_WIN32
	INCREMENT(restart_in);
#else
	struct flock restart_in_progress;

	restart_in_progress.l_type = F_WRLCK;
	restart_in_progress.l_whence = SEEK_SET;
	restart_in_progress.l_start = 2;
	restart_in_progress.l_len = 1;

	if (fcntl(lock_file, F_SETLK, &restart_in_progress) == -1) {
		zend_accel_error(ACCEL_LOG_DEBUG, "RestartC(+1):  %s (%d)", strerror(errno), errno);
	}
#endif
	ZCSG(restart_in_progress) = true;
}

static inline void accel_restart_leave(void)
{
#ifdef ZEND_WIN32
	ZCSG(restart_in_progress) = false;
	DECREMENT(restart_in);
#else
	struct flock restart_finished;

	restart_finished.l_type = F_UNLCK;
	restart_finished.l_whence = SEEK_SET;
	restart_finished.l_start = 2;
	restart_finished.l_len = 1;

	ZCSG(restart_in_progress) = false;
	if (fcntl(lock_file, F_SETLK, &restart_finished) == -1) {
		zend_accel_error(ACCEL_LOG_DEBUG, "RestartC(-1):  %s (%d)", strerror(errno), errno);
	}
#endif
}

static inline int accel_restart_is_active(void)
{
	if (ZCSG(restart_in_progress)) {
#ifndef ZEND_WIN32
		struct flock restart_check;

		restart_check.l_type = F_WRLCK;
		restart_check.l_whence = SEEK_SET;
		restart_check.l_start = 2;
		restart_check.l_len = 1;

		if (fcntl(lock_file, F_GETLK, &restart_check) == -1) {
			zend_accel_error(ACCEL_LOG_DEBUG, "RestartC:  %s (%d)", strerror(errno), errno);
			return FAILURE;
		}
		if (restart_check.l_type == F_UNLCK) {
			ZCSG(restart_in_progress) = false;
			return 0;
		} else {
			return 1;
		}
#else
		return LOCKVAL(restart_in) != 0;
#endif
	}
	return 0;
}

/* Creates a read lock for SHM access */
static inline zend_result accel_activate_add(void)
{
#ifdef ZEND_WIN32
	SHM_UNPROTECT();
	INCREMENT(mem_usage);
	SHM_PROTECT();
#else
	struct flock mem_usage_lock;

	mem_usage_lock.l_type = F_RDLCK;
	mem_usage_lock.l_whence = SEEK_SET;
	mem_usage_lock.l_start = 1;
	mem_usage_lock.l_len = 1;

	if (fcntl(lock_file, F_SETLK, &mem_usage_lock) == -1) {
		zend_accel_error(ACCEL_LOG_DEBUG, "UpdateC(+1):  %s (%d)", strerror(errno), errno);
		return FAILURE;
	}
#endif
	return SUCCESS;
}

/* Releases a lock for SHM access */
static inline void accel_deactivate_sub(void)
{
#ifdef ZEND_WIN32
	if (ZCG(counted)) {
		SHM_UNPROTECT();
		DECREMENT(mem_usage);
		ZCG(counted) = false;
		SHM_PROTECT();
	}
#else
	struct flock mem_usage_unlock;

	mem_usage_unlock.l_type = F_UNLCK;
	mem_usage_unlock.l_whence = SEEK_SET;
	mem_usage_unlock.l_start = 1;
	mem_usage_unlock.l_len = 1;

	if (fcntl(lock_file, F_SETLK, &mem_usage_unlock) == -1) {
		zend_accel_error(ACCEL_LOG_DEBUG, "UpdateC(-1):  %s (%d)", strerror(errno), errno);
	}
#endif
}

static inline void accel_unlock_all(void)
{
#ifdef ZEND_WIN32
	accel_deactivate_sub();
#else
	if (lock_file == -1) {
		return;
	}

	struct flock mem_usage_unlock_all;

	mem_usage_unlock_all.l_type = F_UNLCK;
	mem_usage_unlock_all.l_whence = SEEK_SET;
	mem_usage_unlock_all.l_start = 0;
	mem_usage_unlock_all.l_len = 0;

	if (fcntl(lock_file, F_SETLK, &mem_usage_unlock_all) == -1) {
		zend_accel_error(ACCEL_LOG_DEBUG, "UnlockAll:  %s (%d)", strerror(errno), errno);
	}
#endif
}

/* Interned strings support */

/* O+ disables creation of interned strings by regular PHP compiler, instead,
 * it creates interned strings in shared memory when saves a script.
 * Such interned strings are shared across all PHP processes
 */

#define STRTAB_INVALID_POS 0

#define STRTAB_HASH_TO_SLOT(tab, h) \
	((zend_string_table_pos_t*)((char*)(tab) + sizeof(*(tab)) + ((h) & (tab)->nTableMask)))
#define STRTAB_STR_TO_POS(tab, s) \
	((zend_string_table_pos_t)(((char*)s - (char*)(tab)) / ZEND_STRING_TABLE_POS_ALIGNMENT))
#define STRTAB_POS_TO_STR(tab, pos) \
	((zend_string*)((char*)(tab) + ((uintptr_t)(pos) * ZEND_STRING_TABLE_POS_ALIGNMENT)))
#define STRTAB_COLLISION(s) \
	(*((zend_string_table_pos_t*)((char*)s - sizeof(zend_string_table_pos_t))))
#define STRTAB_STR_SIZE(s) \
	ZEND_MM_ALIGNED_SIZE_EX(_ZSTR_STRUCT_SIZE(ZSTR_LEN(s)) + sizeof(zend_string_table_pos_t), ZEND_STRING_TABLE_POS_ALIGNMENT)
#define STRTAB_NEXT(s) \
	((zend_string*)((char*)(s) + STRTAB_STR_SIZE(s)))

static void accel_interned_strings_restore_state(void)
{
	zend_string *s, *top;
	zend_string_table_pos_t *hash_slot, n;

	/* clear removed content */
	memset(ZCSG(interned_strings).saved_top,
			0, (char*)ZCSG(interned_strings).top - (char*)ZCSG(interned_strings).saved_top);

	/* Reset "top" */
	ZCSG(interned_strings).top = ZCSG(interned_strings).saved_top;

	/* rehash */
	memset((char*)&ZCSG(interned_strings) + sizeof(zend_string_table),
		STRTAB_INVALID_POS,
		(char*)ZCSG(interned_strings).start -
			((char*)&ZCSG(interned_strings) + sizeof(zend_string_table)));
	s = ZCSG(interned_strings).start;
	top = ZCSG(interned_strings).top;
	n = 0;
	if (EXPECTED(s < top)) {
		do {
			if (ZSTR_HAS_CE_CACHE(s)) {
				/* Discard non-global CE_CACHE slots on reset. */
				uintptr_t idx = (GC_REFCOUNT(s) - 1) / sizeof(void *);
				if (idx >= ZCSG(map_ptr_last)) {
					GC_SET_REFCOUNT(s, 2);
					GC_DEL_FLAGS(s, IS_STR_CLASS_NAME_MAP_PTR);
				}
			}

			hash_slot = STRTAB_HASH_TO_SLOT(&ZCSG(interned_strings), ZSTR_H(s));
			STRTAB_COLLISION(s) = *hash_slot;
			*hash_slot = STRTAB_STR_TO_POS(&ZCSG(interned_strings), s);
			s = STRTAB_NEXT(s);
			n++;
		} while (s < top);
	}
	ZCSG(interned_strings).nNumOfElements = n;
}

static void accel_interned_strings_save_state(void)
{
	ZCSG(interned_strings).saved_top = ZCSG(interned_strings).top;
}

static zend_always_inline zend_string *accel_find_interned_string(zend_string *str)
{
	zend_ulong   h;
	zend_string_table_pos_t pos;
	zend_string *s;

	if (IS_ACCEL_INTERNED(str)) {
		/* this is already an interned string */
		return str;
	}

	if (!ZCG(counted)) {
		if (!ZCG(accelerator_enabled) || accel_activate_add() == FAILURE) {
			return NULL;
		}
		ZCG(counted) = true;
	}

	h = zend_string_hash_val(str);

	/* check for existing interned string */
	pos = *STRTAB_HASH_TO_SLOT(&ZCSG(interned_strings), h);
	if (EXPECTED(pos != STRTAB_INVALID_POS)) {
		do {
			s = STRTAB_POS_TO_STR(&ZCSG(interned_strings), pos);
			if (EXPECTED(ZSTR_H(s) == h) && zend_string_equal_content(s, str)) {
				return s;
			}
			pos = STRTAB_COLLISION(s);
		} while (pos != STRTAB_INVALID_POS);
	}

	return NULL;
}

zend_string* ZEND_FASTCALL accel_new_interned_string(zend_string *str)
{
	zend_ulong   h;
	zend_string_table_pos_t pos, *hash_slot;
	zend_string *s;

	if (UNEXPECTED(file_cache_only)) {
		return str;
	}

	if (IS_ACCEL_INTERNED(str)) {
		/* this is already an interned string */
		return str;
	}

	h = zend_string_hash_val(str);

	/* check for existing interned string */
	hash_slot = STRTAB_HASH_TO_SLOT(&ZCSG(interned_strings), h);
	pos = *hash_slot;
	if (EXPECTED(pos != STRTAB_INVALID_POS)) {
		do {
			s = STRTAB_POS_TO_STR(&ZCSG(interned_strings), pos);
			if (EXPECTED(ZSTR_H(s) == h) && zend_string_equal_content(s, str)) {
				goto finish;
			}
			pos = STRTAB_COLLISION(s);
		} while (pos != STRTAB_INVALID_POS);
	}

	if (UNEXPECTED((char*)ZCSG(interned_strings).end - (char*)ZCSG(interned_strings).top < STRTAB_STR_SIZE(str))) {
	    /* no memory, return the same non-interned string */
		zend_accel_error(ACCEL_LOG_WARNING, "Interned string buffer overflow");
		return str;
	}

	/* create new interning string in shared interned strings buffer */
	ZCSG(interned_strings).nNumOfElements++;
	s = ZCSG(interned_strings).top;
	hash_slot = STRTAB_HASH_TO_SLOT(&ZCSG(interned_strings), h);
	STRTAB_COLLISION(s) = *hash_slot;
	*hash_slot = STRTAB_STR_TO_POS(&ZCSG(interned_strings), s);
	GC_SET_REFCOUNT(s, 2);
	GC_TYPE_INFO(s) = GC_STRING | ((IS_STR_INTERNED | IS_STR_PERMANENT) << GC_FLAGS_SHIFT)| (ZSTR_IS_VALID_UTF8(str) ? IS_STR_VALID_UTF8 : 0);
	ZSTR_H(s) = h;
	ZSTR_LEN(s) = ZSTR_LEN(str);
	memcpy(ZSTR_VAL(s), ZSTR_VAL(str), ZSTR_LEN(s) + 1);
	ZCSG(interned_strings).top = STRTAB_NEXT(s);

finish:
	/* Transfer CE_CACHE map ptr slot to new interned string.
	 * Should only happen for permanent interned strings with permanent map_ptr slot. */
	if (ZSTR_HAS_CE_CACHE(str) && !ZSTR_HAS_CE_CACHE(s)) {
		ZEND_ASSERT(GC_FLAGS(str) & IS_STR_PERMANENT);
		GC_SET_REFCOUNT(s, GC_REFCOUNT(str));
		GC_ADD_FLAGS(s, IS_STR_CLASS_NAME_MAP_PTR);
	}

	zend_string_release(str);
	return s;
}

static zend_string* ZEND_FASTCALL accel_new_interned_string_for_php(zend_string *str)
{
	zend_string_hash_val(str);
	if (ZCG(counted)) {
		zend_string *ret = accel_find_interned_string(str);

		if (ret) {
			zend_string_release(str);
			return ret;
		}
	}
	return str;
}

static zend_always_inline zend_string *accel_find_interned_string_ex(zend_ulong h, const char *str, size_t size)
{
	zend_string_table_pos_t pos;
	zend_string *s;

	/* check for existing interned string */
	pos = *STRTAB_HASH_TO_SLOT(&ZCSG(interned_strings), h);
	if (EXPECTED(pos != STRTAB_INVALID_POS)) {
		do {
			s = STRTAB_POS_TO_STR(&ZCSG(interned_strings), pos);
			if (EXPECTED(ZSTR_H(s) == h) && zend_string_equals_cstr(s, str, size)) {
				return s;
			}
			pos = STRTAB_COLLISION(s);
		} while (pos != STRTAB_INVALID_POS);
	}
	return NULL;
}

static zend_string* ZEND_FASTCALL accel_init_interned_string_for_php(const char *str, size_t size, bool permanent)
{
	if (ZCG(counted)) {
	    zend_ulong h = zend_inline_hash_func(str, size);
		zend_string *ret = accel_find_interned_string_ex(h, str, size);

		if (!ret) {
			ret = zend_string_init(str, size, permanent);
			ZSTR_H(ret) = h;
		}

		return ret;
	}

	return zend_string_init(str, size, permanent);
}

static inline void accel_copy_permanent_list_types(
	zend_new_interned_string_func_t new_interned_string, zend_type type)
{
	zend_type *single_type;
	ZEND_TYPE_FOREACH(type, single_type) {
		if (ZEND_TYPE_HAS_LIST(*single_type)) {
			ZEND_ASSERT(ZEND_TYPE_IS_INTERSECTION(*single_type));
			accel_copy_permanent_list_types(new_interned_string, *single_type);
		}
		if (ZEND_TYPE_HAS_NAME(*single_type)) {
			ZEND_TYPE_SET_PTR(*single_type, new_interned_string(ZEND_TYPE_NAME(*single_type)));
		}
	} ZEND_TYPE_FOREACH_END();
}

/* Copy PHP interned strings from PHP process memory into the shared memory */
static void accel_copy_permanent_strings(zend_new_interned_string_func_t new_interned_string)
{
	uint32_t j;
	Bucket *p, *q;
	HashTable *ht;

	/* empty string */
	zend_empty_string = new_interned_string(zend_empty_string);
	for (j = 0; j < 256; j++) {
		zend_one_char_string[j] = new_interned_string(ZSTR_CHAR(j));
	}
	for (j = 0; j < ZEND_STR_LAST_KNOWN; j++) {
		zend_known_strings[j] = new_interned_string(zend_known_strings[j]);
	}

	/* function table hash keys */
	ZEND_HASH_MAP_FOREACH_BUCKET(CG(function_table), p) {
		if (p->key) {
			p->key = new_interned_string(p->key);
		}
		if (Z_FUNC(p->val)->common.function_name) {
			Z_FUNC(p->val)->common.function_name = new_interned_string(Z_FUNC(p->val)->common.function_name);
		}
		if (Z_FUNC(p->val)->common.arg_info &&
		    (Z_FUNC(p->val)->common.fn_flags & (ZEND_ACC_HAS_RETURN_TYPE|ZEND_ACC_HAS_TYPE_HINTS))) {
			uint32_t i;
			uint32_t num_args = Z_FUNC(p->val)->common.num_args + 1;
			zend_arg_info *arg_info = Z_FUNC(p->val)->common.arg_info - 1;

			if (Z_FUNC(p->val)->common.fn_flags & ZEND_ACC_VARIADIC) {
				num_args++;
			}
			for (i = 0 ; i < num_args; i++) {
				accel_copy_permanent_list_types(new_interned_string, arg_info[i].type);
			}
		}
	} ZEND_HASH_FOREACH_END();

	/* class table hash keys, class names, properties, methods, constants, etc */
	ZEND_HASH_MAP_FOREACH_BUCKET(CG(class_table), p) {
		zend_class_entry *ce;

		ce = (zend_class_entry*)Z_PTR(p->val);

		if (p->key) {
			p->key = new_interned_string(p->key);
		}

		if (ce->name) {
			ce->name = new_interned_string(ce->name);
			ZEND_ASSERT(ZSTR_HAS_CE_CACHE(ce->name));
		}

		ZEND_HASH_MAP_FOREACH_BUCKET(&ce->properties_info, q) {
			zend_property_info *info;

			info = (zend_property_info*)Z_PTR(q->val);

			if (q->key) {
				q->key = new_interned_string(q->key);
			}

			if (info->name) {
				info->name = new_interned_string(info->name);
			}
		} ZEND_HASH_FOREACH_END();

		ZEND_HASH_MAP_FOREACH_BUCKET(&ce->function_table, q) {
			if (q->key) {
				q->key = new_interned_string(q->key);
			}
			if (Z_FUNC(q->val)->common.function_name) {
				Z_FUNC(q->val)->common.function_name = new_interned_string(Z_FUNC(q->val)->common.function_name);
			}
		} ZEND_HASH_FOREACH_END();

		ZEND_HASH_MAP_FOREACH_BUCKET(&ce->constants_table, q) {
			zend_class_constant* c;

			if (q->key) {
				q->key = new_interned_string(q->key);
			}
			c = (zend_class_constant*)Z_PTR(q->val);
			if (Z_TYPE(c->value) == IS_STRING) {
				ZVAL_STR(&c->value, new_interned_string(Z_STR(c->value)));
			}
		} ZEND_HASH_FOREACH_END();
	} ZEND_HASH_FOREACH_END();

	/* constant hash keys */
	ZEND_HASH_MAP_FOREACH_BUCKET(EG(zend_constants), p) {
		zend_constant *c;

		if (p->key) {
			p->key = new_interned_string(p->key);
		}
		c = (zend_constant*)Z_PTR(p->val);
		if (c->name) {
			c->name = new_interned_string(c->name);
		}
		if (Z_TYPE(c->value) == IS_STRING) {
			ZVAL_STR(&c->value, new_interned_string(Z_STR(c->value)));
		}
	} ZEND_HASH_FOREACH_END();

	/* auto globals hash keys and names */
	ZEND_HASH_MAP_FOREACH_BUCKET(CG(auto_globals), p) {
		zend_auto_global *auto_global;

		auto_global = (zend_auto_global*)Z_PTR(p->val);

		zend_string_addref(auto_global->name);
		auto_global->name = new_interned_string(auto_global->name);
		if (p->key) {
			p->key = new_interned_string(p->key);
		}
	} ZEND_HASH_FOREACH_END();

	ZEND_HASH_MAP_FOREACH_BUCKET(&module_registry, p) {
		if (p->key) {
			p->key = new_interned_string(p->key);
		}
	} ZEND_HASH_FOREACH_END();

	ZEND_HASH_MAP_FOREACH_BUCKET(EG(ini_directives), p) {
		zend_ini_entry *entry = (zend_ini_entry*)Z_PTR(p->val);

		if (p->key) {
			p->key = new_interned_string(p->key);
		}
		if (entry->name) {
			entry->name = new_interned_string(entry->name);
		}
		if (entry->value) {
			entry->value = new_interned_string(entry->value);
		}
		if (entry->orig_value) {
			entry->orig_value = new_interned_string(entry->orig_value);
		}
	} ZEND_HASH_FOREACH_END();

	ht = php_get_stream_filters_hash_global();
	ZEND_HASH_MAP_FOREACH_BUCKET(ht, p) {
		if (p->key) {
			p->key = new_interned_string(p->key);
		}
	} ZEND_HASH_FOREACH_END();

	ht = php_stream_get_url_stream_wrappers_hash_global();
	ZEND_HASH_MAP_FOREACH_BUCKET(ht, p) {
		if (p->key) {
			p->key = new_interned_string(p->key);
		}
	} ZEND_HASH_FOREACH_END();

	ht = php_stream_xport_get_hash();
	ZEND_HASH_MAP_FOREACH_BUCKET(ht, p) {
		if (p->key) {
			p->key = new_interned_string(p->key);
		}
	} ZEND_HASH_FOREACH_END();
}

static zend_string* ZEND_FASTCALL accel_replace_string_by_shm_permanent(zend_string *str)
{
	zend_string *ret = accel_find_interned_string(str);

	if (ret) {
		zend_string_release(str);
		return ret;
	}
	return str;
}

static void accel_use_shm_interned_strings(void)
{
	HANDLE_BLOCK_INTERRUPTIONS();
	SHM_UNPROTECT();
	zend_shared_alloc_lock();

	if (ZCSG(interned_strings).saved_top == NULL) {
		accel_copy_permanent_strings(accel_new_interned_string);
	} else {
		ZCG(counted) = true;
		accel_copy_permanent_strings(accel_replace_string_by_shm_permanent);
		ZCG(counted) = false;
	}
	accel_interned_strings_save_state();

	zend_shared_alloc_unlock();
	SHM_PROTECT();
	HANDLE_UNBLOCK_INTERRUPTIONS();
}

#ifndef ZEND_WIN32
static inline void kill_all_lockers(struct flock *mem_usage_check)
{
	int tries;
	/* so that other process won't try to force while we are busy cleaning up */
	ZCSG(force_restart_time) = 0;
	while (mem_usage_check->l_pid > 0) {
		/* Try SIGTERM first, switch to SIGKILL if not successful. */
		int signal = SIGTERM;
		errno = 0;
		bool success = false;
		tries = 10;

		while (tries--) {
			zend_accel_error(ACCEL_LOG_WARNING, "Attempting to kill locker %d", mem_usage_check->l_pid);
			if (kill(mem_usage_check->l_pid, signal)) {
				if (errno == ESRCH) {
					/* Process died before the signal was sent */
					success = true;
					zend_accel_error(ACCEL_LOG_WARNING, "Process %d died before SIGKILL was sent", mem_usage_check->l_pid);
				} else if (errno != 0) {
					zend_accel_error(ACCEL_LOG_WARNING, "Failed to send SIGKILL to locker %d: %s", mem_usage_check->l_pid, strerror(errno));
				}
				break;
			}
			/* give it a chance to die */
			usleep(20000);
			if (kill(mem_usage_check->l_pid, 0)) {
				if (errno == ESRCH) {
					/* successfully killed locker, process no longer exists  */
					success = true;
					zend_accel_error(ACCEL_LOG_WARNING, "Killed locker %d", mem_usage_check->l_pid);
				} else if (errno != 0) {
					zend_accel_error(ACCEL_LOG_WARNING, "Failed to check locker %d: %s", mem_usage_check->l_pid, strerror(errno));
				}
				break;
			}
			usleep(10000);
			/* If SIGTERM was not sufficient, use SIGKILL. */
			signal = SIGKILL;
		}
		if (!success) {
			/* errno is not ESRCH or we ran out of tries to kill the locker */
			ZCSG(force_restart_time) = time(NULL); /* restore forced restart request */
			/* cannot kill the locker, bail out with error */
			zend_accel_error_noreturn(ACCEL_LOG_ERROR, "Cannot kill process %d!", mem_usage_check->l_pid);
		}

		mem_usage_check->l_type = F_WRLCK;
		mem_usage_check->l_whence = SEEK_SET;
		mem_usage_check->l_start = 1;
		mem_usage_check->l_len = 1;
		mem_usage_check->l_pid = -1;
		if (fcntl(lock_file, F_GETLK, mem_usage_check) == -1) {
			zend_accel_error(ACCEL_LOG_DEBUG, "KLockers:  %s (%d)", strerror(errno), errno);
			break;
		}

		if (mem_usage_check->l_type == F_UNLCK || mem_usage_check->l_pid <= 0) {
			break;
		}
	}
}
#endif

static inline bool accel_is_inactive(void)
{
#ifdef ZEND_WIN32
	/* on Windows, we don't need kill_all_lockers() because SAPIs
	   that work on Windows don't manage child processes (and we
	   can't do anything about hanging threads anyway); therefore
	   on Windows, we can simply manage this counter with atomics
	   instead of flocks (atomics are much faster but they don't
	   provide us with the PID of locker processes) */

	if (LOCKVAL(mem_usage) == 0) {
		return true;
	}
#else
	struct flock mem_usage_check;

	mem_usage_check.l_type = F_WRLCK;
	mem_usage_check.l_whence = SEEK_SET;
	mem_usage_check.l_start = 1;
	mem_usage_check.l_len = 1;
	mem_usage_check.l_pid = -1;
	if (fcntl(lock_file, F_GETLK, &mem_usage_check) == -1) {
		zend_accel_error(ACCEL_LOG_DEBUG, "UpdateC:  %s (%d)", strerror(errno), errno);
		return false;
	}
	if (mem_usage_check.l_type == F_UNLCK) {
		return true;
	}

	if (ZCG(accel_directives).force_restart_timeout
		&& ZCSG(force_restart_time)
		&& time(NULL) >= ZCSG(force_restart_time)) {
		zend_accel_error(ACCEL_LOG_WARNING, "Forced restart at %ld (after " ZEND_LONG_FMT " seconds), locked by %d", (long)time(NULL), ZCG(accel_directives).force_restart_timeout, mem_usage_check.l_pid);
		kill_all_lockers(&mem_usage_check);

		return false; /* next request should be able to restart it */
	}
#endif

	return false;
}

static int zend_get_stream_timestamp(const char *filename, zend_stat_t *statbuf)
{
	php_stream_wrapper *wrapper;
	php_stream_statbuf stream_statbuf;
	int ret, er;

	if (!filename) {
		return FAILURE;
	}

	wrapper = php_stream_locate_url_wrapper(filename, NULL, STREAM_LOCATE_WRAPPERS_ONLY);
	if (!wrapper) {
		return FAILURE;
	}
	if (!wrapper->wops || !wrapper->wops->url_stat) {
		statbuf->st_mtime = 1;
		return SUCCESS; /* anything other than 0 is considered to be a valid timestamp */
	}

	er = EG(error_reporting);
	EG(error_reporting) = 0;
	zend_try {
		ret = wrapper->wops->url_stat(wrapper, (char*)filename, PHP_STREAM_URL_STAT_QUIET, &stream_statbuf, NULL);
	} zend_catch {
		ret = -1;
	} zend_end_try();
	EG(error_reporting) = er;

	if (ret != 0) {
		return FAILURE;
	}

	*statbuf = stream_statbuf.sb;
	return SUCCESS;
}

#ifdef ZEND_WIN32
static accel_time_t zend_get_file_handle_timestamp_win(zend_file_handle *file_handle, size_t *size)
{
	static unsigned __int64 utc_base = 0;
	static FILETIME utc_base_ft;
	WIN32_FILE_ATTRIBUTE_DATA fdata;

	if (!file_handle->opened_path) {
		return 0;
	}

	if (!utc_base) {
		SYSTEMTIME st;

		st.wYear = 1970;
		st.wMonth = 1;
		st.wDay = 1;
		st.wHour = 0;
		st.wMinute = 0;
		st.wSecond = 0;
		st.wMilliseconds = 0;

		SystemTimeToFileTime (&st, &utc_base_ft);
		utc_base = (((unsigned __int64)utc_base_ft.dwHighDateTime) << 32) + utc_base_ft.dwLowDateTime;
	}

	if (file_handle->opened_path && GetFileAttributesEx(file_handle->opened_path->val, GetFileExInfoStandard, &fdata) != 0) {
		unsigned __int64 ftime;

		if (CompareFileTime (&fdata.ftLastWriteTime, &utc_base_ft) < 0) {
			return 0;
		}

		ftime = (((unsigned __int64)fdata.ftLastWriteTime.dwHighDateTime) << 32) + fdata.ftLastWriteTime.dwLowDateTime - utc_base;
		ftime /= 10000000L;

		if (size) {
			*size = (size_t)((((unsigned __int64)fdata.nFileSizeHigh) << 32) + (unsigned __int64)fdata.nFileSizeLow);
		}
		return (accel_time_t)ftime;
	}
	return 0;
}
#endif

accel_time_t zend_get_file_handle_timestamp(zend_file_handle *file_handle, size_t *size)
{
	zend_stat_t statbuf = {0};
#ifdef ZEND_WIN32
	accel_time_t res;
#endif

	if (sapi_module.get_stat &&
	    !EG(current_execute_data) &&
	    file_handle->primary_script) {

		zend_stat_t *tmpbuf = sapi_module.get_stat();

		if (tmpbuf) {
			if (size) {
				*size = tmpbuf->st_size;
			}
			return tmpbuf->st_mtime;
		}
	}

#ifdef ZEND_WIN32
	res = zend_get_file_handle_timestamp_win(file_handle, size);
	if (res) {
		return res;
	}
#endif

	switch (file_handle->type) {
		case ZEND_HANDLE_FP:
			if (zend_fstat(fileno(file_handle->handle.fp), &statbuf) == -1) {
				if (zend_get_stream_timestamp(ZSTR_VAL(file_handle->filename), &statbuf) != SUCCESS) {
					return 0;
				}
			}
			break;
		case ZEND_HANDLE_FILENAME:
			if (file_handle->opened_path) {
				char *file_path = ZSTR_VAL(file_handle->opened_path);

				if (php_is_stream_path(file_path)) {
					if (zend_get_stream_timestamp(file_path, &statbuf) == SUCCESS) {
						break;
					}
				}
				if (VCWD_STAT(file_path, &statbuf) != -1) {
					break;
				}
			}

			if (zend_get_stream_timestamp(ZSTR_VAL(file_handle->filename), &statbuf) != SUCCESS) {
				return 0;
			}
			break;
		case ZEND_HANDLE_STREAM:
			{
				php_stream *stream = (php_stream *)file_handle->handle.stream.handle;
				php_stream_statbuf sb;
				int ret, er;

				if (!stream ||
				    !stream->ops ||
				    !stream->ops->stat) {
					return 0;
				}

				er = EG(error_reporting);
				EG(error_reporting) = 0;
				zend_try {
					ret = stream->ops->stat(stream, &sb);
				} zend_catch {
					ret = -1;
				} zend_end_try();
				EG(error_reporting) = er;
				if (ret != 0) {
					return 0;
				}

				statbuf = sb.sb;
			}
			break;

		default:
			return 0;
	}

	if (size) {
		*size = statbuf.st_size;
	}
	return statbuf.st_mtime;
}

static inline int do_validate_timestamps(zend_persistent_script *persistent_script, zend_file_handle *file_handle)
{
	zend_file_handle ps_handle;
	zend_string *full_path_ptr = NULL;
	int ret;

	/** check that the persistent script is indeed the same file we cached
	 * (if part of the path is a symlink than it possible that the user will change it)
	 * See bug #15140
	 */
	if (file_handle->opened_path) {
		if (persistent_script->script.filename != file_handle->opened_path &&
		    !zend_string_equal_content(persistent_script->script.filename, file_handle->opened_path)) {
			return FAILURE;
		}
	} else {
		full_path_ptr = accelerator_orig_zend_resolve_path(file_handle->filename);
		if (full_path_ptr &&
		    persistent_script->script.filename != full_path_ptr &&
		    !zend_string_equal_content(persistent_script->script.filename, full_path_ptr)) {
			zend_string_release_ex(full_path_ptr, 0);
			return FAILURE;
		}
		file_handle->opened_path = full_path_ptr;
	}

	if (persistent_script->timestamp == 0) {
		if (full_path_ptr) {
			zend_string_release_ex(full_path_ptr, 0);
			file_handle->opened_path = NULL;
		}
		return FAILURE;
	}

	if (zend_get_file_handle_timestamp(file_handle, NULL) == persistent_script->timestamp) {
		if (full_path_ptr) {
			zend_string_release_ex(full_path_ptr, 0);
			file_handle->opened_path = NULL;
		}
		return SUCCESS;
	}
	if (full_path_ptr) {
		zend_string_release_ex(full_path_ptr, 0);
		file_handle->opened_path = NULL;
	}

	zend_stream_init_filename_ex(&ps_handle, persistent_script->script.filename);
	ps_handle.opened_path = persistent_script->script.filename;

	ret = zend_get_file_handle_timestamp(&ps_handle, NULL) == persistent_script->timestamp
		? SUCCESS : FAILURE;

	zend_destroy_file_handle(&ps_handle);

	return ret;
}

zend_result validate_timestamp_and_record(zend_persistent_script *persistent_script, zend_file_handle *file_handle)
{
	if (persistent_script->timestamp == 0) {
		return SUCCESS; /* Don't check timestamps of preloaded scripts */
	} else if (ZCG(accel_directives).revalidate_freq &&
	    persistent_script->dynamic_members.revalidate >= ZCG(request_time)) {
		return SUCCESS;
	} else if (do_validate_timestamps(persistent_script, file_handle) == FAILURE) {
		return FAILURE;
	} else {
		persistent_script->dynamic_members.revalidate = ZCG(request_time) + ZCG(accel_directives).revalidate_freq;
		return SUCCESS;
	}
}

zend_result validate_timestamp_and_record_ex(zend_persistent_script *persistent_script, zend_file_handle *file_handle)
{
	SHM_UNPROTECT();
	const zend_result ret = validate_timestamp_and_record(persistent_script, file_handle);
	SHM_PROTECT();

	return ret;
}

/* Instead of resolving full real path name each time we need to identify file,
 * we create a key that consist from requested file name, current working
 * directory, current include_path, etc */
zend_string *accel_make_persistent_key(zend_string *str)
{
	const char *path = ZSTR_VAL(str);
	size_t path_length = ZSTR_LEN(str);
	char *key;
	int key_length;

	ZSTR_LEN(&ZCG(key)) = 0;

	/* CWD and include_path don't matter for absolute file names and streams */
	if (IS_ABSOLUTE_PATH(path, path_length)) {
		/* pass */
	} else if (UNEXPECTED(php_is_stream_path(path))) {
		if (!is_cacheable_stream_path(path)) {
			return NULL;
		}
		/* pass */
	} else if (UNEXPECTED(!ZCG(accel_directives).use_cwd)) {
		/* pass */
	} else {
		const char *include_path = NULL, *cwd = NULL;
		int include_path_len = 0, cwd_len = 0;
		zend_string *parent_script = NULL;
		size_t parent_script_len = 0;

		if (EXPECTED(ZCG(cwd_key_len))) {
			cwd = ZCG(cwd_key);
			cwd_len = ZCG(cwd_key_len);
		} else {
			zend_string *cwd_str = accel_getcwd();

			if (UNEXPECTED(!cwd_str)) {
				/* we don't handle this well for now. */
				zend_accel_error(ACCEL_LOG_INFO, "getcwd() failed for '%s' (%d), please try to set opcache.use_cwd to 0 in ini file", path, errno);
				return NULL;
			}
			cwd = ZSTR_VAL(cwd_str);
			cwd_len = ZSTR_LEN(cwd_str);
			if (ZCG(cwd_check)) {
				ZCG(cwd_check) = false;
				if (ZCG(accelerator_enabled)) {

					zend_string *str = accel_find_interned_string(cwd_str);
					if (!str) {
						HANDLE_BLOCK_INTERRUPTIONS();
						SHM_UNPROTECT();
						zend_shared_alloc_lock();
						str = accel_new_interned_string(zend_string_copy(cwd_str));
						if (str == cwd_str) {
							zend_string_release_ex(str, 0);
							str = NULL;
						}
						zend_shared_alloc_unlock();
						SHM_PROTECT();
						HANDLE_UNBLOCK_INTERRUPTIONS();
					}
					if (str) {
						char buf[32];
						char *res = zend_print_long_to_buf(buf + sizeof(buf) - 1, STRTAB_STR_TO_POS(&ZCSG(interned_strings), str));

						cwd_len = ZCG(cwd_key_len) = buf + sizeof(buf) - 1 - res;
						cwd = ZCG(cwd_key);
						memcpy(ZCG(cwd_key), res, cwd_len + 1);
					} else {
						return NULL;
					}
				} else {
					return NULL;
				}
			}
		}

		if (EXPECTED(ZCG(include_path_key_len))) {
			include_path = ZCG(include_path_key);
			include_path_len = ZCG(include_path_key_len);
		} else if (!ZCG(include_path) || ZSTR_LEN(ZCG(include_path)) == 0) {
			include_path = "";
			include_path_len = 0;
		} else {
			include_path = ZSTR_VAL(ZCG(include_path));
			include_path_len = ZSTR_LEN(ZCG(include_path));

			if (ZCG(include_path_check)) {
				ZCG(include_path_check) = false;
				if (ZCG(accelerator_enabled)) {

					zend_string *str = accel_find_interned_string(ZCG(include_path));
					if (!str) {
						HANDLE_BLOCK_INTERRUPTIONS();
						SHM_UNPROTECT();
						zend_shared_alloc_lock();
						str = accel_new_interned_string(zend_string_copy(ZCG(include_path)));
						if (str == ZCG(include_path)) {
							zend_string_release(str);
							str = NULL;
						}
						zend_shared_alloc_unlock();
						SHM_PROTECT();
						HANDLE_UNBLOCK_INTERRUPTIONS();
					}
					if (str) {
						char buf[32];
						char *res = zend_print_long_to_buf(buf + sizeof(buf) - 1, STRTAB_STR_TO_POS(&ZCSG(interned_strings), str));

						include_path_len = ZCG(include_path_key_len) = buf + sizeof(buf) - 1 - res;
						include_path = ZCG(include_path_key);
						memcpy(ZCG(include_path_key), res, include_path_len + 1);
					} else {
						return NULL;
					}
				} else {
					return NULL;
				}
			}
		}

		/* Calculate key length */
		if (UNEXPECTED((size_t)(cwd_len + path_length + include_path_len + 2) >= sizeof(ZCG(_key)))) {
			return NULL;
		}

		/* Generate key
		 * Note - the include_path must be the last element in the key,
		 * since in itself, it may include colons (which we use to separate
		 * different components of the key)
		 */
		key = ZSTR_VAL(&ZCG(key));
		memcpy(key, path, path_length);
		key[path_length] = ':';
		key_length = path_length + 1;
		memcpy(key + key_length, cwd, cwd_len);
		key_length += cwd_len;

		if (include_path_len) {
			key[key_length] = ':';
			key_length += 1;
			memcpy(key + key_length, include_path, include_path_len);
			key_length += include_path_len;
		}

		/* Here we add to the key the parent script directory,
		 * since fopen_wrappers from version 4.0.7 use current script's path
		 * in include path too.
		 */
		if (EXPECTED(EG(current_execute_data)) &&
		    EXPECTED((parent_script = zend_get_executed_filename_ex()) != NULL)) {

			parent_script_len = ZSTR_LEN(parent_script);
			while ((--parent_script_len > 0) && !IS_SLASH(ZSTR_VAL(parent_script)[parent_script_len]));

			if (UNEXPECTED((size_t)(key_length + parent_script_len + 1) >= sizeof(ZCG(_key)))) {
				return NULL;
			}
			key[key_length] = ':';
			key_length += 1;
			memcpy(key + key_length, ZSTR_VAL(parent_script), parent_script_len);
			key_length += parent_script_len;
		}
		key[key_length] = '\0';
		GC_SET_REFCOUNT(&ZCG(key), 1);
		GC_TYPE_INFO(&ZCG(key)) = GC_STRING;
		ZSTR_H(&ZCG(key)) = 0;
		ZSTR_LEN(&ZCG(key)) = key_length;
		return &ZCG(key);
	}

	/* not use_cwd */
	return str;
}

/**
 * Discard a #zend_persistent_script currently stored in shared
 * memory.
 *
 * Caller must lock shared memory via zend_shared_alloc_lock().
 */
static void zend_accel_discard_script(zend_persistent_script *persistent_script)
{
	if (persistent_script->corrupted) {
		/* already discarded */
		return;
	}

	persistent_script->corrupted = true;
	persistent_script->timestamp = 0;
	ZSMMG(wasted_shared_memory) += persistent_script->dynamic_members.memory_consumption;
	if (ZSMMG(memory_exhausted)) {
		zend_accel_restart_reason reason =
			zend_accel_hash_is_full(&ZCSG(hash)) ? ACCEL_RESTART_HASH : ACCEL_RESTART_OOM;
		zend_accel_schedule_restart_if_necessary(reason);
	}
}

/**
 * Wrapper for zend_accel_discard_script() which locks shared memory
 * via zend_shared_alloc_lock().
 */
static void zend_accel_lock_discard_script(zend_persistent_script *persistent_script)
{
	zend_shared_alloc_lock();
	zend_accel_discard_script(persistent_script);
	zend_shared_alloc_unlock();
}

zend_result zend_accel_invalidate(zend_string *filename, bool force)
{
	zend_string *realpath;
	zend_persistent_script *persistent_script;
	zend_bool file_found = true;

	if (!ZCG(accelerator_enabled) || accelerator_shm_read_lock() != SUCCESS) {
		return FAILURE;
	}

	realpath = accelerator_orig_zend_resolve_path(filename);

	if (!realpath) {
		//file could have been deleted, but we still need to invalidate it.
		//so instead of failing, just use the provided filename for the lookup
		realpath = zend_string_copy(filename);
		file_found = false;
	}

	if (ZCG(accel_directives).file_cache) {
		zend_file_cache_invalidate(realpath);
	}

	persistent_script = zend_accel_hash_find(&ZCSG(hash), realpath);
	if (persistent_script && !persistent_script->corrupted) {
		zend_file_handle file_handle;
		zend_stream_init_filename_ex(&file_handle, realpath);
		file_handle.opened_path = realpath;

		if (force ||
			!ZCG(accel_directives).validate_timestamps ||
			do_validate_timestamps(persistent_script, &file_handle) == FAILURE) {
			HANDLE_BLOCK_INTERRUPTIONS();
			SHM_UNPROTECT();
			zend_accel_lock_discard_script(persistent_script);
			SHM_PROTECT();
			HANDLE_UNBLOCK_INTERRUPTIONS();
		}

		file_handle.opened_path = NULL;
		zend_destroy_file_handle(&file_handle);
		file_found = true;
	}

	accelerator_shm_read_unlock();
	zend_string_release_ex(realpath, 0);

	return file_found ? SUCCESS : FAILURE;
}

static zend_string* accel_new_interned_key(zend_string *key)
{
	zend_string *new_key;

	if (zend_accel_in_shm(key)) {
		return key;
	}
	GC_ADDREF(key);
	new_key = accel_new_interned_string(key);
	if (UNEXPECTED(new_key == key)) {
		GC_DELREF(key);
		new_key = zend_shared_alloc(ZEND_MM_ALIGNED_SIZE_EX(_ZSTR_STRUCT_SIZE(ZSTR_LEN(key)), 8));
		if (EXPECTED(new_key)) {
			GC_SET_REFCOUNT(new_key, 2);
			GC_TYPE_INFO(new_key) = GC_STRING | (IS_STR_INTERNED << GC_FLAGS_SHIFT);
			ZSTR_H(new_key) = ZSTR_H(key);
			ZSTR_LEN(new_key) = ZSTR_LEN(key);
			memcpy(ZSTR_VAL(new_key), ZSTR_VAL(key), ZSTR_LEN(new_key) + 1);
		}
	}
	return new_key;
}

/* Adds another key for existing cached script */
static void zend_accel_add_key(zend_string *key, zend_accel_hash_entry *bucket)
{
	if (!zend_accel_hash_find(&ZCSG(hash), key)) {
		if (zend_accel_hash_is_full(&ZCSG(hash))) {
			zend_accel_error(ACCEL_LOG_DEBUG, "No more entries in hash table!");
			ZSMMG(memory_exhausted) = true;
			zend_accel_schedule_restart_if_necessary(ACCEL_RESTART_HASH);
		} else {
			zend_string *new_key = accel_new_interned_key(key);
			if (new_key) {
				if (zend_accel_hash_update(&ZCSG(hash), new_key, 1, bucket)) {
					zend_accel_error(ACCEL_LOG_INFO, "Added key '%s'", ZSTR_VAL(new_key));
				}
			} else {
				zend_accel_schedule_restart_if_necessary(ACCEL_RESTART_OOM);
			}
		}
	}
}

static zend_always_inline bool is_phar_file(zend_string *filename)
{
	return filename && ZSTR_LEN(filename) >= sizeof(".phar") &&
		!memcmp(ZSTR_VAL(filename) + ZSTR_LEN(filename) - (sizeof(".phar")-1), ".phar", sizeof(".phar")-1) &&
		!strstr(ZSTR_VAL(filename), "://");
}

static zend_persistent_script *store_script_in_file_cache(zend_persistent_script *new_persistent_script)
{
	uint32_t memory_used;

	zend_shared_alloc_init_xlat_table();

	/* Calculate the required memory size */
	memory_used = zend_accel_script_persist_calc(new_persistent_script, 0);

	/* Allocate memory block */
#if defined(__AVX__) || defined(__SSE2__)
	/* Align to 64-byte boundary */
	ZCG(mem) = zend_arena_alloc(&CG(arena), memory_used + 64);
	ZCG(mem) = (void*)(((uintptr_t)ZCG(mem) + 63L) & ~63L);
#elif ZEND_MM_NEED_EIGHT_BYTE_REALIGNMENT
	/* Align to 8-byte boundary */
	ZCG(mem) = zend_arena_alloc(&CG(arena), memory_used + 8);
	ZCG(mem) = (void*)(((uintptr_t)ZCG(mem) + 7L) & ~7L);
#else
	ZCG(mem) = zend_arena_alloc(&CG(arena), memory_used);
#endif

	zend_shared_alloc_clear_xlat_table();

	/* Copy into memory block */
	new_persistent_script = zend_accel_script_persist(new_persistent_script, 0);

	zend_shared_alloc_destroy_xlat_table();

	new_persistent_script->is_phar = is_phar_file(new_persistent_script->script.filename);

	/* Consistency check */
	if ((char*)new_persistent_script->mem + new_persistent_script->size != (char*)ZCG(mem)) {
		zend_accel_error(
			((char*)new_persistent_script->mem + new_persistent_script->size < (char*)ZCG(mem)) ? ACCEL_LOG_ERROR : ACCEL_LOG_WARNING,
			"Internal error: wrong size calculation: %s start=" ZEND_ADDR_FMT ", end=" ZEND_ADDR_FMT ", real=" ZEND_ADDR_FMT "\n",
			ZSTR_VAL(new_persistent_script->script.filename),
			(size_t)new_persistent_script->mem,
			(size_t)((char *)new_persistent_script->mem + new_persistent_script->size),
			(size_t)ZCG(mem));
	}

	zend_file_cache_script_store(new_persistent_script, /* is_shm */ false);

	return new_persistent_script;
}

static zend_persistent_script *cache_script_in_file_cache(zend_persistent_script *new_persistent_script, bool *from_shared_memory)
{
	uint32_t orig_compiler_options;

	orig_compiler_options = CG(compiler_options);
	CG(compiler_options) |= ZEND_COMPILE_WITH_FILE_CACHE;
	zend_optimize_script(&new_persistent_script->script, ZCG(accel_directives).optimization_level, ZCG(accel_directives).opt_debug_level);
	zend_accel_finalize_delayed_early_binding_list(new_persistent_script);
	CG(compiler_options) = orig_compiler_options;

	*from_shared_memory = true;
	return store_script_in_file_cache(new_persistent_script);
}

static zend_persistent_script *cache_script_in_shared_memory(zend_persistent_script *new_persistent_script, zend_string *key, bool *from_shared_memory)
{
	zend_accel_hash_entry *bucket;
	uint32_t memory_used;
	uint32_t orig_compiler_options;

	orig_compiler_options = CG(compiler_options);
	if (ZCG(accel_directives).file_cache) {
		CG(compiler_options) |= ZEND_COMPILE_WITH_FILE_CACHE;
	}
	zend_optimize_script(&new_persistent_script->script, ZCG(accel_directives).optimization_level, ZCG(accel_directives).opt_debug_level);
	zend_accel_finalize_delayed_early_binding_list(new_persistent_script);
	CG(compiler_options) = orig_compiler_options;

	/* exclusive lock */
	zend_shared_alloc_lock();

	/* Check if we still need to put the file into the cache (may be it was
	 * already stored by another process. This final check is done under
	 * exclusive lock) */
	bucket = zend_accel_hash_find_entry(&ZCSG(hash), new_persistent_script->script.filename);
	if (bucket) {
		zend_persistent_script *existing_persistent_script = (zend_persistent_script *)bucket->data;

		if (!existing_persistent_script->corrupted) {
			if (key &&
			    (!ZCG(accel_directives).validate_timestamps ||
			     (new_persistent_script->timestamp == existing_persistent_script->timestamp))) {
				zend_accel_add_key(key, bucket);
			}
			zend_shared_alloc_unlock();
#if 1
			/* prefer the script already stored in SHM */
			free_persistent_script(new_persistent_script, 1);
			*from_shared_memory = true;
			return existing_persistent_script;
#else
			return new_persistent_script;
#endif
		}
	}

	if (zend_accel_hash_is_full(&ZCSG(hash))) {
		zend_accel_error(ACCEL_LOG_DEBUG, "No more entries in hash table!");
		ZSMMG(memory_exhausted) = true;
		zend_accel_schedule_restart_if_necessary(ACCEL_RESTART_HASH);
		zend_shared_alloc_unlock();
		if (ZCG(accel_directives).file_cache) {
			new_persistent_script = store_script_in_file_cache(new_persistent_script);
			*from_shared_memory = true;
		}
		return new_persistent_script;
	}

	zend_shared_alloc_init_xlat_table();

	/* Calculate the required memory size */
	memory_used = zend_accel_script_persist_calc(new_persistent_script, 1);

	/* Allocate shared memory */
	ZCG(mem) = zend_shared_alloc_aligned(memory_used);
	if (!ZCG(mem)) {
		zend_shared_alloc_destroy_xlat_table();
		zend_accel_schedule_restart_if_necessary(ACCEL_RESTART_OOM);
		zend_shared_alloc_unlock();
		if (ZCG(accel_directives).file_cache) {
			new_persistent_script = store_script_in_file_cache(new_persistent_script);
			*from_shared_memory = true;
		}
		return new_persistent_script;
	}

	bzero_aligned(ZCG(mem), memory_used);

	zend_shared_alloc_clear_xlat_table();

	/* Copy into shared memory */
	new_persistent_script = zend_accel_script_persist(new_persistent_script, 1);

	zend_shared_alloc_destroy_xlat_table();

	new_persistent_script->is_phar = is_phar_file(new_persistent_script->script.filename);

	/* Consistency check */
	if ((char*)new_persistent_script->mem + new_persistent_script->size != (char*)ZCG(mem)) {
		zend_accel_error(
			((char*)new_persistent_script->mem + new_persistent_script->size < (char*)ZCG(mem)) ? ACCEL_LOG_ERROR : ACCEL_LOG_WARNING,
			"Internal error: wrong size calculation: %s start=" ZEND_ADDR_FMT ", end=" ZEND_ADDR_FMT ", real=" ZEND_ADDR_FMT "\n",
			ZSTR_VAL(new_persistent_script->script.filename),
			(size_t)new_persistent_script->mem,
			(size_t)((char *)new_persistent_script->mem + new_persistent_script->size),
			(size_t)ZCG(mem));
	}

	/* store script structure in the hash table */
	bucket = zend_accel_hash_update(&ZCSG(hash), new_persistent_script->script.filename, 0, new_persistent_script);
	if (bucket) {
		zend_accel_error(ACCEL_LOG_INFO, "Cached script '%s'", ZSTR_VAL(new_persistent_script->script.filename));
		if (key &&
		    /* key may contain non-persistent PHAR aliases (see issues #115 and #149) */
		    !zend_string_starts_with_literal(key, "phar://") &&
		    !zend_string_equals(new_persistent_script->script.filename, key)) {
			/* link key to the same persistent script in hash table */
			zend_string *new_key = accel_new_interned_key(key);

			if (new_key) {
				if (zend_accel_hash_update(&ZCSG(hash), new_key, 1, bucket)) {
					zend_accel_error(ACCEL_LOG_INFO, "Added key '%s'", ZSTR_VAL(key));
				} else {
					zend_accel_error(ACCEL_LOG_DEBUG, "No more entries in hash table!");
					ZSMMG(memory_exhausted) = true;
					zend_accel_schedule_restart_if_necessary(ACCEL_RESTART_HASH);
				}
			} else {
				zend_accel_schedule_restart_if_necessary(ACCEL_RESTART_OOM);
			}
		}
	}

	new_persistent_script->dynamic_members.memory_consumption = ZEND_ALIGNED_SIZE(new_persistent_script->size);

	zend_shared_alloc_unlock();

	if (ZCG(accel_directives).file_cache) {
		SHM_PROTECT();
		zend_file_cache_script_store(new_persistent_script, /* is_shm */ true);
		SHM_UNPROTECT();
	}

	*from_shared_memory = true;
	return new_persistent_script;
}

#define ZEND_AUTOGLOBAL_MASK_SERVER  (1 << 0)
#define ZEND_AUTOGLOBAL_MASK_ENV     (1 << 1)
#define ZEND_AUTOGLOBAL_MASK_REQUEST (1 << 2)

static int zend_accel_get_auto_globals(void)
{
	int mask = 0;
	if (zend_hash_exists(&EG(symbol_table), ZSTR_KNOWN(ZEND_STR_AUTOGLOBAL_SERVER))) {
		mask |= ZEND_AUTOGLOBAL_MASK_SERVER;
	}
	if (zend_hash_exists(&EG(symbol_table), ZSTR_KNOWN(ZEND_STR_AUTOGLOBAL_ENV))) {
		mask |= ZEND_AUTOGLOBAL_MASK_ENV;
	}
	if (zend_hash_exists(&EG(symbol_table), ZSTR_KNOWN(ZEND_STR_AUTOGLOBAL_REQUEST))) {
		mask |= ZEND_AUTOGLOBAL_MASK_REQUEST;
	}
	return mask;
}

static void zend_accel_set_auto_globals(int mask)
{
	if (mask & ZEND_AUTOGLOBAL_MASK_SERVER) {
		zend_is_auto_global(ZSTR_KNOWN(ZEND_STR_AUTOGLOBAL_SERVER));
	}
	if (mask & ZEND_AUTOGLOBAL_MASK_ENV) {
		zend_is_auto_global(ZSTR_KNOWN(ZEND_STR_AUTOGLOBAL_ENV));
	}
	if (mask & ZEND_AUTOGLOBAL_MASK_REQUEST) {
		zend_is_auto_global(ZSTR_KNOWN(ZEND_STR_AUTOGLOBAL_REQUEST));
	}
	ZCG(auto_globals_mask) |= mask;
}

static void replay_warnings(uint32_t num_warnings, zend_error_info **warnings) {
	for (uint32_t i = 0; i < num_warnings; i++) {
		zend_error_info *warning = warnings[i];
		zend_error_zstr_at(warning->type, warning->filename, warning->lineno, warning->message);
	}
}

static zend_persistent_script *opcache_compile_file(zend_file_handle *file_handle, int type, zend_op_array **op_array_p)
{
	zend_persistent_script *new_persistent_script;
	uint32_t orig_functions_count, orig_class_count;
	zend_op_array *orig_active_op_array;
	zval orig_user_error_handler;
	zend_op_array *op_array;
	bool do_bailout = false;
	accel_time_t timestamp = 0;
	uint32_t orig_compiler_options = 0;

	/* Try to open file */
	if (file_handle->type == ZEND_HANDLE_FILENAME) {
		if (accelerator_orig_zend_stream_open_function(file_handle) != SUCCESS) {
			*op_array_p = NULL;
			if (!EG(exception)) {
				if (type == ZEND_REQUIRE) {
					zend_message_dispatcher(ZMSG_FAILED_REQUIRE_FOPEN, ZSTR_VAL(file_handle->filename));
				} else {
					zend_message_dispatcher(ZMSG_FAILED_INCLUDE_FOPEN, ZSTR_VAL(file_handle->filename));
				}
			}
			return NULL;
		}
	}

	/* check blacklist right after ensuring that file was opened */
	if (file_handle->opened_path && zend_accel_blacklist_is_blacklisted(&accel_blacklist, ZSTR_VAL(file_handle->opened_path), ZSTR_LEN(file_handle->opened_path))) {
		SHM_UNPROTECT();
		ZCSG(blacklist_misses)++;
		SHM_PROTECT();
		*op_array_p = accelerator_orig_compile_file(file_handle, type);
		return NULL;
	}

	if (ZCG(accel_directives).validate_timestamps ||
	    ZCG(accel_directives).file_update_protection ||
	    ZCG(accel_directives).max_file_size > 0) {
		size_t size = 0;

		/* Obtain the file timestamps, *before* actually compiling them,
		 * otherwise we have a race-condition.
		 */
		timestamp = zend_get_file_handle_timestamp(file_handle, ZCG(accel_directives).max_file_size > 0 ? &size : NULL);

		/* If we can't obtain a timestamp (that means file is possibly socket)
		 *  we won't cache it
		 */
		if (timestamp == 0) {
			*op_array_p = accelerator_orig_compile_file(file_handle, type);
			return NULL;
		}

		/* check if file is too new (may be it's not written completely yet) */
		if (ZCG(accel_directives).file_update_protection &&
		    ((accel_time_t)(ZCG(request_time) - ZCG(accel_directives).file_update_protection) < timestamp)) {
			*op_array_p = accelerator_orig_compile_file(file_handle, type);
			return NULL;
		}

		if (ZCG(accel_directives).max_file_size > 0 && size > (size_t)ZCG(accel_directives).max_file_size) {
			SHM_UNPROTECT();
			ZCSG(blacklist_misses)++;
			SHM_PROTECT();
			*op_array_p = accelerator_orig_compile_file(file_handle, type);
			return NULL;
		}
	}

	/* Save the original values for the op_array, function table and class table */
	orig_active_op_array = CG(active_op_array);
	orig_functions_count = EG(function_table)->nNumUsed;
	orig_class_count = EG(class_table)->nNumUsed;
	ZVAL_COPY_VALUE(&orig_user_error_handler, &EG(user_error_handler));

	/* Override them with ours */
	ZVAL_UNDEF(&EG(user_error_handler));
	if (ZCG(accel_directives).record_warnings) {
		zend_begin_record_errors();
	}

	zend_try {
		orig_compiler_options = CG(compiler_options);
		CG(compiler_options) |= ZEND_COMPILE_HANDLE_OP_ARRAY;
		CG(compiler_options) |= ZEND_COMPILE_DELAYED_BINDING;
		CG(compiler_options) |= ZEND_COMPILE_NO_CONSTANT_SUBSTITUTION;
		CG(compiler_options) |= ZEND_COMPILE_IGNORE_OTHER_FILES;
		CG(compiler_options) |= ZEND_COMPILE_IGNORE_OBSERVER;
#ifdef ZEND_WIN32
		/* On Windows, don't compile with internal classes. Shm may be attached from different
		 * processes with internal classes living in different addresses. */
		CG(compiler_options) |= ZEND_COMPILE_IGNORE_INTERNAL_CLASSES;
#endif
		if (ZCG(accel_directives).file_cache) {
			CG(compiler_options) |= ZEND_COMPILE_WITH_FILE_CACHE;
			/* Don't compile with internal classes for file cache, in case some extension is removed
			 * later on. We cannot assume it is there in the future. */
			CG(compiler_options) |= ZEND_COMPILE_IGNORE_INTERNAL_CLASSES;
		}
		op_array = *op_array_p = accelerator_orig_compile_file(file_handle, type);
		CG(compiler_options) = orig_compiler_options;
	} zend_catch {
		op_array = NULL;
		do_bailout = true;
		CG(compiler_options) = orig_compiler_options;
	} zend_end_try();

	/* Restore originals */
	CG(active_op_array) = orig_active_op_array;
	EG(user_error_handler) = orig_user_error_handler;
	EG(record_errors) = 0;

	if (!op_array) {
		/* compilation failed */
		zend_free_recorded_errors();
		if (do_bailout) {
			zend_bailout();
		}
		return NULL;
	}

	/* Build the persistent_script structure.
	   Here we aren't sure we would store it, but we will need it
	   further anyway.
	*/
	new_persistent_script = create_persistent_script();
	new_persistent_script->script.main_op_array = *op_array;
	zend_accel_move_user_functions(CG(function_table), CG(function_table)->nNumUsed - orig_functions_count, &new_persistent_script->script);
	zend_accel_move_user_classes(CG(class_table), CG(class_table)->nNumUsed - orig_class_count, &new_persistent_script->script);
	zend_accel_build_delayed_early_binding_list(new_persistent_script);
	new_persistent_script->num_warnings = EG(num_errors);
	new_persistent_script->warnings = EG(errors);
	EG(num_errors) = 0;
	EG(errors) = NULL;

	efree(op_array); /* we have valid persistent_script, so it's safe to free op_array */

	/* Fill in the ping_auto_globals_mask for the new script. If jit for auto globals is enabled we
	   will have to ping the used auto global variables before execution */
	if (PG(auto_globals_jit)) {
		new_persistent_script->ping_auto_globals_mask = zend_accel_get_auto_globals();
	}

	if (ZCG(accel_directives).validate_timestamps) {
		/* Obtain the file timestamps, *before* actually compiling them,
		 * otherwise we have a race-condition.
		 */
		new_persistent_script->timestamp = timestamp;
		new_persistent_script->dynamic_members.revalidate = ZCG(request_time) + ZCG(accel_directives).revalidate_freq;
	}

	if (file_handle->opened_path) {
		new_persistent_script->script.filename = zend_string_copy(file_handle->opened_path);
	} else {
		new_persistent_script->script.filename = zend_string_copy(file_handle->filename);
	}
	zend_string_hash_val(new_persistent_script->script.filename);

	/* Now persistent_script structure is ready in process memory */
	return new_persistent_script;
}

static zend_op_array *file_cache_compile_file(zend_file_handle *file_handle, int type)
{
	zend_persistent_script *persistent_script;
	zend_op_array *op_array = NULL;
	bool from_memory; /* if the script we've got is stored in SHM */

	if (php_is_stream_path(ZSTR_VAL(file_handle->filename)) &&
	    !is_cacheable_stream_path(ZSTR_VAL(file_handle->filename))) {
		return accelerator_orig_compile_file(file_handle, type);
	}

	if (!file_handle->opened_path) {
		if (file_handle->type == ZEND_HANDLE_FILENAME &&
		    accelerator_orig_zend_stream_open_function(file_handle) == FAILURE) {
			if (!EG(exception)) {
				if (type == ZEND_REQUIRE) {
					zend_message_dispatcher(ZMSG_FAILED_REQUIRE_FOPEN, ZSTR_VAL(file_handle->filename));
				} else {
					zend_message_dispatcher(ZMSG_FAILED_INCLUDE_FOPEN, ZSTR_VAL(file_handle->filename));
				}
			}
			return NULL;
	    }
	}

	HANDLE_BLOCK_INTERRUPTIONS();
	SHM_UNPROTECT();
	persistent_script = zend_file_cache_script_load(file_handle);
	SHM_PROTECT();
	HANDLE_UNBLOCK_INTERRUPTIONS();
	if (persistent_script) {
		/* see bug #15471 (old BTS) */
		if (persistent_script->script.filename) {
			if (!EG(current_execute_data) || !EG(current_execute_data)->opline ||
			    !EG(current_execute_data)->func ||
			    !ZEND_USER_CODE(EG(current_execute_data)->func->common.type) ||
			    EG(current_execute_data)->opline->opcode != ZEND_INCLUDE_OR_EVAL ||
			    (EG(current_execute_data)->opline->extended_value != ZEND_INCLUDE_ONCE &&
			     EG(current_execute_data)->opline->extended_value != ZEND_REQUIRE_ONCE)) {
				if (zend_hash_add_empty_element(&EG(included_files), persistent_script->script.filename) != NULL) {
					/* ext/phar has to load phar's metadata into memory */
					if (persistent_script->is_phar) {
						php_stream_statbuf ssb;
						char *fname = emalloc(sizeof("phar://") + ZSTR_LEN(persistent_script->script.filename));

						memcpy(fname, "phar://", sizeof("phar://") - 1);
						memcpy(fname + sizeof("phar://") - 1, ZSTR_VAL(persistent_script->script.filename), ZSTR_LEN(persistent_script->script.filename) + 1);
						php_stream_stat_path(fname, &ssb);
						efree(fname);
					}
				}
			}
		}
		replay_warnings(persistent_script->num_warnings, persistent_script->warnings);

	    if (persistent_script->ping_auto_globals_mask & ~ZCG(auto_globals_mask)) {
			zend_accel_set_auto_globals(persistent_script->ping_auto_globals_mask & ~ZCG(auto_globals_mask));
		}

		return zend_accel_load_script(persistent_script, 1);
	}

	persistent_script = opcache_compile_file(file_handle, type, &op_array);

	if (persistent_script) {
		from_memory = false;
		persistent_script = cache_script_in_file_cache(persistent_script, &from_memory);
		return zend_accel_load_script(persistent_script, from_memory);
	}

	return op_array;
}

static int check_persistent_script_access(zend_persistent_script *persistent_script)
{
	char *phar_path, *ptr;
	if ((ZSTR_LEN(persistent_script->script.filename)<sizeof("phar://.phar")) ||
	    memcmp(ZSTR_VAL(persistent_script->script.filename), "phar://", sizeof("phar://")-1)) {

		return access(ZSTR_VAL(persistent_script->script.filename), R_OK) != 0;

	} else {
		/* we got a cached file from .phar, so we have to strip prefix and path inside .phar to check access() */
		phar_path = estrdup(ZSTR_VAL(persistent_script->script.filename)+sizeof("phar://")-1);
		if ((ptr = strstr(phar_path, ".phar/")) != NULL)
		{
			*(ptr+sizeof(".phar/")-2) = 0; /* strip path inside .phar file */
		}
		bool ret = access(phar_path, R_OK) != 0;
		efree(phar_path);
		return ret;
	}
}

/* zend_compile() replacement */
zend_op_array *persistent_compile_file(zend_file_handle *file_handle, int type)
{
	zend_persistent_script *persistent_script = NULL;
	zend_string *key = NULL;
	bool from_shared_memory; /* if the script we've got is stored in SHM */

	if (!file_handle->filename || !ZCG(accelerator_enabled)) {
		/* The Accelerator is disabled, act as if without the Accelerator */
		ZCG(cache_opline) = NULL;
		ZCG(cache_persistent_script) = NULL;
		if (file_handle->filename
		 && ZCG(accel_directives).file_cache
		 && ZCG(enabled) && accel_startup_ok) {
			return file_cache_compile_file(file_handle, type);
		}
		return accelerator_orig_compile_file(file_handle, type);
	} else if (file_cache_only) {
		ZCG(cache_opline) = NULL;
		ZCG(cache_persistent_script) = NULL;
		return file_cache_compile_file(file_handle, type);
	} else if ((ZCSG(restart_in_progress) && accel_restart_is_active())) {
		if (ZCG(accel_directives).file_cache) {
			return file_cache_compile_file(file_handle, type);
		}
		ZCG(cache_opline) = NULL;
		ZCG(cache_persistent_script) = NULL;
		return accelerator_orig_compile_file(file_handle, type);
	}

	/* In case this callback is called from include_once, require_once or it's
	 * a main FastCGI request, the key must be already calculated, and cached
	 * persistent script already found */
	if (ZCG(cache_persistent_script) &&
	    ((!EG(current_execute_data) &&
	      file_handle->primary_script &&
	      ZCG(cache_opline) == NULL) ||
	     (EG(current_execute_data) &&
	      EG(current_execute_data)->func &&
	      ZEND_USER_CODE(EG(current_execute_data)->func->common.type) &&
	      ZCG(cache_opline) == EG(current_execute_data)->opline))) {

		persistent_script = ZCG(cache_persistent_script);
		if (ZSTR_LEN(&ZCG(key))) {
			key = &ZCG(key);
		}

	} else {
		if (!ZCG(accel_directives).revalidate_path) {
			/* try to find cached script by key */
			key = accel_make_persistent_key(file_handle->filename);
			if (!key) {
				ZCG(cache_opline) = NULL;
				ZCG(cache_persistent_script) = NULL;
				return accelerator_orig_compile_file(file_handle, type);
			}
			persistent_script = zend_accel_hash_find(&ZCSG(hash), key);
		} else if (UNEXPECTED(php_is_stream_path(ZSTR_VAL(file_handle->filename)) && !is_cacheable_stream_path(ZSTR_VAL(file_handle->filename)))) {
			ZCG(cache_opline) = NULL;
			ZCG(cache_persistent_script) = NULL;
			return accelerator_orig_compile_file(file_handle, type);
		}

		if (!persistent_script) {
			/* try to find cached script by full real path */
			zend_accel_hash_entry *bucket;

			/* open file to resolve the path */
		    if (file_handle->type == ZEND_HANDLE_FILENAME
		     && accelerator_orig_zend_stream_open_function(file_handle) == FAILURE) {
				if (!EG(exception)) {
					if (type == ZEND_REQUIRE) {
						zend_message_dispatcher(ZMSG_FAILED_REQUIRE_FOPEN, ZSTR_VAL(file_handle->filename));
					} else {
						zend_message_dispatcher(ZMSG_FAILED_INCLUDE_FOPEN, ZSTR_VAL(file_handle->filename));
					}
				}
				return NULL;
		    }

			if (file_handle->opened_path) {
				bucket = zend_accel_hash_find_entry(&ZCSG(hash), file_handle->opened_path);

				if (bucket) {
					persistent_script = (zend_persistent_script *)bucket->data;

					if (key && !persistent_script->corrupted) {
						HANDLE_BLOCK_INTERRUPTIONS();
						SHM_UNPROTECT();
						zend_shared_alloc_lock();
						zend_accel_add_key(key, bucket);
						zend_shared_alloc_unlock();
						SHM_PROTECT();
						HANDLE_UNBLOCK_INTERRUPTIONS();
					}
				}
			}
		}
	}

	/* clear cache */
	ZCG(cache_opline) = NULL;
	ZCG(cache_persistent_script) = NULL;

	if (persistent_script && persistent_script->corrupted) {
		persistent_script = NULL;
	}

	/* Make sure we only increase the currently running processes semaphore
     * once each execution (this function can be called more than once on
     * each execution)
     */
	if (!ZCG(counted)) {
		if (accel_activate_add() == FAILURE) {
			if (ZCG(accel_directives).file_cache) {
				return file_cache_compile_file(file_handle, type);
			}
			return accelerator_orig_compile_file(file_handle, type);
		}
		ZCG(counted) = true;
	}

	/* Revalidate accessibility of cached file */
	if (EXPECTED(persistent_script != NULL) &&
	    UNEXPECTED(ZCG(accel_directives).validate_permission) &&
	    file_handle->type == ZEND_HANDLE_FILENAME &&
	    UNEXPECTED(check_persistent_script_access(persistent_script))) {
		if (!EG(exception)) {
			if (type == ZEND_REQUIRE) {
				zend_message_dispatcher(ZMSG_FAILED_REQUIRE_FOPEN, ZSTR_VAL(file_handle->filename));
			} else {
				zend_message_dispatcher(ZMSG_FAILED_INCLUDE_FOPEN, ZSTR_VAL(file_handle->filename));
			}
		}
		return NULL;
	}

	HANDLE_BLOCK_INTERRUPTIONS();
	SHM_UNPROTECT();

	/* If script is found then validate_timestamps if option is enabled */
	if (persistent_script && ZCG(accel_directives).validate_timestamps) {
		if (validate_timestamp_and_record(persistent_script, file_handle) == FAILURE) {
			zend_accel_lock_discard_script(persistent_script);
			persistent_script = NULL;
		}
	}

	/* Check the second level cache */
	if (!persistent_script && ZCG(accel_directives).file_cache) {
		persistent_script = zend_file_cache_script_load(file_handle);
	}

	/* If script was not found or invalidated by validate_timestamps */
	if (!persistent_script) {
		uint32_t old_const_num = zend_hash_next_free_element(EG(zend_constants));
		zend_op_array *op_array;

		/* Cache miss.. */
		ZCSG(misses)++;

		/* No memory left. Behave like without the Accelerator */
		if (ZSMMG(memory_exhausted) || ZCSG(restart_pending)) {
			SHM_PROTECT();
			HANDLE_UNBLOCK_INTERRUPTIONS();
			if (ZCG(accel_directives).file_cache) {
				return file_cache_compile_file(file_handle, type);
			}
			return accelerator_orig_compile_file(file_handle, type);
		}

		SHM_PROTECT();
		HANDLE_UNBLOCK_INTERRUPTIONS();
		persistent_script = opcache_compile_file(file_handle, type, &op_array);
		HANDLE_BLOCK_INTERRUPTIONS();
		SHM_UNPROTECT();

		/* Try and cache the script and assume that it is returned from_shared_memory.
		 * If it isn't compile_and_cache_file() changes the flag to 0
		 */
		from_shared_memory = false;
		if (persistent_script) {
			persistent_script = cache_script_in_shared_memory(persistent_script, key, &from_shared_memory);
		}

		/* Caching is disabled, returning op_array;
		 * or something went wrong during compilation, returning NULL
		 */
		if (!persistent_script) {
			SHM_PROTECT();
			HANDLE_UNBLOCK_INTERRUPTIONS();
			return op_array;
		}
		if (from_shared_memory) {
			/* Delete immutable arrays moved into SHM */
			uint32_t new_const_num = zend_hash_next_free_element(EG(zend_constants));
			while (new_const_num > old_const_num) {
				new_const_num--;
				zend_hash_index_del(EG(zend_constants), new_const_num);
			}
		}
		persistent_script->dynamic_members.last_used = ZCG(request_time);
		SHM_PROTECT();
		HANDLE_UNBLOCK_INTERRUPTIONS();
	} else {

#ifndef ZEND_WIN32
		ZCSG(hits)++; /* TBFixed: may lose one hit */
		persistent_script->dynamic_members.hits++; /* see above */
#else
#ifdef ZEND_ENABLE_ZVAL_LONG64
		InterlockedIncrement64(&ZCSG(hits));
		InterlockedIncrement64(&persistent_script->dynamic_members.hits);
#else
		InterlockedIncrement(&ZCSG(hits));
		InterlockedIncrement(&persistent_script->dynamic_members.hits);
#endif
#endif

		/* see bug #15471 (old BTS) */
		if (persistent_script->script.filename) {
			if (!EG(current_execute_data) ||
			    !EG(current_execute_data)->func ||
			    !ZEND_USER_CODE(EG(current_execute_data)->func->common.type) ||
			    !EG(current_execute_data)->opline ||
			    EG(current_execute_data)->opline->opcode != ZEND_INCLUDE_OR_EVAL ||
			    (EG(current_execute_data)->opline->extended_value != ZEND_INCLUDE_ONCE &&
			     EG(current_execute_data)->opline->extended_value != ZEND_REQUIRE_ONCE)) {
				if (zend_hash_add_empty_element(&EG(included_files), persistent_script->script.filename) != NULL) {
					/* ext/phar has to load phar's metadata into memory */
					if (persistent_script->is_phar) {
						php_stream_statbuf ssb;
						char *fname = emalloc(sizeof("phar://") + ZSTR_LEN(persistent_script->script.filename));

						memcpy(fname, "phar://", sizeof("phar://") - 1);
						memcpy(fname + sizeof("phar://") - 1, ZSTR_VAL(persistent_script->script.filename), ZSTR_LEN(persistent_script->script.filename) + 1);
						php_stream_stat_path(fname, &ssb);
						efree(fname);
					}
				}
			}
		}
		persistent_script->dynamic_members.last_used = ZCG(request_time);
		SHM_PROTECT();
		HANDLE_UNBLOCK_INTERRUPTIONS();

		replay_warnings(persistent_script->num_warnings, persistent_script->warnings);
		from_shared_memory = true;
	}

	/* Fetch jit auto globals used in the script before execution */
	if (persistent_script->ping_auto_globals_mask & ~ZCG(auto_globals_mask)) {
		zend_accel_set_auto_globals(persistent_script->ping_auto_globals_mask & ~ZCG(auto_globals_mask));
	}

	return zend_accel_load_script(persistent_script, from_shared_memory);
}

static zend_always_inline zend_inheritance_cache_entry* zend_accel_inheritance_cache_find(zend_inheritance_cache_entry *entry, zend_class_entry *ce, zend_class_entry *parent, zend_class_entry **traits_and_interfaces, bool *needs_autoload_ptr)
{
	uint32_t i;

	ZEND_ASSERT(ce->ce_flags & ZEND_ACC_IMMUTABLE);
	ZEND_ASSERT(!(ce->ce_flags & ZEND_ACC_LINKED));

	while (entry) {
		bool found = true;
		bool needs_autoload = false;

		if (entry->parent != parent) {
			found = false;
		} else {
			for (i = 0; i < ce->num_traits + ce->num_interfaces; i++) {
				if (entry->traits_and_interfaces[i] != traits_and_interfaces[i]) {
					found = false;
					break;
				}
			}
			if (found && entry->dependencies) {
				for (i = 0; i < entry->dependencies_count; i++) {
					zend_class_entry *ce = zend_lookup_class_ex(entry->dependencies[i].name, NULL, ZEND_FETCH_CLASS_NO_AUTOLOAD);

					if (ce != entry->dependencies[i].ce) {
						if (!ce) {
							needs_autoload = true;
						} else {
							found = false;
							break;
						}
					}
				}
			}
		}
		if (found) {
			*needs_autoload_ptr = needs_autoload;
			return entry;
		}
		entry = entry->next;
	}

	return NULL;
}

static zend_class_entry* zend_accel_inheritance_cache_get(zend_class_entry *ce, zend_class_entry *parent, zend_class_entry **traits_and_interfaces)
{
	uint32_t i;
	bool needs_autoload;
	zend_inheritance_cache_entry *entry = ce->inheritance_cache;

	while (entry) {
		entry = zend_accel_inheritance_cache_find(entry, ce, parent, traits_and_interfaces, &needs_autoload);
		if (entry) {
			if (!needs_autoload) {
				replay_warnings(entry->num_warnings, entry->warnings);
				if (ZCSG(map_ptr_last) > CG(map_ptr_last)) {
					zend_map_ptr_extend(ZCSG(map_ptr_last));
				}
				ce = entry->ce;
				if (ZSTR_HAS_CE_CACHE(ce->name)) {
					ZSTR_SET_CE_CACHE_EX(ce->name, ce, 0);
				}
				return ce;
			}

			for (i = 0; i < entry->dependencies_count; i++) {
				zend_class_entry *ce = zend_lookup_class_ex(entry->dependencies[i].name, NULL, 0);

				if (ce == NULL) {
					return NULL;
				}
			}
		}
	}

	return NULL;
}

static zend_class_entry* zend_accel_inheritance_cache_add(zend_class_entry *ce, zend_class_entry *proto, zend_class_entry *parent, zend_class_entry **traits_and_interfaces, HashTable *dependencies)
{
	zend_persistent_script dummy;
	size_t size;
	uint32_t i;
	bool needs_autoload;
	zend_class_entry *new_ce;
	zend_inheritance_cache_entry *entry;

	ZEND_ASSERT(!(ce->ce_flags & ZEND_ACC_IMMUTABLE));
	ZEND_ASSERT(ce->ce_flags & ZEND_ACC_LINKED);

	if (!ZCG(accelerator_enabled) ||
	    (ZCSG(restart_in_progress) && accel_restart_is_active())) {
		return NULL;
	}

	if (traits_and_interfaces && dependencies) {
		for (i = 0; i < proto->num_traits + proto->num_interfaces; i++) {
			if (traits_and_interfaces[i]) {
				zend_hash_del(dependencies, traits_and_interfaces[i]->name);
			}
		}
	}

	SHM_UNPROTECT();
	zend_shared_alloc_lock();

	entry = proto->inheritance_cache;
	while (entry) {
		entry = zend_accel_inheritance_cache_find(entry, proto, parent, traits_and_interfaces, &needs_autoload);
		if (entry) {
			zend_shared_alloc_unlock();
			SHM_PROTECT();
			if (!needs_autoload) {
				zend_map_ptr_extend(ZCSG(map_ptr_last));
				return entry->ce;
			} else {
				return NULL;
			}
		}
	}

	zend_shared_alloc_init_xlat_table();

	memset(&dummy, 0, sizeof(dummy));
	dummy.size = ZEND_ALIGNED_SIZE(
		sizeof(zend_inheritance_cache_entry) -
		sizeof(void*) +
		(sizeof(void*) * (proto->num_traits + proto->num_interfaces)));
	if (dependencies) {
		dummy.size += ZEND_ALIGNED_SIZE(zend_hash_num_elements(dependencies) * sizeof(zend_class_dependency));
	}
	ZCG(current_persistent_script) = &dummy;
	zend_persist_class_entry_calc(ce);
	zend_persist_warnings_calc(EG(num_errors), EG(errors));
	size = dummy.size;

	zend_shared_alloc_clear_xlat_table();

#if ZEND_MM_NEED_EIGHT_BYTE_REALIGNMENT
	/* Align to 8-byte boundary */
	ZCG(mem) = zend_shared_alloc(size + 8);
#else
	ZCG(mem) = zend_shared_alloc(size);
#endif

	if (!ZCG(mem)) {
		zend_shared_alloc_destroy_xlat_table();
		zend_shared_alloc_unlock();
		SHM_PROTECT();
		return NULL;
	}

	zend_map_ptr_extend(ZCSG(map_ptr_last));

#if ZEND_MM_NEED_EIGHT_BYTE_REALIGNMENT
	/* Align to 8-byte boundary */
	ZCG(mem) = (void*)(((uintptr_t)ZCG(mem) + 7L) & ~7L);
#endif

	memset(ZCG(mem), 0, size);
	entry = (zend_inheritance_cache_entry*)ZCG(mem);
	ZCG(mem) = (char*)ZCG(mem) +
		ZEND_ALIGNED_SIZE(
			(sizeof(zend_inheritance_cache_entry) -
			 sizeof(void*) +
			 (sizeof(void*) * (proto->num_traits + proto->num_interfaces))));
	entry->parent = parent;
	for (i = 0; i < proto->num_traits + proto->num_interfaces; i++) {
		entry->traits_and_interfaces[i] = traits_and_interfaces[i];
	}
	if (dependencies && zend_hash_num_elements(dependencies)) {
		zend_string *dep_name;
		zend_class_entry *dep_ce;

		i = 0;
		entry->dependencies_count = zend_hash_num_elements(dependencies);
		entry->dependencies = (zend_class_dependency*)ZCG(mem);
		ZEND_HASH_MAP_FOREACH_STR_KEY_PTR(dependencies, dep_name, dep_ce) {
#if ZEND_DEBUG
			ZEND_ASSERT(zend_accel_in_shm(dep_name));
#endif
			entry->dependencies[i].name = dep_name;
			entry->dependencies[i].ce = dep_ce;
			i++;
		} ZEND_HASH_FOREACH_END();
		ZCG(mem) = (char*)ZCG(mem) + zend_hash_num_elements(dependencies) * sizeof(zend_class_dependency);
	}

	/* See GH-15657: `zend_persist_class_entry` can JIT property hook code via
	 * `zend_persist_property_info`, but the inheritance cache should not
	 * JIT those at this point in time. */
#ifdef HAVE_JIT
	bool jit_on_old = JIT_G(on);
	JIT_G(on) = false;
#endif

	entry->ce = new_ce = zend_persist_class_entry(ce);
	zend_update_parent_ce(new_ce);

#ifdef HAVE_JIT
	JIT_G(on) = jit_on_old;
#endif

	entry->num_warnings = EG(num_errors);
	entry->warnings = zend_persist_warnings(EG(num_errors), EG(errors));
	entry->next = proto->inheritance_cache;
	proto->inheritance_cache = entry;

	EG(num_errors) = 0;
	EG(errors) = NULL;

	ZCSG(map_ptr_last) = CG(map_ptr_last);

	zend_shared_alloc_destroy_xlat_table();

	zend_shared_alloc_unlock();
	SHM_PROTECT();

	/* Consistency check */
	if ((char*)entry + size != (char*)ZCG(mem)) {
		zend_accel_error(
			((char*)entry + size < (char*)ZCG(mem)) ? ACCEL_LOG_ERROR : ACCEL_LOG_WARNING,
			"Internal error: wrong class size calculation: %s start=" ZEND_ADDR_FMT ", end=" ZEND_ADDR_FMT ", real=" ZEND_ADDR_FMT "\n",
			ZSTR_VAL(ce->name),
			(size_t)entry,
			(size_t)((char *)entry + size),
			(size_t)ZCG(mem));
	}

	zend_map_ptr_extend(ZCSG(map_ptr_last));

	return new_ce;
}

#ifdef ZEND_WIN32
static zend_result accel_gen_uname_id(void)
{
	PHP_MD5_CTX ctx;
	unsigned char digest[16];
	wchar_t uname[UNLEN + 1];
	DWORD unsize = UNLEN;

	if (!GetUserNameW(uname, &unsize)) {
		return FAILURE;
	}
	PHP_MD5Init(&ctx);
	PHP_MD5Update(&ctx, (void *) uname, (unsize - 1) * sizeof(wchar_t));
	PHP_MD5Update(&ctx, ZCG(accel_directives).cache_id, strlen(ZCG(accel_directives).cache_id));
	PHP_MD5Final(digest, &ctx);
	php_hash_bin2hex(accel_uname_id, digest, sizeof digest);
	return SUCCESS;
}
#endif

/* zend_stream_open_function() replacement for PHP 5.3 and above */
static zend_result persistent_stream_open_function(zend_file_handle *handle)
{
	if (ZCG(cache_persistent_script)) {
		/* check if callback is called from include_once or it's a main request */
		if ((!EG(current_execute_data) &&
		     handle->primary_script &&
		     ZCG(cache_opline) == NULL) ||
		    (EG(current_execute_data) &&
		     EG(current_execute_data)->func &&
		     ZEND_USER_CODE(EG(current_execute_data)->func->common.type) &&
		     ZCG(cache_opline) == EG(current_execute_data)->opline)) {

			/* we are in include_once or FastCGI request */
			handle->opened_path = zend_string_copy(ZCG(cache_persistent_script)->script.filename);
			return SUCCESS;
		}
		ZCG(cache_opline) = NULL;
		ZCG(cache_persistent_script) = NULL;
	}
	return accelerator_orig_zend_stream_open_function(handle);
}

/* zend_resolve_path() replacement for PHP 5.3 and above */
static zend_string* persistent_zend_resolve_path(zend_string *filename)
{
	if (!file_cache_only &&
	    ZCG(accelerator_enabled)) {

		/* check if callback is called from include_once or it's a main request */
		if ((!EG(current_execute_data)) ||
		    (EG(current_execute_data) &&
		     EG(current_execute_data)->func &&
		     ZEND_USER_CODE(EG(current_execute_data)->func->common.type) &&
		     EG(current_execute_data)->opline->opcode == ZEND_INCLUDE_OR_EVAL &&
		     (EG(current_execute_data)->opline->extended_value == ZEND_INCLUDE_ONCE ||
		      EG(current_execute_data)->opline->extended_value == ZEND_REQUIRE_ONCE))) {

			/* we are in include_once or FastCGI request */
			zend_string *resolved_path;
			zend_string *key = NULL;

			if (!ZCG(accel_directives).revalidate_path) {
				/* lookup by "not-real" path */
				key = accel_make_persistent_key(filename);
				if (key) {
					zend_accel_hash_entry *bucket = zend_accel_hash_find_entry(&ZCSG(hash), key);
					if (bucket != NULL) {
						zend_persistent_script *persistent_script = (zend_persistent_script *)bucket->data;
						if (!persistent_script->corrupted) {
							ZCG(cache_opline) = EG(current_execute_data) ? EG(current_execute_data)->opline : NULL;
							ZCG(cache_persistent_script) = persistent_script;
							return zend_string_copy(persistent_script->script.filename);
						}
					}
				} else {
					ZCG(cache_opline) = NULL;
					ZCG(cache_persistent_script) = NULL;
					return accelerator_orig_zend_resolve_path(filename);
				}
			}

			/* find the full real path */
			resolved_path = accelerator_orig_zend_resolve_path(filename);

			if (resolved_path) {
				/* lookup by real path */
				zend_accel_hash_entry *bucket = zend_accel_hash_find_entry(&ZCSG(hash), resolved_path);
				if (bucket) {
					zend_persistent_script *persistent_script = (zend_persistent_script *)bucket->data;
					if (!persistent_script->corrupted) {
						if (key) {
							/* add another "key" for the same bucket */
							HANDLE_BLOCK_INTERRUPTIONS();
							SHM_UNPROTECT();
							zend_shared_alloc_lock();
							zend_accel_add_key(key, bucket);
							zend_shared_alloc_unlock();
							SHM_PROTECT();
							HANDLE_UNBLOCK_INTERRUPTIONS();
						} else {
							ZSTR_LEN(&ZCG(key)) = 0;
						}
						ZCG(cache_opline) = EG(current_execute_data) ? EG(current_execute_data)->opline : NULL;
						ZCG(cache_persistent_script) = persistent_script;
						return resolved_path;
					}
				}
			}

			ZCG(cache_opline) = NULL;
			ZCG(cache_persistent_script) = NULL;
			return resolved_path;
		}
	}
	ZCG(cache_opline) = NULL;
	ZCG(cache_persistent_script) = NULL;
	return accelerator_orig_zend_resolve_path(filename);
}

static void zend_reset_cache_vars(void)
{
	ZSMMG(memory_exhausted) = false;
	ZCSG(hits) = 0;
	ZCSG(misses) = 0;
	ZCSG(blacklist_misses) = 0;
	ZSMMG(wasted_shared_memory) = 0;
	ZCSG(restart_pending) = false;
	ZCSG(force_restart_time) = 0;
	ZCSG(map_ptr_last) = CG(map_ptr_last);
}

static void accel_reset_pcre_cache(void)
{
	Bucket *p;

	ZEND_HASH_MAP_FOREACH_BUCKET(&PCRE_G(pcre_cache), p) {
		/* Remove PCRE cache entries with inconsistent keys */
		if (zend_accel_in_shm(p->key)) {
			p->key = NULL;
			zend_hash_del_bucket(&PCRE_G(pcre_cache), p);
		}
	} ZEND_HASH_FOREACH_END();
}

zend_result accel_activate(INIT_FUNC_ARGS)
{
	if (!ZCG(enabled) || !accel_startup_ok) {
		ZCG(accelerator_enabled) = false;
		return SUCCESS;
	}

	/* PHP-5.4 and above return "double", but we use 1 sec precision */
	ZCG(auto_globals_mask) = 0;
	ZCG(request_time) = (time_t)sapi_get_request_time();
	ZCG(cache_opline) = NULL;
	ZCG(cache_persistent_script) = NULL;
	ZCG(include_path_key_len) = 0;
	ZCG(include_path_check) = true;

	ZCG(cwd) = NULL;
	ZCG(cwd_key_len) = 0;
	ZCG(cwd_check) = true;

	if (file_cache_only) {
		ZCG(accelerator_enabled) = false;
		return SUCCESS;
	}

#ifndef ZEND_WIN32
	if (ZCG(accel_directives).validate_root) {
		struct stat buf;

		if (stat("/", &buf) != 0) {
			ZCG(root_hash) = 0;
		} else {
			ZCG(root_hash) = buf.st_ino;
			if (sizeof(buf.st_ino) > sizeof(ZCG(root_hash))) {
				if (ZCG(root_hash) != buf.st_ino) {
					zend_string *key = ZSTR_INIT_LITERAL("opcache.enable", 0);
					zend_alter_ini_entry_chars(key, "0", 1, ZEND_INI_SYSTEM, ZEND_INI_STAGE_RUNTIME);
					zend_string_release_ex(key, 0);
					zend_accel_error(ACCEL_LOG_WARNING, "Can't cache files in chroot() directory with too big inode");
					return SUCCESS;
				}
			}
		}
	} else {
		ZCG(root_hash) = 0;
	}
#endif

	HANDLE_BLOCK_INTERRUPTIONS();
	SHM_UNPROTECT();

	if (ZCG(counted)) {
#ifdef ZTS
		zend_accel_error(ACCEL_LOG_WARNING, "Stuck count for thread id %lu", (unsigned long) tsrm_thread_id());
#else
		zend_accel_error(ACCEL_LOG_WARNING, "Stuck count for pid %d", getpid());
#endif
		accel_unlock_all();
		ZCG(counted) = false;
	}

	if (ZCSG(restart_pending)) {
		zend_shared_alloc_lock();
		if (ZCSG(restart_pending)) { /* check again, to ensure that the cache wasn't already cleaned by another process */
			if (accel_is_inactive()) {
				zend_accel_error(ACCEL_LOG_DEBUG, "Restarting!");
				ZCSG(restart_pending) = false;
				switch ZCSG(restart_reason) {
					case ACCEL_RESTART_OOM:
						ZCSG(oom_restarts)++;
						break;
					case ACCEL_RESTART_HASH:
						ZCSG(hash_restarts)++;
						break;
					case ACCEL_RESTART_USER:
						ZCSG(manual_restarts)++;
						break;
				}
				accel_restart_enter();

				zend_map_ptr_reset();
				zend_reset_cache_vars();
				zend_accel_hash_clean(&ZCSG(hash));

				if (ZCG(accel_directives).interned_strings_buffer) {
					accel_interned_strings_restore_state();
				}

				zend_shared_alloc_restore_state();
				if (ZCSG(preload_script)) {
					preload_restart();
				}

#ifdef HAVE_JIT
				zend_jit_restart();
#endif

				ZCSG(accelerator_enabled) = ZCSG(cache_status_before_restart);
				if (ZCSG(last_restart_time) < ZCG(request_time)) {
					ZCSG(last_restart_time) = ZCG(request_time);
				} else {
					ZCSG(last_restart_time)++;
				}
				accel_restart_leave();
			}
		}
		zend_shared_alloc_unlock();
	}

	ZCG(accelerator_enabled) = ZCSG(accelerator_enabled);

	SHM_PROTECT();
	HANDLE_UNBLOCK_INTERRUPTIONS();

	if (ZCG(accelerator_enabled) && ZCSG(last_restart_time) != ZCG(last_restart_time)) {
		/* SHM was reinitialized. */
		ZCG(last_restart_time) = ZCSG(last_restart_time);

		/* Reset in-process realpath cache */
		realpath_cache_clean();

		accel_reset_pcre_cache();
		ZCG(pcre_reseted) = false;
	} else if (!ZCG(accelerator_enabled) && !ZCG(pcre_reseted)) {
		accel_reset_pcre_cache();
		ZCG(pcre_reseted) = true;
	}


#ifdef HAVE_JIT
	zend_jit_activate();
#endif

	if (ZCSG(preload_script)) {
		preload_activate();
	}

	return SUCCESS;
}

#ifdef HAVE_JIT
void accel_deactivate(void)
{
	zend_jit_deactivate();
}
#endif

zend_result accel_post_deactivate(void)
{
	if (ZCG(cwd)) {
		zend_string_release_ex(ZCG(cwd), 0);
		ZCG(cwd) = NULL;
	}

	if (!ZCG(enabled) || !accel_startup_ok) {
		return SUCCESS;
	}

	zend_shared_alloc_safe_unlock(); /* be sure we didn't leave cache locked */
	accel_unlock_all();
	ZCG(counted) = false;

	return SUCCESS;
}

static int accelerator_remove_cb(zend_extension *element1, zend_extension *element2)
{
	(void)element2; /* keep the compiler happy */

	if (!strcmp(element1->name, ACCELERATOR_PRODUCT_NAME )) {
		element1->startup = NULL;
#if 0
		/* We have to call shutdown callback it to free TS resources */
		element1->shutdown = NULL;
#endif
		element1->activate = NULL;
		element1->deactivate = NULL;
		element1->op_array_handler = NULL;

#ifdef __DEBUG_MESSAGES__
		fprintf(stderr, ACCELERATOR_PRODUCT_NAME " is disabled: %s\n", (zps_failure_reason ? zps_failure_reason : "unknown error"));
		fflush(stderr);
#endif
	}

	return 0;
}

static void zps_startup_failure(const char *reason, const char *api_reason, int (*cb)(zend_extension *, zend_extension *))
{
	accel_startup_ok = false;
	zps_failure_reason = reason;
	zps_api_failure_reason = api_reason?api_reason:reason;
	zend_llist_del_element(&zend_extensions, NULL, (int (*)(void *, void *))cb);
}

static inline zend_result accel_find_sapi(void)
{
	static const char *supported_sapis[] = {
		"apache",
		"fastcgi",
		"cli-server",
		"cgi-fcgi",
		"fpm-fcgi",
		"fpmi-fcgi",
		"apache2handler",
		"litespeed",
		"uwsgi",
		"fuzzer",
		"frankenphp",
		"ngx-php",
		NULL
	};
	const char **sapi_name;

	if (sapi_module.name) {
		for (sapi_name = supported_sapis; *sapi_name; sapi_name++) {
			if (strcmp(sapi_module.name, *sapi_name) == 0) {
				return SUCCESS;
			}
		}
		if (ZCG(accel_directives).enable_cli && (
		    strcmp(sapi_module.name, "cli") == 0
		  || strcmp(sapi_module.name, "phpdbg") == 0)) {
			return SUCCESS;
		}
	}

	return FAILURE;
}

static zend_result zend_accel_init_shm(void)
{
	int i;
	size_t accel_shared_globals_size;

	zend_shared_alloc_lock();

	if (ZCG(accel_directives).interned_strings_buffer) {
		accel_shared_globals_size = sizeof(zend_accel_shared_globals) + ZCG(accel_directives).interned_strings_buffer * 1024 * 1024;
	} else {
		/* Make sure there is always at least one interned string hash slot,
		 * so the table can be queried unconditionally. */
		accel_shared_globals_size = sizeof(zend_accel_shared_globals) + sizeof(zend_string_table_pos_t);
	}

	accel_shared_globals = zend_shared_alloc(accel_shared_globals_size);
	if (!accel_shared_globals) {
		zend_shared_alloc_unlock();
		zend_accel_error_noreturn(ACCEL_LOG_FATAL,
				"Insufficient shared memory for interned strings buffer! (tried to allocate %zu bytes)",
				accel_shared_globals_size);
		return FAILURE;
	}
	memset(accel_shared_globals, 0, sizeof(zend_accel_shared_globals));
	ZSMMG(app_shared_globals) = accel_shared_globals;

	zend_accel_hash_init(&ZCSG(hash), ZCG(accel_directives).max_accelerated_files);

	if (ZCG(accel_directives).interned_strings_buffer) {
		uint32_t hash_size;

		/* must be a power of two */
		hash_size = ZCG(accel_directives).interned_strings_buffer * (32 * 1024);
		hash_size |= (hash_size >> 1);
		hash_size |= (hash_size >> 2);
		hash_size |= (hash_size >> 4);
		hash_size |= (hash_size >> 8);
		hash_size |= (hash_size >> 16);

		ZCSG(interned_strings).nTableMask =
			hash_size * sizeof(zend_string_table_pos_t);
		ZCSG(interned_strings).nNumOfElements = 0;
		ZCSG(interned_strings).start =
			(zend_string*)((char*)&ZCSG(interned_strings) +
				sizeof(zend_string_table) +
				((hash_size + 1) * sizeof(zend_string_table_pos_t))) +
				8;
		ZEND_ASSERT(((uintptr_t)ZCSG(interned_strings).start & 0x7) == 0); /* should be 8 byte aligned */

		ZCSG(interned_strings).top =
			ZCSG(interned_strings).start;
		ZCSG(interned_strings).end =
			(zend_string*)((char*)(accel_shared_globals + 1) + /* table data is stored after accel_shared_globals */
				ZCG(accel_directives).interned_strings_buffer * 1024 * 1024);
		ZEND_ASSERT(((uintptr_t)ZCSG(interned_strings).end - (uintptr_t)&ZCSG(interned_strings)) / ZEND_STRING_TABLE_POS_ALIGNMENT < ZEND_STRING_TABLE_POS_MAX);
		ZCSG(interned_strings).saved_top = NULL;

		memset((char*)&ZCSG(interned_strings) + sizeof(zend_string_table),
			STRTAB_INVALID_POS,
			(char*)ZCSG(interned_strings).start -
				((char*)&ZCSG(interned_strings) + sizeof(zend_string_table)));
	} else {
		*STRTAB_HASH_TO_SLOT(&ZCSG(interned_strings), 0) = STRTAB_INVALID_POS;
	}

	/* We can reuse init_interned_string_for_php for the "init_existing_interned" case,
	 * because the function does not create new interned strings at runtime. */
	zend_interned_strings_set_request_storage_handlers(
		accel_new_interned_string_for_php,
		accel_init_interned_string_for_php,
		accel_init_interned_string_for_php);

	zend_reset_cache_vars();

	ZCSG(oom_restarts) = 0;
	ZCSG(hash_restarts) = 0;
	ZCSG(manual_restarts) = 0;

	ZCSG(accelerator_enabled) = true;
	ZCSG(start_time) = zend_accel_get_time();
	ZCSG(last_restart_time) = 0;
	ZCSG(restart_in_progress) = false;

	for (i = 0; i < -HT_MIN_MASK; i++) {
		ZCSG(uninitialized_bucket)[i] = HT_INVALID_IDX;
	}

	zend_shared_alloc_unlock();

	return SUCCESS;
}

static void accel_globals_ctor(zend_accel_globals *accel_globals)
{
#if defined(COMPILE_DL_OPCACHE) && defined(ZTS)
	ZEND_TSRMLS_CACHE_UPDATE();
#endif
	memset(accel_globals, 0, sizeof(zend_accel_globals));
}

#ifdef HAVE_HUGE_CODE_PAGES
# ifndef _WIN32
#  include <sys/mman.h>
#  ifndef MAP_ANON
#   ifdef MAP_ANONYMOUS
#    define MAP_ANON MAP_ANONYMOUS
#   endif
#  endif
#  ifndef MAP_FAILED
#   define MAP_FAILED ((void*)-1)
#  endif
#  ifdef MAP_ALIGNED_SUPER
#   include <sys/types.h>
#   include <sys/sysctl.h>
#   include <sys/user.h>
#   define MAP_HUGETLB MAP_ALIGNED_SUPER
#  endif
# endif

# if defined(MAP_HUGETLB) || defined(MADV_HUGEPAGE)
static zend_result accel_remap_huge_pages(void *start, size_t size, size_t real_size, const char *name, size_t offset)
{
	void *ret = MAP_FAILED;
	void *mem;

	mem = mmap(NULL, size,
		PROT_READ | PROT_WRITE,
		MAP_PRIVATE | MAP_ANONYMOUS,
		-1, 0);
	if (mem == MAP_FAILED) {
		zend_error(E_WARNING,
			ACCELERATOR_PRODUCT_NAME " huge_code_pages: mmap failed: %s (%d)",
			strerror(errno), errno);
		return FAILURE;
	}
	memcpy(mem, start, real_size);

#  ifdef MAP_HUGETLB
	ret = mmap(start, size,
		PROT_READ | PROT_WRITE | PROT_EXEC,
		MAP_PRIVATE | MAP_ANONYMOUS | MAP_FIXED | MAP_HUGETLB,
		-1, 0);
#  endif
	if (ret == MAP_FAILED) {
		ret = mmap(start, size,
			PROT_READ | PROT_WRITE | PROT_EXEC,
			MAP_PRIVATE | MAP_ANONYMOUS | MAP_FIXED,
			-1, 0);
		/* this should never happen? */
		ZEND_ASSERT(ret != MAP_FAILED);
#  ifdef MADV_HUGEPAGE
		if (-1 == madvise(start, size, MADV_HUGEPAGE)) {
			memcpy(start, mem, real_size);
			mprotect(start, size, PROT_READ | PROT_EXEC);
			munmap(mem, size);
			zend_error(E_WARNING,
				ACCELERATOR_PRODUCT_NAME " huge_code_pages: madvise(HUGEPAGE) failed: %s (%d)",
				strerror(errno), errno);
			return FAILURE;
		}
#  else
		memcpy(start, mem, real_size);
		mprotect(start, size, PROT_READ | PROT_EXEC);
		munmap(mem, size);
		zend_error(E_WARNING,
			ACCELERATOR_PRODUCT_NAME " huge_code_pages: mmap(HUGETLB) failed: %s (%d)",
			strerror(errno), errno);
		return FAILURE;
#  endif
	}

	// Given the MAP_FIXED flag the address can never diverge
	ZEND_ASSERT(ret == start);
	zend_mmap_set_name(start, size, "zend_huge_code_pages");
	memcpy(start, mem, real_size);
	mprotect(start, size, PROT_READ | PROT_EXEC);

	munmap(mem, size);

	return SUCCESS;
}

static void accel_move_code_to_huge_pages(void)
{
#if defined(__linux__)
	FILE *f;
	long unsigned int huge_page_size = 2 * 1024 * 1024;

	f = fopen("/proc/self/maps", "r");
	if (f) {
		long unsigned int  start, end, offset, inode;
		char perm[5], dev[10], name[MAXPATHLEN];
		int ret;
		extern char *__progname;
		char buffer[MAXPATHLEN];

		while (fgets(buffer, MAXPATHLEN, f)) {
			ret = sscanf(buffer, "%lx-%lx %4s %lx %9s %lu %s\n", &start, &end, perm, &offset, dev, &inode, name);
			if (ret >= 6) {
				/* try to find the php text segment and map it into huge pages
				   Lines without 'name' are going to be skipped */
				if (ret > 6 && perm[0] == 'r' && perm[1] == '-' && perm[2] == 'x' && name[0] == '/' \
					&& strstr(name, __progname)) {
					long unsigned int  seg_start = ZEND_MM_ALIGNED_SIZE_EX(start, huge_page_size);
					long unsigned int  seg_end = (end & ~(huge_page_size-1L));
					long unsigned int  real_end;

					ret = fscanf(f, "%lx-", &start);
					if (ret == 1 && start == seg_end + huge_page_size) {
						real_end = end;
						seg_end = start;
					} else {
						real_end = seg_end;
					}

					if (seg_end > seg_start) {
						zend_accel_error(ACCEL_LOG_DEBUG, "remap to huge page %lx-%lx %s \n", seg_start, seg_end, name);
						accel_remap_huge_pages((void*)seg_start, seg_end - seg_start, real_end - seg_start, name, offset + seg_start - start);
					}
					break;
				}
			}
		}
		fclose(f);
	}
#elif defined(__FreeBSD__)
	size_t s = 0;
	int mib[4] = {CTL_KERN, KERN_PROC, KERN_PROC_VMMAP, getpid()};
	long unsigned int huge_page_size = 2 * 1024 * 1024;
	if (sysctl(mib, 4, NULL, &s, NULL, 0) == 0) {
		s = s * 4 / 3;
		void *addr = mmap(NULL, s, PROT_READ | PROT_WRITE, MAP_SHARED | MAP_ANON, -1, 0);
		if (addr != MAP_FAILED) {
			if (sysctl(mib, 4, addr, &s, NULL, 0) == 0) {
				uintptr_t start = (uintptr_t)addr;
				uintptr_t end = start + s;
				while (start < end) {
					struct kinfo_vmentry *entry = (struct kinfo_vmentry *)start;
					size_t sz = entry->kve_structsize;
					if (sz == 0) {
						break;
					}
					int permflags = entry->kve_protection;
					if ((permflags & KVME_PROT_READ) && !(permflags & KVME_PROT_WRITE) &&
					    (permflags & KVME_PROT_EXEC) && entry->kve_path[0] != '\0') {
						long unsigned int seg_start = ZEND_MM_ALIGNED_SIZE_EX(start, huge_page_size);
						long unsigned int seg_end = (end & ~(huge_page_size-1L));
						if (seg_end > seg_start) {
							zend_accel_error(ACCEL_LOG_DEBUG, "remap to huge page %lx-%lx %s \n", seg_start, seg_end, entry->kve_path);
							accel_remap_huge_pages((void*)seg_start, seg_end - seg_start, seg_end - seg_start, entry->kve_path, entry->kve_offset + seg_start - start);
							// First relevant segment found is our binary
							break;
						}
					}
					start += sz;
				}
			}
			munmap(addr, s);
		}
	}
#endif
}
# else
static void accel_move_code_to_huge_pages(void)
{
	zend_error(E_WARNING, ACCELERATOR_PRODUCT_NAME ": opcache.huge_code_pages has no affect as huge page is not supported");
	return;
}
# endif /* defined(MAP_HUGETLB) || defined(MADV_HUGEPAGE) */
#endif /* HAVE_HUGE_CODE_PAGES */

static int accel_startup(zend_extension *extension)
{
#ifdef ZTS
	accel_globals_id = ts_allocate_id(&accel_globals_id, sizeof(zend_accel_globals), (ts_allocate_ctor) accel_globals_ctor, NULL);
#else
	accel_globals_ctor(&accel_globals);
#endif

#ifdef HAVE_JIT
	zend_jit_init();
#endif

#ifdef ZEND_WIN32
# if !defined(__has_feature) || !__has_feature(address_sanitizer)
	_setmaxstdio(2048); /* The default configuration is limited to 512 stdio files */
# endif
#endif

	if (start_accel_module() == FAILURE) {
		accel_startup_ok = false;
		zend_error(E_WARNING, ACCELERATOR_PRODUCT_NAME ": module registration failed!");
		return FAILURE;
	}

#ifdef ZEND_WIN32
	if (UNEXPECTED(accel_gen_uname_id() == FAILURE)) {
		zps_startup_failure("Unable to get user name", NULL, accelerator_remove_cb);
		return SUCCESS;
	}
#endif

#ifdef HAVE_HUGE_CODE_PAGES
	if (ZCG(accel_directives).huge_code_pages &&
	    (strcmp(sapi_module.name, "cli") == 0 ||
	     strcmp(sapi_module.name, "cli-server") == 0 ||
		 strcmp(sapi_module.name, "cgi-fcgi") == 0 ||
		 strcmp(sapi_module.name, "fpm-fcgi") == 0)) {
		accel_move_code_to_huge_pages();
	}
#endif

	/* no supported SAPI found - disable acceleration and stop initialization */
	if (accel_find_sapi() == FAILURE) {
		accel_startup_ok = false;
		if (!ZCG(accel_directives).enable_cli &&
		    strcmp(sapi_module.name, "cli") == 0) {
			zps_startup_failure("Opcode Caching is disabled for CLI", NULL, accelerator_remove_cb);
		} else {
			zps_startup_failure("Opcode Caching is only supported in Apache, FPM, FastCGI, FrankenPHP, LiteSpeed and uWSGI SAPIs", NULL, accelerator_remove_cb);
		}
		return SUCCESS;
	}

	if (ZCG(enabled) == 0) {
		return SUCCESS ;
	}

	orig_post_startup_cb = zend_post_startup_cb;
	zend_post_startup_cb = accel_post_startup;

	/* Prevent unloading */
	extension->handle = 0;

	return SUCCESS;
}

static zend_result accel_post_startup(void)
{
	zend_function *func;
	zend_ini_entry *ini_entry;

	if (orig_post_startup_cb) {
		zend_result (*cb)(void) = orig_post_startup_cb;

		orig_post_startup_cb = NULL;
		if (cb() != SUCCESS) {
			return FAILURE;
		}
	}

/********************************************/
/* End of non-SHM dependent initializations */
/********************************************/
	file_cache_only = ZCG(accel_directives).file_cache_only;
	if (!file_cache_only) {
		size_t shm_size = ZCG(accel_directives).memory_consumption;
#ifdef HAVE_JIT
		size_t jit_size = 0;
		bool reattached = false;

		if (JIT_G(enabled) && JIT_G(buffer_size)
		 && zend_jit_check_support() == SUCCESS) {
			size_t page_size;

			page_size = zend_get_page_size();
			if (!page_size || (page_size & (page_size - 1))) {
				zend_accel_error_noreturn(ACCEL_LOG_FATAL, "Failure to initialize shared memory structures - can't get page size.");
				abort();
			}
			jit_size = JIT_G(buffer_size);
			jit_size = ZEND_MM_ALIGNED_SIZE_EX(jit_size, page_size);
			shm_size += jit_size;
		}

		switch (zend_shared_alloc_startup(shm_size, jit_size)) {
#else
		switch (zend_shared_alloc_startup(shm_size, 0)) {
#endif
			case ALLOC_SUCCESS:
				if (zend_accel_init_shm() == FAILURE) {
					accel_startup_ok = false;
					return FAILURE;
				}
				break;
			case ALLOC_FAILURE:
				accel_startup_ok = false;
				zend_accel_error_noreturn(ACCEL_LOG_FATAL, "Failure to initialize shared memory structures - probably not enough shared memory.");
				return SUCCESS;
			case SUCCESSFULLY_REATTACHED:
#ifdef HAVE_JIT
				reattached = true;
#endif
				zend_shared_alloc_lock();
				accel_shared_globals = (zend_accel_shared_globals *) ZSMMG(app_shared_globals);
				zend_interned_strings_set_request_storage_handlers(
					accel_new_interned_string_for_php,
					accel_init_interned_string_for_php,
					accel_init_interned_string_for_php);
				zend_shared_alloc_unlock();
				break;
			case FAILED_REATTACHED:
				accel_startup_ok = false;
				zend_accel_error_noreturn(ACCEL_LOG_FATAL, "Failure to initialize shared memory structures - cannot reattach to exiting shared memory.");
				return SUCCESS;
				break;
#if ENABLE_FILE_CACHE_FALLBACK
			case ALLOC_FALLBACK:
				zend_shared_alloc_lock();
				file_cache_only = true;
				fallback_process = true;
				zend_shared_alloc_unlock();
				goto file_cache_fallback;
				break;
#endif
		}

		/* from this point further, shared memory is supposed to be OK */

		/* remember the last restart time in the process memory */
		ZCG(last_restart_time) = ZCSG(last_restart_time);

		zend_shared_alloc_lock();
#ifdef HAVE_JIT
		if (JIT_G(enabled)) {
			if (JIT_G(buffer_size) == 0) {
				JIT_G(enabled) = false;
				JIT_G(on) = false;
<<<<<<< HEAD
			} else if (!ZSMMG(reserved)) {
				zend_accel_error_noreturn(ACCEL_LOG_FATAL, "Could not enable JIT: could not use reserved buffer!");
			} else {
				zend_jit_startup(ZSMMG(reserved), jit_size, reattached);
=======
				/* The JIT is implicitly disabled with opcache.jit_buffer_size=0, so we don't want to
				 * emit a warning here. */
				if (JIT_G(buffer_size) != 0) {
					zend_accel_error(ACCEL_LOG_WARNING, "Could not enable JIT!");
				}
			} else {
				zend_jit_startup_ok = true;
>>>>>>> 58ed759b
			}
		}
#endif
		zend_shared_alloc_save_state();
		zend_shared_alloc_unlock();

		SHM_PROTECT();
	} else if (!ZCG(accel_directives).file_cache) {
		accel_startup_ok = false;
		zend_accel_error_noreturn(ACCEL_LOG_FATAL, "opcache.file_cache_only is set without a proper setting of opcache.file_cache");
		return SUCCESS;
	} else {
#ifdef HAVE_JIT
		JIT_G(enabled) = false;
		JIT_G(on) = false;
#endif
		accel_shared_globals = calloc(1, sizeof(zend_accel_shared_globals));
	}
#if ENABLE_FILE_CACHE_FALLBACK
file_cache_fallback:
#endif

	/* Override compiler */
	accelerator_orig_compile_file = zend_compile_file;
	zend_compile_file = persistent_compile_file;

	/* Override stream opener function (to eliminate open() call caused by
	 * include/require statements ) */
	accelerator_orig_zend_stream_open_function = zend_stream_open_function;
	zend_stream_open_function = persistent_stream_open_function;

	/* Override path resolver function (to eliminate stat() calls caused by
	 * include_once/require_once statements */
	accelerator_orig_zend_resolve_path = zend_resolve_path;
	zend_resolve_path = persistent_zend_resolve_path;

	/* Override chdir() function */
	if ((func = zend_hash_str_find_ptr(CG(function_table), "chdir", sizeof("chdir")-1)) != NULL &&
	    func->type == ZEND_INTERNAL_FUNCTION) {
		orig_chdir = func->internal_function.handler;
		func->internal_function.handler = ZEND_FN(accel_chdir);
	}
	ZCG(cwd) = NULL;
	ZCG(include_path) = NULL;

	/* Override "include_path" modifier callback */
	if ((ini_entry = zend_hash_str_find_ptr(EG(ini_directives), "include_path", sizeof("include_path")-1)) != NULL) {
		ZCG(include_path) = ini_entry->value;
		orig_include_path_on_modify = ini_entry->on_modify;
		ini_entry->on_modify = accel_include_path_on_modify;
	}

	accel_startup_ok = true;

	/* Override file_exists(), is_file() and is_readable() */
	zend_accel_override_file_functions();

	/* Load black list */
	accel_blacklist.entries = NULL;
	if (ZCG(enabled) && accel_startup_ok &&
	    ZCG(accel_directives).user_blacklist_filename &&
	    *ZCG(accel_directives.user_blacklist_filename)) {
		zend_accel_blacklist_init(&accel_blacklist);
		zend_accel_blacklist_load(&accel_blacklist, ZCG(accel_directives.user_blacklist_filename));
	}

	if (!file_cache_only && ZCG(accel_directives).interned_strings_buffer) {
		accel_use_shm_interned_strings();
	}

	if (accel_finish_startup() != SUCCESS) {
		return FAILURE;
	}

	if (ZCG(enabled) && accel_startup_ok) {
		/* Override inheritance cache callbaks */
		accelerator_orig_inheritance_cache_get = zend_inheritance_cache_get;
		accelerator_orig_inheritance_cache_add = zend_inheritance_cache_add;
		zend_inheritance_cache_get = zend_accel_inheritance_cache_get;
		zend_inheritance_cache_add = zend_accel_inheritance_cache_add;
	}

	return SUCCESS;
}

static void (*orig_post_shutdown_cb)(void);

static void accel_post_shutdown(void)
{
	zend_shared_alloc_shutdown();
}

void accel_shutdown(void)
{
	zend_ini_entry *ini_entry;
	bool _file_cache_only = false;

#ifdef HAVE_JIT
	zend_jit_shutdown();
#endif

	zend_accel_blacklist_shutdown(&accel_blacklist);

	if (!ZCG(enabled) || !accel_startup_ok) {
#ifdef ZTS
		ts_free_id(accel_globals_id);
#endif
		return;
	}

	if (ZCSG(preload_script)) {
		preload_shutdown();
	}

	_file_cache_only = file_cache_only;

	accel_reset_pcre_cache();

#ifdef ZTS
	ts_free_id(accel_globals_id);
#endif

	if (!_file_cache_only) {
		/* Delay SHM detach */
		orig_post_shutdown_cb = zend_post_shutdown_cb;
		zend_post_shutdown_cb = accel_post_shutdown;
	}

	zend_compile_file = accelerator_orig_compile_file;
	zend_inheritance_cache_get = accelerator_orig_inheritance_cache_get;
	zend_inheritance_cache_add = accelerator_orig_inheritance_cache_add;

	if ((ini_entry = zend_hash_str_find_ptr(EG(ini_directives), "include_path", sizeof("include_path")-1)) != NULL) {
		ini_entry->on_modify = orig_include_path_on_modify;
	}
}

void zend_accel_schedule_restart(zend_accel_restart_reason reason)
{
	const char *zend_accel_restart_reason_text[ACCEL_RESTART_USER + 1] = {
		"out of memory",
		"hash overflow",
		"user",
	};

	if (ZCSG(restart_pending)) {
		/* don't schedule twice */
		return;
	}

	if (UNEXPECTED(zend_accel_schedule_restart_hook)) {
		zend_accel_schedule_restart_hook(reason);
	}

	zend_accel_error(ACCEL_LOG_DEBUG, "Restart Scheduled! Reason: %s",
			zend_accel_restart_reason_text[reason]);

	HANDLE_BLOCK_INTERRUPTIONS();
	SHM_UNPROTECT();
	ZCSG(restart_pending) = true;
	ZCSG(restart_reason) = reason;
	ZCSG(cache_status_before_restart) = ZCSG(accelerator_enabled);
	ZCSG(accelerator_enabled) = false;

	if (ZCG(accel_directives).force_restart_timeout) {
		ZCSG(force_restart_time) = zend_accel_get_time() + ZCG(accel_directives).force_restart_timeout;
	} else {
		ZCSG(force_restart_time) = 0;
	}
	SHM_PROTECT();
	HANDLE_UNBLOCK_INTERRUPTIONS();
}

static void accel_deactivate_now(void)
{
	/* this is needed because on WIN32 lock is not decreased unless ZCG(counted) is set */
#ifdef ZEND_WIN32
	ZCG(counted) = true;
#endif
	accel_deactivate_sub();
}

/* ensures it is OK to read SHM
	if it's not OK (restart in progress) returns FAILURE
	if OK returns SUCCESS
	MUST call accelerator_shm_read_unlock after done lock operations
*/
zend_result accelerator_shm_read_lock(void)
{
	if (ZCG(counted)) {
		/* counted means we are holding read lock for SHM, so that nothing bad can happen */
		return SUCCESS;
	} else {
		/* here accelerator is active but we do not hold SHM lock. This means restart was scheduled
			or is in progress now */
		if (accel_activate_add() == FAILURE) { /* acquire usage lock */
			return FAILURE;
		}
		/* Now if we weren't inside restart, restart would not begin until we remove usage lock */
		if (ZCSG(restart_in_progress)) {
			/* we already were inside restart this means it's not safe to touch shm */
			accel_deactivate_now(); /* drop usage lock */
			return FAILURE;
		}
		ZCG(counted) = true;
	}
	return SUCCESS;
}

/* must be called ONLY after SUCCESSFUL accelerator_shm_read_lock */
void accelerator_shm_read_unlock(void)
{
	if (!ZCG(counted)) {
		/* counted is false - meaning we had to readlock manually, release readlock now */
		accel_deactivate_now();
	}
}

/* Preloading */
static HashTable *preload_scripts = NULL;
static zend_op_array *(*preload_orig_compile_file)(zend_file_handle *file_handle, int type);

static void preload_shutdown(void)
{
	zval *zv;

#if 0
	if (EG(zend_constants)) {
		ZEND_HASH_MAP_REVERSE_FOREACH_VAL(EG(zend_constants), zv) {
			zend_constant *c = Z_PTR_P(zv);
			if (ZEND_CONSTANT_FLAGS(c) & CONST_PERSISTENT) {
				break;
			}
		} ZEND_HASH_MAP_FOREACH_END_DEL();
	}
#endif

	if (EG(function_table)) {
		ZEND_HASH_MAP_REVERSE_FOREACH_VAL(EG(function_table), zv) {
			zend_function *func = Z_PTR_P(zv);
			if (func->type == ZEND_INTERNAL_FUNCTION) {
				break;
			}
		} ZEND_HASH_MAP_FOREACH_END_DEL();
	}

	if (EG(class_table)) {
		ZEND_HASH_MAP_REVERSE_FOREACH_VAL(EG(class_table), zv) {
			zend_class_entry *ce = Z_PTR_P(zv);
			if (ce->type == ZEND_INTERNAL_CLASS) {
				break;
			}
		} ZEND_HASH_MAP_FOREACH_END_DEL();
	}
}

static void preload_activate(void)
{
	if (ZCSG(preload_script)->ping_auto_globals_mask & ~ZCG(auto_globals_mask)) {
		zend_accel_set_auto_globals(ZCSG(preload_script)->ping_auto_globals_mask & ~ZCG(auto_globals_mask));
	}
}

static void preload_restart(void)
{
	zend_accel_hash_update(&ZCSG(hash), ZCSG(preload_script)->script.filename, 0, ZCSG(preload_script));
	if (ZCSG(saved_scripts)) {
		zend_persistent_script **p = ZCSG(saved_scripts);
		while (*p) {
			zend_accel_hash_update(&ZCSG(hash), (*p)->script.filename, 0, *p);
			p++;
		}
	}
}

static size_t preload_try_strip_filename(zend_string *filename) {
	/*FIXME: better way to handle eval()'d code? see COMPILED_STRING_DESCRIPTION_FORMAT */
	if (ZSTR_LEN(filename) > sizeof(" eval()'d code")
		&& *(ZSTR_VAL(filename) + ZSTR_LEN(filename) - sizeof(" eval()'d code")) == ':') {
		const char *cfilename = ZSTR_VAL(filename);
		size_t cfilenamelen = ZSTR_LEN(filename) - sizeof(" eval()'d code") - 1 /*:*/;
		while (cfilenamelen && cfilename[--cfilenamelen] != '(');
		return cfilenamelen;
	}
	return 0;
}

static void preload_move_user_functions(HashTable *src, HashTable *dst)
{
	Bucket *p;
	dtor_func_t orig_dtor = src->pDestructor;
	zend_string *filename = NULL;
	bool copy = false;

	src->pDestructor = NULL;
	zend_hash_extend(dst, dst->nNumUsed + src->nNumUsed, 0);
	ZEND_HASH_MAP_REVERSE_FOREACH_BUCKET(src, p) {
		zend_function *function = Z_PTR(p->val);

		if (EXPECTED(function->type == ZEND_USER_FUNCTION)) {
			if (function->op_array.filename != filename) {
				filename = function->op_array.filename;
				if (filename) {
					if (!(copy = zend_hash_exists(preload_scripts, filename))) {
						size_t eval_len = preload_try_strip_filename(filename);
						if (eval_len) {
							copy = zend_hash_str_exists(preload_scripts, ZSTR_VAL(filename), eval_len);
						}
					}
				} else {
					copy = false;
				}
			}
			if (copy) {
				_zend_hash_append_ptr(dst, p->key, function);
			} else {
				orig_dtor(&p->val);
			}
			zend_hash_del_bucket(src, p);
		} else {
			break;
		}
	} ZEND_HASH_FOREACH_END();
	src->pDestructor = orig_dtor;
}

static void preload_move_user_classes(HashTable *src, HashTable *dst)
{
	Bucket *p;
	dtor_func_t orig_dtor = src->pDestructor;
	zend_string *filename = NULL;
	bool copy = false;

	src->pDestructor = NULL;
	zend_hash_extend(dst, dst->nNumUsed + src->nNumUsed, 0);
	ZEND_HASH_MAP_FOREACH_BUCKET_FROM(src, p, EG(persistent_classes_count)) {
		zend_class_entry *ce = Z_PTR(p->val);
		ZEND_ASSERT(ce->type == ZEND_USER_CLASS);
		if (ce->info.user.filename != filename) {
			filename = ce->info.user.filename;
			if (filename) {
				if (!(copy = zend_hash_exists(preload_scripts, filename))) {
					size_t eval_len = preload_try_strip_filename(filename);
					if (eval_len) {
						copy = zend_hash_str_exists(preload_scripts, ZSTR_VAL(filename), eval_len);
					}
				}
			} else {
				copy = false;
			}
		}
		if (copy) {
			_zend_hash_append(dst, p->key, &p->val);
		} else {
			orig_dtor(&p->val);
		}
		zend_hash_del_bucket(src, p);
	} ZEND_HASH_FOREACH_END();
	src->pDestructor = orig_dtor;
}

static zend_op_array *preload_compile_file(zend_file_handle *file_handle, int type)
{
	zend_op_array *op_array = preload_orig_compile_file(file_handle, type);

	if (op_array && op_array->refcount) {
		zend_persistent_script *script;

		script = create_persistent_script();
		script->script.filename = zend_string_copy(op_array->filename);
		zend_string_hash_val(script->script.filename);
		script->script.main_op_array = *op_array;

//???		efree(op_array->refcount);
		op_array->refcount = NULL;

		zend_hash_add_ptr(preload_scripts, script->script.filename, script);
	}

	return op_array;
}

static void preload_sort_classes(void *base, size_t count, size_t siz, compare_func_t compare, swap_func_t swp)
{
	Bucket *b1 = base;
	Bucket *b2;
	Bucket *end = b1 + count;
	Bucket tmp;
	zend_class_entry *ce, *p;

	while (b1 < end) {
try_again:
		ce = (zend_class_entry*)Z_PTR(b1->val);
		if (ce->parent && (ce->ce_flags & ZEND_ACC_LINKED)) {
			p = ce->parent;
			if (p->type == ZEND_USER_CLASS) {
				b2 = b1 + 1;
				while (b2 < end) {
					if (p ==  Z_PTR(b2->val)) {
						tmp = *b1;
						*b1 = *b2;
						*b2 = tmp;
						goto try_again;
					}
					b2++;
				}
			}
		}
		if (ce->num_interfaces && (ce->ce_flags & ZEND_ACC_LINKED)) {
			uint32_t i = 0;
			for (i = 0; i < ce->num_interfaces; i++) {
				p = ce->interfaces[i];
				if (p->type == ZEND_USER_CLASS) {
					b2 = b1 + 1;
					while (b2 < end) {
						if (p ==  Z_PTR(b2->val)) {
							tmp = *b1;
							*b1 = *b2;
							*b2 = tmp;
							goto try_again;
						}
						b2++;
					}
				}
			}
		}
		b1++;
	}
}

typedef struct {
	const char *kind;
	const char *name;
} preload_error;

static zend_result preload_resolve_deps(preload_error *error, const zend_class_entry *ce)
{
	memset(error, 0, sizeof(preload_error));

	if (ce->parent_name) {
		zend_string *key = zend_string_tolower(ce->parent_name);
		zend_class_entry *parent = zend_hash_find_ptr(EG(class_table), key);
		zend_string_release(key);
		if (!parent) {
			error->kind = "Unknown parent ";
			error->name = ZSTR_VAL(ce->parent_name);
			return FAILURE;
		}
	}

	if (ce->num_interfaces) {
		for (uint32_t i = 0; i < ce->num_interfaces; i++) {
			zend_class_entry *interface =
				zend_hash_find_ptr(EG(class_table), ce->interface_names[i].lc_name);
			if (!interface) {
				error->kind = "Unknown interface ";
				error->name = ZSTR_VAL(ce->interface_names[i].name);
				return FAILURE;
			}
		}
	}

	if (ce->num_traits) {
		for (uint32_t i = 0; i < ce->num_traits; i++) {
			zend_class_entry *trait =
				zend_hash_find_ptr(EG(class_table), ce->trait_names[i].lc_name);
			if (!trait) {
				error->kind = "Unknown trait ";
				error->name = ZSTR_VAL(ce->trait_names[i].name);
				return FAILURE;
			}
		}
	}

	return SUCCESS;
}

static bool preload_try_resolve_constants(zend_class_entry *ce)
{
	bool ok, changed, was_changed = false;
	zend_class_constant *c;
	zval *val;
	zend_string *key;

	EG(exception) = (void*)(uintptr_t)-1; /* prevent error reporting */
	do {
		ok = true;
		changed = false;
		ZEND_HASH_MAP_FOREACH_STR_KEY_PTR(&ce->constants_table, key, c) {
			val = &c->value;
			if (Z_TYPE_P(val) == IS_CONSTANT_AST) {
				if (EXPECTED(zend_update_class_constant(c, key, c->ce) == SUCCESS)) {
					was_changed = changed = true;
				} else {
					ok = false;
				}
			}
		} ZEND_HASH_FOREACH_END();
		if (ok) {
			ce->ce_flags &= ~ZEND_ACC_HAS_AST_CONSTANTS;
		}
		if (ce->default_properties_count) {
			uint32_t i;
			bool resolved = true;

			for (i = 0; i < ce->default_properties_count; i++) {
				val = &ce->default_properties_table[i];
				if (Z_TYPE_P(val) == IS_CONSTANT_AST) {
					zend_property_info *prop = ce->properties_info_table[i];
					if (UNEXPECTED(zval_update_constant_ex(val, prop->ce) != SUCCESS)) {
						resolved = ok = false;
					}
				}
			}
			if (resolved) {
				ce->ce_flags &= ~ZEND_ACC_HAS_AST_PROPERTIES;
			}
		}
		if (ce->default_static_members_count) {
			uint32_t count = ce->parent ? ce->default_static_members_count - ce->parent->default_static_members_count : ce->default_static_members_count;
			bool resolved = true;

			val = ce->default_static_members_table + ce->default_static_members_count - 1;
			while (count) {
				if (Z_TYPE_P(val) == IS_CONSTANT_AST) {
					if (UNEXPECTED(zval_update_constant_ex(val, ce) != SUCCESS)) {
						resolved = ok = false;
					}
				}
				val--;
				count--;
			}
			if (resolved) {
				ce->ce_flags &= ~ZEND_ACC_HAS_AST_STATICS;
			}
		}
	} while (changed && !ok);
	EG(exception) = NULL;
	CG(in_compilation) = false;

	if (ok) {
		ce->ce_flags |= ZEND_ACC_CONSTANTS_UPDATED;
	}

	return ok || was_changed;
}

static void (*orig_error_cb)(int type, zend_string *error_filename, const uint32_t error_lineno, zend_string *message);

static void preload_error_cb(int type, zend_string *error_filename, const uint32_t error_lineno, zend_string *message)
{
	/* Suppress printing of the error, only bail out for fatal errors. */
	if (type & E_FATAL_ERRORS) {
		zend_bailout();
	}
}

/* Remove DECLARE opcodes and dynamic defs. */
static void preload_remove_declares(zend_op_array *op_array)
{
	zend_op *opline = op_array->opcodes;
	zend_op *end = opline + op_array->last;
	uint32_t skip_dynamic_func_count = 0;
	zend_string *key;
	zend_op_array *func;

	while (opline != end) {
		switch (opline->opcode) {
			case ZEND_DECLARE_CLASS:
			case ZEND_DECLARE_CLASS_DELAYED:
				key = Z_STR_P(RT_CONSTANT(opline, opline->op1) + 1);
				if (!zend_hash_exists(CG(class_table), key)) {
					MAKE_NOP(opline);
				}
				break;
			case ZEND_DECLARE_FUNCTION:
				opline->op2.num -= skip_dynamic_func_count;
				key = Z_STR_P(RT_CONSTANT(opline, opline->op1));
				func = zend_hash_find_ptr(EG(function_table), key);
				if (func && func == op_array->dynamic_func_defs[opline->op2.num]) {
					zend_op_array **dynamic_func_defs;

					op_array->num_dynamic_func_defs--;
					if (op_array->num_dynamic_func_defs == 0) {
						dynamic_func_defs = NULL;
					} else {
						dynamic_func_defs = emalloc(sizeof(zend_op_array*) * op_array->num_dynamic_func_defs);
						if (opline->op2.num > 0) {
							memcpy(
								dynamic_func_defs,
								op_array->dynamic_func_defs,
								sizeof(zend_op_array*) * opline->op2.num);
						}
						if (op_array->num_dynamic_func_defs - opline->op2.num > 0) {
							memcpy(
								dynamic_func_defs + opline->op2.num,
								op_array->dynamic_func_defs + (opline->op2.num + 1),
								sizeof(zend_op_array*) * (op_array->num_dynamic_func_defs - opline->op2.num));
						}
					}
					efree(op_array->dynamic_func_defs);
					op_array->dynamic_func_defs = dynamic_func_defs;
					skip_dynamic_func_count++;
					MAKE_NOP(opline);
				}
				break;
			case ZEND_DECLARE_LAMBDA_FUNCTION:
				opline->op2.num -= skip_dynamic_func_count;
				break;
		}
		opline++;
	}
}

static void preload_link(void)
{
	zval *zv;
	zend_persistent_script *script;
	zend_class_entry *ce;
	zend_string *key;
	bool changed;

	HashTable errors;
	zend_hash_init(&errors, 0, NULL, NULL, 0);

	/* Resolve class dependencies */
	do {
		changed = false;

		ZEND_HASH_MAP_FOREACH_STR_KEY_VAL_FROM(EG(class_table), key, zv, EG(persistent_classes_count)) {
			ce = Z_PTR_P(zv);
			ZEND_ASSERT(ce->type != ZEND_INTERNAL_CLASS);

			if (!(ce->ce_flags & (ZEND_ACC_TOP_LEVEL|ZEND_ACC_ANON_CLASS))
					|| (ce->ce_flags & ZEND_ACC_LINKED)) {
				continue;
			}

			zend_string *lcname = zend_string_tolower(ce->name);
			if (!(ce->ce_flags & ZEND_ACC_ANON_CLASS)) {
				if (zend_hash_exists(EG(class_table), lcname)) {
					zend_string_release(lcname);
					continue;
				}
			}

			preload_error error_info;
			if (preload_resolve_deps(&error_info, ce) == FAILURE) {
				zend_string_release(lcname);
				continue;
			}

			zv = zend_hash_set_bucket_key(EG(class_table), (Bucket*)zv, lcname);
			ZEND_ASSERT(zv && "We already checked above that the class doesn't exist yet");

			/* Set the FILE_CACHED flag to force a lazy load, and the CACHED flag to
			 * prevent freeing of interface names. */
			void *checkpoint = zend_arena_checkpoint(CG(arena));
			zend_class_entry *orig_ce = ce;
			uint32_t temporary_flags = ZEND_ACC_FILE_CACHED|ZEND_ACC_CACHED;
			ce->ce_flags |= temporary_flags;
			if (ce->parent_name) {
				zend_string_addref(ce->parent_name);
			}

			/* Record and suppress errors during inheritance. */
			orig_error_cb = zend_error_cb;
			zend_error_cb = preload_error_cb;
			zend_begin_record_errors();

			/* Set filename & lineno information for inheritance errors */
			CG(in_compilation) = true;
			CG(compiled_filename) = ce->info.user.filename;
			CG(zend_lineno) = ce->info.user.line_start;
			zend_try {
				ce = zend_do_link_class(ce, NULL, lcname);
				if (!ce) {
					ZEND_ASSERT(0 && "Class linking failed?");
				}
				ce->ce_flags &= ~temporary_flags;
				changed = true;

				/* Inheritance successful, print out any warnings. */
				zend_error_cb = orig_error_cb;
				zend_emit_recorded_errors();
			} zend_catch {
				/* Clear variance obligations that were left behind on bailout. */
				if (CG(delayed_variance_obligations)) {
					zend_hash_index_del(
						CG(delayed_variance_obligations), (uintptr_t) Z_CE_P(zv));
				}

				/* Restore the original class. */
				zv = zend_hash_set_bucket_key(EG(class_table), (Bucket*)zv, key);
				Z_CE_P(zv) = orig_ce;
				orig_ce->ce_flags &= ~temporary_flags;
				zend_arena_release(&CG(arena), checkpoint);

				/* Remember the last error. */
				zend_error_cb = orig_error_cb;
				EG(record_errors) = false;
				ZEND_ASSERT(EG(num_errors) > 0);
				zend_hash_update_ptr(&errors, key, EG(errors)[EG(num_errors)-1]);
				EG(num_errors)--;
			} zend_end_try();
			CG(in_compilation) = false;
			CG(compiled_filename) = NULL;
			zend_free_recorded_errors();
			zend_string_release(lcname);
		} ZEND_HASH_FOREACH_END();
	} while (changed);

	do {
		changed = false;

		ZEND_HASH_MAP_REVERSE_FOREACH_VAL(EG(class_table), zv) {
			ce = Z_PTR_P(zv);
			if (ce->type == ZEND_INTERNAL_CLASS) {
				break;
			}
			if ((ce->ce_flags & ZEND_ACC_LINKED) && !(ce->ce_flags & ZEND_ACC_CONSTANTS_UPDATED)) {
				if (!(ce->ce_flags & ZEND_ACC_TRAIT)) { /* don't update traits */
					CG(in_compilation) = true; /* prevent autoloading */
					if (preload_try_resolve_constants(ce)) {
						changed = true;
					}
					CG(in_compilation) = false;
				}
			}
		} ZEND_HASH_FOREACH_END();
	} while (changed);

	/* Warn for classes that could not be linked. */
	ZEND_HASH_MAP_FOREACH_STR_KEY_VAL_FROM(
			EG(class_table), key, zv, EG(persistent_classes_count)) {
		ce = Z_PTR_P(zv);
		ZEND_ASSERT(ce->type != ZEND_INTERNAL_CLASS);
		if ((ce->ce_flags & (ZEND_ACC_TOP_LEVEL|ZEND_ACC_ANON_CLASS))
				&& !(ce->ce_flags & ZEND_ACC_LINKED)) {
			zend_string *lcname = zend_string_tolower(ce->name);
			preload_error error;
			if (!(ce->ce_flags & ZEND_ACC_ANON_CLASS)
			 && zend_hash_exists(EG(class_table), lcname)) {
				zend_error_at(
					E_WARNING, ce->info.user.filename, ce->info.user.line_start,
					"Can't preload already declared class %s", ZSTR_VAL(ce->name));
			} else if (preload_resolve_deps(&error, ce) == FAILURE) {
				zend_error_at(
					E_WARNING, ce->info.user.filename, ce->info.user.line_start,
					"Can't preload unlinked class %s: %s%s",
					ZSTR_VAL(ce->name), error.kind, error.name);
			} else {
				zend_error_info *error = zend_hash_find_ptr(&errors, key);
				zend_error_at(
					E_WARNING, error->filename, error->lineno,
					"Can't preload unlinked class %s: %s",
					ZSTR_VAL(ce->name), ZSTR_VAL(error->message));
			}
			zend_string_release(lcname);
		}
	} ZEND_HASH_FOREACH_END();

	zend_hash_destroy(&errors);

	ZEND_HASH_MAP_FOREACH_PTR(preload_scripts, script) {
		zend_op_array *op_array = &script->script.main_op_array;
		preload_remove_declares(op_array);

		if (op_array->fn_flags & ZEND_ACC_EARLY_BINDING) {
			zend_accel_free_delayed_early_binding_list(script);
			zend_accel_build_delayed_early_binding_list(script);
			if (!script->num_early_bindings) {
				op_array->fn_flags &= ~ZEND_ACC_EARLY_BINDING;
			}
		}
	} ZEND_HASH_FOREACH_END();

	/* Dynamic defs inside functions and methods need to be removed as well. */
	zend_op_array *op_array;
	ZEND_HASH_MAP_FOREACH_PTR_FROM(EG(function_table), op_array, EG(persistent_functions_count)) {
		ZEND_ASSERT(op_array->type == ZEND_USER_FUNCTION);
		preload_remove_declares(op_array);
	} ZEND_HASH_FOREACH_END();
	ZEND_HASH_MAP_FOREACH_PTR_FROM(EG(class_table), ce, EG(persistent_classes_count)) {
		ZEND_HASH_MAP_FOREACH_PTR(&ce->function_table, op_array) {
			if (op_array->type == ZEND_USER_FUNCTION) {
				preload_remove_declares(op_array);
			}
		} ZEND_HASH_FOREACH_END();
	} ZEND_HASH_FOREACH_END();
}

static zend_string *preload_resolve_path(zend_string *filename)
{
	if (php_is_stream_path(ZSTR_VAL(filename))) {
		return NULL;
	}
	return zend_resolve_path(filename);
}

static void preload_remove_empty_includes(void)
{
	zend_persistent_script *script;
	bool changed;

	/* mark all as empty */
	ZEND_HASH_MAP_FOREACH_PTR(preload_scripts, script) {
		script->empty = true;
	} ZEND_HASH_FOREACH_END();

	/* find non empty scripts */
	do {
		changed = false;
		ZEND_HASH_MAP_FOREACH_PTR(preload_scripts, script) {
			if (script->empty) {
				bool empty = true;
				zend_op *opline = script->script.main_op_array.opcodes;
				zend_op *end = opline + script->script.main_op_array.last;

				while (opline < end) {
					if (opline->opcode == ZEND_INCLUDE_OR_EVAL &&
					    opline->extended_value != ZEND_EVAL &&
					    opline->op1_type == IS_CONST &&
					    Z_TYPE_P(RT_CONSTANT(opline, opline->op1)) == IS_STRING &&
					    opline->result_type == IS_UNUSED) {

						zend_string *resolved_path = preload_resolve_path(Z_STR_P(RT_CONSTANT(opline, opline->op1)));

						if (resolved_path) {
							zend_persistent_script *incl = zend_hash_find_ptr(preload_scripts, resolved_path);
							zend_string_release(resolved_path);
							if (!incl || !incl->empty) {
								empty = false;
								break;
							}
						} else {
							empty = false;
							break;
						}
					} else if (opline->opcode != ZEND_NOP &&
					           opline->opcode != ZEND_RETURN &&
					           opline->opcode != ZEND_HANDLE_EXCEPTION) {
						empty = false;
						break;
					}
					opline++;
				}
				if (!empty) {
					script->empty = false;
					changed = true;
				}
			}
		} ZEND_HASH_FOREACH_END();
	} while (changed);

	/* remove empty includes */
	ZEND_HASH_MAP_FOREACH_PTR(preload_scripts, script) {
		zend_op *opline = script->script.main_op_array.opcodes;
		zend_op *end = opline + script->script.main_op_array.last;

		while (opline < end) {
			if (opline->opcode == ZEND_INCLUDE_OR_EVAL &&
			    opline->extended_value != ZEND_EVAL &&
			    opline->op1_type == IS_CONST &&
			    Z_TYPE_P(RT_CONSTANT(opline, opline->op1)) == IS_STRING) {

				zend_string *resolved_path = preload_resolve_path(Z_STR_P(RT_CONSTANT(opline, opline->op1)));

				if (resolved_path) {
					zend_persistent_script *incl = zend_hash_find_ptr(preload_scripts, resolved_path);
					if (incl && incl->empty && opline->result_type == IS_UNUSED) {
						MAKE_NOP(opline);
					} else {
						if (!IS_ABSOLUTE_PATH(Z_STRVAL_P(RT_CONSTANT(opline, opline->op1)), Z_STRLEN_P(RT_CONSTANT(opline, opline->op1)))) {
							/* replace relative patch with absolute one */
							zend_string_release(Z_STR_P(RT_CONSTANT(opline, opline->op1)));
							ZVAL_STR_COPY(RT_CONSTANT(opline, opline->op1), resolved_path);
						}
					}
					zend_string_release(resolved_path);
				}
			}
			opline++;
		}
	} ZEND_HASH_FOREACH_END();
}

static void preload_register_trait_methods(zend_class_entry *ce) {
	zend_op_array *op_array;
	ZEND_HASH_MAP_FOREACH_PTR(&ce->function_table, op_array) {
		if (!(op_array->fn_flags & ZEND_ACC_TRAIT_CLONE)) {
			ZEND_ASSERT(op_array->refcount && "Must have refcount pointer");
			zend_shared_alloc_register_xlat_entry(op_array->refcount, op_array);
		}
	} ZEND_HASH_FOREACH_END();
}

static void preload_fix_trait_methods(zend_class_entry *ce)
{
	zend_op_array *op_array;

	ZEND_HASH_MAP_FOREACH_PTR(&ce->function_table, op_array) {
		if (op_array->fn_flags & ZEND_ACC_TRAIT_CLONE) {
			zend_op_array *orig_op_array = zend_shared_alloc_get_xlat_entry(op_array->refcount);
			ZEND_ASSERT(orig_op_array && "Must be in xlat table");

			zend_string *function_name = op_array->function_name;
			zend_class_entry *scope = op_array->scope;
			uint32_t fn_flags = op_array->fn_flags;
			zend_function *prototype = op_array->prototype;
			HashTable *ht = op_array->static_variables;
			*op_array = *orig_op_array;
			op_array->function_name = function_name;
			op_array->scope = scope;
			op_array->fn_flags = fn_flags;
			op_array->prototype = prototype;
			op_array->static_variables = ht;
		}
	} ZEND_HASH_FOREACH_END();
}

static void preload_optimize(zend_persistent_script *script)
{
	zend_class_entry *ce;
	zend_persistent_script *tmp_script;

	zend_shared_alloc_init_xlat_table();

	ZEND_HASH_MAP_FOREACH_PTR(&script->script.class_table, ce) {
		if (ce->ce_flags & ZEND_ACC_TRAIT) {
			preload_register_trait_methods(ce);
		}
	} ZEND_HASH_FOREACH_END();

	ZEND_HASH_MAP_FOREACH_PTR(preload_scripts, tmp_script) {
		ZEND_HASH_MAP_FOREACH_PTR(&tmp_script->script.class_table, ce) {
			if (ce->ce_flags & ZEND_ACC_TRAIT) {
				preload_register_trait_methods(ce);
			}
		} ZEND_HASH_FOREACH_END();
	} ZEND_HASH_FOREACH_END();

	zend_optimize_script(&script->script, ZCG(accel_directives).optimization_level, ZCG(accel_directives).opt_debug_level);
	zend_accel_finalize_delayed_early_binding_list(script);

	ZEND_HASH_MAP_FOREACH_PTR(&script->script.class_table, ce) {
		preload_fix_trait_methods(ce);
	} ZEND_HASH_FOREACH_END();

	ZEND_HASH_MAP_FOREACH_PTR(preload_scripts, script) {
		ZEND_HASH_MAP_FOREACH_PTR(&script->script.class_table, ce) {
			preload_fix_trait_methods(ce);
		} ZEND_HASH_FOREACH_END();
	} ZEND_HASH_FOREACH_END();

	zend_shared_alloc_destroy_xlat_table();

	ZEND_HASH_MAP_FOREACH_PTR(preload_scripts, script) {
		zend_optimize_script(&script->script, ZCG(accel_directives).optimization_level, ZCG(accel_directives).opt_debug_level);
		zend_accel_finalize_delayed_early_binding_list(script);
	} ZEND_HASH_FOREACH_END();
}

static zend_persistent_script* preload_script_in_shared_memory(zend_persistent_script *new_persistent_script)
{
	zend_accel_hash_entry *bucket;
	uint32_t memory_used;
	uint32_t checkpoint;

	if (zend_accel_hash_is_full(&ZCSG(hash))) {
		zend_accel_error_noreturn(ACCEL_LOG_FATAL, "Not enough entries in hash table for preloading. Consider increasing the value for the opcache.max_accelerated_files directive in php.ini.");
		return NULL;
	}

	checkpoint = zend_shared_alloc_checkpoint_xlat_table();

	/* Calculate the required memory size */
	memory_used = zend_accel_script_persist_calc(new_persistent_script, 1);

	/* Allocate shared memory */
	ZCG(mem) = zend_shared_alloc_aligned(memory_used);
	if (!ZCG(mem)) {
		zend_accel_error_noreturn(ACCEL_LOG_FATAL, "Not enough shared memory for preloading. Consider increasing the value for the opcache.memory_consumption directive in php.ini.");
		return NULL;
	}

	bzero_aligned(ZCG(mem), memory_used);

	zend_shared_alloc_restore_xlat_table(checkpoint);

	/* Copy into shared memory */
	new_persistent_script = zend_accel_script_persist(new_persistent_script, 1);

	new_persistent_script->is_phar = is_phar_file(new_persistent_script->script.filename);

	/* Consistency check */
	if ((char*)new_persistent_script->mem + new_persistent_script->size != (char*)ZCG(mem)) {
		zend_accel_error(
			((char*)new_persistent_script->mem + new_persistent_script->size < (char*)ZCG(mem)) ? ACCEL_LOG_ERROR : ACCEL_LOG_WARNING,
			"Internal error: wrong size calculation: %s start=" ZEND_ADDR_FMT ", end=" ZEND_ADDR_FMT ", real=" ZEND_ADDR_FMT "\n",
			ZSTR_VAL(new_persistent_script->script.filename),
			(size_t)new_persistent_script->mem,
			(size_t)((char *)new_persistent_script->mem + new_persistent_script->size),
			(size_t)ZCG(mem));
	}

	/* store script structure in the hash table */
	bucket = zend_accel_hash_update(&ZCSG(hash), new_persistent_script->script.filename, 0, new_persistent_script);
	if (bucket) {
		zend_accel_error(ACCEL_LOG_INFO, "Cached script '%s'", ZSTR_VAL(new_persistent_script->script.filename));
	}

	new_persistent_script->dynamic_members.memory_consumption = ZEND_ALIGNED_SIZE(new_persistent_script->size);

	return new_persistent_script;
}

static void preload_load(void)
{
	/* Load into process tables */
	zend_script *script = &ZCSG(preload_script)->script;
	if (zend_hash_num_elements(&script->function_table)) {
		Bucket *p = script->function_table.arData;
		Bucket *end = p + script->function_table.nNumUsed;

		zend_hash_extend(CG(function_table),
			CG(function_table)->nNumUsed + script->function_table.nNumUsed, 0);
		for (; p != end; p++) {
			_zend_hash_append_ptr_ex(CG(function_table), p->key, Z_PTR(p->val), 1);
		}
	}

	if (zend_hash_num_elements(&script->class_table)) {
		Bucket *p = script->class_table.arData;
		Bucket *end = p + script->class_table.nNumUsed;

		zend_hash_extend(CG(class_table),
			CG(class_table)->nNumUsed + script->class_table.nNumUsed, 0);
		for (; p != end; p++) {
			_zend_hash_append_ex(CG(class_table), p->key, &p->val, 1);
		}
	}

	if (EG(zend_constants)) {
		EG(persistent_constants_count) = EG(zend_constants)->nNumUsed;
	}
	if (EG(function_table)) {
		EG(persistent_functions_count) = EG(function_table)->nNumUsed;
	}
	if (EG(class_table)) {
		EG(persistent_classes_count)   = EG(class_table)->nNumUsed;
	}
	if (CG(map_ptr_last) != ZCSG(map_ptr_last)) {
		size_t old_map_ptr_last = CG(map_ptr_last);
		CG(map_ptr_last) = ZCSG(map_ptr_last);
		CG(map_ptr_size) = ZEND_MM_ALIGNED_SIZE_EX(CG(map_ptr_last) + 1, 4096);
		CG(map_ptr_real_base) = perealloc(CG(map_ptr_real_base), CG(map_ptr_size) * sizeof(void*), 1);
		CG(map_ptr_base) = ZEND_MAP_PTR_BIASED_BASE(CG(map_ptr_real_base));
		memset((void **) CG(map_ptr_real_base) + old_map_ptr_last, 0,
			(CG(map_ptr_last) - old_map_ptr_last) * sizeof(void *));
	}
}

static zend_result accel_preload(const char *config, bool in_child)
{
	zend_file_handle file_handle;
	zend_result ret;
	char *orig_open_basedir;
	size_t orig_map_ptr_last;
	uint32_t orig_compiler_options;

	ZCG(enabled) = false;
	ZCG(accelerator_enabled) = false;
	orig_open_basedir = PG(open_basedir);
	PG(open_basedir) = NULL;
	preload_orig_compile_file = accelerator_orig_compile_file;
	accelerator_orig_compile_file = preload_compile_file;

	orig_map_ptr_last = CG(map_ptr_last);

	/* Compile and execute preloading script */
	zend_stream_init_filename(&file_handle, (char *) config);

	preload_scripts = emalloc(sizeof(HashTable));
	zend_hash_init(preload_scripts, 0, NULL, NULL, 0);

	orig_compiler_options = CG(compiler_options);
	if (in_child) {
		CG(compiler_options) |= ZEND_COMPILE_PRELOAD_IN_CHILD;
	}
	CG(compiler_options) |= ZEND_COMPILE_PRELOAD;
	CG(compiler_options) |= ZEND_COMPILE_HANDLE_OP_ARRAY;
	CG(compiler_options) |= ZEND_COMPILE_DELAYED_BINDING;
	CG(compiler_options) |= ZEND_COMPILE_NO_CONSTANT_SUBSTITUTION;
	CG(compiler_options) |= ZEND_COMPILE_IGNORE_OTHER_FILES;
	CG(skip_shebang) = true;

	zend_try {
		zend_op_array *op_array;

		ret = SUCCESS;
		op_array = zend_compile_file(&file_handle, ZEND_REQUIRE);
		if (file_handle.opened_path) {
			zend_hash_add_empty_element(&EG(included_files), file_handle.opened_path);
		}
		zend_destroy_file_handle(&file_handle);
		if (op_array) {
			zend_execute(op_array, NULL);
			zend_exception_restore();
			if (UNEXPECTED(EG(exception))) {
				if (Z_TYPE(EG(user_exception_handler)) != IS_UNDEF) {
					zend_user_exception_handler();
				}
				if (EG(exception)) {
					ret = zend_exception_error(EG(exception), E_ERROR);
					if (ret == FAILURE) {
						CG(unclean_shutdown) = true;
					}
				}
			}
			destroy_op_array(op_array);
			efree_size(op_array, sizeof(zend_op_array));
		} else {
			if (EG(exception)) {
				zend_exception_error(EG(exception), E_ERROR);
			}

			CG(unclean_shutdown) = true;
			ret = FAILURE;
		}
	} zend_catch {
		ret = FAILURE;
	} zend_end_try();

	PG(open_basedir) = orig_open_basedir;
	accelerator_orig_compile_file = preload_orig_compile_file;
	ZCG(enabled) = true;

	zend_destroy_file_handle(&file_handle);

	if (ret == SUCCESS) {
		zend_persistent_script *script;
		int ping_auto_globals_mask;
		int i;

		if (PG(auto_globals_jit)) {
			ping_auto_globals_mask = zend_accel_get_auto_globals();
		} else {
			ping_auto_globals_mask = 0;
		}

		if (EG(zend_constants)) {
			/* Remember __COMPILER_HALT_OFFSET__(s). Do this early,
			 * as zend_shutdown_executor_values() destroys constants. */
			ZEND_HASH_MAP_FOREACH_PTR(preload_scripts, script) {
				zend_execute_data *orig_execute_data = EG(current_execute_data);
				zend_execute_data fake_execute_data;
				zval *offset;

				memset(&fake_execute_data, 0, sizeof(fake_execute_data));
				fake_execute_data.func = (zend_function*)&script->script.main_op_array;
				EG(current_execute_data) = &fake_execute_data;
				if ((offset = zend_get_constant_str("__COMPILER_HALT_OFFSET__", sizeof("__COMPILER_HALT_OFFSET__") - 1)) != NULL) {
					script->compiler_halt_offset = Z_LVAL_P(offset);
				}
				EG(current_execute_data) = orig_execute_data;
			} ZEND_HASH_FOREACH_END();
		}

		/* Cleanup executor */
		EG(flags) |= EG_FLAGS_IN_SHUTDOWN;

		php_call_shutdown_functions();
		zend_call_destructors();
		php_output_end_all();
		php_free_shutdown_functions();

		/* Release stored values to avoid dangling pointers */
		zend_shutdown_executor_values(/* fast_shutdown */ false);

		/* On ZTS we execute `executor_globals_ctor` which reset the freelist and p5s pointers, while on NTS we don't.
		 * We have to clean up the memory before the actual request takes place to avoid a memory leak. */
#ifdef ZTS
		zend_shutdown_strtod();
#endif

		/* We don't want to preload constants.
		 * Check that  zend_shutdown_executor_values() also destroys constants. */
		ZEND_ASSERT(zend_hash_num_elements(EG(zend_constants)) == EG(persistent_constants_count));

		zend_hash_init(&EG(symbol_table), 0, NULL, ZVAL_PTR_DTOR, 0);

		CG(map_ptr_last) = orig_map_ptr_last;

		if (EG(full_tables_cleanup)) {
			zend_accel_error_noreturn(ACCEL_LOG_FATAL, "Preloading is not compatible with dl() function.");
			ret = FAILURE;
			goto finish;
		}

		/* Inheritance errors may be thrown during linking */
		zend_try {
			preload_link();
		} zend_catch {
			CG(map_ptr_last) = orig_map_ptr_last;
			ret = FAILURE;
			goto finish;
		} zend_end_try();

		preload_remove_empty_includes();

		script = create_persistent_script();
		script->ping_auto_globals_mask = ping_auto_globals_mask;

		/* Store all functions and classes in a single pseudo-file */
		CG(compiled_filename) = ZSTR_INIT_LITERAL("$PRELOAD$", 0);
#if ZEND_USE_ABS_CONST_ADDR
		init_op_array(&script->script.main_op_array, ZEND_USER_FUNCTION, 1);
#else
		init_op_array(&script->script.main_op_array, ZEND_USER_FUNCTION, 2);
#endif
		script->script.main_op_array.fn_flags |= ZEND_ACC_DONE_PASS_TWO;
		script->script.main_op_array.last = 1;
		script->script.main_op_array.last_literal = 1;
		script->script.main_op_array.T = ZEND_OBSERVER_ENABLED;
#if ZEND_USE_ABS_CONST_ADDR
		script->script.main_op_array.literals = (zval*)emalloc(sizeof(zval));
#else
		script->script.main_op_array.literals = (zval*)(script->script.main_op_array.opcodes + 1);
#endif
		ZVAL_NULL(script->script.main_op_array.literals);
		memset(script->script.main_op_array.opcodes, 0, sizeof(zend_op));
		script->script.main_op_array.opcodes[0].opcode = ZEND_RETURN;
		script->script.main_op_array.opcodes[0].op1_type = IS_CONST;
		script->script.main_op_array.opcodes[0].op1.constant = 0;
		ZEND_PASS_TWO_UPDATE_CONSTANT(&script->script.main_op_array, script->script.main_op_array.opcodes, script->script.main_op_array.opcodes[0].op1);
		zend_vm_set_opcode_handler(script->script.main_op_array.opcodes);

		script->script.filename = CG(compiled_filename);
		CG(compiled_filename) = NULL;

		preload_move_user_functions(CG(function_table), &script->script.function_table);
		preload_move_user_classes(CG(class_table), &script->script.class_table);

		zend_hash_sort_ex(&script->script.class_table, preload_sort_classes, NULL, 0);

		preload_optimize(script);

		zend_shared_alloc_init_xlat_table();

		HANDLE_BLOCK_INTERRUPTIONS();
		SHM_UNPROTECT();

		ZCSG(preload_script) = preload_script_in_shared_memory(script);

		SHM_PROTECT();
		HANDLE_UNBLOCK_INTERRUPTIONS();

		preload_load();

		/* Store individual scripts with unlinked classes */
		HANDLE_BLOCK_INTERRUPTIONS();
		SHM_UNPROTECT();

		i = 0;
		ZCSG(saved_scripts) = zend_shared_alloc((zend_hash_num_elements(preload_scripts) + 1) * sizeof(void*));
		ZEND_HASH_MAP_FOREACH_PTR(preload_scripts, script) {
			if (zend_hash_num_elements(&script->script.class_table) > 1) {
				zend_hash_sort_ex(&script->script.class_table, preload_sort_classes, NULL, 0);
			}
			ZCSG(saved_scripts)[i++] = preload_script_in_shared_memory(script);
		} ZEND_HASH_FOREACH_END();
		ZCSG(saved_scripts)[i] = NULL;

		zend_shared_alloc_save_state();
		accel_interned_strings_save_state();

		SHM_PROTECT();
		HANDLE_UNBLOCK_INTERRUPTIONS();

		zend_shared_alloc_destroy_xlat_table();
	} else {
		CG(map_ptr_last) = orig_map_ptr_last;
	}

finish:
	CG(compiler_options) = orig_compiler_options;
	zend_hash_destroy(preload_scripts);
	efree(preload_scripts);
	preload_scripts = NULL;

	return ret;
}

static size_t preload_ub_write(const char *str, size_t str_length)
{
	return fwrite(str, 1, str_length, stdout);
}

static void preload_flush(void *server_context)
{
	fflush(stdout);
}

static int preload_header_handler(sapi_header_struct *h, sapi_header_op_enum op, sapi_headers_struct *s)
{
	return 0;
}

static int preload_send_headers(sapi_headers_struct *sapi_headers)
{
	return SAPI_HEADER_SENT_SUCCESSFULLY;
}

static void preload_send_header(sapi_header_struct *sapi_header, void *server_context)
{
}

#ifndef ZEND_WIN32
static zend_result accel_finish_startup_preload(bool in_child)
{
	zend_result ret = SUCCESS;
	int orig_error_reporting;

	int (*orig_activate)(void) = sapi_module.activate;
	int (*orig_deactivate)(void) = sapi_module.deactivate;
	void (*orig_register_server_variables)(zval *track_vars_array) = sapi_module.register_server_variables;
	int (*orig_header_handler)(sapi_header_struct *sapi_header, sapi_header_op_enum op, sapi_headers_struct *sapi_headers) = sapi_module.header_handler;
	int (*orig_send_headers)(sapi_headers_struct *sapi_headers) = sapi_module.send_headers;
	void (*orig_send_header)(sapi_header_struct *sapi_header, void *server_context)= sapi_module.send_header;
	char *(*orig_getenv)(const char *name, size_t name_len) = sapi_module.getenv;
	size_t (*orig_ub_write)(const char *str, size_t str_length) = sapi_module.ub_write;
	void (*orig_flush)(void *server_context) = sapi_module.flush;
#ifdef ZEND_SIGNALS
	bool old_reset_signals = SIGG(reset);
#endif

	sapi_module.activate = NULL;
	sapi_module.deactivate = NULL;
	sapi_module.register_server_variables = NULL;
	sapi_module.header_handler = preload_header_handler;
	sapi_module.send_headers = preload_send_headers;
	sapi_module.send_header = preload_send_header;
	sapi_module.getenv = NULL;
	sapi_module.ub_write = preload_ub_write;
	sapi_module.flush = preload_flush;

	zend_interned_strings_switch_storage(1);

#ifdef ZEND_SIGNALS
	SIGG(reset) = false;
#endif

	orig_error_reporting = EG(error_reporting);
	EG(error_reporting) = 0;

	const zend_result rc = php_request_startup();

	EG(error_reporting) = orig_error_reporting;

	if (rc == SUCCESS) {
		bool orig_report_memleaks;

		/* don't send headers */
		SG(headers_sent) = true;
		SG(request_info).no_headers = true;
		php_output_set_status(0);

		ZCG(auto_globals_mask) = 0;
		ZCG(request_time) = (time_t)sapi_get_request_time();
		ZCG(cache_opline) = NULL;
		ZCG(cache_persistent_script) = NULL;
		ZCG(include_path_key_len) = 0;
		ZCG(include_path_check) = true;

		ZCG(cwd) = NULL;
		ZCG(cwd_key_len) = 0;
		ZCG(cwd_check) = true;

		if (accel_preload(ZCG(accel_directives).preload, in_child) != SUCCESS) {
			ret = FAILURE;
		}
		preload_flush(NULL);

		orig_report_memleaks = PG(report_memleaks);
		PG(report_memleaks) = false;
#ifdef ZEND_SIGNALS
		/* We may not have registered signal handlers due to SIGG(reset)=0, so
		 * also disable the check that they are registered. */
		SIGG(check) = false;
#endif
		php_request_shutdown(NULL); /* calls zend_shared_alloc_unlock(); */
		EG(class_table) = NULL;
		EG(function_table) = NULL;
		PG(report_memleaks) = orig_report_memleaks;
	} else {
		zend_shared_alloc_unlock();
		ret = FAILURE;
	}
#ifdef ZEND_SIGNALS
	SIGG(reset) = old_reset_signals;
#endif

	sapi_module.activate = orig_activate;
	sapi_module.deactivate = orig_deactivate;
	sapi_module.register_server_variables = orig_register_server_variables;
	sapi_module.header_handler = orig_header_handler;
	sapi_module.send_headers = orig_send_headers;
	sapi_module.send_header = orig_send_header;
	sapi_module.getenv = orig_getenv;
	sapi_module.ub_write = orig_ub_write;
	sapi_module.flush = orig_flush;

	sapi_activate();

	return ret;
}

static zend_result accel_finish_startup_preload_subprocess(pid_t *pid)
{
	uid_t euid = geteuid();
	if (euid != 0) {
		if (ZCG(accel_directives).preload_user
		 && *ZCG(accel_directives).preload_user) {
			zend_accel_error(ACCEL_LOG_WARNING, "\"opcache.preload_user\" is ignored because the current user is not \"root\"");
		}

		*pid = -1;
		return SUCCESS;
	}

	if (!ZCG(accel_directives).preload_user
	 || !*ZCG(accel_directives).preload_user) {

		bool sapi_requires_preload_user = !(strcmp(sapi_module.name, "cli") == 0
		  || strcmp(sapi_module.name, "phpdbg") == 0);

		if (!sapi_requires_preload_user) {
			*pid = -1;
			return SUCCESS;
		}

		zend_shared_alloc_unlock();
		zend_accel_error_noreturn(ACCEL_LOG_FATAL, "\"opcache.preload\" requires \"opcache.preload_user\" when running under uid 0");
		return FAILURE;
	}

	struct passwd *pw = getpwnam(ZCG(accel_directives).preload_user);
	if (pw == NULL) {
		zend_shared_alloc_unlock();
		zend_accel_error_noreturn(ACCEL_LOG_FATAL, "Preloading failed to getpwnam(\"%s\")", ZCG(accel_directives).preload_user);
		return FAILURE;
	}

	if (pw->pw_uid == euid) {
		*pid = -1;
		return SUCCESS;
	}

	*pid = fork();
	if (*pid == -1) {
		zend_shared_alloc_unlock();
		zend_accel_error_noreturn(ACCEL_LOG_FATAL, "Preloading failed to fork()");
		return FAILURE;
	}

	if (*pid == 0) { /* children */
		if (setgid(pw->pw_gid) < 0) {
			zend_accel_error(ACCEL_LOG_WARNING, "Preloading failed to setgid(%d)", pw->pw_gid);
			exit(1);
		}
		if (initgroups(pw->pw_name, pw->pw_gid) < 0) {
			zend_accel_error(ACCEL_LOG_WARNING, "Preloading failed to initgroups(\"%s\", %d)", pw->pw_name, pw->pw_uid);
			exit(1);
		}
		if (setuid(pw->pw_uid) < 0) {
			zend_accel_error(ACCEL_LOG_WARNING, "Preloading failed to setuid(%d)", pw->pw_uid);
			exit(1);
		}
	}

	return SUCCESS;
}
#endif /* ZEND_WIN32 */

static zend_result accel_finish_startup(void)
{
	if (!ZCG(enabled) || !accel_startup_ok) {
		return SUCCESS;
	}

	if (!(ZCG(accel_directives).preload && *ZCG(accel_directives).preload)) {
		return SUCCESS;
	}

#ifdef ZEND_WIN32
	zend_accel_error_noreturn(ACCEL_LOG_ERROR, "Preloading is not supported on Windows");
	return FAILURE;
#else /* ZEND_WIN32 */

	if (UNEXPECTED(file_cache_only)) {
		zend_accel_error(ACCEL_LOG_WARNING, "Preloading doesn't work in \"file_cache_only\" mode");
		return SUCCESS;
	}

	/* exclusive lock */
	zend_shared_alloc_lock();

	if (ZCSG(preload_script)) {
		/* Preloading was done in another process */
		preload_load();
		zend_shared_alloc_unlock();
		return SUCCESS;
	}


	pid_t pid;
	if (accel_finish_startup_preload_subprocess(&pid) == FAILURE) {
		zend_shared_alloc_unlock();
		return FAILURE;
	}

	if (pid == -1) { /* no subprocess was needed */
		/* The called function unlocks the shared alloc lock */
		return accel_finish_startup_preload(false);
	} else if (pid == 0) { /* subprocess */
		const zend_result ret = accel_finish_startup_preload(true);

		exit(ret == SUCCESS ? 0 : 1);
	} else { /* parent */
		int status;

		if (waitpid(pid, &status, 0) < 0) {
			zend_shared_alloc_unlock();
			zend_accel_error_noreturn(ACCEL_LOG_FATAL, "Preloading failed to waitpid(%d)", pid);
		}

		if (ZCSG(preload_script)) {
			preload_load();
		}

		zend_shared_alloc_unlock();

		if (WIFEXITED(status) && WEXITSTATUS(status) == 0) {
			return SUCCESS;
		} else {
			return FAILURE;
		}
	}
#endif /* ZEND_WIN32 */
}

ZEND_EXT_API zend_extension zend_extension_entry = {
	ACCELERATOR_PRODUCT_NAME,               /* name */
	PHP_VERSION,							/* version */
	"Zend Technologies",					/* author */
	"http://www.zend.com/",					/* URL */
	"Copyright (c)",						/* copyright */
	accel_startup,					   		/* startup */
	NULL,									/* shutdown */
	NULL,									/* per-script activation */
#ifdef HAVE_JIT
	accel_deactivate,                       /* per-script deactivation */
#else
	NULL,									/* per-script deactivation */
#endif
	NULL,									/* message handler */
	NULL,									/* op_array handler */
	NULL,									/* extended statement handler */
	NULL,									/* extended fcall begin handler */
	NULL,									/* extended fcall end handler */
	NULL,									/* op_array ctor */
	NULL,									/* op_array dtor */
	STANDARD_ZEND_EXTENSION_PROPERTIES
};<|MERGE_RESOLUTION|>--- conflicted
+++ resolved
@@ -3278,20 +3278,12 @@
 			if (JIT_G(buffer_size) == 0) {
 				JIT_G(enabled) = false;
 				JIT_G(on) = false;
-<<<<<<< HEAD
 			} else if (!ZSMMG(reserved)) {
 				zend_accel_error_noreturn(ACCEL_LOG_FATAL, "Could not enable JIT: could not use reserved buffer!");
 			} else {
 				zend_jit_startup(ZSMMG(reserved), jit_size, reattached);
-=======
-				/* The JIT is implicitly disabled with opcache.jit_buffer_size=0, so we don't want to
-				 * emit a warning here. */
-				if (JIT_G(buffer_size) != 0) {
-					zend_accel_error(ACCEL_LOG_WARNING, "Could not enable JIT!");
-				}
 			} else {
 				zend_jit_startup_ok = true;
->>>>>>> 58ed759b
 			}
 		}
 #endif
