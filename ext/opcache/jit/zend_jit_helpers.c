/*
   +----------------------------------------------------------------------+
   | Zend JIT                                                             |
   +----------------------------------------------------------------------+
   | Copyright (c) The PHP Group                                          |
   +----------------------------------------------------------------------+
   | This source file is subject to version 3.01 of the PHP license,      |
   | that is bundled with this package in the file LICENSE, and is        |
   | available through the world-wide-web at the following url:           |
   | https://www.php.net/license/3_01.txt                                 |
   | If you did not receive a copy of the PHP license and are unable to   |
   | obtain it through the world-wide-web, please send a note to          |
   | license@php.net so we can mail you a copy immediately.               |
   +----------------------------------------------------------------------+
   | Authors: Dmitry Stogov <dmitry@php.net>                              |
   +----------------------------------------------------------------------+
*/

#include "Zend/zend_API.h"

static ZEND_COLD void undef_result_after_exception(void) {
	const zend_op *opline = EG(opline_before_exception);
	ZEND_ASSERT(EG(exception));
	if (opline->result_type & (IS_VAR | IS_TMP_VAR)) {
		zend_execute_data *execute_data = EG(current_execute_data);
		ZVAL_UNDEF(EX_VAR(opline->result.var));
	}
}

static ZEND_COLD void zend_jit_illegal_offset(void)
{
	zend_type_error("Illegal offset type");
}

static ZEND_COLD void zend_jit_illegal_string_offset(zval *offset)
{
	zend_type_error("Cannot access offset of type %s on string", zend_zval_type_name(offset));
}

static zend_never_inline zend_function* ZEND_FASTCALL _zend_jit_init_func_run_time_cache(const zend_op_array *op_array) /* {{{ */
{
	void **run_time_cache;

	run_time_cache = zend_arena_alloc(&CG(arena), op_array->cache_size);
	memset(run_time_cache, 0, op_array->cache_size);
	ZEND_MAP_PTR_SET(op_array->run_time_cache, run_time_cache);
	return (zend_function*)op_array;
}
/* }}} */

static zend_never_inline zend_op_array* ZEND_FASTCALL zend_jit_init_func_run_time_cache_helper(zend_op_array *op_array) /* {{{ */
{
	void **run_time_cache;

	if (!RUN_TIME_CACHE(op_array)) {
		run_time_cache = zend_arena_alloc(&CG(arena), op_array->cache_size);
		memset(run_time_cache, 0, op_array->cache_size);
		ZEND_MAP_PTR_SET(op_array->run_time_cache, run_time_cache);
	}
	return op_array;
}
/* }}} */

static zend_function* ZEND_FASTCALL zend_jit_find_func_helper(zend_string *name, void **cache_slot)
{
	zval *func = zend_hash_find_known_hash(EG(function_table), name);
	zend_function *fbc;

	if (UNEXPECTED(func == NULL)) {
		return NULL;
	}
	fbc = Z_FUNC_P(func);
	if (EXPECTED(fbc->type == ZEND_USER_FUNCTION) && UNEXPECTED(!RUN_TIME_CACHE(&fbc->op_array))) {
		fbc = _zend_jit_init_func_run_time_cache(&fbc->op_array);
	}
	*cache_slot = fbc;
	return fbc;
}

static zend_function* ZEND_FASTCALL zend_jit_find_ns_func_helper(zval *func_name, void **cache_slot)
{
	zval *func = zend_hash_find_known_hash(EG(function_table), Z_STR_P(func_name + 1));
	zend_function *fbc;

	if (func == NULL) {
		func = zend_hash_find_known_hash(EG(function_table), Z_STR_P(func_name + 2));
		if (UNEXPECTED(func == NULL)) {
			return NULL;
		}
	}
	fbc = Z_FUNC_P(func);
	if (EXPECTED(fbc->type == ZEND_USER_FUNCTION) && UNEXPECTED(!RUN_TIME_CACHE(&fbc->op_array))) {
		fbc = _zend_jit_init_func_run_time_cache(&fbc->op_array);
	}
	*cache_slot = fbc;
	return fbc;
}

static ZEND_COLD void ZEND_FASTCALL zend_jit_invalid_method_call(zval *object)
{
	zend_execute_data *execute_data = EG(current_execute_data);
	const zend_op *opline = EX(opline);
	zval *function_name = function_name = RT_CONSTANT(opline, opline->op2);;

	if (Z_TYPE_P(object) == IS_UNDEF && opline->op1_type == IS_CV) {
		zend_string *cv = EX(func)->op_array.vars[EX_VAR_TO_NUM(opline->op1.var)];

		zend_error(E_WARNING, "Undefined variable $%s", ZSTR_VAL(cv));
		if (UNEXPECTED(EG(exception) != NULL)) {
			return;
		}
		object = &EG(uninitialized_zval);
	}
	zend_throw_error(NULL, "Call to a member function %s() on %s",
		Z_STRVAL_P(function_name), zend_zval_type_name(object));
}

static ZEND_COLD void ZEND_FASTCALL zend_jit_invalid_method_call_tmp(zval *object)
{
	zend_execute_data *execute_data = EG(current_execute_data);
	const zend_op *opline = EX(opline);

	zend_jit_invalid_method_call(object);
	zval_ptr_dtor_nogc(EX_VAR(opline->op1.var));
}

static zend_never_inline ZEND_COLD void ZEND_FASTCALL zend_undefined_method(const zend_class_entry *ce, const zend_string *method)
{
	zend_throw_error(NULL, "Call to undefined method %s::%s()", ZSTR_VAL(ce->name), ZSTR_VAL(method));
}

static void ZEND_FASTCALL zend_jit_unref_helper(zval *zv)
{
	zend_reference *ref;

	ZEND_ASSERT(Z_ISREF_P(zv));
	ref = Z_REF_P(zv);
	ZVAL_COPY_VALUE(zv, &ref->val);
	if (GC_DELREF(ref) == 0) {
		efree_size(ref, sizeof(zend_reference));
	} else {
		Z_TRY_ADDREF_P(zv);
	}
}

static zend_function* ZEND_FASTCALL zend_jit_find_method_helper(zend_object *obj, zval *function_name, zend_object **obj_ptr)
{
	zend_execute_data *execute_data = EG(current_execute_data);
	const zend_op *opline = EX(opline);
	zend_class_entry *called_scope = obj->ce;
	zend_function *fbc;

	fbc = obj->handlers->get_method(obj_ptr, Z_STR_P(function_name), function_name + 1);
	if (UNEXPECTED(fbc == NULL)) {
		if (EXPECTED(!EG(exception))) {
			zend_undefined_method(called_scope, Z_STR_P(function_name));
		}
		return NULL;
	}

	if (EXPECTED(fbc->type == ZEND_USER_FUNCTION) && UNEXPECTED(!RUN_TIME_CACHE(&fbc->op_array))) {
		zend_init_func_run_time_cache(&fbc->op_array);
	}

	if (UNEXPECTED(obj != *obj_ptr)) {
		return fbc;
	}

	if (EXPECTED(!(fbc->common.fn_flags & (ZEND_ACC_CALL_VIA_TRAMPOLINE|ZEND_ACC_NEVER_CACHE)))) {
		CACHE_POLYMORPHIC_PTR(opline->result.num, called_scope, fbc);
	}

	return fbc;
}

static zend_function* ZEND_FASTCALL zend_jit_find_method_tmp_helper(zend_object *obj, zval *function_name, zend_object **obj_ptr)
{
	zend_function *fbc;

	fbc = zend_jit_find_method_helper(obj, function_name, obj_ptr);
	if (!fbc) {
		if (GC_DELREF(obj) == 0) {
			zend_objects_store_del(obj);
		}
	} else if (obj != *obj_ptr) {
		GC_ADDREF(*obj_ptr);
		if (GC_DELREF(obj) == 0) {
			zend_objects_store_del(obj);
		}
	}
	return fbc;
}

static zend_execute_data* ZEND_FASTCALL zend_jit_push_static_metod_call_frame(zend_object *obj, zend_function *fbc, uint32_t num_args)
{
	zend_class_entry *scope = obj->ce;

	return zend_vm_stack_push_call_frame(ZEND_CALL_NESTED_FUNCTION, fbc, num_args, scope);
}

static zend_execute_data* ZEND_FASTCALL zend_jit_push_static_metod_call_frame_tmp(zend_object *obj, zend_function *fbc, uint32_t num_args)
{
	zend_class_entry *scope = obj->ce;

	if (GC_DELREF(obj) == 0) {
		zend_objects_store_del(obj);
		if (UNEXPECTED(EG(exception))) {
			return NULL;
		}
	}

	return zend_vm_stack_push_call_frame(ZEND_CALL_NESTED_FUNCTION, fbc, num_args, scope);
}

static zend_execute_data* ZEND_FASTCALL zend_jit_extend_stack_helper(uint32_t used_stack, zend_function *fbc)
{
	zend_execute_data *call = (zend_execute_data*)zend_vm_stack_extend(used_stack);
	call->func = fbc;
	ZEND_CALL_INFO(call) = ZEND_CALL_NESTED_FUNCTION | ZEND_CALL_ALLOCATED;
	return call;
}

static zend_execute_data* ZEND_FASTCALL zend_jit_int_extend_stack_helper(uint32_t used_stack)
{
	zend_execute_data *call = (zend_execute_data*)zend_vm_stack_extend(used_stack);
	ZEND_CALL_INFO(call) = ZEND_CALL_NESTED_FUNCTION | ZEND_CALL_ALLOCATED;
	return call;
}

static zval* ZEND_FASTCALL zend_jit_symtable_find(HashTable *ht, zend_string *str)
{
	zend_ulong idx;
	register const char *tmp = str->val;

	do {
		if (*tmp > '9') {
			break;
		} else if (*tmp < '0') {
			if (*tmp != '-') {
				break;
			}
			tmp++;
			if (*tmp > '9' || *tmp < '0') {
				break;
			}
		}
		if (_zend_handle_numeric_str_ex(str->val, str->len, &idx)) {
			return zend_hash_index_find(ht, idx);
		}
	} while (0);

	return zend_hash_find(ht, str);
}

static zval* ZEND_FASTCALL zend_jit_hash_index_lookup_rw_no_packed(HashTable *ht, zend_long idx)
{
	zval *retval = _zend_hash_index_find(ht, idx);

	if (!retval) {
<<<<<<< HEAD
		retval = zend_undefined_offset_write(ht, idx);
=======
		if (UNEXPECTED(zend_undefined_offset_write(ht, idx) == FAILURE)) {
			return NULL;
		}
		retval = zend_hash_index_add_new(ht, idx, &EG(uninitialized_zval));
	}
	return retval;
}

static zval* ZEND_FASTCALL zend_jit_hash_index_lookup_rw(HashTable *ht, zend_long idx)
{
	zval *retval = zend_hash_index_find(ht, idx);

	if (!retval) {
		if (UNEXPECTED(zend_undefined_offset_write(ht, idx) == FAILURE)) {
			return NULL;
		}
		retval = zend_hash_index_add_new(ht, idx, &EG(uninitialized_zval));
	}
	return retval;
}

static zval* ZEND_FASTCALL zend_jit_hash_index_lookup_w(HashTable *ht, zend_long idx)
{
	zval *retval = _zend_hash_index_find(ht, idx);

	if (!retval) {
		retval = zend_hash_index_add_new(ht, idx, &EG(uninitialized_zval));
>>>>>>> 325865d7
	}
	return retval;
}

static zval* ZEND_FASTCALL zend_jit_hash_lookup_rw(HashTable *ht, zend_string *str)
{
	zval *retval = zend_hash_find_known_hash(ht, str);
	if (!retval) {
		/* Key may be released while throwing the undefined index warning. */
		retval = zend_undefined_index_write(ht, str);
	}
	return retval;
}

static zval* ZEND_FASTCALL zend_jit_symtable_lookup_rw(HashTable *ht, zend_string *str)
{
	zend_ulong idx;
	register const char *tmp = str->val;
	zval *retval;

	do {
		if (*tmp > '9') {
			break;
		} else if (*tmp < '0') {
			if (*tmp != '-') {
				break;
			}
			tmp++;
			if (*tmp > '9' || *tmp < '0') {
				break;
			}
		}
		if (_zend_handle_numeric_str_ex(str->val, str->len, &idx)) {
			retval = zend_hash_index_find(ht, idx);
			if (!retval) {
				retval = zend_undefined_index_write(ht, str);
			}
			return retval;
		}
	} while (0);

	retval = zend_hash_find(ht, str);
	if (!retval) {
		/* Key may be released while throwing the undefined index warning. */
		retval = zend_undefined_index_write(ht, str);
	}
	return retval;
}

static zval* ZEND_FASTCALL zend_jit_symtable_lookup_w(HashTable *ht, zend_string *str)
{
	zend_ulong idx;
	register const char *tmp = str->val;

	do {
		if (*tmp > '9') {
			break;
		} else if (*tmp < '0') {
			if (*tmp != '-') {
				break;
			}
			tmp++;
			if (*tmp > '9' || *tmp < '0') {
				break;
			}
		}
		if (_zend_handle_numeric_str_ex(str->val, str->len, &idx)) {
			return zend_hash_index_lookup(ht, idx);
		}
	} while (0);

	return zend_hash_lookup(ht, str);
}

static int ZEND_FASTCALL zend_jit_undefined_op_helper(uint32_t var)
{
	const zend_execute_data *execute_data = EG(current_execute_data);
	zend_string *cv = EX(func)->op_array.vars[EX_VAR_TO_NUM(var)];

	zend_error(E_WARNING, "Undefined variable $%s", ZSTR_VAL(cv));
	return EG(exception) == NULL;
}

static int ZEND_FASTCALL zend_jit_undefined_op_helper_write(HashTable *ht, uint32_t var)
{
	const zend_execute_data *execute_data = EG(current_execute_data);
	zend_string *cv = EX(func)->op_array.vars[EX_VAR_TO_NUM(var)];

	/* The array may be destroyed while throwing the notice.
	 * Temporarily increase the refcount to detect this situation. */
	if (!(GC_FLAGS(ht) & IS_ARRAY_IMMUTABLE)) {
		GC_ADDREF(ht);
	}
	zend_error(E_WARNING, "Undefined variable $%s", ZSTR_VAL(cv));
	if (!(GC_FLAGS(ht) & IS_ARRAY_IMMUTABLE) && !GC_DELREF(ht)) {
		zend_array_destroy(ht);
		return 0;
	}
	return EG(exception) == NULL;
}

static void ZEND_FASTCALL zend_jit_fetch_dim_r_helper(zend_array *ht, zval *dim, zval *result)
{
	zend_ulong hval;
	zend_string *offset_key;
	zval *retval;

	if (Z_TYPE_P(dim) == IS_REFERENCE) {
		dim = Z_REFVAL_P(dim);
	}

	switch (Z_TYPE_P(dim)) {
		case IS_LONG:
			hval = Z_LVAL_P(dim);
			goto num_index;
		case IS_STRING:
			offset_key = Z_STR_P(dim);
			goto str_index;
		case IS_UNDEF:
			zend_jit_undefined_op_helper(EG(current_execute_data)->opline->op2.var);
			ZEND_FALLTHROUGH;
		case IS_NULL:
			offset_key = ZSTR_EMPTY_ALLOC();
			goto str_index;
		case IS_DOUBLE:
			hval = zend_dval_to_lval_safe(Z_DVAL_P(dim));
			goto num_index;
		case IS_RESOURCE:
			zend_use_resource_as_offset(dim);
			hval = Z_RES_HANDLE_P(dim);
			goto num_index;
		case IS_FALSE:
			hval = 0;
			goto num_index;
		case IS_TRUE:
			hval = 1;
			goto num_index;
		default:
			zend_jit_illegal_offset();
			undef_result_after_exception();
			return;
	}

str_index:
	if (ZEND_HANDLE_NUMERIC(offset_key, hval)) {
		goto num_index;
	}
	retval = zend_hash_find(ht, offset_key);
	if (!retval) {
		zend_error(E_WARNING, "Undefined array key \"%s\"", ZSTR_VAL(offset_key));
		ZVAL_NULL(result);
		return;
	}
	ZVAL_COPY_DEREF(result, retval);
	return;

num_index:
	ZEND_HASH_INDEX_FIND(ht, hval, retval, num_undef);
	ZVAL_COPY_DEREF(result, retval);
	return;

num_undef:
	zend_error(E_WARNING, "Undefined array key " ZEND_LONG_FMT, hval);
	ZVAL_NULL(result);
}

static void ZEND_FASTCALL zend_jit_fetch_dim_is_helper(zend_array *ht, zval *dim, zval *result)
{
	zend_ulong hval;
	zend_string *offset_key;
	zval *retval;

	if (Z_TYPE_P(dim) == IS_REFERENCE) {
		dim = Z_REFVAL_P(dim);
	}

	switch (Z_TYPE_P(dim)) {
		case IS_LONG:
			hval = Z_LVAL_P(dim);
			goto num_index;
		case IS_STRING:
			offset_key = Z_STR_P(dim);
			goto str_index;
		case IS_UNDEF:
			zend_jit_undefined_op_helper(EG(current_execute_data)->opline->op2.var);
			ZEND_FALLTHROUGH;
		case IS_NULL:
			offset_key = ZSTR_EMPTY_ALLOC();
			goto str_index;
		case IS_DOUBLE:
			hval = zend_dval_to_lval_safe(Z_DVAL_P(dim));
			goto num_index;
		case IS_RESOURCE:
			zend_use_resource_as_offset(dim);
			hval = Z_RES_HANDLE_P(dim);
			goto num_index;
		case IS_FALSE:
			hval = 0;
			goto num_index;
		case IS_TRUE:
			hval = 1;
			goto num_index;
		default:
			zend_jit_illegal_offset();
			undef_result_after_exception();
			return;
	}

str_index:
	if (ZEND_HANDLE_NUMERIC(offset_key, hval)) {
		goto num_index;
	}
	retval = zend_hash_find(ht, offset_key);
	if (!retval) {
		ZVAL_NULL(result);
		return;
	}
	ZVAL_COPY_DEREF(result, retval);
	return;

num_index:
	ZEND_HASH_INDEX_FIND(ht, hval, retval, num_undef);
	ZVAL_COPY_DEREF(result, retval);
	return;

num_undef:
	ZVAL_NULL(result);
}

static int ZEND_FASTCALL zend_jit_fetch_dim_isset_helper(zend_array *ht, zval *dim)
{
	zend_ulong hval;
	zend_string *offset_key;
	zval *retval;

	if (Z_TYPE_P(dim) == IS_REFERENCE) {
		dim = Z_REFVAL_P(dim);
	}

	switch (Z_TYPE_P(dim)) {
		case IS_LONG:
			hval = Z_LVAL_P(dim);
			goto num_index;
		case IS_STRING:
			offset_key = Z_STR_P(dim);
			goto str_index;
		case IS_UNDEF:
			zend_jit_undefined_op_helper(EG(current_execute_data)->opline->op2.var);
			ZEND_FALLTHROUGH;
		case IS_NULL:
			offset_key = ZSTR_EMPTY_ALLOC();
			goto str_index;
		case IS_DOUBLE:
			hval = zend_dval_to_lval_safe(Z_DVAL_P(dim));
			goto num_index;
		case IS_RESOURCE:
			zend_use_resource_as_offset(dim);
			hval = Z_RES_HANDLE_P(dim);
			goto num_index;
		case IS_FALSE:
			hval = 0;
			goto num_index;
		case IS_TRUE:
			hval = 1;
			goto num_index;
		default:
			zend_type_error("Illegal offset type in isset or empty");
			return 0;
	}

str_index:
	if (ZEND_HANDLE_NUMERIC(offset_key, hval)) {
		goto num_index;
	}
	retval = zend_hash_find(ht, offset_key);
	if (!retval) {
		return 0;
	}
	if (UNEXPECTED(Z_TYPE_P(retval) == IS_REFERENCE)) {
		retval = Z_REFVAL_P(retval);
	}
	return Z_TYPE_P(retval) > IS_NULL;

num_index:
	ZEND_HASH_INDEX_FIND(ht, hval, retval, num_undef);
	if (UNEXPECTED(Z_TYPE_P(retval) == IS_REFERENCE)) {
		retval = Z_REFVAL_P(retval);
	}
	return (Z_TYPE_P(retval) > IS_NULL);

num_undef:
	return 0;
}

static zval* ZEND_FASTCALL zend_jit_fetch_dim_rw_helper(zend_array *ht, zval *dim)
{
	zend_ulong hval;
	zend_string *offset_key;
	zval *retval;

	if (Z_TYPE_P(dim) == IS_REFERENCE) {
		dim = Z_REFVAL_P(dim);
	}

	switch (Z_TYPE_P(dim)) {
		case IS_LONG:
			hval = Z_LVAL_P(dim);
			goto num_index;
		case IS_STRING:
			offset_key = Z_STR_P(dim);
			goto str_index;
		case IS_UNDEF:
			if (!zend_jit_undefined_op_helper_write(ht, EG(current_execute_data)->opline->op2.var)) {
				return NULL;
			}
			ZEND_FALLTHROUGH;
		case IS_NULL:
			offset_key = ZSTR_EMPTY_ALLOC();
			goto str_index;
		case IS_DOUBLE:
			hval = zend_dval_to_lval_safe(Z_DVAL_P(dim));
			goto num_index;
		case IS_RESOURCE:
			zend_use_resource_as_offset(dim);
			hval = Z_RES_HANDLE_P(dim);
			goto num_index;
		case IS_FALSE:
			hval = 0;
			goto num_index;
		case IS_TRUE:
			hval = 1;
			goto num_index;
		default:
			zend_jit_illegal_offset();
			undef_result_after_exception();
			return NULL;
	}

str_index:
	if (ZEND_HANDLE_NUMERIC(offset_key, hval)) {
		goto num_index;
	}
	retval = zend_hash_find(ht, offset_key);
	if (!retval) {
		/* Key may be released while throwing the undefined index warning. */
		retval = zend_undefined_index_write(ht, offset_key);
	}
	return retval;

num_index:
	ZEND_HASH_INDEX_FIND(ht, hval, retval, num_undef);
	return retval;

num_undef:
	return zend_undefined_offset_write(ht, hval);
}

static zval* ZEND_FASTCALL zend_jit_fetch_dim_w_helper(zend_array *ht, zval *dim)
{
	zend_ulong hval;
	zend_string *offset_key;
	zval *retval;

	if (Z_TYPE_P(dim) == IS_REFERENCE) {
		dim = Z_REFVAL_P(dim);
	}

	switch (Z_TYPE_P(dim)) {
		case IS_LONG:
			hval = Z_LVAL_P(dim);
			goto num_index;
		case IS_STRING:
			offset_key = Z_STR_P(dim);
			goto str_index;
		case IS_UNDEF:
			if (!zend_jit_undefined_op_helper_write(ht, EG(current_execute_data)->opline->op2.var)) {
				return NULL;
			}
			ZEND_FALLTHROUGH;
		case IS_NULL:
			offset_key = ZSTR_EMPTY_ALLOC();
			goto str_index;
		case IS_DOUBLE:
			hval = zend_dval_to_lval_safe(Z_DVAL_P(dim));
			goto num_index;
		case IS_RESOURCE:
			zend_use_resource_as_offset(dim);
			hval = Z_RES_HANDLE_P(dim);
			goto num_index;
		case IS_FALSE:
			hval = 0;
			goto num_index;
		case IS_TRUE:
			hval = 1;
			goto num_index;
		default:
			zend_jit_illegal_offset();
			undef_result_after_exception();
			if ((EG(opline_before_exception)+1)->opcode == ZEND_OP_DATA
			 && ((EG(opline_before_exception)+1)->op1_type & (IS_VAR|IS_TMP_VAR))) {
				zend_execute_data *execute_data = EG(current_execute_data);

				zval_ptr_dtor_nogc(EX_VAR((EG(opline_before_exception)+1)->op1.var));
			}
			return NULL;
	}

str_index:
	if (ZEND_HANDLE_NUMERIC(offset_key, hval)) {
		goto num_index;
	}
	return zend_hash_lookup(ht, offset_key);

num_index:
	ZEND_HASH_INDEX_LOOKUP(ht, hval, retval);
	return retval;
}

static zend_never_inline zend_long zend_check_string_offset(zval *dim/*, int type*/)
{
	zend_long offset;

try_again:
	switch(Z_TYPE_P(dim)) {
		case IS_LONG:
			return Z_LVAL_P(dim);
		case IS_STRING:
		{
			bool trailing_data = false;
			/* For BC reasons we allow errors so that we can warn on leading numeric string */
			if (IS_LONG == is_numeric_string_ex(Z_STRVAL_P(dim), Z_STRLEN_P(dim), &offset, NULL,
					/* allow errors */ true, NULL, &trailing_data)) {
				if (UNEXPECTED(trailing_data)
				 && EG(current_execute_data)->opline->opcode != ZEND_FETCH_DIM_UNSET) {
					zend_error(E_WARNING, "Illegal string offset \"%s\"", Z_STRVAL_P(dim));
				}
				return offset;
			}
			zend_jit_illegal_string_offset(dim);
			return 0;
		}
		case IS_UNDEF:
			zend_jit_undefined_op_helper(EG(current_execute_data)->opline->op2.var);
			ZEND_FALLTHROUGH;
		case IS_DOUBLE:
		case IS_NULL:
		case IS_FALSE:
		case IS_TRUE:
			zend_error(E_WARNING, "String offset cast occurred");
			break;
		case IS_REFERENCE:
			dim = Z_REFVAL_P(dim);
			goto try_again;
		default:
			zend_jit_illegal_string_offset(dim);
			return 0;
	}

	return zval_get_long_func(dim, /* is_strict */ false);
}

static zend_always_inline zend_string* zend_jit_fetch_dim_str_offset(zend_string *str, zend_long offset)
{
	if (UNEXPECTED((zend_ulong)offset >= (zend_ulong)ZSTR_LEN(str))) {
		if (EXPECTED(offset < 0)) {
			/* Handle negative offset */
			zend_long real_offset = (zend_long)ZSTR_LEN(str) + offset;

			if (EXPECTED(real_offset >= 0)) {
				return ZSTR_CHAR((zend_uchar)ZSTR_VAL(str)[real_offset]);
			}
		}
		zend_error(E_WARNING, "Uninitialized string offset " ZEND_LONG_FMT, offset);
		return ZSTR_EMPTY_ALLOC();
	} else {
		return ZSTR_CHAR((zend_uchar)ZSTR_VAL(str)[offset]);
	}
}

static zend_string* ZEND_FASTCALL zend_jit_fetch_dim_str_offset_r_helper(zend_string *str, zend_long offset)
{
	return zend_jit_fetch_dim_str_offset(str, offset);
}

static zend_string* ZEND_FASTCALL zend_jit_fetch_dim_str_r_helper(zend_string *str, zval *dim)
{
	zend_long offset;

	if (UNEXPECTED(Z_TYPE_P(dim) != IS_LONG)) {
		offset = zend_check_string_offset(dim/*, BP_VAR_R*/);
	} else {
		offset = Z_LVAL_P(dim);
	}
	return zend_jit_fetch_dim_str_offset(str, offset);
}

static void ZEND_FASTCALL zend_jit_fetch_dim_str_is_helper(zend_string *str, zval *dim, zval *result)
{
	zend_long offset;

try_string_offset:
	if (UNEXPECTED(Z_TYPE_P(dim) != IS_LONG)) {
		switch (Z_TYPE_P(dim)) {
			/* case IS_LONG: */
			case IS_STRING:
				if (IS_LONG == is_numeric_string(Z_STRVAL_P(dim), Z_STRLEN_P(dim), NULL, NULL, false)) {
					break;
				}
				ZVAL_NULL(result);
				return;
			case IS_UNDEF:
				zend_jit_undefined_op_helper(EG(current_execute_data)->opline->op2.var);
			case IS_DOUBLE:
			case IS_NULL:
			case IS_FALSE:
			case IS_TRUE:
				break;
			case IS_REFERENCE:
				dim = Z_REFVAL_P(dim);
				goto try_string_offset;
			default:
				zend_jit_illegal_string_offset(dim);
				break;
		}

		offset = zval_get_long_func(dim, /* is_strict */ false);
	} else {
		offset = Z_LVAL_P(dim);
	}

	if ((zend_ulong)offset >= (zend_ulong)ZSTR_LEN(str)) {
		if (offset < 0) {
			/* Handle negative offset */
			zend_long real_offset = (zend_long)ZSTR_LEN(str) + offset;

			if (real_offset >= 0) {
				ZVAL_CHAR(result, (zend_uchar)ZSTR_VAL(str)[real_offset]);
				return;
			}
		}
		ZVAL_NULL(result);
	} else {
		ZVAL_CHAR(result, (zend_uchar)ZSTR_VAL(str)[offset]);
	}
}

static void ZEND_FASTCALL zend_jit_fetch_dim_obj_r_helper(zval *container, zval *dim, zval *result)
{
	zval *retval;

	if (UNEXPECTED(Z_TYPE_P(dim) == IS_UNDEF)) {
		zend_jit_undefined_op_helper(EG(current_execute_data)->opline->op2.var);
		dim = &EG(uninitialized_zval);
	}

	retval = Z_OBJ_HT_P(container)->read_dimension(Z_OBJ_P(container), dim, BP_VAR_R, result);

	if (retval) {
		if (result != retval) {
			ZVAL_COPY_DEREF(result, retval);
		} else if (UNEXPECTED(Z_ISREF_P(retval))) {
			zend_unwrap_reference(retval);
		}
	} else {
		ZVAL_NULL(result);
	}
}

static void ZEND_FASTCALL zend_jit_fetch_dim_obj_is_helper(zval *container, zval *dim, zval *result)
{
	zval *retval;

	if (UNEXPECTED(Z_TYPE_P(dim) == IS_UNDEF)) {
		zend_jit_undefined_op_helper(EG(current_execute_data)->opline->op2.var);
		dim = &EG(uninitialized_zval);
	}

	retval = Z_OBJ_HT_P(container)->read_dimension(Z_OBJ_P(container), dim, BP_VAR_IS, result);

	if (retval) {
		if (result != retval) {
			ZVAL_COPY_DEREF(result, retval);
		} else if (UNEXPECTED(Z_ISREF_P(retval))) {
			zend_unwrap_reference(result);
		}
	} else {
		ZVAL_NULL(result);
	}
}

static zend_never_inline ZEND_COLD void zend_wrong_string_offset(void)
{
	const char *msg = NULL;
	const zend_op *opline = EG(current_execute_data)->opline;
	const zend_op *end;
	uint32_t var;

	switch (opline->opcode) {
		case ZEND_ASSIGN_OP:
		case ZEND_ASSIGN_DIM_OP:
		case ZEND_ASSIGN_OBJ_OP:
		case ZEND_ASSIGN_STATIC_PROP_OP:
			msg = "Cannot use assign-op operators with string offsets";
			break;
		case ZEND_FETCH_DIM_W:
		case ZEND_FETCH_DIM_RW:
		case ZEND_FETCH_DIM_FUNC_ARG:
		case ZEND_FETCH_DIM_UNSET:
		case ZEND_FETCH_LIST_W:
			/* TODO: Encode the "reason" into opline->extended_value??? */
			var = opline->result.var;
			opline++;
			end = EG(current_execute_data)->func->op_array.opcodes +
				EG(current_execute_data)->func->op_array.last;
			while (opline < end) {
				if (opline->op1_type == IS_VAR && opline->op1.var == var) {
					switch (opline->opcode) {
						case ZEND_FETCH_OBJ_W:
						case ZEND_FETCH_OBJ_RW:
						case ZEND_FETCH_OBJ_FUNC_ARG:
						case ZEND_FETCH_OBJ_UNSET:
						case ZEND_ASSIGN_OBJ:
						case ZEND_ASSIGN_OBJ_OP:
						case ZEND_ASSIGN_OBJ_REF:
							msg = "Cannot use string offset as an object";
							break;
						case ZEND_FETCH_DIM_W:
						case ZEND_FETCH_DIM_RW:
						case ZEND_FETCH_DIM_FUNC_ARG:
						case ZEND_FETCH_DIM_UNSET:
						case ZEND_FETCH_LIST_W:
						case ZEND_ASSIGN_DIM:
						case ZEND_ASSIGN_DIM_OP:
							msg = "Cannot use string offset as an array";
							break;
						case ZEND_ASSIGN_OP:
						case ZEND_ASSIGN_STATIC_PROP_OP:
							msg = "Cannot use assign-op operators with string offsets";
							break;
						case ZEND_PRE_INC_OBJ:
						case ZEND_PRE_DEC_OBJ:
						case ZEND_POST_INC_OBJ:
						case ZEND_POST_DEC_OBJ:
						case ZEND_PRE_INC:
						case ZEND_PRE_DEC:
						case ZEND_POST_INC:
						case ZEND_POST_DEC:
							msg = "Cannot increment/decrement string offsets";
							break;
						case ZEND_ASSIGN_REF:
						case ZEND_ADD_ARRAY_ELEMENT:
						case ZEND_INIT_ARRAY:
						case ZEND_MAKE_REF:
							msg = "Cannot create references to/from string offsets";
							break;
						case ZEND_RETURN_BY_REF:
						case ZEND_VERIFY_RETURN_TYPE:
							msg = "Cannot return string offsets by reference";
							break;
						case ZEND_UNSET_DIM:
						case ZEND_UNSET_OBJ:
							msg = "Cannot unset string offsets";
							break;
						case ZEND_YIELD:
							msg = "Cannot yield string offsets by reference";
							break;
						case ZEND_SEND_REF:
						case ZEND_SEND_VAR_EX:
						case ZEND_SEND_FUNC_ARG:
							msg = "Only variables can be passed by reference";
							break;
						case ZEND_FE_RESET_RW:
							msg = "Cannot iterate on string offsets by reference";
							break;
						EMPTY_SWITCH_DEFAULT_CASE();
					}
					break;
				}
				if (opline->op2_type == IS_VAR && opline->op2.var == var) {
					ZEND_ASSERT(opline->opcode == ZEND_ASSIGN_REF);
					msg = "Cannot create references to/from string offsets";
					break;
				}
			}
			break;
		EMPTY_SWITCH_DEFAULT_CASE();
	}
	ZEND_ASSERT(msg != NULL);
	zend_throw_error(NULL, "%s", msg);
}

static zend_never_inline void zend_assign_to_string_offset(zval *str, zval *dim, zval *value, zval *result)
{
	zend_string *old_str;
	zend_uchar c;
	size_t string_len;
	zend_long offset;

	if (UNEXPECTED(Z_TYPE_P(dim) != IS_LONG)) {
		offset = zend_check_string_offset(dim/*, BP_VAR_W*/);
		if (UNEXPECTED(EG(exception) != NULL)) {
			if (UNEXPECTED(result)) {
				ZVAL_UNDEF(result);
			}
			return;
		}
	} else {
		offset = Z_LVAL_P(dim);
	}
	if (offset < -(zend_long)Z_STRLEN_P(str)) {
		/* Error on negative offset */
		zend_error(E_WARNING, "Illegal string offset " ZEND_LONG_FMT, offset);
		if (result) {
			ZVAL_NULL(result);
		}
		return;
	}

	if (Z_TYPE_P(value) != IS_STRING) {
		/* Convert to string, just the time to pick the 1st byte */
		zend_string *tmp = zval_try_get_string_func(value);

		if (UNEXPECTED(!tmp)) {
			if (result) {
				ZVAL_UNDEF(result);
			}
			return;
		}

		string_len = ZSTR_LEN(tmp);
		c = (zend_uchar)ZSTR_VAL(tmp)[0];
		zend_string_release(tmp);
	} else {
		string_len = Z_STRLEN_P(value);
		c = (zend_uchar)Z_STRVAL_P(value)[0];
	}


	if (string_len != 1) {
		if (string_len == 0) {
			/* Error on empty input string */
			zend_throw_error(NULL, "Cannot assign an empty string to a string offset");
			if (result) {
				ZVAL_NULL(result);
			}
			return;
		}

		zend_error(E_WARNING, "Only the first byte will be assigned to the string offset");
	}

	if (offset < 0) { /* Handle negative offset */
		offset += (zend_long)Z_STRLEN_P(str);
	}

	if ((size_t)offset >= Z_STRLEN_P(str)) {
		/* Extend string if needed */
		zend_long old_len = Z_STRLEN_P(str);
		Z_STR_P(str) = zend_string_extend(Z_STR_P(str), offset + 1, 0);
		Z_TYPE_INFO_P(str) = IS_STRING_EX;
		memset(Z_STRVAL_P(str) + old_len, ' ', offset - old_len);
		Z_STRVAL_P(str)[offset+1] = 0;
	} else if (!Z_REFCOUNTED_P(str)) {
		old_str = Z_STR_P(str);
		Z_STR_P(str) = zend_string_init(Z_STRVAL_P(str), Z_STRLEN_P(str), 0);
		Z_TYPE_INFO_P(str) = IS_STRING_EX;
		zend_string_release(old_str);
	} else {
		SEPARATE_STRING(str);
		zend_string_forget_hash_val(Z_STR_P(str));
	}

	Z_STRVAL_P(str)[offset] = c;

	if (result) {
		/* Return the new character */
		ZVAL_CHAR(result, c);
	}
}

static zend_always_inline void ZEND_FASTCALL zend_jit_fetch_dim_obj_helper(zval *object_ptr, zval *dim, zval *result, int type)
{
	zval *retval;

	if (EXPECTED(Z_TYPE_P(object_ptr) == IS_OBJECT)) {
		retval = Z_OBJ_HT_P(object_ptr)->read_dimension(Z_OBJ_P(object_ptr), dim, type, result);
		if (UNEXPECTED(retval == &EG(uninitialized_zval))) {
			zend_class_entry *ce = Z_OBJCE_P(object_ptr);

			ZVAL_NULL(result);
			zend_error(E_NOTICE, "Indirect modification of overloaded element of %s has no effect", ZSTR_VAL(ce->name));
		} else if (EXPECTED(retval && Z_TYPE_P(retval) != IS_UNDEF)) {
			if (!Z_ISREF_P(retval)) {
				if (result != retval) {
					ZVAL_COPY(result, retval);
					retval = result;
				}
				if (Z_TYPE_P(retval) != IS_OBJECT) {
					zend_class_entry *ce = Z_OBJCE_P(object_ptr);
					zend_error(E_NOTICE, "Indirect modification of overloaded element of %s has no effect", ZSTR_VAL(ce->name));
				}
			} else if (UNEXPECTED(Z_REFCOUNT_P(retval) == 1)) {
				ZVAL_UNREF(retval);
			}
			if (result != retval) {
				ZVAL_INDIRECT(result, retval);
			}
		} else {
			ZEND_ASSERT(EG(exception) && "read_dimension() returned NULL without exception");
			ZVAL_UNDEF(result);
		}
	} else if (EXPECTED(Z_TYPE_P(object_ptr) == IS_STRING)) {
		if (!dim) {
			zend_throw_error(NULL, "[] operator not supported for strings");
		} else {
			if (UNEXPECTED(Z_TYPE_P(dim) != IS_LONG)) {
				zend_check_string_offset(dim/*, BP_VAR_RW*/);
			}
			if (!EG(exception)) {
				zend_wrong_string_offset();
			}
		}
		ZVAL_UNDEF(result);
	} else if (Z_TYPE_P(object_ptr) == IS_FALSE) {
		zend_false_to_array_deprecated();
		zend_array *arr = zend_new_array(0);
		ZVAL_ARR(object_ptr, arr);
		zval *var;
		if (dim) {
			if (type == BP_VAR_W) {
				var = zend_jit_fetch_dim_w_helper(arr, dim);
			} else {
				ZEND_ASSERT(type == BP_VAR_RW);
				var = zend_jit_fetch_dim_rw_helper(arr, dim);
			}
		} else {
			var = zend_hash_next_index_insert_new(arr, &EG(uninitialized_zval));
		}
		if (var) {
			ZVAL_INDIRECT(result, var);
		} else {
			ZVAL_UNDEF(result);
		}
	} else {
		if (type == BP_VAR_UNSET) {
			zend_throw_error(NULL, "Cannot unset offset in a non-array variable");
			ZVAL_UNDEF(result);
		} else {
			zend_throw_error(NULL, "Cannot use a scalar value as an array");
			ZVAL_UNDEF(result);
		}
	}
}

static void ZEND_FASTCALL zend_jit_fetch_dim_obj_w_helper(zval *object_ptr, zval *dim, zval *result)
{
	zend_jit_fetch_dim_obj_helper(object_ptr, dim, result, BP_VAR_W);
}

static void ZEND_FASTCALL zend_jit_fetch_dim_obj_rw_helper(zval *object_ptr, zval *dim, zval *result)
{
	zend_jit_fetch_dim_obj_helper(object_ptr, dim, result, BP_VAR_RW);
}

//static void ZEND_FASTCALL zend_jit_fetch_dim_obj_unset_helper(zval *object_ptr, zval *dim, zval *result)
//{
//	zend_jit_fetch_dim_obj_helper(object_ptr, dim, result, BP_VAR_UNSET);
//}

static void ZEND_FASTCALL zend_jit_assign_dim_helper(zval *object_ptr, zval *dim, zval *value, zval *result)
{
	if (UNEXPECTED(Z_TYPE_P(value) == IS_UNDEF)) {
		const zend_op *op_data = EG(current_execute_data)->opline + 1;
		ZEND_ASSERT(op_data->opcode == ZEND_OP_DATA && op_data->op1_type == IS_CV);
		zend_jit_undefined_op_helper(op_data->op1.var);
		value = &EG(uninitialized_zval);
	}

	if (EXPECTED(Z_TYPE_P(object_ptr) == IS_OBJECT)) {
		ZVAL_DEREF(value);
		Z_OBJ_HT_P(object_ptr)->write_dimension(Z_OBJ_P(object_ptr), dim, value);
		if (result) {
			if (EXPECTED(!EG(exception))) {
				ZVAL_COPY(result, value);
			} else {
				ZVAL_UNDEF(result);
			}
		}
	} else if (EXPECTED(Z_TYPE_P(object_ptr) == IS_STRING)) {
		if (!dim) {
			zend_throw_error(NULL, "[] operator not supported for strings");
			if (result) {
				ZVAL_UNDEF(result);
			}
		} else {
			zend_assign_to_string_offset(object_ptr, dim, value, result);
		}
	} else if (Z_TYPE_P(object_ptr) == IS_FALSE) {
		zend_false_to_array_deprecated();
		zend_array *arr = zend_new_array(0);
		ZVAL_ARR(object_ptr, arr);
		zval *var = dim
			? zend_jit_fetch_dim_w_helper(arr, dim)
			: zend_hash_next_index_insert_new(arr, &EG(uninitialized_zval));
		if (!var) {
			if (result) {
				ZVAL_UNDEF(result);
			}
			return;
		}

		ZVAL_COPY_DEREF(var, value);
		if (result) {
			ZVAL_COPY(result, var);
		}
	} else {
		zend_throw_error(NULL, "Cannot use a scalar value as an array");
		if (result) {
			ZVAL_UNDEF(result);
		}
	}
}

static void ZEND_FASTCALL zend_jit_assign_dim_op_helper(zval *container, zval *dim, zval *value, binary_op_type binary_op)
{
	if (EXPECTED(Z_TYPE_P(container) == IS_OBJECT)) {
		zval *object = container;
		zval *property = dim;
		zval *z;
		zval rv, res;

		z = Z_OBJ_HT_P(object)->read_dimension(Z_OBJ_P(object), property, BP_VAR_R, &rv);
		if (z != NULL) {

			if (binary_op(&res, Z_ISREF_P(z) ? Z_REFVAL_P(z) : z, value) == SUCCESS) {
				Z_OBJ_HT_P(object)->write_dimension(Z_OBJ_P(object), property, &res);
			}
			if (z == &rv) {
				zval_ptr_dtor(&rv);
			}
			zval_ptr_dtor(&res);
		} else {
			zend_error(E_WARNING, "Attempt to assign property of non-object");
		}
	} else if (UNEXPECTED(Z_TYPE_P(container) == IS_STRING)) {
		if (!dim) {
			zend_throw_error(NULL, "[] operator not supported for strings");
		} else {
			if (UNEXPECTED(Z_TYPE_P(dim) != IS_LONG)) {
				zend_check_string_offset(dim/*, BP_VAR_RW*/);
			}
			zend_wrong_string_offset();
		}
	} else if (Z_TYPE_P(container) == IS_FALSE) {
		zend_false_to_array_deprecated();
		zend_array *arr = zend_new_array(0);
		ZVAL_ARR(container, arr);
		zval *var = dim
			? zend_jit_fetch_dim_rw_helper(arr, dim)
			: zend_hash_next_index_insert_new(arr, &EG(uninitialized_zval));
		if (var) {
			binary_op(var, var, value);
		}
	} else {
		zend_throw_error(NULL, "Cannot use a scalar value as an array");
	}
}

static void ZEND_FASTCALL zend_jit_fast_assign_concat_helper(zval *op1, zval *op2)
{
	size_t op1_len = Z_STRLEN_P(op1);
	size_t op2_len = Z_STRLEN_P(op2);
	size_t result_len = op1_len + op2_len;
	zend_string *result_str;

	if (UNEXPECTED(op1_len > SIZE_MAX - op2_len)) {
		zend_throw_error(NULL, "String size overflow");
		return;
	}

	do {
		if (Z_REFCOUNTED_P(op1)) {
			if (GC_REFCOUNT(Z_STR_P(op1)) == 1) {
				result_str = perealloc(Z_STR_P(op1), ZEND_MM_ALIGNED_SIZE(_ZSTR_STRUCT_SIZE(result_len)), 0);
				ZSTR_LEN(result_str) = result_len;
				zend_string_forget_hash_val(result_str);
				break;
			}
			GC_DELREF(Z_STR_P(op1));
		}
		result_str = zend_string_alloc(result_len, 0);
		memcpy(ZSTR_VAL(result_str), Z_STRVAL_P(op1), op1_len);
	} while(0);

	ZVAL_NEW_STR(op1, result_str);
	memcpy(ZSTR_VAL(result_str) + op1_len, Z_STRVAL_P(op2), op2_len);
	ZSTR_VAL(result_str)[result_len] = '\0';
}

static void ZEND_FASTCALL zend_jit_fast_concat_helper(zval *result, zval *op1, zval *op2)
{
	size_t op1_len = Z_STRLEN_P(op1);
	size_t op2_len = Z_STRLEN_P(op2);
	size_t result_len = op1_len + op2_len;
	zend_string *result_str;

	if (UNEXPECTED(op1_len > SIZE_MAX - op2_len)) {
		zend_throw_error(NULL, "String size overflow");
		return;
	}

	result_str = zend_string_alloc(result_len, 0);
	memcpy(ZSTR_VAL(result_str), Z_STRVAL_P(op1), op1_len);

	ZVAL_NEW_STR(result, result_str);

	memcpy(ZSTR_VAL(result_str) + op1_len, Z_STRVAL_P(op2), op2_len);
	ZSTR_VAL(result_str)[result_len] = '\0';
}

static void ZEND_FASTCALL zend_jit_fast_concat_tmp_helper(zval *result, zval *op1, zval *op2)
{
	zend_string *op1_str = Z_STR_P(op1);
	size_t op1_len = ZSTR_LEN(op1_str);
	size_t op2_len = Z_STRLEN_P(op2);
	size_t result_len = op1_len + op2_len;
	zend_string *result_str;

	if (UNEXPECTED(op1_len > SIZE_MAX - op2_len)) {
		zend_throw_error(NULL, "String size overflow");
		return;
	}

	do {
		if (!ZSTR_IS_INTERNED(op1_str)) {
			if (GC_REFCOUNT(op1_str) == 1) {
				Z_STR_P(op1) = result_str =
					perealloc(op1_str, ZEND_MM_ALIGNED_SIZE(_ZSTR_STRUCT_SIZE(result_len)), 0);
				ZSTR_LEN(result_str) = result_len;
				zend_string_forget_hash_val(result_str);
				break;
			}
			GC_DELREF(op1_str);
		}
		result_str = zend_string_alloc(result_len, 0);
		memcpy(ZSTR_VAL(result_str), ZSTR_VAL(op1_str), op1_len);
	} while (0);

	ZVAL_NEW_STR(result, result_str);

	memcpy(ZSTR_VAL(result_str) + op1_len, Z_STRVAL_P(op2), op2_len);
	ZSTR_VAL(result_str)[result_len] = '\0';
}

static int ZEND_FASTCALL zend_jit_isset_dim_helper(zval *container, zval *offset)
{
	if (UNEXPECTED(Z_TYPE_P(offset) == IS_UNDEF)) {
		zend_jit_undefined_op_helper(EG(current_execute_data)->opline->op2.var);
		offset = &EG(uninitialized_zval);
	}

	if (EXPECTED(Z_TYPE_P(container) == IS_OBJECT)) {
		return Z_OBJ_HT_P(container)->has_dimension(Z_OBJ_P(container), offset, 0);
	} else if (EXPECTED(Z_TYPE_P(container) == IS_STRING)) { /* string offsets */
		zend_long lval;

		if (EXPECTED(Z_TYPE_P(offset) == IS_LONG)) {
			lval = Z_LVAL_P(offset);
isset_str_offset:
			if (UNEXPECTED(lval < 0)) { /* Handle negative offset */
				lval += (zend_long)Z_STRLEN_P(container);
			}
			if (EXPECTED(lval >= 0) && (size_t)lval < Z_STRLEN_P(container)) {
				return 1;
			}
		} else {
			ZVAL_DEREF(offset);
			if (Z_TYPE_P(offset) < IS_STRING /* simple scalar types */
					|| (Z_TYPE_P(offset) == IS_STRING /* or numeric string */
						&& IS_LONG == is_numeric_string(Z_STRVAL_P(offset), Z_STRLEN_P(offset), NULL, NULL, false))) {
				lval = zval_get_long_ex(offset, /* is_strict */ true);
				goto isset_str_offset;
			}
		}
	}
	return 0;
}

static void ZEND_FASTCALL zend_jit_free_call_frame(zend_execute_data *call)
{
	zend_vm_stack_free_call_frame(call);
}

static zend_reference* ZEND_FASTCALL zend_jit_fetch_global_helper(zend_string *varname, void **cache_slot)
{
	zval *value;
	uintptr_t idx;
	zend_reference *ref;

	/* We store "hash slot index" + 1 (NULL is a mark of uninitialized cache slot) */
	idx = (uintptr_t)CACHED_PTR_EX(cache_slot) - 1;
	if (EXPECTED(idx < EG(symbol_table).nNumUsed * sizeof(Bucket))) {
		Bucket *p = (Bucket*)((char*)EG(symbol_table).arData + idx);

		if (EXPECTED(Z_TYPE(p->val) != IS_UNDEF) &&
	        (EXPECTED(p->key == varname) ||
	         (EXPECTED(p->h == ZSTR_H(varname)) &&
	          EXPECTED(p->key != NULL) &&
	          EXPECTED(zend_string_equal_content(p->key, varname))))) {

			value = (zval*)p; /* value = &p->val; */
			goto check_indirect;
		}
	}

	value = zend_hash_find_known_hash(&EG(symbol_table), varname);
	if (UNEXPECTED(value == NULL)) {
		value = zend_hash_add_new(&EG(symbol_table), varname, &EG(uninitialized_zval));
		idx = (char*)value - (char*)EG(symbol_table).arData;
		/* Store "hash slot index" + 1 (NULL is a mark of uninitialized cache slot) */
		CACHE_PTR_EX(cache_slot, (void*)(idx + 1));
	} else {
		idx = (char*)value - (char*)EG(symbol_table).arData;
		/* Store "hash slot index" + 1 (NULL is a mark of uninitialized cache slot) */
		CACHE_PTR_EX(cache_slot, (void*)(idx + 1));
check_indirect:
		/* GLOBAL variable may be an INDIRECT pointer to CV */
		if (UNEXPECTED(Z_TYPE_P(value) == IS_INDIRECT)) {
			value = Z_INDIRECT_P(value);
			if (UNEXPECTED(Z_TYPE_P(value) == IS_UNDEF)) {
				ZVAL_NULL(value);
			}
		}
	}

	if (UNEXPECTED(!Z_ISREF_P(value))) {
		ZVAL_MAKE_REF_EX(value, 2);
		ref = Z_REF_P(value);
	} else {
		ref = Z_REF_P(value);
		GC_ADDREF(ref);
	}

	return ref;
}

static bool ZEND_FASTCALL zend_jit_verify_arg_slow(zval *arg, zend_arg_info *arg_info)
{
	zend_execute_data *execute_data = EG(current_execute_data);
	const zend_op *opline = EX(opline);
	void **cache_slot = CACHE_ADDR(opline->extended_value);
	bool ret = zend_check_user_type_slow(
		&arg_info->type, arg, /* ref */ NULL, cache_slot, /* is_return_type */ false);
	if (UNEXPECTED(!ret)) {
		zend_verify_arg_error(EX(func), arg_info, opline->op1.num, arg);
		return 0;
	}
	return ret;
}

static void ZEND_FASTCALL zend_jit_verify_return_slow(zval *arg, const zend_op_array *op_array, zend_arg_info *arg_info, void **cache_slot)
{
	if (UNEXPECTED(!zend_check_user_type_slow(
			&arg_info->type, arg, /* ref */ NULL, cache_slot, /* is_return_type */ true))) {
		zend_verify_return_error((zend_function*)op_array, arg);
	}
}

static void ZEND_FASTCALL zend_jit_fetch_obj_r_slow(zend_object *zobj)
{
	zval *retval;
	zend_execute_data *execute_data = EG(current_execute_data);
	const zend_op *opline = EX(opline);
	zend_string *name = Z_STR_P(RT_CONSTANT(opline, opline->op2));
	zval *result = EX_VAR(opline->result.var);
	void **cache_slot = CACHE_ADDR(opline->extended_value & ~ZEND_FETCH_OBJ_FLAGS);

	retval = zobj->handlers->read_property(zobj, name, BP_VAR_R, cache_slot, result);
	if (retval != result) {
		ZVAL_COPY_DEREF(result, retval);
	} else if (UNEXPECTED(Z_ISREF_P(retval))) {
		zend_unwrap_reference(retval);
	}
}

static void ZEND_FASTCALL zend_jit_fetch_obj_r_dynamic(zend_object *zobj, intptr_t prop_offset)
{
	if (zobj->properties) {
		zval *retval;
		zend_execute_data *execute_data = EG(current_execute_data);
		const zend_op *opline = EX(opline);
		zend_string *name = Z_STR_P(RT_CONSTANT(opline, opline->op2));
		zval *result = EX_VAR(opline->result.var);
		void **cache_slot = CACHE_ADDR(opline->extended_value & ~ZEND_FETCH_OBJ_FLAGS);

		if (!IS_UNKNOWN_DYNAMIC_PROPERTY_OFFSET(prop_offset)) {
			intptr_t idx = ZEND_DECODE_DYN_PROP_OFFSET(prop_offset);

			if (EXPECTED(idx < zobj->properties->nNumUsed * sizeof(Bucket))) {
				Bucket *p = (Bucket*)((char*)zobj->properties->arData + idx);

				if (EXPECTED(Z_TYPE(p->val) != IS_UNDEF) &&
			        (EXPECTED(p->key == name) ||
			         (EXPECTED(p->h == ZSTR_H(name)) &&
			          EXPECTED(p->key != NULL) &&
			          EXPECTED(ZSTR_LEN(p->key) == ZSTR_LEN(name)) &&
			          EXPECTED(memcmp(ZSTR_VAL(p->key), ZSTR_VAL(name), ZSTR_LEN(name)) == 0)))) {
					ZVAL_COPY_DEREF(result, &p->val);
					return;
				}
			}
			CACHE_PTR_EX(cache_slot + 1, (void*)ZEND_DYNAMIC_PROPERTY_OFFSET);
		}

		retval = zend_hash_find_known_hash(zobj->properties, name);

		if (EXPECTED(retval)) {
			intptr_t idx = (char*)retval - (char*)zobj->properties->arData;
			CACHE_PTR_EX(cache_slot + 1, (void*)ZEND_ENCODE_DYN_PROP_OFFSET(idx));
			ZVAL_COPY_DEREF(result, retval);
			return;
		}
	}
	zend_jit_fetch_obj_r_slow(zobj);
}

static void ZEND_FASTCALL zend_jit_fetch_obj_is_slow(zend_object *zobj)
{
	zval *retval;
	zend_execute_data *execute_data = EG(current_execute_data);
	const zend_op *opline = EX(opline);
	zend_string *name = Z_STR_P(RT_CONSTANT(opline, opline->op2));
	zval *result = EX_VAR(opline->result.var);
	void **cache_slot = CACHE_ADDR(opline->extended_value & ~ZEND_FETCH_OBJ_FLAGS);

	retval = zobj->handlers->read_property(zobj, name, BP_VAR_IS, cache_slot, result);
	if (retval != result) {
		ZVAL_COPY_DEREF(result, retval);
	} else if (UNEXPECTED(Z_ISREF_P(retval))) {
		zend_unwrap_reference(retval);
	}
}

static void ZEND_FASTCALL zend_jit_fetch_obj_is_dynamic(zend_object *zobj, intptr_t prop_offset)
{
	if (zobj->properties) {
		zval *retval;
		zend_execute_data *execute_data = EG(current_execute_data);
		const zend_op *opline = EX(opline);
		zend_string *name = Z_STR_P(RT_CONSTANT(opline, opline->op2));
		zval *result = EX_VAR(opline->result.var);
		void **cache_slot = CACHE_ADDR(opline->extended_value & ~ZEND_FETCH_OBJ_FLAGS);

		if (!IS_UNKNOWN_DYNAMIC_PROPERTY_OFFSET(prop_offset)) {
			intptr_t idx = ZEND_DECODE_DYN_PROP_OFFSET(prop_offset);

			if (EXPECTED(idx < zobj->properties->nNumUsed * sizeof(Bucket))) {
				Bucket *p = (Bucket*)((char*)zobj->properties->arData + idx);

				if (EXPECTED(Z_TYPE(p->val) != IS_UNDEF) &&
			        (EXPECTED(p->key == name) ||
			         (EXPECTED(p->h == ZSTR_H(name)) &&
			          EXPECTED(p->key != NULL) &&
			          EXPECTED(ZSTR_LEN(p->key) == ZSTR_LEN(name)) &&
			          EXPECTED(memcmp(ZSTR_VAL(p->key), ZSTR_VAL(name), ZSTR_LEN(name)) == 0)))) {
					ZVAL_COPY_DEREF(result, &p->val);
					return;
				}
			}
			CACHE_PTR_EX(cache_slot + 1, (void*)ZEND_DYNAMIC_PROPERTY_OFFSET);
		}

		retval = zend_hash_find_known_hash(zobj->properties, name);

		if (EXPECTED(retval)) {
			intptr_t idx = (char*)retval - (char*)zobj->properties->arData;
			CACHE_PTR_EX(cache_slot + 1, (void*)ZEND_ENCODE_DYN_PROP_OFFSET(idx));
			ZVAL_COPY(result, retval);
			return;
		}
	}
	zend_jit_fetch_obj_is_slow(zobj);
}

static zend_always_inline bool promotes_to_array(zval *val) {
	return Z_TYPE_P(val) <= IS_FALSE
		|| (Z_ISREF_P(val) && Z_TYPE_P(Z_REFVAL_P(val)) <= IS_FALSE);
}

static zend_always_inline bool check_type_array_assignable(zend_type type) {
	if (!ZEND_TYPE_IS_SET(type)) {
		return 1;
	}
	return (ZEND_TYPE_FULL_MASK(type) & (MAY_BE_ITERABLE|MAY_BE_ARRAY)) != 0;
}

static zend_property_info *zend_object_fetch_property_type_info(
		zend_object *obj, zval *slot)
{
	if (EXPECTED(!ZEND_CLASS_HAS_TYPE_HINTS(obj->ce))) {
		return NULL;
	}

	/* Not a declared property */
	if (UNEXPECTED(slot < obj->properties_table ||
			slot >= obj->properties_table + obj->ce->default_properties_count)) {
		return NULL;
	}

	return zend_get_typed_property_info_for_slot(obj, slot);
}

static zend_never_inline ZEND_COLD void zend_throw_auto_init_in_prop_error(zend_property_info *prop, const char *type) {
	zend_string *type_str = zend_type_to_string(prop->type);
	zend_type_error(
		"Cannot auto-initialize an %s inside property %s::$%s of type %s",
		type,
		ZSTR_VAL(prop->ce->name), zend_get_unmangled_property_name(prop->name),
		ZSTR_VAL(type_str)
	);
	zend_string_release(type_str);
}

static zend_never_inline ZEND_COLD void zend_throw_access_uninit_prop_by_ref_error(
		zend_property_info *prop) {
	zend_throw_error(NULL,
		"Cannot access uninitialized non-nullable property %s::$%s by reference",
		ZSTR_VAL(prop->ce->name),
		zend_get_unmangled_property_name(prop->name));
}

static zend_never_inline bool zend_handle_fetch_obj_flags(
		zval *result, zval *ptr, zend_object *obj, zend_property_info *prop_info, uint32_t flags)
{
	switch (flags) {
		case ZEND_FETCH_DIM_WRITE:
			if (promotes_to_array(ptr)) {
				if (!prop_info) {
					prop_info = zend_object_fetch_property_type_info(obj, ptr);
					if (!prop_info) {
						break;
					}
				}
				if (!check_type_array_assignable(prop_info->type)) {
					zend_throw_auto_init_in_prop_error(prop_info, "array");
					if (result) ZVAL_ERROR(result);
					return 0;
				}
			}
			break;
		case ZEND_FETCH_REF:
			if (Z_TYPE_P(ptr) != IS_REFERENCE) {
				if (!prop_info) {
					prop_info = zend_object_fetch_property_type_info(obj, ptr);
					if (!prop_info) {
						break;
					}
				}
				if (Z_TYPE_P(ptr) == IS_UNDEF) {
					if (!ZEND_TYPE_ALLOW_NULL(prop_info->type)) {
						zend_throw_access_uninit_prop_by_ref_error(prop_info);
						if (result) ZVAL_ERROR(result);
						return 0;
					}
					ZVAL_NULL(ptr);
				}

				ZVAL_NEW_REF(ptr, ptr);
				ZEND_REF_ADD_TYPE_SOURCE(Z_REF_P(ptr), prop_info);
			}
			break;
		EMPTY_SWITCH_DEFAULT_CASE()
	}
	return 1;
}

static void ZEND_FASTCALL zend_jit_fetch_obj_w_slow(zend_object *zobj)
{
	zval *retval;
	zend_execute_data *execute_data = EG(current_execute_data);
	const zend_op *opline = EX(opline);
	zend_string *name = Z_STR_P(RT_CONSTANT(opline, opline->op2));
	zval *result = EX_VAR(opline->result.var);
	void **cache_slot = CACHE_ADDR(opline->extended_value & ~ZEND_FETCH_OBJ_FLAGS);

	retval = zobj->handlers->get_property_ptr_ptr(zobj, name, BP_VAR_W, cache_slot);
	if (NULL == retval) {
		retval = zobj->handlers->read_property(zobj, name, BP_VAR_W, cache_slot, result);
		if (retval == result) {
			if (UNEXPECTED(Z_ISREF_P(retval) && Z_REFCOUNT_P(retval) == 1)) {
				ZVAL_UNREF(retval);
			}
			return;
		}
		if (UNEXPECTED(EG(exception))) {
			ZVAL_ERROR(result);
			return;
		}
	} else if (UNEXPECTED(Z_ISERROR_P(retval))) {
		ZVAL_ERROR(result);
		return;
	}

	ZVAL_INDIRECT(result, retval);

	/* Support for typed properties */
	do {
		uint32_t flags = opline->extended_value & ZEND_FETCH_OBJ_FLAGS;

		if (flags) {
			zend_property_info *prop_info = NULL;

			if (opline->op2_type == IS_CONST) {
				prop_info = CACHED_PTR_EX(cache_slot + 2);
				if (!prop_info) {
					break;
				}
			}
			if (UNEXPECTED(!zend_handle_fetch_obj_flags(result, retval, zobj, prop_info, flags))) {
				return;
			}
		}
	} while (0);

	if (UNEXPECTED(Z_TYPE_P(retval) == IS_UNDEF)) {
		ZVAL_NULL(retval);
	}
}

static void ZEND_FASTCALL zend_jit_check_array_promotion(zval *val, zend_property_info *prop)
{
	zend_execute_data *execute_data = EG(current_execute_data);
	const zend_op *opline = execute_data->opline;
	zval *result = EX_VAR(opline->result.var);

	if ((Z_TYPE_P(val) <= IS_FALSE
		|| (Z_ISREF_P(val) && Z_TYPE_P(Z_REFVAL_P(val)) <= IS_FALSE))
		&& ZEND_TYPE_IS_SET(prop->type)
		&& (ZEND_TYPE_FULL_MASK(prop->type) & (MAY_BE_ITERABLE|MAY_BE_ARRAY)) == 0) {
		zend_string *type_str = zend_type_to_string(prop->type);
		zend_type_error(
			"Cannot auto-initialize an array inside property %s::$%s of type %s",
			ZSTR_VAL(prop->ce->name), zend_get_unmangled_property_name(prop->name),
			ZSTR_VAL(type_str)
		);
		zend_string_release(type_str);
		ZVAL_ERROR(result);
	} else {
		ZVAL_INDIRECT(result, val);
	}
}

static void ZEND_FASTCALL zend_jit_create_typed_ref(zval *val, zend_property_info *prop, zval *result)
{
	if (!Z_ISREF_P(val)) {
		ZVAL_NEW_REF(val, val);
		ZEND_REF_ADD_TYPE_SOURCE(Z_REF_P(val), prop);
	}
	ZVAL_INDIRECT(result, val);
}

static void ZEND_FASTCALL zend_jit_extract_helper(zend_refcounted *garbage)
{
	zend_execute_data *execute_data = EG(current_execute_data);
	const zend_op *opline = execute_data->opline;
	zval *zv = EX_VAR(opline->result.var);

	if (EXPECTED(Z_TYPE_P(zv) == IS_INDIRECT)) {
		ZVAL_COPY(zv, Z_INDIRECT_P(zv));
	}
	rc_dtor_func(garbage);
}

static void ZEND_FASTCALL zend_jit_vm_stack_free_args_helper(zend_execute_data *call)
{
	zend_vm_stack_free_args(call);
}

static zend_always_inline void zend_jit_assign_to_typed_ref_helper(zend_reference *ref, zval *value, zend_uchar value_type)
{
	zval variable;

	ZVAL_REF(&variable, ref);
	zend_assign_to_variable(&variable, value, value_type, ZEND_CALL_USES_STRICT_TYPES(EG(current_execute_data)));
}

static void ZEND_FASTCALL zend_jit_assign_const_to_typed_ref(zend_reference *ref, zval *value)
{
	zend_jit_assign_to_typed_ref_helper(ref, value, IS_CONST);
}

static void ZEND_FASTCALL zend_jit_assign_tmp_to_typed_ref(zend_reference *ref, zval *value)
{
	zend_jit_assign_to_typed_ref_helper(ref, value, IS_TMP_VAR);
}

static void ZEND_FASTCALL zend_jit_assign_var_to_typed_ref(zend_reference *ref, zval *value)
{
	zend_jit_assign_to_typed_ref_helper(ref, value, IS_VAR);
}

static void ZEND_FASTCALL zend_jit_assign_cv_to_typed_ref(zend_reference *ref, zval *value)
{
	if (UNEXPECTED(Z_TYPE_P(value) == IS_UNDEF)) {
		const zend_op *opline = EG(current_execute_data)->opline;
		uint32_t var;
		if (opline->opcode == ZEND_ASSIGN) {
			var = opline->op2.var;
		} else {
			ZEND_ASSERT((opline + 1)->opcode == ZEND_OP_DATA);
			var = (opline + 1)->op1.var;
		}
		zend_jit_undefined_op_helper(var);
		value = &EG(uninitialized_zval);
	}
	zend_jit_assign_to_typed_ref_helper(ref, value, IS_CV);
}


static zend_property_info *zend_jit_get_prop_not_accepting_double(zend_reference *ref)
{
	zend_property_info *prop;
	ZEND_REF_FOREACH_TYPE_SOURCES(ref, prop) {
		if (!(ZEND_TYPE_FULL_MASK(prop->type) & MAY_BE_DOUBLE)) {
			return prop;
		}
	} ZEND_REF_FOREACH_TYPE_SOURCES_END();
	return NULL;
}

static ZEND_COLD void zend_jit_throw_inc_ref_error(zend_reference *ref, zend_property_info *error_prop)
{
	zend_string *type_str = zend_type_to_string(error_prop->type);

	zend_type_error(
		"Cannot increment a reference held by property %s::$%s of type %s past its maximal value",
		ZSTR_VAL(error_prop->ce->name),
		zend_get_unmangled_property_name(error_prop->name),
		ZSTR_VAL(type_str));
	zend_string_release(type_str);
}

static ZEND_COLD void zend_jit_throw_dec_ref_error(zend_reference *ref, zend_property_info *error_prop)
{
	zend_string *type_str = zend_type_to_string(error_prop->type);

	zend_type_error(
		"Cannot decrement a reference held by property %s::$%s of type %s past its minimal value",
		ZSTR_VAL(error_prop->ce->name),
		zend_get_unmangled_property_name(error_prop->name),
		ZSTR_VAL(type_str));
	zend_string_release(type_str);
}

static void ZEND_FASTCALL zend_jit_pre_inc_typed_ref(zend_reference *ref, zval *ret)
{
	zval *var_ptr = &ref->val;
	zval tmp;

	ZVAL_COPY(&tmp, var_ptr);

	increment_function(var_ptr);

	if (UNEXPECTED(Z_TYPE_P(var_ptr) == IS_DOUBLE) && Z_TYPE(tmp) == IS_LONG) {
		zend_property_info *error_prop = zend_jit_get_prop_not_accepting_double(ref);
		if (UNEXPECTED(error_prop)) {
			zend_jit_throw_inc_ref_error(ref, error_prop);
			ZVAL_LONG(var_ptr, ZEND_LONG_MAX);
		}
	} else if (UNEXPECTED(!zend_verify_ref_assignable_zval(ref, var_ptr, ZEND_CALL_USES_STRICT_TYPES(EG(current_execute_data))))) {
		zval_ptr_dtor(var_ptr);
		ZVAL_COPY_VALUE(var_ptr, &tmp);
	} else {
		zval_ptr_dtor(&tmp);
	}
	if (ret) {
		ZVAL_COPY(ret, var_ptr);
	}
}

static void ZEND_FASTCALL zend_jit_pre_dec_typed_ref(zend_reference *ref, zval *ret)
{
	zval *var_ptr = &ref->val;
	zval tmp;

	ZVAL_COPY(&tmp, var_ptr);

	decrement_function(var_ptr);

	if (UNEXPECTED(Z_TYPE_P(var_ptr) == IS_DOUBLE) && Z_TYPE(tmp) == IS_LONG) {
		zend_property_info *error_prop = zend_jit_get_prop_not_accepting_double(ref);
		if (UNEXPECTED(error_prop)) {
			zend_jit_throw_dec_ref_error(ref, error_prop);
			ZVAL_LONG(var_ptr, ZEND_LONG_MIN);
		}
	} else if (UNEXPECTED(!zend_verify_ref_assignable_zval(ref, var_ptr, ZEND_CALL_USES_STRICT_TYPES(EG(current_execute_data))))) {
		zval_ptr_dtor(var_ptr);
		ZVAL_COPY_VALUE(var_ptr, &tmp);
	} else {
		zval_ptr_dtor(&tmp);
	}
	if (ret) {
		ZVAL_COPY(ret, var_ptr);
	}
}

static void ZEND_FASTCALL zend_jit_post_inc_typed_ref(zend_reference *ref, zval *ret)
{
	zval *var_ptr = &ref->val;
	ZVAL_COPY(ret, var_ptr);

	increment_function(var_ptr);

	if (UNEXPECTED(Z_TYPE_P(var_ptr) == IS_DOUBLE) && Z_TYPE_P(ret) == IS_LONG) {
		zend_property_info *error_prop = zend_jit_get_prop_not_accepting_double(ref);
		if (UNEXPECTED(error_prop)) {
			zend_jit_throw_inc_ref_error(ref, error_prop);
			ZVAL_LONG(var_ptr, ZEND_LONG_MAX);
		}
	} else if (UNEXPECTED(!zend_verify_ref_assignable_zval(ref, var_ptr, ZEND_CALL_USES_STRICT_TYPES(EG(current_execute_data))))) {
		zval_ptr_dtor(var_ptr);
		ZVAL_COPY_VALUE(var_ptr, ret);
	}
}

static void ZEND_FASTCALL zend_jit_post_dec_typed_ref(zend_reference *ref, zval *ret)
{
	zval *var_ptr = &ref->val;
	ZVAL_COPY(ret, var_ptr);

	decrement_function(var_ptr);

	if (UNEXPECTED(Z_TYPE_P(var_ptr) == IS_DOUBLE) && Z_TYPE_P(ret) == IS_LONG) {
		zend_property_info *error_prop = zend_jit_get_prop_not_accepting_double(ref);
		if (UNEXPECTED(error_prop)) {
			zend_jit_throw_dec_ref_error(ref, error_prop);
			ZVAL_LONG(var_ptr, ZEND_LONG_MIN);
		}
	} else if (UNEXPECTED(!zend_verify_ref_assignable_zval(ref, var_ptr, ZEND_CALL_USES_STRICT_TYPES(EG(current_execute_data))))) {
		zval_ptr_dtor(var_ptr);
		ZVAL_COPY_VALUE(var_ptr, ret);
	}
}

static void ZEND_FASTCALL zend_jit_assign_op_to_typed_ref(zend_reference *ref, zval *val, binary_op_type binary_op)
{
	zval z_copy;

	/* Make sure that in-place concatenation is used if the LHS is a string. */
	if (binary_op == concat_function && Z_TYPE(ref->val) == IS_STRING) {
		concat_function(&ref->val, &ref->val, val);
		ZEND_ASSERT(Z_TYPE(ref->val) == IS_STRING && "Concat should return string");
		return;
	}

	binary_op(&z_copy, &ref->val, val);
	if (EXPECTED(zend_verify_ref_assignable_zval(ref, &z_copy, ZEND_CALL_USES_STRICT_TYPES(EG(current_execute_data))))) {
		zval_ptr_dtor(&ref->val);
		ZVAL_COPY_VALUE(&ref->val, &z_copy);
	} else {
		zval_ptr_dtor(&z_copy);
	}
}

static void ZEND_FASTCALL zend_jit_only_vars_by_reference(zval *arg)
{
	ZVAL_NEW_REF(arg, arg);
	zend_error(E_NOTICE, "Only variables should be passed by reference");
}

static void ZEND_FASTCALL zend_jit_invalid_array_access(zval *container)
{
	zend_error(E_WARNING, "Trying to access array offset on value of type %s", zend_zval_type_name(container));
}

static void ZEND_FASTCALL zend_jit_invalid_property_read(zval *container, const char *property_name)
{
	zend_error(E_WARNING, "Attempt to read property \"%s\" on %s", property_name, zend_zval_type_name(container));
}

static void ZEND_FASTCALL zend_jit_invalid_property_write(zval *container, const char *property_name)
{
	zend_throw_error(NULL,
		"Attempt to modify property \"%s\" on %s",
		property_name, zend_zval_type_name(container));
}

static void ZEND_FASTCALL zend_jit_invalid_property_incdec(zval *container, const char *property_name)
{
	zend_execute_data *execute_data = EG(current_execute_data);
	const zend_op *opline = EX(opline);

	if (Z_TYPE_P(container) == IS_UNDEF && opline->op1_type == IS_CV) {
		zend_string *cv = EX(func)->op_array.vars[EX_VAR_TO_NUM(opline->op1.var)];

		zend_error(E_WARNING, "Undefined variable $%s", ZSTR_VAL(cv));
	}
	if (opline->result_type & (IS_VAR|IS_TMP_VAR)) {
		ZVAL_UNDEF(EX_VAR(opline->result.var));
	}
	zend_throw_error(NULL,
		"Attempt to increment/decrement property \"%s\" on %s",
		property_name, zend_zval_type_name(container));
}

static void ZEND_FASTCALL zend_jit_invalid_property_assign(zval *container, const char *property_name)
{
	zend_throw_error(NULL,
		"Attempt to assign property \"%s\" on %s",
		property_name, zend_zval_type_name(container));
}

static void ZEND_FASTCALL zend_jit_invalid_property_assign_op(zval *container, const char *property_name)
{
	if (Z_TYPE_P(container) == IS_UNDEF) {
		const zend_execute_data *execute_data = EG(current_execute_data);

		zend_jit_undefined_op_helper(EX(opline)->op1.var);
	}
	zend_jit_invalid_property_assign(container, property_name);
}

static zval * ZEND_FASTCALL zend_jit_prepare_assign_dim_ref(zval *ref) {
	zval *val = Z_REFVAL_P(ref);
	if (Z_TYPE_P(val) <= IS_FALSE) {
		if (ZEND_REF_HAS_TYPE_SOURCES(Z_REF_P(ref))
				&& !zend_verify_ref_array_assignable(Z_REF_P(ref))) {
			return NULL;
		}
		if (Z_TYPE_P(val) == IS_FALSE) {
			zend_false_to_array_deprecated();
		}
		ZVAL_ARR(val, zend_new_array(8));
	}
	return val;
}

static void ZEND_FASTCALL zend_jit_pre_inc(zval *var_ptr, zval *ret)
{
	increment_function(var_ptr);
	ZVAL_COPY(ret, var_ptr);
}

static void ZEND_FASTCALL zend_jit_pre_dec(zval *var_ptr, zval *ret)
{
	decrement_function(var_ptr);
	ZVAL_COPY(ret, var_ptr);
}

#define HT_POISONED_PTR ((HashTable *) (intptr_t) -1)

static zend_never_inline void ZEND_FASTCALL _zend_hash_iterators_remove(HashTable *ht)
{
	HashTableIterator *iter = EG(ht_iterators);
	HashTableIterator *end  = iter + EG(ht_iterators_used);

	while (iter != end) {
		if (iter->ht == ht) {
			iter->ht = HT_POISONED_PTR;
		}
		iter++;
	}
}

static void ZEND_FASTCALL zend_jit_array_free(HashTable *ht)
{
	GC_REMOVE_FROM_BUFFER(ht);
	if (UNEXPECTED(HT_HAS_ITERATORS(ht))) {
		_zend_hash_iterators_remove(ht);
	}
	if (!(EXPECTED(HT_FLAGS(ht) & HASH_FLAG_UNINITIALIZED))) {
		efree(HT_GET_DATA_ADDR(ht));
	}
	FREE_HASHTABLE(ht);
}

static HashTable *ZEND_FASTCALL zend_jit_zval_array_dup(zval *arr)
{
	HashTable *ht;

	Z_TRY_DELREF_P(arr);
	ht = Z_ARRVAL_P(arr);
	ht = zend_array_dup(ht);
	ZVAL_ARR(arr, ht);
	return ht;
}

static zend_array *ZEND_FASTCALL zend_jit_add_arrays_helper(zend_array *op1, zend_array *op2)
{
	zend_array *res;
	res = zend_array_dup(op1);
	zend_hash_merge(res, op2, zval_add_ref, 0);
	return res;
}

static void ZEND_FASTCALL zend_jit_assign_obj_helper(zend_object *zobj, zend_string *name, zval *value, void **cache_slot, zval *result)
{
	if (UNEXPECTED(Z_TYPE_P(value) == IS_UNDEF)) {
		const zend_op *op_data = EG(current_execute_data)->opline + 1;
		ZEND_ASSERT(op_data->opcode == ZEND_OP_DATA && op_data->op1_type == IS_CV);
		zend_jit_undefined_op_helper(op_data->op1.var);
		value = &EG(uninitialized_zval);
	}

	ZVAL_DEREF(value);
	value = zobj->handlers->write_property(zobj, name, value, cache_slot);
	if (result) {
		ZVAL_COPY_DEREF(result, value);
	}
}

static void ZEND_FASTCALL zend_jit_assign_to_typed_prop(zval *property_val, zend_property_info *info, zval *value, zval *result)
{
	zend_execute_data *execute_data = EG(current_execute_data);
	zval tmp;

	if (UNEXPECTED(Z_TYPE_P(value) == IS_UNDEF)) {
		const zend_op *op_data = execute_data->opline + 1;
		ZEND_ASSERT(op_data->opcode == ZEND_OP_DATA && op_data->op1_type == IS_CV);
		zend_jit_undefined_op_helper(op_data->op1.var);
		value = &EG(uninitialized_zval);
	}

	if (UNEXPECTED(info->flags & ZEND_ACC_READONLY)) {
		zend_readonly_property_modification_error(info);
		if (result) {
			ZVAL_UNDEF(result);
		}
		return;
	}

	ZVAL_DEREF(value);
	ZVAL_COPY(&tmp, value);

	if (UNEXPECTED(!zend_verify_property_type(info, &tmp, EX_USES_STRICT_TYPES()))) {
		zval_ptr_dtor(&tmp);
		if (result) {
			ZVAL_NULL(result);
		}
		return;
	}

	value = zend_assign_to_variable(property_val, &tmp, IS_TMP_VAR, EX_USES_STRICT_TYPES());
	if (result) {
		ZVAL_COPY_DEREF(result, value);
	}
}

static zend_never_inline void _zend_jit_assign_op_overloaded_property(zend_object *object, zend_string *name, void **cache_slot, zval *value, binary_op_type binary_op)
{
	zval *z;
	zval rv, res;

	GC_ADDREF(object);
	z = object->handlers->read_property(object, name, BP_VAR_R, cache_slot, &rv);
	if (UNEXPECTED(EG(exception))) {
		OBJ_RELEASE(object);
//???		if (UNEXPECTED(RETURN_VALUE_USED(opline))) {
//???			ZVAL_UNDEF(EX_VAR(opline->result.var));
//???		}
		return;
	}
	if (binary_op(&res, z, value) == SUCCESS) {
		object->handlers->write_property(object, name, &res, cache_slot);
	}
//???	if (UNEXPECTED(RETURN_VALUE_USED(opline))) {
//???		ZVAL_COPY(EX_VAR(opline->result.var), &res);
//???	}
	if (z == &rv) {
		zval_ptr_dtor(z);
	}
	zval_ptr_dtor(&res);
	OBJ_RELEASE(object);
}

static void ZEND_FASTCALL zend_jit_assign_op_to_typed_prop(zval *zptr, zend_property_info *prop_info, zval *value, binary_op_type binary_op)
{
	zend_execute_data *execute_data = EG(current_execute_data);
	zval z_copy;

	ZVAL_DEREF(zptr);
	/* Make sure that in-place concatenation is used if the LHS is a string. */
	if (binary_op == concat_function && Z_TYPE_P(zptr) == IS_STRING) {
		concat_function(zptr, zptr, value);
		ZEND_ASSERT(Z_TYPE_P(zptr) == IS_STRING && "Concat should return string");
		return;
	}

	binary_op(&z_copy, zptr, value);
	if (EXPECTED(zend_verify_property_type(prop_info, &z_copy, EX_USES_STRICT_TYPES()))) {
		zval_ptr_dtor(zptr);
		ZVAL_COPY_VALUE(zptr, &z_copy);
	} else {
		zval_ptr_dtor(&z_copy);
	}
}

static void ZEND_FASTCALL zend_jit_assign_obj_op_helper(zend_object *zobj, zend_string *name, zval *value, void **cache_slot, binary_op_type binary_op)
{
	zval *zptr;
	zend_property_info *prop_info;

	if (EXPECTED((zptr = zobj->handlers->get_property_ptr_ptr(zobj, name, BP_VAR_RW, cache_slot)) != NULL)) {
		if (UNEXPECTED(Z_ISERROR_P(zptr))) {
//???			if (UNEXPECTED(RETURN_VALUE_USED(opline))) {
//???				ZVAL_NULL(EX_VAR(opline->result.var));
//???			}
		} else {
//???			zval *orig_zptr = zptr;
			zend_reference *ref;

			do {
				if (UNEXPECTED(Z_ISREF_P(zptr))) {
					ref = Z_REF_P(zptr);
					zptr = Z_REFVAL_P(zptr);
					if (UNEXPECTED(ZEND_REF_HAS_TYPE_SOURCES(ref))) {
						zend_jit_assign_op_to_typed_ref(ref, value, binary_op);
						break;
					}
				}

//???				if (OP2_TYPE == IS_CONST) {
				prop_info = (zend_property_info*)CACHED_PTR_EX(cache_slot + 2);
//???				} else {
//???					prop_info = zend_object_fetch_property_type_info(Z_OBJ_P(object), orig_zptr);
//???				}
				if (UNEXPECTED(prop_info)) {
					/* special case for typed properties */
					zend_jit_assign_op_to_typed_prop(zptr, prop_info, value, binary_op);
				} else {
					binary_op(zptr, zptr, value);
				}
			} while (0);

//???			if (UNEXPECTED(RETURN_VALUE_USED(opline))) {
//???				ZVAL_COPY(EX_VAR(opline->result.var), zptr);
//???			}
		}
	} else {
		_zend_jit_assign_op_overloaded_property(zobj, name, cache_slot, value, binary_op);
	}
}

static ZEND_COLD zend_long _zend_jit_throw_inc_prop_error(zend_property_info *prop)
{
	zend_string *type_str = zend_type_to_string(prop->type);
	zend_type_error("Cannot increment property %s::$%s of type %s past its maximal value",
		ZSTR_VAL(prop->ce->name),
		zend_get_unmangled_property_name(prop->name),
		ZSTR_VAL(type_str));
	zend_string_release(type_str);
	return ZEND_LONG_MAX;
}

static ZEND_COLD zend_long _zend_jit_throw_dec_prop_error(zend_property_info *prop)
{
	zend_string *type_str = zend_type_to_string(prop->type);
	zend_type_error("Cannot decrement property %s::$%s of type %s past its minimal value",
		ZSTR_VAL(prop->ce->name),
		zend_get_unmangled_property_name(prop->name),
		ZSTR_VAL(type_str));
	zend_string_release(type_str);
	return ZEND_LONG_MIN;
}

static void ZEND_FASTCALL zend_jit_inc_typed_prop(zval *var_ptr, zend_property_info *prop_info)
{
	zend_execute_data *execute_data = EG(current_execute_data);
	zval tmp;

	ZVAL_DEREF(var_ptr);
	ZVAL_COPY(&tmp, var_ptr);

	increment_function(var_ptr);

	if (UNEXPECTED(Z_TYPE_P(var_ptr) == IS_DOUBLE) && Z_TYPE(tmp) == IS_LONG) {
		if (!(ZEND_TYPE_FULL_MASK(prop_info->type) & MAY_BE_DOUBLE)) {
			zend_long val = _zend_jit_throw_inc_prop_error(prop_info);
			ZVAL_LONG(var_ptr, val);
		}
	} else if (UNEXPECTED(!zend_verify_property_type(prop_info, var_ptr, EX_USES_STRICT_TYPES()))) {
		zval_ptr_dtor(var_ptr);
		ZVAL_COPY_VALUE(var_ptr, &tmp);
	} else {
		zval_ptr_dtor(&tmp);
	}
}

static void ZEND_FASTCALL zend_jit_dec_typed_prop(zval *var_ptr, zend_property_info *prop_info)
{
	zend_execute_data *execute_data = EG(current_execute_data);
	zval tmp;

	ZVAL_DEREF(var_ptr);
	ZVAL_COPY(&tmp, var_ptr);

	decrement_function(var_ptr);

	if (UNEXPECTED(Z_TYPE_P(var_ptr) == IS_DOUBLE) && Z_TYPE(tmp) == IS_LONG) {
		if (!(ZEND_TYPE_FULL_MASK(prop_info->type) & MAY_BE_DOUBLE)) {
			zend_long val = _zend_jit_throw_dec_prop_error(prop_info);
			ZVAL_LONG(var_ptr, val);
		}
	} else if (UNEXPECTED(!zend_verify_property_type(prop_info, var_ptr, EX_USES_STRICT_TYPES()))) {
		zval_ptr_dtor(var_ptr);
		ZVAL_COPY_VALUE(var_ptr, &tmp);
	} else {
		zval_ptr_dtor(&tmp);
	}
}

static void ZEND_FASTCALL zend_jit_pre_inc_typed_prop(zval *var_ptr, zend_property_info *prop_info, zval *result)
{
	zend_jit_inc_typed_prop(var_ptr, prop_info);
	ZVAL_COPY(result, var_ptr);
}

static void ZEND_FASTCALL zend_jit_pre_dec_typed_prop(zval *var_ptr, zend_property_info *prop_info, zval *result)
{
	zend_jit_dec_typed_prop(var_ptr, prop_info);
	ZVAL_COPY(result, var_ptr);
}

static void ZEND_FASTCALL zend_jit_post_inc_typed_prop(zval *var_ptr, zend_property_info *prop_info, zval *result)
{
	zend_execute_data *execute_data = EG(current_execute_data);

	ZVAL_DEREF(var_ptr);
	ZVAL_COPY(result, var_ptr);

	increment_function(var_ptr);

	if (UNEXPECTED(Z_TYPE_P(var_ptr) == IS_DOUBLE) && Z_TYPE_P(result) == IS_LONG) {
		if (!(ZEND_TYPE_FULL_MASK(prop_info->type) & MAY_BE_DOUBLE)) {
			zend_long val = _zend_jit_throw_inc_prop_error(prop_info);
			ZVAL_LONG(var_ptr, val);
		}
	} else if (UNEXPECTED(!zend_verify_property_type(prop_info, var_ptr, EX_USES_STRICT_TYPES()))) {
		zval_ptr_dtor(var_ptr);
		ZVAL_COPY_VALUE(var_ptr, result);
		ZVAL_UNDEF(result);
	}
}

static void ZEND_FASTCALL zend_jit_post_dec_typed_prop(zval *var_ptr, zend_property_info *prop_info, zval *result)
{
	zend_execute_data *execute_data = EG(current_execute_data);

	ZVAL_DEREF(var_ptr);
	ZVAL_COPY(result, var_ptr);

	decrement_function(var_ptr);

	if (UNEXPECTED(Z_TYPE_P(var_ptr) == IS_DOUBLE) && Z_TYPE_P(result) == IS_LONG) {
		if (!(ZEND_TYPE_FULL_MASK(prop_info->type) & MAY_BE_DOUBLE)) {
			zend_long val = _zend_jit_throw_dec_prop_error(prop_info);
			ZVAL_LONG(var_ptr, val);
		}
	} else if (UNEXPECTED(!zend_verify_property_type(prop_info, var_ptr, EX_USES_STRICT_TYPES()))) {
		zval_ptr_dtor(var_ptr);
		ZVAL_COPY_VALUE(var_ptr, result);
		ZVAL_UNDEF(result);
	}
}

static void ZEND_FASTCALL zend_jit_pre_inc_obj_helper(zend_object *zobj, zend_string *name, void **cache_slot, zval *result)
{
	zval *prop;

	if (EXPECTED((prop = zobj->handlers->get_property_ptr_ptr(zobj, name, BP_VAR_RW, cache_slot)) != NULL)) {
		if (UNEXPECTED(Z_ISERROR_P(prop))) {
			if (UNEXPECTED(result)) {
				ZVAL_NULL(result);
			}
		} else {
			zend_property_info *prop_info = (zend_property_info *) CACHED_PTR_EX(cache_slot + 2);

			if (EXPECTED(Z_TYPE_P(prop) == IS_LONG)) {
				fast_long_increment_function(prop);
				if (UNEXPECTED(Z_TYPE_P(prop) != IS_LONG) && UNEXPECTED(prop_info)
						&& !(ZEND_TYPE_FULL_MASK(prop_info->type) & MAY_BE_DOUBLE)) {
					zend_long val = _zend_jit_throw_inc_prop_error(prop_info);
					ZVAL_LONG(prop, val);
				}
			} else {
				do {
					if (Z_ISREF_P(prop)) {
						zend_reference *ref = Z_REF_P(prop);
						prop = Z_REFVAL_P(prop);
						if (UNEXPECTED(ZEND_REF_HAS_TYPE_SOURCES(ref))) {
							zend_jit_pre_inc_typed_ref(ref, result);
							break;
						}
					}

					if (UNEXPECTED(prop_info)) {
						zend_jit_inc_typed_prop(prop, prop_info);
					} else {
						increment_function(prop);
					}
				} while (0);
			}
			if (UNEXPECTED(result)) {
				ZVAL_COPY(result, prop);
			}
		}
	} else {
		zval rv;
		zval *z;
		zval z_copy;

		GC_ADDREF(zobj);
		z = zobj->handlers->read_property(zobj, name, BP_VAR_R, cache_slot, &rv);
		if (UNEXPECTED(EG(exception))) {
			OBJ_RELEASE(zobj);
			if (UNEXPECTED(result)) {
				ZVAL_NULL(result);
			}
			return;
		}

		ZVAL_COPY_DEREF(&z_copy, z);
		increment_function(&z_copy);
		if (UNEXPECTED(result)) {
			ZVAL_COPY(result, &z_copy);
		}
		zobj->handlers->write_property(zobj, name, &z_copy, cache_slot);
		OBJ_RELEASE(zobj);
		zval_ptr_dtor(&z_copy);
		if (z == &rv) {
			zval_ptr_dtor(z);
		}
	}
}

static void ZEND_FASTCALL zend_jit_pre_dec_obj_helper(zend_object *zobj, zend_string *name, void **cache_slot, zval *result)
{
	zval *prop;

	if (EXPECTED((prop = zobj->handlers->get_property_ptr_ptr(zobj, name, BP_VAR_RW, cache_slot)) != NULL)) {
		if (UNEXPECTED(Z_ISERROR_P(prop))) {
			if (UNEXPECTED(result)) {
				ZVAL_NULL(result);
			}
		} else {
			zend_property_info *prop_info = (zend_property_info *) CACHED_PTR_EX(cache_slot + 2);

			if (EXPECTED(Z_TYPE_P(prop) == IS_LONG)) {
				fast_long_decrement_function(prop);
				if (UNEXPECTED(Z_TYPE_P(prop) != IS_LONG) && UNEXPECTED(prop_info)
						&& !(ZEND_TYPE_FULL_MASK(prop_info->type) & MAY_BE_DOUBLE)) {
					zend_long val = _zend_jit_throw_dec_prop_error(prop_info);
					ZVAL_LONG(prop, val);
				}
			} else {
				do {
					if (Z_ISREF_P(prop)) {
						zend_reference *ref = Z_REF_P(prop);
						prop = Z_REFVAL_P(prop);
						if (UNEXPECTED(ZEND_REF_HAS_TYPE_SOURCES(ref))) {
							zend_jit_pre_dec_typed_ref(ref, result);
							break;
						}
					}

					if (UNEXPECTED(prop_info)) {
						zend_jit_dec_typed_prop(prop, prop_info);
					} else {
						decrement_function(prop);
					}
				} while (0);
			}
			if (UNEXPECTED(result)) {
				ZVAL_COPY(result, prop);
			}
		}
	} else {
		zval rv;
		zval *z;
		zval z_copy;

		GC_ADDREF(zobj);
		z = zobj->handlers->read_property(zobj, name, BP_VAR_R, cache_slot, &rv);
		if (UNEXPECTED(EG(exception))) {
			OBJ_RELEASE(zobj);
			if (UNEXPECTED(result)) {
				ZVAL_NULL(result);
			}
			return;
		}

		ZVAL_COPY_DEREF(&z_copy, z);
		decrement_function(&z_copy);
		if (UNEXPECTED(result)) {
			ZVAL_COPY(result, &z_copy);
		}
		zobj->handlers->write_property(zobj, name, &z_copy, cache_slot);
		OBJ_RELEASE(zobj);
		zval_ptr_dtor(&z_copy);
		if (z == &rv) {
			zval_ptr_dtor(z);
		}
	}
}

static void ZEND_FASTCALL zend_jit_post_inc_obj_helper(zend_object *zobj, zend_string *name, void **cache_slot, zval *result)
{
	zval *prop;

	if (EXPECTED((prop = zobj->handlers->get_property_ptr_ptr(zobj, name, BP_VAR_RW, cache_slot)) != NULL)) {
		if (UNEXPECTED(Z_ISERROR_P(prop))) {
			ZVAL_NULL(result);
		} else {
			zend_property_info *prop_info = (zend_property_info*)CACHED_PTR_EX(cache_slot + 2);

			if (EXPECTED(Z_TYPE_P(prop) == IS_LONG)) {
				ZVAL_LONG(result, Z_LVAL_P(prop));
				fast_long_increment_function(prop);
				if (UNEXPECTED(Z_TYPE_P(prop) != IS_LONG) && UNEXPECTED(prop_info)
						&& !(ZEND_TYPE_FULL_MASK(prop_info->type) & MAY_BE_DOUBLE)) {
					zend_long val = _zend_jit_throw_inc_prop_error(prop_info);
					ZVAL_LONG(prop, val);
				}
			} else {
				if (Z_ISREF_P(prop)) {
					zend_reference *ref = Z_REF_P(prop);
					prop = Z_REFVAL_P(prop);
					if (ZEND_REF_HAS_TYPE_SOURCES(ref)) {
						zend_jit_post_inc_typed_ref(ref, result);
						return;
					}
				}

				if (UNEXPECTED(prop_info)) {
					zend_jit_post_inc_typed_prop(prop, prop_info, result);
				} else {
					ZVAL_COPY(result, prop);
					increment_function(prop);
				}
			}
		}
	} else {
		zval rv;
		zval *z;
		zval z_copy;

		GC_ADDREF(zobj);
		z = zobj->handlers->read_property(zobj, name, BP_VAR_R, cache_slot, &rv);
		if (UNEXPECTED(EG(exception))) {
			OBJ_RELEASE(zobj);
			ZVAL_UNDEF(result);
			return;
		}

		ZVAL_COPY_DEREF(&z_copy, z);
		ZVAL_COPY(result, &z_copy);
		increment_function(&z_copy);
		zobj->handlers->write_property(zobj, name, &z_copy, cache_slot);
		OBJ_RELEASE(zobj);
		zval_ptr_dtor(&z_copy);
		if (z == &rv) {
			zval_ptr_dtor(z);
		}
	}
}

static void ZEND_FASTCALL zend_jit_post_dec_obj_helper(zend_object *zobj, zend_string *name, void **cache_slot, zval *result)
{
	zval *prop;

	if (EXPECTED((prop = zobj->handlers->get_property_ptr_ptr(zobj, name, BP_VAR_RW, cache_slot)) != NULL)) {
		if (UNEXPECTED(Z_ISERROR_P(prop))) {
			ZVAL_NULL(result);
		} else {
			zend_property_info *prop_info = (zend_property_info*)CACHED_PTR_EX(cache_slot + 2);

			if (EXPECTED(Z_TYPE_P(prop) == IS_LONG)) {
				ZVAL_LONG(result, Z_LVAL_P(prop));
				fast_long_decrement_function(prop);
				if (UNEXPECTED(Z_TYPE_P(prop) != IS_LONG) && UNEXPECTED(prop_info)
						&& !(ZEND_TYPE_FULL_MASK(prop_info->type) & MAY_BE_DOUBLE)) {
					zend_long val = _zend_jit_throw_dec_prop_error(prop_info);
					ZVAL_LONG(prop, val);
				}
			} else {
				if (Z_ISREF_P(prop)) {
					zend_reference *ref = Z_REF_P(prop);
					prop = Z_REFVAL_P(prop);
					if (ZEND_REF_HAS_TYPE_SOURCES(ref)) {
						zend_jit_post_dec_typed_ref(ref, result);
						return;
					}
				}

				if (UNEXPECTED(prop_info)) {
					zend_jit_post_dec_typed_prop(prop, prop_info, result);
				} else {
					ZVAL_COPY(result, prop);
					decrement_function(prop);
				}
			}
		}
	} else {
		zval rv;
		zval *z;
		zval z_copy;

		GC_ADDREF(zobj);
		z = zobj->handlers->read_property(zobj, name, BP_VAR_R, cache_slot, &rv);
		if (UNEXPECTED(EG(exception))) {
			OBJ_RELEASE(zobj);
			ZVAL_UNDEF(result);
			return;
		}

		ZVAL_COPY_DEREF(&z_copy, z);
		ZVAL_COPY(result, &z_copy);
		decrement_function(&z_copy);
		zobj->handlers->write_property(zobj, name, &z_copy, cache_slot);
		OBJ_RELEASE(zobj);
		zval_ptr_dtor(&z_copy);
		if (z == &rv) {
			zval_ptr_dtor(z);
		}
	}
}

#if (PHP_VERSION_ID <= 80100) && (SIZEOF_SIZE_T == 4)
static zend_result ZEND_FASTCALL zval_jit_update_constant_ex(zval *p, zend_class_entry *scope)
{
	if (Z_TYPE_P(p) == IS_CONSTANT_AST) {
		zend_ast *ast = Z_ASTVAL_P(p);

		if (ast->kind == ZEND_AST_CONSTANT) {
			zend_string *name = zend_ast_get_constant_name(ast);
			zval *zv = zend_get_constant_ex(name, scope, ast->attr);
			if (UNEXPECTED(zv == NULL)) {
				return FAILURE;
			}

			zval_ptr_dtor_nogc(p);
			ZVAL_COPY_OR_DUP(p, zv);
		} else {
			zval tmp;

			if (UNEXPECTED(zend_ast_evaluate(&tmp, ast, scope) != SUCCESS)) {
				return FAILURE;
			}
			zval_ptr_dtor_nogc(p);
			ZVAL_COPY_VALUE(p, &tmp);
		}
	}
	return SUCCESS;
}
#endif

static void ZEND_FASTCALL zend_jit_free_trampoline_helper(zend_function *func)
{
	ZEND_ASSERT(func->common.fn_flags & ZEND_ACC_CALL_VIA_TRAMPOLINE);
	zend_string_release_ex(func->common.function_name, 0);
	zend_free_trampoline(func);
}

static zend_string* ZEND_FASTCALL zend_jit_rope_end(zend_string **rope, uint32_t count)
{
	zend_string *ret;
	uint32_t i;
	size_t len = 0;
	char *target;

	for (i = 0; i <= count; i++) {
		len += ZSTR_LEN(rope[i]);
	}
	ret = zend_string_alloc(len, 0);
	target = ZSTR_VAL(ret);
	for (i = 0; i <= count; i++) {
		memcpy(target, ZSTR_VAL(rope[i]), ZSTR_LEN(rope[i]));
		target += ZSTR_LEN(rope[i]);
		zend_string_release_ex(rope[i], 0);
	}
	*target = '\0';
	return ret;
}<|MERGE_RESOLUTION|>--- conflicted
+++ resolved
@@ -257,13 +257,7 @@
 	zval *retval = _zend_hash_index_find(ht, idx);
 
 	if (!retval) {
-<<<<<<< HEAD
 		retval = zend_undefined_offset_write(ht, idx);
-=======
-		if (UNEXPECTED(zend_undefined_offset_write(ht, idx) == FAILURE)) {
-			return NULL;
-		}
-		retval = zend_hash_index_add_new(ht, idx, &EG(uninitialized_zval));
 	}
 	return retval;
 }
@@ -273,21 +267,7 @@
 	zval *retval = zend_hash_index_find(ht, idx);
 
 	if (!retval) {
-		if (UNEXPECTED(zend_undefined_offset_write(ht, idx) == FAILURE)) {
-			return NULL;
-		}
-		retval = zend_hash_index_add_new(ht, idx, &EG(uninitialized_zval));
-	}
-	return retval;
-}
-
-static zval* ZEND_FASTCALL zend_jit_hash_index_lookup_w(HashTable *ht, zend_long idx)
-{
-	zval *retval = _zend_hash_index_find(ht, idx);
-
-	if (!retval) {
-		retval = zend_hash_index_add_new(ht, idx, &EG(uninitialized_zval));
->>>>>>> 325865d7
+		retval = zend_undefined_offset_write(ht, idx);
 	}
 	return retval;
 }
