/*
   +----------------------------------------------------------------------+
   | Zend JIT                                                             |
   +----------------------------------------------------------------------+
   | Copyright (c) The PHP Group                                          |
   +----------------------------------------------------------------------+
   | This source file is subject to version 3.01 of the PHP license,      |
   | that is bundled with this package in the file LICENSE, and is        |
   | available through the world-wide-web at the following url:           |
   | https://www.php.net/license/3_01.txt                                 |
   | If you did not receive a copy of the PHP license and are unable to   |
   | obtain it through the world-wide-web, please send a note to          |
   | license@php.net so we can mail you a copy immediately.               |
   +----------------------------------------------------------------------+
   | Authors: Dmitry Stogov <dmitry@php.net>                              |
   +----------------------------------------------------------------------+
*/

#include "Zend/zend_API.h"

static ZEND_COLD void undef_result_after_exception(void) {
	const zend_op *opline = EG(opline_before_exception);
	ZEND_ASSERT(EG(exception));
	if (opline->result_type & (IS_VAR | IS_TMP_VAR)) {
		zend_execute_data *execute_data = EG(current_execute_data);
		ZVAL_UNDEF(EX_VAR(opline->result.var));
	}
}

static ZEND_COLD void zend_jit_illegal_offset(void)
{
	zend_type_error("Illegal offset type");
}

static ZEND_COLD void zend_jit_illegal_string_offset(zval *offset)
{
	zend_type_error("Cannot access offset of type %s on string", zend_zval_type_name(offset));
}

static zend_never_inline zend_function* ZEND_FASTCALL _zend_jit_init_func_run_time_cache(const zend_op_array *op_array) /* {{{ */
{
	void **run_time_cache;

	run_time_cache = zend_arena_alloc(&CG(arena), op_array->cache_size);
	memset(run_time_cache, 0, op_array->cache_size);
	ZEND_MAP_PTR_SET(op_array->run_time_cache, run_time_cache);
	return (zend_function*)op_array;
}
/* }}} */

static zend_never_inline zend_op_array* ZEND_FASTCALL zend_jit_init_func_run_time_cache_helper(zend_op_array *op_array) /* {{{ */
{
	void **run_time_cache;

	if (!RUN_TIME_CACHE(op_array)) {
		run_time_cache = zend_arena_alloc(&CG(arena), op_array->cache_size);
		memset(run_time_cache, 0, op_array->cache_size);
		ZEND_MAP_PTR_SET(op_array->run_time_cache, run_time_cache);
	}
	return op_array;
}
/* }}} */

static zend_function* ZEND_FASTCALL zend_jit_find_func_helper(zend_string *name, void **cache_slot)
{
	zval *func = zend_hash_find_known_hash(EG(function_table), name);
	zend_function *fbc;

	if (UNEXPECTED(func == NULL)) {
		return NULL;
	}
	fbc = Z_FUNC_P(func);
	if (EXPECTED(fbc->type == ZEND_USER_FUNCTION) && UNEXPECTED(!RUN_TIME_CACHE(&fbc->op_array))) {
		fbc = _zend_jit_init_func_run_time_cache(&fbc->op_array);
	}
	*cache_slot = fbc;
	return fbc;
}

static zend_function* ZEND_FASTCALL zend_jit_find_ns_func_helper(zval *func_name, void **cache_slot)
{
	zval *func = zend_hash_find_known_hash(EG(function_table), Z_STR_P(func_name + 1));
	zend_function *fbc;

	if (func == NULL) {
		func = zend_hash_find_known_hash(EG(function_table), Z_STR_P(func_name + 2));
		if (UNEXPECTED(func == NULL)) {
			return NULL;
		}
	}
	fbc = Z_FUNC_P(func);
	if (EXPECTED(fbc->type == ZEND_USER_FUNCTION) && UNEXPECTED(!RUN_TIME_CACHE(&fbc->op_array))) {
		fbc = _zend_jit_init_func_run_time_cache(&fbc->op_array);
	}
	*cache_slot = fbc;
	return fbc;
}

static ZEND_COLD void ZEND_FASTCALL zend_jit_invalid_method_call(zval *object)
{
	zend_execute_data *execute_data = EG(current_execute_data);
	const zend_op *opline = EX(opline);
	zval *function_name = function_name = RT_CONSTANT(opline, opline->op2);;

	if (Z_TYPE_P(object) == IS_UNDEF && opline->op1_type == IS_CV) {
		zend_string *cv = EX(func)->op_array.vars[EX_VAR_TO_NUM(opline->op1.var)];

		zend_error(E_WARNING, "Undefined variable $%s", ZSTR_VAL(cv));
		if (UNEXPECTED(EG(exception) != NULL)) {
			return;
		}
		object = &EG(uninitialized_zval);
	}
	zend_throw_error(NULL, "Call to a member function %s() on %s",
		Z_STRVAL_P(function_name), zend_zval_type_name(object));
}

static ZEND_COLD void ZEND_FASTCALL zend_jit_invalid_method_call_tmp(zval *object)
{
	zend_execute_data *execute_data = EG(current_execute_data);
	const zend_op *opline = EX(opline);

	zend_jit_invalid_method_call(object);
	zval_ptr_dtor_nogc(EX_VAR(opline->op1.var));
}

static zend_never_inline ZEND_COLD void ZEND_FASTCALL zend_undefined_method(const zend_class_entry *ce, const zend_string *method)
{
	zend_throw_error(NULL, "Call to undefined method %s::%s()", ZSTR_VAL(ce->name), ZSTR_VAL(method));
}

static void ZEND_FASTCALL zend_jit_unref_helper(zval *zv)
{
	zend_reference *ref;

	ZEND_ASSERT(Z_ISREF_P(zv));
	ref = Z_REF_P(zv);
	ZVAL_COPY_VALUE(zv, &ref->val);
	if (GC_DELREF(ref) == 0) {
		efree_size(ref, sizeof(zend_reference));
	} else {
		Z_TRY_ADDREF_P(zv);
	}
}

static zend_function* ZEND_FASTCALL zend_jit_find_method_helper(zend_object *obj, zval *function_name, zend_object **obj_ptr)
{
	zend_execute_data *execute_data = EG(current_execute_data);
	const zend_op *opline = EX(opline);
	zend_class_entry *called_scope = obj->ce;
	zend_function *fbc;

	fbc = obj->handlers->get_method(obj_ptr, Z_STR_P(function_name), function_name + 1);
	if (UNEXPECTED(fbc == NULL)) {
		if (EXPECTED(!EG(exception))) {
			zend_undefined_method(called_scope, Z_STR_P(function_name));
		}
		return NULL;
	}

	if (EXPECTED(fbc->type == ZEND_USER_FUNCTION) && UNEXPECTED(!RUN_TIME_CACHE(&fbc->op_array))) {
		zend_init_func_run_time_cache(&fbc->op_array);
	}

	if (UNEXPECTED(obj != *obj_ptr)) {
		return fbc;
	}

	if (EXPECTED(!(fbc->common.fn_flags & (ZEND_ACC_CALL_VIA_TRAMPOLINE|ZEND_ACC_NEVER_CACHE)))) {
		CACHE_POLYMORPHIC_PTR(opline->result.num, called_scope, fbc);
	}

	return fbc;
}

static zend_function* ZEND_FASTCALL zend_jit_find_method_tmp_helper(zend_object *obj, zval *function_name, zend_object **obj_ptr)
{
	zend_function *fbc;

	fbc = zend_jit_find_method_helper(obj, function_name, obj_ptr);
	if (!fbc) {
		if (GC_DELREF(obj) == 0) {
			zend_objects_store_del(obj);
		}
	} else if (obj != *obj_ptr) {
		GC_ADDREF(*obj_ptr);
		if (GC_DELREF(obj) == 0) {
			zend_objects_store_del(obj);
		}
	}
	return fbc;
}

static zend_execute_data* ZEND_FASTCALL zend_jit_push_static_metod_call_frame(zend_object *obj, zend_function *fbc, uint32_t num_args)
{
	zend_class_entry *scope = obj->ce;

	return zend_vm_stack_push_call_frame(ZEND_CALL_NESTED_FUNCTION, fbc, num_args, scope);
}

static zend_execute_data* ZEND_FASTCALL zend_jit_push_static_metod_call_frame_tmp(zend_object *obj, zend_function *fbc, uint32_t num_args)
{
	zend_class_entry *scope = obj->ce;

	if (GC_DELREF(obj) == 0) {
		zend_objects_store_del(obj);
		if (UNEXPECTED(EG(exception))) {
			return NULL;
		}
	}

	return zend_vm_stack_push_call_frame(ZEND_CALL_NESTED_FUNCTION, fbc, num_args, scope);
}

static zend_execute_data* ZEND_FASTCALL zend_jit_extend_stack_helper(uint32_t used_stack, zend_function *fbc)
{
	zend_execute_data *call = (zend_execute_data*)zend_vm_stack_extend(used_stack);
	call->func = fbc;
	ZEND_CALL_INFO(call) = ZEND_CALL_NESTED_FUNCTION | ZEND_CALL_ALLOCATED;
	return call;
}

static zend_execute_data* ZEND_FASTCALL zend_jit_int_extend_stack_helper(uint32_t used_stack)
{
	zend_execute_data *call = (zend_execute_data*)zend_vm_stack_extend(used_stack);
	ZEND_CALL_INFO(call) = ZEND_CALL_NESTED_FUNCTION | ZEND_CALL_ALLOCATED;
	return call;
}

static zval* ZEND_FASTCALL zend_jit_symtable_find(HashTable *ht, zend_string *str)
{
	zend_ulong idx;
	register const char *tmp = str->val;

	do {
		if (*tmp > '9') {
			break;
		} else if (*tmp < '0') {
			if (*tmp != '-') {
				break;
			}
			tmp++;
			if (*tmp > '9' || *tmp < '0') {
				break;
			}
		}
		if (_zend_handle_numeric_str_ex(str->val, str->len, &idx)) {
			return zend_hash_index_find(ht, idx);
		}
	} while (0);

	return zend_hash_find(ht, str);
}

static zval* ZEND_FASTCALL zend_jit_hash_index_lookup_rw_no_packed(HashTable *ht, zend_long idx)
{
	zval *retval = NULL;

	if (!HT_IS_PACKED(ht)) {
		retval = _zend_hash_index_find(ht, idx);
	}
	if (!retval) {
		retval = zend_undefined_offset_write(ht, idx);
	}
	return retval;
}

static zval* ZEND_FASTCALL zend_jit_hash_index_lookup_rw(HashTable *ht, zend_long idx)
{
	zval *retval = zend_hash_index_find(ht, idx);

	if (!retval) {
		retval = zend_undefined_offset_write(ht, idx);
	}
	return retval;
}

static zval* ZEND_FASTCALL zend_jit_hash_lookup_rw(HashTable *ht, zend_string *str)
{
	zval *retval = zend_hash_find_known_hash(ht, str);
	if (!retval) {
		/* Key may be released while throwing the undefined index warning. */
		retval = zend_undefined_index_write(ht, str);
	}
	return retval;
}

static zval* ZEND_FASTCALL zend_jit_symtable_lookup_rw(HashTable *ht, zend_string *str)
{
	zend_ulong idx;
	register const char *tmp = str->val;
	zval *retval;

	do {
		if (*tmp > '9') {
			break;
		} else if (*tmp < '0') {
			if (*tmp != '-') {
				break;
			}
			tmp++;
			if (*tmp > '9' || *tmp < '0') {
				break;
			}
		}
		if (_zend_handle_numeric_str_ex(str->val, str->len, &idx)) {
			retval = zend_hash_index_find(ht, idx);
			if (!retval) {
				retval = zend_undefined_offset_write(ht, idx);
			}
			return retval;
		}
	} while (0);

	retval = zend_hash_find(ht, str);
	if (!retval) {
		/* Key may be released while throwing the undefined index warning. */
		retval = zend_undefined_index_write(ht, str);
	}
	return retval;
}

static zval* ZEND_FASTCALL zend_jit_symtable_lookup_w(HashTable *ht, zend_string *str)
{
	zend_ulong idx;
	register const char *tmp = str->val;

	do {
		if (*tmp > '9') {
			break;
		} else if (*tmp < '0') {
			if (*tmp != '-') {
				break;
			}
			tmp++;
			if (*tmp > '9' || *tmp < '0') {
				break;
			}
		}
		if (_zend_handle_numeric_str_ex(str->val, str->len, &idx)) {
			return zend_hash_index_lookup(ht, idx);
		}
	} while (0);

	return zend_hash_lookup(ht, str);
}

static int ZEND_FASTCALL zend_jit_undefined_op_helper(uint32_t var)
{
	const zend_execute_data *execute_data = EG(current_execute_data);
	zend_string *cv = EX(func)->op_array.vars[EX_VAR_TO_NUM(var)];

	zend_error(E_WARNING, "Undefined variable $%s", ZSTR_VAL(cv));
	return EG(exception) == NULL;
}

static int ZEND_FASTCALL zend_jit_undefined_op_helper_write(HashTable *ht, uint32_t var)
{
	const zend_execute_data *execute_data = EG(current_execute_data);
	zend_string *cv = EX(func)->op_array.vars[EX_VAR_TO_NUM(var)];

	/* The array may be destroyed while throwing the notice.
	 * Temporarily increase the refcount to detect this situation. */
	if (!(GC_FLAGS(ht) & IS_ARRAY_IMMUTABLE)) {
		GC_ADDREF(ht);
	}
	zend_error(E_WARNING, "Undefined variable $%s", ZSTR_VAL(cv));
	if (!(GC_FLAGS(ht) & IS_ARRAY_IMMUTABLE) && !GC_DELREF(ht)) {
		zend_array_destroy(ht);
		return 0;
	}
	return EG(exception) == NULL;
}

static void ZEND_FASTCALL zend_jit_fetch_dim_r_helper(zend_array *ht, zval *dim, zval *result)
{
	zend_ulong hval;
	zend_string *offset_key;
	zval *retval;

	if (Z_TYPE_P(dim) == IS_REFERENCE) {
		dim = Z_REFVAL_P(dim);
	}

	switch (Z_TYPE_P(dim)) {
		case IS_LONG:
			hval = Z_LVAL_P(dim);
			goto num_index;
		case IS_STRING:
			offset_key = Z_STR_P(dim);
			goto str_index;
		case IS_UNDEF:
			zend_jit_undefined_op_helper(EG(current_execute_data)->opline->op2.var);
			ZEND_FALLTHROUGH;
		case IS_NULL:
			offset_key = ZSTR_EMPTY_ALLOC();
			goto str_index;
		case IS_DOUBLE:
			hval = zend_dval_to_lval_safe(Z_DVAL_P(dim));
			goto num_index;
		case IS_RESOURCE:
			zend_use_resource_as_offset(dim);
			hval = Z_RES_HANDLE_P(dim);
			goto num_index;
		case IS_FALSE:
			hval = 0;
			goto num_index;
		case IS_TRUE:
			hval = 1;
			goto num_index;
		default:
			zend_jit_illegal_offset();
			undef_result_after_exception();
			return;
	}

str_index:
	if (ZEND_HANDLE_NUMERIC(offset_key, hval)) {
		goto num_index;
	}
	retval = zend_hash_find(ht, offset_key);
	if (!retval) {
		zend_error(E_WARNING, "Undefined array key \"%s\"", ZSTR_VAL(offset_key));
		ZVAL_NULL(result);
		return;
	}
	ZVAL_COPY_DEREF(result, retval);
	return;

num_index:
	ZEND_HASH_INDEX_FIND(ht, hval, retval, num_undef);
	ZVAL_COPY_DEREF(result, retval);
	return;

num_undef:
	zend_error(E_WARNING, "Undefined array key " ZEND_LONG_FMT, hval);
	ZVAL_NULL(result);
}

static void ZEND_FASTCALL zend_jit_fetch_dim_is_helper(zend_array *ht, zval *dim, zval *result)
{
	zend_ulong hval;
	zend_string *offset_key;
	zval *retval;

	if (Z_TYPE_P(dim) == IS_REFERENCE) {
		dim = Z_REFVAL_P(dim);
	}

	switch (Z_TYPE_P(dim)) {
		case IS_LONG:
			hval = Z_LVAL_P(dim);
			goto num_index;
		case IS_STRING:
			offset_key = Z_STR_P(dim);
			goto str_index;
		case IS_UNDEF:
			zend_jit_undefined_op_helper(EG(current_execute_data)->opline->op2.var);
			ZEND_FALLTHROUGH;
		case IS_NULL:
			offset_key = ZSTR_EMPTY_ALLOC();
			goto str_index;
		case IS_DOUBLE:
			hval = zend_dval_to_lval_safe(Z_DVAL_P(dim));
			goto num_index;
		case IS_RESOURCE:
			zend_use_resource_as_offset(dim);
			hval = Z_RES_HANDLE_P(dim);
			goto num_index;
		case IS_FALSE:
			hval = 0;
			goto num_index;
		case IS_TRUE:
			hval = 1;
			goto num_index;
		default:
			zend_jit_illegal_offset();
			undef_result_after_exception();
			return;
	}

str_index:
	if (ZEND_HANDLE_NUMERIC(offset_key, hval)) {
		goto num_index;
	}
	retval = zend_hash_find(ht, offset_key);
	if (!retval) {
		ZVAL_NULL(result);
		return;
	}
	ZVAL_COPY_DEREF(result, retval);
	return;

num_index:
	ZEND_HASH_INDEX_FIND(ht, hval, retval, num_undef);
	ZVAL_COPY_DEREF(result, retval);
	return;

num_undef:
	ZVAL_NULL(result);
}

static int ZEND_FASTCALL zend_jit_fetch_dim_isset_helper(zend_array *ht, zval *dim)
{
	zend_ulong hval;
	zend_string *offset_key;
	zval *retval;

	if (Z_TYPE_P(dim) == IS_REFERENCE) {
		dim = Z_REFVAL_P(dim);
	}

	switch (Z_TYPE_P(dim)) {
		case IS_LONG:
			hval = Z_LVAL_P(dim);
			goto num_index;
		case IS_STRING:
			offset_key = Z_STR_P(dim);
			goto str_index;
		case IS_UNDEF:
			zend_jit_undefined_op_helper(EG(current_execute_data)->opline->op2.var);
			ZEND_FALLTHROUGH;
		case IS_NULL:
			offset_key = ZSTR_EMPTY_ALLOC();
			goto str_index;
		case IS_DOUBLE:
			hval = zend_dval_to_lval_safe(Z_DVAL_P(dim));
			goto num_index;
		case IS_RESOURCE:
			zend_use_resource_as_offset(dim);
			hval = Z_RES_HANDLE_P(dim);
			goto num_index;
		case IS_FALSE:
			hval = 0;
			goto num_index;
		case IS_TRUE:
			hval = 1;
			goto num_index;
		default:
			zend_type_error("Illegal offset type in isset or empty");
			return 0;
	}

str_index:
	if (ZEND_HANDLE_NUMERIC(offset_key, hval)) {
		goto num_index;
	}
	retval = zend_hash_find(ht, offset_key);
	if (!retval) {
		return 0;
	}
	if (UNEXPECTED(Z_TYPE_P(retval) == IS_REFERENCE)) {
		retval = Z_REFVAL_P(retval);
	}
	return Z_TYPE_P(retval) > IS_NULL;

num_index:
	ZEND_HASH_INDEX_FIND(ht, hval, retval, num_undef);
	if (UNEXPECTED(Z_TYPE_P(retval) == IS_REFERENCE)) {
		retval = Z_REFVAL_P(retval);
	}
	return (Z_TYPE_P(retval) > IS_NULL);

num_undef:
	return 0;
}

static zval* ZEND_FASTCALL zend_jit_fetch_dim_rw_helper(zend_array *ht, zval *dim)
{
	zend_ulong hval;
	zend_string *offset_key;
	zval *retval;
	zend_execute_data *execute_data;
	const zend_op *opline;

	if (Z_TYPE_P(dim) == IS_REFERENCE) {
		dim = Z_REFVAL_P(dim);
	}

	switch (Z_TYPE_P(dim)) {
		case IS_LONG:
			hval = Z_LVAL_P(dim);
			goto num_index;
		case IS_STRING:
			offset_key = Z_STR_P(dim);
			goto str_index;
		case IS_UNDEF:
			execute_data = EG(current_execute_data);
			opline = EX(opline);
			if (UNEXPECTED(opline->opcode == ZEND_HANDLE_EXCEPTION)) {
				opline = EG(opline_before_exception);
			}
			if (!zend_jit_undefined_op_helper_write(ht, opline->op2.var)) {
				if (opline->result_type & (IS_VAR | IS_TMP_VAR)) {
					if (EG(exception)) {
						ZVAL_UNDEF(EX_VAR(opline->result.var));
					} else {
						ZVAL_NULL(EX_VAR(opline->result.var));
					}
				}
				return NULL;
			}
			ZEND_FALLTHROUGH;
		case IS_NULL:
			offset_key = ZSTR_EMPTY_ALLOC();
			goto str_index;
		case IS_DOUBLE:
			hval = zend_dval_to_lval(Z_DVAL_P(dim));
			if (!zend_is_long_compatible(Z_DVAL_P(dim), hval)) {
				/* The array may be destroyed while throwing the notice.
				 * Temporarily increase the refcount to detect this situation. */
				if (!(GC_FLAGS(ht) & IS_ARRAY_IMMUTABLE)) {
					GC_ADDREF(ht);
				}
				execute_data = EG(current_execute_data);
				opline = EX(opline);
				zend_incompatible_double_to_long_error(Z_DVAL_P(dim));
				if (!(GC_FLAGS(ht) & IS_ARRAY_IMMUTABLE) && !GC_DELREF(ht)) {
					zend_array_destroy(ht);
					if (opline->result_type & (IS_VAR | IS_TMP_VAR)) {
						if (EG(exception)) {
							ZVAL_UNDEF(EX_VAR(opline->result.var));
						} else {
							ZVAL_NULL(EX_VAR(opline->result.var));
						}
					}
					return NULL;
				}
				if (EG(exception)) {
					if (opline->result_type & (IS_VAR | IS_TMP_VAR)) {
						ZVAL_UNDEF(EX_VAR(opline->result.var));
					}
					return NULL;
				}
			}
			goto num_index;
		case IS_RESOURCE:
			/* The array may be destroyed while throwing the notice.
			 * Temporarily increase the refcount to detect this situation. */
			if (!(GC_FLAGS(ht) & IS_ARRAY_IMMUTABLE)) {
				GC_ADDREF(ht);
			}
			execute_data = EG(current_execute_data);
			opline = EX(opline);
			zend_use_resource_as_offset(dim);
			if (!(GC_FLAGS(ht) & IS_ARRAY_IMMUTABLE) && !GC_DELREF(ht)) {
				zend_array_destroy(ht);
				if (opline->result_type & (IS_VAR | IS_TMP_VAR)) {
					if (EG(exception)) {
						ZVAL_UNDEF(EX_VAR(opline->result.var));
					} else {
						ZVAL_NULL(EX_VAR(opline->result.var));
					}
				}
				return NULL;
			}
			if (EG(exception)) {
				if (opline->result_type & (IS_VAR | IS_TMP_VAR)) {
					ZVAL_UNDEF(EX_VAR(opline->result.var));
				}
				return NULL;
			}
			hval = Z_RES_HANDLE_P(dim);
			goto num_index;
		case IS_FALSE:
			hval = 0;
			goto num_index;
		case IS_TRUE:
			hval = 1;
			goto num_index;
		default:
			zend_jit_illegal_offset();
			undef_result_after_exception();
			return NULL;
	}

str_index:
	if (ZEND_HANDLE_NUMERIC(offset_key, hval)) {
		goto num_index;
	}
	retval = zend_hash_find(ht, offset_key);
	if (!retval) {
		/* Key may be released while throwing the undefined index warning. */
		retval = zend_undefined_index_write(ht, offset_key);
	}
	return retval;

num_index:
	ZEND_HASH_INDEX_FIND(ht, hval, retval, num_undef);
	return retval;

num_undef:
	return zend_undefined_offset_write(ht, hval);
}

static zval* ZEND_FASTCALL zend_jit_fetch_dim_w_helper(zend_array *ht, zval *dim)
{
	zend_ulong hval;
	zend_string *offset_key;
	zval *retval;
	zend_execute_data *execute_data;
	const zend_op *opline;

	if (Z_TYPE_P(dim) == IS_REFERENCE) {
		dim = Z_REFVAL_P(dim);
	}

	switch (Z_TYPE_P(dim)) {
		case IS_LONG:
			hval = Z_LVAL_P(dim);
			goto num_index;
		case IS_STRING:
			offset_key = Z_STR_P(dim);
			goto str_index;
		case IS_UNDEF:
			execute_data = EG(current_execute_data);
			opline = EX(opline);
			if (!zend_jit_undefined_op_helper_write(ht, opline->op2.var)) {
				if (opline->result_type & (IS_VAR | IS_TMP_VAR)) {
					if (EG(exception)) {
						ZVAL_UNDEF(EX_VAR(opline->result.var));
					} else {
						ZVAL_NULL(EX_VAR(opline->result.var));
					}
				}
				return NULL;
			}
			ZEND_FALLTHROUGH;
		case IS_NULL:
			offset_key = ZSTR_EMPTY_ALLOC();
			goto str_index;
		case IS_DOUBLE:
			hval = zend_dval_to_lval_safe(Z_DVAL_P(dim));
			goto num_index;
		case IS_RESOURCE:
			zend_use_resource_as_offset(dim);
			hval = Z_RES_HANDLE_P(dim);
			goto num_index;
		case IS_FALSE:
			hval = 0;
			goto num_index;
		case IS_TRUE:
			hval = 1;
			goto num_index;
		default:
			zend_jit_illegal_offset();
			undef_result_after_exception();
			if ((EG(opline_before_exception)+1)->opcode == ZEND_OP_DATA
			 && ((EG(opline_before_exception)+1)->op1_type & (IS_VAR|IS_TMP_VAR))) {
				zend_execute_data *execute_data = EG(current_execute_data);

				zval_ptr_dtor_nogc(EX_VAR((EG(opline_before_exception)+1)->op1.var));
			}
			return NULL;
	}

str_index:
	if (ZEND_HANDLE_NUMERIC(offset_key, hval)) {
		goto num_index;
	}
	return zend_hash_lookup(ht, offset_key);

num_index:
	ZEND_HASH_INDEX_LOOKUP(ht, hval, retval);
	return retval;
}

static zend_never_inline zend_long zend_check_string_offset(zval *dim/*, int type*/)
{
	zend_long offset;

try_again:
	switch(Z_TYPE_P(dim)) {
		case IS_LONG:
			return Z_LVAL_P(dim);
		case IS_STRING:
		{
			bool trailing_data = false;
			/* For BC reasons we allow errors so that we can warn on leading numeric string */
			if (IS_LONG == is_numeric_string_ex(Z_STRVAL_P(dim), Z_STRLEN_P(dim), &offset, NULL,
					/* allow errors */ true, NULL, &trailing_data)) {
				if (UNEXPECTED(trailing_data)
				 && EG(current_execute_data)->opline->opcode != ZEND_FETCH_DIM_UNSET) {
					zend_error(E_WARNING, "Illegal string offset \"%s\"", Z_STRVAL_P(dim));
				}
				return offset;
			}
			zend_jit_illegal_string_offset(dim);
			return 0;
		}
		case IS_UNDEF:
			zend_jit_undefined_op_helper(EG(current_execute_data)->opline->op2.var);
			ZEND_FALLTHROUGH;
		case IS_DOUBLE:
		case IS_NULL:
		case IS_FALSE:
		case IS_TRUE:
			zend_error(E_WARNING, "String offset cast occurred");
			break;
		case IS_REFERENCE:
			dim = Z_REFVAL_P(dim);
			goto try_again;
		default:
			zend_jit_illegal_string_offset(dim);
			return 0;
	}

	return zval_get_long_func(dim, /* is_strict */ false);
}

static zend_always_inline zend_string* zend_jit_fetch_dim_str_offset(zend_string *str, zend_long offset)
{
	if (UNEXPECTED((zend_ulong)offset >= (zend_ulong)ZSTR_LEN(str))) {
		if (EXPECTED(offset < 0)) {
			/* Handle negative offset */
			zend_long real_offset = (zend_long)ZSTR_LEN(str) + offset;

			if (EXPECTED(real_offset >= 0)) {
				return ZSTR_CHAR((zend_uchar)ZSTR_VAL(str)[real_offset]);
			}
		}
		zend_error(E_WARNING, "Uninitialized string offset " ZEND_LONG_FMT, offset);
		return ZSTR_EMPTY_ALLOC();
	} else {
		return ZSTR_CHAR((zend_uchar)ZSTR_VAL(str)[offset]);
	}
}

static zend_string* ZEND_FASTCALL zend_jit_fetch_dim_str_offset_r_helper(zend_string *str, zend_long offset)
{
	return zend_jit_fetch_dim_str_offset(str, offset);
}

static zend_string* ZEND_FASTCALL zend_jit_fetch_dim_str_r_helper(zend_string *str, zval *dim)
{
	zend_long offset;

	if (UNEXPECTED(Z_TYPE_P(dim) != IS_LONG)) {
		if (!(GC_FLAGS(str) & IS_STR_INTERNED)) {
			GC_ADDREF(str);
		}
		offset = zend_check_string_offset(dim/*, BP_VAR_R*/);
		if (!(GC_FLAGS(str) & IS_STR_INTERNED) && UNEXPECTED(GC_DELREF(str) == 0)) {
			zend_string *ret = zend_jit_fetch_dim_str_offset(str, offset);
			zend_string_efree(str);
			return ret;
		}
	} else {
		offset = Z_LVAL_P(dim);
	}
	return zend_jit_fetch_dim_str_offset(str, offset);
}

static void ZEND_FASTCALL zend_jit_fetch_dim_str_is_helper(zend_string *str, zval *dim, zval *result)
{
	zend_long offset;

try_string_offset:
	if (UNEXPECTED(Z_TYPE_P(dim) != IS_LONG)) {
		switch (Z_TYPE_P(dim)) {
			/* case IS_LONG: */
			case IS_STRING:
				if (IS_LONG == is_numeric_string(Z_STRVAL_P(dim), Z_STRLEN_P(dim), NULL, NULL, false)) {
					break;
				}
				ZVAL_NULL(result);
				return;
			case IS_UNDEF:
				zend_jit_undefined_op_helper(EG(current_execute_data)->opline->op2.var);
			case IS_DOUBLE:
			case IS_NULL:
			case IS_FALSE:
			case IS_TRUE:
				break;
			case IS_REFERENCE:
				dim = Z_REFVAL_P(dim);
				goto try_string_offset;
			default:
				zend_jit_illegal_string_offset(dim);
				break;
		}

		offset = zval_get_long_func(dim, /* is_strict */ false);
	} else {
		offset = Z_LVAL_P(dim);
	}

	if ((zend_ulong)offset >= (zend_ulong)ZSTR_LEN(str)) {
		if (offset < 0) {
			/* Handle negative offset */
			zend_long real_offset = (zend_long)ZSTR_LEN(str) + offset;

			if (real_offset >= 0) {
				ZVAL_CHAR(result, (zend_uchar)ZSTR_VAL(str)[real_offset]);
				return;
			}
		}
		ZVAL_NULL(result);
	} else {
		ZVAL_CHAR(result, (zend_uchar)ZSTR_VAL(str)[offset]);
	}
}

static void ZEND_FASTCALL zend_jit_fetch_dim_obj_r_helper(zval *container, zval *dim, zval *result)
{
	zval *retval;
	zend_object *obj = Z_OBJ_P(container);

	GC_ADDREF(obj);
	if (UNEXPECTED(Z_TYPE_P(dim) == IS_UNDEF)) {
		zend_jit_undefined_op_helper(EG(current_execute_data)->opline->op2.var);
		dim = &EG(uninitialized_zval);
	}

	retval = obj->handlers->read_dimension(obj, dim, BP_VAR_R, result);

	if (retval) {
		if (result != retval) {
			ZVAL_COPY_DEREF(result, retval);
		} else if (UNEXPECTED(Z_ISREF_P(retval))) {
			zend_unwrap_reference(retval);
		}
	} else {
		ZVAL_NULL(result);
	}
	if (UNEXPECTED(GC_DELREF(obj) == 0)) {
		zend_objects_store_del(obj);
	}
}

static void ZEND_FASTCALL zend_jit_fetch_dim_obj_is_helper(zval *container, zval *dim, zval *result)
{
	zval *retval;
	zend_object *obj = Z_OBJ_P(container);

	GC_ADDREF(obj);
	if (UNEXPECTED(Z_TYPE_P(dim) == IS_UNDEF)) {
		zend_jit_undefined_op_helper(EG(current_execute_data)->opline->op2.var);
		dim = &EG(uninitialized_zval);
	}

	retval = obj->handlers->read_dimension(obj, dim, BP_VAR_IS, result);

	if (retval) {
		if (result != retval) {
			ZVAL_COPY_DEREF(result, retval);
		} else if (UNEXPECTED(Z_ISREF_P(retval))) {
			zend_unwrap_reference(result);
		}
	} else {
		ZVAL_NULL(result);
	}
	if (UNEXPECTED(GC_DELREF(obj) == 0)) {
		zend_objects_store_del(obj);
	}
}

static zend_never_inline void zend_assign_to_string_offset(zval *str, zval *dim, zval *value, zval *result)
{
	zend_uchar c;
	size_t string_len;
	zend_long offset;
	zend_string *s;

	/* separate string */
	if (Z_REFCOUNTED_P(str) && Z_REFCOUNT_P(str) == 1) {
		s = Z_STR_P(str);
	} else {
		s = zend_string_init(Z_STRVAL_P(str), Z_STRLEN_P(str), 0);
		ZSTR_H(s) = ZSTR_H(Z_STR_P(str));
		if (Z_REFCOUNTED_P(str)) {
			GC_DELREF(Z_STR_P(str));
		}
		ZVAL_NEW_STR(str, s);
	}

	if (UNEXPECTED(Z_TYPE_P(dim) != IS_LONG)) {
		/* The string may be destroyed while throwing the notice.
		 * Temporarily increase the refcount to detect this situation. */
		GC_ADDREF(s);
		offset = zend_check_string_offset(dim/*, BP_VAR_W*/);
		if (UNEXPECTED(GC_DELREF(s) == 0)) {
			zend_string_efree(s);
			if (result) {
				ZVAL_NULL(result);
			}
			return;
		}
		if (UNEXPECTED(EG(exception) != NULL)) {
			if (UNEXPECTED(result)) {
				ZVAL_UNDEF(result);
			}
			return;
		}
	} else {
		offset = Z_LVAL_P(dim);
	}
	if (offset < -(zend_long)ZSTR_LEN(s)) {
		/* Error on negative offset */
		zend_error(E_WARNING, "Illegal string offset " ZEND_LONG_FMT, offset);
		if (result) {
			ZVAL_NULL(result);
		}
		return;
	}

	if (Z_TYPE_P(value) != IS_STRING) {
		zend_string *tmp;

		/* The string may be destroyed while throwing the notice.
		 * Temporarily increase the refcount to detect this situation. */
		GC_ADDREF(s);

		if (UNEXPECTED(Z_TYPE_P(value) == IS_UNDEF)) {
			const zend_op *op_data = EG(current_execute_data)->opline + 1;
			ZEND_ASSERT(op_data->opcode == ZEND_OP_DATA && op_data->op1_type == IS_CV);
			zend_jit_undefined_op_helper(op_data->op1.var);
			value = &EG(uninitialized_zval);
		}

		/* Convert to string, just the time to pick the 1st byte */
		tmp = zval_try_get_string_func(value);

		if (UNEXPECTED(GC_DELREF(s) == 0)) {
			zend_string_efree(s);
			if (tmp) {
				zend_string_release_ex(tmp, 0);
			}
			if (result) {
				ZVAL_NULL(result);
			}
			return;
		}
		if (UNEXPECTED(!tmp)) {
			if (result) {
				ZVAL_UNDEF(result);
			}
			return;
		}

		if (UNEXPECTED(!tmp)) {
			if (result) {
				ZVAL_UNDEF(result);
			}
			return;
		}

		string_len = ZSTR_LEN(tmp);
		c = (zend_uchar)ZSTR_VAL(tmp)[0];
		zend_string_release(tmp);
	} else {
		string_len = Z_STRLEN_P(value);
		c = (zend_uchar)Z_STRVAL_P(value)[0];
	}


	if (string_len != 1) {
		if (string_len == 0) {
			/* Error on empty input string */
			zend_throw_error(NULL, "Cannot assign an empty string to a string offset");
			if (result) {
				ZVAL_NULL(result);
			}
			return;
		}

		/* The string may be destroyed while throwing the notice.
		 * Temporarily increase the refcount to detect this situation. */
		GC_ADDREF(s);
		zend_error(E_WARNING, "Only the first byte will be assigned to the string offset");
		if (UNEXPECTED(GC_DELREF(s) == 0)) {
			zend_string_efree(s);
			if (result) {
				ZVAL_NULL(result);
			}
			return;
		}
		/* Illegal offset assignment */
		if (UNEXPECTED(EG(exception) != NULL)) {
			if (result) {
				ZVAL_UNDEF(result);
			}
			return;
		}
	}

	if (offset < 0) { /* Handle negative offset */
		offset += (zend_long)ZSTR_LEN(s);
	}

	if ((size_t)offset >= ZSTR_LEN(s)) {
		/* Extend string if needed */
		zend_long old_len = ZSTR_LEN(s);
		ZVAL_NEW_STR(str, zend_string_extend(s, (size_t)offset + 1, 0));
		memset(Z_STRVAL_P(str) + old_len, ' ', offset - old_len);
		Z_STRVAL_P(str)[offset+1] = 0;
	} else {
		zend_string_forget_hash_val(Z_STR_P(str));
	}

	Z_STRVAL_P(str)[offset] = c;

	if (result) {
		/* Return the new character */
		ZVAL_CHAR(result, c);
	}
}

static zend_always_inline void ZEND_FASTCALL zend_jit_fetch_dim_obj_helper(zval *object_ptr, zval *dim, zval *result, int type)
{
	zval *retval;

	if (EXPECTED(Z_TYPE_P(object_ptr) == IS_OBJECT)) {
		zend_object *obj = Z_OBJ_P(object_ptr);

		GC_ADDREF(obj);
		if (dim && UNEXPECTED(Z_ISUNDEF_P(dim))) {
			const zend_op *opline = EG(current_execute_data)->opline;
			zend_jit_undefined_op_helper(opline->op2.var);
			dim = &EG(uninitialized_zval);
		}

		retval = obj->handlers->read_dimension(obj, dim, type, result);
		if (UNEXPECTED(retval == &EG(uninitialized_zval))) {
			zend_class_entry *ce = obj->ce;

			ZVAL_NULL(result);
			zend_error(E_NOTICE, "Indirect modification of overloaded element of %s has no effect", ZSTR_VAL(ce->name));
		} else if (EXPECTED(retval && Z_TYPE_P(retval) != IS_UNDEF)) {
			if (!Z_ISREF_P(retval)) {
				if (result != retval) {
					ZVAL_COPY(result, retval);
					retval = result;
				}
				if (Z_TYPE_P(retval) != IS_OBJECT) {
					zend_class_entry *ce = obj->ce;
					zend_error(E_NOTICE, "Indirect modification of overloaded element of %s has no effect", ZSTR_VAL(ce->name));
				}
			} else if (UNEXPECTED(Z_REFCOUNT_P(retval) == 1)) {
				ZVAL_UNREF(retval);
			}
			if (result != retval) {
				ZVAL_INDIRECT(result, retval);
			}
		} else {
			ZEND_ASSERT(EG(exception) && "read_dimension() returned NULL without exception");
			ZVAL_UNDEF(result);
		}
		if (UNEXPECTED(GC_DELREF(obj) == 0)) {
			zend_objects_store_del(obj);
		}
	} else if (EXPECTED(Z_TYPE_P(object_ptr) == IS_STRING)) {
		if (!dim) {
			zend_throw_error(NULL, "[] operator not supported for strings");
		} else {
			if (UNEXPECTED(Z_TYPE_P(dim) != IS_LONG)) {
				zend_check_string_offset(dim/*, BP_VAR_RW*/);
			}
			zend_wrong_string_offset_error();
		}
		ZVAL_UNDEF(result);
	} else if (Z_TYPE_P(object_ptr) == IS_FALSE) {
		zend_array *arr = zend_new_array(0);
		ZVAL_ARR(object_ptr, arr);
		GC_ADDREF(arr);
		zend_false_to_array_deprecated();
		if (UNEXPECTED(GC_DELREF(arr) == 0)) {
			zend_array_destroy(arr);
			ZVAL_NULL(result);
			return;
		}
		zval *var;
		if (dim) {
			if (type == BP_VAR_W) {
				var = zend_jit_fetch_dim_w_helper(arr, dim);
			} else {
				ZEND_ASSERT(type == BP_VAR_RW);
				var = zend_jit_fetch_dim_rw_helper(arr, dim);
			}
		} else {
			var = zend_hash_next_index_insert_new(arr, &EG(uninitialized_zval));
		}
		if (var) {
			ZVAL_INDIRECT(result, var);
		} else {
			ZVAL_UNDEF(result);
		}
	} else {
		if (type == BP_VAR_UNSET) {
			zend_throw_error(NULL, "Cannot unset offset in a non-array variable");
			ZVAL_UNDEF(result);
		} else {
			zend_throw_error(NULL, "Cannot use a scalar value as an array");
			ZVAL_UNDEF(result);
		}
	}
}

static void ZEND_FASTCALL zend_jit_fetch_dim_obj_w_helper(zval *object_ptr, zval *dim, zval *result)
{
	zend_jit_fetch_dim_obj_helper(object_ptr, dim, result, BP_VAR_W);
}

static void ZEND_FASTCALL zend_jit_fetch_dim_obj_rw_helper(zval *object_ptr, zval *dim, zval *result)
{
	zend_jit_fetch_dim_obj_helper(object_ptr, dim, result, BP_VAR_RW);
}

//static void ZEND_FASTCALL zend_jit_fetch_dim_obj_unset_helper(zval *object_ptr, zval *dim, zval *result)
//{
//	zend_jit_fetch_dim_obj_helper(object_ptr, dim, result, BP_VAR_UNSET);
//}

static void ZEND_FASTCALL zend_jit_assign_dim_helper(zval *object_ptr, zval *dim, zval *value, zval *result)
{
	if (EXPECTED(Z_TYPE_P(object_ptr) == IS_OBJECT)) {
		zend_object *obj = Z_OBJ_P(object_ptr);

		GC_ADDREF(obj);
		if (dim && UNEXPECTED(Z_TYPE_P(dim) == IS_UNDEF)) {
			const zend_op *opline = EG(current_execute_data)->opline;
			zend_jit_undefined_op_helper(opline->op2.var);
			dim = &EG(uninitialized_zval);
		}

		if (UNEXPECTED(Z_TYPE_P(value) == IS_UNDEF)) {
			const zend_op *op_data = EG(current_execute_data)->opline + 1;
			ZEND_ASSERT(op_data->opcode == ZEND_OP_DATA && op_data->op1_type == IS_CV);
			zend_jit_undefined_op_helper(op_data->op1.var);
			value = &EG(uninitialized_zval);
		} else {
			ZVAL_DEREF(value);
		}

		obj->handlers->write_dimension(obj, dim, value);
		if (result) {
			if (EXPECTED(!EG(exception))) {
				ZVAL_COPY(result, value);
			} else {
				ZVAL_UNDEF(result);
			}
		}
		if (UNEXPECTED(GC_DELREF(obj) == 0)) {
			zend_objects_store_del(obj);
		}
		return;
	} else if (EXPECTED(Z_TYPE_P(object_ptr) == IS_STRING) && EXPECTED(dim != NULL)) {
		zend_assign_to_string_offset(object_ptr, dim, value, result);
		return;
	}

	if (UNEXPECTED(Z_TYPE_P(value) == IS_UNDEF)) {
		const zend_op *op_data = EG(current_execute_data)->opline + 1;
		ZEND_ASSERT(op_data->opcode == ZEND_OP_DATA && op_data->op1_type == IS_CV);
		zend_jit_undefined_op_helper(op_data->op1.var);
		value = &EG(uninitialized_zval);
	}

	if (EXPECTED(Z_TYPE_P(object_ptr) == IS_STRING)) {
		zend_throw_error(NULL, "[] operator not supported for strings");
		if (result) {
			ZVAL_UNDEF(result);
		}
	} else if (Z_TYPE_P(object_ptr) == IS_FALSE) {
		zend_array *arr = zend_new_array(0);
		ZVAL_ARR(object_ptr, arr);
		GC_ADDREF(arr);
		zend_false_to_array_deprecated();
		if (UNEXPECTED(GC_DELREF(arr) == 0)) {
			zend_array_destroy(arr);
			if (result) {
				ZVAL_NULL(result);
			}
			return;
		}
		zval *var = dim
			? zend_jit_fetch_dim_w_helper(arr, dim)
			: zend_hash_next_index_insert_new(arr, &EG(uninitialized_zval));
		if (!var) {
			if (result) {
				ZVAL_UNDEF(result);
			}
			return;
		}

		ZVAL_COPY_DEREF(var, value);
		if (result) {
			ZVAL_COPY(result, var);
		}
	} else {
		if (dim && UNEXPECTED(Z_TYPE_P(dim) == IS_UNDEF)) {
			const zend_op *opline = EG(current_execute_data)->opline;
			zend_jit_undefined_op_helper(opline->op2.var);
			dim = &EG(uninitialized_zval);
		}
		zend_throw_error(NULL, "Cannot use a scalar value as an array");
		if (result) {
			ZVAL_UNDEF(result);
		}
	}
}

static void ZEND_FASTCALL zend_jit_assign_dim_op_helper(zval *container, zval *dim, zval *value, binary_op_type binary_op)
{
	if (EXPECTED(Z_TYPE_P(container) == IS_OBJECT)) {
		zend_object *obj = Z_OBJ_P(container);
		zval *z;
		zval rv, res;

		GC_ADDREF(obj);
		if (dim && UNEXPECTED(Z_ISUNDEF_P(dim))) {
			const zend_op *opline = EG(current_execute_data)->opline;
			zend_jit_undefined_op_helper(opline->op2.var);
			dim = &EG(uninitialized_zval);
		}

		z = obj->handlers->read_dimension(obj, dim, BP_VAR_R, &rv);
		if (z != NULL) {

			if (binary_op(&res, Z_ISREF_P(z) ? Z_REFVAL_P(z) : z, value) == SUCCESS) {
				obj->handlers->write_dimension(obj, dim, &res);
			}
			if (z == &rv) {
				zval_ptr_dtor(&rv);
			}
			zval_ptr_dtor(&res);
		} else {
			zend_error(E_WARNING, "Attempt to assign property of non-object");
		}
<<<<<<< HEAD
	} else if (UNEXPECTED(Z_TYPE_P(container) == IS_STRING)) {
		if (!dim) {
			zend_throw_error(NULL, "[] operator not supported for strings");
=======
		if (UNEXPECTED(GC_DELREF(obj) == 0)) {
			zend_objects_store_del(obj);
//???		if (retval) {
//???			ZVAL_NULL(retval);
//???		}
		}
	} else {
		if (UNEXPECTED(Z_TYPE_P(container) == IS_STRING)) {
			if (!dim) {
				zend_throw_error(NULL, "[] operator not supported for strings");
			} else {
				if (UNEXPECTED(Z_TYPE_P(dim) != IS_LONG)) {
					zend_check_string_offset(dim/*, BP_VAR_RW*/);
				}
				zend_wrong_string_offset();
			}
//???		} else if (EXPECTED(Z_TYPE_P(container) <= IS_FALSE)) {
//???			ZEND_VM_C_GOTO(assign_dim_op_convert_to_array);
>>>>>>> cbc0b1af
		} else {
			if (UNEXPECTED(Z_TYPE_P(dim) != IS_LONG)) {
				zend_check_string_offset(dim/*, BP_VAR_RW*/);
			}
			zend_wrong_string_offset_error();
		}
	} else if (Z_TYPE_P(container) == IS_FALSE) {
		zend_array *arr = zend_new_array(0);
		ZVAL_ARR(container, arr);
		GC_ADDREF(arr);
		zend_false_to_array_deprecated();
		if (UNEXPECTED(GC_DELREF(arr) == 0)) {
			zend_array_destroy(arr);
			return;
		}
		zval *var = dim
			? zend_jit_fetch_dim_rw_helper(arr, dim)
			: zend_hash_next_index_insert_new(arr, &EG(uninitialized_zval));
		if (var) {
			binary_op(var, var, value);
		}
	} else {
		zend_throw_error(NULL, "Cannot use a scalar value as an array");
	}
}

static void ZEND_FASTCALL zend_jit_fast_assign_concat_helper(zval *op1, zval *op2)
{
	size_t op1_len = Z_STRLEN_P(op1);
	size_t op2_len = Z_STRLEN_P(op2);
	size_t result_len = op1_len + op2_len;
	zend_string *result_str;

	if (UNEXPECTED(op1_len > SIZE_MAX - op2_len)) {
		zend_throw_error(NULL, "String size overflow");
		return;
	}

	do {
		if (Z_REFCOUNTED_P(op1)) {
			if (GC_REFCOUNT(Z_STR_P(op1)) == 1) {
				result_str = perealloc(Z_STR_P(op1), ZEND_MM_ALIGNED_SIZE(_ZSTR_STRUCT_SIZE(result_len)), 0);
				ZSTR_LEN(result_str) = result_len;
				zend_string_forget_hash_val(result_str);
				if (UNEXPECTED(Z_STR_P(op1) == Z_STR_P(op2))) {
					ZVAL_NEW_STR(op2, result_str);
				}
				break;
			}
			GC_DELREF(Z_STR_P(op1));
		}
		result_str = zend_string_alloc(result_len, 0);
		memcpy(ZSTR_VAL(result_str), Z_STRVAL_P(op1), op1_len);
	} while(0);

	ZVAL_NEW_STR(op1, result_str);
	memcpy(ZSTR_VAL(result_str) + op1_len, Z_STRVAL_P(op2), op2_len);
	ZSTR_VAL(result_str)[result_len] = '\0';
}

static void ZEND_FASTCALL zend_jit_fast_concat_helper(zval *result, zval *op1, zval *op2)
{
	size_t op1_len = Z_STRLEN_P(op1);
	size_t op2_len = Z_STRLEN_P(op2);
	size_t result_len = op1_len + op2_len;
	zend_string *result_str;

	if (UNEXPECTED(op1_len > SIZE_MAX - op2_len)) {
		zend_throw_error(NULL, "String size overflow");
		return;
	}

	result_str = zend_string_alloc(result_len, 0);
	memcpy(ZSTR_VAL(result_str), Z_STRVAL_P(op1), op1_len);

	ZVAL_NEW_STR(result, result_str);

	memcpy(ZSTR_VAL(result_str) + op1_len, Z_STRVAL_P(op2), op2_len);
	ZSTR_VAL(result_str)[result_len] = '\0';
}

static void ZEND_FASTCALL zend_jit_fast_concat_tmp_helper(zval *result, zval *op1, zval *op2)
{
	zend_string *op1_str = Z_STR_P(op1);
	size_t op1_len = ZSTR_LEN(op1_str);
	size_t op2_len = Z_STRLEN_P(op2);
	size_t result_len = op1_len + op2_len;
	zend_string *result_str;

	if (UNEXPECTED(op1_len > SIZE_MAX - op2_len)) {
		zend_throw_error(NULL, "String size overflow");
		return;
	}

	do {
		if (!ZSTR_IS_INTERNED(op1_str)) {
			if (GC_REFCOUNT(op1_str) == 1) {
				Z_STR_P(op1) = result_str =
					perealloc(op1_str, ZEND_MM_ALIGNED_SIZE(_ZSTR_STRUCT_SIZE(result_len)), 0);
				ZSTR_LEN(result_str) = result_len;
				zend_string_forget_hash_val(result_str);
				break;
			}
			GC_DELREF(op1_str);
		}
		result_str = zend_string_alloc(result_len, 0);
		memcpy(ZSTR_VAL(result_str), ZSTR_VAL(op1_str), op1_len);
	} while (0);

	ZVAL_NEW_STR(result, result_str);

	memcpy(ZSTR_VAL(result_str) + op1_len, Z_STRVAL_P(op2), op2_len);
	ZSTR_VAL(result_str)[result_len] = '\0';
}

static int ZEND_FASTCALL zend_jit_isset_dim_helper(zval *container, zval *offset)
{
	if (UNEXPECTED(Z_TYPE_P(offset) == IS_UNDEF)) {
		zend_jit_undefined_op_helper(EG(current_execute_data)->opline->op2.var);
		offset = &EG(uninitialized_zval);
	}

	if (EXPECTED(Z_TYPE_P(container) == IS_OBJECT)) {
		return Z_OBJ_HT_P(container)->has_dimension(Z_OBJ_P(container), offset, 0);
	} else if (EXPECTED(Z_TYPE_P(container) == IS_STRING)) { /* string offsets */
		zend_long lval;

		if (EXPECTED(Z_TYPE_P(offset) == IS_LONG)) {
			lval = Z_LVAL_P(offset);
isset_str_offset:
			if (UNEXPECTED(lval < 0)) { /* Handle negative offset */
				lval += (zend_long)Z_STRLEN_P(container);
			}
			if (EXPECTED(lval >= 0) && (size_t)lval < Z_STRLEN_P(container)) {
				return 1;
			}
		} else {
			ZVAL_DEREF(offset);
			if (Z_TYPE_P(offset) < IS_STRING /* simple scalar types */
					|| (Z_TYPE_P(offset) == IS_STRING /* or numeric string */
						&& IS_LONG == is_numeric_string(Z_STRVAL_P(offset), Z_STRLEN_P(offset), NULL, NULL, false))) {
				lval = zval_get_long_ex(offset, /* is_strict */ true);
				goto isset_str_offset;
			}
		}
	}
	return 0;
}

static void ZEND_FASTCALL zend_jit_free_call_frame(zend_execute_data *call)
{
	zend_vm_stack_free_call_frame(call);
}

static zend_reference* ZEND_FASTCALL zend_jit_fetch_global_helper(zend_string *varname, void **cache_slot)
{
	zval *value;
	uintptr_t idx;
	zend_reference *ref;

	/* We store "hash slot index" + 1 (NULL is a mark of uninitialized cache slot) */
	idx = (uintptr_t)CACHED_PTR_EX(cache_slot) - 1;
	if (EXPECTED(idx < EG(symbol_table).nNumUsed * sizeof(Bucket))) {
		Bucket *p = (Bucket*)((char*)EG(symbol_table).arData + idx);

		if (EXPECTED(Z_TYPE(p->val) != IS_UNDEF) &&
	        (EXPECTED(p->key == varname) ||
	         (EXPECTED(p->h == ZSTR_H(varname)) &&
	          EXPECTED(p->key != NULL) &&
	          EXPECTED(zend_string_equal_content(p->key, varname))))) {

			value = (zval*)p; /* value = &p->val; */
			goto check_indirect;
		}
	}

	value = zend_hash_find_known_hash(&EG(symbol_table), varname);
	if (UNEXPECTED(value == NULL)) {
		value = zend_hash_add_new(&EG(symbol_table), varname, &EG(uninitialized_zval));
		idx = (char*)value - (char*)EG(symbol_table).arData;
		/* Store "hash slot index" + 1 (NULL is a mark of uninitialized cache slot) */
		CACHE_PTR_EX(cache_slot, (void*)(idx + 1));
	} else {
		idx = (char*)value - (char*)EG(symbol_table).arData;
		/* Store "hash slot index" + 1 (NULL is a mark of uninitialized cache slot) */
		CACHE_PTR_EX(cache_slot, (void*)(idx + 1));
check_indirect:
		/* GLOBAL variable may be an INDIRECT pointer to CV */
		if (UNEXPECTED(Z_TYPE_P(value) == IS_INDIRECT)) {
			value = Z_INDIRECT_P(value);
			if (UNEXPECTED(Z_TYPE_P(value) == IS_UNDEF)) {
				ZVAL_NULL(value);
			}
		}
	}

	if (UNEXPECTED(!Z_ISREF_P(value))) {
		ZVAL_MAKE_REF_EX(value, 2);
		ref = Z_REF_P(value);
	} else {
		ref = Z_REF_P(value);
		GC_ADDREF(ref);
	}

	return ref;
}

static bool ZEND_FASTCALL zend_jit_verify_arg_slow(zval *arg, zend_arg_info *arg_info)
{
	zend_execute_data *execute_data = EG(current_execute_data);
	const zend_op *opline = EX(opline);
	void **cache_slot = CACHE_ADDR(opline->extended_value);
	bool ret = zend_check_user_type_slow(
		&arg_info->type, arg, /* ref */ NULL, cache_slot, /* is_return_type */ false);
	if (UNEXPECTED(!ret)) {
		zend_verify_arg_error(EX(func), arg_info, opline->op1.num, arg);
		return 0;
	}
	return ret;
}

static void ZEND_FASTCALL zend_jit_verify_return_slow(zval *arg, const zend_op_array *op_array, zend_arg_info *arg_info, void **cache_slot)
{
	if (UNEXPECTED(!zend_check_user_type_slow(
			&arg_info->type, arg, /* ref */ NULL, cache_slot, /* is_return_type */ true))) {
		zend_verify_return_error((zend_function*)op_array, arg);
	}
}

static void ZEND_FASTCALL zend_jit_fetch_obj_r_slow(zend_object *zobj)
{
	zval *retval;
	zend_execute_data *execute_data = EG(current_execute_data);
	const zend_op *opline = EX(opline);
	zend_string *name = Z_STR_P(RT_CONSTANT(opline, opline->op2));
	zval *result = EX_VAR(opline->result.var);
	void **cache_slot = CACHE_ADDR(opline->extended_value & ~ZEND_FETCH_OBJ_FLAGS);

	retval = zobj->handlers->read_property(zobj, name, BP_VAR_R, cache_slot, result);
	if (retval != result) {
		ZVAL_COPY_DEREF(result, retval);
	} else if (UNEXPECTED(Z_ISREF_P(retval))) {
		zend_unwrap_reference(retval);
	}
}

static void ZEND_FASTCALL zend_jit_fetch_obj_r_dynamic(zend_object *zobj, intptr_t prop_offset)
{
	if (zobj->properties) {
		zval *retval;
		zend_execute_data *execute_data = EG(current_execute_data);
		const zend_op *opline = EX(opline);
		zend_string *name = Z_STR_P(RT_CONSTANT(opline, opline->op2));
		zval *result = EX_VAR(opline->result.var);
		void **cache_slot = CACHE_ADDR(opline->extended_value & ~ZEND_FETCH_OBJ_FLAGS);

		if (!IS_UNKNOWN_DYNAMIC_PROPERTY_OFFSET(prop_offset)) {
			intptr_t idx = ZEND_DECODE_DYN_PROP_OFFSET(prop_offset);

			if (EXPECTED(idx < zobj->properties->nNumUsed * sizeof(Bucket))) {
				Bucket *p = (Bucket*)((char*)zobj->properties->arData + idx);

				if (EXPECTED(Z_TYPE(p->val) != IS_UNDEF) &&
			        (EXPECTED(p->key == name) ||
			         (EXPECTED(p->h == ZSTR_H(name)) &&
			          EXPECTED(p->key != NULL) &&
			          EXPECTED(ZSTR_LEN(p->key) == ZSTR_LEN(name)) &&
			          EXPECTED(memcmp(ZSTR_VAL(p->key), ZSTR_VAL(name), ZSTR_LEN(name)) == 0)))) {
					ZVAL_COPY_DEREF(result, &p->val);
					return;
				}
			}
			CACHE_PTR_EX(cache_slot + 1, (void*)ZEND_DYNAMIC_PROPERTY_OFFSET);
		}

		retval = zend_hash_find_known_hash(zobj->properties, name);

		if (EXPECTED(retval)) {
			intptr_t idx = (char*)retval - (char*)zobj->properties->arData;
			CACHE_PTR_EX(cache_slot + 1, (void*)ZEND_ENCODE_DYN_PROP_OFFSET(idx));
			ZVAL_COPY_DEREF(result, retval);
			return;
		}
	}
	zend_jit_fetch_obj_r_slow(zobj);
}

static void ZEND_FASTCALL zend_jit_fetch_obj_is_slow(zend_object *zobj)
{
	zval *retval;
	zend_execute_data *execute_data = EG(current_execute_data);
	const zend_op *opline = EX(opline);
	zend_string *name = Z_STR_P(RT_CONSTANT(opline, opline->op2));
	zval *result = EX_VAR(opline->result.var);
	void **cache_slot = CACHE_ADDR(opline->extended_value & ~ZEND_FETCH_OBJ_FLAGS);

	retval = zobj->handlers->read_property(zobj, name, BP_VAR_IS, cache_slot, result);
	if (retval != result) {
		ZVAL_COPY_DEREF(result, retval);
	} else if (UNEXPECTED(Z_ISREF_P(retval))) {
		zend_unwrap_reference(retval);
	}
}

static void ZEND_FASTCALL zend_jit_fetch_obj_is_dynamic(zend_object *zobj, intptr_t prop_offset)
{
	if (zobj->properties) {
		zval *retval;
		zend_execute_data *execute_data = EG(current_execute_data);
		const zend_op *opline = EX(opline);
		zend_string *name = Z_STR_P(RT_CONSTANT(opline, opline->op2));
		zval *result = EX_VAR(opline->result.var);
		void **cache_slot = CACHE_ADDR(opline->extended_value & ~ZEND_FETCH_OBJ_FLAGS);

		if (!IS_UNKNOWN_DYNAMIC_PROPERTY_OFFSET(prop_offset)) {
			intptr_t idx = ZEND_DECODE_DYN_PROP_OFFSET(prop_offset);

			if (EXPECTED(idx < zobj->properties->nNumUsed * sizeof(Bucket))) {
				Bucket *p = (Bucket*)((char*)zobj->properties->arData + idx);

				if (EXPECTED(Z_TYPE(p->val) != IS_UNDEF) &&
			        (EXPECTED(p->key == name) ||
			         (EXPECTED(p->h == ZSTR_H(name)) &&
			          EXPECTED(p->key != NULL) &&
			          EXPECTED(ZSTR_LEN(p->key) == ZSTR_LEN(name)) &&
			          EXPECTED(memcmp(ZSTR_VAL(p->key), ZSTR_VAL(name), ZSTR_LEN(name)) == 0)))) {
					ZVAL_COPY_DEREF(result, &p->val);
					return;
				}
			}
			CACHE_PTR_EX(cache_slot + 1, (void*)ZEND_DYNAMIC_PROPERTY_OFFSET);
		}

		retval = zend_hash_find_known_hash(zobj->properties, name);

		if (EXPECTED(retval)) {
			intptr_t idx = (char*)retval - (char*)zobj->properties->arData;
			CACHE_PTR_EX(cache_slot + 1, (void*)ZEND_ENCODE_DYN_PROP_OFFSET(idx));
			ZVAL_COPY(result, retval);
			return;
		}
	}
	zend_jit_fetch_obj_is_slow(zobj);
}

static zend_always_inline bool promotes_to_array(zval *val) {
	return Z_TYPE_P(val) <= IS_FALSE
		|| (Z_ISREF_P(val) && Z_TYPE_P(Z_REFVAL_P(val)) <= IS_FALSE);
}

static zend_always_inline bool check_type_array_assignable(zend_type type) {
	if (!ZEND_TYPE_IS_SET(type)) {
		return 1;
	}
	return (ZEND_TYPE_FULL_MASK(type) & (MAY_BE_ITERABLE|MAY_BE_ARRAY)) != 0;
}

static zend_property_info *zend_object_fetch_property_type_info(
		zend_object *obj, zval *slot)
{
	if (EXPECTED(!ZEND_CLASS_HAS_TYPE_HINTS(obj->ce))) {
		return NULL;
	}

	/* Not a declared property */
	if (UNEXPECTED(slot < obj->properties_table ||
			slot >= obj->properties_table + obj->ce->default_properties_count)) {
		return NULL;
	}

	return zend_get_typed_property_info_for_slot(obj, slot);
}

static zend_never_inline ZEND_COLD void zend_throw_auto_init_in_prop_error(zend_property_info *prop, const char *type) {
	zend_string *type_str = zend_type_to_string(prop->type);
	zend_type_error(
		"Cannot auto-initialize an %s inside property %s::$%s of type %s",
		type,
		ZSTR_VAL(prop->ce->name), zend_get_unmangled_property_name(prop->name),
		ZSTR_VAL(type_str)
	);
	zend_string_release(type_str);
}

static zend_never_inline ZEND_COLD void zend_throw_access_uninit_prop_by_ref_error(
		zend_property_info *prop) {
	zend_throw_error(NULL,
		"Cannot access uninitialized non-nullable property %s::$%s by reference",
		ZSTR_VAL(prop->ce->name),
		zend_get_unmangled_property_name(prop->name));
}

static zend_never_inline bool zend_handle_fetch_obj_flags(
		zval *result, zval *ptr, zend_object *obj, zend_property_info *prop_info, uint32_t flags)
{
	switch (flags) {
		case ZEND_FETCH_DIM_WRITE:
			if (promotes_to_array(ptr)) {
				if (!prop_info) {
					prop_info = zend_object_fetch_property_type_info(obj, ptr);
					if (!prop_info) {
						break;
					}
				}
				if (!check_type_array_assignable(prop_info->type)) {
					zend_throw_auto_init_in_prop_error(prop_info, "array");
					if (result) ZVAL_ERROR(result);
					return 0;
				}
			}
			break;
		case ZEND_FETCH_REF:
			if (Z_TYPE_P(ptr) != IS_REFERENCE) {
				if (!prop_info) {
					prop_info = zend_object_fetch_property_type_info(obj, ptr);
					if (!prop_info) {
						break;
					}
				}
				if (Z_TYPE_P(ptr) == IS_UNDEF) {
					if (!ZEND_TYPE_ALLOW_NULL(prop_info->type)) {
						zend_throw_access_uninit_prop_by_ref_error(prop_info);
						if (result) ZVAL_ERROR(result);
						return 0;
					}
					ZVAL_NULL(ptr);
				}

				ZVAL_NEW_REF(ptr, ptr);
				ZEND_REF_ADD_TYPE_SOURCE(Z_REF_P(ptr), prop_info);
			}
			break;
		EMPTY_SWITCH_DEFAULT_CASE()
	}
	return 1;
}

static void ZEND_FASTCALL zend_jit_fetch_obj_w_slow(zend_object *zobj)
{
	zval *retval;
	zend_execute_data *execute_data = EG(current_execute_data);
	const zend_op *opline = EX(opline);
	zend_string *name = Z_STR_P(RT_CONSTANT(opline, opline->op2));
	zval *result = EX_VAR(opline->result.var);
	void **cache_slot = CACHE_ADDR(opline->extended_value & ~ZEND_FETCH_OBJ_FLAGS);

	retval = zobj->handlers->get_property_ptr_ptr(zobj, name, BP_VAR_W, cache_slot);
	if (NULL == retval) {
		retval = zobj->handlers->read_property(zobj, name, BP_VAR_W, cache_slot, result);
		if (retval == result) {
			if (UNEXPECTED(Z_ISREF_P(retval) && Z_REFCOUNT_P(retval) == 1)) {
				ZVAL_UNREF(retval);
			}
			return;
		}
		if (UNEXPECTED(EG(exception))) {
			ZVAL_ERROR(result);
			return;
		}
	} else if (UNEXPECTED(Z_ISERROR_P(retval))) {
		ZVAL_ERROR(result);
		return;
	}

	ZVAL_INDIRECT(result, retval);

	/* Support for typed properties */
	do {
		uint32_t flags = opline->extended_value & ZEND_FETCH_OBJ_FLAGS;

		if (flags) {
			zend_property_info *prop_info = NULL;

			if (opline->op2_type == IS_CONST) {
				prop_info = CACHED_PTR_EX(cache_slot + 2);
				if (!prop_info) {
					break;
				}
			}
			if (UNEXPECTED(!zend_handle_fetch_obj_flags(result, retval, zobj, prop_info, flags))) {
				return;
			}
		}
	} while (0);

	if (UNEXPECTED(Z_TYPE_P(retval) == IS_UNDEF)) {
		ZVAL_NULL(retval);
	}
}

static void ZEND_FASTCALL zend_jit_check_array_promotion(zval *val, zend_property_info *prop)
{
	zend_execute_data *execute_data = EG(current_execute_data);
	const zend_op *opline = execute_data->opline;
	zval *result = EX_VAR(opline->result.var);

	if ((Z_TYPE_P(val) <= IS_FALSE
		|| (Z_ISREF_P(val) && Z_TYPE_P(Z_REFVAL_P(val)) <= IS_FALSE))
		&& ZEND_TYPE_IS_SET(prop->type)
		&& (ZEND_TYPE_FULL_MASK(prop->type) & (MAY_BE_ITERABLE|MAY_BE_ARRAY)) == 0) {
		zend_string *type_str = zend_type_to_string(prop->type);
		zend_type_error(
			"Cannot auto-initialize an array inside property %s::$%s of type %s",
			ZSTR_VAL(prop->ce->name), zend_get_unmangled_property_name(prop->name),
			ZSTR_VAL(type_str)
		);
		zend_string_release(type_str);
		ZVAL_ERROR(result);
	} else {
		ZVAL_INDIRECT(result, val);
	}
}

static void ZEND_FASTCALL zend_jit_create_typed_ref(zval *val, zend_property_info *prop, zval *result)
{
	if (!Z_ISREF_P(val)) {
		ZVAL_NEW_REF(val, val);
		ZEND_REF_ADD_TYPE_SOURCE(Z_REF_P(val), prop);
	}
	ZVAL_INDIRECT(result, val);
}

static void ZEND_FASTCALL zend_jit_extract_helper(zend_refcounted *garbage)
{
	zend_execute_data *execute_data = EG(current_execute_data);
	const zend_op *opline = execute_data->opline;
	zval *zv = EX_VAR(opline->result.var);

	if (EXPECTED(Z_TYPE_P(zv) == IS_INDIRECT)) {
		ZVAL_COPY(zv, Z_INDIRECT_P(zv));
	}
	rc_dtor_func(garbage);
}

static void ZEND_FASTCALL zend_jit_vm_stack_free_args_helper(zend_execute_data *call)
{
	zend_vm_stack_free_args(call);
}

static zend_always_inline zval* zend_jit_assign_to_typed_ref_helper(zend_reference *ref, zval *value, zend_uchar value_type)
{
	zval variable;

	ZVAL_REF(&variable, ref);
	return zend_assign_to_variable(&variable, value, value_type, ZEND_CALL_USES_STRICT_TYPES(EG(current_execute_data)));
}

static zval* ZEND_FASTCALL zend_jit_assign_const_to_typed_ref(zend_reference *ref, zval *value)
{
	return zend_jit_assign_to_typed_ref_helper(ref, value, IS_CONST);
}

static zval* ZEND_FASTCALL zend_jit_assign_tmp_to_typed_ref(zend_reference *ref, zval *value)
{
	return zend_jit_assign_to_typed_ref_helper(ref, value, IS_TMP_VAR);
}

static zval* ZEND_FASTCALL zend_jit_assign_var_to_typed_ref(zend_reference *ref, zval *value)
{
	return zend_jit_assign_to_typed_ref_helper(ref, value, IS_VAR);
}

static zval* ZEND_FASTCALL zend_jit_assign_cv_to_typed_ref(zend_reference *ref, zval *value)
{
	if (UNEXPECTED(Z_TYPE_P(value) == IS_UNDEF)) {
		const zend_op *opline = EG(current_execute_data)->opline;
		uint32_t var;
		if (opline->opcode == ZEND_ASSIGN) {
			var = opline->op2.var;
		} else {
			ZEND_ASSERT((opline + 1)->opcode == ZEND_OP_DATA);
			var = (opline + 1)->op1.var;
		}
		zend_jit_undefined_op_helper(var);
		value = &EG(uninitialized_zval);
	}
	return zend_jit_assign_to_typed_ref_helper(ref, value, IS_CV);
}


static zend_property_info *zend_jit_get_prop_not_accepting_double(zend_reference *ref)
{
	zend_property_info *prop;
	ZEND_REF_FOREACH_TYPE_SOURCES(ref, prop) {
		if (!(ZEND_TYPE_FULL_MASK(prop->type) & MAY_BE_DOUBLE)) {
			return prop;
		}
	} ZEND_REF_FOREACH_TYPE_SOURCES_END();
	return NULL;
}

static ZEND_COLD void zend_jit_throw_inc_ref_error(zend_reference *ref, zend_property_info *error_prop)
{
	zend_string *type_str = zend_type_to_string(error_prop->type);

	zend_type_error(
		"Cannot increment a reference held by property %s::$%s of type %s past its maximal value",
		ZSTR_VAL(error_prop->ce->name),
		zend_get_unmangled_property_name(error_prop->name),
		ZSTR_VAL(type_str));
	zend_string_release(type_str);
}

static ZEND_COLD void zend_jit_throw_dec_ref_error(zend_reference *ref, zend_property_info *error_prop)
{
	zend_string *type_str = zend_type_to_string(error_prop->type);

	zend_type_error(
		"Cannot decrement a reference held by property %s::$%s of type %s past its minimal value",
		ZSTR_VAL(error_prop->ce->name),
		zend_get_unmangled_property_name(error_prop->name),
		ZSTR_VAL(type_str));
	zend_string_release(type_str);
}

static void ZEND_FASTCALL zend_jit_pre_inc_typed_ref(zend_reference *ref, zval *ret)
{
	zval *var_ptr = &ref->val;
	zval tmp;

	ZVAL_COPY(&tmp, var_ptr);

	increment_function(var_ptr);

	if (UNEXPECTED(Z_TYPE_P(var_ptr) == IS_DOUBLE) && Z_TYPE(tmp) == IS_LONG) {
		zend_property_info *error_prop = zend_jit_get_prop_not_accepting_double(ref);
		if (UNEXPECTED(error_prop)) {
			zend_jit_throw_inc_ref_error(ref, error_prop);
			ZVAL_LONG(var_ptr, ZEND_LONG_MAX);
		}
	} else if (UNEXPECTED(!zend_verify_ref_assignable_zval(ref, var_ptr, ZEND_CALL_USES_STRICT_TYPES(EG(current_execute_data))))) {
		zval_ptr_dtor(var_ptr);
		ZVAL_COPY_VALUE(var_ptr, &tmp);
	} else {
		zval_ptr_dtor(&tmp);
	}
	if (ret) {
		ZVAL_COPY(ret, var_ptr);
	}
}

static void ZEND_FASTCALL zend_jit_pre_dec_typed_ref(zend_reference *ref, zval *ret)
{
	zval *var_ptr = &ref->val;
	zval tmp;

	ZVAL_COPY(&tmp, var_ptr);

	decrement_function(var_ptr);

	if (UNEXPECTED(Z_TYPE_P(var_ptr) == IS_DOUBLE) && Z_TYPE(tmp) == IS_LONG) {
		zend_property_info *error_prop = zend_jit_get_prop_not_accepting_double(ref);
		if (UNEXPECTED(error_prop)) {
			zend_jit_throw_dec_ref_error(ref, error_prop);
			ZVAL_LONG(var_ptr, ZEND_LONG_MIN);
		}
	} else if (UNEXPECTED(!zend_verify_ref_assignable_zval(ref, var_ptr, ZEND_CALL_USES_STRICT_TYPES(EG(current_execute_data))))) {
		zval_ptr_dtor(var_ptr);
		ZVAL_COPY_VALUE(var_ptr, &tmp);
	} else {
		zval_ptr_dtor(&tmp);
	}
	if (ret) {
		ZVAL_COPY(ret, var_ptr);
	}
}

static void ZEND_FASTCALL zend_jit_post_inc_typed_ref(zend_reference *ref, zval *ret)
{
	zval *var_ptr = &ref->val;
	ZVAL_COPY(ret, var_ptr);

	increment_function(var_ptr);

	if (UNEXPECTED(Z_TYPE_P(var_ptr) == IS_DOUBLE) && Z_TYPE_P(ret) == IS_LONG) {
		zend_property_info *error_prop = zend_jit_get_prop_not_accepting_double(ref);
		if (UNEXPECTED(error_prop)) {
			zend_jit_throw_inc_ref_error(ref, error_prop);
			ZVAL_LONG(var_ptr, ZEND_LONG_MAX);
		}
	} else if (UNEXPECTED(!zend_verify_ref_assignable_zval(ref, var_ptr, ZEND_CALL_USES_STRICT_TYPES(EG(current_execute_data))))) {
		zval_ptr_dtor(var_ptr);
		ZVAL_COPY_VALUE(var_ptr, ret);
	}
}

static void ZEND_FASTCALL zend_jit_post_dec_typed_ref(zend_reference *ref, zval *ret)
{
	zval *var_ptr = &ref->val;
	ZVAL_COPY(ret, var_ptr);

	decrement_function(var_ptr);

	if (UNEXPECTED(Z_TYPE_P(var_ptr) == IS_DOUBLE) && Z_TYPE_P(ret) == IS_LONG) {
		zend_property_info *error_prop = zend_jit_get_prop_not_accepting_double(ref);
		if (UNEXPECTED(error_prop)) {
			zend_jit_throw_dec_ref_error(ref, error_prop);
			ZVAL_LONG(var_ptr, ZEND_LONG_MIN);
		}
	} else if (UNEXPECTED(!zend_verify_ref_assignable_zval(ref, var_ptr, ZEND_CALL_USES_STRICT_TYPES(EG(current_execute_data))))) {
		zval_ptr_dtor(var_ptr);
		ZVAL_COPY_VALUE(var_ptr, ret);
	}
}

static void ZEND_FASTCALL zend_jit_assign_op_to_typed_ref(zend_reference *ref, zval *val, binary_op_type binary_op)
{
	zval z_copy;

	/* Make sure that in-place concatenation is used if the LHS is a string. */
	if (binary_op == concat_function && Z_TYPE(ref->val) == IS_STRING) {
		concat_function(&ref->val, &ref->val, val);
		ZEND_ASSERT(Z_TYPE(ref->val) == IS_STRING && "Concat should return string");
		return;
	}

	binary_op(&z_copy, &ref->val, val);
	if (EXPECTED(zend_verify_ref_assignable_zval(ref, &z_copy, ZEND_CALL_USES_STRICT_TYPES(EG(current_execute_data))))) {
		zval_ptr_dtor(&ref->val);
		ZVAL_COPY_VALUE(&ref->val, &z_copy);
	} else {
		zval_ptr_dtor(&z_copy);
	}
}

static void ZEND_FASTCALL zend_jit_only_vars_by_reference(zval *arg)
{
	ZVAL_NEW_REF(arg, arg);
	zend_error(E_NOTICE, "Only variables should be passed by reference");
}

static void ZEND_FASTCALL zend_jit_invalid_array_access(zval *container)
{
	zend_error(E_WARNING, "Trying to access array offset on value of type %s", zend_zval_type_name(container));
}

static void ZEND_FASTCALL zend_jit_invalid_property_read(zval *container, const char *property_name)
{
	zend_error(E_WARNING, "Attempt to read property \"%s\" on %s", property_name, zend_zval_type_name(container));
}

static void ZEND_FASTCALL zend_jit_invalid_property_write(zval *container, const char *property_name)
{
	zend_throw_error(NULL,
		"Attempt to modify property \"%s\" on %s",
		property_name, zend_zval_type_name(container));
}

static void ZEND_FASTCALL zend_jit_invalid_property_incdec(zval *container, const char *property_name)
{
	zend_execute_data *execute_data = EG(current_execute_data);
	const zend_op *opline = EX(opline);

	if (Z_TYPE_P(container) == IS_UNDEF && opline->op1_type == IS_CV) {
		zend_string *cv = EX(func)->op_array.vars[EX_VAR_TO_NUM(opline->op1.var)];

		zend_error(E_WARNING, "Undefined variable $%s", ZSTR_VAL(cv));
	}
	if (opline->result_type & (IS_VAR|IS_TMP_VAR)) {
		ZVAL_UNDEF(EX_VAR(opline->result.var));
	}
	zend_throw_error(NULL,
		"Attempt to increment/decrement property \"%s\" on %s",
		property_name, zend_zval_type_name(container));
}

static void ZEND_FASTCALL zend_jit_invalid_property_assign(zval *container, const char *property_name)
{
	zend_throw_error(NULL,
		"Attempt to assign property \"%s\" on %s",
		property_name, zend_zval_type_name(container));
}

static void ZEND_FASTCALL zend_jit_invalid_property_assign_op(zval *container, const char *property_name)
{
	if (Z_TYPE_P(container) == IS_UNDEF) {
		const zend_execute_data *execute_data = EG(current_execute_data);

		zend_jit_undefined_op_helper(EX(opline)->op1.var);
	}
	zend_jit_invalid_property_assign(container, property_name);
}

static zval * ZEND_FASTCALL zend_jit_prepare_assign_dim_ref(zval *ref) {
	zval *val = Z_REFVAL_P(ref);
	if (Z_TYPE_P(val) <= IS_FALSE) {
		if (ZEND_REF_HAS_TYPE_SOURCES(Z_REF_P(ref))
				&& !zend_verify_ref_array_assignable(Z_REF_P(ref))) {
			return NULL;
		}
		if (Z_TYPE_P(val) == IS_FALSE) {
			zend_false_to_array_deprecated();
		}
		ZVAL_ARR(val, zend_new_array(8));
	}
	return val;
}

static void ZEND_FASTCALL zend_jit_pre_inc(zval *var_ptr, zval *ret)
{
	increment_function(var_ptr);
	ZVAL_COPY(ret, var_ptr);
}

static void ZEND_FASTCALL zend_jit_pre_dec(zval *var_ptr, zval *ret)
{
	decrement_function(var_ptr);
	ZVAL_COPY(ret, var_ptr);
}

#define HT_POISONED_PTR ((HashTable *) (intptr_t) -1)

static zend_never_inline void ZEND_FASTCALL _zend_hash_iterators_remove(HashTable *ht)
{
	HashTableIterator *iter = EG(ht_iterators);
	HashTableIterator *end  = iter + EG(ht_iterators_used);

	while (iter != end) {
		if (iter->ht == ht) {
			iter->ht = HT_POISONED_PTR;
		}
		iter++;
	}
}

static void ZEND_FASTCALL zend_jit_array_free(HashTable *ht)
{
	GC_REMOVE_FROM_BUFFER(ht);
	if (UNEXPECTED(HT_HAS_ITERATORS(ht))) {
		_zend_hash_iterators_remove(ht);
	}
	if (!(EXPECTED(HT_FLAGS(ht) & HASH_FLAG_UNINITIALIZED))) {
		efree(HT_GET_DATA_ADDR(ht));
	}
	FREE_HASHTABLE(ht);
}

static HashTable *ZEND_FASTCALL zend_jit_zval_array_dup(zval *arr)
{
	HashTable *ht;

	Z_TRY_DELREF_P(arr);
	ht = Z_ARRVAL_P(arr);
	ht = zend_array_dup(ht);
	ZVAL_ARR(arr, ht);
	return ht;
}

static zend_array *ZEND_FASTCALL zend_jit_add_arrays_helper(zend_array *op1, zend_array *op2)
{
	zend_array *res;
	res = zend_array_dup(op1);
	zend_hash_merge(res, op2, zval_add_ref, 0);
	return res;
}

static void ZEND_FASTCALL zend_jit_assign_obj_helper(zend_object *zobj, zend_string *name, zval *value, void **cache_slot, zval *result)
{
	if (UNEXPECTED(Z_TYPE_P(value) == IS_UNDEF)) {
		const zend_op *op_data = EG(current_execute_data)->opline + 1;
		ZEND_ASSERT(op_data->opcode == ZEND_OP_DATA && op_data->op1_type == IS_CV);
		zend_jit_undefined_op_helper(op_data->op1.var);
		value = &EG(uninitialized_zval);
	}

	ZVAL_DEREF(value);
	value = zobj->handlers->write_property(zobj, name, value, cache_slot);
	if (result) {
		ZVAL_COPY_DEREF(result, value);
	}
}

static void ZEND_FASTCALL zend_jit_assign_to_typed_prop(zval *property_val, zend_property_info *info, zval *value, zval *result)
{
	zend_execute_data *execute_data = EG(current_execute_data);
	zval tmp;

	if (UNEXPECTED(Z_TYPE_P(value) == IS_UNDEF)) {
		const zend_op *op_data = execute_data->opline + 1;
		ZEND_ASSERT(op_data->opcode == ZEND_OP_DATA && op_data->op1_type == IS_CV);
		zend_jit_undefined_op_helper(op_data->op1.var);
		value = &EG(uninitialized_zval);
	}

	if (UNEXPECTED(info->flags & ZEND_ACC_READONLY)) {
		zend_readonly_property_modification_error(info);
		if (result) {
			ZVAL_UNDEF(result);
		}
		return;
	}

	ZVAL_DEREF(value);
	ZVAL_COPY(&tmp, value);

	if (UNEXPECTED(!zend_verify_property_type(info, &tmp, EX_USES_STRICT_TYPES()))) {
		zval_ptr_dtor(&tmp);
		if (result) {
			ZVAL_NULL(result);
		}
		return;
	}

	value = zend_assign_to_variable(property_val, &tmp, IS_TMP_VAR, EX_USES_STRICT_TYPES());
	if (result) {
		ZVAL_COPY_DEREF(result, value);
	}
}

static zend_never_inline void _zend_jit_assign_op_overloaded_property(zend_object *object, zend_string *name, void **cache_slot, zval *value, binary_op_type binary_op)
{
	zval *z;
	zval rv, res;

	GC_ADDREF(object);
	z = object->handlers->read_property(object, name, BP_VAR_R, cache_slot, &rv);
	if (UNEXPECTED(EG(exception))) {
		OBJ_RELEASE(object);
//???		if (UNEXPECTED(RETURN_VALUE_USED(opline))) {
//???			ZVAL_UNDEF(EX_VAR(opline->result.var));
//???		}
		return;
	}
	if (binary_op(&res, z, value) == SUCCESS) {
		object->handlers->write_property(object, name, &res, cache_slot);
	}
//???	if (UNEXPECTED(RETURN_VALUE_USED(opline))) {
//???		ZVAL_COPY(EX_VAR(opline->result.var), &res);
//???	}
	if (z == &rv) {
		zval_ptr_dtor(z);
	}
	zval_ptr_dtor(&res);
	OBJ_RELEASE(object);
}

static void ZEND_FASTCALL zend_jit_assign_op_to_typed_prop(zval *zptr, zend_property_info *prop_info, zval *value, binary_op_type binary_op)
{
	zend_execute_data *execute_data = EG(current_execute_data);
	zval z_copy;

	ZVAL_DEREF(zptr);
	/* Make sure that in-place concatenation is used if the LHS is a string. */
	if (binary_op == concat_function && Z_TYPE_P(zptr) == IS_STRING) {
		concat_function(zptr, zptr, value);
		ZEND_ASSERT(Z_TYPE_P(zptr) == IS_STRING && "Concat should return string");
		return;
	}

	binary_op(&z_copy, zptr, value);
	if (EXPECTED(zend_verify_property_type(prop_info, &z_copy, EX_USES_STRICT_TYPES()))) {
		zval_ptr_dtor(zptr);
		ZVAL_COPY_VALUE(zptr, &z_copy);
	} else {
		zval_ptr_dtor(&z_copy);
	}
}

static void ZEND_FASTCALL zend_jit_assign_obj_op_helper(zend_object *zobj, zend_string *name, zval *value, void **cache_slot, binary_op_type binary_op)
{
	zval *zptr;
	zend_property_info *prop_info;

	if (EXPECTED((zptr = zobj->handlers->get_property_ptr_ptr(zobj, name, BP_VAR_RW, cache_slot)) != NULL)) {
		if (UNEXPECTED(Z_ISERROR_P(zptr))) {
//???			if (UNEXPECTED(RETURN_VALUE_USED(opline))) {
//???				ZVAL_NULL(EX_VAR(opline->result.var));
//???			}
		} else {
//???			zval *orig_zptr = zptr;
			zend_reference *ref;

			do {
				if (UNEXPECTED(Z_ISREF_P(zptr))) {
					ref = Z_REF_P(zptr);
					zptr = Z_REFVAL_P(zptr);
					if (UNEXPECTED(ZEND_REF_HAS_TYPE_SOURCES(ref))) {
						zend_jit_assign_op_to_typed_ref(ref, value, binary_op);
						break;
					}
				}

//???				if (OP2_TYPE == IS_CONST) {
				prop_info = (zend_property_info*)CACHED_PTR_EX(cache_slot + 2);
//???				} else {
//???					prop_info = zend_object_fetch_property_type_info(Z_OBJ_P(object), orig_zptr);
//???				}
				if (UNEXPECTED(prop_info)) {
					/* special case for typed properties */
					zend_jit_assign_op_to_typed_prop(zptr, prop_info, value, binary_op);
				} else {
					binary_op(zptr, zptr, value);
				}
			} while (0);

//???			if (UNEXPECTED(RETURN_VALUE_USED(opline))) {
//???				ZVAL_COPY(EX_VAR(opline->result.var), zptr);
//???			}
		}
	} else {
		_zend_jit_assign_op_overloaded_property(zobj, name, cache_slot, value, binary_op);
	}
}

static ZEND_COLD zend_long _zend_jit_throw_inc_prop_error(zend_property_info *prop)
{
	zend_string *type_str = zend_type_to_string(prop->type);
	zend_type_error("Cannot increment property %s::$%s of type %s past its maximal value",
		ZSTR_VAL(prop->ce->name),
		zend_get_unmangled_property_name(prop->name),
		ZSTR_VAL(type_str));
	zend_string_release(type_str);
	return ZEND_LONG_MAX;
}

static ZEND_COLD zend_long _zend_jit_throw_dec_prop_error(zend_property_info *prop)
{
	zend_string *type_str = zend_type_to_string(prop->type);
	zend_type_error("Cannot decrement property %s::$%s of type %s past its minimal value",
		ZSTR_VAL(prop->ce->name),
		zend_get_unmangled_property_name(prop->name),
		ZSTR_VAL(type_str));
	zend_string_release(type_str);
	return ZEND_LONG_MIN;
}

static void ZEND_FASTCALL zend_jit_inc_typed_prop(zval *var_ptr, zend_property_info *prop_info)
{
	zend_execute_data *execute_data = EG(current_execute_data);
	zval tmp;

	ZVAL_DEREF(var_ptr);
	ZVAL_COPY(&tmp, var_ptr);

	increment_function(var_ptr);

	if (UNEXPECTED(Z_TYPE_P(var_ptr) == IS_DOUBLE) && Z_TYPE(tmp) == IS_LONG) {
		if (!(ZEND_TYPE_FULL_MASK(prop_info->type) & MAY_BE_DOUBLE)) {
			zend_long val = _zend_jit_throw_inc_prop_error(prop_info);
			ZVAL_LONG(var_ptr, val);
		}
	} else if (UNEXPECTED(!zend_verify_property_type(prop_info, var_ptr, EX_USES_STRICT_TYPES()))) {
		zval_ptr_dtor(var_ptr);
		ZVAL_COPY_VALUE(var_ptr, &tmp);
	} else {
		zval_ptr_dtor(&tmp);
	}
}

static void ZEND_FASTCALL zend_jit_dec_typed_prop(zval *var_ptr, zend_property_info *prop_info)
{
	zend_execute_data *execute_data = EG(current_execute_data);
	zval tmp;

	ZVAL_DEREF(var_ptr);
	ZVAL_COPY(&tmp, var_ptr);

	decrement_function(var_ptr);

	if (UNEXPECTED(Z_TYPE_P(var_ptr) == IS_DOUBLE) && Z_TYPE(tmp) == IS_LONG) {
		if (!(ZEND_TYPE_FULL_MASK(prop_info->type) & MAY_BE_DOUBLE)) {
			zend_long val = _zend_jit_throw_dec_prop_error(prop_info);
			ZVAL_LONG(var_ptr, val);
		}
	} else if (UNEXPECTED(!zend_verify_property_type(prop_info, var_ptr, EX_USES_STRICT_TYPES()))) {
		zval_ptr_dtor(var_ptr);
		ZVAL_COPY_VALUE(var_ptr, &tmp);
	} else {
		zval_ptr_dtor(&tmp);
	}
}

static void ZEND_FASTCALL zend_jit_pre_inc_typed_prop(zval *var_ptr, zend_property_info *prop_info, zval *result)
{
	ZVAL_DEREF(var_ptr);
	zend_jit_inc_typed_prop(var_ptr, prop_info);
	ZVAL_COPY(result, var_ptr);
}

static void ZEND_FASTCALL zend_jit_pre_dec_typed_prop(zval *var_ptr, zend_property_info *prop_info, zval *result)
{
	ZVAL_DEREF(var_ptr);
	zend_jit_dec_typed_prop(var_ptr, prop_info);
	ZVAL_COPY(result, var_ptr);
}

static void ZEND_FASTCALL zend_jit_post_inc_typed_prop(zval *var_ptr, zend_property_info *prop_info, zval *result)
{
	zend_execute_data *execute_data = EG(current_execute_data);

	ZVAL_DEREF(var_ptr);
	ZVAL_COPY(result, var_ptr);

	increment_function(var_ptr);

	if (UNEXPECTED(Z_TYPE_P(var_ptr) == IS_DOUBLE) && Z_TYPE_P(result) == IS_LONG) {
		if (!(ZEND_TYPE_FULL_MASK(prop_info->type) & MAY_BE_DOUBLE)) {
			zend_long val = _zend_jit_throw_inc_prop_error(prop_info);
			ZVAL_LONG(var_ptr, val);
		}
	} else if (UNEXPECTED(!zend_verify_property_type(prop_info, var_ptr, EX_USES_STRICT_TYPES()))) {
		zval_ptr_dtor(var_ptr);
		ZVAL_COPY_VALUE(var_ptr, result);
		ZVAL_UNDEF(result);
	}
}

static void ZEND_FASTCALL zend_jit_post_dec_typed_prop(zval *var_ptr, zend_property_info *prop_info, zval *result)
{
	zend_execute_data *execute_data = EG(current_execute_data);

	ZVAL_DEREF(var_ptr);
	ZVAL_COPY(result, var_ptr);

	decrement_function(var_ptr);

	if (UNEXPECTED(Z_TYPE_P(var_ptr) == IS_DOUBLE) && Z_TYPE_P(result) == IS_LONG) {
		if (!(ZEND_TYPE_FULL_MASK(prop_info->type) & MAY_BE_DOUBLE)) {
			zend_long val = _zend_jit_throw_dec_prop_error(prop_info);
			ZVAL_LONG(var_ptr, val);
		}
	} else if (UNEXPECTED(!zend_verify_property_type(prop_info, var_ptr, EX_USES_STRICT_TYPES()))) {
		zval_ptr_dtor(var_ptr);
		ZVAL_COPY_VALUE(var_ptr, result);
		ZVAL_UNDEF(result);
	}
}

static void ZEND_FASTCALL zend_jit_pre_inc_obj_helper(zend_object *zobj, zend_string *name, void **cache_slot, zval *result)
{
	zval *prop;

	if (EXPECTED((prop = zobj->handlers->get_property_ptr_ptr(zobj, name, BP_VAR_RW, cache_slot)) != NULL)) {
		if (UNEXPECTED(Z_ISERROR_P(prop))) {
			if (UNEXPECTED(result)) {
				ZVAL_NULL(result);
			}
		} else {
			zend_property_info *prop_info = (zend_property_info *) CACHED_PTR_EX(cache_slot + 2);

			if (EXPECTED(Z_TYPE_P(prop) == IS_LONG)) {
				fast_long_increment_function(prop);
				if (UNEXPECTED(Z_TYPE_P(prop) != IS_LONG) && UNEXPECTED(prop_info)
						&& !(ZEND_TYPE_FULL_MASK(prop_info->type) & MAY_BE_DOUBLE)) {
					zend_long val = _zend_jit_throw_inc_prop_error(prop_info);
					ZVAL_LONG(prop, val);
				}
			} else {
				do {
					if (Z_ISREF_P(prop)) {
						zend_reference *ref = Z_REF_P(prop);
						prop = Z_REFVAL_P(prop);
						if (UNEXPECTED(ZEND_REF_HAS_TYPE_SOURCES(ref))) {
							zend_jit_pre_inc_typed_ref(ref, result);
							break;
						}
					}

					if (UNEXPECTED(prop_info)) {
						zend_jit_inc_typed_prop(prop, prop_info);
					} else {
						increment_function(prop);
					}
				} while (0);
			}
			if (UNEXPECTED(result)) {
				ZVAL_COPY(result, prop);
			}
		}
	} else {
		zval rv;
		zval *z;
		zval z_copy;

		GC_ADDREF(zobj);
		z = zobj->handlers->read_property(zobj, name, BP_VAR_R, cache_slot, &rv);
		if (UNEXPECTED(EG(exception))) {
			OBJ_RELEASE(zobj);
			if (UNEXPECTED(result)) {
				ZVAL_NULL(result);
			}
			return;
		}

		ZVAL_COPY_DEREF(&z_copy, z);
		increment_function(&z_copy);
		if (UNEXPECTED(result)) {
			ZVAL_COPY(result, &z_copy);
		}
		zobj->handlers->write_property(zobj, name, &z_copy, cache_slot);
		OBJ_RELEASE(zobj);
		zval_ptr_dtor(&z_copy);
		if (z == &rv) {
			zval_ptr_dtor(z);
		}
	}
}

static void ZEND_FASTCALL zend_jit_pre_dec_obj_helper(zend_object *zobj, zend_string *name, void **cache_slot, zval *result)
{
	zval *prop;

	if (EXPECTED((prop = zobj->handlers->get_property_ptr_ptr(zobj, name, BP_VAR_RW, cache_slot)) != NULL)) {
		if (UNEXPECTED(Z_ISERROR_P(prop))) {
			if (UNEXPECTED(result)) {
				ZVAL_NULL(result);
			}
		} else {
			zend_property_info *prop_info = (zend_property_info *) CACHED_PTR_EX(cache_slot + 2);

			if (EXPECTED(Z_TYPE_P(prop) == IS_LONG)) {
				fast_long_decrement_function(prop);
				if (UNEXPECTED(Z_TYPE_P(prop) != IS_LONG) && UNEXPECTED(prop_info)
						&& !(ZEND_TYPE_FULL_MASK(prop_info->type) & MAY_BE_DOUBLE)) {
					zend_long val = _zend_jit_throw_dec_prop_error(prop_info);
					ZVAL_LONG(prop, val);
				}
			} else {
				do {
					if (Z_ISREF_P(prop)) {
						zend_reference *ref = Z_REF_P(prop);
						prop = Z_REFVAL_P(prop);
						if (UNEXPECTED(ZEND_REF_HAS_TYPE_SOURCES(ref))) {
							zend_jit_pre_dec_typed_ref(ref, result);
							break;
						}
					}

					if (UNEXPECTED(prop_info)) {
						zend_jit_dec_typed_prop(prop, prop_info);
					} else {
						decrement_function(prop);
					}
				} while (0);
			}
			if (UNEXPECTED(result)) {
				ZVAL_COPY(result, prop);
			}
		}
	} else {
		zval rv;
		zval *z;
		zval z_copy;

		GC_ADDREF(zobj);
		z = zobj->handlers->read_property(zobj, name, BP_VAR_R, cache_slot, &rv);
		if (UNEXPECTED(EG(exception))) {
			OBJ_RELEASE(zobj);
			if (UNEXPECTED(result)) {
				ZVAL_NULL(result);
			}
			return;
		}

		ZVAL_COPY_DEREF(&z_copy, z);
		decrement_function(&z_copy);
		if (UNEXPECTED(result)) {
			ZVAL_COPY(result, &z_copy);
		}
		zobj->handlers->write_property(zobj, name, &z_copy, cache_slot);
		OBJ_RELEASE(zobj);
		zval_ptr_dtor(&z_copy);
		if (z == &rv) {
			zval_ptr_dtor(z);
		}
	}
}

static void ZEND_FASTCALL zend_jit_post_inc_obj_helper(zend_object *zobj, zend_string *name, void **cache_slot, zval *result)
{
	zval *prop;

	if (EXPECTED((prop = zobj->handlers->get_property_ptr_ptr(zobj, name, BP_VAR_RW, cache_slot)) != NULL)) {
		if (UNEXPECTED(Z_ISERROR_P(prop))) {
			ZVAL_NULL(result);
		} else {
			zend_property_info *prop_info = (zend_property_info*)CACHED_PTR_EX(cache_slot + 2);

			if (EXPECTED(Z_TYPE_P(prop) == IS_LONG)) {
				ZVAL_LONG(result, Z_LVAL_P(prop));
				fast_long_increment_function(prop);
				if (UNEXPECTED(Z_TYPE_P(prop) != IS_LONG) && UNEXPECTED(prop_info)
						&& !(ZEND_TYPE_FULL_MASK(prop_info->type) & MAY_BE_DOUBLE)) {
					zend_long val = _zend_jit_throw_inc_prop_error(prop_info);
					ZVAL_LONG(prop, val);
				}
			} else {
				if (Z_ISREF_P(prop)) {
					zend_reference *ref = Z_REF_P(prop);
					prop = Z_REFVAL_P(prop);
					if (ZEND_REF_HAS_TYPE_SOURCES(ref)) {
						zend_jit_post_inc_typed_ref(ref, result);
						return;
					}
				}

				if (UNEXPECTED(prop_info)) {
					zend_jit_post_inc_typed_prop(prop, prop_info, result);
				} else {
					ZVAL_COPY(result, prop);
					increment_function(prop);
				}
			}
		}
	} else {
		zval rv;
		zval *z;
		zval z_copy;

		GC_ADDREF(zobj);
		z = zobj->handlers->read_property(zobj, name, BP_VAR_R, cache_slot, &rv);
		if (UNEXPECTED(EG(exception))) {
			OBJ_RELEASE(zobj);
			ZVAL_UNDEF(result);
			return;
		}

		ZVAL_COPY_DEREF(&z_copy, z);
		ZVAL_COPY(result, &z_copy);
		increment_function(&z_copy);
		zobj->handlers->write_property(zobj, name, &z_copy, cache_slot);
		OBJ_RELEASE(zobj);
		zval_ptr_dtor(&z_copy);
		if (z == &rv) {
			zval_ptr_dtor(z);
		}
	}
}

static void ZEND_FASTCALL zend_jit_post_dec_obj_helper(zend_object *zobj, zend_string *name, void **cache_slot, zval *result)
{
	zval *prop;

	if (EXPECTED((prop = zobj->handlers->get_property_ptr_ptr(zobj, name, BP_VAR_RW, cache_slot)) != NULL)) {
		if (UNEXPECTED(Z_ISERROR_P(prop))) {
			ZVAL_NULL(result);
		} else {
			zend_property_info *prop_info = (zend_property_info*)CACHED_PTR_EX(cache_slot + 2);

			if (EXPECTED(Z_TYPE_P(prop) == IS_LONG)) {
				ZVAL_LONG(result, Z_LVAL_P(prop));
				fast_long_decrement_function(prop);
				if (UNEXPECTED(Z_TYPE_P(prop) != IS_LONG) && UNEXPECTED(prop_info)
						&& !(ZEND_TYPE_FULL_MASK(prop_info->type) & MAY_BE_DOUBLE)) {
					zend_long val = _zend_jit_throw_dec_prop_error(prop_info);
					ZVAL_LONG(prop, val);
				}
			} else {
				if (Z_ISREF_P(prop)) {
					zend_reference *ref = Z_REF_P(prop);
					prop = Z_REFVAL_P(prop);
					if (ZEND_REF_HAS_TYPE_SOURCES(ref)) {
						zend_jit_post_dec_typed_ref(ref, result);
						return;
					}
				}

				if (UNEXPECTED(prop_info)) {
					zend_jit_post_dec_typed_prop(prop, prop_info, result);
				} else {
					ZVAL_COPY(result, prop);
					decrement_function(prop);
				}
			}
		}
	} else {
		zval rv;
		zval *z;
		zval z_copy;

		GC_ADDREF(zobj);
		z = zobj->handlers->read_property(zobj, name, BP_VAR_R, cache_slot, &rv);
		if (UNEXPECTED(EG(exception))) {
			OBJ_RELEASE(zobj);
			ZVAL_UNDEF(result);
			return;
		}

		ZVAL_COPY_DEREF(&z_copy, z);
		ZVAL_COPY(result, &z_copy);
		decrement_function(&z_copy);
		zobj->handlers->write_property(zobj, name, &z_copy, cache_slot);
		OBJ_RELEASE(zobj);
		zval_ptr_dtor(&z_copy);
		if (z == &rv) {
			zval_ptr_dtor(z);
		}
	}
}

#if (PHP_VERSION_ID <= 80100) && (SIZEOF_SIZE_T == 4)
static zend_result ZEND_FASTCALL zval_jit_update_constant_ex(zval *p, zend_class_entry *scope)
{
	if (Z_TYPE_P(p) == IS_CONSTANT_AST) {
		zend_ast *ast = Z_ASTVAL_P(p);

		if (ast->kind == ZEND_AST_CONSTANT) {
			zend_string *name = zend_ast_get_constant_name(ast);
			zval *zv = zend_get_constant_ex(name, scope, ast->attr);
			if (UNEXPECTED(zv == NULL)) {
				return FAILURE;
			}

			zval_ptr_dtor_nogc(p);
			ZVAL_COPY_OR_DUP(p, zv);
		} else {
			zval tmp;

			if (UNEXPECTED(zend_ast_evaluate(&tmp, ast, scope) != SUCCESS)) {
				return FAILURE;
			}
			zval_ptr_dtor_nogc(p);
			ZVAL_COPY_VALUE(p, &tmp);
		}
	}
	return SUCCESS;
}
#endif

static void ZEND_FASTCALL zend_jit_free_trampoline_helper(zend_function *func)
{
	ZEND_ASSERT(func->common.fn_flags & ZEND_ACC_CALL_VIA_TRAMPOLINE);
	zend_string_release_ex(func->common.function_name, 0);
	zend_free_trampoline(func);
}

static void ZEND_FASTCALL zend_jit_exception_in_interrupt_handler_helper(void)
{
	if (EG(exception)) {
		/* We have to UNDEF result, because ZEND_HANDLE_EXCEPTION is going to free it */
		const zend_op *throw_op = EG(opline_before_exception);

		if (throw_op
		 && throw_op->result_type & (IS_TMP_VAR|IS_VAR)
		 && throw_op->opcode != ZEND_ADD_ARRAY_ELEMENT
		 && throw_op->opcode != ZEND_ADD_ARRAY_UNPACK
		 && throw_op->opcode != ZEND_ROPE_INIT
		 && throw_op->opcode != ZEND_ROPE_ADD) {
			ZVAL_UNDEF(ZEND_CALL_VAR(EG(current_execute_data), throw_op->result.var));
		}
	}
}

static zend_string* ZEND_FASTCALL zend_jit_rope_end(zend_string **rope, uint32_t count)
{
	zend_string *ret;
	uint32_t i;
	size_t len = 0;
	char *target;

	for (i = 0; i <= count; i++) {
		len += ZSTR_LEN(rope[i]);
	}
	ret = zend_string_alloc(len, 0);
	target = ZSTR_VAL(ret);
	for (i = 0; i <= count; i++) {
		memcpy(target, ZSTR_VAL(rope[i]), ZSTR_LEN(rope[i]));
		target += ZSTR_LEN(rope[i]);
		zend_string_release_ex(rope[i], 0);
	}
	*target = '\0';
	return ret;
}<|MERGE_RESOLUTION|>--- conflicted
+++ resolved
@@ -1327,30 +1327,15 @@
 		} else {
 			zend_error(E_WARNING, "Attempt to assign property of non-object");
 		}
-<<<<<<< HEAD
-	} else if (UNEXPECTED(Z_TYPE_P(container) == IS_STRING)) {
-		if (!dim) {
-			zend_throw_error(NULL, "[] operator not supported for strings");
-=======
 		if (UNEXPECTED(GC_DELREF(obj) == 0)) {
 			zend_objects_store_del(obj);
 //???		if (retval) {
 //???			ZVAL_NULL(retval);
 //???		}
 		}
-	} else {
-		if (UNEXPECTED(Z_TYPE_P(container) == IS_STRING)) {
-			if (!dim) {
-				zend_throw_error(NULL, "[] operator not supported for strings");
-			} else {
-				if (UNEXPECTED(Z_TYPE_P(dim) != IS_LONG)) {
-					zend_check_string_offset(dim/*, BP_VAR_RW*/);
-				}
-				zend_wrong_string_offset();
-			}
-//???		} else if (EXPECTED(Z_TYPE_P(container) <= IS_FALSE)) {
-//???			ZEND_VM_C_GOTO(assign_dim_op_convert_to_array);
->>>>>>> cbc0b1af
+	} else if (UNEXPECTED(Z_TYPE_P(container) == IS_STRING)) {
+		if (!dim) {
+			zend_throw_error(NULL, "[] operator not supported for strings");
 		} else {
 			if (UNEXPECTED(Z_TYPE_P(dim) != IS_LONG)) {
 				zend_check_string_offset(dim/*, BP_VAR_RW*/);
