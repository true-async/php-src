--- conflicted
+++ resolved
@@ -2545,27 +2545,6 @@
 	zend_free_trampoline(func);
 }
 
-<<<<<<< HEAD
-static zend_string* ZEND_FASTCALL zend_jit_rope_end(zend_string **rope, uint32_t count)
-{
-	zend_string *ret;
-	uint32_t i;
-	size_t len = 0;
-	char *target;
-
-	for (i = 0; i <= count; i++) {
-		len += ZSTR_LEN(rope[i]);
-	}
-	ret = zend_string_alloc(len, 0);
-	target = ZSTR_VAL(ret);
-	for (i = 0; i <= count; i++) {
-		memcpy(target, ZSTR_VAL(rope[i]), ZSTR_LEN(rope[i]));
-		target += ZSTR_LEN(rope[i]);
-		zend_string_release_ex(rope[i], 0);
-	}
-	*target = '\0';
-	return ret;
-=======
 static void ZEND_FASTCALL zend_jit_exception_in_interrupt_handler_helper(void)
 {
 	if (EG(exception)) {
@@ -2581,5 +2560,25 @@
 			ZVAL_UNDEF(ZEND_CALL_VAR(EG(current_execute_data), throw_op->result.var));
 		}
 	}
->>>>>>> 5380b415
+}
+
+static zend_string* ZEND_FASTCALL zend_jit_rope_end(zend_string **rope, uint32_t count)
+{
+	zend_string *ret;
+	uint32_t i;
+	size_t len = 0;
+	char *target;
+
+	for (i = 0; i <= count; i++) {
+		len += ZSTR_LEN(rope[i]);
+	}
+	ret = zend_string_alloc(len, 0);
+	target = ZSTR_VAL(ret);
+	for (i = 0; i <= count; i++) {
+		memcpy(target, ZSTR_VAL(rope[i]), ZSTR_LEN(rope[i]));
+		target += ZSTR_LEN(rope[i]);
+		zend_string_release_ex(rope[i], 0);
+	}
+	*target = '\0';
+	return ret;
 }