/*
   +----------------------------------------------------------------------+
   | Zend JIT                                                             |
   +----------------------------------------------------------------------+
   | Copyright (c) The PHP Group                                          |
   +----------------------------------------------------------------------+
   | This source file is subject to version 3.01 of the PHP license,      |
   | that is bundled with this package in the file LICENSE, and is        |
   | available through the world-wide-web at the following url:           |
   | https://www.php.net/license/3_01.txt                                 |
   | If you did not receive a copy of the PHP license and are unable to   |
   | obtain it through the world-wide-web, please send a note to          |
   | license@php.net so we can mail you a copy immediately.               |
   +----------------------------------------------------------------------+
   | Authors: Dmitry Stogov <dmitry@php.net>                              |
   +----------------------------------------------------------------------+
*/

#include "Zend/zend_API.h"

static ZEND_COLD void undef_result_after_exception(void) {
	const zend_op *opline = EG(opline_before_exception);
	ZEND_ASSERT(EG(exception));
	if (opline->result_type & (IS_VAR | IS_TMP_VAR)) {
		zend_execute_data *execute_data = EG(current_execute_data);
		ZVAL_UNDEF(EX_VAR(opline->result.var));
	}
}

static ZEND_COLD void zend_jit_illegal_offset(void)
{
	zend_type_error("Illegal offset type");
}

static ZEND_COLD void zend_jit_illegal_string_offset(zval *offset)
{
	zend_type_error("Cannot access offset of type %s on string", zend_zval_type_name(offset));
}

static zend_never_inline zend_function* ZEND_FASTCALL _zend_jit_init_func_run_time_cache(const zend_op_array *op_array) /* {{{ */
{
	void **run_time_cache;

	run_time_cache = zend_arena_alloc(&CG(arena), op_array->cache_size);
	memset(run_time_cache, 0, op_array->cache_size);
	ZEND_MAP_PTR_SET(op_array->run_time_cache, run_time_cache);
	return (zend_function*)op_array;
}
/* }}} */

static zend_never_inline zend_op_array* ZEND_FASTCALL zend_jit_init_func_run_time_cache_helper(zend_op_array *op_array) /* {{{ */
{
	void **run_time_cache;

	if (!RUN_TIME_CACHE(op_array)) {
		run_time_cache = zend_arena_alloc(&CG(arena), op_array->cache_size);
		memset(run_time_cache, 0, op_array->cache_size);
		ZEND_MAP_PTR_SET(op_array->run_time_cache, run_time_cache);
	}
	return op_array;
}
/* }}} */

static zend_function* ZEND_FASTCALL zend_jit_find_func_helper(zend_string *name, void **cache_slot)
{
	zval *func = zend_hash_find_known_hash(EG(function_table), name);
	zend_function *fbc;

	if (UNEXPECTED(func == NULL)) {
		return NULL;
	}
	fbc = Z_FUNC_P(func);
	if (EXPECTED(fbc->type == ZEND_USER_FUNCTION) && UNEXPECTED(!RUN_TIME_CACHE(&fbc->op_array))) {
		fbc = _zend_jit_init_func_run_time_cache(&fbc->op_array);
	}
	*cache_slot = fbc;
	return fbc;
}

static zend_function* ZEND_FASTCALL zend_jit_find_ns_func_helper(zval *func_name, void **cache_slot)
{
	zval *func = zend_hash_find_known_hash(EG(function_table), Z_STR_P(func_name + 1));
	zend_function *fbc;

	if (func == NULL) {
		func = zend_hash_find_known_hash(EG(function_table), Z_STR_P(func_name + 2));
		if (UNEXPECTED(func == NULL)) {
			return NULL;
		}
	}
	fbc = Z_FUNC_P(func);
	if (EXPECTED(fbc->type == ZEND_USER_FUNCTION) && UNEXPECTED(!RUN_TIME_CACHE(&fbc->op_array))) {
		fbc = _zend_jit_init_func_run_time_cache(&fbc->op_array);
	}
	*cache_slot = fbc;
	return fbc;
}

static ZEND_COLD void ZEND_FASTCALL zend_jit_invalid_method_call(zval *object)
{
	zend_execute_data *execute_data = EG(current_execute_data);
	const zend_op *opline = EX(opline);
	zval *function_name = function_name = RT_CONSTANT(opline, opline->op2);;

	if (Z_TYPE_P(object) == IS_UNDEF && opline->op1_type == IS_CV) {
		zend_string *cv = EX(func)->op_array.vars[EX_VAR_TO_NUM(opline->op1.var)];

		zend_error(E_WARNING, "Undefined variable $%s", ZSTR_VAL(cv));
		if (UNEXPECTED(EG(exception) != NULL)) {
			return;
		}
		object = &EG(uninitialized_zval);
	}
	zend_throw_error(NULL, "Call to a member function %s() on %s",
		Z_STRVAL_P(function_name), zend_zval_type_name(object));
}

static ZEND_COLD void ZEND_FASTCALL zend_jit_invalid_method_call_tmp(zval *object)
{
	zend_execute_data *execute_data = EG(current_execute_data);
	const zend_op *opline = EX(opline);

	zend_jit_invalid_method_call(object);
	zval_ptr_dtor_nogc(EX_VAR(opline->op1.var));
}

static zend_never_inline ZEND_COLD void ZEND_FASTCALL zend_undefined_method(const zend_class_entry *ce, const zend_string *method)
{
	zend_throw_error(NULL, "Call to undefined method %s::%s()", ZSTR_VAL(ce->name), ZSTR_VAL(method));
}

static void ZEND_FASTCALL zend_jit_unref_helper(zval *zv)
{
	zend_reference *ref;

	ZEND_ASSERT(Z_ISREF_P(zv));
	ref = Z_REF_P(zv);
	ZVAL_COPY_VALUE(zv, &ref->val);
	if (GC_DELREF(ref) == 0) {
		efree_size(ref, sizeof(zend_reference));
	} else {
		Z_TRY_ADDREF_P(zv);
	}
}

static zend_function* ZEND_FASTCALL zend_jit_find_method_helper(zend_object *obj, zval *function_name, zend_object **obj_ptr)
{
	zend_execute_data *execute_data = EG(current_execute_data);
	const zend_op *opline = EX(opline);
	zend_class_entry *called_scope = obj->ce;
	zend_function *fbc;

	fbc = obj->handlers->get_method(obj_ptr, Z_STR_P(function_name), function_name + 1);
	if (UNEXPECTED(fbc == NULL)) {
		if (EXPECTED(!EG(exception))) {
			zend_undefined_method(called_scope, Z_STR_P(function_name));
		}
		return NULL;
	}

	if (EXPECTED(fbc->type == ZEND_USER_FUNCTION) && UNEXPECTED(!RUN_TIME_CACHE(&fbc->op_array))) {
		zend_init_func_run_time_cache(&fbc->op_array);
	}

	if (UNEXPECTED(obj != *obj_ptr)) {
		return fbc;
	}

	if (EXPECTED(!(fbc->common.fn_flags & (ZEND_ACC_CALL_VIA_TRAMPOLINE|ZEND_ACC_NEVER_CACHE)))) {
		CACHE_POLYMORPHIC_PTR(opline->result.num, called_scope, fbc);
	}

	return fbc;
}

static zend_function* ZEND_FASTCALL zend_jit_find_method_tmp_helper(zend_object *obj, zval *function_name, zend_object **obj_ptr)
{
	zend_function *fbc;

	fbc = zend_jit_find_method_helper(obj, function_name, obj_ptr);
	if (!fbc) {
		if (GC_DELREF(obj) == 0) {
			zend_objects_store_del(obj);
		}
	} else if (obj != *obj_ptr) {
		GC_ADDREF(*obj_ptr);
		if (GC_DELREF(obj) == 0) {
			zend_objects_store_del(obj);
		}
	}
	return fbc;
}

static zend_execute_data* ZEND_FASTCALL zend_jit_push_static_metod_call_frame(zend_object *obj, zend_function *fbc, uint32_t num_args)
{
	zend_class_entry *scope = obj->ce;

	return zend_vm_stack_push_call_frame(ZEND_CALL_NESTED_FUNCTION, fbc, num_args, scope);
}

static zend_execute_data* ZEND_FASTCALL zend_jit_push_static_metod_call_frame_tmp(zend_object *obj, zend_function *fbc, uint32_t num_args)
{
	zend_class_entry *scope = obj->ce;

	if (GC_DELREF(obj) == 0) {
		zend_objects_store_del(obj);
		if (UNEXPECTED(EG(exception))) {
			return NULL;
		}
	}

	return zend_vm_stack_push_call_frame(ZEND_CALL_NESTED_FUNCTION, fbc, num_args, scope);
}

static zend_execute_data* ZEND_FASTCALL zend_jit_extend_stack_helper(uint32_t used_stack, zend_function *fbc)
{
	zend_execute_data *call = (zend_execute_data*)zend_vm_stack_extend(used_stack);
	call->func = fbc;
	ZEND_CALL_INFO(call) = ZEND_CALL_NESTED_FUNCTION | ZEND_CALL_ALLOCATED;
	return call;
}

static zend_execute_data* ZEND_FASTCALL zend_jit_int_extend_stack_helper(uint32_t used_stack)
{
	zend_execute_data *call = (zend_execute_data*)zend_vm_stack_extend(used_stack);
	ZEND_CALL_INFO(call) = ZEND_CALL_NESTED_FUNCTION | ZEND_CALL_ALLOCATED;
	return call;
}

static zval* ZEND_FASTCALL zend_jit_symtable_find(HashTable *ht, zend_string *str)
{
	zend_ulong idx;
	register const char *tmp = str->val;

	do {
		if (*tmp > '9') {
			break;
		} else if (*tmp < '0') {
			if (*tmp != '-') {
				break;
			}
			tmp++;
			if (*tmp > '9' || *tmp < '0') {
				break;
			}
		}
		if (_zend_handle_numeric_str_ex(str->val, str->len, &idx)) {
			return zend_hash_index_find(ht, idx);
		}
	} while (0);

	return zend_hash_find(ht, str);
}

static zval* ZEND_FASTCALL zend_jit_hash_index_lookup_rw_no_packed(HashTable *ht, zend_long idx)
{
	zval *retval = _zend_hash_index_find(ht, idx);

	if (!retval) {
		retval = zend_undefined_offset_write(ht, idx);
	}
	return retval;
}

static zval* ZEND_FASTCALL zend_jit_hash_index_lookup_rw(HashTable *ht, zend_long idx)
{
	zval *retval = zend_hash_index_find(ht, idx);

	if (!retval) {
		retval = zend_undefined_offset_write(ht, idx);
	}
	return retval;
}

static zval* ZEND_FASTCALL zend_jit_hash_lookup_rw(HashTable *ht, zend_string *str)
{
	zval *retval = zend_hash_find_known_hash(ht, str);
	if (!retval) {
		/* Key may be released while throwing the undefined index warning. */
		retval = zend_undefined_index_write(ht, str);
	}
	return retval;
}

static zval* ZEND_FASTCALL zend_jit_symtable_lookup_rw(HashTable *ht, zend_string *str)
{
	zend_ulong idx;
	register const char *tmp = str->val;
	zval *retval;

	do {
		if (*tmp > '9') {
			break;
		} else if (*tmp < '0') {
			if (*tmp != '-') {
				break;
			}
			tmp++;
			if (*tmp > '9' || *tmp < '0') {
				break;
			}
		}
		if (_zend_handle_numeric_str_ex(str->val, str->len, &idx)) {
			retval = zend_hash_index_find(ht, idx);
			if (!retval) {
<<<<<<< HEAD
				retval = zend_undefined_index_write(ht, str);
=======
				if (UNEXPECTED(zend_undefined_offset_write(ht, idx) == FAILURE)) {
					return NULL;
				}
				retval = zend_hash_index_add_new(ht, idx, &EG(uninitialized_zval));
>>>>>>> f1e6a7d8
			}
			return retval;
		}
	} while (0);

	retval = zend_hash_find(ht, str);
	if (!retval) {
		/* Key may be released while throwing the undefined index warning. */
		retval = zend_undefined_index_write(ht, str);
	}
	return retval;
}

static zval* ZEND_FASTCALL zend_jit_symtable_lookup_w(HashTable *ht, zend_string *str)
{
	zend_ulong idx;
	register const char *tmp = str->val;

	do {
		if (*tmp > '9') {
			break;
		} else if (*tmp < '0') {
			if (*tmp != '-') {
				break;
			}
			tmp++;
			if (*tmp > '9' || *tmp < '0') {
				break;
			}
		}
		if (_zend_handle_numeric_str_ex(str->val, str->len, &idx)) {
			return zend_hash_index_lookup(ht, idx);
		}
	} while (0);

	return zend_hash_lookup(ht, str);
}

static int ZEND_FASTCALL zend_jit_undefined_op_helper(uint32_t var)
{
	const zend_execute_data *execute_data = EG(current_execute_data);
	zend_string *cv = EX(func)->op_array.vars[EX_VAR_TO_NUM(var)];

	zend_error(E_WARNING, "Undefined variable $%s", ZSTR_VAL(cv));
	return EG(exception) == NULL;
}

static int ZEND_FASTCALL zend_jit_undefined_op_helper_write(HashTable *ht, uint32_t var)
{
	const zend_execute_data *execute_data = EG(current_execute_data);
	zend_string *cv = EX(func)->op_array.vars[EX_VAR_TO_NUM(var)];

	/* The array may be destroyed while throwing the notice.
	 * Temporarily increase the refcount to detect this situation. */
	if (!(GC_FLAGS(ht) & IS_ARRAY_IMMUTABLE)) {
		GC_ADDREF(ht);
	}
	zend_error(E_WARNING, "Undefined variable $%s", ZSTR_VAL(cv));
	if (!(GC_FLAGS(ht) & IS_ARRAY_IMMUTABLE) && !GC_DELREF(ht)) {
		zend_array_destroy(ht);
		return 0;
	}
	return EG(exception) == NULL;
}

static void ZEND_FASTCALL zend_jit_fetch_dim_r_helper(zend_array *ht, zval *dim, zval *result)
{
	zend_ulong hval;
	zend_string *offset_key;
	zval *retval;

	if (Z_TYPE_P(dim) == IS_REFERENCE) {
		dim = Z_REFVAL_P(dim);
	}

	switch (Z_TYPE_P(dim)) {
		case IS_LONG:
			hval = Z_LVAL_P(dim);
			goto num_index;
		case IS_STRING:
			offset_key = Z_STR_P(dim);
			goto str_index;
		case IS_UNDEF:
			zend_jit_undefined_op_helper(EG(current_execute_data)->opline->op2.var);
			ZEND_FALLTHROUGH;
		case IS_NULL:
			offset_key = ZSTR_EMPTY_ALLOC();
			goto str_index;
		case IS_DOUBLE:
			hval = zend_dval_to_lval_safe(Z_DVAL_P(dim));
			goto num_index;
		case IS_RESOURCE:
			zend_use_resource_as_offset(dim);
			hval = Z_RES_HANDLE_P(dim);
			goto num_index;
		case IS_FALSE:
			hval = 0;
			goto num_index;
		case IS_TRUE:
			hval = 1;
			goto num_index;
		default:
			zend_jit_illegal_offset();
			undef_result_after_exception();
			return;
	}

str_index:
	if (ZEND_HANDLE_NUMERIC(offset_key, hval)) {
		goto num_index;
	}
	retval = zend_hash_find(ht, offset_key);
	if (!retval) {
		zend_error(E_WARNING, "Undefined array key \"%s\"", ZSTR_VAL(offset_key));
		ZVAL_NULL(result);
		return;
	}
	ZVAL_COPY_DEREF(result, retval);
	return;

num_index:
	ZEND_HASH_INDEX_FIND(ht, hval, retval, num_undef);
	ZVAL_COPY_DEREF(result, retval);
	return;

num_undef:
	zend_error(E_WARNING, "Undefined array key " ZEND_LONG_FMT, hval);
	ZVAL_NULL(result);
}

static void ZEND_FASTCALL zend_jit_fetch_dim_is_helper(zend_array *ht, zval *dim, zval *result)
{
	zend_ulong hval;
	zend_string *offset_key;
	zval *retval;

	if (Z_TYPE_P(dim) == IS_REFERENCE) {
		dim = Z_REFVAL_P(dim);
	}

	switch (Z_TYPE_P(dim)) {
		case IS_LONG:
			hval = Z_LVAL_P(dim);
			goto num_index;
		case IS_STRING:
			offset_key = Z_STR_P(dim);
			goto str_index;
		case IS_UNDEF:
			zend_jit_undefined_op_helper(EG(current_execute_data)->opline->op2.var);
			ZEND_FALLTHROUGH;
		case IS_NULL:
			offset_key = ZSTR_EMPTY_ALLOC();
			goto str_index;
		case IS_DOUBLE:
			hval = zend_dval_to_lval_safe(Z_DVAL_P(dim));
			goto num_index;
		case IS_RESOURCE:
			zend_use_resource_as_offset(dim);
			hval = Z_RES_HANDLE_P(dim);
			goto num_index;
		case IS_FALSE:
			hval = 0;
			goto num_index;
		case IS_TRUE:
			hval = 1;
			goto num_index;
		default:
			zend_jit_illegal_offset();
			undef_result_after_exception();
			return;
	}

str_index:
	if (ZEND_HANDLE_NUMERIC(offset_key, hval)) {
		goto num_index;
	}
	retval = zend_hash_find(ht, offset_key);
	if (!retval) {
		ZVAL_NULL(result);
		return;
	}
	ZVAL_COPY_DEREF(result, retval);
	return;

num_index:
	ZEND_HASH_INDEX_FIND(ht, hval, retval, num_undef);
	ZVAL_COPY_DEREF(result, retval);
	return;

num_undef:
	ZVAL_NULL(result);
}

static int ZEND_FASTCALL zend_jit_fetch_dim_isset_helper(zend_array *ht, zval *dim)
{
	zend_ulong hval;
	zend_string *offset_key;
	zval *retval;

	if (Z_TYPE_P(dim) == IS_REFERENCE) {
		dim = Z_REFVAL_P(dim);
	}

	switch (Z_TYPE_P(dim)) {
		case IS_LONG:
			hval = Z_LVAL_P(dim);
			goto num_index;
		case IS_STRING:
			offset_key = Z_STR_P(dim);
			goto str_index;
		case IS_UNDEF:
			zend_jit_undefined_op_helper(EG(current_execute_data)->opline->op2.var);
			ZEND_FALLTHROUGH;
		case IS_NULL:
			offset_key = ZSTR_EMPTY_ALLOC();
			goto str_index;
		case IS_DOUBLE:
			hval = zend_dval_to_lval_safe(Z_DVAL_P(dim));
			goto num_index;
		case IS_RESOURCE:
			zend_use_resource_as_offset(dim);
			hval = Z_RES_HANDLE_P(dim);
			goto num_index;
		case IS_FALSE:
			hval = 0;
			goto num_index;
		case IS_TRUE:
			hval = 1;
			goto num_index;
		default:
			zend_type_error("Illegal offset type in isset or empty");
			return 0;
	}

str_index:
	if (ZEND_HANDLE_NUMERIC(offset_key, hval)) {
		goto num_index;
	}
	retval = zend_hash_find(ht, offset_key);
	if (!retval) {
		return 0;
	}
	if (UNEXPECTED(Z_TYPE_P(retval) == IS_REFERENCE)) {
		retval = Z_REFVAL_P(retval);
	}
	return Z_TYPE_P(retval) > IS_NULL;

num_index:
	ZEND_HASH_INDEX_FIND(ht, hval, retval, num_undef);
	if (UNEXPECTED(Z_TYPE_P(retval) == IS_REFERENCE)) {
		retval = Z_REFVAL_P(retval);
	}
	return (Z_TYPE_P(retval) > IS_NULL);

num_undef:
	return 0;
}

static zval* ZEND_FASTCALL zend_jit_fetch_dim_rw_helper(zend_array *ht, zval *dim)
{
	zend_ulong hval;
	zend_string *offset_key;
	zval *retval;

	if (Z_TYPE_P(dim) == IS_REFERENCE) {
		dim = Z_REFVAL_P(dim);
	}

	switch (Z_TYPE_P(dim)) {
		case IS_LONG:
			hval = Z_LVAL_P(dim);
			goto num_index;
		case IS_STRING:
			offset_key = Z_STR_P(dim);
			goto str_index;
		case IS_UNDEF:
			if (!zend_jit_undefined_op_helper_write(ht, EG(current_execute_data)->opline->op2.var)) {
				if (EG(exception)) {
					undef_result_after_exception();
				}
				return NULL;
			}
			ZEND_FALLTHROUGH;
		case IS_NULL:
			offset_key = ZSTR_EMPTY_ALLOC();
			goto str_index;
		case IS_DOUBLE:
			hval = zend_dval_to_lval_safe(Z_DVAL_P(dim));
			goto num_index;
		case IS_RESOURCE:
			zend_use_resource_as_offset(dim);
			hval = Z_RES_HANDLE_P(dim);
			goto num_index;
		case IS_FALSE:
			hval = 0;
			goto num_index;
		case IS_TRUE:
			hval = 1;
			goto num_index;
		default:
			zend_jit_illegal_offset();
			undef_result_after_exception();
			return NULL;
	}

str_index:
	if (ZEND_HANDLE_NUMERIC(offset_key, hval)) {
		goto num_index;
	}
	retval = zend_hash_find(ht, offset_key);
	if (!retval) {
		/* Key may be released while throwing the undefined index warning. */
		retval = zend_undefined_index_write(ht, offset_key);
	}
	return retval;

num_index:
	ZEND_HASH_INDEX_FIND(ht, hval, retval, num_undef);
	return retval;

num_undef:
	return zend_undefined_offset_write(ht, hval);
}

static zval* ZEND_FASTCALL zend_jit_fetch_dim_w_helper(zend_array *ht, zval *dim)
{
	zend_ulong hval;
	zend_string *offset_key;
	zval *retval;

	if (Z_TYPE_P(dim) == IS_REFERENCE) {
		dim = Z_REFVAL_P(dim);
	}

	switch (Z_TYPE_P(dim)) {
		case IS_LONG:
			hval = Z_LVAL_P(dim);
			goto num_index;
		case IS_STRING:
			offset_key = Z_STR_P(dim);
			goto str_index;
		case IS_UNDEF:
			if (!zend_jit_undefined_op_helper_write(ht, EG(current_execute_data)->opline->op2.var)) {
				if (EG(exception)) {
					undef_result_after_exception();
				}
				return NULL;
			}
			ZEND_FALLTHROUGH;
		case IS_NULL:
			offset_key = ZSTR_EMPTY_ALLOC();
			goto str_index;
		case IS_DOUBLE:
			hval = zend_dval_to_lval_safe(Z_DVAL_P(dim));
			goto num_index;
		case IS_RESOURCE:
			zend_use_resource_as_offset(dim);
			hval = Z_RES_HANDLE_P(dim);
			goto num_index;
		case IS_FALSE:
			hval = 0;
			goto num_index;
		case IS_TRUE:
			hval = 1;
			goto num_index;
		default:
			zend_jit_illegal_offset();
			undef_result_after_exception();
			if ((EG(opline_before_exception)+1)->opcode == ZEND_OP_DATA
			 && ((EG(opline_before_exception)+1)->op1_type & (IS_VAR|IS_TMP_VAR))) {
				zend_execute_data *execute_data = EG(current_execute_data);

				zval_ptr_dtor_nogc(EX_VAR((EG(opline_before_exception)+1)->op1.var));
			}
			return NULL;
	}

str_index:
	if (ZEND_HANDLE_NUMERIC(offset_key, hval)) {
		goto num_index;
	}
	return zend_hash_lookup(ht, offset_key);

num_index:
	ZEND_HASH_INDEX_LOOKUP(ht, hval, retval);
	return retval;
}

static zend_never_inline zend_long zend_check_string_offset(zval *dim/*, int type*/)
{
	zend_long offset;

try_again:
	switch(Z_TYPE_P(dim)) {
		case IS_LONG:
			return Z_LVAL_P(dim);
		case IS_STRING:
		{
			bool trailing_data = false;
			/* For BC reasons we allow errors so that we can warn on leading numeric string */
			if (IS_LONG == is_numeric_string_ex(Z_STRVAL_P(dim), Z_STRLEN_P(dim), &offset, NULL,
					/* allow errors */ true, NULL, &trailing_data)) {
				if (UNEXPECTED(trailing_data)
				 && EG(current_execute_data)->opline->opcode != ZEND_FETCH_DIM_UNSET) {
					zend_error(E_WARNING, "Illegal string offset \"%s\"", Z_STRVAL_P(dim));
				}
				return offset;
			}
			zend_jit_illegal_string_offset(dim);
			return 0;
		}
		case IS_UNDEF:
			zend_jit_undefined_op_helper(EG(current_execute_data)->opline->op2.var);
			ZEND_FALLTHROUGH;
		case IS_DOUBLE:
		case IS_NULL:
		case IS_FALSE:
		case IS_TRUE:
			zend_error(E_WARNING, "String offset cast occurred");
			break;
		case IS_REFERENCE:
			dim = Z_REFVAL_P(dim);
			goto try_again;
		default:
			zend_jit_illegal_string_offset(dim);
			return 0;
	}

	return zval_get_long_func(dim, /* is_strict */ false);
}

static zend_always_inline zend_string* zend_jit_fetch_dim_str_offset(zend_string *str, zend_long offset)
{
	if (UNEXPECTED((zend_ulong)offset >= (zend_ulong)ZSTR_LEN(str))) {
		if (EXPECTED(offset < 0)) {
			/* Handle negative offset */
			zend_long real_offset = (zend_long)ZSTR_LEN(str) + offset;

			if (EXPECTED(real_offset >= 0)) {
				return ZSTR_CHAR((zend_uchar)ZSTR_VAL(str)[real_offset]);
			}
		}
		zend_error(E_WARNING, "Uninitialized string offset " ZEND_LONG_FMT, offset);
		return ZSTR_EMPTY_ALLOC();
	} else {
		return ZSTR_CHAR((zend_uchar)ZSTR_VAL(str)[offset]);
	}
}

static zend_string* ZEND_FASTCALL zend_jit_fetch_dim_str_offset_r_helper(zend_string *str, zend_long offset)
{
	return zend_jit_fetch_dim_str_offset(str, offset);
}

static zend_string* ZEND_FASTCALL zend_jit_fetch_dim_str_r_helper(zend_string *str, zval *dim)
{
	zend_long offset;

	if (UNEXPECTED(Z_TYPE_P(dim) != IS_LONG)) {
		offset = zend_check_string_offset(dim/*, BP_VAR_R*/);
	} else {
		offset = Z_LVAL_P(dim);
	}
	return zend_jit_fetch_dim_str_offset(str, offset);
}

static void ZEND_FASTCALL zend_jit_fetch_dim_str_is_helper(zend_string *str, zval *dim, zval *result)
{
	zend_long offset;

try_string_offset:
	if (UNEXPECTED(Z_TYPE_P(dim) != IS_LONG)) {
		switch (Z_TYPE_P(dim)) {
			/* case IS_LONG: */
			case IS_STRING:
				if (IS_LONG == is_numeric_string(Z_STRVAL_P(dim), Z_STRLEN_P(dim), NULL, NULL, false)) {
					break;
				}
				ZVAL_NULL(result);
				return;
			case IS_UNDEF:
				zend_jit_undefined_op_helper(EG(current_execute_data)->opline->op2.var);
			case IS_DOUBLE:
			case IS_NULL:
			case IS_FALSE:
			case IS_TRUE:
				break;
			case IS_REFERENCE:
				dim = Z_REFVAL_P(dim);
				goto try_string_offset;
			default:
				zend_jit_illegal_string_offset(dim);
				break;
		}

		offset = zval_get_long_func(dim, /* is_strict */ false);
	} else {
		offset = Z_LVAL_P(dim);
	}

	if ((zend_ulong)offset >= (zend_ulong)ZSTR_LEN(str)) {
		if (offset < 0) {
			/* Handle negative offset */
			zend_long real_offset = (zend_long)ZSTR_LEN(str) + offset;

			if (real_offset >= 0) {
				ZVAL_CHAR(result, (zend_uchar)ZSTR_VAL(str)[real_offset]);
				return;
			}
		}
		ZVAL_NULL(result);
	} else {
		ZVAL_CHAR(result, (zend_uchar)ZSTR_VAL(str)[offset]);
	}
}

static void ZEND_FASTCALL zend_jit_fetch_dim_obj_r_helper(zval *container, zval *dim, zval *result)
{
	zval *retval;

	if (UNEXPECTED(Z_TYPE_P(dim) == IS_UNDEF)) {
		zend_jit_undefined_op_helper(EG(current_execute_data)->opline->op2.var);
		dim = &EG(uninitialized_zval);
	}

	retval = Z_OBJ_HT_P(container)->read_dimension(Z_OBJ_P(container), dim, BP_VAR_R, result);

	if (retval) {
		if (result != retval) {
			ZVAL_COPY_DEREF(result, retval);
		} else if (UNEXPECTED(Z_ISREF_P(retval))) {
			zend_unwrap_reference(retval);
		}
	} else {
		ZVAL_NULL(result);
	}
}

static void ZEND_FASTCALL zend_jit_fetch_dim_obj_is_helper(zval *container, zval *dim, zval *result)
{
	zval *retval;

	if (UNEXPECTED(Z_TYPE_P(dim) == IS_UNDEF)) {
		zend_jit_undefined_op_helper(EG(current_execute_data)->opline->op2.var);
		dim = &EG(uninitialized_zval);
	}

	retval = Z_OBJ_HT_P(container)->read_dimension(Z_OBJ_P(container), dim, BP_VAR_IS, result);

	if (retval) {
		if (result != retval) {
			ZVAL_COPY_DEREF(result, retval);
		} else if (UNEXPECTED(Z_ISREF_P(retval))) {
			zend_unwrap_reference(result);
		}
	} else {
		ZVAL_NULL(result);
	}
}

static zend_never_inline void zend_assign_to_string_offset(zval *str, zval *dim, zval *value, zval *result)
{
	zend_string *old_str;
	zend_uchar c;
	size_t string_len;
	zend_long offset;

	if (UNEXPECTED(Z_TYPE_P(dim) != IS_LONG)) {
		offset = zend_check_string_offset(dim/*, BP_VAR_W*/);
		if (UNEXPECTED(EG(exception) != NULL)) {
			if (UNEXPECTED(result)) {
				ZVAL_UNDEF(result);
			}
			return;
		}
	} else {
		offset = Z_LVAL_P(dim);
	}
	if (offset < -(zend_long)Z_STRLEN_P(str)) {
		/* Error on negative offset */
		zend_error(E_WARNING, "Illegal string offset " ZEND_LONG_FMT, offset);
		if (result) {
			ZVAL_NULL(result);
		}
		return;
	}

	if (Z_TYPE_P(value) != IS_STRING) {
		/* Convert to string, just the time to pick the 1st byte */
		zend_string *tmp = zval_try_get_string_func(value);

		if (UNEXPECTED(!tmp)) {
			if (result) {
				ZVAL_UNDEF(result);
			}
			return;
		}

		string_len = ZSTR_LEN(tmp);
		c = (zend_uchar)ZSTR_VAL(tmp)[0];
		zend_string_release(tmp);
	} else {
		string_len = Z_STRLEN_P(value);
		c = (zend_uchar)Z_STRVAL_P(value)[0];
	}


	if (string_len != 1) {
		if (string_len == 0) {
			/* Error on empty input string */
			zend_throw_error(NULL, "Cannot assign an empty string to a string offset");
			if (result) {
				ZVAL_NULL(result);
			}
			return;
		}

		zend_error(E_WARNING, "Only the first byte will be assigned to the string offset");
	}

	if (offset < 0) { /* Handle negative offset */
		offset += (zend_long)Z_STRLEN_P(str);
	}

	if ((size_t)offset >= Z_STRLEN_P(str)) {
		/* Extend string if needed */
		zend_long old_len = Z_STRLEN_P(str);
		Z_STR_P(str) = zend_string_extend(Z_STR_P(str), offset + 1, 0);
		Z_TYPE_INFO_P(str) = IS_STRING_EX;
		memset(Z_STRVAL_P(str) + old_len, ' ', offset - old_len);
		Z_STRVAL_P(str)[offset+1] = 0;
	} else if (!Z_REFCOUNTED_P(str)) {
		old_str = Z_STR_P(str);
		Z_STR_P(str) = zend_string_init(Z_STRVAL_P(str), Z_STRLEN_P(str), 0);
		Z_TYPE_INFO_P(str) = IS_STRING_EX;
		zend_string_release(old_str);
	} else {
		SEPARATE_STRING(str);
		zend_string_forget_hash_val(Z_STR_P(str));
	}

	Z_STRVAL_P(str)[offset] = c;

	if (result) {
		/* Return the new character */
		ZVAL_CHAR(result, c);
	}
}

static zend_always_inline void ZEND_FASTCALL zend_jit_fetch_dim_obj_helper(zval *object_ptr, zval *dim, zval *result, int type)
{
	zval *retval;

	if (EXPECTED(Z_TYPE_P(object_ptr) == IS_OBJECT)) {
		retval = Z_OBJ_HT_P(object_ptr)->read_dimension(Z_OBJ_P(object_ptr), dim, type, result);
		if (UNEXPECTED(retval == &EG(uninitialized_zval))) {
			zend_class_entry *ce = Z_OBJCE_P(object_ptr);

			ZVAL_NULL(result);
			zend_error(E_NOTICE, "Indirect modification of overloaded element of %s has no effect", ZSTR_VAL(ce->name));
		} else if (EXPECTED(retval && Z_TYPE_P(retval) != IS_UNDEF)) {
			if (!Z_ISREF_P(retval)) {
				if (result != retval) {
					ZVAL_COPY(result, retval);
					retval = result;
				}
				if (Z_TYPE_P(retval) != IS_OBJECT) {
					zend_class_entry *ce = Z_OBJCE_P(object_ptr);
					zend_error(E_NOTICE, "Indirect modification of overloaded element of %s has no effect", ZSTR_VAL(ce->name));
				}
			} else if (UNEXPECTED(Z_REFCOUNT_P(retval) == 1)) {
				ZVAL_UNREF(retval);
			}
			if (result != retval) {
				ZVAL_INDIRECT(result, retval);
			}
		} else {
			ZEND_ASSERT(EG(exception) && "read_dimension() returned NULL without exception");
			ZVAL_UNDEF(result);
		}
	} else if (EXPECTED(Z_TYPE_P(object_ptr) == IS_STRING)) {
		if (!dim) {
			zend_throw_error(NULL, "[] operator not supported for strings");
		} else {
			if (UNEXPECTED(Z_TYPE_P(dim) != IS_LONG)) {
				zend_check_string_offset(dim/*, BP_VAR_RW*/);
			}
			zend_wrong_string_offset_error();
		}
		ZVAL_UNDEF(result);
	} else if (Z_TYPE_P(object_ptr) == IS_FALSE) {
		zend_false_to_array_deprecated();
		zend_array *arr = zend_new_array(0);
		ZVAL_ARR(object_ptr, arr);
		zval *var;
		if (dim) {
			if (type == BP_VAR_W) {
				var = zend_jit_fetch_dim_w_helper(arr, dim);
			} else {
				ZEND_ASSERT(type == BP_VAR_RW);
				var = zend_jit_fetch_dim_rw_helper(arr, dim);
			}
		} else {
			var = zend_hash_next_index_insert_new(arr, &EG(uninitialized_zval));
		}
		if (var) {
			ZVAL_INDIRECT(result, var);
		} else {
			ZVAL_UNDEF(result);
		}
	} else {
		if (type == BP_VAR_UNSET) {
			zend_throw_error(NULL, "Cannot unset offset in a non-array variable");
			ZVAL_UNDEF(result);
		} else {
			zend_throw_error(NULL, "Cannot use a scalar value as an array");
			ZVAL_UNDEF(result);
		}
	}
}

static void ZEND_FASTCALL zend_jit_fetch_dim_obj_w_helper(zval *object_ptr, zval *dim, zval *result)
{
	zend_jit_fetch_dim_obj_helper(object_ptr, dim, result, BP_VAR_W);
}

static void ZEND_FASTCALL zend_jit_fetch_dim_obj_rw_helper(zval *object_ptr, zval *dim, zval *result)
{
	zend_jit_fetch_dim_obj_helper(object_ptr, dim, result, BP_VAR_RW);
}

//static void ZEND_FASTCALL zend_jit_fetch_dim_obj_unset_helper(zval *object_ptr, zval *dim, zval *result)
//{
//	zend_jit_fetch_dim_obj_helper(object_ptr, dim, result, BP_VAR_UNSET);
//}

static void ZEND_FASTCALL zend_jit_assign_dim_helper(zval *object_ptr, zval *dim, zval *value, zval *result)
{
	if (dim && UNEXPECTED(Z_TYPE_P(dim) == IS_UNDEF)) {
		const zend_op *opline = EG(current_execute_data)->opline;
		zend_jit_undefined_op_helper(opline->op2.var);
		dim = &EG(uninitialized_zval);
	}

	if (UNEXPECTED(Z_TYPE_P(value) == IS_UNDEF)) {
		const zend_op *op_data = EG(current_execute_data)->opline + 1;
		ZEND_ASSERT(op_data->opcode == ZEND_OP_DATA && op_data->op1_type == IS_CV);
		zend_jit_undefined_op_helper(op_data->op1.var);
		value = &EG(uninitialized_zval);
	}

	if (EXPECTED(Z_TYPE_P(object_ptr) == IS_OBJECT)) {
		ZVAL_DEREF(value);
		Z_OBJ_HT_P(object_ptr)->write_dimension(Z_OBJ_P(object_ptr), dim, value);
		if (result) {
			if (EXPECTED(!EG(exception))) {
				ZVAL_COPY(result, value);
			} else {
				ZVAL_UNDEF(result);
			}
		}
	} else if (EXPECTED(Z_TYPE_P(object_ptr) == IS_STRING)) {
		if (!dim) {
			zend_throw_error(NULL, "[] operator not supported for strings");
			if (result) {
				ZVAL_UNDEF(result);
			}
		} else {
			zend_assign_to_string_offset(object_ptr, dim, value, result);
		}
	} else if (Z_TYPE_P(object_ptr) == IS_FALSE) {
		zend_false_to_array_deprecated();
		zend_array *arr = zend_new_array(0);
		ZVAL_ARR(object_ptr, arr);
		zval *var = dim
			? zend_jit_fetch_dim_w_helper(arr, dim)
			: zend_hash_next_index_insert_new(arr, &EG(uninitialized_zval));
		if (!var) {
			if (result) {
				ZVAL_UNDEF(result);
			}
			return;
		}

		ZVAL_COPY_DEREF(var, value);
		if (result) {
			ZVAL_COPY(result, var);
		}
	} else {
		zend_throw_error(NULL, "Cannot use a scalar value as an array");
		if (result) {
			ZVAL_UNDEF(result);
		}
	}
}

static void ZEND_FASTCALL zend_jit_assign_dim_op_helper(zval *container, zval *dim, zval *value, binary_op_type binary_op)
{
	if (EXPECTED(Z_TYPE_P(container) == IS_OBJECT)) {
		zval *object = container;
		zval *property = dim;
		zval *z;
		zval rv, res;

		z = Z_OBJ_HT_P(object)->read_dimension(Z_OBJ_P(object), property, BP_VAR_R, &rv);
		if (z != NULL) {

			if (binary_op(&res, Z_ISREF_P(z) ? Z_REFVAL_P(z) : z, value) == SUCCESS) {
				Z_OBJ_HT_P(object)->write_dimension(Z_OBJ_P(object), property, &res);
			}
			if (z == &rv) {
				zval_ptr_dtor(&rv);
			}
			zval_ptr_dtor(&res);
		} else {
			zend_error(E_WARNING, "Attempt to assign property of non-object");
		}
	} else if (UNEXPECTED(Z_TYPE_P(container) == IS_STRING)) {
		if (!dim) {
			zend_throw_error(NULL, "[] operator not supported for strings");
		} else {
			if (UNEXPECTED(Z_TYPE_P(dim) != IS_LONG)) {
				zend_check_string_offset(dim/*, BP_VAR_RW*/);
			}
			zend_wrong_string_offset_error();
		}
	} else if (Z_TYPE_P(container) == IS_FALSE) {
		zend_false_to_array_deprecated();
		zend_array *arr = zend_new_array(0);
		ZVAL_ARR(container, arr);
		zval *var = dim
			? zend_jit_fetch_dim_rw_helper(arr, dim)
			: zend_hash_next_index_insert_new(arr, &EG(uninitialized_zval));
		if (var) {
			binary_op(var, var, value);
		}
	} else {
		zend_throw_error(NULL, "Cannot use a scalar value as an array");
	}
}

static void ZEND_FASTCALL zend_jit_fast_assign_concat_helper(zval *op1, zval *op2)
{
	size_t op1_len = Z_STRLEN_P(op1);
	size_t op2_len = Z_STRLEN_P(op2);
	size_t result_len = op1_len + op2_len;
	zend_string *result_str;

	if (UNEXPECTED(op1_len > SIZE_MAX - op2_len)) {
		zend_throw_error(NULL, "String size overflow");
		return;
	}

	do {
		if (Z_REFCOUNTED_P(op1)) {
			if (GC_REFCOUNT(Z_STR_P(op1)) == 1) {
				result_str = perealloc(Z_STR_P(op1), ZEND_MM_ALIGNED_SIZE(_ZSTR_STRUCT_SIZE(result_len)), 0);
				ZSTR_LEN(result_str) = result_len;
				zend_string_forget_hash_val(result_str);
				break;
			}
			GC_DELREF(Z_STR_P(op1));
		}
		result_str = zend_string_alloc(result_len, 0);
		memcpy(ZSTR_VAL(result_str), Z_STRVAL_P(op1), op1_len);
	} while(0);

	ZVAL_NEW_STR(op1, result_str);
	memcpy(ZSTR_VAL(result_str) + op1_len, Z_STRVAL_P(op2), op2_len);
	ZSTR_VAL(result_str)[result_len] = '\0';
}

static void ZEND_FASTCALL zend_jit_fast_concat_helper(zval *result, zval *op1, zval *op2)
{
	size_t op1_len = Z_STRLEN_P(op1);
	size_t op2_len = Z_STRLEN_P(op2);
	size_t result_len = op1_len + op2_len;
	zend_string *result_str;

	if (UNEXPECTED(op1_len > SIZE_MAX - op2_len)) {
		zend_throw_error(NULL, "String size overflow");
		return;
	}

	result_str = zend_string_alloc(result_len, 0);
	memcpy(ZSTR_VAL(result_str), Z_STRVAL_P(op1), op1_len);

	ZVAL_NEW_STR(result, result_str);

	memcpy(ZSTR_VAL(result_str) + op1_len, Z_STRVAL_P(op2), op2_len);
	ZSTR_VAL(result_str)[result_len] = '\0';
}

static void ZEND_FASTCALL zend_jit_fast_concat_tmp_helper(zval *result, zval *op1, zval *op2)
{
	zend_string *op1_str = Z_STR_P(op1);
	size_t op1_len = ZSTR_LEN(op1_str);
	size_t op2_len = Z_STRLEN_P(op2);
	size_t result_len = op1_len + op2_len;
	zend_string *result_str;

	if (UNEXPECTED(op1_len > SIZE_MAX - op2_len)) {
		zend_throw_error(NULL, "String size overflow");
		return;
	}

	do {
		if (!ZSTR_IS_INTERNED(op1_str)) {
			if (GC_REFCOUNT(op1_str) == 1) {
				Z_STR_P(op1) = result_str =
					perealloc(op1_str, ZEND_MM_ALIGNED_SIZE(_ZSTR_STRUCT_SIZE(result_len)), 0);
				ZSTR_LEN(result_str) = result_len;
				zend_string_forget_hash_val(result_str);
				break;
			}
			GC_DELREF(op1_str);
		}
		result_str = zend_string_alloc(result_len, 0);
		memcpy(ZSTR_VAL(result_str), ZSTR_VAL(op1_str), op1_len);
	} while (0);

	ZVAL_NEW_STR(result, result_str);

	memcpy(ZSTR_VAL(result_str) + op1_len, Z_STRVAL_P(op2), op2_len);
	ZSTR_VAL(result_str)[result_len] = '\0';
}

static int ZEND_FASTCALL zend_jit_isset_dim_helper(zval *container, zval *offset)
{
	if (UNEXPECTED(Z_TYPE_P(offset) == IS_UNDEF)) {
		zend_jit_undefined_op_helper(EG(current_execute_data)->opline->op2.var);
		offset = &EG(uninitialized_zval);
	}

	if (EXPECTED(Z_TYPE_P(container) == IS_OBJECT)) {
		return Z_OBJ_HT_P(container)->has_dimension(Z_OBJ_P(container), offset, 0);
	} else if (EXPECTED(Z_TYPE_P(container) == IS_STRING)) { /* string offsets */
		zend_long lval;

		if (EXPECTED(Z_TYPE_P(offset) == IS_LONG)) {
			lval = Z_LVAL_P(offset);
isset_str_offset:
			if (UNEXPECTED(lval < 0)) { /* Handle negative offset */
				lval += (zend_long)Z_STRLEN_P(container);
			}
			if (EXPECTED(lval >= 0) && (size_t)lval < Z_STRLEN_P(container)) {
				return 1;
			}
		} else {
			ZVAL_DEREF(offset);
			if (Z_TYPE_P(offset) < IS_STRING /* simple scalar types */
					|| (Z_TYPE_P(offset) == IS_STRING /* or numeric string */
						&& IS_LONG == is_numeric_string(Z_STRVAL_P(offset), Z_STRLEN_P(offset), NULL, NULL, false))) {
				lval = zval_get_long_ex(offset, /* is_strict */ true);
				goto isset_str_offset;
			}
		}
	}
	return 0;
}

static void ZEND_FASTCALL zend_jit_free_call_frame(zend_execute_data *call)
{
	zend_vm_stack_free_call_frame(call);
}

static zend_reference* ZEND_FASTCALL zend_jit_fetch_global_helper(zend_string *varname, void **cache_slot)
{
	zval *value;
	uintptr_t idx;
	zend_reference *ref;

	/* We store "hash slot index" + 1 (NULL is a mark of uninitialized cache slot) */
	idx = (uintptr_t)CACHED_PTR_EX(cache_slot) - 1;
	if (EXPECTED(idx < EG(symbol_table).nNumUsed * sizeof(Bucket))) {
		Bucket *p = (Bucket*)((char*)EG(symbol_table).arData + idx);

		if (EXPECTED(Z_TYPE(p->val) != IS_UNDEF) &&
	        (EXPECTED(p->key == varname) ||
	         (EXPECTED(p->h == ZSTR_H(varname)) &&
	          EXPECTED(p->key != NULL) &&
	          EXPECTED(zend_string_equal_content(p->key, varname))))) {

			value = (zval*)p; /* value = &p->val; */
			goto check_indirect;
		}
	}

	value = zend_hash_find_known_hash(&EG(symbol_table), varname);
	if (UNEXPECTED(value == NULL)) {
		value = zend_hash_add_new(&EG(symbol_table), varname, &EG(uninitialized_zval));
		idx = (char*)value - (char*)EG(symbol_table).arData;
		/* Store "hash slot index" + 1 (NULL is a mark of uninitialized cache slot) */
		CACHE_PTR_EX(cache_slot, (void*)(idx + 1));
	} else {
		idx = (char*)value - (char*)EG(symbol_table).arData;
		/* Store "hash slot index" + 1 (NULL is a mark of uninitialized cache slot) */
		CACHE_PTR_EX(cache_slot, (void*)(idx + 1));
check_indirect:
		/* GLOBAL variable may be an INDIRECT pointer to CV */
		if (UNEXPECTED(Z_TYPE_P(value) == IS_INDIRECT)) {
			value = Z_INDIRECT_P(value);
			if (UNEXPECTED(Z_TYPE_P(value) == IS_UNDEF)) {
				ZVAL_NULL(value);
			}
		}
	}

	if (UNEXPECTED(!Z_ISREF_P(value))) {
		ZVAL_MAKE_REF_EX(value, 2);
		ref = Z_REF_P(value);
	} else {
		ref = Z_REF_P(value);
		GC_ADDREF(ref);
	}

	return ref;
}

static bool ZEND_FASTCALL zend_jit_verify_arg_slow(zval *arg, zend_arg_info *arg_info)
{
	zend_execute_data *execute_data = EG(current_execute_data);
	const zend_op *opline = EX(opline);
	void **cache_slot = CACHE_ADDR(opline->extended_value);
	bool ret = zend_check_user_type_slow(
		&arg_info->type, arg, /* ref */ NULL, cache_slot, /* is_return_type */ false);
	if (UNEXPECTED(!ret)) {
		zend_verify_arg_error(EX(func), arg_info, opline->op1.num, arg);
		return 0;
	}
	return ret;
}

static void ZEND_FASTCALL zend_jit_verify_return_slow(zval *arg, const zend_op_array *op_array, zend_arg_info *arg_info, void **cache_slot)
{
	if (UNEXPECTED(!zend_check_user_type_slow(
			&arg_info->type, arg, /* ref */ NULL, cache_slot, /* is_return_type */ true))) {
		zend_verify_return_error((zend_function*)op_array, arg);
	}
}

static void ZEND_FASTCALL zend_jit_fetch_obj_r_slow(zend_object *zobj)
{
	zval *retval;
	zend_execute_data *execute_data = EG(current_execute_data);
	const zend_op *opline = EX(opline);
	zend_string *name = Z_STR_P(RT_CONSTANT(opline, opline->op2));
	zval *result = EX_VAR(opline->result.var);
	void **cache_slot = CACHE_ADDR(opline->extended_value & ~ZEND_FETCH_OBJ_FLAGS);

	retval = zobj->handlers->read_property(zobj, name, BP_VAR_R, cache_slot, result);
	if (retval != result) {
		ZVAL_COPY_DEREF(result, retval);
	} else if (UNEXPECTED(Z_ISREF_P(retval))) {
		zend_unwrap_reference(retval);
	}
}

static void ZEND_FASTCALL zend_jit_fetch_obj_r_dynamic(zend_object *zobj, intptr_t prop_offset)
{
	if (zobj->properties) {
		zval *retval;
		zend_execute_data *execute_data = EG(current_execute_data);
		const zend_op *opline = EX(opline);
		zend_string *name = Z_STR_P(RT_CONSTANT(opline, opline->op2));
		zval *result = EX_VAR(opline->result.var);
		void **cache_slot = CACHE_ADDR(opline->extended_value & ~ZEND_FETCH_OBJ_FLAGS);

		if (!IS_UNKNOWN_DYNAMIC_PROPERTY_OFFSET(prop_offset)) {
			intptr_t idx = ZEND_DECODE_DYN_PROP_OFFSET(prop_offset);

			if (EXPECTED(idx < zobj->properties->nNumUsed * sizeof(Bucket))) {
				Bucket *p = (Bucket*)((char*)zobj->properties->arData + idx);

				if (EXPECTED(Z_TYPE(p->val) != IS_UNDEF) &&
			        (EXPECTED(p->key == name) ||
			         (EXPECTED(p->h == ZSTR_H(name)) &&
			          EXPECTED(p->key != NULL) &&
			          EXPECTED(ZSTR_LEN(p->key) == ZSTR_LEN(name)) &&
			          EXPECTED(memcmp(ZSTR_VAL(p->key), ZSTR_VAL(name), ZSTR_LEN(name)) == 0)))) {
					ZVAL_COPY_DEREF(result, &p->val);
					return;
				}
			}
			CACHE_PTR_EX(cache_slot + 1, (void*)ZEND_DYNAMIC_PROPERTY_OFFSET);
		}

		retval = zend_hash_find_known_hash(zobj->properties, name);

		if (EXPECTED(retval)) {
			intptr_t idx = (char*)retval - (char*)zobj->properties->arData;
			CACHE_PTR_EX(cache_slot + 1, (void*)ZEND_ENCODE_DYN_PROP_OFFSET(idx));
			ZVAL_COPY_DEREF(result, retval);
			return;
		}
	}
	zend_jit_fetch_obj_r_slow(zobj);
}

static void ZEND_FASTCALL zend_jit_fetch_obj_is_slow(zend_object *zobj)
{
	zval *retval;
	zend_execute_data *execute_data = EG(current_execute_data);
	const zend_op *opline = EX(opline);
	zend_string *name = Z_STR_P(RT_CONSTANT(opline, opline->op2));
	zval *result = EX_VAR(opline->result.var);
	void **cache_slot = CACHE_ADDR(opline->extended_value & ~ZEND_FETCH_OBJ_FLAGS);

	retval = zobj->handlers->read_property(zobj, name, BP_VAR_IS, cache_slot, result);
	if (retval != result) {
		ZVAL_COPY_DEREF(result, retval);
	} else if (UNEXPECTED(Z_ISREF_P(retval))) {
		zend_unwrap_reference(retval);
	}
}

static void ZEND_FASTCALL zend_jit_fetch_obj_is_dynamic(zend_object *zobj, intptr_t prop_offset)
{
	if (zobj->properties) {
		zval *retval;
		zend_execute_data *execute_data = EG(current_execute_data);
		const zend_op *opline = EX(opline);
		zend_string *name = Z_STR_P(RT_CONSTANT(opline, opline->op2));
		zval *result = EX_VAR(opline->result.var);
		void **cache_slot = CACHE_ADDR(opline->extended_value & ~ZEND_FETCH_OBJ_FLAGS);

		if (!IS_UNKNOWN_DYNAMIC_PROPERTY_OFFSET(prop_offset)) {
			intptr_t idx = ZEND_DECODE_DYN_PROP_OFFSET(prop_offset);

			if (EXPECTED(idx < zobj->properties->nNumUsed * sizeof(Bucket))) {
				Bucket *p = (Bucket*)((char*)zobj->properties->arData + idx);

				if (EXPECTED(Z_TYPE(p->val) != IS_UNDEF) &&
			        (EXPECTED(p->key == name) ||
			         (EXPECTED(p->h == ZSTR_H(name)) &&
			          EXPECTED(p->key != NULL) &&
			          EXPECTED(ZSTR_LEN(p->key) == ZSTR_LEN(name)) &&
			          EXPECTED(memcmp(ZSTR_VAL(p->key), ZSTR_VAL(name), ZSTR_LEN(name)) == 0)))) {
					ZVAL_COPY_DEREF(result, &p->val);
					return;
				}
			}
			CACHE_PTR_EX(cache_slot + 1, (void*)ZEND_DYNAMIC_PROPERTY_OFFSET);
		}

		retval = zend_hash_find_known_hash(zobj->properties, name);

		if (EXPECTED(retval)) {
			intptr_t idx = (char*)retval - (char*)zobj->properties->arData;
			CACHE_PTR_EX(cache_slot + 1, (void*)ZEND_ENCODE_DYN_PROP_OFFSET(idx));
			ZVAL_COPY(result, retval);
			return;
		}
	}
	zend_jit_fetch_obj_is_slow(zobj);
}

static zend_always_inline bool promotes_to_array(zval *val) {
	return Z_TYPE_P(val) <= IS_FALSE
		|| (Z_ISREF_P(val) && Z_TYPE_P(Z_REFVAL_P(val)) <= IS_FALSE);
}

static zend_always_inline bool check_type_array_assignable(zend_type type) {
	if (!ZEND_TYPE_IS_SET(type)) {
		return 1;
	}
	return (ZEND_TYPE_FULL_MASK(type) & (MAY_BE_ITERABLE|MAY_BE_ARRAY)) != 0;
}

static zend_property_info *zend_object_fetch_property_type_info(
		zend_object *obj, zval *slot)
{
	if (EXPECTED(!ZEND_CLASS_HAS_TYPE_HINTS(obj->ce))) {
		return NULL;
	}

	/* Not a declared property */
	if (UNEXPECTED(slot < obj->properties_table ||
			slot >= obj->properties_table + obj->ce->default_properties_count)) {
		return NULL;
	}

	return zend_get_typed_property_info_for_slot(obj, slot);
}

static zend_never_inline ZEND_COLD void zend_throw_auto_init_in_prop_error(zend_property_info *prop, const char *type) {
	zend_string *type_str = zend_type_to_string(prop->type);
	zend_type_error(
		"Cannot auto-initialize an %s inside property %s::$%s of type %s",
		type,
		ZSTR_VAL(prop->ce->name), zend_get_unmangled_property_name(prop->name),
		ZSTR_VAL(type_str)
	);
	zend_string_release(type_str);
}

static zend_never_inline ZEND_COLD void zend_throw_access_uninit_prop_by_ref_error(
		zend_property_info *prop) {
	zend_throw_error(NULL,
		"Cannot access uninitialized non-nullable property %s::$%s by reference",
		ZSTR_VAL(prop->ce->name),
		zend_get_unmangled_property_name(prop->name));
}

static zend_never_inline bool zend_handle_fetch_obj_flags(
		zval *result, zval *ptr, zend_object *obj, zend_property_info *prop_info, uint32_t flags)
{
	switch (flags) {
		case ZEND_FETCH_DIM_WRITE:
			if (promotes_to_array(ptr)) {
				if (!prop_info) {
					prop_info = zend_object_fetch_property_type_info(obj, ptr);
					if (!prop_info) {
						break;
					}
				}
				if (!check_type_array_assignable(prop_info->type)) {
					zend_throw_auto_init_in_prop_error(prop_info, "array");
					if (result) ZVAL_ERROR(result);
					return 0;
				}
			}
			break;
		case ZEND_FETCH_REF:
			if (Z_TYPE_P(ptr) != IS_REFERENCE) {
				if (!prop_info) {
					prop_info = zend_object_fetch_property_type_info(obj, ptr);
					if (!prop_info) {
						break;
					}
				}
				if (Z_TYPE_P(ptr) == IS_UNDEF) {
					if (!ZEND_TYPE_ALLOW_NULL(prop_info->type)) {
						zend_throw_access_uninit_prop_by_ref_error(prop_info);
						if (result) ZVAL_ERROR(result);
						return 0;
					}
					ZVAL_NULL(ptr);
				}

				ZVAL_NEW_REF(ptr, ptr);
				ZEND_REF_ADD_TYPE_SOURCE(Z_REF_P(ptr), prop_info);
			}
			break;
		EMPTY_SWITCH_DEFAULT_CASE()
	}
	return 1;
}

static void ZEND_FASTCALL zend_jit_fetch_obj_w_slow(zend_object *zobj)
{
	zval *retval;
	zend_execute_data *execute_data = EG(current_execute_data);
	const zend_op *opline = EX(opline);
	zend_string *name = Z_STR_P(RT_CONSTANT(opline, opline->op2));
	zval *result = EX_VAR(opline->result.var);
	void **cache_slot = CACHE_ADDR(opline->extended_value & ~ZEND_FETCH_OBJ_FLAGS);

	retval = zobj->handlers->get_property_ptr_ptr(zobj, name, BP_VAR_W, cache_slot);
	if (NULL == retval) {
		retval = zobj->handlers->read_property(zobj, name, BP_VAR_W, cache_slot, result);
		if (retval == result) {
			if (UNEXPECTED(Z_ISREF_P(retval) && Z_REFCOUNT_P(retval) == 1)) {
				ZVAL_UNREF(retval);
			}
			return;
		}
		if (UNEXPECTED(EG(exception))) {
			ZVAL_ERROR(result);
			return;
		}
	} else if (UNEXPECTED(Z_ISERROR_P(retval))) {
		ZVAL_ERROR(result);
		return;
	}

	ZVAL_INDIRECT(result, retval);

	/* Support for typed properties */
	do {
		uint32_t flags = opline->extended_value & ZEND_FETCH_OBJ_FLAGS;

		if (flags) {
			zend_property_info *prop_info = NULL;

			if (opline->op2_type == IS_CONST) {
				prop_info = CACHED_PTR_EX(cache_slot + 2);
				if (!prop_info) {
					break;
				}
			}
			if (UNEXPECTED(!zend_handle_fetch_obj_flags(result, retval, zobj, prop_info, flags))) {
				return;
			}
		}
	} while (0);

	if (UNEXPECTED(Z_TYPE_P(retval) == IS_UNDEF)) {
		ZVAL_NULL(retval);
	}
}

static void ZEND_FASTCALL zend_jit_check_array_promotion(zval *val, zend_property_info *prop)
{
	zend_execute_data *execute_data = EG(current_execute_data);
	const zend_op *opline = execute_data->opline;
	zval *result = EX_VAR(opline->result.var);

	if ((Z_TYPE_P(val) <= IS_FALSE
		|| (Z_ISREF_P(val) && Z_TYPE_P(Z_REFVAL_P(val)) <= IS_FALSE))
		&& ZEND_TYPE_IS_SET(prop->type)
		&& (ZEND_TYPE_FULL_MASK(prop->type) & (MAY_BE_ITERABLE|MAY_BE_ARRAY)) == 0) {
		zend_string *type_str = zend_type_to_string(prop->type);
		zend_type_error(
			"Cannot auto-initialize an array inside property %s::$%s of type %s",
			ZSTR_VAL(prop->ce->name), zend_get_unmangled_property_name(prop->name),
			ZSTR_VAL(type_str)
		);
		zend_string_release(type_str);
		ZVAL_ERROR(result);
	} else {
		ZVAL_INDIRECT(result, val);
	}
}

static void ZEND_FASTCALL zend_jit_create_typed_ref(zval *val, zend_property_info *prop, zval *result)
{
	if (!Z_ISREF_P(val)) {
		ZVAL_NEW_REF(val, val);
		ZEND_REF_ADD_TYPE_SOURCE(Z_REF_P(val), prop);
	}
	ZVAL_INDIRECT(result, val);
}

static void ZEND_FASTCALL zend_jit_extract_helper(zend_refcounted *garbage)
{
	zend_execute_data *execute_data = EG(current_execute_data);
	const zend_op *opline = execute_data->opline;
	zval *zv = EX_VAR(opline->result.var);

	if (EXPECTED(Z_TYPE_P(zv) == IS_INDIRECT)) {
		ZVAL_COPY(zv, Z_INDIRECT_P(zv));
	}
	rc_dtor_func(garbage);
}

static void ZEND_FASTCALL zend_jit_vm_stack_free_args_helper(zend_execute_data *call)
{
	zend_vm_stack_free_args(call);
}

static zend_always_inline zval* zend_jit_assign_to_typed_ref_helper(zend_reference *ref, zval *value, zend_uchar value_type)
{
	zval variable;

	ZVAL_REF(&variable, ref);
	return zend_assign_to_variable(&variable, value, value_type, ZEND_CALL_USES_STRICT_TYPES(EG(current_execute_data)));
}

static zval* ZEND_FASTCALL zend_jit_assign_const_to_typed_ref(zend_reference *ref, zval *value)
{
	return zend_jit_assign_to_typed_ref_helper(ref, value, IS_CONST);
}

static zval* ZEND_FASTCALL zend_jit_assign_tmp_to_typed_ref(zend_reference *ref, zval *value)
{
	return zend_jit_assign_to_typed_ref_helper(ref, value, IS_TMP_VAR);
}

static zval* ZEND_FASTCALL zend_jit_assign_var_to_typed_ref(zend_reference *ref, zval *value)
{
	return zend_jit_assign_to_typed_ref_helper(ref, value, IS_VAR);
}

static zval* ZEND_FASTCALL zend_jit_assign_cv_to_typed_ref(zend_reference *ref, zval *value)
{
	if (UNEXPECTED(Z_TYPE_P(value) == IS_UNDEF)) {
		const zend_op *opline = EG(current_execute_data)->opline;
		uint32_t var;
		if (opline->opcode == ZEND_ASSIGN) {
			var = opline->op2.var;
		} else {
			ZEND_ASSERT((opline + 1)->opcode == ZEND_OP_DATA);
			var = (opline + 1)->op1.var;
		}
		zend_jit_undefined_op_helper(var);
		value = &EG(uninitialized_zval);
	}
	return zend_jit_assign_to_typed_ref_helper(ref, value, IS_CV);
}


static zend_property_info *zend_jit_get_prop_not_accepting_double(zend_reference *ref)
{
	zend_property_info *prop;
	ZEND_REF_FOREACH_TYPE_SOURCES(ref, prop) {
		if (!(ZEND_TYPE_FULL_MASK(prop->type) & MAY_BE_DOUBLE)) {
			return prop;
		}
	} ZEND_REF_FOREACH_TYPE_SOURCES_END();
	return NULL;
}

static ZEND_COLD void zend_jit_throw_inc_ref_error(zend_reference *ref, zend_property_info *error_prop)
{
	zend_string *type_str = zend_type_to_string(error_prop->type);

	zend_type_error(
		"Cannot increment a reference held by property %s::$%s of type %s past its maximal value",
		ZSTR_VAL(error_prop->ce->name),
		zend_get_unmangled_property_name(error_prop->name),
		ZSTR_VAL(type_str));
	zend_string_release(type_str);
}

static ZEND_COLD void zend_jit_throw_dec_ref_error(zend_reference *ref, zend_property_info *error_prop)
{
	zend_string *type_str = zend_type_to_string(error_prop->type);

	zend_type_error(
		"Cannot decrement a reference held by property %s::$%s of type %s past its minimal value",
		ZSTR_VAL(error_prop->ce->name),
		zend_get_unmangled_property_name(error_prop->name),
		ZSTR_VAL(type_str));
	zend_string_release(type_str);
}

static void ZEND_FASTCALL zend_jit_pre_inc_typed_ref(zend_reference *ref, zval *ret)
{
	zval *var_ptr = &ref->val;
	zval tmp;

	ZVAL_COPY(&tmp, var_ptr);

	increment_function(var_ptr);

	if (UNEXPECTED(Z_TYPE_P(var_ptr) == IS_DOUBLE) && Z_TYPE(tmp) == IS_LONG) {
		zend_property_info *error_prop = zend_jit_get_prop_not_accepting_double(ref);
		if (UNEXPECTED(error_prop)) {
			zend_jit_throw_inc_ref_error(ref, error_prop);
			ZVAL_LONG(var_ptr, ZEND_LONG_MAX);
		}
	} else if (UNEXPECTED(!zend_verify_ref_assignable_zval(ref, var_ptr, ZEND_CALL_USES_STRICT_TYPES(EG(current_execute_data))))) {
		zval_ptr_dtor(var_ptr);
		ZVAL_COPY_VALUE(var_ptr, &tmp);
	} else {
		zval_ptr_dtor(&tmp);
	}
	if (ret) {
		ZVAL_COPY(ret, var_ptr);
	}
}

static void ZEND_FASTCALL zend_jit_pre_dec_typed_ref(zend_reference *ref, zval *ret)
{
	zval *var_ptr = &ref->val;
	zval tmp;

	ZVAL_COPY(&tmp, var_ptr);

	decrement_function(var_ptr);

	if (UNEXPECTED(Z_TYPE_P(var_ptr) == IS_DOUBLE) && Z_TYPE(tmp) == IS_LONG) {
		zend_property_info *error_prop = zend_jit_get_prop_not_accepting_double(ref);
		if (UNEXPECTED(error_prop)) {
			zend_jit_throw_dec_ref_error(ref, error_prop);
			ZVAL_LONG(var_ptr, ZEND_LONG_MIN);
		}
	} else if (UNEXPECTED(!zend_verify_ref_assignable_zval(ref, var_ptr, ZEND_CALL_USES_STRICT_TYPES(EG(current_execute_data))))) {
		zval_ptr_dtor(var_ptr);
		ZVAL_COPY_VALUE(var_ptr, &tmp);
	} else {
		zval_ptr_dtor(&tmp);
	}
	if (ret) {
		ZVAL_COPY(ret, var_ptr);
	}
}

static void ZEND_FASTCALL zend_jit_post_inc_typed_ref(zend_reference *ref, zval *ret)
{
	zval *var_ptr = &ref->val;
	ZVAL_COPY(ret, var_ptr);

	increment_function(var_ptr);

	if (UNEXPECTED(Z_TYPE_P(var_ptr) == IS_DOUBLE) && Z_TYPE_P(ret) == IS_LONG) {
		zend_property_info *error_prop = zend_jit_get_prop_not_accepting_double(ref);
		if (UNEXPECTED(error_prop)) {
			zend_jit_throw_inc_ref_error(ref, error_prop);
			ZVAL_LONG(var_ptr, ZEND_LONG_MAX);
		}
	} else if (UNEXPECTED(!zend_verify_ref_assignable_zval(ref, var_ptr, ZEND_CALL_USES_STRICT_TYPES(EG(current_execute_data))))) {
		zval_ptr_dtor(var_ptr);
		ZVAL_COPY_VALUE(var_ptr, ret);
	}
}

static void ZEND_FASTCALL zend_jit_post_dec_typed_ref(zend_reference *ref, zval *ret)
{
	zval *var_ptr = &ref->val;
	ZVAL_COPY(ret, var_ptr);

	decrement_function(var_ptr);

	if (UNEXPECTED(Z_TYPE_P(var_ptr) == IS_DOUBLE) && Z_TYPE_P(ret) == IS_LONG) {
		zend_property_info *error_prop = zend_jit_get_prop_not_accepting_double(ref);
		if (UNEXPECTED(error_prop)) {
			zend_jit_throw_dec_ref_error(ref, error_prop);
			ZVAL_LONG(var_ptr, ZEND_LONG_MIN);
		}
	} else if (UNEXPECTED(!zend_verify_ref_assignable_zval(ref, var_ptr, ZEND_CALL_USES_STRICT_TYPES(EG(current_execute_data))))) {
		zval_ptr_dtor(var_ptr);
		ZVAL_COPY_VALUE(var_ptr, ret);
	}
}

static void ZEND_FASTCALL zend_jit_assign_op_to_typed_ref(zend_reference *ref, zval *val, binary_op_type binary_op)
{
	zval z_copy;

	/* Make sure that in-place concatenation is used if the LHS is a string. */
	if (binary_op == concat_function && Z_TYPE(ref->val) == IS_STRING) {
		concat_function(&ref->val, &ref->val, val);
		ZEND_ASSERT(Z_TYPE(ref->val) == IS_STRING && "Concat should return string");
		return;
	}

	binary_op(&z_copy, &ref->val, val);
	if (EXPECTED(zend_verify_ref_assignable_zval(ref, &z_copy, ZEND_CALL_USES_STRICT_TYPES(EG(current_execute_data))))) {
		zval_ptr_dtor(&ref->val);
		ZVAL_COPY_VALUE(&ref->val, &z_copy);
	} else {
		zval_ptr_dtor(&z_copy);
	}
}

static void ZEND_FASTCALL zend_jit_only_vars_by_reference(zval *arg)
{
	ZVAL_NEW_REF(arg, arg);
	zend_error(E_NOTICE, "Only variables should be passed by reference");
}

static void ZEND_FASTCALL zend_jit_invalid_array_access(zval *container)
{
	zend_error(E_WARNING, "Trying to access array offset on value of type %s", zend_zval_type_name(container));
}

static void ZEND_FASTCALL zend_jit_invalid_property_read(zval *container, const char *property_name)
{
	zend_error(E_WARNING, "Attempt to read property \"%s\" on %s", property_name, zend_zval_type_name(container));
}

static void ZEND_FASTCALL zend_jit_invalid_property_write(zval *container, const char *property_name)
{
	zend_throw_error(NULL,
		"Attempt to modify property \"%s\" on %s",
		property_name, zend_zval_type_name(container));
}

static void ZEND_FASTCALL zend_jit_invalid_property_incdec(zval *container, const char *property_name)
{
	zend_execute_data *execute_data = EG(current_execute_data);
	const zend_op *opline = EX(opline);

	if (Z_TYPE_P(container) == IS_UNDEF && opline->op1_type == IS_CV) {
		zend_string *cv = EX(func)->op_array.vars[EX_VAR_TO_NUM(opline->op1.var)];

		zend_error(E_WARNING, "Undefined variable $%s", ZSTR_VAL(cv));
	}
	if (opline->result_type & (IS_VAR|IS_TMP_VAR)) {
		ZVAL_UNDEF(EX_VAR(opline->result.var));
	}
	zend_throw_error(NULL,
		"Attempt to increment/decrement property \"%s\" on %s",
		property_name, zend_zval_type_name(container));
}

static void ZEND_FASTCALL zend_jit_invalid_property_assign(zval *container, const char *property_name)
{
	zend_throw_error(NULL,
		"Attempt to assign property \"%s\" on %s",
		property_name, zend_zval_type_name(container));
}

static void ZEND_FASTCALL zend_jit_invalid_property_assign_op(zval *container, const char *property_name)
{
	if (Z_TYPE_P(container) == IS_UNDEF) {
		const zend_execute_data *execute_data = EG(current_execute_data);

		zend_jit_undefined_op_helper(EX(opline)->op1.var);
	}
	zend_jit_invalid_property_assign(container, property_name);
}

static zval * ZEND_FASTCALL zend_jit_prepare_assign_dim_ref(zval *ref) {
	zval *val = Z_REFVAL_P(ref);
	if (Z_TYPE_P(val) <= IS_FALSE) {
		if (ZEND_REF_HAS_TYPE_SOURCES(Z_REF_P(ref))
				&& !zend_verify_ref_array_assignable(Z_REF_P(ref))) {
			return NULL;
		}
		if (Z_TYPE_P(val) == IS_FALSE) {
			zend_false_to_array_deprecated();
		}
		ZVAL_ARR(val, zend_new_array(8));
	}
	return val;
}

static void ZEND_FASTCALL zend_jit_pre_inc(zval *var_ptr, zval *ret)
{
	increment_function(var_ptr);
	ZVAL_COPY(ret, var_ptr);
}

static void ZEND_FASTCALL zend_jit_pre_dec(zval *var_ptr, zval *ret)
{
	decrement_function(var_ptr);
	ZVAL_COPY(ret, var_ptr);
}

#define HT_POISONED_PTR ((HashTable *) (intptr_t) -1)

static zend_never_inline void ZEND_FASTCALL _zend_hash_iterators_remove(HashTable *ht)
{
	HashTableIterator *iter = EG(ht_iterators);
	HashTableIterator *end  = iter + EG(ht_iterators_used);

	while (iter != end) {
		if (iter->ht == ht) {
			iter->ht = HT_POISONED_PTR;
		}
		iter++;
	}
}

static void ZEND_FASTCALL zend_jit_array_free(HashTable *ht)
{
	GC_REMOVE_FROM_BUFFER(ht);
	if (UNEXPECTED(HT_HAS_ITERATORS(ht))) {
		_zend_hash_iterators_remove(ht);
	}
	if (!(EXPECTED(HT_FLAGS(ht) & HASH_FLAG_UNINITIALIZED))) {
		efree(HT_GET_DATA_ADDR(ht));
	}
	FREE_HASHTABLE(ht);
}

static HashTable *ZEND_FASTCALL zend_jit_zval_array_dup(zval *arr)
{
	HashTable *ht;

	Z_TRY_DELREF_P(arr);
	ht = Z_ARRVAL_P(arr);
	ht = zend_array_dup(ht);
	ZVAL_ARR(arr, ht);
	return ht;
}

static zend_array *ZEND_FASTCALL zend_jit_add_arrays_helper(zend_array *op1, zend_array *op2)
{
	zend_array *res;
	res = zend_array_dup(op1);
	zend_hash_merge(res, op2, zval_add_ref, 0);
	return res;
}

static void ZEND_FASTCALL zend_jit_assign_obj_helper(zend_object *zobj, zend_string *name, zval *value, void **cache_slot, zval *result)
{
	if (UNEXPECTED(Z_TYPE_P(value) == IS_UNDEF)) {
		const zend_op *op_data = EG(current_execute_data)->opline + 1;
		ZEND_ASSERT(op_data->opcode == ZEND_OP_DATA && op_data->op1_type == IS_CV);
		zend_jit_undefined_op_helper(op_data->op1.var);
		value = &EG(uninitialized_zval);
	}

	ZVAL_DEREF(value);
	value = zobj->handlers->write_property(zobj, name, value, cache_slot);
	if (result) {
		ZVAL_COPY_DEREF(result, value);
	}
}

static void ZEND_FASTCALL zend_jit_assign_to_typed_prop(zval *property_val, zend_property_info *info, zval *value, zval *result)
{
	zend_execute_data *execute_data = EG(current_execute_data);
	zval tmp;

	if (UNEXPECTED(Z_TYPE_P(value) == IS_UNDEF)) {
		const zend_op *op_data = execute_data->opline + 1;
		ZEND_ASSERT(op_data->opcode == ZEND_OP_DATA && op_data->op1_type == IS_CV);
		zend_jit_undefined_op_helper(op_data->op1.var);
		value = &EG(uninitialized_zval);
	}

	if (UNEXPECTED(info->flags & ZEND_ACC_READONLY)) {
		zend_readonly_property_modification_error(info);
		if (result) {
			ZVAL_UNDEF(result);
		}
		return;
	}

	ZVAL_DEREF(value);
	ZVAL_COPY(&tmp, value);

	if (UNEXPECTED(!zend_verify_property_type(info, &tmp, EX_USES_STRICT_TYPES()))) {
		zval_ptr_dtor(&tmp);
		if (result) {
			ZVAL_NULL(result);
		}
		return;
	}

	value = zend_assign_to_variable(property_val, &tmp, IS_TMP_VAR, EX_USES_STRICT_TYPES());
	if (result) {
		ZVAL_COPY_DEREF(result, value);
	}
}

static zend_never_inline void _zend_jit_assign_op_overloaded_property(zend_object *object, zend_string *name, void **cache_slot, zval *value, binary_op_type binary_op)
{
	zval *z;
	zval rv, res;

	GC_ADDREF(object);
	z = object->handlers->read_property(object, name, BP_VAR_R, cache_slot, &rv);
	if (UNEXPECTED(EG(exception))) {
		OBJ_RELEASE(object);
//???		if (UNEXPECTED(RETURN_VALUE_USED(opline))) {
//???			ZVAL_UNDEF(EX_VAR(opline->result.var));
//???		}
		return;
	}
	if (binary_op(&res, z, value) == SUCCESS) {
		object->handlers->write_property(object, name, &res, cache_slot);
	}
//???	if (UNEXPECTED(RETURN_VALUE_USED(opline))) {
//???		ZVAL_COPY(EX_VAR(opline->result.var), &res);
//???	}
	if (z == &rv) {
		zval_ptr_dtor(z);
	}
	zval_ptr_dtor(&res);
	OBJ_RELEASE(object);
}

static void ZEND_FASTCALL zend_jit_assign_op_to_typed_prop(zval *zptr, zend_property_info *prop_info, zval *value, binary_op_type binary_op)
{
	zend_execute_data *execute_data = EG(current_execute_data);
	zval z_copy;

	ZVAL_DEREF(zptr);
	/* Make sure that in-place concatenation is used if the LHS is a string. */
	if (binary_op == concat_function && Z_TYPE_P(zptr) == IS_STRING) {
		concat_function(zptr, zptr, value);
		ZEND_ASSERT(Z_TYPE_P(zptr) == IS_STRING && "Concat should return string");
		return;
	}

	binary_op(&z_copy, zptr, value);
	if (EXPECTED(zend_verify_property_type(prop_info, &z_copy, EX_USES_STRICT_TYPES()))) {
		zval_ptr_dtor(zptr);
		ZVAL_COPY_VALUE(zptr, &z_copy);
	} else {
		zval_ptr_dtor(&z_copy);
	}
}

static void ZEND_FASTCALL zend_jit_assign_obj_op_helper(zend_object *zobj, zend_string *name, zval *value, void **cache_slot, binary_op_type binary_op)
{
	zval *zptr;
	zend_property_info *prop_info;

	if (EXPECTED((zptr = zobj->handlers->get_property_ptr_ptr(zobj, name, BP_VAR_RW, cache_slot)) != NULL)) {
		if (UNEXPECTED(Z_ISERROR_P(zptr))) {
//???			if (UNEXPECTED(RETURN_VALUE_USED(opline))) {
//???				ZVAL_NULL(EX_VAR(opline->result.var));
//???			}
		} else {
//???			zval *orig_zptr = zptr;
			zend_reference *ref;

			do {
				if (UNEXPECTED(Z_ISREF_P(zptr))) {
					ref = Z_REF_P(zptr);
					zptr = Z_REFVAL_P(zptr);
					if (UNEXPECTED(ZEND_REF_HAS_TYPE_SOURCES(ref))) {
						zend_jit_assign_op_to_typed_ref(ref, value, binary_op);
						break;
					}
				}

//???				if (OP2_TYPE == IS_CONST) {
				prop_info = (zend_property_info*)CACHED_PTR_EX(cache_slot + 2);
//???				} else {
//???					prop_info = zend_object_fetch_property_type_info(Z_OBJ_P(object), orig_zptr);
//???				}
				if (UNEXPECTED(prop_info)) {
					/* special case for typed properties */
					zend_jit_assign_op_to_typed_prop(zptr, prop_info, value, binary_op);
				} else {
					binary_op(zptr, zptr, value);
				}
			} while (0);

//???			if (UNEXPECTED(RETURN_VALUE_USED(opline))) {
//???				ZVAL_COPY(EX_VAR(opline->result.var), zptr);
//???			}
		}
	} else {
		_zend_jit_assign_op_overloaded_property(zobj, name, cache_slot, value, binary_op);
	}
}

static ZEND_COLD zend_long _zend_jit_throw_inc_prop_error(zend_property_info *prop)
{
	zend_string *type_str = zend_type_to_string(prop->type);
	zend_type_error("Cannot increment property %s::$%s of type %s past its maximal value",
		ZSTR_VAL(prop->ce->name),
		zend_get_unmangled_property_name(prop->name),
		ZSTR_VAL(type_str));
	zend_string_release(type_str);
	return ZEND_LONG_MAX;
}

static ZEND_COLD zend_long _zend_jit_throw_dec_prop_error(zend_property_info *prop)
{
	zend_string *type_str = zend_type_to_string(prop->type);
	zend_type_error("Cannot decrement property %s::$%s of type %s past its minimal value",
		ZSTR_VAL(prop->ce->name),
		zend_get_unmangled_property_name(prop->name),
		ZSTR_VAL(type_str));
	zend_string_release(type_str);
	return ZEND_LONG_MIN;
}

static void ZEND_FASTCALL zend_jit_inc_typed_prop(zval *var_ptr, zend_property_info *prop_info)
{
	zend_execute_data *execute_data = EG(current_execute_data);
	zval tmp;

	ZVAL_DEREF(var_ptr);
	ZVAL_COPY(&tmp, var_ptr);

	increment_function(var_ptr);

	if (UNEXPECTED(Z_TYPE_P(var_ptr) == IS_DOUBLE) && Z_TYPE(tmp) == IS_LONG) {
		if (!(ZEND_TYPE_FULL_MASK(prop_info->type) & MAY_BE_DOUBLE)) {
			zend_long val = _zend_jit_throw_inc_prop_error(prop_info);
			ZVAL_LONG(var_ptr, val);
		}
	} else if (UNEXPECTED(!zend_verify_property_type(prop_info, var_ptr, EX_USES_STRICT_TYPES()))) {
		zval_ptr_dtor(var_ptr);
		ZVAL_COPY_VALUE(var_ptr, &tmp);
	} else {
		zval_ptr_dtor(&tmp);
	}
}

static void ZEND_FASTCALL zend_jit_dec_typed_prop(zval *var_ptr, zend_property_info *prop_info)
{
	zend_execute_data *execute_data = EG(current_execute_data);
	zval tmp;

	ZVAL_DEREF(var_ptr);
	ZVAL_COPY(&tmp, var_ptr);

	decrement_function(var_ptr);

	if (UNEXPECTED(Z_TYPE_P(var_ptr) == IS_DOUBLE) && Z_TYPE(tmp) == IS_LONG) {
		if (!(ZEND_TYPE_FULL_MASK(prop_info->type) & MAY_BE_DOUBLE)) {
			zend_long val = _zend_jit_throw_dec_prop_error(prop_info);
			ZVAL_LONG(var_ptr, val);
		}
	} else if (UNEXPECTED(!zend_verify_property_type(prop_info, var_ptr, EX_USES_STRICT_TYPES()))) {
		zval_ptr_dtor(var_ptr);
		ZVAL_COPY_VALUE(var_ptr, &tmp);
	} else {
		zval_ptr_dtor(&tmp);
	}
}

static void ZEND_FASTCALL zend_jit_pre_inc_typed_prop(zval *var_ptr, zend_property_info *prop_info, zval *result)
{
	ZVAL_DEREF(var_ptr);
	zend_jit_inc_typed_prop(var_ptr, prop_info);
	ZVAL_COPY(result, var_ptr);
}

static void ZEND_FASTCALL zend_jit_pre_dec_typed_prop(zval *var_ptr, zend_property_info *prop_info, zval *result)
{
	ZVAL_DEREF(var_ptr);
	zend_jit_dec_typed_prop(var_ptr, prop_info);
	ZVAL_COPY(result, var_ptr);
}

static void ZEND_FASTCALL zend_jit_post_inc_typed_prop(zval *var_ptr, zend_property_info *prop_info, zval *result)
{
	zend_execute_data *execute_data = EG(current_execute_data);

	ZVAL_DEREF(var_ptr);
	ZVAL_COPY(result, var_ptr);

	increment_function(var_ptr);

	if (UNEXPECTED(Z_TYPE_P(var_ptr) == IS_DOUBLE) && Z_TYPE_P(result) == IS_LONG) {
		if (!(ZEND_TYPE_FULL_MASK(prop_info->type) & MAY_BE_DOUBLE)) {
			zend_long val = _zend_jit_throw_inc_prop_error(prop_info);
			ZVAL_LONG(var_ptr, val);
		}
	} else if (UNEXPECTED(!zend_verify_property_type(prop_info, var_ptr, EX_USES_STRICT_TYPES()))) {
		zval_ptr_dtor(var_ptr);
		ZVAL_COPY_VALUE(var_ptr, result);
		ZVAL_UNDEF(result);
	}
}

static void ZEND_FASTCALL zend_jit_post_dec_typed_prop(zval *var_ptr, zend_property_info *prop_info, zval *result)
{
	zend_execute_data *execute_data = EG(current_execute_data);

	ZVAL_DEREF(var_ptr);
	ZVAL_COPY(result, var_ptr);

	decrement_function(var_ptr);

	if (UNEXPECTED(Z_TYPE_P(var_ptr) == IS_DOUBLE) && Z_TYPE_P(result) == IS_LONG) {
		if (!(ZEND_TYPE_FULL_MASK(prop_info->type) & MAY_BE_DOUBLE)) {
			zend_long val = _zend_jit_throw_dec_prop_error(prop_info);
			ZVAL_LONG(var_ptr, val);
		}
	} else if (UNEXPECTED(!zend_verify_property_type(prop_info, var_ptr, EX_USES_STRICT_TYPES()))) {
		zval_ptr_dtor(var_ptr);
		ZVAL_COPY_VALUE(var_ptr, result);
		ZVAL_UNDEF(result);
	}
}

static void ZEND_FASTCALL zend_jit_pre_inc_obj_helper(zend_object *zobj, zend_string *name, void **cache_slot, zval *result)
{
	zval *prop;

	if (EXPECTED((prop = zobj->handlers->get_property_ptr_ptr(zobj, name, BP_VAR_RW, cache_slot)) != NULL)) {
		if (UNEXPECTED(Z_ISERROR_P(prop))) {
			if (UNEXPECTED(result)) {
				ZVAL_NULL(result);
			}
		} else {
			zend_property_info *prop_info = (zend_property_info *) CACHED_PTR_EX(cache_slot + 2);

			if (EXPECTED(Z_TYPE_P(prop) == IS_LONG)) {
				fast_long_increment_function(prop);
				if (UNEXPECTED(Z_TYPE_P(prop) != IS_LONG) && UNEXPECTED(prop_info)
						&& !(ZEND_TYPE_FULL_MASK(prop_info->type) & MAY_BE_DOUBLE)) {
					zend_long val = _zend_jit_throw_inc_prop_error(prop_info);
					ZVAL_LONG(prop, val);
				}
			} else {
				do {
					if (Z_ISREF_P(prop)) {
						zend_reference *ref = Z_REF_P(prop);
						prop = Z_REFVAL_P(prop);
						if (UNEXPECTED(ZEND_REF_HAS_TYPE_SOURCES(ref))) {
							zend_jit_pre_inc_typed_ref(ref, result);
							break;
						}
					}

					if (UNEXPECTED(prop_info)) {
						zend_jit_inc_typed_prop(prop, prop_info);
					} else {
						increment_function(prop);
					}
				} while (0);
			}
			if (UNEXPECTED(result)) {
				ZVAL_COPY(result, prop);
			}
		}
	} else {
		zval rv;
		zval *z;
		zval z_copy;

		GC_ADDREF(zobj);
		z = zobj->handlers->read_property(zobj, name, BP_VAR_R, cache_slot, &rv);
		if (UNEXPECTED(EG(exception))) {
			OBJ_RELEASE(zobj);
			if (UNEXPECTED(result)) {
				ZVAL_NULL(result);
			}
			return;
		}

		ZVAL_COPY_DEREF(&z_copy, z);
		increment_function(&z_copy);
		if (UNEXPECTED(result)) {
			ZVAL_COPY(result, &z_copy);
		}
		zobj->handlers->write_property(zobj, name, &z_copy, cache_slot);
		OBJ_RELEASE(zobj);
		zval_ptr_dtor(&z_copy);
		if (z == &rv) {
			zval_ptr_dtor(z);
		}
	}
}

static void ZEND_FASTCALL zend_jit_pre_dec_obj_helper(zend_object *zobj, zend_string *name, void **cache_slot, zval *result)
{
	zval *prop;

	if (EXPECTED((prop = zobj->handlers->get_property_ptr_ptr(zobj, name, BP_VAR_RW, cache_slot)) != NULL)) {
		if (UNEXPECTED(Z_ISERROR_P(prop))) {
			if (UNEXPECTED(result)) {
				ZVAL_NULL(result);
			}
		} else {
			zend_property_info *prop_info = (zend_property_info *) CACHED_PTR_EX(cache_slot + 2);

			if (EXPECTED(Z_TYPE_P(prop) == IS_LONG)) {
				fast_long_decrement_function(prop);
				if (UNEXPECTED(Z_TYPE_P(prop) != IS_LONG) && UNEXPECTED(prop_info)
						&& !(ZEND_TYPE_FULL_MASK(prop_info->type) & MAY_BE_DOUBLE)) {
					zend_long val = _zend_jit_throw_dec_prop_error(prop_info);
					ZVAL_LONG(prop, val);
				}
			} else {
				do {
					if (Z_ISREF_P(prop)) {
						zend_reference *ref = Z_REF_P(prop);
						prop = Z_REFVAL_P(prop);
						if (UNEXPECTED(ZEND_REF_HAS_TYPE_SOURCES(ref))) {
							zend_jit_pre_dec_typed_ref(ref, result);
							break;
						}
					}

					if (UNEXPECTED(prop_info)) {
						zend_jit_dec_typed_prop(prop, prop_info);
					} else {
						decrement_function(prop);
					}
				} while (0);
			}
			if (UNEXPECTED(result)) {
				ZVAL_COPY(result, prop);
			}
		}
	} else {
		zval rv;
		zval *z;
		zval z_copy;

		GC_ADDREF(zobj);
		z = zobj->handlers->read_property(zobj, name, BP_VAR_R, cache_slot, &rv);
		if (UNEXPECTED(EG(exception))) {
			OBJ_RELEASE(zobj);
			if (UNEXPECTED(result)) {
				ZVAL_NULL(result);
			}
			return;
		}

		ZVAL_COPY_DEREF(&z_copy, z);
		decrement_function(&z_copy);
		if (UNEXPECTED(result)) {
			ZVAL_COPY(result, &z_copy);
		}
		zobj->handlers->write_property(zobj, name, &z_copy, cache_slot);
		OBJ_RELEASE(zobj);
		zval_ptr_dtor(&z_copy);
		if (z == &rv) {
			zval_ptr_dtor(z);
		}
	}
}

static void ZEND_FASTCALL zend_jit_post_inc_obj_helper(zend_object *zobj, zend_string *name, void **cache_slot, zval *result)
{
	zval *prop;

	if (EXPECTED((prop = zobj->handlers->get_property_ptr_ptr(zobj, name, BP_VAR_RW, cache_slot)) != NULL)) {
		if (UNEXPECTED(Z_ISERROR_P(prop))) {
			ZVAL_NULL(result);
		} else {
			zend_property_info *prop_info = (zend_property_info*)CACHED_PTR_EX(cache_slot + 2);

			if (EXPECTED(Z_TYPE_P(prop) == IS_LONG)) {
				ZVAL_LONG(result, Z_LVAL_P(prop));
				fast_long_increment_function(prop);
				if (UNEXPECTED(Z_TYPE_P(prop) != IS_LONG) && UNEXPECTED(prop_info)
						&& !(ZEND_TYPE_FULL_MASK(prop_info->type) & MAY_BE_DOUBLE)) {
					zend_long val = _zend_jit_throw_inc_prop_error(prop_info);
					ZVAL_LONG(prop, val);
				}
			} else {
				if (Z_ISREF_P(prop)) {
					zend_reference *ref = Z_REF_P(prop);
					prop = Z_REFVAL_P(prop);
					if (ZEND_REF_HAS_TYPE_SOURCES(ref)) {
						zend_jit_post_inc_typed_ref(ref, result);
						return;
					}
				}

				if (UNEXPECTED(prop_info)) {
					zend_jit_post_inc_typed_prop(prop, prop_info, result);
				} else {
					ZVAL_COPY(result, prop);
					increment_function(prop);
				}
			}
		}
	} else {
		zval rv;
		zval *z;
		zval z_copy;

		GC_ADDREF(zobj);
		z = zobj->handlers->read_property(zobj, name, BP_VAR_R, cache_slot, &rv);
		if (UNEXPECTED(EG(exception))) {
			OBJ_RELEASE(zobj);
			ZVAL_UNDEF(result);
			return;
		}

		ZVAL_COPY_DEREF(&z_copy, z);
		ZVAL_COPY(result, &z_copy);
		increment_function(&z_copy);
		zobj->handlers->write_property(zobj, name, &z_copy, cache_slot);
		OBJ_RELEASE(zobj);
		zval_ptr_dtor(&z_copy);
		if (z == &rv) {
			zval_ptr_dtor(z);
		}
	}
}

static void ZEND_FASTCALL zend_jit_post_dec_obj_helper(zend_object *zobj, zend_string *name, void **cache_slot, zval *result)
{
	zval *prop;

	if (EXPECTED((prop = zobj->handlers->get_property_ptr_ptr(zobj, name, BP_VAR_RW, cache_slot)) != NULL)) {
		if (UNEXPECTED(Z_ISERROR_P(prop))) {
			ZVAL_NULL(result);
		} else {
			zend_property_info *prop_info = (zend_property_info*)CACHED_PTR_EX(cache_slot + 2);

			if (EXPECTED(Z_TYPE_P(prop) == IS_LONG)) {
				ZVAL_LONG(result, Z_LVAL_P(prop));
				fast_long_decrement_function(prop);
				if (UNEXPECTED(Z_TYPE_P(prop) != IS_LONG) && UNEXPECTED(prop_info)
						&& !(ZEND_TYPE_FULL_MASK(prop_info->type) & MAY_BE_DOUBLE)) {
					zend_long val = _zend_jit_throw_dec_prop_error(prop_info);
					ZVAL_LONG(prop, val);
				}
			} else {
				if (Z_ISREF_P(prop)) {
					zend_reference *ref = Z_REF_P(prop);
					prop = Z_REFVAL_P(prop);
					if (ZEND_REF_HAS_TYPE_SOURCES(ref)) {
						zend_jit_post_dec_typed_ref(ref, result);
						return;
					}
				}

				if (UNEXPECTED(prop_info)) {
					zend_jit_post_dec_typed_prop(prop, prop_info, result);
				} else {
					ZVAL_COPY(result, prop);
					decrement_function(prop);
				}
			}
		}
	} else {
		zval rv;
		zval *z;
		zval z_copy;

		GC_ADDREF(zobj);
		z = zobj->handlers->read_property(zobj, name, BP_VAR_R, cache_slot, &rv);
		if (UNEXPECTED(EG(exception))) {
			OBJ_RELEASE(zobj);
			ZVAL_UNDEF(result);
			return;
		}

		ZVAL_COPY_DEREF(&z_copy, z);
		ZVAL_COPY(result, &z_copy);
		decrement_function(&z_copy);
		zobj->handlers->write_property(zobj, name, &z_copy, cache_slot);
		OBJ_RELEASE(zobj);
		zval_ptr_dtor(&z_copy);
		if (z == &rv) {
			zval_ptr_dtor(z);
		}
	}
}

#if (PHP_VERSION_ID <= 80100) && (SIZEOF_SIZE_T == 4)
static zend_result ZEND_FASTCALL zval_jit_update_constant_ex(zval *p, zend_class_entry *scope)
{
	if (Z_TYPE_P(p) == IS_CONSTANT_AST) {
		zend_ast *ast = Z_ASTVAL_P(p);

		if (ast->kind == ZEND_AST_CONSTANT) {
			zend_string *name = zend_ast_get_constant_name(ast);
			zval *zv = zend_get_constant_ex(name, scope, ast->attr);
			if (UNEXPECTED(zv == NULL)) {
				return FAILURE;
			}

			zval_ptr_dtor_nogc(p);
			ZVAL_COPY_OR_DUP(p, zv);
		} else {
			zval tmp;

			if (UNEXPECTED(zend_ast_evaluate(&tmp, ast, scope) != SUCCESS)) {
				return FAILURE;
			}
			zval_ptr_dtor_nogc(p);
			ZVAL_COPY_VALUE(p, &tmp);
		}
	}
	return SUCCESS;
}
#endif

static void ZEND_FASTCALL zend_jit_free_trampoline_helper(zend_function *func)
{
	ZEND_ASSERT(func->common.fn_flags & ZEND_ACC_CALL_VIA_TRAMPOLINE);
	zend_string_release_ex(func->common.function_name, 0);
	zend_free_trampoline(func);
}

static zend_string* ZEND_FASTCALL zend_jit_rope_end(zend_string **rope, uint32_t count)
{
	zend_string *ret;
	uint32_t i;
	size_t len = 0;
	char *target;

	for (i = 0; i <= count; i++) {
		len += ZSTR_LEN(rope[i]);
	}
	ret = zend_string_alloc(len, 0);
	target = ZSTR_VAL(ret);
	for (i = 0; i <= count; i++) {
		memcpy(target, ZSTR_VAL(rope[i]), ZSTR_LEN(rope[i]));
		target += ZSTR_LEN(rope[i]);
		zend_string_release_ex(rope[i], 0);
	}
	*target = '\0';
	return ret;
}<|MERGE_RESOLUTION|>--- conflicted
+++ resolved
@@ -303,14 +303,7 @@
 		if (_zend_handle_numeric_str_ex(str->val, str->len, &idx)) {
 			retval = zend_hash_index_find(ht, idx);
 			if (!retval) {
-<<<<<<< HEAD
-				retval = zend_undefined_index_write(ht, str);
-=======
-				if (UNEXPECTED(zend_undefined_offset_write(ht, idx) == FAILURE)) {
-					return NULL;
-				}
-				retval = zend_hash_index_add_new(ht, idx, &EG(uninitialized_zval));
->>>>>>> f1e6a7d8
+				retval = zend_undefined_offset_write(ht, idx);
 			}
 			return retval;
 		}
