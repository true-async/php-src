--- conflicted
+++ resolved
@@ -2068,20 +2068,19 @@
 	zend_execute_data *execute_data = EG(current_execute_data);
 	zval tmp;
 
-<<<<<<< HEAD
-	if (UNEXPECTED(info->flags & ZEND_ACC_READONLY)) {
-		zend_readonly_property_modification_error(info);
-		if (result) {
-			ZVAL_UNDEF(result);
-		}
-		return;
-=======
 	if (UNEXPECTED(Z_TYPE_P(value) == IS_UNDEF)) {
 		const zend_op *op_data = execute_data->opline + 1;
 		ZEND_ASSERT(op_data->opcode == ZEND_OP_DATA && op_data->op1_type == IS_CV);
 		zend_jit_undefined_op_helper(op_data->op1.var);
 		value = &EG(uninitialized_zval);
->>>>>>> f4bcf8c3
+	}
+
+	if (UNEXPECTED(info->flags & ZEND_ACC_READONLY)) {
+		zend_readonly_property_modification_error(info);
+		if (result) {
+			ZVAL_UNDEF(result);
+		}
+		return;
 	}
 
 	ZVAL_DEREF(value);
