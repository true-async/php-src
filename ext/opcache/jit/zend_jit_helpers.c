/*
   +----------------------------------------------------------------------+
   | Zend JIT                                                             |
   +----------------------------------------------------------------------+
   | Copyright (c) The PHP Group                                          |
   +----------------------------------------------------------------------+
   | This source file is subject to version 3.01 of the PHP license,      |
   | that is bundled with this package in the file LICENSE, and is        |
   | available through the world-wide-web at the following url:           |
   | https://www.php.net/license/3_01.txt                                 |
   | If you did not receive a copy of the PHP license and are unable to   |
   | obtain it through the world-wide-web, please send a note to          |
   | license@php.net so we can mail you a copy immediately.               |
   +----------------------------------------------------------------------+
   | Authors: Dmitry Stogov <dmitry@php.net>                              |
   +----------------------------------------------------------------------+
*/

#include "Zend/zend_API.h"

static ZEND_COLD void undef_result_after_exception(void) {
	const zend_op *opline = EG(opline_before_exception);
	ZEND_ASSERT(EG(exception));
	if (opline && opline->result_type & (IS_VAR | IS_TMP_VAR)) {
		zend_execute_data *execute_data = EG(current_execute_data);
		ZVAL_UNDEF(EX_VAR(opline->result.var));
	}
}

static zend_never_inline zend_function* ZEND_FASTCALL _zend_jit_init_func_run_time_cache(zend_op_array *op_array) /* {{{ */
{
	void **run_time_cache;

	run_time_cache = zend_arena_alloc(&CG(arena), op_array->cache_size);
	memset(run_time_cache, 0, op_array->cache_size);
	ZEND_MAP_PTR_SET(op_array->run_time_cache, run_time_cache);
	return (zend_function*)op_array;
}
/* }}} */

static zend_never_inline zend_op_array* ZEND_FASTCALL zend_jit_init_func_run_time_cache_helper(zend_op_array *op_array) /* {{{ */
{
	void **run_time_cache;

	if (!RUN_TIME_CACHE(op_array)) {
		run_time_cache = zend_arena_alloc(&CG(arena), op_array->cache_size);
		memset(run_time_cache, 0, op_array->cache_size);
		ZEND_MAP_PTR_SET(op_array->run_time_cache, run_time_cache);
	}
	return op_array;
}
/* }}} */

static zend_function* ZEND_FASTCALL zend_jit_find_func_helper(zend_string *name, void **cache_slot)
{
	zval *func = zend_hash_find_known_hash(EG(function_table), name);
	zend_function *fbc;

	if (UNEXPECTED(func == NULL)) {
		return NULL;
	}
	fbc = Z_FUNC_P(func);
	if (EXPECTED(fbc->type == ZEND_USER_FUNCTION) && UNEXPECTED(!RUN_TIME_CACHE(&fbc->op_array))) {
		fbc = _zend_jit_init_func_run_time_cache(&fbc->op_array);
	}
	*cache_slot = fbc;
	return fbc;
}

static zend_function* ZEND_FASTCALL zend_jit_find_ns_func_helper(zval *func_name, void **cache_slot)
{
	zval *func = zend_hash_find_known_hash(EG(function_table), Z_STR_P(func_name + 1));
	zend_function *fbc;

	if (func == NULL) {
		func = zend_hash_find_known_hash(EG(function_table), Z_STR_P(func_name + 2));
		if (UNEXPECTED(func == NULL)) {
			return NULL;
		}
	}
	fbc = Z_FUNC_P(func);
	if (EXPECTED(fbc->type == ZEND_USER_FUNCTION) && UNEXPECTED(!RUN_TIME_CACHE(&fbc->op_array))) {
		fbc = _zend_jit_init_func_run_time_cache(&fbc->op_array);
	}
	*cache_slot = fbc;
	return fbc;
}

static ZEND_COLD void ZEND_FASTCALL zend_jit_invalid_method_call(zval *object)
{
	zend_execute_data *execute_data = EG(current_execute_data);
	const zend_op *opline = EX(opline);
	zval *function_name = function_name = RT_CONSTANT(opline, opline->op2);;

	if (Z_TYPE_P(object) == IS_UNDEF && opline->op1_type == IS_CV) {
		zend_string *cv = EX(func)->op_array.vars[EX_VAR_TO_NUM(opline->op1.var)];

		zend_error(E_WARNING, "Undefined variable $%s", ZSTR_VAL(cv));
		if (UNEXPECTED(EG(exception) != NULL)) {
			return;
		}
		object = &EG(uninitialized_zval);
	}
	zend_throw_error(NULL, "Call to a member function %s() on %s",
		Z_STRVAL_P(function_name), zend_zval_value_name(object));
}

static ZEND_COLD void ZEND_FASTCALL zend_jit_invalid_method_call_tmp(zval *object)
{
	zend_execute_data *execute_data = EG(current_execute_data);
	const zend_op *opline = EX(opline);

	zend_jit_invalid_method_call(object);
	zval_ptr_dtor_nogc(EX_VAR(opline->op1.var));
}

static zend_never_inline ZEND_COLD void ZEND_FASTCALL zend_undefined_method(const zend_class_entry *ce, const zend_string *method)
{
	zend_throw_error(NULL, "Call to undefined method %s::%s()", ZSTR_VAL(ce->name), ZSTR_VAL(method));
}

static void ZEND_FASTCALL zend_jit_unref_helper(zval *zv)
{
	zend_reference *ref;

	ZEND_ASSERT(Z_ISREF_P(zv));
	ref = Z_REF_P(zv);
	ZVAL_COPY_VALUE(zv, &ref->val);
	if (GC_DELREF(ref) == 0) {
		efree_size(ref, sizeof(zend_reference));
	} else {
		Z_TRY_ADDREF_P(zv);
	}
}

static zend_function* ZEND_FASTCALL zend_jit_find_method_helper(zend_object *obj, zval *function_name, zend_object **obj_ptr)
{
	zend_execute_data *execute_data = EG(current_execute_data);
	const zend_op *opline = EX(opline);
	zend_class_entry *called_scope = obj->ce;
	zend_function *fbc;

	fbc = obj->handlers->get_method(obj_ptr, Z_STR_P(function_name), function_name + 1);
	if (UNEXPECTED(fbc == NULL)) {
		if (EXPECTED(!EG(exception))) {
			zend_undefined_method(called_scope, Z_STR_P(function_name));
		}
		return NULL;
	}

	if (EXPECTED(fbc->type == ZEND_USER_FUNCTION) && UNEXPECTED(!RUN_TIME_CACHE(&fbc->op_array))) {
		zend_init_func_run_time_cache(&fbc->op_array);
	}

	if (UNEXPECTED(obj != *obj_ptr)) {
		return fbc;
	}

	if (EXPECTED(!(fbc->common.fn_flags & (ZEND_ACC_CALL_VIA_TRAMPOLINE|ZEND_ACC_NEVER_CACHE)))) {
		CACHE_POLYMORPHIC_PTR(opline->result.num, called_scope, fbc);
	}

	return fbc;
}

static zend_function* ZEND_FASTCALL zend_jit_find_method_tmp_helper(zend_object *obj, zval *function_name, zend_object **obj_ptr)
{
	zend_function *fbc;

	fbc = zend_jit_find_method_helper(obj, function_name, obj_ptr);
	if (!fbc) {
		if (GC_DELREF(obj) == 0) {
			zend_objects_store_del(obj);
		}
	} else if (obj != *obj_ptr) {
		GC_ADDREF(*obj_ptr);
		if (GC_DELREF(obj) == 0) {
			zend_objects_store_del(obj);
		}
	}
	return fbc;
}

static zend_execute_data* ZEND_FASTCALL zend_jit_push_static_metod_call_frame(zend_object *obj, zend_function *fbc, uint32_t num_args)
{
	zend_class_entry *scope = obj->ce;

	return zend_vm_stack_push_call_frame(ZEND_CALL_NESTED_FUNCTION, fbc, num_args, scope);
}

static zend_execute_data* ZEND_FASTCALL zend_jit_push_static_metod_call_frame_tmp(zend_object *obj, zend_function *fbc, uint32_t num_args)
{
	zend_class_entry *scope = obj->ce;

	if (GC_DELREF(obj) == 0) {
		zend_objects_store_del(obj);
		if (UNEXPECTED(EG(exception))) {
			return NULL;
		}
	}

	return zend_vm_stack_push_call_frame(ZEND_CALL_NESTED_FUNCTION, fbc, num_args, scope);
}

static zend_execute_data* ZEND_FASTCALL zend_jit_extend_stack_helper(uint32_t used_stack, zend_function *fbc)
{
	zend_execute_data *call = (zend_execute_data*)zend_vm_stack_extend(used_stack);
	call->func = fbc;
	ZEND_CALL_INFO(call) = ZEND_CALL_NESTED_FUNCTION | ZEND_CALL_ALLOCATED;
	return call;
}

static zend_execute_data* ZEND_FASTCALL zend_jit_int_extend_stack_helper(uint32_t used_stack)
{
	zend_execute_data *call = (zend_execute_data*)zend_vm_stack_extend(used_stack);
	ZEND_CALL_INFO(call) = ZEND_CALL_NESTED_FUNCTION | ZEND_CALL_ALLOCATED;
	return call;
}

static zval* ZEND_FASTCALL zend_jit_symtable_find(HashTable *ht, zend_string *str)
{
	zend_ulong idx;
	register const char *tmp = str->val;

	do {
		if (*tmp > '9') {
			break;
		} else if (*tmp < '0') {
			if (*tmp != '-') {
				break;
			}
			tmp++;
			if (*tmp > '9' || *tmp < '0') {
				break;
			}
		}
		if (_zend_handle_numeric_str_ex(str->val, str->len, &idx)) {
			return zend_hash_index_find(ht, idx);
		}
	} while (0);

	return zend_hash_find(ht, str);
}

static zval* ZEND_FASTCALL zend_jit_hash_index_lookup_rw_no_packed(HashTable *ht, zend_long idx)
{
	zval *retval = NULL;

	if (!HT_IS_PACKED(ht)) {
		retval = _zend_hash_index_find(ht, idx);
	}
	if (!retval) {
		retval = zend_undefined_offset_write(ht, idx);
	}
	return retval;
}

static zval* ZEND_FASTCALL zend_jit_hash_index_lookup_rw(HashTable *ht, zend_long idx)
{
	zval *retval = zend_hash_index_find(ht, idx);

	if (!retval) {
		retval = zend_undefined_offset_write(ht, idx);
	}
	return retval;
}

static zval* ZEND_FASTCALL zend_jit_hash_lookup_rw(HashTable *ht, zend_string *str)
{
	zval *retval = zend_hash_find_known_hash(ht, str);
	if (!retval) {
		/* Key may be released while throwing the undefined index warning. */
		retval = zend_undefined_index_write(ht, str);
	}
	return retval;
}

static zval* ZEND_FASTCALL zend_jit_symtable_lookup_rw(HashTable *ht, zend_string *str)
{
	zend_ulong idx;
	register const char *tmp = str->val;
	zval *retval;

	do {
		if (*tmp > '9') {
			break;
		} else if (*tmp < '0') {
			if (*tmp != '-') {
				break;
			}
			tmp++;
			if (*tmp > '9' || *tmp < '0') {
				break;
			}
		}
		if (_zend_handle_numeric_str_ex(str->val, str->len, &idx)) {
			retval = zend_hash_index_find(ht, idx);
			if (!retval) {
				retval = zend_undefined_offset_write(ht, idx);
			}
			return retval;
		}
	} while (0);

	retval = zend_hash_find(ht, str);
	if (!retval) {
		/* Key may be released while throwing the undefined index warning. */
		retval = zend_undefined_index_write(ht, str);
	}
	return retval;
}

static zval* ZEND_FASTCALL zend_jit_symtable_lookup_w(HashTable *ht, zend_string *str)
{
	zend_ulong idx;
	register const char *tmp = str->val;

	do {
		if (*tmp > '9') {
			break;
		} else if (*tmp < '0') {
			if (*tmp != '-') {
				break;
			}
			tmp++;
			if (*tmp > '9' || *tmp < '0') {
				break;
			}
		}
		if (_zend_handle_numeric_str_ex(str->val, str->len, &idx)) {
			return zend_hash_index_lookup(ht, idx);
		}
	} while (0);

	return zend_hash_lookup(ht, str);
}

static int ZEND_FASTCALL zend_jit_undefined_op_helper(uint32_t var)
{
	const zend_execute_data *execute_data = EG(current_execute_data);
	zend_string *cv = EX(func)->op_array.vars[EX_VAR_TO_NUM(var)];

	zend_error(E_WARNING, "Undefined variable $%s", ZSTR_VAL(cv));
	return EG(exception) == NULL;
}

static int ZEND_FASTCALL zend_jit_undefined_op_helper_write(HashTable *ht, uint32_t var)
{
	const zend_execute_data *execute_data = EG(current_execute_data);
	zend_string *cv = EX(func)->op_array.vars[EX_VAR_TO_NUM(var)];

	/* The array may be destroyed while throwing the notice.
	 * Temporarily increase the refcount to detect this situation. */
	if (!(GC_FLAGS(ht) & IS_ARRAY_IMMUTABLE)) {
		GC_ADDREF(ht);
	}
	zend_error(E_WARNING, "Undefined variable $%s", ZSTR_VAL(cv));
	if (!(GC_FLAGS(ht) & IS_ARRAY_IMMUTABLE) && GC_DELREF(ht) != 1) {
		if (!GC_REFCOUNT(ht)) {
			zend_array_destroy(ht);
		}
		return 0;
	}
	return EG(exception) == NULL;
}

static void ZEND_FASTCALL zend_jit_fetch_dim_r_helper(zend_array *ht, zval *dim, zval *result)
{
	zend_ulong hval;
	zend_string *offset_key;
	zval *retval;
	zend_execute_data *execute_data;
	const zend_op *opline;

	if (Z_TYPE_P(dim) == IS_REFERENCE) {
		dim = Z_REFVAL_P(dim);
	}

	switch (Z_TYPE_P(dim)) {
		case IS_LONG:
			hval = Z_LVAL_P(dim);
			goto num_index;
		case IS_STRING:
			offset_key = Z_STR_P(dim);
			goto str_index;
		case IS_UNDEF:
			/* The array may be destroyed while throwing the notice.
			 * Temporarily increase the refcount to detect this situation. */
			if (!(GC_FLAGS(ht) & IS_ARRAY_IMMUTABLE)) {
				GC_ADDREF(ht);
			}
			execute_data = EG(current_execute_data);
			opline = EX(opline);
			zend_jit_undefined_op_helper(EG(current_execute_data)->opline->op2.var);
			if (!(GC_FLAGS(ht) & IS_ARRAY_IMMUTABLE) && !GC_DELREF(ht)) {
				zend_array_destroy(ht);
				if (opline->result_type & (IS_VAR | IS_TMP_VAR)) {
					if (EG(exception)) {
						ZVAL_UNDEF(EX_VAR(opline->result.var));
					} else {
						ZVAL_NULL(EX_VAR(opline->result.var));
					}
				}
				return;
			}
			if (EG(exception)) {
				if (opline->result_type & (IS_VAR | IS_TMP_VAR)) {
					ZVAL_UNDEF(EX_VAR(opline->result.var));
				}
				return;
			}
			ZEND_FALLTHROUGH;
		case IS_NULL:
			offset_key = ZSTR_EMPTY_ALLOC();
			goto str_index;
		case IS_DOUBLE:
			hval = zend_dval_to_lval(Z_DVAL_P(dim));
			if (!zend_is_long_compatible(Z_DVAL_P(dim), hval)) {
				/* The array may be destroyed while throwing the notice.
				 * Temporarily increase the refcount to detect this situation. */
				if (!(GC_FLAGS(ht) & IS_ARRAY_IMMUTABLE)) {
					GC_ADDREF(ht);
				}
				execute_data = EG(current_execute_data);
				opline = EX(opline);
				zend_incompatible_double_to_long_error(Z_DVAL_P(dim));
				if (!(GC_FLAGS(ht) & IS_ARRAY_IMMUTABLE) && !GC_DELREF(ht)) {
					zend_array_destroy(ht);
					if (opline->result_type & (IS_VAR | IS_TMP_VAR)) {
						if (EG(exception)) {
							ZVAL_UNDEF(EX_VAR(opline->result.var));
						} else {
							ZVAL_NULL(EX_VAR(opline->result.var));
						}
					}
					return;
				}
				if (EG(exception)) {
					if (opline->result_type & (IS_VAR | IS_TMP_VAR)) {
						ZVAL_UNDEF(EX_VAR(opline->result.var));
					}
					return;
				}
			}
			goto num_index;
		case IS_RESOURCE:
			/* The array may be destroyed while throwing the notice.
			 * Temporarily increase the refcount to detect this situation. */
			if (!(GC_FLAGS(ht) & IS_ARRAY_IMMUTABLE)) {
				GC_ADDREF(ht);
			}
			execute_data = EG(current_execute_data);
			opline = EX(opline);
			zend_use_resource_as_offset(dim);
			if (!(GC_FLAGS(ht) & IS_ARRAY_IMMUTABLE) && !GC_DELREF(ht)) {
				zend_array_destroy(ht);
				if (opline->result_type & (IS_VAR | IS_TMP_VAR)) {
					if (EG(exception)) {
						ZVAL_UNDEF(EX_VAR(opline->result.var));
					} else {
						ZVAL_NULL(EX_VAR(opline->result.var));
					}
				}
				return;
			}
			if (EG(exception)) {
				if (opline->result_type & (IS_VAR | IS_TMP_VAR)) {
					ZVAL_UNDEF(EX_VAR(opline->result.var));
				}
				return;
			}
			hval = Z_RES_HANDLE_P(dim);
			goto num_index;
		case IS_FALSE:
			hval = 0;
			goto num_index;
		case IS_TRUE:
			hval = 1;
			goto num_index;
		default:
			zend_illegal_container_offset(ZSTR_KNOWN(ZEND_STR_ARRAY), dim, BP_VAR_R);
			undef_result_after_exception();
			return;
	}

str_index:
	if (ZEND_HANDLE_NUMERIC(offset_key, hval)) {
		goto num_index;
	}
	retval = zend_hash_find(ht, offset_key);
	if (!retval) {
		zend_error(E_WARNING, "Undefined array key \"%s\"", ZSTR_VAL(offset_key));
		ZVAL_NULL(result);
		return;
	}
	ZVAL_COPY_DEREF(result, retval);
	return;

num_index:
	ZEND_HASH_INDEX_FIND(ht, hval, retval, num_undef);
	ZVAL_COPY_DEREF(result, retval);
	return;

num_undef:
	zend_error(E_WARNING, "Undefined array key " ZEND_LONG_FMT, hval);
	ZVAL_NULL(result);
}

static void ZEND_FASTCALL zend_jit_fetch_dim_is_helper(zend_array *ht, zval *dim, zval *result)
{
	zend_ulong hval;
	zend_string *offset_key;
	zval *retval;
	zend_execute_data *execute_data;
	const zend_op *opline;

	if (Z_TYPE_P(dim) == IS_REFERENCE) {
		dim = Z_REFVAL_P(dim);
	}

	switch (Z_TYPE_P(dim)) {
		case IS_LONG:
			hval = Z_LVAL_P(dim);
			goto num_index;
		case IS_STRING:
			offset_key = Z_STR_P(dim);
			goto str_index;
		case IS_UNDEF:
			/* The array may be destroyed while throwing the notice.
			 * Temporarily increase the refcount to detect this situation. */
			if (!(GC_FLAGS(ht) & IS_ARRAY_IMMUTABLE)) {
				GC_ADDREF(ht);
			}
			execute_data = EG(current_execute_data);
			opline = EX(opline);
			zend_jit_undefined_op_helper(EG(current_execute_data)->opline->op2.var);
			if (!(GC_FLAGS(ht) & IS_ARRAY_IMMUTABLE) && !GC_DELREF(ht)) {
				zend_array_destroy(ht);
				if (opline->result_type & (IS_VAR | IS_TMP_VAR)) {
					if (EG(exception)) {
						ZVAL_UNDEF(EX_VAR(opline->result.var));
					} else {
						ZVAL_NULL(EX_VAR(opline->result.var));
					}
				}
				return;
			}
			if (EG(exception)) {
				if (opline->result_type & (IS_VAR | IS_TMP_VAR)) {
					ZVAL_UNDEF(EX_VAR(opline->result.var));
				}
				return;
			}
			ZEND_FALLTHROUGH;
		case IS_NULL:
			offset_key = ZSTR_EMPTY_ALLOC();
			goto str_index;
		case IS_DOUBLE:
			hval = zend_dval_to_lval(Z_DVAL_P(dim));
			if (!zend_is_long_compatible(Z_DVAL_P(dim), hval)) {
				/* The array may be destroyed while throwing the notice.
				 * Temporarily increase the refcount to detect this situation. */
				if (!(GC_FLAGS(ht) & IS_ARRAY_IMMUTABLE)) {
					GC_ADDREF(ht);
				}
				execute_data = EG(current_execute_data);
				opline = EX(opline);
				zend_incompatible_double_to_long_error(Z_DVAL_P(dim));
				if (!(GC_FLAGS(ht) & IS_ARRAY_IMMUTABLE) && !GC_DELREF(ht)) {
					zend_array_destroy(ht);
					if (opline->result_type & (IS_VAR | IS_TMP_VAR)) {
						if (EG(exception)) {
							ZVAL_UNDEF(EX_VAR(opline->result.var));
						} else {
							ZVAL_NULL(EX_VAR(opline->result.var));
						}
					}
					return;
				}
				if (EG(exception)) {
					if (opline->result_type & (IS_VAR | IS_TMP_VAR)) {
						ZVAL_UNDEF(EX_VAR(opline->result.var));
					}
					return;
				}
			}
			goto num_index;
		case IS_RESOURCE:
			/* The array may be destroyed while throwing the notice.
			 * Temporarily increase the refcount to detect this situation. */
			if (!(GC_FLAGS(ht) & IS_ARRAY_IMMUTABLE)) {
				GC_ADDREF(ht);
			}
			execute_data = EG(current_execute_data);
			opline = EX(opline);
			zend_use_resource_as_offset(dim);
			if (!(GC_FLAGS(ht) & IS_ARRAY_IMMUTABLE) && !GC_DELREF(ht)) {
				zend_array_destroy(ht);
				if (opline->result_type & (IS_VAR | IS_TMP_VAR)) {
					if (EG(exception)) {
						ZVAL_UNDEF(EX_VAR(opline->result.var));
					} else {
						ZVAL_NULL(EX_VAR(opline->result.var));
					}
				}
				return;
			}
			if (EG(exception)) {
				if (opline->result_type & (IS_VAR | IS_TMP_VAR)) {
					ZVAL_UNDEF(EX_VAR(opline->result.var));
				}
				return;
			}
			hval = Z_RES_HANDLE_P(dim);
			goto num_index;
		case IS_FALSE:
			hval = 0;
			goto num_index;
		case IS_TRUE:
			hval = 1;
			goto num_index;
		default:
			zend_illegal_container_offset(ZSTR_KNOWN(ZEND_STR_ARRAY), dim,
				EG(current_execute_data)->opline->opcode == ZEND_ISSET_ISEMPTY_DIM_OBJ ?
					BP_VAR_IS : BP_VAR_RW);
			undef_result_after_exception();
			return;
	}

str_index:
	if (ZEND_HANDLE_NUMERIC(offset_key, hval)) {
		goto num_index;
	}
	retval = zend_hash_find(ht, offset_key);
	if (!retval) {
		ZVAL_NULL(result);
		return;
	}
	ZVAL_COPY_DEREF(result, retval);
	return;

num_index:
	ZEND_HASH_INDEX_FIND(ht, hval, retval, num_undef);
	ZVAL_COPY_DEREF(result, retval);
	return;

num_undef:
	ZVAL_NULL(result);
}

static int ZEND_FASTCALL zend_jit_fetch_dim_isset_helper(zend_array *ht, zval *dim)
{
	zend_ulong hval;
	zend_string *offset_key;
	zval *retval;

	if (Z_TYPE_P(dim) == IS_REFERENCE) {
		dim = Z_REFVAL_P(dim);
	}

	switch (Z_TYPE_P(dim)) {
		case IS_LONG:
			hval = Z_LVAL_P(dim);
			goto num_index;
		case IS_STRING:
			offset_key = Z_STR_P(dim);
			goto str_index;
		case IS_UNDEF:
			/* The array may be destroyed while throwing the notice.
			 * Temporarily increase the refcount to detect this situation. */
			if (!(GC_FLAGS(ht) & IS_ARRAY_IMMUTABLE)) {
				GC_ADDREF(ht);
			}
			zend_jit_undefined_op_helper(EG(current_execute_data)->opline->op2.var);
			if (!(GC_FLAGS(ht) & IS_ARRAY_IMMUTABLE) && !GC_DELREF(ht)) {
				zend_array_destroy(ht);
				return 0;
			}
			if (EG(exception)) {
				return 0;
			}
			ZEND_FALLTHROUGH;
		case IS_NULL:
			offset_key = ZSTR_EMPTY_ALLOC();
			goto str_index;
		case IS_DOUBLE:
			hval = zend_dval_to_lval(Z_DVAL_P(dim));
			if (!zend_is_long_compatible(Z_DVAL_P(dim), hval)) {
				/* The array may be destroyed while throwing the notice.
				 * Temporarily increase the refcount to detect this situation. */
				if (!(GC_FLAGS(ht) & IS_ARRAY_IMMUTABLE)) {
					GC_ADDREF(ht);
				}
				zend_incompatible_double_to_long_error(Z_DVAL_P(dim));
				if (!(GC_FLAGS(ht) & IS_ARRAY_IMMUTABLE) && !GC_DELREF(ht)) {
					zend_array_destroy(ht);
					return 0;
				}
				if (EG(exception)) {
					return 0;
				}
			}
			goto num_index;
		case IS_RESOURCE:
			/* The array may be destroyed while throwing the notice.
			 * Temporarily increase the refcount to detect this situation. */
			if (!(GC_FLAGS(ht) & IS_ARRAY_IMMUTABLE)) {
				GC_ADDREF(ht);
			}
			zend_use_resource_as_offset(dim);
			if (!(GC_FLAGS(ht) & IS_ARRAY_IMMUTABLE) && !GC_DELREF(ht)) {
				zend_array_destroy(ht);
				return 0;
			}
			if (EG(exception)) {
				return 0;
			}
			hval = Z_RES_HANDLE_P(dim);
			goto num_index;
		case IS_FALSE:
			hval = 0;
			goto num_index;
		case IS_TRUE:
			hval = 1;
			goto num_index;
		default:
			zend_illegal_container_offset(ZSTR_KNOWN(ZEND_STR_ARRAY), dim, BP_VAR_IS);
			return 0;
	}

str_index:
	if (ZEND_HANDLE_NUMERIC(offset_key, hval)) {
		goto num_index;
	}
	retval = zend_hash_find(ht, offset_key);
	if (!retval) {
		return 0;
	}
	if (UNEXPECTED(Z_TYPE_P(retval) == IS_REFERENCE)) {
		retval = Z_REFVAL_P(retval);
	}
	return Z_TYPE_P(retval) > IS_NULL;

num_index:
	ZEND_HASH_INDEX_FIND(ht, hval, retval, num_undef);
	if (UNEXPECTED(Z_TYPE_P(retval) == IS_REFERENCE)) {
		retval = Z_REFVAL_P(retval);
	}
	return (Z_TYPE_P(retval) > IS_NULL);

num_undef:
	return 0;
}

static zval* ZEND_FASTCALL zend_jit_fetch_dim_rw_helper(zend_array *ht, zval *dim)
{
	zend_ulong hval;
	zend_string *offset_key;
	zval *retval;
	zend_execute_data *execute_data;
	const zend_op *opline;

	if (Z_TYPE_P(dim) == IS_REFERENCE) {
		dim = Z_REFVAL_P(dim);
	}

	switch (Z_TYPE_P(dim)) {
		case IS_LONG:
			hval = Z_LVAL_P(dim);
			goto num_index;
		case IS_STRING:
			offset_key = Z_STR_P(dim);
			goto str_index;
		case IS_UNDEF:
			execute_data = EG(current_execute_data);
			opline = EX(opline);
			if (UNEXPECTED(opline->opcode == ZEND_HANDLE_EXCEPTION)) {
				opline = EG(opline_before_exception);
			}
			if (opline && !zend_jit_undefined_op_helper_write(ht, opline->op2.var)) {
				if (opline->result_type & (IS_VAR | IS_TMP_VAR)) {
					if (EG(exception)) {
						ZVAL_UNDEF(EX_VAR(opline->result.var));
					} else {
						ZVAL_NULL(EX_VAR(opline->result.var));
					}
				}
				return NULL;
			}
			ZEND_FALLTHROUGH;
		case IS_NULL:
			offset_key = ZSTR_EMPTY_ALLOC();
			goto str_index;
		case IS_DOUBLE:
			hval = zend_dval_to_lval(Z_DVAL_P(dim));
			if (!zend_is_long_compatible(Z_DVAL_P(dim), hval)) {
				/* The array may be destroyed while throwing the notice.
				 * Temporarily increase the refcount to detect this situation. */
				if (!(GC_FLAGS(ht) & IS_ARRAY_IMMUTABLE)) {
					GC_ADDREF(ht);
				}
				execute_data = EG(current_execute_data);
				opline = EX(opline);
				zend_incompatible_double_to_long_error(Z_DVAL_P(dim));
				if (!(GC_FLAGS(ht) & IS_ARRAY_IMMUTABLE) && GC_DELREF(ht) != 1) {
					if (!GC_REFCOUNT(ht)) {
						zend_array_destroy(ht);
					}
					if (opline->result_type & (IS_VAR | IS_TMP_VAR)) {
						if (EG(exception)) {
							ZVAL_UNDEF(EX_VAR(opline->result.var));
						} else {
							ZVAL_NULL(EX_VAR(opline->result.var));
						}
					}
					return NULL;
				}
				if (EG(exception)) {
					if (opline->result_type & (IS_VAR | IS_TMP_VAR)) {
						ZVAL_UNDEF(EX_VAR(opline->result.var));
					}
					return NULL;
				}
			}
			goto num_index;
		case IS_RESOURCE:
			/* The array may be destroyed while throwing the notice.
			 * Temporarily increase the refcount to detect this situation. */
			if (!(GC_FLAGS(ht) & IS_ARRAY_IMMUTABLE)) {
				GC_ADDREF(ht);
			}
			execute_data = EG(current_execute_data);
			opline = EX(opline);
			zend_use_resource_as_offset(dim);
			if (!(GC_FLAGS(ht) & IS_ARRAY_IMMUTABLE) && GC_DELREF(ht) != 1) {
				if (!GC_REFCOUNT(ht)) {
					zend_array_destroy(ht);
				}
				if (opline->result_type & (IS_VAR | IS_TMP_VAR)) {
					if (EG(exception)) {
						ZVAL_UNDEF(EX_VAR(opline->result.var));
					} else {
						ZVAL_NULL(EX_VAR(opline->result.var));
					}
				}
				return NULL;
			}
			if (EG(exception)) {
				if (opline->result_type & (IS_VAR | IS_TMP_VAR)) {
					ZVAL_UNDEF(EX_VAR(opline->result.var));
				}
				return NULL;
			}
			hval = Z_RES_HANDLE_P(dim);
			goto num_index;
		case IS_FALSE:
			hval = 0;
			goto num_index;
		case IS_TRUE:
			hval = 1;
			goto num_index;
		default:
			zend_illegal_container_offset(ZSTR_KNOWN(ZEND_STR_ARRAY), dim, BP_VAR_RW);
			undef_result_after_exception();
			return NULL;
	}

str_index:
	if (ZEND_HANDLE_NUMERIC(offset_key, hval)) {
		goto num_index;
	}
	retval = zend_hash_find(ht, offset_key);
	if (!retval) {
		/* Key may be released while throwing the undefined index warning. */
		retval = zend_undefined_index_write(ht, offset_key);
	}
	return retval;

num_index:
	ZEND_HASH_INDEX_FIND(ht, hval, retval, num_undef);
	return retval;

num_undef:
	return zend_undefined_offset_write(ht, hval);
}

static zval* ZEND_FASTCALL zend_jit_fetch_dim_w_helper(zend_array *ht, zval *dim)
{
	zend_ulong hval;
	zend_string *offset_key;
	zval *retval;
	zend_execute_data *execute_data;
	const zend_op *opline;

	if (Z_TYPE_P(dim) == IS_REFERENCE) {
		dim = Z_REFVAL_P(dim);
	}

	switch (Z_TYPE_P(dim)) {
		case IS_LONG:
			hval = Z_LVAL_P(dim);
			goto num_index;
		case IS_STRING:
			offset_key = Z_STR_P(dim);
			goto str_index;
		case IS_UNDEF:
			execute_data = EG(current_execute_data);
			opline = EX(opline);
			if (!zend_jit_undefined_op_helper_write(ht, opline->op2.var)) {
				if (opline->result_type & (IS_VAR | IS_TMP_VAR)) {
					if (EG(exception)) {
						ZVAL_UNDEF(EX_VAR(opline->result.var));
					} else {
						ZVAL_NULL(EX_VAR(opline->result.var));
					}
				}
				if (opline->opcode == ZEND_ASSIGN_DIM
				 && ((opline+1)->op1_type & (IS_VAR | IS_TMP_VAR))) {
					zval_ptr_dtor_nogc(EX_VAR((opline+1)->op1.var));
				}
				return NULL;
			}
			ZEND_FALLTHROUGH;
		case IS_NULL:
			offset_key = ZSTR_EMPTY_ALLOC();
			goto str_index;
		case IS_DOUBLE:
			hval = zend_dval_to_lval(Z_DVAL_P(dim));
			if (!zend_is_long_compatible(Z_DVAL_P(dim), hval)) {
				/* The array may be destroyed while throwing the notice.
				 * Temporarily increase the refcount to detect this situation. */
				if (!(GC_FLAGS(ht) & IS_ARRAY_IMMUTABLE)) {
					GC_ADDREF(ht);
				}
				execute_data = EG(current_execute_data);
				opline = EX(opline);
				zend_incompatible_double_to_long_error(Z_DVAL_P(dim));
				if (!(GC_FLAGS(ht) & IS_ARRAY_IMMUTABLE) && GC_DELREF(ht) != 1) {
					if (!GC_REFCOUNT(ht)) {
						zend_array_destroy(ht);
					}
					if (opline->result_type & (IS_VAR | IS_TMP_VAR)) {
						if (EG(exception)) {
							ZVAL_UNDEF(EX_VAR(opline->result.var));
						} else {
							ZVAL_NULL(EX_VAR(opline->result.var));
						}
					}
					return NULL;
				}
				if (EG(exception)) {
					if (opline->result_type & (IS_VAR | IS_TMP_VAR)) {
						ZVAL_UNDEF(EX_VAR(opline->result.var));
					}
					return NULL;
				}
			}
			goto num_index;
		case IS_RESOURCE:
			/* The array may be destroyed while throwing the notice.
			 * Temporarily increase the refcount to detect this situation. */
			if (!(GC_FLAGS(ht) & IS_ARRAY_IMMUTABLE)) {
				GC_ADDREF(ht);
			}
			execute_data = EG(current_execute_data);
			opline = EX(opline);
			zend_use_resource_as_offset(dim);
			if (!(GC_FLAGS(ht) & IS_ARRAY_IMMUTABLE) && GC_DELREF(ht) != 1) {
				if (!GC_REFCOUNT(ht)) {
					zend_array_destroy(ht);
				}
				if (opline->result_type & (IS_VAR | IS_TMP_VAR)) {
					if (EG(exception)) {
						ZVAL_UNDEF(EX_VAR(opline->result.var));
					} else {
						ZVAL_NULL(EX_VAR(opline->result.var));
					}
				}
				return NULL;
			}
			if (EG(exception)) {
				if (opline->result_type & (IS_VAR | IS_TMP_VAR)) {
					ZVAL_UNDEF(EX_VAR(opline->result.var));
				}
				return NULL;
			}
			hval = Z_RES_HANDLE_P(dim);
			goto num_index;
		case IS_FALSE:
			hval = 0;
			goto num_index;
		case IS_TRUE:
			hval = 1;
			goto num_index;
		default:
			zend_illegal_container_offset(ZSTR_KNOWN(ZEND_STR_ARRAY), dim, BP_VAR_R);
			undef_result_after_exception();
			if (EG(opline_before_exception)
			 && (EG(opline_before_exception)+1)->opcode == ZEND_OP_DATA
			 && ((EG(opline_before_exception)+1)->op1_type & (IS_VAR|IS_TMP_VAR))) {
				zend_execute_data *execute_data = EG(current_execute_data);

				zval_ptr_dtor_nogc(EX_VAR((EG(opline_before_exception)+1)->op1.var));
			}
			return NULL;
	}

str_index:
	if (ZEND_HANDLE_NUMERIC(offset_key, hval)) {
		goto num_index;
	}
	return zend_hash_lookup(ht, offset_key);

num_index:
	ZEND_HASH_INDEX_LOOKUP(ht, hval, retval);
	return retval;
}

/* type is one of the BP_VAR_* constants */
static zend_never_inline zend_long zend_check_string_offset(zval *dim, int type)
{
	zend_long offset;

try_again:
	switch(Z_TYPE_P(dim)) {
		case IS_LONG:
			return Z_LVAL_P(dim);
		case IS_STRING:
		{
			bool trailing_data = false;
			/* For BC reasons we allow errors so that we can warn on leading numeric string */
			if (IS_LONG == is_numeric_string_ex(Z_STRVAL_P(dim), Z_STRLEN_P(dim), &offset, NULL,
					/* allow errors */ true, NULL, &trailing_data)) {
				if (UNEXPECTED(trailing_data)
				 && EG(current_execute_data)->opline->opcode != ZEND_FETCH_DIM_UNSET) {
					zend_error(E_WARNING, "Illegal string offset \"%s\"", Z_STRVAL_P(dim));
				}
				return offset;
			}
			zend_illegal_container_offset(ZSTR_KNOWN(ZEND_STR_STRING), dim, BP_VAR_R);
			return 0;
		}
		case IS_UNDEF:
			zend_jit_undefined_op_helper(EG(current_execute_data)->opline->op2.var);
			ZEND_FALLTHROUGH;
		case IS_DOUBLE:
		case IS_NULL:
		case IS_FALSE:
		case IS_TRUE:
			zend_error(E_WARNING, "String offset cast occurred");
			break;
		case IS_REFERENCE:
			dim = Z_REFVAL_P(dim);
			goto try_again;
		default:
			zend_illegal_container_offset(ZSTR_KNOWN(ZEND_STR_STRING), dim, type);
			return 0;
	}

	return zval_get_long_func(dim, /* is_strict */ false);
}

static zend_always_inline zend_string* zend_jit_fetch_dim_str_offset(zend_string *str, zend_long offset)
{
	if (UNEXPECTED((zend_ulong)offset >= (zend_ulong)ZSTR_LEN(str))) {
		if (EXPECTED(offset < 0)) {
			/* Handle negative offset */
			zend_long real_offset = (zend_long)ZSTR_LEN(str) + offset;

			if (EXPECTED(real_offset >= 0)) {
				return ZSTR_CHAR((uint8_t)ZSTR_VAL(str)[real_offset]);
			}
		}
		zend_error(E_WARNING, "Uninitialized string offset " ZEND_LONG_FMT, offset);
		return ZSTR_EMPTY_ALLOC();
	} else {
		return ZSTR_CHAR((uint8_t)ZSTR_VAL(str)[offset]);
	}
}

static zend_string* ZEND_FASTCALL zend_jit_fetch_dim_str_offset_r_helper(zend_string *str, zend_long offset)
{
	return zend_jit_fetch_dim_str_offset(str, offset);
}

static zend_string* ZEND_FASTCALL zend_jit_fetch_dim_str_r_helper(zend_string *str, zval *dim)
{
	zend_long offset;

	if (UNEXPECTED(Z_TYPE_P(dim) != IS_LONG)) {
		if (!(GC_FLAGS(str) & IS_STR_INTERNED)) {
			GC_ADDREF(str);
		}
		offset = zend_check_string_offset(dim, BP_VAR_R);
		if (!(GC_FLAGS(str) & IS_STR_INTERNED) && UNEXPECTED(GC_DELREF(str) == 0)) {
			zend_string *ret = zend_jit_fetch_dim_str_offset(str, offset);
			zend_string_efree(str);
			return ret;
		}
	} else {
		offset = Z_LVAL_P(dim);
	}
	return zend_jit_fetch_dim_str_offset(str, offset);
}

static void ZEND_FASTCALL zend_jit_fetch_dim_str_is_helper(zend_string *str, zval *dim, zval *result)
{
	zend_long offset;

try_string_offset:
	if (UNEXPECTED(Z_TYPE_P(dim) != IS_LONG)) {
		switch (Z_TYPE_P(dim)) {
			/* case IS_LONG: */
			case IS_STRING:
				if (IS_LONG == is_numeric_string(Z_STRVAL_P(dim), Z_STRLEN_P(dim), NULL, NULL, false)) {
					break;
				}
				ZVAL_NULL(result);
				return;
			case IS_UNDEF:
				zend_jit_undefined_op_helper(EG(current_execute_data)->opline->op2.var);
			case IS_DOUBLE:
			case IS_NULL:
			case IS_FALSE:
			case IS_TRUE:
				break;
			case IS_REFERENCE:
				dim = Z_REFVAL_P(dim);
				goto try_string_offset;
			default:
<<<<<<< HEAD
				zend_illegal_container_offset(ZSTR_KNOWN(ZEND_STR_STRING), dim, BP_VAR_IS);
				break;
=======
				zend_jit_illegal_string_offset(dim);
				ZVAL_NULL(result);
				return;
>>>>>>> 2d65d714
		}

		offset = zval_get_long_func(dim, /* is_strict */ false);
	} else {
		offset = Z_LVAL_P(dim);
	}

	if ((zend_ulong)offset >= (zend_ulong)ZSTR_LEN(str)) {
		if (offset < 0) {
			/* Handle negative offset */
			zend_long real_offset = (zend_long)ZSTR_LEN(str) + offset;

			if (real_offset >= 0) {
				ZVAL_CHAR(result, (uint8_t)ZSTR_VAL(str)[real_offset]);
				return;
			}
		}
		ZVAL_NULL(result);
	} else {
		ZVAL_CHAR(result, (uint8_t)ZSTR_VAL(str)[offset]);
	}
}

static void ZEND_FASTCALL zend_jit_fetch_dim_obj_r_helper(zval *container, zval *dim, zval *result)
{
	zval *retval;
	zend_object *obj = Z_OBJ_P(container);

	GC_ADDREF(obj);
	if (UNEXPECTED(Z_TYPE_P(dim) == IS_UNDEF)) {
		zend_jit_undefined_op_helper(EG(current_execute_data)->opline->op2.var);
		dim = &EG(uninitialized_zval);
	}

	retval = obj->handlers->read_dimension(obj, dim, BP_VAR_R, result);

	if (retval) {
		if (result != retval) {
			ZVAL_COPY_DEREF(result, retval);
		} else if (UNEXPECTED(Z_ISREF_P(retval))) {
			zend_unwrap_reference(retval);
		}
	} else {
		ZVAL_NULL(result);
	}
	if (UNEXPECTED(GC_DELREF(obj) == 0)) {
		zend_objects_store_del(obj);
	}
}

static void ZEND_FASTCALL zend_jit_fetch_dim_obj_is_helper(zval *container, zval *dim, zval *result)
{
	zval *retval;
	zend_object *obj = Z_OBJ_P(container);

	GC_ADDREF(obj);
	if (UNEXPECTED(Z_TYPE_P(dim) == IS_UNDEF)) {
		zend_jit_undefined_op_helper(EG(current_execute_data)->opline->op2.var);
		dim = &EG(uninitialized_zval);
	}

	retval = obj->handlers->read_dimension(obj, dim, BP_VAR_IS, result);

	if (retval) {
		if (result != retval) {
			ZVAL_COPY_DEREF(result, retval);
		} else if (UNEXPECTED(Z_ISREF_P(retval))) {
			zend_unwrap_reference(result);
		}
	} else {
		ZVAL_NULL(result);
	}
	if (UNEXPECTED(GC_DELREF(obj) == 0)) {
		zend_objects_store_del(obj);
	}
}

static zend_never_inline void zend_assign_to_string_offset(zval *str, zval *dim, zval *value, zval *result)
{
	uint8_t c;
	size_t string_len;
	zend_long offset;
	zend_string *s;

	/* separate string */
	if (Z_REFCOUNTED_P(str) && Z_REFCOUNT_P(str) == 1) {
		s = Z_STR_P(str);
	} else {
		s = zend_string_init(Z_STRVAL_P(str), Z_STRLEN_P(str), 0);
		ZSTR_H(s) = ZSTR_H(Z_STR_P(str));
		if (Z_REFCOUNTED_P(str)) {
			GC_DELREF(Z_STR_P(str));
		}
		ZVAL_NEW_STR(str, s);
	}

	if (UNEXPECTED(Z_TYPE_P(dim) != IS_LONG)) {
		/* The string may be destroyed while throwing the notice.
		 * Temporarily increase the refcount to detect this situation. */
		GC_ADDREF(s);
		offset = zend_check_string_offset(dim, BP_VAR_W);
		if (UNEXPECTED(GC_DELREF(s) == 0)) {
			zend_string_efree(s);
			if (result) {
				ZVAL_NULL(result);
			}
			return;
		}
		if (UNEXPECTED(EG(exception) != NULL)) {
			if (UNEXPECTED(result)) {
				ZVAL_UNDEF(result);
			}
			return;
		}
	} else {
		offset = Z_LVAL_P(dim);
	}
	if (offset < -(zend_long)ZSTR_LEN(s)) {
		/* Error on negative offset */
		zend_error(E_WARNING, "Illegal string offset " ZEND_LONG_FMT, offset);
		if (result) {
			ZVAL_NULL(result);
		}
		return;
	}

	if (Z_TYPE_P(value) != IS_STRING) {
		zend_string *tmp;

		/* The string may be destroyed while throwing the notice.
		 * Temporarily increase the refcount to detect this situation. */
		GC_ADDREF(s);

		if (UNEXPECTED(Z_TYPE_P(value) == IS_UNDEF)) {
			const zend_op *op_data = EG(current_execute_data)->opline + 1;
			ZEND_ASSERT(op_data->opcode == ZEND_OP_DATA && op_data->op1_type == IS_CV);
			zend_jit_undefined_op_helper(op_data->op1.var);
			value = &EG(uninitialized_zval);
		}

		/* Convert to string, just the time to pick the 1st byte */
		tmp = zval_try_get_string_func(value);

		if (UNEXPECTED(GC_DELREF(s) == 0)) {
			zend_string_efree(s);
			if (tmp) {
				zend_string_release_ex(tmp, 0);
			}
			if (result) {
				ZVAL_NULL(result);
			}
			return;
		}
		if (UNEXPECTED(!tmp)) {
			if (result) {
				ZVAL_UNDEF(result);
			}
			return;
		}

		if (UNEXPECTED(!tmp)) {
			if (result) {
				ZVAL_UNDEF(result);
			}
			return;
		}

		string_len = ZSTR_LEN(tmp);
		c = (uint8_t)ZSTR_VAL(tmp)[0];
		zend_string_release(tmp);
	} else {
		string_len = Z_STRLEN_P(value);
		c = (uint8_t)Z_STRVAL_P(value)[0];
	}


	if (string_len != 1) {
		if (string_len == 0) {
			/* Error on empty input string */
			zend_throw_error(NULL, "Cannot assign an empty string to a string offset");
			if (result) {
				ZVAL_NULL(result);
			}
			return;
		}

		/* The string may be destroyed while throwing the notice.
		 * Temporarily increase the refcount to detect this situation. */
		GC_ADDREF(s);
		zend_error(E_WARNING, "Only the first byte will be assigned to the string offset");
		if (UNEXPECTED(GC_DELREF(s) == 0)) {
			zend_string_efree(s);
			if (result) {
				ZVAL_NULL(result);
			}
			return;
		}
		/* Illegal offset assignment */
		if (UNEXPECTED(EG(exception) != NULL)) {
			if (result) {
				ZVAL_UNDEF(result);
			}
			return;
		}
	}

	if (offset < 0) { /* Handle negative offset */
		offset += (zend_long)ZSTR_LEN(s);
	}

	if ((size_t)offset >= ZSTR_LEN(s)) {
		/* Extend string if needed */
		zend_long old_len = ZSTR_LEN(s);
		ZVAL_NEW_STR(str, zend_string_extend(s, (size_t)offset + 1, 0));
		memset(Z_STRVAL_P(str) + old_len, ' ', offset - old_len);
		Z_STRVAL_P(str)[offset+1] = 0;
	} else {
		zend_string_forget_hash_val(Z_STR_P(str));
	}

	Z_STRVAL_P(str)[offset] = c;

	if (result) {
		/* Return the new character */
		ZVAL_CHAR(result, c);
	}
}

static zend_always_inline void ZEND_FASTCALL zend_jit_fetch_dim_obj_helper(zval *object_ptr, zval *dim, zval *result, int type)
{
	zval *retval;

	if (EXPECTED(Z_TYPE_P(object_ptr) == IS_OBJECT)) {
		zend_object *obj = Z_OBJ_P(object_ptr);

		GC_ADDREF(obj);
		if (dim && UNEXPECTED(Z_ISUNDEF_P(dim))) {
			const zend_op *opline = EG(current_execute_data)->opline;
			zend_jit_undefined_op_helper(opline->op2.var);
			dim = &EG(uninitialized_zval);
		}

		retval = obj->handlers->read_dimension(obj, dim, type, result);
		if (UNEXPECTED(retval == &EG(uninitialized_zval))) {
			zend_class_entry *ce = obj->ce;

			ZVAL_NULL(result);
			zend_error(E_NOTICE, "Indirect modification of overloaded element of %s has no effect", ZSTR_VAL(ce->name));
		} else if (EXPECTED(retval && Z_TYPE_P(retval) != IS_UNDEF)) {
			if (!Z_ISREF_P(retval)) {
				if (result != retval) {
					ZVAL_COPY(result, retval);
					retval = result;
				}
				if (Z_TYPE_P(retval) != IS_OBJECT) {
					zend_class_entry *ce = obj->ce;
					zend_error(E_NOTICE, "Indirect modification of overloaded element of %s has no effect", ZSTR_VAL(ce->name));
				}
			} else if (UNEXPECTED(Z_REFCOUNT_P(retval) == 1)) {
				ZVAL_UNREF(retval);
			}
			if (result != retval) {
				ZVAL_INDIRECT(result, retval);
			}
		} else {
			ZEND_ASSERT(EG(exception) && "read_dimension() returned NULL without exception");
			ZVAL_UNDEF(result);
		}
		if (UNEXPECTED(GC_DELREF(obj) == 0)) {
			zend_objects_store_del(obj);
		}
	} else if (EXPECTED(Z_TYPE_P(object_ptr) == IS_STRING)) {
		if (!dim) {
			zend_throw_error(NULL, "[] operator not supported for strings");
		} else {
			if (UNEXPECTED(Z_TYPE_P(dim) != IS_LONG)) {
				zend_check_string_offset(dim, BP_VAR_RW);
			}
			zend_wrong_string_offset_error();
		}
		ZVAL_UNDEF(result);
	} else if (Z_TYPE_P(object_ptr) == IS_FALSE) {
		zend_array *arr = zend_new_array(0);
		ZVAL_ARR(object_ptr, arr);
		GC_ADDREF(arr);
		zend_false_to_array_deprecated();
		if (UNEXPECTED(GC_DELREF(arr) == 0)) {
			zend_array_destroy(arr);
			ZVAL_NULL(result);
			return;
		}
		SEPARATE_ARRAY(object_ptr);
		arr = Z_ARRVAL_P(object_ptr);
		zval *var;
		if (dim) {
			if (type == BP_VAR_W) {
				var = zend_jit_fetch_dim_w_helper(arr, dim);
			} else {
				ZEND_ASSERT(type == BP_VAR_RW);
				var = zend_jit_fetch_dim_rw_helper(arr, dim);
			}
		} else {
			var = zend_hash_next_index_insert_new(arr, &EG(uninitialized_zval));
		}
		if (var) {
			ZVAL_INDIRECT(result, var);
		} else {
			ZVAL_UNDEF(result);
		}
	} else {
		if (type == BP_VAR_UNSET) {
			zend_throw_error(NULL, "Cannot unset offset in a non-array variable");
			ZVAL_UNDEF(result);
		} else {
			zend_throw_error(NULL, "Cannot use a scalar value as an array");
			ZVAL_UNDEF(result);
		}
	}
}

static void ZEND_FASTCALL zend_jit_fetch_dim_obj_w_helper(zval *object_ptr, zval *dim, zval *result)
{
	zend_jit_fetch_dim_obj_helper(object_ptr, dim, result, BP_VAR_W);
}

static void ZEND_FASTCALL zend_jit_fetch_dim_obj_rw_helper(zval *object_ptr, zval *dim, zval *result)
{
	zend_jit_fetch_dim_obj_helper(object_ptr, dim, result, BP_VAR_RW);
}

//static void ZEND_FASTCALL zend_jit_fetch_dim_obj_unset_helper(zval *object_ptr, zval *dim, zval *result)
//{
//	zend_jit_fetch_dim_obj_helper(object_ptr, dim, result, BP_VAR_UNSET);
//}

static void ZEND_FASTCALL zend_jit_assign_dim_helper(zval *object_ptr, zval *dim, zval *value, zval *result)
{
	if (EXPECTED(Z_TYPE_P(object_ptr) == IS_OBJECT)) {
		zend_object *obj = Z_OBJ_P(object_ptr);

		GC_ADDREF(obj);
		if (dim && UNEXPECTED(Z_TYPE_P(dim) == IS_UNDEF)) {
			const zend_op *opline = EG(current_execute_data)->opline;
			zend_jit_undefined_op_helper(opline->op2.var);
			dim = &EG(uninitialized_zval);
		}

		if (UNEXPECTED(Z_TYPE_P(value) == IS_UNDEF)) {
			const zend_op *op_data = EG(current_execute_data)->opline + 1;
			ZEND_ASSERT(op_data->opcode == ZEND_OP_DATA && op_data->op1_type == IS_CV);
			zend_jit_undefined_op_helper(op_data->op1.var);
			value = &EG(uninitialized_zval);
		} else {
			ZVAL_DEREF(value);
		}

		obj->handlers->write_dimension(obj, dim, value);
		if (result) {
			if (EXPECTED(!EG(exception))) {
				ZVAL_COPY(result, value);
			} else {
				ZVAL_UNDEF(result);
			}
		}
		if (UNEXPECTED(GC_DELREF(obj) == 0)) {
			zend_objects_store_del(obj);
		}
		return;
	} else if (EXPECTED(Z_TYPE_P(object_ptr) == IS_STRING) && EXPECTED(dim != NULL)) {
		zend_assign_to_string_offset(object_ptr, dim, value, result);
		return;
	}

	if (UNEXPECTED(Z_TYPE_P(value) == IS_UNDEF)) {
		const zend_op *op_data = EG(current_execute_data)->opline + 1;
		ZEND_ASSERT(op_data->opcode == ZEND_OP_DATA && op_data->op1_type == IS_CV);
		zend_jit_undefined_op_helper(op_data->op1.var);
		value = &EG(uninitialized_zval);
	}

	if (EXPECTED(Z_TYPE_P(object_ptr) == IS_STRING)) {
		zend_throw_error(NULL, "[] operator not supported for strings");
		if (result) {
			ZVAL_UNDEF(result);
		}
	} else if (Z_TYPE_P(object_ptr) == IS_FALSE) {
		zend_array *arr = zend_new_array(0);
		ZVAL_ARR(object_ptr, arr);
		GC_ADDREF(arr);
		zend_false_to_array_deprecated();
		if (UNEXPECTED(GC_DELREF(arr) == 0)) {
			zend_array_destroy(arr);
			if (result) {
				ZVAL_NULL(result);
			}
			return;
		}
		SEPARATE_ARRAY(object_ptr);
		arr = Z_ARRVAL_P(object_ptr);
		zval *var = dim
			? zend_jit_fetch_dim_w_helper(arr, dim)
			: zend_hash_next_index_insert_new(arr, &EG(uninitialized_zval));
		if (!var) {
			if (result) {
				ZVAL_UNDEF(result);
			}
			return;
		}

		ZVAL_COPY_DEREF(var, value);
		if (result) {
			ZVAL_COPY(result, var);
		}
	} else {
		if (dim && UNEXPECTED(Z_TYPE_P(dim) == IS_UNDEF)) {
			const zend_op *opline = EG(current_execute_data)->opline;
			zend_jit_undefined_op_helper(opline->op2.var);
			dim = &EG(uninitialized_zval);
		}
		zend_throw_error(NULL, "Cannot use a scalar value as an array");
		if (result) {
			ZVAL_UNDEF(result);
		}
	}
}

static void ZEND_FASTCALL zend_jit_assign_dim_op_helper(zval *container, zval *dim, zval *value, binary_op_type binary_op)
{
	if (EXPECTED(Z_TYPE_P(container) == IS_OBJECT)) {
		zend_object *obj = Z_OBJ_P(container);
		zval *z;
		zval rv, res;

		GC_ADDREF(obj);
		if (dim && UNEXPECTED(Z_ISUNDEF_P(dim))) {
			const zend_op *opline = EG(current_execute_data)->opline;
			zend_jit_undefined_op_helper(opline->op2.var);
			dim = &EG(uninitialized_zval);
		}

		z = obj->handlers->read_dimension(obj, dim, BP_VAR_R, &rv);
		if (z != NULL) {

			if (binary_op(&res, Z_ISREF_P(z) ? Z_REFVAL_P(z) : z, value) == SUCCESS) {
				obj->handlers->write_dimension(obj, dim, &res);
			}
			if (z == &rv) {
				zval_ptr_dtor(&rv);
			}
			zval_ptr_dtor(&res);
		} else {
			zend_error(E_WARNING, "Attempt to assign property of non-object");
		}
		if (UNEXPECTED(GC_DELREF(obj) == 0)) {
			zend_objects_store_del(obj);
//???		if (retval) {
//???			ZVAL_NULL(retval);
//???		}
		}
	} else if (UNEXPECTED(Z_TYPE_P(container) == IS_STRING)) {
		if (!dim) {
			zend_throw_error(NULL, "[] operator not supported for strings");
		} else {
			if (UNEXPECTED(Z_TYPE_P(dim) != IS_LONG)) {
				zend_check_string_offset(dim, BP_VAR_RW);
			}
			zend_wrong_string_offset_error();
		}
	} else if (Z_TYPE_P(container) == IS_FALSE) {
		zend_array *arr = zend_new_array(0);
		ZVAL_ARR(container, arr);
		GC_ADDREF(arr);
		zend_false_to_array_deprecated();
		if (UNEXPECTED(GC_DELREF(arr) == 0)) {
			zend_array_destroy(arr);
			return;
		}
		SEPARATE_ARRAY(container);
		arr = Z_ARRVAL_P(container);
		zval *var = dim
			? zend_jit_fetch_dim_rw_helper(arr, dim)
			: zend_hash_next_index_insert_new(arr, &EG(uninitialized_zval));
		if (var) {
			binary_op(var, var, value);
		}
	} else {
		zend_throw_error(NULL, "Cannot use a scalar value as an array");
	}
}

static void ZEND_FASTCALL zend_jit_fast_assign_concat_helper(zval *op1, zval *op2)
{
	size_t op1_len = Z_STRLEN_P(op1);
	size_t op2_len = Z_STRLEN_P(op2);
	size_t result_len = op1_len + op2_len;
	zend_string *result_str;
	uint32_t flags = ZSTR_GET_COPYABLE_CONCAT_PROPERTIES_BOTH(Z_STR_P(op1), Z_STR_P(op2));

	if (UNEXPECTED(op1_len > SIZE_MAX - op2_len)) {
		zend_throw_error(NULL, "String size overflow");
		return;
	}

	do {
		if (Z_REFCOUNTED_P(op1)) {
			if (GC_REFCOUNT(Z_STR_P(op1)) == 1) {
				result_str = perealloc(Z_STR_P(op1), ZEND_MM_ALIGNED_SIZE(_ZSTR_STRUCT_SIZE(result_len)), 0);
				ZSTR_LEN(result_str) = result_len;
				zend_string_forget_hash_val(result_str);
				if (UNEXPECTED(Z_STR_P(op1) == Z_STR_P(op2))) {
					ZVAL_NEW_STR(op2, result_str);
				}
				break;
			}
			GC_DELREF(Z_STR_P(op1));
		}
		result_str = zend_string_alloc(result_len, 0);
		memcpy(ZSTR_VAL(result_str), Z_STRVAL_P(op1), op1_len);
	} while(0);

	GC_ADD_FLAGS(result_str, flags);
	ZVAL_NEW_STR(op1, result_str);
	memcpy(ZSTR_VAL(result_str) + op1_len, Z_STRVAL_P(op2), op2_len);
	ZSTR_VAL(result_str)[result_len] = '\0';
}

static void ZEND_FASTCALL zend_jit_fast_concat_helper(zval *result, zval *op1, zval *op2)
{
	size_t op1_len = Z_STRLEN_P(op1);
	size_t op2_len = Z_STRLEN_P(op2);
	size_t result_len = op1_len + op2_len;
	zend_string *result_str;
	uint32_t flags = ZSTR_GET_COPYABLE_CONCAT_PROPERTIES_BOTH(Z_STR_P(op1), Z_STR_P(op2));

	if (UNEXPECTED(op1_len > SIZE_MAX - op2_len)) {
		zend_throw_error(NULL, "String size overflow");
		return;
	}

	result_str = zend_string_alloc(result_len, 0);
	GC_ADD_FLAGS(result_str, flags);
	memcpy(ZSTR_VAL(result_str), Z_STRVAL_P(op1), op1_len);

	ZVAL_NEW_STR(result, result_str);

	memcpy(ZSTR_VAL(result_str) + op1_len, Z_STRVAL_P(op2), op2_len);
	ZSTR_VAL(result_str)[result_len] = '\0';
}

static void ZEND_FASTCALL zend_jit_fast_concat_tmp_helper(zval *result, zval *op1, zval *op2)
{
	zend_string *op1_str = Z_STR_P(op1);
	size_t op1_len = ZSTR_LEN(op1_str);
	size_t op2_len = Z_STRLEN_P(op2);
	size_t result_len = op1_len + op2_len;
	zend_string *result_str;
	uint32_t flags = ZSTR_GET_COPYABLE_CONCAT_PROPERTIES_BOTH(Z_STR_P(op1), Z_STR_P(op2));

	if (UNEXPECTED(op1_len > SIZE_MAX - op2_len)) {
		zend_throw_error(NULL, "String size overflow");
		return;
	}

	do {
		if (!ZSTR_IS_INTERNED(op1_str)) {
			if (GC_REFCOUNT(op1_str) == 1) {
				Z_STR_P(op1) = result_str =
					perealloc(op1_str, ZEND_MM_ALIGNED_SIZE(_ZSTR_STRUCT_SIZE(result_len)), 0);
				ZSTR_LEN(result_str) = result_len;
				zend_string_forget_hash_val(result_str);
				break;
			}
			GC_DELREF(op1_str);
		}
		result_str = zend_string_alloc(result_len, 0);
		memcpy(ZSTR_VAL(result_str), ZSTR_VAL(op1_str), op1_len);
	} while (0);

	GC_ADD_FLAGS(result_str, flags);
	ZVAL_NEW_STR(result, result_str);

	memcpy(ZSTR_VAL(result_str) + op1_len, Z_STRVAL_P(op2), op2_len);
	ZSTR_VAL(result_str)[result_len] = '\0';
}

static int ZEND_FASTCALL zend_jit_isset_dim_helper(zval *container, zval *offset)
{
	if (UNEXPECTED(Z_TYPE_P(offset) == IS_UNDEF)) {
		zend_jit_undefined_op_helper(EG(current_execute_data)->opline->op2.var);
		offset = &EG(uninitialized_zval);
	}

	if (EXPECTED(Z_TYPE_P(container) == IS_OBJECT)) {
		return Z_OBJ_HT_P(container)->has_dimension(Z_OBJ_P(container), offset, 0);
	} else if (EXPECTED(Z_TYPE_P(container) == IS_STRING)) { /* string offsets */
		zend_long lval;

		if (EXPECTED(Z_TYPE_P(offset) == IS_LONG)) {
			lval = Z_LVAL_P(offset);
isset_str_offset:
			if (UNEXPECTED(lval < 0)) { /* Handle negative offset */
				lval += (zend_long)Z_STRLEN_P(container);
			}
			if (EXPECTED(lval >= 0) && (size_t)lval < Z_STRLEN_P(container)) {
				return 1;
			}
		} else {
			ZVAL_DEREF(offset);
			if (Z_TYPE_P(offset) < IS_STRING /* simple scalar types */
					|| (Z_TYPE_P(offset) == IS_STRING /* or numeric string */
						&& IS_LONG == is_numeric_string(Z_STRVAL_P(offset), Z_STRLEN_P(offset), NULL, NULL, false))) {
				lval = zval_get_long_ex(offset, /* is_strict */ true);
				goto isset_str_offset;
			}
		}
	}
	return 0;
}

static void ZEND_FASTCALL zend_jit_free_call_frame(zend_execute_data *call)
{
	zend_vm_stack_free_call_frame(call);
}

static zend_reference* ZEND_FASTCALL zend_jit_fetch_global_helper(zend_string *varname, void **cache_slot)
{
	zval *value;
	uintptr_t idx;
	zend_reference *ref;

	/* We store "hash slot index" + 1 (NULL is a mark of uninitialized cache slot) */
	idx = (uintptr_t)CACHED_PTR_EX(cache_slot) - 1;
	if (EXPECTED(idx < EG(symbol_table).nNumUsed * sizeof(Bucket))) {
		Bucket *p = (Bucket*)((char*)EG(symbol_table).arData + idx);

		if (EXPECTED(p->key == varname) ||
	        (EXPECTED(p->h == ZSTR_H(varname)) &&
	         EXPECTED(p->key != NULL) &&
	         EXPECTED(zend_string_equal_content(p->key, varname)))) {

			value = (zval*)p; /* value = &p->val; */
			goto check_indirect;
		}
	}

	value = zend_hash_find_known_hash(&EG(symbol_table), varname);
	if (UNEXPECTED(value == NULL)) {
		value = zend_hash_add_new(&EG(symbol_table), varname, &EG(uninitialized_zval));
		idx = (char*)value - (char*)EG(symbol_table).arData;
		/* Store "hash slot index" + 1 (NULL is a mark of uninitialized cache slot) */
		CACHE_PTR_EX(cache_slot, (void*)(idx + 1));
	} else {
		idx = (char*)value - (char*)EG(symbol_table).arData;
		/* Store "hash slot index" + 1 (NULL is a mark of uninitialized cache slot) */
		CACHE_PTR_EX(cache_slot, (void*)(idx + 1));
check_indirect:
		/* GLOBAL variable may be an INDIRECT pointer to CV */
		if (UNEXPECTED(Z_TYPE_P(value) == IS_INDIRECT)) {
			value = Z_INDIRECT_P(value);
			if (UNEXPECTED(Z_TYPE_P(value) == IS_UNDEF)) {
				ZVAL_NULL(value);
			}
		}
	}

	if (UNEXPECTED(!Z_ISREF_P(value))) {
		ZVAL_MAKE_REF_EX(value, 2);
		ref = Z_REF_P(value);
	} else {
		ref = Z_REF_P(value);
		GC_ADDREF(ref);
	}

	return ref;
}

static bool ZEND_FASTCALL zend_jit_verify_arg_slow(zval *arg, zend_arg_info *arg_info)
{
	zend_execute_data *execute_data = EG(current_execute_data);
	const zend_op *opline = EX(opline);
	void **cache_slot = CACHE_ADDR(opline->extended_value);
	bool ret = zend_check_user_type_slow(
		&arg_info->type, arg, /* ref */ NULL, cache_slot, /* is_return_type */ false);
	if (UNEXPECTED(!ret)) {
		zend_verify_arg_error(EX(func), arg_info, opline->op1.num, arg);
		return 0;
	}
	return ret;
}

static void ZEND_FASTCALL zend_jit_verify_return_slow(zval *arg, const zend_op_array *op_array, zend_arg_info *arg_info, void **cache_slot)
{
	if (UNEXPECTED(!zend_check_user_type_slow(
			&arg_info->type, arg, /* ref */ NULL, cache_slot, /* is_return_type */ true))) {
		zend_verify_return_error((zend_function*)op_array, arg);
	}
}

static void ZEND_FASTCALL zend_jit_fetch_obj_r_slow(zend_object *zobj)
{
	zval *retval;
	zend_execute_data *execute_data = EG(current_execute_data);
	const zend_op *opline = EX(opline);
	zend_string *name = Z_STR_P(RT_CONSTANT(opline, opline->op2));
	zval *result = EX_VAR(opline->result.var);
	void **cache_slot = CACHE_ADDR(opline->extended_value & ~ZEND_FETCH_OBJ_FLAGS);

	retval = zobj->handlers->read_property(zobj, name, BP_VAR_R, cache_slot, result);
	if (retval != result) {
		ZVAL_COPY_DEREF(result, retval);
	} else if (UNEXPECTED(Z_ISREF_P(retval))) {
		zend_unwrap_reference(retval);
	}
}

static void ZEND_FASTCALL zend_jit_fetch_obj_r_dynamic(zend_object *zobj, intptr_t prop_offset)
{
	if (zobj->properties) {
		zval *retval;
		zend_execute_data *execute_data = EG(current_execute_data);
		const zend_op *opline = EX(opline);
		zend_string *name = Z_STR_P(RT_CONSTANT(opline, opline->op2));
		zval *result = EX_VAR(opline->result.var);
		void **cache_slot = CACHE_ADDR(opline->extended_value & ~ZEND_FETCH_OBJ_FLAGS);

		if (!IS_UNKNOWN_DYNAMIC_PROPERTY_OFFSET(prop_offset)) {
			intptr_t idx = ZEND_DECODE_DYN_PROP_OFFSET(prop_offset);

			if (EXPECTED(idx < zobj->properties->nNumUsed * sizeof(Bucket))) {
				Bucket *p = (Bucket*)((char*)zobj->properties->arData + idx);

				if (EXPECTED(p->key == name) ||
			        (EXPECTED(p->h == ZSTR_H(name)) &&
			         EXPECTED(p->key != NULL) &&
			         EXPECTED(zend_string_equal_content(p->key, name)))) {
					ZVAL_COPY_DEREF(result, &p->val);
					return;
				}
			}
			CACHE_PTR_EX(cache_slot + 1, (void*)ZEND_DYNAMIC_PROPERTY_OFFSET);
		}

		retval = zend_hash_find_known_hash(zobj->properties, name);

		if (EXPECTED(retval)) {
			intptr_t idx = (char*)retval - (char*)zobj->properties->arData;
			CACHE_PTR_EX(cache_slot + 1, (void*)ZEND_ENCODE_DYN_PROP_OFFSET(idx));
			ZVAL_COPY_DEREF(result, retval);
			return;
		}
	}
	zend_jit_fetch_obj_r_slow(zobj);
}

static void ZEND_FASTCALL zend_jit_fetch_obj_is_slow(zend_object *zobj)
{
	zval *retval;
	zend_execute_data *execute_data = EG(current_execute_data);
	const zend_op *opline = EX(opline);
	zend_string *name = Z_STR_P(RT_CONSTANT(opline, opline->op2));
	zval *result = EX_VAR(opline->result.var);
	void **cache_slot = CACHE_ADDR(opline->extended_value & ~ZEND_FETCH_OBJ_FLAGS);

	retval = zobj->handlers->read_property(zobj, name, BP_VAR_IS, cache_slot, result);
	if (retval != result) {
		ZVAL_COPY_DEREF(result, retval);
	} else if (UNEXPECTED(Z_ISREF_P(retval))) {
		zend_unwrap_reference(retval);
	}
}

static void ZEND_FASTCALL zend_jit_fetch_obj_is_dynamic(zend_object *zobj, intptr_t prop_offset)
{
	if (zobj->properties) {
		zval *retval;
		zend_execute_data *execute_data = EG(current_execute_data);
		const zend_op *opline = EX(opline);
		zend_string *name = Z_STR_P(RT_CONSTANT(opline, opline->op2));
		zval *result = EX_VAR(opline->result.var);
		void **cache_slot = CACHE_ADDR(opline->extended_value & ~ZEND_FETCH_OBJ_FLAGS);

		if (!IS_UNKNOWN_DYNAMIC_PROPERTY_OFFSET(prop_offset)) {
			intptr_t idx = ZEND_DECODE_DYN_PROP_OFFSET(prop_offset);

			if (EXPECTED(idx < zobj->properties->nNumUsed * sizeof(Bucket))) {
				Bucket *p = (Bucket*)((char*)zobj->properties->arData + idx);

				if (EXPECTED(p->key == name) ||
			        (EXPECTED(p->h == ZSTR_H(name)) &&
			         EXPECTED(p->key != NULL) &&
			         EXPECTED(zend_string_equal_content(p->key, name)))) {
					ZVAL_COPY_DEREF(result, &p->val);
					return;
				}
			}
			CACHE_PTR_EX(cache_slot + 1, (void*)ZEND_DYNAMIC_PROPERTY_OFFSET);
		}

		retval = zend_hash_find_known_hash(zobj->properties, name);

		if (EXPECTED(retval)) {
			intptr_t idx = (char*)retval - (char*)zobj->properties->arData;
			CACHE_PTR_EX(cache_slot + 1, (void*)ZEND_ENCODE_DYN_PROP_OFFSET(idx));
			ZVAL_COPY_DEREF(result, retval);
			return;
		}
	}
	zend_jit_fetch_obj_is_slow(zobj);
}

static zend_always_inline bool promotes_to_array(zval *val) {
	return Z_TYPE_P(val) <= IS_FALSE
		|| (Z_ISREF_P(val) && Z_TYPE_P(Z_REFVAL_P(val)) <= IS_FALSE);
}

static zend_always_inline bool check_type_array_assignable(zend_type type) {
	if (!ZEND_TYPE_IS_SET(type)) {
		return 1;
	}
	return (ZEND_TYPE_FULL_MASK(type) & MAY_BE_ARRAY) != 0;
}

static zend_property_info *zend_object_fetch_property_type_info(
		zend_object *obj, zval *slot)
{
	if (EXPECTED(!ZEND_CLASS_HAS_TYPE_HINTS(obj->ce))) {
		return NULL;
	}

	/* Not a declared property */
	if (UNEXPECTED(slot < obj->properties_table ||
			slot >= obj->properties_table + obj->ce->default_properties_count)) {
		return NULL;
	}

	return zend_get_typed_property_info_for_slot(obj, slot);
}

static zend_never_inline ZEND_COLD void zend_throw_auto_init_in_prop_error(zend_property_info *prop, const char *type) {
	zend_string *type_str = zend_type_to_string(prop->type);
	zend_type_error(
		"Cannot auto-initialize an %s inside property %s::$%s of type %s",
		type,
		ZSTR_VAL(prop->ce->name), zend_get_unmangled_property_name(prop->name),
		ZSTR_VAL(type_str)
	);
	zend_string_release(type_str);
}

static zend_never_inline ZEND_COLD void zend_throw_access_uninit_prop_by_ref_error(
		zend_property_info *prop) {
	zend_throw_error(NULL,
		"Cannot access uninitialized non-nullable property %s::$%s by reference",
		ZSTR_VAL(prop->ce->name),
		zend_get_unmangled_property_name(prop->name));
}

static zend_never_inline bool zend_handle_fetch_obj_flags(
		zval *result, zval *ptr, zend_object *obj, zend_property_info *prop_info, uint32_t flags)
{
	switch (flags) {
		case ZEND_FETCH_DIM_WRITE:
			if (promotes_to_array(ptr)) {
				if (!prop_info) {
					prop_info = zend_object_fetch_property_type_info(obj, ptr);
					if (!prop_info) {
						break;
					}
				}
				if (!check_type_array_assignable(prop_info->type)) {
					zend_throw_auto_init_in_prop_error(prop_info, "array");
					if (result) ZVAL_ERROR(result);
					return 0;
				}
			}
			break;
		case ZEND_FETCH_REF:
			if (Z_TYPE_P(ptr) != IS_REFERENCE) {
				if (!prop_info) {
					prop_info = zend_object_fetch_property_type_info(obj, ptr);
					if (!prop_info) {
						break;
					}
				}
				if (Z_TYPE_P(ptr) == IS_UNDEF) {
					if (!ZEND_TYPE_ALLOW_NULL(prop_info->type)) {
						zend_throw_access_uninit_prop_by_ref_error(prop_info);
						if (result) ZVAL_ERROR(result);
						return 0;
					}
					ZVAL_NULL(ptr);
				}

				ZVAL_NEW_REF(ptr, ptr);
				ZEND_REF_ADD_TYPE_SOURCE(Z_REF_P(ptr), prop_info);
			}
			break;
		EMPTY_SWITCH_DEFAULT_CASE()
	}
	return 1;
}

static void ZEND_FASTCALL zend_jit_fetch_obj_w_slow(zend_object *zobj)
{
	zval *retval;
	zend_execute_data *execute_data = EG(current_execute_data);
	const zend_op *opline = EX(opline);
	zend_string *name = Z_STR_P(RT_CONSTANT(opline, opline->op2));
	zval *result = EX_VAR(opline->result.var);
	void **cache_slot = CACHE_ADDR(opline->extended_value & ~ZEND_FETCH_OBJ_FLAGS);

	retval = zobj->handlers->get_property_ptr_ptr(zobj, name, BP_VAR_W, cache_slot);
	if (NULL == retval) {
		retval = zobj->handlers->read_property(zobj, name, BP_VAR_W, cache_slot, result);
		if (retval == result) {
			if (UNEXPECTED(Z_ISREF_P(retval) && Z_REFCOUNT_P(retval) == 1)) {
				ZVAL_UNREF(retval);
			}
			return;
		}
		if (UNEXPECTED(EG(exception))) {
			ZVAL_ERROR(result);
			return;
		}
	} else if (UNEXPECTED(Z_ISERROR_P(retval))) {
		ZVAL_ERROR(result);
		return;
	}

	ZVAL_INDIRECT(result, retval);

	/* Support for typed properties */
	do {
		uint32_t flags = opline->extended_value & ZEND_FETCH_OBJ_FLAGS;

		if (flags) {
			zend_property_info *prop_info = NULL;

			if (opline->op2_type == IS_CONST) {
				prop_info = CACHED_PTR_EX(cache_slot + 2);
				if (!prop_info) {
					break;
				}
			}
			if (UNEXPECTED(!zend_handle_fetch_obj_flags(result, retval, zobj, prop_info, flags))) {
				return;
			}
		}
	} while (0);

	if (UNEXPECTED(Z_TYPE_P(retval) == IS_UNDEF)) {
		ZVAL_NULL(retval);
	}
}

static void ZEND_FASTCALL zend_jit_check_array_promotion(zval *val, zend_property_info *prop)
{
	zend_execute_data *execute_data = EG(current_execute_data);
	const zend_op *opline = execute_data->opline;
	zval *result = EX_VAR(opline->result.var);

	if ((Z_TYPE_P(val) <= IS_FALSE
		|| (Z_ISREF_P(val) && Z_TYPE_P(Z_REFVAL_P(val)) <= IS_FALSE))
		&& ZEND_TYPE_IS_SET(prop->type)
		&& (ZEND_TYPE_FULL_MASK(prop->type) & MAY_BE_ARRAY) == 0) {
		zend_string *type_str = zend_type_to_string(prop->type);
		zend_type_error(
			"Cannot auto-initialize an array inside property %s::$%s of type %s",
			ZSTR_VAL(prop->ce->name), zend_get_unmangled_property_name(prop->name),
			ZSTR_VAL(type_str)
		);
		zend_string_release(type_str);
		ZVAL_ERROR(result);
	} else {
		ZVAL_INDIRECT(result, val);
	}
}

static void ZEND_FASTCALL zend_jit_create_typed_ref(zval *val, zend_property_info *prop, zval *result)
{
	if (!Z_ISREF_P(val)) {
		ZVAL_NEW_REF(val, val);
		ZEND_REF_ADD_TYPE_SOURCE(Z_REF_P(val), prop);
	}
	ZVAL_INDIRECT(result, val);
}

static void ZEND_FASTCALL zend_jit_extract_helper(zend_refcounted *garbage)
{
	zend_execute_data *execute_data = EG(current_execute_data);
	const zend_op *opline = execute_data->opline;
	zval *zv = EX_VAR(opline->result.var);

	if (EXPECTED(Z_TYPE_P(zv) == IS_INDIRECT)) {
		ZVAL_COPY(zv, Z_INDIRECT_P(zv));
	}
	rc_dtor_func(garbage);
}

static void ZEND_FASTCALL zend_jit_vm_stack_free_args_helper(zend_execute_data *call)
{
	zend_vm_stack_free_args(call);
}

static zend_always_inline zval* zend_jit_assign_to_typed_ref_helper(zend_reference *ref, zval *value, uint8_t value_type)
{
	zval variable;

	ZVAL_REF(&variable, ref);
	return zend_assign_to_variable(&variable, value, value_type, ZEND_CALL_USES_STRICT_TYPES(EG(current_execute_data)));
}

static zval* ZEND_FASTCALL zend_jit_assign_const_to_typed_ref(zend_reference *ref, zval *value)
{
	return zend_jit_assign_to_typed_ref_helper(ref, value, IS_CONST);
}

static zval* ZEND_FASTCALL zend_jit_assign_tmp_to_typed_ref(zend_reference *ref, zval *value)
{
	return zend_jit_assign_to_typed_ref_helper(ref, value, IS_TMP_VAR);
}

static zval* ZEND_FASTCALL zend_jit_assign_var_to_typed_ref(zend_reference *ref, zval *value)
{
	return zend_jit_assign_to_typed_ref_helper(ref, value, IS_VAR);
}

static zval* ZEND_FASTCALL zend_jit_assign_cv_to_typed_ref(zend_reference *ref, zval *value)
{
	if (UNEXPECTED(Z_TYPE_P(value) == IS_UNDEF)) {
		const zend_op *opline = EG(current_execute_data)->opline;
		uint32_t var;
		if (opline->opcode == ZEND_ASSIGN) {
			var = opline->op2.var;
		} else {
			ZEND_ASSERT((opline + 1)->opcode == ZEND_OP_DATA);
			var = (opline + 1)->op1.var;
		}
		zend_jit_undefined_op_helper(var);
		value = &EG(uninitialized_zval);
	}
	return zend_jit_assign_to_typed_ref_helper(ref, value, IS_CV);
}

static zend_always_inline zval* zend_jit_assign_to_typed_ref2_helper(zend_reference *ref, zval *value, zval *result, uint8_t value_type)
{
	zval variable, *ret;
	zend_refcounted *garbage = NULL;

	ZVAL_REF(&variable, ref);
	ret = zend_assign_to_variable_ex(&variable, value, value_type, ZEND_CALL_USES_STRICT_TYPES(EG(current_execute_data)), &garbage);
	ZVAL_COPY(result, ret);
	if (garbage) {
		GC_DTOR(garbage);
	}
	return ret;
}

static zval* ZEND_FASTCALL zend_jit_assign_const_to_typed_ref2(zend_reference *ref, zval *value, zval *result)
{
	return zend_jit_assign_to_typed_ref2_helper(ref, value, result, IS_CONST);
}

static zval* ZEND_FASTCALL zend_jit_assign_tmp_to_typed_ref2(zend_reference *ref, zval *value, zval *result)
{
	return zend_jit_assign_to_typed_ref2_helper(ref, value, result, IS_TMP_VAR);
}

static zval* ZEND_FASTCALL zend_jit_assign_var_to_typed_ref2(zend_reference *ref, zval *value, zval *result)
{
	return zend_jit_assign_to_typed_ref2_helper(ref, value, result, IS_VAR);
}

static zval* ZEND_FASTCALL zend_jit_assign_cv_to_typed_ref2(zend_reference *ref, zval *value, zval *result)
{
	if (UNEXPECTED(Z_TYPE_P(value) == IS_UNDEF)) {
		const zend_op *opline = EG(current_execute_data)->opline;
		uint32_t var;
		if (opline->opcode == ZEND_ASSIGN) {
			var = opline->op2.var;
		} else {
			ZEND_ASSERT((opline + 1)->opcode == ZEND_OP_DATA);
			var = (opline + 1)->op1.var;
		}
		zend_jit_undefined_op_helper(var);
		value = &EG(uninitialized_zval);
	}
	return zend_jit_assign_to_typed_ref2_helper(ref, value, result, IS_CV);
}

static zend_property_info *zend_jit_get_prop_not_accepting_double(zend_reference *ref)
{
	zend_property_info *prop;
	ZEND_REF_FOREACH_TYPE_SOURCES(ref, prop) {
		if (!(ZEND_TYPE_FULL_MASK(prop->type) & MAY_BE_DOUBLE)) {
			return prop;
		}
	} ZEND_REF_FOREACH_TYPE_SOURCES_END();
	return NULL;
}

static ZEND_COLD void zend_jit_throw_inc_ref_error(zend_reference *ref, zend_property_info *error_prop)
{
	zend_string *type_str = zend_type_to_string(error_prop->type);

	zend_type_error(
		"Cannot increment a reference held by property %s::$%s of type %s past its maximal value",
		ZSTR_VAL(error_prop->ce->name),
		zend_get_unmangled_property_name(error_prop->name),
		ZSTR_VAL(type_str));
	zend_string_release(type_str);
}

static ZEND_COLD void zend_jit_throw_dec_ref_error(zend_reference *ref, zend_property_info *error_prop)
{
	zend_string *type_str = zend_type_to_string(error_prop->type);

	zend_type_error(
		"Cannot decrement a reference held by property %s::$%s of type %s past its minimal value",
		ZSTR_VAL(error_prop->ce->name),
		zend_get_unmangled_property_name(error_prop->name),
		ZSTR_VAL(type_str));
	zend_string_release(type_str);
}

static void ZEND_FASTCALL zend_jit_pre_inc_typed_ref(zend_reference *ref, zval *ret)
{
	zval *var_ptr = &ref->val;
	zval tmp;

	ZVAL_COPY(&tmp, var_ptr);

	increment_function(var_ptr);

	if (UNEXPECTED(Z_TYPE_P(var_ptr) == IS_DOUBLE) && Z_TYPE(tmp) == IS_LONG) {
		zend_property_info *error_prop = zend_jit_get_prop_not_accepting_double(ref);
		if (UNEXPECTED(error_prop)) {
			zend_jit_throw_inc_ref_error(ref, error_prop);
			ZVAL_LONG(var_ptr, ZEND_LONG_MAX);
		}
	} else if (UNEXPECTED(!zend_verify_ref_assignable_zval(ref, var_ptr, ZEND_CALL_USES_STRICT_TYPES(EG(current_execute_data))))) {
		zval_ptr_dtor(var_ptr);
		ZVAL_COPY_VALUE(var_ptr, &tmp);
	} else {
		zval_ptr_dtor(&tmp);
	}
	if (ret) {
		ZVAL_COPY(ret, var_ptr);
	}
}

static void ZEND_FASTCALL zend_jit_pre_dec_typed_ref(zend_reference *ref, zval *ret)
{
	zval *var_ptr = &ref->val;
	zval tmp;

	ZVAL_COPY(&tmp, var_ptr);

	decrement_function(var_ptr);

	if (UNEXPECTED(Z_TYPE_P(var_ptr) == IS_DOUBLE) && Z_TYPE(tmp) == IS_LONG) {
		zend_property_info *error_prop = zend_jit_get_prop_not_accepting_double(ref);
		if (UNEXPECTED(error_prop)) {
			zend_jit_throw_dec_ref_error(ref, error_prop);
			ZVAL_LONG(var_ptr, ZEND_LONG_MIN);
		}
	} else if (UNEXPECTED(!zend_verify_ref_assignable_zval(ref, var_ptr, ZEND_CALL_USES_STRICT_TYPES(EG(current_execute_data))))) {
		zval_ptr_dtor(var_ptr);
		ZVAL_COPY_VALUE(var_ptr, &tmp);
	} else {
		zval_ptr_dtor(&tmp);
	}
	if (ret) {
		ZVAL_COPY(ret, var_ptr);
	}
}

static void ZEND_FASTCALL zend_jit_post_inc_typed_ref(zend_reference *ref, zval *ret)
{
	zval *var_ptr = &ref->val;
	ZVAL_COPY(ret, var_ptr);

	increment_function(var_ptr);

	if (UNEXPECTED(Z_TYPE_P(var_ptr) == IS_DOUBLE) && Z_TYPE_P(ret) == IS_LONG) {
		zend_property_info *error_prop = zend_jit_get_prop_not_accepting_double(ref);
		if (UNEXPECTED(error_prop)) {
			zend_jit_throw_inc_ref_error(ref, error_prop);
			ZVAL_LONG(var_ptr, ZEND_LONG_MAX);
		}
	} else if (UNEXPECTED(!zend_verify_ref_assignable_zval(ref, var_ptr, ZEND_CALL_USES_STRICT_TYPES(EG(current_execute_data))))) {
		zval_ptr_dtor(var_ptr);
		ZVAL_COPY_VALUE(var_ptr, ret);
	}
}

static void ZEND_FASTCALL zend_jit_post_dec_typed_ref(zend_reference *ref, zval *ret)
{
	zval *var_ptr = &ref->val;
	ZVAL_COPY(ret, var_ptr);

	decrement_function(var_ptr);

	if (UNEXPECTED(Z_TYPE_P(var_ptr) == IS_DOUBLE) && Z_TYPE_P(ret) == IS_LONG) {
		zend_property_info *error_prop = zend_jit_get_prop_not_accepting_double(ref);
		if (UNEXPECTED(error_prop)) {
			zend_jit_throw_dec_ref_error(ref, error_prop);
			ZVAL_LONG(var_ptr, ZEND_LONG_MIN);
		}
	} else if (UNEXPECTED(!zend_verify_ref_assignable_zval(ref, var_ptr, ZEND_CALL_USES_STRICT_TYPES(EG(current_execute_data))))) {
		zval_ptr_dtor(var_ptr);
		ZVAL_COPY_VALUE(var_ptr, ret);
	}
}

static void ZEND_FASTCALL zend_jit_assign_op_to_typed_ref(zend_reference *ref, zval *val, binary_op_type binary_op)
{
	zval z_copy;

	/* Make sure that in-place concatenation is used if the LHS is a string. */
	if (binary_op == concat_function && Z_TYPE(ref->val) == IS_STRING) {
		concat_function(&ref->val, &ref->val, val);
		ZEND_ASSERT(Z_TYPE(ref->val) == IS_STRING && "Concat should return string");
		return;
	}

	binary_op(&z_copy, &ref->val, val);
	if (EXPECTED(zend_verify_ref_assignable_zval(ref, &z_copy, ZEND_CALL_USES_STRICT_TYPES(EG(current_execute_data))))) {
		zval_ptr_dtor(&ref->val);
		ZVAL_COPY_VALUE(&ref->val, &z_copy);
	} else {
		zval_ptr_dtor(&z_copy);
	}
}

static void ZEND_FASTCALL zend_jit_assign_op_to_typed_ref_tmp(zend_reference *ref, zval *val, binary_op_type binary_op)
{
	zval z_copy;

	binary_op(&z_copy, &ref->val, val);
	if (EXPECTED(zend_verify_ref_assignable_zval(ref, &z_copy, ZEND_CALL_USES_STRICT_TYPES(EG(current_execute_data))))) {
		zval_ptr_dtor(&ref->val);
		ZVAL_COPY_VALUE(&ref->val, &z_copy);
	} else {
		zval_ptr_dtor(&z_copy);
	}
	zval_ptr_dtor_nogc(val);
}

static void ZEND_FASTCALL zend_jit_only_vars_by_reference(zval *arg)
{
	ZVAL_NEW_REF(arg, arg);
	zend_error(E_NOTICE, "Only variables should be passed by reference");
}

static void ZEND_FASTCALL zend_jit_invalid_array_access(zval *container)
{
	zend_error(E_WARNING, "Trying to access array offset on %s", zend_zval_value_name(container));
}

static void ZEND_FASTCALL zend_jit_invalid_property_read(zval *container, const char *property_name)
{
	zend_error(E_WARNING, "Attempt to read property \"%s\" on %s", property_name, zend_zval_value_name(container));
}

static void ZEND_FASTCALL zend_jit_invalid_property_write(zval *container, const char *property_name)
{
	zend_throw_error(NULL,
		"Attempt to modify property \"%s\" on %s",
		property_name, zend_zval_value_name(container));
}

static void ZEND_FASTCALL zend_jit_invalid_property_incdec(zval *container, const char *property_name)
{
	zend_execute_data *execute_data = EG(current_execute_data);
	const zend_op *opline = EX(opline);

	if (Z_TYPE_P(container) == IS_UNDEF && opline->op1_type == IS_CV) {
		zend_string *cv = EX(func)->op_array.vars[EX_VAR_TO_NUM(opline->op1.var)];

		zend_error(E_WARNING, "Undefined variable $%s", ZSTR_VAL(cv));
	}
	if (opline->result_type & (IS_VAR|IS_TMP_VAR)) {
		ZVAL_UNDEF(EX_VAR(opline->result.var));
	}
	zend_throw_error(NULL,
		"Attempt to increment/decrement property \"%s\" on %s",
		property_name, zend_zval_value_name(container));
	if (opline->op1_type == IS_VAR) {
		zval_ptr_dtor_nogc(EX_VAR(opline->op1.var));
	}
}

static void ZEND_FASTCALL zend_jit_invalid_property_assign(zval *container, const char *property_name)
{
	zend_throw_error(NULL,
		"Attempt to assign property \"%s\" on %s",
		property_name, zend_zval_value_name(container));
}

static void ZEND_FASTCALL zend_jit_invalid_property_assign_op(zval *container, const char *property_name)
{
	if (Z_TYPE_P(container) == IS_UNDEF) {
		const zend_execute_data *execute_data = EG(current_execute_data);

		zend_jit_undefined_op_helper(EX(opline)->op1.var);
	}
	zend_jit_invalid_property_assign(container, property_name);
}

static zval * ZEND_FASTCALL zend_jit_prepare_assign_dim_ref(zval *ref) {
	zval *val = Z_REFVAL_P(ref);
	if (Z_TYPE_P(val) <= IS_FALSE) {
		if (ZEND_REF_HAS_TYPE_SOURCES(Z_REF_P(ref))
				&& !zend_verify_ref_array_assignable(Z_REF_P(ref))) {
			return NULL;
		}
		if (Z_TYPE_P(val) == IS_FALSE) {
			ZVAL_ARR(val, zend_new_array(8));
			zend_false_to_array_deprecated();
			if (EG(exception)) {
				return NULL;
			}
		} else {
			ZVAL_ARR(val, zend_new_array(8));
		}
	}
	return val;
}

static void ZEND_FASTCALL zend_jit_pre_inc(zval *var_ptr, zval *ret)
{
	increment_function(var_ptr);
	ZVAL_COPY(ret, var_ptr);
}

static void ZEND_FASTCALL zend_jit_pre_dec(zval *var_ptr, zval *ret)
{
	decrement_function(var_ptr);
	ZVAL_COPY(ret, var_ptr);
}

#define HT_POISONED_PTR ((HashTable *) (intptr_t) -1)

static zend_never_inline void ZEND_FASTCALL _zend_hash_iterators_remove(HashTable *ht)
{
	HashTableIterator *iter = EG(ht_iterators);
	HashTableIterator *end  = iter + EG(ht_iterators_used);

	while (iter != end) {
		if (iter->ht == ht) {
			iter->ht = HT_POISONED_PTR;
		}
		iter++;
	}
}

static void ZEND_FASTCALL zend_jit_array_free(HashTable *ht)
{
	GC_REMOVE_FROM_BUFFER(ht);
	if (UNEXPECTED(HT_HAS_ITERATORS(ht))) {
		_zend_hash_iterators_remove(ht);
	}
	if (!(EXPECTED(HT_FLAGS(ht) & HASH_FLAG_UNINITIALIZED))) {
		efree(HT_GET_DATA_ADDR(ht));
	}
	FREE_HASHTABLE(ht);
}

static HashTable *ZEND_FASTCALL zend_jit_zval_array_dup(zval *arr)
{
	HashTable *ht;

	Z_TRY_DELREF_P(arr);
	ht = Z_ARRVAL_P(arr);
	ht = zend_array_dup(ht);
	ZVAL_ARR(arr, ht);
	return ht;
}

static zend_array *ZEND_FASTCALL zend_jit_add_arrays_helper(zend_array *op1, zend_array *op2)
{
	zend_array *res;
	res = zend_array_dup(op1);
	zend_hash_merge(res, op2, zval_add_ref, 0);
	return res;
}

static void ZEND_FASTCALL zend_jit_assign_obj_helper(zend_object *zobj, zend_string *name, zval *value, void **cache_slot, zval *result)
{
	if (UNEXPECTED(Z_TYPE_P(value) == IS_UNDEF)) {
		const zend_op *op_data = EG(current_execute_data)->opline + 1;
		ZEND_ASSERT(op_data->opcode == ZEND_OP_DATA && op_data->op1_type == IS_CV);
		zend_jit_undefined_op_helper(op_data->op1.var);
		value = &EG(uninitialized_zval);
	}

	ZVAL_DEREF(value);
	value = zobj->handlers->write_property(zobj, name, value, cache_slot);
	if (result && value) {
		ZVAL_COPY_DEREF(result, value);
	}
}

static void ZEND_FASTCALL zend_jit_assign_to_typed_prop(zval *property_val, zend_property_info *info, zval *value, zval *result)
{
	zend_execute_data *execute_data = EG(current_execute_data);
	zend_refcounted *garbage = NULL;
	zval tmp;

	if (UNEXPECTED(Z_TYPE_P(value) == IS_UNDEF)) {
		const zend_op *op_data = execute_data->opline + 1;
		ZEND_ASSERT(op_data->opcode == ZEND_OP_DATA && op_data->op1_type == IS_CV);
		zend_jit_undefined_op_helper(op_data->op1.var);
		value = &EG(uninitialized_zval);
	}

	if (UNEXPECTED((info->flags & ZEND_ACC_READONLY) && !(Z_PROP_FLAG_P(property_val) & IS_PROP_REINITABLE))) {
		zend_readonly_property_modification_error(info);
		if (result) {
			ZVAL_UNDEF(result);
		}
		return;
	}

	ZVAL_DEREF(value);
	ZVAL_COPY(&tmp, value);

	if (UNEXPECTED(!zend_verify_property_type(info, &tmp, EX_USES_STRICT_TYPES()))) {
		zval_ptr_dtor(&tmp);
		if (result) {
			ZVAL_NULL(result);
		}
		return;
	}

	Z_PROP_FLAG_P(property_val) &= ~IS_PROP_REINITABLE;

	value = zend_assign_to_variable_ex(property_val, &tmp, IS_TMP_VAR, EX_USES_STRICT_TYPES(), &garbage);
	if (result) {
		ZVAL_COPY_DEREF(result, value);
	}
	if (garbage) {
		GC_DTOR(garbage);
	}
}

static zend_never_inline void _zend_jit_assign_op_overloaded_property(zend_object *object, zend_string *name, void **cache_slot, zval *value, binary_op_type binary_op)
{
	zval *z;
	zval rv, res;

	GC_ADDREF(object);
	z = object->handlers->read_property(object, name, BP_VAR_R, cache_slot, &rv);
	if (UNEXPECTED(EG(exception))) {
		OBJ_RELEASE(object);
//???		if (UNEXPECTED(RETURN_VALUE_USED(opline))) {
//???			ZVAL_UNDEF(EX_VAR(opline->result.var));
//???		}
		return;
	}
	if (binary_op(&res, z, value) == SUCCESS) {
		object->handlers->write_property(object, name, &res, cache_slot);
	}
//???	if (UNEXPECTED(RETURN_VALUE_USED(opline))) {
//???		ZVAL_COPY(EX_VAR(opline->result.var), &res);
//???	}
	if (z == &rv) {
		zval_ptr_dtor(z);
	}
	zval_ptr_dtor(&res);
	OBJ_RELEASE(object);
}

static void ZEND_FASTCALL zend_jit_assign_op_to_typed_prop(zval *zptr, zend_property_info *prop_info, zval *value, binary_op_type binary_op)
{
	zend_execute_data *execute_data = EG(current_execute_data);
	zval z_copy;

	if (UNEXPECTED((prop_info->flags & ZEND_ACC_READONLY) && !(Z_PROP_FLAG_P(zptr) & IS_PROP_REINITABLE))) {
		zend_readonly_property_modification_error(prop_info);
		return;
	}

	ZVAL_DEREF(zptr);
	/* Make sure that in-place concatenation is used if the LHS is a string. */
	if (binary_op == concat_function && Z_TYPE_P(zptr) == IS_STRING) {
		concat_function(zptr, zptr, value);
		ZEND_ASSERT(Z_TYPE_P(zptr) == IS_STRING && "Concat should return string");
		return;
	}

	binary_op(&z_copy, zptr, value);
	if (EXPECTED(zend_verify_property_type(prop_info, &z_copy, EX_USES_STRICT_TYPES()))) {
		Z_PROP_FLAG_P(zptr) &= ~IS_PROP_REINITABLE;
		zval_ptr_dtor(zptr);
		ZVAL_COPY_VALUE(zptr, &z_copy);
	} else {
		zval_ptr_dtor(&z_copy);
	}
}

static void ZEND_FASTCALL zend_jit_assign_obj_op_helper(zend_object *zobj, zend_string *name, zval *value, void **cache_slot, binary_op_type binary_op)
{
	zval *zptr;
	zend_property_info *prop_info;

	if (EXPECTED((zptr = zobj->handlers->get_property_ptr_ptr(zobj, name, BP_VAR_RW, cache_slot)) != NULL)) {
		if (UNEXPECTED(Z_ISERROR_P(zptr))) {
//???			if (UNEXPECTED(RETURN_VALUE_USED(opline))) {
//???				ZVAL_NULL(EX_VAR(opline->result.var));
//???			}
		} else {
//???			zval *orig_zptr = zptr;
			zend_reference *ref;

			do {
				if (UNEXPECTED(Z_ISREF_P(zptr))) {
					ref = Z_REF_P(zptr);
					zptr = Z_REFVAL_P(zptr);
					if (UNEXPECTED(ZEND_REF_HAS_TYPE_SOURCES(ref))) {
						zend_jit_assign_op_to_typed_ref(ref, value, binary_op);
						break;
					}
				}

//???				if (OP2_TYPE == IS_CONST) {
				prop_info = (zend_property_info*)CACHED_PTR_EX(cache_slot + 2);
//???				} else {
//???					prop_info = zend_object_fetch_property_type_info(Z_OBJ_P(object), orig_zptr);
//???				}
				if (UNEXPECTED(prop_info)) {
					/* special case for typed properties */
					zend_jit_assign_op_to_typed_prop(zptr, prop_info, value, binary_op);
				} else {
					binary_op(zptr, zptr, value);
				}
			} while (0);

//???			if (UNEXPECTED(RETURN_VALUE_USED(opline))) {
//???				ZVAL_COPY(EX_VAR(opline->result.var), zptr);
//???			}
		}
	} else {
		_zend_jit_assign_op_overloaded_property(zobj, name, cache_slot, value, binary_op);
	}
}

static ZEND_COLD zend_long _zend_jit_throw_inc_prop_error(zend_property_info *prop)
{
	zend_string *type_str = zend_type_to_string(prop->type);
	zend_type_error("Cannot increment property %s::$%s of type %s past its maximal value",
		ZSTR_VAL(prop->ce->name),
		zend_get_unmangled_property_name(prop->name),
		ZSTR_VAL(type_str));
	zend_string_release(type_str);
	return ZEND_LONG_MAX;
}

static ZEND_COLD zend_long _zend_jit_throw_dec_prop_error(zend_property_info *prop)
{
	zend_string *type_str = zend_type_to_string(prop->type);
	zend_type_error("Cannot decrement property %s::$%s of type %s past its minimal value",
		ZSTR_VAL(prop->ce->name),
		zend_get_unmangled_property_name(prop->name),
		ZSTR_VAL(type_str));
	zend_string_release(type_str);
	return ZEND_LONG_MIN;
}

static void ZEND_FASTCALL zend_jit_inc_typed_prop(zval *var_ptr, zend_property_info *prop_info)
{
	ZEND_ASSERT(Z_TYPE_P(var_ptr) != IS_UNDEF);

	if (UNEXPECTED((prop_info->flags & ZEND_ACC_READONLY) && !(Z_PROP_FLAG_P(var_ptr) & IS_PROP_REINITABLE))) {
		zend_readonly_property_modification_error(prop_info);
		return;
	}

	zend_execute_data *execute_data = EG(current_execute_data);
	zval tmp;

	ZVAL_DEREF(var_ptr);
	ZVAL_COPY(&tmp, var_ptr);

	increment_function(var_ptr);

	if (UNEXPECTED(Z_TYPE_P(var_ptr) == IS_DOUBLE) && Z_TYPE(tmp) == IS_LONG) {
		if (!(ZEND_TYPE_FULL_MASK(prop_info->type) & MAY_BE_DOUBLE)) {
			zend_long val = _zend_jit_throw_inc_prop_error(prop_info);
			ZVAL_LONG(var_ptr, val);
		} else {
			Z_PROP_FLAG_P(var_ptr) &= ~IS_PROP_REINITABLE;
		}
	} else if (UNEXPECTED(!zend_verify_property_type(prop_info, var_ptr, EX_USES_STRICT_TYPES()))) {
		zval_ptr_dtor(var_ptr);
		ZVAL_COPY_VALUE(var_ptr, &tmp);
	} else {
		Z_PROP_FLAG_P(var_ptr) &= ~IS_PROP_REINITABLE;
		zval_ptr_dtor(&tmp);
	}
}

static void ZEND_FASTCALL zend_jit_dec_typed_prop(zval *var_ptr, zend_property_info *prop_info)
{
	ZEND_ASSERT(Z_TYPE_P(var_ptr) != IS_UNDEF);

	if (UNEXPECTED((prop_info->flags & ZEND_ACC_READONLY) && !(Z_PROP_FLAG_P(var_ptr) & IS_PROP_REINITABLE))) {
		zend_readonly_property_modification_error(prop_info);
		return;
	}

	zend_execute_data *execute_data = EG(current_execute_data);
	zval tmp;

	ZVAL_DEREF(var_ptr);
	ZVAL_COPY(&tmp, var_ptr);

	decrement_function(var_ptr);

	if (UNEXPECTED(Z_TYPE_P(var_ptr) == IS_DOUBLE) && Z_TYPE(tmp) == IS_LONG) {
		if (!(ZEND_TYPE_FULL_MASK(prop_info->type) & MAY_BE_DOUBLE)) {
			zend_long val = _zend_jit_throw_dec_prop_error(prop_info);
			ZVAL_LONG(var_ptr, val);
		} else {
			Z_PROP_FLAG_P(var_ptr) &= ~IS_PROP_REINITABLE;
		}
	} else if (UNEXPECTED(!zend_verify_property_type(prop_info, var_ptr, EX_USES_STRICT_TYPES()))) {
		zval_ptr_dtor(var_ptr);
		ZVAL_COPY_VALUE(var_ptr, &tmp);
	} else {
		Z_PROP_FLAG_P(var_ptr) &= ~IS_PROP_REINITABLE;
		zval_ptr_dtor(&tmp);
	}
}

static void ZEND_FASTCALL zend_jit_pre_inc_typed_prop(zval *var_ptr, zend_property_info *prop_info, zval *result)
{
	ZVAL_DEREF(var_ptr);
	zend_jit_inc_typed_prop(var_ptr, prop_info);
	ZVAL_COPY(result, var_ptr);
}

static void ZEND_FASTCALL zend_jit_pre_dec_typed_prop(zval *var_ptr, zend_property_info *prop_info, zval *result)
{
	ZVAL_DEREF(var_ptr);
	zend_jit_dec_typed_prop(var_ptr, prop_info);
	ZVAL_COPY(result, var_ptr);
}

static void ZEND_FASTCALL zend_jit_post_inc_typed_prop(zval *var_ptr, zend_property_info *prop_info, zval *result)
{
	ZEND_ASSERT(Z_TYPE_P(var_ptr) != IS_UNDEF);

	if (UNEXPECTED((prop_info->flags & ZEND_ACC_READONLY) && !(Z_PROP_FLAG_P(var_ptr) & IS_PROP_REINITABLE))) {
		zend_readonly_property_modification_error(prop_info);
		if (result) {
			ZVAL_UNDEF(result);
		}
		return;
	}

	zend_execute_data *execute_data = EG(current_execute_data);

	ZVAL_DEREF(var_ptr);
	ZVAL_COPY(result, var_ptr);

	increment_function(var_ptr);

	if (UNEXPECTED(Z_TYPE_P(var_ptr) == IS_DOUBLE) && Z_TYPE_P(result) == IS_LONG) {
		if (!(ZEND_TYPE_FULL_MASK(prop_info->type) & MAY_BE_DOUBLE)) {
			zend_long val = _zend_jit_throw_inc_prop_error(prop_info);
			ZVAL_LONG(var_ptr, val);
		} else {
			Z_PROP_FLAG_P(var_ptr) &= ~IS_PROP_REINITABLE;
		}
	} else if (UNEXPECTED(!zend_verify_property_type(prop_info, var_ptr, EX_USES_STRICT_TYPES()))) {
		zval_ptr_dtor(var_ptr);
		ZVAL_COPY_VALUE(var_ptr, result);
		ZVAL_UNDEF(result);
	} else {
		Z_PROP_FLAG_P(var_ptr) &= ~IS_PROP_REINITABLE;
	}
}

static void ZEND_FASTCALL zend_jit_post_dec_typed_prop(zval *var_ptr, zend_property_info *prop_info, zval *result)
{
	ZEND_ASSERT(Z_TYPE_P(var_ptr) != IS_UNDEF);

	if (UNEXPECTED((prop_info->flags & ZEND_ACC_READONLY) && !(Z_PROP_FLAG_P(var_ptr) & IS_PROP_REINITABLE))) {
		zend_readonly_property_modification_error(prop_info);
		if (result) {
			ZVAL_UNDEF(result);
		}
		return;
	}

	zend_execute_data *execute_data = EG(current_execute_data);

	ZVAL_DEREF(var_ptr);
	ZVAL_COPY(result, var_ptr);

	decrement_function(var_ptr);

	if (UNEXPECTED(Z_TYPE_P(var_ptr) == IS_DOUBLE) && Z_TYPE_P(result) == IS_LONG) {
		if (!(ZEND_TYPE_FULL_MASK(prop_info->type) & MAY_BE_DOUBLE)) {
			zend_long val = _zend_jit_throw_dec_prop_error(prop_info);
			ZVAL_LONG(var_ptr, val);
		} else {
			Z_PROP_FLAG_P(var_ptr) &= ~IS_PROP_REINITABLE;
		}
	} else if (UNEXPECTED(!zend_verify_property_type(prop_info, var_ptr, EX_USES_STRICT_TYPES()))) {
		zval_ptr_dtor(var_ptr);
		ZVAL_COPY_VALUE(var_ptr, result);
		ZVAL_UNDEF(result);
	} else {
		Z_PROP_FLAG_P(var_ptr) &= ~IS_PROP_REINITABLE;
	}
}

static void ZEND_FASTCALL zend_jit_pre_inc_obj_helper(zend_object *zobj, zend_string *name, void **cache_slot, zval *result)
{
	zval *prop;

	if (EXPECTED((prop = zobj->handlers->get_property_ptr_ptr(zobj, name, BP_VAR_RW, cache_slot)) != NULL)) {
		if (UNEXPECTED(Z_ISERROR_P(prop))) {
			if (UNEXPECTED(result)) {
				ZVAL_NULL(result);
			}
		} else {
			zend_property_info *prop_info = (zend_property_info *) CACHED_PTR_EX(cache_slot + 2);

			if (EXPECTED(Z_TYPE_P(prop) == IS_LONG)) {
				fast_long_increment_function(prop);
				if (UNEXPECTED(Z_TYPE_P(prop) != IS_LONG) && UNEXPECTED(prop_info)
						&& !(ZEND_TYPE_FULL_MASK(prop_info->type) & MAY_BE_DOUBLE)) {
					zend_long val = _zend_jit_throw_inc_prop_error(prop_info);
					ZVAL_LONG(prop, val);
				}
			} else {
				do {
					if (Z_ISREF_P(prop)) {
						zend_reference *ref = Z_REF_P(prop);
						prop = Z_REFVAL_P(prop);
						if (UNEXPECTED(ZEND_REF_HAS_TYPE_SOURCES(ref))) {
							zend_jit_pre_inc_typed_ref(ref, result);
							break;
						}
					}

					if (UNEXPECTED(prop_info)) {
						zend_jit_inc_typed_prop(prop, prop_info);
					} else {
						increment_function(prop);
					}
				} while (0);
			}
			if (UNEXPECTED(result)) {
				ZVAL_COPY(result, prop);
			}
		}
	} else {
		zval rv;
		zval *z;
		zval z_copy;

		GC_ADDREF(zobj);
		z = zobj->handlers->read_property(zobj, name, BP_VAR_R, cache_slot, &rv);
		if (UNEXPECTED(EG(exception))) {
			OBJ_RELEASE(zobj);
			if (UNEXPECTED(result)) {
				ZVAL_NULL(result);
			}
			return;
		}

		ZVAL_COPY_DEREF(&z_copy, z);
		increment_function(&z_copy);
		if (UNEXPECTED(result)) {
			ZVAL_COPY(result, &z_copy);
		}
		zobj->handlers->write_property(zobj, name, &z_copy, cache_slot);
		OBJ_RELEASE(zobj);
		zval_ptr_dtor(&z_copy);
		if (z == &rv) {
			zval_ptr_dtor(z);
		}
	}
}

static void ZEND_FASTCALL zend_jit_pre_dec_obj_helper(zend_object *zobj, zend_string *name, void **cache_slot, zval *result)
{
	zval *prop;

	if (EXPECTED((prop = zobj->handlers->get_property_ptr_ptr(zobj, name, BP_VAR_RW, cache_slot)) != NULL)) {
		if (UNEXPECTED(Z_ISERROR_P(prop))) {
			if (UNEXPECTED(result)) {
				ZVAL_NULL(result);
			}
		} else {
			zend_property_info *prop_info = (zend_property_info *) CACHED_PTR_EX(cache_slot + 2);

			if (EXPECTED(Z_TYPE_P(prop) == IS_LONG)) {
				fast_long_decrement_function(prop);
				if (UNEXPECTED(Z_TYPE_P(prop) != IS_LONG) && UNEXPECTED(prop_info)
						&& !(ZEND_TYPE_FULL_MASK(prop_info->type) & MAY_BE_DOUBLE)) {
					zend_long val = _zend_jit_throw_dec_prop_error(prop_info);
					ZVAL_LONG(prop, val);
				}
			} else {
				do {
					if (Z_ISREF_P(prop)) {
						zend_reference *ref = Z_REF_P(prop);
						prop = Z_REFVAL_P(prop);
						if (UNEXPECTED(ZEND_REF_HAS_TYPE_SOURCES(ref))) {
							zend_jit_pre_dec_typed_ref(ref, result);
							break;
						}
					}

					if (UNEXPECTED(prop_info)) {
						zend_jit_dec_typed_prop(prop, prop_info);
					} else {
						decrement_function(prop);
					}
				} while (0);
			}
			if (UNEXPECTED(result)) {
				ZVAL_COPY(result, prop);
			}
		}
	} else {
		zval rv;
		zval *z;
		zval z_copy;

		GC_ADDREF(zobj);
		z = zobj->handlers->read_property(zobj, name, BP_VAR_R, cache_slot, &rv);
		if (UNEXPECTED(EG(exception))) {
			OBJ_RELEASE(zobj);
			if (UNEXPECTED(result)) {
				ZVAL_NULL(result);
			}
			return;
		}

		ZVAL_COPY_DEREF(&z_copy, z);
		decrement_function(&z_copy);
		if (UNEXPECTED(result)) {
			ZVAL_COPY(result, &z_copy);
		}
		zobj->handlers->write_property(zobj, name, &z_copy, cache_slot);
		OBJ_RELEASE(zobj);
		zval_ptr_dtor(&z_copy);
		if (z == &rv) {
			zval_ptr_dtor(z);
		}
	}
}

static void ZEND_FASTCALL zend_jit_post_inc_obj_helper(zend_object *zobj, zend_string *name, void **cache_slot, zval *result)
{
	zval *prop;

	if (EXPECTED((prop = zobj->handlers->get_property_ptr_ptr(zobj, name, BP_VAR_RW, cache_slot)) != NULL)) {
		if (UNEXPECTED(Z_ISERROR_P(prop))) {
			ZVAL_NULL(result);
		} else {
			zend_property_info *prop_info = (zend_property_info*)CACHED_PTR_EX(cache_slot + 2);

			if (EXPECTED(Z_TYPE_P(prop) == IS_LONG)) {
				ZVAL_LONG(result, Z_LVAL_P(prop));
				fast_long_increment_function(prop);
				if (UNEXPECTED(Z_TYPE_P(prop) != IS_LONG) && UNEXPECTED(prop_info)
						&& !(ZEND_TYPE_FULL_MASK(prop_info->type) & MAY_BE_DOUBLE)) {
					zend_long val = _zend_jit_throw_inc_prop_error(prop_info);
					ZVAL_LONG(prop, val);
				}
			} else {
				if (Z_ISREF_P(prop)) {
					zend_reference *ref = Z_REF_P(prop);
					prop = Z_REFVAL_P(prop);
					if (ZEND_REF_HAS_TYPE_SOURCES(ref)) {
						zend_jit_post_inc_typed_ref(ref, result);
						return;
					}
				}

				if (UNEXPECTED(prop_info)) {
					zend_jit_post_inc_typed_prop(prop, prop_info, result);
				} else {
					ZVAL_COPY(result, prop);
					increment_function(prop);
				}
			}
		}
	} else {
		zval rv;
		zval *z;
		zval z_copy;

		GC_ADDREF(zobj);
		z = zobj->handlers->read_property(zobj, name, BP_VAR_R, cache_slot, &rv);
		if (UNEXPECTED(EG(exception))) {
			OBJ_RELEASE(zobj);
			ZVAL_UNDEF(result);
			return;
		}

		ZVAL_COPY_DEREF(&z_copy, z);
		ZVAL_COPY(result, &z_copy);
		increment_function(&z_copy);
		zobj->handlers->write_property(zobj, name, &z_copy, cache_slot);
		OBJ_RELEASE(zobj);
		zval_ptr_dtor(&z_copy);
		if (z == &rv) {
			zval_ptr_dtor(z);
		}
	}
}

static void ZEND_FASTCALL zend_jit_post_dec_obj_helper(zend_object *zobj, zend_string *name, void **cache_slot, zval *result)
{
	zval *prop;

	if (EXPECTED((prop = zobj->handlers->get_property_ptr_ptr(zobj, name, BP_VAR_RW, cache_slot)) != NULL)) {
		if (UNEXPECTED(Z_ISERROR_P(prop))) {
			ZVAL_NULL(result);
		} else {
			zend_property_info *prop_info = (zend_property_info*)CACHED_PTR_EX(cache_slot + 2);

			if (EXPECTED(Z_TYPE_P(prop) == IS_LONG)) {
				ZVAL_LONG(result, Z_LVAL_P(prop));
				fast_long_decrement_function(prop);
				if (UNEXPECTED(Z_TYPE_P(prop) != IS_LONG) && UNEXPECTED(prop_info)
						&& !(ZEND_TYPE_FULL_MASK(prop_info->type) & MAY_BE_DOUBLE)) {
					zend_long val = _zend_jit_throw_dec_prop_error(prop_info);
					ZVAL_LONG(prop, val);
				}
			} else {
				if (Z_ISREF_P(prop)) {
					zend_reference *ref = Z_REF_P(prop);
					prop = Z_REFVAL_P(prop);
					if (ZEND_REF_HAS_TYPE_SOURCES(ref)) {
						zend_jit_post_dec_typed_ref(ref, result);
						return;
					}
				}

				if (UNEXPECTED(prop_info)) {
					zend_jit_post_dec_typed_prop(prop, prop_info, result);
				} else {
					ZVAL_COPY(result, prop);
					decrement_function(prop);
				}
			}
		}
	} else {
		zval rv;
		zval *z;
		zval z_copy;

		GC_ADDREF(zobj);
		z = zobj->handlers->read_property(zobj, name, BP_VAR_R, cache_slot, &rv);
		if (UNEXPECTED(EG(exception))) {
			OBJ_RELEASE(zobj);
			ZVAL_UNDEF(result);
			return;
		}

		ZVAL_COPY_DEREF(&z_copy, z);
		ZVAL_COPY(result, &z_copy);
		decrement_function(&z_copy);
		zobj->handlers->write_property(zobj, name, &z_copy, cache_slot);
		OBJ_RELEASE(zobj);
		zval_ptr_dtor(&z_copy);
		if (z == &rv) {
			zval_ptr_dtor(z);
		}
	}
}

static void ZEND_FASTCALL zend_jit_free_trampoline_helper(zend_function *func)
{
	ZEND_ASSERT(func->common.fn_flags & ZEND_ACC_CALL_VIA_TRAMPOLINE);
	zend_string_release_ex(func->common.function_name, 0);
	zend_free_trampoline(func);
}

static void ZEND_FASTCALL zend_jit_exception_in_interrupt_handler_helper(void)
{
	if (EG(exception)) {
		/* We have to UNDEF result, because ZEND_HANDLE_EXCEPTION is going to free it */
		const zend_op *throw_op = EG(opline_before_exception);

		if (throw_op
		 && throw_op->result_type & (IS_TMP_VAR|IS_VAR)
		 && throw_op->opcode != ZEND_ADD_ARRAY_ELEMENT
		 && throw_op->opcode != ZEND_ADD_ARRAY_UNPACK
		 && throw_op->opcode != ZEND_ROPE_INIT
		 && throw_op->opcode != ZEND_ROPE_ADD) {
			ZVAL_UNDEF(ZEND_CALL_VAR(EG(current_execute_data), throw_op->result.var));
		}
	}
}

static zend_string* ZEND_FASTCALL zend_jit_rope_end(zend_string **rope, uint32_t count)
{
	zend_string *ret;
	uint32_t i;
	size_t len = 0;

	uint32_t flags = ZSTR_COPYABLE_CONCAT_PROPERTIES;
	for (i = 0; i <= count; i++) {
		flags &= ZSTR_GET_COPYABLE_CONCAT_PROPERTIES(rope[i]);
		len += ZSTR_LEN(rope[i]);
	}
	ret = zend_string_alloc(len, 0);
	GC_ADD_FLAGS(ret, flags);

	char *target = ZSTR_VAL(ret);
	for (i = 0; i <= count; i++) {
		memcpy(target, ZSTR_VAL(rope[i]), ZSTR_LEN(rope[i]));
		target += ZSTR_LEN(rope[i]);
		zend_string_release_ex(rope[i], 0);
	}
	*target = '\0';
	return ret;
}<|MERGE_RESOLUTION|>--- conflicted
+++ resolved
@@ -1128,14 +1128,11 @@
 				dim = Z_REFVAL_P(dim);
 				goto try_string_offset;
 			default:
-<<<<<<< HEAD
-				zend_illegal_container_offset(ZSTR_KNOWN(ZEND_STR_STRING), dim, BP_VAR_IS);
-				break;
-=======
-				zend_jit_illegal_string_offset(dim);
+				zend_illegal_container_offset(ZSTR_KNOWN(ZEND_STR_STRING), dim,
+					EG(current_execute_data)->opline->opcode == ZEND_ISSET_ISEMPTY_DIM_OBJ ?
+						BP_VAR_IS : BP_VAR_RW);
 				ZVAL_NULL(result);
 				return;
->>>>>>> 2d65d714
 		}
 
 		offset = zval_get_long_func(dim, /* is_strict */ false);
