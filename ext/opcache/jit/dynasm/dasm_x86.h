/*
** DynASM x86 encoding engine.
** Copyright (C) 2005-2021 Mike Pall. All rights reserved.
** Released under the MIT license. See dynasm.lua for full copyright notice.
*/

#include <stddef.h>
#include <stdarg.h>
#include <string.h>
#include <stdlib.h>

#define DASM_ARCH		"x86"

#ifndef DASM_EXTERN
#define DASM_EXTERN(a,b,c,d)	0
#endif

/* Action definitions. DASM_STOP must be 255. */
enum {
  DASM_DISP = 233,
  DASM_IMM_S, DASM_IMM_B, DASM_IMM_W, DASM_IMM_D, DASM_IMM_WB, DASM_IMM_DB,
  DASM_VREG, DASM_SPACE, DASM_SETLABEL, DASM_REL_A, DASM_REL_LG, DASM_REL_PC,
  DASM_IMM_LG, DASM_IMM_PC, DASM_LABEL_LG, DASM_LABEL_PC, DASM_ALIGN,
  DASM_EXTERN, DASM_ESC, DASM_MARK, DASM_SECTION, DASM_STOP
};

/* Maximum number of section buffer positions for a single dasm_put() call. */
#define DASM_MAXSECPOS		25

/* DynASM encoder status codes. Action list offset or number are or'ed in. */
#define DASM_S_OK		0x00000000
#define DASM_S_NOMEM		0x01000000
#define DASM_S_PHASE		0x02000000
#define DASM_S_MATCH_SEC	0x03000000
#define DASM_S_RANGE_I		0x11000000
#define DASM_S_RANGE_SEC	0x12000000
#define DASM_S_RANGE_LG		0x13000000
#define DASM_S_RANGE_PC		0x14000000
#define DASM_S_RANGE_VREG	0x15000000
#define DASM_S_UNDEF_L		0x21000000
#define DASM_S_UNDEF_PC		0x22000000

/* Macros to convert positions (8 bit section + 24 bit index). */
#define DASM_POS2IDX(pos)	((pos)&0x00ffffff)
#define DASM_POS2BIAS(pos)	((pos)&0xff000000)
#define DASM_SEC2POS(sec)	((sec)<<24)
#define DASM_POS2SEC(pos)	((pos)>>24)
#define DASM_POS2PTR(D, pos)	(D->sections[DASM_POS2SEC(pos)].rbuf + (pos))

/* Action list type. */
typedef const unsigned char *dasm_ActList;

/* Per-section structure. */
typedef struct dasm_Section {
  int *rbuf;		/* Biased buffer pointer (negative section bias). */
  int *buf;		/* True buffer pointer. */
  size_t bsize;		/* Buffer size in bytes. */
  int pos;		/* Biased buffer position. */
  int epos;		/* End of biased buffer position - max single put. */
  int ofs;		/* Byte offset into section. */
} dasm_Section;

/* Core structure holding the DynASM encoding state. */
struct dasm_State {
  size_t psize;			/* Allocated size of this structure. */
  dasm_ActList actionlist;	/* Current actionlist pointer. */
  int *lglabels;		/* Local/global chain/pos ptrs. */
  size_t lgsize;
  int *pclabels;		/* PC label chains/pos ptrs. */
  size_t pcsize;
  void **globals;		/* Array of globals (bias -10). */
  dasm_Section *section;	/* Pointer to active section. */
  size_t codesize;		/* Total size of all code sections. */
  int maxsection;		/* 0 <= sectionidx < maxsection. */
  int status;			/* Status code. */
  dasm_Section sections[1];	/* All sections. Alloc-extended. */
};

/* The size of the core structure depends on the max. number of sections. */
#define DASM_PSZ(ms)	(sizeof(dasm_State)+(ms-1)*sizeof(dasm_Section))

/* Perform potentially overflowing pointer operations in a way that avoids UB. */
#define DASM_PTR_SUB(p1, off) ((void *) ((uintptr_t) (p1) - sizeof(*p1) * (uintptr_t) (off)))
#define DASM_PTR_ADD(p1, off) ((void *) ((uintptr_t) (p1) + sizeof(*p1) * (uintptr_t) (off)))

/* Initialize DynASM state. */
void dasm_init(Dst_DECL, int maxsection)
{
  dasm_State *D;
  size_t psz = 0;
  int i;
  Dst_REF = NULL;
  DASM_M_GROW(Dst, struct dasm_State, Dst_REF, psz, DASM_PSZ(maxsection));
  D = Dst_REF;
  D->psize = psz;
  D->lglabels = NULL;
  D->lgsize = 0;
  D->pclabels = NULL;
  D->pcsize = 0;
  D->globals = NULL;
  D->maxsection = maxsection;
  for (i = 0; i < maxsection; i++) {
    D->sections[i].buf = NULL;  /* Need this for pass3. */
    D->sections[i].rbuf = DASM_PTR_SUB(D->sections[i].buf, DASM_SEC2POS(i));
    D->sections[i].bsize = 0;
    D->sections[i].epos = 0;  /* Wrong, but is recalculated after resize. */
  }
}

/* Free DynASM state. */
void dasm_free(Dst_DECL)
{
  dasm_State *D = Dst_REF;
  int i;
  for (i = 0; i < D->maxsection; i++)
    if (D->sections[i].buf)
      DASM_M_FREE(Dst, D->sections[i].buf, D->sections[i].bsize);
  if (D->pclabels) DASM_M_FREE(Dst, D->pclabels, D->pcsize);
  if (D->lglabels) DASM_M_FREE(Dst, D->lglabels, D->lgsize);
  DASM_M_FREE(Dst, D, D->psize);
}

/* Setup global label array. Must be called before dasm_setup(). */
void dasm_setupglobal(Dst_DECL, void **gl, unsigned int maxgl)
{
  dasm_State *D = Dst_REF;
  D->globals = gl - 10;  /* Negative bias to compensate for locals. */
  DASM_M_GROW(Dst, int, D->lglabels, D->lgsize, (10+maxgl)*sizeof(int));
}

/* Grow PC label array. Can be called after dasm_setup(), too. */
void dasm_growpc(Dst_DECL, unsigned int maxpc)
{
  dasm_State *D = Dst_REF;
  size_t osz = D->pcsize;
  DASM_M_GROW(Dst, int, D->pclabels, D->pcsize, maxpc*sizeof(int));
  memset((void *)(((unsigned char *)D->pclabels)+osz), 0, D->pcsize-osz);
}

/* Setup encoder. */
void dasm_setup(Dst_DECL, const void *actionlist)
{
  dasm_State *D = Dst_REF;
  int i;
  D->actionlist = (dasm_ActList)actionlist;
  D->status = DASM_S_OK;
  D->section = &D->sections[0];
  memset((void *)D->lglabels, 0, D->lgsize);
  if (D->pclabels) memset((void *)D->pclabels, 0, D->pcsize);
  for (i = 0; i < D->maxsection; i++) {
    D->sections[i].pos = DASM_SEC2POS(i);
    D->sections[i].ofs = 0;
  }
}


#ifdef DASM_CHECKS
#define CK(x, st) \
  do { if (!(x)) { \
    D->status = DASM_S_##st|(int)(p-D->actionlist-1); return; } } while (0)
#define CKPL(kind, st) \
  do { if ((size_t)((char *)pl-(char *)D->kind##labels) >= D->kind##size) { \
    D->status=DASM_S_RANGE_##st|(int)(p-D->actionlist-1); return; } } while (0)
#else
#define CK(x, st)	((void)0)
#define CKPL(kind, st)	((void)0)
#endif

/* Pass 1: Store actions and args, link branches/labels, estimate offsets. */
void dasm_put(Dst_DECL, int start, ...)
{
  va_list ap;
  dasm_State *D = Dst_REF;
  dasm_ActList p = D->actionlist + start;
  dasm_Section *sec = D->section;
  int pos = sec->pos, ofs = sec->ofs, mrm = -1;
  int *b;

  if (pos >= sec->epos) {
    DASM_M_GROW(Dst, int, sec->buf, sec->bsize,
      sec->bsize + 2*DASM_MAXSECPOS*sizeof(int));
    sec->rbuf = sec->buf - DASM_POS2BIAS(pos);
    sec->epos = (int)sec->bsize/sizeof(int) - DASM_MAXSECPOS+DASM_POS2BIAS(pos);
  }

  b = sec->rbuf;
  b[pos++] = start;

  va_start(ap, start);
  while (1) {
    int action = *p++;
    if (action < DASM_DISP) {
      ofs++;
    } else if (action <= DASM_REL_A) {
      int n = va_arg(ap, int);
      b[pos++] = n;
      switch (action) {
      case DASM_DISP:
	if (n == 0) { if (mrm < 0) mrm = p[-2]; if ((mrm&7) != 5) break; }
	/* fallthrough */
      case DASM_IMM_DB: if ((((unsigned)n+128)&-256) == 0) goto ob; /* fallthrough */
      case DASM_REL_A: /* Assumes ptrdiff_t is int. !x64 */
      case DASM_IMM_D: ofs += 4; break;
      case DASM_IMM_S: CK(((n+128)&-256) == 0, RANGE_I); goto ob;
      case DASM_IMM_B: CK((n&-256) == 0, RANGE_I); ob: ofs++; break;
      case DASM_IMM_WB: if (((n+128)&-256) == 0) goto ob; /* fallthrough */
      case DASM_IMM_W: CK((n&-65536) == 0, RANGE_I); ofs += 2; break;
      case DASM_SPACE: p++; ofs += n; break;
      case DASM_SETLABEL: b[pos-2] = -0x40000000; break;  /* Neg. label ofs. */
      case DASM_VREG: CK((n&-16) == 0 && (n != 4 || (*p>>5) != 2), RANGE_VREG);
	if (*p < 0x40 && p[1] == DASM_DISP) mrm = n;
	if (*p < 0x20 && (n&7) == 4) ofs++;
	switch ((*p++ >> 3) & 3) {
	case 3: n |= b[pos-3]; /* fallthrough */
	case 2: n |= b[pos-2]; /* fallthrough */
	case 1: if (n <= 7) { b[pos-1] |= 0x10; ofs--; }
	}
	continue;
      }
      mrm = -1;
    } else {
      int *pl, n;
      switch (action) {
      case DASM_REL_LG:
      case DASM_IMM_LG:
	n = *p++; pl = D->lglabels + n;
	/* Bkwd rel or global. */
	if (n <= 246) { CK(n>=10||*pl<0, RANGE_LG); CKPL(lg, LG); goto putrel; }
	pl -= 246; n = *pl;
	if (n < 0) n = 0;  /* Start new chain for fwd rel if label exists. */
	goto linkrel;
      case DASM_REL_PC:
      case DASM_IMM_PC: pl = D->pclabels + va_arg(ap, int); CKPL(pc, PC);
      putrel:
	n = *pl;
	if (n < 0) {  /* Label exists. Get label pos and store it. */
	  b[pos] = -n;
	} else {
      linkrel:
	  b[pos] = n;  /* Else link to rel chain, anchored at label. */
	  *pl = pos;
	}
	pos++;
	ofs += 4;  /* Maximum offset needed. */
	if (action == DASM_REL_LG || action == DASM_REL_PC) {
	  b[pos++] = ofs;  /* Store pass1 offset estimate. */
	} else if (sizeof(ptrdiff_t) == 8) {
	  ofs += 4;
	}
	break;
      case DASM_LABEL_LG: pl = D->lglabels + *p++; CKPL(lg, LG); goto putlabel;
      case DASM_LABEL_PC: pl = D->pclabels + va_arg(ap, int); CKPL(pc, PC);
      putlabel:
	n = *pl;  /* n > 0: Collapse rel chain and replace with label pos. */
	while (n > 0) { int *pb = DASM_POS2PTR(D, n); n = *pb; *pb = pos; }
	*pl = -pos;  /* Label exists now. */
	b[pos++] = ofs;  /* Store pass1 offset estimate. */
	break;
      case DASM_ALIGN:
	ofs += *p++;  /* Maximum alignment needed (arg is 2**n-1). */
	b[pos++] = ofs;  /* Store pass1 offset estimate. */
	break;
      case DASM_EXTERN: p += 2; ofs += 4; break;
      case DASM_ESC: p++; ofs++; break;
      case DASM_MARK: mrm = p[-2]; break;
      case DASM_SECTION:
	n = *p; CK(n < D->maxsection, RANGE_SEC); D->section = &D->sections[n];
      case DASM_STOP: goto stop;
      }
    }
  }
stop:
  va_end(ap);
  sec->pos = pos;
  sec->ofs = ofs;
}
#undef CK

/* Pass 2: Link sections, shrink branches/aligns, fix label offsets. */
int dasm_link(Dst_DECL, size_t *szp)
{
  dasm_State *D = Dst_REF;
  int secnum;
  int ofs = 0;

#ifdef DASM_CHECKS
  *szp = 0;
  if (D->status != DASM_S_OK) return D->status;
  {
    int pc;
    for (pc = 0; pc*sizeof(int) < D->pcsize; pc++)
      if (D->pclabels[pc] > 0) return DASM_S_UNDEF_PC|pc;
  }
#endif

  { /* Handle globals not defined in this translation unit. */
    int idx;
    for (idx = 10; idx*sizeof(int) < D->lgsize; idx++) {
      int n = D->lglabels[idx];
      /* Undefined label: Collapse rel chain and replace with marker (< 0). */
      while (n > 0) { int *pb = DASM_POS2PTR(D, n); n = *pb; *pb = -idx; }
    }
  }

  /* Combine all code sections. No support for data sections (yet). */
  for (secnum = 0; secnum < D->maxsection; secnum++) {
    dasm_Section *sec = D->sections + secnum;
    int *b = sec->rbuf;
    int pos = DASM_SEC2POS(secnum);
    int lastpos = sec->pos;

    while (pos != lastpos) {
      dasm_ActList p = D->actionlist + b[pos++];
      int op = 0;
      while (1) {
	int action = *p++;
	switch (action) {
	case DASM_REL_LG: p++;
	  /* fallthrough */
	case DASM_REL_PC: {
	  int shrink = op == 0xe9 ? 3 : ((op&0xf0) == 0x80 ? 4 : 0);
	  if (shrink) {  /* Shrinkable branch opcode? */
	    int lofs, lpos = b[pos];
	    if (lpos < 0) goto noshrink;  /* Ext global? */
	    lofs = *DASM_POS2PTR(D, lpos);
	    if (lpos > pos) {  /* Fwd label: add cumulative section offsets. */
	      int i;
	      for (i = secnum; i < DASM_POS2SEC(lpos); i++)
		lofs += D->sections[i].ofs;
	    } else {
	      lofs -= ofs;  /* Bkwd label: unfix offset. */
	    }
	    lofs -= b[pos+1];  /* Short branch ok? */
	    if (lofs >= -128-shrink && lofs <= 127) ofs -= shrink;  /* Yes. */
	    else { noshrink: shrink = 0; }  /* No, cannot shrink op. */
	  }
	  b[pos+1] = shrink;
	  pos += 2;
	  break;
	}
	  /* fallthrough */
	case DASM_SPACE: case DASM_IMM_LG: case DASM_VREG: p++;
	case DASM_DISP: case DASM_IMM_S: case DASM_IMM_B: case DASM_IMM_W:
	case DASM_IMM_D: case DASM_IMM_WB: case DASM_IMM_DB:
	case DASM_SETLABEL: case DASM_REL_A: case DASM_IMM_PC: pos++; break;
	case DASM_LABEL_LG: p++;
	  /* fallthrough */
	case DASM_LABEL_PC: b[pos++] += ofs; break; /* Fix label offset. */
	case DASM_ALIGN: ofs -= (b[pos++]+ofs)&*p++; break; /* Adjust ofs. */
	case DASM_EXTERN: p += 2; break;
	case DASM_ESC: op = *p++; break;
	case DASM_MARK: break;
	case DASM_SECTION: case DASM_STOP: goto stop;
	default: op = action; break;
	}
      }
      stop: (void)0;
    }
    ofs += sec->ofs;  /* Next section starts right after current section. */
  }

  D->codesize = ofs;  /* Total size of all code sections */
  *szp = ofs;
  return DASM_S_OK;
}

#define dasmb(x)	*cp++ = (unsigned char)(x)
#ifndef DASM_ALIGNED_WRITES
typedef ZEND_SET_ALIGNED(1, unsigned short unaligned_short);
typedef ZEND_SET_ALIGNED(1, unsigned int unaligned_int);
typedef ZEND_SET_ALIGNED(1, unsigned long long unaligned_long_long);
#define dasmw(x) \
  do { *((unaligned_short *)cp) = (unsigned short)(x); cp+=2; } while (0)
#define dasmd(x) \
  do { *((unaligned_int *)cp) = (unsigned int)(x); cp+=4; } while (0)
#define dasmq(x) \
  do { *((unaligned_long_long *)cp) = (unsigned long long)(x); cp+=8; } while (0)
#else
#define dasmw(x)	do { dasmb(x); dasmb((x)>>8); } while (0)
#define dasmd(x)	do { dasmw(x); dasmw((x)>>16); } while (0)
#define dasmq(x)	do { dasmd(x); dasmd((x)>>32); } while (0)
#endif
static unsigned char *dasma_(unsigned char *cp, ptrdiff_t x)
{
  if (sizeof(ptrdiff_t) == 8)
    dasmq((unsigned long long)x);
  else
    dasmd((unsigned int)x);
  return cp;
}
#define dasma(x)	(cp = dasma_(cp, (x)))

/* Pass 3: Encode sections. */
int dasm_encode(Dst_DECL, void *buffer)
{
  dasm_State *D = Dst_REF;
  unsigned char *base = (unsigned char *)buffer;
  unsigned char *cp = base;
  int secnum;

  /* Encode all code sections. No support for data sections (yet). */
  for (secnum = 0; secnum < D->maxsection; secnum++) {
    dasm_Section *sec = D->sections + secnum;
    int *b = sec->buf;
    int *endb = DASM_PTR_ADD(sec->rbuf, sec->pos);

    while (b != endb) {
      dasm_ActList p = D->actionlist + *b++;
      unsigned char *mark = NULL;
      while (1) {
	int action = *p++;
	int n = (action >= DASM_DISP && action <= DASM_ALIGN) ? *b++ : 0;
	switch (action) {
	case DASM_DISP: if (!mark) mark = cp; {
	  unsigned char *mm = mark;
	  if (*p != DASM_IMM_DB && *p != DASM_IMM_WB) mark = NULL;
	  if (n == 0) { int mrm = mm[-1]&7; if (mrm == 4) mrm = mm[0]&7;
	    if (mrm != 5) { mm[-1] -= 0x80; break; } }
	  if ((((unsigned)n+128) & -256) != 0) goto wd; else mm[-1] -= 0x40;
	}
	  /* fallthrough */
	case DASM_IMM_S: case DASM_IMM_B: wb: dasmb(n); break;
	case DASM_IMM_DB: if ((((unsigned)n+128)&-256) == 0) {
	    db: if (!mark) mark = cp; mark[-2] += 2; mark = NULL; goto wb;
	  } else mark = NULL;
	  /* fallthrough */
	case DASM_IMM_D: wd: dasmd(n); break;
<<<<<<< HEAD
	case DASM_IMM_WB: if (((n+128)&-256) == 0) goto db; else mark = NULL;
	  /* fallthrough */
=======
	case DASM_IMM_WB: if ((((unsigned)n+128)&-256) == 0) goto db; else mark = NULL;
>>>>>>> 15abbea5
	case DASM_IMM_W: dasmw(n); break;
	case DASM_VREG: {
	  int t = *p++;
	  unsigned char *ex = cp - (t&7);
	  if ((n & 8) && t < 0xa0) {
	    if (*ex & 0x80) ex[1] ^= 0x20 << (t>>6); else *ex ^= 1 << (t>>6);
	    n &= 7;
	  } else if (n & 0x10) {
	    if (*ex & 0x80) {
	      *ex = 0xc5; ex[1] = (ex[1] & 0x80) | ex[2]; ex += 2;
	    }
	    while (++ex < cp) ex[-1] = *ex;
	    if (mark) mark--;
	    cp--;
	    n &= 7;
	  }
	  if (t >= 0xc0) n <<= 4;
	  else if (t >= 0x40) n <<= 3;
	  else if (n == 4 && t < 0x20) { cp[-1] ^= n; *cp++ = 0x20; }
	  cp[-1] ^= n;
	  break;
	}
	case DASM_REL_LG: p++; if (n >= 0) goto rel_pc;
	  b++; n = (int)(ptrdiff_t)D->globals[-n];
	  /* fallthrough */
	case DASM_REL_A: rel_a:
	  n -= (unsigned int)(ptrdiff_t)(cp+4); goto wd; /* !x64 */
	case DASM_REL_PC: rel_pc: {
	  int shrink = *b++;
	  int *pb = DASM_POS2PTR(D, n); if (*pb < 0) { n = pb[1]; goto rel_a; }
	  n = *pb - ((int)(cp-base) + 4-shrink);
	  if (shrink == 0) goto wd;
	  if (shrink == 4) { cp--; cp[-1] = *cp-0x10; } else cp[-1] = 0xeb;
	  goto wb;
	}
	case DASM_IMM_LG:
	  p++;
	  if (n < 0) { dasma((ptrdiff_t)D->globals[-n]); break; }
	  /* fallthrough */
	case DASM_IMM_PC: {
	  int *pb = DASM_POS2PTR(D, n);
	  dasma(*pb < 0 ? (ptrdiff_t)pb[1] : (*pb + (ptrdiff_t)base));
	  break;
	}
	case DASM_LABEL_LG: {
	  int idx = *p++;
	  if (idx >= 10)
	    D->globals[idx] = (void *)(base + (*p == DASM_SETLABEL ? *b : n));
	  break;
	}
	case DASM_LABEL_PC: case DASM_SETLABEL: break;
	case DASM_SPACE: { int fill = *p++; while (n--) *cp++ = fill; break; }
	case DASM_ALIGN:
	  n = *p++;
	  while (((cp-base) & n)) *cp++ = 0x90; /* nop */
	  break;
	case DASM_EXTERN: n = DASM_EXTERN(Dst, cp, p[1], *p); p += 2; goto wd;
	case DASM_MARK: mark = cp; break;
	case DASM_ESC: action = *p++;
	  /* fallthrough */
	default: *cp++ = action; break;
	case DASM_SECTION: case DASM_STOP: goto stop;
	}
      }
      stop: (void)0;
    }
  }

  if (base + D->codesize != cp)  /* Check for phase errors. */
    return DASM_S_PHASE;
  return DASM_S_OK;
}

/* Get PC label offset. */
int dasm_getpclabel(Dst_DECL, unsigned int pc)
{
  dasm_State *D = Dst_REF;
  if (pc*sizeof(int) < D->pcsize) {
    int pos = D->pclabels[pc];
    if (pos < 0) return *DASM_POS2PTR(D, -pos);
    if (pos > 0) return -1;  /* Undefined. */
  }
  return -2;  /* Unused or out of range. */
}

#ifdef DASM_CHECKS
/* Optional sanity checker to call between isolated encoding steps. */
int dasm_checkstep(Dst_DECL, int secmatch)
{
  dasm_State *D = Dst_REF;
  if (D->status == DASM_S_OK) {
    int i;
    for (i = 1; i <= 9; i++) {
      if (D->lglabels[i] > 0) { D->status = DASM_S_UNDEF_L|i; break; }
      D->lglabels[i] = 0;
    }
  }
  if (D->status == DASM_S_OK && secmatch >= 0 &&
      D->section != &D->sections[secmatch])
    D->status = DASM_S_MATCH_SEC|(int)(D->section-D->sections);
  return D->status;
}
#endif
<|MERGE_RESOLUTION|>--- conflicted
+++ resolved
@@ -425,12 +425,8 @@
 	  } else mark = NULL;
 	  /* fallthrough */
 	case DASM_IMM_D: wd: dasmd(n); break;
-<<<<<<< HEAD
-	case DASM_IMM_WB: if (((n+128)&-256) == 0) goto db; else mark = NULL;
-	  /* fallthrough */
-=======
 	case DASM_IMM_WB: if ((((unsigned)n+128)&-256) == 0) goto db; else mark = NULL;
->>>>>>> 15abbea5
+	  /* fallthrough */
 	case DASM_IMM_W: dasmw(n); break;
 	case DASM_VREG: {
 	  int t = *p++;
