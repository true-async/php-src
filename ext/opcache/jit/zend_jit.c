/*
   +----------------------------------------------------------------------+
   | Zend JIT                                                             |
   +----------------------------------------------------------------------+
   | Copyright (c) The PHP Group                                          |
   +----------------------------------------------------------------------+
   | This source file is subject to version 3.01 of the PHP license,      |
   | that is bundled with this package in the file LICENSE, and is        |
   | available through the world-wide-web at the following url:           |
   | https://www.php.net/license/3_01.txt                                 |
   | If you did not receive a copy of the PHP license and are unable to   |
   | obtain it through the world-wide-web, please send a note to          |
   | license@php.net so we can mail you a copy immediately.               |
   +----------------------------------------------------------------------+
   | Authors: Dmitry Stogov <dmitry@php.net>                              |
   +----------------------------------------------------------------------+
*/

#include "main/php.h"
#include "main/SAPI.h"
#include "php_version.h"
#include <ZendAccelerator.h>
#include "zend_shared_alloc.h"
#include "Zend/zend_execute.h"
#include "Zend/zend_vm.h"
#include "Zend/zend_exceptions.h"
#include "Zend/zend_constants.h"
#include "Zend/zend_closures.h"
#include "Zend/zend_ini.h"
#include "Zend/zend_observer.h"
#include "zend_smart_str.h"
#include "jit/zend_jit.h"

#ifdef HAVE_JIT

#include "Optimizer/zend_func_info.h"
#include "Optimizer/zend_ssa.h"
#include "Optimizer/zend_inference.h"
#include "Optimizer/zend_call_graph.h"
#include "Optimizer/zend_dump.h"

#if ZEND_JIT_TARGET_X86
# include "jit/zend_jit_x86.h"
#elif ZEND_JIT_TARGET_ARM64
# include "jit/zend_jit_arm64.h"
#endif

#include "jit/zend_jit_internal.h"

#ifdef ZTS
int jit_globals_id;
#else
zend_jit_globals jit_globals;
#endif

//#define CONTEXT_THREADED_JIT
#define ZEND_JIT_USE_RC_INFERENCE

#ifdef ZEND_JIT_USE_RC_INFERENCE
# define ZEND_SSA_RC_INFERENCE_FLAG ZEND_SSA_RC_INFERENCE
# define RC_MAY_BE_1(info)          (((info) & (MAY_BE_RC1|MAY_BE_REF)) != 0)
# define RC_MAY_BE_N(info)          (((info) & (MAY_BE_RCN|MAY_BE_REF)) != 0)
#else
# define ZEND_SSA_RC_INFERENCE_FLAG 0
# define RC_MAY_BE_1(info)          1
# define RC_MAY_BE_N(info)          1
#endif

#define JIT_PREFIX      "JIT$"
#define JIT_STUB_PREFIX "JIT$$"
#define TRACE_PREFIX    "TRACE-"

#define DASM_M_GROW(ctx, t, p, sz, need) \
  do { \
    size_t _sz = (sz), _need = (need); \
    if (_sz < _need) { \
      if (_sz < 16) _sz = 16; \
      while (_sz < _need) _sz += _sz; \
      (p) = (t *)erealloc((p), _sz); \
      (sz) = _sz; \
    } \
  } while(0)

#define DASM_M_FREE(ctx, p, sz) efree(p)

#if ZEND_DEBUG
# define DASM_CHECKS 1
#endif

#include "dynasm/dasm_proto.h"

typedef struct _zend_jit_stub {
	const char *name;
	int (*stub)(dasm_State **Dst);
	uint32_t offset;
	uint32_t adjustment;
} zend_jit_stub;

#define JIT_STUB(name, offset, adjustment) \
	{JIT_STUB_PREFIX #name, zend_jit_ ## name ## _stub, offset, adjustment}

zend_ulong zend_jit_profile_counter = 0;
int zend_jit_profile_counter_rid = -1;

int16_t zend_jit_hot_counters[ZEND_HOT_COUNTERS_COUNT];

const zend_op *zend_jit_halt_op = NULL;
static int zend_jit_vm_kind = 0;

static void *dasm_buf = NULL;
static void *dasm_end = NULL;
static void **dasm_ptr = NULL;

static size_t dasm_size = 0;

static zend_long jit_bisect_pos = 0;

static const void *zend_jit_runtime_jit_handler = NULL;
static const void *zend_jit_profile_jit_handler = NULL;
static const void *zend_jit_func_hot_counter_handler = NULL;
static const void *zend_jit_loop_hot_counter_handler = NULL;
static const void *zend_jit_func_trace_counter_handler = NULL;
static const void *zend_jit_ret_trace_counter_handler = NULL;
static const void *zend_jit_loop_trace_counter_handler = NULL;

static int ZEND_FASTCALL zend_runtime_jit(void);

static int zend_jit_trace_op_len(const zend_op *opline);
static int zend_jit_trace_may_exit(const zend_op_array *op_array, const zend_op *opline);
static uint32_t zend_jit_trace_get_exit_point(const zend_op *to_opline, uint32_t flags);
static const void *zend_jit_trace_get_exit_addr(uint32_t n);
static void zend_jit_trace_add_code(const void *start, uint32_t size);
static bool zend_jit_needs_arg_dtor(const zend_function *func, uint32_t arg_num, zend_call_info *call_info);

#if ZEND_JIT_TARGET_ARM64
static zend_jit_trace_info *zend_jit_get_current_trace_info(void);
static uint32_t zend_jit_trace_find_exit_point(const void* addr);
#endif

static int zend_jit_assign_to_variable(dasm_State    **Dst,
                                       const zend_op  *opline,
                                       zend_jit_addr   var_use_addr,
                                       zend_jit_addr   var_addr,
                                       uint32_t        var_info,
                                       uint32_t        var_def_info,
                                       zend_uchar      val_type,
                                       zend_jit_addr   val_addr,
                                       uint32_t        val_info,
                                       zend_jit_addr   res_addr,
                                       bool       check_exception);

static bool dominates(const zend_basic_block *blocks, int a, int b) {
	while (blocks[b].level > blocks[a].level) {
		b = blocks[b].idom;
	}
	return a == b;
}

static bool zend_ssa_is_last_use(const zend_op_array *op_array, const zend_ssa *ssa, int var, int use)
{
	int next_use;

	if (ssa->vars[var].phi_use_chain) {
		zend_ssa_phi *phi = ssa->vars[var].phi_use_chain;
		do {
			if (!ssa->vars[phi->ssa_var].no_val) {
				return 0;
			}
			phi = zend_ssa_next_use_phi(ssa, var, phi);
		} while (phi);
	}

	next_use = zend_ssa_next_use(ssa->ops, var, use);
	if (next_use < 0) {
		int b = ssa->cfg.map[use];
		int prev_use = ssa->vars[var].use_chain;

		while (prev_use >= 0 && prev_use != use) {
			if (b != ssa->cfg.map[prev_use]
			 && dominates(ssa->cfg.blocks, b, ssa->cfg.map[prev_use])
			 && !zend_ssa_is_no_val_use(op_array->opcodes + prev_use, ssa->ops + prev_use, var)) {
				return 0;
			}
			prev_use = zend_ssa_next_use(ssa->ops, var, prev_use);
		}
		return 1;
	} else if (zend_ssa_is_no_val_use(op_array->opcodes + next_use, ssa->ops + next_use, var)) {
		return 1;
	}
	return 0;
}

static bool zend_ival_is_last_use(const zend_lifetime_interval *ival, int use)
{
	if (ival->flags & ZREG_LAST_USE) {
		const zend_life_range *range = &ival->range;

		while (range->next) {
			range = range->next;
		}
		return range->end == use;
	}
	return 0;
}

static bool zend_is_commutative(zend_uchar opcode)
{
	return
		opcode == ZEND_ADD ||
		opcode == ZEND_MUL ||
		opcode == ZEND_BW_OR ||
		opcode == ZEND_BW_AND ||
		opcode == ZEND_BW_XOR;
}

static int zend_jit_is_constant_cmp_long_long(const zend_op  *opline,
                                              zend_ssa_range *op1_range,
                                              zend_jit_addr   op1_addr,
                                              zend_ssa_range *op2_range,
                                              zend_jit_addr   op2_addr,
                                              bool           *result)
{
	zend_long op1_min;
	zend_long op1_max;
	zend_long op2_min;
	zend_long op2_max;

	if (op1_range) {
		op1_min = op1_range->min;
		op1_max = op1_range->max;
	} else if (Z_MODE(op1_addr) == IS_CONST_ZVAL) {
		ZEND_ASSERT(Z_TYPE_P(Z_ZV(op1_addr)) == IS_LONG);
		op1_min = op1_max = Z_LVAL_P(Z_ZV(op1_addr));
	} else {
		return 0;
	}

	if (op2_range) {
		op2_min = op2_range->min;
		op2_max = op2_range->max;
	} else if (Z_MODE(op2_addr) == IS_CONST_ZVAL) {
		ZEND_ASSERT(Z_TYPE_P(Z_ZV(op2_addr)) == IS_LONG);
		op2_min = op2_max = Z_LVAL_P(Z_ZV(op2_addr));
	} else {
		return 0;
	}

	switch (opline->opcode) {
		case ZEND_IS_EQUAL:
		case ZEND_IS_IDENTICAL:
		case ZEND_CASE:
		case ZEND_CASE_STRICT:
			if (op1_min == op1_max && op2_min == op2_max && op1_min == op2_min) {
				*result = 1;
				return 1;
			} else if (op1_max < op2_min || op1_min > op2_max) {
				*result = 0;
				return 1;
			}
			return 0;
		case ZEND_IS_NOT_EQUAL:
		case ZEND_IS_NOT_IDENTICAL:
			if (op1_min == op1_max && op2_min == op2_max && op1_min == op2_min) {
				*result = 0;
				return 1;
			} else if (op1_max < op2_min || op1_min > op2_max) {
				*result = 1;
				return 1;
			}
			return 0;
		case ZEND_IS_SMALLER:
			if (op1_max < op2_min) {
				*result = 1;
				return 1;
			} else if (op1_min >= op2_max) {
				*result = 0;
				return 1;
			}
			return 0;
		case ZEND_IS_SMALLER_OR_EQUAL:
			if (op1_max <= op2_min) {
				*result = 1;
				return 1;
			} else if (op1_min > op2_max) {
				*result = 0;
				return 1;
			}
			return 0;
		default:
			ZEND_UNREACHABLE();
	}
	return 0;
}

static int zend_jit_needs_call_chain(zend_call_info *call_info, uint32_t b, const zend_op_array *op_array, zend_ssa *ssa, const zend_ssa_op *ssa_op, const zend_op *opline, int call_level, zend_jit_trace_rec *trace)
{
	int skip;

	if (trace) {
		zend_jit_trace_rec *p = trace;

		ssa_op++;
		while (1) {
			if (p->op == ZEND_JIT_TRACE_VM) {
				switch (p->opline->opcode) {
					case ZEND_SEND_ARRAY:
					case ZEND_SEND_USER:
					case ZEND_SEND_UNPACK:
					case ZEND_INIT_FCALL:
					case ZEND_INIT_METHOD_CALL:
					case ZEND_INIT_STATIC_METHOD_CALL:
					case ZEND_INIT_FCALL_BY_NAME:
					case ZEND_INIT_NS_FCALL_BY_NAME:
					case ZEND_INIT_DYNAMIC_CALL:
					case ZEND_NEW:
					case ZEND_INIT_USER_CALL:
					case ZEND_FAST_CALL:
					case ZEND_JMP:
					case ZEND_JMPZNZ:
					case ZEND_JMPZ:
					case ZEND_JMPNZ:
					case ZEND_JMPZ_EX:
					case ZEND_JMPNZ_EX:
					case ZEND_FE_RESET_R:
					case ZEND_FE_RESET_RW:
					case ZEND_JMP_SET:
					case ZEND_COALESCE:
					case ZEND_JMP_NULL:
					case ZEND_ASSERT_CHECK:
					case ZEND_CATCH:
					case ZEND_DECLARE_ANON_CLASS:
					case ZEND_FE_FETCH_R:
					case ZEND_FE_FETCH_RW:
						return 1;
					case ZEND_DO_ICALL:
					case ZEND_DO_UCALL:
					case ZEND_DO_FCALL_BY_NAME:
					case ZEND_DO_FCALL:
					case ZEND_CALLABLE_CONVERT:
						return 0;
					case ZEND_SEND_VAL:
					case ZEND_SEND_VAR:
					case ZEND_SEND_VAL_EX:
					case ZEND_SEND_VAR_EX:
					case ZEND_SEND_FUNC_ARG:
					case ZEND_SEND_REF:
					case ZEND_SEND_VAR_NO_REF:
					case ZEND_SEND_VAR_NO_REF_EX:
						/* skip */
						break;
					default:
						if (zend_may_throw(opline, ssa_op, op_array, ssa)) {
							return 1;
						}
				}
				ssa_op += zend_jit_trace_op_len(opline);
			} else if (p->op == ZEND_JIT_TRACE_ENTER ||
			           p->op == ZEND_JIT_TRACE_BACK ||
			           p->op == ZEND_JIT_TRACE_END) {
				return 1;
			}
			p++;
		}
	}

	if (!call_info) {
		const zend_op *end = op_array->opcodes + op_array->last;

		opline++;
		ssa_op++;
		skip = (call_level == 1);
		while (opline != end) {
			if (!skip) {
				if (zend_may_throw(opline, ssa_op, op_array, ssa)) {
					return 1;
				}
			}
			switch (opline->opcode) {
				case ZEND_SEND_VAL:
				case ZEND_SEND_VAR:
				case ZEND_SEND_VAL_EX:
				case ZEND_SEND_VAR_EX:
				case ZEND_SEND_FUNC_ARG:
				case ZEND_SEND_REF:
				case ZEND_SEND_VAR_NO_REF:
				case ZEND_SEND_VAR_NO_REF_EX:
					skip = 0;
					break;
				case ZEND_SEND_ARRAY:
				case ZEND_SEND_USER:
				case ZEND_SEND_UNPACK:
				case ZEND_INIT_FCALL:
				case ZEND_INIT_METHOD_CALL:
				case ZEND_INIT_STATIC_METHOD_CALL:
				case ZEND_INIT_FCALL_BY_NAME:
				case ZEND_INIT_NS_FCALL_BY_NAME:
				case ZEND_INIT_DYNAMIC_CALL:
				case ZEND_NEW:
				case ZEND_INIT_USER_CALL:
				case ZEND_FAST_CALL:
				case ZEND_JMP:
				case ZEND_JMPZNZ:
				case ZEND_JMPZ:
				case ZEND_JMPNZ:
				case ZEND_JMPZ_EX:
				case ZEND_JMPNZ_EX:
				case ZEND_FE_RESET_R:
				case ZEND_FE_RESET_RW:
				case ZEND_JMP_SET:
				case ZEND_COALESCE:
				case ZEND_JMP_NULL:
				case ZEND_ASSERT_CHECK:
				case ZEND_CATCH:
				case ZEND_DECLARE_ANON_CLASS:
				case ZEND_FE_FETCH_R:
				case ZEND_FE_FETCH_RW:
					return 1;
				case ZEND_DO_ICALL:
				case ZEND_DO_UCALL:
				case ZEND_DO_FCALL_BY_NAME:
				case ZEND_DO_FCALL:
				case ZEND_CALLABLE_CONVERT:
					end = opline;
					if (end - op_array->opcodes >= ssa->cfg.blocks[b].start + ssa->cfg.blocks[b].len) {
						/* INIT_FCALL and DO_FCALL in different BasicBlocks */
						return 1;
					}
					return 0;
			}
			opline++;
			ssa_op++;
		}

		return 1;
	} else {
		const zend_op *end = call_info->caller_call_opline;

		/* end may be null if an opcode like EXIT is part of the argument list. */
		if (!end || end - op_array->opcodes >= ssa->cfg.blocks[b].start + ssa->cfg.blocks[b].len) {
			/* INIT_FCALL and DO_FCALL in different BasicBlocks */
			return 1;
		}

		opline++;
		ssa_op++;
		skip = (call_level == 1);
		while (opline != end) {
			if (skip) {
				switch (opline->opcode) {
					case ZEND_SEND_VAL:
					case ZEND_SEND_VAR:
					case ZEND_SEND_VAL_EX:
					case ZEND_SEND_VAR_EX:
					case ZEND_SEND_FUNC_ARG:
					case ZEND_SEND_REF:
					case ZEND_SEND_VAR_NO_REF:
					case ZEND_SEND_VAR_NO_REF_EX:
						skip = 0;
						break;
					case ZEND_SEND_ARRAY:
					case ZEND_SEND_USER:
					case ZEND_SEND_UNPACK:
						return 1;
				}
			} else {
				if (zend_may_throw(opline, ssa_op, op_array, ssa)) {
					return 1;
				}
			}
			opline++;
			ssa_op++;
		}

		return 0;
	}
}

static uint32_t skip_valid_arguments(const zend_op_array *op_array, zend_ssa *ssa, const zend_call_info *call_info)
{
	uint32_t num_args = 0;
	zend_function *func = call_info->callee_func;

	/* It's okay to handle prototypes here, because they can only increase the accepted arguments.
	 * Anything legal for the parent method is also legal for the parent method. */
	while (num_args < call_info->num_args) {
		zend_arg_info *arg_info = func->op_array.arg_info + num_args;

		if (ZEND_TYPE_IS_SET(arg_info->type)) {
			if (ZEND_TYPE_IS_ONLY_MASK(arg_info->type)) {
				zend_op *opline = call_info->arg_info[num_args].opline;
				zend_ssa_op *ssa_op = &ssa->ops[opline - op_array->opcodes];
				uint32_t type_mask = ZEND_TYPE_PURE_MASK(arg_info->type);
				if ((OP1_INFO() & (MAY_BE_ANY|MAY_BE_UNDEF)) & ~type_mask) {
					break;
				}
			} else {
				break;
			}
		}
		num_args++;
	}
	return num_args;
}

static uint32_t zend_ssa_cv_info(const zend_op_array *op_array, zend_ssa *ssa, uint32_t var)
{
	uint32_t j, info;

	if (ssa->vars && ssa->var_info) {
		info = ssa->var_info[var].type;
		for (j = op_array->last_var; j < ssa->vars_count; j++) {
			if (ssa->vars[j].var == var) {
				info |= ssa->var_info[j].type;
			}
		}
	} else {
		info = MAY_BE_RC1 | MAY_BE_RCN | MAY_BE_REF | MAY_BE_ANY | MAY_BE_UNDEF |
			MAY_BE_ARRAY_KEY_ANY | MAY_BE_ARRAY_OF_ANY | MAY_BE_ARRAY_OF_REF;
	}

#ifdef ZEND_JIT_USE_RC_INFERENCE
	/* Refcount may be increased by RETURN opcode */
	if ((info & MAY_BE_RC1) && !(info & MAY_BE_RCN)) {
		for (j = 0; j < ssa->cfg.blocks_count; j++) {
			if ((ssa->cfg.blocks[j].flags & ZEND_BB_REACHABLE) &&
			    ssa->cfg.blocks[j].len > 0) {
				const zend_op *opline = op_array->opcodes + ssa->cfg.blocks[j].start + ssa->cfg.blocks[j].len - 1;

				if (opline->opcode == ZEND_RETURN) {
					if (opline->op1_type == IS_CV && opline->op1.var == EX_NUM_TO_VAR(var)) {
						info |= MAY_BE_RCN;
						break;
					}
				}
			}
		}
	}
#endif

	return info;
}

static bool zend_jit_may_avoid_refcounting(const zend_op *opline)
{
	switch (opline->opcode) {
		case ZEND_FETCH_OBJ_FUNC_ARG:
			if (!JIT_G(current_frame) ||
			    !JIT_G(current_frame)->call->func ||
			    !TRACE_FRAME_IS_LAST_SEND_BY_VAL(JIT_G(current_frame)->call)) {
				return 0;
			}
			/* break missing intentionally */
		case ZEND_FETCH_OBJ_R:
		case ZEND_FETCH_OBJ_IS:
			if (opline->op2_type == IS_CONST
			 && Z_TYPE_P(RT_CONSTANT(opline, opline->op2)) == IS_STRING
			 && Z_STRVAL_P(RT_CONSTANT(opline, opline->op2))[0] != '\0') {
				return 1;
			}
			break;
		case ZEND_FETCH_DIM_FUNC_ARG:
			if (!JIT_G(current_frame) ||
			    !JIT_G(current_frame)->call->func ||
			    !TRACE_FRAME_IS_LAST_SEND_BY_VAL(JIT_G(current_frame)->call)) {
				return 0;
			}
			/* break missing intentionally */
		case ZEND_FETCH_DIM_R:
		case ZEND_FETCH_DIM_IS:
			return 1;
		case ZEND_ISSET_ISEMPTY_DIM_OBJ:
			if (!(opline->extended_value & ZEND_ISEMPTY)) {
				return 1;
			}
			break;
	}
	return 0;
}

static bool zend_jit_is_persistent_constant(zval *key, uint32_t flags)
{
	zval *zv;
	zend_constant *c = NULL;

	/* null/true/false are resolved during compilation, so don't check for them here. */
	zv = zend_hash_find_known_hash(EG(zend_constants), Z_STR_P(key));
	if (zv) {
		c = (zend_constant*)Z_PTR_P(zv);
	} else if (flags & IS_CONSTANT_UNQUALIFIED_IN_NAMESPACE) {
		key++;
		zv = zend_hash_find_known_hash(EG(zend_constants), Z_STR_P(key));
		if (zv) {
			c = (zend_constant*)Z_PTR_P(zv);
		}
	}
	return c && (ZEND_CONSTANT_FLAGS(c) & CONST_PERSISTENT);
}

static zend_property_info* zend_get_known_property_info(const zend_op_array *op_array, zend_class_entry *ce, zend_string *member, bool on_this, zend_string *filename)
{
	zend_property_info *info = NULL;

	if ((on_this && (op_array->fn_flags & ZEND_ACC_TRAIT_CLONE)) ||
	    !ce ||
	    !(ce->ce_flags & ZEND_ACC_LINKED) ||
	    (ce->ce_flags & ZEND_ACC_TRAIT) ||
	    ce->create_object) {
		return NULL;
	}

	if (!(ce->ce_flags & ZEND_ACC_IMMUTABLE)) {
		if (ce->info.user.filename != filename) {
			/* class declaration might be changed independently */
			return NULL;
		}

		if (ce->parent) {
			zend_class_entry *parent = ce->parent;

			do {
				if (parent->type == ZEND_INTERNAL_CLASS) {
					break;
				} else if (parent->info.user.filename != filename) {
					/* some of parents class declarations might be changed independently */
					/* TODO: this check may be not enough, because even
					 * in the same it's possible to conditionally define
					 * few classes with the same name, and "parent" may
					 * change from request to request.
					 */
					return NULL;
				}
				parent = parent->parent;
			} while (parent);
		}
	}

	info = (zend_property_info*)zend_hash_find_ptr(&ce->properties_info, member);
	if (info == NULL ||
	    !IS_VALID_PROPERTY_OFFSET(info->offset) ||
	    (info->flags & ZEND_ACC_STATIC)) {
		return NULL;
	}

	if (info->flags & ZEND_ACC_PUBLIC) {
		return info;
	} else if (on_this) {
		if (ce == info->ce) {
			return info;
		} else if ((info->flags & ZEND_ACC_PROTECTED)
				&& instanceof_function_slow(ce, info->ce)) {
			return info;
		}
	}

	return NULL;
}

static bool zend_may_be_dynamic_property(zend_class_entry *ce, zend_string *member, bool on_this, zend_string *filename)
{
	zend_property_info *info;

	if (!ce || (ce->ce_flags & ZEND_ACC_TRAIT)) {
		return 1;
	}

	if (!(ce->ce_flags & ZEND_ACC_IMMUTABLE)) {
		if (ce->info.user.filename != filename) {
			/* class declaration might be changed independently */
			return 1;
		}
	}

	info = (zend_property_info*)zend_hash_find_ptr(&ce->properties_info, member);
	if (info == NULL ||
	    !IS_VALID_PROPERTY_OFFSET(info->offset) ||
	    (info->flags & ZEND_ACC_STATIC)) {
		return 1;
	}

	if (!(info->flags & ZEND_ACC_PUBLIC) &&
	    (!on_this || info->ce != ce)) {
		return 1;
	}

	return 0;
}

#define OP_RANGE(ssa_op, opN) \
	(((opline->opN##_type & (IS_TMP_VAR|IS_VAR|IS_CV)) && \
	  ssa->var_info && \
	  (ssa_op)->opN##_use >= 0 && \
	  ssa->var_info[(ssa_op)->opN##_use].has_range) ? \
	 &ssa->var_info[(ssa_op)->opN##_use].range : NULL)

#define OP1_RANGE()      OP_RANGE(ssa_op, op1)
#define OP2_RANGE()      OP_RANGE(ssa_op, op2)
#define OP1_DATA_RANGE() OP_RANGE(ssa_op + 1, op1)

#if ZEND_JIT_TARGET_X86
# include "dynasm/dasm_x86.h"
#elif ZEND_JIT_TARGET_ARM64
static int zend_jit_add_veneer(dasm_State *Dst, void *buffer, uint32_t ins, int *b, uint32_t *cp, ptrdiff_t offset);
# define DASM_ADD_VENEER zend_jit_add_veneer
# include "dynasm/dasm_arm64.h"
#endif

#include "jit/zend_jit_helpers.c"
#include "jit/zend_jit_disasm.c"
#ifndef _WIN32
# include "jit/zend_jit_gdb.h"
# include "jit/zend_jit_perf_dump.c"
#endif
#ifdef HAVE_OPROFILE
# include "jit/zend_jit_oprofile.c"
#endif

#include "Zend/zend_cpuinfo.h"

#ifdef HAVE_VALGRIND
# include <valgrind/valgrind.h>
#endif

#ifdef HAVE_GCC_GLOBAL_REGS
# define GCC_GLOBAL_REGS 1
#else
# define GCC_GLOBAL_REGS 0
#endif

/* By default avoid JITing inline handlers if it does not seem profitable due to lack of
 * type information. Disabling this option allows testing some JIT handlers in the
 * presence of try/catch blocks, which prevent SSA construction. */
#ifndef PROFITABILITY_CHECKS
# define PROFITABILITY_CHECKS 1
#endif

#define BP_JIT_IS 6 /* Used for ISSET_ISEMPTY_DIM_OBJ. see BP_VAR_*defines in Zend/zend_compile.h */

typedef enum _sp_adj_kind {
	SP_ADJ_NONE,
	SP_ADJ_RET,
	SP_ADJ_VM,
	SP_ADJ_JIT,
	SP_ADJ_ASSIGN,
	SP_ADJ_LAST
} sp_adj_kind;

static int sp_adj[SP_ADJ_LAST];

/* The generated code may contain tautological comparisons, ignore them. */
#if defined(__clang__)
# pragma clang diagnostic push
# pragma clang diagnostic ignored "-Wtautological-compare"
# pragma clang diagnostic ignored "-Wstring-compare"
#endif

#if ZEND_JIT_TARGET_X86
# include "jit/zend_jit_vtune.c"
# include "jit/zend_jit_x86.c"
#elif ZEND_JIT_TARGET_ARM64
# include "jit/zend_jit_arm64.c"
#endif

#if defined(__clang__)
# pragma clang diagnostic pop
#endif

#if _WIN32
# include <Windows.h>
#else
# include <sys/mman.h>
# if !defined(MAP_ANONYMOUS) && defined(MAP_ANON)
#   define MAP_ANONYMOUS MAP_ANON
# endif
#endif

ZEND_EXT_API void zend_jit_status(zval *ret)
{
	zval stats;
	array_init(&stats);
	add_assoc_bool(&stats, "enabled", JIT_G(enabled));
	add_assoc_bool(&stats, "on", JIT_G(on));
	add_assoc_long(&stats, "kind", JIT_G(trigger));
	add_assoc_long(&stats, "opt_level", JIT_G(opt_level));
	add_assoc_long(&stats, "opt_flags", JIT_G(opt_flags));
	if (dasm_buf) {
		add_assoc_long(&stats, "buffer_size", (char*)dasm_end - (char*)dasm_buf);
		add_assoc_long(&stats, "buffer_free", (char*)dasm_end - (char*)*dasm_ptr);
	} else {
		add_assoc_long(&stats, "buffer_size", 0);
		add_assoc_long(&stats, "buffer_free", 0);
	}
	add_assoc_zval(ret, "jit", &stats);
}

static zend_string *zend_jit_func_name(const zend_op_array *op_array)
{
	smart_str buf = {0};

	if (op_array->function_name) {
		if (op_array->scope) {
			smart_str_appends(&buf, JIT_PREFIX);
			smart_str_appendl(&buf, ZSTR_VAL(op_array->scope->name), ZSTR_LEN(op_array->scope->name));
			smart_str_appends(&buf, "::");
			smart_str_appendl(&buf, ZSTR_VAL(op_array->function_name), ZSTR_LEN(op_array->function_name));
			smart_str_0(&buf);
			return buf.s;
		} else {
			smart_str_appends(&buf, JIT_PREFIX);
			smart_str_appendl(&buf, ZSTR_VAL(op_array->function_name), ZSTR_LEN(op_array->function_name));
			smart_str_0(&buf);
			return buf.s;
		}
	} else if (op_array->filename) {
		smart_str_appends(&buf, JIT_PREFIX);
		smart_str_appendl(&buf, ZSTR_VAL(op_array->filename), ZSTR_LEN(op_array->filename));
		smart_str_0(&buf);
		return buf.s;
	} else {
		return NULL;
	}
}

#if ZEND_DEBUG
static void handle_dasm_error(int ret) {
	switch (ret & 0xff000000u) {
		case DASM_S_NOMEM:
			fprintf(stderr, "DASM_S_NOMEM\n");
			break;
		case DASM_S_PHASE:
			fprintf(stderr, "DASM_S_PHASE\n");
			break;
		case DASM_S_MATCH_SEC:
			fprintf(stderr, "DASM_S_MATCH_SEC\n");
			break;
		case DASM_S_RANGE_I:
			fprintf(stderr, "DASM_S_RANGE_I\n");
			break;
		case DASM_S_RANGE_SEC:
			fprintf(stderr, "DASM_S_RANGE_SEC\n");
			break;
		case DASM_S_RANGE_LG:
			fprintf(stderr, "DASM_S_RANGE_LG\n");
			break;
		case DASM_S_RANGE_PC:
			fprintf(stderr, "DASM_S_RANGE_PC %d\n", ret & 0xffffffu);
			break;
#ifdef DASM_S_RANGE_VREG
		case DASM_S_RANGE_VREG:
			fprintf(stderr, "DASM_S_RANGE_VREG\n");
			break;
#endif
#ifdef DASM_S_UNDEF_L
		case DASM_S_UNDEF_L:
			fprintf(stderr, "DASM_S_UNDEF_L\n");
			break;
#endif
#ifdef DASM_S_UNDEF_LG
		case DASM_S_UNDEF_LG:
			fprintf(stderr, "DASM_S_UNDEF_LG\n");
			break;
#endif
#ifdef DASM_S_RANGE_REL
		case DASM_S_RANGE_REL:
			fprintf(stderr, "DASM_S_RANGE_REL\n");
			break;
#endif
		case DASM_S_UNDEF_PC:
			fprintf(stderr, "DASM_S_UNDEF_PC\n");
			break;
		default:
			fprintf(stderr, "DASM_S_%0x\n", ret & 0xff000000u);
			break;
	}
	ZEND_UNREACHABLE();
}
#endif

static void *dasm_link_and_encode(dasm_State             **dasm_state,
                                  const zend_op_array     *op_array,
                                  zend_ssa                *ssa,
                                  const zend_op           *rt_opline,
                                  zend_lifetime_interval **ra,
                                  const char              *name,
                                  uint32_t                 trace_num,
                                  uint32_t                 sp_offset,
                                  uint32_t                 sp_adjustment)
{
	size_t size;
	int ret;
	void *entry;
#if defined(HAVE_DISASM) || defined(HAVE_GDB) || defined(HAVE_OPROFILE) || defined(HAVE_PERFTOOLS) || defined(HAVE_VTUNE)
	zend_string *str = NULL;
#endif

	if (rt_opline && ssa && ssa->cfg.map) {
		/* Create additional entry point, to switch from interpreter to JIT-ed
		 * code at run-time.
		 */
		int b = ssa->cfg.map[rt_opline - op_array->opcodes];

//#ifdef CONTEXT_THREADED_JIT
//		if (!(ssa->cfg.blocks[b].flags & (ZEND_BB_START|ZEND_BB_RECV_ENTRY))) {
//#else
		if (!(ssa->cfg.blocks[b].flags & (ZEND_BB_START|ZEND_BB_ENTRY|ZEND_BB_RECV_ENTRY))) {
//#endif
			zend_jit_label(dasm_state, ssa->cfg.blocks_count + b);
			zend_jit_prologue(dasm_state);
			if (ra) {
				int i;
				zend_lifetime_interval *ival;
				zend_life_range *range;
				uint32_t pos = rt_opline - op_array->opcodes;

				for (i = 0; i < ssa->vars_count; i++) {
					ival = ra[i];

					if (ival && ival->reg != ZREG_NONE) {
						range = &ival->range;

						if (pos >= range->start && pos <= range->end) {
							if (!zend_jit_load_var(dasm_state, ssa->var_info[i].type, ssa->vars[i].var, ival->reg)) {
								return NULL;
							}
							break;
						}
						range = range->next;
					}
				}
			}
			zend_jit_jmp(dasm_state, b);
		}
	}

	ret = dasm_link(dasm_state, &size);
	if (ret != DASM_S_OK) {
#if ZEND_DEBUG
		handle_dasm_error(ret);
#endif
		return NULL;
	}

	if ((void*)((char*)*dasm_ptr + size) > dasm_end) {
		*dasm_ptr = dasm_end; //prevent further try
		// TODO: jit_buffer_size overflow ???
		return NULL;
	}

#if ZEND_JIT_TARGET_ARM64
	dasm_venners_size = 0;
#endif

	ret = dasm_encode(dasm_state, *dasm_ptr);
	if (ret != DASM_S_OK) {
#if ZEND_DEBUG
		handle_dasm_error(ret);
#endif
		return NULL;
	}

#if ZEND_JIT_TARGET_ARM64
	size += dasm_venners_size;
#endif

	entry = *dasm_ptr;
	*dasm_ptr = (void*)((char*)*dasm_ptr + ZEND_MM_ALIGNED_SIZE_EX(size, DASM_ALIGNMENT));

	/* flush the hardware I-cache */
	JIT_CACHE_FLUSH(entry, entry + size);

	if (trace_num) {
		zend_jit_trace_add_code(entry, dasm_getpclabel(dasm_state, 1));
	}

	if (op_array && ssa) {
		int b;

		for (b = 0; b < ssa->cfg.blocks_count; b++) {
//#ifdef CONTEXT_THREADED_JIT
//			if (ssa->cfg.blocks[b].flags & (ZEND_BB_START|ZEND_BB_RECV_ENTRY)) {
//#else
			if (ssa->cfg.blocks[b].flags & (ZEND_BB_START|ZEND_BB_ENTRY|ZEND_BB_RECV_ENTRY)) {
//#endif
				zend_op *opline = op_array->opcodes + ssa->cfg.blocks[b].start;
				int offset = dasm_getpclabel(dasm_state, ssa->cfg.blocks_count + b);

				if (offset >= 0) {
					opline->handler = (void*)(((char*)entry) + offset);
				}
			}
		}
	    if (rt_opline && ssa && ssa->cfg.map) {
			int b = ssa->cfg.map[rt_opline - op_array->opcodes];
			zend_op *opline = (zend_op*)rt_opline;
			int offset = dasm_getpclabel(dasm_state, ssa->cfg.blocks_count + b);

			if (offset >= 0) {
				opline->handler = (void*)(((char*)entry) + offset);
			}
		}
	}

#if defined(HAVE_DISASM) || defined(HAVE_GDB) || defined(HAVE_OPROFILE) || defined(HAVE_PERFTOOLS) || defined(HAVE_VTUNE)
	if (!name) {
		if (JIT_G(debug) & (ZEND_JIT_DEBUG_ASM|ZEND_JIT_DEBUG_GDB|ZEND_JIT_DEBUG_OPROFILE|ZEND_JIT_DEBUG_PERF|ZEND_JIT_DEBUG_VTUNE|ZEND_JIT_DEBUG_PERF_DUMP)) {
			str = zend_jit_func_name(op_array);
			if (str) {
				name = ZSTR_VAL(str);
			}
		}
#ifdef HAVE_DISASM
	    if (JIT_G(debug) & ZEND_JIT_DEBUG_ASM) {
			zend_jit_disasm_add_symbol(name, (uintptr_t)entry, size);
			zend_jit_disasm(
				name,
				(op_array && op_array->filename) ? ZSTR_VAL(op_array->filename) : NULL,
				op_array,
				&ssa->cfg,
				entry,
				size);
		}
	} else {
	    if (JIT_G(debug) & (ZEND_JIT_DEBUG_ASM_STUBS|ZEND_JIT_DEBUG_ASM)) {
			zend_jit_disasm_add_symbol(name, (uintptr_t)entry, size);
			if ((JIT_G(debug) & (trace_num ? ZEND_JIT_DEBUG_ASM : ZEND_JIT_DEBUG_ASM_STUBS)) != 0) {
				zend_jit_disasm(
					name,
					(op_array && op_array->filename) ? ZSTR_VAL(op_array->filename) : NULL,
					op_array,
					ssa ? &ssa->cfg : NULL,
					entry,
					size);
			}
		}
# endif
	}
#endif

#ifdef HAVE_GDB
	if (JIT_G(debug) & ZEND_JIT_DEBUG_GDB) {
		if (name) {
			zend_jit_gdb_register(
					name,
					op_array,
					entry,
					size,
					sp_adj[sp_offset],
					sp_adj[sp_adjustment]);
		}
	}
#endif

#ifdef HAVE_OPROFILE
	if (JIT_G(debug) & ZEND_JIT_DEBUG_OPROFILE) {
		zend_jit_oprofile_register(
			name,
			entry,
			size);
	}
#endif

#ifdef HAVE_PERFTOOLS
	if (JIT_G(debug) & (ZEND_JIT_DEBUG_PERF|ZEND_JIT_DEBUG_PERF_DUMP)) {
		if (name) {
			zend_jit_perf_map_register(
				name,
				entry,
				size);
			if (JIT_G(debug) & ZEND_JIT_DEBUG_PERF_DUMP) {
				zend_jit_perf_jitdump_register(
					name,
					entry,
					size);
			}
		}
	}
#endif

#ifdef HAVE_VTUNE
	if (JIT_G(debug) & ZEND_JIT_DEBUG_VTUNE) {
		if (name) {
			zend_jit_vtune_register(
				name,
				entry,
				size);
		}
	}
#endif

#if defined(HAVE_DISASM) || defined(HAVE_GDB) || defined(HAVE_OPROFILE) || defined(HAVE_PERFTOOLS) || defined(HAVE_VTUNE)
	if (str) {
		zend_string_release(str);
	}
#endif

	return entry;
}

static int zend_may_overflow(const zend_op *opline, const zend_ssa_op *ssa_op, const zend_op_array *op_array, zend_ssa *ssa)
{
	int res;
	zend_long op1_min, op1_max, op2_min, op2_max;

	if (!ssa->ops || !ssa->var_info) {
		return 1;
	}
	switch (opline->opcode) {
		case ZEND_PRE_INC:
		case ZEND_POST_INC:
			res = ssa_op->op1_def;
			if (res < 0
			 || !ssa->var_info[res].has_range
			 || ssa->var_info[res].range.overflow) {
				if (!OP1_HAS_RANGE()) {
					return 1;
				}
				op1_max = OP1_MAX_RANGE();
				if (op1_max == ZEND_LONG_MAX) {
					return 1;
				}
			}
			return 0;
		case ZEND_PRE_DEC:
		case ZEND_POST_DEC:
			res = ssa_op->op1_def;
			if (res < 0
			 || !ssa->var_info[res].has_range
			 || ssa->var_info[res].range.underflow) {
				if (!OP1_HAS_RANGE()) {
					return 1;
				}
				op1_min = OP1_MIN_RANGE();
				if (op1_min == ZEND_LONG_MIN) {
					return 1;
				}
			}
			return 0;
		case ZEND_ADD:
			res = ssa_op->result_def;
			if (res < 0
			 || !ssa->var_info[res].has_range
			 || ssa->var_info[res].range.underflow) {
				if (!OP1_HAS_RANGE() || !OP2_HAS_RANGE()) {
					return 1;
				}
				op1_min = OP1_MIN_RANGE();
				op2_min = OP2_MIN_RANGE();
				if (zend_add_will_overflow(op1_min, op2_min)) {
					return 1;
				}
			}
			if (res < 0
			 || !ssa->var_info[res].has_range
			 || ssa->var_info[res].range.overflow) {
				if (!OP1_HAS_RANGE() || !OP2_HAS_RANGE()) {
					return 1;
				}
				op1_max = OP1_MAX_RANGE();
				op2_max = OP2_MAX_RANGE();
				if (zend_add_will_overflow(op1_max, op2_max)) {
					return 1;
				}
			}
			return 0;
		case ZEND_SUB:
			res = ssa_op->result_def;
			if (res < 0
			 || !ssa->var_info[res].has_range
			 || ssa->var_info[res].range.underflow) {
				if (!OP1_HAS_RANGE() || !OP2_HAS_RANGE()) {
					return 1;
				}
				op1_min = OP1_MIN_RANGE();
				op2_max = OP2_MAX_RANGE();
				if (zend_sub_will_overflow(op1_min, op2_max)) {
					return 1;
				}
			}
			if (res < 0
			 || !ssa->var_info[res].has_range
			 || ssa->var_info[res].range.overflow) {
				if (!OP1_HAS_RANGE() || !OP2_HAS_RANGE()) {
					return 1;
				}
				op1_max = OP1_MAX_RANGE();
				op2_min = OP2_MIN_RANGE();
				if (zend_sub_will_overflow(op1_max, op2_min)) {
					return 1;
				}
			}
			return 0;
		case ZEND_MUL:
			res = ssa_op->result_def;
			return (res < 0 ||
				!ssa->var_info[res].has_range ||
				ssa->var_info[res].range.underflow ||
				ssa->var_info[res].range.overflow);
		case ZEND_ASSIGN_OP:
			if (opline->extended_value == ZEND_ADD) {
				res = ssa_op->op1_def;
				if (res < 0
				 || !ssa->var_info[res].has_range
				 || ssa->var_info[res].range.underflow) {
					if (!OP1_HAS_RANGE() || !OP2_HAS_RANGE()) {
						return 1;
					}
					op1_min = OP1_MIN_RANGE();
					op2_min = OP2_MIN_RANGE();
					if (zend_add_will_overflow(op1_min, op2_min)) {
						return 1;
					}
				}
				if (res < 0
				 || !ssa->var_info[res].has_range
				 || ssa->var_info[res].range.overflow) {
					if (!OP1_HAS_RANGE() || !OP2_HAS_RANGE()) {
						return 1;
					}
					op1_max = OP1_MAX_RANGE();
					op2_max = OP2_MAX_RANGE();
					if (zend_add_will_overflow(op1_max, op2_max)) {
						return 1;
					}
				}
				return 0;
			} else if (opline->extended_value == ZEND_SUB) {
				res = ssa_op->op1_def;
				if (res < 0
				 || !ssa->var_info[res].has_range
				 || ssa->var_info[res].range.underflow) {
					if (!OP1_HAS_RANGE() || !OP2_HAS_RANGE()) {
						return 1;
					}
					op1_min = OP1_MIN_RANGE();
					op2_max = OP2_MAX_RANGE();
					if (zend_sub_will_overflow(op1_min, op2_max)) {
						return 1;
					}
				}
				if (res < 0
				 || !ssa->var_info[res].has_range
				 || ssa->var_info[res].range.overflow) {
					if (!OP1_HAS_RANGE() || !OP2_HAS_RANGE()) {
						return 1;
					}
					op1_max = OP1_MAX_RANGE();
					op2_min = OP2_MIN_RANGE();
					if (zend_sub_will_overflow(op1_max, op2_min)) {
						return 1;
					}
				}
				return 0;
			} else if (opline->extended_value == ZEND_MUL) {
				res = ssa_op->op1_def;
				return (res < 0 ||
					!ssa->var_info[res].has_range ||
					ssa->var_info[res].range.underflow ||
					ssa->var_info[res].range.overflow);
			}
			ZEND_FALLTHROUGH;
		default:
			return 1;
	}
}

static int zend_jit_build_cfg(const zend_op_array *op_array, zend_cfg *cfg)
{
	uint32_t flags;

	flags = ZEND_CFG_STACKLESS | ZEND_CFG_NO_ENTRY_PREDECESSORS | ZEND_SSA_RC_INFERENCE_FLAG | ZEND_SSA_USE_CV_RESULTS | ZEND_CFG_RECV_ENTRY;

	if (zend_build_cfg(&CG(arena), op_array, flags, cfg) != SUCCESS) {
		return FAILURE;
	}

	/* Don't JIT huge functions. Apart from likely being detrimental due to the amount of
	 * generated code, some of our analysis is recursive and will stack overflow with many
	 * blocks. */
	if (cfg->blocks_count > 100000) {
		return FAILURE;
	}

	if (zend_cfg_build_predecessors(&CG(arena), cfg) != SUCCESS) {
		return FAILURE;
	}

	/* Compute Dominators Tree */
	if (zend_cfg_compute_dominators_tree(op_array, cfg) != SUCCESS) {
		return FAILURE;
	}

	/* Identify reducible and irreducible loops */
	if (zend_cfg_identify_loops(op_array, cfg) != SUCCESS) {
		return FAILURE;
	}

	return SUCCESS;
}

static int zend_jit_op_array_analyze1(const zend_op_array *op_array, zend_script *script, zend_ssa *ssa)
{
	if (zend_jit_build_cfg(op_array, &ssa->cfg) != SUCCESS) {
		return FAILURE;
	}

#if 0
	/* TODO: debugger and profiler supports? */
	if ((ssa->cfg.flags & ZEND_FUNC_HAS_EXTENDED_INFO)) {
		return FAILURE;
	}
#endif

	/* TODO: move this to zend_cfg.c ? */
	if (!op_array->function_name) {
		ssa->cfg.flags |= ZEND_FUNC_INDIRECT_VAR_ACCESS;
	}

	if ((JIT_G(opt_level) >= ZEND_JIT_LEVEL_OPT_FUNC)
	 && ssa->cfg.blocks
	 && op_array->last_try_catch == 0
	 && !(op_array->fn_flags & ZEND_ACC_GENERATOR)
	 && !(ssa->cfg.flags & ZEND_FUNC_INDIRECT_VAR_ACCESS)) {
		if (zend_build_ssa(&CG(arena), script, op_array, ZEND_SSA_RC_INFERENCE | ZEND_SSA_USE_CV_RESULTS, ssa) != SUCCESS) {
			return FAILURE;
		}

		if (zend_ssa_compute_use_def_chains(&CG(arena), op_array, ssa) != SUCCESS) {
			return FAILURE;
		}

		if (zend_ssa_find_false_dependencies(op_array, ssa) != SUCCESS) {
			return FAILURE;
		}

		if (zend_ssa_find_sccs(op_array, ssa) != SUCCESS){
			return FAILURE;
		}
	}

	return SUCCESS;
}

static int zend_jit_op_array_analyze2(const zend_op_array *op_array, zend_script *script, zend_ssa *ssa, uint32_t optimization_level)
{
	if ((JIT_G(opt_level) >= ZEND_JIT_LEVEL_OPT_FUNC)
	 && ssa->cfg.blocks
	 && op_array->last_try_catch == 0
	 && !(op_array->fn_flags & ZEND_ACC_GENERATOR)
	 && !(ssa->cfg.flags & ZEND_FUNC_INDIRECT_VAR_ACCESS)) {
		if (zend_ssa_inference(&CG(arena), op_array, script, ssa,
				optimization_level & ~ZEND_OPTIMIZER_NARROW_TO_DOUBLE) != SUCCESS) {
			return FAILURE;
		}
	}

	return SUCCESS;
}

static int zend_jit_add_range(zend_lifetime_interval **intervals, int var, uint32_t from, uint32_t to)
{
	zend_lifetime_interval *ival = intervals[var];

	if (!ival) {
		ival = zend_arena_alloc(&CG(arena), sizeof(zend_lifetime_interval));
		if (!ival) {
			return FAILURE;
		}
		ival->ssa_var = var;
		ival->reg = ZREG_NONE;
		ival->flags = 0;
		ival->range.start = from;
		ival->range.end = to;
		ival->range.next = NULL;
		ival->hint = NULL;
		ival->used_as_hint = NULL;
		intervals[var] = ival;
	} else if (ival->range.start > to + 1) {
		zend_life_range *range = zend_arena_alloc(&CG(arena), sizeof(zend_life_range));

		if (!range) {
			return FAILURE;
		}
		range->start = ival->range.start;
		range->end   = ival->range.end;
		range->next  = ival->range.next;
		ival->range.start = from;
		ival->range.end = to;
		ival->range.next = range;
	} else if (ival->range.start == to + 1) {
		ival->range.start = from;
	} else {
		zend_life_range *range = &ival->range;
		zend_life_range *last = NULL;

		do {
			if (range->start > to + 1) {
				break;
			} else if (range->end + 1 >= from) {
				if (range->start > from) {
					range->start = from;
				}
				last = range;
				range = range->next;
				while (range) {
					if (range->start > to + 1) {
						break;
					}
					last->end = range->end;
					range = range->next;
					last->next = range;
				}
				if (to > last->end) {
					last->end = to;
				}
				return SUCCESS;
			}
			last = range;
			range = range->next;
		} while (range);

		range = zend_arena_alloc(&CG(arena), sizeof(zend_life_range));
		if (!range) {
			return FAILURE;
		}
		range->start = from;
		range->end   = to;
		range->next  = last->next;
		last->next = range;
	}

	return SUCCESS;
}

static int zend_jit_begin_range(zend_lifetime_interval **intervals, int var, uint32_t block_start, uint32_t from)
{
	if (block_start != from && intervals[var]) {
		zend_life_range *range = &intervals[var]->range;

		do {
			if (from >= range->start && from <= range->end) {
				if (range->start == block_start) {
					range->start = from;
				} else {
					zend_life_range *r = zend_arena_alloc(&CG(arena), sizeof(zend_life_range));
					if (!r) {
						return FAILURE;
					}
					r->start = from;
					r->end = range->end;
					r->next = range->next;
					range->end = block_start - 1;
					range->next = r;
				}
				return SUCCESS;
			}
			range = range->next;
		} while (range);
	}

	// dead store
	return zend_jit_add_range(intervals, var, from, from);
}

static void zend_jit_insert_interval(zend_lifetime_interval **list, zend_lifetime_interval *ival)
{
	while (1) {
		if (*list == NULL) {
			*list = ival;
			ival->list_next = NULL;
			return;
		} else if (ival->range.start < (*list)->range.start) {
			ival->list_next = *list;
			*list = ival;
			return;
		}
		list = &(*list)->list_next;
	}
}

static int zend_jit_split_interval(zend_lifetime_interval *current, uint32_t pos, zend_lifetime_interval **list, zend_lifetime_interval **free)
{
	zend_lifetime_interval *ival;
	zend_life_range *range = &current->range;
	zend_life_range *prev = NULL;

	if (*free) {
		ival = *free;
		*free = ival->list_next;
	} else {
		ival = zend_arena_alloc(&CG(arena), sizeof(zend_lifetime_interval));

		if (!ival) {
			return FAILURE;
		}
	}

	current->flags |= ZREG_STORE;

	ival->ssa_var = current->ssa_var;
	ival->reg     = ZREG_NONE;
	ival->flags  |= ZREG_SPLIT | ZREG_LOAD;
	ival->flags  &= ~ZREG_STORE;
	ival->hint    = NULL;

	do {
		if (pos >= range->start && pos <= range->end) {
			break;
		}
		prev = range;
		range = range->next;
	} while(range);

	ZEND_ASSERT(range != NULL);

	ival->range.start   = pos;
	ival->range.end     = range->end;
	ival->range.next    = range->next;

	if (pos == range->start) {
		ZEND_ASSERT(prev != NULL);
		prev->next = NULL;
	} else {
		range->end = pos - 1;
	}

	zend_jit_insert_interval(list, ival);

	return SUCCESS;
}

static zend_lifetime_interval *zend_jit_sort_intervals(zend_lifetime_interval **intervals, int count)
{
	zend_lifetime_interval *list, *last;
	int i;

	list = NULL;
	i = 0;
	while (i < count) {
		list = intervals[i];
		i++;
		if (list) {
			last = list;
			last->list_next = NULL;
			break;
		}
	}

	while (i < count) {
		zend_lifetime_interval *ival = intervals[i];

		i++;
		if (ival) {
			if ((ival->range.start > last->range.start) ||
			    (ival->range.start == last->range.start &&
			     ((!ival->hint && last->hint && last->hint != ival) ||
			      ival->range.end > last->range.end))) {
				last->list_next = ival;
				last = ival;
				ival->list_next = NULL;
			} else {
				zend_lifetime_interval **p = &list;

				while (1) {
					if (*p == NULL) {
						*p = last = ival;
						ival->list_next = NULL;
						break;
					} else if ((ival->range.start < (*p)->range.start) ||
					           (ival->range.start == (*p)->range.start &&
					            ((ival->hint && !(*p)->hint && ival->hint != *p) ||
					             ival->range.end < (*p)->range.end))) {
						ival->list_next = *p;
						*p = ival;
						break;
					}
					p = &(*p)->list_next;
				}
			}
		}
	}

	return list;
}

static ZEND_ATTRIBUTE_UNUSED void zend_jit_print_regset(zend_regset regset)
{
	zend_reg reg;
	int first = 1;

	ZEND_REGSET_FOREACH(regset, reg) {
		if (first) {
			first = 0;
			fprintf(stderr, "%s", zend_reg_name[reg]);
		} else {
			fprintf(stderr, ", %s", zend_reg_name[reg]);
		}
	} ZEND_REGSET_FOREACH_END();
}

static int *zend_jit_compute_block_order_int(zend_ssa *ssa, int n, int *block_order)
{
	zend_basic_block *b = ssa->cfg.blocks + n;

tail_call:
	*block_order = n;
	block_order++;

	n = b->children;
	while (n >= 0) {
		b = ssa->cfg.blocks + n;
		if (b->next_child < 0) {
			goto tail_call;
		}
		block_order = zend_jit_compute_block_order_int(ssa, n, block_order);
		n = b->next_child;
	}

	return block_order;
}

static int zend_jit_compute_block_order(zend_ssa *ssa, int *block_order)
{
	int *end = zend_jit_compute_block_order_int(ssa, 0, block_order);

	return end - block_order;
}

static bool zend_jit_in_loop(zend_ssa *ssa, int header, zend_basic_block *b)
{
	while (b->loop_header >= 0) {
		if (b->loop_header == header) {
			return 1;
		}
		b = ssa->cfg.blocks + b->loop_header;
	}
	return 0;
}

static void zend_jit_compute_loop_body(zend_ssa *ssa, int header, int n, zend_bitset loop_body)
{
	zend_basic_block *b = ssa->cfg.blocks + n;
	uint32_t i;

tail_call:
	if (b->len) {
		for (i = b->start; i < b->start + b->len; i++) {
			zend_bitset_incl(loop_body, i);
		}
	}

	n = b->children;
	while (n >= 0) {
		b = ssa->cfg.blocks + n;
		if (zend_jit_in_loop(ssa, header, b)) {
			if (b->next_child < 0) {
				goto tail_call;
			}
			zend_jit_compute_loop_body(ssa, header, n, loop_body);
		}
		n = b->next_child;
	}
}

static void zend_jit_add_hint(zend_lifetime_interval **intervals, int dst, int src)
{
	if (intervals[dst]->range.start < intervals[src]->range.start) {
		int tmp = src;
		src = dst;
		dst = tmp;
	}
	while (1) {
		if (intervals[dst]->hint) {
			if (intervals[dst]->hint->range.start < intervals[src]->range.start) {
				int tmp = src;
				src = intervals[dst]->hint->ssa_var;
				dst = tmp;
			} else {
				dst = intervals[dst]->hint->ssa_var;
			}
		} else {
			if (dst != src) {
				intervals[dst]->hint = intervals[src];
			}
			return;
		}
	}
}

/* See "Linear Scan Register Allocation on SSA Form", Christian Wimmer and
   Michael Franz, CGO'10 (2010), Figure 4. */
static int zend_jit_compute_liveness(const zend_op_array *op_array, zend_ssa *ssa, zend_bitset candidates, zend_lifetime_interval **list)
{
	int set_size, i, j, k, l;
	uint32_t n;
	zend_bitset live, live_in, pi_vars, loop_body;
	int *block_order;
	zend_ssa_phi *phi;
	zend_lifetime_interval **intervals;
	size_t mem_size;
	ALLOCA_FLAG(use_heap);

	set_size = zend_bitset_len(ssa->vars_count);
	mem_size =
		ZEND_MM_ALIGNED_SIZE(ssa->vars_count * sizeof(zend_lifetime_interval*)) +
		ZEND_MM_ALIGNED_SIZE((set_size * ssa->cfg.blocks_count) * ZEND_BITSET_ELM_SIZE) +
		ZEND_MM_ALIGNED_SIZE(set_size * ZEND_BITSET_ELM_SIZE) +
		ZEND_MM_ALIGNED_SIZE(set_size * ZEND_BITSET_ELM_SIZE) +
		ZEND_MM_ALIGNED_SIZE(zend_bitset_len(op_array->last) * ZEND_BITSET_ELM_SIZE) +
		ZEND_MM_ALIGNED_SIZE(ssa->cfg.blocks_count * sizeof(int));
	intervals = do_alloca(mem_size, use_heap);
	if (!intervals) {
		*list = NULL;
		return FAILURE;
	}

	live_in = (zend_bitset)((char*)intervals + ZEND_MM_ALIGNED_SIZE(ssa->vars_count * sizeof(zend_lifetime_interval*)));
	live = (zend_bitset)((char*)live_in + ZEND_MM_ALIGNED_SIZE((set_size * ssa->cfg.blocks_count) * ZEND_BITSET_ELM_SIZE));
	pi_vars = (zend_bitset)((char*)live + ZEND_MM_ALIGNED_SIZE(set_size * ZEND_BITSET_ELM_SIZE));
	loop_body = (zend_bitset)((char*)pi_vars + ZEND_MM_ALIGNED_SIZE(set_size * ZEND_BITSET_ELM_SIZE));
	block_order = (int*)((char*)loop_body + ZEND_MM_ALIGNED_SIZE(zend_bitset_len(op_array->last) * ZEND_BITSET_ELM_SIZE));

	memset(intervals, 0, ssa->vars_count * sizeof(zend_lifetime_interval*));
	zend_bitset_clear(live_in, set_size * ssa->cfg.blocks_count);

	/* TODO: Provide a linear block order where all dominators of a block
	 * are before this block, and where all blocks belonging to the same loop
	 * are contiguous ???
	 */
	for (l = zend_jit_compute_block_order(ssa, block_order) - 1; l >= 0; l--) {
		zend_basic_block *b;

		i = block_order[l];
		b = ssa->cfg.blocks + i;

		/* live = UNION of successor.liveIn for each successor of b */
		/* live.add(phi.inputOf(b)) for each phi of successors of b */
		zend_bitset_clear(live, set_size);
		for (j = 0; j < b->successors_count; j++) {
			int succ = b->successors[j];

			zend_bitset_union(live, live_in + set_size * succ, set_size);
			zend_bitset_clear(pi_vars, set_size);
			for (phi = ssa->blocks[succ].phis; phi; phi = phi->next) {
				if (ssa->vars[phi->ssa_var].no_val) {
					/* skip */
				} else if (phi->pi >= 0) {
					if (phi->pi == i && phi->sources[0] >= 0) {
						if (zend_bitset_in(candidates, phi->sources[0])) {
							zend_bitset_incl(live, phi->sources[0]);
						}
						zend_bitset_incl(pi_vars, phi->var);
					}
				} else if (!zend_bitset_in(pi_vars, phi->var)) {
					for (k = 0; k < ssa->cfg.blocks[succ].predecessors_count; k++) {
						if (ssa->cfg.predecessors[ssa->cfg.blocks[succ].predecessor_offset + k] == i) {
							if (phi->sources[k] >= 0 && zend_bitset_in(candidates, phi->sources[k])) {
								zend_bitset_incl(live, phi->sources[k]);
							}
							break;
						}
					}
				}
			}
		}

		/* addRange(var, b.from, b.to) for each var in live */
		ZEND_BITSET_FOREACH(live, set_size, j) {
			if (zend_bitset_in(candidates, j)) {
				if (zend_jit_add_range(intervals, j, b->start, b->start + b->len - 1) != SUCCESS) {
					goto failure;
				}
			}
		} ZEND_BITSET_FOREACH_END();

		/* for each operation op of b in reverse order */
		for (n = b->start + b->len; n > b->start;) {
			zend_ssa_op *op;
			const zend_op *opline;
			uint32_t num;

			n--;
			op = ssa->ops + n;
			opline = op_array->opcodes + n;

			if (UNEXPECTED(opline->opcode == ZEND_OP_DATA)) {
				num = n - 1;
			} else {
				num = n;
			}

			/* for each output operand opd of op do */
			/*   setFrom(opd, op)                   */
			/*   live.remove(opd)                   */
			if (op->op1_def >= 0 && zend_bitset_in(candidates, op->op1_def)) {
				if (zend_jit_begin_range(intervals, op->op1_def, b->start, num) != SUCCESS) {
					goto failure;
				}
				zend_bitset_excl(live, op->op1_def);
			}
			if (op->op2_def >= 0 && zend_bitset_in(candidates, op->op2_def)) {
				if (zend_jit_begin_range(intervals, op->op2_def, b->start, num) != SUCCESS) {
					goto failure;
				}
				zend_bitset_excl(live, op->op2_def);
			}
			if (op->result_def >= 0 && zend_bitset_in(candidates, op->result_def)) {
				if (zend_jit_begin_range(intervals, op->result_def, b->start, num) != SUCCESS) {
					goto failure;
				}
				zend_bitset_excl(live, op->result_def);
			}

			/* for each input operand opd of op do */
			/*   live.add(opd)                     */
			/*   addRange(opd, b.from, op)         */
			if (op->op1_use >= 0
			 && zend_bitset_in(candidates, op->op1_use)
			 && !zend_ssa_is_no_val_use(opline, op, op->op1_use)) {
				zend_bitset_incl(live, op->op1_use);
				if (zend_jit_add_range(intervals, op->op1_use, b->start, num) != SUCCESS) {
					goto failure;
				}
			}
			if (op->op2_use >= 0
			 && zend_bitset_in(candidates, op->op2_use)
			 && !zend_ssa_is_no_val_use(opline, op, op->op2_use)) {
				zend_bitset_incl(live, op->op2_use);
				if (zend_jit_add_range(intervals, op->op2_use, b->start, num) != SUCCESS) {
					goto failure;
				}
			}
			if (op->result_use >= 0
			 && zend_bitset_in(candidates, op->result_use)
			 && !zend_ssa_is_no_val_use(opline, op, op->result_use)) {
				zend_bitset_incl(live, op->result_use);
				if (zend_jit_add_range(intervals, op->result_use, b->start, num) != SUCCESS) {
					goto failure;
				}
			}
		}

		/* live.remove(phi.output) for each phi of b */
		for (phi = ssa->blocks[i].phis; phi; phi = phi->next) {
			zend_bitset_excl(live, phi->ssa_var);
		}

		/* b.liveIn = live */
		zend_bitset_copy(live_in + set_size * i, live, set_size);
	}

	for (i = ssa->cfg.blocks_count - 1; i >= 0; i--) {
		zend_basic_block *b = ssa->cfg.blocks + i;

		/* if b is loop header */
		if ((b->flags & ZEND_BB_LOOP_HEADER)) {
			live = live_in + set_size * i;

			if (!zend_bitset_empty(live, set_size)) {
				uint32_t set_size2 = zend_bitset_len(op_array->last);

				zend_bitset_clear(loop_body, set_size2);
				zend_jit_compute_loop_body(ssa, i, i, loop_body);
				while (!zend_bitset_empty(loop_body, set_size2)) {
					uint32_t from = zend_bitset_first(loop_body, set_size2);
					uint32_t to = from;

					do {
						zend_bitset_excl(loop_body, to);
						to++;
					} while (zend_bitset_in(loop_body, to));
					to--;

					ZEND_BITSET_FOREACH(live, set_size, j) {
						if (zend_jit_add_range(intervals, j, from, to) != SUCCESS) {
							goto failure;
						}
					} ZEND_BITSET_FOREACH_END();
				}
			}
		}

	}

	if (JIT_G(opt_flags) & ZEND_JIT_REG_ALLOC_GLOBAL) {
		/* Register hinting (a cheap way for register coalescing) */
		for (i = 0; i < ssa->vars_count; i++) {
			if (intervals[i]) {
				int src;

				if (ssa->vars[i].definition_phi) {
					zend_ssa_phi *phi = ssa->vars[i].definition_phi;

					if (phi->pi >= 0) {
						src = phi->sources[0];
						if (intervals[src]) {
							zend_jit_add_hint(intervals, i, src);
						}
					} else {
						for (k = 0; k < ssa->cfg.blocks[phi->block].predecessors_count; k++) {
							src = phi->sources[k];
							if (src >= 0) {
								if (ssa->vars[src].definition_phi
								 && ssa->vars[src].definition_phi->pi >= 0
								 && phi->block == ssa->vars[src].definition_phi->block) {
									/* Skip zero-length interval for Pi variable */
									src = ssa->vars[src].definition_phi->sources[0];
								}
								if (intervals[src]) {
									zend_jit_add_hint(intervals, i, src);
								}
							}
						}
					}
				}
			}
		}
		for (i = 0; i < ssa->vars_count; i++) {
			if (intervals[i] && !intervals[i]->hint) {

				if (ssa->vars[i].definition >= 0) {
					uint32_t line = ssa->vars[i].definition;
					const zend_op *opline = op_array->opcodes + line;

					switch (opline->opcode) {
						case ZEND_QM_ASSIGN:
						case ZEND_POST_INC:
						case ZEND_POST_DEC:
							if (ssa->ops[line].op1_use >= 0 &&
							    intervals[ssa->ops[line].op1_use] &&
							    (i == ssa->ops[line].op1_def ||
							     (i == ssa->ops[line].result_def &&
							      (ssa->ops[line].op1_def < 0 ||
							       !intervals[ssa->ops[line].op1_def])))) {
								zend_jit_add_hint(intervals, i, ssa->ops[line].op1_use);
							}
							break;
						case ZEND_SEND_VAR:
						case ZEND_PRE_INC:
						case ZEND_PRE_DEC:
							if (i == ssa->ops[line].op1_def &&
							    ssa->ops[line].op1_use >= 0 &&
							    intervals[ssa->ops[line].op1_use]) {
								zend_jit_add_hint(intervals, i, ssa->ops[line].op1_use);
							}
							break;
						case ZEND_ASSIGN:
							if (ssa->ops[line].op2_use >= 0 &&
							    intervals[ssa->ops[line].op2_use] &&
							    (i == ssa->ops[line].op2_def ||
								 (i == ssa->ops[line].op1_def &&
							      (ssa->ops[line].op2_def < 0 ||
							       !intervals[ssa->ops[line].op2_def])) ||
								 (i == ssa->ops[line].result_def &&
							      (ssa->ops[line].op2_def < 0 ||
							       !intervals[ssa->ops[line].op2_def]) &&
							      (ssa->ops[line].op1_def < 0 ||
							       !intervals[ssa->ops[line].op1_def])))) {
								zend_jit_add_hint(intervals, i, ssa->ops[line].op2_use);
							}
							break;
						case ZEND_SUB:
						case ZEND_ADD:
						case ZEND_MUL:
						case ZEND_BW_OR:
						case ZEND_BW_AND:
						case ZEND_BW_XOR:
							if (i == ssa->ops[line].result_def) {
								if (ssa->ops[line].op1_use >= 0 &&
								    intervals[ssa->ops[line].op1_use] &&
								    ssa->ops[line].op1_use_chain < 0 &&
								    !ssa->vars[ssa->ops[line].op1_use].phi_use_chain) {
									zend_jit_add_hint(intervals, i, ssa->ops[line].op1_use);
								} else if (opline->opcode != ZEND_SUB &&
								    ssa->ops[line].op2_use >= 0 &&
								    intervals[ssa->ops[line].op2_use] &&
								    ssa->ops[line].op2_use_chain < 0 &&
								    !ssa->vars[ssa->ops[line].op2_use].phi_use_chain) {
									zend_jit_add_hint(intervals, i, ssa->ops[line].op2_use);
								}
							}
							break;
					}
				}
			}
		}
	}

	*list = zend_jit_sort_intervals(intervals, ssa->vars_count);

	if (*list) {
		zend_lifetime_interval *ival = *list;
		while (ival) {
			if (ival->hint) {
				ival->hint->used_as_hint = ival;
			}
			ival = ival->list_next;
		}
	}

	free_alloca(intervals, use_heap);
	return SUCCESS;

failure:
	*list = NULL;
	free_alloca(intervals, use_heap);
	return FAILURE;
}

static uint32_t zend_interval_end(zend_lifetime_interval *ival)
{
	zend_life_range *range = &ival->range;

	while (range->next) {
		range = range->next;
	}
	return range->end;
}

static bool zend_interval_covers(zend_lifetime_interval *ival, uint32_t position)
{
	zend_life_range *range = &ival->range;

	do {
		if (position >= range->start && position <= range->end) {
			return 1;
		}
		range = range->next;
	} while (range);

	return 0;
}

static uint32_t zend_interval_intersection(zend_lifetime_interval *ival1, zend_lifetime_interval *ival2)
{
	zend_life_range *r1 = &ival1->range;
	zend_life_range *r2 = &ival2->range;

	do {
		if (r1->start <= r2->end) {
			if (r2->start <= r1->end) {
				return MAX(r1->start, r2->start);
			} else {
				r2 = r2->next;
			}
		} else {
			r1 = r1->next;
		}
	} while (r1 && r2);

	return 0xffffffff;
}

/* See "Optimized Interval Splitting in a Linear Scan Register Allocator",
   Christian Wimmer VEE'05 (2005), Figure 4. Allocation without spilling */
static int zend_jit_try_allocate_free_reg(const zend_op_array *op_array, const zend_op **ssa_opcodes, zend_ssa *ssa, zend_lifetime_interval *current, zend_regset available, zend_regset *hints, zend_lifetime_interval *active, zend_lifetime_interval *inactive, zend_lifetime_interval **list, zend_lifetime_interval **free)
{
	zend_lifetime_interval *it;
	uint32_t freeUntilPos[ZREG_NUM];
	uint32_t pos, pos2;
	zend_reg i, reg, reg2;
	zend_reg hint = ZREG_NONE;
	zend_regset low_priority_regs;
	zend_life_range *range;

	if ((ssa->var_info[current->ssa_var].type & MAY_BE_ANY) == MAY_BE_DOUBLE) {
		available = ZEND_REGSET_INTERSECTION(available, ZEND_REGSET_FP);
	} else {
		available = ZEND_REGSET_INTERSECTION(available, ZEND_REGSET_GP);
	}

	/* TODO: Allow usage of preserved registers ???
	 * Their values have to be stored in prologue and restored in epilogue
	 */
	available = ZEND_REGSET_DIFFERENCE(available, ZEND_REGSET_PRESERVED);

	/* Set freeUntilPos of all physical registers to maxInt */
	for (i = 0; i < ZREG_NUM; i++) {
		freeUntilPos[i] = 0xffffffff;
	}

	/* for each interval it in active do */
	/*   freeUntilPos[it.reg] = 0        */
	it = active;
	if (ssa->vars[current->ssa_var].definition == current->range.start) {
		while (it) {
			if (current->range.start != zend_interval_end(it)) {
				freeUntilPos[it->reg] = 0;
			} else if (zend_jit_may_reuse_reg(
					ssa_opcodes ? ssa_opcodes[current->range.start] : op_array->opcodes + current->range.start,
					ssa->ops + current->range.start, ssa, current->ssa_var, it->ssa_var)) {
				if (!ZEND_REGSET_IN(*hints, it->reg) &&
				    /* TODO: Avoid most often scratch registers. Find a better way ??? */
				    (!current->used_as_hint ||
				     !ZEND_REGSET_IN(ZEND_REGSET_LOW_PRIORITY, it->reg))) {
					hint = it->reg;
				}
			} else {
				freeUntilPos[it->reg] = 0;
			}
			it = it->list_next;
		}
	} else {
		while (it) {
			freeUntilPos[it->reg] = 0;
			it = it->list_next;
		}
	}
	if (current->hint) {
		hint = current->hint->reg;
		if (hint != ZREG_NONE && current->hint->used_as_hint == current) {
			ZEND_REGSET_EXCL(*hints, hint);
		}
	}

	if (hint == ZREG_NONE && ZEND_REGSET_IS_EMPTY(available)) {
		return 0;
	}

	/* See "Linear Scan Register Allocation on SSA Form", Christian Wimmer and
	   Michael Franz, CGO'10 (2010), Figure 6. */
	if (current->flags & ZREG_SPLIT) {
		/* for each interval it in inactive intersecting with current do */
		/*   freeUntilPos[it.reg] = next intersection of it with current */
		it = inactive;
		while (it) {
			uint32_t next = zend_interval_intersection(current, it);

			//ZEND_ASSERT(next != 0xffffffff && !current->split);
			if (next < freeUntilPos[it->reg]) {
				freeUntilPos[it->reg] = next;
			}
			it = it->list_next;
		}
	}

	/* Handle Scratch Registers */
	/* TODO: Optimize ??? */
	range = &current->range;
	do {
		uint32_t line = range->start;
		uint32_t last_use_line = (uint32_t)-1;
		zend_regset regset;
		zend_reg reg;

		if ((current->flags & ZREG_LAST_USE) && !range->next) {
			last_use_line = range->end;
		}
		if (ssa->ops[line].op1_def == current->ssa_var ||
		    ssa->ops[line].op2_def == current->ssa_var ||
		    ssa->ops[line].result_def == current->ssa_var) {
			regset = zend_jit_get_def_scratch_regset(
				ssa_opcodes ? ssa_opcodes[line] : op_array->opcodes + line,
				ssa->ops + line,
				op_array, ssa, current->ssa_var, line == last_use_line);
			ZEND_REGSET_FOREACH(regset, reg) {
				if (line < freeUntilPos[reg]) {
					freeUntilPos[reg] = line;
				}
			} ZEND_REGSET_FOREACH_END();
			line++;
		}
		while (line <= range->end) {
			regset = zend_jit_get_scratch_regset(
				ssa_opcodes ? ssa_opcodes[line] : op_array->opcodes + line,
				ssa->ops + line,
				op_array, ssa, current->ssa_var, line == last_use_line);
			ZEND_REGSET_FOREACH(regset, reg) {
				if (line < freeUntilPos[reg]) {
					freeUntilPos[reg] = line;
				}
			} ZEND_REGSET_FOREACH_END();
			line++;
		}
		range = range->next;
	} while (range);

#if 0
	/* Coalescing */
	if (ssa->vars[current->ssa_var].definition == current->start) {
		zend_op *opline = op_array->opcodes + current->start;
		int hint = -1;

		switch (opline->opcode) {
			case ZEND_ASSIGN:
				hint = ssa->ops[current->start].op2_use;
			case ZEND_QM_ASSIGN:
				hint = ssa->ops[current->start].op1_use;
				break;
			case ZEND_ADD:
			case ZEND_SUB:
			case ZEND_MUL:
				hint = ssa->ops[current->start].op1_use;
				break;
			case ZEND_ASSIGN_OP:
				if (opline->extended_value == ZEND_ADD
				 || opline->extended_value == ZEND_SUB
				 || opline->extended_value == ZEND_MUL) {
					hint = ssa->ops[current->start].op1_use;
				}
				break;
		}
		if (hint >= 0) {
		}
	}
#endif

	if (hint != ZREG_NONE && freeUntilPos[hint] > zend_interval_end(current)) {
		current->reg = hint;
		if (current->used_as_hint) {
			ZEND_REGSET_INCL(*hints, hint);
		}
		return 1;
	}

	if (ZEND_REGSET_IS_EMPTY(available)) {
		return 0;
	}

	pos = 0; reg = ZREG_NONE;
	pos2 = 0; reg2 = ZREG_NONE;
	low_priority_regs = *hints;
	if (current->used_as_hint) {
		/* TODO: Avoid most often scratch registers. Find a better way ??? */
		low_priority_regs = ZEND_REGSET_UNION(low_priority_regs, ZEND_REGSET_LOW_PRIORITY);
	}

	ZEND_REGSET_FOREACH(available, i) {
		if (ZEND_REGSET_IN(low_priority_regs, i)) {
			if (freeUntilPos[i] > pos2) {
				reg2 = i;
				pos2 = freeUntilPos[i];
			}
		} else if (freeUntilPos[i] > pos) {
			reg = i;
			pos = freeUntilPos[i];
		}
	} ZEND_REGSET_FOREACH_END();

	if (reg == ZREG_NONE) {
		if (reg2 != ZREG_NONE) {
			reg = reg2;
			pos = pos2;
			reg2 = ZREG_NONE;
		}
	}

	if (reg == ZREG_NONE) {
		/* no register available without spilling */
		return 0;
	} else if (zend_interval_end(current) < pos) {
		/* register available for the whole interval */
		current->reg = reg;
		if (current->used_as_hint) {
			ZEND_REGSET_INCL(*hints, reg);
		}
		return 1;
#if 0
	// TODO: allow low priority register usage
	} else if (reg2 != ZREG_NONE && zend_interval_end(current) < pos2) {
		/* register available for the whole interval */
		current->reg = reg2;
		if (current->used_as_hint) {
			ZEND_REGSET_INCL(*hints, reg2);
		}
		return 1;
#endif
	} else {
		/* TODO: enable interval splitting ??? */
		/* register available for the first part of the interval */
		if (1 || zend_jit_split_interval(current, pos, list, free) != SUCCESS) {
			return 0;
		}
		current->reg = reg;
		if (current->used_as_hint) {
			ZEND_REGSET_INCL(*hints, reg);
		}
		return 1;
	}
}

/* See "Optimized Interval Splitting in a Linear Scan Register Allocator",
   Christian Wimmer VEE'05 (2005), Figure 5. Allocation with spilling.
   and "Linear Scan Register Allocation on SSA Form", Christian Wimmer and
   Michael Franz, CGO'10 (2010), Figure 6. */
static int zend_jit_allocate_blocked_reg(void)
{
	/* TODO: ??? */
	return 0;
}

/* See "Optimized Interval Splitting in a Linear Scan Register Allocator",
   Christian Wimmer VEE'10 (2005), Figure 2. */
static zend_lifetime_interval* zend_jit_linear_scan(const zend_op_array *op_array, const zend_op **ssa_opcodes, zend_ssa *ssa, zend_lifetime_interval *list)
{
	zend_lifetime_interval *unhandled, *active, *inactive, *handled, *free;
	zend_lifetime_interval *current, **p, *q;
	uint32_t position;
	zend_regset available = ZEND_REGSET_UNION(ZEND_REGSET_GP, ZEND_REGSET_FP);
	zend_regset hints = ZEND_REGSET_EMPTY;

	unhandled = list;
	/* active = inactive = handled = free = {} */
	active = inactive = handled = free = NULL;
	while (unhandled != NULL) {
		current = unhandled;
		unhandled = unhandled->list_next;
		position = current->range.start;

		p = &active;
		while (*p) {
			uint32_t end = zend_interval_end(*p);

			q = *p;
			if (end < position) {
				/* move ival from active to handled */
				ZEND_REGSET_INCL(available, q->reg);
				*p = q->list_next;
				q->list_next = handled;
				handled = q;
			} else if (!zend_interval_covers(q, position)) {
				/* move ival from active to inactive */
				ZEND_REGSET_INCL(available, q->reg);
				*p = q->list_next;
				q->list_next = inactive;
				inactive = q;
			} else {
				p = &q->list_next;
			}
		}

		p = &inactive;
		while (*p) {
			uint32_t end = zend_interval_end(*p);

			q = *p;
			if (end < position) {
				/* move ival from inactive to handled */
				*p = q->list_next;
				q->list_next = handled;
				handled = q;
			} else if (zend_interval_covers(q, position)) {
				/* move ival from inactive to active */
				ZEND_REGSET_EXCL(available, q->reg);
				*p = q->list_next;
				q->list_next = active;
				active = q;
			} else {
				p = &q->list_next;
			}
		}

		if (zend_jit_try_allocate_free_reg(op_array, ssa_opcodes, ssa, current, available, &hints, active, inactive, &unhandled, &free) ||
		    zend_jit_allocate_blocked_reg()) {
			ZEND_REGSET_EXCL(available, current->reg);
			current->list_next = active;
			active = current;
		} else {
			current->list_next = free;
			free = current;
		}
	}

	/* move active to handled */
	while (active) {
		current = active;
		active = active->list_next;
		current->list_next = handled;
		handled = current;
	}

	/* move inactive to handled */
	while (inactive) {
		current = inactive;
		inactive = inactive->list_next;
		current->list_next = handled;
		handled = current;
	}

	return handled;
}

static void zend_jit_dump_lifetime_interval(const zend_op_array *op_array, const zend_ssa *ssa, const zend_lifetime_interval *ival)
{
	zend_life_range *range;
	int var_num = ssa->vars[ival->ssa_var].var;

	fprintf(stderr, "#%d.", ival->ssa_var);
	zend_dump_var(op_array, (var_num < op_array->last_var ? IS_CV : 0), var_num);
	fprintf(stderr, ": %u-%u", ival->range.start, ival->range.end);
	range = ival->range.next;
	while (range) {
		fprintf(stderr, ", %u-%u", range->start, range->end);
		range = range->next;
	}
	if (ival->reg != ZREG_NONE) {
		fprintf(stderr, " (%s)", zend_reg_name[ival->reg]);
	}
	if (ival->flags & ZREG_LAST_USE) {
		fprintf(stderr, " last_use");
	}
	if (ival->flags & ZREG_LOAD) {
		fprintf(stderr, " load");
	}
	if (ival->flags & ZREG_STORE) {
		fprintf(stderr, " store");
	}
	if (ival->hint) {
		fprintf(stderr, " hint");
		if (ival->hint->ssa_var >= 0) {
			var_num = ssa->vars[ival->hint->ssa_var].var;
			fprintf(stderr, "=#%d.", ival->hint->ssa_var);
			zend_dump_var(op_array, (var_num < op_array->last_var ? IS_CV : 0), var_num);
		}
		if (ival->hint->reg != ZREG_NONE) {
			fprintf(stderr, " (%s)", zend_reg_name[ival->hint->reg]);
		}
	}
	fprintf(stderr, "\n");
}

static zend_lifetime_interval** zend_jit_allocate_registers(const zend_op_array *op_array, zend_ssa *ssa)
{
	void *checkpoint;
	int set_size, candidates_count, i;
	zend_bitset candidates = NULL;
	zend_lifetime_interval *list, *ival;
	zend_lifetime_interval **intervals;
	ALLOCA_FLAG(use_heap);

	if (!ssa->var_info) {
		return NULL;
	}

	/* Identify SSA variables suitable for register allocation */
	set_size = zend_bitset_len(ssa->vars_count);
	candidates = ZEND_BITSET_ALLOCA(set_size, use_heap);
	if (!candidates) {
		return NULL;
	}
	candidates_count = 0;
	zend_bitset_clear(candidates, set_size);
	for (i = 0; i < ssa->vars_count; i++) {
		if (zend_jit_may_be_in_reg(op_array, ssa, i)) {
			zend_bitset_incl(candidates, i);
			candidates_count++;
		}
	}
	if (!candidates_count) {
		free_alloca(candidates, use_heap);
		return NULL;
	}

	checkpoint = zend_arena_checkpoint(CG(arena));

	/* Find life-time intervals */
	if (zend_jit_compute_liveness(op_array, ssa, candidates, &list) != SUCCESS) {
		goto failure;
	}

	if (list) {
		/* Set ZREG_LAST_USE flags */
		ival = list;
		while (ival) {
			zend_life_range *range = &ival->range;

			while (range->next) {
				range = range->next;
			}
			if (zend_ssa_is_last_use(op_array, ssa, ival->ssa_var, range->end)) {
				ival->flags |= ZREG_LAST_USE;
			}
			ival = ival->list_next;
		}
	}

	if (list) {
		if (JIT_G(debug) & ZEND_JIT_DEBUG_REG_ALLOC) {
			fprintf(stderr, "Live Ranges \"%s\"\n", op_array->function_name ? ZSTR_VAL(op_array->function_name) : "[main]");
			ival = list;
			while (ival) {
				zend_jit_dump_lifetime_interval(op_array, ssa, ival);
				ival = ival->list_next;
			}
			fprintf(stderr, "\n");
		}

		/* Linear Scan Register Allocation */
		list = zend_jit_linear_scan(op_array, NULL, ssa, list);

		if (list) {
			intervals = zend_arena_calloc(&CG(arena), ssa->vars_count, sizeof(zend_lifetime_interval*));
			if (!intervals) {
				goto failure;
			}

			ival = list;
			while (ival != NULL) {
				zend_lifetime_interval *next = ival->list_next;

				ival->list_next = intervals[ival->ssa_var];
				intervals[ival->ssa_var] = ival;
				ival = next;
			}

			if (JIT_G(opt_flags) & ZEND_JIT_REG_ALLOC_GLOBAL) {
				/* Naive SSA resolution */
				for (i = 0; i < ssa->vars_count; i++) {
					if (ssa->vars[i].definition_phi && !ssa->vars[i].no_val) {
						zend_ssa_phi *phi = ssa->vars[i].definition_phi;
						int k, src;

						if (phi->pi >= 0) {
							if (!ssa->vars[i].phi_use_chain
							 || ssa->vars[i].phi_use_chain->block != phi->block) {
								src = phi->sources[0];
								if (intervals[i]) {
									if (!intervals[src]) {
										intervals[i]->flags |= ZREG_LOAD;
									} else if (intervals[i]->reg != intervals[src]->reg) {
										intervals[i]->flags |= ZREG_LOAD;
										intervals[src]->flags |= ZREG_STORE;
									}
								} else if (intervals[src]) {
									intervals[src]->flags |= ZREG_STORE;
								}
							}
						} else {
							int need_move = 0;

							for (k = 0; k < ssa->cfg.blocks[phi->block].predecessors_count; k++) {
								src = phi->sources[k];
								if (src >= 0) {
									if (ssa->vars[src].definition_phi
									 && ssa->vars[src].definition_phi->pi >= 0
									 && phi->block == ssa->vars[src].definition_phi->block) {
										/* Skip zero-length interval for Pi variable */
										src = ssa->vars[src].definition_phi->sources[0];
									}
									if (intervals[i]) {
										if (!intervals[src]) {
											need_move = 1;
										} else if (intervals[i]->reg != intervals[src]->reg) {
											need_move = 1;
										}
									} else if (intervals[src]) {
										need_move = 1;
									}
								}
							}
							if (need_move) {
								if (intervals[i]) {
									intervals[i]->flags |= ZREG_LOAD;
								}
								for (k = 0; k < ssa->cfg.blocks[phi->block].predecessors_count; k++) {
									src = phi->sources[k];
									if (src >= 0) {
										if (ssa->vars[src].definition_phi
										 && ssa->vars[src].definition_phi->pi >= 0
										 && phi->block == ssa->vars[src].definition_phi->block) {
											/* Skip zero-length interval for Pi variable */
											src = ssa->vars[src].definition_phi->sources[0];
										}
										if (intervals[src]) {
											intervals[src]->flags |= ZREG_STORE;
										}
									}
								}
							}
						}
					}
				}
				/* Remove useless register allocation */
				for (i = 0; i < ssa->vars_count; i++) {
					if (intervals[i] &&
					    ((intervals[i]->flags & ZREG_LOAD) ||
					     ((intervals[i]->flags & ZREG_STORE) && ssa->vars[i].definition >= 0)) &&
					    ssa->vars[i].use_chain < 0) {
					    bool may_remove = 1;
						zend_ssa_phi *phi = ssa->vars[i].phi_use_chain;

						while (phi) {
							if (intervals[phi->ssa_var] &&
							    !(intervals[phi->ssa_var]->flags & ZREG_LOAD)) {
								may_remove = 0;
								break;
							}
							phi = zend_ssa_next_use_phi(ssa, i, phi);
						}
						if (may_remove) {
							intervals[i] = NULL;
						}
					}
				}
				/* Remove intervals used once */
				for (i = 0; i < ssa->vars_count; i++) {
					if (intervals[i] &&
					    (intervals[i]->flags & ZREG_LOAD) &&
					    (intervals[i]->flags & ZREG_STORE) &&
					    (ssa->vars[i].use_chain < 0 ||
					     zend_ssa_next_use(ssa->ops, i, ssa->vars[i].use_chain) < 0)) {
						bool may_remove = 1;
						zend_ssa_phi *phi = ssa->vars[i].phi_use_chain;

						while (phi) {
							if (intervals[phi->ssa_var] &&
							    !(intervals[phi->ssa_var]->flags & ZREG_LOAD)) {
								may_remove = 0;
								break;
							}
							phi = zend_ssa_next_use_phi(ssa, i, phi);
						}
						if (may_remove) {
							intervals[i] = NULL;
						}
					}
				}
			}

			if (JIT_G(debug) & ZEND_JIT_DEBUG_REG_ALLOC) {
				fprintf(stderr, "Allocated Live Ranges \"%s\"\n", op_array->function_name ? ZSTR_VAL(op_array->function_name) : "[main]");
				for (i = 0; i < ssa->vars_count; i++) {
					ival = intervals[i];
					while (ival) {
						zend_jit_dump_lifetime_interval(op_array, ssa, ival);
						ival = ival->list_next;
					}
				}
				fprintf(stderr, "\n");
			}

			free_alloca(candidates, use_heap);
			return intervals;
		}
	}

failure:
	zend_arena_release(&CG(arena), checkpoint);
	free_alloca(candidates, use_heap);
	return NULL;
}

static bool zend_jit_next_is_send_result(const zend_op *opline)
{
	if (opline->result_type == IS_TMP_VAR
	 && (opline+1)->opcode == ZEND_SEND_VAL
	 && (opline+1)->op1_type == IS_TMP_VAR
	 && (opline+1)->op1.var == opline->result.var) {
		return 1;
	}
	return 0;
}

static bool zend_jit_supported_binary_op(zend_uchar op, uint32_t op1_info, uint32_t op2_info)
{
	if ((op1_info & MAY_BE_UNDEF) || (op2_info & MAY_BE_UNDEF)) {
		return false;
	}
	switch (op) {
		case ZEND_POW:
		case ZEND_DIV:
			// TODO: check for division by zero ???
			return false;
		case ZEND_ADD:
		case ZEND_SUB:
		case ZEND_MUL:
			return (op1_info & (MAY_BE_LONG|MAY_BE_DOUBLE))
				&& (op2_info & (MAY_BE_LONG|MAY_BE_DOUBLE));
		case ZEND_BW_OR:
		case ZEND_BW_AND:
		case ZEND_BW_XOR:
		case ZEND_SL:
		case ZEND_SR:
		case ZEND_MOD:
			return (op1_info & MAY_BE_LONG) && (op2_info & MAY_BE_LONG);
		case ZEND_CONCAT:
			return (op1_info & MAY_BE_STRING) && (op2_info & MAY_BE_STRING);
		EMPTY_SWITCH_DEFAULT_CASE()
	}
}

static int zend_jit(const zend_op_array *op_array, zend_ssa *ssa, const zend_op *rt_opline)
{
	int b, i, end;
	zend_op *opline;
	dasm_State* dasm_state = NULL;
	void *handler;
	int call_level = 0;
	void *checkpoint = NULL;
	zend_lifetime_interval **ra = NULL;
	bool is_terminated = 1; /* previous basic block is terminated by jump */
	bool recv_emitted = 0;   /* emitted at least one RECV opcode */
	zend_uchar smart_branch_opcode;
	uint32_t target_label, target_label2;
	uint32_t op1_info, op1_def_info, op2_info, res_info, res_use_info;
	zend_jit_addr op1_addr, op1_def_addr, op2_addr, op2_def_addr, res_addr;
	zend_class_entry *ce;
	bool ce_is_instanceof;
	bool on_this;

	if (JIT_G(bisect_limit)) {
		jit_bisect_pos++;
		if (jit_bisect_pos >= JIT_G(bisect_limit)) {
			if (jit_bisect_pos == JIT_G(bisect_limit)) {
				fprintf(stderr, "Not JITing %s%s%s in %s:%d and after due to jit_bisect_limit\n",
					op_array->scope ? ZSTR_VAL(op_array->scope->name) : "",
					op_array->scope ? "::" : "",
					op_array->function_name ? ZSTR_VAL(op_array->function_name) : "{main}",
					ZSTR_VAL(op_array->filename), op_array->line_start);
			}
			return FAILURE;
		}
	}

	if (JIT_G(opt_flags) & (ZEND_JIT_REG_ALLOC_LOCAL|ZEND_JIT_REG_ALLOC_GLOBAL)) {
		checkpoint = zend_arena_checkpoint(CG(arena));
		ra = zend_jit_allocate_registers(op_array, ssa);
	}

	/* mark hidden branch targets */
	for (b = 0; b < ssa->cfg.blocks_count; b++) {
		if (ssa->cfg.blocks[b].flags & ZEND_BB_REACHABLE &&
		    ssa->cfg.blocks[b].len > 1) {

			opline = op_array->opcodes + ssa->cfg.blocks[b].start + ssa->cfg.blocks[b].len - 1;
			if (opline->opcode == ZEND_DO_FCALL &&
			    (opline-1)->opcode == ZEND_NEW) {
				ssa->cfg.blocks[ssa->cfg.blocks[b].successors[0]].flags |= ZEND_BB_TARGET;
			}
		}
	}

	dasm_init(&dasm_state, DASM_MAXSECTION);
	dasm_setupglobal(&dasm_state, dasm_labels, zend_lb_MAX);
	dasm_setup(&dasm_state, dasm_actions);

	dasm_growpc(&dasm_state, ssa->cfg.blocks_count * 2 + 1);

	zend_jit_align_func(&dasm_state);
	for (b = 0; b < ssa->cfg.blocks_count; b++) {
		if ((ssa->cfg.blocks[b].flags & ZEND_BB_REACHABLE) == 0) {
			continue;
		}
//#ifndef CONTEXT_THREADED_JIT
		if (ssa->cfg.blocks[b].flags & ZEND_BB_ENTRY) {
			if (ssa->cfg.blocks[b].flags & ZEND_BB_TARGET) {
				/* pass */
			} else if (JIT_G(opt_level) < ZEND_JIT_LEVEL_INLINE &&
			           ssa->cfg.blocks[b].len == 1 &&
			           (ssa->cfg.blocks[b].flags & ZEND_BB_EXIT) &&
			           op_array->opcodes[ssa->cfg.blocks[b].start].opcode != ZEND_JMP) {
				/* don't generate code for BB with single opcode */
				continue;
			}
			if (ssa->cfg.blocks[b].flags & ZEND_BB_FOLLOW) {
				if (!is_terminated) {
					zend_jit_jmp(&dasm_state, b);
				}
			}
			zend_jit_label(&dasm_state, ssa->cfg.blocks_count + b);
			zend_jit_prologue(&dasm_state);
		} else
//#endif
		if (ssa->cfg.blocks[b].flags & (ZEND_BB_START|ZEND_BB_RECV_ENTRY)) {
			opline = op_array->opcodes + ssa->cfg.blocks[b].start;
			if (ssa->cfg.flags & ZEND_CFG_RECV_ENTRY) {
				if (opline->opcode == ZEND_RECV_INIT) {
					if (opline == op_array->opcodes ||
					    (opline-1)->opcode != ZEND_RECV_INIT) {
						if (recv_emitted) {
							zend_jit_jmp(&dasm_state, b);
						}
						zend_jit_label(&dasm_state, ssa->cfg.blocks_count + b);
						for (i = 1; (opline+i)->opcode == ZEND_RECV_INIT; i++) {
							zend_jit_label(&dasm_state, ssa->cfg.blocks_count + b + i);
						}
						zend_jit_prologue(&dasm_state);
					}
					recv_emitted = 1;
				} else if (opline->opcode == ZEND_RECV) {
					if (!(op_array->fn_flags & ZEND_ACC_HAS_TYPE_HINTS)) {
						/* skip */
						continue;
					} else if (recv_emitted) {
						zend_jit_jmp(&dasm_state, b);
						zend_jit_label(&dasm_state, ssa->cfg.blocks_count + b);
						zend_jit_prologue(&dasm_state);
					} else {
						zend_arg_info *arg_info;

						if (opline->op1.num <= op_array->num_args) {
							arg_info = &op_array->arg_info[opline->op1.num - 1];
						} else if (op_array->fn_flags & ZEND_ACC_VARIADIC) {
							arg_info = &op_array->arg_info[op_array->num_args];
						} else {
							/* skip */
							continue;
						}
						if (!ZEND_TYPE_IS_SET(arg_info->type)) {
							/* skip */
							continue;
						}
						zend_jit_label(&dasm_state, ssa->cfg.blocks_count + b);
						zend_jit_prologue(&dasm_state);
						recv_emitted = 1;
					}
				} else {
					if (recv_emitted) {
						zend_jit_jmp(&dasm_state, b);
					} else if (JIT_G(opt_level) < ZEND_JIT_LEVEL_INLINE &&
					           ssa->cfg.blocks[b].len == 1 &&
					           (ssa->cfg.blocks[b].flags & ZEND_BB_EXIT)) {
						/* don't generate code for BB with single opcode */
						dasm_free(&dasm_state);

						if (JIT_G(opt_flags) & (ZEND_JIT_REG_ALLOC_LOCAL|ZEND_JIT_REG_ALLOC_GLOBAL)) {
							zend_arena_release(&CG(arena), checkpoint);
						}
						return SUCCESS;
					}
					zend_jit_label(&dasm_state, ssa->cfg.blocks_count + b);
					zend_jit_prologue(&dasm_state);
					recv_emitted = 1;
				}
			} else if (JIT_G(opt_level) < ZEND_JIT_LEVEL_INLINE &&
			           ssa->cfg.blocks[b].len == 1 &&
			           (ssa->cfg.blocks[b].flags & ZEND_BB_EXIT)) {
				/* don't generate code for BB with single opcode */
				dasm_free(&dasm_state);

				if (JIT_G(opt_flags) & (ZEND_JIT_REG_ALLOC_LOCAL|ZEND_JIT_REG_ALLOC_GLOBAL)) {
					zend_arena_release(&CG(arena), checkpoint);
				}
				return SUCCESS;
			} else {
				zend_jit_label(&dasm_state, ssa->cfg.blocks_count + b);
				zend_jit_prologue(&dasm_state);
			}
		}

		is_terminated = 0;

		zend_jit_label(&dasm_state, b);
		if (JIT_G(opt_level) < ZEND_JIT_LEVEL_INLINE) {
			if ((ssa->cfg.blocks[b].flags & ZEND_BB_FOLLOW)
			  && ssa->cfg.blocks[b].start != 0
			  && (op_array->opcodes[ssa->cfg.blocks[b].start - 1].opcode == ZEND_NOP
			   || op_array->opcodes[ssa->cfg.blocks[b].start - 1].opcode == ZEND_SWITCH_LONG
			   || op_array->opcodes[ssa->cfg.blocks[b].start - 1].opcode == ZEND_SWITCH_STRING
			   || op_array->opcodes[ssa->cfg.blocks[b].start - 1].opcode == ZEND_MATCH)) {
				zend_jit_reset_last_valid_opline();
				if (!zend_jit_set_ip(&dasm_state, op_array->opcodes + ssa->cfg.blocks[b].start)) {
					goto jit_failure;
				}
			} else {
				zend_jit_set_last_valid_opline(op_array->opcodes + ssa->cfg.blocks[b].start);
			}
		} else if (ssa->cfg.blocks[b].flags & ZEND_BB_TARGET) {
			zend_jit_reset_last_valid_opline();
		} else if (ssa->cfg.blocks[b].flags & (ZEND_BB_START|ZEND_BB_RECV_ENTRY|ZEND_BB_ENTRY)) {
			zend_jit_set_last_valid_opline(op_array->opcodes + ssa->cfg.blocks[b].start);
		}
		if (ssa->cfg.blocks[b].flags & ZEND_BB_LOOP_HEADER) {
			if (!zend_jit_check_timeout(&dasm_state, op_array->opcodes + ssa->cfg.blocks[b].start, NULL)) {
				goto jit_failure;
			}
		}
		if (!ssa->cfg.blocks[b].len) {
			continue;
		}
		if ((JIT_G(opt_flags) & ZEND_JIT_REG_ALLOC_GLOBAL) && ra) {
			zend_ssa_phi *phi = ssa->blocks[b].phis;

			while (phi) {
				zend_lifetime_interval *ival = ra[phi->ssa_var];

				if (ival) {
					if (ival->flags & ZREG_LOAD) {
						ZEND_ASSERT(ival->reg != ZREG_NONE);

						if (!zend_jit_load_var(&dasm_state, ssa->var_info[phi->ssa_var].type, ssa->vars[phi->ssa_var].var, ival->reg)) {
							goto jit_failure;
						}
					} else if (ival->flags & ZREG_STORE) {
						ZEND_ASSERT(ival->reg != ZREG_NONE);

						if (!zend_jit_store_var(&dasm_state, ssa->var_info[phi->ssa_var].type, ssa->vars[phi->ssa_var].var, ival->reg, 1)) {
							goto jit_failure;
						}
					}
				}
				phi = phi->next;
			}
		}
		end = ssa->cfg.blocks[b].start + ssa->cfg.blocks[b].len - 1;
		for (i = ssa->cfg.blocks[b].start; i <= end; i++) {
			zend_ssa_op *ssa_op = &ssa->ops[i];
			opline = op_array->opcodes + i;
			switch (opline->opcode) {
				case ZEND_INIT_FCALL:
				case ZEND_INIT_FCALL_BY_NAME:
				case ZEND_INIT_NS_FCALL_BY_NAME:
				case ZEND_INIT_METHOD_CALL:
				case ZEND_INIT_DYNAMIC_CALL:
				case ZEND_INIT_STATIC_METHOD_CALL:
				case ZEND_INIT_USER_CALL:
				case ZEND_NEW:
					call_level++;
			}

			if (JIT_G(opt_level) >= ZEND_JIT_LEVEL_INLINE) {
				switch (opline->opcode) {
					case ZEND_PRE_INC:
					case ZEND_PRE_DEC:
					case ZEND_POST_INC:
					case ZEND_POST_DEC:
						if (opline->op1_type != IS_CV) {
							break;
						}
						op1_info = OP1_INFO();
						if (!(op1_info & MAY_BE_LONG)) {
							break;
						}
						if (opline->result_type != IS_UNUSED) {
							res_use_info = -1;

							if (opline->result_type == IS_CV) {
								zend_jit_addr res_use_addr = RES_USE_REG_ADDR();

								if (Z_MODE(res_use_addr) != IS_REG
								 || Z_LOAD(res_use_addr)
								 || Z_STORE(res_use_addr)) {
									res_use_info = RES_USE_INFO();
								}
							}
							res_info = RES_INFO();
							res_addr = RES_REG_ADDR();
						} else {
							res_use_info = -1;
							res_info = -1;
							res_addr = 0;
						}
						op1_def_info = OP1_DEF_INFO();
						if (!zend_jit_inc_dec(&dasm_state, opline,
								op1_info, OP1_REG_ADDR(),
								op1_def_info, OP1_DEF_REG_ADDR(),
								res_use_info, res_info,
								res_addr,
								(op1_info & MAY_BE_LONG) && (op1_def_info & MAY_BE_DOUBLE) && zend_may_overflow(opline, ssa_op, op_array, ssa),
								zend_may_throw(opline, ssa_op, op_array, ssa))) {
							goto jit_failure;
						}
						goto done;
					case ZEND_BW_OR:
					case ZEND_BW_AND:
					case ZEND_BW_XOR:
					case ZEND_SL:
					case ZEND_SR:
					case ZEND_MOD:
						if (PROFITABILITY_CHECKS && (!ssa->ops || !ssa->var_info)) {
							break;
						}
						op1_info = OP1_INFO();
						op2_info = OP2_INFO();
						if ((op1_info & MAY_BE_UNDEF) || (op2_info & MAY_BE_UNDEF)) {
							break;
						}
						if (!(op1_info & MAY_BE_LONG)
						 || !(op2_info & MAY_BE_LONG)) {
							break;
						}
						res_addr = RES_REG_ADDR();
						if (Z_MODE(res_addr) != IS_REG
						 && (i + 1) <= end
<<<<<<< HEAD
						 && zend_jit_next_is_send_result(opline)) {
=======
						 && (opline+1)->opcode == ZEND_SEND_VAL
						 && (opline+1)->op1_type == IS_TMP_VAR
						 && (opline+1)->op2_type != IS_CONST
						 && (opline+1)->op1.var == opline->result.var) {
>>>>>>> d9554151
							i++;
							res_use_info = -1;
							res_addr = ZEND_ADDR_MEM_ZVAL(ZREG_RX, (opline+1)->result.var);
							if (!zend_jit_reuse_ip(&dasm_state)) {
								goto jit_failure;
							}
						} else {
							res_use_info = -1;

							if (opline->result_type == IS_CV) {
								zend_jit_addr res_use_addr = RES_USE_REG_ADDR();

								if (Z_MODE(res_use_addr) != IS_REG
								 || Z_LOAD(res_use_addr)
								 || Z_STORE(res_use_addr)) {
									res_use_info = RES_USE_INFO();
								}
							}
						}
						if (!zend_jit_long_math(&dasm_state, opline,
								op1_info, OP1_RANGE(), OP1_REG_ADDR(),
								op2_info, OP2_RANGE(), OP2_REG_ADDR(),
								res_use_info, RES_INFO(), res_addr,
								zend_may_throw(opline, ssa_op, op_array, ssa))) {
							goto jit_failure;
						}
						goto done;
					case ZEND_ADD:
					case ZEND_SUB:
					case ZEND_MUL:
//					case ZEND_DIV: // TODO: check for division by zero ???
						if (PROFITABILITY_CHECKS && (!ssa->ops || !ssa->var_info)) {
							break;
						}
						op1_info = OP1_INFO();
						op2_info = OP2_INFO();
						if ((op1_info & MAY_BE_UNDEF) || (op2_info & MAY_BE_UNDEF)) {
							break;
						}
						if (opline->opcode == ZEND_ADD &&
						    (op1_info & (MAY_BE_ANY|MAY_BE_UNDEF)) == MAY_BE_ARRAY &&
						    (op2_info & (MAY_BE_ANY|MAY_BE_UNDEF)) == MAY_BE_ARRAY) {
							/* pass */
						} else if (!(op1_info & (MAY_BE_LONG|MAY_BE_DOUBLE)) ||
						    !(op2_info & (MAY_BE_LONG|MAY_BE_DOUBLE))) {
							break;
						}
						res_addr = RES_REG_ADDR();
						if (Z_MODE(res_addr) != IS_REG
						 && (i + 1) <= end
<<<<<<< HEAD
						 && zend_jit_next_is_send_result(opline)) {
=======
						 && (opline+1)->opcode == ZEND_SEND_VAL
						 && (opline+1)->op1_type == IS_TMP_VAR
						 && (opline+1)->op2_type != IS_CONST
						 && (opline+1)->op1.var == opline->result.var) {
>>>>>>> d9554151
							i++;
							res_use_info = -1;
							res_addr = ZEND_ADDR_MEM_ZVAL(ZREG_RX, (opline+1)->result.var);
							if (!zend_jit_reuse_ip(&dasm_state)) {
								goto jit_failure;
							}
						} else {
							res_use_info = -1;

							if (opline->result_type == IS_CV) {
								zend_jit_addr res_use_addr = RES_USE_REG_ADDR();

								if (Z_MODE(res_use_addr) != IS_REG
								 || Z_LOAD(res_use_addr)
								 || Z_STORE(res_use_addr)) {
									res_use_info = RES_USE_INFO();
								}
							}
						}
						res_info = RES_INFO();
						if (opline->opcode == ZEND_ADD &&
						    (op1_info & (MAY_BE_ANY|MAY_BE_UNDEF)) == MAY_BE_ARRAY &&
						    (op2_info & (MAY_BE_ANY|MAY_BE_UNDEF)) == MAY_BE_ARRAY) {
							if (!zend_jit_add_arrays(&dasm_state, opline, op1_info, OP1_REG_ADDR(), op2_info, OP2_REG_ADDR(), res_addr)) {
								goto jit_failure;
							}
						} else {
							if (!zend_jit_math(&dasm_state, opline,
									op1_info, OP1_REG_ADDR(),
									op2_info, OP2_REG_ADDR(),
									res_use_info, res_info, res_addr,
									(op1_info & MAY_BE_LONG) && (op2_info & MAY_BE_LONG) && (res_info & MAY_BE_DOUBLE) && zend_may_overflow(opline, ssa_op, op_array, ssa),
									zend_may_throw(opline, ssa_op, op_array, ssa))) {
								goto jit_failure;
							}
						}
						goto done;
					case ZEND_CONCAT:
					case ZEND_FAST_CONCAT:
						if (PROFITABILITY_CHECKS && (!ssa->ops || !ssa->var_info)) {
							break;
						}
						op1_info = OP1_INFO();
						op2_info = OP2_INFO();
						if ((op1_info & MAY_BE_UNDEF) || (op2_info & MAY_BE_UNDEF)) {
							break;
						}
						if (!(op1_info & MAY_BE_STRING) ||
						    !(op2_info & MAY_BE_STRING)) {
							break;
						}
						res_addr = RES_REG_ADDR();
<<<<<<< HEAD
						if ((i + 1) <= end
						 && zend_jit_next_is_send_result(opline)) {
=======
						if (Z_MODE(res_addr) != IS_REG
						 && opline->result_type == IS_TMP_VAR
						 && (i + 1) <= end
						 && (opline+1)->opcode == ZEND_SEND_VAL
						 && (opline+1)->op1_type == IS_TMP_VAR
						 && (opline+1)->op2_type != IS_CONST
						 && (opline+1)->op1.var == opline->result.var) {
>>>>>>> d9554151
							i++;
							res_addr = ZEND_ADDR_MEM_ZVAL(ZREG_RX, (opline+1)->result.var);
							if (!zend_jit_reuse_ip(&dasm_state)) {
								goto jit_failure;
							}
						}
						if (!zend_jit_concat(&dasm_state, opline,
								op1_info, op2_info, res_addr,
								zend_may_throw(opline, ssa_op, op_array, ssa))) {
							goto jit_failure;
						}
						goto done;
					case ZEND_ASSIGN_OP:
						if (opline->op1_type != IS_CV || opline->result_type != IS_UNUSED) {
							break;
						}
						if (PROFITABILITY_CHECKS && (!ssa->ops || !ssa->var_info)) {
							break;
						}
						op1_info = OP1_INFO();
						op2_info = OP2_INFO();
						if (!zend_jit_supported_binary_op(
								opline->extended_value, op1_info, op2_info)) {
							break;
						}
						op1_def_info = OP1_DEF_INFO();
						if (!zend_jit_assign_op(&dasm_state, opline,
								op1_info, op1_def_info, OP1_RANGE(),
								op2_info, OP2_RANGE(),
								(op1_info & MAY_BE_LONG) && (op2_info & MAY_BE_LONG) && (op1_def_info & MAY_BE_DOUBLE) && zend_may_overflow(opline, ssa_op, op_array, ssa),
								zend_may_throw(opline, ssa_op, op_array, ssa))) {
							goto jit_failure;
						}
						goto done;
					case ZEND_ASSIGN_DIM_OP:
						if (opline->op1_type != IS_CV || opline->result_type != IS_UNUSED) {
							break;
						}
						if (PROFITABILITY_CHECKS && (!ssa->ops || !ssa->var_info)) {
							break;
						}
						if (!zend_jit_supported_binary_op(
								opline->extended_value, MAY_BE_ANY, OP1_DATA_INFO())) {
							break;
						}
						if (!zend_jit_assign_dim_op(&dasm_state, opline,
								OP1_INFO(), OP1_DEF_INFO(), OP1_REG_ADDR(), OP2_INFO(),
								OP1_DATA_INFO(), OP1_DATA_RANGE(), IS_UNKNOWN,
								zend_may_throw(opline, ssa_op, op_array, ssa))) {
							goto jit_failure;
						}
						goto done;
					case ZEND_ASSIGN_DIM:
						if (opline->op1_type != IS_CV) {
							break;
						}
						if (PROFITABILITY_CHECKS && (!ssa->ops || !ssa->var_info)) {
							break;
						}
						if (!zend_jit_assign_dim(&dasm_state, opline,
								OP1_INFO(), OP1_REG_ADDR(), OP2_INFO(), OP1_DATA_INFO(), IS_UNKNOWN,
								zend_may_throw(opline, ssa_op, op_array, ssa))) {
							goto jit_failure;
						}
						goto done;
					case ZEND_PRE_INC_OBJ:
					case ZEND_PRE_DEC_OBJ:
					case ZEND_POST_INC_OBJ:
					case ZEND_POST_DEC_OBJ:
						if (opline->op2_type != IS_CONST
						 || Z_TYPE_P(RT_CONSTANT(opline, opline->op2)) != IS_STRING
						 || Z_STRVAL_P(RT_CONSTANT(opline, opline->op2))[0] == '\0') {
							break;
						}
						if (PROFITABILITY_CHECKS && (!ssa->ops || !ssa->var_info)) {
							break;
						}
						ce = NULL;
						ce_is_instanceof = 0;
						on_this = 0;
						if (opline->op1_type == IS_UNUSED) {
							op1_info = MAY_BE_OBJECT|MAY_BE_RC1|MAY_BE_RCN;
							ce = op_array->scope;
							ce_is_instanceof = (ce->ce_flags & ZEND_ACC_FINAL) != 0;
							op1_addr = 0;
							on_this = 1;
						} else {
							op1_info = OP1_INFO();
							if (!(op1_info & MAY_BE_OBJECT)) {
								break;
							}
							op1_addr = OP1_REG_ADDR();
							if (ssa->var_info && ssa->ops) {
								zend_ssa_op *ssa_op = &ssa->ops[opline - op_array->opcodes];
								if (ssa_op->op1_use >= 0) {
									zend_ssa_var_info *op1_ssa = ssa->var_info + ssa_op->op1_use;
									if (op1_ssa->ce && !op1_ssa->ce->create_object) {
										ce = op1_ssa->ce;
										ce_is_instanceof = op1_ssa->is_instanceof;
									}
								}
							}
						}
						if (!zend_jit_incdec_obj(&dasm_state, opline, op_array, ssa, ssa_op,
								op1_info, op1_addr,
								0, ce, ce_is_instanceof, on_this, 0, NULL, IS_UNKNOWN)) {
							goto jit_failure;
						}
						goto done;
					case ZEND_ASSIGN_OBJ_OP:
						if (opline->result_type != IS_UNUSED) {
							break;
						}
						if (opline->op2_type != IS_CONST
						 || Z_TYPE_P(RT_CONSTANT(opline, opline->op2)) != IS_STRING
						 || Z_STRVAL_P(RT_CONSTANT(opline, opline->op2))[0] == '\0') {
							break;
						}
						if (PROFITABILITY_CHECKS && (!ssa->ops || !ssa->var_info)) {
							break;
						}
						if (!zend_jit_supported_binary_op(
								opline->extended_value, MAY_BE_ANY, OP1_DATA_INFO())) {
							break;
						}
						ce = NULL;
						ce_is_instanceof = 0;
						on_this = 0;
						if (opline->op1_type == IS_UNUSED) {
							op1_info = MAY_BE_OBJECT|MAY_BE_RC1|MAY_BE_RCN;
							ce = op_array->scope;
							ce_is_instanceof = (ce->ce_flags & ZEND_ACC_FINAL) != 0;
							op1_addr = 0;
							on_this = 1;
						} else {
							op1_info = OP1_INFO();
							if (!(op1_info & MAY_BE_OBJECT)) {
								break;
							}
							op1_addr = OP1_REG_ADDR();
							if (ssa->var_info && ssa->ops) {
								zend_ssa_op *ssa_op = &ssa->ops[opline - op_array->opcodes];
								if (ssa_op->op1_use >= 0) {
									zend_ssa_var_info *op1_ssa = ssa->var_info + ssa_op->op1_use;
									if (op1_ssa->ce && !op1_ssa->ce->create_object) {
										ce = op1_ssa->ce;
										ce_is_instanceof = op1_ssa->is_instanceof;
									}
								}
							}
						}
						if (!zend_jit_assign_obj_op(&dasm_state, opline, op_array, ssa, ssa_op,
								op1_info, op1_addr, OP1_DATA_INFO(), OP1_DATA_RANGE(),
								0, ce, ce_is_instanceof, on_this, 0, NULL, IS_UNKNOWN)) {
							goto jit_failure;
						}
						goto done;
					case ZEND_ASSIGN_OBJ:
						if (opline->op2_type != IS_CONST
						 || Z_TYPE_P(RT_CONSTANT(opline, opline->op2)) != IS_STRING
						 || Z_STRVAL_P(RT_CONSTANT(opline, opline->op2))[0] == '\0') {
							break;
						}
						if (PROFITABILITY_CHECKS && (!ssa->ops || !ssa->var_info)) {
							break;
						}
						ce = NULL;
						ce_is_instanceof = 0;
						on_this = 0;
						if (opline->op1_type == IS_UNUSED) {
							op1_info = MAY_BE_OBJECT|MAY_BE_RC1|MAY_BE_RCN;
							ce = op_array->scope;
							ce_is_instanceof = (ce->ce_flags & ZEND_ACC_FINAL) != 0;
							op1_addr = 0;
							on_this = 1;
						} else {
							op1_info = OP1_INFO();
							if (!(op1_info & MAY_BE_OBJECT)) {
								break;
							}
							op1_addr = OP1_REG_ADDR();
							if (ssa->var_info && ssa->ops) {
								zend_ssa_op *ssa_op = &ssa->ops[opline - op_array->opcodes];
								if (ssa_op->op1_use >= 0) {
									zend_ssa_var_info *op1_ssa = ssa->var_info + ssa_op->op1_use;
									if (op1_ssa->ce && !op1_ssa->ce->create_object) {
										ce = op1_ssa->ce;
										ce_is_instanceof = op1_ssa->is_instanceof;
									}
								}
							}
						}
						if (!zend_jit_assign_obj(&dasm_state, opline, op_array, ssa, ssa_op,
								op1_info, op1_addr, OP1_DATA_INFO(),
								0, ce, ce_is_instanceof, on_this, 0, NULL, IS_UNKNOWN,
								zend_may_throw(opline, ssa_op, op_array, ssa))) {
							goto jit_failure;
						}
						goto done;
					case ZEND_ASSIGN:
						if (opline->op1_type != IS_CV) {
							break;
						}
						if (PROFITABILITY_CHECKS && (!ssa->ops || !ssa->var_info)) {
							break;
						}
						op2_addr = OP2_REG_ADDR();
						if (ra
						 && ssa->ops[opline - op_array->opcodes].op2_def >= 0
						 && !ssa->vars[ssa->ops[opline - op_array->opcodes].op2_def].no_val) {
							op2_def_addr = OP2_DEF_REG_ADDR();
						} else {
							op2_def_addr = op2_addr;
						}
						op1_info = OP1_INFO();
						if (opline->result_type == IS_UNUSED) {
							res_addr = 0;
							res_info = -1;
						} else {
							res_addr = RES_REG_ADDR();
							res_info = RES_INFO();
							if (Z_MODE(res_addr) != IS_REG
							 && (i + 1) <= end
<<<<<<< HEAD
							 && zend_jit_next_is_send_result(opline)
=======
							 && (opline+1)->opcode == ZEND_SEND_VAL
							 && (opline+1)->op1_type == IS_TMP_VAR
							 && (opline+1)->op2_type != IS_CONST
							 && (opline+1)->op1.var == opline->result.var
>>>>>>> d9554151
							 && (!(op1_info & MAY_HAVE_DTOR) || !(op1_info & MAY_BE_RC1))) {
								i++;
								res_addr = ZEND_ADDR_MEM_ZVAL(ZREG_RX, (opline+1)->result.var);
								if (!zend_jit_reuse_ip(&dasm_state)) {
									goto jit_failure;
								}
							}
						}
						if (!zend_jit_assign(&dasm_state, opline,
								op1_info, OP1_REG_ADDR(),
								OP1_DEF_INFO(), OP1_DEF_REG_ADDR(),
								OP2_INFO(), op2_addr, op2_def_addr,
								res_info, res_addr,
								zend_may_throw(opline, ssa_op, op_array, ssa))) {
							goto jit_failure;
						}
						goto done;
					case ZEND_QM_ASSIGN:
						op1_addr = OP1_REG_ADDR();
						if (ra
						 && ssa->ops[opline - op_array->opcodes].op1_def >= 0
						 && !ssa->vars[ssa->ops[opline - op_array->opcodes].op1_def].no_val) {
							op1_def_addr = OP1_DEF_REG_ADDR();
						} else {
							op1_def_addr = op1_addr;
						}
						if (!zend_jit_qm_assign(&dasm_state, opline,
								OP1_INFO(), op1_addr, op1_def_addr,
								-1, RES_INFO(), RES_REG_ADDR())) {
							goto jit_failure;
						}
						goto done;
					case ZEND_INIT_FCALL:
					case ZEND_INIT_FCALL_BY_NAME:
					case ZEND_INIT_NS_FCALL_BY_NAME:
						if (!zend_jit_init_fcall(&dasm_state, opline, b, op_array, ssa, ssa_op, call_level, NULL, 0)) {
							goto jit_failure;
						}
						goto done;
					case ZEND_SEND_VAL:
					case ZEND_SEND_VAL_EX:
						if (opline->op2_type == IS_CONST) {
							/* Named parameters not supported in JIT (yet) */
							break;
						}
						if (opline->opcode == ZEND_SEND_VAL_EX
						 && opline->op2.num > MAX_ARG_FLAG_NUM) {
							break;
						}
						if (!zend_jit_send_val(&dasm_state, opline,
								OP1_INFO(), OP1_REG_ADDR())) {
							goto jit_failure;
						}
						goto done;
					case ZEND_SEND_REF:
						if (opline->op2_type == IS_CONST) {
							/* Named parameters not supported in JIT (yet) */
							break;
						}
						if (!zend_jit_send_ref(&dasm_state, opline, op_array,
								OP1_INFO(), 0)) {
							goto jit_failure;
						}
						goto done;
					case ZEND_SEND_VAR:
					case ZEND_SEND_VAR_EX:
					case ZEND_SEND_VAR_NO_REF:
					case ZEND_SEND_VAR_NO_REF_EX:
					case ZEND_SEND_FUNC_ARG:
						if (opline->op2_type == IS_CONST) {
							/* Named parameters not supported in JIT (yet) */
							break;
						}
						if ((opline->opcode == ZEND_SEND_VAR_EX
						  || opline->opcode == ZEND_SEND_VAR_NO_REF_EX)
						 && opline->op2.num > MAX_ARG_FLAG_NUM) {
							break;
						}
						op1_addr = OP1_REG_ADDR();
						if (ra
						 && ssa->ops[opline - op_array->opcodes].op1_def >= 0
						 && !ssa->vars[ssa->ops[opline - op_array->opcodes].op1_def].no_val) {
							op1_def_addr = OP1_DEF_REG_ADDR();
						} else {
							op1_def_addr = op1_addr;
						}
						if (!zend_jit_send_var(&dasm_state, opline, op_array,
								OP1_INFO(), op1_addr, op1_def_addr)) {
							goto jit_failure;
						}
						goto done;
					case ZEND_CHECK_FUNC_ARG:
						if (opline->op2_type == IS_CONST) {
							/* Named parameters not supported in JIT (yet) */
							break;
						}
						if (opline->op2.num > MAX_ARG_FLAG_NUM) {
							break;
						}
						if (!zend_jit_check_func_arg(&dasm_state, opline)) {
							goto jit_failure;
						}
						goto done;
					case ZEND_CHECK_UNDEF_ARGS:
						if (!zend_jit_check_undef_args(&dasm_state, opline)) {
							goto jit_failure;
						}
						goto done;
					case ZEND_DO_UCALL:
						is_terminated = 1;
						ZEND_FALLTHROUGH;
					case ZEND_DO_ICALL:
					case ZEND_DO_FCALL_BY_NAME:
					case ZEND_DO_FCALL:
						if (!zend_jit_do_fcall(&dasm_state, opline, op_array, ssa, call_level, b + 1, NULL)) {
							goto jit_failure;
						}
						goto done;
					case ZEND_IS_EQUAL:
					case ZEND_IS_NOT_EQUAL:
					case ZEND_IS_SMALLER:
					case ZEND_IS_SMALLER_OR_EQUAL:
					case ZEND_CASE: {
						res_addr = RES_REG_ADDR();
						if ((opline->result_type & IS_TMP_VAR)
						 && (i + 1) <= end
						 && ((opline+1)->opcode == ZEND_JMPZ
						  || (opline+1)->opcode == ZEND_JMPNZ
						  || (opline+1)->opcode == ZEND_JMPZ_EX
						  || (opline+1)->opcode == ZEND_JMPNZ_EX
						  || (opline+1)->opcode == ZEND_JMPZNZ)
						 && (opline+1)->op1_type == IS_TMP_VAR
						 && (opline+1)->op1.var == opline->result.var) {
							i++;
							smart_branch_opcode = (opline+1)->opcode;
							target_label = ssa->cfg.blocks[b].successors[0];
							target_label2 = ssa->cfg.blocks[b].successors[1];
							/* For EX variant write into the result of EX opcode. */
							if ((opline+1)->opcode == ZEND_JMPZ_EX
									|| (opline+1)->opcode == ZEND_JMPNZ_EX) {
								res_addr = OP_REG_ADDR(opline + 1, result_type, result, result_def);
							}
						} else {
							smart_branch_opcode = 0;
							target_label = target_label2 = (uint32_t)-1;
						}
						if (!zend_jit_cmp(&dasm_state, opline,
								OP1_INFO(), OP1_RANGE(), OP1_REG_ADDR(),
								OP2_INFO(), OP2_RANGE(), OP2_REG_ADDR(),
								res_addr,
								zend_may_throw(opline, ssa_op, op_array, ssa),
								smart_branch_opcode, target_label, target_label2,
								NULL, 0)) {
							goto jit_failure;
						}
						goto done;
					}
					case ZEND_IS_IDENTICAL:
					case ZEND_IS_NOT_IDENTICAL:
					case ZEND_CASE_STRICT:
						if ((opline->result_type & IS_TMP_VAR)
						 && (i + 1) <= end
						 && ((opline+1)->opcode == ZEND_JMPZ
						  || (opline+1)->opcode == ZEND_JMPNZ
						  || (opline+1)->opcode == ZEND_JMPZNZ)
						 && (opline+1)->op1_type == IS_TMP_VAR
						 && (opline+1)->op1.var == opline->result.var) {
							i++;
							smart_branch_opcode = (opline+1)->opcode;
							target_label = ssa->cfg.blocks[b].successors[0];
							target_label2 = ssa->cfg.blocks[b].successors[1];
						} else {
							smart_branch_opcode = 0;
							target_label = target_label2 = (uint32_t)-1;
						}
						if (!zend_jit_identical(&dasm_state, opline,
								OP1_INFO(), OP1_RANGE(), OP1_REG_ADDR(),
								OP2_INFO(), OP2_RANGE(), OP2_REG_ADDR(),
								RES_REG_ADDR(),
								zend_may_throw(opline, ssa_op, op_array, ssa),
								smart_branch_opcode, target_label, target_label2,
								NULL, 0)) {
							goto jit_failure;
						}
						goto done;
					case ZEND_DEFINED:
						if ((opline->result_type & IS_TMP_VAR)
						 && (i + 1) <= end
						 && ((opline+1)->opcode == ZEND_JMPZ
						  || (opline+1)->opcode == ZEND_JMPNZ
						  || (opline+1)->opcode == ZEND_JMPZNZ)
						 && (opline+1)->op1_type == IS_TMP_VAR
						 && (opline+1)->op1.var == opline->result.var) {
							i++;
							smart_branch_opcode = (opline+1)->opcode;
							target_label = ssa->cfg.blocks[b].successors[0];
							target_label2 = ssa->cfg.blocks[b].successors[1];
						} else {
							smart_branch_opcode = 0;
							target_label = target_label2 = (uint32_t)-1;
						}
						if (!zend_jit_defined(&dasm_state, opline, smart_branch_opcode, target_label, target_label2, NULL)) {
							goto jit_failure;
						}
						goto done;
					case ZEND_TYPE_CHECK:
						if (opline->extended_value == MAY_BE_RESOURCE) {
							// TODO: support for is_resource() ???
							break;
						}
						if ((opline->result_type & IS_TMP_VAR)
						 && (i + 1) <= end
						 && ((opline+1)->opcode == ZEND_JMPZ
						  || (opline+1)->opcode == ZEND_JMPNZ
						  || (opline+1)->opcode == ZEND_JMPZNZ)
						 && (opline+1)->op1_type == IS_TMP_VAR
						 && (opline+1)->op1.var == opline->result.var) {
							i++;
							smart_branch_opcode = (opline+1)->opcode;
							target_label = ssa->cfg.blocks[b].successors[0];
							target_label2 = ssa->cfg.blocks[b].successors[1];
						} else {
							smart_branch_opcode = 0;
							target_label = target_label2 = (uint32_t)-1;
						}
						if (!zend_jit_type_check(&dasm_state, opline, OP1_INFO(), smart_branch_opcode, target_label, target_label2, NULL)) {
							goto jit_failure;
						}
						goto done;
					case ZEND_RETURN:
						op1_info = OP1_INFO();
						if ((PROFITABILITY_CHECKS && (!ssa->ops || !ssa->var_info))
						 || op_array->type == ZEND_EVAL_CODE
						 // TODO: support for top-level code
						 || !op_array->function_name
						 // TODO: support for IS_UNDEF ???
						 || (op1_info & MAY_BE_UNDEF)) {
							if (!zend_jit_tail_handler(&dasm_state, opline)) {
								goto jit_failure;
							}
						} else {
							int j;
							bool left_frame = 0;

							if (!zend_jit_return(&dasm_state, opline, op_array,
									op1_info, OP1_REG_ADDR())) {
								goto jit_failure;
							}
							if (jit_return_label >= 0) {
								if (!zend_jit_jmp(&dasm_state, jit_return_label)) {
									goto jit_failure;
								}
								goto done;
							}
							jit_return_label = ssa->cfg.blocks_count * 2;
							if (!zend_jit_label(&dasm_state, jit_return_label)) {
								goto jit_failure;
							}
							if (op_array->last_var > 100) {
								/* To many CVs to unroll */
								if (!zend_jit_free_cvs(&dasm_state)) {
									goto jit_failure;
								}
								left_frame = 1;
							}
							if (!left_frame) {
								for (j = 0 ; j < op_array->last_var; j++) {
									uint32_t info = zend_ssa_cv_info(op_array, ssa, j);

									if (info & (MAY_BE_STRING|MAY_BE_ARRAY|MAY_BE_OBJECT|MAY_BE_RESOURCE|MAY_BE_REF)) {
										if (!left_frame) {
											left_frame = 1;
										    if (!zend_jit_leave_frame(&dasm_state)) {
												goto jit_failure;
										    }
										}
										if (!zend_jit_free_cv(&dasm_state, info, j)) {
											goto jit_failure;
										}
									}
								}
							}
							if (!zend_jit_leave_func(&dasm_state, op_array, opline, op1_info, left_frame,
									NULL, NULL, (ssa->cfg.flags & ZEND_FUNC_INDIRECT_VAR_ACCESS) != 0, 1)) {
								goto jit_failure;
							}
						}
						goto done;
					case ZEND_BOOL:
					case ZEND_BOOL_NOT:
						if (!zend_jit_bool_jmpznz(&dasm_state, opline,
								OP1_INFO(), OP1_REG_ADDR(), RES_REG_ADDR(),
								-1, -1,
								zend_may_throw(opline, ssa_op, op_array, ssa),
								opline->opcode, NULL)) {
							goto jit_failure;
						}
						goto done;
					case ZEND_JMPZ:
					case ZEND_JMPNZ:
						if (opline > op_array->opcodes + ssa->cfg.blocks[b].start &&
						    ((opline-1)->result_type & (IS_SMART_BRANCH_JMPZ|IS_SMART_BRANCH_JMPNZ)) != 0) {
							/* smart branch */
							if (!zend_jit_cond_jmp(&dasm_state, opline + 1, ssa->cfg.blocks[b].successors[0])) {
								goto jit_failure;
							}
							goto done;
						}
						ZEND_FALLTHROUGH;
					case ZEND_JMPZNZ:
					case ZEND_JMPZ_EX:
					case ZEND_JMPNZ_EX:
						if (opline->result_type == IS_UNDEF) {
							res_addr = 0;
						} else {
							res_addr = RES_REG_ADDR();
						}
						if (!zend_jit_bool_jmpznz(&dasm_state, opline,
								OP1_INFO(), OP1_REG_ADDR(), res_addr,
								ssa->cfg.blocks[b].successors[0], ssa->cfg.blocks[b].successors[1],
								zend_may_throw(opline, ssa_op, op_array, ssa),
								opline->opcode, NULL)) {
							goto jit_failure;
						}
						goto done;
					case ZEND_ISSET_ISEMPTY_CV:
						if ((opline->extended_value & ZEND_ISEMPTY)) {
							// TODO: support for empty() ???
							break;
						}
						if ((opline->result_type & IS_TMP_VAR)
						 && (i + 1) <= end
						 && ((opline+1)->opcode == ZEND_JMPZ
						  || (opline+1)->opcode == ZEND_JMPNZ
						  || (opline+1)->opcode == ZEND_JMPZNZ)
						 && (opline+1)->op1_type == IS_TMP_VAR
						 && (opline+1)->op1.var == opline->result.var) {
							i++;
							smart_branch_opcode = (opline+1)->opcode;
							target_label = ssa->cfg.blocks[b].successors[0];
							target_label2 = ssa->cfg.blocks[b].successors[1];
						} else {
							smart_branch_opcode = 0;
							target_label = target_label2 = (uint32_t)-1;
						}
						if (!zend_jit_isset_isempty_cv(&dasm_state, opline,
								OP1_INFO(), OP1_REG_ADDR(),
								smart_branch_opcode, target_label, target_label2,
								NULL)) {
							goto jit_failure;
						}
						goto done;
					case ZEND_IN_ARRAY:
						if (opline->op1_type == IS_VAR || opline->op1_type == IS_TMP_VAR) {
							break;
						}
						op1_info = OP1_INFO();
						if ((op1_info & (MAY_BE_ANY|MAY_BE_UNDEF|MAY_BE_REF)) != MAY_BE_STRING) {
							break;
						}
						if ((opline->result_type & IS_TMP_VAR)
						 && (i + 1) <= end
						 && ((opline+1)->opcode == ZEND_JMPZ
						  || (opline+1)->opcode == ZEND_JMPNZ
						  || (opline+1)->opcode == ZEND_JMPZNZ)
						 && (opline+1)->op1_type == IS_TMP_VAR
						 && (opline+1)->op1.var == opline->result.var) {
							i++;
							smart_branch_opcode = (opline+1)->opcode;
							target_label = ssa->cfg.blocks[b].successors[0];
							target_label2 = ssa->cfg.blocks[b].successors[1];
						} else {
							smart_branch_opcode = 0;
							target_label = target_label2 = (uint32_t)-1;
						}
						if (!zend_jit_in_array(&dasm_state, opline,
								op1_info, OP1_REG_ADDR(),
								smart_branch_opcode, target_label, target_label2,
								NULL)) {
							goto jit_failure;
						}
						goto done;
					case ZEND_FETCH_DIM_R:
					case ZEND_FETCH_DIM_IS:
					case ZEND_FETCH_LIST_R:
						if (PROFITABILITY_CHECKS && (!ssa->ops || !ssa->var_info)) {
							break;
						}
						if (!zend_jit_fetch_dim_read(&dasm_state, opline, ssa, ssa_op,
								OP1_INFO(), OP1_REG_ADDR(), 0,
								OP2_INFO(), RES_INFO(), RES_REG_ADDR(), IS_UNKNOWN)) {
							goto jit_failure;
						}
						goto done;
					case ZEND_FETCH_DIM_W:
					case ZEND_FETCH_DIM_RW:
//					case ZEND_FETCH_DIM_UNSET:
					case ZEND_FETCH_LIST_W:
						if (PROFITABILITY_CHECKS && (!ssa->ops || !ssa->var_info)) {
							break;
						}
						if (opline->op1_type != IS_CV) {
							break;
						}
						if (!zend_jit_fetch_dim(&dasm_state, opline,
								OP1_INFO(), OP1_REG_ADDR(), OP2_INFO(), RES_REG_ADDR(), IS_UNKNOWN)) {
							goto jit_failure;
						}
						goto done;
					case ZEND_ISSET_ISEMPTY_DIM_OBJ:
						if ((opline->extended_value & ZEND_ISEMPTY)) {
							// TODO: support for empty() ???
							break;
						}
						if (PROFITABILITY_CHECKS && (!ssa->ops || !ssa->var_info)) {
							break;
						}
						if ((opline->result_type & IS_TMP_VAR)
						 && (i + 1) <= end
						 && ((opline+1)->opcode == ZEND_JMPZ
						  || (opline+1)->opcode == ZEND_JMPNZ
						  || (opline+1)->opcode == ZEND_JMPZNZ)
						 && (opline+1)->op1_type == IS_TMP_VAR
						 && (opline+1)->op1.var == opline->result.var) {
							i++;
							smart_branch_opcode = (opline+1)->opcode;
							target_label = ssa->cfg.blocks[b].successors[0];
							target_label2 = ssa->cfg.blocks[b].successors[1];
						} else {
							smart_branch_opcode = 0;
							target_label = target_label2 = (uint32_t)-1;
						}
						if (!zend_jit_isset_isempty_dim(&dasm_state, opline,
								OP1_INFO(), OP1_REG_ADDR(), 0,
								OP2_INFO(), IS_UNKNOWN,
								zend_may_throw(opline, ssa_op, op_array, ssa),
								smart_branch_opcode, target_label, target_label2,
								NULL)) {
							goto jit_failure;
						}
						goto done;
					case ZEND_FETCH_OBJ_R:
					case ZEND_FETCH_OBJ_IS:
					case ZEND_FETCH_OBJ_W:
						if (opline->op2_type != IS_CONST
						 || Z_TYPE_P(RT_CONSTANT(opline, opline->op2)) != IS_STRING
						 || Z_STRVAL_P(RT_CONSTANT(opline, opline->op2))[0] == '\0') {
							break;
						}
						ce = NULL;
						ce_is_instanceof = 0;
						on_this = 0;
						if (opline->op1_type == IS_UNUSED) {
							op1_info = MAY_BE_OBJECT|MAY_BE_RC1|MAY_BE_RCN;
							op1_addr = 0;
							ce = op_array->scope;
							ce_is_instanceof = (ce->ce_flags & ZEND_ACC_FINAL) != 0;
							on_this = 1;
						} else {
							op1_info = OP1_INFO();
							if (!(op1_info & MAY_BE_OBJECT)) {
								break;
							}
							op1_addr = OP1_REG_ADDR();
							if (ssa->var_info && ssa->ops) {
								zend_ssa_op *ssa_op = &ssa->ops[opline - op_array->opcodes];
								if (ssa_op->op1_use >= 0) {
									zend_ssa_var_info *op1_ssa = ssa->var_info + ssa_op->op1_use;
									if (op1_ssa->ce && !op1_ssa->ce->create_object) {
										ce = op1_ssa->ce;
										ce_is_instanceof = op1_ssa->is_instanceof;
									}
								}
							}
						}
						if (!zend_jit_fetch_obj(&dasm_state, opline, op_array, ssa, ssa_op,
								op1_info, op1_addr, 0, ce, ce_is_instanceof, on_this, 0, 0, NULL,
								IS_UNKNOWN,
								zend_may_throw(opline, ssa_op, op_array, ssa))) {
							goto jit_failure;
						}
						goto done;
					case ZEND_BIND_GLOBAL:
						if (!ssa->ops || !ssa->var_info) {
							op1_info = MAY_BE_ANY|MAY_BE_REF;
						} else {
							op1_info = OP1_INFO();
						}
						if (!zend_jit_bind_global(&dasm_state, opline, op1_info)) {
							goto jit_failure;
						}
						goto done;
					case ZEND_RECV:
						if (!zend_jit_recv(&dasm_state, opline, op_array)) {
							goto jit_failure;
						}
						goto done;
					case ZEND_RECV_INIT:
						if (!zend_jit_recv_init(&dasm_state, opline, op_array,
								(opline + 1)->opcode != ZEND_RECV_INIT,
								zend_may_throw(opline, ssa_op, op_array, ssa))) {
							goto jit_failure;
						}
						goto done;
					case ZEND_FREE:
					case ZEND_FE_FREE:
						if (!zend_jit_free(&dasm_state, opline, OP1_INFO(),
								zend_may_throw(opline, ssa_op, op_array, ssa))) {
							goto jit_failure;
						}
						goto done;
					case ZEND_ECHO:
						op1_info = OP1_INFO();
						if ((op1_info & (MAY_BE_UNDEF|MAY_BE_ANY|MAY_BE_REF)) != MAY_BE_STRING) {
							break;
						}
						if (!zend_jit_echo(&dasm_state, opline, op1_info)) {
							goto jit_failure;
						}
						goto done;
					case ZEND_STRLEN:
						op1_info = OP1_INFO();
						if ((op1_info & (MAY_BE_UNDEF|MAY_BE_ANY|MAY_BE_REF)) != MAY_BE_STRING) {
							break;
						}
						if (!zend_jit_strlen(&dasm_state, opline, op1_info, OP1_REG_ADDR(), RES_REG_ADDR())) {
							goto jit_failure;
						}
						goto done;
					case ZEND_COUNT:
						op1_info = OP1_INFO();
						if ((op1_info & (MAY_BE_UNDEF|MAY_BE_ANY|MAY_BE_REF)) != MAY_BE_ARRAY) {
							break;
						}
						if (!zend_jit_count(&dasm_state, opline, op1_info, OP1_REG_ADDR(), RES_REG_ADDR(), zend_may_throw(opline, ssa_op, op_array, ssa))) {
							goto jit_failure;
						}
						goto done;
					case ZEND_FETCH_THIS:
						if (!zend_jit_fetch_this(&dasm_state, opline, op_array, 0)) {
							goto jit_failure;
						}
						goto done;
					case ZEND_SWITCH_LONG:
					case ZEND_SWITCH_STRING:
					case ZEND_MATCH:
						if (!zend_jit_switch(&dasm_state, opline, op_array, ssa, NULL, NULL)) {
							goto jit_failure;
						}
						goto done;
					case ZEND_VERIFY_RETURN_TYPE:
						if (opline->op1_type == IS_UNUSED) {
							/* Always throws */
							break;
						}
						if (opline->op1_type == IS_CONST) {
							/* TODO Different instruction format, has return value */
							break;
						}
						if (op_array->fn_flags & ZEND_ACC_RETURN_REFERENCE) {
							/* Not worth bothering with */
							break;
						}
						if (OP1_INFO() & MAY_BE_REF) {
							/* TODO May need reference unwrapping. */
							break;
						}
						if (!zend_jit_verify_return_type(&dasm_state, opline, op_array, OP1_INFO())) {
							goto jit_failure;
						}
						goto done;
					case ZEND_FE_RESET_R:
						op1_info = OP1_INFO();
						if ((op1_info & (MAY_BE_ANY|MAY_BE_REF|MAY_BE_UNDEF)) != MAY_BE_ARRAY) {
							break;
						}
						if (!zend_jit_fe_reset(&dasm_state, opline, op1_info)) {
							goto jit_failure;
						}
						goto done;
					case ZEND_FE_FETCH_R:
						op1_info = OP1_INFO();
						if ((op1_info & MAY_BE_ANY) != MAY_BE_ARRAY) {
							break;
						}
						if (!zend_jit_fe_fetch(&dasm_state, opline, op1_info, OP2_INFO(),
								ssa->cfg.blocks[b].successors[0], opline->opcode, NULL)) {
							goto jit_failure;
						}
						goto done;
					case ZEND_FETCH_CONSTANT:
						if (!zend_jit_fetch_constant(&dasm_state, opline, op_array, ssa, ssa_op, RES_REG_ADDR())) {
							goto jit_failure;
						}
						goto done;
					case ZEND_INIT_METHOD_CALL:
						if (opline->op2_type != IS_CONST
						 || Z_TYPE_P(RT_CONSTANT(opline, opline->op2)) != IS_STRING) {
							break;
						}
						ce = NULL;
						ce_is_instanceof = 0;
						on_this = 0;
						if (opline->op1_type == IS_UNUSED) {
							op1_info = MAY_BE_OBJECT|MAY_BE_RC1|MAY_BE_RCN;
							op1_addr = 0;
							ce = op_array->scope;
							ce_is_instanceof = (ce->ce_flags & ZEND_ACC_FINAL) != 0;
							on_this = 1;
						} else {
							op1_info = OP1_INFO();
							if (!(op1_info & MAY_BE_OBJECT)) {
								break;
							}
							op1_addr = OP1_REG_ADDR();
							if (ssa->var_info && ssa->ops) {
								zend_ssa_op *ssa_op = &ssa->ops[opline - op_array->opcodes];
								if (ssa_op->op1_use >= 0) {
									zend_ssa_var_info *op1_ssa = ssa->var_info + ssa_op->op1_use;
									if (op1_ssa->ce && !op1_ssa->ce->create_object) {
										ce = op1_ssa->ce;
										ce_is_instanceof = op1_ssa->is_instanceof;
									}
								}
							}
						}
						if (!zend_jit_init_method_call(&dasm_state, opline, b, op_array, ssa, ssa_op, call_level,
								op1_info, op1_addr, ce, ce_is_instanceof, on_this, 0, NULL,
								NULL, 0, 0)) {
							goto jit_failure;
						}
						goto done;
					case ZEND_ROPE_INIT:
					case ZEND_ROPE_ADD:
					case ZEND_ROPE_END:
						op2_info = OP2_INFO();
						if ((op2_info & (MAY_BE_UNDEF|MAY_BE_ANY|MAY_BE_REF)) != MAY_BE_STRING) {
							break;
						}
						if (!zend_jit_rope(&dasm_state, opline, op2_info)) {
							goto jit_failure;
						}
						goto done;
					default:
						break;
				}
			}

			switch (opline->opcode) {
				case ZEND_RECV_INIT:
				case ZEND_BIND_GLOBAL:
					if (opline == op_array->opcodes ||
					    opline->opcode != op_array->opcodes[i-1].opcode) {
						/* repeatable opcodes */
						if (!zend_jit_handler(&dasm_state, opline,
								zend_may_throw(opline, ssa_op, op_array, ssa))) {
							goto jit_failure;
						}
					}
					zend_jit_set_last_valid_opline(opline+1);
					break;
				case ZEND_NOP:
				case ZEND_OP_DATA:
				case ZEND_SWITCH_LONG:
				case ZEND_SWITCH_STRING:
				case ZEND_MATCH:
					break;
				case ZEND_JMP:
					if (JIT_G(opt_level) < ZEND_JIT_LEVEL_INLINE) {
						const zend_op *target = OP_JMP_ADDR(opline, opline->op1);

						if (!zend_jit_set_ip(&dasm_state, target)) {
							goto jit_failure;
						}
					}
					if (!zend_jit_jmp(&dasm_state, ssa->cfg.blocks[b].successors[0])) {
						goto jit_failure;
					}
					is_terminated = 1;
					break;
				case ZEND_CATCH:
				case ZEND_FAST_CALL:
				case ZEND_FAST_RET:
				case ZEND_GENERATOR_CREATE:
				case ZEND_GENERATOR_RETURN:
				case ZEND_RETURN_BY_REF:
				case ZEND_RETURN:
				case ZEND_EXIT:
				case ZEND_MATCH_ERROR:
				/* switch through trampoline */
				case ZEND_YIELD:
				case ZEND_YIELD_FROM:
					if (!zend_jit_tail_handler(&dasm_state, opline)) {
						goto jit_failure;
					}
					is_terminated = 1;
					break;
				/* stackless execution */
				case ZEND_INCLUDE_OR_EVAL:
				case ZEND_DO_FCALL:
				case ZEND_DO_UCALL:
				case ZEND_DO_FCALL_BY_NAME:
					if (!zend_jit_call(&dasm_state, opline, b + 1)) {
						goto jit_failure;
					}
					is_terminated = 1;
					break;
				case ZEND_JMPZNZ:
					if (!zend_jit_handler(&dasm_state, opline,
							zend_may_throw(opline, ssa_op, op_array, ssa)) ||
					    !zend_jit_cond_jmp(&dasm_state, OP_JMP_ADDR(opline, opline->op2), ssa->cfg.blocks[b].successors[1]) ||
					    !zend_jit_jmp(&dasm_state, ssa->cfg.blocks[b].successors[0])) {
						goto jit_failure;
					}
					is_terminated = 1;
					break;
				case ZEND_JMPZ:
				case ZEND_JMPNZ:
					if (opline > op_array->opcodes + ssa->cfg.blocks[b].start &&
					    ((opline-1)->result_type & (IS_SMART_BRANCH_JMPZ|IS_SMART_BRANCH_JMPNZ)) != 0) {
						/* smart branch */
						if (!zend_jit_cond_jmp(&dasm_state, opline + 1, ssa->cfg.blocks[b].successors[0])) {
							goto jit_failure;
						}
						goto done;
					}
					ZEND_FALLTHROUGH;
				case ZEND_JMPZ_EX:
				case ZEND_JMPNZ_EX:
				case ZEND_JMP_SET:
				case ZEND_COALESCE:
				case ZEND_JMP_NULL:
				case ZEND_FE_RESET_R:
				case ZEND_FE_RESET_RW:
				case ZEND_ASSERT_CHECK:
				case ZEND_FE_FETCH_R:
				case ZEND_FE_FETCH_RW:
					if (!zend_jit_handler(&dasm_state, opline,
							zend_may_throw(opline, ssa_op, op_array, ssa)) ||
					    !zend_jit_cond_jmp(&dasm_state, opline + 1, ssa->cfg.blocks[b].successors[0])) {
						goto jit_failure;
					}
					break;
				case ZEND_NEW:
					if (!zend_jit_handler(&dasm_state, opline, 1)) {
						return 0;
					}
					if (opline->extended_value == 0 && (opline+1)->opcode == ZEND_DO_FCALL) {
						zend_class_entry *ce = NULL;

						if (JIT_G(opt_level) >= ZEND_JIT_LEVEL_OPT_FUNC) {
							if (ssa->ops && ssa->var_info) {
								zend_ssa_var_info *res_ssa = &ssa->var_info[ssa->ops[opline - op_array->opcodes].result_def];
								if (res_ssa->ce && !res_ssa->is_instanceof) {
									ce = res_ssa->ce;
								}
							}
						} else {
							if (opline->op1_type == IS_CONST) {
								zval *zv = RT_CONSTANT(opline, opline->op1);
								if (Z_TYPE_P(zv) == IS_STRING) {
									zval *lc = zv + 1;
									ce = (zend_class_entry*)zend_hash_find_ptr(EG(class_table), Z_STR_P(lc));
								}
							}
						}

						i++;

						if (!ce || !(ce->ce_flags & ZEND_ACC_LINKED) || ce->constructor) {
							const zend_op *next_opline = opline + 1;

							zend_jit_cond_jmp(&dasm_state, next_opline, ssa->cfg.blocks[b].successors[0]);
							if (JIT_G(opt_level) < ZEND_JIT_LEVEL_INLINE) {
								zend_jit_call(&dasm_state, next_opline, b + 1);
								is_terminated = 1;
							} else {
								zend_jit_do_fcall(&dasm_state, next_opline, op_array, ssa, call_level, b + 1, NULL);
							}
						}

						/* We skip over the DO_FCALL, so decrement call_level ourselves. */
						call_level--;
					}
					break;
				default:
					if (!zend_jit_handler(&dasm_state, opline,
							zend_may_throw(opline, ssa_op, op_array, ssa))) {
						goto jit_failure;
					}
					if (i == end
					 && (opline->result_type & (IS_SMART_BRANCH_JMPZ|IS_SMART_BRANCH_JMPNZ)) != 0) {
						/* smart branch split across basic blocks */
						if (!zend_jit_cond_jmp(&dasm_state, opline + 2, ssa->cfg.blocks[b+1].successors[0])) {
							goto jit_failure;
						}
						if (!zend_jit_jmp(&dasm_state, ssa->cfg.blocks[b+1].successors[1])) {
							goto jit_failure;
						}
						is_terminated = 1;
					}
			}
done:
			switch (opline->opcode) {
				case ZEND_DO_FCALL:
				case ZEND_DO_ICALL:
				case ZEND_DO_UCALL:
				case ZEND_DO_FCALL_BY_NAME:
				case ZEND_CALLABLE_CONVERT:
					call_level--;
			}
		}
	}

	handler = dasm_link_and_encode(&dasm_state, op_array, ssa, rt_opline, ra, NULL, 0,
		(zend_jit_vm_kind == ZEND_VM_KIND_HYBRID) ? SP_ADJ_VM : SP_ADJ_RET, SP_ADJ_JIT);
	if (!handler) {
		goto jit_failure;
	}
	dasm_free(&dasm_state);

	if (JIT_G(opt_flags) & (ZEND_JIT_REG_ALLOC_LOCAL|ZEND_JIT_REG_ALLOC_GLOBAL)) {
		zend_arena_release(&CG(arena), checkpoint);
	}
	return SUCCESS;

jit_failure:
	if (dasm_state) {
		dasm_free(&dasm_state);
	}
	if (JIT_G(opt_flags) & (ZEND_JIT_REG_ALLOC_LOCAL|ZEND_JIT_REG_ALLOC_GLOBAL)) {
		zend_arena_release(&CG(arena), checkpoint);
	}
	return FAILURE;
}

static int zend_jit_collect_calls(zend_op_array *op_array, zend_script *script)
{
	zend_func_info *func_info;

	if (JIT_G(trigger) == ZEND_JIT_ON_FIRST_EXEC ||
	    JIT_G(trigger) == ZEND_JIT_ON_PROF_REQUEST ||
	    JIT_G(trigger) == ZEND_JIT_ON_HOT_COUNTERS) {
	    func_info = ZEND_FUNC_INFO(op_array);
	} else {
		func_info = zend_arena_calloc(&CG(arena), 1, sizeof(zend_func_info));
		ZEND_SET_FUNC_INFO(op_array, func_info);
	}
	return zend_analyze_calls(&CG(arena), script, ZEND_CALL_TREE, op_array, func_info);
}

static void zend_jit_cleanup_func_info(zend_op_array *op_array)
{
	zend_func_info *func_info = ZEND_FUNC_INFO(op_array);
	zend_call_info *caller_info, *callee_info;

	if (func_info) {
		caller_info = func_info->caller_info;
		callee_info = func_info->callee_info;

		if (JIT_G(trigger) == ZEND_JIT_ON_FIRST_EXEC ||
		    JIT_G(trigger) == ZEND_JIT_ON_PROF_REQUEST ||
		    JIT_G(trigger) == ZEND_JIT_ON_HOT_COUNTERS) {
			func_info->num = 0;
			func_info->flags &= ZEND_FUNC_JIT_ON_FIRST_EXEC
				| ZEND_FUNC_JIT_ON_PROF_REQUEST
				| ZEND_FUNC_JIT_ON_HOT_COUNTERS
				| ZEND_FUNC_JIT_ON_HOT_TRACE;
			memset(&func_info->ssa, 0, sizeof(zend_func_info) - offsetof(zend_func_info, ssa));
		} else {
			ZEND_SET_FUNC_INFO(op_array, NULL);
		}

		while (caller_info) {
			if (caller_info->caller_op_array) {
				zend_jit_cleanup_func_info(caller_info->caller_op_array);
			}
			caller_info = caller_info->next_caller;
		}
		while (callee_info) {
			if (callee_info->callee_func && callee_info->callee_func->type == ZEND_USER_FUNCTION) {
				zend_jit_cleanup_func_info(&callee_info->callee_func->op_array);
			}
			callee_info = callee_info->next_callee;
		}
	}
}

static int zend_real_jit_func(zend_op_array *op_array, zend_script *script, const zend_op *rt_opline)
{
	zend_ssa ssa;
	void *checkpoint;
	zend_func_info *func_info;

	if (*dasm_ptr == dasm_end) {
		return FAILURE;
	}

	checkpoint = zend_arena_checkpoint(CG(arena));

	/* Build SSA */
	memset(&ssa, 0, sizeof(zend_ssa));

	if (zend_jit_op_array_analyze1(op_array, script, &ssa) != SUCCESS) {
		goto jit_failure;
	}

	if (JIT_G(opt_level) >= ZEND_JIT_LEVEL_OPT_FUNCS) {
		if (zend_jit_collect_calls(op_array, script) != SUCCESS) {
			goto jit_failure;
		}
		func_info = ZEND_FUNC_INFO(op_array);
		func_info->call_map = zend_build_call_map(&CG(arena), func_info, op_array);
		if (op_array->fn_flags & ZEND_ACC_HAS_RETURN_TYPE) {
			zend_init_func_return_info(op_array, script, &func_info->return_info);
		}
	}

	if (zend_jit_op_array_analyze2(op_array, script, &ssa, ZCG(accel_directives).optimization_level) != SUCCESS) {
		goto jit_failure;
	}

	if (JIT_G(debug) & ZEND_JIT_DEBUG_SSA) {
		zend_dump_op_array(op_array, ZEND_DUMP_HIDE_UNREACHABLE|ZEND_DUMP_RC_INFERENCE|ZEND_DUMP_SSA, "JIT", &ssa);
	}

	if (zend_jit(op_array, &ssa, rt_opline) != SUCCESS) {
		goto jit_failure;
	}

	zend_jit_cleanup_func_info(op_array);
	zend_arena_release(&CG(arena), checkpoint);
	return SUCCESS;

jit_failure:
	zend_jit_cleanup_func_info(op_array);
	zend_arena_release(&CG(arena), checkpoint);
	return FAILURE;
}

/* Run-time JIT handler */
static int ZEND_FASTCALL zend_runtime_jit(void)
{
	zend_execute_data *execute_data = EG(current_execute_data);
	zend_op_array *op_array = &EX(func)->op_array;
	zend_op *opline = op_array->opcodes;
	zend_jit_op_array_extension *jit_extension;

	zend_shared_alloc_lock();

	if (ZEND_FUNC_INFO(op_array)) {
		SHM_UNPROTECT();
		zend_jit_unprotect();

		/* restore original opcode handlers */
		if (!(op_array->fn_flags & ZEND_ACC_HAS_TYPE_HINTS)) {
			while (opline->opcode == ZEND_RECV || opline->opcode == ZEND_RECV_INIT) {
				opline++;
			}
		}
		jit_extension = (zend_jit_op_array_extension*)ZEND_FUNC_INFO(op_array);
		opline->handler = jit_extension->orig_handler;

		/* perform real JIT for this function */
		zend_real_jit_func(op_array, NULL, NULL);

		zend_jit_protect();
		SHM_PROTECT();
	}

	zend_shared_alloc_unlock();

	/* JIT-ed code is going to be called by VM */
	return 0;
}

void zend_jit_check_funcs(HashTable *function_table, bool is_method) {
	zend_op *opline;
	zend_function *func;
	zend_op_array *op_array;
	uintptr_t counter;
	zend_jit_op_array_extension *jit_extension;

	ZEND_HASH_REVERSE_FOREACH_PTR(function_table, func) {
		if (func->type == ZEND_INTERNAL_FUNCTION) {
			break;
		}
		op_array = &func->op_array;
		opline = op_array->opcodes;
		if (!(op_array->fn_flags & ZEND_ACC_HAS_TYPE_HINTS)) {
			while (opline->opcode == ZEND_RECV || opline->opcode == ZEND_RECV_INIT) {
				opline++;
			}
		}
		if (opline->handler == zend_jit_profile_jit_handler) {
			if (!RUN_TIME_CACHE(op_array)) {
				continue;
			}
			counter = (uintptr_t)ZEND_COUNTER_INFO(op_array);
			ZEND_COUNTER_INFO(op_array) = 0;
			jit_extension = (zend_jit_op_array_extension*)ZEND_FUNC_INFO(op_array);
			opline->handler = jit_extension->orig_handler;
			if (((double)counter / (double)zend_jit_profile_counter) > JIT_G(prof_threshold)) {
				zend_real_jit_func(op_array, NULL, NULL);
			}
		}
	} ZEND_HASH_FOREACH_END();
}

void ZEND_FASTCALL zend_jit_hot_func(zend_execute_data *execute_data, const zend_op *opline)
{
	zend_op_array *op_array = &EX(func)->op_array;
	zend_jit_op_array_hot_extension *jit_extension;
	uint32_t i;

	zend_shared_alloc_lock();
	jit_extension = (zend_jit_op_array_hot_extension*)ZEND_FUNC_INFO(op_array);

	if (jit_extension) {
		SHM_UNPROTECT();
		zend_jit_unprotect();

		for (i = 0; i < op_array->last; i++) {
			op_array->opcodes[i].handler = jit_extension->orig_handlers[i];
		}

		/* perform real JIT for this function */
		zend_real_jit_func(op_array, NULL, opline);

		zend_jit_protect();
		SHM_PROTECT();
	}

	zend_shared_alloc_unlock();

	/* JIT-ed code is going to be called by VM */
}

static void zend_jit_setup_hot_counters_ex(zend_op_array *op_array, zend_cfg *cfg)
{
	if (JIT_G(hot_func)) {
		zend_op *opline = op_array->opcodes;

		if (!(op_array->fn_flags & ZEND_ACC_HAS_TYPE_HINTS)) {
			while (opline->opcode == ZEND_RECV || opline->opcode == ZEND_RECV_INIT) {
				opline++;
			}
		}

		opline->handler = (const void*)zend_jit_func_hot_counter_handler;
	}

	if (JIT_G(hot_loop)) {
		uint32_t i;

		for (i = 0; i < cfg->blocks_count; i++) {
			if ((cfg->blocks[i].flags & ZEND_BB_REACHABLE) &&
			    (cfg->blocks[i].flags & ZEND_BB_LOOP_HEADER)) {
			    op_array->opcodes[cfg->blocks[i].start].handler =
					(const void*)zend_jit_loop_hot_counter_handler;
			}
		}
	}
}

static int zend_jit_restart_hot_counters(zend_op_array *op_array)
{
	zend_jit_op_array_hot_extension *jit_extension;
	zend_cfg cfg;
	uint32_t i;

	jit_extension = (zend_jit_op_array_hot_extension*)ZEND_FUNC_INFO(op_array);
	for (i = 0; i < op_array->last; i++) {
		op_array->opcodes[i].handler = jit_extension->orig_handlers[i];
	}

	if (zend_jit_build_cfg(op_array, &cfg) != SUCCESS) {
		return FAILURE;
	}

	zend_jit_setup_hot_counters_ex(op_array, &cfg);

	return SUCCESS;
}

static int zend_jit_setup_hot_counters(zend_op_array *op_array)
{
	zend_jit_op_array_hot_extension *jit_extension;
	zend_cfg cfg;
	uint32_t i;

	ZEND_ASSERT(zend_jit_func_hot_counter_handler != NULL);
	ZEND_ASSERT(zend_jit_loop_hot_counter_handler != NULL);

	if (zend_jit_build_cfg(op_array, &cfg) != SUCCESS) {
		return FAILURE;
	}

	jit_extension = (zend_jit_op_array_hot_extension*)zend_shared_alloc(sizeof(zend_jit_op_array_hot_extension) + (op_array->last - 1) * sizeof(void*));
	if (!jit_extension) {
		return FAILURE;
	}
	memset(&jit_extension->func_info, 0, sizeof(zend_func_info));
	jit_extension->func_info.flags = ZEND_FUNC_JIT_ON_HOT_COUNTERS;
	jit_extension->counter = &zend_jit_hot_counters[zend_jit_op_array_hash(op_array) & (ZEND_HOT_COUNTERS_COUNT - 1)];
	for (i = 0; i < op_array->last; i++) {
		jit_extension->orig_handlers[i] = op_array->opcodes[i].handler;
	}
	ZEND_SET_FUNC_INFO(op_array, (void*)jit_extension);

	zend_jit_setup_hot_counters_ex(op_array, &cfg);

	zend_shared_alloc_register_xlat_entry(op_array->opcodes, jit_extension);

	return SUCCESS;
}

#include "jit/zend_jit_trace.c"

ZEND_EXT_API int zend_jit_op_array(zend_op_array *op_array, zend_script *script)
{
	if (dasm_ptr == NULL) {
		return FAILURE;
	}

	if (JIT_G(trigger) == ZEND_JIT_ON_FIRST_EXEC) {
		zend_jit_op_array_extension *jit_extension;
		zend_op *opline = op_array->opcodes;

		if (CG(compiler_options) & ZEND_COMPILE_PRELOAD) {
			ZEND_SET_FUNC_INFO(op_array, NULL);
			zend_error(E_WARNING, "Preloading is incompatible with first-exec and profile triggered JIT");
			return SUCCESS;
		}

		/* Set run-time JIT handler */
		ZEND_ASSERT(zend_jit_runtime_jit_handler != NULL);
		if (!(op_array->fn_flags & ZEND_ACC_HAS_TYPE_HINTS)) {
			while (opline->opcode == ZEND_RECV || opline->opcode == ZEND_RECV_INIT) {
				opline++;
			}
		}
		jit_extension = (zend_jit_op_array_extension*)zend_shared_alloc(sizeof(zend_jit_op_array_extension));
		if (!jit_extension) {
			return FAILURE;
		}
		memset(&jit_extension->func_info, 0, sizeof(zend_func_info));
		jit_extension->func_info.flags = ZEND_FUNC_JIT_ON_FIRST_EXEC;
		jit_extension->orig_handler = (void*)opline->handler;
		ZEND_SET_FUNC_INFO(op_array, (void*)jit_extension);
		opline->handler = (const void*)zend_jit_runtime_jit_handler;
		zend_shared_alloc_register_xlat_entry(op_array->opcodes, jit_extension);

		return SUCCESS;
	} else if (JIT_G(trigger) == ZEND_JIT_ON_PROF_REQUEST) {
		zend_jit_op_array_extension *jit_extension;
		zend_op *opline = op_array->opcodes;

		if (CG(compiler_options) & ZEND_COMPILE_PRELOAD) {
			ZEND_SET_FUNC_INFO(op_array, NULL);
			zend_error(E_WARNING, "Preloading is incompatible with first-exec and profile triggered JIT");
			return SUCCESS;
		}

		ZEND_ASSERT(zend_jit_profile_jit_handler != NULL);
		if (op_array->function_name) {
			if (!(op_array->fn_flags & ZEND_ACC_HAS_TYPE_HINTS)) {
				while (opline->opcode == ZEND_RECV || opline->opcode == ZEND_RECV_INIT) {
					opline++;
				}
			}
			jit_extension = (zend_jit_op_array_extension*)zend_shared_alloc(sizeof(zend_jit_op_array_extension));
			if (!jit_extension) {
				return FAILURE;
			}
			memset(&jit_extension->func_info, 0, sizeof(zend_func_info));
			jit_extension->func_info.flags = ZEND_FUNC_JIT_ON_PROF_REQUEST;
			jit_extension->orig_handler = (void*)opline->handler;
			ZEND_SET_FUNC_INFO(op_array, (void*)jit_extension);
			opline->handler = (const void*)zend_jit_profile_jit_handler;
			zend_shared_alloc_register_xlat_entry(op_array->opcodes, jit_extension);
		}

		return SUCCESS;
	} else if (JIT_G(trigger) == ZEND_JIT_ON_HOT_COUNTERS) {
		return zend_jit_setup_hot_counters(op_array);
	} else if (JIT_G(trigger) == ZEND_JIT_ON_HOT_TRACE) {
		return zend_jit_setup_hot_trace_counters(op_array);
	} else if (JIT_G(trigger) == ZEND_JIT_ON_SCRIPT_LOAD) {
		return zend_real_jit_func(op_array, script, NULL);
	} else {
		ZEND_UNREACHABLE();
	}
}

ZEND_EXT_API int zend_jit_script(zend_script *script)
{
	void *checkpoint;
	zend_call_graph call_graph;
	zend_func_info *info;
	int i;

	if (dasm_ptr == NULL || *dasm_ptr == dasm_end) {
		return FAILURE;
	}

	checkpoint = zend_arena_checkpoint(CG(arena));

	call_graph.op_arrays_count = 0;
	if (zend_build_call_graph(&CG(arena), script, &call_graph) != SUCCESS) {
		goto jit_failure;
	}

	zend_analyze_call_graph(&CG(arena), script, &call_graph);

	if (JIT_G(trigger) == ZEND_JIT_ON_FIRST_EXEC ||
	    JIT_G(trigger) == ZEND_JIT_ON_PROF_REQUEST ||
	    JIT_G(trigger) == ZEND_JIT_ON_HOT_COUNTERS ||
	    JIT_G(trigger) == ZEND_JIT_ON_HOT_TRACE) {
		for (i = 0; i < call_graph.op_arrays_count; i++) {
			if (zend_jit_op_array(call_graph.op_arrays[i], script) != SUCCESS) {
				goto jit_failure;
			}
		}
	} else if (JIT_G(trigger) == ZEND_JIT_ON_SCRIPT_LOAD) {
		for (i = 0; i < call_graph.op_arrays_count; i++) {
			info = ZEND_FUNC_INFO(call_graph.op_arrays[i]);
			if (info) {
				if (zend_jit_op_array_analyze1(call_graph.op_arrays[i], script, &info->ssa) != SUCCESS) {
					goto jit_failure;
				}
				info->flags = info->ssa.cfg.flags;
			}
		}

		for (i = 0; i < call_graph.op_arrays_count; i++) {
			info = ZEND_FUNC_INFO(call_graph.op_arrays[i]);
			if (info) {
				info->call_map = zend_build_call_map(&CG(arena), info, call_graph.op_arrays[i]);
				if (call_graph.op_arrays[i]->fn_flags & ZEND_ACC_HAS_RETURN_TYPE) {
					zend_init_func_return_info(call_graph.op_arrays[i], script, &info->return_info);
				}
			}
		}

		for (i = 0; i < call_graph.op_arrays_count; i++) {
			info = ZEND_FUNC_INFO(call_graph.op_arrays[i]);
			if (info) {
				if (zend_jit_op_array_analyze2(call_graph.op_arrays[i], script, &info->ssa, ZCG(accel_directives).optimization_level) != SUCCESS) {
					goto jit_failure;
				}
				info->flags = info->ssa.cfg.flags;
			}
		}

		if (JIT_G(debug) & ZEND_JIT_DEBUG_SSA) {
			for (i = 0; i < call_graph.op_arrays_count; i++) {
				info = ZEND_FUNC_INFO(call_graph.op_arrays[i]);
				if (info) {
					zend_dump_op_array(call_graph.op_arrays[i], ZEND_DUMP_HIDE_UNREACHABLE|ZEND_DUMP_RC_INFERENCE|ZEND_DUMP_SSA, "JIT", &info->ssa);
				}
			}
		}

		for (i = 0; i < call_graph.op_arrays_count; i++) {
			info = ZEND_FUNC_INFO(call_graph.op_arrays[i]);
			if (info) {
				if (zend_jit(call_graph.op_arrays[i], &info->ssa, NULL) != SUCCESS) {
					goto jit_failure;
				}
			}
		}

		for (i = 0; i < call_graph.op_arrays_count; i++) {
			ZEND_SET_FUNC_INFO(call_graph.op_arrays[i], NULL);
		}
	} else {
		ZEND_UNREACHABLE();
	}

	zend_arena_release(&CG(arena), checkpoint);

	if (JIT_G(trigger) == ZEND_JIT_ON_FIRST_EXEC
	 || JIT_G(trigger) == ZEND_JIT_ON_PROF_REQUEST
	 || JIT_G(trigger) == ZEND_JIT_ON_HOT_COUNTERS
	 || JIT_G(trigger) == ZEND_JIT_ON_HOT_TRACE) {
		zend_class_entry *ce;
		zend_op_array *op_array;

		ZEND_HASH_FOREACH_PTR(&script->class_table, ce) {
			ZEND_HASH_FOREACH_PTR(&ce->function_table, op_array) {
				if (!ZEND_FUNC_INFO(op_array)) {
					void *jit_extension = zend_shared_alloc_get_xlat_entry(op_array->opcodes);

					if (jit_extension) {
						ZEND_SET_FUNC_INFO(op_array, jit_extension);
					}
				}
			} ZEND_HASH_FOREACH_END();
		} ZEND_HASH_FOREACH_END();
	}

	return SUCCESS;

jit_failure:
	if (JIT_G(trigger) == ZEND_JIT_ON_SCRIPT_LOAD) {
		for (i = 0; i < call_graph.op_arrays_count; i++) {
			ZEND_SET_FUNC_INFO(call_graph.op_arrays[i], NULL);
		}
	}
	zend_arena_release(&CG(arena), checkpoint);
	return FAILURE;
}

ZEND_EXT_API void zend_jit_unprotect(void)
{
#ifdef HAVE_MPROTECT
	if (!(JIT_G(debug) & (ZEND_JIT_DEBUG_GDB|ZEND_JIT_DEBUG_PERF_DUMP))) {
		int opts = PROT_READ | PROT_WRITE;
#ifdef ZTS
  /* TODO: EXEC+WRITE is not supported in macOS. Removing EXEC is still buggy as
   * other threads, which are executing the JITed code, would crash anyway. */
# ifndef __APPLE__
		/* Another thread may be executing JITed code. */
		opts |= PROT_EXEC;
# endif
#endif
		if (mprotect(dasm_buf, dasm_size, opts) != 0) {
			fprintf(stderr, "mprotect() failed [%d] %s\n", errno, strerror(errno));
		}
	}
#elif _WIN32
	if (!(JIT_G(debug) & (ZEND_JIT_DEBUG_GDB|ZEND_JIT_DEBUG_PERF_DUMP))) {
		DWORD old, new;
#ifdef ZTS
		new = PAGE_EXECUTE_READWRITE;
#else
		new = PAGE_READWRITE;
#endif
		if (!VirtualProtect(dasm_buf, dasm_size, new, &old)) {
			DWORD err = GetLastError();
			char *msg = php_win32_error_to_msg(err);
			fprintf(stderr, "VirtualProtect() failed [%u] %s\n", err, msg);
			php_win32_error_msg_free(msg);
		}
	}
#endif
}

ZEND_EXT_API void zend_jit_protect(void)
{
#ifdef HAVE_MPROTECT
	if (!(JIT_G(debug) & (ZEND_JIT_DEBUG_GDB|ZEND_JIT_DEBUG_PERF_DUMP))) {
		if (mprotect(dasm_buf, dasm_size, PROT_READ | PROT_EXEC) != 0) {
			fprintf(stderr, "mprotect() failed [%d] %s\n", errno, strerror(errno));
		}
	}
#elif _WIN32
	if (!(JIT_G(debug) & (ZEND_JIT_DEBUG_GDB|ZEND_JIT_DEBUG_PERF_DUMP))) {
		DWORD old;

		if (!VirtualProtect(dasm_buf, dasm_size, PAGE_EXECUTE_READ, &old)) {
			DWORD err = GetLastError();
			char *msg = php_win32_error_to_msg(err);
			fprintf(stderr, "VirtualProtect() failed [%u] %s\n", err, msg);
			php_win32_error_msg_free(msg);
		}
	}
#endif
}

static void zend_jit_init_handlers(void)
{
	if (zend_jit_vm_kind == ZEND_VM_KIND_HYBRID) {
		zend_jit_runtime_jit_handler = dasm_labels[zend_lbhybrid_runtime_jit];
		zend_jit_profile_jit_handler = dasm_labels[zend_lbhybrid_profile_jit];
		zend_jit_func_hot_counter_handler = dasm_labels[zend_lbhybrid_func_hot_counter];
		zend_jit_loop_hot_counter_handler = dasm_labels[zend_lbhybrid_loop_hot_counter];
		zend_jit_func_trace_counter_handler = dasm_labels[zend_lbhybrid_func_trace_counter];
		zend_jit_ret_trace_counter_handler = dasm_labels[zend_lbhybrid_ret_trace_counter];
		zend_jit_loop_trace_counter_handler = dasm_labels[zend_lbhybrid_loop_trace_counter];
	} else {
		zend_jit_runtime_jit_handler = (const void*)zend_runtime_jit;
		zend_jit_profile_jit_handler = (const void*)zend_jit_profile_helper;
		zend_jit_func_hot_counter_handler = (const void*)zend_jit_func_counter_helper;
		zend_jit_loop_hot_counter_handler = (const void*)zend_jit_loop_counter_helper;
		zend_jit_func_trace_counter_handler = (const void*)zend_jit_func_trace_helper;
		zend_jit_ret_trace_counter_handler = (const void*)zend_jit_ret_trace_helper;
		zend_jit_loop_trace_counter_handler = (const void*)zend_jit_loop_trace_helper;
	}
}

static int zend_jit_make_stubs(void)
{
	dasm_State* dasm_state = NULL;
	uint32_t i;

	dasm_init(&dasm_state, DASM_MAXSECTION);
	dasm_setupglobal(&dasm_state, dasm_labels, zend_lb_MAX);

	for (i = 0; i < sizeof(zend_jit_stubs)/sizeof(zend_jit_stubs[0]); i++) {
		dasm_setup(&dasm_state, dasm_actions);
		if (!zend_jit_stubs[i].stub(&dasm_state)) {
			return 0;
		}
		if (!dasm_link_and_encode(&dasm_state, NULL, NULL, NULL, NULL, zend_jit_stubs[i].name, 0,
				zend_jit_stubs[i].offset, zend_jit_stubs[i].adjustment)) {
			return 0;
		}
	}

	zend_jit_init_handlers();

	dasm_free(&dasm_state);
	return 1;
}

static void zend_jit_globals_ctor(zend_jit_globals *jit_globals)
{
	memset(jit_globals, 0, sizeof(zend_jit_globals));
	zend_jit_trace_init_caches();
}

static int zend_jit_parse_config_num(zend_long jit)
{
	if (jit == 0) {
		JIT_G(on) = 0;
		return SUCCESS;
	}

	if (jit < 0) return FAILURE;

	if (jit % 10 == 0 || jit % 10 > 5) return FAILURE;
	JIT_G(opt_level) = jit % 10;

	jit /= 10;
	if (jit % 10 > 5) return FAILURE;
	JIT_G(trigger) = jit % 10;

	jit /= 10;
	if (jit % 10 > 2) return FAILURE;
	JIT_G(opt_flags) = jit % 10;

	jit /= 10;
	if (jit % 10 > 1) return FAILURE;
	JIT_G(opt_flags) |= ((jit % 10) ? ZEND_JIT_CPU_AVX : 0);

	if (jit / 10 != 0) return FAILURE;

	JIT_G(on) = 1;

	return SUCCESS;
}

ZEND_EXT_API int zend_jit_config(zend_string *jit, int stage)
{
	if (stage != ZEND_INI_STAGE_STARTUP && !JIT_G(enabled)) {
		if (stage == ZEND_INI_STAGE_RUNTIME) {
			zend_error(E_WARNING, "Cannot change opcache.jit setting at run-time (JIT is disabled)");
		}
		return FAILURE;
	}

	if (ZSTR_LEN(jit) == 0
	 || zend_string_equals_literal_ci(jit, "disable")) {
		JIT_G(enabled) = 0;
		JIT_G(on) = 0;
		return SUCCESS;
	} else if (zend_string_equals_literal_ci(jit, "0")
			|| zend_string_equals_literal_ci(jit, "off")
			|| zend_string_equals_literal_ci(jit, "no")
			|| zend_string_equals_literal_ci(jit, "false")) {
		JIT_G(enabled) = 1;
		JIT_G(on) = 0;
		return SUCCESS;
	} else if (zend_string_equals_literal_ci(jit, "1")
			|| zend_string_equals_literal_ci(jit, "on")
			|| zend_string_equals_literal_ci(jit, "yes")
			|| zend_string_equals_literal_ci(jit, "true")
			|| zend_string_equals_literal_ci(jit, "tracing")) {
		JIT_G(enabled) = 1;
		JIT_G(on) = 1;
		JIT_G(opt_level) = ZEND_JIT_LEVEL_OPT_FUNCS;
		JIT_G(trigger) = ZEND_JIT_ON_HOT_TRACE;
		JIT_G(opt_flags) = ZEND_JIT_REG_ALLOC_GLOBAL | ZEND_JIT_CPU_AVX;
		return SUCCESS;
	} else if (zend_string_equals_literal_ci(jit, "function")) {
		JIT_G(enabled) = 1;
		JIT_G(on) = 1;
		JIT_G(opt_level) = ZEND_JIT_LEVEL_OPT_SCRIPT;
		JIT_G(trigger) = ZEND_JIT_ON_SCRIPT_LOAD;
		JIT_G(opt_flags) = ZEND_JIT_REG_ALLOC_GLOBAL | ZEND_JIT_CPU_AVX;
		return SUCCESS;
	} else  {
		char *end;
		zend_long num = ZEND_STRTOL(ZSTR_VAL(jit), &end, 10);
		if (end != ZSTR_VAL(jit) + ZSTR_LEN(jit) || zend_jit_parse_config_num(num) != SUCCESS) {
			goto failure;
		}
		JIT_G(enabled) = 1;
		return SUCCESS;
	}

failure:
	zend_error(E_WARNING, "Invalid \"opcache.jit\" setting. Should be \"disable\", \"on\", \"off\", \"tracing\", \"function\" or 4-digit number");
	JIT_G(enabled) = 0;
	JIT_G(on) = 0;
	return FAILURE;
}

ZEND_EXT_API int zend_jit_debug_config(zend_long old_val, zend_long new_val, int stage)
{
	if (stage != ZEND_INI_STAGE_STARTUP) {
		if (((old_val ^ new_val) & ZEND_JIT_DEBUG_PERSISTENT) != 0) {
			if (stage == ZEND_INI_STAGE_RUNTIME) {
				zend_error(E_WARNING, "Some opcache.jit_debug bits cannot be changed after startup");
			}
			return FAILURE;
		}
#ifdef HAVE_DISASM
		if (new_val & (ZEND_JIT_DEBUG_ASM|ZEND_JIT_DEBUG_ASM_STUBS)) {
			if (JIT_G(enabled) && !JIT_G(symbols) && !zend_jit_disasm_init()) {
				// TODO: error reporting and cleanup ???
				return FAILURE;
			}
			// TODO: symbols for JIT-ed code compiled before are missing ???
		}
#endif
	}
	return SUCCESS;
}

ZEND_EXT_API void zend_jit_init(void)
{
#ifdef ZTS
	jit_globals_id = ts_allocate_id(&jit_globals_id, sizeof(zend_jit_globals), (ts_allocate_ctor) zend_jit_globals_ctor, NULL);
#else
	zend_jit_globals_ctor(&jit_globals);
#endif
}

ZEND_EXT_API int zend_jit_check_support(void)
{
	int i;

	zend_jit_vm_kind = zend_vm_kind();
	if (zend_jit_vm_kind != ZEND_VM_KIND_CALL &&
	    zend_jit_vm_kind != ZEND_VM_KIND_HYBRID) {
		zend_error(E_WARNING, "JIT is compatible only with CALL and HYBRID VM. JIT disabled.");
		JIT_G(enabled) = 0;
		JIT_G(on) = 0;
		return FAILURE;
	}

	if (zend_execute_ex != execute_ex) {
		if (strcmp(sapi_module.name, "phpdbg") != 0) {
			zend_error(E_WARNING, "JIT is incompatible with third party extensions that override zend_execute_ex(). JIT disabled.");
		}
		JIT_G(enabled) = 0;
		JIT_G(on) = 0;
		return FAILURE;
	}

	for (i = 0; i <= 256; i++) {
		switch (i) {
			/* JIT has no effect on these opcodes */
			case ZEND_BEGIN_SILENCE:
			case ZEND_END_SILENCE:
			case ZEND_EXIT:
				break;
			default:
				if (zend_get_user_opcode_handler(i) != NULL) {
					zend_error(E_WARNING, "JIT is incompatible with third party extensions that setup user opcode handlers. JIT disabled.");
					JIT_G(enabled) = 0;
					JIT_G(on) = 0;
					return FAILURE;
				}
		}
	}

	return SUCCESS;
}

ZEND_EXT_API int zend_jit_startup(void *buf, size_t size, bool reattached)
{
	int ret;

	zend_jit_halt_op = zend_get_halt_op();

	if (zend_jit_setup() != SUCCESS) {
		// TODO: error reporting and cleanup ???
		return FAILURE;
	}

	zend_jit_profile_counter_rid = zend_get_op_array_extension_handle(ACCELERATOR_PRODUCT_NAME);

#ifdef HAVE_GDB
	zend_jit_gdb_init();
#endif

#ifdef HAVE_OPROFILE
	if (JIT_G(debug) & ZEND_JIT_DEBUG_OPROFILE) {
		if (!zend_jit_oprofile_startup()) {
			// TODO: error reporting and cleanup ???
			return FAILURE;
		}
	}
#endif

	dasm_buf = buf;
	dasm_size = size;

#ifdef HAVE_MPROTECT
	if (JIT_G(debug) & (ZEND_JIT_DEBUG_GDB|ZEND_JIT_DEBUG_PERF_DUMP)) {
		if (mprotect(dasm_buf, dasm_size, PROT_READ | PROT_WRITE | PROT_EXEC) != 0) {
			fprintf(stderr, "mprotect() failed [%d] %s\n", errno, strerror(errno));
		}
	} else {
		if (mprotect(dasm_buf, dasm_size, PROT_READ | PROT_EXEC) != 0) {
			fprintf(stderr, "mprotect() failed [%d] %s\n", errno, strerror(errno));
		}
	}
#elif _WIN32
	if (JIT_G(debug) & (ZEND_JIT_DEBUG_GDB|ZEND_JIT_DEBUG_PERF_DUMP)) {
		DWORD old;

		if (!VirtualProtect(dasm_buf, dasm_size, PAGE_EXECUTE_READWRITE, &old)) {
			DWORD err = GetLastError();
			char *msg = php_win32_error_to_msg(err);
			fprintf(stderr, "VirtualProtect() failed [%u] %s\n", err, msg);
			php_win32_error_msg_free(msg);
		}
	} else {
		DWORD old;

		if (!VirtualProtect(dasm_buf, dasm_size, PAGE_EXECUTE_READ, &old)) {
			DWORD err = GetLastError();
			char *msg = php_win32_error_to_msg(err);
			fprintf(stderr, "VirtualProtect() failed [%u] %s\n", err, msg);
			php_win32_error_msg_free(msg);
		}
	}
#endif

	dasm_ptr = dasm_end = (void*)(((char*)dasm_buf) + size - sizeof(*dasm_ptr) * 2);
	if (!reattached) {
		zend_jit_unprotect();
		*dasm_ptr = dasm_buf;
#if _WIN32
		/* reserve space for global labels */
		*dasm_ptr = (void**)*dasm_ptr + zend_lb_MAX;
#endif
		zend_jit_protect();
	}

#ifdef HAVE_DISASM
	if (JIT_G(debug) & (ZEND_JIT_DEBUG_ASM|ZEND_JIT_DEBUG_ASM_STUBS)) {
		if (!zend_jit_disasm_init()) {
			// TODO: error reporting and cleanup ???
			return FAILURE;
		}
	}
#endif

#ifdef HAVE_PERFTOOLS
	if (JIT_G(debug) & ZEND_JIT_DEBUG_PERF_DUMP) {
		zend_jit_perf_jitdump_open();
	}
#endif

	if (!reattached) {
		zend_jit_unprotect();
		ret = zend_jit_make_stubs();
#if _WIN32
		/* save global labels */
		memcpy(dasm_buf, dasm_labels, sizeof(void*) * zend_lb_MAX);
#endif
		zend_jit_protect();
		if (!ret) {
			// TODO: error reporting and cleanup ???
			return FAILURE;
		}
	} else {
#if _WIN32
		/* restore global labels */
		memcpy(dasm_labels, dasm_buf, sizeof(void*) * zend_lb_MAX);
		zend_jit_init_handlers();
#endif
	}

	if (zend_jit_trace_startup() != SUCCESS) {
		return FAILURE;
	}

	zend_jit_unprotect();
#if ZEND_JIT_TARGET_ARM64
	/* reserve space for global labels veneers */
	dasm_labels_veneers = *dasm_ptr;
	*dasm_ptr = (void**)*dasm_ptr + ZEND_MM_ALIGNED_SIZE_EX(zend_lb_MAX, DASM_ALIGNMENT);
	memset(dasm_labels_veneers, 0, sizeof(void*) * ZEND_MM_ALIGNED_SIZE_EX(zend_lb_MAX, DASM_ALIGNMENT));
#endif
	/* save JIT buffer pos */
	dasm_ptr[1] = dasm_ptr[0];
	zend_jit_protect();

	return SUCCESS;
}

ZEND_EXT_API void zend_jit_shutdown(void)
{
	if (JIT_G(debug) & ZEND_JIT_DEBUG_SIZE) {
		fprintf(stderr, "\nJIT memory usage: %td\n", (ptrdiff_t)((char*)*dasm_ptr - (char*)dasm_buf));
	}

#ifdef HAVE_OPROFILE
	if (JIT_G(debug) & ZEND_JIT_DEBUG_OPROFILE) {
		zend_jit_oprofile_shutdown();
	}
#endif

#ifdef HAVE_GDB
	if (JIT_G(debug) & ZEND_JIT_DEBUG_GDB) {
		zend_jit_gdb_unregister();
	}
#endif

#ifdef HAVE_DISASM
	zend_jit_disasm_shutdown();
#endif

#ifdef HAVE_PERFTOOLS
	if (JIT_G(debug) & ZEND_JIT_DEBUG_PERF_DUMP) {
		zend_jit_perf_jitdump_close();
	}
#endif
	if (JIT_G(exit_counters)) {
		free(JIT_G(exit_counters));
	}
}

static void zend_jit_reset_counters(void)
{
	int i;

	for (i = 0; i < ZEND_HOT_COUNTERS_COUNT; i++) {
		zend_jit_hot_counters[i] = ZEND_JIT_COUNTER_INIT;
	}
}

ZEND_EXT_API void zend_jit_activate(void)
{
	zend_jit_profile_counter = 0;
	if (JIT_G(on)) {
		if (JIT_G(trigger) == ZEND_JIT_ON_HOT_COUNTERS) {
			zend_jit_reset_counters();
		} else if (JIT_G(trigger) == ZEND_JIT_ON_HOT_TRACE) {
			zend_jit_reset_counters();
			zend_jit_trace_reset_caches();
		}
	}
}

ZEND_EXT_API void zend_jit_deactivate(void)
{
	if (zend_jit_profile_counter) {
		zend_class_entry *ce;

		zend_shared_alloc_lock();
		SHM_UNPROTECT();
		zend_jit_unprotect();

		zend_jit_check_funcs(EG(function_table), 0);
		ZEND_HASH_REVERSE_FOREACH_PTR(EG(class_table), ce) {
			if (ce->type == ZEND_INTERNAL_CLASS) {
				break;
			}
			zend_jit_check_funcs(&ce->function_table, 1);
		} ZEND_HASH_FOREACH_END();

		zend_jit_protect();
		SHM_PROTECT();
		zend_shared_alloc_unlock();

		zend_jit_profile_counter = 0;
	}
}

static void zend_jit_restart_preloaded_op_array(zend_op_array *op_array)
{
	zend_func_info *func_info = ZEND_FUNC_INFO(op_array);

	if (!func_info) {
		return;
	}

	if (func_info->flags & ZEND_FUNC_JIT_ON_HOT_TRACE) {
		zend_jit_restart_hot_trace_counters(op_array);
	} else if (func_info->flags & ZEND_FUNC_JIT_ON_HOT_COUNTERS) {
		zend_jit_restart_hot_counters(op_array);
#if 0
	// TODO: We have to restore handlers for some inner basic-blocks, but we didn't store them ???
	} else if (func_info->flags & (ZEND_FUNC_JIT_ON_FIRST_EXEC|ZEND_FUNC_JIT_ON_PROF_REQUEST)) {
		zend_op *opline = op_array->opcodes;
		zend_jit_op_array_extension *jit_extension =
			(zend_jit_op_array_extension*)func_info;

		if (!(op_array->fn_flags & ZEND_ACC_HAS_TYPE_HINTS)) {
			while (opline->opcode == ZEND_RECV || opline->opcode == ZEND_RECV_INIT) {
				opline++;
			}
		}
		if (func_info->flags & ZEND_FUNC_JIT_ON_FIRST_EXEC) {
			opline->handler = (const void*)zend_jit_runtime_jit_handler;
		} else {
			opline->handler = (const void*)zend_jit_profile_jit_handler;
		}
#endif
	}
}

static void zend_jit_restart_preloaded_script(zend_persistent_script *script)
{
	zend_class_entry *ce;
	zend_op_array *op_array;

	zend_jit_restart_preloaded_op_array(&script->script.main_op_array);

	ZEND_HASH_FOREACH_PTR(&script->script.function_table, op_array) {
		zend_jit_restart_preloaded_op_array(op_array);
	} ZEND_HASH_FOREACH_END();

	ZEND_HASH_FOREACH_PTR(&script->script.class_table, ce) {
		ZEND_HASH_FOREACH_PTR(&ce->function_table, op_array) {
			if (op_array->type == ZEND_USER_FUNCTION) {
				zend_jit_restart_preloaded_op_array(op_array);
			}
		} ZEND_HASH_FOREACH_END();
	} ZEND_HASH_FOREACH_END();
}

ZEND_EXT_API void zend_jit_restart(void)
{
	if (dasm_buf) {
		zend_jit_unprotect();

		/* restore JIT buffer pos */
		dasm_ptr[0] = dasm_ptr[1];

		zend_jit_trace_restart();

		if (ZCSG(preload_script)) {
			zend_jit_restart_preloaded_script(ZCSG(preload_script));
			if (ZCSG(saved_scripts)) {
				zend_persistent_script **p = ZCSG(saved_scripts);

				while (*p) {
					zend_jit_restart_preloaded_script(*p);
					p++;
				}
			}
		}

		zend_jit_protect();
	}
}

#endif /* HAVE_JIT */<|MERGE_RESOLUTION|>--- conflicted
+++ resolved
@@ -2643,6 +2643,7 @@
 	if (opline->result_type == IS_TMP_VAR
 	 && (opline+1)->opcode == ZEND_SEND_VAL
 	 && (opline+1)->op1_type == IS_TMP_VAR
+	 && (opline+1)->op2_type != IS_CONST
 	 && (opline+1)->op1.var == opline->result.var) {
 		return 1;
 	}
@@ -2970,14 +2971,7 @@
 						res_addr = RES_REG_ADDR();
 						if (Z_MODE(res_addr) != IS_REG
 						 && (i + 1) <= end
-<<<<<<< HEAD
 						 && zend_jit_next_is_send_result(opline)) {
-=======
-						 && (opline+1)->opcode == ZEND_SEND_VAL
-						 && (opline+1)->op1_type == IS_TMP_VAR
-						 && (opline+1)->op2_type != IS_CONST
-						 && (opline+1)->op1.var == opline->result.var) {
->>>>>>> d9554151
 							i++;
 							res_use_info = -1;
 							res_addr = ZEND_ADDR_MEM_ZVAL(ZREG_RX, (opline+1)->result.var);
@@ -3028,14 +3022,7 @@
 						res_addr = RES_REG_ADDR();
 						if (Z_MODE(res_addr) != IS_REG
 						 && (i + 1) <= end
-<<<<<<< HEAD
 						 && zend_jit_next_is_send_result(opline)) {
-=======
-						 && (opline+1)->opcode == ZEND_SEND_VAL
-						 && (opline+1)->op1_type == IS_TMP_VAR
-						 && (opline+1)->op2_type != IS_CONST
-						 && (opline+1)->op1.var == opline->result.var) {
->>>>>>> d9554151
 							i++;
 							res_use_info = -1;
 							res_addr = ZEND_ADDR_MEM_ZVAL(ZREG_RX, (opline+1)->result.var);
@@ -3088,18 +3075,8 @@
 							break;
 						}
 						res_addr = RES_REG_ADDR();
-<<<<<<< HEAD
 						if ((i + 1) <= end
 						 && zend_jit_next_is_send_result(opline)) {
-=======
-						if (Z_MODE(res_addr) != IS_REG
-						 && opline->result_type == IS_TMP_VAR
-						 && (i + 1) <= end
-						 && (opline+1)->opcode == ZEND_SEND_VAL
-						 && (opline+1)->op1_type == IS_TMP_VAR
-						 && (opline+1)->op2_type != IS_CONST
-						 && (opline+1)->op1.var == opline->result.var) {
->>>>>>> d9554151
 							i++;
 							res_addr = ZEND_ADDR_MEM_ZVAL(ZREG_RX, (opline+1)->result.var);
 							if (!zend_jit_reuse_ip(&dasm_state)) {
@@ -3323,14 +3300,7 @@
 							res_info = RES_INFO();
 							if (Z_MODE(res_addr) != IS_REG
 							 && (i + 1) <= end
-<<<<<<< HEAD
 							 && zend_jit_next_is_send_result(opline)
-=======
-							 && (opline+1)->opcode == ZEND_SEND_VAL
-							 && (opline+1)->op1_type == IS_TMP_VAR
-							 && (opline+1)->op2_type != IS_CONST
-							 && (opline+1)->op1.var == opline->result.var
->>>>>>> d9554151
 							 && (!(op1_info & MAY_HAVE_DTOR) || !(op1_info & MAY_BE_RC1))) {
 								i++;
 								res_addr = ZEND_ADDR_MEM_ZVAL(ZREG_RX, (opline+1)->result.var);
