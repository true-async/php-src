--- conflicted
+++ resolved
@@ -1749,14 +1749,10 @@
 						if (opline->op1_type == IS_UNUSED) {
 							op1_info = MAY_BE_OBJECT|MAY_BE_RC1|MAY_BE_RCN;
 							ce = op_array->scope;
-<<<<<<< HEAD
 							/* scope is NULL for closures. */
 							if (ce) {
-								ce_is_instanceof = (ce->ce_flags & ZEND_ACC_FINAL) != 0;
+								ce_is_instanceof = !(ce->ce_flags & ZEND_ACC_FINAL);
 							}
-=======
-							ce_is_instanceof = !(ce->ce_flags & ZEND_ACC_FINAL);
->>>>>>> b9c6f077
 							op1_addr = 0;
 							on_this = 1;
 						} else {
@@ -1804,14 +1800,10 @@
 						if (opline->op1_type == IS_UNUSED) {
 							op1_info = MAY_BE_OBJECT|MAY_BE_RC1|MAY_BE_RCN;
 							ce = op_array->scope;
-<<<<<<< HEAD
 							/* scope is NULL for closures. */
 							if (ce) {
-								ce_is_instanceof = (ce->ce_flags & ZEND_ACC_FINAL) != 0;
+								ce_is_instanceof = !(ce->ce_flags & ZEND_ACC_FINAL);
 							}
-=======
-							ce_is_instanceof = !(ce->ce_flags & ZEND_ACC_FINAL);
->>>>>>> b9c6f077
 							op1_addr = 0;
 							on_this = 1;
 						} else {
@@ -1852,14 +1844,10 @@
 						if (opline->op1_type == IS_UNUSED) {
 							op1_info = MAY_BE_OBJECT|MAY_BE_RC1|MAY_BE_RCN;
 							ce = op_array->scope;
-<<<<<<< HEAD
 							/* scope is NULL for closures. */
 							if (ce) {
-								ce_is_instanceof = (ce->ce_flags & ZEND_ACC_FINAL) != 0;
+								ce_is_instanceof = !(ce->ce_flags & ZEND_ACC_FINAL);
 							}
-=======
-							ce_is_instanceof = !(ce->ce_flags & ZEND_ACC_FINAL);
->>>>>>> b9c6f077
 							op1_addr = 0;
 							on_this = 1;
 						} else {
@@ -2334,14 +2322,10 @@
 							op1_info = MAY_BE_OBJECT|MAY_BE_RC1|MAY_BE_RCN;
 							op1_addr = 0;
 							ce = op_array->scope;
-<<<<<<< HEAD
 							/* scope is NULL for closures. */
 							if (ce) {
-								ce_is_instanceof = (ce->ce_flags & ZEND_ACC_FINAL) != 0;
+								ce_is_instanceof = !(ce->ce_flags & ZEND_ACC_FINAL);
 							}
-=======
-							ce_is_instanceof = !(ce->ce_flags & ZEND_ACC_FINAL);
->>>>>>> b9c6f077
 							on_this = 1;
 						} else {
 							op1_info = OP1_INFO();
@@ -2492,14 +2476,10 @@
 							op1_info = MAY_BE_OBJECT|MAY_BE_RC1|MAY_BE_RCN;
 							op1_addr = 0;
 							ce = op_array->scope;
-<<<<<<< HEAD
 							/* scope is NULL for closures. */
 							if (ce) {
-								ce_is_instanceof = (ce->ce_flags & ZEND_ACC_FINAL) != 0;
+								ce_is_instanceof = !(ce->ce_flags & ZEND_ACC_FINAL);
 							}
-=======
-							ce_is_instanceof = !(ce->ce_flags & ZEND_ACC_FINAL);
->>>>>>> b9c6f077
 							on_this = 1;
 						} else {
 							op1_info = OP1_INFO();
