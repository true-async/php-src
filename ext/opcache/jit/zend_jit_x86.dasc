--- conflicted
+++ resolved
@@ -6018,9 +6018,6 @@
                                             zend_jit_addr   __res_addr,
                                             bool       __check_exception)
 {
-<<<<<<< HEAD
-	if (Z_MODE(var_addr) != IS_MEM_ZVAL || Z_REG(var_addr) != ZREG_FCARG1 || Z_OFFSET(var_addr) != 0) {
-=======
 	if (val_info & MAY_BE_UNDEF) {
 		if (JIT_G(trigger) == ZEND_JIT_ON_HOT_TRACE) {
 			int32_t exit_point = zend_jit_trace_get_exit_point(opline, ZEND_JIT_EXIT_TO_VM);
@@ -6043,8 +6040,7 @@
 			|1:
 		}
 	}
-	if (Z_MODE(var_addr) != IS_MEM_ZVAL || Z_REG(var_addr) != ZREG_FCARG1a || Z_OFFSET(var_addr) != 0) {
->>>>>>> 04209de9
+	if (Z_MODE(var_addr) != IS_MEM_ZVAL || Z_REG(var_addr) != ZREG_FCARG1 || Z_OFFSET(var_addr) != 0) {
 		|	LOAD_ZVAL_ADDR FCARG1a, var_addr
 	}
 	if (Z_MODE(val_addr) != IS_MEM_ZVAL || Z_REG(val_addr) != ZREG_FCARG2 || Z_OFFSET(val_addr) != 0) {
