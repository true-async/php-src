--- conflicted
+++ resolved
@@ -1435,15 +1435,9 @@
 ||			}
 |3:
 ||		}
-<<<<<<< HEAD
-||		if (gc && RC_MAY_BE_N(op_info) && ((op_info) & (MAY_BE_REF|MAY_BE_ARRAY|MAY_BE_OBJECT)) != 0) {
-||			if ((op_info) & MAY_BE_REF) {
-||				zend_jit_addr ref_addr = ZEND_ADDR_MEM_ZVAL(ZREG_FCARG1, offsetof(zend_reference, val));
-=======
 ||		if (gc && (((op_info) & MAY_BE_GUARD) || (RC_MAY_BE_N(op_info) && ((op_info) & (MAY_BE_REF|MAY_BE_ARRAY|MAY_BE_OBJECT)) != 0))) {
 ||			if ((op_info) & (MAY_BE_REF|MAY_BE_GUARD)) {
-||				zend_jit_addr ref_addr = ZEND_ADDR_MEM_ZVAL(ZREG_FCARG1a, offsetof(zend_reference, val));
->>>>>>> d3063c02
+||				zend_jit_addr ref_addr = ZEND_ADDR_MEM_ZVAL(ZREG_FCARG1, offsetof(zend_reference, val));
 |				IF_NOT_ZVAL_TYPE addr, IS_REFERENCE, >1
 |				IF_NOT_ZVAL_COLLECTABLE ref_addr, >4
 |				GET_ZVAL_PTR FCARG1a, ref_addr
