--- conflicted
+++ resolved
@@ -14100,7 +14100,12 @@
 				|	sub r4, 12
 				|	PUSH_ADDR binary_op, r0
 			|.endif
-			|	EXT_CALL zend_jit_assign_op_to_typed_ref, r0
+			if (((opline+1)->op1_type & (IS_TMP_VAR|IS_VAR))
+			 && (val_info & (MAY_BE_STRING|MAY_BE_ARRAY|MAY_BE_OBJECT|MAY_BE_RESOURCE))) {
+				|	EXT_CALL zend_jit_assign_op_to_typed_ref_tmp, r0
+			} else {
+				|	EXT_CALL zend_jit_assign_op_to_typed_ref, r0
+			}
 			|.if not(X64)
 				|	add r4, 12
 			|.endif
@@ -14109,27 +14114,6 @@
 			|2:
 			var_info &= ~MAY_BE_REF;
 		}
-<<<<<<< HEAD
-=======
-		|.if X64
-			|	LOAD_ADDR CARG3, binary_op
-		|.else
-			|	sub r4, 12
-			|	PUSH_ADDR binary_op, r0
-		|.endif
-		if (((opline+1)->op1_type & (IS_TMP_VAR|IS_VAR))
-		 && (val_info & (MAY_BE_STRING|MAY_BE_ARRAY|MAY_BE_OBJECT|MAY_BE_RESOURCE))) {
-			|	EXT_CALL zend_jit_assign_op_to_typed_ref_tmp, r0
-		} else {
-			|	EXT_CALL zend_jit_assign_op_to_typed_ref, r0
-		}
-		|.if not(X64)
-			|	add r4, 12
-		|.endif
-		|	jmp >9
-		|.code
-		|2:
->>>>>>> 70f7e7d8
 
 		switch (opline->extended_value) {
 			case ZEND_ADD:
