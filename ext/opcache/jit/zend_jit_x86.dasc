/*
 *  +----------------------------------------------------------------------+
 *  | Zend JIT                                                             |
 *  +----------------------------------------------------------------------+
 *  | Copyright (c) The PHP Group                                          |
 *  +----------------------------------------------------------------------+
 *  | This source file is subject to version 3.01 of the PHP license,      |
 *  | that is bundled with this package in the file LICENSE, and is        |
 *  | available through the world-wide-web at the following url:           |
 *  | https://www.php.net/license/3_01.txt                                 |
 *  | If you did not receive a copy of the PHP license and are unable to   |
 *  | obtain it through the world-wide-web, please send a note to          |
 *  | license@php.net so we can mail you a copy immediately.               |
 *  +----------------------------------------------------------------------+
 *  | Authors: Dmitry Stogov <dmitry@php.net>                              |
 *  |          Xinchen Hui <laruence@php.net>                              |
 *  +----------------------------------------------------------------------+
 */

|.if X64
 |.arch x64
|.else
 |.arch x86
|.endif

|.if X64WIN
 |.define FP,      r14
 |.define IP,      r15
 |.define IPl,     r15d
 |.define RX,      r15       // the same as VM IP reused as a general purpose reg
 |.define CARG1,   rcx       // x64/POSIX C call arguments.
 |.define CARG2,   rdx
 |.define CARG3,   r8
 |.define CARG4,   r9
 |.define CARG1d,  ecx
 |.define CARG2d,  edx
 |.define CARG3d,  r8d
 |.define CARG4d,  r9d
 |.define FCARG1a, CARG1     // Simulate x86 fastcall.
 |.define FCARG2a, CARG2
 |.define FCARG1d, CARG1d
 |.define FCARG2d, CARG2d
 |.define SPAD,    0x58      // padding for CPU stack alignment
 |.define NR_SPAD, 0x58      // padding for CPU stack alignment
 |.define T3,      [r4+0x50] // Used to store old value of IP
 |.define T2,      [r4+0x48] // Used to store old value of FP
 |.define T1,      [r4+0x40]
 |.define A6,      [r4+0x28] // preallocated slot for 6-th argument
 |.define A5,      [r4+0x20] // preallocated slot for 5-th argument
|.elif X64
 |.define FP,      r14
 |.define IP,      r15
 |.define IPl,     r15d
 |.define RX,      r15       // the same as VM IP reused as a general purpose reg
 |.define CARG1,   rdi       // x64/POSIX C call arguments.
 |.define CARG2,   rsi
 |.define CARG3,   rdx
 |.define CARG4,   rcx
 |.define CARG5,   r8
 |.define CARG6,   r9
 |.define CARG1d,  edi
 |.define CARG2d,  esi
 |.define CARG3d,  edx
 |.define CARG4d,  ecx
 |.define CARG5d,  r8d
 |.define CARG6d,  r9d
 |.define FCARG1a, CARG1     // Simulate x86 fastcall.
 |.define FCARG2a, CARG2
 |.define FCARG1d, CARG1d
 |.define FCARG2d, CARG2d
 |.define SPAD,    0x18      // padding for CPU stack alignment
 |.define NR_SPAD, 0x28      // padding for CPU stack alignment
 |.define T3,      [r4+0x20] // Used to store old value of IP (CALL VM only)
 |.define T2,      [r4+0x18] // Used to store old value of FP (CALL VM only)
 |.define T1,      [r4]
|.else
 |.define FP,      esi
 |.define IP,      edi
 |.define IPl,     edi
 |.define RX,      edi       // the same as VM IP reused as a general purpose reg
 |.define FCARG1a, ecx       // x86 fastcall arguments.
 |.define FCARG2a, edx
 |.define FCARG1d, ecx
 |.define FCARG2d, edx
 |.define SPAD,    0x1c      // padding for CPU stack alignment
 |.define NR_SPAD, 0x1c      // padding for CPU stack alignment
 |.define T3,      [r4+0x18] // Used to store old value of IP (CALL VM only)
 |.define T2,      [r4+0x14] // Used to store old value of FP (CALL VM only)
 |.define T1,      [r4]
 |.define A4,      [r4+0xC]  // preallocated slots for arguments of "cdecl" functions (intersect with T1)
 |.define A3,      [r4+0x8]
 |.define A2,      [r4+0x4]
 |.define A1,      [r4]
|.endif

|.define HYBRID_SPAD, 16     // padding for stack alignment

#ifdef _WIN64
# define TMP_ZVAL_OFFSET 0x20
#else
# define TMP_ZVAL_OFFSET 0
#endif

#define DASM_ALIGNMENT 16

/* According to x86 and x86_64 ABI, CPU stack has to be 16 byte aligned to
 * guarantee proper alignment of 128-bit SSE data allocated on stack.
 * With broken alignment any execution of SSE code, including calls to
 * memcpy() and others, may lead to crash.
 */

const char* zend_reg_name[] = {
#if defined(__x86_64__) || defined(_M_X64)
	"rax", "rcx", "rdx", "rbx", "rsp", "rbp", "rsi", "rdi",
	"r8", "r9", "r10", "r11", "r12", "r13", "r14", "r15",
	"xmm0", "xmm1", "xmm2", "xmm3", "xmm4", "xmm5", "xmm6", "xmm7",
	"xmm8", "xmm9", "xmm10", "xmm11", "xmm12", "xmm13", "xmm14", "xmm15"
#else
	"rax", "rcx", "rdx", "rbx", "rsp", "rbp", "rsi", "rdi",
	"xmm0", "xmm1", "xmm2", "xmm3", "xmm4", "xmm5", "xmm6", "xmm7"
#endif
};

/* Simulate x86 fastcall */
#ifdef _WIN64
# define ZREG_FCARG1 ZREG_RCX
# define ZREG_FCARG2 ZREG_RDX
#elif defined(__x86_64__)
# define ZREG_FCARG1 ZREG_RDI
# define ZREG_FCARG2 ZREG_RSI
#else
# define ZREG_FCARG1 ZREG_RCX
# define ZREG_FCARG2 ZREG_RDX
#endif

|.type EX, zend_execute_data, FP
|.type OP, zend_op
|.type ZVAL, zval
|.actionlist dasm_actions
|.globals zend_lb
|.section code, cold_code, jmp_table

static void* dasm_labels[zend_lb_MAX];

#if ZTS
static size_t tsrm_ls_cache_tcb_offset = 0;
static size_t tsrm_tls_index;
static size_t tsrm_tls_offset;
#endif

#define IS_32BIT(addr) (((uintptr_t)(addr)) <= 0x7fffffff)

#define IS_SIGNED_32BIT(val) ((((intptr_t)(val)) <= 0x7fffffff) && (((intptr_t)(val)) >= (-2147483647 - 1)))

#define CAN_USE_AVX() (JIT_G(opt_flags) & allowed_opt_flags & ZEND_JIT_CPU_AVX)

/* Not Implemented Yet */
|.macro NIY
||	//ZEND_ASSERT(0);
|	int3
|.endmacro

|.macro NIY_STUB
||	//ZEND_ASSERT(0);
|	int3
|.endmacro

|.macro ADD_HYBRID_SPAD
||#ifndef ZEND_VM_HYBRID_JIT_RED_ZONE_SIZE
|		add r4, HYBRID_SPAD
||#endif
|.endmacro

|.macro SUB_HYBRID_SPAD
||#ifndef ZEND_VM_HYBRID_JIT_RED_ZONE_SIZE
|		sub r4, HYBRID_SPAD
||#endif
|.endmacro

|.macro LOAD_ADDR, reg, addr
|	.if X64
||		if (IS_SIGNED_32BIT(addr)) {
|			mov reg, ((ptrdiff_t)addr)    // 0x48 0xc7 0xc0 <imm-32-bit>
||		} else {
|			mov64 reg, ((ptrdiff_t)addr)  // 0x48 0xb8 <imm-64-bit>
||		}
|	.else
|		mov reg, ((ptrdiff_t)addr)
|	.endif
|.endmacro

|.macro LOAD_TSRM_CACHE, reg
|	.if X64WIN
|		gs
|		mov reg, aword [0x58]
|		mov reg, aword [reg+tsrm_tls_index]
|		mov reg, aword [reg+tsrm_tls_offset]
|	.elif WIN
|		fs
|		mov reg, aword [0x2c]
|		mov reg, aword [reg+tsrm_tls_index]
|		mov reg, aword [reg+tsrm_tls_offset]
|	.elif X64APPLE
|		gs
||		if (tsrm_ls_cache_tcb_offset) {
|			mov reg, aword [tsrm_ls_cache_tcb_offset]
||		} else {
|			mov reg, aword [tsrm_tls_index]
|			mov reg, aword [reg+tsrm_tls_offset]
||		}
|	.elif X64
|		fs
||		if (tsrm_ls_cache_tcb_offset) {
|			mov reg, aword [tsrm_ls_cache_tcb_offset]
||		} else {
|			mov reg, [0x8]
|			mov reg, aword [reg+tsrm_tls_index]
|			mov reg, aword [reg+tsrm_tls_offset]
||		}
|	.else
|		gs
||		if (tsrm_ls_cache_tcb_offset) {
|			mov reg, aword [tsrm_ls_cache_tcb_offset]
||		} else {
|			mov reg, [0x4]
|			mov reg, aword [reg+tsrm_tls_index]
|			mov reg, aword [reg+tsrm_tls_offset]
||		}
|	.endif
|.endmacro

|.macro LOAD_ADDR_ZTS, reg, struct, field
|	.if ZTS
|		LOAD_TSRM_CACHE reg
|		lea reg, aword [reg + (struct.._offset + offsetof(zend_..struct, field))]
|	.else
|		LOAD_ADDR reg, &struct.field
|	.endif
|.endmacro

|.macro PUSH_ADDR, addr, tmp_reg
|	.if X64
||		if (IS_SIGNED_32BIT(addr)) {
|			push ((ptrdiff_t)addr)
||		} else {
|			mov64 tmp_reg, ((ptrdiff_t)addr)
|			push tmp_reg
||		}
|	.else
|		push ((ptrdiff_t)addr)
|	.endif
|.endmacro

|.macro ADDR_STORE, mem, addr, tmp_reg
|	.if X64
||		if (IS_SIGNED_32BIT(addr)) {
|			mov mem, ((ptrdiff_t)addr)
||		} else {
|			mov64 tmp_reg, ((ptrdiff_t)addr)
|			mov mem, tmp_reg
||		}
|	.else
|		mov mem, ((ptrdiff_t)addr)
|	.endif
|.endmacro

|.macro ADDR_CMP, mem, addr, tmp_reg
|	.if X64
||		if (IS_SIGNED_32BIT(addr)) {
|			cmp mem, ((ptrdiff_t)addr)
||		} else {
|			mov64 tmp_reg, ((ptrdiff_t)addr)
|			cmp mem, tmp_reg
||		}
|	.else
|		cmp mem, ((ptrdiff_t)addr)
|	.endif
|.endmacro

|.macro PUSH_ADDR_ZTS, struct, field, tmp_reg
|	.if ZTS
|		LOAD_TSRM_CACHE tmp_reg
|		lea tmp_reg, aword [tmp_reg + (struct.._offset + offsetof(zend_..struct, field))]
|		push tmp_reg
|	.else
|		PUSH_ADDR &struct.field, tmp_reg
|	.endif
|.endmacro

|.macro _MEM_OP, mem_ins, prefix, addr, op2, tmp_reg
|	.if X64
||		if (IS_SIGNED_32BIT(addr)) {
|			mem_ins prefix [addr], op2
||		} else {
|			mov64 tmp_reg, ((ptrdiff_t)addr)
|			mem_ins prefix [tmp_reg], op2
||		}
|	.else
|		mem_ins prefix [addr], op2
|	.endif
|.endmacro

|.macro MEM_LOAD_OP, mem_ins, reg, prefix, addr, tmp_reg
|	.if X64
||		if (IS_SIGNED_32BIT(addr)) {
|			mem_ins reg, prefix [addr]
||		} else {
|			mov64 tmp_reg, ((ptrdiff_t)addr)
|			mem_ins reg, prefix [tmp_reg]
||		}
|	.else
|		mem_ins reg, prefix [addr]
|	.endif
|.endmacro

|.macro MEM_LOAD, op1, prefix, addr, tmp_reg
|	MEM_LOAD_OP mov, op1, prefix, addr, tmp_reg
|.endmacro

|.macro _MEM_OP_ZTS, mem_ins, prefix, struct, field, op2, tmp_reg
|	.if ZTS
|		LOAD_TSRM_CACHE tmp_reg
|		mem_ins prefix [tmp_reg+(struct.._offset+offsetof(zend_..struct, field))], op2
|	.else
|		_MEM_OP mem_ins, prefix, &struct.field, op2, tmp_reg
|	.endif
|.endmacro

|.macro MEM_STORE_ZTS, prefix, struct, field, op2, tmp_reg
|	_MEM_OP_ZTS mov, prefix, struct, field, op2, tmp_reg
|.endmacro

|.macro MEM_CMP_ZTS, prefix, struct, field, op2, tmp_reg
|	_MEM_OP_ZTS cmp, prefix, struct, field, op2, tmp_reg
|.endmacro

|.macro MEM_UPDATE_ZTS, mem_ins, prefix, struct, field, op2, tmp_reg
|	_MEM_OP_ZTS mem_ins, prefix, struct, field, op2, tmp_reg
|.endmacro

|.macro MEM_LOAD_OP_ZTS, mem_ins, reg, prefix, struct, field, tmp_reg
|	.if ZTS
|		LOAD_TSRM_CACHE tmp_reg
|		mem_ins reg, prefix [tmp_reg+(struct.._offset+offsetof(zend_..struct, field))]
|	.else
|		MEM_LOAD_OP mem_ins, reg, prefix, &struct.field, tmp_reg
|	.endif
|.endmacro

|.macro MEM_LOAD_ZTS, reg, prefix, struct, field, tmp_reg
|	MEM_LOAD_OP_ZTS mov, reg, prefix, struct, field, tmp_reg
|.endmacro

|.macro EXT_CALL, func, tmp_reg
|	.if X64
||		if (IS_32BIT(dasm_end) && IS_32BIT(func)) {
|			call qword &func
||		} else {
|			LOAD_ADDR tmp_reg, func
|			call tmp_reg
||		}
|	.else
|		call dword &func
|	.endif
|.endmacro

|.macro EXT_JMP, func, tmp_reg
|	.if X64
||		if (IS_32BIT(dasm_end) && IS_32BIT(func)) {
|			jmp qword &func
||		} else {
|			LOAD_ADDR tmp_reg, func
|			jmp tmp_reg
||		}
|	.else
|		jmp dword &func
|	.endif
|.endmacro

|.macro SAVE_IP
||	if (GCC_GLOBAL_REGS) {
|		mov aword EX->opline, IP
||	}
|.endmacro

|.macro LOAD_IP
||	if (GCC_GLOBAL_REGS) {
|		mov IP, aword EX->opline
||	}
|.endmacro

|.macro LOAD_IP_ADDR, addr
||	if (GCC_GLOBAL_REGS) {
|		LOAD_ADDR IP, addr
||	} else {
|		ADDR_STORE aword EX->opline, addr, RX
||	}
|.endmacro

|.macro LOAD_IP_ADDR_ZTS, struct, field
|	.if ZTS
||		if (GCC_GLOBAL_REGS) {
|			LOAD_TSRM_CACHE IP
|			mov IP, aword [IP + (struct.._offset + offsetof(zend_..struct, field))]
||		} else {
|			LOAD_TSRM_CACHE RX
|			lea RX, aword [RX + (struct.._offset + offsetof(zend_..struct, field))]
|			mov aword EX->opline, RX
||		}
|	.else
|		LOAD_IP_ADDR &struct.field
|	.endif
|.endmacro

|.macro GET_IP, reg
||	if (GCC_GLOBAL_REGS) {
|		mov reg, IP
||	} else {
|		mov reg, aword EX->opline
||	}
|.endmacro

|.macro ADD_IP, val
||	if (GCC_GLOBAL_REGS) {
|		add IP, val
||	} else {
|		add aword EX->opline, val
||	}
|.endmacro

|.macro JMP_IP
||	if (GCC_GLOBAL_REGS) {
|		jmp aword [IP]
||	} else {
|		mov r0, aword EX:FCARG1a->opline
|		jmp aword [r0]
||	}
|.endmacro

/* In 64-bit build we compare only low 32-bits.
 * x86_64 cmp instruction doesn't support immediate 64-bit operand, and full
 * comparison would require an additional load of 64-bit address into register.
 * This is not a problem at all, while JIT buffer size is less than 4GB.
 */
|.macro CMP_IP, addr
||	if (GCC_GLOBAL_REGS) {
|		cmp IPl, addr
||	} else {
|		cmp dword EX->opline, addr
||	}
|.endmacro

|.macro LOAD_ZVAL_ADDR, reg, addr
||	if (Z_MODE(addr) == IS_CONST_ZVAL) {
|		LOAD_ADDR reg, Z_ZV(addr)
||	} else if (Z_MODE(addr) == IS_MEM_ZVAL) {
||		if (Z_OFFSET(addr)) {
|			lea reg, qword [Ra(Z_REG(addr))+Z_OFFSET(addr)]
||		} else {
|			mov reg, Ra(Z_REG(addr))
||		}
||	} else {
||		ZEND_UNREACHABLE();
||	}
|.endmacro

|.macro PUSH_ZVAL_ADDR, addr, tmp_reg
||	if (Z_MODE(addr) == IS_CONST_ZVAL) {
|		PUSH_ADDR Z_ZV(addr), tmp_reg
||	} else if (Z_MODE(addr) == IS_MEM_ZVAL) {
||		if (Z_OFFSET(addr)) {
|			lea tmp_reg, qword [Ra(Z_REG(addr))+Z_OFFSET(addr)]
|			push tmp_reg
||		} else {
|			push Ra(Z_REG(addr))
||		}
||	} else {
||		ZEND_UNREACHABLE();
||	}
|.endmacro

|.macro GET_Z_TYPE_INFO, reg, zv
|	mov reg, dword [zv+offsetof(zval,u1.type_info)]
|.endmacro

|.macro SET_Z_TYPE_INFO, zv, type
|	mov dword [zv+offsetof(zval,u1.type_info)], type
|.endmacro

|.macro GET_ZVAL_TYPE, reg, addr
||	ZEND_ASSERT(Z_MODE(addr) == IS_MEM_ZVAL);
|	mov reg, byte [Ra(Z_REG(addr))+Z_OFFSET(addr)+offsetof(zval,u1.v.type)]
|.endmacro

|.macro GET_ZVAL_TYPE_INFO, reg, addr
||	ZEND_ASSERT(Z_MODE(addr) == IS_MEM_ZVAL);
|	mov reg, dword [Ra(Z_REG(addr))+Z_OFFSET(addr)+offsetof(zval,u1.type_info)]
|.endmacro

|.macro SET_ZVAL_TYPE_INFO, addr, type
||	ZEND_ASSERT(Z_MODE(addr) == IS_MEM_ZVAL);
|	mov dword [Ra(Z_REG(addr))+Z_OFFSET(addr)+offsetof(zval,u1.type_info)], type
|.endmacro

|.macro GET_Z_PTR, reg, zv
|	mov reg, aword [zv]
|.endmacro

|.macro GET_Z_W2, reg, zv
|	mov reg, dword [zv+4]
|.endmacro

|.macro SET_Z_W2, zv, reg
|	mov dword [zv+4], reg
|.endmacro

|.macro GET_ZVAL_PTR, reg, addr
||	ZEND_ASSERT(Z_MODE(addr) == IS_MEM_ZVAL);
|	mov reg, aword [Ra(Z_REG(addr))+Z_OFFSET(addr)]
|.endmacro

|.macro SET_ZVAL_PTR, addr, val
||	ZEND_ASSERT(Z_MODE(addr) == IS_MEM_ZVAL);
|	mov aword [Ra(Z_REG(addr))+Z_OFFSET(addr)], val
|.endmacro

|.macro GET_ZVAL_W2, reg, addr
||	ZEND_ASSERT(Z_MODE(addr) == IS_MEM_ZVAL);
|	mov reg, dword [Ra(Z_REG(addr))+Z_OFFSET(addr)+4]
|.endmacro

|.macro SET_ZVAL_W2, addr, val
||	ZEND_ASSERT(Z_MODE(addr) == IS_MEM_ZVAL);
|	mov dword [Ra(Z_REG(addr))+Z_OFFSET(addr)+4], val
|.endmacro

|.macro UNDEF_OPLINE_RESULT
|	mov r0, EX->opline
|	mov eax, dword OP:r0->result.var
|	SET_Z_TYPE_INFO FP + r0, IS_UNDEF
|.endmacro

|.macro UNDEF_OPLINE_RESULT_IF_USED
|	mov r0, EX->opline
|	test byte OP:r0->result_type, (IS_TMP_VAR|IS_VAR)
|	jz >1
|	mov eax, dword OP:r0->result.var
|	SET_Z_TYPE_INFO FP + r0, IS_UNDEF
|1:
|.endmacro

|.macro SSE_AVX_INS, sse_ins, avx_ins, op1, op2
||	if (CAN_USE_AVX()) {
|		avx_ins op1, op2
||	} else {
|		sse_ins op1, op2
||	}
|.endmacro

|.macro SSE_OP, sse_ins, reg, addr, tmp_reg
||	if (Z_MODE(addr) == IS_CONST_ZVAL) {
|		MEM_LOAD_OP sse_ins, xmm(reg-ZREG_XMM0), qword, Z_ZV(addr), tmp_reg
||	} else if (Z_MODE(addr) == IS_MEM_ZVAL) {
|		sse_ins xmm(reg-ZREG_XMM0), qword [Ra(Z_REG(addr))+Z_OFFSET(addr)]
||	} else if (Z_MODE(addr) == IS_REG) {
|		sse_ins xmm(reg-ZREG_XMM0), xmm(Z_REG(addr)-ZREG_XMM0)
||	} else {
||		ZEND_UNREACHABLE();
||	}
|.endmacro

|.macro DOUBLE_CMP, reg, addr
||	if (Z_MODE(addr) == IS_CONST_ZVAL) {
|		.if X64
||			if (IS_SIGNED_32BIT(Z_ZV(addr))) {
|				SSE_AVX_INS ucomisd, vucomisd, xmm(reg-ZREG_XMM0), qword [Z_ZV(addr)]
||			} else {
|				LOAD_ADDR r0, Z_ZV(addr)
|				SSE_AVX_INS ucomisd, vucomisd, xmm(reg-ZREG_XMM0), qword [r0]
||			}
|		.else
|			SSE_AVX_INS ucomisd, vucomisd, xmm(reg-ZREG_XMM0), qword [Z_ZV(addr)]
|		.endif
||	} else if (Z_MODE(addr) == IS_MEM_ZVAL) {
|		SSE_AVX_INS ucomisd, vucomisd, xmm(reg-ZREG_XMM0), qword [Ra(Z_REG(addr))+Z_OFFSET(addr)]
||	} else if (Z_MODE(addr) == IS_REG) {
|		SSE_AVX_INS ucomisd, vucomisd, xmm(reg-ZREG_XMM0), xmm(Z_REG(addr)-ZREG_XMM0)
||	} else {
||		ZEND_UNREACHABLE();
||	}
|.endmacro

|.macro DOUBLE_GET_LONG, reg, lval, tmp_reg
||		if (lval == 0) {
||			if (CAN_USE_AVX()) {
|				vxorps xmm(reg-ZREG_XMM0), xmm(reg-ZREG_XMM0), xmm(reg-ZREG_XMM0)
||			} else {
|				xorps xmm(reg-ZREG_XMM0), xmm(reg-ZREG_XMM0)
||			}
||		} else {
|.if X64
||			if (!IS_SIGNED_32BIT(lval)) {
|				mov64 Ra(tmp_reg), lval
||			} else {
|				mov Ra(tmp_reg), lval
||			}
|.else
|			mov Ra(tmp_reg), lval
|.endif
||			if (CAN_USE_AVX()) {
|				vxorps xmm(reg-ZREG_XMM0), xmm(reg-ZREG_XMM0), xmm(reg-ZREG_XMM0)
|				vcvtsi2sd, xmm(reg-ZREG_XMM0), xmm(reg-ZREG_XMM0), Ra(tmp_reg)
||			} else {
|				xorps xmm(reg-ZREG_XMM0), xmm(reg-ZREG_XMM0)
|				cvtsi2sd, xmm(reg-ZREG_XMM0), Ra(tmp_reg)
||			}
||		}
|.endmacro

|.macro DOUBLE_GET_ZVAL_LVAL, reg, addr, tmp_reg
||	if (Z_MODE(addr) == IS_CONST_ZVAL) {
|		DOUBLE_GET_LONG reg, Z_LVAL_P(Z_ZV(addr)), tmp_reg
||	} else if (Z_MODE(addr) == IS_MEM_ZVAL) {
||		if (CAN_USE_AVX()) {
|			vxorps xmm(reg-ZREG_XMM0), xmm(reg-ZREG_XMM0), xmm(reg-ZREG_XMM0)
|			vcvtsi2sd xmm(reg-ZREG_XMM0), xmm(reg-ZREG_XMM0), aword [Ra(Z_REG(addr))+Z_OFFSET(addr)]
||		} else {
|			xorps xmm(reg-ZREG_XMM0), xmm(reg-ZREG_XMM0)
|			cvtsi2sd xmm(reg-ZREG_XMM0), aword [Ra(Z_REG(addr))+Z_OFFSET(addr)]
||		}
||	} else if (Z_MODE(addr) == IS_REG) {
||		if (CAN_USE_AVX()) {
|			vxorps xmm(reg-ZREG_XMM0), xmm(reg-ZREG_XMM0), xmm(reg-ZREG_XMM0)
|			vcvtsi2sd xmm(reg-ZREG_XMM0), xmm(reg-ZREG_XMM0), Ra(Z_REG(addr))
||		} else {
|			xorps xmm(reg-ZREG_XMM0), xmm(reg-ZREG_XMM0)
|			cvtsi2sd xmm(reg-ZREG_XMM0), Ra(Z_REG(addr))
||		}
||	} else {
||		ZEND_UNREACHABLE();
||	}
|.endmacro

|.macro DOUBLE_GET_ZVAL_DVAL, reg, addr
||	if (Z_MODE(addr) != IS_REG || reg != Z_REG(addr)) {
||		if (Z_MODE(addr) == IS_CONST_ZVAL) {
|			.if X64
||				if (IS_SIGNED_32BIT(Z_ZV(addr))) {
|					SSE_AVX_INS movsd, vmovsd, xmm(reg-ZREG_XMM0), qword [Z_ZV(addr)]
||				} else {
|					LOAD_ADDR r0, Z_ZV(addr)
|					SSE_AVX_INS movsd, vmovsd, xmm(reg-ZREG_XMM0), qword [r0]
||				}
|			.else
|				SSE_AVX_INS movsd, vmovsd, xmm(reg-ZREG_XMM0), qword [Z_ZV(addr)]
|			.endif
||		} else if (Z_MODE(addr) == IS_MEM_ZVAL) {
|			SSE_AVX_INS movsd, vmovsd, xmm(reg-ZREG_XMM0), qword [Ra(Z_REG(addr))+Z_OFFSET(addr)]
||		} else if (Z_MODE(addr) == IS_REG) {
|			SSE_AVX_INS movaps, vmovaps, xmm(reg-ZREG_XMM0), xmm(Z_REG(addr)-ZREG_XMM0)
||		} else {
||			ZEND_UNREACHABLE();
||		}
||	}
|.endmacro

|.macro SSE_MATH, opcode, reg, addr, tmp_reg
||	switch (opcode) {
||		case ZEND_ADD:
|			SSE_OP addsd, reg, addr, tmp_reg
||			break;
||		case ZEND_SUB:
|			SSE_OP subsd, reg, addr, tmp_reg
||			break;
||		case ZEND_MUL:
|			SSE_OP mulsd, reg, addr, tmp_reg
||			break;
||		case ZEND_DIV:
|			SSE_OP divsd, reg, addr, tmp_reg
||			break;
||	}
|.endmacro

|.macro SSE_MATH_REG, opcode, dst_reg, src_reg
||	switch (opcode) {
||		case ZEND_ADD:
|			addsd xmm(dst_reg-ZREG_XMM0), xmm(src_reg-ZREG_XMM0)
||			break;
||		case ZEND_SUB:
|			subsd xmm(dst_reg-ZREG_XMM0), xmm(src_reg-ZREG_XMM0)
||			break;
||		case ZEND_MUL:
|			mulsd xmm(dst_reg-ZREG_XMM0), xmm(src_reg-ZREG_XMM0)
||			break;
||		case ZEND_DIV:
|			divsd xmm(dst_reg-ZREG_XMM0), xmm(src_reg-ZREG_XMM0)
||			break;
||	}
|.endmacro

|.macro DOUBLE_SET_ZVAL_DVAL, addr, reg
||	if (Z_MODE(addr) == IS_REG) {
||		if (reg != Z_REG(addr)) {
|			SSE_AVX_INS movaps, vmovaps, xmm(Z_REG(addr)-ZREG_XMM0), xmm(reg-ZREG_XMM0)
||		}
||	} else {
||		ZEND_ASSERT(Z_MODE(addr) == IS_MEM_ZVAL);
|		SSE_AVX_INS movsd, vmovsd, qword [Ra(Z_REG(addr))+Z_OFFSET(addr)], xmm(reg-ZREG_XMM0)
||	}
|.endmacro

|.macro AVX_OP, avx_ins, reg, op1_reg, addr, tmp_reg
||	if (Z_MODE(addr) == IS_CONST_ZVAL) {
|		.if X64
||			if (IS_SIGNED_32BIT(Z_ZV(addr))) {
|				avx_ins xmm(reg-ZREG_XMM0), xmm(op1_reg-ZREG_XMM0), qword [Z_ZV(addr)]
||			} else {
|				mov64 tmp_reg, ((ptrdiff_t)Z_ZV(addr))
|				avx_ins xmm(reg-ZREG_XMM0), xmm(op1_reg-ZREG_XMM0), qword [tmp_reg]
||			}
|		.else
|			avx_ins xmm(reg-ZREG_XMM0), xmm(op1_reg-ZREG_XMM0), qword [addr]
|		.endif
||	} else if (Z_MODE(addr) == IS_MEM_ZVAL) {
|		avx_ins xmm(reg-ZREG_XMM0), xmm(op1_reg-ZREG_XMM0), qword [Ra(Z_REG(addr))+Z_OFFSET(addr)]
||	} else if (Z_MODE(addr) == IS_REG) {
|		avx_ins xmm(reg-ZREG_XMM0), xmm(op1_reg-ZREG_XMM0), xmm(Z_REG(addr)-ZREG_XMM0)
||	} else {
||		ZEND_UNREACHABLE();
||	}
|.endmacro

|.macro AVX_MATH, opcode, reg, op1_reg, addr, tmp_reg
||	switch (opcode) {
||		case ZEND_ADD:
|			AVX_OP vaddsd, reg, op1_reg, addr, tmp_reg
||			break;
||		case ZEND_SUB:
|			AVX_OP vsubsd, reg, op1_reg, addr, tmp_reg
||			break;
||		case ZEND_MUL:
|			AVX_OP vmulsd, reg, op1_reg, addr, tmp_reg
||			break;
||		case ZEND_DIV:
|			AVX_OP vdivsd, reg, op1_reg, addr, tmp_reg
||			break;
||	}
|.endmacro

|.macro AVX_MATH_REG, opcode, dst_reg, op1_reg, src_reg
||	switch (opcode) {
||		case ZEND_ADD:
|			vaddsd xmm(dst_reg-ZREG_XMM0), xmm(op1_reg-ZREG_XMM0), xmm(src_reg-ZREG_XMM0)
||			break;
||		case ZEND_SUB:
|			vsubsd xmm(dst_reg-ZREG_XMM0), xmm(op1_reg-ZREG_XMM0), xmm(src_reg-ZREG_XMM0)
||			break;
||		case ZEND_MUL:
|			vmulsd xmm(dst_reg-ZREG_XMM0), xmm(op1_reg-ZREG_XMM0), xmm(src_reg-ZREG_XMM0)
||			break;
||		case ZEND_DIV:
|			vdivsd xmm(dst_reg-ZREG_XMM0), xmm(op1_reg-ZREG_XMM0), xmm(src_reg-ZREG_XMM0)
||			break;
||	}
|.endmacro

|.macro LONG_OP, long_ins, reg, addr
||	if (Z_MODE(addr) == IS_CONST_ZVAL) {
|		.if X64
||			if (!IS_SIGNED_32BIT(Z_LVAL_P(Z_ZV(addr)))) {
||				if (reg != ZREG_R0) {
|					mov64 r0, Z_LVAL_P(Z_ZV(addr))
|					long_ins Ra(reg), r0
||				} else {
|					mov64 r1, Z_LVAL_P(Z_ZV(addr))
|					long_ins Ra(reg), r1
||				}
||			} else {
|				long_ins Ra(reg), Z_LVAL_P(Z_ZV(addr))
||			}
|		.else
|			long_ins Ra(reg), Z_LVAL_P(Z_ZV(addr))
|		.endif
||	} else if (Z_MODE(addr) == IS_MEM_ZVAL) {
|		long_ins Ra(reg), aword [Ra(Z_REG(addr))+Z_OFFSET(addr)]
||	} else if (Z_MODE(addr) == IS_REG) {
|		long_ins Ra(reg), Ra(Z_REG(addr))
||	} else {
||		ZEND_UNREACHABLE();
||	}
|.endmacro

|.macro LONG_OP_WITH_32BIT_CONST, long_ins, op1_addr, lval
||	if (Z_MODE(op1_addr) == IS_MEM_ZVAL) {
|		long_ins aword [Ra(Z_REG(op1_addr))+Z_OFFSET(op1_addr)], lval
||	} else if (Z_MODE(op1_addr) == IS_REG) {
|		long_ins Ra(Z_REG(op1_addr)), lval
||	} else {
||		ZEND_UNREACHABLE();
||	}
|.endmacro

|.macro LONG_OP_WITH_CONST, long_ins, op1_addr, lval
||	if (Z_MODE(op1_addr) == IS_MEM_ZVAL) {
|	   .if X64
||			if (!IS_SIGNED_32BIT(lval)) {
|				mov64 r0, lval
|				long_ins aword [Ra(Z_REG(op1_addr))+Z_OFFSET(op1_addr)], r0
||			} else {
|				long_ins aword [Ra(Z_REG(op1_addr))+Z_OFFSET(op1_addr)], lval
||			}
|		.else
|			long_ins aword [Ra(Z_REG(op1_addr))+Z_OFFSET(op1_addr)], lval
|		.endif
||	} else if (Z_MODE(op1_addr) == IS_REG) {
|	   .if X64
||			if (!IS_SIGNED_32BIT(lval)) {
|				mov64 r0, lval
|				long_ins Ra(Z_REG(op1_addr)), r0
||			} else {
|				long_ins Ra(Z_REG(op1_addr)), lval
||			}
|		.else
|			long_ins Ra(Z_REG(op1_addr)), lval
|		.endif
||	} else {
||		ZEND_UNREACHABLE();
||	}
|.endmacro

|.macro GET_ZVAL_LVAL, reg, addr
||	if (Z_MODE(addr) == IS_CONST_ZVAL) {
||		if (Z_LVAL_P(Z_ZV(addr)) == 0) {
|			xor Ra(reg), Ra(reg)
||		} else {
|			.if X64
||				if (!IS_SIGNED_32BIT(Z_LVAL_P(Z_ZV(addr)))) {
|					mov64 Ra(reg), Z_LVAL_P(Z_ZV(addr))
||				} else {
|					mov Ra(reg), Z_LVAL_P(Z_ZV(addr))
||				}
|			.else
|				mov Ra(reg), Z_LVAL_P(Z_ZV(addr))
|			.endif
||		}
||	} else if (Z_MODE(addr) == IS_MEM_ZVAL) {
|		mov Ra(reg), aword [Ra(Z_REG(addr))+Z_OFFSET(addr)]
||	} else if (Z_MODE(addr) == IS_REG) {
||		if (reg != Z_REG(addr)) {
|			mov Ra(reg), Ra(Z_REG(addr))
||		}
||	} else {
||		ZEND_UNREACHABLE();
||	}
|.endmacro

|.macro LONG_MATH, opcode, reg, addr
||	switch (opcode) {
||		case ZEND_ADD:
|			LONG_OP add, reg, addr
||			break;
||		case ZEND_SUB:
|			LONG_OP sub, reg, addr
||			break;
||		case ZEND_MUL:
|			LONG_OP imul, reg, addr
||			break;
||		case ZEND_BW_OR:
|			LONG_OP or, reg, addr
||			break;
||		case ZEND_BW_AND:
|			LONG_OP and, reg, addr
||			break;
||		case ZEND_BW_XOR:
|			LONG_OP xor, reg, addr
||			break;
||		default:
||			ZEND_UNREACHABLE();
||	}
|.endmacro

|.macro LONG_MATH_REG, opcode, dst_reg, src_reg
||	switch (opcode) {
||		case ZEND_ADD:
|			add dst_reg, src_reg
||			break;
||		case ZEND_SUB:
|			sub dst_reg, src_reg
||			break;
||		case ZEND_MUL:
|			imul dst_reg, src_reg
||			break;
||		case ZEND_BW_OR:
|			or dst_reg, src_reg
||			break;
||		case ZEND_BW_AND:
|			and dst_reg, src_reg
||			break;
||		case ZEND_BW_XOR:
|			xor dst_reg, src_reg
||			break;
||		default:
||			ZEND_UNREACHABLE();
||	}
|.endmacro

|.macro SET_ZVAL_LVAL, addr, lval
||	if (Z_MODE(addr) == IS_REG) {
|		mov Ra(Z_REG(addr)), lval
||	} else {
||		ZEND_ASSERT(Z_MODE(addr) == IS_MEM_ZVAL);
|		mov aword [Ra(Z_REG(addr))+Z_OFFSET(addr)], lval
||	}
|.endmacro

|.macro ZVAL_COPY_CONST, dst_addr, dst_info, dst_def_info, zv, tmp_reg
||	if (Z_TYPE_P(zv) > IS_TRUE) {
||		if (Z_TYPE_P(zv) == IS_DOUBLE) {
||			zend_reg dst_reg = (Z_MODE(dst_addr) == IS_REG) ? Z_REG(dst_addr) : ZREG_XMM0;
||			if (Z_DVAL_P(zv) == 0.0 && !is_signed(Z_DVAL_P(zv))) {
||				if (CAN_USE_AVX()) {
|					vxorps xmm(dst_reg-ZREG_XMM0), xmm(dst_reg-ZREG_XMM0), xmm(dst_reg-ZREG_XMM0)
||				} else {
|					xorps xmm(dst_reg-ZREG_XMM0), xmm(dst_reg-ZREG_XMM0)
||				}
|			.if X64
||			} else if (!IS_SIGNED_32BIT(zv)) {
|				mov64 Ra(tmp_reg), ((uintptr_t)zv)
|				SSE_AVX_INS movsd, vmovsd, xmm(dst_reg-ZREG_XMM0), qword [Ra(tmp_reg)]
|			.endif
||			} else {
|				SSE_AVX_INS movsd, vmovsd, xmm(dst_reg-ZREG_XMM0), qword [((uint32_t)(uintptr_t)zv)]
||			}
|			DOUBLE_SET_ZVAL_DVAL dst_addr, dst_reg
||		} else if (Z_TYPE_P(zv) == IS_LONG && dst_def_info == MAY_BE_DOUBLE) {
||			zend_reg dst_reg = (Z_MODE(dst_addr) == IS_REG) ? Z_REG(dst_addr) : ZREG_XMM0;
|			DOUBLE_GET_LONG dst_reg, Z_LVAL_P(zv), ZREG_R0
|			DOUBLE_SET_ZVAL_DVAL dst_addr, dst_reg
||		} else if (Z_LVAL_P(zv) == 0 && Z_MODE(dst_addr) == IS_REG) {
|			xor Ra(Z_REG(dst_addr)), Ra(Z_REG(dst_addr))
||		} else {
|			.if X64
||				if (!IS_SIGNED_32BIT(Z_LVAL_P(zv))) {
||					if (Z_MODE(dst_addr) == IS_REG) {
|						mov64 Ra(Z_REG(dst_addr)), ((uintptr_t)Z_LVAL_P(zv))
||					} else {
|						mov64 Ra(tmp_reg), ((uintptr_t)Z_LVAL_P(zv))
|						SET_ZVAL_LVAL dst_addr, Ra(tmp_reg)
||					}
||				} else {
|					SET_ZVAL_LVAL dst_addr, Z_LVAL_P(zv)
||				}
|			.else
|				SET_ZVAL_LVAL dst_addr, Z_LVAL_P(zv)
|			.endif
||		}
||	}
||	if (Z_MODE(dst_addr) == IS_MEM_ZVAL) {
||		if (dst_def_info == MAY_BE_DOUBLE) {
||			if ((dst_info & (MAY_BE_ANY|MAY_BE_UNDEF|MAY_BE_GUARD)) != MAY_BE_DOUBLE) {
|				SET_ZVAL_TYPE_INFO dst_addr, IS_DOUBLE
||			}
||		} else if (((dst_info & (MAY_BE_ANY|MAY_BE_UNDEF|MAY_BE_GUARD)) != (1<<Z_TYPE_P(zv))) || (dst_info & (MAY_BE_STRING|MAY_BE_ARRAY)) != 0) {
|			SET_ZVAL_TYPE_INFO dst_addr, Z_TYPE_INFO_P(zv)
||		}
||	}
|.endmacro

|.macro ZVAL_COPY_CONST_2, dst_addr, res_addr, dst_info, dst_def_info, zv, tmp_reg
||	if (Z_TYPE_P(zv) > IS_TRUE) {
||		if (Z_TYPE_P(zv) == IS_DOUBLE) {
||			zend_reg dst_reg = (Z_MODE(dst_addr) == IS_REG) ?
||				Z_REG(dst_addr) : ((Z_MODE(res_addr) == IS_REG) ? Z_MODE(res_addr) : ZREG_XMM0);
||			if (Z_DVAL_P(zv) == 0.0 && !is_signed(Z_DVAL_P(zv))) {
||				if (CAN_USE_AVX()) {
|					vxorps xmm(dst_reg-ZREG_XMM0), xmm(dst_reg-ZREG_XMM0), xmm(dst_reg-ZREG_XMM0)
||				} else {
|					xorps xmm(dst_reg-ZREG_XMM0), xmm(dst_reg-ZREG_XMM0)
||				}
|			.if X64
||			} else if (!IS_SIGNED_32BIT(zv)) {
|				mov64 Ra(tmp_reg), ((uintptr_t)zv)
|				SSE_AVX_INS movsd, vmovsd, xmm(dst_reg-ZREG_XMM0), qword [Ra(tmp_reg)]
|			.endif
||			} else {
|				SSE_AVX_INS movsd, vmovsd, xmm(dst_reg-ZREG_XMM0), qword [((uint32_t)(uintptr_t)zv)]
||			}
|			DOUBLE_SET_ZVAL_DVAL dst_addr, ZREG_XMM0
|			DOUBLE_SET_ZVAL_DVAL res_addr, ZREG_XMM0
||		} else if (Z_TYPE_P(zv) == IS_LONG && dst_def_info == MAY_BE_DOUBLE) {
||			if (Z_MODE(dst_addr) == IS_REG) {
|				DOUBLE_GET_LONG Z_REG(dst_addr), Z_LVAL_P(zv), ZREG_R0
|				DOUBLE_SET_ZVAL_DVAL res_addr, Z_REG(dst_addr)
||			} else if (Z_MODE(res_addr) == IS_REG) {
|				DOUBLE_GET_LONG Z_REG(res_addr), Z_LVAL_P(zv), ZREG_R0
|				DOUBLE_SET_ZVAL_DVAL dst_addr, Z_REG(res_addr)
||			} else {
|				DOUBLE_GET_LONG ZREG_XMM0, Z_LVAL_P(zv), ZREG_R0
|				DOUBLE_SET_ZVAL_DVAL dst_addr, ZREG_XMM0
|				DOUBLE_SET_ZVAL_DVAL res_addr, ZREG_XMM0
||			}
||		} else if (Z_LVAL_P(zv) == 0 && (Z_MODE(dst_addr) == IS_REG || Z_MODE(res_addr) == IS_REG)) {
||				if (Z_MODE(dst_addr) == IS_REG) {
|					xor Ra(Z_REG(dst_addr)), Ra(Z_REG(dst_addr))
|					SET_ZVAL_LVAL res_addr, Ra(Z_REG(dst_addr))
||				} else {
|					xor Ra(Z_REG(res_addr)), Ra(Z_REG(res_addr))
|					SET_ZVAL_LVAL dst_addr, Ra(Z_REG(res_addr))
||				}
||		} else {
|			.if X64
||				if (!IS_SIGNED_32BIT(Z_LVAL_P(zv))) {
||					if (Z_MODE(dst_addr) == IS_REG) {
|						mov64 Ra(Z_REG(dst_addr)), ((uintptr_t)Z_LVAL_P(zv))
|						SET_ZVAL_LVAL res_addr, Ra(Z_REG(dst_addr))
||					} else if (Z_MODE(res_addr) == IS_REG) {
|						mov64 Ra(Z_REG(res_addr)), ((uintptr_t)Z_LVAL_P(zv))
|						SET_ZVAL_LVAL dst_addr, Ra(Z_REG(res_addr))
||					} else {
|						mov64 Ra(tmp_reg), ((uintptr_t)Z_LVAL_P(zv))
|						SET_ZVAL_LVAL dst_addr, Ra(tmp_reg)
|						SET_ZVAL_LVAL res_addr, Ra(tmp_reg)
||					}
||				} else if (Z_MODE(dst_addr) == IS_REG) {
|					SET_ZVAL_LVAL dst_addr, Z_LVAL_P(zv)
|					SET_ZVAL_LVAL res_addr, Ra(Z_REG(dst_addr))
||				} else if (Z_MODE(res_addr) == IS_REG) {
|					SET_ZVAL_LVAL res_addr, Z_LVAL_P(zv)
|					SET_ZVAL_LVAL dst_addr, Ra(Z_REG(res_addr))
||				} else {
|					SET_ZVAL_LVAL dst_addr, Z_LVAL_P(zv)
|					SET_ZVAL_LVAL res_addr, Z_LVAL_P(zv)
||				}
|			.else
||				if (Z_MODE(dst_addr) == IS_REG) {
|					SET_ZVAL_LVAL dst_addr, Z_LVAL_P(zv)
|					SET_ZVAL_LVAL res_addr, Ra(Z_REG(dst_addr))
||				} else if (Z_MODE(res_addr) == IS_REG) {
|					SET_ZVAL_LVAL res_addr, Z_LVAL_P(zv)
|					SET_ZVAL_LVAL dst_addr, Ra(Z_REG(res_addr))
||				} else {
|					SET_ZVAL_LVAL dst_addr, Z_LVAL_P(zv)
|					SET_ZVAL_LVAL res_addr, Z_LVAL_P(zv)
||				}
|			.endif
||		}
||	}
||	if (Z_MODE(dst_addr) == IS_MEM_ZVAL) {
||		if (dst_def_info == MAY_BE_DOUBLE) {
||			if ((dst_info & (MAY_BE_ANY|MAY_BE_UNDEF|MAY_BE_GUARD)) != MAY_BE_DOUBLE) {
|				SET_ZVAL_TYPE_INFO dst_addr, IS_DOUBLE
||			}
||		} else if (((dst_info & (MAY_BE_ANY|MAY_BE_UNDEF|MAY_BE_GUARD)) != (1<<Z_TYPE_P(zv))) || (dst_info & (MAY_BE_STRING|MAY_BE_ARRAY)) != 0) {
|			SET_ZVAL_TYPE_INFO dst_addr, Z_TYPE_INFO_P(zv)
||		}
||	}
||	if (Z_MODE(res_addr) == IS_MEM_ZVAL) {
||		if (dst_def_info == MAY_BE_DOUBLE) {
|			SET_ZVAL_TYPE_INFO res_addr, IS_DOUBLE
||		} else {
|			SET_ZVAL_TYPE_INFO res_addr, Z_TYPE_INFO_P(zv)
||		}
||	}
|.endmacro

/* the same as above, but "src" may overlap with "tmp_reg1" */
|.macro ZVAL_COPY_VALUE, dst_addr, dst_info, src_addr, src_info, tmp_reg1, tmp_reg2
|	ZVAL_COPY_VALUE_V dst_addr, dst_info, src_addr, src_info, tmp_reg1, tmp_reg2
||	if ((src_info & (MAY_BE_NULL|MAY_BE_FALSE|MAY_BE_TRUE|MAY_BE_LONG|MAY_BE_DOUBLE)) &&
||      !(src_info & MAY_BE_GUARD) &&
||		has_concrete_type(src_info & MAY_BE_ANY)) {
||		if (Z_MODE(dst_addr) == IS_MEM_ZVAL) {
||			if ((dst_info & (MAY_BE_ANY|MAY_BE_UNDEF|MAY_BE_GUARD)) != (src_info & (MAY_BE_ANY|MAY_BE_UNDEF|MAY_BE_GUARD))) {
||				zend_uchar type = concrete_type(src_info);
|				SET_ZVAL_TYPE_INFO dst_addr, type
||			}
||		}
||	} else {
|		GET_ZVAL_TYPE_INFO Rd(tmp_reg1), src_addr
|		SET_ZVAL_TYPE_INFO dst_addr, Rd(tmp_reg1)
||	}
|.endmacro

|.macro ZVAL_COPY_VALUE_V, dst_addr, dst_info, src_addr, src_info, tmp_reg1, tmp_reg2
||	if (src_info & (MAY_BE_ANY-(MAY_BE_NULL|MAY_BE_FALSE|MAY_BE_TRUE))) {
||		if ((src_info & (MAY_BE_ANY|MAY_BE_GUARD)) == MAY_BE_LONG) {
||			if (Z_MODE(src_addr) == IS_REG) {
||				if (Z_MODE(dst_addr) != IS_REG || Z_REG(dst_addr) != Z_REG(src_addr)) {
|					SET_ZVAL_LVAL dst_addr, Ra(Z_REG(src_addr))
||				}
||			} else if (Z_MODE(dst_addr) == IS_REG) {
|				GET_ZVAL_LVAL Z_REG(dst_addr), src_addr
||			} else {
|				GET_ZVAL_LVAL tmp_reg2, src_addr
|				SET_ZVAL_LVAL dst_addr, Ra(tmp_reg2)
||			}
||		} else if ((src_info & (MAY_BE_ANY|MAY_BE_GUARD)) == MAY_BE_DOUBLE) {
||			if (Z_MODE(src_addr) == IS_REG) {
|				DOUBLE_SET_ZVAL_DVAL dst_addr, Z_REG(src_addr)
||			} else if (Z_MODE(dst_addr) == IS_REG) {
|				DOUBLE_GET_ZVAL_DVAL Z_REG(dst_addr), src_addr
||			} else {
|				DOUBLE_GET_ZVAL_DVAL ZREG_XMM0, src_addr
|				DOUBLE_SET_ZVAL_DVAL dst_addr, ZREG_XMM0
||			}
||		} else if (!(src_info & (MAY_BE_DOUBLE|MAY_BE_GUARD))) {
|			GET_ZVAL_PTR Ra(tmp_reg2), src_addr
|			SET_ZVAL_PTR dst_addr, Ra(tmp_reg2)
||		} else {
|			.if X64
|				GET_ZVAL_PTR Ra(tmp_reg2), src_addr
|				SET_ZVAL_PTR dst_addr, Ra(tmp_reg2)
|			.else
||				if ((tmp_reg1 == tmp_reg2 || tmp_reg1 == Z_REG(src_addr))) {
|					GET_ZVAL_W2 Ra(tmp_reg2), src_addr
|					SET_ZVAL_W2 dst_addr, Ra(tmp_reg2)
|					GET_ZVAL_PTR Ra(tmp_reg2), src_addr
|					SET_ZVAL_PTR dst_addr, Ra(tmp_reg2)
||				} else {
|					GET_ZVAL_PTR Ra(tmp_reg2), src_addr
|					GET_ZVAL_W2 Ra(tmp_reg1), src_addr
|					SET_ZVAL_PTR dst_addr, Ra(tmp_reg2)
|					SET_ZVAL_W2 dst_addr, Ra(tmp_reg1)
||				}
|			.endif
||		}
||	}
|.endmacro

|.macro ZVAL_COPY_VALUE_2, dst_addr, dst_info, res_addr, src_addr, src_info, tmp_reg1, tmp_reg2
||	if (src_info & (MAY_BE_ANY-(MAY_BE_NULL|MAY_BE_FALSE|MAY_BE_TRUE))) {
||		if ((src_info & MAY_BE_ANY) == MAY_BE_LONG) {
||			if (Z_MODE(src_addr) == IS_REG) {
||				if (Z_MODE(dst_addr) != IS_REG || Z_REG(dst_addr) != Z_REG(src_addr)) {
|					SET_ZVAL_LVAL dst_addr, Ra(Z_REG(src_addr))
||				}
||				if (Z_MODE(res_addr) != IS_REG || Z_REG(res_addr) != Z_REG(src_addr)) {
|					SET_ZVAL_LVAL res_addr, Ra(Z_REG(src_addr))
||				}
||			} else if (Z_MODE(dst_addr) == IS_REG) {
|				GET_ZVAL_LVAL Z_REG(dst_addr), src_addr
||				if (Z_MODE(res_addr) != IS_REG || Z_REG(res_addr) != Z_REG(dst_addr)) {
|					SET_ZVAL_LVAL res_addr, Ra(Z_REG(dst_addr))
||				}
||			} else if (Z_MODE(res_addr) == IS_REG) {
|				GET_ZVAL_LVAL Z_REG(res_addr), src_addr
|				SET_ZVAL_LVAL dst_addr, Ra(Z_REG(res_addr))
||			} else {
|				GET_ZVAL_LVAL tmp_reg2, src_addr
|				SET_ZVAL_LVAL dst_addr, Ra(tmp_reg2)
|				SET_ZVAL_LVAL res_addr, Ra(tmp_reg2)
||			}
||		} else if ((src_info & MAY_BE_ANY) == MAY_BE_DOUBLE) {
||			if (Z_MODE(src_addr) == IS_REG) {
|				DOUBLE_SET_ZVAL_DVAL dst_addr, Z_REG(src_addr)
|				DOUBLE_SET_ZVAL_DVAL res_addr, Z_REG(src_addr)
||			} else if (Z_MODE(dst_addr) == IS_REG) {
|				DOUBLE_GET_ZVAL_DVAL Z_REG(dst_addr), src_addr
|				DOUBLE_SET_ZVAL_DVAL res_addr, Z_REG(dst_addr)
||			} else if (Z_MODE(res_addr) == IS_REG) {
|				DOUBLE_GET_ZVAL_DVAL Z_REG(res_addr), src_addr
|				DOUBLE_SET_ZVAL_DVAL dst_addr, Z_REG(res_addr)
||			} else {
|				DOUBLE_GET_ZVAL_DVAL ZREG_XMM0, src_addr
|				DOUBLE_SET_ZVAL_DVAL dst_addr, ZREG_XMM0
|				DOUBLE_SET_ZVAL_DVAL res_addr, ZREG_XMM0
||			}
||		} else if (!(src_info & MAY_BE_DOUBLE)) {
|			GET_ZVAL_PTR Ra(tmp_reg2), src_addr
|			SET_ZVAL_PTR dst_addr, Ra(tmp_reg2)
|			SET_ZVAL_PTR res_addr, Ra(tmp_reg2)
||		} else {
|			.if X64
|				GET_ZVAL_PTR Ra(tmp_reg2), src_addr
|				SET_ZVAL_PTR dst_addr, Ra(tmp_reg2)
|				SET_ZVAL_PTR res_addr, Ra(tmp_reg2)
|			.else
||				if (tmp_reg1 == tmp_reg2 || tmp_reg1 == Z_REG(src_addr)) {
|					GET_ZVAL_W2 Ra(tmp_reg2), src_addr
|					SET_ZVAL_W2 dst_addr, Ra(tmp_reg2)
|					SET_ZVAL_W2 res_addr, Ra(tmp_reg2)
|					GET_ZVAL_PTR Ra(tmp_reg2), src_addr
|					SET_ZVAL_PTR dst_addr, Ra(tmp_reg2)
|					SET_ZVAL_PTR res_addr, Ra(tmp_reg2)
||				} else {
|					GET_ZVAL_PTR Ra(tmp_reg2), src_addr
|					GET_ZVAL_W2 Ra(tmp_reg1), src_addr
|					SET_ZVAL_PTR dst_addr, Ra(tmp_reg2)
|					SET_ZVAL_PTR res_addr, Ra(tmp_reg2)
|					SET_ZVAL_W2 dst_addr, Ra(tmp_reg1)
|					SET_ZVAL_W2 res_addr, Ra(tmp_reg1)
||				}
|			.endif
||		}
||	}
||	if ((src_info & (MAY_BE_NULL|MAY_BE_FALSE|MAY_BE_TRUE|MAY_BE_LONG|MAY_BE_DOUBLE)) &&
||	    has_concrete_type(src_info & MAY_BE_ANY)) {
||		zend_uchar type = concrete_type(src_info);
||		if (Z_MODE(dst_addr) == IS_MEM_ZVAL) {
||			if ((dst_info & (MAY_BE_ANY|MAY_BE_UNDEF|MAY_BE_GUARD)) != (src_info & (MAY_BE_ANY|MAY_BE_UNDEF))) {
|				SET_ZVAL_TYPE_INFO dst_addr, type
||			}
||		}
||		if (Z_MODE(res_addr) == IS_MEM_ZVAL) {
|			SET_ZVAL_TYPE_INFO res_addr, type
||		}
||	} else {
|		GET_ZVAL_TYPE_INFO Rd(tmp_reg1), src_addr
|		SET_ZVAL_TYPE_INFO dst_addr, Rd(tmp_reg1)
|		SET_ZVAL_TYPE_INFO res_addr, Rd(tmp_reg1)
||	}
|.endmacro

|.macro IF_UNDEF, type_reg, label
|	test type_reg, type_reg
|	je label
|.endmacro

|.macro IF_TYPE, type, val, label
|	cmp type, val
|	je label
|.endmacro

|.macro IF_NOT_TYPE, type, val, label
|	cmp type, val
|	jne label
|.endmacro

|.macro IF_Z_TYPE, zv, val, label
|	IF_TYPE byte [zv+offsetof(zval, u1.v.type)], val, label
|.endmacro

|.macro IF_NOT_Z_TYPE, zv, val, label
|	IF_NOT_TYPE byte [zv+offsetof(zval, u1.v.type)], val, label
|.endmacro

|.macro CMP_ZVAL_TYPE, addr, val
||	ZEND_ASSERT(Z_MODE(addr) == IS_MEM_ZVAL);
|	cmp byte [Ra(Z_REG(addr))+Z_OFFSET(addr)+offsetof(zval, u1.v.type)], val
|.endmacro

|.macro IF_ZVAL_TYPE, addr, val, label
||	ZEND_ASSERT(Z_MODE(addr) == IS_MEM_ZVAL);
|	IF_TYPE byte [Ra(Z_REG(addr))+Z_OFFSET(addr)+offsetof(zval, u1.v.type)], val, label
|.endmacro

|.macro IF_NOT_ZVAL_TYPE, addr, val, label
||	ZEND_ASSERT(Z_MODE(addr) == IS_MEM_ZVAL);
|	IF_NOT_TYPE byte [Ra(Z_REG(addr))+Z_OFFSET(addr)+offsetof(zval, u1.v.type)], val, label
|.endmacro

|.macro IF_FLAGS, type_flags, mask, label
|	test type_flags, mask
|	jnz label
|.endmacro

|.macro IF_NOT_FLAGS, type_flags, mask, label
|	test type_flags, mask
|	jz label
|.endmacro

|.macro IF_REFCOUNTED, type_flags, label
|	IF_FLAGS type_flags, IS_TYPE_REFCOUNTED, label
|.endmacro

|.macro IF_NOT_REFCOUNTED, type_flags, label
|	//IF_NOT_FLAGS type_flags, IS_TYPE_REFCOUNTED, label
|	test type_flags, type_flags
|	jz label
|.endmacro

|.macro IF_ZVAL_FLAGS, addr, mask, label
||	ZEND_ASSERT(Z_MODE(addr) == IS_MEM_ZVAL);
|	IF_FLAGS byte [Ra(Z_REG(addr))+Z_OFFSET(addr)+offsetof(zval, u1.v.type_flags)], mask, label
|.endmacro

|.macro IF_NOT_ZVAL_FLAGS, addr, mask, label
||	ZEND_ASSERT(Z_MODE(addr) == IS_MEM_ZVAL);
|	IF_NOT_FLAGS byte [Ra(Z_REG(addr))+Z_OFFSET(addr)+offsetof(zval, u1.v.type_flags)], mask, label
|.endmacro

|.macro IF_ZVAL_REFCOUNTED, addr, label
|	IF_ZVAL_FLAGS addr, IS_TYPE_REFCOUNTED, label
|.endmacro

|.macro IF_NOT_ZVAL_REFCOUNTED, addr, label
|	IF_NOT_ZVAL_FLAGS addr, IS_TYPE_REFCOUNTED, label
|.endmacro

|.macro IF_NOT_ZVAL_COLLECTABLE, addr, label
|	IF_NOT_ZVAL_FLAGS addr, IS_TYPE_COLLECTABLE, label
|.endmacro

|.macro GC_ADDREF, zv
|	add dword [zv], 1
|.endmacro

|.macro GC_DELREF, zv
|	sub dword [zv], 1
|.endmacro

|.macro IF_GC_MAY_NOT_LEAK, ptr, label
|	test dword [ptr+4],(GC_INFO_MASK | (GC_NOT_COLLECTABLE << GC_FLAGS_SHIFT))
|	jne label
|.endmacro

|.macro ADDREF_CONST, zv, tmp_reg
|	.if X64
||		if (!IS_SIGNED_32BIT(Z_LVAL_P(zv))) {
|			mov64 tmp_reg, ((uintptr_t)Z_LVAL_P(zv))
|			add dword [tmp_reg], 1
||		} else {
|			add dword [Z_LVAL_P(zv)], 1
||		}
|	.else
|		add dword [Z_LVAL_P(zv)], 1
|	.endif
|.endmacro

|.macro ADDREF_CONST_2, zv, tmp_reg
|	.if X64
||		if (!IS_SIGNED_32BIT(Z_LVAL_P(zv))) {
|			mov64 tmp_reg, ((uintptr_t)Z_LVAL_P(zv))
|			add dword [tmp_reg], 2
||		} else {
|			add dword [Z_LVAL_P(zv)], 2
||		}
|	.else
|		add dword [Z_LVAL_P(zv)], 2
|	.endif
|.endmacro

|.macro TRY_ADDREF, val_info, type_flags_reg, value_ptr_reg
||	if (val_info & (MAY_BE_STRING|MAY_BE_ARRAY|MAY_BE_OBJECT|MAY_BE_RESOURCE)) {
||		if (val_info & (MAY_BE_ANY-(MAY_BE_OBJECT|MAY_BE_RESOURCE))) {
|			IF_NOT_REFCOUNTED type_flags_reg, >1
||		}
|		GC_ADDREF value_ptr_reg
|1:
||	}
|.endmacro

|.macro TRY_ADDREF_2, val_info, type_flags_reg, value_ptr_reg
||	if (val_info & (MAY_BE_STRING|MAY_BE_ARRAY|MAY_BE_OBJECT|MAY_BE_RESOURCE)) {
||		if (val_info & (MAY_BE_ANY-(MAY_BE_OBJECT|MAY_BE_RESOURCE))) {
|			IF_NOT_REFCOUNTED type_flags_reg, >1
||		}
|		add dword [value_ptr_reg], 2
|1:
||	}
|.endmacro

|.macro ZVAL_DEREF, reg, info
||	if (info & MAY_BE_REF) {
|		IF_NOT_Z_TYPE, reg, IS_REFERENCE, >1
|		GET_Z_PTR reg, reg
|		add reg, offsetof(zend_reference, val)
|1:
||	}
|.endmacro

|.macro SET_EX_OPLINE, op, tmp_reg
||	if (op == last_valid_opline) {
||		zend_jit_use_last_valid_opline();
|		SAVE_IP
||	} else {
|		ADDR_STORE aword EX->opline, op, tmp_reg
||		if (!GCC_GLOBAL_REGS) {
||			zend_jit_reset_last_valid_opline();
||		}
||	}
|.endmacro

// zval should be in FCARG1a
|.macro ZVAL_DTOR_FUNC, var_info, opline // arg1 must be in FCARG1a
||	do {
||		if (has_concrete_type((var_info) & (MAY_BE_STRING|MAY_BE_ARRAY|MAY_BE_OBJECT|MAY_BE_RESOURCE|MAY_BE_INDIRECT))) {
||			zend_uchar type = concrete_type((var_info) & (MAY_BE_STRING|MAY_BE_ARRAY|MAY_BE_OBJECT|MAY_BE_RESOURCE));
||			if (type == IS_STRING && !ZEND_DEBUG) {
|				EXT_CALL _efree, r0
||				break;
||			} else if (type == IS_ARRAY) {
||				if ((var_info) & (MAY_BE_ARRAY_KEY_STRING|MAY_BE_ARRAY_OF_STRING|MAY_BE_ARRAY_OF_ARRAY|MAY_BE_ARRAY_OF_OBJECT|MAY_BE_ARRAY_OF_RESOURCE|MAY_BE_ARRAY_OF_REF)) {
||					if (opline && ((var_info) & (MAY_BE_ARRAY_OF_ARRAY|MAY_BE_ARRAY_OF_OBJECT|MAY_BE_ARRAY_OF_RESOURCE|MAY_BE_ARRAY_OF_REF))) {
|						SET_EX_OPLINE opline, r0
||					}
|					EXT_CALL zend_array_destroy, r0
||				} else {
|					EXT_CALL zend_jit_array_free, r0
||				}
||				break;
||			} else if (type == IS_OBJECT) {
||				if (opline) {
|					SET_EX_OPLINE opline, r0
||				}
|				EXT_CALL zend_objects_store_del, r0
||				break;
||			}
||		}
||		if (opline) {
|			SET_EX_OPLINE opline, r0
||		}
|		EXT_CALL rc_dtor_func, r0
||	} while(0);
|.endmacro

|.macro ZVAL_PTR_DTOR, addr, op_info, gc, cold, opline
||	if ((op_info) & (MAY_BE_STRING|MAY_BE_ARRAY|MAY_BE_OBJECT|MAY_BE_RESOURCE|MAY_BE_REF)) {
||		if ((op_info) & ((MAY_BE_ANY|MAY_BE_UNDEF|MAY_BE_INDIRECT)-(MAY_BE_OBJECT|MAY_BE_RESOURCE))) {
|			// if (Z_REFCOUNTED_P(cv)) {
||			if (cold) {
|				IF_ZVAL_REFCOUNTED addr, >1
|.cold_code
|1:
||			} else {
|				IF_NOT_ZVAL_REFCOUNTED addr, >4
||			}
||		}
|		// if (!Z_DELREF_P(cv)) {
|		GET_ZVAL_PTR FCARG1a, addr
|		GC_DELREF FCARG1a
||		if (RC_MAY_BE_1(op_info)) {
||			if (RC_MAY_BE_N(op_info)) {
||				if (gc && RC_MAY_BE_N(op_info) && ((op_info) & (MAY_BE_REF|MAY_BE_ARRAY|MAY_BE_OBJECT)) != 0) {
|					jnz >3
||				} else {
|					jnz >4
||				}
||			}
|			// zval_dtor_func(r);
|			ZVAL_DTOR_FUNC op_info, opline
||			if (gc && RC_MAY_BE_N(op_info) && ((op_info) & (MAY_BE_REF|MAY_BE_ARRAY|MAY_BE_OBJECT)) != 0) {
|				jmp >4
||			}
|3:
||		}
||		if (gc && RC_MAY_BE_N(op_info) && ((op_info) & (MAY_BE_REF|MAY_BE_ARRAY|MAY_BE_OBJECT)) != 0) {
||			if ((op_info) & MAY_BE_REF) {
||				zend_jit_addr ref_addr = ZEND_ADDR_MEM_ZVAL(ZREG_FCARG1, offsetof(zend_reference, val));
|				IF_NOT_ZVAL_TYPE addr, IS_REFERENCE, >1
|				IF_NOT_ZVAL_COLLECTABLE ref_addr, >4
|				GET_ZVAL_PTR FCARG1a, ref_addr
|1:
||			}
|			IF_GC_MAY_NOT_LEAK FCARG1a, >4
|			// gc_possible_root(Z_COUNTED_P(z))
|			EXT_CALL gc_possible_root, r0
||		}
||		if (cold && ((op_info) & ((MAY_BE_ANY|MAY_BE_UNDEF)-(MAY_BE_OBJECT|MAY_BE_RESOURCE))) != 0) {
|			jmp >4
|.code
||		}
|4:
||	}
|.endmacro

|.macro FREE_OP, op_type, op, op_info, cold, opline
||	if (op_type & (IS_VAR|IS_TMP_VAR)) {
|		ZVAL_PTR_DTOR ZEND_ADDR_MEM_ZVAL(ZREG_FP, op.var), op_info, 0, cold, opline
||	}
|.endmacro

|.macro SEPARATE_ARRAY, addr, op_info, cold
||	if (RC_MAY_BE_N(op_info)) {
||		if (Z_REG(addr) != ZREG_FP) {
|			GET_ZVAL_LVAL ZREG_R0, addr
||			if (RC_MAY_BE_1(op_info)) {
|				cmp dword [r0], 1 // if (GC_REFCOUNT() > 1)
|				jbe >2
||			}
||			if (Z_REG(addr) != ZREG_FCARG1 || Z_OFFSET(addr) != 0) {
|				LOAD_ZVAL_ADDR FCARG1a, addr
||			}
|			EXT_CALL zend_jit_zval_array_dup, r0
|2:
|			mov FCARG1a, r0
||		} else {
|			GET_ZVAL_LVAL ZREG_FCARG1, addr
||			if (RC_MAY_BE_1(op_info)) {
|				cmp dword [FCARG1a], 1 // if (GC_REFCOUNT() > 1)
||				if (cold) {
|					ja >1
|.cold_code
|1:
||				} else {
|					jbe >2
||				}
||			}
|			IF_NOT_ZVAL_REFCOUNTED addr, >1
|			GC_DELREF FCARG1a
|1:
|			EXT_CALL zend_array_dup, r0
|			SET_ZVAL_PTR addr, r0
|			SET_ZVAL_TYPE_INFO addr, IS_ARRAY_EX
|			mov FCARG1a, r0
||			if (RC_MAY_BE_1(op_info)) {
||				if (cold) {
|					jmp >2
|.code
||				}
||			}
|2:
||		}
||	} else {
|		GET_ZVAL_LVAL ZREG_FCARG1, addr
||	}
|.endmacro

|.macro EFREE_REG_REFERENCE
||#if ZEND_DEBUG
|		xor FCARG2a, FCARG2a // filename
|		.if X64WIN
|			xor CARG3d, CARG3d // lineno
|			xor CARG4, CARG4
|			mov aword A5, 0
|			EXT_CALL _efree, r0
|		.elif X64
|			xor CARG3d, CARG3d // lineno
|			xor CARG4, CARG4
|			xor CARG5, CARG5
|			EXT_CALL _efree, r0
|		.else
|			sub r4, 4
|			push 0
|			push 0
|			push 0 // lineno
|			EXT_CALL _efree, r0
|			add r4, 4
|		.endif
||#else
||#ifdef HAVE_BUILTIN_CONSTANT_P
|		EXT_CALL _efree_32, r0
||#else
|		EXT_CALL _efree, r0
||#endif
||#endif
|.endmacro

|.macro EFREE_REFERENCE, ptr
|	mov FCARG1a, ptr
|	EFREE_REG_REFERENCE
|.endmacro

|.macro EMALLOC, size, op_array, opline
||#if ZEND_DEBUG
||		const char *filename = op_array->filename ? op_array->filename->val : NULL;
|		mov FCARG1a, size
|		LOAD_ADDR FCARG2a, filename
|		.if X64WIN
|			mov CARG3d, opline->lineno
|			xor CARG4, CARG4
|			mov aword A5, 0
|			EXT_CALL _emalloc, r0
|		.elif X64
|			mov CARG3d, opline->lineno
|			xor CARG4, CARG4
|			xor CARG5, CARG5
|			EXT_CALL _emalloc, r0
|		.else
|			sub r4, 4
|			push 0
|			push 0
|			push opline->lineno
|			EXT_CALL _emalloc, r0
|			add r4, 4
|		.endif
||#else
||#ifdef HAVE_BUILTIN_CONSTANT_P
||	if (size > 24 && size <= 32) {
|		EXT_CALL _emalloc_32, r0
||	} else {
|		mov FCARG1a, size
|		EXT_CALL _emalloc, r0
||	}
||#else
|		mov FCARG1a, size
|		EXT_CALL _emalloc, r0
||#endif
||#endif
|.endmacro

|.macro OBJ_RELEASE, reg, exit_label
|	GC_DELREF Ra(reg)
|	jne >1
|	// zend_objects_store_del(obj);
||	if (reg != ZREG_FCARG1) {
|		mov FCARG1a, Ra(reg)
||	}
|	EXT_CALL zend_objects_store_del, r0
|	jmp exit_label
|1:
|	IF_GC_MAY_NOT_LEAK Ra(reg), >1
|	// gc_possible_root(obj)
||	if (reg != ZREG_FCARG1) {
|		mov FCARG1a, Ra(reg)
||	}
|	EXT_CALL gc_possible_root, r0
|1:
|.endmacro

|.macro UNDEFINED_OFFSET, opline
||	if (opline == last_valid_opline) {
||		zend_jit_use_last_valid_opline();
|		call ->undefined_offset_ex
||	} else {
|		SET_EX_OPLINE  opline, r0
|		call ->undefined_offset
||	}
|.endmacro

|.macro UNDEFINED_INDEX, opline
||	if (opline == last_valid_opline) {
||		zend_jit_use_last_valid_opline();
|		call ->undefined_index_ex
||	} else {
|		SET_EX_OPLINE opline, r0
|		call ->undefined_index
||	}
|.endmacro

|.macro CANNOT_ADD_ELEMENT, opline
||	if (opline == last_valid_opline) {
||		zend_jit_use_last_valid_opline();
|		call ->cannot_add_element_ex
||	} else {
|		SET_EX_OPLINE opline, r0
|		call ->cannot_add_element
||	}
|.endmacro

static bool reuse_ip = 0;
static bool delayed_call_chain = 0;
static uint32_t  delayed_call_level = 0;
static const zend_op *last_valid_opline = NULL;
static bool use_last_vald_opline = 0;
static bool track_last_valid_opline = 0;
static int jit_return_label = -1;
static uint32_t current_trace_num = 0;
static uint32_t allowed_opt_flags = 0;

static void zend_jit_track_last_valid_opline(void)
{
	use_last_vald_opline = 0;
	track_last_valid_opline = 1;
}

static void zend_jit_use_last_valid_opline(void)
{
	if (track_last_valid_opline) {
		use_last_vald_opline = 1;
		track_last_valid_opline = 0;
	}
}

static bool zend_jit_trace_uses_initial_ip(void)
{
	return use_last_vald_opline;
}

static void zend_jit_set_last_valid_opline(const zend_op *target_opline)
{
	if (!reuse_ip) {
		track_last_valid_opline = 0;
		last_valid_opline = target_opline;
	}
}

static void zend_jit_reset_last_valid_opline(void)
{
	track_last_valid_opline = 0;
	last_valid_opline = NULL;
}

static void zend_jit_start_reuse_ip(void)
{
	zend_jit_reset_last_valid_opline();
	reuse_ip = 1;
}

static int zend_jit_reuse_ip(dasm_State **Dst)
{
	if (!reuse_ip) {
		zend_jit_start_reuse_ip();
		|	// call = EX(call);
		|	mov RX, EX->call
	}
	return 1;
}

static void zend_jit_stop_reuse_ip(void)
{
	reuse_ip = 0;
}

static int zend_jit_interrupt_handler_stub(dasm_State **Dst)
{
	|->interrupt_handler:
	|	SAVE_IP
	|	//EG(vm_interrupt) = 0;
	|	MEM_STORE_ZTS byte, executor_globals, vm_interrupt, 0, r0
	|	//if (EG(timed_out)) {
	|	MEM_CMP_ZTS byte, executor_globals, timed_out, 0, r0
	|	je >1
	|	//zend_timeout();
	|	EXT_CALL zend_timeout, r0
	|1:
	|	//} else if (zend_interrupt_function) {
	if (zend_interrupt_function) {
		|	//zend_interrupt_function(execute_data);
		|.if X64
			|	mov CARG1, FP
			|	EXT_CALL zend_interrupt_function, r0
		|.else
			|	mov aword A1, FP
			|	EXT_CALL zend_interrupt_function, r0
		|.endif
		|	//ZEND_VM_ENTER();
		|	//execute_data = EG(current_execute_data);
		|	MEM_LOAD_ZTS FP, aword, executor_globals, current_execute_data, r0
		|	LOAD_IP
	}
	|	//ZEND_VM_CONTINUE()
	if (zend_jit_vm_kind == ZEND_VM_KIND_HYBRID) {
		|	ADD_HYBRID_SPAD
		|	JMP_IP
	} else if (GCC_GLOBAL_REGS) {
		|	add r4, SPAD // stack alignment
		|	JMP_IP
	} else {
		|	mov FP, aword T2 // restore FP
		|	mov RX, aword T3 // restore IP
		|	add r4, NR_SPAD // stack alignment
		|	mov r0, 1 // ZEND_VM_ENTER
		|	ret
	}

	return 1;
}

static int zend_jit_exception_handler_stub(dasm_State **Dst)
{
	|->exception_handler:
	if (zend_jit_vm_kind == ZEND_VM_KIND_HYBRID) {
		const void *handler = zend_get_opcode_handler_func(EG(exception_op));

		|	ADD_HYBRID_SPAD
		|	EXT_CALL handler, r0
		|	JMP_IP
	} else {
		const void *handler = EG(exception_op)->handler;

		if (GCC_GLOBAL_REGS) {
			|	add r4, SPAD // stack alignment
			|	EXT_JMP handler, r0
		} else {
			|	mov FCARG1a, FP
			|	EXT_CALL handler, r0
			|	mov FP, aword T2 // restore FP
			|	mov RX, aword T3 // restore IP
			|	add r4, NR_SPAD // stack alignment
			|	test eax, eax
			|	jl >1
			|	mov r0, 1 // ZEND_VM_ENTER
			|1:
			|	ret
		}
	}

	return 1;
}

static int zend_jit_exception_handler_undef_stub(dasm_State **Dst)
{
	|->exception_handler_undef:
	|	MEM_LOAD_ZTS r0, aword, executor_globals, opline_before_exception, r0
	|	test byte OP:r0->result_type, (IS_TMP_VAR|IS_VAR)
	|	jz >1
	|	mov eax, dword OP:r0->result.var
	|	SET_Z_TYPE_INFO FP + r0, IS_UNDEF
	|1:
	|	jmp ->exception_handler

	return 1;
}

static int zend_jit_leave_function_stub(dasm_State **Dst)
{
	|->leave_function_handler:
	|	mov FCARG1d, dword [FP + offsetof(zend_execute_data, This.u1.type_info)]
	if (zend_jit_vm_kind == ZEND_VM_KIND_HYBRID) {
		|	test FCARG1d, ZEND_CALL_TOP
		|	jnz >1
		|	EXT_CALL zend_jit_leave_nested_func_helper, r0
		|	ADD_HYBRID_SPAD
		|	JMP_IP
		|1:
		|	EXT_CALL zend_jit_leave_top_func_helper, r0
		|	ADD_HYBRID_SPAD
		|	JMP_IP
	} else {
		if (GCC_GLOBAL_REGS) {
			|	add r4, SPAD
		} else {
			|	mov FCARG2a, FP
			|	mov FP, aword T2 // restore FP
			|	mov RX, aword T3 // restore IP
			|	add r4, NR_SPAD
		}
		|	test FCARG1d, ZEND_CALL_TOP
		|	jnz >1
		|	EXT_JMP zend_jit_leave_nested_func_helper, r0
		|1:
		|	EXT_JMP zend_jit_leave_top_func_helper, r0
	}

	return 1;
}

static int zend_jit_leave_throw_stub(dasm_State **Dst)
{
	|->leave_throw_handler:
	|	// if (opline->opcode != ZEND_HANDLE_EXCEPTION) {
	if (GCC_GLOBAL_REGS) {
		|	cmp byte OP:IP->opcode, ZEND_HANDLE_EXCEPTION
		|	je >5
		|	// EG(opline_before_exception) = opline;
		|	MEM_STORE_ZTS aword, executor_globals, opline_before_exception, IP, r0
		|5:
		|	// opline = EG(exception_op);
		|	LOAD_IP_ADDR_ZTS executor_globals, exception_op
		|	// HANDLE_EXCEPTION()
		|	jmp ->exception_handler
	} else {
		|	GET_IP FCARG1a
		|	cmp byte OP:FCARG1a->opcode, ZEND_HANDLE_EXCEPTION
		|	je >5
		|	// EG(opline_before_exception) = opline;
		|	MEM_STORE_ZTS aword, executor_globals, opline_before_exception, FCARG1a, r0
		|5:
		|	// opline = EG(exception_op);
		|	LOAD_IP_ADDR_ZTS executor_globals, exception_op
		|	mov FP, aword T2 // restore FP
		|	mov RX, aword T3 // restore IP
		|	add r4, NR_SPAD // stack alignment
		|	mov r0, 2 // ZEND_VM_LEAVE
		|	ret
	}

	return 1;
}

static int zend_jit_icall_throw_stub(dasm_State **Dst)
{
	|->icall_throw_handler:
	|	// zend_rethrow_exception(zend_execute_data *execute_data)
	|	mov IP, aword EX->opline
	|	// if (EX(opline)->opcode != ZEND_HANDLE_EXCEPTION) {
	|	cmp byte OP:IP->opcode, ZEND_HANDLE_EXCEPTION
	|	je >1
	|	// EG(opline_before_exception) = opline;
	|	MEM_STORE_ZTS aword, executor_globals, opline_before_exception, IP, r0
	|1:
	|	// opline = EG(exception_op);
	|	LOAD_IP_ADDR_ZTS executor_globals, exception_op
	||	if (GCC_GLOBAL_REGS) {
	|		mov aword EX->opline, IP
	||	}
	|	// HANDLE_EXCEPTION()
	|	jmp ->exception_handler

	return 1;
}

static int zend_jit_throw_cannot_pass_by_ref_stub(dasm_State **Dst)
{
	|->throw_cannot_pass_by_ref:
	|	mov r0, EX->opline
	|	mov ecx, dword OP:r0->result.var
	|	SET_Z_TYPE_INFO RX+r1, IS_UNDEF
	|	// last EX(call) frame may be delayed
	|	cmp RX, EX->call
	|	je >1
	|	mov r1, EX->call
	|	mov EX:RX->prev_execute_data, r1
	|	mov EX->call, RX
	|1:
	|	mov RX, r0
	|	mov FCARG1d, dword OP:r0->op2.num
	|	EXT_CALL zend_cannot_pass_by_reference, r0
	|	cmp byte OP:RX->op1_type, IS_TMP_VAR
	|	jne >9
	|	mov eax, dword OP:RX->op1.var
	|	add r0, FP
	|	ZVAL_PTR_DTOR ZEND_ADDR_MEM_ZVAL(ZREG_R0, 0), MAY_BE_ANY|MAY_BE_RC1|MAY_BE_RCN|MAY_BE_REF, 0, 0, NULL
	|9:
	|	jmp ->exception_handler

	return 1;
}

static int zend_jit_undefined_offset_ex_stub(dasm_State **Dst)
{
	|->undefined_offset_ex:
	|	SAVE_IP
	|	jmp ->undefined_offset

	return 1;
}

static int zend_jit_undefined_offset_stub(dasm_State **Dst)
{
	|->undefined_offset:
	|.if X64WIN
		|	sub r4, 0x28
	|.elif X64
		|	sub r4, 8
	|.else
		|	sub r4, 12
	|.endif
	|	mov r0, EX->opline
	|	mov ecx, dword OP:r0->result.var
	|	cmp byte OP:r0->op2_type, IS_CONST
	|	SET_Z_TYPE_INFO FP + r1, IS_NULL
	|	jne >2
	|.if X64
		|	movsxd r1, dword OP:r0->op2.constant
		|	add r0, r1
	|.else
		|	mov r0, aword OP:r0->op2.zv
	|.endif
	|	jmp >3
	|2:
	|	mov eax, dword OP:r0->op2.var
	|	add r0, FP
	|3:
	|.if X64WIN
		|	mov CARG1, E_WARNING
		|	LOAD_ADDR CARG2, "Undefined array key " ZEND_LONG_FMT
		|	mov CARG3, aword [r0]
		|	EXT_CALL zend_error, r0
		|	add r4, 0x28 // stack alignment
	|.elif X64
		|	mov CARG1, E_WARNING
		|	LOAD_ADDR CARG2, "Undefined array key " ZEND_LONG_FMT
		|	mov CARG3, aword [r0]
		|	EXT_CALL zend_error, r0
		|	add r4, 8 // stack alignment
	|.else
		|	sub r4, 4
		|	push aword [r0]
		|	push "Undefined array key " ZEND_LONG_FMT
		|	push E_WARNING
		|	EXT_CALL zend_error, r0
		|	add r4, 28
	|.endif
	|	ret

	return 1;
}

static int zend_jit_undefined_index_ex_stub(dasm_State **Dst)
{
	|->undefined_index_ex:
	|	SAVE_IP
	|	jmp ->undefined_index

	return 1;
}

static int zend_jit_undefined_index_stub(dasm_State **Dst)
{
	|->undefined_index:
	|.if X64WIN
		|	sub r4, 0x28
	|.elif X64
		|	sub r4, 8
	|.else
		|	sub r4, 12
	|.endif
	|	mov r0, EX->opline
	|	mov ecx, dword OP:r0->result.var
	|	cmp byte OP:r0->op2_type, IS_CONST
	|	SET_Z_TYPE_INFO FP + r1, IS_NULL
	|	jne >2
	|.if X64
		|	movsxd r1, dword OP:r0->op2.constant
		|   add r0, r1
	|.else
		|	mov r0, aword OP:r0->op2.zv
	|.endif
	|	jmp >3
	|2:
	|	mov eax, dword OP:r0->op2.var
	|	add r0, FP
	|3:
	|.if X64WIN
		|	mov CARG1, E_WARNING
		|	LOAD_ADDR CARG2, "Undefined array key \"%s\""
		|	mov CARG3, aword [r0]
		|	add CARG3, offsetof(zend_string, val)
		|	EXT_CALL zend_error, r0
		|	add r4, 0x28
	|.elif X64
		|	mov CARG1, E_WARNING
		|	LOAD_ADDR CARG2, "Undefined array key \"%s\""
		|	mov CARG3, aword [r0]
		|	add CARG3, offsetof(zend_string, val)
		|	EXT_CALL zend_error, r0
		|	add r4, 8
	|.else
		|	sub r4, 4
		|	mov r0, aword [r0]
		|	add r0, offsetof(zend_string, val)
		|	push r0
		|	push "Undefined array key \"%s\""
		|	push E_WARNING
		|	EXT_CALL zend_error, r0
		|	add r4, 28
	|.endif
	|	ret

	return 1;
}

static int zend_jit_cannot_add_element_ex_stub(dasm_State **Dst)
{
	|->cannot_add_element_ex:
	|	SAVE_IP
	|	jmp ->cannot_add_element

	return 1;
}

static int zend_jit_cannot_add_element_stub(dasm_State **Dst)
{
	|->cannot_add_element:
	|.if X64WIN
		|	sub r4, 0x28
	|.elif X64
		|	sub r4, 8
	|.else
		|	sub r4, 12
	|.endif
	|	mov r0, EX->opline
	|	cmp byte OP:r0->result_type, IS_UNUSED
	|	jz >1
	|	mov eax, dword OP:r0->result.var
	|	SET_Z_TYPE_INFO FP + r0, IS_NULL
	|1:
	|.if X64WIN
		|	xor CARG1, CARG1
		|	LOAD_ADDR CARG2, "Cannot add element to the array as the next element is already occupied"
		|	EXT_CALL zend_throw_error, r0
		|	add r4, 0x28
	|.elif X64
		|	xor CARG1, CARG1
		|	LOAD_ADDR CARG2, "Cannot add element to the array as the next element is already occupied"
		|	EXT_CALL zend_throw_error, r0
		|	add r4, 8
	|.else
		|	sub r4, 8
		|	push "Cannot add element to the array as the next element is already occupied"
		|	push 0
		|	EXT_CALL zend_throw_error, r0
		|	add r4, 28
	|.endif
	|	ret

	return 1;
}

static int zend_jit_undefined_function_stub(dasm_State **Dst)
{
	|->undefined_function:
	|	mov r0, aword EX->opline
	|.if X64
		|	xor CARG1, CARG1
		|	LOAD_ADDR CARG2, "Call to undefined function %s()"
		|	movsxd CARG3, dword [r0 + offsetof(zend_op, op2.constant)]
		|	mov CARG3, aword [r0 + CARG3]
		|	add CARG3, offsetof(zend_string, val)
		|	EXT_CALL zend_throw_error, r0
	|.else
		|	mov r0, aword [r0 + offsetof(zend_op, op2.zv)]
		|	mov r0, aword [r0]
		|	add r0, offsetof(zend_string, val)
		|	mov aword A3, r0
		|	mov aword A2, "Call to undefined function %s()"
		|	mov aword A1, 0
		|	EXT_CALL zend_throw_error, r0
	|.endif
	|	jmp ->exception_handler
	return 1;
}

static int zend_jit_negative_shift_stub(dasm_State **Dst)
{
	|->negative_shift:
	|	UNDEF_OPLINE_RESULT_IF_USED
	|.if X64
		|.if WIN
		|	LOAD_ADDR CARG1, &zend_ce_arithmetic_error
		|	mov CARG1, aword [CARG1]
		|.else
		|	LOAD_ADDR CARG1, zend_ce_arithmetic_error
		|.endif
		|	LOAD_ADDR CARG2, "Bit shift by negative number"
		|	EXT_CALL zend_throw_error, r0
	|.else
		|	sub r4, 8
		|	push "Bit shift by negative number"
		|.if WIN
		|	LOAD_ADDR r0, &zend_ce_arithmetic_error
		|	push aword [r0]
		|.else
		|	PUSH_ADDR zend_ce_arithmetic_error, r0
		|.endif
		|	EXT_CALL zend_throw_error, r0
		|	add r4, 16
	|.endif
	|	jmp ->exception_handler
	return 1;
}

static int zend_jit_mod_by_zero_stub(dasm_State **Dst)
{
	|->mod_by_zero:
	|	UNDEF_OPLINE_RESULT_IF_USED
	|.if X64
		|.if WIN
		|	LOAD_ADDR CARG1, &zend_ce_division_by_zero_error
		|	mov CARG1, aword [CARG1]
		|.else
		|	LOAD_ADDR CARG1, zend_ce_division_by_zero_error
		|.endif
		|	LOAD_ADDR CARG2, "Modulo by zero"
		|	EXT_CALL zend_throw_error, r0
	|.else
		|	sub r4, 8
		|	push "Modulo by zero"
		|.if WIN
		|	LOAD_ADDR r0, &zend_ce_division_by_zero_error
		|	push aword [r0]
		|.else
		|	PUSH_ADDR zend_ce_division_by_zero_error, r0
		|.endif
		|	EXT_CALL zend_throw_error, r0
		|	add r4, 16
	|.endif
	|	jmp ->exception_handler
	return 1;
}

static int zend_jit_invalid_this_stub(dasm_State **Dst)
{
	|->invalid_this:
	|	UNDEF_OPLINE_RESULT
	|.if X64
		|	xor CARG1, CARG1
		|	LOAD_ADDR CARG2, "Using $this when not in object context"
		|	EXT_CALL zend_throw_error, r0
	|.else
		|	sub r4, 8
		|	push "Using $this when not in object context"
		|	push 0
		|	EXT_CALL zend_throw_error, r0
		|	add r4, 16
	|.endif
	|	jmp ->exception_handler
	return 1;
}

static int zend_jit_double_one_stub(dasm_State **Dst)
{
	|->one:
	|.dword 0, 0x3ff00000
	return 1;
}

static int zend_jit_hybrid_runtime_jit_stub(dasm_State **Dst)
{
	if (zend_jit_vm_kind != ZEND_VM_KIND_HYBRID) {
		return 1;
	}

	|->hybrid_runtime_jit:
	|	EXT_CALL zend_runtime_jit, r0
	|	JMP_IP
	return 1;
}

static int zend_jit_hybrid_profile_jit_stub(dasm_State **Dst)
{
	if (zend_jit_vm_kind != ZEND_VM_KIND_HYBRID) {
		return 1;
	}

	|->hybrid_profile_jit:
	|	// ++zend_jit_profile_counter;
	|	.if X64
	|		LOAD_ADDR r0, &zend_jit_profile_counter
	|		inc aword [r0]
	|	.else
	|		inc aword [&zend_jit_profile_counter]
	|	.endif
	|	// op_array = (zend_op_array*)EX(func);
	|	mov r0, EX->func
	|	// run_time_cache = EX(run_time_cache);
	|	mov r2, EX->run_time_cache
	|	// jit_extension = (const void*)ZEND_FUNC_INFO(op_array);
	|	mov r0, aword [r0 + offsetof(zend_op_array, reserved[zend_func_info_rid])]
	|	// ++ZEND_COUNTER_INFO(op_array)
	|	inc aword [r2 + zend_jit_profile_counter_rid * sizeof(void*)]
	|	// return ((zend_vm_opcode_handler_t)jit_extension->orig_handler)()
	|	jmp aword [r0 + offsetof(zend_jit_op_array_extension, orig_handler)]
	return 1;
}

static int zend_jit_hybrid_hot_code_stub(dasm_State **Dst)
{
	if (zend_jit_vm_kind != ZEND_VM_KIND_HYBRID) {
		return 1;
	}

	|->hybrid_hot_code:
	|	mov word [r2], ZEND_JIT_COUNTER_INIT
	|	mov FCARG1a, FP
	|	GET_IP FCARG2a
	|	EXT_CALL zend_jit_hot_func, r0
	|	JMP_IP
	return 1;
}

/*
 * This code is based Mike Pall's "Hashed profile counters" idea, implemented
 * in LuaJIT. The full description may be found in "LuaJIT 2.0 intellectual
 * property disclosure and research opportunities" email
 * at http://lua-users.org/lists/lua-l/2009-11/msg00089.html
 *
 * In addition we use a variation of Knuth's multiplicative hash function
 * described at https://code.i-harness.com/en/q/a21ce
 *
 * uint64_t hash(uint64_t x) {
 *    x = (x ^ (x >> 30)) * 0xbf58476d1ce4e5b9;
 *    x = (x ^ (x >> 27)) * 0x94d049bb133111eb;
 *    x = x ^ (x >> 31);
 *    return x;
 * }
 *
 * uint_32_t hash(uint32_t x) {
 *    x = ((x >> 16) ^ x) * 0x45d9f3b;
 *    x = ((x >> 16) ^ x) * 0x45d9f3b;
 *    x = (x >> 16) ^ x;
 *    return x;
 * }
 *
 */
static int zend_jit_hybrid_hot_counter_stub(dasm_State **Dst, uint32_t cost)
{
	|	mov r0, EX->func
	|	mov r1, aword [r0 + offsetof(zend_op_array, reserved[zend_func_info_rid])]
	|	mov r2, aword [r1 + offsetof(zend_jit_op_array_hot_extension, counter)]
	|	sub word [r2], cost
	|	jle ->hybrid_hot_code
	|	GET_IP r2
	|	sub r2, aword [r0 + offsetof(zend_op_array, opcodes)]
	|	// divide by sizeof(zend_op)
	|	.if X64
	||		ZEND_ASSERT(sizeof(zend_op) == 32);
	|		sar r2, 2
	|	.else
	||		ZEND_ASSERT(sizeof(zend_op) == 28);
	|		imul r2, 0xb6db6db7
	|	.endif
	|	.if X64
	|		jmp aword [r1+r2+offsetof(zend_jit_op_array_hot_extension, orig_handlers)]
	|	.else
	|		jmp aword [r1+r2+offsetof(zend_jit_op_array_hot_extension, orig_handlers)]
	|	.endif
	return 1;
}

static int zend_jit_hybrid_func_hot_counter_stub(dasm_State **Dst)
{
	if (zend_jit_vm_kind != ZEND_VM_KIND_HYBRID || !JIT_G(hot_func)) {
		return 1;
	}

	|->hybrid_func_hot_counter:

	return zend_jit_hybrid_hot_counter_stub(Dst,
		((ZEND_JIT_COUNTER_INIT + JIT_G(hot_func) - 1) / JIT_G(hot_func)));
}

static int zend_jit_hybrid_loop_hot_counter_stub(dasm_State **Dst)
{
	if (zend_jit_vm_kind != ZEND_VM_KIND_HYBRID || !JIT_G(hot_loop)) {
		return 1;
	}

	|->hybrid_loop_hot_counter:

	return zend_jit_hybrid_hot_counter_stub(Dst,
		((ZEND_JIT_COUNTER_INIT + JIT_G(hot_loop) - 1) / JIT_G(hot_loop)));
}

static int zend_jit_hybrid_hot_trace_stub(dasm_State **Dst)
{
	if (zend_jit_vm_kind != ZEND_VM_KIND_HYBRID) {
		return 1;
	}

	|->hybrid_hot_trace:
	|	mov word [r2], ZEND_JIT_COUNTER_INIT
	|	mov FCARG1a, FP
	|	GET_IP FCARG2a
	|	EXT_CALL zend_jit_trace_hot_root, r0
	|	test eax, eax // TODO : remove this check at least for HYBRID VM ???
	|	jl >1
	|	MEM_LOAD_ZTS FP, aword, executor_globals, current_execute_data, r0
	|	LOAD_IP
	|	JMP_IP
	|1:
	|	EXT_JMP zend_jit_halt_op->handler, r0
	return 1;
}

static int zend_jit_hybrid_trace_counter_stub(dasm_State **Dst, uint32_t cost)
{
	|	mov r0, EX->func
	|	mov r1, aword [r0 + offsetof(zend_op_array, reserved[zend_func_info_rid])]
	|	mov r1, aword [r1 + offsetof(zend_jit_op_array_trace_extension, offset)]
	|	mov r2, aword [IP + r1 + offsetof(zend_op_trace_info, counter)]
	|	sub word [r2], cost
	|	jle ->hybrid_hot_trace
	|	jmp aword [IP + r1]
	return 1;
}

static int zend_jit_hybrid_func_trace_counter_stub(dasm_State **Dst)
{
	if (zend_jit_vm_kind != ZEND_VM_KIND_HYBRID || !JIT_G(hot_func)) {
		return 1;
	}

	|->hybrid_func_trace_counter:

	return zend_jit_hybrid_trace_counter_stub(Dst,
		((ZEND_JIT_COUNTER_INIT + JIT_G(hot_func) - 1)  / JIT_G(hot_func)));
}

static int zend_jit_hybrid_ret_trace_counter_stub(dasm_State **Dst)
{
	if (zend_jit_vm_kind != ZEND_VM_KIND_HYBRID || !JIT_G(hot_return)) {
		return 1;
	}

	|->hybrid_ret_trace_counter:

	return zend_jit_hybrid_trace_counter_stub(Dst,
		((ZEND_JIT_COUNTER_INIT + JIT_G(hot_return) - 1) / JIT_G(hot_return)));
}

static int zend_jit_hybrid_loop_trace_counter_stub(dasm_State **Dst)
{
	if (zend_jit_vm_kind != ZEND_VM_KIND_HYBRID || !JIT_G(hot_loop)) {
		return 1;
	}

	|->hybrid_loop_trace_counter:

	return zend_jit_hybrid_trace_counter_stub(Dst,
		((ZEND_JIT_COUNTER_INIT + JIT_G(hot_loop) - 1) / JIT_G(hot_loop)));
}

static int zend_jit_trace_halt_stub(dasm_State **Dst)
{
	|->trace_halt:
	if (zend_jit_vm_kind == ZEND_VM_KIND_HYBRID) {
		|	ADD_HYBRID_SPAD
		|	EXT_JMP zend_jit_halt_op->handler, r0
	} else if (GCC_GLOBAL_REGS) {
		|	add r4, SPAD // stack alignment
		|	xor IP, IP // PC must be zero
		|	ret
	} else {
		|	mov FP, aword T2 // restore FP
		|	mov RX, aword T3 // restore IP
		|	add r4, NR_SPAD // stack alignment
		|	mov r0, -1 // ZEND_VM_RETURN
		|	ret
	}
	return 1;
}

static int zend_jit_trace_exit_stub(dasm_State **Dst)
{
	|->trace_exit:
	|
	|	// Save CPU registers
	|.if X64
	|	sub r4, 16*8+16*8-8 /* CPU regs + SSE regs */
	|	mov aword [r4+15*8], r15
	|	mov aword [r4+11*8], r11
	|	mov aword [r4+10*8], r10
	|	mov aword [r4+9*8], r9
	|	mov aword [r4+8*8], r8
	|	mov aword [r4+7*8], rdi
	|	mov aword [r4+6*8], rsi
	|	mov aword [r4+2*8], rdx
	|	mov aword [r4+1*8], rcx
	|	mov aword [r4+0*8], rax
	|	mov FCARG1a, aword [r4+16*8+16*8-8] // exit_num = POP
	|	mov FCARG2a, r4
	|	movsd qword [r4+16*8+15*8], xmm15
	|	movsd qword [r4+16*8+14*8], xmm14
	|	movsd qword [r4+16*8+13*8], xmm13
	|	movsd qword [r4+16*8+12*8], xmm12
	|	movsd qword [r4+16*8+11*8], xmm11
	|	movsd qword [r4+16*8+10*8], xmm10
	|	movsd qword [r4+16*8+9*8], xmm9
	|	movsd qword [r4+16*8+8*8], xmm8
	|	movsd qword [r4+16*8+7*8], xmm7
	|	movsd qword [r4+16*8+6*8], xmm6
	|	movsd qword [r4+16*8+5*8], xmm5
	|	movsd qword [r4+16*8+4*8], xmm4
	|	movsd qword [r4+16*8+3*8], xmm3
	|	movsd qword [r4+16*8+2*8], xmm2
	|	movsd qword [r4+16*8+1*8], xmm1
	|	movsd qword [r4+16*8+0*8], xmm0
	|.if X64WIN
	|	sub r4, 32 /* shadow space */
	|.endif
	|.else
	|	sub r4, 8*4+8*8-4 /* CPU regs + SSE regs */
	|	mov aword [r4+7*4], edi
	|	mov aword [r4+2*4], edx
	|	mov aword [r4+1*4], ecx
	|	mov aword [r4+0*4], eax
	|	mov FCARG1a, aword [r4+8*4+8*8-4] // exit_num = POP
	|	mov FCARG2a, r4
	|	movsd qword [r4+8*4+7*8], xmm7
	|	movsd qword [r4+8*4+6*8], xmm6
	|	movsd qword [r4+8*4+5*8], xmm5
	|	movsd qword [r4+8*4+4*8], xmm4
	|	movsd qword [r4+8*4+3*8], xmm3
	|	movsd qword [r4+8*4+2*8], xmm2
	|	movsd qword [r4+8*4+1*8], xmm1
	|	movsd qword [r4+8*4+0*8], xmm0
	|.endif
	|
	|	// EX(opline) = opline
	|	SAVE_IP
	|	// zend_jit_trace_exit(trace_num, exit_num)
	|	EXT_CALL zend_jit_trace_exit, r0
	|.if X64WIN
	|	add r4, 16*8+16*8+32 /* CPU regs + SSE regs + shadow space */
	|.elif X64
	|	add r4, 16*8+16*8 /* CPU regs + SSE regs */
	|.else
	|	add r4, 8*4+8*8 /* CPU regs + SSE regs */
	|.endif

	|	test eax, eax
	|	jne >1

	|	// execute_data = EG(current_execute_data)
	|	MEM_LOAD_ZTS FP, aword, executor_globals, current_execute_data, r0
	|	// opline = EX(opline)
	|	LOAD_IP

	if (zend_jit_vm_kind == ZEND_VM_KIND_HYBRID) {
		|	ADD_HYBRID_SPAD
		|	JMP_IP
	} else if (GCC_GLOBAL_REGS) {
		|	add r4, SPAD // stack alignment
		|	JMP_IP
	} else {
		|	mov FP, aword T2 // restore FP
		|	mov RX, aword T3 // restore IP
		|	add r4, NR_SPAD // stack alignment
		|	mov r0, 1 // ZEND_VM_ENTER
		|	ret
	}

	|1:
	|	jl ->trace_halt

	|	// execute_data = EG(current_execute_data)
	|	MEM_LOAD_ZTS FP, aword, executor_globals, current_execute_data, r0
	|	// opline = EX(opline)
	|	LOAD_IP

	|	// check for interrupt (try to avoid this ???)
	|	MEM_CMP_ZTS byte, executor_globals, vm_interrupt, 0, r0
	|	jne ->interrupt_handler

	if (zend_jit_vm_kind == ZEND_VM_KIND_HYBRID) {
		|	ADD_HYBRID_SPAD
		|	mov r0, EX->func
		|	mov r0, aword [r0 + offsetof(zend_op_array, reserved[zend_func_info_rid])]
		|	mov r0, aword [r0 + offsetof(zend_jit_op_array_trace_extension, offset)]
		|	jmp aword [IP + r0]
	} else if (GCC_GLOBAL_REGS) {
		|	add r4, SPAD // stack alignment
		|	mov r0, EX->func
		|	mov r0, aword [r0 + offsetof(zend_op_array, reserved[zend_func_info_rid])]
		|	mov r0, aword [r0 + offsetof(zend_jit_op_array_trace_extension, offset)]
		|	jmp aword [IP + r0]
	} else {
		|	mov IP, aword EX->opline
		|	mov FCARG1a, FP
		|	mov r0, EX->func
		|	mov r0, aword [r0 + offsetof(zend_op_array, reserved[zend_func_info_rid])]
		|	mov r0, aword [r0 + offsetof(zend_jit_op_array_trace_extension, offset)]
		|	call aword [IP + r0]
		|	test eax, eax
		|	jl ->trace_halt
		|	mov FP, aword T2 // restore FP
		|	mov RX, aword T3 // restore IP
		|	add r4, NR_SPAD // stack alignment
		|	mov r0, 1 // ZEND_VM_ENTER
		|	ret
	}

	return 1;
}

static int zend_jit_trace_escape_stub(dasm_State **Dst)
{
	|->trace_escape:
	|
	if (zend_jit_vm_kind == ZEND_VM_KIND_HYBRID) {
		|	ADD_HYBRID_SPAD
		|	JMP_IP
	} else if (GCC_GLOBAL_REGS) {
		|	add r4, SPAD // stack alignment
		|	JMP_IP
	} else {
		|	mov FP, aword T2 // restore FP
		|	mov RX, aword T3 // restore IP
		|	add r4, NR_SPAD // stack alignment
		|	mov r0, 1 // ZEND_VM_ENTER
		|	ret
	}

	return 1;
}

/* Keep 32 exit points in a single code block */
#define ZEND_JIT_EXIT_POINTS_SPACING   4  // push byte + short jmp = bytes
#define ZEND_JIT_EXIT_POINTS_PER_GROUP 32 // number of continuous exit points

static int zend_jit_trace_exit_group_stub(dasm_State **Dst, uint32_t n)
{
	uint32_t i;

	for (i = 0; i < ZEND_JIT_EXIT_POINTS_PER_GROUP - 1; i++) {
		|	push byte i
		|	.byte 0xeb, (4*(ZEND_JIT_EXIT_POINTS_PER_GROUP-i)-6) // jmp >1
	}
	|	push byte i
	|// 1:
	|	add aword [r4], n
	|	jmp ->trace_exit

	return 1;
}

#ifdef CONTEXT_THREADED_JIT
static int zend_jit_context_threaded_call_stub(dasm_State **Dst)
{
	|->context_threaded_call:
	|	pop r0
	if (zend_jit_vm_kind == ZEND_VM_KIND_HYBRID) {
		|	ADD_HYBRID_SPAD
		|	jmp aword [IP]
	} else if (GCC_GLOBAL_REGS) {
		|	add r4, SPAD // stack alignment
		|	jmp aword [IP]
	} else {
		ZEND_UNREACHABLE();
		// TODO: context threading can't work without GLOBAL REGS because we have to change
		//       the value of execute_data in execute_ex()
		|	mov FCARG1a, FP
		|	mov r0, aword [FP]
		|	mov FP, aword T2 // restore FP
		|	mov RX, aword T3 // restore IP
		|	add r4, NR_SPAD // stack alignment
		|	jmp aword [r0]
	}
	return 1;
}
#endif

static int zend_jit_assign_const_stub(dasm_State **Dst)
{
	zend_jit_addr var_addr = ZEND_ADDR_MEM_ZVAL(ZREG_FCARG1, 0);
	zend_jit_addr val_addr = ZEND_ADDR_MEM_ZVAL(ZREG_FCARG2, 0);
	uint32_t val_info = MAY_BE_ANY|MAY_BE_RC1|MAY_BE_RCN;

	|->assign_const:
	|.if X64WIN
	|	sub r4, 0x28
	|.elif X64
	|	sub r4, 8
	|.else
	|	sub r4, 12
	|.endif
	if (!zend_jit_assign_to_variable(
			Dst, NULL,
			var_addr, var_addr, -1, -1,
			IS_CONST, val_addr, val_info,
			0, 0)) {
		return 0;
	}
	|.if X64WIN
	|	add r4, 0x28
	|.elif X64
	|	add r4, 8
	|.else
	|	add r4, 12
	|.endif
	|	ret
	return 1;
}

static int zend_jit_assign_tmp_stub(dasm_State **Dst)
{
	zend_jit_addr var_addr = ZEND_ADDR_MEM_ZVAL(ZREG_FCARG1, 0);
	zend_jit_addr val_addr = ZEND_ADDR_MEM_ZVAL(ZREG_FCARG2, 0);
	uint32_t val_info = MAY_BE_ANY|MAY_BE_RC1|MAY_BE_RCN;

	|->assign_tmp:
	|.if X64WIN
	|	sub r4, 0x28
	|.elif X64
	|	sub r4, 8
	|.else
	|	sub r4, 12
	|.endif
	if (!zend_jit_assign_to_variable(
			Dst, NULL,
			var_addr, var_addr, -1, -1,
			IS_TMP_VAR, val_addr, val_info,
			0, 0)) {
		return 0;
	}
	|.if X64WIN
	|	add r4, 0x28
	|.elif X64
	|	add r4, 8
	|.else
	|	add r4, 12
	|.endif
	|	ret
	return 1;
}

static int zend_jit_assign_var_stub(dasm_State **Dst)
{
	zend_jit_addr var_addr = ZEND_ADDR_MEM_ZVAL(ZREG_FCARG1, 0);
	zend_jit_addr val_addr = ZEND_ADDR_MEM_ZVAL(ZREG_FCARG2, 0);
	uint32_t val_info = MAY_BE_ANY|MAY_BE_RC1|MAY_BE_RCN|MAY_BE_REF;

	|->assign_var:
	|.if X64WIN
	|	sub r4, 0x28
	|.elif X64
	|	sub r4, 8
	|.else
	|	sub r4, 12
	|.endif
	if (!zend_jit_assign_to_variable(
			Dst, NULL,
			var_addr, var_addr, -1, -1,
			IS_VAR, val_addr, val_info,
			0, 0)) {
		return 0;
	}
	|.if X64WIN
	|	add r4, 0x28
	|.elif X64
	|	add r4, 8
	|.else
	|	add r4, 12
	|.endif
	|	ret
	return 1;
}

static int zend_jit_assign_cv_noref_stub(dasm_State **Dst)
{
	zend_jit_addr var_addr = ZEND_ADDR_MEM_ZVAL(ZREG_FCARG1, 0);
	zend_jit_addr val_addr = ZEND_ADDR_MEM_ZVAL(ZREG_FCARG2, 0);
	uint32_t val_info = MAY_BE_ANY|MAY_BE_RC1|MAY_BE_RCN/*|MAY_BE_UNDEF*/;

	|->assign_cv_noref:
	|.if X64WIN
	|	sub r4, 0x28
	|.elif X64
	|	sub r4, 8
	|.else
	|	sub r4, 12
	|.endif
	if (!zend_jit_assign_to_variable(
			Dst, NULL,
			var_addr, var_addr, -1, -1,
			IS_CV, val_addr, val_info,
			0, 0)) {
		return 0;
	}
	|.if X64WIN
	|	add r4, 0x28
	|.elif X64
	|	add r4, 8
	|.else
	|	add r4, 12
	|.endif
	|	ret
	return 1;
}

static int zend_jit_assign_cv_stub(dasm_State **Dst)
{
	zend_jit_addr var_addr = ZEND_ADDR_MEM_ZVAL(ZREG_FCARG1, 0);
	zend_jit_addr val_addr = ZEND_ADDR_MEM_ZVAL(ZREG_FCARG2, 0);
	uint32_t val_info = MAY_BE_ANY|MAY_BE_RC1|MAY_BE_RCN|MAY_BE_REF/*|MAY_BE_UNDEF*/;

	|->assign_cv:
	|.if X64WIN
	|	sub r4, 0x28
	|.elif X64
	|	sub r4, 8
	|.else
	|	sub r4, 12
	|.endif
	if (!zend_jit_assign_to_variable(
			Dst, NULL,
			var_addr, var_addr, -1, -1,
			IS_CV, val_addr, val_info,
			0, 0)) {
		return 0;
	}
	|.if X64WIN
	|	add r4, 0x28
	|.elif X64
	|	add r4, 8
	|.else
	|	add r4, 12
	|.endif
	|	ret
	return 1;
}

static const zend_jit_stub zend_jit_stubs[] = {
	JIT_STUB(interrupt_handler,         SP_ADJ_JIT,  SP_ADJ_VM),
	JIT_STUB(exception_handler,         SP_ADJ_JIT,  SP_ADJ_VM),
	JIT_STUB(exception_handler_undef,   SP_ADJ_JIT,  SP_ADJ_VM),
	JIT_STUB(leave_function,            SP_ADJ_JIT,  SP_ADJ_VM),
	JIT_STUB(leave_throw,               SP_ADJ_JIT,  SP_ADJ_VM),
	JIT_STUB(icall_throw,               SP_ADJ_JIT,  SP_ADJ_VM),
	JIT_STUB(throw_cannot_pass_by_ref,  SP_ADJ_JIT,  SP_ADJ_VM),
	JIT_STUB(undefined_offset,          SP_ADJ_JIT,  SP_ADJ_VM),
	JIT_STUB(undefined_index,           SP_ADJ_JIT,  SP_ADJ_VM),
	JIT_STUB(cannot_add_element,        SP_ADJ_JIT,  SP_ADJ_VM),
	JIT_STUB(undefined_offset_ex,       SP_ADJ_JIT,  SP_ADJ_VM),
	JIT_STUB(undefined_index_ex,        SP_ADJ_JIT,  SP_ADJ_VM),
	JIT_STUB(cannot_add_element_ex,     SP_ADJ_JIT,  SP_ADJ_VM),
	JIT_STUB(undefined_function,        SP_ADJ_JIT,  SP_ADJ_VM),
	JIT_STUB(negative_shift,            SP_ADJ_JIT,  SP_ADJ_VM),
	JIT_STUB(mod_by_zero,               SP_ADJ_JIT,  SP_ADJ_VM),
	JIT_STUB(invalid_this,              SP_ADJ_JIT,  SP_ADJ_VM),
	JIT_STUB(trace_halt,                SP_ADJ_JIT,  SP_ADJ_VM),
	JIT_STUB(trace_exit,                SP_ADJ_JIT,  SP_ADJ_VM),
	JIT_STUB(trace_escape,              SP_ADJ_JIT,  SP_ADJ_VM),
	JIT_STUB(hybrid_runtime_jit,        SP_ADJ_VM,   SP_ADJ_NONE),
	JIT_STUB(hybrid_profile_jit,        SP_ADJ_VM,   SP_ADJ_NONE),
	JIT_STUB(hybrid_hot_code,           SP_ADJ_VM,   SP_ADJ_NONE),
	JIT_STUB(hybrid_func_hot_counter,   SP_ADJ_VM,   SP_ADJ_NONE),
	JIT_STUB(hybrid_loop_hot_counter,   SP_ADJ_VM,   SP_ADJ_NONE),
	JIT_STUB(hybrid_hot_trace,          SP_ADJ_VM,   SP_ADJ_NONE),
	JIT_STUB(hybrid_func_trace_counter, SP_ADJ_VM,   SP_ADJ_NONE),
	JIT_STUB(hybrid_ret_trace_counter,  SP_ADJ_VM,   SP_ADJ_NONE),
	JIT_STUB(hybrid_loop_trace_counter, SP_ADJ_VM,   SP_ADJ_NONE),
	JIT_STUB(assign_const,              SP_ADJ_RET,  SP_ADJ_ASSIGN),
	JIT_STUB(assign_tmp,                SP_ADJ_RET,  SP_ADJ_ASSIGN),
	JIT_STUB(assign_var,                SP_ADJ_RET,  SP_ADJ_ASSIGN),
	JIT_STUB(assign_cv_noref,           SP_ADJ_RET,  SP_ADJ_ASSIGN),
	JIT_STUB(assign_cv,                 SP_ADJ_RET,  SP_ADJ_ASSIGN),
	JIT_STUB(double_one,                SP_ADJ_NONE, SP_ADJ_NONE),
#ifdef CONTEXT_THREADED_JIT
	JIT_STUB(context_threaded_call,     SP_ADJ_RET,  SP_ADJ_NONE),
#endif
};

#if ZTS && defined(ZEND_WIN32)
extern uint32_t _tls_index;
extern char *_tls_start;
extern char *_tls_end;
#endif

#ifdef HAVE_GDB
typedef struct _Unwind_Context _Unwind_Context;
typedef int (*_Unwind_Trace_Fn)(_Unwind_Context *, void *);
extern int _Unwind_Backtrace(_Unwind_Trace_Fn, void *);
extern uintptr_t _Unwind_GetCFA(_Unwind_Context *);

typedef struct _zend_jit_unwind_arg {
	int cnt;
	uintptr_t cfa[3];
} zend_jit_unwind_arg;

static int zend_jit_unwind_cb(_Unwind_Context *ctx, void *a)
{
	zend_jit_unwind_arg *arg = (zend_jit_unwind_arg*)a;
	arg->cfa[arg->cnt] = _Unwind_GetCFA(ctx);
	arg->cnt++;
	if (arg->cnt == 3) {
		return 5; // _URC_END_OF_STACK
	}
	return 0; // _URC_NO_REASON;
}

static void ZEND_FASTCALL zend_jit_touch_vm_stack_data(void *vm_stack_data)
{
	zend_jit_unwind_arg arg;

	memset(&arg, 0, sizeof(arg));
	_Unwind_Backtrace(zend_jit_unwind_cb, &arg);
	if (arg.cnt == 3) {
		sp_adj[SP_ADJ_VM] = arg.cfa[2] - arg.cfa[1];
	}
}

extern void (ZEND_FASTCALL *zend_touch_vm_stack_data)(void *vm_stack_data);

static zend_never_inline void zend_jit_set_sp_adj_vm(void)
{
	void (ZEND_FASTCALL *orig_zend_touch_vm_stack_data)(void *);

	orig_zend_touch_vm_stack_data = zend_touch_vm_stack_data;
	zend_touch_vm_stack_data = zend_jit_touch_vm_stack_data;
	execute_ex(NULL);                                        // set sp_adj[SP_ADJ_VM]
	zend_touch_vm_stack_data = orig_zend_touch_vm_stack_data;
}
#endif

static int zend_jit_setup(void)
{
	if (!zend_cpu_supports_sse2()) {
		zend_error(E_CORE_ERROR, "CPU doesn't support SSE2");
		return FAILURE;
	}
	allowed_opt_flags = 0;
	if (zend_cpu_supports_avx()) {
		allowed_opt_flags |= ZEND_JIT_CPU_AVX;
	}

#if ZTS
# ifdef _WIN64
	tsrm_tls_index  = _tls_index * sizeof(void*);

	/* To find offset of "_tsrm_ls_cache" in TLS segment we perform a linear scan of local TLS memory */
	/* Probably, it might be better solution */
	do {
		void ***tls_mem = ((void**)__readgsqword(0x58))[_tls_index];
		void *val = _tsrm_ls_cache;
		size_t offset = 0;
		size_t size = (char*)&_tls_end - (char*)&_tls_start;

		while (offset < size) {
			if (*tls_mem == val) {
				tsrm_tls_offset = offset;
				break;
			}
			tls_mem++;
			offset += sizeof(void*);
		}
		if (offset >= size) {
			// TODO: error message ???
			return FAILURE;
		}
	} while(0);
# elif ZEND_WIN32
	tsrm_tls_index  = _tls_index * sizeof(void*);

	/* To find offset of "_tsrm_ls_cache" in TLS segment we perform a linear scan of local TLS memory */
	/* Probably, it might be better solution */
	do {
		void ***tls_mem = ((void***)__readfsdword(0x2c))[_tls_index];
		void *val = _tsrm_ls_cache;
		size_t offset = 0;
		size_t size = (char*)&_tls_end - (char*)&_tls_start;

		while (offset < size) {
			if (*tls_mem == val) {
				tsrm_tls_offset = offset;
				break;
			}
			tls_mem++;
			offset += sizeof(void*);
		}
		if (offset >= size) {
			// TODO: error message ???
			return FAILURE;
		}
	} while(0);
# elif defined(__APPLE__) && defined(__x86_64__)
	tsrm_ls_cache_tcb_offset = tsrm_get_ls_cache_tcb_offset();
	if (tsrm_ls_cache_tcb_offset == 0) {
		size_t *ti;
		__asm__(
			"leaq __tsrm_ls_cache(%%rip),%0"
			: "=r" (ti));
		tsrm_tls_offset = ti[2];
		tsrm_tls_index = ti[1] * 8;
	}
# elif defined(__GNUC__) && defined(__x86_64__)
	tsrm_ls_cache_tcb_offset = tsrm_get_ls_cache_tcb_offset();
	if (tsrm_ls_cache_tcb_offset == 0) {
#if defined(__has_attribute) && __has_attribute(tls_model) && !defined(__FreeBSD__)
		size_t ret;

		asm ("movq _tsrm_ls_cache@gottpoff(%%rip),%0"
			: "=r" (ret));
		tsrm_ls_cache_tcb_offset = ret;
#else
		size_t *ti;

		__asm__(
			"leaq _tsrm_ls_cache@tlsgd(%%rip), %0\n"
			: "=a" (ti));
		tsrm_tls_offset = ti[1];
		tsrm_tls_index = ti[0] * 16;
#endif
	}
# elif defined(__GNUC__) && defined(__i386__)
	tsrm_ls_cache_tcb_offset = tsrm_get_ls_cache_tcb_offset();
	if (tsrm_ls_cache_tcb_offset == 0) {
#if !defined(__FreeBSD__)
		size_t ret;

		asm ("leal _tsrm_ls_cache@ntpoff,%0\n"
			: "=a" (ret));
		tsrm_ls_cache_tcb_offset = ret;
#else
		size_t *ti, _ebx, _ecx, _edx;

		__asm__(
			"call 1f\n"
			".subsection 1\n"
			"1:\tmovl (%%esp), %%ebx\n\t"
			"ret\n"
			".previous\n\t"
			"addl $_GLOBAL_OFFSET_TABLE_, %%ebx\n\t"
			"leal _tsrm_ls_cache@tlsldm(%%ebx), %0\n\t"
			"call ___tls_get_addr@plt\n\t"
			"leal _tsrm_ls_cache@tlsldm(%%ebx), %0\n"
			: "=a" (ti), "=&b" (_ebx), "=&c" (_ecx), "=&d" (_edx));
		tsrm_tls_offset = ti[1];
		tsrm_tls_index = ti[0] * 8;
#endif
	}
# endif
#endif

    memset(sp_adj, 0, sizeof(sp_adj));
#ifdef HAVE_GDB
	sp_adj[SP_ADJ_RET] = sizeof(void*);
	|.if X64WIN
	||	sp_adj[SP_ADJ_ASSIGN] = sp_adj[SP_ADJ_RET] + 0x28;       // sub r4, 0x28
	|.elif X64
	||	sp_adj[SP_ADJ_ASSIGN] = sp_adj[SP_ADJ_RET] + 8;          // sub r4, 8
	|.else
	||	sp_adj[SP_ADJ_ASSIGN] = sp_adj[SP_ADJ_RET] + 12;         // sub r4, 12
	|.endif
	if (zend_jit_vm_kind == ZEND_VM_KIND_HYBRID) {
		zend_jit_set_sp_adj_vm();                                // set sp_adj[SP_ADJ_VM]
#ifndef ZEND_VM_HYBRID_JIT_RED_ZONE_SIZE
		|| sp_adj[SP_ADJ_JIT] = sp_adj[SP_ADJ_VM] + HYBRID_SPAD; // sub r4, HYBRID_SPAD
#else
		|| sp_adj[SP_ADJ_JIT] = sp_adj[SP_ADJ_VM];
#endif
	} else if (GCC_GLOBAL_REGS) {
		|| sp_adj[SP_ADJ_JIT] = sp_adj[SP_ADJ_RET] + SPAD;       // sub r4, SPAD
	} else {
		|| sp_adj[SP_ADJ_JIT] = sp_adj[SP_ADJ_RET] + NR_SPAD;    // sub r4, NR_SPAD
	}
#endif

	return SUCCESS;
}

static ZEND_ATTRIBUTE_UNUSED int zend_jit_trap(dasm_State **Dst)
{
	|	int3
	return 1;
}

static int zend_jit_align_func(dasm_State **Dst)
{
	reuse_ip = 0;
	delayed_call_chain = 0;
	last_valid_opline = NULL;
	use_last_vald_opline = 0;
	track_last_valid_opline = 0;
	jit_return_label = -1;
	|.align 16
	return 1;
}

static int zend_jit_prologue(dasm_State **Dst)
{
	if (zend_jit_vm_kind == ZEND_VM_KIND_HYBRID) {
		|	SUB_HYBRID_SPAD
	} else if (GCC_GLOBAL_REGS) {
		|	sub r4, SPAD // stack alignment
	} else {
		|	sub r4, NR_SPAD // stack alignment
		|	mov aword T2, FP // save FP
		|	mov aword T3, RX // save IP
		|	mov FP, FCARG1a
	}
	return 1;
}

static int zend_jit_label(dasm_State **Dst, unsigned int label)
{
	|=>label:
	return 1;
}

static int zend_jit_save_call_chain(dasm_State **Dst, uint32_t call_level)
{
	|	// call->prev_execute_data = EX(call);
	if (call_level == 1) {
		|	mov aword EX:RX->prev_execute_data, 0
	} else {
		|	mov r0, EX->call
		|	mov EX:RX->prev_execute_data, r0
	}
	|	// EX(call) = call;
	|	mov EX->call, RX

	delayed_call_chain = 0;

	return 1;
}

static int zend_jit_set_ip(dasm_State **Dst, const zend_op *opline)
{
	if (last_valid_opline == opline) {
		zend_jit_use_last_valid_opline();
	} else if (GCC_GLOBAL_REGS && last_valid_opline) {
		zend_jit_use_last_valid_opline();
		|	ADD_IP (opline - last_valid_opline) * sizeof(zend_op);
	} else {
		|	LOAD_IP_ADDR opline
	}
	zend_jit_set_last_valid_opline(opline);

	return 1;
}

static int zend_jit_set_ip_ex(dasm_State **Dst, const zend_op *opline, bool set_ip_reg)
{
	if (last_valid_opline == opline) {
		zend_jit_use_last_valid_opline();
	} else if (GCC_GLOBAL_REGS && last_valid_opline) {
		zend_jit_use_last_valid_opline();
		|	ADD_IP (opline - last_valid_opline) * sizeof(zend_op);
	} else if (!GCC_GLOBAL_REGS && set_ip_reg) {
		|	LOAD_ADDR RX, opline
		|	mov aword EX->opline, RX
	} else {
		|	LOAD_IP_ADDR opline
	}
	zend_jit_set_last_valid_opline(opline);

	return 1;
}

static int zend_jit_set_valid_ip(dasm_State **Dst, const zend_op *opline)
{
	if (delayed_call_chain) {
		if (!zend_jit_save_call_chain(Dst, delayed_call_level)) {
			return 0;
		}
	}
	if (!zend_jit_set_ip(Dst, opline)) {
		return 0;
	}
	reuse_ip = 0;
	return 1;
}

static int zend_jit_check_timeout(dasm_State **Dst, const zend_op *opline, const void *exit_addr)
{
#if 0
	if (!zend_jit_set_valid_ip(Dst, opline)) {
		return 0;
	}
	|	MEM_CMP_ZTS byte, executor_globals, vm_interrupt, 0, r0
	|	jne ->interrupt_handler
#else
	|	MEM_CMP_ZTS byte, executor_globals, vm_interrupt, 0, r0
	if (exit_addr) {
		|	jne &exit_addr
	} else if (last_valid_opline == opline) {
		||		zend_jit_use_last_valid_opline();
		|	jne ->interrupt_handler
	} else {
		|	jne >1
		|.cold_code
		|1:
		|	LOAD_IP_ADDR opline
		|	jmp ->interrupt_handler
		|.code
	}
#endif
	return 1;
}

static int zend_jit_trace_end_loop(dasm_State **Dst, int loop_label, const void *timeout_exit_addr)
{
	if (timeout_exit_addr) {
		|	MEM_CMP_ZTS byte, executor_globals, vm_interrupt, 0, r0
		|	je =>loop_label
		|	jmp &timeout_exit_addr
	} else {
		|	jmp =>loop_label
	}
	return 1;
}

static int zend_jit_check_exception(dasm_State **Dst)
{
	|	MEM_CMP_ZTS aword, executor_globals, exception, 0, r0
	|	jne ->exception_handler
	return 1;
}

static int zend_jit_check_exception_undef_result(dasm_State **Dst, const zend_op *opline)
{
	if (opline->result_type & (IS_TMP_VAR|IS_VAR)) {
		|	MEM_CMP_ZTS aword, executor_globals, exception, 0, r0
		|	jne ->exception_handler_undef
		return 1;
	}
	return zend_jit_check_exception(Dst);
}

static int zend_jit_trace_begin(dasm_State **Dst, uint32_t trace_num, zend_jit_trace_info *parent, uint32_t exit_num)
{
	zend_regset regset = ZEND_REGSET_SCRATCH;

#if ZTS
	if (1) {
#else
	if ((sizeof(void*) == 8 && !IS_SIGNED_32BIT(&EG(jit_trace_num)))) {
#endif
		/* assignment to EG(jit_trace_num) shouldn't clober CPU register used by deoptimizer */
		if (parent) {
			int i;
			int parent_vars_count = parent->exit_info[exit_num].stack_size;
			zend_jit_trace_stack *parent_stack =
				parent->stack_map +
				parent->exit_info[exit_num].stack_offset;

			for (i = 0; i < parent_vars_count; i++) {
				if (STACK_REG(parent_stack, i) != ZREG_NONE) {
					if (STACK_REG(parent_stack, i) < ZREG_NUM) {
						ZEND_REGSET_EXCL(regset, STACK_REG(parent_stack, i));
					} else if (STACK_REG(parent_stack, i) == ZREG_ZVAL_COPY_GPR0) {
						ZEND_REGSET_EXCL(regset, ZREG_R0);
					}
				}
			}
		}
	}

	if (parent && parent->exit_info[exit_num].flags & ZEND_JIT_EXIT_METHOD_CALL) {
		ZEND_REGSET_EXCL(regset, ZREG_R0);
	}

	current_trace_num = trace_num;

	|	// EG(jit_trace_num) = trace_num;
	if (regset == ZEND_REGSET_EMPTY) {
		|	push r0
		|	MEM_STORE_ZTS dword, executor_globals, jit_trace_num, trace_num, r0
		|	pop r0
	} else {
		zend_reg tmp = ZEND_REGSET_FIRST(regset);

		|	MEM_STORE_ZTS dword, executor_globals, jit_trace_num, trace_num, Ra(tmp)
		(void)tmp;
	}

	return 1;
}

static int zend_jit_trace_end(dasm_State **Dst, zend_jit_trace_info *t)
{
	|.cold_code
	|=>1: // end of the code
	|.code
	return 1;
}

/* This taken from LuaJIT. Thanks to Mike Pall. */
static uint32_t _asm_x86_inslen(const uint8_t* p)
{
	static const uint8_t map_op1[256] = {
		0x92,0x92,0x92,0x92,0x52,0x45,0x51,0x51,0x92,0x92,0x92,0x92,0x52,0x45,0x51,0x20,
		0x92,0x92,0x92,0x92,0x52,0x45,0x51,0x51,0x92,0x92,0x92,0x92,0x52,0x45,0x51,0x51,
		0x92,0x92,0x92,0x92,0x52,0x45,0x10,0x51,0x92,0x92,0x92,0x92,0x52,0x45,0x10,0x51,
		0x92,0x92,0x92,0x92,0x52,0x45,0x10,0x51,0x92,0x92,0x92,0x92,0x52,0x45,0x10,0x51,
#if defined(__x86_64__) || defined(_M_X64)
		0x10,0x10,0x10,0x10,0x10,0x10,0x10,0x10,0x14,0x14,0x14,0x14,0x14,0x14,0x14,0x14,
#else
		0x51,0x51,0x51,0x51,0x51,0x51,0x51,0x51,0x51,0x51,0x51,0x51,0x51,0x51,0x51,0x51,
#endif
		0x51,0x51,0x51,0x51,0x51,0x51,0x51,0x51,0x51,0x51,0x51,0x51,0x51,0x51,0x51,0x51,
		0x51,0x51,0x92,0x92,0x10,0x10,0x12,0x11,0x45,0x86,0x52,0x93,0x51,0x51,0x51,0x51,
		0x52,0x52,0x52,0x52,0x52,0x52,0x52,0x52,0x52,0x52,0x52,0x52,0x52,0x52,0x52,0x52,
		0x93,0x86,0x93,0x93,0x92,0x92,0x92,0x92,0x92,0x92,0x92,0x92,0x92,0x92,0x92,0x92,
		0x51,0x51,0x51,0x51,0x51,0x51,0x51,0x51,0x51,0x51,0x47,0x51,0x51,0x51,0x51,0x51,
#if defined(__x86_64__) || defined(_M_X64)
		0x59,0x59,0x59,0x59,0x51,0x51,0x51,0x51,0x52,0x45,0x51,0x51,0x51,0x51,0x51,0x51,
#else
		0x55,0x55,0x55,0x55,0x51,0x51,0x51,0x51,0x52,0x45,0x51,0x51,0x51,0x51,0x51,0x51,
#endif
		0x52,0x52,0x52,0x52,0x52,0x52,0x52,0x52,0x05,0x05,0x05,0x05,0x05,0x05,0x05,0x05,
		0x93,0x93,0x53,0x51,0x70,0x71,0x93,0x86,0x54,0x51,0x53,0x51,0x51,0x52,0x51,0x51,
		0x92,0x92,0x92,0x92,0x52,0x52,0x51,0x51,0x92,0x92,0x92,0x92,0x92,0x92,0x92,0x92,
		0x52,0x52,0x52,0x52,0x52,0x52,0x52,0x52,0x45,0x45,0x47,0x52,0x51,0x51,0x51,0x51,
		0x10,0x51,0x10,0x10,0x51,0x51,0x63,0x66,0x51,0x51,0x51,0x51,0x51,0x51,0x92,0x92
	};
	static const uint8_t map_op2[256] = {
		0x93,0x93,0x93,0x93,0x52,0x52,0x52,0x52,0x52,0x52,0x51,0x52,0x51,0x93,0x52,0x94,
		0x93,0x93,0x93,0x93,0x93,0x93,0x93,0x93,0x93,0x93,0x93,0x93,0x93,0x93,0x93,0x93,
		0x53,0x53,0x53,0x53,0x53,0x53,0x53,0x53,0x93,0x93,0x93,0x93,0x93,0x93,0x93,0x93,
		0x52,0x52,0x52,0x52,0x52,0x52,0x52,0x52,0x34,0x51,0x35,0x51,0x51,0x51,0x51,0x51,
		0x93,0x93,0x93,0x93,0x93,0x93,0x93,0x93,0x93,0x93,0x93,0x93,0x93,0x93,0x93,0x93,
		0x53,0x93,0x93,0x93,0x93,0x93,0x93,0x93,0x93,0x93,0x93,0x93,0x93,0x93,0x93,0x93,
		0x93,0x93,0x93,0x93,0x93,0x93,0x93,0x93,0x93,0x93,0x93,0x93,0x93,0x93,0x93,0x93,
		0x94,0x54,0x54,0x54,0x93,0x93,0x93,0x52,0x93,0x93,0x93,0x93,0x93,0x93,0x93,0x93,
		0x46,0x46,0x46,0x46,0x46,0x46,0x46,0x46,0x46,0x46,0x46,0x46,0x46,0x46,0x46,0x46,
		0x93,0x93,0x93,0x93,0x93,0x93,0x93,0x93,0x93,0x93,0x93,0x93,0x93,0x93,0x93,0x93,
		0x52,0x52,0x52,0x93,0x94,0x93,0x51,0x51,0x52,0x52,0x52,0x93,0x94,0x93,0x93,0x93,
		0x93,0x93,0x93,0x93,0x93,0x93,0x93,0x93,0x93,0x93,0x94,0x93,0x93,0x93,0x93,0x93,
		0x93,0x93,0x94,0x93,0x94,0x94,0x94,0x93,0x52,0x52,0x52,0x52,0x52,0x52,0x52,0x52,
		0x93,0x93,0x93,0x93,0x93,0x93,0x93,0x93,0x93,0x93,0x93,0x93,0x93,0x93,0x93,0x93,
		0x93,0x93,0x93,0x93,0x93,0x93,0x93,0x93,0x93,0x93,0x93,0x93,0x93,0x93,0x93,0x93,
		0x93,0x93,0x93,0x93,0x93,0x93,0x93,0x93,0x93,0x93,0x93,0x93,0x93,0x93,0x93,0x52
	};
	uint32_t result = 0;
	uint32_t prefixes = 0;
	uint32_t x = map_op1[*p];

	for (;;) {
		switch (x >> 4) {
			case 0:
				return result + x + (prefixes & 4);
			case 1:
				prefixes |= x;
				x = map_op1[*++p];
				result++;
				break;
			case 2:
				x = map_op2[*++p];
				break;
			case 3:
				p++;
				goto mrm;
			case 4:
				result -= (prefixes & 2);
				/* fallthrough */
			case 5:
				return result + (x & 15);
			case 6: /* Group 3. */
				if (p[1] & 0x38) {
					x = 2;
				} else if ((prefixes & 2) && (x == 0x66)) {
					x = 4;
				}
				goto mrm;
			case 7: /* VEX c4/c5. */
#if !defined(__x86_64__) && !defined(_M_X64)
				if (p[1] < 0xc0) {
					x = 2;
					goto mrm;
				}
#endif
				if (x == 0x70) {
					x = *++p & 0x1f;
					result++;
					if (x >= 2) {
						p += 2;
						result += 2;
						goto mrm;
					}
				}
				p++;
				result++;
				x = map_op2[*++p];
				break;
			case 8:
				result -= (prefixes & 2);
				/* fallthrough */
			case 9:
mrm:
				/* ModR/M and possibly SIB. */
				result += (x & 15);
				x = *++p;
				switch (x >> 6) {
					case 0:
						if ((x & 7) == 5) {
							return result + 4;
						}
						break;
					case 1:
						result++;
						break;
					case 2:
						result += 4;
						break;
					case 3:
						return result;
				}
				if ((x & 7) == 4) {
					result++;
					if (x < 0x40 && (p[1] & 7) == 5) {
						result += 4;
					}
				}
				return result;
		}
	}
}

typedef ZEND_SET_ALIGNED(1, uint16_t unaligned_uint16_t);
typedef ZEND_SET_ALIGNED(1, int32_t unaligned_int32_t);

static int zend_jit_patch(const void *code, size_t size, uint32_t jmp_table_size, const void *from_addr, const void *to_addr)
{
	int ret = 0;
	uint8_t *p, *end;

	if (jmp_table_size) {
		const void **jmp_slot = (const void **)((char*)code + ZEND_MM_ALIGNED_SIZE_EX(size, sizeof(void*)));

		do {
			if (*jmp_slot == from_addr) {
				*jmp_slot = to_addr;
				ret++;
			}
			jmp_slot++;
		} while (--jmp_table_size);
	}

	p = (uint8_t*)code;
	end = p + size - 5;
	while (p < end) {
		if ((*(unaligned_uint16_t*)p & 0xf0ff) == 0x800f && p + *(unaligned_int32_t*)(p+2) == (uint8_t*)from_addr - 6) {
			*(unaligned_int32_t*)(p+2) = ((uint8_t*)to_addr - (p + 6));
			ret++;
		} else if (*p == 0xe9 && p + *(unaligned_int32_t*)(p+1) == (uint8_t*)from_addr - 5) {
			*(unaligned_int32_t*)(p+1) = ((uint8_t*)to_addr - (p + 5));
			ret++;
		}
		p += _asm_x86_inslen(p);
	}
#ifdef HAVE_VALGRIND
	VALGRIND_DISCARD_TRANSLATIONS(code, size);
#endif
	return ret;
}

static int zend_jit_link_side_trace(const void *code, size_t size, uint32_t jmp_table_size, uint32_t exit_num, const void *addr)
{
	return zend_jit_patch(code, size, jmp_table_size, zend_jit_trace_get_exit_addr(exit_num), addr);
}

static int zend_jit_trace_link_to_root(dasm_State **Dst, zend_jit_trace_info *t, const void *timeout_exit_addr)
{
	const void *link_addr;
	size_t prologue_size;

	/* Skip prologue. */
	// TODO: don't hardcode this ???
	if (zend_jit_vm_kind == ZEND_VM_KIND_HYBRID) {
#ifdef ZEND_VM_HYBRID_JIT_RED_ZONE_SIZE
		prologue_size = 0;
#elif defined(__x86_64__) || defined(_M_X64)
		// sub r4, HYBRID_SPAD
		prologue_size = 4;
#else
		// sub r4, HYBRID_SPAD
		prologue_size = 3;
#endif
	} else if (GCC_GLOBAL_REGS) {
		// sub r4, SPAD // stack alignment
#if defined(__x86_64__) || defined(_M_X64)
		prologue_size = 4;
#else
		prologue_size = 3;
#endif
	} else {
		// sub r4, NR_SPAD // stack alignment
		// mov aword T2, FP // save FP
		// mov aword T3, RX // save IP
		// mov FP, FCARG1a
#if defined(__x86_64__) || defined(_M_X64)
		prologue_size = 17;
#else
		prologue_size = 12;
#endif
	}
	link_addr = (const void*)((const char*)t->code_start + prologue_size);

	if (timeout_exit_addr) {
		/* Check timeout for links to LOOP */
		|	MEM_CMP_ZTS byte, executor_globals, vm_interrupt, 0, r0
		|	je &link_addr
		|	jmp &timeout_exit_addr
	} else {
		|	jmp &link_addr
	}
	return 1;
}

static int zend_jit_trace_return(dasm_State **Dst, bool original_handler)
{
#if 0
	|	jmp ->trace_escape
#else
	if (zend_jit_vm_kind == ZEND_VM_KIND_HYBRID) {
		|	ADD_HYBRID_SPAD
		if (!original_handler) {
			|	JMP_IP
		} else {
			|	mov r0, EX->func
			|	mov r0, aword [r0 + offsetof(zend_op_array, reserved[zend_func_info_rid])]
			|	mov r0, aword [r0 + offsetof(zend_jit_op_array_trace_extension, offset)]
			|	jmp aword [IP + r0]
		}
	} else if (GCC_GLOBAL_REGS) {
		|	add r4, SPAD // stack alignment
		if (!original_handler) {
			|	JMP_IP
		} else {
			|	mov r0, EX->func
			|	mov r0, aword [r0 + offsetof(zend_op_array, reserved[zend_func_info_rid])]
			|	mov r0, aword [r0 + offsetof(zend_jit_op_array_trace_extension, offset)]
			|	jmp aword [IP + r0]
		}
	} else {
		if (original_handler) {
			|	mov FCARG1a, FP
			|	mov r0, EX->func
			|	mov r0, aword [r0 + offsetof(zend_op_array, reserved[zend_func_info_rid])]
			|	mov r0, aword [r0 + offsetof(zend_jit_op_array_trace_extension, offset)]
			|	call aword [IP + r0]
		}
		|	mov FP, aword T2 // restore FP
		|	mov RX, aword T3 // restore IP
		|	add r4, NR_SPAD // stack alignment
		|	mov r0, 2 // ZEND_VM_LEAVE
		|	ret
	}
#endif
	return 1;
}

static int zend_jit_type_guard(dasm_State **Dst, const zend_op *opline, uint32_t var, uint8_t type)
{
	int32_t exit_point = zend_jit_trace_get_exit_point(opline, 0);
	const void *exit_addr = zend_jit_trace_get_exit_addr(exit_point);

	if (!exit_addr) {
		return 0;
	}
	|	IF_NOT_Z_TYPE FP + var, type, &exit_addr

	return 1;
}

static int zend_jit_packed_guard(dasm_State **Dst, const zend_op *opline, uint32_t var, uint32_t op_info)
{
	int32_t exit_point = zend_jit_trace_get_exit_point(opline, ZEND_JIT_EXIT_PACKED_GUARD);
	const void *exit_addr = zend_jit_trace_get_exit_addr(exit_point);

	if (!exit_addr) {
		return 0;
	}

	|	GET_ZVAL_LVAL ZREG_FCARG1, ZEND_ADDR_MEM_ZVAL(ZREG_FP, var)
	if (op_info & MAY_BE_ARRAY_PACKED) {
		|	test dword [FCARG1a + offsetof(zend_array, u.flags)], HASH_FLAG_PACKED
		|	jz &exit_addr
	} else {
		|	test dword [FCARG1a + offsetof(zend_array, u.flags)], HASH_FLAG_PACKED
		|	jnz &exit_addr
	}

	return 1;
}

static int zend_jit_trace_handler(dasm_State **Dst, const zend_op_array *op_array, const zend_op *opline, int may_throw, zend_jit_trace_rec *trace)
{
	zend_jit_op_array_trace_extension *jit_extension =
		(zend_jit_op_array_trace_extension*)ZEND_FUNC_INFO(op_array);
	size_t offset = jit_extension->offset;
	const void *handler =
		(zend_vm_opcode_handler_t)ZEND_OP_TRACE_INFO(opline, offset)->call_handler;

	if (!zend_jit_set_valid_ip(Dst, opline)) {
		return 0;
	}
	if (!GCC_GLOBAL_REGS) {
		|	mov FCARG1a, FP
	}
	|	EXT_CALL handler, r0
	if (may_throw
	 && opline->opcode != ZEND_RETURN
	 && opline->opcode != ZEND_RETURN_BY_REF) {
		|	MEM_CMP_ZTS aword, executor_globals, exception, 0, r1
		|	jne ->exception_handler
	}

	while (trace->op != ZEND_JIT_TRACE_VM && trace->op != ZEND_JIT_TRACE_END) {
		trace++;
	}

	if (!GCC_GLOBAL_REGS
	 && (trace->op != ZEND_JIT_TRACE_END || trace->stop != ZEND_JIT_TRACE_STOP_RETURN)) {
		if (opline->opcode == ZEND_RETURN ||
		    opline->opcode == ZEND_RETURN_BY_REF ||
		    opline->opcode == ZEND_DO_UCALL ||
		    opline->opcode == ZEND_DO_FCALL_BY_NAME ||
		    opline->opcode == ZEND_DO_FCALL ||
		    opline->opcode == ZEND_GENERATOR_CREATE) {
			|	MEM_LOAD_ZTS FP, aword, executor_globals, current_execute_data, r1
		}
	}

	if (zend_jit_trace_may_exit(op_array, opline)) {
		if (opline->opcode == ZEND_RETURN ||
		    opline->opcode == ZEND_RETURN_BY_REF ||
		    opline->opcode == ZEND_GENERATOR_CREATE) {

			if (zend_jit_vm_kind == ZEND_VM_KIND_HYBRID) {
#if 0
				/* this check should be handled by the following OPLINE guard or jmp [IP] */
				|	cmp IP, zend_jit_halt_op
				|	je ->trace_halt
#endif
			} else if (GCC_GLOBAL_REGS) {
				|	test IP, IP
				|	je ->trace_halt
			} else {
				|	test eax, eax
				|	jl ->trace_halt
			}
		} else if (opline->opcode == ZEND_EXIT ||
		           opline->opcode == ZEND_GENERATOR_RETURN ||
		           opline->opcode == ZEND_YIELD ||
		           opline->opcode == ZEND_YIELD_FROM) {
			|	jmp ->trace_halt
		}
		if (trace->op != ZEND_JIT_TRACE_END ||
		    (trace->stop != ZEND_JIT_TRACE_STOP_RETURN &&
		     trace->stop != ZEND_JIT_TRACE_STOP_INTERPRETER)) {

			const zend_op *next_opline = trace->opline;
			const zend_op *exit_opline = NULL;
			uint32_t exit_point;
			const void *exit_addr;
			uint32_t old_info = 0;
			uint32_t old_res_info = 0;
			zend_jit_trace_stack *stack = JIT_G(current_frame)->stack;

			if (zend_is_smart_branch(opline)) {
				bool exit_if_true = 0;
				exit_opline = zend_jit_trace_get_exit_opline(trace, opline + 1, &exit_if_true);
			} else {
				switch (opline->opcode) {
					case ZEND_JMPZ:
					case ZEND_JMPNZ:
					case ZEND_JMPZ_EX:
					case ZEND_JMPNZ_EX:
					case ZEND_JMP_SET:
					case ZEND_COALESCE:
					case ZEND_JMP_NULL:
					case ZEND_FE_RESET_R:
					case ZEND_FE_RESET_RW:
						exit_opline = (trace->opline == opline + 1) ?
							OP_JMP_ADDR(opline, opline->op2) :
							opline + 1;
						break;
					case ZEND_JMPZNZ:
						exit_opline = (trace->opline == OP_JMP_ADDR(opline, opline->op2)) ?
							ZEND_OFFSET_TO_OPLINE(opline, opline->extended_value) :
							OP_JMP_ADDR(opline, opline->op2);
						break;
					case ZEND_FE_FETCH_R:
					case ZEND_FE_FETCH_RW:
						if (opline->op2_type == IS_CV) {
							old_info = STACK_INFO(stack, EX_VAR_TO_NUM(opline->op2.var));
							SET_STACK_TYPE(stack, EX_VAR_TO_NUM(opline->op2.var), IS_UNKNOWN, 1);
						}
						exit_opline = (trace->opline == opline + 1) ?
							ZEND_OFFSET_TO_OPLINE(opline, opline->extended_value) :
							opline + 1;
						break;

				}
			}

			if (opline->result_type == IS_VAR || opline->result_type == IS_TMP_VAR) {
				old_res_info = STACK_INFO(stack, EX_VAR_TO_NUM(opline->result.var));
				SET_STACK_TYPE(stack, EX_VAR_TO_NUM(opline->result.var), IS_UNKNOWN, 1);
			}
			exit_point = zend_jit_trace_get_exit_point(exit_opline, 0);
			exit_addr = zend_jit_trace_get_exit_addr(exit_point);

			if (opline->result_type == IS_VAR || opline->result_type == IS_TMP_VAR) {
				SET_STACK_INFO(stack, EX_VAR_TO_NUM(opline->result.var), old_res_info);
			}
			switch (opline->opcode) {
				case ZEND_FE_FETCH_R:
				case ZEND_FE_FETCH_RW:
					if (opline->op2_type == IS_CV) {
						SET_STACK_INFO(stack, EX_VAR_TO_NUM(opline->op2.var), old_info);
					}
					break;
			}

			if (!exit_addr) {
				return 0;
			}
			|	CMP_IP next_opline
			|	jne &exit_addr
		}
	}

	zend_jit_set_last_valid_opline(trace->opline);

	return 1;
}

static int zend_jit_handler(dasm_State **Dst, const zend_op *opline, int may_throw)
{
	const void *handler;

	if (zend_jit_vm_kind == ZEND_VM_KIND_HYBRID) {
		handler = zend_get_opcode_handler_func(opline);
	} else {
		handler = opline->handler;
	}

	if (!zend_jit_set_valid_ip(Dst, opline)) {
		return 0;
	}
	if (!GCC_GLOBAL_REGS) {
		|	mov FCARG1a, FP
	}
	|	EXT_CALL handler, r0
	if (may_throw) {
		zend_jit_check_exception(Dst);
	}

	/* Skip the following OP_DATA */
	switch (opline->opcode) {
		case ZEND_ASSIGN_DIM:
		case ZEND_ASSIGN_OBJ:
		case ZEND_ASSIGN_STATIC_PROP:
		case ZEND_ASSIGN_DIM_OP:
		case ZEND_ASSIGN_OBJ_OP:
		case ZEND_ASSIGN_STATIC_PROP_OP:
		case ZEND_ASSIGN_STATIC_PROP_REF:
		case ZEND_ASSIGN_OBJ_REF:
			zend_jit_set_last_valid_opline(opline + 2);
			break;
		default:
			zend_jit_set_last_valid_opline(opline + 1);
			break;
	}

	return 1;
}

static int zend_jit_tail_handler(dasm_State **Dst, const zend_op *opline)
{
	if (!zend_jit_set_valid_ip(Dst, opline)) {
		return 0;
	}
	if (zend_jit_vm_kind == ZEND_VM_KIND_HYBRID) {
		if (opline->opcode == ZEND_DO_UCALL ||
		    opline->opcode == ZEND_DO_FCALL_BY_NAME ||
		    opline->opcode == ZEND_DO_FCALL ||
		    opline->opcode == ZEND_RETURN) {

			/* Use inlined HYBRID VM handler */
			const void *handler = opline->handler;

			|	ADD_HYBRID_SPAD
			|	EXT_JMP handler, r0
		} else {
			const void *handler = zend_get_opcode_handler_func(opline);

			|	EXT_CALL handler, r0
			|	ADD_HYBRID_SPAD
			|	JMP_IP
		}
	} else {
		const void *handler = opline->handler;

		if (GCC_GLOBAL_REGS) {
			|	add r4, SPAD // stack alignment
		} else {
			|	mov FCARG1a, FP
			|	mov FP, aword T2 // restore FP
			|	mov RX, aword T3 // restore IP
			|	add r4, NR_SPAD // stack alignment
		}
		|	EXT_JMP handler, r0
	}
	zend_jit_reset_last_valid_opline();
	return 1;
}

static int zend_jit_trace_opline_guard(dasm_State **Dst, const zend_op *opline)
{
	uint32_t exit_point = zend_jit_trace_get_exit_point(NULL, 0);
	const void *exit_addr = zend_jit_trace_get_exit_addr(exit_point);

	if (!exit_addr) {
		return 0;
	}
	|	CMP_IP opline
	|	jne &exit_addr

	zend_jit_set_last_valid_opline(opline);

	return 1;
}

static int zend_jit_jmp(dasm_State **Dst, unsigned int target_label)
{
	|	jmp =>target_label
	return 1;
}

static int zend_jit_cond_jmp(dasm_State **Dst, const zend_op *next_opline, unsigned int target_label)
{
	|	CMP_IP next_opline
	|	jne =>target_label

	zend_jit_set_last_valid_opline(next_opline);

	return 1;
}

#ifdef CONTEXT_THREADED_JIT
static int zend_jit_context_threaded_call(dasm_State **Dst, const zend_op *opline, unsigned int next_block)
{
	if (!zend_jit_handler(Dst, opline, 1)) return 0;
	if (opline->opcode == ZEND_DO_UCALL) {
		|	call ->context_threaded_call
	} else {
		const zend_op *next_opline = opline + 1;

		|	CMP_IP next_opline
		|	je =>next_block
		|	call ->context_threaded_call
	}
	return 1;
}
#endif

static int zend_jit_call(dasm_State **Dst, const zend_op *opline, unsigned int next_block)
{
#ifdef CONTEXT_THREADED_JIT
	return zend_jit_context_threaded_call(Dst, opline, next_block);
#else
	return zend_jit_tail_handler(Dst, opline);
#endif
}

static int zend_jit_spill_store(dasm_State **Dst, zend_jit_addr src, zend_jit_addr dst, uint32_t info, bool set_type)
{
	ZEND_ASSERT(Z_MODE(src) == IS_REG);
	ZEND_ASSERT(Z_MODE(dst) == IS_MEM_ZVAL);

	if ((info & MAY_BE_ANY) == MAY_BE_LONG) {
		|	SET_ZVAL_LVAL dst, Ra(Z_REG(src))
		if (set_type) {
			|	SET_ZVAL_TYPE_INFO dst, IS_LONG
		}
	} else if ((info & MAY_BE_ANY) == MAY_BE_DOUBLE) {
		|	DOUBLE_SET_ZVAL_DVAL dst, Z_REG(src)
		if (set_type) {
			|	SET_ZVAL_TYPE_INFO dst, IS_DOUBLE
		}
	} else {
		ZEND_UNREACHABLE();
	}
	return 1;
}

static int zend_jit_load_reg(dasm_State **Dst, zend_jit_addr src, zend_jit_addr dst, uint32_t info)
{
	ZEND_ASSERT(Z_MODE(src) == IS_MEM_ZVAL);
	ZEND_ASSERT(Z_MODE(dst) == IS_REG);

	if ((info & MAY_BE_ANY) == MAY_BE_LONG) {
		|	GET_ZVAL_LVAL Z_REG(dst), src
	} else if ((info & MAY_BE_ANY) == MAY_BE_DOUBLE) {
		|	DOUBLE_GET_ZVAL_DVAL Z_REG(dst), src
	} else {
		ZEND_UNREACHABLE();
	}
	return 1;
}

static int zend_jit_store_var(dasm_State **Dst, uint32_t info, int var, zend_reg reg, bool set_type)
{
	zend_jit_addr src = ZEND_ADDR_REG(reg);
	zend_jit_addr dst = ZEND_ADDR_MEM_ZVAL(ZREG_FP, EX_NUM_TO_VAR(var));

	return zend_jit_spill_store(Dst, src, dst, info, set_type);
}

static int zend_jit_store_var_if_necessary(dasm_State **Dst, int var, zend_jit_addr src, uint32_t info)
{
	if (Z_MODE(src) == IS_REG && Z_STORE(src)) {
		zend_jit_addr dst = ZEND_ADDR_MEM_ZVAL(ZREG_FP, var);
		return zend_jit_spill_store(Dst, src, dst, info, 1);
	}
	return 1;
}

static int zend_jit_store_var_if_necessary_ex(dasm_State **Dst, int var, zend_jit_addr src, uint32_t info, zend_jit_addr old, uint32_t old_info)
{
	if (Z_MODE(src) == IS_REG && Z_STORE(src)) {
		zend_jit_addr dst = ZEND_ADDR_MEM_ZVAL(ZREG_FP, var);
		bool set_type = 1;

		if ((info & (MAY_BE_ANY|MAY_BE_REF|MAY_BE_UNDEF)) ==
		    (old_info & (MAY_BE_ANY|MAY_BE_REF|MAY_BE_UNDEF))) {
			if (Z_MODE(old) != IS_REG || Z_LOAD(old) || Z_STORE(old)) {
				set_type = 0;
			}
		}
		return zend_jit_spill_store(Dst, src, dst, info, set_type);
	}
	return 1;
}

static int zend_jit_load_var(dasm_State **Dst, uint32_t info, int var, zend_reg reg)
{
	zend_jit_addr src = ZEND_ADDR_MEM_ZVAL(ZREG_FP, EX_NUM_TO_VAR(var));
	zend_jit_addr dst = ZEND_ADDR_REG(reg);

	return zend_jit_load_reg(Dst, src, dst, info);
}

static int zend_jit_update_regs(dasm_State **Dst, uint32_t var, zend_jit_addr src, zend_jit_addr dst, uint32_t info)
{
	if (!zend_jit_same_addr(src, dst)) {
		if (Z_MODE(src) == IS_REG) {
			if (Z_MODE(dst) == IS_REG) {
				if ((info & MAY_BE_ANY) == MAY_BE_LONG) {
					|	mov Ra(Z_REG(dst)), Ra(Z_REG(src))
				} else if ((info & MAY_BE_ANY) == MAY_BE_DOUBLE) {
					|	SSE_AVX_INS movaps, vmovaps, xmm(Z_REG(dst)-ZREG_XMM0), xmm(Z_REG(src)-ZREG_XMM0)
				} else {
					ZEND_UNREACHABLE();
				}
			} else if (Z_MODE(dst) == IS_MEM_ZVAL) {
				if (!Z_LOAD(src) && !Z_STORE(src)) {
					if (!zend_jit_spill_store(Dst, src, dst, info,
							JIT_G(trigger) != ZEND_JIT_ON_HOT_TRACE ||
							JIT_G(current_frame) == NULL ||
							STACK_MEM_TYPE(JIT_G(current_frame)->stack, EX_VAR_TO_NUM(var)) == IS_UNKNOWN ||
							(1 << STACK_MEM_TYPE(JIT_G(current_frame)->stack, EX_VAR_TO_NUM(var))) != (info & MAY_BE_ANY)
					)) {
						return 0;
					}
				}
			} else {
				ZEND_UNREACHABLE();
			}
		} else if (Z_MODE(src) == IS_MEM_ZVAL) {
			if (Z_MODE(dst) == IS_REG) {
				if (!zend_jit_load_reg(Dst, src, dst, info)) {
					return 0;
				}
			} else {
				ZEND_UNREACHABLE();
			}
		} else {
			ZEND_UNREACHABLE();
		}
	}
	return 1;
}

static int zend_jit_escape_if_undef_r0(dasm_State **Dst, int var, uint32_t flags, const zend_op *opline)
{
	zend_jit_addr val_addr = ZEND_ADDR_MEM_ZVAL(ZREG_R0, 0);

	|	IF_NOT_ZVAL_TYPE val_addr, IS_UNDEF, >1

	if (flags & ZEND_JIT_EXIT_RESTORE_CALL) {
		if (!zend_jit_save_call_chain(Dst, -1)) {
			return 0;
		}
	}

	ZEND_ASSERT(opline);

	|	LOAD_IP_ADDR (opline - 1)
	|	jmp ->trace_escape
	|1:

	return 1;
}

static int zend_jit_store_const(dasm_State **Dst, int var, zend_reg reg)
{
	zend_jit_addr dst = ZEND_ADDR_MEM_ZVAL(ZREG_FP, EX_NUM_TO_VAR(var));

	if (reg == ZREG_LONG_MIN_MINUS_1) {
		|.if X64
			|	SET_ZVAL_LVAL dst, 0x00000000
			|	SET_ZVAL_W2 dst, 0xc3e00000
		|.else
			|	SET_ZVAL_LVAL dst, 0x00200000
			|	SET_ZVAL_W2 dst, 0xc1e00000
		|.endif
		|	SET_ZVAL_TYPE_INFO dst, IS_DOUBLE
	} else if (reg == ZREG_LONG_MIN) {
		|.if X64
			|	SET_ZVAL_LVAL dst, 0x00000000
			|	SET_ZVAL_W2 dst, 0x80000000
		|.else
			|	SET_ZVAL_LVAL dst, ZEND_LONG_MIN
		|.endif
		|	SET_ZVAL_TYPE_INFO dst, IS_LONG
	} else if (reg == ZREG_LONG_MAX) {
		|.if X64
			|	SET_ZVAL_LVAL dst, 0xffffffff
			|	SET_ZVAL_W2 dst, 0x7fffffff
		|.else
			|	SET_ZVAL_LVAL dst, ZEND_LONG_MAX
		|.endif
		|	SET_ZVAL_TYPE_INFO dst, IS_LONG
	} else if (reg == ZREG_LONG_MAX_PLUS_1) {
		|.if X64
			|	SET_ZVAL_LVAL dst, 0
			|	SET_ZVAL_W2 dst, 0x43e00000
		|.else
			|	SET_ZVAL_LVAL dst, 0
			|	SET_ZVAL_W2 dst, 0x41e00000
		|.endif
		|	SET_ZVAL_TYPE_INFO dst, IS_DOUBLE
	} else if (reg == ZREG_NULL) {
		|	SET_ZVAL_TYPE_INFO dst, IS_NULL
	} else if (reg == ZREG_ZVAL_TRY_ADDREF) {
		|	IF_NOT_ZVAL_REFCOUNTED dst, >1
		|	GET_ZVAL_PTR r1, dst
		|	GC_ADDREF r1
		|1:
	} else if (reg == ZREG_ZVAL_COPY_GPR0) {
		zend_jit_addr val_addr = ZEND_ADDR_MEM_ZVAL(ZREG_R0, 0);

		|	ZVAL_COPY_VALUE dst, -1, val_addr, -1, ZREG_R1, ZREG_R2
		|	TRY_ADDREF -1, ch, r2
	} else {
		ZEND_UNREACHABLE();
	}
	return 1;
}

static int zend_jit_free_trampoline(dasm_State **Dst)
{
	|	/// if (UNEXPECTED(func->common.fn_flags & ZEND_ACC_CALL_VIA_TRAMPOLINE))
	|	test dword [r0 + offsetof(zend_function, common.fn_flags)], ZEND_ACC_CALL_VIA_TRAMPOLINE
	|	jz >1
	|	mov FCARG1a, r0
	|	EXT_CALL zend_jit_free_trampoline_helper, r0
	|1:
	return 1;
}

static int zend_jit_inc_dec(dasm_State **Dst, const zend_op *opline, uint32_t op1_info, zend_jit_addr op1_addr, uint32_t op1_def_info, zend_jit_addr op1_def_addr, uint32_t res_use_info, uint32_t res_info, zend_jit_addr res_addr, int may_overflow, int may_throw)
{
	if (op1_info & ((MAY_BE_UNDEF|MAY_BE_ANY)-MAY_BE_LONG)) {
		|	IF_NOT_ZVAL_TYPE op1_addr, IS_LONG, >2
	}
	if (opline->opcode == ZEND_POST_INC || opline->opcode == ZEND_POST_DEC) {
		|	ZVAL_COPY_VALUE res_addr, res_use_info, op1_addr, MAY_BE_LONG, ZREG_R0, ZREG_R1
	}
	if (!zend_jit_update_regs(Dst, opline->op1.var, op1_addr, op1_def_addr, MAY_BE_LONG)) {
		return 0;
	}
	if (opline->opcode == ZEND_PRE_INC || opline->opcode == ZEND_POST_INC) {
		|	LONG_OP_WITH_32BIT_CONST add, op1_def_addr, Z_L(1)
	} else {
		|	LONG_OP_WITH_32BIT_CONST sub, op1_def_addr, Z_L(1)
	}

	if (may_overflow &&
	    (((op1_def_info & MAY_BE_GUARD) && (op1_def_info & MAY_BE_LONG)) ||
	     ((opline->result_type != IS_UNUSED && (res_info & MAY_BE_GUARD) && (res_info & MAY_BE_LONG))))) {
		int32_t exit_point;
		const void *exit_addr;
		zend_jit_trace_stack *stack;
		uint32_t old_op1_info, old_res_info = 0;

		stack = JIT_G(current_frame)->stack;
		old_op1_info = STACK_INFO(stack, EX_VAR_TO_NUM(opline->op1.var));
		SET_STACK_TYPE(stack, EX_VAR_TO_NUM(opline->op1.var), IS_DOUBLE, 0);
		if (opline->opcode == ZEND_PRE_INC || opline->opcode == ZEND_POST_INC) {
			SET_STACK_REG(stack, EX_VAR_TO_NUM(opline->op1.var), ZREG_LONG_MAX_PLUS_1);
		} else {
			SET_STACK_REG(stack, EX_VAR_TO_NUM(opline->op1.var), ZREG_LONG_MIN_MINUS_1);
		}
		if (opline->result_type != IS_UNUSED) {
			old_res_info = STACK_INFO(stack, EX_VAR_TO_NUM(opline->result.var));
			if (opline->opcode == ZEND_PRE_INC) {
				SET_STACK_TYPE(stack, EX_VAR_TO_NUM(opline->result.var), IS_DOUBLE, 0);
				SET_STACK_REG(stack, EX_VAR_TO_NUM(opline->result.var), ZREG_LONG_MAX_PLUS_1);
			} else if (opline->opcode == ZEND_PRE_DEC) {
				SET_STACK_TYPE(stack, EX_VAR_TO_NUM(opline->result.var), IS_DOUBLE, 0);
				SET_STACK_REG(stack, EX_VAR_TO_NUM(opline->result.var), ZREG_LONG_MIN_MINUS_1);
			} else if (opline->opcode == ZEND_POST_INC) {
				SET_STACK_TYPE(stack, EX_VAR_TO_NUM(opline->result.var), IS_LONG, 0);
				SET_STACK_REG(stack, EX_VAR_TO_NUM(opline->result.var), ZREG_LONG_MAX);
			} else if (opline->opcode == ZEND_POST_DEC) {
				SET_STACK_TYPE(stack, EX_VAR_TO_NUM(opline->result.var), IS_LONG, 0);
				SET_STACK_REG(stack, EX_VAR_TO_NUM(opline->result.var), ZREG_LONG_MIN);
			}
		}

		exit_point = zend_jit_trace_get_exit_point(opline + 1, 0);
		exit_addr = zend_jit_trace_get_exit_addr(exit_point);
		|	jo &exit_addr

		if ((opline->opcode == ZEND_PRE_INC || opline->opcode == ZEND_PRE_DEC) &&
		    opline->result_type != IS_UNUSED) {
			|	ZVAL_COPY_VALUE res_addr, res_use_info, op1_def_addr, MAY_BE_LONG, ZREG_R0, ZREG_R1
		}

		SET_STACK_INFO(stack, EX_VAR_TO_NUM(opline->op1.var), old_op1_info);
		if (opline->result_type != IS_UNUSED) {
			SET_STACK_INFO(stack, EX_VAR_TO_NUM(opline->result.var), old_res_info);
		}
	} else if (may_overflow) {
		|	jo >1
		if ((opline->opcode == ZEND_PRE_INC || opline->opcode == ZEND_PRE_DEC) &&
		    opline->result_type != IS_UNUSED) {
			|	ZVAL_COPY_VALUE res_addr, res_use_info, op1_def_addr, MAY_BE_LONG, ZREG_R0, ZREG_R1
		}
		|.cold_code
		|1:
		if (opline->opcode == ZEND_PRE_INC || opline->opcode == ZEND_POST_INC) {
			|.if X64
				|	mov64 rax, 0x43e0000000000000
				|	SET_ZVAL_LVAL op1_def_addr, rax
			|.else
				|	SET_ZVAL_LVAL op1_def_addr, 0
				|	SET_ZVAL_W2 op1_def_addr, 0x41e00000
			|.endif
		} else {
			|.if X64
				|	mov64 rax, 0xc3e0000000000000
				|	SET_ZVAL_LVAL op1_def_addr, rax
			|.else
				|	SET_ZVAL_LVAL op1_def_addr, 0x00200000
				|	SET_ZVAL_W2 op1_def_addr, 0xc1e00000
			|.endif
		}
		if (Z_MODE(op1_def_addr) == IS_MEM_ZVAL) {
			|	SET_ZVAL_TYPE_INFO op1_def_addr, IS_DOUBLE
		}
		if ((opline->opcode == ZEND_PRE_INC || opline->opcode == ZEND_PRE_DEC) &&
		    opline->result_type != IS_UNUSED) {
			|	ZVAL_COPY_VALUE res_addr, res_use_info, op1_def_addr, MAY_BE_DOUBLE, ZREG_R0, ZREG_R1
		}
		|	jmp >3
		|.code
	} else {
		if ((opline->opcode == ZEND_PRE_INC || opline->opcode == ZEND_PRE_DEC) &&
		    opline->result_type != IS_UNUSED) {
			|	ZVAL_COPY_VALUE res_addr, res_use_info, op1_def_addr, MAY_BE_LONG, ZREG_R0, ZREG_R1
		}
	}
	if (op1_info & ((MAY_BE_ANY|MAY_BE_UNDEF)-MAY_BE_LONG)) {
		|.cold_code
		|2:
		if (op1_info & ((MAY_BE_ANY|MAY_BE_UNDEF)-(MAY_BE_LONG|MAY_BE_DOUBLE))) {
			|	SET_EX_OPLINE opline, r0
			if (op1_info & MAY_BE_UNDEF) {
				|	IF_NOT_ZVAL_TYPE op1_addr, IS_UNDEF, >2
				|	// zend_error(E_WARNING, "Undefined variable $%s", ZSTR_VAL(CV_DEF_OF(EX_VAR_TO_NUM(opline->op1.var))));
				|	mov FCARG1d, opline->op1.var
				|	SET_ZVAL_TYPE_INFO op1_addr, IS_NULL
				|	EXT_CALL zend_jit_undefined_op_helper, r0
				op1_info |= MAY_BE_NULL;
			}
			|2:
			|	LOAD_ZVAL_ADDR FCARG1a, op1_addr

			|	// ZVAL_DEREF(var_ptr);
			if (op1_info & MAY_BE_REF) {
				|	IF_NOT_Z_TYPE, FCARG1a, IS_REFERENCE, >2
				|	GET_Z_PTR FCARG1a, FCARG1a
				|	cmp aword [FCARG1a + offsetof(zend_reference, sources.ptr)], 0
				|	jz >1
				if (RETURN_VALUE_USED(opline)) {
					|	LOAD_ZVAL_ADDR FCARG2a, res_addr
				} else {
					|	xor FCARG2a, FCARG2a
				}
				if (opline->opcode == ZEND_PRE_INC) {
					|	EXT_CALL zend_jit_pre_inc_typed_ref, r0
				} else if (opline->opcode == ZEND_PRE_DEC) {
					|	EXT_CALL zend_jit_pre_dec_typed_ref, r0
				} else if (opline->opcode == ZEND_POST_INC) {
					|	EXT_CALL zend_jit_post_inc_typed_ref, r0
				} else if (opline->opcode == ZEND_POST_DEC) {
					|	EXT_CALL zend_jit_post_dec_typed_ref, r0
				} else {
					ZEND_UNREACHABLE();
				}
				zend_jit_check_exception(Dst);
				|	jmp >3
				|1:
				|	lea FCARG1a, [FCARG1a + offsetof(zend_reference, val)]
				|2:
			}

			if (opline->opcode == ZEND_POST_INC || opline->opcode == ZEND_POST_DEC) {
				zend_jit_addr val_addr = ZEND_ADDR_MEM_ZVAL(ZREG_FCARG1, 0);

				|	ZVAL_COPY_VALUE res_addr, res_use_info, val_addr, op1_info, ZREG_R0, ZREG_R2
				|	TRY_ADDREF op1_info, ah, r2
			}
			if (opline->opcode == ZEND_PRE_INC || opline->opcode == ZEND_POST_INC) {
				if (opline->opcode == ZEND_PRE_INC && opline->result_type != IS_UNUSED) {
					|	LOAD_ZVAL_ADDR FCARG2a, res_addr
					|	EXT_CALL zend_jit_pre_inc, r0
				} else {
					|	EXT_CALL increment_function, r0
				}
			} else {
				if (opline->opcode == ZEND_PRE_DEC && opline->result_type != IS_UNUSED) {
					|	LOAD_ZVAL_ADDR FCARG2a, res_addr
					|	EXT_CALL zend_jit_pre_dec, r0
				} else {
					|	EXT_CALL decrement_function, r0
				}
			}
			if (may_throw) {
				zend_jit_check_exception(Dst);
			}
		} else {
			zend_reg tmp_reg;

			if (opline->opcode == ZEND_POST_INC || opline->opcode == ZEND_POST_DEC) {
				|	ZVAL_COPY_VALUE res_addr, res_use_info, op1_addr, MAY_BE_DOUBLE, ZREG_R0, ZREG_R2
			}
			if (Z_MODE(op1_def_addr) == IS_REG) {
				tmp_reg = Z_REG(op1_def_addr);
			} else if (Z_MODE(op1_addr) == IS_REG && Z_LAST_USE(op1_addr)) {
				tmp_reg = Z_REG(op1_addr);
			} else {
				tmp_reg = ZREG_XMM0;
			}
			|	DOUBLE_GET_ZVAL_DVAL tmp_reg, op1_addr
			if (opline->opcode == ZEND_PRE_INC || opline->opcode == ZEND_POST_INC) {
				if (CAN_USE_AVX()) {
					|	vaddsd xmm(tmp_reg-ZREG_XMM0), xmm(tmp_reg-ZREG_XMM0), qword [->one]
				} else {
					|	addsd xmm(tmp_reg-ZREG_XMM0), qword [->one]
				}
			} else {
				if (CAN_USE_AVX()) {
					|	vsubsd xmm(tmp_reg-ZREG_XMM0), xmm(tmp_reg-ZREG_XMM0), qword [->one]
				} else {
					|	subsd xmm(tmp_reg-ZREG_XMM0), qword [->one]
				}
			}
			|	DOUBLE_SET_ZVAL_DVAL op1_def_addr, tmp_reg
			if ((opline->opcode == ZEND_PRE_INC || opline->opcode == ZEND_PRE_DEC) &&
			    opline->result_type != IS_UNUSED) {
				|	ZVAL_COPY_VALUE res_addr, res_use_info, op1_addr, op1_def_info, ZREG_R0, ZREG_R1
				|	TRY_ADDREF op1_def_info, ah, r1
			}
		}
		|	jmp >3
		|.code
	}
	|3:
	if (!zend_jit_store_var_if_necessary_ex(Dst, opline->op1.var, op1_def_addr, op1_def_info, op1_addr, op1_info)) {
		return 0;
	}
	if (opline->result_type != IS_UNUSED) {
		if (!zend_jit_store_var_if_necessary(Dst, opline->result.var, res_addr, res_info)) {
			return 0;
		}
	}
	return 1;
}

static int zend_jit_opline_uses_reg(const zend_op  *opline, int8_t reg)
{
	if ((opline+1)->opcode == ZEND_OP_DATA
	 && ((opline+1)->op1_type & (IS_VAR|IS_TMP_VAR|IS_CV))
	 && JIT_G(current_frame)->stack[EX_VAR_TO_NUM((opline+1)->op1.var)].reg == reg) {
		return 1;
	}
	return
		((opline->result_type & (IS_VAR|IS_TMP_VAR|IS_CV)) &&
			JIT_G(current_frame)->stack[EX_VAR_TO_NUM(opline->result.var)].reg == reg) ||
		((opline->op1_type & (IS_VAR|IS_TMP_VAR|IS_CV)) &&
			JIT_G(current_frame)->stack[EX_VAR_TO_NUM(opline->op1.var)].reg == reg) ||
		((opline->op2_type & (IS_VAR|IS_TMP_VAR|IS_CV)) &&
			JIT_G(current_frame)->stack[EX_VAR_TO_NUM(opline->op2.var)].reg == reg);
}

static int zend_jit_math_long_long(dasm_State    **Dst,
                                   const zend_op  *opline,
                                   zend_uchar      opcode,
                                   zend_jit_addr   op1_addr,
                                   zend_jit_addr   op2_addr,
                                   zend_jit_addr   res_addr,
                                   uint32_t        res_info,
                                   uint32_t        res_use_info,
                                   int             may_overflow)
{
	bool same_ops = zend_jit_same_addr(op1_addr, op2_addr);
	zend_reg result_reg;
	zend_reg tmp_reg = ZREG_R0;

	if (Z_MODE(res_addr) == IS_REG && (res_info & MAY_BE_LONG)) {
		if (may_overflow && (res_info & MAY_BE_GUARD)
		 && JIT_G(current_frame)
		 && zend_jit_opline_uses_reg(opline, Z_REG(res_addr))) {
			result_reg = ZREG_R0;
		} else {
			result_reg = Z_REG(res_addr);
		}
	} else if (Z_MODE(op1_addr) == IS_REG && Z_LAST_USE(op1_addr) && !may_overflow) {
		result_reg = Z_REG(op1_addr);
	} else if (Z_REG(res_addr) != ZREG_R0) {
		result_reg = ZREG_R0;
	} else {
		/* ASSIGN_DIM_OP */
		result_reg = ZREG_FCARG1;
		tmp_reg = ZREG_FCARG1;
	}

	if (opcode == ZEND_MUL &&
			Z_MODE(op2_addr) == IS_CONST_ZVAL &&
			Z_LVAL_P(Z_ZV(op2_addr)) == 2) {
		if (Z_MODE(op1_addr) == IS_REG && !may_overflow) {
			|	lea Ra(result_reg), [Ra(Z_REG(op1_addr))+Ra(Z_REG(op1_addr))]
		} else {
			|	GET_ZVAL_LVAL result_reg, op1_addr
			|	add Ra(result_reg), Ra(result_reg)
		}
	} else if (opcode == ZEND_MUL &&
			Z_MODE(op2_addr) == IS_CONST_ZVAL &&
			!may_overflow &&
			Z_LVAL_P(Z_ZV(op2_addr)) > 0 &&
			zend_long_is_power_of_two(Z_LVAL_P(Z_ZV(op2_addr)))) {
		|	GET_ZVAL_LVAL result_reg, op1_addr
		|	shl Ra(result_reg), zend_long_floor_log2(Z_LVAL_P(Z_ZV(op2_addr)))
	} else if (opcode == ZEND_MUL &&
			Z_MODE(op1_addr) == IS_CONST_ZVAL &&
			Z_LVAL_P(Z_ZV(op1_addr)) == 2) {
		if (Z_MODE(op2_addr) == IS_REG && !may_overflow) {
			|	lea Ra(result_reg), [Ra(Z_REG(op2_addr))+Ra(Z_REG(op2_addr))]
		} else {
			|	GET_ZVAL_LVAL result_reg, op2_addr
			|	add Ra(result_reg), Ra(result_reg)
		}
	} else if (opcode == ZEND_MUL &&
			Z_MODE(op1_addr) == IS_CONST_ZVAL &&
			!may_overflow &&
			Z_LVAL_P(Z_ZV(op1_addr)) > 0 &&
			zend_long_is_power_of_two(Z_LVAL_P(Z_ZV(op1_addr)))) {
		|	GET_ZVAL_LVAL result_reg, op2_addr
		|	shl Ra(result_reg), zend_long_floor_log2(Z_LVAL_P(Z_ZV(op1_addr)))
	} else if (opcode == ZEND_DIV &&
			(Z_MODE(op2_addr) == IS_CONST_ZVAL &&
			zend_long_is_power_of_two(Z_LVAL_P(Z_ZV(op2_addr))))) {
		|	GET_ZVAL_LVAL result_reg, op1_addr
		|	shr Ra(result_reg), zend_long_floor_log2(Z_LVAL_P(Z_ZV(op2_addr)))
	} else if (opcode == ZEND_ADD &&
			!may_overflow &&
			Z_MODE(op1_addr) == IS_REG &&
			Z_MODE(op2_addr) == IS_CONST_ZVAL &&
			IS_SIGNED_32BIT(Z_LVAL_P(Z_ZV(op2_addr)))) {
		|	lea Ra(result_reg), [Ra(Z_REG(op1_addr))+Z_LVAL_P(Z_ZV(op2_addr))]
	} else if (opcode == ZEND_ADD &&
			!may_overflow &&
			Z_MODE(op2_addr) == IS_REG &&
			Z_MODE(op1_addr) == IS_CONST_ZVAL &&
			IS_SIGNED_32BIT(Z_LVAL_P(Z_ZV(op1_addr)))) {
		|	lea Ra(result_reg), [Ra(Z_REG(op2_addr))+Z_LVAL_P(Z_ZV(op1_addr))]
	} else if (opcode == ZEND_SUB &&
			!may_overflow &&
			Z_MODE(op1_addr) == IS_REG &&
			Z_MODE(op2_addr) == IS_CONST_ZVAL &&
			IS_SIGNED_32BIT(-Z_LVAL_P(Z_ZV(op2_addr)))) {
		|	lea Ra(result_reg), [Ra(Z_REG(op1_addr))-Z_LVAL_P(Z_ZV(op2_addr))]
	} else {
		|	GET_ZVAL_LVAL result_reg, op1_addr
		if ((opcode == ZEND_ADD || opcode == ZEND_SUB)
		 && Z_MODE(op2_addr) == IS_CONST_ZVAL
		 && Z_LVAL_P(Z_ZV(op2_addr)) == 0) {
			/* +/- 0 */
			may_overflow = 0;
		} else if (same_ops && opcode != ZEND_DIV) {
			|	LONG_MATH_REG opcode, Ra(result_reg), Ra(result_reg)
		} else {
			|	LONG_MATH opcode, result_reg, op2_addr
		}
	}
	if (may_overflow) {
		if (res_info & MAY_BE_GUARD) {
			int32_t exit_point = zend_jit_trace_get_exit_point(opline, 0);
			const void *exit_addr = zend_jit_trace_get_exit_addr(exit_point);
			if ((res_info & MAY_BE_ANY) == MAY_BE_LONG) {
				|	jo &exit_addr
				if (Z_MODE(res_addr) == IS_REG && result_reg != Z_REG(res_addr)) {
					|	mov Ra(Z_REG(res_addr)), Ra(result_reg)
				}
			} else if ((res_info & MAY_BE_ANY) == MAY_BE_DOUBLE) {
				|	jno &exit_addr
			} else {
				ZEND_UNREACHABLE();
			}
		} else {
			if (res_info & MAY_BE_LONG) {
				|	jo >1
			} else {
				|	jno >1
			}
		}
	}

	if (Z_MODE(res_addr) == IS_MEM_ZVAL && (res_info & MAY_BE_LONG)) {
		|	SET_ZVAL_LVAL res_addr, Ra(result_reg)
		if (Z_MODE(op1_addr) != IS_MEM_ZVAL || Z_REG(op1_addr) != Z_REG(res_addr) || Z_OFFSET(op1_addr) != Z_OFFSET(res_addr)) {
			if ((res_use_info & (MAY_BE_ANY|MAY_BE_UNDEF|MAY_BE_REF|MAY_BE_GUARD)) != MAY_BE_LONG) {
				|	SET_ZVAL_TYPE_INFO res_addr, IS_LONG
			}
		}
	}

	if (may_overflow && (!(res_info & MAY_BE_GUARD) || (res_info & MAY_BE_ANY) == MAY_BE_DOUBLE)) {
		zend_reg tmp_reg1 = ZREG_XMM0;
		zend_reg tmp_reg2 = ZREG_XMM1;

		if (res_info & MAY_BE_LONG) {
			|.cold_code
			|1:
		}

		do {
			if ((sizeof(void*) == 8 || Z_MODE(res_addr) != IS_REG) &&
			    ((Z_MODE(op1_addr) == IS_CONST_ZVAL && Z_LVAL_P(Z_ZV(op1_addr)) == 1) ||
			     (Z_MODE(op2_addr) == IS_CONST_ZVAL && Z_LVAL_P(Z_ZV(op2_addr)) == 1))) {
				if (opcode == ZEND_ADD) {
					|.if X64
						|	mov64 rax, 0x43e0000000000000
						if (Z_MODE(res_addr) == IS_REG) {
							|	movd xmm(Z_REG(res_addr)-ZREG_XMM0), rax
						} else {
							|	SET_ZVAL_LVAL res_addr, rax
						}
					|.else
						|	SET_ZVAL_LVAL res_addr, 0
						|	SET_ZVAL_W2 res_addr, 0x41e00000
					|.endif
					break;
				} else if (opcode == ZEND_SUB) {
					|.if X64
						|	mov64 rax, 0xc3e0000000000000
						if (Z_MODE(res_addr) == IS_REG) {
							|	movd xmm(Z_REG(res_addr)-ZREG_XMM0), rax
						} else {
							|	SET_ZVAL_LVAL res_addr, rax
						}
					|.else
						|	SET_ZVAL_LVAL res_addr, 0x00200000
						|	SET_ZVAL_W2 res_addr, 0xc1e00000
					|.endif
					break;
				}
			}

			|	DOUBLE_GET_ZVAL_LVAL tmp_reg1, op1_addr, tmp_reg
			|	DOUBLE_GET_ZVAL_LVAL tmp_reg2, op2_addr, tmp_reg
			if (CAN_USE_AVX()) {
				|	AVX_MATH_REG opcode, tmp_reg1, tmp_reg1, tmp_reg2
			} else {
				|	SSE_MATH_REG opcode, tmp_reg1, tmp_reg2
			}
			|	DOUBLE_SET_ZVAL_DVAL res_addr, tmp_reg1
		} while (0);

		if (Z_MODE(res_addr) == IS_MEM_ZVAL
		 && (res_use_info & (MAY_BE_ANY|MAY_BE_UNDEF|MAY_BE_REF|MAY_BE_GUARD)) != MAY_BE_DOUBLE) {
			|	SET_ZVAL_TYPE_INFO res_addr, IS_DOUBLE
		}
		if (res_info & MAY_BE_LONG) {
			|	jmp >2
			|.code
		}
		|2:
	}

	return 1;
}

static int zend_jit_math_long_double(dasm_State    **Dst,
                                     zend_uchar      opcode,
                                     zend_jit_addr   op1_addr,
                                     zend_jit_addr   op2_addr,
                                     zend_jit_addr   res_addr,
                                     uint32_t        res_use_info)
{
	zend_reg result_reg =
		(Z_MODE(res_addr) == IS_REG) ? Z_REG(res_addr) : ZREG_XMM0;
	zend_reg tmp_reg;

	if (Z_MODE(res_addr) == IS_MEM_ZVAL && Z_REG(res_addr) == ZREG_R0) {
		/* ASSIGN_DIM_OP */
		tmp_reg = ZREG_R1;
	} else {
		tmp_reg = ZREG_R0;
	}

	|	DOUBLE_GET_ZVAL_LVAL result_reg, op1_addr, tmp_reg

	if (Z_MODE(res_addr) == IS_MEM_ZVAL && Z_REG(res_addr) == ZREG_R0) {
		/* ASSIGN_DIM_OP */
		if (CAN_USE_AVX()) {
			|	AVX_MATH opcode, result_reg, result_reg, op2_addr, r1
		} else {
			|	SSE_MATH opcode, result_reg, op2_addr, r1
		}
	} else {
		if (CAN_USE_AVX()) {
			|	AVX_MATH opcode, result_reg, result_reg, op2_addr, r0
		} else {
			|	SSE_MATH opcode, result_reg, op2_addr, r0
		}
	}
	|	DOUBLE_SET_ZVAL_DVAL res_addr, result_reg

	if (Z_MODE(res_addr) == IS_MEM_ZVAL) {
		if ((res_use_info & (MAY_BE_ANY|MAY_BE_UNDEF|MAY_BE_REF|MAY_BE_GUARD)) != MAY_BE_DOUBLE) {
			|	SET_ZVAL_TYPE_INFO res_addr, IS_DOUBLE
		}
	}

	return 1;
}

static int zend_jit_math_double_long(dasm_State    **Dst,
                                     zend_uchar      opcode,
                                     zend_jit_addr   op1_addr,
                                     zend_jit_addr   op2_addr,
                                     zend_jit_addr   res_addr,
                                     uint32_t        res_use_info)
{
	zend_reg result_reg, tmp_reg_gp;

	if (Z_MODE(res_addr) == IS_MEM_ZVAL && Z_REG(res_addr) == ZREG_R0) {
		/* ASSIGN_DIM_OP */
		tmp_reg_gp = ZREG_R1;
	} else {
		tmp_reg_gp = ZREG_R0;
	}

	if (zend_is_commutative(opcode)
	 && (Z_MODE(res_addr) != IS_REG || Z_MODE(op1_addr) != IS_REG || Z_REG(res_addr) != Z_REG(op1_addr))) {
		if (Z_MODE(res_addr) == IS_REG) {
			result_reg = Z_REG(res_addr);
		} else {
			result_reg = ZREG_XMM0;
		}
		|	DOUBLE_GET_ZVAL_LVAL result_reg, op2_addr, tmp_reg_gp
		if (Z_MODE(res_addr) == IS_MEM_ZVAL && Z_REG(res_addr) == ZREG_R0) {
			/* ASSIGN_DIM_OP */
			if (CAN_USE_AVX()) {
				|	AVX_MATH opcode, result_reg, result_reg, op1_addr, r1
			} else {
				|	SSE_MATH opcode, result_reg, op1_addr, r1
			}
		} else {
			if (CAN_USE_AVX()) {
				|	AVX_MATH opcode, result_reg, result_reg, op1_addr, r0
			} else {
				|	SSE_MATH opcode, result_reg, op1_addr, r0
			}
		}
	} else {
		zend_reg tmp_reg;

		if (Z_MODE(res_addr) == IS_REG) {
			result_reg = Z_REG(res_addr);
			tmp_reg = (result_reg == ZREG_XMM0) ? ZREG_XMM1 : ZREG_XMM0;
		} else if (Z_MODE(op1_addr) == IS_REG && Z_LAST_USE(op1_addr)) {
			result_reg = Z_REG(op1_addr);
			tmp_reg = ZREG_XMM0;
		} else {
			result_reg = ZREG_XMM0;
			tmp_reg = ZREG_XMM1;
		}
		if (CAN_USE_AVX()) {
			zend_reg op1_reg;

			if (Z_MODE(op1_addr) == IS_REG) {
				op1_reg = Z_REG(op1_addr);
			} else {
				|	DOUBLE_GET_ZVAL_DVAL result_reg, op1_addr
				op1_reg = result_reg;
			}
			if ((opcode == ZEND_ADD || opcode == ZEND_SUB)
			 && Z_MODE(op2_addr) == IS_CONST_ZVAL
			 && Z_LVAL_P(Z_ZV(op2_addr)) == 0) {
				/* +/- 0 */
			} else {
				|	DOUBLE_GET_ZVAL_LVAL tmp_reg, op2_addr, tmp_reg_gp
				|	AVX_MATH_REG opcode, result_reg, op1_reg, tmp_reg
			}
		} else {
			|	DOUBLE_GET_ZVAL_DVAL result_reg, op1_addr
			if ((opcode == ZEND_ADD || opcode == ZEND_SUB)
			 && Z_MODE(op2_addr) == IS_CONST_ZVAL
			 && Z_LVAL_P(Z_ZV(op2_addr)) == 0) {
				/* +/- 0 */
			} else {
				|	DOUBLE_GET_ZVAL_LVAL tmp_reg, op2_addr, tmp_reg_gp
				|	SSE_MATH_REG opcode, result_reg, tmp_reg
			}
		}
	}
	|	DOUBLE_SET_ZVAL_DVAL res_addr, result_reg

	if (Z_MODE(res_addr) == IS_MEM_ZVAL) {
		if (Z_MODE(op1_addr) != IS_MEM_ZVAL || Z_REG(op1_addr) != Z_REG(res_addr) || Z_OFFSET(op1_addr) != Z_OFFSET(res_addr)) {
			if ((res_use_info & (MAY_BE_ANY|MAY_BE_UNDEF|MAY_BE_REF|MAY_BE_GUARD)) != MAY_BE_DOUBLE) {
				|	SET_ZVAL_TYPE_INFO res_addr, IS_DOUBLE
			}
		}
	}

	return 1;
}

static int zend_jit_math_double_double(dasm_State    **Dst,
                                       zend_uchar      opcode,
                                       zend_jit_addr   op1_addr,
                                       zend_jit_addr   op2_addr,
                                       zend_jit_addr   res_addr,
                                       uint32_t        res_use_info)
{
	bool same_ops = zend_jit_same_addr(op1_addr, op2_addr);
	zend_reg result_reg;

	if (Z_MODE(res_addr) == IS_REG) {
		result_reg = Z_REG(res_addr);
	} else if (Z_MODE(op1_addr) == IS_REG && Z_LAST_USE(op1_addr)) {
		result_reg = Z_REG(op1_addr);
	} else if (zend_is_commutative(opcode) && Z_MODE(op2_addr) == IS_REG && Z_LAST_USE(op2_addr)) {
		result_reg = Z_REG(op2_addr);
	} else {
		result_reg = ZREG_XMM0;
	}

	if (CAN_USE_AVX()) {
		zend_reg op1_reg;
		zend_jit_addr val_addr;

		if (Z_MODE(op1_addr) == IS_REG) {
			op1_reg = Z_REG(op1_addr);
			val_addr = op2_addr;
		} else if (Z_MODE(op2_addr) == IS_REG && zend_is_commutative(opcode)) {
			op1_reg = Z_REG(op2_addr);
			val_addr = op1_addr;
		} else {
			|	DOUBLE_GET_ZVAL_DVAL result_reg, op1_addr
			op1_reg = result_reg;
			val_addr = op2_addr;
		}
		if ((opcode == ZEND_MUL) &&
			Z_MODE(val_addr) == IS_CONST_ZVAL && Z_DVAL_P(Z_ZV(val_addr)) == 2.0) {
			|	AVX_MATH_REG ZEND_ADD, result_reg, op1_reg, op1_reg
		} else if (Z_MODE(res_addr) == IS_MEM_ZVAL && Z_REG(res_addr) == ZREG_R0) {
			/* ASSIGN_DIM_OP */
			|	AVX_MATH opcode, result_reg, op1_reg, val_addr, r1
		} else {
			|	AVX_MATH opcode, result_reg, op1_reg, val_addr, r0
		}
	} else {
		zend_jit_addr val_addr;

		if (Z_MODE(op1_addr) != IS_REG && Z_MODE(op2_addr) == IS_REG && zend_is_commutative(opcode)) {
			|	DOUBLE_GET_ZVAL_DVAL result_reg, op2_addr
			val_addr = op1_addr;
		} else {
			|	DOUBLE_GET_ZVAL_DVAL result_reg, op1_addr
			val_addr = op2_addr;
		}
		if (same_ops) {
			|	SSE_MATH_REG opcode, result_reg, result_reg
		} else if ((opcode == ZEND_MUL) &&
			Z_MODE(val_addr) == IS_CONST_ZVAL && Z_DVAL_P(Z_ZV(val_addr)) == 2.0) {
			|	SSE_MATH_REG ZEND_ADD, result_reg, result_reg
		} else if (Z_MODE(res_addr) == IS_MEM_ZVAL && Z_REG(res_addr) == ZREG_R0) {
			/* ASSIGN_DIM_OP */
			|	SSE_MATH opcode, result_reg, val_addr, r1
		} else {
			|	SSE_MATH opcode, result_reg, val_addr, r0
		}
	}
	|	DOUBLE_SET_ZVAL_DVAL res_addr, result_reg

	if (Z_MODE(res_addr) == IS_MEM_ZVAL) {
		if (Z_MODE(op1_addr) != IS_MEM_ZVAL || Z_REG(op1_addr) != Z_REG(res_addr) || Z_OFFSET(op1_addr) != Z_OFFSET(res_addr)) {
			if ((res_use_info & (MAY_BE_ANY|MAY_BE_UNDEF|MAY_BE_REF|MAY_BE_GUARD)) != MAY_BE_DOUBLE) {
				|	SET_ZVAL_TYPE_INFO res_addr, IS_DOUBLE
			}
		}
	}

	return 1;
}

static int zend_jit_math_helper(dasm_State    **Dst,
                                const zend_op  *opline,
                                zend_uchar      opcode,
                                zend_uchar      op1_type,
                                znode_op        op1,
                                zend_jit_addr   op1_addr,
                                uint32_t        op1_info,
                                zend_uchar      op2_type,
                                znode_op        op2,
                                zend_jit_addr   op2_addr,
                                uint32_t        op2_info,
                                uint32_t        res_var,
                                zend_jit_addr   res_addr,
                                uint32_t        res_info,
                                uint32_t        res_use_info,
                                int             may_overflow,
                                int             may_throw)
/* Labels: 1,2,3,4,5,6 */
{
	bool same_ops = zend_jit_same_addr(op1_addr, op2_addr);

	if ((op1_info & MAY_BE_LONG) && (op2_info & MAY_BE_LONG)) {
		if (op1_info & (MAY_BE_ANY-MAY_BE_LONG)) {
			if (op1_info & MAY_BE_DOUBLE) {
				|	IF_NOT_ZVAL_TYPE op1_addr, IS_LONG, >3
			} else {
				|	IF_NOT_ZVAL_TYPE op1_addr, IS_LONG, >6
			}
		}
		if (!same_ops && (op2_info & (MAY_BE_ANY-MAY_BE_LONG))) {
			if (op2_info & MAY_BE_DOUBLE) {
				|	IF_NOT_ZVAL_TYPE op2_addr, IS_LONG, >1
				|.cold_code
				|1:
				if (op2_info & (MAY_BE_ANY-(MAY_BE_LONG|MAY_BE_DOUBLE))) {
					|	IF_NOT_ZVAL_TYPE op2_addr, IS_DOUBLE, >6
				}
				if (!zend_jit_math_long_double(Dst, opcode, op1_addr, op2_addr, res_addr, res_use_info)) {
					return 0;
				}
				|	jmp >5
				|.code
			} else {
				|	IF_NOT_ZVAL_TYPE op2_addr, IS_LONG, >6
			}
		}
		if (!zend_jit_math_long_long(Dst, opline, opcode, op1_addr, op2_addr, res_addr, res_info, res_use_info, may_overflow)) {
			return 0;
		}
		if (op1_info & MAY_BE_DOUBLE) {
			|.cold_code
			|3:
			if (op1_info & (MAY_BE_ANY-(MAY_BE_LONG|MAY_BE_DOUBLE))) {
				|	IF_NOT_ZVAL_TYPE op1_addr, IS_DOUBLE, >6
			}
			if (op2_info & MAY_BE_DOUBLE) {
				if (!same_ops && (op2_info & (MAY_BE_ANY-MAY_BE_DOUBLE))) {
					if (!same_ops) {
						|	IF_NOT_ZVAL_TYPE, op2_addr, IS_DOUBLE, >1
					} else {
						|	IF_NOT_ZVAL_TYPE, op2_addr, IS_DOUBLE, >6
					}
				}
				if (!zend_jit_math_double_double(Dst, opcode, op1_addr, op2_addr, res_addr, res_use_info)) {
					return 0;
				}
				|	jmp >5
			}
			if (!same_ops) {
				|1:
				if (op2_info & (MAY_BE_ANY-(MAY_BE_LONG|MAY_BE_DOUBLE))) {
					|	IF_NOT_ZVAL_TYPE op2_addr, IS_LONG, >6
				}
				if (!zend_jit_math_double_long(Dst, opcode, op1_addr, op2_addr, res_addr, res_use_info)) {
					return 0;
				}
				|	jmp >5
			}
			|.code
		}
	} else if ((op1_info & MAY_BE_DOUBLE) &&
	           !(op1_info & MAY_BE_LONG) &&
	           (op2_info & (MAY_BE_LONG|MAY_BE_DOUBLE))) {
		if (op1_info & (MAY_BE_ANY-MAY_BE_DOUBLE)) {
			|	IF_NOT_ZVAL_TYPE op1_addr, IS_DOUBLE, >6
		}
		if (op2_info & MAY_BE_DOUBLE) {
			if (!same_ops && (op2_info & (MAY_BE_ANY-MAY_BE_DOUBLE))) {
				if (!same_ops && (op2_info & MAY_BE_LONG)) {
					|	IF_NOT_ZVAL_TYPE op2_addr, IS_DOUBLE, >1
				} else {
					|	IF_NOT_ZVAL_TYPE op2_addr, IS_DOUBLE, >6
				}
			}
			if (!zend_jit_math_double_double(Dst, opcode, op1_addr, op2_addr, res_addr, res_use_info)) {
				return 0;
			}
		}
		if (!same_ops && (op2_info & MAY_BE_LONG)) {
			if (op2_info & MAY_BE_DOUBLE) {
				|.cold_code
			}
		    |1:
			if (op2_info & (MAY_BE_ANY-(MAY_BE_DOUBLE|MAY_BE_LONG))) {
				|	IF_NOT_ZVAL_TYPE op2_addr, IS_LONG, >6
			}
			if (!zend_jit_math_double_long(Dst, opcode, op1_addr, op2_addr, res_addr, res_use_info)) {
				return 0;
			}
			if (op2_info & MAY_BE_DOUBLE) {
				|	jmp >5
				|.code
			}
		}
	} else if ((op2_info & MAY_BE_DOUBLE) &&
	           !(op2_info & MAY_BE_LONG) &&
	           (op1_info & (MAY_BE_LONG|MAY_BE_DOUBLE))) {
		if (op2_info & (MAY_BE_ANY-MAY_BE_DOUBLE)) {
			|	IF_NOT_ZVAL_TYPE op2_addr, IS_DOUBLE, >6
		}
		if (op1_info & MAY_BE_DOUBLE) {
			if (!same_ops && (op1_info & (MAY_BE_ANY-MAY_BE_DOUBLE))) {
				if (!same_ops && (op1_info & MAY_BE_LONG)) {
					|	IF_NOT_ZVAL_TYPE op1_addr, IS_DOUBLE, >1
				} else {
					|	IF_NOT_ZVAL_TYPE op1_addr, IS_DOUBLE, >6
				}
			}
			if (!zend_jit_math_double_double(Dst, opcode, op1_addr, op2_addr, res_addr, res_use_info)) {
				return 0;
			}
		}
		if (!same_ops && (op1_info & MAY_BE_LONG)) {
			if (op1_info & MAY_BE_DOUBLE) {
				|.cold_code
			}
			|1:
			if (op1_info & (MAY_BE_ANY-(MAY_BE_DOUBLE|MAY_BE_LONG))) {
				|	IF_NOT_ZVAL_TYPE op1_addr, IS_LONG, >6
			}
			if (!zend_jit_math_long_double(Dst, opcode, op1_addr, op2_addr, res_addr, res_use_info)) {
				return 0;
			}
			if (op1_info & MAY_BE_DOUBLE) {
				|	jmp >5
				|.code
			}
		}
	}

	|5:

	if ((op1_info & ((MAY_BE_ANY|MAY_BE_UNDEF)-(MAY_BE_LONG|MAY_BE_DOUBLE))) ||
		(op2_info & ((MAY_BE_ANY|MAY_BE_UNDEF)-(MAY_BE_LONG|MAY_BE_DOUBLE)))) {
		if ((op1_info & (MAY_BE_LONG|MAY_BE_DOUBLE)) &&
		    (op2_info & (MAY_BE_LONG|MAY_BE_DOUBLE))) {
			|.cold_code
		}
		|6:
		if (Z_MODE(op1_addr) != IS_MEM_ZVAL || Z_REG(op1_addr) != ZREG_FCARG1) {
			if (Z_MODE(res_addr) == IS_REG) {
				zend_jit_addr real_addr = ZEND_ADDR_MEM_ZVAL(ZREG_FP, res_var);
				|	LOAD_ZVAL_ADDR FCARG1a, real_addr
			} else if (Z_REG(res_addr) != ZREG_FCARG1 || Z_OFFSET(res_addr) != 0) {
				|	LOAD_ZVAL_ADDR FCARG1a, res_addr
			}
			if (Z_MODE(op1_addr) == IS_REG) {
				zend_jit_addr real_addr = ZEND_ADDR_MEM_ZVAL(ZREG_FP, op1.var);
				if (!zend_jit_spill_store(Dst, op1_addr, real_addr, op1_info, 1)) {
					return 0;
				}
				op1_addr = real_addr;
			}
			|	LOAD_ZVAL_ADDR FCARG2a, op1_addr
		} else {
			if (Z_MODE(op1_addr) == IS_REG) {
				zend_jit_addr real_addr = ZEND_ADDR_MEM_ZVAL(ZREG_FP, op1.var);
				if (!zend_jit_spill_store(Dst, op1_addr, real_addr, op1_info, 1)) {
					return 0;
				}
				op1_addr = real_addr;
			}
			|	LOAD_ZVAL_ADDR FCARG2a, op1_addr
			if (Z_MODE(res_addr) == IS_REG) {
				zend_jit_addr real_addr = ZEND_ADDR_MEM_ZVAL(ZREG_FP, res_var);
				|	LOAD_ZVAL_ADDR FCARG1a, real_addr
			} else if (Z_REG(res_addr) != ZREG_FCARG1 || Z_OFFSET(res_addr) != 0) {
				|	LOAD_ZVAL_ADDR FCARG1a, res_addr
			}
		}

		if (Z_MODE(op2_addr) == IS_REG) {
			zend_jit_addr real_addr = ZEND_ADDR_MEM_ZVAL(ZREG_FP, op2.var);
			if (!zend_jit_spill_store(Dst, op2_addr, real_addr, op2_info, 1)) {
				return 0;
			}
			op2_addr = real_addr;
		}
		|.if X64
			|	LOAD_ZVAL_ADDR CARG3, op2_addr
		|.else
			|	sub r4, 12
			|	PUSH_ZVAL_ADDR op2_addr, r0
		|.endif
		|	SET_EX_OPLINE opline, r0
		if (opcode == ZEND_ADD) {
			|	EXT_CALL add_function, r0
		} else if (opcode == ZEND_SUB) {
			|	EXT_CALL sub_function, r0
		} else if (opcode == ZEND_MUL) {
			|	EXT_CALL mul_function, r0
		} else if (opcode == ZEND_DIV) {
			|	EXT_CALL div_function, r0
		} else {
			ZEND_UNREACHABLE();
		}
		|.if not(X64)
		|	add r4, 12
		|.endif
		|	FREE_OP op1_type, op1, op1_info, 0, NULL
		|	FREE_OP op2_type, op2, op2_info, 0, NULL
		if (may_throw) {
			if (Z_MODE(res_addr) == IS_MEM_ZVAL && Z_REG(res_addr) == ZREG_RX) {
				zend_jit_check_exception_undef_result(Dst, opline);
			} else {
				zend_jit_check_exception(Dst);
			}
		}
		if (Z_MODE(res_addr) == IS_REG) {
			zend_jit_addr real_addr = ZEND_ADDR_MEM_ZVAL(ZREG_FP, res_var);
			if (!zend_jit_load_reg(Dst, real_addr, res_addr, res_info)) {
				return 0;
			}
		}
		if ((op1_info & (MAY_BE_LONG|MAY_BE_DOUBLE)) &&
		    (op2_info & (MAY_BE_LONG|MAY_BE_DOUBLE))) {
			|	jmp <5
			|.code
		}
	}

	return 1;
}

static int zend_jit_math(dasm_State **Dst, const zend_op *opline, uint32_t op1_info, zend_jit_addr op1_addr, uint32_t op2_info, zend_jit_addr op2_addr, uint32_t res_use_info, uint32_t res_info, zend_jit_addr res_addr, int may_overflow, int may_throw)
{
	ZEND_ASSERT(!(op1_info & MAY_BE_UNDEF) && !(op2_info & MAY_BE_UNDEF));
	ZEND_ASSERT((op1_info & (MAY_BE_LONG|MAY_BE_DOUBLE)) &&
	    (op2_info & (MAY_BE_LONG|MAY_BE_DOUBLE)));

	if (!zend_jit_math_helper(Dst, opline, opline->opcode, opline->op1_type, opline->op1, op1_addr, op1_info, opline->op2_type, opline->op2, op2_addr, op2_info, opline->result.var, res_addr, res_info, res_use_info, may_overflow, may_throw)) {
		return 0;
	}
	if (!zend_jit_store_var_if_necessary(Dst, opline->result.var, res_addr, res_info)) {
		return 0;
	}
	return 1;
}

static int zend_jit_add_arrays(dasm_State **Dst, const zend_op *opline, uint32_t op1_info, zend_jit_addr op1_addr, uint32_t op2_info, zend_jit_addr op2_addr, zend_jit_addr res_addr)
{
	if (Z_MODE(op2_addr) != IS_MEM_ZVAL || Z_REG(op2_addr) != ZREG_FCARG1) {
		|	GET_ZVAL_LVAL ZREG_FCARG1, op1_addr
		|	GET_ZVAL_LVAL ZREG_FCARG2, op2_addr
	} else if (Z_MODE(op1_addr) != IS_MEM_ZVAL || Z_REG(op1_addr) != ZREG_FCARG2) {
		|	GET_ZVAL_LVAL ZREG_FCARG2, op2_addr
		|	GET_ZVAL_LVAL ZREG_FCARG1, op1_addr
	} else {
		|	GET_ZVAL_LVAL ZREG_R0, op2_addr
		|	GET_ZVAL_LVAL ZREG_FCARG1, op1_addr
		|	mov FCARG2a, r0
	}
	|	EXT_CALL zend_jit_add_arrays_helper, r0
	|	SET_ZVAL_PTR res_addr, r0
	|	SET_ZVAL_TYPE_INFO res_addr, IS_ARRAY_EX
	|	FREE_OP opline->op1_type, opline->op1, op1_info, 0, opline
	|	FREE_OP opline->op2_type, opline->op2, op2_info, 0, opline
	return 1;
}

static int zend_jit_long_math_helper(dasm_State    **Dst,
                                     const zend_op  *opline,
                                     zend_uchar      opcode,
                                     zend_uchar      op1_type,
                                     znode_op        op1,
                                     zend_jit_addr   op1_addr,
                                     uint32_t        op1_info,
                                     zend_ssa_range *op1_range,
                                     zend_uchar      op2_type,
                                     znode_op        op2,
                                     zend_jit_addr   op2_addr,
                                     uint32_t        op2_info,
                                     zend_ssa_range *op2_range,
                                     uint32_t        res_var,
                                     zend_jit_addr   res_addr,
                                     uint32_t        res_info,
                                     uint32_t        res_use_info,
                                     int             may_throw)
/* Labels: 6 */
{
	bool same_ops = zend_jit_same_addr(op1_addr, op2_addr);
	zend_reg result_reg;
	zval tmp;

	if (op1_info & ((MAY_BE_ANY|MAY_BE_UNDEF)-MAY_BE_LONG)) {
		|	IF_NOT_ZVAL_TYPE op1_addr, IS_LONG, >6
	}
	if (!same_ops && (op2_info & ((MAY_BE_ANY|MAY_BE_UNDEF)-MAY_BE_LONG))) {
		|	IF_NOT_ZVAL_TYPE op2_addr, IS_LONG, >6
	}

	if (opcode == ZEND_MOD && Z_MODE(op2_addr) == IS_CONST_ZVAL &&
	    op1_range &&
	    op1_range->min >= 0) {
		zend_long l = Z_LVAL_P(Z_ZV(op2_addr));

		if (zend_long_is_power_of_two(l)) {
			/* Optimisation for mod of power of 2 */
			opcode = ZEND_BW_AND;
			ZVAL_LONG(&tmp, l - 1);
			op2_addr = ZEND_ADDR_CONST_ZVAL(&tmp);
		}
	}

	if (opcode == ZEND_MOD) {
		result_reg = ZREG_RAX;
		if (Z_MODE(res_addr) == IS_MEM_ZVAL && Z_REG(res_addr) == ZREG_RAX) {
			|	mov aword T1, r0 // save
		}
	} else if (Z_MODE(res_addr) == IS_REG) {
		if ((opline->opcode == ZEND_SL || opline->opcode == ZEND_SR)
		 && opline->op2_type != IS_CONST) {
			result_reg = ZREG_R0;
		} else {
			result_reg = Z_REG(res_addr);
		}
	} else if (Z_MODE(op1_addr) == IS_REG && Z_LAST_USE(op1_addr)) {
		result_reg = Z_REG(op1_addr);
	} else if (Z_REG(res_addr) != ZREG_R0) {
		result_reg = ZREG_R0;
	} else {
		/* ASSIGN_DIM_OP */
		if (sizeof(void*) == 4
		 && (opcode == ZEND_SL || opcode == ZEND_SR)
		 && Z_MODE(op2_addr) != IS_CONST_ZVAL) {
			result_reg = ZREG_R2;
		} else {
			result_reg = ZREG_FCARG1;
		}
	}

	if (opcode == ZEND_SL) {
		if (Z_MODE(op2_addr) == IS_CONST_ZVAL) {
			zend_long op2_lval = Z_LVAL_P(Z_ZV(op2_addr));

			if (UNEXPECTED((zend_ulong)op2_lval >= SIZEOF_ZEND_LONG * 8)) {
				if (EXPECTED(op2_lval > 0)) {
					|	xor Ra(result_reg), Ra(result_reg)
				} else {
					|	SET_EX_OPLINE opline, r0
					|	jmp ->negative_shift
				}
			} else if (Z_MODE(op1_addr) == IS_REG && op2_lval == 1) {
				|	lea Ra(result_reg), [Ra(Z_REG(op1_addr))+Ra(Z_REG(op1_addr))]
			} else {
				|	GET_ZVAL_LVAL result_reg, op1_addr
				|	shl Ra(result_reg), op2_lval
			}
		} else {
			if (Z_MODE(op2_addr) != IS_REG || Z_REG(op2_addr) != ZREG_RCX) {
				|	GET_ZVAL_LVAL ZREG_RCX, op2_addr
			}
			if (!op2_range ||
			     op2_range->min < 0 ||
			     op2_range->max >= SIZEOF_ZEND_LONG * 8) {
				|	cmp r1, (SIZEOF_ZEND_LONG*8)
				|	jae >1
				|.cold_code
				|1:
				|	cmp r1, 0
				|	mov Ra(result_reg), 0
				|	jg >1
				|	SET_EX_OPLINE opline, r0
				|	jmp ->negative_shift
				|.code
			}
			|	GET_ZVAL_LVAL result_reg, op1_addr
			|	shl Ra(result_reg), cl
			|1:
		}
	} else if (opcode == ZEND_SR) {
		|	GET_ZVAL_LVAL result_reg, op1_addr
		if (Z_MODE(op2_addr) == IS_CONST_ZVAL) {
			zend_long op2_lval = Z_LVAL_P(Z_ZV(op2_addr));

			if (UNEXPECTED((zend_ulong)op2_lval >= SIZEOF_ZEND_LONG * 8)) {
				if (EXPECTED(op2_lval > 0)) {
					|	sar Ra(result_reg), (SIZEOF_ZEND_LONG * 8) - 1
				} else {
					|	SET_EX_OPLINE opline, r0
					|	jmp ->negative_shift
				}
			} else {
				|	sar Ra(result_reg), op2_lval
			}
		} else {
			if (Z_MODE(op2_addr) != IS_REG || Z_REG(op2_addr) != ZREG_RCX) {
				|	GET_ZVAL_LVAL ZREG_RCX, op2_addr
			}
			if (!op2_range ||
			     op2_range->min < 0 ||
			     op2_range->max >= SIZEOF_ZEND_LONG * 8) {
				|	cmp r1, (SIZEOF_ZEND_LONG*8)
				|	jae >1
				|.cold_code
				|1:
				|	cmp r1, 0
				|	mov r1, (SIZEOF_ZEND_LONG * 8) - 1
				|	jg >1
				|	SET_EX_OPLINE opline, r0
				|	jmp ->negative_shift
				|.code
			}
			|1:
			|	sar Ra(result_reg), cl
		}
	} else if (opcode == ZEND_MOD) {
		if (Z_MODE(op2_addr) == IS_CONST_ZVAL) {
			zend_long op2_lval = Z_LVAL_P(Z_ZV(op2_addr));

			if (op2_lval == 0) {
				|	SET_EX_OPLINE opline, r0
				|	jmp ->mod_by_zero
			} else {
				result_reg = ZREG_RDX;
				if (op2_lval == -1) {
					|	xor Ra(result_reg), Ra(result_reg)
				} else {
					|	GET_ZVAL_LVAL ZREG_RAX, op1_addr
					|	GET_ZVAL_LVAL ZREG_RCX, op2_addr
					|.if X64
					|	cqo
					|.else
					|	cdq
					|.endif
					|	idiv Ra(ZREG_RCX)
				}
				if (Z_MODE(res_addr) == IS_MEM_ZVAL && Z_REG(res_addr) == ZREG_RAX) {
					|	mov r0, aword T1 // restore
				}
			}
		} else {
			if (!op2_range || (op2_range->min <= 0 && op2_range->max >= 0)) {
				if (Z_MODE(op2_addr) == IS_MEM_ZVAL) {
					|	cmp aword [Ra(Z_REG(op2_addr))+Z_OFFSET(op2_addr)], 0
				} else if (Z_MODE(op2_addr) == IS_REG) {
					|	test Ra(Z_REG(op2_addr)), Ra(Z_REG(op2_addr))
				}
				|	jz >1
				|.cold_code
				|1:
				|	SET_EX_OPLINE opline, r0
				|	jmp ->mod_by_zero
				|.code
			}

			/* Prevent overflow error/crash if op1 == LONG_MIN and op2 == -1 */
			if (!op2_range || (op2_range->min <= -1 && op2_range->max >= -1)) {
				if (Z_MODE(op2_addr) == IS_MEM_ZVAL) {
					|	cmp aword [Ra(Z_REG(op2_addr))+Z_OFFSET(op2_addr)], -1
				} else if (Z_MODE(op2_addr) == IS_REG) {
					|	cmp Ra(Z_REG(op2_addr)), -1
				}
				|	jz >1
				|.cold_code
				|1:
				|	SET_ZVAL_LVAL res_addr, 0
				if (Z_MODE(res_addr) == IS_MEM_ZVAL) {
					if (Z_MODE(op1_addr) != IS_MEM_ZVAL || Z_REG(op1_addr) != Z_REG(res_addr) || Z_OFFSET(op1_addr) != Z_OFFSET(res_addr)) {
						if ((res_use_info & (MAY_BE_ANY|MAY_BE_UNDEF|MAY_BE_REF|MAY_BE_GUARD)) != MAY_BE_LONG) {
							|	SET_ZVAL_TYPE_INFO res_addr, IS_LONG
						}
					}
				}
				|	jmp >5
				|.code
			}

			result_reg = ZREG_RDX;
			|	GET_ZVAL_LVAL ZREG_RAX, op1_addr
			|.if X64
			|	cqo
			|.else
			|	cdq
			|.endif
			if (Z_MODE(op2_addr) == IS_MEM_ZVAL) {
				|	idiv aword [Ra(Z_REG(op2_addr))+Z_OFFSET(op2_addr)]
			} else if (Z_MODE(op2_addr) == IS_REG) {
				|	idiv Ra(Z_REG(op2_addr))
			}
			if (Z_MODE(res_addr) == IS_MEM_ZVAL && Z_REG(res_addr) == ZREG_RAX) {
				|	mov r0, aword T1 // restore
			}
		}
	} else if (same_ops) {
		|	GET_ZVAL_LVAL result_reg, op1_addr
		|	LONG_MATH_REG opcode, Ra(result_reg), Ra(result_reg)
	} else {
		|	GET_ZVAL_LVAL result_reg, op1_addr
		|	LONG_MATH opcode, result_reg, op2_addr
	}

	if (Z_MODE(res_addr) != IS_REG || Z_REG(res_addr) != result_reg) {
		|	SET_ZVAL_LVAL res_addr, Ra(result_reg)
	}
	if (Z_MODE(res_addr) == IS_MEM_ZVAL) {
		if (Z_MODE(op1_addr) != IS_MEM_ZVAL || Z_REG(op1_addr) != Z_REG(res_addr) || Z_OFFSET(op1_addr) != Z_OFFSET(res_addr)) {
			if ((res_use_info & (MAY_BE_ANY|MAY_BE_UNDEF|MAY_BE_REF|MAY_BE_GUARD)) != MAY_BE_LONG) {
				|	SET_ZVAL_TYPE_INFO res_addr, IS_LONG
			}
		}
	}

	if ((op1_info & ((MAY_BE_ANY|MAY_BE_UNDEF)-MAY_BE_LONG)) ||
		(op2_info & ((MAY_BE_ANY|MAY_BE_UNDEF)-MAY_BE_LONG))) {
		if ((op1_info & MAY_BE_LONG) &&
		    (op2_info & MAY_BE_LONG)) {
			|.cold_code
		}
		|6:
		if (Z_MODE(op1_addr) != IS_MEM_ZVAL || Z_REG(op1_addr) != ZREG_FCARG1) {
			if (Z_MODE(res_addr) == IS_REG) {
				zend_jit_addr real_addr = ZEND_ADDR_MEM_ZVAL(ZREG_FP, res_var);
				|	LOAD_ZVAL_ADDR FCARG1a, real_addr
			} else if (Z_REG(res_addr) != ZREG_FCARG1 || Z_OFFSET(res_addr) != 0) {
				|	LOAD_ZVAL_ADDR FCARG1a, res_addr
			}
			if (Z_MODE(op1_addr) == IS_REG) {
				zend_jit_addr real_addr = ZEND_ADDR_MEM_ZVAL(ZREG_FP, op1.var);
				if (!zend_jit_spill_store(Dst, op1_addr, real_addr, op1_info, 1)) {
					return 0;
				}
				op1_addr = real_addr;
			}
			|	LOAD_ZVAL_ADDR FCARG2a, op1_addr
		} else {
			if (Z_MODE(op1_addr) == IS_REG) {
				zend_jit_addr real_addr = ZEND_ADDR_MEM_ZVAL(ZREG_FP, op1.var);
				if (!zend_jit_spill_store(Dst, op1_addr, real_addr, op1_info, 1)) {
					return 0;
				}
				op1_addr = real_addr;
			}
			|	LOAD_ZVAL_ADDR FCARG2a, op1_addr
			if (Z_MODE(res_addr) == IS_REG) {
				zend_jit_addr real_addr = ZEND_ADDR_MEM_ZVAL(ZREG_FP, res_var);
				|	LOAD_ZVAL_ADDR FCARG1a, real_addr
			} else if (Z_REG(res_addr) != ZREG_FCARG1 || Z_OFFSET(res_addr) != 0) {
				|	LOAD_ZVAL_ADDR FCARG1a, res_addr
			}
		}
		if (Z_MODE(op2_addr) == IS_REG) {
			zend_jit_addr real_addr = ZEND_ADDR_MEM_ZVAL(ZREG_FP, op2.var);
			if (!zend_jit_spill_store(Dst, op2_addr, real_addr, op2_info, 1)) {
				return 0;
			}
			op2_addr = real_addr;
		}
		|.if X64
			|	LOAD_ZVAL_ADDR CARG3, op2_addr
		|.else
			|	sub r4, 12
			|	PUSH_ZVAL_ADDR op2_addr, r0
		|.endif
		|	SET_EX_OPLINE opline, r0
		if (opcode == ZEND_BW_OR) {
			|	EXT_CALL bitwise_or_function, r0
		} else if (opcode == ZEND_BW_AND) {
			|	EXT_CALL bitwise_and_function, r0
		} else if (opcode == ZEND_BW_XOR) {
			|	EXT_CALL bitwise_xor_function, r0
		} else if (opcode == ZEND_SL) {
			|	EXT_CALL shift_left_function, r0
		} else if (opcode == ZEND_SR) {
			|	EXT_CALL shift_right_function, r0
		} else if (opcode == ZEND_MOD) {
			|	EXT_CALL mod_function, r0
		} else {
			ZEND_UNREACHABLE();
		}
		|.if not(X64)
		|	add r4, 12
		|.endif
		|	FREE_OP op1_type, op1, op1_info, 0, NULL
		|	FREE_OP op2_type, op2, op2_info, 0, NULL
		if (may_throw) {
			if (Z_MODE(res_addr) == IS_MEM_ZVAL && Z_REG(res_addr) == ZREG_RX) {
				zend_jit_check_exception_undef_result(Dst, opline);
			} else {
				zend_jit_check_exception(Dst);
			}
		}
		if (Z_MODE(res_addr) == IS_REG) {
			zend_jit_addr real_addr = ZEND_ADDR_MEM_ZVAL(ZREG_FP, res_var);
			if (!zend_jit_load_reg(Dst, real_addr, res_addr, res_info)) {
				return 0;
			}
		}
		if ((op1_info & MAY_BE_LONG) &&
		    (op2_info & MAY_BE_LONG)) {
			|	jmp >5
			|.code
		}
	}
	|5:

	return 1;
}

static int zend_jit_long_math(dasm_State **Dst, const zend_op *opline, uint32_t op1_info, zend_ssa_range *op1_range, zend_jit_addr op1_addr, uint32_t op2_info, zend_ssa_range *op2_range, zend_jit_addr op2_addr, uint32_t res_use_info, uint32_t res_info, zend_jit_addr res_addr, int may_throw)
{
	ZEND_ASSERT(!(op1_info & MAY_BE_UNDEF) && !(op2_info & MAY_BE_UNDEF));
	ZEND_ASSERT((op1_info & MAY_BE_LONG) && (op2_info & MAY_BE_LONG));

	if (!zend_jit_long_math_helper(Dst, opline, opline->opcode,
			opline->op1_type, opline->op1, op1_addr, op1_info, op1_range,
			opline->op2_type, opline->op2, op2_addr, op2_info, op2_range,
			opline->result.var, res_addr, res_info, res_use_info, may_throw)) {
		return 0;
	}
	if (!zend_jit_store_var_if_necessary(Dst, opline->result.var, res_addr, res_info)) {
		return 0;
	}
	return 1;
}

static int zend_jit_concat_helper(dasm_State    **Dst,
                                  const zend_op  *opline,
                                  zend_uchar      op1_type,
                                  znode_op        op1,
                                  zend_jit_addr   op1_addr,
                                  uint32_t        op1_info,
                                  zend_uchar      op2_type,
                                  znode_op        op2,
                                  zend_jit_addr   op2_addr,
                                  uint32_t        op2_info,
                                  zend_jit_addr   res_addr,
                                  int             may_throw)
{
#if 1
	if ((op1_info & MAY_BE_STRING) && (op2_info & MAY_BE_STRING)) {
		if (op1_info & ((MAY_BE_UNDEF|MAY_BE_ANY|MAY_BE_REF) - MAY_BE_STRING)) {
			|	IF_NOT_ZVAL_TYPE op1_addr, IS_STRING, >6
		}
		if (op2_info & ((MAY_BE_UNDEF|MAY_BE_ANY|MAY_BE_REF) - MAY_BE_STRING)) {
			|	IF_NOT_ZVAL_TYPE op2_addr, IS_STRING, >6
		}
		if (Z_MODE(op1_addr) == IS_MEM_ZVAL && Z_REG(op1_addr) == Z_REG(res_addr) && Z_OFFSET(op1_addr) == Z_OFFSET(res_addr)) {
			if (Z_REG(res_addr) != ZREG_FCARG1 || Z_OFFSET(res_addr) != 0) {
				|	LOAD_ZVAL_ADDR FCARG1a, res_addr
			}
			|	LOAD_ZVAL_ADDR FCARG2a, op2_addr
			|	EXT_CALL zend_jit_fast_assign_concat_helper, r0
		} else {
			if (Z_REG(res_addr) != ZREG_FCARG1 || Z_OFFSET(res_addr) != 0) {
				|	LOAD_ZVAL_ADDR FCARG1a, res_addr
			}
			|	LOAD_ZVAL_ADDR FCARG2a, op1_addr
			|.if X64
				|	LOAD_ZVAL_ADDR CARG3, op2_addr
			|.else
				|	sub r4, 12
				|	PUSH_ZVAL_ADDR op2_addr, r0
			|.endif
			if (op1_type == IS_CV || op1_type == IS_CONST) {
				|	EXT_CALL zend_jit_fast_concat_helper, r0
			} else {
				|	EXT_CALL zend_jit_fast_concat_tmp_helper, r0
			}
			|.if not(X64)
			|	add r4, 12
			|.endif
		}
		/* concatination with empty string may increase refcount */
		op2_info |= MAY_BE_RCN;
		|	FREE_OP op2_type, op2, op2_info, 0, opline
		|5:
	}
	if ((op1_info & ((MAY_BE_UNDEF|MAY_BE_ANY|MAY_BE_REF) - MAY_BE_STRING)) ||
	    (op2_info & ((MAY_BE_UNDEF|MAY_BE_ANY|MAY_BE_REF) - MAY_BE_STRING))) {
		if ((op1_info & MAY_BE_STRING) && (op2_info & MAY_BE_STRING)) {
			|.cold_code
			|6:
		}
#endif
		if (Z_MODE(op1_addr) != IS_MEM_ZVAL || Z_REG(op1_addr) != ZREG_FCARG1) {
			if (Z_REG(res_addr) != ZREG_FCARG1 || Z_OFFSET(res_addr) != 0) {
				|	LOAD_ZVAL_ADDR FCARG1a, res_addr
			}
			|	LOAD_ZVAL_ADDR FCARG2a, op1_addr
		} else {
			|	LOAD_ZVAL_ADDR FCARG2a, op1_addr
			if (Z_REG(res_addr) != ZREG_FCARG1 || Z_OFFSET(res_addr) != 0) {
				|	LOAD_ZVAL_ADDR FCARG1a, res_addr
			}
		}
		|.if X64
			|	LOAD_ZVAL_ADDR CARG3, op2_addr
		|.else
			|	sub r4, 12
			|	PUSH_ZVAL_ADDR op2_addr, r0
		|.endif
		|	SET_EX_OPLINE opline, r0
		|	EXT_CALL concat_function, r0
		|.if not(X64)
		|	add r4, 12
		|.endif
		/* concatination with empty string may increase refcount */
		op1_info |= MAY_BE_RCN;
		op2_info |= MAY_BE_RCN;
		|	FREE_OP op1_type, op1, op1_info, 0, NULL
		|	FREE_OP op2_type, op2, op2_info, 0, NULL
		if (may_throw) {
			if (Z_MODE(res_addr) == IS_MEM_ZVAL && Z_REG(res_addr) == ZREG_RX) {
				zend_jit_check_exception_undef_result(Dst, opline);
			} else {
				zend_jit_check_exception(Dst);
			}
		}
#if 1
		if ((op1_info & MAY_BE_STRING) && (op2_info & MAY_BE_STRING)) {
			|	jmp <5
			|.code
		}
	}
#endif

	return 1;
}

static int zend_jit_concat(dasm_State **Dst, const zend_op *opline, uint32_t op1_info, uint32_t op2_info, zend_jit_addr res_addr, int may_throw)
{
	zend_jit_addr op1_addr, op2_addr;

	ZEND_ASSERT(!(op1_info & MAY_BE_UNDEF) && !(op2_info & MAY_BE_UNDEF));
	ZEND_ASSERT((op1_info & MAY_BE_STRING) && (op2_info & MAY_BE_STRING));

	op1_addr = OP1_ADDR();
	op2_addr = OP2_ADDR();

	return zend_jit_concat_helper(Dst, opline, opline->op1_type, opline->op1, op1_addr, op1_info, opline->op2_type, opline->op2, op2_addr, op2_info, res_addr, may_throw);
}

static int zend_jit_fetch_dimension_address_inner(dasm_State **Dst, const zend_op *opline, uint32_t type, uint32_t op1_info, uint32_t op2_info, uint8_t dim_type, const void *found_exit_addr, const void *not_found_exit_addr, const void *exit_addr)
/* Labels: 1,2,3,4,5 */
{
	zend_jit_addr op2_addr = OP2_ADDR();
	zend_jit_addr res_addr = ZEND_ADDR_MEM_ZVAL(ZREG_FP, opline->result.var);

	if (JIT_G(trigger) == ZEND_JIT_ON_HOT_TRACE
	 && type == BP_VAR_R
	 && !exit_addr) {
		int32_t exit_point = zend_jit_trace_get_exit_point(opline, ZEND_JIT_EXIT_TO_VM);
		exit_addr = zend_jit_trace_get_exit_addr(exit_point);
		if (!exit_addr) {
			return 0;
		}
	}

	if (op2_info & MAY_BE_LONG) {
		bool op2_loaded = 0;
		bool packed_loaded = 0;

		if (op2_info & ((MAY_BE_ANY|MAY_BE_UNDEF) - MAY_BE_LONG)) {
			|	// if (EXPECTED(Z_TYPE_P(dim) == IS_LONG))
			|	IF_NOT_ZVAL_TYPE op2_addr, IS_LONG, >3
		}
		if (op1_info & MAY_BE_PACKED_GUARD) {
			int32_t exit_point = zend_jit_trace_get_exit_point(opline, ZEND_JIT_EXIT_PACKED_GUARD);
			const void *exit_addr = zend_jit_trace_get_exit_addr(exit_point);

			if (!exit_addr) {
				return 0;
			}
			if (op1_info & MAY_BE_ARRAY_PACKED) {
				|	test dword [FCARG1a + offsetof(zend_array, u.flags)], HASH_FLAG_PACKED
				|	jz &exit_addr
			} else {
				|	test dword [FCARG1a + offsetof(zend_array, u.flags)], HASH_FLAG_PACKED
				|	jnz &exit_addr
			}
		}
		if (type == BP_VAR_W) {
			|	// hval = Z_LVAL_P(dim);
			|	GET_ZVAL_LVAL ZREG_FCARG2, op2_addr
			op2_loaded = 1;
		}
		if (op1_info & MAY_BE_ARRAY_PACKED) {
			zend_long val = -1;

			if (Z_MODE(op2_addr) == IS_CONST_ZVAL) {
				val = Z_LVAL_P(Z_ZV(op2_addr));
				if (val >= 0 && val < HT_MAX_SIZE) {
					packed_loaded = 1;
				}
			} else {
				if (!op2_loaded) {
					|	// hval = Z_LVAL_P(dim);
					|	GET_ZVAL_LVAL ZREG_FCARG2, op2_addr
					op2_loaded = 1;
				}
				packed_loaded = 1;
			}

			if (dim_type == IS_UNDEF && type == BP_VAR_W && packed_loaded) {
				/* don't generate "fast" code for packed array */
				packed_loaded = 0;
			}

			if (packed_loaded) {
				|	// ZEND_HASH_INDEX_FIND(ht, hval, retval, num_undef);
				if (op1_info & MAY_BE_ARRAY_NUMERIC_HASH) {
					|	test dword [FCARG1a + offsetof(zend_array, u.flags)], HASH_FLAG_PACKED
					|	jz >4 // HASH_FIND
				}
				|	// if (EXPECTED((zend_ulong)(_h) < (zend_ulong)(_ht)->nNumUsed))
				|.if X64
					|	mov eax, dword [FCARG1a + offsetof(zend_array, nNumUsed)]
					if (val == 0) {
						|	test r0, r0
					} else if (val > 0 && !op2_loaded) {
						|	cmp r0, val
					} else {
						|	cmp r0, FCARG2a
					}
				|.else
					if (val >= 0 && !op2_loaded) {
						|	cmp dword [FCARG1a + offsetof(zend_array, nNumUsed)], val
					} else {
						|	cmp dword [FCARG1a + offsetof(zend_array, nNumUsed)], FCARG2a
					}
				|.endif
				if (type == BP_JIT_IS) {
					if (not_found_exit_addr) {
						|	jbe &not_found_exit_addr
					} else {
						|	jbe >9 // NOT_FOUND
					}
				} else if (JIT_G(trigger) == ZEND_JIT_ON_HOT_TRACE && type == BP_VAR_R) {
					|	jbe &exit_addr
				} else if (type == BP_VAR_IS && not_found_exit_addr) {
					|	jbe &not_found_exit_addr
				} else if (type == BP_VAR_RW && not_found_exit_addr) {
					|	jbe &not_found_exit_addr
				} else if (type == BP_VAR_IS && found_exit_addr) {
					|	jbe >7 // NOT_FOUND
				} else {
					|	jbe >2 // NOT_FOUND
				}
				|	// _ret = &_ht->arData[_h].val;
				if (val >= 0) {
					|	mov r0, aword [FCARG1a + offsetof(zend_array, arData)]
					if (val != 0) {
						|	add r0, val * sizeof(Bucket)
					}
				} else {
					|.if X64
						|	mov r0, FCARG2a
						|	shl r0, 5
					|.else
						|	imul r0, FCARG2a, sizeof(Bucket)
					|.endif
					|	add r0, aword [FCARG1a + offsetof(zend_array, arData)]
				}
			}
		}
		switch (type) {
			case BP_JIT_IS:
				if (op1_info & MAY_BE_ARRAY_NUMERIC_HASH) {
					if (packed_loaded) {
						|	jmp >5
					}
					|4:
					if (!op2_loaded) {
						|	// hval = Z_LVAL_P(dim);
						|	GET_ZVAL_LVAL ZREG_FCARG2, op2_addr
					}
					if (packed_loaded) {
						|	EXT_CALL _zend_hash_index_find, r0
					} else {
						|	EXT_CALL zend_hash_index_find, r0
					}
					|	test r0, r0
					if (not_found_exit_addr) {
						|	jz &not_found_exit_addr
					} else {
						|	jz >9 // NOT_FOUND
					}
					if (op2_info & MAY_BE_STRING) {
						|	jmp >5
					}
				} else if (packed_loaded) {
					if (op2_info & MAY_BE_STRING) {
						|	jmp >5
					}
				} else if (not_found_exit_addr) {
					|	jmp &not_found_exit_addr
				} else {
					|	jmp >9 // NOT_FOUND
				}
				break;
			case BP_VAR_R:
			case BP_VAR_IS:
			case BP_VAR_UNSET:
				if (packed_loaded) {
					if (op1_info & MAY_BE_ARRAY_NUMERIC_HASH) {
						|	IF_NOT_Z_TYPE r0, IS_UNDEF, >8
					} else if (JIT_G(trigger) == ZEND_JIT_ON_HOT_TRACE && type == BP_VAR_R) {
						/* perform IS_UNDEF check only after result type guard (during deoptimization) */
						if (!found_exit_addr || (op1_info & MAY_BE_ARRAY_NUMERIC_HASH)) {
							|	IF_Z_TYPE r0, IS_UNDEF, &exit_addr
						}
					} else if (type == BP_VAR_IS && not_found_exit_addr) {
						|	IF_Z_TYPE r0, IS_UNDEF, &not_found_exit_addr
					} else if (type == BP_VAR_IS && found_exit_addr) {
						|	IF_Z_TYPE r0, IS_UNDEF, >7 // NOT_FOUND
					} else {
						|	IF_Z_TYPE r0, IS_UNDEF, >2 // NOT_FOUND
					}
				}
				if (!(op1_info & MAY_BE_ARRAY_KEY_LONG) || (packed_loaded && (op1_info & MAY_BE_ARRAY_NUMERIC_HASH))) {
					if (JIT_G(trigger) == ZEND_JIT_ON_HOT_TRACE && type == BP_VAR_R) {
						|	jmp &exit_addr
					} else if (type == BP_VAR_IS && not_found_exit_addr) {
						|	jmp &not_found_exit_addr
					} else if (type == BP_VAR_IS && found_exit_addr) {
						|	jmp >7 // NOT_FOUND
					} else {
						|	jmp >2 // NOT_FOUND
					}
				}
				if (!packed_loaded || (op1_info & MAY_BE_ARRAY_NUMERIC_HASH)) {
					|4:
					if (!op2_loaded) {
						|	// hval = Z_LVAL_P(dim);
						|	GET_ZVAL_LVAL ZREG_FCARG2, op2_addr
					}
					if (packed_loaded) {
						|	EXT_CALL _zend_hash_index_find, r0
					} else {
						|	EXT_CALL zend_hash_index_find, r0
					}
					|	test r0, r0
					if (JIT_G(trigger) == ZEND_JIT_ON_HOT_TRACE && type == BP_VAR_R) {
						|	jz &exit_addr
					} else if (type == BP_VAR_IS && not_found_exit_addr) {
						|	jz &not_found_exit_addr
					} else if (type == BP_VAR_IS && found_exit_addr) {
						|	jz >7 // NOT_FOUND
					} else {
						|	jz >2 // NOT_FOUND
					}
				}
				|.cold_code
				|2:
				switch (type) {
					case BP_VAR_R:
						if (JIT_G(trigger) != ZEND_JIT_ON_HOT_TRACE) {
							|	// zend_error(E_WARNING,"Undefined array key " ZEND_LONG_FMT, hval);
							|	// retval = &EG(uninitialized_zval);
							|	UNDEFINED_OFFSET opline
							|	jmp >9
						}
						break;
					case BP_VAR_IS:
					case BP_VAR_UNSET:
						if (!not_found_exit_addr && !found_exit_addr) {
							|	// retval = &EG(uninitialized_zval);
							|	SET_ZVAL_TYPE_INFO res_addr, IS_NULL
							|	jmp >9
						}
						break;
					default:
						ZEND_UNREACHABLE();
				}
				|.code
				break;
			case BP_VAR_RW:
				if (packed_loaded && !not_found_exit_addr) {
					|	IF_NOT_Z_TYPE r0, IS_UNDEF, >8
				}
				if (!packed_loaded ||
						!not_found_exit_addr ||
						(op1_info & MAY_BE_ARRAY_NUMERIC_HASH)) {
					if (packed_loaded && not_found_exit_addr) {
						|.cold_code
					}
					|2:
					|4:
					if (!op2_loaded) {
						|	// hval = Z_LVAL_P(dim);
						|	GET_ZVAL_LVAL ZREG_FCARG2, op2_addr
					}
					|	SET_EX_OPLINE opline, r0
					if (packed_loaded) {
						|	EXT_CALL zend_jit_hash_index_lookup_rw_no_packed, r0
					} else {
						|	EXT_CALL zend_jit_hash_index_lookup_rw, r0
					}
					|	test r0, r0
					if (not_found_exit_addr) {
						if (packed_loaded) {
							|	jnz >8
							|	jmp &not_found_exit_addr
							|.code
						} else {
							|	jz &not_found_exit_addr
						}
					} else {
						|	jz >9
					}
				}
				break;
			case BP_VAR_W:
				if (packed_loaded) {
					|	IF_NOT_Z_TYPE r0, IS_UNDEF, >8
				}
				if (!(op1_info & MAY_BE_ARRAY_KEY_LONG) || (op1_info & MAY_BE_ARRAY_NUMERIC_HASH) || packed_loaded || dim_type == IS_UNDEF) {
					|2:
					|4:
					if (!op2_loaded) {
						|	// hval = Z_LVAL_P(dim);
						|	GET_ZVAL_LVAL ZREG_FCARG2, op2_addr
					}
					|	EXT_CALL zend_hash_index_lookup, r0
				}
				break;
			default:
				ZEND_UNREACHABLE();
		}

		if (type != BP_JIT_IS && (op2_info & MAY_BE_STRING)) {
			|	jmp >8
		}
	}

	if (op2_info & MAY_BE_STRING) {
		|3:
		if (op2_info & ((MAY_BE_ANY|MAY_BE_UNDEF) - (MAY_BE_LONG|MAY_BE_STRING))) {
			|	// if (EXPECTED(Z_TYPE_P(dim) == IS_STRING))
			|	IF_NOT_ZVAL_TYPE op2_addr, IS_STRING, >3
		}
		|	// offset_key = Z_STR_P(dim);
		|	GET_ZVAL_LVAL ZREG_FCARG2, op2_addr
		|	// retval = zend_hash_find(ht, offset_key);
		switch (type) {
			case BP_JIT_IS:
				if (opline->op2_type != IS_CONST) {
					|	cmp byte [FCARG2a + offsetof(zend_string, val)], '9'
					|	jle >1
					|.cold_code
					|1:
					|	EXT_CALL zend_jit_symtable_find, r0
					|	jmp >1
					|.code
					|	EXT_CALL zend_hash_find, r0
					|1:
				} else {
					|	EXT_CALL zend_hash_find_known_hash, r0
				}
				|	test r0, r0
				if (not_found_exit_addr) {
					|	jz &not_found_exit_addr
				} else {
					|	jz >9 // NOT_FOUND
				}
				break;
			case BP_VAR_R:
			case BP_VAR_IS:
			case BP_VAR_UNSET:
				if (opline->op2_type != IS_CONST) {
					|	cmp byte [FCARG2a + offsetof(zend_string, val)], '9'
					|	jle >1
					|.cold_code
					|1:
					|	EXT_CALL zend_jit_symtable_find, r0
					|	jmp >1
					|.code
					|	EXT_CALL zend_hash_find, r0
					|1:
				} else {
					|	EXT_CALL zend_hash_find_known_hash, r0
				}
				|	test r0, r0
				if (JIT_G(trigger) == ZEND_JIT_ON_HOT_TRACE && type == BP_VAR_R) {
					|	jz &exit_addr
				} else if (type == BP_VAR_IS && not_found_exit_addr) {
					|	jz &not_found_exit_addr
				} else if (type == BP_VAR_IS && found_exit_addr) {
					|	jz >7 // NOT_FOUND
				} else {
					|	jz >2 // NOT_FOUND
					|.cold_code
					|2:
					switch (type) {
						case BP_VAR_R:
							// zend_error(E_WARNING, "Undefined array key \"%s\"", ZSTR_VAL(offset_key));
							|	UNDEFINED_INDEX opline
							|	jmp >9
							break;
						case BP_VAR_IS:
						case BP_VAR_UNSET:
							|	// retval = &EG(uninitialized_zval);
							|	SET_ZVAL_TYPE_INFO res_addr, IS_NULL
							|	jmp >9
							break;
						default:
							ZEND_UNREACHABLE();
					}
					|.code
				}
				break;
			case BP_VAR_RW:
				|	SET_EX_OPLINE opline, r0
				if (opline->op2_type != IS_CONST) {
					|	EXT_CALL zend_jit_symtable_lookup_rw, r0
				} else {
					|	EXT_CALL zend_jit_hash_lookup_rw, r0
				}
				|	test r0, r0
				if (not_found_exit_addr) {
					|	jz &not_found_exit_addr
				} else {
					|	jz >9
				}
				break;
			case BP_VAR_W:
				if (opline->op2_type != IS_CONST) {
					|	EXT_CALL zend_jit_symtable_lookup_w, r0
				} else {
					|	EXT_CALL zend_hash_lookup, r0
				}
				break;
			default:
				ZEND_UNREACHABLE();
		}
	}

	if (type == BP_JIT_IS && (op2_info & (MAY_BE_LONG|MAY_BE_STRING))) {
	    |5:
		if (op1_info & MAY_BE_ARRAY_OF_REF) {
			|	ZVAL_DEREF r0, MAY_BE_REF
		}
		|	cmp byte [r0 + 8], IS_NULL
		if (not_found_exit_addr) {
			|	jle &not_found_exit_addr
		} else if (found_exit_addr) {
			|	jg &found_exit_addr
		} else {
			|	jle >9 // NOT FOUND
		}
	}

	if (op2_info & ((MAY_BE_ANY|MAY_BE_UNDEF) - (MAY_BE_LONG|MAY_BE_STRING))) {
		if (op2_info & (MAY_BE_LONG|MAY_BE_STRING)) {
			|.cold_code
			|3:
		}
		|	SET_EX_OPLINE opline, r0
		|	LOAD_ZVAL_ADDR FCARG2a, op2_addr
		switch (type) {
			case BP_VAR_R:
				|.if X64
					|   LOAD_ZVAL_ADDR CARG3, res_addr
				|.else
					|	sub r4, 12
					|   PUSH_ZVAL_ADDR res_addr, r0
				|.endif
				|	EXT_CALL zend_jit_fetch_dim_r_helper, r0
				|.if not(X64)
				|	add r4, 12
				|.endif
				|	jmp >9
				break;
			case BP_JIT_IS:
				|	EXT_CALL zend_jit_fetch_dim_isset_helper, r0
				|	test r0, r0
				if (not_found_exit_addr) {
					|	je &not_found_exit_addr
					if (op2_info & (MAY_BE_LONG|MAY_BE_STRING)) {
						|	jmp >8
					}
				} else if (found_exit_addr) {
					|	jne &found_exit_addr
					if (op2_info & (MAY_BE_LONG|MAY_BE_STRING)) {
						|	jmp >9
					}
				} else {
					|	jne >8
					|	jmp >9
				}
				break;
			case BP_VAR_IS:
			case BP_VAR_UNSET:
				|.if X64
					|   LOAD_ZVAL_ADDR CARG3, res_addr
				|.else
					|	sub r4, 12
					|   PUSH_ZVAL_ADDR res_addr, r0
				|.endif
				|	EXT_CALL zend_jit_fetch_dim_is_helper, r0
				|.if not(X64)
				|	add r4, 12
				|.endif
				|	jmp >9
				break;
			case BP_VAR_RW:
				|	EXT_CALL zend_jit_fetch_dim_rw_helper, r0
				|	test r0, r0
				|	jne >8
				|	jmp >9
				break;
			case BP_VAR_W:
				|	EXT_CALL zend_jit_fetch_dim_w_helper, r0
				|	test r0, r0
				|	jne >8
				|	jmp >9
				break;
			default:
				ZEND_UNREACHABLE();
		}
		if (op2_info & (MAY_BE_LONG|MAY_BE_STRING)) {
			|.code
		}
	}

	return 1;
}

static int zend_jit_simple_assign(dasm_State    **Dst,
                                  const zend_op  *opline,
                                  zend_jit_addr   var_addr,
                                  uint32_t        var_info,
                                  uint32_t        var_def_info,
                                  zend_uchar      val_type,
                                  zend_jit_addr   val_addr,
                                  uint32_t        val_info,
                                  zend_jit_addr   res_addr,
                                  int             in_cold,
                                  int             save_r1)
/* Labels: 1,2,3 */
{
	zend_reg tmp_reg;

	if (Z_MODE(var_addr) == IS_REG || Z_REG(var_addr) != ZREG_R0) {
		tmp_reg = ZREG_R0;
	} else {
		/* ASSIGN_DIM */
		tmp_reg = ZREG_FCARG1;
	}

	if (Z_MODE(val_addr) == IS_CONST_ZVAL) {
		zval *zv = Z_ZV(val_addr);

		if (!res_addr) {
			|	ZVAL_COPY_CONST var_addr, var_info, var_def_info, zv, tmp_reg
		} else {
			|	ZVAL_COPY_CONST_2 var_addr, res_addr, var_info, var_def_info, zv, tmp_reg
		}
		if (Z_REFCOUNTED_P(zv)) {
			if (!res_addr) {
				|	ADDREF_CONST zv, Ra(tmp_reg)
			} else {
				|	ADDREF_CONST_2 zv, Ra(tmp_reg)
			}
		}
	} else {
		if (val_info & MAY_BE_UNDEF) {
			if (in_cold) {
				|	IF_NOT_ZVAL_TYPE val_addr, IS_UNDEF, >2
			} else {
				|	IF_ZVAL_TYPE val_addr, IS_UNDEF, >1
				|.cold_code
				|1:
			}
			|	// zend_error(E_WARNING, "Undefined variable $%s", ZSTR_VAL(CV_DEF_OF(EX_VAR_TO_NUM(opline->op1.var))));
			if (save_r1) {
				|	mov aword T1, FCARG1a // save
			}
			|	SET_ZVAL_TYPE_INFO var_addr, IS_NULL
			if (res_addr) {
				|	SET_ZVAL_TYPE_INFO res_addr, IS_NULL
			}
			if (opline) {
				|	SET_EX_OPLINE opline, Ra(tmp_reg)
			}
			ZEND_ASSERT(Z_MODE(val_addr) == IS_MEM_ZVAL && Z_REG(val_addr) == ZREG_FP);
			|	mov FCARG1d, Z_OFFSET(val_addr)
			|	EXT_CALL zend_jit_undefined_op_helper, r0
			if (save_r1) {
				|	mov FCARG1a, aword T1 // restore
			}
			|	jmp >3
			if (in_cold) {
				|2:
			} else {
				|.code
			}
		}
		if (val_info & MAY_BE_REF) {
			if (val_type == IS_CV) {
				ZEND_ASSERT(Z_REG(var_addr) != ZREG_R2);
				if (Z_MODE(val_addr) != IS_MEM_ZVAL || Z_REG(val_addr) != ZREG_R2 || Z_OFFSET(val_addr) != 0) {
					|	LOAD_ZVAL_ADDR r2, val_addr
				}
				|	ZVAL_DEREF r2, val_info
				val_addr = ZEND_ADDR_MEM_ZVAL(ZREG_R2, 0);
			} else {
				zend_jit_addr ref_addr;

				if (in_cold) {
					|	IF_NOT_ZVAL_TYPE val_addr, IS_REFERENCE, >1
				} else {
					|	IF_ZVAL_TYPE val_addr, IS_REFERENCE, >1
					|.cold_code
					|1:
				}
				if (Z_REG(val_addr) == ZREG_R2) {
					|	mov aword T1, r2 // save
				}
				|	// zend_refcounted *ref = Z_COUNTED_P(retval_ptr);
				|	GET_ZVAL_PTR r2, val_addr
				|	GC_DELREF r2
				|	// ZVAL_COPY_VALUE(return_value, &ref->value);
				ref_addr = ZEND_ADDR_MEM_ZVAL(ZREG_R2, 8);
				if (!res_addr) {
					|	ZVAL_COPY_VALUE var_addr, var_info, ref_addr, val_info, ZREG_R2, tmp_reg
				} else {
					|	ZVAL_COPY_VALUE_2 var_addr, var_info, res_addr, ref_addr, val_info, ZREG_R2, tmp_reg
				}
				|	je >2
				|	IF_NOT_REFCOUNTED dh, >3
				if (!res_addr) {
					|	GC_ADDREF Ra(tmp_reg)
				} else {
					|	add dword [Ra(tmp_reg)], 2
				}
				|	jmp >3
				|2:
				if (res_addr) {
					|	IF_NOT_REFCOUNTED dh, >2
					|	GC_ADDREF Ra(tmp_reg)
					|2:
				}
				if (Z_REG(val_addr) == ZREG_R2) {
					|	mov r2, aword T1 // restore
				}
				if (save_r1) {
					|	mov aword T1, FCARG1a // save
				}
				|	EFREE_REFERENCE aword [Ra(Z_REG(val_addr))+Z_OFFSET(val_addr)]
				if (save_r1) {
					|	mov FCARG1a, aword T1 // restore
				}
				|	jmp >3
				if (in_cold) {
					|1:
				} else {
					|.code
				}
			}
		}

		if (!res_addr) {
			|	ZVAL_COPY_VALUE var_addr, var_info, val_addr, val_info, ZREG_R2, tmp_reg
		} else {
			|	ZVAL_COPY_VALUE_2 var_addr, var_info, res_addr, val_addr, val_info, ZREG_R2, tmp_reg
		}

		if (val_type == IS_CV) {
			if (!res_addr) {
				|	TRY_ADDREF val_info, dh, Ra(tmp_reg)
			} else {
				|	TRY_ADDREF_2 val_info, dh, Ra(tmp_reg)
			}
		} else {
			if (res_addr) {
				|	TRY_ADDREF val_info, dh, Ra(tmp_reg)
			}
		}
		|3:
	}
	return 1;
}

static int zend_jit_assign_to_typed_ref(dasm_State         **Dst,
                                       const zend_op        *opline,
                                       zend_uchar            val_type,
                                       zend_jit_addr         val_addr,
                                       zend_jit_addr         res_addr,
                                       bool                  check_exception)
{
	|	// if (UNEXPECTED(ZEND_REF_HAS_TYPE_SOURCES(Z_REF_P(variable_ptr)))) {
	|	cmp aword [FCARG1a + offsetof(zend_reference, sources.ptr)], 0
	|	jnz >2
	|.cold_code
	|2:
	if (Z_MODE(val_addr) != IS_MEM_ZVAL || Z_REG(val_addr) != ZREG_FCARG2 || Z_OFFSET(val_addr) != 0) {
		|	LOAD_ZVAL_ADDR FCARG2a, val_addr
	}
	if (opline) {
		|	SET_EX_OPLINE opline, r0
	}
	if (val_type == IS_CONST) {
		|	EXT_CALL zend_jit_assign_const_to_typed_ref, r0
	} else if (val_type == IS_TMP_VAR) {
		|	EXT_CALL zend_jit_assign_tmp_to_typed_ref, r0
	} else if (val_type == IS_VAR) {
		|	EXT_CALL zend_jit_assign_var_to_typed_ref, r0
	} else if (val_type == IS_CV) {
		|	EXT_CALL zend_jit_assign_cv_to_typed_ref, r0
	} else {
		ZEND_UNREACHABLE();
	}
	if (res_addr) {
		zend_jit_addr ret_addr = ZEND_ADDR_MEM_ZVAL(ZREG_R0, 0);

		|	ZVAL_COPY_VALUE res_addr, -1, ret_addr, -1, ZREG_R1, ZREG_R2
		|	TRY_ADDREF -1, ch, r2
	}
	if (check_exception) {
		|	// if (UNEXPECTED(EG(exception) != NULL)) {
		|	MEM_CMP_ZTS aword, executor_globals, exception, 0, r0
		|	je >8  // END OF zend_jit_assign_to_variable()
		|	jmp ->exception_handler_undef
	} else {
		|	jmp >8
	}
	|.code

	return 1;
}

static int zend_jit_assign_to_variable_call(dasm_State    **Dst,
                                            const zend_op  *opline,
                                            zend_jit_addr   __var_use_addr,
                                            zend_jit_addr   var_addr,
                                            uint32_t        __var_info,
                                            uint32_t        __var_def_info,
                                            zend_uchar      val_type,
                                            zend_jit_addr   val_addr,
                                            uint32_t        val_info,
                                            zend_jit_addr   __res_addr,
                                            bool       __check_exception)
{
	if (val_info & MAY_BE_UNDEF) {
		if (JIT_G(trigger) == ZEND_JIT_ON_HOT_TRACE) {
			int32_t exit_point = zend_jit_trace_get_exit_point(opline, ZEND_JIT_EXIT_TO_VM);
			const void *exit_addr = zend_jit_trace_get_exit_addr(exit_point);

			if (!exit_addr) {
				return 0;
			}

			|	IF_ZVAL_TYPE val_addr, IS_UNDEF, &exit_addr
		} else {
			|	IF_ZVAL_TYPE val_addr, IS_UNDEF, >1
			|.cold_code
			|1:
			ZEND_ASSERT(Z_REG(val_addr) == ZREG_FP);
			if (Z_REG(var_addr) != ZREG_FP) {
				|	mov aword T1, Ra(Z_REG(var_addr)) // save
			}
			|	SET_EX_OPLINE opline, r0
			|	mov FCARG1d, Z_OFFSET(val_addr)
			|	EXT_CALL zend_jit_undefined_op_helper, r0
			if (Z_REG(var_addr) != ZREG_FP) {
				|	mov Ra(Z_REG(var_addr)), aword T1 // restore
			}
			if (Z_MODE(var_addr) != IS_MEM_ZVAL || Z_REG(var_addr) != ZREG_FCARG1 || Z_OFFSET(var_addr) != 0) {
				|	LOAD_ZVAL_ADDR FCARG1a, var_addr
			}
			|	LOAD_ADDR_ZTS FCARG2a, executor_globals, uninitialized_zval
			|	call ->assign_const
			|	jmp >9
			|.code
		}
	}
	if (Z_MODE(var_addr) != IS_MEM_ZVAL || Z_REG(var_addr) != ZREG_FCARG1 || Z_OFFSET(var_addr) != 0) {
		|	LOAD_ZVAL_ADDR FCARG1a, var_addr
	}
	if (Z_MODE(val_addr) != IS_MEM_ZVAL || Z_REG(val_addr) != ZREG_FCARG2 || Z_OFFSET(val_addr) != 0) {
		|	LOAD_ZVAL_ADDR FCARG2a, val_addr
	}
	if (opline) {
		|	SET_EX_OPLINE opline, r0
	}
	if (!(val_info & (MAY_BE_STRING|MAY_BE_ARRAY|MAY_BE_OBJECT|MAY_BE_RESOURCE|MAY_BE_REF))) {
		|	call ->assign_tmp
	} else if (val_type == IS_CONST) {
		|	call ->assign_const
	} else if (val_type == IS_TMP_VAR) {
		|	call ->assign_tmp
	} else if (val_type == IS_VAR) {
		if (!(val_info & MAY_BE_REF)) {
			|	call ->assign_tmp
		} else {
			|	call ->assign_var
		}
	} else if (val_type == IS_CV) {
		if (!(val_info & MAY_BE_REF)) {
			|	call ->assign_cv_noref
		} else {
			|	call ->assign_cv
		}
		if ((val_info & MAY_BE_UNDEF) && JIT_G(trigger) != ZEND_JIT_ON_HOT_TRACE) {
			|9:
		}
	} else {
		ZEND_UNREACHABLE();
	}

	return 1;
}

static int zend_jit_assign_to_variable(dasm_State    **Dst,
                                       const zend_op  *opline,
                                       zend_jit_addr   var_use_addr,
                                       zend_jit_addr   var_addr,
                                       uint32_t        var_info,
                                       uint32_t        var_def_info,
                                       zend_uchar      val_type,
                                       zend_jit_addr   val_addr,
                                       uint32_t        val_info,
                                       zend_jit_addr   res_addr,
                                       bool       check_exception)
/* Labels: 1,2,3,4,5,8 */
{
	int done = 0;
	zend_reg ref_reg, tmp_reg;

	if (Z_MODE(var_addr) == IS_REG || Z_REG(var_use_addr) != ZREG_R0) {
		ref_reg = ZREG_FCARG1;
		tmp_reg = ZREG_R0;
	} else {
		/* ASSIGN_DIM */
		ref_reg = ZREG_R0;
		tmp_reg = ZREG_FCARG1;
	}

	if (var_info & MAY_BE_REF) {
		if (Z_MODE(var_use_addr) != IS_MEM_ZVAL || Z_REG(var_use_addr) != ref_reg || Z_OFFSET(var_use_addr) != 0) {
			|	LOAD_ZVAL_ADDR Ra(ref_reg), var_use_addr
			var_addr = var_use_addr = ZEND_ADDR_MEM_ZVAL(ref_reg, 0);
		}
		|	// if (Z_ISREF_P(variable_ptr)) {
		|	IF_NOT_Z_TYPE, Ra(ref_reg), IS_REFERENCE, >3
		|	// if (UNEXPECTED(ZEND_REF_HAS_TYPE_SOURCES(Z_REF_P(variable_ptr)))) {
		|	GET_Z_PTR FCARG1a, Ra(ref_reg)
		if (!zend_jit_assign_to_typed_ref(Dst, opline, val_type, val_addr, res_addr, check_exception)) {
			return 0;
		}
		|	lea Ra(ref_reg), [FCARG1a + offsetof(zend_reference, val)]
		|3:
	}
	if (var_info & (MAY_BE_STRING|MAY_BE_ARRAY|MAY_BE_OBJECT|MAY_BE_RESOURCE)) {
		if (RC_MAY_BE_1(var_info)) {
			int in_cold = 0;

			if (var_info & ((MAY_BE_ANY|MAY_BE_UNDEF)-(MAY_BE_OBJECT|MAY_BE_RESOURCE))) {
				|	IF_ZVAL_REFCOUNTED var_use_addr, >1
				|.cold_code
				|1:
				in_cold = 1;
			}
			if (Z_REG(var_use_addr) == ZREG_FCARG1 || Z_REG(var_use_addr) == ZREG_R0) {
				bool keep_gc = 0;

				|	GET_ZVAL_PTR Ra(tmp_reg), var_use_addr
				if (tmp_reg == ZREG_FCARG1) {
					if (Z_MODE(val_addr) == IS_REG) {
						keep_gc = 1;
					} else if ((val_info & ((MAY_BE_UNDEF|MAY_BE_ANY|MAY_BE_GUARD)-(MAY_BE_NULL|MAY_BE_FALSE|MAY_BE_TRUE))) == 0) {
						keep_gc = 1;
					} else if (Z_MODE(val_addr) == IS_CONST_ZVAL) {
						if (sizeof(void*) == 4) {
							keep_gc = 1;
						} else {
							zval *zv = Z_ZV(val_addr);

							if (Z_TYPE_P(zv) == IS_DOUBLE) {
								if (Z_DVAL_P(zv) == 0 || IS_SIGNED_32BIT(zv)) {
									keep_gc = 1;
								}
							} else if (IS_SIGNED_32BIT(Z_LVAL_P(zv))) {
								keep_gc = 1;
							}
						}
					} else if (Z_MODE(val_addr) == IS_MEM_ZVAL) {
						if ((val_info & (MAY_BE_UNDEF|MAY_BE_ANY|MAY_BE_GUARD)) == MAY_BE_DOUBLE) {
							keep_gc = 1;
						}
					}
				}
				if (!keep_gc) {
					|	mov aword T1, Ra(tmp_reg) // save
				}
				if (!zend_jit_simple_assign(Dst, opline, var_addr, var_info, var_def_info, val_type, val_addr, val_info, res_addr, in_cold, 0)) {
					return 0;
				}
				if (!keep_gc) {
					|	mov FCARG1a, aword T1 // restore
				}
			} else {
				|	GET_ZVAL_PTR FCARG1a, var_use_addr
				if (!zend_jit_simple_assign(Dst, opline, var_addr, var_info, var_def_info, val_type, val_addr, val_info, res_addr, in_cold, 1)) {
					return 0;
				}
			}
			|	GC_DELREF FCARG1a
			if (RC_MAY_BE_N(var_info) && (var_info & (MAY_BE_ARRAY|MAY_BE_OBJECT)) != 0) {
				|	jnz >4
			} else {
				|	jnz >8
			}
			|	ZVAL_DTOR_FUNC var_info, opline
			if (in_cold || (RC_MAY_BE_N(var_info) && (var_info & (MAY_BE_ARRAY|MAY_BE_OBJECT)) != 0)) {
				if (check_exception) {
					|	MEM_CMP_ZTS aword, executor_globals, exception, 0, r0
					|	je >8
					|	jmp ->exception_handler
				} else {
					|	jmp >8
				}
			}
			if (RC_MAY_BE_N(var_info) && (var_info & (MAY_BE_ARRAY|MAY_BE_OBJECT)) != 0) {
				|4:
				|	IF_GC_MAY_NOT_LEAK FCARG1a, >8
				|	EXT_CALL gc_possible_root, r0
				if (in_cold) {
					|	jmp >8
				}
			}
			if (in_cold) {
				|.code
			} else {
				done = 1;
			}
		} else /* if (RC_MAY_BE_N(var_info)) */ {
			if (var_info & ((MAY_BE_ANY|MAY_BE_UNDEF)-(MAY_BE_OBJECT|MAY_BE_RESOURCE))) {
				|	IF_NOT_ZVAL_REFCOUNTED var_use_addr, >5
			}
			if (var_info & (MAY_BE_ARRAY|MAY_BE_OBJECT)) {
				if (Z_REG(var_use_addr) != ZREG_FP) {
					|	mov T1, Ra(Z_REG(var_use_addr)) // save
				}
				|	GET_ZVAL_PTR FCARG1a, var_use_addr
				|	GC_DELREF FCARG1a
				|	IF_GC_MAY_NOT_LEAK FCARG1a, >5
				|	EXT_CALL gc_possible_root, r0
				if (Z_REG(var_use_addr) != ZREG_FP) {
					|	mov Ra(Z_REG(var_use_addr)), T1 // restore
				}
			} else {
				|	GET_ZVAL_PTR Ra(tmp_reg), var_use_addr
				|	GC_DELREF Ra(tmp_reg)
			}
			|5:
	    }
	}

	if (!done && !zend_jit_simple_assign(Dst, opline, var_addr, var_info, var_def_info, val_type, val_addr, val_info, res_addr, 0, 0)) {
		return 0;
	}

	|8:

	return 1;
}

static int zend_jit_assign_dim(dasm_State **Dst, const zend_op *opline, uint32_t op1_info, zend_jit_addr op1_addr, uint32_t op2_info, uint32_t val_info, uint8_t dim_type, int may_throw)
{
	zend_jit_addr op2_addr, op3_addr, res_addr;

	op2_addr = (opline->op2_type != IS_UNUSED) ? OP2_ADDR() : 0;
	op3_addr = OP1_DATA_ADDR();
	if (opline->result_type == IS_UNUSED) {
		res_addr = 0;
	} else {
		res_addr = ZEND_ADDR_MEM_ZVAL(ZREG_FP, opline->result.var);
	}

	if (JIT_G(trigger) == ZEND_JIT_ON_HOT_TRACE && (val_info & MAY_BE_UNDEF)) {
		int32_t exit_point = zend_jit_trace_get_exit_point(opline, ZEND_JIT_EXIT_TO_VM);
		const void *exit_addr = zend_jit_trace_get_exit_addr(exit_point);

		if (!exit_addr) {
			return 0;
		}

		|	IF_ZVAL_TYPE op3_addr, IS_UNDEF, &exit_addr

		val_info &= ~MAY_BE_UNDEF;
	}

	if (op1_info & MAY_BE_REF) {
		|	LOAD_ZVAL_ADDR FCARG1a, op1_addr
		|	IF_NOT_Z_TYPE FCARG1a, IS_REFERENCE, >1
		|	GET_Z_PTR FCARG2a, FCARG1a
		|	IF_NOT_TYPE byte [FCARG2a + offsetof(zend_reference, val) + offsetof(zval, u1.v.type)], IS_ARRAY, >2
		|	lea FCARG1a, [FCARG2a + offsetof(zend_reference, val)]
		|	jmp >3
		|.cold_code
		|2:
		|	SET_EX_OPLINE opline, r0
		|	EXT_CALL zend_jit_prepare_assign_dim_ref, r0
		|	test r0, r0
		|	mov FCARG1a, r0
		|	jne >1
		|	jmp ->exception_handler_undef
		|.code
		|1:
		op1_addr = ZEND_ADDR_MEM_ZVAL(ZREG_FCARG1, 0);
	}

	if (op1_info & MAY_BE_ARRAY) {
		if (op1_info & ((MAY_BE_ANY|MAY_BE_UNDEF) - MAY_BE_ARRAY)) {
			|	IF_NOT_ZVAL_TYPE op1_addr, IS_ARRAY, >7
		}
		|3:
		|	SEPARATE_ARRAY op1_addr, op1_info, 1
	} else if (op1_info & (MAY_BE_UNDEF|MAY_BE_NULL)) {
		if (op1_info & (MAY_BE_ANY-(MAY_BE_NULL|MAY_BE_ARRAY))) {
			|	CMP_ZVAL_TYPE op1_addr, IS_NULL
			|	jg >7
		}
		|	// ZVAL_ARR(container, zend_new_array(8));
		if (Z_REG(op1_addr) != ZREG_FP) {
			|	mov T1, Ra(Z_REG(op1_addr)) // save
		}
		|	EXT_CALL _zend_new_array_0, r0
		if (Z_REG(op1_addr) != ZREG_FP) {
			|	mov Ra(Z_REG(op1_addr)), T1 // restore
		}
		|	SET_ZVAL_LVAL op1_addr, r0
		|	SET_ZVAL_TYPE_INFO op1_addr, IS_ARRAY_EX
		|	mov FCARG1a, r0
	}

	if (op1_info & (MAY_BE_UNDEF|MAY_BE_NULL|MAY_BE_ARRAY)) {
		|6:
		if (opline->op2_type == IS_UNUSED) {
			uint32_t var_info = MAY_BE_NULL;
			zend_jit_addr var_addr = ZEND_ADDR_MEM_ZVAL(ZREG_R0, 0);

			|	// var_ptr = zend_hash_next_index_insert(Z_ARRVAL_P(container), &EG(uninitialized_zval));
			|	LOAD_ADDR_ZTS FCARG2a, executor_globals, uninitialized_zval
			|	EXT_CALL zend_hash_next_index_insert, r0
			|	// if (UNEXPECTED(!var_ptr)) {
			|	test r0, r0
			|	jz >1
			|.cold_code
			|1:
			|	// zend_throw_error(NULL, "Cannot add element to the array as the next element is already occupied");
			|	CANNOT_ADD_ELEMENT opline
			|	//ZEND_VM_C_GOTO(assign_dim_op_ret_null);
			|	jmp >9
			|.code

			if (!zend_jit_simple_assign(Dst, opline, var_addr, var_info, -1, (opline+1)->op1_type, op3_addr, val_info, res_addr, 0, 0)) {
				return 0;
			}
		} else {
			uint32_t var_info = zend_array_element_type(op1_info, opline->op1_type, 0, 0);
			zend_jit_addr var_addr = ZEND_ADDR_MEM_ZVAL(ZREG_R0, 0);

			if (!zend_jit_fetch_dimension_address_inner(Dst, opline, BP_VAR_W, op1_info, op2_info, dim_type, NULL, NULL, NULL)) {
				return 0;
			}

			if (op1_info & (MAY_BE_ARRAY_OF_REF|MAY_BE_OBJECT)) {
				var_info |= MAY_BE_REF;
			}
			if (var_info & (MAY_BE_STRING|MAY_BE_ARRAY|MAY_BE_OBJECT|MAY_BE_RESOURCE)) {
				var_info |= MAY_BE_RC1;
			}

			|8:
			|	// value = zend_assign_to_variable(variable_ptr, value, OP_DATA_TYPE);
			if (opline->op1_type == IS_VAR) {
				ZEND_ASSERT(opline->result_type == IS_UNUSED);
				if (!zend_jit_assign_to_variable_call(Dst, opline, var_addr, var_addr, var_info, -1, (opline+1)->op1_type, op3_addr, val_info, res_addr, 0)) {
					return 0;
				}
			} else {
				if (!zend_jit_assign_to_variable(Dst, opline, var_addr, var_addr, var_info, -1, (opline+1)->op1_type, op3_addr, val_info, res_addr, 0)) {
					return 0;
				}
			}
		}
	}

	if (((op1_info & MAY_BE_ARRAY) &&
	     (op1_info & (MAY_BE_UNDEF|MAY_BE_NULL))) ||
	    (op1_info & (MAY_BE_ANY-(MAY_BE_NULL|MAY_BE_ARRAY)))) {
		if (op1_info & (MAY_BE_UNDEF|MAY_BE_NULL|MAY_BE_ARRAY)) {
			|.cold_code
			|7:
		}

		if ((op1_info & (MAY_BE_UNDEF|MAY_BE_NULL)) &&
		    (op1_info & MAY_BE_ARRAY)) {
			if (op1_info & (MAY_BE_ANY-(MAY_BE_NULL|MAY_BE_ARRAY))) {
				|	CMP_ZVAL_TYPE op1_addr, IS_NULL
				|	jg >2
			}
			|	// ZVAL_ARR(container, zend_new_array(8));
			if (Z_REG(op1_addr) != ZREG_FP) {
				|	mov T1, Ra(Z_REG(op1_addr)) // save
			}
			|	EXT_CALL _zend_new_array_0, r0
			if (Z_REG(op1_addr) != ZREG_FP) {
				|	mov Ra(Z_REG(op1_addr)), T1 // restore
			}
			|	SET_ZVAL_LVAL op1_addr, r0
			|	SET_ZVAL_TYPE_INFO op1_addr, IS_ARRAY_EX
			|	mov FCARG1a, r0
			|	// ZEND_VM_C_GOTO(assign_dim_op_new_array);
			|	jmp <6
			|2:
		}

		if (op1_info & (MAY_BE_ANY-(MAY_BE_NULL|MAY_BE_ARRAY))) {
			|	SET_EX_OPLINE opline, r0
		    if (Z_REG(op1_addr) != ZREG_FCARG1 || Z_OFFSET(op1_addr) != 0) {
				|	LOAD_ZVAL_ADDR FCARG1a, op1_addr
			}
		    if (opline->op2_type == IS_UNUSED) {
				|	xor FCARG2a, FCARG2a
			} else if (opline->op2_type == IS_CONST && Z_EXTRA_P(RT_CONSTANT(opline, opline->op2)) == ZEND_EXTRA_VALUE) {
				ZEND_ASSERT(Z_MODE(op2_addr) == IS_CONST_ZVAL);
				|	LOAD_ADDR FCARG2a, (Z_ZV(op2_addr) + 1)
			} else {
				|	LOAD_ZVAL_ADDR FCARG2a, op2_addr
			}
			|.if not(X64)
			|	sub r4, 8
			|.endif
			if (opline->result_type == IS_UNUSED) {
				|.if X64
					|	xor CARG4, CARG4
				|.else
					|	push 0
				|.endif
			} else {
				|.if X64
					|	LOAD_ZVAL_ADDR CARG4, res_addr
				|.else
					|	PUSH_ZVAL_ADDR res_addr, r0
				|.endif
			}
			|.if X64
				|	LOAD_ZVAL_ADDR CARG3, op3_addr
			|.else
				|	PUSH_ZVAL_ADDR op3_addr, r0
			|.endif
			|	EXT_CALL zend_jit_assign_dim_helper, r0
			|.if not(X64)
			|	add r4, 8
			|.endif

#ifdef ZEND_JIT_USE_RC_INFERENCE
			if (((opline+1)->op1_type & (IS_TMP_VAR|IS_VAR)) && (val_info & MAY_BE_RC1)) {
				/* ASSIGN_DIM may increase refcount of the value */
				val_info |= MAY_BE_RCN;
			}
#endif

			|	FREE_OP (opline+1)->op1_type, (opline+1)->op1, val_info, 0, NULL
		}

		if (op1_info & (MAY_BE_UNDEF|MAY_BE_NULL|MAY_BE_ARRAY)) {
			if (op1_info & (MAY_BE_ANY-(MAY_BE_NULL|MAY_BE_ARRAY))) {
				|	jmp >9 // END
			}
			|.code
		}
	}

#ifdef ZEND_JIT_USE_RC_INFERENCE
	if ((opline->op2_type & (IS_TMP_VAR|IS_VAR)) && (op1_info & (MAY_BE_UNDEF|MAY_BE_NULL|MAY_BE_FALSE|MAY_BE_ARRAY|MAY_BE_OBJECT))) {
		/* ASSIGN_DIM may increase refcount of the key */
		op2_info |= MAY_BE_RCN;
	}
#endif

	|9:
	|	FREE_OP opline->op2_type, opline->op2, op2_info, 0, opline

	if (may_throw) {
		zend_jit_check_exception(Dst);
	}

	return 1;
}

static int zend_jit_assign_dim_op(dasm_State **Dst, const zend_op *opline, uint32_t op1_info, uint32_t op1_def_info, zend_jit_addr op1_addr, uint32_t op2_info, uint32_t op1_data_info, zend_ssa_range *op1_data_range, uint8_t dim_type, int may_throw)
{
	zend_jit_addr op2_addr, op3_addr, var_addr;
	const void *not_found_exit_addr = NULL;
	uint32_t var_info = MAY_BE_NULL;

	ZEND_ASSERT(opline->result_type == IS_UNUSED);

	op2_addr = (opline->op2_type != IS_UNUSED) ? OP2_ADDR() : 0;
	op3_addr = OP1_DATA_ADDR();

	if (op1_info & MAY_BE_REF) {
		|	LOAD_ZVAL_ADDR FCARG1a, op1_addr
		|	IF_NOT_Z_TYPE FCARG1a, IS_REFERENCE, >1
		|	GET_Z_PTR FCARG2a, FCARG1a
		|	IF_NOT_TYPE byte [FCARG2a + offsetof(zend_reference, val) + offsetof(zval, u1.v.type)], IS_ARRAY, >2
		|	lea FCARG1a, [FCARG2a + offsetof(zend_reference, val)]
		|	jmp >3
		|.cold_code
		|2:
		|	SET_EX_OPLINE opline, r0
		|	EXT_CALL zend_jit_prepare_assign_dim_ref, r0
		|	test r0, r0
		|	mov FCARG1a, r0
		|	jne >1
		|	jmp ->exception_handler_undef
		|.code
		|1:
		op1_addr = ZEND_ADDR_MEM_ZVAL(ZREG_FCARG1, 0);
	}

	if (op1_info & MAY_BE_ARRAY) {
		if (op1_info & ((MAY_BE_ANY|MAY_BE_UNDEF) - MAY_BE_ARRAY)) {
			|	IF_NOT_ZVAL_TYPE op1_addr, IS_ARRAY, >7
		}
		|3:
		|	SEPARATE_ARRAY op1_addr, op1_info, 1
	}
	if (op1_info & (MAY_BE_UNDEF|MAY_BE_NULL)) {
		if (op1_info & MAY_BE_ARRAY) {
			|.cold_code
			|7:
		}
		if (op1_info & (MAY_BE_ANY-(MAY_BE_NULL|MAY_BE_ARRAY))) {
			|	CMP_ZVAL_TYPE op1_addr, IS_NULL
			|	jg >7
		}
		if (Z_REG(op1_addr) != ZREG_FP) {
			|	mov T1, Ra(Z_REG(op1_addr)) // save
		}
		if (op1_info & MAY_BE_UNDEF) {
			if (op1_info & MAY_BE_NULL) {
				|	IF_NOT_ZVAL_TYPE op1_addr, IS_UNDEF, >1
			}
			|	SET_EX_OPLINE opline, r0
			|	mov FCARG1a, opline->op1.var
			|	EXT_CALL zend_jit_undefined_op_helper, r0
			|1:
		}
		|	// ZVAL_ARR(container, zend_new_array(8));
		|	EXT_CALL _zend_new_array_0, r0
		if (Z_REG(op1_addr) != ZREG_FP) {
			|	mov Ra(Z_REG(op1_addr)), T1 // restore
		}
		|	SET_ZVAL_LVAL op1_addr, r0
		|	SET_ZVAL_TYPE_INFO op1_addr, IS_ARRAY_EX
		|	mov FCARG1a, r0
		if (op1_info & MAY_BE_ARRAY) {
			|	jmp >1
			|.code
			|1:
		}
	}

	if (op1_info & (MAY_BE_UNDEF|MAY_BE_NULL|MAY_BE_ARRAY)) {
		uint32_t var_def_info = zend_array_element_type(op1_def_info, opline->op1_type, 1, 0);

		|6:
		if (opline->op2_type == IS_UNUSED) {
			var_info = MAY_BE_NULL;

			|	// var_ptr = zend_hash_next_index_insert(Z_ARRVAL_P(container), &EG(uninitialized_zval));
			|	LOAD_ADDR_ZTS FCARG2a, executor_globals, uninitialized_zval
			|	EXT_CALL zend_hash_next_index_insert, r0
			|	// if (UNEXPECTED(!var_ptr)) {
			|	test r0, r0
			|	jz >1
			|.cold_code
			|1:
			|	// zend_throw_error(NULL, "Cannot add element to the array as the next element is already occupied");
			|	CANNOT_ADD_ELEMENT opline
			|	//ZEND_VM_C_GOTO(assign_dim_op_ret_null);
			|	jmp >9
			|.code
		} else {
			var_info = zend_array_element_type(op1_info, opline->op1_type, 0, 0);
			if (op1_info & (MAY_BE_ARRAY_OF_REF|MAY_BE_OBJECT)) {
				var_info |= MAY_BE_REF;
			}
			if (var_info & (MAY_BE_STRING|MAY_BE_ARRAY|MAY_BE_OBJECT|MAY_BE_RESOURCE)) {
				var_info |= MAY_BE_RC1;
			}

			if (dim_type != IS_UNKNOWN
			 && dim_type != IS_UNDEF
			 && (op1_info & (MAY_BE_ANY|MAY_BE_UNDEF)) == MAY_BE_ARRAY
			 && (op2_info & (MAY_BE_LONG|MAY_BE_STRING))
			 && !(op2_info & ((MAY_BE_ANY|MAY_BE_UNDEF) - (MAY_BE_LONG|MAY_BE_STRING)))) {
				int32_t exit_point = zend_jit_trace_get_exit_point(opline, 0);
				not_found_exit_addr = zend_jit_trace_get_exit_addr(exit_point);
			}

			if (!zend_jit_fetch_dimension_address_inner(Dst, opline, BP_VAR_RW, op1_info, op2_info, dim_type, NULL, not_found_exit_addr, NULL)) {
				return 0;
			}

			|8:
			if (not_found_exit_addr && dim_type != IS_REFERENCE) {
				|	IF_NOT_Z_TYPE, r0, dim_type, &not_found_exit_addr
				var_info = (1 << dim_type) | (var_info & ~(MAY_BE_ANY|MAY_BE_UNDEF|MAY_BE_REF));
			}
			if (var_info & MAY_BE_REF) {
				binary_op_type binary_op = get_binary_op(opline->extended_value);
				|	IF_NOT_Z_TYPE, r0, IS_REFERENCE, >1
				|	GET_Z_PTR FCARG1a, r0
				|	cmp aword [FCARG1a + offsetof(zend_reference, sources.ptr)], 0
				|	jnz >2
				|	lea r0, aword [FCARG1a + offsetof(zend_reference, val)]
				|.cold_code
				|2:
				|	LOAD_ZVAL_ADDR FCARG2a, op3_addr
				|.if X64
					|	LOAD_ADDR CARG3, binary_op
				|.else
					|	sub r4, 12
					|	PUSH_ADDR binary_op, r0
				|.endif
				|	SET_EX_OPLINE opline, r0
				|	EXT_CALL zend_jit_assign_op_to_typed_ref, r0
				|.if not(X64)
				|	add r4, 12
				|.endif
				|	jmp >9
				|.code
				|1:
			}
		}

		var_addr = ZEND_ADDR_MEM_ZVAL(ZREG_R0, 0);
		switch (opline->extended_value) {
			case ZEND_ADD:
			case ZEND_SUB:
			case ZEND_MUL:
			case ZEND_DIV:
				if (!zend_jit_math_helper(Dst, opline, opline->extended_value, IS_CV, opline->op1, var_addr, var_info, (opline+1)->op1_type, (opline+1)->op1, op3_addr, op1_data_info, 0, var_addr, var_def_info, var_info,
						1 /* may overflow */, may_throw)) {
					return 0;
				}
				break;
			case ZEND_BW_OR:
			case ZEND_BW_AND:
			case ZEND_BW_XOR:
			case ZEND_SL:
			case ZEND_SR:
			case ZEND_MOD:
				if (!zend_jit_long_math_helper(Dst, opline, opline->extended_value,
						IS_CV, opline->op1, var_addr, var_info, NULL,
						(opline+1)->op1_type, (opline+1)->op1, op3_addr, op1_data_info,
						op1_data_range,
						0, var_addr, var_def_info, var_info, may_throw)) {
					return 0;
				}
				break;
			case ZEND_CONCAT:
				if (!zend_jit_concat_helper(Dst, opline, IS_CV, opline->op1, var_addr, var_info, (opline+1)->op1_type, (opline+1)->op1, op3_addr, op1_data_info, var_addr,
						may_throw)) {
					return 0;
				}
				break;
			default:
				ZEND_UNREACHABLE();
		}
		|	FREE_OP opline->op2_type, opline->op2, op2_info, 0, opline
	}

	if (op1_info & (MAY_BE_ANY-(MAY_BE_NULL|MAY_BE_ARRAY))) {
		binary_op_type binary_op;

		if (op1_info & (MAY_BE_UNDEF|MAY_BE_NULL|MAY_BE_ARRAY)) {
			|.cold_code
			|7:
		}

		|	SET_EX_OPLINE opline, r0
		if (Z_REG(op1_addr) != ZREG_FCARG1 || Z_OFFSET(op1_addr) != 0) {
			|	LOAD_ZVAL_ADDR FCARG1a, op1_addr
		}
	    if (opline->op2_type == IS_UNUSED) {
			|	xor FCARG2a, FCARG2a
		} else if (opline->op2_type == IS_CONST && Z_EXTRA_P(RT_CONSTANT(opline, opline->op2)) == ZEND_EXTRA_VALUE) {
			ZEND_ASSERT(Z_MODE(op2_addr) == IS_CONST_ZVAL);
			|	LOAD_ADDR FCARG2a, (Z_ZV(op2_addr) + 1)
		} else {
			|	LOAD_ZVAL_ADDR FCARG2a, op2_addr
		}
		binary_op = get_binary_op(opline->extended_value);
		|.if X64
			|	LOAD_ZVAL_ADDR CARG3, op3_addr
			|	LOAD_ADDR CARG4, binary_op
		|.else
			|	sub r4, 8
			|	PUSH_ADDR binary_op, r0
			|	PUSH_ZVAL_ADDR op3_addr, r0
		|.endif
		|	EXT_CALL zend_jit_assign_dim_op_helper, r0
		|.if not(X64)
		|	add r4, 8
		|.endif

		|9:
		|	FREE_OP (opline+1)->op1_type, (opline+1)->op1, op1_data_info, 0, NULL
		|	FREE_OP opline->op2_type, opline->op2, op2_info, 0, NULL
		if (may_throw) {
			zend_jit_check_exception(Dst);
		}

		if (op1_info & (MAY_BE_UNDEF|MAY_BE_NULL|MAY_BE_ARRAY)) {
			|	jmp >9 // END
			|.code
			|9:
		}
	} else if ((op1_info & (MAY_BE_UNDEF|MAY_BE_NULL|MAY_BE_ARRAY))
			&& (!not_found_exit_addr || (var_info & MAY_BE_REF))) {
		|.cold_code
		|9:
		|	FREE_OP (opline+1)->op1_type, (opline+1)->op1, op1_data_info, 0, opline
		|	FREE_OP opline->op2_type, opline->op2, op2_info, 0, opline
		if (may_throw) {
			zend_jit_check_exception(Dst);
		}
		|	jmp >9
		|.code
		|9:
	}

	return 1;
}

static int zend_jit_assign_op(dasm_State **Dst, const zend_op *opline, uint32_t op1_info, uint32_t op1_def_info, zend_ssa_range *op1_range, uint32_t op2_info, zend_ssa_range *op2_range, int may_overflow, int may_throw)
{
	zend_jit_addr op1_addr, op2_addr;

	ZEND_ASSERT(opline->op1_type == IS_CV && opline->result_type == IS_UNUSED);
	ZEND_ASSERT(!(op1_info & MAY_BE_UNDEF) && !(op2_info & MAY_BE_UNDEF));

	op1_addr = OP1_ADDR();
	op2_addr = OP2_ADDR();

	if (op1_info & MAY_BE_REF) {
		binary_op_type binary_op = get_binary_op(opline->extended_value);
		|	LOAD_ZVAL_ADDR FCARG1a, op1_addr
		|	IF_NOT_Z_TYPE, FCARG1a, IS_REFERENCE, >1
		|	GET_Z_PTR FCARG1a, FCARG1a
		|	cmp aword [FCARG1a + offsetof(zend_reference, sources.ptr)], 0
		|	jnz >2
		|	add FCARG1a, offsetof(zend_reference, val)
		|.cold_code
		|2:
		|	LOAD_ZVAL_ADDR FCARG2a, op2_addr
		|.if X64
			|	LOAD_ADDR CARG3, binary_op
		|.else
			|	sub r4, 12
			|	PUSH_ADDR binary_op, r0
		|.endif
		|	SET_EX_OPLINE opline, r0
		|	EXT_CALL zend_jit_assign_op_to_typed_ref, r0
		|.if not(X64)
		|	add r4, 12
		|.endif
		zend_jit_check_exception(Dst);
		|	jmp >9
		|.code
		|1:
		op1_addr = ZEND_ADDR_MEM_ZVAL(ZREG_FCARG1, 0);
	}

	int result;
	switch (opline->extended_value) {
		case ZEND_ADD:
		case ZEND_SUB:
		case ZEND_MUL:
		case ZEND_DIV:
			result = zend_jit_math_helper(Dst, opline, opline->extended_value, opline->op1_type, opline->op1, op1_addr, op1_info, opline->op2_type, opline->op2, op2_addr, op2_info, opline->op1.var, op1_addr, op1_def_info, op1_info, may_overflow, may_throw);
			break;
		case ZEND_BW_OR:
		case ZEND_BW_AND:
		case ZEND_BW_XOR:
		case ZEND_SL:
		case ZEND_SR:
		case ZEND_MOD:
			result = zend_jit_long_math_helper(Dst, opline, opline->extended_value,
				opline->op1_type, opline->op1, op1_addr, op1_info, op1_range,
				opline->op2_type, opline->op2, op2_addr, op2_info, op2_range,
				opline->op1.var, op1_addr, op1_def_info, op1_info, may_throw);
			break;
		case ZEND_CONCAT:
			result = zend_jit_concat_helper(Dst, opline, opline->op1_type, opline->op1, op1_addr, op1_info, opline->op2_type, opline->op2, op2_addr, op2_info, op1_addr, may_throw);
			break;
		default:
			ZEND_UNREACHABLE();
	}
	|9:
	return result;
}

static int zend_jit_cmp_long_long(dasm_State    **Dst,
                                  const zend_op  *opline,
                                  zend_ssa_range *op1_range,
                                  zend_jit_addr   op1_addr,
                                  zend_ssa_range *op2_range,
                                  zend_jit_addr   op2_addr,
                                  zend_jit_addr   res_addr,
                                  zend_uchar      smart_branch_opcode,
                                  uint32_t        target_label,
                                  uint32_t        target_label2,
                                  const void     *exit_addr,
                                  bool       skip_comparison)
{
	bool swap = 0;
	bool result;

	if (zend_jit_is_constant_cmp_long_long(opline, op1_range, op1_addr, op2_range, op2_addr, &result)) {
		if (!smart_branch_opcode ||
		    smart_branch_opcode == ZEND_JMPZ_EX ||
		    smart_branch_opcode == ZEND_JMPNZ_EX) {
			|	SET_ZVAL_TYPE_INFO res_addr, (result ? IS_TRUE : IS_FALSE)
		}
		if (smart_branch_opcode && !exit_addr) {
			if (smart_branch_opcode == ZEND_JMPZ ||
			    smart_branch_opcode == ZEND_JMPZ_EX) {
				if (!result) {
					| jmp => target_label
				}
			} else if (smart_branch_opcode == ZEND_JMPNZ ||
			           smart_branch_opcode == ZEND_JMPNZ_EX) {
				if (result) {
					| jmp => target_label
				}
			} else if (smart_branch_opcode == ZEND_JMPZNZ) {
				if (!result) {
					| jmp => target_label
				} else {
					| jmp => target_label2
				}
			} else {
				ZEND_UNREACHABLE();
			}
		}
		return 1;
	}

	if (skip_comparison) {
		if (Z_MODE(op1_addr) != IS_REG &&
		    (Z_MODE(op2_addr) == IS_REG ||
		     (Z_MODE(op1_addr) == IS_CONST_ZVAL && Z_MODE(op2_addr) != IS_CONST_ZVAL))) {
			swap = 1;
		}
	} else if (Z_MODE(op1_addr) == IS_REG) {
		if (Z_MODE(op2_addr) == IS_CONST_ZVAL && Z_LVAL_P(Z_ZV(op2_addr)) == 0) {
			|	test Ra(Z_REG(op1_addr)), Ra(Z_REG(op1_addr))
		} else {
			|	LONG_OP cmp, Z_REG(op1_addr), op2_addr
		}
	} else if (Z_MODE(op2_addr) == IS_REG) {
		if (Z_MODE(op1_addr) == IS_CONST_ZVAL && Z_LVAL_P(Z_ZV(op1_addr)) == 0) {
			|	test Ra(Z_REG(op2_addr)), Ra(Z_REG(op2_addr))
		} else {
			|	LONG_OP cmp, Z_REG(op2_addr), op1_addr
		}
		swap = 1;
	} else if (Z_MODE(op1_addr) == IS_CONST_ZVAL && Z_MODE(op2_addr) != IS_CONST_ZVAL) {
		|	LONG_OP_WITH_CONST cmp, op2_addr, Z_LVAL_P(Z_ZV(op1_addr))
		swap = 1;
	} else if (Z_MODE(op2_addr) == IS_CONST_ZVAL && Z_MODE(op1_addr) != IS_CONST_ZVAL) {
		|	LONG_OP_WITH_CONST cmp, op1_addr, Z_LVAL_P(Z_ZV(op2_addr))
	} else {
		|	GET_ZVAL_LVAL ZREG_R0, op1_addr
		if (Z_MODE(op2_addr) == IS_CONST_ZVAL && Z_LVAL_P(Z_ZV(op2_addr)) == 0) {
			|	test r0, r0
		} else {
			|	LONG_OP cmp, ZREG_R0, op2_addr
		}
	}

	if (smart_branch_opcode) {
		if (smart_branch_opcode == ZEND_JMPZ_EX ||
		    smart_branch_opcode == ZEND_JMPNZ_EX) {

			switch (opline->opcode) {
				case ZEND_IS_EQUAL:
				case ZEND_IS_IDENTICAL:
				case ZEND_CASE:
				case ZEND_CASE_STRICT:
					|	sete al
					break;
				case ZEND_IS_NOT_EQUAL:
				case ZEND_IS_NOT_IDENTICAL:
					|	setne al
					break;
				case ZEND_IS_SMALLER:
					if (swap) {
						|	setg al
					} else {
						|	setl al
					}
					break;
				case ZEND_IS_SMALLER_OR_EQUAL:
					if (swap) {
						|	setge al
					} else {
						|	setle al
					}
					break;
				default:
					ZEND_UNREACHABLE();
			}
			|	movzx eax, al
			|	lea eax, [eax + 2]
			|	SET_ZVAL_TYPE_INFO res_addr, eax
		}
		if (smart_branch_opcode == ZEND_JMPZ ||
		    smart_branch_opcode == ZEND_JMPZ_EX) {
			switch (opline->opcode) {
				case ZEND_IS_EQUAL:
				case ZEND_IS_IDENTICAL:
				case ZEND_CASE:
				case ZEND_CASE_STRICT:
					if (exit_addr) {
						| jne &exit_addr
					} else {
						| jne => target_label
					}
					break;
				case ZEND_IS_NOT_EQUAL:
					if (exit_addr) {
						| je &exit_addr
					} else {
						| je => target_label
					}
					break;
				case ZEND_IS_NOT_IDENTICAL:
					if (exit_addr) {
						| jne &exit_addr
					} else {
						| je => target_label
					}
					break;
				case ZEND_IS_SMALLER:
					if (swap) {
						if (exit_addr) {
							| jle &exit_addr
						} else {
							| jle => target_label
						}
					} else {
						if (exit_addr) {
							| jge &exit_addr
						} else {
							| jge => target_label
						}
					}
					break;
				case ZEND_IS_SMALLER_OR_EQUAL:
					if (swap) {
						if (exit_addr) {
							| jl &exit_addr
						} else {
							| jl => target_label
						}
					} else {
						if (exit_addr) {
							| jg &exit_addr
						} else {
							| jg => target_label
						}
					}
					break;
				default:
					ZEND_UNREACHABLE();
			}
		} else if (smart_branch_opcode == ZEND_JMPNZ ||
		           smart_branch_opcode == ZEND_JMPNZ_EX) {
			switch (opline->opcode) {
				case ZEND_IS_EQUAL:
				case ZEND_IS_IDENTICAL:
				case ZEND_CASE:
				case ZEND_CASE_STRICT:
					if (exit_addr) {
						| je &exit_addr
					} else {
						| je => target_label
					}
					break;
				case ZEND_IS_NOT_EQUAL:
					if (exit_addr) {
						| jne &exit_addr
					} else {
						| jne => target_label
					}
					break;
				case ZEND_IS_NOT_IDENTICAL:
					if (exit_addr) {
						| je &exit_addr
					} else {
						| jne => target_label
					}
					break;
				case ZEND_IS_SMALLER:
					if (swap) {
						if (exit_addr) {
							| jg &exit_addr
						} else {
							| jg => target_label
						}
					} else {
						if (exit_addr) {
							| jl &exit_addr
						} else {
							| jl => target_label
						}
					}
					break;
				case ZEND_IS_SMALLER_OR_EQUAL:
					if (swap) {
						if (exit_addr) {
							| jge &exit_addr
						} else {
							| jge => target_label
						}
					} else {
						if (exit_addr) {
							| jle &exit_addr
						} else {
							| jle => target_label
						}
					}
					break;
				default:
					ZEND_UNREACHABLE();
			}
		} else if (smart_branch_opcode == ZEND_JMPZNZ) {
			switch (opline->opcode) {
				case ZEND_IS_EQUAL:
				case ZEND_IS_IDENTICAL:
				case ZEND_CASE:
				case ZEND_CASE_STRICT:
					| jne => target_label
					break;
				case ZEND_IS_NOT_EQUAL:
				case ZEND_IS_NOT_IDENTICAL:
					| je => target_label
					break;
				case ZEND_IS_SMALLER:
				    if (swap) {
						| jle => target_label
				    } else {
						| jge => target_label
					}
					break;
				case ZEND_IS_SMALLER_OR_EQUAL:
					if (swap) {
						| jl => target_label
					} else {
						| jg => target_label
					}
					break;
				default:
					ZEND_UNREACHABLE();
			}
			| jmp => target_label2
		} else {
			ZEND_UNREACHABLE();
		}
	} else {
		switch (opline->opcode) {
			case ZEND_IS_EQUAL:
			case ZEND_IS_IDENTICAL:
			case ZEND_CASE:
			case ZEND_CASE_STRICT:
				|	sete al
				break;
			case ZEND_IS_NOT_EQUAL:
			case ZEND_IS_NOT_IDENTICAL:
				|	setne al
				break;
			case ZEND_IS_SMALLER:
				if (swap) {
					|	setg al
				} else {
					|	setl al
				}
				break;
			case ZEND_IS_SMALLER_OR_EQUAL:
				if (swap) {
					|	setge al
				} else {
					|	setle al
				}
				break;
			default:
				ZEND_UNREACHABLE();
		}
		|	movzx eax, al
		|	add eax, 2
		|	SET_ZVAL_TYPE_INFO res_addr, eax
	}

	return 1;
}

static int zend_jit_cmp_double_common(dasm_State **Dst, const zend_op *opline, zend_jit_addr res_addr, bool swap, zend_uchar smart_branch_opcode, uint32_t target_label, uint32_t target_label2, const void *exit_addr)
{
	if (smart_branch_opcode) {
		if (smart_branch_opcode == ZEND_JMPZ) {
			switch (opline->opcode) {
				case ZEND_IS_EQUAL:
				case ZEND_IS_IDENTICAL:
				case ZEND_CASE:
				case ZEND_CASE_STRICT:
					if (exit_addr) {
						| jne &exit_addr
						| jp &exit_addr
					} else {
						| jne => target_label
						| jp => target_label
					}
					break;
				case ZEND_IS_NOT_EQUAL:
					| jp >1
					if (exit_addr) {
						| je &exit_addr
					} else {
						| je => target_label
					}
					|1:
					break;
				case ZEND_IS_NOT_IDENTICAL:
					if (exit_addr) {
						| jne &exit_addr
						| jp &exit_addr
					} else {
						| jp >1
						| je => target_label
						|1:
					}
					break;
				case ZEND_IS_SMALLER:
					if (swap) {
						if (exit_addr) {
							| jbe &exit_addr
						} else {
							| jbe => target_label
						}
					} else {
						if (exit_addr) {
							| jae &exit_addr
							| jp &exit_addr
						} else {
							| jae => target_label
							| jp => target_label
						}
					}
					break;
				case ZEND_IS_SMALLER_OR_EQUAL:
					if (swap) {
						if (exit_addr) {
							| jb &exit_addr
						} else {
							| jb => target_label
						}
					} else {
						if (exit_addr) {
							| ja &exit_addr
							| jp &exit_addr
						} else {
							| ja => target_label
							| jp => target_label
						}
					}
					break;
				default:
					ZEND_UNREACHABLE();
			}
		} else if (smart_branch_opcode == ZEND_JMPNZ) {
			switch (opline->opcode) {
				case ZEND_IS_EQUAL:
				case ZEND_IS_IDENTICAL:
				case ZEND_CASE:
				case ZEND_CASE_STRICT:
					| jp >1
					if (exit_addr) {
						| je &exit_addr
					} else {
						| je => target_label
					}
					|1:
					break;
				case ZEND_IS_NOT_EQUAL:
					if (exit_addr) {
						| jne &exit_addr
						| jp &exit_addr
					} else {
						| jne => target_label
						| jp => target_label
					}
					break;
				case ZEND_IS_NOT_IDENTICAL:
					if (exit_addr) {
						| jp >1
						| je &exit_addr
						|1:
					} else {
						| jne => target_label
						| jp => target_label
					}
					break;
				case ZEND_IS_SMALLER:
					if (swap) {
						if (exit_addr) {
							| ja &exit_addr
						} else {
							| ja => target_label
						}
					} else {
						| jp >1
						if (exit_addr) {
							| jb &exit_addr
						} else {
							| jb => target_label
						}
						|1:
					}
					break;
				case ZEND_IS_SMALLER_OR_EQUAL:
					if (swap) {
						if (exit_addr) {
							| jae &exit_addr
						} else {
							| jae => target_label
						}
					} else {
						| jp >1
						if (exit_addr) {
							| jbe &exit_addr
						} else {
							| jbe => target_label
						}
						|1:
					}
					break;
				default:
					ZEND_UNREACHABLE();
			}
		} else if (smart_branch_opcode == ZEND_JMPZNZ) {
			switch (opline->opcode) {
				case ZEND_IS_EQUAL:
				case ZEND_IS_IDENTICAL:
				case ZEND_CASE:
				case ZEND_CASE_STRICT:
					| jne => target_label
					| jp => target_label
					break;
				case ZEND_IS_NOT_EQUAL:
				case ZEND_IS_NOT_IDENTICAL:
					| jp => target_label2
					| je => target_label
					break;
				case ZEND_IS_SMALLER:
					if (swap) {
						| jbe => target_label
					} else {
						| jae => target_label
						| jp => target_label
					}
					break;
				case ZEND_IS_SMALLER_OR_EQUAL:
					if (swap) {
						| jb => target_label
					} else {
						| ja => target_label
						| jp => target_label
					}
					break;
				default:
					ZEND_UNREACHABLE();
			}
			| jmp => target_label2
		} else if (smart_branch_opcode == ZEND_JMPZ_EX) {
			switch (opline->opcode) {
				case ZEND_IS_EQUAL:
				case ZEND_IS_IDENTICAL:
				case ZEND_CASE:
				case ZEND_CASE_STRICT:
					|	SET_ZVAL_TYPE_INFO res_addr, IS_FALSE
					|	jne => target_label
					|	jp => target_label
					|	SET_ZVAL_TYPE_INFO res_addr, IS_TRUE
					break;
				case ZEND_IS_NOT_EQUAL:
				case ZEND_IS_NOT_IDENTICAL:
					|	jp >1
					|	SET_ZVAL_TYPE_INFO res_addr, IS_FALSE
					|	je => target_label
					|1:
					|	SET_ZVAL_TYPE_INFO res_addr, IS_TRUE
					break;
				case ZEND_IS_SMALLER:
					if (swap) {
						|	SET_ZVAL_TYPE_INFO res_addr, IS_FALSE
						|	jbe => target_label
						|	SET_ZVAL_TYPE_INFO res_addr, IS_TRUE
					} else {
						|	SET_ZVAL_TYPE_INFO res_addr, IS_FALSE
						|	jae => target_label
						|	jp => target_label
						|	SET_ZVAL_TYPE_INFO res_addr, IS_TRUE
					}
					break;
				case ZEND_IS_SMALLER_OR_EQUAL:
					if (swap) {
						|	SET_ZVAL_TYPE_INFO res_addr, IS_FALSE
						|	jb => target_label
						|	SET_ZVAL_TYPE_INFO res_addr, IS_TRUE
					} else {
						|	SET_ZVAL_TYPE_INFO res_addr, IS_FALSE
						|	ja => target_label
						|	jp => target_label
						|	SET_ZVAL_TYPE_INFO res_addr, IS_TRUE
					}
					break;
				default:
					ZEND_UNREACHABLE();
			}
		} else if (smart_branch_opcode == ZEND_JMPNZ_EX) {
			switch (opline->opcode) {
				case ZEND_IS_EQUAL:
				case ZEND_IS_IDENTICAL:
				case ZEND_CASE:
				case ZEND_CASE_STRICT:
					|	jp >1
					|	SET_ZVAL_TYPE_INFO res_addr, IS_TRUE
					|	je => target_label
					|1:
					|	SET_ZVAL_TYPE_INFO res_addr, IS_FALSE
					break;
				case ZEND_IS_NOT_EQUAL:
				case ZEND_IS_NOT_IDENTICAL:
					|	SET_ZVAL_TYPE_INFO res_addr, IS_TRUE
					|	jne => target_label
					|	jp => target_label
					|	SET_ZVAL_TYPE_INFO res_addr, IS_FALSE
					break;
				case ZEND_IS_SMALLER:
					if (swap) {
						|	seta al
						|	movzx eax, al
						|	lea eax, [eax + 2]
						|	SET_ZVAL_TYPE_INFO res_addr, eax
						|	ja => target_label
					} else {
						|	jp >1
						|	SET_ZVAL_TYPE_INFO res_addr, IS_TRUE
						|	jb => target_label
						|1:
						|	SET_ZVAL_TYPE_INFO res_addr, IS_FALSE
					}
					break;
				case ZEND_IS_SMALLER_OR_EQUAL:
					if (swap) {
						|	setae al
						|	movzx eax, al
						|	lea eax, [eax + 2]
						|	SET_ZVAL_TYPE_INFO res_addr, eax
						|	jae => target_label
					} else {
						|	jp >1
						|	SET_ZVAL_TYPE_INFO res_addr, IS_TRUE
						|	jbe => target_label
						|1:
						|	SET_ZVAL_TYPE_INFO res_addr, IS_FALSE
					}
					break;
				default:
					ZEND_UNREACHABLE();
			}
		} else {
			ZEND_UNREACHABLE();
		}
	} else {
		switch (opline->opcode) {
			case ZEND_IS_EQUAL:
			case ZEND_IS_IDENTICAL:
			case ZEND_CASE:
			case ZEND_CASE_STRICT:
				|	jp >1
				|	mov eax, IS_TRUE
				|	je >2
				|1:
				|	mov eax, IS_FALSE
				|2:
				break;
			case ZEND_IS_NOT_EQUAL:
			case ZEND_IS_NOT_IDENTICAL:
				|	jp >1
				|	mov eax, IS_FALSE
				|	je >2
				|1:
				|	mov eax, IS_TRUE
				|2:
				break;
			case ZEND_IS_SMALLER:
				if (swap) {
					|	seta al
					|	movzx eax, al
					|	add eax, 2
				} else {
					|	jp >1
					|	mov eax, IS_TRUE
					|	jb >2
					|1:
					|	mov eax, IS_FALSE
					|2:
				}
				break;
			case ZEND_IS_SMALLER_OR_EQUAL:
				if (swap) {
					|	setae al
					|	movzx eax, al
					|	add eax, 2
				} else {
					|	jp >1
					|	mov eax, IS_TRUE
					|	jbe >2
					|1:
					|	mov eax, IS_FALSE
					|2:
				}
				break;
			default:
				ZEND_UNREACHABLE();
		}
		|	SET_ZVAL_TYPE_INFO res_addr, eax
	}

	return 1;
}

static int zend_jit_cmp_long_double(dasm_State **Dst, const zend_op *opline, zend_jit_addr op1_addr, zend_jit_addr op2_addr, zend_jit_addr res_addr, zend_uchar smart_branch_opcode, uint32_t target_label, uint32_t target_label2, const void *exit_addr)
{
	zend_reg tmp_reg = ZREG_XMM0;

	|	DOUBLE_GET_ZVAL_LVAL tmp_reg, op1_addr, ZREG_R0
	|	DOUBLE_CMP tmp_reg, op2_addr

	return zend_jit_cmp_double_common(Dst, opline, res_addr, 0, smart_branch_opcode, target_label, target_label2, exit_addr);
}

static int zend_jit_cmp_double_long(dasm_State **Dst, const zend_op *opline, zend_jit_addr op1_addr, zend_jit_addr op2_addr, zend_jit_addr res_addr, zend_uchar smart_branch_opcode, uint32_t target_label, uint32_t target_label2, const void *exit_addr)
{
	zend_reg tmp_reg = ZREG_XMM0;

	|	DOUBLE_GET_ZVAL_LVAL tmp_reg, op2_addr, ZREG_R0
	|	DOUBLE_CMP tmp_reg, op1_addr

	return zend_jit_cmp_double_common(Dst, opline, res_addr, /* swap */ 1, smart_branch_opcode, target_label, target_label2, exit_addr);
}

static int zend_jit_cmp_double_double(dasm_State **Dst, const zend_op *opline, zend_jit_addr op1_addr, zend_jit_addr op2_addr, zend_jit_addr res_addr, zend_uchar smart_branch_opcode, uint32_t target_label, uint32_t target_label2, const void *exit_addr)
{
	bool swap = 0;

	if (Z_MODE(op1_addr) == IS_REG) {
		|	DOUBLE_CMP Z_REG(op1_addr), op2_addr
	} else if (Z_MODE(op2_addr) == IS_REG) {
		|	DOUBLE_CMP Z_REG(op2_addr), op1_addr
		swap = 1;
	} else {
		zend_reg tmp_reg = ZREG_XMM0;

		|	DOUBLE_GET_ZVAL_DVAL tmp_reg, op1_addr
		|	DOUBLE_CMP tmp_reg, op2_addr
	}

	return zend_jit_cmp_double_common(Dst, opline, res_addr, swap, smart_branch_opcode, target_label, target_label2, exit_addr);
}

static int zend_jit_cmp_slow(dasm_State **Dst, const zend_op *opline, zend_jit_addr res_addr, zend_uchar smart_branch_opcode, uint32_t target_label, uint32_t target_label2, const void *exit_addr)
{
	|	test, eax, eax
	if (smart_branch_opcode) {
		if (smart_branch_opcode == ZEND_JMPZ_EX ||
		    smart_branch_opcode == ZEND_JMPNZ_EX) {
			switch (opline->opcode) {
				case ZEND_IS_EQUAL:
				case ZEND_CASE:
					|	sete al
					break;
				case ZEND_IS_NOT_EQUAL:
					|	setne al
					break;
				case ZEND_IS_SMALLER:
					|	setl al
					break;
				case ZEND_IS_SMALLER_OR_EQUAL:
					|	setle al
					break;
				default:
					ZEND_UNREACHABLE();
			}
			|	movzx eax, al
			|	lea eax, [eax + 2]
			|	SET_ZVAL_TYPE_INFO res_addr, eax
		}
		if (smart_branch_opcode == ZEND_JMPZ ||
		    smart_branch_opcode == ZEND_JMPZ_EX) {
			switch (opline->opcode) {
				case ZEND_IS_EQUAL:
				case ZEND_CASE:
					if (exit_addr) {
						| jne &exit_addr
					} else {
						| jne => target_label
					}
					break;
				case ZEND_IS_NOT_EQUAL:
					if (exit_addr) {
						| je &exit_addr
					} else {
						| je => target_label
					}
					break;
				case ZEND_IS_SMALLER:
					if (exit_addr) {
						| jge &exit_addr
					} else {
						| jge => target_label
					}
					break;
				case ZEND_IS_SMALLER_OR_EQUAL:
					if (exit_addr) {
						| jg &exit_addr
					} else {
						| jg => target_label
					}
					break;
				default:
					ZEND_UNREACHABLE();
			}
		} else if (smart_branch_opcode == ZEND_JMPNZ ||
		           smart_branch_opcode == ZEND_JMPNZ_EX) {
			switch (opline->opcode) {
				case ZEND_IS_EQUAL:
				case ZEND_CASE:
					if (exit_addr) {
						| je &exit_addr
					} else {
						| je => target_label
					}
					break;
				case ZEND_IS_NOT_EQUAL:
					if (exit_addr) {
						| jne &exit_addr
					} else {
						| jne => target_label
					}
					break;
				case ZEND_IS_SMALLER:
					if (exit_addr) {
						| jl &exit_addr
					} else {
						| jl => target_label
					}
					break;
				case ZEND_IS_SMALLER_OR_EQUAL:
					if (exit_addr) {
						| jle &exit_addr
					} else {
						| jle => target_label
					}
					break;
				default:
					ZEND_UNREACHABLE();
			}
		} else if (smart_branch_opcode == ZEND_JMPZNZ) {
			switch (opline->opcode) {
				case ZEND_IS_EQUAL:
				case ZEND_CASE:
					| jne => target_label
					break;
				case ZEND_IS_NOT_EQUAL:
					| je => target_label
					break;
				case ZEND_IS_SMALLER:
					| jge => target_label
					break;
				case ZEND_IS_SMALLER_OR_EQUAL:
					| jg => target_label
					break;
				default:
					ZEND_UNREACHABLE();
			}
			| jmp => target_label2
		} else {
			ZEND_UNREACHABLE();
		}
	} else {
		switch (opline->opcode) {
			case ZEND_IS_EQUAL:
			case ZEND_CASE:
				|	sete al
				break;
			case ZEND_IS_NOT_EQUAL:
				|	setne al
				break;
			case ZEND_IS_SMALLER:
				|	setl al
				break;
			case ZEND_IS_SMALLER_OR_EQUAL:
				|	setle al
				break;
			default:
				ZEND_UNREACHABLE();
		}
		|	movzx eax, al
		|	add eax, 2
		|	SET_ZVAL_TYPE_INFO res_addr, eax
	}

	return 1;
}

static int zend_jit_cmp(dasm_State    **Dst,
                        const zend_op  *opline,
                        uint32_t        op1_info,
                        zend_ssa_range *op1_range,
                        zend_jit_addr   op1_addr,
                        uint32_t        op2_info,
                        zend_ssa_range *op2_range,
                        zend_jit_addr   op2_addr,
                        zend_jit_addr   res_addr,
                        int             may_throw,
                        zend_uchar      smart_branch_opcode,
                        uint32_t        target_label,
                        uint32_t        target_label2,
                        const void     *exit_addr,
                        bool       skip_comparison)
{
	bool same_ops = (opline->op1_type == opline->op2_type) && (opline->op1.var == opline->op2.var);
	bool has_slow;

	has_slow =
		(op1_info & (MAY_BE_LONG|MAY_BE_DOUBLE)) &&
		(op2_info & (MAY_BE_LONG|MAY_BE_DOUBLE)) &&
		((op1_info & ((MAY_BE_ANY|MAY_BE_UNDEF)-(MAY_BE_LONG|MAY_BE_DOUBLE))) ||
		 (op2_info & ((MAY_BE_ANY|MAY_BE_UNDEF)-(MAY_BE_LONG|MAY_BE_DOUBLE))));

	if ((op1_info & MAY_BE_LONG) && (op2_info & MAY_BE_LONG)) {
		if (op1_info & ((MAY_BE_ANY|MAY_BE_UNDEF)-MAY_BE_LONG)) {
			if (op1_info & MAY_BE_DOUBLE) {
				|	IF_NOT_ZVAL_TYPE op1_addr, IS_LONG, >4
			} else {
				|	IF_NOT_ZVAL_TYPE op1_addr, IS_LONG, >9
			}
		}
		if (!same_ops && (op2_info & ((MAY_BE_ANY|MAY_BE_UNDEF)-MAY_BE_LONG))) {
			if (op2_info & MAY_BE_DOUBLE) {
				|	IF_NOT_ZVAL_TYPE op2_addr, IS_LONG, >3
				|.cold_code
				|3:
				if (op2_info & ((MAY_BE_ANY|MAY_BE_UNDEF)-(MAY_BE_LONG|MAY_BE_DOUBLE))) {
					|	IF_NOT_ZVAL_TYPE op2_addr, IS_DOUBLE, >9
				}
				if (!zend_jit_cmp_long_double(Dst, opline, op1_addr, op2_addr, res_addr, smart_branch_opcode, target_label, target_label2, exit_addr)) {
					return 0;
				}
				|	jmp >6
				|.code
			} else {
				|	IF_NOT_ZVAL_TYPE op2_addr, IS_LONG, >9
			}
		}
		if (!zend_jit_cmp_long_long(Dst, opline, op1_range, op1_addr, op2_range, op2_addr, res_addr, smart_branch_opcode, target_label, target_label2, exit_addr, skip_comparison)) {
			return 0;
		}
		if (op1_info & MAY_BE_DOUBLE) {
			|.cold_code
			|4:
			if (op1_info & ((MAY_BE_ANY|MAY_BE_UNDEF)-(MAY_BE_LONG|MAY_BE_DOUBLE))) {
				|	IF_NOT_ZVAL_TYPE op1_addr, IS_DOUBLE, >9
			}
			if (op2_info & MAY_BE_DOUBLE) {
				if (!same_ops && (op2_info & ((MAY_BE_ANY|MAY_BE_UNDEF)-MAY_BE_DOUBLE))) {
					if (!same_ops) {
						|	IF_NOT_ZVAL_TYPE op2_addr, IS_DOUBLE, >5
					} else {
						|	IF_NOT_ZVAL_TYPE op2_addr, IS_DOUBLE, >9
					}
				}
				if (!zend_jit_cmp_double_double(Dst, opline, op1_addr, op2_addr, res_addr, smart_branch_opcode, target_label, target_label2, exit_addr)) {
					return 0;
				}
				|	jmp >6
			}
			if (!same_ops) {
				|5:
				if (op2_info & ((MAY_BE_ANY|MAY_BE_UNDEF)-(MAY_BE_LONG|MAY_BE_DOUBLE))) {
					|	IF_NOT_ZVAL_TYPE op2_addr, IS_LONG, >9
				}
				if (!zend_jit_cmp_double_long(Dst, opline, op1_addr, op2_addr, res_addr, smart_branch_opcode, target_label, target_label2, exit_addr)) {
					return 0;
				}
				|	jmp >6
			}
			|.code
		}
	} else if ((op1_info & MAY_BE_DOUBLE) &&
	           !(op1_info & MAY_BE_LONG) &&
	           (op2_info & (MAY_BE_LONG|MAY_BE_DOUBLE))) {
		if (op1_info & ((MAY_BE_ANY|MAY_BE_UNDEF)-MAY_BE_DOUBLE)) {
			|	IF_NOT_ZVAL_TYPE op1_addr, IS_DOUBLE, >9
		}
		if (op2_info & MAY_BE_DOUBLE) {
			if (!same_ops && (op2_info & ((MAY_BE_ANY|MAY_BE_UNDEF)-MAY_BE_DOUBLE))) {
				if (!same_ops && (op2_info & MAY_BE_LONG)) {
					|	IF_NOT_ZVAL_TYPE op2_addr, IS_DOUBLE, >3
				} else {
					|	IF_NOT_ZVAL_TYPE op2_addr, IS_DOUBLE, >9
				}
			}
			if (!zend_jit_cmp_double_double(Dst, opline, op1_addr, op2_addr, res_addr, smart_branch_opcode, target_label, target_label2, exit_addr)) {
				return 0;
			}
		}
		if (!same_ops && (op2_info & MAY_BE_LONG)) {
			if (op2_info & MAY_BE_DOUBLE) {
				|.cold_code
			}
		    |3:
			if (op2_info & ((MAY_BE_ANY|MAY_BE_UNDEF)-(MAY_BE_DOUBLE|MAY_BE_LONG))) {
				|	IF_NOT_ZVAL_TYPE op2_addr, IS_LONG, >9
			}
			if (!zend_jit_cmp_double_long(Dst, opline, op1_addr, op2_addr, res_addr, smart_branch_opcode, target_label, target_label2, exit_addr)) {
				return 0;
			}
			if (op2_info & MAY_BE_DOUBLE) {
				|	jmp >6
				|.code
			}
		}
	} else if ((op2_info & MAY_BE_DOUBLE) &&
	           !(op2_info & MAY_BE_LONG) &&
	           (op1_info & (MAY_BE_LONG|MAY_BE_DOUBLE))) {
		if (op2_info & ((MAY_BE_ANY|MAY_BE_UNDEF)-MAY_BE_DOUBLE)) {
			|	IF_NOT_ZVAL_TYPE op2_addr, IS_DOUBLE, >9
		}
		if (op1_info & MAY_BE_DOUBLE) {
			if (!same_ops && (op1_info & ((MAY_BE_ANY|MAY_BE_UNDEF)-MAY_BE_DOUBLE))) {
				if (!same_ops && (op1_info & MAY_BE_LONG)) {
					|	IF_NOT_ZVAL_TYPE op1_addr, IS_DOUBLE, >3
				} else {
					|	IF_NOT_ZVAL_TYPE op1_addr, IS_DOUBLE, >9
				}
			}
			if (!zend_jit_cmp_double_double(Dst, opline, op1_addr, op2_addr, res_addr, smart_branch_opcode, target_label, target_label2, exit_addr)) {
				return 0;
			}
		}
		if (!same_ops && (op1_info & MAY_BE_LONG)) {
			if (op1_info & MAY_BE_DOUBLE) {
				|.cold_code
			}
			|3:
			if (op1_info & ((MAY_BE_ANY|MAY_BE_UNDEF)-(MAY_BE_DOUBLE|MAY_BE_LONG))) {
				|	IF_NOT_ZVAL_TYPE op1_addr, IS_LONG, >9
			}
			if (!zend_jit_cmp_long_double(Dst, opline, op1_addr, op2_addr, res_addr, smart_branch_opcode, target_label, target_label2, exit_addr)) {
				return 0;
			}
			if (op1_info & MAY_BE_DOUBLE) {
				|	jmp >6
				|.code
			}
		}
	}

	if (has_slow ||
	    (op1_info & ((MAY_BE_ANY|MAY_BE_UNDEF)-(MAY_BE_LONG|MAY_BE_DOUBLE))) ||
	    (op2_info & ((MAY_BE_ANY|MAY_BE_UNDEF)-(MAY_BE_LONG|MAY_BE_DOUBLE)))) {
		if (has_slow) {
			|.cold_code
			|9:
		}
		|	SET_EX_OPLINE opline, r0
		if (Z_MODE(op1_addr) == IS_REG) {
			zend_jit_addr real_addr = ZEND_ADDR_MEM_ZVAL(ZREG_FP, opline->op1.var);
			if (!zend_jit_spill_store(Dst, op1_addr, real_addr, op1_info, 1)) {
				return 0;
			}
			op1_addr = real_addr;
		}
		if (Z_MODE(op2_addr) == IS_REG) {
			zend_jit_addr real_addr = ZEND_ADDR_MEM_ZVAL(ZREG_FP, opline->op2.var);
			if (!zend_jit_spill_store(Dst, op2_addr, real_addr, op2_info, 1)) {
				return 0;
			}
			op2_addr = real_addr;
		}
		|	LOAD_ZVAL_ADDR FCARG1a, op1_addr
		if (opline->op1_type == IS_CV && (op1_info & MAY_BE_UNDEF)) {
			|	IF_NOT_Z_TYPE FCARG1a, IS_UNDEF, >1
			|	mov FCARG1a, opline->op1.var
			|	EXT_CALL zend_jit_undefined_op_helper, r0
			|	LOAD_ADDR_ZTS FCARG1a, executor_globals, uninitialized_zval
			|1:
		}
		if (opline->op2_type == IS_CV && (op2_info & MAY_BE_UNDEF)) {
			|	IF_NOT_ZVAL_TYPE op2_addr, IS_UNDEF, >1
			|	mov T1, FCARG1a // save
			|	mov FCARG1a, opline->op2.var
			|	EXT_CALL zend_jit_undefined_op_helper, r0
			|	mov FCARG1a, T1 // restore
			|	LOAD_ADDR_ZTS FCARG2a, executor_globals, uninitialized_zval
			|	jmp >2
			|1:
			|	LOAD_ZVAL_ADDR FCARG2a, op2_addr
			|2:
		} else {
			|	LOAD_ZVAL_ADDR FCARG2a, op2_addr
		}
		|	EXT_CALL zend_compare, r0
		if ((opline->opcode != ZEND_CASE &&
		     (opline->op1_type & (IS_VAR|IS_TMP_VAR)) &&
		     (op1_info & (MAY_BE_STRING|MAY_BE_ARRAY|MAY_BE_OBJECT|MAY_BE_RESOURCE|MAY_BE_REF))) ||
		    ((opline->op2_type & (IS_VAR|IS_TMP_VAR)) &&
		     (op2_info & (MAY_BE_STRING|MAY_BE_ARRAY|MAY_BE_OBJECT|MAY_BE_RESOURCE|MAY_BE_REF)))) {
			|	mov dword T1, eax // save
			if (opline->opcode != ZEND_CASE) {
				|	FREE_OP opline->op1_type, opline->op1, op1_info, 0, NULL
			}
			|	FREE_OP opline->op2_type, opline->op2, op2_info, 0, NULL
			if (may_throw) {
				zend_jit_check_exception_undef_result(Dst, opline);
			}
			|	mov eax, dword T1 // restore
		} else if (may_throw) {
#if ZTS
			|	mov dword T1, eax // save
#else
			if ((sizeof(void*) == 8 && !IS_SIGNED_32BIT(&EG(exception)))) {
				|	mov dword T1, eax // save
			}
#endif
			zend_jit_check_exception_undef_result(Dst, opline);
#if ZTS
			|	mov eax, dword T1 // restore
#else
			if ((sizeof(void*) == 8 && !IS_SIGNED_32BIT(&EG(exception)))) {
				|	mov eax, dword T1 // restore
			}
#endif
		}
		if (!zend_jit_cmp_slow(Dst, opline, res_addr, smart_branch_opcode, target_label, target_label2, exit_addr)) {
			return 0;
		}
		if (has_slow) {
			|	jmp >6
			|.code
		}
	}

	|6:

	return 1;
}

static int zend_jit_identical(dasm_State    **Dst,
                              const zend_op  *opline,
                              uint32_t        op1_info,
                              zend_ssa_range *op1_range,
                              zend_jit_addr   op1_addr,
                              uint32_t        op2_info,
                              zend_ssa_range *op2_range,
                              zend_jit_addr   op2_addr,
                              zend_jit_addr   res_addr,
                              int             may_throw,
                              zend_uchar      smart_branch_opcode,
                              uint32_t        target_label,
                              uint32_t        target_label2,
                              const void     *exit_addr,
                              bool       skip_comparison)
{
	uint32_t identical_label = (uint32_t)-1;
	uint32_t not_identical_label = (uint32_t)-1;

	if (smart_branch_opcode && !exit_addr) {
		if (opline->opcode != ZEND_IS_NOT_IDENTICAL) {
			if (smart_branch_opcode == ZEND_JMPZ) {
				not_identical_label = target_label;
			} else if (smart_branch_opcode == ZEND_JMPNZ) {
				identical_label = target_label;
			} else if (smart_branch_opcode == ZEND_JMPZNZ) {
				not_identical_label = target_label;
				identical_label = target_label2;
			} else {
				ZEND_UNREACHABLE();
			}
		} else {
			if (smart_branch_opcode == ZEND_JMPZ) {
				identical_label = target_label;
			} else if (smart_branch_opcode == ZEND_JMPNZ) {
				not_identical_label = target_label;
			} else if (smart_branch_opcode == ZEND_JMPZNZ) {
				identical_label = target_label;
				not_identical_label = target_label2;
			} else {
				ZEND_UNREACHABLE();
			}
		}
	}

	if ((op1_info & (MAY_BE_REF|MAY_BE_ANY|MAY_BE_UNDEF)) == MAY_BE_LONG &&
	    (op2_info & (MAY_BE_REF|MAY_BE_ANY|MAY_BE_UNDEF)) == MAY_BE_LONG) {
		if (!zend_jit_cmp_long_long(Dst, opline, op1_range, op1_addr, op2_range, op2_addr, res_addr, smart_branch_opcode, target_label, target_label2, exit_addr, skip_comparison)) {
			return 0;
		}
		return 1;
	} else if ((op1_info & (MAY_BE_REF|MAY_BE_ANY|MAY_BE_UNDEF)) == MAY_BE_DOUBLE &&
	           (op2_info & (MAY_BE_REF|MAY_BE_ANY|MAY_BE_UNDEF)) == MAY_BE_DOUBLE) {
		if (!zend_jit_cmp_double_double(Dst, opline, op1_addr, op2_addr, res_addr, smart_branch_opcode, target_label, target_label2, exit_addr)) {
			return 0;
		}
		return 1;
	}

	if ((op1_info & MAY_BE_UNDEF) && (op2_info & MAY_BE_UNDEF)) {
		op1_info |= MAY_BE_NULL;
		op2_info |= MAY_BE_NULL;
		|	LOAD_ZVAL_ADDR FCARG1a, op1_addr
		|	IF_Z_TYPE FCARG1a, IS_UNDEF, >1
		|.cold_code
		|1:
		|	// zend_error(E_WARNING, "Undefined variable $%s", ZSTR_VAL(CV_DEF_OF(EX_VAR_TO_NUM(opline->op1.var))));
		|	SET_EX_OPLINE opline, r0
		|	mov FCARG1d, opline->op1.var
		|	EXT_CALL zend_jit_undefined_op_helper, r0
		if (may_throw) {
			zend_jit_check_exception_undef_result(Dst, opline);
		}
		|	LOAD_ADDR_ZTS FCARG1a, executor_globals, uninitialized_zval
		|	jmp >1
		|.code
		|1:
		|	LOAD_ZVAL_ADDR FCARG2a, op2_addr
		|	IF_Z_TYPE FCARG2a, IS_UNDEF, >1
		|.cold_code
		|1:
		|	// zend_error(E_WARNING, "Undefined variable $%s", ZSTR_VAL(CV_DEF_OF(EX_VAR_TO_NUM(opline->op1.var))));
		|	SET_EX_OPLINE opline, r0
		|	mov aword T1, FCARG1a // save
		|	mov FCARG1d, opline->op2.var
		|	EXT_CALL zend_jit_undefined_op_helper, r0
		if (may_throw) {
			zend_jit_check_exception_undef_result(Dst, opline);
		}
		|	mov FCARG1a, aword T1 // restore
		|	LOAD_ADDR_ZTS FCARG2a, executor_globals, uninitialized_zval
		|	jmp >1
		|.code
		|1:
	} else if (op1_info & MAY_BE_UNDEF) {
		op1_info |= MAY_BE_NULL;
		|	LOAD_ZVAL_ADDR FCARG1a, op1_addr
		|	IF_Z_TYPE FCARG1a, IS_UNDEF, >1
		|.cold_code
		|1:
		|	// zend_error(E_WARNING, "Undefined variable $%s", ZSTR_VAL(CV_DEF_OF(EX_VAR_TO_NUM(opline->op1.var))));
		|	SET_EX_OPLINE opline, r0
		|	mov FCARG1d, opline->op1.var
		|	EXT_CALL zend_jit_undefined_op_helper, r0
		if (may_throw) {
			zend_jit_check_exception_undef_result(Dst, opline);
		}
		|	LOAD_ADDR_ZTS FCARG1a, executor_globals, uninitialized_zval
		|	jmp >1
		|.code
		|1:
		if (opline->op2_type != IS_CONST) {
			|	LOAD_ZVAL_ADDR FCARG2a, op2_addr
		}
	} else if (op2_info & MAY_BE_UNDEF) {
		op2_info |= MAY_BE_NULL;
		|	LOAD_ZVAL_ADDR FCARG2a, op2_addr
		|	IF_Z_TYPE FCARG2a, IS_UNDEF, >1
		|.cold_code
		|1:
		|	// zend_error(E_WARNING, "Undefined variable $%s", ZSTR_VAL(CV_DEF_OF(EX_VAR_TO_NUM(opline->op1.var))));
		|	SET_EX_OPLINE opline, r0
		|	mov FCARG1d, opline->op2.var
		|	EXT_CALL zend_jit_undefined_op_helper, r0
		if (may_throw) {
			zend_jit_check_exception_undef_result(Dst, opline);
		}
		|	LOAD_ADDR_ZTS FCARG2a, executor_globals, uninitialized_zval
		|	jmp >1
		|.code
		|1:
		if (opline->op1_type != IS_CONST) {
			|	LOAD_ZVAL_ADDR FCARG1a, op1_addr
		}
	} else if ((op1_info & op2_info & MAY_BE_ANY) != 0) {
		if (opline->op1_type != IS_CONST) {
			if (Z_MODE(op1_addr) == IS_REG) {
				zend_jit_addr real_addr = ZEND_ADDR_MEM_ZVAL(ZREG_FP, opline->op1.var);
				if (!zend_jit_spill_store(Dst, op1_addr, real_addr, op1_info, 1)) {
					return 0;
				}
				op1_addr = real_addr;
			}
			|	LOAD_ZVAL_ADDR FCARG1a, op1_addr
		}
		if (opline->op2_type != IS_CONST) {
			if (Z_MODE(op2_addr) == IS_REG) {
				zend_jit_addr real_addr = ZEND_ADDR_MEM_ZVAL(ZREG_FP, opline->op2.var);
				if (!zend_jit_spill_store(Dst, op2_addr, real_addr, op2_info, 1)) {
					return 0;
				}
				op2_addr = real_addr;
			}
			|	LOAD_ZVAL_ADDR FCARG2a, op2_addr
		}
	}

	if ((op1_info & op2_info & MAY_BE_ANY) == 0) {
		if ((opline->opcode != ZEND_CASE_STRICT &&
		     (opline->op1_type & (IS_VAR|IS_TMP_VAR)) &&
		     (op1_info & (MAY_BE_STRING|MAY_BE_ARRAY|MAY_BE_OBJECT|MAY_BE_RESOURCE|MAY_BE_REF))) ||
		    ((opline->op2_type & (IS_VAR|IS_TMP_VAR)) &&
		     (op2_info & (MAY_BE_STRING|MAY_BE_ARRAY|MAY_BE_OBJECT|MAY_BE_RESOURCE|MAY_BE_REF)))) {
			if (opline->opcode != ZEND_CASE_STRICT) {
				|	FREE_OP opline->op1_type, opline->op1, op1_info, 1, opline
			}
			|	FREE_OP opline->op2_type, opline->op2, op2_info, 1, opline
		}
		if (smart_branch_opcode) {
			if (may_throw) {
				zend_jit_check_exception_undef_result(Dst, opline);
			}
			if (exit_addr) {
				if (smart_branch_opcode == ZEND_JMPZ) {
					|	jmp &exit_addr
				}
			} else if (not_identical_label != (uint32_t)-1) {
				|	jmp =>not_identical_label
			}
		} else {
			|	SET_ZVAL_TYPE_INFO res_addr, (opline->opcode != ZEND_IS_NOT_IDENTICAL ? IS_FALSE : IS_TRUE)
			if (may_throw) {
				zend_jit_check_exception(Dst);
			}
		}
		return 1;
	}

	if (opline->op1_type & (IS_CV|IS_VAR)) {
		|	ZVAL_DEREF FCARG1a, op1_info
	}
	if (opline->op2_type & (IS_CV|IS_VAR)) {
		|	ZVAL_DEREF FCARG2a, op2_info
	}

	if (has_concrete_type(op1_info)
	 && has_concrete_type(op2_info)
	 && concrete_type(op1_info) == concrete_type(op2_info)
	 && concrete_type(op1_info) <= IS_TRUE) {
		if (smart_branch_opcode) {
			if (exit_addr) {
				if (smart_branch_opcode == ZEND_JMPNZ) {
					|	jmp &exit_addr
				}
			} else if (identical_label != (uint32_t)-1) {
				|	jmp =>identical_label
			}
		} else {
			|	SET_ZVAL_TYPE_INFO res_addr, (opline->opcode != ZEND_IS_NOT_IDENTICAL ? IS_TRUE : IS_FALSE)
		}
	} else if (Z_MODE(op1_addr) == IS_CONST_ZVAL && Z_MODE(op2_addr) == IS_CONST_ZVAL) {
		if (zend_is_identical(Z_ZV(op1_addr), Z_ZV(op2_addr))) {
			if (smart_branch_opcode) {
				if (exit_addr) {
					if (smart_branch_opcode == ZEND_JMPNZ) {
						|	jmp &exit_addr
					}
				} else if (identical_label != (uint32_t)-1) {
					|	jmp =>identical_label
				}
			} else {
				|	SET_ZVAL_TYPE_INFO res_addr, (opline->opcode != ZEND_IS_NOT_IDENTICAL ? IS_TRUE : IS_FALSE)
			}
		} else {
			if (smart_branch_opcode) {
				if (exit_addr) {
					if (smart_branch_opcode == ZEND_JMPZ) {
						|	jmp &exit_addr
					}
				} else if (not_identical_label != (uint32_t)-1) {
					|	jmp =>not_identical_label
				}
			} else {
				|	SET_ZVAL_TYPE_INFO res_addr, (opline->opcode != ZEND_IS_NOT_IDENTICAL ? IS_FALSE : IS_TRUE)
			}
		}
	} else if (Z_MODE(op1_addr) == IS_CONST_ZVAL && Z_TYPE_P(Z_ZV(op1_addr)) <= IS_TRUE) {
		zval *val = Z_ZV(op1_addr);

		|	cmp byte [FCARG2a + offsetof(zval, u1.v.type)], Z_TYPE_P(val)
		if (smart_branch_opcode) {
			if (opline->op2_type == IS_VAR && (op2_info & MAY_BE_REF)) {
				|	jne >8
				|	FREE_OP opline->op2_type, opline->op2, op2_info, 1, opline
				if (may_throw) {
					zend_jit_check_exception_undef_result(Dst, opline);
				}
				if (exit_addr && smart_branch_opcode == ZEND_JMPNZ) {
					|	jmp &exit_addr
				} else if (identical_label != (uint32_t)-1) {
					|	jmp =>identical_label
				} else {
					|	jmp >9
				}
				|8:
			} else if (exit_addr && smart_branch_opcode == ZEND_JMPNZ) {
				|	je &exit_addr
			} else if (identical_label != (uint32_t)-1) {
				|	je =>identical_label
			} else {
				|	je >9
			}
		} else {
			if (opline->opcode != ZEND_IS_NOT_IDENTICAL) {
				|	sete al
			} else {
				|	setne al
			}
			|	movzx eax, al
			|	lea eax, [eax + 2]
			|	SET_ZVAL_TYPE_INFO res_addr, eax
		}
		if ((opline->op2_type & (IS_VAR|IS_TMP_VAR)) &&
		    (op2_info & (MAY_BE_STRING|MAY_BE_ARRAY|MAY_BE_OBJECT|MAY_BE_RESOURCE|MAY_BE_REF))) {
			|	FREE_OP opline->op2_type, opline->op2, op2_info, 1, opline
			if (may_throw) {
				zend_jit_check_exception_undef_result(Dst, opline);
			}
		}
		if (exit_addr) {
			if (smart_branch_opcode == ZEND_JMPZ) {
				|	jmp &exit_addr
			}
		} else if (smart_branch_opcode && not_identical_label != (uint32_t)-1) {
			|	jmp =>not_identical_label
		}
	} else if (Z_MODE(op2_addr) == IS_CONST_ZVAL && Z_TYPE_P(Z_ZV(op2_addr)) <= IS_TRUE) {
		zval *val = Z_ZV(op2_addr);

		|	cmp byte [FCARG1a + offsetof(zval, u1.v.type)], Z_TYPE_P(val)
		if (smart_branch_opcode) {
			if (opline->opcode != ZEND_CASE_STRICT
			 && opline->op1_type == IS_VAR && (op1_info & MAY_BE_REF)) {
				|	jne >8
				|	FREE_OP opline->op1_type, opline->op1, op1_info, 1, opline
				if (may_throw) {
					zend_jit_check_exception_undef_result(Dst, opline);
				}
				if (exit_addr && smart_branch_opcode == ZEND_JMPNZ) {
					|	jmp &exit_addr
				} else if (identical_label != (uint32_t)-1) {
					|	jmp =>identical_label
				} else {
					|	jmp >9
				}
				|8:
			} else if (exit_addr && smart_branch_opcode == ZEND_JMPNZ) {
				|	je &exit_addr
			} else if (identical_label != (uint32_t)-1) {
				|	je =>identical_label
			} else {
				|	je >9
			}
		} else {
			if (opline->opcode != ZEND_IS_NOT_IDENTICAL) {
				|	sete al
			} else {
				|	setne al
			}
			|	movzx eax, al
			|	lea eax, [eax + 2]
			|	SET_ZVAL_TYPE_INFO res_addr, eax
		}
		if (opline->opcode != ZEND_CASE_STRICT
		 && (opline->op1_type & (IS_VAR|IS_TMP_VAR)) &&
		    (op1_info & (MAY_BE_STRING|MAY_BE_ARRAY|MAY_BE_OBJECT|MAY_BE_RESOURCE|MAY_BE_REF))) {
			|	FREE_OP opline->op1_type, opline->op1, op1_info, 1, opline
			if (may_throw) {
				zend_jit_check_exception_undef_result(Dst, opline);
			}
		}
		if (smart_branch_opcode) {
			if (exit_addr) {
				if (smart_branch_opcode == ZEND_JMPZ) {
					|	jmp &exit_addr
				}
			} else if (not_identical_label != (uint32_t)-1) {
				|	jmp =>not_identical_label
			}
		}
	} else {
		if (opline->op1_type == IS_CONST) {
			|	LOAD_ZVAL_ADDR FCARG1a, op1_addr
		}
		if (opline->op2_type == IS_CONST) {
			|	LOAD_ZVAL_ADDR FCARG2a, op2_addr
		}
		|	EXT_CALL zend_is_identical, r0
			if ((opline->opcode != ZEND_CASE_STRICT &&
			     (opline->op1_type & (IS_VAR|IS_TMP_VAR)) &&
			     (op1_info & (MAY_BE_STRING|MAY_BE_ARRAY|MAY_BE_OBJECT|MAY_BE_RESOURCE|MAY_BE_REF))) ||
			    ((opline->op2_type & (IS_VAR|IS_TMP_VAR)) &&
			     (op2_info & (MAY_BE_STRING|MAY_BE_ARRAY|MAY_BE_OBJECT|MAY_BE_RESOURCE|MAY_BE_REF)))) {
				|	mov aword T1, r0 // save
				if (opline->opcode != ZEND_CASE_STRICT) {
					|	FREE_OP opline->op1_type, opline->op1, op1_info, 1, opline
				}
				|	FREE_OP opline->op2_type, opline->op2, op2_info, 1, opline
				if (may_throw) {
					zend_jit_check_exception_undef_result(Dst, opline);
				}
				|	mov r0, aword T1 // restore
			}
		if (smart_branch_opcode) {
			|	test al, al
			if (exit_addr) {
				if (smart_branch_opcode == ZEND_JMPNZ) {
					|	jnz &exit_addr
				} else {
					|	jz &exit_addr
				}
			} else if (not_identical_label != (uint32_t)-1) {
				|	jz =>not_identical_label
				if (identical_label != (uint32_t)-1) {
					|	jmp =>identical_label
				}
			} else if (identical_label != (uint32_t)-1) {
				|	jnz =>identical_label
			}
		} else {
			|	movzx eax, al
			if (opline->opcode != ZEND_IS_NOT_IDENTICAL) {
				|	lea eax, [eax + 2]
			} else {
				|	neg eax
				|	lea eax, [eax + 3]
			}
			|	SET_ZVAL_TYPE_INFO res_addr, eax
		}
	}

	|9:
	if (may_throw) {
		zend_jit_check_exception(Dst);
	}
	return 1;
}

static int zend_jit_bool_jmpznz(dasm_State **Dst, const zend_op *opline, uint32_t op1_info, zend_jit_addr op1_addr, zend_jit_addr res_addr, uint32_t target_label, uint32_t target_label2, int may_throw, zend_uchar branch_opcode, const void *exit_addr)
{
	uint32_t true_label = -1;
	uint32_t false_label = -1;
	bool set_bool = 0;
	bool set_bool_not = 0;
	bool set_delayed = 0;
	bool jmp_done = 0;

	if (branch_opcode == ZEND_BOOL) {
		set_bool = 1;
	} else if (branch_opcode == ZEND_BOOL_NOT) {
		set_bool = 1;
		set_bool_not = 1;
	} else if (branch_opcode == ZEND_JMPZ) {
		false_label = target_label;
	} else if (branch_opcode == ZEND_JMPNZ) {
		true_label = target_label;
	} else if (branch_opcode == ZEND_JMPZNZ) {
		true_label = target_label2;
		false_label = target_label;
	} else if (branch_opcode == ZEND_JMPZ_EX) {
		set_bool = 1;
		false_label = target_label;
	} else if (branch_opcode == ZEND_JMPNZ_EX) {
		set_bool = 1;
		true_label = target_label;
	} else {
		ZEND_UNREACHABLE();
	}

	if (Z_MODE(op1_addr) == IS_CONST_ZVAL) {
		if (zend_is_true(Z_ZV(op1_addr))) {
			/* Always TRUE */
			if (set_bool) {
				if (set_bool_not) {
					|	SET_ZVAL_TYPE_INFO res_addr, IS_FALSE
				} else {
					|	SET_ZVAL_TYPE_INFO res_addr, IS_TRUE
				}
			}
			if (true_label != (uint32_t)-1) {
				|	jmp =>true_label;
			}
		} else {
			/* Always FALSE */
			if (set_bool) {
				if (set_bool_not) {
					|	SET_ZVAL_TYPE_INFO res_addr, IS_TRUE
				} else {
					|	SET_ZVAL_TYPE_INFO res_addr, IS_FALSE
				}
			}
			if (false_label != (uint32_t)-1) {
				|	jmp =>false_label;
			}
		}
		return 1;
	}

	if (opline->op1_type == IS_CV && (op1_info & MAY_BE_REF)) {
		|	LOAD_ZVAL_ADDR FCARG1a, op1_addr
		|	ZVAL_DEREF FCARG1a, op1_info
		op1_addr = ZEND_ADDR_MEM_ZVAL(ZREG_FCARG1, 0);
	}

	if (op1_info & (MAY_BE_UNDEF|MAY_BE_NULL|MAY_BE_FALSE|MAY_BE_TRUE)) {
		if (!(op1_info & ((MAY_BE_UNDEF|MAY_BE_ANY)-MAY_BE_TRUE))) {
			/* Always TRUE */
			if (set_bool) {
				if (set_bool_not) {
					|	SET_ZVAL_TYPE_INFO res_addr, IS_FALSE
				} else {
					|	SET_ZVAL_TYPE_INFO res_addr, IS_TRUE
				}
			}
			if (true_label != (uint32_t)-1) {
				|	jmp =>true_label;
			}
		} else {
			if (!(op1_info & (MAY_BE_ANY-(MAY_BE_NULL|MAY_BE_FALSE)))) {
				/* Always FALSE */
				if (set_bool) {
					if (set_bool_not) {
						|	SET_ZVAL_TYPE_INFO res_addr, IS_TRUE
					} else {
						|	SET_ZVAL_TYPE_INFO res_addr, IS_FALSE
					}
				}
			} else {
				|	CMP_ZVAL_TYPE op1_addr, IS_TRUE
				if (op1_info & (MAY_BE_ANY-(MAY_BE_NULL|MAY_BE_FALSE|MAY_BE_TRUE))) {
				    if ((op1_info & MAY_BE_LONG) &&
				        !(op1_info & MAY_BE_UNDEF) &&
				        !set_bool) {
						if (exit_addr) {
							if (branch_opcode == ZEND_JMPNZ) {
								|	jl >9
							} else {
								|	jl &exit_addr
							}
						} else if (false_label != (uint32_t)-1) {
							|	jl =>false_label
						} else {
							|	jl >9
						}
						jmp_done = 1;
					} else {
						|	jg >2
					}
				}
				if (!(op1_info & MAY_BE_TRUE)) {
					/* It's FALSE */
					if (set_bool) {
						if (set_bool_not) {
							|	SET_ZVAL_TYPE_INFO res_addr, IS_TRUE
						} else {
							|	SET_ZVAL_TYPE_INFO res_addr, IS_FALSE
						}
					}
				} else {
					if (exit_addr) {
						if (set_bool) {
							|	jne >1
							|	SET_ZVAL_TYPE_INFO res_addr, IS_TRUE
							if (branch_opcode == ZEND_JMPNZ || branch_opcode == ZEND_JMPNZ_EX) {
								|	jmp &exit_addr
							} else {
								|	jmp >9
							}
							|1:
							|	SET_ZVAL_TYPE_INFO res_addr, IS_FALSE
							if (branch_opcode == ZEND_JMPZ || branch_opcode == ZEND_JMPZ_EX) {
								if (!(op1_info & (MAY_BE_UNDEF|MAY_BE_LONG))) {
									|	jne &exit_addr
								}
							}
						} else {
							if (branch_opcode == ZEND_JMPNZ || branch_opcode == ZEND_JMPNZ_EX) {
								|	je &exit_addr
							} else if (!(op1_info & (MAY_BE_UNDEF|MAY_BE_LONG))) {
								|	jne &exit_addr
							} else {
								|	je >9
							}
						}
					} else if (true_label != (uint32_t)-1 || false_label != (uint32_t)-1) {
						if (set_bool) {
							|	jne >1
							|	SET_ZVAL_TYPE_INFO res_addr, IS_TRUE
							if (true_label != (uint32_t)-1) {
								|	jmp =>true_label
							} else {
								|	jmp >9
							}
							|1:
							|	SET_ZVAL_TYPE_INFO res_addr, IS_FALSE
						} else {
							if (true_label != (uint32_t)-1) {
								|	je =>true_label
							} else if (!(op1_info & (MAY_BE_UNDEF|MAY_BE_LONG))) {
								|	jne =>false_label
								jmp_done = 1;
							} else {
								|	je >9
							}
						}
					} else if (set_bool) {
						|	sete al
						|	movzx eax, al
						if (set_bool_not) {
							|	neg eax
							|	add eax, 3
						} else {
							|	add eax, 2
						}
						if ((op1_info & MAY_BE_UNDEF) && (op1_info & MAY_BE_ANY)) {
							set_delayed = 1;
						} else {
							|	SET_ZVAL_TYPE_INFO res_addr, eax
						}
					}
				}
			}

			/* It's FALSE, but may be UNDEF */
			if (op1_info & MAY_BE_UNDEF) {
				if (op1_info & MAY_BE_ANY) {
					if (set_delayed) {
						|	CMP_ZVAL_TYPE op1_addr, IS_UNDEF
						|	SET_ZVAL_TYPE_INFO res_addr, eax
						|	jz >1
					} else {
						|	IF_ZVAL_TYPE op1_addr, IS_UNDEF, >1
					}
					|.cold_code
					|1:
				}
				|	mov FCARG1d, opline->op1.var
				|	SET_EX_OPLINE opline, r0
				|	EXT_CALL zend_jit_undefined_op_helper, r0

				if (may_throw) {
					if (!zend_jit_check_exception_undef_result(Dst, opline)) {
						return 0;
					}
				}

				if (exit_addr) {
					if (branch_opcode == ZEND_JMPZ || branch_opcode == ZEND_JMPZ_EX) {
						|	jmp &exit_addr
					}
				} else if (false_label != (uint32_t)-1) {
					|	jmp =>false_label
				}
				if (op1_info & MAY_BE_ANY) {
					if (exit_addr) {
						if (branch_opcode == ZEND_JMPNZ || branch_opcode == ZEND_JMPNZ_EX) {
							|	jmp >9
						}
					} else if (false_label == (uint32_t)-1) {
						|	jmp >9
					}
					|.code
				}
			}

			if (!jmp_done) {
				if (exit_addr) {
					if (branch_opcode == ZEND_JMPNZ || branch_opcode == ZEND_JMPNZ_EX) {
						if (op1_info & MAY_BE_LONG) {
							|	jmp >9
						}
					} else if (op1_info & MAY_BE_LONG) {
						|	jmp &exit_addr
					}
				} else if (false_label != (uint32_t)-1) {
					|	jmp =>false_label
				} else if (op1_info & MAY_BE_LONG) {
					|	jmp >9
				}
			}
		}
	}

	if (op1_info & MAY_BE_LONG) {
		|2:
		if (op1_info & (MAY_BE_ANY-(MAY_BE_NULL|MAY_BE_FALSE|MAY_BE_TRUE|MAY_BE_LONG))) {
			|	IF_NOT_ZVAL_TYPE op1_addr, IS_LONG, >2
		}
		if (Z_MODE(op1_addr) == IS_REG) {
			|	test Ra(Z_REG(op1_addr)), Ra(Z_REG(op1_addr))
		} else {
			|	LONG_OP_WITH_CONST, cmp, op1_addr, Z_L(0)
		}
		if (set_bool) {
			|	setne al
			|	movzx eax, al
			if (set_bool_not) {
				|	neg eax
				|	add eax, 3
			} else {
				|	lea eax, [eax + 2]
			}
			|	SET_ZVAL_TYPE_INFO res_addr, eax
		}
		if (exit_addr) {
			if (branch_opcode == ZEND_JMPNZ || branch_opcode == ZEND_JMPNZ_EX) {
				|	jne &exit_addr
			} else {
				|	je &exit_addr
			}
		} else if (true_label != (uint32_t)-1 || false_label != (uint32_t)-1) {
			if (true_label != (uint32_t)-1) {
				|	jne =>true_label
				if (false_label != (uint32_t)-1) {
					|	jmp =>false_label
				}
			} else {
				|	je =>false_label
			}
		}
	}

	if ((op1_info & MAY_BE_ANY) == MAY_BE_DOUBLE) {
		if (CAN_USE_AVX()) {
			|	vxorps xmm0, xmm0, xmm0
		} else {
			|	xorps xmm0, xmm0
		}
		|	DOUBLE_CMP ZREG_XMM0, op1_addr

		if (set_bool) {
			if (exit_addr) {
				if (branch_opcode == ZEND_JMPNZ || branch_opcode == ZEND_JMPNZ_EX) {
					|	SET_ZVAL_TYPE_INFO res_addr, IS_TRUE
					|	jp &exit_addr
					|	jne &exit_addr
					|	SET_ZVAL_TYPE_INFO res_addr, IS_FALSE
				} else {
					|	jp >1
					|	SET_ZVAL_TYPE_INFO res_addr, IS_FALSE
					|	je &exit_addr
					|1:
					|	SET_ZVAL_TYPE_INFO res_addr, IS_TRUE
				}
			} else if (false_label != (uint32_t)-1) { // JMPZ_EX (p=>true, z=>false, false=>jmp)
				|	jp  >1
				|	SET_ZVAL_TYPE_INFO res_addr, IS_FALSE
				|	je  => false_label
				|1:
				|	SET_ZVAL_TYPE_INFO res_addr, IS_TRUE
			} else if (true_label != (uint32_t)-1) { // JMPNZ_EX (p=>true, z=>false, true=>jmp)
				|	SET_ZVAL_TYPE_INFO res_addr, IS_TRUE
				|	jp  => true_label
				|	jne  => true_label
				|	SET_ZVAL_TYPE_INFO res_addr, IS_FALSE
			} else if (set_bool_not) { // BOOL_NOT (p=>false, z=>true)
				|	mov eax, IS_FALSE
				|	jp >1
				|	jne >1
				|	mov eax, IS_TRUE
				|1:
				|	SET_ZVAL_TYPE_INFO res_addr, eax
			} else { // BOOL (p=>true, z=>false)
				|	mov eax, IS_TRUE
				|	jp >1
				|	jne >1
				|	mov eax, IS_FALSE
				|1:
				|	SET_ZVAL_TYPE_INFO res_addr, eax
			}
		} else {
			if (exit_addr) {
				if (branch_opcode == ZEND_JMPNZ || branch_opcode == ZEND_JMPNZ_EX) {
					|	jp &exit_addr
					|	jne &exit_addr
					|1:
				} else {
					|	jp >1
					|	je &exit_addr
					|1:
				}
			} else {
				ZEND_ASSERT(true_label != (uint32_t)-1 || false_label != (uint32_t)-1);
				if (false_label != (uint32_t)-1 ) {
					|	jp  >1
					|	je  => false_label
					|1:
					if (true_label != (uint32_t)-1) {
						|	jmp =>true_label
					}
				} else {
					|	jp  => true_label
					|	jne  => true_label
				}
			}
		}
	} else if (op1_info & (MAY_BE_ANY - (MAY_BE_NULL|MAY_BE_FALSE|MAY_BE_TRUE|MAY_BE_LONG))) {
		if (op1_info & (MAY_BE_UNDEF|MAY_BE_NULL|MAY_BE_FALSE|MAY_BE_TRUE|MAY_BE_LONG)) {
			|.cold_code
			|2:
		}
		if (Z_REG(op1_addr) != ZREG_FCARG1 || Z_OFFSET(op1_addr) != 0) {
			|	LOAD_ZVAL_ADDR FCARG1a, op1_addr
		}
		|	SET_EX_OPLINE opline, r0
		|	EXT_CALL zend_is_true, r0

		if ((opline->op1_type & (IS_VAR|IS_TMP_VAR)) &&
			(op1_info & (MAY_BE_STRING|MAY_BE_ARRAY|MAY_BE_OBJECT|MAY_BE_RESOURCE))) {
			op1_addr = ZEND_ADDR_MEM_ZVAL(ZREG_FP, opline->op1.var);

			if (op1_info & ((MAY_BE_ANY|MAY_BE_UNDEF)-(MAY_BE_OBJECT|MAY_BE_RESOURCE))) {
				|	IF_NOT_ZVAL_REFCOUNTED op1_addr, >3
			}
			|	GET_ZVAL_PTR FCARG1a, op1_addr
			|	GC_DELREF FCARG1a
			|	jnz >3
			|	mov aword T1, r0 // save
			|	ZVAL_DTOR_FUNC op1_info, opline
			|	mov r0, aword T1 // restore
			|3:
		}
		if (may_throw) {
			|	MEM_CMP_ZTS aword, executor_globals, exception, 0, r1
			|	jne ->exception_handler_undef
		}

		if (set_bool) {
			if (set_bool_not) {
				|	neg eax
				|	add eax, 3
			} else {
				|	add eax, 2
			}
			|	SET_ZVAL_TYPE_INFO res_addr, eax
			if (exit_addr) {
				|	CMP_ZVAL_TYPE res_addr, IS_FALSE
				if (branch_opcode == ZEND_JMPNZ || branch_opcode == ZEND_JMPNZ_EX) {
					|	jne &exit_addr
				} else {
					|	je &exit_addr
				}
			} else if (true_label != (uint32_t)-1 || false_label != (uint32_t)-1) {
				|	CMP_ZVAL_TYPE res_addr, IS_FALSE
				if (true_label != (uint32_t)-1) {
					|	jne =>true_label
					if (false_label != (uint32_t)-1) {
						|	jmp =>false_label
					} else if (op1_info & (MAY_BE_UNDEF|MAY_BE_NULL|MAY_BE_FALSE|MAY_BE_TRUE|MAY_BE_LONG)) {
						|	jmp >9
					}
				} else {
					|	je =>false_label
				}
			}
			if (op1_info & (MAY_BE_UNDEF|MAY_BE_NULL|MAY_BE_FALSE|MAY_BE_TRUE|MAY_BE_LONG)) {
				|	jmp >9
				|.code
			}
		} else {
			|	test r0, r0
			if (exit_addr) {
				if (branch_opcode == ZEND_JMPNZ || branch_opcode == ZEND_JMPNZ_EX) {
					|	jne &exit_addr
					if (op1_info & (MAY_BE_UNDEF|MAY_BE_NULL|MAY_BE_FALSE|MAY_BE_TRUE|MAY_BE_LONG)) {
						|	jmp >9
					}
				} else {
					|	je &exit_addr
					if (op1_info & (MAY_BE_UNDEF|MAY_BE_NULL|MAY_BE_FALSE|MAY_BE_TRUE|MAY_BE_LONG)) {
						|	jmp >9
					}
				}
			} else if (true_label != (uint32_t)-1) {
				|	jne =>true_label
				if (false_label != (uint32_t)-1) {
					|	jmp =>false_label
				} else if (op1_info & (MAY_BE_UNDEF|MAY_BE_NULL|MAY_BE_FALSE|MAY_BE_TRUE|MAY_BE_LONG)) {
					|	jmp >9
				}
			} else {
				|	je =>false_label
				if (op1_info & (MAY_BE_UNDEF|MAY_BE_NULL|MAY_BE_FALSE|MAY_BE_TRUE|MAY_BE_LONG)) {
					|	jmp >9
				}
			}

			if (op1_info & (MAY_BE_UNDEF|MAY_BE_NULL|MAY_BE_FALSE|MAY_BE_TRUE|MAY_BE_LONG)) {
				|.code
			}
		}
	}

	|9:

	return 1;
}

static int zend_jit_qm_assign(dasm_State **Dst, const zend_op *opline, uint32_t op1_info, zend_jit_addr op1_addr, zend_jit_addr op1_def_addr, uint32_t res_use_info, uint32_t res_info, zend_jit_addr res_addr)
{
	if (op1_addr != op1_def_addr) {
		if (!zend_jit_update_regs(Dst, opline->op1.var, op1_addr, op1_def_addr, op1_info)) {
			return 0;
		}
		if (Z_MODE(op1_def_addr) == IS_REG && Z_MODE(op1_addr) != IS_REG) {
			op1_addr = op1_def_addr;
		}
	}

	if (!zend_jit_simple_assign(Dst, opline, res_addr, res_use_info, res_info, opline->op1_type, op1_addr, op1_info, 0, 0, 0)) {
		return 0;
	}
	if (!zend_jit_store_var_if_necessary(Dst, opline->result.var, res_addr, res_info)) {
		return 0;
	}
	if (op1_info & MAY_BE_UNDEF) {
		zend_jit_check_exception(Dst);
	}
	return 1;
}

static int zend_jit_assign(dasm_State **Dst, const zend_op *opline, uint32_t op1_info, zend_jit_addr op1_use_addr, uint32_t op1_def_info, zend_jit_addr op1_addr, uint32_t op2_info, zend_jit_addr op2_addr, zend_jit_addr op2_def_addr, uint32_t res_info, zend_jit_addr res_addr, int may_throw)
{
	ZEND_ASSERT(opline->op1_type == IS_CV);

	if (op2_addr != op2_def_addr) {
		if (!zend_jit_update_regs(Dst, opline->op2.var, op2_addr, op2_def_addr, op2_info)) {
			return 0;
		}
		if (Z_MODE(op2_def_addr) == IS_REG && Z_MODE(op2_addr) != IS_REG) {
			op2_addr = op2_def_addr;
		}
	}

	if (Z_MODE(op1_addr) != IS_REG
	 && Z_MODE(op1_use_addr) == IS_REG
	 && !Z_LOAD(op1_use_addr)
	 && !Z_STORE(op1_use_addr)) {
		/* Force type update */
		op1_info |= MAY_BE_UNDEF;
	}
	if (!zend_jit_assign_to_variable(Dst, opline, op1_use_addr, op1_addr, op1_info, op1_def_info, opline->op2_type, op2_addr, op2_info, res_addr,
			may_throw)) {
		return 0;
	}
	if (!zend_jit_store_var_if_necessary_ex(Dst, opline->op1.var, op1_addr, op1_def_info, op1_use_addr, op1_info)) {
		return 0;
	}
	if (opline->result_type != IS_UNUSED) {
		if (!zend_jit_store_var_if_necessary(Dst, opline->result.var, res_addr, res_info)) {
			return 0;
		}
	}

	return 1;
}

/* copy of hidden zend_closure */
typedef struct _zend_closure {
	zend_object       std;
	zend_function     func;
	zval              this_ptr;
	zend_class_entry *called_scope;
	zif_handler       orig_internal_handler;
} zend_closure;

static int zend_jit_stack_check(dasm_State **Dst, const zend_op *opline, uint32_t used_stack)
{
	int32_t exit_point = zend_jit_trace_get_exit_point(opline, ZEND_JIT_EXIT_TO_VM);
	const void *exit_addr = zend_jit_trace_get_exit_addr(exit_point);

	if (!exit_addr) {
		return 0;
	}

	|	// Check Stack Overflow
	|	MEM_LOAD_ZTS r1, aword, executor_globals, vm_stack_end, r0
	|	MEM_LOAD_OP_ZTS sub, r1, aword, executor_globals, vm_stack_top, r0
	|	cmp r1, used_stack
	|	jb &exit_addr

	return 1;
}

static int zend_jit_push_call_frame(dasm_State **Dst, const zend_op *opline, const zend_op_array *op_array, zend_function *func, bool is_closure, bool delayed_fetch_this, int checked_stack)
{
	uint32_t used_stack;
	bool stack_check = 1;

	if (func) {
		used_stack = zend_vm_calc_used_stack(opline->extended_value, func);
		if ((int)used_stack <= checked_stack) {
			stack_check = 0;
		}
	} else {
		used_stack = (ZEND_CALL_FRAME_SLOT + opline->extended_value) * sizeof(zval);

		|	// if (EXPECTED(ZEND_USER_CODE(func->type))) {
		if (!is_closure) {
			|	test byte [r0 + offsetof(zend_function, type)], 1
			|	mov FCARG1a, used_stack
			|	jnz >1
		} else {
			|	mov FCARG1a, used_stack
		}
		|	// used_stack += (func->op_array.last_var + func->op_array.T - MIN(func->op_array.num_args, num_args)) * sizeof(zval);
		|	mov edx, opline->extended_value
		if (!is_closure) {
			|	cmp edx, dword [r0 + offsetof(zend_function, op_array.num_args)]
			|	cmova edx, dword [r0 + offsetof(zend_function, op_array.num_args)]
			|	sub edx, dword [r0 + offsetof(zend_function, op_array.last_var)]
			|	sub edx, dword [r0 + offsetof(zend_function, op_array.T)]
		} else {
			|	cmp edx, dword [r0 + offsetof(zend_closure, func.op_array.num_args)]
			|	cmova edx, dword [r0 + offsetof(zend_closure, func.op_array.num_args)]
			|	sub edx, dword [r0 + offsetof(zend_closure, func.op_array.last_var)]
			|	sub edx, dword [r0 + offsetof(zend_closure, func.op_array.T)]
		}
		|	shl edx, 4
		|.if X64
			|	movsxd r2, edx
		|.endif
		|	sub FCARG1a, r2
		|1:
	}

	zend_jit_start_reuse_ip();

	|	// if (UNEXPECTED(used_stack > (size_t)(((char*)EG(vm_stack_end)) - (char*)call))) {
	|	MEM_LOAD_ZTS RX, aword, executor_globals, vm_stack_top, RX

	if (stack_check) {
		|	// Check Stack Overflow
		|	MEM_LOAD_ZTS r2, aword, executor_globals, vm_stack_end, r2
		|	sub r2, RX
		if (func) {
			|	cmp r2, used_stack
		} else {
			|	cmp r2, FCARG1a
		}

		if (JIT_G(trigger) == ZEND_JIT_ON_HOT_TRACE) {
			int32_t exit_point = zend_jit_trace_get_exit_point(opline, ZEND_JIT_EXIT_TO_VM);
			const void *exit_addr = zend_jit_trace_get_exit_addr(exit_point);

			if (!exit_addr) {
				return 0;
			}

			|	jb &exit_addr
		} else {
			|	jb >1
			|	// EG(vm_stack_top) = (zval*)((char*)call + used_stack);
			|.cold_code
			|1:
			if (func) {
				|	mov FCARG1d, used_stack
			}
#ifdef _WIN32
			if (0) {
#else
			if (opline->opcode == ZEND_INIT_FCALL && func && func->type == ZEND_INTERNAL_FUNCTION) {
#endif
				|	SET_EX_OPLINE opline, r0
				|	EXT_CALL zend_jit_int_extend_stack_helper, r0
			} else {
				if (!is_closure) {
					if (func
					 && op_array == &func->op_array
					 && (func->op_array.fn_flags & ZEND_ACC_IMMUTABLE)
					 && (sizeof(void*) != 8 || IS_SIGNED_32BIT(func))) {
						|	LOAD_ADDR FCARG2a, func
					} else {
						|	mov FCARG2a, r0
					}
				} else {
					|	lea FCARG2a, aword [r0 + offsetof(zend_closure, func)]
				}
				|	SET_EX_OPLINE opline, r0
				|	EXT_CALL zend_jit_extend_stack_helper, r0
			}
			|	mov RX, r0
			|	jmp >1
			|.code
		}
	}

	if (func) {
		|	MEM_UPDATE_ZTS add, aword, executor_globals, vm_stack_top, used_stack, r2
	} else {
		|	MEM_UPDATE_ZTS add, aword, executor_globals, vm_stack_top, FCARG1a, r2
	}
	|	// zend_vm_init_call_frame(call, call_info, func, num_args, called_scope, object);
	if (JIT_G(trigger) != ZEND_JIT_ON_HOT_TRACE || opline->opcode != ZEND_INIT_METHOD_CALL) {
		|	// ZEND_SET_CALL_INFO(call, 0, call_info);
		|	mov dword EX:RX->This.u1.type_info, (IS_UNDEF | ZEND_CALL_NESTED_FUNCTION)
	}
#ifdef _WIN32
	if (0) {
#else
	if (opline->opcode == ZEND_INIT_FCALL && func && func->type == ZEND_INTERNAL_FUNCTION) {
#endif
		|	// call->func = func;
		|1:
		|	ADDR_STORE aword EX:RX->func, func, r1
	} else {
		if (!is_closure) {
			|	// call->func = func;
			if (func
			 && op_array == &func->op_array
			 && (func->op_array.fn_flags & ZEND_ACC_IMMUTABLE)
			 && (sizeof(void*) != 8 || IS_SIGNED_32BIT(func))) {
				|	ADDR_STORE aword EX:RX->func, func, r1
			} else {
				|	mov aword EX:RX->func, r0
			}
		} else {
			|	// call->func = &closure->func;
			|	lea r1, aword [r0 + offsetof(zend_closure, func)]
			|	mov aword EX:RX->func, r1
		}
		|1:
	}
	if (opline->opcode == ZEND_INIT_METHOD_CALL) {
		|	// Z_PTR(call->This) = obj;
		|	mov r1, aword T1
		|	mov aword EX:RX->This.value.ptr, r1
	    if (opline->op1_type == IS_UNUSED || delayed_fetch_this) {
			|	// call->call_info |= ZEND_CALL_HAS_THIS;
			if (JIT_G(trigger) == ZEND_JIT_ON_HOT_TRACE) {
				|	mov dword EX:RX->This.u1.type_info, ZEND_CALL_HAS_THIS
			} else {
				|	or dword EX:RX->This.u1.type_info, ZEND_CALL_HAS_THIS
			}
	    } else {
			if (opline->op1_type == IS_CV) {
				|	// GC_ADDREF(obj);
				|	add dword [r1], 1
			}
			|	// call->call_info |= ZEND_CALL_HAS_THIS | ZEND_CALL_RELEASE_THIS;
			if (JIT_G(trigger) == ZEND_JIT_ON_HOT_TRACE) {
				|	mov dword EX:RX->This.u1.type_info, (ZEND_CALL_HAS_THIS | ZEND_CALL_RELEASE_THIS)
			} else {
				|	or dword EX:RX->This.u1.type_info, (ZEND_CALL_HAS_THIS | ZEND_CALL_RELEASE_THIS)
			}
	    }
	} else if (!is_closure) {
		|	// Z_CE(call->This) = called_scope;
		|	mov aword EX:RX->This.value.ptr, 0
	} else {
		if (opline->op2_type == IS_CV) {
			|	// GC_ADDREF(closure);
			|	add dword [r0], 1
		}
		|	//	object_or_called_scope = closure->called_scope;
		|	mov r1, aword [r0 + offsetof(zend_closure, called_scope)]
		|	mov aword EX:RX->This.value.ptr, r1
		|	// call_info = ZEND_CALL_NESTED_FUNCTION | ZEND_CALL_DYNAMIC | ZEND_CALL_CLOSURE |
		|	//	(closure->func->common.fn_flags & ZEND_ACC_FAKE_CLOSURE);
		|	mov edx, dword [r0 + offsetof(zend_closure, func.common.fn_flags)]
		|	and edx, ZEND_ACC_FAKE_CLOSURE
		|	or edx, (ZEND_CALL_NESTED_FUNCTION | ZEND_CALL_DYNAMIC | ZEND_CALL_CLOSURE)
		|	//	if (Z_TYPE(closure->this_ptr) != IS_UNDEF) {
		|	cmp byte [r0 + offsetof(zend_closure, this_ptr.u1.v.type)], IS_UNDEF
		|	jz >1
		|	//	call_info |= ZEND_CALL_HAS_THIS;
		|	or edx, ZEND_CALL_HAS_THIS
		|	//	object_or_called_scope = Z_OBJ(closure->this_ptr);
		|	mov r1, aword [r0 + offsetof(zend_closure, this_ptr.value.ptr)]
	    |1:
		|	// ZEND_SET_CALL_INFO(call, 0, call_info);
		|	or dword EX:RX->This.u1.type_info, edx
		|	// Z_PTR(call->This) = object_or_called_scope;
		|	mov aword EX:RX->This.value.ptr, r1
		|	cmp aword [r0 + offsetof(zend_closure, func.op_array.run_time_cache__ptr)], 0
		|	jnz >1
		|	lea FCARG1a, aword [r0 + offsetof(zend_closure, func)]
		|	EXT_CALL zend_jit_init_func_run_time_cache_helper, r0
		|1:
	}
	|	// ZEND_CALL_NUM_ARGS(call) = num_args;
	|	mov dword EX:RX->This.u2.num_args, opline->extended_value
	return 1;
}

static int zend_jit_init_fcall_guard(dasm_State **Dst, uint32_t level, const zend_function *func, const zend_op *to_opline)
{
	int32_t exit_point;
	const void *exit_addr;

	if (func->type == ZEND_INTERNAL_FUNCTION) {
#ifdef ZEND_WIN32
		// TODO: ASLR may cause different addresses in different workers ???
		return 0;
#endif
	} else if (func->type == ZEND_USER_FUNCTION) {
		if (!zend_accel_in_shm(func->op_array.opcodes)) {
			/* op_array and op_array->opcodes are not persistent. We can't link. */
			return 0;
		}
	} else {
		ZEND_UNREACHABLE();
		return 0;
	}

	exit_point = zend_jit_trace_get_exit_point(to_opline, ZEND_JIT_EXIT_POLYMORPHISM);
	exit_addr = zend_jit_trace_get_exit_addr(exit_point);
	if (!exit_addr) {
		return 0;
	}

	|	// call = EX(call);
	|	mov r1, EX->call
	while (level > 0) {
		|	mov r1, EX:r1->prev_execute_data
		level--;
	}

	if (func->type == ZEND_USER_FUNCTION &&
	    (!(func->common.fn_flags & ZEND_ACC_IMMUTABLE) ||
	     (func->common.fn_flags & ZEND_ACC_CLOSURE) ||
	     !func->common.function_name)) {
		const zend_op *opcodes = func->op_array.opcodes;

		|	mov r1, aword EX:r1->func
		|   .if X64
		||		if (!IS_SIGNED_32BIT(opcodes)) {
		|			mov64 r2, ((ptrdiff_t)opcodes)
		|			cmp aword [r1 + offsetof(zend_op_array, opcodes)], r2
		||		} else {
		|			cmp aword [r1 + offsetof(zend_op_array, opcodes)], opcodes
		||		}
		|	.else
		|		cmp aword [r1 + offsetof(zend_op_array, opcodes)], opcodes
		|	.endif
		|	jne &exit_addr
	} else {
		|   .if X64
		||		if (!IS_SIGNED_32BIT(func)) {
		|			mov64 r2, ((ptrdiff_t)func)
		|			cmp aword EX:r1->func, r2
		||		} else {
		|			cmp aword EX:r1->func, func
		||		}
		|	.else
		|		cmp aword EX:r1->func, func
		|	.endif
		|	jne &exit_addr
	}

	return 1;
}

static int zend_jit_init_fcall(dasm_State **Dst, const zend_op *opline, uint32_t b, const zend_op_array *op_array, zend_ssa *ssa, const zend_ssa_op *ssa_op, int call_level, zend_jit_trace_rec *trace, int checked_stack)
{
	zend_func_info *info = ZEND_FUNC_INFO(op_array);
	zend_call_info *call_info = NULL;
	zend_function *func = NULL;

	if (delayed_call_chain) {
		if (!zend_jit_save_call_chain(Dst, delayed_call_level)) {
			return 0;
		}
	}

	if (info) {
		call_info = info->callee_info;
		while (call_info && call_info->caller_init_opline != opline) {
			call_info = call_info->next_callee;
		}
		if (call_info && call_info->callee_func && !call_info->is_prototype) {
			func = call_info->callee_func;
		}
	}

	if (!func
	 && trace
	 && trace->op == ZEND_JIT_TRACE_INIT_CALL) {
#ifdef _WIN32
		/* ASLR */
		if (trace->func->type != ZEND_INTERNAL_FUNCTION) {
			func = (zend_function*)trace->func;
		}
#else
		func = (zend_function*)trace->func;
#endif
	}

#ifdef _WIN32
	if (0) {
#else
	if (opline->opcode == ZEND_INIT_FCALL
	 && func
	 && func->type == ZEND_INTERNAL_FUNCTION) {
#endif
		/* load constant address later */
	} else if (func && op_array == &func->op_array) {
		/* recursive call */
		if (!(func->op_array.fn_flags & ZEND_ACC_IMMUTABLE) ||
		    (sizeof(void*) == 8 && !IS_SIGNED_32BIT(func))) {
			|	mov r0, EX->func
		}
	} else {
		|	// if (CACHED_PTR(opline->result.num))
		|	mov r2, EX->run_time_cache
		|	mov r0, aword [r2 + opline->result.num]
		|	test r0, r0
		|	jz >1
		|.cold_code
		|1:
		if (opline->opcode == ZEND_INIT_FCALL
		 && func
		 && func->type == ZEND_USER_FUNCTION
		 && (func->op_array.fn_flags & ZEND_ACC_IMMUTABLE)) {
			|	LOAD_ADDR FCARG1a, func
			|	mov aword [r2 + opline->result.num], FCARG1a
			|	EXT_CALL zend_jit_init_func_run_time_cache_helper, r0
			|	jmp >3
		} else {
			zval *zv = RT_CONSTANT(opline, opline->op2);

			if (opline->opcode == ZEND_INIT_FCALL) {
				|	LOAD_ADDR FCARG1a, Z_STR_P(zv);
				|	lea FCARG2a, aword [r2 + opline->result.num]
				|	EXT_CALL zend_jit_find_func_helper, r0
			} else if (opline->opcode == ZEND_INIT_FCALL_BY_NAME) {
				|	LOAD_ADDR FCARG1a, Z_STR_P(zv + 1);
				|	lea FCARG2a, aword [r2 + opline->result.num]
				|	EXT_CALL zend_jit_find_func_helper, r0
			} else if (opline->opcode == ZEND_INIT_NS_FCALL_BY_NAME) {
				|	LOAD_ADDR FCARG1a, zv;
				|	lea FCARG2a, aword [r2 + opline->result.num]
				|	EXT_CALL zend_jit_find_ns_func_helper, r0
			} else {
				ZEND_UNREACHABLE();
			}
			if (JIT_G(trigger) == ZEND_JIT_ON_HOT_TRACE) {
				int32_t exit_point = zend_jit_trace_get_exit_point(opline, 0);
				const void *exit_addr = zend_jit_trace_get_exit_addr(exit_point);

				if (!exit_addr) {
					return 0;
				}

				if (!func || opline->opcode == ZEND_INIT_FCALL) {
					|	test r0, r0
					|	jnz >3
				} else if (func->type == ZEND_USER_FUNCTION
					 && !(func->common.fn_flags & ZEND_ACC_IMMUTABLE)) {
					const zend_op *opcodes = func->op_array.opcodes;

					|   .if X64
					||		if (!IS_SIGNED_32BIT(opcodes)) {
					|			mov64 r1, ((ptrdiff_t)opcodes)
					|			cmp aword [r0 + offsetof(zend_op_array, opcodes)], r1
					||		} else {
					|			cmp aword [r0 + offsetof(zend_op_array, opcodes)], opcodes
					||		}
					|	.else
					|		cmp aword [r0 + offsetof(zend_op_array, opcodes)], opcodes
					|	.endif
					|	jz >3
				} else {
					|   .if X64
					||		if (!IS_SIGNED_32BIT(func)) {
					|			mov64 r1, ((ptrdiff_t)func)
					|			cmp r0, r1
					||		} else {
					|			cmp r0, func
					||		}
					|	.else
					|		cmp r0, func
					|	.endif
					|	jz >3
				}
				|	jmp &exit_addr
			} else {
				|	test r0, r0
				|	jnz >3
				|	// SAVE_OPLINE();
				|	SET_EX_OPLINE opline, r0
				|	jmp ->undefined_function
			}
		}
		|.code
		|3:
	}

	if (!zend_jit_push_call_frame(Dst, opline, op_array, func, 0, 0, checked_stack)) {
		return 0;
	}

	if (zend_jit_needs_call_chain(call_info, b, op_array, ssa, ssa_op, opline, call_level, trace)) {
		if (!zend_jit_save_call_chain(Dst, call_level)) {
			return 0;
		}
	} else {
		delayed_call_chain = 1;
		delayed_call_level = call_level;
	}

	return 1;
}

static int zend_jit_init_method_call(dasm_State          **Dst,
                                     const zend_op        *opline,
                                     uint32_t              b,
                                     const zend_op_array  *op_array,
                                     zend_ssa             *ssa,
                                     const zend_ssa_op    *ssa_op,
                                     int                   call_level,
                                     uint32_t              op1_info,
                                     zend_jit_addr         op1_addr,
                                     zend_class_entry     *ce,
                                     bool                  ce_is_instanceof,
                                     bool                  on_this,
                                     bool                  delayed_fetch_this,
                                     zend_class_entry     *trace_ce,
                                     zend_jit_trace_rec   *trace,
                                     int                   checked_stack,
                                     bool                  polymorphic_side_trace)
{
	zend_func_info *info = ZEND_FUNC_INFO(op_array);
	zend_call_info *call_info = NULL;
	zend_function *func = NULL;
	zval *function_name;

	ZEND_ASSERT(opline->op2_type == IS_CONST);
	ZEND_ASSERT(op1_info & MAY_BE_OBJECT);

	function_name = RT_CONSTANT(opline, opline->op2);

	if (info) {
		call_info = info->callee_info;
		while (call_info && call_info->caller_init_opline != opline) {
			call_info = call_info->next_callee;
		}
		if (call_info && call_info->callee_func && !call_info->is_prototype) {
			func = call_info->callee_func;
		}
	}

	if (polymorphic_side_trace) {
		/* function is passed in r0 from parent_trace */
	} else {
		if (on_this) {
			zend_jit_addr this_addr = ZEND_ADDR_MEM_ZVAL(ZREG_FP, offsetof(zend_execute_data, This));

			|	GET_ZVAL_PTR FCARG1a, this_addr
		} else {
		    if (op1_info & MAY_BE_REF) {
				if (opline->op1_type == IS_CV) {
					if (Z_REG(op1_addr) != ZREG_FCARG1 || Z_OFFSET(op1_addr) != 0) {
						|	LOAD_ZVAL_ADDR FCARG1a, op1_addr
					}
					|	ZVAL_DEREF FCARG1a, op1_info
					op1_addr = ZEND_ADDR_MEM_ZVAL(ZREG_FCARG1, 0);
				} else {
					/* Hack: Convert reference to regular value to simplify JIT code */
					ZEND_ASSERT(Z_REG(op1_addr) == ZREG_FP);
					|	IF_NOT_ZVAL_TYPE op1_addr, IS_REFERENCE, >1
					|	LOAD_ZVAL_ADDR FCARG1a, op1_addr
					|	EXT_CALL zend_jit_unref_helper, r0
					|1:
				}
			}
			if (op1_info & ((MAY_BE_UNDEF|MAY_BE_ANY)- MAY_BE_OBJECT)) {
				if (JIT_G(trigger) == ZEND_JIT_ON_HOT_TRACE) {
					int32_t exit_point = zend_jit_trace_get_exit_point(opline, ZEND_JIT_EXIT_TO_VM);
					const void *exit_addr = zend_jit_trace_get_exit_addr(exit_point);

					if (!exit_addr) {
						return 0;
					}
					|	IF_NOT_ZVAL_TYPE op1_addr, IS_OBJECT, &exit_addr
				} else {
					|	IF_NOT_ZVAL_TYPE op1_addr, IS_OBJECT, >1
					|.cold_code
					|1:
					if (Z_REG(op1_addr) != ZREG_FCARG1 || Z_OFFSET(op1_addr) != 0) {
						|	LOAD_ZVAL_ADDR FCARG1a, op1_addr
					}
					|	SET_EX_OPLINE opline, r0
					if ((opline->op1_type & (IS_VAR|IS_TMP_VAR)) && !delayed_fetch_this) {
						|	EXT_CALL zend_jit_invalid_method_call_tmp, r0
					} else {
						|	EXT_CALL zend_jit_invalid_method_call, r0
					}
					|	jmp ->exception_handler
					|.code
				}
			}
			|	GET_ZVAL_PTR FCARG1a, op1_addr
		}

		if (delayed_call_chain) {
			if (!zend_jit_save_call_chain(Dst, delayed_call_level)) {
				return 0;
			}
		}

		|	mov aword T1, FCARG1a // save

		if (func) {
			|	// fbc = CACHED_PTR(opline->result.num + sizeof(void*));
			|	mov r0, EX->run_time_cache
			|	mov r0, aword [r0 + opline->result.num + sizeof(void*)]
			|	test r0, r0
			|	jz >1
		} else {
			|	// if (CACHED_PTR(opline->result.num) == obj->ce)) {
			|	mov r0, EX->run_time_cache
			|	mov r2, aword [r0 + opline->result.num]
			|	cmp r2, [FCARG1a + offsetof(zend_object, ce)]
			|	jnz >1
			|	// fbc = CACHED_PTR(opline->result.num + sizeof(void*));
			|	mov r0, aword [r0 + opline->result.num + sizeof(void*)]
		}

		|.cold_code
		|1:
		|	LOAD_ADDR FCARG2a, function_name
		|.if X64
		|	lea CARG3, aword T1
		|.else
		|	lea r0, aword T1
		|	sub r4, 12
		|	push r0
		|.endif
		|	SET_EX_OPLINE opline, r0
		if ((opline->op1_type & (IS_VAR|IS_TMP_VAR)) && !delayed_fetch_this) {
			|	EXT_CALL zend_jit_find_method_tmp_helper, r0
		} else {
			|	EXT_CALL zend_jit_find_method_helper, r0
		}
		|.if not(X64)
		|	add r4, 12
		|.endif
		|	test r0, r0
		|	jnz >2
		|	jmp ->exception_handler
		|.code
		|2:
	}

	if (!func
	 && trace
	 && trace->op == ZEND_JIT_TRACE_INIT_CALL
	 && trace->func
#ifdef _WIN32
	 && trace->func->type != ZEND_INTERNAL_FUNCTION
#endif
	) {
		int32_t exit_point;
		const void *exit_addr;

		exit_point = zend_jit_trace_get_exit_point(opline, ZEND_JIT_EXIT_METHOD_CALL);
		exit_addr = zend_jit_trace_get_exit_addr(exit_point);
		if (!exit_addr) {
			return 0;
		}

		func = (zend_function*)trace->func;

		if (func->type == ZEND_USER_FUNCTION &&
		    (!(func->common.fn_flags & ZEND_ACC_IMMUTABLE) ||
		     (func->common.fn_flags & ZEND_ACC_CLOSURE) ||
		     !func->common.function_name)) {
			const zend_op *opcodes = func->op_array.opcodes;

			|   .if X64
			||		if (!IS_SIGNED_32BIT(opcodes)) {
			|			mov64 r1, ((ptrdiff_t)opcodes)
			|			cmp aword [r0 + offsetof(zend_op_array, opcodes)], r1
			||		} else {
			|			cmp aword [r0 + offsetof(zend_op_array, opcodes)], opcodes
			||		}
			|	.else
			|		cmp aword [r0 + offsetof(zend_op_array, opcodes)], opcodes
			|	.endif
			|	jne &exit_addr
		} else {
			|   .if X64
			||		if (!IS_SIGNED_32BIT(func)) {
			|			mov64 r1, ((ptrdiff_t)func)
			|			cmp r0, r1
			||		} else {
			|			cmp r0, func
			||		}
			|	.else
			|		cmp r0, func
			|	.endif
			|	jne &exit_addr
		}
	}

	if (!func) {
		|	// if (fbc->common.fn_flags & ZEND_ACC_STATIC) {
		|	test dword [r0 + offsetof(zend_function, common.fn_flags)], ZEND_ACC_STATIC
		|	jnz >1
		|.cold_code
		|1:
	}

	if (!func || (func->common.fn_flags & ZEND_ACC_STATIC) != 0) {
		|	mov FCARG1a, aword T1 // restore
		|	mov FCARG2a, r0
		|.if X64
		|	mov CARG3d, opline->extended_value
		|.else
		|	sub r4, 12
		|	push opline->extended_value
		|.endif
		if ((opline->op1_type & (IS_VAR|IS_TMP_VAR)) && !delayed_fetch_this) {
			|	EXT_CALL zend_jit_push_static_metod_call_frame_tmp, r0
		} else {
			|	EXT_CALL zend_jit_push_static_metod_call_frame, r0
		}
		|.if not(X64)
		|	add r4, 12
		|.endif
		if ((opline->op1_type & (IS_VAR|IS_TMP_VAR) && !delayed_fetch_this)) {
			|	test r0, r0
			|	jz ->exception_handler
		}
		|	mov RX, r0
	}

	if (!func) {
		|	jmp >9
		|.code
	}

	if (!func || (func->common.fn_flags & ZEND_ACC_STATIC) == 0) {
		if (!zend_jit_push_call_frame(Dst, opline, NULL, func, 0, delayed_fetch_this, checked_stack)) {
			return 0;
		}
	}

	if (!func) {
		|9:
	}
	zend_jit_start_reuse_ip();

	if (zend_jit_needs_call_chain(call_info, b, op_array, ssa, ssa_op, opline, call_level, trace)) {
		if (!zend_jit_save_call_chain(Dst, call_level)) {
			return 0;
		}
	} else {
		delayed_call_chain = 1;
		delayed_call_level = call_level;
	}

	return 1;
}

static int zend_jit_init_closure_call(dasm_State          **Dst,
                                      const zend_op        *opline,
                                      uint32_t              b,
                                      const zend_op_array  *op_array,
                                      zend_ssa             *ssa,
                                      const zend_ssa_op    *ssa_op,
                                      int                   call_level,
                                      zend_jit_trace_rec   *trace,
                                      int                   checked_stack)
{
	zend_function *func = NULL;
	zend_jit_addr op2_addr = ZEND_ADDR_MEM_ZVAL(ZREG_FP, opline->op2.var);

	|	GET_ZVAL_PTR r0, op2_addr

	if (ssa->var_info[ssa_op->op2_use].ce != zend_ce_closure
	 && !(ssa->var_info[ssa_op->op2_use].type & MAY_BE_CLASS_GUARD)) {
		int32_t exit_point = zend_jit_trace_get_exit_point(opline, ZEND_JIT_EXIT_TO_VM);
		const void *exit_addr = zend_jit_trace_get_exit_addr(exit_point);

		if (!exit_addr) {
			return 0;
		}

		|.if X64
		||	if (!IS_SIGNED_32BIT(zend_ce_closure)) {
		|		mov64 FCARG1a, ((ptrdiff_t)zend_ce_closure)
		|		cmp aword [r0 + offsetof(zend_object, ce)], FCARG1a
		||	} else {
		|		cmp aword [r0 + offsetof(zend_object, ce)], zend_ce_closure
		||	}
		|.else
		|	cmp aword [r0 + offsetof(zend_object, ce)], zend_ce_closure
		|.endif
		|	jne &exit_addr
		if (ssa->var_info && ssa_op->op2_use >= 0) {
			ssa->var_info[ssa_op->op2_use].type |= MAY_BE_CLASS_GUARD;
			ssa->var_info[ssa_op->op2_use].ce = zend_ce_closure;
			ssa->var_info[ssa_op->op2_use].is_instanceof = 0;
		}
	}

	if (trace
	 && trace->op == ZEND_JIT_TRACE_INIT_CALL
	 && trace->func
	 && trace->func->type == ZEND_USER_FUNCTION) {
		const zend_op *opcodes;
		int32_t exit_point;
		const void *exit_addr;

		func = (zend_function*)trace->func;
		opcodes = func->op_array.opcodes;
		exit_point = zend_jit_trace_get_exit_point(opline, ZEND_JIT_EXIT_CLOSURE_CALL);
		exit_addr = zend_jit_trace_get_exit_addr(exit_point);
		if (!exit_addr) {
			return 0;
		}

		|   .if X64
		||		if (!IS_SIGNED_32BIT(opcodes)) {
		|			mov64 FCARG1a, ((ptrdiff_t)opcodes)
		|			cmp aword [r0 + offsetof(zend_closure, func.op_array.opcodes)], FCARG1a
		||		} else {
		|			cmp aword [r0 + offsetof(zend_closure, func.op_array.opcodes)], opcodes
		||		}
		|	.else
		|		cmp aword [r0 + offsetof(zend_closure, func.op_array.opcodes)], opcodes
		|	.endif
		|	jne &exit_addr
	}

	if (delayed_call_chain) {
		if (!zend_jit_save_call_chain(Dst, delayed_call_level)) {
			return 0;
		}
	}

	if (!zend_jit_push_call_frame(Dst, opline, NULL, func, 1, 0, checked_stack)) {
		return 0;
	}

	if (zend_jit_needs_call_chain(NULL, b, op_array, ssa, ssa_op, opline, call_level, trace)) {
		if (!zend_jit_save_call_chain(Dst, call_level)) {
			return 0;
		}
	} else {
		delayed_call_chain = 1;
		delayed_call_level = call_level;
	}

	if (trace
	 && trace->op == ZEND_JIT_TRACE_END
	 && trace->stop == ZEND_JIT_TRACE_STOP_INTERPRETER) {
		if (!zend_jit_set_valid_ip(Dst, opline + 1)) {
			return 0;
		}
	}

	return 1;
}

static int zend_jit_do_fcall(dasm_State **Dst, const zend_op *opline, const zend_op_array *op_array, zend_ssa *ssa, int call_level, unsigned int next_block, zend_jit_trace_rec *trace)
{
	zend_func_info *info = ZEND_FUNC_INFO(op_array);
	zend_call_info *call_info = NULL;
	const zend_function *func = NULL;
	uint32_t i;
	zend_jit_addr res_addr;
	uint32_t call_num_args = 0;
	bool unknown_num_args = 0;
	const void *exit_addr = NULL;
	const zend_op *prev_opline;

	if (RETURN_VALUE_USED(opline)) {
		res_addr = ZEND_ADDR_MEM_ZVAL(ZREG_FP, opline->result.var);
	} else {
		/* CPU stack allocated temporary zval */
		res_addr = ZEND_ADDR_MEM_ZVAL(ZREG_R4, TMP_ZVAL_OFFSET);
	}

	prev_opline = opline - 1;
	while (prev_opline->opcode == ZEND_EXT_FCALL_BEGIN || prev_opline->opcode == ZEND_TICKS) {
		prev_opline--;
	}
	if (prev_opline->opcode == ZEND_SEND_UNPACK || prev_opline->opcode == ZEND_SEND_ARRAY ||
			prev_opline->opcode == ZEND_CHECK_UNDEF_ARGS) {
		unknown_num_args = 1;
	}

	if (info) {
		call_info = info->callee_info;
		while (call_info && call_info->caller_call_opline != opline) {
			call_info = call_info->next_callee;
		}
		if (call_info && call_info->callee_func && !call_info->is_prototype) {
			func = call_info->callee_func;
		}
		if ((op_array->fn_flags & ZEND_ACC_TRAIT_CLONE)
		 && JIT_G(current_frame)
		 && JIT_G(current_frame)->call
		 && !JIT_G(current_frame)->call->func) {
			call_info = NULL; func = NULL; /* megamorphic call from trait */
		}
	}
	if (!func) {
		/* resolve function at run time */
	} else if (func->type == ZEND_USER_FUNCTION) {
		ZEND_ASSERT(opline->opcode != ZEND_DO_ICALL);
		call_num_args = call_info->num_args;
	} else if (func->type == ZEND_INTERNAL_FUNCTION) {
		ZEND_ASSERT(opline->opcode != ZEND_DO_UCALL);
		call_num_args = call_info->num_args;
	} else {
		ZEND_UNREACHABLE();
	}

	if (trace && !func) {
		if (trace->op == ZEND_JIT_TRACE_DO_ICALL) {
			ZEND_ASSERT(trace->func->type == ZEND_INTERNAL_FUNCTION);
#ifndef ZEND_WIN32
			// TODO: ASLR may cause different addresses in different workers ???
			func = trace->func;
			if (JIT_G(current_frame) &&
			    JIT_G(current_frame)->call &&
			    TRACE_FRAME_NUM_ARGS(JIT_G(current_frame)->call) >= 0) {
				call_num_args = TRACE_FRAME_NUM_ARGS(JIT_G(current_frame)->call);
			} else {
				unknown_num_args = 1;
			}
#endif
		} else if (trace->op == ZEND_JIT_TRACE_ENTER) {
			ZEND_ASSERT(trace->func->type == ZEND_USER_FUNCTION);
			if (zend_accel_in_shm(trace->func->op_array.opcodes)) {
				func = trace->func;
				if (JIT_G(current_frame) &&
				    JIT_G(current_frame)->call &&
				    TRACE_FRAME_NUM_ARGS(JIT_G(current_frame)->call) >= 0) {
					call_num_args = TRACE_FRAME_NUM_ARGS(JIT_G(current_frame)->call);
				} else {
					unknown_num_args = 1;
				}
			}
		}
	}

	bool may_have_extra_named_params =
		opline->extended_value == ZEND_FCALL_MAY_HAVE_EXTRA_NAMED_PARAMS &&
		(!func || func->common.fn_flags & ZEND_ACC_VARIADIC);

	if (!reuse_ip) {
		zend_jit_start_reuse_ip();
		|	// call = EX(call);
		|	mov RX, EX->call
	}
	zend_jit_stop_reuse_ip();

	|	// fbc = call->func;
	|	// mov r2, EX:RX->func ???
	|	// SAVE_OPLINE();
	|	SET_EX_OPLINE opline, r0

	if (opline->opcode == ZEND_DO_FCALL) {
		if (!func) {
			if (trace) {
				uint32_t exit_point = zend_jit_trace_get_exit_point(opline, ZEND_JIT_EXIT_TO_VM);

				exit_addr = zend_jit_trace_get_exit_addr(exit_point);
				if (!exit_addr) {
					return 0;
				}
				|	mov r0, EX:RX->func
				|	test dword [r0 + offsetof(zend_op_array, fn_flags)], ZEND_ACC_DEPRECATED
				|	jnz &exit_addr
			}
		}
	}

	if (!delayed_call_chain) {
		if (call_level == 1) {
			|	mov aword EX->call, 0
		} else {
			|	//EX(call) = call->prev_execute_data;
			|	mov r0, EX:RX->prev_execute_data
			|	mov EX->call, r0
		}
	}
	delayed_call_chain = 0;

	|	//call->prev_execute_data = execute_data;
	|	mov EX:RX->prev_execute_data, EX

	if (!func) {
		|	mov r0, EX:RX->func
	}

	if (opline->opcode == ZEND_DO_FCALL) {
		if (!func) {
			if (!trace) {
				|	test dword [r0 + offsetof(zend_op_array, fn_flags)], ZEND_ACC_DEPRECATED
				|	jnz >1
				|.cold_code
				|1:
				if (!GCC_GLOBAL_REGS) {
					|	mov FCARG1a, RX
				}
				|	EXT_CALL zend_jit_deprecated_helper, r0
				|	test al, al
				|	mov r0, EX:RX->func // reload
				|	jne >1
				|	jmp ->exception_handler
				|.code
				|1:
			}
		} else if (func->common.fn_flags & ZEND_ACC_DEPRECATED) {
			if (!GCC_GLOBAL_REGS) {
				|	mov FCARG1a, RX
			}
			|	EXT_CALL zend_jit_deprecated_helper, r0
			|	test al, al
			|	je ->exception_handler
		}
	}

	if (!func
	 && opline->opcode != ZEND_DO_UCALL
	 && opline->opcode != ZEND_DO_ICALL) {
		|	cmp byte [r0 + offsetof(zend_function, type)], ZEND_USER_FUNCTION
		|	jne >8
	}

	if ((!func || func->type == ZEND_USER_FUNCTION)
	 && opline->opcode != ZEND_DO_ICALL) {
		|	// EX(call) = NULL;
		|	mov aword EX:RX->call, 0

		if (RETURN_VALUE_USED(opline)) {
			|	// EX(return_value) = EX_VAR(opline->result.var);
			|	LOAD_ZVAL_ADDR r2, res_addr
			|	mov aword EX:RX->return_value, r2
		} else {
			|	// EX(return_value) = 0;
			|	mov aword EX:RX->return_value, 0
		}

		//EX_LOAD_RUN_TIME_CACHE(op_array);
		if (!func || func->op_array.cache_size) {
			if (func && op_array == &func->op_array) {
				/* recursive call */
				if (trace || func->op_array.cache_size > sizeof(void*)) {
					|	mov r2, EX->run_time_cache
					|	mov EX:RX->run_time_cache, r2
				}
			} else {
#if ZEND_MAP_PTR_KIND == ZEND_MAP_PTR_KIND_PTR
				if (func) {
					|	mov r0, EX:RX->func
				}
				|	mov r2, aword [r0 + offsetof(zend_op_array, run_time_cache__ptr)]
				|	mov r2, aword [r2]
#elif ZEND_MAP_PTR_KIND == ZEND_MAP_PTR_KIND_PTR_OR_OFFSET
				if (func && !(func->op_array.fn_flags & ZEND_ACC_CLOSURE)) {
					if (ZEND_MAP_PTR_IS_OFFSET(func->op_array.run_time_cache)) {
						|	MEM_LOAD_ZTS r2, aword, compiler_globals, map_ptr_base, r1
						|	mov r2, aword [r2 + (uintptr_t)ZEND_MAP_PTR(func->op_array.run_time_cache)]
					} else if ((func->op_array.fn_flags & ZEND_ACC_IMMUTABLE)
					        && (!func->op_array.scope || (func->op_array.scope->ce_flags & ZEND_ACC_LINKED))) {
						if (func) {
							|	mov r0, EX:RX->func
						}
						|	mov r2, aword [r0 + offsetof(zend_op_array, run_time_cache__ptr)]
						|	MEM_LOAD_OP_ZTS add, r2, aword, compiler_globals, map_ptr_base, r1
						|	mov r2, aword [r2]
					} else {
						/* the called op_array may be not persisted yet */
						if (func) {
							|	mov r0, EX:RX->func
						}
						|	mov r2, aword [r0 + offsetof(zend_op_array, run_time_cache__ptr)]
						|	test r2, 1
						|	jz >1
						|	MEM_LOAD_OP_ZTS add, r2, aword, compiler_globals, map_ptr_base, r1
						|1:
						|	mov r2, aword [r2]
					}
				} else {
					if (func) {
						|	mov r0, EX:RX->func
					}
					|	mov r2, aword [r0 + offsetof(zend_op_array, run_time_cache__ptr)]
					|	test r2, 1
					|	jz >1
					|	MEM_LOAD_OP_ZTS add, r2, aword, compiler_globals, map_ptr_base, r1
					|1:
					|	mov r2, aword [r2]
				}
#else
# error "Unknown ZEND_MAP_PTR_KIND"
#endif
				|	mov EX:RX->run_time_cache, r2
			}
		}

		|	// EG(current_execute_data) = execute_data;
		|	MEM_STORE_ZTS aword, executor_globals, current_execute_data, RX, r1
		|	mov FP, RX

		|	// opline = op_array->opcodes;
		if (func && !unknown_num_args) {

			for (i = call_num_args; i < func->op_array.last_var; i++) {
				uint32_t n = EX_NUM_TO_VAR(i);
				|	SET_Z_TYPE_INFO RX + n, IS_UNDEF
			}

			if (call_num_args <= func->op_array.num_args) {
				if (!trace || (trace->op == ZEND_JIT_TRACE_END
				 && trace->stop == ZEND_JIT_TRACE_STOP_INTERPRETER)) {
					uint32_t num_args;

					if ((func->op_array.fn_flags & ZEND_ACC_HAS_TYPE_HINTS) != 0) {
						if (trace) {
							num_args = 0;
						} else if (call_info) {
							num_args = skip_valid_arguments(op_array, ssa, call_info);
						} else {
							num_args = call_num_args;
						}
					} else {
						num_args = call_num_args;
					}
					if (zend_accel_in_shm(func->op_array.opcodes)) {
						|	LOAD_IP_ADDR (func->op_array.opcodes + num_args)
					} else {
						|	mov r0, EX->func
						if (GCC_GLOBAL_REGS) {
							|	mov IP, aword [r0 + offsetof(zend_op_array, opcodes)]
							if (num_args) {
								|	add IP, (num_args * sizeof(zend_op))
							}
						} else {
							|	mov FCARG1a, aword [r0 + offsetof(zend_op_array, opcodes)]
							if (num_args) {
								|	add FCARG1a, (num_args * sizeof(zend_op))
							}
							|	mov aword EX->opline, FCARG1a
						}
					}

					if (GCC_GLOBAL_REGS && !trace && op_array == &func->op_array
							&& num_args >= op_array->required_num_args) {
						/* recursive call */
						if (ZEND_OBSERVER_ENABLED) {
							|	SAVE_IP
							|	mov FCARG1a, FP
							|	EXT_CALL zend_observer_fcall_begin, r0
						}
#ifdef CONTEXT_THREADED_JIT
						|	call >1
						|.cold_code
						|1:
						|	pop r0
						|	jmp =>num_args
						|.code
#else
						|	jmp =>num_args
#endif
						return 1;
					}
				}
			} else {
				if (!trace || (trace->op == ZEND_JIT_TRACE_END
				 && trace->stop == ZEND_JIT_TRACE_STOP_INTERPRETER)) {
					if (func && zend_accel_in_shm(func->op_array.opcodes)) {
						|	LOAD_IP_ADDR (func->op_array.opcodes)
					} else if (GCC_GLOBAL_REGS) {
						|	mov IP, aword [r0 + offsetof(zend_op_array, opcodes)]
					} else {
						|	mov FCARG1a, aword [r0 + offsetof(zend_op_array, opcodes)]
						|	mov aword EX->opline, FCARG1a
					}
				}
				if (!GCC_GLOBAL_REGS) {
					|	mov FCARG1a, FP
				}
				|	EXT_CALL zend_jit_copy_extra_args_helper, r0
			}
		} else {
			|	// opline = op_array->opcodes
			if (func && zend_accel_in_shm(func->op_array.opcodes)) {
				|	LOAD_IP_ADDR (func->op_array.opcodes)
			} else if (GCC_GLOBAL_REGS) {
				|	mov IP, aword [r0 + offsetof(zend_op_array, opcodes)]
			} else {
				|	mov FCARG1a, aword [r0 + offsetof(zend_op_array, opcodes)]
				|	mov aword EX->opline, FCARG1a
			}
			if (func) {
				|	// num_args = EX_NUM_ARGS();
				|	mov ecx, dword [FP + offsetof(zend_execute_data, This.u2.num_args)]
				|	// if (UNEXPECTED(num_args > first_extra_arg))
				|	cmp ecx, (func->op_array.num_args)
			} else {
				|	// first_extra_arg = op_array->num_args;
				|	mov edx, dword [r0 + offsetof(zend_op_array, num_args)]
				|	// num_args = EX_NUM_ARGS();
				|	mov ecx, dword [FP + offsetof(zend_execute_data, This.u2.num_args)]
				|	// if (UNEXPECTED(num_args > first_extra_arg))
				|	cmp ecx, edx
			}
			|	jg >1
			|.cold_code
			|1:
			if (!GCC_GLOBAL_REGS) {
				|	mov FCARG1a, FP
			}
			|	EXT_CALL zend_jit_copy_extra_args_helper, r0
			if (!func) {
				|	mov r0, EX->func // reload
			}
			|	mov ecx, dword [FP + offsetof(zend_execute_data, This.u2.num_args)] // reload
			|	jmp >1
			|.code
			if (!func || (func->op_array.fn_flags & ZEND_ACC_HAS_TYPE_HINTS) == 0) {
				if (!func) {
					|	// if (EXPECTED((op_array->fn_flags & ZEND_ACC_HAS_TYPE_HINTS) == 0))
					|	test dword [r0 + offsetof(zend_op_array, fn_flags)], ZEND_ACC_HAS_TYPE_HINTS
					|	jnz >1
				}
				|	// opline += num_args;
				|.if X64
					||	ZEND_ASSERT(sizeof(zend_op) == 32);
					|	mov edx, ecx
					|	shl r2, 5
				|.else
					|	imul r2, ecx, sizeof(zend_op)
				|.endif
				|	ADD_IP r2
			}
			|1:
			|	// if (EXPECTED((int)num_args < op_array->last_var)) {
			if (func) {
				|	mov edx, (func->op_array.last_var)
			} else {
				|	mov edx, dword [r0 + offsetof(zend_op_array, last_var)]
			}
			|	sub edx, ecx
			|	jle >3 //???
			|	// zval *var = EX_VAR_NUM(num_args);
//			|.if X64
//				|	movsxd r1, ecx
//			|.endif
			|	shl r1, 4
			|	lea r1, [FP + r1 + (ZEND_CALL_FRAME_SLOT * sizeof(zval))]
			|2:
			|	SET_Z_TYPE_INFO r1, IS_UNDEF
			|	sub edx, 1
			|	lea r1, [r1 + 16]
			|	jne <2
			|3:
		}

		if (ZEND_OBSERVER_ENABLED) {
			|	SAVE_IP
			|	mov FCARG1a, FP
			|	EXT_CALL zend_observer_fcall_begin, r0
		}

		if (trace) {
			if (!func && (opline->opcode != ZEND_DO_UCALL)) {
				|	jmp >9
			}
		} else {
#ifdef CONTEXT_THREADED_JIT
			|	call ->context_threaded_call
			if (!func && (opline->opcode != ZEND_DO_UCALL)) {
				|	jmp >9
			}
			|	call ->context_threaded_call
			if (!func) {
				|	jmp >9
			}
#else
			if (zend_jit_vm_kind == ZEND_VM_KIND_HYBRID) {
				|	ADD_HYBRID_SPAD
				|	JMP_IP
			} else if (GCC_GLOBAL_REGS) {
				|	add r4, SPAD // stack alignment
				|	JMP_IP
			} else {
				|	mov FP, aword T2 // restore FP
				|	mov RX, aword T3 // restore IP
				|	add r4, NR_SPAD // stack alignment
				|	mov r0, 1 // ZEND_VM_ENTER
				|	ret
			}
		}
#endif
	}

	if ((!func || func->type == ZEND_INTERNAL_FUNCTION)
	 && (opline->opcode != ZEND_DO_UCALL)) {
		if (!func && (opline->opcode != ZEND_DO_ICALL)) {
			|8:
		}
		if (opline->opcode == ZEND_DO_FCALL_BY_NAME) {
			if (!func) {
				if (trace) {
					uint32_t exit_point = zend_jit_trace_get_exit_point(opline, ZEND_JIT_EXIT_TO_VM);

					exit_addr = zend_jit_trace_get_exit_addr(exit_point);
					if (!exit_addr) {
						return 0;
					}
					|	test dword [r0 + offsetof(zend_op_array, fn_flags)], ZEND_ACC_DEPRECATED
					|	jnz &exit_addr
				} else {
					|	test dword [r0 + offsetof(zend_op_array, fn_flags)], ZEND_ACC_DEPRECATED
					|	jnz >1
						|.cold_code
					|1:
					if (!GCC_GLOBAL_REGS) {
						|	mov FCARG1a, RX
					}
					|	EXT_CALL zend_jit_deprecated_helper, r0
					|	test al, al
					|	mov r0, EX:RX->func // reload
					|	jne >1
					|	jmp ->exception_handler
					|.code
					|1:
				}
			} else if (func->common.fn_flags & ZEND_ACC_DEPRECATED) {
				if (!GCC_GLOBAL_REGS) {
					|	mov FCARG1a, RX
				}
				|	EXT_CALL zend_jit_deprecated_helper, r0
				|	test al, al
				|	je ->exception_handler
				|	mov r0, EX:RX->func // reload
			}
		}

		|	// ZVAL_NULL(EX_VAR(opline->result.var));
		|	LOAD_ZVAL_ADDR FCARG2a, res_addr
		|	SET_Z_TYPE_INFO FCARG2a, IS_NULL

		|	// EG(current_execute_data) = execute_data;
		|	MEM_STORE_ZTS aword, executor_globals, current_execute_data, RX, r1

		zend_jit_reset_last_valid_opline();

		|	// fbc->internal_function.handler(call, ret);
		|	mov FCARG1a, RX
		if (func) {
			|	EXT_CALL func->internal_function.handler, r0
		} else {
			|	call aword [r0 + offsetof(zend_internal_function, handler)]
		}

		|	// EG(current_execute_data) = execute_data;
		|	MEM_STORE_ZTS aword, executor_globals, current_execute_data, FP, r0

		|	// zend_vm_stack_free_args(call);
		if (func && !unknown_num_args) {
			for (i = 0; i < call_num_args; i++ ) {
				if (zend_jit_needs_arg_dtor(func, i, call_info)) {
					uint32_t offset = EX_NUM_TO_VAR(i);
					|	ZVAL_PTR_DTOR ZEND_ADDR_MEM_ZVAL(ZREG_RX, offset), MAY_BE_ANY|MAY_BE_RC1|MAY_BE_RCN, 0, 1, opline
				}
			}
		} else {
			|	mov FCARG1a, RX
			|	EXT_CALL zend_jit_vm_stack_free_args_helper, r0
		}
		if (may_have_extra_named_params) {
			|	test byte [RX + offsetof(zend_execute_data, This.u1.type_info) + 3], (ZEND_CALL_HAS_EXTRA_NAMED_PARAMS >> 24)
			|	jnz >1
			|.cold_code
			|1:
			|	mov FCARG1a, aword [RX + offsetof(zend_execute_data, extra_named_params)]
			|	EXT_CALL zend_free_extra_named_params, r0
			|	jmp >2
			|.code
			|2:
		}

		|8:
		if (opline->opcode == ZEND_DO_FCALL) {
			// TODO: optimize ???
			|	// if (UNEXPECTED(ZEND_CALL_INFO(call) & ZEND_CALL_RELEASE_THIS))
			|	test byte [RX + offsetof(zend_execute_data, This.u1.type_info) + 2], (ZEND_CALL_RELEASE_THIS >> 16)
			|	jnz >1
			|.cold_code
			|1:
			|	GET_Z_PTR FCARG1a, RX + offsetof(zend_execute_data, This)
			|	// OBJ_RELEASE(object);
			|	OBJ_RELEASE ZREG_FCARG1, >2
			|	jmp >2
			|.code
			|2:
		}

		if (JIT_G(trigger) != ZEND_JIT_ON_HOT_TRACE ||
		    !JIT_G(current_frame) ||
		    !JIT_G(current_frame)->call ||
		    !TRACE_FRAME_IS_NESTED(JIT_G(current_frame)->call) ||
		    prev_opline->opcode == ZEND_SEND_UNPACK ||
		    prev_opline->opcode == ZEND_SEND_ARRAY ||
			prev_opline->opcode == ZEND_CHECK_UNDEF_ARGS) {

			|	// zend_vm_stack_free_call_frame(call);
			|	test byte [RX + offsetof(zend_execute_data, This.u1.type_info) + 2], (ZEND_CALL_ALLOCATED >> 16)
			|	jnz >1
			|.cold_code
			|1:
			|	mov FCARG1a, RX
			|	EXT_CALL zend_jit_free_call_frame, r0
			|	jmp >1
			|.code
		}
		|	MEM_STORE_ZTS aword, executor_globals, vm_stack_top, RX, r0
		|1:

		if (!RETURN_VALUE_USED(opline)) {
			zend_class_entry *ce;
			bool ce_is_instanceof;
			uint32_t func_info = call_info ?
				zend_get_func_info(call_info, ssa, &ce, &ce_is_instanceof) :
				(MAY_BE_ANY|MAY_BE_REF|MAY_BE_RC1|MAY_BE_RCN);

			/* If an exception is thrown, the return_value may stay at the
			 * original value of null. */
			func_info |= MAY_BE_NULL;

			if (func_info & (MAY_BE_STRING|MAY_BE_ARRAY|MAY_BE_OBJECT|MAY_BE_RESOURCE|MAY_BE_REF)) {
				|	ZVAL_PTR_DTOR res_addr, func_info, 1, 1, opline
			}
		}

		|	// if (UNEXPECTED(EG(exception) != NULL)) {
		|	MEM_CMP_ZTS aword, executor_globals, exception, 0, r0
		|	jne ->icall_throw_handler

		// TODO: Can we avoid checking for interrupts after each call ???
		if (trace && last_valid_opline != opline) {
			int32_t exit_point = zend_jit_trace_get_exit_point(opline + 1, ZEND_JIT_EXIT_TO_VM);

			exit_addr = zend_jit_trace_get_exit_addr(exit_point);
			if (!exit_addr) {
				return 0;
			}
		} else {
			exit_addr = NULL;
		}
		if (!zend_jit_check_timeout(Dst, opline + 1, exit_addr)) {
			return 0;
		}

		if ((!trace || !func) && opline->opcode != ZEND_DO_ICALL) {
			|	LOAD_IP_ADDR (opline + 1)
		} else if (trace
		 && trace->op == ZEND_JIT_TRACE_END
		 && trace->stop == ZEND_JIT_TRACE_STOP_INTERPRETER) {
			|	LOAD_IP_ADDR (opline + 1)
		}
	}

	if (!func) {
		|9:
	}

	return 1;
}

static int zend_jit_send_val(dasm_State **Dst, const zend_op *opline, uint32_t op1_info, zend_jit_addr op1_addr)
{
	uint32_t arg_num = opline->op2.num;
	zend_jit_addr arg_addr;

	ZEND_ASSERT(opline->opcode == ZEND_SEND_VAL || arg_num <= MAX_ARG_FLAG_NUM);

	if (!zend_jit_reuse_ip(Dst)) {
		return 0;
	}

	if (opline->opcode == ZEND_SEND_VAL_EX) {
		uint32_t mask = ZEND_SEND_BY_REF << ((arg_num + 3) * 2);

		ZEND_ASSERT(arg_num <= MAX_ARG_FLAG_NUM);

		if (JIT_G(trigger) == ZEND_JIT_ON_HOT_TRACE
		 && JIT_G(current_frame)
		 && JIT_G(current_frame)->call
		 && JIT_G(current_frame)->call->func) {
			if (ARG_MUST_BE_SENT_BY_REF(JIT_G(current_frame)->call->func, arg_num)) {
				/* Don't generate code that always throws exception */
				return 0;
			}
		} else if (JIT_G(trigger) == ZEND_JIT_ON_HOT_TRACE) {
			int32_t exit_point = zend_jit_trace_get_exit_point(opline, ZEND_JIT_EXIT_TO_VM);
			const void *exit_addr = zend_jit_trace_get_exit_addr(exit_point);
			if (!exit_addr) {
				return 0;
			}
			|	mov r0, EX:RX->func
			|	test dword [r0 + offsetof(zend_function, quick_arg_flags)], mask
			|	jnz &exit_addr
		} else {
			|	mov r0, EX:RX->func
			|	test dword [r0 + offsetof(zend_function, quick_arg_flags)], mask
			|	jnz >1
			|.cold_code
			|1:
			if (Z_MODE(op1_addr) == IS_REG) {
				/* set type to avoid zval_ptr_dtor() on uninitialized value */
				zend_jit_addr addr = ZEND_ADDR_MEM_ZVAL(ZREG_FP, opline->op1.var);
				|	SET_ZVAL_TYPE_INFO addr, IS_UNDEF
			}
			|	SET_EX_OPLINE opline, r0
			|	jmp ->throw_cannot_pass_by_ref
			|.code

		}
	}

	arg_addr = ZEND_ADDR_MEM_ZVAL(ZREG_RX, opline->result.var);

	if (opline->op1_type == IS_CONST) {
		zval *zv = RT_CONSTANT(opline, opline->op1);

		|	ZVAL_COPY_CONST arg_addr, MAY_BE_ANY, MAY_BE_ANY, zv, ZREG_R0
		if (Z_REFCOUNTED_P(zv)) {
			|	ADDREF_CONST zv, r0
		}
	} else {
		|	ZVAL_COPY_VALUE arg_addr, MAY_BE_ANY, op1_addr, op1_info, ZREG_R0, ZREG_R2
	}

	return 1;
}

static int zend_jit_check_undef_args(dasm_State **Dst, const zend_op *opline)
{
	|	mov FCARG1a, EX->call
	|	test byte [FCARG1a + offsetof(zend_execute_data, This.u1.type_info) + 3], (ZEND_CALL_MAY_HAVE_UNDEF >> 24)
	|	jnz >1
	|.cold_code
	|1:
	|	SET_EX_OPLINE opline, r0
	|	EXT_CALL zend_handle_undef_args, r0
	|	test r0, r0
	|	jnz ->exception_handler
	|	jmp >2
	|.code
	|2:

	return 1;
}

static int zend_jit_send_ref(dasm_State **Dst, const zend_op *opline, const zend_op_array *op_array, uint32_t op1_info, int cold)
{
	zend_jit_addr op1_addr, arg_addr, ref_addr;

	op1_addr = OP1_ADDR();
	arg_addr = ZEND_ADDR_MEM_ZVAL(ZREG_RX, opline->result.var);

	if (!zend_jit_reuse_ip(Dst)) {
		return 0;
	}

	if (opline->op1_type == IS_VAR) {
		if (op1_info & MAY_BE_INDIRECT) {
			|	LOAD_ZVAL_ADDR r0, op1_addr
			|	// if (EXPECTED(Z_TYPE_P(ret) == IS_INDIRECT)) {
			|	IF_NOT_Z_TYPE r0, IS_INDIRECT, >1
			|	// ret = Z_INDIRECT_P(ret);
			|	GET_Z_PTR r0, r0
			|1:
			op1_addr = ZEND_ADDR_MEM_ZVAL(ZREG_R0, 0);
		}
	} else if (opline->op1_type == IS_CV) {
		if (op1_info & MAY_BE_UNDEF) {
			if (op1_info & (MAY_BE_ANY|MAY_BE_REF)) {
				|	IF_NOT_ZVAL_TYPE op1_addr, IS_UNDEF, >1
				|	SET_ZVAL_TYPE_INFO op1_addr, IS_NULL
				|	jmp >2
				|1:
			}
			op1_info &= ~MAY_BE_UNDEF;
			op1_info |= MAY_BE_NULL;
		}
	} else {
		ZEND_UNREACHABLE();
	}

	if (op1_info & (MAY_BE_UNDEF|MAY_BE_ANY|MAY_BE_REF)) {
		if (op1_info & MAY_BE_REF) {
			|	IF_NOT_ZVAL_TYPE op1_addr, IS_REFERENCE, >2
			|	GET_ZVAL_PTR r1, op1_addr
			|	GC_ADDREF r1
			|	SET_ZVAL_PTR arg_addr, r1
			|	SET_ZVAL_TYPE_INFO arg_addr, IS_REFERENCE_EX
			|	jmp >6
		}
		|2:
		|	// ZVAL_NEW_REF(arg, varptr);
		if (opline->op1_type == IS_VAR) {
			if (Z_REG(op1_addr) != ZREG_R0 || Z_OFFSET(op1_addr) != 0) {
				|	LOAD_ZVAL_ADDR r0, op1_addr
			}
			|	mov aword T1, r0 // save
		}
		|	EMALLOC sizeof(zend_reference), op_array, opline
		|	mov dword [r0], 2
		|	mov dword [r0 + offsetof(zend_reference, gc.u.type_info)], GC_REFERENCE
		|	mov aword [r0 + offsetof(zend_reference, sources.ptr)], 0
		ref_addr = ZEND_ADDR_MEM_ZVAL(ZREG_R0, offsetof(zend_reference, val));
		if (opline->op1_type == IS_VAR) {
			zend_jit_addr val_addr = ZEND_ADDR_MEM_ZVAL(ZREG_R1, 0);

			|	mov r1, aword T1 // restore
			|	ZVAL_COPY_VALUE ref_addr, MAY_BE_ANY, val_addr, op1_info, ZREG_R2, ZREG_R2
			|	SET_ZVAL_PTR val_addr, r0
			|	SET_ZVAL_TYPE_INFO val_addr, IS_REFERENCE_EX
		} else {
			|	ZVAL_COPY_VALUE ref_addr, MAY_BE_ANY, op1_addr, op1_info, ZREG_R1, ZREG_R2
			|	SET_ZVAL_PTR op1_addr, r0
			|	SET_ZVAL_TYPE_INFO op1_addr, IS_REFERENCE_EX
		}
		|	SET_ZVAL_PTR arg_addr, r0
		|	SET_ZVAL_TYPE_INFO arg_addr, IS_REFERENCE_EX
	}

	|6:
	|	FREE_OP opline->op1_type, opline->op1, op1_info, !cold, opline
	|7:

	return 1;
}

static int zend_jit_send_var(dasm_State **Dst, const zend_op *opline, const zend_op_array *op_array, uint32_t op1_info, zend_jit_addr op1_addr, zend_jit_addr op1_def_addr)
{
	uint32_t arg_num = opline->op2.num;
	zend_jit_addr arg_addr;

	ZEND_ASSERT((opline->opcode != ZEND_SEND_VAR_EX &&
	     opline->opcode != ZEND_SEND_VAR_NO_REF_EX) ||
	    arg_num <= MAX_ARG_FLAG_NUM);

	arg_addr = ZEND_ADDR_MEM_ZVAL(ZREG_RX, opline->result.var);

	if (!zend_jit_reuse_ip(Dst)) {
		return 0;
	}

	if (opline->opcode == ZEND_SEND_VAR_EX) {
		if (JIT_G(trigger) == ZEND_JIT_ON_HOT_TRACE
		 && JIT_G(current_frame)
		 && JIT_G(current_frame)->call
		 && JIT_G(current_frame)->call->func) {
			if (ARG_SHOULD_BE_SENT_BY_REF(JIT_G(current_frame)->call->func, arg_num)) {
				if (!zend_jit_send_ref(Dst, opline, op_array, op1_info, 0)) {
					return 0;
				}
				return 1;
			}
		} else {
			uint32_t mask = (ZEND_SEND_BY_REF|ZEND_SEND_PREFER_REF) << ((arg_num + 3) * 2);

			|	mov r0, EX:RX->func
			|	test dword [r0 + offsetof(zend_function, quick_arg_flags)], mask
			|	jnz >1
			|.cold_code
			|1:
			if (!zend_jit_send_ref(Dst, opline, op_array, op1_info, 1)) {
				return 0;
			}
			|	jmp >7
			|.code
		}
	} else if (opline->opcode == ZEND_SEND_VAR_NO_REF_EX) {
		if (JIT_G(trigger) == ZEND_JIT_ON_HOT_TRACE
		 && JIT_G(current_frame)
		 && JIT_G(current_frame)->call
		 && JIT_G(current_frame)->call->func) {
			if (ARG_SHOULD_BE_SENT_BY_REF(JIT_G(current_frame)->call->func, arg_num)) {

				|	ZVAL_COPY_VALUE arg_addr, MAY_BE_ANY, op1_addr, op1_info, ZREG_R1, ZREG_R2

				if (!ARG_MAY_BE_SENT_BY_REF(JIT_G(current_frame)->call->func, arg_num)) {
					if (!(op1_info & MAY_BE_REF)) {
						/* Don't generate code that always throws exception */
						return 0;
					} else {
						int32_t exit_point = zend_jit_trace_get_exit_point(opline, ZEND_JIT_EXIT_TO_VM);
						const void *exit_addr = zend_jit_trace_get_exit_addr(exit_point);
						if (!exit_addr) {
							return 0;
						}
						|	cmp cl, IS_REFERENCE
						|	jne &exit_addr
					}
				}
				return 1;
			}
		} else {
			uint32_t mask = (ZEND_SEND_BY_REF|ZEND_SEND_PREFER_REF) << ((arg_num + 3) * 2);

			|	mov r0, EX:RX->func
			|	test dword [r0 + offsetof(zend_function, quick_arg_flags)], mask
			|	jnz >1
			|.cold_code
			|1:

			mask = ZEND_SEND_PREFER_REF << ((arg_num + 3) * 2);

			|	ZVAL_COPY_VALUE arg_addr, MAY_BE_ANY, op1_addr, op1_info, ZREG_R1, ZREG_R2
			if (op1_info & MAY_BE_REF) {
				|	cmp cl, IS_REFERENCE
				|	je >7
			}
			|	test dword [r0 + offsetof(zend_function, quick_arg_flags)], mask
			|	jnz >7
			if (JIT_G(trigger) == ZEND_JIT_ON_HOT_TRACE) {
				int32_t exit_point = zend_jit_trace_get_exit_point(opline, ZEND_JIT_EXIT_TO_VM);
				const void *exit_addr = zend_jit_trace_get_exit_addr(exit_point);
				if (!exit_addr) {
					return 0;
				}
				|	jmp &exit_addr
			} else {
				|	SET_EX_OPLINE opline, r0
				|	LOAD_ZVAL_ADDR FCARG1a, arg_addr
				|	EXT_CALL zend_jit_only_vars_by_reference, r0
				if (!zend_jit_check_exception(Dst)) {
					return 0;
				}
				|	jmp >7
			}

			|.code
		}
	} else if (opline->opcode == ZEND_SEND_FUNC_ARG) {
		if (JIT_G(trigger) == ZEND_JIT_ON_HOT_TRACE
		 && JIT_G(current_frame)
		 && JIT_G(current_frame)->call
		 && JIT_G(current_frame)->call->func) {
			if (ARG_SHOULD_BE_SENT_BY_REF(JIT_G(current_frame)->call->func, arg_num)) {
				if (!zend_jit_send_ref(Dst, opline, op_array, op1_info, 0)) {
					return 0;
				}
				return 1;
			}
		} else {
			|	test dword [RX + offsetof(zend_execute_data, This.u1.type_info)], ZEND_CALL_SEND_ARG_BY_REF
			|	jnz >1
			|.cold_code
			|1:
			if (!zend_jit_send_ref(Dst, opline, op_array, op1_info, 1)) {
				return 0;
			}
			|	jmp >7
			|.code
		}
	}

	if (op1_info & MAY_BE_UNDEF) {
		if (op1_info & (MAY_BE_ANY|MAY_BE_REF)) {
			|	IF_ZVAL_TYPE op1_addr, IS_UNDEF, >1
			|.cold_code
			|1:
		}

		|	SET_EX_OPLINE opline, r0
		|	mov FCARG1d, opline->op1.var
		|	EXT_CALL zend_jit_undefined_op_helper, r0
		|	SET_ZVAL_TYPE_INFO arg_addr, IS_NULL
		|	test r0, r0
		|	jz ->exception_handler

		if (op1_info & (MAY_BE_ANY|MAY_BE_REF)) {
			|	jmp >7
			|.code
		} else {
			|7:
			return 1;
		}
	}

	if (opline->opcode == ZEND_SEND_VAR_NO_REF) {
		|	ZVAL_COPY_VALUE arg_addr, MAY_BE_ANY, op1_addr, op1_info, ZREG_R1, ZREG_R2
		if (op1_info & MAY_BE_REF) {
			|	cmp cl, IS_REFERENCE
			|	je >7
		}
		if (JIT_G(trigger) == ZEND_JIT_ON_HOT_TRACE) {
			int32_t exit_point = zend_jit_trace_get_exit_point(opline, ZEND_JIT_EXIT_TO_VM);
			const void *exit_addr = zend_jit_trace_get_exit_addr(exit_point);
			if (!exit_addr) {
				return 0;
			}
			|	jmp &exit_addr
		} else {
			|	SET_EX_OPLINE opline, r0
			|	LOAD_ZVAL_ADDR FCARG1a, arg_addr
			|	EXT_CALL zend_jit_only_vars_by_reference, r0
			if (!zend_jit_check_exception(Dst)) {
				return 0;
			}
		}
	} else {
		if (op1_info & MAY_BE_REF) {
			if (opline->op1_type == IS_CV) {
				zend_jit_addr val_addr = ZEND_ADDR_MEM_ZVAL(ZREG_FCARG1, 0);

				|	LOAD_ZVAL_ADDR FCARG1a, op1_addr
				|	ZVAL_DEREF FCARG1a, op1_info
				|	ZVAL_COPY_VALUE arg_addr, MAY_BE_ANY, val_addr, op1_info, ZREG_R0, ZREG_R2
				|	TRY_ADDREF op1_info, ah, r2
			} else {
				zend_jit_addr ref_addr = ZEND_ADDR_MEM_ZVAL(ZREG_FCARG1, 8);

				|	IF_ZVAL_TYPE op1_addr, IS_REFERENCE, >1
				|.cold_code
				|1:
				|	// zend_refcounted *ref = Z_COUNTED_P(retval_ptr);
				|	GET_ZVAL_PTR FCARG1a, op1_addr
				|	// ZVAL_COPY_VALUE(return_value, &ref->value);
				|	ZVAL_COPY_VALUE arg_addr, MAY_BE_ANY, ref_addr, op1_info, ZREG_R0, ZREG_R2
				|	GC_DELREF FCARG1a
				|	je >1
				|	IF_NOT_REFCOUNTED ah, >2
				|	GC_ADDREF r2
				|	jmp >2
				|1:
				|	EFREE_REG_REFERENCE
				|	jmp >2
				|.code
				|	ZVAL_COPY_VALUE arg_addr, MAY_BE_ANY, op1_addr, op1_info, ZREG_R0, ZREG_R2
				|2:
			}
		} else {
			if (op1_addr != op1_def_addr) {
				if (!zend_jit_update_regs(Dst, opline->op1.var, op1_addr, op1_def_addr, op1_info)) {
					return 0;
				}
				if (Z_MODE(op1_def_addr) == IS_REG && Z_MODE(op1_addr) != IS_REG) {
					op1_addr= op1_def_addr;
				}
			}
			|	ZVAL_COPY_VALUE arg_addr, MAY_BE_ANY, op1_addr, op1_info, ZREG_R0, ZREG_R2
			if (opline->op1_type == IS_CV) {
				|	TRY_ADDREF op1_info, ah, r2
			}
		}
	}
	|7:

	return 1;
}

static int zend_jit_check_func_arg(dasm_State **Dst, const zend_op *opline)
{
	uint32_t arg_num = opline->op2.num;

	if (JIT_G(trigger) == ZEND_JIT_ON_HOT_TRACE
	 && JIT_G(current_frame)
	 && JIT_G(current_frame)->call
	 && JIT_G(current_frame)->call->func) {
		if (ARG_SHOULD_BE_SENT_BY_REF(JIT_G(current_frame)->call->func, arg_num)) {
			if (!TRACE_FRAME_IS_LAST_SEND_BY_REF(JIT_G(current_frame)->call)) {
				TRACE_FRAME_SET_LAST_SEND_BY_REF(JIT_G(current_frame)->call);
				|	// ZEND_ADD_CALL_FLAG(EX(call), ZEND_CALL_SEND_ARG_BY_REF);
				||	if (reuse_ip) {
				|		or dword [RX + offsetof(zend_execute_data, This.u1.type_info)], ZEND_CALL_SEND_ARG_BY_REF
				||	} else {
				|		mov r0, EX->call
				|		or dword [r0 + offsetof(zend_execute_data, This.u1.type_info)], ZEND_CALL_SEND_ARG_BY_REF
				||	}
			}
		} else {
			if (!TRACE_FRAME_IS_LAST_SEND_BY_VAL(JIT_G(current_frame)->call)) {
				TRACE_FRAME_SET_LAST_SEND_BY_VAL(JIT_G(current_frame)->call);
				|	// ZEND_DEL_CALL_FLAG(EX(call), ZEND_CALL_SEND_ARG_BY_REF);
				||	if (reuse_ip) {
				|		and dword [RX + offsetof(zend_execute_data, This.u1.type_info)], ~ZEND_CALL_SEND_ARG_BY_REF
				||	} else {
				|		mov r0, EX->call
				|		and dword [r0 + offsetof(zend_execute_data, This.u1.type_info)], ~ZEND_CALL_SEND_ARG_BY_REF
				||	}
			}
		}
	} else {
		// if (QUICK_ARG_SHOULD_BE_SENT_BY_REF(EX(call)->func, arg_num)) {
		uint32_t mask = (ZEND_SEND_BY_REF|ZEND_SEND_PREFER_REF) << ((arg_num + 3) * 2);

		if (!zend_jit_reuse_ip(Dst)) {
			return 0;
		}

		|	mov r0, EX:RX->func
		|	test dword [r0 + offsetof(zend_function, quick_arg_flags)], mask
		|	jnz >1
		|.cold_code
		|1:
		|	// ZEND_ADD_CALL_FLAG(EX(call), ZEND_CALL_SEND_ARG_BY_REF);
		|	or dword [RX + offsetof(zend_execute_data, This.u1.type_info)], ZEND_CALL_SEND_ARG_BY_REF
		|	jmp >1
		|.code
		|	// ZEND_DEL_CALL_FLAG(EX(call), ZEND_CALL_SEND_ARG_BY_REF);
		|	and dword [RX + offsetof(zend_execute_data, This.u1.type_info)], ~ZEND_CALL_SEND_ARG_BY_REF
		|1:
	}

	return 1;
}

static int zend_jit_smart_true(dasm_State **Dst, const zend_op *opline, int jmp, zend_uchar smart_branch_opcode, uint32_t target_label, uint32_t target_label2)
{
	if (smart_branch_opcode) {
		if (smart_branch_opcode == ZEND_JMPZ) {
			if (jmp) {
				|	jmp >7
			}
		} else if (smart_branch_opcode == ZEND_JMPNZ) {
			|	jmp =>target_label
		} else if (smart_branch_opcode == ZEND_JMPZNZ) {
			|	jmp =>target_label2
		} else {
			ZEND_UNREACHABLE();
		}
	} else {
		zend_jit_addr res_addr = ZEND_ADDR_MEM_ZVAL(ZREG_FP, opline->result.var);

		|	SET_ZVAL_TYPE_INFO res_addr, IS_TRUE
		if (jmp) {
			|	jmp >7
		}
	}

	return 1;
}

static int zend_jit_smart_false(dasm_State **Dst, const zend_op *opline, int jmp, zend_uchar smart_branch_opcode, uint32_t target_label)
{
	if (smart_branch_opcode) {
		if (smart_branch_opcode == ZEND_JMPZ) {
			|	jmp =>target_label
		} else if (smart_branch_opcode == ZEND_JMPNZ) {
			if (jmp) {
				|	jmp >7
			}
		} else if (smart_branch_opcode == ZEND_JMPZNZ) {
			|	jmp =>target_label
		} else {
			ZEND_UNREACHABLE();
		}
	} else {
		zend_jit_addr res_addr = ZEND_ADDR_MEM_ZVAL(ZREG_FP, opline->result.var);

		|	SET_ZVAL_TYPE_INFO res_addr, IS_FALSE
		if (jmp) {
			|	jmp >7
		}
	}

	return 1;
}

static int zend_jit_defined(dasm_State **Dst, const zend_op *opline, zend_uchar smart_branch_opcode, uint32_t target_label, uint32_t target_label2, const void *exit_addr)
{
	uint32_t defined_label = (uint32_t)-1;
	uint32_t undefined_label = (uint32_t)-1;
	zval *zv = RT_CONSTANT(opline, opline->op1);
	zend_jit_addr res_addr = 0;

	if (smart_branch_opcode && !exit_addr) {
		if (smart_branch_opcode == ZEND_JMPZ) {
			undefined_label = target_label;
		} else if (smart_branch_opcode == ZEND_JMPNZ) {
			defined_label = target_label;
		} else if (smart_branch_opcode == ZEND_JMPZNZ) {
			undefined_label = target_label;
			defined_label = target_label2;
		} else {
			ZEND_UNREACHABLE();
		}
	}

	|	// if (CACHED_PTR(opline->extended_value)) {
	|	mov r0, EX->run_time_cache
	|	mov r0, aword [r0 + opline->extended_value]
	|	test r0, r0
	|	jz >1
	|	test r0, 0x1
	|	jnz >4
	|.cold_code
	|4:
	|	MEM_LOAD_ZTS FCARG1a, aword, executor_globals, zend_constants, FCARG1a
	|	shr r0, 1
	|	cmp dword [FCARG1a + offsetof(HashTable, nNumOfElements)], eax

	if (smart_branch_opcode) {
		if (exit_addr) {
			if (smart_branch_opcode == ZEND_JMPZ) {
				|	jz &exit_addr
			} else {
				|	jz >3
			}
		} else if (undefined_label != (uint32_t)-1) {
			|	jz =>undefined_label
		} else {
			|	jz >3
		}
	} else {
		|	jz >2
	}
	|1:
	|	SET_EX_OPLINE opline, r0
	|	LOAD_ADDR FCARG1a, zv
	|	EXT_CALL zend_jit_check_constant, r0
	|	test r0, r0
	if (exit_addr) {
		if (smart_branch_opcode == ZEND_JMPNZ) {
			|	jz >3
		} else {
			|	jnz >3
		}
		|	jmp &exit_addr
	} else if (smart_branch_opcode) {
		if (undefined_label != (uint32_t)-1) {
			|	jz =>undefined_label
		} else {
			|	jz >3
		}
		if (defined_label != (uint32_t)-1) {
			|	jmp =>defined_label
		} else {
			|	jmp >3
		}
	} else {
		res_addr = ZEND_ADDR_MEM_ZVAL(ZREG_FP, opline->result.var);
		|	jnz >1
		|2:
		|	SET_ZVAL_TYPE_INFO res_addr, IS_FALSE
		|	jmp >3
	}
	|.code
	if (smart_branch_opcode) {
		if (exit_addr) {
			if (smart_branch_opcode == ZEND_JMPNZ) {
				|	jmp &exit_addr
			}
		} else if (defined_label != (uint32_t)-1) {
			|	jmp =>defined_label
		}
	} else {
		|1:
		|	SET_ZVAL_TYPE_INFO res_addr, IS_TRUE
	}
	|3:

	return 1;
}

static int zend_jit_type_check(dasm_State **Dst, const zend_op *opline, uint32_t op1_info, zend_uchar smart_branch_opcode, uint32_t target_label, uint32_t target_label2, const void *exit_addr)
{
	uint32_t  mask;
	zend_jit_addr op1_addr = OP1_ADDR();

	// TODO: support for is_resource() ???
	ZEND_ASSERT(opline->extended_value != MAY_BE_RESOURCE);

	if (op1_info & MAY_BE_UNDEF) {
		if (op1_info & (MAY_BE_ANY|MAY_BE_REF)) {
			|	IF_ZVAL_TYPE op1_addr, IS_UNDEF, >1
			|.cold_code
			|1:
		}
		|	SET_EX_OPLINE opline, r0
		|	mov FCARG1d, opline->op1.var
		|	EXT_CALL zend_jit_undefined_op_helper, r0
		zend_jit_check_exception_undef_result(Dst, opline);
		if (opline->extended_value & MAY_BE_NULL) {
			if (exit_addr) {
				if (smart_branch_opcode == ZEND_JMPNZ) {
					|	jmp &exit_addr
				} else if ((op1_info & (MAY_BE_ANY|MAY_BE_REF)) != 0) {
					|	jmp >7
				}
			} else if (!zend_jit_smart_true(Dst, opline, (op1_info & (MAY_BE_ANY|MAY_BE_REF)) != 0, smart_branch_opcode, target_label, target_label2)) {
				return 0;
			}
		} else {
			if (exit_addr) {
				if (smart_branch_opcode == ZEND_JMPZ) {
					|	jmp &exit_addr
				} else if ((op1_info & (MAY_BE_ANY|MAY_BE_REF)) != 0) {
					|	jmp >7
				}
			} else if (!zend_jit_smart_false(Dst, opline, (op1_info & (MAY_BE_ANY|MAY_BE_REF)) != 0, smart_branch_opcode, target_label)) {
				return 0;
			}
		}
		if (op1_info & (MAY_BE_ANY|MAY_BE_REF)) {
			|.code
		}
	}

	if (op1_info & (MAY_BE_ANY|MAY_BE_REF)) {
		mask = opline->extended_value;
		if (!(op1_info & MAY_BE_GUARD) && !(op1_info & (MAY_BE_ANY - mask))) {
			|	FREE_OP opline->op1_type, opline->op1, op1_info, 1, opline
			if (exit_addr) {
				if (smart_branch_opcode == ZEND_JMPNZ) {
					|	jmp &exit_addr
				}
			} else if (!zend_jit_smart_true(Dst, opline, 0, smart_branch_opcode, target_label, target_label2)) {
				return 0;
			}
	    } else if (!(op1_info & MAY_BE_GUARD) && !(op1_info & mask)) {
			|	FREE_OP opline->op1_type, opline->op1, op1_info, 1, opline
			if (exit_addr) {
				if (smart_branch_opcode == ZEND_JMPZ) {
					|	jmp &exit_addr
				}
			} else if (!zend_jit_smart_false(Dst, opline, 0, smart_branch_opcode, target_label)) {
				return 0;
			}
		} else {
			bool invert = 0;
			zend_uchar type;

			switch (mask) {
				case MAY_BE_NULL:   type = IS_NULL;   break;
				case MAY_BE_FALSE:  type = IS_FALSE;  break;
				case MAY_BE_TRUE:   type = IS_TRUE;   break;
				case MAY_BE_LONG:   type = IS_LONG;   break;
				case MAY_BE_DOUBLE: type = IS_DOUBLE; break;
				case MAY_BE_STRING: type = IS_STRING; break;
				case MAY_BE_ARRAY:  type = IS_ARRAY;  break;
				case MAY_BE_OBJECT: type = IS_OBJECT; break;
				case MAY_BE_ANY - MAY_BE_NULL:     type = IS_NULL;   invert = 1; break;
				case MAY_BE_ANY - MAY_BE_FALSE:    type = IS_FALSE;  invert = 1; break;
				case MAY_BE_ANY - MAY_BE_TRUE:     type = IS_TRUE;   invert = 1; break;
				case MAY_BE_ANY - MAY_BE_LONG:     type = IS_LONG;   invert = 1; break;
				case MAY_BE_ANY - MAY_BE_DOUBLE:   type = IS_DOUBLE; invert = 1; break;
				case MAY_BE_ANY - MAY_BE_STRING:   type = IS_STRING; invert = 1; break;
				case MAY_BE_ANY - MAY_BE_ARRAY:    type = IS_ARRAY;  invert = 1; break;
				case MAY_BE_ANY - MAY_BE_OBJECT:   type = IS_OBJECT; invert = 1; break;
				case MAY_BE_ANY - MAY_BE_RESOURCE: type = IS_OBJECT; invert = 1; break;
				default:
					type = 0;
			}

			if (op1_info & MAY_BE_REF) {
				|	LOAD_ZVAL_ADDR r0, op1_addr
				|	ZVAL_DEREF r0, op1_info
			}
			if (type == 0) {
				if (smart_branch_opcode &&
				    (opline->op1_type & (IS_VAR|IS_TMP_VAR)) &&
				    (op1_info & (MAY_BE_STRING|MAY_BE_ARRAY|MAY_BE_OBJECT|MAY_BE_RESOURCE))) {
					if ((op1_info) & (MAY_BE_ANY-(MAY_BE_OBJECT|MAY_BE_RESOURCE))) {
						|	// if (Z_REFCOUNTED_P(cv)) {
						|	IF_ZVAL_REFCOUNTED op1_addr, >1
						|.cold_code
						|1:
					}
					|	// if (!Z_DELREF_P(cv)) {
					|	GET_ZVAL_PTR FCARG1a, op1_addr
					|	GC_DELREF FCARG1a
					if (RC_MAY_BE_1(op1_info)) {
						if (RC_MAY_BE_N(op1_info)) {
							|	jnz >3
						}
						if (op1_info & MAY_BE_REF) {
							|	mov al, byte [r0 + 8]
						} else {
							|	mov al, byte [FP + opline->op1.var + 8]
						}
						|	mov byte T1, al // save
						|	// zval_dtor_func(r);
						|	ZVAL_DTOR_FUNC op1_info, opline
						|	mov cl, byte T1 // restore
						|jmp >2
					}
					if ((op1_info) & (MAY_BE_ANY-(MAY_BE_OBJECT|MAY_BE_RESOURCE))) {
						if (!RC_MAY_BE_1(op1_info)) {
							|	jmp >3
						}
						|.code
					}
					|3:
					if (op1_info & MAY_BE_REF) {
						|	mov cl, byte [r0 + 8]
					} else {
						|	mov cl, byte [FP + opline->op1.var + 8]
					}
					|2:
				} else {
					if (op1_info & MAY_BE_REF) {
						|	mov cl, byte [r0 + 8]
					} else {
						|	mov cl, byte [FP + opline->op1.var + 8]
					}
				}
				|	mov eax, 1
				|	shl eax, cl
				|	test eax, mask
				if (exit_addr) {
					if (smart_branch_opcode == ZEND_JMPNZ) {
						|	jne &exit_addr
					} else {
						|	je &exit_addr
					}
				} else if (smart_branch_opcode) {
					if (smart_branch_opcode == ZEND_JMPZ) {
						|	je =>target_label
					} else if (smart_branch_opcode == ZEND_JMPNZ) {
						|	jne =>target_label
					} else if (smart_branch_opcode == ZEND_JMPZNZ) {
						|	je =>target_label
						|	jmp =>target_label2
					} else {
						ZEND_UNREACHABLE();
					}
				} else {
					zend_jit_addr res_addr = ZEND_ADDR_MEM_ZVAL(ZREG_FP, opline->result.var);

					|	setne al
					|	movzx eax, al
					|	add eax, 2
					|	SET_ZVAL_TYPE_INFO res_addr, eax
					|	FREE_OP opline->op1_type, opline->op1, op1_info, 1, opline
				}
			} else {
				if (smart_branch_opcode &&
				    (opline->op1_type & (IS_VAR|IS_TMP_VAR)) &&
				    (op1_info & (MAY_BE_STRING|MAY_BE_ARRAY|MAY_BE_OBJECT|MAY_BE_RESOURCE))) {
					if ((op1_info) & (MAY_BE_ANY-(MAY_BE_OBJECT|MAY_BE_RESOURCE))) {
						|	// if (Z_REFCOUNTED_P(cv)) {
						|	IF_ZVAL_REFCOUNTED op1_addr, >1
						|.cold_code
						|1:
					}
					|	// if (!Z_DELREF_P(cv)) {
					|	GET_ZVAL_PTR FCARG1a, op1_addr
					|	GC_DELREF FCARG1a
					if (RC_MAY_BE_1(op1_info)) {
						if (RC_MAY_BE_N(op1_info)) {
							|	jnz >3
						}
						if (op1_info & MAY_BE_REF) {
							|	mov al, byte [r0 + 8]
						} else {
							|	mov al, byte [FP + opline->op1.var + 8]
						}
						|	mov byte T1, al // save
						|	// zval_dtor_func(r);
						|	ZVAL_DTOR_FUNC op1_info, opline
						|	mov cl, byte T1 // restore
						|jmp >2
					}
					if ((op1_info) & (MAY_BE_ANY-(MAY_BE_OBJECT|MAY_BE_RESOURCE))) {
						if (!RC_MAY_BE_1(op1_info)) {
							|	jmp >3
						}
						|.code
					}
					|3:
					if (op1_info & MAY_BE_REF) {
						|	mov cl, byte [r0 + 8]
					} else {
						|	mov cl, byte [FP + opline->op1.var + 8]
					}
					|2:
					|	cmp cl, type
				} else {
					if (op1_info & MAY_BE_REF) {
						|	cmp byte [r0 + 8], type
					} else {
						|	cmp byte [FP + opline->op1.var + 8], type
					}
				}
				if (exit_addr) {
					if (invert) {
						if (smart_branch_opcode == ZEND_JMPNZ) {
							|	jne &exit_addr
						} else {
							|	je &exit_addr
						}
					} else {
						if (smart_branch_opcode == ZEND_JMPNZ) {
							|	je &exit_addr
						} else {
							|	jne &exit_addr
						}
					}
				} else if (smart_branch_opcode) {
					if (invert) {
						if (smart_branch_opcode == ZEND_JMPZ) {
							|	je =>target_label
						} else if (smart_branch_opcode == ZEND_JMPNZ) {
							|	jne =>target_label
						} else if (smart_branch_opcode == ZEND_JMPZNZ) {
							|	je =>target_label
							|	jmp =>target_label2
						} else {
							ZEND_UNREACHABLE();
						}
					} else {
						if (smart_branch_opcode == ZEND_JMPZ) {
							|	jne =>target_label
						} else if (smart_branch_opcode == ZEND_JMPNZ) {
							|	je =>target_label
						} else if (smart_branch_opcode == ZEND_JMPZNZ) {
							|	jne =>target_label
							|	jmp =>target_label2
						} else {
							ZEND_UNREACHABLE();
						}
					}
				} else {
					zend_jit_addr res_addr = ZEND_ADDR_MEM_ZVAL(ZREG_FP, opline->result.var);

					if (invert) {
						|	setne al
					} else {
						|	sete al
					}
					|	movzx eax, al
					|	add eax, 2
					|	SET_ZVAL_TYPE_INFO res_addr, eax
					|	FREE_OP opline->op1_type, opline->op1, op1_info, 1, opline
				}
			}
	    }
	}

	|7:

	return 1;
}

static int zend_jit_leave_frame(dasm_State **Dst)
{
	|	// EG(current_execute_data) = EX(prev_execute_data);
	|	mov r0, EX->prev_execute_data
	|	MEM_STORE_ZTS aword, executor_globals, current_execute_data, r0, r2
	return 1;
}

static int zend_jit_free_cvs(dasm_State **Dst)
{
	|	// EG(current_execute_data) = EX(prev_execute_data);
	|	mov FCARG1a, EX->prev_execute_data
	|	MEM_STORE_ZTS aword, executor_globals, current_execute_data, FCARG1a, r0
	|	// zend_free_compiled_variables(execute_data);
	|	mov FCARG1a, FP
	|	EXT_CALL zend_free_compiled_variables, r0
	return 1;
}

static int zend_jit_free_cv(dasm_State **Dst, uint32_t info, uint32_t var)
{
	if (info & (MAY_BE_STRING|MAY_BE_ARRAY|MAY_BE_OBJECT|MAY_BE_RESOURCE|MAY_BE_REF)) {
		uint32_t offset = EX_NUM_TO_VAR(var);
		| ZVAL_PTR_DTOR ZEND_ADDR_MEM_ZVAL(ZREG_FP, offset), info, 1, 1, NULL
	}
	return 1;
}

static int zend_jit_free_op(dasm_State **Dst, const zend_op *opline, uint32_t info, uint32_t var_offset)
{
	if (info & (MAY_BE_STRING|MAY_BE_ARRAY|MAY_BE_OBJECT|MAY_BE_RESOURCE|MAY_BE_REF)) {
		| ZVAL_PTR_DTOR ZEND_ADDR_MEM_ZVAL(ZREG_FP, var_offset), info, 0, 1, opline
	}
	return 1;
}

static int zend_jit_leave_func(dasm_State          **Dst,
                               const zend_op_array  *op_array,
                               const zend_op        *opline,
                               uint32_t              op1_info,
                               bool             left_frame,
                               zend_jit_trace_rec   *trace,
                               zend_jit_trace_info  *trace_info,
                               int                   indirect_var_access,
                               int                   may_throw)
{
	bool may_be_top_frame =
		JIT_G(trigger) != ZEND_JIT_ON_HOT_TRACE ||
		!JIT_G(current_frame) ||
		!TRACE_FRAME_IS_NESTED(JIT_G(current_frame));
	bool may_need_call_helper =
		indirect_var_access || /* may have symbol table */
		!op_array->function_name || /* may have symbol table */
		may_be_top_frame ||
		(op_array->fn_flags & ZEND_ACC_VARIADIC) || /* may have extra named args */
		JIT_G(trigger) != ZEND_JIT_ON_HOT_TRACE ||
		!JIT_G(current_frame) ||
		TRACE_FRAME_NUM_ARGS(JIT_G(current_frame)) == -1 || /* unknown number of args */
		(uint32_t)TRACE_FRAME_NUM_ARGS(JIT_G(current_frame)) > op_array->num_args; /* extra args */
	bool may_need_release_this =
		!(op_array->fn_flags & ZEND_ACC_CLOSURE) &&
		op_array->scope &&
		!(op_array->fn_flags & ZEND_ACC_STATIC) &&
		(JIT_G(trigger) != ZEND_JIT_ON_HOT_TRACE ||
		 !JIT_G(current_frame) ||
		 !TRACE_FRAME_NO_NEED_RELEASE_THIS(JIT_G(current_frame)));

	if (may_need_release_this) {
		|	mov FCARG1d, dword [FP + offsetof(zend_execute_data, This.u1.type_info)]
	}
	if (may_need_call_helper) {
		if (!left_frame) {
			left_frame = 1;
		    if (!zend_jit_leave_frame(Dst)) {
				return 0;
		    }
		}
		/* ZEND_CALL_FAKE_CLOSURE handled on slow path to eliminate check for ZEND_CALL_CLOSURE on fast path */
		if (may_need_release_this) {
			|	test FCARG1d, (ZEND_CALL_TOP|ZEND_CALL_HAS_SYMBOL_TABLE|ZEND_CALL_FREE_EXTRA_ARGS|ZEND_CALL_ALLOCATED|ZEND_CALL_HAS_EXTRA_NAMED_PARAMS|ZEND_CALL_FAKE_CLOSURE)
		} else {
			|	test dword [FP + offsetof(zend_execute_data, This.u1.type_info)], (ZEND_CALL_TOP|ZEND_CALL_HAS_SYMBOL_TABLE|ZEND_CALL_FREE_EXTRA_ARGS|ZEND_CALL_ALLOCATED|ZEND_CALL_HAS_EXTRA_NAMED_PARAMS|ZEND_CALL_FAKE_CLOSURE)
		}
		if (trace && trace->op != ZEND_JIT_TRACE_END) {
			|	jnz >1
			|.cold_code
			|1:
			if (!GCC_GLOBAL_REGS) {
				|	mov FCARG1a, FP
			}
			|	EXT_CALL zend_jit_leave_func_helper, r0

			if (may_be_top_frame) {
				// TODO: try to avoid this check ???
				if (zend_jit_vm_kind == ZEND_VM_KIND_HYBRID) {
#if 0
					/* this check should be handled by the following OPLINE guard */
					|	cmp IP, zend_jit_halt_op
					|	je ->trace_halt
#endif
				} else if (GCC_GLOBAL_REGS) {
					|	test IP, IP
					|	je ->trace_halt
				} else {
					|	test eax, eax
					|	jl ->trace_halt
				}
			}

			if (!GCC_GLOBAL_REGS) {
				|	// execute_data = EG(current_execute_data)
				|	MEM_LOAD_ZTS FP, aword, executor_globals, current_execute_data, r0
			}
			|	jmp >8
			|.code
		} else {
			|	jnz ->leave_function_handler
		}
	}

	if (op_array->fn_flags & ZEND_ACC_CLOSURE) {
		if (!left_frame) {
			left_frame = 1;
		    if (!zend_jit_leave_frame(Dst)) {
				return 0;
		    }
		}
		|	// OBJ_RELEASE(ZEND_CLOSURE_OBJECT(EX(func)));
		|	mov FCARG1a, EX->func
		|	sub FCARG1a, sizeof(zend_object)
		|	OBJ_RELEASE ZREG_FCARG1, >4
		|4:
	} else if (may_need_release_this) {
		if (!left_frame) {
			left_frame = 1;
		    if (!zend_jit_leave_frame(Dst)) {
				return 0;
		    }
		}
		|	// if (call_info & ZEND_CALL_RELEASE_THIS)
		|	test FCARG1d, ZEND_CALL_RELEASE_THIS
		|	je >4
		|	// zend_object *object = Z_OBJ(execute_data->This);
		|	mov FCARG1a, EX->This.value.obj
		|	// OBJ_RELEASE(object);
		|	OBJ_RELEASE ZREG_FCARG1, >4
		|4:
		// TODO: avoid EG(excption) check for $this->foo() calls
		may_throw = 1;
	}

	|	// EG(vm_stack_top) = (zval*)execute_data;
	|	MEM_STORE_ZTS aword, executor_globals, vm_stack_top, FP, r0
	|	// execute_data = EX(prev_execute_data);
	|	mov FP, EX->prev_execute_data

	if (!left_frame) {
		|	// EG(current_execute_data) = execute_data;
		|	MEM_STORE_ZTS aword, executor_globals, current_execute_data, FP, r0
	}

	|9:
	if (trace) {
		if (trace->op != ZEND_JIT_TRACE_END
		 && (JIT_G(current_frame) && !TRACE_FRAME_IS_UNKNOWN_RETURN(JIT_G(current_frame)))) {
			zend_jit_reset_last_valid_opline();
		} else {
			|	LOAD_IP
			|	ADD_IP sizeof(zend_op)
		}

		|8:

		if (trace->op == ZEND_JIT_TRACE_BACK
		 && (!JIT_G(current_frame) || TRACE_FRAME_IS_UNKNOWN_RETURN(JIT_G(current_frame)))) {
			const zend_op *next_opline = trace->opline;

			if ((opline->op1_type & (IS_VAR|IS_TMP_VAR))
			 && (op1_info & MAY_BE_RC1)
			 && (op1_info & (MAY_BE_OBJECT|MAY_BE_RESOURCE|MAY_BE_ARRAY_OF_OBJECT|MAY_BE_ARRAY_OF_RESOURCE|MAY_BE_ARRAY_OF_ARRAY))) {
				/* exception might be thrown during destruction of unused return value */
				|	// if (EG(exception))
				|	MEM_CMP_ZTS aword, executor_globals, exception, 0, r0
				|	jne ->leave_throw_handler
			}
			do {
				trace++;
			} while (trace->op == ZEND_JIT_TRACE_INIT_CALL);
			ZEND_ASSERT(trace->op == ZEND_JIT_TRACE_VM || trace->op == ZEND_JIT_TRACE_END);
			next_opline = trace->opline;
			ZEND_ASSERT(next_opline != NULL);

			if (trace->op == ZEND_JIT_TRACE_END
			 && trace->stop == ZEND_JIT_TRACE_STOP_RECURSIVE_RET) {
				trace_info->flags |= ZEND_JIT_TRACE_LOOP;
				|	CMP_IP next_opline
				|	je =>0 // LOOP
#ifdef ZEND_VM_HYBRID_JIT_RED_ZONE_SIZE
				|	JMP_IP
#else
				|	jmp ->trace_escape
#endif
			} else {
				|	CMP_IP next_opline
				|	jne ->trace_escape
			}

			zend_jit_set_last_valid_opline(trace->opline);

			return 1;
		} else if (may_throw ||
				(((opline->op1_type & (IS_VAR|IS_TMP_VAR))
				  && (op1_info & MAY_BE_RC1)
				  && (op1_info & (MAY_BE_OBJECT|MAY_BE_RESOURCE|MAY_BE_ARRAY_OF_OBJECT|MAY_BE_ARRAY_OF_RESOURCE|MAY_BE_ARRAY_OF_ARRAY)))
				 && (!JIT_G(current_frame) || TRACE_FRAME_IS_RETURN_VALUE_UNUSED(JIT_G(current_frame))))) {
			|	// if (EG(exception))
			|	MEM_CMP_ZTS aword, executor_globals, exception, 0, r0
			|	jne ->leave_throw_handler
		}

		return 1;
	} else {
		|	// if (EG(exception))
		|	MEM_CMP_ZTS aword, executor_globals, exception, 0, r0
		|	LOAD_IP
		|	jne ->leave_throw_handler
		|	// opline = EX(opline) + 1
		|	ADD_IP sizeof(zend_op)
	}

	if (zend_jit_vm_kind == ZEND_VM_KIND_HYBRID) {
		|	ADD_HYBRID_SPAD
#ifdef CONTEXT_THREADED_JIT
		|	push aword [IP]
		|	ret
#else
		|	JMP_IP
#endif
	} else if (GCC_GLOBAL_REGS) {
		|	add r4, SPAD // stack alignment
#ifdef CONTEXT_THREADED_JIT
		|	push aword [IP]
		|	ret
#else
		|	JMP_IP
#endif
	} else {
#ifdef CONTEXT_THREADED_JIT
		ZEND_UNREACHABLE();
		// TODO: context threading can't work without GLOBAL REGS because we have to change
		//       the value of execute_data in execute_ex()
		|	mov FCARG1a, FP
		|	mov r0, aword [FP]
		|	mov FP, aword T2 // restore FP
		|	mov RX, aword T3 // restore IP
		|	add r4, NR_SPAD // stack alignment
		|	push aword [r0]
		|	ret
#else
		|	mov FP, aword T2 // restore FP
		|	mov RX, aword T3 // restore IP
		|	add r4, NR_SPAD // stack alignment
		|	mov r0, 2 // ZEND_VM_LEAVE
		|	ret
#endif
	}

	return 1;
}

static int zend_jit_return(dasm_State **Dst, const zend_op *opline, const zend_op_array *op_array, uint32_t op1_info, zend_jit_addr op1_addr)
{
	zend_jit_addr ret_addr;
	int8_t return_value_used;

	ZEND_ASSERT(op_array->type != ZEND_EVAL_CODE && op_array->function_name);
	ZEND_ASSERT(!(op1_info & MAY_BE_UNDEF));

	if (JIT_G(trigger) == ZEND_JIT_ON_HOT_TRACE && JIT_G(current_frame)) {
		if (TRACE_FRAME_IS_RETURN_VALUE_USED(JIT_G(current_frame))) {
			return_value_used = 1;
		} else if (TRACE_FRAME_IS_RETURN_VALUE_UNUSED(JIT_G(current_frame))) {
			return_value_used = 0;
		} else {
			return_value_used = -1;
		}
	} else {
		return_value_used = -1;
	}

	if (ZEND_OBSERVER_ENABLED) {
		if (Z_MODE(op1_addr) == IS_REG) {
			zend_jit_addr dst = ZEND_ADDR_MEM_ZVAL(ZREG_FP, opline->op1.var);

			if (!zend_jit_spill_store(Dst, op1_addr, dst, op1_info, 1)) {
				return 0;
			}
			op1_addr = dst;
		}
		|	LOAD_ZVAL_ADDR FCARG2a, op1_addr
		|	mov FCARG1a, FP
		|	SET_EX_OPLINE opline, r0
		|	EXT_CALL zend_observer_fcall_end, r0
	}

	// if (!EX(return_value))
	if (Z_MODE(op1_addr) == IS_REG && Z_REG(op1_addr) == ZREG_R1) {
		if (return_value_used != 0) {
			|	mov r2, EX->return_value
		}
		if (return_value_used == -1) {
			|	test r2, r2
		}
		ret_addr = ZEND_ADDR_MEM_ZVAL(ZREG_R2, 0);
	} else {
		if (return_value_used != 0) {
			|	mov r1, EX->return_value
		}
		if (return_value_used == -1) {
			|	test r1, r1
		}
		ret_addr = ZEND_ADDR_MEM_ZVAL(ZREG_R1, 0);
	}
	if ((opline->op1_type & (IS_VAR|IS_TMP_VAR)) &&
	    (op1_info & (MAY_BE_STRING|MAY_BE_ARRAY|MAY_BE_OBJECT|MAY_BE_RESOURCE))) {
		if (return_value_used == -1) {
			|	jz >1
			|.cold_code
			|1:
		}
		if (return_value_used != 1) {
			if (op1_info & ((MAY_BE_UNDEF|MAY_BE_ANY|MAY_BE_REF)-(MAY_BE_OBJECT|MAY_BE_RESOURCE))) {
				if (jit_return_label >= 0) {
					|	IF_NOT_ZVAL_REFCOUNTED op1_addr, =>jit_return_label
				} else {
					|	IF_NOT_ZVAL_REFCOUNTED op1_addr, >9
				}
			}
			|	GET_ZVAL_PTR FCARG1a, op1_addr
			|	GC_DELREF FCARG1a
			if (RC_MAY_BE_1(op1_info)) {
				if (RC_MAY_BE_N(op1_info)) {
					if (jit_return_label >= 0) {
						|	jnz =>jit_return_label
					} else {
						|	jnz >9
					}
				}
				|	//SAVE_OPLINE()
				|	ZVAL_DTOR_FUNC op1_info, opline
				|	//????mov r1, EX->return_value // reload ???
			}
			if (return_value_used == -1) {
				if (jit_return_label >= 0) {
					|	jmp =>jit_return_label
				} else {
					|	jmp >9
				}
				|.code
			}
		}
	} else if (return_value_used == -1) {
		if (jit_return_label >= 0) {
			|	jz =>jit_return_label
		} else {
			|	jz >9
		}
	}

	if (return_value_used == 0) {
		|9:
		return 1;
	}

	if (opline->op1_type == IS_CONST) {
		zval *zv = RT_CONSTANT(opline, opline->op1);
		|	ZVAL_COPY_CONST ret_addr, MAY_BE_ANY, MAY_BE_ANY, zv, ZREG_R0
		if (Z_REFCOUNTED_P(zv)) {
			|	ADDREF_CONST zv, r0
		}
	} else if (opline->op1_type == IS_TMP_VAR) {
		|	ZVAL_COPY_VALUE ret_addr, MAY_BE_ANY, op1_addr, op1_info, ZREG_R0, ZREG_R2
	} else if (opline->op1_type == IS_CV) {
		if (op1_info & MAY_BE_REF) {
			|	LOAD_ZVAL_ADDR r0, op1_addr
			|	ZVAL_DEREF r0, op1_info
			op1_addr = ZEND_ADDR_MEM_ZVAL(ZREG_R0, 0);
		}
		|	ZVAL_COPY_VALUE ret_addr, MAY_BE_ANY, op1_addr, op1_info, ZREG_R0, ZREG_R2
		if (op1_info & (MAY_BE_STRING|MAY_BE_ARRAY|MAY_BE_OBJECT|MAY_BE_RESOURCE)) {
			if (JIT_G(trigger) != ZEND_JIT_ON_HOT_TRACE ||
			    (op1_info & (MAY_BE_REF|MAY_BE_OBJECT)) ||
			    !op_array->function_name) {
				|	TRY_ADDREF op1_info, ah, r2
			} else if (return_value_used != 1) {
				|	// if (EXPECTED(!(EX_CALL_INFO() & ZEND_CALL_CODE))) ZVAL_NULL(retval_ptr);
				|	SET_ZVAL_TYPE_INFO op1_addr, IS_NULL
			}
		}
	} else {
		if (op1_info & MAY_BE_REF) {
			zend_jit_addr ref_addr = ZEND_ADDR_MEM_ZVAL(ZREG_R0, offsetof(zend_reference, val));

			|	IF_ZVAL_TYPE op1_addr, IS_REFERENCE, >1
			|.cold_code
			|1:
			|	// zend_refcounted *ref = Z_COUNTED_P(retval_ptr);
			|	GET_ZVAL_PTR r0, op1_addr
			|	// ZVAL_COPY_VALUE(return_value, &ref->value);
			|	ZVAL_COPY_VALUE ret_addr, MAY_BE_ANY, ref_addr, op1_info, ZREG_R2, ZREG_R2
			|	GC_DELREF r0
			|	je >2
			|	// if (IS_REFCOUNTED())
			if (jit_return_label >= 0) {
				|	IF_NOT_REFCOUNTED dh, =>jit_return_label
			} else {
				|	IF_NOT_REFCOUNTED dh, >9
			}
			|	// ADDREF
			|	GET_ZVAL_PTR r2, ret_addr // reload
			|	GC_ADDREF r2
			if (jit_return_label >= 0) {
				|	jmp =>jit_return_label
			} else {
				|	jmp >9
			}
			|2:
			|	EFREE_REFERENCE r0
			if (jit_return_label >= 0) {
				|	jmp =>jit_return_label
			} else {
				|	jmp >9
			}
			|.code
		}
		|	ZVAL_COPY_VALUE ret_addr, MAY_BE_ANY, op1_addr, op1_info, ZREG_R0, ZREG_R2
	}

	|9:
	return 1;
}

static int zend_jit_zval_copy_deref(dasm_State **Dst, zend_jit_addr res_addr, zend_jit_addr val_addr, zend_reg type_reg)
{
	ZEND_ASSERT(type_reg == ZREG_R2);

	|.if not(X64)
	||	if (Z_REG(val_addr) == ZREG_R1) {
	|	GET_ZVAL_W2 r0, val_addr
	||	}
	|.endif
	|	GET_ZVAL_PTR r1, val_addr
	|.if not(X64)
	||	if (Z_REG(val_addr) != ZREG_R1) {
	|	GET_ZVAL_W2 r0, val_addr
	||	}
	|.endif
	|	IF_NOT_REFCOUNTED dh, >2
	|	IF_NOT_TYPE dl, IS_REFERENCE, >1
	|	GET_Z_TYPE_INFO edx, r1+offsetof(zend_reference, val)
	|.if not(X64)
	|	GET_Z_W2 r0, r1+offsetof(zend_reference, val)
	|.endif
	|	GET_Z_PTR r1, r1+offsetof(zend_reference, val)
	|	IF_NOT_REFCOUNTED dh, >2
	|1:
	|	GC_ADDREF r1
	|2:
	|	SET_ZVAL_PTR res_addr, r1
	|.if not(X64)
	|	SET_ZVAL_W2 res_addr, r0
	|.endif
	|	SET_ZVAL_TYPE_INFO res_addr, edx

	return 1;
}

static int zend_jit_fetch_dim_read(dasm_State        **Dst,
                                   const zend_op      *opline,
                                   zend_ssa           *ssa,
                                   const zend_ssa_op  *ssa_op,
                                   uint32_t            op1_info,
                                   zend_jit_addr       op1_addr,
                                   bool           op1_avoid_refcounting,
                                   uint32_t            op2_info,
                                   uint32_t            res_info,
                                   zend_jit_addr       res_addr,
                                   uint8_t             dim_type)
{
	zend_jit_addr orig_op1_addr, op2_addr;
	const void *exit_addr = NULL;
	const void *not_found_exit_addr = NULL;
	const void *res_exit_addr = NULL;
	bool result_avoid_refcounting = 0;
	uint32_t may_be_string = (opline->opcode != ZEND_FETCH_LIST_R) ? MAY_BE_STRING : 0;
	int may_throw = 0;

	orig_op1_addr = OP1_ADDR();
	op2_addr = OP2_ADDR();

	if (opline->opcode != ZEND_FETCH_DIM_IS
	 && JIT_G(trigger) == ZEND_JIT_ON_HOT_TRACE) {
		int32_t exit_point = zend_jit_trace_get_exit_point(opline, ZEND_JIT_EXIT_TO_VM);
		exit_addr = zend_jit_trace_get_exit_addr(exit_point);
		if (!exit_addr) {
			return 0;
		}
	}

	if ((res_info & MAY_BE_GUARD)
	 && JIT_G(current_frame)
	 && (op1_info & (MAY_BE_ANY|MAY_BE_UNDEF)) == MAY_BE_ARRAY) {
		uint32_t flags = 0;
		uint32_t old_op1_info = 0;
		uint32_t old_info;
		zend_jit_trace_stack *stack = JIT_G(current_frame)->stack;
		int32_t exit_point;

		if (opline->opcode != ZEND_FETCH_LIST_R
		 && (opline->op1_type & (IS_VAR|IS_TMP_VAR))
		 && !op1_avoid_refcounting) {
			flags |= ZEND_JIT_EXIT_FREE_OP1;
		}
		if ((opline->op2_type & (IS_VAR|IS_TMP_VAR))
		 && (op2_info & (MAY_BE_STRING|MAY_BE_ARRAY|MAY_BE_OBJECT|MAY_BE_RESOURCE))) {
			flags |= ZEND_JIT_EXIT_FREE_OP2;
		}
		if ((opline->result_type & (IS_VAR|IS_TMP_VAR))
		 && !(flags & ZEND_JIT_EXIT_FREE_OP1)
		 && (res_info & (MAY_BE_STRING|MAY_BE_ARRAY|MAY_BE_OBJECT|MAY_BE_RESOURCE))
		 && (ssa_op+1)->op1_use == ssa_op->result_def
		 && !(op2_info & ((MAY_BE_ANY|MAY_BE_UNDEF|MAY_BE_REF) - (MAY_BE_STRING|MAY_BE_LONG)))
		 && zend_jit_may_avoid_refcounting(opline+1)) {
			result_avoid_refcounting = 1;
			ssa->var_info[ssa_op->result_def].avoid_refcounting = 1;
		}

		if (op1_avoid_refcounting) {
			old_op1_info = STACK_INFO(stack, EX_VAR_TO_NUM(opline->op1.var));
			SET_STACK_REG(stack, EX_VAR_TO_NUM(opline->op1.var), ZREG_NONE);
		}

		if (!(op2_info & ((MAY_BE_ANY|MAY_BE_UNDEF|MAY_BE_REF) - (MAY_BE_STRING|MAY_BE_LONG)))) {
			old_info = STACK_INFO(stack, EX_VAR_TO_NUM(opline->result.var));
			SET_STACK_TYPE(stack, EX_VAR_TO_NUM(opline->result.var), IS_UNKNOWN, 1);
			SET_STACK_REG(stack, EX_VAR_TO_NUM(opline->result.var), ZREG_ZVAL_COPY_GPR0);
			exit_point = zend_jit_trace_get_exit_point(opline+1, flags);
			SET_STACK_INFO(stack, EX_VAR_TO_NUM(opline->result.var), old_info);
			res_exit_addr = zend_jit_trace_get_exit_addr(exit_point);
			if (!res_exit_addr) {
				return 0;
			}
			res_info &= ~MAY_BE_GUARD;
			ssa->var_info[ssa_op->result_def].type &= ~MAY_BE_GUARD;
		}

		if (opline->opcode == ZEND_FETCH_DIM_IS
		 && !(res_info & MAY_BE_NULL)) {
			old_info = STACK_INFO(stack, EX_VAR_TO_NUM(opline->result.var));
			SET_STACK_TYPE(stack, EX_VAR_TO_NUM(opline->result.var), IS_NULL, 0);
			SET_STACK_REG(stack, EX_VAR_TO_NUM(opline->result.var), ZREG_NULL);
			exit_point = zend_jit_trace_get_exit_point(opline+1, flags);
			SET_STACK_INFO(stack, EX_VAR_TO_NUM(opline->result.var), old_info);
			not_found_exit_addr = zend_jit_trace_get_exit_addr(exit_point);
			if (!not_found_exit_addr) {
				return 0;
			}
		}

		if (op1_avoid_refcounting) {
			SET_STACK_INFO(stack, EX_VAR_TO_NUM(opline->op1.var), old_op1_info);
		}
	}

	if (op1_info & MAY_BE_REF) {
		|	LOAD_ZVAL_ADDR FCARG1a, op1_addr
		|	ZVAL_DEREF FCARG1a, op1_info
		op1_addr = ZEND_ADDR_MEM_ZVAL(ZREG_FCARG1, 0);
	}

	if (op1_info & MAY_BE_ARRAY) {
		if (op1_info & ((MAY_BE_ANY|MAY_BE_UNDEF) - MAY_BE_ARRAY)) {
			if (exit_addr && !(op1_info & (MAY_BE_OBJECT|may_be_string))) {
				|	IF_NOT_ZVAL_TYPE op1_addr, IS_ARRAY, &exit_addr
			} else {
				|	IF_NOT_ZVAL_TYPE op1_addr, IS_ARRAY, >7
			}
		}
		|	GET_ZVAL_LVAL ZREG_FCARG1, op1_addr
		if ((op2_info & ((MAY_BE_ANY|MAY_BE_UNDEF) - (MAY_BE_LONG|MAY_BE_STRING))) ||
		    (opline->opcode != ZEND_FETCH_DIM_IS && JIT_G(trigger) != ZEND_JIT_ON_HOT_TRACE)) {
			may_throw = 1;
		}
		if (!zend_jit_fetch_dimension_address_inner(Dst, opline, (opline->opcode != ZEND_FETCH_DIM_IS) ? BP_VAR_R : BP_VAR_IS, op1_info, op2_info, dim_type, res_exit_addr, not_found_exit_addr, exit_addr)) {
			return 0;
		}
	}

	if (op1_info & ((MAY_BE_ANY|MAY_BE_UNDEF)-MAY_BE_ARRAY)) {
		if (op1_info & MAY_BE_ARRAY) {
			|.cold_code
			|7:
		}

		if (opline->opcode != ZEND_FETCH_LIST_R && (op1_info & MAY_BE_STRING)) {
			may_throw = 1;
			if (op1_info & ((MAY_BE_ANY|MAY_BE_UNDEF)-(MAY_BE_ARRAY|MAY_BE_STRING))) {
				if (exit_addr && !(op1_info & MAY_BE_OBJECT)) {
					|	IF_NOT_ZVAL_TYPE op1_addr, IS_STRING, &exit_addr
				} else {
					|	IF_NOT_ZVAL_TYPE op1_addr, IS_STRING, >6
				}
			}
			|	SET_EX_OPLINE opline, r0
			|	GET_ZVAL_LVAL ZREG_FCARG1, op1_addr
			if (opline->opcode != ZEND_FETCH_DIM_IS) {
				if ((op2_info & (MAY_BE_ANY|MAY_BE_UNDEF|MAY_BE_GUARD)) == MAY_BE_LONG) {
					|	GET_ZVAL_LVAL ZREG_FCARG2, op2_addr
					|	EXT_CALL zend_jit_fetch_dim_str_offset_r_helper, r0
				} else {
					|	LOAD_ZVAL_ADDR FCARG2a, op2_addr
					|	EXT_CALL zend_jit_fetch_dim_str_r_helper, r0
				}
				|	SET_ZVAL_PTR res_addr, r0
				|	SET_ZVAL_TYPE_INFO res_addr, IS_STRING
			} else {
				|	LOAD_ZVAL_ADDR FCARG2a, op2_addr
				|.if X64
					|   LOAD_ZVAL_ADDR CARG3, res_addr
				|.else
					|	sub r4, 12
					|   PUSH_ZVAL_ADDR res_addr, r0
				|.endif
				|	EXT_CALL zend_jit_fetch_dim_str_is_helper, r0
				|.if not(X64)
				|	add r4, 12
				|.endif
			}
			if ((op1_info & MAY_BE_ARRAY) ||
				(op1_info & ((MAY_BE_ANY|MAY_BE_UNDEF)-(MAY_BE_ARRAY|MAY_BE_STRING)))) {
				|	jmp >9 // END
			}
			|6:
		}

		if (op1_info & MAY_BE_OBJECT) {
			may_throw = 1;
			if (op1_info & ((MAY_BE_ANY|MAY_BE_UNDEF)-(MAY_BE_ARRAY|MAY_BE_OBJECT|may_be_string))) {
				if (exit_addr) {
					|	IF_NOT_ZVAL_TYPE op1_addr, IS_OBJECT, &exit_addr
				} else {
					|	IF_NOT_ZVAL_TYPE op1_addr, IS_OBJECT, >6
				}
			}
			|	SET_EX_OPLINE opline, r0
		    if (Z_REG(op1_addr) != ZREG_FCARG1 || Z_OFFSET(op1_addr) != 0) {
				|	LOAD_ZVAL_ADDR FCARG1a, op1_addr
		    }
			if (opline->op2_type == IS_CONST && Z_EXTRA_P(RT_CONSTANT(opline, opline->op2)) == ZEND_EXTRA_VALUE) {
				ZEND_ASSERT(Z_MODE(op2_addr) == IS_CONST_ZVAL);
				|	LOAD_ADDR FCARG2a, (Z_ZV(op2_addr) + 1)
			} else {
				|	LOAD_ZVAL_ADDR FCARG2a, op2_addr
			}
			|.if X64
				|   LOAD_ZVAL_ADDR CARG3, res_addr
			|.else
				|	sub r4, 12
				|   PUSH_ZVAL_ADDR res_addr, r0
			|.endif
			if (opline->opcode != ZEND_FETCH_DIM_IS) {
				|	EXT_CALL zend_jit_fetch_dim_obj_r_helper, r0
			} else {
				|	EXT_CALL zend_jit_fetch_dim_obj_is_helper, r0
			}
			|.if not(X64)
			|	add r4, 12
			|.endif
			if ((op1_info & MAY_BE_ARRAY) ||
				(op1_info & ((MAY_BE_ANY|MAY_BE_UNDEF)-(MAY_BE_ARRAY|MAY_BE_OBJECT|may_be_string)))) {
				|	jmp >9 // END
			}
			|6:
		}

		if ((opline->opcode != ZEND_FETCH_DIM_IS && (op1_info & MAY_BE_UNDEF)) || (op2_info & MAY_BE_UNDEF)) {
			|	SET_EX_OPLINE opline, r0
			if (opline->opcode != ZEND_FETCH_DIM_IS && (op1_info & MAY_BE_UNDEF)) {
				may_throw = 1;
				|	IF_NOT_ZVAL_TYPE op1_addr, IS_UNDEF, >1
				|	// zend_error(E_WARNING, "Undefined variable $%s", ZSTR_VAL(CV_DEF_OF(EX_VAR_TO_NUM(opline->op1.var))));
				|	mov FCARG1d, opline->op1.var
				|	EXT_CALL zend_jit_undefined_op_helper, r0
				|1:
			}

			if (op2_info & MAY_BE_UNDEF) {
				may_throw = 1;
				|	IF_NOT_ZVAL_TYPE op2_addr, IS_UNDEF, >1
				|	mov FCARG1d, opline->op2.var
				|	EXT_CALL zend_jit_undefined_op_helper, r0
				|1:
			}
		}

		if ((op1_info & ((MAY_BE_ANY|MAY_BE_UNDEF)-(MAY_BE_ARRAY|MAY_BE_OBJECT|may_be_string)))
		 && (!exit_addr || !(op1_info & (MAY_BE_ARRAY|MAY_BE_OBJECT|MAY_BE_STRING)))) {
			if (opline->opcode != ZEND_FETCH_DIM_IS && opline->opcode != ZEND_FETCH_LIST_R) {
				may_throw = 1;
				if ((op1_info & MAY_BE_UNDEF) || (op2_info & MAY_BE_UNDEF)) {
					|	LOAD_ZVAL_ADDR FCARG1a, orig_op1_addr
				} else {
					|	SET_EX_OPLINE opline, r0
					if (Z_MODE(op1_addr) != IS_MEM_ZVAL ||
					    Z_REG(op1_addr) != ZREG_FCARG1 ||
					    Z_OFFSET(op1_addr) != 0) {
						|	LOAD_ZVAL_ADDR FCARG1a, op1_addr
					}
				}
				|	EXT_CALL zend_jit_invalid_array_access, r0
			}
			|	SET_ZVAL_TYPE_INFO res_addr, IS_NULL
			if (op1_info & MAY_BE_ARRAY) {
				|	jmp >9 // END
			}
		}

		if (op1_info & MAY_BE_ARRAY) {
			|.code
		}
	}

	if (op1_info & MAY_BE_ARRAY) {
		zend_jit_addr val_addr = ZEND_ADDR_MEM_ZVAL(ZREG_R0, 0);

		|8:
		if (res_exit_addr) {
			zend_uchar type = concrete_type(res_info);

			if ((op1_info & MAY_BE_ARRAY_OF_REF)
			 && dim_type != IS_UNKNOWN
			 && dim_type != IS_REFERENCE) {
				if (type < IS_STRING) {
					|	IF_NOT_ZVAL_TYPE val_addr, type, >1
					|.cold_code
					|1:
					|	IF_NOT_ZVAL_TYPE val_addr, IS_REFERENCE, &res_exit_addr
					|	GET_Z_PTR r0, r0
					|	add r0, offsetof(zend_reference, val)
					|	IF_ZVAL_TYPE val_addr, type, >1
					|	jmp &res_exit_addr
					|.code
					|1:
				} else {
					|	GET_ZVAL_TYPE_INFO edx, val_addr
					|	IF_NOT_TYPE dl, type, >1
					|.cold_code
					|1:
					|	IF_NOT_TYPE dl, IS_REFERENCE, &res_exit_addr
					|	GET_Z_PTR r0, r0
					|	add r0, offsetof(zend_reference, val)
					|	GET_ZVAL_TYPE_INFO edx, val_addr
					|	IF_TYPE dl, type, >1
					|	jmp &res_exit_addr
					|.code
					|1:
				}
			} else {
				if (op1_info & MAY_BE_ARRAY_OF_REF) {
					|	ZVAL_DEREF r0, MAY_BE_REF
				}
				if (type < IS_STRING) {
					|	IF_NOT_ZVAL_TYPE val_addr, type, &res_exit_addr
				} else {
					|	GET_ZVAL_TYPE_INFO edx, val_addr
					|	IF_NOT_TYPE dl, type, &res_exit_addr
				}
			}

			|	// ZVAL_COPY
			|7:
			|	ZVAL_COPY_VALUE_V res_addr, -1, val_addr, res_info, ZREG_R0, ZREG_R1
			if (Z_MODE(res_addr) == IS_MEM_ZVAL) {
				if (type < IS_STRING) {
					if (Z_REG(res_addr) != ZREG_FP ||
					    JIT_G(current_frame) == NULL ||
					    STACK_MEM_TYPE(JIT_G(current_frame)->stack, EX_VAR_TO_NUM(Z_OFFSET(res_addr))) != type) {
						|	SET_ZVAL_TYPE_INFO res_addr, type
					}
				} else {
					|	SET_ZVAL_TYPE_INFO res_addr, edx
					if (!result_avoid_refcounting) {
						|	TRY_ADDREF res_info, dh, r1
					}
				}
			} else if (!zend_jit_store_var_if_necessary(Dst, opline->result.var, res_addr, res_info)) {
				return 0;
			}
		} else if (op1_info & MAY_BE_ARRAY_OF_REF) {
			|	// ZVAL_COPY_DEREF
			|	GET_ZVAL_TYPE_INFO Rd(ZREG_R2), val_addr
			if (!zend_jit_zval_copy_deref(Dst, res_addr, val_addr, ZREG_R2)) {
				return 0;
			}
		} else  {
			|	// ZVAL_COPY
			|	ZVAL_COPY_VALUE res_addr, -1, val_addr, res_info, ZREG_R1, ZREG_R2
			|	TRY_ADDREF res_info, ch, r2
		}
	}
	|9: // END

#ifdef ZEND_JIT_USE_RC_INFERENCE
	if ((opline->op2_type & (IS_TMP_VAR|IS_VAR)) && (op1_info & MAY_BE_OBJECT)) {
		/* Magic offsetGet() may increase refcount of the key */
		op2_info |= MAY_BE_RCN;
	}
#endif

    if (opline->op2_type & (IS_TMP_VAR|IS_VAR)) {
		if ((op2_info & MAY_HAVE_DTOR) && (op2_info & MAY_BE_RC1)) {
			may_throw = 1;
		}
		|	FREE_OP opline->op2_type, opline->op2, op2_info, 0, opline
	}
	if (opline->opcode != ZEND_FETCH_LIST_R && !op1_avoid_refcounting) {
		if (opline->op1_type & (IS_TMP_VAR|IS_VAR)) {
			if ((op1_info & MAY_HAVE_DTOR) && (op1_info & MAY_BE_RC1)) {
				may_throw = 1;
			}
			|	FREE_OP opline->op1_type, opline->op1, op1_info, 0, opline
		}
	}

	if (may_throw) {
		if (!zend_jit_check_exception(Dst)) {
			return 0;
		}
	}

	return 1;
}

static int zend_jit_fetch_dim(dasm_State    **Dst,
                              const zend_op  *opline,
                              uint32_t        op1_info,
                              zend_jit_addr   op1_addr,
                              uint32_t        op2_info,
                              zend_jit_addr   res_addr,
                              uint8_t         dim_type)
{
	zend_jit_addr op2_addr;
	int may_throw = 0;

	op2_addr = (opline->op2_type != IS_UNUSED) ? OP2_ADDR() : 0;

	if (op1_info & MAY_BE_REF) {
		may_throw = 1;
		|	LOAD_ZVAL_ADDR FCARG1a, op1_addr
		|	IF_NOT_Z_TYPE FCARG1a, IS_REFERENCE, >1
		|	GET_Z_PTR FCARG2a, FCARG1a
		|	IF_NOT_TYPE byte [FCARG2a + offsetof(zend_reference, val) + offsetof(zval, u1.v.type)], IS_ARRAY, >2
		|	lea FCARG1a, [FCARG2a + offsetof(zend_reference, val)]
		|	jmp >3
		|.cold_code
		|2:
		|	SET_EX_OPLINE opline, r0
		|	EXT_CALL zend_jit_prepare_assign_dim_ref, r0
		|	test r0, r0
		|	mov FCARG1a, r0
		|	jne >1
		|	jmp ->exception_handler_undef
		|.code
		|1:
		op1_addr = ZEND_ADDR_MEM_ZVAL(ZREG_FCARG1, 0);
	}

	if (op1_info & MAY_BE_ARRAY) {
		if (op1_info & ((MAY_BE_ANY|MAY_BE_UNDEF) - MAY_BE_ARRAY)) {
			|	IF_NOT_ZVAL_TYPE op1_addr, IS_ARRAY, >7
		}
		|3:
		|	SEPARATE_ARRAY op1_addr, op1_info, 1
	}
	if (op1_info & (MAY_BE_UNDEF|MAY_BE_NULL)) {
		if (op1_info & MAY_BE_ARRAY) {
			|.cold_code
			|7:
		}
		if (op1_info & (MAY_BE_ANY-(MAY_BE_NULL|MAY_BE_ARRAY))) {
			|	CMP_ZVAL_TYPE op1_addr, IS_NULL
			|	jg >7
		}
		if (Z_REG(op1_addr) != ZREG_FP) {
			|	mov T1, Ra(Z_REG(op1_addr)) // save
		}
		if ((op1_info & MAY_BE_UNDEF)
		 && opline->opcode == ZEND_FETCH_DIM_RW) {
			may_throw = 1;
			if (op1_info & MAY_BE_NULL) {
				|	IF_NOT_ZVAL_TYPE op1_addr, IS_UNDEF, >1
			}
			|	SET_EX_OPLINE opline, r0
			|	mov FCARG1a, opline->op1.var
			|	EXT_CALL zend_jit_undefined_op_helper, r0
			|1:
		}
		|	// ZVAL_ARR(container, zend_new_array(8));
		|	EXT_CALL _zend_new_array_0, r0
		if (Z_REG(op1_addr) != ZREG_FP) {
			|	mov Ra(Z_REG(op1_addr)), T1 // restore
		}
		|	SET_ZVAL_LVAL op1_addr, r0
		|	SET_ZVAL_TYPE_INFO op1_addr, IS_ARRAY_EX
		|	mov FCARG1a, r0
		if (op1_info & MAY_BE_ARRAY) {
			|	jmp >1
			|.code
			|1:
		}
	}

	if (op1_info & (MAY_BE_UNDEF|MAY_BE_NULL|MAY_BE_ARRAY)) {
		|6:
		if (opline->op2_type == IS_UNUSED) {
			may_throw = 1;
			|	// var_ptr = zend_hash_next_index_insert(Z_ARRVAL_P(container), &EG(uninitialized_zval));
			|	LOAD_ADDR_ZTS FCARG2a, executor_globals, uninitialized_zval
			|	EXT_CALL zend_hash_next_index_insert, r0
			|	// if (UNEXPECTED(!var_ptr)) {
			|	test r0, r0
			|	jz >1
			|.cold_code
			|1:
			|	// zend_throw_error(NULL, "Cannot add element to the array as the next element is already occupied");
			|	CANNOT_ADD_ELEMENT opline
			|	SET_ZVAL_TYPE_INFO res_addr, IS_UNDEF
			|	//ZEND_VM_C_GOTO(assign_dim_op_ret_null);
			|	jmp >8
			|.code
			|	SET_ZVAL_PTR res_addr, r0
			|	SET_ZVAL_TYPE_INFO res_addr, IS_INDIRECT
		} else {
			uint32_t type;

			switch (opline->opcode) {
				case ZEND_FETCH_DIM_W:
				case ZEND_FETCH_LIST_W:
					type = BP_VAR_W;
					break;
				case ZEND_FETCH_DIM_RW:
					may_throw = 1;
					type = BP_VAR_RW;
					break;
				case ZEND_FETCH_DIM_UNSET:
					type = BP_VAR_UNSET;
					break;
				default:
					ZEND_UNREACHABLE();
			}

			if (op2_info & ((MAY_BE_ANY|MAY_BE_UNDEF) - (MAY_BE_LONG|MAY_BE_STRING))) {
				may_throw = 1;
			}
			if (!zend_jit_fetch_dimension_address_inner(Dst, opline, type, op1_info, op2_info, dim_type, NULL, NULL, NULL)) {
				return 0;
			}

			|8:
			|	SET_ZVAL_PTR res_addr, r0
			|	SET_ZVAL_TYPE_INFO res_addr, IS_INDIRECT

			if (type == BP_VAR_RW || (op2_info & ((MAY_BE_ANY|MAY_BE_UNDEF) - (MAY_BE_LONG|MAY_BE_STRING)))) {
				|.cold_code
				|9:
				|	SET_ZVAL_TYPE_INFO res_addr, IS_NULL
				|	jmp >8
				|.code
			}
		}
	}

	if (op1_info & (MAY_BE_ANY-(MAY_BE_NULL|MAY_BE_ARRAY))) {
		may_throw = 1;
		if (op1_info & (MAY_BE_UNDEF|MAY_BE_NULL|MAY_BE_ARRAY)) {
			|.cold_code
			|7:
		}

		|	SET_EX_OPLINE opline, r0
		if (Z_REG(op1_addr) != ZREG_FCARG1 || Z_OFFSET(op1_addr) != 0) {
			|	LOAD_ZVAL_ADDR FCARG1a, op1_addr
		}
	    if (opline->op2_type == IS_UNUSED) {
			|	xor FCARG2a, FCARG2a
		} else if (opline->op2_type == IS_CONST && Z_EXTRA_P(RT_CONSTANT(opline, opline->op2)) == ZEND_EXTRA_VALUE) {
			ZEND_ASSERT(Z_MODE(op2_addr) == IS_CONST_ZVAL);
			|	LOAD_ADDR FCARG2a, (Z_ZV(op2_addr) + 1)
		} else {
			|	LOAD_ZVAL_ADDR FCARG2a, op2_addr
		}
		|.if X64
			|	LOAD_ZVAL_ADDR CARG3, res_addr
		|.else
			|	sub r4, 12
			|	PUSH_ZVAL_ADDR res_addr, r0
		|.endif
		switch (opline->opcode) {
			case ZEND_FETCH_DIM_W:
			case ZEND_FETCH_LIST_W:
				|	EXT_CALL zend_jit_fetch_dim_obj_w_helper, r0
				break;
			case ZEND_FETCH_DIM_RW:
				|	EXT_CALL zend_jit_fetch_dim_obj_rw_helper, r0
				break;
//			case ZEND_FETCH_DIM_UNSET:
//				|	EXT_CALL zend_jit_fetch_dim_obj_unset_helper, r0
//				break;
			default:
				ZEND_UNREACHABLE();
			}
		|.if not(X64)
		|	add r4, 12
		|.endif

		if (op1_info & (MAY_BE_UNDEF|MAY_BE_NULL|MAY_BE_ARRAY)) {
			|	jmp >8 // END
			|.code
		}
	}

#ifdef ZEND_JIT_USE_RC_INFERENCE
	if ((opline->op2_type & (IS_TMP_VAR|IS_VAR)) && (op1_info & (MAY_BE_UNDEF|MAY_BE_NULL|MAY_BE_FALSE|MAY_BE_ARRAY|MAY_BE_OBJECT))) {
		/* ASSIGN_DIM may increase refcount of the key */
		op2_info |= MAY_BE_RCN;
	}
#endif

	if ((opline->op2_type & (IS_TMP_VAR|IS_VAR))
	 && (op2_info & MAY_HAVE_DTOR)
	 && (op2_info & MAY_BE_RC1)) {
		may_throw = 1;
	}
	|8:
	|	FREE_OP opline->op2_type, opline->op2, op2_info, 0, opline

	if (may_throw) {
		if (!zend_jit_check_exception(Dst)) {
			return 0;
		}
	}

	return 1;
}

static int zend_jit_isset_isempty_dim(dasm_State    **Dst,
                                      const zend_op  *opline,
                                      uint32_t        op1_info,
                                      zend_jit_addr   op1_addr,
                                      bool       op1_avoid_refcounting,
                                      uint32_t        op2_info,
                                      uint8_t         dim_type,
                                      int             may_throw,
                                      zend_uchar      smart_branch_opcode,
                                      uint32_t        target_label,
                                      uint32_t        target_label2,
                                      const void     *exit_addr)
{
	zend_jit_addr op2_addr, res_addr;

	// TODO: support for empty() ???
	ZEND_ASSERT(!(opline->extended_value & ZEND_ISEMPTY));

	op2_addr = OP2_ADDR();
	res_addr = ZEND_ADDR_MEM_ZVAL(ZREG_FP, opline->result.var);

	if (op1_info & MAY_BE_REF) {
		|	LOAD_ZVAL_ADDR FCARG1a, op1_addr
		|	ZVAL_DEREF FCARG1a, op1_info
		op1_addr = ZEND_ADDR_MEM_ZVAL(ZREG_FCARG1, 0);
	}

	if (op1_info & MAY_BE_ARRAY) {
		const void *found_exit_addr = NULL;
		const void *not_found_exit_addr = NULL;

		if (op1_info & ((MAY_BE_ANY|MAY_BE_UNDEF) - MAY_BE_ARRAY)) {
			|	IF_NOT_ZVAL_TYPE op1_addr, IS_ARRAY, >7
		}
		|	GET_ZVAL_LVAL ZREG_FCARG1, op1_addr
		if (exit_addr
		 && !(op1_info & ((MAY_BE_ANY|MAY_BE_UNDEF)-MAY_BE_ARRAY))
		 && !may_throw
		 && (!(opline->op1_type & (IS_TMP_VAR|IS_VAR)) || op1_avoid_refcounting)
		 && (!(opline->op2_type & (IS_TMP_VAR|IS_VAR)) || !(op2_info & ((MAY_BE_ANY|MAY_BE_UNDEF)-MAY_BE_LONG)))) {
			if (smart_branch_opcode == ZEND_JMPNZ) {
				found_exit_addr = exit_addr;
			} else {
				not_found_exit_addr = exit_addr;
			}
		}
		if (!zend_jit_fetch_dimension_address_inner(Dst, opline, BP_JIT_IS, op1_info, op2_info, dim_type, found_exit_addr, not_found_exit_addr, NULL)) {
			return 0;
		}

		if (found_exit_addr) {
			|9:
			return 1;
		} else if (not_found_exit_addr) {
			|8:
			return 1;
		}
	}

	if (op1_info & ((MAY_BE_ANY|MAY_BE_UNDEF)-MAY_BE_ARRAY)) {
		if (op1_info & MAY_BE_ARRAY) {
			|.cold_code
			|7:
		}

		if (op1_info & (MAY_BE_STRING|MAY_BE_OBJECT)) {
			|	SET_EX_OPLINE opline, r0
		    if (Z_REG(op1_addr) != ZREG_FCARG1 || Z_OFFSET(op1_addr) != 0) {
				|	LOAD_ZVAL_ADDR FCARG1a, op1_addr
			}
			if (opline->op2_type == IS_CONST && Z_EXTRA_P(RT_CONSTANT(opline, opline->op2)) == ZEND_EXTRA_VALUE) {
				ZEND_ASSERT(Z_MODE(op2_addr) == IS_CONST_ZVAL);
				|	LOAD_ADDR FCARG2a, (Z_ZV(op2_addr) + 1)
			} else {
				|	LOAD_ZVAL_ADDR FCARG2a, op2_addr
			}
			|	EXT_CALL zend_jit_isset_dim_helper, r0
			|	test r0, r0
			|	jz >9
			if (op1_info & MAY_BE_ARRAY) {
				|	jmp >8
				|.code
			}
		} else {
			if (op2_info & MAY_BE_UNDEF) {
				if (op2_info & MAY_BE_ANY) {
					|	IF_NOT_ZVAL_TYPE op2_addr, IS_UNDEF, >1
				}
				|	mov FCARG1d, opline->op2.var
				|	EXT_CALL zend_jit_undefined_op_helper, r0
				|1:
			}
			if (op1_info & MAY_BE_ARRAY) {
				|	jmp >9
				|.code
			}
		}
	}

#ifdef ZEND_JIT_USE_RC_INFERENCE
	if ((opline->op2_type & (IS_TMP_VAR|IS_VAR)) && (op1_info & MAY_BE_OBJECT)) {
		/* Magic offsetExists() may increase refcount of the key */
		op2_info |= MAY_BE_RCN;
	}
#endif

	if (op1_info & (MAY_BE_ARRAY|MAY_BE_STRING|MAY_BE_OBJECT)) {
		|8:
		|	FREE_OP opline->op2_type, opline->op2, op2_info, 0, opline
		if (!op1_avoid_refcounting) {
			|	FREE_OP opline->op1_type, opline->op1, op1_info, 0, opline
		}
		if (may_throw) {
			if (!zend_jit_check_exception_undef_result(Dst, opline)) {
				return 0;
			}
		}
		if (!(opline->extended_value & ZEND_ISEMPTY)) {
			if (exit_addr) {
				if (smart_branch_opcode == ZEND_JMPNZ) {
					|	jmp &exit_addr
				} else {
					|	jmp >8
				}
			} else if (smart_branch_opcode) {
				if (smart_branch_opcode == ZEND_JMPZ) {
					|	jmp =>target_label2
				} else if (smart_branch_opcode == ZEND_JMPNZ) {
					|	jmp =>target_label
				} else if (smart_branch_opcode == ZEND_JMPZNZ) {
					|	jmp =>target_label2
				} else {
					ZEND_UNREACHABLE();
				}
			} else {
				|	SET_ZVAL_TYPE_INFO res_addr, IS_TRUE
				|	jmp >8
			}
		} else {
			|	NIY // TODO: support for empty()
		}
	}

	|9: // not found
	|	FREE_OP opline->op2_type, opline->op2, op2_info, 0, opline
	if (!op1_avoid_refcounting) {
		|	FREE_OP opline->op1_type, opline->op1, op1_info, 0, opline
	}
	if (may_throw) {
		if (!zend_jit_check_exception_undef_result(Dst, opline)) {
			return 0;
		}
	}
	if (!(opline->extended_value & ZEND_ISEMPTY)) {
		if (exit_addr) {
			if (smart_branch_opcode == ZEND_JMPZ) {
				|	jmp &exit_addr
			}
		} else if (smart_branch_opcode) {
			if (smart_branch_opcode == ZEND_JMPZ) {
				|	jmp =>target_label
			} else if (smart_branch_opcode == ZEND_JMPNZ) {
			} else if (smart_branch_opcode == ZEND_JMPZNZ) {
				|	jmp =>target_label
			} else {
				ZEND_UNREACHABLE();
			}
		} else {
			|	SET_ZVAL_TYPE_INFO res_addr, IS_FALSE
		}
	} else {
		|	NIY // TODO: support for empty()
	}

	|8:

	return 1;
}

static int zend_jit_bind_global(dasm_State **Dst, const zend_op *opline, uint32_t op1_info)
{
	zend_jit_addr op1_addr = OP1_ADDR();
	zend_string *varname = Z_STR_P(RT_CONSTANT(opline, opline->op2));

	|	// idx = (uint32_t)(uintptr_t)CACHED_PTR(opline->extended_value) - 1;
	|	mov FCARG2a, EX->run_time_cache
	|	mov r0, aword [FCARG2a + opline->extended_value]
	|	sub r0, 1
	|	// if (EXPECTED(idx < EG(symbol_table).nNumUsed * sizeof(Bucket)))
	|	MEM_LOAD_ZTS ecx, dword, executor_globals, symbol_table.nNumUsed, r1
	|.if X64
		|	shl r1, 5
	|.else
		|	imul r1, sizeof(Bucket)
	|.endif
	|	cmp r0, r1
	|	jae >9
	|	// Bucket *p = (Bucket*)((char*)EG(symbol_table).arData + idx);
	|	MEM_LOAD_OP_ZTS add, r0, aword, executor_globals, symbol_table.arData, r1
	|	IF_NOT_Z_TYPE r0, IS_REFERENCE, >9
	|	// (EXPECTED(p->key == varname))
	|	ADDR_CMP aword [r0 + offsetof(Bucket, key)], varname, r1
	|	jne >9
	|	GET_Z_PTR r0, r0
	|	GC_ADDREF r0
	|1:
	if (op1_info & (MAY_BE_STRING|MAY_BE_ARRAY|MAY_BE_OBJECT|MAY_BE_RESOURCE|MAY_BE_REF)) {
		if (op1_info & ((MAY_BE_ANY|MAY_BE_UNDEF) - (MAY_BE_STRING|MAY_BE_ARRAY|MAY_BE_OBJECT|MAY_BE_RESOURCE))) {
			|	// if (UNEXPECTED(Z_REFCOUNTED_P(variable_ptr)))
			|	IF_ZVAL_REFCOUNTED op1_addr, >2
			|.cold_code
			|2:
		}
		|	// zend_refcounted *garbage = Z_COUNTED_P(variable_ptr);
		|	GET_ZVAL_PTR FCARG1a, op1_addr
		|	// ZVAL_REF(variable_ptr, ref)
		|	SET_ZVAL_PTR op1_addr, r0
		|	SET_ZVAL_TYPE_INFO op1_addr, IS_REFERENCE_EX
		|	// if (GC_DELREF(garbage) == 0)
		|	GC_DELREF FCARG1a
		if (op1_info & (MAY_BE_REF|MAY_BE_ARRAY|MAY_BE_OBJECT)) {
			|	jnz >3
		} else {
			|	jnz >5
		}
		|	ZVAL_DTOR_FUNC op1_info, opline
		|	jmp >5
		if (op1_info & (MAY_BE_REF|MAY_BE_ARRAY|MAY_BE_OBJECT)) {
			|3:
			|	// GC_ZVAL_CHECK_POSSIBLE_ROOT(variable_ptr)
			|	IF_GC_MAY_NOT_LEAK FCARG1a, >5
			|	EXT_CALL gc_possible_root, r1
			|	jmp >5
		}
		if (op1_info & ((MAY_BE_ANY|MAY_BE_UNDEF) - (MAY_BE_STRING|MAY_BE_ARRAY|MAY_BE_OBJECT|MAY_BE_RESOURCE))) {
			|.code
		}
	}

	if (op1_info & ((MAY_BE_ANY|MAY_BE_UNDEF) - (MAY_BE_STRING|MAY_BE_ARRAY|MAY_BE_OBJECT|MAY_BE_RESOURCE))) {
		|	// ZVAL_REF(variable_ptr, ref)
		|	SET_ZVAL_PTR op1_addr, r0
		|	SET_ZVAL_TYPE_INFO op1_addr, IS_REFERENCE_EX
	}
	|5:
	//END of handler

	|.cold_code
	|9:
	|	LOAD_ADDR FCARG1a, (ptrdiff_t)varname
	if (opline->extended_value) {
		|	add FCARG2a, opline->extended_value
	}
	|	EXT_CALL zend_jit_fetch_global_helper, r0
	|	jmp <1
	|.code

	return 1;
}

static int zend_jit_verify_arg_type(dasm_State **Dst, const zend_op *opline, zend_arg_info *arg_info, bool check_exception)
{
	zend_jit_addr res_addr = ZEND_ADDR_MEM_ZVAL(ZREG_FP, opline->result.var);
	bool in_cold = 0;
	uint32_t type_mask = ZEND_TYPE_PURE_MASK(arg_info->type) & MAY_BE_ANY;
	zend_reg tmp_reg = (type_mask == 0 || is_power_of_two(type_mask)) ? ZREG_FCARG1 : ZREG_R0;

	if (JIT_G(trigger) == ZEND_JIT_ON_HOT_TRACE
	 && JIT_G(current_frame)
	 && JIT_G(current_frame)->prev) {
		zend_jit_trace_stack *stack = JIT_G(current_frame)->stack;
		uint8_t type = STACK_TYPE(stack, EX_VAR_TO_NUM(opline->result.var));

		if (type != IS_UNKNOWN && (type_mask & (1u << type))) {
			return 1;
		}
	}

	if (ZEND_ARG_SEND_MODE(arg_info)) {
		if (opline->opcode == ZEND_RECV_INIT) {
			|	LOAD_ZVAL_ADDR Ra(tmp_reg), res_addr
			|	ZVAL_DEREF Ra(tmp_reg), MAY_BE_REF
			res_addr = ZEND_ADDR_MEM_ZVAL(tmp_reg, 0);
		} else {
			|	GET_ZVAL_PTR Ra(tmp_reg), res_addr
			res_addr = ZEND_ADDR_MEM_ZVAL(tmp_reg, offsetof(zend_reference, val));
		}
	}

	if (type_mask != 0) {
		if (is_power_of_two(type_mask)) {
			uint32_t type_code = concrete_type(type_mask);
			|	IF_NOT_ZVAL_TYPE res_addr, type_code, >1
		} else {
			|	mov edx, 1
			|	mov cl, byte [Ra(Z_REG(res_addr))+Z_OFFSET(res_addr)+offsetof(zval, u1.v.type)]
			|	shl edx, cl
			|	test edx, type_mask
			|	je >1
		}

		|.cold_code
		|1:

		in_cold = 1;
	}

	if (Z_REG(res_addr) != ZREG_FCARG1 || Z_OFFSET(res_addr) != 0) {
		|	LOAD_ZVAL_ADDR FCARG1a, res_addr
	}
	if (JIT_G(trigger) == ZEND_JIT_ON_HOT_TRACE) {
		|	SET_EX_OPLINE opline, r0
	} else {
		|	ADDR_STORE aword EX->opline, opline, r0
	}
	|	LOAD_ADDR FCARG2a, (ptrdiff_t)arg_info
	|	EXT_CALL zend_jit_verify_arg_slow, r0

	if (check_exception) {
		|	test al, al
		if (in_cold) {
			|	jnz >1
			|	jmp ->exception_handler
			|.code
			|1:
		} else {
			|	jz ->exception_handler
		}
	} else if (in_cold) {
		|	jmp >1
		|.code
		|1:
	}

	return 1;
}

static int zend_jit_recv(dasm_State **Dst, const zend_op *opline, const zend_op_array *op_array)
{
	uint32_t arg_num = opline->op1.num;
	zend_arg_info *arg_info = NULL;

	if (op_array->fn_flags & ZEND_ACC_HAS_TYPE_HINTS) {
		if (EXPECTED(arg_num <= op_array->num_args)) {
			arg_info = &op_array->arg_info[arg_num-1];
		} else if (UNEXPECTED(op_array->fn_flags & ZEND_ACC_VARIADIC)) {
			arg_info = &op_array->arg_info[op_array->num_args];
		}
		if (arg_info && !ZEND_TYPE_IS_SET(arg_info->type)) {
			arg_info = NULL;
		}
	}

	if (arg_info || (opline+1)->opcode != ZEND_RECV) {
		if (JIT_G(trigger) == ZEND_JIT_ON_HOT_TRACE) {
			if (!JIT_G(current_frame) ||
			    TRACE_FRAME_NUM_ARGS(JIT_G(current_frame)) < 0 ||
			    arg_num > TRACE_FRAME_NUM_ARGS(JIT_G(current_frame))) {
				int32_t exit_point = zend_jit_trace_get_exit_point(opline, ZEND_JIT_EXIT_TO_VM);
				const void *exit_addr = zend_jit_trace_get_exit_addr(exit_point);

				if (!exit_addr) {
					return 0;
				}
				|	cmp dword EX->This.u2.num_args, arg_num
				|	jb &exit_addr
			}
		} else {
			|	cmp dword EX->This.u2.num_args, arg_num
			|	jb >1
			|.cold_code
			|1:
			if (JIT_G(trigger) == ZEND_JIT_ON_HOT_TRACE) {
				|	SET_EX_OPLINE opline, r0
			} else {
				|	ADDR_STORE aword EX->opline, opline, r0
			}
			|	mov FCARG1a, FP
			|	EXT_CALL zend_missing_arg_error, r0
			|	jmp ->exception_handler
			|.code
		}
	}

	if (arg_info) {
		if (!zend_jit_verify_arg_type(Dst, opline, arg_info, 1)) {
			return 0;
		}
	}

	if (JIT_G(trigger) != ZEND_JIT_ON_HOT_TRACE) {
		if ((opline+1)->opcode != ZEND_RECV && (opline+1)->opcode != ZEND_RECV_INIT) {
			|	LOAD_IP_ADDR (opline + 1)
			zend_jit_set_last_valid_opline(opline + 1);
		}
	}

	return 1;
}

static int zend_jit_recv_init(dasm_State **Dst, const zend_op *opline, const zend_op_array *op_array, bool is_last, int may_throw)
{
	uint32_t arg_num = opline->op1.num;
	zval *zv = RT_CONSTANT(opline, opline->op2);
	zend_jit_addr res_addr = ZEND_ADDR_MEM_ZVAL(ZREG_FP, opline->result.var);

	if (JIT_G(trigger) == ZEND_JIT_ON_HOT_TRACE
	 && JIT_G(current_frame)
	 && TRACE_FRAME_NUM_ARGS(JIT_G(current_frame)) >= 0) {
		if (arg_num > TRACE_FRAME_NUM_ARGS(JIT_G(current_frame))) {
			|	ZVAL_COPY_CONST res_addr, -1, -1, zv, ZREG_R0
			if (Z_REFCOUNTED_P(zv)) {
				|	ADDREF_CONST zv, r0
			}
		}
	} else {
		if (JIT_G(trigger) != ZEND_JIT_ON_HOT_TRACE ||
		    (op_array->fn_flags & ZEND_ACC_HAS_TYPE_HINTS)) {
			|	cmp dword EX->This.u2.num_args, arg_num
			|	jae >5
		}
		|	ZVAL_COPY_CONST res_addr, -1, -1, zv, ZREG_R0
		if (Z_REFCOUNTED_P(zv)) {
			|	ADDREF_CONST zv, r0
		}
	}

	if (Z_CONSTANT_P(zv)) {
		if (JIT_G(trigger) == ZEND_JIT_ON_HOT_TRACE) {
			|	SET_EX_OPLINE opline, r0
		} else {
			|	ADDR_STORE aword EX->opline, opline, r0
		}
		|	LOAD_ZVAL_ADDR FCARG1a, res_addr
		|	mov r0, EX->func
		|	mov FCARG2a, [r0 + offsetof(zend_op_array, scope)]
		|	.if X64
		|		EXT_CALL zval_update_constant_ex, r0
		|	.else
		||#if (PHP_VERSION_ID < 80100) && (SIZEOF_SIZE_T == 4)
		|		EXT_CALL zval_jit_update_constant_ex, r0
		||#else
		|		EXT_CALL zval_update_constant_ex, r0
		||#endif
		|	.endif
		|	test al, al
		|	jnz >1
		|.cold_code
		|1:
		|	ZVAL_PTR_DTOR res_addr, MAY_BE_ANY|MAY_BE_RC1|MAY_BE_RCN, 1, 0, opline
		|	SET_ZVAL_TYPE_INFO res_addr, IS_UNDEF
		|	jmp ->exception_handler
		|.code
	}

	|5:

	if (op_array->fn_flags & ZEND_ACC_HAS_TYPE_HINTS) {
		do {
			zend_arg_info *arg_info;

			if (arg_num <= op_array->num_args) {
				arg_info = &op_array->arg_info[arg_num-1];
			} else if (op_array->fn_flags & ZEND_ACC_VARIADIC) {
				arg_info = &op_array->arg_info[op_array->num_args];
			} else {
				break;
			}
			if (!ZEND_TYPE_IS_SET(arg_info->type)) {
				break;
			}
			if (!zend_jit_verify_arg_type(Dst, opline, arg_info, may_throw)) {
				return 0;
			}
		} while (0);
	}

	if (JIT_G(trigger) != ZEND_JIT_ON_HOT_TRACE) {
		if (is_last) {
			|	LOAD_IP_ADDR (opline + 1)
			zend_jit_set_last_valid_opline(opline + 1);
		}
	}

	return 1;
}

static int zend_jit_class_guard(dasm_State **Dst, const zend_op *opline, zend_class_entry *ce)
{
	int32_t exit_point = zend_jit_trace_get_exit_point(opline, 0);
	const void *exit_addr = zend_jit_trace_get_exit_addr(exit_point);

	if (!exit_addr) {
		return 0;
	}

	|.if X64
	||	if (!IS_SIGNED_32BIT(ce)) {
	|		mov64 r0, ((ptrdiff_t)ce)
	|		cmp aword [FCARG1a + offsetof(zend_object, ce)], r0
	||	} else {
	|		cmp aword [FCARG1a + offsetof(zend_object, ce)], ce
	||	}
	|.else
	|	cmp aword [FCARG1a + offsetof(zend_object, ce)], ce
	|.endif
	|	jne &exit_addr

	return 1;
}

static int zend_jit_fetch_obj(dasm_State          **Dst,
                              const zend_op        *opline,
                              const zend_op_array  *op_array,
                              zend_ssa             *ssa,
                              const zend_ssa_op    *ssa_op,
                              uint32_t              op1_info,
                              zend_jit_addr         op1_addr,
                              bool                  op1_indirect,
                              zend_class_entry     *ce,
                              bool                  ce_is_instanceof,
                              bool                  on_this,
                              bool                  delayed_fetch_this,
                              bool                  op1_avoid_refcounting,
                              zend_class_entry     *trace_ce,
                              uint8_t               prop_type,
                              int                   may_throw)
{
	zval *member;
	zend_property_info *prop_info;
	bool may_be_dynamic = 1;
	zend_jit_addr res_addr = ZEND_ADDR_MEM_ZVAL(ZREG_FP, opline->result.var);
	zend_jit_addr this_addr = ZEND_ADDR_MEM_ZVAL(ZREG_FP, offsetof(zend_execute_data, This));
	zend_jit_addr prop_addr;
	uint32_t res_info = RES_INFO();
	bool type_loaded = 0;

	ZEND_ASSERT(opline->op2_type == IS_CONST);
	ZEND_ASSERT(op1_info & MAY_BE_OBJECT);

	member = RT_CONSTANT(opline, opline->op2);
	ZEND_ASSERT(Z_TYPE_P(member) == IS_STRING && Z_STRVAL_P(member)[0] != '\0');
	prop_info = zend_get_known_property_info(op_array, ce, Z_STR_P(member), on_this, op_array->filename);

	if (on_this) {
		|	GET_ZVAL_PTR FCARG1a, this_addr
	} else {
		if (opline->op1_type == IS_VAR
		 && opline->opcode == ZEND_FETCH_OBJ_W
		 && (op1_info & MAY_BE_INDIRECT)
		 && Z_REG(op1_addr) == ZREG_FP) {
			|	LOAD_ZVAL_ADDR FCARG1a, op1_addr
			|	IF_NOT_Z_TYPE FCARG1a, IS_INDIRECT, >1
			|	GET_Z_PTR FCARG1a, FCARG1a
			|1:
			op1_addr = ZEND_ADDR_MEM_ZVAL(ZREG_FCARG1, 0);
		}
		if (op1_info & MAY_BE_REF) {
			if (Z_REG(op1_addr) != ZREG_FCARG1 || Z_OFFSET(op1_addr) != 0) {
				|	LOAD_ZVAL_ADDR FCARG1a, op1_addr
			}
			|	ZVAL_DEREF FCARG1a, op1_info
			op1_addr = ZEND_ADDR_MEM_ZVAL(ZREG_FCARG1, 0);
		}
		if (op1_info & ((MAY_BE_UNDEF|MAY_BE_ANY)- MAY_BE_OBJECT)) {
			if (JIT_G(trigger) == ZEND_JIT_ON_HOT_TRACE) {
				int32_t exit_point = zend_jit_trace_get_exit_point(opline, ZEND_JIT_EXIT_TO_VM);
				const void *exit_addr = zend_jit_trace_get_exit_addr(exit_point);

				if (!exit_addr) {
					return 0;
				}
				|	IF_NOT_ZVAL_TYPE op1_addr, IS_OBJECT, &exit_addr
			} else {
				|	IF_NOT_ZVAL_TYPE op1_addr, IS_OBJECT, >7
			}
		}
		|	GET_ZVAL_PTR FCARG1a, op1_addr
	}

	if (!prop_info && trace_ce && (trace_ce->ce_flags & ZEND_ACC_IMMUTABLE)) {
		prop_info = zend_get_known_property_info(op_array, trace_ce, Z_STR_P(member), on_this, op_array->filename);
		if (prop_info) {
			ce = trace_ce;
			ce_is_instanceof = 0;
			if (!(op1_info & MAY_BE_CLASS_GUARD)) {
				if (on_this && JIT_G(current_frame)
				 && TRACE_FRAME_IS_THIS_CLASS_CHECKED(JIT_G(current_frame))) {
					ZEND_ASSERT(JIT_G(current_frame)->ce == ce);
				} else if (zend_jit_class_guard(Dst, opline, ce)) {
					if (on_this && JIT_G(current_frame)) {
						JIT_G(current_frame)->ce = ce;
						TRACE_FRAME_SET_THIS_CLASS_CHECKED(JIT_G(current_frame));
					}
				} else {
					return 0;
				}
				if (ssa->var_info && ssa_op->op1_use >= 0) {
					ssa->var_info[ssa_op->op1_use].type |= MAY_BE_CLASS_GUARD;
					ssa->var_info[ssa_op->op1_use].ce = ce;
					ssa->var_info[ssa_op->op1_use].is_instanceof = ce_is_instanceof;
				}
			}
		}
	}

	if (!prop_info) {
		|	mov r0, EX->run_time_cache
		|	mov r2, aword [r0 + (opline->extended_value & ~ZEND_FETCH_OBJ_FLAGS)]
		|	cmp r2, aword [FCARG1a + offsetof(zend_object, ce)]
		|	jne >5
		|	mov r0, aword [r0 + (opline->extended_value & ~ZEND_FETCH_OBJ_FLAGS) + sizeof(void*)]
		may_be_dynamic = zend_may_be_dynamic_property(ce, Z_STR_P(member), opline->op1_type == IS_UNUSED, op_array->filename);
		if (may_be_dynamic) {
			|	test r0, r0
			if (opline->opcode == ZEND_FETCH_OBJ_W) {
				|	jl >5
			} else {
				|	jl >8 // dynamic property
			}
		}
		|	mov edx, dword [FCARG1a + r0 + 8]
		|	IF_UNDEF dl, >5
		|	add FCARG1a, r0
		type_loaded = 1;
		prop_addr = ZEND_ADDR_MEM_ZVAL(ZREG_FCARG1, 0);
		if (opline->opcode == ZEND_FETCH_OBJ_W
		 && (!ce ||	ce_is_instanceof || (ce->ce_flags & ZEND_ACC_HAS_TYPE_HINTS))) {
			uint32_t flags = opline->extended_value & ZEND_FETCH_OBJ_FLAGS;

			|	mov r0, EX->run_time_cache
			|	mov FCARG2a, aword [r0 + (opline->extended_value & ~ZEND_FETCH_OBJ_FLAGS) + sizeof(void*) * 2]
			|	test FCARG2a, FCARG2a
			|	jnz >1
			|.cold_code
			|1:
			|	test dword [FCARG2a + offsetof(zend_property_info, flags)], ZEND_ACC_READONLY
			|	jz >3
			|	IF_NOT_Z_TYPE FCARG1a, IS_OBJECT, >2
			|	GET_Z_PTR r0, FCARG1a
			|	GC_ADDREF r0
			|	SET_ZVAL_PTR res_addr, r0
			|	SET_ZVAL_TYPE_INFO res_addr, IS_OBJECT_EX
			|	jmp >9
			|2:
			|	mov FCARG1a, FCARG2a
			|	SET_EX_OPLINE opline, r0
			|	EXT_CALL zend_readonly_property_modification_error, r0
			|	SET_ZVAL_TYPE_INFO res_addr, _IS_ERROR
			|	jmp >9
			|3:
			if (flags == ZEND_FETCH_DIM_WRITE) {
				|	SET_EX_OPLINE opline, r0
				|	EXT_CALL zend_jit_check_array_promotion, r0
				|	jmp >9
			} else if (flags == ZEND_FETCH_REF) {
				|.if X64
					|	LOAD_ZVAL_ADDR CARG3, res_addr
				|.else
					|	sub r4, 12
					|	PUSH_ZVAL_ADDR res_addr, r0
				|.endif
				|	EXT_CALL zend_jit_create_typed_ref, r0
				|.if not(X64)
				|	add r4, 12
				|.endif
				|	jmp >9
			} else {
				ZEND_ASSERT(flags == 0);
			}
			|.code
		}
	} else {
		prop_addr = ZEND_ADDR_MEM_ZVAL(ZREG_FCARG1, prop_info->offset);
		if (JIT_G(trigger) == ZEND_JIT_ON_HOT_TRACE) {
			if (opline->opcode == ZEND_FETCH_OBJ_W || !(res_info & MAY_BE_GUARD) || !JIT_G(current_frame)) {
				/* perform IS_UNDEF check only after result type guard (during deoptimization) */
				int32_t exit_point = zend_jit_trace_get_exit_point(opline, ZEND_JIT_EXIT_TO_VM);
				const void *exit_addr = zend_jit_trace_get_exit_addr(exit_point);

				if (!exit_addr) {
					return 0;
				}
				type_loaded = 1;
				|	mov edx, dword [FCARG1a + prop_info->offset + 8]
				|	IF_UNDEF dl, &exit_addr
			}
		} else {
			type_loaded = 1;
			|	mov edx, dword [FCARG1a + prop_info->offset + 8]
			|	IF_UNDEF dl, >5
		}
		if (opline->opcode == ZEND_FETCH_OBJ_W && (prop_info->flags & ZEND_ACC_READONLY)) {
			if (!type_loaded) {
				type_loaded = 1;
				|	mov edx, dword [FCARG1a + prop_info->offset + 8]
			}
			|	IF_NOT_TYPE dl, IS_OBJECT, >4
			|	GET_ZVAL_PTR r0, prop_addr
			|	GC_ADDREF r0
			|	SET_ZVAL_PTR res_addr, r0
			|	SET_ZVAL_TYPE_INFO res_addr, IS_OBJECT_EX
			|	jmp >9
			|.cold_code
			|4:
			|	LOAD_ADDR FCARG1a, prop_info
			|	SET_EX_OPLINE opline, r0
			|	EXT_CALL zend_readonly_property_modification_error, r0
			|	SET_ZVAL_TYPE_INFO res_addr, _IS_ERROR
			|	jmp >9
			|.code
		}
		if (opline->opcode == ZEND_FETCH_OBJ_W
		 && (opline->extended_value & ZEND_FETCH_OBJ_FLAGS)
		 && ZEND_TYPE_IS_SET(prop_info->type)) {
			uint32_t flags = opline->extended_value & ZEND_FETCH_OBJ_FLAGS;

			if (flags == ZEND_FETCH_DIM_WRITE) {
				if ((ZEND_TYPE_FULL_MASK(prop_info->type) & (MAY_BE_ITERABLE|MAY_BE_ARRAY)) == 0) {
					if (!type_loaded) {
						type_loaded = 1;
						|	mov edx, dword [FCARG1a + prop_info->offset + 8]
					}
					|	cmp dl, IS_FALSE
					|	jle >1
					|.cold_code
					|1:
					if (Z_REG(prop_addr) != ZREG_FCARG1 || Z_OFFSET(prop_addr) != 0) {
						|	LOAD_ZVAL_ADDR FCARG1a, prop_addr
					}
					|	LOAD_ADDR FCARG2a, prop_info
					|	SET_EX_OPLINE opline, r0
					|	EXT_CALL zend_jit_check_array_promotion, r0
					|	jmp >9
					|.code
				}
			} else if (flags == ZEND_FETCH_REF) {
				if (!type_loaded) {
					type_loaded = 1;
					|	mov edx, dword [FCARG1a + prop_info->offset + 8]
				}
				|	IF_TYPE dl, IS_REFERENCE, >1
				if (ce && ce->ce_flags & ZEND_ACC_IMMUTABLE) {
					|	LOAD_ADDR FCARG2a, prop_info
				} else {
					int prop_info_offset =
						(((prop_info->offset - (sizeof(zend_object) - sizeof(zval))) / sizeof(zval)) * sizeof(void*));

					|	mov r0, aword [FCARG1a + offsetof(zend_object, ce)]
					|	mov	r0, aword [r0 + offsetof(zend_class_entry, properties_info_table)]
					|	mov FCARG2a, aword[r0 + prop_info_offset]
				}
				if (Z_REG(prop_addr) != ZREG_FCARG1 || Z_OFFSET(prop_addr) != 0) {
					|	LOAD_ZVAL_ADDR FCARG1a, prop_addr
				}
				|.if X64
					|	LOAD_ZVAL_ADDR CARG3, res_addr
				|.else
					|	sub r4, 12
					|	PUSH_ZVAL_ADDR res_addr, r0
				|.endif
				|	EXT_CALL zend_jit_create_typed_ref, r0
				|.if not(X64)
				|	add r4, 12
				|.endif
				|	jmp >9
				|1:
			} else {
				ZEND_UNREACHABLE();
			}
		}
	}
	if (opline->opcode == ZEND_FETCH_OBJ_W) {
		if (Z_REG(prop_addr) != ZREG_FCARG1 || Z_OFFSET(prop_addr) != 0) {
			|	LOAD_ZVAL_ADDR FCARG1a, prop_addr
		}
		|	SET_ZVAL_PTR res_addr, FCARG1a
		|	SET_ZVAL_TYPE_INFO res_addr, IS_INDIRECT
		if (JIT_G(trigger) == ZEND_JIT_ON_HOT_TRACE && prop_info) {
			ssa->var_info[ssa_op->result_def].indirect_reference = 1;
		}
	} else {
		bool result_avoid_refcounting = 0;

		if ((res_info & MAY_BE_GUARD) && JIT_G(current_frame) && prop_info) {
			uint32_t flags = 0;
			uint32_t old_info;
			zend_jit_trace_stack *stack = JIT_G(current_frame)->stack;
			int32_t exit_point;
			const void *exit_addr;
			zend_uchar type;
			zend_jit_addr val_addr = prop_addr;

			if ((opline->op1_type & (IS_VAR|IS_TMP_VAR))
			 && !delayed_fetch_this
			 && !op1_avoid_refcounting) {
				flags = ZEND_JIT_EXIT_FREE_OP1;
			}

			if ((opline->result_type & (IS_VAR|IS_TMP_VAR))
			 && !(flags & ZEND_JIT_EXIT_FREE_OP1)
			 && (res_info & (MAY_BE_STRING|MAY_BE_ARRAY|MAY_BE_OBJECT|MAY_BE_RESOURCE))
			 && (ssa_op+1)->op1_use == ssa_op->result_def
			 && zend_jit_may_avoid_refcounting(opline+1)) {
				result_avoid_refcounting = 1;
				ssa->var_info[ssa_op->result_def].avoid_refcounting = 1;
			}

			type = concrete_type(res_info);

			if (prop_type != IS_UNKNOWN
			 && prop_type != IS_UNDEF
			 && prop_type != IS_REFERENCE
			 && (op1_info & (MAY_BE_ANY|MAY_BE_UNDEF)) == MAY_BE_OBJECT) {
				exit_point = zend_jit_trace_get_exit_point(opline, 0);
				exit_addr = zend_jit_trace_get_exit_addr(exit_point);
			} else {
				val_addr = ZEND_ADDR_MEM_ZVAL(ZREG_R0, 0);
				|	LOAD_ZVAL_ADDR r0, prop_addr
				if (op1_avoid_refcounting) {
					SET_STACK_REG(JIT_G(current_frame)->stack,
						EX_VAR_TO_NUM(opline->op1.var), ZREG_NONE);
				}
				old_info = STACK_INFO(stack, EX_VAR_TO_NUM(opline->result.var));
				SET_STACK_TYPE(stack, EX_VAR_TO_NUM(opline->result.var), IS_UNKNOWN, 1);
				SET_STACK_REG(stack, EX_VAR_TO_NUM(opline->result.var), ZREG_ZVAL_COPY_GPR0);
				exit_point = zend_jit_trace_get_exit_point(opline+1, flags);
					SET_STACK_INFO(stack, EX_VAR_TO_NUM(opline->result.var), old_info);
				exit_addr = zend_jit_trace_get_exit_addr(exit_point);
				if (!exit_addr) {
					return 0;
				}

				if (!type_loaded) {
					type_loaded = 1;
					|	mov edx, dword [FCARG1a + prop_info->offset + 8]
				}
				|	// ZVAL_DEREF()
				|	IF_NOT_TYPE dl, IS_REFERENCE, >1
				|	GET_Z_PTR r0, r0
				|	add r0, offsetof(zend_reference, val)
				|	GET_ZVAL_TYPE_INFO edx, val_addr
			}
			res_info &= ~MAY_BE_GUARD;
			ssa->var_info[ssa_op->result_def].type &= ~MAY_BE_GUARD;
			if (type < IS_STRING) {
				|1:
				if (type_loaded) {
					|	IF_NOT_TYPE dl, type, &exit_addr
				} else {
					|	IF_NOT_ZVAL_TYPE val_addr, type, &exit_addr
				}
			} else {
				if (!type_loaded) {
					type_loaded = 1;
					|	GET_ZVAL_TYPE_INFO edx, val_addr
				}
				|1:
				|	IF_NOT_TYPE dl, type, &exit_addr
			}
			|	// ZVAL_COPY
			|	ZVAL_COPY_VALUE_V res_addr, -1, val_addr, res_info, ZREG_R0, ZREG_R1
			if (type < IS_STRING) {
				if (Z_REG(res_addr) != ZREG_FP ||
				    JIT_G(current_frame) == NULL ||
				    STACK_MEM_TYPE(JIT_G(current_frame)->stack, EX_VAR_TO_NUM(Z_OFFSET(res_addr))) != type) {
					|	SET_ZVAL_TYPE_INFO res_addr, type
				}
			} else {
				|	SET_ZVAL_TYPE_INFO res_addr, edx
				if (!result_avoid_refcounting) {
					|	TRY_ADDREF res_info, dh, r1
				}
			}
		} else {
			if (!zend_jit_zval_copy_deref(Dst, res_addr, prop_addr, ZREG_R2)) {
				return 0;
			}
		}
	}

	if (op1_avoid_refcounting) {
		SET_STACK_REG(JIT_G(current_frame)->stack,
			EX_VAR_TO_NUM(opline->op1.var), ZREG_NONE);
	}

	|.cold_code

	if (JIT_G(trigger) != ZEND_JIT_ON_HOT_TRACE || !prop_info) {
		|5:
		|	SET_EX_OPLINE opline, r0
		if (opline->opcode == ZEND_FETCH_OBJ_W) {
			|	EXT_CALL zend_jit_fetch_obj_w_slow, r0
		} else if (opline->opcode != ZEND_FETCH_OBJ_IS) {
			|	EXT_CALL zend_jit_fetch_obj_r_slow, r0
		} else {
			|	EXT_CALL zend_jit_fetch_obj_is_slow, r0
		}
		|	jmp >9
	}

	if ((op1_info & ((MAY_BE_UNDEF|MAY_BE_ANY|MAY_BE_REF)- MAY_BE_OBJECT)) && JIT_G(trigger) != ZEND_JIT_ON_HOT_TRACE) {
		|7:
		if (opline->opcode != ZEND_FETCH_OBJ_IS) {
			|	SET_EX_OPLINE opline, r0
			if (opline->opcode != ZEND_FETCH_OBJ_W
			 && (op1_info & MAY_BE_UNDEF)) {
				zend_jit_addr orig_op1_addr = OP1_ADDR();

				if (op1_info & MAY_BE_ANY) {
					|	IF_NOT_ZVAL_TYPE op1_addr, IS_UNDEF, >1
				}
				|	mov FCARG1d, opline->op1.var
				|	EXT_CALL zend_jit_undefined_op_helper, r0
				|1:
				|	LOAD_ZVAL_ADDR FCARG1a, orig_op1_addr
			} else if (Z_REG(op1_addr) != ZREG_FCARG1 || Z_OFFSET(op1_addr) != 0) {
				|	LOAD_ZVAL_ADDR FCARG1a, op1_addr
			}
			|	LOAD_ADDR FCARG2a, Z_STRVAL_P(member)
			if (opline->opcode == ZEND_FETCH_OBJ_W) {
				|	EXT_CALL zend_jit_invalid_property_write, r0
				|	SET_ZVAL_TYPE_INFO res_addr, _IS_ERROR
			} else {
				|	EXT_CALL zend_jit_invalid_property_read, r0
				|	SET_ZVAL_TYPE_INFO res_addr, IS_NULL
			}
			|	jmp >9
		} else {
			|	SET_ZVAL_TYPE_INFO res_addr, IS_NULL
			|	jmp >9
		}
	}

	if (!prop_info
	 && may_be_dynamic
	 && opline->opcode != ZEND_FETCH_OBJ_W) {
		|8:
		|	mov FCARG2a, r0
		|	SET_EX_OPLINE opline, r0
		if (opline->opcode != ZEND_FETCH_OBJ_IS) {
			|	EXT_CALL zend_jit_fetch_obj_r_dynamic, r0
		} else {
			|	EXT_CALL zend_jit_fetch_obj_is_dynamic, r0
		}
		|	jmp >9
	}

	|.code;
	|9: // END
	if (opline->op1_type != IS_UNUSED && !delayed_fetch_this && !op1_indirect) {
		if (opline->op1_type == IS_VAR
		 && opline->opcode == ZEND_FETCH_OBJ_W
		 && (op1_info & MAY_BE_RC1)) {
			zend_jit_addr orig_op1_addr = OP1_ADDR();

			|	IF_NOT_ZVAL_REFCOUNTED orig_op1_addr, >1
			|	GET_ZVAL_PTR FCARG1a, orig_op1_addr
			|	GC_DELREF FCARG1a
			|	jnz >1
			|	SET_EX_OPLINE opline, r0
			|	EXT_CALL zend_jit_extract_helper, r0
			|1:
		} else if (!op1_avoid_refcounting) {
			if (on_this) {
				op1_info &= ~MAY_BE_RC1;
			}
			|	FREE_OP opline->op1_type, opline->op1, op1_info, 1, opline
		}
	}

	if (JIT_G(trigger) == ZEND_JIT_ON_HOT_TRACE
	 && prop_info
	 && (!(opline->op1_type & (IS_VAR|IS_TMP_VAR)) || on_this || op1_indirect)) {
		may_throw = 0;
	}

	if (may_throw) {
		if (!zend_jit_check_exception(Dst)) {
			return 0;
		}
	}

	return 1;
}

static int zend_jit_incdec_obj(dasm_State          **Dst,
                               const zend_op        *opline,
                               const zend_op_array  *op_array,
                               zend_ssa             *ssa,
                               const zend_ssa_op    *ssa_op,
                               uint32_t              op1_info,
                               zend_jit_addr         op1_addr,
                               bool                  op1_indirect,
                               zend_class_entry     *ce,
                               bool                  ce_is_instanceof,
                               bool                  on_this,
                               bool                  delayed_fetch_this,
                               zend_class_entry     *trace_ce,
                               uint8_t               prop_type)
{
	zval *member;
	zend_string *name;
	zend_property_info *prop_info;
	zend_jit_addr this_addr = ZEND_ADDR_MEM_ZVAL(ZREG_FP, offsetof(zend_execute_data, This));
	zend_jit_addr res_addr = 0;
	zend_jit_addr prop_addr;
	bool needs_slow_path = 0;
	bool use_prop_guard = 0;
	bool may_throw = 0;
	uint32_t res_info = (opline->result_type != IS_UNDEF) ? RES_INFO() : 0;

	ZEND_ASSERT(opline->op2_type == IS_CONST);
	ZEND_ASSERT(op1_info & MAY_BE_OBJECT);

	if (opline->result_type != IS_UNUSED) {
		res_addr = ZEND_ADDR_MEM_ZVAL(ZREG_FP, opline->result.var);
	}

	member = RT_CONSTANT(opline, opline->op2);
	ZEND_ASSERT(Z_TYPE_P(member) == IS_STRING && Z_STRVAL_P(member)[0] != '\0');
	name = Z_STR_P(member);
	prop_info = zend_get_known_property_info(op_array, ce, name, on_this, op_array->filename);

	if (on_this) {
		|	GET_ZVAL_PTR FCARG1a, this_addr
	} else {
		if (opline->op1_type == IS_VAR
		 && (op1_info & MAY_BE_INDIRECT)
		 && Z_REG(op1_addr) == ZREG_FP) {
			|	LOAD_ZVAL_ADDR FCARG1a, op1_addr
			|	IF_NOT_Z_TYPE FCARG1a, IS_INDIRECT, >1
			|	GET_Z_PTR FCARG1a, FCARG1a
			|1:
			op1_addr = ZEND_ADDR_MEM_ZVAL(ZREG_FCARG1, 0);
		}
		if (op1_info & MAY_BE_REF) {
			if (Z_REG(op1_addr) != ZREG_FCARG1 || Z_OFFSET(op1_addr) != 0) {
				|	LOAD_ZVAL_ADDR FCARG1a, op1_addr
			}
			|	ZVAL_DEREF FCARG1a, op1_info
			op1_addr = ZEND_ADDR_MEM_ZVAL(ZREG_FCARG1, 0);
		}
		if (op1_info & ((MAY_BE_UNDEF|MAY_BE_ANY)- MAY_BE_OBJECT)) {
			if (JIT_G(trigger) == ZEND_JIT_ON_HOT_TRACE) {
				int32_t exit_point = zend_jit_trace_get_exit_point(opline, ZEND_JIT_EXIT_TO_VM);
				const void *exit_addr = zend_jit_trace_get_exit_addr(exit_point);

				if (!exit_addr) {
					return 0;
				}
				|	IF_NOT_ZVAL_TYPE op1_addr, IS_OBJECT, &exit_addr
			} else {
				|	IF_NOT_ZVAL_TYPE op1_addr, IS_OBJECT, >1
				|.cold_code
				|1:
				|	SET_EX_OPLINE opline, r0
				if (Z_REG(op1_addr) != ZREG_FCARG1 || Z_OFFSET(op1_addr) != 0) {
					|	LOAD_ZVAL_ADDR FCARG1a, op1_addr
				}
				|	LOAD_ADDR FCARG2a, ZSTR_VAL(name)
				|	EXT_CALL zend_jit_invalid_property_incdec, r0
				|	jmp ->exception_handler
				|.code
			}
		}
		|	GET_ZVAL_PTR FCARG1a, op1_addr
	}

	if (!prop_info && trace_ce && (trace_ce->ce_flags & ZEND_ACC_IMMUTABLE)) {
		prop_info = zend_get_known_property_info(op_array, trace_ce, name, on_this, op_array->filename);
		if (prop_info) {
			ce = trace_ce;
			ce_is_instanceof = 0;
			if (!(op1_info & MAY_BE_CLASS_GUARD)) {
				if (on_this && JIT_G(current_frame)
				 && TRACE_FRAME_IS_THIS_CLASS_CHECKED(JIT_G(current_frame))) {
					ZEND_ASSERT(JIT_G(current_frame)->ce == ce);
				} else if (zend_jit_class_guard(Dst, opline, ce)) {
					if (on_this && JIT_G(current_frame)) {
						JIT_G(current_frame)->ce = ce;
						TRACE_FRAME_SET_THIS_CLASS_CHECKED(JIT_G(current_frame));
					}
				} else {
					return 0;
				}
				if (ssa->var_info && ssa_op->op1_use >= 0) {
					ssa->var_info[ssa_op->op1_use].type |= MAY_BE_CLASS_GUARD;
					ssa->var_info[ssa_op->op1_use].ce = ce;
					ssa->var_info[ssa_op->op1_use].is_instanceof = ce_is_instanceof;
				}
				if (ssa->var_info && ssa_op->op1_def >= 0) {
					ssa->var_info[ssa_op->op1_def].type |= MAY_BE_CLASS_GUARD;
					ssa->var_info[ssa_op->op1_def].ce = ce;
					ssa->var_info[ssa_op->op1_def].is_instanceof = ce_is_instanceof;
				}
			}
		}
	}

	use_prop_guard = (prop_type != IS_UNKNOWN
		&& prop_type != IS_UNDEF
		&& prop_type != IS_REFERENCE
		&& (op1_info & (MAY_BE_ANY|MAY_BE_UNDEF)) == MAY_BE_OBJECT);

	if (!prop_info) {
		needs_slow_path = 1;

		|	mov r0, EX->run_time_cache
		|	mov r2, aword [r0 + opline->extended_value]
		|	cmp r2, aword [FCARG1a + offsetof(zend_object, ce)]
		|	jne >7
		if (!ce || ce_is_instanceof || (ce->ce_flags & ZEND_ACC_HAS_TYPE_HINTS)) {
			|	cmp aword [r0 + opline->extended_value + sizeof(void*) * 2], 0
			|	jnz >7
		}
		|	mov r0, aword [r0 + opline->extended_value + sizeof(void*)]
		|	test r0, r0
		|	jl >7
		if (!use_prop_guard) {
			|	IF_TYPE byte [FCARG1a + r0 + 8], IS_UNDEF, >7
		}
		|	add FCARG1a, r0
		prop_addr = ZEND_ADDR_MEM_ZVAL(ZREG_FCARG1, 0);
	} else {
		prop_addr = ZEND_ADDR_MEM_ZVAL(ZREG_FCARG1, prop_info->offset);
		if (ZEND_TYPE_IS_SET(prop_info->type) || !use_prop_guard) {
			if (JIT_G(trigger) == ZEND_JIT_ON_HOT_TRACE) {
				int32_t exit_point = zend_jit_trace_get_exit_point(opline, ZEND_JIT_EXIT_TO_VM);
				const void *exit_addr = zend_jit_trace_get_exit_addr(exit_point);

				if (!exit_addr) {
					return 0;
				}
				|	IF_TYPE byte [FCARG1a + prop_info->offset + 8], IS_UNDEF, &exit_addr
			} else {
				|	IF_TYPE byte [FCARG1a + prop_info->offset + 8], IS_UNDEF, >7
				needs_slow_path = 1;
			}
		}
		if (ZEND_TYPE_IS_SET(prop_info->type)) {
			may_throw = 1;
			|	SET_EX_OPLINE opline, r0
			if (ce && ce->ce_flags & ZEND_ACC_IMMUTABLE) {
				|	LOAD_ADDR FCARG2a, prop_info
			} else {
				int prop_info_offset =
					(((prop_info->offset - (sizeof(zend_object) - sizeof(zval))) / sizeof(zval)) * sizeof(void*));

				|	mov r0, aword [FCARG1a + offsetof(zend_object, ce)]
				|	mov	r0, aword [r0 + offsetof(zend_class_entry, properties_info_table)]
				|	mov FCARG2a, aword[r0 + prop_info_offset]
			}
			|	LOAD_ZVAL_ADDR FCARG1a, prop_addr
			if (opline->result_type == IS_UNUSED) {
				switch (opline->opcode) {
					case ZEND_PRE_INC_OBJ:
					case ZEND_POST_INC_OBJ:
						|	EXT_CALL zend_jit_inc_typed_prop, r0
						break;
					case ZEND_PRE_DEC_OBJ:
					case ZEND_POST_DEC_OBJ:
						|	EXT_CALL zend_jit_dec_typed_prop, r0
						break;
					default:
						ZEND_UNREACHABLE();
				}
			} else {
				|.if X64
					|	LOAD_ZVAL_ADDR CARG3, res_addr
				|.else
					|	sub r4, 12
					|	PUSH_ZVAL_ADDR res_addr, r0
				|.endif
				switch (opline->opcode) {
					case ZEND_PRE_INC_OBJ:
						|	EXT_CALL zend_jit_pre_inc_typed_prop, r0
						break;
					case ZEND_PRE_DEC_OBJ:
						|	EXT_CALL zend_jit_pre_dec_typed_prop, r0
						break;
					case ZEND_POST_INC_OBJ:
						|	EXT_CALL zend_jit_post_inc_typed_prop, r0
						break;
					case ZEND_POST_DEC_OBJ:
						|	EXT_CALL zend_jit_post_dec_typed_prop, r0
						break;
					default:
						ZEND_UNREACHABLE();
				}
				|.if not(X64)
					|	add r4, 12
				|.endif
			}
		}
	}

	if (!prop_info || !ZEND_TYPE_IS_SET(prop_info->type)) {
		uint32_t var_info = MAY_BE_ANY|MAY_BE_REF|MAY_BE_RC1|MAY_BE_RCN;
		zend_jit_addr var_addr = prop_addr;

		if (use_prop_guard) {
			int32_t exit_point = zend_jit_trace_get_exit_point(opline, 0);
			const void *exit_addr = zend_jit_trace_get_exit_addr(exit_point);

			|	IF_NOT_ZVAL_TYPE var_addr, prop_type, &exit_addr
			var_info = (1 << prop_type) | (var_info & ~(MAY_BE_ANY|MAY_BE_UNDEF|MAY_BE_REF));
		}

		if (var_info & MAY_BE_REF) {
			may_throw = 1;
			var_addr = ZEND_ADDR_MEM_ZVAL(ZREG_FCARG1, 0);
			if (Z_REG(prop_addr) != ZREG_FCARG1 || Z_OFFSET(prop_addr) != 0) {
				|	LOAD_ZVAL_ADDR FCARG1a, prop_addr
			}
			|	IF_NOT_ZVAL_TYPE var_addr, IS_REFERENCE, >2
			|	GET_ZVAL_PTR FCARG1a, var_addr
			|	cmp aword [FCARG1a + offsetof(zend_reference, sources.ptr)], 0
			|	jnz >1
			|	lea FCARG1a, aword [FCARG1a + offsetof(zend_reference, val)]
			|.cold_code
			|1:
			if (opline) {
				|	SET_EX_OPLINE opline, r0
			}
			if (opline->result_type == IS_UNUSED) {
				|	xor FCARG2a, FCARG2a
			} else {
				|	LOAD_ZVAL_ADDR FCARG2a, res_addr
			}
			switch (opline->opcode) {
				case ZEND_PRE_INC_OBJ:
					|	EXT_CALL zend_jit_pre_inc_typed_ref, r0
					break;
				case ZEND_PRE_DEC_OBJ:
					|	EXT_CALL zend_jit_pre_dec_typed_ref, r0
					break;
				case ZEND_POST_INC_OBJ:
					|	EXT_CALL zend_jit_post_inc_typed_ref, r0
					break;
				case ZEND_POST_DEC_OBJ:
					|	EXT_CALL zend_jit_post_dec_typed_ref, r0
					break;
				default:
					ZEND_UNREACHABLE();
			}
			|	jmp >9
			|.code
			|2:
		}

		if (var_info & MAY_BE_LONG) {
			if (var_info & (MAY_BE_ANY - MAY_BE_LONG)) {
				|	IF_NOT_ZVAL_TYPE var_addr, IS_LONG, >2
			}
			if (opline->opcode == ZEND_POST_INC_OBJ || opline->opcode == ZEND_POST_DEC_OBJ) {
				if (opline->result_type != IS_UNUSED) {
					|	ZVAL_COPY_VALUE res_addr, -1, var_addr, MAY_BE_LONG, ZREG_R1, ZREG_R2
				}
			}
			if (opline->opcode == ZEND_PRE_INC_OBJ || opline->opcode == ZEND_POST_INC_OBJ) {
				|	LONG_OP_WITH_32BIT_CONST add, var_addr, Z_L(1)
			} else {
				|	LONG_OP_WITH_32BIT_CONST sub, var_addr, Z_L(1)
			}
			|	jo	>3
			if (opline->opcode == ZEND_PRE_INC_OBJ || opline->opcode == ZEND_PRE_DEC_OBJ) {
				if (opline->result_type != IS_UNUSED) {
					|	ZVAL_COPY_VALUE res_addr, -1, var_addr, MAY_BE_LONG, ZREG_R0, ZREG_R2
				}
			}
			|.cold_code
		}
		if (var_info & (MAY_BE_ANY - MAY_BE_LONG)) {
			if (var_info & (MAY_BE_ARRAY|MAY_BE_OBJECT|MAY_BE_RESOURCE)) {
				may_throw = 1;
			}
			if (var_info & MAY_BE_LONG) {
				|2:
			}
			if (Z_REG(var_addr) != ZREG_FCARG1 || Z_OFFSET(var_addr) != 0) {
				var_addr = ZEND_ADDR_MEM_ZVAL(ZREG_FCARG1, 0);
				|	LOAD_ZVAL_ADDR FCARG1a, prop_addr
			}
			if (opline->opcode == ZEND_POST_INC_OBJ || opline->opcode == ZEND_POST_DEC_OBJ) {
				|	ZVAL_COPY_VALUE res_addr, -1, var_addr, MAY_BE_ANY, ZREG_R0, ZREG_R2
				|	TRY_ADDREF MAY_BE_ANY, ah, r2
			}
			if (opline->opcode == ZEND_PRE_INC_OBJ || opline->opcode == ZEND_POST_INC_OBJ) {
				if (opline->opcode == ZEND_PRE_INC_OBJ && opline->result_type != IS_UNUSED) {
					|	LOAD_ZVAL_ADDR FCARG2a, res_addr
					|	EXT_CALL zend_jit_pre_inc, r0
				} else {
					|	EXT_CALL increment_function, r0
				}
			} else {
				if (opline->opcode == ZEND_PRE_DEC_OBJ && opline->result_type != IS_UNUSED) {
					|	LOAD_ZVAL_ADDR FCARG2a, res_addr
					|	EXT_CALL zend_jit_pre_dec, r0
				} else {
					|	EXT_CALL decrement_function, r0
				}
			}
			if (var_info & MAY_BE_LONG) {
				|	jmp >4
			}
		}
		if (var_info & MAY_BE_LONG) {
			|3:
			if (opline->opcode == ZEND_PRE_INC_OBJ || opline->opcode == ZEND_POST_INC_OBJ) {
				|.if X64
					|	mov64 rax, 0x43e0000000000000
					|	SET_ZVAL_LVAL var_addr, rax
					|	SET_ZVAL_TYPE_INFO var_addr, IS_DOUBLE
					if (opline->opcode == ZEND_PRE_INC_OBJ && opline->result_type != IS_UNUSED) {
						|	SET_ZVAL_LVAL res_addr, rax
						|	SET_ZVAL_TYPE_INFO res_addr, IS_DOUBLE
					}
				|.else
					|	SET_ZVAL_LVAL var_addr, 0
					|	SET_ZVAL_W2 var_addr, 0x41e00000
					|	SET_ZVAL_TYPE_INFO var_addr, IS_DOUBLE
					if (opline->opcode == ZEND_PRE_INC_OBJ && opline->result_type != IS_UNUSED) {
						|	SET_ZVAL_LVAL res_addr, 0
						|	SET_ZVAL_W2 res_addr, 0x41e00000
						|	SET_ZVAL_TYPE_INFO res_addr, IS_DOUBLE
					}
				|.endif
			} else {
				|.if X64
					|	mov64 rax, 0xc3e0000000000000
					|	SET_ZVAL_LVAL var_addr, rax
					|	SET_ZVAL_TYPE_INFO var_addr, IS_DOUBLE
					if (opline->opcode == ZEND_PRE_DEC_OBJ && opline->result_type != IS_UNUSED) {
						|	SET_ZVAL_LVAL res_addr, rax
						|	SET_ZVAL_TYPE_INFO res_addr, IS_DOUBLE
					}
				|.else
					|	SET_ZVAL_LVAL var_addr, 0x00200000
					|	SET_ZVAL_W2 var_addr, 0xc1e00000
					|	SET_ZVAL_TYPE_INFO var_addr, IS_DOUBLE
					if (opline->opcode == ZEND_PRE_DEC_OBJ && opline->result_type != IS_UNUSED) {
						|	SET_ZVAL_LVAL res_addr, 0x00200000
						|	SET_ZVAL_W2 res_addr, 0xc1e00000
						|	SET_ZVAL_TYPE_INFO res_addr, IS_DOUBLE
					}
				|.endif
			}
			if (opline->result_type != IS_UNUSED
			 && (opline->opcode == ZEND_PRE_INC_OBJ || opline->opcode == ZEND_PRE_DEC_OBJ)
			 && prop_info
			 && !ZEND_TYPE_IS_SET(prop_info->type)
			 && (res_info & MAY_BE_GUARD)
			 && (res_info & MAY_BE_LONG)) {
				int32_t exit_point = zend_jit_trace_get_exit_point(opline + 1, 0);
				const void *exit_addr = zend_jit_trace_get_exit_addr(exit_point);

				ssa->var_info[ssa_op->result_def].type = res_info & ~MAY_BE_GUARD;
				|	jmp &exit_addr
				|.code
			} else {
				|	jmp >4
				|.code
				|4:
			}
		}
	}

	if (needs_slow_path) {
		may_throw = 1;
		|.cold_code
		|7:
		|	SET_EX_OPLINE opline, r0
		|	// value = zobj->handlers->write_property(zobj, name, value, CACHE_ADDR(opline->extended_value));
		|	LOAD_ADDR FCARG2a, name
		|.if X64
			|	mov CARG3, EX->run_time_cache
			|	add CARG3, opline->extended_value
			if (opline->result_type == IS_UNUSED) {
				|	xor CARG4, CARG4
			} else {
				|	LOAD_ZVAL_ADDR CARG4, res_addr
			}
		|.else
			|	sub r4, 8
			if (opline->result_type == IS_UNUSED) {
				|	push 0
			} else {
				|	PUSH_ZVAL_ADDR res_addr, r0
			}
			|	mov r0, EX->run_time_cache
			|	add r0, opline->extended_value
			|	push r0
		|.endif

		switch (opline->opcode) {
			case ZEND_PRE_INC_OBJ:
				|	EXT_CALL zend_jit_pre_inc_obj_helper, r0
				break;
			case ZEND_PRE_DEC_OBJ:
				|	EXT_CALL zend_jit_pre_dec_obj_helper, r0
				break;
			case ZEND_POST_INC_OBJ:
				|	EXT_CALL zend_jit_post_inc_obj_helper, r0
				break;
			case ZEND_POST_DEC_OBJ:
				|	EXT_CALL zend_jit_post_dec_obj_helper, r0
				break;
			default:
				ZEND_UNREACHABLE();
		}

		|.if not(X64)
			|	add r4, 8
		|.endif

		|	jmp >9
		|.code
	}

	|9:
	if (opline->op1_type != IS_UNUSED && !delayed_fetch_this && !op1_indirect) {
		if ((op1_info & MAY_HAVE_DTOR) && (op1_info & MAY_BE_RC1)) {
			may_throw = 1;
		}
		|	FREE_OP opline->op1_type, opline->op1, op1_info, 1, opline
	}

	if (may_throw) {
		if (!zend_jit_check_exception(Dst)) {
			return 0;
		}
	}

	return 1;
}

static int zend_jit_assign_obj_op(dasm_State          **Dst,
                                  const zend_op        *opline,
                                  const zend_op_array  *op_array,
                                  zend_ssa             *ssa,
                                  const zend_ssa_op    *ssa_op,
                                  uint32_t              op1_info,
                                  zend_jit_addr         op1_addr,
                                  uint32_t              val_info,
                                  zend_ssa_range       *val_range,
                                  bool                  op1_indirect,
                                  zend_class_entry     *ce,
                                  bool                  ce_is_instanceof,
                                  bool                  on_this,
                                  bool                  delayed_fetch_this,
                                  zend_class_entry     *trace_ce,
                                  uint8_t               prop_type)
{
	zval *member;
	zend_string *name;
	zend_property_info *prop_info;
	zend_jit_addr val_addr = OP1_DATA_ADDR();
	zend_jit_addr this_addr = ZEND_ADDR_MEM_ZVAL(ZREG_FP, offsetof(zend_execute_data, This));
	zend_jit_addr prop_addr;
	bool needs_slow_path = 0;
	bool use_prop_guard = 0;
	bool may_throw = 0;
	binary_op_type binary_op = get_binary_op(opline->extended_value);

	ZEND_ASSERT(opline->op2_type == IS_CONST);
	ZEND_ASSERT(op1_info & MAY_BE_OBJECT);
	ZEND_ASSERT(opline->result_type == IS_UNUSED);

	member = RT_CONSTANT(opline, opline->op2);
	ZEND_ASSERT(Z_TYPE_P(member) == IS_STRING && Z_STRVAL_P(member)[0] != '\0');
	name = Z_STR_P(member);
	prop_info = zend_get_known_property_info(op_array, ce, name, on_this, op_array->filename);

	if (on_this) {
		|	GET_ZVAL_PTR FCARG1a, this_addr
	} else {
		if (opline->op1_type == IS_VAR
		 && (op1_info & MAY_BE_INDIRECT)
		 && Z_REG(op1_addr) == ZREG_FP) {
			|	LOAD_ZVAL_ADDR FCARG1a, op1_addr
			|	IF_NOT_Z_TYPE FCARG1a, IS_INDIRECT, >1
			|	GET_Z_PTR FCARG1a, FCARG1a
			|1:
			op1_addr = ZEND_ADDR_MEM_ZVAL(ZREG_FCARG1, 0);
		}
		if (op1_info & MAY_BE_REF) {
			if (Z_REG(op1_addr) != ZREG_FCARG1 || Z_OFFSET(op1_addr) != 0) {
				|	LOAD_ZVAL_ADDR FCARG1a, op1_addr
			}
			|	ZVAL_DEREF FCARG1a, op1_info
			op1_addr = ZEND_ADDR_MEM_ZVAL(ZREG_FCARG1, 0);
		}
		if (op1_info & ((MAY_BE_UNDEF|MAY_BE_ANY)- MAY_BE_OBJECT)) {
			if (JIT_G(trigger) == ZEND_JIT_ON_HOT_TRACE) {
				int32_t exit_point = zend_jit_trace_get_exit_point(opline, ZEND_JIT_EXIT_TO_VM);
				const void *exit_addr = zend_jit_trace_get_exit_addr(exit_point);

				if (!exit_addr) {
					return 0;
				}
				|	IF_NOT_ZVAL_TYPE op1_addr, IS_OBJECT, &exit_addr
			} else {
				|	IF_NOT_ZVAL_TYPE op1_addr, IS_OBJECT, >1
				|.cold_code
				|1:
				|	SET_EX_OPLINE opline, r0
				if (Z_REG(op1_addr) != ZREG_FCARG1 || Z_OFFSET(op1_addr) != 0) {
					|	LOAD_ZVAL_ADDR FCARG1a, op1_addr
				}
				|	LOAD_ADDR FCARG2a, ZSTR_VAL(name)
				if (op1_info & MAY_BE_UNDEF) {
					|	EXT_CALL zend_jit_invalid_property_assign_op, r0
				} else {
					|	EXT_CALL zend_jit_invalid_property_assign, r0
				}
				may_throw = 1;
				if (((opline+1)->op1_type & (IS_VAR|IS_TMP_VAR))
				 && (val_info & (MAY_BE_REF|MAY_BE_STRING|MAY_BE_ARRAY|MAY_BE_OBJECT|MAY_BE_RESOURCE))) {
					may_throw = 1;
					|	jmp >8
				} else {
					|	jmp >9
				}
				|.code
			}
		}
		|	GET_ZVAL_PTR FCARG1a, op1_addr
	}

	if (!prop_info && trace_ce && (trace_ce->ce_flags & ZEND_ACC_IMMUTABLE)) {
		prop_info = zend_get_known_property_info(op_array, trace_ce, name, on_this, op_array->filename);
		if (prop_info) {
			ce = trace_ce;
			ce_is_instanceof = 0;
			if (!(op1_info & MAY_BE_CLASS_GUARD)) {
				if (on_this && JIT_G(current_frame)
				 && TRACE_FRAME_IS_THIS_CLASS_CHECKED(JIT_G(current_frame))) {
					ZEND_ASSERT(JIT_G(current_frame)->ce == ce);
				} else if (zend_jit_class_guard(Dst, opline, ce)) {
					if (on_this && JIT_G(current_frame)) {
						JIT_G(current_frame)->ce = ce;
						TRACE_FRAME_SET_THIS_CLASS_CHECKED(JIT_G(current_frame));
					}
				} else {
					return 0;
				}
				if (ssa->var_info && ssa_op->op1_use >= 0) {
					ssa->var_info[ssa_op->op1_use].type |= MAY_BE_CLASS_GUARD;
					ssa->var_info[ssa_op->op1_use].ce = ce;
					ssa->var_info[ssa_op->op1_use].is_instanceof = ce_is_instanceof;
				}
				if (ssa->var_info && ssa_op->op1_def >= 0) {
					ssa->var_info[ssa_op->op1_def].type |= MAY_BE_CLASS_GUARD;
					ssa->var_info[ssa_op->op1_def].ce = ce;
					ssa->var_info[ssa_op->op1_def].is_instanceof = ce_is_instanceof;
				}
			}
		}
	}

	use_prop_guard = (prop_type != IS_UNKNOWN
		&& prop_type != IS_UNDEF
		&& prop_type != IS_REFERENCE
		&& (op1_info & (MAY_BE_ANY|MAY_BE_UNDEF)) == MAY_BE_OBJECT);

	if (!prop_info) {
		needs_slow_path = 1;

		|	mov r0, EX->run_time_cache
		|	mov r2, aword [r0 + (opline+1)->extended_value]
		|	cmp r2, aword [FCARG1a + offsetof(zend_object, ce)]
		|	jne >7
		if (!ce || ce_is_instanceof || (ce->ce_flags & ZEND_ACC_HAS_TYPE_HINTS)) {
			|	cmp aword [r0 + (opline+1)->extended_value + sizeof(void*) * 2], 0
			|	jnz >7
		}
		|	mov r0, aword [r0 + (opline+1)->extended_value + sizeof(void*)]
		|	test r0, r0
		|	jl >7
		if (!use_prop_guard) {
			|	IF_TYPE byte [FCARG1a + r0 + 8], IS_UNDEF, >7
		}
		|	add FCARG1a, r0
		prop_addr = ZEND_ADDR_MEM_ZVAL(ZREG_FCARG1, 0);
	} else {
		prop_addr = ZEND_ADDR_MEM_ZVAL(ZREG_FCARG1, prop_info->offset);
		if (ZEND_TYPE_IS_SET(prop_info->type) || !use_prop_guard) {
			if (JIT_G(trigger) == ZEND_JIT_ON_HOT_TRACE) {
				int32_t exit_point = zend_jit_trace_get_exit_point(opline, ZEND_JIT_EXIT_TO_VM);
				const void *exit_addr = zend_jit_trace_get_exit_addr(exit_point);

				if (!exit_addr) {
					return 0;
				}
				|	IF_TYPE byte [FCARG1a + prop_info->offset + 8], IS_UNDEF, &exit_addr
			} else {
				|	IF_TYPE byte [FCARG1a + prop_info->offset + 8], IS_UNDEF, >7
				needs_slow_path = 1;
			}
		}
		if (ZEND_TYPE_IS_SET(prop_info->type)) {
			uint32_t info = val_info;

			may_throw = 1;

			if (opline) {
				|	SET_EX_OPLINE opline, r0
			}

			|	IF_ZVAL_TYPE prop_addr, IS_REFERENCE, >1
			|.cold_code
			|1:
			|	GET_ZVAL_PTR FCARG1a, prop_addr
			if (Z_MODE(val_addr) != IS_MEM_ZVAL || Z_REG(val_addr) != ZREG_FCARG2 || Z_OFFSET(val_addr) != 0) {
				|	LOAD_ZVAL_ADDR FCARG2a, val_addr
			}
			|.if X64
				|	LOAD_ADDR CARG3, binary_op
			|.else
				|	sub r4, 12
				|	PUSH_ADDR binary_op, r0
			|.endif
			|	EXT_CALL zend_jit_assign_op_to_typed_ref, r0
			|.if not(X64)
				|	add r4, 12
			|.endif
			|	jmp >9
			|.code

			|	// value = zend_assign_to_typed_prop(prop_info, property_val, value EXECUTE_DATA_CC);

			if (ce && ce->ce_flags & ZEND_ACC_IMMUTABLE) {
				|	LOAD_ADDR FCARG2a, prop_info
			} else {
				int prop_info_offset =
					(((prop_info->offset - (sizeof(zend_object) - sizeof(zval))) / sizeof(zval)) * sizeof(void*));

				|	mov r0, aword [FCARG1a + offsetof(zend_object, ce)]
				|	mov	r0, aword [r0 + offsetof(zend_class_entry, properties_info_table)]
				|	mov FCARG2a, aword[r0 + prop_info_offset]
			}
			|	LOAD_ZVAL_ADDR FCARG1a, prop_addr
			|.if X64
				|	LOAD_ZVAL_ADDR CARG3, val_addr
				|	LOAD_ADDR CARG4, binary_op
			|.else
				|	sub r4, 8
				|	PUSH_ADDR binary_op, r0
				|	PUSH_ZVAL_ADDR val_addr, r0
			|.endif

			|	EXT_CALL zend_jit_assign_op_to_typed_prop, r0

			|.if not(X64)
				|	add r4, 8
			|.endif

			if (info & (MAY_BE_REF|MAY_BE_STRING|MAY_BE_ARRAY|MAY_BE_OBJECT|MAY_BE_RESOURCE)) {
				info |= MAY_BE_RC1|MAY_BE_RCN;
			}

			|	FREE_OP (opline+1)->op1_type, (opline+1)->op1, info, 0, NULL
		}
	}

	if (!prop_info || !ZEND_TYPE_IS_SET(prop_info->type)) {
		zend_jit_addr var_addr = prop_addr;
		uint32_t var_info = MAY_BE_ANY|MAY_BE_REF|MAY_BE_RC1|MAY_BE_RCN;
		uint32_t var_def_info = MAY_BE_ANY|MAY_BE_REF|MAY_BE_RC1|MAY_BE_RCN;

		if (use_prop_guard) {
			int32_t exit_point = zend_jit_trace_get_exit_point(opline, 0);
			const void *exit_addr = zend_jit_trace_get_exit_addr(exit_point);

			|	IF_NOT_ZVAL_TYPE var_addr, prop_type, &exit_addr
			var_info = (1 << prop_type) | (var_info & ~(MAY_BE_ANY|MAY_BE_UNDEF|MAY_BE_REF));
		}

		if (var_info & MAY_BE_REF) {
			may_throw = 1;
			var_addr = ZEND_ADDR_MEM_ZVAL(ZREG_R0, 0);
			|	LOAD_ZVAL_ADDR r0, prop_addr
			|	IF_NOT_ZVAL_TYPE var_addr, IS_REFERENCE, >2
			|	GET_ZVAL_PTR FCARG1a, var_addr
			|	cmp aword [FCARG1a + offsetof(zend_reference, sources.ptr)], 0
			|	jnz >1
			|	lea r0, aword [FCARG1a + offsetof(zend_reference, val)]
			|.cold_code
			|1:
			if (Z_MODE(val_addr) != IS_MEM_ZVAL || Z_REG(val_addr) != ZREG_FCARG2 || Z_OFFSET(val_addr) != 0) {
				|	LOAD_ZVAL_ADDR FCARG2a, val_addr
			}
			if (opline) {
				|	SET_EX_OPLINE opline, r0
			}
			|.if X64
				|	LOAD_ADDR CARG3, binary_op
			|.else
				|	sub r4, 12
				|	PUSH_ADDR binary_op, r0
			|.endif
			|	EXT_CALL zend_jit_assign_op_to_typed_ref, r0
			|.if not(X64)
				|	add r4, 12
			|.endif
			|	jmp >9
			|.code
			|2:
			var_info &= ~MAY_BE_REF;
		}

		switch (opline->extended_value) {
			case ZEND_ADD:
			case ZEND_SUB:
			case ZEND_MUL:
				if ((var_info & (MAY_BE_STRING|MAY_BE_ARRAY|MAY_BE_OBJECT|MAY_BE_RESOURCE)) ||
				    (val_info & (MAY_BE_STRING|MAY_BE_ARRAY|MAY_BE_OBJECT|MAY_BE_RESOURCE))) {
					if (opline->extended_value != ZEND_ADD ||
					    (var_info & MAY_BE_ANY) != MAY_BE_ARRAY ||
					    (val_info & MAY_BE_ANY) == MAY_BE_ARRAY) {
						may_throw = 1;
					}
				}
				if (!zend_jit_math_helper(Dst, opline, opline->extended_value, IS_CV, opline->op1, var_addr, var_info, (opline+1)->op1_type, (opline+1)->op1, val_addr, val_info, 0, var_addr, var_def_info, var_info,
						1 /* may overflow */, 0)) {
					return 0;
				}
				break;
			case ZEND_BW_OR:
			case ZEND_BW_AND:
			case ZEND_BW_XOR:
				may_throw = 1;
				if ((var_info & (MAY_BE_STRING|MAY_BE_DOUBLE|MAY_BE_ARRAY|MAY_BE_OBJECT|MAY_BE_RESOURCE)) ||
				    (val_info & (MAY_BE_STRING|MAY_BE_DOUBLE|MAY_BE_ARRAY|MAY_BE_OBJECT|MAY_BE_RESOURCE))) {
					if ((var_info & MAY_BE_ANY) != MAY_BE_STRING ||
					    (val_info & MAY_BE_ANY) != MAY_BE_STRING) {
						may_throw = 1;
					}
				}
				goto long_math;
			case ZEND_SL:
			case ZEND_SR:
				if ((var_info & (MAY_BE_STRING|MAY_BE_DOUBLE|MAY_BE_ARRAY|MAY_BE_OBJECT|MAY_BE_RESOURCE)) ||
				    (val_info & (MAY_BE_STRING|MAY_BE_DOUBLE|MAY_BE_ARRAY|MAY_BE_OBJECT|MAY_BE_RESOURCE))) {
					may_throw = 1;
				}
				if ((opline+1)->op1_type != IS_CONST ||
				    Z_TYPE_P(RT_CONSTANT((opline+1), (opline+1)->op1)) != IS_LONG ||
				    Z_LVAL_P(RT_CONSTANT((opline+1), (opline+1)->op1)) < 0) {
					may_throw = 1;
				}
				goto long_math;
			case ZEND_MOD:
				if ((var_info & (MAY_BE_STRING|MAY_BE_ARRAY|MAY_BE_OBJECT|MAY_BE_RESOURCE)) ||
				    (val_info & (MAY_BE_STRING|MAY_BE_ARRAY|MAY_BE_OBJECT|MAY_BE_RESOURCE))) {
					if (opline->extended_value != ZEND_ADD ||
					    (var_info & MAY_BE_ANY) != MAY_BE_ARRAY ||
					    (val_info & MAY_BE_ANY) == MAY_BE_ARRAY) {
						may_throw = 1;
					}
				}
				if ((opline+1)->op1_type != IS_CONST ||
				    Z_TYPE_P(RT_CONSTANT((opline+1), (opline+1)->op1)) != IS_LONG ||
				    Z_LVAL_P(RT_CONSTANT((opline+1), (opline+1)->op1)) == 0) {
					may_throw = 1;
				}
long_math:
				if (!zend_jit_long_math_helper(Dst, opline, opline->extended_value,
						IS_CV, opline->op1, var_addr, var_info, NULL,
						(opline+1)->op1_type, (opline+1)->op1, val_addr, val_info,
						val_range,
						0, var_addr, var_def_info, var_info, /* may throw */ 1)) {
					return 0;
				}
				break;
			case ZEND_CONCAT:
				may_throw = 1;
				if (!zend_jit_concat_helper(Dst, opline, IS_CV, opline->op1, var_addr, var_info, (opline+1)->op1_type, (opline+1)->op1, val_addr, val_info, var_addr,
						0)) {
					return 0;
				}
				break;
			default:
				ZEND_UNREACHABLE();
		}
	}

	if (needs_slow_path) {
		may_throw = 1;
		|.cold_code
		|7:
		|	SET_EX_OPLINE opline, r0
		|	// value = zobj->handlers->write_property(zobj, name, value, CACHE_ADDR(opline->extended_value));
		|	LOAD_ADDR FCARG2a, name
		|.if X64
			|	LOAD_ZVAL_ADDR CARG3, val_addr
			|	mov CARG4, EX->run_time_cache
			|	add CARG4, (opline+1)->extended_value
			|.if X64WIN
			|	LOAD_ADDR r0, binary_op
			|	mov aword A5, r0
			|.else
			|	LOAD_ADDR CARG5, binary_op
			|.endif
		|.else
			|	sub r4, 4
			|	PUSH_ADDR binary_op, r0
			|	mov r0, EX->run_time_cache
			|	add r0, (opline+1)->extended_value
			|	push r0
			|	PUSH_ZVAL_ADDR val_addr, r0
		|.endif

		|	EXT_CALL zend_jit_assign_obj_op_helper, r0

		|.if not(X64)
			|	add r4, 4
		|.endif

		if (val_info & (MAY_BE_REF|MAY_BE_STRING|MAY_BE_ARRAY|MAY_BE_OBJECT|MAY_BE_RESOURCE)) {
			val_info |= MAY_BE_RC1|MAY_BE_RCN;
		}

		|8:
		|	// FREE_OP_DATA();
		|	FREE_OP (opline+1)->op1_type, (opline+1)->op1, val_info, 0, opline
		|	jmp >9
		|.code
	}

	|9:
	if (opline->op1_type != IS_UNUSED && !delayed_fetch_this && !op1_indirect) {
		if ((op1_info & MAY_HAVE_DTOR) && (op1_info & MAY_BE_RC1)) {
			may_throw = 1;
		}
		|	FREE_OP opline->op1_type, opline->op1, op1_info, 1, opline
	}

	if (may_throw) {
		if (!zend_jit_check_exception(Dst)) {
			return 0;
		}
	}

	return 1;
}

static int zend_jit_assign_obj(dasm_State          **Dst,
                               const zend_op        *opline,
                               const zend_op_array  *op_array,
                               zend_ssa             *ssa,
                               const zend_ssa_op    *ssa_op,
                               uint32_t              op1_info,
                               zend_jit_addr         op1_addr,
                               uint32_t              val_info,
                               bool                  op1_indirect,
                               zend_class_entry     *ce,
                               bool                  ce_is_instanceof,
                               bool                  on_this,
                               bool                  delayed_fetch_this,
                               zend_class_entry     *trace_ce,
                               uint8_t               prop_type,
                               int                   may_throw)
{
	zval *member;
	zend_string *name;
	zend_property_info *prop_info;
	zend_jit_addr val_addr = OP1_DATA_ADDR();
	zend_jit_addr res_addr = 0;
	zend_jit_addr this_addr = ZEND_ADDR_MEM_ZVAL(ZREG_FP, offsetof(zend_execute_data, This));
	zend_jit_addr prop_addr;
	bool needs_slow_path = 0;

	if (RETURN_VALUE_USED(opline)) {
		res_addr = ZEND_ADDR_MEM_ZVAL(ZREG_FP, opline->result.var);
	}

	ZEND_ASSERT(opline->op2_type == IS_CONST);
	ZEND_ASSERT(op1_info & MAY_BE_OBJECT);

	member = RT_CONSTANT(opline, opline->op2);
	ZEND_ASSERT(Z_TYPE_P(member) == IS_STRING && Z_STRVAL_P(member)[0] != '\0');
	name = Z_STR_P(member);
	prop_info = zend_get_known_property_info(op_array, ce, name, on_this, op_array->filename);

	if (on_this) {
		|	GET_ZVAL_PTR FCARG1a, this_addr
	} else {
		if (opline->op1_type == IS_VAR
		 && (op1_info & MAY_BE_INDIRECT)
		 && Z_REG(op1_addr) == ZREG_FP) {
			|	LOAD_ZVAL_ADDR FCARG1a, op1_addr
			|	IF_NOT_Z_TYPE FCARG1a, IS_INDIRECT, >1
			|	GET_Z_PTR FCARG1a, FCARG1a
			|1:
			op1_addr = ZEND_ADDR_MEM_ZVAL(ZREG_FCARG1, 0);
		}
		if (op1_info & MAY_BE_REF) {
			if (Z_REG(op1_addr) != ZREG_FCARG1 || Z_OFFSET(op1_addr) != 0) {
				|	LOAD_ZVAL_ADDR FCARG1a, op1_addr
			}
			|	ZVAL_DEREF FCARG1a, op1_info
			op1_addr = ZEND_ADDR_MEM_ZVAL(ZREG_FCARG1, 0);
		}
		if (op1_info & ((MAY_BE_UNDEF|MAY_BE_ANY)- MAY_BE_OBJECT)) {
			if (JIT_G(trigger) == ZEND_JIT_ON_HOT_TRACE) {
				int32_t exit_point = zend_jit_trace_get_exit_point(opline, ZEND_JIT_EXIT_TO_VM);
				const void *exit_addr = zend_jit_trace_get_exit_addr(exit_point);

				if (!exit_addr) {
					return 0;
				}
				|	IF_NOT_ZVAL_TYPE op1_addr, IS_OBJECT, &exit_addr
			} else {
				|	IF_NOT_ZVAL_TYPE op1_addr, IS_OBJECT, >1
				|.cold_code
				|1:
				|	SET_EX_OPLINE opline, r0
				if (Z_REG(op1_addr) != ZREG_FCARG1 || Z_OFFSET(op1_addr) != 0) {
					|	LOAD_ZVAL_ADDR FCARG1a, op1_addr
				}
				|	LOAD_ADDR FCARG2a, ZSTR_VAL(name)
				|	EXT_CALL zend_jit_invalid_property_assign, r0
				if (RETURN_VALUE_USED(opline)) {
					|	SET_ZVAL_TYPE_INFO res_addr, IS_NULL
				}
				if (((opline+1)->op1_type & (IS_VAR|IS_TMP_VAR))
				 && (val_info & (MAY_BE_REF|MAY_BE_STRING|MAY_BE_ARRAY|MAY_BE_OBJECT|MAY_BE_RESOURCE))) {
					|	jmp >7
				} else {
					|	jmp >9
				}
				|.code
			}
		}
		|	GET_ZVAL_PTR FCARG1a, op1_addr
	}

	if (!prop_info && trace_ce && (trace_ce->ce_flags & ZEND_ACC_IMMUTABLE)) {
		prop_info = zend_get_known_property_info(op_array, trace_ce, name, on_this, op_array->filename);
		if (prop_info) {
			ce = trace_ce;
			ce_is_instanceof = 0;
			if (!(op1_info & MAY_BE_CLASS_GUARD)) {
				if (on_this && JIT_G(current_frame)
				 && TRACE_FRAME_IS_THIS_CLASS_CHECKED(JIT_G(current_frame))) {
					ZEND_ASSERT(JIT_G(current_frame)->ce == ce);
				} else if (zend_jit_class_guard(Dst, opline, ce)) {
					if (on_this && JIT_G(current_frame)) {
						JIT_G(current_frame)->ce = ce;
						TRACE_FRAME_SET_THIS_CLASS_CHECKED(JIT_G(current_frame));
					}
				} else {
					return 0;
				}
				if (ssa->var_info && ssa_op->op1_use >= 0) {
					ssa->var_info[ssa_op->op1_use].type |= MAY_BE_CLASS_GUARD;
					ssa->var_info[ssa_op->op1_use].ce = ce;
					ssa->var_info[ssa_op->op1_use].is_instanceof = ce_is_instanceof;
				}
				if (ssa->var_info && ssa_op->op1_def >= 0) {
					ssa->var_info[ssa_op->op1_def].type |= MAY_BE_CLASS_GUARD;
					ssa->var_info[ssa_op->op1_def].ce = ce;
					ssa->var_info[ssa_op->op1_def].is_instanceof = ce_is_instanceof;
				}
			}
		}
	}

	if (!prop_info) {
		needs_slow_path = 1;

		|	mov r0, EX->run_time_cache
		|	mov r2, aword [r0 + opline->extended_value]
		|	cmp r2, aword [FCARG1a + offsetof(zend_object, ce)]
		|	jne >5
		if (!ce || ce_is_instanceof || (ce->ce_flags & ZEND_ACC_HAS_TYPE_HINTS)) {
			|	mov FCARG2a, aword [r0 + opline->extended_value + sizeof(void*) * 2]
		}
		|	mov r0, aword [r0 + opline->extended_value + sizeof(void*)]
		|	test r0, r0
		|	jl >5
		|	IF_TYPE byte [FCARG1a + r0 + 8], IS_UNDEF, >5
		|	add FCARG1a, r0
		prop_addr = ZEND_ADDR_MEM_ZVAL(ZREG_FCARG1, 0);
		if (!ce || ce_is_instanceof || (ce->ce_flags & ZEND_ACC_HAS_TYPE_HINTS)) {
			|	test FCARG2a, FCARG2a
			|	jnz >1
			|.cold_code
			|1:
			|	// value = zend_assign_to_typed_prop(prop_info, property_val, value EXECUTE_DATA_CC);
			|	SET_EX_OPLINE opline, r0
			|.if X64
				|	LOAD_ZVAL_ADDR CARG3, val_addr
				if (RETURN_VALUE_USED(opline)) {
					|	LOAD_ZVAL_ADDR CARG4, res_addr
				} else {
					|	xor CARG4, CARG4
				}
			|.else
				|	sub r4, 8
				if (RETURN_VALUE_USED(opline)) {
					|	PUSH_ZVAL_ADDR res_addr, r0
				} else {
					|	push 0
				}
				|	PUSH_ZVAL_ADDR val_addr, r0
			|.endif

			|	EXT_CALL zend_jit_assign_to_typed_prop, r0

			|.if not(X64)
				|	add r4, 8
			|.endif

			if ((opline+1)->op1_type == IS_CONST) {
				|	// TODO: ???
				|	// if (Z_TYPE_P(value) == orig_type) {
				|	// CACHE_PTR_EX(cache_slot + 2, NULL);
			}

			if (((opline+1)->op1_type & (IS_VAR|IS_TMP_VAR))
			 && (val_info & (MAY_BE_REF|MAY_BE_STRING|MAY_BE_ARRAY|MAY_BE_OBJECT|MAY_BE_RESOURCE))) {
				|	jmp >7
			} else {
				|	jmp >9
			}
			|.code
		}
	} else {
		prop_addr = ZEND_ADDR_MEM_ZVAL(ZREG_FCARG1, prop_info->offset);
		if (!ce || ce_is_instanceof || !(ce->ce_flags & ZEND_ACC_IMMUTABLE) || ce->__get || ce->__set || (prop_info->flags & ZEND_ACC_READONLY)) {
			// Undefined property with magic __get()/__set()
			if (JIT_G(trigger) == ZEND_JIT_ON_HOT_TRACE) {
				int32_t exit_point = zend_jit_trace_get_exit_point(opline, ZEND_JIT_EXIT_TO_VM);
				const void *exit_addr = zend_jit_trace_get_exit_addr(exit_point);

				if (!exit_addr) {
					return 0;
				}
				|	IF_TYPE byte [FCARG1a + prop_info->offset + 8], IS_UNDEF, &exit_addr
			} else {
				|	IF_TYPE byte [FCARG1a + prop_info->offset + 8], IS_UNDEF, >5
				needs_slow_path = 1;
			}
		}
		if (ZEND_TYPE_IS_SET(prop_info->type)) {
			uint32_t info = val_info;

			|	// value = zend_assign_to_typed_prop(prop_info, property_val, value EXECUTE_DATA_CC);
			|	SET_EX_OPLINE opline, r0
			if (ce && ce->ce_flags & ZEND_ACC_IMMUTABLE) {
				|	LOAD_ADDR FCARG2a, prop_info
			} else {
				int prop_info_offset =
					(((prop_info->offset - (sizeof(zend_object) - sizeof(zval))) / sizeof(zval)) * sizeof(void*));

				|	mov r0, aword [FCARG1a + offsetof(zend_object, ce)]
				|	mov	r0, aword [r0 + offsetof(zend_class_entry, properties_info_table)]
				|	mov FCARG2a, aword[r0 + prop_info_offset]
			}
			|	LOAD_ZVAL_ADDR FCARG1a, prop_addr
			|.if X64
				|	LOAD_ZVAL_ADDR CARG3, val_addr
				if (RETURN_VALUE_USED(opline)) {
					|	LOAD_ZVAL_ADDR CARG4, res_addr
				} else {
					|	xor CARG4, CARG4
				}
			|.else
				|	sub r4, 8
				if (RETURN_VALUE_USED(opline)) {
					|	PUSH_ZVAL_ADDR res_addr, r0
				} else {
					|	push 0
				}
				|	PUSH_ZVAL_ADDR val_addr, r0
			|.endif

			|	EXT_CALL zend_jit_assign_to_typed_prop, r0

			|.if not(X64)
				|	add r4, 8
			|.endif

			if (info & (MAY_BE_REF|MAY_BE_STRING|MAY_BE_ARRAY|MAY_BE_OBJECT|MAY_BE_RESOURCE)) {
				info |= MAY_BE_RC1|MAY_BE_RCN;
			}

			|	FREE_OP (opline+1)->op1_type, (opline+1)->op1, info, 0, NULL
		}
	}

	if (!prop_info || !ZEND_TYPE_IS_SET(prop_info->type)) {
		// value = zend_assign_to_variable(property_val, value, OP_DATA_TYPE, EX_USES_STRICT_TYPES());
		if (opline->result_type == IS_UNUSED) {
			if (!zend_jit_assign_to_variable_call(Dst, opline, prop_addr, prop_addr, -1, -1, (opline+1)->op1_type, val_addr, val_info, res_addr, 0)) {
				return 0;
			}
		} else {
			if (!zend_jit_assign_to_variable(Dst, opline, prop_addr, prop_addr, -1, -1, (opline+1)->op1_type, val_addr, val_info, res_addr, 0)) {
				return 0;
			}
		}
	}

	if (needs_slow_path) {
		|.cold_code
		|5:
		|	SET_EX_OPLINE opline, r0
		|	// value = zobj->handlers->write_property(zobj, name, value, CACHE_ADDR(opline->extended_value));
		|	LOAD_ADDR FCARG2a, name
		|.if X64
			|	LOAD_ZVAL_ADDR CARG3, val_addr
			|	mov CARG4, EX->run_time_cache
			|	add CARG4, opline->extended_value
			if (RETURN_VALUE_USED(opline)) {
				|.if X64WIN
				|	LOAD_ZVAL_ADDR r0, res_addr
				|	mov aword A5, r0
				|.else
				|	LOAD_ZVAL_ADDR CARG5, res_addr
				|.endif
			} else {
				|.if X64WIN
				|	mov aword A5, 0
				|.else
				|	xor CARG5, CARG5
				|.endif
			}
		|.else
			|	sub r4, 4
			if (RETURN_VALUE_USED(opline)) {
				|	PUSH_ZVAL_ADDR res_addr, r0
			} else {
				|	push 0
			}
			|	mov r0, EX->run_time_cache
			|	add r0, opline->extended_value
			|	push r0
			|	PUSH_ZVAL_ADDR val_addr, r0
		|.endif

		|	EXT_CALL zend_jit_assign_obj_helper, r0

		|.if not(X64)
			|	add r4, 4
		|.endif

		if (val_info & (MAY_BE_REF|MAY_BE_STRING|MAY_BE_ARRAY|MAY_BE_OBJECT|MAY_BE_RESOURCE)) {
			val_info |= MAY_BE_RC1|MAY_BE_RCN;
		}

		|7:
		|	// FREE_OP_DATA();
		|	FREE_OP (opline+1)->op1_type, (opline+1)->op1, val_info, 0, opline
		|	jmp >9
		|.code
	}

	|9:
	if (opline->op1_type != IS_UNUSED && !delayed_fetch_this && !op1_indirect) {
		|	FREE_OP opline->op1_type, opline->op1, op1_info, 1, opline
	}

	if (may_throw) {
		if (!zend_jit_check_exception(Dst)) {
			return 0;
		}
	}

	return 1;
}

static int zend_jit_free(dasm_State **Dst, const zend_op *opline, uint32_t op1_info, int may_throw)
{
	zend_jit_addr op1_addr = OP1_ADDR();

	if (op1_info & (MAY_BE_STRING|MAY_BE_ARRAY|MAY_BE_OBJECT|MAY_BE_RESOURCE|MAY_BE_REF)) {
		if (may_throw) {
			|	SET_EX_OPLINE opline, r0
		}
		if (opline->opcode == ZEND_FE_FREE && (op1_info & (MAY_BE_OBJECT|MAY_BE_REF))) {
			if (op1_info & MAY_BE_ARRAY) {
				|	IF_ZVAL_TYPE op1_addr, IS_ARRAY, >7
			}
			|	mov FCARG1d, dword [FP + opline->op1.var + offsetof(zval, u2.fe_iter_idx)]
			|	cmp FCARG1d, -1
			|	je >7
			|	EXT_CALL zend_hash_iterator_del, r0
			|7:
		}
		|	ZVAL_PTR_DTOR op1_addr, op1_info, 0, 0, opline
		if (may_throw) {
			if (!zend_jit_check_exception(Dst)) {
				return 0;
			}
		}
	}

	return 1;
}

static int zend_jit_echo(dasm_State **Dst, const zend_op *opline, uint32_t op1_info)
{
	if (opline->op1_type == IS_CONST) {
		zval *zv;
		size_t len;

		zv = RT_CONSTANT(opline, opline->op1);
		ZEND_ASSERT(Z_TYPE_P(zv) == IS_STRING);
		len = Z_STRLEN_P(zv);

		if (len > 0) {
			const char *str = Z_STRVAL_P(zv);

			|	SET_EX_OPLINE opline, r0
			|.if X64
				|	LOAD_ADDR CARG1, str
				|	LOAD_ADDR CARG2, len
				|	EXT_CALL zend_write, r0
			|.else
				|	mov aword A2, len
				|	mov aword A1, str
				|	EXT_CALL zend_write, r0
			|.endif
			if (!zend_jit_check_exception(Dst)) {
				return 0;
			}
		}
	} else {
		zend_jit_addr op1_addr = OP1_ADDR();

		ZEND_ASSERT((op1_info & (MAY_BE_UNDEF|MAY_BE_ANY|MAY_BE_REF)) == MAY_BE_STRING);

		|	SET_EX_OPLINE opline, r0
		|	GET_ZVAL_PTR r0, op1_addr
		|.if X64
		|	lea CARG1, aword [r0 + offsetof(zend_string, val)]
		|	mov CARG2, aword [r0 + offsetof(zend_string, len)]
		|	EXT_CALL zend_write, r0
		|.else
		|	add r0, offsetof(zend_string, val)
		|	mov aword A1, r0
		|	mov r0, aword [r0 + (offsetof(zend_string, len)-offsetof(zend_string, val))]
		|	mov aword A2, r0
		|	EXT_CALL zend_write, r0
		|.endif
		if (opline->op1_type & (IS_VAR|IS_TMP_VAR)) {
			|	ZVAL_PTR_DTOR op1_addr, op1_info, 0, 0, opline
		}
		if (!zend_jit_check_exception(Dst)) {
			return 0;
		}
	}
	return 1;
}

static int zend_jit_strlen(dasm_State **Dst, const zend_op *opline, uint32_t op1_info, zend_jit_addr op1_addr, zend_jit_addr res_addr)
{
	if (opline->op1_type == IS_CONST) {
		zval *zv;
		size_t len;

		zv = RT_CONSTANT(opline, opline->op1);
		ZEND_ASSERT(Z_TYPE_P(zv) == IS_STRING);
		len = Z_STRLEN_P(zv);

		|	SET_ZVAL_LVAL res_addr, len
		if (Z_MODE(res_addr) == IS_MEM_ZVAL) {
			|	SET_ZVAL_TYPE_INFO res_addr, IS_LONG
		} else if (!zend_jit_store_var_if_necessary(Dst, opline->result.var, res_addr, MAY_BE_LONG)) {
			return 0;
		}
	} else {
		ZEND_ASSERT((op1_info & (MAY_BE_UNDEF|MAY_BE_ANY|MAY_BE_REF)) == MAY_BE_STRING);

		if (Z_MODE(res_addr) == IS_REG) {
			|	GET_ZVAL_PTR Ra(Z_REG(res_addr)), op1_addr
			|	mov Ra(Z_REG(res_addr)), aword [Ra(Z_REG(res_addr))+offsetof(zend_string, len)]
			if (!zend_jit_store_var_if_necessary(Dst, opline->result.var, res_addr, MAY_BE_LONG)) {
				return 0;
			}
		} else {
			|	GET_ZVAL_PTR r0, op1_addr
			|	mov r0, aword [r0 + offsetof(zend_string, len)]
			|	SET_ZVAL_LVAL res_addr, r0
			|	SET_ZVAL_TYPE_INFO res_addr, IS_LONG
		}
		|	FREE_OP opline->op1_type, opline->op1, op1_info, 0, opline
	}
	return 1;
}

static int zend_jit_count(dasm_State **Dst, const zend_op *opline, uint32_t op1_info, zend_jit_addr op1_addr, zend_jit_addr res_addr, int may_throw)
{
	if (opline->op1_type == IS_CONST) {
		zval *zv;
		zend_long count;

		zv = RT_CONSTANT(opline, opline->op1);
		ZEND_ASSERT(Z_TYPE_P(zv) == IS_ARRAY);
		count = zend_hash_num_elements(Z_ARRVAL_P(zv));

		|	SET_ZVAL_LVAL res_addr, count
		if (Z_MODE(res_addr) == IS_MEM_ZVAL) {
			|	SET_ZVAL_TYPE_INFO res_addr, IS_LONG
		} else if (!zend_jit_store_var_if_necessary(Dst, opline->result.var, res_addr, MAY_BE_LONG)) {
			return 0;
		}
	} else {
		ZEND_ASSERT((op1_info & (MAY_BE_UNDEF|MAY_BE_ANY|MAY_BE_REF)) == MAY_BE_ARRAY);
		// Note: See the implementation of ZEND_COUNT in Zend/zend_vm_def.h - arrays do not contain IS_UNDEF starting in php 8.1+.

		if (Z_MODE(res_addr) == IS_REG) {
			|	GET_ZVAL_PTR Ra(Z_REG(res_addr)), op1_addr
			// Sign-extend the 32-bit value to a potentially 64-bit zend_long
			|	mov Rd(Z_REG(res_addr)), dword [Ra(Z_REG(res_addr))+offsetof(HashTable, nNumOfElements)]
			if (!zend_jit_store_var_if_necessary(Dst, opline->result.var, res_addr, MAY_BE_LONG)) {
				return 0;
			}
		} else {
			|	GET_ZVAL_PTR r0, op1_addr
			// Sign-extend the 32-bit value to a potentially 64-bit zend_long
			|	mov eax, dword [r0 + offsetof(HashTable, nNumOfElements)]
			|	SET_ZVAL_LVAL res_addr, r0
			|	SET_ZVAL_TYPE_INFO res_addr, IS_LONG
		}
		|	FREE_OP opline->op1_type, opline->op1, op1_info, 0, opline
	}

	if (may_throw) {
		return zend_jit_check_exception(Dst);
	}
	return 1;
}

static int zend_jit_load_this(dasm_State **Dst, uint32_t var)
{
	zend_jit_addr var_addr = ZEND_ADDR_MEM_ZVAL(ZREG_FP, var);

	|	mov FCARG1a, aword EX->This.value.ptr
	|	SET_ZVAL_PTR var_addr, FCARG1a
	|	SET_ZVAL_TYPE_INFO var_addr, IS_OBJECT_EX
	|	GC_ADDREF FCARG1a

	return 1;
}

static int zend_jit_fetch_this(dasm_State **Dst, const zend_op *opline, const zend_op_array *op_array, bool check_only)
{
	if (!op_array->scope || (op_array->fn_flags & ZEND_ACC_STATIC)) {
		if (JIT_G(trigger) == ZEND_JIT_ON_HOT_TRACE) {
			if (!JIT_G(current_frame) ||
			    !TRACE_FRAME_IS_THIS_CHECKED(JIT_G(current_frame))) {

				int32_t exit_point = zend_jit_trace_get_exit_point(opline, ZEND_JIT_EXIT_TO_VM);
				const void *exit_addr = zend_jit_trace_get_exit_addr(exit_point);

				|	cmp byte EX->This.u1.v.type, IS_OBJECT
				|	jne &exit_addr

				if (JIT_G(current_frame)) {
					TRACE_FRAME_SET_THIS_CHECKED(JIT_G(current_frame));
				}
			}
		} else {

			|	cmp byte EX->This.u1.v.type, IS_OBJECT
			|	jne >1
			|.cold_code
			|1:
			|	SET_EX_OPLINE opline, r0
			|	jmp ->invalid_this
			|.code
		}
	}

	if (!check_only) {
		if (!zend_jit_load_this(Dst, opline->result.var)) {
			return 0;
		}
	}

	return 1;
}

static int zend_jit_hash_jmp(dasm_State **Dst, const zend_op *opline, const zend_op_array *op_array, zend_ssa *ssa, HashTable *jumptable, int default_b, const void *default_label, const zend_op *next_opline, zend_jit_trace_info *trace_info)
{
	uint32_t count;
	Bucket *p;
	const zend_op *target;
	int b;
	int32_t exit_point;
	const void *exit_addr;

	|	test r0, r0
	if (default_label) {
		|	jz &default_label
	} else if (next_opline) {
		|	jz >3
	} else {
		|	jz =>default_b
	}
	|	LOAD_ADDR FCARG1a, jumptable
	|	sub r0, aword [FCARG1a + offsetof(HashTable, arData)]
	|	mov FCARG1a, (sizeof(Bucket) / sizeof(void*))
	|.if X64
	|	cqo
	|.else
	|	cdq
	|.endif
	|	idiv FCARG1a
	|.if X64
	if (!IS_32BIT(dasm_end)) {
		|	lea FCARG1a, aword [>4]
		|	jmp aword [FCARG1a + r0]
	} else {
		|	jmp aword [r0 + >4]
	}
	|.else
	|	jmp aword [r0 + >4]
	|.endif
	|.jmp_table
	|.align aword
	|4:
	if (trace_info) {
		trace_info->jmp_table_size += zend_hash_num_elements(jumptable);
	}

	count = jumptable->nNumUsed;
	p = jumptable->arData;
	do {
		if (Z_TYPE(p->val) == IS_UNDEF) {
			if (default_label) {
				|	.aword &default_label
			} else if (next_opline) {
				|	.aword >3
			} else {
				|	.aword =>default_b
			}
		} else {
			target = ZEND_OFFSET_TO_OPLINE(opline, Z_LVAL(p->val));
			if (!next_opline) {
				b = ssa->cfg.map[target - op_array->opcodes];
				|	.aword =>b
			} else if (next_opline == target) {
				|	.aword >3
			} else {
				exit_point = zend_jit_trace_get_exit_point(target, 0);
				exit_addr = zend_jit_trace_get_exit_addr(exit_point);
				|	.aword &exit_addr
			}
		}
		p++;
		count--;
	} while (count);
	|.code

	return 1;
}

static int zend_jit_switch(dasm_State **Dst, const zend_op *opline, const zend_op_array *op_array, zend_ssa *ssa, zend_jit_trace_rec *trace, zend_jit_trace_info *trace_info)
{
	HashTable *jumptable = Z_ARRVAL_P(RT_CONSTANT(opline, opline->op2));
	const zend_op *next_opline = NULL;

	if (trace) {
		ZEND_ASSERT(trace->op == ZEND_JIT_TRACE_VM || trace->op == ZEND_JIT_TRACE_END);
		ZEND_ASSERT(trace->opline != NULL);
		next_opline = trace->opline;
	}

	if (opline->op1_type == IS_CONST) {
		zval *zv = RT_CONSTANT(opline, opline->op1);
		zval *jump_zv = NULL;
		int b;

		if (opline->opcode == ZEND_SWITCH_LONG) {
			if (Z_TYPE_P(zv) == IS_LONG) {
				jump_zv = zend_hash_index_find(jumptable, Z_LVAL_P(zv));
			}
		} else if (opline->opcode == ZEND_SWITCH_STRING) {
			if (Z_TYPE_P(zv) == IS_STRING) {
				jump_zv = zend_hash_find_known_hash(jumptable, Z_STR_P(zv));
			}
		} else if (opline->opcode == ZEND_MATCH) {
			if (Z_TYPE_P(zv) == IS_LONG) {
				jump_zv = zend_hash_index_find(jumptable, Z_LVAL_P(zv));
			} else if (Z_TYPE_P(zv) == IS_STRING) {
				jump_zv = zend_hash_find_known_hash(jumptable, Z_STR_P(zv));
			}
		} else {
			ZEND_UNREACHABLE();
		}
		if (next_opline) {
			const zend_op *target;

			if (jump_zv != NULL) {
				target = ZEND_OFFSET_TO_OPLINE(opline, Z_LVAL_P(jump_zv));
			} else {
				target = ZEND_OFFSET_TO_OPLINE(opline, opline->extended_value);
			}
			ZEND_ASSERT(target == next_opline);
		} else {
			if (jump_zv != NULL) {
				b = ssa->cfg.map[ZEND_OFFSET_TO_OPLINE(opline, Z_LVAL_P(jump_zv)) - op_array->opcodes];
			} else {
				b = ssa->cfg.map[ZEND_OFFSET_TO_OPLINE(opline, opline->extended_value) - op_array->opcodes];
			}
			|	jmp =>b
		}
	} else {
		zend_ssa_op *ssa_op = &ssa->ops[opline - op_array->opcodes];
		uint32_t op1_info = OP1_INFO();
		zend_jit_addr op1_addr = OP1_ADDR();
		const zend_op *default_opline = ZEND_OFFSET_TO_OPLINE(opline, opline->extended_value);
		const zend_op *target;
		int default_b = next_opline ? -1 : ssa->cfg.map[default_opline - op_array->opcodes];
		int b;
		int32_t exit_point;
		const void *fallback_label = NULL;
		const void *default_label = NULL;
		const void *exit_addr;

		if (next_opline) {
			if (next_opline != opline + 1) {
				exit_point = zend_jit_trace_get_exit_point(opline + 1, 0);
				fallback_label = zend_jit_trace_get_exit_addr(exit_point);
			}
			if (next_opline != default_opline) {
				exit_point = zend_jit_trace_get_exit_point(default_opline, 0);
				default_label = zend_jit_trace_get_exit_addr(exit_point);
			}
		}

		if (opline->opcode == ZEND_SWITCH_LONG) {
			if (op1_info & MAY_BE_LONG) {
				if (op1_info & MAY_BE_REF) {
					|	IF_NOT_ZVAL_TYPE op1_addr, IS_LONG, >1
					|	GET_ZVAL_LVAL ZREG_FCARG2, op1_addr
					|.cold_code
					|1:
					|	// ZVAL_DEREF(op)
					if (fallback_label) {
						|	IF_NOT_ZVAL_TYPE op1_addr, IS_REFERENCE, &fallback_label
					} else {
						|	IF_NOT_ZVAL_TYPE op1_addr, IS_REFERENCE, >3
					}
					|	GET_ZVAL_PTR FCARG2a, op1_addr
					if (fallback_label) {
						|	IF_NOT_Z_TYPE FCARG2a + offsetof(zend_reference, val), IS_LONG, &fallback_label
					} else {
						|	IF_NOT_Z_TYPE FCARG2a + offsetof(zend_reference, val), IS_LONG, >3
					}
					|	mov FCARG2a, aword [FCARG2a + offsetof(zend_reference, val.value.lval)]
					|	jmp >2
					|.code
					|2:
				} else {
					if (op1_info & ((MAY_BE_ANY|MAY_BE_UNDEF)-MAY_BE_LONG)) {
						if (fallback_label) {
							|	IF_NOT_ZVAL_TYPE op1_addr, IS_LONG, &fallback_label
						} else {
							|	IF_NOT_ZVAL_TYPE op1_addr, IS_LONG, >3
						}
					}
					|	GET_ZVAL_LVAL ZREG_FCARG2, op1_addr
				}
				if (HT_IS_PACKED(jumptable)) {
					uint32_t count = jumptable->nNumUsed;
					Bucket *p = jumptable->arData;

					|	cmp FCARG2a, jumptable->nNumUsed
					if (default_label) {
						|	jae &default_label
					} else if (next_opline) {
						|	jae >3
					} else {
						|	jae =>default_b
					}
					|.if X64
						if (!IS_32BIT(dasm_end)) {
							|	lea r0, aword [>4]
							|	jmp aword [r0 + FCARG2a * 8]
						} else {
							|	jmp aword [FCARG2a * 8 + >4]
						}
					|.else
					|	jmp aword [FCARG2a * 4 + >4]
					|.endif
					|.jmp_table
					|.align aword
					|4:
					if (trace_info) {
						trace_info->jmp_table_size += count;
					}
					p = jumptable->arData;
					do {
						if (Z_TYPE(p->val) == IS_UNDEF) {
							if (default_label) {
								|	.aword &default_label
							} else if (next_opline) {
								|	.aword >3
							} else {
								|	.aword =>default_b
							}
						} else {
							target = ZEND_OFFSET_TO_OPLINE(opline, Z_LVAL(p->val));
							if (!next_opline) {
								b = ssa->cfg.map[target - op_array->opcodes];
								|	.aword =>b
							} else if (next_opline == target) {
								|	.aword >3
							} else {
								exit_point = zend_jit_trace_get_exit_point(target, 0);
								exit_addr = zend_jit_trace_get_exit_addr(exit_point);
								|	.aword &exit_addr
							}
						}
						p++;
						count--;
					} while (count);
					|.code
					|3:
				} else {
					|	LOAD_ADDR FCARG1a, jumptable
					|	EXT_CALL zend_hash_index_find, r0
					if (!zend_jit_hash_jmp(Dst, opline, op_array, ssa, jumptable, default_b, default_label, next_opline, trace_info)) {
						return 0;
					}
					|3:
				}
			}
		} else if (opline->opcode == ZEND_SWITCH_STRING) {
			if (op1_info & MAY_BE_STRING) {
				if (op1_info & MAY_BE_REF) {
					|	IF_NOT_ZVAL_TYPE op1_addr, IS_STRING, >1
					|	GET_ZVAL_PTR FCARG2a, op1_addr
					|.cold_code
					|1:
					|	// ZVAL_DEREF(op)
					if (fallback_label) {
						|	IF_NOT_ZVAL_TYPE op1_addr, IS_REFERENCE, &fallback_label
					} else {
						|	IF_NOT_ZVAL_TYPE op1_addr, IS_REFERENCE, >3
					}
					|	GET_ZVAL_PTR FCARG2a, op1_addr
					if (fallback_label) {
						|	IF_NOT_Z_TYPE FCARG2a + offsetof(zend_reference, val), IS_STRING, &fallback_label
					} else {
						|	IF_NOT_Z_TYPE FCARG2a + offsetof(zend_reference, val), IS_STRING, >3
					}
					|	mov FCARG2a, aword [FCARG2a + offsetof(zend_reference, val.value.ptr)]
					|	jmp >2
					|.code
					|2:
				} else {
					if (op1_info & ((MAY_BE_ANY|MAY_BE_UNDEF)-MAY_BE_STRING)) {
						if (fallback_label) {
							|	IF_NOT_ZVAL_TYPE op1_addr, IS_STRING, &fallback_label
						} else {
							|	IF_NOT_ZVAL_TYPE op1_addr, IS_STRING, >3
						}
					}
					|	GET_ZVAL_PTR FCARG2a, op1_addr
				}
				|	LOAD_ADDR FCARG1a, jumptable
				|	EXT_CALL zend_hash_find, r0
				if (!zend_jit_hash_jmp(Dst, opline, op_array, ssa, jumptable, default_b, default_label, next_opline, trace_info)) {
					return 0;
				}
				|3:
			}
		} else if (opline->opcode == ZEND_MATCH) {
			if (op1_info & (MAY_BE_LONG|MAY_BE_STRING)) {
				if (op1_info & MAY_BE_REF) {
					|	LOAD_ZVAL_ADDR FCARG2a, op1_addr
					|	ZVAL_DEREF FCARG2a, op1_info
					op1_addr = ZEND_ADDR_MEM_ZVAL(ZREG_FCARG2, 0);
				}
				|	LOAD_ADDR FCARG1a, jumptable
				if (op1_info & MAY_BE_LONG) {
					if (op1_info & ((MAY_BE_ANY|MAY_BE_UNDEF)-MAY_BE_LONG)) {
						if (op1_info & MAY_BE_STRING) {
							|	IF_NOT_ZVAL_TYPE op1_addr, IS_LONG, >5
						} else if (op1_info & MAY_BE_UNDEF) {
							|	IF_NOT_ZVAL_TYPE op1_addr, IS_LONG, >6
						} else if (default_label) {
							|	IF_NOT_ZVAL_TYPE op1_addr, IS_LONG, &default_label
						} else if (next_opline) {
							|	IF_NOT_ZVAL_TYPE op1_addr, IS_LONG, >3
						} else {
							|	IF_NOT_ZVAL_TYPE op1_addr, IS_LONG, =>default_b
						}
					}
					|	GET_ZVAL_LVAL ZREG_FCARG2, op1_addr
					|	EXT_CALL zend_hash_index_find, r0
					if (op1_info & MAY_BE_STRING) {
						|	jmp >2
					}
				}
				if (op1_info & MAY_BE_STRING) {
					|5:
					if (op1_info & ((MAY_BE_ANY|MAY_BE_UNDEF)-(MAY_BE_LONG|MAY_BE_STRING))) {
						if (op1_info & MAY_BE_UNDEF) {
							|	IF_NOT_ZVAL_TYPE op1_addr, IS_STRING, >6
						} else if (default_label) {
							|	IF_NOT_ZVAL_TYPE op1_addr, IS_STRING, &default_label
						} else if (next_opline) {
							|	IF_NOT_ZVAL_TYPE op1_addr, IS_STRING, >3
						} else {
							|	IF_NOT_ZVAL_TYPE op1_addr, IS_STRING, =>default_b
						}
					}
					|	GET_ZVAL_PTR FCARG2a, op1_addr
					|	EXT_CALL zend_hash_find, r0
				}
				|2:
				if (!zend_jit_hash_jmp(Dst, opline, op_array, ssa, jumptable, default_b, default_label, next_opline, trace_info)) {
					return 0;
				}
			}
			if (op1_info & MAY_BE_UNDEF) {
				|6:
				if (op1_info & (MAY_BE_ANY-(MAY_BE_LONG|MAY_BE_STRING))) {
					if (default_label) {
						|	IF_NOT_ZVAL_TYPE op1_addr, IS_UNDEF, &default_label
					} else if (next_opline) {
						|	IF_NOT_ZVAL_TYPE op1_addr, IS_UNDEF, >3
					} else {
						|	IF_NOT_ZVAL_TYPE op1_addr, IS_UNDEF, =>default_b
					}
				}
				|	// zend_error(E_WARNING, "Undefined variable $%s", ZSTR_VAL(CV_DEF_OF(EX_VAR_TO_NUM(opline->op1.var))));
				|	SET_EX_OPLINE opline, r0
				|	mov FCARG1d, opline->op1.var
				|	EXT_CALL zend_jit_undefined_op_helper, r0
				if (!zend_jit_check_exception_undef_result(Dst, opline)) {
					return 0;
				}
			}
			if (default_label) {
				|	jmp &default_label
			} else if (next_opline) {
				|	jmp >3
			} else {
				|	jmp =>default_b
			}
			|3:
		} else {
			ZEND_UNREACHABLE();
		}
	}
	return 1;
}

static bool zend_jit_verify_return_type(dasm_State **Dst, const zend_op *opline, const zend_op_array *op_array, uint32_t op1_info)
{
	zend_arg_info *arg_info = &op_array->arg_info[-1];
	ZEND_ASSERT(ZEND_TYPE_IS_SET(arg_info->type));
	zend_jit_addr op1_addr = OP1_ADDR();
	bool needs_slow_check = 1;
	bool slow_check_in_cold = 1;
	uint32_t type_mask = ZEND_TYPE_PURE_MASK(arg_info->type) & MAY_BE_ANY;

	if (type_mask == 0) {
		slow_check_in_cold = 0;
	} else {
		if (((op1_info & MAY_BE_ANY) & type_mask) == 0) {
			slow_check_in_cold = 0;
		} else if (((op1_info & MAY_BE_ANY) | type_mask) == type_mask) {
			needs_slow_check = 0;
		} else if (is_power_of_two(type_mask)) {
			uint32_t type_code = concrete_type(type_mask);
			|	IF_NOT_ZVAL_TYPE op1_addr, type_code, >6
		} else {
			|	mov edx, 1
			|	GET_ZVAL_TYPE cl, op1_addr
			|	shl edx, cl
			|	test edx, type_mask
			|	je >6
		}
	}
	if (needs_slow_check) {
		if (slow_check_in_cold) {
			|.cold_code
			|6:
		}
		|	SET_EX_OPLINE opline, r1
		if (op1_info & MAY_BE_UNDEF) {
			|	IF_NOT_ZVAL_TYPE op1_addr, IS_UNDEF, >7
			|	mov FCARG1a, opline->op1.var
			|	EXT_CALL zend_jit_undefined_op_helper, FCARG2a
			|	test r0, r0
			|	jz ->exception_handler
			|	LOAD_ADDR_ZTS FCARG1a, executor_globals, uninitialized_zval
			|	jmp >8
		}
		|7:
		|	LOAD_ZVAL_ADDR FCARG1a, op1_addr
		|8:
		|	mov FCARG2a, EX->func
		|.if X64
			|	LOAD_ADDR CARG3, (ptrdiff_t)arg_info
			|	mov r0, EX->run_time_cache
			|	lea CARG4, aword [r0+opline->op2.num]
			|	EXT_CALL zend_jit_verify_return_slow, r0
		|.else
			|	sub r4, 8
			|	mov r0, EX->run_time_cache
			|	add r0, opline->op2.num
			|	push r0
			|	push (ptrdiff_t)arg_info
			|	EXT_CALL zend_jit_verify_return_slow, r0
			|	add r4, 8
		|.endif
		if (!zend_jit_check_exception(Dst)) {
			return 0;
		}
		if (slow_check_in_cold) {
			|	jmp >9
			|.code
		}
	}
	|9:
	return 1;
}

static int zend_jit_isset_isempty_cv(dasm_State **Dst, const zend_op *opline, uint32_t op1_info, zend_jit_addr op1_addr,  zend_uchar smart_branch_opcode, uint32_t target_label, uint32_t target_label2, const void *exit_addr)
{
	zend_jit_addr res_addr = ZEND_ADDR_MEM_ZVAL(ZREG_FP, opline->result.var);

	// TODO: support for empty() ???
	ZEND_ASSERT(!(opline->extended_value & ZEND_ISEMPTY));

	if (op1_info & MAY_BE_REF) {
		if (Z_MODE(op1_addr) != IS_MEM_ZVAL || Z_REG(op1_addr) != ZREG_FCARG1 || Z_OFFSET(op1_addr) != 0) {
			|	LOAD_ZVAL_ADDR FCARG1a, op1_addr
			op1_addr = ZEND_ADDR_MEM_ZVAL(ZREG_FCARG1, 0);
		}
		|	ZVAL_DEREF FCARG1a, op1_info
		|1:
	}

	if (!(op1_info & (MAY_BE_UNDEF|MAY_BE_NULL))) {
		if (exit_addr) {
			ZEND_ASSERT(smart_branch_opcode == ZEND_JMPZ);
		} else if (smart_branch_opcode) {
			if (smart_branch_opcode == ZEND_JMPNZ) {
				|	jmp =>target_label
			} else if (smart_branch_opcode == ZEND_JMPZNZ) {
				|	jmp =>target_label2
			}
		} else {
			|	SET_ZVAL_TYPE_INFO res_addr, IS_TRUE
		}
	} else if (!(op1_info & (MAY_BE_ANY - MAY_BE_NULL))) {
		if (exit_addr) {
			ZEND_ASSERT(smart_branch_opcode == ZEND_JMPNZ);
		} else if (smart_branch_opcode) {
			if (smart_branch_opcode != ZEND_JMPNZ) {
				|	jmp =>target_label
			}
		} else {
			|	SET_ZVAL_TYPE_INFO res_addr, IS_FALSE
		}
	} else {
		ZEND_ASSERT(Z_MODE(op1_addr) == IS_MEM_ZVAL);
		|	cmp byte [Ra(Z_REG(op1_addr))+Z_OFFSET(op1_addr)+offsetof(zval, u1.v.type)], IS_NULL
		if (exit_addr) {
			if (smart_branch_opcode == ZEND_JMPNZ) {
				|	jg &exit_addr
			} else {
				|	jle &exit_addr
			}
		} else if (smart_branch_opcode) {
			if (smart_branch_opcode == ZEND_JMPZ) {
				|	jle =>target_label
			} else if (smart_branch_opcode == ZEND_JMPNZ) {
				|	jg =>target_label
			} else if (smart_branch_opcode == ZEND_JMPZNZ) {
				|	jle =>target_label
				|	jmp =>target_label2
			} else {
				ZEND_UNREACHABLE();
			}
		} else {
			|	setg al
			|	movzx eax, al
			|	lea eax, [eax + IS_FALSE]
			|	SET_ZVAL_TYPE_INFO res_addr, eax
		}
	}

	return 1;
}

static int zend_jit_fe_reset(dasm_State **Dst, const zend_op *opline, uint32_t op1_info)
{
	zend_jit_addr res_addr = ZEND_ADDR_MEM_ZVAL(ZREG_FP, opline->result.var);

	if (opline->op1_type == IS_CONST) {
		zval *zv = RT_CONSTANT(opline, opline->op1);

		|	ZVAL_COPY_CONST res_addr, MAY_BE_ANY, MAY_BE_ANY, zv, ZREG_R0
		if (Z_REFCOUNTED_P(zv)) {
			|	ADDREF_CONST zv, r0
		}
	} else {
		zend_jit_addr op1_addr = ZEND_ADDR_MEM_ZVAL(ZREG_FP, opline->op1.var);

		|	// ZVAL_COPY(res, value);
		|	ZVAL_COPY_VALUE res_addr, -1, op1_addr, op1_info, ZREG_R0, ZREG_FCARG1
		if (opline->op1_type == IS_CV) {
			|	TRY_ADDREF op1_info, ah, FCARG1a
		}
	}
	|	// Z_FE_POS_P(res) = 0;
	|	mov dword [FP + opline->result.var + offsetof(zval, u2.fe_pos)], 0

	return 1;
}

static int zend_jit_fe_fetch(dasm_State **Dst, const zend_op *opline, uint32_t op1_info, uint32_t op2_info, unsigned int target_label, zend_uchar exit_opcode, const void *exit_addr)
{
	zend_jit_addr op1_addr = ZEND_ADDR_MEM_ZVAL(ZREG_FP, opline->op1.var);

	|	// array = EX_VAR(opline->op1.var);
	|	// fe_ht = Z_ARRVAL_P(array);
	|	GET_ZVAL_PTR FCARG1a, op1_addr
	|	// pos = Z_FE_POS_P(array);
	|	mov eax, dword [FP + opline->op1.var + offsetof(zval, u2.fe_pos)]
	|	// p = fe_ht->arData + pos;
	|.if X64
		||	ZEND_ASSERT(sizeof(Bucket) == 32);
		|	mov FCARG2d, eax
		|	shl FCARG2a, 5
	|.else
		|	imul FCARG2a, r0, sizeof(Bucket)
	|.endif
	|	add FCARG2a, aword [FCARG1a + offsetof(zend_array, arData)]
	|1:
	|	// if (UNEXPECTED(pos >= fe_ht->nNumUsed)) {
	|	cmp dword [FCARG1a + offsetof(zend_array, nNumUsed)], eax
	|	// ZEND_VM_SET_RELATIVE_OPCODE(opline, opline->extended_value);
	|   // ZEND_VM_CONTINUE();
	if (exit_addr) {
		if (exit_opcode == ZEND_JMP) {
			|	jbe &exit_addr
		} else {
			|	jbe >3
		}
	} else {
		|	jbe =>target_label
	}
	|	// pos++;
	|	add eax, 1
	|	// value_type = Z_TYPE_INFO_P(value);
	|	// if (EXPECTED(value_type != IS_UNDEF)) {
	if (!exit_addr || exit_opcode == ZEND_JMP) {
		|	IF_NOT_Z_TYPE FCARG2a, IS_UNDEF, >3
	} else {
		|	IF_NOT_Z_TYPE FCARG2a, IS_UNDEF, &exit_addr
	}
	|	// p++;
	|	add FCARG2a, sizeof(Bucket)
	|	jmp <1
	|3:

	if (!exit_addr || exit_opcode == ZEND_JMP) {
		zend_jit_addr val_addr = ZEND_ADDR_MEM_ZVAL(ZREG_FCARG2, 0);
		zend_jit_addr var_addr = ZEND_ADDR_MEM_ZVAL(ZREG_FP, opline->op2.var);
		uint32_t val_info;

		|	// Z_FE_POS_P(array) = pos + 1;
		|	mov dword [FP + opline->op1.var + offsetof(zval, u2.fe_pos)], eax

		if (RETURN_VALUE_USED(opline)) {
			zend_jit_addr res_addr = RES_ADDR();

			if ((op1_info & MAY_BE_ARRAY_KEY_LONG)
			 && (op1_info & MAY_BE_ARRAY_KEY_STRING)) {
				|	// if (!p->key) {
				|	cmp aword [FCARG2a + offsetof(Bucket, key)], 0
				|	jz >2
			}
			if (op1_info & MAY_BE_ARRAY_KEY_STRING) {
				|	// ZVAL_STR_COPY(EX_VAR(opline->result.var), p->key);
				|	mov r0, aword [FCARG2a + offsetof(Bucket, key)]
				|	SET_ZVAL_PTR res_addr, r0
				|	test dword [r0 + offsetof(zend_refcounted, gc.u.type_info)], IS_STR_INTERNED
				|	jz >1
				|	SET_ZVAL_TYPE_INFO res_addr, IS_STRING
				|	jmp >3
				|1:
				|	GC_ADDREF r0
				|	SET_ZVAL_TYPE_INFO res_addr, IS_STRING_EX

				if (op1_info & MAY_BE_ARRAY_KEY_LONG) {
				    |	jmp >3
					|2:
				}
			}
			if (op1_info & MAY_BE_ARRAY_KEY_LONG) {
				|	// ZVAL_LONG(EX_VAR(opline->result.var), p->h);
				|	mov r0, aword [FCARG2a + offsetof(Bucket, h)]
				|	SET_ZVAL_LVAL res_addr, r0
				|	SET_ZVAL_TYPE_INFO res_addr, IS_LONG
			}
			|3:
		}

		val_info = ((op1_info & MAY_BE_ARRAY_OF_ANY) >> MAY_BE_ARRAY_SHIFT);
		if (val_info & MAY_BE_ARRAY) {
			val_info |= MAY_BE_ARRAY_KEY_ANY | MAY_BE_ARRAY_OF_ANY | MAY_BE_ARRAY_OF_REF;
		}
		if (op1_info & MAY_BE_ARRAY_OF_REF) {
			val_info |= MAY_BE_REF | MAY_BE_RC1 | MAY_BE_RCN | MAY_BE_ANY |
				MAY_BE_ARRAY_KEY_ANY | MAY_BE_ARRAY_OF_ANY | MAY_BE_ARRAY_OF_REF;
		} else if (val_info & (MAY_BE_STRING|MAY_BE_ARRAY|MAY_BE_OBJECT|MAY_BE_RESOURCE)) {
			val_info |= MAY_BE_RC1 | MAY_BE_RCN;
		}

		if (opline->op2_type == IS_CV) {
			|	// zend_assign_to_variable(variable_ptr, value, IS_CV, EX_USES_STRICT_TYPES());
			if (!zend_jit_assign_to_variable(Dst, opline, var_addr, var_addr, op2_info, -1, IS_CV, val_addr, val_info, 0, 1)) {
				return 0;
			}
		} else {
			|	// ZVAL_COPY(res, value);
			|	ZVAL_COPY_VALUE var_addr, -1, val_addr, val_info, ZREG_R0, ZREG_FCARG1
			|	TRY_ADDREF val_info, ah, FCARG1a
		}
	}

	return 1;
}

static int zend_jit_fetch_constant(dasm_State          **Dst,
                                   const zend_op        *opline,
                                   const zend_op_array  *op_array,
                                   zend_ssa             *ssa,
                                   const zend_ssa_op    *ssa_op,
                                   zend_jit_addr         res_addr)
{
	zval *zv = RT_CONSTANT(opline, opline->op2) + 1;
	zend_jit_addr const_addr = ZEND_ADDR_MEM_ZVAL(ZREG_R0, 0);
	uint32_t res_info = RES_INFO();

	|	// c = CACHED_PTR(opline->extended_value);
	|	mov FCARG1a, EX->run_time_cache
	|	mov r0, aword [FCARG1a + opline->extended_value]
	|	// if (c != NULL)
	|	test r0, r0
	|	jz >9
	if (!zend_jit_is_persistent_constant(zv, opline->op1.num)) {
		|	// if (!IS_SPECIAL_CACHE_VAL(c))
		|	test r0, CACHE_SPECIAL
		|	jnz >9
	}
	|8:

	if ((res_info & MAY_BE_GUARD) && JIT_G(current_frame)) {
		zend_jit_trace_stack *stack = JIT_G(current_frame)->stack;
		uint32_t old_info = STACK_INFO(stack, EX_VAR_TO_NUM(opline->result.var));
		int32_t exit_point;
		const void *exit_addr = NULL;

		SET_STACK_TYPE(stack, EX_VAR_TO_NUM(opline->result.var), IS_UNKNOWN, 1);
		SET_STACK_REG(stack, EX_VAR_TO_NUM(opline->result.var), ZREG_ZVAL_COPY_GPR0);
		exit_point = zend_jit_trace_get_exit_point(opline+1, 0);
		SET_STACK_INFO(stack, EX_VAR_TO_NUM(opline->result.var), old_info);
		exit_addr = zend_jit_trace_get_exit_addr(exit_point);
		if (!exit_addr) {
			return 0;
		}
		res_info &= ~MAY_BE_GUARD;
		ssa->var_info[ssa_op->result_def].type &= ~MAY_BE_GUARD;

		zend_uchar type = concrete_type(res_info);

		if (type < IS_STRING) {
			|	IF_NOT_ZVAL_TYPE const_addr, type, &exit_addr
		} else {
			|	GET_ZVAL_TYPE_INFO edx, const_addr
			|	IF_NOT_TYPE dl, type, &exit_addr
		}
		|	ZVAL_COPY_VALUE_V res_addr, -1, const_addr, res_info, ZREG_R0, ZREG_R1
		if (type < IS_STRING) {
			if (Z_MODE(res_addr) == IS_MEM_ZVAL) {
				|	SET_ZVAL_TYPE_INFO res_addr, type
			} else if (!zend_jit_store_var_if_necessary(Dst, opline->result.var, res_addr, res_info)) {
				return 0;
			}
		} else {
			|	SET_ZVAL_TYPE_INFO res_addr, edx
			|	TRY_ADDREF res_info, dh, r1
		}
	} else {
		|	// ZVAL_COPY_OR_DUP(EX_VAR(opline->result.var), &c->value); (no dup)
		|	ZVAL_COPY_VALUE res_addr, MAY_BE_ANY, const_addr, MAY_BE_ANY, ZREG_R0, ZREG_R1
		|	TRY_ADDREF MAY_BE_ANY, ah, r1
	}

	|.cold_code
	|9:
	|	// SAVE_OPLINE();
	|	SET_EX_OPLINE opline, r0
	|	// zend_quick_get_constant(RT_CONSTANT(opline, opline->op2) + 1, opline->op1.num OPLINE_CC EXECUTE_DATA_CC);
	|	LOAD_ADDR FCARG1a, zv
	|	mov FCARG2a, opline->op1.num
	|	EXT_CALL zend_jit_get_constant, r0
	|	// ZEND_VM_NEXT_OPCODE_CHECK_EXCEPTION();
	|	test r0, r0
	|	jnz <8
	|	jmp ->exception_handler
	|.code

	return 1;
}

static int zend_jit_in_array(dasm_State **Dst, const zend_op *opline, uint32_t op1_info, zend_jit_addr op1_addr,  zend_uchar smart_branch_opcode, uint32_t target_label, uint32_t target_label2, const void *exit_addr)
{
	HashTable *ht = Z_ARRVAL_P(RT_CONSTANT(opline, opline->op2));
	zend_jit_addr res_addr = ZEND_ADDR_MEM_ZVAL(ZREG_FP, opline->result.var);

	ZEND_ASSERT(opline->op1_type != IS_VAR && opline->op1_type != IS_TMP_VAR);
	ZEND_ASSERT((op1_info & (MAY_BE_ANY|MAY_BE_UNDEF|MAY_BE_REF)) == MAY_BE_STRING);

	|	// result = zend_hash_find_ex(ht, Z_STR_P(op1), OP1_TYPE == IS_CONST);
	|	LOAD_ADDR FCARG1a, ht
	if (opline->op1_type != IS_CONST) {
		|	GET_ZVAL_PTR FCARG2a, op1_addr
		|	EXT_CALL zend_hash_find, r0
	} else {
		zend_string *str = Z_STR_P(RT_CONSTANT(opline, opline->op1));
		|	LOAD_ADDR FCARG2a, str
		|	EXT_CALL zend_hash_find_known_hash, r0
	}
	|	test r0, r0
	if (exit_addr) {
		if (smart_branch_opcode == ZEND_JMPZ) {
			|	jz &exit_addr
		} else {
			|	jnz &exit_addr
		}
	} else if (smart_branch_opcode) {
		if (smart_branch_opcode == ZEND_JMPZ) {
			|	jz =>target_label
		} else if (smart_branch_opcode == ZEND_JMPNZ) {
			|	jnz =>target_label
		} else if (smart_branch_opcode == ZEND_JMPZNZ) {
			|	jz =>target_label
			|	jmp =>target_label2
		} else {
			ZEND_UNREACHABLE();
		}
	} else {
		|	setnz al
		|	movzx eax, al
		|	lea eax, [eax + IS_FALSE]
		|	SET_ZVAL_TYPE_INFO res_addr, eax
	}

	return 1;
}

static int zend_jit_rope(dasm_State **Dst, const zend_op *opline, uint32_t op2_info)
{
	uint32_t offset;

	offset = (opline->opcode == ZEND_ROPE_INIT) ?
		opline->result.var :
		opline->op1.var + opline->extended_value * sizeof(zend_string*);

	if (opline->op2_type == IS_CONST) {
		zval *zv = RT_CONSTANT(opline, opline->op2);
		zend_string *str;

		ZEND_ASSERT(Z_TYPE_P(zv) == IS_STRING);
		str = Z_STR_P(zv);
		|	ADDR_STORE aword [FP + offset], str, r0
	} else {
		zend_jit_addr op2_addr = OP2_ADDR();

		ZEND_ASSERT((op2_info & (MAY_BE_UNDEF|MAY_BE_ANY|MAY_BE_REF)) == MAY_BE_STRING);

		|	GET_ZVAL_PTR r1, op2_addr
		|	mov aword [FP + offset], r1
		if (opline->op2_type == IS_CV) {
			|	GET_ZVAL_TYPE_INFO eax, op2_addr
			|	TRY_ADDREF op2_info, ah, r1
		}
	}

	if (opline->opcode == ZEND_ROPE_END) {
		zend_jit_addr res_addr = RES_ADDR();

		|	lea FCARG1a, [FP + opline->op1.var]
		|	mov FCARG2d, opline->extended_value
		|	EXT_CALL zend_jit_rope_end, r0
		|	SET_ZVAL_PTR res_addr, r0
		|	SET_ZVAL_TYPE_INFO res_addr, IS_STRING_EX
	}

	return 1;
}

static bool zend_jit_noref_guard(dasm_State **Dst, const zend_op *opline, zend_jit_addr var_addr)
{
	int32_t exit_point = zend_jit_trace_get_exit_point(opline, 0);
	const void *exit_addr = zend_jit_trace_get_exit_addr(exit_point);

	if (!exit_addr) {
		return 0;
	}
	|	IF_ZVAL_TYPE var_addr, IS_REFERENCE, &exit_addr

	return 1;
}

static bool zend_jit_fetch_reference(dasm_State **Dst, const zend_op *opline, uint8_t var_type, uint32_t *var_info_ptr, zend_jit_addr *var_addr_ptr, bool add_ref_guard, bool add_type_guard)
{
	zend_jit_addr var_addr = *var_addr_ptr;
	uint32_t var_info = *var_info_ptr;
	const void *exit_addr = NULL;

	if (add_ref_guard || add_type_guard) {
		int32_t exit_point = zend_jit_trace_get_exit_point(opline, 0);

		exit_addr = zend_jit_trace_get_exit_addr(exit_point);
		if (!exit_addr) {
			return 0;
		}
	}

	if (add_ref_guard) {
		|	IF_NOT_ZVAL_TYPE var_addr, IS_REFERENCE, &exit_addr
	}
	if (opline->opcode == ZEND_INIT_METHOD_CALL && opline->op1_type == IS_VAR) {
		/* Hack: Convert reference to regular value to simplify JIT code for INIT_METHOD_CALL */
		if (Z_REG(var_addr) != ZREG_FCARG1 || Z_OFFSET(var_addr) != 0) {
			|	LOAD_ZVAL_ADDR FCARG1a, var_addr
		}
		|	EXT_CALL zend_jit_unref_helper, r0
	} else {
		|	GET_ZVAL_PTR FCARG1a, var_addr
		var_addr = ZEND_ADDR_MEM_ZVAL(ZREG_FCARG1, offsetof(zend_reference, val));
		*var_addr_ptr = var_addr;
	}

	if (var_type != IS_UNKNOWN) {
		var_type &= ~(IS_TRACE_REFERENCE|IS_TRACE_INDIRECT|IS_TRACE_PACKED);
	}
	if (add_type_guard
	 && var_type != IS_UNKNOWN
	 && (var_info & (MAY_BE_ANY|MAY_BE_UNDEF)) != (1 << var_type)) {
		|	IF_NOT_ZVAL_TYPE var_addr, var_type, &exit_addr

		ZEND_ASSERT(var_info & (1 << var_type));
		if (var_type < IS_STRING) {
			var_info = (1 << var_type);
		} else if (var_type != IS_ARRAY) {
			var_info = (1 << var_type) | (var_info & (MAY_BE_RC1|MAY_BE_RCN));
		} else {
			var_info = MAY_BE_ARRAY | (var_info & (MAY_BE_ARRAY_OF_ANY|MAY_BE_ARRAY_OF_REF|MAY_BE_ARRAY_KEY_ANY|MAY_BE_RC1|MAY_BE_RCN));
		}

		*var_info_ptr = var_info;
	} else {
		var_info &= ~MAY_BE_REF;
		*var_info_ptr = var_info;
	}

	return 1;
}

static bool zend_jit_fetch_indirect_var(dasm_State **Dst, const zend_op *opline, uint8_t var_type, uint32_t *var_info_ptr, zend_jit_addr *var_addr_ptr, bool add_indirect_guard)
{
	zend_jit_addr var_addr = *var_addr_ptr;
	uint32_t var_info = *var_info_ptr;
	int32_t exit_point;
	const void *exit_addr;

	if (add_indirect_guard) {
		int32_t exit_point = zend_jit_trace_get_exit_point(opline, 0);
		const void *exit_addr = zend_jit_trace_get_exit_addr(exit_point);

		if (!exit_addr) {
			return 0;
		}
		|	IF_NOT_ZVAL_TYPE var_addr, IS_INDIRECT, &exit_addr
		|	GET_ZVAL_PTR FCARG1a, var_addr
	} else {
		/* May be already loaded into FCARG1a or RAX by previus FETCH_OBJ_W/DIM_W */
		if (opline->op1_type != IS_VAR ||
				(opline-1)->result_type != IS_VAR  ||
				(opline-1)->result.var != opline->op1.var ||
				(opline-1)->op2_type == IS_VAR ||
				(opline-1)->op2_type == IS_TMP_VAR) {
			|	GET_ZVAL_PTR FCARG1a, var_addr
		} else if ((opline-1)->opcode == ZEND_FETCH_DIM_W || (opline-1)->opcode == ZEND_FETCH_DIM_RW) {
			|	mov FCARG1a, r0
		}
	}
	*var_info_ptr &= ~MAY_BE_INDIRECT;
	var_addr = ZEND_ADDR_MEM_ZVAL(ZREG_FCARG1, 0);
	*var_addr_ptr = var_addr;

	if (var_type != IS_UNKNOWN) {
		var_type &= ~(IS_TRACE_INDIRECT|IS_TRACE_PACKED);
	}
	if (!(var_type & IS_TRACE_REFERENCE)
	 && var_type != IS_UNKNOWN
	 && (var_info & (MAY_BE_ANY|MAY_BE_UNDEF)) != (1 << var_type)) {
		exit_point = zend_jit_trace_get_exit_point(opline, 0);
		exit_addr = zend_jit_trace_get_exit_addr(exit_point);

		if (!exit_addr) {
			return 0;
		}

		|	IF_NOT_Z_TYPE FCARG1a, var_type, &exit_addr

		//var_info = zend_jit_trace_type_to_info_ex(var_type, var_info);
		ZEND_ASSERT(var_info & (1 << var_type));
		if (var_type < IS_STRING) {
			var_info = (1 << var_type);
		} else if (var_type != IS_ARRAY) {
			var_info = (1 << var_type) | (var_info & (MAY_BE_RC1|MAY_BE_RCN));
		} else {
			var_info = MAY_BE_ARRAY | (var_info & (MAY_BE_ARRAY_OF_ANY|MAY_BE_ARRAY_OF_REF|MAY_BE_ARRAY_KEY_ANY|MAY_BE_RC1|MAY_BE_RCN));
		}

		*var_info_ptr = var_info;
	}

	return 1;
}

static bool zend_jit_may_reuse_reg(const zend_op *opline, const zend_ssa_op *ssa_op, zend_ssa *ssa, int def_var, int use_var)
{
	if ((ssa->var_info[def_var].type & ~MAY_BE_GUARD) != (ssa->var_info[use_var].type & ~MAY_BE_GUARD)) {
		return 0;
	}

	switch (opline->opcode) {
		case ZEND_QM_ASSIGN:
		case ZEND_SEND_VAR:
		case ZEND_ASSIGN:
		case ZEND_PRE_INC:
		case ZEND_PRE_DEC:
		case ZEND_POST_INC:
		case ZEND_POST_DEC:
			return 1;
		case ZEND_ADD:
		case ZEND_SUB:
		case ZEND_MUL:
		case ZEND_BW_OR:
		case ZEND_BW_AND:
		case ZEND_BW_XOR:
			if (def_var == ssa_op->result_def &&
			    use_var == ssa_op->op1_use) {
				return 1;
			}
			break;
		default:
			break;
	}
	return 0;
}

static bool zend_jit_opline_supports_reg(const zend_op_array *op_array, zend_ssa *ssa, const zend_op *opline, const zend_ssa_op *ssa_op, zend_jit_trace_rec *trace)
{
	uint32_t op1_info, op2_info;

	switch (opline->opcode) {
		case ZEND_QM_ASSIGN:
		case ZEND_SEND_VAR:
		case ZEND_SEND_VAL:
		case ZEND_SEND_VAL_EX:
		case ZEND_IS_SMALLER:
		case ZEND_IS_SMALLER_OR_EQUAL:
		case ZEND_IS_EQUAL:
		case ZEND_IS_NOT_EQUAL:
		case ZEND_IS_IDENTICAL:
		case ZEND_IS_NOT_IDENTICAL:
		case ZEND_CASE:
			return 1;
		case ZEND_RETURN:
			return (op_array->type != ZEND_EVAL_CODE && op_array->function_name);
		case ZEND_ASSIGN:
			op1_info = OP1_INFO();
			op2_info = OP2_INFO();
			return
				opline->op1_type == IS_CV &&
				!(op1_info & (MAY_BE_STRING|MAY_BE_ARRAY|MAY_BE_RESOURCE|MAY_BE_OBJECT|MAY_BE_REF)) &&
				!(op2_info & ((MAY_BE_ANY|MAY_BE_REF|MAY_BE_UNDEF)-(MAY_BE_LONG|MAY_BE_DOUBLE)));
		case ZEND_ADD:
		case ZEND_SUB:
		case ZEND_MUL:
			op1_info = OP1_INFO();
			op2_info = OP2_INFO();
			return !((op1_info | op2_info) & ((MAY_BE_ANY|MAY_BE_REF|MAY_BE_UNDEF) - (MAY_BE_LONG|MAY_BE_DOUBLE)));
		case ZEND_BW_OR:
		case ZEND_BW_AND:
		case ZEND_BW_XOR:
		case ZEND_SL:
		case ZEND_SR:
		case ZEND_MOD:
			op1_info = OP1_INFO();
			op2_info = OP2_INFO();
			return !((op1_info | op2_info) & ((MAY_BE_ANY|MAY_BE_REF|MAY_BE_UNDEF) - MAY_BE_LONG));
		case ZEND_PRE_INC:
		case ZEND_PRE_DEC:
		case ZEND_POST_INC:
		case ZEND_POST_DEC:
			op1_info = OP1_INFO();
<<<<<<< HEAD
			op2_info = OP1_DEF_INFO();
			return opline->op1_type == IS_CV
				&& !(op1_info & ((MAY_BE_ANY|MAY_BE_REF|MAY_BE_UNDEF) - MAY_BE_LONG))
				&& (op2_info & MAY_BE_LONG);
		case ZEND_STRLEN:
			op1_info = OP1_INFO();
			return (opline->op1_type & (IS_CV|IS_CONST))
				&& (op1_info & (MAY_BE_ANY|MAY_BE_REF|MAY_BE_UNDEF)) == MAY_BE_STRING;
		case ZEND_COUNT:
			op1_info = OP1_INFO();
			return (opline->op1_type & (IS_CV|IS_CONST))
				&& (op1_info & (MAY_BE_ANY|MAY_BE_REF|MAY_BE_UNDEF)) == MAY_BE_ARRAY;
		case ZEND_BOOL:
		case ZEND_BOOL_NOT:
=======
			return opline->op1_type == IS_CV && !(op1_info & ((MAY_BE_ANY|MAY_BE_REF|MAY_BE_UNDEF) - MAY_BE_LONG));
>>>>>>> cd45bd0a
		case ZEND_JMPZ:
		case ZEND_JMPNZ:
			if (JIT_G(trigger) != ZEND_JIT_ON_HOT_TRACE) {
				if (!ssa->cfg.map) {
					return 0;
				}
				if (opline > op_array->opcodes + ssa->cfg.blocks[ssa->cfg.map[opline-op_array->opcodes]].start &&
				    ((opline-1)->result_type & (IS_SMART_BRANCH_JMPZ|IS_SMART_BRANCH_JMPNZ)) != 0) {
					return 0;
				}
			}
			/* break missing intentionally */
		case ZEND_BOOL:
		case ZEND_BOOL_NOT:
		case ZEND_JMPZNZ:
		case ZEND_JMPZ_EX:
		case ZEND_JMPNZ_EX:
			return 1;
		case ZEND_FETCH_CONSTANT:
			return 1;
		case ZEND_FETCH_DIM_R:
			op1_info = OP1_INFO();
			op2_info = OP2_INFO();
			if (trace
			 && trace->op1_type != IS_UNKNOWN
			 && (trace->op1_type & ~(IS_TRACE_REFERENCE|IS_TRACE_INDIRECT|IS_TRACE_PACKED)) == IS_ARRAY) {
				op1_info &= ~((MAY_BE_ANY|MAY_BE_UNDEF) - MAY_BE_ARRAY);
			}
			return ((op1_info & (MAY_BE_ANY|MAY_BE_UNDEF)) == MAY_BE_ARRAY) &&
				(!(opline->op1_type & (IS_TMP_VAR|IS_VAR)) || !(op1_info & MAY_BE_RC1)) &&
					(((op2_info & (MAY_BE_ANY|MAY_BE_UNDEF)) == MAY_BE_LONG) ||
					 (((op2_info & (MAY_BE_ANY|MAY_BE_UNDEF)) == MAY_BE_STRING) &&
						 (!(opline->op2_type & (IS_TMP_VAR|IS_VAR)) || !(op2_info & MAY_BE_RC1))));
	}
	return 0;
}

static bool zend_jit_var_supports_reg(zend_ssa *ssa, int var)
{
	if (ssa->vars[var].no_val) {
		/* we don't need the value */
		return 0;
	}

	if (!(JIT_G(opt_flags) & ZEND_JIT_REG_ALLOC_GLOBAL)) {
		/* Disable global register allocation,
		 * register allocation for SSA variables connected through Phi functions
		 */
		if (ssa->vars[var].definition_phi) {
			return 0;
		}
		if (ssa->vars[var].phi_use_chain) {
			zend_ssa_phi *phi = ssa->vars[var].phi_use_chain;
			do {
				if (!ssa->vars[phi->ssa_var].no_val) {
					return 0;
				}
				phi = zend_ssa_next_use_phi(ssa, var, phi);
			} while (phi);
		}
	}

	if (((ssa->var_info[var].type & (MAY_BE_ANY|MAY_BE_UNDEF|MAY_BE_REF)) != MAY_BE_DOUBLE) &&
	    ((ssa->var_info[var].type & (MAY_BE_ANY|MAY_BE_UNDEF|MAY_BE_REF)) != MAY_BE_LONG)) {
	    /* bad type */
		return 0;
	}

	return 1;
}

static bool zend_jit_may_be_in_reg(const zend_op_array *op_array, zend_ssa *ssa, int var)
{
	if (!zend_jit_var_supports_reg(ssa, var)) {
		return 0;
	}

	if (ssa->vars[var].definition >= 0) {
		uint32_t def = ssa->vars[var].definition;
		if (!zend_jit_opline_supports_reg(op_array, ssa, op_array->opcodes + def, ssa->ops + def, NULL)) {
			return 0;
		}
	}

	if (ssa->vars[var].use_chain >= 0) {
		int use = ssa->vars[var].use_chain;

		do {
			if (!zend_ssa_is_no_val_use(op_array->opcodes + use, ssa->ops + use, var) &&
			    !zend_jit_opline_supports_reg(op_array, ssa, op_array->opcodes + use, ssa->ops + use, NULL)) {
				return 0;
			}
			use = zend_ssa_next_use(ssa->ops, var, use);
		} while (use >= 0);
	}

	return 1;
}

static bool zend_needs_extra_reg_for_const(const zend_op *opline, zend_uchar op_type, znode_op op)
{
|.if X64
||	if (op_type == IS_CONST) {
||		zval *zv = RT_CONSTANT(opline, op);
||		if (Z_TYPE_P(zv) == IS_DOUBLE && Z_DVAL_P(zv) != 0 && !IS_SIGNED_32BIT(zv)) {
||			return 1;
||		} else if (Z_TYPE_P(zv) == IS_LONG && !IS_SIGNED_32BIT(Z_LVAL_P(zv))) {
||			return 1;
||		}
||	}
|.endif
	return 0;
}

static zend_regset zend_jit_get_def_scratch_regset(const zend_op *opline, const zend_ssa_op *ssa_op, const zend_op_array *op_array, zend_ssa *ssa, int current_var, bool last_use)
{
	uint32_t op1_info, op2_info;

	switch (opline->opcode) {
		case ZEND_FETCH_DIM_R:
			op1_info = OP1_INFO();
			op2_info = OP2_INFO();
			if (((opline->op1_type & (IS_TMP_VAR|IS_VAR)) &&
			     (op1_info & (MAY_BE_STRING|MAY_BE_ARRAY|MAY_BE_OBJECT|MAY_BE_RESOURCE))) ||
			    ((opline->op2_type & (IS_TMP_VAR|IS_VAR)) &&
			     (op2_info & (MAY_BE_STRING|MAY_BE_ARRAY|MAY_BE_OBJECT|MAY_BE_RESOURCE)))) {
				return ZEND_REGSET(ZREG_FCARG1);
			}
			break;
		default:
			break;
	}

	return ZEND_REGSET_EMPTY;
}

static zend_regset zend_jit_get_scratch_regset(const zend_op *opline, const zend_ssa_op *ssa_op, const zend_op_array *op_array, zend_ssa *ssa, int current_var, bool last_use)
{
	uint32_t op1_info, op2_info, res_info;
	zend_regset regset = ZEND_REGSET_SCRATCH;

	switch (opline->opcode) {
		case ZEND_NOP:
		case ZEND_OP_DATA:
		case ZEND_JMP:
		case ZEND_RETURN:
			regset = ZEND_REGSET_EMPTY;
			break;
		case ZEND_QM_ASSIGN:
			if (ssa_op->op1_def == current_var ||
			    ssa_op->result_def == current_var) {
				regset = ZEND_REGSET_EMPTY;
				break;
			}
			/* break missing intentionally */
		case ZEND_SEND_VAL:
		case ZEND_SEND_VAL_EX:
			if (ssa_op->op1_use == current_var) {
				regset = ZEND_REGSET(ZREG_R0);
				break;
			}
			op1_info = OP1_INFO();
			if (!(op1_info & MAY_BE_UNDEF)) {
				if ((op1_info & (MAY_BE_ANY|MAY_BE_REF)) == MAY_BE_DOUBLE) {
					regset = ZEND_REGSET(ZREG_XMM0);
				} else if ((op1_info & (MAY_BE_ANY|MAY_BE_REF)) == MAY_BE_LONG) {
					regset = ZEND_REGSET(ZREG_R0);
				} else {
					regset = ZEND_REGSET_UNION(ZEND_REGSET(ZREG_R0), ZEND_REGSET(ZREG_R2));
				}
			}
			break;
		case ZEND_SEND_VAR:
			if (ssa_op->op1_use == current_var ||
			    ssa_op->op1_def == current_var) {
				regset = ZEND_REGSET_EMPTY;
				break;
			}
			op1_info = OP1_INFO();
			if (!(op1_info & MAY_BE_UNDEF)) {
				if ((op1_info & (MAY_BE_ANY|MAY_BE_REF)) == MAY_BE_DOUBLE) {
					regset = ZEND_REGSET(ZREG_XMM0);
				} else if ((op1_info & (MAY_BE_ANY|MAY_BE_REF)) == MAY_BE_LONG) {
				} else {
					regset = ZEND_REGSET_UNION(ZEND_REGSET(ZREG_R0), ZEND_REGSET(ZREG_R2));
					if (op1_info & MAY_BE_REF) {
						ZEND_REGSET_INCL(regset, ZREG_R1);
					}
				}
			}
			break;
		case ZEND_ASSIGN:
			if (ssa_op->op2_use == current_var ||
			    ssa_op->op2_def == current_var ||
			    ssa_op->op1_def == current_var ||
			    ssa_op->result_def == current_var) {
				regset = ZEND_REGSET_EMPTY;
				break;
			}
			op1_info = OP1_INFO();
			op2_info = OP2_INFO();
			if (opline->op1_type == IS_CV
			 && !(op2_info & MAY_BE_UNDEF)
			 && !(op1_info & (MAY_BE_STRING|MAY_BE_ARRAY|MAY_BE_OBJECT|MAY_BE_RESOURCE|MAY_BE_REF))) {
				if ((op2_info & (MAY_BE_ANY|MAY_BE_REF)) == MAY_BE_DOUBLE) {
					regset = ZEND_REGSET(ZREG_XMM0);
				} else if ((op2_info & (MAY_BE_ANY|MAY_BE_REF)) == MAY_BE_LONG) {
					regset = ZEND_REGSET(ZREG_R0);
				} else {
					regset = ZEND_REGSET_UNION(ZEND_REGSET(ZREG_R0), ZEND_REGSET(ZREG_R2));
				}
			}
			break;
		case ZEND_PRE_INC:
		case ZEND_PRE_DEC:
		case ZEND_POST_INC:
		case ZEND_POST_DEC:
			if (ssa_op->op1_use == current_var ||
			    ssa_op->op1_def == current_var ||
			    ssa_op->result_def == current_var) {
				regset = ZEND_REGSET_EMPTY;
				break;
			}
			op1_info = OP1_INFO();
			if (opline->op1_type == IS_CV
			 && (op1_info & MAY_BE_LONG)
			 && !(op1_info & ((MAY_BE_ANY|MAY_BE_REF|MAY_BE_UNDEF)-(MAY_BE_LONG|MAY_BE_DOUBLE)))) {
				regset = ZEND_REGSET_EMPTY;
				if (op1_info & MAY_BE_DOUBLE) {
					regset = ZEND_REGSET(ZREG_XMM0);
				}
			}
			break;
		case ZEND_ADD:
		case ZEND_SUB:
		case ZEND_MUL:
			op1_info = OP1_INFO();
			op2_info = OP2_INFO();
			if (!(op1_info & ((MAY_BE_ANY|MAY_BE_REF|MAY_BE_UNDEF)-(MAY_BE_LONG|MAY_BE_DOUBLE))) &&
			    !(op2_info & ((MAY_BE_ANY|MAY_BE_REF|MAY_BE_UNDEF)-(MAY_BE_LONG|MAY_BE_DOUBLE)))) {

				regset = ZEND_REGSET_EMPTY;
				if ((op1_info & MAY_BE_LONG) && (op2_info & MAY_BE_LONG)) {
					if (ssa_op->result_def != current_var &&
					    (ssa_op->op1_use != current_var || !last_use)) {
						ZEND_REGSET_INCL(regset, ZREG_R0);
					}
					res_info = OP1_INFO();
					if (res_info & MAY_BE_DOUBLE) {
						ZEND_REGSET_INCL(regset, ZREG_XMM0);
						ZEND_REGSET_INCL(regset, ZREG_XMM1);
					}
				}
				if ((op1_info & MAY_BE_LONG) && (op2_info & MAY_BE_DOUBLE)) {
					if (ssa_op->result_def != current_var) {
						ZEND_REGSET_INCL(regset, ZREG_XMM0);
					}
				}
				if ((op1_info & MAY_BE_DOUBLE) && (op2_info & MAY_BE_LONG)) {
					if (zend_is_commutative(opline->opcode)) {
						if (ssa_op->result_def != current_var) {
							ZEND_REGSET_INCL(regset, ZREG_XMM0);
						}
					} else {
						ZEND_REGSET_INCL(regset, ZREG_XMM0);
						if (ssa_op->result_def != current_var &&
						    (ssa_op->op1_use != current_var || !last_use)) {
							ZEND_REGSET_INCL(regset, ZREG_XMM1);
						}
					}
				}
				if ((op1_info & MAY_BE_DOUBLE) && (op2_info & MAY_BE_DOUBLE)) {
					if (ssa_op->result_def != current_var &&
					    (ssa_op->op1_use != current_var || !last_use) &&
					    (!zend_is_commutative(opline->opcode) || ssa_op->op2_use != current_var || !last_use)) {
						ZEND_REGSET_INCL(regset, ZREG_XMM0);
					}
				}
				if (zend_needs_extra_reg_for_const(opline, opline->op1_type, opline->op1) ||
				    zend_needs_extra_reg_for_const(opline, opline->op2_type, opline->op2)) {
					if (!ZEND_REGSET_IN(regset, ZREG_R0)) {
						ZEND_REGSET_INCL(regset, ZREG_R0);
					} else {
						ZEND_REGSET_INCL(regset, ZREG_R1);
					}
				}
			}
			break;
		case ZEND_BW_OR:
		case ZEND_BW_AND:
		case ZEND_BW_XOR:
			op1_info = OP1_INFO();
			op2_info = OP2_INFO();
			if (!(op1_info & ((MAY_BE_ANY|MAY_BE_REF|MAY_BE_UNDEF)-MAY_BE_LONG)) &&
			    !(op2_info & ((MAY_BE_ANY|MAY_BE_REF|MAY_BE_UNDEF)-MAY_BE_LONG))) {
				regset = ZEND_REGSET_EMPTY;
				if (ssa_op->result_def != current_var &&
				    (ssa_op->op1_use != current_var || !last_use)) {
					ZEND_REGSET_INCL(regset, ZREG_R0);
				}
				if (zend_needs_extra_reg_for_const(opline, opline->op1_type, opline->op1) ||
				    zend_needs_extra_reg_for_const(opline, opline->op2_type, opline->op2)) {
					if (!ZEND_REGSET_IN(regset, ZREG_R0)) {
						ZEND_REGSET_INCL(regset, ZREG_R0);
					} else {
						ZEND_REGSET_INCL(regset, ZREG_R1);
					}
				}
			}
			break;
		case ZEND_SL:
		case ZEND_SR:
			op1_info = OP1_INFO();
			op2_info = OP2_INFO();
			if (!(op1_info & ((MAY_BE_ANY|MAY_BE_REF|MAY_BE_UNDEF)-MAY_BE_LONG)) &&
			    !(op2_info & ((MAY_BE_ANY|MAY_BE_REF|MAY_BE_UNDEF)-MAY_BE_LONG))) {
bw_op:
				regset = ZEND_REGSET_EMPTY;
				if (ssa_op->result_def != current_var &&
				    (ssa_op->op1_use != current_var || !last_use)) {
					ZEND_REGSET_INCL(regset, ZREG_R0);
				}
				if (opline->op2_type != IS_CONST && ssa_op->op2_use != current_var) {
					ZEND_REGSET_INCL(regset, ZREG_R1);
				}
			}
			break;
		case ZEND_MOD:
			op1_info = OP1_INFO();
			op2_info = OP2_INFO();
			if (!(op1_info & ((MAY_BE_ANY|MAY_BE_REF|MAY_BE_UNDEF)-MAY_BE_LONG)) &&
			    !(op2_info & ((MAY_BE_ANY|MAY_BE_REF|MAY_BE_UNDEF)-MAY_BE_LONG))) {
				if (opline->op2_type == IS_CONST &&
				    Z_TYPE_P(RT_CONSTANT(opline, opline->op2)) == IS_LONG &&
				    zend_long_is_power_of_two(Z_LVAL_P(RT_CONSTANT(opline, opline->op2))) &&
				    OP1_HAS_RANGE() &&
				    OP1_MIN_RANGE() >= 0) {
				    /* MOD is going to be optimized into AND */
				    goto bw_op;
				} else {
					regset = ZEND_REGSET_EMPTY;
					ZEND_REGSET_INCL(regset, ZREG_R0);
					ZEND_REGSET_INCL(regset, ZREG_R2);
					if (opline->op2_type == IS_CONST) {
						ZEND_REGSET_INCL(regset, ZREG_R1);
					}
				}
			}
			break;
		case ZEND_IS_SMALLER:
		case ZEND_IS_SMALLER_OR_EQUAL:
		case ZEND_IS_EQUAL:
		case ZEND_IS_NOT_EQUAL:
		case ZEND_IS_IDENTICAL:
		case ZEND_IS_NOT_IDENTICAL:
		case ZEND_CASE:
			op1_info = OP1_INFO();
			op2_info = OP2_INFO();
			if (!(op1_info & ((MAY_BE_ANY|MAY_BE_REF|MAY_BE_UNDEF)-(MAY_BE_LONG|MAY_BE_DOUBLE))) &&
			    !(op2_info & ((MAY_BE_ANY|MAY_BE_REF|MAY_BE_UNDEF)-(MAY_BE_LONG|MAY_BE_DOUBLE)))) {
				regset = ZEND_REGSET_EMPTY;
				if (!(opline->result_type & (IS_SMART_BRANCH_JMPZ|IS_SMART_BRANCH_JMPNZ))) {
					ZEND_REGSET_INCL(regset, ZREG_R0);
				}
				if ((op1_info & MAY_BE_LONG) && (op2_info & MAY_BE_LONG) &&
				    opline->op1_type != IS_CONST && opline->op2_type != IS_CONST) {
					if (ssa_op->op1_use != current_var &&
					    ssa_op->op2_use != current_var) {
						ZEND_REGSET_INCL(regset, ZREG_R0);
					}
				}
				if ((op1_info & MAY_BE_LONG) && (op2_info & MAY_BE_DOUBLE)) {
					ZEND_REGSET_INCL(regset, ZREG_XMM0);
				}
				if ((op1_info & MAY_BE_DOUBLE) && (op2_info & MAY_BE_LONG)) {
					ZEND_REGSET_INCL(regset, ZREG_XMM0);
				}
				if ((op1_info & MAY_BE_DOUBLE) && (op2_info & MAY_BE_DOUBLE)) {
					if (ssa_op->op1_use != current_var &&
					    ssa_op->op2_use != current_var) {
						ZEND_REGSET_INCL(regset, ZREG_XMM0);
					}
				}
				if (zend_needs_extra_reg_for_const(opline, opline->op1_type, opline->op1) ||
				    zend_needs_extra_reg_for_const(opline, opline->op2_type, opline->op2)) {
					ZEND_REGSET_INCL(regset, ZREG_R0);
				}
			}
			break;
		case ZEND_BOOL:
		case ZEND_BOOL_NOT:
		case ZEND_JMPZ:
		case ZEND_JMPNZ:
		case ZEND_JMPZNZ:
		case ZEND_JMPZ_EX:
		case ZEND_JMPNZ_EX:
			op1_info = OP1_INFO();
			if (!(op1_info & ((MAY_BE_ANY|MAY_BE_REF|MAY_BE_UNDEF)-(MAY_BE_NULL|MAY_BE_FALSE|MAY_BE_TRUE|MAY_BE_LONG|MAY_BE_DOUBLE)))) {
				regset = ZEND_REGSET_EMPTY;
				if (op1_info & MAY_BE_DOUBLE) {
					ZEND_REGSET_INCL(regset, ZREG_XMM0);
				}
				if (opline->opcode == ZEND_BOOL ||
				    opline->opcode == ZEND_BOOL_NOT ||
				    opline->opcode == ZEND_JMPZ_EX ||
				    opline->opcode == ZEND_JMPNZ_EX) {
					ZEND_REGSET_INCL(regset, ZREG_R0);
				}
			}
			break;
		case ZEND_DO_UCALL:
		case ZEND_DO_FCALL:
		case ZEND_DO_FCALL_BY_NAME:
		case ZEND_INCLUDE_OR_EVAL:
		case ZEND_GENERATOR_CREATE:
		case ZEND_YIELD:
		case ZEND_YIELD_FROM:
			regset = ZEND_REGSET_UNION(ZEND_REGSET_GP, ZEND_REGSET_FP);
			break;
		default:
			break;
	}

	if (JIT_G(trigger) == ZEND_JIT_ON_HOT_TRACE) {
		if (ssa_op == ssa->ops
		 && JIT_G(current_trace)[ZEND_JIT_TRACE_START_REC_SIZE].op == ZEND_JIT_TRACE_INIT_CALL
		 && (JIT_G(current_trace)[ZEND_JIT_TRACE_START_REC_SIZE].info & ZEND_JIT_TRACE_FAKE_INIT_CALL)) {
			ZEND_REGSET_INCL(regset, ZREG_R0);
			ZEND_REGSET_INCL(regset, ZREG_R1);
		}
	}

	/* %r0 is used to check EG(vm_interrupt) */
	if (JIT_G(trigger) == ZEND_JIT_ON_HOT_TRACE) {
		if (ssa_op == ssa->ops
		 && (JIT_G(current_trace)->stop == ZEND_JIT_TRACE_STOP_LOOP ||
			 JIT_G(current_trace)->stop == ZEND_JIT_TRACE_STOP_RECURSIVE_CALL)) {
#if ZTS
			ZEND_REGSET_INCL(regset, ZREG_R0);
#else
			if ((sizeof(void*) == 8 && !IS_SIGNED_32BIT(&EG(vm_interrupt)))) {
				ZEND_REGSET_INCL(regset, ZREG_R0);
			}
#endif
		}
	} else  {
		uint32_t b = ssa->cfg.map[ssa_op - ssa->ops];

		if ((ssa->cfg.blocks[b].flags & ZEND_BB_LOOP_HEADER) != 0
		 && ssa->cfg.blocks[b].start == ssa_op - ssa->ops) {
#if ZTS
			ZEND_REGSET_INCL(regset, ZREG_R0);
#else
			if ((sizeof(void*) == 8 && !IS_SIGNED_32BIT(&EG(vm_interrupt)))) {
				ZEND_REGSET_INCL(regset, ZREG_R0);
			}
#endif
		}
	}

	return regset;
}

/*
 * Local variables:
 * tab-width: 4
 * c-basic-offset: 4
 * indent-tabs-mode: t
 * End:
 */<|MERGE_RESOLUTION|>--- conflicted
+++ resolved
@@ -15618,7 +15618,6 @@
 		case ZEND_POST_INC:
 		case ZEND_POST_DEC:
 			op1_info = OP1_INFO();
-<<<<<<< HEAD
 			op2_info = OP1_DEF_INFO();
 			return opline->op1_type == IS_CV
 				&& !(op1_info & ((MAY_BE_ANY|MAY_BE_REF|MAY_BE_UNDEF) - MAY_BE_LONG))
@@ -15631,11 +15630,6 @@
 			op1_info = OP1_INFO();
 			return (opline->op1_type & (IS_CV|IS_CONST))
 				&& (op1_info & (MAY_BE_ANY|MAY_BE_REF|MAY_BE_UNDEF)) == MAY_BE_ARRAY;
-		case ZEND_BOOL:
-		case ZEND_BOOL_NOT:
-=======
-			return opline->op1_type == IS_CV && !(op1_info & ((MAY_BE_ANY|MAY_BE_REF|MAY_BE_UNDEF) - MAY_BE_LONG));
->>>>>>> cd45bd0a
 		case ZEND_JMPZ:
 		case ZEND_JMPNZ:
 			if (JIT_G(trigger) != ZEND_JIT_ON_HOT_TRACE) {
@@ -15647,7 +15641,7 @@
 					return 0;
 				}
 			}
-			/* break missing intentionally */
+			ZEND_FALLTHROUGH;
 		case ZEND_BOOL:
 		case ZEND_BOOL_NOT:
 		case ZEND_JMPZNZ:
