--- conflicted
+++ resolved
@@ -8916,189 +8916,6 @@
 	return 1;
 }
 
-<<<<<<< HEAD
-=======
-static int zend_jit_needs_call_chain(zend_call_info *call_info, uint32_t b, const zend_op_array *op_array, zend_ssa *ssa, const zend_ssa_op *ssa_op, const zend_op *opline, int call_level, zend_jit_trace_rec *trace)
-{
-	int skip;
-
-	if (trace) {
-		zend_jit_trace_rec *p = trace;
-
-		ssa_op++;
-		while (1) {
-			if (p->op == ZEND_JIT_TRACE_VM) {
-				switch (p->opline->opcode) {
-					case ZEND_SEND_ARRAY:
-					case ZEND_SEND_USER:
-					case ZEND_SEND_UNPACK:
-					case ZEND_INIT_FCALL:
-					case ZEND_INIT_METHOD_CALL:
-					case ZEND_INIT_STATIC_METHOD_CALL:
-					case ZEND_INIT_FCALL_BY_NAME:
-					case ZEND_INIT_NS_FCALL_BY_NAME:
-					case ZEND_INIT_DYNAMIC_CALL:
-					case ZEND_NEW:
-					case ZEND_INIT_USER_CALL:
-					case ZEND_FAST_CALL:
-					case ZEND_JMP:
-					case ZEND_JMPZNZ:
-					case ZEND_JMPZ:
-					case ZEND_JMPNZ:
-					case ZEND_JMPZ_EX:
-					case ZEND_JMPNZ_EX:
-					case ZEND_FE_RESET_R:
-					case ZEND_FE_RESET_RW:
-					case ZEND_JMP_SET:
-					case ZEND_COALESCE:
-					case ZEND_JMP_NULL:
-					case ZEND_ASSERT_CHECK:
-					case ZEND_CATCH:
-					case ZEND_DECLARE_ANON_CLASS:
-					case ZEND_FE_FETCH_R:
-					case ZEND_FE_FETCH_RW:
-						return 1;
-					case ZEND_DO_ICALL:
-					case ZEND_DO_UCALL:
-					case ZEND_DO_FCALL_BY_NAME:
-					case ZEND_DO_FCALL:
-						return 0;
-					case ZEND_SEND_VAL:
-					case ZEND_SEND_VAR:
-					case ZEND_SEND_VAL_EX:
-					case ZEND_SEND_VAR_EX:
-					case ZEND_SEND_FUNC_ARG:
-					case ZEND_SEND_REF:
-					case ZEND_SEND_VAR_NO_REF:
-					case ZEND_SEND_VAR_NO_REF_EX:
-						/* skip */
-						break;
-					default:
-						if (zend_may_throw(opline, ssa_op, op_array, ssa)) {
-							return 1;
-						}
-				}
-				ssa_op += zend_jit_trace_op_len(opline);
-			} else if (p->op == ZEND_JIT_TRACE_ENTER ||
-			           p->op == ZEND_JIT_TRACE_BACK ||
-			           p->op == ZEND_JIT_TRACE_END) {
-				return 1;
-			}
-			p++;
-		}
-	}
-
-	if (!call_info) {
-		const zend_op *end = op_array->opcodes + op_array->last;
-
-		opline++;
-		ssa_op++;
-		skip = (call_level == 1);
-		while (opline != end) {
-			if (!skip) {
-				if (zend_may_throw(opline, ssa_op, op_array, ssa)) {
-					return 1;
-				}
-			}
-			switch (opline->opcode) {
-				case ZEND_SEND_VAL:
-				case ZEND_SEND_VAR:
-				case ZEND_SEND_VAL_EX:
-				case ZEND_SEND_VAR_EX:
-				case ZEND_SEND_FUNC_ARG:
-				case ZEND_SEND_REF:
-				case ZEND_SEND_VAR_NO_REF:
-				case ZEND_SEND_VAR_NO_REF_EX:
-					skip = 0;
-					break;
-				case ZEND_SEND_ARRAY:
-				case ZEND_SEND_USER:
-				case ZEND_SEND_UNPACK:
-				case ZEND_INIT_FCALL:
-				case ZEND_INIT_METHOD_CALL:
-				case ZEND_INIT_STATIC_METHOD_CALL:
-				case ZEND_INIT_FCALL_BY_NAME:
-				case ZEND_INIT_NS_FCALL_BY_NAME:
-				case ZEND_INIT_DYNAMIC_CALL:
-				case ZEND_NEW:
-				case ZEND_INIT_USER_CALL:
-				case ZEND_FAST_CALL:
-				case ZEND_JMP:
-				case ZEND_JMPZNZ:
-				case ZEND_JMPZ:
-				case ZEND_JMPNZ:
-				case ZEND_JMPZ_EX:
-				case ZEND_JMPNZ_EX:
-				case ZEND_FE_RESET_R:
-				case ZEND_FE_RESET_RW:
-				case ZEND_JMP_SET:
-				case ZEND_COALESCE:
-				case ZEND_JMP_NULL:
-				case ZEND_ASSERT_CHECK:
-				case ZEND_CATCH:
-				case ZEND_DECLARE_ANON_CLASS:
-				case ZEND_FE_FETCH_R:
-				case ZEND_FE_FETCH_RW:
-					return 1;
-				case ZEND_DO_ICALL:
-				case ZEND_DO_UCALL:
-				case ZEND_DO_FCALL_BY_NAME:
-				case ZEND_DO_FCALL:
-					end = opline;
-					if (end - op_array->opcodes >= ssa->cfg.blocks[b].start + ssa->cfg.blocks[b].len) {
-						/* INIT_FCALL and DO_FCALL in different BasicBlocks */
-						return 1;
-					}
-					return 0;
-			}
-			opline++;
-			ssa_op++;
-		}
-
-		return 1;
-	} else {
-		const zend_op *end = call_info->caller_call_opline;
-
-		if (end - op_array->opcodes >= ssa->cfg.blocks[b].start + ssa->cfg.blocks[b].len) {
-			/* INIT_FCALL and DO_FCALL in different BasicBlocks */
-			return 1;
-		}
-
-		opline++;
-		ssa_op++;
-		skip = (call_level == 1);
-		while (opline != end) {
-			if (skip) {
-				switch (opline->opcode) {
-					case ZEND_SEND_VAL:
-					case ZEND_SEND_VAR:
-					case ZEND_SEND_VAL_EX:
-					case ZEND_SEND_VAR_EX:
-					case ZEND_SEND_FUNC_ARG:
-					case ZEND_SEND_REF:
-					case ZEND_SEND_VAR_NO_REF:
-					case ZEND_SEND_VAR_NO_REF_EX:
-						skip = 0;
-						break;
-					case ZEND_SEND_ARRAY:
-					case ZEND_SEND_USER:
-					case ZEND_SEND_UNPACK:
-						return 1;
-				}
-			} else {
-				if (zend_may_throw(opline, ssa_op, op_array, ssa)) {
-					return 1;
-				}
-			}
-			opline++;
-			ssa_op++;
-		}
-
-		return 0;
-	}
-}
-
->>>>>>> 236e7aef
 static int zend_jit_init_fcall_guard(dasm_State **Dst, uint32_t level, const zend_function *func, const zend_op *to_opline)
 {
 	int32_t exit_point;
