/*
 *  +----------------------------------------------------------------------+
 *  | Zend JIT                                                             |
 *  +----------------------------------------------------------------------+
 *  | Copyright (c) The PHP Group                                          |
 *  +----------------------------------------------------------------------+
 *  | This source file is subject to version 3.01 of the PHP license,      |
 *  | that is bundled with this package in the file LICENSE, and is        |
 *  | available through the world-wide-web at the following url:           |
 *  | https://www.php.net/license/3_01.txt                                 |
 *  | If you did not receive a copy of the PHP license and are unable to   |
 *  | obtain it through the world-wide-web, please send a note to          |
 *  | license@php.net so we can mail you a copy immediately.               |
 *  +----------------------------------------------------------------------+
 *  | Authors: Dmitry Stogov <dmitry@php.net>                              |
 *  |          Xinchen Hui <laruence@php.net>                              |
 *  +----------------------------------------------------------------------+
 */

|.if X64
 |.arch x64
|.else
 |.arch x86
|.endif

|.if X64WIN
 |.define FP,      r14
 |.define IP,      r15
 |.define IPl,     r15d
 |.define RX,      r15       // the same as VM IP reused as a general purpose reg
 |.define CARG1,   rcx       // x64/POSIX C call arguments.
 |.define CARG2,   rdx
 |.define CARG3,   r8
 |.define CARG4,   r9
 |.define CARG1d,  ecx
 |.define CARG2d,  edx
 |.define CARG3d,  r8d
 |.define CARG4d,  r9d
 |.define FCARG1a, CARG1     // Simulate x86 fastcall.
 |.define FCARG2a, CARG2
 |.define FCARG1d, CARG1d
 |.define FCARG2d, CARG2d
 |.define SPAD,    0x58      // padding for CPU stack alignment
 |.define NR_SPAD, 0x58      // padding for CPU stack alignment
 |.define T3,      [r4+0x50] // Used to store old value of IP
 |.define T2,      [r4+0x48] // Used to store old value of FP
 |.define T1,      [r4+0x40]
 |.define A6,      [r4+0x28] // preallocated slot for 6-th argument
 |.define A5,      [r4+0x20] // preallocated slot for 5-th argument
|.elif X64
 |.define FP,      r14
 |.define IP,      r15
 |.define IPl,     r15d
 |.define RX,      r15       // the same as VM IP reused as a general purpose reg
 |.define CARG1,   rdi       // x64/POSIX C call arguments.
 |.define CARG2,   rsi
 |.define CARG3,   rdx
 |.define CARG4,   rcx
 |.define CARG5,   r8
 |.define CARG6,   r9
 |.define CARG1d,  edi
 |.define CARG2d,  esi
 |.define CARG3d,  edx
 |.define CARG4d,  ecx
 |.define CARG5d,  r8d
 |.define CARG6d,  r9d
 |.define FCARG1a, CARG1     // Simulate x86 fastcall.
 |.define FCARG2a, CARG2
 |.define FCARG1d, CARG1d
 |.define FCARG2d, CARG2d
 |.define SPAD,    0x18      // padding for CPU stack alignment
 |.define NR_SPAD, 0x28      // padding for CPU stack alignment
 |.define T3,      [r4+0x20] // Used to store old value of IP (CALL VM only)
 |.define T2,      [r4+0x18] // Used to store old value of FP (CALL VM only)
 |.define T1,      [r4]
|.else
 |.define FP,      esi
 |.define IP,      edi
 |.define IPl,     edi
 |.define RX,      edi       // the same as VM IP reused as a general purpose reg
 |.define FCARG1a, ecx       // x86 fastcall arguments.
 |.define FCARG2a, edx
 |.define FCARG1d, ecx
 |.define FCARG2d, edx
 |.define SPAD,    0x1c      // padding for CPU stack alignment
 |.define NR_SPAD, 0x1c      // padding for CPU stack alignment
 |.define T3,      [r4+0x18] // Used to store old value of IP (CALL VM only)
 |.define T2,      [r4+0x14] // Used to store old value of FP (CALL VM only)
 |.define T1,      [r4]
 |.define A4,      [r4+0xC]  // preallocated slots for arguments of "cdecl" functions (intersect with T1)
 |.define A3,      [r4+0x8]
 |.define A2,      [r4+0x4]
 |.define A1,      [r4]
|.endif

|.define HYBRID_SPAD, 16     // padding for stack alignment

#ifdef _WIN64
# define TMP_ZVAL_OFFSET 0x20
#else
# define TMP_ZVAL_OFFSET 0
#endif

#define DASM_ALIGNMENT 16

/* According to x86 and x86_64 ABI, CPU stack has to be 16 byte aligned to
 * guarantee proper alignment of 128-bit SSE data allocated on stack.
 * With broken alignment any execution of SSE code, including calls to
 * memcpy() and others, may lead to crash.
 */

const char* zend_reg_name[] = {
#if defined(__x86_64__) || defined(_M_X64)
	"rax", "rcx", "rdx", "rbx", "rsp", "rbp", "rsi", "rdi",
	"r8", "r9", "r10", "r11", "r12", "r13", "r14", "r15",
	"xmm0", "xmm1", "xmm2", "xmm3", "xmm4", "xmm5", "xmm6", "xmm7",
	"xmm8", "xmm9", "xmm10", "xmm11", "xmm12", "xmm13", "xmm14", "xmm15"
#else
	"rax", "rcx", "rdx", "rbx", "rsp", "rbp", "rsi", "rdi",
	"xmm0", "xmm1", "xmm2", "xmm3", "xmm4", "xmm5", "xmm6", "xmm7"
#endif
};

/* Simulate x86 fastcall */
#ifdef _WIN64
# define ZREG_FCARG1 ZREG_RCX
# define ZREG_FCARG2 ZREG_RDX
#elif defined(__x86_64__)
# define ZREG_FCARG1 ZREG_RDI
# define ZREG_FCARG2 ZREG_RSI
#else
# define ZREG_FCARG1 ZREG_RCX
# define ZREG_FCARG2 ZREG_RDX
#endif

|.type EX, zend_execute_data, FP
|.type OP, zend_op
|.type ZVAL, zval
|.actionlist dasm_actions
|.globals zend_lb
|.section code, cold_code, jmp_table

static void* dasm_labels[zend_lb_MAX];

#if ZTS
static size_t tsrm_ls_cache_tcb_offset = 0;
static size_t tsrm_tls_index;
static size_t tsrm_tls_offset;
#endif

#define IS_32BIT(addr) (((uintptr_t)(addr)) <= 0x7fffffff)

#define IS_SIGNED_32BIT(val) ((((intptr_t)(val)) <= 0x7fffffff) && (((intptr_t)(val)) >= (-2147483647 - 1)))

#define CAN_USE_AVX() (JIT_G(opt_flags) & allowed_opt_flags & ZEND_JIT_CPU_AVX)

/* Not Implemented Yet */
|.macro NIY
||	//ZEND_ASSERT(0);
|	int3
|.endmacro

|.macro NIY_STUB
||	//ZEND_ASSERT(0);
|	int3
|.endmacro

|.macro ADD_HYBRID_SPAD
||#ifndef ZEND_VM_HYBRID_JIT_RED_ZONE_SIZE
|		add r4, HYBRID_SPAD
||#endif
|.endmacro

|.macro SUB_HYBRID_SPAD
||#ifndef ZEND_VM_HYBRID_JIT_RED_ZONE_SIZE
|		sub r4, HYBRID_SPAD
||#endif
|.endmacro

|.macro LOAD_ADDR, reg, addr
|	.if X64
||		if (IS_SIGNED_32BIT(addr)) {
|			mov reg, ((ptrdiff_t)addr)    // 0x48 0xc7 0xc0 <imm-32-bit>
||		} else {
|			mov64 reg, ((ptrdiff_t)addr)  // 0x48 0xb8 <imm-64-bit>
||		}
|	.else
|		mov reg, ((ptrdiff_t)addr)
|	.endif
|.endmacro

|.macro LOAD_TSRM_CACHE, reg
|	.if X64WIN
|		gs
|		mov reg, aword [0x58]
|		mov reg, aword [reg+tsrm_tls_index]
|		mov reg, aword [reg+tsrm_tls_offset]
|	.elif WIN
|		fs
|		mov reg, aword [0x2c]
|		mov reg, aword [reg+tsrm_tls_index]
|		mov reg, aword [reg+tsrm_tls_offset]
|	.elif X64APPLE
|		gs
||		if (tsrm_ls_cache_tcb_offset) {
|			mov reg, aword [tsrm_ls_cache_tcb_offset]
||		} else {
|			mov reg, aword [tsrm_tls_index]
|			mov reg, aword [reg+tsrm_tls_offset]
||		}
|	.elif X64
|		fs
||		if (tsrm_ls_cache_tcb_offset) {
|			mov reg, aword [tsrm_ls_cache_tcb_offset]
||		} else {
|			mov reg, [0x8]
|			mov reg, aword [reg+tsrm_tls_index]
|			mov reg, aword [reg+tsrm_tls_offset]
||		}
|	.else
|		gs
||		if (tsrm_ls_cache_tcb_offset) {
|			mov reg, aword [tsrm_ls_cache_tcb_offset]
||		} else {
|			mov reg, [0x4]
|			mov reg, aword [reg+tsrm_tls_index]
|			mov reg, aword [reg+tsrm_tls_offset]
||		}
|	.endif
|.endmacro

|.macro LOAD_ADDR_ZTS, reg, struct, field
|	.if ZTS
|		LOAD_TSRM_CACHE reg
|		lea reg, aword [reg + (struct.._offset + offsetof(zend_..struct, field))]
|	.else
|		LOAD_ADDR reg, &struct.field
|	.endif
|.endmacro

|.macro PUSH_ADDR, addr, tmp_reg
|	.if X64
||		if (IS_SIGNED_32BIT(addr)) {
|			push ((ptrdiff_t)addr)
||		} else {
|			mov64 tmp_reg, ((ptrdiff_t)addr)
|			push tmp_reg
||		}
|	.else
|		push ((ptrdiff_t)addr)
|	.endif
|.endmacro

|.macro ADDR_STORE, mem, addr, tmp_reg
|	.if X64
||		if (IS_SIGNED_32BIT(addr)) {
|			mov mem, ((ptrdiff_t)addr)
||		} else {
|			mov64 tmp_reg, ((ptrdiff_t)addr)
|			mov mem, tmp_reg
||		}
|	.else
|		mov mem, ((ptrdiff_t)addr)
|	.endif
|.endmacro

|.macro ADDR_CMP, mem, addr, tmp_reg
|	.if X64
||		if (IS_SIGNED_32BIT(addr)) {
|			cmp mem, ((ptrdiff_t)addr)
||		} else {
|			mov64 tmp_reg, ((ptrdiff_t)addr)
|			cmp mem, tmp_reg
||		}
|	.else
|		cmp mem, ((ptrdiff_t)addr)
|	.endif
|.endmacro

|.macro PUSH_ADDR_ZTS, struct, field, tmp_reg
|	.if ZTS
|		LOAD_TSRM_CACHE tmp_reg
|		lea tmp_reg, aword [tmp_reg + (struct.._offset + offsetof(zend_..struct, field))]
|		push tmp_reg
|	.else
|		PUSH_ADDR &struct.field, tmp_reg
|	.endif
|.endmacro

|.macro _MEM_OP, mem_ins, prefix, addr, op2, tmp_reg
|	.if X64
||		if (IS_SIGNED_32BIT(addr)) {
|			mem_ins prefix [addr], op2
||		} else {
|			mov64 tmp_reg, ((ptrdiff_t)addr)
|			mem_ins prefix [tmp_reg], op2
||		}
|	.else
|		mem_ins prefix [addr], op2
|	.endif
|.endmacro

|.macro MEM_LOAD_OP, mem_ins, reg, prefix, addr, tmp_reg
|	.if X64
||		if (IS_SIGNED_32BIT(addr)) {
|			mem_ins reg, prefix [addr]
||		} else {
|			mov64 tmp_reg, ((ptrdiff_t)addr)
|			mem_ins reg, prefix [tmp_reg]
||		}
|	.else
|		mem_ins reg, prefix [addr]
|	.endif
|.endmacro

|.macro MEM_LOAD, op1, prefix, addr, tmp_reg
|	MEM_LOAD_OP mov, op1, prefix, addr, tmp_reg
|.endmacro

|.macro _MEM_OP_ZTS, mem_ins, prefix, struct, field, op2, tmp_reg
|	.if ZTS
|		LOAD_TSRM_CACHE tmp_reg
|		mem_ins prefix [tmp_reg+(struct.._offset+offsetof(zend_..struct, field))], op2
|	.else
|		_MEM_OP mem_ins, prefix, &struct.field, op2, tmp_reg
|	.endif
|.endmacro

|.macro MEM_STORE_ZTS, prefix, struct, field, op2, tmp_reg
|	_MEM_OP_ZTS mov, prefix, struct, field, op2, tmp_reg
|.endmacro

|.macro MEM_CMP_ZTS, prefix, struct, field, op2, tmp_reg
|	_MEM_OP_ZTS cmp, prefix, struct, field, op2, tmp_reg
|.endmacro

|.macro MEM_UPDATE_ZTS, mem_ins, prefix, struct, field, op2, tmp_reg
|	_MEM_OP_ZTS mem_ins, prefix, struct, field, op2, tmp_reg
|.endmacro

|.macro MEM_LOAD_OP_ZTS, mem_ins, reg, prefix, struct, field, tmp_reg
|	.if ZTS
|		LOAD_TSRM_CACHE tmp_reg
|		mem_ins reg, prefix [tmp_reg+(struct.._offset+offsetof(zend_..struct, field))]
|	.else
|		MEM_LOAD_OP mem_ins, reg, prefix, &struct.field, tmp_reg
|	.endif
|.endmacro

|.macro MEM_LOAD_ZTS, reg, prefix, struct, field, tmp_reg
|	MEM_LOAD_OP_ZTS mov, reg, prefix, struct, field, tmp_reg
|.endmacro

|.macro EXT_CALL, func, tmp_reg
|	.if X64
||		if (IS_32BIT(dasm_end) && IS_32BIT(func)) {
|			call qword &func
||		} else {
|			LOAD_ADDR tmp_reg, func
|			call tmp_reg
||		}
|	.else
|		call dword &func
|	.endif
|.endmacro

|.macro EXT_JMP, func, tmp_reg
|	.if X64
||		if (IS_32BIT(dasm_end) && IS_32BIT(func)) {
|			jmp qword &func
||		} else {
|			LOAD_ADDR tmp_reg, func
|			jmp tmp_reg
||		}
|	.else
|		jmp dword &func
|	.endif
|.endmacro

|.macro SAVE_IP
||	if (GCC_GLOBAL_REGS) {
|		mov aword EX->opline, IP
||	}
|.endmacro

|.macro LOAD_IP
||	if (GCC_GLOBAL_REGS) {
|		mov IP, aword EX->opline
||	}
|.endmacro

|.macro LOAD_IP_ADDR, addr
||	if (GCC_GLOBAL_REGS) {
|		LOAD_ADDR IP, addr
||	} else {
|		ADDR_STORE aword EX->opline, addr, RX
||	}
|.endmacro

|.macro LOAD_IP_ADDR_ZTS, struct, field
|	.if ZTS
||		if (GCC_GLOBAL_REGS) {
|			LOAD_TSRM_CACHE IP
|			mov IP, aword [IP + (struct.._offset + offsetof(zend_..struct, field))]
||		} else {
|			LOAD_TSRM_CACHE RX
|			lea RX, aword [RX + (struct.._offset + offsetof(zend_..struct, field))]
|			mov aword EX->opline, RX
||		}
|	.else
|		LOAD_IP_ADDR &struct.field
|	.endif
|.endmacro

|.macro GET_IP, reg
||	if (GCC_GLOBAL_REGS) {
|		mov reg, IP
||	} else {
|		mov reg, aword EX->opline
||	}
|.endmacro

|.macro ADD_IP, val
||	if (GCC_GLOBAL_REGS) {
|		add IP, val
||	} else {
|		add aword EX->opline, val
||	}
|.endmacro

|.macro JMP_IP
||	if (GCC_GLOBAL_REGS) {
|		jmp aword [IP]
||	} else {
|		mov r0, aword EX:FCARG1a->opline
|		jmp aword [r0]
||	}
|.endmacro

/* In 64-bit build we compare only low 32-bits.
 * x86_64 cmp instruction doesn't support immediate 64-bit operand, and full
 * comparison would require an additional load of 64-bit address into register.
 * This is not a problem at all, while JIT buffer size is less than 4GB.
 */
|.macro CMP_IP, addr
||	if (GCC_GLOBAL_REGS) {
|		cmp IPl, addr
||	} else {
|		cmp dword EX->opline, addr
||	}
|.endmacro

|.macro LOAD_ZVAL_ADDR, reg, addr
||	if (Z_MODE(addr) == IS_CONST_ZVAL) {
|		LOAD_ADDR reg, Z_ZV(addr)
||	} else if (Z_MODE(addr) == IS_MEM_ZVAL) {
||		if (Z_OFFSET(addr)) {
|			lea reg, qword [Ra(Z_REG(addr))+Z_OFFSET(addr)]
||		} else {
|			mov reg, Ra(Z_REG(addr))
||		}
||	} else {
||		ZEND_UNREACHABLE();
||	}
|.endmacro

|.macro PUSH_ZVAL_ADDR, addr, tmp_reg
||	if (Z_MODE(addr) == IS_CONST_ZVAL) {
|		PUSH_ADDR Z_ZV(addr), tmp_reg
||	} else if (Z_MODE(addr) == IS_MEM_ZVAL) {
||		if (Z_OFFSET(addr)) {
|			lea tmp_reg, qword [Ra(Z_REG(addr))+Z_OFFSET(addr)]
|			push tmp_reg
||		} else {
|			push Ra(Z_REG(addr))
||		}
||	} else {
||		ZEND_UNREACHABLE();
||	}
|.endmacro

|.macro GET_Z_TYPE_INFO, reg, zv
|	mov reg, dword [zv+offsetof(zval,u1.type_info)]
|.endmacro

|.macro SET_Z_TYPE_INFO, zv, type
|	mov dword [zv+offsetof(zval,u1.type_info)], type
|.endmacro

|.macro GET_ZVAL_TYPE, reg, addr
||	ZEND_ASSERT(Z_MODE(addr) == IS_MEM_ZVAL);
|	mov reg, byte [Ra(Z_REG(addr))+Z_OFFSET(addr)+offsetof(zval,u1.v.type)]
|.endmacro

|.macro GET_ZVAL_TYPE_INFO, reg, addr
||	ZEND_ASSERT(Z_MODE(addr) == IS_MEM_ZVAL);
|	mov reg, dword [Ra(Z_REG(addr))+Z_OFFSET(addr)+offsetof(zval,u1.type_info)]
|.endmacro

|.macro SET_ZVAL_TYPE_INFO, addr, type
||	ZEND_ASSERT(Z_MODE(addr) == IS_MEM_ZVAL);
|	mov dword [Ra(Z_REG(addr))+Z_OFFSET(addr)+offsetof(zval,u1.type_info)], type
|.endmacro

|.macro GET_Z_PTR, reg, zv
|	mov reg, aword [zv]
|.endmacro

|.macro GET_Z_W2, reg, zv
|	mov reg, dword [zv+4]
|.endmacro

|.macro SET_Z_W2, zv, reg
|	mov dword [zv+4], reg
|.endmacro

|.macro GET_ZVAL_PTR, reg, addr
||	ZEND_ASSERT(Z_MODE(addr) == IS_MEM_ZVAL);
|	mov reg, aword [Ra(Z_REG(addr))+Z_OFFSET(addr)]
|.endmacro

|.macro SET_ZVAL_PTR, addr, val
||	ZEND_ASSERT(Z_MODE(addr) == IS_MEM_ZVAL);
|	mov aword [Ra(Z_REG(addr))+Z_OFFSET(addr)], val
|.endmacro

|.macro GET_ZVAL_W2, reg, addr
||	ZEND_ASSERT(Z_MODE(addr) == IS_MEM_ZVAL);
|	mov reg, dword [Ra(Z_REG(addr))+Z_OFFSET(addr)+4]
|.endmacro

|.macro SET_ZVAL_W2, addr, val
||	ZEND_ASSERT(Z_MODE(addr) == IS_MEM_ZVAL);
|	mov dword [Ra(Z_REG(addr))+Z_OFFSET(addr)+4], val
|.endmacro

|.macro UNDEF_OPLINE_RESULT
|	mov r0, EX->opline
|	mov eax, dword OP:r0->result.var
|	SET_Z_TYPE_INFO FP + r0, IS_UNDEF
|.endmacro

|.macro UNDEF_OPLINE_RESULT_IF_USED
|	test byte OP:RX->result_type, (IS_TMP_VAR|IS_VAR)
|	jz >1
|	mov eax, dword OP:RX->result.var
|	SET_Z_TYPE_INFO FP + r0, IS_UNDEF
|1:
|.endmacro

|.macro SSE_AVX_INS, sse_ins, avx_ins, op1, op2
||	if (CAN_USE_AVX()) {
|		avx_ins op1, op2
||	} else {
|		sse_ins op1, op2
||	}
|.endmacro

|.macro SSE_OP, sse_ins, reg, addr, tmp_reg
||	if (Z_MODE(addr) == IS_CONST_ZVAL) {
|		MEM_LOAD_OP sse_ins, xmm(reg-ZREG_XMM0), qword, Z_ZV(addr), tmp_reg
||	} else if (Z_MODE(addr) == IS_MEM_ZVAL) {
|		sse_ins xmm(reg-ZREG_XMM0), qword [Ra(Z_REG(addr))+Z_OFFSET(addr)]
||	} else if (Z_MODE(addr) == IS_REG) {
|		sse_ins xmm(reg-ZREG_XMM0), xmm(Z_REG(addr)-ZREG_XMM0)
||	} else {
||		ZEND_UNREACHABLE();
||	}
|.endmacro

|.macro DOUBLE_CMP, reg, addr
||	if (Z_MODE(addr) == IS_CONST_ZVAL) {
|		.if X64
||			if (IS_SIGNED_32BIT(Z_ZV(addr))) {
|				SSE_AVX_INS ucomisd, vucomisd, xmm(reg-ZREG_XMM0), qword [Z_ZV(addr)]
||			} else {
|				LOAD_ADDR r0, Z_ZV(addr)
|				SSE_AVX_INS ucomisd, vucomisd, xmm(reg-ZREG_XMM0), qword [r0]
||			}
|		.else
|			SSE_AVX_INS ucomisd, vucomisd, xmm(reg-ZREG_XMM0), qword [Z_ZV(addr)]
|		.endif
||	} else if (Z_MODE(addr) == IS_MEM_ZVAL) {
|		SSE_AVX_INS ucomisd, vucomisd, xmm(reg-ZREG_XMM0), qword [Ra(Z_REG(addr))+Z_OFFSET(addr)]
||	} else if (Z_MODE(addr) == IS_REG) {
|		SSE_AVX_INS ucomisd, vucomisd, xmm(reg-ZREG_XMM0), xmm(Z_REG(addr)-ZREG_XMM0)
||	} else {
||		ZEND_UNREACHABLE();
||	}
|.endmacro

|.macro DOUBLE_GET_LONG, reg, lval, tmp_reg
||		if (lval == 0) {
||			if (CAN_USE_AVX()) {
|				vxorps xmm(reg-ZREG_XMM0), xmm(reg-ZREG_XMM0), xmm(reg-ZREG_XMM0)
||			} else {
|				xorps xmm(reg-ZREG_XMM0), xmm(reg-ZREG_XMM0)
||			}
||		} else {
|.if X64
||			if (!IS_SIGNED_32BIT(lval)) {
|				mov64 Ra(tmp_reg), lval
||			} else {
|				mov Ra(tmp_reg), lval
||			}
|.else
|			mov Ra(tmp_reg), lval
|.endif
||			if (CAN_USE_AVX()) {
|				vxorps xmm(reg-ZREG_XMM0), xmm(reg-ZREG_XMM0), xmm(reg-ZREG_XMM0)
|				vcvtsi2sd, xmm(reg-ZREG_XMM0), xmm(reg-ZREG_XMM0), Ra(tmp_reg)
||			} else {
|				xorps xmm(reg-ZREG_XMM0), xmm(reg-ZREG_XMM0)
|				cvtsi2sd, xmm(reg-ZREG_XMM0), Ra(tmp_reg)
||			}
||		}
|.endmacro

|.macro DOUBLE_GET_ZVAL_LVAL, reg, addr, tmp_reg
||	if (Z_MODE(addr) == IS_CONST_ZVAL) {
|		DOUBLE_GET_LONG reg, Z_LVAL_P(Z_ZV(addr)), tmp_reg
||	} else if (Z_MODE(addr) == IS_MEM_ZVAL) {
||		if (CAN_USE_AVX()) {
|			vxorps xmm(reg-ZREG_XMM0), xmm(reg-ZREG_XMM0), xmm(reg-ZREG_XMM0)
|			vcvtsi2sd xmm(reg-ZREG_XMM0), xmm(reg-ZREG_XMM0), aword [Ra(Z_REG(addr))+Z_OFFSET(addr)]
||		} else {
|			xorps xmm(reg-ZREG_XMM0), xmm(reg-ZREG_XMM0)
|			cvtsi2sd xmm(reg-ZREG_XMM0), aword [Ra(Z_REG(addr))+Z_OFFSET(addr)]
||		}
||	} else if (Z_MODE(addr) == IS_REG) {
||		if (CAN_USE_AVX()) {
|			vxorps xmm(reg-ZREG_XMM0), xmm(reg-ZREG_XMM0), xmm(reg-ZREG_XMM0)
|			vcvtsi2sd xmm(reg-ZREG_XMM0), xmm(reg-ZREG_XMM0), Ra(Z_REG(addr))
||		} else {
|			xorps xmm(reg-ZREG_XMM0), xmm(reg-ZREG_XMM0)
|			cvtsi2sd xmm(reg-ZREG_XMM0), Ra(Z_REG(addr))
||		}
||	} else {
||		ZEND_UNREACHABLE();
||	}
|.endmacro

|.macro DOUBLE_GET_ZVAL_DVAL, reg, addr
||	if (Z_MODE(addr) != IS_REG || reg != Z_REG(addr)) {
||		if (Z_MODE(addr) == IS_CONST_ZVAL) {
|			.if X64
||				if (IS_SIGNED_32BIT(Z_ZV(addr))) {
|					SSE_AVX_INS movsd, vmovsd, xmm(reg-ZREG_XMM0), qword [Z_ZV(addr)]
||				} else {
|					LOAD_ADDR r0, Z_ZV(addr)
|					SSE_AVX_INS movsd, vmovsd, xmm(reg-ZREG_XMM0), qword [r0]
||				}
|			.else
|				SSE_AVX_INS movsd, vmovsd, xmm(reg-ZREG_XMM0), qword [Z_ZV(addr)]
|			.endif
||		} else if (Z_MODE(addr) == IS_MEM_ZVAL) {
|			SSE_AVX_INS movsd, vmovsd, xmm(reg-ZREG_XMM0), qword [Ra(Z_REG(addr))+Z_OFFSET(addr)]
||		} else if (Z_MODE(addr) == IS_REG) {
|			SSE_AVX_INS movaps, vmovaps, xmm(reg-ZREG_XMM0), xmm(Z_REG(addr)-ZREG_XMM0)
||		} else {
||			ZEND_UNREACHABLE();
||		}
||	}
|.endmacro

|.macro SSE_MATH, opcode, reg, addr, tmp_reg
||	switch (opcode) {
||		case ZEND_ADD:
|			SSE_OP addsd, reg, addr, tmp_reg
||			break;
||		case ZEND_SUB:
|			SSE_OP subsd, reg, addr, tmp_reg
||			break;
||		case ZEND_MUL:
|			SSE_OP mulsd, reg, addr, tmp_reg
||			break;
||		case ZEND_DIV:
|			SSE_OP divsd, reg, addr, tmp_reg
||			break;
||	}
|.endmacro

|.macro SSE_MATH_REG, opcode, dst_reg, src_reg
||	switch (opcode) {
||		case ZEND_ADD:
|			addsd xmm(dst_reg-ZREG_XMM0), xmm(src_reg-ZREG_XMM0)
||			break;
||		case ZEND_SUB:
|			subsd xmm(dst_reg-ZREG_XMM0), xmm(src_reg-ZREG_XMM0)
||			break;
||		case ZEND_MUL:
|			mulsd xmm(dst_reg-ZREG_XMM0), xmm(src_reg-ZREG_XMM0)
||			break;
||		case ZEND_DIV:
|			divsd xmm(dst_reg-ZREG_XMM0), xmm(src_reg-ZREG_XMM0)
||			break;
||	}
|.endmacro

|.macro DOUBLE_SET_ZVAL_DVAL, addr, reg
||	if (Z_MODE(addr) == IS_REG) {
||		if (reg != Z_REG(addr)) {
|			SSE_AVX_INS movaps, vmovaps, xmm(Z_REG(addr)-ZREG_XMM0), xmm(reg-ZREG_XMM0)
||		}
||	} else {
||		ZEND_ASSERT(Z_MODE(addr) == IS_MEM_ZVAL);
|		SSE_AVX_INS movsd, vmovsd, qword [Ra(Z_REG(addr))+Z_OFFSET(addr)], xmm(reg-ZREG_XMM0)
||	}
|.endmacro

|.macro AVX_OP, avx_ins, reg, op1_reg, addr, tmp_reg
||	if (Z_MODE(addr) == IS_CONST_ZVAL) {
|		.if X64
||			if (IS_SIGNED_32BIT(Z_ZV(addr))) {
|				avx_ins xmm(reg-ZREG_XMM0), xmm(op1_reg-ZREG_XMM0), qword [Z_ZV(addr)]
||			} else {
|				mov64 tmp_reg, ((ptrdiff_t)Z_ZV(addr))
|				avx_ins xmm(reg-ZREG_XMM0), xmm(op1_reg-ZREG_XMM0), qword [tmp_reg]
||			}
|		.else
|			avx_ins xmm(reg-ZREG_XMM0), xmm(op1_reg-ZREG_XMM0), qword [addr]
|		.endif
||	} else if (Z_MODE(addr) == IS_MEM_ZVAL) {
|		avx_ins xmm(reg-ZREG_XMM0), xmm(op1_reg-ZREG_XMM0), qword [Ra(Z_REG(addr))+Z_OFFSET(addr)]
||	} else if (Z_MODE(addr) == IS_REG) {
|		avx_ins xmm(reg-ZREG_XMM0), xmm(op1_reg-ZREG_XMM0), xmm(Z_REG(addr)-ZREG_XMM0)
||	} else {
||		ZEND_UNREACHABLE();
||	}
|.endmacro

|.macro AVX_MATH, opcode, reg, op1_reg, addr, tmp_reg
||	switch (opcode) {
||		case ZEND_ADD:
|			AVX_OP vaddsd, reg, op1_reg, addr, tmp_reg
||			break;
||		case ZEND_SUB:
|			AVX_OP vsubsd, reg, op1_reg, addr, tmp_reg
||			break;
||		case ZEND_MUL:
|			AVX_OP vmulsd, reg, op1_reg, addr, tmp_reg
||			break;
||		case ZEND_DIV:
|			AVX_OP vdivsd, reg, op1_reg, addr, tmp_reg
||			break;
||	}
|.endmacro

|.macro AVX_MATH_REG, opcode, dst_reg, op1_reg, src_reg
||	switch (opcode) {
||		case ZEND_ADD:
|			vaddsd xmm(dst_reg-ZREG_XMM0), xmm(op1_reg-ZREG_XMM0), xmm(src_reg-ZREG_XMM0)
||			break;
||		case ZEND_SUB:
|			vsubsd xmm(dst_reg-ZREG_XMM0), xmm(op1_reg-ZREG_XMM0), xmm(src_reg-ZREG_XMM0)
||			break;
||		case ZEND_MUL:
|			vmulsd xmm(dst_reg-ZREG_XMM0), xmm(op1_reg-ZREG_XMM0), xmm(src_reg-ZREG_XMM0)
||			break;
||		case ZEND_DIV:
|			vdivsd xmm(dst_reg-ZREG_XMM0), xmm(op1_reg-ZREG_XMM0), xmm(src_reg-ZREG_XMM0)
||			break;
||	}
|.endmacro

|.macro LONG_OP, long_ins, reg, addr
||	if (Z_MODE(addr) == IS_CONST_ZVAL) {
|		.if X64
||			if (!IS_SIGNED_32BIT(Z_LVAL_P(Z_ZV(addr)))) {
||				if (reg != ZREG_R0) {
|					mov64 r0, Z_LVAL_P(Z_ZV(addr))
|					long_ins Ra(reg), r0
||				} else {
|					mov64 r1, Z_LVAL_P(Z_ZV(addr))
|					long_ins Ra(reg), r1
||				}
||			} else {
|				long_ins Ra(reg), Z_LVAL_P(Z_ZV(addr))
||			}
|		.else
|			long_ins Ra(reg), Z_LVAL_P(Z_ZV(addr))
|		.endif
||	} else if (Z_MODE(addr) == IS_MEM_ZVAL) {
|		long_ins Ra(reg), aword [Ra(Z_REG(addr))+Z_OFFSET(addr)]
||	} else if (Z_MODE(addr) == IS_REG) {
|		long_ins Ra(reg), Ra(Z_REG(addr))
||	} else {
||		ZEND_UNREACHABLE();
||	}
|.endmacro

|.macro LONG_OP_WITH_32BIT_CONST, long_ins, op1_addr, lval
||	if (Z_MODE(op1_addr) == IS_MEM_ZVAL) {
|		long_ins aword [Ra(Z_REG(op1_addr))+Z_OFFSET(op1_addr)], lval
||	} else if (Z_MODE(op1_addr) == IS_REG) {
|		long_ins Ra(Z_REG(op1_addr)), lval
||	} else {
||		ZEND_UNREACHABLE();
||	}
|.endmacro

|.macro LONG_OP_WITH_CONST, long_ins, op1_addr, lval
||	if (Z_MODE(op1_addr) == IS_MEM_ZVAL) {
|	   .if X64
||			if (!IS_SIGNED_32BIT(lval)) {
|				mov64 r0, lval
|				long_ins aword [Ra(Z_REG(op1_addr))+Z_OFFSET(op1_addr)], r0
||			} else {
|				long_ins aword [Ra(Z_REG(op1_addr))+Z_OFFSET(op1_addr)], lval
||			}
|		.else
|			long_ins aword [Ra(Z_REG(op1_addr))+Z_OFFSET(op1_addr)], lval
|		.endif
||	} else if (Z_MODE(op1_addr) == IS_REG) {
|	   .if X64
||			if (!IS_SIGNED_32BIT(lval)) {
|				mov64 r0, lval
|				long_ins Ra(Z_REG(op1_addr)), r0
||			} else {
|				long_ins Ra(Z_REG(op1_addr)), lval
||			}
|		.else
|			long_ins Ra(Z_REG(op1_addr)), lval
|		.endif
||	} else {
||		ZEND_UNREACHABLE();
||	}
|.endmacro

|.macro GET_ZVAL_LVAL, reg, addr
||	if (Z_MODE(addr) == IS_CONST_ZVAL) {
||		if (Z_LVAL_P(Z_ZV(addr)) == 0) {
|			xor Ra(reg), Ra(reg)
||		} else {
|			.if X64
||				if (!IS_SIGNED_32BIT(Z_LVAL_P(Z_ZV(addr)))) {
|					mov64 Ra(reg), Z_LVAL_P(Z_ZV(addr))
||				} else {
|					mov Ra(reg), Z_LVAL_P(Z_ZV(addr))
||				}
|			.else
|				mov Ra(reg), Z_LVAL_P(Z_ZV(addr))
|			.endif
||		}
||	} else if (Z_MODE(addr) == IS_MEM_ZVAL) {
|		mov Ra(reg), aword [Ra(Z_REG(addr))+Z_OFFSET(addr)]
||	} else if (Z_MODE(addr) == IS_REG) {
||		if (reg != Z_REG(addr)) {
|			mov Ra(reg), Ra(Z_REG(addr))
||		}
||	} else {
||		ZEND_UNREACHABLE();
||	}
|.endmacro

|.macro LONG_MATH, opcode, reg, addr
||	switch (opcode) {
||		case ZEND_ADD:
|			LONG_OP add, reg, addr
||			break;
||		case ZEND_SUB:
|			LONG_OP sub, reg, addr
||			break;
||		case ZEND_MUL:
|			LONG_OP imul, reg, addr
||			break;
||		case ZEND_BW_OR:
|			LONG_OP or, reg, addr
||			break;
||		case ZEND_BW_AND:
|			LONG_OP and, reg, addr
||			break;
||		case ZEND_BW_XOR:
|			LONG_OP xor, reg, addr
||			break;
||		default:
||			ZEND_UNREACHABLE();
||	}
|.endmacro

|.macro LONG_MATH_REG, opcode, dst_reg, src_reg
||	switch (opcode) {
||		case ZEND_ADD:
|			add dst_reg, src_reg
||			break;
||		case ZEND_SUB:
|			sub dst_reg, src_reg
||			break;
||		case ZEND_MUL:
|			imul dst_reg, src_reg
||			break;
||		case ZEND_BW_OR:
|			or dst_reg, src_reg
||			break;
||		case ZEND_BW_AND:
|			and dst_reg, src_reg
||			break;
||		case ZEND_BW_XOR:
|			xor dst_reg, src_reg
||			break;
||		default:
||			ZEND_UNREACHABLE();
||	}
|.endmacro

|.macro SET_ZVAL_LVAL, addr, lval
||	if (Z_MODE(addr) == IS_REG) {
|		mov Ra(Z_REG(addr)), lval
||	} else {
||		ZEND_ASSERT(Z_MODE(addr) == IS_MEM_ZVAL);
|		mov aword [Ra(Z_REG(addr))+Z_OFFSET(addr)], lval
||	}
|.endmacro

|.macro ZVAL_COPY_CONST, dst_addr, dst_info, dst_def_info, zv, tmp_reg
||	if (Z_TYPE_P(zv) > IS_TRUE) {
||		if (Z_TYPE_P(zv) == IS_DOUBLE) {
||			zend_reg dst_reg = (Z_MODE(dst_addr) == IS_REG) ? Z_REG(dst_addr) : ZREG_XMM0;
||			if (Z_DVAL_P(zv) == 0.0 && !is_signed(Z_DVAL_P(zv))) {
||				if (CAN_USE_AVX()) {
|					vxorps xmm(dst_reg-ZREG_XMM0), xmm(dst_reg-ZREG_XMM0), xmm(dst_reg-ZREG_XMM0)
||				} else {
|					xorps xmm(dst_reg-ZREG_XMM0), xmm(dst_reg-ZREG_XMM0)
||				}
|			.if X64
||			} else if (!IS_SIGNED_32BIT(zv)) {
|				mov64 Ra(tmp_reg), ((uintptr_t)zv)
|				SSE_AVX_INS movsd, vmovsd, xmm(dst_reg-ZREG_XMM0), qword [Ra(tmp_reg)]
|			.endif
||			} else {
|				SSE_AVX_INS movsd, vmovsd, xmm(dst_reg-ZREG_XMM0), qword [((uint32_t)(uintptr_t)zv)]
||			}
|			DOUBLE_SET_ZVAL_DVAL dst_addr, dst_reg
||		} else if (Z_TYPE_P(zv) == IS_LONG && dst_def_info == MAY_BE_DOUBLE) {
||			zend_reg dst_reg = (Z_MODE(dst_addr) == IS_REG) ? Z_REG(dst_addr) : ZREG_XMM0;
|			DOUBLE_GET_LONG dst_reg, Z_LVAL_P(zv), ZREG_R0
|			DOUBLE_SET_ZVAL_DVAL dst_addr, dst_reg
||		} else if (Z_LVAL_P(zv) == 0 && Z_MODE(dst_addr) == IS_REG) {
|			xor Ra(Z_REG(dst_addr)), Ra(Z_REG(dst_addr))
||		} else {
|			.if X64
||				if (!IS_SIGNED_32BIT(Z_LVAL_P(zv))) {
||					if (Z_MODE(dst_addr) == IS_REG) {
|						mov64 Ra(Z_REG(dst_addr)), ((uintptr_t)Z_LVAL_P(zv))
||					} else {
|						mov64 Ra(tmp_reg), ((uintptr_t)Z_LVAL_P(zv))
|						SET_ZVAL_LVAL dst_addr, Ra(tmp_reg)
||					}
||				} else {
|					SET_ZVAL_LVAL dst_addr, Z_LVAL_P(zv)
||				}
|			.else
|				SET_ZVAL_LVAL dst_addr, Z_LVAL_P(zv)
|			.endif
||		}
||	}
||	if (Z_MODE(dst_addr) == IS_MEM_ZVAL) {
||		if (dst_def_info == MAY_BE_DOUBLE) {
||			if ((dst_info & (MAY_BE_ANY|MAY_BE_UNDEF|MAY_BE_GUARD)) != MAY_BE_DOUBLE) {
|				SET_ZVAL_TYPE_INFO dst_addr, IS_DOUBLE
||			}
||		} else if (((dst_info & (MAY_BE_ANY|MAY_BE_UNDEF|MAY_BE_GUARD)) != (1<<Z_TYPE_P(zv))) || (dst_info & (MAY_BE_STRING|MAY_BE_ARRAY)) != 0) {
|			SET_ZVAL_TYPE_INFO dst_addr, Z_TYPE_INFO_P(zv)
||		}
||	}
|.endmacro

|.macro ZVAL_COPY_CONST_2, dst_addr, res_addr, dst_info, dst_def_info, zv, tmp_reg
||	if (Z_TYPE_P(zv) > IS_TRUE) {
||		if (Z_TYPE_P(zv) == IS_DOUBLE) {
||			zend_reg dst_reg = (Z_MODE(dst_addr) == IS_REG) ?
||				Z_REG(dst_addr) : ((Z_MODE(res_addr) == IS_REG) ? Z_REG(res_addr) : ZREG_XMM0);
||			if (Z_DVAL_P(zv) == 0.0 && !is_signed(Z_DVAL_P(zv))) {
||				if (CAN_USE_AVX()) {
|					vxorps xmm(dst_reg-ZREG_XMM0), xmm(dst_reg-ZREG_XMM0), xmm(dst_reg-ZREG_XMM0)
||				} else {
|					xorps xmm(dst_reg-ZREG_XMM0), xmm(dst_reg-ZREG_XMM0)
||				}
|			.if X64
||			} else if (!IS_SIGNED_32BIT(zv)) {
|				mov64 Ra(tmp_reg), ((uintptr_t)zv)
|				SSE_AVX_INS movsd, vmovsd, xmm(dst_reg-ZREG_XMM0), qword [Ra(tmp_reg)]
|			.endif
||			} else {
|				SSE_AVX_INS movsd, vmovsd, xmm(dst_reg-ZREG_XMM0), qword [((uint32_t)(uintptr_t)zv)]
||			}
|			DOUBLE_SET_ZVAL_DVAL dst_addr, ZREG_XMM0
|			DOUBLE_SET_ZVAL_DVAL res_addr, ZREG_XMM0
||		} else if (Z_TYPE_P(zv) == IS_LONG && dst_def_info == MAY_BE_DOUBLE) {
||			if (Z_MODE(dst_addr) == IS_REG) {
|				DOUBLE_GET_LONG Z_REG(dst_addr), Z_LVAL_P(zv), ZREG_R0
|				DOUBLE_SET_ZVAL_DVAL res_addr, Z_REG(dst_addr)
||			} else if (Z_MODE(res_addr) == IS_REG) {
|				DOUBLE_GET_LONG Z_REG(res_addr), Z_LVAL_P(zv), ZREG_R0
|				DOUBLE_SET_ZVAL_DVAL dst_addr, Z_REG(res_addr)
||			} else {
|				DOUBLE_GET_LONG ZREG_XMM0, Z_LVAL_P(zv), ZREG_R0
|				DOUBLE_SET_ZVAL_DVAL dst_addr, ZREG_XMM0
|				DOUBLE_SET_ZVAL_DVAL res_addr, ZREG_XMM0
||			}
||		} else if (Z_LVAL_P(zv) == 0 && (Z_MODE(dst_addr) == IS_REG || Z_MODE(res_addr) == IS_REG)) {
||				if (Z_MODE(dst_addr) == IS_REG) {
|					xor Ra(Z_REG(dst_addr)), Ra(Z_REG(dst_addr))
|					SET_ZVAL_LVAL res_addr, Ra(Z_REG(dst_addr))
||				} else {
|					xor Ra(Z_REG(res_addr)), Ra(Z_REG(res_addr))
|					SET_ZVAL_LVAL dst_addr, Ra(Z_REG(res_addr))
||				}
||		} else {
|			.if X64
||				if (!IS_SIGNED_32BIT(Z_LVAL_P(zv))) {
||					if (Z_MODE(dst_addr) == IS_REG) {
|						mov64 Ra(Z_REG(dst_addr)), ((uintptr_t)Z_LVAL_P(zv))
|						SET_ZVAL_LVAL res_addr, Ra(Z_REG(dst_addr))
||					} else if (Z_MODE(res_addr) == IS_REG) {
|						mov64 Ra(Z_REG(res_addr)), ((uintptr_t)Z_LVAL_P(zv))
|						SET_ZVAL_LVAL dst_addr, Ra(Z_REG(res_addr))
||					} else {
|						mov64 Ra(tmp_reg), ((uintptr_t)Z_LVAL_P(zv))
|						SET_ZVAL_LVAL dst_addr, Ra(tmp_reg)
|						SET_ZVAL_LVAL res_addr, Ra(tmp_reg)
||					}
||				} else if (Z_MODE(dst_addr) == IS_REG) {
|					SET_ZVAL_LVAL dst_addr, Z_LVAL_P(zv)
|					SET_ZVAL_LVAL res_addr, Ra(Z_REG(dst_addr))
||				} else if (Z_MODE(res_addr) == IS_REG) {
|					SET_ZVAL_LVAL res_addr, Z_LVAL_P(zv)
|					SET_ZVAL_LVAL dst_addr, Ra(Z_REG(res_addr))
||				} else {
|					SET_ZVAL_LVAL dst_addr, Z_LVAL_P(zv)
|					SET_ZVAL_LVAL res_addr, Z_LVAL_P(zv)
||				}
|			.else
||				if (Z_MODE(dst_addr) == IS_REG) {
|					SET_ZVAL_LVAL dst_addr, Z_LVAL_P(zv)
|					SET_ZVAL_LVAL res_addr, Ra(Z_REG(dst_addr))
||				} else if (Z_MODE(res_addr) == IS_REG) {
|					SET_ZVAL_LVAL res_addr, Z_LVAL_P(zv)
|					SET_ZVAL_LVAL dst_addr, Ra(Z_REG(res_addr))
||				} else {
|					SET_ZVAL_LVAL dst_addr, Z_LVAL_P(zv)
|					SET_ZVAL_LVAL res_addr, Z_LVAL_P(zv)
||				}
|			.endif
||		}
||	}
||	if (Z_MODE(dst_addr) == IS_MEM_ZVAL) {
||		if (dst_def_info == MAY_BE_DOUBLE) {
||			if ((dst_info & (MAY_BE_ANY|MAY_BE_UNDEF|MAY_BE_GUARD)) != MAY_BE_DOUBLE) {
|				SET_ZVAL_TYPE_INFO dst_addr, IS_DOUBLE
||			}
||		} else if (((dst_info & (MAY_BE_ANY|MAY_BE_UNDEF|MAY_BE_GUARD)) != (1<<Z_TYPE_P(zv))) || (dst_info & (MAY_BE_STRING|MAY_BE_ARRAY)) != 0) {
|			SET_ZVAL_TYPE_INFO dst_addr, Z_TYPE_INFO_P(zv)
||		}
||	}
||	if (Z_MODE(res_addr) == IS_MEM_ZVAL) {
||		if (dst_def_info == MAY_BE_DOUBLE) {
|			SET_ZVAL_TYPE_INFO res_addr, IS_DOUBLE
||		} else {
|			SET_ZVAL_TYPE_INFO res_addr, Z_TYPE_INFO_P(zv)
||		}
||	}
|.endmacro

/* the same as above, but "src" may overlap with "tmp_reg1" */
|.macro ZVAL_COPY_VALUE, dst_addr, dst_info, src_addr, src_info, tmp_reg1, tmp_reg2
|	ZVAL_COPY_VALUE_V dst_addr, dst_info, src_addr, src_info, tmp_reg1, tmp_reg2
||	if ((src_info & (MAY_BE_NULL|MAY_BE_FALSE|MAY_BE_TRUE|MAY_BE_LONG|MAY_BE_DOUBLE)) &&
||      !(src_info & MAY_BE_GUARD) &&
||		has_concrete_type(src_info & MAY_BE_ANY)) {
||		if (Z_MODE(dst_addr) == IS_MEM_ZVAL) {
||			if ((dst_info & (MAY_BE_ANY|MAY_BE_UNDEF|MAY_BE_GUARD)) != (src_info & (MAY_BE_ANY|MAY_BE_UNDEF|MAY_BE_GUARD))) {
||				zend_uchar type = concrete_type(src_info);
|				SET_ZVAL_TYPE_INFO dst_addr, type
||			}
||		}
||	} else {
|		GET_ZVAL_TYPE_INFO Rd(tmp_reg1), src_addr
|		SET_ZVAL_TYPE_INFO dst_addr, Rd(tmp_reg1)
||	}
|.endmacro

|.macro ZVAL_COPY_VALUE_V, dst_addr, dst_info, src_addr, src_info, tmp_reg1, tmp_reg2
||	if (src_info & (MAY_BE_ANY-(MAY_BE_NULL|MAY_BE_FALSE|MAY_BE_TRUE))) {
||		if ((src_info & (MAY_BE_ANY|MAY_BE_GUARD)) == MAY_BE_LONG) {
||			if (Z_MODE(src_addr) == IS_REG) {
||				if (Z_MODE(dst_addr) != IS_REG || Z_REG(dst_addr) != Z_REG(src_addr)) {
|					SET_ZVAL_LVAL dst_addr, Ra(Z_REG(src_addr))
||				}
||			} else if (Z_MODE(dst_addr) == IS_REG) {
|				GET_ZVAL_LVAL Z_REG(dst_addr), src_addr
||			} else {
|				GET_ZVAL_LVAL tmp_reg2, src_addr
|				SET_ZVAL_LVAL dst_addr, Ra(tmp_reg2)
||			}
||		} else if ((src_info & (MAY_BE_ANY|MAY_BE_GUARD)) == MAY_BE_DOUBLE) {
||			if (Z_MODE(src_addr) == IS_REG) {
|				DOUBLE_SET_ZVAL_DVAL dst_addr, Z_REG(src_addr)
||			} else if (Z_MODE(dst_addr) == IS_REG) {
|				DOUBLE_GET_ZVAL_DVAL Z_REG(dst_addr), src_addr
||			} else {
|				DOUBLE_GET_ZVAL_DVAL ZREG_XMM0, src_addr
|				DOUBLE_SET_ZVAL_DVAL dst_addr, ZREG_XMM0
||			}
||		} else if (!(src_info & (MAY_BE_DOUBLE|MAY_BE_GUARD))) {
|			GET_ZVAL_PTR Ra(tmp_reg2), src_addr
|			SET_ZVAL_PTR dst_addr, Ra(tmp_reg2)
||		} else {
|			.if X64
|				GET_ZVAL_PTR Ra(tmp_reg2), src_addr
|				SET_ZVAL_PTR dst_addr, Ra(tmp_reg2)
|			.else
||				if ((tmp_reg1 == tmp_reg2 || tmp_reg1 == Z_REG(src_addr))) {
|					GET_ZVAL_W2 Ra(tmp_reg2), src_addr
|					SET_ZVAL_W2 dst_addr, Ra(tmp_reg2)
|					GET_ZVAL_PTR Ra(tmp_reg2), src_addr
|					SET_ZVAL_PTR dst_addr, Ra(tmp_reg2)
||				} else {
|					GET_ZVAL_PTR Ra(tmp_reg2), src_addr
|					GET_ZVAL_W2 Ra(tmp_reg1), src_addr
|					SET_ZVAL_PTR dst_addr, Ra(tmp_reg2)
|					SET_ZVAL_W2 dst_addr, Ra(tmp_reg1)
||				}
|			.endif
||		}
||	}
|.endmacro

|.macro ZVAL_COPY_VALUE_2, dst_addr, dst_info, res_addr, src_addr, src_info, tmp_reg1, tmp_reg2
||	if (src_info & (MAY_BE_ANY-(MAY_BE_NULL|MAY_BE_FALSE|MAY_BE_TRUE))) {
||		if ((src_info & MAY_BE_ANY) == MAY_BE_LONG) {
||			if (Z_MODE(src_addr) == IS_REG) {
||				if (Z_MODE(dst_addr) != IS_REG || Z_REG(dst_addr) != Z_REG(src_addr)) {
|					SET_ZVAL_LVAL dst_addr, Ra(Z_REG(src_addr))
||				}
||				if (Z_MODE(res_addr) != IS_REG || Z_REG(res_addr) != Z_REG(src_addr)) {
|					SET_ZVAL_LVAL res_addr, Ra(Z_REG(src_addr))
||				}
||			} else if (Z_MODE(dst_addr) == IS_REG) {
|				GET_ZVAL_LVAL Z_REG(dst_addr), src_addr
||				if (Z_MODE(res_addr) != IS_REG || Z_REG(res_addr) != Z_REG(dst_addr)) {
|					SET_ZVAL_LVAL res_addr, Ra(Z_REG(dst_addr))
||				}
||			} else if (Z_MODE(res_addr) == IS_REG) {
|				GET_ZVAL_LVAL Z_REG(res_addr), src_addr
|				SET_ZVAL_LVAL dst_addr, Ra(Z_REG(res_addr))
||			} else {
|				GET_ZVAL_LVAL tmp_reg2, src_addr
|				SET_ZVAL_LVAL dst_addr, Ra(tmp_reg2)
|				SET_ZVAL_LVAL res_addr, Ra(tmp_reg2)
||			}
||		} else if ((src_info & MAY_BE_ANY) == MAY_BE_DOUBLE) {
||			if (Z_MODE(src_addr) == IS_REG) {
|				DOUBLE_SET_ZVAL_DVAL dst_addr, Z_REG(src_addr)
|				DOUBLE_SET_ZVAL_DVAL res_addr, Z_REG(src_addr)
||			} else if (Z_MODE(dst_addr) == IS_REG) {
|				DOUBLE_GET_ZVAL_DVAL Z_REG(dst_addr), src_addr
|				DOUBLE_SET_ZVAL_DVAL res_addr, Z_REG(dst_addr)
||			} else if (Z_MODE(res_addr) == IS_REG) {
|				DOUBLE_GET_ZVAL_DVAL Z_REG(res_addr), src_addr
|				DOUBLE_SET_ZVAL_DVAL dst_addr, Z_REG(res_addr)
||			} else {
|				DOUBLE_GET_ZVAL_DVAL ZREG_XMM0, src_addr
|				DOUBLE_SET_ZVAL_DVAL dst_addr, ZREG_XMM0
|				DOUBLE_SET_ZVAL_DVAL res_addr, ZREG_XMM0
||			}
||		} else if (!(src_info & MAY_BE_DOUBLE)) {
|			GET_ZVAL_PTR Ra(tmp_reg2), src_addr
|			SET_ZVAL_PTR dst_addr, Ra(tmp_reg2)
|			SET_ZVAL_PTR res_addr, Ra(tmp_reg2)
||		} else {
|			.if X64
|				GET_ZVAL_PTR Ra(tmp_reg2), src_addr
|				SET_ZVAL_PTR dst_addr, Ra(tmp_reg2)
|				SET_ZVAL_PTR res_addr, Ra(tmp_reg2)
|			.else
||				if (tmp_reg1 == tmp_reg2 || tmp_reg1 == Z_REG(src_addr)) {
|					GET_ZVAL_W2 Ra(tmp_reg2), src_addr
|					SET_ZVAL_W2 dst_addr, Ra(tmp_reg2)
|					SET_ZVAL_W2 res_addr, Ra(tmp_reg2)
|					GET_ZVAL_PTR Ra(tmp_reg2), src_addr
|					SET_ZVAL_PTR dst_addr, Ra(tmp_reg2)
|					SET_ZVAL_PTR res_addr, Ra(tmp_reg2)
||				} else {
|					GET_ZVAL_PTR Ra(tmp_reg2), src_addr
|					GET_ZVAL_W2 Ra(tmp_reg1), src_addr
|					SET_ZVAL_PTR dst_addr, Ra(tmp_reg2)
|					SET_ZVAL_PTR res_addr, Ra(tmp_reg2)
|					SET_ZVAL_W2 dst_addr, Ra(tmp_reg1)
|					SET_ZVAL_W2 res_addr, Ra(tmp_reg1)
||				}
|			.endif
||		}
||	}
||	if ((src_info & (MAY_BE_NULL|MAY_BE_FALSE|MAY_BE_TRUE|MAY_BE_LONG|MAY_BE_DOUBLE)) &&
||	    has_concrete_type(src_info & MAY_BE_ANY)) {
||		zend_uchar type = concrete_type(src_info);
||		if (Z_MODE(dst_addr) == IS_MEM_ZVAL) {
||			if ((dst_info & (MAY_BE_ANY|MAY_BE_UNDEF|MAY_BE_GUARD)) != (src_info & (MAY_BE_ANY|MAY_BE_UNDEF))) {
|				SET_ZVAL_TYPE_INFO dst_addr, type
||			}
||		}
||		if (Z_MODE(res_addr) == IS_MEM_ZVAL) {
|			SET_ZVAL_TYPE_INFO res_addr, type
||		}
||	} else {
|		GET_ZVAL_TYPE_INFO Rd(tmp_reg1), src_addr
|		SET_ZVAL_TYPE_INFO dst_addr, Rd(tmp_reg1)
|		SET_ZVAL_TYPE_INFO res_addr, Rd(tmp_reg1)
||	}
|.endmacro

|.macro IF_UNDEF, type_reg, label
|	test type_reg, type_reg
|	je label
|.endmacro

|.macro IF_TYPE, type, val, label
|	cmp type, val
|	je label
|.endmacro

|.macro IF_NOT_TYPE, type, val, label
|	cmp type, val
|	jne label
|.endmacro

|.macro IF_Z_TYPE, zv, val, label
|	IF_TYPE byte [zv+offsetof(zval, u1.v.type)], val, label
|.endmacro

|.macro IF_NOT_Z_TYPE, zv, val, label
|	IF_NOT_TYPE byte [zv+offsetof(zval, u1.v.type)], val, label
|.endmacro

|.macro CMP_ZVAL_TYPE, addr, val
||	ZEND_ASSERT(Z_MODE(addr) == IS_MEM_ZVAL);
|	cmp byte [Ra(Z_REG(addr))+Z_OFFSET(addr)+offsetof(zval, u1.v.type)], val
|.endmacro

|.macro IF_ZVAL_TYPE, addr, val, label
||	ZEND_ASSERT(Z_MODE(addr) == IS_MEM_ZVAL);
|	IF_TYPE byte [Ra(Z_REG(addr))+Z_OFFSET(addr)+offsetof(zval, u1.v.type)], val, label
|.endmacro

|.macro IF_NOT_ZVAL_TYPE, addr, val, label
||	ZEND_ASSERT(Z_MODE(addr) == IS_MEM_ZVAL);
|	IF_NOT_TYPE byte [Ra(Z_REG(addr))+Z_OFFSET(addr)+offsetof(zval, u1.v.type)], val, label
|.endmacro

|.macro IF_FLAGS, type_flags, mask, label
|	test type_flags, mask
|	jnz label
|.endmacro

|.macro IF_NOT_FLAGS, type_flags, mask, label
|	test type_flags, mask
|	jz label
|.endmacro

|.macro IF_REFCOUNTED, type_flags, label
|	IF_FLAGS type_flags, IS_TYPE_REFCOUNTED, label
|.endmacro

|.macro IF_NOT_REFCOUNTED, type_flags, label
|	//IF_NOT_FLAGS type_flags, IS_TYPE_REFCOUNTED, label
|	test type_flags, type_flags
|	jz label
|.endmacro

|.macro IF_ZVAL_FLAGS, addr, mask, label
||	ZEND_ASSERT(Z_MODE(addr) == IS_MEM_ZVAL);
|	IF_FLAGS byte [Ra(Z_REG(addr))+Z_OFFSET(addr)+offsetof(zval, u1.v.type_flags)], mask, label
|.endmacro

|.macro IF_NOT_ZVAL_FLAGS, addr, mask, label
||	ZEND_ASSERT(Z_MODE(addr) == IS_MEM_ZVAL);
|	IF_NOT_FLAGS byte [Ra(Z_REG(addr))+Z_OFFSET(addr)+offsetof(zval, u1.v.type_flags)], mask, label
|.endmacro

|.macro IF_ZVAL_REFCOUNTED, addr, label
|	IF_ZVAL_FLAGS addr, IS_TYPE_REFCOUNTED, label
|.endmacro

|.macro IF_NOT_ZVAL_REFCOUNTED, addr, label
|	IF_NOT_ZVAL_FLAGS addr, IS_TYPE_REFCOUNTED, label
|.endmacro

|.macro IF_NOT_ZVAL_COLLECTABLE, addr, label
|	IF_NOT_ZVAL_FLAGS addr, IS_TYPE_COLLECTABLE, label
|.endmacro

|.macro GC_ADDREF, zv
|	add dword [zv], 1
|.endmacro

|.macro GC_DELREF, zv
|	sub dword [zv], 1
|.endmacro

|.macro IF_GC_MAY_NOT_LEAK, ptr, label
|	test dword [ptr+4],(GC_INFO_MASK | (GC_NOT_COLLECTABLE << GC_FLAGS_SHIFT))
|	jne label
|.endmacro

|.macro ADDREF_CONST, zv, tmp_reg
|	.if X64
||		if (!IS_SIGNED_32BIT(Z_LVAL_P(zv))) {
|			mov64 tmp_reg, ((uintptr_t)Z_LVAL_P(zv))
|			add dword [tmp_reg], 1
||		} else {
|			add dword [Z_LVAL_P(zv)], 1
||		}
|	.else
|		add dword [Z_LVAL_P(zv)], 1
|	.endif
|.endmacro

|.macro ADDREF_CONST_2, zv, tmp_reg
|	.if X64
||		if (!IS_SIGNED_32BIT(Z_LVAL_P(zv))) {
|			mov64 tmp_reg, ((uintptr_t)Z_LVAL_P(zv))
|			add dword [tmp_reg], 2
||		} else {
|			add dword [Z_LVAL_P(zv)], 2
||		}
|	.else
|		add dword [Z_LVAL_P(zv)], 2
|	.endif
|.endmacro

|.macro TRY_ADDREF, val_info, type_flags_reg, value_ptr_reg
||	if (val_info & (MAY_BE_STRING|MAY_BE_ARRAY|MAY_BE_OBJECT|MAY_BE_RESOURCE)) {
||		if (val_info & (MAY_BE_ANY-(MAY_BE_OBJECT|MAY_BE_RESOURCE))) {
|			IF_NOT_REFCOUNTED type_flags_reg, >1
||		}
|		GC_ADDREF value_ptr_reg
|1:
||	}
|.endmacro

|.macro TRY_ADDREF_2, val_info, type_flags_reg, value_ptr_reg
||	if (val_info & (MAY_BE_STRING|MAY_BE_ARRAY|MAY_BE_OBJECT|MAY_BE_RESOURCE)) {
||		if (val_info & (MAY_BE_ANY-(MAY_BE_OBJECT|MAY_BE_RESOURCE))) {
|			IF_NOT_REFCOUNTED type_flags_reg, >1
||		}
|		add dword [value_ptr_reg], 2
|1:
||	}
|.endmacro

|.macro ZVAL_DEREF, reg, info
||	if (info & MAY_BE_REF) {
|		IF_NOT_Z_TYPE, reg, IS_REFERENCE, >1
|		GET_Z_PTR reg, reg
|		add reg, offsetof(zend_reference, val)
|1:
||	}
|.endmacro

|.macro SET_EX_OPLINE, op, tmp_reg
||	if (op == last_valid_opline) {
||		zend_jit_use_last_valid_opline();
|		SAVE_IP
||	} else {
|		ADDR_STORE aword EX->opline, op, tmp_reg
||		if (!GCC_GLOBAL_REGS) {
||			zend_jit_reset_last_valid_opline();
||		}
||	}
|.endmacro

// zval should be in FCARG1a
|.macro ZVAL_DTOR_FUNC, var_info, opline // arg1 must be in FCARG1a
||	do {
||		if (!((var_info) & MAY_BE_GUARD)
||		 && has_concrete_type((var_info) & (MAY_BE_STRING|MAY_BE_ARRAY|MAY_BE_OBJECT|MAY_BE_RESOURCE))) {
||			zend_uchar type = concrete_type((var_info) & (MAY_BE_STRING|MAY_BE_ARRAY|MAY_BE_OBJECT|MAY_BE_RESOURCE));
||			if (type == IS_STRING && !ZEND_DEBUG) {
|				EXT_CALL _efree, r0
||				break;
||			} else if (type == IS_ARRAY) {
||				if ((var_info) & (MAY_BE_ARRAY_KEY_STRING|MAY_BE_ARRAY_OF_STRING|MAY_BE_ARRAY_OF_ARRAY|MAY_BE_ARRAY_OF_OBJECT|MAY_BE_ARRAY_OF_RESOURCE|MAY_BE_ARRAY_OF_REF)) {
||					if (opline && ((var_info) & (MAY_BE_ARRAY_OF_ARRAY|MAY_BE_ARRAY_OF_OBJECT|MAY_BE_ARRAY_OF_RESOURCE|MAY_BE_ARRAY_OF_REF))) {
|						SET_EX_OPLINE opline, r0
||					}
|					EXT_CALL zend_array_destroy, r0
||				} else {
|					EXT_CALL zend_jit_array_free, r0
||				}
||				break;
||			} else if (type == IS_OBJECT) {
||				if (opline) {
|					SET_EX_OPLINE opline, r0
||				}
|				EXT_CALL zend_objects_store_del, r0
||				break;
||			}
||		}
||		if (opline) {
|			SET_EX_OPLINE opline, r0
||		}
|		EXT_CALL rc_dtor_func, r0
||	} while(0);
|.endmacro

|.macro ZVAL_PTR_DTOR, addr, op_info, gc, cold, opline
||	if ((op_info) & (MAY_BE_STRING|MAY_BE_ARRAY|MAY_BE_OBJECT|MAY_BE_RESOURCE|MAY_BE_REF|MAY_BE_GUARD)) {
||		if ((op_info) & ((MAY_BE_ANY|MAY_BE_UNDEF|MAY_BE_INDIRECT|MAY_BE_GUARD)-(MAY_BE_OBJECT|MAY_BE_RESOURCE))) {
|			// if (Z_REFCOUNTED_P(cv)) {
||			if (cold) {
|				IF_ZVAL_REFCOUNTED addr, >1
|.cold_code
|1:
||			} else {
|				IF_NOT_ZVAL_REFCOUNTED addr, >4
||			}
||		}
|		// if (!Z_DELREF_P(cv)) {
|		GET_ZVAL_PTR FCARG1a, addr
|		GC_DELREF FCARG1a
||		if (((op_info) & MAY_BE_GUARD) || RC_MAY_BE_1(op_info)) {
||			if (((op_info) & MAY_BE_GUARD) || RC_MAY_BE_N(op_info)) {
||				if (gc && (((op_info) & MAY_BE_GUARD) || (RC_MAY_BE_N(op_info) && ((op_info) & (MAY_BE_REF|MAY_BE_ARRAY|MAY_BE_OBJECT)) != 0))) {
|					jnz >3
||				} else {
|					jnz >4
||				}
||			}
|			// zval_dtor_func(r);
|			ZVAL_DTOR_FUNC op_info, opline
||			if (gc && (((op_info) & MAY_BE_GUARD) || (RC_MAY_BE_N(op_info) && ((op_info) & (MAY_BE_REF|MAY_BE_ARRAY|MAY_BE_OBJECT)) != 0))) {
|				jmp >4
||			}
|3:
||		}
||		if (gc && (((op_info) & MAY_BE_GUARD) || (RC_MAY_BE_N(op_info) && ((op_info) & (MAY_BE_REF|MAY_BE_ARRAY|MAY_BE_OBJECT)) != 0))) {
||			if ((op_info) & (MAY_BE_REF|MAY_BE_GUARD)) {
||				zend_jit_addr ref_addr = ZEND_ADDR_MEM_ZVAL(ZREG_FCARG1, offsetof(zend_reference, val));
|				IF_NOT_ZVAL_TYPE addr, IS_REFERENCE, >1
|				IF_NOT_ZVAL_COLLECTABLE ref_addr, >4
|				GET_ZVAL_PTR FCARG1a, ref_addr
|1:
||			}
|			IF_GC_MAY_NOT_LEAK FCARG1a, >4
|			// gc_possible_root(Z_COUNTED_P(z))
|			EXT_CALL gc_possible_root, r0
||		}
||		if (cold && ((op_info) & ((MAY_BE_ANY|MAY_BE_UNDEF|MAY_BE_INDIRECT|MAY_BE_GUARD)-(MAY_BE_OBJECT|MAY_BE_RESOURCE))) != 0) {
|			jmp >4
|.code
||		}
|4:
||	}
|.endmacro

|.macro FREE_OP, op_type, op, op_info, cold, opline
||	if (op_type & (IS_VAR|IS_TMP_VAR)) {
|		ZVAL_PTR_DTOR ZEND_ADDR_MEM_ZVAL(ZREG_FP, op.var), op_info, 0, cold, opline
||	}
|.endmacro

|.macro SEPARATE_ARRAY, addr, op_info, cold
||	if (RC_MAY_BE_N(op_info)) {
||		if (Z_REG(addr) != ZREG_FP) {
|			GET_ZVAL_LVAL ZREG_R0, addr
||			if (RC_MAY_BE_1(op_info)) {
|				cmp dword [r0], 1 // if (GC_REFCOUNT() > 1)
|				jbe >2
||			}
||			if (Z_REG(addr) != ZREG_FCARG1 || Z_OFFSET(addr) != 0) {
|				LOAD_ZVAL_ADDR FCARG1a, addr
||			}
|			EXT_CALL zend_jit_zval_array_dup, r0
|2:
|			mov FCARG1a, r0
||		} else {
|			GET_ZVAL_LVAL ZREG_FCARG1, addr
||			if (RC_MAY_BE_1(op_info)) {
|				cmp dword [FCARG1a], 1 // if (GC_REFCOUNT() > 1)
||				if (cold) {
|					ja >1
|.cold_code
|1:
||				} else {
|					jbe >2
||				}
||			}
|			IF_NOT_ZVAL_REFCOUNTED addr, >1
|			GC_DELREF FCARG1a
|1:
|			EXT_CALL zend_array_dup, r0
|			SET_ZVAL_PTR addr, r0
|			SET_ZVAL_TYPE_INFO addr, IS_ARRAY_EX
|			mov FCARG1a, r0
||			if (RC_MAY_BE_1(op_info)) {
||				if (cold) {
|					jmp >2
|.code
||				}
||			}
|2:
||		}
||	} else {
|		GET_ZVAL_LVAL ZREG_FCARG1, addr
||	}
|.endmacro

|.macro EFREE_REG_REFERENCE
||#if ZEND_DEBUG
|		xor FCARG2a, FCARG2a // filename
|		.if X64WIN
|			xor CARG3d, CARG3d // lineno
|			xor CARG4, CARG4
|			mov aword A5, 0
|			EXT_CALL _efree, r0
|		.elif X64
|			xor CARG3d, CARG3d // lineno
|			xor CARG4, CARG4
|			xor CARG5, CARG5
|			EXT_CALL _efree, r0
|		.else
|			sub r4, 4
|			push 0
|			push 0
|			push 0 // lineno
|			EXT_CALL _efree, r0
|			add r4, 4
|		.endif
||#else
||#ifdef HAVE_BUILTIN_CONSTANT_P
|		EXT_CALL _efree_32, r0
||#else
|		EXT_CALL _efree, r0
||#endif
||#endif
|.endmacro

|.macro EFREE_REFERENCE, ptr
|	mov FCARG1a, ptr
|	EFREE_REG_REFERENCE
|.endmacro

|.macro EMALLOC, size, op_array, opline
||#if ZEND_DEBUG
||		const char *filename = op_array->filename ? op_array->filename->val : NULL;
|		mov FCARG1a, size
|		LOAD_ADDR FCARG2a, filename
|		.if X64WIN
|			mov CARG3d, opline->lineno
|			xor CARG4, CARG4
|			mov aword A5, 0
|			EXT_CALL _emalloc, r0
|		.elif X64
|			mov CARG3d, opline->lineno
|			xor CARG4, CARG4
|			xor CARG5, CARG5
|			EXT_CALL _emalloc, r0
|		.else
|			sub r4, 4
|			push 0
|			push 0
|			push opline->lineno
|			EXT_CALL _emalloc, r0
|			add r4, 4
|		.endif
||#else
||#ifdef HAVE_BUILTIN_CONSTANT_P
||	if (size > 24 && size <= 32) {
|		EXT_CALL _emalloc_32, r0
||	} else {
|		mov FCARG1a, size
|		EXT_CALL _emalloc, r0
||	}
||#else
|		mov FCARG1a, size
|		EXT_CALL _emalloc, r0
||#endif
||#endif
|.endmacro

|.macro OBJ_RELEASE, reg, exit_label
|	GC_DELREF Ra(reg)
|	jne >1
|	// zend_objects_store_del(obj);
||	if (reg != ZREG_FCARG1) {
|		mov FCARG1a, Ra(reg)
||	}
|	EXT_CALL zend_objects_store_del, r0
|	jmp exit_label
|1:
|	IF_GC_MAY_NOT_LEAK Ra(reg), >1
|	// gc_possible_root(obj)
||	if (reg != ZREG_FCARG1) {
|		mov FCARG1a, Ra(reg)
||	}
|	EXT_CALL gc_possible_root, r0
|1:
|.endmacro

|.macro UNDEFINED_OFFSET, opline
||	if (opline == last_valid_opline) {
||		zend_jit_use_last_valid_opline();
|		call ->undefined_offset_ex
||	} else {
|		SET_EX_OPLINE  opline, r0
|		call ->undefined_offset
||	}
|.endmacro

|.macro UNDEFINED_INDEX, opline
||	if (opline == last_valid_opline) {
||		zend_jit_use_last_valid_opline();
|		call ->undefined_index_ex
||	} else {
|		SET_EX_OPLINE opline, r0
|		call ->undefined_index
||	}
|.endmacro

|.macro CANNOT_ADD_ELEMENT, opline
||	if (opline == last_valid_opline) {
||		zend_jit_use_last_valid_opline();
|		call ->cannot_add_element_ex
||	} else {
|		SET_EX_OPLINE opline, r0
|		call ->cannot_add_element
||	}
|.endmacro

static bool reuse_ip = 0;
static bool delayed_call_chain = 0;
static uint32_t  delayed_call_level = 0;
static const zend_op *last_valid_opline = NULL;
static bool use_last_vald_opline = 0;
static bool track_last_valid_opline = 0;
static int jit_return_label = -1;
static uint32_t current_trace_num = 0;
static uint32_t allowed_opt_flags = 0;

static void zend_jit_track_last_valid_opline(void)
{
	use_last_vald_opline = 0;
	track_last_valid_opline = 1;
}

static void zend_jit_use_last_valid_opline(void)
{
	if (track_last_valid_opline) {
		use_last_vald_opline = 1;
		track_last_valid_opline = 0;
	}
}

static bool zend_jit_trace_uses_initial_ip(void)
{
	return use_last_vald_opline;
}

static void zend_jit_set_last_valid_opline(const zend_op *target_opline)
{
	if (!reuse_ip) {
		track_last_valid_opline = 0;
		last_valid_opline = target_opline;
	}
}

static void zend_jit_reset_last_valid_opline(void)
{
	track_last_valid_opline = 0;
	last_valid_opline = NULL;
}

static void zend_jit_start_reuse_ip(void)
{
	zend_jit_reset_last_valid_opline();
	reuse_ip = 1;
}

static int zend_jit_reuse_ip(dasm_State **Dst)
{
	if (!reuse_ip) {
		zend_jit_start_reuse_ip();
		|	// call = EX(call);
		|	mov RX, EX->call
	}
	return 1;
}

static void zend_jit_stop_reuse_ip(void)
{
	reuse_ip = 0;
}

static int zend_jit_interrupt_handler_stub(dasm_State **Dst)
{
	|->interrupt_handler:
	|	SAVE_IP
	|	//EG(vm_interrupt) = 0;
	|	MEM_STORE_ZTS byte, executor_globals, vm_interrupt, 0, r0
	|	//if (EG(timed_out)) {
	|	MEM_CMP_ZTS byte, executor_globals, timed_out, 0, r0
	|	je >1
	|	//zend_timeout();
	|	EXT_CALL zend_timeout, r0
	|1:
	|	//} else if (zend_interrupt_function) {
	if (zend_interrupt_function) {
		|	//zend_interrupt_function(execute_data);
		|.if X64
			|	mov CARG1, FP
			|	EXT_CALL zend_interrupt_function, r0
		|.else
			|	mov aword A1, FP
			|	EXT_CALL zend_interrupt_function, r0
		|.endif
		|	MEM_CMP_ZTS aword, executor_globals, exception, 0, r0
		|	je >1
		|	EXT_CALL zend_jit_exception_in_interrupt_handler_helper, r0
		|1:
		|	//ZEND_VM_ENTER();
		|	//execute_data = EG(current_execute_data);
		|	MEM_LOAD_ZTS FP, aword, executor_globals, current_execute_data, r0
		|	LOAD_IP
	}
	|	//ZEND_VM_CONTINUE()
	if (zend_jit_vm_kind == ZEND_VM_KIND_HYBRID) {
		|	ADD_HYBRID_SPAD
		|	JMP_IP
	} else if (GCC_GLOBAL_REGS) {
		|	add r4, SPAD // stack alignment
		|	JMP_IP
	} else {
		|	mov FP, aword T2 // restore FP
		|	mov RX, aword T3 // restore IP
		|	add r4, NR_SPAD // stack alignment
		|	mov r0, 1 // ZEND_VM_ENTER
		|	ret
	}

	return 1;
}

static int zend_jit_exception_handler_stub(dasm_State **Dst)
{
	|->exception_handler:
	if (zend_jit_vm_kind == ZEND_VM_KIND_HYBRID) {
		const void *handler = zend_get_opcode_handler_func(EG(exception_op));

		|	ADD_HYBRID_SPAD
		|	EXT_CALL handler, r0
		|	JMP_IP
	} else {
		const void *handler = EG(exception_op)->handler;

		if (GCC_GLOBAL_REGS) {
			|	add r4, SPAD // stack alignment
			|	EXT_JMP handler, r0
		} else {
			|	mov FCARG1a, FP
			|	EXT_CALL handler, r0
			|	mov FP, aword T2 // restore FP
			|	mov RX, aword T3 // restore IP
			|	add r4, NR_SPAD // stack alignment
			|	test eax, eax
			|	jl >1
			|	mov r0, 1 // ZEND_VM_ENTER
			|1:
			|	ret
		}
	}

	return 1;
}

static int zend_jit_exception_handler_undef_stub(dasm_State **Dst)
{
	|->exception_handler_undef:
	|	MEM_LOAD_ZTS r0, aword, executor_globals, opline_before_exception, r0
	|	test byte OP:r0->result_type, (IS_TMP_VAR|IS_VAR)
	|	jz >1
	|	mov eax, dword OP:r0->result.var
	|	SET_Z_TYPE_INFO FP + r0, IS_UNDEF
	|1:
	|	jmp ->exception_handler

	return 1;
}


static int zend_jit_exception_handler_free_op1_op2_stub(dasm_State **Dst)
{
	|->exception_handler_free_op1_op2:
	|	UNDEF_OPLINE_RESULT_IF_USED
	|	test byte OP:RX->op1_type, (IS_TMP_VAR|IS_VAR)
	|	je >9
	|	mov eax, dword OP:RX->op1.var
	|	add r0, FP
	|	ZVAL_PTR_DTOR ZEND_ADDR_MEM_ZVAL(ZREG_R0, 0), MAY_BE_ANY|MAY_BE_RC1|MAY_BE_RCN|MAY_BE_REF, 0, 0, NULL
	|9:
	|	test byte OP:RX->op2_type, (IS_TMP_VAR|IS_VAR)
	|	je >9
	|	mov eax, dword OP:RX->op2.var
	|	add r0, FP
	|	ZVAL_PTR_DTOR ZEND_ADDR_MEM_ZVAL(ZREG_R0, 0), MAY_BE_ANY|MAY_BE_RC1|MAY_BE_RCN|MAY_BE_REF, 0, 0, NULL
	|9:
	|	jmp ->exception_handler
	return 1;
}

static int zend_jit_exception_handler_free_op2_stub(dasm_State **Dst)
{
	|->exception_handler_free_op2:
	|	MEM_LOAD_ZTS RX, aword, executor_globals, opline_before_exception, r0
	|	UNDEF_OPLINE_RESULT_IF_USED
	|	test byte OP:RX->op2_type, (IS_TMP_VAR|IS_VAR)
	|	je >9
	|	mov eax, dword OP:RX->op2.var
	|	add r0, FP
	|	ZVAL_PTR_DTOR ZEND_ADDR_MEM_ZVAL(ZREG_R0, 0), MAY_BE_ANY|MAY_BE_RC1|MAY_BE_RCN|MAY_BE_REF, 0, 0, NULL
	|9:
	|	jmp ->exception_handler
	return 1;
}

static int zend_jit_leave_function_stub(dasm_State **Dst)
{
	|->leave_function_handler:
	|	mov FCARG1d, dword [FP + offsetof(zend_execute_data, This.u1.type_info)]
	if (zend_jit_vm_kind == ZEND_VM_KIND_HYBRID) {
		|	test FCARG1d, ZEND_CALL_TOP
		|	jnz >1
		|	EXT_CALL zend_jit_leave_nested_func_helper, r0
		|	ADD_HYBRID_SPAD
		|	JMP_IP
		|1:
		|	EXT_CALL zend_jit_leave_top_func_helper, r0
		|	ADD_HYBRID_SPAD
		|	JMP_IP
	} else {
		if (GCC_GLOBAL_REGS) {
			|	add r4, SPAD
		} else {
			|	mov FCARG2a, FP
			|	mov FP, aword T2 // restore FP
			|	mov RX, aword T3 // restore IP
			|	add r4, NR_SPAD
		}
		|	test FCARG1d, ZEND_CALL_TOP
		|	jnz >1
		|	EXT_JMP zend_jit_leave_nested_func_helper, r0
		|1:
		|	EXT_JMP zend_jit_leave_top_func_helper, r0
	}

	return 1;
}

static int zend_jit_leave_throw_stub(dasm_State **Dst)
{
	|->leave_throw_handler:
	|	// if (opline->opcode != ZEND_HANDLE_EXCEPTION) {
	if (GCC_GLOBAL_REGS) {
		|	cmp byte OP:IP->opcode, ZEND_HANDLE_EXCEPTION
		|	je >5
		|	// EG(opline_before_exception) = opline;
		|	MEM_STORE_ZTS aword, executor_globals, opline_before_exception, IP, r0
		|5:
		|	// opline = EG(exception_op);
		|	LOAD_IP_ADDR_ZTS executor_globals, exception_op
		|	// HANDLE_EXCEPTION()
		|	jmp ->exception_handler
	} else {
		|	GET_IP FCARG1a
		|	cmp byte OP:FCARG1a->opcode, ZEND_HANDLE_EXCEPTION
		|	je >5
		|	// EG(opline_before_exception) = opline;
		|	MEM_STORE_ZTS aword, executor_globals, opline_before_exception, FCARG1a, r0
		|5:
		|	// opline = EG(exception_op);
		|	LOAD_IP_ADDR_ZTS executor_globals, exception_op
		|	mov FP, aword T2 // restore FP
		|	mov RX, aword T3 // restore IP
		|	add r4, NR_SPAD // stack alignment
		|	mov r0, 2 // ZEND_VM_LEAVE
		|	ret
	}

	return 1;
}

static int zend_jit_icall_throw_stub(dasm_State **Dst)
{
	|->icall_throw_handler:
	|	// zend_rethrow_exception(zend_execute_data *execute_data)
	|	mov IP, aword EX->opline
	|	// if (EX(opline)->opcode != ZEND_HANDLE_EXCEPTION) {
	|	cmp byte OP:IP->opcode, ZEND_HANDLE_EXCEPTION
	|	je >1
	|	// EG(opline_before_exception) = opline;
	|	MEM_STORE_ZTS aword, executor_globals, opline_before_exception, IP, r0
	|1:
	|	// opline = EG(exception_op);
	|	LOAD_IP_ADDR_ZTS executor_globals, exception_op
	||	if (GCC_GLOBAL_REGS) {
	|		mov aword EX->opline, IP
	||	}
	|	// HANDLE_EXCEPTION()
	|	jmp ->exception_handler

	return 1;
}

static int zend_jit_throw_cannot_pass_by_ref_stub(dasm_State **Dst)
{
	|->throw_cannot_pass_by_ref:
	|	mov r0, EX->opline
	|	mov ecx, dword OP:r0->result.var
	|	SET_Z_TYPE_INFO RX+r1, IS_UNDEF
	|	// last EX(call) frame may be delayed
	|	cmp RX, EX->call
	|	je >1
	|	mov r1, EX->call
	|	mov EX:RX->prev_execute_data, r1
	|	mov EX->call, RX
	|1:
	|	mov RX, r0
	|	mov FCARG1d, dword OP:r0->op2.num
	|	EXT_CALL zend_cannot_pass_by_reference, r0
	|	cmp byte OP:RX->op1_type, IS_TMP_VAR
	|	jne >9
	|	mov eax, dword OP:RX->op1.var
	|	add r0, FP
	|	ZVAL_PTR_DTOR ZEND_ADDR_MEM_ZVAL(ZREG_R0, 0), MAY_BE_ANY|MAY_BE_RC1|MAY_BE_RCN|MAY_BE_REF, 0, 0, NULL
	|9:
	|	jmp ->exception_handler

	return 1;
}

static int zend_jit_undefined_offset_ex_stub(dasm_State **Dst)
{
	|->undefined_offset_ex:
	|	SAVE_IP
	|	jmp ->undefined_offset

	return 1;
}

static int zend_jit_undefined_offset_stub(dasm_State **Dst)
{
	|->undefined_offset:
	|.if X64WIN
		|	sub r4, 0x28
	|.elif X64
		|	sub r4, 8
	|.else
		|	sub r4, 12
	|.endif
	|	mov r0, EX->opline
	|	mov ecx, dword OP:r0->result.var
	|	cmp byte OP:r0->op2_type, IS_CONST
	|	SET_Z_TYPE_INFO FP + r1, IS_NULL
	|	jne >2
	|.if X64
		|	movsxd r1, dword OP:r0->op2.constant
		|	add r0, r1
	|.else
		|	mov r0, aword OP:r0->op2.zv
	|.endif
	|	jmp >3
	|2:
	|	mov eax, dword OP:r0->op2.var
	|	add r0, FP
	|3:
	|.if X64WIN
		|	mov CARG1, E_WARNING
		|	LOAD_ADDR CARG2, "Undefined array key " ZEND_LONG_FMT
		|	mov CARG3, aword [r0]
		|	EXT_CALL zend_error, r0
		|	add r4, 0x28 // stack alignment
	|.elif X64
		|	mov CARG1, E_WARNING
		|	LOAD_ADDR CARG2, "Undefined array key " ZEND_LONG_FMT
		|	mov CARG3, aword [r0]
		|	EXT_CALL zend_error, r0
		|	add r4, 8 // stack alignment
	|.else
		|	sub r4, 4
		|	push aword [r0]
		|	push "Undefined array key " ZEND_LONG_FMT
		|	push E_WARNING
		|	EXT_CALL zend_error, r0
		|	add r4, 28
	|.endif
	|	ret

	return 1;
}

static int zend_jit_undefined_index_ex_stub(dasm_State **Dst)
{
	|->undefined_index_ex:
	|	SAVE_IP
	|	jmp ->undefined_index

	return 1;
}

static int zend_jit_undefined_index_stub(dasm_State **Dst)
{
	|->undefined_index:
	|.if X64WIN
		|	sub r4, 0x28
	|.elif X64
		|	sub r4, 8
	|.else
		|	sub r4, 12
	|.endif
	|	mov r0, EX->opline
	|	mov ecx, dword OP:r0->result.var
	|	cmp byte OP:r0->op2_type, IS_CONST
	|	SET_Z_TYPE_INFO FP + r1, IS_NULL
	|	jne >2
	|.if X64
		|	movsxd r1, dword OP:r0->op2.constant
		|   add r0, r1
	|.else
		|	mov r0, aword OP:r0->op2.zv
	|.endif
	|	jmp >3
	|2:
	|	mov eax, dword OP:r0->op2.var
	|	add r0, FP
	|3:
	|.if X64WIN
		|	mov CARG1, E_WARNING
		|	LOAD_ADDR CARG2, "Undefined array key \"%s\""
		|	mov CARG3, aword [r0]
		|	add CARG3, offsetof(zend_string, val)
		|	EXT_CALL zend_error, r0
		|	add r4, 0x28
	|.elif X64
		|	mov CARG1, E_WARNING
		|	LOAD_ADDR CARG2, "Undefined array key \"%s\""
		|	mov CARG3, aword [r0]
		|	add CARG3, offsetof(zend_string, val)
		|	EXT_CALL zend_error, r0
		|	add r4, 8
	|.else
		|	sub r4, 4
		|	mov r0, aword [r0]
		|	add r0, offsetof(zend_string, val)
		|	push r0
		|	push "Undefined array key \"%s\""
		|	push E_WARNING
		|	EXT_CALL zend_error, r0
		|	add r4, 28
	|.endif
	|	ret

	return 1;
}

static int zend_jit_cannot_add_element_ex_stub(dasm_State **Dst)
{
	|->cannot_add_element_ex:
	|	SAVE_IP
	|	jmp ->cannot_add_element

	return 1;
}

static int zend_jit_cannot_add_element_stub(dasm_State **Dst)
{
	|->cannot_add_element:
	|.if X64WIN
		|	sub r4, 0x28
	|.elif X64
		|	sub r4, 8
	|.else
		|	sub r4, 12
	|.endif
	|	mov r0, EX->opline
	|	cmp byte OP:r0->result_type, IS_UNUSED
	|	jz >1
	|	mov eax, dword OP:r0->result.var
	|	SET_Z_TYPE_INFO FP + r0, IS_NULL
	|1:
	|.if X64WIN
		|	xor CARG1, CARG1
		|	LOAD_ADDR CARG2, "Cannot add element to the array as the next element is already occupied"
		|	EXT_CALL zend_throw_error, r0
		|	add r4, 0x28
	|.elif X64
		|	xor CARG1, CARG1
		|	LOAD_ADDR CARG2, "Cannot add element to the array as the next element is already occupied"
		|	EXT_CALL zend_throw_error, r0
		|	add r4, 8
	|.else
		|	sub r4, 8
		|	push "Cannot add element to the array as the next element is already occupied"
		|	push 0
		|	EXT_CALL zend_throw_error, r0
		|	add r4, 28
	|.endif
	|	ret

	return 1;
}

static int zend_jit_undefined_function_stub(dasm_State **Dst)
{
	|->undefined_function:
	|	mov r0, aword EX->opline
	|.if X64
		|	xor CARG1, CARG1
		|	LOAD_ADDR CARG2, "Call to undefined function %s()"
		|	movsxd CARG3, dword [r0 + offsetof(zend_op, op2.constant)]
		|	mov CARG3, aword [r0 + CARG3]
		|	add CARG3, offsetof(zend_string, val)
		|	EXT_CALL zend_throw_error, r0
	|.else
		|	mov r0, aword [r0 + offsetof(zend_op, op2.zv)]
		|	mov r0, aword [r0]
		|	add r0, offsetof(zend_string, val)
		|	mov aword A3, r0
		|	mov aword A2, "Call to undefined function %s()"
		|	mov aword A1, 0
		|	EXT_CALL zend_throw_error, r0
	|.endif
	|	jmp ->exception_handler
	return 1;
}

static int zend_jit_negative_shift_stub(dasm_State **Dst)
{
	|->negative_shift:
	|	mov RX, EX->opline
	|.if X64
		|.if WIN
		|	LOAD_ADDR CARG1, &zend_ce_arithmetic_error
		|	mov CARG1, aword [CARG1]
		|.else
		|	LOAD_ADDR CARG1, zend_ce_arithmetic_error
		|.endif
		|	LOAD_ADDR CARG2, "Bit shift by negative number"
		|	EXT_CALL zend_throw_error, r0
	|.else
		|	sub r4, 8
		|	push "Bit shift by negative number"
		|.if WIN
		|	LOAD_ADDR r0, &zend_ce_arithmetic_error
		|	push aword [r0]
		|.else
		|	PUSH_ADDR zend_ce_arithmetic_error, r0
		|.endif
		|	EXT_CALL zend_throw_error, r0
		|	add r4, 16
	|.endif
	|	jmp ->exception_handler_free_op1_op2
	return 1;
}

static int zend_jit_mod_by_zero_stub(dasm_State **Dst)
{
	|->mod_by_zero:
	|	mov RX, EX->opline
	|.if X64
		|.if WIN
		|	LOAD_ADDR CARG1, &zend_ce_division_by_zero_error
		|	mov CARG1, aword [CARG1]
		|.else
		|	LOAD_ADDR CARG1, zend_ce_division_by_zero_error
		|.endif
		|	LOAD_ADDR CARG2, "Modulo by zero"
		|	EXT_CALL zend_throw_error, r0
	|.else
		|	sub r4, 8
		|	push "Modulo by zero"
		|.if WIN
		|	LOAD_ADDR r0, &zend_ce_division_by_zero_error
		|	push aword [r0]
		|.else
		|	PUSH_ADDR zend_ce_division_by_zero_error, r0
		|.endif
		|	EXT_CALL zend_throw_error, r0
		|	add r4, 16
	|.endif
	|	jmp ->exception_handler_free_op1_op2
	return 1;
}

static int zend_jit_invalid_this_stub(dasm_State **Dst)
{
	|->invalid_this:
	|	UNDEF_OPLINE_RESULT
	|.if X64
		|	xor CARG1, CARG1
		|	LOAD_ADDR CARG2, "Using $this when not in object context"
		|	EXT_CALL zend_throw_error, r0
	|.else
		|	sub r4, 8
		|	push "Using $this when not in object context"
		|	push 0
		|	EXT_CALL zend_throw_error, r0
		|	add r4, 16
	|.endif
	|	jmp ->exception_handler
	return 1;
}

static int zend_jit_double_one_stub(dasm_State **Dst)
{
	|->one:
	|.dword 0, 0x3ff00000
	return 1;
}

static int zend_jit_hybrid_runtime_jit_stub(dasm_State **Dst)
{
	if (zend_jit_vm_kind != ZEND_VM_KIND_HYBRID) {
		return 1;
	}

	|->hybrid_runtime_jit:
	|	EXT_CALL zend_runtime_jit, r0
	|	JMP_IP
	return 1;
}

static int zend_jit_hybrid_profile_jit_stub(dasm_State **Dst)
{
	if (zend_jit_vm_kind != ZEND_VM_KIND_HYBRID) {
		return 1;
	}

	|->hybrid_profile_jit:
	|	// ++zend_jit_profile_counter;
	|	.if X64
	|		LOAD_ADDR r0, &zend_jit_profile_counter
	|		inc aword [r0]
	|	.else
	|		inc aword [&zend_jit_profile_counter]
	|	.endif
	|	// op_array = (zend_op_array*)EX(func);
	|	mov r0, EX->func
	|	// run_time_cache = EX(run_time_cache);
	|	mov r2, EX->run_time_cache
	|	// jit_extension = (const void*)ZEND_FUNC_INFO(op_array);
	|	mov r0, aword [r0 + offsetof(zend_op_array, reserved[zend_func_info_rid])]
	|	// ++ZEND_COUNTER_INFO(op_array)
	|	inc aword [r2 + zend_jit_profile_counter_rid * sizeof(void*)]
	|	// return ((zend_vm_opcode_handler_t)jit_extension->orig_handler)()
	|	jmp aword [r0 + offsetof(zend_jit_op_array_extension, orig_handler)]
	return 1;
}

static int zend_jit_hybrid_hot_code_stub(dasm_State **Dst)
{
	if (zend_jit_vm_kind != ZEND_VM_KIND_HYBRID) {
		return 1;
	}

	|->hybrid_hot_code:
	|	mov word [r2], ZEND_JIT_COUNTER_INIT
	|	mov FCARG1a, FP
	|	GET_IP FCARG2a
	|	EXT_CALL zend_jit_hot_func, r0
	|	JMP_IP
	return 1;
}

/*
 * This code is based Mike Pall's "Hashed profile counters" idea, implemented
 * in LuaJIT. The full description may be found in "LuaJIT 2.0 intellectual
 * property disclosure and research opportunities" email
 * at http://lua-users.org/lists/lua-l/2009-11/msg00089.html
 *
 * In addition we use a variation of Knuth's multiplicative hash function
 * described at https://code.i-harness.com/en/q/a21ce
 *
 * uint64_t hash(uint64_t x) {
 *    x = (x ^ (x >> 30)) * 0xbf58476d1ce4e5b9;
 *    x = (x ^ (x >> 27)) * 0x94d049bb133111eb;
 *    x = x ^ (x >> 31);
 *    return x;
 * }
 *
 * uint_32_t hash(uint32_t x) {
 *    x = ((x >> 16) ^ x) * 0x45d9f3b;
 *    x = ((x >> 16) ^ x) * 0x45d9f3b;
 *    x = (x >> 16) ^ x;
 *    return x;
 * }
 *
 */
static int zend_jit_hybrid_hot_counter_stub(dasm_State **Dst, uint32_t cost)
{
	|	mov r0, EX->func
	|	mov r1, aword [r0 + offsetof(zend_op_array, reserved[zend_func_info_rid])]
	|	mov r2, aword [r1 + offsetof(zend_jit_op_array_hot_extension, counter)]
	|	sub word [r2], cost
	|	jle ->hybrid_hot_code
	|	GET_IP r2
	|	sub r2, aword [r0 + offsetof(zend_op_array, opcodes)]
	|	// divide by sizeof(zend_op)
	|	.if X64
	||		ZEND_ASSERT(sizeof(zend_op) == 32);
	|		sar r2, 2
	|	.else
	||		ZEND_ASSERT(sizeof(zend_op) == 28);
	|		imul r2, 0xb6db6db7
	|	.endif
	|	.if X64
	|		jmp aword [r1+r2+offsetof(zend_jit_op_array_hot_extension, orig_handlers)]
	|	.else
	|		jmp aword [r1+r2+offsetof(zend_jit_op_array_hot_extension, orig_handlers)]
	|	.endif
	return 1;
}

static int zend_jit_hybrid_func_hot_counter_stub(dasm_State **Dst)
{
	if (zend_jit_vm_kind != ZEND_VM_KIND_HYBRID || !JIT_G(hot_func)) {
		return 1;
	}

	|->hybrid_func_hot_counter:

	return zend_jit_hybrid_hot_counter_stub(Dst,
		((ZEND_JIT_COUNTER_INIT + JIT_G(hot_func) - 1) / JIT_G(hot_func)));
}

static int zend_jit_hybrid_loop_hot_counter_stub(dasm_State **Dst)
{
	if (zend_jit_vm_kind != ZEND_VM_KIND_HYBRID || !JIT_G(hot_loop)) {
		return 1;
	}

	|->hybrid_loop_hot_counter:

	return zend_jit_hybrid_hot_counter_stub(Dst,
		((ZEND_JIT_COUNTER_INIT + JIT_G(hot_loop) - 1) / JIT_G(hot_loop)));
}

static int zend_jit_hybrid_hot_trace_stub(dasm_State **Dst)
{
	if (zend_jit_vm_kind != ZEND_VM_KIND_HYBRID) {
		return 1;
	}

	|->hybrid_hot_trace:
	|	mov word [r2], ZEND_JIT_COUNTER_INIT
	|	mov FCARG1a, FP
	|	GET_IP FCARG2a
	|	EXT_CALL zend_jit_trace_hot_root, r0
	|	test eax, eax // TODO : remove this check at least for HYBRID VM ???
	|	jl >1
	|	MEM_LOAD_ZTS FP, aword, executor_globals, current_execute_data, r0
	|	LOAD_IP
	|	JMP_IP
	|1:
	|	EXT_JMP zend_jit_halt_op->handler, r0
	return 1;
}

static int zend_jit_hybrid_trace_counter_stub(dasm_State **Dst, uint32_t cost)
{
	|	mov r0, EX->func
	|	mov r1, aword [r0 + offsetof(zend_op_array, reserved[zend_func_info_rid])]
	|	mov r1, aword [r1 + offsetof(zend_jit_op_array_trace_extension, offset)]
	|	mov r2, aword [IP + r1 + offsetof(zend_op_trace_info, counter)]
	|	sub word [r2], cost
	|	jle ->hybrid_hot_trace
	|	jmp aword [IP + r1]
	return 1;
}

static int zend_jit_hybrid_func_trace_counter_stub(dasm_State **Dst)
{
	if (zend_jit_vm_kind != ZEND_VM_KIND_HYBRID || !JIT_G(hot_func)) {
		return 1;
	}

	|->hybrid_func_trace_counter:

	return zend_jit_hybrid_trace_counter_stub(Dst,
		((ZEND_JIT_COUNTER_INIT + JIT_G(hot_func) - 1)  / JIT_G(hot_func)));
}

static int zend_jit_hybrid_ret_trace_counter_stub(dasm_State **Dst)
{
	if (zend_jit_vm_kind != ZEND_VM_KIND_HYBRID || !JIT_G(hot_return)) {
		return 1;
	}

	|->hybrid_ret_trace_counter:

	return zend_jit_hybrid_trace_counter_stub(Dst,
		((ZEND_JIT_COUNTER_INIT + JIT_G(hot_return) - 1) / JIT_G(hot_return)));
}

static int zend_jit_hybrid_loop_trace_counter_stub(dasm_State **Dst)
{
	if (zend_jit_vm_kind != ZEND_VM_KIND_HYBRID || !JIT_G(hot_loop)) {
		return 1;
	}

	|->hybrid_loop_trace_counter:

	return zend_jit_hybrid_trace_counter_stub(Dst,
		((ZEND_JIT_COUNTER_INIT + JIT_G(hot_loop) - 1) / JIT_G(hot_loop)));
}

static int zend_jit_trace_halt_stub(dasm_State **Dst)
{
	|->trace_halt:
	if (zend_jit_vm_kind == ZEND_VM_KIND_HYBRID) {
		|	ADD_HYBRID_SPAD
		|	EXT_JMP zend_jit_halt_op->handler, r0
	} else if (GCC_GLOBAL_REGS) {
		|	add r4, SPAD // stack alignment
		|	xor IP, IP // PC must be zero
		|	ret
	} else {
		|	mov FP, aword T2 // restore FP
		|	mov RX, aword T3 // restore IP
		|	add r4, NR_SPAD // stack alignment
		|	mov r0, -1 // ZEND_VM_RETURN
		|	ret
	}
	return 1;
}

static int zend_jit_trace_exit_stub(dasm_State **Dst)
{
	|->trace_exit:
	|
	|	// Save CPU registers
	|.if X64
	|	sub r4, 16*8+16*8-8 /* CPU regs + SSE regs */
	|	mov aword [r4+15*8], r15
	|	mov aword [r4+11*8], r11
	|	mov aword [r4+10*8], r10
	|	mov aword [r4+9*8], r9
	|	mov aword [r4+8*8], r8
	|	mov aword [r4+7*8], rdi
	|	mov aword [r4+6*8], rsi
	|	mov aword [r4+2*8], rdx
	|	mov aword [r4+1*8], rcx
	|	mov aword [r4+0*8], rax
	|	mov FCARG1a, aword [r4+16*8+16*8-8] // exit_num = POP
	|	mov FCARG2a, r4
	|	movsd qword [r4+16*8+15*8], xmm15
	|	movsd qword [r4+16*8+14*8], xmm14
	|	movsd qword [r4+16*8+13*8], xmm13
	|	movsd qword [r4+16*8+12*8], xmm12
	|	movsd qword [r4+16*8+11*8], xmm11
	|	movsd qword [r4+16*8+10*8], xmm10
	|	movsd qword [r4+16*8+9*8], xmm9
	|	movsd qword [r4+16*8+8*8], xmm8
	|	movsd qword [r4+16*8+7*8], xmm7
	|	movsd qword [r4+16*8+6*8], xmm6
	|	movsd qword [r4+16*8+5*8], xmm5
	|	movsd qword [r4+16*8+4*8], xmm4
	|	movsd qword [r4+16*8+3*8], xmm3
	|	movsd qword [r4+16*8+2*8], xmm2
	|	movsd qword [r4+16*8+1*8], xmm1
	|	movsd qword [r4+16*8+0*8], xmm0
	|.if X64WIN
	|	sub r4, 32 /* shadow space */
	|.endif
	|.else
	|	sub r4, 8*4+8*8-4 /* CPU regs + SSE regs */
	|	mov aword [r4+7*4], edi
	|	mov aword [r4+2*4], edx
	|	mov aword [r4+1*4], ecx
	|	mov aword [r4+0*4], eax
	|	mov FCARG1a, aword [r4+8*4+8*8-4] // exit_num = POP
	|	mov FCARG2a, r4
	|	movsd qword [r4+8*4+7*8], xmm7
	|	movsd qword [r4+8*4+6*8], xmm6
	|	movsd qword [r4+8*4+5*8], xmm5
	|	movsd qword [r4+8*4+4*8], xmm4
	|	movsd qword [r4+8*4+3*8], xmm3
	|	movsd qword [r4+8*4+2*8], xmm2
	|	movsd qword [r4+8*4+1*8], xmm1
	|	movsd qword [r4+8*4+0*8], xmm0
	|.endif
	|
	|	// EX(opline) = opline
	|	SAVE_IP
	|	// zend_jit_trace_exit(trace_num, exit_num)
	|	EXT_CALL zend_jit_trace_exit, r0
	|.if X64WIN
	|	add r4, 16*8+16*8+32 /* CPU regs + SSE regs + shadow space */
	|.elif X64
	|	add r4, 16*8+16*8 /* CPU regs + SSE regs */
	|.else
	|	add r4, 8*4+8*8 /* CPU regs + SSE regs */
	|.endif

	|	test eax, eax
	|	jne >1

	|	// execute_data = EG(current_execute_data)
	|	MEM_LOAD_ZTS FP, aword, executor_globals, current_execute_data, r0
	|	// opline = EX(opline)
	|	LOAD_IP

	if (zend_jit_vm_kind == ZEND_VM_KIND_HYBRID) {
		|	ADD_HYBRID_SPAD
		|	JMP_IP
	} else if (GCC_GLOBAL_REGS) {
		|	add r4, SPAD // stack alignment
		|	JMP_IP
	} else {
		|	mov FP, aword T2 // restore FP
		|	mov RX, aword T3 // restore IP
		|	add r4, NR_SPAD // stack alignment
		|	mov r0, 1 // ZEND_VM_ENTER
		|	ret
	}

	|1:
	|	jl ->trace_halt

	|	// execute_data = EG(current_execute_data)
	|	MEM_LOAD_ZTS FP, aword, executor_globals, current_execute_data, r0
	|	// opline = EX(opline)
	|	LOAD_IP

	|	// check for interrupt (try to avoid this ???)
	|	MEM_CMP_ZTS byte, executor_globals, vm_interrupt, 0, r0
	|	jne ->interrupt_handler

	if (zend_jit_vm_kind == ZEND_VM_KIND_HYBRID) {
		|	ADD_HYBRID_SPAD
		|	mov r0, EX->func
		|	mov r0, aword [r0 + offsetof(zend_op_array, reserved[zend_func_info_rid])]
		|	mov r0, aword [r0 + offsetof(zend_jit_op_array_trace_extension, offset)]
		|	jmp aword [IP + r0]
	} else if (GCC_GLOBAL_REGS) {
		|	add r4, SPAD // stack alignment
		|	mov r0, EX->func
		|	mov r0, aword [r0 + offsetof(zend_op_array, reserved[zend_func_info_rid])]
		|	mov r0, aword [r0 + offsetof(zend_jit_op_array_trace_extension, offset)]
		|	jmp aword [IP + r0]
	} else {
		|	mov IP, aword EX->opline
		|	mov FCARG1a, FP
		|	mov r0, EX->func
		|	mov r0, aword [r0 + offsetof(zend_op_array, reserved[zend_func_info_rid])]
		|	mov r0, aword [r0 + offsetof(zend_jit_op_array_trace_extension, offset)]
		|	call aword [IP + r0]
		|	test eax, eax
		|	jl ->trace_halt
		|	mov FP, aword T2 // restore FP
		|	mov RX, aword T3 // restore IP
		|	add r4, NR_SPAD // stack alignment
		|	mov r0, 1 // ZEND_VM_ENTER
		|	ret
	}

	return 1;
}

static int zend_jit_trace_escape_stub(dasm_State **Dst)
{
	|->trace_escape:
	|
	if (zend_jit_vm_kind == ZEND_VM_KIND_HYBRID) {
		|	ADD_HYBRID_SPAD
		|	JMP_IP
	} else if (GCC_GLOBAL_REGS) {
		|	add r4, SPAD // stack alignment
		|	JMP_IP
	} else {
		|	mov FP, aword T2 // restore FP
		|	mov RX, aword T3 // restore IP
		|	add r4, NR_SPAD // stack alignment
		|	mov r0, 1 // ZEND_VM_ENTER
		|	ret
	}

	return 1;
}

/* Keep 32 exit points in a single code block */
#define ZEND_JIT_EXIT_POINTS_SPACING   4  // push byte + short jmp = bytes
#define ZEND_JIT_EXIT_POINTS_PER_GROUP 32 // number of continuous exit points

static int zend_jit_trace_exit_group_stub(dasm_State **Dst, uint32_t n)
{
	uint32_t i;

	for (i = 0; i < ZEND_JIT_EXIT_POINTS_PER_GROUP - 1; i++) {
		|	push byte i
		|	.byte 0xeb, (4*(ZEND_JIT_EXIT_POINTS_PER_GROUP-i)-6) // jmp >1
	}
	|	push byte i
	|// 1:
	|	add aword [r4], n
	|	jmp ->trace_exit

	return 1;
}

#ifdef CONTEXT_THREADED_JIT
static int zend_jit_context_threaded_call_stub(dasm_State **Dst)
{
	|->context_threaded_call:
	|	pop r0
	if (zend_jit_vm_kind == ZEND_VM_KIND_HYBRID) {
		|	ADD_HYBRID_SPAD
		|	jmp aword [IP]
	} else if (GCC_GLOBAL_REGS) {
		|	add r4, SPAD // stack alignment
		|	jmp aword [IP]
	} else {
		ZEND_UNREACHABLE();
		// TODO: context threading can't work without GLOBAL REGS because we have to change
		//       the value of execute_data in execute_ex()
		|	mov FCARG1a, FP
		|	mov r0, aword [FP]
		|	mov FP, aword T2 // restore FP
		|	mov RX, aword T3 // restore IP
		|	add r4, NR_SPAD // stack alignment
		|	jmp aword [r0]
	}
	return 1;
}
#endif

static int zend_jit_assign_const_stub(dasm_State **Dst)
{
	zend_jit_addr var_addr = ZEND_ADDR_MEM_ZVAL(ZREG_FCARG1, 0);
	zend_jit_addr val_addr = ZEND_ADDR_MEM_ZVAL(ZREG_FCARG2, 0);
	uint32_t val_info = MAY_BE_ANY|MAY_BE_RC1|MAY_BE_RCN;

	|->assign_const:
	|.if X64WIN
	|	sub r4, 0x28
	|.elif X64
	|	sub r4, 8
	|.else
	|	sub r4, 12
	|.endif
	if (!zend_jit_assign_to_variable(
			Dst, NULL,
			var_addr, var_addr, -1, -1,
			IS_CONST, val_addr, val_info,
			0, 0)) {
		return 0;
	}
	|.if X64WIN
	|	add r4, 0x28
	|.elif X64
	|	add r4, 8
	|.else
	|	add r4, 12
	|.endif
	|	ret
	return 1;
}

static int zend_jit_assign_tmp_stub(dasm_State **Dst)
{
	zend_jit_addr var_addr = ZEND_ADDR_MEM_ZVAL(ZREG_FCARG1, 0);
	zend_jit_addr val_addr = ZEND_ADDR_MEM_ZVAL(ZREG_FCARG2, 0);
	uint32_t val_info = MAY_BE_ANY|MAY_BE_RC1|MAY_BE_RCN;

	|->assign_tmp:
	|.if X64WIN
	|	sub r4, 0x28
	|.elif X64
	|	sub r4, 8
	|.else
	|	sub r4, 12
	|.endif
	if (!zend_jit_assign_to_variable(
			Dst, NULL,
			var_addr, var_addr, -1, -1,
			IS_TMP_VAR, val_addr, val_info,
			0, 0)) {
		return 0;
	}
	|.if X64WIN
	|	add r4, 0x28
	|.elif X64
	|	add r4, 8
	|.else
	|	add r4, 12
	|.endif
	|	ret
	return 1;
}

static int zend_jit_assign_var_stub(dasm_State **Dst)
{
	zend_jit_addr var_addr = ZEND_ADDR_MEM_ZVAL(ZREG_FCARG1, 0);
	zend_jit_addr val_addr = ZEND_ADDR_MEM_ZVAL(ZREG_FCARG2, 0);
	uint32_t val_info = MAY_BE_ANY|MAY_BE_RC1|MAY_BE_RCN|MAY_BE_REF;

	|->assign_var:
	|.if X64WIN
	|	sub r4, 0x28
	|.elif X64
	|	sub r4, 8
	|.else
	|	sub r4, 12
	|.endif
	if (!zend_jit_assign_to_variable(
			Dst, NULL,
			var_addr, var_addr, -1, -1,
			IS_VAR, val_addr, val_info,
			0, 0)) {
		return 0;
	}
	|.if X64WIN
	|	add r4, 0x28
	|.elif X64
	|	add r4, 8
	|.else
	|	add r4, 12
	|.endif
	|	ret
	return 1;
}

static int zend_jit_assign_cv_noref_stub(dasm_State **Dst)
{
	zend_jit_addr var_addr = ZEND_ADDR_MEM_ZVAL(ZREG_FCARG1, 0);
	zend_jit_addr val_addr = ZEND_ADDR_MEM_ZVAL(ZREG_FCARG2, 0);
	uint32_t val_info = MAY_BE_ANY|MAY_BE_RC1|MAY_BE_RCN/*|MAY_BE_UNDEF*/;

	|->assign_cv_noref:
	|.if X64WIN
	|	sub r4, 0x28
	|.elif X64
	|	sub r4, 8
	|.else
	|	sub r4, 12
	|.endif
	if (!zend_jit_assign_to_variable(
			Dst, NULL,
			var_addr, var_addr, -1, -1,
			IS_CV, val_addr, val_info,
			0, 0)) {
		return 0;
	}
	|.if X64WIN
	|	add r4, 0x28
	|.elif X64
	|	add r4, 8
	|.else
	|	add r4, 12
	|.endif
	|	ret
	return 1;
}

static int zend_jit_assign_cv_stub(dasm_State **Dst)
{
	zend_jit_addr var_addr = ZEND_ADDR_MEM_ZVAL(ZREG_FCARG1, 0);
	zend_jit_addr val_addr = ZEND_ADDR_MEM_ZVAL(ZREG_FCARG2, 0);
	uint32_t val_info = MAY_BE_ANY|MAY_BE_RC1|MAY_BE_RCN|MAY_BE_REF/*|MAY_BE_UNDEF*/;

	|->assign_cv:
	|.if X64WIN
	|	sub r4, 0x28
	|.elif X64
	|	sub r4, 8
	|.else
	|	sub r4, 12
	|.endif
	if (!zend_jit_assign_to_variable(
			Dst, NULL,
			var_addr, var_addr, -1, -1,
			IS_CV, val_addr, val_info,
			0, 0)) {
		return 0;
	}
	|.if X64WIN
	|	add r4, 0x28
	|.elif X64
	|	add r4, 8
	|.else
	|	add r4, 12
	|.endif
	|	ret
	return 1;
}

static const zend_jit_stub zend_jit_stubs[] = {
	JIT_STUB(interrupt_handler,         SP_ADJ_JIT,  SP_ADJ_VM),
	JIT_STUB(exception_handler,         SP_ADJ_JIT,  SP_ADJ_VM),
	JIT_STUB(exception_handler_undef,   SP_ADJ_JIT,  SP_ADJ_VM),
	JIT_STUB(exception_handler_free_op1_op2, SP_ADJ_JIT,  SP_ADJ_VM),
	JIT_STUB(exception_handler_free_op2,     SP_ADJ_JIT,  SP_ADJ_VM),
	JIT_STUB(leave_function,            SP_ADJ_JIT,  SP_ADJ_VM),
	JIT_STUB(leave_throw,               SP_ADJ_JIT,  SP_ADJ_VM),
	JIT_STUB(icall_throw,               SP_ADJ_JIT,  SP_ADJ_VM),
	JIT_STUB(throw_cannot_pass_by_ref,  SP_ADJ_JIT,  SP_ADJ_VM),
	JIT_STUB(undefined_offset,          SP_ADJ_JIT,  SP_ADJ_VM),
	JIT_STUB(undefined_index,           SP_ADJ_JIT,  SP_ADJ_VM),
	JIT_STUB(cannot_add_element,        SP_ADJ_JIT,  SP_ADJ_VM),
	JIT_STUB(undefined_offset_ex,       SP_ADJ_JIT,  SP_ADJ_VM),
	JIT_STUB(undefined_index_ex,        SP_ADJ_JIT,  SP_ADJ_VM),
	JIT_STUB(cannot_add_element_ex,     SP_ADJ_JIT,  SP_ADJ_VM),
	JIT_STUB(undefined_function,        SP_ADJ_JIT,  SP_ADJ_VM),
	JIT_STUB(negative_shift,            SP_ADJ_JIT,  SP_ADJ_VM),
	JIT_STUB(mod_by_zero,               SP_ADJ_JIT,  SP_ADJ_VM),
	JIT_STUB(invalid_this,              SP_ADJ_JIT,  SP_ADJ_VM),
	JIT_STUB(trace_halt,                SP_ADJ_JIT,  SP_ADJ_VM),
	JIT_STUB(trace_exit,                SP_ADJ_JIT,  SP_ADJ_VM),
	JIT_STUB(trace_escape,              SP_ADJ_JIT,  SP_ADJ_VM),
	JIT_STUB(hybrid_runtime_jit,        SP_ADJ_VM,   SP_ADJ_NONE),
	JIT_STUB(hybrid_profile_jit,        SP_ADJ_VM,   SP_ADJ_NONE),
	JIT_STUB(hybrid_hot_code,           SP_ADJ_VM,   SP_ADJ_NONE),
	JIT_STUB(hybrid_func_hot_counter,   SP_ADJ_VM,   SP_ADJ_NONE),
	JIT_STUB(hybrid_loop_hot_counter,   SP_ADJ_VM,   SP_ADJ_NONE),
	JIT_STUB(hybrid_hot_trace,          SP_ADJ_VM,   SP_ADJ_NONE),
	JIT_STUB(hybrid_func_trace_counter, SP_ADJ_VM,   SP_ADJ_NONE),
	JIT_STUB(hybrid_ret_trace_counter,  SP_ADJ_VM,   SP_ADJ_NONE),
	JIT_STUB(hybrid_loop_trace_counter, SP_ADJ_VM,   SP_ADJ_NONE),
	JIT_STUB(assign_const,              SP_ADJ_RET,  SP_ADJ_ASSIGN),
	JIT_STUB(assign_tmp,                SP_ADJ_RET,  SP_ADJ_ASSIGN),
	JIT_STUB(assign_var,                SP_ADJ_RET,  SP_ADJ_ASSIGN),
	JIT_STUB(assign_cv_noref,           SP_ADJ_RET,  SP_ADJ_ASSIGN),
	JIT_STUB(assign_cv,                 SP_ADJ_RET,  SP_ADJ_ASSIGN),
	JIT_STUB(double_one,                SP_ADJ_NONE, SP_ADJ_NONE),
#ifdef CONTEXT_THREADED_JIT
	JIT_STUB(context_threaded_call,     SP_ADJ_RET,  SP_ADJ_NONE),
#endif
};

#if ZTS && defined(ZEND_WIN32)
extern uint32_t _tls_index;
extern char *_tls_start;
extern char *_tls_end;
#endif

#ifdef HAVE_GDB
typedef struct _Unwind_Context _Unwind_Context;
typedef int (*_Unwind_Trace_Fn)(_Unwind_Context *, void *);
extern int _Unwind_Backtrace(_Unwind_Trace_Fn, void *);
extern uintptr_t _Unwind_GetCFA(_Unwind_Context *);

typedef struct _zend_jit_unwind_arg {
	int cnt;
	uintptr_t cfa[3];
} zend_jit_unwind_arg;

static int zend_jit_unwind_cb(_Unwind_Context *ctx, void *a)
{
	zend_jit_unwind_arg *arg = (zend_jit_unwind_arg*)a;
	arg->cfa[arg->cnt] = _Unwind_GetCFA(ctx);
	arg->cnt++;
	if (arg->cnt == 3) {
		return 5; // _URC_END_OF_STACK
	}
	return 0; // _URC_NO_REASON;
}

static void ZEND_FASTCALL zend_jit_touch_vm_stack_data(void *vm_stack_data)
{
	zend_jit_unwind_arg arg;

	memset(&arg, 0, sizeof(arg));
	_Unwind_Backtrace(zend_jit_unwind_cb, &arg);
	if (arg.cnt == 3) {
		sp_adj[SP_ADJ_VM] = arg.cfa[2] - arg.cfa[1];
	}
}

extern void (ZEND_FASTCALL *zend_touch_vm_stack_data)(void *vm_stack_data);

static zend_never_inline void zend_jit_set_sp_adj_vm(void)
{
	void (ZEND_FASTCALL *orig_zend_touch_vm_stack_data)(void *);

	orig_zend_touch_vm_stack_data = zend_touch_vm_stack_data;
	zend_touch_vm_stack_data = zend_jit_touch_vm_stack_data;
	execute_ex(NULL);                                        // set sp_adj[SP_ADJ_VM]
	zend_touch_vm_stack_data = orig_zend_touch_vm_stack_data;
}
#endif

static int zend_jit_setup(void)
{
	if (!zend_cpu_supports_sse2()) {
		zend_error(E_CORE_ERROR, "CPU doesn't support SSE2");
		return FAILURE;
	}
	allowed_opt_flags = 0;
	if (zend_cpu_supports_avx()) {
		allowed_opt_flags |= ZEND_JIT_CPU_AVX;
	}

#if ZTS
# ifdef _WIN64
	tsrm_tls_index  = _tls_index * sizeof(void*);

	/* To find offset of "_tsrm_ls_cache" in TLS segment we perform a linear scan of local TLS memory */
	/* Probably, it might be better solution */
	do {
		void ***tls_mem = ((void**)__readgsqword(0x58))[_tls_index];
		void *val = _tsrm_ls_cache;
		size_t offset = 0;
		size_t size = (char*)&_tls_end - (char*)&_tls_start;

		while (offset < size) {
			if (*tls_mem == val) {
				tsrm_tls_offset = offset;
				break;
			}
			tls_mem++;
			offset += sizeof(void*);
		}
		if (offset >= size) {
			// TODO: error message ???
			return FAILURE;
		}
	} while(0);
# elif ZEND_WIN32
	tsrm_tls_index  = _tls_index * sizeof(void*);

	/* To find offset of "_tsrm_ls_cache" in TLS segment we perform a linear scan of local TLS memory */
	/* Probably, it might be better solution */
	do {
		void ***tls_mem = ((void***)__readfsdword(0x2c))[_tls_index];
		void *val = _tsrm_ls_cache;
		size_t offset = 0;
		size_t size = (char*)&_tls_end - (char*)&_tls_start;

		while (offset < size) {
			if (*tls_mem == val) {
				tsrm_tls_offset = offset;
				break;
			}
			tls_mem++;
			offset += sizeof(void*);
		}
		if (offset >= size) {
			// TODO: error message ???
			return FAILURE;
		}
	} while(0);
# elif defined(__APPLE__) && defined(__x86_64__)
	tsrm_ls_cache_tcb_offset = tsrm_get_ls_cache_tcb_offset();
	if (tsrm_ls_cache_tcb_offset == 0) {
		size_t *ti;
		__asm__(
			"leaq __tsrm_ls_cache(%%rip),%0"
			: "=r" (ti));
		tsrm_tls_offset = ti[2];
		tsrm_tls_index = ti[1] * 8;
	}
# elif defined(__GNUC__) && defined(__x86_64__)
	tsrm_ls_cache_tcb_offset = tsrm_get_ls_cache_tcb_offset();
	if (tsrm_ls_cache_tcb_offset == 0) {
#if defined(__has_attribute) && __has_attribute(tls_model) && !defined(__FreeBSD__) && !defined(__OpenBSD__)
		size_t ret;

		asm ("movq _tsrm_ls_cache@gottpoff(%%rip),%0"
			: "=r" (ret));
		tsrm_ls_cache_tcb_offset = ret;
#else
		size_t *ti;

		__asm__(
			"leaq _tsrm_ls_cache@tlsgd(%%rip), %0\n"
			: "=a" (ti));
		tsrm_tls_offset = ti[1];
		tsrm_tls_index = ti[0] * 16;
#endif
	}
# elif defined(__GNUC__) && defined(__i386__)
	tsrm_ls_cache_tcb_offset = tsrm_get_ls_cache_tcb_offset();
	if (tsrm_ls_cache_tcb_offset == 0) {
#if !defined(__FreeBSD__) && !defined(__OpenBSD__)
		size_t ret;

		asm ("leal _tsrm_ls_cache@ntpoff,%0\n"
			: "=a" (ret));
		tsrm_ls_cache_tcb_offset = ret;
#else
		size_t *ti, _ebx, _ecx, _edx;

		__asm__(
			"call 1f\n"
			".subsection 1\n"
			"1:\tmovl (%%esp), %%ebx\n\t"
			"ret\n"
			".previous\n\t"
			"addl $_GLOBAL_OFFSET_TABLE_, %%ebx\n\t"
			"leal _tsrm_ls_cache@tlsldm(%%ebx), %0\n\t"
			"call ___tls_get_addr@plt\n\t"
			"leal _tsrm_ls_cache@tlsldm(%%ebx), %0\n"
			: "=a" (ti), "=&b" (_ebx), "=&c" (_ecx), "=&d" (_edx));
		tsrm_tls_offset = ti[1];
		tsrm_tls_index = ti[0] * 8;
#endif
	}
# endif
#endif

    memset(sp_adj, 0, sizeof(sp_adj));
#ifdef HAVE_GDB
	sp_adj[SP_ADJ_RET] = sizeof(void*);
	|.if X64WIN
	||	sp_adj[SP_ADJ_ASSIGN] = sp_adj[SP_ADJ_RET] + 0x28;       // sub r4, 0x28
	|.elif X64
	||	sp_adj[SP_ADJ_ASSIGN] = sp_adj[SP_ADJ_RET] + 8;          // sub r4, 8
	|.else
	||	sp_adj[SP_ADJ_ASSIGN] = sp_adj[SP_ADJ_RET] + 12;         // sub r4, 12
	|.endif
	if (zend_jit_vm_kind == ZEND_VM_KIND_HYBRID) {
		zend_jit_set_sp_adj_vm();                                // set sp_adj[SP_ADJ_VM]
#ifndef ZEND_VM_HYBRID_JIT_RED_ZONE_SIZE
		|| sp_adj[SP_ADJ_JIT] = sp_adj[SP_ADJ_VM] + HYBRID_SPAD; // sub r4, HYBRID_SPAD
#else
		|| sp_adj[SP_ADJ_JIT] = sp_adj[SP_ADJ_VM];
#endif
	} else if (GCC_GLOBAL_REGS) {
		|| sp_adj[SP_ADJ_JIT] = sp_adj[SP_ADJ_RET] + SPAD;       // sub r4, SPAD
	} else {
		|| sp_adj[SP_ADJ_JIT] = sp_adj[SP_ADJ_RET] + NR_SPAD;    // sub r4, NR_SPAD
	}
#endif

	return SUCCESS;
}

static ZEND_ATTRIBUTE_UNUSED int zend_jit_trap(dasm_State **Dst)
{
	|	int3
	return 1;
}

static int zend_jit_align_func(dasm_State **Dst)
{
	reuse_ip = 0;
	delayed_call_chain = 0;
	last_valid_opline = NULL;
	use_last_vald_opline = 0;
	track_last_valid_opline = 0;
	jit_return_label = -1;
	|.align 16
	return 1;
}

static int zend_jit_prologue(dasm_State **Dst)
{
	if (zend_jit_vm_kind == ZEND_VM_KIND_HYBRID) {
		|	SUB_HYBRID_SPAD
	} else if (GCC_GLOBAL_REGS) {
		|	sub r4, SPAD // stack alignment
	} else {
		|	sub r4, NR_SPAD // stack alignment
		|	mov aword T2, FP // save FP
		|	mov aword T3, RX // save IP
		|	mov FP, FCARG1a
	}
	return 1;
}

static int zend_jit_label(dasm_State **Dst, unsigned int label)
{
	|=>label:
	return 1;
}

static int zend_jit_save_call_chain(dasm_State **Dst, uint32_t call_level)
{
	|	// call->prev_execute_data = EX(call);
	if (call_level == 1) {
		|	mov aword EX:RX->prev_execute_data, 0
	} else {
		|	mov r0, EX->call
		|	mov EX:RX->prev_execute_data, r0
	}
	|	// EX(call) = call;
	|	mov EX->call, RX

	delayed_call_chain = 0;

	return 1;
}

static int zend_jit_set_ip(dasm_State **Dst, const zend_op *opline)
{
	if (last_valid_opline == opline) {
		zend_jit_use_last_valid_opline();
	} else if (GCC_GLOBAL_REGS && last_valid_opline) {
		zend_jit_use_last_valid_opline();
		|	ADD_IP (opline - last_valid_opline) * sizeof(zend_op);
	} else {
		|	LOAD_IP_ADDR opline
	}
	zend_jit_set_last_valid_opline(opline);

	return 1;
}

static int zend_jit_set_ip_ex(dasm_State **Dst, const zend_op *opline, bool set_ip_reg)
{
	if (last_valid_opline == opline) {
		zend_jit_use_last_valid_opline();
	} else if (GCC_GLOBAL_REGS && last_valid_opline) {
		zend_jit_use_last_valid_opline();
		|	ADD_IP (opline - last_valid_opline) * sizeof(zend_op);
	} else if (!GCC_GLOBAL_REGS && set_ip_reg) {
		|	LOAD_ADDR RX, opline
		|	mov aword EX->opline, RX
	} else {
		|	LOAD_IP_ADDR opline
	}
	zend_jit_set_last_valid_opline(opline);

	return 1;
}

static int zend_jit_set_valid_ip(dasm_State **Dst, const zend_op *opline)
{
	if (delayed_call_chain) {
		if (!zend_jit_save_call_chain(Dst, delayed_call_level)) {
			return 0;
		}
	}
	if (!zend_jit_set_ip(Dst, opline)) {
		return 0;
	}
	reuse_ip = 0;
	return 1;
}

static int zend_jit_check_timeout(dasm_State **Dst, const zend_op *opline, const void *exit_addr)
{
#if 0
	if (!zend_jit_set_valid_ip(Dst, opline)) {
		return 0;
	}
	|	MEM_CMP_ZTS byte, executor_globals, vm_interrupt, 0, r0
	|	jne ->interrupt_handler
#else
	|	MEM_CMP_ZTS byte, executor_globals, vm_interrupt, 0, r0
	if (exit_addr) {
		|	jne &exit_addr
	} else if (last_valid_opline == opline) {
		||		zend_jit_use_last_valid_opline();
		|	jne ->interrupt_handler
	} else {
		|	jne >1
		|.cold_code
		|1:
		|	LOAD_IP_ADDR opline
		|	jmp ->interrupt_handler
		|.code
	}
#endif
	return 1;
}

static int zend_jit_trace_end_loop(dasm_State **Dst, int loop_label, const void *timeout_exit_addr)
{
	if (timeout_exit_addr) {
		|	MEM_CMP_ZTS byte, executor_globals, vm_interrupt, 0, r0
		|	je =>loop_label
		|	jmp &timeout_exit_addr
	} else {
		|	jmp =>loop_label
	}
	return 1;
}

static int zend_jit_check_exception(dasm_State **Dst)
{
	|	MEM_CMP_ZTS aword, executor_globals, exception, 0, r0
	|	jne ->exception_handler
	return 1;
}

static int zend_jit_check_exception_undef_result(dasm_State **Dst, const zend_op *opline)
{
	if (opline->result_type & (IS_TMP_VAR|IS_VAR)) {
		|	MEM_CMP_ZTS aword, executor_globals, exception, 0, r0
		|	jne ->exception_handler_undef
		return 1;
	}
	return zend_jit_check_exception(Dst);
}

static int zend_jit_trace_begin(dasm_State **Dst, uint32_t trace_num, zend_jit_trace_info *parent, uint32_t exit_num)
{
	zend_regset regset = ZEND_REGSET_SCRATCH;

#if ZTS
	if (1) {
#else
	if ((sizeof(void*) == 8 && !IS_SIGNED_32BIT(&EG(jit_trace_num)))) {
#endif
		/* assignment to EG(jit_trace_num) shouldn't clober CPU register used by deoptimizer */
		if (parent) {
			int i;
			int parent_vars_count = parent->exit_info[exit_num].stack_size;
			zend_jit_trace_stack *parent_stack =
				parent->stack_map +
				parent->exit_info[exit_num].stack_offset;

			for (i = 0; i < parent_vars_count; i++) {
				if (STACK_REG(parent_stack, i) != ZREG_NONE) {
					if (STACK_REG(parent_stack, i) < ZREG_NUM) {
						ZEND_REGSET_EXCL(regset, STACK_REG(parent_stack, i));
					} else if (STACK_REG(parent_stack, i) == ZREG_ZVAL_COPY_GPR0) {
						ZEND_REGSET_EXCL(regset, ZREG_R0);
					}
				}
			}
		}
	}

	if (parent && parent->exit_info[exit_num].flags & ZEND_JIT_EXIT_METHOD_CALL) {
		ZEND_REGSET_EXCL(regset, ZREG_R0);
	}

	current_trace_num = trace_num;

	|	// EG(jit_trace_num) = trace_num;
	if (regset == ZEND_REGSET_EMPTY) {
		|	push r0
		|	MEM_STORE_ZTS dword, executor_globals, jit_trace_num, trace_num, r0
		|	pop r0
	} else {
		zend_reg tmp = ZEND_REGSET_FIRST(regset);

		|	MEM_STORE_ZTS dword, executor_globals, jit_trace_num, trace_num, Ra(tmp)
		(void)tmp;
	}

	return 1;
}

static int zend_jit_trace_end(dasm_State **Dst, zend_jit_trace_info *t)
{
	|.cold_code
	|=>1: // end of the code
	|.code
	return 1;
}

/* This taken from LuaJIT. Thanks to Mike Pall. */
static uint32_t _asm_x86_inslen(const uint8_t* p)
{
	static const uint8_t map_op1[256] = {
		0x92,0x92,0x92,0x92,0x52,0x45,0x51,0x51,0x92,0x92,0x92,0x92,0x52,0x45,0x51,0x20,
		0x92,0x92,0x92,0x92,0x52,0x45,0x51,0x51,0x92,0x92,0x92,0x92,0x52,0x45,0x51,0x51,
		0x92,0x92,0x92,0x92,0x52,0x45,0x10,0x51,0x92,0x92,0x92,0x92,0x52,0x45,0x10,0x51,
		0x92,0x92,0x92,0x92,0x52,0x45,0x10,0x51,0x92,0x92,0x92,0x92,0x52,0x45,0x10,0x51,
#if defined(__x86_64__) || defined(_M_X64)
		0x10,0x10,0x10,0x10,0x10,0x10,0x10,0x10,0x14,0x14,0x14,0x14,0x14,0x14,0x14,0x14,
#else
		0x51,0x51,0x51,0x51,0x51,0x51,0x51,0x51,0x51,0x51,0x51,0x51,0x51,0x51,0x51,0x51,
#endif
		0x51,0x51,0x51,0x51,0x51,0x51,0x51,0x51,0x51,0x51,0x51,0x51,0x51,0x51,0x51,0x51,
		0x51,0x51,0x92,0x92,0x10,0x10,0x12,0x11,0x45,0x86,0x52,0x93,0x51,0x51,0x51,0x51,
		0x52,0x52,0x52,0x52,0x52,0x52,0x52,0x52,0x52,0x52,0x52,0x52,0x52,0x52,0x52,0x52,
		0x93,0x86,0x93,0x93,0x92,0x92,0x92,0x92,0x92,0x92,0x92,0x92,0x92,0x92,0x92,0x92,
		0x51,0x51,0x51,0x51,0x51,0x51,0x51,0x51,0x51,0x51,0x47,0x51,0x51,0x51,0x51,0x51,
#if defined(__x86_64__) || defined(_M_X64)
		0x59,0x59,0x59,0x59,0x51,0x51,0x51,0x51,0x52,0x45,0x51,0x51,0x51,0x51,0x51,0x51,
#else
		0x55,0x55,0x55,0x55,0x51,0x51,0x51,0x51,0x52,0x45,0x51,0x51,0x51,0x51,0x51,0x51,
#endif
		0x52,0x52,0x52,0x52,0x52,0x52,0x52,0x52,0x05,0x05,0x05,0x05,0x05,0x05,0x05,0x05,
		0x93,0x93,0x53,0x51,0x70,0x71,0x93,0x86,0x54,0x51,0x53,0x51,0x51,0x52,0x51,0x51,
		0x92,0x92,0x92,0x92,0x52,0x52,0x51,0x51,0x92,0x92,0x92,0x92,0x92,0x92,0x92,0x92,
		0x52,0x52,0x52,0x52,0x52,0x52,0x52,0x52,0x45,0x45,0x47,0x52,0x51,0x51,0x51,0x51,
		0x10,0x51,0x10,0x10,0x51,0x51,0x63,0x66,0x51,0x51,0x51,0x51,0x51,0x51,0x92,0x92
	};
	static const uint8_t map_op2[256] = {
		0x93,0x93,0x93,0x93,0x52,0x52,0x52,0x52,0x52,0x52,0x51,0x52,0x51,0x93,0x52,0x94,
		0x93,0x93,0x93,0x93,0x93,0x93,0x93,0x93,0x93,0x93,0x93,0x93,0x93,0x93,0x93,0x93,
		0x53,0x53,0x53,0x53,0x53,0x53,0x53,0x53,0x93,0x93,0x93,0x93,0x93,0x93,0x93,0x93,
		0x52,0x52,0x52,0x52,0x52,0x52,0x52,0x52,0x34,0x51,0x35,0x51,0x51,0x51,0x51,0x51,
		0x93,0x93,0x93,0x93,0x93,0x93,0x93,0x93,0x93,0x93,0x93,0x93,0x93,0x93,0x93,0x93,
		0x53,0x93,0x93,0x93,0x93,0x93,0x93,0x93,0x93,0x93,0x93,0x93,0x93,0x93,0x93,0x93,
		0x93,0x93,0x93,0x93,0x93,0x93,0x93,0x93,0x93,0x93,0x93,0x93,0x93,0x93,0x93,0x93,
		0x94,0x54,0x54,0x54,0x93,0x93,0x93,0x52,0x93,0x93,0x93,0x93,0x93,0x93,0x93,0x93,
		0x46,0x46,0x46,0x46,0x46,0x46,0x46,0x46,0x46,0x46,0x46,0x46,0x46,0x46,0x46,0x46,
		0x93,0x93,0x93,0x93,0x93,0x93,0x93,0x93,0x93,0x93,0x93,0x93,0x93,0x93,0x93,0x93,
		0x52,0x52,0x52,0x93,0x94,0x93,0x51,0x51,0x52,0x52,0x52,0x93,0x94,0x93,0x93,0x93,
		0x93,0x93,0x93,0x93,0x93,0x93,0x93,0x93,0x93,0x93,0x94,0x93,0x93,0x93,0x93,0x93,
		0x93,0x93,0x94,0x93,0x94,0x94,0x94,0x93,0x52,0x52,0x52,0x52,0x52,0x52,0x52,0x52,
		0x93,0x93,0x93,0x93,0x93,0x93,0x93,0x93,0x93,0x93,0x93,0x93,0x93,0x93,0x93,0x93,
		0x93,0x93,0x93,0x93,0x93,0x93,0x93,0x93,0x93,0x93,0x93,0x93,0x93,0x93,0x93,0x93,
		0x93,0x93,0x93,0x93,0x93,0x93,0x93,0x93,0x93,0x93,0x93,0x93,0x93,0x93,0x93,0x52
	};
	uint32_t result = 0;
	uint32_t prefixes = 0;
	uint32_t x = map_op1[*p];

	for (;;) {
		switch (x >> 4) {
			case 0:
				return result + x + (prefixes & 4);
			case 1:
				prefixes |= x;
				x = map_op1[*++p];
				result++;
				break;
			case 2:
				x = map_op2[*++p];
				break;
			case 3:
				p++;
				goto mrm;
			case 4:
				result -= (prefixes & 2);
				/* fallthrough */
			case 5:
				return result + (x & 15);
			case 6: /* Group 3. */
				if (p[1] & 0x38) {
					x = 2;
				} else if ((prefixes & 2) && (x == 0x66)) {
					x = 4;
				}
				goto mrm;
			case 7: /* VEX c4/c5. */
#if !defined(__x86_64__) && !defined(_M_X64)
				if (p[1] < 0xc0) {
					x = 2;
					goto mrm;
				}
#endif
				if (x == 0x70) {
					x = *++p & 0x1f;
					result++;
					if (x >= 2) {
						p += 2;
						result += 2;
						goto mrm;
					}
				}
				p++;
				result++;
				x = map_op2[*++p];
				break;
			case 8:
				result -= (prefixes & 2);
				/* fallthrough */
			case 9:
mrm:
				/* ModR/M and possibly SIB. */
				result += (x & 15);
				x = *++p;
				switch (x >> 6) {
					case 0:
						if ((x & 7) == 5) {
							return result + 4;
						}
						break;
					case 1:
						result++;
						break;
					case 2:
						result += 4;
						break;
					case 3:
						return result;
				}
				if ((x & 7) == 4) {
					result++;
					if (x < 0x40 && (p[1] & 7) == 5) {
						result += 4;
					}
				}
				return result;
		}
	}
}

typedef ZEND_SET_ALIGNED(1, uint16_t unaligned_uint16_t);
typedef ZEND_SET_ALIGNED(1, int32_t unaligned_int32_t);

static int zend_jit_patch(const void *code, size_t size, uint32_t jmp_table_size, const void *from_addr, const void *to_addr)
{
	int ret = 0;
	uint8_t *p, *end;

	if (jmp_table_size) {
		const void **jmp_slot = (const void **)((char*)code + ZEND_MM_ALIGNED_SIZE_EX(size, sizeof(void*)));

		do {
			if (*jmp_slot == from_addr) {
				*jmp_slot = to_addr;
				ret++;
			}
			jmp_slot++;
		} while (--jmp_table_size);
	}

	p = (uint8_t*)code;
	end = p + size - 5;
	while (p < end) {
		if ((*(unaligned_uint16_t*)p & 0xf0ff) == 0x800f && p + *(unaligned_int32_t*)(p+2) == (uint8_t*)from_addr - 6) {
			*(unaligned_int32_t*)(p+2) = ((uint8_t*)to_addr - (p + 6));
			ret++;
		} else if (*p == 0xe9 && p + *(unaligned_int32_t*)(p+1) == (uint8_t*)from_addr - 5) {
			*(unaligned_int32_t*)(p+1) = ((uint8_t*)to_addr - (p + 5));
			ret++;
		}
		p += _asm_x86_inslen(p);
	}
#ifdef HAVE_VALGRIND
	VALGRIND_DISCARD_TRANSLATIONS(code, size);
#endif
	return ret;
}

static int zend_jit_link_side_trace(const void *code, size_t size, uint32_t jmp_table_size, uint32_t exit_num, const void *addr)
{
	return zend_jit_patch(code, size, jmp_table_size, zend_jit_trace_get_exit_addr(exit_num), addr);
}

static int zend_jit_trace_link_to_root(dasm_State **Dst, zend_jit_trace_info *t, const void *timeout_exit_addr)
{
	const void *link_addr;
	size_t prologue_size;

	/* Skip prologue. */
	// TODO: don't hardcode this ???
	if (zend_jit_vm_kind == ZEND_VM_KIND_HYBRID) {
#ifdef ZEND_VM_HYBRID_JIT_RED_ZONE_SIZE
		prologue_size = 0;
#elif defined(__x86_64__) || defined(_M_X64)
		// sub r4, HYBRID_SPAD
		prologue_size = 4;
#else
		// sub r4, HYBRID_SPAD
		prologue_size = 3;
#endif
	} else if (GCC_GLOBAL_REGS) {
		// sub r4, SPAD // stack alignment
#if defined(__x86_64__) || defined(_M_X64)
		prologue_size = 4;
#else
		prologue_size = 3;
#endif
	} else {
		// sub r4, NR_SPAD // stack alignment
		// mov aword T2, FP // save FP
		// mov aword T3, RX // save IP
		// mov FP, FCARG1a
#if defined(__x86_64__) || defined(_M_X64)
		prologue_size = 17;
#else
		prologue_size = 12;
#endif
	}
	link_addr = (const void*)((const char*)t->code_start + prologue_size);

	if (timeout_exit_addr) {
		/* Check timeout for links to LOOP */
		|	MEM_CMP_ZTS byte, executor_globals, vm_interrupt, 0, r0
		|	je &link_addr
		|	jmp &timeout_exit_addr
	} else {
		|	jmp &link_addr
	}
	return 1;
}

static int zend_jit_trace_return(dasm_State **Dst, bool original_handler, const zend_op *opline)
{
#if 0
	|	jmp ->trace_escape
#else
	if (zend_jit_vm_kind == ZEND_VM_KIND_HYBRID) {
		|	ADD_HYBRID_SPAD
		if (!original_handler) {
			|	JMP_IP
		} else {
			|	mov r0, EX->func
			|	mov r0, aword [r0 + offsetof(zend_op_array, reserved[zend_func_info_rid])]
			|	mov r0, aword [r0 + offsetof(zend_jit_op_array_trace_extension, offset)]
			|	jmp aword [IP + r0]
		}
	} else if (GCC_GLOBAL_REGS) {
		|	add r4, SPAD // stack alignment
		if (!original_handler) {
			|	JMP_IP
		} else {
			|	mov r0, EX->func
			|	mov r0, aword [r0 + offsetof(zend_op_array, reserved[zend_func_info_rid])]
			|	mov r0, aword [r0 + offsetof(zend_jit_op_array_trace_extension, offset)]
			|	jmp aword [IP + r0]
		}
	} else {
		if (original_handler) {
			|	mov FCARG1a, FP
			|	mov r0, EX->func
			|	mov r0, aword [r0 + offsetof(zend_op_array, reserved[zend_func_info_rid])]
			|	mov r0, aword [r0 + offsetof(zend_jit_op_array_trace_extension, offset)]
			|	call aword [IP + r0]
		}
		|	mov FP, aword T2 // restore FP
		|	mov RX, aword T3 // restore IP
		|	add r4, NR_SPAD // stack alignment
		if (!original_handler || !opline ||
		    (opline->opcode != ZEND_RETURN
		  && opline->opcode != ZEND_RETURN_BY_REF
		  && opline->opcode != ZEND_GENERATOR_RETURN
		  && opline->opcode != ZEND_GENERATOR_CREATE
		  && opline->opcode != ZEND_YIELD
		  && opline->opcode != ZEND_YIELD_FROM)) {
			|	mov r0, 2 // ZEND_VM_LEAVE
		}
		|	ret
	}
#endif
	return 1;
}

static int zend_jit_type_guard(dasm_State **Dst, const zend_op *opline, uint32_t var, uint8_t type)
{
	int32_t exit_point = zend_jit_trace_get_exit_point(opline, 0);
	const void *exit_addr = zend_jit_trace_get_exit_addr(exit_point);

	if (!exit_addr) {
		return 0;
	}
	|	IF_NOT_Z_TYPE FP + var, type, &exit_addr

	return 1;
}

static int zend_jit_scalar_type_guard(dasm_State **Dst, const zend_op *opline, uint32_t var)
{
	int32_t exit_point = zend_jit_trace_get_exit_point(opline, 0);
	const void *exit_addr = zend_jit_trace_get_exit_addr(exit_point);

	if (!exit_addr) {
		return 0;
	}
	|	cmp byte [FP+var+offsetof(zval, u1.v.type)], IS_STRING
	|	jae &exit_addr

	return 1;
}

static int zend_jit_packed_guard(dasm_State **Dst, const zend_op *opline, uint32_t var, uint32_t op_info)
{
	int32_t exit_point = zend_jit_trace_get_exit_point(opline, ZEND_JIT_EXIT_PACKED_GUARD);
	const void *exit_addr = zend_jit_trace_get_exit_addr(exit_point);

	if (!exit_addr) {
		return 0;
	}

	|	GET_ZVAL_LVAL ZREG_FCARG1, ZEND_ADDR_MEM_ZVAL(ZREG_FP, var)
	if (op_info & MAY_BE_ARRAY_PACKED) {
		|	test dword [FCARG1a + offsetof(zend_array, u.flags)], HASH_FLAG_PACKED
		|	jz &exit_addr
	} else {
		|	test dword [FCARG1a + offsetof(zend_array, u.flags)], HASH_FLAG_PACKED
		|	jnz &exit_addr
	}

	return 1;
}

static int zend_jit_trace_handler(dasm_State **Dst, const zend_op_array *op_array, const zend_op *opline, int may_throw, zend_jit_trace_rec *trace)
{
	zend_jit_op_array_trace_extension *jit_extension =
		(zend_jit_op_array_trace_extension*)ZEND_FUNC_INFO(op_array);
	size_t offset = jit_extension->offset;
	const void *handler =
		(zend_vm_opcode_handler_t)ZEND_OP_TRACE_INFO(opline, offset)->call_handler;

	if (!zend_jit_set_valid_ip(Dst, opline)) {
		return 0;
	}
	if (!GCC_GLOBAL_REGS) {
		|	mov FCARG1a, FP
	}
	|	EXT_CALL handler, r0
	if (may_throw
	 && opline->opcode != ZEND_RETURN
	 && opline->opcode != ZEND_RETURN_BY_REF) {
		|	MEM_CMP_ZTS aword, executor_globals, exception, 0, r1
		|	jne ->exception_handler
	}

	while (trace->op != ZEND_JIT_TRACE_VM && trace->op != ZEND_JIT_TRACE_END) {
		trace++;
	}

	if (!GCC_GLOBAL_REGS
	 && (trace->op != ZEND_JIT_TRACE_END || trace->stop != ZEND_JIT_TRACE_STOP_RETURN)) {
		if (opline->opcode == ZEND_RETURN ||
		    opline->opcode == ZEND_RETURN_BY_REF ||
		    opline->opcode == ZEND_DO_UCALL ||
		    opline->opcode == ZEND_DO_FCALL_BY_NAME ||
		    opline->opcode == ZEND_DO_FCALL ||
		    opline->opcode == ZEND_GENERATOR_CREATE) {
			|	MEM_LOAD_ZTS FP, aword, executor_globals, current_execute_data, r1
		}
	}

	if (zend_jit_trace_may_exit(op_array, opline)) {
		if (opline->opcode == ZEND_RETURN ||
		    opline->opcode == ZEND_RETURN_BY_REF ||
		    opline->opcode == ZEND_GENERATOR_CREATE) {

			if (zend_jit_vm_kind == ZEND_VM_KIND_HYBRID) {
#if 0
				/* this check should be handled by the following OPLINE guard or jmp [IP] */
				|	cmp IP, zend_jit_halt_op
				|	je ->trace_halt
#endif
			} else if (GCC_GLOBAL_REGS) {
				|	test IP, IP
				|	je ->trace_halt
			} else {
				|	test eax, eax
				|	jl ->trace_halt
			}
		} else if (opline->opcode == ZEND_EXIT ||
		           opline->opcode == ZEND_GENERATOR_RETURN ||
		           opline->opcode == ZEND_YIELD ||
		           opline->opcode == ZEND_YIELD_FROM) {
			|	jmp ->trace_halt
		}
		if (trace->op != ZEND_JIT_TRACE_END ||
		    (trace->stop != ZEND_JIT_TRACE_STOP_RETURN &&
		     trace->stop != ZEND_JIT_TRACE_STOP_INTERPRETER)) {

			const zend_op *next_opline = trace->opline;
			const zend_op *exit_opline = NULL;
			uint32_t exit_point;
			const void *exit_addr;
			uint32_t old_info = 0;
			uint32_t old_res_info = 0;
			zend_jit_trace_stack *stack = JIT_G(current_frame)->stack;

			if (zend_is_smart_branch(opline)) {
				bool exit_if_true = 0;
				exit_opline = zend_jit_trace_get_exit_opline(trace, opline + 1, &exit_if_true);
			} else {
				switch (opline->opcode) {
					case ZEND_JMPZ:
					case ZEND_JMPNZ:
					case ZEND_JMPZ_EX:
					case ZEND_JMPNZ_EX:
					case ZEND_JMP_SET:
					case ZEND_COALESCE:
					case ZEND_JMP_NULL:
					case ZEND_FE_RESET_R:
					case ZEND_FE_RESET_RW:
						exit_opline = (trace->opline == opline + 1) ?
							OP_JMP_ADDR(opline, opline->op2) :
							opline + 1;
						break;
					case ZEND_JMPZNZ:
						exit_opline = (trace->opline == OP_JMP_ADDR(opline, opline->op2)) ?
							ZEND_OFFSET_TO_OPLINE(opline, opline->extended_value) :
							OP_JMP_ADDR(opline, opline->op2);
						break;
					case ZEND_FE_FETCH_R:
					case ZEND_FE_FETCH_RW:
						if (opline->op2_type == IS_CV) {
							old_info = STACK_INFO(stack, EX_VAR_TO_NUM(opline->op2.var));
							SET_STACK_TYPE(stack, EX_VAR_TO_NUM(opline->op2.var), IS_UNKNOWN, 1);
						}
						exit_opline = (trace->opline == opline + 1) ?
							ZEND_OFFSET_TO_OPLINE(opline, opline->extended_value) :
							opline + 1;
						break;

				}
			}

			if (opline->result_type == IS_VAR || opline->result_type == IS_TMP_VAR) {
				old_res_info = STACK_INFO(stack, EX_VAR_TO_NUM(opline->result.var));
				SET_STACK_TYPE(stack, EX_VAR_TO_NUM(opline->result.var), IS_UNKNOWN, 1);
			}
			exit_point = zend_jit_trace_get_exit_point(exit_opline, 0);
			exit_addr = zend_jit_trace_get_exit_addr(exit_point);

			if (opline->result_type == IS_VAR || opline->result_type == IS_TMP_VAR) {
				SET_STACK_INFO(stack, EX_VAR_TO_NUM(opline->result.var), old_res_info);
			}
			switch (opline->opcode) {
				case ZEND_FE_FETCH_R:
				case ZEND_FE_FETCH_RW:
					if (opline->op2_type == IS_CV) {
						SET_STACK_INFO(stack, EX_VAR_TO_NUM(opline->op2.var), old_info);
					}
					break;
			}

			if (!exit_addr) {
				return 0;
			}
			|	CMP_IP next_opline
			|	jne &exit_addr
		}
	}

	zend_jit_set_last_valid_opline(trace->opline);

	return 1;
}

static int zend_jit_handler(dasm_State **Dst, const zend_op *opline, int may_throw)
{
	const void *handler;

	if (zend_jit_vm_kind == ZEND_VM_KIND_HYBRID) {
		handler = zend_get_opcode_handler_func(opline);
	} else {
		handler = opline->handler;
	}

	if (!zend_jit_set_valid_ip(Dst, opline)) {
		return 0;
	}
	if (!GCC_GLOBAL_REGS) {
		|	mov FCARG1a, FP
	}
	|	EXT_CALL handler, r0
	if (may_throw) {
		zend_jit_check_exception(Dst);
	}

	/* Skip the following OP_DATA */
	switch (opline->opcode) {
		case ZEND_ASSIGN_DIM:
		case ZEND_ASSIGN_OBJ:
		case ZEND_ASSIGN_STATIC_PROP:
		case ZEND_ASSIGN_DIM_OP:
		case ZEND_ASSIGN_OBJ_OP:
		case ZEND_ASSIGN_STATIC_PROP_OP:
		case ZEND_ASSIGN_STATIC_PROP_REF:
		case ZEND_ASSIGN_OBJ_REF:
			zend_jit_set_last_valid_opline(opline + 2);
			break;
		default:
			zend_jit_set_last_valid_opline(opline + 1);
			break;
	}

	return 1;
}

static int zend_jit_tail_handler(dasm_State **Dst, const zend_op *opline)
{
	if (!zend_jit_set_valid_ip(Dst, opline)) {
		return 0;
	}
	if (zend_jit_vm_kind == ZEND_VM_KIND_HYBRID) {
		if (opline->opcode == ZEND_DO_UCALL ||
		    opline->opcode == ZEND_DO_FCALL_BY_NAME ||
		    opline->opcode == ZEND_DO_FCALL ||
		    opline->opcode == ZEND_RETURN) {

			/* Use inlined HYBRID VM handler */
			const void *handler = opline->handler;

			|	ADD_HYBRID_SPAD
			|	EXT_JMP handler, r0
		} else {
			const void *handler = zend_get_opcode_handler_func(opline);

			|	EXT_CALL handler, r0
			|	ADD_HYBRID_SPAD
			|	JMP_IP
		}
	} else {
		const void *handler = opline->handler;

		if (GCC_GLOBAL_REGS) {
			|	add r4, SPAD // stack alignment
		} else {
			|	mov FCARG1a, FP
			|	mov FP, aword T2 // restore FP
			|	mov RX, aword T3 // restore IP
			|	add r4, NR_SPAD // stack alignment
		}
		|	EXT_JMP handler, r0
	}
	zend_jit_reset_last_valid_opline();
	return 1;
}

static int zend_jit_trace_opline_guard(dasm_State **Dst, const zend_op *opline)
{
	uint32_t exit_point = zend_jit_trace_get_exit_point(NULL, 0);
	const void *exit_addr = zend_jit_trace_get_exit_addr(exit_point);

	if (!exit_addr) {
		return 0;
	}
	|	CMP_IP opline
	|	jne &exit_addr

	zend_jit_set_last_valid_opline(opline);

	return 1;
}

static int zend_jit_jmp(dasm_State **Dst, unsigned int target_label)
{
	|	jmp =>target_label
	return 1;
}

static int zend_jit_cond_jmp(dasm_State **Dst, const zend_op *next_opline, unsigned int target_label)
{
	|	CMP_IP next_opline
	|	jne =>target_label

	zend_jit_set_last_valid_opline(next_opline);

	return 1;
}

#ifdef CONTEXT_THREADED_JIT
static int zend_jit_context_threaded_call(dasm_State **Dst, const zend_op *opline, unsigned int next_block)
{
	if (!zend_jit_handler(Dst, opline, 1)) return 0;
	if (opline->opcode == ZEND_DO_UCALL) {
		|	call ->context_threaded_call
	} else {
		const zend_op *next_opline = opline + 1;

		|	CMP_IP next_opline
		|	je =>next_block
		|	call ->context_threaded_call
	}
	return 1;
}
#endif

static int zend_jit_call(dasm_State **Dst, const zend_op *opline, unsigned int next_block)
{
#ifdef CONTEXT_THREADED_JIT
	return zend_jit_context_threaded_call(Dst, opline, next_block);
#else
	return zend_jit_tail_handler(Dst, opline);
#endif
}

static int zend_jit_spill_store(dasm_State **Dst, zend_jit_addr src, zend_jit_addr dst, uint32_t info, bool set_type)
{
	ZEND_ASSERT(Z_MODE(src) == IS_REG);
	ZEND_ASSERT(Z_MODE(dst) == IS_MEM_ZVAL);

	if ((info & MAY_BE_ANY) == MAY_BE_LONG) {
		|	SET_ZVAL_LVAL dst, Ra(Z_REG(src))
		if (set_type &&
		    (Z_REG(dst) != ZREG_FP ||
		     !JIT_G(current_frame) ||
		     STACK_MEM_TYPE(JIT_G(current_frame)->stack, EX_VAR_TO_NUM(Z_OFFSET(dst))) != IS_LONG)) {
			|	SET_ZVAL_TYPE_INFO dst, IS_LONG
		}
	} else if ((info & MAY_BE_ANY) == MAY_BE_DOUBLE) {
		|	DOUBLE_SET_ZVAL_DVAL dst, Z_REG(src)
		if (set_type &&
		    (Z_REG(dst) != ZREG_FP ||
		     !JIT_G(current_frame) ||
		     STACK_MEM_TYPE(JIT_G(current_frame)->stack, EX_VAR_TO_NUM(Z_OFFSET(dst))) != IS_DOUBLE)) {
			|	SET_ZVAL_TYPE_INFO dst, IS_DOUBLE
		}
	} else {
		ZEND_UNREACHABLE();
	}
	return 1;
}

static int zend_jit_load_reg(dasm_State **Dst, zend_jit_addr src, zend_jit_addr dst, uint32_t info)
{
	ZEND_ASSERT(Z_MODE(src) == IS_MEM_ZVAL);
	ZEND_ASSERT(Z_MODE(dst) == IS_REG);

	if ((info & MAY_BE_ANY) == MAY_BE_LONG) {
		|	GET_ZVAL_LVAL Z_REG(dst), src
	} else if ((info & MAY_BE_ANY) == MAY_BE_DOUBLE) {
		|	DOUBLE_GET_ZVAL_DVAL Z_REG(dst), src
	} else {
		ZEND_UNREACHABLE();
	}
	return 1;
}

static int zend_jit_store_var(dasm_State **Dst, uint32_t info, int var, zend_reg reg, bool set_type)
{
	zend_jit_addr src = ZEND_ADDR_REG(reg);
	zend_jit_addr dst = ZEND_ADDR_MEM_ZVAL(ZREG_FP, EX_NUM_TO_VAR(var));

	return zend_jit_spill_store(Dst, src, dst, info, set_type);
}

static int zend_jit_store_var_if_necessary(dasm_State **Dst, int var, zend_jit_addr src, uint32_t info)
{
	if (Z_MODE(src) == IS_REG && Z_STORE(src)) {
		zend_jit_addr dst = ZEND_ADDR_MEM_ZVAL(ZREG_FP, var);
		return zend_jit_spill_store(Dst, src, dst, info, 1);
	}
	return 1;
}

static int zend_jit_store_var_if_necessary_ex(dasm_State **Dst, int var, zend_jit_addr src, uint32_t info, zend_jit_addr old, uint32_t old_info)
{
	if (Z_MODE(src) == IS_REG && Z_STORE(src)) {
		zend_jit_addr dst = ZEND_ADDR_MEM_ZVAL(ZREG_FP, var);
		bool set_type = 1;

		if ((info & (MAY_BE_ANY|MAY_BE_REF|MAY_BE_UNDEF)) ==
		    (old_info & (MAY_BE_ANY|MAY_BE_REF|MAY_BE_UNDEF))) {
			if (Z_MODE(old) != IS_REG || Z_LOAD(old) || Z_STORE(old)) {
				set_type = 0;
			}
		}
		return zend_jit_spill_store(Dst, src, dst, info, set_type);
	}
	return 1;
}

static int zend_jit_load_var(dasm_State **Dst, uint32_t info, int var, zend_reg reg)
{
	zend_jit_addr src = ZEND_ADDR_MEM_ZVAL(ZREG_FP, EX_NUM_TO_VAR(var));
	zend_jit_addr dst = ZEND_ADDR_REG(reg);

	return zend_jit_load_reg(Dst, src, dst, info);
}

static int zend_jit_invalidate_var_if_necessary(dasm_State **Dst, zend_uchar op_type, zend_jit_addr addr, znode_op op)
{
	if ((op_type & (IS_TMP_VAR|IS_VAR)) && Z_MODE(addr) == IS_REG && !Z_LOAD(addr) && !Z_STORE(addr)) {
		zend_jit_addr dst = ZEND_ADDR_MEM_ZVAL(ZREG_FP, op.var);
		|	SET_ZVAL_TYPE_INFO dst, IS_UNDEF
	}
	return 1;
}

static int zend_jit_update_regs(dasm_State **Dst, uint32_t var, zend_jit_addr src, zend_jit_addr dst, uint32_t info)
{
	if (!zend_jit_same_addr(src, dst)) {
		if (Z_MODE(src) == IS_REG) {
			if (Z_MODE(dst) == IS_REG) {
				if ((info & MAY_BE_ANY) == MAY_BE_LONG) {
					|	mov Ra(Z_REG(dst)), Ra(Z_REG(src))
				} else if ((info & MAY_BE_ANY) == MAY_BE_DOUBLE) {
					|	SSE_AVX_INS movaps, vmovaps, xmm(Z_REG(dst)-ZREG_XMM0), xmm(Z_REG(src)-ZREG_XMM0)
				} else {
					ZEND_UNREACHABLE();
				}
			} else if (Z_MODE(dst) == IS_MEM_ZVAL) {
				if (!Z_LOAD(src) && !Z_STORE(src)) {
					if (!zend_jit_spill_store(Dst, src, dst, info,
							JIT_G(trigger) != ZEND_JIT_ON_HOT_TRACE ||
							JIT_G(current_frame) == NULL ||
							STACK_MEM_TYPE(JIT_G(current_frame)->stack, EX_VAR_TO_NUM(var)) == IS_UNKNOWN ||
							(1 << STACK_MEM_TYPE(JIT_G(current_frame)->stack, EX_VAR_TO_NUM(var))) != (info & MAY_BE_ANY)
					)) {
						return 0;
					}
				}
			} else {
				ZEND_UNREACHABLE();
			}
		} else if (Z_MODE(src) == IS_MEM_ZVAL) {
			if (Z_MODE(dst) == IS_REG) {
				if (!zend_jit_load_reg(Dst, src, dst, info)) {
					return 0;
				}
			} else {
				ZEND_UNREACHABLE();
			}
		} else {
			ZEND_UNREACHABLE();
		}
	}
	return 1;
}

static int zend_jit_escape_if_undef_r0(dasm_State **Dst, int var, uint32_t flags, const zend_op *opline)
{
	zend_jit_addr val_addr = ZEND_ADDR_MEM_ZVAL(ZREG_R0, 0);

	|	IF_NOT_ZVAL_TYPE val_addr, IS_UNDEF, >1

	if (flags & ZEND_JIT_EXIT_RESTORE_CALL) {
		if (!zend_jit_save_call_chain(Dst, -1)) {
			return 0;
		}
	}

	ZEND_ASSERT(opline);

	if ((opline-1)->opcode != ZEND_FETCH_CONSTANT
	 && (opline-1)->opcode != ZEND_FETCH_LIST_R
	 && ((opline-1)->op1_type & (IS_VAR|IS_TMP_VAR))
	 && !(flags & ZEND_JIT_EXIT_FREE_OP1)) {
		val_addr = ZEND_ADDR_MEM_ZVAL(ZREG_FP, (opline-1)->op1.var);

		|	IF_NOT_ZVAL_REFCOUNTED val_addr, >2
		|	GET_ZVAL_PTR r0, val_addr
		|	GC_ADDREF r0
		|2:
	}

	|	LOAD_IP_ADDR (opline - 1)
	|	jmp ->trace_escape
	|1:

	return 1;
}

static int zend_jit_store_const(dasm_State **Dst, int var, zend_reg reg)
{
	zend_jit_addr dst = ZEND_ADDR_MEM_ZVAL(ZREG_FP, EX_NUM_TO_VAR(var));

	if (reg == ZREG_LONG_MIN_MINUS_1) {
		|.if X64
			|	SET_ZVAL_LVAL dst, 0x00000000
			|	SET_ZVAL_W2 dst, 0xc3e00000
		|.else
			|	SET_ZVAL_LVAL dst, 0x00200000
			|	SET_ZVAL_W2 dst, 0xc1e00000
		|.endif
		|	SET_ZVAL_TYPE_INFO dst, IS_DOUBLE
	} else if (reg == ZREG_LONG_MIN) {
		|.if X64
			|	SET_ZVAL_LVAL dst, 0x00000000
			|	SET_ZVAL_W2 dst, 0x80000000
		|.else
			|	SET_ZVAL_LVAL dst, ZEND_LONG_MIN
		|.endif
		|	SET_ZVAL_TYPE_INFO dst, IS_LONG
	} else if (reg == ZREG_LONG_MAX) {
		|.if X64
			|	SET_ZVAL_LVAL dst, 0xffffffff
			|	SET_ZVAL_W2 dst, 0x7fffffff
		|.else
			|	SET_ZVAL_LVAL dst, ZEND_LONG_MAX
		|.endif
		|	SET_ZVAL_TYPE_INFO dst, IS_LONG
	} else if (reg == ZREG_LONG_MAX_PLUS_1) {
		|.if X64
			|	SET_ZVAL_LVAL dst, 0
			|	SET_ZVAL_W2 dst, 0x43e00000
		|.else
			|	SET_ZVAL_LVAL dst, 0
			|	SET_ZVAL_W2 dst, 0x41e00000
		|.endif
		|	SET_ZVAL_TYPE_INFO dst, IS_DOUBLE
	} else if (reg == ZREG_NULL) {
		|	SET_ZVAL_TYPE_INFO dst, IS_NULL
	} else if (reg == ZREG_ZVAL_TRY_ADDREF) {
		|	IF_NOT_ZVAL_REFCOUNTED dst, >1
		|	GET_ZVAL_PTR r1, dst
		|	GC_ADDREF r1
		|1:
	} else if (reg == ZREG_ZVAL_COPY_GPR0) {
		zend_jit_addr val_addr = ZEND_ADDR_MEM_ZVAL(ZREG_R0, 0);

		|	ZVAL_COPY_VALUE dst, -1, val_addr, -1, ZREG_R1, ZREG_R2
		|	TRY_ADDREF -1, ch, r2
	} else {
		ZEND_UNREACHABLE();
	}
	return 1;
}

static int zend_jit_free_trampoline(dasm_State **Dst)
{
	|	/// if (UNEXPECTED(func->common.fn_flags & ZEND_ACC_CALL_VIA_TRAMPOLINE))
	|	test dword [r0 + offsetof(zend_function, common.fn_flags)], ZEND_ACC_CALL_VIA_TRAMPOLINE
	|	jz >1
	|	mov FCARG1a, r0
	|	EXT_CALL zend_jit_free_trampoline_helper, r0
	|1:
	return 1;
}

static int zend_jit_inc_dec(dasm_State **Dst, const zend_op *opline, uint32_t op1_info, zend_jit_addr op1_addr, uint32_t op1_def_info, zend_jit_addr op1_def_addr, uint32_t res_use_info, uint32_t res_info, zend_jit_addr res_addr, int may_overflow, int may_throw)
{
	if (op1_info & ((MAY_BE_UNDEF|MAY_BE_ANY)-MAY_BE_LONG)) {
		|	IF_NOT_ZVAL_TYPE op1_addr, IS_LONG, >2
	}
	if (opline->opcode == ZEND_POST_INC || opline->opcode == ZEND_POST_DEC) {
		|	ZVAL_COPY_VALUE res_addr, res_use_info, op1_addr, MAY_BE_LONG, ZREG_R0, ZREG_R1
	}
	if (!zend_jit_update_regs(Dst, opline->op1.var, op1_addr, op1_def_addr, MAY_BE_LONG)) {
		return 0;
	}
	if (opline->opcode == ZEND_PRE_INC || opline->opcode == ZEND_POST_INC) {
		|	LONG_OP_WITH_32BIT_CONST add, op1_def_addr, Z_L(1)
	} else {
		|	LONG_OP_WITH_32BIT_CONST sub, op1_def_addr, Z_L(1)
	}

	if (may_overflow &&
	    (((op1_def_info & MAY_BE_GUARD) && (op1_def_info & MAY_BE_LONG)) ||
	     ((opline->result_type != IS_UNUSED && (res_info & MAY_BE_GUARD) && (res_info & MAY_BE_LONG))))) {
		int32_t exit_point;
		const void *exit_addr;
		zend_jit_trace_stack *stack;
		uint32_t old_op1_info, old_res_info = 0;

		stack = JIT_G(current_frame)->stack;
		old_op1_info = STACK_INFO(stack, EX_VAR_TO_NUM(opline->op1.var));
		SET_STACK_TYPE(stack, EX_VAR_TO_NUM(opline->op1.var), IS_DOUBLE, 0);
		if (opline->opcode == ZEND_PRE_INC || opline->opcode == ZEND_POST_INC) {
			SET_STACK_REG(stack, EX_VAR_TO_NUM(opline->op1.var), ZREG_LONG_MAX_PLUS_1);
		} else {
			SET_STACK_REG(stack, EX_VAR_TO_NUM(opline->op1.var), ZREG_LONG_MIN_MINUS_1);
		}
		if (opline->result_type != IS_UNUSED) {
			old_res_info = STACK_INFO(stack, EX_VAR_TO_NUM(opline->result.var));
			if (opline->opcode == ZEND_PRE_INC) {
				SET_STACK_TYPE(stack, EX_VAR_TO_NUM(opline->result.var), IS_DOUBLE, 0);
				SET_STACK_REG(stack, EX_VAR_TO_NUM(opline->result.var), ZREG_LONG_MAX_PLUS_1);
			} else if (opline->opcode == ZEND_PRE_DEC) {
				SET_STACK_TYPE(stack, EX_VAR_TO_NUM(opline->result.var), IS_DOUBLE, 0);
				SET_STACK_REG(stack, EX_VAR_TO_NUM(opline->result.var), ZREG_LONG_MIN_MINUS_1);
			} else if (opline->opcode == ZEND_POST_INC) {
				SET_STACK_TYPE(stack, EX_VAR_TO_NUM(opline->result.var), IS_LONG, 0);
				SET_STACK_REG(stack, EX_VAR_TO_NUM(opline->result.var), ZREG_LONG_MAX);
			} else if (opline->opcode == ZEND_POST_DEC) {
				SET_STACK_TYPE(stack, EX_VAR_TO_NUM(opline->result.var), IS_LONG, 0);
				SET_STACK_REG(stack, EX_VAR_TO_NUM(opline->result.var), ZREG_LONG_MIN);
			}
		}

		exit_point = zend_jit_trace_get_exit_point(opline + 1, 0);
		exit_addr = zend_jit_trace_get_exit_addr(exit_point);
		|	jo &exit_addr

		if ((opline->opcode == ZEND_PRE_INC || opline->opcode == ZEND_PRE_DEC) &&
		    opline->result_type != IS_UNUSED) {
			|	ZVAL_COPY_VALUE res_addr, res_use_info, op1_def_addr, MAY_BE_LONG, ZREG_R0, ZREG_R1
		}

		SET_STACK_INFO(stack, EX_VAR_TO_NUM(opline->op1.var), old_op1_info);
		if (opline->result_type != IS_UNUSED) {
			SET_STACK_INFO(stack, EX_VAR_TO_NUM(opline->result.var), old_res_info);
		}
	} else if (may_overflow) {
		|	jo >1
		if ((opline->opcode == ZEND_PRE_INC || opline->opcode == ZEND_PRE_DEC) &&
		    opline->result_type != IS_UNUSED) {
			|	ZVAL_COPY_VALUE res_addr, res_use_info, op1_def_addr, MAY_BE_LONG, ZREG_R0, ZREG_R1
		}
		|.cold_code
		|1:
		if (opline->opcode == ZEND_PRE_INC || opline->opcode == ZEND_POST_INC) {
			|.if X64
				|	mov64 rax, 0x43e0000000000000
				|	SET_ZVAL_LVAL op1_def_addr, rax
			|.else
				|	SET_ZVAL_LVAL op1_def_addr, 0
				|	SET_ZVAL_W2 op1_def_addr, 0x41e00000
			|.endif
		} else {
			|.if X64
				|	mov64 rax, 0xc3e0000000000000
				|	SET_ZVAL_LVAL op1_def_addr, rax
			|.else
				|	SET_ZVAL_LVAL op1_def_addr, 0x00200000
				|	SET_ZVAL_W2 op1_def_addr, 0xc1e00000
			|.endif
		}
		if (Z_MODE(op1_def_addr) == IS_MEM_ZVAL) {
			|	SET_ZVAL_TYPE_INFO op1_def_addr, IS_DOUBLE
		}
		if ((opline->opcode == ZEND_PRE_INC || opline->opcode == ZEND_PRE_DEC) &&
		    opline->result_type != IS_UNUSED) {
			|	ZVAL_COPY_VALUE res_addr, res_use_info, op1_def_addr, MAY_BE_DOUBLE, ZREG_R0, ZREG_R1
		}
		|	jmp >3
		|.code
	} else {
		if ((opline->opcode == ZEND_PRE_INC || opline->opcode == ZEND_PRE_DEC) &&
		    opline->result_type != IS_UNUSED) {
			|	ZVAL_COPY_VALUE res_addr, res_use_info, op1_def_addr, MAY_BE_LONG, ZREG_R0, ZREG_R1
		}
	}
	if (op1_info & ((MAY_BE_ANY|MAY_BE_UNDEF)-MAY_BE_LONG)) {
		|.cold_code
		|2:
		if (op1_info & ((MAY_BE_ANY|MAY_BE_UNDEF)-(MAY_BE_LONG|MAY_BE_DOUBLE))) {
			|	SET_EX_OPLINE opline, r0
			if (op1_info & MAY_BE_UNDEF) {
				|	IF_NOT_ZVAL_TYPE op1_addr, IS_UNDEF, >2
				|	// zend_error(E_WARNING, "Undefined variable $%s", ZSTR_VAL(CV_DEF_OF(EX_VAR_TO_NUM(opline->op1.var))));
				|	mov FCARG1d, opline->op1.var
				|	EXT_CALL zend_jit_undefined_op_helper, r0
				|	SET_ZVAL_TYPE_INFO op1_addr, IS_NULL
				op1_info |= MAY_BE_NULL;
			}
			|2:
			|	LOAD_ZVAL_ADDR FCARG1a, op1_addr

			|	// ZVAL_DEREF(var_ptr);
			if (op1_info & MAY_BE_REF) {
				|	IF_NOT_Z_TYPE, FCARG1a, IS_REFERENCE, >2
				|	GET_Z_PTR FCARG1a, FCARG1a
				|	cmp aword [FCARG1a + offsetof(zend_reference, sources.ptr)], 0
				|	jz >1
				if (RETURN_VALUE_USED(opline)) {
					|	LOAD_ZVAL_ADDR FCARG2a, res_addr
				} else {
					|	xor FCARG2a, FCARG2a
				}
				if (opline->opcode == ZEND_PRE_INC) {
					|	EXT_CALL zend_jit_pre_inc_typed_ref, r0
				} else if (opline->opcode == ZEND_PRE_DEC) {
					|	EXT_CALL zend_jit_pre_dec_typed_ref, r0
				} else if (opline->opcode == ZEND_POST_INC) {
					|	EXT_CALL zend_jit_post_inc_typed_ref, r0
				} else if (opline->opcode == ZEND_POST_DEC) {
					|	EXT_CALL zend_jit_post_dec_typed_ref, r0
				} else {
					ZEND_UNREACHABLE();
				}
				zend_jit_check_exception(Dst);
				|	jmp >3
				|1:
				|	lea FCARG1a, [FCARG1a + offsetof(zend_reference, val)]
				|2:
			}

			if (opline->opcode == ZEND_POST_INC || opline->opcode == ZEND_POST_DEC) {
				zend_jit_addr val_addr = ZEND_ADDR_MEM_ZVAL(ZREG_FCARG1, 0);

				|	ZVAL_COPY_VALUE res_addr, res_use_info, val_addr, op1_info, ZREG_R0, ZREG_R2
				|	TRY_ADDREF op1_info, ah, r2
			}
			if (opline->opcode == ZEND_PRE_INC || opline->opcode == ZEND_POST_INC) {
				if (opline->opcode == ZEND_PRE_INC && opline->result_type != IS_UNUSED) {
					|	LOAD_ZVAL_ADDR FCARG2a, res_addr
					|	EXT_CALL zend_jit_pre_inc, r0
				} else {
					|	EXT_CALL increment_function, r0
				}
			} else {
				if (opline->opcode == ZEND_PRE_DEC && opline->result_type != IS_UNUSED) {
					|	LOAD_ZVAL_ADDR FCARG2a, res_addr
					|	EXT_CALL zend_jit_pre_dec, r0
				} else {
					|	EXT_CALL decrement_function, r0
				}
			}
			if (may_throw) {
				zend_jit_check_exception(Dst);
			}
		} else {
			zend_reg tmp_reg;

			if (opline->opcode == ZEND_POST_INC || opline->opcode == ZEND_POST_DEC) {
				|	ZVAL_COPY_VALUE res_addr, res_use_info, op1_addr, MAY_BE_DOUBLE, ZREG_R0, ZREG_R2
			}
			if (Z_MODE(op1_def_addr) == IS_REG) {
				tmp_reg = Z_REG(op1_def_addr);
			} else if (Z_MODE(op1_addr) == IS_REG && Z_LAST_USE(op1_addr)) {
				tmp_reg = Z_REG(op1_addr);
			} else {
				tmp_reg = ZREG_XMM0;
			}
			|	DOUBLE_GET_ZVAL_DVAL tmp_reg, op1_addr
			if (opline->opcode == ZEND_PRE_INC || opline->opcode == ZEND_POST_INC) {
				if (CAN_USE_AVX()) {
					|	vaddsd xmm(tmp_reg-ZREG_XMM0), xmm(tmp_reg-ZREG_XMM0), qword [->one]
				} else {
					|	addsd xmm(tmp_reg-ZREG_XMM0), qword [->one]
				}
			} else {
				if (CAN_USE_AVX()) {
					|	vsubsd xmm(tmp_reg-ZREG_XMM0), xmm(tmp_reg-ZREG_XMM0), qword [->one]
				} else {
					|	subsd xmm(tmp_reg-ZREG_XMM0), qword [->one]
				}
			}
			|	DOUBLE_SET_ZVAL_DVAL op1_def_addr, tmp_reg
			if ((opline->opcode == ZEND_PRE_INC || opline->opcode == ZEND_PRE_DEC) &&
			    opline->result_type != IS_UNUSED) {
				|	ZVAL_COPY_VALUE res_addr, res_use_info, op1_addr, op1_def_info, ZREG_R0, ZREG_R1
				|	TRY_ADDREF op1_def_info, ah, r1
			}
		}
		|	jmp >3
		|.code
	}
	|3:
	if (!zend_jit_store_var_if_necessary_ex(Dst, opline->op1.var, op1_def_addr, op1_def_info, op1_addr, op1_info)) {
		return 0;
	}
	if (opline->result_type != IS_UNUSED) {
		if (!zend_jit_store_var_if_necessary(Dst, opline->result.var, res_addr, res_info)) {
			return 0;
		}
	}
	return 1;
}

static int zend_jit_opline_uses_reg(const zend_op  *opline, int8_t reg)
{
	if ((opline+1)->opcode == ZEND_OP_DATA
	 && ((opline+1)->op1_type & (IS_VAR|IS_TMP_VAR|IS_CV))
	 && JIT_G(current_frame)->stack[EX_VAR_TO_NUM((opline+1)->op1.var)].reg == reg) {
		return 1;
	}
	return
		((opline->result_type & (IS_VAR|IS_TMP_VAR|IS_CV)) &&
			JIT_G(current_frame)->stack[EX_VAR_TO_NUM(opline->result.var)].reg == reg) ||
		((opline->op1_type & (IS_VAR|IS_TMP_VAR|IS_CV)) &&
			JIT_G(current_frame)->stack[EX_VAR_TO_NUM(opline->op1.var)].reg == reg) ||
		((opline->op2_type & (IS_VAR|IS_TMP_VAR|IS_CV)) &&
			JIT_G(current_frame)->stack[EX_VAR_TO_NUM(opline->op2.var)].reg == reg);
}

static int zend_jit_math_long_long(dasm_State    **Dst,
                                   const zend_op  *opline,
                                   zend_uchar      opcode,
                                   zend_jit_addr   op1_addr,
                                   zend_jit_addr   op2_addr,
                                   zend_jit_addr   res_addr,
                                   uint32_t        res_info,
                                   uint32_t        res_use_info,
                                   int             may_overflow)
{
	bool same_ops = zend_jit_same_addr(op1_addr, op2_addr);
	zend_reg result_reg;
	zend_reg tmp_reg = ZREG_R0;

	if (Z_MODE(res_addr) == IS_REG && (res_info & MAY_BE_LONG)) {
		if (may_overflow && (res_info & MAY_BE_GUARD)
		 && JIT_G(current_frame)
		 && zend_jit_opline_uses_reg(opline, Z_REG(res_addr))) {
			result_reg = ZREG_R0;
		} else {
			result_reg = Z_REG(res_addr);
		}
	} else if (Z_MODE(op1_addr) == IS_REG && Z_LAST_USE(op1_addr) && !may_overflow) {
		result_reg = Z_REG(op1_addr);
	} else if (Z_REG(res_addr) != ZREG_R0) {
		result_reg = ZREG_R0;
	} else {
		/* ASSIGN_DIM_OP */
		result_reg = ZREG_FCARG1;
		tmp_reg = ZREG_FCARG1;
	}

	if (opcode == ZEND_MUL &&
			Z_MODE(op2_addr) == IS_CONST_ZVAL &&
			Z_LVAL_P(Z_ZV(op2_addr)) == 2) {
		if (Z_MODE(op1_addr) == IS_REG && !may_overflow) {
			|	lea Ra(result_reg), [Ra(Z_REG(op1_addr))+Ra(Z_REG(op1_addr))]
		} else {
			|	GET_ZVAL_LVAL result_reg, op1_addr
			|	add Ra(result_reg), Ra(result_reg)
		}
	} else if (opcode == ZEND_MUL &&
			Z_MODE(op2_addr) == IS_CONST_ZVAL &&
			!may_overflow &&
			Z_LVAL_P(Z_ZV(op2_addr)) > 0 &&
			zend_long_is_power_of_two(Z_LVAL_P(Z_ZV(op2_addr)))) {
		|	GET_ZVAL_LVAL result_reg, op1_addr
		|	shl Ra(result_reg), zend_long_floor_log2(Z_LVAL_P(Z_ZV(op2_addr)))
	} else if (opcode == ZEND_MUL &&
			Z_MODE(op1_addr) == IS_CONST_ZVAL &&
			Z_LVAL_P(Z_ZV(op1_addr)) == 2) {
		if (Z_MODE(op2_addr) == IS_REG && !may_overflow) {
			|	lea Ra(result_reg), [Ra(Z_REG(op2_addr))+Ra(Z_REG(op2_addr))]
		} else {
			|	GET_ZVAL_LVAL result_reg, op2_addr
			|	add Ra(result_reg), Ra(result_reg)
		}
	} else if (opcode == ZEND_MUL &&
			Z_MODE(op1_addr) == IS_CONST_ZVAL &&
			!may_overflow &&
			Z_LVAL_P(Z_ZV(op1_addr)) > 0 &&
			zend_long_is_power_of_two(Z_LVAL_P(Z_ZV(op1_addr)))) {
		|	GET_ZVAL_LVAL result_reg, op2_addr
		|	shl Ra(result_reg), zend_long_floor_log2(Z_LVAL_P(Z_ZV(op1_addr)))
	} else if (opcode == ZEND_DIV &&
			(Z_MODE(op2_addr) == IS_CONST_ZVAL &&
			zend_long_is_power_of_two(Z_LVAL_P(Z_ZV(op2_addr))))) {
		|	GET_ZVAL_LVAL result_reg, op1_addr
		|	shr Ra(result_reg), zend_long_floor_log2(Z_LVAL_P(Z_ZV(op2_addr)))
	} else if (opcode == ZEND_ADD &&
			!may_overflow &&
			Z_MODE(op1_addr) == IS_REG &&
			Z_MODE(op2_addr) == IS_CONST_ZVAL &&
			IS_SIGNED_32BIT(Z_LVAL_P(Z_ZV(op2_addr)))) {
		|	lea Ra(result_reg), [Ra(Z_REG(op1_addr))+Z_LVAL_P(Z_ZV(op2_addr))]
	} else if (opcode == ZEND_ADD &&
			!may_overflow &&
			Z_MODE(op2_addr) == IS_REG &&
			Z_MODE(op1_addr) == IS_CONST_ZVAL &&
			IS_SIGNED_32BIT(Z_LVAL_P(Z_ZV(op1_addr)))) {
		|	lea Ra(result_reg), [Ra(Z_REG(op2_addr))+Z_LVAL_P(Z_ZV(op1_addr))]
	} else if (opcode == ZEND_SUB &&
			!may_overflow &&
			Z_MODE(op1_addr) == IS_REG &&
			Z_MODE(op2_addr) == IS_CONST_ZVAL &&
			IS_SIGNED_32BIT(-Z_LVAL_P(Z_ZV(op2_addr)))) {
		|	lea Ra(result_reg), [Ra(Z_REG(op1_addr))-Z_LVAL_P(Z_ZV(op2_addr))]
	} else {
		|	GET_ZVAL_LVAL result_reg, op1_addr
		if ((opcode == ZEND_ADD || opcode == ZEND_SUB)
		 && Z_MODE(op2_addr) == IS_CONST_ZVAL
		 && Z_LVAL_P(Z_ZV(op2_addr)) == 0) {
			/* +/- 0 */
			may_overflow = 0;
		} else if (same_ops && opcode != ZEND_DIV) {
			|	LONG_MATH_REG opcode, Ra(result_reg), Ra(result_reg)
		} else {
			|	LONG_MATH opcode, result_reg, op2_addr
		}
	}
	if (may_overflow) {
		if (res_info & MAY_BE_GUARD) {
			int32_t exit_point = zend_jit_trace_get_exit_point(opline, 0);
			const void *exit_addr = zend_jit_trace_get_exit_addr(exit_point);
			if ((res_info & MAY_BE_ANY) == MAY_BE_LONG) {
				|	jo &exit_addr
				if (Z_MODE(res_addr) == IS_REG && result_reg != Z_REG(res_addr)) {
					|	mov Ra(Z_REG(res_addr)), Ra(result_reg)
				}
			} else if ((res_info & MAY_BE_ANY) == MAY_BE_DOUBLE) {
				|	jno &exit_addr
			} else {
				ZEND_UNREACHABLE();
			}
		} else {
			if (res_info & MAY_BE_LONG) {
				|	jo >1
			} else {
				|	jno >1
			}
		}
	}

	if (Z_MODE(res_addr) == IS_MEM_ZVAL && (res_info & MAY_BE_LONG)) {
		|	SET_ZVAL_LVAL res_addr, Ra(result_reg)
		if (Z_MODE(op1_addr) != IS_MEM_ZVAL || Z_REG(op1_addr) != Z_REG(res_addr) || Z_OFFSET(op1_addr) != Z_OFFSET(res_addr)) {
			if ((res_use_info & (MAY_BE_ANY|MAY_BE_UNDEF|MAY_BE_REF|MAY_BE_GUARD)) != MAY_BE_LONG) {
				|	SET_ZVAL_TYPE_INFO res_addr, IS_LONG
			}
		}
	}

	if (may_overflow && (!(res_info & MAY_BE_GUARD) || (res_info & MAY_BE_ANY) == MAY_BE_DOUBLE)) {
		zend_reg tmp_reg1 = ZREG_XMM0;
		zend_reg tmp_reg2 = ZREG_XMM1;

		if (res_info & MAY_BE_LONG) {
			|.cold_code
			|1:
		}

		do {
			if ((sizeof(void*) == 8 || Z_MODE(res_addr) != IS_REG) &&
			    ((Z_MODE(op1_addr) == IS_CONST_ZVAL && Z_LVAL_P(Z_ZV(op1_addr)) == 1) ||
			     (Z_MODE(op2_addr) == IS_CONST_ZVAL && Z_LVAL_P(Z_ZV(op2_addr)) == 1))) {
				if (opcode == ZEND_ADD) {
					|.if X64
						|	mov64 rax, 0x43e0000000000000
						if (Z_MODE(res_addr) == IS_REG) {
							|	movd xmm(Z_REG(res_addr)-ZREG_XMM0), rax
						} else {
							|	SET_ZVAL_LVAL res_addr, rax
						}
					|.else
						|	SET_ZVAL_LVAL res_addr, 0
						|	SET_ZVAL_W2 res_addr, 0x41e00000
					|.endif
					break;
				} else if (opcode == ZEND_SUB) {
					|.if X64
						|	mov64 rax, 0xc3e0000000000000
						if (Z_MODE(res_addr) == IS_REG) {
							|	movd xmm(Z_REG(res_addr)-ZREG_XMM0), rax
						} else {
							|	SET_ZVAL_LVAL res_addr, rax
						}
					|.else
						|	SET_ZVAL_LVAL res_addr, 0x00200000
						|	SET_ZVAL_W2 res_addr, 0xc1e00000
					|.endif
					break;
				}
			}

			|	DOUBLE_GET_ZVAL_LVAL tmp_reg1, op1_addr, tmp_reg
			|	DOUBLE_GET_ZVAL_LVAL tmp_reg2, op2_addr, tmp_reg
			if (CAN_USE_AVX()) {
				|	AVX_MATH_REG opcode, tmp_reg1, tmp_reg1, tmp_reg2
			} else {
				|	SSE_MATH_REG opcode, tmp_reg1, tmp_reg2
			}
			|	DOUBLE_SET_ZVAL_DVAL res_addr, tmp_reg1
		} while (0);

		if (Z_MODE(res_addr) == IS_MEM_ZVAL
		 && (res_use_info & (MAY_BE_ANY|MAY_BE_UNDEF|MAY_BE_REF|MAY_BE_GUARD)) != MAY_BE_DOUBLE) {
			|	SET_ZVAL_TYPE_INFO res_addr, IS_DOUBLE
		}
		if (res_info & MAY_BE_LONG) {
			|	jmp >2
			|.code
		}
		|2:
	}

	return 1;
}

static int zend_jit_math_long_double(dasm_State    **Dst,
                                     zend_uchar      opcode,
                                     zend_jit_addr   op1_addr,
                                     zend_jit_addr   op2_addr,
                                     zend_jit_addr   res_addr,
                                     uint32_t        res_use_info)
{
	zend_reg result_reg =
		(Z_MODE(res_addr) == IS_REG) ? Z_REG(res_addr) : ZREG_XMM0;
	zend_reg tmp_reg;

	if (Z_MODE(res_addr) == IS_MEM_ZVAL && Z_REG(res_addr) == ZREG_R0) {
		/* ASSIGN_DIM_OP */
		tmp_reg = ZREG_R1;
	} else {
		tmp_reg = ZREG_R0;
	}

	|	DOUBLE_GET_ZVAL_LVAL result_reg, op1_addr, tmp_reg

	if (Z_MODE(res_addr) == IS_MEM_ZVAL && Z_REG(res_addr) == ZREG_R0) {
		/* ASSIGN_DIM_OP */
		if (CAN_USE_AVX()) {
			|	AVX_MATH opcode, result_reg, result_reg, op2_addr, r1
		} else {
			|	SSE_MATH opcode, result_reg, op2_addr, r1
		}
	} else {
		if (CAN_USE_AVX()) {
			|	AVX_MATH opcode, result_reg, result_reg, op2_addr, r0
		} else {
			|	SSE_MATH opcode, result_reg, op2_addr, r0
		}
	}
	|	DOUBLE_SET_ZVAL_DVAL res_addr, result_reg

	if (Z_MODE(res_addr) == IS_MEM_ZVAL) {
		if ((res_use_info & (MAY_BE_ANY|MAY_BE_UNDEF|MAY_BE_REF|MAY_BE_GUARD)) != MAY_BE_DOUBLE) {
			|	SET_ZVAL_TYPE_INFO res_addr, IS_DOUBLE
		}
	}

	return 1;
}

static int zend_jit_math_double_long(dasm_State    **Dst,
                                     zend_uchar      opcode,
                                     zend_jit_addr   op1_addr,
                                     zend_jit_addr   op2_addr,
                                     zend_jit_addr   res_addr,
                                     uint32_t        res_use_info)
{
	zend_reg result_reg, tmp_reg_gp;

	if (Z_MODE(res_addr) == IS_MEM_ZVAL && Z_REG(res_addr) == ZREG_R0) {
		/* ASSIGN_DIM_OP */
		tmp_reg_gp = ZREG_R1;
	} else {
		tmp_reg_gp = ZREG_R0;
	}

	if (zend_is_commutative(opcode)
	 && (Z_MODE(res_addr) != IS_REG || Z_MODE(op1_addr) != IS_REG || Z_REG(res_addr) != Z_REG(op1_addr))) {
		if (Z_MODE(res_addr) == IS_REG) {
			result_reg = Z_REG(res_addr);
		} else {
			result_reg = ZREG_XMM0;
		}
		|	DOUBLE_GET_ZVAL_LVAL result_reg, op2_addr, tmp_reg_gp
		if (Z_MODE(res_addr) == IS_MEM_ZVAL && Z_REG(res_addr) == ZREG_R0) {
			/* ASSIGN_DIM_OP */
			if (CAN_USE_AVX()) {
				|	AVX_MATH opcode, result_reg, result_reg, op1_addr, r1
			} else {
				|	SSE_MATH opcode, result_reg, op1_addr, r1
			}
		} else {
			if (CAN_USE_AVX()) {
				|	AVX_MATH opcode, result_reg, result_reg, op1_addr, r0
			} else {
				|	SSE_MATH opcode, result_reg, op1_addr, r0
			}
		}
	} else {
		zend_reg tmp_reg;

		if (Z_MODE(res_addr) == IS_REG) {
			result_reg = Z_REG(res_addr);
			tmp_reg = (result_reg == ZREG_XMM0) ? ZREG_XMM1 : ZREG_XMM0;
		} else if (Z_MODE(op1_addr) == IS_REG && Z_LAST_USE(op1_addr)) {
			result_reg = Z_REG(op1_addr);
			tmp_reg = ZREG_XMM0;
		} else {
			result_reg = ZREG_XMM0;
			tmp_reg = ZREG_XMM1;
		}
		if (CAN_USE_AVX()) {
			zend_reg op1_reg;

			if (Z_MODE(op1_addr) == IS_REG) {
				op1_reg = Z_REG(op1_addr);
			} else {
				|	DOUBLE_GET_ZVAL_DVAL result_reg, op1_addr
				op1_reg = result_reg;
			}
			if ((opcode == ZEND_ADD || opcode == ZEND_SUB)
			 && Z_MODE(op2_addr) == IS_CONST_ZVAL
			 && Z_LVAL_P(Z_ZV(op2_addr)) == 0) {
				/* +/- 0 */
			} else {
				|	DOUBLE_GET_ZVAL_LVAL tmp_reg, op2_addr, tmp_reg_gp
				|	AVX_MATH_REG opcode, result_reg, op1_reg, tmp_reg
			}
		} else {
			|	DOUBLE_GET_ZVAL_DVAL result_reg, op1_addr
			if ((opcode == ZEND_ADD || opcode == ZEND_SUB)
			 && Z_MODE(op2_addr) == IS_CONST_ZVAL
			 && Z_LVAL_P(Z_ZV(op2_addr)) == 0) {
				/* +/- 0 */
			} else {
				|	DOUBLE_GET_ZVAL_LVAL tmp_reg, op2_addr, tmp_reg_gp
				|	SSE_MATH_REG opcode, result_reg, tmp_reg
			}
		}
	}
	|	DOUBLE_SET_ZVAL_DVAL res_addr, result_reg

	if (Z_MODE(res_addr) == IS_MEM_ZVAL) {
		if (Z_MODE(op1_addr) != IS_MEM_ZVAL || Z_REG(op1_addr) != Z_REG(res_addr) || Z_OFFSET(op1_addr) != Z_OFFSET(res_addr)) {
			if ((res_use_info & (MAY_BE_ANY|MAY_BE_UNDEF|MAY_BE_REF|MAY_BE_GUARD)) != MAY_BE_DOUBLE) {
				|	SET_ZVAL_TYPE_INFO res_addr, IS_DOUBLE
			}
		}
	}

	return 1;
}

static int zend_jit_math_double_double(dasm_State    **Dst,
                                       zend_uchar      opcode,
                                       zend_jit_addr   op1_addr,
                                       zend_jit_addr   op2_addr,
                                       zend_jit_addr   res_addr,
                                       uint32_t        res_use_info)
{
	bool same_ops = zend_jit_same_addr(op1_addr, op2_addr);
	zend_reg result_reg;

	if (Z_MODE(res_addr) == IS_REG) {
		result_reg = Z_REG(res_addr);
	} else if (Z_MODE(op1_addr) == IS_REG && Z_LAST_USE(op1_addr)) {
		result_reg = Z_REG(op1_addr);
	} else if (zend_is_commutative(opcode) && Z_MODE(op2_addr) == IS_REG && Z_LAST_USE(op2_addr)) {
		result_reg = Z_REG(op2_addr);
	} else {
		result_reg = ZREG_XMM0;
	}

	if (CAN_USE_AVX()) {
		zend_reg op1_reg;
		zend_jit_addr val_addr;

		if (Z_MODE(op1_addr) == IS_REG) {
			op1_reg = Z_REG(op1_addr);
			val_addr = op2_addr;
		} else if (Z_MODE(op2_addr) == IS_REG && zend_is_commutative(opcode)) {
			op1_reg = Z_REG(op2_addr);
			val_addr = op1_addr;
		} else {
			|	DOUBLE_GET_ZVAL_DVAL result_reg, op1_addr
			op1_reg = result_reg;
			val_addr = op2_addr;
		}
		if ((opcode == ZEND_MUL) &&
			Z_MODE(val_addr) == IS_CONST_ZVAL && Z_DVAL_P(Z_ZV(val_addr)) == 2.0) {
			|	AVX_MATH_REG ZEND_ADD, result_reg, op1_reg, op1_reg
		} else if (Z_MODE(res_addr) == IS_MEM_ZVAL && Z_REG(res_addr) == ZREG_R0) {
			/* ASSIGN_DIM_OP */
			|	AVX_MATH opcode, result_reg, op1_reg, val_addr, r1
		} else {
			|	AVX_MATH opcode, result_reg, op1_reg, val_addr, r0
		}
	} else {
		zend_jit_addr val_addr;

		if (Z_MODE(op1_addr) != IS_REG && Z_MODE(op2_addr) == IS_REG && zend_is_commutative(opcode)) {
			|	DOUBLE_GET_ZVAL_DVAL result_reg, op2_addr
			val_addr = op1_addr;
		} else {
			|	DOUBLE_GET_ZVAL_DVAL result_reg, op1_addr
			val_addr = op2_addr;
		}
		if (same_ops) {
			|	SSE_MATH_REG opcode, result_reg, result_reg
		} else if ((opcode == ZEND_MUL) &&
			Z_MODE(val_addr) == IS_CONST_ZVAL && Z_DVAL_P(Z_ZV(val_addr)) == 2.0) {
			|	SSE_MATH_REG ZEND_ADD, result_reg, result_reg
		} else if (Z_MODE(res_addr) == IS_MEM_ZVAL && Z_REG(res_addr) == ZREG_R0) {
			/* ASSIGN_DIM_OP */
			|	SSE_MATH opcode, result_reg, val_addr, r1
		} else {
			|	SSE_MATH opcode, result_reg, val_addr, r0
		}
	}
	|	DOUBLE_SET_ZVAL_DVAL res_addr, result_reg

	if (Z_MODE(res_addr) == IS_MEM_ZVAL) {
		if (Z_MODE(op1_addr) != IS_MEM_ZVAL || Z_REG(op1_addr) != Z_REG(res_addr) || Z_OFFSET(op1_addr) != Z_OFFSET(res_addr)) {
			if ((res_use_info & (MAY_BE_ANY|MAY_BE_UNDEF|MAY_BE_REF|MAY_BE_GUARD)) != MAY_BE_DOUBLE) {
				|	SET_ZVAL_TYPE_INFO res_addr, IS_DOUBLE
			}
		}
	}

	return 1;
}

static int zend_jit_math_helper(dasm_State    **Dst,
                                const zend_op  *opline,
                                zend_uchar      opcode,
                                zend_uchar      op1_type,
                                znode_op        op1,
                                zend_jit_addr   op1_addr,
                                uint32_t        op1_info,
                                zend_uchar      op2_type,
                                znode_op        op2,
                                zend_jit_addr   op2_addr,
                                uint32_t        op2_info,
                                uint32_t        res_var,
                                zend_jit_addr   res_addr,
                                uint32_t        res_info,
                                uint32_t        res_use_info,
                                int             may_overflow,
                                int             may_throw)
/* Labels: 1,2,3,4,5,6 */
{
	bool same_ops = zend_jit_same_addr(op1_addr, op2_addr);

	if ((op1_info & MAY_BE_LONG) && (op2_info & MAY_BE_LONG) && (res_info & (MAY_BE_LONG|MAY_BE_DOUBLE))) {
		if (op1_info & (MAY_BE_ANY-MAY_BE_LONG)) {
			if (op1_info & MAY_BE_DOUBLE) {
				|	IF_NOT_ZVAL_TYPE op1_addr, IS_LONG, >3
			} else {
				|	IF_NOT_ZVAL_TYPE op1_addr, IS_LONG, >6
			}
		}
		if (!same_ops && (op2_info & (MAY_BE_ANY-MAY_BE_LONG))) {
			if (op2_info & MAY_BE_DOUBLE) {
				|	IF_NOT_ZVAL_TYPE op2_addr, IS_LONG, >1
				|.cold_code
				|1:
				if (op2_info & (MAY_BE_ANY-(MAY_BE_LONG|MAY_BE_DOUBLE))) {
					|	IF_NOT_ZVAL_TYPE op2_addr, IS_DOUBLE, >6
				}
				if (!zend_jit_math_long_double(Dst, opcode, op1_addr, op2_addr, res_addr, res_use_info)) {
					return 0;
				}
				|	jmp >5
				|.code
			} else {
				|	IF_NOT_ZVAL_TYPE op2_addr, IS_LONG, >6
			}
		}
		if (!zend_jit_math_long_long(Dst, opline, opcode, op1_addr, op2_addr, res_addr, res_info, res_use_info, may_overflow)) {
			return 0;
		}
		if (op1_info & MAY_BE_DOUBLE) {
			|.cold_code
			|3:
			if (op1_info & (MAY_BE_ANY-(MAY_BE_LONG|MAY_BE_DOUBLE))) {
				|	IF_NOT_ZVAL_TYPE op1_addr, IS_DOUBLE, >6
			}
			if (op2_info & MAY_BE_DOUBLE) {
				if (!same_ops && (op2_info & (MAY_BE_ANY-MAY_BE_DOUBLE))) {
					if (!same_ops) {
						|	IF_NOT_ZVAL_TYPE, op2_addr, IS_DOUBLE, >1
					} else {
						|	IF_NOT_ZVAL_TYPE, op2_addr, IS_DOUBLE, >6
					}
				}
				if (!zend_jit_math_double_double(Dst, opcode, op1_addr, op2_addr, res_addr, res_use_info)) {
					return 0;
				}
				|	jmp >5
			}
			if (!same_ops) {
				|1:
				if (op2_info & (MAY_BE_ANY-(MAY_BE_LONG|MAY_BE_DOUBLE))) {
					|	IF_NOT_ZVAL_TYPE op2_addr, IS_LONG, >6
				}
				if (!zend_jit_math_double_long(Dst, opcode, op1_addr, op2_addr, res_addr, res_use_info)) {
					return 0;
				}
				|	jmp >5
			}
			|.code
		}
	} else if ((op1_info & MAY_BE_DOUBLE) &&
	           !(op1_info & MAY_BE_LONG) &&
	           (op2_info & (MAY_BE_LONG|MAY_BE_DOUBLE)) &&
	           (res_info & MAY_BE_DOUBLE)) {
		if (op1_info & (MAY_BE_ANY-MAY_BE_DOUBLE)) {
			|	IF_NOT_ZVAL_TYPE op1_addr, IS_DOUBLE, >6
		}
		if (op2_info & MAY_BE_DOUBLE) {
			if (!same_ops && (op2_info & (MAY_BE_ANY-MAY_BE_DOUBLE))) {
				if (!same_ops && (op2_info & MAY_BE_LONG)) {
					|	IF_NOT_ZVAL_TYPE op2_addr, IS_DOUBLE, >1
				} else {
					|	IF_NOT_ZVAL_TYPE op2_addr, IS_DOUBLE, >6
				}
			}
			if (!zend_jit_math_double_double(Dst, opcode, op1_addr, op2_addr, res_addr, res_use_info)) {
				return 0;
			}
		}
		if (!same_ops && (op2_info & MAY_BE_LONG)) {
			if (op2_info & MAY_BE_DOUBLE) {
				|.cold_code
			}
		    |1:
			if (op2_info & (MAY_BE_ANY-(MAY_BE_DOUBLE|MAY_BE_LONG))) {
				|	IF_NOT_ZVAL_TYPE op2_addr, IS_LONG, >6
			}
			if (!zend_jit_math_double_long(Dst, opcode, op1_addr, op2_addr, res_addr, res_use_info)) {
				return 0;
			}
			if (op2_info & MAY_BE_DOUBLE) {
				|	jmp >5
				|.code
			}
		}
	} else if ((op2_info & MAY_BE_DOUBLE) &&
	           !(op2_info & MAY_BE_LONG) &&
	           (op1_info & (MAY_BE_LONG|MAY_BE_DOUBLE)) &&
	           (res_info & MAY_BE_DOUBLE)) {
		if (op2_info & (MAY_BE_ANY-MAY_BE_DOUBLE)) {
			|	IF_NOT_ZVAL_TYPE op2_addr, IS_DOUBLE, >6
		}
		if (op1_info & MAY_BE_DOUBLE) {
			if (!same_ops && (op1_info & (MAY_BE_ANY-MAY_BE_DOUBLE))) {
				if (!same_ops && (op1_info & MAY_BE_LONG)) {
					|	IF_NOT_ZVAL_TYPE op1_addr, IS_DOUBLE, >1
				} else {
					|	IF_NOT_ZVAL_TYPE op1_addr, IS_DOUBLE, >6
				}
			}
			if (!zend_jit_math_double_double(Dst, opcode, op1_addr, op2_addr, res_addr, res_use_info)) {
				return 0;
			}
		}
		if (!same_ops && (op1_info & MAY_BE_LONG)) {
			if (op1_info & MAY_BE_DOUBLE) {
				|.cold_code
			}
			|1:
			if (op1_info & (MAY_BE_ANY-(MAY_BE_DOUBLE|MAY_BE_LONG))) {
				|	IF_NOT_ZVAL_TYPE op1_addr, IS_LONG, >6
			}
			if (!zend_jit_math_long_double(Dst, opcode, op1_addr, op2_addr, res_addr, res_use_info)) {
				return 0;
			}
			if (op1_info & MAY_BE_DOUBLE) {
				|	jmp >5
				|.code
			}
		}
	}

	|5:

	if ((op1_info & ((MAY_BE_ANY|MAY_BE_UNDEF)-(MAY_BE_LONG|MAY_BE_DOUBLE))) ||
		(op2_info & ((MAY_BE_ANY|MAY_BE_UNDEF)-(MAY_BE_LONG|MAY_BE_DOUBLE)))) {
		if ((op1_info & (MAY_BE_LONG|MAY_BE_DOUBLE)) &&
		    (op2_info & (MAY_BE_LONG|MAY_BE_DOUBLE)) &&
		    (res_info & (MAY_BE_LONG|MAY_BE_DOUBLE))) {
			|.cold_code
		}
		|6:
		if (Z_MODE(op1_addr) != IS_MEM_ZVAL || Z_REG(op1_addr) != ZREG_FCARG1) {
			if (Z_MODE(res_addr) == IS_REG) {
				zend_jit_addr real_addr = ZEND_ADDR_MEM_ZVAL(ZREG_FP, res_var);
				|	LOAD_ZVAL_ADDR FCARG1a, real_addr
			} else if (Z_REG(res_addr) != ZREG_FCARG1 || Z_OFFSET(res_addr) != 0) {
				|	LOAD_ZVAL_ADDR FCARG1a, res_addr
			}
			if (Z_MODE(op1_addr) == IS_REG) {
				zend_jit_addr real_addr = ZEND_ADDR_MEM_ZVAL(ZREG_FP, op1.var);
				if (!zend_jit_spill_store(Dst, op1_addr, real_addr, op1_info, 1)) {
					return 0;
				}
				op1_addr = real_addr;
			}
			|	LOAD_ZVAL_ADDR FCARG2a, op1_addr
		} else {
			if (Z_MODE(op1_addr) == IS_REG) {
				zend_jit_addr real_addr = ZEND_ADDR_MEM_ZVAL(ZREG_FP, op1.var);
				if (!zend_jit_spill_store(Dst, op1_addr, real_addr, op1_info, 1)) {
					return 0;
				}
				op1_addr = real_addr;
			}
			|	LOAD_ZVAL_ADDR FCARG2a, op1_addr
			if (Z_MODE(res_addr) == IS_REG) {
				zend_jit_addr real_addr = ZEND_ADDR_MEM_ZVAL(ZREG_FP, res_var);
				|	LOAD_ZVAL_ADDR FCARG1a, real_addr
			} else if (Z_REG(res_addr) != ZREG_FCARG1 || Z_OFFSET(res_addr) != 0) {
				|	LOAD_ZVAL_ADDR FCARG1a, res_addr
			}
		}

		if (Z_MODE(op2_addr) == IS_REG) {
			zend_jit_addr real_addr = ZEND_ADDR_MEM_ZVAL(ZREG_FP, op2.var);
			if (!zend_jit_spill_store(Dst, op2_addr, real_addr, op2_info, 1)) {
				return 0;
			}
			op2_addr = real_addr;
		}
		|.if X64
			|	LOAD_ZVAL_ADDR CARG3, op2_addr
		|.else
			|	sub r4, 12
			|	PUSH_ZVAL_ADDR op2_addr, r0
		|.endif
		|	SET_EX_OPLINE opline, r0
		if (opcode == ZEND_ADD) {
			|	EXT_CALL add_function, r0
		} else if (opcode == ZEND_SUB) {
			|	EXT_CALL sub_function, r0
		} else if (opcode == ZEND_MUL) {
			|	EXT_CALL mul_function, r0
		} else if (opcode == ZEND_DIV) {
			|	EXT_CALL div_function, r0
		} else {
			ZEND_UNREACHABLE();
		}
		|.if not(X64)
		|	add r4, 12
		|.endif
		|	FREE_OP op1_type, op1, op1_info, 0, NULL
		|	FREE_OP op2_type, op2, op2_info, 0, NULL
		if (may_throw) {
			if (Z_MODE(res_addr) == IS_MEM_ZVAL && Z_REG(res_addr) == ZREG_RX) {
				zend_jit_check_exception_undef_result(Dst, opline);
			} else {
				zend_jit_check_exception(Dst);
			}
		}
		if (Z_MODE(res_addr) == IS_REG) {
			zend_jit_addr real_addr = ZEND_ADDR_MEM_ZVAL(ZREG_FP, res_var);
			if (!zend_jit_load_reg(Dst, real_addr, res_addr, res_info)) {
				return 0;
			}
		}
		if ((op1_info & (MAY_BE_LONG|MAY_BE_DOUBLE)) &&
		    (op2_info & (MAY_BE_LONG|MAY_BE_DOUBLE)) &&
		    (res_info & (MAY_BE_LONG|MAY_BE_DOUBLE))) {
			|	jmp <5
			|.code
		}
	}

	return 1;
}

static int zend_jit_math(dasm_State **Dst, const zend_op *opline, uint32_t op1_info, zend_jit_addr op1_addr, uint32_t op2_info, zend_jit_addr op2_addr, uint32_t res_use_info, uint32_t res_info, zend_jit_addr res_addr, int may_overflow, int may_throw)
{
	ZEND_ASSERT(!(op1_info & MAY_BE_UNDEF) && !(op2_info & MAY_BE_UNDEF));
	ZEND_ASSERT((op1_info & (MAY_BE_LONG|MAY_BE_DOUBLE)) &&
	    (op2_info & (MAY_BE_LONG|MAY_BE_DOUBLE)));

	if (!zend_jit_math_helper(Dst, opline, opline->opcode, opline->op1_type, opline->op1, op1_addr, op1_info, opline->op2_type, opline->op2, op2_addr, op2_info, opline->result.var, res_addr, res_info, res_use_info, may_overflow, may_throw)) {
		return 0;
	}
	if (!zend_jit_store_var_if_necessary(Dst, opline->result.var, res_addr, res_info)) {
		return 0;
	}
	return 1;
}

static int zend_jit_add_arrays(dasm_State **Dst, const zend_op *opline, uint32_t op1_info, zend_jit_addr op1_addr, uint32_t op2_info, zend_jit_addr op2_addr, zend_jit_addr res_addr)
{
	if (Z_MODE(op2_addr) != IS_MEM_ZVAL || Z_REG(op2_addr) != ZREG_FCARG1) {
		|	GET_ZVAL_LVAL ZREG_FCARG1, op1_addr
		|	GET_ZVAL_LVAL ZREG_FCARG2, op2_addr
	} else if (Z_MODE(op1_addr) != IS_MEM_ZVAL || Z_REG(op1_addr) != ZREG_FCARG2) {
		|	GET_ZVAL_LVAL ZREG_FCARG2, op2_addr
		|	GET_ZVAL_LVAL ZREG_FCARG1, op1_addr
	} else {
		|	GET_ZVAL_LVAL ZREG_R0, op2_addr
		|	GET_ZVAL_LVAL ZREG_FCARG1, op1_addr
		|	mov FCARG2a, r0
	}
	|	EXT_CALL zend_jit_add_arrays_helper, r0
	|	SET_ZVAL_PTR res_addr, r0
	|	SET_ZVAL_TYPE_INFO res_addr, IS_ARRAY_EX
	|	FREE_OP opline->op1_type, opline->op1, op1_info, 0, opline
	|	FREE_OP opline->op2_type, opline->op2, op2_info, 0, opline
	return 1;
}

static int zend_jit_long_math_helper(dasm_State    **Dst,
                                     const zend_op  *opline,
                                     zend_uchar      opcode,
                                     zend_uchar      op1_type,
                                     znode_op        op1,
                                     zend_jit_addr   op1_addr,
                                     uint32_t        op1_info,
                                     zend_ssa_range *op1_range,
                                     zend_uchar      op2_type,
                                     znode_op        op2,
                                     zend_jit_addr   op2_addr,
                                     uint32_t        op2_info,
                                     zend_ssa_range *op2_range,
                                     uint32_t        res_var,
                                     zend_jit_addr   res_addr,
                                     uint32_t        res_info,
                                     uint32_t        res_use_info,
                                     int             may_throw)
/* Labels: 6 */
{
	bool same_ops = zend_jit_same_addr(op1_addr, op2_addr);
	zend_reg result_reg;

	if (op1_info & ((MAY_BE_ANY|MAY_BE_UNDEF)-MAY_BE_LONG)) {
		|	IF_NOT_ZVAL_TYPE op1_addr, IS_LONG, >6
	}
	if (!same_ops && (op2_info & ((MAY_BE_ANY|MAY_BE_UNDEF)-MAY_BE_LONG))) {
		|	IF_NOT_ZVAL_TYPE op2_addr, IS_LONG, >6
	}

	if (opcode == ZEND_MOD) {
		result_reg = ZREG_RAX;
		if (Z_MODE(res_addr) == IS_MEM_ZVAL && Z_REG(res_addr) == ZREG_RAX) {
			|	mov aword T1, r0 // save
		}
	} else if (Z_MODE(res_addr) == IS_REG) {
		if ((opline->opcode == ZEND_SL || opline->opcode == ZEND_SR)
		 && opline->op2_type != IS_CONST) {
			result_reg = ZREG_R0;
		} else {
			result_reg = Z_REG(res_addr);
		}
	} else if (Z_MODE(op1_addr) == IS_REG && Z_LAST_USE(op1_addr)) {
		result_reg = Z_REG(op1_addr);
	} else if (Z_REG(res_addr) != ZREG_R0) {
		result_reg = ZREG_R0;
	} else {
		/* ASSIGN_DIM_OP */
		if (sizeof(void*) == 4
		 && (opcode == ZEND_SL || opcode == ZEND_SR)
		 && Z_MODE(op2_addr) != IS_CONST_ZVAL) {
			result_reg = ZREG_R2;
		} else {
			result_reg = ZREG_FCARG1;
		}
	}

	if (opcode == ZEND_SL) {
		if (Z_MODE(op2_addr) == IS_CONST_ZVAL) {
			zend_long op2_lval = Z_LVAL_P(Z_ZV(op2_addr));

			if (UNEXPECTED((zend_ulong)op2_lval >= SIZEOF_ZEND_LONG * 8)) {
				if (EXPECTED(op2_lval > 0)) {
					|	xor Ra(result_reg), Ra(result_reg)
				} else {
					zend_jit_invalidate_var_if_necessary(Dst, op1_type, op1_addr, op1);
					zend_jit_invalidate_var_if_necessary(Dst, op2_type, op2_addr, op2);
					|	SET_EX_OPLINE opline, r0
					|	jmp ->negative_shift
				}
			} else if (Z_MODE(op1_addr) == IS_REG && op2_lval == 1) {
				|	lea Ra(result_reg), [Ra(Z_REG(op1_addr))+Ra(Z_REG(op1_addr))]
			} else {
				|	GET_ZVAL_LVAL result_reg, op1_addr
				|	shl Ra(result_reg), op2_lval
			}
		} else {
			if (Z_MODE(op2_addr) != IS_REG || Z_REG(op2_addr) != ZREG_RCX) {
				|	GET_ZVAL_LVAL ZREG_RCX, op2_addr
			}
			if (!op2_range ||
			     op2_range->min < 0 ||
			     op2_range->max >= SIZEOF_ZEND_LONG * 8) {
				|	cmp r1, (SIZEOF_ZEND_LONG*8)
				|	jae >1
				|.cold_code
				|1:
				|	cmp r1, 0
				|	mov Ra(result_reg), 0
				|	jg >1
				zend_jit_invalidate_var_if_necessary(Dst, op1_type, op1_addr, op1);
				zend_jit_invalidate_var_if_necessary(Dst, op2_type, op2_addr, op2);
				|	SET_EX_OPLINE opline, r0
				|	jmp ->negative_shift
				|.code
			}
			|	GET_ZVAL_LVAL result_reg, op1_addr
			|	shl Ra(result_reg), cl
			|1:
		}
	} else if (opcode == ZEND_SR) {
		|	GET_ZVAL_LVAL result_reg, op1_addr
		if (Z_MODE(op2_addr) == IS_CONST_ZVAL) {
			zend_long op2_lval = Z_LVAL_P(Z_ZV(op2_addr));

			if (UNEXPECTED((zend_ulong)op2_lval >= SIZEOF_ZEND_LONG * 8)) {
				if (EXPECTED(op2_lval > 0)) {
					|	sar Ra(result_reg), (SIZEOF_ZEND_LONG * 8) - 1
				} else {
					zend_jit_invalidate_var_if_necessary(Dst, op1_type, op1_addr, op1);
					zend_jit_invalidate_var_if_necessary(Dst, op2_type, op2_addr, op2);
					|	SET_EX_OPLINE opline, r0
					|	jmp ->negative_shift
				}
			} else {
				|	sar Ra(result_reg), op2_lval
			}
		} else {
			if (Z_MODE(op2_addr) != IS_REG || Z_REG(op2_addr) != ZREG_RCX) {
				|	GET_ZVAL_LVAL ZREG_RCX, op2_addr
			}
			if (!op2_range ||
			     op2_range->min < 0 ||
			     op2_range->max >= SIZEOF_ZEND_LONG * 8) {
				|	cmp r1, (SIZEOF_ZEND_LONG*8)
				|	jae >1
				|.cold_code
				|1:
				|	cmp r1, 0
				|	mov r1, (SIZEOF_ZEND_LONG * 8) - 1
				|	jg >1
				zend_jit_invalidate_var_if_necessary(Dst, op1_type, op1_addr, op1);
				zend_jit_invalidate_var_if_necessary(Dst, op2_type, op2_addr, op2);
				|	SET_EX_OPLINE opline, r0
				|	jmp ->negative_shift
				|.code
			}
			|1:
			|	sar Ra(result_reg), cl
		}
	} else if (opcode == ZEND_MOD) {
		if (Z_MODE(op2_addr) == IS_CONST_ZVAL) {
			zend_long op2_lval = Z_LVAL_P(Z_ZV(op2_addr));

			if (op2_lval == 0) {
				zend_jit_invalidate_var_if_necessary(Dst, op1_type, op1_addr, op1);
				zend_jit_invalidate_var_if_necessary(Dst, op2_type, op2_addr, op2);
				|	SET_EX_OPLINE opline, r0
				|	jmp ->mod_by_zero
			} else if (zend_long_is_power_of_two(op2_lval) && op1_range && op1_range->min >= 0) {
				zval tmp;
				zend_jit_addr tmp_addr;

				/* Optimisation for mod of power of 2 */
				ZVAL_LONG(&tmp, op2_lval - 1);
				tmp_addr = ZEND_ADDR_CONST_ZVAL(&tmp);
				|	GET_ZVAL_LVAL result_reg, op1_addr
				|	LONG_MATH ZEND_BW_AND, result_reg, tmp_addr
			} else {
				result_reg = ZREG_RDX;
				if (op2_lval == -1) {
					|	xor Ra(result_reg), Ra(result_reg)
				} else {
					|	GET_ZVAL_LVAL ZREG_RAX, op1_addr
					|	GET_ZVAL_LVAL ZREG_RCX, op2_addr
					|.if X64
					|	cqo
					|.else
					|	cdq
					|.endif
					|	idiv Ra(ZREG_RCX)
				}
				if (Z_MODE(res_addr) == IS_MEM_ZVAL && Z_REG(res_addr) == ZREG_RAX) {
					|	mov r0, aword T1 // restore
				}
			}
		} else {
			if (!op2_range || (op2_range->min <= 0 && op2_range->max >= 0)) {
				if (Z_MODE(op2_addr) == IS_MEM_ZVAL) {
					|	cmp aword [Ra(Z_REG(op2_addr))+Z_OFFSET(op2_addr)], 0
				} else if (Z_MODE(op2_addr) == IS_REG) {
					|	test Ra(Z_REG(op2_addr)), Ra(Z_REG(op2_addr))
				}
				|	jz >1
				|.cold_code
				|1:
				zend_jit_invalidate_var_if_necessary(Dst, op1_type, op1_addr, op1);
				zend_jit_invalidate_var_if_necessary(Dst, op2_type, op2_addr, op2);
				|	SET_EX_OPLINE opline, r0
				|	jmp ->mod_by_zero
				|.code
			}

			/* Prevent overflow error/crash if op1 == LONG_MIN and op2 == -1 */
			if (!op2_range || (op2_range->min <= -1 && op2_range->max >= -1)) {
				if (Z_MODE(op2_addr) == IS_MEM_ZVAL) {
					|	cmp aword [Ra(Z_REG(op2_addr))+Z_OFFSET(op2_addr)], -1
				} else if (Z_MODE(op2_addr) == IS_REG) {
					|	cmp Ra(Z_REG(op2_addr)), -1
				}
				|	jz >1
				|.cold_code
				|1:
				|	SET_ZVAL_LVAL res_addr, 0
				if (Z_MODE(res_addr) == IS_MEM_ZVAL) {
					if (Z_MODE(op1_addr) != IS_MEM_ZVAL || Z_REG(op1_addr) != Z_REG(res_addr) || Z_OFFSET(op1_addr) != Z_OFFSET(res_addr)) {
						if ((res_use_info & (MAY_BE_ANY|MAY_BE_UNDEF|MAY_BE_REF|MAY_BE_GUARD)) != MAY_BE_LONG) {
							|	SET_ZVAL_TYPE_INFO res_addr, IS_LONG
						}
					}
				}
				|	jmp >5
				|.code
			}

			result_reg = ZREG_RDX;
			|	GET_ZVAL_LVAL ZREG_RAX, op1_addr
			|.if X64
			|	cqo
			|.else
			|	cdq
			|.endif
			if (Z_MODE(op2_addr) == IS_MEM_ZVAL) {
				|	idiv aword [Ra(Z_REG(op2_addr))+Z_OFFSET(op2_addr)]
			} else if (Z_MODE(op2_addr) == IS_REG) {
				|	idiv Ra(Z_REG(op2_addr))
			}
			if (Z_MODE(res_addr) == IS_MEM_ZVAL && Z_REG(res_addr) == ZREG_RAX) {
				|	mov r0, aword T1 // restore
			}
		}
	} else if (same_ops) {
		|	GET_ZVAL_LVAL result_reg, op1_addr
		|	LONG_MATH_REG opcode, Ra(result_reg), Ra(result_reg)
	} else {
		|	GET_ZVAL_LVAL result_reg, op1_addr
		|	LONG_MATH opcode, result_reg, op2_addr
	}

	if (Z_MODE(res_addr) != IS_REG || Z_REG(res_addr) != result_reg) {
		|	SET_ZVAL_LVAL res_addr, Ra(result_reg)
	}
	if (Z_MODE(res_addr) == IS_MEM_ZVAL) {
		if (Z_MODE(op1_addr) != IS_MEM_ZVAL || Z_REG(op1_addr) != Z_REG(res_addr) || Z_OFFSET(op1_addr) != Z_OFFSET(res_addr)) {
			if ((res_use_info & (MAY_BE_ANY|MAY_BE_UNDEF|MAY_BE_REF|MAY_BE_GUARD)) != MAY_BE_LONG) {
				|	SET_ZVAL_TYPE_INFO res_addr, IS_LONG
			}
		}
	}

	if ((op1_info & ((MAY_BE_ANY|MAY_BE_UNDEF)-MAY_BE_LONG)) ||
		(op2_info & ((MAY_BE_ANY|MAY_BE_UNDEF)-MAY_BE_LONG))) {
		if ((op1_info & MAY_BE_LONG) &&
		    (op2_info & MAY_BE_LONG)) {
			|.cold_code
		}
		|6:
		if (Z_MODE(op1_addr) != IS_MEM_ZVAL || Z_REG(op1_addr) != ZREG_FCARG1) {
			if (Z_MODE(res_addr) == IS_REG) {
				zend_jit_addr real_addr = ZEND_ADDR_MEM_ZVAL(ZREG_FP, res_var);
				|	LOAD_ZVAL_ADDR FCARG1a, real_addr
			} else if (Z_REG(res_addr) != ZREG_FCARG1 || Z_OFFSET(res_addr) != 0) {
				|	LOAD_ZVAL_ADDR FCARG1a, res_addr
			}
			if (Z_MODE(op1_addr) == IS_REG) {
				zend_jit_addr real_addr = ZEND_ADDR_MEM_ZVAL(ZREG_FP, op1.var);
				if (!zend_jit_spill_store(Dst, op1_addr, real_addr, op1_info, 1)) {
					return 0;
				}
				op1_addr = real_addr;
			}
			|	LOAD_ZVAL_ADDR FCARG2a, op1_addr
		} else {
			if (Z_MODE(op1_addr) == IS_REG) {
				zend_jit_addr real_addr = ZEND_ADDR_MEM_ZVAL(ZREG_FP, op1.var);
				if (!zend_jit_spill_store(Dst, op1_addr, real_addr, op1_info, 1)) {
					return 0;
				}
				op1_addr = real_addr;
			}
			|	LOAD_ZVAL_ADDR FCARG2a, op1_addr
			if (Z_MODE(res_addr) == IS_REG) {
				zend_jit_addr real_addr = ZEND_ADDR_MEM_ZVAL(ZREG_FP, res_var);
				|	LOAD_ZVAL_ADDR FCARG1a, real_addr
			} else if (Z_REG(res_addr) != ZREG_FCARG1 || Z_OFFSET(res_addr) != 0) {
				|	LOAD_ZVAL_ADDR FCARG1a, res_addr
			}
		}
		if (Z_MODE(op2_addr) == IS_REG) {
			zend_jit_addr real_addr = ZEND_ADDR_MEM_ZVAL(ZREG_FP, op2.var);
			if (!zend_jit_spill_store(Dst, op2_addr, real_addr, op2_info, 1)) {
				return 0;
			}
			op2_addr = real_addr;
		}
		|.if X64
			|	LOAD_ZVAL_ADDR CARG3, op2_addr
		|.else
			|	sub r4, 12
			|	PUSH_ZVAL_ADDR op2_addr, r0
		|.endif
		|	SET_EX_OPLINE opline, r0
		if (opcode == ZEND_BW_OR) {
			|	EXT_CALL bitwise_or_function, r0
		} else if (opcode == ZEND_BW_AND) {
			|	EXT_CALL bitwise_and_function, r0
		} else if (opcode == ZEND_BW_XOR) {
			|	EXT_CALL bitwise_xor_function, r0
		} else if (opcode == ZEND_SL) {
			|	EXT_CALL shift_left_function, r0
		} else if (opcode == ZEND_SR) {
			|	EXT_CALL shift_right_function, r0
		} else if (opcode == ZEND_MOD) {
			|	EXT_CALL mod_function, r0
		} else {
			ZEND_UNREACHABLE();
		}
		|.if not(X64)
		|	add r4, 12
		|.endif
		|	FREE_OP op1_type, op1, op1_info, 0, NULL
		|	FREE_OP op2_type, op2, op2_info, 0, NULL
		if (may_throw) {
			if (opline->opcode == ZEND_ASSIGN_DIM_OP && (opline->op2_type & (IS_VAR|IS_TMP_VAR))) {
				|	MEM_CMP_ZTS aword, executor_globals, exception, 0, r0
				|	jne ->exception_handler_free_op2
			} else if (Z_MODE(res_addr) == IS_MEM_ZVAL && Z_REG(res_addr) == ZREG_RX) {
				zend_jit_check_exception_undef_result(Dst, opline);
			} else {
				zend_jit_check_exception(Dst);
			}
		}
		if (Z_MODE(res_addr) == IS_REG) {
			zend_jit_addr real_addr = ZEND_ADDR_MEM_ZVAL(ZREG_FP, res_var);
			if (!zend_jit_load_reg(Dst, real_addr, res_addr, res_info)) {
				return 0;
			}
		}
		if ((op1_info & MAY_BE_LONG) &&
		    (op2_info & MAY_BE_LONG)) {
			|	jmp >5
			|.code
		}
	}
	|5:

	return 1;
}

static int zend_jit_long_math(dasm_State **Dst, const zend_op *opline, uint32_t op1_info, zend_ssa_range *op1_range, zend_jit_addr op1_addr, uint32_t op2_info, zend_ssa_range *op2_range, zend_jit_addr op2_addr, uint32_t res_use_info, uint32_t res_info, zend_jit_addr res_addr, int may_throw)
{
	ZEND_ASSERT(!(op1_info & MAY_BE_UNDEF) && !(op2_info & MAY_BE_UNDEF));
	ZEND_ASSERT((op1_info & MAY_BE_LONG) && (op2_info & MAY_BE_LONG));

	if (!zend_jit_long_math_helper(Dst, opline, opline->opcode,
			opline->op1_type, opline->op1, op1_addr, op1_info, op1_range,
			opline->op2_type, opline->op2, op2_addr, op2_info, op2_range,
			opline->result.var, res_addr, res_info, res_use_info, may_throw)) {
		return 0;
	}
	if (!zend_jit_store_var_if_necessary(Dst, opline->result.var, res_addr, res_info)) {
		return 0;
	}
	return 1;
}

static int zend_jit_concat_helper(dasm_State    **Dst,
                                  const zend_op  *opline,
                                  zend_uchar      op1_type,
                                  znode_op        op1,
                                  zend_jit_addr   op1_addr,
                                  uint32_t        op1_info,
                                  zend_uchar      op2_type,
                                  znode_op        op2,
                                  zend_jit_addr   op2_addr,
                                  uint32_t        op2_info,
                                  zend_jit_addr   res_addr,
                                  int             may_throw)
{
#if 1
	if ((op1_info & MAY_BE_STRING) && (op2_info & MAY_BE_STRING)) {
		if (op1_info & ((MAY_BE_UNDEF|MAY_BE_ANY|MAY_BE_REF) - MAY_BE_STRING)) {
			|	IF_NOT_ZVAL_TYPE op1_addr, IS_STRING, >6
		}
		if (op2_info & ((MAY_BE_UNDEF|MAY_BE_ANY|MAY_BE_REF) - MAY_BE_STRING)) {
			|	IF_NOT_ZVAL_TYPE op2_addr, IS_STRING, >6
		}
		if (Z_MODE(op1_addr) == IS_MEM_ZVAL && Z_REG(op1_addr) == Z_REG(res_addr) && Z_OFFSET(op1_addr) == Z_OFFSET(res_addr)) {
			if (Z_REG(res_addr) != ZREG_FCARG1 || Z_OFFSET(res_addr) != 0) {
				|	LOAD_ZVAL_ADDR FCARG1a, res_addr
			}
			|	LOAD_ZVAL_ADDR FCARG2a, op2_addr
			|	EXT_CALL zend_jit_fast_assign_concat_helper, r0
			/* concatination with itself may reduce refcount */
			op2_info |= MAY_BE_RC1;
		} else {
			if (Z_REG(res_addr) != ZREG_FCARG1 || Z_OFFSET(res_addr) != 0) {
				|	LOAD_ZVAL_ADDR FCARG1a, res_addr
			}
			|	LOAD_ZVAL_ADDR FCARG2a, op1_addr
			|.if X64
				|	LOAD_ZVAL_ADDR CARG3, op2_addr
			|.else
				|	sub r4, 12
				|	PUSH_ZVAL_ADDR op2_addr, r0
			|.endif
			if (op1_type == IS_CV || op1_type == IS_CONST) {
				|	EXT_CALL zend_jit_fast_concat_helper, r0
			} else {
				|	EXT_CALL zend_jit_fast_concat_tmp_helper, r0
			}
			|.if not(X64)
			|	add r4, 12
			|.endif
		}
		/* concatination with empty string may increase refcount */
		op2_info |= MAY_BE_RCN;
		|	FREE_OP op2_type, op2, op2_info, 0, opline
		|5:
	}
	if ((op1_info & ((MAY_BE_UNDEF|MAY_BE_ANY|MAY_BE_REF) - MAY_BE_STRING)) ||
	    (op2_info & ((MAY_BE_UNDEF|MAY_BE_ANY|MAY_BE_REF) - MAY_BE_STRING))) {
		if ((op1_info & MAY_BE_STRING) && (op2_info & MAY_BE_STRING)) {
			|.cold_code
			|6:
		}
#endif
		if (Z_MODE(op1_addr) != IS_MEM_ZVAL || Z_REG(op1_addr) != ZREG_FCARG1) {
			if (Z_REG(res_addr) != ZREG_FCARG1 || Z_OFFSET(res_addr) != 0) {
				|	LOAD_ZVAL_ADDR FCARG1a, res_addr
			}
			|	LOAD_ZVAL_ADDR FCARG2a, op1_addr
		} else {
			|	LOAD_ZVAL_ADDR FCARG2a, op1_addr
			if (Z_REG(res_addr) != ZREG_FCARG1 || Z_OFFSET(res_addr) != 0) {
				|	LOAD_ZVAL_ADDR FCARG1a, res_addr
			}
		}
		|.if X64
			|	LOAD_ZVAL_ADDR CARG3, op2_addr
		|.else
			|	sub r4, 12
			|	PUSH_ZVAL_ADDR op2_addr, r0
		|.endif
		|	SET_EX_OPLINE opline, r0
		|	EXT_CALL concat_function, r0
		|.if not(X64)
		|	add r4, 12
		|.endif
		/* concatination with empty string may increase refcount */
		op1_info |= MAY_BE_RCN;
		op2_info |= MAY_BE_RCN;
		|	FREE_OP op1_type, op1, op1_info, 0, NULL
		|	FREE_OP op2_type, op2, op2_info, 0, NULL
		if (may_throw) {
			if (Z_MODE(res_addr) == IS_MEM_ZVAL && Z_REG(res_addr) == ZREG_RX) {
				zend_jit_check_exception_undef_result(Dst, opline);
			} else {
				zend_jit_check_exception(Dst);
			}
		}
#if 1
		if ((op1_info & MAY_BE_STRING) && (op2_info & MAY_BE_STRING)) {
			|	jmp <5
			|.code
		}
	}
#endif

	return 1;
}

static int zend_jit_concat(dasm_State **Dst, const zend_op *opline, uint32_t op1_info, uint32_t op2_info, zend_jit_addr res_addr, int may_throw)
{
	zend_jit_addr op1_addr, op2_addr;

	ZEND_ASSERT(!(op1_info & MAY_BE_UNDEF) && !(op2_info & MAY_BE_UNDEF));
	ZEND_ASSERT((op1_info & MAY_BE_STRING) && (op2_info & MAY_BE_STRING));

	op1_addr = OP1_ADDR();
	op2_addr = OP2_ADDR();

	return zend_jit_concat_helper(Dst, opline, opline->op1_type, opline->op1, op1_addr, op1_info, opline->op2_type, opline->op2, op2_addr, op2_info, res_addr, may_throw);
}

static int zend_jit_fetch_dimension_address_inner(dasm_State **Dst, const zend_op *opline, uint32_t type, uint32_t op1_info, uint32_t op2_info, uint8_t dim_type, const void *found_exit_addr, const void *not_found_exit_addr, const void *exit_addr)
/* Labels: 1,2,3,4,5 */
{
	zend_jit_addr op2_addr = OP2_ADDR();
	zend_jit_addr res_addr = ZEND_ADDR_MEM_ZVAL(ZREG_FP, opline->result.var);

	if (JIT_G(trigger) == ZEND_JIT_ON_HOT_TRACE
	 && type == BP_VAR_R
	 && !exit_addr) {
		int32_t exit_point = zend_jit_trace_get_exit_point(opline, ZEND_JIT_EXIT_TO_VM);
		exit_addr = zend_jit_trace_get_exit_addr(exit_point);
		if (!exit_addr) {
			return 0;
		}
	}

	if (op2_info & MAY_BE_LONG) {
		bool op2_loaded = 0;
		bool packed_loaded = 0;
		bool bad_packed_key = 0;

		if (op2_info & ((MAY_BE_ANY|MAY_BE_UNDEF) - MAY_BE_LONG)) {
			|	// if (EXPECTED(Z_TYPE_P(dim) == IS_LONG))
			|	IF_NOT_ZVAL_TYPE op2_addr, IS_LONG, >3
		}
		if (op1_info & MAY_BE_PACKED_GUARD) {
			int32_t exit_point = zend_jit_trace_get_exit_point(opline, ZEND_JIT_EXIT_PACKED_GUARD);
			const void *exit_addr = zend_jit_trace_get_exit_addr(exit_point);

			if (!exit_addr) {
				return 0;
			}
			if (op1_info & MAY_BE_ARRAY_PACKED) {
				|	test dword [FCARG1a + offsetof(zend_array, u.flags)], HASH_FLAG_PACKED
				|	jz &exit_addr
			} else {
				|	test dword [FCARG1a + offsetof(zend_array, u.flags)], HASH_FLAG_PACKED
				|	jnz &exit_addr
			}
		}
		if (type == BP_VAR_W) {
			|	// hval = Z_LVAL_P(dim);
			|	GET_ZVAL_LVAL ZREG_FCARG2, op2_addr
			op2_loaded = 1;
		}
		if (op1_info & MAY_BE_ARRAY_PACKED) {
			zend_long val = -1;

			if (Z_MODE(op2_addr) == IS_CONST_ZVAL) {
				val = Z_LVAL_P(Z_ZV(op2_addr));
				if (val >= 0 && val < HT_MAX_SIZE) {
					packed_loaded = 1;
				} else {
					bad_packed_key = 1;
				}
			} else {
				if (!op2_loaded) {
					|	// hval = Z_LVAL_P(dim);
					|	GET_ZVAL_LVAL ZREG_FCARG2, op2_addr
					op2_loaded = 1;
				}
				packed_loaded = 1;
			}

			if (dim_type == IS_UNDEF && type == BP_VAR_W && packed_loaded) {
				/* don't generate "fast" code for packed array */
				packed_loaded = 0;
			}

			if (packed_loaded) {
				|	// ZEND_HASH_INDEX_FIND(ht, hval, retval, num_undef);
				if (op1_info & MAY_BE_ARRAY_NUMERIC_HASH) {
					|	test dword [FCARG1a + offsetof(zend_array, u.flags)], HASH_FLAG_PACKED
					|	jz >4 // HASH_FIND
				}
				|	// if (EXPECTED((zend_ulong)(_h) < (zend_ulong)(_ht)->nNumUsed))
				|.if X64
					|	mov eax, dword [FCARG1a + offsetof(zend_array, nNumUsed)]
					if (val == 0) {
						|	test r0, r0
					} else if (val > 0 && !op2_loaded) {
						|	cmp r0, val
					} else {
						|	cmp r0, FCARG2a
					}
				|.else
					if (val >= 0 && !op2_loaded) {
						|	cmp dword [FCARG1a + offsetof(zend_array, nNumUsed)], val
					} else {
						|	cmp dword [FCARG1a + offsetof(zend_array, nNumUsed)], FCARG2a
					}
				|.endif
				if (type == BP_JIT_IS) {
					if (not_found_exit_addr) {
						|	jbe &not_found_exit_addr
					} else {
						|	jbe >9 // NOT_FOUND
					}
				} else if (JIT_G(trigger) == ZEND_JIT_ON_HOT_TRACE && type == BP_VAR_R) {
					|	jbe &exit_addr
				} else if (type == BP_VAR_IS && not_found_exit_addr) {
					|	jbe &not_found_exit_addr
				} else if (type == BP_VAR_RW && not_found_exit_addr) {
					|	jbe &not_found_exit_addr
				} else if (type == BP_VAR_IS && found_exit_addr) {
					|	jbe >7 // NOT_FOUND
				} else {
					|	jbe >2 // NOT_FOUND
				}
				|	// _ret = &_ht->arData[_h].val;
				if (val >= 0) {
					|	mov r0, aword [FCARG1a + offsetof(zend_array, arData)]
					if (val != 0) {
						|	add r0, val * sizeof(Bucket)
					}
				} else {
					|.if X64
						|	mov r0, FCARG2a
						|	shl r0, 5
					|.else
						|	imul r0, FCARG2a, sizeof(Bucket)
					|.endif
					|	add r0, aword [FCARG1a + offsetof(zend_array, arData)]
				}
			}
		}
		switch (type) {
			case BP_JIT_IS:
				if (op1_info & MAY_BE_ARRAY_NUMERIC_HASH) {
					if (packed_loaded) {
						|	jmp >5
					}
					|4:
					if (!op2_loaded) {
						|	// hval = Z_LVAL_P(dim);
						|	GET_ZVAL_LVAL ZREG_FCARG2, op2_addr
					}
					if (packed_loaded) {
						|	EXT_CALL _zend_hash_index_find, r0
					} else {
						|	EXT_CALL zend_hash_index_find, r0
					}
					|	test r0, r0
					if (not_found_exit_addr) {
						|	jz &not_found_exit_addr
					} else {
						|	jz >9 // NOT_FOUND
					}
					if (op2_info & MAY_BE_STRING) {
						|	jmp >5
					}
				} else if (packed_loaded) {
					if (op2_info & MAY_BE_STRING) {
						|	jmp >5
					}
				} else if (not_found_exit_addr) {
					|	jmp &not_found_exit_addr
				} else {
					|	jmp >9 // NOT_FOUND
				}
				break;
			case BP_VAR_R:
			case BP_VAR_IS:
			case BP_VAR_UNSET:
				if (packed_loaded) {
					if (op1_info & MAY_BE_ARRAY_NUMERIC_HASH) {
						|	IF_NOT_Z_TYPE r0, IS_UNDEF, >8
					} else if (JIT_G(trigger) == ZEND_JIT_ON_HOT_TRACE && type == BP_VAR_R) {
						/* perform IS_UNDEF check only after result type guard (during deoptimization) */
						if (!found_exit_addr || (op1_info & MAY_BE_ARRAY_NUMERIC_HASH)) {
							|	IF_Z_TYPE r0, IS_UNDEF, &exit_addr
						}
					} else if (type == BP_VAR_IS && not_found_exit_addr) {
						|	IF_Z_TYPE r0, IS_UNDEF, &not_found_exit_addr
					} else if (type == BP_VAR_IS && found_exit_addr) {
						|	IF_Z_TYPE r0, IS_UNDEF, >7 // NOT_FOUND
					} else {
						|	IF_Z_TYPE r0, IS_UNDEF, >2 // NOT_FOUND
					}
				}
				if (!(op1_info & MAY_BE_ARRAY_KEY_LONG) || (packed_loaded && (op1_info & MAY_BE_ARRAY_NUMERIC_HASH))) {
					if (JIT_G(trigger) == ZEND_JIT_ON_HOT_TRACE && type == BP_VAR_R) {
						|	jmp &exit_addr
					} else if (type == BP_VAR_IS && not_found_exit_addr) {
						|	jmp &not_found_exit_addr
					} else if (type == BP_VAR_IS && found_exit_addr) {
						|	jmp >7 // NOT_FOUND
					} else {
						|	jmp >2 // NOT_FOUND
					}
				}
				if (!packed_loaded || (op1_info & MAY_BE_ARRAY_NUMERIC_HASH)) {
					|4:
					if (!op2_loaded) {
						|	// hval = Z_LVAL_P(dim);
						|	GET_ZVAL_LVAL ZREG_FCARG2, op2_addr
					}
					if (packed_loaded) {
						|	EXT_CALL _zend_hash_index_find, r0
					} else {
						|	EXT_CALL zend_hash_index_find, r0
					}
					|	test r0, r0
					if (JIT_G(trigger) == ZEND_JIT_ON_HOT_TRACE && type == BP_VAR_R) {
						|	jz &exit_addr
					} else if (type == BP_VAR_IS && not_found_exit_addr) {
						|	jz &not_found_exit_addr
					} else if (type == BP_VAR_IS && found_exit_addr) {
						|	jz >7 // NOT_FOUND
					} else {
						|	jz >2 // NOT_FOUND
					}
				}
				|.cold_code
				|2:
				switch (type) {
					case BP_VAR_R:
						if (JIT_G(trigger) != ZEND_JIT_ON_HOT_TRACE) {
							|	// zend_error(E_WARNING,"Undefined array key " ZEND_LONG_FMT, hval);
							|	// retval = &EG(uninitialized_zval);
							|	UNDEFINED_OFFSET opline
							|	jmp >9
						}
						break;
					case BP_VAR_IS:
					case BP_VAR_UNSET:
						if (!not_found_exit_addr && !found_exit_addr) {
							|	// retval = &EG(uninitialized_zval);
							|	SET_ZVAL_TYPE_INFO res_addr, IS_NULL
							|	jmp >9
						}
						break;
					default:
						ZEND_UNREACHABLE();
				}
				|.code
				break;
			case BP_VAR_RW:
				if (packed_loaded && !not_found_exit_addr) {
					|	IF_NOT_Z_TYPE r0, IS_UNDEF, >8
				}
				if (!packed_loaded ||
						!not_found_exit_addr ||
						(op1_info & MAY_BE_ARRAY_NUMERIC_HASH)) {
					if (packed_loaded && not_found_exit_addr) {
						|.cold_code
					}
					|2:
					|4:
					if (!op2_loaded) {
						|	// hval = Z_LVAL_P(dim);
						|	GET_ZVAL_LVAL ZREG_FCARG2, op2_addr
					}
					|	SET_EX_OPLINE opline, r0
					if (packed_loaded) {
						|	EXT_CALL zend_jit_hash_index_lookup_rw_no_packed, r0
					} else {
						|	EXT_CALL zend_jit_hash_index_lookup_rw, r0
					}
					|	test r0, r0
					if (not_found_exit_addr) {
						if (packed_loaded) {
							|	jnz >8
							|	jmp &not_found_exit_addr
							|.code
						} else {
							|	jz &not_found_exit_addr
						}
					} else {
						|	jz >9
					}
				}
				break;
			case BP_VAR_W:
				if (packed_loaded) {
					|	IF_NOT_Z_TYPE r0, IS_UNDEF, >8
				}
				if (!(op1_info & MAY_BE_ARRAY_KEY_LONG) || (op1_info & MAY_BE_ARRAY_NUMERIC_HASH) || packed_loaded || bad_packed_key || dim_type == IS_UNDEF) {
					|2:
					|4:
					if (!op2_loaded) {
						|	// hval = Z_LVAL_P(dim);
						|	GET_ZVAL_LVAL ZREG_FCARG2, op2_addr
					}
					|	EXT_CALL zend_hash_index_lookup, r0
				}
				break;
			default:
				ZEND_UNREACHABLE();
		}

		if (type != BP_JIT_IS && (op2_info & MAY_BE_STRING)) {
			|	jmp >8
		}
	}

	if (op2_info & MAY_BE_STRING) {
		|3:
		if (op2_info & ((MAY_BE_ANY|MAY_BE_UNDEF) - (MAY_BE_LONG|MAY_BE_STRING))) {
			|	// if (EXPECTED(Z_TYPE_P(dim) == IS_STRING))
			|	IF_NOT_ZVAL_TYPE op2_addr, IS_STRING, >3
		}
		|	// offset_key = Z_STR_P(dim);
		|	GET_ZVAL_LVAL ZREG_FCARG2, op2_addr
		|	// retval = zend_hash_find(ht, offset_key);
		switch (type) {
			case BP_JIT_IS:
				if (opline->op2_type != IS_CONST) {
					|	cmp byte [FCARG2a + offsetof(zend_string, val)], '9'
					|	jle >1
					|.cold_code
					|1:
					|	EXT_CALL zend_jit_symtable_find, r0
					|	jmp >1
					|.code
					|	EXT_CALL zend_hash_find, r0
					|1:
				} else {
					|	EXT_CALL zend_hash_find_known_hash, r0
				}
				|	test r0, r0
				if (not_found_exit_addr) {
					|	jz &not_found_exit_addr
				} else {
					|	jz >9 // NOT_FOUND
				}
				break;
			case BP_VAR_R:
			case BP_VAR_IS:
			case BP_VAR_UNSET:
				if (opline->op2_type != IS_CONST) {
					|	cmp byte [FCARG2a + offsetof(zend_string, val)], '9'
					|	jle >1
					|.cold_code
					|1:
					|	EXT_CALL zend_jit_symtable_find, r0
					|	jmp >1
					|.code
					|	EXT_CALL zend_hash_find, r0
					|1:
				} else {
					|	EXT_CALL zend_hash_find_known_hash, r0
				}
				|	test r0, r0
				if (JIT_G(trigger) == ZEND_JIT_ON_HOT_TRACE && type == BP_VAR_R) {
					|	jz &exit_addr
				} else if (type == BP_VAR_IS && not_found_exit_addr) {
					|	jz &not_found_exit_addr
				} else if (type == BP_VAR_IS && found_exit_addr) {
					|	jz >7 // NOT_FOUND
				} else {
					|	jz >2 // NOT_FOUND
					|.cold_code
					|2:
					switch (type) {
						case BP_VAR_R:
							// zend_error(E_WARNING, "Undefined array key \"%s\"", ZSTR_VAL(offset_key));
							|	UNDEFINED_INDEX opline
							|	jmp >9
							break;
						case BP_VAR_IS:
						case BP_VAR_UNSET:
							|	// retval = &EG(uninitialized_zval);
							|	SET_ZVAL_TYPE_INFO res_addr, IS_NULL
							|	jmp >9
							break;
						default:
							ZEND_UNREACHABLE();
					}
					|.code
				}
				break;
			case BP_VAR_RW:
				|	SET_EX_OPLINE opline, r0
				if (opline->op2_type != IS_CONST) {
					|	EXT_CALL zend_jit_symtable_lookup_rw, r0
				} else {
					|	EXT_CALL zend_jit_hash_lookup_rw, r0
				}
				|	test r0, r0
				if (not_found_exit_addr) {
					|	jz &not_found_exit_addr
				} else {
					|	jz >9
				}
				break;
			case BP_VAR_W:
				if (opline->op2_type != IS_CONST) {
					|	EXT_CALL zend_jit_symtable_lookup_w, r0
				} else {
					|	EXT_CALL zend_hash_lookup, r0
				}
				break;
			default:
				ZEND_UNREACHABLE();
		}
	}

	if (type == BP_JIT_IS && (op2_info & (MAY_BE_LONG|MAY_BE_STRING))) {
	    |5:
		if (op1_info & MAY_BE_ARRAY_OF_REF) {
			|	ZVAL_DEREF r0, MAY_BE_REF
		}
		|	cmp byte [r0 + 8], IS_NULL
		if (not_found_exit_addr) {
			|	jle &not_found_exit_addr
		} else if (found_exit_addr) {
			|	jg &found_exit_addr
		} else {
			|	jle >9 // NOT FOUND
		}
	}

	if (op2_info & ((MAY_BE_ANY|MAY_BE_UNDEF) - (MAY_BE_LONG|MAY_BE_STRING))) {
		if (op2_info & (MAY_BE_LONG|MAY_BE_STRING)) {
			|.cold_code
			|3:
		}
		|	SET_EX_OPLINE opline, r0
		|	LOAD_ZVAL_ADDR FCARG2a, op2_addr
		switch (type) {
			case BP_VAR_R:
				|.if X64
					|   LOAD_ZVAL_ADDR CARG3, res_addr
				|.else
					|	sub r4, 12
					|   PUSH_ZVAL_ADDR res_addr, r0
				|.endif
				|	EXT_CALL zend_jit_fetch_dim_r_helper, r0
				|.if not(X64)
				|	add r4, 12
				|.endif
				|	jmp >9
				break;
			case BP_JIT_IS:
				|	EXT_CALL zend_jit_fetch_dim_isset_helper, r0
				|	test r0, r0
				if (not_found_exit_addr) {
					|	je &not_found_exit_addr
					if (op2_info & (MAY_BE_LONG|MAY_BE_STRING)) {
						|	jmp >8
					}
				} else if (found_exit_addr) {
					|	jne &found_exit_addr
					if (op2_info & (MAY_BE_LONG|MAY_BE_STRING)) {
						|	jmp >9
					}
				} else {
					|	jne >8
					|	jmp >9
				}
				break;
			case BP_VAR_IS:
			case BP_VAR_UNSET:
				|.if X64
					|   LOAD_ZVAL_ADDR CARG3, res_addr
				|.else
					|	sub r4, 12
					|   PUSH_ZVAL_ADDR res_addr, r0
				|.endif
				|	EXT_CALL zend_jit_fetch_dim_is_helper, r0
				|.if not(X64)
				|	add r4, 12
				|.endif
				|	jmp >9
				break;
			case BP_VAR_RW:
				|	EXT_CALL zend_jit_fetch_dim_rw_helper, r0
				|	test r0, r0
				|	jne >8
				|	jmp >9
				break;
			case BP_VAR_W:
				|	EXT_CALL zend_jit_fetch_dim_w_helper, r0
				|	test r0, r0
				|	jne >8
				|	jmp >9
				break;
			default:
				ZEND_UNREACHABLE();
		}
		if (op2_info & (MAY_BE_LONG|MAY_BE_STRING)) {
			|.code
		}
	}

	return 1;
}

static int zend_jit_simple_assign(dasm_State    **Dst,
                                  const zend_op  *opline,
                                  zend_jit_addr   var_addr,
                                  uint32_t        var_info,
                                  uint32_t        var_def_info,
                                  zend_uchar      val_type,
                                  zend_jit_addr   val_addr,
                                  uint32_t        val_info,
                                  zend_jit_addr   res_addr,
                                  int             in_cold,
                                  int             save_r1)
/* Labels: 1,2,3 */
{
	zend_reg tmp_reg;

	if (Z_MODE(var_addr) == IS_REG || Z_REG(var_addr) != ZREG_R0) {
		tmp_reg = ZREG_R0;
	} else {
		/* ASSIGN_DIM */
		tmp_reg = ZREG_FCARG1;
	}

	if (Z_MODE(val_addr) == IS_CONST_ZVAL) {
		zval *zv = Z_ZV(val_addr);

		if (!res_addr) {
			|	ZVAL_COPY_CONST var_addr, var_info, var_def_info, zv, tmp_reg
		} else {
			|	ZVAL_COPY_CONST_2 var_addr, res_addr, var_info, var_def_info, zv, tmp_reg
		}
		if (Z_REFCOUNTED_P(zv)) {
			if (!res_addr) {
				|	ADDREF_CONST zv, Ra(tmp_reg)
			} else {
				|	ADDREF_CONST_2 zv, Ra(tmp_reg)
			}
		}
	} else {
		if (val_info & MAY_BE_UNDEF) {
			if (in_cold) {
				|	IF_NOT_ZVAL_TYPE val_addr, IS_UNDEF, >2
			} else {
				|	IF_ZVAL_TYPE val_addr, IS_UNDEF, >1
				|.cold_code
				|1:
			}
			|	// zend_error(E_WARNING, "Undefined variable $%s", ZSTR_VAL(CV_DEF_OF(EX_VAR_TO_NUM(opline->op1.var))));
			if (save_r1) {
				|	mov aword T1, FCARG1a // save
			}
			|	SET_ZVAL_TYPE_INFO var_addr, IS_NULL
			if (res_addr) {
				|	SET_ZVAL_TYPE_INFO res_addr, IS_NULL
			}
			if (opline) {
				|	SET_EX_OPLINE opline, Ra(tmp_reg)
			}
			ZEND_ASSERT(Z_MODE(val_addr) == IS_MEM_ZVAL && Z_REG(val_addr) == ZREG_FP);
			|	mov FCARG1d, Z_OFFSET(val_addr)
			|	EXT_CALL zend_jit_undefined_op_helper, r0
			|	test r0, r0
			|	jz ->exception_handler_undef
			if (save_r1) {
				|	mov FCARG1a, aword T1 // restore
			}
			|	jmp >3
			if (in_cold) {
				|2:
			} else {
				|.code
			}
		}
		if (val_info & MAY_BE_REF) {
			if (val_type == IS_CV) {
				ZEND_ASSERT(Z_REG(var_addr) != ZREG_R2);
				if (Z_MODE(val_addr) != IS_MEM_ZVAL || Z_REG(val_addr) != ZREG_R2 || Z_OFFSET(val_addr) != 0) {
					|	LOAD_ZVAL_ADDR r2, val_addr
				}
				|	ZVAL_DEREF r2, val_info
				val_addr = ZEND_ADDR_MEM_ZVAL(ZREG_R2, 0);
			} else {
				zend_jit_addr ref_addr;

				if (in_cold) {
					|	IF_NOT_ZVAL_TYPE val_addr, IS_REFERENCE, >1
				} else {
					|	IF_ZVAL_TYPE val_addr, IS_REFERENCE, >1
					|.cold_code
					|1:
				}
				if (Z_REG(val_addr) == ZREG_R2) {
					|	mov aword T1, r2 // save
				}
				|	// zend_refcounted *ref = Z_COUNTED_P(retval_ptr);
				|	GET_ZVAL_PTR r2, val_addr
				|	GC_DELREF r2
				|	// ZVAL_COPY_VALUE(return_value, &ref->value);
				ref_addr = ZEND_ADDR_MEM_ZVAL(ZREG_R2, 8);
				if (!res_addr) {
					|	ZVAL_COPY_VALUE var_addr, var_info, ref_addr, val_info, ZREG_R2, tmp_reg
				} else {
					|	ZVAL_COPY_VALUE_2 var_addr, var_info, res_addr, ref_addr, val_info, ZREG_R2, tmp_reg
				}
				|	je >2
				|	IF_NOT_REFCOUNTED dh, >3
				if (!res_addr) {
					|	GC_ADDREF Ra(tmp_reg)
				} else {
					|	add dword [Ra(tmp_reg)], 2
				}
				|	jmp >3
				|2:
				if (res_addr) {
					|	IF_NOT_REFCOUNTED dh, >2
					|	GC_ADDREF Ra(tmp_reg)
					|2:
				}
				if (Z_REG(val_addr) == ZREG_R2) {
					|	mov r2, aword T1 // restore
				}
				if (save_r1) {
					|	mov aword T1, FCARG1a // save
				}
				|	EFREE_REFERENCE aword [Ra(Z_REG(val_addr))+Z_OFFSET(val_addr)]
				if (save_r1) {
					|	mov FCARG1a, aword T1 // restore
				}
				|	jmp >3
				if (in_cold) {
					|1:
				} else {
					|.code
				}
			}
		}

		if (!res_addr) {
			|	ZVAL_COPY_VALUE var_addr, var_info, val_addr, val_info, ZREG_R2, tmp_reg
		} else {
			|	ZVAL_COPY_VALUE_2 var_addr, var_info, res_addr, val_addr, val_info, ZREG_R2, tmp_reg
		}

		if (val_type == IS_CV) {
			if (!res_addr) {
				|	TRY_ADDREF val_info, dh, Ra(tmp_reg)
			} else {
				|	TRY_ADDREF_2 val_info, dh, Ra(tmp_reg)
			}
		} else {
			if (res_addr) {
				|	TRY_ADDREF val_info, dh, Ra(tmp_reg)
			}
		}
		|3:
	}
	return 1;
}

static int zend_jit_assign_to_typed_ref(dasm_State         **Dst,
                                       const zend_op        *opline,
                                       zend_uchar            val_type,
                                       zend_jit_addr         val_addr,
                                       zend_jit_addr         res_addr,
                                       bool                  check_exception)
{
	|	// if (UNEXPECTED(ZEND_REF_HAS_TYPE_SOURCES(Z_REF_P(variable_ptr)))) {
	|	cmp aword [FCARG1a + offsetof(zend_reference, sources.ptr)], 0
	|	jnz >2
	|.cold_code
	|2:
	if (Z_MODE(val_addr) != IS_MEM_ZVAL || Z_REG(val_addr) != ZREG_FCARG2 || Z_OFFSET(val_addr) != 0) {
		|	LOAD_ZVAL_ADDR FCARG2a, val_addr
	}
	if (opline) {
		|	SET_EX_OPLINE opline, r0
	}
	if (val_type == IS_CONST) {
		|	EXT_CALL zend_jit_assign_const_to_typed_ref, r0
	} else if (val_type == IS_TMP_VAR) {
		|	EXT_CALL zend_jit_assign_tmp_to_typed_ref, r0
	} else if (val_type == IS_VAR) {
		|	EXT_CALL zend_jit_assign_var_to_typed_ref, r0
	} else if (val_type == IS_CV) {
		|	EXT_CALL zend_jit_assign_cv_to_typed_ref, r0
	} else {
		ZEND_UNREACHABLE();
	}
	if (res_addr) {
		zend_jit_addr ret_addr = ZEND_ADDR_MEM_ZVAL(ZREG_R0, 0);

		|	ZVAL_COPY_VALUE res_addr, -1, ret_addr, -1, ZREG_R1, ZREG_R2
		|	TRY_ADDREF -1, ch, r2
	}
	if (check_exception) {
		|	// if (UNEXPECTED(EG(exception) != NULL)) {
		|	MEM_CMP_ZTS aword, executor_globals, exception, 0, r0
		|	je >8  // END OF zend_jit_assign_to_variable()
		|	jmp ->exception_handler_undef
	} else {
		|	jmp >8
	}
	|.code

	return 1;
}

static int zend_jit_assign_to_variable_call(dasm_State    **Dst,
                                            const zend_op  *opline,
                                            zend_jit_addr   __var_use_addr,
                                            zend_jit_addr   var_addr,
                                            uint32_t        __var_info,
                                            uint32_t        __var_def_info,
                                            zend_uchar      val_type,
                                            zend_jit_addr   val_addr,
                                            uint32_t        val_info,
                                            zend_jit_addr   __res_addr,
                                            bool       __check_exception)
{
	if (val_info & MAY_BE_UNDEF) {
		if (JIT_G(trigger) == ZEND_JIT_ON_HOT_TRACE) {
			int32_t exit_point = zend_jit_trace_get_exit_point(opline, ZEND_JIT_EXIT_TO_VM);
			const void *exit_addr = zend_jit_trace_get_exit_addr(exit_point);

			if (!exit_addr) {
				return 0;
			}

			|	IF_ZVAL_TYPE val_addr, IS_UNDEF, &exit_addr
		} else {
			|	IF_ZVAL_TYPE val_addr, IS_UNDEF, >1
			|.cold_code
			|1:
			ZEND_ASSERT(Z_REG(val_addr) == ZREG_FP);
			if (Z_REG(var_addr) != ZREG_FP) {
				|	mov aword T1, Ra(Z_REG(var_addr)) // save
			}
			|	SET_EX_OPLINE opline, r0
			|	mov FCARG1d, Z_OFFSET(val_addr)
			|	EXT_CALL zend_jit_undefined_op_helper, r0
			if (Z_REG(var_addr) != ZREG_FP) {
				|	mov Ra(Z_REG(var_addr)), aword T1 // restore
			}
			if (Z_MODE(var_addr) != IS_MEM_ZVAL || Z_REG(var_addr) != ZREG_FCARG1 || Z_OFFSET(var_addr) != 0) {
				|	LOAD_ZVAL_ADDR FCARG1a, var_addr
			}
			|	LOAD_ADDR_ZTS FCARG2a, executor_globals, uninitialized_zval
			|	call ->assign_const
			|	jmp >9
			|.code
		}
	}
	if (Z_MODE(var_addr) != IS_MEM_ZVAL || Z_REG(var_addr) != ZREG_FCARG1 || Z_OFFSET(var_addr) != 0) {
		|	LOAD_ZVAL_ADDR FCARG1a, var_addr
	}
	if (Z_MODE(val_addr) != IS_MEM_ZVAL || Z_REG(val_addr) != ZREG_FCARG2 || Z_OFFSET(val_addr) != 0) {
		|	LOAD_ZVAL_ADDR FCARG2a, val_addr
	}
	if (opline) {
		|	SET_EX_OPLINE opline, r0
	}
	if (!(val_info & (MAY_BE_STRING|MAY_BE_ARRAY|MAY_BE_OBJECT|MAY_BE_RESOURCE|MAY_BE_REF))) {
		|	call ->assign_tmp
	} else if (val_type == IS_CONST) {
		|	call ->assign_const
	} else if (val_type == IS_TMP_VAR) {
		|	call ->assign_tmp
	} else if (val_type == IS_VAR) {
		if (!(val_info & MAY_BE_REF)) {
			|	call ->assign_tmp
		} else {
			|	call ->assign_var
		}
	} else if (val_type == IS_CV) {
		if (!(val_info & MAY_BE_REF)) {
			|	call ->assign_cv_noref
		} else {
			|	call ->assign_cv
		}
		if ((val_info & MAY_BE_UNDEF) && JIT_G(trigger) != ZEND_JIT_ON_HOT_TRACE) {
			|9:
		}
	} else {
		ZEND_UNREACHABLE();
	}

	return 1;
}

static int zend_jit_assign_to_variable(dasm_State    **Dst,
                                       const zend_op  *opline,
                                       zend_jit_addr   var_use_addr,
                                       zend_jit_addr   var_addr,
                                       uint32_t        var_info,
                                       uint32_t        var_def_info,
                                       zend_uchar      val_type,
                                       zend_jit_addr   val_addr,
                                       uint32_t        val_info,
                                       zend_jit_addr   res_addr,
                                       bool       check_exception)
/* Labels: 1,2,3,4,5,8 */
{
	int done = 0;
	zend_reg ref_reg, tmp_reg;

	if (Z_MODE(var_addr) == IS_REG || Z_REG(var_use_addr) != ZREG_R0) {
		ref_reg = ZREG_FCARG1;
		tmp_reg = ZREG_R0;
	} else {
		/* ASSIGN_DIM */
		ref_reg = ZREG_R0;
		tmp_reg = ZREG_FCARG1;
	}

	if (var_info & MAY_BE_REF) {
		if (Z_MODE(var_use_addr) != IS_MEM_ZVAL || Z_REG(var_use_addr) != ref_reg || Z_OFFSET(var_use_addr) != 0) {
			|	LOAD_ZVAL_ADDR Ra(ref_reg), var_use_addr
			var_addr = var_use_addr = ZEND_ADDR_MEM_ZVAL(ref_reg, 0);
		}
		|	// if (Z_ISREF_P(variable_ptr)) {
		|	IF_NOT_Z_TYPE, Ra(ref_reg), IS_REFERENCE, >3
		|	// if (UNEXPECTED(ZEND_REF_HAS_TYPE_SOURCES(Z_REF_P(variable_ptr)))) {
		|	GET_Z_PTR FCARG1a, Ra(ref_reg)
		if (!zend_jit_assign_to_typed_ref(Dst, opline, val_type, val_addr, res_addr, check_exception)) {
			return 0;
		}
		|	lea Ra(ref_reg), [FCARG1a + offsetof(zend_reference, val)]
		|3:
	}
	if (var_info & (MAY_BE_STRING|MAY_BE_ARRAY|MAY_BE_OBJECT|MAY_BE_RESOURCE)) {
		if (RC_MAY_BE_1(var_info)) {
			int in_cold = 0;

			if (var_info & ((MAY_BE_ANY|MAY_BE_UNDEF)-(MAY_BE_OBJECT|MAY_BE_RESOURCE))) {
				|	IF_ZVAL_REFCOUNTED var_use_addr, >1
				|.cold_code
				|1:
				in_cold = 1;
			}
			if (Z_REG(var_use_addr) == ZREG_FCARG1 || Z_REG(var_use_addr) == ZREG_R0) {
				bool keep_gc = 0;

				|	GET_ZVAL_PTR Ra(tmp_reg), var_use_addr
				if (tmp_reg == ZREG_FCARG1) {
					if (Z_MODE(val_addr) == IS_REG) {
						keep_gc = 1;
					} else if ((val_info & ((MAY_BE_UNDEF|MAY_BE_ANY|MAY_BE_GUARD)-(MAY_BE_NULL|MAY_BE_FALSE|MAY_BE_TRUE))) == 0) {
						keep_gc = 1;
					} else if (Z_MODE(val_addr) == IS_CONST_ZVAL) {
						if (sizeof(void*) == 4) {
							keep_gc = 1;
						} else {
							zval *zv = Z_ZV(val_addr);

							if (Z_TYPE_P(zv) == IS_DOUBLE) {
								if (Z_DVAL_P(zv) == 0 || IS_SIGNED_32BIT(zv)) {
									keep_gc = 1;
								}
							} else if (IS_SIGNED_32BIT(Z_LVAL_P(zv))) {
								keep_gc = 1;
							}
						}
					} else if (Z_MODE(val_addr) == IS_MEM_ZVAL) {
						if ((val_info & (MAY_BE_UNDEF|MAY_BE_ANY|MAY_BE_GUARD)) == MAY_BE_DOUBLE) {
							keep_gc = 1;
						}
					}
				}
				if (!keep_gc) {
					|	mov aword T1, Ra(tmp_reg) // save
				}
				if (!zend_jit_simple_assign(Dst, opline, var_addr, var_info, var_def_info, val_type, val_addr, val_info, res_addr, in_cold, 0)) {
					return 0;
				}
				if (!keep_gc) {
					|	mov FCARG1a, aword T1 // restore
				}
			} else {
				|	GET_ZVAL_PTR FCARG1a, var_use_addr
				if (!zend_jit_simple_assign(Dst, opline, var_addr, var_info, var_def_info, val_type, val_addr, val_info, res_addr, in_cold, 1)) {
					return 0;
				}
			}
			|	GC_DELREF FCARG1a
			if (RC_MAY_BE_N(var_info) && (var_info & (MAY_BE_ARRAY|MAY_BE_OBJECT)) != 0) {
				|	jnz >4
			} else {
				|	jnz >8
			}
			|	ZVAL_DTOR_FUNC var_info, opline
			if (in_cold || (RC_MAY_BE_N(var_info) && (var_info & (MAY_BE_ARRAY|MAY_BE_OBJECT)) != 0)) {
				if (check_exception) {
					|	MEM_CMP_ZTS aword, executor_globals, exception, 0, r0
					|	je >8
					|	jmp ->exception_handler
				} else {
					|	jmp >8
				}
			}
			if (RC_MAY_BE_N(var_info) && (var_info & (MAY_BE_ARRAY|MAY_BE_OBJECT)) != 0) {
				|4:
				|	IF_GC_MAY_NOT_LEAK FCARG1a, >8
				|	EXT_CALL gc_possible_root, r0
				if (in_cold) {
					|	jmp >8
				}
			}
			if (in_cold) {
				|.code
			} else {
				done = 1;
			}
		} else /* if (RC_MAY_BE_N(var_info)) */ {
			if (var_info & ((MAY_BE_ANY|MAY_BE_UNDEF)-(MAY_BE_OBJECT|MAY_BE_RESOURCE))) {
				|	IF_NOT_ZVAL_REFCOUNTED var_use_addr, >5
			}
			if (var_info & (MAY_BE_ARRAY|MAY_BE_OBJECT)) {
				if (Z_REG(var_use_addr) != ZREG_FP) {
					|	mov T1, Ra(Z_REG(var_use_addr)) // save
				}
				|	GET_ZVAL_PTR FCARG1a, var_use_addr
				|	GC_DELREF FCARG1a
				|	IF_GC_MAY_NOT_LEAK FCARG1a, >5
				|	EXT_CALL gc_possible_root, r0
				if (Z_REG(var_use_addr) != ZREG_FP) {
					|	mov Ra(Z_REG(var_use_addr)), T1 // restore
				}
			} else {
				|	GET_ZVAL_PTR Ra(tmp_reg), var_use_addr
				|	GC_DELREF Ra(tmp_reg)
			}
			|5:
	    }
	}

	if (!done && !zend_jit_simple_assign(Dst, opline, var_addr, var_info, var_def_info, val_type, val_addr, val_info, res_addr, 0, 0)) {
		return 0;
	}

	|8:

	return 1;
}

static int zend_jit_assign_dim(dasm_State **Dst, const zend_op *opline, uint32_t op1_info, zend_jit_addr op1_addr, uint32_t op2_info, uint32_t val_info, uint8_t dim_type, int may_throw)
{
	zend_jit_addr op2_addr, op3_addr, res_addr;

	op2_addr = (opline->op2_type != IS_UNUSED) ? OP2_ADDR() : 0;
	op3_addr = OP1_DATA_ADDR();
	if (opline->result_type == IS_UNUSED) {
		res_addr = 0;
	} else {
		res_addr = ZEND_ADDR_MEM_ZVAL(ZREG_FP, opline->result.var);
	}

	if (JIT_G(trigger) == ZEND_JIT_ON_HOT_TRACE && (val_info & MAY_BE_UNDEF)) {
		int32_t exit_point = zend_jit_trace_get_exit_point(opline, ZEND_JIT_EXIT_TO_VM);
		const void *exit_addr = zend_jit_trace_get_exit_addr(exit_point);

		if (!exit_addr) {
			return 0;
		}

		|	IF_ZVAL_TYPE op3_addr, IS_UNDEF, &exit_addr

		val_info &= ~MAY_BE_UNDEF;
	}

	if (op1_info & MAY_BE_REF) {
		|	LOAD_ZVAL_ADDR FCARG1a, op1_addr
		|	IF_NOT_Z_TYPE FCARG1a, IS_REFERENCE, >1
		|	GET_Z_PTR FCARG2a, FCARG1a
		|	IF_NOT_TYPE byte [FCARG2a + offsetof(zend_reference, val) + offsetof(zval, u1.v.type)], IS_ARRAY, >2
		|	lea FCARG1a, [FCARG2a + offsetof(zend_reference, val)]
		|	jmp >3
		|.cold_code
		|2:
		|	SET_EX_OPLINE opline, r0
		|	EXT_CALL zend_jit_prepare_assign_dim_ref, r0
		|	test r0, r0
		|	mov FCARG1a, r0
		|	jne >1
		|	jmp ->exception_handler_undef
		|.code
		|1:
		op1_addr = ZEND_ADDR_MEM_ZVAL(ZREG_FCARG1, 0);
	}

	if (op1_info & MAY_BE_ARRAY) {
		if (op1_info & ((MAY_BE_ANY|MAY_BE_UNDEF) - MAY_BE_ARRAY)) {
			|	IF_NOT_ZVAL_TYPE op1_addr, IS_ARRAY, >7
		}
		|3:
		|	SEPARATE_ARRAY op1_addr, op1_info, 1
	} else if (op1_info & (MAY_BE_UNDEF|MAY_BE_NULL)) {
		if (op1_info & (MAY_BE_ANY-(MAY_BE_NULL|MAY_BE_ARRAY))) {
			|	CMP_ZVAL_TYPE op1_addr, IS_NULL
			|	jg >7
		}
		|	// ZVAL_ARR(container, zend_new_array(8));
		if (Z_REG(op1_addr) != ZREG_FP) {
			|	mov T1, Ra(Z_REG(op1_addr)) // save
		}
		|	EXT_CALL _zend_new_array_0, r0
		if (Z_REG(op1_addr) != ZREG_FP) {
			|	mov Ra(Z_REG(op1_addr)), T1 // restore
		}
		|	SET_ZVAL_LVAL op1_addr, r0
		|	SET_ZVAL_TYPE_INFO op1_addr, IS_ARRAY_EX
		|	mov FCARG1a, r0
	}

	if (op1_info & (MAY_BE_UNDEF|MAY_BE_NULL|MAY_BE_ARRAY)) {
		|6:
		if (opline->op2_type == IS_UNUSED) {
			uint32_t var_info = MAY_BE_NULL;
			zend_jit_addr var_addr = ZEND_ADDR_MEM_ZVAL(ZREG_R0, 0);

			|	// var_ptr = zend_hash_next_index_insert(Z_ARRVAL_P(container), &EG(uninitialized_zval));
			|	LOAD_ADDR_ZTS FCARG2a, executor_globals, uninitialized_zval
			|	EXT_CALL zend_hash_next_index_insert, r0
			|	// if (UNEXPECTED(!var_ptr)) {
			|	test r0, r0
			|	jz >1
			|.cold_code
			|1:
			|	// zend_throw_error(NULL, "Cannot add element to the array as the next element is already occupied");
			|	CANNOT_ADD_ELEMENT opline
			|	//ZEND_VM_C_GOTO(assign_dim_op_ret_null);
			|	jmp >9
			|.code

			if (!zend_jit_simple_assign(Dst, opline, var_addr, var_info, -1, (opline+1)->op1_type, op3_addr, val_info, res_addr, 0, 0)) {
				return 0;
			}
		} else {
			uint32_t var_info = zend_array_element_type(op1_info, opline->op1_type, 0, 0);
			zend_jit_addr var_addr = ZEND_ADDR_MEM_ZVAL(ZREG_R0, 0);

			if (!zend_jit_fetch_dimension_address_inner(Dst, opline, BP_VAR_W, op1_info, op2_info, dim_type, NULL, NULL, NULL)) {
				return 0;
			}

			if (op1_info & (MAY_BE_ARRAY_OF_REF|MAY_BE_OBJECT)) {
				var_info |= MAY_BE_REF;
			}
			if (var_info & (MAY_BE_STRING|MAY_BE_ARRAY|MAY_BE_OBJECT|MAY_BE_RESOURCE)) {
				var_info |= MAY_BE_RC1;
			}

			|8:
			|	// value = zend_assign_to_variable(variable_ptr, value, OP_DATA_TYPE);
			if (opline->op1_type == IS_VAR) {
				ZEND_ASSERT(opline->result_type == IS_UNUSED);
				if (!zend_jit_assign_to_variable_call(Dst, opline, var_addr, var_addr, var_info, -1, (opline+1)->op1_type, op3_addr, val_info, res_addr, 0)) {
					return 0;
				}
			} else {
				if (!zend_jit_assign_to_variable(Dst, opline, var_addr, var_addr, var_info, -1, (opline+1)->op1_type, op3_addr, val_info, res_addr, 0)) {
					return 0;
				}
			}
		}
	}

	if (((op1_info & MAY_BE_ARRAY) &&
	     (op1_info & (MAY_BE_UNDEF|MAY_BE_NULL))) ||
	    (op1_info & (MAY_BE_ANY-(MAY_BE_NULL|MAY_BE_ARRAY)))) {
		if (op1_info & (MAY_BE_UNDEF|MAY_BE_NULL|MAY_BE_ARRAY)) {
			|.cold_code
			|7:
		}

		if ((op1_info & (MAY_BE_UNDEF|MAY_BE_NULL)) &&
		    (op1_info & MAY_BE_ARRAY)) {
			if (op1_info & (MAY_BE_ANY-(MAY_BE_NULL|MAY_BE_ARRAY))) {
				|	CMP_ZVAL_TYPE op1_addr, IS_NULL
				|	jg >2
			}
			|	// ZVAL_ARR(container, zend_new_array(8));
			if (Z_REG(op1_addr) != ZREG_FP) {
				|	mov T1, Ra(Z_REG(op1_addr)) // save
			}
			|	EXT_CALL _zend_new_array_0, r0
			if (Z_REG(op1_addr) != ZREG_FP) {
				|	mov Ra(Z_REG(op1_addr)), T1 // restore
			}
			|	SET_ZVAL_LVAL op1_addr, r0
			|	SET_ZVAL_TYPE_INFO op1_addr, IS_ARRAY_EX
			|	mov FCARG1a, r0
			|	// ZEND_VM_C_GOTO(assign_dim_op_new_array);
			|	jmp <6
			|2:
		}

		if (op1_info & (MAY_BE_ANY-(MAY_BE_NULL|MAY_BE_ARRAY))) {
			|	SET_EX_OPLINE opline, r0
		    if (Z_REG(op1_addr) != ZREG_FCARG1 || Z_OFFSET(op1_addr) != 0) {
				|	LOAD_ZVAL_ADDR FCARG1a, op1_addr
			}
		    if (opline->op2_type == IS_UNUSED) {
				|	xor FCARG2a, FCARG2a
			} else if (opline->op2_type == IS_CONST && Z_EXTRA_P(RT_CONSTANT(opline, opline->op2)) == ZEND_EXTRA_VALUE) {
				ZEND_ASSERT(Z_MODE(op2_addr) == IS_CONST_ZVAL);
				|	LOAD_ADDR FCARG2a, (Z_ZV(op2_addr) + 1)
			} else {
				|	LOAD_ZVAL_ADDR FCARG2a, op2_addr
			}
			|.if not(X64)
			|	sub r4, 8
			|.endif
			if (opline->result_type == IS_UNUSED) {
				|.if X64
					|	xor CARG4, CARG4
				|.else
					|	push 0
				|.endif
			} else {
				|.if X64
					|	LOAD_ZVAL_ADDR CARG4, res_addr
				|.else
					|	PUSH_ZVAL_ADDR res_addr, r0
				|.endif
			}
			|.if X64
				|	LOAD_ZVAL_ADDR CARG3, op3_addr
			|.else
				|	PUSH_ZVAL_ADDR op3_addr, r0
			|.endif
			|	EXT_CALL zend_jit_assign_dim_helper, r0
			|.if not(X64)
			|	add r4, 8
			|.endif

#ifdef ZEND_JIT_USE_RC_INFERENCE
			if (((opline+1)->op1_type & (IS_TMP_VAR|IS_VAR)) && (val_info & MAY_BE_RC1)) {
				/* ASSIGN_DIM may increase refcount of the value */
				val_info |= MAY_BE_RCN;
			}
#endif

			|	FREE_OP (opline+1)->op1_type, (opline+1)->op1, val_info, 0, NULL
		}

		if (op1_info & (MAY_BE_UNDEF|MAY_BE_NULL|MAY_BE_ARRAY)) {
			if (op1_info & (MAY_BE_ANY-(MAY_BE_NULL|MAY_BE_ARRAY))) {
				|	jmp >9 // END
			}
			|.code
		}
	}

#ifdef ZEND_JIT_USE_RC_INFERENCE
	if ((opline->op2_type & (IS_TMP_VAR|IS_VAR)) && (op1_info & (MAY_BE_UNDEF|MAY_BE_NULL|MAY_BE_FALSE|MAY_BE_ARRAY|MAY_BE_OBJECT))) {
		/* ASSIGN_DIM may increase refcount of the key */
		op2_info |= MAY_BE_RCN;
	}
#endif

	|9:
	|	FREE_OP opline->op2_type, opline->op2, op2_info, 0, opline

	if (may_throw) {
		zend_jit_check_exception(Dst);
	}

	return 1;
}

static int zend_jit_assign_dim_op(dasm_State **Dst, const zend_op *opline, uint32_t op1_info, uint32_t op1_def_info, zend_jit_addr op1_addr, uint32_t op2_info, uint32_t op1_data_info, zend_ssa_range *op1_data_range, uint8_t dim_type, int may_throw)
{
	zend_jit_addr op2_addr, op3_addr, var_addr;
	const void *not_found_exit_addr = NULL;
	uint32_t var_info = MAY_BE_NULL;

	ZEND_ASSERT(opline->result_type == IS_UNUSED);

	op2_addr = (opline->op2_type != IS_UNUSED) ? OP2_ADDR() : 0;
	op3_addr = OP1_DATA_ADDR();

	if (op1_info & MAY_BE_REF) {
		|	LOAD_ZVAL_ADDR FCARG1a, op1_addr
		|	IF_NOT_Z_TYPE FCARG1a, IS_REFERENCE, >1
		|	GET_Z_PTR FCARG2a, FCARG1a
		|	IF_NOT_TYPE byte [FCARG2a + offsetof(zend_reference, val) + offsetof(zval, u1.v.type)], IS_ARRAY, >2
		|	lea FCARG1a, [FCARG2a + offsetof(zend_reference, val)]
		|	jmp >3
		|.cold_code
		|2:
		|	SET_EX_OPLINE opline, r0
		|	EXT_CALL zend_jit_prepare_assign_dim_ref, r0
		|	test r0, r0
		|	mov FCARG1a, r0
		|	jne >1
		|	jmp ->exception_handler_undef
		|.code
		|1:
		op1_addr = ZEND_ADDR_MEM_ZVAL(ZREG_FCARG1, 0);
	}

	if (op1_info & MAY_BE_ARRAY) {
		if (op1_info & ((MAY_BE_ANY|MAY_BE_UNDEF) - MAY_BE_ARRAY)) {
			|	IF_NOT_ZVAL_TYPE op1_addr, IS_ARRAY, >7
		}
		|3:
		|	SEPARATE_ARRAY op1_addr, op1_info, 1
	}
	if (op1_info & (MAY_BE_UNDEF|MAY_BE_NULL)) {
		if (op1_info & MAY_BE_ARRAY) {
			|.cold_code
			|7:
		}
		if (op1_info & (MAY_BE_ANY-(MAY_BE_NULL|MAY_BE_ARRAY))) {
			|	CMP_ZVAL_TYPE op1_addr, IS_NULL
			|	jg >7
		}
		if (Z_REG(op1_addr) != ZREG_FP) {
			|	mov T1, Ra(Z_REG(op1_addr)) // save
		}
		if (op1_info & MAY_BE_UNDEF) {
			if (op1_info & MAY_BE_NULL) {
				|	IF_NOT_ZVAL_TYPE op1_addr, IS_UNDEF, >1
			}
			|	SET_EX_OPLINE opline, r0
			|	mov FCARG1a, opline->op1.var
			|	EXT_CALL zend_jit_undefined_op_helper, r0
			|1:
		}
		|	// ZVAL_ARR(container, zend_new_array(8));
		|	EXT_CALL _zend_new_array_0, r0
		if (Z_REG(op1_addr) != ZREG_FP) {
			|	mov Ra(Z_REG(op1_addr)), T1 // restore
		}
		|	SET_ZVAL_LVAL op1_addr, r0
		|	SET_ZVAL_TYPE_INFO op1_addr, IS_ARRAY_EX
		|	mov FCARG1a, r0
		if (op1_info & MAY_BE_ARRAY) {
			|	jmp >1
			|.code
			|1:
		}
	}

	if (op1_info & (MAY_BE_UNDEF|MAY_BE_NULL|MAY_BE_ARRAY)) {
		uint32_t var_def_info = zend_array_element_type(op1_def_info, opline->op1_type, 1, 0);

		|6:
		if (opline->op2_type == IS_UNUSED) {
			var_info = MAY_BE_NULL;

			|	// var_ptr = zend_hash_next_index_insert(Z_ARRVAL_P(container), &EG(uninitialized_zval));
			|	LOAD_ADDR_ZTS FCARG2a, executor_globals, uninitialized_zval
			|	EXT_CALL zend_hash_next_index_insert, r0
			|	// if (UNEXPECTED(!var_ptr)) {
			|	test r0, r0
			|	jz >1
			|.cold_code
			|1:
			|	// zend_throw_error(NULL, "Cannot add element to the array as the next element is already occupied");
			|	CANNOT_ADD_ELEMENT opline
			|	//ZEND_VM_C_GOTO(assign_dim_op_ret_null);
			|	jmp >9
			|.code
		} else {
			var_info = zend_array_element_type(op1_info, opline->op1_type, 0, 0);
			if (op1_info & (MAY_BE_ARRAY_OF_REF|MAY_BE_OBJECT)) {
				var_info |= MAY_BE_REF;
			}
			if (var_info & (MAY_BE_STRING|MAY_BE_ARRAY|MAY_BE_OBJECT|MAY_BE_RESOURCE)) {
				var_info |= MAY_BE_RC1;
			}

			if (dim_type != IS_UNKNOWN
			 && dim_type != IS_UNDEF
			 && (op1_info & (MAY_BE_ANY|MAY_BE_UNDEF)) == MAY_BE_ARRAY
			 && (op2_info & (MAY_BE_LONG|MAY_BE_STRING))
			 && !(op2_info & ((MAY_BE_ANY|MAY_BE_UNDEF) - (MAY_BE_LONG|MAY_BE_STRING)))) {
				int32_t exit_point = zend_jit_trace_get_exit_point(opline, 0);
				not_found_exit_addr = zend_jit_trace_get_exit_addr(exit_point);
			}

			if (!zend_jit_fetch_dimension_address_inner(Dst, opline, BP_VAR_RW, op1_info, op2_info, dim_type, NULL, not_found_exit_addr, NULL)) {
				return 0;
			}

			|8:
			if (not_found_exit_addr && dim_type != IS_REFERENCE) {
				|	IF_NOT_Z_TYPE, r0, dim_type, &not_found_exit_addr
				var_info = (1 << dim_type) | (var_info & ~(MAY_BE_ANY|MAY_BE_UNDEF|MAY_BE_REF));
			}
			if (var_info & MAY_BE_REF) {
				binary_op_type binary_op = get_binary_op(opline->extended_value);
				|	IF_NOT_Z_TYPE, r0, IS_REFERENCE, >1
				|	GET_Z_PTR FCARG1a, r0
				|	cmp aword [FCARG1a + offsetof(zend_reference, sources.ptr)], 0
				|	jnz >2
				|	lea r0, aword [FCARG1a + offsetof(zend_reference, val)]
				|.cold_code
				|2:
				|	LOAD_ZVAL_ADDR FCARG2a, op3_addr
				|.if X64
					|	LOAD_ADDR CARG3, binary_op
				|.else
					|	sub r4, 12
					|	PUSH_ADDR binary_op, r0
				|.endif
				|	SET_EX_OPLINE opline, r0
				|	EXT_CALL zend_jit_assign_op_to_typed_ref, r0
				|.if not(X64)
				|	add r4, 12
				|.endif
				|	jmp >9
				|.code
				|1:
			}
		}

		var_addr = ZEND_ADDR_MEM_ZVAL(ZREG_R0, 0);
		switch (opline->extended_value) {
			case ZEND_ADD:
			case ZEND_SUB:
			case ZEND_MUL:
			case ZEND_DIV:
				if (!zend_jit_math_helper(Dst, opline, opline->extended_value, IS_CV, opline->op1, var_addr, var_info, (opline+1)->op1_type, (opline+1)->op1, op3_addr, op1_data_info, 0, var_addr, var_def_info, var_info,
						1 /* may overflow */, may_throw)) {
					return 0;
				}
				break;
			case ZEND_BW_OR:
			case ZEND_BW_AND:
			case ZEND_BW_XOR:
			case ZEND_SL:
			case ZEND_SR:
			case ZEND_MOD:
				if (!zend_jit_long_math_helper(Dst, opline, opline->extended_value,
						IS_CV, opline->op1, var_addr, var_info, NULL,
						(opline+1)->op1_type, (opline+1)->op1, op3_addr, op1_data_info,
						op1_data_range,
						0, var_addr, var_def_info, var_info, may_throw)) {
					return 0;
				}
				break;
			case ZEND_CONCAT:
				if (!zend_jit_concat_helper(Dst, opline, IS_CV, opline->op1, var_addr, var_info, (opline+1)->op1_type, (opline+1)->op1, op3_addr, op1_data_info, var_addr,
						may_throw)) {
					return 0;
				}
				break;
			default:
				ZEND_UNREACHABLE();
		}
		|	FREE_OP opline->op2_type, opline->op2, op2_info, 0, opline
	}

	if (op1_info & (MAY_BE_ANY-(MAY_BE_NULL|MAY_BE_ARRAY))) {
		binary_op_type binary_op;

		if (op1_info & (MAY_BE_UNDEF|MAY_BE_NULL|MAY_BE_ARRAY)) {
			|.cold_code
			|7:
		}

		|	SET_EX_OPLINE opline, r0
		if (Z_REG(op1_addr) != ZREG_FCARG1 || Z_OFFSET(op1_addr) != 0) {
			|	LOAD_ZVAL_ADDR FCARG1a, op1_addr
		}
	    if (opline->op2_type == IS_UNUSED) {
			|	xor FCARG2a, FCARG2a
		} else if (opline->op2_type == IS_CONST && Z_EXTRA_P(RT_CONSTANT(opline, opline->op2)) == ZEND_EXTRA_VALUE) {
			ZEND_ASSERT(Z_MODE(op2_addr) == IS_CONST_ZVAL);
			|	LOAD_ADDR FCARG2a, (Z_ZV(op2_addr) + 1)
		} else {
			|	LOAD_ZVAL_ADDR FCARG2a, op2_addr
		}
		binary_op = get_binary_op(opline->extended_value);
		|.if X64
			|	LOAD_ZVAL_ADDR CARG3, op3_addr
			|	LOAD_ADDR CARG4, binary_op
		|.else
			|	sub r4, 8
			|	PUSH_ADDR binary_op, r0
			|	PUSH_ZVAL_ADDR op3_addr, r0
		|.endif
		|	EXT_CALL zend_jit_assign_dim_op_helper, r0
		|.if not(X64)
		|	add r4, 8
		|.endif

		|9:
		|	FREE_OP (opline+1)->op1_type, (opline+1)->op1, op1_data_info, 0, NULL
		|	FREE_OP opline->op2_type, opline->op2, op2_info, 0, NULL
		if (may_throw) {
			zend_jit_check_exception(Dst);
		}

		if (op1_info & (MAY_BE_UNDEF|MAY_BE_NULL|MAY_BE_ARRAY)) {
			|	jmp >9 // END
			|.code
			|9:
		}
	} else if ((op1_info & (MAY_BE_UNDEF|MAY_BE_NULL|MAY_BE_ARRAY))
			&& (!not_found_exit_addr || (var_info & MAY_BE_REF))) {
		|.cold_code
		|9:
		|	FREE_OP (opline+1)->op1_type, (opline+1)->op1, op1_data_info, 0, opline
		|	FREE_OP opline->op2_type, opline->op2, op2_info, 0, opline
		if (may_throw) {
			zend_jit_check_exception(Dst);
		}
		|	jmp >9
		|.code
		|9:
	}

	return 1;
}

static int zend_jit_assign_op(dasm_State **Dst, const zend_op *opline, uint32_t op1_info, uint32_t op1_def_info, zend_ssa_range *op1_range, uint32_t op2_info, zend_ssa_range *op2_range, int may_overflow, int may_throw)
{
	zend_jit_addr op1_addr, op2_addr;

	ZEND_ASSERT(opline->op1_type == IS_CV && opline->result_type == IS_UNUSED);
	ZEND_ASSERT(!(op1_info & MAY_BE_UNDEF) && !(op2_info & MAY_BE_UNDEF));

	op1_addr = OP1_ADDR();
	op2_addr = OP2_ADDR();

	if (op1_info & MAY_BE_REF) {
		binary_op_type binary_op = get_binary_op(opline->extended_value);
		|	LOAD_ZVAL_ADDR FCARG1a, op1_addr
		|	IF_NOT_Z_TYPE, FCARG1a, IS_REFERENCE, >1
		|	GET_Z_PTR FCARG1a, FCARG1a
		|	cmp aword [FCARG1a + offsetof(zend_reference, sources.ptr)], 0
		|	jnz >2
		|	add FCARG1a, offsetof(zend_reference, val)
		|.cold_code
		|2:
		|	LOAD_ZVAL_ADDR FCARG2a, op2_addr
		|.if X64
			|	LOAD_ADDR CARG3, binary_op
		|.else
			|	sub r4, 12
			|	PUSH_ADDR binary_op, r0
		|.endif
		|	SET_EX_OPLINE opline, r0
		|	EXT_CALL zend_jit_assign_op_to_typed_ref, r0
		|.if not(X64)
		|	add r4, 12
		|.endif
		zend_jit_check_exception(Dst);
		|	jmp >9
		|.code
		|1:
		op1_addr = ZEND_ADDR_MEM_ZVAL(ZREG_FCARG1, 0);
	}

	int result;
	switch (opline->extended_value) {
		case ZEND_ADD:
		case ZEND_SUB:
		case ZEND_MUL:
		case ZEND_DIV:
			result = zend_jit_math_helper(Dst, opline, opline->extended_value, opline->op1_type, opline->op1, op1_addr, op1_info, opline->op2_type, opline->op2, op2_addr, op2_info, opline->op1.var, op1_addr, op1_def_info, op1_info, may_overflow, may_throw);
			break;
		case ZEND_BW_OR:
		case ZEND_BW_AND:
		case ZEND_BW_XOR:
		case ZEND_SL:
		case ZEND_SR:
		case ZEND_MOD:
			result = zend_jit_long_math_helper(Dst, opline, opline->extended_value,
				opline->op1_type, opline->op1, op1_addr, op1_info, op1_range,
				opline->op2_type, opline->op2, op2_addr, op2_info, op2_range,
				opline->op1.var, op1_addr, op1_def_info, op1_info, may_throw);
			break;
		case ZEND_CONCAT:
			result = zend_jit_concat_helper(Dst, opline, opline->op1_type, opline->op1, op1_addr, op1_info, opline->op2_type, opline->op2, op2_addr, op2_info, op1_addr, may_throw);
			break;
		default:
			ZEND_UNREACHABLE();
	}
	|9:
	return result;
}

static int zend_jit_cmp_long_long(dasm_State    **Dst,
                                  const zend_op  *opline,
                                  zend_ssa_range *op1_range,
                                  zend_jit_addr   op1_addr,
                                  zend_ssa_range *op2_range,
                                  zend_jit_addr   op2_addr,
                                  zend_jit_addr   res_addr,
                                  zend_uchar      smart_branch_opcode,
                                  uint32_t        target_label,
                                  uint32_t        target_label2,
                                  const void     *exit_addr,
                                  bool       skip_comparison)
{
	bool swap = 0;
	bool result;

	if (zend_jit_is_constant_cmp_long_long(opline, op1_range, op1_addr, op2_range, op2_addr, &result)) {
		if (!smart_branch_opcode ||
		    smart_branch_opcode == ZEND_JMPZ_EX ||
		    smart_branch_opcode == ZEND_JMPNZ_EX) {
			|	SET_ZVAL_TYPE_INFO res_addr, (result ? IS_TRUE : IS_FALSE)
		}
		if (smart_branch_opcode && !exit_addr) {
			if (smart_branch_opcode == ZEND_JMPZ ||
			    smart_branch_opcode == ZEND_JMPZ_EX) {
				if (!result) {
					| jmp => target_label
				}
			} else if (smart_branch_opcode == ZEND_JMPNZ ||
			           smart_branch_opcode == ZEND_JMPNZ_EX) {
				if (result) {
					| jmp => target_label
				}
			} else if (smart_branch_opcode == ZEND_JMPZNZ) {
				if (!result) {
					| jmp => target_label
				} else {
					| jmp => target_label2
				}
			} else {
				ZEND_UNREACHABLE();
			}
		}
		return 1;
	}

	if (skip_comparison) {
		if (Z_MODE(op1_addr) != IS_REG &&
		    (Z_MODE(op2_addr) == IS_REG ||
		     (Z_MODE(op1_addr) == IS_CONST_ZVAL && Z_MODE(op2_addr) != IS_CONST_ZVAL))) {
			swap = 1;
		}
	} else if (Z_MODE(op1_addr) == IS_REG) {
		if (Z_MODE(op2_addr) == IS_CONST_ZVAL && Z_LVAL_P(Z_ZV(op2_addr)) == 0) {
			|	test Ra(Z_REG(op1_addr)), Ra(Z_REG(op1_addr))
		} else {
			|	LONG_OP cmp, Z_REG(op1_addr), op2_addr
		}
	} else if (Z_MODE(op2_addr) == IS_REG) {
		if (Z_MODE(op1_addr) == IS_CONST_ZVAL && Z_LVAL_P(Z_ZV(op1_addr)) == 0) {
			|	test Ra(Z_REG(op2_addr)), Ra(Z_REG(op2_addr))
		} else {
			|	LONG_OP cmp, Z_REG(op2_addr), op1_addr
		}
		swap = 1;
	} else if (Z_MODE(op1_addr) == IS_CONST_ZVAL && Z_MODE(op2_addr) != IS_CONST_ZVAL) {
		|	LONG_OP_WITH_CONST cmp, op2_addr, Z_LVAL_P(Z_ZV(op1_addr))
		swap = 1;
	} else if (Z_MODE(op2_addr) == IS_CONST_ZVAL && Z_MODE(op1_addr) != IS_CONST_ZVAL) {
		|	LONG_OP_WITH_CONST cmp, op1_addr, Z_LVAL_P(Z_ZV(op2_addr))
	} else {
		|	GET_ZVAL_LVAL ZREG_R0, op1_addr
		if (Z_MODE(op2_addr) == IS_CONST_ZVAL && Z_LVAL_P(Z_ZV(op2_addr)) == 0) {
			|	test r0, r0
		} else {
			|	LONG_OP cmp, ZREG_R0, op2_addr
		}
	}

	if (smart_branch_opcode) {
		if (smart_branch_opcode == ZEND_JMPZ_EX ||
		    smart_branch_opcode == ZEND_JMPNZ_EX) {

			switch (opline->opcode) {
				case ZEND_IS_EQUAL:
				case ZEND_IS_IDENTICAL:
				case ZEND_CASE:
				case ZEND_CASE_STRICT:
					|	sete al
					break;
				case ZEND_IS_NOT_EQUAL:
				case ZEND_IS_NOT_IDENTICAL:
					|	setne al
					break;
				case ZEND_IS_SMALLER:
					if (swap) {
						|	setg al
					} else {
						|	setl al
					}
					break;
				case ZEND_IS_SMALLER_OR_EQUAL:
					if (swap) {
						|	setge al
					} else {
						|	setle al
					}
					break;
				default:
					ZEND_UNREACHABLE();
			}
			|	movzx eax, al
			|	lea eax, [eax + 2]
			|	SET_ZVAL_TYPE_INFO res_addr, eax
		}
		if (smart_branch_opcode == ZEND_JMPZ ||
		    smart_branch_opcode == ZEND_JMPZ_EX) {
			switch (opline->opcode) {
				case ZEND_IS_EQUAL:
				case ZEND_IS_IDENTICAL:
				case ZEND_CASE:
				case ZEND_CASE_STRICT:
					if (exit_addr) {
						| jne &exit_addr
					} else {
						| jne => target_label
					}
					break;
				case ZEND_IS_NOT_EQUAL:
					if (exit_addr) {
						| je &exit_addr
					} else {
						| je => target_label
					}
					break;
				case ZEND_IS_NOT_IDENTICAL:
					if (exit_addr) {
						| jne &exit_addr
					} else {
						| je => target_label
					}
					break;
				case ZEND_IS_SMALLER:
					if (swap) {
						if (exit_addr) {
							| jle &exit_addr
						} else {
							| jle => target_label
						}
					} else {
						if (exit_addr) {
							| jge &exit_addr
						} else {
							| jge => target_label
						}
					}
					break;
				case ZEND_IS_SMALLER_OR_EQUAL:
					if (swap) {
						if (exit_addr) {
							| jl &exit_addr
						} else {
							| jl => target_label
						}
					} else {
						if (exit_addr) {
							| jg &exit_addr
						} else {
							| jg => target_label
						}
					}
					break;
				default:
					ZEND_UNREACHABLE();
			}
		} else if (smart_branch_opcode == ZEND_JMPNZ ||
		           smart_branch_opcode == ZEND_JMPNZ_EX) {
			switch (opline->opcode) {
				case ZEND_IS_EQUAL:
				case ZEND_IS_IDENTICAL:
				case ZEND_CASE:
				case ZEND_CASE_STRICT:
					if (exit_addr) {
						| je &exit_addr
					} else {
						| je => target_label
					}
					break;
				case ZEND_IS_NOT_EQUAL:
					if (exit_addr) {
						| jne &exit_addr
					} else {
						| jne => target_label
					}
					break;
				case ZEND_IS_NOT_IDENTICAL:
					if (exit_addr) {
						| je &exit_addr
					} else {
						| jne => target_label
					}
					break;
				case ZEND_IS_SMALLER:
					if (swap) {
						if (exit_addr) {
							| jg &exit_addr
						} else {
							| jg => target_label
						}
					} else {
						if (exit_addr) {
							| jl &exit_addr
						} else {
							| jl => target_label
						}
					}
					break;
				case ZEND_IS_SMALLER_OR_EQUAL:
					if (swap) {
						if (exit_addr) {
							| jge &exit_addr
						} else {
							| jge => target_label
						}
					} else {
						if (exit_addr) {
							| jle &exit_addr
						} else {
							| jle => target_label
						}
					}
					break;
				default:
					ZEND_UNREACHABLE();
			}
		} else if (smart_branch_opcode == ZEND_JMPZNZ) {
			switch (opline->opcode) {
				case ZEND_IS_EQUAL:
				case ZEND_IS_IDENTICAL:
				case ZEND_CASE:
				case ZEND_CASE_STRICT:
					| jne => target_label
					break;
				case ZEND_IS_NOT_EQUAL:
				case ZEND_IS_NOT_IDENTICAL:
					| je => target_label
					break;
				case ZEND_IS_SMALLER:
				    if (swap) {
						| jle => target_label
				    } else {
						| jge => target_label
					}
					break;
				case ZEND_IS_SMALLER_OR_EQUAL:
					if (swap) {
						| jl => target_label
					} else {
						| jg => target_label
					}
					break;
				default:
					ZEND_UNREACHABLE();
			}
			| jmp => target_label2
		} else {
			ZEND_UNREACHABLE();
		}
	} else {
		switch (opline->opcode) {
			case ZEND_IS_EQUAL:
			case ZEND_IS_IDENTICAL:
			case ZEND_CASE:
			case ZEND_CASE_STRICT:
				|	sete al
				break;
			case ZEND_IS_NOT_EQUAL:
			case ZEND_IS_NOT_IDENTICAL:
				|	setne al
				break;
			case ZEND_IS_SMALLER:
				if (swap) {
					|	setg al
				} else {
					|	setl al
				}
				break;
			case ZEND_IS_SMALLER_OR_EQUAL:
				if (swap) {
					|	setge al
				} else {
					|	setle al
				}
				break;
			default:
				ZEND_UNREACHABLE();
		}
		|	movzx eax, al
		|	add eax, 2
		|	SET_ZVAL_TYPE_INFO res_addr, eax
	}

	return 1;
}

static int zend_jit_cmp_double_common(dasm_State **Dst, const zend_op *opline, zend_jit_addr res_addr, bool swap, zend_uchar smart_branch_opcode, uint32_t target_label, uint32_t target_label2, const void *exit_addr)
{
	if (smart_branch_opcode) {
		if (smart_branch_opcode == ZEND_JMPZ) {
			switch (opline->opcode) {
				case ZEND_IS_EQUAL:
				case ZEND_IS_IDENTICAL:
				case ZEND_CASE:
				case ZEND_CASE_STRICT:
					if (exit_addr) {
						| jne &exit_addr
						| jp &exit_addr
					} else {
						| jne => target_label
						| jp => target_label
					}
					break;
				case ZEND_IS_NOT_EQUAL:
					| jp >1
					if (exit_addr) {
						| je &exit_addr
					} else {
						| je => target_label
					}
					|1:
					break;
				case ZEND_IS_NOT_IDENTICAL:
					if (exit_addr) {
						| jne &exit_addr
						| jp &exit_addr
					} else {
						| jp >1
						| je => target_label
						|1:
					}
					break;
				case ZEND_IS_SMALLER:
					if (swap) {
						if (exit_addr) {
							| jbe &exit_addr
						} else {
							| jbe => target_label
						}
					} else {
						if (exit_addr) {
							| jae &exit_addr
							| jp &exit_addr
						} else {
							| jae => target_label
							| jp => target_label
						}
					}
					break;
				case ZEND_IS_SMALLER_OR_EQUAL:
					if (swap) {
						if (exit_addr) {
							| jb &exit_addr
						} else {
							| jb => target_label
						}
					} else {
						if (exit_addr) {
							| ja &exit_addr
							| jp &exit_addr
						} else {
							| ja => target_label
							| jp => target_label
						}
					}
					break;
				default:
					ZEND_UNREACHABLE();
			}
		} else if (smart_branch_opcode == ZEND_JMPNZ) {
			switch (opline->opcode) {
				case ZEND_IS_EQUAL:
				case ZEND_IS_IDENTICAL:
				case ZEND_CASE:
				case ZEND_CASE_STRICT:
					| jp >1
					if (exit_addr) {
						| je &exit_addr
					} else {
						| je => target_label
					}
					|1:
					break;
				case ZEND_IS_NOT_EQUAL:
					if (exit_addr) {
						| jne &exit_addr
						| jp &exit_addr
					} else {
						| jne => target_label
						| jp => target_label
					}
					break;
				case ZEND_IS_NOT_IDENTICAL:
					if (exit_addr) {
						| jp >1
						| je &exit_addr
						|1:
					} else {
						| jne => target_label
						| jp => target_label
					}
					break;
				case ZEND_IS_SMALLER:
					if (swap) {
						if (exit_addr) {
							| ja &exit_addr
						} else {
							| ja => target_label
						}
					} else {
						| jp >1
						if (exit_addr) {
							| jb &exit_addr
						} else {
							| jb => target_label
						}
						|1:
					}
					break;
				case ZEND_IS_SMALLER_OR_EQUAL:
					if (swap) {
						if (exit_addr) {
							| jae &exit_addr
						} else {
							| jae => target_label
						}
					} else {
						| jp >1
						if (exit_addr) {
							| jbe &exit_addr
						} else {
							| jbe => target_label
						}
						|1:
					}
					break;
				default:
					ZEND_UNREACHABLE();
			}
		} else if (smart_branch_opcode == ZEND_JMPZNZ) {
			switch (opline->opcode) {
				case ZEND_IS_EQUAL:
				case ZEND_IS_IDENTICAL:
				case ZEND_CASE:
				case ZEND_CASE_STRICT:
					| jne => target_label
					| jp => target_label
					break;
				case ZEND_IS_NOT_EQUAL:
				case ZEND_IS_NOT_IDENTICAL:
					| jp => target_label2
					| je => target_label
					break;
				case ZEND_IS_SMALLER:
					if (swap) {
						| jbe => target_label
					} else {
						| jae => target_label
						| jp => target_label
					}
					break;
				case ZEND_IS_SMALLER_OR_EQUAL:
					if (swap) {
						| jb => target_label
					} else {
						| ja => target_label
						| jp => target_label
					}
					break;
				default:
					ZEND_UNREACHABLE();
			}
			| jmp => target_label2
		} else if (smart_branch_opcode == ZEND_JMPZ_EX) {
			switch (opline->opcode) {
				case ZEND_IS_EQUAL:
				case ZEND_IS_IDENTICAL:
				case ZEND_CASE:
				case ZEND_CASE_STRICT:
					|	SET_ZVAL_TYPE_INFO res_addr, IS_FALSE
					|	jne => target_label
					|	jp => target_label
					|	SET_ZVAL_TYPE_INFO res_addr, IS_TRUE
					break;
				case ZEND_IS_NOT_EQUAL:
				case ZEND_IS_NOT_IDENTICAL:
					|	jp >1
					|	SET_ZVAL_TYPE_INFO res_addr, IS_FALSE
					|	je => target_label
					|1:
					|	SET_ZVAL_TYPE_INFO res_addr, IS_TRUE
					break;
				case ZEND_IS_SMALLER:
					if (swap) {
						|	SET_ZVAL_TYPE_INFO res_addr, IS_FALSE
						|	jbe => target_label
						|	SET_ZVAL_TYPE_INFO res_addr, IS_TRUE
					} else {
						|	SET_ZVAL_TYPE_INFO res_addr, IS_FALSE
						|	jae => target_label
						|	jp => target_label
						|	SET_ZVAL_TYPE_INFO res_addr, IS_TRUE
					}
					break;
				case ZEND_IS_SMALLER_OR_EQUAL:
					if (swap) {
						|	SET_ZVAL_TYPE_INFO res_addr, IS_FALSE
						|	jb => target_label
						|	SET_ZVAL_TYPE_INFO res_addr, IS_TRUE
					} else {
						|	SET_ZVAL_TYPE_INFO res_addr, IS_FALSE
						|	ja => target_label
						|	jp => target_label
						|	SET_ZVAL_TYPE_INFO res_addr, IS_TRUE
					}
					break;
				default:
					ZEND_UNREACHABLE();
			}
		} else if (smart_branch_opcode == ZEND_JMPNZ_EX) {
			switch (opline->opcode) {
				case ZEND_IS_EQUAL:
				case ZEND_IS_IDENTICAL:
				case ZEND_CASE:
				case ZEND_CASE_STRICT:
					|	jp >1
					|	SET_ZVAL_TYPE_INFO res_addr, IS_TRUE
					|	je => target_label
					|1:
					|	SET_ZVAL_TYPE_INFO res_addr, IS_FALSE
					break;
				case ZEND_IS_NOT_EQUAL:
				case ZEND_IS_NOT_IDENTICAL:
					|	SET_ZVAL_TYPE_INFO res_addr, IS_TRUE
					|	jne => target_label
					|	jp => target_label
					|	SET_ZVAL_TYPE_INFO res_addr, IS_FALSE
					break;
				case ZEND_IS_SMALLER:
					if (swap) {
						|	seta al
						|	movzx eax, al
						|	lea eax, [eax + 2]
						|	SET_ZVAL_TYPE_INFO res_addr, eax
						|	ja => target_label
					} else {
						|	jp >1
						|	SET_ZVAL_TYPE_INFO res_addr, IS_TRUE
						|	jb => target_label
						|1:
						|	SET_ZVAL_TYPE_INFO res_addr, IS_FALSE
					}
					break;
				case ZEND_IS_SMALLER_OR_EQUAL:
					if (swap) {
						|	setae al
						|	movzx eax, al
						|	lea eax, [eax + 2]
						|	SET_ZVAL_TYPE_INFO res_addr, eax
						|	jae => target_label
					} else {
						|	jp >1
						|	SET_ZVAL_TYPE_INFO res_addr, IS_TRUE
						|	jbe => target_label
						|1:
						|	SET_ZVAL_TYPE_INFO res_addr, IS_FALSE
					}
					break;
				default:
					ZEND_UNREACHABLE();
			}
		} else {
			ZEND_UNREACHABLE();
		}
	} else {
		switch (opline->opcode) {
			case ZEND_IS_EQUAL:
			case ZEND_IS_IDENTICAL:
			case ZEND_CASE:
			case ZEND_CASE_STRICT:
				|	jp >1
				|	mov eax, IS_TRUE
				|	je >2
				|1:
				|	mov eax, IS_FALSE
				|2:
				break;
			case ZEND_IS_NOT_EQUAL:
			case ZEND_IS_NOT_IDENTICAL:
				|	jp >1
				|	mov eax, IS_FALSE
				|	je >2
				|1:
				|	mov eax, IS_TRUE
				|2:
				break;
			case ZEND_IS_SMALLER:
				if (swap) {
					|	seta al
					|	movzx eax, al
					|	add eax, 2
				} else {
					|	jp >1
					|	mov eax, IS_TRUE
					|	jb >2
					|1:
					|	mov eax, IS_FALSE
					|2:
				}
				break;
			case ZEND_IS_SMALLER_OR_EQUAL:
				if (swap) {
					|	setae al
					|	movzx eax, al
					|	add eax, 2
				} else {
					|	jp >1
					|	mov eax, IS_TRUE
					|	jbe >2
					|1:
					|	mov eax, IS_FALSE
					|2:
				}
				break;
			default:
				ZEND_UNREACHABLE();
		}
		|	SET_ZVAL_TYPE_INFO res_addr, eax
	}

	return 1;
}

static int zend_jit_cmp_long_double(dasm_State **Dst, const zend_op *opline, zend_jit_addr op1_addr, zend_jit_addr op2_addr, zend_jit_addr res_addr, zend_uchar smart_branch_opcode, uint32_t target_label, uint32_t target_label2, const void *exit_addr)
{
	zend_reg tmp_reg = ZREG_XMM0;

	|	DOUBLE_GET_ZVAL_LVAL tmp_reg, op1_addr, ZREG_R0
	|	DOUBLE_CMP tmp_reg, op2_addr

	return zend_jit_cmp_double_common(Dst, opline, res_addr, 0, smart_branch_opcode, target_label, target_label2, exit_addr);
}

static int zend_jit_cmp_double_long(dasm_State **Dst, const zend_op *opline, zend_jit_addr op1_addr, zend_jit_addr op2_addr, zend_jit_addr res_addr, zend_uchar smart_branch_opcode, uint32_t target_label, uint32_t target_label2, const void *exit_addr)
{
	zend_reg tmp_reg = ZREG_XMM0;

	|	DOUBLE_GET_ZVAL_LVAL tmp_reg, op2_addr, ZREG_R0
	|	DOUBLE_CMP tmp_reg, op1_addr

	return zend_jit_cmp_double_common(Dst, opline, res_addr, /* swap */ 1, smart_branch_opcode, target_label, target_label2, exit_addr);
}

static int zend_jit_cmp_double_double(dasm_State **Dst, const zend_op *opline, zend_jit_addr op1_addr, zend_jit_addr op2_addr, zend_jit_addr res_addr, zend_uchar smart_branch_opcode, uint32_t target_label, uint32_t target_label2, const void *exit_addr)
{
	bool swap = 0;

	if (Z_MODE(op1_addr) == IS_REG) {
		|	DOUBLE_CMP Z_REG(op1_addr), op2_addr
	} else if (Z_MODE(op2_addr) == IS_REG) {
		|	DOUBLE_CMP Z_REG(op2_addr), op1_addr
		swap = 1;
	} else {
		zend_reg tmp_reg = ZREG_XMM0;

		|	DOUBLE_GET_ZVAL_DVAL tmp_reg, op1_addr
		|	DOUBLE_CMP tmp_reg, op2_addr
	}

	return zend_jit_cmp_double_common(Dst, opline, res_addr, swap, smart_branch_opcode, target_label, target_label2, exit_addr);
}

static int zend_jit_cmp_slow(dasm_State **Dst, const zend_op *opline, zend_jit_addr res_addr, zend_uchar smart_branch_opcode, uint32_t target_label, uint32_t target_label2, const void *exit_addr)
{
	|	test, eax, eax
	if (smart_branch_opcode) {
		if (smart_branch_opcode == ZEND_JMPZ_EX ||
		    smart_branch_opcode == ZEND_JMPNZ_EX) {
			switch (opline->opcode) {
				case ZEND_IS_EQUAL:
				case ZEND_CASE:
					|	sete al
					break;
				case ZEND_IS_NOT_EQUAL:
					|	setne al
					break;
				case ZEND_IS_SMALLER:
					|	setl al
					break;
				case ZEND_IS_SMALLER_OR_EQUAL:
					|	setle al
					break;
				default:
					ZEND_UNREACHABLE();
			}
			|	movzx eax, al
			|	lea eax, [eax + 2]
			|	SET_ZVAL_TYPE_INFO res_addr, eax
		}
		if (smart_branch_opcode == ZEND_JMPZ ||
		    smart_branch_opcode == ZEND_JMPZ_EX) {
			switch (opline->opcode) {
				case ZEND_IS_EQUAL:
				case ZEND_CASE:
					if (exit_addr) {
						| jne &exit_addr
					} else {
						| jne => target_label
					}
					break;
				case ZEND_IS_NOT_EQUAL:
					if (exit_addr) {
						| je &exit_addr
					} else {
						| je => target_label
					}
					break;
				case ZEND_IS_SMALLER:
					if (exit_addr) {
						| jge &exit_addr
					} else {
						| jge => target_label
					}
					break;
				case ZEND_IS_SMALLER_OR_EQUAL:
					if (exit_addr) {
						| jg &exit_addr
					} else {
						| jg => target_label
					}
					break;
				default:
					ZEND_UNREACHABLE();
			}
		} else if (smart_branch_opcode == ZEND_JMPNZ ||
		           smart_branch_opcode == ZEND_JMPNZ_EX) {
			switch (opline->opcode) {
				case ZEND_IS_EQUAL:
				case ZEND_CASE:
					if (exit_addr) {
						| je &exit_addr
					} else {
						| je => target_label
					}
					break;
				case ZEND_IS_NOT_EQUAL:
					if (exit_addr) {
						| jne &exit_addr
					} else {
						| jne => target_label
					}
					break;
				case ZEND_IS_SMALLER:
					if (exit_addr) {
						| jl &exit_addr
					} else {
						| jl => target_label
					}
					break;
				case ZEND_IS_SMALLER_OR_EQUAL:
					if (exit_addr) {
						| jle &exit_addr
					} else {
						| jle => target_label
					}
					break;
				default:
					ZEND_UNREACHABLE();
			}
		} else if (smart_branch_opcode == ZEND_JMPZNZ) {
			switch (opline->opcode) {
				case ZEND_IS_EQUAL:
				case ZEND_CASE:
					| jne => target_label
					break;
				case ZEND_IS_NOT_EQUAL:
					| je => target_label
					break;
				case ZEND_IS_SMALLER:
					| jge => target_label
					break;
				case ZEND_IS_SMALLER_OR_EQUAL:
					| jg => target_label
					break;
				default:
					ZEND_UNREACHABLE();
			}
			| jmp => target_label2
		} else {
			ZEND_UNREACHABLE();
		}
	} else {
		switch (opline->opcode) {
			case ZEND_IS_EQUAL:
			case ZEND_CASE:
				|	sete al
				break;
			case ZEND_IS_NOT_EQUAL:
				|	setne al
				break;
			case ZEND_IS_SMALLER:
				|	setl al
				break;
			case ZEND_IS_SMALLER_OR_EQUAL:
				|	setle al
				break;
			default:
				ZEND_UNREACHABLE();
		}
		|	movzx eax, al
		|	add eax, 2
		|	SET_ZVAL_TYPE_INFO res_addr, eax
	}

	return 1;
}

static int zend_jit_cmp(dasm_State    **Dst,
                        const zend_op  *opline,
                        uint32_t        op1_info,
                        zend_ssa_range *op1_range,
                        zend_jit_addr   op1_addr,
                        uint32_t        op2_info,
                        zend_ssa_range *op2_range,
                        zend_jit_addr   op2_addr,
                        zend_jit_addr   res_addr,
                        int             may_throw,
                        zend_uchar      smart_branch_opcode,
                        uint32_t        target_label,
                        uint32_t        target_label2,
                        const void     *exit_addr,
                        bool       skip_comparison)
{
	bool same_ops = (opline->op1_type == opline->op2_type) && (opline->op1.var == opline->op2.var);
	bool has_slow;

	has_slow =
		(op1_info & (MAY_BE_LONG|MAY_BE_DOUBLE)) &&
		(op2_info & (MAY_BE_LONG|MAY_BE_DOUBLE)) &&
		((op1_info & ((MAY_BE_ANY|MAY_BE_UNDEF)-(MAY_BE_LONG|MAY_BE_DOUBLE))) ||
		 (op2_info & ((MAY_BE_ANY|MAY_BE_UNDEF)-(MAY_BE_LONG|MAY_BE_DOUBLE))));

	if ((op1_info & MAY_BE_LONG) && (op2_info & MAY_BE_LONG)) {
		if (op1_info & ((MAY_BE_ANY|MAY_BE_UNDEF)-MAY_BE_LONG)) {
			if (op1_info & MAY_BE_DOUBLE) {
				|	IF_NOT_ZVAL_TYPE op1_addr, IS_LONG, >4
			} else {
				|	IF_NOT_ZVAL_TYPE op1_addr, IS_LONG, >9
			}
		}
		if (!same_ops && (op2_info & ((MAY_BE_ANY|MAY_BE_UNDEF)-MAY_BE_LONG))) {
			if (op2_info & MAY_BE_DOUBLE) {
				|	IF_NOT_ZVAL_TYPE op2_addr, IS_LONG, >3
				|.cold_code
				|3:
				if (op2_info & ((MAY_BE_ANY|MAY_BE_UNDEF)-(MAY_BE_LONG|MAY_BE_DOUBLE))) {
					|	IF_NOT_ZVAL_TYPE op2_addr, IS_DOUBLE, >9
				}
				if (!zend_jit_cmp_long_double(Dst, opline, op1_addr, op2_addr, res_addr, smart_branch_opcode, target_label, target_label2, exit_addr)) {
					return 0;
				}
				|	jmp >6
				|.code
			} else {
				|	IF_NOT_ZVAL_TYPE op2_addr, IS_LONG, >9
			}
		}
		if (!zend_jit_cmp_long_long(Dst, opline, op1_range, op1_addr, op2_range, op2_addr, res_addr, smart_branch_opcode, target_label, target_label2, exit_addr, skip_comparison)) {
			return 0;
		}
		if (op1_info & MAY_BE_DOUBLE) {
			|.cold_code
			|4:
			if (op1_info & ((MAY_BE_ANY|MAY_BE_UNDEF)-(MAY_BE_LONG|MAY_BE_DOUBLE))) {
				|	IF_NOT_ZVAL_TYPE op1_addr, IS_DOUBLE, >9
			}
			if (op2_info & MAY_BE_DOUBLE) {
				if (!same_ops && (op2_info & ((MAY_BE_ANY|MAY_BE_UNDEF)-MAY_BE_DOUBLE))) {
					if (!same_ops) {
						|	IF_NOT_ZVAL_TYPE op2_addr, IS_DOUBLE, >5
					} else {
						|	IF_NOT_ZVAL_TYPE op2_addr, IS_DOUBLE, >9
					}
				}
				if (!zend_jit_cmp_double_double(Dst, opline, op1_addr, op2_addr, res_addr, smart_branch_opcode, target_label, target_label2, exit_addr)) {
					return 0;
				}
				|	jmp >6
			}
			if (!same_ops) {
				|5:
				if (op2_info & ((MAY_BE_ANY|MAY_BE_UNDEF)-(MAY_BE_LONG|MAY_BE_DOUBLE))) {
					|	IF_NOT_ZVAL_TYPE op2_addr, IS_LONG, >9
				}
				if (!zend_jit_cmp_double_long(Dst, opline, op1_addr, op2_addr, res_addr, smart_branch_opcode, target_label, target_label2, exit_addr)) {
					return 0;
				}
				|	jmp >6
			}
			|.code
		}
	} else if ((op1_info & MAY_BE_DOUBLE) &&
	           !(op1_info & MAY_BE_LONG) &&
	           (op2_info & (MAY_BE_LONG|MAY_BE_DOUBLE))) {
		if (op1_info & ((MAY_BE_ANY|MAY_BE_UNDEF)-MAY_BE_DOUBLE)) {
			|	IF_NOT_ZVAL_TYPE op1_addr, IS_DOUBLE, >9
		}
		if (op2_info & MAY_BE_DOUBLE) {
			if (!same_ops && (op2_info & ((MAY_BE_ANY|MAY_BE_UNDEF)-MAY_BE_DOUBLE))) {
				if (!same_ops && (op2_info & MAY_BE_LONG)) {
					|	IF_NOT_ZVAL_TYPE op2_addr, IS_DOUBLE, >3
				} else {
					|	IF_NOT_ZVAL_TYPE op2_addr, IS_DOUBLE, >9
				}
			}
			if (!zend_jit_cmp_double_double(Dst, opline, op1_addr, op2_addr, res_addr, smart_branch_opcode, target_label, target_label2, exit_addr)) {
				return 0;
			}
		}
		if (!same_ops && (op2_info & MAY_BE_LONG)) {
			if (op2_info & MAY_BE_DOUBLE) {
				|.cold_code
			}
		    |3:
			if (op2_info & ((MAY_BE_ANY|MAY_BE_UNDEF)-(MAY_BE_DOUBLE|MAY_BE_LONG))) {
				|	IF_NOT_ZVAL_TYPE op2_addr, IS_LONG, >9
			}
			if (!zend_jit_cmp_double_long(Dst, opline, op1_addr, op2_addr, res_addr, smart_branch_opcode, target_label, target_label2, exit_addr)) {
				return 0;
			}
			if (op2_info & MAY_BE_DOUBLE) {
				|	jmp >6
				|.code
			}
		}
	} else if ((op2_info & MAY_BE_DOUBLE) &&
	           !(op2_info & MAY_BE_LONG) &&
	           (op1_info & (MAY_BE_LONG|MAY_BE_DOUBLE))) {
		if (op2_info & ((MAY_BE_ANY|MAY_BE_UNDEF)-MAY_BE_DOUBLE)) {
			|	IF_NOT_ZVAL_TYPE op2_addr, IS_DOUBLE, >9
		}
		if (op1_info & MAY_BE_DOUBLE) {
			if (!same_ops && (op1_info & ((MAY_BE_ANY|MAY_BE_UNDEF)-MAY_BE_DOUBLE))) {
				if (!same_ops && (op1_info & MAY_BE_LONG)) {
					|	IF_NOT_ZVAL_TYPE op1_addr, IS_DOUBLE, >3
				} else {
					|	IF_NOT_ZVAL_TYPE op1_addr, IS_DOUBLE, >9
				}
			}
			if (!zend_jit_cmp_double_double(Dst, opline, op1_addr, op2_addr, res_addr, smart_branch_opcode, target_label, target_label2, exit_addr)) {
				return 0;
			}
		}
		if (!same_ops && (op1_info & MAY_BE_LONG)) {
			if (op1_info & MAY_BE_DOUBLE) {
				|.cold_code
			}
			|3:
			if (op1_info & ((MAY_BE_ANY|MAY_BE_UNDEF)-(MAY_BE_DOUBLE|MAY_BE_LONG))) {
				|	IF_NOT_ZVAL_TYPE op1_addr, IS_LONG, >9
			}
			if (!zend_jit_cmp_long_double(Dst, opline, op1_addr, op2_addr, res_addr, smart_branch_opcode, target_label, target_label2, exit_addr)) {
				return 0;
			}
			if (op1_info & MAY_BE_DOUBLE) {
				|	jmp >6
				|.code
			}
		}
	}

	if (has_slow ||
	    (op1_info & ((MAY_BE_ANY|MAY_BE_UNDEF)-(MAY_BE_LONG|MAY_BE_DOUBLE))) ||
	    (op2_info & ((MAY_BE_ANY|MAY_BE_UNDEF)-(MAY_BE_LONG|MAY_BE_DOUBLE)))) {
		if (has_slow) {
			|.cold_code
			|9:
		}
		|	SET_EX_OPLINE opline, r0
		if (Z_MODE(op1_addr) == IS_REG) {
			zend_jit_addr real_addr = ZEND_ADDR_MEM_ZVAL(ZREG_FP, opline->op1.var);
			if (!zend_jit_spill_store(Dst, op1_addr, real_addr, op1_info, 1)) {
				return 0;
			}
			op1_addr = real_addr;
		}
		if (Z_MODE(op2_addr) == IS_REG) {
			zend_jit_addr real_addr = ZEND_ADDR_MEM_ZVAL(ZREG_FP, opline->op2.var);
			if (!zend_jit_spill_store(Dst, op2_addr, real_addr, op2_info, 1)) {
				return 0;
			}
			op2_addr = real_addr;
		}
		|	LOAD_ZVAL_ADDR FCARG1a, op1_addr
		if (opline->op1_type == IS_CV && (op1_info & MAY_BE_UNDEF)) {
			|	IF_NOT_Z_TYPE FCARG1a, IS_UNDEF, >1
			|	mov FCARG1a, opline->op1.var
			|	EXT_CALL zend_jit_undefined_op_helper, r0
			|	LOAD_ADDR_ZTS FCARG1a, executor_globals, uninitialized_zval
			|1:
		}
		if (opline->op2_type == IS_CV && (op2_info & MAY_BE_UNDEF)) {
			|	IF_NOT_ZVAL_TYPE op2_addr, IS_UNDEF, >1
			|	mov T1, FCARG1a // save
			|	mov FCARG1a, opline->op2.var
			|	EXT_CALL zend_jit_undefined_op_helper, r0
			|	mov FCARG1a, T1 // restore
			|	LOAD_ADDR_ZTS FCARG2a, executor_globals, uninitialized_zval
			|	jmp >2
			|1:
			|	LOAD_ZVAL_ADDR FCARG2a, op2_addr
			|2:
		} else {
			|	LOAD_ZVAL_ADDR FCARG2a, op2_addr
		}
		|	EXT_CALL zend_compare, r0
		if ((opline->opcode != ZEND_CASE &&
		     (opline->op1_type & (IS_VAR|IS_TMP_VAR)) &&
		     (op1_info & (MAY_BE_STRING|MAY_BE_ARRAY|MAY_BE_OBJECT|MAY_BE_RESOURCE|MAY_BE_REF))) ||
		    ((opline->op2_type & (IS_VAR|IS_TMP_VAR)) &&
		     (op2_info & (MAY_BE_STRING|MAY_BE_ARRAY|MAY_BE_OBJECT|MAY_BE_RESOURCE|MAY_BE_REF)))) {
			|	mov dword T1, eax // save
			if (opline->opcode != ZEND_CASE) {
				|	FREE_OP opline->op1_type, opline->op1, op1_info, 0, NULL
			}
			|	FREE_OP opline->op2_type, opline->op2, op2_info, 0, NULL
			if (may_throw) {
				zend_jit_check_exception_undef_result(Dst, opline);
			}
			|	mov eax, dword T1 // restore
		} else if (may_throw) {
#if ZTS
			|	mov dword T1, eax // save
#else
			if ((sizeof(void*) == 8 && !IS_SIGNED_32BIT(&EG(exception)))) {
				|	mov dword T1, eax // save
			}
#endif
			zend_jit_check_exception_undef_result(Dst, opline);
#if ZTS
			|	mov eax, dword T1 // restore
#else
			if ((sizeof(void*) == 8 && !IS_SIGNED_32BIT(&EG(exception)))) {
				|	mov eax, dword T1 // restore
			}
#endif
		}
		if (!zend_jit_cmp_slow(Dst, opline, res_addr, smart_branch_opcode, target_label, target_label2, exit_addr)) {
			return 0;
		}
		if (has_slow) {
			|	jmp >6
			|.code
		}
	}

	|6:

	return 1;
}

static int zend_jit_identical(dasm_State    **Dst,
                              const zend_op  *opline,
                              uint32_t        op1_info,
                              zend_ssa_range *op1_range,
                              zend_jit_addr   op1_addr,
                              uint32_t        op2_info,
                              zend_ssa_range *op2_range,
                              zend_jit_addr   op2_addr,
                              zend_jit_addr   res_addr,
                              int             may_throw,
                              zend_uchar      smart_branch_opcode,
                              uint32_t        target_label,
                              uint32_t        target_label2,
                              const void     *exit_addr,
                              bool       skip_comparison)
{
	uint32_t identical_label = (uint32_t)-1;
	uint32_t not_identical_label = (uint32_t)-1;

	if (smart_branch_opcode && !exit_addr) {
		if (opline->opcode != ZEND_IS_NOT_IDENTICAL) {
			if (smart_branch_opcode == ZEND_JMPZ) {
				not_identical_label = target_label;
			} else if (smart_branch_opcode == ZEND_JMPNZ) {
				identical_label = target_label;
			} else if (smart_branch_opcode == ZEND_JMPZNZ) {
				not_identical_label = target_label;
				identical_label = target_label2;
			} else {
				ZEND_UNREACHABLE();
			}
		} else {
			if (smart_branch_opcode == ZEND_JMPZ) {
				identical_label = target_label;
			} else if (smart_branch_opcode == ZEND_JMPNZ) {
				not_identical_label = target_label;
			} else if (smart_branch_opcode == ZEND_JMPZNZ) {
				identical_label = target_label;
				not_identical_label = target_label2;
			} else {
				ZEND_UNREACHABLE();
			}
		}
	}

	if ((op1_info & (MAY_BE_REF|MAY_BE_ANY|MAY_BE_UNDEF)) == MAY_BE_LONG &&
	    (op2_info & (MAY_BE_REF|MAY_BE_ANY|MAY_BE_UNDEF)) == MAY_BE_LONG) {
		if (!zend_jit_cmp_long_long(Dst, opline, op1_range, op1_addr, op2_range, op2_addr, res_addr, smart_branch_opcode, target_label, target_label2, exit_addr, skip_comparison)) {
			return 0;
		}
		return 1;
	} else if ((op1_info & (MAY_BE_REF|MAY_BE_ANY|MAY_BE_UNDEF)) == MAY_BE_DOUBLE &&
	           (op2_info & (MAY_BE_REF|MAY_BE_ANY|MAY_BE_UNDEF)) == MAY_BE_DOUBLE) {
		if (!zend_jit_cmp_double_double(Dst, opline, op1_addr, op2_addr, res_addr, smart_branch_opcode, target_label, target_label2, exit_addr)) {
			return 0;
		}
		return 1;
	}

	if ((op1_info & MAY_BE_UNDEF) && (op2_info & MAY_BE_UNDEF)) {
		op1_info |= MAY_BE_NULL;
		op2_info |= MAY_BE_NULL;
		|	LOAD_ZVAL_ADDR FCARG1a, op1_addr
		|	IF_Z_TYPE FCARG1a, IS_UNDEF, >1
		|.cold_code
		|1:
		|	// zend_error(E_WARNING, "Undefined variable $%s", ZSTR_VAL(CV_DEF_OF(EX_VAR_TO_NUM(opline->op1.var))));
		|	SET_EX_OPLINE opline, r0
		|	mov FCARG1d, opline->op1.var
		|	EXT_CALL zend_jit_undefined_op_helper, r0
		if (may_throw) {
			zend_jit_check_exception_undef_result(Dst, opline);
		}
		|	LOAD_ADDR_ZTS FCARG1a, executor_globals, uninitialized_zval
		|	jmp >1
		|.code
		|1:
		|	LOAD_ZVAL_ADDR FCARG2a, op2_addr
		|	IF_Z_TYPE FCARG2a, IS_UNDEF, >1
		|.cold_code
		|1:
		|	// zend_error(E_WARNING, "Undefined variable $%s", ZSTR_VAL(CV_DEF_OF(EX_VAR_TO_NUM(opline->op1.var))));
		|	SET_EX_OPLINE opline, r0
		|	mov aword T1, FCARG1a // save
		|	mov FCARG1d, opline->op2.var
		|	EXT_CALL zend_jit_undefined_op_helper, r0
		if (may_throw) {
			zend_jit_check_exception_undef_result(Dst, opline);
		}
		|	mov FCARG1a, aword T1 // restore
		|	LOAD_ADDR_ZTS FCARG2a, executor_globals, uninitialized_zval
		|	jmp >1
		|.code
		|1:
	} else if (op1_info & MAY_BE_UNDEF) {
		op1_info |= MAY_BE_NULL;
		|	LOAD_ZVAL_ADDR FCARG1a, op1_addr
		|	IF_Z_TYPE FCARG1a, IS_UNDEF, >1
		|.cold_code
		|1:
		|	// zend_error(E_WARNING, "Undefined variable $%s", ZSTR_VAL(CV_DEF_OF(EX_VAR_TO_NUM(opline->op1.var))));
		|	SET_EX_OPLINE opline, r0
		|	mov FCARG1d, opline->op1.var
		|	EXT_CALL zend_jit_undefined_op_helper, r0
		if (may_throw) {
			zend_jit_check_exception_undef_result(Dst, opline);
		}
		|	LOAD_ADDR_ZTS FCARG1a, executor_globals, uninitialized_zval
		|	jmp >1
		|.code
		|1:
		if (opline->op2_type != IS_CONST) {
			|	LOAD_ZVAL_ADDR FCARG2a, op2_addr
		}
	} else if (op2_info & MAY_BE_UNDEF) {
		op2_info |= MAY_BE_NULL;
		|	LOAD_ZVAL_ADDR FCARG2a, op2_addr
		|	IF_Z_TYPE FCARG2a, IS_UNDEF, >1
		|.cold_code
		|1:
		|	// zend_error(E_WARNING, "Undefined variable $%s", ZSTR_VAL(CV_DEF_OF(EX_VAR_TO_NUM(opline->op1.var))));
		|	SET_EX_OPLINE opline, r0
		|	mov FCARG1d, opline->op2.var
		|	EXT_CALL zend_jit_undefined_op_helper, r0
		if (may_throw) {
			zend_jit_check_exception_undef_result(Dst, opline);
		}
		|	LOAD_ADDR_ZTS FCARG2a, executor_globals, uninitialized_zval
		|	jmp >1
		|.code
		|1:
		if (opline->op1_type != IS_CONST) {
			|	LOAD_ZVAL_ADDR FCARG1a, op1_addr
		}
	} else if ((op1_info & op2_info & MAY_BE_ANY) != 0) {
		if (opline->op1_type != IS_CONST) {
			if (Z_MODE(op1_addr) == IS_REG) {
				zend_jit_addr real_addr = ZEND_ADDR_MEM_ZVAL(ZREG_FP, opline->op1.var);
				if (!zend_jit_spill_store(Dst, op1_addr, real_addr, op1_info, 1)) {
					return 0;
				}
				op1_addr = real_addr;
			}
			|	LOAD_ZVAL_ADDR FCARG1a, op1_addr
		}
		if (opline->op2_type != IS_CONST) {
			if (Z_MODE(op2_addr) == IS_REG) {
				zend_jit_addr real_addr = ZEND_ADDR_MEM_ZVAL(ZREG_FP, opline->op2.var);
				if (!zend_jit_spill_store(Dst, op2_addr, real_addr, op2_info, 1)) {
					return 0;
				}
				op2_addr = real_addr;
			}
			|	LOAD_ZVAL_ADDR FCARG2a, op2_addr
		}
	}

	if ((op1_info & op2_info & MAY_BE_ANY) == 0) {
		if ((opline->opcode != ZEND_CASE_STRICT &&
		     (opline->op1_type & (IS_VAR|IS_TMP_VAR)) &&
		     (op1_info & (MAY_BE_STRING|MAY_BE_ARRAY|MAY_BE_OBJECT|MAY_BE_RESOURCE|MAY_BE_REF))) ||
		    ((opline->op2_type & (IS_VAR|IS_TMP_VAR)) &&
		     (op2_info & (MAY_BE_STRING|MAY_BE_ARRAY|MAY_BE_OBJECT|MAY_BE_RESOURCE|MAY_BE_REF)))) {
			if (opline->opcode != ZEND_CASE_STRICT) {
				|	FREE_OP opline->op1_type, opline->op1, op1_info, 1, opline
			}
			|	FREE_OP opline->op2_type, opline->op2, op2_info, 1, opline
		}
		if (smart_branch_opcode) {
			if (may_throw) {
				zend_jit_check_exception_undef_result(Dst, opline);
			}
			if (exit_addr) {
				if (smart_branch_opcode == ZEND_JMPZ) {
					|	jmp &exit_addr
				}
			} else if (not_identical_label != (uint32_t)-1) {
				|	jmp =>not_identical_label
			}
		} else {
			|	SET_ZVAL_TYPE_INFO res_addr, (opline->opcode != ZEND_IS_NOT_IDENTICAL ? IS_FALSE : IS_TRUE)
			if (may_throw) {
				zend_jit_check_exception(Dst);
			}
		}
		return 1;
	}

	if (opline->op1_type & (IS_CV|IS_VAR)) {
		|	ZVAL_DEREF FCARG1a, op1_info
	}
	if (opline->op2_type & (IS_CV|IS_VAR)) {
		|	ZVAL_DEREF FCARG2a, op2_info
	}

	if (has_concrete_type(op1_info)
	 && has_concrete_type(op2_info)
	 && concrete_type(op1_info) == concrete_type(op2_info)
	 && concrete_type(op1_info) <= IS_TRUE) {
		if (smart_branch_opcode) {
			if (exit_addr) {
				if (smart_branch_opcode == ZEND_JMPNZ) {
					|	jmp &exit_addr
				}
			} else if (identical_label != (uint32_t)-1) {
				|	jmp =>identical_label
			}
		} else {
			|	SET_ZVAL_TYPE_INFO res_addr, (opline->opcode != ZEND_IS_NOT_IDENTICAL ? IS_TRUE : IS_FALSE)
		}
	} else if (Z_MODE(op1_addr) == IS_CONST_ZVAL && Z_MODE(op2_addr) == IS_CONST_ZVAL) {
		if (zend_is_identical(Z_ZV(op1_addr), Z_ZV(op2_addr))) {
			if (smart_branch_opcode) {
				if (exit_addr) {
					if (smart_branch_opcode == ZEND_JMPNZ) {
						|	jmp &exit_addr
					}
				} else if (identical_label != (uint32_t)-1) {
					|	jmp =>identical_label
				}
			} else {
				|	SET_ZVAL_TYPE_INFO res_addr, (opline->opcode != ZEND_IS_NOT_IDENTICAL ? IS_TRUE : IS_FALSE)
			}
		} else {
			if (smart_branch_opcode) {
				if (exit_addr) {
					if (smart_branch_opcode == ZEND_JMPZ) {
						|	jmp &exit_addr
					}
				} else if (not_identical_label != (uint32_t)-1) {
					|	jmp =>not_identical_label
				}
			} else {
				|	SET_ZVAL_TYPE_INFO res_addr, (opline->opcode != ZEND_IS_NOT_IDENTICAL ? IS_FALSE : IS_TRUE)
			}
		}
	} else if (Z_MODE(op1_addr) == IS_CONST_ZVAL && Z_TYPE_P(Z_ZV(op1_addr)) <= IS_TRUE) {
		zval *val = Z_ZV(op1_addr);

		|	cmp byte [FCARG2a + offsetof(zval, u1.v.type)], Z_TYPE_P(val)
		if (smart_branch_opcode) {
			if (opline->op2_type == IS_VAR && (op2_info & MAY_BE_REF)) {
				|	jne >8
				|	FREE_OP opline->op2_type, opline->op2, op2_info, 1, opline
				if (may_throw) {
					zend_jit_check_exception_undef_result(Dst, opline);
				}
				if (exit_addr && smart_branch_opcode == ZEND_JMPNZ) {
					|	jmp &exit_addr
				} else if (identical_label != (uint32_t)-1) {
					|	jmp =>identical_label
				} else {
					|	jmp >9
				}
				|8:
			} else if (exit_addr && smart_branch_opcode == ZEND_JMPNZ) {
				|	je &exit_addr
			} else if (identical_label != (uint32_t)-1) {
				|	je =>identical_label
			} else {
				|	je >9
			}
		} else {
			if (opline->opcode != ZEND_IS_NOT_IDENTICAL) {
				|	sete al
			} else {
				|	setne al
			}
			|	movzx eax, al
			|	lea eax, [eax + 2]
			|	SET_ZVAL_TYPE_INFO res_addr, eax
		}
		if ((opline->op2_type & (IS_VAR|IS_TMP_VAR)) &&
		    (op2_info & (MAY_BE_STRING|MAY_BE_ARRAY|MAY_BE_OBJECT|MAY_BE_RESOURCE|MAY_BE_REF))) {
			|	FREE_OP opline->op2_type, opline->op2, op2_info, 1, opline
			if (may_throw) {
				zend_jit_check_exception_undef_result(Dst, opline);
			}
		}
		if (exit_addr) {
			if (smart_branch_opcode == ZEND_JMPZ) {
				|	jmp &exit_addr
			}
		} else if (smart_branch_opcode && not_identical_label != (uint32_t)-1) {
			|	jmp =>not_identical_label
		}
	} else if (Z_MODE(op2_addr) == IS_CONST_ZVAL && Z_TYPE_P(Z_ZV(op2_addr)) <= IS_TRUE) {
		zval *val = Z_ZV(op2_addr);

		|	cmp byte [FCARG1a + offsetof(zval, u1.v.type)], Z_TYPE_P(val)
		if (smart_branch_opcode) {
			if (opline->opcode != ZEND_CASE_STRICT
			 && opline->op1_type == IS_VAR && (op1_info & MAY_BE_REF)) {
				|	jne >8
				|	FREE_OP opline->op1_type, opline->op1, op1_info, 1, opline
				if (may_throw) {
					zend_jit_check_exception_undef_result(Dst, opline);
				}
				if (exit_addr && smart_branch_opcode == ZEND_JMPNZ) {
					|	jmp &exit_addr
				} else if (identical_label != (uint32_t)-1) {
					|	jmp =>identical_label
				} else {
					|	jmp >9
				}
				|8:
			} else if (exit_addr && smart_branch_opcode == ZEND_JMPNZ) {
				|	je &exit_addr
			} else if (identical_label != (uint32_t)-1) {
				|	je =>identical_label
			} else {
				|	je >9
			}
		} else {
			if (opline->opcode != ZEND_IS_NOT_IDENTICAL) {
				|	sete al
			} else {
				|	setne al
			}
			|	movzx eax, al
			|	lea eax, [eax + 2]
			|	SET_ZVAL_TYPE_INFO res_addr, eax
		}
		if (opline->opcode != ZEND_CASE_STRICT
		 && (opline->op1_type & (IS_VAR|IS_TMP_VAR)) &&
		    (op1_info & (MAY_BE_STRING|MAY_BE_ARRAY|MAY_BE_OBJECT|MAY_BE_RESOURCE|MAY_BE_REF))) {
			|	FREE_OP opline->op1_type, opline->op1, op1_info, 1, opline
			if (may_throw) {
				zend_jit_check_exception_undef_result(Dst, opline);
			}
		}
		if (smart_branch_opcode) {
			if (exit_addr) {
				if (smart_branch_opcode == ZEND_JMPZ) {
					|	jmp &exit_addr
				}
			} else if (not_identical_label != (uint32_t)-1) {
				|	jmp =>not_identical_label
			}
		}
	} else {
		if (opline->op1_type == IS_CONST) {
			|	LOAD_ZVAL_ADDR FCARG1a, op1_addr
		}
		if (opline->op2_type == IS_CONST) {
			|	LOAD_ZVAL_ADDR FCARG2a, op2_addr
		}
		|	EXT_CALL zend_is_identical, r0
			if ((opline->opcode != ZEND_CASE_STRICT &&
			     (opline->op1_type & (IS_VAR|IS_TMP_VAR)) &&
			     (op1_info & (MAY_BE_STRING|MAY_BE_ARRAY|MAY_BE_OBJECT|MAY_BE_RESOURCE|MAY_BE_REF))) ||
			    ((opline->op2_type & (IS_VAR|IS_TMP_VAR)) &&
			     (op2_info & (MAY_BE_STRING|MAY_BE_ARRAY|MAY_BE_OBJECT|MAY_BE_RESOURCE|MAY_BE_REF)))) {
				|	mov aword T1, r0 // save
				if (opline->opcode != ZEND_CASE_STRICT) {
					|	FREE_OP opline->op1_type, opline->op1, op1_info, 1, opline
				}
				|	FREE_OP opline->op2_type, opline->op2, op2_info, 1, opline
				if (may_throw) {
					zend_jit_check_exception_undef_result(Dst, opline);
				}
				|	mov r0, aword T1 // restore
			}
		if (smart_branch_opcode) {
			|	test al, al
			if (exit_addr) {
				if (smart_branch_opcode == ZEND_JMPNZ) {
					|	jnz &exit_addr
				} else {
					|	jz &exit_addr
				}
			} else if (not_identical_label != (uint32_t)-1) {
				|	jz =>not_identical_label
				if (identical_label != (uint32_t)-1) {
					|	jmp =>identical_label
				}
			} else if (identical_label != (uint32_t)-1) {
				|	jnz =>identical_label
			}
		} else {
			|	movzx eax, al
			if (opline->opcode != ZEND_IS_NOT_IDENTICAL) {
				|	lea eax, [eax + 2]
			} else {
				|	neg eax
				|	lea eax, [eax + 3]
			}
			|	SET_ZVAL_TYPE_INFO res_addr, eax
		}
	}

	|9:
	if (may_throw) {
		zend_jit_check_exception(Dst);
	}
	return 1;
}

static int zend_jit_bool_jmpznz(dasm_State **Dst, const zend_op *opline, uint32_t op1_info, zend_jit_addr op1_addr, zend_jit_addr res_addr, uint32_t target_label, uint32_t target_label2, int may_throw, zend_uchar branch_opcode, const void *exit_addr)
{
	uint32_t true_label = -1;
	uint32_t false_label = -1;
	bool set_bool = 0;
	bool set_bool_not = 0;
	bool set_delayed = 0;
	bool jmp_done = 0;

	if (branch_opcode == ZEND_BOOL) {
		set_bool = 1;
	} else if (branch_opcode == ZEND_BOOL_NOT) {
		set_bool = 1;
		set_bool_not = 1;
	} else if (branch_opcode == ZEND_JMPZ) {
		false_label = target_label;
	} else if (branch_opcode == ZEND_JMPNZ) {
		true_label = target_label;
	} else if (branch_opcode == ZEND_JMPZNZ) {
		true_label = target_label2;
		false_label = target_label;
	} else if (branch_opcode == ZEND_JMPZ_EX) {
		set_bool = 1;
		false_label = target_label;
	} else if (branch_opcode == ZEND_JMPNZ_EX) {
		set_bool = 1;
		true_label = target_label;
	} else {
		ZEND_UNREACHABLE();
	}

	if (Z_MODE(op1_addr) == IS_CONST_ZVAL) {
		if (zend_is_true(Z_ZV(op1_addr))) {
			/* Always TRUE */
			if (set_bool) {
				if (set_bool_not) {
					|	SET_ZVAL_TYPE_INFO res_addr, IS_FALSE
				} else {
					|	SET_ZVAL_TYPE_INFO res_addr, IS_TRUE
				}
			}
			if (true_label != (uint32_t)-1) {
				|	jmp =>true_label;
			}
		} else {
			/* Always FALSE */
			if (set_bool) {
				if (set_bool_not) {
					|	SET_ZVAL_TYPE_INFO res_addr, IS_TRUE
				} else {
					|	SET_ZVAL_TYPE_INFO res_addr, IS_FALSE
				}
			}
			if (false_label != (uint32_t)-1) {
				|	jmp =>false_label;
			}
		}
		return 1;
	}

	if (opline->op1_type == IS_CV && (op1_info & MAY_BE_REF)) {
		|	LOAD_ZVAL_ADDR FCARG1a, op1_addr
		|	ZVAL_DEREF FCARG1a, op1_info
		op1_addr = ZEND_ADDR_MEM_ZVAL(ZREG_FCARG1, 0);
	}

	if (op1_info & (MAY_BE_UNDEF|MAY_BE_NULL|MAY_BE_FALSE|MAY_BE_TRUE)) {
		if (!(op1_info & ((MAY_BE_UNDEF|MAY_BE_ANY)-MAY_BE_TRUE))) {
			/* Always TRUE */
			if (set_bool) {
				if (set_bool_not) {
					|	SET_ZVAL_TYPE_INFO res_addr, IS_FALSE
				} else {
					|	SET_ZVAL_TYPE_INFO res_addr, IS_TRUE
				}
			}
			if (true_label != (uint32_t)-1) {
				|	jmp =>true_label;
			}
		} else {
			if (!(op1_info & (MAY_BE_ANY-(MAY_BE_NULL|MAY_BE_FALSE)))) {
				/* Always FALSE */
				if (set_bool) {
					if (set_bool_not) {
						|	SET_ZVAL_TYPE_INFO res_addr, IS_TRUE
					} else {
						|	SET_ZVAL_TYPE_INFO res_addr, IS_FALSE
					}
				}
			} else {
				|	CMP_ZVAL_TYPE op1_addr, IS_TRUE
				if (op1_info & (MAY_BE_ANY-(MAY_BE_NULL|MAY_BE_FALSE|MAY_BE_TRUE))) {
				    if ((op1_info & MAY_BE_LONG) &&
				        !(op1_info & MAY_BE_UNDEF) &&
				        !set_bool) {
						if (exit_addr) {
							if (branch_opcode == ZEND_JMPNZ) {
								|	jl >9
							} else {
								|	jl &exit_addr
							}
						} else if (false_label != (uint32_t)-1) {
							|	jl =>false_label
						} else {
							|	jl >9
						}
						jmp_done = 1;
					} else {
						|	jg >2
					}
				}
				if (!(op1_info & MAY_BE_TRUE)) {
					/* It's FALSE */
					if (set_bool) {
						if (set_bool_not) {
							|	SET_ZVAL_TYPE_INFO res_addr, IS_TRUE
						} else {
							|	SET_ZVAL_TYPE_INFO res_addr, IS_FALSE
						}
					}
				} else {
					if (exit_addr) {
						if (set_bool) {
							|	jne >1
							|	SET_ZVAL_TYPE_INFO res_addr, IS_TRUE
							if (branch_opcode == ZEND_JMPNZ || branch_opcode == ZEND_JMPNZ_EX) {
								|	jmp &exit_addr
							} else {
								|	jmp >9
							}
							|1:
							|	SET_ZVAL_TYPE_INFO res_addr, IS_FALSE
							if (branch_opcode == ZEND_JMPZ || branch_opcode == ZEND_JMPZ_EX) {
								if (!(op1_info & (MAY_BE_UNDEF|MAY_BE_LONG))) {
									|	jne &exit_addr
								}
							}
						} else {
							if (branch_opcode == ZEND_JMPNZ || branch_opcode == ZEND_JMPNZ_EX) {
								|	je &exit_addr
							} else if (!(op1_info & (MAY_BE_UNDEF|MAY_BE_LONG))) {
								|	jne &exit_addr
							} else {
								|	je >9
							}
						}
					} else if (true_label != (uint32_t)-1 || false_label != (uint32_t)-1) {
						if (set_bool) {
							|	jne >1
							|	SET_ZVAL_TYPE_INFO res_addr, IS_TRUE
							if (true_label != (uint32_t)-1) {
								|	jmp =>true_label
							} else {
								|	jmp >9
							}
							|1:
							|	SET_ZVAL_TYPE_INFO res_addr, IS_FALSE
						} else {
							if (true_label != (uint32_t)-1) {
								|	je =>true_label
							} else if (!(op1_info & (MAY_BE_UNDEF|MAY_BE_LONG))) {
								|	jne =>false_label
								jmp_done = 1;
							} else {
								|	je >9
							}
						}
					} else if (set_bool) {
						|	sete al
						|	movzx eax, al
						if (set_bool_not) {
							|	neg eax
							|	add eax, 3
						} else {
							|	add eax, 2
						}
						if ((op1_info & MAY_BE_UNDEF) && (op1_info & MAY_BE_ANY)) {
							set_delayed = 1;
						} else {
							|	SET_ZVAL_TYPE_INFO res_addr, eax
						}
					}
				}
			}

			/* It's FALSE, but may be UNDEF */
			if (op1_info & MAY_BE_UNDEF) {
				if (op1_info & MAY_BE_ANY) {
					if (set_delayed) {
						|	CMP_ZVAL_TYPE op1_addr, IS_UNDEF
						|	SET_ZVAL_TYPE_INFO res_addr, eax
						|	jz >1
					} else {
						|	IF_ZVAL_TYPE op1_addr, IS_UNDEF, >1
					}
					|.cold_code
					|1:
				}
				|	mov FCARG1d, opline->op1.var
				|	SET_EX_OPLINE opline, r0
				|	EXT_CALL zend_jit_undefined_op_helper, r0

				if (may_throw) {
					if (!zend_jit_check_exception_undef_result(Dst, opline)) {
						return 0;
					}
				}

				if (exit_addr) {
					if (branch_opcode == ZEND_JMPZ || branch_opcode == ZEND_JMPZ_EX) {
						|	jmp &exit_addr
					}
				} else if (false_label != (uint32_t)-1) {
					|	jmp =>false_label
				}
				if (op1_info & MAY_BE_ANY) {
					if (exit_addr) {
						if (branch_opcode == ZEND_JMPNZ || branch_opcode == ZEND_JMPNZ_EX) {
							|	jmp >9
						}
					} else if (false_label == (uint32_t)-1) {
						|	jmp >9
					}
					|.code
				}
			}

			if (!jmp_done) {
				if (exit_addr) {
					if (branch_opcode == ZEND_JMPNZ || branch_opcode == ZEND_JMPNZ_EX) {
						if (op1_info & MAY_BE_LONG) {
							|	jmp >9
						}
					} else if (op1_info & MAY_BE_LONG) {
						|	jmp &exit_addr
					}
				} else if (false_label != (uint32_t)-1) {
					|	jmp =>false_label
				} else if ((op1_info & MAY_BE_LONG) || (op1_info & MAY_BE_ANY) == MAY_BE_DOUBLE) {
					|	jmp >9
				}
			}
		}
	}

	if (op1_info & MAY_BE_LONG) {
		|2:
		if (op1_info & (MAY_BE_ANY-(MAY_BE_NULL|MAY_BE_FALSE|MAY_BE_TRUE|MAY_BE_LONG))) {
			|	IF_NOT_ZVAL_TYPE op1_addr, IS_LONG, >2
		}
		if (Z_MODE(op1_addr) == IS_REG) {
			|	test Ra(Z_REG(op1_addr)), Ra(Z_REG(op1_addr))
		} else {
			|	LONG_OP_WITH_CONST, cmp, op1_addr, Z_L(0)
		}
		if (set_bool) {
			|	setne al
			|	movzx eax, al
			if (set_bool_not) {
				|	neg eax
				|	add eax, 3
			} else {
				|	lea eax, [eax + 2]
			}
			|	SET_ZVAL_TYPE_INFO res_addr, eax
		}
		if (exit_addr) {
			if (branch_opcode == ZEND_JMPNZ || branch_opcode == ZEND_JMPNZ_EX) {
				|	jne &exit_addr
			} else {
				|	je &exit_addr
			}
		} else if (true_label != (uint32_t)-1 || false_label != (uint32_t)-1) {
			if (true_label != (uint32_t)-1) {
				|	jne =>true_label
				if (false_label != (uint32_t)-1) {
					|	jmp =>false_label
				}
			} else {
				|	je =>false_label
			}
		}
	}

	if ((op1_info & MAY_BE_ANY) == MAY_BE_DOUBLE) {
		|2:
		if (CAN_USE_AVX()) {
			|	vxorps xmm0, xmm0, xmm0
		} else {
			|	xorps xmm0, xmm0
		}
		|	DOUBLE_CMP ZREG_XMM0, op1_addr

		if (set_bool) {
			if (exit_addr) {
				if (branch_opcode == ZEND_JMPNZ || branch_opcode == ZEND_JMPNZ_EX) {
					|	SET_ZVAL_TYPE_INFO res_addr, IS_TRUE
					|	jp &exit_addr
					|	jne &exit_addr
					|	SET_ZVAL_TYPE_INFO res_addr, IS_FALSE
				} else {
					|	jp >1
					|	SET_ZVAL_TYPE_INFO res_addr, IS_FALSE
					|	je &exit_addr
					|1:
					|	SET_ZVAL_TYPE_INFO res_addr, IS_TRUE
				}
			} else if (false_label != (uint32_t)-1) { // JMPZ_EX (p=>true, z=>false, false=>jmp)
				|	jp  >1
				|	SET_ZVAL_TYPE_INFO res_addr, IS_FALSE
				|	je  => false_label
				|1:
				|	SET_ZVAL_TYPE_INFO res_addr, IS_TRUE
			} else if (true_label != (uint32_t)-1) { // JMPNZ_EX (p=>true, z=>false, true=>jmp)
				|	SET_ZVAL_TYPE_INFO res_addr, IS_TRUE
				|	jp  => true_label
				|	jne  => true_label
				|	SET_ZVAL_TYPE_INFO res_addr, IS_FALSE
			} else if (set_bool_not) { // BOOL_NOT (p=>false, z=>true)
				|	mov eax, IS_FALSE
				|	jp >1
				|	jne >1
				|	mov eax, IS_TRUE
				|1:
				|	SET_ZVAL_TYPE_INFO res_addr, eax
			} else { // BOOL (p=>true, z=>false)
				|	mov eax, IS_TRUE
				|	jp >1
				|	jne >1
				|	mov eax, IS_FALSE
				|1:
				|	SET_ZVAL_TYPE_INFO res_addr, eax
			}
		} else {
			if (exit_addr) {
				if (branch_opcode == ZEND_JMPNZ || branch_opcode == ZEND_JMPNZ_EX) {
					|	jp &exit_addr
					|	jne &exit_addr
					|1:
				} else {
					|	jp >1
					|	je &exit_addr
					|1:
				}
			} else {
				ZEND_ASSERT(true_label != (uint32_t)-1 || false_label != (uint32_t)-1);
				if (false_label != (uint32_t)-1 ) {
					|	jp  >1
					|	je  => false_label
					|1:
					if (true_label != (uint32_t)-1) {
						|	jmp =>true_label
					}
				} else {
					|	jp  => true_label
					|	jne  => true_label
				}
			}
		}
	} else if (op1_info & (MAY_BE_ANY - (MAY_BE_NULL|MAY_BE_FALSE|MAY_BE_TRUE|MAY_BE_LONG))) {
		if (op1_info & (MAY_BE_UNDEF|MAY_BE_NULL|MAY_BE_FALSE|MAY_BE_TRUE|MAY_BE_LONG)) {
			|.cold_code
			|2:
		}
		if (Z_REG(op1_addr) != ZREG_FCARG1 || Z_OFFSET(op1_addr) != 0) {
			|	LOAD_ZVAL_ADDR FCARG1a, op1_addr
		}
		|	SET_EX_OPLINE opline, r0
		|	EXT_CALL zend_is_true, r0

		if ((opline->op1_type & (IS_VAR|IS_TMP_VAR)) &&
			(op1_info & (MAY_BE_STRING|MAY_BE_ARRAY|MAY_BE_OBJECT|MAY_BE_RESOURCE))) {
			op1_addr = ZEND_ADDR_MEM_ZVAL(ZREG_FP, opline->op1.var);

			if (op1_info & ((MAY_BE_ANY|MAY_BE_UNDEF)-(MAY_BE_OBJECT|MAY_BE_RESOURCE))) {
				|	IF_NOT_ZVAL_REFCOUNTED op1_addr, >3
			}
			|	GET_ZVAL_PTR FCARG1a, op1_addr
			|	GC_DELREF FCARG1a
			|	jnz >3
			|	mov aword T1, r0 // save
			|	ZVAL_DTOR_FUNC op1_info, opline
			|	mov r0, aword T1 // restore
			|3:
		}
		if (may_throw) {
			|	MEM_CMP_ZTS aword, executor_globals, exception, 0, r1
			|	jne ->exception_handler_undef
		}

		if (set_bool) {
			if (set_bool_not) {
				|	neg eax
				|	add eax, 3
			} else {
				|	add eax, 2
			}
			|	SET_ZVAL_TYPE_INFO res_addr, eax
			if (exit_addr) {
				|	CMP_ZVAL_TYPE res_addr, IS_FALSE
				if (branch_opcode == ZEND_JMPNZ || branch_opcode == ZEND_JMPNZ_EX) {
					|	jne &exit_addr
				} else {
					|	je &exit_addr
				}
			} else if (true_label != (uint32_t)-1 || false_label != (uint32_t)-1) {
				|	CMP_ZVAL_TYPE res_addr, IS_FALSE
				if (true_label != (uint32_t)-1) {
					|	jne =>true_label
					if (false_label != (uint32_t)-1) {
						|	jmp =>false_label
					} else if (op1_info & (MAY_BE_UNDEF|MAY_BE_NULL|MAY_BE_FALSE|MAY_BE_TRUE|MAY_BE_LONG)) {
						|	jmp >9
					}
				} else {
					|	je =>false_label
				}
			}
			if (op1_info & (MAY_BE_UNDEF|MAY_BE_NULL|MAY_BE_FALSE|MAY_BE_TRUE|MAY_BE_LONG)) {
				|	jmp >9
				|.code
			}
		} else {
			|	test r0, r0
			if (exit_addr) {
				if (branch_opcode == ZEND_JMPNZ || branch_opcode == ZEND_JMPNZ_EX) {
					|	jne &exit_addr
					if (op1_info & (MAY_BE_UNDEF|MAY_BE_NULL|MAY_BE_FALSE|MAY_BE_TRUE|MAY_BE_LONG)) {
						|	jmp >9
					}
				} else {
					|	je &exit_addr
					if (op1_info & (MAY_BE_UNDEF|MAY_BE_NULL|MAY_BE_FALSE|MAY_BE_TRUE|MAY_BE_LONG)) {
						|	jmp >9
					}
				}
			} else if (true_label != (uint32_t)-1) {
				|	jne =>true_label
				if (false_label != (uint32_t)-1) {
					|	jmp =>false_label
				} else if (op1_info & (MAY_BE_UNDEF|MAY_BE_NULL|MAY_BE_FALSE|MAY_BE_TRUE|MAY_BE_LONG)) {
					|	jmp >9
				}
			} else {
				|	je =>false_label
				if (op1_info & (MAY_BE_UNDEF|MAY_BE_NULL|MAY_BE_FALSE|MAY_BE_TRUE|MAY_BE_LONG)) {
					|	jmp >9
				}
			}

			if (op1_info & (MAY_BE_UNDEF|MAY_BE_NULL|MAY_BE_FALSE|MAY_BE_TRUE|MAY_BE_LONG)) {
				|.code
			}
		}
	}

	|9:

	return 1;
}

static int zend_jit_qm_assign(dasm_State **Dst, const zend_op *opline, uint32_t op1_info, zend_jit_addr op1_addr, zend_jit_addr op1_def_addr, uint32_t res_use_info, uint32_t res_info, zend_jit_addr res_addr)
{
	if (op1_addr != op1_def_addr) {
		if (!zend_jit_update_regs(Dst, opline->op1.var, op1_addr, op1_def_addr, op1_info)) {
			return 0;
		}
		if (Z_MODE(op1_def_addr) == IS_REG && Z_MODE(op1_addr) != IS_REG) {
			op1_addr = op1_def_addr;
		}
	}

	if (!zend_jit_simple_assign(Dst, opline, res_addr, res_use_info, res_info, opline->op1_type, op1_addr, op1_info, 0, 0, 0)) {
		return 0;
	}
	if (!zend_jit_store_var_if_necessary(Dst, opline->result.var, res_addr, res_info)) {
		return 0;
	}
	if (op1_info & MAY_BE_UNDEF) {
		zend_jit_check_exception(Dst);
	}
	return 1;
}

static int zend_jit_assign(dasm_State **Dst, const zend_op *opline, uint32_t op1_info, zend_jit_addr op1_use_addr, uint32_t op1_def_info, zend_jit_addr op1_addr, uint32_t op2_info, zend_jit_addr op2_addr, zend_jit_addr op2_def_addr, uint32_t res_info, zend_jit_addr res_addr, int may_throw)
{
	ZEND_ASSERT(opline->op1_type == IS_CV);

	if (op2_addr != op2_def_addr) {
		if (!zend_jit_update_regs(Dst, opline->op2.var, op2_addr, op2_def_addr, op2_info)) {
			return 0;
		}
		if (Z_MODE(op2_def_addr) == IS_REG && Z_MODE(op2_addr) != IS_REG) {
			op2_addr = op2_def_addr;
		}
	}

	if (Z_MODE(op1_addr) != IS_REG
	 && Z_MODE(op1_use_addr) == IS_REG
	 && !Z_LOAD(op1_use_addr)
	 && !Z_STORE(op1_use_addr)) {
		/* Force type update */
		op1_info |= MAY_BE_UNDEF;
	}
	if (!zend_jit_assign_to_variable(Dst, opline, op1_use_addr, op1_addr, op1_info, op1_def_info, opline->op2_type, op2_addr, op2_info, res_addr,
			may_throw)) {
		return 0;
	}
	if (!zend_jit_store_var_if_necessary_ex(Dst, opline->op1.var, op1_addr, op1_def_info, op1_use_addr, op1_info)) {
		return 0;
	}
	if (opline->result_type != IS_UNUSED) {
		if (!zend_jit_store_var_if_necessary(Dst, opline->result.var, res_addr, res_info)) {
			return 0;
		}
	}

	return 1;
}

/* copy of hidden zend_closure */
typedef struct _zend_closure {
	zend_object       std;
	zend_function     func;
	zval              this_ptr;
	zend_class_entry *called_scope;
	zif_handler       orig_internal_handler;
} zend_closure;

static int zend_jit_stack_check(dasm_State **Dst, const zend_op *opline, uint32_t used_stack)
{
	int32_t exit_point = zend_jit_trace_get_exit_point(opline, ZEND_JIT_EXIT_TO_VM);
	const void *exit_addr = zend_jit_trace_get_exit_addr(exit_point);

	if (!exit_addr) {
		return 0;
	}

	|	// Check Stack Overflow
	|	MEM_LOAD_ZTS r1, aword, executor_globals, vm_stack_end, r0
	|	MEM_LOAD_OP_ZTS sub, r1, aword, executor_globals, vm_stack_top, r0
	|	cmp r1, used_stack
	|	jb &exit_addr

	return 1;
}

static int zend_jit_push_call_frame(dasm_State **Dst, const zend_op *opline, const zend_op_array *op_array, zend_function *func, bool is_closure, bool delayed_fetch_this, int checked_stack)
{
	uint32_t used_stack;
	bool stack_check = 1;

	if (func) {
		used_stack = zend_vm_calc_used_stack(opline->extended_value, func);
		if ((int)used_stack <= checked_stack) {
			stack_check = 0;
		}
	} else {
		used_stack = (ZEND_CALL_FRAME_SLOT + opline->extended_value) * sizeof(zval);

		|	// if (EXPECTED(ZEND_USER_CODE(func->type))) {
		if (!is_closure) {
			|	test byte [r0 + offsetof(zend_function, type)], 1
			|	mov FCARG1a, used_stack
			|	jnz >1
		} else {
			|	mov FCARG1a, used_stack
		}
		|	// used_stack += (func->op_array.last_var + func->op_array.T - MIN(func->op_array.num_args, num_args)) * sizeof(zval);
		|	mov edx, opline->extended_value
		if (!is_closure) {
			|	cmp edx, dword [r0 + offsetof(zend_function, op_array.num_args)]
			|	cmova edx, dword [r0 + offsetof(zend_function, op_array.num_args)]
			|	sub edx, dword [r0 + offsetof(zend_function, op_array.last_var)]
			|	sub edx, dword [r0 + offsetof(zend_function, op_array.T)]
		} else {
			|	cmp edx, dword [r0 + offsetof(zend_closure, func.op_array.num_args)]
			|	cmova edx, dword [r0 + offsetof(zend_closure, func.op_array.num_args)]
			|	sub edx, dword [r0 + offsetof(zend_closure, func.op_array.last_var)]
			|	sub edx, dword [r0 + offsetof(zend_closure, func.op_array.T)]
		}
		|	shl edx, 4
		|.if X64
			|	movsxd r2, edx
		|.endif
		|	sub FCARG1a, r2
		|1:
	}

	zend_jit_start_reuse_ip();

	|	// if (UNEXPECTED(used_stack > (size_t)(((char*)EG(vm_stack_end)) - (char*)call))) {
	|	MEM_LOAD_ZTS RX, aword, executor_globals, vm_stack_top, RX

	if (stack_check) {
		|	// Check Stack Overflow
		|	MEM_LOAD_ZTS r2, aword, executor_globals, vm_stack_end, r2
		|	sub r2, RX
		if (func) {
			|	cmp r2, used_stack
		} else {
			|	cmp r2, FCARG1a
		}

		if (JIT_G(trigger) == ZEND_JIT_ON_HOT_TRACE) {
			int32_t exit_point = zend_jit_trace_get_exit_point(opline, ZEND_JIT_EXIT_TO_VM);
			const void *exit_addr = zend_jit_trace_get_exit_addr(exit_point);

			if (!exit_addr) {
				return 0;
			}

			|	jb &exit_addr
		} else {
			|	jb >1
			|	// EG(vm_stack_top) = (zval*)((char*)call + used_stack);
			|.cold_code
			|1:
			if (func) {
				|	mov FCARG1d, used_stack
			}
#ifdef _WIN32
			if (0) {
#else
			if (opline->opcode == ZEND_INIT_FCALL && func && func->type == ZEND_INTERNAL_FUNCTION) {
#endif
				|	SET_EX_OPLINE opline, r0
				|	EXT_CALL zend_jit_int_extend_stack_helper, r0
			} else {
				if (!is_closure) {
					if (func
					 && op_array == &func->op_array
					 && (func->op_array.fn_flags & ZEND_ACC_IMMUTABLE)
					 && (sizeof(void*) != 8 || IS_SIGNED_32BIT(func))) {
						|	LOAD_ADDR FCARG2a, func
					} else {
						|	mov FCARG2a, r0
					}
				} else {
					|	lea FCARG2a, aword [r0 + offsetof(zend_closure, func)]
				}
				|	SET_EX_OPLINE opline, r0
				|	EXT_CALL zend_jit_extend_stack_helper, r0
			}
			|	mov RX, r0
			|	jmp >1
			|.code
		}
	}

	if (func) {
		|	MEM_UPDATE_ZTS add, aword, executor_globals, vm_stack_top, used_stack, r2
	} else {
		|	MEM_UPDATE_ZTS add, aword, executor_globals, vm_stack_top, FCARG1a, r2
	}
	|	// zend_vm_init_call_frame(call, call_info, func, num_args, called_scope, object);
	if (JIT_G(trigger) != ZEND_JIT_ON_HOT_TRACE || opline->opcode != ZEND_INIT_METHOD_CALL) {
		|	// ZEND_SET_CALL_INFO(call, 0, call_info);
		|	mov dword EX:RX->This.u1.type_info, (IS_UNDEF | ZEND_CALL_NESTED_FUNCTION)
	}
#ifdef _WIN32
	if (0) {
#else
	if (opline->opcode == ZEND_INIT_FCALL && func && func->type == ZEND_INTERNAL_FUNCTION) {
#endif
		|	// call->func = func;
		|1:
		|	ADDR_STORE aword EX:RX->func, func, r1
	} else {
		if (!is_closure) {
			|	// call->func = func;
			if (func
			 && op_array == &func->op_array
			 && (func->op_array.fn_flags & ZEND_ACC_IMMUTABLE)
			 && (sizeof(void*) != 8 || IS_SIGNED_32BIT(func))) {
				|	ADDR_STORE aword EX:RX->func, func, r1
			} else {
				|	mov aword EX:RX->func, r0
			}
		} else {
			|	// call->func = &closure->func;
			|	lea r1, aword [r0 + offsetof(zend_closure, func)]
			|	mov aword EX:RX->func, r1
		}
		|1:
	}
	if (opline->opcode == ZEND_INIT_METHOD_CALL) {
		|	// Z_PTR(call->This) = obj;
		|	mov r1, aword T1
		|	mov aword EX:RX->This.value.ptr, r1
	    if (opline->op1_type == IS_UNUSED || delayed_fetch_this) {
			|	// call->call_info |= ZEND_CALL_HAS_THIS;
			if (JIT_G(trigger) == ZEND_JIT_ON_HOT_TRACE) {
				|	mov dword EX:RX->This.u1.type_info, ZEND_CALL_HAS_THIS
			} else {
				|	or dword EX:RX->This.u1.type_info, ZEND_CALL_HAS_THIS
			}
	    } else {
			if (opline->op1_type == IS_CV) {
				|	// GC_ADDREF(obj);
				|	add dword [r1], 1
			}
			|	// call->call_info |= ZEND_CALL_HAS_THIS | ZEND_CALL_RELEASE_THIS;
			if (JIT_G(trigger) == ZEND_JIT_ON_HOT_TRACE) {
				|	mov dword EX:RX->This.u1.type_info, (ZEND_CALL_HAS_THIS | ZEND_CALL_RELEASE_THIS)
			} else {
				|	or dword EX:RX->This.u1.type_info, (ZEND_CALL_HAS_THIS | ZEND_CALL_RELEASE_THIS)
			}
	    }
	} else if (!is_closure) {
		|	// Z_CE(call->This) = called_scope;
		|	mov aword EX:RX->This.value.ptr, 0
	} else {
		if (opline->op2_type == IS_CV) {
			|	// GC_ADDREF(closure);
			|	add dword [r0], 1
		}
		|	//	object_or_called_scope = closure->called_scope;
		|	mov r1, aword [r0 + offsetof(zend_closure, called_scope)]
		|	mov aword EX:RX->This.value.ptr, r1
		|	// call_info = ZEND_CALL_NESTED_FUNCTION | ZEND_CALL_DYNAMIC | ZEND_CALL_CLOSURE |
		|	//	(closure->func->common.fn_flags & ZEND_ACC_FAKE_CLOSURE);
		|	mov edx, dword [r0 + offsetof(zend_closure, func.common.fn_flags)]
		|	and edx, ZEND_ACC_FAKE_CLOSURE
		|	or edx, (ZEND_CALL_NESTED_FUNCTION | ZEND_CALL_DYNAMIC | ZEND_CALL_CLOSURE)
		|	//	if (Z_TYPE(closure->this_ptr) != IS_UNDEF) {
		|	cmp byte [r0 + offsetof(zend_closure, this_ptr.u1.v.type)], IS_UNDEF
		|	jz >1
		|	//	call_info |= ZEND_CALL_HAS_THIS;
		|	or edx, ZEND_CALL_HAS_THIS
		|	//	object_or_called_scope = Z_OBJ(closure->this_ptr);
		|	mov r1, aword [r0 + offsetof(zend_closure, this_ptr.value.ptr)]
	    |1:
		|	// ZEND_SET_CALL_INFO(call, 0, call_info);
		|	or dword EX:RX->This.u1.type_info, edx
		|	// Z_PTR(call->This) = object_or_called_scope;
		|	mov aword EX:RX->This.value.ptr, r1
		|	cmp aword [r0 + offsetof(zend_closure, func.op_array.run_time_cache__ptr)], 0
		|	jnz >1
		|	lea FCARG1a, aword [r0 + offsetof(zend_closure, func)]
		|	EXT_CALL zend_jit_init_func_run_time_cache_helper, r0
		|1:
	}
	|	// ZEND_CALL_NUM_ARGS(call) = num_args;
	|	mov dword EX:RX->This.u2.num_args, opline->extended_value
	return 1;
}

static int zend_jit_init_fcall_guard(dasm_State **Dst, uint32_t level, const zend_function *func, const zend_op *to_opline)
{
	int32_t exit_point;
	const void *exit_addr;

	if (func->type == ZEND_INTERNAL_FUNCTION) {
#ifdef ZEND_WIN32
		// TODO: ASLR may cause different addresses in different workers ???
		return 0;
#endif
	} else if (func->type == ZEND_USER_FUNCTION) {
		if (!zend_accel_in_shm(func->op_array.opcodes)) {
			/* op_array and op_array->opcodes are not persistent. We can't link. */
			return 0;
		}
	} else {
		ZEND_UNREACHABLE();
		return 0;
	}

	exit_point = zend_jit_trace_get_exit_point(to_opline, ZEND_JIT_EXIT_POLYMORPHISM);
	exit_addr = zend_jit_trace_get_exit_addr(exit_point);
	if (!exit_addr) {
		return 0;
	}

	|	// call = EX(call);
	|	mov r1, EX->call
	while (level > 0) {
		|	mov r1, EX:r1->prev_execute_data
		level--;
	}

	if (func->type == ZEND_USER_FUNCTION &&
	    (!(func->common.fn_flags & ZEND_ACC_IMMUTABLE) ||
	     (func->common.fn_flags & ZEND_ACC_CLOSURE) ||
	     !func->common.function_name)) {
		const zend_op *opcodes = func->op_array.opcodes;

		|	mov r1, aword EX:r1->func
		|   .if X64
		||		if (!IS_SIGNED_32BIT(opcodes)) {
		|			mov64 r2, ((ptrdiff_t)opcodes)
		|			cmp aword [r1 + offsetof(zend_op_array, opcodes)], r2
		||		} else {
		|			cmp aword [r1 + offsetof(zend_op_array, opcodes)], opcodes
		||		}
		|	.else
		|		cmp aword [r1 + offsetof(zend_op_array, opcodes)], opcodes
		|	.endif
		|	jne &exit_addr
	} else {
		|   .if X64
		||		if (!IS_SIGNED_32BIT(func)) {
		|			mov64 r2, ((ptrdiff_t)func)
		|			cmp aword EX:r1->func, r2
		||		} else {
		|			cmp aword EX:r1->func, func
		||		}
		|	.else
		|		cmp aword EX:r1->func, func
		|	.endif
		|	jne &exit_addr
	}

	return 1;
}

static int zend_jit_init_fcall(dasm_State **Dst, const zend_op *opline, uint32_t b, const zend_op_array *op_array, zend_ssa *ssa, const zend_ssa_op *ssa_op, int call_level, zend_jit_trace_rec *trace, int checked_stack)
{
	zend_func_info *info = ZEND_FUNC_INFO(op_array);
	zend_call_info *call_info = NULL;
	zend_function *func = NULL;

	if (delayed_call_chain) {
		if (!zend_jit_save_call_chain(Dst, delayed_call_level)) {
			return 0;
		}
	}

	if (info) {
		call_info = info->callee_info;
		while (call_info && call_info->caller_init_opline != opline) {
			call_info = call_info->next_callee;
		}
		if (call_info && call_info->callee_func && !call_info->is_prototype) {
			func = call_info->callee_func;
		}
	}

	if (!func
	 && trace
	 && trace->op == ZEND_JIT_TRACE_INIT_CALL) {
#ifdef _WIN32
		/* ASLR */
		if (trace->func->type != ZEND_INTERNAL_FUNCTION) {
			func = (zend_function*)trace->func;
		}
#else
		func = (zend_function*)trace->func;
#endif
	}

#ifdef _WIN32
	if (0) {
#else
	if (opline->opcode == ZEND_INIT_FCALL
	 && func
	 && func->type == ZEND_INTERNAL_FUNCTION) {
#endif
		/* load constant address later */
	} else if (func && op_array == &func->op_array) {
		/* recursive call */
		if (!(func->op_array.fn_flags & ZEND_ACC_IMMUTABLE) ||
		    (sizeof(void*) == 8 && !IS_SIGNED_32BIT(func))) {
			|	mov r0, EX->func
		}
	} else {
		|	// if (CACHED_PTR(opline->result.num))
		|	mov r2, EX->run_time_cache
		|	mov r0, aword [r2 + opline->result.num]
		|	test r0, r0
		|	jz >1
		|.cold_code
		|1:
		if (opline->opcode == ZEND_INIT_FCALL
		 && func
		 && func->type == ZEND_USER_FUNCTION
		 && (func->op_array.fn_flags & ZEND_ACC_IMMUTABLE)) {
			|	LOAD_ADDR FCARG1a, func
			|	mov aword [r2 + opline->result.num], FCARG1a
			|	EXT_CALL zend_jit_init_func_run_time_cache_helper, r0
			|	jmp >3
		} else {
			zval *zv = RT_CONSTANT(opline, opline->op2);

			if (opline->opcode == ZEND_INIT_FCALL) {
				|	LOAD_ADDR FCARG1a, Z_STR_P(zv);
				|	lea FCARG2a, aword [r2 + opline->result.num]
				|	EXT_CALL zend_jit_find_func_helper, r0
			} else if (opline->opcode == ZEND_INIT_FCALL_BY_NAME) {
				|	LOAD_ADDR FCARG1a, Z_STR_P(zv + 1);
				|	lea FCARG2a, aword [r2 + opline->result.num]
				|	EXT_CALL zend_jit_find_func_helper, r0
			} else if (opline->opcode == ZEND_INIT_NS_FCALL_BY_NAME) {
				|	LOAD_ADDR FCARG1a, zv;
				|	lea FCARG2a, aword [r2 + opline->result.num]
				|	EXT_CALL zend_jit_find_ns_func_helper, r0
			} else {
				ZEND_UNREACHABLE();
			}
			if (JIT_G(trigger) == ZEND_JIT_ON_HOT_TRACE) {
				int32_t exit_point = zend_jit_trace_get_exit_point(opline, 0);
				const void *exit_addr = zend_jit_trace_get_exit_addr(exit_point);

				if (!exit_addr) {
					return 0;
				}

				if (!func || opline->opcode == ZEND_INIT_FCALL) {
					|	test r0, r0
					|	jnz >3
				} else if (func->type == ZEND_USER_FUNCTION
					 && !(func->common.fn_flags & ZEND_ACC_IMMUTABLE)) {
					const zend_op *opcodes = func->op_array.opcodes;

					|   .if X64
					||		if (!IS_SIGNED_32BIT(opcodes)) {
					|			mov64 r1, ((ptrdiff_t)opcodes)
					|			cmp aword [r0 + offsetof(zend_op_array, opcodes)], r1
					||		} else {
					|			cmp aword [r0 + offsetof(zend_op_array, opcodes)], opcodes
					||		}
					|	.else
					|		cmp aword [r0 + offsetof(zend_op_array, opcodes)], opcodes
					|	.endif
					|	jz >3
				} else {
					|   .if X64
					||		if (!IS_SIGNED_32BIT(func)) {
					|			mov64 r1, ((ptrdiff_t)func)
					|			cmp r0, r1
					||		} else {
					|			cmp r0, func
					||		}
					|	.else
					|		cmp r0, func
					|	.endif
					|	jz >3
				}
				|	jmp &exit_addr
			} else {
				|	test r0, r0
				|	jnz >3
				|	// SAVE_OPLINE();
				|	SET_EX_OPLINE opline, r0
				|	jmp ->undefined_function
			}
		}
		|.code
		|3:
	}

	if (!zend_jit_push_call_frame(Dst, opline, op_array, func, 0, 0, checked_stack)) {
		return 0;
	}

	if (zend_jit_needs_call_chain(call_info, b, op_array, ssa, ssa_op, opline, call_level, trace)) {
		if (!zend_jit_save_call_chain(Dst, call_level)) {
			return 0;
		}
	} else {
		delayed_call_chain = 1;
		delayed_call_level = call_level;
	}

	return 1;
}

static int zend_jit_init_method_call(dasm_State          **Dst,
                                     const zend_op        *opline,
                                     uint32_t              b,
                                     const zend_op_array  *op_array,
                                     zend_ssa             *ssa,
                                     const zend_ssa_op    *ssa_op,
                                     int                   call_level,
                                     uint32_t              op1_info,
                                     zend_jit_addr         op1_addr,
                                     zend_class_entry     *ce,
                                     bool                  ce_is_instanceof,
                                     bool                  on_this,
                                     bool                  delayed_fetch_this,
                                     zend_class_entry     *trace_ce,
                                     zend_jit_trace_rec   *trace,
                                     int                   checked_stack,
                                     bool                  polymorphic_side_trace)
{
	zend_func_info *info = ZEND_FUNC_INFO(op_array);
	zend_call_info *call_info = NULL;
	zend_function *func = NULL;
	zval *function_name;

	ZEND_ASSERT(opline->op2_type == IS_CONST);
	ZEND_ASSERT(op1_info & MAY_BE_OBJECT);

	function_name = RT_CONSTANT(opline, opline->op2);

	if (info) {
		call_info = info->callee_info;
		while (call_info && call_info->caller_init_opline != opline) {
			call_info = call_info->next_callee;
		}
		if (call_info && call_info->callee_func && !call_info->is_prototype) {
			func = call_info->callee_func;
		}
	}

	if (polymorphic_side_trace) {
		/* function is passed in r0 from parent_trace */
	} else {
		if (on_this) {
			zend_jit_addr this_addr = ZEND_ADDR_MEM_ZVAL(ZREG_FP, offsetof(zend_execute_data, This));

			|	GET_ZVAL_PTR FCARG1a, this_addr
		} else {
		    if (op1_info & MAY_BE_REF) {
				if (opline->op1_type == IS_CV) {
					if (Z_REG(op1_addr) != ZREG_FCARG1 || Z_OFFSET(op1_addr) != 0) {
						|	LOAD_ZVAL_ADDR FCARG1a, op1_addr
					}
					|	ZVAL_DEREF FCARG1a, op1_info
					op1_addr = ZEND_ADDR_MEM_ZVAL(ZREG_FCARG1, 0);
				} else {
					/* Hack: Convert reference to regular value to simplify JIT code */
					ZEND_ASSERT(Z_REG(op1_addr) == ZREG_FP);
					|	IF_NOT_ZVAL_TYPE op1_addr, IS_REFERENCE, >1
					|	LOAD_ZVAL_ADDR FCARG1a, op1_addr
					|	EXT_CALL zend_jit_unref_helper, r0
					|1:
				}
			}
			if (op1_info & ((MAY_BE_UNDEF|MAY_BE_ANY)- MAY_BE_OBJECT)) {
				if (JIT_G(trigger) == ZEND_JIT_ON_HOT_TRACE) {
					int32_t exit_point = zend_jit_trace_get_exit_point(opline, ZEND_JIT_EXIT_TO_VM);
					const void *exit_addr = zend_jit_trace_get_exit_addr(exit_point);

					if (!exit_addr) {
						return 0;
					}
					|	IF_NOT_ZVAL_TYPE op1_addr, IS_OBJECT, &exit_addr
				} else {
					|	IF_NOT_ZVAL_TYPE op1_addr, IS_OBJECT, >1
					|.cold_code
					|1:
					if (Z_REG(op1_addr) != ZREG_FCARG1 || Z_OFFSET(op1_addr) != 0) {
						|	LOAD_ZVAL_ADDR FCARG1a, op1_addr
					}
					|	SET_EX_OPLINE opline, r0
					if ((opline->op1_type & (IS_VAR|IS_TMP_VAR)) && !delayed_fetch_this) {
						|	EXT_CALL zend_jit_invalid_method_call_tmp, r0
					} else {
						|	EXT_CALL zend_jit_invalid_method_call, r0
					}
					|	jmp ->exception_handler
					|.code
				}
			}
			|	GET_ZVAL_PTR FCARG1a, op1_addr
		}

		if (delayed_call_chain) {
			if (!zend_jit_save_call_chain(Dst, delayed_call_level)) {
				return 0;
			}
		}

		|	mov aword T1, FCARG1a // save

		if (func) {
			|	// fbc = CACHED_PTR(opline->result.num + sizeof(void*));
			|	mov r0, EX->run_time_cache
			|	mov r0, aword [r0 + opline->result.num + sizeof(void*)]
			|	test r0, r0
			|	jz >1
		} else {
			|	// if (CACHED_PTR(opline->result.num) == obj->ce)) {
			|	mov r0, EX->run_time_cache
			|	mov r2, aword [r0 + opline->result.num]
			|	cmp r2, [FCARG1a + offsetof(zend_object, ce)]
			|	jnz >1
			|	// fbc = CACHED_PTR(opline->result.num + sizeof(void*));
			|	mov r0, aword [r0 + opline->result.num + sizeof(void*)]
		}

		|.cold_code
		|1:
		|	LOAD_ADDR FCARG2a, function_name
		|.if X64
		|	lea CARG3, aword T1
		|.else
		|	lea r0, aword T1
		|	sub r4, 12
		|	push r0
		|.endif
		|	SET_EX_OPLINE opline, r0
		if ((opline->op1_type & (IS_VAR|IS_TMP_VAR)) && !delayed_fetch_this) {
			|	EXT_CALL zend_jit_find_method_tmp_helper, r0
		} else {
			|	EXT_CALL zend_jit_find_method_helper, r0
		}
		|.if not(X64)
		|	add r4, 12
		|.endif
		|	test r0, r0
		|	jnz >2
		|	jmp ->exception_handler
		|.code
		|2:
	}

	if (!func
	 && trace
	 && trace->op == ZEND_JIT_TRACE_INIT_CALL
	 && trace->func
#ifdef _WIN32
	 && trace->func->type != ZEND_INTERNAL_FUNCTION
#endif
	) {
		int32_t exit_point;
		const void *exit_addr;

		exit_point = zend_jit_trace_get_exit_point(opline, ZEND_JIT_EXIT_METHOD_CALL);
		exit_addr = zend_jit_trace_get_exit_addr(exit_point);
		if (!exit_addr) {
			return 0;
		}

		func = (zend_function*)trace->func;

		if (func->type == ZEND_USER_FUNCTION &&
		    (!(func->common.fn_flags & ZEND_ACC_IMMUTABLE) ||
		     (func->common.fn_flags & ZEND_ACC_CLOSURE) ||
		     !func->common.function_name)) {
			const zend_op *opcodes = func->op_array.opcodes;

			|   .if X64
			||		if (!IS_SIGNED_32BIT(opcodes)) {
			|			mov64 r1, ((ptrdiff_t)opcodes)
			|			cmp aword [r0 + offsetof(zend_op_array, opcodes)], r1
			||		} else {
			|			cmp aword [r0 + offsetof(zend_op_array, opcodes)], opcodes
			||		}
			|	.else
			|		cmp aword [r0 + offsetof(zend_op_array, opcodes)], opcodes
			|	.endif
			|	jne &exit_addr
		} else {
			|   .if X64
			||		if (!IS_SIGNED_32BIT(func)) {
			|			mov64 r1, ((ptrdiff_t)func)
			|			cmp r0, r1
			||		} else {
			|			cmp r0, func
			||		}
			|	.else
			|		cmp r0, func
			|	.endif
			|	jne &exit_addr
		}
	}

	if (!func) {
		|	// if (fbc->common.fn_flags & ZEND_ACC_STATIC) {
		|	test dword [r0 + offsetof(zend_function, common.fn_flags)], ZEND_ACC_STATIC
		|	jnz >1
		|.cold_code
		|1:
	}

	if (!func || (func->common.fn_flags & ZEND_ACC_STATIC) != 0) {
		|	mov FCARG1a, aword T1 // restore
		|	mov FCARG2a, r0
		|.if X64
		|	mov CARG3d, opline->extended_value
		|.else
		|	sub r4, 12
		|	push opline->extended_value
		|.endif
		if ((opline->op1_type & (IS_VAR|IS_TMP_VAR)) && !delayed_fetch_this) {
			|	EXT_CALL zend_jit_push_static_metod_call_frame_tmp, r0
		} else {
			|	EXT_CALL zend_jit_push_static_metod_call_frame, r0
		}
		|.if not(X64)
		|	add r4, 12
		|.endif
		if ((opline->op1_type & (IS_VAR|IS_TMP_VAR) && !delayed_fetch_this)) {
			|	test r0, r0
			|	jz ->exception_handler
		}
		|	mov RX, r0
	}

	if (!func) {
		|	jmp >9
		|.code
	}

	if (!func || (func->common.fn_flags & ZEND_ACC_STATIC) == 0) {
		if (!zend_jit_push_call_frame(Dst, opline, NULL, func, 0, delayed_fetch_this, checked_stack)) {
			return 0;
		}
	}

	if (!func) {
		|9:
	}
	zend_jit_start_reuse_ip();

	if (zend_jit_needs_call_chain(call_info, b, op_array, ssa, ssa_op, opline, call_level, trace)) {
		if (!zend_jit_save_call_chain(Dst, call_level)) {
			return 0;
		}
	} else {
		delayed_call_chain = 1;
		delayed_call_level = call_level;
	}

	return 1;
}

static int zend_jit_init_closure_call(dasm_State          **Dst,
                                      const zend_op        *opline,
                                      uint32_t              b,
                                      const zend_op_array  *op_array,
                                      zend_ssa             *ssa,
                                      const zend_ssa_op    *ssa_op,
                                      int                   call_level,
                                      zend_jit_trace_rec   *trace,
                                      int                   checked_stack)
{
	zend_function *func = NULL;
	zend_jit_addr op2_addr = ZEND_ADDR_MEM_ZVAL(ZREG_FP, opline->op2.var);

	|	GET_ZVAL_PTR r0, op2_addr

	if (ssa->var_info[ssa_op->op2_use].ce != zend_ce_closure
	 && !(ssa->var_info[ssa_op->op2_use].type & MAY_BE_CLASS_GUARD)) {
		int32_t exit_point = zend_jit_trace_get_exit_point(opline, ZEND_JIT_EXIT_TO_VM);
		const void *exit_addr = zend_jit_trace_get_exit_addr(exit_point);

		if (!exit_addr) {
			return 0;
		}

		|.if X64
		||	if (!IS_SIGNED_32BIT(zend_ce_closure)) {
		|		mov64 FCARG1a, ((ptrdiff_t)zend_ce_closure)
		|		cmp aword [r0 + offsetof(zend_object, ce)], FCARG1a
		||	} else {
		|		cmp aword [r0 + offsetof(zend_object, ce)], zend_ce_closure
		||	}
		|.else
		|	cmp aword [r0 + offsetof(zend_object, ce)], zend_ce_closure
		|.endif
		|	jne &exit_addr
		if (ssa->var_info && ssa_op->op2_use >= 0) {
			ssa->var_info[ssa_op->op2_use].type |= MAY_BE_CLASS_GUARD;
			ssa->var_info[ssa_op->op2_use].ce = zend_ce_closure;
			ssa->var_info[ssa_op->op2_use].is_instanceof = 0;
		}
	}

	if (trace
	 && trace->op == ZEND_JIT_TRACE_INIT_CALL
	 && trace->func
	 && trace->func->type == ZEND_USER_FUNCTION) {
		const zend_op *opcodes;
		int32_t exit_point;
		const void *exit_addr;

		func = (zend_function*)trace->func;
		opcodes = func->op_array.opcodes;
		exit_point = zend_jit_trace_get_exit_point(opline, ZEND_JIT_EXIT_CLOSURE_CALL);
		exit_addr = zend_jit_trace_get_exit_addr(exit_point);
		if (!exit_addr) {
			return 0;
		}

		|   .if X64
		||		if (!IS_SIGNED_32BIT(opcodes)) {
		|			mov64 FCARG1a, ((ptrdiff_t)opcodes)
		|			cmp aword [r0 + offsetof(zend_closure, func.op_array.opcodes)], FCARG1a
		||		} else {
		|			cmp aword [r0 + offsetof(zend_closure, func.op_array.opcodes)], opcodes
		||		}
		|	.else
		|		cmp aword [r0 + offsetof(zend_closure, func.op_array.opcodes)], opcodes
		|	.endif
		|	jne &exit_addr
	}

	if (delayed_call_chain) {
		if (!zend_jit_save_call_chain(Dst, delayed_call_level)) {
			return 0;
		}
	}

	if (!zend_jit_push_call_frame(Dst, opline, NULL, func, 1, 0, checked_stack)) {
		return 0;
	}

	if (zend_jit_needs_call_chain(NULL, b, op_array, ssa, ssa_op, opline, call_level, trace)) {
		if (!zend_jit_save_call_chain(Dst, call_level)) {
			return 0;
		}
	} else {
		delayed_call_chain = 1;
		delayed_call_level = call_level;
	}

	if (trace
	 && trace->op == ZEND_JIT_TRACE_END
	 && trace->stop == ZEND_JIT_TRACE_STOP_INTERPRETER) {
		if (!zend_jit_set_valid_ip(Dst, opline + 1)) {
			return 0;
		}
	}

	return 1;
}

static int zend_jit_do_fcall(dasm_State **Dst, const zend_op *opline, const zend_op_array *op_array, zend_ssa *ssa, int call_level, unsigned int next_block, zend_jit_trace_rec *trace)
{
	zend_func_info *info = ZEND_FUNC_INFO(op_array);
	zend_call_info *call_info = NULL;
	const zend_function *func = NULL;
	uint32_t i;
	zend_jit_addr res_addr;
	uint32_t call_num_args = 0;
	bool unknown_num_args = 0;
	const void *exit_addr = NULL;
	const zend_op *prev_opline;

	if (RETURN_VALUE_USED(opline)) {
		res_addr = ZEND_ADDR_MEM_ZVAL(ZREG_FP, opline->result.var);
	} else {
		/* CPU stack allocated temporary zval */
		res_addr = ZEND_ADDR_MEM_ZVAL(ZREG_R4, TMP_ZVAL_OFFSET);
	}

	prev_opline = opline - 1;
	while (prev_opline->opcode == ZEND_EXT_FCALL_BEGIN || prev_opline->opcode == ZEND_TICKS) {
		prev_opline--;
	}
	if (prev_opline->opcode == ZEND_SEND_UNPACK || prev_opline->opcode == ZEND_SEND_ARRAY ||
			prev_opline->opcode == ZEND_CHECK_UNDEF_ARGS) {
		unknown_num_args = 1;
	}

	if (info) {
		call_info = info->callee_info;
		while (call_info && call_info->caller_call_opline != opline) {
			call_info = call_info->next_callee;
		}
		if (call_info && call_info->callee_func && !call_info->is_prototype) {
			func = call_info->callee_func;
		}
		if ((op_array->fn_flags & ZEND_ACC_TRAIT_CLONE)
		 && JIT_G(current_frame)
		 && JIT_G(current_frame)->call
		 && !JIT_G(current_frame)->call->func) {
			call_info = NULL; func = NULL; /* megamorphic call from trait */
		}
	}
	if (!func) {
		/* resolve function at run time */
	} else if (func->type == ZEND_USER_FUNCTION) {
		ZEND_ASSERT(opline->opcode != ZEND_DO_ICALL);
		call_num_args = call_info->num_args;
	} else if (func->type == ZEND_INTERNAL_FUNCTION) {
		ZEND_ASSERT(opline->opcode != ZEND_DO_UCALL);
		call_num_args = call_info->num_args;
	} else {
		ZEND_UNREACHABLE();
	}

	if (trace && !func) {
		if (trace->op == ZEND_JIT_TRACE_DO_ICALL) {
			ZEND_ASSERT(trace->func->type == ZEND_INTERNAL_FUNCTION);
#ifndef ZEND_WIN32
			// TODO: ASLR may cause different addresses in different workers ???
			func = trace->func;
			if (JIT_G(current_frame) &&
			    JIT_G(current_frame)->call &&
			    TRACE_FRAME_NUM_ARGS(JIT_G(current_frame)->call) >= 0) {
				call_num_args = TRACE_FRAME_NUM_ARGS(JIT_G(current_frame)->call);
			} else {
				unknown_num_args = 1;
			}
#endif
		} else if (trace->op == ZEND_JIT_TRACE_ENTER) {
			ZEND_ASSERT(trace->func->type == ZEND_USER_FUNCTION);
			if (zend_accel_in_shm(trace->func->op_array.opcodes)) {
				func = trace->func;
				if (JIT_G(current_frame) &&
				    JIT_G(current_frame)->call &&
				    TRACE_FRAME_NUM_ARGS(JIT_G(current_frame)->call) >= 0) {
					call_num_args = TRACE_FRAME_NUM_ARGS(JIT_G(current_frame)->call);
				} else {
					unknown_num_args = 1;
				}
			}
		}
	}

	bool may_have_extra_named_params =
		opline->extended_value == ZEND_FCALL_MAY_HAVE_EXTRA_NAMED_PARAMS &&
		(!func || func->common.fn_flags & ZEND_ACC_VARIADIC);

	if (!reuse_ip) {
		zend_jit_start_reuse_ip();
		|	// call = EX(call);
		|	mov RX, EX->call
	}
	zend_jit_stop_reuse_ip();

	|	// fbc = call->func;
	|	// mov r2, EX:RX->func ???
	|	// SAVE_OPLINE();
	|	SET_EX_OPLINE opline, r0

	if (opline->opcode == ZEND_DO_FCALL) {
		if (!func) {
			if (trace) {
				uint32_t exit_point = zend_jit_trace_get_exit_point(opline, ZEND_JIT_EXIT_TO_VM);

				exit_addr = zend_jit_trace_get_exit_addr(exit_point);
				if (!exit_addr) {
					return 0;
				}
				|	mov r0, EX:RX->func
				|	test dword [r0 + offsetof(zend_op_array, fn_flags)], ZEND_ACC_DEPRECATED
				|	jnz &exit_addr
			}
		}
	}

	if (!delayed_call_chain) {
		if (call_level == 1) {
			|	mov aword EX->call, 0
		} else {
			|	//EX(call) = call->prev_execute_data;
			|	mov r0, EX:RX->prev_execute_data
			|	mov EX->call, r0
		}
	}
	delayed_call_chain = 0;

	|	//call->prev_execute_data = execute_data;
	|	mov EX:RX->prev_execute_data, EX

	if (!func) {
		|	mov r0, EX:RX->func
	}

	if (opline->opcode == ZEND_DO_FCALL) {
		if (!func) {
			if (!trace) {
				|	test dword [r0 + offsetof(zend_op_array, fn_flags)], ZEND_ACC_DEPRECATED
				|	jnz >1
				|.cold_code
				|1:
				if (!GCC_GLOBAL_REGS) {
					|	mov FCARG1a, RX
				}
				|	EXT_CALL zend_jit_deprecated_helper, r0
				|	test al, al
				|	mov r0, EX:RX->func // reload
				|	jne >1
				|	jmp ->exception_handler
				|.code
				|1:
			}
		} else if (func->common.fn_flags & ZEND_ACC_DEPRECATED) {
			if (!GCC_GLOBAL_REGS) {
				|	mov FCARG1a, RX
			}
			|	EXT_CALL zend_jit_deprecated_helper, r0
			|	test al, al
			|	je ->exception_handler
		}
	}

	if (!func
	 && opline->opcode != ZEND_DO_UCALL
	 && opline->opcode != ZEND_DO_ICALL) {
		|	cmp byte [r0 + offsetof(zend_function, type)], ZEND_USER_FUNCTION
		|	jne >8
	}

	if ((!func || func->type == ZEND_USER_FUNCTION)
	 && opline->opcode != ZEND_DO_ICALL) {
		|	// EX(call) = NULL;
		|	mov aword EX:RX->call, 0

		if (RETURN_VALUE_USED(opline)) {
			|	// EX(return_value) = EX_VAR(opline->result.var);
			|	LOAD_ZVAL_ADDR r2, res_addr
			|	mov aword EX:RX->return_value, r2
		} else {
			|	// EX(return_value) = 0;
			|	mov aword EX:RX->return_value, 0
		}

		//EX_LOAD_RUN_TIME_CACHE(op_array);
		if (!func || func->op_array.cache_size) {
			if (func && op_array == &func->op_array) {
				/* recursive call */
				if (trace || func->op_array.cache_size > sizeof(void*)) {
					|	mov r2, EX->run_time_cache
					|	mov EX:RX->run_time_cache, r2
				}
			} else {
#if ZEND_MAP_PTR_KIND == ZEND_MAP_PTR_KIND_PTR
				if (func) {
					|	mov r0, EX:RX->func
				}
				|	mov r2, aword [r0 + offsetof(zend_op_array, run_time_cache__ptr)]
				|	mov r2, aword [r2]
#elif ZEND_MAP_PTR_KIND == ZEND_MAP_PTR_KIND_PTR_OR_OFFSET
				if (func && !(func->op_array.fn_flags & ZEND_ACC_CLOSURE)) {
					if (ZEND_MAP_PTR_IS_OFFSET(func->op_array.run_time_cache)) {
						|	MEM_LOAD_ZTS r2, aword, compiler_globals, map_ptr_base, r1
						|	mov r2, aword [r2 + (uintptr_t)ZEND_MAP_PTR(func->op_array.run_time_cache)]
					} else if ((func->op_array.fn_flags & ZEND_ACC_IMMUTABLE)
					        && (!func->op_array.scope || (func->op_array.scope->ce_flags & ZEND_ACC_LINKED))) {
						if (func) {
							|	mov r0, EX:RX->func
						}
						|	mov r2, aword [r0 + offsetof(zend_op_array, run_time_cache__ptr)]
						|	MEM_LOAD_OP_ZTS add, r2, aword, compiler_globals, map_ptr_base, r1
						|	mov r2, aword [r2]
					} else {
						/* the called op_array may be not persisted yet */
						if (func) {
							|	mov r0, EX:RX->func
						}
						|	mov r2, aword [r0 + offsetof(zend_op_array, run_time_cache__ptr)]
						|	test r2, 1
						|	jz >1
						|	MEM_LOAD_OP_ZTS add, r2, aword, compiler_globals, map_ptr_base, r1
						|1:
						|	mov r2, aword [r2]
					}
				} else {
					if (func) {
						|	mov r0, EX:RX->func
					}
					|	mov r2, aword [r0 + offsetof(zend_op_array, run_time_cache__ptr)]
					|	test r2, 1
					|	jz >1
					|	MEM_LOAD_OP_ZTS add, r2, aword, compiler_globals, map_ptr_base, r1
					|1:
					|	mov r2, aword [r2]
				}
#else
# error "Unknown ZEND_MAP_PTR_KIND"
#endif
				|	mov EX:RX->run_time_cache, r2
			}
		}

		|	// EG(current_execute_data) = execute_data;
		|	MEM_STORE_ZTS aword, executor_globals, current_execute_data, RX, r1
		|	mov FP, RX

		|	// opline = op_array->opcodes;
		if (func && !unknown_num_args) {

			for (i = call_num_args; i < func->op_array.last_var; i++) {
				uint32_t n = EX_NUM_TO_VAR(i);
				|	SET_Z_TYPE_INFO RX + n, IS_UNDEF
			}

			if (call_num_args <= func->op_array.num_args) {
				if (!trace || (trace->op == ZEND_JIT_TRACE_END
				 && trace->stop == ZEND_JIT_TRACE_STOP_INTERPRETER)) {
					uint32_t num_args;

					if ((func->op_array.fn_flags & ZEND_ACC_HAS_TYPE_HINTS) != 0) {
						if (trace) {
							num_args = 0;
						} else if (call_info) {
							num_args = skip_valid_arguments(op_array, ssa, call_info);
						} else {
							num_args = call_num_args;
						}
					} else {
						num_args = call_num_args;
					}
					if (zend_accel_in_shm(func->op_array.opcodes)) {
						|	LOAD_IP_ADDR (func->op_array.opcodes + num_args)
					} else {
						|	mov r0, EX->func
						if (GCC_GLOBAL_REGS) {
							|	mov IP, aword [r0 + offsetof(zend_op_array, opcodes)]
							if (num_args) {
								|	add IP, (num_args * sizeof(zend_op))
							}
						} else {
							|	mov FCARG1a, aword [r0 + offsetof(zend_op_array, opcodes)]
							if (num_args) {
								|	add FCARG1a, (num_args * sizeof(zend_op))
							}
							|	mov aword EX->opline, FCARG1a
						}
					}

					if (GCC_GLOBAL_REGS && !trace && op_array == &func->op_array
							&& num_args >= op_array->required_num_args) {
						/* recursive call */
						if (ZEND_OBSERVER_ENABLED) {
							|	SAVE_IP
							|	mov FCARG1a, FP
							|	EXT_CALL zend_observer_fcall_begin, r0
						}
#ifdef CONTEXT_THREADED_JIT
						|	call >1
						|.cold_code
						|1:
						|	pop r0
						|	jmp =>num_args
						|.code
#else
						|	jmp =>num_args
#endif
						return 1;
					}
				}
			} else {
				if (!trace || (trace->op == ZEND_JIT_TRACE_END
				 && trace->stop == ZEND_JIT_TRACE_STOP_INTERPRETER)) {
					if (func && zend_accel_in_shm(func->op_array.opcodes)) {
						|	LOAD_IP_ADDR (func->op_array.opcodes)
					} else if (GCC_GLOBAL_REGS) {
						|	mov IP, aword [r0 + offsetof(zend_op_array, opcodes)]
					} else {
						|	mov FCARG1a, aword [r0 + offsetof(zend_op_array, opcodes)]
						|	mov aword EX->opline, FCARG1a
					}
				}
				if (!GCC_GLOBAL_REGS) {
					|	mov FCARG1a, FP
				}
				|	EXT_CALL zend_jit_copy_extra_args_helper, r0
			}
		} else {
			|	// opline = op_array->opcodes
			if (func && zend_accel_in_shm(func->op_array.opcodes)) {
				|	LOAD_IP_ADDR (func->op_array.opcodes)
			} else if (GCC_GLOBAL_REGS) {
				|	mov IP, aword [r0 + offsetof(zend_op_array, opcodes)]
			} else {
				|	mov FCARG1a, aword [r0 + offsetof(zend_op_array, opcodes)]
				|	mov aword EX->opline, FCARG1a
			}
			if (func) {
				|	// num_args = EX_NUM_ARGS();
				|	mov ecx, dword [FP + offsetof(zend_execute_data, This.u2.num_args)]
				|	// if (UNEXPECTED(num_args > first_extra_arg))
				|	cmp ecx, (func->op_array.num_args)
			} else {
				|	// first_extra_arg = op_array->num_args;
				|	mov edx, dword [r0 + offsetof(zend_op_array, num_args)]
				|	// num_args = EX_NUM_ARGS();
				|	mov ecx, dword [FP + offsetof(zend_execute_data, This.u2.num_args)]
				|	// if (UNEXPECTED(num_args > first_extra_arg))
				|	cmp ecx, edx
			}
			|	jg >1
			|.cold_code
			|1:
			if (!GCC_GLOBAL_REGS) {
				|	mov FCARG1a, FP
			}
			|	EXT_CALL zend_jit_copy_extra_args_helper, r0
			if (!func) {
				|	mov r0, EX->func // reload
			}
			|	mov ecx, dword [FP + offsetof(zend_execute_data, This.u2.num_args)] // reload
			|	jmp >1
			|.code
			if (!func || (func->op_array.fn_flags & ZEND_ACC_HAS_TYPE_HINTS) == 0) {
				if (!func) {
					|	// if (EXPECTED((op_array->fn_flags & ZEND_ACC_HAS_TYPE_HINTS) == 0))
					|	test dword [r0 + offsetof(zend_op_array, fn_flags)], ZEND_ACC_HAS_TYPE_HINTS
					|	jnz >1
				}
				|	// opline += num_args;
				|.if X64
					||	ZEND_ASSERT(sizeof(zend_op) == 32);
					|	mov edx, ecx
					|	shl r2, 5
				|.else
					|	imul r2, ecx, sizeof(zend_op)
				|.endif
				|	ADD_IP r2
			}
			|1:
			|	// if (EXPECTED((int)num_args < op_array->last_var)) {
			if (func) {
				|	mov edx, (func->op_array.last_var)
			} else {
				|	mov edx, dword [r0 + offsetof(zend_op_array, last_var)]
			}
			|	sub edx, ecx
			|	jle >3 //???
			|	// zval *var = EX_VAR_NUM(num_args);
//			|.if X64
//				|	movsxd r1, ecx
//			|.endif
			|	shl r1, 4
			|	lea r1, [FP + r1 + (ZEND_CALL_FRAME_SLOT * sizeof(zval))]
			|2:
			|	SET_Z_TYPE_INFO r1, IS_UNDEF
			|	sub edx, 1
			|	lea r1, [r1 + 16]
			|	jne <2
			|3:
		}

		if (ZEND_OBSERVER_ENABLED) {
			|	SAVE_IP
			|	mov FCARG1a, FP
			|	EXT_CALL zend_observer_fcall_begin, r0
		}

		if (trace) {
			if (!func && (opline->opcode != ZEND_DO_UCALL)) {
				|	jmp >9
			}
		} else {
#ifdef CONTEXT_THREADED_JIT
			|	call ->context_threaded_call
			if (!func && (opline->opcode != ZEND_DO_UCALL)) {
				|	jmp >9
			}
			|	call ->context_threaded_call
			if (!func) {
				|	jmp >9
			}
#else
			if (zend_jit_vm_kind == ZEND_VM_KIND_HYBRID) {
				|	ADD_HYBRID_SPAD
				|	JMP_IP
			} else if (GCC_GLOBAL_REGS) {
				|	add r4, SPAD // stack alignment
				|	JMP_IP
			} else {
				|	mov FP, aword T2 // restore FP
				|	mov RX, aword T3 // restore IP
				|	add r4, NR_SPAD // stack alignment
				|	mov r0, 1 // ZEND_VM_ENTER
				|	ret
			}
		}
#endif
	}

	if ((!func || func->type == ZEND_INTERNAL_FUNCTION)
	 && (opline->opcode != ZEND_DO_UCALL)) {
		if (!func && (opline->opcode != ZEND_DO_ICALL)) {
			|8:
		}
		if (opline->opcode == ZEND_DO_FCALL_BY_NAME) {
			if (!func) {
				if (trace) {
					uint32_t exit_point = zend_jit_trace_get_exit_point(opline, ZEND_JIT_EXIT_TO_VM);

					exit_addr = zend_jit_trace_get_exit_addr(exit_point);
					if (!exit_addr) {
						return 0;
					}
					|	test dword [r0 + offsetof(zend_op_array, fn_flags)], ZEND_ACC_DEPRECATED
					|	jnz &exit_addr
				} else {
					|	test dword [r0 + offsetof(zend_op_array, fn_flags)], ZEND_ACC_DEPRECATED
					|	jnz >1
						|.cold_code
					|1:
					if (!GCC_GLOBAL_REGS) {
						|	mov FCARG1a, RX
					}
					|	EXT_CALL zend_jit_deprecated_helper, r0
					|	test al, al
					|	mov r0, EX:RX->func // reload
					|	jne >1
					|	jmp ->exception_handler
					|.code
					|1:
				}
			} else if (func->common.fn_flags & ZEND_ACC_DEPRECATED) {
				if (!GCC_GLOBAL_REGS) {
					|	mov FCARG1a, RX
				}
				|	EXT_CALL zend_jit_deprecated_helper, r0
				|	test al, al
				|	je ->exception_handler
				|	mov r0, EX:RX->func // reload
			}
		}

		|	// ZVAL_NULL(EX_VAR(opline->result.var));
		|	LOAD_ZVAL_ADDR FCARG2a, res_addr
		|	SET_Z_TYPE_INFO FCARG2a, IS_NULL

		|	// EG(current_execute_data) = execute_data;
		|	MEM_STORE_ZTS aword, executor_globals, current_execute_data, RX, r1

		zend_jit_reset_last_valid_opline();

		|	// fbc->internal_function.handler(call, ret);
		|	mov FCARG1a, RX
		if (func) {
			|	EXT_CALL func->internal_function.handler, r0
		} else {
			|	call aword [r0 + offsetof(zend_internal_function, handler)]
		}

		|	// EG(current_execute_data) = execute_data;
		|	MEM_STORE_ZTS aword, executor_globals, current_execute_data, FP, r0

		|	// zend_vm_stack_free_args(call);
		if (func && !unknown_num_args) {
			for (i = 0; i < call_num_args; i++ ) {
				if (zend_jit_needs_arg_dtor(func, i, call_info)) {
					uint32_t offset = EX_NUM_TO_VAR(i);
					|	ZVAL_PTR_DTOR ZEND_ADDR_MEM_ZVAL(ZREG_RX, offset), MAY_BE_ANY|MAY_BE_RC1|MAY_BE_RCN, 0, 1, opline
				}
			}
		} else {
			|	mov FCARG1a, RX
			|	EXT_CALL zend_jit_vm_stack_free_args_helper, r0
		}
		if (may_have_extra_named_params) {
			|	test byte [RX + offsetof(zend_execute_data, This.u1.type_info) + 3], (ZEND_CALL_HAS_EXTRA_NAMED_PARAMS >> 24)
			|	jnz >1
			|.cold_code
			|1:
			|	mov FCARG1a, aword [RX + offsetof(zend_execute_data, extra_named_params)]
			|	EXT_CALL zend_free_extra_named_params, r0
			|	jmp >2
			|.code
			|2:
		}

		|8:
		if (opline->opcode == ZEND_DO_FCALL) {
			// TODO: optimize ???
			|	// if (UNEXPECTED(ZEND_CALL_INFO(call) & ZEND_CALL_RELEASE_THIS))
			|	test byte [RX + offsetof(zend_execute_data, This.u1.type_info) + 2], (ZEND_CALL_RELEASE_THIS >> 16)
			|	jnz >1
			|.cold_code
			|1:
			|	GET_Z_PTR FCARG1a, RX + offsetof(zend_execute_data, This)
			|	// OBJ_RELEASE(object);
			|	OBJ_RELEASE ZREG_FCARG1, >2
			|	jmp >2
			|.code
			|2:
		}

		if (JIT_G(trigger) != ZEND_JIT_ON_HOT_TRACE ||
		    !JIT_G(current_frame) ||
		    !JIT_G(current_frame)->call ||
		    !TRACE_FRAME_IS_NESTED(JIT_G(current_frame)->call) ||
		    prev_opline->opcode == ZEND_SEND_UNPACK ||
		    prev_opline->opcode == ZEND_SEND_ARRAY ||
			prev_opline->opcode == ZEND_CHECK_UNDEF_ARGS) {

			|	// zend_vm_stack_free_call_frame(call);
			|	test byte [RX + offsetof(zend_execute_data, This.u1.type_info) + 2], (ZEND_CALL_ALLOCATED >> 16)
			|	jnz >1
			|.cold_code
			|1:
			|	mov FCARG1a, RX
			|	EXT_CALL zend_jit_free_call_frame, r0
			|	jmp >1
			|.code
		}
		|	MEM_STORE_ZTS aword, executor_globals, vm_stack_top, RX, r0
		|1:

		if (!RETURN_VALUE_USED(opline)) {
			zend_class_entry *ce;
			bool ce_is_instanceof;
			uint32_t func_info = call_info ?
				zend_get_func_info(call_info, ssa, &ce, &ce_is_instanceof) :
				(MAY_BE_ANY|MAY_BE_REF|MAY_BE_RC1|MAY_BE_RCN);

			/* If an exception is thrown, the return_value may stay at the
			 * original value of null. */
			func_info |= MAY_BE_NULL;

			if (func_info & (MAY_BE_STRING|MAY_BE_ARRAY|MAY_BE_OBJECT|MAY_BE_RESOURCE|MAY_BE_REF)) {
				|	ZVAL_PTR_DTOR res_addr, func_info, 1, 1, opline
			}
		}

		|	// if (UNEXPECTED(EG(exception) != NULL)) {
		|	MEM_CMP_ZTS aword, executor_globals, exception, 0, r0
		|	jne ->icall_throw_handler

		// TODO: Can we avoid checking for interrupts after each call ???
		if (trace && last_valid_opline != opline) {
			int32_t exit_point = zend_jit_trace_get_exit_point(opline + 1, ZEND_JIT_EXIT_TO_VM);

			exit_addr = zend_jit_trace_get_exit_addr(exit_point);
			if (!exit_addr) {
				return 0;
			}
		} else {
			exit_addr = NULL;
		}
		if (!zend_jit_check_timeout(Dst, opline + 1, exit_addr)) {
			return 0;
		}

		if ((!trace || !func) && opline->opcode != ZEND_DO_ICALL) {
			|	LOAD_IP_ADDR (opline + 1)
		} else if (trace
		 && trace->op == ZEND_JIT_TRACE_END
		 && trace->stop == ZEND_JIT_TRACE_STOP_INTERPRETER) {
			|	LOAD_IP_ADDR (opline + 1)
		}
	}

	if (!func) {
		|9:
	}

	return 1;
}

static int zend_jit_send_val(dasm_State **Dst, const zend_op *opline, uint32_t op1_info, zend_jit_addr op1_addr)
{
	uint32_t arg_num = opline->op2.num;
	zend_jit_addr arg_addr;

	ZEND_ASSERT(opline->opcode == ZEND_SEND_VAL || arg_num <= MAX_ARG_FLAG_NUM);

	if (!zend_jit_reuse_ip(Dst)) {
		return 0;
	}

	if (opline->opcode == ZEND_SEND_VAL_EX) {
		uint32_t mask = ZEND_SEND_BY_REF << ((arg_num + 3) * 2);

		ZEND_ASSERT(arg_num <= MAX_ARG_FLAG_NUM);

		if (JIT_G(trigger) == ZEND_JIT_ON_HOT_TRACE
		 && JIT_G(current_frame)
		 && JIT_G(current_frame)->call
		 && JIT_G(current_frame)->call->func) {
			if (ARG_MUST_BE_SENT_BY_REF(JIT_G(current_frame)->call->func, arg_num)) {
				/* Don't generate code that always throws exception */
				return 0;
			}
		} else if (JIT_G(trigger) == ZEND_JIT_ON_HOT_TRACE) {
			int32_t exit_point = zend_jit_trace_get_exit_point(opline, ZEND_JIT_EXIT_TO_VM);
			const void *exit_addr = zend_jit_trace_get_exit_addr(exit_point);
			if (!exit_addr) {
				return 0;
			}
			|	mov r0, EX:RX->func
			|	test dword [r0 + offsetof(zend_function, quick_arg_flags)], mask
			|	jnz &exit_addr
		} else {
			|	mov r0, EX:RX->func
			|	test dword [r0 + offsetof(zend_function, quick_arg_flags)], mask
			|	jnz >1
			|.cold_code
			|1:
			if (Z_MODE(op1_addr) == IS_REG) {
				/* set type to avoid zval_ptr_dtor() on uninitialized value */
				zend_jit_addr addr = ZEND_ADDR_MEM_ZVAL(ZREG_FP, opline->op1.var);
				|	SET_ZVAL_TYPE_INFO addr, IS_UNDEF
			}
			|	SET_EX_OPLINE opline, r0
			|	jmp ->throw_cannot_pass_by_ref
			|.code

		}
	}

	arg_addr = ZEND_ADDR_MEM_ZVAL(ZREG_RX, opline->result.var);

	if (opline->op1_type == IS_CONST) {
		zval *zv = RT_CONSTANT(opline, opline->op1);

		|	ZVAL_COPY_CONST arg_addr, MAY_BE_ANY, MAY_BE_ANY, zv, ZREG_R0
		if (Z_REFCOUNTED_P(zv)) {
			|	ADDREF_CONST zv, r0
		}
	} else {
		|	ZVAL_COPY_VALUE arg_addr, MAY_BE_ANY, op1_addr, op1_info, ZREG_R0, ZREG_R2
	}

	return 1;
}

static int zend_jit_check_undef_args(dasm_State **Dst, const zend_op *opline)
{
	|	mov FCARG1a, EX->call
	|	test byte [FCARG1a + offsetof(zend_execute_data, This.u1.type_info) + 3], (ZEND_CALL_MAY_HAVE_UNDEF >> 24)
	|	jnz >1
	|.cold_code
	|1:
	|	SET_EX_OPLINE opline, r0
	|	EXT_CALL zend_handle_undef_args, r0
	|	test r0, r0
	|	jnz ->exception_handler
	|	jmp >2
	|.code
	|2:

	return 1;
}

static int zend_jit_send_ref(dasm_State **Dst, const zend_op *opline, const zend_op_array *op_array, uint32_t op1_info, int cold)
{
	zend_jit_addr op1_addr, arg_addr, ref_addr;

	op1_addr = OP1_ADDR();
	arg_addr = ZEND_ADDR_MEM_ZVAL(ZREG_RX, opline->result.var);

	if (!zend_jit_reuse_ip(Dst)) {
		return 0;
	}

	if (opline->op1_type == IS_VAR) {
		if (op1_info & MAY_BE_INDIRECT) {
			|	LOAD_ZVAL_ADDR r0, op1_addr
			|	// if (EXPECTED(Z_TYPE_P(ret) == IS_INDIRECT)) {
			|	IF_NOT_Z_TYPE r0, IS_INDIRECT, >1
			|	// ret = Z_INDIRECT_P(ret);
			|	GET_Z_PTR r0, r0
			|1:
			op1_addr = ZEND_ADDR_MEM_ZVAL(ZREG_R0, 0);
		}
	} else if (opline->op1_type == IS_CV) {
		if (op1_info & MAY_BE_UNDEF) {
			if (op1_info & (MAY_BE_ANY|MAY_BE_REF)) {
				|	IF_NOT_ZVAL_TYPE op1_addr, IS_UNDEF, >1
				|	SET_ZVAL_TYPE_INFO op1_addr, IS_NULL
				|	jmp >2
				|1:
			}
			op1_info &= ~MAY_BE_UNDEF;
			op1_info |= MAY_BE_NULL;
		}
	} else {
		ZEND_UNREACHABLE();
	}

	if (op1_info & (MAY_BE_UNDEF|MAY_BE_ANY|MAY_BE_REF)) {
		if (op1_info & MAY_BE_REF) {
			|	IF_NOT_ZVAL_TYPE op1_addr, IS_REFERENCE, >2
			|	GET_ZVAL_PTR r1, op1_addr
			|	GC_ADDREF r1
			|	SET_ZVAL_PTR arg_addr, r1
			|	SET_ZVAL_TYPE_INFO arg_addr, IS_REFERENCE_EX
			|	jmp >6
		}
		|2:
		|	// ZVAL_NEW_REF(arg, varptr);
		if (opline->op1_type == IS_VAR) {
			if (Z_REG(op1_addr) != ZREG_R0 || Z_OFFSET(op1_addr) != 0) {
				|	LOAD_ZVAL_ADDR r0, op1_addr
			}
			|	mov aword T1, r0 // save
		}
		|	EMALLOC sizeof(zend_reference), op_array, opline
		|	mov dword [r0], 2
		|	mov dword [r0 + offsetof(zend_reference, gc.u.type_info)], GC_REFERENCE
		|	mov aword [r0 + offsetof(zend_reference, sources.ptr)], 0
		ref_addr = ZEND_ADDR_MEM_ZVAL(ZREG_R0, offsetof(zend_reference, val));
		if (opline->op1_type == IS_VAR) {
			zend_jit_addr val_addr = ZEND_ADDR_MEM_ZVAL(ZREG_R1, 0);

			|	mov r1, aword T1 // restore
			|	ZVAL_COPY_VALUE ref_addr, MAY_BE_ANY, val_addr, op1_info, ZREG_R2, ZREG_R2
			|	SET_ZVAL_PTR val_addr, r0
			|	SET_ZVAL_TYPE_INFO val_addr, IS_REFERENCE_EX
		} else {
			|	ZVAL_COPY_VALUE ref_addr, MAY_BE_ANY, op1_addr, op1_info, ZREG_R1, ZREG_R2
			|	SET_ZVAL_PTR op1_addr, r0
			|	SET_ZVAL_TYPE_INFO op1_addr, IS_REFERENCE_EX
		}
		|	SET_ZVAL_PTR arg_addr, r0
		|	SET_ZVAL_TYPE_INFO arg_addr, IS_REFERENCE_EX
	}

	|6:
	|	FREE_OP opline->op1_type, opline->op1, op1_info, !cold, opline
	|7:

	return 1;
}

static int zend_jit_send_var(dasm_State **Dst, const zend_op *opline, const zend_op_array *op_array, uint32_t op1_info, zend_jit_addr op1_addr, zend_jit_addr op1_def_addr)
{
	uint32_t arg_num = opline->op2.num;
	zend_jit_addr arg_addr;

	ZEND_ASSERT((opline->opcode != ZEND_SEND_VAR_EX &&
	     opline->opcode != ZEND_SEND_VAR_NO_REF_EX) ||
	    arg_num <= MAX_ARG_FLAG_NUM);

	arg_addr = ZEND_ADDR_MEM_ZVAL(ZREG_RX, opline->result.var);

	if (!zend_jit_reuse_ip(Dst)) {
		return 0;
	}

	if (opline->opcode == ZEND_SEND_VAR_EX) {
		if (JIT_G(trigger) == ZEND_JIT_ON_HOT_TRACE
		 && JIT_G(current_frame)
		 && JIT_G(current_frame)->call
		 && JIT_G(current_frame)->call->func) {
			if (ARG_SHOULD_BE_SENT_BY_REF(JIT_G(current_frame)->call->func, arg_num)) {
				if (!zend_jit_send_ref(Dst, opline, op_array, op1_info, 0)) {
					return 0;
				}
				return 1;
			}
		} else {
			uint32_t mask = (ZEND_SEND_BY_REF|ZEND_SEND_PREFER_REF) << ((arg_num + 3) * 2);

			|	mov r0, EX:RX->func
			|	test dword [r0 + offsetof(zend_function, quick_arg_flags)], mask
			|	jnz >1
			|.cold_code
			|1:
			if (!zend_jit_send_ref(Dst, opline, op_array, op1_info, 1)) {
				return 0;
			}
			|	jmp >7
			|.code
		}
	} else if (opline->opcode == ZEND_SEND_VAR_NO_REF_EX) {
		if (JIT_G(trigger) == ZEND_JIT_ON_HOT_TRACE
		 && JIT_G(current_frame)
		 && JIT_G(current_frame)->call
		 && JIT_G(current_frame)->call->func) {
			if (ARG_SHOULD_BE_SENT_BY_REF(JIT_G(current_frame)->call->func, arg_num)) {

				|	ZVAL_COPY_VALUE arg_addr, MAY_BE_ANY, op1_addr, op1_info, ZREG_R1, ZREG_R2

				if (!ARG_MAY_BE_SENT_BY_REF(JIT_G(current_frame)->call->func, arg_num)) {
					if (!(op1_info & MAY_BE_REF)) {
						/* Don't generate code that always throws exception */
						return 0;
					} else {
						int32_t exit_point = zend_jit_trace_get_exit_point(opline, ZEND_JIT_EXIT_TO_VM);
						const void *exit_addr = zend_jit_trace_get_exit_addr(exit_point);
						if (!exit_addr) {
							return 0;
						}
						|	cmp cl, IS_REFERENCE
						|	jne &exit_addr
					}
				}
				return 1;
			}
		} else {
			uint32_t mask = (ZEND_SEND_BY_REF|ZEND_SEND_PREFER_REF) << ((arg_num + 3) * 2);

			|	mov r0, EX:RX->func
			|	test dword [r0 + offsetof(zend_function, quick_arg_flags)], mask
			|	jnz >1
			|.cold_code
			|1:

			mask = ZEND_SEND_PREFER_REF << ((arg_num + 3) * 2);

			|	ZVAL_COPY_VALUE arg_addr, MAY_BE_ANY, op1_addr, op1_info, ZREG_R1, ZREG_R2
			if (op1_info & MAY_BE_REF) {
				|	cmp cl, IS_REFERENCE
				|	je >7
			}
			|	test dword [r0 + offsetof(zend_function, quick_arg_flags)], mask
			|	jnz >7
			if (JIT_G(trigger) == ZEND_JIT_ON_HOT_TRACE) {
				int32_t exit_point = zend_jit_trace_get_exit_point(opline, ZEND_JIT_EXIT_TO_VM);
				const void *exit_addr = zend_jit_trace_get_exit_addr(exit_point);
				if (!exit_addr) {
					return 0;
				}
				|	jmp &exit_addr
			} else {
				|	SET_EX_OPLINE opline, r0
				|	LOAD_ZVAL_ADDR FCARG1a, arg_addr
				|	EXT_CALL zend_jit_only_vars_by_reference, r0
				if (!zend_jit_check_exception(Dst)) {
					return 0;
				}
				|	jmp >7
			}

			|.code
		}
	} else if (opline->opcode == ZEND_SEND_FUNC_ARG) {
		if (JIT_G(trigger) == ZEND_JIT_ON_HOT_TRACE
		 && JIT_G(current_frame)
		 && JIT_G(current_frame)->call
		 && JIT_G(current_frame)->call->func) {
			if (ARG_SHOULD_BE_SENT_BY_REF(JIT_G(current_frame)->call->func, arg_num)) {
				if (!zend_jit_send_ref(Dst, opline, op_array, op1_info, 0)) {
					return 0;
				}
				return 1;
			}
		} else {
			|	test dword [RX + offsetof(zend_execute_data, This.u1.type_info)], ZEND_CALL_SEND_ARG_BY_REF
			|	jnz >1
			|.cold_code
			|1:
			if (!zend_jit_send_ref(Dst, opline, op_array, op1_info, 1)) {
				return 0;
			}
			|	jmp >7
			|.code
		}
	}

	if (op1_info & MAY_BE_UNDEF) {
		if (op1_info & (MAY_BE_ANY|MAY_BE_REF)) {
			|	IF_ZVAL_TYPE op1_addr, IS_UNDEF, >1
			|.cold_code
			|1:
		}

		|	SET_EX_OPLINE opline, r0
		|	mov FCARG1d, opline->op1.var
		|	EXT_CALL zend_jit_undefined_op_helper, r0
		|	SET_ZVAL_TYPE_INFO arg_addr, IS_NULL
		|	test r0, r0
		|	jz ->exception_handler

		if (op1_info & (MAY_BE_ANY|MAY_BE_REF)) {
			|	jmp >7
			|.code
		} else {
			|7:
			return 1;
		}
	}

	if (opline->opcode == ZEND_SEND_VAR_NO_REF) {
		|	ZVAL_COPY_VALUE arg_addr, MAY_BE_ANY, op1_addr, op1_info, ZREG_R1, ZREG_R2
		if (op1_info & MAY_BE_REF) {
			|	cmp cl, IS_REFERENCE
			|	je >7
		}
		if (JIT_G(trigger) == ZEND_JIT_ON_HOT_TRACE) {
			int32_t exit_point = zend_jit_trace_get_exit_point(opline, ZEND_JIT_EXIT_TO_VM);
			const void *exit_addr = zend_jit_trace_get_exit_addr(exit_point);
			if (!exit_addr) {
				return 0;
			}
			|	jmp &exit_addr
		} else {
			|	SET_EX_OPLINE opline, r0
			|	LOAD_ZVAL_ADDR FCARG1a, arg_addr
			|	EXT_CALL zend_jit_only_vars_by_reference, r0
			if (!zend_jit_check_exception(Dst)) {
				return 0;
			}
		}
	} else {
		if (op1_info & MAY_BE_REF) {
			if (opline->op1_type == IS_CV) {
				zend_jit_addr val_addr = ZEND_ADDR_MEM_ZVAL(ZREG_FCARG1, 0);

				|	LOAD_ZVAL_ADDR FCARG1a, op1_addr
				|	ZVAL_DEREF FCARG1a, op1_info
				|	ZVAL_COPY_VALUE arg_addr, MAY_BE_ANY, val_addr, op1_info, ZREG_R0, ZREG_R2
				|	TRY_ADDREF op1_info, ah, r2
			} else {
				zend_jit_addr ref_addr = ZEND_ADDR_MEM_ZVAL(ZREG_FCARG1, 8);

				|	IF_ZVAL_TYPE op1_addr, IS_REFERENCE, >1
				|.cold_code
				|1:
				|	// zend_refcounted *ref = Z_COUNTED_P(retval_ptr);
				|	GET_ZVAL_PTR FCARG1a, op1_addr
				|	// ZVAL_COPY_VALUE(return_value, &ref->value);
				|	ZVAL_COPY_VALUE arg_addr, MAY_BE_ANY, ref_addr, op1_info, ZREG_R0, ZREG_R2
				|	GC_DELREF FCARG1a
				|	je >1
				|	IF_NOT_REFCOUNTED ah, >2
				|	GC_ADDREF r2
				|	jmp >2
				|1:
				|	EFREE_REG_REFERENCE
				|	jmp >2
				|.code
				|	ZVAL_COPY_VALUE arg_addr, MAY_BE_ANY, op1_addr, op1_info, ZREG_R0, ZREG_R2
				|2:
			}
		} else {
			if (op1_addr != op1_def_addr) {
				if (!zend_jit_update_regs(Dst, opline->op1.var, op1_addr, op1_def_addr, op1_info)) {
					return 0;
				}
				if (Z_MODE(op1_def_addr) == IS_REG && Z_MODE(op1_addr) != IS_REG) {
					op1_addr= op1_def_addr;
				}
			}
			|	ZVAL_COPY_VALUE arg_addr, MAY_BE_ANY, op1_addr, op1_info, ZREG_R0, ZREG_R2
			if (opline->op1_type == IS_CV) {
				|	TRY_ADDREF op1_info, ah, r2
			}
		}
	}
	|7:

	return 1;
}

static int zend_jit_check_func_arg(dasm_State **Dst, const zend_op *opline)
{
	uint32_t arg_num = opline->op2.num;

	if (JIT_G(trigger) == ZEND_JIT_ON_HOT_TRACE
	 && JIT_G(current_frame)
	 && JIT_G(current_frame)->call
	 && JIT_G(current_frame)->call->func) {
		if (ARG_SHOULD_BE_SENT_BY_REF(JIT_G(current_frame)->call->func, arg_num)) {
			if (!TRACE_FRAME_IS_LAST_SEND_BY_REF(JIT_G(current_frame)->call)) {
				TRACE_FRAME_SET_LAST_SEND_BY_REF(JIT_G(current_frame)->call);
				|	// ZEND_ADD_CALL_FLAG(EX(call), ZEND_CALL_SEND_ARG_BY_REF);
				||	if (reuse_ip) {
				|		or dword [RX + offsetof(zend_execute_data, This.u1.type_info)], ZEND_CALL_SEND_ARG_BY_REF
				||	} else {
				|		mov r0, EX->call
				|		or dword [r0 + offsetof(zend_execute_data, This.u1.type_info)], ZEND_CALL_SEND_ARG_BY_REF
				||	}
			}
		} else {
			if (!TRACE_FRAME_IS_LAST_SEND_BY_VAL(JIT_G(current_frame)->call)) {
				TRACE_FRAME_SET_LAST_SEND_BY_VAL(JIT_G(current_frame)->call);
				|	// ZEND_DEL_CALL_FLAG(EX(call), ZEND_CALL_SEND_ARG_BY_REF);
				||	if (reuse_ip) {
				|		and dword [RX + offsetof(zend_execute_data, This.u1.type_info)], ~ZEND_CALL_SEND_ARG_BY_REF
				||	} else {
				|		mov r0, EX->call
				|		and dword [r0 + offsetof(zend_execute_data, This.u1.type_info)], ~ZEND_CALL_SEND_ARG_BY_REF
				||	}
			}
		}
	} else {
		// if (QUICK_ARG_SHOULD_BE_SENT_BY_REF(EX(call)->func, arg_num)) {
		uint32_t mask = (ZEND_SEND_BY_REF|ZEND_SEND_PREFER_REF) << ((arg_num + 3) * 2);

		if (!zend_jit_reuse_ip(Dst)) {
			return 0;
		}

		|	mov r0, EX:RX->func
		|	test dword [r0 + offsetof(zend_function, quick_arg_flags)], mask
		|	jnz >1
		|.cold_code
		|1:
		|	// ZEND_ADD_CALL_FLAG(EX(call), ZEND_CALL_SEND_ARG_BY_REF);
		|	or dword [RX + offsetof(zend_execute_data, This.u1.type_info)], ZEND_CALL_SEND_ARG_BY_REF
		|	jmp >1
		|.code
		|	// ZEND_DEL_CALL_FLAG(EX(call), ZEND_CALL_SEND_ARG_BY_REF);
		|	and dword [RX + offsetof(zend_execute_data, This.u1.type_info)], ~ZEND_CALL_SEND_ARG_BY_REF
		|1:
	}

	return 1;
}

static int zend_jit_smart_true(dasm_State **Dst, const zend_op *opline, int jmp, zend_uchar smart_branch_opcode, uint32_t target_label, uint32_t target_label2)
{
	if (smart_branch_opcode) {
		if (smart_branch_opcode == ZEND_JMPZ) {
			if (jmp) {
				|	jmp >7
			}
		} else if (smart_branch_opcode == ZEND_JMPNZ) {
			|	jmp =>target_label
		} else if (smart_branch_opcode == ZEND_JMPZNZ) {
			|	jmp =>target_label2
		} else {
			ZEND_UNREACHABLE();
		}
	} else {
		zend_jit_addr res_addr = ZEND_ADDR_MEM_ZVAL(ZREG_FP, opline->result.var);

		|	SET_ZVAL_TYPE_INFO res_addr, IS_TRUE
		if (jmp) {
			|	jmp >7
		}
	}

	return 1;
}

static int zend_jit_smart_false(dasm_State **Dst, const zend_op *opline, int jmp, zend_uchar smart_branch_opcode, uint32_t target_label)
{
	if (smart_branch_opcode) {
		if (smart_branch_opcode == ZEND_JMPZ) {
			|	jmp =>target_label
		} else if (smart_branch_opcode == ZEND_JMPNZ) {
			if (jmp) {
				|	jmp >7
			}
		} else if (smart_branch_opcode == ZEND_JMPZNZ) {
			|	jmp =>target_label
		} else {
			ZEND_UNREACHABLE();
		}
	} else {
		zend_jit_addr res_addr = ZEND_ADDR_MEM_ZVAL(ZREG_FP, opline->result.var);

		|	SET_ZVAL_TYPE_INFO res_addr, IS_FALSE
		if (jmp) {
			|	jmp >7
		}
	}

	return 1;
}

static int zend_jit_defined(dasm_State **Dst, const zend_op *opline, zend_uchar smart_branch_opcode, uint32_t target_label, uint32_t target_label2, const void *exit_addr)
{
	uint32_t defined_label = (uint32_t)-1;
	uint32_t undefined_label = (uint32_t)-1;
	zval *zv = RT_CONSTANT(opline, opline->op1);
	zend_jit_addr res_addr = 0;

	if (smart_branch_opcode && !exit_addr) {
		if (smart_branch_opcode == ZEND_JMPZ) {
			undefined_label = target_label;
		} else if (smart_branch_opcode == ZEND_JMPNZ) {
			defined_label = target_label;
		} else if (smart_branch_opcode == ZEND_JMPZNZ) {
			undefined_label = target_label;
			defined_label = target_label2;
		} else {
			ZEND_UNREACHABLE();
		}
	}

	|	// if (CACHED_PTR(opline->extended_value)) {
	|	mov r0, EX->run_time_cache
	|	mov r0, aword [r0 + opline->extended_value]
	|	test r0, r0
	|	jz >1
	|	test r0, 0x1
	|	jnz >4
	|.cold_code
	|4:
	|	MEM_LOAD_ZTS FCARG1a, aword, executor_globals, zend_constants, FCARG1a
	|	shr r0, 1
	|	cmp dword [FCARG1a + offsetof(HashTable, nNumOfElements)], eax

	if (smart_branch_opcode) {
		if (exit_addr) {
			if (smart_branch_opcode == ZEND_JMPZ) {
				|	jz &exit_addr
			} else {
				|	jz >3
			}
		} else if (undefined_label != (uint32_t)-1) {
			|	jz =>undefined_label
		} else {
			|	jz >3
		}
	} else {
		|	jz >2
	}
	|1:
	|	SET_EX_OPLINE opline, r0
	|	LOAD_ADDR FCARG1a, zv
	|	EXT_CALL zend_jit_check_constant, r0
	|	test r0, r0
	if (exit_addr) {
		if (smart_branch_opcode == ZEND_JMPNZ) {
			|	jz >3
		} else {
			|	jnz >3
		}
		|	jmp &exit_addr
	} else if (smart_branch_opcode) {
		if (undefined_label != (uint32_t)-1) {
			|	jz =>undefined_label
		} else {
			|	jz >3
		}
		if (defined_label != (uint32_t)-1) {
			|	jmp =>defined_label
		} else {
			|	jmp >3
		}
	} else {
		res_addr = ZEND_ADDR_MEM_ZVAL(ZREG_FP, opline->result.var);
		|	jnz >1
		|2:
		|	SET_ZVAL_TYPE_INFO res_addr, IS_FALSE
		|	jmp >3
	}
	|.code
	if (smart_branch_opcode) {
		if (exit_addr) {
			if (smart_branch_opcode == ZEND_JMPNZ) {
				|	jmp &exit_addr
			}
		} else if (defined_label != (uint32_t)-1) {
			|	jmp =>defined_label
		}
	} else {
		|1:
		|	SET_ZVAL_TYPE_INFO res_addr, IS_TRUE
	}
	|3:

	return 1;
}

static int zend_jit_type_check(dasm_State **Dst, const zend_op *opline, uint32_t op1_info, zend_uchar smart_branch_opcode, uint32_t target_label, uint32_t target_label2, const void *exit_addr)
{
	uint32_t  mask;
	zend_jit_addr op1_addr = OP1_ADDR();

	// TODO: support for is_resource() ???
	ZEND_ASSERT(opline->extended_value != MAY_BE_RESOURCE);

	if (op1_info & MAY_BE_UNDEF) {
		if (op1_info & (MAY_BE_ANY|MAY_BE_REF)) {
			|	IF_ZVAL_TYPE op1_addr, IS_UNDEF, >1
			|.cold_code
			|1:
		}
		|	SET_EX_OPLINE opline, r0
		|	mov FCARG1d, opline->op1.var
		|	EXT_CALL zend_jit_undefined_op_helper, r0
		zend_jit_check_exception_undef_result(Dst, opline);
		if (opline->extended_value & MAY_BE_NULL) {
			if (exit_addr) {
				if (smart_branch_opcode == ZEND_JMPNZ) {
					|	jmp &exit_addr
				} else if ((op1_info & (MAY_BE_ANY|MAY_BE_REF)) != 0) {
					|	jmp >7
				}
			} else if (!zend_jit_smart_true(Dst, opline, (op1_info & (MAY_BE_ANY|MAY_BE_REF)) != 0, smart_branch_opcode, target_label, target_label2)) {
				return 0;
			}
		} else {
			if (exit_addr) {
				if (smart_branch_opcode == ZEND_JMPZ) {
					|	jmp &exit_addr
				} else if ((op1_info & (MAY_BE_ANY|MAY_BE_REF)) != 0) {
					|	jmp >7
				}
			} else if (!zend_jit_smart_false(Dst, opline, (op1_info & (MAY_BE_ANY|MAY_BE_REF)) != 0, smart_branch_opcode, target_label)) {
				return 0;
			}
		}
		if (op1_info & (MAY_BE_ANY|MAY_BE_REF)) {
			|.code
		}
	}

	if (op1_info & (MAY_BE_ANY|MAY_BE_REF)) {
		mask = opline->extended_value;
		if (!(op1_info & MAY_BE_GUARD) && !(op1_info & (MAY_BE_ANY - mask))) {
			|	FREE_OP opline->op1_type, opline->op1, op1_info, 1, opline
			if (exit_addr) {
				if (smart_branch_opcode == ZEND_JMPNZ) {
					|	jmp &exit_addr
				}
			} else if (!zend_jit_smart_true(Dst, opline, 0, smart_branch_opcode, target_label, target_label2)) {
				return 0;
			}
	    } else if (!(op1_info & MAY_BE_GUARD) && !(op1_info & mask)) {
			|	FREE_OP opline->op1_type, opline->op1, op1_info, 1, opline
			if (exit_addr) {
				if (smart_branch_opcode == ZEND_JMPZ) {
					|	jmp &exit_addr
				}
			} else if (!zend_jit_smart_false(Dst, opline, 0, smart_branch_opcode, target_label)) {
				return 0;
			}
		} else {
			bool invert = 0;
			zend_uchar type;

			switch (mask) {
				case MAY_BE_NULL:   type = IS_NULL;   break;
				case MAY_BE_FALSE:  type = IS_FALSE;  break;
				case MAY_BE_TRUE:   type = IS_TRUE;   break;
				case MAY_BE_LONG:   type = IS_LONG;   break;
				case MAY_BE_DOUBLE: type = IS_DOUBLE; break;
				case MAY_BE_STRING: type = IS_STRING; break;
				case MAY_BE_ARRAY:  type = IS_ARRAY;  break;
				case MAY_BE_OBJECT: type = IS_OBJECT; break;
				case MAY_BE_ANY - MAY_BE_NULL:     type = IS_NULL;   invert = 1; break;
				case MAY_BE_ANY - MAY_BE_FALSE:    type = IS_FALSE;  invert = 1; break;
				case MAY_BE_ANY - MAY_BE_TRUE:     type = IS_TRUE;   invert = 1; break;
				case MAY_BE_ANY - MAY_BE_LONG:     type = IS_LONG;   invert = 1; break;
				case MAY_BE_ANY - MAY_BE_DOUBLE:   type = IS_DOUBLE; invert = 1; break;
				case MAY_BE_ANY - MAY_BE_STRING:   type = IS_STRING; invert = 1; break;
				case MAY_BE_ANY - MAY_BE_ARRAY:    type = IS_ARRAY;  invert = 1; break;
				case MAY_BE_ANY - MAY_BE_OBJECT:   type = IS_OBJECT; invert = 1; break;
				case MAY_BE_ANY - MAY_BE_RESOURCE: type = IS_OBJECT; invert = 1; break;
				default:
					type = 0;
			}

			if (op1_info & MAY_BE_REF) {
				|	LOAD_ZVAL_ADDR r0, op1_addr
				|	ZVAL_DEREF r0, op1_info
			}
			if (type == 0) {
				if (smart_branch_opcode &&
				    (opline->op1_type & (IS_VAR|IS_TMP_VAR)) &&
				    (op1_info & (MAY_BE_STRING|MAY_BE_ARRAY|MAY_BE_OBJECT|MAY_BE_RESOURCE))) {
					if ((op1_info) & (MAY_BE_ANY-(MAY_BE_OBJECT|MAY_BE_RESOURCE))) {
						|	// if (Z_REFCOUNTED_P(cv)) {
						|	IF_ZVAL_REFCOUNTED op1_addr, >1
						|.cold_code
						|1:
					}
					|	// if (!Z_DELREF_P(cv)) {
					|	GET_ZVAL_PTR FCARG1a, op1_addr
					|	GC_DELREF FCARG1a
					if (RC_MAY_BE_1(op1_info)) {
						if (RC_MAY_BE_N(op1_info)) {
							|	jnz >3
						}
						if (op1_info & MAY_BE_REF) {
							|	mov al, byte [r0 + 8]
						} else {
							|	mov al, byte [FP + opline->op1.var + 8]
						}
						|	mov byte T1, al // save
						|	// zval_dtor_func(r);
						|	ZVAL_DTOR_FUNC op1_info, opline
						|	mov cl, byte T1 // restore
						|jmp >2
					}
					if ((op1_info) & (MAY_BE_ANY-(MAY_BE_OBJECT|MAY_BE_RESOURCE))) {
						if (!RC_MAY_BE_1(op1_info)) {
							|	jmp >3
						}
						|.code
					}
					|3:
					if (op1_info & MAY_BE_REF) {
						|	mov cl, byte [r0 + 8]
					} else {
						|	mov cl, byte [FP + opline->op1.var + 8]
					}
					|2:
				} else {
					if (op1_info & MAY_BE_REF) {
						|	mov cl, byte [r0 + 8]
					} else {
						|	mov cl, byte [FP + opline->op1.var + 8]
					}
				}
				|	mov eax, 1
				|	shl eax, cl
				|	test eax, mask
				if (exit_addr) {
					if (smart_branch_opcode == ZEND_JMPNZ) {
						|	jne &exit_addr
					} else {
						|	je &exit_addr
					}
				} else if (smart_branch_opcode) {
					if (smart_branch_opcode == ZEND_JMPZ) {
						|	je =>target_label
					} else if (smart_branch_opcode == ZEND_JMPNZ) {
						|	jne =>target_label
					} else if (smart_branch_opcode == ZEND_JMPZNZ) {
						|	je =>target_label
						|	jmp =>target_label2
					} else {
						ZEND_UNREACHABLE();
					}
				} else {
					zend_jit_addr res_addr = ZEND_ADDR_MEM_ZVAL(ZREG_FP, opline->result.var);

					|	setne al
					|	movzx eax, al
					|	add eax, 2
					|	SET_ZVAL_TYPE_INFO res_addr, eax
					|	FREE_OP opline->op1_type, opline->op1, op1_info, 1, opline
				}
			} else {
				if (smart_branch_opcode &&
				    (opline->op1_type & (IS_VAR|IS_TMP_VAR)) &&
				    (op1_info & (MAY_BE_STRING|MAY_BE_ARRAY|MAY_BE_OBJECT|MAY_BE_RESOURCE))) {
					if ((op1_info) & (MAY_BE_ANY-(MAY_BE_OBJECT|MAY_BE_RESOURCE))) {
						|	// if (Z_REFCOUNTED_P(cv)) {
						|	IF_ZVAL_REFCOUNTED op1_addr, >1
						|.cold_code
						|1:
					}
					|	// if (!Z_DELREF_P(cv)) {
					|	GET_ZVAL_PTR FCARG1a, op1_addr
					|	GC_DELREF FCARG1a
					if (RC_MAY_BE_1(op1_info)) {
						if (RC_MAY_BE_N(op1_info)) {
							|	jnz >3
						}
						if (op1_info & MAY_BE_REF) {
							|	mov al, byte [r0 + 8]
						} else {
							|	mov al, byte [FP + opline->op1.var + 8]
						}
						|	mov byte T1, al // save
						|	// zval_dtor_func(r);
						|	ZVAL_DTOR_FUNC op1_info, opline
						|	mov cl, byte T1 // restore
						|jmp >2
					}
					if ((op1_info) & (MAY_BE_ANY-(MAY_BE_OBJECT|MAY_BE_RESOURCE))) {
						if (!RC_MAY_BE_1(op1_info)) {
							|	jmp >3
						}
						|.code
					}
					|3:
					if (op1_info & MAY_BE_REF) {
						|	mov cl, byte [r0 + 8]
					} else {
						|	mov cl, byte [FP + opline->op1.var + 8]
					}
					|2:
					|	cmp cl, type
				} else {
					if (op1_info & MAY_BE_REF) {
						|	cmp byte [r0 + 8], type
					} else {
						|	cmp byte [FP + opline->op1.var + 8], type
					}
				}
				if (exit_addr) {
					if (invert) {
						if (smart_branch_opcode == ZEND_JMPNZ) {
							|	jne &exit_addr
						} else {
							|	je &exit_addr
						}
					} else {
						if (smart_branch_opcode == ZEND_JMPNZ) {
							|	je &exit_addr
						} else {
							|	jne &exit_addr
						}
					}
				} else if (smart_branch_opcode) {
					if (invert) {
						if (smart_branch_opcode == ZEND_JMPZ) {
							|	je =>target_label
						} else if (smart_branch_opcode == ZEND_JMPNZ) {
							|	jne =>target_label
						} else if (smart_branch_opcode == ZEND_JMPZNZ) {
							|	je =>target_label
							|	jmp =>target_label2
						} else {
							ZEND_UNREACHABLE();
						}
					} else {
						if (smart_branch_opcode == ZEND_JMPZ) {
							|	jne =>target_label
						} else if (smart_branch_opcode == ZEND_JMPNZ) {
							|	je =>target_label
						} else if (smart_branch_opcode == ZEND_JMPZNZ) {
							|	jne =>target_label
							|	jmp =>target_label2
						} else {
							ZEND_UNREACHABLE();
						}
					}
				} else {
					zend_jit_addr res_addr = ZEND_ADDR_MEM_ZVAL(ZREG_FP, opline->result.var);

					if (invert) {
						|	setne al
					} else {
						|	sete al
					}
					|	movzx eax, al
					|	add eax, 2
					|	SET_ZVAL_TYPE_INFO res_addr, eax
					|	FREE_OP opline->op1_type, opline->op1, op1_info, 1, opline
				}
			}
	    }
	}

	|7:

	return 1;
}

static int zend_jit_leave_frame(dasm_State **Dst)
{
	|	// EG(current_execute_data) = EX(prev_execute_data);
	|	mov r0, EX->prev_execute_data
	|	MEM_STORE_ZTS aword, executor_globals, current_execute_data, r0, r2
	return 1;
}

static int zend_jit_free_cvs(dasm_State **Dst)
{
	|	// EG(current_execute_data) = EX(prev_execute_data);
	|	mov FCARG1a, EX->prev_execute_data
	|	MEM_STORE_ZTS aword, executor_globals, current_execute_data, FCARG1a, r0
	|	// zend_free_compiled_variables(execute_data);
	|	mov FCARG1a, FP
	|	EXT_CALL zend_free_compiled_variables, r0
	return 1;
}

static int zend_jit_free_cv(dasm_State **Dst, uint32_t info, uint32_t var)
{
	if (info & (MAY_BE_STRING|MAY_BE_ARRAY|MAY_BE_OBJECT|MAY_BE_RESOURCE|MAY_BE_REF)) {
		uint32_t offset = EX_NUM_TO_VAR(var);
		| ZVAL_PTR_DTOR ZEND_ADDR_MEM_ZVAL(ZREG_FP, offset), info, 1, 1, NULL
	}
	return 1;
}

static int zend_jit_free_op(dasm_State **Dst, const zend_op *opline, uint32_t info, uint32_t var_offset)
{
	if (info & (MAY_BE_STRING|MAY_BE_ARRAY|MAY_BE_OBJECT|MAY_BE_RESOURCE|MAY_BE_REF)) {
		| ZVAL_PTR_DTOR ZEND_ADDR_MEM_ZVAL(ZREG_FP, var_offset), info, 0, 1, opline
	}
	return 1;
}

static int zend_jit_leave_func(dasm_State          **Dst,
                               const zend_op_array  *op_array,
                               const zend_op        *opline,
                               uint32_t              op1_info,
                               bool             left_frame,
                               zend_jit_trace_rec   *trace,
                               zend_jit_trace_info  *trace_info,
                               int                   indirect_var_access,
                               int                   may_throw)
{
	bool may_be_top_frame =
		JIT_G(trigger) != ZEND_JIT_ON_HOT_TRACE ||
		!JIT_G(current_frame) ||
		!TRACE_FRAME_IS_NESTED(JIT_G(current_frame));
	bool may_need_call_helper =
		indirect_var_access || /* may have symbol table */
		!op_array->function_name || /* may have symbol table */
		may_be_top_frame ||
		(op_array->fn_flags & ZEND_ACC_VARIADIC) || /* may have extra named args */
		JIT_G(trigger) != ZEND_JIT_ON_HOT_TRACE ||
		!JIT_G(current_frame) ||
		TRACE_FRAME_NUM_ARGS(JIT_G(current_frame)) == -1 || /* unknown number of args */
		(uint32_t)TRACE_FRAME_NUM_ARGS(JIT_G(current_frame)) > op_array->num_args; /* extra args */
	bool may_need_release_this =
		!(op_array->fn_flags & ZEND_ACC_CLOSURE) &&
		op_array->scope &&
		!(op_array->fn_flags & ZEND_ACC_STATIC) &&
		(JIT_G(trigger) != ZEND_JIT_ON_HOT_TRACE ||
		 !JIT_G(current_frame) ||
		 !TRACE_FRAME_NO_NEED_RELEASE_THIS(JIT_G(current_frame)));

	if (may_need_release_this) {
		|	mov FCARG1d, dword [FP + offsetof(zend_execute_data, This.u1.type_info)]
	}
	if (may_need_call_helper) {
		if (!left_frame) {
			left_frame = 1;
		    if (!zend_jit_leave_frame(Dst)) {
				return 0;
		    }
		}
		/* ZEND_CALL_FAKE_CLOSURE handled on slow path to eliminate check for ZEND_CALL_CLOSURE on fast path */
		if (may_need_release_this) {
			|	test FCARG1d, (ZEND_CALL_TOP|ZEND_CALL_HAS_SYMBOL_TABLE|ZEND_CALL_FREE_EXTRA_ARGS|ZEND_CALL_ALLOCATED|ZEND_CALL_HAS_EXTRA_NAMED_PARAMS|ZEND_CALL_FAKE_CLOSURE)
		} else {
			|	test dword [FP + offsetof(zend_execute_data, This.u1.type_info)], (ZEND_CALL_TOP|ZEND_CALL_HAS_SYMBOL_TABLE|ZEND_CALL_FREE_EXTRA_ARGS|ZEND_CALL_ALLOCATED|ZEND_CALL_HAS_EXTRA_NAMED_PARAMS|ZEND_CALL_FAKE_CLOSURE)
		}
		if (trace && trace->op != ZEND_JIT_TRACE_END) {
			|	jnz >1
			|.cold_code
			|1:
			if (!GCC_GLOBAL_REGS) {
				|	mov FCARG1a, FP
			}
			|	EXT_CALL zend_jit_leave_func_helper, r0

			if (may_be_top_frame) {
				// TODO: try to avoid this check ???
				if (zend_jit_vm_kind == ZEND_VM_KIND_HYBRID) {
#if 0
					/* this check should be handled by the following OPLINE guard */
					|	cmp IP, zend_jit_halt_op
					|	je ->trace_halt
#endif
				} else if (GCC_GLOBAL_REGS) {
					|	test IP, IP
					|	je ->trace_halt
				} else {
					|	test eax, eax
					|	jl ->trace_halt
				}
			}

			if (!GCC_GLOBAL_REGS) {
				|	// execute_data = EG(current_execute_data)
				|	MEM_LOAD_ZTS FP, aword, executor_globals, current_execute_data, r0
			}
			|	jmp >8
			|.code
		} else {
			|	jnz ->leave_function_handler
		}
	}

	if (op_array->fn_flags & ZEND_ACC_CLOSURE) {
		if (!left_frame) {
			left_frame = 1;
		    if (!zend_jit_leave_frame(Dst)) {
				return 0;
		    }
		}
		|	// OBJ_RELEASE(ZEND_CLOSURE_OBJECT(EX(func)));
		|	mov FCARG1a, EX->func
		|	sub FCARG1a, sizeof(zend_object)
		|	OBJ_RELEASE ZREG_FCARG1, >4
		|4:
	} else if (may_need_release_this) {
		if (!left_frame) {
			left_frame = 1;
		    if (!zend_jit_leave_frame(Dst)) {
				return 0;
		    }
		}
		|	// if (call_info & ZEND_CALL_RELEASE_THIS)
		|	test FCARG1d, ZEND_CALL_RELEASE_THIS
		|	je >4
		|	// zend_object *object = Z_OBJ(execute_data->This);
		|	mov FCARG1a, EX->This.value.obj
		|	// OBJ_RELEASE(object);
		|	OBJ_RELEASE ZREG_FCARG1, >4
		|4:
		// TODO: avoid EG(excption) check for $this->foo() calls
		may_throw = 1;
	}

	|	// EG(vm_stack_top) = (zval*)execute_data;
	|	MEM_STORE_ZTS aword, executor_globals, vm_stack_top, FP, r0
	|	// execute_data = EX(prev_execute_data);
	|	mov FP, EX->prev_execute_data

	if (!left_frame) {
		|	// EG(current_execute_data) = execute_data;
		|	MEM_STORE_ZTS aword, executor_globals, current_execute_data, FP, r0
	}

	|9:
	if (trace) {
		if (trace->op != ZEND_JIT_TRACE_END
		 && (JIT_G(current_frame) && !TRACE_FRAME_IS_UNKNOWN_RETURN(JIT_G(current_frame)))) {
			zend_jit_reset_last_valid_opline();
		} else {
			|	LOAD_IP
			|	ADD_IP sizeof(zend_op)
		}

		|8:

		if (trace->op == ZEND_JIT_TRACE_BACK
		 && (!JIT_G(current_frame) || TRACE_FRAME_IS_UNKNOWN_RETURN(JIT_G(current_frame)))) {
			const zend_op *next_opline = trace->opline;

			if ((opline->op1_type & (IS_VAR|IS_TMP_VAR))
			 && (op1_info & MAY_BE_RC1)
			 && (op1_info & (MAY_BE_OBJECT|MAY_BE_RESOURCE|MAY_BE_ARRAY_OF_OBJECT|MAY_BE_ARRAY_OF_RESOURCE|MAY_BE_ARRAY_OF_ARRAY))) {
				/* exception might be thrown during destruction of unused return value */
				|	// if (EG(exception))
				|	MEM_CMP_ZTS aword, executor_globals, exception, 0, r0
				|	jne ->leave_throw_handler
			}
			do {
				trace++;
			} while (trace->op == ZEND_JIT_TRACE_INIT_CALL);
			ZEND_ASSERT(trace->op == ZEND_JIT_TRACE_VM || trace->op == ZEND_JIT_TRACE_END);
			next_opline = trace->opline;
			ZEND_ASSERT(next_opline != NULL);

			if (trace->op == ZEND_JIT_TRACE_END
			 && trace->stop == ZEND_JIT_TRACE_STOP_RECURSIVE_RET) {
				trace_info->flags |= ZEND_JIT_TRACE_LOOP;
				|	CMP_IP next_opline
				|	je =>0 // LOOP
#ifdef ZEND_VM_HYBRID_JIT_RED_ZONE_SIZE
				|	JMP_IP
#else
				|	jmp ->trace_escape
#endif
			} else {
				|	CMP_IP next_opline
				|	jne ->trace_escape
			}

			zend_jit_set_last_valid_opline(trace->opline);

			return 1;
		} else if (may_throw ||
				(((opline->op1_type & (IS_VAR|IS_TMP_VAR))
				  && (op1_info & MAY_BE_RC1)
				  && (op1_info & (MAY_BE_OBJECT|MAY_BE_RESOURCE|MAY_BE_ARRAY_OF_OBJECT|MAY_BE_ARRAY_OF_RESOURCE|MAY_BE_ARRAY_OF_ARRAY)))
				 && (!JIT_G(current_frame) || TRACE_FRAME_IS_RETURN_VALUE_UNUSED(JIT_G(current_frame))))) {
			|	// if (EG(exception))
			|	MEM_CMP_ZTS aword, executor_globals, exception, 0, r0
			|	jne ->leave_throw_handler
		}

		return 1;
	} else {
		|	// if (EG(exception))
		|	MEM_CMP_ZTS aword, executor_globals, exception, 0, r0
		|	LOAD_IP
		|	jne ->leave_throw_handler
		|	// opline = EX(opline) + 1
		|	ADD_IP sizeof(zend_op)
	}

	if (zend_jit_vm_kind == ZEND_VM_KIND_HYBRID) {
		|	ADD_HYBRID_SPAD
#ifdef CONTEXT_THREADED_JIT
		|	push aword [IP]
		|	ret
#else
		|	JMP_IP
#endif
	} else if (GCC_GLOBAL_REGS) {
		|	add r4, SPAD // stack alignment
#ifdef CONTEXT_THREADED_JIT
		|	push aword [IP]
		|	ret
#else
		|	JMP_IP
#endif
	} else {
#ifdef CONTEXT_THREADED_JIT
		ZEND_UNREACHABLE();
		// TODO: context threading can't work without GLOBAL REGS because we have to change
		//       the value of execute_data in execute_ex()
		|	mov FCARG1a, FP
		|	mov r0, aword [FP]
		|	mov FP, aword T2 // restore FP
		|	mov RX, aword T3 // restore IP
		|	add r4, NR_SPAD // stack alignment
		|	push aword [r0]
		|	ret
#else
		|	mov FP, aword T2 // restore FP
		|	mov RX, aword T3 // restore IP
		|	add r4, NR_SPAD // stack alignment
		|	mov r0, 2 // ZEND_VM_LEAVE
		|	ret
#endif
	}

	return 1;
}

static int zend_jit_return(dasm_State **Dst, const zend_op *opline, const zend_op_array *op_array, uint32_t op1_info, zend_jit_addr op1_addr)
{
	zend_jit_addr ret_addr;
	int8_t return_value_used;

	ZEND_ASSERT(op_array->type != ZEND_EVAL_CODE && op_array->function_name);
	ZEND_ASSERT(!(op1_info & MAY_BE_UNDEF));

	if (JIT_G(trigger) == ZEND_JIT_ON_HOT_TRACE && JIT_G(current_frame)) {
		if (TRACE_FRAME_IS_RETURN_VALUE_USED(JIT_G(current_frame))) {
			return_value_used = 1;
		} else if (TRACE_FRAME_IS_RETURN_VALUE_UNUSED(JIT_G(current_frame))) {
			return_value_used = 0;
		} else {
			return_value_used = -1;
		}
	} else {
		return_value_used = -1;
	}

	if (ZEND_OBSERVER_ENABLED) {
		if (Z_MODE(op1_addr) == IS_REG) {
			zend_jit_addr dst = ZEND_ADDR_MEM_ZVAL(ZREG_FP, opline->op1.var);

			if (!zend_jit_spill_store(Dst, op1_addr, dst, op1_info, 1)) {
				return 0;
			}
			op1_addr = dst;
		}
		|	LOAD_ZVAL_ADDR FCARG2a, op1_addr
		|	mov FCARG1a, FP
		|	SET_EX_OPLINE opline, r0
		|	EXT_CALL zend_observer_fcall_end, r0
	}

	// if (!EX(return_value))
	if (Z_MODE(op1_addr) == IS_REG && Z_REG(op1_addr) == ZREG_R1) {
		if (return_value_used != 0) {
			|	mov r2, EX->return_value
		}
		if (return_value_used == -1) {
			|	test r2, r2
		}
		ret_addr = ZEND_ADDR_MEM_ZVAL(ZREG_R2, 0);
	} else {
		if (return_value_used != 0) {
			|	mov r1, EX->return_value
		}
		if (return_value_used == -1) {
			|	test r1, r1
		}
		ret_addr = ZEND_ADDR_MEM_ZVAL(ZREG_R1, 0);
	}
	if ((opline->op1_type & (IS_VAR|IS_TMP_VAR)) &&
	    (op1_info & (MAY_BE_STRING|MAY_BE_ARRAY|MAY_BE_OBJECT|MAY_BE_RESOURCE))) {
		if (return_value_used == -1) {
			|	jz >1
			|.cold_code
			|1:
		}
		if (return_value_used != 1) {
			if (op1_info & ((MAY_BE_UNDEF|MAY_BE_ANY|MAY_BE_REF)-(MAY_BE_OBJECT|MAY_BE_RESOURCE))) {
				if (jit_return_label >= 0) {
					|	IF_NOT_ZVAL_REFCOUNTED op1_addr, =>jit_return_label
				} else {
					|	IF_NOT_ZVAL_REFCOUNTED op1_addr, >9
				}
			}
			|	GET_ZVAL_PTR FCARG1a, op1_addr
			|	GC_DELREF FCARG1a
			if (RC_MAY_BE_1(op1_info)) {
				if (RC_MAY_BE_N(op1_info)) {
					if (jit_return_label >= 0) {
						|	jnz =>jit_return_label
					} else {
						|	jnz >9
					}
				}
				|	//SAVE_OPLINE()
				|	ZVAL_DTOR_FUNC op1_info, opline
				|	//????mov r1, EX->return_value // reload ???
			}
			if (return_value_used == -1) {
				if (jit_return_label >= 0) {
					|	jmp =>jit_return_label
				} else {
					|	jmp >9
				}
				|.code
			}
		}
	} else if (return_value_used == -1) {
		if (jit_return_label >= 0) {
			|	jz =>jit_return_label
		} else {
			|	jz >9
		}
	}

	if (return_value_used == 0) {
		|9:
		return 1;
	}

	if (opline->op1_type == IS_CONST) {
		zval *zv = RT_CONSTANT(opline, opline->op1);
		|	ZVAL_COPY_CONST ret_addr, MAY_BE_ANY, MAY_BE_ANY, zv, ZREG_R0
		if (Z_REFCOUNTED_P(zv)) {
			|	ADDREF_CONST zv, r0
		}
	} else if (opline->op1_type == IS_TMP_VAR) {
		|	ZVAL_COPY_VALUE ret_addr, MAY_BE_ANY, op1_addr, op1_info, ZREG_R0, ZREG_R2
	} else if (opline->op1_type == IS_CV) {
		if (op1_info & MAY_BE_REF) {
			|	LOAD_ZVAL_ADDR r0, op1_addr
			|	ZVAL_DEREF r0, op1_info
			op1_addr = ZEND_ADDR_MEM_ZVAL(ZREG_R0, 0);
		}
		|	ZVAL_COPY_VALUE ret_addr, MAY_BE_ANY, op1_addr, op1_info, ZREG_R0, ZREG_R2
		if (op1_info & (MAY_BE_STRING|MAY_BE_ARRAY|MAY_BE_OBJECT|MAY_BE_RESOURCE)) {
			if (JIT_G(trigger) != ZEND_JIT_ON_HOT_TRACE ||
			    (op1_info & (MAY_BE_REF|MAY_BE_OBJECT)) ||
			    !op_array->function_name) {
				|	TRY_ADDREF op1_info, ah, r2
			} else if (return_value_used != 1) {
				|	// if (EXPECTED(!(EX_CALL_INFO() & ZEND_CALL_CODE))) ZVAL_NULL(retval_ptr);
				|	SET_ZVAL_TYPE_INFO op1_addr, IS_NULL
			}
		}
	} else {
		if (op1_info & MAY_BE_REF) {
			zend_jit_addr ref_addr = ZEND_ADDR_MEM_ZVAL(ZREG_R0, offsetof(zend_reference, val));

			|	IF_ZVAL_TYPE op1_addr, IS_REFERENCE, >1
			|.cold_code
			|1:
			|	// zend_refcounted *ref = Z_COUNTED_P(retval_ptr);
			|	GET_ZVAL_PTR r0, op1_addr
			|	// ZVAL_COPY_VALUE(return_value, &ref->value);
			|	ZVAL_COPY_VALUE ret_addr, MAY_BE_ANY, ref_addr, op1_info, ZREG_R2, ZREG_R2
			|	GC_DELREF r0
			|	je >2
			|	// if (IS_REFCOUNTED())
			if (jit_return_label >= 0) {
				|	IF_NOT_REFCOUNTED dh, =>jit_return_label
			} else {
				|	IF_NOT_REFCOUNTED dh, >9
			}
			|	// ADDREF
			|	GET_ZVAL_PTR r2, ret_addr // reload
			|	GC_ADDREF r2
			if (jit_return_label >= 0) {
				|	jmp =>jit_return_label
			} else {
				|	jmp >9
			}
			|2:
			|	EFREE_REFERENCE r0
			if (jit_return_label >= 0) {
				|	jmp =>jit_return_label
			} else {
				|	jmp >9
			}
			|.code
		}
		|	ZVAL_COPY_VALUE ret_addr, MAY_BE_ANY, op1_addr, op1_info, ZREG_R0, ZREG_R2
	}

	|9:
	return 1;
}

static int zend_jit_zval_copy_deref(dasm_State **Dst, zend_jit_addr res_addr, zend_jit_addr val_addr, zend_reg type_reg)
{
	ZEND_ASSERT(type_reg == ZREG_R2);

	|.if not(X64)
	||	if (Z_REG(val_addr) == ZREG_R1) {
	|	GET_ZVAL_W2 r0, val_addr
	||	}
	|.endif
	|	GET_ZVAL_PTR r1, val_addr
	|.if not(X64)
	||	if (Z_REG(val_addr) != ZREG_R1) {
	|	GET_ZVAL_W2 r0, val_addr
	||	}
	|.endif
	|	IF_NOT_REFCOUNTED dh, >2
	|	IF_NOT_TYPE dl, IS_REFERENCE, >1
	|	GET_Z_TYPE_INFO edx, r1+offsetof(zend_reference, val)
	|.if not(X64)
	|	GET_Z_W2 r0, r1+offsetof(zend_reference, val)
	|.endif
	|	GET_Z_PTR r1, r1+offsetof(zend_reference, val)
	|	IF_NOT_REFCOUNTED dh, >2
	|1:
	|	GC_ADDREF r1
	|2:
	|	SET_ZVAL_PTR res_addr, r1
	|.if not(X64)
	|	SET_ZVAL_W2 res_addr, r0
	|.endif
	|	SET_ZVAL_TYPE_INFO res_addr, edx

	return 1;
}

static int zend_jit_fetch_dim_read(dasm_State        **Dst,
                                   const zend_op      *opline,
                                   zend_ssa           *ssa,
                                   const zend_ssa_op  *ssa_op,
                                   uint32_t            op1_info,
                                   zend_jit_addr       op1_addr,
                                   bool           op1_avoid_refcounting,
                                   uint32_t            op2_info,
                                   uint32_t            res_info,
                                   zend_jit_addr       res_addr,
                                   uint8_t             dim_type)
{
	zend_jit_addr orig_op1_addr, op2_addr;
	const void *exit_addr = NULL;
	const void *not_found_exit_addr = NULL;
	const void *res_exit_addr = NULL;
	bool result_avoid_refcounting = 0;
	uint32_t may_be_string = (opline->opcode != ZEND_FETCH_LIST_R) ? MAY_BE_STRING : 0;
	int may_throw = 0;

	orig_op1_addr = OP1_ADDR();
	op2_addr = OP2_ADDR();

	if (opline->opcode != ZEND_FETCH_DIM_IS
	 && JIT_G(trigger) == ZEND_JIT_ON_HOT_TRACE) {
		int32_t exit_point = zend_jit_trace_get_exit_point(opline, ZEND_JIT_EXIT_TO_VM);
		exit_addr = zend_jit_trace_get_exit_addr(exit_point);
		if (!exit_addr) {
			return 0;
		}
	}

	if ((res_info & MAY_BE_GUARD)
	 && JIT_G(current_frame)
	 && (op1_info & (MAY_BE_ANY|MAY_BE_UNDEF)) == MAY_BE_ARRAY) {
		uint32_t flags = 0;
		uint32_t old_op1_info = 0;
		uint32_t old_info;
		zend_jit_trace_stack *stack = JIT_G(current_frame)->stack;
		int32_t exit_point;

		if (opline->opcode != ZEND_FETCH_LIST_R
		 && (opline->op1_type & (IS_VAR|IS_TMP_VAR))
		 && !op1_avoid_refcounting) {
			flags |= ZEND_JIT_EXIT_FREE_OP1;
		}
		if ((opline->op2_type & (IS_VAR|IS_TMP_VAR))
		 && (op2_info & (MAY_BE_STRING|MAY_BE_ARRAY|MAY_BE_OBJECT|MAY_BE_RESOURCE))) {
			flags |= ZEND_JIT_EXIT_FREE_OP2;
		}
		if ((opline->result_type & (IS_VAR|IS_TMP_VAR))
		 && !(flags & ZEND_JIT_EXIT_FREE_OP1)
		 && (res_info & (MAY_BE_STRING|MAY_BE_ARRAY|MAY_BE_OBJECT|MAY_BE_RESOURCE))
		 && (ssa_op+1)->op1_use == ssa_op->result_def
		 && !(op2_info & ((MAY_BE_ANY|MAY_BE_UNDEF|MAY_BE_REF) - (MAY_BE_STRING|MAY_BE_LONG)))
		 && zend_jit_may_avoid_refcounting(opline+1)) {
			result_avoid_refcounting = 1;
			ssa->var_info[ssa_op->result_def].avoid_refcounting = 1;
		}

		if (op1_avoid_refcounting) {
			old_op1_info = STACK_INFO(stack, EX_VAR_TO_NUM(opline->op1.var));
			SET_STACK_REG(stack, EX_VAR_TO_NUM(opline->op1.var), ZREG_NONE);
		}

		if (!(op2_info & ((MAY_BE_ANY|MAY_BE_UNDEF|MAY_BE_REF) - (MAY_BE_STRING|MAY_BE_LONG)))) {
			old_info = STACK_INFO(stack, EX_VAR_TO_NUM(opline->result.var));
			SET_STACK_TYPE(stack, EX_VAR_TO_NUM(opline->result.var), IS_UNKNOWN, 1);
			SET_STACK_REG(stack, EX_VAR_TO_NUM(opline->result.var), ZREG_ZVAL_COPY_GPR0);
			exit_point = zend_jit_trace_get_exit_point(opline+1, flags);
			SET_STACK_INFO(stack, EX_VAR_TO_NUM(opline->result.var), old_info);
			res_exit_addr = zend_jit_trace_get_exit_addr(exit_point);
			if (!res_exit_addr) {
				return 0;
			}
			res_info &= ~MAY_BE_GUARD;
			ssa->var_info[ssa_op->result_def].type &= ~MAY_BE_GUARD;
		}

		if (opline->opcode == ZEND_FETCH_DIM_IS
		 && !(res_info & MAY_BE_NULL)) {
			old_info = STACK_INFO(stack, EX_VAR_TO_NUM(opline->result.var));
			SET_STACK_TYPE(stack, EX_VAR_TO_NUM(opline->result.var), IS_NULL, 0);
			SET_STACK_REG(stack, EX_VAR_TO_NUM(opline->result.var), ZREG_NULL);
			exit_point = zend_jit_trace_get_exit_point(opline+1, flags);
			SET_STACK_INFO(stack, EX_VAR_TO_NUM(opline->result.var), old_info);
			not_found_exit_addr = zend_jit_trace_get_exit_addr(exit_point);
			if (!not_found_exit_addr) {
				return 0;
			}
		}

		if (op1_avoid_refcounting) {
			SET_STACK_INFO(stack, EX_VAR_TO_NUM(opline->op1.var), old_op1_info);
		}
	}

	if (op1_info & MAY_BE_REF) {
		|	LOAD_ZVAL_ADDR FCARG1a, op1_addr
		|	ZVAL_DEREF FCARG1a, op1_info
		op1_addr = ZEND_ADDR_MEM_ZVAL(ZREG_FCARG1, 0);
	}

	if (op1_info & MAY_BE_ARRAY) {
		if (op1_info & ((MAY_BE_ANY|MAY_BE_UNDEF) - MAY_BE_ARRAY)) {
			if (exit_addr && !(op1_info & (MAY_BE_OBJECT|may_be_string))) {
				|	IF_NOT_ZVAL_TYPE op1_addr, IS_ARRAY, &exit_addr
			} else {
				|	IF_NOT_ZVAL_TYPE op1_addr, IS_ARRAY, >7
			}
		}
		|	GET_ZVAL_LVAL ZREG_FCARG1, op1_addr
		if ((op2_info & ((MAY_BE_ANY|MAY_BE_UNDEF) - (MAY_BE_LONG|MAY_BE_STRING))) ||
		    (opline->opcode != ZEND_FETCH_DIM_IS && JIT_G(trigger) != ZEND_JIT_ON_HOT_TRACE)) {
			may_throw = 1;
		}
		if (!zend_jit_fetch_dimension_address_inner(Dst, opline, (opline->opcode != ZEND_FETCH_DIM_IS) ? BP_VAR_R : BP_VAR_IS, op1_info, op2_info, dim_type, res_exit_addr, not_found_exit_addr, exit_addr)) {
			return 0;
		}
	}

	if (op1_info & ((MAY_BE_ANY|MAY_BE_UNDEF)-MAY_BE_ARRAY)) {
		if (op1_info & MAY_BE_ARRAY) {
			|.cold_code
			|7:
		}

		if (opline->opcode != ZEND_FETCH_LIST_R && (op1_info & MAY_BE_STRING)) {
			may_throw = 1;
			if (op1_info & ((MAY_BE_ANY|MAY_BE_UNDEF)-(MAY_BE_ARRAY|MAY_BE_STRING))) {
				if (exit_addr && !(op1_info & MAY_BE_OBJECT)) {
					|	IF_NOT_ZVAL_TYPE op1_addr, IS_STRING, &exit_addr
				} else {
					|	IF_NOT_ZVAL_TYPE op1_addr, IS_STRING, >6
				}
			}
			|	SET_EX_OPLINE opline, r0
			|	GET_ZVAL_LVAL ZREG_FCARG1, op1_addr
			if (opline->opcode != ZEND_FETCH_DIM_IS) {
				if ((op2_info & (MAY_BE_ANY|MAY_BE_UNDEF|MAY_BE_GUARD)) == MAY_BE_LONG) {
					|	GET_ZVAL_LVAL ZREG_FCARG2, op2_addr
					|	EXT_CALL zend_jit_fetch_dim_str_offset_r_helper, r0
				} else {
					|	LOAD_ZVAL_ADDR FCARG2a, op2_addr
					|	EXT_CALL zend_jit_fetch_dim_str_r_helper, r0
				}
				|	SET_ZVAL_PTR res_addr, r0
				|	SET_ZVAL_TYPE_INFO res_addr, IS_STRING
			} else {
				|	LOAD_ZVAL_ADDR FCARG2a, op2_addr
				|.if X64
					|   LOAD_ZVAL_ADDR CARG3, res_addr
				|.else
					|	sub r4, 12
					|   PUSH_ZVAL_ADDR res_addr, r0
				|.endif
				|	EXT_CALL zend_jit_fetch_dim_str_is_helper, r0
				|.if not(X64)
				|	add r4, 12
				|.endif
			}
			if ((op1_info & MAY_BE_ARRAY) ||
				(op1_info & ((MAY_BE_ANY|MAY_BE_UNDEF)-(MAY_BE_ARRAY|MAY_BE_STRING)))) {
				|	jmp >9 // END
			}
			|6:
		}

		if (op1_info & MAY_BE_OBJECT) {
			may_throw = 1;
			if (op1_info & ((MAY_BE_ANY|MAY_BE_UNDEF)-(MAY_BE_ARRAY|MAY_BE_OBJECT|may_be_string))) {
				if (exit_addr) {
					|	IF_NOT_ZVAL_TYPE op1_addr, IS_OBJECT, &exit_addr
				} else {
					|	IF_NOT_ZVAL_TYPE op1_addr, IS_OBJECT, >6
				}
			}
			|	SET_EX_OPLINE opline, r0
		    if (Z_REG(op1_addr) != ZREG_FCARG1 || Z_OFFSET(op1_addr) != 0) {
				|	LOAD_ZVAL_ADDR FCARG1a, op1_addr
		    }
			if (opline->op2_type == IS_CONST && Z_EXTRA_P(RT_CONSTANT(opline, opline->op2)) == ZEND_EXTRA_VALUE) {
				ZEND_ASSERT(Z_MODE(op2_addr) == IS_CONST_ZVAL);
				|	LOAD_ADDR FCARG2a, (Z_ZV(op2_addr) + 1)
			} else {
				|	LOAD_ZVAL_ADDR FCARG2a, op2_addr
			}
			|.if X64
				|   LOAD_ZVAL_ADDR CARG3, res_addr
			|.else
				|	sub r4, 12
				|   PUSH_ZVAL_ADDR res_addr, r0
			|.endif
			if (opline->opcode != ZEND_FETCH_DIM_IS) {
				|	EXT_CALL zend_jit_fetch_dim_obj_r_helper, r0
			} else {
				|	EXT_CALL zend_jit_fetch_dim_obj_is_helper, r0
			}
			|.if not(X64)
			|	add r4, 12
			|.endif
			if ((op1_info & MAY_BE_ARRAY) ||
				(op1_info & ((MAY_BE_ANY|MAY_BE_UNDEF)-(MAY_BE_ARRAY|MAY_BE_OBJECT|may_be_string)))) {
				|	jmp >9 // END
			}
			|6:
		}

<<<<<<< HEAD
		if ((opline->opcode != ZEND_FETCH_DIM_IS && (op1_info & MAY_BE_UNDEF)) || (op2_info & MAY_BE_UNDEF)) {
			|	SET_EX_OPLINE opline, r0
			if (opline->opcode != ZEND_FETCH_DIM_IS && (op1_info & MAY_BE_UNDEF)) {
				may_throw = 1;
				|	IF_NOT_ZVAL_TYPE op1_addr, IS_UNDEF, >1
				|	// zend_error(E_WARNING, "Undefined variable $%s", ZSTR_VAL(CV_DEF_OF(EX_VAR_TO_NUM(opline->op1.var))));
				|	mov FCARG1d, opline->op1.var
				|	EXT_CALL zend_jit_undefined_op_helper, r0
				|1:
			}

			if (op2_info & MAY_BE_UNDEF) {
				may_throw = 1;
				|	IF_NOT_ZVAL_TYPE op2_addr, IS_UNDEF, >1
				|	mov FCARG1d, opline->op2.var
				|	EXT_CALL zend_jit_undefined_op_helper, r0
				|1:
=======
		if ((op1_info & ((MAY_BE_ANY|MAY_BE_UNDEF)-(MAY_BE_ARRAY|MAY_BE_OBJECT|may_be_string)))
		 && (!exit_addr || !(op1_info & (MAY_BE_ARRAY|MAY_BE_OBJECT|may_be_string)))) {
			if ((opline->opcode != ZEND_FETCH_DIM_IS && (op1_info & MAY_BE_UNDEF)) || (op2_info & MAY_BE_UNDEF)) {
				|	SET_EX_OPLINE opline, r0
				if (opline->opcode != ZEND_FETCH_DIM_IS && (op1_info & MAY_BE_UNDEF)) {
					|	IF_NOT_ZVAL_TYPE op1_addr, IS_UNDEF, >1
					|	// zend_error(E_WARNING, "Undefined variable $%s", ZSTR_VAL(CV_DEF_OF(EX_VAR_TO_NUM(opline->op1.var))));
					|	mov FCARG1d, opline->op1.var
					|	EXT_CALL zend_jit_undefined_op_helper, r0
					|1:
				}

				if (op2_info & MAY_BE_UNDEF) {
					|	IF_NOT_ZVAL_TYPE op2_addr, IS_UNDEF, >1
					|	mov FCARG1d, opline->op2.var
					|	EXT_CALL zend_jit_undefined_op_helper, r0
					|1:
				}
>>>>>>> c4ee6685
			}

			if (opline->opcode != ZEND_FETCH_DIM_IS && opline->opcode != ZEND_FETCH_LIST_R) {
				may_throw = 1;
				if ((op1_info & MAY_BE_UNDEF) || (op2_info & MAY_BE_UNDEF)) {
					|	LOAD_ZVAL_ADDR FCARG1a, orig_op1_addr
				} else {
					|	SET_EX_OPLINE opline, r0
					if (Z_MODE(op1_addr) != IS_MEM_ZVAL ||
					    Z_REG(op1_addr) != ZREG_FCARG1 ||
					    Z_OFFSET(op1_addr) != 0) {
						|	LOAD_ZVAL_ADDR FCARG1a, op1_addr
					}
				}
				|	EXT_CALL zend_jit_invalid_array_access, r0
			}
			|	SET_ZVAL_TYPE_INFO res_addr, IS_NULL
			if (op1_info & MAY_BE_ARRAY) {
				|	jmp >9 // END
			}
		}

		if (op1_info & MAY_BE_ARRAY) {
			|.code
		}
	}

	if (op1_info & MAY_BE_ARRAY) {
		zend_jit_addr val_addr = ZEND_ADDR_MEM_ZVAL(ZREG_R0, 0);

		|8:
		if (res_exit_addr) {
			zend_uchar type = concrete_type(res_info);

			if ((op1_info & MAY_BE_ARRAY_OF_REF)
			 && dim_type != IS_UNKNOWN
			 && dim_type != IS_REFERENCE) {
				if (type < IS_STRING) {
					|	IF_NOT_ZVAL_TYPE val_addr, type, >1
					|.cold_code
					|1:
					|	IF_NOT_ZVAL_TYPE val_addr, IS_REFERENCE, &res_exit_addr
					|	GET_Z_PTR r0, r0
					|	add r0, offsetof(zend_reference, val)
					|	IF_ZVAL_TYPE val_addr, type, >1
					|	jmp &res_exit_addr
					|.code
					|1:
				} else {
					|	GET_ZVAL_TYPE_INFO edx, val_addr
					|	IF_NOT_TYPE dl, type, >1
					|.cold_code
					|1:
					|	IF_NOT_TYPE dl, IS_REFERENCE, &res_exit_addr
					|	GET_Z_PTR r0, r0
					|	add r0, offsetof(zend_reference, val)
					|	GET_ZVAL_TYPE_INFO edx, val_addr
					|	IF_TYPE dl, type, >1
					|	jmp &res_exit_addr
					|.code
					|1:
				}
			} else {
				if (op1_info & MAY_BE_ARRAY_OF_REF) {
					|	ZVAL_DEREF r0, MAY_BE_REF
				}
				if (type < IS_STRING) {
					|	IF_NOT_ZVAL_TYPE val_addr, type, &res_exit_addr
				} else {
					|	GET_ZVAL_TYPE_INFO edx, val_addr
					|	IF_NOT_TYPE dl, type, &res_exit_addr
				}
			}

			|	// ZVAL_COPY
			|7:
			|	ZVAL_COPY_VALUE_V res_addr, -1, val_addr, res_info, ZREG_R0, ZREG_R1
			if (Z_MODE(res_addr) == IS_MEM_ZVAL) {
				if (type < IS_STRING) {
					if (Z_REG(res_addr) != ZREG_FP ||
					    JIT_G(current_frame) == NULL ||
					    STACK_MEM_TYPE(JIT_G(current_frame)->stack, EX_VAR_TO_NUM(Z_OFFSET(res_addr))) != type) {
						|	SET_ZVAL_TYPE_INFO res_addr, type
					}
				} else {
					|	SET_ZVAL_TYPE_INFO res_addr, edx
					if (!result_avoid_refcounting) {
						|	TRY_ADDREF res_info, dh, r1
					}
				}
			} else if (!zend_jit_store_var_if_necessary(Dst, opline->result.var, res_addr, res_info)) {
				return 0;
			}
		} else if (op1_info & MAY_BE_ARRAY_OF_REF) {
			|	// ZVAL_COPY_DEREF
			|	GET_ZVAL_TYPE_INFO Rd(ZREG_R2), val_addr
			if (!zend_jit_zval_copy_deref(Dst, res_addr, val_addr, ZREG_R2)) {
				return 0;
			}
		} else  {
			|	// ZVAL_COPY
			|	ZVAL_COPY_VALUE res_addr, -1, val_addr, res_info, ZREG_R1, ZREG_R2
			|	TRY_ADDREF res_info, ch, r2
		}
	}
	|9: // END

#ifdef ZEND_JIT_USE_RC_INFERENCE
	if ((opline->op2_type & (IS_TMP_VAR|IS_VAR)) && (op1_info & MAY_BE_OBJECT)) {
		/* Magic offsetGet() may increase refcount of the key */
		op2_info |= MAY_BE_RCN;
	}
#endif

    if (opline->op2_type & (IS_TMP_VAR|IS_VAR)) {
		if ((op2_info & MAY_HAVE_DTOR) && (op2_info & MAY_BE_RC1)) {
			may_throw = 1;
		}
		|	FREE_OP opline->op2_type, opline->op2, op2_info, 0, opline
	}
	if (opline->opcode != ZEND_FETCH_LIST_R && !op1_avoid_refcounting) {
		if (opline->op1_type & (IS_TMP_VAR|IS_VAR)) {
			if ((op1_info & MAY_HAVE_DTOR) && (op1_info & MAY_BE_RC1)) {
				may_throw = 1;
			}
			|	FREE_OP opline->op1_type, opline->op1, op1_info, 0, opline
		}
	}

	if (may_throw) {
		if (!zend_jit_check_exception(Dst)) {
			return 0;
		}
	}

	return 1;
}

static int zend_jit_fetch_dim(dasm_State    **Dst,
                              const zend_op  *opline,
                              uint32_t        op1_info,
                              zend_jit_addr   op1_addr,
                              uint32_t        op2_info,
                              zend_jit_addr   res_addr,
                              uint8_t         dim_type)
{
	zend_jit_addr op2_addr;
	int may_throw = 0;

	op2_addr = (opline->op2_type != IS_UNUSED) ? OP2_ADDR() : 0;

	if (op1_info & MAY_BE_REF) {
		may_throw = 1;
		|	LOAD_ZVAL_ADDR FCARG1a, op1_addr
		|	IF_NOT_Z_TYPE FCARG1a, IS_REFERENCE, >1
		|	GET_Z_PTR FCARG2a, FCARG1a
		|	IF_NOT_TYPE byte [FCARG2a + offsetof(zend_reference, val) + offsetof(zval, u1.v.type)], IS_ARRAY, >2
		|	lea FCARG1a, [FCARG2a + offsetof(zend_reference, val)]
		|	jmp >3
		|.cold_code
		|2:
		|	SET_EX_OPLINE opline, r0
		|	EXT_CALL zend_jit_prepare_assign_dim_ref, r0
		|	test r0, r0
		|	mov FCARG1a, r0
		|	jne >1
		|	jmp ->exception_handler_undef
		|.code
		|1:
		op1_addr = ZEND_ADDR_MEM_ZVAL(ZREG_FCARG1, 0);
	}

	if (op1_info & MAY_BE_ARRAY) {
		if (op1_info & ((MAY_BE_ANY|MAY_BE_UNDEF) - MAY_BE_ARRAY)) {
			|	IF_NOT_ZVAL_TYPE op1_addr, IS_ARRAY, >7
		}
		|3:
		|	SEPARATE_ARRAY op1_addr, op1_info, 1
	}
	if (op1_info & (MAY_BE_UNDEF|MAY_BE_NULL)) {
		if (op1_info & MAY_BE_ARRAY) {
			|.cold_code
			|7:
		}
		if (op1_info & (MAY_BE_ANY-(MAY_BE_NULL|MAY_BE_ARRAY))) {
			|	CMP_ZVAL_TYPE op1_addr, IS_NULL
			|	jg >7
		}
		if (Z_REG(op1_addr) != ZREG_FP) {
			|	mov T1, Ra(Z_REG(op1_addr)) // save
		}
		if ((op1_info & MAY_BE_UNDEF)
		 && opline->opcode == ZEND_FETCH_DIM_RW) {
			may_throw = 1;
			if (op1_info & MAY_BE_NULL) {
				|	IF_NOT_ZVAL_TYPE op1_addr, IS_UNDEF, >1
			}
			|	SET_EX_OPLINE opline, r0
			|	mov FCARG1a, opline->op1.var
			|	EXT_CALL zend_jit_undefined_op_helper, r0
			|1:
		}
		|	// ZVAL_ARR(container, zend_new_array(8));
		|	EXT_CALL _zend_new_array_0, r0
		if (Z_REG(op1_addr) != ZREG_FP) {
			|	mov Ra(Z_REG(op1_addr)), T1 // restore
		}
		|	SET_ZVAL_LVAL op1_addr, r0
		|	SET_ZVAL_TYPE_INFO op1_addr, IS_ARRAY_EX
		|	mov FCARG1a, r0
		if (op1_info & MAY_BE_ARRAY) {
			|	jmp >1
			|.code
			|1:
		}
	}

	if (op1_info & (MAY_BE_UNDEF|MAY_BE_NULL|MAY_BE_ARRAY)) {
		|6:
		if (opline->op2_type == IS_UNUSED) {
			may_throw = 1;
			|	// var_ptr = zend_hash_next_index_insert(Z_ARRVAL_P(container), &EG(uninitialized_zval));
			|	LOAD_ADDR_ZTS FCARG2a, executor_globals, uninitialized_zval
			|	EXT_CALL zend_hash_next_index_insert, r0
			|	// if (UNEXPECTED(!var_ptr)) {
			|	test r0, r0
			|	jz >1
			|.cold_code
			|1:
			|	// zend_throw_error(NULL, "Cannot add element to the array as the next element is already occupied");
			|	CANNOT_ADD_ELEMENT opline
			|	SET_ZVAL_TYPE_INFO res_addr, IS_UNDEF
			|	//ZEND_VM_C_GOTO(assign_dim_op_ret_null);
			|	jmp >8
			|.code
			|	SET_ZVAL_PTR res_addr, r0
			|	SET_ZVAL_TYPE_INFO res_addr, IS_INDIRECT
		} else {
			uint32_t type;

			switch (opline->opcode) {
				case ZEND_FETCH_DIM_W:
				case ZEND_FETCH_LIST_W:
					type = BP_VAR_W;
					break;
				case ZEND_FETCH_DIM_RW:
					may_throw = 1;
					type = BP_VAR_RW;
					break;
				case ZEND_FETCH_DIM_UNSET:
					type = BP_VAR_UNSET;
					break;
				default:
					ZEND_UNREACHABLE();
			}

			if (op2_info & ((MAY_BE_ANY|MAY_BE_UNDEF) - (MAY_BE_LONG|MAY_BE_STRING))) {
				may_throw = 1;
			}
			if (!zend_jit_fetch_dimension_address_inner(Dst, opline, type, op1_info, op2_info, dim_type, NULL, NULL, NULL)) {
				return 0;
			}

			|8:
			|	SET_ZVAL_PTR res_addr, r0
			|	SET_ZVAL_TYPE_INFO res_addr, IS_INDIRECT

			if (type == BP_VAR_RW || (op2_info & ((MAY_BE_ANY|MAY_BE_UNDEF) - (MAY_BE_LONG|MAY_BE_STRING)))) {
				|.cold_code
				|9:
				|	SET_ZVAL_TYPE_INFO res_addr, IS_NULL
				|	jmp >8
				|.code
			}
		}
	}

	if (op1_info & (MAY_BE_ANY-(MAY_BE_NULL|MAY_BE_ARRAY))) {
		may_throw = 1;
		if (op1_info & (MAY_BE_UNDEF|MAY_BE_NULL|MAY_BE_ARRAY)) {
			|.cold_code
			|7:
		}

		|	SET_EX_OPLINE opline, r0
		if (Z_REG(op1_addr) != ZREG_FCARG1 || Z_OFFSET(op1_addr) != 0) {
			|	LOAD_ZVAL_ADDR FCARG1a, op1_addr
		}
	    if (opline->op2_type == IS_UNUSED) {
			|	xor FCARG2a, FCARG2a
		} else if (opline->op2_type == IS_CONST && Z_EXTRA_P(RT_CONSTANT(opline, opline->op2)) == ZEND_EXTRA_VALUE) {
			ZEND_ASSERT(Z_MODE(op2_addr) == IS_CONST_ZVAL);
			|	LOAD_ADDR FCARG2a, (Z_ZV(op2_addr) + 1)
		} else {
			|	LOAD_ZVAL_ADDR FCARG2a, op2_addr
		}
		|.if X64
			|	LOAD_ZVAL_ADDR CARG3, res_addr
		|.else
			|	sub r4, 12
			|	PUSH_ZVAL_ADDR res_addr, r0
		|.endif
		switch (opline->opcode) {
			case ZEND_FETCH_DIM_W:
			case ZEND_FETCH_LIST_W:
				|	EXT_CALL zend_jit_fetch_dim_obj_w_helper, r0
				break;
			case ZEND_FETCH_DIM_RW:
				|	EXT_CALL zend_jit_fetch_dim_obj_rw_helper, r0
				break;
//			case ZEND_FETCH_DIM_UNSET:
//				|	EXT_CALL zend_jit_fetch_dim_obj_unset_helper, r0
//				break;
			default:
				ZEND_UNREACHABLE();
			}
		|.if not(X64)
		|	add r4, 12
		|.endif

		if (op1_info & (MAY_BE_UNDEF|MAY_BE_NULL|MAY_BE_ARRAY)) {
			|	jmp >8 // END
			|.code
		}
	}

#ifdef ZEND_JIT_USE_RC_INFERENCE
	if ((opline->op2_type & (IS_TMP_VAR|IS_VAR)) && (op1_info & (MAY_BE_UNDEF|MAY_BE_NULL|MAY_BE_FALSE|MAY_BE_ARRAY|MAY_BE_OBJECT))) {
		/* ASSIGN_DIM may increase refcount of the key */
		op2_info |= MAY_BE_RCN;
	}
#endif

	if ((opline->op2_type & (IS_TMP_VAR|IS_VAR))
	 && (op2_info & MAY_HAVE_DTOR)
	 && (op2_info & MAY_BE_RC1)) {
		may_throw = 1;
	}
	|8:
	|	FREE_OP opline->op2_type, opline->op2, op2_info, 0, opline

	if (may_throw) {
		if (!zend_jit_check_exception(Dst)) {
			return 0;
		}
	}

	return 1;
}

static int zend_jit_isset_isempty_dim(dasm_State    **Dst,
                                      const zend_op  *opline,
                                      uint32_t        op1_info,
                                      zend_jit_addr   op1_addr,
                                      bool       op1_avoid_refcounting,
                                      uint32_t        op2_info,
                                      uint8_t         dim_type,
                                      int             may_throw,
                                      zend_uchar      smart_branch_opcode,
                                      uint32_t        target_label,
                                      uint32_t        target_label2,
                                      const void     *exit_addr)
{
	zend_jit_addr op2_addr, res_addr;

	// TODO: support for empty() ???
	ZEND_ASSERT(!(opline->extended_value & ZEND_ISEMPTY));

	op2_addr = OP2_ADDR();
	res_addr = ZEND_ADDR_MEM_ZVAL(ZREG_FP, opline->result.var);

	if (op1_info & MAY_BE_REF) {
		|	LOAD_ZVAL_ADDR FCARG1a, op1_addr
		|	ZVAL_DEREF FCARG1a, op1_info
		op1_addr = ZEND_ADDR_MEM_ZVAL(ZREG_FCARG1, 0);
	}

	if (op1_info & MAY_BE_ARRAY) {
		const void *found_exit_addr = NULL;
		const void *not_found_exit_addr = NULL;

		if (op1_info & ((MAY_BE_ANY|MAY_BE_UNDEF) - MAY_BE_ARRAY)) {
			|	IF_NOT_ZVAL_TYPE op1_addr, IS_ARRAY, >7
		}
		|	GET_ZVAL_LVAL ZREG_FCARG1, op1_addr
		if (exit_addr
		 && !(op1_info & ((MAY_BE_ANY|MAY_BE_UNDEF)-MAY_BE_ARRAY))
		 && !may_throw
		 && (!(opline->op1_type & (IS_TMP_VAR|IS_VAR)) || op1_avoid_refcounting)
		 && (!(opline->op2_type & (IS_TMP_VAR|IS_VAR)) || !(op2_info & ((MAY_BE_ANY|MAY_BE_UNDEF)-MAY_BE_LONG)))) {
			if (smart_branch_opcode == ZEND_JMPNZ) {
				found_exit_addr = exit_addr;
			} else {
				not_found_exit_addr = exit_addr;
			}
		}
		if (!zend_jit_fetch_dimension_address_inner(Dst, opline, BP_JIT_IS, op1_info, op2_info, dim_type, found_exit_addr, not_found_exit_addr, NULL)) {
			return 0;
		}

		if (found_exit_addr) {
			|9:
			return 1;
		} else if (not_found_exit_addr) {
			|8:
			return 1;
		}
	}

	if (op1_info & ((MAY_BE_ANY|MAY_BE_UNDEF)-MAY_BE_ARRAY)) {
		if (op1_info & MAY_BE_ARRAY) {
			|.cold_code
			|7:
		}

		if (op1_info & (MAY_BE_STRING|MAY_BE_OBJECT)) {
			|	SET_EX_OPLINE opline, r0
		    if (Z_REG(op1_addr) != ZREG_FCARG1 || Z_OFFSET(op1_addr) != 0) {
				|	LOAD_ZVAL_ADDR FCARG1a, op1_addr
			}
			if (opline->op2_type == IS_CONST && Z_EXTRA_P(RT_CONSTANT(opline, opline->op2)) == ZEND_EXTRA_VALUE) {
				ZEND_ASSERT(Z_MODE(op2_addr) == IS_CONST_ZVAL);
				|	LOAD_ADDR FCARG2a, (Z_ZV(op2_addr) + 1)
			} else {
				|	LOAD_ZVAL_ADDR FCARG2a, op2_addr
			}
			|	EXT_CALL zend_jit_isset_dim_helper, r0
			|	test r0, r0
			|	jz >9
			if (op1_info & MAY_BE_ARRAY) {
				|	jmp >8
				|.code
			}
		} else {
			if (op2_info & MAY_BE_UNDEF) {
				if (op2_info & MAY_BE_ANY) {
					|	IF_NOT_ZVAL_TYPE op2_addr, IS_UNDEF, >1
				}
				|	SET_EX_OPLINE opline, r0
				|	mov FCARG1d, opline->op2.var
				|	EXT_CALL zend_jit_undefined_op_helper, r0
				|1:
			}
			if (op1_info & MAY_BE_ARRAY) {
				|	jmp >9
				|.code
			}
		}
	}

#ifdef ZEND_JIT_USE_RC_INFERENCE
	if ((opline->op2_type & (IS_TMP_VAR|IS_VAR)) && (op1_info & MAY_BE_OBJECT)) {
		/* Magic offsetExists() may increase refcount of the key */
		op2_info |= MAY_BE_RCN;
	}
#endif

	if (op1_info & (MAY_BE_ARRAY|MAY_BE_STRING|MAY_BE_OBJECT)) {
		|8:
		|	FREE_OP opline->op2_type, opline->op2, op2_info, 0, opline
		if (!op1_avoid_refcounting) {
			|	FREE_OP opline->op1_type, opline->op1, op1_info, 0, opline
		}
		if (may_throw) {
			if (!zend_jit_check_exception_undef_result(Dst, opline)) {
				return 0;
			}
		}
		if (!(opline->extended_value & ZEND_ISEMPTY)) {
			if (exit_addr) {
				if (smart_branch_opcode == ZEND_JMPNZ) {
					|	jmp &exit_addr
				} else {
					|	jmp >8
				}
			} else if (smart_branch_opcode) {
				if (smart_branch_opcode == ZEND_JMPZ) {
					|	jmp =>target_label2
				} else if (smart_branch_opcode == ZEND_JMPNZ) {
					|	jmp =>target_label
				} else if (smart_branch_opcode == ZEND_JMPZNZ) {
					|	jmp =>target_label2
				} else {
					ZEND_UNREACHABLE();
				}
			} else {
				|	SET_ZVAL_TYPE_INFO res_addr, IS_TRUE
				|	jmp >8
			}
		} else {
			|	NIY // TODO: support for empty()
		}
	}

	|9: // not found
	|	FREE_OP opline->op2_type, opline->op2, op2_info, 0, opline
	if (!op1_avoid_refcounting) {
		|	FREE_OP opline->op1_type, opline->op1, op1_info, 0, opline
	}
	if (may_throw) {
		if (!zend_jit_check_exception_undef_result(Dst, opline)) {
			return 0;
		}
	}
	if (!(opline->extended_value & ZEND_ISEMPTY)) {
		if (exit_addr) {
			if (smart_branch_opcode == ZEND_JMPZ) {
				|	jmp &exit_addr
			}
		} else if (smart_branch_opcode) {
			if (smart_branch_opcode == ZEND_JMPZ) {
				|	jmp =>target_label
			} else if (smart_branch_opcode == ZEND_JMPNZ) {
			} else if (smart_branch_opcode == ZEND_JMPZNZ) {
				|	jmp =>target_label
			} else {
				ZEND_UNREACHABLE();
			}
		} else {
			|	SET_ZVAL_TYPE_INFO res_addr, IS_FALSE
		}
	} else {
		|	NIY // TODO: support for empty()
	}

	|8:

	return 1;
}

static int zend_jit_bind_global(dasm_State **Dst, const zend_op *opline, uint32_t op1_info)
{
	zend_jit_addr op1_addr = OP1_ADDR();
	zend_string *varname = Z_STR_P(RT_CONSTANT(opline, opline->op2));

	|	// idx = (uint32_t)(uintptr_t)CACHED_PTR(opline->extended_value) - 1;
	|	mov FCARG2a, EX->run_time_cache
	|	mov r0, aword [FCARG2a + opline->extended_value]
	|	sub r0, 1
	|	// if (EXPECTED(idx < EG(symbol_table).nNumUsed * sizeof(Bucket)))
	|	MEM_LOAD_ZTS ecx, dword, executor_globals, symbol_table.nNumUsed, r1
	|.if X64
		|	shl r1, 5
	|.else
		|	imul r1, sizeof(Bucket)
	|.endif
	|	cmp r0, r1
	|	jae >9
	|	// Bucket *p = (Bucket*)((char*)EG(symbol_table).arData + idx);
	|	MEM_LOAD_OP_ZTS add, r0, aword, executor_globals, symbol_table.arData, r1
	|	IF_NOT_Z_TYPE r0, IS_REFERENCE, >9
	|	// (EXPECTED(p->key == varname))
	|	ADDR_CMP aword [r0 + offsetof(Bucket, key)], varname, r1
	|	jne >9
	|	GET_Z_PTR r0, r0
	|	GC_ADDREF r0
	|1:
	if (op1_info & (MAY_BE_STRING|MAY_BE_ARRAY|MAY_BE_OBJECT|MAY_BE_RESOURCE|MAY_BE_REF)) {
		if (op1_info & ((MAY_BE_ANY|MAY_BE_UNDEF) - (MAY_BE_STRING|MAY_BE_ARRAY|MAY_BE_OBJECT|MAY_BE_RESOURCE))) {
			|	// if (UNEXPECTED(Z_REFCOUNTED_P(variable_ptr)))
			|	IF_ZVAL_REFCOUNTED op1_addr, >2
			|.cold_code
			|2:
		}
		|	// zend_refcounted *garbage = Z_COUNTED_P(variable_ptr);
		|	GET_ZVAL_PTR FCARG1a, op1_addr
		|	// ZVAL_REF(variable_ptr, ref)
		|	SET_ZVAL_PTR op1_addr, r0
		|	SET_ZVAL_TYPE_INFO op1_addr, IS_REFERENCE_EX
		|	// if (GC_DELREF(garbage) == 0)
		|	GC_DELREF FCARG1a
		if (op1_info & (MAY_BE_REF|MAY_BE_ARRAY|MAY_BE_OBJECT)) {
			|	jnz >3
		} else {
			|	jnz >5
		}
		|	ZVAL_DTOR_FUNC op1_info, opline
		|	jmp >5
		if (op1_info & (MAY_BE_REF|MAY_BE_ARRAY|MAY_BE_OBJECT)) {
			|3:
			|	// GC_ZVAL_CHECK_POSSIBLE_ROOT(variable_ptr)
			|	IF_GC_MAY_NOT_LEAK FCARG1a, >5
			|	EXT_CALL gc_possible_root, r1
			|	jmp >5
		}
		if (op1_info & ((MAY_BE_ANY|MAY_BE_UNDEF) - (MAY_BE_STRING|MAY_BE_ARRAY|MAY_BE_OBJECT|MAY_BE_RESOURCE))) {
			|.code
		}
	}

	if (op1_info & ((MAY_BE_ANY|MAY_BE_UNDEF) - (MAY_BE_STRING|MAY_BE_ARRAY|MAY_BE_OBJECT|MAY_BE_RESOURCE))) {
		|	// ZVAL_REF(variable_ptr, ref)
		|	SET_ZVAL_PTR op1_addr, r0
		|	SET_ZVAL_TYPE_INFO op1_addr, IS_REFERENCE_EX
	}
	|5:
	//END of handler

	|.cold_code
	|9:
	|	LOAD_ADDR FCARG1a, (ptrdiff_t)varname
	if (opline->extended_value) {
		|	add FCARG2a, opline->extended_value
	}
	|	EXT_CALL zend_jit_fetch_global_helper, r0
	|	jmp <1
	|.code

	return 1;
}

static int zend_jit_verify_arg_type(dasm_State **Dst, const zend_op *opline, zend_arg_info *arg_info, bool check_exception)
{
	zend_jit_addr res_addr = ZEND_ADDR_MEM_ZVAL(ZREG_FP, opline->result.var);
	bool in_cold = 0;
	uint32_t type_mask = ZEND_TYPE_PURE_MASK(arg_info->type) & MAY_BE_ANY;
	zend_reg tmp_reg = (type_mask == 0 || is_power_of_two(type_mask)) ? ZREG_FCARG1 : ZREG_R0;

	if (JIT_G(trigger) == ZEND_JIT_ON_HOT_TRACE
	 && JIT_G(current_frame)
	 && JIT_G(current_frame)->prev) {
		zend_jit_trace_stack *stack = JIT_G(current_frame)->stack;
		uint8_t type = STACK_TYPE(stack, EX_VAR_TO_NUM(opline->result.var));

		if (type != IS_UNKNOWN && (type_mask & (1u << type))) {
			return 1;
		}
	}

	if (ZEND_ARG_SEND_MODE(arg_info)) {
		if (opline->opcode == ZEND_RECV_INIT) {
			|	LOAD_ZVAL_ADDR Ra(tmp_reg), res_addr
			|	ZVAL_DEREF Ra(tmp_reg), MAY_BE_REF
			res_addr = ZEND_ADDR_MEM_ZVAL(tmp_reg, 0);
		} else {
			|	GET_ZVAL_PTR Ra(tmp_reg), res_addr
			res_addr = ZEND_ADDR_MEM_ZVAL(tmp_reg, offsetof(zend_reference, val));
		}
	}

	if (type_mask != 0) {
		if (is_power_of_two(type_mask)) {
			uint32_t type_code = concrete_type(type_mask);
			|	IF_NOT_ZVAL_TYPE res_addr, type_code, >1
		} else {
			|	mov edx, 1
			|	mov cl, byte [Ra(Z_REG(res_addr))+Z_OFFSET(res_addr)+offsetof(zval, u1.v.type)]
			|	shl edx, cl
			|	test edx, type_mask
			|	je >1
		}

		|.cold_code
		|1:

		in_cold = 1;
	}

	if (Z_REG(res_addr) != ZREG_FCARG1 || Z_OFFSET(res_addr) != 0) {
		|	LOAD_ZVAL_ADDR FCARG1a, res_addr
	}
	if (JIT_G(trigger) == ZEND_JIT_ON_HOT_TRACE) {
		|	SET_EX_OPLINE opline, r0
	} else {
		|	ADDR_STORE aword EX->opline, opline, r0
	}
	|	LOAD_ADDR FCARG2a, (ptrdiff_t)arg_info
	|	EXT_CALL zend_jit_verify_arg_slow, r0

	if (check_exception) {
		|	test al, al
		if (in_cold) {
			|	jnz >1
			|	jmp ->exception_handler
			|.code
			|1:
		} else {
			|	jz ->exception_handler
		}
	} else if (in_cold) {
		|	jmp >1
		|.code
		|1:
	}

	return 1;
}

static int zend_jit_recv(dasm_State **Dst, const zend_op *opline, const zend_op_array *op_array)
{
	uint32_t arg_num = opline->op1.num;
	zend_arg_info *arg_info = NULL;

	if (op_array->fn_flags & ZEND_ACC_HAS_TYPE_HINTS) {
		if (EXPECTED(arg_num <= op_array->num_args)) {
			arg_info = &op_array->arg_info[arg_num-1];
		} else if (UNEXPECTED(op_array->fn_flags & ZEND_ACC_VARIADIC)) {
			arg_info = &op_array->arg_info[op_array->num_args];
		}
		if (arg_info && !ZEND_TYPE_IS_SET(arg_info->type)) {
			arg_info = NULL;
		}
	}

	if (arg_info || (opline+1)->opcode != ZEND_RECV) {
		if (JIT_G(trigger) == ZEND_JIT_ON_HOT_TRACE) {
			if (!JIT_G(current_frame) ||
			    TRACE_FRAME_NUM_ARGS(JIT_G(current_frame)) < 0 ||
			    arg_num > TRACE_FRAME_NUM_ARGS(JIT_G(current_frame))) {
				int32_t exit_point = zend_jit_trace_get_exit_point(opline, ZEND_JIT_EXIT_TO_VM);
				const void *exit_addr = zend_jit_trace_get_exit_addr(exit_point);

				if (!exit_addr) {
					return 0;
				}
				|	cmp dword EX->This.u2.num_args, arg_num
				|	jb &exit_addr
			}
		} else {
			|	cmp dword EX->This.u2.num_args, arg_num
			|	jb >1
			|.cold_code
			|1:
			if (JIT_G(trigger) == ZEND_JIT_ON_HOT_TRACE) {
				|	SET_EX_OPLINE opline, r0
			} else {
				|	ADDR_STORE aword EX->opline, opline, r0
			}
			|	mov FCARG1a, FP
			|	EXT_CALL zend_missing_arg_error, r0
			|	jmp ->exception_handler
			|.code
		}
	}

	if (arg_info) {
		if (!zend_jit_verify_arg_type(Dst, opline, arg_info, 1)) {
			return 0;
		}
	}

	if (JIT_G(trigger) != ZEND_JIT_ON_HOT_TRACE) {
		if ((opline+1)->opcode != ZEND_RECV && (opline+1)->opcode != ZEND_RECV_INIT) {
			|	LOAD_IP_ADDR (opline + 1)
			zend_jit_set_last_valid_opline(opline + 1);
		}
	}

	return 1;
}

static int zend_jit_recv_init(dasm_State **Dst, const zend_op *opline, const zend_op_array *op_array, bool is_last, int may_throw)
{
	uint32_t arg_num = opline->op1.num;
	zval *zv = RT_CONSTANT(opline, opline->op2);
	zend_jit_addr res_addr = ZEND_ADDR_MEM_ZVAL(ZREG_FP, opline->result.var);

	if (JIT_G(trigger) == ZEND_JIT_ON_HOT_TRACE
	 && JIT_G(current_frame)
	 && TRACE_FRAME_NUM_ARGS(JIT_G(current_frame)) >= 0) {
		if (arg_num > TRACE_FRAME_NUM_ARGS(JIT_G(current_frame))) {
			|	ZVAL_COPY_CONST res_addr, -1, -1, zv, ZREG_R0
			if (Z_REFCOUNTED_P(zv)) {
				|	ADDREF_CONST zv, r0
			}
		}
	} else {
		if (JIT_G(trigger) != ZEND_JIT_ON_HOT_TRACE ||
		    (op_array->fn_flags & ZEND_ACC_HAS_TYPE_HINTS)) {
			|	cmp dword EX->This.u2.num_args, arg_num
			|	jae >5
		}
		|	ZVAL_COPY_CONST res_addr, -1, -1, zv, ZREG_R0
		if (Z_REFCOUNTED_P(zv)) {
			|	ADDREF_CONST zv, r0
		}
	}

	if (Z_CONSTANT_P(zv)) {
		if (JIT_G(trigger) == ZEND_JIT_ON_HOT_TRACE) {
			|	SET_EX_OPLINE opline, r0
		} else {
			|	ADDR_STORE aword EX->opline, opline, r0
		}
		|	LOAD_ZVAL_ADDR FCARG1a, res_addr
		|	mov r0, EX->func
		|	mov FCARG2a, [r0 + offsetof(zend_op_array, scope)]
		|	.if X64
		|		EXT_CALL zval_update_constant_ex, r0
		|	.else
		||#if (PHP_VERSION_ID < 80100) && (SIZEOF_SIZE_T == 4)
		|		EXT_CALL zval_jit_update_constant_ex, r0
		||#else
		|		EXT_CALL zval_update_constant_ex, r0
		||#endif
		|	.endif
		|	test al, al
		|	jnz >1
		|.cold_code
		|1:
		|	ZVAL_PTR_DTOR res_addr, MAY_BE_ANY|MAY_BE_RC1|MAY_BE_RCN, 1, 0, opline
		|	SET_ZVAL_TYPE_INFO res_addr, IS_UNDEF
		|	jmp ->exception_handler
		|.code
	}

	|5:

	if (op_array->fn_flags & ZEND_ACC_HAS_TYPE_HINTS) {
		do {
			zend_arg_info *arg_info;

			if (arg_num <= op_array->num_args) {
				arg_info = &op_array->arg_info[arg_num-1];
			} else if (op_array->fn_flags & ZEND_ACC_VARIADIC) {
				arg_info = &op_array->arg_info[op_array->num_args];
			} else {
				break;
			}
			if (!ZEND_TYPE_IS_SET(arg_info->type)) {
				break;
			}
			if (!zend_jit_verify_arg_type(Dst, opline, arg_info, may_throw)) {
				return 0;
			}
		} while (0);
	}

	if (JIT_G(trigger) != ZEND_JIT_ON_HOT_TRACE) {
		if (is_last) {
			|	LOAD_IP_ADDR (opline + 1)
			zend_jit_set_last_valid_opline(opline + 1);
		}
	}

	return 1;
}

static int zend_jit_class_guard(dasm_State **Dst, const zend_op *opline, zend_class_entry *ce)
{
	int32_t exit_point = zend_jit_trace_get_exit_point(opline, 0);
	const void *exit_addr = zend_jit_trace_get_exit_addr(exit_point);

	if (!exit_addr) {
		return 0;
	}

	|.if X64
	||	if (!IS_SIGNED_32BIT(ce)) {
	|		mov64 r0, ((ptrdiff_t)ce)
	|		cmp aword [FCARG1a + offsetof(zend_object, ce)], r0
	||	} else {
	|		cmp aword [FCARG1a + offsetof(zend_object, ce)], ce
	||	}
	|.else
	|	cmp aword [FCARG1a + offsetof(zend_object, ce)], ce
	|.endif
	|	jne &exit_addr

	return 1;
}

static int zend_jit_fetch_obj(dasm_State          **Dst,
                              const zend_op        *opline,
                              const zend_op_array  *op_array,
                              zend_ssa             *ssa,
                              const zend_ssa_op    *ssa_op,
                              uint32_t              op1_info,
                              zend_jit_addr         op1_addr,
                              bool                  op1_indirect,
                              zend_class_entry     *ce,
                              bool                  ce_is_instanceof,
                              bool                  on_this,
                              bool                  delayed_fetch_this,
                              bool                  op1_avoid_refcounting,
                              zend_class_entry     *trace_ce,
                              uint8_t               prop_type,
                              int                   may_throw)
{
	zval *member;
	zend_property_info *prop_info;
	bool may_be_dynamic = 1;
	zend_jit_addr res_addr = ZEND_ADDR_MEM_ZVAL(ZREG_FP, opline->result.var);
	zend_jit_addr this_addr = ZEND_ADDR_MEM_ZVAL(ZREG_FP, offsetof(zend_execute_data, This));
	zend_jit_addr prop_addr;
	uint32_t res_info = RES_INFO();
	bool type_loaded = 0;

	ZEND_ASSERT(opline->op2_type == IS_CONST);
	ZEND_ASSERT(op1_info & MAY_BE_OBJECT);

	member = RT_CONSTANT(opline, opline->op2);
	ZEND_ASSERT(Z_TYPE_P(member) == IS_STRING && Z_STRVAL_P(member)[0] != '\0');
	prop_info = zend_get_known_property_info(op_array, ce, Z_STR_P(member), on_this, op_array->filename);

	if (on_this) {
		|	GET_ZVAL_PTR FCARG1a, this_addr
	} else {
		if (opline->op1_type == IS_VAR
		 && opline->opcode == ZEND_FETCH_OBJ_W
		 && (op1_info & MAY_BE_INDIRECT)
		 && Z_REG(op1_addr) == ZREG_FP) {
			|	LOAD_ZVAL_ADDR FCARG1a, op1_addr
			|	IF_NOT_Z_TYPE FCARG1a, IS_INDIRECT, >1
			|	GET_Z_PTR FCARG1a, FCARG1a
			|1:
			op1_addr = ZEND_ADDR_MEM_ZVAL(ZREG_FCARG1, 0);
		}
		if (op1_info & MAY_BE_REF) {
			if (Z_REG(op1_addr) != ZREG_FCARG1 || Z_OFFSET(op1_addr) != 0) {
				|	LOAD_ZVAL_ADDR FCARG1a, op1_addr
			}
			|	ZVAL_DEREF FCARG1a, op1_info
			op1_addr = ZEND_ADDR_MEM_ZVAL(ZREG_FCARG1, 0);
		}
		if (op1_info & ((MAY_BE_UNDEF|MAY_BE_ANY)- MAY_BE_OBJECT)) {
			if (JIT_G(trigger) == ZEND_JIT_ON_HOT_TRACE) {
				int32_t exit_point = zend_jit_trace_get_exit_point(opline, ZEND_JIT_EXIT_TO_VM);
				const void *exit_addr = zend_jit_trace_get_exit_addr(exit_point);

				if (!exit_addr) {
					return 0;
				}
				|	IF_NOT_ZVAL_TYPE op1_addr, IS_OBJECT, &exit_addr
			} else {
				|	IF_NOT_ZVAL_TYPE op1_addr, IS_OBJECT, >7
			}
		}
		|	GET_ZVAL_PTR FCARG1a, op1_addr
	}

	if (!prop_info && trace_ce && (trace_ce->ce_flags & ZEND_ACC_IMMUTABLE)) {
		prop_info = zend_get_known_property_info(op_array, trace_ce, Z_STR_P(member), on_this, op_array->filename);
		if (prop_info) {
			ce = trace_ce;
			ce_is_instanceof = 0;
			if (!(op1_info & MAY_BE_CLASS_GUARD)) {
				if (on_this && JIT_G(current_frame)
				 && TRACE_FRAME_IS_THIS_CLASS_CHECKED(JIT_G(current_frame))) {
					ZEND_ASSERT(JIT_G(current_frame)->ce == ce);
				} else if (zend_jit_class_guard(Dst, opline, ce)) {
					if (on_this && JIT_G(current_frame)) {
						JIT_G(current_frame)->ce = ce;
						TRACE_FRAME_SET_THIS_CLASS_CHECKED(JIT_G(current_frame));
					}
				} else {
					return 0;
				}
				if (ssa->var_info && ssa_op->op1_use >= 0) {
					ssa->var_info[ssa_op->op1_use].type |= MAY_BE_CLASS_GUARD;
					ssa->var_info[ssa_op->op1_use].ce = ce;
					ssa->var_info[ssa_op->op1_use].is_instanceof = ce_is_instanceof;
				}
			}
		}
	}

	if (!prop_info) {
		|	mov r0, EX->run_time_cache
		|	mov r2, aword [r0 + (opline->extended_value & ~ZEND_FETCH_OBJ_FLAGS)]
		|	cmp r2, aword [FCARG1a + offsetof(zend_object, ce)]
		|	jne >5
		|	mov r0, aword [r0 + (opline->extended_value & ~ZEND_FETCH_OBJ_FLAGS) + sizeof(void*)]
		may_be_dynamic = zend_may_be_dynamic_property(ce, Z_STR_P(member), opline->op1_type == IS_UNUSED, op_array->filename);
		if (may_be_dynamic) {
			|	test r0, r0
			if (opline->opcode == ZEND_FETCH_OBJ_W) {
				|	jl >5
			} else {
				|	jl >8 // dynamic property
			}
		}
		|	mov edx, dword [FCARG1a + r0 + 8]
		|	IF_UNDEF dl, >5
		|	add FCARG1a, r0
		type_loaded = 1;
		prop_addr = ZEND_ADDR_MEM_ZVAL(ZREG_FCARG1, 0);
		if (opline->opcode == ZEND_FETCH_OBJ_W
		 && (!ce ||	ce_is_instanceof || (ce->ce_flags & ZEND_ACC_HAS_TYPE_HINTS))) {
			uint32_t flags = opline->extended_value & ZEND_FETCH_OBJ_FLAGS;

			|	mov r0, EX->run_time_cache
			|	mov FCARG2a, aword [r0 + (opline->extended_value & ~ZEND_FETCH_OBJ_FLAGS) + sizeof(void*) * 2]
			|	test FCARG2a, FCARG2a
			|	jnz >1
			|.cold_code
			|1:
			|	test dword [FCARG2a + offsetof(zend_property_info, flags)], ZEND_ACC_READONLY
			if (flags) {
				|	jz >3
			} else {
				|	jz >4
			}
			|	IF_NOT_Z_TYPE FCARG1a, IS_OBJECT, >2
			|	GET_Z_PTR r0, FCARG1a
			|	GC_ADDREF r0
			|	SET_ZVAL_PTR res_addr, r0
			|	SET_ZVAL_TYPE_INFO res_addr, IS_OBJECT_EX
			|	jmp >9
			|2:
			|	mov FCARG1a, FCARG2a
			|	SET_EX_OPLINE opline, r0
			|	EXT_CALL zend_readonly_property_modification_error, r0
			|	SET_ZVAL_TYPE_INFO res_addr, _IS_ERROR
			|	jmp >9
			|3:
			if (flags == ZEND_FETCH_DIM_WRITE) {
				|	SET_EX_OPLINE opline, r0
				|	EXT_CALL zend_jit_check_array_promotion, r0
				|	jmp >9
			} else if (flags == ZEND_FETCH_REF) {
				|.if X64
					|	LOAD_ZVAL_ADDR CARG3, res_addr
				|.else
					|	sub r4, 12
					|	PUSH_ZVAL_ADDR res_addr, r0
				|.endif
				|	EXT_CALL zend_jit_create_typed_ref, r0
				|.if not(X64)
				|	add r4, 12
				|.endif
				|	jmp >9
			} else {
				ZEND_ASSERT(flags == 0);
			}
			|.code
			|4:
		}
	} else {
		prop_addr = ZEND_ADDR_MEM_ZVAL(ZREG_FCARG1, prop_info->offset);
		if (JIT_G(trigger) == ZEND_JIT_ON_HOT_TRACE) {
			if (opline->opcode == ZEND_FETCH_OBJ_W || !(res_info & MAY_BE_GUARD) || !JIT_G(current_frame)) {
				/* perform IS_UNDEF check only after result type guard (during deoptimization) */
				int32_t exit_point = zend_jit_trace_get_exit_point(opline, ZEND_JIT_EXIT_TO_VM);
				const void *exit_addr = zend_jit_trace_get_exit_addr(exit_point);

				if (!exit_addr) {
					return 0;
				}
				type_loaded = 1;
				|	mov edx, dword [FCARG1a + prop_info->offset + 8]
				|	IF_UNDEF dl, &exit_addr
			}
		} else {
			type_loaded = 1;
			|	mov edx, dword [FCARG1a + prop_info->offset + 8]
			|	IF_UNDEF dl, >5
		}
		if (opline->opcode == ZEND_FETCH_OBJ_W && (prop_info->flags & ZEND_ACC_READONLY)) {
			if (!type_loaded) {
				type_loaded = 1;
				|	mov edx, dword [FCARG1a + prop_info->offset + 8]
			}
			|	IF_NOT_TYPE dl, IS_OBJECT, >4
			|	GET_ZVAL_PTR r0, prop_addr
			|	GC_ADDREF r0
			|	SET_ZVAL_PTR res_addr, r0
			|	SET_ZVAL_TYPE_INFO res_addr, IS_OBJECT_EX
			|	jmp >9
			|.cold_code
			|4:
			|	LOAD_ADDR FCARG1a, prop_info
			|	SET_EX_OPLINE opline, r0
			|	EXT_CALL zend_readonly_property_modification_error, r0
			|	SET_ZVAL_TYPE_INFO res_addr, _IS_ERROR
			|	jmp >9
			|.code
		}
		if (opline->opcode == ZEND_FETCH_OBJ_W
		 && (opline->extended_value & ZEND_FETCH_OBJ_FLAGS)
		 && ZEND_TYPE_IS_SET(prop_info->type)) {
			uint32_t flags = opline->extended_value & ZEND_FETCH_OBJ_FLAGS;

			if (flags == ZEND_FETCH_DIM_WRITE) {
				if ((ZEND_TYPE_FULL_MASK(prop_info->type) & (MAY_BE_ITERABLE|MAY_BE_ARRAY)) == 0) {
					if (!type_loaded) {
						type_loaded = 1;
						|	mov edx, dword [FCARG1a + prop_info->offset + 8]
					}
					|	cmp dl, IS_FALSE
					|	jle >1
					|.cold_code
					|1:
					if (Z_REG(prop_addr) != ZREG_FCARG1 || Z_OFFSET(prop_addr) != 0) {
						|	LOAD_ZVAL_ADDR FCARG1a, prop_addr
					}
					|	LOAD_ADDR FCARG2a, prop_info
					|	SET_EX_OPLINE opline, r0
					|	EXT_CALL zend_jit_check_array_promotion, r0
					|	jmp >9
					|.code
				}
			} else if (flags == ZEND_FETCH_REF) {
				if (!type_loaded) {
					type_loaded = 1;
					|	mov edx, dword [FCARG1a + prop_info->offset + 8]
				}
				|	IF_TYPE dl, IS_REFERENCE, >1
				if (ce && ce->ce_flags & ZEND_ACC_IMMUTABLE) {
					|	LOAD_ADDR FCARG2a, prop_info
				} else {
					int prop_info_offset =
						(((prop_info->offset - (sizeof(zend_object) - sizeof(zval))) / sizeof(zval)) * sizeof(void*));

					|	mov r0, aword [FCARG1a + offsetof(zend_object, ce)]
					|	mov	r0, aword [r0 + offsetof(zend_class_entry, properties_info_table)]
					|	mov FCARG2a, aword[r0 + prop_info_offset]
				}
				if (Z_REG(prop_addr) != ZREG_FCARG1 || Z_OFFSET(prop_addr) != 0) {
					|	LOAD_ZVAL_ADDR FCARG1a, prop_addr
				}
				|.if X64
					|	LOAD_ZVAL_ADDR CARG3, res_addr
				|.else
					|	sub r4, 12
					|	PUSH_ZVAL_ADDR res_addr, r0
				|.endif
				|	EXT_CALL zend_jit_create_typed_ref, r0
				|.if not(X64)
				|	add r4, 12
				|.endif
				|	jmp >9
				|1:
			} else {
				ZEND_UNREACHABLE();
			}
		}
	}
	if (opline->opcode == ZEND_FETCH_OBJ_W) {
		if (Z_REG(prop_addr) != ZREG_FCARG1 || Z_OFFSET(prop_addr) != 0) {
			|	LOAD_ZVAL_ADDR FCARG1a, prop_addr
		}
		|	SET_ZVAL_PTR res_addr, FCARG1a
		|	SET_ZVAL_TYPE_INFO res_addr, IS_INDIRECT
		if (JIT_G(trigger) == ZEND_JIT_ON_HOT_TRACE && prop_info) {
			ssa->var_info[ssa_op->result_def].indirect_reference = 1;
		}
	} else {
		bool result_avoid_refcounting = 0;

		if ((res_info & MAY_BE_GUARD) && JIT_G(current_frame) && prop_info) {
			uint32_t flags = 0;
			uint32_t old_info;
			zend_jit_trace_stack *stack = JIT_G(current_frame)->stack;
			int32_t exit_point;
			const void *exit_addr;
			zend_uchar type;
			zend_jit_addr val_addr = prop_addr;

			if ((opline->op1_type & (IS_VAR|IS_TMP_VAR))
			 && !delayed_fetch_this
			 && !op1_avoid_refcounting) {
				flags = ZEND_JIT_EXIT_FREE_OP1;
			}

			if ((opline->result_type & (IS_VAR|IS_TMP_VAR))
			 && !(flags & ZEND_JIT_EXIT_FREE_OP1)
			 && (res_info & (MAY_BE_STRING|MAY_BE_ARRAY|MAY_BE_OBJECT|MAY_BE_RESOURCE))
			 && (ssa_op+1)->op1_use == ssa_op->result_def
			 && zend_jit_may_avoid_refcounting(opline+1)) {
				result_avoid_refcounting = 1;
				ssa->var_info[ssa_op->result_def].avoid_refcounting = 1;
			}

			type = concrete_type(res_info);

			if (prop_type != IS_UNKNOWN
			 && prop_type != IS_UNDEF
			 && prop_type != IS_REFERENCE
			 && (op1_info & (MAY_BE_ANY|MAY_BE_UNDEF)) == MAY_BE_OBJECT) {
				exit_point = zend_jit_trace_get_exit_point(opline, 0);
				exit_addr = zend_jit_trace_get_exit_addr(exit_point);
			} else {
				val_addr = ZEND_ADDR_MEM_ZVAL(ZREG_R0, 0);
				|	LOAD_ZVAL_ADDR r0, prop_addr
				if (op1_avoid_refcounting) {
					SET_STACK_REG(JIT_G(current_frame)->stack,
						EX_VAR_TO_NUM(opline->op1.var), ZREG_NONE);
				}
				old_info = STACK_INFO(stack, EX_VAR_TO_NUM(opline->result.var));
				SET_STACK_TYPE(stack, EX_VAR_TO_NUM(opline->result.var), IS_UNKNOWN, 1);
				SET_STACK_REG(stack, EX_VAR_TO_NUM(opline->result.var), ZREG_ZVAL_COPY_GPR0);
				exit_point = zend_jit_trace_get_exit_point(opline+1, flags);
					SET_STACK_INFO(stack, EX_VAR_TO_NUM(opline->result.var), old_info);
				exit_addr = zend_jit_trace_get_exit_addr(exit_point);
				if (!exit_addr) {
					return 0;
				}

				if (!type_loaded) {
					type_loaded = 1;
					|	mov edx, dword [FCARG1a + prop_info->offset + 8]
				}
				|	// ZVAL_DEREF()
				|	IF_NOT_TYPE dl, IS_REFERENCE, >1
				|	GET_Z_PTR r0, r0
				|	add r0, offsetof(zend_reference, val)
				|	GET_ZVAL_TYPE_INFO edx, val_addr
			}
			res_info &= ~MAY_BE_GUARD;
			ssa->var_info[ssa_op->result_def].type &= ~MAY_BE_GUARD;
			if (type < IS_STRING) {
				|1:
				if (type_loaded) {
					|	IF_NOT_TYPE dl, type, &exit_addr
				} else {
					|	IF_NOT_ZVAL_TYPE val_addr, type, &exit_addr
				}
			} else {
				if (!type_loaded) {
					type_loaded = 1;
					|	GET_ZVAL_TYPE_INFO edx, val_addr
				}
				|1:
				|	IF_NOT_TYPE dl, type, &exit_addr
			}
			|	// ZVAL_COPY
			|	ZVAL_COPY_VALUE_V res_addr, -1, val_addr, res_info, ZREG_R0, ZREG_R1
			if (type < IS_STRING) {
				if (Z_REG(res_addr) != ZREG_FP ||
				    JIT_G(current_frame) == NULL ||
				    STACK_MEM_TYPE(JIT_G(current_frame)->stack, EX_VAR_TO_NUM(Z_OFFSET(res_addr))) != type) {
					|	SET_ZVAL_TYPE_INFO res_addr, type
				}
			} else {
				|	SET_ZVAL_TYPE_INFO res_addr, edx
				if (!result_avoid_refcounting) {
					|	TRY_ADDREF res_info, dh, r1
				}
			}
		} else {
			if (!zend_jit_zval_copy_deref(Dst, res_addr, prop_addr, ZREG_R2)) {
				return 0;
			}
		}
	}

	if (op1_avoid_refcounting) {
		SET_STACK_REG(JIT_G(current_frame)->stack,
			EX_VAR_TO_NUM(opline->op1.var), ZREG_NONE);
	}

	|.cold_code

	if (JIT_G(trigger) != ZEND_JIT_ON_HOT_TRACE || !prop_info) {
		|5:
		|	SET_EX_OPLINE opline, r0
		if (opline->opcode == ZEND_FETCH_OBJ_W) {
			|	EXT_CALL zend_jit_fetch_obj_w_slow, r0
		} else if (opline->opcode != ZEND_FETCH_OBJ_IS) {
			|	EXT_CALL zend_jit_fetch_obj_r_slow, r0
		} else {
			|	EXT_CALL zend_jit_fetch_obj_is_slow, r0
		}
		|	jmp >9
	}

	if ((op1_info & ((MAY_BE_UNDEF|MAY_BE_ANY|MAY_BE_REF)- MAY_BE_OBJECT)) && JIT_G(trigger) != ZEND_JIT_ON_HOT_TRACE) {
		|7:
		if (opline->opcode != ZEND_FETCH_OBJ_IS) {
			|	SET_EX_OPLINE opline, r0
			if (opline->opcode != ZEND_FETCH_OBJ_W
			 && (op1_info & MAY_BE_UNDEF)) {
				zend_jit_addr orig_op1_addr = OP1_ADDR();

				if (op1_info & MAY_BE_ANY) {
					|	IF_NOT_ZVAL_TYPE op1_addr, IS_UNDEF, >1
				}
				|	mov FCARG1d, opline->op1.var
				|	EXT_CALL zend_jit_undefined_op_helper, r0
				|1:
				|	LOAD_ZVAL_ADDR FCARG1a, orig_op1_addr
			} else if (Z_REG(op1_addr) != ZREG_FCARG1 || Z_OFFSET(op1_addr) != 0) {
				|	LOAD_ZVAL_ADDR FCARG1a, op1_addr
			}
			|	LOAD_ADDR FCARG2a, Z_STRVAL_P(member)
			if (opline->opcode == ZEND_FETCH_OBJ_W) {
				|	EXT_CALL zend_jit_invalid_property_write, r0
				|	SET_ZVAL_TYPE_INFO res_addr, _IS_ERROR
			} else {
				|	EXT_CALL zend_jit_invalid_property_read, r0
				|	SET_ZVAL_TYPE_INFO res_addr, IS_NULL
			}
			|	jmp >9
		} else {
			|	SET_ZVAL_TYPE_INFO res_addr, IS_NULL
			|	jmp >9
		}
	}

	if (!prop_info
	 && may_be_dynamic
	 && opline->opcode != ZEND_FETCH_OBJ_W) {
		|8:
		|	mov FCARG2a, r0
		|	SET_EX_OPLINE opline, r0
		if (opline->opcode != ZEND_FETCH_OBJ_IS) {
			|	EXT_CALL zend_jit_fetch_obj_r_dynamic, r0
		} else {
			|	EXT_CALL zend_jit_fetch_obj_is_dynamic, r0
		}
		|	jmp >9
	}

	|.code;
	|9: // END
	if (opline->op1_type != IS_UNUSED && !delayed_fetch_this && !op1_indirect) {
		if (opline->op1_type == IS_VAR
		 && opline->opcode == ZEND_FETCH_OBJ_W
		 && (op1_info & MAY_BE_RC1)) {
			zend_jit_addr orig_op1_addr = OP1_ADDR();

			|	IF_NOT_ZVAL_REFCOUNTED orig_op1_addr, >1
			|	GET_ZVAL_PTR FCARG1a, orig_op1_addr
			|	GC_DELREF FCARG1a
			|	jnz >1
			|	SET_EX_OPLINE opline, r0
			|	EXT_CALL zend_jit_extract_helper, r0
			|1:
		} else if (!op1_avoid_refcounting) {
			if (on_this) {
				op1_info &= ~MAY_BE_RC1;
			}
			|	FREE_OP opline->op1_type, opline->op1, op1_info, 1, opline
		}
	}

	if (JIT_G(trigger) == ZEND_JIT_ON_HOT_TRACE
	 && prop_info
	 && (opline->opcode != ZEND_FETCH_OBJ_W ||
	     !(opline->extended_value & ZEND_FETCH_OBJ_FLAGS) ||
	     !ZEND_TYPE_IS_SET(prop_info->type))
	 && (!(opline->op1_type & (IS_VAR|IS_TMP_VAR)) || on_this || op1_indirect)) {
		may_throw = 0;
	}

	if (may_throw) {
		if (!zend_jit_check_exception(Dst)) {
			return 0;
		}
	}

	return 1;
}

static int zend_jit_incdec_obj(dasm_State          **Dst,
                               const zend_op        *opline,
                               const zend_op_array  *op_array,
                               zend_ssa             *ssa,
                               const zend_ssa_op    *ssa_op,
                               uint32_t              op1_info,
                               zend_jit_addr         op1_addr,
                               bool                  op1_indirect,
                               zend_class_entry     *ce,
                               bool                  ce_is_instanceof,
                               bool                  on_this,
                               bool                  delayed_fetch_this,
                               zend_class_entry     *trace_ce,
                               uint8_t               prop_type)
{
	zval *member;
	zend_string *name;
	zend_property_info *prop_info;
	zend_jit_addr this_addr = ZEND_ADDR_MEM_ZVAL(ZREG_FP, offsetof(zend_execute_data, This));
	zend_jit_addr res_addr = 0;
	zend_jit_addr prop_addr;
	bool needs_slow_path = 0;
	bool use_prop_guard = 0;
	bool may_throw = 0;
	uint32_t res_info = (opline->result_type != IS_UNDEF) ? RES_INFO() : 0;

	ZEND_ASSERT(opline->op2_type == IS_CONST);
	ZEND_ASSERT(op1_info & MAY_BE_OBJECT);

	if (opline->result_type != IS_UNUSED) {
		res_addr = ZEND_ADDR_MEM_ZVAL(ZREG_FP, opline->result.var);
	}

	member = RT_CONSTANT(opline, opline->op2);
	ZEND_ASSERT(Z_TYPE_P(member) == IS_STRING && Z_STRVAL_P(member)[0] != '\0');
	name = Z_STR_P(member);
	prop_info = zend_get_known_property_info(op_array, ce, name, on_this, op_array->filename);

	if (on_this) {
		|	GET_ZVAL_PTR FCARG1a, this_addr
	} else {
		if (opline->op1_type == IS_VAR
		 && (op1_info & MAY_BE_INDIRECT)
		 && Z_REG(op1_addr) == ZREG_FP) {
			|	LOAD_ZVAL_ADDR FCARG1a, op1_addr
			|	IF_NOT_Z_TYPE FCARG1a, IS_INDIRECT, >1
			|	GET_Z_PTR FCARG1a, FCARG1a
			|1:
			op1_addr = ZEND_ADDR_MEM_ZVAL(ZREG_FCARG1, 0);
		}
		if (op1_info & MAY_BE_REF) {
			if (Z_REG(op1_addr) != ZREG_FCARG1 || Z_OFFSET(op1_addr) != 0) {
				|	LOAD_ZVAL_ADDR FCARG1a, op1_addr
			}
			|	ZVAL_DEREF FCARG1a, op1_info
			op1_addr = ZEND_ADDR_MEM_ZVAL(ZREG_FCARG1, 0);
		}
		if (op1_info & ((MAY_BE_UNDEF|MAY_BE_ANY)- MAY_BE_OBJECT)) {
			if (JIT_G(trigger) == ZEND_JIT_ON_HOT_TRACE) {
				int32_t exit_point = zend_jit_trace_get_exit_point(opline, ZEND_JIT_EXIT_TO_VM);
				const void *exit_addr = zend_jit_trace_get_exit_addr(exit_point);

				if (!exit_addr) {
					return 0;
				}
				|	IF_NOT_ZVAL_TYPE op1_addr, IS_OBJECT, &exit_addr
			} else {
				|	IF_NOT_ZVAL_TYPE op1_addr, IS_OBJECT, >1
				|.cold_code
				|1:
				|	SET_EX_OPLINE opline, r0
				if (Z_REG(op1_addr) != ZREG_FCARG1 || Z_OFFSET(op1_addr) != 0) {
					|	LOAD_ZVAL_ADDR FCARG1a, op1_addr
				}
				|	LOAD_ADDR FCARG2a, ZSTR_VAL(name)
				|	EXT_CALL zend_jit_invalid_property_incdec, r0
				|	jmp ->exception_handler
				|.code
			}
		}
		|	GET_ZVAL_PTR FCARG1a, op1_addr
	}

	if (!prop_info && trace_ce && (trace_ce->ce_flags & ZEND_ACC_IMMUTABLE)) {
		prop_info = zend_get_known_property_info(op_array, trace_ce, name, on_this, op_array->filename);
		if (prop_info) {
			ce = trace_ce;
			ce_is_instanceof = 0;
			if (!(op1_info & MAY_BE_CLASS_GUARD)) {
				if (on_this && JIT_G(current_frame)
				 && TRACE_FRAME_IS_THIS_CLASS_CHECKED(JIT_G(current_frame))) {
					ZEND_ASSERT(JIT_G(current_frame)->ce == ce);
				} else if (zend_jit_class_guard(Dst, opline, ce)) {
					if (on_this && JIT_G(current_frame)) {
						JIT_G(current_frame)->ce = ce;
						TRACE_FRAME_SET_THIS_CLASS_CHECKED(JIT_G(current_frame));
					}
				} else {
					return 0;
				}
				if (ssa->var_info && ssa_op->op1_use >= 0) {
					ssa->var_info[ssa_op->op1_use].type |= MAY_BE_CLASS_GUARD;
					ssa->var_info[ssa_op->op1_use].ce = ce;
					ssa->var_info[ssa_op->op1_use].is_instanceof = ce_is_instanceof;
				}
				if (ssa->var_info && ssa_op->op1_def >= 0) {
					ssa->var_info[ssa_op->op1_def].type |= MAY_BE_CLASS_GUARD;
					ssa->var_info[ssa_op->op1_def].ce = ce;
					ssa->var_info[ssa_op->op1_def].is_instanceof = ce_is_instanceof;
				}
			}
		}
	}

	use_prop_guard = (prop_type != IS_UNKNOWN
		&& prop_type != IS_UNDEF
		&& prop_type != IS_REFERENCE
		&& (op1_info & (MAY_BE_ANY|MAY_BE_UNDEF)) == MAY_BE_OBJECT);

	if (!prop_info) {
		needs_slow_path = 1;

		|	mov r0, EX->run_time_cache
		|	mov r2, aword [r0 + opline->extended_value]
		|	cmp r2, aword [FCARG1a + offsetof(zend_object, ce)]
		|	jne >7
		if (!ce || ce_is_instanceof || (ce->ce_flags & ZEND_ACC_HAS_TYPE_HINTS)) {
			|	cmp aword [r0 + opline->extended_value + sizeof(void*) * 2], 0
			|	jnz >7
		}
		|	mov r0, aword [r0 + opline->extended_value + sizeof(void*)]
		|	test r0, r0
		|	jl >7
		if (!use_prop_guard) {
			|	IF_TYPE byte [FCARG1a + r0 + 8], IS_UNDEF, >7
		}
		|	add FCARG1a, r0
		prop_addr = ZEND_ADDR_MEM_ZVAL(ZREG_FCARG1, 0);
	} else {
		prop_addr = ZEND_ADDR_MEM_ZVAL(ZREG_FCARG1, prop_info->offset);
		if (ZEND_TYPE_IS_SET(prop_info->type) || !use_prop_guard) {
			if (JIT_G(trigger) == ZEND_JIT_ON_HOT_TRACE) {
				int32_t exit_point = zend_jit_trace_get_exit_point(opline, ZEND_JIT_EXIT_TO_VM);
				const void *exit_addr = zend_jit_trace_get_exit_addr(exit_point);

				if (!exit_addr) {
					return 0;
				}
				|	IF_TYPE byte [FCARG1a + prop_info->offset + 8], IS_UNDEF, &exit_addr
			} else {
				|	IF_TYPE byte [FCARG1a + prop_info->offset + 8], IS_UNDEF, >7
				needs_slow_path = 1;
			}
		}
		if (ZEND_TYPE_IS_SET(prop_info->type)) {
			may_throw = 1;
			|	SET_EX_OPLINE opline, r0
			if (ce && ce->ce_flags & ZEND_ACC_IMMUTABLE) {
				|	LOAD_ADDR FCARG2a, prop_info
			} else {
				int prop_info_offset =
					(((prop_info->offset - (sizeof(zend_object) - sizeof(zval))) / sizeof(zval)) * sizeof(void*));

				|	mov r0, aword [FCARG1a + offsetof(zend_object, ce)]
				|	mov	r0, aword [r0 + offsetof(zend_class_entry, properties_info_table)]
				|	mov FCARG2a, aword[r0 + prop_info_offset]
			}
			|	LOAD_ZVAL_ADDR FCARG1a, prop_addr
			if (opline->result_type == IS_UNUSED) {
				switch (opline->opcode) {
					case ZEND_PRE_INC_OBJ:
					case ZEND_POST_INC_OBJ:
						|	EXT_CALL zend_jit_inc_typed_prop, r0
						break;
					case ZEND_PRE_DEC_OBJ:
					case ZEND_POST_DEC_OBJ:
						|	EXT_CALL zend_jit_dec_typed_prop, r0
						break;
					default:
						ZEND_UNREACHABLE();
				}
			} else {
				|.if X64
					|	LOAD_ZVAL_ADDR CARG3, res_addr
				|.else
					|	sub r4, 12
					|	PUSH_ZVAL_ADDR res_addr, r0
				|.endif
				switch (opline->opcode) {
					case ZEND_PRE_INC_OBJ:
						|	EXT_CALL zend_jit_pre_inc_typed_prop, r0
						break;
					case ZEND_PRE_DEC_OBJ:
						|	EXT_CALL zend_jit_pre_dec_typed_prop, r0
						break;
					case ZEND_POST_INC_OBJ:
						|	EXT_CALL zend_jit_post_inc_typed_prop, r0
						break;
					case ZEND_POST_DEC_OBJ:
						|	EXT_CALL zend_jit_post_dec_typed_prop, r0
						break;
					default:
						ZEND_UNREACHABLE();
				}
				|.if not(X64)
					|	add r4, 12
				|.endif
			}
		}
	}

	if (!prop_info || !ZEND_TYPE_IS_SET(prop_info->type)) {
		uint32_t var_info = MAY_BE_ANY|MAY_BE_REF|MAY_BE_RC1|MAY_BE_RCN;
		zend_jit_addr var_addr = prop_addr;

		if (use_prop_guard) {
			int32_t exit_point = zend_jit_trace_get_exit_point(opline, 0);
			const void *exit_addr = zend_jit_trace_get_exit_addr(exit_point);

			|	IF_NOT_ZVAL_TYPE var_addr, prop_type, &exit_addr
			var_info = (1 << prop_type) | (var_info & ~(MAY_BE_ANY|MAY_BE_UNDEF|MAY_BE_REF));
		}

		if (var_info & MAY_BE_REF) {
			may_throw = 1;
			var_addr = ZEND_ADDR_MEM_ZVAL(ZREG_FCARG1, 0);
			if (Z_REG(prop_addr) != ZREG_FCARG1 || Z_OFFSET(prop_addr) != 0) {
				|	LOAD_ZVAL_ADDR FCARG1a, prop_addr
			}
			|	IF_NOT_ZVAL_TYPE var_addr, IS_REFERENCE, >2
			|	GET_ZVAL_PTR FCARG1a, var_addr
			|	cmp aword [FCARG1a + offsetof(zend_reference, sources.ptr)], 0
			|	jnz >1
			|	lea FCARG1a, aword [FCARG1a + offsetof(zend_reference, val)]
			|.cold_code
			|1:
			if (opline) {
				|	SET_EX_OPLINE opline, r0
			}
			if (opline->result_type == IS_UNUSED) {
				|	xor FCARG2a, FCARG2a
			} else {
				|	LOAD_ZVAL_ADDR FCARG2a, res_addr
			}
			switch (opline->opcode) {
				case ZEND_PRE_INC_OBJ:
					|	EXT_CALL zend_jit_pre_inc_typed_ref, r0
					break;
				case ZEND_PRE_DEC_OBJ:
					|	EXT_CALL zend_jit_pre_dec_typed_ref, r0
					break;
				case ZEND_POST_INC_OBJ:
					|	EXT_CALL zend_jit_post_inc_typed_ref, r0
					break;
				case ZEND_POST_DEC_OBJ:
					|	EXT_CALL zend_jit_post_dec_typed_ref, r0
					break;
				default:
					ZEND_UNREACHABLE();
			}
			|	jmp >9
			|.code
			|2:
		}

		if (var_info & MAY_BE_LONG) {
			if (var_info & (MAY_BE_ANY - MAY_BE_LONG)) {
				|	IF_NOT_ZVAL_TYPE var_addr, IS_LONG, >2
			}
			if (opline->opcode == ZEND_POST_INC_OBJ || opline->opcode == ZEND_POST_DEC_OBJ) {
				if (opline->result_type != IS_UNUSED) {
					|	ZVAL_COPY_VALUE res_addr, -1, var_addr, MAY_BE_LONG, ZREG_R1, ZREG_R2
				}
			}
			if (opline->opcode == ZEND_PRE_INC_OBJ || opline->opcode == ZEND_POST_INC_OBJ) {
				|	LONG_OP_WITH_32BIT_CONST add, var_addr, Z_L(1)
			} else {
				|	LONG_OP_WITH_32BIT_CONST sub, var_addr, Z_L(1)
			}
			|	jo	>3
			if (opline->opcode == ZEND_PRE_INC_OBJ || opline->opcode == ZEND_PRE_DEC_OBJ) {
				if (opline->result_type != IS_UNUSED) {
					|	ZVAL_COPY_VALUE res_addr, -1, var_addr, MAY_BE_LONG, ZREG_R0, ZREG_R2
				}
			}
			|.cold_code
		}
		if (var_info & (MAY_BE_ANY - MAY_BE_LONG)) {
			if (var_info & (MAY_BE_ARRAY|MAY_BE_OBJECT|MAY_BE_RESOURCE)) {
				may_throw = 1;
			}
			if (var_info & MAY_BE_LONG) {
				|2:
			}
			if (Z_REG(var_addr) != ZREG_FCARG1 || Z_OFFSET(var_addr) != 0) {
				var_addr = ZEND_ADDR_MEM_ZVAL(ZREG_FCARG1, 0);
				|	LOAD_ZVAL_ADDR FCARG1a, prop_addr
			}
			if (opline->opcode == ZEND_POST_INC_OBJ || opline->opcode == ZEND_POST_DEC_OBJ) {
				|	ZVAL_COPY_VALUE res_addr, -1, var_addr, MAY_BE_ANY, ZREG_R0, ZREG_R2
				|	TRY_ADDREF MAY_BE_ANY, ah, r2
			}
			if (opline->opcode == ZEND_PRE_INC_OBJ || opline->opcode == ZEND_POST_INC_OBJ) {
				if (opline->opcode == ZEND_PRE_INC_OBJ && opline->result_type != IS_UNUSED) {
					|	LOAD_ZVAL_ADDR FCARG2a, res_addr
					|	EXT_CALL zend_jit_pre_inc, r0
				} else {
					|	EXT_CALL increment_function, r0
				}
			} else {
				if (opline->opcode == ZEND_PRE_DEC_OBJ && opline->result_type != IS_UNUSED) {
					|	LOAD_ZVAL_ADDR FCARG2a, res_addr
					|	EXT_CALL zend_jit_pre_dec, r0
				} else {
					|	EXT_CALL decrement_function, r0
				}
			}
			if (var_info & MAY_BE_LONG) {
				|	jmp >4
			}
		}
		if (var_info & MAY_BE_LONG) {
			|3:
			if (opline->opcode == ZEND_PRE_INC_OBJ || opline->opcode == ZEND_POST_INC_OBJ) {
				|.if X64
					|	mov64 rax, 0x43e0000000000000
					|	SET_ZVAL_LVAL var_addr, rax
					|	SET_ZVAL_TYPE_INFO var_addr, IS_DOUBLE
					if (opline->opcode == ZEND_PRE_INC_OBJ && opline->result_type != IS_UNUSED) {
						|	SET_ZVAL_LVAL res_addr, rax
						|	SET_ZVAL_TYPE_INFO res_addr, IS_DOUBLE
					}
				|.else
					|	SET_ZVAL_LVAL var_addr, 0
					|	SET_ZVAL_W2 var_addr, 0x41e00000
					|	SET_ZVAL_TYPE_INFO var_addr, IS_DOUBLE
					if (opline->opcode == ZEND_PRE_INC_OBJ && opline->result_type != IS_UNUSED) {
						|	SET_ZVAL_LVAL res_addr, 0
						|	SET_ZVAL_W2 res_addr, 0x41e00000
						|	SET_ZVAL_TYPE_INFO res_addr, IS_DOUBLE
					}
				|.endif
			} else {
				|.if X64
					|	mov64 rax, 0xc3e0000000000000
					|	SET_ZVAL_LVAL var_addr, rax
					|	SET_ZVAL_TYPE_INFO var_addr, IS_DOUBLE
					if (opline->opcode == ZEND_PRE_DEC_OBJ && opline->result_type != IS_UNUSED) {
						|	SET_ZVAL_LVAL res_addr, rax
						|	SET_ZVAL_TYPE_INFO res_addr, IS_DOUBLE
					}
				|.else
					|	SET_ZVAL_LVAL var_addr, 0x00200000
					|	SET_ZVAL_W2 var_addr, 0xc1e00000
					|	SET_ZVAL_TYPE_INFO var_addr, IS_DOUBLE
					if (opline->opcode == ZEND_PRE_DEC_OBJ && opline->result_type != IS_UNUSED) {
						|	SET_ZVAL_LVAL res_addr, 0x00200000
						|	SET_ZVAL_W2 res_addr, 0xc1e00000
						|	SET_ZVAL_TYPE_INFO res_addr, IS_DOUBLE
					}
				|.endif
			}
			if (opline->result_type != IS_UNUSED
			 && (opline->opcode == ZEND_PRE_INC_OBJ || opline->opcode == ZEND_PRE_DEC_OBJ)
			 && prop_info
			 && !ZEND_TYPE_IS_SET(prop_info->type)
			 && (res_info & MAY_BE_GUARD)
			 && (res_info & MAY_BE_LONG)) {
				zend_jit_trace_stack *stack = JIT_G(current_frame)->stack;
				uint32_t old_res_info = STACK_INFO(stack, EX_VAR_TO_NUM(opline->result.var));
				int32_t exit_point;
				const void *exit_addr;

				SET_STACK_TYPE(stack, EX_VAR_TO_NUM(opline->result.var), IS_DOUBLE, 0);
				exit_point = zend_jit_trace_get_exit_point(opline + 1, 0);
				exit_addr = zend_jit_trace_get_exit_addr(exit_point);
				SET_STACK_INFO(stack, EX_VAR_TO_NUM(opline->result.var), old_res_info);
				ssa->var_info[ssa_op->result_def].type = res_info & ~MAY_BE_GUARD;
				|	jmp &exit_addr
				|.code
			} else {
				|	jmp >4
				|.code
				|4:
			}
		}
	}

	if (needs_slow_path) {
		may_throw = 1;
		|.cold_code
		|7:
		|	SET_EX_OPLINE opline, r0
		|	// value = zobj->handlers->write_property(zobj, name, value, CACHE_ADDR(opline->extended_value));
		|	LOAD_ADDR FCARG2a, name
		|.if X64
			|	mov CARG3, EX->run_time_cache
			|	add CARG3, opline->extended_value
			if (opline->result_type == IS_UNUSED) {
				|	xor CARG4, CARG4
			} else {
				|	LOAD_ZVAL_ADDR CARG4, res_addr
			}
		|.else
			|	sub r4, 8
			if (opline->result_type == IS_UNUSED) {
				|	push 0
			} else {
				|	PUSH_ZVAL_ADDR res_addr, r0
			}
			|	mov r0, EX->run_time_cache
			|	add r0, opline->extended_value
			|	push r0
		|.endif

		switch (opline->opcode) {
			case ZEND_PRE_INC_OBJ:
				|	EXT_CALL zend_jit_pre_inc_obj_helper, r0
				break;
			case ZEND_PRE_DEC_OBJ:
				|	EXT_CALL zend_jit_pre_dec_obj_helper, r0
				break;
			case ZEND_POST_INC_OBJ:
				|	EXT_CALL zend_jit_post_inc_obj_helper, r0
				break;
			case ZEND_POST_DEC_OBJ:
				|	EXT_CALL zend_jit_post_dec_obj_helper, r0
				break;
			default:
				ZEND_UNREACHABLE();
		}

		|.if not(X64)
			|	add r4, 8
		|.endif

		|	jmp >9
		|.code
	}

	|9:
	if (opline->op1_type != IS_UNUSED && !delayed_fetch_this && !op1_indirect) {
		if ((op1_info & MAY_HAVE_DTOR) && (op1_info & MAY_BE_RC1)) {
			may_throw = 1;
		}
		|	FREE_OP opline->op1_type, opline->op1, op1_info, 1, opline
	}

	if (may_throw) {
		if (!zend_jit_check_exception(Dst)) {
			return 0;
		}
	}

	return 1;
}

static int zend_jit_assign_obj_op(dasm_State          **Dst,
                                  const zend_op        *opline,
                                  const zend_op_array  *op_array,
                                  zend_ssa             *ssa,
                                  const zend_ssa_op    *ssa_op,
                                  uint32_t              op1_info,
                                  zend_jit_addr         op1_addr,
                                  uint32_t              val_info,
                                  zend_ssa_range       *val_range,
                                  bool                  op1_indirect,
                                  zend_class_entry     *ce,
                                  bool                  ce_is_instanceof,
                                  bool                  on_this,
                                  bool                  delayed_fetch_this,
                                  zend_class_entry     *trace_ce,
                                  uint8_t               prop_type)
{
	zval *member;
	zend_string *name;
	zend_property_info *prop_info;
	zend_jit_addr val_addr = OP1_DATA_ADDR();
	zend_jit_addr this_addr = ZEND_ADDR_MEM_ZVAL(ZREG_FP, offsetof(zend_execute_data, This));
	zend_jit_addr prop_addr;
	bool needs_slow_path = 0;
	bool use_prop_guard = 0;
	bool may_throw = 0;
	binary_op_type binary_op = get_binary_op(opline->extended_value);

	ZEND_ASSERT(opline->op2_type == IS_CONST);
	ZEND_ASSERT(op1_info & MAY_BE_OBJECT);
	ZEND_ASSERT(opline->result_type == IS_UNUSED);

	member = RT_CONSTANT(opline, opline->op2);
	ZEND_ASSERT(Z_TYPE_P(member) == IS_STRING && Z_STRVAL_P(member)[0] != '\0');
	name = Z_STR_P(member);
	prop_info = zend_get_known_property_info(op_array, ce, name, on_this, op_array->filename);

	if (on_this) {
		|	GET_ZVAL_PTR FCARG1a, this_addr
	} else {
		if (opline->op1_type == IS_VAR
		 && (op1_info & MAY_BE_INDIRECT)
		 && Z_REG(op1_addr) == ZREG_FP) {
			|	LOAD_ZVAL_ADDR FCARG1a, op1_addr
			|	IF_NOT_Z_TYPE FCARG1a, IS_INDIRECT, >1
			|	GET_Z_PTR FCARG1a, FCARG1a
			|1:
			op1_addr = ZEND_ADDR_MEM_ZVAL(ZREG_FCARG1, 0);
		}
		if (op1_info & MAY_BE_REF) {
			if (Z_REG(op1_addr) != ZREG_FCARG1 || Z_OFFSET(op1_addr) != 0) {
				|	LOAD_ZVAL_ADDR FCARG1a, op1_addr
			}
			|	ZVAL_DEREF FCARG1a, op1_info
			op1_addr = ZEND_ADDR_MEM_ZVAL(ZREG_FCARG1, 0);
		}
		if (op1_info & ((MAY_BE_UNDEF|MAY_BE_ANY)- MAY_BE_OBJECT)) {
			if (JIT_G(trigger) == ZEND_JIT_ON_HOT_TRACE) {
				int32_t exit_point = zend_jit_trace_get_exit_point(opline, ZEND_JIT_EXIT_TO_VM);
				const void *exit_addr = zend_jit_trace_get_exit_addr(exit_point);

				if (!exit_addr) {
					return 0;
				}
				|	IF_NOT_ZVAL_TYPE op1_addr, IS_OBJECT, &exit_addr
			} else {
				|	IF_NOT_ZVAL_TYPE op1_addr, IS_OBJECT, >1
				|.cold_code
				|1:
				|	SET_EX_OPLINE opline, r0
				if (Z_REG(op1_addr) != ZREG_FCARG1 || Z_OFFSET(op1_addr) != 0) {
					|	LOAD_ZVAL_ADDR FCARG1a, op1_addr
				}
				|	LOAD_ADDR FCARG2a, ZSTR_VAL(name)
				if (op1_info & MAY_BE_UNDEF) {
					|	EXT_CALL zend_jit_invalid_property_assign_op, r0
				} else {
					|	EXT_CALL zend_jit_invalid_property_assign, r0
				}
				may_throw = 1;
				if (((opline+1)->op1_type & (IS_VAR|IS_TMP_VAR))
				 && (val_info & (MAY_BE_REF|MAY_BE_STRING|MAY_BE_ARRAY|MAY_BE_OBJECT|MAY_BE_RESOURCE))) {
					may_throw = 1;
					|	jmp >8
				} else {
					|	jmp >9
				}
				|.code
			}
		}
		|	GET_ZVAL_PTR FCARG1a, op1_addr
	}

	if (!prop_info && trace_ce && (trace_ce->ce_flags & ZEND_ACC_IMMUTABLE)) {
		prop_info = zend_get_known_property_info(op_array, trace_ce, name, on_this, op_array->filename);
		if (prop_info) {
			ce = trace_ce;
			ce_is_instanceof = 0;
			if (!(op1_info & MAY_BE_CLASS_GUARD)) {
				if (on_this && JIT_G(current_frame)
				 && TRACE_FRAME_IS_THIS_CLASS_CHECKED(JIT_G(current_frame))) {
					ZEND_ASSERT(JIT_G(current_frame)->ce == ce);
				} else if (zend_jit_class_guard(Dst, opline, ce)) {
					if (on_this && JIT_G(current_frame)) {
						JIT_G(current_frame)->ce = ce;
						TRACE_FRAME_SET_THIS_CLASS_CHECKED(JIT_G(current_frame));
					}
				} else {
					return 0;
				}
				if (ssa->var_info && ssa_op->op1_use >= 0) {
					ssa->var_info[ssa_op->op1_use].type |= MAY_BE_CLASS_GUARD;
					ssa->var_info[ssa_op->op1_use].ce = ce;
					ssa->var_info[ssa_op->op1_use].is_instanceof = ce_is_instanceof;
				}
				if (ssa->var_info && ssa_op->op1_def >= 0) {
					ssa->var_info[ssa_op->op1_def].type |= MAY_BE_CLASS_GUARD;
					ssa->var_info[ssa_op->op1_def].ce = ce;
					ssa->var_info[ssa_op->op1_def].is_instanceof = ce_is_instanceof;
				}
			}
		}
	}

	use_prop_guard = (prop_type != IS_UNKNOWN
		&& prop_type != IS_UNDEF
		&& prop_type != IS_REFERENCE
		&& (op1_info & (MAY_BE_ANY|MAY_BE_UNDEF)) == MAY_BE_OBJECT);

	if (!prop_info) {
		needs_slow_path = 1;

		|	mov r0, EX->run_time_cache
		|	mov r2, aword [r0 + (opline+1)->extended_value]
		|	cmp r2, aword [FCARG1a + offsetof(zend_object, ce)]
		|	jne >7
		if (!ce || ce_is_instanceof || (ce->ce_flags & ZEND_ACC_HAS_TYPE_HINTS)) {
			|	cmp aword [r0 + (opline+1)->extended_value + sizeof(void*) * 2], 0
			|	jnz >7
		}
		|	mov r0, aword [r0 + (opline+1)->extended_value + sizeof(void*)]
		|	test r0, r0
		|	jl >7
		if (!use_prop_guard) {
			|	IF_TYPE byte [FCARG1a + r0 + 8], IS_UNDEF, >7
		}
		|	add FCARG1a, r0
		prop_addr = ZEND_ADDR_MEM_ZVAL(ZREG_FCARG1, 0);
	} else {
		prop_addr = ZEND_ADDR_MEM_ZVAL(ZREG_FCARG1, prop_info->offset);
		if (ZEND_TYPE_IS_SET(prop_info->type) || !use_prop_guard) {
			if (JIT_G(trigger) == ZEND_JIT_ON_HOT_TRACE) {
				int32_t exit_point = zend_jit_trace_get_exit_point(opline, ZEND_JIT_EXIT_TO_VM);
				const void *exit_addr = zend_jit_trace_get_exit_addr(exit_point);

				if (!exit_addr) {
					return 0;
				}
				|	IF_TYPE byte [FCARG1a + prop_info->offset + 8], IS_UNDEF, &exit_addr
			} else {
				|	IF_TYPE byte [FCARG1a + prop_info->offset + 8], IS_UNDEF, >7
				needs_slow_path = 1;
			}
		}
		if (ZEND_TYPE_IS_SET(prop_info->type)) {
			uint32_t info = val_info;

			may_throw = 1;

			if (opline) {
				|	SET_EX_OPLINE opline, r0
			}

			|	IF_ZVAL_TYPE prop_addr, IS_REFERENCE, >1
			|.cold_code
			|1:
			|	GET_ZVAL_PTR FCARG1a, prop_addr
			if (Z_MODE(val_addr) != IS_MEM_ZVAL || Z_REG(val_addr) != ZREG_FCARG2 || Z_OFFSET(val_addr) != 0) {
				|	LOAD_ZVAL_ADDR FCARG2a, val_addr
			}
			|.if X64
				|	LOAD_ADDR CARG3, binary_op
			|.else
				|	sub r4, 12
				|	PUSH_ADDR binary_op, r0
			|.endif
			|	EXT_CALL zend_jit_assign_op_to_typed_ref, r0
			|.if not(X64)
				|	add r4, 12
			|.endif
			|	jmp >9
			|.code

			|	// value = zend_assign_to_typed_prop(prop_info, property_val, value EXECUTE_DATA_CC);

			if (ce && ce->ce_flags & ZEND_ACC_IMMUTABLE) {
				|	LOAD_ADDR FCARG2a, prop_info
			} else {
				int prop_info_offset =
					(((prop_info->offset - (sizeof(zend_object) - sizeof(zval))) / sizeof(zval)) * sizeof(void*));

				|	mov r0, aword [FCARG1a + offsetof(zend_object, ce)]
				|	mov	r0, aword [r0 + offsetof(zend_class_entry, properties_info_table)]
				|	mov FCARG2a, aword[r0 + prop_info_offset]
			}
			|	LOAD_ZVAL_ADDR FCARG1a, prop_addr
			|.if X64
				|	LOAD_ZVAL_ADDR CARG3, val_addr
				|	LOAD_ADDR CARG4, binary_op
			|.else
				|	sub r4, 8
				|	PUSH_ADDR binary_op, r0
				|	PUSH_ZVAL_ADDR val_addr, r0
			|.endif

			|	EXT_CALL zend_jit_assign_op_to_typed_prop, r0

			|.if not(X64)
				|	add r4, 8
			|.endif

			if (info & (MAY_BE_REF|MAY_BE_STRING|MAY_BE_ARRAY|MAY_BE_OBJECT|MAY_BE_RESOURCE)) {
				info |= MAY_BE_RC1|MAY_BE_RCN;
			}

			|	FREE_OP (opline+1)->op1_type, (opline+1)->op1, info, 0, NULL
		}
	}

	if (!prop_info || !ZEND_TYPE_IS_SET(prop_info->type)) {
		zend_jit_addr var_addr = prop_addr;
		uint32_t var_info = MAY_BE_ANY|MAY_BE_REF|MAY_BE_RC1|MAY_BE_RCN;
		uint32_t var_def_info = MAY_BE_ANY|MAY_BE_REF|MAY_BE_RC1|MAY_BE_RCN;

		if (use_prop_guard) {
			int32_t exit_point = zend_jit_trace_get_exit_point(opline, 0);
			const void *exit_addr = zend_jit_trace_get_exit_addr(exit_point);

			|	IF_NOT_ZVAL_TYPE var_addr, prop_type, &exit_addr
			var_info = (1 << prop_type) | (var_info & ~(MAY_BE_ANY|MAY_BE_UNDEF|MAY_BE_REF));
		}

		if (var_info & MAY_BE_REF) {
			may_throw = 1;
			var_addr = ZEND_ADDR_MEM_ZVAL(ZREG_R0, 0);
			|	LOAD_ZVAL_ADDR r0, prop_addr
			|	IF_NOT_ZVAL_TYPE var_addr, IS_REFERENCE, >2
			|	GET_ZVAL_PTR FCARG1a, var_addr
			|	cmp aword [FCARG1a + offsetof(zend_reference, sources.ptr)], 0
			|	jnz >1
			|	lea r0, aword [FCARG1a + offsetof(zend_reference, val)]
			|.cold_code
			|1:
			if (Z_MODE(val_addr) != IS_MEM_ZVAL || Z_REG(val_addr) != ZREG_FCARG2 || Z_OFFSET(val_addr) != 0) {
				|	LOAD_ZVAL_ADDR FCARG2a, val_addr
			}
			if (opline) {
				|	SET_EX_OPLINE opline, r0
			}
			|.if X64
				|	LOAD_ADDR CARG3, binary_op
			|.else
				|	sub r4, 12
				|	PUSH_ADDR binary_op, r0
			|.endif
			|	EXT_CALL zend_jit_assign_op_to_typed_ref, r0
			|.if not(X64)
				|	add r4, 12
			|.endif
			|	jmp >9
			|.code
			|2:
			var_info &= ~MAY_BE_REF;
		}

		switch (opline->extended_value) {
			case ZEND_ADD:
			case ZEND_SUB:
			case ZEND_MUL:
				if ((var_info & (MAY_BE_STRING|MAY_BE_ARRAY|MAY_BE_OBJECT|MAY_BE_RESOURCE)) ||
				    (val_info & (MAY_BE_STRING|MAY_BE_ARRAY|MAY_BE_OBJECT|MAY_BE_RESOURCE))) {
					if (opline->extended_value != ZEND_ADD ||
					    (var_info & MAY_BE_ANY) != MAY_BE_ARRAY ||
					    (val_info & MAY_BE_ANY) == MAY_BE_ARRAY) {
						may_throw = 1;
					}
				}
				if (!zend_jit_math_helper(Dst, opline, opline->extended_value, IS_CV, opline->op1, var_addr, var_info, (opline+1)->op1_type, (opline+1)->op1, val_addr, val_info, 0, var_addr, var_def_info, var_info,
						1 /* may overflow */, 0)) {
					return 0;
				}
				break;
			case ZEND_BW_OR:
			case ZEND_BW_AND:
			case ZEND_BW_XOR:
				may_throw = 1;
				if ((var_info & (MAY_BE_STRING|MAY_BE_DOUBLE|MAY_BE_ARRAY|MAY_BE_OBJECT|MAY_BE_RESOURCE)) ||
				    (val_info & (MAY_BE_STRING|MAY_BE_DOUBLE|MAY_BE_ARRAY|MAY_BE_OBJECT|MAY_BE_RESOURCE))) {
					if ((var_info & MAY_BE_ANY) != MAY_BE_STRING ||
					    (val_info & MAY_BE_ANY) != MAY_BE_STRING) {
						may_throw = 1;
					}
				}
				goto long_math;
			case ZEND_SL:
			case ZEND_SR:
				if ((var_info & (MAY_BE_STRING|MAY_BE_DOUBLE|MAY_BE_ARRAY|MAY_BE_OBJECT|MAY_BE_RESOURCE)) ||
				    (val_info & (MAY_BE_STRING|MAY_BE_DOUBLE|MAY_BE_ARRAY|MAY_BE_OBJECT|MAY_BE_RESOURCE))) {
					may_throw = 1;
				}
				if ((opline+1)->op1_type != IS_CONST ||
				    Z_TYPE_P(RT_CONSTANT((opline+1), (opline+1)->op1)) != IS_LONG ||
				    Z_LVAL_P(RT_CONSTANT((opline+1), (opline+1)->op1)) < 0) {
					may_throw = 1;
				}
				goto long_math;
			case ZEND_MOD:
				if ((var_info & (MAY_BE_STRING|MAY_BE_ARRAY|MAY_BE_OBJECT|MAY_BE_RESOURCE)) ||
				    (val_info & (MAY_BE_STRING|MAY_BE_ARRAY|MAY_BE_OBJECT|MAY_BE_RESOURCE))) {
					if (opline->extended_value != ZEND_ADD ||
					    (var_info & MAY_BE_ANY) != MAY_BE_ARRAY ||
					    (val_info & MAY_BE_ANY) == MAY_BE_ARRAY) {
						may_throw = 1;
					}
				}
				if ((opline+1)->op1_type != IS_CONST ||
				    Z_TYPE_P(RT_CONSTANT((opline+1), (opline+1)->op1)) != IS_LONG ||
				    Z_LVAL_P(RT_CONSTANT((opline+1), (opline+1)->op1)) == 0) {
					may_throw = 1;
				}
long_math:
				if (!zend_jit_long_math_helper(Dst, opline, opline->extended_value,
						IS_CV, opline->op1, var_addr, var_info, NULL,
						(opline+1)->op1_type, (opline+1)->op1, val_addr, val_info,
						val_range,
						0, var_addr, var_def_info, var_info, /* may throw */ 1)) {
					return 0;
				}
				break;
			case ZEND_CONCAT:
				may_throw = 1;
				if (!zend_jit_concat_helper(Dst, opline, IS_CV, opline->op1, var_addr, var_info, (opline+1)->op1_type, (opline+1)->op1, val_addr, val_info, var_addr,
						0)) {
					return 0;
				}
				break;
			default:
				ZEND_UNREACHABLE();
		}
	}

	if (needs_slow_path) {
		may_throw = 1;
		|.cold_code
		|7:
		|	SET_EX_OPLINE opline, r0
		|	// value = zobj->handlers->write_property(zobj, name, value, CACHE_ADDR(opline->extended_value));
		|	LOAD_ADDR FCARG2a, name
		|.if X64
			|	LOAD_ZVAL_ADDR CARG3, val_addr
			|	mov CARG4, EX->run_time_cache
			|	add CARG4, (opline+1)->extended_value
			|.if X64WIN
			|	LOAD_ADDR r0, binary_op
			|	mov aword A5, r0
			|.else
			|	LOAD_ADDR CARG5, binary_op
			|.endif
		|.else
			|	sub r4, 4
			|	PUSH_ADDR binary_op, r0
			|	mov r0, EX->run_time_cache
			|	add r0, (opline+1)->extended_value
			|	push r0
			|	PUSH_ZVAL_ADDR val_addr, r0
		|.endif

		|	EXT_CALL zend_jit_assign_obj_op_helper, r0

		|.if not(X64)
			|	add r4, 4
		|.endif

		if (val_info & (MAY_BE_REF|MAY_BE_STRING|MAY_BE_ARRAY|MAY_BE_OBJECT|MAY_BE_RESOURCE)) {
			val_info |= MAY_BE_RC1|MAY_BE_RCN;
		}

		|8:
		|	// FREE_OP_DATA();
		|	FREE_OP (opline+1)->op1_type, (opline+1)->op1, val_info, 0, opline
		|	jmp >9
		|.code
	}

	|9:
	if (opline->op1_type != IS_UNUSED && !delayed_fetch_this && !op1_indirect) {
		if ((op1_info & MAY_HAVE_DTOR) && (op1_info & MAY_BE_RC1)) {
			may_throw = 1;
		}
		|	FREE_OP opline->op1_type, opline->op1, op1_info, 1, opline
	}

	if (may_throw) {
		if (!zend_jit_check_exception(Dst)) {
			return 0;
		}
	}

	return 1;
}

static int zend_jit_assign_obj(dasm_State          **Dst,
                               const zend_op        *opline,
                               const zend_op_array  *op_array,
                               zend_ssa             *ssa,
                               const zend_ssa_op    *ssa_op,
                               uint32_t              op1_info,
                               zend_jit_addr         op1_addr,
                               uint32_t              val_info,
                               bool                  op1_indirect,
                               zend_class_entry     *ce,
                               bool                  ce_is_instanceof,
                               bool                  on_this,
                               bool                  delayed_fetch_this,
                               zend_class_entry     *trace_ce,
                               uint8_t               prop_type,
                               int                   may_throw)
{
	zval *member;
	zend_string *name;
	zend_property_info *prop_info;
	zend_jit_addr val_addr = OP1_DATA_ADDR();
	zend_jit_addr res_addr = 0;
	zend_jit_addr this_addr = ZEND_ADDR_MEM_ZVAL(ZREG_FP, offsetof(zend_execute_data, This));
	zend_jit_addr prop_addr;
	bool needs_slow_path = 0;

	if (RETURN_VALUE_USED(opline)) {
		res_addr = ZEND_ADDR_MEM_ZVAL(ZREG_FP, opline->result.var);
	}

	ZEND_ASSERT(opline->op2_type == IS_CONST);
	ZEND_ASSERT(op1_info & MAY_BE_OBJECT);

	member = RT_CONSTANT(opline, opline->op2);
	ZEND_ASSERT(Z_TYPE_P(member) == IS_STRING && Z_STRVAL_P(member)[0] != '\0');
	name = Z_STR_P(member);
	prop_info = zend_get_known_property_info(op_array, ce, name, on_this, op_array->filename);

	if (on_this) {
		|	GET_ZVAL_PTR FCARG1a, this_addr
	} else {
		if (opline->op1_type == IS_VAR
		 && (op1_info & MAY_BE_INDIRECT)
		 && Z_REG(op1_addr) == ZREG_FP) {
			|	LOAD_ZVAL_ADDR FCARG1a, op1_addr
			|	IF_NOT_Z_TYPE FCARG1a, IS_INDIRECT, >1
			|	GET_Z_PTR FCARG1a, FCARG1a
			|1:
			op1_addr = ZEND_ADDR_MEM_ZVAL(ZREG_FCARG1, 0);
		}
		if (op1_info & MAY_BE_REF) {
			if (Z_REG(op1_addr) != ZREG_FCARG1 || Z_OFFSET(op1_addr) != 0) {
				|	LOAD_ZVAL_ADDR FCARG1a, op1_addr
			}
			|	ZVAL_DEREF FCARG1a, op1_info
			op1_addr = ZEND_ADDR_MEM_ZVAL(ZREG_FCARG1, 0);
		}
		if (op1_info & ((MAY_BE_UNDEF|MAY_BE_ANY)- MAY_BE_OBJECT)) {
			if (JIT_G(trigger) == ZEND_JIT_ON_HOT_TRACE) {
				int32_t exit_point = zend_jit_trace_get_exit_point(opline, ZEND_JIT_EXIT_TO_VM);
				const void *exit_addr = zend_jit_trace_get_exit_addr(exit_point);

				if (!exit_addr) {
					return 0;
				}
				|	IF_NOT_ZVAL_TYPE op1_addr, IS_OBJECT, &exit_addr
			} else {
				|	IF_NOT_ZVAL_TYPE op1_addr, IS_OBJECT, >1
				|.cold_code
				|1:
				|	SET_EX_OPLINE opline, r0
				if (Z_REG(op1_addr) != ZREG_FCARG1 || Z_OFFSET(op1_addr) != 0) {
					|	LOAD_ZVAL_ADDR FCARG1a, op1_addr
				}
				|	LOAD_ADDR FCARG2a, ZSTR_VAL(name)
				|	EXT_CALL zend_jit_invalid_property_assign, r0
				if (RETURN_VALUE_USED(opline)) {
					|	SET_ZVAL_TYPE_INFO res_addr, IS_NULL
				}
				if (((opline+1)->op1_type & (IS_VAR|IS_TMP_VAR))
				 && (val_info & (MAY_BE_REF|MAY_BE_STRING|MAY_BE_ARRAY|MAY_BE_OBJECT|MAY_BE_RESOURCE))) {
					|	jmp >7
				} else {
					|	jmp >9
				}
				|.code
			}
		}
		|	GET_ZVAL_PTR FCARG1a, op1_addr
	}

	if (!prop_info && trace_ce && (trace_ce->ce_flags & ZEND_ACC_IMMUTABLE)) {
		prop_info = zend_get_known_property_info(op_array, trace_ce, name, on_this, op_array->filename);
		if (prop_info) {
			ce = trace_ce;
			ce_is_instanceof = 0;
			if (!(op1_info & MAY_BE_CLASS_GUARD)) {
				if (on_this && JIT_G(current_frame)
				 && TRACE_FRAME_IS_THIS_CLASS_CHECKED(JIT_G(current_frame))) {
					ZEND_ASSERT(JIT_G(current_frame)->ce == ce);
				} else if (zend_jit_class_guard(Dst, opline, ce)) {
					if (on_this && JIT_G(current_frame)) {
						JIT_G(current_frame)->ce = ce;
						TRACE_FRAME_SET_THIS_CLASS_CHECKED(JIT_G(current_frame));
					}
				} else {
					return 0;
				}
				if (ssa->var_info && ssa_op->op1_use >= 0) {
					ssa->var_info[ssa_op->op1_use].type |= MAY_BE_CLASS_GUARD;
					ssa->var_info[ssa_op->op1_use].ce = ce;
					ssa->var_info[ssa_op->op1_use].is_instanceof = ce_is_instanceof;
				}
				if (ssa->var_info && ssa_op->op1_def >= 0) {
					ssa->var_info[ssa_op->op1_def].type |= MAY_BE_CLASS_GUARD;
					ssa->var_info[ssa_op->op1_def].ce = ce;
					ssa->var_info[ssa_op->op1_def].is_instanceof = ce_is_instanceof;
				}
			}
		}
	}

	if (!prop_info) {
		needs_slow_path = 1;

		|	mov r0, EX->run_time_cache
		|	mov r2, aword [r0 + opline->extended_value]
		|	cmp r2, aword [FCARG1a + offsetof(zend_object, ce)]
		|	jne >5
		if (!ce || ce_is_instanceof || (ce->ce_flags & ZEND_ACC_HAS_TYPE_HINTS)) {
			|	mov FCARG2a, aword [r0 + opline->extended_value + sizeof(void*) * 2]
		}
		|	mov r0, aword [r0 + opline->extended_value + sizeof(void*)]
		|	test r0, r0
		|	jl >5
		|	IF_TYPE byte [FCARG1a + r0 + 8], IS_UNDEF, >5
		|	add FCARG1a, r0
		prop_addr = ZEND_ADDR_MEM_ZVAL(ZREG_FCARG1, 0);
		if (!ce || ce_is_instanceof || (ce->ce_flags & ZEND_ACC_HAS_TYPE_HINTS)) {
			|	test FCARG2a, FCARG2a
			|	jnz >1
			|.cold_code
			|1:
			|	// value = zend_assign_to_typed_prop(prop_info, property_val, value EXECUTE_DATA_CC);
			|	SET_EX_OPLINE opline, r0
			|.if X64
				|	LOAD_ZVAL_ADDR CARG3, val_addr
				if (RETURN_VALUE_USED(opline)) {
					|	LOAD_ZVAL_ADDR CARG4, res_addr
				} else {
					|	xor CARG4, CARG4
				}
			|.else
				|	sub r4, 8
				if (RETURN_VALUE_USED(opline)) {
					|	PUSH_ZVAL_ADDR res_addr, r0
				} else {
					|	push 0
				}
				|	PUSH_ZVAL_ADDR val_addr, r0
			|.endif

			|	EXT_CALL zend_jit_assign_to_typed_prop, r0

			|.if not(X64)
				|	add r4, 8
			|.endif

			if ((opline+1)->op1_type == IS_CONST) {
				|	// TODO: ???
				|	// if (Z_TYPE_P(value) == orig_type) {
				|	// CACHE_PTR_EX(cache_slot + 2, NULL);
			}

			if (((opline+1)->op1_type & (IS_VAR|IS_TMP_VAR))
			 && (val_info & (MAY_BE_REF|MAY_BE_STRING|MAY_BE_ARRAY|MAY_BE_OBJECT|MAY_BE_RESOURCE))) {
				|	jmp >7
			} else {
				|	jmp >9
			}
			|.code
		}
	} else {
		prop_addr = ZEND_ADDR_MEM_ZVAL(ZREG_FCARG1, prop_info->offset);
		if (!ce || ce_is_instanceof || !(ce->ce_flags & ZEND_ACC_IMMUTABLE) || ce->__get || ce->__set || (prop_info->flags & ZEND_ACC_READONLY)) {
			// Undefined property with magic __get()/__set()
			if (JIT_G(trigger) == ZEND_JIT_ON_HOT_TRACE) {
				int32_t exit_point = zend_jit_trace_get_exit_point(opline, ZEND_JIT_EXIT_TO_VM);
				const void *exit_addr = zend_jit_trace_get_exit_addr(exit_point);

				if (!exit_addr) {
					return 0;
				}
				|	IF_TYPE byte [FCARG1a + prop_info->offset + 8], IS_UNDEF, &exit_addr
			} else {
				|	IF_TYPE byte [FCARG1a + prop_info->offset + 8], IS_UNDEF, >5
				needs_slow_path = 1;
			}
		}
		if (ZEND_TYPE_IS_SET(prop_info->type)) {
			uint32_t info = val_info;

			|	// value = zend_assign_to_typed_prop(prop_info, property_val, value EXECUTE_DATA_CC);
			|	SET_EX_OPLINE opline, r0
			if (ce && ce->ce_flags & ZEND_ACC_IMMUTABLE) {
				|	LOAD_ADDR FCARG2a, prop_info
			} else {
				int prop_info_offset =
					(((prop_info->offset - (sizeof(zend_object) - sizeof(zval))) / sizeof(zval)) * sizeof(void*));

				|	mov r0, aword [FCARG1a + offsetof(zend_object, ce)]
				|	mov	r0, aword [r0 + offsetof(zend_class_entry, properties_info_table)]
				|	mov FCARG2a, aword[r0 + prop_info_offset]
			}
			|	LOAD_ZVAL_ADDR FCARG1a, prop_addr
			|.if X64
				|	LOAD_ZVAL_ADDR CARG3, val_addr
				if (RETURN_VALUE_USED(opline)) {
					|	LOAD_ZVAL_ADDR CARG4, res_addr
				} else {
					|	xor CARG4, CARG4
				}
			|.else
				|	sub r4, 8
				if (RETURN_VALUE_USED(opline)) {
					|	PUSH_ZVAL_ADDR res_addr, r0
				} else {
					|	push 0
				}
				|	PUSH_ZVAL_ADDR val_addr, r0
			|.endif

			|	EXT_CALL zend_jit_assign_to_typed_prop, r0

			|.if not(X64)
				|	add r4, 8
			|.endif

			if (info & (MAY_BE_REF|MAY_BE_STRING|MAY_BE_ARRAY|MAY_BE_OBJECT|MAY_BE_RESOURCE)) {
				info |= MAY_BE_RC1|MAY_BE_RCN;
			}

			|	FREE_OP (opline+1)->op1_type, (opline+1)->op1, info, 0, NULL
		}
	}

	if (!prop_info || !ZEND_TYPE_IS_SET(prop_info->type)) {
		// value = zend_assign_to_variable(property_val, value, OP_DATA_TYPE, EX_USES_STRICT_TYPES());
		if (opline->result_type == IS_UNUSED) {
			if (!zend_jit_assign_to_variable_call(Dst, opline, prop_addr, prop_addr, -1, -1, (opline+1)->op1_type, val_addr, val_info, res_addr, 0)) {
				return 0;
			}
		} else {
			if (!zend_jit_assign_to_variable(Dst, opline, prop_addr, prop_addr, -1, -1, (opline+1)->op1_type, val_addr, val_info, res_addr, 0)) {
				return 0;
			}
		}
	}

	if (needs_slow_path) {
		|.cold_code
		|5:
		|	SET_EX_OPLINE opline, r0
		|	// value = zobj->handlers->write_property(zobj, name, value, CACHE_ADDR(opline->extended_value));
		|	LOAD_ADDR FCARG2a, name
		|.if X64
			|	LOAD_ZVAL_ADDR CARG3, val_addr
			|	mov CARG4, EX->run_time_cache
			|	add CARG4, opline->extended_value
			if (RETURN_VALUE_USED(opline)) {
				|.if X64WIN
				|	LOAD_ZVAL_ADDR r0, res_addr
				|	mov aword A5, r0
				|.else
				|	LOAD_ZVAL_ADDR CARG5, res_addr
				|.endif
			} else {
				|.if X64WIN
				|	mov aword A5, 0
				|.else
				|	xor CARG5, CARG5
				|.endif
			}
		|.else
			|	sub r4, 4
			if (RETURN_VALUE_USED(opline)) {
				|	PUSH_ZVAL_ADDR res_addr, r0
			} else {
				|	push 0
			}
			|	mov r0, EX->run_time_cache
			|	add r0, opline->extended_value
			|	push r0
			|	PUSH_ZVAL_ADDR val_addr, r0
		|.endif

		|	EXT_CALL zend_jit_assign_obj_helper, r0

		|.if not(X64)
			|	add r4, 4
		|.endif

		if (val_info & (MAY_BE_REF|MAY_BE_STRING|MAY_BE_ARRAY|MAY_BE_OBJECT|MAY_BE_RESOURCE)) {
			val_info |= MAY_BE_RC1|MAY_BE_RCN;
		}

		|7:
		|	// FREE_OP_DATA();
		|	FREE_OP (opline+1)->op1_type, (opline+1)->op1, val_info, 0, opline
		|	jmp >9
		|.code
	}

	|9:
	if (opline->op1_type != IS_UNUSED && !delayed_fetch_this && !op1_indirect) {
		|	FREE_OP opline->op1_type, opline->op1, op1_info, 1, opline
	}

	if (may_throw) {
		if (!zend_jit_check_exception(Dst)) {
			return 0;
		}
	}

	return 1;
}

static int zend_jit_free(dasm_State **Dst, const zend_op *opline, uint32_t op1_info, int may_throw)
{
	zend_jit_addr op1_addr = OP1_ADDR();

	if (op1_info & (MAY_BE_STRING|MAY_BE_ARRAY|MAY_BE_OBJECT|MAY_BE_RESOURCE|MAY_BE_REF)) {
		if (may_throw) {
			|	SET_EX_OPLINE opline, r0
		}
		if (opline->opcode == ZEND_FE_FREE && (op1_info & (MAY_BE_OBJECT|MAY_BE_REF))) {
			if (op1_info & MAY_BE_ARRAY) {
				|	IF_ZVAL_TYPE op1_addr, IS_ARRAY, >7
			}
			|	mov FCARG1d, dword [FP + opline->op1.var + offsetof(zval, u2.fe_iter_idx)]
			|	cmp FCARG1d, -1
			|	je >7
			|	EXT_CALL zend_hash_iterator_del, r0
			|7:
		}
		|	ZVAL_PTR_DTOR op1_addr, op1_info, 0, 0, opline
		if (may_throw) {
			if (!zend_jit_check_exception(Dst)) {
				return 0;
			}
		}
	}

	return 1;
}

static int zend_jit_echo(dasm_State **Dst, const zend_op *opline, uint32_t op1_info)
{
	if (opline->op1_type == IS_CONST) {
		zval *zv;
		size_t len;

		zv = RT_CONSTANT(opline, opline->op1);
		ZEND_ASSERT(Z_TYPE_P(zv) == IS_STRING);
		len = Z_STRLEN_P(zv);

		if (len > 0) {
			const char *str = Z_STRVAL_P(zv);

			|	SET_EX_OPLINE opline, r0
			|.if X64
				|	LOAD_ADDR CARG1, str
				|	LOAD_ADDR CARG2, len
				|	EXT_CALL zend_write, r0
			|.else
				|	mov aword A2, len
				|	mov aword A1, str
				|	EXT_CALL zend_write, r0
			|.endif
			if (!zend_jit_check_exception(Dst)) {
				return 0;
			}
		}
	} else {
		zend_jit_addr op1_addr = OP1_ADDR();

		ZEND_ASSERT((op1_info & (MAY_BE_UNDEF|MAY_BE_ANY|MAY_BE_REF)) == MAY_BE_STRING);

		|	SET_EX_OPLINE opline, r0
		|	GET_ZVAL_PTR r0, op1_addr
		|.if X64
		|	lea CARG1, aword [r0 + offsetof(zend_string, val)]
		|	mov CARG2, aword [r0 + offsetof(zend_string, len)]
		|	EXT_CALL zend_write, r0
		|.else
		|	add r0, offsetof(zend_string, val)
		|	mov aword A1, r0
		|	mov r0, aword [r0 + (offsetof(zend_string, len)-offsetof(zend_string, val))]
		|	mov aword A2, r0
		|	EXT_CALL zend_write, r0
		|.endif
		if (opline->op1_type & (IS_VAR|IS_TMP_VAR)) {
			|	ZVAL_PTR_DTOR op1_addr, op1_info, 0, 0, opline
		}
		if (!zend_jit_check_exception(Dst)) {
			return 0;
		}
	}
	return 1;
}

static int zend_jit_strlen(dasm_State **Dst, const zend_op *opline, uint32_t op1_info, zend_jit_addr op1_addr, zend_jit_addr res_addr)
{
	if (opline->op1_type == IS_CONST) {
		zval *zv;
		size_t len;

		zv = RT_CONSTANT(opline, opline->op1);
		ZEND_ASSERT(Z_TYPE_P(zv) == IS_STRING);
		len = Z_STRLEN_P(zv);

		|	SET_ZVAL_LVAL res_addr, len
		if (Z_MODE(res_addr) == IS_MEM_ZVAL) {
			|	SET_ZVAL_TYPE_INFO res_addr, IS_LONG
		} else if (!zend_jit_store_var_if_necessary(Dst, opline->result.var, res_addr, MAY_BE_LONG)) {
			return 0;
		}
	} else {
		ZEND_ASSERT((op1_info & (MAY_BE_UNDEF|MAY_BE_ANY|MAY_BE_REF)) == MAY_BE_STRING);

		if (Z_MODE(res_addr) == IS_REG) {
			|	GET_ZVAL_PTR Ra(Z_REG(res_addr)), op1_addr
			|	mov Ra(Z_REG(res_addr)), aword [Ra(Z_REG(res_addr))+offsetof(zend_string, len)]
			if (!zend_jit_store_var_if_necessary(Dst, opline->result.var, res_addr, MAY_BE_LONG)) {
				return 0;
			}
		} else {
			|	GET_ZVAL_PTR r0, op1_addr
			|	mov r0, aword [r0 + offsetof(zend_string, len)]
			|	SET_ZVAL_LVAL res_addr, r0
			|	SET_ZVAL_TYPE_INFO res_addr, IS_LONG
		}
		|	FREE_OP opline->op1_type, opline->op1, op1_info, 0, opline
	}
	return 1;
}

static int zend_jit_count(dasm_State **Dst, const zend_op *opline, uint32_t op1_info, zend_jit_addr op1_addr, zend_jit_addr res_addr, int may_throw)
{
	if (opline->op1_type == IS_CONST) {
		zval *zv;
		zend_long count;

		zv = RT_CONSTANT(opline, opline->op1);
		ZEND_ASSERT(Z_TYPE_P(zv) == IS_ARRAY);
		count = zend_hash_num_elements(Z_ARRVAL_P(zv));

		|	SET_ZVAL_LVAL res_addr, count
		if (Z_MODE(res_addr) == IS_MEM_ZVAL) {
			|	SET_ZVAL_TYPE_INFO res_addr, IS_LONG
		} else if (!zend_jit_store_var_if_necessary(Dst, opline->result.var, res_addr, MAY_BE_LONG)) {
			return 0;
		}
	} else {
		ZEND_ASSERT((op1_info & (MAY_BE_UNDEF|MAY_BE_ANY|MAY_BE_REF)) == MAY_BE_ARRAY);
		// Note: See the implementation of ZEND_COUNT in Zend/zend_vm_def.h - arrays do not contain IS_UNDEF starting in php 8.1+.

		if (Z_MODE(res_addr) == IS_REG) {
			|	GET_ZVAL_PTR Ra(Z_REG(res_addr)), op1_addr
			// Sign-extend the 32-bit value to a potentially 64-bit zend_long
			|	mov Rd(Z_REG(res_addr)), dword [Ra(Z_REG(res_addr))+offsetof(HashTable, nNumOfElements)]
			if (!zend_jit_store_var_if_necessary(Dst, opline->result.var, res_addr, MAY_BE_LONG)) {
				return 0;
			}
		} else {
			|	GET_ZVAL_PTR r0, op1_addr
			// Sign-extend the 32-bit value to a potentially 64-bit zend_long
			|	mov eax, dword [r0 + offsetof(HashTable, nNumOfElements)]
			|	SET_ZVAL_LVAL res_addr, r0
			|	SET_ZVAL_TYPE_INFO res_addr, IS_LONG
		}
		|	FREE_OP opline->op1_type, opline->op1, op1_info, 0, opline
	}

	if (may_throw) {
		return zend_jit_check_exception(Dst);
	}
	return 1;
}

static int zend_jit_load_this(dasm_State **Dst, uint32_t var)
{
	zend_jit_addr var_addr = ZEND_ADDR_MEM_ZVAL(ZREG_FP, var);

	|	mov FCARG1a, aword EX->This.value.ptr
	|	SET_ZVAL_PTR var_addr, FCARG1a
	|	SET_ZVAL_TYPE_INFO var_addr, IS_OBJECT_EX
	|	GC_ADDREF FCARG1a

	return 1;
}

static int zend_jit_fetch_this(dasm_State **Dst, const zend_op *opline, const zend_op_array *op_array, bool check_only)
{
	if (!op_array->scope || (op_array->fn_flags & ZEND_ACC_STATIC)) {
		if (JIT_G(trigger) == ZEND_JIT_ON_HOT_TRACE) {
			if (!JIT_G(current_frame) ||
			    !TRACE_FRAME_IS_THIS_CHECKED(JIT_G(current_frame))) {

				int32_t exit_point = zend_jit_trace_get_exit_point(opline, ZEND_JIT_EXIT_TO_VM);
				const void *exit_addr = zend_jit_trace_get_exit_addr(exit_point);

				|	cmp byte EX->This.u1.v.type, IS_OBJECT
				|	jne &exit_addr

				if (JIT_G(current_frame)) {
					TRACE_FRAME_SET_THIS_CHECKED(JIT_G(current_frame));
				}
			}
		} else {

			|	cmp byte EX->This.u1.v.type, IS_OBJECT
			|	jne >1
			|.cold_code
			|1:
			|	SET_EX_OPLINE opline, r0
			|	jmp ->invalid_this
			|.code
		}
	}

	if (!check_only) {
		if (!zend_jit_load_this(Dst, opline->result.var)) {
			return 0;
		}
	}

	return 1;
}

static int zend_jit_hash_jmp(dasm_State **Dst, const zend_op *opline, const zend_op_array *op_array, zend_ssa *ssa, HashTable *jumptable, int default_b, const void *default_label, const zend_op *next_opline, zend_jit_trace_info *trace_info)
{
	uint32_t count;
	Bucket *p;
	const zend_op *target;
	int b;
	int32_t exit_point;
	const void *exit_addr;

	|	test r0, r0
	if (default_label) {
		|	jz &default_label
	} else if (next_opline) {
		|	jz >3
	} else {
		|	jz =>default_b
	}
	|	LOAD_ADDR FCARG1a, jumptable
	|	sub r0, aword [FCARG1a + offsetof(HashTable, arData)]
	|	mov FCARG1a, (sizeof(Bucket) / sizeof(void*))
	|.if X64
	|	cqo
	|.else
	|	cdq
	|.endif
	|	idiv FCARG1a
	|.if X64
	if (!IS_32BIT(dasm_end)) {
		|	lea FCARG1a, aword [>4]
		|	jmp aword [FCARG1a + r0]
	} else {
		|	jmp aword [r0 + >4]
	}
	|.else
	|	jmp aword [r0 + >4]
	|.endif
	|.jmp_table
	|.align aword
	|4:
	if (trace_info) {
		trace_info->jmp_table_size += zend_hash_num_elements(jumptable);
	}

	count = jumptable->nNumUsed;
	p = jumptable->arData;
	do {
		if (Z_TYPE(p->val) == IS_UNDEF) {
			if (default_label) {
				|	.aword &default_label
			} else if (next_opline) {
				|	.aword >3
			} else {
				|	.aword =>default_b
			}
		} else {
			target = ZEND_OFFSET_TO_OPLINE(opline, Z_LVAL(p->val));
			if (!next_opline) {
				b = ssa->cfg.map[target - op_array->opcodes];
				|	.aword =>b
			} else if (next_opline == target) {
				|	.aword >3
			} else {
				exit_point = zend_jit_trace_get_exit_point(target, 0);
				exit_addr = zend_jit_trace_get_exit_addr(exit_point);
				|	.aword &exit_addr
			}
		}
		p++;
		count--;
	} while (count);
	|.code

	return 1;
}

static int zend_jit_switch(dasm_State **Dst, const zend_op *opline, const zend_op_array *op_array, zend_ssa *ssa, zend_jit_trace_rec *trace, zend_jit_trace_info *trace_info)
{
	HashTable *jumptable = Z_ARRVAL_P(RT_CONSTANT(opline, opline->op2));
	const zend_op *next_opline = NULL;

	if (trace) {
		ZEND_ASSERT(trace->op == ZEND_JIT_TRACE_VM || trace->op == ZEND_JIT_TRACE_END);
		ZEND_ASSERT(trace->opline != NULL);
		next_opline = trace->opline;
	}

	if (opline->op1_type == IS_CONST) {
		zval *zv = RT_CONSTANT(opline, opline->op1);
		zval *jump_zv = NULL;
		int b;

		if (opline->opcode == ZEND_SWITCH_LONG) {
			if (Z_TYPE_P(zv) == IS_LONG) {
				jump_zv = zend_hash_index_find(jumptable, Z_LVAL_P(zv));
			}
		} else if (opline->opcode == ZEND_SWITCH_STRING) {
			if (Z_TYPE_P(zv) == IS_STRING) {
				jump_zv = zend_hash_find_known_hash(jumptable, Z_STR_P(zv));
			}
		} else if (opline->opcode == ZEND_MATCH) {
			if (Z_TYPE_P(zv) == IS_LONG) {
				jump_zv = zend_hash_index_find(jumptable, Z_LVAL_P(zv));
			} else if (Z_TYPE_P(zv) == IS_STRING) {
				jump_zv = zend_hash_find_known_hash(jumptable, Z_STR_P(zv));
			}
		} else {
			ZEND_UNREACHABLE();
		}
		if (next_opline) {
			const zend_op *target;

			if (jump_zv != NULL) {
				target = ZEND_OFFSET_TO_OPLINE(opline, Z_LVAL_P(jump_zv));
			} else {
				target = ZEND_OFFSET_TO_OPLINE(opline, opline->extended_value);
			}
			ZEND_ASSERT(target == next_opline);
		} else {
			if (jump_zv != NULL) {
				b = ssa->cfg.map[ZEND_OFFSET_TO_OPLINE(opline, Z_LVAL_P(jump_zv)) - op_array->opcodes];
			} else {
				b = ssa->cfg.map[ZEND_OFFSET_TO_OPLINE(opline, opline->extended_value) - op_array->opcodes];
			}
			|	jmp =>b
		}
	} else {
		zend_ssa_op *ssa_op = &ssa->ops[opline - op_array->opcodes];
		uint32_t op1_info = OP1_INFO();
		zend_jit_addr op1_addr = OP1_ADDR();
		const zend_op *default_opline = ZEND_OFFSET_TO_OPLINE(opline, opline->extended_value);
		const zend_op *target;
		int default_b = next_opline ? -1 : ssa->cfg.map[default_opline - op_array->opcodes];
		int b;
		int32_t exit_point;
		const void *fallback_label = NULL;
		const void *default_label = NULL;
		const void *exit_addr;

		if (next_opline) {
			if (next_opline != opline + 1) {
				exit_point = zend_jit_trace_get_exit_point(opline + 1, 0);
				fallback_label = zend_jit_trace_get_exit_addr(exit_point);
			}
			if (next_opline != default_opline) {
				exit_point = zend_jit_trace_get_exit_point(default_opline, 0);
				default_label = zend_jit_trace_get_exit_addr(exit_point);
			}
		}

		if (opline->opcode == ZEND_SWITCH_LONG) {
			if (op1_info & MAY_BE_LONG) {
				if (op1_info & MAY_BE_REF) {
					|	IF_NOT_ZVAL_TYPE op1_addr, IS_LONG, >1
					|	GET_ZVAL_LVAL ZREG_FCARG2, op1_addr
					|.cold_code
					|1:
					|	// ZVAL_DEREF(op)
					if (fallback_label) {
						|	IF_NOT_ZVAL_TYPE op1_addr, IS_REFERENCE, &fallback_label
					} else {
						|	IF_NOT_ZVAL_TYPE op1_addr, IS_REFERENCE, >3
					}
					|	GET_ZVAL_PTR FCARG2a, op1_addr
					if (fallback_label) {
						|	IF_NOT_Z_TYPE FCARG2a + offsetof(zend_reference, val), IS_LONG, &fallback_label
					} else {
						|	IF_NOT_Z_TYPE FCARG2a + offsetof(zend_reference, val), IS_LONG, >3
					}
					|	mov FCARG2a, aword [FCARG2a + offsetof(zend_reference, val.value.lval)]
					|	jmp >2
					|.code
					|2:
				} else {
					if (op1_info & ((MAY_BE_ANY|MAY_BE_UNDEF)-MAY_BE_LONG)) {
						if (fallback_label) {
							|	IF_NOT_ZVAL_TYPE op1_addr, IS_LONG, &fallback_label
						} else {
							|	IF_NOT_ZVAL_TYPE op1_addr, IS_LONG, >3
						}
					}
					|	GET_ZVAL_LVAL ZREG_FCARG2, op1_addr
				}
				if (HT_IS_PACKED(jumptable)) {
					uint32_t count = jumptable->nNumUsed;
					Bucket *p = jumptable->arData;

					|	cmp FCARG2a, jumptable->nNumUsed
					if (default_label) {
						|	jae &default_label
					} else if (next_opline) {
						|	jae >3
					} else {
						|	jae =>default_b
					}
					|.if X64
						if (!IS_32BIT(dasm_end)) {
							|	lea r0, aword [>4]
							|	jmp aword [r0 + FCARG2a * 8]
						} else {
							|	jmp aword [FCARG2a * 8 + >4]
						}
					|.else
					|	jmp aword [FCARG2a * 4 + >4]
					|.endif
					|.jmp_table
					|.align aword
					|4:
					if (trace_info) {
						trace_info->jmp_table_size += count;
					}
					p = jumptable->arData;
					do {
						if (Z_TYPE(p->val) == IS_UNDEF) {
							if (default_label) {
								|	.aword &default_label
							} else if (next_opline) {
								|	.aword >3
							} else {
								|	.aword =>default_b
							}
						} else {
							target = ZEND_OFFSET_TO_OPLINE(opline, Z_LVAL(p->val));
							if (!next_opline) {
								b = ssa->cfg.map[target - op_array->opcodes];
								|	.aword =>b
							} else if (next_opline == target) {
								|	.aword >3
							} else {
								exit_point = zend_jit_trace_get_exit_point(target, 0);
								exit_addr = zend_jit_trace_get_exit_addr(exit_point);
								|	.aword &exit_addr
							}
						}
						p++;
						count--;
					} while (count);
					|.code
					|3:
				} else {
					|	LOAD_ADDR FCARG1a, jumptable
					|	EXT_CALL zend_hash_index_find, r0
					if (!zend_jit_hash_jmp(Dst, opline, op_array, ssa, jumptable, default_b, default_label, next_opline, trace_info)) {
						return 0;
					}
					|3:
				}
			}
		} else if (opline->opcode == ZEND_SWITCH_STRING) {
			if (op1_info & MAY_BE_STRING) {
				if (op1_info & MAY_BE_REF) {
					|	IF_NOT_ZVAL_TYPE op1_addr, IS_STRING, >1
					|	GET_ZVAL_PTR FCARG2a, op1_addr
					|.cold_code
					|1:
					|	// ZVAL_DEREF(op)
					if (fallback_label) {
						|	IF_NOT_ZVAL_TYPE op1_addr, IS_REFERENCE, &fallback_label
					} else {
						|	IF_NOT_ZVAL_TYPE op1_addr, IS_REFERENCE, >3
					}
					|	GET_ZVAL_PTR FCARG2a, op1_addr
					if (fallback_label) {
						|	IF_NOT_Z_TYPE FCARG2a + offsetof(zend_reference, val), IS_STRING, &fallback_label
					} else {
						|	IF_NOT_Z_TYPE FCARG2a + offsetof(zend_reference, val), IS_STRING, >3
					}
					|	mov FCARG2a, aword [FCARG2a + offsetof(zend_reference, val.value.ptr)]
					|	jmp >2
					|.code
					|2:
				} else {
					if (op1_info & ((MAY_BE_ANY|MAY_BE_UNDEF)-MAY_BE_STRING)) {
						if (fallback_label) {
							|	IF_NOT_ZVAL_TYPE op1_addr, IS_STRING, &fallback_label
						} else {
							|	IF_NOT_ZVAL_TYPE op1_addr, IS_STRING, >3
						}
					}
					|	GET_ZVAL_PTR FCARG2a, op1_addr
				}
				|	LOAD_ADDR FCARG1a, jumptable
				|	EXT_CALL zend_hash_find, r0
				if (!zend_jit_hash_jmp(Dst, opline, op_array, ssa, jumptable, default_b, default_label, next_opline, trace_info)) {
					return 0;
				}
				|3:
			}
		} else if (opline->opcode == ZEND_MATCH) {
			if (op1_info & (MAY_BE_LONG|MAY_BE_STRING)) {
				if (op1_info & MAY_BE_REF) {
					|	LOAD_ZVAL_ADDR FCARG2a, op1_addr
					|	ZVAL_DEREF FCARG2a, op1_info
					op1_addr = ZEND_ADDR_MEM_ZVAL(ZREG_FCARG2, 0);
				}
				|	LOAD_ADDR FCARG1a, jumptable
				if (op1_info & MAY_BE_LONG) {
					if (op1_info & ((MAY_BE_ANY|MAY_BE_UNDEF)-MAY_BE_LONG)) {
						if (op1_info & MAY_BE_STRING) {
							|	IF_NOT_ZVAL_TYPE op1_addr, IS_LONG, >5
						} else if (op1_info & MAY_BE_UNDEF) {
							|	IF_NOT_ZVAL_TYPE op1_addr, IS_LONG, >6
						} else if (default_label) {
							|	IF_NOT_ZVAL_TYPE op1_addr, IS_LONG, &default_label
						} else if (next_opline) {
							|	IF_NOT_ZVAL_TYPE op1_addr, IS_LONG, >3
						} else {
							|	IF_NOT_ZVAL_TYPE op1_addr, IS_LONG, =>default_b
						}
					}
					|	GET_ZVAL_LVAL ZREG_FCARG2, op1_addr
					|	EXT_CALL zend_hash_index_find, r0
					if (op1_info & MAY_BE_STRING) {
						|	jmp >2
					}
				}
				if (op1_info & MAY_BE_STRING) {
					|5:
					if (op1_info & ((MAY_BE_ANY|MAY_BE_UNDEF)-(MAY_BE_LONG|MAY_BE_STRING))) {
						if (op1_info & MAY_BE_UNDEF) {
							|	IF_NOT_ZVAL_TYPE op1_addr, IS_STRING, >6
						} else if (default_label) {
							|	IF_NOT_ZVAL_TYPE op1_addr, IS_STRING, &default_label
						} else if (next_opline) {
							|	IF_NOT_ZVAL_TYPE op1_addr, IS_STRING, >3
						} else {
							|	IF_NOT_ZVAL_TYPE op1_addr, IS_STRING, =>default_b
						}
					}
					|	GET_ZVAL_PTR FCARG2a, op1_addr
					|	EXT_CALL zend_hash_find, r0
				}
				|2:
				if (!zend_jit_hash_jmp(Dst, opline, op_array, ssa, jumptable, default_b, default_label, next_opline, trace_info)) {
					return 0;
				}
			}
			if (op1_info & MAY_BE_UNDEF) {
				|6:
				if (op1_info & (MAY_BE_ANY-(MAY_BE_LONG|MAY_BE_STRING))) {
					if (default_label) {
						|	IF_NOT_ZVAL_TYPE op1_addr, IS_UNDEF, &default_label
					} else if (next_opline) {
						|	IF_NOT_ZVAL_TYPE op1_addr, IS_UNDEF, >3
					} else {
						|	IF_NOT_ZVAL_TYPE op1_addr, IS_UNDEF, =>default_b
					}
				}
				|	// zend_error(E_WARNING, "Undefined variable $%s", ZSTR_VAL(CV_DEF_OF(EX_VAR_TO_NUM(opline->op1.var))));
				|	SET_EX_OPLINE opline, r0
				|	mov FCARG1d, opline->op1.var
				|	EXT_CALL zend_jit_undefined_op_helper, r0
				if (!zend_jit_check_exception_undef_result(Dst, opline)) {
					return 0;
				}
			}
			if (default_label) {
				|	jmp &default_label
			} else if (next_opline) {
				|	jmp >3
			} else {
				|	jmp =>default_b
			}
			|3:
		} else {
			ZEND_UNREACHABLE();
		}
	}
	return 1;
}

static bool zend_jit_verify_return_type(dasm_State **Dst, const zend_op *opline, const zend_op_array *op_array, uint32_t op1_info)
{
	zend_arg_info *arg_info = &op_array->arg_info[-1];
	ZEND_ASSERT(ZEND_TYPE_IS_SET(arg_info->type));
	zend_jit_addr op1_addr = OP1_ADDR();
	bool needs_slow_check = 1;
	bool slow_check_in_cold = 1;
	uint32_t type_mask = ZEND_TYPE_PURE_MASK(arg_info->type) & MAY_BE_ANY;

	if (type_mask == 0) {
		slow_check_in_cold = 0;
	} else {
		if (((op1_info & MAY_BE_ANY) & type_mask) == 0) {
			slow_check_in_cold = 0;
		} else if (((op1_info & MAY_BE_ANY) | type_mask) == type_mask) {
			needs_slow_check = 0;
		} else if (is_power_of_two(type_mask)) {
			uint32_t type_code = concrete_type(type_mask);
			|	IF_NOT_ZVAL_TYPE op1_addr, type_code, >6
		} else {
			|	mov edx, 1
			|	GET_ZVAL_TYPE cl, op1_addr
			|	shl edx, cl
			|	test edx, type_mask
			|	je >6
		}
	}
	if (needs_slow_check) {
		if (slow_check_in_cold) {
			|.cold_code
			|6:
		}
		|	SET_EX_OPLINE opline, r1
		if (op1_info & MAY_BE_UNDEF) {
			|	IF_NOT_ZVAL_TYPE op1_addr, IS_UNDEF, >7
			|	mov FCARG1a, opline->op1.var
			|	EXT_CALL zend_jit_undefined_op_helper, FCARG2a
			|	test r0, r0
			|	jz ->exception_handler
			|	LOAD_ADDR_ZTS FCARG1a, executor_globals, uninitialized_zval
			|	jmp >8
		}
		|7:
		|	LOAD_ZVAL_ADDR FCARG1a, op1_addr
		|8:
		|	mov FCARG2a, EX->func
		|.if X64
			|	LOAD_ADDR CARG3, (ptrdiff_t)arg_info
			|	mov r0, EX->run_time_cache
			|	lea CARG4, aword [r0+opline->op2.num]
			|	EXT_CALL zend_jit_verify_return_slow, r0
		|.else
			|	sub r4, 8
			|	mov r0, EX->run_time_cache
			|	add r0, opline->op2.num
			|	push r0
			|	push (ptrdiff_t)arg_info
			|	EXT_CALL zend_jit_verify_return_slow, r0
			|	add r4, 8
		|.endif
		if (!zend_jit_check_exception(Dst)) {
			return 0;
		}
		if (slow_check_in_cold) {
			|	jmp >9
			|.code
		}
	}
	|9:
	return 1;
}

static int zend_jit_isset_isempty_cv(dasm_State **Dst, const zend_op *opline, uint32_t op1_info, zend_jit_addr op1_addr,  zend_uchar smart_branch_opcode, uint32_t target_label, uint32_t target_label2, const void *exit_addr)
{
	zend_jit_addr res_addr = ZEND_ADDR_MEM_ZVAL(ZREG_FP, opline->result.var);

	// TODO: support for empty() ???
	ZEND_ASSERT(!(opline->extended_value & ZEND_ISEMPTY));

	if (op1_info & MAY_BE_REF) {
		if (Z_MODE(op1_addr) != IS_MEM_ZVAL || Z_REG(op1_addr) != ZREG_FCARG1 || Z_OFFSET(op1_addr) != 0) {
			|	LOAD_ZVAL_ADDR FCARG1a, op1_addr
			op1_addr = ZEND_ADDR_MEM_ZVAL(ZREG_FCARG1, 0);
		}
		|	ZVAL_DEREF FCARG1a, op1_info
		|1:
	}

	if (!(op1_info & (MAY_BE_UNDEF|MAY_BE_NULL))) {
		if (exit_addr) {
			ZEND_ASSERT(smart_branch_opcode == ZEND_JMPZ);
		} else if (smart_branch_opcode) {
			if (smart_branch_opcode == ZEND_JMPNZ) {
				|	jmp =>target_label
			} else if (smart_branch_opcode == ZEND_JMPZNZ) {
				|	jmp =>target_label2
			}
		} else {
			|	SET_ZVAL_TYPE_INFO res_addr, IS_TRUE
		}
	} else if (!(op1_info & (MAY_BE_ANY - MAY_BE_NULL))) {
		if (exit_addr) {
			ZEND_ASSERT(smart_branch_opcode == ZEND_JMPNZ);
		} else if (smart_branch_opcode) {
			if (smart_branch_opcode != ZEND_JMPNZ) {
				|	jmp =>target_label
			}
		} else {
			|	SET_ZVAL_TYPE_INFO res_addr, IS_FALSE
		}
	} else {
		ZEND_ASSERT(Z_MODE(op1_addr) == IS_MEM_ZVAL);
		|	cmp byte [Ra(Z_REG(op1_addr))+Z_OFFSET(op1_addr)+offsetof(zval, u1.v.type)], IS_NULL
		if (exit_addr) {
			if (smart_branch_opcode == ZEND_JMPNZ) {
				|	jg &exit_addr
			} else {
				|	jle &exit_addr
			}
		} else if (smart_branch_opcode) {
			if (smart_branch_opcode == ZEND_JMPZ) {
				|	jle =>target_label
			} else if (smart_branch_opcode == ZEND_JMPNZ) {
				|	jg =>target_label
			} else if (smart_branch_opcode == ZEND_JMPZNZ) {
				|	jle =>target_label
				|	jmp =>target_label2
			} else {
				ZEND_UNREACHABLE();
			}
		} else {
			|	setg al
			|	movzx eax, al
			|	lea eax, [eax + IS_FALSE]
			|	SET_ZVAL_TYPE_INFO res_addr, eax
		}
	}

	return 1;
}

static int zend_jit_fe_reset(dasm_State **Dst, const zend_op *opline, uint32_t op1_info)
{
	zend_jit_addr res_addr = ZEND_ADDR_MEM_ZVAL(ZREG_FP, opline->result.var);

	if (opline->op1_type == IS_CONST) {
		zval *zv = RT_CONSTANT(opline, opline->op1);

		|	ZVAL_COPY_CONST res_addr, MAY_BE_ANY, MAY_BE_ANY, zv, ZREG_R0
		if (Z_REFCOUNTED_P(zv)) {
			|	ADDREF_CONST zv, r0
		}
	} else {
		zend_jit_addr op1_addr = ZEND_ADDR_MEM_ZVAL(ZREG_FP, opline->op1.var);

		|	// ZVAL_COPY(res, value);
		|	ZVAL_COPY_VALUE res_addr, -1, op1_addr, op1_info, ZREG_R0, ZREG_FCARG1
		if (opline->op1_type == IS_CV) {
			|	TRY_ADDREF op1_info, ah, FCARG1a
		}
	}
	|	// Z_FE_POS_P(res) = 0;
	|	mov dword [FP + opline->result.var + offsetof(zval, u2.fe_pos)], 0

	return 1;
}

static int zend_jit_fe_fetch(dasm_State **Dst, const zend_op *opline, uint32_t op1_info, uint32_t op2_info, unsigned int target_label, zend_uchar exit_opcode, const void *exit_addr)
{
	zend_jit_addr op1_addr = ZEND_ADDR_MEM_ZVAL(ZREG_FP, opline->op1.var);

	|	// array = EX_VAR(opline->op1.var);
	|	// fe_ht = Z_ARRVAL_P(array);
	|	GET_ZVAL_PTR FCARG1a, op1_addr
	|	// pos = Z_FE_POS_P(array);
	|	mov eax, dword [FP + opline->op1.var + offsetof(zval, u2.fe_pos)]
	|	// p = fe_ht->arData + pos;
	|.if X64
		||	ZEND_ASSERT(sizeof(Bucket) == 32);
		|	mov FCARG2d, eax
		|	shl FCARG2a, 5
	|.else
		|	imul FCARG2a, r0, sizeof(Bucket)
	|.endif
	|	add FCARG2a, aword [FCARG1a + offsetof(zend_array, arData)]
	|1:
	|	// if (UNEXPECTED(pos >= fe_ht->nNumUsed)) {
	|	cmp dword [FCARG1a + offsetof(zend_array, nNumUsed)], eax
	|	// ZEND_VM_SET_RELATIVE_OPCODE(opline, opline->extended_value);
	|   // ZEND_VM_CONTINUE();
	if (exit_addr) {
		if (exit_opcode == ZEND_JMP) {
			|	jbe &exit_addr
		} else {
			|	jbe >3
		}
	} else {
		|	jbe =>target_label
	}
	|	// pos++;
	|	add eax, 1
	|	// value_type = Z_TYPE_INFO_P(value);
	|	// if (EXPECTED(value_type != IS_UNDEF)) {
	if (!exit_addr || exit_opcode == ZEND_JMP) {
		|	IF_NOT_Z_TYPE FCARG2a, IS_UNDEF, >3
	} else {
		|	IF_NOT_Z_TYPE FCARG2a, IS_UNDEF, &exit_addr
	}
	|	// p++;
	|	add FCARG2a, sizeof(Bucket)
	|	jmp <1
	|3:

	if (!exit_addr || exit_opcode == ZEND_JMP) {
		zend_jit_addr val_addr = ZEND_ADDR_MEM_ZVAL(ZREG_FCARG2, 0);
		zend_jit_addr var_addr = ZEND_ADDR_MEM_ZVAL(ZREG_FP, opline->op2.var);
		uint32_t val_info;

		|	// Z_FE_POS_P(array) = pos + 1;
		|	mov dword [FP + opline->op1.var + offsetof(zval, u2.fe_pos)], eax

		if (RETURN_VALUE_USED(opline)) {
			zend_jit_addr res_addr = RES_ADDR();

			if ((op1_info & MAY_BE_ARRAY_KEY_LONG)
			 && (op1_info & MAY_BE_ARRAY_KEY_STRING)) {
				|	// if (!p->key) {
				|	cmp aword [FCARG2a + offsetof(Bucket, key)], 0
				|	jz >2
			}
			if (op1_info & MAY_BE_ARRAY_KEY_STRING) {
				|	// ZVAL_STR_COPY(EX_VAR(opline->result.var), p->key);
				|	mov r0, aword [FCARG2a + offsetof(Bucket, key)]
				|	SET_ZVAL_PTR res_addr, r0
				|	test dword [r0 + offsetof(zend_refcounted, gc.u.type_info)], IS_STR_INTERNED
				|	jz >1
				|	SET_ZVAL_TYPE_INFO res_addr, IS_STRING
				|	jmp >3
				|1:
				|	GC_ADDREF r0
				|	SET_ZVAL_TYPE_INFO res_addr, IS_STRING_EX

				if (op1_info & MAY_BE_ARRAY_KEY_LONG) {
				    |	jmp >3
					|2:
				}
			}
			if (op1_info & MAY_BE_ARRAY_KEY_LONG) {
				|	// ZVAL_LONG(EX_VAR(opline->result.var), p->h);
				|	mov r0, aword [FCARG2a + offsetof(Bucket, h)]
				|	SET_ZVAL_LVAL res_addr, r0
				|	SET_ZVAL_TYPE_INFO res_addr, IS_LONG
			}
			|3:
		}

		val_info = ((op1_info & MAY_BE_ARRAY_OF_ANY) >> MAY_BE_ARRAY_SHIFT);
		if (val_info & MAY_BE_ARRAY) {
			val_info |= MAY_BE_ARRAY_KEY_ANY | MAY_BE_ARRAY_OF_ANY | MAY_BE_ARRAY_OF_REF;
		}
		if (op1_info & MAY_BE_ARRAY_OF_REF) {
			val_info |= MAY_BE_REF | MAY_BE_RC1 | MAY_BE_RCN | MAY_BE_ANY |
				MAY_BE_ARRAY_KEY_ANY | MAY_BE_ARRAY_OF_ANY | MAY_BE_ARRAY_OF_REF;
		} else if (val_info & (MAY_BE_STRING|MAY_BE_ARRAY|MAY_BE_OBJECT|MAY_BE_RESOURCE)) {
			val_info |= MAY_BE_RC1 | MAY_BE_RCN;
		}

		if (opline->op2_type == IS_CV) {
			|	// zend_assign_to_variable(variable_ptr, value, IS_CV, EX_USES_STRICT_TYPES());
			if (!zend_jit_assign_to_variable(Dst, opline, var_addr, var_addr, op2_info, -1, IS_CV, val_addr, val_info, 0, 1)) {
				return 0;
			}
		} else {
			|	// ZVAL_COPY(res, value);
			|	ZVAL_COPY_VALUE var_addr, -1, val_addr, val_info, ZREG_R0, ZREG_FCARG1
			|	TRY_ADDREF val_info, ah, FCARG1a
		}
	}

	return 1;
}

static int zend_jit_fetch_constant(dasm_State          **Dst,
                                   const zend_op        *opline,
                                   const zend_op_array  *op_array,
                                   zend_ssa             *ssa,
                                   const zend_ssa_op    *ssa_op,
                                   zend_jit_addr         res_addr)
{
	zval *zv = RT_CONSTANT(opline, opline->op2) + 1;
	zend_jit_addr const_addr = ZEND_ADDR_MEM_ZVAL(ZREG_R0, 0);
	uint32_t res_info = RES_INFO();

	|	// c = CACHED_PTR(opline->extended_value);
	|	mov FCARG1a, EX->run_time_cache
	|	mov r0, aword [FCARG1a + opline->extended_value]
	|	// if (c != NULL)
	|	test r0, r0
	|	jz >9
	if (!zend_jit_is_persistent_constant(zv, opline->op1.num)) {
		|	// if (!IS_SPECIAL_CACHE_VAL(c))
		|	test r0, CACHE_SPECIAL
		|	jnz >9
	}
	|8:

	if ((res_info & MAY_BE_GUARD) && JIT_G(current_frame)) {
		zend_jit_trace_stack *stack = JIT_G(current_frame)->stack;
		uint32_t old_info = STACK_INFO(stack, EX_VAR_TO_NUM(opline->result.var));
		int32_t exit_point;
		const void *exit_addr = NULL;

		SET_STACK_TYPE(stack, EX_VAR_TO_NUM(opline->result.var), IS_UNKNOWN, 1);
		SET_STACK_REG(stack, EX_VAR_TO_NUM(opline->result.var), ZREG_ZVAL_COPY_GPR0);
		exit_point = zend_jit_trace_get_exit_point(opline+1, 0);
		SET_STACK_INFO(stack, EX_VAR_TO_NUM(opline->result.var), old_info);
		exit_addr = zend_jit_trace_get_exit_addr(exit_point);
		if (!exit_addr) {
			return 0;
		}
		res_info &= ~MAY_BE_GUARD;
		ssa->var_info[ssa_op->result_def].type &= ~MAY_BE_GUARD;

		zend_uchar type = concrete_type(res_info);

		if (type < IS_STRING) {
			|	IF_NOT_ZVAL_TYPE const_addr, type, &exit_addr
		} else {
			|	GET_ZVAL_TYPE_INFO edx, const_addr
			|	IF_NOT_TYPE dl, type, &exit_addr
		}
		|	ZVAL_COPY_VALUE_V res_addr, -1, const_addr, res_info, ZREG_R0, ZREG_R1
		if (type < IS_STRING) {
			if (Z_MODE(res_addr) == IS_MEM_ZVAL) {
				|	SET_ZVAL_TYPE_INFO res_addr, type
			} else if (!zend_jit_store_var_if_necessary(Dst, opline->result.var, res_addr, res_info)) {
				return 0;
			}
		} else {
			|	SET_ZVAL_TYPE_INFO res_addr, edx
			|	TRY_ADDREF res_info, dh, r1
		}
	} else {
		|	// ZVAL_COPY_OR_DUP(EX_VAR(opline->result.var), &c->value); (no dup)
		|	ZVAL_COPY_VALUE res_addr, MAY_BE_ANY, const_addr, MAY_BE_ANY, ZREG_R0, ZREG_R1
		|	TRY_ADDREF MAY_BE_ANY, ah, r1
	}

	|.cold_code
	|9:
	|	// SAVE_OPLINE();
	|	SET_EX_OPLINE opline, r0
	|	// zend_quick_get_constant(RT_CONSTANT(opline, opline->op2) + 1, opline->op1.num OPLINE_CC EXECUTE_DATA_CC);
	|	LOAD_ADDR FCARG1a, zv
	|	mov FCARG2a, opline->op1.num
	|	EXT_CALL zend_jit_get_constant, r0
	|	// ZEND_VM_NEXT_OPCODE_CHECK_EXCEPTION();
	|	test r0, r0
	|	jnz <8
	|	jmp ->exception_handler
	|.code

	return 1;
}

static int zend_jit_in_array(dasm_State **Dst, const zend_op *opline, uint32_t op1_info, zend_jit_addr op1_addr,  zend_uchar smart_branch_opcode, uint32_t target_label, uint32_t target_label2, const void *exit_addr)
{
	HashTable *ht = Z_ARRVAL_P(RT_CONSTANT(opline, opline->op2));
	zend_jit_addr res_addr = ZEND_ADDR_MEM_ZVAL(ZREG_FP, opline->result.var);

	ZEND_ASSERT(opline->op1_type != IS_VAR && opline->op1_type != IS_TMP_VAR);
	ZEND_ASSERT((op1_info & (MAY_BE_ANY|MAY_BE_UNDEF|MAY_BE_REF)) == MAY_BE_STRING);

	|	// result = zend_hash_find_ex(ht, Z_STR_P(op1), OP1_TYPE == IS_CONST);
	|	LOAD_ADDR FCARG1a, ht
	if (opline->op1_type != IS_CONST) {
		|	GET_ZVAL_PTR FCARG2a, op1_addr
		|	EXT_CALL zend_hash_find, r0
	} else {
		zend_string *str = Z_STR_P(RT_CONSTANT(opline, opline->op1));
		|	LOAD_ADDR FCARG2a, str
		|	EXT_CALL zend_hash_find_known_hash, r0
	}
	|	test r0, r0
	if (exit_addr) {
		if (smart_branch_opcode == ZEND_JMPZ) {
			|	jz &exit_addr
		} else {
			|	jnz &exit_addr
		}
	} else if (smart_branch_opcode) {
		if (smart_branch_opcode == ZEND_JMPZ) {
			|	jz =>target_label
		} else if (smart_branch_opcode == ZEND_JMPNZ) {
			|	jnz =>target_label
		} else if (smart_branch_opcode == ZEND_JMPZNZ) {
			|	jz =>target_label
			|	jmp =>target_label2
		} else {
			ZEND_UNREACHABLE();
		}
	} else {
		|	setnz al
		|	movzx eax, al
		|	lea eax, [eax + IS_FALSE]
		|	SET_ZVAL_TYPE_INFO res_addr, eax
	}

	return 1;
}

static int zend_jit_rope(dasm_State **Dst, const zend_op *opline, uint32_t op2_info)
{
	uint32_t offset;

	offset = (opline->opcode == ZEND_ROPE_INIT) ?
		opline->result.var :
		opline->op1.var + opline->extended_value * sizeof(zend_string*);

	if (opline->op2_type == IS_CONST) {
		zval *zv = RT_CONSTANT(opline, opline->op2);
		zend_string *str;

		ZEND_ASSERT(Z_TYPE_P(zv) == IS_STRING);
		str = Z_STR_P(zv);
		|	ADDR_STORE aword [FP + offset], str, r0
	} else {
		zend_jit_addr op2_addr = OP2_ADDR();

		ZEND_ASSERT((op2_info & (MAY_BE_UNDEF|MAY_BE_ANY|MAY_BE_REF)) == MAY_BE_STRING);

		|	GET_ZVAL_PTR r1, op2_addr
		|	mov aword [FP + offset], r1
		if (opline->op2_type == IS_CV) {
			|	GET_ZVAL_TYPE_INFO eax, op2_addr
			|	TRY_ADDREF op2_info, ah, r1
		}
	}

	if (opline->opcode == ZEND_ROPE_END) {
		zend_jit_addr res_addr = RES_ADDR();

		|	lea FCARG1a, [FP + opline->op1.var]
		|	mov FCARG2d, opline->extended_value
		|	EXT_CALL zend_jit_rope_end, r0
		|	SET_ZVAL_PTR res_addr, r0
		|	SET_ZVAL_TYPE_INFO res_addr, IS_STRING_EX
	}

	return 1;
}

static bool zend_jit_noref_guard(dasm_State **Dst, const zend_op *opline, zend_jit_addr var_addr)
{
	int32_t exit_point = zend_jit_trace_get_exit_point(opline, 0);
	const void *exit_addr = zend_jit_trace_get_exit_addr(exit_point);

	if (!exit_addr) {
		return 0;
	}
	|	IF_ZVAL_TYPE var_addr, IS_REFERENCE, &exit_addr

	return 1;
}

static bool zend_jit_fetch_reference(dasm_State **Dst, const zend_op *opline, uint8_t var_type, uint32_t *var_info_ptr, zend_jit_addr *var_addr_ptr, bool add_ref_guard, bool add_type_guard)
{
	zend_jit_addr var_addr = *var_addr_ptr;
	uint32_t var_info = *var_info_ptr;
	const void *exit_addr = NULL;

	if (add_ref_guard || add_type_guard) {
		int32_t exit_point = zend_jit_trace_get_exit_point(opline, 0);

		exit_addr = zend_jit_trace_get_exit_addr(exit_point);
		if (!exit_addr) {
			return 0;
		}
	}

	if (add_ref_guard) {
		|	IF_NOT_ZVAL_TYPE var_addr, IS_REFERENCE, &exit_addr
	}
	if (opline->opcode == ZEND_INIT_METHOD_CALL && opline->op1_type == IS_VAR) {
		/* Hack: Convert reference to regular value to simplify JIT code for INIT_METHOD_CALL */
		if (Z_REG(var_addr) != ZREG_FCARG1 || Z_OFFSET(var_addr) != 0) {
			|	LOAD_ZVAL_ADDR FCARG1a, var_addr
		}
		|	EXT_CALL zend_jit_unref_helper, r0
	} else {
		|	GET_ZVAL_PTR FCARG1a, var_addr
		var_addr = ZEND_ADDR_MEM_ZVAL(ZREG_FCARG1, offsetof(zend_reference, val));
		*var_addr_ptr = var_addr;
	}

	if (var_type != IS_UNKNOWN) {
		var_type &= ~(IS_TRACE_REFERENCE|IS_TRACE_INDIRECT|IS_TRACE_PACKED);
	}
	if (add_type_guard
	 && var_type != IS_UNKNOWN
	 && (var_info & (MAY_BE_ANY|MAY_BE_UNDEF)) != (1 << var_type)) {
		|	IF_NOT_ZVAL_TYPE var_addr, var_type, &exit_addr

		ZEND_ASSERT(var_info & (1 << var_type));
		if (var_type < IS_STRING) {
			var_info = (1 << var_type);
		} else if (var_type != IS_ARRAY) {
			var_info = (1 << var_type) | (var_info & (MAY_BE_RC1|MAY_BE_RCN));
		} else {
			var_info = MAY_BE_ARRAY | (var_info & (MAY_BE_ARRAY_OF_ANY|MAY_BE_ARRAY_OF_REF|MAY_BE_ARRAY_KEY_ANY|MAY_BE_RC1|MAY_BE_RCN));
		}

		*var_info_ptr = var_info;
	} else {
		var_info &= ~MAY_BE_REF;
		*var_info_ptr = var_info;
	}
	*var_info_ptr |= MAY_BE_GUARD; /* prevent generation of specialized zval dtor */

	return 1;
}

static bool zend_jit_fetch_indirect_var(dasm_State **Dst, const zend_op *opline, uint8_t var_type, uint32_t *var_info_ptr, zend_jit_addr *var_addr_ptr, bool add_indirect_guard)
{
	zend_jit_addr var_addr = *var_addr_ptr;
	uint32_t var_info = *var_info_ptr;
	int32_t exit_point;
	const void *exit_addr;

	if (add_indirect_guard) {
		int32_t exit_point = zend_jit_trace_get_exit_point(opline, 0);
		const void *exit_addr = zend_jit_trace_get_exit_addr(exit_point);

		if (!exit_addr) {
			return 0;
		}
		|	IF_NOT_ZVAL_TYPE var_addr, IS_INDIRECT, &exit_addr
		|	GET_ZVAL_PTR FCARG1a, var_addr
	} else {
		/* May be already loaded into FCARG1a or RAX by previus FETCH_OBJ_W/DIM_W */
		if (opline->op1_type != IS_VAR ||
				(opline-1)->result_type != IS_VAR  ||
				(opline-1)->result.var != opline->op1.var ||
				(opline-1)->op2_type == IS_VAR ||
				(opline-1)->op2_type == IS_TMP_VAR) {
			|	GET_ZVAL_PTR FCARG1a, var_addr
		} else if ((opline-1)->opcode == ZEND_FETCH_DIM_W || (opline-1)->opcode == ZEND_FETCH_DIM_RW) {
			|	mov FCARG1a, r0
		}
	}
	*var_info_ptr &= ~MAY_BE_INDIRECT;
	var_addr = ZEND_ADDR_MEM_ZVAL(ZREG_FCARG1, 0);
	*var_addr_ptr = var_addr;

	if (var_type != IS_UNKNOWN) {
		var_type &= ~(IS_TRACE_INDIRECT|IS_TRACE_PACKED);
	}
	if (!(var_type & IS_TRACE_REFERENCE)
	 && var_type != IS_UNKNOWN
	 && (var_info & (MAY_BE_ANY|MAY_BE_UNDEF)) != (1 << var_type)) {
		exit_point = zend_jit_trace_get_exit_point(opline, 0);
		exit_addr = zend_jit_trace_get_exit_addr(exit_point);

		if (!exit_addr) {
			return 0;
		}

		|	IF_NOT_Z_TYPE FCARG1a, var_type, &exit_addr

		//var_info = zend_jit_trace_type_to_info_ex(var_type, var_info);
		ZEND_ASSERT(var_info & (1 << var_type));
		if (var_type < IS_STRING) {
			var_info = (1 << var_type);
		} else if (var_type != IS_ARRAY) {
			var_info = (1 << var_type) | (var_info & (MAY_BE_RC1|MAY_BE_RCN));
		} else {
			var_info = MAY_BE_ARRAY | (var_info & (MAY_BE_ARRAY_OF_ANY|MAY_BE_ARRAY_OF_REF|MAY_BE_ARRAY_KEY_ANY|MAY_BE_RC1|MAY_BE_RCN));
		}

		*var_info_ptr = var_info;
	}

	return 1;
}

static bool zend_jit_may_reuse_reg(const zend_op *opline, const zend_ssa_op *ssa_op, zend_ssa *ssa, int def_var, int use_var)
{
	if ((ssa->var_info[def_var].type & ~MAY_BE_GUARD) != (ssa->var_info[use_var].type & ~MAY_BE_GUARD)) {
		return 0;
	}

	switch (opline->opcode) {
		case ZEND_QM_ASSIGN:
		case ZEND_SEND_VAR:
		case ZEND_ASSIGN:
		case ZEND_PRE_INC:
		case ZEND_PRE_DEC:
		case ZEND_POST_INC:
		case ZEND_POST_DEC:
			return 1;
		case ZEND_ADD:
		case ZEND_SUB:
		case ZEND_MUL:
		case ZEND_BW_OR:
		case ZEND_BW_AND:
		case ZEND_BW_XOR:
			if (def_var == ssa_op->result_def &&
			    use_var == ssa_op->op1_use) {
				return 1;
			}
			break;
		default:
			break;
	}
	return 0;
}

static bool zend_jit_opline_supports_reg(const zend_op_array *op_array, zend_ssa *ssa, const zend_op *opline, const zend_ssa_op *ssa_op, zend_jit_trace_rec *trace)
{
	uint32_t op1_info, op2_info;

	switch (opline->opcode) {
		case ZEND_SEND_VAR:
		case ZEND_SEND_VAL:
		case ZEND_SEND_VAL_EX:
			return (opline->op2_type != IS_CONST);
		case ZEND_QM_ASSIGN:
		case ZEND_IS_SMALLER:
		case ZEND_IS_SMALLER_OR_EQUAL:
		case ZEND_IS_EQUAL:
		case ZEND_IS_NOT_EQUAL:
		case ZEND_IS_IDENTICAL:
		case ZEND_IS_NOT_IDENTICAL:
		case ZEND_CASE:
			return 1;
		case ZEND_RETURN:
			return (op_array->type != ZEND_EVAL_CODE && op_array->function_name);
		case ZEND_ASSIGN:
			op1_info = OP1_INFO();
			op2_info = OP2_INFO();
			return
				opline->op1_type == IS_CV &&
				!(op1_info & (MAY_BE_STRING|MAY_BE_ARRAY|MAY_BE_RESOURCE|MAY_BE_OBJECT|MAY_BE_REF)) &&
				!(op2_info & ((MAY_BE_ANY|MAY_BE_REF|MAY_BE_UNDEF)-(MAY_BE_LONG|MAY_BE_DOUBLE)));
		case ZEND_ADD:
		case ZEND_SUB:
		case ZEND_MUL:
			op1_info = OP1_INFO();
			op2_info = OP2_INFO();
			return !((op1_info | op2_info) & ((MAY_BE_ANY|MAY_BE_REF|MAY_BE_UNDEF) - (MAY_BE_LONG|MAY_BE_DOUBLE)));
		case ZEND_BW_OR:
		case ZEND_BW_AND:
		case ZEND_BW_XOR:
		case ZEND_SL:
		case ZEND_SR:
		case ZEND_MOD:
			op1_info = OP1_INFO();
			op2_info = OP2_INFO();
			return !((op1_info | op2_info) & ((MAY_BE_ANY|MAY_BE_REF|MAY_BE_UNDEF) - MAY_BE_LONG));
		case ZEND_PRE_INC:
		case ZEND_PRE_DEC:
		case ZEND_POST_INC:
		case ZEND_POST_DEC:
			op1_info = OP1_INFO();
			op2_info = OP1_DEF_INFO();
			return opline->op1_type == IS_CV
				&& !(op1_info & ((MAY_BE_ANY|MAY_BE_REF|MAY_BE_UNDEF) - MAY_BE_LONG))
				&& (op2_info & MAY_BE_LONG);
		case ZEND_STRLEN:
			op1_info = OP1_INFO();
			return (opline->op1_type & (IS_CV|IS_CONST))
				&& (op1_info & (MAY_BE_ANY|MAY_BE_REF|MAY_BE_UNDEF)) == MAY_BE_STRING;
		case ZEND_COUNT:
			op1_info = OP1_INFO();
			return (opline->op1_type & (IS_CV|IS_CONST))
				&& (op1_info & (MAY_BE_ANY|MAY_BE_REF|MAY_BE_UNDEF)) == MAY_BE_ARRAY;
		case ZEND_JMPZ:
		case ZEND_JMPNZ:
			if (JIT_G(trigger) != ZEND_JIT_ON_HOT_TRACE) {
				if (!ssa->cfg.map) {
					return 0;
				}
				if (opline > op_array->opcodes + ssa->cfg.blocks[ssa->cfg.map[opline-op_array->opcodes]].start &&
				    ((opline-1)->result_type & (IS_SMART_BRANCH_JMPZ|IS_SMART_BRANCH_JMPNZ)) != 0) {
					return 0;
				}
			}
			ZEND_FALLTHROUGH;
		case ZEND_BOOL:
		case ZEND_BOOL_NOT:
		case ZEND_JMPZNZ:
		case ZEND_JMPZ_EX:
		case ZEND_JMPNZ_EX:
			return 1;
		case ZEND_FETCH_CONSTANT:
			return 1;
		case ZEND_FETCH_DIM_R:
			op1_info = OP1_INFO();
			op2_info = OP2_INFO();
			if (trace
			 && trace->op1_type != IS_UNKNOWN
			 && (trace->op1_type & ~(IS_TRACE_REFERENCE|IS_TRACE_INDIRECT|IS_TRACE_PACKED)) == IS_ARRAY) {
				op1_info &= ~((MAY_BE_ANY|MAY_BE_UNDEF) - MAY_BE_ARRAY);
			}
			return ((op1_info & (MAY_BE_ANY|MAY_BE_UNDEF)) == MAY_BE_ARRAY) &&
				(!(opline->op1_type & (IS_TMP_VAR|IS_VAR)) || !(op1_info & MAY_BE_RC1)) &&
					(((op2_info & (MAY_BE_ANY|MAY_BE_UNDEF)) == MAY_BE_LONG) ||
					 (((op2_info & (MAY_BE_ANY|MAY_BE_UNDEF)) == MAY_BE_STRING) &&
						 (!(opline->op2_type & (IS_TMP_VAR|IS_VAR)) || !(op2_info & MAY_BE_RC1))));
	}
	return 0;
}

static bool zend_jit_var_supports_reg(zend_ssa *ssa, int var)
{
	if (ssa->vars[var].no_val) {
		/* we don't need the value */
		return 0;
	}

	if (!(JIT_G(opt_flags) & ZEND_JIT_REG_ALLOC_GLOBAL)) {
		/* Disable global register allocation,
		 * register allocation for SSA variables connected through Phi functions
		 */
		if (ssa->vars[var].definition_phi) {
			return 0;
		}
		if (ssa->vars[var].phi_use_chain) {
			zend_ssa_phi *phi = ssa->vars[var].phi_use_chain;
			do {
				if (!ssa->vars[phi->ssa_var].no_val) {
					return 0;
				}
				phi = zend_ssa_next_use_phi(ssa, var, phi);
			} while (phi);
		}
	}

	if (((ssa->var_info[var].type & (MAY_BE_ANY|MAY_BE_UNDEF|MAY_BE_REF)) != MAY_BE_DOUBLE) &&
	    ((ssa->var_info[var].type & (MAY_BE_ANY|MAY_BE_UNDEF|MAY_BE_REF)) != MAY_BE_LONG)) {
	    /* bad type */
		return 0;
	}

	return 1;
}

static bool zend_jit_may_be_in_reg(const zend_op_array *op_array, zend_ssa *ssa, int var)
{
	if (!zend_jit_var_supports_reg(ssa, var)) {
		return 0;
	}

	if (ssa->vars[var].definition >= 0) {
		uint32_t def = ssa->vars[var].definition;
		if (!zend_jit_opline_supports_reg(op_array, ssa, op_array->opcodes + def, ssa->ops + def, NULL)) {
			return 0;
		}
	}

	if (ssa->vars[var].use_chain >= 0) {
		int use = ssa->vars[var].use_chain;

		do {
			if (!zend_ssa_is_no_val_use(op_array->opcodes + use, ssa->ops + use, var) &&
			    !zend_jit_opline_supports_reg(op_array, ssa, op_array->opcodes + use, ssa->ops + use, NULL)) {
				return 0;
			}
			use = zend_ssa_next_use(ssa->ops, var, use);
		} while (use >= 0);
	}

	return 1;
}

static bool zend_needs_extra_reg_for_const(const zend_op *opline, zend_uchar op_type, znode_op op)
{
|.if X64
||	if (op_type == IS_CONST) {
||		zval *zv = RT_CONSTANT(opline, op);
||		if (Z_TYPE_P(zv) == IS_DOUBLE && Z_DVAL_P(zv) != 0 && !IS_SIGNED_32BIT(zv)) {
||			return 1;
||		} else if (Z_TYPE_P(zv) == IS_LONG && !IS_SIGNED_32BIT(Z_LVAL_P(zv))) {
||			return 1;
||		}
||	}
|.endif
	return 0;
}

static zend_regset zend_jit_get_def_scratch_regset(const zend_op *opline, const zend_ssa_op *ssa_op, const zend_op_array *op_array, zend_ssa *ssa, int current_var, bool last_use)
{
	uint32_t op1_info, op2_info;

	switch (opline->opcode) {
		case ZEND_FETCH_DIM_R:
			op1_info = OP1_INFO();
			op2_info = OP2_INFO();
			if (((opline->op1_type & (IS_TMP_VAR|IS_VAR)) &&
			     (op1_info & (MAY_BE_STRING|MAY_BE_ARRAY|MAY_BE_OBJECT|MAY_BE_RESOURCE))) ||
			    ((opline->op2_type & (IS_TMP_VAR|IS_VAR)) &&
			     (op2_info & (MAY_BE_STRING|MAY_BE_ARRAY|MAY_BE_OBJECT|MAY_BE_RESOURCE)))) {
				return ZEND_REGSET(ZREG_FCARG1);
			}
			break;
		default:
			break;
	}

	return ZEND_REGSET_EMPTY;
}

static zend_regset zend_jit_get_scratch_regset(const zend_op *opline, const zend_ssa_op *ssa_op, const zend_op_array *op_array, zend_ssa *ssa, int current_var, bool last_use)
{
	uint32_t op1_info, op2_info, res_info;
	zend_regset regset = ZEND_REGSET_SCRATCH;

	switch (opline->opcode) {
		case ZEND_NOP:
		case ZEND_OP_DATA:
		case ZEND_JMP:
		case ZEND_RETURN:
			regset = ZEND_REGSET_EMPTY;
			break;
		case ZEND_QM_ASSIGN:
			if (ssa_op->op1_def == current_var ||
			    ssa_op->result_def == current_var) {
				regset = ZEND_REGSET_EMPTY;
				break;
			}
			/* break missing intentionally */
		case ZEND_SEND_VAL:
		case ZEND_SEND_VAL_EX:
			if (opline->op2_type == IS_CONST) {
				break;
			}
			if (ssa_op->op1_use == current_var) {
				regset = ZEND_REGSET(ZREG_R0);
				break;
			}
			op1_info = OP1_INFO();
			if (!(op1_info & MAY_BE_UNDEF)) {
				if ((op1_info & (MAY_BE_ANY|MAY_BE_REF)) == MAY_BE_DOUBLE) {
					regset = ZEND_REGSET(ZREG_XMM0);
				} else if ((op1_info & (MAY_BE_ANY|MAY_BE_REF)) == MAY_BE_LONG) {
					regset = ZEND_REGSET(ZREG_R0);
				} else {
					regset = ZEND_REGSET_UNION(ZEND_REGSET(ZREG_R0), ZEND_REGSET(ZREG_R2));
				}
			}
			break;
		case ZEND_SEND_VAR:
			if (opline->op2_type == IS_CONST) {
				break;
			}
			if (ssa_op->op1_use == current_var ||
			    ssa_op->op1_def == current_var) {
				regset = ZEND_REGSET_EMPTY;
				break;
			}
			op1_info = OP1_INFO();
			if (!(op1_info & MAY_BE_UNDEF)) {
				if ((op1_info & (MAY_BE_ANY|MAY_BE_REF)) == MAY_BE_DOUBLE) {
					regset = ZEND_REGSET(ZREG_XMM0);
				} else if ((op1_info & (MAY_BE_ANY|MAY_BE_REF)) == MAY_BE_LONG) {
				} else {
					regset = ZEND_REGSET_UNION(ZEND_REGSET(ZREG_R0), ZEND_REGSET(ZREG_R2));
					if (op1_info & MAY_BE_REF) {
						ZEND_REGSET_INCL(regset, ZREG_R1);
					}
				}
			}
			break;
		case ZEND_ASSIGN:
			if (ssa_op->op2_use == current_var ||
			    ssa_op->op2_def == current_var ||
			    ssa_op->op1_def == current_var ||
			    ssa_op->result_def == current_var) {
				regset = ZEND_REGSET_EMPTY;
				break;
			}
			op1_info = OP1_INFO();
			op2_info = OP2_INFO();
			if (opline->op1_type == IS_CV
			 && !(op2_info & MAY_BE_UNDEF)
			 && !(op1_info & (MAY_BE_STRING|MAY_BE_ARRAY|MAY_BE_OBJECT|MAY_BE_RESOURCE|MAY_BE_REF))) {
				if ((op2_info & (MAY_BE_ANY|MAY_BE_REF)) == MAY_BE_DOUBLE) {
					regset = ZEND_REGSET(ZREG_XMM0);
				} else if ((op2_info & (MAY_BE_ANY|MAY_BE_REF)) == MAY_BE_LONG) {
					regset = ZEND_REGSET(ZREG_R0);
				} else {
					regset = ZEND_REGSET_UNION(ZEND_REGSET(ZREG_R0), ZEND_REGSET(ZREG_R2));
				}
			}
			break;
		case ZEND_PRE_INC:
		case ZEND_PRE_DEC:
		case ZEND_POST_INC:
		case ZEND_POST_DEC:
			if (ssa_op->op1_use == current_var ||
			    ssa_op->op1_def == current_var ||
			    ssa_op->result_def == current_var) {
				regset = ZEND_REGSET_EMPTY;
				break;
			}
			op1_info = OP1_INFO();
			if (opline->op1_type == IS_CV
			 && (op1_info & MAY_BE_LONG)
			 && !(op1_info & ((MAY_BE_ANY|MAY_BE_REF|MAY_BE_UNDEF)-(MAY_BE_LONG|MAY_BE_DOUBLE)))) {
				regset = ZEND_REGSET_EMPTY;
				if (op1_info & MAY_BE_DOUBLE) {
					regset = ZEND_REGSET(ZREG_XMM0);
				}
			}
			break;
		case ZEND_ADD:
		case ZEND_SUB:
		case ZEND_MUL:
			op1_info = OP1_INFO();
			op2_info = OP2_INFO();
			if (!(op1_info & ((MAY_BE_ANY|MAY_BE_REF|MAY_BE_UNDEF)-(MAY_BE_LONG|MAY_BE_DOUBLE))) &&
			    !(op2_info & ((MAY_BE_ANY|MAY_BE_REF|MAY_BE_UNDEF)-(MAY_BE_LONG|MAY_BE_DOUBLE)))) {

				regset = ZEND_REGSET_EMPTY;
				if ((op1_info & MAY_BE_LONG) && (op2_info & MAY_BE_LONG)) {
					if (ssa_op->result_def != current_var &&
					    (ssa_op->op1_use != current_var || !last_use)) {
						ZEND_REGSET_INCL(regset, ZREG_R0);
					}
					res_info = RES_INFO();
					if (res_info & MAY_BE_DOUBLE) {
						ZEND_REGSET_INCL(regset, ZREG_R0);
						ZEND_REGSET_INCL(regset, ZREG_XMM0);
						ZEND_REGSET_INCL(regset, ZREG_XMM1);
					} else if (res_info & MAY_BE_GUARD) {
						ZEND_REGSET_INCL(regset, ZREG_R0);
					}
				}
				if ((op1_info & MAY_BE_LONG) && (op2_info & MAY_BE_DOUBLE)) {
					if (ssa_op->result_def != current_var) {
						ZEND_REGSET_INCL(regset, ZREG_XMM0);
					}
				}
				if ((op1_info & MAY_BE_DOUBLE) && (op2_info & MAY_BE_LONG)) {
					if (zend_is_commutative(opline->opcode)) {
						if (ssa_op->result_def != current_var) {
							ZEND_REGSET_INCL(regset, ZREG_XMM0);
						}
					} else {
						ZEND_REGSET_INCL(regset, ZREG_XMM0);
						if (ssa_op->result_def != current_var &&
						    (ssa_op->op1_use != current_var || !last_use)) {
							ZEND_REGSET_INCL(regset, ZREG_XMM1);
						}
					}
				}
				if ((op1_info & MAY_BE_DOUBLE) && (op2_info & MAY_BE_DOUBLE)) {
					if (ssa_op->result_def != current_var &&
					    (ssa_op->op1_use != current_var || !last_use) &&
					    (!zend_is_commutative(opline->opcode) || ssa_op->op2_use != current_var || !last_use)) {
						ZEND_REGSET_INCL(regset, ZREG_XMM0);
					}
				}
				if (zend_needs_extra_reg_for_const(opline, opline->op1_type, opline->op1) ||
				    zend_needs_extra_reg_for_const(opline, opline->op2_type, opline->op2)) {
					if (!ZEND_REGSET_IN(regset, ZREG_R0)) {
						ZEND_REGSET_INCL(regset, ZREG_R0);
					} else {
						ZEND_REGSET_INCL(regset, ZREG_R1);
					}
				}
			}
			break;
		case ZEND_BW_OR:
		case ZEND_BW_AND:
		case ZEND_BW_XOR:
			op1_info = OP1_INFO();
			op2_info = OP2_INFO();
			if (!(op1_info & ((MAY_BE_ANY|MAY_BE_REF|MAY_BE_UNDEF)-MAY_BE_LONG)) &&
			    !(op2_info & ((MAY_BE_ANY|MAY_BE_REF|MAY_BE_UNDEF)-MAY_BE_LONG))) {
				regset = ZEND_REGSET_EMPTY;
				if (ssa_op->result_def != current_var &&
				    (ssa_op->op1_use != current_var || !last_use)) {
					ZEND_REGSET_INCL(regset, ZREG_R0);
				}
				if (zend_needs_extra_reg_for_const(opline, opline->op1_type, opline->op1) ||
				    zend_needs_extra_reg_for_const(opline, opline->op2_type, opline->op2)) {
					if (!ZEND_REGSET_IN(regset, ZREG_R0)) {
						ZEND_REGSET_INCL(regset, ZREG_R0);
					} else {
						ZEND_REGSET_INCL(regset, ZREG_R1);
					}
				}
			}
			break;
		case ZEND_SL:
		case ZEND_SR:
			op1_info = OP1_INFO();
			op2_info = OP2_INFO();
			if (!(op1_info & ((MAY_BE_ANY|MAY_BE_REF|MAY_BE_UNDEF)-MAY_BE_LONG)) &&
			    !(op2_info & ((MAY_BE_ANY|MAY_BE_REF|MAY_BE_UNDEF)-MAY_BE_LONG))) {
bw_op:
				regset = ZEND_REGSET_EMPTY;
				if (ssa_op->result_def != current_var &&
				    (ssa_op->op1_use != current_var || !last_use)) {
					ZEND_REGSET_INCL(regset, ZREG_R0);
				}
				if (opline->op2_type != IS_CONST && ssa_op->op2_use != current_var) {
					ZEND_REGSET_INCL(regset, ZREG_R1);
				}
			}
			break;
		case ZEND_MOD:
			op1_info = OP1_INFO();
			op2_info = OP2_INFO();
			if (!(op1_info & ((MAY_BE_ANY|MAY_BE_REF|MAY_BE_UNDEF)-MAY_BE_LONG)) &&
			    !(op2_info & ((MAY_BE_ANY|MAY_BE_REF|MAY_BE_UNDEF)-MAY_BE_LONG))) {
				if (opline->op2_type == IS_CONST &&
				    Z_TYPE_P(RT_CONSTANT(opline, opline->op2)) == IS_LONG &&
				    zend_long_is_power_of_two(Z_LVAL_P(RT_CONSTANT(opline, opline->op2))) &&
				    OP1_HAS_RANGE() &&
				    OP1_MIN_RANGE() >= 0) {
				    /* MOD is going to be optimized into AND */
				    goto bw_op;
				} else {
					regset = ZEND_REGSET_EMPTY;
					ZEND_REGSET_INCL(regset, ZREG_R0);
					ZEND_REGSET_INCL(regset, ZREG_R2);
					if (opline->op2_type == IS_CONST) {
						ZEND_REGSET_INCL(regset, ZREG_R1);
					}
				}
			}
			break;
		case ZEND_IS_SMALLER:
		case ZEND_IS_SMALLER_OR_EQUAL:
		case ZEND_IS_EQUAL:
		case ZEND_IS_NOT_EQUAL:
		case ZEND_IS_IDENTICAL:
		case ZEND_IS_NOT_IDENTICAL:
		case ZEND_CASE:
			op1_info = OP1_INFO();
			op2_info = OP2_INFO();
			if (!(op1_info & ((MAY_BE_ANY|MAY_BE_REF|MAY_BE_UNDEF)-(MAY_BE_LONG|MAY_BE_DOUBLE))) &&
			    !(op2_info & ((MAY_BE_ANY|MAY_BE_REF|MAY_BE_UNDEF)-(MAY_BE_LONG|MAY_BE_DOUBLE)))) {
				regset = ZEND_REGSET_EMPTY;
				if (!(opline->result_type & (IS_SMART_BRANCH_JMPZ|IS_SMART_BRANCH_JMPNZ))) {
					ZEND_REGSET_INCL(regset, ZREG_R0);
				}
				if ((op1_info & MAY_BE_LONG) && (op2_info & MAY_BE_LONG) &&
				    opline->op1_type != IS_CONST && opline->op2_type != IS_CONST) {
					if (ssa_op->op1_use != current_var &&
					    ssa_op->op2_use != current_var) {
						ZEND_REGSET_INCL(regset, ZREG_R0);
					}
				}
				if ((op1_info & MAY_BE_LONG) && (op2_info & MAY_BE_DOUBLE)) {
					ZEND_REGSET_INCL(regset, ZREG_XMM0);
				}
				if ((op1_info & MAY_BE_DOUBLE) && (op2_info & MAY_BE_LONG)) {
					ZEND_REGSET_INCL(regset, ZREG_XMM0);
				}
				if ((op1_info & MAY_BE_DOUBLE) && (op2_info & MAY_BE_DOUBLE)) {
					if (ssa_op->op1_use != current_var &&
					    ssa_op->op2_use != current_var) {
						ZEND_REGSET_INCL(regset, ZREG_XMM0);
					}
				}
				if (zend_needs_extra_reg_for_const(opline, opline->op1_type, opline->op1) ||
				    zend_needs_extra_reg_for_const(opline, opline->op2_type, opline->op2)) {
					ZEND_REGSET_INCL(regset, ZREG_R0);
				}
			}
			break;
		case ZEND_BOOL:
		case ZEND_BOOL_NOT:
		case ZEND_JMPZ:
		case ZEND_JMPNZ:
		case ZEND_JMPZNZ:
		case ZEND_JMPZ_EX:
		case ZEND_JMPNZ_EX:
			op1_info = OP1_INFO();
			if (!(op1_info & ((MAY_BE_ANY|MAY_BE_REF|MAY_BE_UNDEF)-(MAY_BE_NULL|MAY_BE_FALSE|MAY_BE_TRUE|MAY_BE_LONG|MAY_BE_DOUBLE)))) {
				regset = ZEND_REGSET_EMPTY;
				if (op1_info & MAY_BE_DOUBLE) {
					ZEND_REGSET_INCL(regset, ZREG_XMM0);
				}
				if (opline->opcode == ZEND_BOOL ||
				    opline->opcode == ZEND_BOOL_NOT ||
				    opline->opcode == ZEND_JMPZ_EX ||
				    opline->opcode == ZEND_JMPNZ_EX) {
					ZEND_REGSET_INCL(regset, ZREG_R0);
				}
			}
			break;
		case ZEND_DO_UCALL:
		case ZEND_DO_FCALL:
		case ZEND_DO_FCALL_BY_NAME:
		case ZEND_INCLUDE_OR_EVAL:
		case ZEND_GENERATOR_CREATE:
		case ZEND_YIELD:
		case ZEND_YIELD_FROM:
			regset = ZEND_REGSET_UNION(ZEND_REGSET_GP, ZEND_REGSET_FP);
			break;
		default:
			break;
	}

	if (JIT_G(trigger) == ZEND_JIT_ON_HOT_TRACE) {
		if (ssa_op == ssa->ops
		 && JIT_G(current_trace)[ZEND_JIT_TRACE_START_REC_SIZE].op == ZEND_JIT_TRACE_INIT_CALL
		 && (JIT_G(current_trace)[ZEND_JIT_TRACE_START_REC_SIZE].info & ZEND_JIT_TRACE_FAKE_INIT_CALL)) {
			ZEND_REGSET_INCL(regset, ZREG_R0);
			ZEND_REGSET_INCL(regset, ZREG_R1);
		}
	}

	/* %r0 is used to check EG(vm_interrupt) */
	if (JIT_G(trigger) == ZEND_JIT_ON_HOT_TRACE) {
		if (ssa_op == ssa->ops
		 && (JIT_G(current_trace)->stop == ZEND_JIT_TRACE_STOP_LOOP ||
			 JIT_G(current_trace)->stop == ZEND_JIT_TRACE_STOP_RECURSIVE_CALL)) {
#if ZTS
			ZEND_REGSET_INCL(regset, ZREG_R0);
#else
			if ((sizeof(void*) == 8 && !IS_SIGNED_32BIT(&EG(vm_interrupt)))) {
				ZEND_REGSET_INCL(regset, ZREG_R0);
			}
#endif
		}
	} else  {
		uint32_t b = ssa->cfg.map[ssa_op - ssa->ops];

		if ((ssa->cfg.blocks[b].flags & ZEND_BB_LOOP_HEADER) != 0
		 && ssa->cfg.blocks[b].start == ssa_op - ssa->ops) {
#if ZTS
			ZEND_REGSET_INCL(regset, ZREG_R0);
#else
			if ((sizeof(void*) == 8 && !IS_SIGNED_32BIT(&EG(vm_interrupt)))) {
				ZEND_REGSET_INCL(regset, ZREG_R0);
			}
#endif
		}
	}

	return regset;
}

/*
 * Local variables:
 * tab-width: 4
 * c-basic-offset: 4
 * indent-tabs-mode: t
 * End:
 */<|MERGE_RESOLUTION|>--- conflicted
+++ resolved
@@ -11941,30 +11941,12 @@
 			|6:
 		}
 
-<<<<<<< HEAD
-		if ((opline->opcode != ZEND_FETCH_DIM_IS && (op1_info & MAY_BE_UNDEF)) || (op2_info & MAY_BE_UNDEF)) {
-			|	SET_EX_OPLINE opline, r0
-			if (opline->opcode != ZEND_FETCH_DIM_IS && (op1_info & MAY_BE_UNDEF)) {
-				may_throw = 1;
-				|	IF_NOT_ZVAL_TYPE op1_addr, IS_UNDEF, >1
-				|	// zend_error(E_WARNING, "Undefined variable $%s", ZSTR_VAL(CV_DEF_OF(EX_VAR_TO_NUM(opline->op1.var))));
-				|	mov FCARG1d, opline->op1.var
-				|	EXT_CALL zend_jit_undefined_op_helper, r0
-				|1:
-			}
-
-			if (op2_info & MAY_BE_UNDEF) {
-				may_throw = 1;
-				|	IF_NOT_ZVAL_TYPE op2_addr, IS_UNDEF, >1
-				|	mov FCARG1d, opline->op2.var
-				|	EXT_CALL zend_jit_undefined_op_helper, r0
-				|1:
-=======
 		if ((op1_info & ((MAY_BE_ANY|MAY_BE_UNDEF)-(MAY_BE_ARRAY|MAY_BE_OBJECT|may_be_string)))
 		 && (!exit_addr || !(op1_info & (MAY_BE_ARRAY|MAY_BE_OBJECT|may_be_string)))) {
 			if ((opline->opcode != ZEND_FETCH_DIM_IS && (op1_info & MAY_BE_UNDEF)) || (op2_info & MAY_BE_UNDEF)) {
 				|	SET_EX_OPLINE opline, r0
 				if (opline->opcode != ZEND_FETCH_DIM_IS && (op1_info & MAY_BE_UNDEF)) {
+					may_throw = 1;
 					|	IF_NOT_ZVAL_TYPE op1_addr, IS_UNDEF, >1
 					|	// zend_error(E_WARNING, "Undefined variable $%s", ZSTR_VAL(CV_DEF_OF(EX_VAR_TO_NUM(opline->op1.var))));
 					|	mov FCARG1d, opline->op1.var
@@ -11973,12 +11955,12 @@
 				}
 
 				if (op2_info & MAY_BE_UNDEF) {
+					may_throw = 1;
 					|	IF_NOT_ZVAL_TYPE op2_addr, IS_UNDEF, >1
 					|	mov FCARG1d, opline->op2.var
 					|	EXT_CALL zend_jit_undefined_op_helper, r0
 					|1:
 				}
->>>>>>> c4ee6685
 			}
 
 			if (opline->opcode != ZEND_FETCH_DIM_IS && opline->opcode != ZEND_FETCH_LIST_R) {
