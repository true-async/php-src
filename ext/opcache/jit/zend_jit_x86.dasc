--- conflicted
+++ resolved
@@ -12416,9 +12416,6 @@
 		|	LOAD_ZVAL_ADDR FCARG1a, res_addr
 		|	mov r0, EX->func
 		|	mov FCARG2a, [r0 + offsetof(zend_op_array, scope)]
-<<<<<<< HEAD
-		|	EXT_CALL zval_update_constant_ex, r0
-=======
 		|	.if X64
 		|		EXT_CALL zval_update_constant_ex, r0
 		|	.else
@@ -12428,7 +12425,6 @@
 		|		EXT_CALL zval_update_constant_ex, r0
 		||#endif
 		|	.endif
->>>>>>> fc14dbb7
 		|	test al, al
 		|	jnz >1
 		|.cold_code
