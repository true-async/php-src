--- conflicted
+++ resolved
@@ -6710,7 +6710,6 @@
 			|	jmp >9 // END
 			|.code
 			|9:
-<<<<<<< HEAD
 		}
 	} else if ((op1_info & (MAY_BE_UNDEF|MAY_BE_NULL|MAY_BE_ARRAY))
 			&& (!not_found_exit_addr || (var_info & MAY_BE_REF))) {
@@ -6721,18 +6720,6 @@
 		if (may_throw) {
 			zend_jit_check_exception(Dst);
 		}
-=======
-		}
-	} else if ((op1_info & (MAY_BE_UNDEF|MAY_BE_NULL|MAY_BE_ARRAY))
-			&& (!not_found_exit_addr || (var_info & MAY_BE_REF))) {
-		|.cold_code
-		|9:
-		|	FREE_OP (opline+1)->op1_type, (opline+1)->op1, op1_data_info, 0, opline
-		|	FREE_OP opline->op2_type, opline->op2, op2_info, 0, opline
-		if (may_throw) {
-			zend_jit_check_exception(Dst);
-		}
->>>>>>> 443b1960
 		|	jmp >9
 		|.code
 		|9:
