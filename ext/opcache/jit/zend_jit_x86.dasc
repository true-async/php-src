--- conflicted
+++ resolved
@@ -5409,17 +5409,12 @@
 		|.if not(X64)
 		|	add r4, 12
 		|.endif
-<<<<<<< HEAD
-		|	FREE_OP op1_type, op1, op1_info, 0, NULL
-		|	FREE_OP op2_type, op2, op2_info, 0, NULL
-=======
 		if (op1_addr == res_addr && (op2_info & MAY_BE_RCN)) {
 			/* compound assignment may decrement "op2" refcount */
 			op2_info |= MAY_BE_RC1;
 		}
-		|	FREE_OP op1_type, op1, op1_info, 0, opline
-		|	FREE_OP op2_type, op2, op2_info, 0, opline
->>>>>>> 44b86aee
+		|	FREE_OP op1_type, op1, op1_info, 0, NULL
+		|	FREE_OP op2_type, op2, op2_info, 0, NULL
 		if (may_throw) {
 			if (opline->opcode == ZEND_ASSIGN_DIM_OP && (opline->op2_type & (IS_VAR|IS_TMP_VAR))) {
 				|	MEM_CMP_ZTS aword, executor_globals, exception, 0, r0
