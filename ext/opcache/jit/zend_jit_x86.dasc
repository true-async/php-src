/*
 *  +----------------------------------------------------------------------+
 *  | Zend JIT                                                             |
 *  +----------------------------------------------------------------------+
 *  | Copyright (c) The PHP Group                                          |
 *  +----------------------------------------------------------------------+
 *  | This source file is subject to version 3.01 of the PHP license,      |
 *  | that is bundled with this package in the file LICENSE, and is        |
 *  | available through the world-wide-web at the following url:           |
 *  | https://www.php.net/license/3_01.txt                                 |
 *  | If you did not receive a copy of the PHP license and are unable to   |
 *  | obtain it through the world-wide-web, please send a note to          |
 *  | license@php.net so we can mail you a copy immediately.               |
 *  +----------------------------------------------------------------------+
 *  | Authors: Dmitry Stogov <dmitry@php.net>                              |
 *  |          Xinchen Hui <laruence@php.net>                              |
 *  +----------------------------------------------------------------------+
 */

|.if X64
 |.arch x64
|.else
 |.arch x86
|.endif

|.if X64WIN
 |.define FP,      r14
 |.define IP,      r15
 |.define IPl,     r15d
 |.define RX,      r15       // the same as VM IP reused as a general purpose reg
 |.define CARG1,   rcx       // x64/POSIX C call arguments.
 |.define CARG2,   rdx
 |.define CARG3,   r8
 |.define CARG4,   r9
 |.define CARG1d,  ecx
 |.define CARG2d,  edx
 |.define CARG3d,  r8d
 |.define CARG4d,  r9d
 |.define FCARG1a, CARG1     // Simulate x86 fastcall.
 |.define FCARG2a, CARG2
 |.define FCARG1d, CARG1d
 |.define FCARG2d, CARG2d
 |.define SPAD,    0x58      // padding for CPU stack alignment
 |.define NR_SPAD, 0x58      // padding for CPU stack alignment
 |.define T3,      [r4+0x50] // Used to store old value of IP
 |.define T2,      [r4+0x48] // Used to store old value of FP
 |.define T1,      [r4+0x40]
 |.define A6,      [r4+0x28] // preallocated slot for 6-th argument
 |.define A5,      [r4+0x20] // preallocated slot for 5-th argument
|.elif X64
 |.define FP,      r14
 |.define IP,      r15
 |.define IPl,     r15d
 |.define RX,      r15       // the same as VM IP reused as a general purpose reg
 |.define CARG1,   rdi       // x64/POSIX C call arguments.
 |.define CARG2,   rsi
 |.define CARG3,   rdx
 |.define CARG4,   rcx
 |.define CARG5,   r8
 |.define CARG6,   r9
 |.define CARG1d,  edi
 |.define CARG2d,  esi
 |.define CARG3d,  edx
 |.define CARG4d,  ecx
 |.define CARG5d,  r8d
 |.define CARG6d,  r9d
 |.define FCARG1a, CARG1     // Simulate x86 fastcall.
 |.define FCARG2a, CARG2
 |.define FCARG1d, CARG1d
 |.define FCARG2d, CARG2d
 |.define SPAD,    0x18      // padding for CPU stack alignment
 |.define NR_SPAD, 0x28      // padding for CPU stack alignment
 |.define T3,      [r4+0x20] // Used to store old value of IP (CALL VM only)
 |.define T2,      [r4+0x18] // Used to store old value of FP (CALL VM only)
 |.define T1,      [r4]
|.else
 |.define FP,      esi
 |.define IP,      edi
 |.define IPl,     edi
 |.define RX,      edi       // the same as VM IP reused as a general purpose reg
 |.define FCARG1a, ecx       // x86 fastcall arguments.
 |.define FCARG2a, edx
 |.define FCARG1d, ecx
 |.define FCARG2d, edx
 |.define SPAD,    0x1c      // padding for CPU stack alignment
 |.define NR_SPAD, 0x1c      // padding for CPU stack alignment
 |.define T3,      [r4+0x18] // Used to store old value of IP (CALL VM only)
 |.define T2,      [r4+0x14] // Used to store old value of FP (CALL VM only)
 |.define T1,      [r4]
 |.define A4,      [r4+0xC]  // preallocated slots for arguments of "cdecl" functions (intersect with T1)
 |.define A3,      [r4+0x8]
 |.define A2,      [r4+0x4]
 |.define A1,      [r4]
|.endif

|.define HYBRID_SPAD, 16     // padding for stack alignment

#ifdef _WIN64
# define TMP_ZVAL_OFFSET 0x20
#else
# define TMP_ZVAL_OFFSET 0
#endif

#define DASM_ALIGNMENT 16

/* According to x86 and x86_64 ABI, CPU stack has to be 16 byte aligned to
 * guarantee proper alignment of 128-bit SSE data allocated on stack.
 * With broken alignment any execution of SSE code, including calls to
 * memcpy() and others, may lead to crash.
 */

const char* zend_reg_name[] = {
#if defined(__x86_64__) || defined(_M_X64)
	"rax", "rcx", "rdx", "rbx", "rsp", "rbp", "rsi", "rdi",
	"r8", "r9", "r10", "r11", "r12", "r13", "r14", "r15",
	"xmm0", "xmm1", "xmm2", "xmm3", "xmm4", "xmm5", "xmm6", "xmm7",
	"xmm8", "xmm9", "xmm10", "xmm11", "xmm12", "xmm13", "xmm14", "xmm15"
#else
	"rax", "rcx", "rdx", "rbx", "rsp", "rbp", "rsi", "rdi",
	"xmm0", "xmm1", "xmm2", "xmm3", "xmm4", "xmm5", "xmm6", "xmm7"
#endif
};

/* Simulate x86 fastcall */
#ifdef _WIN64
# define ZREG_FCARG1 ZREG_RCX
# define ZREG_FCARG2 ZREG_RDX
#elif defined(__x86_64__)
# define ZREG_FCARG1 ZREG_RDI
# define ZREG_FCARG2 ZREG_RSI
#else
# define ZREG_FCARG1 ZREG_RCX
# define ZREG_FCARG2 ZREG_RDX
#endif

|.type EX, zend_execute_data, FP
|.type OP, zend_op
|.type ZVAL, zval
|.actionlist dasm_actions
|.globals zend_lb
|.section code, cold_code, jmp_table

static void* dasm_labels[zend_lb_MAX];

#if ZTS
static size_t tsrm_ls_cache_tcb_offset = 0;
static size_t tsrm_tls_index;
static size_t tsrm_tls_offset;
#endif

#define IS_32BIT(addr) (((uintptr_t)(addr)) <= 0x7fffffff)

#define IS_SIGNED_32BIT(val) ((((intptr_t)(val)) <= 0x7fffffff) && (((intptr_t)(val)) >= (-2147483647 - 1)))

#define CAN_USE_AVX() (JIT_G(opt_flags) & allowed_opt_flags & ZEND_JIT_CPU_AVX)

/* Not Implemented Yet */
|.macro NIY
||	//ZEND_ASSERT(0);
|	int3
|.endmacro

|.macro NIY_STUB
||	//ZEND_ASSERT(0);
|	int3
|.endmacro

|.macro ADD_HYBRID_SPAD
||#ifndef ZEND_VM_HYBRID_JIT_RED_ZONE_SIZE
|		add r4, HYBRID_SPAD
||#endif
|.endmacro

|.macro SUB_HYBRID_SPAD
||#ifndef ZEND_VM_HYBRID_JIT_RED_ZONE_SIZE
|		sub r4, HYBRID_SPAD
||#endif
|.endmacro

|.macro LOAD_ADDR, reg, addr
|	.if X64
||		if (IS_SIGNED_32BIT(addr)) {
|			mov reg, ((ptrdiff_t)addr)    // 0x48 0xc7 0xc0 <imm-32-bit>
||		} else {
|			mov64 reg, ((ptrdiff_t)addr)  // 0x48 0xb8 <imm-64-bit>
||		}
|	.else
|		mov reg, ((ptrdiff_t)addr)
|	.endif
|.endmacro

|.macro LOAD_TSRM_CACHE, reg
|	.if X64WIN
|		gs
|		mov reg, aword [0x58]
|		mov reg, aword [reg+tsrm_tls_index]
|		mov reg, aword [reg+tsrm_tls_offset]
|	.elif WIN
|		fs
|		mov reg, aword [0x2c]
|		mov reg, aword [reg+tsrm_tls_index]
|		mov reg, aword [reg+tsrm_tls_offset]
|	.elif X64APPLE
|		gs
||		if (tsrm_ls_cache_tcb_offset) {
|			mov reg, aword [tsrm_ls_cache_tcb_offset]
||		} else {
|			mov reg, aword [tsrm_tls_index]
|			mov reg, aword [reg+tsrm_tls_offset]
||		}
|	.elif X64
|		fs
||		if (tsrm_ls_cache_tcb_offset) {
|			mov reg, aword [tsrm_ls_cache_tcb_offset]
||		} else {
|			mov reg, [0x8]
|			mov reg, aword [reg+tsrm_tls_index]
|			mov reg, aword [reg+tsrm_tls_offset]
||		}
|	.else
|		gs
||		if (tsrm_ls_cache_tcb_offset) {
|			mov reg, aword [tsrm_ls_cache_tcb_offset]
||		} else {
|			mov reg, [0x4]
|			mov reg, aword [reg+tsrm_tls_index]
|			mov reg, aword [reg+tsrm_tls_offset]
||		}
|	.endif
|.endmacro

|.macro LOAD_ADDR_ZTS, reg, struct, field
|	.if ZTS
|		LOAD_TSRM_CACHE reg
|		lea reg, aword [reg + (struct.._offset + offsetof(zend_..struct, field))]
|	.else
|		LOAD_ADDR reg, &struct.field
|	.endif
|.endmacro

|.macro PUSH_ADDR, addr, tmp_reg
|	.if X64
||		if (IS_SIGNED_32BIT(addr)) {
|			push ((ptrdiff_t)addr)
||		} else {
|			mov64 tmp_reg, ((ptrdiff_t)addr)
|			push tmp_reg
||		}
|	.else
|		push ((ptrdiff_t)addr)
|	.endif
|.endmacro

|.macro ADDR_STORE, mem, addr, tmp_reg
|	.if X64
||		if (IS_SIGNED_32BIT(addr)) {
|			mov mem, ((ptrdiff_t)addr)
||		} else {
|			mov64 tmp_reg, ((ptrdiff_t)addr)
|			mov mem, tmp_reg
||		}
|	.else
|		mov mem, ((ptrdiff_t)addr)
|	.endif
|.endmacro

|.macro ADDR_CMP, mem, addr, tmp_reg
|	.if X64
||		if (IS_SIGNED_32BIT(addr)) {
|			cmp mem, ((ptrdiff_t)addr)
||		} else {
|			mov64 tmp_reg, ((ptrdiff_t)addr)
|			cmp mem, tmp_reg
||		}
|	.else
|		cmp mem, ((ptrdiff_t)addr)
|	.endif
|.endmacro

|.macro PUSH_ADDR_ZTS, struct, field, tmp_reg
|	.if ZTS
|		LOAD_TSRM_CACHE tmp_reg
|		lea tmp_reg, aword [tmp_reg + (struct.._offset + offsetof(zend_..struct, field))]
|		push tmp_reg
|	.else
|		PUSH_ADDR &struct.field, tmp_reg
|	.endif
|.endmacro

|.macro _MEM_OP, mem_ins, prefix, addr, op2, tmp_reg
|	.if X64
||		if (IS_SIGNED_32BIT(addr)) {
|			mem_ins prefix [addr], op2
||		} else {
|			mov64 tmp_reg, ((ptrdiff_t)addr)
|			mem_ins prefix [tmp_reg], op2
||		}
|	.else
|		mem_ins prefix [addr], op2
|	.endif
|.endmacro

|.macro MEM_LOAD_OP, mem_ins, reg, prefix, addr, tmp_reg
|	.if X64
||		if (IS_SIGNED_32BIT(addr)) {
|			mem_ins reg, prefix [addr]
||		} else {
|			mov64 tmp_reg, ((ptrdiff_t)addr)
|			mem_ins reg, prefix [tmp_reg]
||		}
|	.else
|		mem_ins reg, prefix [addr]
|	.endif
|.endmacro

|.macro MEM_LOAD, op1, prefix, addr, tmp_reg
|	MEM_LOAD_OP mov, op1, prefix, addr, tmp_reg
|.endmacro

|.macro _MEM_OP_ZTS, mem_ins, prefix, struct, field, op2, tmp_reg
|	.if ZTS
|		LOAD_TSRM_CACHE tmp_reg
|		mem_ins prefix [tmp_reg+(struct.._offset+offsetof(zend_..struct, field))], op2
|	.else
|		_MEM_OP mem_ins, prefix, &struct.field, op2, tmp_reg
|	.endif
|.endmacro

|.macro MEM_STORE_ZTS, prefix, struct, field, op2, tmp_reg
|	_MEM_OP_ZTS mov, prefix, struct, field, op2, tmp_reg
|.endmacro

|.macro MEM_CMP_ZTS, prefix, struct, field, op2, tmp_reg
|	_MEM_OP_ZTS cmp, prefix, struct, field, op2, tmp_reg
|.endmacro

|.macro MEM_UPDATE_ZTS, mem_ins, prefix, struct, field, op2, tmp_reg
|	_MEM_OP_ZTS mem_ins, prefix, struct, field, op2, tmp_reg
|.endmacro

|.macro MEM_LOAD_OP_ZTS, mem_ins, reg, prefix, struct, field, tmp_reg
|	.if ZTS
|		LOAD_TSRM_CACHE tmp_reg
|		mem_ins reg, prefix [tmp_reg+(struct.._offset+offsetof(zend_..struct, field))]
|	.else
|		MEM_LOAD_OP mem_ins, reg, prefix, &struct.field, tmp_reg
|	.endif
|.endmacro

|.macro MEM_LOAD_ZTS, reg, prefix, struct, field, tmp_reg
|	MEM_LOAD_OP_ZTS mov, reg, prefix, struct, field, tmp_reg
|.endmacro

|.macro EXT_CALL, func, tmp_reg
|	.if X64
||		if (IS_32BIT(dasm_end) && IS_32BIT(func)) {
|			call qword &func
||		} else {
|			LOAD_ADDR tmp_reg, func
|			call tmp_reg
||		}
|	.else
|		call dword &func
|	.endif
|.endmacro

|.macro EXT_JMP, func, tmp_reg
|	.if X64
||		if (IS_32BIT(dasm_end) && IS_32BIT(func)) {
|			jmp qword &func
||		} else {
|			LOAD_ADDR tmp_reg, func
|			jmp tmp_reg
||		}
|	.else
|		jmp dword &func
|	.endif
|.endmacro

|.macro SAVE_IP
||	if (GCC_GLOBAL_REGS) {
|		mov aword EX->opline, IP
||	}
|.endmacro

|.macro LOAD_IP
||	if (GCC_GLOBAL_REGS) {
|		mov IP, aword EX->opline
||	}
|.endmacro

|.macro LOAD_IP_ADDR, addr
||	if (GCC_GLOBAL_REGS) {
|		LOAD_ADDR IP, addr
||	} else {
|		ADDR_STORE aword EX->opline, addr, RX
||	}
|.endmacro

|.macro LOAD_IP_ADDR_ZTS, struct, field
|	.if ZTS
||		if (GCC_GLOBAL_REGS) {
|			LOAD_TSRM_CACHE IP
|			mov IP, aword [IP + (struct.._offset + offsetof(zend_..struct, field))]
||		} else {
|			LOAD_TSRM_CACHE RX
|			lea RX, aword [RX + (struct.._offset + offsetof(zend_..struct, field))]
|			mov aword EX->opline, RX
||		}
|	.else
|		LOAD_IP_ADDR &struct.field
|	.endif
|.endmacro

|.macro GET_IP, reg
||	if (GCC_GLOBAL_REGS) {
|		mov reg, IP
||	} else {
|		mov reg, aword EX->opline
||	}
|.endmacro

|.macro ADD_IP, val
||	if (GCC_GLOBAL_REGS) {
|		add IP, val
||	} else {
|		add aword EX->opline, val
||	}
|.endmacro

|.macro JMP_IP
||	if (GCC_GLOBAL_REGS) {
|		jmp aword [IP]
||	} else {
|		mov r0, aword EX:FCARG1a->opline
|		jmp aword [r0]
||	}
|.endmacro

/* In 64-bit build we compare only low 32-bits.
 * x86_64 cmp instruction doesn't support immediate 64-bit operand, and full
 * comparison would require an additional load of 64-bit address into register.
 * This is not a problem at all, while JIT buffer size is less than 4GB.
 */
|.macro CMP_IP, addr
||	if (GCC_GLOBAL_REGS) {
|		cmp IPl, addr
||	} else {
|		cmp dword EX->opline, addr
||	}
|.endmacro

|.macro LOAD_ZVAL_ADDR, reg, addr
||	if (Z_MODE(addr) == IS_CONST_ZVAL) {
|		LOAD_ADDR reg, Z_ZV(addr)
||	} else if (Z_MODE(addr) == IS_MEM_ZVAL) {
||		if (Z_OFFSET(addr)) {
|			lea reg, qword [Ra(Z_REG(addr))+Z_OFFSET(addr)]
||		} else {
|			mov reg, Ra(Z_REG(addr))
||		}
||	} else {
||		ZEND_UNREACHABLE();
||	}
|.endmacro

|.macro PUSH_ZVAL_ADDR, addr, tmp_reg
||	if (Z_MODE(addr) == IS_CONST_ZVAL) {
|		PUSH_ADDR Z_ZV(addr), tmp_reg
||	} else if (Z_MODE(addr) == IS_MEM_ZVAL) {
||		if (Z_OFFSET(addr)) {
|			lea tmp_reg, qword [Ra(Z_REG(addr))+Z_OFFSET(addr)]
|			push tmp_reg
||		} else {
|			push Ra(Z_REG(addr))
||		}
||	} else {
||		ZEND_UNREACHABLE();
||	}
|.endmacro

|.macro GET_Z_TYPE_INFO, reg, zv
|	mov reg, dword [zv+offsetof(zval,u1.type_info)]
|.endmacro

|.macro SET_Z_TYPE_INFO, zv, type
|	mov dword [zv+offsetof(zval,u1.type_info)], type
|.endmacro

|.macro GET_ZVAL_TYPE, reg, addr
||	ZEND_ASSERT(Z_MODE(addr) == IS_MEM_ZVAL);
|	mov reg, byte [Ra(Z_REG(addr))+Z_OFFSET(addr)+offsetof(zval,u1.v.type)]
|.endmacro

|.macro GET_ZVAL_TYPE_INFO, reg, addr
||	ZEND_ASSERT(Z_MODE(addr) == IS_MEM_ZVAL);
|	mov reg, dword [Ra(Z_REG(addr))+Z_OFFSET(addr)+offsetof(zval,u1.type_info)]
|.endmacro

|.macro SET_ZVAL_TYPE_INFO, addr, type
||	ZEND_ASSERT(Z_MODE(addr) == IS_MEM_ZVAL);
|	mov dword [Ra(Z_REG(addr))+Z_OFFSET(addr)+offsetof(zval,u1.type_info)], type
|.endmacro

|.macro GET_Z_PTR, reg, zv
|	mov reg, aword [zv]
|.endmacro

|.macro GET_Z_W2, reg, zv
|	mov reg, dword [zv+4]
|.endmacro

|.macro SET_Z_W2, zv, reg
|	mov dword [zv+4], reg
|.endmacro

|.macro GET_ZVAL_PTR, reg, addr
||	ZEND_ASSERT(Z_MODE(addr) == IS_MEM_ZVAL);
|	mov reg, aword [Ra(Z_REG(addr))+Z_OFFSET(addr)]
|.endmacro

|.macro SET_ZVAL_PTR, addr, val
||	ZEND_ASSERT(Z_MODE(addr) == IS_MEM_ZVAL);
|	mov aword [Ra(Z_REG(addr))+Z_OFFSET(addr)], val
|.endmacro

|.macro GET_ZVAL_W2, reg, addr
||	ZEND_ASSERT(Z_MODE(addr) == IS_MEM_ZVAL);
|	mov reg, dword [Ra(Z_REG(addr))+Z_OFFSET(addr)+4]
|.endmacro

|.macro SET_ZVAL_W2, addr, val
||	ZEND_ASSERT(Z_MODE(addr) == IS_MEM_ZVAL);
|	mov dword [Ra(Z_REG(addr))+Z_OFFSET(addr)+4], val
|.endmacro

|.macro UNDEF_OPLINE_RESULT
|	mov r0, EX->opline
|	mov eax, dword OP:r0->result.var
|	SET_Z_TYPE_INFO FP + r0, IS_UNDEF
|.endmacro

|.macro UNDEF_OPLINE_RESULT_IF_USED
|	test byte OP:RX->result_type, (IS_TMP_VAR|IS_VAR)
|	jz >1
|	mov eax, dword OP:RX->result.var
|	SET_Z_TYPE_INFO FP + r0, IS_UNDEF
|1:
|.endmacro

|.macro SSE_AVX_INS, sse_ins, avx_ins, op1, op2
||	if (CAN_USE_AVX()) {
|		avx_ins op1, op2
||	} else {
|		sse_ins op1, op2
||	}
|.endmacro

|.macro SSE_OP, sse_ins, reg, addr, tmp_reg
||	if (Z_MODE(addr) == IS_CONST_ZVAL) {
|		MEM_LOAD_OP sse_ins, xmm(reg-ZREG_XMM0), qword, Z_ZV(addr), tmp_reg
||	} else if (Z_MODE(addr) == IS_MEM_ZVAL) {
|		sse_ins xmm(reg-ZREG_XMM0), qword [Ra(Z_REG(addr))+Z_OFFSET(addr)]
||	} else if (Z_MODE(addr) == IS_REG) {
|		sse_ins xmm(reg-ZREG_XMM0), xmm(Z_REG(addr)-ZREG_XMM0)
||	} else {
||		ZEND_UNREACHABLE();
||	}
|.endmacro

|.macro DOUBLE_CMP, reg, addr
||	if (Z_MODE(addr) == IS_CONST_ZVAL) {
|		.if X64
||			if (IS_SIGNED_32BIT(Z_ZV(addr))) {
|				SSE_AVX_INS ucomisd, vucomisd, xmm(reg-ZREG_XMM0), qword [Z_ZV(addr)]
||			} else {
|				LOAD_ADDR r0, Z_ZV(addr)
|				SSE_AVX_INS ucomisd, vucomisd, xmm(reg-ZREG_XMM0), qword [r0]
||			}
|		.else
|			SSE_AVX_INS ucomisd, vucomisd, xmm(reg-ZREG_XMM0), qword [Z_ZV(addr)]
|		.endif
||	} else if (Z_MODE(addr) == IS_MEM_ZVAL) {
|		SSE_AVX_INS ucomisd, vucomisd, xmm(reg-ZREG_XMM0), qword [Ra(Z_REG(addr))+Z_OFFSET(addr)]
||	} else if (Z_MODE(addr) == IS_REG) {
|		SSE_AVX_INS ucomisd, vucomisd, xmm(reg-ZREG_XMM0), xmm(Z_REG(addr)-ZREG_XMM0)
||	} else {
||		ZEND_UNREACHABLE();
||	}
|.endmacro

|.macro DOUBLE_GET_LONG, reg, lval, tmp_reg
||		if (lval == 0) {
||			if (CAN_USE_AVX()) {
|				vxorps xmm(reg-ZREG_XMM0), xmm(reg-ZREG_XMM0), xmm(reg-ZREG_XMM0)
||			} else {
|				xorps xmm(reg-ZREG_XMM0), xmm(reg-ZREG_XMM0)
||			}
||		} else {
|.if X64
||			if (!IS_SIGNED_32BIT(lval)) {
|				mov64 Ra(tmp_reg), lval
||			} else {
|				mov Ra(tmp_reg), lval
||			}
|.else
|			mov Ra(tmp_reg), lval
|.endif
||			if (CAN_USE_AVX()) {
|				vxorps xmm(reg-ZREG_XMM0), xmm(reg-ZREG_XMM0), xmm(reg-ZREG_XMM0)
|				vcvtsi2sd, xmm(reg-ZREG_XMM0), xmm(reg-ZREG_XMM0), Ra(tmp_reg)
||			} else {
|				xorps xmm(reg-ZREG_XMM0), xmm(reg-ZREG_XMM0)
|				cvtsi2sd, xmm(reg-ZREG_XMM0), Ra(tmp_reg)
||			}
||		}
|.endmacro

|.macro DOUBLE_GET_ZVAL_LVAL, reg, addr, tmp_reg
||	if (Z_MODE(addr) == IS_CONST_ZVAL) {
|		DOUBLE_GET_LONG reg, Z_LVAL_P(Z_ZV(addr)), tmp_reg
||	} else if (Z_MODE(addr) == IS_MEM_ZVAL) {
||		if (CAN_USE_AVX()) {
|			vxorps xmm(reg-ZREG_XMM0), xmm(reg-ZREG_XMM0), xmm(reg-ZREG_XMM0)
|			vcvtsi2sd xmm(reg-ZREG_XMM0), xmm(reg-ZREG_XMM0), aword [Ra(Z_REG(addr))+Z_OFFSET(addr)]
||		} else {
|			xorps xmm(reg-ZREG_XMM0), xmm(reg-ZREG_XMM0)
|			cvtsi2sd xmm(reg-ZREG_XMM0), aword [Ra(Z_REG(addr))+Z_OFFSET(addr)]
||		}
||	} else if (Z_MODE(addr) == IS_REG) {
||		if (CAN_USE_AVX()) {
|			vxorps xmm(reg-ZREG_XMM0), xmm(reg-ZREG_XMM0), xmm(reg-ZREG_XMM0)
|			vcvtsi2sd xmm(reg-ZREG_XMM0), xmm(reg-ZREG_XMM0), Ra(Z_REG(addr))
||		} else {
|			xorps xmm(reg-ZREG_XMM0), xmm(reg-ZREG_XMM0)
|			cvtsi2sd xmm(reg-ZREG_XMM0), Ra(Z_REG(addr))
||		}
||	} else {
||		ZEND_UNREACHABLE();
||	}
|.endmacro

|.macro DOUBLE_GET_ZVAL_DVAL, reg, addr
||	if (Z_MODE(addr) != IS_REG || reg != Z_REG(addr)) {
||		if (Z_MODE(addr) == IS_CONST_ZVAL) {
|			.if X64
||				if (IS_SIGNED_32BIT(Z_ZV(addr))) {
|					SSE_AVX_INS movsd, vmovsd, xmm(reg-ZREG_XMM0), qword [Z_ZV(addr)]
||				} else {
|					LOAD_ADDR r0, Z_ZV(addr)
|					SSE_AVX_INS movsd, vmovsd, xmm(reg-ZREG_XMM0), qword [r0]
||				}
|			.else
|				SSE_AVX_INS movsd, vmovsd, xmm(reg-ZREG_XMM0), qword [Z_ZV(addr)]
|			.endif
||		} else if (Z_MODE(addr) == IS_MEM_ZVAL) {
|			SSE_AVX_INS movsd, vmovsd, xmm(reg-ZREG_XMM0), qword [Ra(Z_REG(addr))+Z_OFFSET(addr)]
||		} else if (Z_MODE(addr) == IS_REG) {
|			SSE_AVX_INS movaps, vmovaps, xmm(reg-ZREG_XMM0), xmm(Z_REG(addr)-ZREG_XMM0)
||		} else {
||			ZEND_UNREACHABLE();
||		}
||	}
|.endmacro

|.macro SSE_MATH, opcode, reg, addr, tmp_reg
||	switch (opcode) {
||		case ZEND_ADD:
|			SSE_OP addsd, reg, addr, tmp_reg
||			break;
||		case ZEND_SUB:
|			SSE_OP subsd, reg, addr, tmp_reg
||			break;
||		case ZEND_MUL:
|			SSE_OP mulsd, reg, addr, tmp_reg
||			break;
||		case ZEND_DIV:
|			SSE_OP divsd, reg, addr, tmp_reg
||			break;
||	}
|.endmacro

|.macro SSE_MATH_REG, opcode, dst_reg, src_reg
||	switch (opcode) {
||		case ZEND_ADD:
|			addsd xmm(dst_reg-ZREG_XMM0), xmm(src_reg-ZREG_XMM0)
||			break;
||		case ZEND_SUB:
|			subsd xmm(dst_reg-ZREG_XMM0), xmm(src_reg-ZREG_XMM0)
||			break;
||		case ZEND_MUL:
|			mulsd xmm(dst_reg-ZREG_XMM0), xmm(src_reg-ZREG_XMM0)
||			break;
||		case ZEND_DIV:
|			divsd xmm(dst_reg-ZREG_XMM0), xmm(src_reg-ZREG_XMM0)
||			break;
||	}
|.endmacro

|.macro DOUBLE_SET_ZVAL_DVAL, addr, reg
||	if (Z_MODE(addr) == IS_REG) {
||		if (reg != Z_REG(addr)) {
|			SSE_AVX_INS movaps, vmovaps, xmm(Z_REG(addr)-ZREG_XMM0), xmm(reg-ZREG_XMM0)
||		}
||	} else {
||		ZEND_ASSERT(Z_MODE(addr) == IS_MEM_ZVAL);
|		SSE_AVX_INS movsd, vmovsd, qword [Ra(Z_REG(addr))+Z_OFFSET(addr)], xmm(reg-ZREG_XMM0)
||	}
|.endmacro

|.macro AVX_OP, avx_ins, reg, op1_reg, addr, tmp_reg
||	if (Z_MODE(addr) == IS_CONST_ZVAL) {
|		.if X64
||			if (IS_SIGNED_32BIT(Z_ZV(addr))) {
|				avx_ins xmm(reg-ZREG_XMM0), xmm(op1_reg-ZREG_XMM0), qword [Z_ZV(addr)]
||			} else {
|				mov64 tmp_reg, ((ptrdiff_t)Z_ZV(addr))
|				avx_ins xmm(reg-ZREG_XMM0), xmm(op1_reg-ZREG_XMM0), qword [tmp_reg]
||			}
|		.else
|			avx_ins xmm(reg-ZREG_XMM0), xmm(op1_reg-ZREG_XMM0), qword [addr]
|		.endif
||	} else if (Z_MODE(addr) == IS_MEM_ZVAL) {
|		avx_ins xmm(reg-ZREG_XMM0), xmm(op1_reg-ZREG_XMM0), qword [Ra(Z_REG(addr))+Z_OFFSET(addr)]
||	} else if (Z_MODE(addr) == IS_REG) {
|		avx_ins xmm(reg-ZREG_XMM0), xmm(op1_reg-ZREG_XMM0), xmm(Z_REG(addr)-ZREG_XMM0)
||	} else {
||		ZEND_UNREACHABLE();
||	}
|.endmacro

|.macro AVX_MATH, opcode, reg, op1_reg, addr, tmp_reg
||	switch (opcode) {
||		case ZEND_ADD:
|			AVX_OP vaddsd, reg, op1_reg, addr, tmp_reg
||			break;
||		case ZEND_SUB:
|			AVX_OP vsubsd, reg, op1_reg, addr, tmp_reg
||			break;
||		case ZEND_MUL:
|			AVX_OP vmulsd, reg, op1_reg, addr, tmp_reg
||			break;
||		case ZEND_DIV:
|			AVX_OP vdivsd, reg, op1_reg, addr, tmp_reg
||			break;
||	}
|.endmacro

|.macro AVX_MATH_REG, opcode, dst_reg, op1_reg, src_reg
||	switch (opcode) {
||		case ZEND_ADD:
|			vaddsd xmm(dst_reg-ZREG_XMM0), xmm(op1_reg-ZREG_XMM0), xmm(src_reg-ZREG_XMM0)
||			break;
||		case ZEND_SUB:
|			vsubsd xmm(dst_reg-ZREG_XMM0), xmm(op1_reg-ZREG_XMM0), xmm(src_reg-ZREG_XMM0)
||			break;
||		case ZEND_MUL:
|			vmulsd xmm(dst_reg-ZREG_XMM0), xmm(op1_reg-ZREG_XMM0), xmm(src_reg-ZREG_XMM0)
||			break;
||		case ZEND_DIV:
|			vdivsd xmm(dst_reg-ZREG_XMM0), xmm(op1_reg-ZREG_XMM0), xmm(src_reg-ZREG_XMM0)
||			break;
||	}
|.endmacro

|.macro LONG_OP, long_ins, reg, addr, tmp_reg
||	if (Z_MODE(addr) == IS_CONST_ZVAL) {
|		.if X64
||			if (!IS_SIGNED_32BIT(Z_LVAL_P(Z_ZV(addr)))) {
|				mov64 tmp_reg, Z_LVAL_P(Z_ZV(addr))
|				long_ins Ra(reg), tmp_reg
||			} else {
|				long_ins Ra(reg), Z_LVAL_P(Z_ZV(addr))
||			}
|		.else
|			long_ins Ra(reg), Z_LVAL_P(Z_ZV(addr))
|		.endif
||	} else if (Z_MODE(addr) == IS_MEM_ZVAL) {
|		long_ins Ra(reg), aword [Ra(Z_REG(addr))+Z_OFFSET(addr)]
||	} else if (Z_MODE(addr) == IS_REG) {
|		long_ins Ra(reg), Ra(Z_REG(addr))
||	} else {
||		ZEND_UNREACHABLE();
||	}
|.endmacro

|.macro LONG_OP_WITH_32BIT_CONST, long_ins, op1_addr, lval
||	if (Z_MODE(op1_addr) == IS_MEM_ZVAL) {
|		long_ins aword [Ra(Z_REG(op1_addr))+Z_OFFSET(op1_addr)], lval
||	} else if (Z_MODE(op1_addr) == IS_REG) {
|		long_ins Ra(Z_REG(op1_addr)), lval
||	} else {
||		ZEND_UNREACHABLE();
||	}
|.endmacro

|.macro LONG_OP_WITH_CONST, long_ins, op1_addr, lval
||	if (Z_MODE(op1_addr) == IS_MEM_ZVAL) {
|	   .if X64
||			if (!IS_SIGNED_32BIT(lval)) {
|				mov64 r0, lval
|				long_ins aword [Ra(Z_REG(op1_addr))+Z_OFFSET(op1_addr)], r0
||			} else {
|				long_ins aword [Ra(Z_REG(op1_addr))+Z_OFFSET(op1_addr)], lval
||			}
|		.else
|			long_ins aword [Ra(Z_REG(op1_addr))+Z_OFFSET(op1_addr)], lval
|		.endif
||	} else if (Z_MODE(op1_addr) == IS_REG) {
|	   .if X64
||			if (!IS_SIGNED_32BIT(lval)) {
|				mov64 r0, lval
|				long_ins Ra(Z_REG(op1_addr)), r0
||			} else {
|				long_ins Ra(Z_REG(op1_addr)), lval
||			}
|		.else
|			long_ins Ra(Z_REG(op1_addr)), lval
|		.endif
||	} else {
||		ZEND_UNREACHABLE();
||	}
|.endmacro

|.macro GET_ZVAL_LVAL, reg, addr
||	if (Z_MODE(addr) == IS_CONST_ZVAL) {
||		if (Z_LVAL_P(Z_ZV(addr)) == 0) {
|			xor Ra(reg), Ra(reg)
||		} else {
|			.if X64
||				if (!IS_SIGNED_32BIT(Z_LVAL_P(Z_ZV(addr)))) {
|					mov64 Ra(reg), Z_LVAL_P(Z_ZV(addr))
||				} else {
|					mov Ra(reg), Z_LVAL_P(Z_ZV(addr))
||				}
|			.else
|				mov Ra(reg), Z_LVAL_P(Z_ZV(addr))
|			.endif
||		}
||	} else if (Z_MODE(addr) == IS_MEM_ZVAL) {
|		mov Ra(reg), aword [Ra(Z_REG(addr))+Z_OFFSET(addr)]
||	} else if (Z_MODE(addr) == IS_REG) {
||		if (reg != Z_REG(addr)) {
|			mov Ra(reg), Ra(Z_REG(addr))
||		}
||	} else {
||		ZEND_UNREACHABLE();
||	}
|.endmacro

|.macro LONG_MATH, opcode, reg, addr, tmp_reg
||	switch (opcode) {
||		case ZEND_ADD:
|			LONG_OP add, reg, addr, Ra(tmp_reg)
||			break;
||		case ZEND_SUB:
|			LONG_OP sub, reg, addr, Ra(tmp_reg)
||			break;
||		case ZEND_MUL:
|			LONG_OP imul, reg, addr, Ra(tmp_reg)
||			break;
||		case ZEND_BW_OR:
|			LONG_OP or, reg, addr, Ra(tmp_reg)
||			break;
||		case ZEND_BW_AND:
|			LONG_OP and, reg, addr, Ra(tmp_reg)
||			break;
||		case ZEND_BW_XOR:
|			LONG_OP xor, reg, addr, Ra(tmp_reg)
||			break;
||		default:
||			ZEND_UNREACHABLE();
||	}
|.endmacro

|.macro LONG_MATH_REG, opcode, dst_reg, src_reg
||	switch (opcode) {
||		case ZEND_ADD:
|			add dst_reg, src_reg
||			break;
||		case ZEND_SUB:
|			sub dst_reg, src_reg
||			break;
||		case ZEND_MUL:
|			imul dst_reg, src_reg
||			break;
||		case ZEND_BW_OR:
|			or dst_reg, src_reg
||			break;
||		case ZEND_BW_AND:
|			and dst_reg, src_reg
||			break;
||		case ZEND_BW_XOR:
|			xor dst_reg, src_reg
||			break;
||		default:
||			ZEND_UNREACHABLE();
||	}
|.endmacro

|.macro SET_ZVAL_LVAL, addr, lval
||	if (Z_MODE(addr) == IS_REG) {
|		mov Ra(Z_REG(addr)), lval
||	} else {
||		ZEND_ASSERT(Z_MODE(addr) == IS_MEM_ZVAL);
|		mov aword [Ra(Z_REG(addr))+Z_OFFSET(addr)], lval
||	}
|.endmacro

|.macro ZVAL_COPY_CONST, dst_addr, dst_info, dst_def_info, zv, tmp_reg
||	if (Z_TYPE_P(zv) > IS_TRUE) {
||		if (Z_TYPE_P(zv) == IS_DOUBLE) {
||			zend_reg dst_reg = (Z_MODE(dst_addr) == IS_REG) ? Z_REG(dst_addr) : ZREG_XMM0;
||			if (Z_DVAL_P(zv) == 0.0 && !is_signed(Z_DVAL_P(zv))) {
||				if (CAN_USE_AVX()) {
|					vxorps xmm(dst_reg-ZREG_XMM0), xmm(dst_reg-ZREG_XMM0), xmm(dst_reg-ZREG_XMM0)
||				} else {
|					xorps xmm(dst_reg-ZREG_XMM0), xmm(dst_reg-ZREG_XMM0)
||				}
|			.if X64
||			} else if (!IS_SIGNED_32BIT(zv)) {
|				mov64 Ra(tmp_reg), ((uintptr_t)zv)
|				SSE_AVX_INS movsd, vmovsd, xmm(dst_reg-ZREG_XMM0), qword [Ra(tmp_reg)]
|			.endif
||			} else {
|				SSE_AVX_INS movsd, vmovsd, xmm(dst_reg-ZREG_XMM0), qword [((uint32_t)(uintptr_t)zv)]
||			}
|			DOUBLE_SET_ZVAL_DVAL dst_addr, dst_reg
||		} else if (Z_TYPE_P(zv) == IS_LONG && dst_def_info == MAY_BE_DOUBLE) {
||			zend_reg dst_reg = (Z_MODE(dst_addr) == IS_REG) ? Z_REG(dst_addr) : ZREG_XMM0;
|			DOUBLE_GET_LONG dst_reg, Z_LVAL_P(zv), ZREG_R0
|			DOUBLE_SET_ZVAL_DVAL dst_addr, dst_reg
||		} else if (Z_LVAL_P(zv) == 0 && Z_MODE(dst_addr) == IS_REG) {
|			xor Ra(Z_REG(dst_addr)), Ra(Z_REG(dst_addr))
||		} else {
|			.if X64
||				if (!IS_SIGNED_32BIT(Z_LVAL_P(zv))) {
||					if (Z_MODE(dst_addr) == IS_REG) {
|						mov64 Ra(Z_REG(dst_addr)), ((uintptr_t)Z_LVAL_P(zv))
||					} else {
|						mov64 Ra(tmp_reg), ((uintptr_t)Z_LVAL_P(zv))
|						SET_ZVAL_LVAL dst_addr, Ra(tmp_reg)
||					}
||				} else {
|					SET_ZVAL_LVAL dst_addr, Z_LVAL_P(zv)
||				}
|			.else
|				SET_ZVAL_LVAL dst_addr, Z_LVAL_P(zv)
|			.endif
||		}
||	}
||	if (Z_MODE(dst_addr) == IS_MEM_ZVAL) {
||		if (dst_def_info == MAY_BE_DOUBLE) {
||			if ((dst_info & (MAY_BE_ANY|MAY_BE_UNDEF|MAY_BE_GUARD)) != MAY_BE_DOUBLE) {
|				SET_ZVAL_TYPE_INFO dst_addr, IS_DOUBLE
||			}
||		} else if (((dst_info & (MAY_BE_ANY|MAY_BE_UNDEF|MAY_BE_GUARD)) != (1<<Z_TYPE_P(zv))) || (dst_info & (MAY_BE_STRING|MAY_BE_ARRAY)) != 0) {
|			SET_ZVAL_TYPE_INFO dst_addr, Z_TYPE_INFO_P(zv)
||		}
||	}
|.endmacro

|.macro ZVAL_COPY_CONST_2, dst_addr, res_addr, dst_info, dst_def_info, zv, tmp_reg
||	if (Z_TYPE_P(zv) > IS_TRUE) {
||		if (Z_TYPE_P(zv) == IS_DOUBLE) {
||			zend_reg dst_reg = (Z_MODE(dst_addr) == IS_REG) ?
||				Z_REG(dst_addr) : ((Z_MODE(res_addr) == IS_REG) ? Z_REG(res_addr) : ZREG_XMM0);
||			if (Z_DVAL_P(zv) == 0.0 && !is_signed(Z_DVAL_P(zv))) {
||				if (CAN_USE_AVX()) {
|					vxorps xmm(dst_reg-ZREG_XMM0), xmm(dst_reg-ZREG_XMM0), xmm(dst_reg-ZREG_XMM0)
||				} else {
|					xorps xmm(dst_reg-ZREG_XMM0), xmm(dst_reg-ZREG_XMM0)
||				}
|			.if X64
||			} else if (!IS_SIGNED_32BIT(zv)) {
|				mov64 Ra(tmp_reg), ((uintptr_t)zv)
|				SSE_AVX_INS movsd, vmovsd, xmm(dst_reg-ZREG_XMM0), qword [Ra(tmp_reg)]
|			.endif
||			} else {
|				SSE_AVX_INS movsd, vmovsd, xmm(dst_reg-ZREG_XMM0), qword [((uint32_t)(uintptr_t)zv)]
||			}
|			DOUBLE_SET_ZVAL_DVAL dst_addr, ZREG_XMM0
|			DOUBLE_SET_ZVAL_DVAL res_addr, ZREG_XMM0
||		} else if (Z_TYPE_P(zv) == IS_LONG && dst_def_info == MAY_BE_DOUBLE) {
||			if (Z_MODE(dst_addr) == IS_REG) {
|				DOUBLE_GET_LONG Z_REG(dst_addr), Z_LVAL_P(zv), ZREG_R0
|				DOUBLE_SET_ZVAL_DVAL res_addr, Z_REG(dst_addr)
||			} else if (Z_MODE(res_addr) == IS_REG) {
|				DOUBLE_GET_LONG Z_REG(res_addr), Z_LVAL_P(zv), ZREG_R0
|				DOUBLE_SET_ZVAL_DVAL dst_addr, Z_REG(res_addr)
||			} else {
|				DOUBLE_GET_LONG ZREG_XMM0, Z_LVAL_P(zv), ZREG_R0
|				DOUBLE_SET_ZVAL_DVAL dst_addr, ZREG_XMM0
|				DOUBLE_SET_ZVAL_DVAL res_addr, ZREG_XMM0
||			}
||		} else if (Z_LVAL_P(zv) == 0 && (Z_MODE(dst_addr) == IS_REG || Z_MODE(res_addr) == IS_REG)) {
||				if (Z_MODE(dst_addr) == IS_REG) {
|					xor Ra(Z_REG(dst_addr)), Ra(Z_REG(dst_addr))
|					SET_ZVAL_LVAL res_addr, Ra(Z_REG(dst_addr))
||				} else {
|					xor Ra(Z_REG(res_addr)), Ra(Z_REG(res_addr))
|					SET_ZVAL_LVAL dst_addr, Ra(Z_REG(res_addr))
||				}
||		} else {
|			.if X64
||				if (!IS_SIGNED_32BIT(Z_LVAL_P(zv))) {
||					if (Z_MODE(dst_addr) == IS_REG) {
|						mov64 Ra(Z_REG(dst_addr)), ((uintptr_t)Z_LVAL_P(zv))
|						SET_ZVAL_LVAL res_addr, Ra(Z_REG(dst_addr))
||					} else if (Z_MODE(res_addr) == IS_REG) {
|						mov64 Ra(Z_REG(res_addr)), ((uintptr_t)Z_LVAL_P(zv))
|						SET_ZVAL_LVAL dst_addr, Ra(Z_REG(res_addr))
||					} else {
|						mov64 Ra(tmp_reg), ((uintptr_t)Z_LVAL_P(zv))
|						SET_ZVAL_LVAL dst_addr, Ra(tmp_reg)
|						SET_ZVAL_LVAL res_addr, Ra(tmp_reg)
||					}
||				} else if (Z_MODE(dst_addr) == IS_REG) {
|					SET_ZVAL_LVAL dst_addr, Z_LVAL_P(zv)
|					SET_ZVAL_LVAL res_addr, Ra(Z_REG(dst_addr))
||				} else if (Z_MODE(res_addr) == IS_REG) {
|					SET_ZVAL_LVAL res_addr, Z_LVAL_P(zv)
|					SET_ZVAL_LVAL dst_addr, Ra(Z_REG(res_addr))
||				} else {
|					SET_ZVAL_LVAL dst_addr, Z_LVAL_P(zv)
|					SET_ZVAL_LVAL res_addr, Z_LVAL_P(zv)
||				}
|			.else
||				if (Z_MODE(dst_addr) == IS_REG) {
|					SET_ZVAL_LVAL dst_addr, Z_LVAL_P(zv)
|					SET_ZVAL_LVAL res_addr, Ra(Z_REG(dst_addr))
||				} else if (Z_MODE(res_addr) == IS_REG) {
|					SET_ZVAL_LVAL res_addr, Z_LVAL_P(zv)
|					SET_ZVAL_LVAL dst_addr, Ra(Z_REG(res_addr))
||				} else {
|					SET_ZVAL_LVAL dst_addr, Z_LVAL_P(zv)
|					SET_ZVAL_LVAL res_addr, Z_LVAL_P(zv)
||				}
|			.endif
||		}
||	}
||	if (Z_MODE(dst_addr) == IS_MEM_ZVAL) {
||		if (dst_def_info == MAY_BE_DOUBLE) {
||			if ((dst_info & (MAY_BE_ANY|MAY_BE_UNDEF|MAY_BE_GUARD)) != MAY_BE_DOUBLE) {
|				SET_ZVAL_TYPE_INFO dst_addr, IS_DOUBLE
||			}
||		} else if (((dst_info & (MAY_BE_ANY|MAY_BE_UNDEF|MAY_BE_GUARD)) != (1<<Z_TYPE_P(zv))) || (dst_info & (MAY_BE_STRING|MAY_BE_ARRAY)) != 0) {
|			SET_ZVAL_TYPE_INFO dst_addr, Z_TYPE_INFO_P(zv)
||		}
||	}
||	if (Z_MODE(res_addr) == IS_MEM_ZVAL) {
||		if (dst_def_info == MAY_BE_DOUBLE) {
|			SET_ZVAL_TYPE_INFO res_addr, IS_DOUBLE
||		} else {
|			SET_ZVAL_TYPE_INFO res_addr, Z_TYPE_INFO_P(zv)
||		}
||	}
|.endmacro

/* the same as above, but "src" may overlap with "tmp_reg1" */
|.macro ZVAL_COPY_VALUE, dst_addr, dst_info, src_addr, src_info, tmp_reg1, tmp_reg2
|	ZVAL_COPY_VALUE_V dst_addr, dst_info, src_addr, src_info, tmp_reg1, tmp_reg2
||	if ((src_info & (MAY_BE_NULL|MAY_BE_FALSE|MAY_BE_TRUE|MAY_BE_LONG|MAY_BE_DOUBLE)) &&
||      !(src_info & MAY_BE_GUARD) &&
||		has_concrete_type(src_info & MAY_BE_ANY)) {
||		if (Z_MODE(dst_addr) == IS_MEM_ZVAL) {
||			if ((dst_info & (MAY_BE_ANY|MAY_BE_UNDEF|MAY_BE_GUARD)) != (src_info & (MAY_BE_ANY|MAY_BE_UNDEF|MAY_BE_GUARD))) {
||				zend_uchar type = concrete_type(src_info);
|				SET_ZVAL_TYPE_INFO dst_addr, type
||			}
||		}
||	} else {
|		GET_ZVAL_TYPE_INFO Rd(tmp_reg1), src_addr
|		SET_ZVAL_TYPE_INFO dst_addr, Rd(tmp_reg1)
||	}
|.endmacro

|.macro ZVAL_COPY_VALUE_V, dst_addr, dst_info, src_addr, src_info, tmp_reg1, tmp_reg2
||	if (src_info & (MAY_BE_ANY-(MAY_BE_NULL|MAY_BE_FALSE|MAY_BE_TRUE))) {
||		if ((src_info & (MAY_BE_ANY|MAY_BE_GUARD)) == MAY_BE_LONG) {
||			if (Z_MODE(src_addr) == IS_REG) {
||				if (Z_MODE(dst_addr) != IS_REG || Z_REG(dst_addr) != Z_REG(src_addr)) {
|					SET_ZVAL_LVAL dst_addr, Ra(Z_REG(src_addr))
||				}
||			} else if (Z_MODE(dst_addr) == IS_REG) {
|				GET_ZVAL_LVAL Z_REG(dst_addr), src_addr
||			} else {
|				GET_ZVAL_LVAL tmp_reg2, src_addr
|				SET_ZVAL_LVAL dst_addr, Ra(tmp_reg2)
||			}
||		} else if ((src_info & (MAY_BE_ANY|MAY_BE_GUARD)) == MAY_BE_DOUBLE) {
||			if (Z_MODE(src_addr) == IS_REG) {
|				DOUBLE_SET_ZVAL_DVAL dst_addr, Z_REG(src_addr)
||			} else if (Z_MODE(dst_addr) == IS_REG) {
|				DOUBLE_GET_ZVAL_DVAL Z_REG(dst_addr), src_addr
||			} else {
|				DOUBLE_GET_ZVAL_DVAL ZREG_XMM0, src_addr
|				DOUBLE_SET_ZVAL_DVAL dst_addr, ZREG_XMM0
||			}
||		} else if (!(src_info & (MAY_BE_DOUBLE|MAY_BE_GUARD))) {
|			GET_ZVAL_PTR Ra(tmp_reg2), src_addr
|			SET_ZVAL_PTR dst_addr, Ra(tmp_reg2)
||		} else {
|			.if X64
|				GET_ZVAL_PTR Ra(tmp_reg2), src_addr
|				SET_ZVAL_PTR dst_addr, Ra(tmp_reg2)
|			.else
||				if ((tmp_reg1 == tmp_reg2 || tmp_reg1 == Z_REG(src_addr))) {
|					GET_ZVAL_W2 Ra(tmp_reg2), src_addr
|					SET_ZVAL_W2 dst_addr, Ra(tmp_reg2)
|					GET_ZVAL_PTR Ra(tmp_reg2), src_addr
|					SET_ZVAL_PTR dst_addr, Ra(tmp_reg2)
||				} else {
|					GET_ZVAL_PTR Ra(tmp_reg2), src_addr
|					GET_ZVAL_W2 Ra(tmp_reg1), src_addr
|					SET_ZVAL_PTR dst_addr, Ra(tmp_reg2)
|					SET_ZVAL_W2 dst_addr, Ra(tmp_reg1)
||				}
|			.endif
||		}
||	}
|.endmacro

|.macro ZVAL_COPY_VALUE_2, dst_addr, dst_info, res_addr, src_addr, src_info, tmp_reg1, tmp_reg2
||	if (src_info & (MAY_BE_ANY-(MAY_BE_NULL|MAY_BE_FALSE|MAY_BE_TRUE))) {
||		if ((src_info & MAY_BE_ANY) == MAY_BE_LONG) {
||			if (Z_MODE(src_addr) == IS_REG) {
||				if (Z_MODE(dst_addr) != IS_REG || Z_REG(dst_addr) != Z_REG(src_addr)) {
|					SET_ZVAL_LVAL dst_addr, Ra(Z_REG(src_addr))
||				}
||				if (Z_MODE(res_addr) != IS_REG || Z_REG(res_addr) != Z_REG(src_addr)) {
|					SET_ZVAL_LVAL res_addr, Ra(Z_REG(src_addr))
||				}
||			} else if (Z_MODE(dst_addr) == IS_REG) {
|				GET_ZVAL_LVAL Z_REG(dst_addr), src_addr
||				if (Z_MODE(res_addr) != IS_REG || Z_REG(res_addr) != Z_REG(dst_addr)) {
|					SET_ZVAL_LVAL res_addr, Ra(Z_REG(dst_addr))
||				}
||			} else if (Z_MODE(res_addr) == IS_REG) {
|				GET_ZVAL_LVAL Z_REG(res_addr), src_addr
|				SET_ZVAL_LVAL dst_addr, Ra(Z_REG(res_addr))
||			} else {
|				GET_ZVAL_LVAL tmp_reg2, src_addr
|				SET_ZVAL_LVAL dst_addr, Ra(tmp_reg2)
|				SET_ZVAL_LVAL res_addr, Ra(tmp_reg2)
||			}
||		} else if ((src_info & MAY_BE_ANY) == MAY_BE_DOUBLE) {
||			if (Z_MODE(src_addr) == IS_REG) {
|				DOUBLE_SET_ZVAL_DVAL dst_addr, Z_REG(src_addr)
|				DOUBLE_SET_ZVAL_DVAL res_addr, Z_REG(src_addr)
||			} else if (Z_MODE(dst_addr) == IS_REG) {
|				DOUBLE_GET_ZVAL_DVAL Z_REG(dst_addr), src_addr
|				DOUBLE_SET_ZVAL_DVAL res_addr, Z_REG(dst_addr)
||			} else if (Z_MODE(res_addr) == IS_REG) {
|				DOUBLE_GET_ZVAL_DVAL Z_REG(res_addr), src_addr
|				DOUBLE_SET_ZVAL_DVAL dst_addr, Z_REG(res_addr)
||			} else {
|				DOUBLE_GET_ZVAL_DVAL ZREG_XMM0, src_addr
|				DOUBLE_SET_ZVAL_DVAL dst_addr, ZREG_XMM0
|				DOUBLE_SET_ZVAL_DVAL res_addr, ZREG_XMM0
||			}
||		} else if (!(src_info & MAY_BE_DOUBLE)) {
|			GET_ZVAL_PTR Ra(tmp_reg2), src_addr
|			SET_ZVAL_PTR dst_addr, Ra(tmp_reg2)
|			SET_ZVAL_PTR res_addr, Ra(tmp_reg2)
||		} else {
|			.if X64
|				GET_ZVAL_PTR Ra(tmp_reg2), src_addr
|				SET_ZVAL_PTR dst_addr, Ra(tmp_reg2)
|				SET_ZVAL_PTR res_addr, Ra(tmp_reg2)
|			.else
||				if (tmp_reg1 == tmp_reg2 || tmp_reg1 == Z_REG(src_addr)) {
|					GET_ZVAL_W2 Ra(tmp_reg2), src_addr
|					SET_ZVAL_W2 dst_addr, Ra(tmp_reg2)
|					SET_ZVAL_W2 res_addr, Ra(tmp_reg2)
|					GET_ZVAL_PTR Ra(tmp_reg2), src_addr
|					SET_ZVAL_PTR dst_addr, Ra(tmp_reg2)
|					SET_ZVAL_PTR res_addr, Ra(tmp_reg2)
||				} else {
|					GET_ZVAL_PTR Ra(tmp_reg2), src_addr
|					GET_ZVAL_W2 Ra(tmp_reg1), src_addr
|					SET_ZVAL_PTR dst_addr, Ra(tmp_reg2)
|					SET_ZVAL_PTR res_addr, Ra(tmp_reg2)
|					SET_ZVAL_W2 dst_addr, Ra(tmp_reg1)
|					SET_ZVAL_W2 res_addr, Ra(tmp_reg1)
||				}
|			.endif
||		}
||	}
||	if ((src_info & (MAY_BE_NULL|MAY_BE_FALSE|MAY_BE_TRUE|MAY_BE_LONG|MAY_BE_DOUBLE)) &&
||	    has_concrete_type(src_info & MAY_BE_ANY)) {
||		zend_uchar type = concrete_type(src_info);
||		if (Z_MODE(dst_addr) == IS_MEM_ZVAL) {
||			if ((dst_info & (MAY_BE_ANY|MAY_BE_UNDEF|MAY_BE_GUARD)) != (src_info & (MAY_BE_ANY|MAY_BE_UNDEF))) {
|				SET_ZVAL_TYPE_INFO dst_addr, type
||			}
||		}
||		if (Z_MODE(res_addr) == IS_MEM_ZVAL) {
|			SET_ZVAL_TYPE_INFO res_addr, type
||		}
||	} else {
|		GET_ZVAL_TYPE_INFO Rd(tmp_reg1), src_addr
|		SET_ZVAL_TYPE_INFO dst_addr, Rd(tmp_reg1)
|		SET_ZVAL_TYPE_INFO res_addr, Rd(tmp_reg1)
||	}
|.endmacro

|.macro IF_UNDEF, type_reg, label
|	test type_reg, type_reg
|	je label
|.endmacro

|.macro IF_TYPE, type, val, label
|	cmp type, val
|	je label
|.endmacro

|.macro IF_NOT_TYPE, type, val, label
|	cmp type, val
|	jne label
|.endmacro

|.macro IF_Z_TYPE, zv, val, label
|	IF_TYPE byte [zv+offsetof(zval, u1.v.type)], val, label
|.endmacro

|.macro IF_NOT_Z_TYPE, zv, val, label
|	IF_NOT_TYPE byte [zv+offsetof(zval, u1.v.type)], val, label
|.endmacro

|.macro CMP_ZVAL_TYPE, addr, val
||	ZEND_ASSERT(Z_MODE(addr) == IS_MEM_ZVAL);
|	cmp byte [Ra(Z_REG(addr))+Z_OFFSET(addr)+offsetof(zval, u1.v.type)], val
|.endmacro

|.macro IF_ZVAL_TYPE, addr, val, label
||	ZEND_ASSERT(Z_MODE(addr) == IS_MEM_ZVAL);
|	IF_TYPE byte [Ra(Z_REG(addr))+Z_OFFSET(addr)+offsetof(zval, u1.v.type)], val, label
|.endmacro

|.macro IF_NOT_ZVAL_TYPE, addr, val, label
||	ZEND_ASSERT(Z_MODE(addr) == IS_MEM_ZVAL);
|	IF_NOT_TYPE byte [Ra(Z_REG(addr))+Z_OFFSET(addr)+offsetof(zval, u1.v.type)], val, label
|.endmacro

|.macro IF_FLAGS, type_flags, mask, label
|	test type_flags, mask
|	jnz label
|.endmacro

|.macro IF_NOT_FLAGS, type_flags, mask, label
|	test type_flags, mask
|	jz label
|.endmacro

|.macro IF_REFCOUNTED, type_flags, label
|	IF_FLAGS type_flags, IS_TYPE_REFCOUNTED, label
|.endmacro

|.macro IF_NOT_REFCOUNTED, type_flags, label
|	//IF_NOT_FLAGS type_flags, IS_TYPE_REFCOUNTED, label
|	test type_flags, type_flags
|	jz label
|.endmacro

|.macro IF_ZVAL_FLAGS, addr, mask, label
||	ZEND_ASSERT(Z_MODE(addr) == IS_MEM_ZVAL);
|	IF_FLAGS byte [Ra(Z_REG(addr))+Z_OFFSET(addr)+offsetof(zval, u1.v.type_flags)], mask, label
|.endmacro

|.macro IF_NOT_ZVAL_FLAGS, addr, mask, label
||	ZEND_ASSERT(Z_MODE(addr) == IS_MEM_ZVAL);
|	IF_NOT_FLAGS byte [Ra(Z_REG(addr))+Z_OFFSET(addr)+offsetof(zval, u1.v.type_flags)], mask, label
|.endmacro

|.macro IF_ZVAL_REFCOUNTED, addr, label
|	IF_ZVAL_FLAGS addr, IS_TYPE_REFCOUNTED, label
|.endmacro

|.macro IF_NOT_ZVAL_REFCOUNTED, addr, label
|	IF_NOT_ZVAL_FLAGS addr, IS_TYPE_REFCOUNTED, label
|.endmacro

|.macro IF_NOT_ZVAL_COLLECTABLE, addr, label
|	IF_NOT_ZVAL_FLAGS addr, IS_TYPE_COLLECTABLE, label
|.endmacro

|.macro GC_ADDREF, zv
|	add dword [zv], 1
|.endmacro

|.macro GC_DELREF, zv
|	sub dword [zv], 1
|.endmacro

|.macro IF_GC_MAY_NOT_LEAK, ptr, label
|	test dword [ptr+4],(GC_INFO_MASK | (GC_NOT_COLLECTABLE << GC_FLAGS_SHIFT))
|	jne label
|.endmacro

|.macro ADDREF_CONST, zv, tmp_reg
|	.if X64
||		if (!IS_SIGNED_32BIT(Z_LVAL_P(zv))) {
|			mov64 tmp_reg, ((uintptr_t)Z_LVAL_P(zv))
|			add dword [tmp_reg], 1
||		} else {
|			add dword [Z_LVAL_P(zv)], 1
||		}
|	.else
|		add dword [Z_LVAL_P(zv)], 1
|	.endif
|.endmacro

|.macro ADDREF_CONST_2, zv, tmp_reg
|	.if X64
||		if (!IS_SIGNED_32BIT(Z_LVAL_P(zv))) {
|			mov64 tmp_reg, ((uintptr_t)Z_LVAL_P(zv))
|			add dword [tmp_reg], 2
||		} else {
|			add dword [Z_LVAL_P(zv)], 2
||		}
|	.else
|		add dword [Z_LVAL_P(zv)], 2
|	.endif
|.endmacro

|.macro TRY_ADDREF, val_info, type_flags_reg, value_ptr_reg
||	if (val_info & (MAY_BE_STRING|MAY_BE_ARRAY|MAY_BE_OBJECT|MAY_BE_RESOURCE)) {
||		if (val_info & (MAY_BE_ANY-(MAY_BE_OBJECT|MAY_BE_RESOURCE))) {
|			IF_NOT_REFCOUNTED type_flags_reg, >1
||		}
|		GC_ADDREF value_ptr_reg
|1:
||	}
|.endmacro

|.macro TRY_ADDREF_2, val_info, type_flags_reg, value_ptr_reg
||	if (val_info & (MAY_BE_STRING|MAY_BE_ARRAY|MAY_BE_OBJECT|MAY_BE_RESOURCE)) {
||		if (val_info & (MAY_BE_ANY-(MAY_BE_OBJECT|MAY_BE_RESOURCE))) {
|			IF_NOT_REFCOUNTED type_flags_reg, >1
||		}
|		add dword [value_ptr_reg], 2
|1:
||	}
|.endmacro

|.macro ZVAL_DEREF, reg, info
||	if (info & MAY_BE_REF) {
|		IF_NOT_Z_TYPE, reg, IS_REFERENCE, >1
|		GET_Z_PTR reg, reg
|		add reg, offsetof(zend_reference, val)
|1:
||	}
|.endmacro

|.macro SET_EX_OPLINE, op, tmp_reg
||	if (op == last_valid_opline) {
||		zend_jit_use_last_valid_opline();
|		SAVE_IP
||	} else {
|		ADDR_STORE aword EX->opline, op, tmp_reg
||		if (!GCC_GLOBAL_REGS) {
||			zend_jit_reset_last_valid_opline();
||		}
||	}
|.endmacro

// zval should be in FCARG1a
|.macro ZVAL_DTOR_FUNC, var_info, opline // arg1 must be in FCARG1a
||	do {
||		if (!((var_info) & MAY_BE_GUARD)
||		 && has_concrete_type((var_info) & (MAY_BE_STRING|MAY_BE_ARRAY|MAY_BE_OBJECT|MAY_BE_RESOURCE))) {
||			zend_uchar type = concrete_type((var_info) & (MAY_BE_STRING|MAY_BE_ARRAY|MAY_BE_OBJECT|MAY_BE_RESOURCE));
||			if (type == IS_STRING && !ZEND_DEBUG) {
|				EXT_CALL _efree, r0
||				break;
||			} else if (type == IS_ARRAY) {
||				if ((var_info) & (MAY_BE_ARRAY_KEY_STRING|MAY_BE_ARRAY_OF_STRING|MAY_BE_ARRAY_OF_ARRAY|MAY_BE_ARRAY_OF_OBJECT|MAY_BE_ARRAY_OF_RESOURCE|MAY_BE_ARRAY_OF_REF)) {
||					if (opline && ((var_info) & (MAY_BE_ARRAY_OF_ARRAY|MAY_BE_ARRAY_OF_OBJECT|MAY_BE_ARRAY_OF_RESOURCE|MAY_BE_ARRAY_OF_REF))) {
|						SET_EX_OPLINE opline, r0
||					}
|					EXT_CALL zend_array_destroy, r0
||				} else {
|					EXT_CALL zend_jit_array_free, r0
||				}
||				break;
||			} else if (type == IS_OBJECT) {
||				if (opline) {
|					SET_EX_OPLINE opline, r0
||				}
|				EXT_CALL zend_objects_store_del, r0
||				break;
||			}
||		}
||		if (opline) {
|			SET_EX_OPLINE opline, r0
||		}
|		EXT_CALL rc_dtor_func, r0
||	} while(0);
|.endmacro

|.macro ZVAL_PTR_DTOR, addr, op_info, gc, cold, opline
||	if ((op_info) & (MAY_BE_STRING|MAY_BE_ARRAY|MAY_BE_OBJECT|MAY_BE_RESOURCE|MAY_BE_REF|MAY_BE_GUARD)) {
||		if ((op_info) & ((MAY_BE_ANY|MAY_BE_UNDEF|MAY_BE_INDIRECT|MAY_BE_GUARD)-(MAY_BE_OBJECT|MAY_BE_RESOURCE))) {
|			// if (Z_REFCOUNTED_P(cv)) {
||			if (cold) {
|				IF_ZVAL_REFCOUNTED addr, >1
|.cold_code
|1:
||			} else {
|				IF_NOT_ZVAL_REFCOUNTED addr, >4
||			}
||		}
|		// if (!Z_DELREF_P(cv)) {
|		GET_ZVAL_PTR FCARG1a, addr
|		GC_DELREF FCARG1a
||		if (((op_info) & MAY_BE_GUARD) || RC_MAY_BE_1(op_info)) {
||			if (((op_info) & MAY_BE_GUARD) || RC_MAY_BE_N(op_info)) {
||				if (gc && (((op_info) & MAY_BE_GUARD) || (RC_MAY_BE_N(op_info) && ((op_info) & (MAY_BE_REF|MAY_BE_ARRAY|MAY_BE_OBJECT)) != 0))) {
|					jnz >3
||				} else {
|					jnz >4
||				}
||			}
|			// zval_dtor_func(r);
|			ZVAL_DTOR_FUNC op_info, opline
||			if (gc && (((op_info) & MAY_BE_GUARD) || (RC_MAY_BE_N(op_info) && ((op_info) & (MAY_BE_REF|MAY_BE_ARRAY|MAY_BE_OBJECT)) != 0))) {
|				jmp >4
||			}
|3:
||		}
||		if (gc && (((op_info) & MAY_BE_GUARD) || (RC_MAY_BE_N(op_info) && ((op_info) & (MAY_BE_REF|MAY_BE_ARRAY|MAY_BE_OBJECT)) != 0))) {
||			if ((op_info) & (MAY_BE_REF|MAY_BE_GUARD)) {
||				zend_jit_addr ref_addr = ZEND_ADDR_MEM_ZVAL(ZREG_FCARG1, offsetof(zend_reference, val));
|				IF_NOT_ZVAL_TYPE addr, IS_REFERENCE, >1
|				IF_NOT_ZVAL_COLLECTABLE ref_addr, >4
|				GET_ZVAL_PTR FCARG1a, ref_addr
|1:
||			}
|			IF_GC_MAY_NOT_LEAK FCARG1a, >4
|			// gc_possible_root(Z_COUNTED_P(z))
|			EXT_CALL gc_possible_root, r0
||		}
||		if (cold && ((op_info) & ((MAY_BE_ANY|MAY_BE_UNDEF|MAY_BE_INDIRECT|MAY_BE_GUARD)-(MAY_BE_OBJECT|MAY_BE_RESOURCE))) != 0) {
|			jmp >4
|.code
||		}
|4:
||	}
|.endmacro

|.macro FREE_OP, op_type, op, op_info, cold, opline
||	if (op_type & (IS_VAR|IS_TMP_VAR)) {
|		ZVAL_PTR_DTOR ZEND_ADDR_MEM_ZVAL(ZREG_FP, op.var), op_info, 0, cold, opline
||	}
|.endmacro

|.macro SEPARATE_ARRAY, addr, op_info, cold
||	if (RC_MAY_BE_N(op_info)) {
||		if (Z_REG(addr) != ZREG_FP) {
|			GET_ZVAL_LVAL ZREG_R0, addr
||			if (RC_MAY_BE_1(op_info)) {
|				cmp dword [r0], 1 // if (GC_REFCOUNT() > 1)
|				jbe >2
||			}
||			if (Z_REG(addr) != ZREG_FCARG1 || Z_OFFSET(addr) != 0) {
|				LOAD_ZVAL_ADDR FCARG1a, addr
||			}
|			EXT_CALL zend_jit_zval_array_dup, r0
|2:
|			mov FCARG1a, r0
||		} else {
|			GET_ZVAL_LVAL ZREG_FCARG1, addr
||			if (RC_MAY_BE_1(op_info)) {
|				cmp dword [FCARG1a], 1 // if (GC_REFCOUNT() > 1)
||				if (cold) {
|					ja >1
|.cold_code
|1:
||				} else {
|					jbe >2
||				}
||			}
|			IF_NOT_ZVAL_REFCOUNTED addr, >1
|			GC_DELREF FCARG1a
|1:
|			EXT_CALL zend_array_dup, r0
|			SET_ZVAL_PTR addr, r0
|			SET_ZVAL_TYPE_INFO addr, IS_ARRAY_EX
|			mov FCARG1a, r0
||			if (RC_MAY_BE_1(op_info)) {
||				if (cold) {
|					jmp >2
|.code
||				}
||			}
|2:
||		}
||	} else {
|		GET_ZVAL_LVAL ZREG_FCARG1, addr
||	}
|.endmacro

|.macro EFREE_REG_REFERENCE
||#if ZEND_DEBUG
|		xor FCARG2a, FCARG2a // filename
|		.if X64WIN
|			xor CARG3d, CARG3d // lineno
|			xor CARG4, CARG4
|			mov aword A5, 0
|			EXT_CALL _efree, r0
|		.elif X64
|			xor CARG3d, CARG3d // lineno
|			xor CARG4, CARG4
|			xor CARG5, CARG5
|			EXT_CALL _efree, r0
|		.else
|			sub r4, 4
|			push 0
|			push 0
|			push 0 // lineno
|			EXT_CALL _efree, r0
|			add r4, 4
|		.endif
||#else
||#ifdef HAVE_BUILTIN_CONSTANT_P
|		EXT_CALL _efree_32, r0
||#else
|		EXT_CALL _efree, r0
||#endif
||#endif
|.endmacro

|.macro EFREE_REFERENCE, ptr
|	mov FCARG1a, ptr
|	EFREE_REG_REFERENCE
|.endmacro

|.macro EMALLOC, size, op_array, opline
||#if ZEND_DEBUG
||		const char *filename = op_array->filename ? op_array->filename->val : NULL;
|		mov FCARG1a, size
|		LOAD_ADDR FCARG2a, filename
|		.if X64WIN
|			mov CARG3d, opline->lineno
|			xor CARG4, CARG4
|			mov aword A5, 0
|			EXT_CALL _emalloc, r0
|		.elif X64
|			mov CARG3d, opline->lineno
|			xor CARG4, CARG4
|			xor CARG5, CARG5
|			EXT_CALL _emalloc, r0
|		.else
|			sub r4, 4
|			push 0
|			push 0
|			push opline->lineno
|			EXT_CALL _emalloc, r0
|			add r4, 4
|		.endif
||#else
||#ifdef HAVE_BUILTIN_CONSTANT_P
||	if (size > 24 && size <= 32) {
|		EXT_CALL _emalloc_32, r0
||	} else {
|		mov FCARG1a, size
|		EXT_CALL _emalloc, r0
||	}
||#else
|		mov FCARG1a, size
|		EXT_CALL _emalloc, r0
||#endif
||#endif
|.endmacro

|.macro OBJ_RELEASE, reg, exit_label
|	GC_DELREF Ra(reg)
|	jne >1
|	// zend_objects_store_del(obj);
||	if (reg != ZREG_FCARG1) {
|		mov FCARG1a, Ra(reg)
||	}
|	EXT_CALL zend_objects_store_del, r0
|	jmp exit_label
|1:
|	IF_GC_MAY_NOT_LEAK Ra(reg), >1
|	// gc_possible_root(obj)
||	if (reg != ZREG_FCARG1) {
|		mov FCARG1a, Ra(reg)
||	}
|	EXT_CALL gc_possible_root, r0
|1:
|.endmacro

|.macro UNDEFINED_OFFSET, opline
||	if (opline == last_valid_opline) {
||		zend_jit_use_last_valid_opline();
|		call ->undefined_offset_ex
||	} else {
|		SET_EX_OPLINE  opline, r0
|		call ->undefined_offset
||	}
|.endmacro

|.macro UNDEFINED_INDEX, opline
||	if (opline == last_valid_opline) {
||		zend_jit_use_last_valid_opline();
|		call ->undefined_index_ex
||	} else {
|		SET_EX_OPLINE opline, r0
|		call ->undefined_index
||	}
|.endmacro

|.macro CANNOT_ADD_ELEMENT, opline
||	if (opline == last_valid_opline) {
||		zend_jit_use_last_valid_opline();
|		call ->cannot_add_element_ex
||	} else {
|		SET_EX_OPLINE opline, r0
|		call ->cannot_add_element
||	}
|.endmacro

static bool reuse_ip = 0;
static bool delayed_call_chain = 0;
static uint32_t  delayed_call_level = 0;
static const zend_op *last_valid_opline = NULL;
static bool use_last_vald_opline = 0;
static bool track_last_valid_opline = 0;
static int jit_return_label = -1;
static uint32_t current_trace_num = 0;
static uint32_t allowed_opt_flags = 0;

static void zend_jit_track_last_valid_opline(void)
{
	use_last_vald_opline = 0;
	track_last_valid_opline = 1;
}

static void zend_jit_use_last_valid_opline(void)
{
	if (track_last_valid_opline) {
		use_last_vald_opline = 1;
		track_last_valid_opline = 0;
	}
}

static bool zend_jit_trace_uses_initial_ip(void)
{
	return use_last_vald_opline;
}

static void zend_jit_set_last_valid_opline(const zend_op *target_opline)
{
	if (!reuse_ip) {
		track_last_valid_opline = 0;
		last_valid_opline = target_opline;
	}
}

static void zend_jit_reset_last_valid_opline(void)
{
	track_last_valid_opline = 0;
	last_valid_opline = NULL;
}

static void zend_jit_start_reuse_ip(void)
{
	zend_jit_reset_last_valid_opline();
	reuse_ip = 1;
}

static int zend_jit_reuse_ip(dasm_State **Dst)
{
	if (!reuse_ip) {
		zend_jit_start_reuse_ip();
		|	// call = EX(call);
		|	mov RX, EX->call
	}
	return 1;
}

static void zend_jit_stop_reuse_ip(void)
{
	reuse_ip = 0;
}

static int zend_jit_interrupt_handler_stub(dasm_State **Dst)
{
	|->interrupt_handler:
	|	SAVE_IP
	|	//EG(vm_interrupt) = 0;
	|	MEM_STORE_ZTS byte, executor_globals, vm_interrupt, 0, r0
	|	//if (EG(timed_out)) {
	|	MEM_CMP_ZTS byte, executor_globals, timed_out, 0, r0
	|	je >1
	|	//zend_timeout();
	|	EXT_CALL zend_timeout, r0
	|1:
	|	//} else if (zend_interrupt_function) {
	if (zend_interrupt_function) {
		|	//zend_interrupt_function(execute_data);
		|.if X64
			|	mov CARG1, FP
			|	EXT_CALL zend_interrupt_function, r0
		|.else
			|	mov aword A1, FP
			|	EXT_CALL zend_interrupt_function, r0
		|.endif
		|	MEM_CMP_ZTS aword, executor_globals, exception, 0, r0
		|	je >1
		|	EXT_CALL zend_jit_exception_in_interrupt_handler_helper, r0
		|1:
		|	//ZEND_VM_ENTER();
		|	//execute_data = EG(current_execute_data);
		|	MEM_LOAD_ZTS FP, aword, executor_globals, current_execute_data, r0
		|	LOAD_IP
	}
	|	//ZEND_VM_CONTINUE()
	if (zend_jit_vm_kind == ZEND_VM_KIND_HYBRID) {
		|	ADD_HYBRID_SPAD
		|	JMP_IP
	} else if (GCC_GLOBAL_REGS) {
		|	add r4, SPAD // stack alignment
		|	JMP_IP
	} else {
		|	mov FP, aword T2 // restore FP
		|	mov RX, aword T3 // restore IP
		|	add r4, NR_SPAD // stack alignment
		|	mov r0, 1 // ZEND_VM_ENTER
		|	ret
	}

	return 1;
}

static int zend_jit_exception_handler_stub(dasm_State **Dst)
{
	|->exception_handler:
	if (zend_jit_vm_kind == ZEND_VM_KIND_HYBRID) {
		const void *handler = zend_get_opcode_handler_func(EG(exception_op));

		|	ADD_HYBRID_SPAD
		|	EXT_CALL handler, r0
		|	JMP_IP
	} else {
		const void *handler = EG(exception_op)->handler;

		if (GCC_GLOBAL_REGS) {
			|	add r4, SPAD // stack alignment
			|	EXT_JMP handler, r0
		} else {
			|	mov FCARG1a, FP
			|	EXT_CALL handler, r0
			|	mov FP, aword T2 // restore FP
			|	mov RX, aword T3 // restore IP
			|	add r4, NR_SPAD // stack alignment
			|	test eax, eax
			|	jl >1
			|	mov r0, 1 // ZEND_VM_ENTER
			|1:
			|	ret
		}
	}

	return 1;
}

static int zend_jit_exception_handler_undef_stub(dasm_State **Dst)
{
	|->exception_handler_undef:
	|	MEM_LOAD_ZTS r0, aword, executor_globals, opline_before_exception, r0
	|	test byte OP:r0->result_type, (IS_TMP_VAR|IS_VAR)
	|	jz >1
	|	mov eax, dword OP:r0->result.var
	|	SET_Z_TYPE_INFO FP + r0, IS_UNDEF
	|1:
	|	jmp ->exception_handler

	return 1;
}


static int zend_jit_exception_handler_free_op1_op2_stub(dasm_State **Dst)
{
	|->exception_handler_free_op1_op2:
	|	UNDEF_OPLINE_RESULT_IF_USED
	|	test byte OP:RX->op1_type, (IS_TMP_VAR|IS_VAR)
	|	je >9
	|	mov eax, dword OP:RX->op1.var
	|	add r0, FP
	|	ZVAL_PTR_DTOR ZEND_ADDR_MEM_ZVAL(ZREG_R0, 0), MAY_BE_ANY|MAY_BE_RC1|MAY_BE_RCN|MAY_BE_REF, 0, 0, NULL
	|9:
	|	test byte OP:RX->op2_type, (IS_TMP_VAR|IS_VAR)
	|	je >9
	|	mov eax, dword OP:RX->op2.var
	|	add r0, FP
	|	ZVAL_PTR_DTOR ZEND_ADDR_MEM_ZVAL(ZREG_R0, 0), MAY_BE_ANY|MAY_BE_RC1|MAY_BE_RCN|MAY_BE_REF, 0, 0, NULL
	|9:
	|	jmp ->exception_handler
	return 1;
}

static int zend_jit_exception_handler_free_op2_stub(dasm_State **Dst)
{
	|->exception_handler_free_op2:
	|	MEM_LOAD_ZTS RX, aword, executor_globals, opline_before_exception, r0
	|	UNDEF_OPLINE_RESULT_IF_USED
	|	test byte OP:RX->op2_type, (IS_TMP_VAR|IS_VAR)
	|	je >9
	|	mov eax, dword OP:RX->op2.var
	|	add r0, FP
	|	ZVAL_PTR_DTOR ZEND_ADDR_MEM_ZVAL(ZREG_R0, 0), MAY_BE_ANY|MAY_BE_RC1|MAY_BE_RCN|MAY_BE_REF, 0, 0, NULL
	|9:
	|	jmp ->exception_handler
	return 1;
}

static int zend_jit_leave_function_stub(dasm_State **Dst)
{
	|->leave_function_handler:
	|	mov FCARG1d, dword [FP + offsetof(zend_execute_data, This.u1.type_info)]
	if (zend_jit_vm_kind == ZEND_VM_KIND_HYBRID) {
		|	test FCARG1d, ZEND_CALL_TOP
		|	jnz >1
		|	EXT_CALL zend_jit_leave_nested_func_helper, r0
		|	ADD_HYBRID_SPAD
		|	JMP_IP
		|1:
		|	EXT_CALL zend_jit_leave_top_func_helper, r0
		|	ADD_HYBRID_SPAD
		|	JMP_IP
	} else {
		if (GCC_GLOBAL_REGS) {
			|	add r4, SPAD
		} else {
			|	mov FCARG2a, FP
			|	mov FP, aword T2 // restore FP
			|	mov RX, aword T3 // restore IP
			|	add r4, NR_SPAD
		}
		|	test FCARG1d, ZEND_CALL_TOP
		|	jnz >1
		|	EXT_JMP zend_jit_leave_nested_func_helper, r0
		|1:
		|	EXT_JMP zend_jit_leave_top_func_helper, r0
	}

	return 1;
}

static int zend_jit_leave_throw_stub(dasm_State **Dst)
{
	|->leave_throw_handler:
	|	// if (opline->opcode != ZEND_HANDLE_EXCEPTION) {
	if (GCC_GLOBAL_REGS) {
		|	cmp byte OP:IP->opcode, ZEND_HANDLE_EXCEPTION
		|	je >5
		|	// EG(opline_before_exception) = opline;
		|	MEM_STORE_ZTS aword, executor_globals, opline_before_exception, IP, r0
		|5:
		|	// opline = EG(exception_op);
		|	LOAD_IP_ADDR_ZTS executor_globals, exception_op
		|	// HANDLE_EXCEPTION()
		|	jmp ->exception_handler
	} else {
		|	GET_IP FCARG1a
		|	cmp byte OP:FCARG1a->opcode, ZEND_HANDLE_EXCEPTION
		|	je >5
		|	// EG(opline_before_exception) = opline;
		|	MEM_STORE_ZTS aword, executor_globals, opline_before_exception, FCARG1a, r0
		|5:
		|	// opline = EG(exception_op);
		|	LOAD_IP_ADDR_ZTS executor_globals, exception_op
		|	mov FP, aword T2 // restore FP
		|	mov RX, aword T3 // restore IP
		|	add r4, NR_SPAD // stack alignment
		|	mov r0, 2 // ZEND_VM_LEAVE
		|	ret
	}

	return 1;
}

static int zend_jit_icall_throw_stub(dasm_State **Dst)
{
	|->icall_throw_handler:
	|	// zend_rethrow_exception(zend_execute_data *execute_data)
	|	mov IP, aword EX->opline
	|	// if (EX(opline)->opcode != ZEND_HANDLE_EXCEPTION) {
	|	cmp byte OP:IP->opcode, ZEND_HANDLE_EXCEPTION
	|	je >1
	|	// EG(opline_before_exception) = opline;
	|	MEM_STORE_ZTS aword, executor_globals, opline_before_exception, IP, r0
	|1:
	|	// opline = EG(exception_op);
	|	LOAD_IP_ADDR_ZTS executor_globals, exception_op
	||	if (GCC_GLOBAL_REGS) {
	|		mov aword EX->opline, IP
	||	}
	|	// HANDLE_EXCEPTION()
	|	jmp ->exception_handler

	return 1;
}

static int zend_jit_throw_cannot_pass_by_ref_stub(dasm_State **Dst)
{
	|->throw_cannot_pass_by_ref:
	|	mov r0, EX->opline
	|	mov ecx, dword OP:r0->result.var
	|	SET_Z_TYPE_INFO RX+r1, IS_UNDEF
	|	// last EX(call) frame may be delayed
	|	cmp RX, EX->call
	|	je >1
	|	mov r1, EX->call
	|	mov EX:RX->prev_execute_data, r1
	|	mov EX->call, RX
	|1:
	|	mov RX, r0
	|	mov FCARG1d, dword OP:r0->op2.num
	|	EXT_CALL zend_cannot_pass_by_reference, r0
	|	cmp byte OP:RX->op1_type, IS_TMP_VAR
	|	jne >9
	|	mov eax, dword OP:RX->op1.var
	|	add r0, FP
	|	ZVAL_PTR_DTOR ZEND_ADDR_MEM_ZVAL(ZREG_R0, 0), MAY_BE_ANY|MAY_BE_RC1|MAY_BE_RCN|MAY_BE_REF, 0, 0, NULL
	|9:
	|	jmp ->exception_handler

	return 1;
}

static int zend_jit_undefined_offset_ex_stub(dasm_State **Dst)
{
	|->undefined_offset_ex:
	|	SAVE_IP
	|	jmp ->undefined_offset

	return 1;
}

static int zend_jit_undefined_offset_stub(dasm_State **Dst)
{
	|->undefined_offset:
	|.if X64WIN
		|	sub r4, 0x28
	|.elif X64
		|	sub r4, 8
	|.else
		|	sub r4, 12
	|.endif
	|	mov r0, EX->opline
	|	mov ecx, dword OP:r0->result.var
	|	cmp byte OP:r0->op2_type, IS_CONST
	|	SET_Z_TYPE_INFO FP + r1, IS_NULL
	|	jne >2
	|.if X64
		|	movsxd r1, dword OP:r0->op2.constant
		|	add r0, r1
	|.else
		|	mov r0, aword OP:r0->op2.zv
	|.endif
	|	jmp >3
	|2:
	|	mov eax, dword OP:r0->op2.var
	|	add r0, FP
	|3:
	|.if X64WIN
		|	mov CARG1, E_WARNING
		|	LOAD_ADDR CARG2, "Undefined array key " ZEND_LONG_FMT
		|	mov CARG3, aword [r0]
		|	EXT_CALL zend_error, r0
		|	add r4, 0x28 // stack alignment
	|.elif X64
		|	mov CARG1, E_WARNING
		|	LOAD_ADDR CARG2, "Undefined array key " ZEND_LONG_FMT
		|	mov CARG3, aword [r0]
		|	EXT_CALL zend_error, r0
		|	add r4, 8 // stack alignment
	|.else
		|	sub r4, 4
		|	push aword [r0]
		|	push "Undefined array key " ZEND_LONG_FMT
		|	push E_WARNING
		|	EXT_CALL zend_error, r0
		|	add r4, 28
	|.endif
	|	ret

	return 1;
}

static int zend_jit_undefined_index_ex_stub(dasm_State **Dst)
{
	|->undefined_index_ex:
	|	SAVE_IP
	|	jmp ->undefined_index

	return 1;
}

static int zend_jit_undefined_index_stub(dasm_State **Dst)
{
	|->undefined_index:
	|.if X64WIN
		|	sub r4, 0x28
	|.elif X64
		|	sub r4, 8
	|.else
		|	sub r4, 12
	|.endif
	|	mov r0, EX->opline
	|	mov ecx, dword OP:r0->result.var
	|	cmp byte OP:r0->op2_type, IS_CONST
	|	SET_Z_TYPE_INFO FP + r1, IS_NULL
	|	jne >2
	|.if X64
		|	movsxd r1, dword OP:r0->op2.constant
		|   add r0, r1
	|.else
		|	mov r0, aword OP:r0->op2.zv
	|.endif
	|	jmp >3
	|2:
	|	mov eax, dword OP:r0->op2.var
	|	add r0, FP
	|3:
	|.if X64WIN
		|	mov CARG1, E_WARNING
		|	LOAD_ADDR CARG2, "Undefined array key \"%s\""
		|	mov CARG3, aword [r0]
		|	add CARG3, offsetof(zend_string, val)
		|	EXT_CALL zend_error, r0
		|	add r4, 0x28
	|.elif X64
		|	mov CARG1, E_WARNING
		|	LOAD_ADDR CARG2, "Undefined array key \"%s\""
		|	mov CARG3, aword [r0]
		|	add CARG3, offsetof(zend_string, val)
		|	EXT_CALL zend_error, r0
		|	add r4, 8
	|.else
		|	sub r4, 4
		|	mov r0, aword [r0]
		|	add r0, offsetof(zend_string, val)
		|	push r0
		|	push "Undefined array key \"%s\""
		|	push E_WARNING
		|	EXT_CALL zend_error, r0
		|	add r4, 28
	|.endif
	|	ret

	return 1;
}

static int zend_jit_cannot_add_element_ex_stub(dasm_State **Dst)
{
	|->cannot_add_element_ex:
	|	SAVE_IP
	|	jmp ->cannot_add_element

	return 1;
}

static int zend_jit_cannot_add_element_stub(dasm_State **Dst)
{
	|->cannot_add_element:
	|.if X64WIN
		|	sub r4, 0x28
	|.elif X64
		|	sub r4, 8
	|.else
		|	sub r4, 12
	|.endif
	|	mov r0, EX->opline
	|	cmp byte OP:r0->result_type, IS_UNUSED
	|	jz >1
	|	mov eax, dword OP:r0->result.var
	|	SET_Z_TYPE_INFO FP + r0, IS_NULL
	|1:
	|.if X64WIN
		|	xor CARG1, CARG1
		|	LOAD_ADDR CARG2, "Cannot add element to the array as the next element is already occupied"
		|	EXT_CALL zend_throw_error, r0
		|	add r4, 0x28
	|.elif X64
		|	xor CARG1, CARG1
		|	LOAD_ADDR CARG2, "Cannot add element to the array as the next element is already occupied"
		|	EXT_CALL zend_throw_error, r0
		|	add r4, 8
	|.else
		|	sub r4, 8
		|	push "Cannot add element to the array as the next element is already occupied"
		|	push 0
		|	EXT_CALL zend_throw_error, r0
		|	add r4, 28
	|.endif
	|	ret

	return 1;
}

static int zend_jit_undefined_function_stub(dasm_State **Dst)
{
	|->undefined_function:
	|	mov r0, aword EX->opline
	|.if X64
		|	xor CARG1, CARG1
		|	LOAD_ADDR CARG2, "Call to undefined function %s()"
		|	movsxd CARG3, dword [r0 + offsetof(zend_op, op2.constant)]
		|	mov CARG3, aword [r0 + CARG3]
		|	add CARG3, offsetof(zend_string, val)
		|	EXT_CALL zend_throw_error, r0
	|.else
		|	mov r0, aword [r0 + offsetof(zend_op, op2.zv)]
		|	mov r0, aword [r0]
		|	add r0, offsetof(zend_string, val)
		|	mov aword A3, r0
		|	mov aword A2, "Call to undefined function %s()"
		|	mov aword A1, 0
		|	EXT_CALL zend_throw_error, r0
	|.endif
	|	jmp ->exception_handler
	return 1;
}

static int zend_jit_negative_shift_stub(dasm_State **Dst)
{
	|->negative_shift:
	|	mov RX, EX->opline
	|.if X64
		|.if WIN
		|	LOAD_ADDR CARG1, &zend_ce_arithmetic_error
		|	mov CARG1, aword [CARG1]
		|.else
		|	LOAD_ADDR CARG1, zend_ce_arithmetic_error
		|.endif
		|	LOAD_ADDR CARG2, "Bit shift by negative number"
		|	EXT_CALL zend_throw_error, r0
	|.else
		|	sub r4, 8
		|	push "Bit shift by negative number"
		|.if WIN
		|	LOAD_ADDR r0, &zend_ce_arithmetic_error
		|	push aword [r0]
		|.else
		|	PUSH_ADDR zend_ce_arithmetic_error, r0
		|.endif
		|	EXT_CALL zend_throw_error, r0
		|	add r4, 16
	|.endif
	|	jmp ->exception_handler_free_op1_op2
	return 1;
}

static int zend_jit_mod_by_zero_stub(dasm_State **Dst)
{
	|->mod_by_zero:
	|	mov RX, EX->opline
	|.if X64
		|.if WIN
		|	LOAD_ADDR CARG1, &zend_ce_division_by_zero_error
		|	mov CARG1, aword [CARG1]
		|.else
		|	LOAD_ADDR CARG1, zend_ce_division_by_zero_error
		|.endif
		|	LOAD_ADDR CARG2, "Modulo by zero"
		|	EXT_CALL zend_throw_error, r0
	|.else
		|	sub r4, 8
		|	push "Modulo by zero"
		|.if WIN
		|	LOAD_ADDR r0, &zend_ce_division_by_zero_error
		|	push aword [r0]
		|.else
		|	PUSH_ADDR zend_ce_division_by_zero_error, r0
		|.endif
		|	EXT_CALL zend_throw_error, r0
		|	add r4, 16
	|.endif
	|	jmp ->exception_handler_free_op1_op2
	return 1;
}

static int zend_jit_invalid_this_stub(dasm_State **Dst)
{
	|->invalid_this:
	|	UNDEF_OPLINE_RESULT
	|.if X64
		|	xor CARG1, CARG1
		|	LOAD_ADDR CARG2, "Using $this when not in object context"
		|	EXT_CALL zend_throw_error, r0
	|.else
		|	sub r4, 8
		|	push "Using $this when not in object context"
		|	push 0
		|	EXT_CALL zend_throw_error, r0
		|	add r4, 16
	|.endif
	|	jmp ->exception_handler
	return 1;
}

static int zend_jit_double_one_stub(dasm_State **Dst)
{
	|->one:
	|.dword 0, 0x3ff00000
	return 1;
}

static int zend_jit_hybrid_runtime_jit_stub(dasm_State **Dst)
{
	if (zend_jit_vm_kind != ZEND_VM_KIND_HYBRID) {
		return 1;
	}

	|->hybrid_runtime_jit:
	|	EXT_CALL zend_runtime_jit, r0
	|	JMP_IP
	return 1;
}

static int zend_jit_hybrid_profile_jit_stub(dasm_State **Dst)
{
	if (zend_jit_vm_kind != ZEND_VM_KIND_HYBRID) {
		return 1;
	}

	|->hybrid_profile_jit:
	|	// ++zend_jit_profile_counter;
	|	.if X64
	|		LOAD_ADDR r0, &zend_jit_profile_counter
	|		inc aword [r0]
	|	.else
	|		inc aword [&zend_jit_profile_counter]
	|	.endif
	|	// op_array = (zend_op_array*)EX(func);
	|	mov r0, EX->func
	|	// run_time_cache = EX(run_time_cache);
	|	mov r2, EX->run_time_cache
	|	// jit_extension = (const void*)ZEND_FUNC_INFO(op_array);
	|	mov r0, aword [r0 + offsetof(zend_op_array, reserved[zend_func_info_rid])]
	|	// ++ZEND_COUNTER_INFO(op_array)
	|	inc aword [r2 + zend_jit_profile_counter_rid * sizeof(void*)]
	|	// return ((zend_vm_opcode_handler_t)jit_extension->orig_handler)()
	|	jmp aword [r0 + offsetof(zend_jit_op_array_extension, orig_handler)]
	return 1;
}

static int zend_jit_hybrid_hot_code_stub(dasm_State **Dst)
{
	if (zend_jit_vm_kind != ZEND_VM_KIND_HYBRID) {
		return 1;
	}

	|->hybrid_hot_code:
	|	mov word [r2], ZEND_JIT_COUNTER_INIT
	|	mov FCARG1a, FP
	|	GET_IP FCARG2a
	|	EXT_CALL zend_jit_hot_func, r0
	|	JMP_IP
	return 1;
}

/*
 * This code is based Mike Pall's "Hashed profile counters" idea, implemented
 * in LuaJIT. The full description may be found in "LuaJIT 2.0 intellectual
 * property disclosure and research opportunities" email
 * at http://lua-users.org/lists/lua-l/2009-11/msg00089.html
 *
 * In addition we use a variation of Knuth's multiplicative hash function
 * described at https://code.i-harness.com/en/q/a21ce
 *
 * uint64_t hash(uint64_t x) {
 *    x = (x ^ (x >> 30)) * 0xbf58476d1ce4e5b9;
 *    x = (x ^ (x >> 27)) * 0x94d049bb133111eb;
 *    x = x ^ (x >> 31);
 *    return x;
 * }
 *
 * uint_32_t hash(uint32_t x) {
 *    x = ((x >> 16) ^ x) * 0x45d9f3b;
 *    x = ((x >> 16) ^ x) * 0x45d9f3b;
 *    x = (x >> 16) ^ x;
 *    return x;
 * }
 *
 */
static int zend_jit_hybrid_hot_counter_stub(dasm_State **Dst, uint32_t cost)
{
	|	mov r0, EX->func
	|	mov r1, aword [r0 + offsetof(zend_op_array, reserved[zend_func_info_rid])]
	|	mov r2, aword [r1 + offsetof(zend_jit_op_array_hot_extension, counter)]
	|	sub word [r2], cost
	|	jle ->hybrid_hot_code
	|	GET_IP r2
	|	sub r2, aword [r0 + offsetof(zend_op_array, opcodes)]
	|	// divide by sizeof(zend_op)
	|	.if X64
	||		ZEND_ASSERT(sizeof(zend_op) == 32);
	|		sar r2, 2
	|	.else
	||		ZEND_ASSERT(sizeof(zend_op) == 28);
	|		imul r2, 0xb6db6db7
	|	.endif
	|	.if X64
	|		jmp aword [r1+r2+offsetof(zend_jit_op_array_hot_extension, orig_handlers)]
	|	.else
	|		jmp aword [r1+r2+offsetof(zend_jit_op_array_hot_extension, orig_handlers)]
	|	.endif
	return 1;
}

static int zend_jit_hybrid_func_hot_counter_stub(dasm_State **Dst)
{
	if (zend_jit_vm_kind != ZEND_VM_KIND_HYBRID || !JIT_G(hot_func)) {
		return 1;
	}

	|->hybrid_func_hot_counter:

	return zend_jit_hybrid_hot_counter_stub(Dst,
		((ZEND_JIT_COUNTER_INIT + JIT_G(hot_func) - 1) / JIT_G(hot_func)));
}

static int zend_jit_hybrid_loop_hot_counter_stub(dasm_State **Dst)
{
	if (zend_jit_vm_kind != ZEND_VM_KIND_HYBRID || !JIT_G(hot_loop)) {
		return 1;
	}

	|->hybrid_loop_hot_counter:

	return zend_jit_hybrid_hot_counter_stub(Dst,
		((ZEND_JIT_COUNTER_INIT + JIT_G(hot_loop) - 1) / JIT_G(hot_loop)));
}

static int zend_jit_hybrid_hot_trace_stub(dasm_State **Dst)
{
	if (zend_jit_vm_kind != ZEND_VM_KIND_HYBRID) {
		return 1;
	}

	|->hybrid_hot_trace:
	|	mov word [r2], ZEND_JIT_COUNTER_INIT
	|	mov FCARG1a, FP
	|	GET_IP FCARG2a
	|	EXT_CALL zend_jit_trace_hot_root, r0
	|	test eax, eax // TODO : remove this check at least for HYBRID VM ???
	|	jl >1
	|	MEM_LOAD_ZTS FP, aword, executor_globals, current_execute_data, r0
	|	LOAD_IP
	|	JMP_IP
	|1:
	|	EXT_JMP zend_jit_halt_op->handler, r0
	return 1;
}

static int zend_jit_hybrid_trace_counter_stub(dasm_State **Dst, uint32_t cost)
{
	|	mov r0, EX->func
	|	mov r1, aword [r0 + offsetof(zend_op_array, reserved[zend_func_info_rid])]
	|	mov r1, aword [r1 + offsetof(zend_jit_op_array_trace_extension, offset)]
	|	mov r2, aword [IP + r1 + offsetof(zend_op_trace_info, counter)]
	|	sub word [r2], cost
	|	jle ->hybrid_hot_trace
	|	jmp aword [IP + r1]
	return 1;
}

static int zend_jit_hybrid_func_trace_counter_stub(dasm_State **Dst)
{
	if (zend_jit_vm_kind != ZEND_VM_KIND_HYBRID || !JIT_G(hot_func)) {
		return 1;
	}

	|->hybrid_func_trace_counter:

	return zend_jit_hybrid_trace_counter_stub(Dst,
		((ZEND_JIT_COUNTER_INIT + JIT_G(hot_func) - 1)  / JIT_G(hot_func)));
}

static int zend_jit_hybrid_ret_trace_counter_stub(dasm_State **Dst)
{
	if (zend_jit_vm_kind != ZEND_VM_KIND_HYBRID || !JIT_G(hot_return)) {
		return 1;
	}

	|->hybrid_ret_trace_counter:

	return zend_jit_hybrid_trace_counter_stub(Dst,
		((ZEND_JIT_COUNTER_INIT + JIT_G(hot_return) - 1) / JIT_G(hot_return)));
}

static int zend_jit_hybrid_loop_trace_counter_stub(dasm_State **Dst)
{
	if (zend_jit_vm_kind != ZEND_VM_KIND_HYBRID || !JIT_G(hot_loop)) {
		return 1;
	}

	|->hybrid_loop_trace_counter:

	return zend_jit_hybrid_trace_counter_stub(Dst,
		((ZEND_JIT_COUNTER_INIT + JIT_G(hot_loop) - 1) / JIT_G(hot_loop)));
}

static int zend_jit_trace_halt_stub(dasm_State **Dst)
{
	|->trace_halt:
	if (zend_jit_vm_kind == ZEND_VM_KIND_HYBRID) {
		|	ADD_HYBRID_SPAD
		|	EXT_JMP zend_jit_halt_op->handler, r0
	} else if (GCC_GLOBAL_REGS) {
		|	add r4, SPAD // stack alignment
		|	xor IP, IP // PC must be zero
		|	ret
	} else {
		|	mov FP, aword T2 // restore FP
		|	mov RX, aword T3 // restore IP
		|	add r4, NR_SPAD // stack alignment
		|	mov r0, -1 // ZEND_VM_RETURN
		|	ret
	}
	return 1;
}

static int zend_jit_trace_exit_stub(dasm_State **Dst)
{
	|->trace_exit:
	|
	|	// Save CPU registers
	|.if X64
	|	sub r4, 16*8+16*8-8 /* CPU regs + SSE regs */
	|	mov aword [r4+15*8], r15
	|	mov aword [r4+11*8], r11
	|	mov aword [r4+10*8], r10
	|	mov aword [r4+9*8], r9
	|	mov aword [r4+8*8], r8
	|	mov aword [r4+7*8], rdi
	|	mov aword [r4+6*8], rsi
	|	mov aword [r4+2*8], rdx
	|	mov aword [r4+1*8], rcx
	|	mov aword [r4+0*8], rax
	|	mov FCARG1a, aword [r4+16*8+16*8-8] // exit_num = POP
	|	mov FCARG2a, r4
	|	movsd qword [r4+16*8+15*8], xmm15
	|	movsd qword [r4+16*8+14*8], xmm14
	|	movsd qword [r4+16*8+13*8], xmm13
	|	movsd qword [r4+16*8+12*8], xmm12
	|	movsd qword [r4+16*8+11*8], xmm11
	|	movsd qword [r4+16*8+10*8], xmm10
	|	movsd qword [r4+16*8+9*8], xmm9
	|	movsd qword [r4+16*8+8*8], xmm8
	|	movsd qword [r4+16*8+7*8], xmm7
	|	movsd qword [r4+16*8+6*8], xmm6
	|	movsd qword [r4+16*8+5*8], xmm5
	|	movsd qword [r4+16*8+4*8], xmm4
	|	movsd qword [r4+16*8+3*8], xmm3
	|	movsd qword [r4+16*8+2*8], xmm2
	|	movsd qword [r4+16*8+1*8], xmm1
	|	movsd qword [r4+16*8+0*8], xmm0
	|.if X64WIN
	|	sub r4, 32 /* shadow space */
	|.endif
	|.else
	|	sub r4, 8*4+8*8-4 /* CPU regs + SSE regs */
	|	mov aword [r4+7*4], edi
	|	mov aword [r4+2*4], edx
	|	mov aword [r4+1*4], ecx
	|	mov aword [r4+0*4], eax
	|	mov FCARG1a, aword [r4+8*4+8*8-4] // exit_num = POP
	|	mov FCARG2a, r4
	|	movsd qword [r4+8*4+7*8], xmm7
	|	movsd qword [r4+8*4+6*8], xmm6
	|	movsd qword [r4+8*4+5*8], xmm5
	|	movsd qword [r4+8*4+4*8], xmm4
	|	movsd qword [r4+8*4+3*8], xmm3
	|	movsd qword [r4+8*4+2*8], xmm2
	|	movsd qword [r4+8*4+1*8], xmm1
	|	movsd qword [r4+8*4+0*8], xmm0
	|.endif
	|
	|	// EX(opline) = opline
	|	SAVE_IP
	|	// zend_jit_trace_exit(trace_num, exit_num)
	|	EXT_CALL zend_jit_trace_exit, r0
	|.if X64WIN
	|	add r4, 16*8+16*8+32 /* CPU regs + SSE regs + shadow space */
	|.elif X64
	|	add r4, 16*8+16*8 /* CPU regs + SSE regs */
	|.else
	|	add r4, 8*4+8*8 /* CPU regs + SSE regs */
	|.endif

	|	test eax, eax
	|	jne >1

	|	// execute_data = EG(current_execute_data)
	|	MEM_LOAD_ZTS FP, aword, executor_globals, current_execute_data, r0
	|	// opline = EX(opline)
	|	LOAD_IP

	if (zend_jit_vm_kind == ZEND_VM_KIND_HYBRID) {
		|	ADD_HYBRID_SPAD
		|	JMP_IP
	} else if (GCC_GLOBAL_REGS) {
		|	add r4, SPAD // stack alignment
		|	JMP_IP
	} else {
		|	mov FP, aword T2 // restore FP
		|	mov RX, aword T3 // restore IP
		|	add r4, NR_SPAD // stack alignment
		|	mov r0, 1 // ZEND_VM_ENTER
		|	ret
	}

	|1:
	|	jl ->trace_halt

	|	// execute_data = EG(current_execute_data)
	|	MEM_LOAD_ZTS FP, aword, executor_globals, current_execute_data, r0
	|	// opline = EX(opline)
	|	LOAD_IP

	|	// check for interrupt (try to avoid this ???)
	|	MEM_CMP_ZTS byte, executor_globals, vm_interrupt, 0, r0
	|	jne ->interrupt_handler

	if (zend_jit_vm_kind == ZEND_VM_KIND_HYBRID) {
		|	ADD_HYBRID_SPAD
		|	mov r0, EX->func
		|	mov r0, aword [r0 + offsetof(zend_op_array, reserved[zend_func_info_rid])]
		|	mov r0, aword [r0 + offsetof(zend_jit_op_array_trace_extension, offset)]
		|	jmp aword [IP + r0]
	} else if (GCC_GLOBAL_REGS) {
		|	add r4, SPAD // stack alignment
		|	mov r0, EX->func
		|	mov r0, aword [r0 + offsetof(zend_op_array, reserved[zend_func_info_rid])]
		|	mov r0, aword [r0 + offsetof(zend_jit_op_array_trace_extension, offset)]
		|	jmp aword [IP + r0]
	} else {
		|	mov IP, aword EX->opline
		|	mov FCARG1a, FP
		|	mov r0, EX->func
		|	mov r0, aword [r0 + offsetof(zend_op_array, reserved[zend_func_info_rid])]
		|	mov r0, aword [r0 + offsetof(zend_jit_op_array_trace_extension, offset)]
		|	call aword [IP + r0]
		|	test eax, eax
		|	jl ->trace_halt
		|	mov FP, aword T2 // restore FP
		|	mov RX, aword T3 // restore IP
		|	add r4, NR_SPAD // stack alignment
		|	mov r0, 1 // ZEND_VM_ENTER
		|	ret
	}

	return 1;
}

static int zend_jit_trace_escape_stub(dasm_State **Dst)
{
	|->trace_escape:
	|
	if (zend_jit_vm_kind == ZEND_VM_KIND_HYBRID) {
		|	ADD_HYBRID_SPAD
		|	JMP_IP
	} else if (GCC_GLOBAL_REGS) {
		|	add r4, SPAD // stack alignment
		|	JMP_IP
	} else {
		|	mov FP, aword T2 // restore FP
		|	mov RX, aword T3 // restore IP
		|	add r4, NR_SPAD // stack alignment
		|	mov r0, 1 // ZEND_VM_ENTER
		|	ret
	}

	return 1;
}

/* Keep 32 exit points in a single code block */
#define ZEND_JIT_EXIT_POINTS_SPACING   4  // push byte + short jmp = bytes
#define ZEND_JIT_EXIT_POINTS_PER_GROUP 32 // number of continuous exit points

static int zend_jit_trace_exit_group_stub(dasm_State **Dst, uint32_t n)
{
	uint32_t i;

	for (i = 0; i < ZEND_JIT_EXIT_POINTS_PER_GROUP - 1; i++) {
		|	push byte i
		|	.byte 0xeb, (4*(ZEND_JIT_EXIT_POINTS_PER_GROUP-i)-6) // jmp >1
	}
	|	push byte i
	|// 1:
	|	add aword [r4], n
	|	jmp ->trace_exit

	return 1;
}

#ifdef CONTEXT_THREADED_JIT
static int zend_jit_context_threaded_call_stub(dasm_State **Dst)
{
	|->context_threaded_call:
	|	pop r0
	if (zend_jit_vm_kind == ZEND_VM_KIND_HYBRID) {
		|	ADD_HYBRID_SPAD
		|	jmp aword [IP]
	} else if (GCC_GLOBAL_REGS) {
		|	add r4, SPAD // stack alignment
		|	jmp aword [IP]
	} else {
		ZEND_UNREACHABLE();
		// TODO: context threading can't work without GLOBAL REGS because we have to change
		//       the value of execute_data in execute_ex()
		|	mov FCARG1a, FP
		|	mov r0, aword [FP]
		|	mov FP, aword T2 // restore FP
		|	mov RX, aword T3 // restore IP
		|	add r4, NR_SPAD // stack alignment
		|	jmp aword [r0]
	}
	return 1;
}
#endif

static int zend_jit_assign_const_stub(dasm_State **Dst)
{
	zend_jit_addr var_addr = ZEND_ADDR_MEM_ZVAL(ZREG_FCARG1, 0);
	zend_jit_addr val_addr = ZEND_ADDR_MEM_ZVAL(ZREG_FCARG2, 0);
	uint32_t val_info = MAY_BE_ANY|MAY_BE_RC1|MAY_BE_RCN;

	|->assign_const:
	|.if X64WIN
	|	sub r4, 0x28
	|.elif X64
	|	sub r4, 8
	|.else
	|	sub r4, 12
	|.endif
	if (!zend_jit_assign_to_variable(
			Dst, NULL,
			var_addr, var_addr, -1, -1,
			IS_CONST, val_addr, val_info,
			0, 0)) {
		return 0;
	}
	|.if X64WIN
	|	add r4, 0x28
	|.elif X64
	|	add r4, 8
	|.else
	|	add r4, 12
	|.endif
	|	ret
	return 1;
}

static int zend_jit_assign_tmp_stub(dasm_State **Dst)
{
	zend_jit_addr var_addr = ZEND_ADDR_MEM_ZVAL(ZREG_FCARG1, 0);
	zend_jit_addr val_addr = ZEND_ADDR_MEM_ZVAL(ZREG_FCARG2, 0);
	uint32_t val_info = MAY_BE_ANY|MAY_BE_RC1|MAY_BE_RCN;

	|->assign_tmp:
	|.if X64WIN
	|	sub r4, 0x28
	|.elif X64
	|	sub r4, 8
	|.else
	|	sub r4, 12
	|.endif
	if (!zend_jit_assign_to_variable(
			Dst, NULL,
			var_addr, var_addr, -1, -1,
			IS_TMP_VAR, val_addr, val_info,
			0, 0)) {
		return 0;
	}
	|.if X64WIN
	|	add r4, 0x28
	|.elif X64
	|	add r4, 8
	|.else
	|	add r4, 12
	|.endif
	|	ret
	return 1;
}

static int zend_jit_assign_var_stub(dasm_State **Dst)
{
	zend_jit_addr var_addr = ZEND_ADDR_MEM_ZVAL(ZREG_FCARG1, 0);
	zend_jit_addr val_addr = ZEND_ADDR_MEM_ZVAL(ZREG_FCARG2, 0);
	uint32_t val_info = MAY_BE_ANY|MAY_BE_RC1|MAY_BE_RCN|MAY_BE_REF;

	|->assign_var:
	|.if X64WIN
	|	sub r4, 0x28
	|.elif X64
	|	sub r4, 8
	|.else
	|	sub r4, 12
	|.endif
	if (!zend_jit_assign_to_variable(
			Dst, NULL,
			var_addr, var_addr, -1, -1,
			IS_VAR, val_addr, val_info,
			0, 0)) {
		return 0;
	}
	|.if X64WIN
	|	add r4, 0x28
	|.elif X64
	|	add r4, 8
	|.else
	|	add r4, 12
	|.endif
	|	ret
	return 1;
}

static int zend_jit_assign_cv_noref_stub(dasm_State **Dst)
{
	zend_jit_addr var_addr = ZEND_ADDR_MEM_ZVAL(ZREG_FCARG1, 0);
	zend_jit_addr val_addr = ZEND_ADDR_MEM_ZVAL(ZREG_FCARG2, 0);
	uint32_t val_info = MAY_BE_ANY|MAY_BE_RC1|MAY_BE_RCN/*|MAY_BE_UNDEF*/;

	|->assign_cv_noref:
	|.if X64WIN
	|	sub r4, 0x28
	|.elif X64
	|	sub r4, 8
	|.else
	|	sub r4, 12
	|.endif
	if (!zend_jit_assign_to_variable(
			Dst, NULL,
			var_addr, var_addr, -1, -1,
			IS_CV, val_addr, val_info,
			0, 0)) {
		return 0;
	}
	|.if X64WIN
	|	add r4, 0x28
	|.elif X64
	|	add r4, 8
	|.else
	|	add r4, 12
	|.endif
	|	ret
	return 1;
}

static int zend_jit_assign_cv_stub(dasm_State **Dst)
{
	zend_jit_addr var_addr = ZEND_ADDR_MEM_ZVAL(ZREG_FCARG1, 0);
	zend_jit_addr val_addr = ZEND_ADDR_MEM_ZVAL(ZREG_FCARG2, 0);
	uint32_t val_info = MAY_BE_ANY|MAY_BE_RC1|MAY_BE_RCN|MAY_BE_REF/*|MAY_BE_UNDEF*/;

	|->assign_cv:
	|.if X64WIN
	|	sub r4, 0x28
	|.elif X64
	|	sub r4, 8
	|.else
	|	sub r4, 12
	|.endif
	if (!zend_jit_assign_to_variable(
			Dst, NULL,
			var_addr, var_addr, -1, -1,
			IS_CV, val_addr, val_info,
			0, 0)) {
		return 0;
	}
	|.if X64WIN
	|	add r4, 0x28
	|.elif X64
	|	add r4, 8
	|.else
	|	add r4, 12
	|.endif
	|	ret
	return 1;
}

static const zend_jit_stub zend_jit_stubs[] = {
	JIT_STUB(interrupt_handler,         SP_ADJ_JIT,  SP_ADJ_VM),
	JIT_STUB(exception_handler,         SP_ADJ_JIT,  SP_ADJ_VM),
	JIT_STUB(exception_handler_undef,   SP_ADJ_JIT,  SP_ADJ_VM),
	JIT_STUB(exception_handler_free_op1_op2, SP_ADJ_JIT,  SP_ADJ_VM),
	JIT_STUB(exception_handler_free_op2,     SP_ADJ_JIT,  SP_ADJ_VM),
	JIT_STUB(leave_function,            SP_ADJ_JIT,  SP_ADJ_VM),
	JIT_STUB(leave_throw,               SP_ADJ_JIT,  SP_ADJ_VM),
	JIT_STUB(icall_throw,               SP_ADJ_JIT,  SP_ADJ_VM),
	JIT_STUB(throw_cannot_pass_by_ref,  SP_ADJ_JIT,  SP_ADJ_VM),
	JIT_STUB(undefined_offset,          SP_ADJ_JIT,  SP_ADJ_VM),
	JIT_STUB(undefined_index,           SP_ADJ_JIT,  SP_ADJ_VM),
	JIT_STUB(cannot_add_element,        SP_ADJ_JIT,  SP_ADJ_VM),
	JIT_STUB(undefined_offset_ex,       SP_ADJ_JIT,  SP_ADJ_VM),
	JIT_STUB(undefined_index_ex,        SP_ADJ_JIT,  SP_ADJ_VM),
	JIT_STUB(cannot_add_element_ex,     SP_ADJ_JIT,  SP_ADJ_VM),
	JIT_STUB(undefined_function,        SP_ADJ_JIT,  SP_ADJ_VM),
	JIT_STUB(negative_shift,            SP_ADJ_JIT,  SP_ADJ_VM),
	JIT_STUB(mod_by_zero,               SP_ADJ_JIT,  SP_ADJ_VM),
	JIT_STUB(invalid_this,              SP_ADJ_JIT,  SP_ADJ_VM),
	JIT_STUB(trace_halt,                SP_ADJ_JIT,  SP_ADJ_VM),
	JIT_STUB(trace_exit,                SP_ADJ_JIT,  SP_ADJ_VM),
	JIT_STUB(trace_escape,              SP_ADJ_JIT,  SP_ADJ_VM),
	JIT_STUB(hybrid_runtime_jit,        SP_ADJ_VM,   SP_ADJ_NONE),
	JIT_STUB(hybrid_profile_jit,        SP_ADJ_VM,   SP_ADJ_NONE),
	JIT_STUB(hybrid_hot_code,           SP_ADJ_VM,   SP_ADJ_NONE),
	JIT_STUB(hybrid_func_hot_counter,   SP_ADJ_VM,   SP_ADJ_NONE),
	JIT_STUB(hybrid_loop_hot_counter,   SP_ADJ_VM,   SP_ADJ_NONE),
	JIT_STUB(hybrid_hot_trace,          SP_ADJ_VM,   SP_ADJ_NONE),
	JIT_STUB(hybrid_func_trace_counter, SP_ADJ_VM,   SP_ADJ_NONE),
	JIT_STUB(hybrid_ret_trace_counter,  SP_ADJ_VM,   SP_ADJ_NONE),
	JIT_STUB(hybrid_loop_trace_counter, SP_ADJ_VM,   SP_ADJ_NONE),
	JIT_STUB(assign_const,              SP_ADJ_RET,  SP_ADJ_ASSIGN),
	JIT_STUB(assign_tmp,                SP_ADJ_RET,  SP_ADJ_ASSIGN),
	JIT_STUB(assign_var,                SP_ADJ_RET,  SP_ADJ_ASSIGN),
	JIT_STUB(assign_cv_noref,           SP_ADJ_RET,  SP_ADJ_ASSIGN),
	JIT_STUB(assign_cv,                 SP_ADJ_RET,  SP_ADJ_ASSIGN),
	JIT_STUB(double_one,                SP_ADJ_NONE, SP_ADJ_NONE),
#ifdef CONTEXT_THREADED_JIT
	JIT_STUB(context_threaded_call,     SP_ADJ_RET,  SP_ADJ_NONE),
#endif
};

#if ZTS && defined(ZEND_WIN32)
extern uint32_t _tls_index;
extern char *_tls_start;
extern char *_tls_end;
#endif

#ifdef HAVE_GDB
typedef struct _Unwind_Context _Unwind_Context;
typedef int (*_Unwind_Trace_Fn)(_Unwind_Context *, void *);
extern int _Unwind_Backtrace(_Unwind_Trace_Fn, void *);
extern uintptr_t _Unwind_GetCFA(_Unwind_Context *);

typedef struct _zend_jit_unwind_arg {
	int cnt;
	uintptr_t cfa[3];
} zend_jit_unwind_arg;

static int zend_jit_unwind_cb(_Unwind_Context *ctx, void *a)
{
	zend_jit_unwind_arg *arg = (zend_jit_unwind_arg*)a;
	arg->cfa[arg->cnt] = _Unwind_GetCFA(ctx);
	arg->cnt++;
	if (arg->cnt == 3) {
		return 5; // _URC_END_OF_STACK
	}
	return 0; // _URC_NO_REASON;
}

static void ZEND_FASTCALL zend_jit_touch_vm_stack_data(void *vm_stack_data)
{
	zend_jit_unwind_arg arg;

	memset(&arg, 0, sizeof(arg));
	_Unwind_Backtrace(zend_jit_unwind_cb, &arg);
	if (arg.cnt == 3) {
		sp_adj[SP_ADJ_VM] = arg.cfa[2] - arg.cfa[1];
	}
}

extern void (ZEND_FASTCALL *zend_touch_vm_stack_data)(void *vm_stack_data);

static zend_never_inline void zend_jit_set_sp_adj_vm(void)
{
	void (ZEND_FASTCALL *orig_zend_touch_vm_stack_data)(void *);

	orig_zend_touch_vm_stack_data = zend_touch_vm_stack_data;
	zend_touch_vm_stack_data = zend_jit_touch_vm_stack_data;
	execute_ex(NULL);                                        // set sp_adj[SP_ADJ_VM]
	zend_touch_vm_stack_data = orig_zend_touch_vm_stack_data;
}
#endif

static int zend_jit_setup(void)
{
	if (!zend_cpu_supports_sse2()) {
		zend_error(E_CORE_ERROR, "CPU doesn't support SSE2");
		return FAILURE;
	}
	allowed_opt_flags = 0;
	if (zend_cpu_supports_avx()) {
		allowed_opt_flags |= ZEND_JIT_CPU_AVX;
	}

#if ZTS
# ifdef _WIN64
	tsrm_tls_index  = _tls_index * sizeof(void*);

	/* To find offset of "_tsrm_ls_cache" in TLS segment we perform a linear scan of local TLS memory */
	/* Probably, it might be better solution */
	do {
		void ***tls_mem = ((void**)__readgsqword(0x58))[_tls_index];
		void *val = _tsrm_ls_cache;
		size_t offset = 0;
		size_t size = (char*)&_tls_end - (char*)&_tls_start;

		while (offset < size) {
			if (*tls_mem == val) {
				tsrm_tls_offset = offset;
				break;
			}
			tls_mem++;
			offset += sizeof(void*);
		}
		if (offset >= size) {
			// TODO: error message ???
			return FAILURE;
		}
	} while(0);
# elif ZEND_WIN32
	tsrm_tls_index  = _tls_index * sizeof(void*);

	/* To find offset of "_tsrm_ls_cache" in TLS segment we perform a linear scan of local TLS memory */
	/* Probably, it might be better solution */
	do {
		void ***tls_mem = ((void***)__readfsdword(0x2c))[_tls_index];
		void *val = _tsrm_ls_cache;
		size_t offset = 0;
		size_t size = (char*)&_tls_end - (char*)&_tls_start;

		while (offset < size) {
			if (*tls_mem == val) {
				tsrm_tls_offset = offset;
				break;
			}
			tls_mem++;
			offset += sizeof(void*);
		}
		if (offset >= size) {
			// TODO: error message ???
			return FAILURE;
		}
	} while(0);
# elif defined(__APPLE__) && defined(__x86_64__)
	tsrm_ls_cache_tcb_offset = tsrm_get_ls_cache_tcb_offset();
	if (tsrm_ls_cache_tcb_offset == 0) {
		size_t *ti;
		__asm__(
			"leaq __tsrm_ls_cache(%%rip),%0"
			: "=r" (ti));
		tsrm_tls_offset = ti[2];
		tsrm_tls_index = ti[1] * 8;
	}
# elif defined(__GNUC__) && defined(__x86_64__)
	tsrm_ls_cache_tcb_offset = tsrm_get_ls_cache_tcb_offset();
	if (tsrm_ls_cache_tcb_offset == 0) {
#if defined(__has_attribute) && __has_attribute(tls_model) && !defined(__FreeBSD__) && !defined(__OpenBSD__) && !defined(__MUSL__)
		size_t ret;

		asm ("movq _tsrm_ls_cache@gottpoff(%%rip),%0"
			: "=r" (ret));
		tsrm_ls_cache_tcb_offset = ret;
#else
		size_t *ti;

		__asm__(
			"leaq _tsrm_ls_cache@tlsgd(%%rip), %0\n"
			: "=a" (ti));
		tsrm_tls_offset = ti[1];
		tsrm_tls_index = ti[0] * 16;
#endif
	}
# elif defined(__GNUC__) && defined(__i386__)
	tsrm_ls_cache_tcb_offset = tsrm_get_ls_cache_tcb_offset();
	if (tsrm_ls_cache_tcb_offset == 0) {
#if !defined(__FreeBSD__) && !defined(__OpenBSD__) && !defined(__MUSL__)
		size_t ret;

		asm ("leal _tsrm_ls_cache@ntpoff,%0\n"
			: "=a" (ret));
		tsrm_ls_cache_tcb_offset = ret;
#else
		size_t *ti, _ebx, _ecx, _edx;

		__asm__(
			"call 1f\n"
			".subsection 1\n"
			"1:\tmovl (%%esp), %%ebx\n\t"
			"ret\n"
			".previous\n\t"
			"addl $_GLOBAL_OFFSET_TABLE_, %%ebx\n\t"
			"leal _tsrm_ls_cache@tlsldm(%%ebx), %0\n\t"
			"call ___tls_get_addr@plt\n\t"
			"leal _tsrm_ls_cache@tlsldm(%%ebx), %0\n"
			: "=a" (ti), "=&b" (_ebx), "=&c" (_ecx), "=&d" (_edx));
		tsrm_tls_offset = ti[1];
		tsrm_tls_index = ti[0] * 8;
#endif
	}
# endif
#endif

    memset(sp_adj, 0, sizeof(sp_adj));
#ifdef HAVE_GDB
	sp_adj[SP_ADJ_RET] = sizeof(void*);
	|.if X64WIN
	||	sp_adj[SP_ADJ_ASSIGN] = sp_adj[SP_ADJ_RET] + 0x28;       // sub r4, 0x28
	|.elif X64
	||	sp_adj[SP_ADJ_ASSIGN] = sp_adj[SP_ADJ_RET] + 8;          // sub r4, 8
	|.else
	||	sp_adj[SP_ADJ_ASSIGN] = sp_adj[SP_ADJ_RET] + 12;         // sub r4, 12
	|.endif
	if (zend_jit_vm_kind == ZEND_VM_KIND_HYBRID) {
		zend_jit_set_sp_adj_vm();                                // set sp_adj[SP_ADJ_VM]
#ifndef ZEND_VM_HYBRID_JIT_RED_ZONE_SIZE
		|| sp_adj[SP_ADJ_JIT] = sp_adj[SP_ADJ_VM] + HYBRID_SPAD; // sub r4, HYBRID_SPAD
#else
		|| sp_adj[SP_ADJ_JIT] = sp_adj[SP_ADJ_VM];
#endif
	} else if (GCC_GLOBAL_REGS) {
		|| sp_adj[SP_ADJ_JIT] = sp_adj[SP_ADJ_RET] + SPAD;       // sub r4, SPAD
	} else {
		|| sp_adj[SP_ADJ_JIT] = sp_adj[SP_ADJ_RET] + NR_SPAD;    // sub r4, NR_SPAD
	}
#endif

	return SUCCESS;
}

static ZEND_ATTRIBUTE_UNUSED int zend_jit_trap(dasm_State **Dst)
{
	|	int3
	return 1;
}

static int zend_jit_align_func(dasm_State **Dst)
{
	reuse_ip = 0;
	delayed_call_chain = 0;
	last_valid_opline = NULL;
	use_last_vald_opline = 0;
	track_last_valid_opline = 0;
	jit_return_label = -1;
	|.align 16
	return 1;
}

static int zend_jit_prologue(dasm_State **Dst)
{
	if (zend_jit_vm_kind == ZEND_VM_KIND_HYBRID) {
		|	SUB_HYBRID_SPAD
	} else if (GCC_GLOBAL_REGS) {
		|	sub r4, SPAD // stack alignment
	} else {
		|	sub r4, NR_SPAD // stack alignment
		|	mov aword T2, FP // save FP
		|	mov aword T3, RX // save IP
		|	mov FP, FCARG1a
	}
	return 1;
}

static int zend_jit_label(dasm_State **Dst, unsigned int label)
{
	|=>label:
	return 1;
}

static int zend_jit_save_call_chain(dasm_State **Dst, uint32_t call_level)
{
	|	// call->prev_execute_data = EX(call);
	if (call_level == 1) {
		|	mov aword EX:RX->prev_execute_data, 0
	} else {
		|	mov r0, EX->call
		|	mov EX:RX->prev_execute_data, r0
	}
	|	// EX(call) = call;
	|	mov EX->call, RX

	delayed_call_chain = 0;

	return 1;
}

static int zend_jit_set_ip(dasm_State **Dst, const zend_op *opline)
{
	if (last_valid_opline == opline) {
		zend_jit_use_last_valid_opline();
	} else if (GCC_GLOBAL_REGS && last_valid_opline) {
		zend_jit_use_last_valid_opline();
		|	ADD_IP (opline - last_valid_opline) * sizeof(zend_op);
	} else {
		|	LOAD_IP_ADDR opline
	}
	zend_jit_set_last_valid_opline(opline);

	return 1;
}

static int zend_jit_set_ip_ex(dasm_State **Dst, const zend_op *opline, bool set_ip_reg)
{
	if (last_valid_opline == opline) {
		zend_jit_use_last_valid_opline();
	} else if (GCC_GLOBAL_REGS && last_valid_opline) {
		zend_jit_use_last_valid_opline();
		|	ADD_IP (opline - last_valid_opline) * sizeof(zend_op);
	} else if (!GCC_GLOBAL_REGS && set_ip_reg) {
		|	LOAD_ADDR RX, opline
		|	mov aword EX->opline, RX
	} else {
		|	LOAD_IP_ADDR opline
	}
	zend_jit_set_last_valid_opline(opline);

	return 1;
}

static int zend_jit_set_valid_ip(dasm_State **Dst, const zend_op *opline)
{
	if (delayed_call_chain) {
		if (!zend_jit_save_call_chain(Dst, delayed_call_level)) {
			return 0;
		}
	}
	if (!zend_jit_set_ip(Dst, opline)) {
		return 0;
	}
	reuse_ip = 0;
	return 1;
}

static int zend_jit_check_timeout(dasm_State **Dst, const zend_op *opline, const void *exit_addr)
{
#if 0
	if (!zend_jit_set_valid_ip(Dst, opline)) {
		return 0;
	}
	|	MEM_CMP_ZTS byte, executor_globals, vm_interrupt, 0, r0
	|	jne ->interrupt_handler
#else
	|	MEM_CMP_ZTS byte, executor_globals, vm_interrupt, 0, r0
	if (exit_addr) {
		|	jne &exit_addr
	} else if (last_valid_opline == opline) {
		||		zend_jit_use_last_valid_opline();
		|	jne ->interrupt_handler
	} else {
		|	jne >1
		|.cold_code
		|1:
		|	LOAD_IP_ADDR opline
		|	jmp ->interrupt_handler
		|.code
	}
#endif
	return 1;
}

static int zend_jit_trace_end_loop(dasm_State **Dst, int loop_label, const void *timeout_exit_addr)
{
	if (timeout_exit_addr) {
		|	MEM_CMP_ZTS byte, executor_globals, vm_interrupt, 0, r0
		|	je =>loop_label
		|	jmp &timeout_exit_addr
	} else {
		|	jmp =>loop_label
	}
	return 1;
}

static int zend_jit_check_exception(dasm_State **Dst)
{
	|	MEM_CMP_ZTS aword, executor_globals, exception, 0, r0
	|	jne ->exception_handler
	return 1;
}

static int zend_jit_check_exception_undef_result(dasm_State **Dst, const zend_op *opline)
{
	if (opline->result_type & (IS_TMP_VAR|IS_VAR)) {
		|	MEM_CMP_ZTS aword, executor_globals, exception, 0, r0
		|	jne ->exception_handler_undef
		return 1;
	}
	return zend_jit_check_exception(Dst);
}

static int zend_jit_trace_begin(dasm_State **Dst, uint32_t trace_num, zend_jit_trace_info *parent, uint32_t exit_num)
{
	zend_regset regset = ZEND_REGSET_SCRATCH;

#if ZTS
	if (1) {
#else
	if ((sizeof(void*) == 8 && !IS_SIGNED_32BIT(&EG(jit_trace_num)))) {
#endif
		/* assignment to EG(jit_trace_num) shouldn't clober CPU register used by deoptimizer */
		if (parent) {
			int i;
			int parent_vars_count = parent->exit_info[exit_num].stack_size;
			zend_jit_trace_stack *parent_stack =
				parent->stack_map +
				parent->exit_info[exit_num].stack_offset;

			for (i = 0; i < parent_vars_count; i++) {
				if (STACK_REG(parent_stack, i) != ZREG_NONE) {
					if (STACK_REG(parent_stack, i) < ZREG_NUM) {
						ZEND_REGSET_EXCL(regset, STACK_REG(parent_stack, i));
					} else if (STACK_REG(parent_stack, i) == ZREG_ZVAL_COPY_GPR0) {
						ZEND_REGSET_EXCL(regset, ZREG_R0);
					}
				}
			}
		}
	}

	if (parent && parent->exit_info[exit_num].flags & ZEND_JIT_EXIT_METHOD_CALL) {
		ZEND_REGSET_EXCL(regset, ZREG_R0);
	}

	current_trace_num = trace_num;

	|	// EG(jit_trace_num) = trace_num;
	if (regset == ZEND_REGSET_EMPTY) {
		|	push r0
		|	MEM_STORE_ZTS dword, executor_globals, jit_trace_num, trace_num, r0
		|	pop r0
	} else {
		zend_reg tmp = ZEND_REGSET_FIRST(regset);

		|	MEM_STORE_ZTS dword, executor_globals, jit_trace_num, trace_num, Ra(tmp)
		(void)tmp;
	}

	return 1;
}

static int zend_jit_trace_end(dasm_State **Dst, zend_jit_trace_info *t)
{
	|.cold_code
	|=>1: // end of the code
	|.code
	return 1;
}

/* This taken from LuaJIT. Thanks to Mike Pall. */
static uint32_t _asm_x86_inslen(const uint8_t* p)
{
	static const uint8_t map_op1[256] = {
		0x92,0x92,0x92,0x92,0x52,0x45,0x51,0x51,0x92,0x92,0x92,0x92,0x52,0x45,0x51,0x20,
		0x92,0x92,0x92,0x92,0x52,0x45,0x51,0x51,0x92,0x92,0x92,0x92,0x52,0x45,0x51,0x51,
		0x92,0x92,0x92,0x92,0x52,0x45,0x10,0x51,0x92,0x92,0x92,0x92,0x52,0x45,0x10,0x51,
		0x92,0x92,0x92,0x92,0x52,0x45,0x10,0x51,0x92,0x92,0x92,0x92,0x52,0x45,0x10,0x51,
#if defined(__x86_64__) || defined(_M_X64)
		0x10,0x10,0x10,0x10,0x10,0x10,0x10,0x10,0x14,0x14,0x14,0x14,0x14,0x14,0x14,0x14,
#else
		0x51,0x51,0x51,0x51,0x51,0x51,0x51,0x51,0x51,0x51,0x51,0x51,0x51,0x51,0x51,0x51,
#endif
		0x51,0x51,0x51,0x51,0x51,0x51,0x51,0x51,0x51,0x51,0x51,0x51,0x51,0x51,0x51,0x51,
		0x51,0x51,0x92,0x92,0x10,0x10,0x12,0x11,0x45,0x86,0x52,0x93,0x51,0x51,0x51,0x51,
		0x52,0x52,0x52,0x52,0x52,0x52,0x52,0x52,0x52,0x52,0x52,0x52,0x52,0x52,0x52,0x52,
		0x93,0x86,0x93,0x93,0x92,0x92,0x92,0x92,0x92,0x92,0x92,0x92,0x92,0x92,0x92,0x92,
		0x51,0x51,0x51,0x51,0x51,0x51,0x51,0x51,0x51,0x51,0x47,0x51,0x51,0x51,0x51,0x51,
#if defined(__x86_64__) || defined(_M_X64)
		0x59,0x59,0x59,0x59,0x51,0x51,0x51,0x51,0x52,0x45,0x51,0x51,0x51,0x51,0x51,0x51,
#else
		0x55,0x55,0x55,0x55,0x51,0x51,0x51,0x51,0x52,0x45,0x51,0x51,0x51,0x51,0x51,0x51,
#endif
		0x52,0x52,0x52,0x52,0x52,0x52,0x52,0x52,0x05,0x05,0x05,0x05,0x05,0x05,0x05,0x05,
		0x93,0x93,0x53,0x51,0x70,0x71,0x93,0x86,0x54,0x51,0x53,0x51,0x51,0x52,0x51,0x51,
		0x92,0x92,0x92,0x92,0x52,0x52,0x51,0x51,0x92,0x92,0x92,0x92,0x92,0x92,0x92,0x92,
		0x52,0x52,0x52,0x52,0x52,0x52,0x52,0x52,0x45,0x45,0x47,0x52,0x51,0x51,0x51,0x51,
		0x10,0x51,0x10,0x10,0x51,0x51,0x63,0x66,0x51,0x51,0x51,0x51,0x51,0x51,0x92,0x92
	};
	static const uint8_t map_op2[256] = {
		0x93,0x93,0x93,0x93,0x52,0x52,0x52,0x52,0x52,0x52,0x51,0x52,0x51,0x93,0x52,0x94,
		0x93,0x93,0x93,0x93,0x93,0x93,0x93,0x93,0x93,0x93,0x93,0x93,0x93,0x93,0x93,0x93,
		0x53,0x53,0x53,0x53,0x53,0x53,0x53,0x53,0x93,0x93,0x93,0x93,0x93,0x93,0x93,0x93,
		0x52,0x52,0x52,0x52,0x52,0x52,0x52,0x52,0x34,0x51,0x35,0x51,0x51,0x51,0x51,0x51,
		0x93,0x93,0x93,0x93,0x93,0x93,0x93,0x93,0x93,0x93,0x93,0x93,0x93,0x93,0x93,0x93,
		0x53,0x93,0x93,0x93,0x93,0x93,0x93,0x93,0x93,0x93,0x93,0x93,0x93,0x93,0x93,0x93,
		0x93,0x93,0x93,0x93,0x93,0x93,0x93,0x93,0x93,0x93,0x93,0x93,0x93,0x93,0x93,0x93,
		0x94,0x54,0x54,0x54,0x93,0x93,0x93,0x52,0x93,0x93,0x93,0x93,0x93,0x93,0x93,0x93,
		0x46,0x46,0x46,0x46,0x46,0x46,0x46,0x46,0x46,0x46,0x46,0x46,0x46,0x46,0x46,0x46,
		0x93,0x93,0x93,0x93,0x93,0x93,0x93,0x93,0x93,0x93,0x93,0x93,0x93,0x93,0x93,0x93,
		0x52,0x52,0x52,0x93,0x94,0x93,0x51,0x51,0x52,0x52,0x52,0x93,0x94,0x93,0x93,0x93,
		0x93,0x93,0x93,0x93,0x93,0x93,0x93,0x93,0x93,0x93,0x94,0x93,0x93,0x93,0x93,0x93,
		0x93,0x93,0x94,0x93,0x94,0x94,0x94,0x93,0x52,0x52,0x52,0x52,0x52,0x52,0x52,0x52,
		0x93,0x93,0x93,0x93,0x93,0x93,0x93,0x93,0x93,0x93,0x93,0x93,0x93,0x93,0x93,0x93,
		0x93,0x93,0x93,0x93,0x93,0x93,0x93,0x93,0x93,0x93,0x93,0x93,0x93,0x93,0x93,0x93,
		0x93,0x93,0x93,0x93,0x93,0x93,0x93,0x93,0x93,0x93,0x93,0x93,0x93,0x93,0x93,0x52
	};
	uint32_t result = 0;
	uint32_t prefixes = 0;
	uint32_t x = map_op1[*p];

	for (;;) {
		switch (x >> 4) {
			case 0:
				return result + x + (prefixes & 4);
			case 1:
				prefixes |= x;
				x = map_op1[*++p];
				result++;
				break;
			case 2:
				x = map_op2[*++p];
				break;
			case 3:
				p++;
				goto mrm;
			case 4:
				result -= (prefixes & 2);
				/* fallthrough */
			case 5:
				return result + (x & 15);
			case 6: /* Group 3. */
				if (p[1] & 0x38) {
					x = 2;
				} else if ((prefixes & 2) && (x == 0x66)) {
					x = 4;
				}
				goto mrm;
			case 7: /* VEX c4/c5. */
#if !defined(__x86_64__) && !defined(_M_X64)
				if (p[1] < 0xc0) {
					x = 2;
					goto mrm;
				}
#endif
				if (x == 0x70) {
					x = *++p & 0x1f;
					result++;
					if (x >= 2) {
						p += 2;
						result += 2;
						goto mrm;
					}
				}
				p++;
				result++;
				x = map_op2[*++p];
				break;
			case 8:
				result -= (prefixes & 2);
				/* fallthrough */
			case 9:
mrm:
				/* ModR/M and possibly SIB. */
				result += (x & 15);
				x = *++p;
				switch (x >> 6) {
					case 0:
						if ((x & 7) == 5) {
							return result + 4;
						}
						break;
					case 1:
						result++;
						break;
					case 2:
						result += 4;
						break;
					case 3:
						return result;
				}
				if ((x & 7) == 4) {
					result++;
					if (x < 0x40 && (p[1] & 7) == 5) {
						result += 4;
					}
				}
				return result;
		}
	}
}

typedef ZEND_SET_ALIGNED(1, uint16_t unaligned_uint16_t);
typedef ZEND_SET_ALIGNED(1, int32_t unaligned_int32_t);

static int zend_jit_patch(const void *code, size_t size, uint32_t jmp_table_size, const void *from_addr, const void *to_addr)
{
	int ret = 0;
	uint8_t *p, *end;

	if (jmp_table_size) {
		const void **jmp_slot = (const void **)((char*)code + ZEND_MM_ALIGNED_SIZE_EX(size, sizeof(void*)));

		do {
			if (*jmp_slot == from_addr) {
				*jmp_slot = to_addr;
				ret++;
			}
			jmp_slot++;
		} while (--jmp_table_size);
	}

	p = (uint8_t*)code;
	end = p + size - 5;
	while (p < end) {
		if ((*(unaligned_uint16_t*)p & 0xf0ff) == 0x800f && p + *(unaligned_int32_t*)(p+2) == (uint8_t*)from_addr - 6) {
			*(unaligned_int32_t*)(p+2) = ((uint8_t*)to_addr - (p + 6));
			ret++;
		} else if (*p == 0xe9 && p + *(unaligned_int32_t*)(p+1) == (uint8_t*)from_addr - 5) {
			*(unaligned_int32_t*)(p+1) = ((uint8_t*)to_addr - (p + 5));
			ret++;
		}
		p += _asm_x86_inslen(p);
	}
#ifdef HAVE_VALGRIND
	VALGRIND_DISCARD_TRANSLATIONS(code, size);
#endif
	return ret;
}

static int zend_jit_link_side_trace(const void *code, size_t size, uint32_t jmp_table_size, uint32_t exit_num, const void *addr)
{
	return zend_jit_patch(code, size, jmp_table_size, zend_jit_trace_get_exit_addr(exit_num), addr);
}

static int zend_jit_trace_link_to_root(dasm_State **Dst, zend_jit_trace_info *t, const void *timeout_exit_addr)
{
	const void *link_addr;
	size_t prologue_size;

	/* Skip prologue. */
	// TODO: don't hardcode this ???
	if (zend_jit_vm_kind == ZEND_VM_KIND_HYBRID) {
#ifdef ZEND_VM_HYBRID_JIT_RED_ZONE_SIZE
		prologue_size = 0;
#elif defined(__x86_64__) || defined(_M_X64)
		// sub r4, HYBRID_SPAD
		prologue_size = 4;
#else
		// sub r4, HYBRID_SPAD
		prologue_size = 3;
#endif
	} else if (GCC_GLOBAL_REGS) {
		// sub r4, SPAD // stack alignment
#if defined(__x86_64__) || defined(_M_X64)
		prologue_size = 4;
#else
		prologue_size = 3;
#endif
	} else {
		// sub r4, NR_SPAD // stack alignment
		// mov aword T2, FP // save FP
		// mov aword T3, RX // save IP
		// mov FP, FCARG1a
#if defined(__x86_64__) || defined(_M_X64)
		prologue_size = 17;
#else
		prologue_size = 13;
#endif
	}
	link_addr = (const void*)((const char*)t->code_start + prologue_size);

	if (timeout_exit_addr) {
		/* Check timeout for links to LOOP */
		|	MEM_CMP_ZTS byte, executor_globals, vm_interrupt, 0, r0
		|	je &link_addr
		|	jmp &timeout_exit_addr
	} else {
		|	jmp &link_addr
	}
	return 1;
}

static int zend_jit_trace_return(dasm_State **Dst, bool original_handler, const zend_op *opline)
{
#if 0
	|	jmp ->trace_escape
#else
	if (zend_jit_vm_kind == ZEND_VM_KIND_HYBRID) {
		|	ADD_HYBRID_SPAD
		if (!original_handler) {
			|	JMP_IP
		} else {
			|	mov r0, EX->func
			|	mov r0, aword [r0 + offsetof(zend_op_array, reserved[zend_func_info_rid])]
			|	mov r0, aword [r0 + offsetof(zend_jit_op_array_trace_extension, offset)]
			|	jmp aword [IP + r0]
		}
	} else if (GCC_GLOBAL_REGS) {
		|	add r4, SPAD // stack alignment
		if (!original_handler) {
			|	JMP_IP
		} else {
			|	mov r0, EX->func
			|	mov r0, aword [r0 + offsetof(zend_op_array, reserved[zend_func_info_rid])]
			|	mov r0, aword [r0 + offsetof(zend_jit_op_array_trace_extension, offset)]
			|	jmp aword [IP + r0]
		}
	} else {
		if (original_handler) {
			|	mov FCARG1a, FP
			|	mov r0, EX->func
			|	mov r0, aword [r0 + offsetof(zend_op_array, reserved[zend_func_info_rid])]
			|	mov r0, aword [r0 + offsetof(zend_jit_op_array_trace_extension, offset)]
			|	call aword [IP + r0]
		}
		|	mov FP, aword T2 // restore FP
		|	mov RX, aword T3 // restore IP
		|	add r4, NR_SPAD // stack alignment
		if (!original_handler || !opline ||
		    (opline->opcode != ZEND_RETURN
		  && opline->opcode != ZEND_RETURN_BY_REF
		  && opline->opcode != ZEND_GENERATOR_RETURN
		  && opline->opcode != ZEND_GENERATOR_CREATE
		  && opline->opcode != ZEND_YIELD
		  && opline->opcode != ZEND_YIELD_FROM)) {
			|	mov r0, 2 // ZEND_VM_LEAVE
		}
		|	ret
	}
#endif
	return 1;
}

static int zend_jit_type_guard(dasm_State **Dst, const zend_op *opline, uint32_t var, uint8_t type)
{
	int32_t exit_point = zend_jit_trace_get_exit_point(opline, 0);
	const void *exit_addr = zend_jit_trace_get_exit_addr(exit_point);

	if (!exit_addr) {
		return 0;
	}
	|	IF_NOT_Z_TYPE FP + var, type, &exit_addr

	return 1;
}

static int zend_jit_scalar_type_guard(dasm_State **Dst, const zend_op *opline, uint32_t var)
{
	int32_t exit_point = zend_jit_trace_get_exit_point(opline, 0);
	const void *exit_addr = zend_jit_trace_get_exit_addr(exit_point);

	if (!exit_addr) {
		return 0;
	}
	|	cmp byte [FP+var+offsetof(zval, u1.v.type)], IS_STRING
	|	jae &exit_addr

	return 1;
}

static int zend_jit_packed_guard(dasm_State **Dst, const zend_op *opline, uint32_t var, uint32_t op_info)
{
	int32_t exit_point = zend_jit_trace_get_exit_point(opline, ZEND_JIT_EXIT_PACKED_GUARD);
	const void *exit_addr = zend_jit_trace_get_exit_addr(exit_point);

	if (!exit_addr) {
		return 0;
	}

	|	GET_ZVAL_LVAL ZREG_FCARG1, ZEND_ADDR_MEM_ZVAL(ZREG_FP, var)
	if (op_info & MAY_BE_ARRAY_PACKED) {
		|	test dword [FCARG1a + offsetof(zend_array, u.flags)], HASH_FLAG_PACKED
		|	jz &exit_addr
	} else {
		|	test dword [FCARG1a + offsetof(zend_array, u.flags)], HASH_FLAG_PACKED
		|	jnz &exit_addr
	}

	return 1;
}

static int zend_jit_trace_handler(dasm_State **Dst, const zend_op_array *op_array, const zend_op *opline, int may_throw, zend_jit_trace_rec *trace)
{
	zend_jit_op_array_trace_extension *jit_extension =
		(zend_jit_op_array_trace_extension*)ZEND_FUNC_INFO(op_array);
	size_t offset = jit_extension->offset;
	const void *handler =
		(zend_vm_opcode_handler_t)ZEND_OP_TRACE_INFO(opline, offset)->call_handler;

	if (!zend_jit_set_valid_ip(Dst, opline)) {
		return 0;
	}
	if (!GCC_GLOBAL_REGS) {
		|	mov FCARG1a, FP
	}
	|	EXT_CALL handler, r0
	if (may_throw
	 && opline->opcode != ZEND_RETURN
	 && opline->opcode != ZEND_RETURN_BY_REF) {
		|	MEM_CMP_ZTS aword, executor_globals, exception, 0, r1
		|	jne ->exception_handler
	}

	while (trace->op != ZEND_JIT_TRACE_VM && trace->op != ZEND_JIT_TRACE_END) {
		trace++;
	}

	if (!GCC_GLOBAL_REGS
	 && (trace->op != ZEND_JIT_TRACE_END || trace->stop != ZEND_JIT_TRACE_STOP_RETURN)) {
		if (opline->opcode == ZEND_RETURN ||
		    opline->opcode == ZEND_RETURN_BY_REF ||
		    opline->opcode == ZEND_DO_UCALL ||
		    opline->opcode == ZEND_DO_FCALL_BY_NAME ||
		    opline->opcode == ZEND_DO_FCALL ||
		    opline->opcode == ZEND_GENERATOR_CREATE) {
			|	MEM_LOAD_ZTS FP, aword, executor_globals, current_execute_data, r1
		}
	}

	if (zend_jit_trace_may_exit(op_array, opline)) {
		if (opline->opcode == ZEND_RETURN ||
		    opline->opcode == ZEND_RETURN_BY_REF ||
		    opline->opcode == ZEND_GENERATOR_CREATE) {

			if (zend_jit_vm_kind == ZEND_VM_KIND_HYBRID) {
#if 0
				/* this check should be handled by the following OPLINE guard or jmp [IP] */
				|	cmp IP, zend_jit_halt_op
				|	je ->trace_halt
#endif
			} else if (GCC_GLOBAL_REGS) {
				|	test IP, IP
				|	je ->trace_halt
			} else {
				|	test eax, eax
				|	jl ->trace_halt
			}
		} else if (opline->opcode == ZEND_EXIT ||
		           opline->opcode == ZEND_GENERATOR_RETURN ||
		           opline->opcode == ZEND_YIELD ||
		           opline->opcode == ZEND_YIELD_FROM) {
			|	jmp ->trace_halt
		}
		if (trace->op != ZEND_JIT_TRACE_END ||
		    (trace->stop != ZEND_JIT_TRACE_STOP_RETURN &&
		     trace->stop != ZEND_JIT_TRACE_STOP_INTERPRETER)) {

			const zend_op *next_opline = trace->opline;
			const zend_op *exit_opline = NULL;
			uint32_t exit_point;
			const void *exit_addr;
			uint32_t old_info = 0;
			uint32_t old_res_info = 0;
			zend_jit_trace_stack *stack = JIT_G(current_frame)->stack;

			if (zend_is_smart_branch(opline)) {
				bool exit_if_true = 0;
				exit_opline = zend_jit_trace_get_exit_opline(trace, opline + 1, &exit_if_true);
			} else {
				switch (opline->opcode) {
					case ZEND_JMPZ:
					case ZEND_JMPNZ:
					case ZEND_JMPZ_EX:
					case ZEND_JMPNZ_EX:
					case ZEND_JMP_SET:
					case ZEND_COALESCE:
					case ZEND_JMP_NULL:
					case ZEND_FE_RESET_R:
					case ZEND_FE_RESET_RW:
						exit_opline = (trace->opline == opline + 1) ?
							OP_JMP_ADDR(opline, opline->op2) :
							opline + 1;
						break;
					case ZEND_JMPZNZ:
						exit_opline = (trace->opline == OP_JMP_ADDR(opline, opline->op2)) ?
							ZEND_OFFSET_TO_OPLINE(opline, opline->extended_value) :
							OP_JMP_ADDR(opline, opline->op2);
						break;
					case ZEND_FE_FETCH_R:
					case ZEND_FE_FETCH_RW:
						if (opline->op2_type == IS_CV) {
							old_info = STACK_INFO(stack, EX_VAR_TO_NUM(opline->op2.var));
							SET_STACK_TYPE(stack, EX_VAR_TO_NUM(opline->op2.var), IS_UNKNOWN, 1);
						}
						exit_opline = (trace->opline == opline + 1) ?
							ZEND_OFFSET_TO_OPLINE(opline, opline->extended_value) :
							opline + 1;
						break;

				}
			}

			if (opline->result_type == IS_VAR || opline->result_type == IS_TMP_VAR) {
				old_res_info = STACK_INFO(stack, EX_VAR_TO_NUM(opline->result.var));
				SET_STACK_TYPE(stack, EX_VAR_TO_NUM(opline->result.var), IS_UNKNOWN, 1);
			}
			exit_point = zend_jit_trace_get_exit_point(exit_opline, 0);
			exit_addr = zend_jit_trace_get_exit_addr(exit_point);

			if (opline->result_type == IS_VAR || opline->result_type == IS_TMP_VAR) {
				SET_STACK_INFO(stack, EX_VAR_TO_NUM(opline->result.var), old_res_info);
			}
			switch (opline->opcode) {
				case ZEND_FE_FETCH_R:
				case ZEND_FE_FETCH_RW:
					if (opline->op2_type == IS_CV) {
						SET_STACK_INFO(stack, EX_VAR_TO_NUM(opline->op2.var), old_info);
					}
					break;
			}

			if (!exit_addr) {
				return 0;
			}
			|	CMP_IP next_opline
			|	jne &exit_addr
		}
	}

	zend_jit_set_last_valid_opline(trace->opline);

	return 1;
}

static int zend_jit_handler(dasm_State **Dst, const zend_op *opline, int may_throw)
{
	const void *handler;

	if (zend_jit_vm_kind == ZEND_VM_KIND_HYBRID) {
		handler = zend_get_opcode_handler_func(opline);
	} else {
		handler = opline->handler;
	}

	if (!zend_jit_set_valid_ip(Dst, opline)) {
		return 0;
	}
	if (!GCC_GLOBAL_REGS) {
		|	mov FCARG1a, FP
	}
	|	EXT_CALL handler, r0
	if (may_throw) {
		zend_jit_check_exception(Dst);
	}

	/* Skip the following OP_DATA */
	switch (opline->opcode) {
		case ZEND_ASSIGN_DIM:
		case ZEND_ASSIGN_OBJ:
		case ZEND_ASSIGN_STATIC_PROP:
		case ZEND_ASSIGN_DIM_OP:
		case ZEND_ASSIGN_OBJ_OP:
		case ZEND_ASSIGN_STATIC_PROP_OP:
		case ZEND_ASSIGN_STATIC_PROP_REF:
		case ZEND_ASSIGN_OBJ_REF:
			zend_jit_set_last_valid_opline(opline + 2);
			break;
		default:
			zend_jit_set_last_valid_opline(opline + 1);
			break;
	}

	return 1;
}

static int zend_jit_tail_handler(dasm_State **Dst, const zend_op *opline)
{
	if (!zend_jit_set_valid_ip(Dst, opline)) {
		return 0;
	}
	if (zend_jit_vm_kind == ZEND_VM_KIND_HYBRID) {
		if (opline->opcode == ZEND_DO_UCALL ||
		    opline->opcode == ZEND_DO_FCALL_BY_NAME ||
		    opline->opcode == ZEND_DO_FCALL ||
		    opline->opcode == ZEND_RETURN) {

			/* Use inlined HYBRID VM handler */
			const void *handler = opline->handler;

			|	ADD_HYBRID_SPAD
			|	EXT_JMP handler, r0
		} else {
			const void *handler = zend_get_opcode_handler_func(opline);

			|	EXT_CALL handler, r0
			|	ADD_HYBRID_SPAD
			|	JMP_IP
		}
	} else {
		const void *handler = opline->handler;

		if (GCC_GLOBAL_REGS) {
			|	add r4, SPAD // stack alignment
		} else {
			|	mov FCARG1a, FP
			|	mov FP, aword T2 // restore FP
			|	mov RX, aword T3 // restore IP
			|	add r4, NR_SPAD // stack alignment
		}
		|	EXT_JMP handler, r0
	}
	zend_jit_reset_last_valid_opline();
	return 1;
}

static int zend_jit_trace_opline_guard(dasm_State **Dst, const zend_op *opline)
{
	uint32_t exit_point = zend_jit_trace_get_exit_point(NULL, 0);
	const void *exit_addr = zend_jit_trace_get_exit_addr(exit_point);

	if (!exit_addr) {
		return 0;
	}
	|	CMP_IP opline
	|	jne &exit_addr

	zend_jit_set_last_valid_opline(opline);

	return 1;
}

static int zend_jit_jmp(dasm_State **Dst, unsigned int target_label)
{
	|	jmp =>target_label
	return 1;
}

static int zend_jit_cond_jmp(dasm_State **Dst, const zend_op *next_opline, unsigned int target_label)
{
	|	CMP_IP next_opline
	|	jne =>target_label

	zend_jit_set_last_valid_opline(next_opline);

	return 1;
}

#ifdef CONTEXT_THREADED_JIT
static int zend_jit_context_threaded_call(dasm_State **Dst, const zend_op *opline, unsigned int next_block)
{
	if (!zend_jit_handler(Dst, opline, 1)) return 0;
	if (opline->opcode == ZEND_DO_UCALL) {
		|	call ->context_threaded_call
	} else {
		const zend_op *next_opline = opline + 1;

		|	CMP_IP next_opline
		|	je =>next_block
		|	call ->context_threaded_call
	}
	return 1;
}
#endif

static int zend_jit_call(dasm_State **Dst, const zend_op *opline, unsigned int next_block)
{
#ifdef CONTEXT_THREADED_JIT
	return zend_jit_context_threaded_call(Dst, opline, next_block);
#else
	return zend_jit_tail_handler(Dst, opline);
#endif
}

static int zend_jit_spill_store(dasm_State **Dst, zend_jit_addr src, zend_jit_addr dst, uint32_t info, bool set_type)
{
	ZEND_ASSERT(Z_MODE(src) == IS_REG);
	ZEND_ASSERT(Z_MODE(dst) == IS_MEM_ZVAL);

	if ((info & MAY_BE_ANY) == MAY_BE_LONG) {
		|	SET_ZVAL_LVAL dst, Ra(Z_REG(src))
		if (set_type &&
		    (Z_REG(dst) != ZREG_FP ||
		     !JIT_G(current_frame) ||
		     STACK_MEM_TYPE(JIT_G(current_frame)->stack, EX_VAR_TO_NUM(Z_OFFSET(dst))) != IS_LONG)) {
			|	SET_ZVAL_TYPE_INFO dst, IS_LONG
		}
	} else if ((info & MAY_BE_ANY) == MAY_BE_DOUBLE) {
		|	DOUBLE_SET_ZVAL_DVAL dst, Z_REG(src)
		if (set_type &&
		    (Z_REG(dst) != ZREG_FP ||
		     !JIT_G(current_frame) ||
		     STACK_MEM_TYPE(JIT_G(current_frame)->stack, EX_VAR_TO_NUM(Z_OFFSET(dst))) != IS_DOUBLE)) {
			|	SET_ZVAL_TYPE_INFO dst, IS_DOUBLE
		}
	} else {
		ZEND_UNREACHABLE();
	}
	return 1;
}

static int zend_jit_load_reg(dasm_State **Dst, zend_jit_addr src, zend_jit_addr dst, uint32_t info)
{
	ZEND_ASSERT(Z_MODE(src) == IS_MEM_ZVAL);
	ZEND_ASSERT(Z_MODE(dst) == IS_REG);

	if ((info & MAY_BE_ANY) == MAY_BE_LONG) {
		|	GET_ZVAL_LVAL Z_REG(dst), src
	} else if ((info & MAY_BE_ANY) == MAY_BE_DOUBLE) {
		|	DOUBLE_GET_ZVAL_DVAL Z_REG(dst), src
	} else {
		ZEND_UNREACHABLE();
	}
	return 1;
}

static int zend_jit_store_var(dasm_State **Dst, uint32_t info, int var, zend_reg reg, bool set_type)
{
	zend_jit_addr src = ZEND_ADDR_REG(reg);
	zend_jit_addr dst = ZEND_ADDR_MEM_ZVAL(ZREG_FP, EX_NUM_TO_VAR(var));

	return zend_jit_spill_store(Dst, src, dst, info, set_type);
}

static int zend_jit_store_var_type(dasm_State **Dst, int var, uint32_t type)
{
	zend_jit_addr dst = ZEND_ADDR_MEM_ZVAL(ZREG_FP, EX_NUM_TO_VAR(var));

	|	SET_ZVAL_TYPE_INFO dst, type
	return 1;
}

static int zend_jit_store_var_if_necessary(dasm_State **Dst, int var, zend_jit_addr src, uint32_t info)
{
	if (Z_MODE(src) == IS_REG && Z_STORE(src)) {
		zend_jit_addr dst = ZEND_ADDR_MEM_ZVAL(ZREG_FP, var);
		return zend_jit_spill_store(Dst, src, dst, info, 1);
	}
	return 1;
}

static int zend_jit_store_var_if_necessary_ex(dasm_State **Dst, int var, zend_jit_addr src, uint32_t info, zend_jit_addr old, uint32_t old_info)
{
	if (Z_MODE(src) == IS_REG && Z_STORE(src)) {
		zend_jit_addr dst = ZEND_ADDR_MEM_ZVAL(ZREG_FP, var);
		bool set_type = 1;

		if ((info & (MAY_BE_ANY|MAY_BE_REF|MAY_BE_UNDEF)) ==
		    (old_info & (MAY_BE_ANY|MAY_BE_REF|MAY_BE_UNDEF))) {
			if (Z_MODE(old) != IS_REG || Z_LOAD(old) || Z_STORE(old)) {
				set_type = 0;
			}
		}
		return zend_jit_spill_store(Dst, src, dst, info, set_type);
	}
	return 1;
}

static int zend_jit_load_var(dasm_State **Dst, uint32_t info, int var, zend_reg reg)
{
	zend_jit_addr src = ZEND_ADDR_MEM_ZVAL(ZREG_FP, EX_NUM_TO_VAR(var));
	zend_jit_addr dst = ZEND_ADDR_REG(reg);

	return zend_jit_load_reg(Dst, src, dst, info);
}

static int zend_jit_invalidate_var_if_necessary(dasm_State **Dst, zend_uchar op_type, zend_jit_addr addr, znode_op op)
{
	if ((op_type & (IS_TMP_VAR|IS_VAR)) && Z_MODE(addr) == IS_REG && !Z_LOAD(addr) && !Z_STORE(addr)) {
		zend_jit_addr dst = ZEND_ADDR_MEM_ZVAL(ZREG_FP, op.var);
		|	SET_ZVAL_TYPE_INFO dst, IS_UNDEF
	}
	return 1;
}

static int zend_jit_update_regs(dasm_State **Dst, uint32_t var, zend_jit_addr src, zend_jit_addr dst, uint32_t info)
{
	if (!zend_jit_same_addr(src, dst)) {
		if (Z_MODE(src) == IS_REG) {
			if (Z_MODE(dst) == IS_REG) {
				if ((info & MAY_BE_ANY) == MAY_BE_LONG) {
					|	mov Ra(Z_REG(dst)), Ra(Z_REG(src))
				} else if ((info & MAY_BE_ANY) == MAY_BE_DOUBLE) {
					|	SSE_AVX_INS movaps, vmovaps, xmm(Z_REG(dst)-ZREG_XMM0), xmm(Z_REG(src)-ZREG_XMM0)
				} else {
					ZEND_UNREACHABLE();
				}
				if (!Z_LOAD(src) && !Z_STORE(src) && Z_STORE(dst)) {
					zend_jit_addr var_addr = ZEND_ADDR_MEM_ZVAL(ZREG_FP, var);

					if (!zend_jit_spill_store(Dst, dst, var_addr, info,
							JIT_G(trigger) != ZEND_JIT_ON_HOT_TRACE ||
							JIT_G(current_frame) == NULL ||
							STACK_MEM_TYPE(JIT_G(current_frame)->stack, EX_VAR_TO_NUM(var)) == IS_UNKNOWN ||
							(1 << STACK_MEM_TYPE(JIT_G(current_frame)->stack, EX_VAR_TO_NUM(var))) != (info & MAY_BE_ANY)
					)) {
						return 0;
					}
				}
			} else if (Z_MODE(dst) == IS_MEM_ZVAL) {
				if (!Z_LOAD(src) && !Z_STORE(src)) {
					if (!zend_jit_spill_store(Dst, src, dst, info,
							JIT_G(trigger) != ZEND_JIT_ON_HOT_TRACE ||
							JIT_G(current_frame) == NULL ||
							STACK_MEM_TYPE(JIT_G(current_frame)->stack, EX_VAR_TO_NUM(var)) == IS_UNKNOWN ||
							(1 << STACK_MEM_TYPE(JIT_G(current_frame)->stack, EX_VAR_TO_NUM(var))) != (info & MAY_BE_ANY)
					)) {
						return 0;
					}
				}
			} else {
				ZEND_UNREACHABLE();
			}
		} else if (Z_MODE(src) == IS_MEM_ZVAL) {
			if (Z_MODE(dst) == IS_REG) {
				if (!zend_jit_load_reg(Dst, src, dst, info)) {
					return 0;
				}
			} else {
				ZEND_UNREACHABLE();
			}
		} else {
			ZEND_UNREACHABLE();
		}
	}
	return 1;
}

static int zend_jit_escape_if_undef_r0(dasm_State **Dst, int var, uint32_t flags, const zend_op *opline)
{
	zend_jit_addr val_addr = ZEND_ADDR_MEM_ZVAL(ZREG_R0, 0);

	|	IF_NOT_ZVAL_TYPE val_addr, IS_UNDEF, >1

	if (flags & ZEND_JIT_EXIT_RESTORE_CALL) {
		if (!zend_jit_save_call_chain(Dst, -1)) {
			return 0;
		}
	}

	ZEND_ASSERT(opline);

	if ((opline-1)->opcode != ZEND_FETCH_CONSTANT
	 && (opline-1)->opcode != ZEND_FETCH_LIST_R
	 && ((opline-1)->op1_type & (IS_VAR|IS_TMP_VAR))
	 && !(flags & ZEND_JIT_EXIT_FREE_OP1)) {
		val_addr = ZEND_ADDR_MEM_ZVAL(ZREG_FP, (opline-1)->op1.var);

		|	IF_NOT_ZVAL_REFCOUNTED val_addr, >2
		|	GET_ZVAL_PTR r0, val_addr
		|	GC_ADDREF r0
		|2:
	}

	|	LOAD_IP_ADDR (opline - 1)
	|	jmp ->trace_escape
	|1:

	return 1;
}

static int zend_jit_store_const(dasm_State **Dst, int var, zend_reg reg)
{
	zend_jit_addr dst = ZEND_ADDR_MEM_ZVAL(ZREG_FP, EX_NUM_TO_VAR(var));

	if (reg == ZREG_LONG_MIN_MINUS_1) {
		|.if X64
			|	SET_ZVAL_LVAL dst, 0x00000000
			|	SET_ZVAL_W2 dst, 0xc3e00000
		|.else
			|	SET_ZVAL_LVAL dst, 0x00200000
			|	SET_ZVAL_W2 dst, 0xc1e00000
		|.endif
		|	SET_ZVAL_TYPE_INFO dst, IS_DOUBLE
	} else if (reg == ZREG_LONG_MIN) {
		|.if X64
			|	SET_ZVAL_LVAL dst, 0x00000000
			|	SET_ZVAL_W2 dst, 0x80000000
		|.else
			|	SET_ZVAL_LVAL dst, ZEND_LONG_MIN
		|.endif
		|	SET_ZVAL_TYPE_INFO dst, IS_LONG
	} else if (reg == ZREG_LONG_MAX) {
		|.if X64
			|	SET_ZVAL_LVAL dst, 0xffffffff
			|	SET_ZVAL_W2 dst, 0x7fffffff
		|.else
			|	SET_ZVAL_LVAL dst, ZEND_LONG_MAX
		|.endif
		|	SET_ZVAL_TYPE_INFO dst, IS_LONG
	} else if (reg == ZREG_LONG_MAX_PLUS_1) {
		|.if X64
			|	SET_ZVAL_LVAL dst, 0
			|	SET_ZVAL_W2 dst, 0x43e00000
		|.else
			|	SET_ZVAL_LVAL dst, 0
			|	SET_ZVAL_W2 dst, 0x41e00000
		|.endif
		|	SET_ZVAL_TYPE_INFO dst, IS_DOUBLE
	} else if (reg == ZREG_NULL) {
		|	SET_ZVAL_TYPE_INFO dst, IS_NULL
	} else if (reg == ZREG_ZVAL_TRY_ADDREF) {
		|	IF_NOT_ZVAL_REFCOUNTED dst, >1
		|	GET_ZVAL_PTR r1, dst
		|	GC_ADDREF r1
		|1:
	} else if (reg == ZREG_ZVAL_COPY_GPR0) {
		zend_jit_addr val_addr = ZEND_ADDR_MEM_ZVAL(ZREG_R0, 0);

		|	ZVAL_COPY_VALUE dst, -1, val_addr, -1, ZREG_R1, ZREG_R2
		|	TRY_ADDREF -1, ch, r2
	} else {
		ZEND_UNREACHABLE();
	}
	return 1;
}

static int zend_jit_free_trampoline(dasm_State **Dst)
{
	|	/// if (UNEXPECTED(func->common.fn_flags & ZEND_ACC_CALL_VIA_TRAMPOLINE))
	|	test dword [r0 + offsetof(zend_function, common.fn_flags)], ZEND_ACC_CALL_VIA_TRAMPOLINE
	|	jz >1
	|	mov FCARG1a, r0
	|	EXT_CALL zend_jit_free_trampoline_helper, r0
	|1:
	return 1;
}

static int zend_jit_inc_dec(dasm_State **Dst, const zend_op *opline, uint32_t op1_info, zend_jit_addr op1_addr, uint32_t op1_def_info, zend_jit_addr op1_def_addr, uint32_t res_use_info, uint32_t res_info, zend_jit_addr res_addr, int may_overflow, int may_throw)
{
	if (op1_info & ((MAY_BE_UNDEF|MAY_BE_ANY)-MAY_BE_LONG)) {
		|	IF_NOT_ZVAL_TYPE op1_addr, IS_LONG, >2
	}
	if (opline->opcode == ZEND_POST_INC || opline->opcode == ZEND_POST_DEC) {
		|	ZVAL_COPY_VALUE res_addr, res_use_info, op1_addr, MAY_BE_LONG, ZREG_R0, ZREG_R1
	}
	if (!zend_jit_update_regs(Dst, opline->op1.var, op1_addr, op1_def_addr, MAY_BE_LONG)) {
		return 0;
	}
	if (opline->opcode == ZEND_PRE_INC || opline->opcode == ZEND_POST_INC) {
		|	LONG_OP_WITH_32BIT_CONST add, op1_def_addr, Z_L(1)
	} else {
		|	LONG_OP_WITH_32BIT_CONST sub, op1_def_addr, Z_L(1)
	}

	if (may_overflow &&
	    (((op1_def_info & MAY_BE_GUARD) && (op1_def_info & MAY_BE_LONG)) ||
	     ((opline->result_type != IS_UNUSED && (res_info & MAY_BE_GUARD) && (res_info & MAY_BE_LONG))))) {
		int32_t exit_point;
		const void *exit_addr;
		zend_jit_trace_stack *stack;
		uint32_t old_op1_info, old_res_info = 0;

		stack = JIT_G(current_frame)->stack;
		old_op1_info = STACK_INFO(stack, EX_VAR_TO_NUM(opline->op1.var));
		SET_STACK_TYPE(stack, EX_VAR_TO_NUM(opline->op1.var), IS_DOUBLE, 0);
		if (opline->opcode == ZEND_PRE_INC || opline->opcode == ZEND_POST_INC) {
			SET_STACK_REG(stack, EX_VAR_TO_NUM(opline->op1.var), ZREG_LONG_MAX_PLUS_1);
		} else {
			SET_STACK_REG(stack, EX_VAR_TO_NUM(opline->op1.var), ZREG_LONG_MIN_MINUS_1);
		}
		if (opline->result_type != IS_UNUSED) {
			old_res_info = STACK_INFO(stack, EX_VAR_TO_NUM(opline->result.var));
			if (opline->opcode == ZEND_PRE_INC) {
				SET_STACK_TYPE(stack, EX_VAR_TO_NUM(opline->result.var), IS_DOUBLE, 0);
				SET_STACK_REG(stack, EX_VAR_TO_NUM(opline->result.var), ZREG_LONG_MAX_PLUS_1);
			} else if (opline->opcode == ZEND_PRE_DEC) {
				SET_STACK_TYPE(stack, EX_VAR_TO_NUM(opline->result.var), IS_DOUBLE, 0);
				SET_STACK_REG(stack, EX_VAR_TO_NUM(opline->result.var), ZREG_LONG_MIN_MINUS_1);
			} else if (opline->opcode == ZEND_POST_INC) {
				SET_STACK_TYPE(stack, EX_VAR_TO_NUM(opline->result.var), IS_LONG, 0);
				SET_STACK_REG(stack, EX_VAR_TO_NUM(opline->result.var), ZREG_LONG_MAX);
			} else if (opline->opcode == ZEND_POST_DEC) {
				SET_STACK_TYPE(stack, EX_VAR_TO_NUM(opline->result.var), IS_LONG, 0);
				SET_STACK_REG(stack, EX_VAR_TO_NUM(opline->result.var), ZREG_LONG_MIN);
			}
		}

		exit_point = zend_jit_trace_get_exit_point(opline + 1, 0);
		exit_addr = zend_jit_trace_get_exit_addr(exit_point);
		|	jo &exit_addr

		if ((opline->opcode == ZEND_PRE_INC || opline->opcode == ZEND_PRE_DEC) &&
		    opline->result_type != IS_UNUSED) {
			|	ZVAL_COPY_VALUE res_addr, res_use_info, op1_def_addr, MAY_BE_LONG, ZREG_R0, ZREG_R1
		}

		SET_STACK_INFO(stack, EX_VAR_TO_NUM(opline->op1.var), old_op1_info);
		if (opline->result_type != IS_UNUSED) {
			SET_STACK_INFO(stack, EX_VAR_TO_NUM(opline->result.var), old_res_info);
		}
	} else if (may_overflow) {
		|	jo >1
		if ((opline->opcode == ZEND_PRE_INC || opline->opcode == ZEND_PRE_DEC) &&
		    opline->result_type != IS_UNUSED) {
			|	ZVAL_COPY_VALUE res_addr, res_use_info, op1_def_addr, MAY_BE_LONG, ZREG_R0, ZREG_R1
		}
		|.cold_code
		|1:
		if (opline->opcode == ZEND_PRE_INC || opline->opcode == ZEND_POST_INC) {
			|.if X64
				|	mov64 rax, 0x43e0000000000000
				|	SET_ZVAL_LVAL op1_def_addr, rax
			|.else
				|	SET_ZVAL_LVAL op1_def_addr, 0
				|	SET_ZVAL_W2 op1_def_addr, 0x41e00000
			|.endif
		} else {
			|.if X64
				|	mov64 rax, 0xc3e0000000000000
				|	SET_ZVAL_LVAL op1_def_addr, rax
			|.else
				|	SET_ZVAL_LVAL op1_def_addr, 0x00200000
				|	SET_ZVAL_W2 op1_def_addr, 0xc1e00000
			|.endif
		}
		if (Z_MODE(op1_def_addr) == IS_MEM_ZVAL) {
			|	SET_ZVAL_TYPE_INFO op1_def_addr, IS_DOUBLE
		}
		if ((opline->opcode == ZEND_PRE_INC || opline->opcode == ZEND_PRE_DEC) &&
		    opline->result_type != IS_UNUSED) {
			|	ZVAL_COPY_VALUE res_addr, res_use_info, op1_def_addr, MAY_BE_DOUBLE, ZREG_R0, ZREG_R1
		}
		|	jmp >3
		|.code
	} else {
		if ((opline->opcode == ZEND_PRE_INC || opline->opcode == ZEND_PRE_DEC) &&
		    opline->result_type != IS_UNUSED) {
			|	ZVAL_COPY_VALUE res_addr, res_use_info, op1_def_addr, MAY_BE_LONG, ZREG_R0, ZREG_R1
		}
	}
	if (op1_info & ((MAY_BE_ANY|MAY_BE_UNDEF)-MAY_BE_LONG)) {
		|.cold_code
		|2:
		if (op1_info & ((MAY_BE_ANY|MAY_BE_UNDEF)-(MAY_BE_LONG|MAY_BE_DOUBLE))) {
			|	SET_EX_OPLINE opline, r0
			if (op1_info & MAY_BE_UNDEF) {
				|	IF_NOT_ZVAL_TYPE op1_addr, IS_UNDEF, >2
				|	// zend_error(E_WARNING, "Undefined variable $%s", ZSTR_VAL(CV_DEF_OF(EX_VAR_TO_NUM(opline->op1.var))));
				|	mov FCARG1d, opline->op1.var
				|	EXT_CALL zend_jit_undefined_op_helper, r0
				|	SET_ZVAL_TYPE_INFO op1_addr, IS_NULL
				op1_info |= MAY_BE_NULL;
			}
			|2:
			|	LOAD_ZVAL_ADDR FCARG1a, op1_addr

			|	// ZVAL_DEREF(var_ptr);
			if (op1_info & MAY_BE_REF) {
				|	IF_NOT_Z_TYPE, FCARG1a, IS_REFERENCE, >2
				|	GET_Z_PTR FCARG1a, FCARG1a
				|	cmp aword [FCARG1a + offsetof(zend_reference, sources.ptr)], 0
				|	jz >1
				if (RETURN_VALUE_USED(opline)) {
					|	LOAD_ZVAL_ADDR FCARG2a, res_addr
				} else {
					|	xor FCARG2a, FCARG2a
				}
				if (opline->opcode == ZEND_PRE_INC) {
					|	EXT_CALL zend_jit_pre_inc_typed_ref, r0
				} else if (opline->opcode == ZEND_PRE_DEC) {
					|	EXT_CALL zend_jit_pre_dec_typed_ref, r0
				} else if (opline->opcode == ZEND_POST_INC) {
					|	EXT_CALL zend_jit_post_inc_typed_ref, r0
				} else if (opline->opcode == ZEND_POST_DEC) {
					|	EXT_CALL zend_jit_post_dec_typed_ref, r0
				} else {
					ZEND_UNREACHABLE();
				}
				zend_jit_check_exception(Dst);
				|	jmp >3
				|1:
				|	lea FCARG1a, [FCARG1a + offsetof(zend_reference, val)]
				|2:
			}

			if (opline->opcode == ZEND_POST_INC || opline->opcode == ZEND_POST_DEC) {
				zend_jit_addr val_addr = ZEND_ADDR_MEM_ZVAL(ZREG_FCARG1, 0);

				|	ZVAL_COPY_VALUE res_addr, res_use_info, val_addr, op1_info, ZREG_R0, ZREG_R2
				|	TRY_ADDREF op1_info, ah, r2
			}
			if (opline->opcode == ZEND_PRE_INC || opline->opcode == ZEND_POST_INC) {
				if (opline->opcode == ZEND_PRE_INC && opline->result_type != IS_UNUSED) {
					|	LOAD_ZVAL_ADDR FCARG2a, res_addr
					|	EXT_CALL zend_jit_pre_inc, r0
				} else {
					|	EXT_CALL increment_function, r0
				}
			} else {
				if (opline->opcode == ZEND_PRE_DEC && opline->result_type != IS_UNUSED) {
					|	LOAD_ZVAL_ADDR FCARG2a, res_addr
					|	EXT_CALL zend_jit_pre_dec, r0
				} else {
					|	EXT_CALL decrement_function, r0
				}
			}
			if (may_throw) {
				zend_jit_check_exception(Dst);
			}
		} else {
			zend_reg tmp_reg;

			if (opline->opcode == ZEND_POST_INC || opline->opcode == ZEND_POST_DEC) {
				|	ZVAL_COPY_VALUE res_addr, res_use_info, op1_addr, MAY_BE_DOUBLE, ZREG_R0, ZREG_R2
			}
			if (Z_MODE(op1_def_addr) == IS_REG) {
				tmp_reg = Z_REG(op1_def_addr);
			} else if (Z_MODE(op1_addr) == IS_REG && Z_LAST_USE(op1_addr)) {
				tmp_reg = Z_REG(op1_addr);
			} else {
				tmp_reg = ZREG_XMM0;
			}
			|	DOUBLE_GET_ZVAL_DVAL tmp_reg, op1_addr
			if (opline->opcode == ZEND_PRE_INC || opline->opcode == ZEND_POST_INC) {
				if (CAN_USE_AVX()) {
					|	vaddsd xmm(tmp_reg-ZREG_XMM0), xmm(tmp_reg-ZREG_XMM0), qword [->one]
				} else {
					|	addsd xmm(tmp_reg-ZREG_XMM0), qword [->one]
				}
			} else {
				if (CAN_USE_AVX()) {
					|	vsubsd xmm(tmp_reg-ZREG_XMM0), xmm(tmp_reg-ZREG_XMM0), qword [->one]
				} else {
					|	subsd xmm(tmp_reg-ZREG_XMM0), qword [->one]
				}
			}
			|	DOUBLE_SET_ZVAL_DVAL op1_def_addr, tmp_reg
			if ((opline->opcode == ZEND_PRE_INC || opline->opcode == ZEND_PRE_DEC) &&
			    opline->result_type != IS_UNUSED) {
				|	ZVAL_COPY_VALUE res_addr, res_use_info, op1_addr, op1_def_info, ZREG_R0, ZREG_R1
				|	TRY_ADDREF op1_def_info, ah, r1
			}
		}
		|	jmp >3
		|.code
	}
	|3:
	if (!zend_jit_store_var_if_necessary_ex(Dst, opline->op1.var, op1_def_addr, op1_def_info, op1_addr, op1_info)) {
		return 0;
	}
	if (opline->result_type != IS_UNUSED) {
		if (!zend_jit_store_var_if_necessary(Dst, opline->result.var, res_addr, res_info)) {
			return 0;
		}
	}
	return 1;
}

static int zend_jit_opline_uses_reg(const zend_op  *opline, int8_t reg)
{
	if ((opline+1)->opcode == ZEND_OP_DATA
	 && ((opline+1)->op1_type & (IS_VAR|IS_TMP_VAR|IS_CV))
	 && JIT_G(current_frame)->stack[EX_VAR_TO_NUM((opline+1)->op1.var)].reg == reg) {
		return 1;
	}
	return
		((opline->result_type & (IS_VAR|IS_TMP_VAR|IS_CV)) &&
			JIT_G(current_frame)->stack[EX_VAR_TO_NUM(opline->result.var)].reg == reg) ||
		((opline->op1_type & (IS_VAR|IS_TMP_VAR|IS_CV)) &&
			JIT_G(current_frame)->stack[EX_VAR_TO_NUM(opline->op1.var)].reg == reg) ||
		((opline->op2_type & (IS_VAR|IS_TMP_VAR|IS_CV)) &&
			JIT_G(current_frame)->stack[EX_VAR_TO_NUM(opline->op2.var)].reg == reg);
}

static int zend_jit_math_long_long(dasm_State    **Dst,
                                   const zend_op  *opline,
                                   zend_uchar      opcode,
                                   zend_jit_addr   op1_addr,
                                   zend_jit_addr   op2_addr,
                                   zend_jit_addr   res_addr,
                                   uint32_t        res_info,
                                   uint32_t        res_use_info,
                                   int             may_overflow)
{
	bool same_ops = zend_jit_same_addr(op1_addr, op2_addr);
	zend_reg result_reg;
	zend_reg tmp_reg = ZREG_R0;

	if (Z_MODE(res_addr) == IS_REG && (res_info & MAY_BE_LONG)) {
		if (may_overflow && (res_info & MAY_BE_GUARD)
		 && JIT_G(current_frame)
		 && zend_jit_opline_uses_reg(opline, Z_REG(res_addr))) {
			result_reg = ZREG_R0;
		} else {
			result_reg = Z_REG(res_addr);
		}
	} else if (Z_MODE(op1_addr) == IS_REG && Z_LAST_USE(op1_addr) && !may_overflow) {
		result_reg = Z_REG(op1_addr);
	} else if (Z_REG(res_addr) != ZREG_R0) {
		result_reg = ZREG_R0;
	} else {
		/* ASSIGN_DIM_OP */
		result_reg = ZREG_FCARG1;
		tmp_reg = ZREG_FCARG1;
	}

	if (opcode == ZEND_MUL &&
			Z_MODE(op2_addr) == IS_CONST_ZVAL &&
			Z_LVAL_P(Z_ZV(op2_addr)) == 2) {
		if (Z_MODE(op1_addr) == IS_REG && !may_overflow) {
			|	lea Ra(result_reg), [Ra(Z_REG(op1_addr))+Ra(Z_REG(op1_addr))]
		} else {
			|	GET_ZVAL_LVAL result_reg, op1_addr
			|	add Ra(result_reg), Ra(result_reg)
		}
	} else if (opcode == ZEND_MUL &&
			Z_MODE(op2_addr) == IS_CONST_ZVAL &&
			!may_overflow &&
			Z_LVAL_P(Z_ZV(op2_addr)) > 0 &&
			zend_long_is_power_of_two(Z_LVAL_P(Z_ZV(op2_addr)))) {
		|	GET_ZVAL_LVAL result_reg, op1_addr
		|	shl Ra(result_reg), zend_long_floor_log2(Z_LVAL_P(Z_ZV(op2_addr)))
	} else if (opcode == ZEND_MUL &&
			Z_MODE(op1_addr) == IS_CONST_ZVAL &&
			Z_LVAL_P(Z_ZV(op1_addr)) == 2) {
		if (Z_MODE(op2_addr) == IS_REG && !may_overflow) {
			|	lea Ra(result_reg), [Ra(Z_REG(op2_addr))+Ra(Z_REG(op2_addr))]
		} else {
			|	GET_ZVAL_LVAL result_reg, op2_addr
			|	add Ra(result_reg), Ra(result_reg)
		}
	} else if (opcode == ZEND_MUL &&
			Z_MODE(op1_addr) == IS_CONST_ZVAL &&
			!may_overflow &&
			Z_LVAL_P(Z_ZV(op1_addr)) > 0 &&
			zend_long_is_power_of_two(Z_LVAL_P(Z_ZV(op1_addr)))) {
		|	GET_ZVAL_LVAL result_reg, op2_addr
		|	shl Ra(result_reg), zend_long_floor_log2(Z_LVAL_P(Z_ZV(op1_addr)))
	} else if (opcode == ZEND_DIV &&
			(Z_MODE(op2_addr) == IS_CONST_ZVAL &&
			zend_long_is_power_of_two(Z_LVAL_P(Z_ZV(op2_addr))))) {
		|	GET_ZVAL_LVAL result_reg, op1_addr
		|	shr Ra(result_reg), zend_long_floor_log2(Z_LVAL_P(Z_ZV(op2_addr)))
	} else if (opcode == ZEND_ADD &&
			!may_overflow &&
			Z_MODE(op1_addr) == IS_REG &&
			Z_MODE(op2_addr) == IS_CONST_ZVAL &&
			IS_SIGNED_32BIT(Z_LVAL_P(Z_ZV(op2_addr)))) {
		|	lea Ra(result_reg), [Ra(Z_REG(op1_addr))+Z_LVAL_P(Z_ZV(op2_addr))]
	} else if (opcode == ZEND_ADD &&
			!may_overflow &&
			Z_MODE(op2_addr) == IS_REG &&
			Z_MODE(op1_addr) == IS_CONST_ZVAL &&
			IS_SIGNED_32BIT(Z_LVAL_P(Z_ZV(op1_addr)))) {
		|	lea Ra(result_reg), [Ra(Z_REG(op2_addr))+Z_LVAL_P(Z_ZV(op1_addr))]
	} else if (opcode == ZEND_SUB &&
			!may_overflow &&
			Z_MODE(op1_addr) == IS_REG &&
			Z_MODE(op2_addr) == IS_CONST_ZVAL &&
			IS_SIGNED_32BIT(-Z_LVAL_P(Z_ZV(op2_addr)))) {
		|	lea Ra(result_reg), [Ra(Z_REG(op1_addr))-Z_LVAL_P(Z_ZV(op2_addr))]
	} else {
		|	GET_ZVAL_LVAL result_reg, op1_addr
		if ((opcode == ZEND_ADD || opcode == ZEND_SUB)
		 && Z_MODE(op2_addr) == IS_CONST_ZVAL
		 && Z_LVAL_P(Z_ZV(op2_addr)) == 0) {
			/* +/- 0 */
			may_overflow = 0;
		} else if (same_ops && opcode != ZEND_DIV) {
			|	LONG_MATH_REG opcode, Ra(result_reg), Ra(result_reg)
		} else {
			zend_reg tmp_reg;

			if (Z_MODE(res_addr) == IS_MEM_ZVAL && Z_REG(res_addr) == ZREG_R0) {
				tmp_reg = ZREG_R1;
			} else if (result_reg != ZREG_R0) {
				tmp_reg = ZREG_R0;
			} else {
				tmp_reg = ZREG_R1;
			}
			|	LONG_MATH opcode, result_reg, op2_addr, tmp_reg
			(void)tmp_reg;
		}
	}
	if (may_overflow) {
		if (res_info & MAY_BE_GUARD) {
			int32_t exit_point = zend_jit_trace_get_exit_point(opline, 0);
			const void *exit_addr = zend_jit_trace_get_exit_addr(exit_point);
			if ((res_info & MAY_BE_ANY) == MAY_BE_LONG) {
				|	jo &exit_addr
				if (Z_MODE(res_addr) == IS_REG && result_reg != Z_REG(res_addr)) {
					|	mov Ra(Z_REG(res_addr)), Ra(result_reg)
				}
			} else if ((res_info & MAY_BE_ANY) == MAY_BE_DOUBLE) {
				|	jno &exit_addr
			} else {
				ZEND_UNREACHABLE();
			}
		} else {
			if (res_info & MAY_BE_LONG) {
				|	jo >1
			} else {
				|	jno >1
			}
		}
	}

	if (Z_MODE(res_addr) == IS_MEM_ZVAL && (res_info & MAY_BE_LONG)) {
		|	SET_ZVAL_LVAL res_addr, Ra(result_reg)
		if (Z_MODE(op1_addr) != IS_MEM_ZVAL || Z_REG(op1_addr) != Z_REG(res_addr) || Z_OFFSET(op1_addr) != Z_OFFSET(res_addr)) {
			if ((res_use_info & (MAY_BE_ANY|MAY_BE_UNDEF|MAY_BE_REF|MAY_BE_GUARD)) != MAY_BE_LONG) {
				|	SET_ZVAL_TYPE_INFO res_addr, IS_LONG
			}
		}
	}

	if (may_overflow && (!(res_info & MAY_BE_GUARD) || (res_info & MAY_BE_ANY) == MAY_BE_DOUBLE)) {
		zend_reg tmp_reg1 = ZREG_XMM0;
		zend_reg tmp_reg2 = ZREG_XMM1;

		if (res_info & MAY_BE_LONG) {
			|.cold_code
			|1:
		}

		do {
			if ((sizeof(void*) == 8 || Z_MODE(res_addr) != IS_REG) &&
			    ((Z_MODE(op1_addr) == IS_CONST_ZVAL && Z_LVAL_P(Z_ZV(op1_addr)) == 1) ||
			     (Z_MODE(op2_addr) == IS_CONST_ZVAL && Z_LVAL_P(Z_ZV(op2_addr)) == 1))) {
				if (opcode == ZEND_ADD) {
					|.if X64
						|	mov64 Ra(tmp_reg), 0x43e0000000000000
						if (Z_MODE(res_addr) == IS_REG) {
							|	movd xmm(Z_REG(res_addr)-ZREG_XMM0), Ra(tmp_reg)
						} else {
							|	SET_ZVAL_LVAL res_addr, Ra(tmp_reg)
						}
					|.else
						|	SET_ZVAL_LVAL res_addr, 0
						|	SET_ZVAL_W2 res_addr, 0x41e00000
					|.endif
					break;
				} else if (opcode == ZEND_SUB) {
					|.if X64
						|	mov64 Ra(tmp_reg), 0xc3e0000000000000
						if (Z_MODE(res_addr) == IS_REG) {
							|	movd xmm(Z_REG(res_addr)-ZREG_XMM0), Ra(tmp_reg)
						} else {
							|	SET_ZVAL_LVAL res_addr, Ra(tmp_reg)
						}
					|.else
						|	SET_ZVAL_LVAL res_addr, 0x00200000
						|	SET_ZVAL_W2 res_addr, 0xc1e00000
					|.endif
					break;
				}
			}

			|	DOUBLE_GET_ZVAL_LVAL tmp_reg1, op1_addr, tmp_reg
			|	DOUBLE_GET_ZVAL_LVAL tmp_reg2, op2_addr, tmp_reg
			if (CAN_USE_AVX()) {
				|	AVX_MATH_REG opcode, tmp_reg1, tmp_reg1, tmp_reg2
			} else {
				|	SSE_MATH_REG opcode, tmp_reg1, tmp_reg2
			}
			|	DOUBLE_SET_ZVAL_DVAL res_addr, tmp_reg1
		} while (0);

		if (Z_MODE(res_addr) == IS_MEM_ZVAL
		 && (res_use_info & (MAY_BE_ANY|MAY_BE_UNDEF|MAY_BE_REF|MAY_BE_GUARD)) != MAY_BE_DOUBLE) {
			|	SET_ZVAL_TYPE_INFO res_addr, IS_DOUBLE
		}
		if (res_info & MAY_BE_LONG) {
			|	jmp >2
			|.code
		}
		|2:
	}

	return 1;
}

static int zend_jit_math_long_double(dasm_State    **Dst,
                                     zend_uchar      opcode,
                                     zend_jit_addr   op1_addr,
                                     zend_jit_addr   op2_addr,
                                     zend_jit_addr   res_addr,
                                     uint32_t        res_use_info)
{
	zend_reg result_reg =
		(Z_MODE(res_addr) == IS_REG) ? Z_REG(res_addr) : ZREG_XMM0;
	zend_reg tmp_reg;

	if (Z_MODE(res_addr) == IS_MEM_ZVAL && Z_REG(res_addr) == ZREG_R0) {
		/* ASSIGN_DIM_OP */
		tmp_reg = ZREG_R1;
	} else {
		tmp_reg = ZREG_R0;
	}

	|	DOUBLE_GET_ZVAL_LVAL result_reg, op1_addr, tmp_reg

	if (Z_MODE(res_addr) == IS_MEM_ZVAL && Z_REG(res_addr) == ZREG_R0) {
		/* ASSIGN_DIM_OP */
		if (CAN_USE_AVX()) {
			|	AVX_MATH opcode, result_reg, result_reg, op2_addr, r1
		} else {
			|	SSE_MATH opcode, result_reg, op2_addr, r1
		}
	} else {
		if (CAN_USE_AVX()) {
			|	AVX_MATH opcode, result_reg, result_reg, op2_addr, r0
		} else {
			|	SSE_MATH opcode, result_reg, op2_addr, r0
		}
	}
	|	DOUBLE_SET_ZVAL_DVAL res_addr, result_reg

	if (Z_MODE(res_addr) == IS_MEM_ZVAL) {
		if ((res_use_info & (MAY_BE_ANY|MAY_BE_UNDEF|MAY_BE_REF|MAY_BE_GUARD)) != MAY_BE_DOUBLE) {
			|	SET_ZVAL_TYPE_INFO res_addr, IS_DOUBLE
		}
	}

	return 1;
}

static int zend_jit_math_double_long(dasm_State    **Dst,
                                     zend_uchar      opcode,
                                     zend_jit_addr   op1_addr,
                                     zend_jit_addr   op2_addr,
                                     zend_jit_addr   res_addr,
                                     uint32_t        res_use_info)
{
	zend_reg result_reg, tmp_reg_gp;

	if (Z_MODE(res_addr) == IS_MEM_ZVAL && Z_REG(res_addr) == ZREG_R0) {
		/* ASSIGN_DIM_OP */
		tmp_reg_gp = ZREG_R1;
	} else {
		tmp_reg_gp = ZREG_R0;
	}

	if (zend_is_commutative(opcode)
	 && (Z_MODE(res_addr) != IS_REG || Z_MODE(op1_addr) != IS_REG || Z_REG(res_addr) != Z_REG(op1_addr))) {
		if (Z_MODE(res_addr) == IS_REG) {
			result_reg = Z_REG(res_addr);
		} else {
			result_reg = ZREG_XMM0;
		}
		|	DOUBLE_GET_ZVAL_LVAL result_reg, op2_addr, tmp_reg_gp
		if (Z_MODE(res_addr) == IS_MEM_ZVAL && Z_REG(res_addr) == ZREG_R0) {
			/* ASSIGN_DIM_OP */
			if (CAN_USE_AVX()) {
				|	AVX_MATH opcode, result_reg, result_reg, op1_addr, r1
			} else {
				|	SSE_MATH opcode, result_reg, op1_addr, r1
			}
		} else {
			if (CAN_USE_AVX()) {
				|	AVX_MATH opcode, result_reg, result_reg, op1_addr, r0
			} else {
				|	SSE_MATH opcode, result_reg, op1_addr, r0
			}
		}
	} else {
		zend_reg tmp_reg;

		if (Z_MODE(res_addr) == IS_REG) {
			result_reg = Z_REG(res_addr);
			tmp_reg = (result_reg == ZREG_XMM0) ? ZREG_XMM1 : ZREG_XMM0;
		} else if (Z_MODE(op1_addr) == IS_REG && Z_LAST_USE(op1_addr)) {
			result_reg = Z_REG(op1_addr);
			tmp_reg = ZREG_XMM0;
		} else {
			result_reg = ZREG_XMM0;
			tmp_reg = ZREG_XMM1;
		}
		if (CAN_USE_AVX()) {
			zend_reg op1_reg;

			if (Z_MODE(op1_addr) == IS_REG) {
				op1_reg = Z_REG(op1_addr);
			} else {
				|	DOUBLE_GET_ZVAL_DVAL result_reg, op1_addr
				op1_reg = result_reg;
			}
			if ((opcode == ZEND_ADD || opcode == ZEND_SUB)
			 && Z_MODE(op2_addr) == IS_CONST_ZVAL
			 && Z_LVAL_P(Z_ZV(op2_addr)) == 0) {
				/* +/- 0 */
			} else {
				|	DOUBLE_GET_ZVAL_LVAL tmp_reg, op2_addr, tmp_reg_gp
				|	AVX_MATH_REG opcode, result_reg, op1_reg, tmp_reg
			}
		} else {
			|	DOUBLE_GET_ZVAL_DVAL result_reg, op1_addr
			if ((opcode == ZEND_ADD || opcode == ZEND_SUB)
			 && Z_MODE(op2_addr) == IS_CONST_ZVAL
			 && Z_LVAL_P(Z_ZV(op2_addr)) == 0) {
				/* +/- 0 */
			} else {
				|	DOUBLE_GET_ZVAL_LVAL tmp_reg, op2_addr, tmp_reg_gp
				|	SSE_MATH_REG opcode, result_reg, tmp_reg
			}
		}
	}
	|	DOUBLE_SET_ZVAL_DVAL res_addr, result_reg

	if (Z_MODE(res_addr) == IS_MEM_ZVAL) {
		if (Z_MODE(op1_addr) != IS_MEM_ZVAL || Z_REG(op1_addr) != Z_REG(res_addr) || Z_OFFSET(op1_addr) != Z_OFFSET(res_addr)) {
			if ((res_use_info & (MAY_BE_ANY|MAY_BE_UNDEF|MAY_BE_REF|MAY_BE_GUARD)) != MAY_BE_DOUBLE) {
				|	SET_ZVAL_TYPE_INFO res_addr, IS_DOUBLE
			}
		}
	}

	return 1;
}

static int zend_jit_math_double_double(dasm_State    **Dst,
                                       zend_uchar      opcode,
                                       zend_jit_addr   op1_addr,
                                       zend_jit_addr   op2_addr,
                                       zend_jit_addr   res_addr,
                                       uint32_t        res_use_info)
{
	bool same_ops = zend_jit_same_addr(op1_addr, op2_addr);
	zend_reg result_reg;

	if (Z_MODE(res_addr) == IS_REG) {
		result_reg = Z_REG(res_addr);
	} else if (Z_MODE(op1_addr) == IS_REG && Z_LAST_USE(op1_addr)) {
		result_reg = Z_REG(op1_addr);
	} else if (zend_is_commutative(opcode) && Z_MODE(op2_addr) == IS_REG && Z_LAST_USE(op2_addr)) {
		result_reg = Z_REG(op2_addr);
	} else {
		result_reg = ZREG_XMM0;
	}

	if (CAN_USE_AVX()) {
		zend_reg op1_reg;
		zend_jit_addr val_addr;

		if (Z_MODE(op1_addr) == IS_REG) {
			op1_reg = Z_REG(op1_addr);
			val_addr = op2_addr;
		} else if (Z_MODE(op2_addr) == IS_REG && zend_is_commutative(opcode)) {
			op1_reg = Z_REG(op2_addr);
			val_addr = op1_addr;
		} else {
			|	DOUBLE_GET_ZVAL_DVAL result_reg, op1_addr
			op1_reg = result_reg;
			val_addr = op2_addr;
		}
		if ((opcode == ZEND_MUL) &&
			Z_MODE(val_addr) == IS_CONST_ZVAL && Z_DVAL_P(Z_ZV(val_addr)) == 2.0) {
			|	AVX_MATH_REG ZEND_ADD, result_reg, op1_reg, op1_reg
		} else if (Z_MODE(res_addr) == IS_MEM_ZVAL && Z_REG(res_addr) == ZREG_R0) {
			/* ASSIGN_DIM_OP */
			|	AVX_MATH opcode, result_reg, op1_reg, val_addr, r1
		} else {
			|	AVX_MATH opcode, result_reg, op1_reg, val_addr, r0
		}
	} else {
		zend_jit_addr val_addr;

		if (Z_MODE(op1_addr) != IS_REG && Z_MODE(op2_addr) == IS_REG && zend_is_commutative(opcode)) {
			|	DOUBLE_GET_ZVAL_DVAL result_reg, op2_addr
			val_addr = op1_addr;
		} else {
			|	DOUBLE_GET_ZVAL_DVAL result_reg, op1_addr
			val_addr = op2_addr;
		}
		if (same_ops) {
			|	SSE_MATH_REG opcode, result_reg, result_reg
		} else if ((opcode == ZEND_MUL) &&
			Z_MODE(val_addr) == IS_CONST_ZVAL && Z_DVAL_P(Z_ZV(val_addr)) == 2.0) {
			|	SSE_MATH_REG ZEND_ADD, result_reg, result_reg
		} else if (Z_MODE(res_addr) == IS_MEM_ZVAL && Z_REG(res_addr) == ZREG_R0) {
			/* ASSIGN_DIM_OP */
			|	SSE_MATH opcode, result_reg, val_addr, r1
		} else {
			|	SSE_MATH opcode, result_reg, val_addr, r0
		}
	}
	|	DOUBLE_SET_ZVAL_DVAL res_addr, result_reg

	if (Z_MODE(res_addr) == IS_MEM_ZVAL) {
		if (Z_MODE(op1_addr) != IS_MEM_ZVAL || Z_REG(op1_addr) != Z_REG(res_addr) || Z_OFFSET(op1_addr) != Z_OFFSET(res_addr)) {
			if ((res_use_info & (MAY_BE_ANY|MAY_BE_UNDEF|MAY_BE_REF|MAY_BE_GUARD)) != MAY_BE_DOUBLE) {
				|	SET_ZVAL_TYPE_INFO res_addr, IS_DOUBLE
			}
		}
	}

	return 1;
}

static int zend_jit_math_helper(dasm_State    **Dst,
                                const zend_op  *opline,
                                zend_uchar      opcode,
                                zend_uchar      op1_type,
                                znode_op        op1,
                                zend_jit_addr   op1_addr,
                                uint32_t        op1_info,
                                zend_uchar      op2_type,
                                znode_op        op2,
                                zend_jit_addr   op2_addr,
                                uint32_t        op2_info,
                                uint32_t        res_var,
                                zend_jit_addr   res_addr,
                                uint32_t        res_info,
                                uint32_t        res_use_info,
                                int             may_overflow,
                                int             may_throw)
/* Labels: 1,2,3,4,5,6 */
{
	bool same_ops = zend_jit_same_addr(op1_addr, op2_addr);

	if ((op1_info & MAY_BE_LONG) && (op2_info & MAY_BE_LONG) && (res_info & (MAY_BE_LONG|MAY_BE_DOUBLE))) {
		if (op1_info & (MAY_BE_ANY-MAY_BE_LONG)) {
			if (op1_info & MAY_BE_DOUBLE) {
				|	IF_NOT_ZVAL_TYPE op1_addr, IS_LONG, >3
			} else {
				|	IF_NOT_ZVAL_TYPE op1_addr, IS_LONG, >6
			}
		}
		if (!same_ops && (op2_info & (MAY_BE_ANY-MAY_BE_LONG))) {
			if (op2_info & MAY_BE_DOUBLE) {
				|	IF_NOT_ZVAL_TYPE op2_addr, IS_LONG, >1
				|.cold_code
				|1:
				if (op2_info & (MAY_BE_ANY-(MAY_BE_LONG|MAY_BE_DOUBLE))) {
					|	IF_NOT_ZVAL_TYPE op2_addr, IS_DOUBLE, >6
				}
				if (!zend_jit_math_long_double(Dst, opcode, op1_addr, op2_addr, res_addr, res_use_info)) {
					return 0;
				}
				|	jmp >5
				|.code
			} else {
				|	IF_NOT_ZVAL_TYPE op2_addr, IS_LONG, >6
			}
		}
		if (!zend_jit_math_long_long(Dst, opline, opcode, op1_addr, op2_addr, res_addr, res_info, res_use_info, may_overflow)) {
			return 0;
		}
		if (op1_info & MAY_BE_DOUBLE) {
			|.cold_code
			|3:
			if (op1_info & (MAY_BE_ANY-(MAY_BE_LONG|MAY_BE_DOUBLE))) {
				|	IF_NOT_ZVAL_TYPE op1_addr, IS_DOUBLE, >6
			}
			if (op2_info & MAY_BE_DOUBLE) {
				if (!same_ops && (op2_info & (MAY_BE_ANY-MAY_BE_DOUBLE))) {
					if (!same_ops) {
						|	IF_NOT_ZVAL_TYPE, op2_addr, IS_DOUBLE, >1
					} else {
						|	IF_NOT_ZVAL_TYPE, op2_addr, IS_DOUBLE, >6
					}
				}
				if (!zend_jit_math_double_double(Dst, opcode, op1_addr, op2_addr, res_addr, res_use_info)) {
					return 0;
				}
				|	jmp >5
			}
			if (!same_ops) {
				|1:
				if (op2_info & (MAY_BE_ANY-(MAY_BE_LONG|MAY_BE_DOUBLE))) {
					|	IF_NOT_ZVAL_TYPE op2_addr, IS_LONG, >6
				}
				if (!zend_jit_math_double_long(Dst, opcode, op1_addr, op2_addr, res_addr, res_use_info)) {
					return 0;
				}
				|	jmp >5
			}
			|.code
		}
	} else if ((op1_info & MAY_BE_DOUBLE) &&
	           !(op1_info & MAY_BE_LONG) &&
	           (op2_info & (MAY_BE_LONG|MAY_BE_DOUBLE)) &&
	           (res_info & MAY_BE_DOUBLE)) {
		if (op1_info & (MAY_BE_ANY-MAY_BE_DOUBLE)) {
			|	IF_NOT_ZVAL_TYPE op1_addr, IS_DOUBLE, >6
		}
		if (op2_info & MAY_BE_DOUBLE) {
			if (!same_ops && (op2_info & (MAY_BE_ANY-MAY_BE_DOUBLE))) {
				if (!same_ops && (op2_info & MAY_BE_LONG)) {
					|	IF_NOT_ZVAL_TYPE op2_addr, IS_DOUBLE, >1
				} else {
					|	IF_NOT_ZVAL_TYPE op2_addr, IS_DOUBLE, >6
				}
			}
			if (!zend_jit_math_double_double(Dst, opcode, op1_addr, op2_addr, res_addr, res_use_info)) {
				return 0;
			}
		}
		if (!same_ops && (op2_info & MAY_BE_LONG)) {
			if (op2_info & MAY_BE_DOUBLE) {
				|.cold_code
			}
		    |1:
			if (op2_info & (MAY_BE_ANY-(MAY_BE_DOUBLE|MAY_BE_LONG))) {
				|	IF_NOT_ZVAL_TYPE op2_addr, IS_LONG, >6
			}
			if (!zend_jit_math_double_long(Dst, opcode, op1_addr, op2_addr, res_addr, res_use_info)) {
				return 0;
			}
			if (op2_info & MAY_BE_DOUBLE) {
				|	jmp >5
				|.code
			}
		}
	} else if ((op2_info & MAY_BE_DOUBLE) &&
	           !(op2_info & MAY_BE_LONG) &&
	           (op1_info & (MAY_BE_LONG|MAY_BE_DOUBLE)) &&
	           (res_info & MAY_BE_DOUBLE)) {
		if (op2_info & (MAY_BE_ANY-MAY_BE_DOUBLE)) {
			|	IF_NOT_ZVAL_TYPE op2_addr, IS_DOUBLE, >6
		}
		if (op1_info & MAY_BE_DOUBLE) {
			if (!same_ops && (op1_info & (MAY_BE_ANY-MAY_BE_DOUBLE))) {
				if (!same_ops && (op1_info & MAY_BE_LONG)) {
					|	IF_NOT_ZVAL_TYPE op1_addr, IS_DOUBLE, >1
				} else {
					|	IF_NOT_ZVAL_TYPE op1_addr, IS_DOUBLE, >6
				}
			}
			if (!zend_jit_math_double_double(Dst, opcode, op1_addr, op2_addr, res_addr, res_use_info)) {
				return 0;
			}
		}
		if (!same_ops && (op1_info & MAY_BE_LONG)) {
			if (op1_info & MAY_BE_DOUBLE) {
				|.cold_code
			}
			|1:
			if (op1_info & (MAY_BE_ANY-(MAY_BE_DOUBLE|MAY_BE_LONG))) {
				|	IF_NOT_ZVAL_TYPE op1_addr, IS_LONG, >6
			}
			if (!zend_jit_math_long_double(Dst, opcode, op1_addr, op2_addr, res_addr, res_use_info)) {
				return 0;
			}
			if (op1_info & MAY_BE_DOUBLE) {
				|	jmp >5
				|.code
			}
		}
	}

	|5:

	if ((op1_info & ((MAY_BE_ANY|MAY_BE_UNDEF)-(MAY_BE_LONG|MAY_BE_DOUBLE))) ||
		(op2_info & ((MAY_BE_ANY|MAY_BE_UNDEF)-(MAY_BE_LONG|MAY_BE_DOUBLE)))) {
		if ((op1_info & (MAY_BE_LONG|MAY_BE_DOUBLE)) &&
		    (op2_info & (MAY_BE_LONG|MAY_BE_DOUBLE)) &&
		    (res_info & (MAY_BE_LONG|MAY_BE_DOUBLE))) {
			|.cold_code
		}
		|6:
		if (Z_MODE(op1_addr) != IS_MEM_ZVAL || Z_REG(op1_addr) != ZREG_FCARG1) {
			if (Z_MODE(res_addr) == IS_REG) {
				zend_jit_addr real_addr = ZEND_ADDR_MEM_ZVAL(ZREG_FP, res_var);
				|	LOAD_ZVAL_ADDR FCARG1a, real_addr
			} else if (Z_REG(res_addr) != ZREG_FCARG1 || Z_OFFSET(res_addr) != 0) {
				|	LOAD_ZVAL_ADDR FCARG1a, res_addr
			}
			if (Z_MODE(op1_addr) == IS_REG) {
				zend_jit_addr real_addr = ZEND_ADDR_MEM_ZVAL(ZREG_FP, op1.var);
				if (!zend_jit_spill_store(Dst, op1_addr, real_addr, op1_info, 1)) {
					return 0;
				}
				op1_addr = real_addr;
			}
			|	LOAD_ZVAL_ADDR FCARG2a, op1_addr
		} else {
			if (Z_MODE(op1_addr) == IS_REG) {
				zend_jit_addr real_addr = ZEND_ADDR_MEM_ZVAL(ZREG_FP, op1.var);
				if (!zend_jit_spill_store(Dst, op1_addr, real_addr, op1_info, 1)) {
					return 0;
				}
				op1_addr = real_addr;
			}
			|	LOAD_ZVAL_ADDR FCARG2a, op1_addr
			if (Z_MODE(res_addr) == IS_REG) {
				zend_jit_addr real_addr = ZEND_ADDR_MEM_ZVAL(ZREG_FP, res_var);
				|	LOAD_ZVAL_ADDR FCARG1a, real_addr
			} else if (Z_REG(res_addr) != ZREG_FCARG1 || Z_OFFSET(res_addr) != 0) {
				|	LOAD_ZVAL_ADDR FCARG1a, res_addr
			}
		}

		if (Z_MODE(op2_addr) == IS_REG) {
			zend_jit_addr real_addr = ZEND_ADDR_MEM_ZVAL(ZREG_FP, op2.var);
			if (!zend_jit_spill_store(Dst, op2_addr, real_addr, op2_info, 1)) {
				return 0;
			}
			op2_addr = real_addr;
		}
		|.if X64
			|	LOAD_ZVAL_ADDR CARG3, op2_addr
		|.else
			|	sub r4, 12
			|	PUSH_ZVAL_ADDR op2_addr, r0
		|.endif
		|	SET_EX_OPLINE opline, r0
		if (opcode == ZEND_ADD) {
			|	EXT_CALL add_function, r0
		} else if (opcode == ZEND_SUB) {
			|	EXT_CALL sub_function, r0
		} else if (opcode == ZEND_MUL) {
			|	EXT_CALL mul_function, r0
		} else if (opcode == ZEND_DIV) {
			|	EXT_CALL div_function, r0
		} else {
			ZEND_UNREACHABLE();
		}
		|.if not(X64)
		|	add r4, 12
		|.endif
		|	FREE_OP op1_type, op1, op1_info, 0, NULL
		|	FREE_OP op2_type, op2, op2_info, 0, NULL
		if (may_throw) {
			if (Z_MODE(res_addr) == IS_MEM_ZVAL && Z_REG(res_addr) == ZREG_RX) {
				zend_jit_check_exception_undef_result(Dst, opline);
			} else {
				zend_jit_check_exception(Dst);
			}
		}
		if (Z_MODE(res_addr) == IS_REG) {
			zend_jit_addr real_addr = ZEND_ADDR_MEM_ZVAL(ZREG_FP, res_var);
			if (!zend_jit_load_reg(Dst, real_addr, res_addr, res_info)) {
				return 0;
			}
		}
		if ((op1_info & (MAY_BE_LONG|MAY_BE_DOUBLE)) &&
		    (op2_info & (MAY_BE_LONG|MAY_BE_DOUBLE)) &&
		    (res_info & (MAY_BE_LONG|MAY_BE_DOUBLE))) {
			|	jmp <5
			|.code
		}
	}

	return 1;
}

static int zend_jit_math(dasm_State **Dst, const zend_op *opline, uint32_t op1_info, zend_jit_addr op1_addr, uint32_t op2_info, zend_jit_addr op2_addr, uint32_t res_use_info, uint32_t res_info, zend_jit_addr res_addr, int may_overflow, int may_throw)
{
	ZEND_ASSERT(!(op1_info & MAY_BE_UNDEF) && !(op2_info & MAY_BE_UNDEF));
	ZEND_ASSERT((op1_info & (MAY_BE_LONG|MAY_BE_DOUBLE)) &&
	    (op2_info & (MAY_BE_LONG|MAY_BE_DOUBLE)));

	if (!zend_jit_math_helper(Dst, opline, opline->opcode, opline->op1_type, opline->op1, op1_addr, op1_info, opline->op2_type, opline->op2, op2_addr, op2_info, opline->result.var, res_addr, res_info, res_use_info, may_overflow, may_throw)) {
		return 0;
	}
	if (!zend_jit_store_var_if_necessary(Dst, opline->result.var, res_addr, res_info)) {
		return 0;
	}
	return 1;
}

static int zend_jit_add_arrays(dasm_State **Dst, const zend_op *opline, uint32_t op1_info, zend_jit_addr op1_addr, uint32_t op2_info, zend_jit_addr op2_addr, zend_jit_addr res_addr)
{
	if (Z_MODE(op2_addr) != IS_MEM_ZVAL || Z_REG(op2_addr) != ZREG_FCARG1) {
		|	GET_ZVAL_LVAL ZREG_FCARG1, op1_addr
		|	GET_ZVAL_LVAL ZREG_FCARG2, op2_addr
	} else if (Z_MODE(op1_addr) != IS_MEM_ZVAL || Z_REG(op1_addr) != ZREG_FCARG2) {
		|	GET_ZVAL_LVAL ZREG_FCARG2, op2_addr
		|	GET_ZVAL_LVAL ZREG_FCARG1, op1_addr
	} else {
		|	GET_ZVAL_LVAL ZREG_R0, op2_addr
		|	GET_ZVAL_LVAL ZREG_FCARG1, op1_addr
		|	mov FCARG2a, r0
	}
	|	EXT_CALL zend_jit_add_arrays_helper, r0
	|	SET_ZVAL_PTR res_addr, r0
	|	SET_ZVAL_TYPE_INFO res_addr, IS_ARRAY_EX
	|	FREE_OP opline->op1_type, opline->op1, op1_info, 0, opline
	|	FREE_OP opline->op2_type, opline->op2, op2_info, 0, opline
	return 1;
}

static int zend_jit_long_math_helper(dasm_State    **Dst,
                                     const zend_op  *opline,
                                     zend_uchar      opcode,
                                     zend_uchar      op1_type,
                                     znode_op        op1,
                                     zend_jit_addr   op1_addr,
                                     uint32_t        op1_info,
                                     zend_ssa_range *op1_range,
                                     zend_uchar      op2_type,
                                     znode_op        op2,
                                     zend_jit_addr   op2_addr,
                                     uint32_t        op2_info,
                                     zend_ssa_range *op2_range,
                                     uint32_t        res_var,
                                     zend_jit_addr   res_addr,
                                     uint32_t        res_info,
                                     uint32_t        res_use_info,
                                     int             may_throw)
/* Labels: 6 */
{
	bool same_ops = zend_jit_same_addr(op1_addr, op2_addr);
	zend_reg result_reg;

	if (op1_info & ((MAY_BE_ANY|MAY_BE_UNDEF)-MAY_BE_LONG)) {
		|	IF_NOT_ZVAL_TYPE op1_addr, IS_LONG, >6
	}
	if (!same_ops && (op2_info & ((MAY_BE_ANY|MAY_BE_UNDEF)-MAY_BE_LONG))) {
		|	IF_NOT_ZVAL_TYPE op2_addr, IS_LONG, >6
	}

	if (opcode == ZEND_MOD) {
		result_reg = ZREG_RAX;
	} else if (Z_MODE(res_addr) == IS_REG) {
		if ((opline->opcode == ZEND_SL || opline->opcode == ZEND_SR)
		 && opline->op2_type != IS_CONST) {
			result_reg = ZREG_R0;
		} else {
			result_reg = Z_REG(res_addr);
		}
	} else if (Z_MODE(op1_addr) == IS_REG && Z_LAST_USE(op1_addr)) {
		result_reg = Z_REG(op1_addr);
	} else if (Z_REG(res_addr) != ZREG_R0) {
		result_reg = ZREG_R0;
	} else {
		/* ASSIGN_DIM_OP */
		if (sizeof(void*) == 4
		 && (opcode == ZEND_SL || opcode == ZEND_SR)
		 && Z_MODE(op2_addr) != IS_CONST_ZVAL) {
			result_reg = ZREG_R2;
		} else {
			result_reg = ZREG_FCARG1;
		}
	}

	if (opcode == ZEND_SL) {
		if (Z_MODE(op2_addr) == IS_CONST_ZVAL) {
			zend_long op2_lval = Z_LVAL_P(Z_ZV(op2_addr));

			if (UNEXPECTED((zend_ulong)op2_lval >= SIZEOF_ZEND_LONG * 8)) {
				if (EXPECTED(op2_lval > 0)) {
					|	xor Ra(result_reg), Ra(result_reg)
				} else {
					zend_jit_invalidate_var_if_necessary(Dst, op1_type, op1_addr, op1);
					zend_jit_invalidate_var_if_necessary(Dst, op2_type, op2_addr, op2);
					|	SET_EX_OPLINE opline, r0
					|	jmp ->negative_shift
				}
			} else if (Z_MODE(op1_addr) == IS_REG && op2_lval == 1) {
				|	lea Ra(result_reg), [Ra(Z_REG(op1_addr))+Ra(Z_REG(op1_addr))]
			} else {
				|	GET_ZVAL_LVAL result_reg, op1_addr
				|	shl Ra(result_reg), op2_lval
			}
		} else {
			if (Z_MODE(op2_addr) != IS_REG || Z_REG(op2_addr) != ZREG_RCX) {
				|	GET_ZVAL_LVAL ZREG_RCX, op2_addr
			}
			if (!op2_range ||
			     op2_range->min < 0 ||
			     op2_range->max >= SIZEOF_ZEND_LONG * 8) {
				|	cmp r1, (SIZEOF_ZEND_LONG*8)
				|	jae >1
				|.cold_code
				|1:
				|	cmp r1, 0
				|	mov Ra(result_reg), 0
				|	jg >1
				zend_jit_invalidate_var_if_necessary(Dst, op1_type, op1_addr, op1);
				zend_jit_invalidate_var_if_necessary(Dst, op2_type, op2_addr, op2);
				|	SET_EX_OPLINE opline, r0
				|	jmp ->negative_shift
				|.code
			}
			|	GET_ZVAL_LVAL result_reg, op1_addr
			|	shl Ra(result_reg), cl
			|1:
		}
	} else if (opcode == ZEND_SR) {
		|	GET_ZVAL_LVAL result_reg, op1_addr
		if (Z_MODE(op2_addr) == IS_CONST_ZVAL) {
			zend_long op2_lval = Z_LVAL_P(Z_ZV(op2_addr));

			if (UNEXPECTED((zend_ulong)op2_lval >= SIZEOF_ZEND_LONG * 8)) {
				if (EXPECTED(op2_lval > 0)) {
					|	sar Ra(result_reg), (SIZEOF_ZEND_LONG * 8) - 1
				} else {
					zend_jit_invalidate_var_if_necessary(Dst, op1_type, op1_addr, op1);
					zend_jit_invalidate_var_if_necessary(Dst, op2_type, op2_addr, op2);
					|	SET_EX_OPLINE opline, r0
					|	jmp ->negative_shift
				}
			} else {
				|	sar Ra(result_reg), op2_lval
			}
		} else {
			if (Z_MODE(op2_addr) != IS_REG || Z_REG(op2_addr) != ZREG_RCX) {
				|	GET_ZVAL_LVAL ZREG_RCX, op2_addr
			}
			if (!op2_range ||
			     op2_range->min < 0 ||
			     op2_range->max >= SIZEOF_ZEND_LONG * 8) {
				|	cmp r1, (SIZEOF_ZEND_LONG*8)
				|	jae >1
				|.cold_code
				|1:
				|	cmp r1, 0
				|	mov r1, (SIZEOF_ZEND_LONG * 8) - 1
				|	jg >1
				zend_jit_invalidate_var_if_necessary(Dst, op1_type, op1_addr, op1);
				zend_jit_invalidate_var_if_necessary(Dst, op2_type, op2_addr, op2);
				|	SET_EX_OPLINE opline, r0
				|	jmp ->negative_shift
				|.code
			}
			|1:
			|	sar Ra(result_reg), cl
		}
	} else if (opcode == ZEND_MOD) {
		if (Z_MODE(op2_addr) == IS_CONST_ZVAL) {
			zend_long op2_lval = Z_LVAL_P(Z_ZV(op2_addr));

			if (op2_lval == 0) {
				zend_jit_invalidate_var_if_necessary(Dst, op1_type, op1_addr, op1);
				zend_jit_invalidate_var_if_necessary(Dst, op2_type, op2_addr, op2);
				|	SET_EX_OPLINE opline, r0
				|	jmp ->mod_by_zero
			} else if (zend_long_is_power_of_two(op2_lval) && op1_range && op1_range->min >= 0) {
				zval tmp;
				zend_jit_addr tmp_addr;
				zend_reg tmp_reg;

				/* Optimisation for mod of power of 2 */
				ZVAL_LONG(&tmp, op2_lval - 1);
				tmp_addr = ZEND_ADDR_CONST_ZVAL(&tmp);
				if (Z_MODE(res_addr) == IS_MEM_ZVAL && Z_REG(res_addr) == ZREG_R0) {
					tmp_reg = ZREG_R1;
				} else if (result_reg != ZREG_R0) {
					tmp_reg = ZREG_R0;
				} else {
					tmp_reg = ZREG_R1;
				}
				|	GET_ZVAL_LVAL result_reg, op1_addr
				|	LONG_MATH ZEND_BW_AND, result_reg, tmp_addr, tmp_reg
				(void)tmp_reg;
			} else {
				if (Z_MODE(res_addr) == IS_MEM_ZVAL && Z_REG(res_addr) == ZREG_RAX) {
					|	mov aword T1, r0 // save
				} else if (Z_MODE(res_addr) == IS_MEM_ZVAL && Z_REG(res_addr) == ZREG_RCX) {
					|	mov aword T1, Ra(ZREG_RCX) // save
				}
				result_reg = ZREG_RDX;
				if (op2_lval == -1) {
					|	xor Ra(result_reg), Ra(result_reg)
				} else {
					|	GET_ZVAL_LVAL ZREG_RAX, op1_addr
					|	GET_ZVAL_LVAL ZREG_RCX, op2_addr
					|.if X64
					|	cqo
					|.else
					|	cdq
					|.endif
					|	idiv Ra(ZREG_RCX)
				}
				if (Z_MODE(res_addr) == IS_MEM_ZVAL && Z_REG(res_addr) == ZREG_RAX) {
					|	mov r0, aword T1 // restore
				} else if (Z_MODE(res_addr) == IS_MEM_ZVAL && Z_REG(res_addr) == ZREG_RCX) {
					|	mov Ra(ZREG_RCX), aword T1 // restore
				}
			}
		} else {
			if (!op2_range || (op2_range->min <= 0 && op2_range->max >= 0)) {
				if (Z_MODE(op2_addr) == IS_MEM_ZVAL) {
					|	cmp aword [Ra(Z_REG(op2_addr))+Z_OFFSET(op2_addr)], 0
				} else if (Z_MODE(op2_addr) == IS_REG) {
					|	test Ra(Z_REG(op2_addr)), Ra(Z_REG(op2_addr))
				}
				|	jz >1
				|.cold_code
				|1:
				zend_jit_invalidate_var_if_necessary(Dst, op1_type, op1_addr, op1);
				zend_jit_invalidate_var_if_necessary(Dst, op2_type, op2_addr, op2);
				|	SET_EX_OPLINE opline, r0
				|	jmp ->mod_by_zero
				|.code
			}

			/* Prevent overflow error/crash if op1 == LONG_MIN and op2 == -1 */
			if (!op2_range || (op2_range->min <= -1 && op2_range->max >= -1)) {
				if (Z_MODE(op2_addr) == IS_MEM_ZVAL) {
					|	cmp aword [Ra(Z_REG(op2_addr))+Z_OFFSET(op2_addr)], -1
				} else if (Z_MODE(op2_addr) == IS_REG) {
					|	cmp Ra(Z_REG(op2_addr)), -1
				}
				|	jz >1
				|.cold_code
				|1:
				|	SET_ZVAL_LVAL res_addr, 0
				if (Z_MODE(res_addr) == IS_MEM_ZVAL) {
					if (Z_MODE(op1_addr) != IS_MEM_ZVAL || Z_REG(op1_addr) != Z_REG(res_addr) || Z_OFFSET(op1_addr) != Z_OFFSET(res_addr)) {
						if ((res_use_info & (MAY_BE_ANY|MAY_BE_UNDEF|MAY_BE_REF|MAY_BE_GUARD)) != MAY_BE_LONG) {
							|	SET_ZVAL_TYPE_INFO res_addr, IS_LONG
						}
					}
				}
				|	jmp >5
				|.code
			}

			if (Z_MODE(res_addr) == IS_MEM_ZVAL && Z_REG(res_addr) == ZREG_RAX) {
				|	mov aword T1, r0 // save
			}
			result_reg = ZREG_RDX;
			|	GET_ZVAL_LVAL ZREG_RAX, op1_addr
			|.if X64
			|	cqo
			|.else
			|	cdq
			|.endif
			if (Z_MODE(op2_addr) == IS_MEM_ZVAL) {
				|	idiv aword [Ra(Z_REG(op2_addr))+Z_OFFSET(op2_addr)]
			} else if (Z_MODE(op2_addr) == IS_REG) {
				|	idiv Ra(Z_REG(op2_addr))
			}
			if (Z_MODE(res_addr) == IS_MEM_ZVAL && Z_REG(res_addr) == ZREG_RAX) {
				|	mov r0, aword T1 // restore
			}
		}
	} else if (same_ops) {
		|	GET_ZVAL_LVAL result_reg, op1_addr
		|	LONG_MATH_REG opcode, Ra(result_reg), Ra(result_reg)
	} else {
		zend_reg tmp_reg;

		if (Z_MODE(res_addr) == IS_MEM_ZVAL && Z_REG(res_addr) == ZREG_R0) {
			tmp_reg = ZREG_R1;
		} else if (result_reg != ZREG_R0) {
			tmp_reg = ZREG_R0;
		} else {
			tmp_reg = ZREG_R1;
		}
		|	GET_ZVAL_LVAL result_reg, op1_addr
		|	LONG_MATH opcode, result_reg, op2_addr, tmp_reg
		(void)tmp_reg;
	}

	if (Z_MODE(res_addr) != IS_REG || Z_REG(res_addr) != result_reg) {
		|	SET_ZVAL_LVAL res_addr, Ra(result_reg)
	}
	if (Z_MODE(res_addr) == IS_MEM_ZVAL) {
		if (Z_MODE(op1_addr) != IS_MEM_ZVAL || Z_REG(op1_addr) != Z_REG(res_addr) || Z_OFFSET(op1_addr) != Z_OFFSET(res_addr)) {
			if ((res_use_info & (MAY_BE_ANY|MAY_BE_UNDEF|MAY_BE_REF|MAY_BE_GUARD)) != MAY_BE_LONG) {
				|	SET_ZVAL_TYPE_INFO res_addr, IS_LONG
			}
		}
	}

	if ((op1_info & ((MAY_BE_ANY|MAY_BE_UNDEF)-MAY_BE_LONG)) ||
		(op2_info & ((MAY_BE_ANY|MAY_BE_UNDEF)-MAY_BE_LONG))) {
		if ((op1_info & MAY_BE_LONG) &&
		    (op2_info & MAY_BE_LONG)) {
			|.cold_code
		}
		|6:
		if (Z_MODE(op1_addr) != IS_MEM_ZVAL || Z_REG(op1_addr) != ZREG_FCARG1) {
			if (Z_MODE(res_addr) == IS_REG) {
				zend_jit_addr real_addr = ZEND_ADDR_MEM_ZVAL(ZREG_FP, res_var);
				|	LOAD_ZVAL_ADDR FCARG1a, real_addr
			} else if (Z_REG(res_addr) != ZREG_FCARG1 || Z_OFFSET(res_addr) != 0) {
				|	LOAD_ZVAL_ADDR FCARG1a, res_addr
			}
			if (Z_MODE(op1_addr) == IS_REG) {
				zend_jit_addr real_addr = ZEND_ADDR_MEM_ZVAL(ZREG_FP, op1.var);
				if (!zend_jit_spill_store(Dst, op1_addr, real_addr, op1_info, 1)) {
					return 0;
				}
				op1_addr = real_addr;
			}
			|	LOAD_ZVAL_ADDR FCARG2a, op1_addr
		} else {
			if (Z_MODE(op1_addr) == IS_REG) {
				zend_jit_addr real_addr = ZEND_ADDR_MEM_ZVAL(ZREG_FP, op1.var);
				if (!zend_jit_spill_store(Dst, op1_addr, real_addr, op1_info, 1)) {
					return 0;
				}
				op1_addr = real_addr;
			}
			|	LOAD_ZVAL_ADDR FCARG2a, op1_addr
			if (Z_MODE(res_addr) == IS_REG) {
				zend_jit_addr real_addr = ZEND_ADDR_MEM_ZVAL(ZREG_FP, res_var);
				|	LOAD_ZVAL_ADDR FCARG1a, real_addr
			} else if (Z_REG(res_addr) != ZREG_FCARG1 || Z_OFFSET(res_addr) != 0) {
				|	LOAD_ZVAL_ADDR FCARG1a, res_addr
			}
		}
		if (Z_MODE(op2_addr) == IS_REG) {
			zend_jit_addr real_addr = ZEND_ADDR_MEM_ZVAL(ZREG_FP, op2.var);
			if (!zend_jit_spill_store(Dst, op2_addr, real_addr, op2_info, 1)) {
				return 0;
			}
			op2_addr = real_addr;
		}
		|.if X64
			|	LOAD_ZVAL_ADDR CARG3, op2_addr
		|.else
			|	sub r4, 12
			|	PUSH_ZVAL_ADDR op2_addr, r0
		|.endif
		|	SET_EX_OPLINE opline, r0
		if (opcode == ZEND_BW_OR) {
			|	EXT_CALL bitwise_or_function, r0
		} else if (opcode == ZEND_BW_AND) {
			|	EXT_CALL bitwise_and_function, r0
		} else if (opcode == ZEND_BW_XOR) {
			|	EXT_CALL bitwise_xor_function, r0
		} else if (opcode == ZEND_SL) {
			|	EXT_CALL shift_left_function, r0
		} else if (opcode == ZEND_SR) {
			|	EXT_CALL shift_right_function, r0
		} else if (opcode == ZEND_MOD) {
			|	EXT_CALL mod_function, r0
		} else {
			ZEND_UNREACHABLE();
		}
		|.if not(X64)
		|	add r4, 12
		|.endif
		|	FREE_OP op1_type, op1, op1_info, 0, NULL
		|	FREE_OP op2_type, op2, op2_info, 0, NULL
		if (may_throw) {
			if (opline->opcode == ZEND_ASSIGN_DIM_OP && (opline->op2_type & (IS_VAR|IS_TMP_VAR))) {
				|	MEM_CMP_ZTS aword, executor_globals, exception, 0, r0
				|	jne ->exception_handler_free_op2
			} else if (Z_MODE(res_addr) == IS_MEM_ZVAL && Z_REG(res_addr) == ZREG_RX) {
				zend_jit_check_exception_undef_result(Dst, opline);
			} else {
				zend_jit_check_exception(Dst);
			}
		}
		if (Z_MODE(res_addr) == IS_REG) {
			zend_jit_addr real_addr = ZEND_ADDR_MEM_ZVAL(ZREG_FP, res_var);
			if (!zend_jit_load_reg(Dst, real_addr, res_addr, res_info)) {
				return 0;
			}
		}
		if ((op1_info & MAY_BE_LONG) &&
		    (op2_info & MAY_BE_LONG)) {
			|	jmp >5
			|.code
		}
	}
	|5:

	return 1;
}

static int zend_jit_long_math(dasm_State **Dst, const zend_op *opline, uint32_t op1_info, zend_ssa_range *op1_range, zend_jit_addr op1_addr, uint32_t op2_info, zend_ssa_range *op2_range, zend_jit_addr op2_addr, uint32_t res_use_info, uint32_t res_info, zend_jit_addr res_addr, int may_throw)
{
	ZEND_ASSERT(!(op1_info & MAY_BE_UNDEF) && !(op2_info & MAY_BE_UNDEF));
	ZEND_ASSERT((op1_info & MAY_BE_LONG) && (op2_info & MAY_BE_LONG));

	if (!zend_jit_long_math_helper(Dst, opline, opline->opcode,
			opline->op1_type, opline->op1, op1_addr, op1_info, op1_range,
			opline->op2_type, opline->op2, op2_addr, op2_info, op2_range,
			opline->result.var, res_addr, res_info, res_use_info, may_throw)) {
		return 0;
	}
	if (!zend_jit_store_var_if_necessary(Dst, opline->result.var, res_addr, res_info)) {
		return 0;
	}
	return 1;
}

static int zend_jit_concat_helper(dasm_State    **Dst,
                                  const zend_op  *opline,
                                  zend_uchar      op1_type,
                                  znode_op        op1,
                                  zend_jit_addr   op1_addr,
                                  uint32_t        op1_info,
                                  zend_uchar      op2_type,
                                  znode_op        op2,
                                  zend_jit_addr   op2_addr,
                                  uint32_t        op2_info,
                                  zend_jit_addr   res_addr,
                                  int             may_throw)
{
#if 1
	if ((op1_info & MAY_BE_STRING) && (op2_info & MAY_BE_STRING)) {
		if (op1_info & ((MAY_BE_UNDEF|MAY_BE_ANY|MAY_BE_REF) - MAY_BE_STRING)) {
			|	IF_NOT_ZVAL_TYPE op1_addr, IS_STRING, >6
		}
		if (op2_info & ((MAY_BE_UNDEF|MAY_BE_ANY|MAY_BE_REF) - MAY_BE_STRING)) {
			|	IF_NOT_ZVAL_TYPE op2_addr, IS_STRING, >6
		}
		if (Z_MODE(op1_addr) == IS_MEM_ZVAL && Z_REG(op1_addr) == Z_REG(res_addr) && Z_OFFSET(op1_addr) == Z_OFFSET(res_addr)) {
			if (Z_REG(res_addr) != ZREG_FCARG1 || Z_OFFSET(res_addr) != 0) {
				|	LOAD_ZVAL_ADDR FCARG1a, res_addr
			}
			|	LOAD_ZVAL_ADDR FCARG2a, op2_addr
			|	EXT_CALL zend_jit_fast_assign_concat_helper, r0
			/* concatination with itself may reduce refcount */
			op2_info |= MAY_BE_RC1;
		} else {
			if (Z_REG(res_addr) != ZREG_FCARG1 || Z_OFFSET(res_addr) != 0) {
				|	LOAD_ZVAL_ADDR FCARG1a, res_addr
			}
			|	LOAD_ZVAL_ADDR FCARG2a, op1_addr
			|.if X64
				|	LOAD_ZVAL_ADDR CARG3, op2_addr
			|.else
				|	sub r4, 12
				|	PUSH_ZVAL_ADDR op2_addr, r0
			|.endif
			if (op1_type == IS_CV || op1_type == IS_CONST) {
				|	EXT_CALL zend_jit_fast_concat_helper, r0
			} else {
				|	EXT_CALL zend_jit_fast_concat_tmp_helper, r0
			}
			|.if not(X64)
			|	add r4, 12
			|.endif
		}
		/* concatination with empty string may increase refcount */
		op2_info |= MAY_BE_RCN;
		|	FREE_OP op2_type, op2, op2_info, 0, opline
		|5:
	}
	if ((op1_info & ((MAY_BE_UNDEF|MAY_BE_ANY|MAY_BE_REF) - MAY_BE_STRING)) ||
	    (op2_info & ((MAY_BE_UNDEF|MAY_BE_ANY|MAY_BE_REF) - MAY_BE_STRING))) {
		if ((op1_info & MAY_BE_STRING) && (op2_info & MAY_BE_STRING)) {
			|.cold_code
			|6:
		}
#endif
		if (Z_MODE(op1_addr) != IS_MEM_ZVAL || Z_REG(op1_addr) != ZREG_FCARG1) {
			if (Z_REG(res_addr) != ZREG_FCARG1 || Z_OFFSET(res_addr) != 0) {
				|	LOAD_ZVAL_ADDR FCARG1a, res_addr
			}
			|	LOAD_ZVAL_ADDR FCARG2a, op1_addr
		} else {
			|	LOAD_ZVAL_ADDR FCARG2a, op1_addr
			if (Z_REG(res_addr) != ZREG_FCARG1 || Z_OFFSET(res_addr) != 0) {
				|	LOAD_ZVAL_ADDR FCARG1a, res_addr
			}
		}
		|.if X64
			|	LOAD_ZVAL_ADDR CARG3, op2_addr
		|.else
			|	sub r4, 12
			|	PUSH_ZVAL_ADDR op2_addr, r0
		|.endif
		|	SET_EX_OPLINE opline, r0
		|	EXT_CALL concat_function, r0
		|.if not(X64)
		|	add r4, 12
		|.endif
		/* concatination with empty string may increase refcount */
		op1_info |= MAY_BE_RCN;
		op2_info |= MAY_BE_RCN;
		|	FREE_OP op1_type, op1, op1_info, 0, NULL
		|	FREE_OP op2_type, op2, op2_info, 0, NULL
		if (may_throw) {
			if (Z_MODE(res_addr) == IS_MEM_ZVAL && Z_REG(res_addr) == ZREG_RX) {
				zend_jit_check_exception_undef_result(Dst, opline);
			} else {
				zend_jit_check_exception(Dst);
			}
		}
#if 1
		if ((op1_info & MAY_BE_STRING) && (op2_info & MAY_BE_STRING)) {
			|	jmp <5
			|.code
		}
	}
#endif

	return 1;
}

static int zend_jit_concat(dasm_State **Dst, const zend_op *opline, uint32_t op1_info, uint32_t op2_info, zend_jit_addr res_addr, int may_throw)
{
	zend_jit_addr op1_addr, op2_addr;

	ZEND_ASSERT(!(op1_info & MAY_BE_UNDEF) && !(op2_info & MAY_BE_UNDEF));
	ZEND_ASSERT((op1_info & MAY_BE_STRING) && (op2_info & MAY_BE_STRING));

	op1_addr = OP1_ADDR();
	op2_addr = OP2_ADDR();

	return zend_jit_concat_helper(Dst, opline, opline->op1_type, opline->op1, op1_addr, op1_info, opline->op2_type, opline->op2, op2_addr, op2_info, res_addr, may_throw);
}

static int zend_jit_fetch_dimension_address_inner(dasm_State **Dst, const zend_op *opline, uint32_t type, uint32_t op1_info, uint32_t op2_info, uint8_t dim_type, const void *found_exit_addr, const void *not_found_exit_addr, const void *exit_addr)
/* Labels: 1,2,3,4,5 */
{
	zend_jit_addr op2_addr = OP2_ADDR();
	zend_jit_addr res_addr = ZEND_ADDR_MEM_ZVAL(ZREG_FP, opline->result.var);

	if (JIT_G(trigger) == ZEND_JIT_ON_HOT_TRACE
	 && type == BP_VAR_R
	 && !exit_addr) {
		int32_t exit_point = zend_jit_trace_get_exit_point(opline, ZEND_JIT_EXIT_TO_VM);
		exit_addr = zend_jit_trace_get_exit_addr(exit_point);
		if (!exit_addr) {
			return 0;
		}
	}

	if (op2_info & MAY_BE_LONG) {
		bool op2_loaded = 0;
		bool packed_loaded = 0;
		bool bad_packed_key = 0;

		if (op2_info & ((MAY_BE_ANY|MAY_BE_UNDEF) - MAY_BE_LONG)) {
			|	// if (EXPECTED(Z_TYPE_P(dim) == IS_LONG))
			|	IF_NOT_ZVAL_TYPE op2_addr, IS_LONG, >3
		}
		if (op1_info & MAY_BE_PACKED_GUARD) {
			int32_t exit_point = zend_jit_trace_get_exit_point(opline, ZEND_JIT_EXIT_PACKED_GUARD);
			const void *exit_addr = zend_jit_trace_get_exit_addr(exit_point);

			if (!exit_addr) {
				return 0;
			}
			if (op1_info & MAY_BE_ARRAY_PACKED) {
				|	test dword [FCARG1a + offsetof(zend_array, u.flags)], HASH_FLAG_PACKED
				|	jz &exit_addr
			} else {
				|	test dword [FCARG1a + offsetof(zend_array, u.flags)], HASH_FLAG_PACKED
				|	jnz &exit_addr
			}
		}
		if (type == BP_VAR_W) {
			|	// hval = Z_LVAL_P(dim);
			|	GET_ZVAL_LVAL ZREG_FCARG2, op2_addr
			op2_loaded = 1;
		}
		if (op1_info & MAY_BE_ARRAY_PACKED) {
			zend_long val = -1;

			if (Z_MODE(op2_addr) == IS_CONST_ZVAL) {
				val = Z_LVAL_P(Z_ZV(op2_addr));
				if (val >= 0 && val < HT_MAX_SIZE) {
					packed_loaded = 1;
				} else {
					bad_packed_key = 1;
				}
			} else {
				if (!op2_loaded) {
					|	// hval = Z_LVAL_P(dim);
					|	GET_ZVAL_LVAL ZREG_FCARG2, op2_addr
					op2_loaded = 1;
				}
				packed_loaded = 1;
			}

			if (dim_type == IS_UNDEF && type == BP_VAR_W && packed_loaded) {
				/* don't generate "fast" code for packed array */
				packed_loaded = 0;
			}

			if (packed_loaded) {
				|	// ZEND_HASH_INDEX_FIND(ht, hval, retval, num_undef);
				if (op1_info & MAY_BE_ARRAY_NUMERIC_HASH) {
					|	test dword [FCARG1a + offsetof(zend_array, u.flags)], HASH_FLAG_PACKED
					|	jz >4 // HASH_FIND
				}
				|	// if (EXPECTED((zend_ulong)(_h) < (zend_ulong)(_ht)->nNumUsed))
				|.if X64
					|	mov eax, dword [FCARG1a + offsetof(zend_array, nNumUsed)]
					if (val == 0) {
						|	test r0, r0
					} else if (val > 0 && !op2_loaded) {
						|	cmp r0, val
					} else {
						|	cmp r0, FCARG2a
					}
				|.else
					if (val >= 0 && !op2_loaded) {
						|	cmp dword [FCARG1a + offsetof(zend_array, nNumUsed)], val
					} else {
						|	cmp dword [FCARG1a + offsetof(zend_array, nNumUsed)], FCARG2a
					}
				|.endif
				if (type == BP_JIT_IS) {
					if (not_found_exit_addr) {
						|	jbe &not_found_exit_addr
					} else {
						|	jbe >9 // NOT_FOUND
					}
				} else if (JIT_G(trigger) == ZEND_JIT_ON_HOT_TRACE && type == BP_VAR_R) {
					|	jbe &exit_addr
				} else if (type == BP_VAR_IS && not_found_exit_addr) {
					|	jbe &not_found_exit_addr
				} else if (type == BP_VAR_RW && not_found_exit_addr) {
					|	jbe &not_found_exit_addr
				} else if (type == BP_VAR_IS && found_exit_addr) {
					|	jbe >7 // NOT_FOUND
				} else {
					|	jbe >2 // NOT_FOUND
				}
				|	// _ret = &_ht->arData[_h].val;
				if (val >= 0) {
					|	mov r0, aword [FCARG1a + offsetof(zend_array, arData)]
					if (val != 0) {
						|	add r0, val * sizeof(Bucket)
					}
				} else {
					|.if X64
						|	mov r0, FCARG2a
						|	shl r0, 5
					|.else
						|	imul r0, FCARG2a, sizeof(Bucket)
					|.endif
					|	add r0, aword [FCARG1a + offsetof(zend_array, arData)]
				}
			}
		}
		switch (type) {
			case BP_JIT_IS:
				if (op1_info & MAY_BE_ARRAY_NUMERIC_HASH) {
					if (packed_loaded) {
						|	jmp >5
					}
					|4:
					if (!op2_loaded) {
						|	// hval = Z_LVAL_P(dim);
						|	GET_ZVAL_LVAL ZREG_FCARG2, op2_addr
					}
					if (packed_loaded) {
						|	EXT_CALL _zend_hash_index_find, r0
					} else {
						|	EXT_CALL zend_hash_index_find, r0
					}
					|	test r0, r0
					if (not_found_exit_addr) {
						|	jz &not_found_exit_addr
					} else {
						|	jz >9 // NOT_FOUND
					}
					if (op2_info & MAY_BE_STRING) {
						|	jmp >5
					}
				} else if (packed_loaded) {
					if (op2_info & MAY_BE_STRING) {
						|	jmp >5
					}
				} else if (not_found_exit_addr) {
					|	jmp &not_found_exit_addr
				} else {
					|	jmp >9 // NOT_FOUND
				}
				break;
			case BP_VAR_R:
			case BP_VAR_IS:
			case BP_VAR_UNSET:
				if (packed_loaded) {
					if (op1_info & MAY_BE_ARRAY_NUMERIC_HASH) {
						|	IF_NOT_Z_TYPE r0, IS_UNDEF, >8
					} else if (JIT_G(trigger) == ZEND_JIT_ON_HOT_TRACE && type == BP_VAR_R) {
						/* perform IS_UNDEF check only after result type guard (during deoptimization) */
						if (!found_exit_addr || (op1_info & MAY_BE_ARRAY_NUMERIC_HASH)) {
							|	IF_Z_TYPE r0, IS_UNDEF, &exit_addr
						}
					} else if (type == BP_VAR_IS && not_found_exit_addr) {
						|	IF_Z_TYPE r0, IS_UNDEF, &not_found_exit_addr
					} else if (type == BP_VAR_IS && found_exit_addr) {
						|	IF_Z_TYPE r0, IS_UNDEF, >7 // NOT_FOUND
					} else {
						|	IF_Z_TYPE r0, IS_UNDEF, >2 // NOT_FOUND
					}
				}
				if (!(op1_info & MAY_BE_ARRAY_KEY_LONG) || (packed_loaded && (op1_info & MAY_BE_ARRAY_NUMERIC_HASH))) {
					if (JIT_G(trigger) == ZEND_JIT_ON_HOT_TRACE && type == BP_VAR_R) {
						|	jmp &exit_addr
					} else if (type == BP_VAR_IS && not_found_exit_addr) {
						|	jmp &not_found_exit_addr
					} else if (type == BP_VAR_IS && found_exit_addr) {
						|	jmp >7 // NOT_FOUND
					} else {
						|	jmp >2 // NOT_FOUND
					}
				}
				if (!packed_loaded || (op1_info & MAY_BE_ARRAY_NUMERIC_HASH)) {
					|4:
					if (!op2_loaded) {
						|	// hval = Z_LVAL_P(dim);
						|	GET_ZVAL_LVAL ZREG_FCARG2, op2_addr
					}
					if (packed_loaded) {
						|	EXT_CALL _zend_hash_index_find, r0
					} else {
						|	EXT_CALL zend_hash_index_find, r0
					}
					|	test r0, r0
					if (JIT_G(trigger) == ZEND_JIT_ON_HOT_TRACE && type == BP_VAR_R) {
						|	jz &exit_addr
					} else if (type == BP_VAR_IS && not_found_exit_addr) {
						|	jz &not_found_exit_addr
					} else if (type == BP_VAR_IS && found_exit_addr) {
						|	jz >7 // NOT_FOUND
					} else {
						|	jz >2 // NOT_FOUND
					}
				}
				|.cold_code
				|2:
				switch (type) {
					case BP_VAR_R:
						if (JIT_G(trigger) != ZEND_JIT_ON_HOT_TRACE) {
							|	// zend_error(E_WARNING,"Undefined array key " ZEND_LONG_FMT, hval);
							|	// retval = &EG(uninitialized_zval);
							|	UNDEFINED_OFFSET opline
							|	jmp >9
						}
						break;
					case BP_VAR_IS:
					case BP_VAR_UNSET:
						if (!not_found_exit_addr && !found_exit_addr) {
							|	// retval = &EG(uninitialized_zval);
							|	SET_ZVAL_TYPE_INFO res_addr, IS_NULL
							|	jmp >9
						}
						break;
					default:
						ZEND_UNREACHABLE();
				}
				|.code
				break;
			case BP_VAR_RW:
				if (packed_loaded && !not_found_exit_addr) {
					|	IF_NOT_Z_TYPE r0, IS_UNDEF, >8
				}
				if (!packed_loaded ||
						!not_found_exit_addr ||
						(op1_info & MAY_BE_ARRAY_NUMERIC_HASH)) {
					if (packed_loaded && not_found_exit_addr) {
						|.cold_code
					}
					|2:
					|4:
					if (!op2_loaded) {
						|	// hval = Z_LVAL_P(dim);
						|	GET_ZVAL_LVAL ZREG_FCARG2, op2_addr
					}
					|	SET_EX_OPLINE opline, r0
					if (packed_loaded) {
						|	EXT_CALL zend_jit_hash_index_lookup_rw_no_packed, r0
					} else {
						|	EXT_CALL zend_jit_hash_index_lookup_rw, r0
					}
					|	test r0, r0
					if (not_found_exit_addr) {
						if (packed_loaded) {
							|	jnz >8
							|	jmp &not_found_exit_addr
							|.code
						} else {
							|	jz &not_found_exit_addr
						}
					} else {
						|	jz >9
					}
				}
				break;
			case BP_VAR_W:
				if (packed_loaded) {
					|	IF_NOT_Z_TYPE r0, IS_UNDEF, >8
				}
				if (!(op1_info & MAY_BE_ARRAY_KEY_LONG) || (op1_info & MAY_BE_ARRAY_NUMERIC_HASH) || packed_loaded || bad_packed_key || dim_type == IS_UNDEF) {
					|2:
					|4:
					if (!op2_loaded) {
						|	// hval = Z_LVAL_P(dim);
						|	GET_ZVAL_LVAL ZREG_FCARG2, op2_addr
					}
					|	EXT_CALL zend_hash_index_lookup, r0
				}
				break;
			default:
				ZEND_UNREACHABLE();
		}

		if (type != BP_JIT_IS && (op2_info & MAY_BE_STRING)) {
			|	jmp >8
		}
	}

	if (op2_info & MAY_BE_STRING) {
		|3:
		if (op2_info & ((MAY_BE_ANY|MAY_BE_UNDEF) - (MAY_BE_LONG|MAY_BE_STRING))) {
			|	// if (EXPECTED(Z_TYPE_P(dim) == IS_STRING))
			|	IF_NOT_ZVAL_TYPE op2_addr, IS_STRING, >3
		}
		|	// offset_key = Z_STR_P(dim);
		|	GET_ZVAL_LVAL ZREG_FCARG2, op2_addr
		|	// retval = zend_hash_find(ht, offset_key);
		switch (type) {
			case BP_JIT_IS:
				if (opline->op2_type != IS_CONST) {
					|	cmp byte [FCARG2a + offsetof(zend_string, val)], '9'
					|	jle >1
					|.cold_code
					|1:
					|	EXT_CALL zend_jit_symtable_find, r0
					|	jmp >1
					|.code
					|	EXT_CALL zend_hash_find, r0
					|1:
				} else {
					|	EXT_CALL zend_hash_find_known_hash, r0
				}
				|	test r0, r0
				if (not_found_exit_addr) {
					|	jz &not_found_exit_addr
				} else {
					|	jz >9 // NOT_FOUND
				}
				break;
			case BP_VAR_R:
			case BP_VAR_IS:
			case BP_VAR_UNSET:
				if (opline->op2_type != IS_CONST) {
					|	cmp byte [FCARG2a + offsetof(zend_string, val)], '9'
					|	jle >1
					|.cold_code
					|1:
					|	EXT_CALL zend_jit_symtable_find, r0
					|	jmp >1
					|.code
					|	EXT_CALL zend_hash_find, r0
					|1:
				} else {
					|	EXT_CALL zend_hash_find_known_hash, r0
				}
				|	test r0, r0
				if (JIT_G(trigger) == ZEND_JIT_ON_HOT_TRACE && type == BP_VAR_R) {
					|	jz &exit_addr
				} else if (type == BP_VAR_IS && not_found_exit_addr) {
					|	jz &not_found_exit_addr
				} else if (type == BP_VAR_IS && found_exit_addr) {
					|	jz >7 // NOT_FOUND
				} else {
					|	jz >2 // NOT_FOUND
					|.cold_code
					|2:
					switch (type) {
						case BP_VAR_R:
							// zend_error(E_WARNING, "Undefined array key \"%s\"", ZSTR_VAL(offset_key));
							|	UNDEFINED_INDEX opline
							|	jmp >9
							break;
						case BP_VAR_IS:
						case BP_VAR_UNSET:
							|	// retval = &EG(uninitialized_zval);
							|	SET_ZVAL_TYPE_INFO res_addr, IS_NULL
							|	jmp >9
							break;
						default:
							ZEND_UNREACHABLE();
					}
					|.code
				}
				break;
			case BP_VAR_RW:
				|	SET_EX_OPLINE opline, r0
				if (opline->op2_type != IS_CONST) {
					|	EXT_CALL zend_jit_symtable_lookup_rw, r0
				} else {
					|	EXT_CALL zend_jit_hash_lookup_rw, r0
				}
				|	test r0, r0
				if (not_found_exit_addr) {
					|	jz &not_found_exit_addr
				} else {
					|	jz >9
				}
				break;
			case BP_VAR_W:
				if (opline->op2_type != IS_CONST) {
					|	EXT_CALL zend_jit_symtable_lookup_w, r0
				} else {
					|	EXT_CALL zend_hash_lookup, r0
				}
				break;
			default:
				ZEND_UNREACHABLE();
		}
	}

	if (type == BP_JIT_IS && (op2_info & (MAY_BE_LONG|MAY_BE_STRING))) {
	    |5:
		if (op1_info & MAY_BE_ARRAY_OF_REF) {
			|	ZVAL_DEREF r0, MAY_BE_REF
		}
		|	cmp byte [r0 + 8], IS_NULL
		if (not_found_exit_addr) {
			|	jle &not_found_exit_addr
		} else if (found_exit_addr) {
			|	jg &found_exit_addr
		} else {
			|	jle >9 // NOT FOUND
		}
	}

	if (op2_info & ((MAY_BE_ANY|MAY_BE_UNDEF) - (MAY_BE_LONG|MAY_BE_STRING))) {
		if (op2_info & (MAY_BE_LONG|MAY_BE_STRING)) {
			|.cold_code
			|3:
		}
		|	SET_EX_OPLINE opline, r0
		|	LOAD_ZVAL_ADDR FCARG2a, op2_addr
		switch (type) {
			case BP_VAR_R:
				|.if X64
					|   LOAD_ZVAL_ADDR CARG3, res_addr
				|.else
					|	sub r4, 12
					|   PUSH_ZVAL_ADDR res_addr, r0
				|.endif
				|	EXT_CALL zend_jit_fetch_dim_r_helper, r0
				|.if not(X64)
				|	add r4, 12
				|.endif
				|	jmp >9
				break;
			case BP_JIT_IS:
				|	EXT_CALL zend_jit_fetch_dim_isset_helper, r0
				|	test r0, r0
				if (not_found_exit_addr) {
					|	je &not_found_exit_addr
					if (op2_info & (MAY_BE_LONG|MAY_BE_STRING)) {
						|	jmp >8
					}
				} else if (found_exit_addr) {
					|	jne &found_exit_addr
					if (op2_info & (MAY_BE_LONG|MAY_BE_STRING)) {
						|	jmp >9
					}
				} else {
					|	jne >8
					|	jmp >9
				}
				break;
			case BP_VAR_IS:
			case BP_VAR_UNSET:
				|.if X64
					|   LOAD_ZVAL_ADDR CARG3, res_addr
				|.else
					|	sub r4, 12
					|   PUSH_ZVAL_ADDR res_addr, r0
				|.endif
				|	EXT_CALL zend_jit_fetch_dim_is_helper, r0
				|.if not(X64)
				|	add r4, 12
				|.endif
				|	jmp >9
				break;
			case BP_VAR_RW:
				|	EXT_CALL zend_jit_fetch_dim_rw_helper, r0
				|	test r0, r0
				|	jne >8
				|	jmp >9
				break;
			case BP_VAR_W:
				|	EXT_CALL zend_jit_fetch_dim_w_helper, r0
				|	test r0, r0
				|	jne >8
				|	jmp >9
				break;
			default:
				ZEND_UNREACHABLE();
		}
		if (op2_info & (MAY_BE_LONG|MAY_BE_STRING)) {
			|.code
		}
	}

	return 1;
}

static int zend_jit_simple_assign(dasm_State    **Dst,
                                  const zend_op  *opline,
                                  zend_jit_addr   var_addr,
                                  uint32_t        var_info,
                                  uint32_t        var_def_info,
                                  zend_uchar      val_type,
                                  zend_jit_addr   val_addr,
                                  uint32_t        val_info,
                                  zend_jit_addr   res_addr,
                                  int             in_cold,
                                  int             save_r1)
/* Labels: 1,2,3 */
{
	zend_reg tmp_reg;

	if (Z_MODE(var_addr) == IS_REG || Z_REG(var_addr) != ZREG_R0) {
		tmp_reg = ZREG_R0;
	} else {
		/* ASSIGN_DIM */
		tmp_reg = ZREG_FCARG1;
	}

	if (Z_MODE(val_addr) == IS_CONST_ZVAL) {
		zval *zv = Z_ZV(val_addr);

		if (!res_addr) {
			|	ZVAL_COPY_CONST var_addr, var_info, var_def_info, zv, tmp_reg
		} else {
			|	ZVAL_COPY_CONST_2 var_addr, res_addr, var_info, var_def_info, zv, tmp_reg
		}
		if (Z_REFCOUNTED_P(zv)) {
			if (!res_addr) {
				|	ADDREF_CONST zv, Ra(tmp_reg)
			} else {
				|	ADDREF_CONST_2 zv, Ra(tmp_reg)
			}
		}
	} else {
		if (val_info & MAY_BE_UNDEF) {
			if (in_cold) {
				|	IF_NOT_ZVAL_TYPE val_addr, IS_UNDEF, >2
			} else {
				|	IF_ZVAL_TYPE val_addr, IS_UNDEF, >1
				|.cold_code
				|1:
			}
			|	// zend_error(E_WARNING, "Undefined variable $%s", ZSTR_VAL(CV_DEF_OF(EX_VAR_TO_NUM(opline->op1.var))));
			if (save_r1) {
				|	mov aword T1, FCARG1a // save
			}
			|	SET_ZVAL_TYPE_INFO var_addr, IS_NULL
			if (res_addr) {
				|	SET_ZVAL_TYPE_INFO res_addr, IS_NULL
			}
			if (opline) {
				|	SET_EX_OPLINE opline, Ra(tmp_reg)
			}
			ZEND_ASSERT(Z_MODE(val_addr) == IS_MEM_ZVAL && Z_REG(val_addr) == ZREG_FP);
			|	mov FCARG1d, Z_OFFSET(val_addr)
			|	EXT_CALL zend_jit_undefined_op_helper, r0
			|	test r0, r0
			|	jz ->exception_handler_undef
			if (save_r1) {
				|	mov FCARG1a, aword T1 // restore
			}
			|	jmp >3
			if (in_cold) {
				|2:
			} else {
				|.code
			}
		}
		if (val_info & MAY_BE_REF) {
			if (val_type == IS_CV) {
				ZEND_ASSERT(Z_REG(var_addr) != ZREG_R2);
				if (Z_MODE(val_addr) != IS_MEM_ZVAL || Z_REG(val_addr) != ZREG_R2 || Z_OFFSET(val_addr) != 0) {
					|	LOAD_ZVAL_ADDR r2, val_addr
				}
				|	ZVAL_DEREF r2, val_info
				val_addr = ZEND_ADDR_MEM_ZVAL(ZREG_R2, 0);
			} else {
				zend_jit_addr ref_addr;
				zend_reg type_reg = tmp_reg;

				if (in_cold) {
					|	IF_NOT_ZVAL_TYPE val_addr, IS_REFERENCE, >1
				} else {
					|	IF_ZVAL_TYPE val_addr, IS_REFERENCE, >1
					|.cold_code
					|1:
				}
				|	// zend_refcounted *ref = Z_COUNTED_P(retval_ptr);
				|	GET_ZVAL_PTR r2, val_addr
				|	GC_DELREF r2
				|	// ZVAL_COPY_VALUE(return_value, &ref->value);
				ref_addr = ZEND_ADDR_MEM_ZVAL(ZREG_R2, 8);
				if (!res_addr) {
					|	ZVAL_COPY_VALUE var_addr, var_info, ref_addr, val_info, type_reg, tmp_reg
				} else {
					|	ZVAL_COPY_VALUE_2 var_addr, var_info, res_addr, ref_addr, val_info, type_reg, tmp_reg
				}
				|	je >2
				if (tmp_reg == ZREG_R0) {
					|	IF_NOT_REFCOUNTED ah, >3
				} else {
					|	IF_NOT_FLAGS Rd(tmp_reg), (IS_TYPE_REFCOUNTED << Z_TYPE_FLAGS_SHIFT), >3
				}
				|	GET_ZVAL_PTR Ra(tmp_reg), var_addr

				if (!res_addr) {
					|	GC_ADDREF Ra(tmp_reg)
				} else {
					|	add dword [Ra(tmp_reg)], 2
				}
				|	jmp >3
				|2:
				if (res_addr) {
					if (tmp_reg == ZREG_R0) {
						|	IF_NOT_REFCOUNTED ah, >2
					} else {
						|	IF_NOT_FLAGS Rd(tmp_reg), (IS_TYPE_REFCOUNTED << Z_TYPE_FLAGS_SHIFT), >2
					}
					|	GET_ZVAL_PTR Ra(tmp_reg), var_addr
					|	GC_ADDREF Ra(tmp_reg)
					|2:
				}
				if (save_r1) {
					|	mov aword T1, FCARG1a // save
				}
				|	EFREE_REFERENCE r2
				if (save_r1) {
					|	mov FCARG1a, aword T1 // restore
				}
				|	jmp >3
				if (in_cold) {
					|1:
				} else {
					|.code
				}
			}
		}

		if (!res_addr) {
			|	ZVAL_COPY_VALUE var_addr, var_info, val_addr, val_info, ZREG_R2, tmp_reg
		} else {
			|	ZVAL_COPY_VALUE_2 var_addr, var_info, res_addr, val_addr, val_info, ZREG_R2, tmp_reg
		}

		if (val_type == IS_CV) {
			if (!res_addr) {
				|	TRY_ADDREF val_info, dh, Ra(tmp_reg)
			} else {
				|	TRY_ADDREF_2 val_info, dh, Ra(tmp_reg)
			}
		} else {
			if (res_addr) {
				|	TRY_ADDREF val_info, dh, Ra(tmp_reg)
			}
		}
		|3:
	}
	return 1;
}

static int zend_jit_assign_to_typed_ref(dasm_State         **Dst,
                                       const zend_op        *opline,
                                       zend_uchar            val_type,
                                       zend_jit_addr         val_addr,
                                       zend_jit_addr         res_addr,
                                       bool                  check_exception)
{
	|	// if (UNEXPECTED(ZEND_REF_HAS_TYPE_SOURCES(Z_REF_P(variable_ptr)))) {
	|	cmp aword [FCARG1a + offsetof(zend_reference, sources.ptr)], 0
	|	jnz >2
	|.cold_code
	|2:
	if (Z_MODE(val_addr) != IS_MEM_ZVAL || Z_REG(val_addr) != ZREG_FCARG2 || Z_OFFSET(val_addr) != 0) {
		|	LOAD_ZVAL_ADDR FCARG2a, val_addr
	}
	if (opline) {
		|	SET_EX_OPLINE opline, r0
	}
	if (val_type == IS_CONST) {
		|	EXT_CALL zend_jit_assign_const_to_typed_ref, r0
	} else if (val_type == IS_TMP_VAR) {
		|	EXT_CALL zend_jit_assign_tmp_to_typed_ref, r0
	} else if (val_type == IS_VAR) {
		|	EXT_CALL zend_jit_assign_var_to_typed_ref, r0
	} else if (val_type == IS_CV) {
		|	EXT_CALL zend_jit_assign_cv_to_typed_ref, r0
	} else {
		ZEND_UNREACHABLE();
	}
	if (res_addr) {
		zend_jit_addr ret_addr = ZEND_ADDR_MEM_ZVAL(ZREG_R0, 0);

		|	ZVAL_COPY_VALUE res_addr, -1, ret_addr, -1, ZREG_R1, ZREG_R2
		|	TRY_ADDREF -1, ch, r2
	}
	if (check_exception) {
		|	// if (UNEXPECTED(EG(exception) != NULL)) {
		|	MEM_CMP_ZTS aword, executor_globals, exception, 0, r0
		|	je >8  // END OF zend_jit_assign_to_variable()
		|	jmp ->exception_handler_undef
	} else {
		|	jmp >8
	}
	|.code

	return 1;
}

static int zend_jit_assign_to_variable_call(dasm_State    **Dst,
                                            const zend_op  *opline,
                                            zend_jit_addr   __var_use_addr,
                                            zend_jit_addr   var_addr,
                                            uint32_t        __var_info,
                                            uint32_t        __var_def_info,
                                            zend_uchar      val_type,
                                            zend_jit_addr   val_addr,
                                            uint32_t        val_info,
                                            zend_jit_addr   __res_addr,
                                            bool       __check_exception)
{
	if (val_info & MAY_BE_UNDEF) {
		if (JIT_G(trigger) == ZEND_JIT_ON_HOT_TRACE) {
			int32_t exit_point = zend_jit_trace_get_exit_point(opline, ZEND_JIT_EXIT_TO_VM);
			const void *exit_addr = zend_jit_trace_get_exit_addr(exit_point);

			if (!exit_addr) {
				return 0;
			}

			|	IF_ZVAL_TYPE val_addr, IS_UNDEF, &exit_addr
		} else {
			|	IF_ZVAL_TYPE val_addr, IS_UNDEF, >1
			|.cold_code
			|1:
			ZEND_ASSERT(Z_REG(val_addr) == ZREG_FP);
			if (Z_REG(var_addr) != ZREG_FP) {
				|	mov aword T1, Ra(Z_REG(var_addr)) // save
			}
			|	SET_EX_OPLINE opline, r0
			|	mov FCARG1d, Z_OFFSET(val_addr)
			|	EXT_CALL zend_jit_undefined_op_helper, r0
			if (Z_REG(var_addr) != ZREG_FP) {
				|	mov Ra(Z_REG(var_addr)), aword T1 // restore
			}
			if (Z_MODE(var_addr) != IS_MEM_ZVAL || Z_REG(var_addr) != ZREG_FCARG1 || Z_OFFSET(var_addr) != 0) {
				|	LOAD_ZVAL_ADDR FCARG1a, var_addr
			}
			|	LOAD_ADDR_ZTS FCARG2a, executor_globals, uninitialized_zval
			|	call ->assign_const
			|	jmp >9
			|.code
		}
	}
	if (Z_MODE(var_addr) != IS_MEM_ZVAL || Z_REG(var_addr) != ZREG_FCARG1 || Z_OFFSET(var_addr) != 0) {
		|	LOAD_ZVAL_ADDR FCARG1a, var_addr
	}
	if (Z_MODE(val_addr) != IS_MEM_ZVAL || Z_REG(val_addr) != ZREG_FCARG2 || Z_OFFSET(val_addr) != 0) {
		|	LOAD_ZVAL_ADDR FCARG2a, val_addr
	}
	if (opline) {
		|	SET_EX_OPLINE opline, r0
	}
	if (!(val_info & (MAY_BE_STRING|MAY_BE_ARRAY|MAY_BE_OBJECT|MAY_BE_RESOURCE|MAY_BE_REF))) {
		|	call ->assign_tmp
	} else if (val_type == IS_CONST) {
		|	call ->assign_const
	} else if (val_type == IS_TMP_VAR) {
		|	call ->assign_tmp
	} else if (val_type == IS_VAR) {
		if (!(val_info & MAY_BE_REF)) {
			|	call ->assign_tmp
		} else {
			|	call ->assign_var
		}
	} else if (val_type == IS_CV) {
		if (!(val_info & MAY_BE_REF)) {
			|	call ->assign_cv_noref
		} else {
			|	call ->assign_cv
		}
		if ((val_info & MAY_BE_UNDEF) && JIT_G(trigger) != ZEND_JIT_ON_HOT_TRACE) {
			|9:
		}
	} else {
		ZEND_UNREACHABLE();
	}

	return 1;
}

static int zend_jit_assign_to_variable(dasm_State    **Dst,
                                       const zend_op  *opline,
                                       zend_jit_addr   var_use_addr,
                                       zend_jit_addr   var_addr,
                                       uint32_t        var_info,
                                       uint32_t        var_def_info,
                                       zend_uchar      val_type,
                                       zend_jit_addr   val_addr,
                                       uint32_t        val_info,
                                       zend_jit_addr   res_addr,
                                       bool       check_exception)
/* Labels: 1,2,3,4,5,8 */
{
	int done = 0;
	zend_reg ref_reg, tmp_reg;

	if (Z_MODE(var_addr) == IS_REG || Z_REG(var_use_addr) != ZREG_R0) {
		ref_reg = ZREG_FCARG1;
		tmp_reg = ZREG_R0;
	} else {
		/* ASSIGN_DIM */
		ref_reg = ZREG_R0;
		tmp_reg = ZREG_FCARG1;
	}

	if (var_info & MAY_BE_REF) {
		if (Z_MODE(var_use_addr) != IS_MEM_ZVAL || Z_REG(var_use_addr) != ref_reg || Z_OFFSET(var_use_addr) != 0) {
			|	LOAD_ZVAL_ADDR Ra(ref_reg), var_use_addr
			var_addr = var_use_addr = ZEND_ADDR_MEM_ZVAL(ref_reg, 0);
		}
		|	// if (Z_ISREF_P(variable_ptr)) {
		|	IF_NOT_Z_TYPE, Ra(ref_reg), IS_REFERENCE, >3
		|	// if (UNEXPECTED(ZEND_REF_HAS_TYPE_SOURCES(Z_REF_P(variable_ptr)))) {
		|	GET_Z_PTR FCARG1a, Ra(ref_reg)
		if (!zend_jit_assign_to_typed_ref(Dst, opline, val_type, val_addr, res_addr, check_exception)) {
			return 0;
		}
		|	lea Ra(ref_reg), [FCARG1a + offsetof(zend_reference, val)]
		|3:
	}
	if (var_info & (MAY_BE_STRING|MAY_BE_ARRAY|MAY_BE_OBJECT|MAY_BE_RESOURCE)) {
		if (RC_MAY_BE_1(var_info)) {
			int in_cold = 0;

			if (var_info & ((MAY_BE_ANY|MAY_BE_UNDEF)-(MAY_BE_OBJECT|MAY_BE_RESOURCE))) {
				|	IF_ZVAL_REFCOUNTED var_use_addr, >1
				|.cold_code
				|1:
				in_cold = 1;
			}
			if (Z_REG(var_use_addr) == ZREG_FCARG1 || Z_REG(var_use_addr) == ZREG_R0) {
				bool keep_gc = 0;

				|	GET_ZVAL_PTR Ra(tmp_reg), var_use_addr
				if (tmp_reg == ZREG_FCARG1) {
					if (Z_MODE(val_addr) == IS_REG) {
						keep_gc = 1;
					} else if ((val_info & ((MAY_BE_UNDEF|MAY_BE_ANY|MAY_BE_GUARD)-(MAY_BE_NULL|MAY_BE_FALSE|MAY_BE_TRUE))) == 0) {
						keep_gc = 1;
					} else if (Z_MODE(val_addr) == IS_CONST_ZVAL) {
						if (sizeof(void*) == 4) {
							keep_gc = 1;
						} else {
							zval *zv = Z_ZV(val_addr);

							if (Z_TYPE_P(zv) == IS_DOUBLE) {
								if (Z_DVAL_P(zv) == 0 || IS_SIGNED_32BIT(zv)) {
									keep_gc = 1;
								}
							} else if (IS_SIGNED_32BIT(Z_LVAL_P(zv))) {
								keep_gc = 1;
							}
						}
					} else if (Z_MODE(val_addr) == IS_MEM_ZVAL) {
						if ((val_info & (MAY_BE_UNDEF|MAY_BE_ANY|MAY_BE_GUARD)) == MAY_BE_DOUBLE) {
							keep_gc = 1;
						}
					}
				}
				if (!keep_gc) {
					|	mov aword T1, Ra(tmp_reg) // save
				}
				if (!zend_jit_simple_assign(Dst, opline, var_addr, var_info, var_def_info, val_type, val_addr, val_info, res_addr, in_cold, 0)) {
					return 0;
				}
				if (!keep_gc) {
					|	mov FCARG1a, aword T1 // restore
				}
			} else {
				|	GET_ZVAL_PTR FCARG1a, var_use_addr
				if (!zend_jit_simple_assign(Dst, opline, var_addr, var_info, var_def_info, val_type, val_addr, val_info, res_addr, in_cold, 1)) {
					return 0;
				}
			}
			|	GC_DELREF FCARG1a
			if (RC_MAY_BE_N(var_info) && (var_info & (MAY_BE_ARRAY|MAY_BE_OBJECT)) != 0) {
				|	jnz >4
			} else {
				|	jnz >8
			}
			|	ZVAL_DTOR_FUNC var_info, opline
			if (in_cold || (RC_MAY_BE_N(var_info) && (var_info & (MAY_BE_ARRAY|MAY_BE_OBJECT)) != 0)) {
				if (check_exception) {
					|	MEM_CMP_ZTS aword, executor_globals, exception, 0, r0
					|	je >8
					|	jmp ->exception_handler
				} else {
					|	jmp >8
				}
			}
			if (RC_MAY_BE_N(var_info) && (var_info & (MAY_BE_ARRAY|MAY_BE_OBJECT)) != 0) {
				|4:
				|	IF_GC_MAY_NOT_LEAK FCARG1a, >8
				|	EXT_CALL gc_possible_root, r0
				if (in_cold) {
					|	jmp >8
				}
			}
			if (in_cold) {
				|.code
			} else {
				done = 1;
			}
		} else /* if (RC_MAY_BE_N(var_info)) */ {
			if (var_info & ((MAY_BE_ANY|MAY_BE_UNDEF)-(MAY_BE_OBJECT|MAY_BE_RESOURCE))) {
				|	IF_NOT_ZVAL_REFCOUNTED var_use_addr, >5
			}
			if (var_info & (MAY_BE_ARRAY|MAY_BE_OBJECT)) {
				if (Z_REG(var_use_addr) != ZREG_FP) {
					|	mov T1, Ra(Z_REG(var_use_addr)) // save
				}
				|	GET_ZVAL_PTR FCARG1a, var_use_addr
				|	GC_DELREF FCARG1a
				|	IF_GC_MAY_NOT_LEAK FCARG1a, >5
				|	EXT_CALL gc_possible_root, r0
				if (Z_REG(var_use_addr) != ZREG_FP) {
					|	mov Ra(Z_REG(var_use_addr)), T1 // restore
				}
			} else {
				|	GET_ZVAL_PTR Ra(tmp_reg), var_use_addr
				|	GC_DELREF Ra(tmp_reg)
			}
			|5:
	    }
	}

	if (!done && !zend_jit_simple_assign(Dst, opline, var_addr, var_info, var_def_info, val_type, val_addr, val_info, res_addr, 0, 0)) {
		return 0;
	}

	|8:

	return 1;
}

static int zend_jit_assign_dim(dasm_State **Dst, const zend_op *opline, uint32_t op1_info, zend_jit_addr op1_addr, uint32_t op2_info, uint32_t val_info, uint8_t dim_type, int may_throw)
{
	zend_jit_addr op2_addr, op3_addr, res_addr;

	op2_addr = (opline->op2_type != IS_UNUSED) ? OP2_ADDR() : 0;
	op3_addr = OP1_DATA_ADDR();
	if (opline->result_type == IS_UNUSED) {
		res_addr = 0;
	} else {
		res_addr = ZEND_ADDR_MEM_ZVAL(ZREG_FP, opline->result.var);
	}

	if (JIT_G(trigger) == ZEND_JIT_ON_HOT_TRACE && (val_info & MAY_BE_UNDEF)) {
		int32_t exit_point = zend_jit_trace_get_exit_point(opline, ZEND_JIT_EXIT_TO_VM);
		const void *exit_addr = zend_jit_trace_get_exit_addr(exit_point);

		if (!exit_addr) {
			return 0;
		}

		|	IF_ZVAL_TYPE op3_addr, IS_UNDEF, &exit_addr

		val_info &= ~MAY_BE_UNDEF;
	}

	if (op1_info & MAY_BE_REF) {
		|	LOAD_ZVAL_ADDR FCARG1a, op1_addr
		|	IF_NOT_Z_TYPE FCARG1a, IS_REFERENCE, >1
		|	GET_Z_PTR FCARG2a, FCARG1a
		|	IF_NOT_TYPE byte [FCARG2a + offsetof(zend_reference, val) + offsetof(zval, u1.v.type)], IS_ARRAY, >2
		|	lea FCARG1a, [FCARG2a + offsetof(zend_reference, val)]
		|	jmp >3
		|.cold_code
		|2:
		|	SET_EX_OPLINE opline, r0
		|	EXT_CALL zend_jit_prepare_assign_dim_ref, r0
		|	test r0, r0
		|	mov FCARG1a, r0
		|	jne >1
		|	jmp ->exception_handler_undef
		|.code
		|1:
		op1_addr = ZEND_ADDR_MEM_ZVAL(ZREG_FCARG1, 0);
	}

	if (op1_info & MAY_BE_ARRAY) {
		if (op1_info & ((MAY_BE_ANY|MAY_BE_UNDEF) - MAY_BE_ARRAY)) {
			|	IF_NOT_ZVAL_TYPE op1_addr, IS_ARRAY, >7
		}
		|3:
		|	SEPARATE_ARRAY op1_addr, op1_info, 1
	} else if (op1_info & (MAY_BE_UNDEF|MAY_BE_NULL)) {
		if (op1_info & (MAY_BE_ANY-(MAY_BE_NULL|MAY_BE_ARRAY))) {
			|	CMP_ZVAL_TYPE op1_addr, IS_NULL
			|	jg >7
		}
		|	// ZVAL_ARR(container, zend_new_array(8));
		if (Z_REG(op1_addr) != ZREG_FP) {
			|	mov T1, Ra(Z_REG(op1_addr)) // save
		}
		|	EXT_CALL _zend_new_array_0, r0
		if (Z_REG(op1_addr) != ZREG_FP) {
			|	mov Ra(Z_REG(op1_addr)), T1 // restore
		}
		|	SET_ZVAL_LVAL op1_addr, r0
		|	SET_ZVAL_TYPE_INFO op1_addr, IS_ARRAY_EX
		|	mov FCARG1a, r0
	}

	if (op1_info & (MAY_BE_UNDEF|MAY_BE_NULL|MAY_BE_ARRAY)) {
		|6:
		if (opline->op2_type == IS_UNUSED) {
			uint32_t var_info = MAY_BE_NULL;
			zend_jit_addr var_addr = ZEND_ADDR_MEM_ZVAL(ZREG_R0, 0);

			|	// var_ptr = zend_hash_next_index_insert(Z_ARRVAL_P(container), &EG(uninitialized_zval));
			|	LOAD_ADDR_ZTS FCARG2a, executor_globals, uninitialized_zval
			|	EXT_CALL zend_hash_next_index_insert, r0
			|	// if (UNEXPECTED(!var_ptr)) {
			|	test r0, r0
			|	jz >1
			|.cold_code
			|1:
			|	// zend_throw_error(NULL, "Cannot add element to the array as the next element is already occupied");
			|	CANNOT_ADD_ELEMENT opline
			|	//ZEND_VM_C_GOTO(assign_dim_op_ret_null);
			|	jmp >9
			|.code

			if (!zend_jit_simple_assign(Dst, opline, var_addr, var_info, -1, (opline+1)->op1_type, op3_addr, val_info, res_addr, 0, 0)) {
				return 0;
			}
		} else {
			uint32_t var_info = zend_array_element_type(op1_info, opline->op1_type, 0, 0);
			zend_jit_addr var_addr = ZEND_ADDR_MEM_ZVAL(ZREG_R0, 0);

			if (!zend_jit_fetch_dimension_address_inner(Dst, opline, BP_VAR_W, op1_info, op2_info, dim_type, NULL, NULL, NULL)) {
				return 0;
			}

			if (op1_info & (MAY_BE_ARRAY_OF_REF|MAY_BE_OBJECT)) {
				var_info |= MAY_BE_REF;
			}
			if (var_info & (MAY_BE_STRING|MAY_BE_ARRAY|MAY_BE_OBJECT|MAY_BE_RESOURCE)) {
				var_info |= MAY_BE_RC1;
			}

			|8:
			|	// value = zend_assign_to_variable(variable_ptr, value, OP_DATA_TYPE);
			if (opline->op1_type == IS_VAR) {
				ZEND_ASSERT(opline->result_type == IS_UNUSED);
				if (!zend_jit_assign_to_variable_call(Dst, opline, var_addr, var_addr, var_info, -1, (opline+1)->op1_type, op3_addr, val_info, res_addr, 0)) {
					return 0;
				}
			} else {
				if (!zend_jit_assign_to_variable(Dst, opline, var_addr, var_addr, var_info, -1, (opline+1)->op1_type, op3_addr, val_info, res_addr, 0)) {
					return 0;
				}
			}
		}
	}

	if (((op1_info & MAY_BE_ARRAY) &&
	     (op1_info & (MAY_BE_UNDEF|MAY_BE_NULL))) ||
	    (op1_info & (MAY_BE_ANY-(MAY_BE_NULL|MAY_BE_ARRAY)))) {
		if (op1_info & (MAY_BE_UNDEF|MAY_BE_NULL|MAY_BE_ARRAY)) {
			|.cold_code
			|7:
		}

		if ((op1_info & (MAY_BE_UNDEF|MAY_BE_NULL)) &&
		    (op1_info & MAY_BE_ARRAY)) {
			if (op1_info & (MAY_BE_ANY-(MAY_BE_NULL|MAY_BE_ARRAY))) {
				|	CMP_ZVAL_TYPE op1_addr, IS_NULL
				|	jg >2
			}
			|	// ZVAL_ARR(container, zend_new_array(8));
			if (Z_REG(op1_addr) != ZREG_FP) {
				|	mov T1, Ra(Z_REG(op1_addr)) // save
			}
			|	EXT_CALL _zend_new_array_0, r0
			if (Z_REG(op1_addr) != ZREG_FP) {
				|	mov Ra(Z_REG(op1_addr)), T1 // restore
			}
			|	SET_ZVAL_LVAL op1_addr, r0
			|	SET_ZVAL_TYPE_INFO op1_addr, IS_ARRAY_EX
			|	mov FCARG1a, r0
			|	// ZEND_VM_C_GOTO(assign_dim_op_new_array);
			|	jmp <6
			|2:
		}

		if (op1_info & (MAY_BE_ANY-(MAY_BE_NULL|MAY_BE_ARRAY))) {
			|	SET_EX_OPLINE opline, r0
		    if (Z_REG(op1_addr) != ZREG_FCARG1 || Z_OFFSET(op1_addr) != 0) {
				|	LOAD_ZVAL_ADDR FCARG1a, op1_addr
			}
		    if (opline->op2_type == IS_UNUSED) {
				|	xor FCARG2a, FCARG2a
			} else if (opline->op2_type == IS_CONST && Z_EXTRA_P(RT_CONSTANT(opline, opline->op2)) == ZEND_EXTRA_VALUE) {
				ZEND_ASSERT(Z_MODE(op2_addr) == IS_CONST_ZVAL);
				|	LOAD_ADDR FCARG2a, (Z_ZV(op2_addr) + 1)
			} else {
				|	LOAD_ZVAL_ADDR FCARG2a, op2_addr
			}
			|.if not(X64)
			|	sub r4, 8
			|.endif
			if (opline->result_type == IS_UNUSED) {
				|.if X64
					|	xor CARG4, CARG4
				|.else
					|	push 0
				|.endif
			} else {
				|.if X64
					|	LOAD_ZVAL_ADDR CARG4, res_addr
				|.else
					|	PUSH_ZVAL_ADDR res_addr, r0
				|.endif
			}
			|.if X64
				|	LOAD_ZVAL_ADDR CARG3, op3_addr
			|.else
				|	PUSH_ZVAL_ADDR op3_addr, r0
			|.endif
			|	EXT_CALL zend_jit_assign_dim_helper, r0
			|.if not(X64)
			|	add r4, 8
			|.endif

#ifdef ZEND_JIT_USE_RC_INFERENCE
			if (((opline+1)->op1_type & (IS_TMP_VAR|IS_VAR)) && (val_info & MAY_BE_RC1)) {
				/* ASSIGN_DIM may increase refcount of the value */
				val_info |= MAY_BE_RCN;
			}
#endif

			|	FREE_OP (opline+1)->op1_type, (opline+1)->op1, val_info, 0, NULL
		}

		if (op1_info & (MAY_BE_UNDEF|MAY_BE_NULL|MAY_BE_ARRAY)) {
			if (op1_info & (MAY_BE_ANY-(MAY_BE_NULL|MAY_BE_ARRAY))) {
				|	jmp >9 // END
			}
			|.code
		}
	}

#ifdef ZEND_JIT_USE_RC_INFERENCE
	if ((opline->op2_type & (IS_TMP_VAR|IS_VAR)) && (op1_info & (MAY_BE_UNDEF|MAY_BE_NULL|MAY_BE_FALSE|MAY_BE_ARRAY|MAY_BE_OBJECT))) {
		/* ASSIGN_DIM may increase refcount of the key */
		op2_info |= MAY_BE_RCN;
	}
#endif

	|9:
	|	FREE_OP opline->op2_type, opline->op2, op2_info, 0, opline

	if (may_throw) {
		zend_jit_check_exception(Dst);
	}

	return 1;
}

static int zend_jit_assign_dim_op(dasm_State **Dst, const zend_op *opline, uint32_t op1_info, uint32_t op1_def_info, zend_jit_addr op1_addr, uint32_t op2_info, uint32_t op1_data_info, zend_ssa_range *op1_data_range, uint8_t dim_type, int may_throw)
{
	zend_jit_addr op2_addr, op3_addr, var_addr;
	const void *not_found_exit_addr = NULL;
	uint32_t var_info = MAY_BE_NULL;

	ZEND_ASSERT(opline->result_type == IS_UNUSED);

	op2_addr = (opline->op2_type != IS_UNUSED) ? OP2_ADDR() : 0;
	op3_addr = OP1_DATA_ADDR();

	if (op1_info & MAY_BE_REF) {
		|	LOAD_ZVAL_ADDR FCARG1a, op1_addr
		|	IF_NOT_Z_TYPE FCARG1a, IS_REFERENCE, >1
		|	GET_Z_PTR FCARG2a, FCARG1a
		|	IF_NOT_TYPE byte [FCARG2a + offsetof(zend_reference, val) + offsetof(zval, u1.v.type)], IS_ARRAY, >2
		|	lea FCARG1a, [FCARG2a + offsetof(zend_reference, val)]
		|	jmp >3
		|.cold_code
		|2:
		|	SET_EX_OPLINE opline, r0
		|	EXT_CALL zend_jit_prepare_assign_dim_ref, r0
		|	test r0, r0
		|	mov FCARG1a, r0
		|	jne >1
		|	jmp ->exception_handler_undef
		|.code
		|1:
		op1_addr = ZEND_ADDR_MEM_ZVAL(ZREG_FCARG1, 0);
	}

	if (op1_info & MAY_BE_ARRAY) {
		if (op1_info & ((MAY_BE_ANY|MAY_BE_UNDEF) - MAY_BE_ARRAY)) {
			|	IF_NOT_ZVAL_TYPE op1_addr, IS_ARRAY, >7
		}
		|3:
		|	SEPARATE_ARRAY op1_addr, op1_info, 1
	}
	if (op1_info & (MAY_BE_UNDEF|MAY_BE_NULL)) {
		if (op1_info & MAY_BE_ARRAY) {
			|.cold_code
			|7:
		}
		if (op1_info & (MAY_BE_ANY-(MAY_BE_NULL|MAY_BE_ARRAY))) {
			|	CMP_ZVAL_TYPE op1_addr, IS_NULL
			|	jg >7
		}
		if (Z_REG(op1_addr) != ZREG_FP) {
			|	mov T1, Ra(Z_REG(op1_addr)) // save
		}
		if (op1_info & MAY_BE_UNDEF) {
			if (op1_info & MAY_BE_NULL) {
				|	IF_NOT_ZVAL_TYPE op1_addr, IS_UNDEF, >1
			}
			|	SET_EX_OPLINE opline, r0
			|	mov FCARG1a, opline->op1.var
			|	EXT_CALL zend_jit_undefined_op_helper, r0
			|1:
		}
		|	// ZVAL_ARR(container, zend_new_array(8));
		|	EXT_CALL _zend_new_array_0, r0
		if (Z_REG(op1_addr) != ZREG_FP) {
			|	mov Ra(Z_REG(op1_addr)), T1 // restore
		}
		|	SET_ZVAL_LVAL op1_addr, r0
		|	SET_ZVAL_TYPE_INFO op1_addr, IS_ARRAY_EX
		|	mov FCARG1a, r0
		if (op1_info & MAY_BE_ARRAY) {
			|	jmp >1
			|.code
			|1:
		}
	}

	if (op1_info & (MAY_BE_UNDEF|MAY_BE_NULL|MAY_BE_ARRAY)) {
		uint32_t var_def_info = zend_array_element_type(op1_def_info, opline->op1_type, 1, 0);

		|6:
		if (opline->op2_type == IS_UNUSED) {
			var_info = MAY_BE_NULL;

			|	// var_ptr = zend_hash_next_index_insert(Z_ARRVAL_P(container), &EG(uninitialized_zval));
			|	LOAD_ADDR_ZTS FCARG2a, executor_globals, uninitialized_zval
			|	EXT_CALL zend_hash_next_index_insert, r0
			|	// if (UNEXPECTED(!var_ptr)) {
			|	test r0, r0
			|	jz >1
			|.cold_code
			|1:
			|	// zend_throw_error(NULL, "Cannot add element to the array as the next element is already occupied");
			|	CANNOT_ADD_ELEMENT opline
			|	//ZEND_VM_C_GOTO(assign_dim_op_ret_null);
			|	jmp >9
			|.code
		} else {
			var_info = zend_array_element_type(op1_info, opline->op1_type, 0, 0);
			if (op1_info & (MAY_BE_ARRAY_OF_REF|MAY_BE_OBJECT)) {
				var_info |= MAY_BE_REF;
			}
			if (var_info & (MAY_BE_STRING|MAY_BE_ARRAY|MAY_BE_OBJECT|MAY_BE_RESOURCE)) {
				var_info |= MAY_BE_RC1;
			}

			if (dim_type != IS_UNKNOWN
			 && dim_type != IS_UNDEF
			 && (op1_info & (MAY_BE_ANY|MAY_BE_UNDEF)) == MAY_BE_ARRAY
			 && (op2_info & (MAY_BE_LONG|MAY_BE_STRING))
			 && !(op2_info & ((MAY_BE_ANY|MAY_BE_UNDEF) - (MAY_BE_LONG|MAY_BE_STRING)))) {
				int32_t exit_point = zend_jit_trace_get_exit_point(opline, 0);
				not_found_exit_addr = zend_jit_trace_get_exit_addr(exit_point);
			}

			if (!zend_jit_fetch_dimension_address_inner(Dst, opline, BP_VAR_RW, op1_info, op2_info, dim_type, NULL, not_found_exit_addr, NULL)) {
				return 0;
			}

			|8:
			if (not_found_exit_addr && dim_type != IS_REFERENCE) {
				|	IF_NOT_Z_TYPE, r0, dim_type, &not_found_exit_addr
				var_info = (1 << dim_type) | (var_info & ~(MAY_BE_ANY|MAY_BE_UNDEF|MAY_BE_REF));
			}
			if (var_info & MAY_BE_REF) {
				binary_op_type binary_op = get_binary_op(opline->extended_value);
				|	IF_NOT_Z_TYPE, r0, IS_REFERENCE, >1
				|	GET_Z_PTR FCARG1a, r0
				|	cmp aword [FCARG1a + offsetof(zend_reference, sources.ptr)], 0
				|	jnz >2
				|	lea r0, aword [FCARG1a + offsetof(zend_reference, val)]
				|.cold_code
				|2:
				|	LOAD_ZVAL_ADDR FCARG2a, op3_addr
				|.if X64
					|	LOAD_ADDR CARG3, binary_op
				|.else
					|	sub r4, 12
					|	PUSH_ADDR binary_op, r0
				|.endif
				|	SET_EX_OPLINE opline, r0
				if (((opline+1)->op1_type & (IS_TMP_VAR|IS_VAR))
				 && (op1_data_info & (MAY_BE_STRING|MAY_BE_ARRAY|MAY_BE_OBJECT|MAY_BE_RESOURCE))) {
					|	EXT_CALL zend_jit_assign_op_to_typed_ref_tmp, r0
				} else {
					|	EXT_CALL zend_jit_assign_op_to_typed_ref, r0
				}
				|.if not(X64)
				|	add r4, 12
				|.endif
				|	jmp >9
				|.code
				|1:
			}
		}

		var_addr = ZEND_ADDR_MEM_ZVAL(ZREG_R0, 0);
		switch (opline->extended_value) {
			case ZEND_ADD:
			case ZEND_SUB:
			case ZEND_MUL:
			case ZEND_DIV:
				if (!zend_jit_math_helper(Dst, opline, opline->extended_value, IS_CV, opline->op1, var_addr, var_info, (opline+1)->op1_type, (opline+1)->op1, op3_addr, op1_data_info, 0, var_addr, var_def_info, var_info,
						1 /* may overflow */, may_throw)) {
					return 0;
				}
				break;
			case ZEND_BW_OR:
			case ZEND_BW_AND:
			case ZEND_BW_XOR:
			case ZEND_SL:
			case ZEND_SR:
			case ZEND_MOD:
				if (!zend_jit_long_math_helper(Dst, opline, opline->extended_value,
						IS_CV, opline->op1, var_addr, var_info, NULL,
						(opline+1)->op1_type, (opline+1)->op1, op3_addr, op1_data_info,
						op1_data_range,
						0, var_addr, var_def_info, var_info, may_throw)) {
					return 0;
				}
				break;
			case ZEND_CONCAT:
				if (!zend_jit_concat_helper(Dst, opline, IS_CV, opline->op1, var_addr, var_info, (opline+1)->op1_type, (opline+1)->op1, op3_addr, op1_data_info, var_addr,
						may_throw)) {
					return 0;
				}
				break;
			default:
				ZEND_UNREACHABLE();
		}
		|	FREE_OP opline->op2_type, opline->op2, op2_info, 0, opline
	}

	if (op1_info & (MAY_BE_ANY-(MAY_BE_NULL|MAY_BE_ARRAY))) {
		binary_op_type binary_op;

		if (op1_info & (MAY_BE_UNDEF|MAY_BE_NULL|MAY_BE_ARRAY)) {
			|.cold_code
			|7:
		}

		|	SET_EX_OPLINE opline, r0
		if (Z_REG(op1_addr) != ZREG_FCARG1 || Z_OFFSET(op1_addr) != 0) {
			|	LOAD_ZVAL_ADDR FCARG1a, op1_addr
		}
	    if (opline->op2_type == IS_UNUSED) {
			|	xor FCARG2a, FCARG2a
		} else if (opline->op2_type == IS_CONST && Z_EXTRA_P(RT_CONSTANT(opline, opline->op2)) == ZEND_EXTRA_VALUE) {
			ZEND_ASSERT(Z_MODE(op2_addr) == IS_CONST_ZVAL);
			|	LOAD_ADDR FCARG2a, (Z_ZV(op2_addr) + 1)
		} else {
			|	LOAD_ZVAL_ADDR FCARG2a, op2_addr
		}
		binary_op = get_binary_op(opline->extended_value);
		|.if X64
			|	LOAD_ZVAL_ADDR CARG3, op3_addr
			|	LOAD_ADDR CARG4, binary_op
		|.else
			|	sub r4, 8
			|	PUSH_ADDR binary_op, r0
			|	PUSH_ZVAL_ADDR op3_addr, r0
		|.endif
		|	EXT_CALL zend_jit_assign_dim_op_helper, r0
		|.if not(X64)
		|	add r4, 8
		|.endif

		|9:
		|	FREE_OP (opline+1)->op1_type, (opline+1)->op1, op1_data_info, 0, NULL
		|	FREE_OP opline->op2_type, opline->op2, op2_info, 0, NULL
		if (may_throw) {
			zend_jit_check_exception(Dst);
		}

		if (op1_info & (MAY_BE_UNDEF|MAY_BE_NULL|MAY_BE_ARRAY)) {
			|	jmp >9 // END
			|.code
			|9:
		}
	} else if ((op1_info & (MAY_BE_UNDEF|MAY_BE_NULL|MAY_BE_ARRAY))
			&& (!not_found_exit_addr || (var_info & MAY_BE_REF))) {
		|.cold_code
		|9:
		|	FREE_OP (opline+1)->op1_type, (opline+1)->op1, op1_data_info, 0, opline
		|	FREE_OP opline->op2_type, opline->op2, op2_info, 0, opline
		if (may_throw) {
			zend_jit_check_exception(Dst);
		}
		|	jmp >9
		|.code
		|9:
	}

	return 1;
}

static int zend_jit_assign_op(dasm_State **Dst, const zend_op *opline, uint32_t op1_info, uint32_t op1_def_info, zend_ssa_range *op1_range, uint32_t op2_info, zend_ssa_range *op2_range, int may_overflow, int may_throw)
{
	zend_jit_addr op1_addr, op2_addr;

	ZEND_ASSERT(opline->op1_type == IS_CV && opline->result_type == IS_UNUSED);
	ZEND_ASSERT(!(op1_info & MAY_BE_UNDEF) && !(op2_info & MAY_BE_UNDEF));

	op1_addr = OP1_ADDR();
	op2_addr = OP2_ADDR();

	if (op1_info & MAY_BE_REF) {
		binary_op_type binary_op = get_binary_op(opline->extended_value);
		|	LOAD_ZVAL_ADDR FCARG1a, op1_addr
		|	IF_NOT_Z_TYPE, FCARG1a, IS_REFERENCE, >1
		|	GET_Z_PTR FCARG1a, FCARG1a
		|	cmp aword [FCARG1a + offsetof(zend_reference, sources.ptr)], 0
		|	jnz >2
		|	add FCARG1a, offsetof(zend_reference, val)
		|.cold_code
		|2:
		|	LOAD_ZVAL_ADDR FCARG2a, op2_addr
		|.if X64
			|	LOAD_ADDR CARG3, binary_op
		|.else
			|	sub r4, 12
			|	PUSH_ADDR binary_op, r0
		|.endif
		|	SET_EX_OPLINE opline, r0
		if ((opline->op2_type & (IS_TMP_VAR|IS_VAR))
		 && (op2_info & (MAY_BE_STRING|MAY_BE_ARRAY|MAY_BE_OBJECT|MAY_BE_RESOURCE))) {
			|	EXT_CALL zend_jit_assign_op_to_typed_ref_tmp, r0
		} else {
			|	EXT_CALL zend_jit_assign_op_to_typed_ref, r0
		}
		|.if not(X64)
		|	add r4, 12
		|.endif
		zend_jit_check_exception(Dst);
		|	jmp >9
		|.code
		|1:
		op1_addr = ZEND_ADDR_MEM_ZVAL(ZREG_FCARG1, 0);
	}

	int result;
	switch (opline->extended_value) {
		case ZEND_ADD:
		case ZEND_SUB:
		case ZEND_MUL:
		case ZEND_DIV:
			result = zend_jit_math_helper(Dst, opline, opline->extended_value, opline->op1_type, opline->op1, op1_addr, op1_info, opline->op2_type, opline->op2, op2_addr, op2_info, opline->op1.var, op1_addr, op1_def_info, op1_info, may_overflow, may_throw);
			break;
		case ZEND_BW_OR:
		case ZEND_BW_AND:
		case ZEND_BW_XOR:
		case ZEND_SL:
		case ZEND_SR:
		case ZEND_MOD:
			result = zend_jit_long_math_helper(Dst, opline, opline->extended_value,
				opline->op1_type, opline->op1, op1_addr, op1_info, op1_range,
				opline->op2_type, opline->op2, op2_addr, op2_info, op2_range,
				opline->op1.var, op1_addr, op1_def_info, op1_info, may_throw);
			break;
		case ZEND_CONCAT:
			result = zend_jit_concat_helper(Dst, opline, opline->op1_type, opline->op1, op1_addr, op1_info, opline->op2_type, opline->op2, op2_addr, op2_info, op1_addr, may_throw);
			break;
		default:
			ZEND_UNREACHABLE();
	}
	|9:
	return result;
}

static int zend_jit_cmp_long_long(dasm_State    **Dst,
                                  const zend_op  *opline,
                                  zend_ssa_range *op1_range,
                                  zend_jit_addr   op1_addr,
                                  zend_ssa_range *op2_range,
                                  zend_jit_addr   op2_addr,
                                  zend_jit_addr   res_addr,
                                  zend_uchar      smart_branch_opcode,
                                  uint32_t        target_label,
                                  uint32_t        target_label2,
                                  const void     *exit_addr,
                                  bool       skip_comparison)
{
	bool swap = 0;
	bool result;

	if (zend_jit_is_constant_cmp_long_long(opline, op1_range, op1_addr, op2_range, op2_addr, &result)) {
		if (!smart_branch_opcode ||
		    smart_branch_opcode == ZEND_JMPZ_EX ||
		    smart_branch_opcode == ZEND_JMPNZ_EX) {
			|	SET_ZVAL_TYPE_INFO res_addr, (result ? IS_TRUE : IS_FALSE)
		}
		if (smart_branch_opcode && !exit_addr) {
			if (smart_branch_opcode == ZEND_JMPZ ||
			    smart_branch_opcode == ZEND_JMPZ_EX) {
				if (!result) {
					| jmp => target_label
				}
			} else if (smart_branch_opcode == ZEND_JMPNZ ||
			           smart_branch_opcode == ZEND_JMPNZ_EX) {
				if (result) {
					| jmp => target_label
				}
			} else if (smart_branch_opcode == ZEND_JMPZNZ) {
				if (!result) {
					| jmp => target_label
				} else {
					| jmp => target_label2
				}
			} else {
				ZEND_UNREACHABLE();
			}
		}
		return 1;
	}

	if (skip_comparison) {
		if (Z_MODE(op1_addr) != IS_REG &&
		    (Z_MODE(op2_addr) == IS_REG ||
		     (Z_MODE(op1_addr) == IS_CONST_ZVAL && Z_MODE(op2_addr) != IS_CONST_ZVAL))) {
			swap = 1;
		}
	} else if (Z_MODE(op1_addr) == IS_REG) {
		if (Z_MODE(op2_addr) == IS_CONST_ZVAL && Z_LVAL_P(Z_ZV(op2_addr)) == 0) {
			|	test Ra(Z_REG(op1_addr)), Ra(Z_REG(op1_addr))
		} else {
			|	LONG_OP cmp, Z_REG(op1_addr), op2_addr, r0
		}
	} else if (Z_MODE(op2_addr) == IS_REG) {
		if (Z_MODE(op1_addr) == IS_CONST_ZVAL && Z_LVAL_P(Z_ZV(op1_addr)) == 0) {
			|	test Ra(Z_REG(op2_addr)), Ra(Z_REG(op2_addr))
		} else {
			|	LONG_OP cmp, Z_REG(op2_addr), op1_addr, r0
		}
		swap = 1;
	} else if (Z_MODE(op1_addr) == IS_CONST_ZVAL && Z_MODE(op2_addr) != IS_CONST_ZVAL) {
		|	LONG_OP_WITH_CONST cmp, op2_addr, Z_LVAL_P(Z_ZV(op1_addr))
		swap = 1;
	} else if (Z_MODE(op2_addr) == IS_CONST_ZVAL && Z_MODE(op1_addr) != IS_CONST_ZVAL) {
		|	LONG_OP_WITH_CONST cmp, op1_addr, Z_LVAL_P(Z_ZV(op2_addr))
	} else {
		|	GET_ZVAL_LVAL ZREG_R0, op1_addr
		if (Z_MODE(op2_addr) == IS_CONST_ZVAL && Z_LVAL_P(Z_ZV(op2_addr)) == 0) {
			|	test r0, r0
		} else {
			|	LONG_OP cmp, ZREG_R0, op2_addr, r0
		}
	}

	if (smart_branch_opcode) {
		if (smart_branch_opcode == ZEND_JMPZ_EX ||
		    smart_branch_opcode == ZEND_JMPNZ_EX) {

			switch (opline->opcode) {
				case ZEND_IS_EQUAL:
				case ZEND_IS_IDENTICAL:
				case ZEND_CASE:
				case ZEND_CASE_STRICT:
					|	sete al
					break;
				case ZEND_IS_NOT_EQUAL:
				case ZEND_IS_NOT_IDENTICAL:
					|	setne al
					break;
				case ZEND_IS_SMALLER:
					if (swap) {
						|	setg al
					} else {
						|	setl al
					}
					break;
				case ZEND_IS_SMALLER_OR_EQUAL:
					if (swap) {
						|	setge al
					} else {
						|	setle al
					}
					break;
				default:
					ZEND_UNREACHABLE();
			}
			|	movzx eax, al
			|	lea eax, [eax + 2]
			|	SET_ZVAL_TYPE_INFO res_addr, eax
		}
		if (smart_branch_opcode == ZEND_JMPZ ||
		    smart_branch_opcode == ZEND_JMPZ_EX) {
			switch (opline->opcode) {
				case ZEND_IS_EQUAL:
				case ZEND_IS_IDENTICAL:
				case ZEND_CASE:
				case ZEND_CASE_STRICT:
					if (exit_addr) {
						| jne &exit_addr
					} else {
						| jne => target_label
					}
					break;
				case ZEND_IS_NOT_EQUAL:
					if (exit_addr) {
						| je &exit_addr
					} else {
						| je => target_label
					}
					break;
				case ZEND_IS_NOT_IDENTICAL:
					if (exit_addr) {
						| jne &exit_addr
					} else {
						| je => target_label
					}
					break;
				case ZEND_IS_SMALLER:
					if (swap) {
						if (exit_addr) {
							| jle &exit_addr
						} else {
							| jle => target_label
						}
					} else {
						if (exit_addr) {
							| jge &exit_addr
						} else {
							| jge => target_label
						}
					}
					break;
				case ZEND_IS_SMALLER_OR_EQUAL:
					if (swap) {
						if (exit_addr) {
							| jl &exit_addr
						} else {
							| jl => target_label
						}
					} else {
						if (exit_addr) {
							| jg &exit_addr
						} else {
							| jg => target_label
						}
					}
					break;
				default:
					ZEND_UNREACHABLE();
			}
		} else if (smart_branch_opcode == ZEND_JMPNZ ||
		           smart_branch_opcode == ZEND_JMPNZ_EX) {
			switch (opline->opcode) {
				case ZEND_IS_EQUAL:
				case ZEND_IS_IDENTICAL:
				case ZEND_CASE:
				case ZEND_CASE_STRICT:
					if (exit_addr) {
						| je &exit_addr
					} else {
						| je => target_label
					}
					break;
				case ZEND_IS_NOT_EQUAL:
					if (exit_addr) {
						| jne &exit_addr
					} else {
						| jne => target_label
					}
					break;
				case ZEND_IS_NOT_IDENTICAL:
					if (exit_addr) {
						| je &exit_addr
					} else {
						| jne => target_label
					}
					break;
				case ZEND_IS_SMALLER:
					if (swap) {
						if (exit_addr) {
							| jg &exit_addr
						} else {
							| jg => target_label
						}
					} else {
						if (exit_addr) {
							| jl &exit_addr
						} else {
							| jl => target_label
						}
					}
					break;
				case ZEND_IS_SMALLER_OR_EQUAL:
					if (swap) {
						if (exit_addr) {
							| jge &exit_addr
						} else {
							| jge => target_label
						}
					} else {
						if (exit_addr) {
							| jle &exit_addr
						} else {
							| jle => target_label
						}
					}
					break;
				default:
					ZEND_UNREACHABLE();
			}
		} else if (smart_branch_opcode == ZEND_JMPZNZ) {
			switch (opline->opcode) {
				case ZEND_IS_EQUAL:
				case ZEND_IS_IDENTICAL:
				case ZEND_CASE:
				case ZEND_CASE_STRICT:
					| jne => target_label
					break;
				case ZEND_IS_NOT_EQUAL:
				case ZEND_IS_NOT_IDENTICAL:
					| je => target_label
					break;
				case ZEND_IS_SMALLER:
				    if (swap) {
						| jle => target_label
				    } else {
						| jge => target_label
					}
					break;
				case ZEND_IS_SMALLER_OR_EQUAL:
					if (swap) {
						| jl => target_label
					} else {
						| jg => target_label
					}
					break;
				default:
					ZEND_UNREACHABLE();
			}
			| jmp => target_label2
		} else {
			ZEND_UNREACHABLE();
		}
	} else {
		switch (opline->opcode) {
			case ZEND_IS_EQUAL:
			case ZEND_IS_IDENTICAL:
			case ZEND_CASE:
			case ZEND_CASE_STRICT:
				|	sete al
				break;
			case ZEND_IS_NOT_EQUAL:
			case ZEND_IS_NOT_IDENTICAL:
				|	setne al
				break;
			case ZEND_IS_SMALLER:
				if (swap) {
					|	setg al
				} else {
					|	setl al
				}
				break;
			case ZEND_IS_SMALLER_OR_EQUAL:
				if (swap) {
					|	setge al
				} else {
					|	setle al
				}
				break;
			default:
				ZEND_UNREACHABLE();
		}
		|	movzx eax, al
		|	add eax, 2
		|	SET_ZVAL_TYPE_INFO res_addr, eax
	}

	return 1;
}

static int zend_jit_cmp_double_common(dasm_State **Dst, const zend_op *opline, zend_jit_addr res_addr, bool swap, zend_uchar smart_branch_opcode, uint32_t target_label, uint32_t target_label2, const void *exit_addr)
{
	if (smart_branch_opcode) {
		if (smart_branch_opcode == ZEND_JMPZ) {
			switch (opline->opcode) {
				case ZEND_IS_EQUAL:
				case ZEND_IS_IDENTICAL:
				case ZEND_CASE:
				case ZEND_CASE_STRICT:
					if (exit_addr) {
						| jne &exit_addr
						| jp &exit_addr
					} else {
						| jne => target_label
						| jp => target_label
					}
					break;
				case ZEND_IS_NOT_EQUAL:
					| jp >1
					if (exit_addr) {
						| je &exit_addr
					} else {
						| je => target_label
					}
					|1:
					break;
				case ZEND_IS_NOT_IDENTICAL:
					if (exit_addr) {
						| jne &exit_addr
						| jp &exit_addr
					} else {
						| jp >1
						| je => target_label
						|1:
					}
					break;
				case ZEND_IS_SMALLER:
					if (swap) {
						if (exit_addr) {
							| jbe &exit_addr
						} else {
							| jbe => target_label
						}
					} else {
						if (exit_addr) {
							| jae &exit_addr
							| jp &exit_addr
						} else {
							| jae => target_label
							| jp => target_label
						}
					}
					break;
				case ZEND_IS_SMALLER_OR_EQUAL:
					if (swap) {
						if (exit_addr) {
							| jb &exit_addr
						} else {
							| jb => target_label
						}
					} else {
						if (exit_addr) {
							| ja &exit_addr
							| jp &exit_addr
						} else {
							| ja => target_label
							| jp => target_label
						}
					}
					break;
				default:
					ZEND_UNREACHABLE();
			}
		} else if (smart_branch_opcode == ZEND_JMPNZ) {
			switch (opline->opcode) {
				case ZEND_IS_EQUAL:
				case ZEND_IS_IDENTICAL:
				case ZEND_CASE:
				case ZEND_CASE_STRICT:
					| jp >1
					if (exit_addr) {
						| je &exit_addr
					} else {
						| je => target_label
					}
					|1:
					break;
				case ZEND_IS_NOT_EQUAL:
					if (exit_addr) {
						| jne &exit_addr
						| jp &exit_addr
					} else {
						| jne => target_label
						| jp => target_label
					}
					break;
				case ZEND_IS_NOT_IDENTICAL:
					if (exit_addr) {
						| jp >1
						| je &exit_addr
						|1:
					} else {
						| jne => target_label
						| jp => target_label
					}
					break;
				case ZEND_IS_SMALLER:
					if (swap) {
						if (exit_addr) {
							| ja &exit_addr
						} else {
							| ja => target_label
						}
					} else {
						| jp >1
						if (exit_addr) {
							| jb &exit_addr
						} else {
							| jb => target_label
						}
						|1:
					}
					break;
				case ZEND_IS_SMALLER_OR_EQUAL:
					if (swap) {
						if (exit_addr) {
							| jae &exit_addr
						} else {
							| jae => target_label
						}
					} else {
						| jp >1
						if (exit_addr) {
							| jbe &exit_addr
						} else {
							| jbe => target_label
						}
						|1:
					}
					break;
				default:
					ZEND_UNREACHABLE();
			}
		} else if (smart_branch_opcode == ZEND_JMPZNZ) {
			switch (opline->opcode) {
				case ZEND_IS_EQUAL:
				case ZEND_IS_IDENTICAL:
				case ZEND_CASE:
				case ZEND_CASE_STRICT:
					| jne => target_label
					| jp => target_label
					break;
				case ZEND_IS_NOT_EQUAL:
				case ZEND_IS_NOT_IDENTICAL:
					| jp => target_label2
					| je => target_label
					break;
				case ZEND_IS_SMALLER:
					if (swap) {
						| jbe => target_label
					} else {
						| jae => target_label
						| jp => target_label
					}
					break;
				case ZEND_IS_SMALLER_OR_EQUAL:
					if (swap) {
						| jb => target_label
					} else {
						| ja => target_label
						| jp => target_label
					}
					break;
				default:
					ZEND_UNREACHABLE();
			}
			| jmp => target_label2
		} else if (smart_branch_opcode == ZEND_JMPZ_EX) {
			switch (opline->opcode) {
				case ZEND_IS_EQUAL:
				case ZEND_IS_IDENTICAL:
				case ZEND_CASE:
				case ZEND_CASE_STRICT:
					|	SET_ZVAL_TYPE_INFO res_addr, IS_FALSE
					|	jne => target_label
					|	jp => target_label
					|	SET_ZVAL_TYPE_INFO res_addr, IS_TRUE
					break;
				case ZEND_IS_NOT_EQUAL:
				case ZEND_IS_NOT_IDENTICAL:
					|	jp >1
					|	SET_ZVAL_TYPE_INFO res_addr, IS_FALSE
					|	je => target_label
					|1:
					|	SET_ZVAL_TYPE_INFO res_addr, IS_TRUE
					break;
				case ZEND_IS_SMALLER:
					if (swap) {
						|	SET_ZVAL_TYPE_INFO res_addr, IS_FALSE
						|	jbe => target_label
						|	SET_ZVAL_TYPE_INFO res_addr, IS_TRUE
					} else {
						|	SET_ZVAL_TYPE_INFO res_addr, IS_FALSE
						|	jae => target_label
						|	jp => target_label
						|	SET_ZVAL_TYPE_INFO res_addr, IS_TRUE
					}
					break;
				case ZEND_IS_SMALLER_OR_EQUAL:
					if (swap) {
						|	SET_ZVAL_TYPE_INFO res_addr, IS_FALSE
						|	jb => target_label
						|	SET_ZVAL_TYPE_INFO res_addr, IS_TRUE
					} else {
						|	SET_ZVAL_TYPE_INFO res_addr, IS_FALSE
						|	ja => target_label
						|	jp => target_label
						|	SET_ZVAL_TYPE_INFO res_addr, IS_TRUE
					}
					break;
				default:
					ZEND_UNREACHABLE();
			}
		} else if (smart_branch_opcode == ZEND_JMPNZ_EX) {
			switch (opline->opcode) {
				case ZEND_IS_EQUAL:
				case ZEND_IS_IDENTICAL:
				case ZEND_CASE:
				case ZEND_CASE_STRICT:
					|	jp >1
					|	SET_ZVAL_TYPE_INFO res_addr, IS_TRUE
					|	je => target_label
					|1:
					|	SET_ZVAL_TYPE_INFO res_addr, IS_FALSE
					break;
				case ZEND_IS_NOT_EQUAL:
				case ZEND_IS_NOT_IDENTICAL:
					|	SET_ZVAL_TYPE_INFO res_addr, IS_TRUE
					|	jne => target_label
					|	jp => target_label
					|	SET_ZVAL_TYPE_INFO res_addr, IS_FALSE
					break;
				case ZEND_IS_SMALLER:
					if (swap) {
						|	seta al
						|	movzx eax, al
						|	lea eax, [eax + 2]
						|	SET_ZVAL_TYPE_INFO res_addr, eax
						|	ja => target_label
					} else {
						|	jp >1
						|	SET_ZVAL_TYPE_INFO res_addr, IS_TRUE
						|	jb => target_label
						|1:
						|	SET_ZVAL_TYPE_INFO res_addr, IS_FALSE
					}
					break;
				case ZEND_IS_SMALLER_OR_EQUAL:
					if (swap) {
						|	setae al
						|	movzx eax, al
						|	lea eax, [eax + 2]
						|	SET_ZVAL_TYPE_INFO res_addr, eax
						|	jae => target_label
					} else {
						|	jp >1
						|	SET_ZVAL_TYPE_INFO res_addr, IS_TRUE
						|	jbe => target_label
						|1:
						|	SET_ZVAL_TYPE_INFO res_addr, IS_FALSE
					}
					break;
				default:
					ZEND_UNREACHABLE();
			}
		} else {
			ZEND_UNREACHABLE();
		}
	} else {
		switch (opline->opcode) {
			case ZEND_IS_EQUAL:
			case ZEND_IS_IDENTICAL:
			case ZEND_CASE:
			case ZEND_CASE_STRICT:
				|	jp >1
				|	mov eax, IS_TRUE
				|	je >2
				|1:
				|	mov eax, IS_FALSE
				|2:
				break;
			case ZEND_IS_NOT_EQUAL:
			case ZEND_IS_NOT_IDENTICAL:
				|	jp >1
				|	mov eax, IS_FALSE
				|	je >2
				|1:
				|	mov eax, IS_TRUE
				|2:
				break;
			case ZEND_IS_SMALLER:
				if (swap) {
					|	seta al
					|	movzx eax, al
					|	add eax, 2
				} else {
					|	jp >1
					|	mov eax, IS_TRUE
					|	jb >2
					|1:
					|	mov eax, IS_FALSE
					|2:
				}
				break;
			case ZEND_IS_SMALLER_OR_EQUAL:
				if (swap) {
					|	setae al
					|	movzx eax, al
					|	add eax, 2
				} else {
					|	jp >1
					|	mov eax, IS_TRUE
					|	jbe >2
					|1:
					|	mov eax, IS_FALSE
					|2:
				}
				break;
			default:
				ZEND_UNREACHABLE();
		}
		|	SET_ZVAL_TYPE_INFO res_addr, eax
	}

	return 1;
}

static int zend_jit_cmp_long_double(dasm_State **Dst, const zend_op *opline, zend_jit_addr op1_addr, zend_jit_addr op2_addr, zend_jit_addr res_addr, zend_uchar smart_branch_opcode, uint32_t target_label, uint32_t target_label2, const void *exit_addr)
{
	zend_reg tmp_reg = ZREG_XMM0;

	|	DOUBLE_GET_ZVAL_LVAL tmp_reg, op1_addr, ZREG_R0
	|	DOUBLE_CMP tmp_reg, op2_addr

	return zend_jit_cmp_double_common(Dst, opline, res_addr, 0, smart_branch_opcode, target_label, target_label2, exit_addr);
}

static int zend_jit_cmp_double_long(dasm_State **Dst, const zend_op *opline, zend_jit_addr op1_addr, zend_jit_addr op2_addr, zend_jit_addr res_addr, zend_uchar smart_branch_opcode, uint32_t target_label, uint32_t target_label2, const void *exit_addr)
{
	zend_reg tmp_reg = ZREG_XMM0;

	|	DOUBLE_GET_ZVAL_LVAL tmp_reg, op2_addr, ZREG_R0
	|	DOUBLE_CMP tmp_reg, op1_addr

	return zend_jit_cmp_double_common(Dst, opline, res_addr, /* swap */ 1, smart_branch_opcode, target_label, target_label2, exit_addr);
}

static int zend_jit_cmp_double_double(dasm_State **Dst, const zend_op *opline, zend_jit_addr op1_addr, zend_jit_addr op2_addr, zend_jit_addr res_addr, zend_uchar smart_branch_opcode, uint32_t target_label, uint32_t target_label2, const void *exit_addr)
{
	bool swap = 0;

	if (Z_MODE(op1_addr) == IS_REG) {
		|	DOUBLE_CMP Z_REG(op1_addr), op2_addr
	} else if (Z_MODE(op2_addr) == IS_REG) {
		|	DOUBLE_CMP Z_REG(op2_addr), op1_addr
		swap = 1;
	} else {
		zend_reg tmp_reg = ZREG_XMM0;

		|	DOUBLE_GET_ZVAL_DVAL tmp_reg, op1_addr
		|	DOUBLE_CMP tmp_reg, op2_addr
	}

	return zend_jit_cmp_double_common(Dst, opline, res_addr, swap, smart_branch_opcode, target_label, target_label2, exit_addr);
}

static int zend_jit_cmp_slow(dasm_State **Dst, const zend_op *opline, zend_jit_addr res_addr, zend_uchar smart_branch_opcode, uint32_t target_label, uint32_t target_label2, const void *exit_addr)
{
	|	test, eax, eax
	if (smart_branch_opcode) {
		if (smart_branch_opcode == ZEND_JMPZ_EX ||
		    smart_branch_opcode == ZEND_JMPNZ_EX) {
			switch (opline->opcode) {
				case ZEND_IS_EQUAL:
				case ZEND_CASE:
					|	sete al
					break;
				case ZEND_IS_NOT_EQUAL:
					|	setne al
					break;
				case ZEND_IS_SMALLER:
					|	setl al
					break;
				case ZEND_IS_SMALLER_OR_EQUAL:
					|	setle al
					break;
				default:
					ZEND_UNREACHABLE();
			}
			|	movzx eax, al
			|	lea eax, [eax + 2]
			|	SET_ZVAL_TYPE_INFO res_addr, eax
		}
		if (smart_branch_opcode == ZEND_JMPZ ||
		    smart_branch_opcode == ZEND_JMPZ_EX) {
			switch (opline->opcode) {
				case ZEND_IS_EQUAL:
				case ZEND_CASE:
					if (exit_addr) {
						| jne &exit_addr
					} else {
						| jne => target_label
					}
					break;
				case ZEND_IS_NOT_EQUAL:
					if (exit_addr) {
						| je &exit_addr
					} else {
						| je => target_label
					}
					break;
				case ZEND_IS_SMALLER:
					if (exit_addr) {
						| jge &exit_addr
					} else {
						| jge => target_label
					}
					break;
				case ZEND_IS_SMALLER_OR_EQUAL:
					if (exit_addr) {
						| jg &exit_addr
					} else {
						| jg => target_label
					}
					break;
				default:
					ZEND_UNREACHABLE();
			}
		} else if (smart_branch_opcode == ZEND_JMPNZ ||
		           smart_branch_opcode == ZEND_JMPNZ_EX) {
			switch (opline->opcode) {
				case ZEND_IS_EQUAL:
				case ZEND_CASE:
					if (exit_addr) {
						| je &exit_addr
					} else {
						| je => target_label
					}
					break;
				case ZEND_IS_NOT_EQUAL:
					if (exit_addr) {
						| jne &exit_addr
					} else {
						| jne => target_label
					}
					break;
				case ZEND_IS_SMALLER:
					if (exit_addr) {
						| jl &exit_addr
					} else {
						| jl => target_label
					}
					break;
				case ZEND_IS_SMALLER_OR_EQUAL:
					if (exit_addr) {
						| jle &exit_addr
					} else {
						| jle => target_label
					}
					break;
				default:
					ZEND_UNREACHABLE();
			}
		} else if (smart_branch_opcode == ZEND_JMPZNZ) {
			switch (opline->opcode) {
				case ZEND_IS_EQUAL:
				case ZEND_CASE:
					| jne => target_label
					break;
				case ZEND_IS_NOT_EQUAL:
					| je => target_label
					break;
				case ZEND_IS_SMALLER:
					| jge => target_label
					break;
				case ZEND_IS_SMALLER_OR_EQUAL:
					| jg => target_label
					break;
				default:
					ZEND_UNREACHABLE();
			}
			| jmp => target_label2
		} else {
			ZEND_UNREACHABLE();
		}
	} else {
		switch (opline->opcode) {
			case ZEND_IS_EQUAL:
			case ZEND_CASE:
				|	sete al
				break;
			case ZEND_IS_NOT_EQUAL:
				|	setne al
				break;
			case ZEND_IS_SMALLER:
				|	setl al
				break;
			case ZEND_IS_SMALLER_OR_EQUAL:
				|	setle al
				break;
			default:
				ZEND_UNREACHABLE();
		}
		|	movzx eax, al
		|	add eax, 2
		|	SET_ZVAL_TYPE_INFO res_addr, eax
	}

	return 1;
}

static int zend_jit_cmp(dasm_State    **Dst,
                        const zend_op  *opline,
                        uint32_t        op1_info,
                        zend_ssa_range *op1_range,
                        zend_jit_addr   op1_addr,
                        uint32_t        op2_info,
                        zend_ssa_range *op2_range,
                        zend_jit_addr   op2_addr,
                        zend_jit_addr   res_addr,
                        int             may_throw,
                        zend_uchar      smart_branch_opcode,
                        uint32_t        target_label,
                        uint32_t        target_label2,
                        const void     *exit_addr,
                        bool       skip_comparison)
{
	bool same_ops = (opline->op1_type == opline->op2_type) && (opline->op1.var == opline->op2.var);
	bool has_slow;

	has_slow =
		(op1_info & (MAY_BE_LONG|MAY_BE_DOUBLE)) &&
		(op2_info & (MAY_BE_LONG|MAY_BE_DOUBLE)) &&
		((op1_info & ((MAY_BE_ANY|MAY_BE_UNDEF)-(MAY_BE_LONG|MAY_BE_DOUBLE))) ||
		 (op2_info & ((MAY_BE_ANY|MAY_BE_UNDEF)-(MAY_BE_LONG|MAY_BE_DOUBLE))));

	if ((op1_info & MAY_BE_LONG) && (op2_info & MAY_BE_LONG)) {
		if (op1_info & ((MAY_BE_ANY|MAY_BE_UNDEF)-MAY_BE_LONG)) {
			if (op1_info & MAY_BE_DOUBLE) {
				|	IF_NOT_ZVAL_TYPE op1_addr, IS_LONG, >4
			} else {
				|	IF_NOT_ZVAL_TYPE op1_addr, IS_LONG, >9
			}
		}
		if (!same_ops && (op2_info & ((MAY_BE_ANY|MAY_BE_UNDEF)-MAY_BE_LONG))) {
			if (op2_info & MAY_BE_DOUBLE) {
				|	IF_NOT_ZVAL_TYPE op2_addr, IS_LONG, >3
				|.cold_code
				|3:
				if (op2_info & ((MAY_BE_ANY|MAY_BE_UNDEF)-(MAY_BE_LONG|MAY_BE_DOUBLE))) {
					|	IF_NOT_ZVAL_TYPE op2_addr, IS_DOUBLE, >9
				}
				if (!zend_jit_cmp_long_double(Dst, opline, op1_addr, op2_addr, res_addr, smart_branch_opcode, target_label, target_label2, exit_addr)) {
					return 0;
				}
				|	jmp >6
				|.code
			} else {
				|	IF_NOT_ZVAL_TYPE op2_addr, IS_LONG, >9
			}
		}
		if (!zend_jit_cmp_long_long(Dst, opline, op1_range, op1_addr, op2_range, op2_addr, res_addr, smart_branch_opcode, target_label, target_label2, exit_addr, skip_comparison)) {
			return 0;
		}
		if (op1_info & MAY_BE_DOUBLE) {
			|.cold_code
			|4:
			if (op1_info & ((MAY_BE_ANY|MAY_BE_UNDEF)-(MAY_BE_LONG|MAY_BE_DOUBLE))) {
				|	IF_NOT_ZVAL_TYPE op1_addr, IS_DOUBLE, >9
			}
			if (op2_info & MAY_BE_DOUBLE) {
				if (!same_ops && (op2_info & ((MAY_BE_ANY|MAY_BE_UNDEF)-MAY_BE_DOUBLE))) {
					if (!same_ops) {
						|	IF_NOT_ZVAL_TYPE op2_addr, IS_DOUBLE, >5
					} else {
						|	IF_NOT_ZVAL_TYPE op2_addr, IS_DOUBLE, >9
					}
				}
				if (!zend_jit_cmp_double_double(Dst, opline, op1_addr, op2_addr, res_addr, smart_branch_opcode, target_label, target_label2, exit_addr)) {
					return 0;
				}
				|	jmp >6
			}
			if (!same_ops) {
				|5:
				if (op2_info & ((MAY_BE_ANY|MAY_BE_UNDEF)-(MAY_BE_LONG|MAY_BE_DOUBLE))) {
					|	IF_NOT_ZVAL_TYPE op2_addr, IS_LONG, >9
				}
				if (!zend_jit_cmp_double_long(Dst, opline, op1_addr, op2_addr, res_addr, smart_branch_opcode, target_label, target_label2, exit_addr)) {
					return 0;
				}
				|	jmp >6
			}
			|.code
		}
	} else if ((op1_info & MAY_BE_DOUBLE) &&
	           !(op1_info & MAY_BE_LONG) &&
	           (op2_info & (MAY_BE_LONG|MAY_BE_DOUBLE))) {
		if (op1_info & ((MAY_BE_ANY|MAY_BE_UNDEF)-MAY_BE_DOUBLE)) {
			|	IF_NOT_ZVAL_TYPE op1_addr, IS_DOUBLE, >9
		}
		if (op2_info & MAY_BE_DOUBLE) {
			if (!same_ops && (op2_info & ((MAY_BE_ANY|MAY_BE_UNDEF)-MAY_BE_DOUBLE))) {
				if (!same_ops && (op2_info & MAY_BE_LONG)) {
					|	IF_NOT_ZVAL_TYPE op2_addr, IS_DOUBLE, >3
				} else {
					|	IF_NOT_ZVAL_TYPE op2_addr, IS_DOUBLE, >9
				}
			}
			if (!zend_jit_cmp_double_double(Dst, opline, op1_addr, op2_addr, res_addr, smart_branch_opcode, target_label, target_label2, exit_addr)) {
				return 0;
			}
		}
		if (!same_ops && (op2_info & MAY_BE_LONG)) {
			if (op2_info & MAY_BE_DOUBLE) {
				|.cold_code
			}
		    |3:
			if (op2_info & ((MAY_BE_ANY|MAY_BE_UNDEF)-(MAY_BE_DOUBLE|MAY_BE_LONG))) {
				|	IF_NOT_ZVAL_TYPE op2_addr, IS_LONG, >9
			}
			if (!zend_jit_cmp_double_long(Dst, opline, op1_addr, op2_addr, res_addr, smart_branch_opcode, target_label, target_label2, exit_addr)) {
				return 0;
			}
			if (op2_info & MAY_BE_DOUBLE) {
				|	jmp >6
				|.code
			}
		}
	} else if ((op2_info & MAY_BE_DOUBLE) &&
	           !(op2_info & MAY_BE_LONG) &&
	           (op1_info & (MAY_BE_LONG|MAY_BE_DOUBLE))) {
		if (op2_info & ((MAY_BE_ANY|MAY_BE_UNDEF)-MAY_BE_DOUBLE)) {
			|	IF_NOT_ZVAL_TYPE op2_addr, IS_DOUBLE, >9
		}
		if (op1_info & MAY_BE_DOUBLE) {
			if (!same_ops && (op1_info & ((MAY_BE_ANY|MAY_BE_UNDEF)-MAY_BE_DOUBLE))) {
				if (!same_ops && (op1_info & MAY_BE_LONG)) {
					|	IF_NOT_ZVAL_TYPE op1_addr, IS_DOUBLE, >3
				} else {
					|	IF_NOT_ZVAL_TYPE op1_addr, IS_DOUBLE, >9
				}
			}
			if (!zend_jit_cmp_double_double(Dst, opline, op1_addr, op2_addr, res_addr, smart_branch_opcode, target_label, target_label2, exit_addr)) {
				return 0;
			}
		}
		if (!same_ops && (op1_info & MAY_BE_LONG)) {
			if (op1_info & MAY_BE_DOUBLE) {
				|.cold_code
			}
			|3:
			if (op1_info & ((MAY_BE_ANY|MAY_BE_UNDEF)-(MAY_BE_DOUBLE|MAY_BE_LONG))) {
				|	IF_NOT_ZVAL_TYPE op1_addr, IS_LONG, >9
			}
			if (!zend_jit_cmp_long_double(Dst, opline, op1_addr, op2_addr, res_addr, smart_branch_opcode, target_label, target_label2, exit_addr)) {
				return 0;
			}
			if (op1_info & MAY_BE_DOUBLE) {
				|	jmp >6
				|.code
			}
		}
	}

	if (has_slow ||
	    (op1_info & ((MAY_BE_ANY|MAY_BE_UNDEF)-(MAY_BE_LONG|MAY_BE_DOUBLE))) ||
	    (op2_info & ((MAY_BE_ANY|MAY_BE_UNDEF)-(MAY_BE_LONG|MAY_BE_DOUBLE)))) {
		if (has_slow) {
			|.cold_code
			|9:
		}
		|	SET_EX_OPLINE opline, r0
		if (Z_MODE(op1_addr) == IS_REG) {
			zend_jit_addr real_addr = ZEND_ADDR_MEM_ZVAL(ZREG_FP, opline->op1.var);
			if (!zend_jit_spill_store(Dst, op1_addr, real_addr, op1_info, 1)) {
				return 0;
			}
			op1_addr = real_addr;
		}
		if (Z_MODE(op2_addr) == IS_REG) {
			zend_jit_addr real_addr = ZEND_ADDR_MEM_ZVAL(ZREG_FP, opline->op2.var);
			if (!zend_jit_spill_store(Dst, op2_addr, real_addr, op2_info, 1)) {
				return 0;
			}
			op2_addr = real_addr;
		}
		|	LOAD_ZVAL_ADDR FCARG1a, op1_addr
		if (opline->op1_type == IS_CV && (op1_info & MAY_BE_UNDEF)) {
			|	IF_NOT_Z_TYPE FCARG1a, IS_UNDEF, >1
			|	mov FCARG1a, opline->op1.var
			|	EXT_CALL zend_jit_undefined_op_helper, r0
			|	LOAD_ADDR_ZTS FCARG1a, executor_globals, uninitialized_zval
			|1:
		}
		if (opline->op2_type == IS_CV && (op2_info & MAY_BE_UNDEF)) {
			|	IF_NOT_ZVAL_TYPE op2_addr, IS_UNDEF, >1
			|	mov T1, FCARG1a // save
			|	mov FCARG1a, opline->op2.var
			|	EXT_CALL zend_jit_undefined_op_helper, r0
			|	mov FCARG1a, T1 // restore
			|	LOAD_ADDR_ZTS FCARG2a, executor_globals, uninitialized_zval
			|	jmp >2
			|1:
			|	LOAD_ZVAL_ADDR FCARG2a, op2_addr
			|2:
		} else {
			|	LOAD_ZVAL_ADDR FCARG2a, op2_addr
		}
		|	EXT_CALL zend_compare, r0
		if ((opline->opcode != ZEND_CASE &&
		     (opline->op1_type & (IS_VAR|IS_TMP_VAR)) &&
		     (op1_info & (MAY_BE_STRING|MAY_BE_ARRAY|MAY_BE_OBJECT|MAY_BE_RESOURCE|MAY_BE_REF))) ||
		    ((opline->op2_type & (IS_VAR|IS_TMP_VAR)) &&
		     (op2_info & (MAY_BE_STRING|MAY_BE_ARRAY|MAY_BE_OBJECT|MAY_BE_RESOURCE|MAY_BE_REF)))) {
			|	mov dword T1, eax // save
			if (opline->opcode != ZEND_CASE) {
				|	FREE_OP opline->op1_type, opline->op1, op1_info, 0, NULL
			}
			|	FREE_OP opline->op2_type, opline->op2, op2_info, 0, NULL
			if (may_throw) {
				zend_jit_check_exception_undef_result(Dst, opline);
			}
			|	mov eax, dword T1 // restore
		} else if (may_throw) {
#if ZTS
			|	mov dword T1, eax // save
#else
			if ((sizeof(void*) == 8 && !IS_SIGNED_32BIT(&EG(exception)))) {
				|	mov dword T1, eax // save
			}
#endif
			zend_jit_check_exception_undef_result(Dst, opline);
#if ZTS
			|	mov eax, dword T1 // restore
#else
			if ((sizeof(void*) == 8 && !IS_SIGNED_32BIT(&EG(exception)))) {
				|	mov eax, dword T1 // restore
			}
#endif
		}
		if (!zend_jit_cmp_slow(Dst, opline, res_addr, smart_branch_opcode, target_label, target_label2, exit_addr)) {
			return 0;
		}
		if (has_slow) {
			|	jmp >6
			|.code
		}
	}

	|6:

	return 1;
}

static int zend_jit_identical(dasm_State    **Dst,
                              const zend_op  *opline,
                              uint32_t        op1_info,
                              zend_ssa_range *op1_range,
                              zend_jit_addr   op1_addr,
                              uint32_t        op2_info,
                              zend_ssa_range *op2_range,
                              zend_jit_addr   op2_addr,
                              zend_jit_addr   res_addr,
                              int             may_throw,
                              zend_uchar      smart_branch_opcode,
                              uint32_t        target_label,
                              uint32_t        target_label2,
                              const void     *exit_addr,
                              bool       skip_comparison)
{
	uint32_t identical_label = (uint32_t)-1;
	uint32_t not_identical_label = (uint32_t)-1;

	if (smart_branch_opcode && !exit_addr) {
		if (opline->opcode != ZEND_IS_NOT_IDENTICAL) {
			if (smart_branch_opcode == ZEND_JMPZ) {
				not_identical_label = target_label;
			} else if (smart_branch_opcode == ZEND_JMPNZ) {
				identical_label = target_label;
			} else if (smart_branch_opcode == ZEND_JMPZNZ) {
				not_identical_label = target_label;
				identical_label = target_label2;
			} else {
				ZEND_UNREACHABLE();
			}
		} else {
			if (smart_branch_opcode == ZEND_JMPZ) {
				identical_label = target_label;
			} else if (smart_branch_opcode == ZEND_JMPNZ) {
				not_identical_label = target_label;
			} else if (smart_branch_opcode == ZEND_JMPZNZ) {
				identical_label = target_label;
				not_identical_label = target_label2;
			} else {
				ZEND_UNREACHABLE();
			}
		}
	}

	if ((op1_info & (MAY_BE_REF|MAY_BE_ANY|MAY_BE_UNDEF)) == MAY_BE_LONG &&
	    (op2_info & (MAY_BE_REF|MAY_BE_ANY|MAY_BE_UNDEF)) == MAY_BE_LONG) {
		if (!zend_jit_cmp_long_long(Dst, opline, op1_range, op1_addr, op2_range, op2_addr, res_addr, smart_branch_opcode, target_label, target_label2, exit_addr, skip_comparison)) {
			return 0;
		}
		return 1;
	} else if ((op1_info & (MAY_BE_REF|MAY_BE_ANY|MAY_BE_UNDEF)) == MAY_BE_DOUBLE &&
	           (op2_info & (MAY_BE_REF|MAY_BE_ANY|MAY_BE_UNDEF)) == MAY_BE_DOUBLE) {
		if (!zend_jit_cmp_double_double(Dst, opline, op1_addr, op2_addr, res_addr, smart_branch_opcode, target_label, target_label2, exit_addr)) {
			return 0;
		}
		return 1;
	}

	if ((op1_info & MAY_BE_UNDEF) && (op2_info & MAY_BE_UNDEF)) {
		op1_info |= MAY_BE_NULL;
		op2_info |= MAY_BE_NULL;
		|	LOAD_ZVAL_ADDR FCARG1a, op1_addr
		|	IF_Z_TYPE FCARG1a, IS_UNDEF, >1
		|.cold_code
		|1:
		|	// zend_error(E_WARNING, "Undefined variable $%s", ZSTR_VAL(CV_DEF_OF(EX_VAR_TO_NUM(opline->op1.var))));
		|	SET_EX_OPLINE opline, r0
		|	mov FCARG1d, opline->op1.var
		|	EXT_CALL zend_jit_undefined_op_helper, r0
		if (may_throw) {
			zend_jit_check_exception_undef_result(Dst, opline);
		}
		|	LOAD_ADDR_ZTS FCARG1a, executor_globals, uninitialized_zval
		|	jmp >1
		|.code
		|1:
		|	LOAD_ZVAL_ADDR FCARG2a, op2_addr
		|	IF_Z_TYPE FCARG2a, IS_UNDEF, >1
		|.cold_code
		|1:
		|	// zend_error(E_WARNING, "Undefined variable $%s", ZSTR_VAL(CV_DEF_OF(EX_VAR_TO_NUM(opline->op1.var))));
		|	SET_EX_OPLINE opline, r0
		|	mov aword T1, FCARG1a // save
		|	mov FCARG1d, opline->op2.var
		|	EXT_CALL zend_jit_undefined_op_helper, r0
		if (may_throw) {
			zend_jit_check_exception_undef_result(Dst, opline);
		}
		|	mov FCARG1a, aword T1 // restore
		|	LOAD_ADDR_ZTS FCARG2a, executor_globals, uninitialized_zval
		|	jmp >1
		|.code
		|1:
	} else if (op1_info & MAY_BE_UNDEF) {
		op1_info |= MAY_BE_NULL;
		|	LOAD_ZVAL_ADDR FCARG1a, op1_addr
		|	IF_Z_TYPE FCARG1a, IS_UNDEF, >1
		|.cold_code
		|1:
		|	// zend_error(E_WARNING, "Undefined variable $%s", ZSTR_VAL(CV_DEF_OF(EX_VAR_TO_NUM(opline->op1.var))));
		|	SET_EX_OPLINE opline, r0
		|	mov FCARG1d, opline->op1.var
		|	EXT_CALL zend_jit_undefined_op_helper, r0
		if (may_throw) {
			zend_jit_check_exception_undef_result(Dst, opline);
		}
		|	LOAD_ADDR_ZTS FCARG1a, executor_globals, uninitialized_zval
		|	jmp >1
		|.code
		|1:
		if (opline->op2_type != IS_CONST) {
			|	LOAD_ZVAL_ADDR FCARG2a, op2_addr
		}
	} else if (op2_info & MAY_BE_UNDEF) {
		op2_info |= MAY_BE_NULL;
		|	LOAD_ZVAL_ADDR FCARG2a, op2_addr
		|	IF_Z_TYPE FCARG2a, IS_UNDEF, >1
		|.cold_code
		|1:
		|	// zend_error(E_WARNING, "Undefined variable $%s", ZSTR_VAL(CV_DEF_OF(EX_VAR_TO_NUM(opline->op1.var))));
		|	SET_EX_OPLINE opline, r0
		|	mov FCARG1d, opline->op2.var
		|	EXT_CALL zend_jit_undefined_op_helper, r0
		if (may_throw) {
			zend_jit_check_exception_undef_result(Dst, opline);
		}
		|	LOAD_ADDR_ZTS FCARG2a, executor_globals, uninitialized_zval
		|	jmp >1
		|.code
		|1:
		if (opline->op1_type != IS_CONST) {
			|	LOAD_ZVAL_ADDR FCARG1a, op1_addr
		}
	} else if ((op1_info & op2_info & MAY_BE_ANY) != 0) {
		if (opline->op1_type != IS_CONST) {
			if (Z_MODE(op1_addr) == IS_REG) {
				zend_jit_addr real_addr = ZEND_ADDR_MEM_ZVAL(ZREG_FP, opline->op1.var);
				if (!zend_jit_spill_store(Dst, op1_addr, real_addr, op1_info, 1)) {
					return 0;
				}
				op1_addr = real_addr;
			}
			|	LOAD_ZVAL_ADDR FCARG1a, op1_addr
		}
		if (opline->op2_type != IS_CONST) {
			if (Z_MODE(op2_addr) == IS_REG) {
				zend_jit_addr real_addr = ZEND_ADDR_MEM_ZVAL(ZREG_FP, opline->op2.var);
				if (!zend_jit_spill_store(Dst, op2_addr, real_addr, op2_info, 1)) {
					return 0;
				}
				op2_addr = real_addr;
			}
			|	LOAD_ZVAL_ADDR FCARG2a, op2_addr
		}
	}

	if ((op1_info & op2_info & MAY_BE_ANY) == 0) {
		if ((opline->opcode != ZEND_CASE_STRICT &&
		     (opline->op1_type & (IS_VAR|IS_TMP_VAR)) &&
		     (op1_info & (MAY_BE_STRING|MAY_BE_ARRAY|MAY_BE_OBJECT|MAY_BE_RESOURCE|MAY_BE_REF))) ||
		    ((opline->op2_type & (IS_VAR|IS_TMP_VAR)) &&
		     (op2_info & (MAY_BE_STRING|MAY_BE_ARRAY|MAY_BE_OBJECT|MAY_BE_RESOURCE|MAY_BE_REF)))) {
			if (opline->opcode != ZEND_CASE_STRICT) {
				|	FREE_OP opline->op1_type, opline->op1, op1_info, 1, opline
			}
			|	FREE_OP opline->op2_type, opline->op2, op2_info, 1, opline
		}
		if (smart_branch_opcode) {
			if (may_throw) {
				zend_jit_check_exception_undef_result(Dst, opline);
			}
			if (exit_addr) {
				if (smart_branch_opcode == ZEND_JMPZ) {
					|	jmp &exit_addr
				}
			} else if (not_identical_label != (uint32_t)-1) {
				|	jmp =>not_identical_label
			}
		} else {
			|	SET_ZVAL_TYPE_INFO res_addr, (opline->opcode != ZEND_IS_NOT_IDENTICAL ? IS_FALSE : IS_TRUE)
			if (may_throw) {
				zend_jit_check_exception(Dst);
			}
		}
		return 1;
	}

	if (opline->op1_type & (IS_CV|IS_VAR)) {
		|	ZVAL_DEREF FCARG1a, op1_info
	}
	if (opline->op2_type & (IS_CV|IS_VAR)) {
		|	ZVAL_DEREF FCARG2a, op2_info
	}

	if (has_concrete_type(op1_info)
	 && has_concrete_type(op2_info)
	 && concrete_type(op1_info) == concrete_type(op2_info)
	 && concrete_type(op1_info) <= IS_TRUE) {
		if (smart_branch_opcode) {
			if (exit_addr) {
				if (smart_branch_opcode == ZEND_JMPNZ) {
					|	jmp &exit_addr
				}
			} else if (identical_label != (uint32_t)-1) {
				|	jmp =>identical_label
			}
		} else {
			|	SET_ZVAL_TYPE_INFO res_addr, (opline->opcode != ZEND_IS_NOT_IDENTICAL ? IS_TRUE : IS_FALSE)
		}
	} else if (Z_MODE(op1_addr) == IS_CONST_ZVAL && Z_MODE(op2_addr) == IS_CONST_ZVAL) {
		if (zend_is_identical(Z_ZV(op1_addr), Z_ZV(op2_addr))) {
			if (smart_branch_opcode) {
				if (exit_addr) {
					if (smart_branch_opcode == ZEND_JMPNZ) {
						|	jmp &exit_addr
					}
				} else if (identical_label != (uint32_t)-1) {
					|	jmp =>identical_label
				}
			} else {
				|	SET_ZVAL_TYPE_INFO res_addr, (opline->opcode != ZEND_IS_NOT_IDENTICAL ? IS_TRUE : IS_FALSE)
			}
		} else {
			if (smart_branch_opcode) {
				if (exit_addr) {
					if (smart_branch_opcode == ZEND_JMPZ) {
						|	jmp &exit_addr
					}
				} else if (not_identical_label != (uint32_t)-1) {
					|	jmp =>not_identical_label
				}
			} else {
				|	SET_ZVAL_TYPE_INFO res_addr, (opline->opcode != ZEND_IS_NOT_IDENTICAL ? IS_FALSE : IS_TRUE)
			}
		}
	} else if (Z_MODE(op1_addr) == IS_CONST_ZVAL && Z_TYPE_P(Z_ZV(op1_addr)) <= IS_TRUE) {
		zval *val = Z_ZV(op1_addr);

		|	cmp byte [FCARG2a + offsetof(zval, u1.v.type)], Z_TYPE_P(val)
		if (smart_branch_opcode) {
			if (opline->op2_type == IS_VAR && (op2_info & MAY_BE_REF)) {
				|	jne >8
				|	FREE_OP opline->op2_type, opline->op2, op2_info, 1, opline
				if (may_throw) {
					zend_jit_check_exception_undef_result(Dst, opline);
				}
				if (exit_addr && smart_branch_opcode == ZEND_JMPNZ) {
					|	jmp &exit_addr
				} else if (identical_label != (uint32_t)-1) {
					|	jmp =>identical_label
				} else {
					|	jmp >9
				}
				|8:
			} else if (exit_addr && smart_branch_opcode == ZEND_JMPNZ) {
				|	je &exit_addr
			} else if (identical_label != (uint32_t)-1) {
				|	je =>identical_label
			} else {
				|	je >9
			}
		} else {
			if (opline->opcode != ZEND_IS_NOT_IDENTICAL) {
				|	sete al
			} else {
				|	setne al
			}
			|	movzx eax, al
			|	lea eax, [eax + 2]
			|	SET_ZVAL_TYPE_INFO res_addr, eax
		}
		if ((opline->op2_type & (IS_VAR|IS_TMP_VAR)) &&
		    (op2_info & (MAY_BE_STRING|MAY_BE_ARRAY|MAY_BE_OBJECT|MAY_BE_RESOURCE|MAY_BE_REF))) {
			|	FREE_OP opline->op2_type, opline->op2, op2_info, 1, opline
			if (may_throw) {
				zend_jit_check_exception_undef_result(Dst, opline);
			}
		}
		if (exit_addr) {
			if (smart_branch_opcode == ZEND_JMPZ) {
				|	jmp &exit_addr
			}
		} else if (smart_branch_opcode && not_identical_label != (uint32_t)-1) {
			|	jmp =>not_identical_label
		}
	} else if (Z_MODE(op2_addr) == IS_CONST_ZVAL && Z_TYPE_P(Z_ZV(op2_addr)) <= IS_TRUE) {
		zval *val = Z_ZV(op2_addr);

		|	cmp byte [FCARG1a + offsetof(zval, u1.v.type)], Z_TYPE_P(val)
		if (smart_branch_opcode) {
			if (opline->opcode != ZEND_CASE_STRICT
			 && opline->op1_type == IS_VAR && (op1_info & MAY_BE_REF)) {
				|	jne >8
				|	FREE_OP opline->op1_type, opline->op1, op1_info, 1, opline
				if (may_throw) {
					zend_jit_check_exception_undef_result(Dst, opline);
				}
				if (exit_addr && smart_branch_opcode == ZEND_JMPNZ) {
					|	jmp &exit_addr
				} else if (identical_label != (uint32_t)-1) {
					|	jmp =>identical_label
				} else {
					|	jmp >9
				}
				|8:
			} else if (exit_addr && smart_branch_opcode == ZEND_JMPNZ) {
				|	je &exit_addr
			} else if (identical_label != (uint32_t)-1) {
				|	je =>identical_label
			} else {
				|	je >9
			}
		} else {
			if (opline->opcode != ZEND_IS_NOT_IDENTICAL) {
				|	sete al
			} else {
				|	setne al
			}
			|	movzx eax, al
			|	lea eax, [eax + 2]
			|	SET_ZVAL_TYPE_INFO res_addr, eax
		}
		if (opline->opcode != ZEND_CASE_STRICT
		 && (opline->op1_type & (IS_VAR|IS_TMP_VAR)) &&
		    (op1_info & (MAY_BE_STRING|MAY_BE_ARRAY|MAY_BE_OBJECT|MAY_BE_RESOURCE|MAY_BE_REF))) {
			|	FREE_OP opline->op1_type, opline->op1, op1_info, 1, opline
			if (may_throw) {
				zend_jit_check_exception_undef_result(Dst, opline);
			}
		}
		if (smart_branch_opcode) {
			if (exit_addr) {
				if (smart_branch_opcode == ZEND_JMPZ) {
					|	jmp &exit_addr
				}
			} else if (not_identical_label != (uint32_t)-1) {
				|	jmp =>not_identical_label
			}
		}
	} else {
		if (opline->op1_type == IS_CONST) {
			|	LOAD_ZVAL_ADDR FCARG1a, op1_addr
		}
		if (opline->op2_type == IS_CONST) {
			|	LOAD_ZVAL_ADDR FCARG2a, op2_addr
		}
		|	EXT_CALL zend_is_identical, r0
			if ((opline->opcode != ZEND_CASE_STRICT &&
			     (opline->op1_type & (IS_VAR|IS_TMP_VAR)) &&
			     (op1_info & (MAY_BE_STRING|MAY_BE_ARRAY|MAY_BE_OBJECT|MAY_BE_RESOURCE|MAY_BE_REF))) ||
			    ((opline->op2_type & (IS_VAR|IS_TMP_VAR)) &&
			     (op2_info & (MAY_BE_STRING|MAY_BE_ARRAY|MAY_BE_OBJECT|MAY_BE_RESOURCE|MAY_BE_REF)))) {
				|	mov aword T1, r0 // save
				if (opline->opcode != ZEND_CASE_STRICT) {
					|	FREE_OP opline->op1_type, opline->op1, op1_info, 1, opline
				}
				|	FREE_OP opline->op2_type, opline->op2, op2_info, 1, opline
				if (may_throw) {
					zend_jit_check_exception_undef_result(Dst, opline);
				}
				|	mov r0, aword T1 // restore
			}
		if (smart_branch_opcode) {
			|	test al, al
			if (exit_addr) {
				if (smart_branch_opcode == ZEND_JMPNZ) {
					|	jnz &exit_addr
				} else {
					|	jz &exit_addr
				}
			} else if (not_identical_label != (uint32_t)-1) {
				|	jz =>not_identical_label
				if (identical_label != (uint32_t)-1) {
					|	jmp =>identical_label
				}
			} else if (identical_label != (uint32_t)-1) {
				|	jnz =>identical_label
			}
		} else {
			|	movzx eax, al
			if (opline->opcode != ZEND_IS_NOT_IDENTICAL) {
				|	lea eax, [eax + 2]
			} else {
				|	neg eax
				|	lea eax, [eax + 3]
			}
			|	SET_ZVAL_TYPE_INFO res_addr, eax
		}
	}

	|9:
	if (may_throw) {
		zend_jit_check_exception(Dst);
	}
	return 1;
}

static int zend_jit_bool_jmpznz(dasm_State **Dst, const zend_op *opline, uint32_t op1_info, zend_jit_addr op1_addr, zend_jit_addr res_addr, uint32_t target_label, uint32_t target_label2, int may_throw, zend_uchar branch_opcode, const void *exit_addr)
{
	uint32_t true_label = -1;
	uint32_t false_label = -1;
	bool set_bool = 0;
	bool set_bool_not = 0;
	bool set_delayed = 0;
	bool jmp_done = 0;

	if (branch_opcode == ZEND_BOOL) {
		set_bool = 1;
	} else if (branch_opcode == ZEND_BOOL_NOT) {
		set_bool = 1;
		set_bool_not = 1;
	} else if (branch_opcode == ZEND_JMPZ) {
		false_label = target_label;
	} else if (branch_opcode == ZEND_JMPNZ) {
		true_label = target_label;
	} else if (branch_opcode == ZEND_JMPZNZ) {
		true_label = target_label2;
		false_label = target_label;
	} else if (branch_opcode == ZEND_JMPZ_EX) {
		set_bool = 1;
		false_label = target_label;
	} else if (branch_opcode == ZEND_JMPNZ_EX) {
		set_bool = 1;
		true_label = target_label;
	} else {
		ZEND_UNREACHABLE();
	}

	if (Z_MODE(op1_addr) == IS_CONST_ZVAL) {
		if (zend_is_true(Z_ZV(op1_addr))) {
			/* Always TRUE */
			if (set_bool) {
				if (set_bool_not) {
					|	SET_ZVAL_TYPE_INFO res_addr, IS_FALSE
				} else {
					|	SET_ZVAL_TYPE_INFO res_addr, IS_TRUE
				}
			}
			if (true_label != (uint32_t)-1) {
				|	jmp =>true_label;
			}
		} else {
			/* Always FALSE */
			if (set_bool) {
				if (set_bool_not) {
					|	SET_ZVAL_TYPE_INFO res_addr, IS_TRUE
				} else {
					|	SET_ZVAL_TYPE_INFO res_addr, IS_FALSE
				}
			}
			if (false_label != (uint32_t)-1) {
				|	jmp =>false_label;
			}
		}
		return 1;
	}

	if (opline->op1_type == IS_CV && (op1_info & MAY_BE_REF)) {
		|	LOAD_ZVAL_ADDR FCARG1a, op1_addr
		|	ZVAL_DEREF FCARG1a, op1_info
		op1_addr = ZEND_ADDR_MEM_ZVAL(ZREG_FCARG1, 0);
	}

	if (op1_info & (MAY_BE_UNDEF|MAY_BE_NULL|MAY_BE_FALSE|MAY_BE_TRUE)) {
		if (!(op1_info & ((MAY_BE_UNDEF|MAY_BE_ANY)-MAY_BE_TRUE))) {
			/* Always TRUE */
			if (set_bool) {
				if (set_bool_not) {
					|	SET_ZVAL_TYPE_INFO res_addr, IS_FALSE
				} else {
					|	SET_ZVAL_TYPE_INFO res_addr, IS_TRUE
				}
			}
			if (true_label != (uint32_t)-1) {
				|	jmp =>true_label;
			}
		} else {
			if (!(op1_info & (MAY_BE_ANY-(MAY_BE_NULL|MAY_BE_FALSE)))) {
				/* Always FALSE */
				if (set_bool) {
					if (set_bool_not) {
						|	SET_ZVAL_TYPE_INFO res_addr, IS_TRUE
					} else {
						|	SET_ZVAL_TYPE_INFO res_addr, IS_FALSE
					}
				}
			} else {
				|	CMP_ZVAL_TYPE op1_addr, IS_TRUE
				if (op1_info & (MAY_BE_ANY-(MAY_BE_NULL|MAY_BE_FALSE|MAY_BE_TRUE))) {
				    if ((op1_info & MAY_BE_LONG) &&
				        !(op1_info & MAY_BE_UNDEF) &&
				        !set_bool) {
						if (exit_addr) {
							if (branch_opcode == ZEND_JMPNZ) {
								|	jl >9
							} else {
								|	jl &exit_addr
							}
						} else if (false_label != (uint32_t)-1) {
							|	jl =>false_label
						} else {
							|	jl >9
						}
						jmp_done = 1;
					} else {
						|	jg >2
					}
				}
				if (!(op1_info & MAY_BE_TRUE)) {
					/* It's FALSE */
					if (set_bool) {
						if (set_bool_not) {
							|	SET_ZVAL_TYPE_INFO res_addr, IS_TRUE
						} else {
							|	SET_ZVAL_TYPE_INFO res_addr, IS_FALSE
						}
					}
				} else {
					if (exit_addr) {
						if (set_bool) {
							|	jne >1
							|	SET_ZVAL_TYPE_INFO res_addr, IS_TRUE
							if (branch_opcode == ZEND_JMPNZ || branch_opcode == ZEND_JMPNZ_EX) {
								|	jmp &exit_addr
							} else {
								|	jmp >9
							}
							|1:
							|	SET_ZVAL_TYPE_INFO res_addr, IS_FALSE
							if (branch_opcode == ZEND_JMPZ || branch_opcode == ZEND_JMPZ_EX) {
								if (!(op1_info & (MAY_BE_UNDEF|MAY_BE_LONG))) {
									|	jne &exit_addr
								}
							}
						} else {
							if (branch_opcode == ZEND_JMPNZ || branch_opcode == ZEND_JMPNZ_EX) {
								|	je &exit_addr
							} else if (!(op1_info & (MAY_BE_UNDEF|MAY_BE_LONG))) {
								|	jne &exit_addr
							} else {
								|	je >9
							}
						}
					} else if (true_label != (uint32_t)-1 || false_label != (uint32_t)-1) {
						if (set_bool) {
							|	jne >1
							|	SET_ZVAL_TYPE_INFO res_addr, IS_TRUE
							if (true_label != (uint32_t)-1) {
								|	jmp =>true_label
							} else {
								|	jmp >9
							}
							|1:
							|	SET_ZVAL_TYPE_INFO res_addr, IS_FALSE
						} else {
							if (true_label != (uint32_t)-1) {
								|	je =>true_label
							} else if (!(op1_info & (MAY_BE_UNDEF|MAY_BE_LONG))) {
								|	jne =>false_label
								jmp_done = 1;
							} else {
								|	je >9
							}
						}
					} else if (set_bool) {
						|	sete al
						|	movzx eax, al
						if (set_bool_not) {
							|	neg eax
							|	add eax, 3
						} else {
							|	add eax, 2
						}
						if ((op1_info & MAY_BE_UNDEF) && (op1_info & MAY_BE_ANY)) {
							set_delayed = 1;
						} else {
							|	SET_ZVAL_TYPE_INFO res_addr, eax
						}
					}
				}
			}

			/* It's FALSE, but may be UNDEF */
			if (op1_info & MAY_BE_UNDEF) {
				if (op1_info & MAY_BE_ANY) {
					if (set_delayed) {
						|	CMP_ZVAL_TYPE op1_addr, IS_UNDEF
						|	SET_ZVAL_TYPE_INFO res_addr, eax
						|	jz >1
					} else {
						|	IF_ZVAL_TYPE op1_addr, IS_UNDEF, >1
					}
					|.cold_code
					|1:
				}
				|	mov FCARG1d, opline->op1.var
				|	SET_EX_OPLINE opline, r0
				|	EXT_CALL zend_jit_undefined_op_helper, r0

				if (may_throw) {
					if (!zend_jit_check_exception_undef_result(Dst, opline)) {
						return 0;
					}
				}

				if (exit_addr) {
					if (branch_opcode == ZEND_JMPZ || branch_opcode == ZEND_JMPZ_EX) {
						|	jmp &exit_addr
					}
				} else if (false_label != (uint32_t)-1) {
					|	jmp =>false_label
				}
				if (op1_info & MAY_BE_ANY) {
					if (exit_addr) {
						if (branch_opcode == ZEND_JMPNZ || branch_opcode == ZEND_JMPNZ_EX) {
							|	jmp >9
						}
					} else if (false_label == (uint32_t)-1) {
						|	jmp >9
					}
					|.code
				}
			}

			if (!jmp_done) {
				if (exit_addr) {
					if (branch_opcode == ZEND_JMPNZ || branch_opcode == ZEND_JMPNZ_EX) {
						if (op1_info & MAY_BE_LONG) {
							|	jmp >9
						}
					} else if (op1_info & MAY_BE_LONG) {
						|	jmp &exit_addr
					}
				} else if (false_label != (uint32_t)-1) {
					|	jmp =>false_label
				} else if ((op1_info & MAY_BE_LONG) || (op1_info & MAY_BE_ANY) == MAY_BE_DOUBLE) {
					|	jmp >9
				}
			}
		}
	}

	if (op1_info & MAY_BE_LONG) {
		|2:
		if (op1_info & (MAY_BE_ANY-(MAY_BE_NULL|MAY_BE_FALSE|MAY_BE_TRUE|MAY_BE_LONG))) {
			|	IF_NOT_ZVAL_TYPE op1_addr, IS_LONG, >2
		}
		if (Z_MODE(op1_addr) == IS_REG) {
			|	test Ra(Z_REG(op1_addr)), Ra(Z_REG(op1_addr))
		} else {
			|	LONG_OP_WITH_CONST, cmp, op1_addr, Z_L(0)
		}
		if (set_bool) {
			|	setne al
			|	movzx eax, al
			if (set_bool_not) {
				|	neg eax
				|	add eax, 3
			} else {
				|	lea eax, [eax + 2]
			}
			|	SET_ZVAL_TYPE_INFO res_addr, eax
		}
		if (exit_addr) {
			if (branch_opcode == ZEND_JMPNZ || branch_opcode == ZEND_JMPNZ_EX) {
				|	jne &exit_addr
			} else {
				|	je &exit_addr
			}
		} else if (true_label != (uint32_t)-1 || false_label != (uint32_t)-1) {
			if (true_label != (uint32_t)-1) {
				|	jne =>true_label
				if (false_label != (uint32_t)-1) {
					|	jmp =>false_label
				}
			} else {
				|	je =>false_label
			}
		}
	}

	if ((op1_info & MAY_BE_ANY) == MAY_BE_DOUBLE) {
		|2:
		if (CAN_USE_AVX()) {
			|	vxorps xmm0, xmm0, xmm0
		} else {
			|	xorps xmm0, xmm0
		}
		|	DOUBLE_CMP ZREG_XMM0, op1_addr

		if (set_bool) {
			if (exit_addr) {
				if (branch_opcode == ZEND_JMPNZ || branch_opcode == ZEND_JMPNZ_EX) {
					|	SET_ZVAL_TYPE_INFO res_addr, IS_TRUE
					|	jp &exit_addr
					|	jne &exit_addr
					|	SET_ZVAL_TYPE_INFO res_addr, IS_FALSE
				} else {
					|	jp >1
					|	SET_ZVAL_TYPE_INFO res_addr, IS_FALSE
					|	je &exit_addr
					|1:
					|	SET_ZVAL_TYPE_INFO res_addr, IS_TRUE
				}
			} else if (false_label != (uint32_t)-1) { // JMPZ_EX (p=>true, z=>false, false=>jmp)
				|	jp  >1
				|	SET_ZVAL_TYPE_INFO res_addr, IS_FALSE
				|	je  => false_label
				|1:
				|	SET_ZVAL_TYPE_INFO res_addr, IS_TRUE
			} else if (true_label != (uint32_t)-1) { // JMPNZ_EX (p=>true, z=>false, true=>jmp)
				|	SET_ZVAL_TYPE_INFO res_addr, IS_TRUE
				|	jp  => true_label
				|	jne  => true_label
				|	SET_ZVAL_TYPE_INFO res_addr, IS_FALSE
			} else if (set_bool_not) { // BOOL_NOT (p=>false, z=>true)
				|	mov eax, IS_FALSE
				|	jp >1
				|	jne >1
				|	mov eax, IS_TRUE
				|1:
				|	SET_ZVAL_TYPE_INFO res_addr, eax
			} else { // BOOL (p=>true, z=>false)
				|	mov eax, IS_TRUE
				|	jp >1
				|	jne >1
				|	mov eax, IS_FALSE
				|1:
				|	SET_ZVAL_TYPE_INFO res_addr, eax
			}
		} else {
			if (exit_addr) {
				if (branch_opcode == ZEND_JMPNZ || branch_opcode == ZEND_JMPNZ_EX) {
					|	jp &exit_addr
					|	jne &exit_addr
					|1:
				} else {
					|	jp >1
					|	je &exit_addr
					|1:
				}
			} else {
				ZEND_ASSERT(true_label != (uint32_t)-1 || false_label != (uint32_t)-1);
				if (false_label != (uint32_t)-1 ) {
					|	jp  >1
					|	je  => false_label
					|1:
					if (true_label != (uint32_t)-1) {
						|	jmp =>true_label
					}
				} else {
					|	jp  => true_label
					|	jne  => true_label
				}
			}
		}
	} else if (op1_info & (MAY_BE_ANY - (MAY_BE_NULL|MAY_BE_FALSE|MAY_BE_TRUE|MAY_BE_LONG))) {
		if (op1_info & (MAY_BE_UNDEF|MAY_BE_NULL|MAY_BE_FALSE|MAY_BE_TRUE|MAY_BE_LONG)) {
			|.cold_code
			|2:
		}
		if (Z_REG(op1_addr) != ZREG_FCARG1 || Z_OFFSET(op1_addr) != 0) {
			|	LOAD_ZVAL_ADDR FCARG1a, op1_addr
		}
		|	SET_EX_OPLINE opline, r0
		|	EXT_CALL zend_is_true, r0

		if ((opline->op1_type & (IS_VAR|IS_TMP_VAR)) &&
			(op1_info & (MAY_BE_STRING|MAY_BE_ARRAY|MAY_BE_OBJECT|MAY_BE_RESOURCE))) {
			op1_addr = ZEND_ADDR_MEM_ZVAL(ZREG_FP, opline->op1.var);

			if (op1_info & ((MAY_BE_ANY|MAY_BE_UNDEF)-(MAY_BE_OBJECT|MAY_BE_RESOURCE))) {
				|	IF_NOT_ZVAL_REFCOUNTED op1_addr, >3
			}
			|	GET_ZVAL_PTR FCARG1a, op1_addr
			|	GC_DELREF FCARG1a
			|	jnz >3
			|	mov aword T1, r0 // save
			|	ZVAL_DTOR_FUNC op1_info, opline
			|	mov r0, aword T1 // restore
			|3:
		}
		if (may_throw) {
			|	MEM_CMP_ZTS aword, executor_globals, exception, 0, r1
			|	jne ->exception_handler_undef
		}

		if (set_bool) {
			if (set_bool_not) {
				|	neg eax
				|	add eax, 3
			} else {
				|	add eax, 2
			}
			|	SET_ZVAL_TYPE_INFO res_addr, eax
			if (exit_addr) {
				|	CMP_ZVAL_TYPE res_addr, IS_FALSE
				if (branch_opcode == ZEND_JMPNZ || branch_opcode == ZEND_JMPNZ_EX) {
					|	jne &exit_addr
				} else {
					|	je &exit_addr
				}
			} else if (true_label != (uint32_t)-1 || false_label != (uint32_t)-1) {
				|	CMP_ZVAL_TYPE res_addr, IS_FALSE
				if (true_label != (uint32_t)-1) {
					|	jne =>true_label
					if (false_label != (uint32_t)-1) {
						|	jmp =>false_label
					} else if (op1_info & (MAY_BE_UNDEF|MAY_BE_NULL|MAY_BE_FALSE|MAY_BE_TRUE|MAY_BE_LONG)) {
						|	jmp >9
					}
				} else {
					|	je =>false_label
				}
			}
			if (op1_info & (MAY_BE_UNDEF|MAY_BE_NULL|MAY_BE_FALSE|MAY_BE_TRUE|MAY_BE_LONG)) {
				|	jmp >9
				|.code
			}
		} else {
			|	test r0, r0
			if (exit_addr) {
				if (branch_opcode == ZEND_JMPNZ || branch_opcode == ZEND_JMPNZ_EX) {
					|	jne &exit_addr
					if (op1_info & (MAY_BE_UNDEF|MAY_BE_NULL|MAY_BE_FALSE|MAY_BE_TRUE|MAY_BE_LONG)) {
						|	jmp >9
					}
				} else {
					|	je &exit_addr
					if (op1_info & (MAY_BE_UNDEF|MAY_BE_NULL|MAY_BE_FALSE|MAY_BE_TRUE|MAY_BE_LONG)) {
						|	jmp >9
					}
				}
			} else if (true_label != (uint32_t)-1) {
				|	jne =>true_label
				if (false_label != (uint32_t)-1) {
					|	jmp =>false_label
				} else if (op1_info & (MAY_BE_UNDEF|MAY_BE_NULL|MAY_BE_FALSE|MAY_BE_TRUE|MAY_BE_LONG)) {
					|	jmp >9
				}
			} else {
				|	je =>false_label
				if (op1_info & (MAY_BE_UNDEF|MAY_BE_NULL|MAY_BE_FALSE|MAY_BE_TRUE|MAY_BE_LONG)) {
					|	jmp >9
				}
			}

			if (op1_info & (MAY_BE_UNDEF|MAY_BE_NULL|MAY_BE_FALSE|MAY_BE_TRUE|MAY_BE_LONG)) {
				|.code
			}
		}
	}

	|9:

	return 1;
}

static int zend_jit_qm_assign(dasm_State **Dst, const zend_op *opline, uint32_t op1_info, zend_jit_addr op1_addr, zend_jit_addr op1_def_addr, uint32_t res_use_info, uint32_t res_info, zend_jit_addr res_addr)
{
	if (op1_addr != op1_def_addr) {
		if (!zend_jit_update_regs(Dst, opline->op1.var, op1_addr, op1_def_addr, op1_info)) {
			return 0;
		}
		if (Z_MODE(op1_def_addr) == IS_REG && Z_MODE(op1_addr) != IS_REG) {
			op1_addr = op1_def_addr;
		}
	}

	if (!zend_jit_simple_assign(Dst, opline, res_addr, res_use_info, res_info, opline->op1_type, op1_addr, op1_info, 0, 0, 0)) {
		return 0;
	}
	if (!zend_jit_store_var_if_necessary(Dst, opline->result.var, res_addr, res_info)) {
		return 0;
	}
	if (op1_info & MAY_BE_UNDEF) {
		zend_jit_check_exception(Dst);
	}
	return 1;
}

static int zend_jit_assign(dasm_State **Dst, const zend_op *opline, uint32_t op1_info, zend_jit_addr op1_use_addr, uint32_t op1_def_info, zend_jit_addr op1_addr, uint32_t op2_info, zend_jit_addr op2_addr, zend_jit_addr op2_def_addr, uint32_t res_info, zend_jit_addr res_addr, int may_throw)
{
	ZEND_ASSERT(opline->op1_type == IS_CV);

	if (op2_addr != op2_def_addr) {
		if (!zend_jit_update_regs(Dst, opline->op2.var, op2_addr, op2_def_addr, op2_info)) {
			return 0;
		}
		if (Z_MODE(op2_def_addr) == IS_REG && Z_MODE(op2_addr) != IS_REG) {
			op2_addr = op2_def_addr;
		}
	}

	if (Z_MODE(op1_addr) != IS_REG
	 && Z_MODE(op1_use_addr) == IS_REG
	 && !Z_LOAD(op1_use_addr)
	 && !Z_STORE(op1_use_addr)) {
		/* Force type update */
		op1_info |= MAY_BE_UNDEF;
	}
	if (!zend_jit_assign_to_variable(Dst, opline, op1_use_addr, op1_addr, op1_info, op1_def_info, opline->op2_type, op2_addr, op2_info, res_addr,
			may_throw)) {
		return 0;
	}
	if (!zend_jit_store_var_if_necessary_ex(Dst, opline->op1.var, op1_addr, op1_def_info, op1_use_addr, op1_info)) {
		return 0;
	}
	if (opline->result_type != IS_UNUSED) {
		if (!zend_jit_store_var_if_necessary(Dst, opline->result.var, res_addr, res_info)) {
			return 0;
		}
	}

	return 1;
}

/* copy of hidden zend_closure */
typedef struct _zend_closure {
	zend_object       std;
	zend_function     func;
	zval              this_ptr;
	zend_class_entry *called_scope;
	zif_handler       orig_internal_handler;
} zend_closure;

static int zend_jit_stack_check(dasm_State **Dst, const zend_op *opline, uint32_t used_stack)
{
	int32_t exit_point = zend_jit_trace_get_exit_point(opline, ZEND_JIT_EXIT_TO_VM);
	const void *exit_addr = zend_jit_trace_get_exit_addr(exit_point);

	if (!exit_addr) {
		return 0;
	}

	|	// Check Stack Overflow
	|	MEM_LOAD_ZTS r1, aword, executor_globals, vm_stack_end, r0
	|	MEM_LOAD_OP_ZTS sub, r1, aword, executor_globals, vm_stack_top, r0
	|	cmp r1, used_stack
	|	jb &exit_addr

	return 1;
}

static int zend_jit_push_call_frame(dasm_State **Dst, const zend_op *opline, const zend_op_array *op_array, zend_function *func, bool is_closure, bool delayed_fetch_this, int checked_stack)
{
	uint32_t used_stack;
	bool stack_check = 1;

	if (func) {
		used_stack = zend_vm_calc_used_stack(opline->extended_value, func);
		if ((int)used_stack <= checked_stack) {
			stack_check = 0;
		}
	} else {
		used_stack = (ZEND_CALL_FRAME_SLOT + opline->extended_value) * sizeof(zval);

		|	// if (EXPECTED(ZEND_USER_CODE(func->type))) {
		if (!is_closure) {
			|	test byte [r0 + offsetof(zend_function, type)], 1
			|	mov FCARG1a, used_stack
			|	jnz >1
		} else {
			|	mov FCARG1a, used_stack
		}
		|	// used_stack += (func->op_array.last_var + func->op_array.T - MIN(func->op_array.num_args, num_args)) * sizeof(zval);
		|	mov edx, opline->extended_value
		if (!is_closure) {
			|	cmp edx, dword [r0 + offsetof(zend_function, op_array.num_args)]
			|	cmova edx, dword [r0 + offsetof(zend_function, op_array.num_args)]
			|	sub edx, dword [r0 + offsetof(zend_function, op_array.last_var)]
			|	sub edx, dword [r0 + offsetof(zend_function, op_array.T)]
		} else {
			|	cmp edx, dword [r0 + offsetof(zend_closure, func.op_array.num_args)]
			|	cmova edx, dword [r0 + offsetof(zend_closure, func.op_array.num_args)]
			|	sub edx, dword [r0 + offsetof(zend_closure, func.op_array.last_var)]
			|	sub edx, dword [r0 + offsetof(zend_closure, func.op_array.T)]
		}
		|	shl edx, 4
		|.if X64
			|	movsxd r2, edx
		|.endif
		|	sub FCARG1a, r2
		|1:
	}

	zend_jit_start_reuse_ip();

	|	// if (UNEXPECTED(used_stack > (size_t)(((char*)EG(vm_stack_end)) - (char*)call))) {
	|	MEM_LOAD_ZTS RX, aword, executor_globals, vm_stack_top, RX

	if (stack_check) {
		|	// Check Stack Overflow
		|	MEM_LOAD_ZTS r2, aword, executor_globals, vm_stack_end, r2
		|	sub r2, RX
		if (func) {
			|	cmp r2, used_stack
		} else {
			|	cmp r2, FCARG1a
		}

		if (JIT_G(trigger) == ZEND_JIT_ON_HOT_TRACE) {
			int32_t exit_point = zend_jit_trace_get_exit_point(opline, ZEND_JIT_EXIT_TO_VM);
			const void *exit_addr = zend_jit_trace_get_exit_addr(exit_point);

			if (!exit_addr) {
				return 0;
			}

			|	jb &exit_addr
		} else {
			|	jb >1
			|	// EG(vm_stack_top) = (zval*)((char*)call + used_stack);
			|.cold_code
			|1:
			if (func) {
				|	mov FCARG1d, used_stack
			}
#ifdef _WIN32
			if (0) {
#else
			if (opline->opcode == ZEND_INIT_FCALL && func && func->type == ZEND_INTERNAL_FUNCTION) {
#endif
				|	SET_EX_OPLINE opline, r0
				|	EXT_CALL zend_jit_int_extend_stack_helper, r0
			} else {
				if (!is_closure) {
					if (func
					 && op_array == &func->op_array
					 && (func->op_array.fn_flags & ZEND_ACC_IMMUTABLE)
					 && (sizeof(void*) != 8 || IS_SIGNED_32BIT(func))) {
						|	LOAD_ADDR FCARG2a, func
					} else {
						|	mov FCARG2a, r0
					}
				} else {
					|	lea FCARG2a, aword [r0 + offsetof(zend_closure, func)]
				}
				|	SET_EX_OPLINE opline, r0
				|	EXT_CALL zend_jit_extend_stack_helper, r0
			}
			|	mov RX, r0
			|	jmp >1
			|.code
		}
	}

	if (func) {
		|	MEM_UPDATE_ZTS add, aword, executor_globals, vm_stack_top, used_stack, r2
	} else {
		|	MEM_UPDATE_ZTS add, aword, executor_globals, vm_stack_top, FCARG1a, r2
	}
	|	// zend_vm_init_call_frame(call, call_info, func, num_args, called_scope, object);
	if (JIT_G(trigger) != ZEND_JIT_ON_HOT_TRACE || opline->opcode != ZEND_INIT_METHOD_CALL) {
		|	// ZEND_SET_CALL_INFO(call, 0, call_info);
		|	mov dword EX:RX->This.u1.type_info, (IS_UNDEF | ZEND_CALL_NESTED_FUNCTION)
	}
#ifdef _WIN32
	if (0) {
#else
	if (opline->opcode == ZEND_INIT_FCALL && func && func->type == ZEND_INTERNAL_FUNCTION) {
#endif
		|	// call->func = func;
		|1:
		|	ADDR_STORE aword EX:RX->func, func, r1
	} else {
		if (!is_closure) {
			|	// call->func = func;
			if (func
			 && op_array == &func->op_array
			 && (func->op_array.fn_flags & ZEND_ACC_IMMUTABLE)
			 && (sizeof(void*) != 8 || IS_SIGNED_32BIT(func))) {
				|	ADDR_STORE aword EX:RX->func, func, r1
			} else {
				|	mov aword EX:RX->func, r0
			}
		} else {
			|	// call->func = &closure->func;
			|	lea r1, aword [r0 + offsetof(zend_closure, func)]
			|	mov aword EX:RX->func, r1
		}
		|1:
	}
	if (opline->opcode == ZEND_INIT_METHOD_CALL) {
		|	// Z_PTR(call->This) = obj;
		|	mov r1, aword T1
		|	mov aword EX:RX->This.value.ptr, r1
	    if (opline->op1_type == IS_UNUSED || delayed_fetch_this) {
			|	// call->call_info |= ZEND_CALL_HAS_THIS;
			if (JIT_G(trigger) == ZEND_JIT_ON_HOT_TRACE) {
				|	mov dword EX:RX->This.u1.type_info, ZEND_CALL_HAS_THIS
			} else {
				|	or dword EX:RX->This.u1.type_info, ZEND_CALL_HAS_THIS
			}
	    } else {
			if (opline->op1_type == IS_CV) {
				|	// GC_ADDREF(obj);
				|	add dword [r1], 1
			}
			|	// call->call_info |= ZEND_CALL_HAS_THIS | ZEND_CALL_RELEASE_THIS;
			if (JIT_G(trigger) == ZEND_JIT_ON_HOT_TRACE) {
				|	mov dword EX:RX->This.u1.type_info, (ZEND_CALL_HAS_THIS | ZEND_CALL_RELEASE_THIS)
			} else {
				|	or dword EX:RX->This.u1.type_info, (ZEND_CALL_HAS_THIS | ZEND_CALL_RELEASE_THIS)
			}
	    }
	} else if (!is_closure) {
		|	// Z_CE(call->This) = called_scope;
		|	mov aword EX:RX->This.value.ptr, 0
	} else {
		if (opline->op2_type == IS_CV) {
			|	// GC_ADDREF(closure);
			|	add dword [r0], 1
		}
		|	//	object_or_called_scope = closure->called_scope;
		|	mov r1, aword [r0 + offsetof(zend_closure, called_scope)]
		|	mov aword EX:RX->This.value.ptr, r1
		|	// call_info = ZEND_CALL_NESTED_FUNCTION | ZEND_CALL_DYNAMIC | ZEND_CALL_CLOSURE |
		|	//	(closure->func->common.fn_flags & ZEND_ACC_FAKE_CLOSURE);
		|	mov edx, dword [r0 + offsetof(zend_closure, func.common.fn_flags)]
		|	and edx, ZEND_ACC_FAKE_CLOSURE
		|	or edx, (ZEND_CALL_NESTED_FUNCTION | ZEND_CALL_DYNAMIC | ZEND_CALL_CLOSURE)
		|	//	if (Z_TYPE(closure->this_ptr) != IS_UNDEF) {
		|	cmp byte [r0 + offsetof(zend_closure, this_ptr.u1.v.type)], IS_UNDEF
		|	jz >1
		|	//	call_info |= ZEND_CALL_HAS_THIS;
		|	or edx, ZEND_CALL_HAS_THIS
		|	//	object_or_called_scope = Z_OBJ(closure->this_ptr);
		|	mov r1, aword [r0 + offsetof(zend_closure, this_ptr.value.ptr)]
	    |1:
		|	// ZEND_SET_CALL_INFO(call, 0, call_info);
		|	or dword EX:RX->This.u1.type_info, edx
		|	// Z_PTR(call->This) = object_or_called_scope;
		|	mov aword EX:RX->This.value.ptr, r1
		|	cmp aword [r0 + offsetof(zend_closure, func.op_array.run_time_cache__ptr)], 0
		|	jnz >1
		|	lea FCARG1a, aword [r0 + offsetof(zend_closure, func)]
		|	EXT_CALL zend_jit_init_func_run_time_cache_helper, r0
		|1:
	}
	|	// ZEND_CALL_NUM_ARGS(call) = num_args;
	|	mov dword EX:RX->This.u2.num_args, opline->extended_value
	return 1;
}

static int zend_jit_init_fcall_guard(dasm_State **Dst, uint32_t level, const zend_function *func, const zend_op *to_opline)
{
	int32_t exit_point;
	const void *exit_addr;

	if (func->type == ZEND_INTERNAL_FUNCTION) {
#ifdef ZEND_WIN32
		// TODO: ASLR may cause different addresses in different workers ???
		return 0;
#endif
	} else if (func->type == ZEND_USER_FUNCTION) {
		if (!zend_accel_in_shm(func->op_array.opcodes)) {
			/* op_array and op_array->opcodes are not persistent. We can't link. */
			return 0;
		}
	} else {
		ZEND_UNREACHABLE();
		return 0;
	}

	exit_point = zend_jit_trace_get_exit_point(to_opline, ZEND_JIT_EXIT_POLYMORPHISM);
	exit_addr = zend_jit_trace_get_exit_addr(exit_point);
	if (!exit_addr) {
		return 0;
	}

	|	// call = EX(call);
	|	mov r1, EX->call
	while (level > 0) {
		|	mov r1, EX:r1->prev_execute_data
		level--;
	}

	if (func->type == ZEND_USER_FUNCTION &&
	    (!(func->common.fn_flags & ZEND_ACC_IMMUTABLE) ||
	     (func->common.fn_flags & ZEND_ACC_CLOSURE) ||
	     !func->common.function_name)) {
		const zend_op *opcodes = func->op_array.opcodes;

		|	mov r1, aword EX:r1->func
		|   .if X64
		||		if (!IS_SIGNED_32BIT(opcodes)) {
		|			mov64 r2, ((ptrdiff_t)opcodes)
		|			cmp aword [r1 + offsetof(zend_op_array, opcodes)], r2
		||		} else {
		|			cmp aword [r1 + offsetof(zend_op_array, opcodes)], opcodes
		||		}
		|	.else
		|		cmp aword [r1 + offsetof(zend_op_array, opcodes)], opcodes
		|	.endif
		|	jne &exit_addr
	} else {
		|   .if X64
		||		if (!IS_SIGNED_32BIT(func)) {
		|			mov64 r2, ((ptrdiff_t)func)
		|			cmp aword EX:r1->func, r2
		||		} else {
		|			cmp aword EX:r1->func, func
		||		}
		|	.else
		|		cmp aword EX:r1->func, func
		|	.endif
		|	jne &exit_addr
	}

	return 1;
}

static int zend_jit_init_fcall(dasm_State **Dst, const zend_op *opline, uint32_t b, const zend_op_array *op_array, zend_ssa *ssa, const zend_ssa_op *ssa_op, int call_level, zend_jit_trace_rec *trace, int checked_stack)
{
	zend_func_info *info = ZEND_FUNC_INFO(op_array);
	zend_call_info *call_info = NULL;
	zend_function *func = NULL;

	if (delayed_call_chain) {
		if (!zend_jit_save_call_chain(Dst, delayed_call_level)) {
			return 0;
		}
	}

	if (info) {
		call_info = info->callee_info;
		while (call_info && call_info->caller_init_opline != opline) {
			call_info = call_info->next_callee;
		}
		if (call_info && call_info->callee_func && !call_info->is_prototype) {
			func = call_info->callee_func;
		}
	}

	if (!func
	 && trace
	 && trace->op == ZEND_JIT_TRACE_INIT_CALL) {
#ifdef _WIN32
		/* ASLR */
		if (trace->func->type != ZEND_INTERNAL_FUNCTION) {
			func = (zend_function*)trace->func;
		}
#else
		func = (zend_function*)trace->func;
#endif
	}

#ifdef _WIN32
	if (0) {
#else
	if (opline->opcode == ZEND_INIT_FCALL
	 && func
	 && func->type == ZEND_INTERNAL_FUNCTION) {
#endif
		/* load constant address later */
	} else if (func && op_array == &func->op_array) {
		/* recursive call */
		if (!(func->op_array.fn_flags & ZEND_ACC_IMMUTABLE) ||
		    (sizeof(void*) == 8 && !IS_SIGNED_32BIT(func))) {
			|	mov r0, EX->func
		}
	} else {
		|	// if (CACHED_PTR(opline->result.num))
		|	mov r2, EX->run_time_cache
		|	mov r0, aword [r2 + opline->result.num]
		|	test r0, r0
		|	jz >1
		|.cold_code
		|1:
		if (opline->opcode == ZEND_INIT_FCALL
		 && func
		 && func->type == ZEND_USER_FUNCTION
		 && (func->op_array.fn_flags & ZEND_ACC_IMMUTABLE)) {
			|	LOAD_ADDR FCARG1a, func
			|	mov aword [r2 + opline->result.num], FCARG1a
			|	EXT_CALL zend_jit_init_func_run_time_cache_helper, r0
			|	jmp >3
		} else {
			zval *zv = RT_CONSTANT(opline, opline->op2);

			if (opline->opcode == ZEND_INIT_FCALL) {
				|	LOAD_ADDR FCARG1a, Z_STR_P(zv);
				|	lea FCARG2a, aword [r2 + opline->result.num]
				|	EXT_CALL zend_jit_find_func_helper, r0
			} else if (opline->opcode == ZEND_INIT_FCALL_BY_NAME) {
				|	LOAD_ADDR FCARG1a, Z_STR_P(zv + 1);
				|	lea FCARG2a, aword [r2 + opline->result.num]
				|	EXT_CALL zend_jit_find_func_helper, r0
			} else if (opline->opcode == ZEND_INIT_NS_FCALL_BY_NAME) {
				|	LOAD_ADDR FCARG1a, zv;
				|	lea FCARG2a, aword [r2 + opline->result.num]
				|	EXT_CALL zend_jit_find_ns_func_helper, r0
			} else {
				ZEND_UNREACHABLE();
			}
			if (JIT_G(trigger) == ZEND_JIT_ON_HOT_TRACE) {
				int32_t exit_point = zend_jit_trace_get_exit_point(opline, 0);
				const void *exit_addr = zend_jit_trace_get_exit_addr(exit_point);

				if (!exit_addr) {
					return 0;
				}

				if (!func || opline->opcode == ZEND_INIT_FCALL) {
					|	test r0, r0
					|	jnz >3
				} else if (func->type == ZEND_USER_FUNCTION
					 && !(func->common.fn_flags & ZEND_ACC_IMMUTABLE)) {
					const zend_op *opcodes = func->op_array.opcodes;

					|   .if X64
					||		if (!IS_SIGNED_32BIT(opcodes)) {
					|			mov64 r1, ((ptrdiff_t)opcodes)
					|			cmp aword [r0 + offsetof(zend_op_array, opcodes)], r1
					||		} else {
					|			cmp aword [r0 + offsetof(zend_op_array, opcodes)], opcodes
					||		}
					|	.else
					|		cmp aword [r0 + offsetof(zend_op_array, opcodes)], opcodes
					|	.endif
					|	jz >3
				} else {
					|   .if X64
					||		if (!IS_SIGNED_32BIT(func)) {
					|			mov64 r1, ((ptrdiff_t)func)
					|			cmp r0, r1
					||		} else {
					|			cmp r0, func
					||		}
					|	.else
					|		cmp r0, func
					|	.endif
					|	jz >3
				}
				|	jmp &exit_addr
			} else {
				|	test r0, r0
				|	jnz >3
				|	// SAVE_OPLINE();
				|	SET_EX_OPLINE opline, r0
				|	jmp ->undefined_function
			}
		}
		|.code
		|3:
	}

	if (!zend_jit_push_call_frame(Dst, opline, op_array, func, 0, 0, checked_stack)) {
		return 0;
	}

	if (zend_jit_needs_call_chain(call_info, b, op_array, ssa, ssa_op, opline, call_level, trace)) {
		if (!zend_jit_save_call_chain(Dst, call_level)) {
			return 0;
		}
	} else {
		delayed_call_chain = 1;
		delayed_call_level = call_level;
	}

	return 1;
}

static int zend_jit_init_method_call(dasm_State          **Dst,
                                     const zend_op        *opline,
                                     uint32_t              b,
                                     const zend_op_array  *op_array,
                                     zend_ssa             *ssa,
                                     const zend_ssa_op    *ssa_op,
                                     int                   call_level,
                                     uint32_t              op1_info,
                                     zend_jit_addr         op1_addr,
                                     zend_class_entry     *ce,
                                     bool                  ce_is_instanceof,
                                     bool                  on_this,
                                     bool                  delayed_fetch_this,
                                     zend_class_entry     *trace_ce,
                                     zend_jit_trace_rec   *trace,
                                     int                   checked_stack,
                                     bool                  polymorphic_side_trace)
{
	zend_func_info *info = ZEND_FUNC_INFO(op_array);
	zend_call_info *call_info = NULL;
	zend_function *func = NULL;
	zval *function_name;

	ZEND_ASSERT(opline->op2_type == IS_CONST);
	ZEND_ASSERT(op1_info & MAY_BE_OBJECT);

	function_name = RT_CONSTANT(opline, opline->op2);

	if (info) {
		call_info = info->callee_info;
		while (call_info && call_info->caller_init_opline != opline) {
			call_info = call_info->next_callee;
		}
		if (call_info && call_info->callee_func && !call_info->is_prototype) {
			func = call_info->callee_func;
		}
	}

	if (polymorphic_side_trace) {
		/* function is passed in r0 from parent_trace */
	} else {
		if (on_this) {
			zend_jit_addr this_addr = ZEND_ADDR_MEM_ZVAL(ZREG_FP, offsetof(zend_execute_data, This));

			|	GET_ZVAL_PTR FCARG1a, this_addr
		} else {
		    if (op1_info & MAY_BE_REF) {
				if (opline->op1_type == IS_CV) {
					if (Z_REG(op1_addr) != ZREG_FCARG1 || Z_OFFSET(op1_addr) != 0) {
						|	LOAD_ZVAL_ADDR FCARG1a, op1_addr
					}
					|	ZVAL_DEREF FCARG1a, op1_info
					op1_addr = ZEND_ADDR_MEM_ZVAL(ZREG_FCARG1, 0);
				} else {
					/* Hack: Convert reference to regular value to simplify JIT code */
					ZEND_ASSERT(Z_REG(op1_addr) == ZREG_FP);
					|	IF_NOT_ZVAL_TYPE op1_addr, IS_REFERENCE, >1
					|	LOAD_ZVAL_ADDR FCARG1a, op1_addr
					|	EXT_CALL zend_jit_unref_helper, r0
					|1:
				}
			}
			if (op1_info & ((MAY_BE_UNDEF|MAY_BE_ANY)- MAY_BE_OBJECT)) {
				if (JIT_G(trigger) == ZEND_JIT_ON_HOT_TRACE) {
					int32_t exit_point = zend_jit_trace_get_exit_point(opline, ZEND_JIT_EXIT_TO_VM);
					const void *exit_addr = zend_jit_trace_get_exit_addr(exit_point);

					if (!exit_addr) {
						return 0;
					}
					|	IF_NOT_ZVAL_TYPE op1_addr, IS_OBJECT, &exit_addr
				} else {
					|	IF_NOT_ZVAL_TYPE op1_addr, IS_OBJECT, >1
					|.cold_code
					|1:
					if (Z_REG(op1_addr) != ZREG_FCARG1 || Z_OFFSET(op1_addr) != 0) {
						|	LOAD_ZVAL_ADDR FCARG1a, op1_addr
					}
					|	SET_EX_OPLINE opline, r0
					if ((opline->op1_type & (IS_VAR|IS_TMP_VAR)) && !delayed_fetch_this) {
						|	EXT_CALL zend_jit_invalid_method_call_tmp, r0
					} else {
						|	EXT_CALL zend_jit_invalid_method_call, r0
					}
					|	jmp ->exception_handler
					|.code
				}
			}
			|	GET_ZVAL_PTR FCARG1a, op1_addr
		}

		if (delayed_call_chain) {
			if (!zend_jit_save_call_chain(Dst, delayed_call_level)) {
				return 0;
			}
		}

		|	mov aword T1, FCARG1a // save

		if (func) {
			|	// fbc = CACHED_PTR(opline->result.num + sizeof(void*));
			|	mov r0, EX->run_time_cache
			|	mov r0, aword [r0 + opline->result.num + sizeof(void*)]
			|	test r0, r0
			|	jz >1
		} else {
			|	// if (CACHED_PTR(opline->result.num) == obj->ce)) {
			|	mov r0, EX->run_time_cache
			|	mov r2, aword [r0 + opline->result.num]
			|	cmp r2, [FCARG1a + offsetof(zend_object, ce)]
			|	jnz >1
			|	// fbc = CACHED_PTR(opline->result.num + sizeof(void*));
			|	mov r0, aword [r0 + opline->result.num + sizeof(void*)]
		}

		|.cold_code
		|1:
		|	LOAD_ADDR FCARG2a, function_name
		|.if X64
		|	lea CARG3, aword T1
		|.else
		|	lea r0, aword T1
		|	sub r4, 12
		|	push r0
		|.endif
		|	SET_EX_OPLINE opline, r0
		if ((opline->op1_type & (IS_VAR|IS_TMP_VAR)) && !delayed_fetch_this) {
			|	EXT_CALL zend_jit_find_method_tmp_helper, r0
		} else {
			|	EXT_CALL zend_jit_find_method_helper, r0
		}
		|.if not(X64)
		|	add r4, 12
		|.endif
		|	test r0, r0
		|	jnz >2
		|	jmp ->exception_handler
		|.code
		|2:
	}

	if (!func
	 && trace
	 && trace->op == ZEND_JIT_TRACE_INIT_CALL
	 && trace->func
#ifdef _WIN32
	 && trace->func->type != ZEND_INTERNAL_FUNCTION
#endif
	) {
		int32_t exit_point;
		const void *exit_addr;

		exit_point = zend_jit_trace_get_exit_point(opline, ZEND_JIT_EXIT_METHOD_CALL);
		exit_addr = zend_jit_trace_get_exit_addr(exit_point);
		if (!exit_addr) {
			return 0;
		}

		func = (zend_function*)trace->func;

		if (func->type == ZEND_USER_FUNCTION &&
		    (!(func->common.fn_flags & ZEND_ACC_IMMUTABLE) ||
		     (func->common.fn_flags & ZEND_ACC_CLOSURE) ||
		     !func->common.function_name)) {
			const zend_op *opcodes = func->op_array.opcodes;

			|   .if X64
			||		if (!IS_SIGNED_32BIT(opcodes)) {
			|			mov64 r1, ((ptrdiff_t)opcodes)
			|			cmp aword [r0 + offsetof(zend_op_array, opcodes)], r1
			||		} else {
			|			cmp aword [r0 + offsetof(zend_op_array, opcodes)], opcodes
			||		}
			|	.else
			|		cmp aword [r0 + offsetof(zend_op_array, opcodes)], opcodes
			|	.endif
			|	jne &exit_addr
		} else {
			|   .if X64
			||		if (!IS_SIGNED_32BIT(func)) {
			|			mov64 r1, ((ptrdiff_t)func)
			|			cmp r0, r1
			||		} else {
			|			cmp r0, func
			||		}
			|	.else
			|		cmp r0, func
			|	.endif
			|	jne &exit_addr
		}
	}

	if (!func) {
		|	// if (fbc->common.fn_flags & ZEND_ACC_STATIC) {
		|	test dword [r0 + offsetof(zend_function, common.fn_flags)], ZEND_ACC_STATIC
		|	jnz >1
		|.cold_code
		|1:
	}

	if (!func || (func->common.fn_flags & ZEND_ACC_STATIC) != 0) {
		|	mov FCARG1a, aword T1 // restore
		|	mov FCARG2a, r0
		|.if X64
		|	mov CARG3d, opline->extended_value
		|.else
		|	sub r4, 12
		|	push opline->extended_value
		|.endif
		if ((opline->op1_type & (IS_VAR|IS_TMP_VAR)) && !delayed_fetch_this) {
			|	EXT_CALL zend_jit_push_static_metod_call_frame_tmp, r0
		} else {
			|	EXT_CALL zend_jit_push_static_metod_call_frame, r0
		}
		|.if not(X64)
		|	add r4, 12
		|.endif
		if ((opline->op1_type & (IS_VAR|IS_TMP_VAR) && !delayed_fetch_this)) {
			|	test r0, r0
			|	jz ->exception_handler
		}
		|	mov RX, r0
	}

	if (!func) {
		|	jmp >9
		|.code
	}

	if (!func || (func->common.fn_flags & ZEND_ACC_STATIC) == 0) {
		if (!zend_jit_push_call_frame(Dst, opline, NULL, func, 0, delayed_fetch_this, checked_stack)) {
			return 0;
		}
	}

	if (!func) {
		|9:
	}
	zend_jit_start_reuse_ip();

	if (zend_jit_needs_call_chain(call_info, b, op_array, ssa, ssa_op, opline, call_level, trace)) {
		if (!zend_jit_save_call_chain(Dst, call_level)) {
			return 0;
		}
	} else {
		delayed_call_chain = 1;
		delayed_call_level = call_level;
	}

	return 1;
}

static int zend_jit_init_closure_call(dasm_State          **Dst,
                                      const zend_op        *opline,
                                      uint32_t              b,
                                      const zend_op_array  *op_array,
                                      zend_ssa             *ssa,
                                      const zend_ssa_op    *ssa_op,
                                      int                   call_level,
                                      zend_jit_trace_rec   *trace,
                                      int                   checked_stack)
{
	zend_function *func = NULL;
	zend_jit_addr op2_addr = ZEND_ADDR_MEM_ZVAL(ZREG_FP, opline->op2.var);

	|	GET_ZVAL_PTR r0, op2_addr

	if (ssa->var_info[ssa_op->op2_use].ce != zend_ce_closure
	 && !(ssa->var_info[ssa_op->op2_use].type & MAY_BE_CLASS_GUARD)) {
		int32_t exit_point = zend_jit_trace_get_exit_point(opline, ZEND_JIT_EXIT_TO_VM);
		const void *exit_addr = zend_jit_trace_get_exit_addr(exit_point);

		if (!exit_addr) {
			return 0;
		}

		|.if X64
		||	if (!IS_SIGNED_32BIT(zend_ce_closure)) {
		|		mov64 FCARG1a, ((ptrdiff_t)zend_ce_closure)
		|		cmp aword [r0 + offsetof(zend_object, ce)], FCARG1a
		||	} else {
		|		cmp aword [r0 + offsetof(zend_object, ce)], zend_ce_closure
		||	}
		|.else
		|	cmp aword [r0 + offsetof(zend_object, ce)], zend_ce_closure
		|.endif
		|	jne &exit_addr
		if (ssa->var_info && ssa_op->op2_use >= 0) {
			ssa->var_info[ssa_op->op2_use].type |= MAY_BE_CLASS_GUARD;
			ssa->var_info[ssa_op->op2_use].ce = zend_ce_closure;
			ssa->var_info[ssa_op->op2_use].is_instanceof = 0;
		}
	}

	if (trace
	 && trace->op == ZEND_JIT_TRACE_INIT_CALL
	 && trace->func
	 && trace->func->type == ZEND_USER_FUNCTION) {
		const zend_op *opcodes;
		int32_t exit_point;
		const void *exit_addr;

		func = (zend_function*)trace->func;
		opcodes = func->op_array.opcodes;
		exit_point = zend_jit_trace_get_exit_point(opline, ZEND_JIT_EXIT_CLOSURE_CALL);
		exit_addr = zend_jit_trace_get_exit_addr(exit_point);
		if (!exit_addr) {
			return 0;
		}

		|   .if X64
		||		if (!IS_SIGNED_32BIT(opcodes)) {
		|			mov64 FCARG1a, ((ptrdiff_t)opcodes)
		|			cmp aword [r0 + offsetof(zend_closure, func.op_array.opcodes)], FCARG1a
		||		} else {
		|			cmp aword [r0 + offsetof(zend_closure, func.op_array.opcodes)], opcodes
		||		}
		|	.else
		|		cmp aword [r0 + offsetof(zend_closure, func.op_array.opcodes)], opcodes
		|	.endif
		|	jne &exit_addr
	}

	if (delayed_call_chain) {
		if (!zend_jit_save_call_chain(Dst, delayed_call_level)) {
			return 0;
		}
	}

	if (!zend_jit_push_call_frame(Dst, opline, NULL, func, 1, 0, checked_stack)) {
		return 0;
	}

	if (zend_jit_needs_call_chain(NULL, b, op_array, ssa, ssa_op, opline, call_level, trace)) {
		if (!zend_jit_save_call_chain(Dst, call_level)) {
			return 0;
		}
	} else {
		delayed_call_chain = 1;
		delayed_call_level = call_level;
	}

	if (trace
	 && trace->op == ZEND_JIT_TRACE_END
	 && trace->stop == ZEND_JIT_TRACE_STOP_INTERPRETER) {
		if (!zend_jit_set_valid_ip(Dst, opline + 1)) {
			return 0;
		}
	}

	return 1;
}

static int zend_jit_do_fcall(dasm_State **Dst, const zend_op *opline, const zend_op_array *op_array, zend_ssa *ssa, int call_level, unsigned int next_block, zend_jit_trace_rec *trace)
{
	zend_func_info *info = ZEND_FUNC_INFO(op_array);
	zend_call_info *call_info = NULL;
	const zend_function *func = NULL;
	uint32_t i;
	zend_jit_addr res_addr;
	uint32_t call_num_args = 0;
	bool unknown_num_args = 0;
	const void *exit_addr = NULL;
	const zend_op *prev_opline;

	if (RETURN_VALUE_USED(opline)) {
		res_addr = ZEND_ADDR_MEM_ZVAL(ZREG_FP, opline->result.var);
	} else {
		/* CPU stack allocated temporary zval */
		res_addr = ZEND_ADDR_MEM_ZVAL(ZREG_R4, TMP_ZVAL_OFFSET);
	}

	prev_opline = opline - 1;
	while (prev_opline->opcode == ZEND_EXT_FCALL_BEGIN || prev_opline->opcode == ZEND_TICKS) {
		prev_opline--;
	}
	if (prev_opline->opcode == ZEND_SEND_UNPACK || prev_opline->opcode == ZEND_SEND_ARRAY ||
			prev_opline->opcode == ZEND_CHECK_UNDEF_ARGS) {
		unknown_num_args = 1;
	}

	if (info) {
		call_info = info->callee_info;
		while (call_info && call_info->caller_call_opline != opline) {
			call_info = call_info->next_callee;
		}
		if (call_info && call_info->callee_func && !call_info->is_prototype) {
			func = call_info->callee_func;
		}
		if ((op_array->fn_flags & ZEND_ACC_TRAIT_CLONE)
		 && JIT_G(current_frame)
		 && JIT_G(current_frame)->call
		 && !JIT_G(current_frame)->call->func) {
			call_info = NULL; func = NULL; /* megamorphic call from trait */
		}
	}
	if (!func) {
		/* resolve function at run time */
	} else if (func->type == ZEND_USER_FUNCTION) {
		ZEND_ASSERT(opline->opcode != ZEND_DO_ICALL);
		call_num_args = call_info->num_args;
	} else if (func->type == ZEND_INTERNAL_FUNCTION) {
		ZEND_ASSERT(opline->opcode != ZEND_DO_UCALL);
		call_num_args = call_info->num_args;
	} else {
		ZEND_UNREACHABLE();
	}

	if (trace && !func) {
		if (trace->op == ZEND_JIT_TRACE_DO_ICALL) {
			ZEND_ASSERT(trace->func->type == ZEND_INTERNAL_FUNCTION);
#ifndef ZEND_WIN32
			// TODO: ASLR may cause different addresses in different workers ???
			func = trace->func;
			if (JIT_G(current_frame) &&
			    JIT_G(current_frame)->call &&
			    TRACE_FRAME_NUM_ARGS(JIT_G(current_frame)->call) >= 0) {
				call_num_args = TRACE_FRAME_NUM_ARGS(JIT_G(current_frame)->call);
			} else {
				unknown_num_args = 1;
			}
#endif
		} else if (trace->op == ZEND_JIT_TRACE_ENTER) {
			ZEND_ASSERT(trace->func->type == ZEND_USER_FUNCTION);
			if (zend_accel_in_shm(trace->func->op_array.opcodes)) {
				func = trace->func;
				if (JIT_G(current_frame) &&
				    JIT_G(current_frame)->call &&
				    TRACE_FRAME_NUM_ARGS(JIT_G(current_frame)->call) >= 0) {
					call_num_args = TRACE_FRAME_NUM_ARGS(JIT_G(current_frame)->call);
				} else {
					unknown_num_args = 1;
				}
			}
		}
	}

	bool may_have_extra_named_params =
		opline->extended_value == ZEND_FCALL_MAY_HAVE_EXTRA_NAMED_PARAMS &&
		(!func || func->common.fn_flags & ZEND_ACC_VARIADIC);

	if (!reuse_ip) {
		zend_jit_start_reuse_ip();
		|	// call = EX(call);
		|	mov RX, EX->call
	}
	zend_jit_stop_reuse_ip();

	|	// fbc = call->func;
	|	// mov r2, EX:RX->func ???
	|	// SAVE_OPLINE();
	|	SET_EX_OPLINE opline, r0

	if (opline->opcode == ZEND_DO_FCALL) {
		if (!func) {
			if (trace) {
				uint32_t exit_point = zend_jit_trace_get_exit_point(opline, ZEND_JIT_EXIT_TO_VM);

				exit_addr = zend_jit_trace_get_exit_addr(exit_point);
				if (!exit_addr) {
					return 0;
				}
				|	mov r0, EX:RX->func
				|	test dword [r0 + offsetof(zend_op_array, fn_flags)], ZEND_ACC_DEPRECATED
				|	jnz &exit_addr
			}
		}
	}

	if (!delayed_call_chain) {
		if (call_level == 1) {
			|	mov aword EX->call, 0
		} else {
			|	//EX(call) = call->prev_execute_data;
			|	mov r0, EX:RX->prev_execute_data
			|	mov EX->call, r0
		}
	}
	delayed_call_chain = 0;

	|	//call->prev_execute_data = execute_data;
	|	mov EX:RX->prev_execute_data, EX

	if (!func) {
		|	mov r0, EX:RX->func
	}

	if (opline->opcode == ZEND_DO_FCALL) {
		if (!func) {
			if (!trace) {
				|	test dword [r0 + offsetof(zend_op_array, fn_flags)], ZEND_ACC_DEPRECATED
				|	jnz >1
				|.cold_code
				|1:
				if (!GCC_GLOBAL_REGS) {
					|	mov FCARG1a, RX
				}
				|	EXT_CALL zend_jit_deprecated_helper, r0
				|	test al, al
				|	mov r0, EX:RX->func // reload
				|	jne >1
				|	jmp ->exception_handler
				|.code
				|1:
			}
		} else if (func->common.fn_flags & ZEND_ACC_DEPRECATED) {
			if (!GCC_GLOBAL_REGS) {
				|	mov FCARG1a, RX
			}
			|	EXT_CALL zend_jit_deprecated_helper, r0
			|	test al, al
			|	je ->exception_handler
		}
	}

	if (!func
	 && opline->opcode != ZEND_DO_UCALL
	 && opline->opcode != ZEND_DO_ICALL) {
		|	cmp byte [r0 + offsetof(zend_function, type)], ZEND_USER_FUNCTION
		|	jne >8
	}

	if ((!func || func->type == ZEND_USER_FUNCTION)
	 && opline->opcode != ZEND_DO_ICALL) {
		|	// EX(call) = NULL;
		|	mov aword EX:RX->call, 0

		if (RETURN_VALUE_USED(opline)) {
			|	// EX(return_value) = EX_VAR(opline->result.var);
			|	LOAD_ZVAL_ADDR r2, res_addr
			|	mov aword EX:RX->return_value, r2
		} else {
			|	// EX(return_value) = 0;
			|	mov aword EX:RX->return_value, 0
		}

		//EX_LOAD_RUN_TIME_CACHE(op_array);
		if (!func || func->op_array.cache_size) {
			if (func && op_array == &func->op_array) {
				/* recursive call */
				if (trace || func->op_array.cache_size > sizeof(void*)) {
					|	mov r2, EX->run_time_cache
					|	mov EX:RX->run_time_cache, r2
				}
			} else {
#if ZEND_MAP_PTR_KIND == ZEND_MAP_PTR_KIND_PTR
				if (func) {
					|	mov r0, EX:RX->func
				}
				|	mov r2, aword [r0 + offsetof(zend_op_array, run_time_cache__ptr)]
				|	mov r2, aword [r2]
#elif ZEND_MAP_PTR_KIND == ZEND_MAP_PTR_KIND_PTR_OR_OFFSET
				if (func && !(func->op_array.fn_flags & ZEND_ACC_CLOSURE)) {
					if (ZEND_MAP_PTR_IS_OFFSET(func->op_array.run_time_cache)) {
						|	MEM_LOAD_ZTS r2, aword, compiler_globals, map_ptr_base, r1
						|	mov r2, aword [r2 + (uintptr_t)ZEND_MAP_PTR(func->op_array.run_time_cache)]
					} else if ((func->op_array.fn_flags & ZEND_ACC_IMMUTABLE)
					        && (!func->op_array.scope || (func->op_array.scope->ce_flags & ZEND_ACC_LINKED))) {
						if (func) {
							|	mov r0, EX:RX->func
						}
						|	mov r2, aword [r0 + offsetof(zend_op_array, run_time_cache__ptr)]
						|	MEM_LOAD_OP_ZTS add, r2, aword, compiler_globals, map_ptr_base, r1
						|	mov r2, aword [r2]
					} else {
						/* the called op_array may be not persisted yet */
						if (func) {
							|	mov r0, EX:RX->func
						}
						|	mov r2, aword [r0 + offsetof(zend_op_array, run_time_cache__ptr)]
						|	test r2, 1
						|	jz >1
						|	MEM_LOAD_OP_ZTS add, r2, aword, compiler_globals, map_ptr_base, r1
						|1:
						|	mov r2, aword [r2]
					}
				} else {
					if (func) {
						|	mov r0, EX:RX->func
					}
					|	mov r2, aword [r0 + offsetof(zend_op_array, run_time_cache__ptr)]
					|	test r2, 1
					|	jz >1
					|	MEM_LOAD_OP_ZTS add, r2, aword, compiler_globals, map_ptr_base, r1
					|1:
					|	mov r2, aword [r2]
				}
#else
# error "Unknown ZEND_MAP_PTR_KIND"
#endif
				|	mov EX:RX->run_time_cache, r2
			}
		}

		|	// EG(current_execute_data) = execute_data;
		|	MEM_STORE_ZTS aword, executor_globals, current_execute_data, RX, r1
		|	mov FP, RX

		|	// opline = op_array->opcodes;
		if (func && !unknown_num_args) {

			for (i = call_num_args; i < func->op_array.last_var; i++) {
				uint32_t n = EX_NUM_TO_VAR(i);
				|	SET_Z_TYPE_INFO RX + n, IS_UNDEF
			}

			if (call_num_args <= func->op_array.num_args) {
				if (!trace || (trace->op == ZEND_JIT_TRACE_END
				 && trace->stop == ZEND_JIT_TRACE_STOP_INTERPRETER)) {
					uint32_t num_args;

					if ((func->op_array.fn_flags & ZEND_ACC_HAS_TYPE_HINTS) != 0) {
						if (trace) {
							num_args = 0;
						} else if (call_info) {
							num_args = skip_valid_arguments(op_array, ssa, call_info);
						} else {
							num_args = call_num_args;
						}
					} else {
						num_args = call_num_args;
					}
					if (zend_accel_in_shm(func->op_array.opcodes)) {
						|	LOAD_IP_ADDR (func->op_array.opcodes + num_args)
					} else {
						|	mov r0, EX->func
						if (GCC_GLOBAL_REGS) {
							|	mov IP, aword [r0 + offsetof(zend_op_array, opcodes)]
							if (num_args) {
								|	add IP, (num_args * sizeof(zend_op))
							}
						} else {
							|	mov FCARG1a, aword [r0 + offsetof(zend_op_array, opcodes)]
							if (num_args) {
								|	add FCARG1a, (num_args * sizeof(zend_op))
							}
							|	mov aword EX->opline, FCARG1a
						}
					}

					if (GCC_GLOBAL_REGS && !trace && op_array == &func->op_array
							&& num_args >= op_array->required_num_args) {
						/* recursive call */
						if (ZEND_OBSERVER_ENABLED) {
							|	SAVE_IP
							|	mov FCARG1a, FP
							|	EXT_CALL zend_observer_fcall_begin, r0
						}
#ifdef CONTEXT_THREADED_JIT
						|	call >1
						|.cold_code
						|1:
						|	pop r0
						|	jmp =>num_args
						|.code
#else
						|	jmp =>num_args
#endif
						return 1;
					}
				}
			} else {
				if (!trace || (trace->op == ZEND_JIT_TRACE_END
				 && trace->stop == ZEND_JIT_TRACE_STOP_INTERPRETER)) {
					if (func && zend_accel_in_shm(func->op_array.opcodes)) {
						|	LOAD_IP_ADDR (func->op_array.opcodes)
					} else if (GCC_GLOBAL_REGS) {
						|	mov IP, aword [r0 + offsetof(zend_op_array, opcodes)]
					} else {
						|	mov FCARG1a, aword [r0 + offsetof(zend_op_array, opcodes)]
						|	mov aword EX->opline, FCARG1a
					}
				}
				if (!GCC_GLOBAL_REGS) {
					|	mov FCARG1a, FP
				}
				|	EXT_CALL zend_jit_copy_extra_args_helper, r0
			}
		} else {
			|	// opline = op_array->opcodes
			if (func && zend_accel_in_shm(func->op_array.opcodes)) {
				|	LOAD_IP_ADDR (func->op_array.opcodes)
			} else if (GCC_GLOBAL_REGS) {
				|	mov IP, aword [r0 + offsetof(zend_op_array, opcodes)]
			} else {
				|	mov FCARG1a, aword [r0 + offsetof(zend_op_array, opcodes)]
				|	mov aword EX->opline, FCARG1a
			}
			if (func) {
				|	// num_args = EX_NUM_ARGS();
				|	mov ecx, dword [FP + offsetof(zend_execute_data, This.u2.num_args)]
				|	// if (UNEXPECTED(num_args > first_extra_arg))
				|	cmp ecx, (func->op_array.num_args)
			} else {
				|	// first_extra_arg = op_array->num_args;
				|	mov edx, dword [r0 + offsetof(zend_op_array, num_args)]
				|	// num_args = EX_NUM_ARGS();
				|	mov ecx, dword [FP + offsetof(zend_execute_data, This.u2.num_args)]
				|	// if (UNEXPECTED(num_args > first_extra_arg))
				|	cmp ecx, edx
			}
			|	jg >1
			|.cold_code
			|1:
			if (!GCC_GLOBAL_REGS) {
				|	mov FCARG1a, FP
			}
			|	EXT_CALL zend_jit_copy_extra_args_helper, r0
			if (!func) {
				|	mov r0, EX->func // reload
			}
			|	mov ecx, dword [FP + offsetof(zend_execute_data, This.u2.num_args)] // reload
			|	jmp >1
			|.code
			if (!func || (func->op_array.fn_flags & ZEND_ACC_HAS_TYPE_HINTS) == 0) {
				if (!func) {
					|	// if (EXPECTED((op_array->fn_flags & ZEND_ACC_HAS_TYPE_HINTS) == 0))
					|	test dword [r0 + offsetof(zend_op_array, fn_flags)], ZEND_ACC_HAS_TYPE_HINTS
					|	jnz >1
				}
				|	// opline += num_args;
				|.if X64
					||	ZEND_ASSERT(sizeof(zend_op) == 32);
					|	mov edx, ecx
					|	shl r2, 5
				|.else
					|	imul r2, ecx, sizeof(zend_op)
				|.endif
				|	ADD_IP r2
			}
			|1:
			|	// if (EXPECTED((int)num_args < op_array->last_var)) {
			if (func) {
				|	mov edx, (func->op_array.last_var)
			} else {
				|	mov edx, dword [r0 + offsetof(zend_op_array, last_var)]
			}
			|	sub edx, ecx
			|	jle >3 //???
			|	// zval *var = EX_VAR_NUM(num_args);
//			|.if X64
//				|	movsxd r1, ecx
//			|.endif
			|	shl r1, 4
			|	lea r1, [FP + r1 + (ZEND_CALL_FRAME_SLOT * sizeof(zval))]
			|2:
			|	SET_Z_TYPE_INFO r1, IS_UNDEF
			|	sub edx, 1
			|	lea r1, [r1 + 16]
			|	jne <2
			|3:
		}

		if (ZEND_OBSERVER_ENABLED) {
			|	SAVE_IP
			|	mov FCARG1a, FP
			|	EXT_CALL zend_observer_fcall_begin, r0
		}

		if (trace) {
			if (!func && (opline->opcode != ZEND_DO_UCALL)) {
				|	jmp >9
			}
		} else {
#ifdef CONTEXT_THREADED_JIT
			|	call ->context_threaded_call
			if (!func && (opline->opcode != ZEND_DO_UCALL)) {
				|	jmp >9
			}
			|	call ->context_threaded_call
			if (!func) {
				|	jmp >9
			}
#else
			if (zend_jit_vm_kind == ZEND_VM_KIND_HYBRID) {
				|	ADD_HYBRID_SPAD
				|	JMP_IP
			} else if (GCC_GLOBAL_REGS) {
				|	add r4, SPAD // stack alignment
				|	JMP_IP
			} else {
				|	mov FP, aword T2 // restore FP
				|	mov RX, aword T3 // restore IP
				|	add r4, NR_SPAD // stack alignment
				|	mov r0, 1 // ZEND_VM_ENTER
				|	ret
			}
		}
#endif
	}

	if ((!func || func->type == ZEND_INTERNAL_FUNCTION)
	 && (opline->opcode != ZEND_DO_UCALL)) {
		if (!func && (opline->opcode != ZEND_DO_ICALL)) {
			|8:
		}
		if (opline->opcode == ZEND_DO_FCALL_BY_NAME) {
			if (!func) {
				if (trace) {
					uint32_t exit_point = zend_jit_trace_get_exit_point(opline, ZEND_JIT_EXIT_TO_VM);

					exit_addr = zend_jit_trace_get_exit_addr(exit_point);
					if (!exit_addr) {
						return 0;
					}
					|	test dword [r0 + offsetof(zend_op_array, fn_flags)], ZEND_ACC_DEPRECATED
					|	jnz &exit_addr
				} else {
					|	test dword [r0 + offsetof(zend_op_array, fn_flags)], ZEND_ACC_DEPRECATED
					|	jnz >1
						|.cold_code
					|1:
					if (!GCC_GLOBAL_REGS) {
						|	mov FCARG1a, RX
					}
					|	EXT_CALL zend_jit_deprecated_helper, r0
					|	test al, al
					|	mov r0, EX:RX->func // reload
					|	jne >1
					|	jmp ->exception_handler
					|.code
					|1:
				}
			} else if (func->common.fn_flags & ZEND_ACC_DEPRECATED) {
				if (!GCC_GLOBAL_REGS) {
					|	mov FCARG1a, RX
				}
				|	EXT_CALL zend_jit_deprecated_helper, r0
				|	test al, al
				|	je ->exception_handler
				|	mov r0, EX:RX->func // reload
			}
		}

		|	// ZVAL_NULL(EX_VAR(opline->result.var));
		|	LOAD_ZVAL_ADDR FCARG2a, res_addr
		|	SET_Z_TYPE_INFO FCARG2a, IS_NULL

		|	// EG(current_execute_data) = execute_data;
		|	MEM_STORE_ZTS aword, executor_globals, current_execute_data, RX, r1

		zend_jit_reset_last_valid_opline();

		|	// fbc->internal_function.handler(call, ret);
		|	mov FCARG1a, RX
		if (func) {
			|	EXT_CALL func->internal_function.handler, r0
		} else {
			|	call aword [r0 + offsetof(zend_internal_function, handler)]
		}

		|	// EG(current_execute_data) = execute_data;
		|	MEM_STORE_ZTS aword, executor_globals, current_execute_data, FP, r0

		|	// zend_vm_stack_free_args(call);
		if (func && !unknown_num_args) {
			for (i = 0; i < call_num_args; i++ ) {
				if (zend_jit_needs_arg_dtor(func, i, call_info)) {
					uint32_t offset = EX_NUM_TO_VAR(i);
					|	ZVAL_PTR_DTOR ZEND_ADDR_MEM_ZVAL(ZREG_RX, offset), MAY_BE_ANY|MAY_BE_RC1|MAY_BE_RCN, 0, 1, opline
				}
			}
		} else {
			|	mov FCARG1a, RX
			|	EXT_CALL zend_jit_vm_stack_free_args_helper, r0
		}
		if (may_have_extra_named_params) {
			|	test byte [RX + offsetof(zend_execute_data, This.u1.type_info) + 3], (ZEND_CALL_HAS_EXTRA_NAMED_PARAMS >> 24)
			|	jnz >1
			|.cold_code
			|1:
			|	mov FCARG1a, aword [RX + offsetof(zend_execute_data, extra_named_params)]
			|	EXT_CALL zend_free_extra_named_params, r0
			|	jmp >2
			|.code
			|2:
		}

		|8:
		if (opline->opcode == ZEND_DO_FCALL) {
			// TODO: optimize ???
			|	// if (UNEXPECTED(ZEND_CALL_INFO(call) & ZEND_CALL_RELEASE_THIS))
			|	test byte [RX + offsetof(zend_execute_data, This.u1.type_info) + 2], (ZEND_CALL_RELEASE_THIS >> 16)
			|	jnz >1
			|.cold_code
			|1:
			|	GET_Z_PTR FCARG1a, RX + offsetof(zend_execute_data, This)
			|	// OBJ_RELEASE(object);
			|	OBJ_RELEASE ZREG_FCARG1, >2
			|	jmp >2
			|.code
			|2:
		}

		if (JIT_G(trigger) != ZEND_JIT_ON_HOT_TRACE ||
		    !JIT_G(current_frame) ||
		    !JIT_G(current_frame)->call ||
		    !TRACE_FRAME_IS_NESTED(JIT_G(current_frame)->call) ||
		    prev_opline->opcode == ZEND_SEND_UNPACK ||
		    prev_opline->opcode == ZEND_SEND_ARRAY ||
			prev_opline->opcode == ZEND_CHECK_UNDEF_ARGS) {

			|	// zend_vm_stack_free_call_frame(call);
			|	test byte [RX + offsetof(zend_execute_data, This.u1.type_info) + 2], (ZEND_CALL_ALLOCATED >> 16)
			|	jnz >1
			|.cold_code
			|1:
			|	mov FCARG1a, RX
			|	EXT_CALL zend_jit_free_call_frame, r0
			|	jmp >1
			|.code
		}
		|	MEM_STORE_ZTS aword, executor_globals, vm_stack_top, RX, r0
		|1:

		if (!RETURN_VALUE_USED(opline)) {
			zend_class_entry *ce;
			bool ce_is_instanceof;
			uint32_t func_info = call_info ?
				zend_get_func_info(call_info, ssa, &ce, &ce_is_instanceof) :
				(MAY_BE_ANY|MAY_BE_REF|MAY_BE_RC1|MAY_BE_RCN);

			/* If an exception is thrown, the return_value may stay at the
			 * original value of null. */
			func_info |= MAY_BE_NULL;

			if (func_info & (MAY_BE_STRING|MAY_BE_ARRAY|MAY_BE_OBJECT|MAY_BE_RESOURCE|MAY_BE_REF)) {
				|	ZVAL_PTR_DTOR res_addr, func_info, 1, 1, opline
			}
		}

		|	// if (UNEXPECTED(EG(exception) != NULL)) {
		|	MEM_CMP_ZTS aword, executor_globals, exception, 0, r0
		|	jne ->icall_throw_handler

		// TODO: Can we avoid checking for interrupts after each call ???
		if (trace && last_valid_opline != opline) {
			int32_t exit_point = zend_jit_trace_get_exit_point(opline + 1, ZEND_JIT_EXIT_TO_VM);

			exit_addr = zend_jit_trace_get_exit_addr(exit_point);
			if (!exit_addr) {
				return 0;
			}
		} else {
			exit_addr = NULL;
		}
		if (!zend_jit_check_timeout(Dst, opline + 1, exit_addr)) {
			return 0;
		}

		if ((!trace || !func) && opline->opcode != ZEND_DO_ICALL) {
			|	LOAD_IP_ADDR (opline + 1)
		} else if (trace
		 && trace->op == ZEND_JIT_TRACE_END
		 && trace->stop == ZEND_JIT_TRACE_STOP_INTERPRETER) {
			|	LOAD_IP_ADDR (opline + 1)
		}
	}

	if (!func) {
		|9:
	}

	return 1;
}

static int zend_jit_send_val(dasm_State **Dst, const zend_op *opline, uint32_t op1_info, zend_jit_addr op1_addr)
{
	uint32_t arg_num = opline->op2.num;
	zend_jit_addr arg_addr;

	ZEND_ASSERT(opline->opcode == ZEND_SEND_VAL || arg_num <= MAX_ARG_FLAG_NUM);

	if (!zend_jit_reuse_ip(Dst)) {
		return 0;
	}

	if (opline->opcode == ZEND_SEND_VAL_EX) {
		uint32_t mask = ZEND_SEND_BY_REF << ((arg_num + 3) * 2);

		ZEND_ASSERT(arg_num <= MAX_ARG_FLAG_NUM);

		if (JIT_G(trigger) == ZEND_JIT_ON_HOT_TRACE
		 && JIT_G(current_frame)
		 && JIT_G(current_frame)->call
		 && JIT_G(current_frame)->call->func) {
			if (ARG_MUST_BE_SENT_BY_REF(JIT_G(current_frame)->call->func, arg_num)) {
				/* Don't generate code that always throws exception */
				return 0;
			}
		} else if (JIT_G(trigger) == ZEND_JIT_ON_HOT_TRACE) {
			int32_t exit_point = zend_jit_trace_get_exit_point(opline, ZEND_JIT_EXIT_TO_VM);
			const void *exit_addr = zend_jit_trace_get_exit_addr(exit_point);
			if (!exit_addr) {
				return 0;
			}
			|	mov r0, EX:RX->func
			|	test dword [r0 + offsetof(zend_function, quick_arg_flags)], mask
			|	jnz &exit_addr
		} else {
			|	mov r0, EX:RX->func
			|	test dword [r0 + offsetof(zend_function, quick_arg_flags)], mask
			|	jnz >1
			|.cold_code
			|1:
			if (Z_MODE(op1_addr) == IS_REG) {
				/* set type to avoid zval_ptr_dtor() on uninitialized value */
				zend_jit_addr addr = ZEND_ADDR_MEM_ZVAL(ZREG_FP, opline->op1.var);
				|	SET_ZVAL_TYPE_INFO addr, IS_UNDEF
			}
			|	SET_EX_OPLINE opline, r0
			|	jmp ->throw_cannot_pass_by_ref
			|.code

		}
	}

	arg_addr = ZEND_ADDR_MEM_ZVAL(ZREG_RX, opline->result.var);

	if (opline->op1_type == IS_CONST) {
		zval *zv = RT_CONSTANT(opline, opline->op1);

		|	ZVAL_COPY_CONST arg_addr, MAY_BE_ANY, MAY_BE_ANY, zv, ZREG_R0
		if (Z_REFCOUNTED_P(zv)) {
			|	ADDREF_CONST zv, r0
		}
	} else {
		|	ZVAL_COPY_VALUE arg_addr, MAY_BE_ANY, op1_addr, op1_info, ZREG_R0, ZREG_R2
	}

	return 1;
}

static int zend_jit_check_undef_args(dasm_State **Dst, const zend_op *opline)
{
	|	mov FCARG1a, EX->call
	|	test byte [FCARG1a + offsetof(zend_execute_data, This.u1.type_info) + 3], (ZEND_CALL_MAY_HAVE_UNDEF >> 24)
	|	jnz >1
	|.cold_code
	|1:
	|	SET_EX_OPLINE opline, r0
	|	EXT_CALL zend_handle_undef_args, r0
	|	test r0, r0
	|	jnz ->exception_handler
	|	jmp >2
	|.code
	|2:

	return 1;
}

static int zend_jit_send_ref(dasm_State **Dst, const zend_op *opline, const zend_op_array *op_array, uint32_t op1_info, int cold)
{
	zend_jit_addr op1_addr, arg_addr, ref_addr;

	op1_addr = OP1_ADDR();
	arg_addr = ZEND_ADDR_MEM_ZVAL(ZREG_RX, opline->result.var);

	if (!zend_jit_reuse_ip(Dst)) {
		return 0;
	}

	if (opline->op1_type == IS_VAR) {
		if (op1_info & MAY_BE_INDIRECT) {
			|	LOAD_ZVAL_ADDR r0, op1_addr
			|	// if (EXPECTED(Z_TYPE_P(ret) == IS_INDIRECT)) {
			|	IF_NOT_Z_TYPE r0, IS_INDIRECT, >1
			|	// ret = Z_INDIRECT_P(ret);
			|	GET_Z_PTR r0, r0
			|1:
			op1_addr = ZEND_ADDR_MEM_ZVAL(ZREG_R0, 0);
		}
	} else if (opline->op1_type == IS_CV) {
		if (op1_info & MAY_BE_UNDEF) {
			if (op1_info & (MAY_BE_ANY|MAY_BE_REF)) {
				|	IF_NOT_ZVAL_TYPE op1_addr, IS_UNDEF, >1
				|	SET_ZVAL_TYPE_INFO op1_addr, IS_NULL
				|	jmp >2
				|1:
			}
			op1_info &= ~MAY_BE_UNDEF;
			op1_info |= MAY_BE_NULL;
		}
	} else {
		ZEND_UNREACHABLE();
	}

	if (op1_info & (MAY_BE_UNDEF|MAY_BE_ANY|MAY_BE_REF)) {
		if (op1_info & MAY_BE_REF) {
			|	IF_NOT_ZVAL_TYPE op1_addr, IS_REFERENCE, >2
			|	GET_ZVAL_PTR r1, op1_addr
			|	GC_ADDREF r1
			|	SET_ZVAL_PTR arg_addr, r1
			|	SET_ZVAL_TYPE_INFO arg_addr, IS_REFERENCE_EX
			|	jmp >6
		}
		|2:
		|	// ZVAL_NEW_REF(arg, varptr);
		if (opline->op1_type == IS_VAR) {
			if (Z_REG(op1_addr) != ZREG_R0 || Z_OFFSET(op1_addr) != 0) {
				|	LOAD_ZVAL_ADDR r0, op1_addr
			}
			|	mov aword T1, r0 // save
		}
		|	EMALLOC sizeof(zend_reference), op_array, opline
		|	mov dword [r0], 2
		|	mov dword [r0 + offsetof(zend_reference, gc.u.type_info)], GC_REFERENCE
		|	mov aword [r0 + offsetof(zend_reference, sources.ptr)], 0
		ref_addr = ZEND_ADDR_MEM_ZVAL(ZREG_R0, offsetof(zend_reference, val));
		if (opline->op1_type == IS_VAR) {
			zend_jit_addr val_addr = ZEND_ADDR_MEM_ZVAL(ZREG_R1, 0);

			|	mov r1, aword T1 // restore
			|	ZVAL_COPY_VALUE ref_addr, MAY_BE_ANY, val_addr, op1_info, ZREG_R2, ZREG_R2
			|	SET_ZVAL_PTR val_addr, r0
			|	SET_ZVAL_TYPE_INFO val_addr, IS_REFERENCE_EX
		} else {
			|	ZVAL_COPY_VALUE ref_addr, MAY_BE_ANY, op1_addr, op1_info, ZREG_R1, ZREG_R2
			|	SET_ZVAL_PTR op1_addr, r0
			|	SET_ZVAL_TYPE_INFO op1_addr, IS_REFERENCE_EX
		}
		|	SET_ZVAL_PTR arg_addr, r0
		|	SET_ZVAL_TYPE_INFO arg_addr, IS_REFERENCE_EX
	}

	|6:
	|	FREE_OP opline->op1_type, opline->op1, op1_info, !cold, opline
	|7:

	return 1;
}

static int zend_jit_send_var(dasm_State **Dst, const zend_op *opline, const zend_op_array *op_array, uint32_t op1_info, zend_jit_addr op1_addr, zend_jit_addr op1_def_addr)
{
	uint32_t arg_num = opline->op2.num;
	zend_jit_addr arg_addr;

	ZEND_ASSERT((opline->opcode != ZEND_SEND_VAR_EX &&
	     opline->opcode != ZEND_SEND_VAR_NO_REF_EX) ||
	    arg_num <= MAX_ARG_FLAG_NUM);

	arg_addr = ZEND_ADDR_MEM_ZVAL(ZREG_RX, opline->result.var);

	if (!zend_jit_reuse_ip(Dst)) {
		return 0;
	}

	if (opline->opcode == ZEND_SEND_VAR_EX) {
		if (JIT_G(trigger) == ZEND_JIT_ON_HOT_TRACE
		 && JIT_G(current_frame)
		 && JIT_G(current_frame)->call
		 && JIT_G(current_frame)->call->func) {
			if (ARG_SHOULD_BE_SENT_BY_REF(JIT_G(current_frame)->call->func, arg_num)) {
				if (!zend_jit_send_ref(Dst, opline, op_array, op1_info, 0)) {
					return 0;
				}
				return 1;
			}
		} else {
			uint32_t mask = (ZEND_SEND_BY_REF|ZEND_SEND_PREFER_REF) << ((arg_num + 3) * 2);

			|	mov r0, EX:RX->func
			|	test dword [r0 + offsetof(zend_function, quick_arg_flags)], mask
			|	jnz >1
			|.cold_code
			|1:
			if (!zend_jit_send_ref(Dst, opline, op_array, op1_info, 1)) {
				return 0;
			}
			|	jmp >7
			|.code
		}
	} else if (opline->opcode == ZEND_SEND_VAR_NO_REF_EX) {
		if (JIT_G(trigger) == ZEND_JIT_ON_HOT_TRACE
		 && JIT_G(current_frame)
		 && JIT_G(current_frame)->call
		 && JIT_G(current_frame)->call->func) {
			if (ARG_SHOULD_BE_SENT_BY_REF(JIT_G(current_frame)->call->func, arg_num)) {

				|	ZVAL_COPY_VALUE arg_addr, MAY_BE_ANY, op1_addr, op1_info, ZREG_R1, ZREG_R2

				if (!ARG_MAY_BE_SENT_BY_REF(JIT_G(current_frame)->call->func, arg_num)) {
					if (!(op1_info & MAY_BE_REF)) {
						/* Don't generate code that always throws exception */
						return 0;
					} else {
						int32_t exit_point = zend_jit_trace_get_exit_point(opline, ZEND_JIT_EXIT_TO_VM);
						const void *exit_addr = zend_jit_trace_get_exit_addr(exit_point);
						if (!exit_addr) {
							return 0;
						}
						|	cmp cl, IS_REFERENCE
						|	jne &exit_addr
					}
				}
				return 1;
			}
		} else {
			uint32_t mask = (ZEND_SEND_BY_REF|ZEND_SEND_PREFER_REF) << ((arg_num + 3) * 2);

			|	mov r0, EX:RX->func
			|	test dword [r0 + offsetof(zend_function, quick_arg_flags)], mask
			|	jnz >1
			|.cold_code
			|1:

			mask = ZEND_SEND_PREFER_REF << ((arg_num + 3) * 2);

			|	ZVAL_COPY_VALUE arg_addr, MAY_BE_ANY, op1_addr, op1_info, ZREG_R1, ZREG_R2
			if (op1_info & MAY_BE_REF) {
				|	cmp cl, IS_REFERENCE
				|	je >7
			}
			|	test dword [r0 + offsetof(zend_function, quick_arg_flags)], mask
			|	jnz >7
			if (JIT_G(trigger) == ZEND_JIT_ON_HOT_TRACE) {
				int32_t exit_point = zend_jit_trace_get_exit_point(opline, ZEND_JIT_EXIT_TO_VM);
				const void *exit_addr = zend_jit_trace_get_exit_addr(exit_point);
				if (!exit_addr) {
					return 0;
				}
				|	jmp &exit_addr
			} else {
				|	SET_EX_OPLINE opline, r0
				|	LOAD_ZVAL_ADDR FCARG1a, arg_addr
				|	EXT_CALL zend_jit_only_vars_by_reference, r0
				if (!zend_jit_check_exception(Dst)) {
					return 0;
				}
				|	jmp >7
			}

			|.code
		}
	} else if (opline->opcode == ZEND_SEND_FUNC_ARG) {
		if (JIT_G(trigger) == ZEND_JIT_ON_HOT_TRACE
		 && JIT_G(current_frame)
		 && JIT_G(current_frame)->call
		 && JIT_G(current_frame)->call->func) {
			if (ARG_SHOULD_BE_SENT_BY_REF(JIT_G(current_frame)->call->func, arg_num)) {
				if (!zend_jit_send_ref(Dst, opline, op_array, op1_info, 0)) {
					return 0;
				}
				return 1;
			}
		} else {
			|	test dword [RX + offsetof(zend_execute_data, This.u1.type_info)], ZEND_CALL_SEND_ARG_BY_REF
			|	jnz >1
			|.cold_code
			|1:
			if (!zend_jit_send_ref(Dst, opline, op_array, op1_info, 1)) {
				return 0;
			}
			|	jmp >7
			|.code
		}
	}

	if (op1_info & MAY_BE_UNDEF) {
		if (op1_info & (MAY_BE_ANY|MAY_BE_REF)) {
			|	IF_ZVAL_TYPE op1_addr, IS_UNDEF, >1
			|.cold_code
			|1:
		}

		|	SET_EX_OPLINE opline, r0
		|	mov FCARG1d, opline->op1.var
		|	EXT_CALL zend_jit_undefined_op_helper, r0
		|	SET_ZVAL_TYPE_INFO arg_addr, IS_NULL
		|	test r0, r0
		|	jz ->exception_handler

		if (op1_info & (MAY_BE_ANY|MAY_BE_REF)) {
			|	jmp >7
			|.code
		} else {
			|7:
			return 1;
		}
	}

	if (opline->opcode == ZEND_SEND_VAR_NO_REF) {
		|	ZVAL_COPY_VALUE arg_addr, MAY_BE_ANY, op1_addr, op1_info, ZREG_R1, ZREG_R2
		if (op1_info & MAY_BE_REF) {
			|	cmp cl, IS_REFERENCE
			|	je >7
		}
		if (JIT_G(trigger) == ZEND_JIT_ON_HOT_TRACE) {
			int32_t exit_point = zend_jit_trace_get_exit_point(opline, ZEND_JIT_EXIT_TO_VM);
			const void *exit_addr = zend_jit_trace_get_exit_addr(exit_point);
			if (!exit_addr) {
				return 0;
			}
			|	jmp &exit_addr
		} else {
			|	SET_EX_OPLINE opline, r0
			|	LOAD_ZVAL_ADDR FCARG1a, arg_addr
			|	EXT_CALL zend_jit_only_vars_by_reference, r0
			if (!zend_jit_check_exception(Dst)) {
				return 0;
			}
		}
	} else {
		if (op1_info & MAY_BE_REF) {
			if (opline->op1_type == IS_CV) {
				zend_jit_addr val_addr = ZEND_ADDR_MEM_ZVAL(ZREG_FCARG1, 0);

				|	LOAD_ZVAL_ADDR FCARG1a, op1_addr
				|	ZVAL_DEREF FCARG1a, op1_info
				|	ZVAL_COPY_VALUE arg_addr, MAY_BE_ANY, val_addr, op1_info, ZREG_R0, ZREG_R2
				|	TRY_ADDREF op1_info, ah, r2
			} else {
				zend_jit_addr ref_addr = ZEND_ADDR_MEM_ZVAL(ZREG_FCARG1, 8);

				|	IF_ZVAL_TYPE op1_addr, IS_REFERENCE, >1
				|.cold_code
				|1:
				|	// zend_refcounted *ref = Z_COUNTED_P(retval_ptr);
				|	GET_ZVAL_PTR FCARG1a, op1_addr
				|	// ZVAL_COPY_VALUE(return_value, &ref->value);
				|	ZVAL_COPY_VALUE arg_addr, MAY_BE_ANY, ref_addr, op1_info, ZREG_R0, ZREG_R2
				|	GC_DELREF FCARG1a
				|	je >1
				|	IF_NOT_REFCOUNTED ah, >2
				|	GC_ADDREF r2
				|	jmp >2
				|1:
				|	EFREE_REG_REFERENCE
				|	jmp >2
				|.code
				|	ZVAL_COPY_VALUE arg_addr, MAY_BE_ANY, op1_addr, op1_info, ZREG_R0, ZREG_R2
				|2:
			}
		} else {
			if (op1_addr != op1_def_addr) {
				if (!zend_jit_update_regs(Dst, opline->op1.var, op1_addr, op1_def_addr, op1_info)) {
					return 0;
				}
				if (Z_MODE(op1_def_addr) == IS_REG && Z_MODE(op1_addr) != IS_REG) {
					op1_addr= op1_def_addr;
				}
			}
			|	ZVAL_COPY_VALUE arg_addr, MAY_BE_ANY, op1_addr, op1_info, ZREG_R0, ZREG_R2
			if (opline->op1_type == IS_CV) {
				|	TRY_ADDREF op1_info, ah, r2
			}
		}
	}
	|7:

	return 1;
}

static int zend_jit_check_func_arg(dasm_State **Dst, const zend_op *opline)
{
	uint32_t arg_num = opline->op2.num;

	if (JIT_G(trigger) == ZEND_JIT_ON_HOT_TRACE
	 && JIT_G(current_frame)
	 && JIT_G(current_frame)->call
	 && JIT_G(current_frame)->call->func) {
		if (ARG_SHOULD_BE_SENT_BY_REF(JIT_G(current_frame)->call->func, arg_num)) {
			if (!TRACE_FRAME_IS_LAST_SEND_BY_REF(JIT_G(current_frame)->call)) {
				TRACE_FRAME_SET_LAST_SEND_BY_REF(JIT_G(current_frame)->call);
				|	// ZEND_ADD_CALL_FLAG(EX(call), ZEND_CALL_SEND_ARG_BY_REF);
				||	if (reuse_ip) {
				|		or dword [RX + offsetof(zend_execute_data, This.u1.type_info)], ZEND_CALL_SEND_ARG_BY_REF
				||	} else {
				|		mov r0, EX->call
				|		or dword [r0 + offsetof(zend_execute_data, This.u1.type_info)], ZEND_CALL_SEND_ARG_BY_REF
				||	}
			}
		} else {
			if (!TRACE_FRAME_IS_LAST_SEND_BY_VAL(JIT_G(current_frame)->call)) {
				TRACE_FRAME_SET_LAST_SEND_BY_VAL(JIT_G(current_frame)->call);
				|	// ZEND_DEL_CALL_FLAG(EX(call), ZEND_CALL_SEND_ARG_BY_REF);
				||	if (reuse_ip) {
				|		and dword [RX + offsetof(zend_execute_data, This.u1.type_info)], ~ZEND_CALL_SEND_ARG_BY_REF
				||	} else {
				|		mov r0, EX->call
				|		and dword [r0 + offsetof(zend_execute_data, This.u1.type_info)], ~ZEND_CALL_SEND_ARG_BY_REF
				||	}
			}
		}
	} else {
		// if (QUICK_ARG_SHOULD_BE_SENT_BY_REF(EX(call)->func, arg_num)) {
		uint32_t mask = (ZEND_SEND_BY_REF|ZEND_SEND_PREFER_REF) << ((arg_num + 3) * 2);

		if (!zend_jit_reuse_ip(Dst)) {
			return 0;
		}

		|	mov r0, EX:RX->func
		|	test dword [r0 + offsetof(zend_function, quick_arg_flags)], mask
		|	jnz >1
		|.cold_code
		|1:
		|	// ZEND_ADD_CALL_FLAG(EX(call), ZEND_CALL_SEND_ARG_BY_REF);
		|	or dword [RX + offsetof(zend_execute_data, This.u1.type_info)], ZEND_CALL_SEND_ARG_BY_REF
		|	jmp >1
		|.code
		|	// ZEND_DEL_CALL_FLAG(EX(call), ZEND_CALL_SEND_ARG_BY_REF);
		|	and dword [RX + offsetof(zend_execute_data, This.u1.type_info)], ~ZEND_CALL_SEND_ARG_BY_REF
		|1:
	}

	return 1;
}

static int zend_jit_smart_true(dasm_State **Dst, const zend_op *opline, int jmp, zend_uchar smart_branch_opcode, uint32_t target_label, uint32_t target_label2)
{
	if (smart_branch_opcode) {
		if (smart_branch_opcode == ZEND_JMPZ) {
			if (jmp) {
				|	jmp >7
			}
		} else if (smart_branch_opcode == ZEND_JMPNZ) {
			|	jmp =>target_label
		} else if (smart_branch_opcode == ZEND_JMPZNZ) {
			|	jmp =>target_label2
		} else {
			ZEND_UNREACHABLE();
		}
	} else {
		zend_jit_addr res_addr = ZEND_ADDR_MEM_ZVAL(ZREG_FP, opline->result.var);

		|	SET_ZVAL_TYPE_INFO res_addr, IS_TRUE
		if (jmp) {
			|	jmp >7
		}
	}

	return 1;
}

static int zend_jit_smart_false(dasm_State **Dst, const zend_op *opline, int jmp, zend_uchar smart_branch_opcode, uint32_t target_label)
{
	if (smart_branch_opcode) {
		if (smart_branch_opcode == ZEND_JMPZ) {
			|	jmp =>target_label
		} else if (smart_branch_opcode == ZEND_JMPNZ) {
			if (jmp) {
				|	jmp >7
			}
		} else if (smart_branch_opcode == ZEND_JMPZNZ) {
			|	jmp =>target_label
		} else {
			ZEND_UNREACHABLE();
		}
	} else {
		zend_jit_addr res_addr = ZEND_ADDR_MEM_ZVAL(ZREG_FP, opline->result.var);

		|	SET_ZVAL_TYPE_INFO res_addr, IS_FALSE
		if (jmp) {
			|	jmp >7
		}
	}

	return 1;
}

static int zend_jit_defined(dasm_State **Dst, const zend_op *opline, zend_uchar smart_branch_opcode, uint32_t target_label, uint32_t target_label2, const void *exit_addr)
{
	uint32_t defined_label = (uint32_t)-1;
	uint32_t undefined_label = (uint32_t)-1;
	zval *zv = RT_CONSTANT(opline, opline->op1);
	zend_jit_addr res_addr = 0;

	if (smart_branch_opcode && !exit_addr) {
		if (smart_branch_opcode == ZEND_JMPZ) {
			undefined_label = target_label;
		} else if (smart_branch_opcode == ZEND_JMPNZ) {
			defined_label = target_label;
		} else if (smart_branch_opcode == ZEND_JMPZNZ) {
			undefined_label = target_label;
			defined_label = target_label2;
		} else {
			ZEND_UNREACHABLE();
		}
	}

	|	// if (CACHED_PTR(opline->extended_value)) {
	|	mov r0, EX->run_time_cache
	|	mov r0, aword [r0 + opline->extended_value]
	|	test r0, r0
	|	jz >1
	|	test r0, 0x1
	|	jnz >4
	|.cold_code
	|4:
	|	MEM_LOAD_ZTS FCARG1a, aword, executor_globals, zend_constants, FCARG1a
	|	shr r0, 1
	|	cmp dword [FCARG1a + offsetof(HashTable, nNumOfElements)], eax

	if (smart_branch_opcode) {
		if (exit_addr) {
			if (smart_branch_opcode == ZEND_JMPZ) {
				|	jz &exit_addr
			} else {
				|	jz >3
			}
		} else if (undefined_label != (uint32_t)-1) {
			|	jz =>undefined_label
		} else {
			|	jz >3
		}
	} else {
		|	jz >2
	}
	|1:
	|	SET_EX_OPLINE opline, r0
	|	LOAD_ADDR FCARG1a, zv
	|	EXT_CALL zend_jit_check_constant, r0
	|	test r0, r0
	if (exit_addr) {
		if (smart_branch_opcode == ZEND_JMPNZ) {
			|	jz >3
		} else {
			|	jnz >3
		}
		|	jmp &exit_addr
	} else if (smart_branch_opcode) {
		if (undefined_label != (uint32_t)-1) {
			|	jz =>undefined_label
		} else {
			|	jz >3
		}
		if (defined_label != (uint32_t)-1) {
			|	jmp =>defined_label
		} else {
			|	jmp >3
		}
	} else {
		res_addr = ZEND_ADDR_MEM_ZVAL(ZREG_FP, opline->result.var);
		|	jnz >1
		|2:
		|	SET_ZVAL_TYPE_INFO res_addr, IS_FALSE
		|	jmp >3
	}
	|.code
	if (smart_branch_opcode) {
		if (exit_addr) {
			if (smart_branch_opcode == ZEND_JMPNZ) {
				|	jmp &exit_addr
			}
		} else if (defined_label != (uint32_t)-1) {
			|	jmp =>defined_label
		}
	} else {
		|1:
		|	SET_ZVAL_TYPE_INFO res_addr, IS_TRUE
	}
	|3:

	return 1;
}

static int zend_jit_type_check(dasm_State **Dst, const zend_op *opline, uint32_t op1_info, zend_uchar smart_branch_opcode, uint32_t target_label, uint32_t target_label2, const void *exit_addr)
{
	uint32_t  mask;
	zend_jit_addr op1_addr = OP1_ADDR();

	// TODO: support for is_resource() ???
	ZEND_ASSERT(opline->extended_value != MAY_BE_RESOURCE);

	if (op1_info & MAY_BE_UNDEF) {
		if (op1_info & (MAY_BE_ANY|MAY_BE_REF)) {
			|	IF_ZVAL_TYPE op1_addr, IS_UNDEF, >1
			|.cold_code
			|1:
		}
		|	SET_EX_OPLINE opline, r0
		|	mov FCARG1d, opline->op1.var
		|	EXT_CALL zend_jit_undefined_op_helper, r0
		zend_jit_check_exception_undef_result(Dst, opline);
		if (opline->extended_value & MAY_BE_NULL) {
			if (exit_addr) {
				if (smart_branch_opcode == ZEND_JMPNZ) {
					|	jmp &exit_addr
				} else if ((op1_info & (MAY_BE_ANY|MAY_BE_REF)) != 0) {
					|	jmp >7
				}
			} else if (!zend_jit_smart_true(Dst, opline, (op1_info & (MAY_BE_ANY|MAY_BE_REF)) != 0, smart_branch_opcode, target_label, target_label2)) {
				return 0;
			}
		} else {
			if (exit_addr) {
				if (smart_branch_opcode == ZEND_JMPZ) {
					|	jmp &exit_addr
				} else if ((op1_info & (MAY_BE_ANY|MAY_BE_REF)) != 0) {
					|	jmp >7
				}
			} else if (!zend_jit_smart_false(Dst, opline, (op1_info & (MAY_BE_ANY|MAY_BE_REF)) != 0, smart_branch_opcode, target_label)) {
				return 0;
			}
		}
		if (op1_info & (MAY_BE_ANY|MAY_BE_REF)) {
			|.code
		}
	}

	if (op1_info & (MAY_BE_ANY|MAY_BE_REF)) {
		mask = opline->extended_value;
		if (!(op1_info & MAY_BE_GUARD) && !(op1_info & (MAY_BE_ANY - mask))) {
			|	FREE_OP opline->op1_type, opline->op1, op1_info, 1, opline
			if (exit_addr) {
				if (smart_branch_opcode == ZEND_JMPNZ) {
					|	jmp &exit_addr
				}
			} else if (!zend_jit_smart_true(Dst, opline, 0, smart_branch_opcode, target_label, target_label2)) {
				return 0;
			}
	    } else if (!(op1_info & MAY_BE_GUARD) && !(op1_info & mask)) {
			|	FREE_OP opline->op1_type, opline->op1, op1_info, 1, opline
			if (exit_addr) {
				if (smart_branch_opcode == ZEND_JMPZ) {
					|	jmp &exit_addr
				}
			} else if (!zend_jit_smart_false(Dst, opline, 0, smart_branch_opcode, target_label)) {
				return 0;
			}
		} else {
			bool invert = 0;
			zend_uchar type;

			switch (mask) {
				case MAY_BE_NULL:   type = IS_NULL;   break;
				case MAY_BE_FALSE:  type = IS_FALSE;  break;
				case MAY_BE_TRUE:   type = IS_TRUE;   break;
				case MAY_BE_LONG:   type = IS_LONG;   break;
				case MAY_BE_DOUBLE: type = IS_DOUBLE; break;
				case MAY_BE_STRING: type = IS_STRING; break;
				case MAY_BE_ARRAY:  type = IS_ARRAY;  break;
				case MAY_BE_OBJECT: type = IS_OBJECT; break;
				case MAY_BE_ANY - MAY_BE_NULL:     type = IS_NULL;   invert = 1; break;
				case MAY_BE_ANY - MAY_BE_FALSE:    type = IS_FALSE;  invert = 1; break;
				case MAY_BE_ANY - MAY_BE_TRUE:     type = IS_TRUE;   invert = 1; break;
				case MAY_BE_ANY - MAY_BE_LONG:     type = IS_LONG;   invert = 1; break;
				case MAY_BE_ANY - MAY_BE_DOUBLE:   type = IS_DOUBLE; invert = 1; break;
				case MAY_BE_ANY - MAY_BE_STRING:   type = IS_STRING; invert = 1; break;
				case MAY_BE_ANY - MAY_BE_ARRAY:    type = IS_ARRAY;  invert = 1; break;
				case MAY_BE_ANY - MAY_BE_OBJECT:   type = IS_OBJECT; invert = 1; break;
				case MAY_BE_ANY - MAY_BE_RESOURCE: type = IS_OBJECT; invert = 1; break;
				default:
					type = 0;
			}

			if (op1_info & MAY_BE_REF) {
				|	LOAD_ZVAL_ADDR r0, op1_addr
				|	ZVAL_DEREF r0, op1_info
			}
			if (type == 0) {
				if (smart_branch_opcode &&
				    (opline->op1_type & (IS_VAR|IS_TMP_VAR)) &&
				    (op1_info & (MAY_BE_STRING|MAY_BE_ARRAY|MAY_BE_OBJECT|MAY_BE_RESOURCE))) {
					if ((op1_info) & (MAY_BE_ANY-(MAY_BE_OBJECT|MAY_BE_RESOURCE))) {
						|	// if (Z_REFCOUNTED_P(cv)) {
						|	IF_ZVAL_REFCOUNTED op1_addr, >1
						|.cold_code
						|1:
					}
					|	// if (!Z_DELREF_P(cv)) {
					|	GET_ZVAL_PTR FCARG1a, op1_addr
					|	GC_DELREF FCARG1a
					if (RC_MAY_BE_1(op1_info)) {
						if (RC_MAY_BE_N(op1_info)) {
							|	jnz >3
						}
						if (op1_info & MAY_BE_REF) {
							|	mov al, byte [r0 + 8]
						} else {
							|	mov al, byte [FP + opline->op1.var + 8]
						}
						|	mov byte T1, al // save
						|	// zval_dtor_func(r);
						|	ZVAL_DTOR_FUNC op1_info, opline
						|	mov cl, byte T1 // restore
						|jmp >2
					}
					if ((op1_info) & (MAY_BE_ANY-(MAY_BE_OBJECT|MAY_BE_RESOURCE))) {
						if (!RC_MAY_BE_1(op1_info)) {
							|	jmp >3
						}
						|.code
					}
					|3:
					if (op1_info & MAY_BE_REF) {
						|	mov cl, byte [r0 + 8]
					} else {
						|	mov cl, byte [FP + opline->op1.var + 8]
					}
					|2:
				} else {
					if (op1_info & MAY_BE_REF) {
						|	mov cl, byte [r0 + 8]
					} else {
						|	mov cl, byte [FP + opline->op1.var + 8]
					}
				}
				|	mov eax, 1
				|	shl eax, cl
				|	test eax, mask
				if (exit_addr) {
					if (smart_branch_opcode == ZEND_JMPNZ) {
						|	jne &exit_addr
					} else {
						|	je &exit_addr
					}
				} else if (smart_branch_opcode) {
					if (smart_branch_opcode == ZEND_JMPZ) {
						|	je =>target_label
					} else if (smart_branch_opcode == ZEND_JMPNZ) {
						|	jne =>target_label
					} else if (smart_branch_opcode == ZEND_JMPZNZ) {
						|	je =>target_label
						|	jmp =>target_label2
					} else {
						ZEND_UNREACHABLE();
					}
				} else {
					zend_jit_addr res_addr = ZEND_ADDR_MEM_ZVAL(ZREG_FP, opline->result.var);

					|	setne al
					|	movzx eax, al
					|	add eax, 2
					|	SET_ZVAL_TYPE_INFO res_addr, eax
					|	FREE_OP opline->op1_type, opline->op1, op1_info, 1, opline
				}
			} else {
				if (smart_branch_opcode &&
				    (opline->op1_type & (IS_VAR|IS_TMP_VAR)) &&
				    (op1_info & (MAY_BE_STRING|MAY_BE_ARRAY|MAY_BE_OBJECT|MAY_BE_RESOURCE))) {
					if ((op1_info) & (MAY_BE_ANY-(MAY_BE_OBJECT|MAY_BE_RESOURCE))) {
						|	// if (Z_REFCOUNTED_P(cv)) {
						|	IF_ZVAL_REFCOUNTED op1_addr, >1
						|.cold_code
						|1:
					}
					|	// if (!Z_DELREF_P(cv)) {
					|	GET_ZVAL_PTR FCARG1a, op1_addr
					|	GC_DELREF FCARG1a
					if (RC_MAY_BE_1(op1_info)) {
						if (RC_MAY_BE_N(op1_info)) {
							|	jnz >3
						}
						if (op1_info & MAY_BE_REF) {
							|	mov al, byte [r0 + 8]
						} else {
							|	mov al, byte [FP + opline->op1.var + 8]
						}
						|	mov byte T1, al // save
						|	// zval_dtor_func(r);
						|	ZVAL_DTOR_FUNC op1_info, opline
						|	mov cl, byte T1 // restore
						|jmp >2
					}
					if ((op1_info) & (MAY_BE_ANY-(MAY_BE_OBJECT|MAY_BE_RESOURCE))) {
						if (!RC_MAY_BE_1(op1_info)) {
							|	jmp >3
						}
						|.code
					}
					|3:
					if (op1_info & MAY_BE_REF) {
						|	mov cl, byte [r0 + 8]
					} else {
						|	mov cl, byte [FP + opline->op1.var + 8]
					}
					|2:
					|	cmp cl, type
				} else {
					if (op1_info & MAY_BE_REF) {
						|	cmp byte [r0 + 8], type
					} else {
						|	cmp byte [FP + opline->op1.var + 8], type
					}
				}
				if (exit_addr) {
					if (invert) {
						if (smart_branch_opcode == ZEND_JMPNZ) {
							|	jne &exit_addr
						} else {
							|	je &exit_addr
						}
					} else {
						if (smart_branch_opcode == ZEND_JMPNZ) {
							|	je &exit_addr
						} else {
							|	jne &exit_addr
						}
					}
				} else if (smart_branch_opcode) {
					if (invert) {
						if (smart_branch_opcode == ZEND_JMPZ) {
							|	je =>target_label
						} else if (smart_branch_opcode == ZEND_JMPNZ) {
							|	jne =>target_label
						} else if (smart_branch_opcode == ZEND_JMPZNZ) {
							|	je =>target_label
							|	jmp =>target_label2
						} else {
							ZEND_UNREACHABLE();
						}
					} else {
						if (smart_branch_opcode == ZEND_JMPZ) {
							|	jne =>target_label
						} else if (smart_branch_opcode == ZEND_JMPNZ) {
							|	je =>target_label
						} else if (smart_branch_opcode == ZEND_JMPZNZ) {
							|	jne =>target_label
							|	jmp =>target_label2
						} else {
							ZEND_UNREACHABLE();
						}
					}
				} else {
					zend_jit_addr res_addr = ZEND_ADDR_MEM_ZVAL(ZREG_FP, opline->result.var);

					if (invert) {
						|	setne al
					} else {
						|	sete al
					}
					|	movzx eax, al
					|	add eax, 2
					|	SET_ZVAL_TYPE_INFO res_addr, eax
					|	FREE_OP opline->op1_type, opline->op1, op1_info, 1, opline
				}
			}
	    }
	}

	|7:

	return 1;
}

static int zend_jit_leave_frame(dasm_State **Dst)
{
	|	// EG(current_execute_data) = EX(prev_execute_data);
	|	mov r0, EX->prev_execute_data
	|	MEM_STORE_ZTS aword, executor_globals, current_execute_data, r0, r2
	return 1;
}

static int zend_jit_free_cvs(dasm_State **Dst)
{
	|	// EG(current_execute_data) = EX(prev_execute_data);
	|	mov FCARG1a, EX->prev_execute_data
	|	MEM_STORE_ZTS aword, executor_globals, current_execute_data, FCARG1a, r0
	|	// zend_free_compiled_variables(execute_data);
	|	mov FCARG1a, FP
	|	EXT_CALL zend_free_compiled_variables, r0
	return 1;
}

static int zend_jit_free_cv(dasm_State **Dst, uint32_t info, uint32_t var)
{
	if (info & (MAY_BE_STRING|MAY_BE_ARRAY|MAY_BE_OBJECT|MAY_BE_RESOURCE|MAY_BE_REF)) {
		uint32_t offset = EX_NUM_TO_VAR(var);
		| ZVAL_PTR_DTOR ZEND_ADDR_MEM_ZVAL(ZREG_FP, offset), info, 1, 1, NULL
	}
	return 1;
}

static int zend_jit_free_op(dasm_State **Dst, const zend_op *opline, uint32_t info, uint32_t var_offset)
{
	if (info & (MAY_BE_STRING|MAY_BE_ARRAY|MAY_BE_OBJECT|MAY_BE_RESOURCE|MAY_BE_REF)) {
		| ZVAL_PTR_DTOR ZEND_ADDR_MEM_ZVAL(ZREG_FP, var_offset), info, 0, 1, opline
	}
	return 1;
}

static int zend_jit_leave_func(dasm_State          **Dst,
                               const zend_op_array  *op_array,
                               const zend_op        *opline,
                               uint32_t              op1_info,
                               bool             left_frame,
                               zend_jit_trace_rec   *trace,
                               zend_jit_trace_info  *trace_info,
                               int                   indirect_var_access,
                               int                   may_throw)
{
	bool may_be_top_frame =
		JIT_G(trigger) != ZEND_JIT_ON_HOT_TRACE ||
		!JIT_G(current_frame) ||
		!TRACE_FRAME_IS_NESTED(JIT_G(current_frame));
	bool may_need_call_helper =
		indirect_var_access || /* may have symbol table */
		!op_array->function_name || /* may have symbol table */
		may_be_top_frame ||
		(op_array->fn_flags & ZEND_ACC_VARIADIC) || /* may have extra named args */
		JIT_G(trigger) != ZEND_JIT_ON_HOT_TRACE ||
		!JIT_G(current_frame) ||
		TRACE_FRAME_NUM_ARGS(JIT_G(current_frame)) == -1 || /* unknown number of args */
		(uint32_t)TRACE_FRAME_NUM_ARGS(JIT_G(current_frame)) > op_array->num_args; /* extra args */
	bool may_need_release_this =
		!(op_array->fn_flags & ZEND_ACC_CLOSURE) &&
		op_array->scope &&
		!(op_array->fn_flags & ZEND_ACC_STATIC) &&
		(JIT_G(trigger) != ZEND_JIT_ON_HOT_TRACE ||
		 !JIT_G(current_frame) ||
		 !TRACE_FRAME_NO_NEED_RELEASE_THIS(JIT_G(current_frame)));

	if (may_need_release_this) {
		|	mov FCARG1d, dword [FP + offsetof(zend_execute_data, This.u1.type_info)]
	}
	if (may_need_call_helper) {
		if (!left_frame) {
			left_frame = 1;
		    if (!zend_jit_leave_frame(Dst)) {
				return 0;
		    }
		}
		/* ZEND_CALL_FAKE_CLOSURE handled on slow path to eliminate check for ZEND_CALL_CLOSURE on fast path */
		if (may_need_release_this) {
			|	test FCARG1d, (ZEND_CALL_TOP|ZEND_CALL_HAS_SYMBOL_TABLE|ZEND_CALL_FREE_EXTRA_ARGS|ZEND_CALL_ALLOCATED|ZEND_CALL_HAS_EXTRA_NAMED_PARAMS|ZEND_CALL_FAKE_CLOSURE)
		} else {
			|	test dword [FP + offsetof(zend_execute_data, This.u1.type_info)], (ZEND_CALL_TOP|ZEND_CALL_HAS_SYMBOL_TABLE|ZEND_CALL_FREE_EXTRA_ARGS|ZEND_CALL_ALLOCATED|ZEND_CALL_HAS_EXTRA_NAMED_PARAMS|ZEND_CALL_FAKE_CLOSURE)
		}
		if (trace && trace->op != ZEND_JIT_TRACE_END) {
			|	jnz >1
			|.cold_code
			|1:
			if (!GCC_GLOBAL_REGS) {
				|	mov FCARG1a, FP
			}
			|	EXT_CALL zend_jit_leave_func_helper, r0

			if (may_be_top_frame) {
				// TODO: try to avoid this check ???
				if (zend_jit_vm_kind == ZEND_VM_KIND_HYBRID) {
#if 0
					/* this check should be handled by the following OPLINE guard */
					|	cmp IP, zend_jit_halt_op
					|	je ->trace_halt
#endif
				} else if (GCC_GLOBAL_REGS) {
					|	test IP, IP
					|	je ->trace_halt
				} else {
					|	test eax, eax
					|	jl ->trace_halt
				}
			}

			if (!GCC_GLOBAL_REGS) {
				|	// execute_data = EG(current_execute_data)
				|	MEM_LOAD_ZTS FP, aword, executor_globals, current_execute_data, r0
			}
			|	jmp >8
			|.code
		} else {
			|	jnz ->leave_function_handler
		}
	}

	if (op_array->fn_flags & ZEND_ACC_CLOSURE) {
		if (!left_frame) {
			left_frame = 1;
		    if (!zend_jit_leave_frame(Dst)) {
				return 0;
		    }
		}
		|	// OBJ_RELEASE(ZEND_CLOSURE_OBJECT(EX(func)));
		|	mov FCARG1a, EX->func
		|	sub FCARG1a, sizeof(zend_object)
		|	OBJ_RELEASE ZREG_FCARG1, >4
		|4:
	} else if (may_need_release_this) {
		if (!left_frame) {
			left_frame = 1;
		    if (!zend_jit_leave_frame(Dst)) {
				return 0;
		    }
		}
		|	// if (call_info & ZEND_CALL_RELEASE_THIS)
		|	test FCARG1d, ZEND_CALL_RELEASE_THIS
		|	je >4
		|	// zend_object *object = Z_OBJ(execute_data->This);
		|	mov FCARG1a, EX->This.value.obj
		|	// OBJ_RELEASE(object);
		|	OBJ_RELEASE ZREG_FCARG1, >4
		|4:
		// TODO: avoid EG(excption) check for $this->foo() calls
		may_throw = 1;
	}

	|	// EG(vm_stack_top) = (zval*)execute_data;
	|	MEM_STORE_ZTS aword, executor_globals, vm_stack_top, FP, r0
	|	// execute_data = EX(prev_execute_data);
	|	mov FP, EX->prev_execute_data

	if (!left_frame) {
		|	// EG(current_execute_data) = execute_data;
		|	MEM_STORE_ZTS aword, executor_globals, current_execute_data, FP, r0
	}

	|9:
	if (trace) {
		if (trace->op != ZEND_JIT_TRACE_END
		 && (JIT_G(current_frame) && !TRACE_FRAME_IS_UNKNOWN_RETURN(JIT_G(current_frame)))) {
			zend_jit_reset_last_valid_opline();
		} else {
			|	LOAD_IP
			|	ADD_IP sizeof(zend_op)
		}

		|8:

		if (trace->op == ZEND_JIT_TRACE_BACK
		 && (!JIT_G(current_frame) || TRACE_FRAME_IS_UNKNOWN_RETURN(JIT_G(current_frame)))) {
			const zend_op *next_opline = trace->opline;

			if ((opline->op1_type & (IS_VAR|IS_TMP_VAR))
			 && (op1_info & MAY_BE_RC1)
			 && (op1_info & (MAY_BE_OBJECT|MAY_BE_RESOURCE|MAY_BE_ARRAY_OF_OBJECT|MAY_BE_ARRAY_OF_RESOURCE|MAY_BE_ARRAY_OF_ARRAY))) {
				/* exception might be thrown during destruction of unused return value */
				|	// if (EG(exception))
				|	MEM_CMP_ZTS aword, executor_globals, exception, 0, r0
				|	jne ->leave_throw_handler
			}
			do {
				trace++;
			} while (trace->op == ZEND_JIT_TRACE_INIT_CALL);
			ZEND_ASSERT(trace->op == ZEND_JIT_TRACE_VM || trace->op == ZEND_JIT_TRACE_END);
			next_opline = trace->opline;
			ZEND_ASSERT(next_opline != NULL);

			if (trace->op == ZEND_JIT_TRACE_END
			 && trace->stop == ZEND_JIT_TRACE_STOP_RECURSIVE_RET) {
				trace_info->flags |= ZEND_JIT_TRACE_LOOP;
				|	CMP_IP next_opline
				|	je =>0 // LOOP
#ifdef ZEND_VM_HYBRID_JIT_RED_ZONE_SIZE
				|	JMP_IP
#else
				|	jmp ->trace_escape
#endif
			} else {
				|	CMP_IP next_opline
				|	jne ->trace_escape
			}

			zend_jit_set_last_valid_opline(trace->opline);

			return 1;
		} else if (may_throw ||
				(((opline->op1_type & (IS_VAR|IS_TMP_VAR))
				  && (op1_info & MAY_BE_RC1)
				  && (op1_info & (MAY_BE_OBJECT|MAY_BE_RESOURCE|MAY_BE_ARRAY_OF_OBJECT|MAY_BE_ARRAY_OF_RESOURCE|MAY_BE_ARRAY_OF_ARRAY)))
				 && (!JIT_G(current_frame) || TRACE_FRAME_IS_RETURN_VALUE_UNUSED(JIT_G(current_frame))))) {
			|	// if (EG(exception))
			|	MEM_CMP_ZTS aword, executor_globals, exception, 0, r0
			|	jne ->leave_throw_handler
		}

		return 1;
	} else {
		|	// if (EG(exception))
		|	MEM_CMP_ZTS aword, executor_globals, exception, 0, r0
		|	LOAD_IP
		|	jne ->leave_throw_handler
		|	// opline = EX(opline) + 1
		|	ADD_IP sizeof(zend_op)
	}

	if (zend_jit_vm_kind == ZEND_VM_KIND_HYBRID) {
		|	ADD_HYBRID_SPAD
#ifdef CONTEXT_THREADED_JIT
		|	push aword [IP]
		|	ret
#else
		|	JMP_IP
#endif
	} else if (GCC_GLOBAL_REGS) {
		|	add r4, SPAD // stack alignment
#ifdef CONTEXT_THREADED_JIT
		|	push aword [IP]
		|	ret
#else
		|	JMP_IP
#endif
	} else {
#ifdef CONTEXT_THREADED_JIT
		ZEND_UNREACHABLE();
		// TODO: context threading can't work without GLOBAL REGS because we have to change
		//       the value of execute_data in execute_ex()
		|	mov FCARG1a, FP
		|	mov r0, aword [FP]
		|	mov FP, aword T2 // restore FP
		|	mov RX, aword T3 // restore IP
		|	add r4, NR_SPAD // stack alignment
		|	push aword [r0]
		|	ret
#else
		|	mov FP, aword T2 // restore FP
		|	mov RX, aword T3 // restore IP
		|	add r4, NR_SPAD // stack alignment
		|	mov r0, 2 // ZEND_VM_LEAVE
		|	ret
#endif
	}

	return 1;
}

static int zend_jit_return(dasm_State **Dst, const zend_op *opline, const zend_op_array *op_array, uint32_t op1_info, zend_jit_addr op1_addr)
{
	zend_jit_addr ret_addr;
	int8_t return_value_used;

	ZEND_ASSERT(op_array->type != ZEND_EVAL_CODE && op_array->function_name);
	ZEND_ASSERT(!(op1_info & MAY_BE_UNDEF));

	if (JIT_G(trigger) == ZEND_JIT_ON_HOT_TRACE && JIT_G(current_frame)) {
		if (TRACE_FRAME_IS_RETURN_VALUE_USED(JIT_G(current_frame))) {
			return_value_used = 1;
		} else if (TRACE_FRAME_IS_RETURN_VALUE_UNUSED(JIT_G(current_frame))) {
			return_value_used = 0;
		} else {
			return_value_used = -1;
		}
	} else {
		return_value_used = -1;
	}

	if (ZEND_OBSERVER_ENABLED) {
		if (Z_MODE(op1_addr) == IS_REG) {
			zend_jit_addr dst = ZEND_ADDR_MEM_ZVAL(ZREG_FP, opline->op1.var);

			if (!zend_jit_spill_store(Dst, op1_addr, dst, op1_info, 1)) {
				return 0;
			}
			op1_addr = dst;
		}
		|	LOAD_ZVAL_ADDR FCARG2a, op1_addr
		|	mov FCARG1a, FP
		|	SET_EX_OPLINE opline, r0
		|	EXT_CALL zend_observer_fcall_end, r0
	}

	// if (!EX(return_value))
	if (Z_MODE(op1_addr) == IS_REG && Z_REG(op1_addr) == ZREG_R1) {
		if (return_value_used != 0) {
			|	mov r2, EX->return_value
		}
		if (return_value_used == -1) {
			|	test r2, r2
		}
		ret_addr = ZEND_ADDR_MEM_ZVAL(ZREG_R2, 0);
	} else {
		if (return_value_used != 0) {
			|	mov r1, EX->return_value
		}
		if (return_value_used == -1) {
			|	test r1, r1
		}
		ret_addr = ZEND_ADDR_MEM_ZVAL(ZREG_R1, 0);
	}
	if ((opline->op1_type & (IS_VAR|IS_TMP_VAR)) &&
	    (op1_info & (MAY_BE_STRING|MAY_BE_ARRAY|MAY_BE_OBJECT|MAY_BE_RESOURCE))) {
		if (return_value_used == -1) {
			|	jz >1
			|.cold_code
			|1:
		}
		if (return_value_used != 1) {
			if (op1_info & ((MAY_BE_UNDEF|MAY_BE_ANY|MAY_BE_REF)-(MAY_BE_OBJECT|MAY_BE_RESOURCE))) {
				if (jit_return_label >= 0) {
					|	IF_NOT_ZVAL_REFCOUNTED op1_addr, =>jit_return_label
				} else {
					|	IF_NOT_ZVAL_REFCOUNTED op1_addr, >9
				}
			}
			|	GET_ZVAL_PTR FCARG1a, op1_addr
			|	GC_DELREF FCARG1a
			if (RC_MAY_BE_1(op1_info)) {
				if (RC_MAY_BE_N(op1_info)) {
					if (jit_return_label >= 0) {
						|	jnz =>jit_return_label
					} else {
						|	jnz >9
					}
				}
				|	//SAVE_OPLINE()
				|	ZVAL_DTOR_FUNC op1_info, opline
				|	//????mov r1, EX->return_value // reload ???
			}
			if (return_value_used == -1) {
				if (jit_return_label >= 0) {
					|	jmp =>jit_return_label
				} else {
					|	jmp >9
				}
				|.code
			}
		}
	} else if (return_value_used == -1) {
		if (jit_return_label >= 0) {
			|	jz =>jit_return_label
		} else {
			|	jz >9
		}
	}

	if (return_value_used == 0) {
		|9:
		return 1;
	}

	if (opline->op1_type == IS_CONST) {
		zval *zv = RT_CONSTANT(opline, opline->op1);
		|	ZVAL_COPY_CONST ret_addr, MAY_BE_ANY, MAY_BE_ANY, zv, ZREG_R0
		if (Z_REFCOUNTED_P(zv)) {
			|	ADDREF_CONST zv, r0
		}
	} else if (opline->op1_type == IS_TMP_VAR) {
		|	ZVAL_COPY_VALUE ret_addr, MAY_BE_ANY, op1_addr, op1_info, ZREG_R0, ZREG_R2
	} else if (opline->op1_type == IS_CV) {
		if (op1_info & MAY_BE_REF) {
			|	LOAD_ZVAL_ADDR r0, op1_addr
			|	ZVAL_DEREF r0, op1_info
			op1_addr = ZEND_ADDR_MEM_ZVAL(ZREG_R0, 0);
		}
		|	ZVAL_COPY_VALUE ret_addr, MAY_BE_ANY, op1_addr, op1_info, ZREG_R0, ZREG_R2
		if (op1_info & (MAY_BE_STRING|MAY_BE_ARRAY|MAY_BE_OBJECT|MAY_BE_RESOURCE)) {
			if (JIT_G(trigger) != ZEND_JIT_ON_HOT_TRACE ||
			    (op1_info & (MAY_BE_REF|MAY_BE_OBJECT)) ||
			    !op_array->function_name) {
				|	TRY_ADDREF op1_info, ah, r2
			} else if (return_value_used != 1) {
				|	// if (EXPECTED(!(EX_CALL_INFO() & ZEND_CALL_CODE))) ZVAL_NULL(retval_ptr);
				|	SET_ZVAL_TYPE_INFO op1_addr, IS_NULL
			}
		}
	} else {
		if (op1_info & MAY_BE_REF) {
			zend_jit_addr ref_addr = ZEND_ADDR_MEM_ZVAL(ZREG_R0, offsetof(zend_reference, val));

			|	IF_ZVAL_TYPE op1_addr, IS_REFERENCE, >1
			|.cold_code
			|1:
			|	// zend_refcounted *ref = Z_COUNTED_P(retval_ptr);
			|	GET_ZVAL_PTR r0, op1_addr
			|	// ZVAL_COPY_VALUE(return_value, &ref->value);
			|	ZVAL_COPY_VALUE ret_addr, MAY_BE_ANY, ref_addr, op1_info, ZREG_R2, ZREG_R2
			|	GC_DELREF r0
			|	je >2
			|	// if (IS_REFCOUNTED())
			if (jit_return_label >= 0) {
				|	IF_NOT_REFCOUNTED dh, =>jit_return_label
			} else {
				|	IF_NOT_REFCOUNTED dh, >9
			}
			|	// ADDREF
			|	GET_ZVAL_PTR r2, ret_addr // reload
			|	GC_ADDREF r2
			if (jit_return_label >= 0) {
				|	jmp =>jit_return_label
			} else {
				|	jmp >9
			}
			|2:
			|	EFREE_REFERENCE r0
			if (jit_return_label >= 0) {
				|	jmp =>jit_return_label
			} else {
				|	jmp >9
			}
			|.code
		}
		|	ZVAL_COPY_VALUE ret_addr, MAY_BE_ANY, op1_addr, op1_info, ZREG_R0, ZREG_R2
	}

	|9:
	return 1;
}

static int zend_jit_zval_copy_deref(dasm_State **Dst, zend_jit_addr res_addr, zend_jit_addr val_addr, zend_reg type_reg)
{
	ZEND_ASSERT(type_reg == ZREG_R2);

	|.if not(X64)
	||	if (Z_REG(val_addr) == ZREG_R1) {
	|	GET_ZVAL_W2 r0, val_addr
	||	}
	|.endif
	|	GET_ZVAL_PTR r1, val_addr
	|.if not(X64)
	||	if (Z_REG(val_addr) != ZREG_R1) {
	|	GET_ZVAL_W2 r0, val_addr
	||	}
	|.endif
	|	IF_NOT_REFCOUNTED dh, >2
	|	IF_NOT_TYPE dl, IS_REFERENCE, >1
	|	GET_Z_TYPE_INFO edx, r1+offsetof(zend_reference, val)
	|.if not(X64)
	|	GET_Z_W2 r0, r1+offsetof(zend_reference, val)
	|.endif
	|	GET_Z_PTR r1, r1+offsetof(zend_reference, val)
	|	IF_NOT_REFCOUNTED dh, >2
	|1:
	|	GC_ADDREF r1
	|2:
	|	SET_ZVAL_PTR res_addr, r1
	|.if not(X64)
	|	SET_ZVAL_W2 res_addr, r0
	|.endif
	|	SET_ZVAL_TYPE_INFO res_addr, edx

	return 1;
}

static int zend_jit_fetch_dim_read(dasm_State        **Dst,
                                   const zend_op      *opline,
                                   zend_ssa           *ssa,
                                   const zend_ssa_op  *ssa_op,
                                   uint32_t            op1_info,
                                   zend_jit_addr       op1_addr,
                                   bool           op1_avoid_refcounting,
                                   uint32_t            op2_info,
                                   uint32_t            res_info,
                                   zend_jit_addr       res_addr,
                                   uint8_t             dim_type)
{
	zend_jit_addr orig_op1_addr, op2_addr;
	const void *exit_addr = NULL;
	const void *not_found_exit_addr = NULL;
	const void *res_exit_addr = NULL;
	bool result_avoid_refcounting = 0;
	uint32_t may_be_string = (opline->opcode != ZEND_FETCH_LIST_R) ? MAY_BE_STRING : 0;
	int may_throw = 0;

	orig_op1_addr = OP1_ADDR();
	op2_addr = OP2_ADDR();

	if (opline->opcode != ZEND_FETCH_DIM_IS
	 && JIT_G(trigger) == ZEND_JIT_ON_HOT_TRACE) {
		int32_t exit_point = zend_jit_trace_get_exit_point(opline, ZEND_JIT_EXIT_TO_VM);
		exit_addr = zend_jit_trace_get_exit_addr(exit_point);
		if (!exit_addr) {
			return 0;
		}
	}

	if ((res_info & MAY_BE_GUARD)
	 && JIT_G(current_frame)
	 && (op1_info & (MAY_BE_ANY|MAY_BE_UNDEF)) == MAY_BE_ARRAY) {
		uint32_t flags = 0;
		uint32_t old_op1_info = 0;
		uint32_t old_info;
		zend_jit_trace_stack *stack = JIT_G(current_frame)->stack;
		int32_t exit_point;

		if (opline->opcode != ZEND_FETCH_LIST_R
		 && (opline->op1_type & (IS_VAR|IS_TMP_VAR))
		 && !op1_avoid_refcounting) {
			flags |= ZEND_JIT_EXIT_FREE_OP1;
		}
		if ((opline->op2_type & (IS_VAR|IS_TMP_VAR))
		 && (op2_info & (MAY_BE_STRING|MAY_BE_ARRAY|MAY_BE_OBJECT|MAY_BE_RESOURCE))) {
			flags |= ZEND_JIT_EXIT_FREE_OP2;
		}
		if ((opline->result_type & (IS_VAR|IS_TMP_VAR))
		 && !(flags & ZEND_JIT_EXIT_FREE_OP1)
		 && (res_info & (MAY_BE_STRING|MAY_BE_ARRAY|MAY_BE_OBJECT|MAY_BE_RESOURCE))
		 && (ssa_op+1)->op1_use == ssa_op->result_def
		 && !(op2_info & ((MAY_BE_ANY|MAY_BE_UNDEF|MAY_BE_REF) - (MAY_BE_STRING|MAY_BE_LONG)))
		 && zend_jit_may_avoid_refcounting(opline+1, res_info)) {
			result_avoid_refcounting = 1;
			ssa->var_info[ssa_op->result_def].avoid_refcounting = 1;
		}

		if (op1_avoid_refcounting) {
			old_op1_info = STACK_INFO(stack, EX_VAR_TO_NUM(opline->op1.var));
			SET_STACK_REG(stack, EX_VAR_TO_NUM(opline->op1.var), ZREG_NONE);
		}

		if (!(op2_info & ((MAY_BE_ANY|MAY_BE_UNDEF|MAY_BE_REF) - (MAY_BE_STRING|MAY_BE_LONG)))) {
			old_info = STACK_INFO(stack, EX_VAR_TO_NUM(opline->result.var));
			SET_STACK_TYPE(stack, EX_VAR_TO_NUM(opline->result.var), IS_UNKNOWN, 1);
			SET_STACK_REG(stack, EX_VAR_TO_NUM(opline->result.var), ZREG_ZVAL_COPY_GPR0);
			exit_point = zend_jit_trace_get_exit_point(opline+1, flags);
			SET_STACK_INFO(stack, EX_VAR_TO_NUM(opline->result.var), old_info);
			res_exit_addr = zend_jit_trace_get_exit_addr(exit_point);
			if (!res_exit_addr) {
				return 0;
			}
			res_info &= ~MAY_BE_GUARD;
			ssa->var_info[ssa_op->result_def].type &= ~MAY_BE_GUARD;
		}

		if (opline->opcode == ZEND_FETCH_DIM_IS
		 && !(res_info & MAY_BE_NULL)) {
			old_info = STACK_INFO(stack, EX_VAR_TO_NUM(opline->result.var));
			SET_STACK_TYPE(stack, EX_VAR_TO_NUM(opline->result.var), IS_NULL, 0);
			SET_STACK_REG(stack, EX_VAR_TO_NUM(opline->result.var), ZREG_NULL);
			exit_point = zend_jit_trace_get_exit_point(opline+1, flags);
			SET_STACK_INFO(stack, EX_VAR_TO_NUM(opline->result.var), old_info);
			not_found_exit_addr = zend_jit_trace_get_exit_addr(exit_point);
			if (!not_found_exit_addr) {
				return 0;
			}
		}

		if (op1_avoid_refcounting) {
			SET_STACK_INFO(stack, EX_VAR_TO_NUM(opline->op1.var), old_op1_info);
		}
	}

	if (op1_info & MAY_BE_REF) {
		|	LOAD_ZVAL_ADDR FCARG1a, op1_addr
		|	ZVAL_DEREF FCARG1a, op1_info
		op1_addr = ZEND_ADDR_MEM_ZVAL(ZREG_FCARG1, 0);
	}

	if (op1_info & MAY_BE_ARRAY) {
		if (op1_info & ((MAY_BE_ANY|MAY_BE_UNDEF) - MAY_BE_ARRAY)) {
			if (exit_addr && !(op1_info & (MAY_BE_OBJECT|may_be_string))) {
				|	IF_NOT_ZVAL_TYPE op1_addr, IS_ARRAY, &exit_addr
			} else {
				|	IF_NOT_ZVAL_TYPE op1_addr, IS_ARRAY, >7
			}
		}
		|	GET_ZVAL_LVAL ZREG_FCARG1, op1_addr
		if ((op2_info & ((MAY_BE_ANY|MAY_BE_UNDEF) - (MAY_BE_LONG|MAY_BE_STRING))) ||
		    (opline->opcode != ZEND_FETCH_DIM_IS && JIT_G(trigger) != ZEND_JIT_ON_HOT_TRACE)) {
			may_throw = 1;
		}
		if (!zend_jit_fetch_dimension_address_inner(Dst, opline, (opline->opcode != ZEND_FETCH_DIM_IS) ? BP_VAR_R : BP_VAR_IS, op1_info, op2_info, dim_type, res_exit_addr, not_found_exit_addr, exit_addr)) {
			return 0;
		}
	}

	if (op1_info & ((MAY_BE_ANY|MAY_BE_UNDEF)-MAY_BE_ARRAY)) {
		if (op1_info & MAY_BE_ARRAY) {
			|.cold_code
			|7:
		}

		if (opline->opcode != ZEND_FETCH_LIST_R && (op1_info & MAY_BE_STRING)) {
			may_throw = 1;
			if (op1_info & ((MAY_BE_ANY|MAY_BE_UNDEF)-(MAY_BE_ARRAY|MAY_BE_STRING))) {
				if (exit_addr && !(op1_info & MAY_BE_OBJECT)) {
					|	IF_NOT_ZVAL_TYPE op1_addr, IS_STRING, &exit_addr
				} else {
					|	IF_NOT_ZVAL_TYPE op1_addr, IS_STRING, >6
				}
			}
			|	SET_EX_OPLINE opline, r0
			|	GET_ZVAL_LVAL ZREG_FCARG1, op1_addr
			if (opline->opcode != ZEND_FETCH_DIM_IS) {
				if ((op2_info & (MAY_BE_ANY|MAY_BE_UNDEF|MAY_BE_GUARD)) == MAY_BE_LONG) {
					|	GET_ZVAL_LVAL ZREG_FCARG2, op2_addr
					|	EXT_CALL zend_jit_fetch_dim_str_offset_r_helper, r0
				} else {
					|	LOAD_ZVAL_ADDR FCARG2a, op2_addr
					|	EXT_CALL zend_jit_fetch_dim_str_r_helper, r0
				}
				|	SET_ZVAL_PTR res_addr, r0
				|	SET_ZVAL_TYPE_INFO res_addr, IS_STRING
			} else {
				|	LOAD_ZVAL_ADDR FCARG2a, op2_addr
				|.if X64
					|   LOAD_ZVAL_ADDR CARG3, res_addr
				|.else
					|	sub r4, 12
					|   PUSH_ZVAL_ADDR res_addr, r0
				|.endif
				|	EXT_CALL zend_jit_fetch_dim_str_is_helper, r0
				|.if not(X64)
				|	add r4, 12
				|.endif
			}
			if ((op1_info & MAY_BE_ARRAY) ||
				(op1_info & ((MAY_BE_ANY|MAY_BE_UNDEF)-(MAY_BE_ARRAY|MAY_BE_STRING)))) {
				|	jmp >9 // END
			}
			|6:
		}

		if (op1_info & MAY_BE_OBJECT) {
			may_throw = 1;
			if (op1_info & ((MAY_BE_ANY|MAY_BE_UNDEF)-(MAY_BE_ARRAY|MAY_BE_OBJECT|may_be_string))) {
				if (exit_addr) {
					|	IF_NOT_ZVAL_TYPE op1_addr, IS_OBJECT, &exit_addr
				} else {
					|	IF_NOT_ZVAL_TYPE op1_addr, IS_OBJECT, >6
				}
			}
			|	SET_EX_OPLINE opline, r0
		    if (Z_REG(op1_addr) != ZREG_FCARG1 || Z_OFFSET(op1_addr) != 0) {
				|	LOAD_ZVAL_ADDR FCARG1a, op1_addr
		    }
			if (opline->op2_type == IS_CONST && Z_EXTRA_P(RT_CONSTANT(opline, opline->op2)) == ZEND_EXTRA_VALUE) {
				ZEND_ASSERT(Z_MODE(op2_addr) == IS_CONST_ZVAL);
				|	LOAD_ADDR FCARG2a, (Z_ZV(op2_addr) + 1)
			} else {
				|	LOAD_ZVAL_ADDR FCARG2a, op2_addr
			}
			|.if X64
				|   LOAD_ZVAL_ADDR CARG3, res_addr
			|.else
				|	sub r4, 12
				|   PUSH_ZVAL_ADDR res_addr, r0
			|.endif
			if (opline->opcode != ZEND_FETCH_DIM_IS) {
				|	EXT_CALL zend_jit_fetch_dim_obj_r_helper, r0
			} else {
				|	EXT_CALL zend_jit_fetch_dim_obj_is_helper, r0
			}
			|.if not(X64)
			|	add r4, 12
			|.endif
			if ((op1_info & MAY_BE_ARRAY) ||
				(op1_info & ((MAY_BE_ANY|MAY_BE_UNDEF)-(MAY_BE_ARRAY|MAY_BE_OBJECT|may_be_string)))) {
				|	jmp >9 // END
			}
			|6:
		}

		if ((op1_info & ((MAY_BE_ANY|MAY_BE_UNDEF)-(MAY_BE_ARRAY|MAY_BE_OBJECT|may_be_string)))
		 && (!exit_addr || !(op1_info & (MAY_BE_ARRAY|MAY_BE_OBJECT|may_be_string)))) {
			if ((opline->opcode != ZEND_FETCH_DIM_IS && (op1_info & MAY_BE_UNDEF)) || (op2_info & MAY_BE_UNDEF)) {
				|	SET_EX_OPLINE opline, r0
				if (opline->opcode != ZEND_FETCH_DIM_IS && (op1_info & MAY_BE_UNDEF)) {
					may_throw = 1;
					|	IF_NOT_ZVAL_TYPE op1_addr, IS_UNDEF, >1
					|	// zend_error(E_WARNING, "Undefined variable $%s", ZSTR_VAL(CV_DEF_OF(EX_VAR_TO_NUM(opline->op1.var))));
					|	mov FCARG1d, opline->op1.var
					|	EXT_CALL zend_jit_undefined_op_helper, r0
					|1:
				}

				if (op2_info & MAY_BE_UNDEF) {
					may_throw = 1;
					|	IF_NOT_ZVAL_TYPE op2_addr, IS_UNDEF, >1
					|	mov FCARG1d, opline->op2.var
					|	EXT_CALL zend_jit_undefined_op_helper, r0
					|1:
				}
			}

			if (opline->opcode != ZEND_FETCH_DIM_IS && opline->opcode != ZEND_FETCH_LIST_R) {
				may_throw = 1;
				if ((op1_info & MAY_BE_UNDEF) || (op2_info & MAY_BE_UNDEF)) {
					|	LOAD_ZVAL_ADDR FCARG1a, orig_op1_addr
				} else {
					|	SET_EX_OPLINE opline, r0
					if (Z_MODE(op1_addr) != IS_MEM_ZVAL ||
					    Z_REG(op1_addr) != ZREG_FCARG1 ||
					    Z_OFFSET(op1_addr) != 0) {
						|	LOAD_ZVAL_ADDR FCARG1a, op1_addr
					}
				}
				|	EXT_CALL zend_jit_invalid_array_access, r0
			}
			|	SET_ZVAL_TYPE_INFO res_addr, IS_NULL
			if (op1_info & MAY_BE_ARRAY) {
				|	jmp >9 // END
			}
		}

		if (op1_info & MAY_BE_ARRAY) {
			|.code
		}
	}

	if (op1_info & MAY_BE_ARRAY) {
		zend_jit_addr val_addr = ZEND_ADDR_MEM_ZVAL(ZREG_R0, 0);

		|8:
		if (res_exit_addr) {
			zend_uchar type = concrete_type(res_info);

			if ((op1_info & MAY_BE_ARRAY_OF_REF)
			 && dim_type != IS_UNKNOWN
			 && dim_type != IS_REFERENCE) {
				if (type < IS_STRING) {
					|	IF_NOT_ZVAL_TYPE val_addr, type, >1
					|.cold_code
					|1:
					|	IF_NOT_ZVAL_TYPE val_addr, IS_REFERENCE, &res_exit_addr
					|	GET_Z_PTR r0, r0
					|	add r0, offsetof(zend_reference, val)
					|	IF_ZVAL_TYPE val_addr, type, >1
					|	jmp &res_exit_addr
					|.code
					|1:
				} else {
					|	GET_ZVAL_TYPE_INFO edx, val_addr
					|	IF_NOT_TYPE dl, type, >1
					|.cold_code
					|1:
					|	IF_NOT_TYPE dl, IS_REFERENCE, &res_exit_addr
					|	GET_Z_PTR r0, r0
					|	add r0, offsetof(zend_reference, val)
					|	GET_ZVAL_TYPE_INFO edx, val_addr
					|	IF_TYPE dl, type, >1
					|	jmp &res_exit_addr
					|.code
					|1:
				}
			} else {
				if (op1_info & MAY_BE_ARRAY_OF_REF) {
					|	ZVAL_DEREF r0, MAY_BE_REF
				}
				if (type < IS_STRING) {
					|	IF_NOT_ZVAL_TYPE val_addr, type, &res_exit_addr
				} else {
					|	GET_ZVAL_TYPE_INFO edx, val_addr
					|	IF_NOT_TYPE dl, type, &res_exit_addr
				}
			}

			|	// ZVAL_COPY
			|7:
			|	ZVAL_COPY_VALUE_V res_addr, -1, val_addr, res_info, ZREG_R0, ZREG_R1
			if (Z_MODE(res_addr) == IS_MEM_ZVAL) {
				if (type < IS_STRING) {
					if (Z_REG(res_addr) != ZREG_FP ||
					    JIT_G(current_frame) == NULL ||
					    STACK_MEM_TYPE(JIT_G(current_frame)->stack, EX_VAR_TO_NUM(Z_OFFSET(res_addr))) != type) {
						|	SET_ZVAL_TYPE_INFO res_addr, type
					}
				} else {
					|	SET_ZVAL_TYPE_INFO res_addr, edx
					if (!result_avoid_refcounting) {
						|	TRY_ADDREF res_info, dh, r1
					}
				}
			} else if (!zend_jit_store_var_if_necessary(Dst, opline->result.var, res_addr, res_info)) {
				return 0;
			}
		} else if (op1_info & MAY_BE_ARRAY_OF_REF) {
			|	// ZVAL_COPY_DEREF
			|	GET_ZVAL_TYPE_INFO Rd(ZREG_R2), val_addr
			if (!zend_jit_zval_copy_deref(Dst, res_addr, val_addr, ZREG_R2)) {
				return 0;
			}
		} else  {
			|	// ZVAL_COPY
			|	ZVAL_COPY_VALUE res_addr, -1, val_addr, res_info, ZREG_R1, ZREG_R2
			|	TRY_ADDREF res_info, ch, r2
		}
	}
	|9: // END

#ifdef ZEND_JIT_USE_RC_INFERENCE
	if ((opline->op2_type & (IS_TMP_VAR|IS_VAR)) && (op1_info & MAY_BE_OBJECT)) {
		/* Magic offsetGet() may increase refcount of the key */
		op2_info |= MAY_BE_RCN;
	}
#endif

    if (opline->op2_type & (IS_TMP_VAR|IS_VAR)) {
		if ((op2_info & MAY_HAVE_DTOR) && (op2_info & MAY_BE_RC1)) {
			may_throw = 1;
		}
		|	FREE_OP opline->op2_type, opline->op2, op2_info, 0, opline
	}
	if (opline->opcode != ZEND_FETCH_LIST_R && !op1_avoid_refcounting) {
		if (opline->op1_type & (IS_TMP_VAR|IS_VAR)) {
			if ((op1_info & MAY_HAVE_DTOR) && (op1_info & MAY_BE_RC1)) {
				may_throw = 1;
			}
			|	FREE_OP opline->op1_type, opline->op1, op1_info, 0, opline
		}
	}

	if (may_throw) {
		if (!zend_jit_check_exception(Dst)) {
			return 0;
		}
	}

	return 1;
}

static int zend_jit_fetch_dim(dasm_State    **Dst,
                              const zend_op  *opline,
                              uint32_t        op1_info,
                              zend_jit_addr   op1_addr,
                              uint32_t        op2_info,
                              zend_jit_addr   res_addr,
                              uint8_t         dim_type)
{
	zend_jit_addr op2_addr;
	int may_throw = 0;

	op2_addr = (opline->op2_type != IS_UNUSED) ? OP2_ADDR() : 0;

	if (op1_info & MAY_BE_REF) {
		may_throw = 1;
		|	LOAD_ZVAL_ADDR FCARG1a, op1_addr
		|	IF_NOT_Z_TYPE FCARG1a, IS_REFERENCE, >1
		|	GET_Z_PTR FCARG2a, FCARG1a
		|	IF_NOT_TYPE byte [FCARG2a + offsetof(zend_reference, val) + offsetof(zval, u1.v.type)], IS_ARRAY, >2
		|	lea FCARG1a, [FCARG2a + offsetof(zend_reference, val)]
		|	jmp >3
		|.cold_code
		|2:
		|	SET_EX_OPLINE opline, r0
		|	EXT_CALL zend_jit_prepare_assign_dim_ref, r0
		|	test r0, r0
		|	mov FCARG1a, r0
		|	jne >1
		|	jmp ->exception_handler_undef
		|.code
		|1:
		op1_addr = ZEND_ADDR_MEM_ZVAL(ZREG_FCARG1, 0);
	}

	if (op1_info & MAY_BE_ARRAY) {
		if (op1_info & ((MAY_BE_ANY|MAY_BE_UNDEF) - MAY_BE_ARRAY)) {
			|	IF_NOT_ZVAL_TYPE op1_addr, IS_ARRAY, >7
		}
		|3:
		|	SEPARATE_ARRAY op1_addr, op1_info, 1
	}
	if (op1_info & (MAY_BE_UNDEF|MAY_BE_NULL)) {
		if (op1_info & MAY_BE_ARRAY) {
			|.cold_code
			|7:
		}
		if (op1_info & (MAY_BE_ANY-(MAY_BE_NULL|MAY_BE_ARRAY))) {
			|	CMP_ZVAL_TYPE op1_addr, IS_NULL
			|	jg >7
		}
		if (Z_REG(op1_addr) != ZREG_FP) {
			|	mov T1, Ra(Z_REG(op1_addr)) // save
		}
		if ((op1_info & MAY_BE_UNDEF)
		 && opline->opcode == ZEND_FETCH_DIM_RW) {
			may_throw = 1;
			if (op1_info & MAY_BE_NULL) {
				|	IF_NOT_ZVAL_TYPE op1_addr, IS_UNDEF, >1
			}
			|	SET_EX_OPLINE opline, r0
			|	mov FCARG1a, opline->op1.var
			|	EXT_CALL zend_jit_undefined_op_helper, r0
			|1:
		}
		|	// ZVAL_ARR(container, zend_new_array(8));
		|	EXT_CALL _zend_new_array_0, r0
		if (Z_REG(op1_addr) != ZREG_FP) {
			|	mov Ra(Z_REG(op1_addr)), T1 // restore
		}
		|	SET_ZVAL_LVAL op1_addr, r0
		|	SET_ZVAL_TYPE_INFO op1_addr, IS_ARRAY_EX
		|	mov FCARG1a, r0
		if (op1_info & MAY_BE_ARRAY) {
			|	jmp >1
			|.code
			|1:
		}
	}

	if (op1_info & (MAY_BE_UNDEF|MAY_BE_NULL|MAY_BE_ARRAY)) {
		|6:
		if (opline->op2_type == IS_UNUSED) {
			may_throw = 1;
			|	// var_ptr = zend_hash_next_index_insert(Z_ARRVAL_P(container), &EG(uninitialized_zval));
			|	LOAD_ADDR_ZTS FCARG2a, executor_globals, uninitialized_zval
			|	EXT_CALL zend_hash_next_index_insert, r0
			|	// if (UNEXPECTED(!var_ptr)) {
			|	test r0, r0
			|	jz >1
			|.cold_code
			|1:
			|	// zend_throw_error(NULL, "Cannot add element to the array as the next element is already occupied");
			|	CANNOT_ADD_ELEMENT opline
			|	SET_ZVAL_TYPE_INFO res_addr, IS_UNDEF
			|	//ZEND_VM_C_GOTO(assign_dim_op_ret_null);
			|	jmp >8
			|.code
			|	SET_ZVAL_PTR res_addr, r0
			|	SET_ZVAL_TYPE_INFO res_addr, IS_INDIRECT
		} else {
			uint32_t type;

			switch (opline->opcode) {
				case ZEND_FETCH_DIM_W:
				case ZEND_FETCH_LIST_W:
					type = BP_VAR_W;
					break;
				case ZEND_FETCH_DIM_RW:
					may_throw = 1;
					type = BP_VAR_RW;
					break;
				case ZEND_FETCH_DIM_UNSET:
					type = BP_VAR_UNSET;
					break;
				default:
					ZEND_UNREACHABLE();
			}

			if (op2_info & ((MAY_BE_ANY|MAY_BE_UNDEF) - (MAY_BE_LONG|MAY_BE_STRING))) {
				may_throw = 1;
			}
			if (!zend_jit_fetch_dimension_address_inner(Dst, opline, type, op1_info, op2_info, dim_type, NULL, NULL, NULL)) {
				return 0;
			}

			|8:
			|	SET_ZVAL_PTR res_addr, r0
			|	SET_ZVAL_TYPE_INFO res_addr, IS_INDIRECT

			if (type == BP_VAR_RW || (op2_info & ((MAY_BE_ANY|MAY_BE_UNDEF) - (MAY_BE_LONG|MAY_BE_STRING)))) {
				|.cold_code
				|9:
				|	SET_ZVAL_TYPE_INFO res_addr, IS_NULL
				|	jmp >8
				|.code
			}
		}
	}

	if (op1_info & (MAY_BE_ANY-(MAY_BE_NULL|MAY_BE_ARRAY))) {
		may_throw = 1;
		if (op1_info & (MAY_BE_UNDEF|MAY_BE_NULL|MAY_BE_ARRAY)) {
			|.cold_code
			|7:
		}

		|	SET_EX_OPLINE opline, r0
		if (Z_REG(op1_addr) != ZREG_FCARG1 || Z_OFFSET(op1_addr) != 0) {
			|	LOAD_ZVAL_ADDR FCARG1a, op1_addr
		}
	    if (opline->op2_type == IS_UNUSED) {
			|	xor FCARG2a, FCARG2a
		} else if (opline->op2_type == IS_CONST && Z_EXTRA_P(RT_CONSTANT(opline, opline->op2)) == ZEND_EXTRA_VALUE) {
			ZEND_ASSERT(Z_MODE(op2_addr) == IS_CONST_ZVAL);
			|	LOAD_ADDR FCARG2a, (Z_ZV(op2_addr) + 1)
		} else {
			|	LOAD_ZVAL_ADDR FCARG2a, op2_addr
		}
		|.if X64
			|	LOAD_ZVAL_ADDR CARG3, res_addr
		|.else
			|	sub r4, 12
			|	PUSH_ZVAL_ADDR res_addr, r0
		|.endif
		switch (opline->opcode) {
			case ZEND_FETCH_DIM_W:
			case ZEND_FETCH_LIST_W:
				|	EXT_CALL zend_jit_fetch_dim_obj_w_helper, r0
				break;
			case ZEND_FETCH_DIM_RW:
				|	EXT_CALL zend_jit_fetch_dim_obj_rw_helper, r0
				break;
//			case ZEND_FETCH_DIM_UNSET:
//				|	EXT_CALL zend_jit_fetch_dim_obj_unset_helper, r0
//				break;
			default:
				ZEND_UNREACHABLE();
			}
		|.if not(X64)
		|	add r4, 12
		|.endif

		if (op1_info & (MAY_BE_UNDEF|MAY_BE_NULL|MAY_BE_ARRAY)) {
			|	jmp >8 // END
			|.code
		}
	}

#ifdef ZEND_JIT_USE_RC_INFERENCE
	if ((opline->op2_type & (IS_TMP_VAR|IS_VAR)) && (op1_info & (MAY_BE_UNDEF|MAY_BE_NULL|MAY_BE_FALSE|MAY_BE_ARRAY|MAY_BE_OBJECT))) {
		/* ASSIGN_DIM may increase refcount of the key */
		op2_info |= MAY_BE_RCN;
	}
#endif

	if ((opline->op2_type & (IS_TMP_VAR|IS_VAR))
	 && (op2_info & MAY_HAVE_DTOR)
	 && (op2_info & MAY_BE_RC1)) {
		may_throw = 1;
	}
	|8:
	|	FREE_OP opline->op2_type, opline->op2, op2_info, 0, opline

	if (may_throw) {
		if (!zend_jit_check_exception(Dst)) {
			return 0;
		}
	}

	return 1;
}

static int zend_jit_isset_isempty_dim(dasm_State    **Dst,
                                      const zend_op  *opline,
                                      uint32_t        op1_info,
                                      zend_jit_addr   op1_addr,
                                      bool       op1_avoid_refcounting,
                                      uint32_t        op2_info,
                                      uint8_t         dim_type,
                                      int             may_throw,
                                      zend_uchar      smart_branch_opcode,
                                      uint32_t        target_label,
                                      uint32_t        target_label2,
                                      const void     *exit_addr)
{
	zend_jit_addr op2_addr, res_addr;

	// TODO: support for empty() ???
	ZEND_ASSERT(!(opline->extended_value & ZEND_ISEMPTY));

	op2_addr = OP2_ADDR();
	res_addr = ZEND_ADDR_MEM_ZVAL(ZREG_FP, opline->result.var);

	if (op1_info & MAY_BE_REF) {
		|	LOAD_ZVAL_ADDR FCARG1a, op1_addr
		|	ZVAL_DEREF FCARG1a, op1_info
		op1_addr = ZEND_ADDR_MEM_ZVAL(ZREG_FCARG1, 0);
	}

	if (op1_info & MAY_BE_ARRAY) {
		const void *found_exit_addr = NULL;
		const void *not_found_exit_addr = NULL;

		if (op1_info & ((MAY_BE_ANY|MAY_BE_UNDEF) - MAY_BE_ARRAY)) {
			|	IF_NOT_ZVAL_TYPE op1_addr, IS_ARRAY, >7
		}
		|	GET_ZVAL_LVAL ZREG_FCARG1, op1_addr
		if (exit_addr
		 && !(op1_info & ((MAY_BE_ANY|MAY_BE_UNDEF)-MAY_BE_ARRAY))
		 && !may_throw
		 && (!(opline->op1_type & (IS_TMP_VAR|IS_VAR)) || op1_avoid_refcounting)
		 && (!(opline->op2_type & (IS_TMP_VAR|IS_VAR)) || !(op2_info & ((MAY_BE_ANY|MAY_BE_UNDEF)-MAY_BE_LONG)))) {
			if (smart_branch_opcode == ZEND_JMPNZ) {
				found_exit_addr = exit_addr;
			} else {
				not_found_exit_addr = exit_addr;
			}
		}
		if (!zend_jit_fetch_dimension_address_inner(Dst, opline, BP_JIT_IS, op1_info, op2_info, dim_type, found_exit_addr, not_found_exit_addr, NULL)) {
			return 0;
		}

		if (found_exit_addr) {
			|9:
			return 1;
		} else if (not_found_exit_addr) {
			|8:
			return 1;
		}
	}

	if (op1_info & ((MAY_BE_ANY|MAY_BE_UNDEF)-MAY_BE_ARRAY)) {
		if (op1_info & MAY_BE_ARRAY) {
			|.cold_code
			|7:
		}

		if (op1_info & (MAY_BE_STRING|MAY_BE_OBJECT)) {
			|	SET_EX_OPLINE opline, r0
		    if (Z_REG(op1_addr) != ZREG_FCARG1 || Z_OFFSET(op1_addr) != 0) {
				|	LOAD_ZVAL_ADDR FCARG1a, op1_addr
			}
			if (opline->op2_type == IS_CONST && Z_EXTRA_P(RT_CONSTANT(opline, opline->op2)) == ZEND_EXTRA_VALUE) {
				ZEND_ASSERT(Z_MODE(op2_addr) == IS_CONST_ZVAL);
				|	LOAD_ADDR FCARG2a, (Z_ZV(op2_addr) + 1)
			} else {
				|	LOAD_ZVAL_ADDR FCARG2a, op2_addr
			}
			|	EXT_CALL zend_jit_isset_dim_helper, r0
			|	test r0, r0
			|	jz >9
			if (op1_info & MAY_BE_ARRAY) {
				|	jmp >8
				|.code
			}
		} else {
			if (op2_info & MAY_BE_UNDEF) {
				if (op2_info & MAY_BE_ANY) {
					|	IF_NOT_ZVAL_TYPE op2_addr, IS_UNDEF, >1
				}
				|	SET_EX_OPLINE opline, r0
				|	mov FCARG1d, opline->op2.var
				|	EXT_CALL zend_jit_undefined_op_helper, r0
				|1:
			}
			if (op1_info & MAY_BE_ARRAY) {
				|	jmp >9
				|.code
			}
		}
	}

#ifdef ZEND_JIT_USE_RC_INFERENCE
	if ((opline->op2_type & (IS_TMP_VAR|IS_VAR)) && (op1_info & MAY_BE_OBJECT)) {
		/* Magic offsetExists() may increase refcount of the key */
		op2_info |= MAY_BE_RCN;
	}
#endif

	if (op1_info & (MAY_BE_ARRAY|MAY_BE_STRING|MAY_BE_OBJECT)) {
		|8:
		|	FREE_OP opline->op2_type, opline->op2, op2_info, 0, opline
		if (!op1_avoid_refcounting) {
			|	FREE_OP opline->op1_type, opline->op1, op1_info, 0, opline
		}
		if (may_throw) {
			if (!zend_jit_check_exception_undef_result(Dst, opline)) {
				return 0;
			}
		}
		if (!(opline->extended_value & ZEND_ISEMPTY)) {
			if (exit_addr) {
				if (smart_branch_opcode == ZEND_JMPNZ) {
					|	jmp &exit_addr
				} else {
					|	jmp >8
				}
			} else if (smart_branch_opcode) {
				if (smart_branch_opcode == ZEND_JMPZ) {
					|	jmp =>target_label2
				} else if (smart_branch_opcode == ZEND_JMPNZ) {
					|	jmp =>target_label
				} else if (smart_branch_opcode == ZEND_JMPZNZ) {
					|	jmp =>target_label2
				} else {
					ZEND_UNREACHABLE();
				}
			} else {
				|	SET_ZVAL_TYPE_INFO res_addr, IS_TRUE
				|	jmp >8
			}
		} else {
			|	NIY // TODO: support for empty()
		}
	}

	|9: // not found
	|	FREE_OP opline->op2_type, opline->op2, op2_info, 0, opline
	if (!op1_avoid_refcounting) {
		|	FREE_OP opline->op1_type, opline->op1, op1_info, 0, opline
	}
	if (may_throw) {
		if (!zend_jit_check_exception_undef_result(Dst, opline)) {
			return 0;
		}
	}
	if (!(opline->extended_value & ZEND_ISEMPTY)) {
		if (exit_addr) {
			if (smart_branch_opcode == ZEND_JMPZ) {
				|	jmp &exit_addr
			}
		} else if (smart_branch_opcode) {
			if (smart_branch_opcode == ZEND_JMPZ) {
				|	jmp =>target_label
			} else if (smart_branch_opcode == ZEND_JMPNZ) {
			} else if (smart_branch_opcode == ZEND_JMPZNZ) {
				|	jmp =>target_label
			} else {
				ZEND_UNREACHABLE();
			}
		} else {
			|	SET_ZVAL_TYPE_INFO res_addr, IS_FALSE
		}
	} else {
		|	NIY // TODO: support for empty()
	}

	|8:

	return 1;
}

static int zend_jit_bind_global(dasm_State **Dst, const zend_op *opline, uint32_t op1_info)
{
	zend_jit_addr op1_addr = OP1_ADDR();
	zend_string *varname = Z_STR_P(RT_CONSTANT(opline, opline->op2));

	|	// idx = (uint32_t)(uintptr_t)CACHED_PTR(opline->extended_value) - 1;
	|	mov FCARG2a, EX->run_time_cache
	|	mov r0, aword [FCARG2a + opline->extended_value]
	|	sub r0, 1
	|	// if (EXPECTED(idx < EG(symbol_table).nNumUsed * sizeof(Bucket)))
	|	MEM_LOAD_ZTS ecx, dword, executor_globals, symbol_table.nNumUsed, r1
	|.if X64
		|	shl r1, 5
	|.else
		|	imul r1, sizeof(Bucket)
	|.endif
	|	cmp r0, r1
	|	jae >9
	|	// Bucket *p = (Bucket*)((char*)EG(symbol_table).arData + idx);
	|	MEM_LOAD_OP_ZTS add, r0, aword, executor_globals, symbol_table.arData, r1
	|	IF_NOT_Z_TYPE r0, IS_REFERENCE, >9
	|	// (EXPECTED(p->key == varname))
	|	ADDR_CMP aword [r0 + offsetof(Bucket, key)], varname, r1
	|	jne >9
	|	GET_Z_PTR r0, r0
	|	GC_ADDREF r0
	|1:
	if (op1_info & (MAY_BE_STRING|MAY_BE_ARRAY|MAY_BE_OBJECT|MAY_BE_RESOURCE|MAY_BE_REF)) {
		if (op1_info & ((MAY_BE_ANY|MAY_BE_UNDEF) - (MAY_BE_STRING|MAY_BE_ARRAY|MAY_BE_OBJECT|MAY_BE_RESOURCE))) {
			|	// if (UNEXPECTED(Z_REFCOUNTED_P(variable_ptr)))
			|	IF_ZVAL_REFCOUNTED op1_addr, >2
			|.cold_code
			|2:
		}
		|	// zend_refcounted *garbage = Z_COUNTED_P(variable_ptr);
		|	GET_ZVAL_PTR FCARG1a, op1_addr
		|	// ZVAL_REF(variable_ptr, ref)
		|	SET_ZVAL_PTR op1_addr, r0
		|	SET_ZVAL_TYPE_INFO op1_addr, IS_REFERENCE_EX
		|	// if (GC_DELREF(garbage) == 0)
		|	GC_DELREF FCARG1a
		if (op1_info & (MAY_BE_REF|MAY_BE_ARRAY|MAY_BE_OBJECT)) {
			|	jnz >3
		} else {
			|	jnz >5
		}
		|	ZVAL_DTOR_FUNC op1_info, opline
		|	jmp >5
		if (op1_info & (MAY_BE_REF|MAY_BE_ARRAY|MAY_BE_OBJECT)) {
			|3:
			|	// GC_ZVAL_CHECK_POSSIBLE_ROOT(variable_ptr)
			|	IF_GC_MAY_NOT_LEAK FCARG1a, >5
			|	EXT_CALL gc_possible_root, r1
			|	jmp >5
		}
		if (op1_info & ((MAY_BE_ANY|MAY_BE_UNDEF) - (MAY_BE_STRING|MAY_BE_ARRAY|MAY_BE_OBJECT|MAY_BE_RESOURCE))) {
			|.code
		}
	}

	if (op1_info & ((MAY_BE_ANY|MAY_BE_UNDEF) - (MAY_BE_STRING|MAY_BE_ARRAY|MAY_BE_OBJECT|MAY_BE_RESOURCE))) {
		|	// ZVAL_REF(variable_ptr, ref)
		|	SET_ZVAL_PTR op1_addr, r0
		|	SET_ZVAL_TYPE_INFO op1_addr, IS_REFERENCE_EX
	}
	|5:
	//END of handler

	|.cold_code
	|9:
	|	LOAD_ADDR FCARG1a, (ptrdiff_t)varname
	if (opline->extended_value) {
		|	add FCARG2a, opline->extended_value
	}
	|	EXT_CALL zend_jit_fetch_global_helper, r0
	|	jmp <1
	|.code

	return 1;
}

static int zend_jit_verify_arg_type(dasm_State **Dst, const zend_op *opline, zend_arg_info *arg_info, bool check_exception)
{
	zend_jit_addr res_addr = ZEND_ADDR_MEM_ZVAL(ZREG_FP, opline->result.var);
	bool in_cold = 0;
	uint32_t type_mask = ZEND_TYPE_PURE_MASK(arg_info->type) & MAY_BE_ANY;
	zend_reg tmp_reg = (type_mask == 0 || is_power_of_two(type_mask)) ? ZREG_FCARG1 : ZREG_R0;

	if (JIT_G(trigger) == ZEND_JIT_ON_HOT_TRACE
	 && JIT_G(current_frame)
	 && JIT_G(current_frame)->prev) {
		zend_jit_trace_stack *stack = JIT_G(current_frame)->stack;
		uint8_t type = STACK_TYPE(stack, EX_VAR_TO_NUM(opline->result.var));

		if (type != IS_UNKNOWN && (type_mask & (1u << type))) {
			return 1;
		}
	}

	if (ZEND_ARG_SEND_MODE(arg_info)) {
		if (opline->opcode == ZEND_RECV_INIT) {
			|	LOAD_ZVAL_ADDR Ra(tmp_reg), res_addr
			|	ZVAL_DEREF Ra(tmp_reg), MAY_BE_REF
			res_addr = ZEND_ADDR_MEM_ZVAL(tmp_reg, 0);
		} else {
			|	GET_ZVAL_PTR Ra(tmp_reg), res_addr
			res_addr = ZEND_ADDR_MEM_ZVAL(tmp_reg, offsetof(zend_reference, val));
		}
	}

	if (type_mask != 0) {
		if (is_power_of_two(type_mask)) {
			uint32_t type_code = concrete_type(type_mask);
			|	IF_NOT_ZVAL_TYPE res_addr, type_code, >1
		} else {
			|	mov edx, 1
			|	mov cl, byte [Ra(Z_REG(res_addr))+Z_OFFSET(res_addr)+offsetof(zval, u1.v.type)]
			|	shl edx, cl
			|	test edx, type_mask
			|	je >1
		}

		|.cold_code
		|1:

		in_cold = 1;
	}

	if (Z_REG(res_addr) != ZREG_FCARG1 || Z_OFFSET(res_addr) != 0) {
		|	LOAD_ZVAL_ADDR FCARG1a, res_addr
	}
	if (JIT_G(trigger) == ZEND_JIT_ON_HOT_TRACE) {
		|	SET_EX_OPLINE opline, r0
	} else {
		|	ADDR_STORE aword EX->opline, opline, r0
	}
	|	LOAD_ADDR FCARG2a, (ptrdiff_t)arg_info
	|	EXT_CALL zend_jit_verify_arg_slow, r0

	if (check_exception) {
		|	test al, al
		if (in_cold) {
			|	jnz >1
			|	jmp ->exception_handler
			|.code
			|1:
		} else {
			|	jz ->exception_handler
		}
	} else if (in_cold) {
		|	jmp >1
		|.code
		|1:
	}

	return 1;
}

static int zend_jit_recv(dasm_State **Dst, const zend_op *opline, const zend_op_array *op_array)
{
	uint32_t arg_num = opline->op1.num;
	zend_arg_info *arg_info = NULL;

	if (op_array->fn_flags & ZEND_ACC_HAS_TYPE_HINTS) {
		if (EXPECTED(arg_num <= op_array->num_args)) {
			arg_info = &op_array->arg_info[arg_num-1];
		} else if (UNEXPECTED(op_array->fn_flags & ZEND_ACC_VARIADIC)) {
			arg_info = &op_array->arg_info[op_array->num_args];
		}
		if (arg_info && !ZEND_TYPE_IS_SET(arg_info->type)) {
			arg_info = NULL;
		}
	}

	if (arg_info || (opline+1)->opcode != ZEND_RECV) {
		if (JIT_G(trigger) == ZEND_JIT_ON_HOT_TRACE) {
			if (!JIT_G(current_frame) ||
			    TRACE_FRAME_NUM_ARGS(JIT_G(current_frame)) < 0 ||
			    arg_num > TRACE_FRAME_NUM_ARGS(JIT_G(current_frame))) {
				int32_t exit_point = zend_jit_trace_get_exit_point(opline, ZEND_JIT_EXIT_TO_VM);
				const void *exit_addr = zend_jit_trace_get_exit_addr(exit_point);

				if (!exit_addr) {
					return 0;
				}
				|	cmp dword EX->This.u2.num_args, arg_num
				|	jb &exit_addr
			}
		} else {
			|	cmp dword EX->This.u2.num_args, arg_num
			|	jb >1
			|.cold_code
			|1:
			if (JIT_G(trigger) == ZEND_JIT_ON_HOT_TRACE) {
				|	SET_EX_OPLINE opline, r0
			} else {
				|	ADDR_STORE aword EX->opline, opline, r0
			}
			|	mov FCARG1a, FP
			|	EXT_CALL zend_missing_arg_error, r0
			|	jmp ->exception_handler
			|.code
		}
	}

	if (arg_info) {
		if (!zend_jit_verify_arg_type(Dst, opline, arg_info, 1)) {
			return 0;
		}
	}

	if (JIT_G(trigger) != ZEND_JIT_ON_HOT_TRACE) {
		if ((opline+1)->opcode != ZEND_RECV && (opline+1)->opcode != ZEND_RECV_INIT) {
			|	LOAD_IP_ADDR (opline + 1)
			zend_jit_set_last_valid_opline(opline + 1);
		}
	}

	return 1;
}

static int zend_jit_recv_init(dasm_State **Dst, const zend_op *opline, const zend_op_array *op_array, bool is_last, int may_throw)
{
	uint32_t arg_num = opline->op1.num;
	zval *zv = RT_CONSTANT(opline, opline->op2);
	zend_jit_addr res_addr = ZEND_ADDR_MEM_ZVAL(ZREG_FP, opline->result.var);

	if (JIT_G(trigger) == ZEND_JIT_ON_HOT_TRACE
	 && JIT_G(current_frame)
	 && TRACE_FRAME_NUM_ARGS(JIT_G(current_frame)) >= 0) {
		if (arg_num > TRACE_FRAME_NUM_ARGS(JIT_G(current_frame))) {
			|	ZVAL_COPY_CONST res_addr, -1, -1, zv, ZREG_R0
			if (Z_REFCOUNTED_P(zv)) {
				|	ADDREF_CONST zv, r0
			}
		}
	} else {
		if (JIT_G(trigger) != ZEND_JIT_ON_HOT_TRACE ||
		    (op_array->fn_flags & ZEND_ACC_HAS_TYPE_HINTS)) {
			|	cmp dword EX->This.u2.num_args, arg_num
			|	jae >5
		}
		|	ZVAL_COPY_CONST res_addr, -1, -1, zv, ZREG_R0
		if (Z_REFCOUNTED_P(zv)) {
			|	ADDREF_CONST zv, r0
		}
	}

	if (Z_CONSTANT_P(zv)) {
		if (JIT_G(trigger) == ZEND_JIT_ON_HOT_TRACE) {
			|	SET_EX_OPLINE opline, r0
		} else {
			|	ADDR_STORE aword EX->opline, opline, r0
		}
		|	LOAD_ZVAL_ADDR FCARG1a, res_addr
		|	mov r0, EX->func
		|	mov FCARG2a, [r0 + offsetof(zend_op_array, scope)]
		|	.if X64
		|		EXT_CALL zval_update_constant_ex, r0
		|	.else
		||#if (PHP_VERSION_ID < 80100) && (SIZEOF_SIZE_T == 4)
		|		EXT_CALL zval_jit_update_constant_ex, r0
		||#else
		|		EXT_CALL zval_update_constant_ex, r0
		||#endif
		|	.endif
		|	test al, al
		|	jnz >1
		|.cold_code
		|1:
		|	ZVAL_PTR_DTOR res_addr, MAY_BE_ANY|MAY_BE_RC1|MAY_BE_RCN, 1, 0, opline
		|	SET_ZVAL_TYPE_INFO res_addr, IS_UNDEF
		|	jmp ->exception_handler
		|.code
	}

	|5:

	if (op_array->fn_flags & ZEND_ACC_HAS_TYPE_HINTS) {
		do {
			zend_arg_info *arg_info;

			if (arg_num <= op_array->num_args) {
				arg_info = &op_array->arg_info[arg_num-1];
			} else if (op_array->fn_flags & ZEND_ACC_VARIADIC) {
				arg_info = &op_array->arg_info[op_array->num_args];
			} else {
				break;
			}
			if (!ZEND_TYPE_IS_SET(arg_info->type)) {
				break;
			}
			if (!zend_jit_verify_arg_type(Dst, opline, arg_info, may_throw)) {
				return 0;
			}
		} while (0);
	}

	if (JIT_G(trigger) != ZEND_JIT_ON_HOT_TRACE) {
		if (is_last) {
			|	LOAD_IP_ADDR (opline + 1)
			zend_jit_set_last_valid_opline(opline + 1);
		}
	}

	return 1;
}

static int zend_jit_class_guard(dasm_State **Dst, const zend_op *opline, zend_class_entry *ce)
{
	int32_t exit_point = zend_jit_trace_get_exit_point(opline, 0);
	const void *exit_addr = zend_jit_trace_get_exit_addr(exit_point);

	if (!exit_addr) {
		return 0;
	}

	|.if X64
	||	if (!IS_SIGNED_32BIT(ce)) {
	|		mov64 r0, ((ptrdiff_t)ce)
	|		cmp aword [FCARG1a + offsetof(zend_object, ce)], r0
	||	} else {
	|		cmp aword [FCARG1a + offsetof(zend_object, ce)], ce
	||	}
	|.else
	|	cmp aword [FCARG1a + offsetof(zend_object, ce)], ce
	|.endif
	|	jne &exit_addr

	return 1;
}

static int zend_jit_fetch_obj(dasm_State          **Dst,
                              const zend_op        *opline,
                              const zend_op_array  *op_array,
                              zend_ssa             *ssa,
                              const zend_ssa_op    *ssa_op,
                              uint32_t              op1_info,
                              zend_jit_addr         op1_addr,
                              bool                  op1_indirect,
                              zend_class_entry     *ce,
                              bool                  ce_is_instanceof,
                              bool                  on_this,
                              bool                  delayed_fetch_this,
                              bool                  op1_avoid_refcounting,
                              zend_class_entry     *trace_ce,
                              uint8_t               prop_type,
                              int                   may_throw)
{
	zval *member;
	zend_property_info *prop_info;
	bool may_be_dynamic = 1;
	zend_jit_addr res_addr = ZEND_ADDR_MEM_ZVAL(ZREG_FP, opline->result.var);
	zend_jit_addr this_addr = ZEND_ADDR_MEM_ZVAL(ZREG_FP, offsetof(zend_execute_data, This));
	zend_jit_addr prop_addr;
	uint32_t res_info = RES_INFO();
	bool type_loaded = 0;

	ZEND_ASSERT(opline->op2_type == IS_CONST);
	ZEND_ASSERT(op1_info & MAY_BE_OBJECT);

	member = RT_CONSTANT(opline, opline->op2);
	ZEND_ASSERT(Z_TYPE_P(member) == IS_STRING && Z_STRVAL_P(member)[0] != '\0');
	prop_info = zend_get_known_property_info(op_array, ce, Z_STR_P(member), on_this, op_array->filename);

	if (on_this) {
		|	GET_ZVAL_PTR FCARG1a, this_addr
	} else {
		if (opline->op1_type == IS_VAR
		 && opline->opcode == ZEND_FETCH_OBJ_W
		 && (op1_info & MAY_BE_INDIRECT)
		 && Z_REG(op1_addr) == ZREG_FP) {
			|	LOAD_ZVAL_ADDR FCARG1a, op1_addr
			|	IF_NOT_Z_TYPE FCARG1a, IS_INDIRECT, >1
			|	GET_Z_PTR FCARG1a, FCARG1a
			|1:
			op1_addr = ZEND_ADDR_MEM_ZVAL(ZREG_FCARG1, 0);
		}
		if (op1_info & MAY_BE_REF) {
			if (Z_REG(op1_addr) != ZREG_FCARG1 || Z_OFFSET(op1_addr) != 0) {
				|	LOAD_ZVAL_ADDR FCARG1a, op1_addr
			}
			|	ZVAL_DEREF FCARG1a, op1_info
			op1_addr = ZEND_ADDR_MEM_ZVAL(ZREG_FCARG1, 0);
		}
		if (op1_info & ((MAY_BE_UNDEF|MAY_BE_ANY)- MAY_BE_OBJECT)) {
			if (JIT_G(trigger) == ZEND_JIT_ON_HOT_TRACE) {
				int32_t exit_point = zend_jit_trace_get_exit_point(opline, ZEND_JIT_EXIT_TO_VM);
				const void *exit_addr = zend_jit_trace_get_exit_addr(exit_point);

				if (!exit_addr) {
					return 0;
				}
				|	IF_NOT_ZVAL_TYPE op1_addr, IS_OBJECT, &exit_addr
			} else {
				|	IF_NOT_ZVAL_TYPE op1_addr, IS_OBJECT, >7
			}
		}
		|	GET_ZVAL_PTR FCARG1a, op1_addr
	}

	if (!prop_info && trace_ce && (trace_ce->ce_flags & ZEND_ACC_IMMUTABLE)) {
		prop_info = zend_get_known_property_info(op_array, trace_ce, Z_STR_P(member), on_this, op_array->filename);
		if (prop_info) {
			ce = trace_ce;
			ce_is_instanceof = 0;
			if (!(op1_info & MAY_BE_CLASS_GUARD)) {
				if (on_this && JIT_G(current_frame)
				 && TRACE_FRAME_IS_THIS_CLASS_CHECKED(JIT_G(current_frame))) {
					ZEND_ASSERT(JIT_G(current_frame)->ce == ce);
				} else if (zend_jit_class_guard(Dst, opline, ce)) {
					if (on_this && JIT_G(current_frame)) {
						JIT_G(current_frame)->ce = ce;
						TRACE_FRAME_SET_THIS_CLASS_CHECKED(JIT_G(current_frame));
					}
				} else {
					return 0;
				}
				if (ssa->var_info && ssa_op->op1_use >= 0) {
					ssa->var_info[ssa_op->op1_use].type |= MAY_BE_CLASS_GUARD;
					ssa->var_info[ssa_op->op1_use].ce = ce;
					ssa->var_info[ssa_op->op1_use].is_instanceof = ce_is_instanceof;
				}
			}
		}
	}

	if (!prop_info) {
		|	mov r0, EX->run_time_cache
		|	mov r2, aword [r0 + (opline->extended_value & ~ZEND_FETCH_OBJ_FLAGS)]
		|	cmp r2, aword [FCARG1a + offsetof(zend_object, ce)]
		|	jne >5
		|	mov r0, aword [r0 + (opline->extended_value & ~ZEND_FETCH_OBJ_FLAGS) + sizeof(void*)]
		may_be_dynamic = zend_may_be_dynamic_property(ce, Z_STR_P(member), opline->op1_type == IS_UNUSED, op_array->filename);
		if (may_be_dynamic) {
			|	test r0, r0
			if (opline->opcode == ZEND_FETCH_OBJ_W) {
				|	jl >5
			} else {
				|	jl >8 // dynamic property
			}
		}
		|	mov edx, dword [FCARG1a + r0 + 8]
		|	IF_UNDEF dl, >5
		|	add FCARG1a, r0
		type_loaded = 1;
		prop_addr = ZEND_ADDR_MEM_ZVAL(ZREG_FCARG1, 0);
		if (opline->opcode == ZEND_FETCH_OBJ_W
		 && (!ce ||	ce_is_instanceof || (ce->ce_flags & ZEND_ACC_HAS_TYPE_HINTS))) {
			uint32_t flags = opline->extended_value & ZEND_FETCH_OBJ_FLAGS;

			|	mov r0, EX->run_time_cache
			|	mov FCARG2a, aword [r0 + (opline->extended_value & ~ZEND_FETCH_OBJ_FLAGS) + sizeof(void*) * 2]
			|	test FCARG2a, FCARG2a
			|	jnz >1
			|.cold_code
			|1:
			|	test dword [FCARG2a + offsetof(zend_property_info, flags)], ZEND_ACC_READONLY
			if (flags) {
				|	jz >3
			} else {
				|	jz >4
			}
			|	IF_NOT_Z_TYPE FCARG1a, IS_OBJECT, >2
			|	GET_Z_PTR r0, FCARG1a
			|	GC_ADDREF r0
			|	SET_ZVAL_PTR res_addr, r0
			|	SET_ZVAL_TYPE_INFO res_addr, IS_OBJECT_EX
			|	jmp >9
			|2:
			|	mov FCARG1a, FCARG2a
			|	SET_EX_OPLINE opline, r0
			|	EXT_CALL zend_readonly_property_modification_error, r0
			|	SET_ZVAL_TYPE_INFO res_addr, _IS_ERROR
			|	jmp >9
			|3:
			if (flags == ZEND_FETCH_DIM_WRITE) {
				|	SET_EX_OPLINE opline, r0
				|	EXT_CALL zend_jit_check_array_promotion, r0
				|	jmp >9
			} else if (flags == ZEND_FETCH_REF) {
				|.if X64
					|	LOAD_ZVAL_ADDR CARG3, res_addr
				|.else
					|	sub r4, 12
					|	PUSH_ZVAL_ADDR res_addr, r0
				|.endif
				|	EXT_CALL zend_jit_create_typed_ref, r0
				|.if not(X64)
				|	add r4, 12
				|.endif
				|	jmp >9
			} else {
				ZEND_ASSERT(flags == 0);
			}
			|.code
			|4:
		}
	} else {
		prop_addr = ZEND_ADDR_MEM_ZVAL(ZREG_FCARG1, prop_info->offset);
		if (JIT_G(trigger) == ZEND_JIT_ON_HOT_TRACE) {
			if (opline->opcode == ZEND_FETCH_OBJ_W || !(res_info & MAY_BE_GUARD) || !JIT_G(current_frame)) {
				/* perform IS_UNDEF check only after result type guard (during deoptimization) */
				int32_t exit_point = zend_jit_trace_get_exit_point(opline, ZEND_JIT_EXIT_TO_VM);
				const void *exit_addr = zend_jit_trace_get_exit_addr(exit_point);

				if (!exit_addr) {
					return 0;
				}
				type_loaded = 1;
				|	mov edx, dword [FCARG1a + prop_info->offset + 8]
				|	IF_UNDEF dl, &exit_addr
			}
		} else {
			type_loaded = 1;
			|	mov edx, dword [FCARG1a + prop_info->offset + 8]
			|	IF_UNDEF dl, >5
		}
		if (opline->opcode == ZEND_FETCH_OBJ_W && (prop_info->flags & ZEND_ACC_READONLY)) {
			if (!type_loaded) {
				type_loaded = 1;
				|	mov edx, dword [FCARG1a + prop_info->offset + 8]
			}
			|	IF_NOT_TYPE dl, IS_OBJECT, >4
			|	GET_ZVAL_PTR r0, prop_addr
			|	GC_ADDREF r0
			|	SET_ZVAL_PTR res_addr, r0
			|	SET_ZVAL_TYPE_INFO res_addr, IS_OBJECT_EX
			|	jmp >9
			|.cold_code
			|4:
			|	LOAD_ADDR FCARG1a, prop_info
			|	SET_EX_OPLINE opline, r0
			|	EXT_CALL zend_readonly_property_modification_error, r0
			|	SET_ZVAL_TYPE_INFO res_addr, _IS_ERROR
			|	jmp >9
			|.code
		}
		if (opline->opcode == ZEND_FETCH_OBJ_W
		 && (opline->extended_value & ZEND_FETCH_OBJ_FLAGS)
		 && ZEND_TYPE_IS_SET(prop_info->type)) {
			uint32_t flags = opline->extended_value & ZEND_FETCH_OBJ_FLAGS;

			if (flags == ZEND_FETCH_DIM_WRITE) {
				if ((ZEND_TYPE_FULL_MASK(prop_info->type) & (MAY_BE_ITERABLE|MAY_BE_ARRAY)) == 0) {
					if (!type_loaded) {
						type_loaded = 1;
						|	mov edx, dword [FCARG1a + prop_info->offset + 8]
					}
					|	cmp dl, IS_FALSE
					|	jle >1
					|.cold_code
					|1:
					if (Z_REG(prop_addr) != ZREG_FCARG1 || Z_OFFSET(prop_addr) != 0) {
						|	LOAD_ZVAL_ADDR FCARG1a, prop_addr
					}
					|	LOAD_ADDR FCARG2a, prop_info
					|	SET_EX_OPLINE opline, r0
					|	EXT_CALL zend_jit_check_array_promotion, r0
					|	jmp >9
					|.code
				}
			} else if (flags == ZEND_FETCH_REF) {
				if (!type_loaded) {
					type_loaded = 1;
					|	mov edx, dword [FCARG1a + prop_info->offset + 8]
				}
				|	IF_TYPE dl, IS_REFERENCE, >1
				if (ce && ce->ce_flags & ZEND_ACC_IMMUTABLE) {
					|	LOAD_ADDR FCARG2a, prop_info
				} else {
					int prop_info_offset =
						(((prop_info->offset - (sizeof(zend_object) - sizeof(zval))) / sizeof(zval)) * sizeof(void*));

					|	mov r0, aword [FCARG1a + offsetof(zend_object, ce)]
					|	mov	r0, aword [r0 + offsetof(zend_class_entry, properties_info_table)]
					|	mov FCARG2a, aword[r0 + prop_info_offset]
				}
				if (Z_REG(prop_addr) != ZREG_FCARG1 || Z_OFFSET(prop_addr) != 0) {
					|	LOAD_ZVAL_ADDR FCARG1a, prop_addr
				}
				|.if X64
					|	LOAD_ZVAL_ADDR CARG3, res_addr
				|.else
					|	sub r4, 12
					|	PUSH_ZVAL_ADDR res_addr, r0
				|.endif
				|	EXT_CALL zend_jit_create_typed_ref, r0
				|.if not(X64)
				|	add r4, 12
				|.endif
				|	jmp >9
				|1:
			} else {
				ZEND_UNREACHABLE();
			}
		}
	}
	if (opline->opcode == ZEND_FETCH_OBJ_W) {
		if (Z_REG(prop_addr) != ZREG_FCARG1 || Z_OFFSET(prop_addr) != 0) {
			|	LOAD_ZVAL_ADDR FCARG1a, prop_addr
		}
		|	SET_ZVAL_PTR res_addr, FCARG1a
		|	SET_ZVAL_TYPE_INFO res_addr, IS_INDIRECT
		if (JIT_G(trigger) == ZEND_JIT_ON_HOT_TRACE && prop_info) {
			ssa->var_info[ssa_op->result_def].indirect_reference = 1;
		}
	} else {
		bool result_avoid_refcounting = 0;

		if ((res_info & MAY_BE_GUARD) && JIT_G(current_frame) && prop_info) {
			uint32_t flags = 0;
			uint32_t old_info;
			zend_jit_trace_stack *stack = JIT_G(current_frame)->stack;
			int32_t exit_point;
			const void *exit_addr;
			zend_uchar type;
			zend_jit_addr val_addr = prop_addr;

			if ((opline->op1_type & (IS_VAR|IS_TMP_VAR))
			 && !delayed_fetch_this
			 && !op1_avoid_refcounting) {
				flags = ZEND_JIT_EXIT_FREE_OP1;
			}

			if ((opline->result_type & (IS_VAR|IS_TMP_VAR))
			 && !(flags & ZEND_JIT_EXIT_FREE_OP1)
			 && (res_info & (MAY_BE_STRING|MAY_BE_ARRAY|MAY_BE_OBJECT|MAY_BE_RESOURCE))
			 && (ssa_op+1)->op1_use == ssa_op->result_def
			 && zend_jit_may_avoid_refcounting(opline+1, res_info)) {
				result_avoid_refcounting = 1;
				ssa->var_info[ssa_op->result_def].avoid_refcounting = 1;
			}

			type = concrete_type(res_info);

			if (prop_type != IS_UNKNOWN
			 && prop_type != IS_UNDEF
			 && prop_type != IS_REFERENCE
			 && (op1_info & (MAY_BE_ANY|MAY_BE_UNDEF)) == MAY_BE_OBJECT) {
				exit_point = zend_jit_trace_get_exit_point(opline, 0);
				exit_addr = zend_jit_trace_get_exit_addr(exit_point);
			} else {
				val_addr = ZEND_ADDR_MEM_ZVAL(ZREG_R0, 0);
				|	LOAD_ZVAL_ADDR r0, prop_addr
				if (op1_avoid_refcounting) {
					SET_STACK_REG(JIT_G(current_frame)->stack,
						EX_VAR_TO_NUM(opline->op1.var), ZREG_NONE);
				}
				old_info = STACK_INFO(stack, EX_VAR_TO_NUM(opline->result.var));
				SET_STACK_TYPE(stack, EX_VAR_TO_NUM(opline->result.var), IS_UNKNOWN, 1);
				SET_STACK_REG(stack, EX_VAR_TO_NUM(opline->result.var), ZREG_ZVAL_COPY_GPR0);
				exit_point = zend_jit_trace_get_exit_point(opline+1, flags);
					SET_STACK_INFO(stack, EX_VAR_TO_NUM(opline->result.var), old_info);
				exit_addr = zend_jit_trace_get_exit_addr(exit_point);
				if (!exit_addr) {
					return 0;
				}

				if (!type_loaded) {
					type_loaded = 1;
					|	mov edx, dword [FCARG1a + prop_info->offset + 8]
				}
				|	// ZVAL_DEREF()
				|	IF_NOT_TYPE dl, IS_REFERENCE, >1
				|	GET_Z_PTR r0, r0
				|	add r0, offsetof(zend_reference, val)
				|	GET_ZVAL_TYPE_INFO edx, val_addr
			}
			res_info &= ~MAY_BE_GUARD;
			ssa->var_info[ssa_op->result_def].type &= ~MAY_BE_GUARD;
			if (type < IS_STRING) {
				|1:
				if (type_loaded) {
					|	IF_NOT_TYPE dl, type, &exit_addr
				} else {
					|	IF_NOT_ZVAL_TYPE val_addr, type, &exit_addr
				}
			} else {
				if (!type_loaded) {
					type_loaded = 1;
					|	GET_ZVAL_TYPE_INFO edx, val_addr
				}
				|1:
				|	IF_NOT_TYPE dl, type, &exit_addr
			}
			|	// ZVAL_COPY
			|	ZVAL_COPY_VALUE_V res_addr, -1, val_addr, res_info, ZREG_R0, ZREG_R1
			if (type < IS_STRING) {
				if (Z_REG(res_addr) != ZREG_FP ||
				    JIT_G(current_frame) == NULL ||
				    STACK_MEM_TYPE(JIT_G(current_frame)->stack, EX_VAR_TO_NUM(Z_OFFSET(res_addr))) != type) {
					|	SET_ZVAL_TYPE_INFO res_addr, type
				}
			} else {
				|	SET_ZVAL_TYPE_INFO res_addr, edx
				if (!result_avoid_refcounting) {
					|	TRY_ADDREF res_info, dh, r1
				}
			}
		} else {
			if (!zend_jit_zval_copy_deref(Dst, res_addr, prop_addr, ZREG_R2)) {
				return 0;
			}
		}
	}

	if (op1_avoid_refcounting) {
		SET_STACK_REG(JIT_G(current_frame)->stack,
			EX_VAR_TO_NUM(opline->op1.var), ZREG_NONE);
	}

	|.cold_code

	if (JIT_G(trigger) != ZEND_JIT_ON_HOT_TRACE || !prop_info) {
		|5:
		|	SET_EX_OPLINE opline, r0
		if (opline->opcode == ZEND_FETCH_OBJ_W) {
			|	EXT_CALL zend_jit_fetch_obj_w_slow, r0
		} else if (opline->opcode != ZEND_FETCH_OBJ_IS) {
			|	EXT_CALL zend_jit_fetch_obj_r_slow, r0
		} else {
			|	EXT_CALL zend_jit_fetch_obj_is_slow, r0
		}
		|	jmp >9
	}

	if ((op1_info & ((MAY_BE_UNDEF|MAY_BE_ANY|MAY_BE_REF)- MAY_BE_OBJECT)) && JIT_G(trigger) != ZEND_JIT_ON_HOT_TRACE) {
		|7:
		if (opline->opcode != ZEND_FETCH_OBJ_IS) {
			|	SET_EX_OPLINE opline, r0
			if (opline->opcode != ZEND_FETCH_OBJ_W
			 && (op1_info & MAY_BE_UNDEF)) {
				zend_jit_addr orig_op1_addr = OP1_ADDR();

				if (op1_info & MAY_BE_ANY) {
					|	IF_NOT_ZVAL_TYPE op1_addr, IS_UNDEF, >1
				}
				|	mov FCARG1d, opline->op1.var
				|	EXT_CALL zend_jit_undefined_op_helper, r0
				|1:
				|	LOAD_ZVAL_ADDR FCARG1a, orig_op1_addr
			} else if (Z_REG(op1_addr) != ZREG_FCARG1 || Z_OFFSET(op1_addr) != 0) {
				|	LOAD_ZVAL_ADDR FCARG1a, op1_addr
			}
			|	LOAD_ADDR FCARG2a, Z_STRVAL_P(member)
			if (opline->opcode == ZEND_FETCH_OBJ_W) {
				|	EXT_CALL zend_jit_invalid_property_write, r0
				|	SET_ZVAL_TYPE_INFO res_addr, _IS_ERROR
			} else {
				|	EXT_CALL zend_jit_invalid_property_read, r0
				|	SET_ZVAL_TYPE_INFO res_addr, IS_NULL
			}
			|	jmp >9
		} else {
			|	SET_ZVAL_TYPE_INFO res_addr, IS_NULL
			|	jmp >9
		}
	}

	if (!prop_info
	 && may_be_dynamic
	 && opline->opcode != ZEND_FETCH_OBJ_W) {
		|8:
		|	mov FCARG2a, r0
		|	SET_EX_OPLINE opline, r0
		if (opline->opcode != ZEND_FETCH_OBJ_IS) {
			|	EXT_CALL zend_jit_fetch_obj_r_dynamic, r0
		} else {
			|	EXT_CALL zend_jit_fetch_obj_is_dynamic, r0
		}
		|	jmp >9
	}

	|.code;
	|9: // END
	if (opline->op1_type != IS_UNUSED && !delayed_fetch_this && !op1_indirect) {
		if (opline->op1_type == IS_VAR
		 && opline->opcode == ZEND_FETCH_OBJ_W
		 && (op1_info & MAY_BE_RC1)) {
			zend_jit_addr orig_op1_addr = OP1_ADDR();

			|	IF_NOT_ZVAL_REFCOUNTED orig_op1_addr, >1
			|	GET_ZVAL_PTR FCARG1a, orig_op1_addr
			|	GC_DELREF FCARG1a
			|	jnz >1
			|	SET_EX_OPLINE opline, r0
			|	EXT_CALL zend_jit_extract_helper, r0
			|1:
		} else if (!op1_avoid_refcounting) {
			if (on_this) {
				op1_info &= ~MAY_BE_RC1;
			}
			|	FREE_OP opline->op1_type, opline->op1, op1_info, 1, opline
		}
	}

	if (JIT_G(trigger) == ZEND_JIT_ON_HOT_TRACE
	 && prop_info
	 && (opline->opcode != ZEND_FETCH_OBJ_W ||
	     !(opline->extended_value & ZEND_FETCH_OBJ_FLAGS) ||
	     !ZEND_TYPE_IS_SET(prop_info->type))
	 && (!(opline->op1_type & (IS_VAR|IS_TMP_VAR)) || on_this || op1_indirect)) {
		may_throw = 0;
	}

	if (may_throw) {
		if (!zend_jit_check_exception(Dst)) {
			return 0;
		}
	}

	return 1;
}

static int zend_jit_incdec_obj(dasm_State          **Dst,
                               const zend_op        *opline,
                               const zend_op_array  *op_array,
                               zend_ssa             *ssa,
                               const zend_ssa_op    *ssa_op,
                               uint32_t              op1_info,
                               zend_jit_addr         op1_addr,
                               bool                  op1_indirect,
                               zend_class_entry     *ce,
                               bool                  ce_is_instanceof,
                               bool                  on_this,
                               bool                  delayed_fetch_this,
                               zend_class_entry     *trace_ce,
                               uint8_t               prop_type)
{
	zval *member;
	zend_string *name;
	zend_property_info *prop_info;
	zend_jit_addr this_addr = ZEND_ADDR_MEM_ZVAL(ZREG_FP, offsetof(zend_execute_data, This));
	zend_jit_addr res_addr = 0;
	zend_jit_addr prop_addr;
	bool needs_slow_path = 0;
	bool use_prop_guard = 0;
	bool may_throw = 0;
	uint32_t res_info = (opline->result_type != IS_UNDEF) ? RES_INFO() : 0;

	ZEND_ASSERT(opline->op2_type == IS_CONST);
	ZEND_ASSERT(op1_info & MAY_BE_OBJECT);

	if (opline->result_type != IS_UNUSED) {
		res_addr = ZEND_ADDR_MEM_ZVAL(ZREG_FP, opline->result.var);
	}

	member = RT_CONSTANT(opline, opline->op2);
	ZEND_ASSERT(Z_TYPE_P(member) == IS_STRING && Z_STRVAL_P(member)[0] != '\0');
	name = Z_STR_P(member);
	prop_info = zend_get_known_property_info(op_array, ce, name, on_this, op_array->filename);

	if (on_this) {
		|	GET_ZVAL_PTR FCARG1a, this_addr
	} else {
		if (opline->op1_type == IS_VAR
		 && (op1_info & MAY_BE_INDIRECT)
		 && Z_REG(op1_addr) == ZREG_FP) {
			|	LOAD_ZVAL_ADDR FCARG1a, op1_addr
			|	IF_NOT_Z_TYPE FCARG1a, IS_INDIRECT, >1
			|	GET_Z_PTR FCARG1a, FCARG1a
			|1:
			op1_addr = ZEND_ADDR_MEM_ZVAL(ZREG_FCARG1, 0);
		}
		if (op1_info & MAY_BE_REF) {
			if (Z_REG(op1_addr) != ZREG_FCARG1 || Z_OFFSET(op1_addr) != 0) {
				|	LOAD_ZVAL_ADDR FCARG1a, op1_addr
			}
			|	ZVAL_DEREF FCARG1a, op1_info
			op1_addr = ZEND_ADDR_MEM_ZVAL(ZREG_FCARG1, 0);
		}
		if (op1_info & ((MAY_BE_UNDEF|MAY_BE_ANY)- MAY_BE_OBJECT)) {
			if (JIT_G(trigger) == ZEND_JIT_ON_HOT_TRACE) {
				int32_t exit_point = zend_jit_trace_get_exit_point(opline, ZEND_JIT_EXIT_TO_VM);
				const void *exit_addr = zend_jit_trace_get_exit_addr(exit_point);

				if (!exit_addr) {
					return 0;
				}
				|	IF_NOT_ZVAL_TYPE op1_addr, IS_OBJECT, &exit_addr
			} else {
				|	IF_NOT_ZVAL_TYPE op1_addr, IS_OBJECT, >1
				|.cold_code
				|1:
				|	SET_EX_OPLINE opline, r0
				if (Z_REG(op1_addr) != ZREG_FCARG1 || Z_OFFSET(op1_addr) != 0) {
					|	LOAD_ZVAL_ADDR FCARG1a, op1_addr
				}
				|	LOAD_ADDR FCARG2a, ZSTR_VAL(name)
				|	EXT_CALL zend_jit_invalid_property_incdec, r0
				|	jmp ->exception_handler
				|.code
			}
		}
		|	GET_ZVAL_PTR FCARG1a, op1_addr
	}

	if (!prop_info && trace_ce && (trace_ce->ce_flags & ZEND_ACC_IMMUTABLE)) {
		prop_info = zend_get_known_property_info(op_array, trace_ce, name, on_this, op_array->filename);
		if (prop_info) {
			ce = trace_ce;
			ce_is_instanceof = 0;
			if (!(op1_info & MAY_BE_CLASS_GUARD)) {
				if (on_this && JIT_G(current_frame)
				 && TRACE_FRAME_IS_THIS_CLASS_CHECKED(JIT_G(current_frame))) {
					ZEND_ASSERT(JIT_G(current_frame)->ce == ce);
				} else if (zend_jit_class_guard(Dst, opline, ce)) {
					if (on_this && JIT_G(current_frame)) {
						JIT_G(current_frame)->ce = ce;
						TRACE_FRAME_SET_THIS_CLASS_CHECKED(JIT_G(current_frame));
					}
				} else {
					return 0;
				}
				if (ssa->var_info && ssa_op->op1_use >= 0) {
					ssa->var_info[ssa_op->op1_use].type |= MAY_BE_CLASS_GUARD;
					ssa->var_info[ssa_op->op1_use].ce = ce;
					ssa->var_info[ssa_op->op1_use].is_instanceof = ce_is_instanceof;
				}
				if (ssa->var_info && ssa_op->op1_def >= 0) {
					ssa->var_info[ssa_op->op1_def].type |= MAY_BE_CLASS_GUARD;
					ssa->var_info[ssa_op->op1_def].ce = ce;
					ssa->var_info[ssa_op->op1_def].is_instanceof = ce_is_instanceof;
				}
			}
		}
	}

	use_prop_guard = (prop_type != IS_UNKNOWN
		&& prop_type != IS_UNDEF
		&& prop_type != IS_REFERENCE
		&& (op1_info & (MAY_BE_ANY|MAY_BE_UNDEF)) == MAY_BE_OBJECT);

	if (!prop_info) {
		needs_slow_path = 1;

		|	mov r0, EX->run_time_cache
		|	mov r2, aword [r0 + opline->extended_value]
		|	cmp r2, aword [FCARG1a + offsetof(zend_object, ce)]
		|	jne >7
		if (!ce || ce_is_instanceof || (ce->ce_flags & ZEND_ACC_HAS_TYPE_HINTS)) {
			|	cmp aword [r0 + opline->extended_value + sizeof(void*) * 2], 0
			|	jnz >7
		}
		|	mov r0, aword [r0 + opline->extended_value + sizeof(void*)]
		|	test r0, r0
		|	jl >7
		if (!use_prop_guard) {
			|	IF_TYPE byte [FCARG1a + r0 + 8], IS_UNDEF, >7
		}
		|	add FCARG1a, r0
		prop_addr = ZEND_ADDR_MEM_ZVAL(ZREG_FCARG1, 0);
	} else {
		prop_addr = ZEND_ADDR_MEM_ZVAL(ZREG_FCARG1, prop_info->offset);
		if (ZEND_TYPE_IS_SET(prop_info->type) || !use_prop_guard) {
			if (JIT_G(trigger) == ZEND_JIT_ON_HOT_TRACE) {
				int32_t exit_point = zend_jit_trace_get_exit_point(opline, ZEND_JIT_EXIT_TO_VM);
				const void *exit_addr = zend_jit_trace_get_exit_addr(exit_point);

				if (!exit_addr) {
					return 0;
				}
				|	IF_TYPE byte [FCARG1a + prop_info->offset + 8], IS_UNDEF, &exit_addr
			} else {
				|	IF_TYPE byte [FCARG1a + prop_info->offset + 8], IS_UNDEF, >7
				needs_slow_path = 1;
			}
		}
		if (ZEND_TYPE_IS_SET(prop_info->type)) {
			may_throw = 1;
			|	SET_EX_OPLINE opline, r0
			if (ce && ce->ce_flags & ZEND_ACC_IMMUTABLE) {
				|	LOAD_ADDR FCARG2a, prop_info
			} else {
				int prop_info_offset =
					(((prop_info->offset - (sizeof(zend_object) - sizeof(zval))) / sizeof(zval)) * sizeof(void*));

				|	mov r0, aword [FCARG1a + offsetof(zend_object, ce)]
				|	mov	r0, aword [r0 + offsetof(zend_class_entry, properties_info_table)]
				|	mov FCARG2a, aword[r0 + prop_info_offset]
			}
			|	LOAD_ZVAL_ADDR FCARG1a, prop_addr
			if (opline->result_type == IS_UNUSED) {
				switch (opline->opcode) {
					case ZEND_PRE_INC_OBJ:
					case ZEND_POST_INC_OBJ:
						|	EXT_CALL zend_jit_inc_typed_prop, r0
						break;
					case ZEND_PRE_DEC_OBJ:
					case ZEND_POST_DEC_OBJ:
						|	EXT_CALL zend_jit_dec_typed_prop, r0
						break;
					default:
						ZEND_UNREACHABLE();
				}
			} else {
				|.if X64
					|	LOAD_ZVAL_ADDR CARG3, res_addr
				|.else
					|	sub r4, 12
					|	PUSH_ZVAL_ADDR res_addr, r0
				|.endif
				switch (opline->opcode) {
					case ZEND_PRE_INC_OBJ:
						|	EXT_CALL zend_jit_pre_inc_typed_prop, r0
						break;
					case ZEND_PRE_DEC_OBJ:
						|	EXT_CALL zend_jit_pre_dec_typed_prop, r0
						break;
					case ZEND_POST_INC_OBJ:
						|	EXT_CALL zend_jit_post_inc_typed_prop, r0
						break;
					case ZEND_POST_DEC_OBJ:
						|	EXT_CALL zend_jit_post_dec_typed_prop, r0
						break;
					default:
						ZEND_UNREACHABLE();
				}
				|.if not(X64)
					|	add r4, 12
				|.endif
			}
		}
	}

	if (!prop_info || !ZEND_TYPE_IS_SET(prop_info->type)) {
		uint32_t var_info = MAY_BE_ANY|MAY_BE_REF|MAY_BE_RC1|MAY_BE_RCN;
		zend_jit_addr var_addr = prop_addr;

		if (use_prop_guard) {
			int32_t exit_point = zend_jit_trace_get_exit_point(opline, 0);
			const void *exit_addr = zend_jit_trace_get_exit_addr(exit_point);

			|	IF_NOT_ZVAL_TYPE var_addr, prop_type, &exit_addr
			var_info = (1 << prop_type) | (var_info & ~(MAY_BE_ANY|MAY_BE_UNDEF|MAY_BE_REF));
		}

		if (var_info & MAY_BE_REF) {
			may_throw = 1;
			var_addr = ZEND_ADDR_MEM_ZVAL(ZREG_FCARG1, 0);
			if (Z_REG(prop_addr) != ZREG_FCARG1 || Z_OFFSET(prop_addr) != 0) {
				|	LOAD_ZVAL_ADDR FCARG1a, prop_addr
			}
			|	IF_NOT_ZVAL_TYPE var_addr, IS_REFERENCE, >2
			|	GET_ZVAL_PTR FCARG1a, var_addr
			|	cmp aword [FCARG1a + offsetof(zend_reference, sources.ptr)], 0
			|	jnz >1
			|	lea FCARG1a, aword [FCARG1a + offsetof(zend_reference, val)]
			|.cold_code
			|1:
			if (opline) {
				|	SET_EX_OPLINE opline, r0
			}
			if (opline->result_type == IS_UNUSED) {
				|	xor FCARG2a, FCARG2a
			} else {
				|	LOAD_ZVAL_ADDR FCARG2a, res_addr
			}
			switch (opline->opcode) {
				case ZEND_PRE_INC_OBJ:
					|	EXT_CALL zend_jit_pre_inc_typed_ref, r0
					break;
				case ZEND_PRE_DEC_OBJ:
					|	EXT_CALL zend_jit_pre_dec_typed_ref, r0
					break;
				case ZEND_POST_INC_OBJ:
					|	EXT_CALL zend_jit_post_inc_typed_ref, r0
					break;
				case ZEND_POST_DEC_OBJ:
					|	EXT_CALL zend_jit_post_dec_typed_ref, r0
					break;
				default:
					ZEND_UNREACHABLE();
			}
			|	jmp >9
			|.code
			|2:
		}

		if (var_info & MAY_BE_LONG) {
			if (var_info & (MAY_BE_ANY - MAY_BE_LONG)) {
				|	IF_NOT_ZVAL_TYPE var_addr, IS_LONG, >2
			}
			if (opline->opcode == ZEND_POST_INC_OBJ || opline->opcode == ZEND_POST_DEC_OBJ) {
				if (opline->result_type != IS_UNUSED) {
					|	ZVAL_COPY_VALUE res_addr, -1, var_addr, MAY_BE_LONG, ZREG_R1, ZREG_R2
				}
			}
			if (opline->opcode == ZEND_PRE_INC_OBJ || opline->opcode == ZEND_POST_INC_OBJ) {
				|	LONG_OP_WITH_32BIT_CONST add, var_addr, Z_L(1)
			} else {
				|	LONG_OP_WITH_32BIT_CONST sub, var_addr, Z_L(1)
			}
			|	jo	>3
			if (opline->opcode == ZEND_PRE_INC_OBJ || opline->opcode == ZEND_PRE_DEC_OBJ) {
				if (opline->result_type != IS_UNUSED) {
					|	ZVAL_COPY_VALUE res_addr, -1, var_addr, MAY_BE_LONG, ZREG_R0, ZREG_R2
				}
			}
			|.cold_code
		}
		if (var_info & (MAY_BE_ANY - MAY_BE_LONG)) {
			if (var_info & (MAY_BE_ARRAY|MAY_BE_OBJECT|MAY_BE_RESOURCE)) {
				may_throw = 1;
			}
			if (var_info & MAY_BE_LONG) {
				|2:
			}
			if (Z_REG(var_addr) != ZREG_FCARG1 || Z_OFFSET(var_addr) != 0) {
				var_addr = ZEND_ADDR_MEM_ZVAL(ZREG_FCARG1, 0);
				|	LOAD_ZVAL_ADDR FCARG1a, prop_addr
			}
			if (opline->opcode == ZEND_POST_INC_OBJ || opline->opcode == ZEND_POST_DEC_OBJ) {
				|	ZVAL_COPY_VALUE res_addr, -1, var_addr, MAY_BE_ANY, ZREG_R0, ZREG_R2
				|	TRY_ADDREF MAY_BE_ANY, ah, r2
			}
			if (opline->opcode == ZEND_PRE_INC_OBJ || opline->opcode == ZEND_POST_INC_OBJ) {
				if (opline->opcode == ZEND_PRE_INC_OBJ && opline->result_type != IS_UNUSED) {
					|	LOAD_ZVAL_ADDR FCARG2a, res_addr
					|	EXT_CALL zend_jit_pre_inc, r0
				} else {
					|	EXT_CALL increment_function, r0
				}
			} else {
				if (opline->opcode == ZEND_PRE_DEC_OBJ && opline->result_type != IS_UNUSED) {
					|	LOAD_ZVAL_ADDR FCARG2a, res_addr
					|	EXT_CALL zend_jit_pre_dec, r0
				} else {
					|	EXT_CALL decrement_function, r0
				}
			}
			if (var_info & MAY_BE_LONG) {
				|	jmp >4
			}
		}
		if (var_info & MAY_BE_LONG) {
			|3:
			if (opline->opcode == ZEND_PRE_INC_OBJ || opline->opcode == ZEND_POST_INC_OBJ) {
				|.if X64
					|	mov64 rax, 0x43e0000000000000
					|	SET_ZVAL_LVAL var_addr, rax
					|	SET_ZVAL_TYPE_INFO var_addr, IS_DOUBLE
					if (opline->opcode == ZEND_PRE_INC_OBJ && opline->result_type != IS_UNUSED) {
						|	SET_ZVAL_LVAL res_addr, rax
						|	SET_ZVAL_TYPE_INFO res_addr, IS_DOUBLE
					}
				|.else
					|	SET_ZVAL_LVAL var_addr, 0
					|	SET_ZVAL_W2 var_addr, 0x41e00000
					|	SET_ZVAL_TYPE_INFO var_addr, IS_DOUBLE
					if (opline->opcode == ZEND_PRE_INC_OBJ && opline->result_type != IS_UNUSED) {
						|	SET_ZVAL_LVAL res_addr, 0
						|	SET_ZVAL_W2 res_addr, 0x41e00000
						|	SET_ZVAL_TYPE_INFO res_addr, IS_DOUBLE
					}
				|.endif
			} else {
				|.if X64
					|	mov64 rax, 0xc3e0000000000000
					|	SET_ZVAL_LVAL var_addr, rax
					|	SET_ZVAL_TYPE_INFO var_addr, IS_DOUBLE
					if (opline->opcode == ZEND_PRE_DEC_OBJ && opline->result_type != IS_UNUSED) {
						|	SET_ZVAL_LVAL res_addr, rax
						|	SET_ZVAL_TYPE_INFO res_addr, IS_DOUBLE
					}
				|.else
					|	SET_ZVAL_LVAL var_addr, 0x00200000
					|	SET_ZVAL_W2 var_addr, 0xc1e00000
					|	SET_ZVAL_TYPE_INFO var_addr, IS_DOUBLE
					if (opline->opcode == ZEND_PRE_DEC_OBJ && opline->result_type != IS_UNUSED) {
						|	SET_ZVAL_LVAL res_addr, 0x00200000
						|	SET_ZVAL_W2 res_addr, 0xc1e00000
						|	SET_ZVAL_TYPE_INFO res_addr, IS_DOUBLE
					}
				|.endif
			}
			if (opline->result_type != IS_UNUSED
			 && (opline->opcode == ZEND_PRE_INC_OBJ || opline->opcode == ZEND_PRE_DEC_OBJ)
			 && prop_info
			 && !ZEND_TYPE_IS_SET(prop_info->type)
			 && (res_info & MAY_BE_GUARD)
			 && (res_info & MAY_BE_LONG)) {
				zend_jit_trace_stack *stack = JIT_G(current_frame)->stack;
				uint32_t old_res_info = STACK_INFO(stack, EX_VAR_TO_NUM(opline->result.var));
				int32_t exit_point;
				const void *exit_addr;

				SET_STACK_TYPE(stack, EX_VAR_TO_NUM(opline->result.var), IS_DOUBLE, 0);
				exit_point = zend_jit_trace_get_exit_point(opline + 1, 0);
				exit_addr = zend_jit_trace_get_exit_addr(exit_point);
				SET_STACK_INFO(stack, EX_VAR_TO_NUM(opline->result.var), old_res_info);
				ssa->var_info[ssa_op->result_def].type = res_info & ~MAY_BE_GUARD;
				|	jmp &exit_addr
				|.code
			} else {
				|	jmp >4
				|.code
				|4:
			}
		}
	}

	if (needs_slow_path) {
		may_throw = 1;
		|.cold_code
		|7:
		|	SET_EX_OPLINE opline, r0
		|	// value = zobj->handlers->write_property(zobj, name, value, CACHE_ADDR(opline->extended_value));
		|	LOAD_ADDR FCARG2a, name
		|.if X64
			|	mov CARG3, EX->run_time_cache
			|	add CARG3, opline->extended_value
			if (opline->result_type == IS_UNUSED) {
				|	xor CARG4, CARG4
			} else {
				|	LOAD_ZVAL_ADDR CARG4, res_addr
			}
		|.else
			|	sub r4, 8
			if (opline->result_type == IS_UNUSED) {
				|	push 0
			} else {
				|	PUSH_ZVAL_ADDR res_addr, r0
			}
			|	mov r0, EX->run_time_cache
			|	add r0, opline->extended_value
			|	push r0
		|.endif

		switch (opline->opcode) {
			case ZEND_PRE_INC_OBJ:
				|	EXT_CALL zend_jit_pre_inc_obj_helper, r0
				break;
			case ZEND_PRE_DEC_OBJ:
				|	EXT_CALL zend_jit_pre_dec_obj_helper, r0
				break;
			case ZEND_POST_INC_OBJ:
				|	EXT_CALL zend_jit_post_inc_obj_helper, r0
				break;
			case ZEND_POST_DEC_OBJ:
				|	EXT_CALL zend_jit_post_dec_obj_helper, r0
				break;
			default:
				ZEND_UNREACHABLE();
		}

		|.if not(X64)
			|	add r4, 8
		|.endif

		|	jmp >9
		|.code
	}

	|9:
	if (opline->op1_type != IS_UNUSED && !delayed_fetch_this && !op1_indirect) {
		if ((op1_info & MAY_HAVE_DTOR) && (op1_info & MAY_BE_RC1)) {
			may_throw = 1;
		}
		|	FREE_OP opline->op1_type, opline->op1, op1_info, 1, opline
	}

	if (may_throw) {
		if (!zend_jit_check_exception(Dst)) {
			return 0;
		}
	}

	return 1;
}

static int zend_jit_assign_obj_op(dasm_State          **Dst,
                                  const zend_op        *opline,
                                  const zend_op_array  *op_array,
                                  zend_ssa             *ssa,
                                  const zend_ssa_op    *ssa_op,
                                  uint32_t              op1_info,
                                  zend_jit_addr         op1_addr,
                                  uint32_t              val_info,
                                  zend_ssa_range       *val_range,
                                  bool                  op1_indirect,
                                  zend_class_entry     *ce,
                                  bool                  ce_is_instanceof,
                                  bool                  on_this,
                                  bool                  delayed_fetch_this,
                                  zend_class_entry     *trace_ce,
                                  uint8_t               prop_type)
{
	zval *member;
	zend_string *name;
	zend_property_info *prop_info;
	zend_jit_addr val_addr = OP1_DATA_ADDR();
	zend_jit_addr this_addr = ZEND_ADDR_MEM_ZVAL(ZREG_FP, offsetof(zend_execute_data, This));
	zend_jit_addr prop_addr;
	bool needs_slow_path = 0;
	bool use_prop_guard = 0;
	bool may_throw = 0;
	binary_op_type binary_op = get_binary_op(opline->extended_value);

	ZEND_ASSERT(opline->op2_type == IS_CONST);
	ZEND_ASSERT(op1_info & MAY_BE_OBJECT);
	ZEND_ASSERT(opline->result_type == IS_UNUSED);

	member = RT_CONSTANT(opline, opline->op2);
	ZEND_ASSERT(Z_TYPE_P(member) == IS_STRING && Z_STRVAL_P(member)[0] != '\0');
	name = Z_STR_P(member);
	prop_info = zend_get_known_property_info(op_array, ce, name, on_this, op_array->filename);

	if (on_this) {
		|	GET_ZVAL_PTR FCARG1a, this_addr
	} else {
		if (opline->op1_type == IS_VAR
		 && (op1_info & MAY_BE_INDIRECT)
		 && Z_REG(op1_addr) == ZREG_FP) {
			|	LOAD_ZVAL_ADDR FCARG1a, op1_addr
			|	IF_NOT_Z_TYPE FCARG1a, IS_INDIRECT, >1
			|	GET_Z_PTR FCARG1a, FCARG1a
			|1:
			op1_addr = ZEND_ADDR_MEM_ZVAL(ZREG_FCARG1, 0);
		}
		if (op1_info & MAY_BE_REF) {
			if (Z_REG(op1_addr) != ZREG_FCARG1 || Z_OFFSET(op1_addr) != 0) {
				|	LOAD_ZVAL_ADDR FCARG1a, op1_addr
			}
			|	ZVAL_DEREF FCARG1a, op1_info
			op1_addr = ZEND_ADDR_MEM_ZVAL(ZREG_FCARG1, 0);
		}
		if (op1_info & ((MAY_BE_UNDEF|MAY_BE_ANY)- MAY_BE_OBJECT)) {
			if (JIT_G(trigger) == ZEND_JIT_ON_HOT_TRACE) {
				int32_t exit_point = zend_jit_trace_get_exit_point(opline, ZEND_JIT_EXIT_TO_VM);
				const void *exit_addr = zend_jit_trace_get_exit_addr(exit_point);

				if (!exit_addr) {
					return 0;
				}
				|	IF_NOT_ZVAL_TYPE op1_addr, IS_OBJECT, &exit_addr
			} else {
				|	IF_NOT_ZVAL_TYPE op1_addr, IS_OBJECT, >1
				|.cold_code
				|1:
				|	SET_EX_OPLINE opline, r0
				if (Z_REG(op1_addr) != ZREG_FCARG1 || Z_OFFSET(op1_addr) != 0) {
					|	LOAD_ZVAL_ADDR FCARG1a, op1_addr
				}
				|	LOAD_ADDR FCARG2a, ZSTR_VAL(name)
				if (op1_info & MAY_BE_UNDEF) {
					|	EXT_CALL zend_jit_invalid_property_assign_op, r0
				} else {
					|	EXT_CALL zend_jit_invalid_property_assign, r0
				}
				may_throw = 1;
				if (((opline+1)->op1_type & (IS_VAR|IS_TMP_VAR))
				 && (val_info & (MAY_BE_REF|MAY_BE_STRING|MAY_BE_ARRAY|MAY_BE_OBJECT|MAY_BE_RESOURCE))) {
					may_throw = 1;
					|	jmp >8
				} else {
					|	jmp >9
				}
				|.code
			}
		}
		|	GET_ZVAL_PTR FCARG1a, op1_addr
	}

	if (!prop_info && trace_ce && (trace_ce->ce_flags & ZEND_ACC_IMMUTABLE)) {
		prop_info = zend_get_known_property_info(op_array, trace_ce, name, on_this, op_array->filename);
		if (prop_info) {
			ce = trace_ce;
			ce_is_instanceof = 0;
			if (!(op1_info & MAY_BE_CLASS_GUARD)) {
				if (on_this && JIT_G(current_frame)
				 && TRACE_FRAME_IS_THIS_CLASS_CHECKED(JIT_G(current_frame))) {
					ZEND_ASSERT(JIT_G(current_frame)->ce == ce);
				} else if (zend_jit_class_guard(Dst, opline, ce)) {
					if (on_this && JIT_G(current_frame)) {
						JIT_G(current_frame)->ce = ce;
						TRACE_FRAME_SET_THIS_CLASS_CHECKED(JIT_G(current_frame));
					}
				} else {
					return 0;
				}
				if (ssa->var_info && ssa_op->op1_use >= 0) {
					ssa->var_info[ssa_op->op1_use].type |= MAY_BE_CLASS_GUARD;
					ssa->var_info[ssa_op->op1_use].ce = ce;
					ssa->var_info[ssa_op->op1_use].is_instanceof = ce_is_instanceof;
				}
				if (ssa->var_info && ssa_op->op1_def >= 0) {
					ssa->var_info[ssa_op->op1_def].type |= MAY_BE_CLASS_GUARD;
					ssa->var_info[ssa_op->op1_def].ce = ce;
					ssa->var_info[ssa_op->op1_def].is_instanceof = ce_is_instanceof;
				}
			}
		}
	}

	use_prop_guard = (prop_type != IS_UNKNOWN
		&& prop_type != IS_UNDEF
		&& prop_type != IS_REFERENCE
		&& (op1_info & (MAY_BE_ANY|MAY_BE_UNDEF)) == MAY_BE_OBJECT);

	if (!prop_info) {
		needs_slow_path = 1;

		|	mov r0, EX->run_time_cache
		|	mov r2, aword [r0 + (opline+1)->extended_value]
		|	cmp r2, aword [FCARG1a + offsetof(zend_object, ce)]
		|	jne >7
		if (!ce || ce_is_instanceof || (ce->ce_flags & ZEND_ACC_HAS_TYPE_HINTS)) {
			|	cmp aword [r0 + (opline+1)->extended_value + sizeof(void*) * 2], 0
			|	jnz >7
		}
		|	mov r0, aword [r0 + (opline+1)->extended_value + sizeof(void*)]
		|	test r0, r0
		|	jl >7
		if (!use_prop_guard) {
			|	IF_TYPE byte [FCARG1a + r0 + 8], IS_UNDEF, >7
		}
		|	add FCARG1a, r0
		prop_addr = ZEND_ADDR_MEM_ZVAL(ZREG_FCARG1, 0);
	} else {
		prop_addr = ZEND_ADDR_MEM_ZVAL(ZREG_FCARG1, prop_info->offset);
		if (ZEND_TYPE_IS_SET(prop_info->type) || !use_prop_guard) {
			if (JIT_G(trigger) == ZEND_JIT_ON_HOT_TRACE) {
				int32_t exit_point = zend_jit_trace_get_exit_point(opline, ZEND_JIT_EXIT_TO_VM);
				const void *exit_addr = zend_jit_trace_get_exit_addr(exit_point);

				if (!exit_addr) {
					return 0;
				}
				|	IF_TYPE byte [FCARG1a + prop_info->offset + 8], IS_UNDEF, &exit_addr
			} else {
				|	IF_TYPE byte [FCARG1a + prop_info->offset + 8], IS_UNDEF, >7
				needs_slow_path = 1;
			}
		}
		if (ZEND_TYPE_IS_SET(prop_info->type)) {
			uint32_t info = val_info;

			may_throw = 1;

			if (opline) {
				|	SET_EX_OPLINE opline, r0
			}

			|	IF_ZVAL_TYPE prop_addr, IS_REFERENCE, >1
			|.cold_code
			|1:
			|	GET_ZVAL_PTR FCARG1a, prop_addr
			if (Z_MODE(val_addr) != IS_MEM_ZVAL || Z_REG(val_addr) != ZREG_FCARG2 || Z_OFFSET(val_addr) != 0) {
				|	LOAD_ZVAL_ADDR FCARG2a, val_addr
			}
			|.if X64
				|	LOAD_ADDR CARG3, binary_op
			|.else
				|	sub r4, 12
				|	PUSH_ADDR binary_op, r0
			|.endif
			if (((opline+1)->op1_type & (IS_TMP_VAR|IS_VAR))
			 && (val_info & (MAY_BE_STRING|MAY_BE_ARRAY|MAY_BE_OBJECT|MAY_BE_RESOURCE))) {
				|	EXT_CALL zend_jit_assign_op_to_typed_ref_tmp, r0
			} else {
				|	EXT_CALL zend_jit_assign_op_to_typed_ref, r0
			}
			|.if not(X64)
				|	add r4, 12
			|.endif
			|	jmp >9
			|.code

			|	// value = zend_assign_to_typed_prop(prop_info, property_val, value EXECUTE_DATA_CC);

			if (ce && ce->ce_flags & ZEND_ACC_IMMUTABLE) {
				|	LOAD_ADDR FCARG2a, prop_info
			} else {
				int prop_info_offset =
					(((prop_info->offset - (sizeof(zend_object) - sizeof(zval))) / sizeof(zval)) * sizeof(void*));

				|	mov r0, aword [FCARG1a + offsetof(zend_object, ce)]
				|	mov	r0, aword [r0 + offsetof(zend_class_entry, properties_info_table)]
				|	mov FCARG2a, aword[r0 + prop_info_offset]
			}
			|	LOAD_ZVAL_ADDR FCARG1a, prop_addr
			|.if X64
				|	LOAD_ZVAL_ADDR CARG3, val_addr
				|	LOAD_ADDR CARG4, binary_op
			|.else
				|	sub r4, 8
				|	PUSH_ADDR binary_op, r0
				|	PUSH_ZVAL_ADDR val_addr, r0
			|.endif

			|	EXT_CALL zend_jit_assign_op_to_typed_prop, r0

			|.if not(X64)
				|	add r4, 8
			|.endif

			if (info & (MAY_BE_REF|MAY_BE_STRING|MAY_BE_ARRAY|MAY_BE_OBJECT|MAY_BE_RESOURCE)) {
				info |= MAY_BE_RC1|MAY_BE_RCN;
			}

			|	FREE_OP (opline+1)->op1_type, (opline+1)->op1, info, 0, NULL
		}
	}

	if (!prop_info || !ZEND_TYPE_IS_SET(prop_info->type)) {
		zend_jit_addr var_addr = prop_addr;
		uint32_t var_info = MAY_BE_ANY|MAY_BE_REF|MAY_BE_RC1|MAY_BE_RCN;
		uint32_t var_def_info = MAY_BE_ANY|MAY_BE_REF|MAY_BE_RC1|MAY_BE_RCN;

		if (use_prop_guard) {
			int32_t exit_point = zend_jit_trace_get_exit_point(opline, 0);
			const void *exit_addr = zend_jit_trace_get_exit_addr(exit_point);

			|	IF_NOT_ZVAL_TYPE var_addr, prop_type, &exit_addr
			var_info = (1 << prop_type) | (var_info & ~(MAY_BE_ANY|MAY_BE_UNDEF|MAY_BE_REF));
		}

		if (var_info & MAY_BE_REF) {
			may_throw = 1;
			var_addr = ZEND_ADDR_MEM_ZVAL(ZREG_R0, 0);
			|	LOAD_ZVAL_ADDR r0, prop_addr
			|	IF_NOT_ZVAL_TYPE var_addr, IS_REFERENCE, >2
			|	GET_ZVAL_PTR FCARG1a, var_addr
			|	cmp aword [FCARG1a + offsetof(zend_reference, sources.ptr)], 0
			|	jnz >1
			|	lea r0, aword [FCARG1a + offsetof(zend_reference, val)]
			|.cold_code
			|1:
			if (Z_MODE(val_addr) != IS_MEM_ZVAL || Z_REG(val_addr) != ZREG_FCARG2 || Z_OFFSET(val_addr) != 0) {
				|	LOAD_ZVAL_ADDR FCARG2a, val_addr
			}
			if (opline) {
				|	SET_EX_OPLINE opline, r0
			}
			|.if X64
				|	LOAD_ADDR CARG3, binary_op
			|.else
				|	sub r4, 12
				|	PUSH_ADDR binary_op, r0
			|.endif
			if (((opline+1)->op1_type & (IS_TMP_VAR|IS_VAR))
			 && (val_info & (MAY_BE_STRING|MAY_BE_ARRAY|MAY_BE_OBJECT|MAY_BE_RESOURCE))) {
				|	EXT_CALL zend_jit_assign_op_to_typed_ref_tmp, r0
			} else {
				|	EXT_CALL zend_jit_assign_op_to_typed_ref, r0
			}
			|.if not(X64)
				|	add r4, 12
			|.endif
			|	jmp >9
			|.code
			|2:
			var_info &= ~MAY_BE_REF;
		}

		switch (opline->extended_value) {
			case ZEND_ADD:
			case ZEND_SUB:
			case ZEND_MUL:
				if ((var_info & (MAY_BE_STRING|MAY_BE_ARRAY|MAY_BE_OBJECT|MAY_BE_RESOURCE)) ||
				    (val_info & (MAY_BE_STRING|MAY_BE_ARRAY|MAY_BE_OBJECT|MAY_BE_RESOURCE))) {
					if (opline->extended_value != ZEND_ADD ||
					    (var_info & MAY_BE_ANY) != MAY_BE_ARRAY ||
					    (val_info & MAY_BE_ANY) == MAY_BE_ARRAY) {
						may_throw = 1;
					}
				}
				if (!zend_jit_math_helper(Dst, opline, opline->extended_value, IS_CV, opline->op1, var_addr, var_info, (opline+1)->op1_type, (opline+1)->op1, val_addr, val_info, 0, var_addr, var_def_info, var_info,
						1 /* may overflow */, 0)) {
					return 0;
				}
				break;
			case ZEND_BW_OR:
			case ZEND_BW_AND:
			case ZEND_BW_XOR:
				may_throw = 1;
				if ((var_info & (MAY_BE_STRING|MAY_BE_DOUBLE|MAY_BE_ARRAY|MAY_BE_OBJECT|MAY_BE_RESOURCE)) ||
				    (val_info & (MAY_BE_STRING|MAY_BE_DOUBLE|MAY_BE_ARRAY|MAY_BE_OBJECT|MAY_BE_RESOURCE))) {
					if ((var_info & MAY_BE_ANY) != MAY_BE_STRING ||
					    (val_info & MAY_BE_ANY) != MAY_BE_STRING) {
						may_throw = 1;
					}
				}
				goto long_math;
			case ZEND_SL:
			case ZEND_SR:
				if ((var_info & (MAY_BE_STRING|MAY_BE_DOUBLE|MAY_BE_ARRAY|MAY_BE_OBJECT|MAY_BE_RESOURCE)) ||
				    (val_info & (MAY_BE_STRING|MAY_BE_DOUBLE|MAY_BE_ARRAY|MAY_BE_OBJECT|MAY_BE_RESOURCE))) {
					may_throw = 1;
				}
				if ((opline+1)->op1_type != IS_CONST ||
				    Z_TYPE_P(RT_CONSTANT((opline+1), (opline+1)->op1)) != IS_LONG ||
				    Z_LVAL_P(RT_CONSTANT((opline+1), (opline+1)->op1)) < 0) {
					may_throw = 1;
				}
				goto long_math;
			case ZEND_MOD:
				if ((var_info & (MAY_BE_STRING|MAY_BE_ARRAY|MAY_BE_OBJECT|MAY_BE_RESOURCE)) ||
				    (val_info & (MAY_BE_STRING|MAY_BE_ARRAY|MAY_BE_OBJECT|MAY_BE_RESOURCE))) {
					if (opline->extended_value != ZEND_ADD ||
					    (var_info & MAY_BE_ANY) != MAY_BE_ARRAY ||
					    (val_info & MAY_BE_ANY) == MAY_BE_ARRAY) {
						may_throw = 1;
					}
				}
				if ((opline+1)->op1_type != IS_CONST ||
				    Z_TYPE_P(RT_CONSTANT((opline+1), (opline+1)->op1)) != IS_LONG ||
				    Z_LVAL_P(RT_CONSTANT((opline+1), (opline+1)->op1)) == 0) {
					may_throw = 1;
				}
long_math:
				if (!zend_jit_long_math_helper(Dst, opline, opline->extended_value,
						IS_CV, opline->op1, var_addr, var_info, NULL,
						(opline+1)->op1_type, (opline+1)->op1, val_addr, val_info,
						val_range,
						0, var_addr, var_def_info, var_info, /* may throw */ 1)) {
					return 0;
				}
				break;
			case ZEND_CONCAT:
				may_throw = 1;
				if (!zend_jit_concat_helper(Dst, opline, IS_CV, opline->op1, var_addr, var_info, (opline+1)->op1_type, (opline+1)->op1, val_addr, val_info, var_addr,
						0)) {
					return 0;
				}
				break;
			default:
				ZEND_UNREACHABLE();
		}
	}

	if (needs_slow_path) {
		may_throw = 1;
		|.cold_code
		|7:
		|	SET_EX_OPLINE opline, r0
		|	// value = zobj->handlers->write_property(zobj, name, value, CACHE_ADDR(opline->extended_value));
		|	LOAD_ADDR FCARG2a, name
		|.if X64
			|	LOAD_ZVAL_ADDR CARG3, val_addr
			|	mov CARG4, EX->run_time_cache
			|	add CARG4, (opline+1)->extended_value
			|.if X64WIN
			|	LOAD_ADDR r0, binary_op
			|	mov aword A5, r0
			|.else
			|	LOAD_ADDR CARG5, binary_op
			|.endif
		|.else
			|	sub r4, 4
			|	PUSH_ADDR binary_op, r0
			|	mov r0, EX->run_time_cache
			|	add r0, (opline+1)->extended_value
			|	push r0
			|	PUSH_ZVAL_ADDR val_addr, r0
		|.endif

		|	EXT_CALL zend_jit_assign_obj_op_helper, r0

		|.if not(X64)
			|	add r4, 4
		|.endif

		if (val_info & (MAY_BE_REF|MAY_BE_STRING|MAY_BE_ARRAY|MAY_BE_OBJECT|MAY_BE_RESOURCE)) {
			val_info |= MAY_BE_RC1|MAY_BE_RCN;
		}

		|8:
		|	// FREE_OP_DATA();
		|	FREE_OP (opline+1)->op1_type, (opline+1)->op1, val_info, 0, opline
		|	jmp >9
		|.code
	}

	|9:
	if (opline->op1_type != IS_UNUSED && !delayed_fetch_this && !op1_indirect) {
		if ((op1_info & MAY_HAVE_DTOR) && (op1_info & MAY_BE_RC1)) {
			may_throw = 1;
		}
		|	FREE_OP opline->op1_type, opline->op1, op1_info, 1, opline
	}

	if (may_throw) {
		if (!zend_jit_check_exception(Dst)) {
			return 0;
		}
	}

	return 1;
}

static int zend_jit_assign_obj(dasm_State          **Dst,
                               const zend_op        *opline,
                               const zend_op_array  *op_array,
                               zend_ssa             *ssa,
                               const zend_ssa_op    *ssa_op,
                               uint32_t              op1_info,
                               zend_jit_addr         op1_addr,
                               uint32_t              val_info,
                               bool                  op1_indirect,
                               zend_class_entry     *ce,
                               bool                  ce_is_instanceof,
                               bool                  on_this,
                               bool                  delayed_fetch_this,
                               zend_class_entry     *trace_ce,
                               uint8_t               prop_type,
                               int                   may_throw)
{
	zval *member;
	zend_string *name;
	zend_property_info *prop_info;
	zend_jit_addr val_addr = OP1_DATA_ADDR();
	zend_jit_addr res_addr = 0;
	zend_jit_addr this_addr = ZEND_ADDR_MEM_ZVAL(ZREG_FP, offsetof(zend_execute_data, This));
	zend_jit_addr prop_addr;
<<<<<<< HEAD
	bool needs_slow_path = 0;
=======
	zend_bool needs_slow_path = 0;
	zend_bool needs_val_dtor = 0;
>>>>>>> 0d44bbd2

	if (RETURN_VALUE_USED(opline)) {
		res_addr = ZEND_ADDR_MEM_ZVAL(ZREG_FP, opline->result.var);
	}

	ZEND_ASSERT(opline->op2_type == IS_CONST);
	ZEND_ASSERT(op1_info & MAY_BE_OBJECT);

	member = RT_CONSTANT(opline, opline->op2);
	ZEND_ASSERT(Z_TYPE_P(member) == IS_STRING && Z_STRVAL_P(member)[0] != '\0');
	name = Z_STR_P(member);
	prop_info = zend_get_known_property_info(op_array, ce, name, on_this, op_array->filename);

	if (on_this) {
		|	GET_ZVAL_PTR FCARG1a, this_addr
	} else {
		if (opline->op1_type == IS_VAR
		 && (op1_info & MAY_BE_INDIRECT)
		 && Z_REG(op1_addr) == ZREG_FP) {
			|	LOAD_ZVAL_ADDR FCARG1a, op1_addr
			|	IF_NOT_Z_TYPE FCARG1a, IS_INDIRECT, >1
			|	GET_Z_PTR FCARG1a, FCARG1a
			|1:
			op1_addr = ZEND_ADDR_MEM_ZVAL(ZREG_FCARG1, 0);
		}
		if (op1_info & MAY_BE_REF) {
			if (Z_REG(op1_addr) != ZREG_FCARG1 || Z_OFFSET(op1_addr) != 0) {
				|	LOAD_ZVAL_ADDR FCARG1a, op1_addr
			}
			|	ZVAL_DEREF FCARG1a, op1_info
			op1_addr = ZEND_ADDR_MEM_ZVAL(ZREG_FCARG1, 0);
		}
		if (op1_info & ((MAY_BE_UNDEF|MAY_BE_ANY)- MAY_BE_OBJECT)) {
			if (JIT_G(trigger) == ZEND_JIT_ON_HOT_TRACE) {
				int32_t exit_point = zend_jit_trace_get_exit_point(opline, ZEND_JIT_EXIT_TO_VM);
				const void *exit_addr = zend_jit_trace_get_exit_addr(exit_point);

				if (!exit_addr) {
					return 0;
				}
				|	IF_NOT_ZVAL_TYPE op1_addr, IS_OBJECT, &exit_addr
			} else {
				|	IF_NOT_ZVAL_TYPE op1_addr, IS_OBJECT, >1
				|.cold_code
				|1:
				|	SET_EX_OPLINE opline, r0
				if (Z_REG(op1_addr) != ZREG_FCARG1 || Z_OFFSET(op1_addr) != 0) {
					|	LOAD_ZVAL_ADDR FCARG1a, op1_addr
				}
				|	LOAD_ADDR FCARG2a, ZSTR_VAL(name)
				|	EXT_CALL zend_jit_invalid_property_assign, r0
				if (RETURN_VALUE_USED(opline)) {
					|	SET_ZVAL_TYPE_INFO res_addr, IS_NULL
				}
				if (((opline+1)->op1_type & (IS_VAR|IS_TMP_VAR))
				 && (val_info & (MAY_BE_REF|MAY_BE_STRING|MAY_BE_ARRAY|MAY_BE_OBJECT|MAY_BE_RESOURCE))) {
				 	needs_val_dtor = 1;
					|	jmp >7
				} else {
					|	jmp >9
				}
				|.code
			}
		}
		|	GET_ZVAL_PTR FCARG1a, op1_addr
	}

	if (!prop_info && trace_ce && (trace_ce->ce_flags & ZEND_ACC_IMMUTABLE)) {
		prop_info = zend_get_known_property_info(op_array, trace_ce, name, on_this, op_array->filename);
		if (prop_info) {
			ce = trace_ce;
			ce_is_instanceof = 0;
			if (!(op1_info & MAY_BE_CLASS_GUARD)) {
				if (on_this && JIT_G(current_frame)
				 && TRACE_FRAME_IS_THIS_CLASS_CHECKED(JIT_G(current_frame))) {
					ZEND_ASSERT(JIT_G(current_frame)->ce == ce);
				} else if (zend_jit_class_guard(Dst, opline, ce)) {
					if (on_this && JIT_G(current_frame)) {
						JIT_G(current_frame)->ce = ce;
						TRACE_FRAME_SET_THIS_CLASS_CHECKED(JIT_G(current_frame));
					}
				} else {
					return 0;
				}
				if (ssa->var_info && ssa_op->op1_use >= 0) {
					ssa->var_info[ssa_op->op1_use].type |= MAY_BE_CLASS_GUARD;
					ssa->var_info[ssa_op->op1_use].ce = ce;
					ssa->var_info[ssa_op->op1_use].is_instanceof = ce_is_instanceof;
				}
				if (ssa->var_info && ssa_op->op1_def >= 0) {
					ssa->var_info[ssa_op->op1_def].type |= MAY_BE_CLASS_GUARD;
					ssa->var_info[ssa_op->op1_def].ce = ce;
					ssa->var_info[ssa_op->op1_def].is_instanceof = ce_is_instanceof;
				}
			}
		}
	}

	if (!prop_info) {
		needs_slow_path = 1;

		|	mov r0, EX->run_time_cache
		|	mov r2, aword [r0 + opline->extended_value]
		|	cmp r2, aword [FCARG1a + offsetof(zend_object, ce)]
		|	jne >5
		if (!ce || ce_is_instanceof || (ce->ce_flags & ZEND_ACC_HAS_TYPE_HINTS)) {
			|	mov FCARG2a, aword [r0 + opline->extended_value + sizeof(void*) * 2]
		}
		|	mov r0, aword [r0 + opline->extended_value + sizeof(void*)]
		|	test r0, r0
		|	jl >5
		|	IF_TYPE byte [FCARG1a + r0 + 8], IS_UNDEF, >5
		|	add FCARG1a, r0
		prop_addr = ZEND_ADDR_MEM_ZVAL(ZREG_FCARG1, 0);
		if (!ce || ce_is_instanceof || (ce->ce_flags & ZEND_ACC_HAS_TYPE_HINTS)) {
			|	test FCARG2a, FCARG2a
			|	jnz >1
			|.cold_code
			|1:
			|	// value = zend_assign_to_typed_prop(prop_info, property_val, value EXECUTE_DATA_CC);
			|	SET_EX_OPLINE opline, r0
			|.if X64
				|	LOAD_ZVAL_ADDR CARG3, val_addr
				if (RETURN_VALUE_USED(opline)) {
					|	LOAD_ZVAL_ADDR CARG4, res_addr
				} else {
					|	xor CARG4, CARG4
				}
			|.else
				|	sub r4, 8
				if (RETURN_VALUE_USED(opline)) {
					|	PUSH_ZVAL_ADDR res_addr, r0
				} else {
					|	push 0
				}
				|	PUSH_ZVAL_ADDR val_addr, r0
			|.endif

			|	EXT_CALL zend_jit_assign_to_typed_prop, r0

			|.if not(X64)
				|	add r4, 8
			|.endif

			if ((opline+1)->op1_type == IS_CONST) {
				|	// TODO: ???
				|	// if (Z_TYPE_P(value) == orig_type) {
				|	// CACHE_PTR_EX(cache_slot + 2, NULL);
			}

			if (((opline+1)->op1_type & (IS_VAR|IS_TMP_VAR))
			 && (val_info & (MAY_BE_REF|MAY_BE_STRING|MAY_BE_ARRAY|MAY_BE_OBJECT|MAY_BE_RESOURCE))) {
				|	jmp >7
			} else {
				|	jmp >9
			}
			|.code
		}
	} else {
		prop_addr = ZEND_ADDR_MEM_ZVAL(ZREG_FCARG1, prop_info->offset);
		if (!ce || ce_is_instanceof || !(ce->ce_flags & ZEND_ACC_IMMUTABLE) || ce->__get || ce->__set || (prop_info->flags & ZEND_ACC_READONLY)) {
			// Undefined property with magic __get()/__set()
			if (JIT_G(trigger) == ZEND_JIT_ON_HOT_TRACE) {
				int32_t exit_point = zend_jit_trace_get_exit_point(opline, ZEND_JIT_EXIT_TO_VM);
				const void *exit_addr = zend_jit_trace_get_exit_addr(exit_point);

				if (!exit_addr) {
					return 0;
				}
				|	IF_TYPE byte [FCARG1a + prop_info->offset + 8], IS_UNDEF, &exit_addr
			} else {
				|	IF_TYPE byte [FCARG1a + prop_info->offset + 8], IS_UNDEF, >5
				needs_slow_path = 1;
			}
		}
		if (ZEND_TYPE_IS_SET(prop_info->type)) {
			uint32_t info = val_info;

			|	// value = zend_assign_to_typed_prop(prop_info, property_val, value EXECUTE_DATA_CC);
			|	SET_EX_OPLINE opline, r0
			if (ce && ce->ce_flags & ZEND_ACC_IMMUTABLE) {
				|	LOAD_ADDR FCARG2a, prop_info
			} else {
				int prop_info_offset =
					(((prop_info->offset - (sizeof(zend_object) - sizeof(zval))) / sizeof(zval)) * sizeof(void*));

				|	mov r0, aword [FCARG1a + offsetof(zend_object, ce)]
				|	mov	r0, aword [r0 + offsetof(zend_class_entry, properties_info_table)]
				|	mov FCARG2a, aword[r0 + prop_info_offset]
			}
			|	LOAD_ZVAL_ADDR FCARG1a, prop_addr
			|.if X64
				|	LOAD_ZVAL_ADDR CARG3, val_addr
				if (RETURN_VALUE_USED(opline)) {
					|	LOAD_ZVAL_ADDR CARG4, res_addr
				} else {
					|	xor CARG4, CARG4
				}
			|.else
				|	sub r4, 8
				if (RETURN_VALUE_USED(opline)) {
					|	PUSH_ZVAL_ADDR res_addr, r0
				} else {
					|	push 0
				}
				|	PUSH_ZVAL_ADDR val_addr, r0
			|.endif

			|	EXT_CALL zend_jit_assign_to_typed_prop, r0

			|.if not(X64)
				|	add r4, 8
			|.endif

			if (info & (MAY_BE_REF|MAY_BE_STRING|MAY_BE_ARRAY|MAY_BE_OBJECT|MAY_BE_RESOURCE)) {
				info |= MAY_BE_RC1|MAY_BE_RCN;
			}

			|	FREE_OP (opline+1)->op1_type, (opline+1)->op1, info, 0, NULL
		}
	}

	if (!prop_info || !ZEND_TYPE_IS_SET(prop_info->type)) {
		// value = zend_assign_to_variable(property_val, value, OP_DATA_TYPE, EX_USES_STRICT_TYPES());
		if (opline->result_type == IS_UNUSED) {
			if (!zend_jit_assign_to_variable_call(Dst, opline, prop_addr, prop_addr, -1, -1, (opline+1)->op1_type, val_addr, val_info, res_addr, 0)) {
				return 0;
			}
		} else {
			if (!zend_jit_assign_to_variable(Dst, opline, prop_addr, prop_addr, -1, -1, (opline+1)->op1_type, val_addr, val_info, res_addr, 0)) {
				return 0;
			}
		}
	}

	if (needs_slow_path) {
		|.cold_code
		|5:
		|	SET_EX_OPLINE opline, r0
		|	// value = zobj->handlers->write_property(zobj, name, value, CACHE_ADDR(opline->extended_value));
		|	LOAD_ADDR FCARG2a, name
		|.if X64
			|	LOAD_ZVAL_ADDR CARG3, val_addr
			|	mov CARG4, EX->run_time_cache
			|	add CARG4, opline->extended_value
			if (RETURN_VALUE_USED(opline)) {
				|.if X64WIN
				|	LOAD_ZVAL_ADDR r0, res_addr
				|	mov aword A5, r0
				|.else
				|	LOAD_ZVAL_ADDR CARG5, res_addr
				|.endif
			} else {
				|.if X64WIN
				|	mov aword A5, 0
				|.else
				|	xor CARG5, CARG5
				|.endif
			}
		|.else
			|	sub r4, 4
			if (RETURN_VALUE_USED(opline)) {
				|	PUSH_ZVAL_ADDR res_addr, r0
			} else {
				|	push 0
			}
			|	mov r0, EX->run_time_cache
			|	add r0, opline->extended_value
			|	push r0
			|	PUSH_ZVAL_ADDR val_addr, r0
		|.endif

		|	EXT_CALL zend_jit_assign_obj_helper, r0

		|.if not(X64)
			|	add r4, 4
		|.endif

		if (val_info & (MAY_BE_REF|MAY_BE_STRING|MAY_BE_ARRAY|MAY_BE_OBJECT|MAY_BE_RESOURCE)) {
			val_info |= MAY_BE_RC1|MAY_BE_RCN;
		}

		|7:
		|	// FREE_OP_DATA();
		|	FREE_OP (opline+1)->op1_type, (opline+1)->op1, val_info, 0, opline
		|	jmp >9
		|.code
	} else if (needs_val_dtor) {
		|.cold_code
		|7:
		|	// FREE_OP_DATA();
		|	FREE_OP (opline+1)->op1_type, (opline+1)->op1, val_info, 0, opline
		|	jmp >9
		|.code
	}

	|9:
	if (opline->op1_type != IS_UNUSED && !delayed_fetch_this && !op1_indirect) {
		|	FREE_OP opline->op1_type, opline->op1, op1_info, 1, opline
	}

	if (may_throw) {
		if (!zend_jit_check_exception(Dst)) {
			return 0;
		}
	}

	return 1;
}

static int zend_jit_free(dasm_State **Dst, const zend_op *opline, uint32_t op1_info, int may_throw)
{
	zend_jit_addr op1_addr = OP1_ADDR();

	if (op1_info & (MAY_BE_STRING|MAY_BE_ARRAY|MAY_BE_OBJECT|MAY_BE_RESOURCE|MAY_BE_REF)) {
		if (may_throw) {
			|	SET_EX_OPLINE opline, r0
		}
		if (opline->opcode == ZEND_FE_FREE && (op1_info & (MAY_BE_OBJECT|MAY_BE_REF))) {
			if (op1_info & MAY_BE_ARRAY) {
				|	IF_ZVAL_TYPE op1_addr, IS_ARRAY, >7
			}
			|	mov FCARG1d, dword [FP + opline->op1.var + offsetof(zval, u2.fe_iter_idx)]
			|	cmp FCARG1d, -1
			|	je >7
			|	EXT_CALL zend_hash_iterator_del, r0
			|7:
		}
		|	ZVAL_PTR_DTOR op1_addr, op1_info, 0, 0, opline
		if (may_throw) {
			if (!zend_jit_check_exception(Dst)) {
				return 0;
			}
		}
	}

	return 1;
}

static int zend_jit_echo(dasm_State **Dst, const zend_op *opline, uint32_t op1_info)
{
	if (opline->op1_type == IS_CONST) {
		zval *zv;
		size_t len;

		zv = RT_CONSTANT(opline, opline->op1);
		ZEND_ASSERT(Z_TYPE_P(zv) == IS_STRING);
		len = Z_STRLEN_P(zv);

		if (len > 0) {
			const char *str = Z_STRVAL_P(zv);

			|	SET_EX_OPLINE opline, r0
			|.if X64
				|	LOAD_ADDR CARG1, str
				|	LOAD_ADDR CARG2, len
				|	EXT_CALL zend_write, r0
			|.else
				|	mov aword A2, len
				|	mov aword A1, str
				|	EXT_CALL zend_write, r0
			|.endif
			if (!zend_jit_check_exception(Dst)) {
				return 0;
			}
		}
	} else {
		zend_jit_addr op1_addr = OP1_ADDR();

		ZEND_ASSERT((op1_info & (MAY_BE_UNDEF|MAY_BE_ANY|MAY_BE_REF)) == MAY_BE_STRING);

		|	SET_EX_OPLINE opline, r0
		|	GET_ZVAL_PTR r0, op1_addr
		|.if X64
		|	lea CARG1, aword [r0 + offsetof(zend_string, val)]
		|	mov CARG2, aword [r0 + offsetof(zend_string, len)]
		|	EXT_CALL zend_write, r0
		|.else
		|	add r0, offsetof(zend_string, val)
		|	mov aword A1, r0
		|	mov r0, aword [r0 + (offsetof(zend_string, len)-offsetof(zend_string, val))]
		|	mov aword A2, r0
		|	EXT_CALL zend_write, r0
		|.endif
		if (opline->op1_type & (IS_VAR|IS_TMP_VAR)) {
			|	ZVAL_PTR_DTOR op1_addr, op1_info, 0, 0, opline
		}
		if (!zend_jit_check_exception(Dst)) {
			return 0;
		}
	}
	return 1;
}

static int zend_jit_strlen(dasm_State **Dst, const zend_op *opline, uint32_t op1_info, zend_jit_addr op1_addr, zend_jit_addr res_addr)
{
	if (opline->op1_type == IS_CONST) {
		zval *zv;
		size_t len;

		zv = RT_CONSTANT(opline, opline->op1);
		ZEND_ASSERT(Z_TYPE_P(zv) == IS_STRING);
		len = Z_STRLEN_P(zv);

		|	SET_ZVAL_LVAL res_addr, len
		if (Z_MODE(res_addr) == IS_MEM_ZVAL) {
			|	SET_ZVAL_TYPE_INFO res_addr, IS_LONG
		} else if (!zend_jit_store_var_if_necessary(Dst, opline->result.var, res_addr, MAY_BE_LONG)) {
			return 0;
		}
	} else {
		ZEND_ASSERT((op1_info & (MAY_BE_UNDEF|MAY_BE_ANY|MAY_BE_REF)) == MAY_BE_STRING);

		if (Z_MODE(res_addr) == IS_REG) {
			|	GET_ZVAL_PTR Ra(Z_REG(res_addr)), op1_addr
			|	mov Ra(Z_REG(res_addr)), aword [Ra(Z_REG(res_addr))+offsetof(zend_string, len)]
			if (!zend_jit_store_var_if_necessary(Dst, opline->result.var, res_addr, MAY_BE_LONG)) {
				return 0;
			}
		} else {
			|	GET_ZVAL_PTR r0, op1_addr
			|	mov r0, aword [r0 + offsetof(zend_string, len)]
			|	SET_ZVAL_LVAL res_addr, r0
			|	SET_ZVAL_TYPE_INFO res_addr, IS_LONG
		}
		|	FREE_OP opline->op1_type, opline->op1, op1_info, 0, opline
	}
	return 1;
}

static int zend_jit_count(dasm_State **Dst, const zend_op *opline, uint32_t op1_info, zend_jit_addr op1_addr, zend_jit_addr res_addr, int may_throw)
{
	if (opline->op1_type == IS_CONST) {
		zval *zv;
		zend_long count;

		zv = RT_CONSTANT(opline, opline->op1);
		ZEND_ASSERT(Z_TYPE_P(zv) == IS_ARRAY);
		count = zend_hash_num_elements(Z_ARRVAL_P(zv));

		|	SET_ZVAL_LVAL res_addr, count
		if (Z_MODE(res_addr) == IS_MEM_ZVAL) {
			|	SET_ZVAL_TYPE_INFO res_addr, IS_LONG
		} else if (!zend_jit_store_var_if_necessary(Dst, opline->result.var, res_addr, MAY_BE_LONG)) {
			return 0;
		}
	} else {
		ZEND_ASSERT((op1_info & (MAY_BE_UNDEF|MAY_BE_ANY|MAY_BE_REF)) == MAY_BE_ARRAY);
		// Note: See the implementation of ZEND_COUNT in Zend/zend_vm_def.h - arrays do not contain IS_UNDEF starting in php 8.1+.

		if (Z_MODE(res_addr) == IS_REG) {
			|	GET_ZVAL_PTR Ra(Z_REG(res_addr)), op1_addr
			// Sign-extend the 32-bit value to a potentially 64-bit zend_long
			|	mov Rd(Z_REG(res_addr)), dword [Ra(Z_REG(res_addr))+offsetof(HashTable, nNumOfElements)]
			if (!zend_jit_store_var_if_necessary(Dst, opline->result.var, res_addr, MAY_BE_LONG)) {
				return 0;
			}
		} else {
			|	GET_ZVAL_PTR r0, op1_addr
			// Sign-extend the 32-bit value to a potentially 64-bit zend_long
			|	mov eax, dword [r0 + offsetof(HashTable, nNumOfElements)]
			|	SET_ZVAL_LVAL res_addr, r0
			|	SET_ZVAL_TYPE_INFO res_addr, IS_LONG
		}
		|	FREE_OP opline->op1_type, opline->op1, op1_info, 0, opline
	}

	if (may_throw) {
		return zend_jit_check_exception(Dst);
	}
	return 1;
}

static int zend_jit_load_this(dasm_State **Dst, uint32_t var)
{
	zend_jit_addr var_addr = ZEND_ADDR_MEM_ZVAL(ZREG_FP, var);

	|	mov FCARG1a, aword EX->This.value.ptr
	|	SET_ZVAL_PTR var_addr, FCARG1a
	|	SET_ZVAL_TYPE_INFO var_addr, IS_OBJECT_EX
	|	GC_ADDREF FCARG1a

	return 1;
}

static int zend_jit_fetch_this(dasm_State **Dst, const zend_op *opline, const zend_op_array *op_array, bool check_only)
{
	if (!op_array->scope || (op_array->fn_flags & ZEND_ACC_STATIC)) {
		if (JIT_G(trigger) == ZEND_JIT_ON_HOT_TRACE) {
			if (!JIT_G(current_frame) ||
			    !TRACE_FRAME_IS_THIS_CHECKED(JIT_G(current_frame))) {

				int32_t exit_point = zend_jit_trace_get_exit_point(opline, ZEND_JIT_EXIT_TO_VM);
				const void *exit_addr = zend_jit_trace_get_exit_addr(exit_point);

				|	cmp byte EX->This.u1.v.type, IS_OBJECT
				|	jne &exit_addr

				if (JIT_G(current_frame)) {
					TRACE_FRAME_SET_THIS_CHECKED(JIT_G(current_frame));
				}
			}
		} else {

			|	cmp byte EX->This.u1.v.type, IS_OBJECT
			|	jne >1
			|.cold_code
			|1:
			|	SET_EX_OPLINE opline, r0
			|	jmp ->invalid_this
			|.code
		}
	}

	if (!check_only) {
		if (!zend_jit_load_this(Dst, opline->result.var)) {
			return 0;
		}
	}

	return 1;
}

static int zend_jit_hash_jmp(dasm_State **Dst, const zend_op *opline, const zend_op_array *op_array, zend_ssa *ssa, HashTable *jumptable, int default_b, const void *default_label, const zend_op *next_opline, zend_jit_trace_info *trace_info)
{
	uint32_t count;
	Bucket *p;
	const zend_op *target;
	int b;
	int32_t exit_point;
	const void *exit_addr;

	|	test r0, r0
	if (default_label) {
		|	jz &default_label
	} else if (next_opline) {
		|	jz >3
	} else {
		|	jz =>default_b
	}
	|	LOAD_ADDR FCARG1a, jumptable
	|	sub r0, aword [FCARG1a + offsetof(HashTable, arData)]
	|	mov FCARG1a, (sizeof(Bucket) / sizeof(void*))
	|.if X64
	|	cqo
	|.else
	|	cdq
	|.endif
	|	idiv FCARG1a
	|.if X64
	if (!IS_32BIT(dasm_end)) {
		|	lea FCARG1a, aword [>4]
		|	jmp aword [FCARG1a + r0]
	} else {
		|	jmp aword [r0 + >4]
	}
	|.else
	|	jmp aword [r0 + >4]
	|.endif
	|.jmp_table
	|.align aword
	|4:
	if (trace_info) {
		trace_info->jmp_table_size += zend_hash_num_elements(jumptable);
	}

	count = jumptable->nNumUsed;
	p = jumptable->arData;
	do {
		if (Z_TYPE(p->val) == IS_UNDEF) {
			if (default_label) {
				|	.aword &default_label
			} else if (next_opline) {
				|	.aword >3
			} else {
				|	.aword =>default_b
			}
		} else {
			target = ZEND_OFFSET_TO_OPLINE(opline, Z_LVAL(p->val));
			if (!next_opline) {
				b = ssa->cfg.map[target - op_array->opcodes];
				|	.aword =>b
			} else if (next_opline == target) {
				|	.aword >3
			} else {
				exit_point = zend_jit_trace_get_exit_point(target, 0);
				exit_addr = zend_jit_trace_get_exit_addr(exit_point);
				|	.aword &exit_addr
			}
		}
		p++;
		count--;
	} while (count);
	|.code

	return 1;
}

static int zend_jit_switch(dasm_State **Dst, const zend_op *opline, const zend_op_array *op_array, zend_ssa *ssa, zend_jit_trace_rec *trace, zend_jit_trace_info *trace_info)
{
	HashTable *jumptable = Z_ARRVAL_P(RT_CONSTANT(opline, opline->op2));
	const zend_op *next_opline = NULL;

	if (trace) {
		ZEND_ASSERT(trace->op == ZEND_JIT_TRACE_VM || trace->op == ZEND_JIT_TRACE_END);
		ZEND_ASSERT(trace->opline != NULL);
		next_opline = trace->opline;
	}

	if (opline->op1_type == IS_CONST) {
		zval *zv = RT_CONSTANT(opline, opline->op1);
		zval *jump_zv = NULL;
		int b;

		if (opline->opcode == ZEND_SWITCH_LONG) {
			if (Z_TYPE_P(zv) == IS_LONG) {
				jump_zv = zend_hash_index_find(jumptable, Z_LVAL_P(zv));
			}
		} else if (opline->opcode == ZEND_SWITCH_STRING) {
			if (Z_TYPE_P(zv) == IS_STRING) {
				jump_zv = zend_hash_find_known_hash(jumptable, Z_STR_P(zv));
			}
		} else if (opline->opcode == ZEND_MATCH) {
			if (Z_TYPE_P(zv) == IS_LONG) {
				jump_zv = zend_hash_index_find(jumptable, Z_LVAL_P(zv));
			} else if (Z_TYPE_P(zv) == IS_STRING) {
				jump_zv = zend_hash_find_known_hash(jumptable, Z_STR_P(zv));
			}
		} else {
			ZEND_UNREACHABLE();
		}
		if (next_opline) {
			const zend_op *target;

			if (jump_zv != NULL) {
				target = ZEND_OFFSET_TO_OPLINE(opline, Z_LVAL_P(jump_zv));
			} else {
				target = ZEND_OFFSET_TO_OPLINE(opline, opline->extended_value);
			}
			ZEND_ASSERT(target == next_opline);
		} else {
			if (jump_zv != NULL) {
				b = ssa->cfg.map[ZEND_OFFSET_TO_OPLINE(opline, Z_LVAL_P(jump_zv)) - op_array->opcodes];
			} else {
				b = ssa->cfg.map[ZEND_OFFSET_TO_OPLINE(opline, opline->extended_value) - op_array->opcodes];
			}
			|	jmp =>b
		}
	} else {
		zend_ssa_op *ssa_op = &ssa->ops[opline - op_array->opcodes];
		uint32_t op1_info = OP1_INFO();
		zend_jit_addr op1_addr = OP1_ADDR();
		const zend_op *default_opline = ZEND_OFFSET_TO_OPLINE(opline, opline->extended_value);
		const zend_op *target;
		int default_b = next_opline ? -1 : ssa->cfg.map[default_opline - op_array->opcodes];
		int b;
		int32_t exit_point;
		const void *fallback_label = NULL;
		const void *default_label = NULL;
		const void *exit_addr;

		if (next_opline) {
			if (next_opline != opline + 1) {
				exit_point = zend_jit_trace_get_exit_point(opline + 1, 0);
				fallback_label = zend_jit_trace_get_exit_addr(exit_point);
			}
			if (next_opline != default_opline) {
				exit_point = zend_jit_trace_get_exit_point(default_opline, 0);
				default_label = zend_jit_trace_get_exit_addr(exit_point);
			}
		}

		if (opline->opcode == ZEND_SWITCH_LONG) {
			if (op1_info & MAY_BE_LONG) {
				if (op1_info & MAY_BE_REF) {
					|	IF_NOT_ZVAL_TYPE op1_addr, IS_LONG, >1
					|	GET_ZVAL_LVAL ZREG_FCARG2, op1_addr
					|.cold_code
					|1:
					|	// ZVAL_DEREF(op)
					if (fallback_label) {
						|	IF_NOT_ZVAL_TYPE op1_addr, IS_REFERENCE, &fallback_label
					} else {
						|	IF_NOT_ZVAL_TYPE op1_addr, IS_REFERENCE, >3
					}
					|	GET_ZVAL_PTR FCARG2a, op1_addr
					if (fallback_label) {
						|	IF_NOT_Z_TYPE FCARG2a + offsetof(zend_reference, val), IS_LONG, &fallback_label
					} else {
						|	IF_NOT_Z_TYPE FCARG2a + offsetof(zend_reference, val), IS_LONG, >3
					}
					|	mov FCARG2a, aword [FCARG2a + offsetof(zend_reference, val.value.lval)]
					|	jmp >2
					|.code
					|2:
				} else {
					if (op1_info & ((MAY_BE_ANY|MAY_BE_UNDEF)-MAY_BE_LONG)) {
						if (fallback_label) {
							|	IF_NOT_ZVAL_TYPE op1_addr, IS_LONG, &fallback_label
						} else {
							|	IF_NOT_ZVAL_TYPE op1_addr, IS_LONG, >3
						}
					}
					|	GET_ZVAL_LVAL ZREG_FCARG2, op1_addr
				}
				if (HT_IS_PACKED(jumptable)) {
					uint32_t count = jumptable->nNumUsed;
					Bucket *p = jumptable->arData;

					|	cmp FCARG2a, jumptable->nNumUsed
					if (default_label) {
						|	jae &default_label
					} else if (next_opline) {
						|	jae >3
					} else {
						|	jae =>default_b
					}
					|.if X64
						if (!IS_32BIT(dasm_end)) {
							|	lea r0, aword [>4]
							|	jmp aword [r0 + FCARG2a * 8]
						} else {
							|	jmp aword [FCARG2a * 8 + >4]
						}
					|.else
					|	jmp aword [FCARG2a * 4 + >4]
					|.endif
					|.jmp_table
					|.align aword
					|4:
					if (trace_info) {
						trace_info->jmp_table_size += count;
					}
					p = jumptable->arData;
					do {
						if (Z_TYPE(p->val) == IS_UNDEF) {
							if (default_label) {
								|	.aword &default_label
							} else if (next_opline) {
								|	.aword >3
							} else {
								|	.aword =>default_b
							}
						} else {
							target = ZEND_OFFSET_TO_OPLINE(opline, Z_LVAL(p->val));
							if (!next_opline) {
								b = ssa->cfg.map[target - op_array->opcodes];
								|	.aword =>b
							} else if (next_opline == target) {
								|	.aword >3
							} else {
								exit_point = zend_jit_trace_get_exit_point(target, 0);
								exit_addr = zend_jit_trace_get_exit_addr(exit_point);
								|	.aword &exit_addr
							}
						}
						p++;
						count--;
					} while (count);
					|.code
					|3:
				} else {
					|	LOAD_ADDR FCARG1a, jumptable
					|	EXT_CALL zend_hash_index_find, r0
					if (!zend_jit_hash_jmp(Dst, opline, op_array, ssa, jumptable, default_b, default_label, next_opline, trace_info)) {
						return 0;
					}
					|3:
				}
			}
		} else if (opline->opcode == ZEND_SWITCH_STRING) {
			if (op1_info & MAY_BE_STRING) {
				if (op1_info & MAY_BE_REF) {
					|	IF_NOT_ZVAL_TYPE op1_addr, IS_STRING, >1
					|	GET_ZVAL_PTR FCARG2a, op1_addr
					|.cold_code
					|1:
					|	// ZVAL_DEREF(op)
					if (fallback_label) {
						|	IF_NOT_ZVAL_TYPE op1_addr, IS_REFERENCE, &fallback_label
					} else {
						|	IF_NOT_ZVAL_TYPE op1_addr, IS_REFERENCE, >3
					}
					|	GET_ZVAL_PTR FCARG2a, op1_addr
					if (fallback_label) {
						|	IF_NOT_Z_TYPE FCARG2a + offsetof(zend_reference, val), IS_STRING, &fallback_label
					} else {
						|	IF_NOT_Z_TYPE FCARG2a + offsetof(zend_reference, val), IS_STRING, >3
					}
					|	mov FCARG2a, aword [FCARG2a + offsetof(zend_reference, val.value.ptr)]
					|	jmp >2
					|.code
					|2:
				} else {
					if (op1_info & ((MAY_BE_ANY|MAY_BE_UNDEF)-MAY_BE_STRING)) {
						if (fallback_label) {
							|	IF_NOT_ZVAL_TYPE op1_addr, IS_STRING, &fallback_label
						} else {
							|	IF_NOT_ZVAL_TYPE op1_addr, IS_STRING, >3
						}
					}
					|	GET_ZVAL_PTR FCARG2a, op1_addr
				}
				|	LOAD_ADDR FCARG1a, jumptable
				|	EXT_CALL zend_hash_find, r0
				if (!zend_jit_hash_jmp(Dst, opline, op_array, ssa, jumptable, default_b, default_label, next_opline, trace_info)) {
					return 0;
				}
				|3:
			}
		} else if (opline->opcode == ZEND_MATCH) {
			if (op1_info & (MAY_BE_LONG|MAY_BE_STRING)) {
				if (op1_info & MAY_BE_REF) {
					|	LOAD_ZVAL_ADDR FCARG2a, op1_addr
					|	ZVAL_DEREF FCARG2a, op1_info
					op1_addr = ZEND_ADDR_MEM_ZVAL(ZREG_FCARG2, 0);
				}
				|	LOAD_ADDR FCARG1a, jumptable
				if (op1_info & MAY_BE_LONG) {
					if (op1_info & ((MAY_BE_ANY|MAY_BE_UNDEF)-MAY_BE_LONG)) {
						if (op1_info & MAY_BE_STRING) {
							|	IF_NOT_ZVAL_TYPE op1_addr, IS_LONG, >5
						} else if (op1_info & MAY_BE_UNDEF) {
							|	IF_NOT_ZVAL_TYPE op1_addr, IS_LONG, >6
						} else if (default_label) {
							|	IF_NOT_ZVAL_TYPE op1_addr, IS_LONG, &default_label
						} else if (next_opline) {
							|	IF_NOT_ZVAL_TYPE op1_addr, IS_LONG, >3
						} else {
							|	IF_NOT_ZVAL_TYPE op1_addr, IS_LONG, =>default_b
						}
					}
					|	GET_ZVAL_LVAL ZREG_FCARG2, op1_addr
					|	EXT_CALL zend_hash_index_find, r0
					if (op1_info & MAY_BE_STRING) {
						|	jmp >2
					}
				}
				if (op1_info & MAY_BE_STRING) {
					|5:
					if (op1_info & ((MAY_BE_ANY|MAY_BE_UNDEF)-(MAY_BE_LONG|MAY_BE_STRING))) {
						if (op1_info & MAY_BE_UNDEF) {
							|	IF_NOT_ZVAL_TYPE op1_addr, IS_STRING, >6
						} else if (default_label) {
							|	IF_NOT_ZVAL_TYPE op1_addr, IS_STRING, &default_label
						} else if (next_opline) {
							|	IF_NOT_ZVAL_TYPE op1_addr, IS_STRING, >3
						} else {
							|	IF_NOT_ZVAL_TYPE op1_addr, IS_STRING, =>default_b
						}
					}
					|	GET_ZVAL_PTR FCARG2a, op1_addr
					|	EXT_CALL zend_hash_find, r0
				}
				|2:
				if (!zend_jit_hash_jmp(Dst, opline, op_array, ssa, jumptable, default_b, default_label, next_opline, trace_info)) {
					return 0;
				}
			}
			if (op1_info & MAY_BE_UNDEF) {
				|6:
				if (op1_info & (MAY_BE_ANY-(MAY_BE_LONG|MAY_BE_STRING))) {
					if (default_label) {
						|	IF_NOT_ZVAL_TYPE op1_addr, IS_UNDEF, &default_label
					} else if (next_opline) {
						|	IF_NOT_ZVAL_TYPE op1_addr, IS_UNDEF, >3
					} else {
						|	IF_NOT_ZVAL_TYPE op1_addr, IS_UNDEF, =>default_b
					}
				}
				|	// zend_error(E_WARNING, "Undefined variable $%s", ZSTR_VAL(CV_DEF_OF(EX_VAR_TO_NUM(opline->op1.var))));
				|	SET_EX_OPLINE opline, r0
				|	mov FCARG1d, opline->op1.var
				|	EXT_CALL zend_jit_undefined_op_helper, r0
				if (!zend_jit_check_exception_undef_result(Dst, opline)) {
					return 0;
				}
			}
			if (default_label) {
				|	jmp &default_label
			} else if (next_opline) {
				|	jmp >3
			} else {
				|	jmp =>default_b
			}
			|3:
		} else {
			ZEND_UNREACHABLE();
		}
	}
	return 1;
}

static bool zend_jit_verify_return_type(dasm_State **Dst, const zend_op *opline, const zend_op_array *op_array, uint32_t op1_info)
{
	zend_arg_info *arg_info = &op_array->arg_info[-1];
	ZEND_ASSERT(ZEND_TYPE_IS_SET(arg_info->type));
	zend_jit_addr op1_addr = OP1_ADDR();
	bool needs_slow_check = 1;
	bool slow_check_in_cold = 1;
	uint32_t type_mask = ZEND_TYPE_PURE_MASK(arg_info->type) & MAY_BE_ANY;

	if (type_mask == 0) {
		slow_check_in_cold = 0;
	} else {
		if (((op1_info & MAY_BE_ANY) & type_mask) == 0) {
			slow_check_in_cold = 0;
		} else if (((op1_info & MAY_BE_ANY) | type_mask) == type_mask) {
			needs_slow_check = 0;
		} else if (is_power_of_two(type_mask)) {
			uint32_t type_code = concrete_type(type_mask);
			|	IF_NOT_ZVAL_TYPE op1_addr, type_code, >6
		} else {
			|	mov edx, 1
			|	GET_ZVAL_TYPE cl, op1_addr
			|	shl edx, cl
			|	test edx, type_mask
			|	je >6
		}
	}
	if (needs_slow_check) {
		if (slow_check_in_cold) {
			|.cold_code
			|6:
		}
		|	SET_EX_OPLINE opline, r1
		if (op1_info & MAY_BE_UNDEF) {
			|	IF_NOT_ZVAL_TYPE op1_addr, IS_UNDEF, >7
			|	mov FCARG1a, opline->op1.var
			|	EXT_CALL zend_jit_undefined_op_helper, FCARG2a
			|	test r0, r0
			|	jz ->exception_handler
			|	LOAD_ADDR_ZTS FCARG1a, executor_globals, uninitialized_zval
			|	jmp >8
		}
		|7:
		|	LOAD_ZVAL_ADDR FCARG1a, op1_addr
		|8:
		|	mov FCARG2a, EX->func
		|.if X64
			|	LOAD_ADDR CARG3, (ptrdiff_t)arg_info
			|	mov r0, EX->run_time_cache
			|	lea CARG4, aword [r0+opline->op2.num]
			|	EXT_CALL zend_jit_verify_return_slow, r0
		|.else
			|	sub r4, 8
			|	mov r0, EX->run_time_cache
			|	add r0, opline->op2.num
			|	push r0
			|	push (ptrdiff_t)arg_info
			|	EXT_CALL zend_jit_verify_return_slow, r0
			|	add r4, 8
		|.endif
		if (!zend_jit_check_exception(Dst)) {
			return 0;
		}
		if (slow_check_in_cold) {
			|	jmp >9
			|.code
		}
	}
	|9:
	return 1;
}

static int zend_jit_isset_isempty_cv(dasm_State **Dst, const zend_op *opline, uint32_t op1_info, zend_jit_addr op1_addr,  zend_uchar smart_branch_opcode, uint32_t target_label, uint32_t target_label2, const void *exit_addr)
{
	zend_jit_addr res_addr = ZEND_ADDR_MEM_ZVAL(ZREG_FP, opline->result.var);

	// TODO: support for empty() ???
	ZEND_ASSERT(!(opline->extended_value & ZEND_ISEMPTY));

	if (op1_info & MAY_BE_REF) {
		if (Z_MODE(op1_addr) != IS_MEM_ZVAL || Z_REG(op1_addr) != ZREG_FCARG1 || Z_OFFSET(op1_addr) != 0) {
			|	LOAD_ZVAL_ADDR FCARG1a, op1_addr
			op1_addr = ZEND_ADDR_MEM_ZVAL(ZREG_FCARG1, 0);
		}
		|	ZVAL_DEREF FCARG1a, op1_info
		|1:
	}

	if (!(op1_info & (MAY_BE_UNDEF|MAY_BE_NULL))) {
		if (exit_addr) {
			ZEND_ASSERT(smart_branch_opcode == ZEND_JMPZ);
		} else if (smart_branch_opcode) {
			if (smart_branch_opcode == ZEND_JMPNZ) {
				|	jmp =>target_label
			} else if (smart_branch_opcode == ZEND_JMPZNZ) {
				|	jmp =>target_label2
			}
		} else {
			|	SET_ZVAL_TYPE_INFO res_addr, IS_TRUE
		}
	} else if (!(op1_info & (MAY_BE_ANY - MAY_BE_NULL))) {
		if (exit_addr) {
			ZEND_ASSERT(smart_branch_opcode == ZEND_JMPNZ);
		} else if (smart_branch_opcode) {
			if (smart_branch_opcode != ZEND_JMPNZ) {
				|	jmp =>target_label
			}
		} else {
			|	SET_ZVAL_TYPE_INFO res_addr, IS_FALSE
		}
	} else {
		ZEND_ASSERT(Z_MODE(op1_addr) == IS_MEM_ZVAL);
		|	cmp byte [Ra(Z_REG(op1_addr))+Z_OFFSET(op1_addr)+offsetof(zval, u1.v.type)], IS_NULL
		if (exit_addr) {
			if (smart_branch_opcode == ZEND_JMPNZ) {
				|	jg &exit_addr
			} else {
				|	jle &exit_addr
			}
		} else if (smart_branch_opcode) {
			if (smart_branch_opcode == ZEND_JMPZ) {
				|	jle =>target_label
			} else if (smart_branch_opcode == ZEND_JMPNZ) {
				|	jg =>target_label
			} else if (smart_branch_opcode == ZEND_JMPZNZ) {
				|	jle =>target_label
				|	jmp =>target_label2
			} else {
				ZEND_UNREACHABLE();
			}
		} else {
			|	setg al
			|	movzx eax, al
			|	lea eax, [eax + IS_FALSE]
			|	SET_ZVAL_TYPE_INFO res_addr, eax
		}
	}

	return 1;
}

static int zend_jit_fe_reset(dasm_State **Dst, const zend_op *opline, uint32_t op1_info)
{
	zend_jit_addr res_addr = ZEND_ADDR_MEM_ZVAL(ZREG_FP, opline->result.var);

	if (opline->op1_type == IS_CONST) {
		zval *zv = RT_CONSTANT(opline, opline->op1);

		|	ZVAL_COPY_CONST res_addr, MAY_BE_ANY, MAY_BE_ANY, zv, ZREG_R0
		if (Z_REFCOUNTED_P(zv)) {
			|	ADDREF_CONST zv, r0
		}
	} else {
		zend_jit_addr op1_addr = ZEND_ADDR_MEM_ZVAL(ZREG_FP, opline->op1.var);

		|	// ZVAL_COPY(res, value);
		|	ZVAL_COPY_VALUE res_addr, -1, op1_addr, op1_info, ZREG_R0, ZREG_FCARG1
		if (opline->op1_type == IS_CV) {
			|	TRY_ADDREF op1_info, ah, FCARG1a
		}
	}
	|	// Z_FE_POS_P(res) = 0;
	|	mov dword [FP + opline->result.var + offsetof(zval, u2.fe_pos)], 0

	return 1;
}

static int zend_jit_fe_fetch(dasm_State **Dst, const zend_op *opline, uint32_t op1_info, uint32_t op2_info, unsigned int target_label, zend_uchar exit_opcode, const void *exit_addr)
{
	zend_jit_addr op1_addr = ZEND_ADDR_MEM_ZVAL(ZREG_FP, opline->op1.var);

	|	// array = EX_VAR(opline->op1.var);
	|	// fe_ht = Z_ARRVAL_P(array);
	|	GET_ZVAL_PTR FCARG1a, op1_addr
	|	// pos = Z_FE_POS_P(array);
	|	mov eax, dword [FP + opline->op1.var + offsetof(zval, u2.fe_pos)]
	|	// p = fe_ht->arData + pos;
	|.if X64
		||	ZEND_ASSERT(sizeof(Bucket) == 32);
		|	mov FCARG2d, eax
		|	shl FCARG2a, 5
	|.else
		|	imul FCARG2a, r0, sizeof(Bucket)
	|.endif
	|	add FCARG2a, aword [FCARG1a + offsetof(zend_array, arData)]
	|1:
	|	// if (UNEXPECTED(pos >= fe_ht->nNumUsed)) {
	|	cmp dword [FCARG1a + offsetof(zend_array, nNumUsed)], eax
	|	// ZEND_VM_SET_RELATIVE_OPCODE(opline, opline->extended_value);
	|   // ZEND_VM_CONTINUE();
	if (exit_addr) {
		if (exit_opcode == ZEND_JMP) {
			|	jbe &exit_addr
		} else {
			|	jbe >3
		}
	} else {
		|	jbe =>target_label
	}
	|	// pos++;
	|	add eax, 1
	|	// value_type = Z_TYPE_INFO_P(value);
	|	// if (EXPECTED(value_type != IS_UNDEF)) {
	if (!exit_addr || exit_opcode == ZEND_JMP) {
		|	IF_NOT_Z_TYPE FCARG2a, IS_UNDEF, >3
	} else {
		|	IF_NOT_Z_TYPE FCARG2a, IS_UNDEF, &exit_addr
	}
	|	// p++;
	|	add FCARG2a, sizeof(Bucket)
	|	jmp <1
	|3:

	if (!exit_addr || exit_opcode == ZEND_JMP) {
		zend_jit_addr val_addr = ZEND_ADDR_MEM_ZVAL(ZREG_FCARG2, 0);
		zend_jit_addr var_addr = ZEND_ADDR_MEM_ZVAL(ZREG_FP, opline->op2.var);
		uint32_t val_info;

		|	// Z_FE_POS_P(array) = pos + 1;
		|	mov dword [FP + opline->op1.var + offsetof(zval, u2.fe_pos)], eax

		if (RETURN_VALUE_USED(opline)) {
			zend_jit_addr res_addr = RES_ADDR();

			if ((op1_info & MAY_BE_ARRAY_KEY_LONG)
			 && (op1_info & MAY_BE_ARRAY_KEY_STRING)) {
				|	// if (!p->key) {
				|	cmp aword [FCARG2a + offsetof(Bucket, key)], 0
				|	jz >2
			}
			if (op1_info & MAY_BE_ARRAY_KEY_STRING) {
				|	// ZVAL_STR_COPY(EX_VAR(opline->result.var), p->key);
				|	mov r0, aword [FCARG2a + offsetof(Bucket, key)]
				|	SET_ZVAL_PTR res_addr, r0
				|	test dword [r0 + offsetof(zend_refcounted, gc.u.type_info)], IS_STR_INTERNED
				|	jz >1
				|	SET_ZVAL_TYPE_INFO res_addr, IS_STRING
				|	jmp >3
				|1:
				|	GC_ADDREF r0
				|	SET_ZVAL_TYPE_INFO res_addr, IS_STRING_EX

				if (op1_info & MAY_BE_ARRAY_KEY_LONG) {
				    |	jmp >3
					|2:
				}
			}
			if (op1_info & MAY_BE_ARRAY_KEY_LONG) {
				|	// ZVAL_LONG(EX_VAR(opline->result.var), p->h);
				|	mov r0, aword [FCARG2a + offsetof(Bucket, h)]
				|	SET_ZVAL_LVAL res_addr, r0
				|	SET_ZVAL_TYPE_INFO res_addr, IS_LONG
			}
			|3:
		}

		val_info = ((op1_info & MAY_BE_ARRAY_OF_ANY) >> MAY_BE_ARRAY_SHIFT);
		if (val_info & MAY_BE_ARRAY) {
			val_info |= MAY_BE_ARRAY_KEY_ANY | MAY_BE_ARRAY_OF_ANY | MAY_BE_ARRAY_OF_REF;
		}
		if (op1_info & MAY_BE_ARRAY_OF_REF) {
			val_info |= MAY_BE_REF | MAY_BE_RC1 | MAY_BE_RCN | MAY_BE_ANY |
				MAY_BE_ARRAY_KEY_ANY | MAY_BE_ARRAY_OF_ANY | MAY_BE_ARRAY_OF_REF;
		} else if (val_info & (MAY_BE_STRING|MAY_BE_ARRAY|MAY_BE_OBJECT|MAY_BE_RESOURCE)) {
			val_info |= MAY_BE_RC1 | MAY_BE_RCN;
		}

		if (opline->op2_type == IS_CV) {
			|	// zend_assign_to_variable(variable_ptr, value, IS_CV, EX_USES_STRICT_TYPES());
			if (!zend_jit_assign_to_variable(Dst, opline, var_addr, var_addr, op2_info, -1, IS_CV, val_addr, val_info, 0, 1)) {
				return 0;
			}
		} else {
			|	// ZVAL_COPY(res, value);
			|	ZVAL_COPY_VALUE var_addr, -1, val_addr, val_info, ZREG_R0, ZREG_FCARG1
			|	TRY_ADDREF val_info, ah, FCARG1a
		}
	}

	return 1;
}

static int zend_jit_fetch_constant(dasm_State          **Dst,
                                   const zend_op        *opline,
                                   const zend_op_array  *op_array,
                                   zend_ssa             *ssa,
                                   const zend_ssa_op    *ssa_op,
                                   zend_jit_addr         res_addr)
{
	zval *zv = RT_CONSTANT(opline, opline->op2) + 1;
	zend_jit_addr const_addr = ZEND_ADDR_MEM_ZVAL(ZREG_R0, 0);
	uint32_t res_info = RES_INFO();

	|	// c = CACHED_PTR(opline->extended_value);
	|	mov FCARG1a, EX->run_time_cache
	|	mov r0, aword [FCARG1a + opline->extended_value]
	|	// if (c != NULL)
	|	test r0, r0
	|	jz >9
	if (!zend_jit_is_persistent_constant(zv, opline->op1.num)) {
		|	// if (!IS_SPECIAL_CACHE_VAL(c))
		|	test r0, CACHE_SPECIAL
		|	jnz >9
	}
	|8:

	if ((res_info & MAY_BE_GUARD) && JIT_G(current_frame)) {
		zend_jit_trace_stack *stack = JIT_G(current_frame)->stack;
		uint32_t old_info = STACK_INFO(stack, EX_VAR_TO_NUM(opline->result.var));
		int32_t exit_point;
		const void *exit_addr = NULL;

		SET_STACK_TYPE(stack, EX_VAR_TO_NUM(opline->result.var), IS_UNKNOWN, 1);
		SET_STACK_REG(stack, EX_VAR_TO_NUM(opline->result.var), ZREG_ZVAL_COPY_GPR0);
		exit_point = zend_jit_trace_get_exit_point(opline+1, 0);
		SET_STACK_INFO(stack, EX_VAR_TO_NUM(opline->result.var), old_info);
		exit_addr = zend_jit_trace_get_exit_addr(exit_point);
		if (!exit_addr) {
			return 0;
		}
		res_info &= ~MAY_BE_GUARD;
		ssa->var_info[ssa_op->result_def].type &= ~MAY_BE_GUARD;

		zend_uchar type = concrete_type(res_info);

		if (type < IS_STRING) {
			|	IF_NOT_ZVAL_TYPE const_addr, type, &exit_addr
		} else {
			|	GET_ZVAL_TYPE_INFO edx, const_addr
			|	IF_NOT_TYPE dl, type, &exit_addr
		}
		|	ZVAL_COPY_VALUE_V res_addr, -1, const_addr, res_info, ZREG_R0, ZREG_R1
		if (type < IS_STRING) {
			if (Z_MODE(res_addr) == IS_MEM_ZVAL) {
				|	SET_ZVAL_TYPE_INFO res_addr, type
			} else if (!zend_jit_store_var_if_necessary(Dst, opline->result.var, res_addr, res_info)) {
				return 0;
			}
		} else {
			|	SET_ZVAL_TYPE_INFO res_addr, edx
			|	TRY_ADDREF res_info, dh, r1
		}
	} else {
		|	// ZVAL_COPY_OR_DUP(EX_VAR(opline->result.var), &c->value); (no dup)
		|	ZVAL_COPY_VALUE res_addr, MAY_BE_ANY, const_addr, MAY_BE_ANY, ZREG_R0, ZREG_R1
		|	TRY_ADDREF MAY_BE_ANY, ah, r1
	}

	|.cold_code
	|9:
	|	// SAVE_OPLINE();
	|	SET_EX_OPLINE opline, r0
	|	// zend_quick_get_constant(RT_CONSTANT(opline, opline->op2) + 1, opline->op1.num OPLINE_CC EXECUTE_DATA_CC);
	|	LOAD_ADDR FCARG1a, zv
	|	mov FCARG2a, opline->op1.num
	|	EXT_CALL zend_jit_get_constant, r0
	|	// ZEND_VM_NEXT_OPCODE_CHECK_EXCEPTION();
	|	test r0, r0
	|	jnz <8
	|	jmp ->exception_handler
	|.code

	return 1;
}

static int zend_jit_in_array(dasm_State **Dst, const zend_op *opline, uint32_t op1_info, zend_jit_addr op1_addr,  zend_uchar smart_branch_opcode, uint32_t target_label, uint32_t target_label2, const void *exit_addr)
{
	HashTable *ht = Z_ARRVAL_P(RT_CONSTANT(opline, opline->op2));
	zend_jit_addr res_addr = ZEND_ADDR_MEM_ZVAL(ZREG_FP, opline->result.var);

	ZEND_ASSERT(opline->op1_type != IS_VAR && opline->op1_type != IS_TMP_VAR);
	ZEND_ASSERT((op1_info & (MAY_BE_ANY|MAY_BE_UNDEF|MAY_BE_REF)) == MAY_BE_STRING);

	|	// result = zend_hash_find_ex(ht, Z_STR_P(op1), OP1_TYPE == IS_CONST);
	|	LOAD_ADDR FCARG1a, ht
	if (opline->op1_type != IS_CONST) {
		|	GET_ZVAL_PTR FCARG2a, op1_addr
		|	EXT_CALL zend_hash_find, r0
	} else {
		zend_string *str = Z_STR_P(RT_CONSTANT(opline, opline->op1));
		|	LOAD_ADDR FCARG2a, str
		|	EXT_CALL zend_hash_find_known_hash, r0
	}
	|	test r0, r0
	if (exit_addr) {
		if (smart_branch_opcode == ZEND_JMPZ) {
			|	jz &exit_addr
		} else {
			|	jnz &exit_addr
		}
	} else if (smart_branch_opcode) {
		if (smart_branch_opcode == ZEND_JMPZ) {
			|	jz =>target_label
		} else if (smart_branch_opcode == ZEND_JMPNZ) {
			|	jnz =>target_label
		} else if (smart_branch_opcode == ZEND_JMPZNZ) {
			|	jz =>target_label
			|	jmp =>target_label2
		} else {
			ZEND_UNREACHABLE();
		}
	} else {
		|	setnz al
		|	movzx eax, al
		|	lea eax, [eax + IS_FALSE]
		|	SET_ZVAL_TYPE_INFO res_addr, eax
	}

	return 1;
}

static int zend_jit_rope(dasm_State **Dst, const zend_op *opline, uint32_t op2_info)
{
	uint32_t offset;

	offset = (opline->opcode == ZEND_ROPE_INIT) ?
		opline->result.var :
		opline->op1.var + opline->extended_value * sizeof(zend_string*);

	if (opline->op2_type == IS_CONST) {
		zval *zv = RT_CONSTANT(opline, opline->op2);
		zend_string *str;

		ZEND_ASSERT(Z_TYPE_P(zv) == IS_STRING);
		str = Z_STR_P(zv);
		|	ADDR_STORE aword [FP + offset], str, r0
	} else {
		zend_jit_addr op2_addr = OP2_ADDR();

		ZEND_ASSERT((op2_info & (MAY_BE_UNDEF|MAY_BE_ANY|MAY_BE_REF)) == MAY_BE_STRING);

		|	GET_ZVAL_PTR r1, op2_addr
		|	mov aword [FP + offset], r1
		if (opline->op2_type == IS_CV) {
			|	GET_ZVAL_TYPE_INFO eax, op2_addr
			|	TRY_ADDREF op2_info, ah, r1
		}
	}

	if (opline->opcode == ZEND_ROPE_END) {
		zend_jit_addr res_addr = RES_ADDR();

		|	lea FCARG1a, [FP + opline->op1.var]
		|	mov FCARG2d, opline->extended_value
		|	EXT_CALL zend_jit_rope_end, r0
		|	SET_ZVAL_PTR res_addr, r0
		|	SET_ZVAL_TYPE_INFO res_addr, IS_STRING_EX
	}

	return 1;
}

static bool zend_jit_noref_guard(dasm_State **Dst, const zend_op *opline, zend_jit_addr var_addr)
{
	int32_t exit_point = zend_jit_trace_get_exit_point(opline, 0);
	const void *exit_addr = zend_jit_trace_get_exit_addr(exit_point);

	if (!exit_addr) {
		return 0;
	}
	|	IF_ZVAL_TYPE var_addr, IS_REFERENCE, &exit_addr

	return 1;
}

static bool zend_jit_fetch_reference(dasm_State **Dst, const zend_op *opline, uint8_t var_type, uint32_t *var_info_ptr, zend_jit_addr *var_addr_ptr, bool add_ref_guard, bool add_type_guard)
{
	zend_jit_addr var_addr = *var_addr_ptr;
	uint32_t var_info = *var_info_ptr;
	const void *exit_addr = NULL;

	if (add_ref_guard || add_type_guard) {
		int32_t exit_point = zend_jit_trace_get_exit_point(opline, 0);

		exit_addr = zend_jit_trace_get_exit_addr(exit_point);
		if (!exit_addr) {
			return 0;
		}
	}

	if (add_ref_guard) {
		|	IF_NOT_ZVAL_TYPE var_addr, IS_REFERENCE, &exit_addr
	}
	if (opline->opcode == ZEND_INIT_METHOD_CALL && opline->op1_type == IS_VAR) {
		/* Hack: Convert reference to regular value to simplify JIT code for INIT_METHOD_CALL */
		if (Z_REG(var_addr) != ZREG_FCARG1 || Z_OFFSET(var_addr) != 0) {
			|	LOAD_ZVAL_ADDR FCARG1a, var_addr
		}
		|	EXT_CALL zend_jit_unref_helper, r0
	} else {
		|	GET_ZVAL_PTR FCARG1a, var_addr
		var_addr = ZEND_ADDR_MEM_ZVAL(ZREG_FCARG1, offsetof(zend_reference, val));
		*var_addr_ptr = var_addr;
	}

	if (var_type != IS_UNKNOWN) {
		var_type &= ~(IS_TRACE_REFERENCE|IS_TRACE_INDIRECT|IS_TRACE_PACKED);
	}
	if (add_type_guard
	 && var_type != IS_UNKNOWN
	 && (var_info & (MAY_BE_ANY|MAY_BE_UNDEF)) != (1 << var_type)) {
		|	IF_NOT_ZVAL_TYPE var_addr, var_type, &exit_addr

		ZEND_ASSERT(var_info & (1 << var_type));
		if (var_type < IS_STRING) {
			var_info = (1 << var_type);
		} else if (var_type != IS_ARRAY) {
			var_info = (1 << var_type) | (var_info & (MAY_BE_RC1|MAY_BE_RCN));
		} else {
			var_info = MAY_BE_ARRAY | (var_info & (MAY_BE_ARRAY_OF_ANY|MAY_BE_ARRAY_OF_REF|MAY_BE_ARRAY_KEY_ANY|MAY_BE_RC1|MAY_BE_RCN));
		}

		*var_info_ptr = var_info;
	} else {
		var_info &= ~MAY_BE_REF;
		*var_info_ptr = var_info;
	}
	*var_info_ptr |= MAY_BE_GUARD; /* prevent generation of specialized zval dtor */

	return 1;
}

static bool zend_jit_fetch_indirect_var(dasm_State **Dst, const zend_op *opline, uint8_t var_type, uint32_t *var_info_ptr, zend_jit_addr *var_addr_ptr, bool add_indirect_guard)
{
	zend_jit_addr var_addr = *var_addr_ptr;
	uint32_t var_info = *var_info_ptr;
	int32_t exit_point;
	const void *exit_addr;

	if (add_indirect_guard) {
		int32_t exit_point = zend_jit_trace_get_exit_point(opline, 0);
		const void *exit_addr = zend_jit_trace_get_exit_addr(exit_point);

		if (!exit_addr) {
			return 0;
		}
		|	IF_NOT_ZVAL_TYPE var_addr, IS_INDIRECT, &exit_addr
		|	GET_ZVAL_PTR FCARG1a, var_addr
	} else {
		/* May be already loaded into FCARG1a or RAX by previus FETCH_OBJ_W/DIM_W */
		if (opline->op1_type != IS_VAR ||
				(opline-1)->result_type != IS_VAR  ||
				(opline-1)->result.var != opline->op1.var ||
				(opline-1)->op2_type == IS_VAR ||
				(opline-1)->op2_type == IS_TMP_VAR) {
			|	GET_ZVAL_PTR FCARG1a, var_addr
		} else if ((opline-1)->opcode == ZEND_FETCH_DIM_W || (opline-1)->opcode == ZEND_FETCH_DIM_RW) {
			|	mov FCARG1a, r0
		}
	}
	*var_info_ptr &= ~MAY_BE_INDIRECT;
	var_addr = ZEND_ADDR_MEM_ZVAL(ZREG_FCARG1, 0);
	*var_addr_ptr = var_addr;

	if (var_type != IS_UNKNOWN) {
		var_type &= ~(IS_TRACE_INDIRECT|IS_TRACE_PACKED);
	}
	if (!(var_type & IS_TRACE_REFERENCE)
	 && var_type != IS_UNKNOWN
	 && (var_info & (MAY_BE_ANY|MAY_BE_UNDEF)) != (1 << var_type)) {
		exit_point = zend_jit_trace_get_exit_point(opline, 0);
		exit_addr = zend_jit_trace_get_exit_addr(exit_point);

		if (!exit_addr) {
			return 0;
		}

		|	IF_NOT_Z_TYPE FCARG1a, var_type, &exit_addr

		//var_info = zend_jit_trace_type_to_info_ex(var_type, var_info);
		ZEND_ASSERT(var_info & (1 << var_type));
		if (var_type < IS_STRING) {
			var_info = (1 << var_type);
		} else if (var_type != IS_ARRAY) {
			var_info = (1 << var_type) | (var_info & (MAY_BE_RC1|MAY_BE_RCN));
		} else {
			var_info = MAY_BE_ARRAY | (var_info & (MAY_BE_ARRAY_OF_ANY|MAY_BE_ARRAY_OF_REF|MAY_BE_ARRAY_KEY_ANY|MAY_BE_RC1|MAY_BE_RCN));
		}

		*var_info_ptr = var_info;
	}

	return 1;
}

static bool zend_jit_may_reuse_reg(const zend_op *opline, const zend_ssa_op *ssa_op, zend_ssa *ssa, int def_var, int use_var)
{
	if ((ssa->var_info[def_var].type & ~MAY_BE_GUARD) != (ssa->var_info[use_var].type & ~MAY_BE_GUARD)) {
		return 0;
	}

	switch (opline->opcode) {
		case ZEND_QM_ASSIGN:
		case ZEND_SEND_VAR:
		case ZEND_ASSIGN:
		case ZEND_PRE_INC:
		case ZEND_PRE_DEC:
		case ZEND_POST_INC:
		case ZEND_POST_DEC:
			return 1;
		case ZEND_ADD:
		case ZEND_SUB:
		case ZEND_MUL:
		case ZEND_BW_OR:
		case ZEND_BW_AND:
		case ZEND_BW_XOR:
			if (def_var == ssa_op->result_def &&
			    use_var == ssa_op->op1_use) {
				return 1;
			}
			break;
		default:
			break;
	}
	return 0;
}

static bool zend_jit_opline_supports_reg(const zend_op_array *op_array, zend_ssa *ssa, const zend_op *opline, const zend_ssa_op *ssa_op, zend_jit_trace_rec *trace)
{
	uint32_t op1_info, op2_info;

	switch (opline->opcode) {
		case ZEND_SEND_VAR:
		case ZEND_SEND_VAL:
		case ZEND_SEND_VAL_EX:
			return (opline->op2_type != IS_CONST);
		case ZEND_QM_ASSIGN:
		case ZEND_IS_SMALLER:
		case ZEND_IS_SMALLER_OR_EQUAL:
		case ZEND_IS_EQUAL:
		case ZEND_IS_NOT_EQUAL:
		case ZEND_IS_IDENTICAL:
		case ZEND_IS_NOT_IDENTICAL:
		case ZEND_CASE:
			return 1;
		case ZEND_RETURN:
			return (op_array->type != ZEND_EVAL_CODE && op_array->function_name);
		case ZEND_ASSIGN:
			op1_info = OP1_INFO();
			op2_info = OP2_INFO();
			return
				opline->op1_type == IS_CV &&
				!(op1_info & (MAY_BE_STRING|MAY_BE_ARRAY|MAY_BE_RESOURCE|MAY_BE_OBJECT|MAY_BE_REF)) &&
				!(op2_info & ((MAY_BE_ANY|MAY_BE_REF|MAY_BE_UNDEF)-(MAY_BE_LONG|MAY_BE_DOUBLE)));
		case ZEND_ADD:
		case ZEND_SUB:
		case ZEND_MUL:
			op1_info = OP1_INFO();
			op2_info = OP2_INFO();
			return !((op1_info | op2_info) & ((MAY_BE_ANY|MAY_BE_REF|MAY_BE_UNDEF) - (MAY_BE_LONG|MAY_BE_DOUBLE)));
		case ZEND_BW_OR:
		case ZEND_BW_AND:
		case ZEND_BW_XOR:
		case ZEND_SL:
		case ZEND_SR:
		case ZEND_MOD:
			op1_info = OP1_INFO();
			op2_info = OP2_INFO();
			return !((op1_info | op2_info) & ((MAY_BE_ANY|MAY_BE_REF|MAY_BE_UNDEF) - MAY_BE_LONG));
		case ZEND_PRE_INC:
		case ZEND_PRE_DEC:
		case ZEND_POST_INC:
		case ZEND_POST_DEC:
			op1_info = OP1_INFO();
			op2_info = OP1_DEF_INFO();
			return opline->op1_type == IS_CV
				&& !(op1_info & ((MAY_BE_ANY|MAY_BE_REF|MAY_BE_UNDEF) - MAY_BE_LONG))
				&& (op2_info & MAY_BE_LONG);
		case ZEND_STRLEN:
			op1_info = OP1_INFO();
			return (opline->op1_type & (IS_CV|IS_CONST))
				&& (op1_info & (MAY_BE_ANY|MAY_BE_REF|MAY_BE_UNDEF)) == MAY_BE_STRING;
		case ZEND_COUNT:
			op1_info = OP1_INFO();
			return (opline->op1_type & (IS_CV|IS_CONST))
				&& (op1_info & (MAY_BE_ANY|MAY_BE_REF|MAY_BE_UNDEF)) == MAY_BE_ARRAY;
		case ZEND_JMPZ:
		case ZEND_JMPNZ:
			if (JIT_G(trigger) != ZEND_JIT_ON_HOT_TRACE) {
				if (!ssa->cfg.map) {
					return 0;
				}
				if (opline > op_array->opcodes + ssa->cfg.blocks[ssa->cfg.map[opline-op_array->opcodes]].start &&
				    ((opline-1)->result_type & (IS_SMART_BRANCH_JMPZ|IS_SMART_BRANCH_JMPNZ)) != 0) {
					return 0;
				}
			}
			ZEND_FALLTHROUGH;
		case ZEND_BOOL:
		case ZEND_BOOL_NOT:
		case ZEND_JMPZNZ:
		case ZEND_JMPZ_EX:
		case ZEND_JMPNZ_EX:
			return 1;
		case ZEND_FETCH_CONSTANT:
			return 1;
		case ZEND_FETCH_DIM_R:
			op1_info = OP1_INFO();
			op2_info = OP2_INFO();
			if (trace
			 && trace->op1_type != IS_UNKNOWN
			 && (trace->op1_type & ~(IS_TRACE_REFERENCE|IS_TRACE_INDIRECT|IS_TRACE_PACKED)) == IS_ARRAY) {
				op1_info &= ~((MAY_BE_ANY|MAY_BE_UNDEF) - MAY_BE_ARRAY);
			}
			return ((op1_info & (MAY_BE_ANY|MAY_BE_UNDEF)) == MAY_BE_ARRAY) &&
				(!(opline->op1_type & (IS_TMP_VAR|IS_VAR)) || !(op1_info & MAY_BE_RC1)) &&
					(((op2_info & (MAY_BE_ANY|MAY_BE_UNDEF)) == MAY_BE_LONG) ||
					 (((op2_info & (MAY_BE_ANY|MAY_BE_UNDEF)) == MAY_BE_STRING) &&
						 (!(opline->op2_type & (IS_TMP_VAR|IS_VAR)) || !(op2_info & MAY_BE_RC1))));
	}
	return 0;
}

static bool zend_jit_var_supports_reg(zend_ssa *ssa, int var)
{
	if (ssa->vars[var].no_val) {
		/* we don't need the value */
		return 0;
	}

	if (!(JIT_G(opt_flags) & ZEND_JIT_REG_ALLOC_GLOBAL)) {
		/* Disable global register allocation,
		 * register allocation for SSA variables connected through Phi functions
		 */
		if (ssa->vars[var].definition_phi) {
			return 0;
		}
		if (ssa->vars[var].phi_use_chain) {
			zend_ssa_phi *phi = ssa->vars[var].phi_use_chain;
			do {
				if (!ssa->vars[phi->ssa_var].no_val) {
					return 0;
				}
				phi = zend_ssa_next_use_phi(ssa, var, phi);
			} while (phi);
		}
	}

	if (((ssa->var_info[var].type & (MAY_BE_ANY|MAY_BE_UNDEF|MAY_BE_REF)) != MAY_BE_DOUBLE) &&
	    ((ssa->var_info[var].type & (MAY_BE_ANY|MAY_BE_UNDEF|MAY_BE_REF)) != MAY_BE_LONG)) {
	    /* bad type */
		return 0;
	}

	return 1;
}

static bool zend_jit_may_be_in_reg(const zend_op_array *op_array, zend_ssa *ssa, int var)
{
	if (!zend_jit_var_supports_reg(ssa, var)) {
		return 0;
	}

	if (ssa->vars[var].definition >= 0) {
		uint32_t def = ssa->vars[var].definition;
		if (!zend_jit_opline_supports_reg(op_array, ssa, op_array->opcodes + def, ssa->ops + def, NULL)) {
			return 0;
		}
	}

	if (ssa->vars[var].use_chain >= 0) {
		int use = ssa->vars[var].use_chain;

		do {
			if (!zend_ssa_is_no_val_use(op_array->opcodes + use, ssa->ops + use, var) &&
			    !zend_jit_opline_supports_reg(op_array, ssa, op_array->opcodes + use, ssa->ops + use, NULL)) {
				return 0;
			}
			use = zend_ssa_next_use(ssa->ops, var, use);
		} while (use >= 0);
	}

	return 1;
}

static bool zend_needs_extra_reg_for_const(const zend_op *opline, zend_uchar op_type, znode_op op)
{
|.if X64
||	if (op_type == IS_CONST) {
||		zval *zv = RT_CONSTANT(opline, op);
||		if (Z_TYPE_P(zv) == IS_DOUBLE && Z_DVAL_P(zv) != 0 && !IS_SIGNED_32BIT(zv)) {
||			return 1;
||		} else if (Z_TYPE_P(zv) == IS_LONG && !IS_SIGNED_32BIT(Z_LVAL_P(zv))) {
||			return 1;
||		}
||	}
|.endif
	return 0;
}

static zend_regset zend_jit_get_def_scratch_regset(const zend_op *opline, const zend_ssa_op *ssa_op, const zend_op_array *op_array, zend_ssa *ssa, int current_var, bool last_use)
{
	uint32_t op1_info, op2_info;

	switch (opline->opcode) {
		case ZEND_FETCH_DIM_R:
			op1_info = OP1_INFO();
			op2_info = OP2_INFO();
			if (((opline->op1_type & (IS_TMP_VAR|IS_VAR)) &&
			     (op1_info & (MAY_BE_STRING|MAY_BE_ARRAY|MAY_BE_OBJECT|MAY_BE_RESOURCE))) ||
			    ((opline->op2_type & (IS_TMP_VAR|IS_VAR)) &&
			     (op2_info & (MAY_BE_STRING|MAY_BE_ARRAY|MAY_BE_OBJECT|MAY_BE_RESOURCE)))) {
				return ZEND_REGSET(ZREG_FCARG1);
			}
			break;
		default:
			break;
	}

	return ZEND_REGSET_EMPTY;
}

static zend_regset zend_jit_get_scratch_regset(const zend_op *opline, const zend_ssa_op *ssa_op, const zend_op_array *op_array, zend_ssa *ssa, int current_var, bool last_use)
{
	uint32_t op1_info, op2_info, res_info;
	zend_regset regset = ZEND_REGSET_SCRATCH;

	switch (opline->opcode) {
		case ZEND_NOP:
		case ZEND_OP_DATA:
		case ZEND_JMP:
		case ZEND_RETURN:
			regset = ZEND_REGSET_EMPTY;
			break;
		case ZEND_QM_ASSIGN:
			if (ssa_op->op1_def == current_var ||
			    ssa_op->result_def == current_var) {
				regset = ZEND_REGSET_EMPTY;
				break;
			}
			/* break missing intentionally */
		case ZEND_SEND_VAL:
		case ZEND_SEND_VAL_EX:
			if (opline->op2_type == IS_CONST) {
				break;
			}
			if (ssa_op->op1_use == current_var) {
				regset = ZEND_REGSET(ZREG_R0);
				break;
			}
			op1_info = OP1_INFO();
			if (!(op1_info & MAY_BE_UNDEF)) {
				if ((op1_info & (MAY_BE_ANY|MAY_BE_REF)) == MAY_BE_DOUBLE) {
					regset = ZEND_REGSET(ZREG_XMM0);
				} else if ((op1_info & (MAY_BE_ANY|MAY_BE_REF)) == MAY_BE_LONG) {
					regset = ZEND_REGSET(ZREG_R0);
				} else {
					regset = ZEND_REGSET_UNION(ZEND_REGSET(ZREG_R0), ZEND_REGSET(ZREG_R2));
				}
			}
			break;
		case ZEND_SEND_VAR:
			if (opline->op2_type == IS_CONST) {
				break;
			}
			if (ssa_op->op1_use == current_var ||
			    ssa_op->op1_def == current_var) {
				regset = ZEND_REGSET_EMPTY;
				break;
			}
			op1_info = OP1_INFO();
			if (!(op1_info & MAY_BE_UNDEF)) {
				if ((op1_info & (MAY_BE_ANY|MAY_BE_REF)) == MAY_BE_DOUBLE) {
					regset = ZEND_REGSET(ZREG_XMM0);
				} else if ((op1_info & (MAY_BE_ANY|MAY_BE_REF)) == MAY_BE_LONG) {
				} else {
					regset = ZEND_REGSET_UNION(ZEND_REGSET(ZREG_R0), ZEND_REGSET(ZREG_R2));
					if (op1_info & MAY_BE_REF) {
						ZEND_REGSET_INCL(regset, ZREG_R1);
					}
				}
			}
			break;
		case ZEND_ASSIGN:
			if (ssa_op->op2_use == current_var ||
			    ssa_op->op2_def == current_var ||
			    ssa_op->op1_def == current_var ||
			    ssa_op->result_def == current_var) {
				regset = ZEND_REGSET_EMPTY;
				break;
			}
			op1_info = OP1_INFO();
			op2_info = OP2_INFO();
			if (opline->op1_type == IS_CV
			 && !(op2_info & MAY_BE_UNDEF)
			 && !(op1_info & (MAY_BE_STRING|MAY_BE_ARRAY|MAY_BE_OBJECT|MAY_BE_RESOURCE|MAY_BE_REF))) {
				if ((op2_info & (MAY_BE_ANY|MAY_BE_REF)) == MAY_BE_DOUBLE) {
					regset = ZEND_REGSET(ZREG_XMM0);
				} else if ((op2_info & (MAY_BE_ANY|MAY_BE_REF)) == MAY_BE_LONG) {
					regset = ZEND_REGSET(ZREG_R0);
				} else {
					regset = ZEND_REGSET_UNION(ZEND_REGSET(ZREG_R0), ZEND_REGSET(ZREG_R2));
				}
			}
			break;
		case ZEND_PRE_INC:
		case ZEND_PRE_DEC:
		case ZEND_POST_INC:
		case ZEND_POST_DEC:
			if (ssa_op->op1_use == current_var ||
			    ssa_op->op1_def == current_var ||
			    ssa_op->result_def == current_var) {
				regset = ZEND_REGSET_EMPTY;
				break;
			}
			op1_info = OP1_INFO();
			if (opline->op1_type == IS_CV
			 && (op1_info & MAY_BE_LONG)
			 && !(op1_info & ((MAY_BE_ANY|MAY_BE_REF|MAY_BE_UNDEF)-(MAY_BE_LONG|MAY_BE_DOUBLE)))) {
				regset = ZEND_REGSET_EMPTY;
				if (op1_info & MAY_BE_DOUBLE) {
					regset = ZEND_REGSET(ZREG_XMM0);
				}
				if (opline->result_type != IS_UNUSED && (op1_info & MAY_BE_LONG)) {
					ZEND_REGSET_INCL(regset, ZREG_R1);
				}
			}
			break;
		case ZEND_ADD:
		case ZEND_SUB:
		case ZEND_MUL:
			op1_info = OP1_INFO();
			op2_info = OP2_INFO();
			if (!(op1_info & ((MAY_BE_ANY|MAY_BE_REF|MAY_BE_UNDEF)-(MAY_BE_LONG|MAY_BE_DOUBLE))) &&
			    !(op2_info & ((MAY_BE_ANY|MAY_BE_REF|MAY_BE_UNDEF)-(MAY_BE_LONG|MAY_BE_DOUBLE)))) {

				regset = ZEND_REGSET_EMPTY;
				if ((op1_info & MAY_BE_LONG) && (op2_info & MAY_BE_LONG)) {
					if (ssa_op->result_def != current_var &&
					    (ssa_op->op1_use != current_var || !last_use)) {
						ZEND_REGSET_INCL(regset, ZREG_R0);
					}
					res_info = RES_INFO();
					if (res_info & MAY_BE_DOUBLE) {
						ZEND_REGSET_INCL(regset, ZREG_R0);
						ZEND_REGSET_INCL(regset, ZREG_XMM0);
						ZEND_REGSET_INCL(regset, ZREG_XMM1);
					} else if (res_info & MAY_BE_GUARD) {
						ZEND_REGSET_INCL(regset, ZREG_R0);
					}
				}
				if ((op1_info & MAY_BE_LONG) && (op2_info & MAY_BE_DOUBLE)) {
					if (ssa_op->result_def != current_var) {
						ZEND_REGSET_INCL(regset, ZREG_XMM0);
					}
				}
				if ((op1_info & MAY_BE_DOUBLE) && (op2_info & MAY_BE_LONG)) {
					if (zend_is_commutative(opline->opcode)) {
						if (ssa_op->result_def != current_var) {
							ZEND_REGSET_INCL(regset, ZREG_XMM0);
						}
					} else {
						ZEND_REGSET_INCL(regset, ZREG_XMM0);
						if (ssa_op->result_def != current_var &&
						    (ssa_op->op1_use != current_var || !last_use)) {
							ZEND_REGSET_INCL(regset, ZREG_XMM1);
						}
					}
				}
				if ((op1_info & MAY_BE_DOUBLE) && (op2_info & MAY_BE_DOUBLE)) {
					if (ssa_op->result_def != current_var &&
					    (ssa_op->op1_use != current_var || !last_use) &&
					    (!zend_is_commutative(opline->opcode) || ssa_op->op2_use != current_var || !last_use)) {
						ZEND_REGSET_INCL(regset, ZREG_XMM0);
					}
				}
				if (zend_needs_extra_reg_for_const(opline, opline->op1_type, opline->op1) ||
				    zend_needs_extra_reg_for_const(opline, opline->op2_type, opline->op2)) {
					if (!ZEND_REGSET_IN(regset, ZREG_R0)) {
						ZEND_REGSET_INCL(regset, ZREG_R0);
					} else {
						ZEND_REGSET_INCL(regset, ZREG_R1);
					}
				}
			}
			break;
		case ZEND_BW_OR:
		case ZEND_BW_AND:
		case ZEND_BW_XOR:
			op1_info = OP1_INFO();
			op2_info = OP2_INFO();
			if (!(op1_info & ((MAY_BE_ANY|MAY_BE_REF|MAY_BE_UNDEF)-MAY_BE_LONG)) &&
			    !(op2_info & ((MAY_BE_ANY|MAY_BE_REF|MAY_BE_UNDEF)-MAY_BE_LONG))) {
				regset = ZEND_REGSET_EMPTY;
				if (ssa_op->result_def != current_var &&
				    (ssa_op->op1_use != current_var || !last_use)) {
					ZEND_REGSET_INCL(regset, ZREG_R0);
				}
				if (zend_needs_extra_reg_for_const(opline, opline->op1_type, opline->op1) ||
				    zend_needs_extra_reg_for_const(opline, opline->op2_type, opline->op2)) {
					if (!ZEND_REGSET_IN(regset, ZREG_R0)) {
						ZEND_REGSET_INCL(regset, ZREG_R0);
					} else {
						ZEND_REGSET_INCL(regset, ZREG_R1);
					}
				}
			}
			break;
		case ZEND_SL:
		case ZEND_SR:
			op1_info = OP1_INFO();
			op2_info = OP2_INFO();
			if (!(op1_info & ((MAY_BE_ANY|MAY_BE_REF|MAY_BE_UNDEF)-MAY_BE_LONG)) &&
			    !(op2_info & ((MAY_BE_ANY|MAY_BE_REF|MAY_BE_UNDEF)-MAY_BE_LONG))) {
bw_op:
				regset = ZEND_REGSET_EMPTY;
				if (ssa_op->result_def != current_var &&
				    (ssa_op->op1_use != current_var || !last_use)) {
					ZEND_REGSET_INCL(regset, ZREG_R0);
				}
				if (opline->op2_type != IS_CONST && ssa_op->op2_use != current_var) {
					ZEND_REGSET_INCL(regset, ZREG_R1);
				}
			}
			break;
		case ZEND_MOD:
			op1_info = OP1_INFO();
			op2_info = OP2_INFO();
			if (!(op1_info & ((MAY_BE_ANY|MAY_BE_REF|MAY_BE_UNDEF)-MAY_BE_LONG)) &&
			    !(op2_info & ((MAY_BE_ANY|MAY_BE_REF|MAY_BE_UNDEF)-MAY_BE_LONG))) {
				if (opline->op2_type == IS_CONST &&
				    opline->op1_type != IS_CONST &&
				    Z_TYPE_P(RT_CONSTANT(opline, opline->op2)) == IS_LONG &&
				    zend_long_is_power_of_two(Z_LVAL_P(RT_CONSTANT(opline, opline->op2))) &&
				    OP1_HAS_RANGE() &&
				    OP1_MIN_RANGE() >= 0) {
				    /* MOD is going to be optimized into AND */
				    goto bw_op;
				} else {
					regset = ZEND_REGSET_EMPTY;
					ZEND_REGSET_INCL(regset, ZREG_R0);
					ZEND_REGSET_INCL(regset, ZREG_R2);
					if (opline->op2_type == IS_CONST) {
						ZEND_REGSET_INCL(regset, ZREG_R1);
					}
				}
			}
			break;
		case ZEND_IS_SMALLER:
		case ZEND_IS_SMALLER_OR_EQUAL:
		case ZEND_IS_EQUAL:
		case ZEND_IS_NOT_EQUAL:
		case ZEND_IS_IDENTICAL:
		case ZEND_IS_NOT_IDENTICAL:
		case ZEND_CASE:
			op1_info = OP1_INFO();
			op2_info = OP2_INFO();
			if (!(op1_info & ((MAY_BE_ANY|MAY_BE_REF|MAY_BE_UNDEF)-(MAY_BE_LONG|MAY_BE_DOUBLE))) &&
			    !(op2_info & ((MAY_BE_ANY|MAY_BE_REF|MAY_BE_UNDEF)-(MAY_BE_LONG|MAY_BE_DOUBLE)))) {
				regset = ZEND_REGSET_EMPTY;
				if (!(opline->result_type & (IS_SMART_BRANCH_JMPZ|IS_SMART_BRANCH_JMPNZ))) {
					ZEND_REGSET_INCL(regset, ZREG_R0);
				}
				if ((op1_info & MAY_BE_LONG) && (op2_info & MAY_BE_LONG) &&
				    opline->op1_type != IS_CONST && opline->op2_type != IS_CONST) {
					if (ssa_op->op1_use != current_var &&
					    ssa_op->op2_use != current_var) {
						ZEND_REGSET_INCL(regset, ZREG_R0);
					}
				}
				if ((op1_info & MAY_BE_LONG) && (op2_info & MAY_BE_DOUBLE)) {
					ZEND_REGSET_INCL(regset, ZREG_XMM0);
				}
				if ((op1_info & MAY_BE_DOUBLE) && (op2_info & MAY_BE_LONG)) {
					ZEND_REGSET_INCL(regset, ZREG_XMM0);
				}
				if ((op1_info & MAY_BE_DOUBLE) && (op2_info & MAY_BE_DOUBLE)) {
					if (ssa_op->op1_use != current_var &&
					    ssa_op->op2_use != current_var) {
						ZEND_REGSET_INCL(regset, ZREG_XMM0);
					}
				}
				if (zend_needs_extra_reg_for_const(opline, opline->op1_type, opline->op1) ||
				    zend_needs_extra_reg_for_const(opline, opline->op2_type, opline->op2)) {
					ZEND_REGSET_INCL(regset, ZREG_R0);
				}
			}
			break;
		case ZEND_BOOL:
		case ZEND_BOOL_NOT:
		case ZEND_JMPZ:
		case ZEND_JMPNZ:
		case ZEND_JMPZNZ:
		case ZEND_JMPZ_EX:
		case ZEND_JMPNZ_EX:
			op1_info = OP1_INFO();
			if (!(op1_info & ((MAY_BE_ANY|MAY_BE_REF|MAY_BE_UNDEF)-(MAY_BE_NULL|MAY_BE_FALSE|MAY_BE_TRUE|MAY_BE_LONG|MAY_BE_DOUBLE)))) {
				regset = ZEND_REGSET_EMPTY;
				if (op1_info & MAY_BE_DOUBLE) {
					ZEND_REGSET_INCL(regset, ZREG_XMM0);
				}
				if (opline->opcode == ZEND_BOOL ||
				    opline->opcode == ZEND_BOOL_NOT ||
				    opline->opcode == ZEND_JMPZ_EX ||
				    opline->opcode == ZEND_JMPNZ_EX) {
					ZEND_REGSET_INCL(regset, ZREG_R0);
				}
			}
			break;
		case ZEND_DO_UCALL:
		case ZEND_DO_FCALL:
		case ZEND_DO_FCALL_BY_NAME:
		case ZEND_INCLUDE_OR_EVAL:
		case ZEND_GENERATOR_CREATE:
		case ZEND_YIELD:
		case ZEND_YIELD_FROM:
			regset = ZEND_REGSET_UNION(ZEND_REGSET_GP, ZEND_REGSET_FP);
			break;
		default:
			break;
	}

	if (JIT_G(trigger) == ZEND_JIT_ON_HOT_TRACE) {
		if (ssa_op == ssa->ops
		 && JIT_G(current_trace)[ZEND_JIT_TRACE_START_REC_SIZE].op == ZEND_JIT_TRACE_INIT_CALL
		 && (JIT_G(current_trace)[ZEND_JIT_TRACE_START_REC_SIZE].info & ZEND_JIT_TRACE_FAKE_INIT_CALL)) {
			ZEND_REGSET_INCL(regset, ZREG_R0);
			ZEND_REGSET_INCL(regset, ZREG_R1);
		}
	}

	/* %r0 is used to check EG(vm_interrupt) */
	if (JIT_G(trigger) == ZEND_JIT_ON_HOT_TRACE) {
		if (ssa_op == ssa->ops
		 && (JIT_G(current_trace)->stop == ZEND_JIT_TRACE_STOP_LOOP ||
			 JIT_G(current_trace)->stop == ZEND_JIT_TRACE_STOP_RECURSIVE_CALL)) {
#if ZTS
			ZEND_REGSET_INCL(regset, ZREG_R0);
#else
			if ((sizeof(void*) == 8 && !IS_SIGNED_32BIT(&EG(vm_interrupt)))) {
				ZEND_REGSET_INCL(regset, ZREG_R0);
			}
#endif
		}
	} else  {
		uint32_t b = ssa->cfg.map[ssa_op - ssa->ops];

		if ((ssa->cfg.blocks[b].flags & ZEND_BB_LOOP_HEADER) != 0
		 && ssa->cfg.blocks[b].start == ssa_op - ssa->ops) {
#if ZTS
			ZEND_REGSET_INCL(regset, ZREG_R0);
#else
			if ((sizeof(void*) == 8 && !IS_SIGNED_32BIT(&EG(vm_interrupt)))) {
				ZEND_REGSET_INCL(regset, ZREG_R0);
			}
#endif
		}
	}

	return regset;
}

/*
 * Local variables:
 * tab-width: 4
 * c-basic-offset: 4
 * indent-tabs-mode: t
 * End:
 */<|MERGE_RESOLUTION|>--- conflicted
+++ resolved
@@ -14275,12 +14275,8 @@
 	zend_jit_addr res_addr = 0;
 	zend_jit_addr this_addr = ZEND_ADDR_MEM_ZVAL(ZREG_FP, offsetof(zend_execute_data, This));
 	zend_jit_addr prop_addr;
-<<<<<<< HEAD
 	bool needs_slow_path = 0;
-=======
-	zend_bool needs_slow_path = 0;
-	zend_bool needs_val_dtor = 0;
->>>>>>> 0d44bbd2
+	bool needs_val_dtor = 0;
 
 	if (RETURN_VALUE_USED(opline)) {
 		res_addr = ZEND_ADDR_MEM_ZVAL(ZREG_FP, opline->result.var);
