/*
   +----------------------------------------------------------------------+
   | Zend JIT                                                             |
   +----------------------------------------------------------------------+
   | Copyright (c) The PHP Group                                          |
   +----------------------------------------------------------------------+
   | This source file is subject to version 3.01 of the PHP license,      |
   | that is bundled with this package in the file LICENSE, and is        |
   | available through the world-wide-web at the following url:           |
   | https://www.php.net/license/3_01.txt                                 |
   | If you did not receive a copy of the PHP license and are unable to   |
   | obtain it through the world-wide-web, please send a note to          |
   | license@php.net so we can mail you a copy immediately.               |
   +----------------------------------------------------------------------+
   | Authors: Dmitry Stogov <dmitry@php.net>                              |
   +----------------------------------------------------------------------+
*/

static zend_op_array dummy_op_array;
static zend_jit_trace_info *zend_jit_traces = NULL;
static const void **zend_jit_exit_groups = NULL;

#define ZEND_JIT_COUNTER_NUM   zend_jit_traces[0].root
#define ZEND_JIT_TRACE_NUM     zend_jit_traces[0].id
#define ZEND_JIT_EXIT_NUM      zend_jit_traces[0].exit_count
#define ZEND_JIT_EXIT_COUNTERS zend_jit_traces[0].exit_counters

#define ZEND_JIT_TRACE_STOP_DESCRIPTION(name, description) \
	description,

static const char * zend_jit_trace_stop_description[] = {
	ZEND_JIT_TRACE_STOP(ZEND_JIT_TRACE_STOP_DESCRIPTION)
};

static zend_always_inline const char *zend_jit_trace_star_desc(uint8_t trace_flags)
{
	if (trace_flags & ZEND_JIT_TRACE_START_LOOP) {
		return "loop";
	} else if (trace_flags & ZEND_JIT_TRACE_START_ENTER) {
		return "enter";
	} else if (trace_flags & ZEND_JIT_TRACE_START_RETURN) {
		return "return";
	} else {
		ZEND_UNREACHABLE();
		return "???";
	}
}

static int zend_jit_trace_startup(zend_bool reattached)
{
	if (!reattached) {
		zend_jit_traces = (zend_jit_trace_info*)zend_shared_alloc(sizeof(zend_jit_trace_info) * JIT_G(max_root_traces));
		if (!zend_jit_traces) {
			return FAILURE;
		}
		zend_jit_exit_groups = (const void**)zend_shared_alloc(sizeof(void*) * (ZEND_JIT_TRACE_MAX_EXITS/ZEND_JIT_EXIT_POINTS_PER_GROUP));
		if (!zend_jit_exit_groups) {
			return FAILURE;
		}
		ZEND_JIT_TRACE_NUM = 1;
		ZEND_JIT_COUNTER_NUM = 0;
		ZEND_JIT_EXIT_NUM = 0;
		ZEND_JIT_EXIT_COUNTERS = 0;
		ZCSG(jit_traces) = zend_jit_traces;
		ZCSG(jit_exit_groups) = zend_jit_exit_groups;
	} else {
		zend_jit_traces = ZCSG(jit_traces);
		if (!zend_jit_traces) {
			return FAILURE;
		}
		zend_jit_exit_groups = ZCSG(jit_exit_groups);
		if (!zend_jit_exit_groups) {
			return FAILURE;
		}
	}

	memset(&dummy_op_array, 0, sizeof(dummy_op_array));
	dummy_op_array.fn_flags = ZEND_ACC_DONE_PASS_TWO;

	JIT_G(exit_counters) = calloc(JIT_G(max_exit_counters), 1);
	if (JIT_G(exit_counters) == NULL) {
		return FAILURE;
	}

	return SUCCESS;
}

static const void *zend_jit_trace_allocate_exit_group(uint32_t n)
{
	dasm_State* dasm_state = NULL;
	const void *entry;
	char name[32];

	dasm_init(&dasm_state, DASM_MAXSECTION);
	dasm_setupglobal(&dasm_state, dasm_labels, zend_lb_MAX);
	dasm_setup(&dasm_state, dasm_actions);
	zend_jit_trace_exit_group_stub(&dasm_state, n);

	sprintf(name, "jit$$trace_exit_%d", n);
	entry = dasm_link_and_encode(&dasm_state, NULL, NULL, NULL, NULL, name, 0, SP_ADJ_JIT, SP_ADJ_NONE);
	dasm_free(&dasm_state);

#ifdef HAVE_DISASM
	if (JIT_G(debug) & ZEND_JIT_DEBUG_ASM) {
		uint32_t i;

		for (i = 0; i < ZEND_JIT_EXIT_POINTS_PER_GROUP; i++) {
			sprintf(name, "jit$$trace_exit_%d", n + i);
			zend_jit_disasm_add_symbol(name, (uintptr_t)entry + (i * ZEND_JIT_EXIT_POINTS_SPACING), ZEND_JIT_EXIT_POINTS_SPACING);
		}
	}
#endif

	return entry;
}

static const void *zend_jit_trace_allocate_exit_point(uint32_t n)
{
	const void *group = NULL;

	if (UNEXPECTED(n >= ZEND_JIT_TRACE_MAX_EXITS)) {
		return NULL;
	}
	do {
		group = zend_jit_trace_allocate_exit_group(ZEND_JIT_EXIT_NUM);
		if (!group) {
			return NULL;
		}
		zend_jit_exit_groups[ZEND_JIT_EXIT_NUM / ZEND_JIT_EXIT_POINTS_PER_GROUP] =
			group;
		ZEND_JIT_EXIT_NUM += ZEND_JIT_EXIT_POINTS_PER_GROUP;
	} while (n >= ZEND_JIT_EXIT_NUM);
	return (const void*)
		((const char*)group +
		((n % ZEND_JIT_EXIT_POINTS_PER_GROUP) * ZEND_JIT_EXIT_POINTS_SPACING));
}

static const void *zend_jit_trace_get_exit_addr(uint32_t n)
{
	if (UNEXPECTED(n >= ZEND_JIT_EXIT_NUM)) {
		return zend_jit_trace_allocate_exit_point(n);
	}
	return (const void*)
		((const char*)zend_jit_exit_groups[n / ZEND_JIT_EXIT_POINTS_PER_GROUP] +
		((n % ZEND_JIT_EXIT_POINTS_PER_GROUP) * ZEND_JIT_EXIT_POINTS_SPACING));
}

#if ZEND_JIT_TARGET_ARM64
static zend_jit_trace_info *zend_jit_get_current_trace_info(void)
{
	return &zend_jit_traces[ZEND_JIT_TRACE_NUM];
}

static uint32_t zend_jit_trace_find_exit_point(const void* addr)
{
	uint32_t n = ZEND_JIT_EXIT_NUM / ZEND_JIT_EXIT_POINTS_PER_GROUP;
	uint32_t i;

	for (i = 0; i < n; i++) {
		if ((const char*)addr >= (const char*)zend_jit_exit_groups[i]
			&& (const char*)addr < (const char*)zend_jit_exit_groups[i] +
				(ZEND_JIT_EXIT_POINTS_PER_GROUP * ZEND_JIT_EXIT_POINTS_SPACING)) {
			return (i * ZEND_JIT_EXIT_POINTS_PER_GROUP) +
				 ((const char*)addr - (const char*)zend_jit_exit_groups[i]) / ZEND_JIT_EXIT_POINTS_SPACING;
		}
	}
	return (uint32_t)-1;
}
#endif

static uint32_t zend_jit_trace_get_exit_point(const zend_op *to_opline, uint32_t flags)
{
	zend_jit_trace_info *t = &zend_jit_traces[ZEND_JIT_TRACE_NUM];
	uint32_t exit_point;
	const zend_op_array *op_array;
	uint32_t stack_offset = (uint32_t)-1;
	uint32_t stack_size;
	zend_jit_trace_stack *stack = NULL;

	if (delayed_call_chain) {
		assert(to_opline != NULL); /* CALL and IP share the same register */
		flags |= ZEND_JIT_EXIT_RESTORE_CALL;
	}
	if (JIT_G(current_frame)) {
		op_array = &JIT_G(current_frame)->func->op_array;
		stack_size = op_array->last_var + op_array->T;
		if (stack_size) {
			stack = JIT_G(current_frame)->stack;
			do {
				if (STACK_TYPE(stack, stack_size-1) != IS_UNKNOWN
				 || STACK_MEM_TYPE(stack, stack_size-1) != IS_UNKNOWN
				 || STACK_REG(stack, stack_size-1) != ZREG_NONE) {
					break;
				}
				stack_size--;
			} while (stack_size);
		}
	} else {
		op_array = NULL;
		stack_size = 0;
	}

	/* Try to reuse exit points */
	if (to_opline != NULL && t->exit_count > 0) {
		uint32_t i = t->exit_count;

		do {
			i--;
			if (stack_size == 0
			 || (t->exit_info[i].stack_size >= stack_size
			  && memcmp(t->stack_map + t->exit_info[i].stack_offset, stack, stack_size * sizeof(zend_jit_trace_stack)) == 0)) {
				stack_offset = t->exit_info[i].stack_offset;
				if (t->exit_info[i].opline == to_opline
				 && t->exit_info[i].flags == flags
				 && t->exit_info[i].stack_size == stack_size) {
					return i;
				}
			}
		} while (i > 0);
	}

	exit_point = t->exit_count;
	if (exit_point < ZEND_JIT_TRACE_MAX_EXITS) {
		if (stack_size != 0 && stack_offset == (uint32_t)-1) {
			stack_offset = t->stack_map_size;
			t->stack_map_size += stack_size;
			// TODO: reduce number of reallocations ???
			t->stack_map = erealloc(t->stack_map, t->stack_map_size * sizeof(zend_jit_trace_stack));
			memcpy(t->stack_map + stack_offset, stack, stack_size * sizeof(zend_jit_trace_stack));
		}
		t->exit_count++;
		t->exit_info[exit_point].opline = to_opline;
		t->exit_info[exit_point].op_array = op_array;
		t->exit_info[exit_point].flags = flags;
		t->exit_info[exit_point].stack_size = stack_size;
		t->exit_info[exit_point].stack_offset = stack_offset;
	}

	return exit_point;
}

static void zend_jit_trace_add_code(const void *start, uint32_t size)
{
	zend_jit_trace_info *t = &zend_jit_traces[ZEND_JIT_TRACE_NUM];

	t->code_start = start;
	t->code_size  = size;
}

static uint32_t zend_jit_find_trace(const void *addr)
{
	uint32_t i;

	for (i = 1; i < ZEND_JIT_TRACE_NUM; i++) {
		if (zend_jit_traces[i].code_start == addr) {
			return i;
		}
	}
	ZEND_UNREACHABLE();
	return 0;
}

static zend_string *zend_jit_trace_name(const zend_op_array *op_array, uint32_t lineno)
{
	smart_str buf = {0};

	smart_str_appends(&buf, TRACE_PREFIX);
	smart_str_append_long(&buf, (zend_long)ZEND_JIT_TRACE_NUM);
	smart_str_appendc(&buf, '$');
	if (op_array->function_name) {
		if (op_array->scope) {
			smart_str_appendl(&buf, ZSTR_VAL(op_array->scope->name), ZSTR_LEN(op_array->scope->name));
			smart_str_appends(&buf, "::");
			smart_str_appendl(&buf, ZSTR_VAL(op_array->function_name), ZSTR_LEN(op_array->function_name));
		} else {
			smart_str_appendl(&buf, ZSTR_VAL(op_array->function_name), ZSTR_LEN(op_array->function_name));
		}
	} else if (op_array->filename) {
		smart_str_appendl(&buf, ZSTR_VAL(op_array->filename), ZSTR_LEN(op_array->filename));
	}
	smart_str_appendc(&buf, '$');
	smart_str_append_long(&buf, (zend_long)lineno);
	smart_str_0(&buf);
	return buf.s;
}

static int zend_jit_trace_may_exit(const zend_op_array *op_array, const zend_op *opline)
{
	switch (opline->opcode) {
		case ZEND_IS_IDENTICAL:
		case ZEND_IS_NOT_IDENTICAL:
		case ZEND_IS_EQUAL:
		case ZEND_IS_NOT_EQUAL:
		case ZEND_IS_SMALLER:
		case ZEND_IS_SMALLER_OR_EQUAL:
		case ZEND_CASE:
		case ZEND_CASE_STRICT:
		case ZEND_ISSET_ISEMPTY_CV:
		case ZEND_ISSET_ISEMPTY_VAR:
		case ZEND_ISSET_ISEMPTY_DIM_OBJ:
		case ZEND_ISSET_ISEMPTY_PROP_OBJ:
		case ZEND_ISSET_ISEMPTY_STATIC_PROP:
		case ZEND_INSTANCEOF:
		case ZEND_TYPE_CHECK:
		case ZEND_DEFINED:
		case ZEND_IN_ARRAY:
		case ZEND_ARRAY_KEY_EXISTS:
			if (opline->result_type & (IS_SMART_BRANCH_JMPNZ | IS_SMART_BRANCH_JMPZ)) {
				/* smart branch */
				return 1;
			}
			break;
		case ZEND_JMPZNZ:
		case ZEND_JMPZ:
		case ZEND_JMPNZ:
		case ZEND_JMPZ_EX:
		case ZEND_JMPNZ_EX:
		case ZEND_JMP_SET:
		case ZEND_COALESCE:
		case ZEND_JMP_NULL:
		case ZEND_FE_RESET_R:
		case ZEND_FE_RESET_RW:
		case ZEND_ASSERT_CHECK:
		case ZEND_FE_FETCH_R:
		case ZEND_FE_FETCH_RW:
		case ZEND_SWITCH_LONG:
		case ZEND_SWITCH_STRING:
		case ZEND_MATCH:
			/* branch opcodes */
			return 1;
		case ZEND_NEW:
			if (opline->extended_value == 0 && (opline+1)->opcode == ZEND_DO_FCALL) {
				/* NEW may skip constructor without arguments */
				return 1;
			}
			break;
		case ZEND_CATCH:
		case ZEND_FAST_CALL:
		case ZEND_FAST_RET:
		case ZEND_GENERATOR_CREATE:
		case ZEND_GENERATOR_RETURN:
		case ZEND_EXIT:
		case ZEND_YIELD:
		case ZEND_YIELD_FROM:
		case ZEND_INCLUDE_OR_EVAL:
		case ZEND_MATCH_ERROR:
			/* unsupported */
			return 1;
		case ZEND_DO_FCALL:
			/* potentially polymorphic call */
			return 1;
#if 0
		case ZEND_DO_UCALL:
		case ZEND_DO_FCALL_BY_NAME:
			/* monomorphic call */
			// TODO: recompilation may change target ???
			return 0;
#endif
		case ZEND_RETURN_BY_REF:
		case ZEND_RETURN:
			/* return */
			return !JIT_G(current_frame) || TRACE_FRAME_IS_UNKNOWN_RETURN(JIT_G(current_frame));
		default:
			break;
	}
	return 0;
}

static zend_always_inline uint32_t zend_jit_trace_type_to_info_ex(zend_uchar type, uint32_t info)
{
	if (type == IS_UNKNOWN) {
		return info;
	}
	ZEND_ASSERT(info & (1 << type));
	if (type < IS_STRING) {
		return (1 << type);
	} else if (type != IS_ARRAY) {
		return (1 << type) | (info & (MAY_BE_RC1|MAY_BE_RCN));
	} else {
		return MAY_BE_ARRAY | (info & (MAY_BE_ARRAY_OF_ANY|MAY_BE_ARRAY_OF_REF|MAY_BE_ARRAY_KEY_ANY|MAY_BE_RC1|MAY_BE_RCN));
	}
}

static zend_always_inline uint32_t zend_jit_trace_type_to_info(zend_uchar type)
{
	return zend_jit_trace_type_to_info_ex(type, -1);
}

static zend_always_inline zend_ssa_alias_kind zend_jit_var_may_alias(const zend_op_array *op_array, const zend_ssa *ssa, uint32_t var)
{
	if (var >= op_array->last_var) {
		return NO_ALIAS;
	} else if ((!op_array->function_name || (ssa->cfg.flags & ZEND_FUNC_INDIRECT_VAR_ACCESS))) {
		return SYMTABLE_ALIAS;
	} else if (ssa->vars) {
		return ssa->vars[var].alias;
	} else if (zend_string_equals_literal(op_array->vars[var], "http_response_header")) {
		return HTTP_RESPONSE_HEADER_ALIAS;
	}
	return NO_ALIAS;
}

static zend_always_inline void zend_jit_trace_add_op_guard(zend_ssa             *tssa,
                                                           int                   ssa_var,
                                                           uint8_t               op_type)
{
	zend_ssa_var_info *info = &tssa->var_info[ssa_var];

	if ((info->type & (MAY_BE_ANY|MAY_BE_UNDEF)) != (1 << op_type)) {
		if (UNEXPECTED(tssa->vars[ssa_var].alias != NO_ALIAS)) {
			info->type |= MAY_BE_GUARD;
		} else {
			info->type = MAY_BE_GUARD | zend_jit_trace_type_to_info_ex(op_type, info->type);
		}
	}
}

#define ADD_OP_GUARD(_ssa_var, _op_type) do { \
		if (_ssa_var >= 0 && _op_type != IS_UNKNOWN) { \
			zend_jit_trace_add_op_guard(tssa, _ssa_var, _op_type); \
		} \
	} while (0)

#define CHECK_OP_TRACE_TYPE(_var, _ssa_var, op_info, op_type) do { \
		if (op_type != IS_UNKNOWN) { \
			if ((op_info & MAY_BE_GUARD) != 0) { \
				if (!zend_jit_type_guard(&dasm_state, opline, _var, op_type)) { \
					goto jit_failure; \
				} \
				if (ssa->vars[_ssa_var].alias != NO_ALIAS) { \
					SET_STACK_TYPE(stack, EX_VAR_TO_NUM(_var), IS_UNKNOWN, 1); \
					op_info = zend_jit_trace_type_to_info(op_type); \
				} else { \
					SET_STACK_TYPE(stack, EX_VAR_TO_NUM(_var), op_type, 1); \
					op_info &= ~MAY_BE_GUARD; \
					ssa->var_info[_ssa_var].type &= op_info; \
				} \
			} \
		} \
	} while (0)

#define ADD_OP1_TRACE_GUARD() \
	ADD_OP_GUARD(tssa->ops[idx].op1_use, op1_type)
#define ADD_OP2_TRACE_GUARD() \
	ADD_OP_GUARD(tssa->ops[idx].op2_use, op2_type)
#define ADD_OP1_DATA_TRACE_GUARD() \
	ADD_OP_GUARD(tssa->ops[idx+1].op1_use, op3_type)

#define CHECK_OP1_TRACE_TYPE() \
	CHECK_OP_TRACE_TYPE(opline->op1.var, ssa_op->op1_use, op1_info, op1_type)
#define CHECK_OP2_TRACE_TYPE() \
	CHECK_OP_TRACE_TYPE(opline->op2.var, ssa_op->op2_use, op2_info, op2_type)
#define CHECK_OP1_DATA_TRACE_TYPE() \
	CHECK_OP_TRACE_TYPE((opline+1)->op1.var, (ssa_op+1)->op1_use, op1_data_info, op3_type)

static zend_always_inline size_t zend_jit_trace_frame_size(const zend_op_array *op_array)
{
	if (op_array && op_array->type == ZEND_USER_FUNCTION) {
		return ZEND_MM_ALIGNED_SIZE(offsetof(zend_jit_trace_stack_frame, stack) + ZEND_MM_ALIGNED_SIZE((op_array->last_var + op_array->T) * sizeof(zend_jit_trace_stack)));
	} else if (op_array) {
		return ZEND_MM_ALIGNED_SIZE(offsetof(zend_jit_trace_stack_frame, stack) + ZEND_MM_ALIGNED_SIZE(op_array->num_args * sizeof(zend_jit_trace_stack)));
	} else {
		return ZEND_MM_ALIGNED_SIZE(offsetof(zend_jit_trace_stack_frame, stack));
	}
}

static zend_jit_trace_stack_frame* zend_jit_trace_call_frame(zend_jit_trace_stack_frame *frame, const zend_op_array *op_array)
{
	return (zend_jit_trace_stack_frame*)((char*)frame + zend_jit_trace_frame_size(op_array));
}

static zend_jit_trace_stack_frame* zend_jit_trace_ret_frame(zend_jit_trace_stack_frame *frame, const zend_op_array *op_array)
{
	return (zend_jit_trace_stack_frame*)((char*)frame - zend_jit_trace_frame_size(op_array));
}

static void zend_jit_trace_send_type(const zend_op *opline, zend_jit_trace_stack_frame *call, zend_uchar type)
{
	zend_jit_trace_stack *stack = call->stack;
	const zend_op_array *op_array = &call->func->op_array;
	uint32_t arg_num = opline->op2.num;

	if (arg_num > op_array->num_args) {
		return;
	}
	if (op_array->fn_flags & ZEND_ACC_HAS_TYPE_HINTS) {
		zend_arg_info *arg_info;

		ZEND_ASSERT(arg_num <= op_array->num_args);
		arg_info = &op_array->arg_info[arg_num-1];

		if (ZEND_TYPE_IS_SET(arg_info->type)) {
			if (!(ZEND_TYPE_FULL_MASK(arg_info->type) & (1u << type))) {
				return;
			}
		}
	}
	SET_STACK_TYPE(stack, EX_VAR_TO_NUM(opline->result.var), type, 1);
}

static bool zend_jit_needs_arg_dtor(const zend_function *func, uint32_t arg_num, zend_call_info *call_info)
{
	if (func
	 && func->type == ZEND_INTERNAL_FUNCTION
	 && (func->internal_function.fn_flags & ZEND_ACC_HAS_TYPE_HINTS) != 0
	 && arg_num < func->internal_function.num_args) {
		const zend_internal_arg_info *arg_info = &func->internal_function.arg_info[arg_num];

		if (ZEND_ARG_SEND_MODE(arg_info) == ZEND_SEND_BY_VAL
		 && ZEND_TYPE_IS_SET(arg_info->type)
		 && (ZEND_TYPE_FULL_MASK(arg_info->type) & MAY_BE_ANY) != MAY_BE_ANY) {
			if (JIT_G(trigger) == ZEND_JIT_ON_HOT_TRACE
			 && JIT_G(current_frame)
			 && JIT_G(current_frame)->call
			 && JIT_G(current_frame)->call->func) {
				uint32_t type = STACK_TYPE(JIT_G(current_frame)->call->stack, arg_num);

				if (type != IS_UNKNOWN
				 && type < IS_STRING
				 && ZEND_TYPE_FULL_MASK(arg_info->type) & (1u << type)) {
					return 0;
				}
			}
			if (call_info && arg_num < call_info->num_args && call_info->arg_info[arg_num].opline) {
				const zend_op *opline = call_info->arg_info[arg_num].opline;

				if (opline->opcode == ZEND_SEND_VAL && opline->op1_type == IS_CONST) {
					zval *zv = RT_CONSTANT(opline, opline->op1);

					if (!Z_REFCOUNTED_P(zv)) {
						uint32_t type = Z_TYPE_P(zv);

						// TODO: few functions (e.g. pcntl_exec) modify arrays in-place ???
						if (type != IS_ARRAY
						 && (ZEND_TYPE_FULL_MASK(arg_info->type) & (1u << type))) {
							return 0;
						}
					}
				}
			}
		}
	}

	return 1;
}

static zend_ssa *zend_jit_trace_build_ssa(const zend_op_array *op_array, zend_script *script)
{
	zend_jit_op_array_trace_extension *jit_extension;
	zend_ssa *ssa;

	jit_extension =
		(zend_jit_op_array_trace_extension*)ZEND_FUNC_INFO(op_array);
	jit_extension->func_info.num = 0;
	jit_extension->func_info.flags &= ZEND_FUNC_JIT_ON_FIRST_EXEC
		| ZEND_FUNC_JIT_ON_PROF_REQUEST
		| ZEND_FUNC_JIT_ON_HOT_COUNTERS
		| ZEND_FUNC_JIT_ON_HOT_TRACE;
	memset(&jit_extension->func_info.ssa, 0, sizeof(zend_func_info) - offsetof(zend_func_info, ssa));
	ssa = &jit_extension->func_info.ssa;

	if (JIT_G(opt_level) >= ZEND_JIT_LEVEL_OPT_FUNC) {
		do {
			if (zend_jit_op_array_analyze1(op_array, script, ssa) != SUCCESS) {
				break;
			}

			if (JIT_G(opt_level) >= ZEND_JIT_LEVEL_OPT_FUNCS) {
				if (zend_analyze_calls(&CG(arena), script, ZEND_CALL_TREE, (zend_op_array*)op_array, &jit_extension->func_info) != SUCCESS) {
					break;
				}
				jit_extension->func_info.call_map = zend_build_call_map(&CG(arena), &jit_extension->func_info, op_array);
				if (op_array->fn_flags & ZEND_ACC_HAS_RETURN_TYPE) {
					zend_init_func_return_info(op_array, script, &jit_extension->func_info.return_info);
				}
			}

			if (zend_jit_op_array_analyze2(op_array, script, ssa, 0) != SUCCESS) {
				break;
			}

			if (JIT_G(debug) & ZEND_JIT_DEBUG_SSA) {
				zend_dump_op_array(op_array, ZEND_DUMP_HIDE_UNREACHABLE|ZEND_DUMP_RC_INFERENCE|ZEND_DUMP_SSA, "JIT", ssa);
			}
			return ssa;
		} while (0);
	}

	memset(ssa, 0, sizeof(zend_ssa));
	ssa->cfg.blocks_count = 1;

	if (JIT_G(opt_level) == ZEND_JIT_LEVEL_INLINE) {
		zend_cfg cfg;
		void *checkpoint = zend_arena_checkpoint(CG(arena));

		if (zend_jit_build_cfg(op_array, &cfg) == SUCCESS) {
			ssa->cfg.flags = cfg.flags;
		} else{
			ssa->cfg.flags |= ZEND_FUNC_INDIRECT_VAR_ACCESS;
		}

		/* TODO: move this to zend_cfg.c ? */
		if (!op_array->function_name) {
			ssa->cfg.flags |= ZEND_FUNC_INDIRECT_VAR_ACCESS;
		}

		zend_arena_release(&CG(arena), checkpoint);
	}

	return ssa;
}

static void zend_jit_dump_trace(zend_jit_trace_rec *trace_buffer, zend_ssa *tssa);
static void zend_jit_dump_exit_info(zend_jit_trace_info *t);

static zend_always_inline int zend_jit_trace_op_len(const zend_op *opline)
{
	int len;

	switch (opline->opcode) {
		case ZEND_ASSIGN_DIM:
		case ZEND_ASSIGN_OBJ:
		case ZEND_ASSIGN_STATIC_PROP:
		case ZEND_ASSIGN_DIM_OP:
		case ZEND_ASSIGN_OBJ_OP:
		case ZEND_ASSIGN_STATIC_PROP_OP:
		case ZEND_ASSIGN_OBJ_REF:
		case ZEND_ASSIGN_STATIC_PROP_REF:
			return 2; /* OP_DATA */
		case ZEND_RECV_INIT:
			len = 1;
			opline++;
			while (opline->opcode == ZEND_RECV_INIT) {
				len++;
				opline++;
			}
			return len;
		case ZEND_BIND_GLOBAL:
			len = 1;
			opline++;
			while (opline->opcode == ZEND_BIND_GLOBAL) {
				len++;
				opline++;
			}
			return len;
//		case ZEND_IS_IDENTICAL:
//		case ZEND_IS_NOT_IDENTICAL:
//		case ZEND_IS_EQUAL:
//		case ZEND_IS_NOT_EQUAL:
//		case ZEND_IS_SMALLER:
//		case ZEND_IS_SMALLER_OR_EQUAL:
//		case ZEND_CASE:
//		case ZEND_ISSET_ISEMPTY_CV:
//		case ZEND_ISSET_ISEMPTY_VAR:
//		case ZEND_ISSET_ISEMPTY_DIM_OBJ:
//		case ZEND_ISSET_ISEMPTY_PROP_OBJ:
//		case ZEND_ISSET_ISEMPTY_STATIC_PROP:
//		case ZEND_INSTANCEOF:
//		case ZEND_TYPE_CHECK:
//		case ZEND_DEFINED:
//		case ZEND_IN_ARRAY:
//		case ZEND_ARRAY_KEY_EXISTS:
		default:
			if ((opline->result_type & (IS_SMART_BRANCH_JMPZ|IS_SMART_BRANCH_JMPNZ)) != 0) {
				return 2; /* JMPZ/JMPNZ */
			}
			return 1;
	}
}

static int zend_jit_trace_add_phis(zend_jit_trace_rec *trace_buffer, uint32_t ssa_vars_count, zend_ssa *tssa, zend_jit_trace_stack *stack)
{
	const zend_op_array *op_array;
	zend_jit_trace_rec *p;
	int k, vars_count;
	zend_bitset use, def;
	uint32_t build_flags = ZEND_SSA_RC_INFERENCE | ZEND_SSA_USE_CV_RESULTS;
	uint32_t set_size;
	zend_ssa_phi *prev = NULL;
	int level = 0;
	ALLOCA_FLAG(use_heap);

	op_array = trace_buffer->op_array;
	set_size = zend_bitset_len(op_array->last_var + op_array->T);
	use = ZEND_BITSET_ALLOCA(set_size * 2, use_heap);
	memset(use, 0, set_size * 2 * ZEND_BITSET_ELM_SIZE);
	def = use + set_size;
	p = trace_buffer + ZEND_JIT_TRACE_START_REC_SIZE;
	for (;;p++) {
		if (p->op == ZEND_JIT_TRACE_VM && level == 0) {
			const zend_op *opline = p->opline;
			int len;

			zend_dfg_add_use_def_op(op_array, opline, build_flags, use, def);
			len = zend_jit_trace_op_len(opline);
			while (len > 1) {
				opline++;
				if (opline->opcode != ZEND_OP_DATA) {
					zend_dfg_add_use_def_op(op_array, opline, build_flags, use, def);
				}
				len--;
			}
		} else if (p->op == ZEND_JIT_TRACE_INIT_CALL) {
		} else if (p->op == ZEND_JIT_TRACE_DO_ICALL) {
		} else if (p->op == ZEND_JIT_TRACE_ENTER) {
			level++;
		} else if (p->op == ZEND_JIT_TRACE_BACK) {
			if (level == 0) {
				// Phi for recursive calls and returns are not supported yet ???
				assert(0);
			} else {
				level--;
			}
		} else if (p->op == ZEND_JIT_TRACE_END) {
			break;
		}
	}

	zend_bitset_intersection(use, def, set_size);

	if (trace_buffer->start == ZEND_JIT_TRACE_START_ENTER) {
		vars_count = op_array->last_var;
	} else {
		vars_count = op_array->last_var + op_array->T;
	}
	for (k = 0; k < vars_count; k++) {
		if (zend_bitset_in(use, k)) {
			zend_ssa_phi *phi = zend_arena_calloc(&CG(arena), 1,
				ZEND_MM_ALIGNED_SIZE(sizeof(zend_ssa_phi)) +
				ZEND_MM_ALIGNED_SIZE(sizeof(int) * 2) +
				sizeof(void*) * 2);
			phi->sources = (int*)(((char*)phi) + ZEND_MM_ALIGNED_SIZE(sizeof(zend_ssa_phi)));
			phi->sources[0] = STACK_VAR(stack, k);
			phi->sources[1] = -1;
			phi->use_chains = (zend_ssa_phi**)(((char*)phi->sources) + ZEND_MM_ALIGNED_SIZE(sizeof(int) * 2));
			phi->pi = -1;
			phi->var = k;
			phi->ssa_var = ssa_vars_count;
			SET_STACK_VAR(stack, k, ssa_vars_count);
			ssa_vars_count++;
			phi->block = 1;
			if (prev) {
				prev->next = phi;
			} else {
				tssa->blocks[1].phis = phi;
			}
			prev = phi;
		}
	}

	free_alloca(use, use_heap);

	return ssa_vars_count;
}

static int zend_jit_trace_add_call_phis(zend_jit_trace_rec *trace_buffer, uint32_t ssa_vars_count, zend_ssa *tssa, zend_jit_trace_stack *stack)
{
	zend_ssa_phi *prev = NULL;
	const zend_op_array *op_array = trace_buffer->op_array;
	const zend_op *opline = trace_buffer[1].opline;
	int count = opline - op_array->opcodes;
	int i;

	for(i = 0; i < count; i++) {
		zend_ssa_phi *phi = zend_arena_calloc(&CG(arena), 1,
			ZEND_MM_ALIGNED_SIZE(sizeof(zend_ssa_phi)) +
			ZEND_MM_ALIGNED_SIZE(sizeof(int) * 2) +
			sizeof(void*) * 2);
		phi->sources = (int*)(((char*)phi) + ZEND_MM_ALIGNED_SIZE(sizeof(zend_ssa_phi)));
		phi->sources[0] = STACK_VAR(stack, i);
		phi->sources[1] = -1;
		phi->use_chains = (zend_ssa_phi**)(((char*)phi->sources) + ZEND_MM_ALIGNED_SIZE(sizeof(int) * 2));
		phi->pi = -1;
		phi->var = i;
		phi->ssa_var = ssa_vars_count;
		SET_STACK_VAR(stack, i, ssa_vars_count);
		ssa_vars_count++;
		phi->block = 1;
		if (prev) {
			prev->next = phi;
		} else {
			tssa->blocks[1].phis = phi;
		}
		prev = phi;
	}
	return ssa_vars_count;
}

static int zend_jit_trace_add_ret_phis(zend_jit_trace_rec *trace_buffer, uint32_t ssa_vars_count, zend_ssa *tssa, zend_jit_trace_stack *stack)
{
	const zend_op *opline = trace_buffer[1].opline - 1;
	int i;

	if (RETURN_VALUE_USED(opline)) {
		zend_ssa_phi *phi = zend_arena_calloc(&CG(arena), 1,
			ZEND_MM_ALIGNED_SIZE(sizeof(zend_ssa_phi)) +
			ZEND_MM_ALIGNED_SIZE(sizeof(int) * 2) +
			sizeof(void*) * 2);

		i = EX_VAR_TO_NUM(opline->result.var);
		phi->sources = (int*)(((char*)phi) + ZEND_MM_ALIGNED_SIZE(sizeof(zend_ssa_phi)));
		phi->sources[0] = STACK_VAR(stack, i);
		phi->sources[1] = -1;
		phi->use_chains = (zend_ssa_phi**)(((char*)phi->sources) + ZEND_MM_ALIGNED_SIZE(sizeof(int) * 2));
		phi->pi = -1;
		phi->var = i;
		phi->ssa_var = ssa_vars_count;
		SET_STACK_VAR(stack, i, ssa_vars_count);
		ssa_vars_count++;
		phi->block = 1;
		tssa->blocks[1].phis = phi;
	}
	return ssa_vars_count;
}

static int zend_jit_trace_copy_ssa_var_info(const zend_op_array *op_array, const zend_ssa *ssa, const zend_op **tssa_opcodes, zend_ssa *tssa, int ssa_var)
{
	int var, use;
	zend_ssa_op *op;
	zend_ssa_var_info *info;
	unsigned int no_val;
	zend_ssa_alias_kind alias;

	if (tssa->vars[ssa_var].phi_use_chain) {
		// TODO: this may be incorrect ???
		var = tssa->vars[ssa_var].phi_use_chain->ssa_var;
	} else {
		var = ssa_var;
	}
	use = tssa->vars[var].use_chain;
	if (use >= 0) {
		ZEND_ASSERT((tssa_opcodes[use] - op_array->opcodes) < op_array->last);
		op = ssa->ops + (tssa_opcodes[use] - op_array->opcodes);
		if (tssa->ops[use].op1_use == var) {
			no_val = ssa->vars[op->op1_use].no_val;
			alias = ssa->vars[op->op1_use].alias;
			info = ssa->var_info + op->op1_use;
		} else if (tssa->ops[use].op2_use == var) {
			no_val = ssa->vars[op->op2_use].no_val;
			alias = ssa->vars[op->op2_use].alias;
			info = ssa->var_info + op->op2_use;
		} else if (tssa->ops[use].result_use == var) {
			no_val = ssa->vars[op->result_use].no_val;
			alias = ssa->vars[op->result_use].alias;
			info = ssa->var_info + op->result_use;
		} else {
			assert(0);
			return 0;
		}
		tssa->vars[ssa_var].no_val = no_val;
		tssa->vars[ssa_var].alias = alias;
		memcpy(&tssa->var_info[ssa_var], info, sizeof(zend_ssa_var_info));
		return 1;
	}
	return 0;
}

static void zend_jit_trace_propagate_range(const zend_op_array *op_array, const zend_op **tssa_opcodes, zend_ssa *tssa, int ssa_var)
{
	zend_ssa_range tmp;
	int def = tssa->vars[ssa_var].definition;

	if (tssa->vars[ssa_var].alias == NO_ALIAS
	 && zend_inference_propagate_range(op_array, tssa, (zend_op*)tssa_opcodes[def], (zend_ssa_op*)&tssa->ops[def], ssa_var, &tmp)) {
		tssa->var_info[ssa_var].range.min = tmp.min;
		tssa->var_info[ssa_var].range.max = tmp.max;
		tssa->var_info[ssa_var].range.underflow = tmp.underflow;
		tssa->var_info[ssa_var].range.overflow = tmp.overflow;
		tssa->var_info[ssa_var].has_range = 1;
	}
}

static void zend_jit_trace_copy_ssa_var_range(const zend_op_array *op_array, const zend_ssa *ssa, const zend_op **tssa_opcodes, zend_ssa *tssa, int ssa_var)
{
	int def;
	zend_ssa_op *op;
	zend_ssa_var_info *info;
	unsigned int no_val;
	zend_ssa_alias_kind alias;

	def = tssa->vars[ssa_var].definition;
	if (def >= 0) {
		ZEND_ASSERT((tssa_opcodes[def] - op_array->opcodes) < op_array->last);
		op = ssa->ops + (tssa_opcodes[def] - op_array->opcodes);
		if (tssa->ops[def].op1_def == ssa_var) {
			no_val = ssa->vars[op->op1_def].no_val;
			alias = ssa->vars[op->op1_def].alias;
			info = ssa->var_info + op->op1_def;
		} else if (tssa->ops[def].op2_def == ssa_var) {
			no_val = ssa->vars[op->op2_def].no_val;
			alias = ssa->vars[op->op2_def].alias;
			info = ssa->var_info + op->op2_def;
		} else if (tssa->ops[def].result_def == ssa_var) {
			no_val = ssa->vars[op->result_def].no_val;
			alias = ssa->vars[op->result_def].alias;
			info = ssa->var_info + op->result_def;
		} else {
			assert(0);
			return;
		}

		tssa->vars[ssa_var].no_val = no_val;
		tssa->vars[ssa_var].alias = alias;

		if (!(info->type & MAY_BE_REF)) {
			zend_jit_trace_propagate_range(op_array, tssa_opcodes, tssa, ssa_var);
		}

		if (info->has_range) {
			if (tssa->var_info[ssa_var].has_range) {
				tssa->var_info[ssa_var].range.min = MAX(tssa->var_info[ssa_var].range.min, info->range.min);
				tssa->var_info[ssa_var].range.max = MIN(tssa->var_info[ssa_var].range.max, info->range.max);
				tssa->var_info[ssa_var].range.underflow = tssa->var_info[ssa_var].range.underflow && info->range.underflow;
				tssa->var_info[ssa_var].range.overflow = tssa->var_info[ssa_var].range.overflow && info->range.overflow;
			} else {
				tssa->var_info[ssa_var].has_range = 1;
				tssa->var_info[ssa_var].range = info->range;
			}
		}
	}
}

static int zend_jit_trace_restrict_ssa_var_info(const zend_op_array *op_array, const zend_ssa *ssa, const zend_op **tssa_opcodes, zend_ssa *tssa, int ssa_var)
{
	int def;
	zend_ssa_op *op;
	zend_ssa_var_info *info;

	def = tssa->vars[ssa_var].definition;
	if (def >= 0) {
		ZEND_ASSERT((tssa_opcodes[def] - op_array->opcodes) < op_array->last);
		op = ssa->ops + (tssa_opcodes[def] - op_array->opcodes);
		if (tssa->ops[def].op1_def == ssa_var) {
			info = ssa->var_info + op->op1_def;
		} else if (tssa->ops[def].op2_def == ssa_var) {
			info = ssa->var_info + op->op2_def;
		} else if (tssa->ops[def].result_def == ssa_var) {
			info = ssa->var_info + op->result_def;
		} else {
			assert(0);
			return 0;
		}
		tssa->var_info[ssa_var].type &= info->type;
		if (info->ce) {
			if (tssa->var_info[ssa_var].ce) {
				if (tssa->var_info[ssa_var].ce != info->ce) {
					if (instanceof_function(tssa->var_info[ssa_var].ce, info->ce)) {
						/* everything fine */
					} else if (instanceof_function(info->ce, tssa->var_info[ssa_var].ce)) {
						// TODO: TSSA may miss Pi() functions and corresponding instanceof() constraints ???
					} else {
						// TODO: classes may implement the same interface ???
						//ZEND_UNREACHABLE();
					}
				}
				tssa->var_info[ssa_var].is_instanceof =
					tssa->var_info[ssa_var].is_instanceof && info->is_instanceof;
			} else {
				tssa->var_info[ssa_var].ce = info->ce;
				tssa->var_info[ssa_var].is_instanceof = info->is_instanceof;
			}
		}
		if (info->has_range) {
			if (tssa->var_info[ssa_var].has_range) {
				tssa->var_info[ssa_var].range.min = MAX(tssa->var_info[ssa_var].range.min, info->range.min);
				tssa->var_info[ssa_var].range.max = MIN(tssa->var_info[ssa_var].range.max, info->range.max);
				tssa->var_info[ssa_var].range.underflow = tssa->var_info[ssa_var].range.underflow && info->range.underflow;
				tssa->var_info[ssa_var].range.overflow = tssa->var_info[ssa_var].range.overflow && info->range.overflow;
			} else {
				tssa->var_info[ssa_var].has_range = 1;
				tssa->var_info[ssa_var].range = info->range;
			}
		}
		return 1;
	}
	return 0;
}

static int find_return_ssa_var(zend_jit_trace_rec *p, zend_ssa_op *ssa_op)
{
	while (1) {
		if (p->op == ZEND_JIT_TRACE_VM) {
			if (p->opline->opcode == ZEND_DO_UCALL
			 || p->opline->opcode == ZEND_DO_FCALL_BY_NAME
			 || p->opline->opcode == ZEND_DO_FCALL) {
				if (p->opline->result_type != IS_UNUSED) {
					return ssa_op->result_def;
				}
			}
			return -1;
		} else if (p->op >= ZEND_JIT_TRACE_OP1_TYPE && p->op <= ZEND_JIT_TRACE_VAL_INFO) {
			/*skip */
		} else {
			return -1;
		}
		p--;
	}
}

static const zend_op *zend_jit_trace_find_init_fcall_op(zend_jit_trace_rec *p, const zend_op_array *op_array)
{
	if (!(p->info & ZEND_JIT_TRACE_FAKE_INIT_CALL)) {
		p--;
		while (1) {
			if (p->op == ZEND_JIT_TRACE_VM) {
				if (p->opline->opcode == ZEND_INIT_FCALL
				 || p->opline->opcode == ZEND_INIT_FCALL_BY_NAME
				 || p->opline->opcode == ZEND_INIT_NS_FCALL_BY_NAME
				 || p->opline->opcode == ZEND_INIT_DYNAMIC_CALL
				 || p->opline->opcode == ZEND_INIT_USER_CALL
				 || p->opline->opcode == ZEND_NEW
				 || p->opline->opcode == ZEND_INIT_METHOD_CALL
				 || p->opline->opcode == ZEND_INIT_STATIC_METHOD_CALL) {
					return p->opline;
				}
				return NULL;
			} else if (p->op >= ZEND_JIT_TRACE_OP1_TYPE && p->op <= ZEND_JIT_TRACE_VAL_INFO) {
				/*skip */
			} else {
				return NULL;
			}
			p--;
		}
	} else {
		const zend_op *opline = NULL;
		int call_level = 0;

		p++;
		while (1) {
			if (p->op == ZEND_JIT_TRACE_VM) {
				opline = p->opline;
				break;
			} else if (p->op == ZEND_JIT_TRACE_INIT_CALL) {
				call_level++;
				/*skip */
			} else {
				return NULL;
			}
			p--;
		}
		if (opline) {
			while (opline > op_array->opcodes) {
				opline--;
				switch (opline->opcode) {
					case ZEND_INIT_FCALL:
					case ZEND_INIT_FCALL_BY_NAME:
					case ZEND_INIT_NS_FCALL_BY_NAME:
					case ZEND_INIT_METHOD_CALL:
					case ZEND_INIT_DYNAMIC_CALL:
					case ZEND_INIT_STATIC_METHOD_CALL:
					case ZEND_INIT_USER_CALL:
					case ZEND_NEW:
						if (call_level == 0) {
							return opline;
						}
						call_level--;
						break;
					case ZEND_DO_FCALL:
					case ZEND_DO_ICALL:
					case ZEND_DO_UCALL:
					case ZEND_DO_FCALL_BY_NAME:
						call_level++;
						break;
				}
			}
		}
	}
	return NULL;
}

static int is_checked_guard(const zend_ssa *tssa, const zend_op **ssa_opcodes, uint32_t var, uint32_t phi_var)
{
	if ((tssa->var_info[phi_var].type & MAY_BE_ANY) == MAY_BE_LONG
	 && !(tssa->var_info[var].type & MAY_BE_REF)) {
		int idx = tssa->vars[var].definition;

		if (idx >= 0) {
			if (tssa->ops[idx].op1_def == var) {
				const zend_op *opline = ssa_opcodes[idx];
				if (opline->opcode == ZEND_PRE_DEC
				 || opline->opcode == ZEND_PRE_INC
				 || opline->opcode == ZEND_POST_DEC
				 || opline->opcode == ZEND_POST_INC) {
					if (tssa->ops[idx].op1_use >= 0
					 && (tssa->var_info[tssa->ops[idx].op1_use].type & MAY_BE_STRING)) {
						return 0;
					}
					return 1;
				} else if (opline->opcode == ZEND_ASSIGN_OP
				 && (opline->extended_value == ZEND_ADD
				  || opline->extended_value == ZEND_SUB
				  || opline->extended_value == ZEND_MUL)) {
					if ((opline->op2_type & (IS_VAR|IS_CV))
					  && tssa->ops[idx].op2_use >= 0
					  && (tssa->var_info[tssa->ops[idx].op2_use].type & MAY_BE_REF)) {
						return 0;
					}
					return 1;
				}
			}
			if (tssa->ops[idx].result_def == var) {
				const zend_op *opline = ssa_opcodes[idx];
				if (opline->opcode == ZEND_ADD
				 || opline->opcode == ZEND_SUB
				 || opline->opcode == ZEND_MUL
				 || opline->opcode == ZEND_PRE_DEC
				 || opline->opcode == ZEND_PRE_INC
				 || opline->opcode == ZEND_POST_DEC
				 || opline->opcode == ZEND_POST_INC) {
					if ((opline->op1_type & (IS_VAR|IS_CV))
					  && tssa->ops[idx].op1_use >= 0
					  && (tssa->var_info[tssa->ops[idx].op1_use].type & MAY_BE_REF)) {
						return 0;
					}
					if ((opline->op2_type & (IS_VAR|IS_CV))
					  && tssa->ops[idx].op2_use >= 0
					  && (tssa->var_info[tssa->ops[idx].op2_use].type & MAY_BE_REF)) {
						return 0;
					}
					return 1;
				}
			}
		}
	}
	return 0;
}

typedef struct _zend_tssa {
	zend_ssa        ssa;
	const zend_op **tssa_opcodes;
	int             used_stack;
} zend_tssa;

static const zend_op _nop_opcode = {0};

static zend_ssa *zend_jit_trace_build_tssa(zend_jit_trace_rec *trace_buffer, uint32_t parent_trace, uint32_t exit_num, zend_script *script, const zend_op_array **op_arrays, int *num_op_arrays_ptr)
{
	zend_ssa *tssa;
	zend_ssa_op *ssa_ops, *op;
	zend_ssa_var *ssa_vars;
	zend_ssa_var_info *ssa_var_info;
	const zend_op_array *op_array;
	const zend_op *opline;
	const zend_op **ssa_opcodes;
	zend_jit_trace_rec *p;
	int i, v, idx, len, ssa_ops_count, vars_count, ssa_vars_count;
	zend_jit_trace_stack *stack;
	uint32_t build_flags = ZEND_SSA_RC_INFERENCE | ZEND_SSA_USE_CV_RESULTS;
	uint32_t optimization_level = 0;
	int call_level, level, num_op_arrays, used_stack, max_used_stack;
	size_t frame_size, stack_top, stack_size, stack_bottom;
	zend_jit_op_array_trace_extension *jit_extension;
	zend_ssa *ssa;
	zend_jit_trace_stack_frame *frame, *top, *call;
	zend_ssa_var_info return_value_info;

	/* 1. Count number of TSSA opcodes;
	 *    Count number of activation frames;
	 *    Calculate size of abstract stack;
	 *    Construct regular SSA for involved op_array */
	op_array = trace_buffer->op_array;
	stack_top = stack_size = zend_jit_trace_frame_size(op_array);
	stack_bottom = 0;
	p = trace_buffer + ZEND_JIT_TRACE_START_REC_SIZE;
	ssa_ops_count = 0;
	call_level = 0;
	level = 0;
	num_op_arrays = 0;
	/* Remember op_array to cleanup */
	op_arrays[num_op_arrays++] = op_array;
	/* Build SSA */
	ssa = zend_jit_trace_build_ssa(op_array, script);
	for (;;p++) {
		if (p->op == ZEND_JIT_TRACE_VM) {
			if (JIT_G(opt_level) < ZEND_JIT_LEVEL_OPT_FUNC) {
				const zend_op *opline = p->opline;

				switch (opline->opcode) {
					case ZEND_INCLUDE_OR_EVAL:
						ssa->cfg.flags |= ZEND_FUNC_INDIRECT_VAR_ACCESS;
						break;
					case ZEND_FETCH_R:
					case ZEND_FETCH_W:
					case ZEND_FETCH_RW:
					case ZEND_FETCH_FUNC_ARG:
					case ZEND_FETCH_IS:
					case ZEND_FETCH_UNSET:
					case ZEND_UNSET_VAR:
					case ZEND_ISSET_ISEMPTY_VAR:
						if (opline->extended_value & ZEND_FETCH_LOCAL) {
							ssa->cfg.flags |= ZEND_FUNC_INDIRECT_VAR_ACCESS;
						} else if ((opline->extended_value & (ZEND_FETCH_GLOBAL | ZEND_FETCH_GLOBAL_LOCK)) &&
						           !op_array->function_name) {
							ssa->cfg.flags |= ZEND_FUNC_INDIRECT_VAR_ACCESS;
						}
						break;
				}
			}
			ssa_ops_count += zend_jit_trace_op_len(p->opline);
		} else if (p->op == ZEND_JIT_TRACE_INIT_CALL) {
			call_level++;
			stack_top += zend_jit_trace_frame_size(p->op_array);
			if (stack_top > stack_size) {
				stack_size = stack_top;
			}
		} else if (p->op == ZEND_JIT_TRACE_DO_ICALL) {
			if (JIT_G(opt_level) < ZEND_JIT_LEVEL_OPT_FUNC) {
				if (p->func != (zend_function*)&zend_pass_function
				 && (zend_string_equals_literal(p->func->common.function_name, "extract")
				  || zend_string_equals_literal(p->func->common.function_name, "compact")
				  || zend_string_equals_literal(p->func->common.function_name, "get_defined_vars"))) {
					ssa->cfg.flags |= ZEND_FUNC_INDIRECT_VAR_ACCESS;
				}
			}
			frame_size = zend_jit_trace_frame_size(p->op_array);
			if (call_level == 0) {
				if (stack_top + frame_size > stack_size) {
					stack_size = stack_top + frame_size;
				}
			} else {
				call_level--;
				stack_top -= frame_size;
			}
		} else if (p->op == ZEND_JIT_TRACE_ENTER) {
			op_array = p->op_array;
			if (call_level == 0) {
				stack_top += zend_jit_trace_frame_size(op_array);
				if (stack_top > stack_size) {
					stack_size = stack_top;
				}
			} else {
				call_level--;
			}
			level++;
			jit_extension =
				(zend_jit_op_array_trace_extension*)ZEND_FUNC_INFO(op_array);
			ssa = &jit_extension->func_info.ssa;
			if (ssa->cfg.blocks_count) {
				/* pass */
			} else if (num_op_arrays == ZEND_JIT_TRACE_MAX_FUNCS) {
				/* Too many functions in single trace */
				*num_op_arrays_ptr = num_op_arrays;
				return NULL;
			} else {
				/* Remember op_array to cleanup */
				op_arrays[num_op_arrays++] = op_array;
				/* Build SSA */
				ssa = zend_jit_trace_build_ssa(op_array, script);
			}
		} else if (p->op == ZEND_JIT_TRACE_BACK) {
			if (level == 0) {
				stack_bottom += zend_jit_trace_frame_size(p->op_array);
				jit_extension =
					(zend_jit_op_array_trace_extension*)ZEND_FUNC_INFO(op_array);
				ssa = &jit_extension->func_info.ssa;
				if (ssa->cfg.blocks_count) {
					/* pass */
				} else if (num_op_arrays == ZEND_JIT_TRACE_MAX_FUNCS) {
					/* Too many functions in single trace */
					*num_op_arrays_ptr = num_op_arrays;
					return NULL;
				} else {
					/* Remember op_array to cleanup */
					op_arrays[num_op_arrays++] = op_array;
					/* Build SSA */
					ssa = zend_jit_trace_build_ssa(op_array, script);
				}
			} else {
				stack_top -= zend_jit_trace_frame_size(op_array);
				level--;
			}
			op_array = p->op_array;
		} else if (p->op == ZEND_JIT_TRACE_END) {
			break;
		}
	}
	*num_op_arrays_ptr = num_op_arrays;

	/* Allocate space for abstract stack */
	JIT_G(current_frame) = frame = (zend_jit_trace_stack_frame*)((char*)zend_arena_alloc(&CG(arena), stack_bottom + stack_size) + stack_bottom);

	/* 2. Construct TSSA */
	tssa = zend_arena_calloc(&CG(arena), 1, sizeof(zend_tssa));
	tssa->cfg.flags = ZEND_SSA_TSSA;
	tssa->cfg.blocks = zend_arena_calloc(&CG(arena), 2, sizeof(zend_basic_block));
	tssa->blocks = zend_arena_calloc(&CG(arena), 2, sizeof(zend_ssa_block));
	tssa->cfg.predecessors = zend_arena_calloc(&CG(arena), 2, sizeof(int));

	if (trace_buffer->stop == ZEND_JIT_TRACE_STOP_LOOP
	 || trace_buffer->stop == ZEND_JIT_TRACE_STOP_RECURSIVE_CALL
	 || trace_buffer->stop == ZEND_JIT_TRACE_STOP_RECURSIVE_RET) {
		tssa->cfg.blocks_count = 2;
		tssa->cfg.edges_count = 2;

		tssa->cfg.predecessors[0] = 0;
		tssa->cfg.predecessors[1] = 1;

		tssa->cfg.blocks[0].flags = ZEND_BB_START|ZEND_BB_REACHABLE;
		tssa->cfg.blocks[0].successors_count = 1;
		tssa->cfg.blocks[0].predecessors_count = 0;
		tssa->cfg.blocks[0].successors = tssa->cfg.blocks[0].successors_storage;
		tssa->cfg.blocks[0].successors[0] = 1;

		tssa->cfg.blocks[0].flags = ZEND_BB_FOLLOW|ZEND_BB_TARGET|ZEND_BB_LOOP_HEADER|ZEND_BB_REACHABLE;
		tssa->cfg.blocks[1].successors_count = 1;
		tssa->cfg.blocks[1].predecessors_count = 2;
		tssa->cfg.blocks[1].successors = tssa->cfg.blocks[1].successors_storage;
		tssa->cfg.blocks[1].successors[1] = 1;
	} else {
		tssa->cfg.blocks_count = 1;
		tssa->cfg.edges_count = 0;

		tssa->cfg.blocks[0].flags = ZEND_BB_START|ZEND_BB_EXIT|ZEND_BB_REACHABLE;
		tssa->cfg.blocks[0].successors_count = 0;
		tssa->cfg.blocks[0].predecessors_count = 0;
	}
	((zend_tssa*)tssa)->used_stack = -1;

	if (JIT_G(opt_level) < ZEND_JIT_LEVEL_INLINE) {
		return tssa;
	}

	tssa->ops = ssa_ops = zend_arena_alloc(&CG(arena), ssa_ops_count * sizeof(zend_ssa_op));
	memset(ssa_ops, -1, ssa_ops_count * sizeof(zend_ssa_op));
	ssa_opcodes = zend_arena_calloc(&CG(arena), ssa_ops_count + 1, sizeof(zend_op*));
	((zend_tssa*)tssa)->tssa_opcodes = ssa_opcodes;
	ssa_opcodes[ssa_ops_count] = &_nop_opcode;

	op_array = trace_buffer->op_array;
	if (trace_buffer->start == ZEND_JIT_TRACE_START_ENTER) {
		ssa_vars_count = op_array->last_var;
	} else {
		ssa_vars_count = op_array->last_var + op_array->T;
	}
	stack = frame->stack;
	for (i = 0; i < ssa_vars_count; i++) {
		SET_STACK_VAR(stack, i, i);
	}

	if (trace_buffer->stop == ZEND_JIT_TRACE_STOP_LOOP) {
		// TODO: For tracing, it's possible, to create pseudo Phi functions
		//       at the end of loop, without this additional pass (like LuaJIT) ???
		ssa_vars_count = zend_jit_trace_add_phis(trace_buffer, ssa_vars_count, tssa, stack);
	} else if (trace_buffer->stop == ZEND_JIT_TRACE_STOP_RECURSIVE_CALL) {
		ssa_vars_count = zend_jit_trace_add_call_phis(trace_buffer, ssa_vars_count, tssa, stack);
	} else if (trace_buffer->stop == ZEND_JIT_TRACE_STOP_RECURSIVE_RET) {
		ssa_vars_count = zend_jit_trace_add_ret_phis(trace_buffer, ssa_vars_count, tssa, stack);
	}

	p = trace_buffer + ZEND_JIT_TRACE_START_REC_SIZE;
	idx = 0;
	level = 0;
	for (;;p++) {
		if (p->op == ZEND_JIT_TRACE_VM) {
			opline = p->opline;
			ssa_opcodes[idx] = opline;
			ssa_vars_count = zend_ssa_rename_op(op_array, opline, idx, build_flags, ssa_vars_count, ssa_ops, (int*)stack);
			idx++;
			len = zend_jit_trace_op_len(p->opline);
			while (len > 1) {
				opline++;
				ssa_opcodes[idx] = opline;
				if (opline->opcode != ZEND_OP_DATA) {
					ssa_vars_count = zend_ssa_rename_op(op_array, opline, idx, build_flags, ssa_vars_count, ssa_ops, (int*)stack);
				}
				idx++;
				len--;
			}
		} else if (p->op == ZEND_JIT_TRACE_ENTER) {
			frame = zend_jit_trace_call_frame(frame, op_array);
			stack = frame->stack;
			op_array = p->op_array;
			level++;
			if (ssa_vars_count >= ZEND_JIT_TRACE_MAX_SSA_VAR) {
				return NULL;
			}
			ZEND_JIT_TRACE_SET_FIRST_SSA_VAR(p->info, ssa_vars_count);
			for (i = 0; i < op_array->last_var; i++) {
				SET_STACK_VAR(stack, i, ssa_vars_count++);
			}
		} else if (p->op == ZEND_JIT_TRACE_BACK) {
			op_array = p->op_array;
			frame = zend_jit_trace_ret_frame(frame, op_array);
			stack = frame->stack;
			if (level == 0) {
				if (ssa_vars_count >= ZEND_JIT_TRACE_MAX_SSA_VAR) {
					return NULL;
				}
				ZEND_JIT_TRACE_SET_FIRST_SSA_VAR(p->info, ssa_vars_count);
				for (i = 0; i < op_array->last_var + op_array->T; i++) {
					SET_STACK_VAR(stack, i, ssa_vars_count++);
				}
			} else {
				level--;
			}
		} else if (p->op == ZEND_JIT_TRACE_END) {
			break;
		}
	}

	op_array = trace_buffer->op_array;
	tssa->vars_count = ssa_vars_count;
	tssa->vars = ssa_vars = zend_arena_calloc(&CG(arena), tssa->vars_count, sizeof(zend_ssa_var));
	if (trace_buffer->start == ZEND_JIT_TRACE_START_ENTER) {
		vars_count = op_array->last_var;
	} else {
		vars_count = op_array->last_var + op_array->T;
	}
	i = 0;
	while (i < vars_count) {
		ssa_vars[i].var = i;
		ssa_vars[i].scc = -1;
		ssa_vars[i].definition = -1;
		ssa_vars[i].use_chain = -1;
		i++;
	}
	while (i < tssa->vars_count) {
		ssa_vars[i].var = -1;
		ssa_vars[i].scc = -1;
		ssa_vars[i].definition = -1;
		ssa_vars[i].use_chain = -1;
		i++;
	}

	if (trace_buffer->stop == ZEND_JIT_TRACE_STOP_LOOP
	 || trace_buffer->stop == ZEND_JIT_TRACE_STOP_RECURSIVE_CALL
	 || trace_buffer->stop == ZEND_JIT_TRACE_STOP_RECURSIVE_RET) {
		/* Update Phi sources */
		zend_ssa_phi *phi = tssa->blocks[1].phis;

		while (phi) {
			phi->sources[1] = STACK_VAR(stack, phi->var);
			ssa_vars[phi->ssa_var].var = phi->var;
			ssa_vars[phi->ssa_var].definition_phi = phi;
			ssa_vars[phi->sources[0]].phi_use_chain = phi;
			ssa_vars[phi->sources[1]].phi_use_chain = phi;
			phi = phi->next;
		}
	}

	/* 3. Compute use-def chains */
	idx = (ssa_ops_count - 1);
	op = ssa_ops + idx;
	while (idx >= 0) {
		opline = ssa_opcodes[idx];
		if (op->op1_use >= 0) {
			op->op1_use_chain = ssa_vars[op->op1_use].use_chain;
			ssa_vars[op->op1_use].use_chain = idx;
		}
		if (op->op2_use >= 0 && op->op2_use != op->op1_use) {
			op->op2_use_chain = ssa_vars[op->op2_use].use_chain;
			ssa_vars[op->op2_use].use_chain = idx;
		}
		if (op->result_use >= 0 && op->result_use != op->op1_use && op->result_use != op->op2_use) {
			op->res_use_chain = ssa_vars[op->result_use].use_chain;
			ssa_vars[op->result_use].use_chain = idx;
		}
		if (op->op1_def >= 0) {
			ssa_vars[op->op1_def].var = EX_VAR_TO_NUM(opline->op1.var);
			ssa_vars[op->op1_def].definition = idx;
		}
		if (op->op2_def >= 0) {
			ssa_vars[op->op2_def].var = EX_VAR_TO_NUM(opline->op2.var);
			ssa_vars[op->op2_def].definition = idx;
		}
		if (op->result_def >= 0) {
			ssa_vars[op->result_def].var = EX_VAR_TO_NUM(opline->result.var);
			ssa_vars[op->result_def].definition = idx;
		}
		op--;
		idx--;
	}

	/* 4. Type inference */
	op_array = trace_buffer->op_array;
	jit_extension =
		(zend_jit_op_array_trace_extension*)ZEND_FUNC_INFO(op_array);
	ssa = &jit_extension->func_info.ssa;

	tssa->var_info = ssa_var_info = zend_arena_calloc(&CG(arena), tssa->vars_count, sizeof(zend_ssa_var_info));

	if (trace_buffer->start == ZEND_JIT_TRACE_START_ENTER) {
		i = 0;
		while (i < op_array->last_var) {
			if (i < op_array->num_args) {
				if (ssa->var_info
				 && zend_jit_trace_copy_ssa_var_info(op_array, ssa, ssa_opcodes, tssa, i)) {
					/* pass */
				} else {
					if (ssa->vars) {
						ssa_vars[i].no_val = ssa->vars[i].no_val;
						ssa_vars[i].alias = ssa->vars[i].alias;
					} else {
						ssa_vars[i].alias = zend_jit_var_may_alias(op_array, ssa, i);
					}
					if (op_array->arg_info) {
						zend_arg_info *arg_info = &op_array->arg_info[i];
						zend_class_entry *ce;
						uint32_t tmp = zend_fetch_arg_info_type(script, arg_info, &ce);

						if (ZEND_ARG_SEND_MODE(arg_info)) {
							tmp |= MAY_BE_REF;
						}
						ssa_var_info[i].type = tmp;
						ssa_var_info[i].ce = ce;
						ssa_var_info[i].is_instanceof = 1;
					} else {
						ssa_var_info[i].type = MAY_BE_RC1 | MAY_BE_RCN | MAY_BE_REF | MAY_BE_ANY  | MAY_BE_ARRAY_KEY_ANY | MAY_BE_ARRAY_OF_ANY | MAY_BE_ARRAY_OF_REF;
					}
				}
			} else {
				if (ssa->vars) {
					ssa_vars[i].no_val = ssa->vars[i].no_val;
					ssa_vars[i].alias = ssa->vars[i].alias;
				} else {
					ssa_vars[i].alias = zend_jit_var_may_alias(op_array, ssa, i);
				}
				if (ssa_vars[i].alias == NO_ALIAS) {
					ssa_var_info[i].type = MAY_BE_UNDEF;
				} else {
					ssa_var_info[i].type = MAY_BE_UNDEF | MAY_BE_RC1 | MAY_BE_RCN | MAY_BE_REF | MAY_BE_ANY | MAY_BE_ARRAY_KEY_ANY | MAY_BE_ARRAY_OF_ANY | MAY_BE_ARRAY_OF_REF;
				}
			}
			i++;
		}
	} else {
		int parent_vars_count = 0;
		zend_jit_trace_stack *parent_stack = NULL;

		i = 0;
		if (parent_trace) {
			parent_vars_count = MIN(zend_jit_traces[parent_trace].exit_info[exit_num].stack_size,
				op_array->last_var + op_array->T);
			if (parent_vars_count) {
				parent_stack =
					zend_jit_traces[parent_trace].stack_map +
					zend_jit_traces[parent_trace].exit_info[exit_num].stack_offset;
			}
		}
		while (i < op_array->last_var + op_array->T) {
			if (!ssa->var_info
			 || !zend_jit_trace_copy_ssa_var_info(op_array, ssa, ssa_opcodes, tssa, i)) {
				if (ssa->vars && i < ssa->vars_count) {
					ssa_vars[i].alias = ssa->vars[i].alias;
				} else {
					ssa_vars[i].alias = zend_jit_var_may_alias(op_array, ssa, i);
				}
				if (i < op_array->last_var) {
					ssa_var_info[i].type = MAY_BE_UNDEF | MAY_BE_RC1 | MAY_BE_RCN | MAY_BE_REF | MAY_BE_ANY  | MAY_BE_ARRAY_KEY_ANY | MAY_BE_ARRAY_OF_ANY | MAY_BE_ARRAY_OF_REF;
				} else {
					ssa_var_info[i].type = MAY_BE_RC1 | MAY_BE_RCN | MAY_BE_REF | MAY_BE_ANY | MAY_BE_ARRAY_KEY_ANY | MAY_BE_ARRAY_OF_ANY | MAY_BE_ARRAY_OF_REF;
				}
			}
			if (i < parent_vars_count) {
				/* Initialize TSSA variable from parent trace */
				zend_uchar op_type = STACK_TYPE(parent_stack, i);

				if (op_type != IS_UNKNOWN) {
					ssa_var_info[i].type &= zend_jit_trace_type_to_info(op_type);
					if (!ssa_var_info[i].type
					 && op_type == IS_UNDEF
					 && i >= op_array->last_var) {
						// TODO: It's better to use NULL instead of UNDEF for temporary variables
						ssa_var_info[i].type |= MAY_BE_UNDEF;
					}
				}
			}
			i++;
		}
	}

	if (trace_buffer->stop == ZEND_JIT_TRACE_STOP_LOOP
	 || trace_buffer->stop == ZEND_JIT_TRACE_STOP_RECURSIVE_CALL
	 || trace_buffer->stop == ZEND_JIT_TRACE_STOP_RECURSIVE_RET) {
		/* Propagate initial value through Phi functions */
		zend_ssa_phi *phi = tssa->blocks[1].phis;

		while (phi) {
			if (!ssa->var_info
			 || !zend_jit_trace_copy_ssa_var_info(op_array, ssa, ssa_opcodes, tssa, phi->ssa_var)) {
				ssa_vars[phi->ssa_var].alias = ssa_vars[phi->sources[0]].alias;
				ssa_var_info[phi->ssa_var].type = ssa_var_info[phi->sources[0]].type;
			}
			phi = phi->next;
		}
	}

	frame = JIT_G(current_frame);
	top = zend_jit_trace_call_frame(frame, op_array);
	TRACE_FRAME_INIT(frame, op_array, 0, 0);
	TRACE_FRAME_SET_RETURN_SSA_VAR(frame, -1);
	frame->used_stack = 0;
	for (i = 0; i < op_array->last_var + op_array->T; i++) {
		SET_STACK_TYPE(frame->stack, i, IS_UNKNOWN, 1);
	}
	memset(&return_value_info, 0, sizeof(return_value_info));

	if (trace_buffer->stop == ZEND_JIT_TRACE_STOP_LOOP) {
		max_used_stack = used_stack = 0;
	} else {
		max_used_stack = used_stack = -1;
	}

	p = trace_buffer + ZEND_JIT_TRACE_START_REC_SIZE;
	idx = 0;
	level = 0;
	opline = NULL;
	for (;;p++) {
		if (p->op == ZEND_JIT_TRACE_VM) {
			uint8_t orig_op1_type, orig_op2_type, op1_type, op2_type, op3_type;
			uint8_t val_type = IS_UNKNOWN;
//			zend_class_entry *op1_ce = NULL;
			zend_class_entry *op2_ce = NULL;

			opline = p->opline;

			op1_type = orig_op1_type = p->op1_type;
			op2_type = orig_op2_type = p->op2_type;
			op3_type = p->op3_type;
			if (op1_type & (IS_TRACE_REFERENCE|IS_TRACE_INDIRECT)) {
				op1_type = IS_UNKNOWN;
			}
			if (op1_type != IS_UNKNOWN) {
				op1_type &= ~IS_TRACE_PACKED;
			}
			if (op2_type & (IS_TRACE_REFERENCE|IS_TRACE_INDIRECT)) {
				op2_type = IS_UNKNOWN;
			}
			if (op3_type & (IS_TRACE_REFERENCE|IS_TRACE_INDIRECT)) {
				op3_type = IS_UNKNOWN;
			}

			if ((p+1)->op == ZEND_JIT_TRACE_OP1_TYPE) {
//				op1_ce = (zend_class_entry*)(p+1)->ce;
				p++;
			}
			if ((p+1)->op == ZEND_JIT_TRACE_OP2_TYPE) {
				op2_ce = (zend_class_entry*)(p+1)->ce;
				p++;
			}
			if ((p+1)->op == ZEND_JIT_TRACE_VAL_INFO) {
				val_type = (p+1)->op1_type;
				p++;
			}

			switch (opline->opcode) {
				case ZEND_ASSIGN_OP:
					if (opline->extended_value == ZEND_POW
					 || opline->extended_value == ZEND_DIV) {
						// TODO: check for division by zero ???
						break;
					}
					if (opline->op1_type != IS_CV || opline->result_type != IS_UNUSED) {
						break;
					}
					ADD_OP1_TRACE_GUARD();
					ADD_OP2_TRACE_GUARD();
					break;
				case ZEND_ASSIGN_DIM_OP:
					if (opline->extended_value == ZEND_POW
					 || opline->extended_value == ZEND_DIV) {
						// TODO: check for division by zero ???
						break;
					}
					if (opline->result_type != IS_UNUSED) {
						break;
					}
					if (op3_type != IS_UNKNOWN
					 && !zend_jit_supported_binary_op(
							opline->extended_value, MAY_BE_ANY, (1<<op3_type))) {
						break;
					}
					ZEND_FALLTHROUGH;
				case ZEND_ASSIGN_DIM:
					if (opline->op1_type == IS_CV) {
						if ((opline+1)->op1_type == IS_CV
						 && (opline+1)->op1.var == opline->op1.var) {
							/* skip $a[x] = $a; */
							break;
						}
						ADD_OP1_DATA_TRACE_GUARD();
						ADD_OP2_TRACE_GUARD();
						ADD_OP1_TRACE_GUARD();
					} else if (orig_op1_type != IS_UNKNOWN
					        && (orig_op1_type & IS_TRACE_INDIRECT)
					        && opline->result_type == IS_UNUSED) {
						if (opline->opcode == ZEND_ASSIGN_DIM_OP) {
							ADD_OP1_DATA_TRACE_GUARD();
						}
						ADD_OP2_TRACE_GUARD();
					}
					if (op1_type == IS_ARRAY
					 && ((opline->op2_type == IS_CONST
					   && Z_TYPE_P(RT_CONSTANT(opline, opline->op2)) == IS_LONG)
					  || (opline->op2_type != IS_CONST
					   && op2_type == IS_LONG))) {

						if (!(orig_op1_type & IS_TRACE_PACKED)) {
							zend_ssa_var_info *info = &tssa->var_info[tssa->ops[idx].op1_use];

							if (MAY_BE_PACKED(info->type) && MAY_BE_HASH(info->type)) {
								info->type |= MAY_BE_PACKED_GUARD;
								info->type &= ~MAY_BE_ARRAY_PACKED;
							}
						} else if (opline->opcode == ZEND_ASSIGN_DIM_OP
								&& val_type != IS_UNKNOWN
								&& val_type != IS_UNDEF) {
							zend_ssa_var_info *info = &tssa->var_info[tssa->ops[idx].op1_use];

							if (MAY_BE_PACKED(info->type) && MAY_BE_HASH(info->type)) {
								info->type |= MAY_BE_PACKED_GUARD;
								info->type &= ~(MAY_BE_ARRAY_NUMERIC_HASH|MAY_BE_ARRAY_STRING_HASH);
							}
						}
					}
					break;
				case ZEND_ASSIGN_OBJ_OP:
					if (opline->extended_value == ZEND_POW
					 || opline->extended_value == ZEND_DIV) {
						// TODO: check for division by zero ???
						break;
					}
					if (opline->result_type != IS_UNUSED) {
						break;
					}
					ZEND_FALLTHROUGH;
				case ZEND_ASSIGN_OBJ:
				case ZEND_PRE_INC_OBJ:
				case ZEND_PRE_DEC_OBJ:
				case ZEND_POST_INC_OBJ:
				case ZEND_POST_DEC_OBJ:
					if (opline->op2_type != IS_CONST
					 || Z_TYPE_P(RT_CONSTANT(opline, opline->op2)) != IS_STRING
					 || Z_STRVAL_P(RT_CONSTANT(opline, opline->op2))[0] == '\0') {
						break;
					}
					if (opline->opcode == ZEND_ASSIGN_OBJ_OP) {
						if (opline->op1_type == IS_CV
						 && (opline+1)->op1_type == IS_CV
						 && (opline+1)->op1.var == opline->op1.var) {
							/* skip $a->prop += $a; */
							break;
						}
						ADD_OP1_DATA_TRACE_GUARD();
					}
					ADD_OP1_TRACE_GUARD();
					break;
				case ZEND_CONCAT:
				case ZEND_FAST_CONCAT:
					if ((opline->op1_type == IS_CONST || orig_op1_type == IS_STRING)
					 && (opline->op2_type == IS_CONST || orig_op2_type == IS_STRING)) {
						ADD_OP2_TRACE_GUARD();
						ADD_OP1_TRACE_GUARD();
					}
					break;
				case ZEND_IS_EQUAL:
				case ZEND_IS_NOT_EQUAL:
				case ZEND_IS_SMALLER:
				case ZEND_IS_SMALLER_OR_EQUAL:
				case ZEND_CASE:
				case ZEND_IS_IDENTICAL:
				case ZEND_IS_NOT_IDENTICAL:
				case ZEND_CASE_STRICT:
				case ZEND_BW_OR:
				case ZEND_BW_AND:
				case ZEND_BW_XOR:
				case ZEND_SL:
				case ZEND_SR:
				case ZEND_MOD:
				case ZEND_ADD:
				case ZEND_SUB:
				case ZEND_MUL:
//				case ZEND_DIV: // TODO: check for division by zero ???
					ADD_OP2_TRACE_GUARD();
					ZEND_FALLTHROUGH;
				case ZEND_ECHO:
				case ZEND_STRLEN:
				case ZEND_COUNT:
				case ZEND_QM_ASSIGN:
				case ZEND_FE_RESET_R:
				case ZEND_FE_FETCH_R:
					ADD_OP1_TRACE_GUARD();
					break;
				case ZEND_VERIFY_RETURN_TYPE:
					if (opline->op1_type == IS_UNUSED) {
						/* Always throws */
						break;
					}
					if (opline->op1_type == IS_CONST) {
						/* TODO Different instruction format, has return value */
						break;
					}
					if (op_array->fn_flags & ZEND_ACC_RETURN_REFERENCE) {
						/* Not worth bothering with */
						break;
					}
					ADD_OP1_TRACE_GUARD();
					break;
				case ZEND_FETCH_DIM_FUNC_ARG:
					if (!frame
					 || !frame->call
					 || !frame->call->func
					 || !TRACE_FRAME_IS_LAST_SEND_BY_VAL(frame->call)) {
						break;
					}
					ADD_OP2_TRACE_GUARD();
					ADD_OP1_TRACE_GUARD();
					break;
				case ZEND_PRE_INC:
				case ZEND_PRE_DEC:
				case ZEND_POST_INC:
				case ZEND_POST_DEC:
					if (opline->op1_type != IS_CV) {
						break;
					}
					ADD_OP1_TRACE_GUARD();
					break;
				case ZEND_ASSIGN:
					if (opline->op1_type != IS_CV) {
						break;
					}
					ADD_OP2_TRACE_GUARD();
					if (op1_type != IS_UNKNOWN
					 && (tssa->var_info[tssa->ops[idx].op1_use].type & MAY_BE_REF)) {
						ADD_OP1_TRACE_GUARD();
					}
					break;
				case ZEND_CAST:
					if (opline->extended_value != op1_type) {
						break;
					}
					ADD_OP1_TRACE_GUARD();
					break;
				case ZEND_JMPZ:
				case ZEND_JMPNZ:
				case ZEND_JMPZNZ:
				case ZEND_JMPZ_EX:
				case ZEND_JMPNZ_EX:
				case ZEND_BOOL:
				case ZEND_BOOL_NOT:
					ADD_OP1_TRACE_GUARD();
					break;
				case ZEND_ISSET_ISEMPTY_CV:
					if ((opline->extended_value & ZEND_ISEMPTY)) {
						// TODO: support for empty() ???
						break;
					}
					ADD_OP1_TRACE_GUARD();
					break;
				case ZEND_IN_ARRAY:
					if (opline->op1_type == IS_VAR || opline->op1_type == IS_TMP_VAR) {
						break;
					}
					ADD_OP1_TRACE_GUARD();
					break;
				case ZEND_ISSET_ISEMPTY_DIM_OBJ:
					if ((opline->extended_value & ZEND_ISEMPTY)) {
						// TODO: support for empty() ???
						break;
					}
					ZEND_FALLTHROUGH;
				case ZEND_FETCH_DIM_R:
				case ZEND_FETCH_DIM_IS:
				case ZEND_FETCH_LIST_R:
					ADD_OP1_TRACE_GUARD();
					ADD_OP2_TRACE_GUARD();

					if (op1_type == IS_ARRAY
					 && opline->op1_type != IS_CONST
					 && ((opline->op2_type == IS_CONST
					   && Z_TYPE_P(RT_CONSTANT(opline, opline->op2)) == IS_LONG)
					  || (opline->op2_type != IS_CONST
					   && op2_type == IS_LONG))) {

						zend_ssa_var_info *info = &tssa->var_info[tssa->ops[idx].op1_use];

						if (MAY_BE_PACKED(info->type) && MAY_BE_HASH(info->type)) {
							info->type |= MAY_BE_PACKED_GUARD;
							if (orig_op1_type & IS_TRACE_PACKED) {
								info->type &= ~(MAY_BE_ARRAY_NUMERIC_HASH|MAY_BE_ARRAY_STRING_HASH);
							} else {
								info->type &= ~MAY_BE_ARRAY_PACKED;
							}
						}
					}
					break;
				case ZEND_FETCH_DIM_W:
				case ZEND_FETCH_DIM_RW:
//				case ZEND_FETCH_DIM_UNSET:
				case ZEND_FETCH_LIST_W:
					if (opline->op1_type != IS_CV
					 && (orig_op1_type == IS_UNKNOWN
					  || !(orig_op1_type & IS_TRACE_INDIRECT))) {
						break;
					}
					ADD_OP1_TRACE_GUARD();
					ADD_OP2_TRACE_GUARD();
					if (op1_type == IS_ARRAY
					 && !(orig_op1_type & IS_TRACE_PACKED)
					 && ((opline->op2_type == IS_CONST
					   && Z_TYPE_P(RT_CONSTANT(opline, opline->op2)) == IS_LONG)
					  || (opline->op2_type != IS_CONST
					   && op2_type == IS_LONG))) {

						zend_ssa_var_info *info = &tssa->var_info[tssa->ops[idx].op1_use];

						if (MAY_BE_PACKED(info->type) && MAY_BE_HASH(info->type)) {
							info->type |= MAY_BE_PACKED_GUARD;
							info->type &= ~MAY_BE_ARRAY_PACKED;
						}
					}
					break;
				case ZEND_SEND_VAL_EX:
				case ZEND_SEND_VAR_EX:
				case ZEND_SEND_VAR_NO_REF_EX:
					if (opline->op2_type == IS_CONST) {
						/* Named parameters not supported in JIT */
						break;
					}
					if (opline->op2.num > MAX_ARG_FLAG_NUM) {
						goto propagate_arg;
					}
					ZEND_FALLTHROUGH;
				case ZEND_SEND_VAL:
				case ZEND_SEND_VAR:
				case ZEND_SEND_VAR_NO_REF:
				case ZEND_SEND_FUNC_ARG:
					if (opline->op2_type == IS_CONST) {
						/* Named parameters not supported in JIT */
						break;
					}
					ADD_OP1_TRACE_GUARD();
propagate_arg:
					/* Propagate argument type */
					if (frame->call
					 && frame->call->func
					 && frame->call->func->type == ZEND_USER_FUNCTION
					 && opline->op2.num <= frame->call->func->op_array.num_args) {
						uint32_t info;

						if (opline->op1_type == IS_CONST) {
							info = _const_op_type(RT_CONSTANT(opline, opline->op1));
						} else {
							ZEND_ASSERT(ssa_ops[idx].op1_use >= 0);
							info = ssa_var_info[ssa_ops[idx].op1_use].type & ~MAY_BE_GUARD;
						}
						if (frame->call->func->op_array.fn_flags & ZEND_ACC_HAS_TYPE_HINTS) {
							zend_arg_info *arg_info;

							ZEND_ASSERT(frame->call->func->op_array.arg_info);
							arg_info = &frame->call->func->op_array.arg_info[opline->op2.num - 1];
							if (ZEND_TYPE_IS_SET(arg_info->type)) {
								zend_class_entry *ce;
								uint32_t tmp = zend_fetch_arg_info_type(script, arg_info, &ce);
								info &= tmp;
								if (!info) {
									break;
								}
							}
						}
						if (opline->op1_type == IS_CV && (info & MAY_BE_RC1)) {
							info |= MAY_BE_RCN;
						}
						if (info & MAY_BE_UNDEF) {
							info |= MAY_BE_NULL;
							info &= ~MAY_BE_UNDEF;
						}
						if (ARG_SHOULD_BE_SENT_BY_REF(frame->call->func, opline->op2.num)) {
							info |= MAY_BE_REF|MAY_BE_RC1|MAY_BE_RCN|MAY_BE_ANY|MAY_BE_ARRAY_OF_ANY|MAY_BE_ARRAY_KEY_ANY;
						}
						SET_STACK_INFO(frame->call->stack, opline->op2.num - 1, info);
					}
					break;
				case ZEND_RETURN:
					ADD_OP1_TRACE_GUARD();
					/* Propagate return value types */
					if (opline->op1_type == IS_UNUSED) {
						return_value_info.type = MAY_BE_NULL;
					} else if (opline->op1_type == IS_CONST) {
						return_value_info.type = _const_op_type(RT_CONSTANT(opline, opline->op1));
					} else {
						ZEND_ASSERT(ssa_ops[idx].op1_use >= 0);
						return_value_info = ssa_var_info[ssa_ops[idx].op1_use];
						if (return_value_info.type & MAY_BE_UNDEF) {
							return_value_info.type &= ~MAY_BE_UNDEF;
							return_value_info.type |= MAY_BE_NULL;
						}
						if (return_value_info.type & (MAY_BE_STRING|MAY_BE_ARRAY|MAY_BE_OBJECT|MAY_BE_RESOURCE)) {
							/* CVs are going to be destructed and the reference-counter
							   of return value may be decremented to 1 */
							return_value_info.type |= MAY_BE_RC1;
						}
						return_value_info.type &= ~MAY_BE_GUARD;
					}
					break;
				case ZEND_CHECK_FUNC_ARG:
					if (!frame
					 || !frame->call
					 || !frame->call->func) {
						break;
					}
					if (opline->op2_type == IS_CONST
					 || opline->op2.num > MAX_ARG_FLAG_NUM) {
						/* Named parameters not supported in JIT */
						TRACE_FRAME_SET_LAST_SEND_UNKNOWN(frame->call);
						break;
					}
					if (ARG_SHOULD_BE_SENT_BY_REF(frame->call->func, opline->op2.num)) {
						TRACE_FRAME_SET_LAST_SEND_BY_REF(frame->call);
					} else {
						TRACE_FRAME_SET_LAST_SEND_BY_VAL(frame->call);
					}
					break;
				case ZEND_FETCH_OBJ_FUNC_ARG:
					if (!frame
					 || !frame->call
					 || !frame->call->func
					 || !TRACE_FRAME_IS_LAST_SEND_BY_VAL(frame->call)) {
						break;
					}
					ZEND_FALLTHROUGH;
				case ZEND_FETCH_OBJ_R:
				case ZEND_FETCH_OBJ_IS:
				case ZEND_FETCH_OBJ_W:
					if (opline->op2_type != IS_CONST
					 || Z_TYPE_P(RT_CONSTANT(opline, opline->op2)) != IS_STRING
					 || Z_STRVAL_P(RT_CONSTANT(opline, opline->op2))[0] == '\0') {
						break;
					}
					ADD_OP1_TRACE_GUARD();
					break;
				case ZEND_INIT_METHOD_CALL:
					if (opline->op2_type != IS_CONST
					 || Z_TYPE_P(RT_CONSTANT(opline, opline->op2)) != IS_STRING) {
						break;
					}
					ADD_OP1_TRACE_GUARD();
					break;
				case ZEND_INIT_DYNAMIC_CALL:
					if (orig_op2_type == IS_OBJECT && op2_ce == zend_ce_closure) {
						ADD_OP2_TRACE_GUARD();
					}
					break;
				case ZEND_SEND_ARRAY:
				case ZEND_SEND_UNPACK:
				case ZEND_CHECK_UNDEF_ARGS:
				case ZEND_INCLUDE_OR_EVAL:
					max_used_stack = used_stack = -1;
					break;
				case ZEND_TYPE_CHECK:
					if (opline->extended_value == MAY_BE_RESOURCE) {
						// TODO: support for is_resource() ???
						break;
					}
					if (op1_type != IS_UNKNOWN
					 && (opline->extended_value == (1 << op1_type)
					  || opline->extended_value == MAY_BE_ANY - (1 << op1_type))) {
						/* add guards only for exact checks, to avoid code duplication */
						ADD_OP1_TRACE_GUARD();
					}
					break;
				case ZEND_ROPE_INIT:
				case ZEND_ROPE_ADD:
				case ZEND_ROPE_END:
					ADD_OP2_TRACE_GUARD();
					break;
				default:
					break;
			}
			len = zend_jit_trace_op_len(opline);
			if (ssa->var_info) {
				/* Add statically inferred ranges */
				if (ssa_ops[idx].op1_def >= 0) {
					zend_jit_trace_copy_ssa_var_range(op_array, ssa, ssa_opcodes, tssa, ssa_ops[idx].op1_def);
				}
				if (ssa_ops[idx].op2_def >= 0) {
					zend_jit_trace_copy_ssa_var_range(op_array, ssa, ssa_opcodes, tssa, ssa_ops[idx].op2_def);
				}
				if (ssa_ops[idx].result_def >= 0) {
					zend_jit_trace_copy_ssa_var_range(op_array, ssa, ssa_opcodes, tssa, ssa_ops[idx].result_def);
				}
				if (len == 2 && (opline+1)->opcode == ZEND_OP_DATA) {
					if (ssa_ops[idx+1].op1_def >= 0) {
						zend_jit_trace_copy_ssa_var_range(op_array, ssa, ssa_opcodes, tssa, ssa_ops[idx+1].op1_def);
					}
					if (ssa_ops[idx+1].op2_def >= 0) {
						zend_jit_trace_copy_ssa_var_range(op_array, ssa, ssa_opcodes, tssa, ssa_ops[idx+1].op2_def);
					}
					if (ssa_ops[idx+1].result_def >= 0) {
						zend_jit_trace_copy_ssa_var_range(op_array, ssa, ssa_opcodes, tssa, ssa_ops[idx+1].result_def);
					}
				}
			} else {
				if (ssa_ops[idx].op1_def >= 0) {
					ssa_vars[ssa_ops[idx].op1_def].alias = zend_jit_var_may_alias(op_array, ssa, EX_VAR_TO_NUM(opline->op1.var));
					if (ssa_ops[idx].op1_use < 0 || !(ssa_var_info[ssa_ops[idx].op1_use].type & MAY_BE_REF)) {
						zend_jit_trace_propagate_range(op_array, ssa_opcodes, tssa, ssa_ops[idx].op1_def);
					}
				}
				if (ssa_ops[idx].op2_def >= 0) {
					ssa_vars[ssa_ops[idx].op2_def].alias = zend_jit_var_may_alias(op_array, ssa, EX_VAR_TO_NUM(opline->op2.var));
					if (ssa_ops[idx].op2_use < 0 || !(ssa_var_info[ssa_ops[idx].op2_use].type & MAY_BE_REF)) {
						zend_jit_trace_propagate_range(op_array, ssa_opcodes, tssa, ssa_ops[idx].op2_def);
					}
				}
				if (ssa_ops[idx].result_def >= 0) {
					ssa_vars[ssa_ops[idx].result_def].alias = zend_jit_var_may_alias(op_array, ssa, EX_VAR_TO_NUM(opline->result.var));
					if (ssa_ops[idx].result_use < 0 || !(ssa_var_info[ssa_ops[idx].result_use].type & MAY_BE_REF)) {
						zend_jit_trace_propagate_range(op_array, ssa_opcodes, tssa, ssa_ops[idx].result_def);
					}
				}
				if (len == 2 && (opline+1)->opcode == ZEND_OP_DATA) {
					if (ssa_ops[idx+1].op1_def >= 0) {
						ssa_vars[ssa_ops[idx+1].op1_def].alias = zend_jit_var_may_alias(op_array, ssa, EX_VAR_TO_NUM((opline+1)->op1.var));
						if (ssa_ops[idx+1].op1_use < 0 || !(ssa_var_info[ssa_ops[idx+1].op1_use].type & MAY_BE_REF)) {
							zend_jit_trace_propagate_range(op_array, ssa_opcodes, tssa, ssa_ops[idx+1].op1_def);
						}
					}
					if (ssa_ops[idx+1].op2_def >= 0) {
						ssa_vars[ssa_ops[idx+1].op2_def].alias = zend_jit_var_may_alias(op_array, ssa, EX_VAR_TO_NUM((opline+1)->op2.var));
						if (ssa_ops[idx+1].op2_use < 0 || !(ssa_var_info[ssa_ops[idx+1].op2_use].type & MAY_BE_REF)) {
							zend_jit_trace_propagate_range(op_array, ssa_opcodes, tssa, ssa_ops[idx+1].op2_def);
						}
					}
					if (ssa_ops[idx+1].result_def >= 0) {
						ssa_vars[ssa_ops[idx+1].result_def].alias = zend_jit_var_may_alias(op_array, ssa, EX_VAR_TO_NUM((opline+1)->result.var));
						if (ssa_ops[idx+1].result_use < 0 || !(ssa_var_info[ssa_ops[idx+1].result_use].type & MAY_BE_REF)) {
							zend_jit_trace_propagate_range(op_array, ssa_opcodes, tssa, ssa_ops[idx+1].result_def);
						}
					}
				}
			}
			if (opline->opcode == ZEND_RECV_INIT
			 && !(op_array->fn_flags & ZEND_ACC_HAS_TYPE_HINTS)) {
				/* RECV_INIT always copy the constant */
				ssa_var_info[ssa_ops[idx].result_def].type = _const_op_type(RT_CONSTANT(opline, opline->op2));
			} else if ((opline->opcode == ZEND_FE_FETCH_R || opline->opcode == ZEND_FE_FETCH_RW)
			 && ssa_opcodes[idx + 1] == ZEND_OFFSET_TO_OPLINE(opline, opline->extended_value)) {
				if (ssa_ops[idx].op2_use >= 0 && ssa_ops[idx].op2_def >= 0) {
					ssa_var_info[ssa_ops[idx].op2_def] = ssa_var_info[ssa_ops[idx].op2_use];
				}
			} else {
				if (zend_update_type_info(op_array, tssa, script, (zend_op*)opline, ssa_ops + idx, ssa_opcodes, optimization_level) == FAILURE) {
					// TODO:
					assert(0);
				}
				if (opline->opcode == ZEND_ASSIGN_DIM_OP
				 && ssa_ops[idx].op1_def > 0
				 && op1_type == IS_ARRAY
				 && (orig_op1_type & IS_TRACE_PACKED)
				 && val_type != IS_UNKNOWN
				 && val_type != IS_UNDEF
				 && ((opline->op2_type == IS_CONST
				   && Z_TYPE_P(RT_CONSTANT(opline, opline->op2)) == IS_LONG)
				  || (opline->op2_type != IS_CONST
				   && op2_type == IS_LONG))) {
					zend_ssa_var_info *info = &ssa_var_info[ssa_ops[idx].op1_def];

					info->type &= ~(MAY_BE_ARRAY_NUMERIC_HASH|MAY_BE_ARRAY_STRING_HASH);
				}
			}
			if (ssa->var_info) {
				/* Add statically inferred restrictions */
				if (ssa_ops[idx].op1_def >= 0) {
					if (opline->opcode == ZEND_SEND_VAR_EX
					 && frame
					 && frame->call
					 && frame->call->func
					 && !ARG_SHOULD_BE_SENT_BY_REF(frame->call->func, opline->op2.num)) {
						ssa_var_info[ssa_ops[idx].op1_def] = ssa_var_info[ssa_ops[idx].op1_use];
						ssa_var_info[ssa_ops[idx].op1_def].type &= ~MAY_BE_GUARD;
						if (ssa_var_info[ssa_ops[idx].op1_def].type & MAY_BE_RC1) {
							ssa_var_info[ssa_ops[idx].op1_def].type |= MAY_BE_RCN;
						}
					} else {
						zend_jit_trace_restrict_ssa_var_info(op_array, ssa, ssa_opcodes, tssa, ssa_ops[idx].op1_def);
					}
				}
				if (ssa_ops[idx].op2_def >= 0) {
					if ((opline->opcode != ZEND_FE_FETCH_R && opline->opcode != ZEND_FE_FETCH_RW)
					 || ssa_opcodes[idx + 1] != ZEND_OFFSET_TO_OPLINE(opline, opline->extended_value)) {
						zend_jit_trace_restrict_ssa_var_info(op_array, ssa, ssa_opcodes, tssa, ssa_ops[idx].op2_def);
					}
				}
				if (ssa_ops[idx].result_def >= 0) {
					zend_jit_trace_restrict_ssa_var_info(op_array, ssa, ssa_opcodes, tssa, ssa_ops[idx].result_def);
				}
			}
			idx++;
			while (len > 1) {
				opline++;
				if (opline->opcode != ZEND_OP_DATA) {
					if (ssa->var_info) {
						/* Add statically inferred ranges */
						if (ssa_ops[idx].op1_def >= 0) {
							zend_jit_trace_copy_ssa_var_range(op_array, ssa, ssa_opcodes, tssa, ssa_ops[idx].op1_def);
						}
						if (ssa_ops[idx].op2_def >= 0) {
							zend_jit_trace_copy_ssa_var_range(op_array, ssa, ssa_opcodes, tssa, ssa_ops[idx].op2_def);
						}
						if (ssa_ops[idx].result_def >= 0) {
							zend_jit_trace_copy_ssa_var_range(op_array, ssa, ssa_opcodes, tssa, ssa_ops[idx].result_def);
						}
					} else {
						if (ssa_ops[idx].op1_def >= 0) {
							ssa_vars[ssa_ops[idx].op1_def].alias = zend_jit_var_may_alias(op_array, ssa, EX_VAR_TO_NUM(opline->op1.var));
							if (ssa_ops[idx].op1_use < 0 || !(ssa_var_info[ssa_ops[idx].op1_use].type & MAY_BE_REF)) {
								zend_jit_trace_propagate_range(op_array, ssa_opcodes, tssa, ssa_ops[idx].op1_def);
							}
						}
						if (ssa_ops[idx].op2_def >= 0) {
							ssa_vars[ssa_ops[idx].op2_def].alias = zend_jit_var_may_alias(op_array, ssa, EX_VAR_TO_NUM(opline->op2.var));
							if (ssa_ops[idx].op2_use < 0 || !(ssa_var_info[ssa_ops[idx].op2_use].type & MAY_BE_REF)) {
								zend_jit_trace_propagate_range(op_array, ssa_opcodes, tssa, ssa_ops[idx].op2_def);
							}
						}
						if (ssa_ops[idx].result_def >= 0) {
							ssa_vars[ssa_ops[idx].result_def].alias = zend_jit_var_may_alias(op_array, ssa, EX_VAR_TO_NUM(opline->result.var));
							if (ssa_ops[idx].result_use < 0 || !(ssa_var_info[ssa_ops[idx].result_use].type & MAY_BE_REF)) {
								zend_jit_trace_propagate_range(op_array, ssa_opcodes, tssa, ssa_ops[idx].result_def);
							}
						}
					}
					if (opline->opcode == ZEND_RECV_INIT
					 && !(op_array->fn_flags & ZEND_ACC_HAS_TYPE_HINTS)) {
						/* RECV_INIT always copy the constant */
						ssa_var_info[ssa_ops[idx].result_def].type = _const_op_type(RT_CONSTANT(opline, opline->op2));
					} else {
						if (zend_update_type_info(op_array, tssa, script, (zend_op*)opline, ssa_ops + idx, ssa_opcodes, optimization_level) == FAILURE) {
							// TODO:
							assert(0);
						}
					}
				}
				if (ssa->var_info) {
					/* Add statically inferred restrictions */
					if (ssa_ops[idx].op1_def >= 0) {
						zend_jit_trace_restrict_ssa_var_info(op_array, ssa, ssa_opcodes, tssa, ssa_ops[idx].op1_def);
					}
					if (ssa_ops[idx].op2_def >= 0) {
						zend_jit_trace_restrict_ssa_var_info(op_array, ssa, ssa_opcodes, tssa, ssa_ops[idx].op2_def);
					}
					if (ssa_ops[idx].result_def >= 0) {
						zend_jit_trace_restrict_ssa_var_info(op_array, ssa, ssa_opcodes, tssa, ssa_ops[idx].result_def);
					}
				}
				idx++;
				len--;
			}

		} else if (p->op == ZEND_JIT_TRACE_ENTER) {
			op_array = p->op_array;
			jit_extension =
				(zend_jit_op_array_trace_extension*)ZEND_FUNC_INFO(op_array);
			ssa = &jit_extension->func_info.ssa;

			call = frame->call;
			if (!call) {
				/* Trace missed INIT_FCALL opcode */
				call = top;
				TRACE_FRAME_INIT(call, op_array, 0, 0);
				call->used_stack = 0;
				top = zend_jit_trace_call_frame(top, op_array);
				for (i = 0; i < op_array->last_var + op_array->T; i++) {
					SET_STACK_TYPE(call->stack, i, IS_UNKNOWN, 1);
				}
			} else {
				ZEND_ASSERT(&call->func->op_array == op_array);
			}
			frame->call = call->prev;
			call->prev = frame;
			TRACE_FRAME_SET_RETURN_SSA_VAR(call, find_return_ssa_var(p - 1, ssa_ops + (idx - 1)));
			frame = call;

			level++;
			i = 0;
			v = ZEND_JIT_TRACE_GET_FIRST_SSA_VAR(p->info);
			while (i < op_array->last_var) {
				ssa_vars[v].var = i;
				if (i < op_array->num_args) {
					if (ssa->var_info
					 && zend_jit_trace_copy_ssa_var_info(op_array, ssa, ssa_opcodes, tssa, v)) {
						/* pass */
					} else {
						ssa_vars[v].alias = zend_jit_var_may_alias(op_array, ssa, i);
						if (op_array->arg_info) {
							zend_arg_info *arg_info = &op_array->arg_info[i];
							zend_class_entry *ce;
							uint32_t tmp = zend_fetch_arg_info_type(script, arg_info, &ce);

							if (ZEND_ARG_SEND_MODE(arg_info)) {
								tmp |= MAY_BE_REF;
							}
							ssa_var_info[v].type = tmp;
							ssa_var_info[v].ce = ce;
							ssa_var_info[v].is_instanceof = 1;
						} else {
							ssa_var_info[v].type = MAY_BE_RC1 | MAY_BE_RCN | MAY_BE_REF | MAY_BE_ANY  | MAY_BE_ARRAY_KEY_ANY | MAY_BE_ARRAY_OF_ANY | MAY_BE_ARRAY_OF_REF;
						}
					}
				} else {
					if (ssa->vars) {
						ssa_vars[v].no_val = ssa->vars[i].no_val;
						ssa_vars[v].alias = ssa->vars[i].alias;
					} else {
						ssa_vars[v].alias = zend_jit_var_may_alias(op_array, ssa, i);
					}
					if (ssa_vars[v].alias == NO_ALIAS) {
						ssa_var_info[v].type = MAY_BE_UNDEF;
					} else {
						ssa_var_info[v].type = MAY_BE_UNDEF | MAY_BE_RC1 | MAY_BE_RCN | MAY_BE_REF | MAY_BE_ANY | MAY_BE_ARRAY_KEY_ANY | MAY_BE_ARRAY_OF_ANY | MAY_BE_ARRAY_OF_REF;
					}
				}
				if (!(op_array->fn_flags & ZEND_ACC_HAS_TYPE_HINTS)
				 && i < op_array->num_args) {
					/* Propagate argument type */
					ssa_var_info[v].type &= STACK_INFO(frame->stack, i);
				}
				i++;
				v++;
			}
		} else if (p->op == ZEND_JIT_TRACE_BACK) {
			op_array = p->op_array;
			jit_extension =
				(zend_jit_op_array_trace_extension*)ZEND_FUNC_INFO(op_array);
			ssa = &jit_extension->func_info.ssa;
			if (level == 0) {
				i = 0;
				v = ZEND_JIT_TRACE_GET_FIRST_SSA_VAR(p->info);
				while (i < op_array->last_var) {
					ssa_vars[v].var = i;
					if (!ssa->var_info
					 || !zend_jit_trace_copy_ssa_var_info(op_array, ssa, ssa_opcodes, tssa, v)) {
						ssa_var_info[v].type = MAY_BE_UNDEF | MAY_BE_RC1 | MAY_BE_RCN | MAY_BE_REF | MAY_BE_ANY  | MAY_BE_ARRAY_KEY_ANY | MAY_BE_ARRAY_OF_ANY | MAY_BE_ARRAY_OF_REF;
					}
					i++;
					v++;
				}
				while (i < op_array->last_var + op_array->T) {
					ssa_vars[v].var = i;
					if (!ssa->var_info
					 || !zend_jit_trace_copy_ssa_var_info(op_array, ssa, ssa_opcodes, tssa, v)) {
						ssa_var_info[v].type = MAY_BE_RC1 | MAY_BE_RCN | MAY_BE_REF | MAY_BE_ANY  | MAY_BE_ARRAY_KEY_ANY | MAY_BE_ARRAY_OF_ANY | MAY_BE_ARRAY_OF_REF;
					}
					i++;
					v++;
				}
				if (return_value_info.type != 0) {
					zend_jit_trace_rec *q = p + 1;
					while (q->op == ZEND_JIT_TRACE_INIT_CALL) {
						q++;
					}
					if (q->op == ZEND_JIT_TRACE_VM
					 || (q->op == ZEND_JIT_TRACE_END
					  && q->stop == ZEND_JIT_TRACE_STOP_RECURSIVE_RET)) {
						const zend_op *opline = q->opline - 1;
						if (opline->result_type != IS_UNUSED) {
							ssa_var_info[
								ZEND_JIT_TRACE_GET_FIRST_SSA_VAR(p->info) +
								EX_VAR_TO_NUM(opline->result.var)] = return_value_info;
						}
					}
					memset(&return_value_info, 0, sizeof(return_value_info));
				}
			} else {
				level--;
				if (return_value_info.type != 0) {
					if ((p+1)->op == ZEND_JIT_TRACE_VM) {
						const zend_op *opline = (p+1)->opline - 1;
						if (opline->result_type != IS_UNUSED) {
							if (TRACE_FRAME_RETURN_SSA_VAR(frame) >= 0) {
								ssa_var_info[TRACE_FRAME_RETURN_SSA_VAR(frame)] = return_value_info;
							}
						}
					}
					memset(&return_value_info, 0, sizeof(return_value_info));
				}
			}

			top = frame;
			if (frame->prev) {
				if (used_stack > 0) {
					used_stack -= frame->used_stack;
				}
				frame = frame->prev;
				ZEND_ASSERT(&frame->func->op_array == op_array);
			} else {
				max_used_stack = used_stack = -1;
				frame = zend_jit_trace_ret_frame(frame, op_array);
				TRACE_FRAME_INIT(frame, op_array, 0, 0);
				TRACE_FRAME_SET_RETURN_SSA_VAR(frame, -1);
				frame->used_stack = 0;
				for (i = 0; i < op_array->last_var + op_array->T; i++) {
					SET_STACK_TYPE(frame->stack, i, IS_UNKNOWN, 1);
				}
			}

		} else if (p->op == ZEND_JIT_TRACE_INIT_CALL) {
			call = top;
			TRACE_FRAME_INIT(call, p->func, 0, 0);
			call->prev = frame->call;
			call->used_stack = 0;
			frame->call = call;
			top = zend_jit_trace_call_frame(top, p->op_array);
			if (p->func && p->func->type == ZEND_USER_FUNCTION) {
				for (i = 0; i < p->op_array->last_var + p->op_array->T; i++) {
					SET_STACK_INFO(call->stack, i, -1);
				}
			}
			if (used_stack >= 0
			 && !(p->info & ZEND_JIT_TRACE_FAKE_INIT_CALL)) {
				if (p->func == NULL || (p-1)->op != ZEND_JIT_TRACE_VM) {
					max_used_stack = used_stack = -1;
				} else {
					const zend_op *opline = (p-1)->opline;

					switch (opline->opcode) {
						case ZEND_INIT_FCALL:
						case ZEND_INIT_FCALL_BY_NAME:
						case ZEND_INIT_NS_FCALL_BY_NAME:
						case ZEND_INIT_METHOD_CALL:
						case ZEND_INIT_DYNAMIC_CALL:
						//case ZEND_INIT_STATIC_METHOD_CALL:
						//case ZEND_INIT_USER_CALL:
						//case ZEND_NEW:
							frame->used_stack = zend_vm_calc_used_stack(opline->extended_value, (zend_function*)p->func);
							used_stack += frame->used_stack;
							if (used_stack > max_used_stack) {
								max_used_stack = used_stack;
							}
							break;
						default:
							max_used_stack = used_stack = -1;
					}
				}
			}
		} else if (p->op == ZEND_JIT_TRACE_DO_ICALL) {
			call = frame->call;
			if (call) {
				top = call;
				frame->call = call->prev;
			}

			if (idx > 0
			 && ssa_ops[idx-1].result_def >= 0
			 && (p->func->common.fn_flags & ZEND_ACC_HAS_RETURN_TYPE)
			 && !(p->func->common.fn_flags & ZEND_ACC_RETURN_REFERENCE)) {
				ZEND_ASSERT(ssa_opcodes[idx-1] == opline);
				ZEND_ASSERT(opline->opcode == ZEND_DO_ICALL ||
					opline->opcode == ZEND_DO_FCALL ||
					opline->opcode == ZEND_DO_FCALL_BY_NAME);

				if (opline->result_type != IS_UNDEF) {
					zend_class_entry *ce;
					const zend_function *func = p->func;
					zend_arg_info *ret_info = func->common.arg_info - 1;
					uint32_t ret_type = zend_fetch_arg_info_type(NULL, ret_info, &ce);

					ssa_var_info[ssa_ops[idx-1].result_def].type &= ret_type;
				}
			}
		} else if (p->op == ZEND_JIT_TRACE_END) {
			break;
		}
	}

	((zend_tssa*)tssa)->used_stack = max_used_stack;

	if (trace_buffer->stop == ZEND_JIT_TRACE_STOP_LOOP
	 || trace_buffer->stop == ZEND_JIT_TRACE_STOP_RECURSIVE_CALL
	 || trace_buffer->stop == ZEND_JIT_TRACE_STOP_RECURSIVE_RET) {
		/* Propagate guards through Phi sources */
		zend_ssa_phi *phi = tssa->blocks[1].phis;

		op_array = trace_buffer->op_array;
		jit_extension =
			(zend_jit_op_array_trace_extension*)ZEND_FUNC_INFO(op_array);
		ssa = &jit_extension->func_info.ssa;

		while (phi) {
			uint32_t t = ssa_var_info[phi->ssa_var].type;

			if ((t & MAY_BE_GUARD) && tssa->vars[phi->ssa_var].alias == NO_ALIAS) {
				uint32_t t0 = ssa_var_info[phi->sources[0]].type;
				uint32_t t1 = ssa_var_info[phi->sources[1]].type;

				if (((t0 | t1) & (MAY_BE_ANY|MAY_BE_UNDEF|MAY_BE_REF)) == (t & (MAY_BE_ANY|MAY_BE_UNDEF|MAY_BE_REF))) {
					if (!((t0 | t1) & MAY_BE_GUARD)) {
						ssa_var_info[phi->ssa_var].type = t & ~MAY_BE_GUARD;
					}
				} else if ((t1 & (MAY_BE_ANY|MAY_BE_UNDEF|MAY_BE_REF)) == (t & (MAY_BE_ANY|MAY_BE_UNDEF|MAY_BE_REF))) {
					if (!(t1 & MAY_BE_GUARD)
					 || is_checked_guard(tssa, ssa_opcodes, phi->sources[1], phi->ssa_var)) {
						ssa_var_info[phi->ssa_var].type = t & ~MAY_BE_GUARD;
						t0 = (t & (MAY_BE_ANY|MAY_BE_UNDEF|MAY_BE_REF)) |
							(t0 & ~(MAY_BE_ANY|MAY_BE_UNDEF|MAY_BE_REF)) |
							MAY_BE_GUARD;
						if (!(t0 & MAY_BE_ARRAY)) {
							t0 &= ~(MAY_BE_ARRAY_OF_ANY|MAY_BE_ARRAY_OF_REF|MAY_BE_ARRAY_KEY_ANY);
						}
						if (!(t0 & (MAY_BE_STRING|MAY_BE_ARRAY|MAY_BE_OBJECT|MAY_BE_RESOURCE))) {
							t0 &= ~(MAY_BE_RC1|MAY_BE_RCN);
						}
						ssa_var_info[phi->sources[0]].type = t0;
						ssa_var_info[phi->sources[0]].type = t0;
					}
				} else {
					if ((t0 & (MAY_BE_ANY|MAY_BE_UNDEF|MAY_BE_REF)) != (t & (MAY_BE_ANY|MAY_BE_UNDEF|MAY_BE_REF))) {
						t0 = (t & t0 & (MAY_BE_ANY|MAY_BE_UNDEF|MAY_BE_REF)) |
							(t0 & ~(MAY_BE_ANY|MAY_BE_UNDEF|MAY_BE_REF)) |
							MAY_BE_GUARD;
						if (!(t0 & MAY_BE_ARRAY)) {
							t0 &= ~(MAY_BE_ARRAY_OF_ANY|MAY_BE_ARRAY_OF_REF|MAY_BE_ARRAY_KEY_ANY);
						}
						if (!(t0 & (MAY_BE_STRING|MAY_BE_ARRAY|MAY_BE_OBJECT|MAY_BE_RESOURCE))) {
							t0 &= ~(MAY_BE_RC1|MAY_BE_RCN);
						}
						ssa_var_info[phi->sources[0]].type = t0;
					}
					if ((t1 & (MAY_BE_ANY|MAY_BE_UNDEF|MAY_BE_REF)) != (t & (MAY_BE_ANY|MAY_BE_UNDEF|MAY_BE_REF))) {
						if (((t & t1) & (MAY_BE_ANY|MAY_BE_UNDEF|MAY_BE_REF)) != 0
						 && is_checked_guard(tssa, ssa_opcodes, phi->sources[1], phi->ssa_var)) {
							t1 = (t & t1 & (MAY_BE_ANY|MAY_BE_UNDEF|MAY_BE_REF)) |
								(t1 & ~(MAY_BE_ANY|MAY_BE_UNDEF|MAY_BE_REF)) |
								MAY_BE_GUARD;
							if (!(t1 & MAY_BE_ARRAY)) {
								t1 &= ~(MAY_BE_ARRAY_OF_ANY|MAY_BE_ARRAY_OF_REF|MAY_BE_ARRAY_KEY_ANY);
							}
							if (!(t1 & (MAY_BE_STRING|MAY_BE_ARRAY|MAY_BE_OBJECT|MAY_BE_RESOURCE))) {
								t1 &= ~(MAY_BE_RC1|MAY_BE_RCN);
							}
							ssa_var_info[phi->sources[1]].type = t1;
							ssa_var_info[phi->ssa_var].type = t & ~MAY_BE_GUARD;
						}
					}
				}
				t = ssa_var_info[phi->ssa_var].type;
			}

			if ((t & MAY_BE_PACKED_GUARD) && tssa->vars[phi->ssa_var].alias == NO_ALIAS) {
				uint32_t t0 = ssa_var_info[phi->sources[0]].type;
				uint32_t t1 = ssa_var_info[phi->sources[1]].type;

				if (((t0 | t1) & MAY_BE_ARRAY_KEY_ANY) == (t & MAY_BE_ARRAY_KEY_ANY)) {
					if (!((t0 | t1) & MAY_BE_PACKED_GUARD)) {
						ssa_var_info[phi->ssa_var].type = t & ~MAY_BE_PACKED_GUARD;
					}
				} else if ((t1 & MAY_BE_ARRAY_KEY_ANY) == (t & MAY_BE_ARRAY_KEY_ANY)) {
					if (!(t1 & MAY_BE_PACKED_GUARD)) {
						ssa_var_info[phi->ssa_var].type = t & ~MAY_BE_PACKED_GUARD;
						ssa_var_info[phi->sources[0]].type =
							(t0 & ~MAY_BE_ARRAY_KEY_ANY) | (t & MAY_BE_ARRAY_KEY_ANY) | MAY_BE_PACKED_GUARD;
					}
				}
			}
			phi = phi->next;
		}
	}

	if (UNEXPECTED(JIT_G(debug) & ZEND_JIT_DEBUG_TRACE_TSSA)) {
		if (parent_trace) {
			fprintf(stderr, "---- TRACE %d TSSA start (side trace %d/%d) %s%s%s() %s:%d\n",
				ZEND_JIT_TRACE_NUM,
				parent_trace,
				exit_num,
				trace_buffer->op_array->scope ? ZSTR_VAL(trace_buffer->op_array->scope->name) : "",
				trace_buffer->op_array->scope ? "::" : "",
				trace_buffer->op_array->function_name ?
					ZSTR_VAL(trace_buffer->op_array->function_name) : "$main",
				ZSTR_VAL(trace_buffer->op_array->filename),
				trace_buffer[1].opline->lineno);
		} else {
			fprintf(stderr, "---- TRACE %d TSSA start (%s) %s%s%s() %s:%d\n",
				ZEND_JIT_TRACE_NUM,
				zend_jit_trace_star_desc(trace_buffer->start),
				trace_buffer->op_array->scope ? ZSTR_VAL(trace_buffer->op_array->scope->name) : "",
				trace_buffer->op_array->scope ? "::" : "",
				trace_buffer->op_array->function_name ?
					ZSTR_VAL(trace_buffer->op_array->function_name) : "$main",
				ZSTR_VAL(trace_buffer->op_array->filename),
				trace_buffer[1].opline->lineno);
		}
		zend_jit_dump_trace(trace_buffer, tssa);
		if (trace_buffer->stop == ZEND_JIT_TRACE_STOP_LINK) {
			uint32_t idx = trace_buffer[1].last;
			uint32_t link_to = zend_jit_find_trace(trace_buffer[idx].opline->handler);
			fprintf(stderr, "---- TRACE %d TSSA stop (link to %d)\n",
				ZEND_JIT_TRACE_NUM,
				link_to);
		} else {
			fprintf(stderr, "---- TRACE %d TSSA stop (%s)\n",
				ZEND_JIT_TRACE_NUM,
				zend_jit_trace_stop_description[trace_buffer->stop]);
		}
	}

	return tssa;
}

static void zend_jit_close_var(zend_jit_trace_stack *stack, uint32_t n, int *start, int *end, uint8_t *flags, int line)
{
	int32_t var = STACK_VAR(stack, n);

	if (var >= 0 && start[var] >= 0 && !(flags[var] & ZREG_LAST_USE)) {
		// TODO: shrink interval to last side exit ????
		end[var] = line;
	}
}

static void zend_jit_trace_use_var(int line, int var, int def, int use_chain, int *start, int *end, uint8_t *flags, const zend_ssa *ssa, const zend_op **ssa_opcodes, const zend_op_array *op_array, const zend_ssa *op_array_ssa)
{
	ZEND_ASSERT(start[var] >= 0);
	ZEND_ASSERT(!(flags[var] & ZREG_LAST_USE));
	end[var] = line;
	if (def >= 0) {
		flags[var] |= ZREG_LAST_USE;
	} else if (use_chain < 0 && (flags[var] & (ZREG_LOAD|ZREG_STORE))) {
		flags[var] |= ZREG_LAST_USE;
	} else if (use_chain >= 0 && !zend_ssa_is_no_val_use(ssa_opcodes[use_chain], ssa->ops + use_chain, var)) {
		/* pass */
	} else if (op_array_ssa->vars) {
		uint32_t use = ssa_opcodes[line] - op_array->opcodes;

		if (ssa->ops[line].op1_use == var) {
			if (zend_ssa_is_last_use(op_array, op_array_ssa, op_array_ssa->ops[use].op1_use, use)) {
				flags[var] |= ZREG_LAST_USE;
			}
		} else if (ssa->ops[line].op2_use == var) {
			if (zend_ssa_is_last_use(op_array, op_array_ssa, op_array_ssa->ops[use].op2_use, use)) {
				flags[var] |= ZREG_LAST_USE;
			}
		} else if (ssa->ops[line].result_use == var) {
			if (zend_ssa_is_last_use(op_array, op_array_ssa, op_array_ssa->ops[use].result_use, use)) {
				flags[var] |= ZREG_LAST_USE;
			}
		}
	}
}

static zend_lifetime_interval** zend_jit_trace_allocate_registers(zend_jit_trace_rec *trace_buffer, zend_ssa *ssa, uint32_t parent_trace, uint32_t exit_num)
{
	const zend_op **ssa_opcodes = ((zend_tssa*)ssa)->tssa_opcodes;
	zend_jit_trace_rec *p;
	const zend_op_array *op_array;
	zend_jit_op_array_trace_extension *jit_extension;
	const zend_ssa *op_array_ssa;
	const zend_ssa_op *ssa_op;
	int i, j, idx, count, level;
	int *start, *end;
	uint8_t *flags;
	const zend_op_array **vars_op_array;
	zend_lifetime_interval **intervals, *list, *ival;
	void *checkpoint;
	zend_jit_trace_stack_frame *frame;
	zend_jit_trace_stack *stack;
	uint32_t parent_vars_count = parent_trace ?
		zend_jit_traces[parent_trace].exit_info[exit_num].stack_size : 0;
	zend_jit_trace_stack *parent_stack = parent_trace ?
		zend_jit_traces[parent_trace].stack_map +
		zend_jit_traces[parent_trace].exit_info[exit_num].stack_offset : NULL;
	ALLOCA_FLAG(use_heap);

	ZEND_ASSERT(ssa->var_info != NULL);

	start = do_alloca(sizeof(int) * ssa->vars_count * 2 +
		ZEND_MM_ALIGNED_SIZE(sizeof(uint8_t) * ssa->vars_count) +
		ZEND_MM_ALIGNED_SIZE(sizeof(zend_op_array*) * ssa->vars_count),
		use_heap);
	if (!start) {
		return NULL;
	}
	end = start + ssa->vars_count;
	flags = (uint8_t*)(end + ssa->vars_count);
	vars_op_array = (const zend_op_array**)(flags + ZEND_MM_ALIGNED_SIZE(sizeof(uint8_t) * ssa->vars_count));

	memset(start, -1, sizeof(int) * ssa->vars_count * 2);
	memset(flags, 0, sizeof(uint8_t) * ssa->vars_count);
	memset(ZEND_VOIDP(vars_op_array), 0, sizeof(zend_op_array*) * ssa->vars_count);

	op_array = trace_buffer->op_array;
	jit_extension =
		(zend_jit_op_array_trace_extension*)ZEND_FUNC_INFO(op_array);
	op_array_ssa = &jit_extension->func_info.ssa;
	frame = JIT_G(current_frame);
	frame->prev = NULL;
	frame->func = (const zend_function*)op_array;
	stack = frame->stack;

	count = 0;

	i = 0;
	j = op_array->last_var;
	if (trace_buffer->start != ZEND_JIT_TRACE_START_ENTER) {
		j += op_array->T;
	}
	while (i < j) {
		SET_STACK_VAR(stack, i, i);
		vars_op_array[i] = op_array;
		/* We don't start intervals for variables used in Phi */
		if ((ssa->vars[i].use_chain >= 0 /*|| ssa->vars[i].phi_use_chain*/)
		 && !zend_ssa_is_no_val_use(ssa_opcodes[ssa->vars[i].use_chain], ssa->ops + ssa->vars[i].use_chain, i)
		 && ssa->vars[i].alias == NO_ALIAS
		 && zend_jit_var_supports_reg(ssa, i)) {
			start[i] = 0;
			if (i < parent_vars_count
			 && STACK_REG(parent_stack, i) != ZREG_NONE
			 && STACK_REG(parent_stack, i) < ZREG_NUM) {
				/* We will try to reuse register from parent trace */
				flags[i] = STACK_FLAGS(parent_stack, i);
				count += 2;
			} else {
				flags[i] = ZREG_LOAD;
				count++;
			}
		}
		i++;
	}

	if (trace_buffer->start == ZEND_JIT_TRACE_START_ENTER) {
		j = op_array->last_var + op_array->T;
		while (i < j) {
			SET_STACK_VAR(stack, i, -1);
			i++;
		}
	}

	if (trace_buffer->stop == ZEND_JIT_TRACE_STOP_LOOP
	 || trace_buffer->stop == ZEND_JIT_TRACE_STOP_RECURSIVE_CALL
	 || trace_buffer->stop == ZEND_JIT_TRACE_STOP_RECURSIVE_RET) {
		zend_ssa_phi *phi = ssa->blocks[1].phis;

		while (phi) {
			SET_STACK_VAR(stack, phi->var, phi->ssa_var);
			vars_op_array[phi->ssa_var] = op_array;
			if (ssa->vars[phi->ssa_var].use_chain >= 0
			 && ssa->vars[phi->ssa_var].alias == NO_ALIAS
			 && zend_jit_var_supports_reg(ssa, phi->ssa_var)) {
				start[phi->ssa_var] = 0;
				count++;
			}
			phi = phi->next;
		}
	}

	p = trace_buffer + ZEND_JIT_TRACE_START_REC_SIZE;
	level = 0;
	ssa_op = ssa->ops;
	idx = 0;
	for (;;p++) {
		if (p->op == ZEND_JIT_TRACE_VM) {
			const zend_op *opline = p->opline;
			int len;
			bool support_opline;

			support_opline =
				zend_jit_opline_supports_reg(op_array, ssa, opline, ssa_op, p);

			if (support_opline
			 && opline->opcode == ZEND_ASSIGN
			 && opline->op1_type == IS_CV
			 && ssa_op->op1_def >= 0
			 && ssa->vars[ssa_op->op1_def].alias != NO_ALIAS) {
				/* avoid register allocation in case of possibility of indirect modification*/
				support_opline = 0;
			}

			if (ssa_op->op1_use >= 0
			 && start[ssa_op->op1_use] >= 0
			 && !zend_ssa_is_no_val_use(opline, ssa_op, ssa_op->op1_use)) {
				if (support_opline) {
					zend_jit_trace_use_var(idx, ssa_op->op1_use, ssa_op->op1_def, ssa_op->op1_use_chain, start, end, flags, ssa, ssa_opcodes, op_array, op_array_ssa);
					if (opline->op1_type != IS_CV) {
						if (opline->opcode == ZEND_CASE
						 || opline->opcode == ZEND_CASE_STRICT
						 || opline->opcode == ZEND_SWITCH_LONG
						 || opline->opcode == ZEND_MATCH
						 || opline->opcode == ZEND_FETCH_LIST_R
						 || opline->opcode == ZEND_COPY_TMP
						 || opline->opcode == ZEND_SWITCH_STRING
						 || opline->opcode == ZEND_FE_FETCH_R
						 || opline->opcode == ZEND_FE_FETCH_RW
						 || opline->opcode == ZEND_FETCH_LIST_W
						 || opline->opcode == ZEND_VERIFY_RETURN_TYPE
						 || opline->opcode == ZEND_BIND_LEXICAL
						 || opline->opcode == ZEND_ROPE_ADD) {
							/* The value is kept alive and may be used outside of the trace */
							flags[ssa_op->op1_use] |= ZREG_STORE;
						} else {
							flags[ssa_op->op1_use] |= ZREG_LAST_USE;
						}
					}
				} else {
					start[ssa_op->op1_use] = -1;
					end[ssa_op->op1_use] = -1;
					count--;
				}
			}
			if (ssa_op->op2_use >= 0
			 && ssa_op->op2_use != ssa_op->op1_use
			 && start[ssa_op->op2_use] >= 0
			 && !zend_ssa_is_no_val_use(opline, ssa_op, ssa_op->op2_use)) {
				if (support_opline) {
					zend_jit_trace_use_var(idx, ssa_op->op2_use, ssa_op->op2_def, ssa_op->op2_use_chain, start, end, flags, ssa, ssa_opcodes, op_array, op_array_ssa);
					if (opline->op2_type != IS_CV) {
						flags[ssa_op->op2_use] |= ZREG_LAST_USE;
					}
				} else {
					start[ssa_op->op2_use] = -1;
					end[ssa_op->op2_use] = -1;
					count--;
				}
			}
			if (ssa_op->result_use >= 0
			 && ssa_op->result_use != ssa_op->op1_use
			 && ssa_op->result_use != ssa_op->op2_use
			 && start[ssa_op->result_use] >= 0
			 && !zend_ssa_is_no_val_use(opline, ssa_op, ssa_op->result_use)) {
				if (support_opline) {
					zend_jit_trace_use_var(idx, ssa_op->result_use, ssa_op->result_def, ssa_op->res_use_chain, start, end, flags, ssa, ssa_opcodes, op_array, op_array_ssa);
				} else {
					start[ssa_op->result_use] = -1;
					end[ssa_op->result_use] = -1;
					count--;
				}
			}

			if (ssa_op->op1_def >= 0) {
				zend_jit_close_var(stack, EX_VAR_TO_NUM(opline->op1.var), start, end, flags, idx);
				SET_STACK_VAR(stack, EX_VAR_TO_NUM(opline->op1.var), ssa_op->op1_def);
			}
			if (ssa_op->op2_def >= 0) {
				zend_jit_close_var(stack, EX_VAR_TO_NUM(opline->op2.var), start, end, flags, idx);
				SET_STACK_VAR(stack, EX_VAR_TO_NUM(opline->op2.var), ssa_op->op2_def);
			}
			if (ssa_op->result_def >= 0) {
				zend_jit_close_var(stack, EX_VAR_TO_NUM(opline->result.var), start, end, flags, idx);
				SET_STACK_VAR(stack, EX_VAR_TO_NUM(opline->result.var), ssa_op->result_def);
			}

			if (support_opline) {
				if (ssa_op->result_def >= 0
				 && (ssa->vars[ssa_op->result_def].use_chain >= 0
			      || ssa->vars[ssa_op->result_def].phi_use_chain)
				 && ssa->vars[ssa_op->result_def].alias == NO_ALIAS
				 && zend_jit_var_supports_reg(ssa, ssa_op->result_def)) {
					if (!(ssa->var_info[ssa_op->result_def].type & MAY_BE_GUARD)
					 || opline->opcode == ZEND_PRE_INC
					 || opline->opcode == ZEND_PRE_DEC
					 || opline->opcode == ZEND_POST_INC
					 || opline->opcode == ZEND_POST_DEC
					 || opline->opcode == ZEND_ADD
					 || opline->opcode == ZEND_SUB
					 || opline->opcode == ZEND_MUL
					 || opline->opcode == ZEND_FETCH_DIM_R
					 || opline->opcode == ZEND_FETCH_CONSTANT) {
						if (!(ssa->var_info[ssa_op->result_def].type & MAY_BE_DOUBLE)
						 || (opline->opcode != ZEND_PRE_INC && opline->opcode != ZEND_PRE_DEC)) {
							start[ssa_op->result_def] = idx;
							vars_op_array[ssa_op->result_def] = op_array;
							count++;
						}
					}
				}
				if (ssa_op->op1_def >= 0
				 && (ssa->vars[ssa_op->op1_def].use_chain >= 0
			      || ssa->vars[ssa_op->op1_def].phi_use_chain)
				 && ssa->vars[ssa_op->op1_def].alias == NO_ALIAS
				 && zend_jit_var_supports_reg(ssa, ssa_op->op1_def)) {
					start[ssa_op->op1_def] = idx;
					vars_op_array[ssa_op->op1_def] = op_array;
					count++;
				}
				if (ssa_op->op2_def >= 0
				 && (ssa->vars[ssa_op->op2_def].use_chain >= 0
			      || ssa->vars[ssa_op->op2_def].phi_use_chain)
				 && ssa->vars[ssa_op->op2_def].alias == NO_ALIAS
				 && zend_jit_var_supports_reg(ssa, ssa_op->op2_def)) {
					start[ssa_op->op2_def] = idx;
					vars_op_array[ssa_op->op2_def] = op_array;
					count++;
				}
			}

			len = zend_jit_trace_op_len(opline);
			switch (opline->opcode) {
				case ZEND_ASSIGN_DIM:
				case ZEND_ASSIGN_OBJ:
				case ZEND_ASSIGN_STATIC_PROP:
				case ZEND_ASSIGN_DIM_OP:
				case ZEND_ASSIGN_OBJ_OP:
				case ZEND_ASSIGN_STATIC_PROP_OP:
				case ZEND_ASSIGN_OBJ_REF:
				case ZEND_ASSIGN_STATIC_PROP_REF:
					/* OP_DATA */
					ssa_op++;
					opline++;
					if (ssa_op->op1_use >= 0
					 && start[ssa_op->op1_use] >= 0
					 && !zend_ssa_is_no_val_use(opline, ssa_op, ssa_op->op1_use)) {
						if (support_opline) {
							zend_jit_trace_use_var(idx, ssa_op->op1_use, ssa_op->op1_def, ssa_op->op1_use_chain, start, end, flags, ssa, ssa_opcodes, op_array, op_array_ssa);
							if (opline->op1_type != IS_CV) {
								flags[ssa_op->op1_use] |= ZREG_LAST_USE;
							}
						} else {
							start[ssa_op->op1_use] = -1;
							end[ssa_op->op1_use] = -1;
							count--;
						}
					}
					if (ssa_op->op1_def >= 0) {
						zend_jit_close_var(stack, EX_VAR_TO_NUM(opline->op1.var), start, end, flags, idx);
						SET_STACK_VAR(stack, EX_VAR_TO_NUM(opline->op1.var), ssa_op->op1_def);
						if (support_opline
						 && (ssa->vars[ssa_op->op1_def].use_chain >= 0
					      || ssa->vars[ssa_op->op1_def].phi_use_chain)
						 && ssa->vars[ssa_op->op1_def].alias == NO_ALIAS
						 && zend_jit_var_supports_reg(ssa, ssa_op->op1_def)) {
							start[ssa_op->op1_def] = idx;
							vars_op_array[ssa_op->op1_def] = op_array;
							count++;
						}
					}
					ssa_op++;
					opline++;
					idx+=2;
					break;
				case ZEND_RECV_INIT:
				    ssa_op++;
					opline++;
					idx++;
					while (opline->opcode == ZEND_RECV_INIT) {
						/* RECV_INIT doesn't support registers */
						if (ssa_op->result_def >= 0) {
							zend_jit_close_var(stack, EX_VAR_TO_NUM(opline->result.var), start, end, flags, idx);
							SET_STACK_VAR(stack, EX_VAR_TO_NUM(opline->result.var), ssa_op->result_def);
						}
						ssa_op++;
						opline++;
						idx++;
					}
					break;
				case ZEND_BIND_GLOBAL:
					ssa_op++;
					opline++;
					idx++;
					while (opline->opcode == ZEND_BIND_GLOBAL) {
						/* BIND_GLOBAL doesn't support registers */
						if (ssa_op->op1_def >= 0) {
							zend_jit_close_var(stack, EX_VAR_TO_NUM(opline->op1.var), start, end, flags, idx);
							SET_STACK_VAR(stack, EX_VAR_TO_NUM(opline->op1.var), ssa_op->op1_def);
						}
						ssa_op++;
						opline++;
						idx++;
					}
					break;
				default:
					ssa_op += len;
					idx += len;
					break;
			}
		} else if (p->op == ZEND_JIT_TRACE_ENTER) {
			/* New call frames */
			zend_jit_trace_stack_frame *prev_frame = frame;

			frame = zend_jit_trace_call_frame(frame, op_array);
			frame->prev = prev_frame;
			frame->func = (const zend_function*)p->op_array;
			stack = frame->stack;
			op_array = p->op_array;
			jit_extension =
				(zend_jit_op_array_trace_extension*)ZEND_FUNC_INFO(op_array);
			op_array_ssa = &jit_extension->func_info.ssa;
			j = ZEND_JIT_TRACE_GET_FIRST_SSA_VAR(p->info);
			for (i = 0; i < op_array->last_var; i++) {
				SET_STACK_VAR(stack, i, j);
				vars_op_array[j] = op_array;
				if (ssa->vars[j].use_chain >= 0
				 && ssa->vars[j].alias == NO_ALIAS
				 && zend_jit_var_supports_reg(ssa, j)) {
					start[j] = idx;
					flags[j] = ZREG_LOAD;
					count++;
				}
				j++;
			}
			for (i = op_array->last_var; i < op_array->last_var + op_array->T; i++) {
				SET_STACK_VAR(stack, i, -1);
			}
			level++;
		} else if (p->op == ZEND_JIT_TRACE_BACK) {
			/* Close exiting call frames */
			for (i = 0; i < op_array->last_var; i++) {
				zend_jit_close_var(stack, i, start, end, flags, idx-1);
			}
			op_array = p->op_array;
			jit_extension =
				(zend_jit_op_array_trace_extension*)ZEND_FUNC_INFO(op_array);
			op_array_ssa = &jit_extension->func_info.ssa;
			frame = zend_jit_trace_ret_frame(frame, op_array);
			stack = frame->stack;
			if (level == 0) {
				/* New return frames */
				frame->prev = NULL;
				frame->func = (const zend_function*)op_array;
				j = ZEND_JIT_TRACE_GET_FIRST_SSA_VAR(p->info);
				for (i = 0; i < op_array->last_var + op_array->T; i++) {
					SET_STACK_VAR(stack, i, j);
					vars_op_array[j] = op_array;
					if (ssa->vars[j].use_chain >= 0
					 && ssa->vars[j].alias == NO_ALIAS
					 && zend_jit_var_supports_reg(ssa, j)) {
						start[j] = idx;
						flags[j] = ZREG_LOAD;
						count++;
					}
					j++;
				}
			} else {
				level--;
			}
		} else if (p->op == ZEND_JIT_TRACE_END) {
			break;
		}
	}

	if (trace_buffer->stop == ZEND_JIT_TRACE_STOP_LOOP
	 || trace_buffer->stop == ZEND_JIT_TRACE_STOP_RECURSIVE_CALL
	 || trace_buffer->stop == ZEND_JIT_TRACE_STOP_RECURSIVE_RET) {
		zend_ssa_phi *phi = ssa->blocks[1].phis;

		while (phi) {
			i = phi->sources[1];
			if (start[i] >= 0 && !ssa->vars[phi->ssa_var].no_val) {
				end[i] = idx;
				flags[i] &= ~ZREG_LAST_USE;
			}
			phi = phi->next;
		}

		if (trace_buffer->stop == ZEND_JIT_TRACE_STOP_LOOP) {
			for (i = 0; i < op_array->last_var; i++) {
				if (start[i] >= 0 && !ssa->vars[i].phi_use_chain) {
					end[i] = idx;
					flags[i] &= ~ZREG_LAST_USE;
				} else {
					zend_jit_close_var(stack, i, start, end, flags, idx);
				}
			}
		}
	} else {
		for (i = 0; i < op_array->last_var; i++) {
			zend_jit_close_var(stack, i, start, end, flags, idx);
		}
		while (frame->prev) {
			frame = frame->prev;
			op_array = &frame->func->op_array;
			stack = frame->stack;
			for (i = 0; i < op_array->last_var; i++) {
				zend_jit_close_var(stack, i, start, end, flags, idx);
			}
		}
	}

	if (!count) {
		free_alloca(start, use_heap);
		return NULL;
	}

	checkpoint = zend_arena_checkpoint(CG(arena));
	intervals = zend_arena_calloc(&CG(arena), ssa->vars_count, sizeof(zend_lifetime_interval));
	memset(intervals, 0, sizeof(zend_lifetime_interval*) * ssa->vars_count);
	list = zend_arena_alloc(&CG(arena), sizeof(zend_lifetime_interval) * count);
	j = 0;
	for (i = 0; i < ssa->vars_count; i++) {
		if (start[i] >= 0 && end[i] >= 0) {
			ZEND_ASSERT(j < count);
			if ((flags[i] & ZREG_LOAD) &&
			    (flags[i] & ZREG_LAST_USE) &&
			    end[i] == ssa->vars[i].use_chain) {
				/* skip life range with single use */
				continue;
			}
			intervals[i] = &list[j];
			list[j].ssa_var = i;
			list[j].reg = ZREG_NONE;
			list[j].flags = flags[i];
			list[j].range.start = start[i];
			list[j].range.end = end[i];
			list[j].range.next = NULL;
			list[j].hint = NULL;
			list[j].used_as_hint = NULL;
			list[j].list_next = NULL;
			j++;
		}
	}
	count = j;
	free_alloca(start, use_heap);
	start = end = NULL;

	if (!count) {
		zend_arena_release(&CG(arena), checkpoint);
		return NULL;
	}

	/* Add hints */
	if (parent_vars_count) {
		i = trace_buffer->op_array->last_var;
		if (trace_buffer->start != ZEND_JIT_TRACE_START_ENTER) {
			i += trace_buffer->op_array->T;
		}
		if ((uint32_t)i > parent_vars_count) {
			i = parent_vars_count;
		}
		while (i > 0) {
			i--;
			if (intervals[i]
			 && STACK_REG(parent_stack, i) != ZREG_NONE
			 && STACK_REG(parent_stack, i) < ZREG_NUM) {
				list[j].ssa_var = - 1;
				list[j].reg = STACK_REG(parent_stack, i);
				list[j].flags = 0;
				list[j].range.start = -1;
				list[j].range.end = -1;
				list[j].range.next = NULL;
				list[j].hint = NULL;
				list[j].used_as_hint = NULL;
				list[j].list_next = NULL;
				intervals[i]->hint = &list[j];
				j++;
			}
		}
	}

	if (trace_buffer->stop == ZEND_JIT_TRACE_STOP_LOOP
	 || trace_buffer->stop == ZEND_JIT_TRACE_STOP_RECURSIVE_CALL
	 || trace_buffer->stop == ZEND_JIT_TRACE_STOP_RECURSIVE_RET) {
		zend_ssa_phi *phi = ssa->blocks[1].phis;

		while (phi) {
			if (intervals[phi->ssa_var]) {
				if (intervals[phi->sources[1]]
				 && (ssa->var_info[phi->sources[1]].type & MAY_BE_ANY) ==
						(ssa->var_info[phi->ssa_var].type & MAY_BE_ANY)) {
					intervals[phi->sources[1]]->hint = intervals[phi->ssa_var];
				}
			}
			phi = phi->next;
		}
	}

	for (i = 0; i < ssa->vars_count; i++) {
		if (intervals[i] && !intervals[i]->hint) {

			if (ssa->vars[i].definition >= 0) {
				uint32_t line = ssa->vars[i].definition;
				const zend_op *opline = ssa_opcodes[line];

				switch (opline->opcode) {
					case ZEND_QM_ASSIGN:
					case ZEND_POST_INC:
					case ZEND_POST_DEC:
						if (ssa->ops[line].op1_use >= 0 &&
						    intervals[ssa->ops[line].op1_use] &&
						    (i == ssa->ops[line].op1_def ||
						     (i == ssa->ops[line].result_def &&
						      (ssa->ops[line].op1_def < 0 ||
						       !intervals[ssa->ops[line].op1_def])))) {
							zend_jit_add_hint(intervals, i, ssa->ops[line].op1_use);
						}
						break;
					case ZEND_SEND_VAR:
						if (opline->op2_type == IS_CONST) {
							/* Named parameters not supported in JIT */
							break;
						}
					case ZEND_PRE_INC:
					case ZEND_PRE_DEC:
						if (i == ssa->ops[line].op1_def &&
						    ssa->ops[line].op1_use >= 0 &&
						    intervals[ssa->ops[line].op1_use]) {
							zend_jit_add_hint(intervals, i, ssa->ops[line].op1_use);
						}
						break;
					case ZEND_ASSIGN:
						if (ssa->ops[line].op2_use >= 0 &&
						    intervals[ssa->ops[line].op2_use] &&
						    (i == ssa->ops[line].op2_def ||
							 (i == ssa->ops[line].op1_def &&
						      (ssa->ops[line].op2_def < 0 ||
						       !intervals[ssa->ops[line].op2_def])) ||
							 (i == ssa->ops[line].result_def &&
						      (ssa->ops[line].op2_def < 0 ||
						       !intervals[ssa->ops[line].op2_def]) &&
						      (ssa->ops[line].op1_def < 0 ||
						       !intervals[ssa->ops[line].op1_def])))) {
							zend_jit_add_hint(intervals, i, ssa->ops[line].op2_use);
						}
						break;
					case ZEND_SUB:
					case ZEND_ADD:
					case ZEND_MUL:
					case ZEND_BW_OR:
					case ZEND_BW_AND:
					case ZEND_BW_XOR:
						if (i == ssa->ops[line].result_def) {
							if (ssa->ops[line].op1_use >= 0 &&
							    intervals[ssa->ops[line].op1_use] &&
							    ssa->ops[line].op1_use_chain < 0 &&
							    !ssa->vars[ssa->ops[line].op1_use].phi_use_chain &&
							    (ssa->var_info[i].type & MAY_BE_ANY) ==
							        (ssa->var_info[ssa->ops[line].op1_use].type & MAY_BE_ANY)) {

								zend_ssa_phi *phi = ssa->vars[ssa->ops[line].op1_use].definition_phi;
								if (phi &&
								    intervals[phi->sources[1]] &&
								    intervals[phi->sources[1]]->hint == intervals[ssa->ops[line].op1_use]) {
									break;
								}
								zend_jit_add_hint(intervals, i, ssa->ops[line].op1_use);
							} else if (opline->opcode != ZEND_SUB &&
							    ssa->ops[line].op2_use >= 0 &&
							    intervals[ssa->ops[line].op2_use] &&
							    ssa->ops[line].op2_use_chain < 0 &&
							    !ssa->vars[ssa->ops[line].op2_use].phi_use_chain &&
							    (ssa->var_info[i].type & MAY_BE_ANY) ==
							        (ssa->var_info[ssa->ops[line].op2_use].type & MAY_BE_ANY)) {

								zend_ssa_phi *phi = ssa->vars[ssa->ops[line].op2_use].definition_phi;
								if (phi &&
								    intervals[phi->sources[1]] &&
								    intervals[phi->sources[1]]->hint == intervals[ssa->ops[line].op2_use]) {
									break;
								}
								zend_jit_add_hint(intervals, i, ssa->ops[line].op2_use);
							}
						}
						break;
				}
			}
		}
	}

	list = zend_jit_sort_intervals(intervals, ssa->vars_count);

	if (list) {
		ival = list;
		while (ival) {
			if (ival->hint) {
				ival->hint->used_as_hint = ival;
			}
			ival = ival->list_next;
		}
	}

	if (list) {
		if (JIT_G(debug) & ZEND_JIT_DEBUG_REG_ALLOC) {
			fprintf(stderr, "---- TRACE %d Live Ranges\n", ZEND_JIT_TRACE_NUM);
			ival = list;
			while (ival) {
				zend_jit_dump_lifetime_interval(vars_op_array[ival->ssa_var], ssa, ival);
				ival = ival->list_next;
			}
		}
	}

	/* Linear Scan Register Allocation (op_array is not actually used, only fn_flags matters) */
	list = zend_jit_linear_scan(&dummy_op_array, ssa_opcodes, ssa, list);

	if (list) {
		zend_lifetime_interval *ival, *next;

		memset(intervals, 0, ssa->vars_count * sizeof(zend_lifetime_interval*));
		ival = list;
		count = 0;
		while (ival != NULL) {
			ZEND_ASSERT(ival->reg != ZREG_NONE);
			count++;
			next = ival->list_next;
			ival->list_next = intervals[ival->ssa_var];
			intervals[ival->ssa_var] = ival;
			ival = next;
		}

		if (!count) {
			zend_arena_release(&CG(arena), checkpoint);
			return NULL;
		}

		/* Add LOAD flag to registers that can't reuse register from parent trace */
		if (parent_vars_count) {
			i = trace_buffer->op_array->last_var;
			if (trace_buffer->start != ZEND_JIT_TRACE_START_ENTER) {
				i += trace_buffer->op_array->T;
			}
			if ((uint32_t)i > parent_vars_count) {
				i = parent_vars_count;
			}
			while (i > 0) {
				i--;
				if (intervals[i] && intervals[i]->reg != STACK_REG(parent_stack, i)) {
					intervals[i]->flags |= ZREG_LOAD;
				}
			}
		}

		/* SSA resolution */
		if (trace_buffer->stop == ZEND_JIT_TRACE_STOP_LOOP
		 || trace_buffer->stop == ZEND_JIT_TRACE_STOP_RECURSIVE_CALL
		 || trace_buffer->stop == ZEND_JIT_TRACE_STOP_RECURSIVE_RET) {
			zend_ssa_phi *phi = ssa->blocks[1].phis;

			while (phi) {
				int def = phi->ssa_var;
				int use = phi->sources[1];

				if (intervals[def]) {
					if (!intervals[use]) {
						intervals[def]->flags |= ZREG_LOAD;
						if ((intervals[def]->flags & ZREG_LAST_USE)
						 && ssa->vars[def].use_chain >= 0
						 && ssa->vars[def].use_chain == intervals[def]->range.end) {
							/* remove interval used once */
							intervals[def] = NULL;
							count--;
						}
					} else if (intervals[def]->reg != intervals[use]->reg) {
						intervals[def]->flags |= ZREG_LOAD;
						if (ssa->vars[use].use_chain >= 0) {
							intervals[use]->flags |= ZREG_STORE;
						} else {
							intervals[use] = NULL;
							count--;
						}
					} else {
						use = phi->sources[0];
						ZEND_ASSERT(!intervals[use]);
						intervals[use] = zend_arena_alloc(&CG(arena), sizeof(zend_lifetime_interval));
						intervals[use]->ssa_var = phi->sources[0];
						intervals[use]->reg = intervals[def]->reg;
						intervals[use]->flags = ZREG_LOAD;
						intervals[use]->range.start = 0;
						intervals[use]->range.end = 0;
						intervals[use]->range.next = NULL;
						intervals[use]->hint = NULL;
						intervals[use]->used_as_hint = NULL;
						intervals[use]->list_next = NULL;
					}
				} else if (intervals[use]
						&& (!ssa->vars[def].no_val
							|| ssa->var_info[def].type != ssa->var_info[use].type)) {
					if (ssa->vars[use].use_chain >= 0) {
						intervals[use]->flags |= ZREG_STORE;
					} else {
						intervals[use] = NULL;
						count--;
					}
				}
				phi = phi->next;
			}
		}

		if (!count) {
			zend_arena_release(&CG(arena), checkpoint);
			return NULL;
		}

		if (JIT_G(debug) & ZEND_JIT_DEBUG_REG_ALLOC) {
			fprintf(stderr, "---- TRACE %d Allocated Live Ranges\n", ZEND_JIT_TRACE_NUM);
			for (i = 0; i < ssa->vars_count; i++) {
				ival = intervals[i];
				while (ival) {
					zend_jit_dump_lifetime_interval(vars_op_array[ival->ssa_var], ssa, ival);
					ival = ival->list_next;
				}
			}
		}

		return intervals;
	}

	zend_arena_release(&CG(arena), checkpoint); //???
	return NULL;
}

static void zend_jit_trace_clenup_stack(zend_jit_trace_stack *stack, const zend_op *opline, const zend_ssa_op *ssa_op, const zend_ssa *ssa, zend_lifetime_interval **ra)
{
	uint32_t line = ssa_op - ssa->ops;

	if (ssa_op->op1_use >= 0
	 && ra[ssa_op->op1_use]
	 && ra[ssa_op->op1_use]->range.end == line) {
		SET_STACK_REG(stack, EX_VAR_TO_NUM(opline->op1.var), ZREG_NONE);
	}
	if (ssa_op->op2_use >= 0
	 && ra[ssa_op->op2_use]
	 && ra[ssa_op->op2_use]->range.end == line) {
		SET_STACK_REG(stack, EX_VAR_TO_NUM(opline->op2.var), ZREG_NONE);
	}
	if (ssa_op->result_use >= 0
	 && ra[ssa_op->result_use]
	 && ra[ssa_op->result_use]->range.end == line) {
		SET_STACK_REG(stack, EX_VAR_TO_NUM(opline->result.var), ZREG_NONE);
	}
}

static void zend_jit_trace_setup_ret_counter(const zend_op *opline, size_t offset)
{
	zend_op *next_opline = (zend_op*)(opline + 1);

	if (JIT_G(hot_return) && !ZEND_OP_TRACE_INFO(next_opline, offset)->trace_flags) {
		ZEND_ASSERT(zend_jit_ret_trace_counter_handler != NULL);
		if (!ZEND_OP_TRACE_INFO(next_opline, offset)->counter) {
			ZEND_OP_TRACE_INFO(next_opline, offset)->counter =
				&zend_jit_hot_counters[ZEND_JIT_COUNTER_NUM];
			ZEND_JIT_COUNTER_NUM = (ZEND_JIT_COUNTER_NUM + 1) % ZEND_HOT_COUNTERS_COUNT;
		}
		ZEND_OP_TRACE_INFO(next_opline, offset)->trace_flags = ZEND_JIT_TRACE_START_RETURN;
		next_opline->handler = (const void*)zend_jit_ret_trace_counter_handler;
	}
}

static bool zend_jit_may_delay_fetch_this(const zend_op_array *op_array, zend_ssa *ssa, const zend_op **ssa_opcodes, const zend_ssa_op *ssa_op)
{
	int var = ssa_op->result_def;
	int i;
	int use = ssa->vars[var].use_chain;
	const zend_op *opline;

	if (use < 0
	 || ssa->vars[var].phi_use_chain
	 || ssa->ops[use].op1_use != var
	 || ssa->ops[use].op1_use_chain != -1) {
		return 0;
	}

	opline = ssa_opcodes[use];
	if (opline->opcode == ZEND_INIT_METHOD_CALL) {
		return (opline->op2_type == IS_CONST &&
			Z_TYPE_P(RT_CONSTANT(opline, opline->op2)) == IS_STRING);
	} else if (opline->opcode == ZEND_FETCH_OBJ_FUNC_ARG) {
		if (!JIT_G(current_frame)
		 || !JIT_G(current_frame)->call
		 || !JIT_G(current_frame)->call->func
		 || !TRACE_FRAME_IS_LAST_SEND_BY_VAL(JIT_G(current_frame)->call)) {
			return 0;
		}
	} else if (opline->opcode != ZEND_FETCH_OBJ_R
			&& opline->opcode != ZEND_FETCH_OBJ_IS
			&& opline->opcode != ZEND_FETCH_OBJ_W
			&& opline->opcode != ZEND_ASSIGN_OBJ
			&& opline->opcode != ZEND_ASSIGN_OBJ_OP
			&& opline->opcode != ZEND_PRE_INC_OBJ
			&& opline->opcode != ZEND_PRE_DEC_OBJ
			&& opline->opcode != ZEND_POST_INC_OBJ
			&& opline->opcode != ZEND_POST_DEC_OBJ) {
		return 0;
	}

	if (opline->op2_type != IS_CONST
	 || Z_TYPE_P(RT_CONSTANT(opline, opline->op2)) != IS_STRING
	 || Z_STRVAL_P(RT_CONSTANT(opline, opline->op2))[0] == '\0') {
		return 0;
	}

	if (opline->opcode == ZEND_ASSIGN_OBJ_OP) {
		if (opline->op1_type == IS_CV
		 && (opline+1)->op1_type == IS_CV
		 && (opline+1)->op1.var == opline->op1.var) {
			/* skip $a->prop += $a; */
			return 0;
		}
		if (!zend_jit_supported_binary_op(
				opline->extended_value, MAY_BE_ANY, OP1_DATA_INFO())) {
			return 0;
		}
	}

	for (i = ssa->vars[var].definition; i < use; i++) {
		if (ssa_opcodes[i]->opcode == ZEND_DO_UCALL
		 || ssa_opcodes[i]->opcode == ZEND_DO_FCALL_BY_NAME
		 || ssa_opcodes[i]->opcode == ZEND_DO_FCALL
		 || ssa_opcodes[i]->opcode == ZEND_INCLUDE_OR_EVAL) {
			return 0;
		}
	}

	return 1;
}

static int zend_jit_trace_stack_needs_deoptimization(zend_jit_trace_stack *stack, uint32_t stack_size)
{
	uint32_t i;

	for (i = 0; i < stack_size; i++) {
		if (STACK_REG(stack, i) != ZREG_NONE
		 && !(STACK_FLAGS(stack, i) & (ZREG_LOAD|ZREG_STORE))) {
			return 1;
		}
	}
	return 0;
}

static int zend_jit_trace_exit_needs_deoptimization(uint32_t trace_num, uint32_t exit_num)
{
	const zend_op *opline = zend_jit_traces[trace_num].exit_info[exit_num].opline;
	uint32_t flags = zend_jit_traces[trace_num].exit_info[exit_num].flags;
	uint32_t stack_size;
	zend_jit_trace_stack *stack;

	if (opline || (flags & (ZEND_JIT_EXIT_RESTORE_CALL|ZEND_JIT_EXIT_FREE_OP1|ZEND_JIT_EXIT_FREE_OP2))) {
		return 1;
	}

	stack_size = zend_jit_traces[trace_num].exit_info[exit_num].stack_size;
	stack = zend_jit_traces[trace_num].stack_map + zend_jit_traces[trace_num].exit_info[exit_num].stack_offset;
	return zend_jit_trace_stack_needs_deoptimization(stack, stack_size);
}

static int zend_jit_trace_deoptimization(dasm_State             **Dst,
                                         uint32_t                 flags,
                                         const zend_op           *opline,
                                         zend_jit_trace_stack    *parent_stack,
                                         int                      parent_vars_count,
                                         zend_ssa                *ssa,
                                         zend_jit_trace_stack    *stack,
                                         zend_lifetime_interval **ra,
                                         bool                polymorphic_side_trace)
{
	int i;
	bool has_constants = 0;
	bool has_unsaved_vars = 0;

	// TODO: Merge this loop with the following register LOAD loop to implement parallel move ???
	for (i = 0; i < parent_vars_count; i++) {
		int8_t reg = STACK_REG(parent_stack, i);

		if (reg != ZREG_NONE) {
			if (reg < ZREG_NUM) {
				if (ssa && ssa->vars[i].no_val) {
					/* pass */
				} else if (ra && ra[i] && ra[i]->reg == reg) {
					/* register already loaded by parent trace */
					if (stack) {
						SET_STACK_REG_EX(stack, i, reg, STACK_FLAGS(parent_stack, i));
					}
					has_unsaved_vars = 1;
				} else {
					uint8_t type = STACK_TYPE(parent_stack, i);

					if (!(STACK_FLAGS(parent_stack, i) & (ZREG_LOAD|ZREG_STORE))
					 && !zend_jit_store_var(Dst, 1 << type, i, reg,
							STACK_MEM_TYPE(parent_stack, i) != type)) {
						return 0;
					}
					if (stack) {
						SET_STACK_TYPE(stack, i, type, 1);
					}
				}
			} else {
				/* delay custom deoptimization instructions to prevent register clobbering */
				has_constants = 1;
			}
		}
	}

	if (has_unsaved_vars
	 && (has_constants
	  || (flags & (ZEND_JIT_EXIT_RESTORE_CALL|ZEND_JIT_EXIT_FREE_OP1|ZEND_JIT_EXIT_FREE_OP2)))) {
		for (i = 0; i < parent_vars_count; i++) {
			int8_t reg = STACK_REG(parent_stack, i);

			if (reg != ZREG_NONE) {
				if (reg < ZREG_NUM) {
					if (ssa && ssa->vars[i].no_val) {
						/* pass */
					} else if (ra && ra[i] && ra[i]->reg == reg) {
						uint8_t type = STACK_TYPE(parent_stack, i);

					    if (stack) {
							SET_STACK_TYPE(stack, i, type, 1);
						}
						if (!(STACK_FLAGS(parent_stack, i) & (ZREG_LOAD|ZREG_STORE))
						 && !zend_jit_store_var(Dst, 1 << type, i, reg,
								STACK_MEM_TYPE(parent_stack, i) != type)) {
							return 0;
						}
					}
				}
			}
		}
	}

	if (has_constants) {
		for (i = 0; i < parent_vars_count; i++) {
			int8_t reg = STACK_REG(parent_stack, i);

			if (reg != ZREG_NONE) {
				if (reg < ZREG_NUM) {
					/* pass */
				} else if (reg == ZREG_THIS) {
					if (polymorphic_side_trace) {
						ssa->var_info[i].delayed_fetch_this = 1;
						if (stack) {
							SET_STACK_REG(stack, i, ZREG_THIS);
						}
					} else if (!zend_jit_load_this(Dst, EX_NUM_TO_VAR(i))) {
						return 0;
					}
				} else {
					if (reg == ZREG_ZVAL_COPY_GPR0
					 &&!zend_jit_escape_if_undef_r0(Dst, i, flags, opline)) {
						return 0;
					}
					if (!zend_jit_store_const(Dst, i, reg)) {
						return 0;
					}
				}
			}
		}
	}

	if (flags & ZEND_JIT_EXIT_RESTORE_CALL) {
		if (!zend_jit_save_call_chain(Dst, -1)) {
			return 0;
		}
	}

	if (flags & ZEND_JIT_EXIT_FREE_OP2) {
		const zend_op *op = opline - 1;

		if (!zend_jit_free_op(Dst, op, -1, op->op2.var)) {
			return 0;
		}
	}

	if (flags & ZEND_JIT_EXIT_FREE_OP1) {
		const zend_op *op = opline - 1;

		if (!zend_jit_free_op(Dst, op, -1, op->op1.var)) {
			return 0;
		}
	}

	if (flags & (ZEND_JIT_EXIT_FREE_OP1|ZEND_JIT_EXIT_FREE_OP2)) {
		if (!zend_jit_check_exception(Dst)) {
			return 0;
		}
	}

	if ((flags & ZEND_JIT_EXIT_METHOD_CALL) && !polymorphic_side_trace) {
		if (!zend_jit_free_trampoline(Dst)) {
			return 0;
		}
	}

	return 1;
}

static void zend_jit_trace_set_var_range(zend_ssa_var_info *info, zend_long min, zend_long max)
{
	info->has_range = 1;
	info->range.min = min;
	info->range.max = max;
	info->range.underflow = 0;
	info->range.overflow = 0;
}

static void zend_jit_trace_update_condition_ranges(const zend_op *opline, const zend_ssa_op *ssa_op, const zend_op_array *op_array, zend_ssa *ssa, bool exit_if_true)
{
	zend_long op1_min, op1_max, op2_min, op2_max;

	if ((OP1_INFO() & MAY_BE_ANY) != MAY_BE_LONG
	 || (OP1_INFO() & MAY_BE_ANY) != MAY_BE_LONG) {
		return;
	}

	op1_min = OP1_MIN_RANGE();
	op1_max = OP1_MAX_RANGE();
	op2_min = OP2_MIN_RANGE();
	op2_max = OP2_MAX_RANGE();

	switch (opline->opcode) {
		case ZEND_IS_EQUAL:
		case ZEND_CASE:
		case ZEND_IS_IDENTICAL:
		case ZEND_CASE_STRICT:
		case ZEND_IS_NOT_IDENTICAL:
			if (!exit_if_true) {
				/* op1 == op2 */
				if (ssa_op->op1_use >= 0) {
					zend_jit_trace_set_var_range(
						&ssa->var_info[ssa_op->op1_use],
						MAX(op1_min, op2_min),
						MIN(op1_max, op2_max));
				}
				if (ssa_op->op2_use >= 0) {
					zend_jit_trace_set_var_range(
						&ssa->var_info[ssa_op->op2_use],
						MAX(op2_min, op1_min),
						MIN(op2_max, op1_max));
				}
			}
			break;
		case ZEND_IS_NOT_EQUAL:
			if (exit_if_true) {
				/* op1 == op2 */
				if (ssa_op->op1_use >= 0) {
					zend_jit_trace_set_var_range(
						&ssa->var_info[ssa_op->op1_use],
						MAX(op1_min, op2_min),
						MIN(op1_max, op2_max));
				}
				if (ssa_op->op2_use >= 0) {
					zend_jit_trace_set_var_range(
						&ssa->var_info[ssa_op->op2_use],
						MAX(op2_min, op1_min),
						MIN(op2_max, op1_max));
				}
			}
			break;
		case ZEND_IS_SMALLER_OR_EQUAL:
			if (!exit_if_true) {
				/* op1 <= op2 */
				if (ssa_op->op1_use >= 0) {
					zend_jit_trace_set_var_range(
						&ssa->var_info[ssa_op->op1_use],
						op1_min,
						MIN(op1_max, op2_max));
				}
				if (ssa_op->op2_use >= 0) {
					zend_jit_trace_set_var_range(
						&ssa->var_info[ssa_op->op2_use],
						MAX(op2_min, op1_min),
						op2_max);
				}
			} else {
				/* op1 > op2 */
				if (ssa_op->op1_use >= 0) {
					zend_jit_trace_set_var_range(
						&ssa->var_info[ssa_op->op1_use],
						op2_min != ZEND_LONG_MAX ? MAX(op1_min, op2_min + 1) : op1_min,
						op1_max);
				}
				if (ssa_op->op2_use >= 0) {
					zend_jit_trace_set_var_range(
						&ssa->var_info[ssa_op->op2_use],
						op2_min,
						op2_max != ZEND_LONG_MIN ?MIN(op2_max, op1_max - 1) : op1_max);
				}
			}
			break;
		case ZEND_IS_SMALLER:
			if (!exit_if_true) {
				/* op1 < op2 */
				if (ssa_op->op1_use >= 0) {
					zend_jit_trace_set_var_range(
						&ssa->var_info[ssa_op->op1_use],
						op1_min,
						op2_max != ZEND_LONG_MIN ? MIN(op1_max, op2_max - 1) : op1_max);
				}
				if (ssa_op->op2_use >= 0) {
					zend_jit_trace_set_var_range(
						&ssa->var_info[ssa_op->op2_use],
						op1_min != ZEND_LONG_MAX ? MAX(op2_min, op1_min + 1) : op2_min,
						op2_max);
				}
			} else {
				/* op1 >= op2 */
				if (ssa_op->op1_use >= 0) {
					zend_jit_trace_set_var_range(
						&ssa->var_info[ssa_op->op1_use],
						MAX(op1_min, op2_min),
						op1_max);
				}
				if (ssa_op->op2_use >= 0) {
					zend_jit_trace_set_var_range(
						&ssa->var_info[ssa_op->op2_use],
						op2_min,
						MIN(op2_max, op1_max));
				}
			}
			break;
	}
}

static bool zend_jit_may_skip_comparison(const zend_op *opline, const zend_ssa_op *ssa_op, const zend_ssa *ssa, const zend_op **ssa_opcodes, const zend_op_array *op_array)
{
	zend_uchar prev_opcode;

	if (opline->op1_type == IS_CONST
	 && Z_TYPE_P(RT_CONSTANT(opline, opline->op1)) == IS_LONG
	 && Z_LVAL_P(RT_CONSTANT(opline, opline->op1)) == 0) {
		if (ssa_op->op2_use >= 0) {
			if ((ssa_op-1)->op1_def == ssa_op->op2_use) {
				ssa_op--;
				opline = ssa_opcodes[ssa_op - ssa->ops];
				prev_opcode = opline->opcode;
				if (prev_opcode == ZEND_PRE_INC
				 || prev_opcode == ZEND_PRE_DEC
				 || prev_opcode == ZEND_POST_INC
				 || prev_opcode == ZEND_POST_DEC) {
					return (OP1_INFO() & ((MAY_BE_UNDEF|MAY_BE_ANY|MAY_BE_REF)-MAY_BE_LONG)) == 0;
				}
			} else if ((ssa_op-1)->result_def == ssa_op->op2_use) {
				ssa_op--;
				opline = ssa_opcodes[ssa_op - ssa->ops];
				prev_opcode = opline->opcode;
				if (prev_opcode == ZEND_ADD
				 || prev_opcode == ZEND_SUB) {
					return (OP1_INFO() & ((MAY_BE_UNDEF|MAY_BE_ANY|MAY_BE_REF)-MAY_BE_LONG)) == 0 &&
						(OP2_INFO() & ((MAY_BE_UNDEF|MAY_BE_ANY|MAY_BE_REF)-MAY_BE_LONG)) == 0;
				}
			}
		}
	} else if (opline->op2_type == IS_CONST
	 && Z_TYPE_P(RT_CONSTANT(opline, opline->op2)) == IS_LONG
	 && Z_LVAL_P(RT_CONSTANT(opline, opline->op2)) == 0) {
		if (ssa_op->op1_use >= 0) {
			if ((ssa_op-1)->op1_def == ssa_op->op1_use) {
				ssa_op--;
				opline = ssa_opcodes[ssa_op - ssa->ops];
				prev_opcode = opline->opcode;
				if (prev_opcode == ZEND_PRE_INC
				 || prev_opcode == ZEND_PRE_DEC
				 || prev_opcode == ZEND_POST_INC
				 || prev_opcode == ZEND_POST_DEC) {
					return (OP1_INFO() & ((MAY_BE_UNDEF|MAY_BE_ANY|MAY_BE_REF)-MAY_BE_LONG)) == 0;
				}
			} else if ((ssa_op-1)->result_def == ssa_op->op1_use) {
				ssa_op--;
				opline = ssa_opcodes[ssa_op - ssa->ops];
				prev_opcode = opline->opcode;
				if (prev_opcode == ZEND_ADD
				 || prev_opcode == ZEND_SUB) {
					return (OP1_INFO() & ((MAY_BE_UNDEF|MAY_BE_ANY|MAY_BE_REF)-MAY_BE_LONG)) == 0 &&
						(OP2_INFO() & ((MAY_BE_UNDEF|MAY_BE_ANY|MAY_BE_REF)-MAY_BE_LONG)) == 0;
				}
			}
		}
	} else {
		const zend_ssa_op *prev_ssa_op = ssa_op - 1;
		prev_opcode = ssa_opcodes[prev_ssa_op - ssa->ops]->opcode;

		if ((prev_opcode == ZEND_JMPZ || prev_opcode == ZEND_JMPNZ)
		 && prev_ssa_op != ssa->ops
		 && prev_ssa_op->op1_use >= 0
		 && prev_ssa_op->op1_use == (prev_ssa_op-1)->result_def) {
			prev_ssa_op--;
			prev_opcode = ssa_opcodes[prev_ssa_op - ssa->ops]->opcode;
		}

		if (ssa_op->op1_use == prev_ssa_op->op1_use
		 && ssa_op->op2_use == prev_ssa_op->op2_use) {
			if (prev_opcode == ZEND_IS_EQUAL
			 || prev_opcode == ZEND_IS_NOT_EQUAL
			 || prev_opcode == ZEND_IS_SMALLER
			 || prev_opcode == ZEND_IS_SMALLER_OR_EQUAL
			 || prev_opcode == ZEND_CASE
			 || prev_opcode == ZEND_IS_IDENTICAL
			 || prev_opcode == ZEND_IS_NOT_IDENTICAL
			 || prev_opcode == ZEND_CASE_STRICT) {
				if (ssa_op->op1_use < 0) {
					if (RT_CONSTANT(opline, opline->op1) != RT_CONSTANT(&ssa_opcodes[prev_ssa_op - ssa->ops], ssa_opcodes[prev_ssa_op - ssa->ops]->op1)) {
						return 0;
					}
				}
				if (ssa_op->op2_use < 0) {
					if (RT_CONSTANT(opline, opline->op2) != RT_CONSTANT(&ssa_opcodes[prev_ssa_op - ssa->ops], ssa_opcodes[prev_ssa_op - ssa->ops]->op2)) {
						return 0;
					}
				}
				return 1;
			}
		}
	}
	return 0;
}

static bool zend_jit_trace_next_is_send_result(const zend_op              *opline,
                                               zend_jit_trace_rec         *p,
                                               zend_jit_trace_stack_frame *frame)
{
	if (opline->result_type == IS_TMP_VAR
	 && (p+1)->op == ZEND_JIT_TRACE_VM
	 && (p+1)->opline == opline + 1
	 && ((opline+1)->opcode == ZEND_SEND_VAL
	  || ((opline+1)->opcode == ZEND_SEND_VAL_EX
	   && frame
	   && frame->call
	   && frame->call->func
	   && !ARG_MUST_BE_SENT_BY_REF(frame->call->func, (opline+1)->op2.num)))
	 && (opline+1)->op1_type == IS_TMP_VAR
	 && (opline+1)->op2_type != IS_CONST /* Named parameters not supported in JIT */
	 && (opline+1)->op1.var == opline->result.var) {

		if (frame->call && frame->call->func) {
			uint8_t res_type = (p+1)->op1_type;

			if (res_type != IS_UNKNOWN && !(res_type & IS_TRACE_REFERENCE) ) {
				zend_jit_trace_send_type(opline+1, frame->call, res_type);
			}
		}
		return 1;
	}
	return 0;
}

static const void *zend_jit_trace(zend_jit_trace_rec *trace_buffer, uint32_t parent_trace, uint32_t exit_num)
{
	const void *handler = NULL;
	dasm_State* dasm_state = NULL;
	zend_script *script = NULL;
	zend_lifetime_interval **ra = NULL;
	zend_string *name = NULL;
	void *checkpoint;
	const zend_op_array *op_array;
	zend_ssa *ssa, *op_array_ssa;
	const zend_op **ssa_opcodes;
	zend_jit_trace_rec *p;
	zend_jit_op_array_trace_extension *jit_extension;
	int num_op_arrays = 0;
	zend_jit_trace_info *t;
	const zend_op_array *op_arrays[ZEND_JIT_TRACE_MAX_FUNCS];
	zend_uchar smart_branch_opcode;
	const void *exit_addr;
	uint32_t op1_info, op1_def_info, op2_info, res_info, res_use_info, op1_data_info;
	bool send_result = 0;
	bool skip_comparison;
	zend_jit_addr op1_addr, op1_def_addr, op2_addr, op2_def_addr, res_addr;
	zend_class_entry *ce;
	bool ce_is_instanceof;
	bool on_this = 0;
	bool delayed_fetch_this = 0;
	bool avoid_refcounting = 0;
	bool polymorphic_side_trace =
		parent_trace &&
		(zend_jit_traces[parent_trace].exit_info[exit_num].flags & ZEND_JIT_EXIT_METHOD_CALL);
	uint32_t i;
	zend_jit_trace_stack_frame *frame, *top, *call;
	zend_jit_trace_stack *stack;
	zend_uchar res_type = IS_UNKNOWN;
	const zend_op *opline, *orig_opline;
	const zend_ssa_op *ssa_op, *orig_ssa_op;
	int checked_stack;
	int peek_checked_stack;
	uint32_t frame_flags = 0;

	JIT_G(current_trace) = trace_buffer;

	checkpoint = zend_arena_checkpoint(CG(arena));

	ssa = zend_jit_trace_build_tssa(trace_buffer, parent_trace, exit_num, script, op_arrays, &num_op_arrays);

	if (!ssa) {
		goto jit_cleanup;
	}

	ssa_opcodes = ((zend_tssa*)ssa)->tssa_opcodes;

	/* Register allocation */
	if ((JIT_G(opt_flags) & (ZEND_JIT_REG_ALLOC_LOCAL|ZEND_JIT_REG_ALLOC_GLOBAL))
	 && JIT_G(opt_level) >= ZEND_JIT_LEVEL_INLINE) {
		ra = zend_jit_trace_allocate_registers(trace_buffer, ssa, parent_trace, exit_num);
	}

	p = trace_buffer;
	ZEND_ASSERT(p->op == ZEND_JIT_TRACE_START);
	op_array = p->op_array;
	frame = JIT_G(current_frame);
	top = zend_jit_trace_call_frame(frame, op_array);
	TRACE_FRAME_INIT(frame, op_array, TRACE_FRAME_MASK_UNKNOWN_RETURN, -1);
	frame->used_stack = checked_stack = peek_checked_stack = 0;
	stack = frame->stack;
	for (i = 0; i < op_array->last_var + op_array->T; i++) {
		SET_STACK_TYPE(stack, i, IS_UNKNOWN, 1);
	}

	opline = p[1].opline;
	name = zend_jit_trace_name(op_array, opline->lineno);
	p += ZEND_JIT_TRACE_START_REC_SIZE;

	dasm_init(&dasm_state, DASM_MAXSECTION);
	dasm_setupglobal(&dasm_state, dasm_labels, zend_lb_MAX);
	dasm_setup(&dasm_state, dasm_actions);

	jit_extension =
		(zend_jit_op_array_trace_extension*)ZEND_FUNC_INFO(op_array);
	op_array_ssa = &jit_extension->func_info.ssa;

	dasm_growpc(&dasm_state, 2); /* =>0: loop header */
	                             /* =>1: end of code */

	zend_jit_align_func(&dasm_state);
	if (!parent_trace) {
		zend_jit_prologue(&dasm_state);
	}
	zend_jit_trace_begin(&dasm_state, ZEND_JIT_TRACE_NUM,
		parent_trace ? &zend_jit_traces[parent_trace] : NULL, exit_num);

	if (!parent_trace) {
		zend_jit_set_last_valid_opline(opline);
		zend_jit_track_last_valid_opline();
	} else {
		if (zend_jit_traces[parent_trace].exit_info[exit_num].opline == NULL) {
			zend_jit_trace_opline_guard(&dasm_state, opline);
		} else {
			zend_jit_reset_last_valid_opline();
		}
	}

	if (JIT_G(opt_level) >= ZEND_JIT_LEVEL_INLINE) {
		int last_var;
		int parent_vars_count = 0;
		zend_jit_trace_stack *parent_stack = NULL;
		int used_stack = ((zend_tssa*)ssa)->used_stack;

		if (used_stack > 0) {
			peek_checked_stack = used_stack;
			if (!zend_jit_stack_check(&dasm_state, opline, used_stack)) {
				goto jit_failure;
			}
		}

		if (parent_trace) {
			parent_vars_count = MIN(zend_jit_traces[parent_trace].exit_info[exit_num].stack_size,
				op_array->last_var + op_array->T);
			if (parent_vars_count) {
				parent_stack =
					zend_jit_traces[parent_trace].stack_map +
					zend_jit_traces[parent_trace].exit_info[exit_num].stack_offset;
			}
		}

		last_var = op_array->last_var;
		if (trace_buffer->start != ZEND_JIT_TRACE_START_ENTER) {
			last_var += op_array->T;
		}

		for (i = 0; i < last_var; i++) {
			uint32_t info = ssa->var_info[i].type;

			if (!(info & MAY_BE_GUARD) && has_concrete_type(info)) {
				uint8_t type, mem_type;

				type = concrete_type(info);
				if (i < parent_vars_count
				 && STACK_TYPE(parent_stack, i) == type) {
					mem_type = STACK_MEM_TYPE(parent_stack, i);
					if (mem_type != IS_UNKNOWN) {
						SET_STACK_TYPE(stack, i, mem_type, 1);
					}
					SET_STACK_TYPE(stack, i, type, 0);
				} else {
					SET_STACK_TYPE(stack, i, type, 1);
				}
			} else if (ssa->vars[i].alias != NO_ALIAS) {
				SET_STACK_TYPE(stack, i, IS_UNKNOWN, 1);
			} else if (i < parent_vars_count
			 && STACK_TYPE(parent_stack, i) != IS_UNKNOWN) {
				/* This must be already handled by trace type inference */
				ZEND_UNREACHABLE();
				// SET_STACK_TYPE(stack, i, STACK_TYPE(parent_stack, i));
			} else if ((info & MAY_BE_GUARD) != 0
			 && (trace_buffer->stop == ZEND_JIT_TRACE_STOP_LOOP
			  || trace_buffer->stop == ZEND_JIT_TRACE_STOP_RECURSIVE_CALL
			  || (trace_buffer->stop == ZEND_JIT_TRACE_STOP_RECURSIVE_RET
			   && (opline-1)->result_type == IS_VAR
			   && EX_VAR_TO_NUM((opline-1)->result.var) == i))
			 && (ssa->vars[i].use_chain != -1
			  || (ssa->vars[i].phi_use_chain
			   && !(ssa->var_info[ssa->vars[i].phi_use_chain->ssa_var].type & MAY_BE_GUARD)))) {
				/* Check loop-invariant variable type */
				if (!zend_jit_type_guard(&dasm_state, opline, EX_NUM_TO_VAR(i), concrete_type(info))) {
					goto jit_failure;
				}
				info &= ~MAY_BE_GUARD;
				ssa->var_info[i].type = info;
				SET_STACK_TYPE(stack, i, concrete_type(info), 1);
			} else if (trace_buffer->start == ZEND_JIT_TRACE_START_ENTER
			 && op_array->function_name
			 && i >= op_array->num_args) {
				/* This must be already handled by trace type inference */
				ZEND_UNREACHABLE();
				// SET_STACK_TYPE(stack, i, IS_UNDEF, 1);
			}

			if ((info & MAY_BE_PACKED_GUARD) != 0
			 && (trace_buffer->stop == ZEND_JIT_TRACE_STOP_LOOP
			  || trace_buffer->stop == ZEND_JIT_TRACE_STOP_RECURSIVE_CALL
			  || trace_buffer->stop == ZEND_JIT_TRACE_STOP_RECURSIVE_RET)
			 && (ssa->vars[i].use_chain != -1
			  || (ssa->vars[i].phi_use_chain
			   && !(ssa->var_info[ssa->vars[i].phi_use_chain->ssa_var].type & MAY_BE_PACKED_GUARD)))) {
				if (!zend_jit_packed_guard(&dasm_state, opline, EX_NUM_TO_VAR(i), info)) {
					goto jit_failure;
				}
				info &= ~MAY_BE_PACKED_GUARD;
				ssa->var_info[i].type = info;
			}
		}

		if (parent_trace) {
			/* Deoptimization */
			if (!zend_jit_trace_deoptimization(&dasm_state,
					zend_jit_traces[parent_trace].exit_info[exit_num].flags,
					zend_jit_traces[parent_trace].exit_info[exit_num].opline,
					parent_stack, parent_vars_count, ssa, stack, ra,
					polymorphic_side_trace)) {
				goto jit_failure;
			}
		}

		if (ra
		 && trace_buffer->stop != ZEND_JIT_TRACE_STOP_RECURSIVE_CALL
		 && trace_buffer->stop != ZEND_JIT_TRACE_STOP_RECURSIVE_RET) {
			for (i = 0; i < last_var; i++) {
				if (ra[i]
				 && (ra[i]->flags & ZREG_LOAD) != 0
				 && ra[i]->reg != stack[i].reg) {

					if ((ssa->var_info[i].type & MAY_BE_GUARD) != 0) {
						uint8_t op_type;

						ssa->var_info[i].type &= ~MAY_BE_GUARD;
						op_type = concrete_type(ssa->var_info[i].type);
						if (!zend_jit_type_guard(&dasm_state, opline, EX_NUM_TO_VAR(i), op_type)) {
							goto jit_failure;
						}
						SET_STACK_TYPE(stack, i, op_type, 1);
					}

					SET_STACK_REG_EX(stack, i, ra[i]->reg, ZREG_LOAD);
					if (!zend_jit_load_var(&dasm_state, ssa->var_info[i].type, i, ra[i]->reg)) {
						goto jit_failure;
					}
				}
			}
		}
	}

	if (trace_buffer->stop == ZEND_JIT_TRACE_STOP_LOOP
	 || trace_buffer->stop == ZEND_JIT_TRACE_STOP_RECURSIVE_CALL
	 || trace_buffer->stop == ZEND_JIT_TRACE_STOP_RECURSIVE_RET) {

		zend_jit_label(&dasm_state, 0); /* start of of trace loop */

		if (ra) {
			zend_ssa_phi *phi = ssa->blocks[1].phis;

			while (phi) {
				zend_lifetime_interval *ival = ra[phi->ssa_var];

				if (ival) {
					if (ival->flags & ZREG_LOAD) {
						uint32_t info = ssa->var_info[phi->ssa_var].type;
						ZEND_ASSERT(ival->reg != ZREG_NONE);

						if (info & MAY_BE_GUARD) {
							if (!zend_jit_type_guard(&dasm_state, opline, EX_NUM_TO_VAR(phi->var), concrete_type(info))) {
								goto jit_failure;
							}
							info &= ~MAY_BE_GUARD;
							ssa->var_info[phi->ssa_var].type = info;
							SET_STACK_TYPE(stack, phi->var, concrete_type(info), 1);
						}
						SET_STACK_REG_EX(stack, phi->var, ival->reg, ZREG_LOAD);
						if (!zend_jit_load_var(&dasm_state, ssa->var_info[phi->ssa_var].type, ssa->vars[phi->ssa_var].var, ival->reg)) {
							goto jit_failure;
						}
					} else if (ival->flags & ZREG_STORE) {
						ZEND_ASSERT(ival->reg != ZREG_NONE);

						SET_STACK_REG_EX(stack, phi->var, ival->reg, ZREG_STORE);
						if (!zend_jit_store_var(&dasm_state, ssa->var_info[phi->ssa_var].type, ssa->vars[phi->ssa_var].var, ival->reg,
								STACK_MEM_TYPE(stack, phi->var) != ssa->var_info[phi->ssa_var].type)) {
							goto jit_failure;
						}
					} else {
						/* Register has to be written back on side exit */
						SET_STACK_REG(stack, phi->var, ival->reg);
					}
				}
				phi = phi->next;
			}
		}

//		if (trace_buffer->stop != ZEND_JIT_TRACE_STOP_RECURSIVE_RET) {
//			if (ra && zend_jit_trace_stack_needs_deoptimization(stack, op_array->last_var + op_array->T)) {
//				uint32_t exit_point = zend_jit_trace_get_exit_point(opline, ZEND_JIT_EXIT_TO_VM);
//
//				timeout_exit_addr = zend_jit_trace_get_exit_addr(exit_point);
//				if (!timeout_exit_addr) {
//					goto jit_failure;
//				}
//			}
//		}

		if (ra && trace_buffer->stop != ZEND_JIT_TRACE_STOP_LOOP) {
			int last_var = op_array->last_var;

			if (trace_buffer->start != ZEND_JIT_TRACE_START_ENTER) {
				last_var += op_array->T;
			}
			for (i = 0; i < last_var; i++) {
				if (ra && ra[i] && (ra[i]->flags & ZREG_LOAD) != 0) {
					SET_STACK_REG_EX(stack, i, ra[i]->reg, ZREG_LOAD);
					if (!zend_jit_load_var(&dasm_state, ssa->var_info[i].type, i, ra[i]->reg)) {
						goto jit_failure;
					}
				}
			}
		}
	}

	ssa_op = (JIT_G(opt_level) >= ZEND_JIT_LEVEL_INLINE) ? ssa->ops : NULL;
	for (;;p++) {
		if (p->op == ZEND_JIT_TRACE_VM) {
			uint8_t op1_type = p->op1_type;
			uint8_t op2_type = p->op2_type;
			uint8_t op3_type = p->op3_type;
			uint8_t orig_op1_type = op1_type;
			uint8_t orig_op2_type = op2_type;
			uint8_t val_type = IS_UNKNOWN;
			bool op1_indirect;
			zend_class_entry *op1_ce = NULL;
			zend_class_entry *op2_ce = NULL;

			opline = p->opline;
			if (op1_type & (IS_TRACE_REFERENCE|IS_TRACE_INDIRECT)) {
				op1_type = IS_UNKNOWN;
			}
			if (op1_type != IS_UNKNOWN) {
				op1_type &= ~IS_TRACE_PACKED;
			}
			if (op2_type & (IS_TRACE_REFERENCE|IS_TRACE_INDIRECT)) {
				op2_type = IS_UNKNOWN;
			}
			if (op3_type & (IS_TRACE_REFERENCE|IS_TRACE_INDIRECT)) {
				op3_type = IS_UNKNOWN;
			}

			if ((p+1)->op == ZEND_JIT_TRACE_OP1_TYPE) {
				op1_ce = (zend_class_entry*)(p+1)->ce;
				p++;
			}
			if ((p+1)->op == ZEND_JIT_TRACE_OP2_TYPE) {
				op2_ce = (zend_class_entry*)(p+1)->ce;
				p++;
			}
			if ((p+1)->op == ZEND_JIT_TRACE_VAL_INFO) {
				val_type = (p+1)->op1_type;
				p++;
			}

			frame_flags = 0;

			switch (opline->opcode) {
				case ZEND_INIT_FCALL:
				case ZEND_INIT_FCALL_BY_NAME:
				case ZEND_INIT_NS_FCALL_BY_NAME:
				case ZEND_INIT_METHOD_CALL:
				case ZEND_INIT_DYNAMIC_CALL:
				case ZEND_INIT_STATIC_METHOD_CALL:
				case ZEND_INIT_USER_CALL:
				case ZEND_NEW:
					frame->call_level++;
			}

			if (JIT_G(opt_level) >= ZEND_JIT_LEVEL_INLINE) {
				switch (opline->opcode) {
					case ZEND_PRE_INC:
					case ZEND_PRE_DEC:
					case ZEND_POST_INC:
					case ZEND_POST_DEC:
						if (opline->op1_type != IS_CV) {
							break;
						}
						op1_info = OP1_INFO();
						CHECK_OP1_TRACE_TYPE();
						if (!(op1_info & MAY_BE_LONG)) {
							break;
						}
						if (opline->result_type != IS_UNUSED) {
							res_use_info = zend_jit_trace_type_to_info(
								STACK_MEM_TYPE(stack, EX_VAR_TO_NUM(opline->result.var)))
									& (MAY_BE_UNDEF|MAY_BE_NULL|MAY_BE_FALSE|MAY_BE_TRUE|MAY_BE_LONG|MAY_BE_DOUBLE);
							res_info = RES_INFO();
							res_addr = RES_REG_ADDR();
						} else {
							res_use_info = -1;
							res_info = -1;
							res_addr = 0;
						}
						op1_def_info = OP1_DEF_INFO();
						if (op1_def_info & MAY_BE_GUARD
						 && !has_concrete_type(op1_def_info)) {
							op1_def_info &= ~MAY_BE_GUARD;
						}
						if (!zend_jit_inc_dec(&dasm_state, opline,
								op1_info, OP1_REG_ADDR(),
								op1_def_info, OP1_DEF_REG_ADDR(),
								res_use_info, res_info,
								res_addr,
								(op1_def_info & (MAY_BE_DOUBLE|MAY_BE_GUARD)) && zend_may_overflow(opline, ssa_op, op_array, ssa),
								zend_may_throw(opline, ssa_op, op_array, ssa))) {
							goto jit_failure;
						}
						if ((op1_def_info & (MAY_BE_ANY|MAY_BE_GUARD)) == (MAY_BE_LONG|MAY_BE_GUARD)
						 && !(op1_info & MAY_BE_STRING)) {
							ssa->var_info[ssa_op->op1_def].type &= ~MAY_BE_GUARD;
							if (opline->result_type != IS_UNUSED) {
								ssa->var_info[ssa_op->result_def].type &= ~MAY_BE_GUARD;
							}
						}
						if (opline->result_type != IS_UNUSED
						 && (res_info & (MAY_BE_ANY|MAY_BE_GUARD)) == (MAY_BE_LONG|MAY_BE_GUARD)
						 && !(op1_info & MAY_BE_STRING)) {
							ssa->var_info[ssa_op->result_def].type &= ~MAY_BE_GUARD;
						}
						goto done;
					case ZEND_BW_OR:
					case ZEND_BW_AND:
					case ZEND_BW_XOR:
					case ZEND_SL:
					case ZEND_SR:
					case ZEND_MOD:
						op1_info = OP1_INFO();
						CHECK_OP1_TRACE_TYPE();
						op2_info = OP2_INFO();
						CHECK_OP2_TRACE_TYPE();
						if ((op1_info & MAY_BE_UNDEF) || (op2_info & MAY_BE_UNDEF)) {
							break;
						}
						if (!(op1_info & MAY_BE_LONG)
						 || !(op2_info & MAY_BE_LONG)) {
							break;
						}
						res_addr = RES_REG_ADDR();
						if (Z_MODE(res_addr) != IS_REG
						 && zend_jit_trace_next_is_send_result(opline, p, frame)) {
							send_result = 1;
							res_use_info = -1;
							res_addr = ZEND_ADDR_MEM_ZVAL(ZREG_RX, (opline+1)->result.var);
							if (!zend_jit_reuse_ip(&dasm_state)) {
								goto jit_failure;
							}
						} else {
							res_use_info = zend_jit_trace_type_to_info(
								STACK_MEM_TYPE(stack, EX_VAR_TO_NUM(opline->result.var)))
									& (MAY_BE_UNDEF|MAY_BE_NULL|MAY_BE_FALSE|MAY_BE_TRUE|MAY_BE_LONG|MAY_BE_DOUBLE);
						}
						res_info = RES_INFO();
						if (!zend_jit_long_math(&dasm_state, opline,
								op1_info, OP1_RANGE(), OP1_REG_ADDR(),
								op2_info, OP2_RANGE(), OP2_REG_ADDR(),
								res_use_info, res_info, res_addr,
								zend_may_throw(opline, ssa_op, op_array, ssa))) {
							goto jit_failure;
						}
						goto done;
					case ZEND_ADD:
					case ZEND_SUB:
					case ZEND_MUL:
//					case ZEND_DIV: // TODO: check for division by zero ???
						op1_info = OP1_INFO();
						op1_addr = OP1_REG_ADDR();
						op2_info = OP2_INFO();
						op2_addr = OP2_REG_ADDR();
						if (orig_op1_type != IS_UNKNOWN
						 && (orig_op1_type & IS_TRACE_REFERENCE)
						 && opline->op1_type == IS_CV
						 && (Z_MODE(op2_addr) != IS_REG || Z_REG(op2_addr) != ZREG_FCARG1)
						 && (orig_op2_type == IS_UNKNOWN || !(orig_op2_type & IS_TRACE_REFERENCE))) {
							if (!zend_jit_fetch_reference(&dasm_state, opline, orig_op1_type, &op1_info, &op1_addr,
									!ssa->var_info[ssa_op->op1_use].guarded_reference, 1)) {
								goto jit_failure;
							}
							if (ssa->vars[ssa_op->op1_use].alias == NO_ALIAS) {
								ssa->var_info[ssa_op->op1_use].guarded_reference = 1;
							}
						} else {
							CHECK_OP1_TRACE_TYPE();
						}
						if (orig_op2_type != IS_UNKNOWN
						 && (orig_op2_type & IS_TRACE_REFERENCE)
						 && opline->op2_type == IS_CV
						 && (Z_MODE(op1_addr) != IS_REG || Z_REG(op1_addr) != ZREG_FCARG1)
						 && (orig_op1_type == IS_UNKNOWN || !(orig_op1_type & IS_TRACE_REFERENCE))) {
							if (!zend_jit_fetch_reference(&dasm_state, opline, orig_op2_type, &op2_info, &op2_addr,
									!ssa->var_info[ssa_op->op2_use].guarded_reference, 1)) {
								goto jit_failure;
							}
							if (ssa->vars[ssa_op->op2_use].alias == NO_ALIAS) {
								ssa->var_info[ssa_op->op2_use].guarded_reference = 1;
							}
						} else {
							CHECK_OP2_TRACE_TYPE();
						}
						if ((op1_info & MAY_BE_UNDEF) || (op2_info & MAY_BE_UNDEF)) {
							break;
						}
						if (opline->opcode == ZEND_ADD &&
						    (op1_info & (MAY_BE_ANY|MAY_BE_UNDEF)) == MAY_BE_ARRAY &&
						    (op2_info & (MAY_BE_ANY|MAY_BE_UNDEF)) == MAY_BE_ARRAY) {
							/* pass */
						} else if (!(op1_info & (MAY_BE_LONG|MAY_BE_DOUBLE)) ||
						    !(op2_info & (MAY_BE_LONG|MAY_BE_DOUBLE))) {
							break;
						}
						res_addr = RES_REG_ADDR();
						if (Z_MODE(res_addr) != IS_REG
						 && zend_jit_trace_next_is_send_result(opline, p, frame)) {
							send_result = 1;
							res_use_info = -1;
							res_addr = ZEND_ADDR_MEM_ZVAL(ZREG_RX, (opline+1)->result.var);
							if (!zend_jit_reuse_ip(&dasm_state)) {
								goto jit_failure;
							}
						} else {
							res_use_info = zend_jit_trace_type_to_info(
								STACK_MEM_TYPE(stack, EX_VAR_TO_NUM(opline->result.var)))
									& (MAY_BE_UNDEF|MAY_BE_NULL|MAY_BE_FALSE|MAY_BE_TRUE|MAY_BE_LONG|MAY_BE_DOUBLE);
						}
						res_info = RES_INFO();
						if (opline->opcode == ZEND_ADD &&
						    (op1_info & (MAY_BE_ANY|MAY_BE_UNDEF)) == MAY_BE_ARRAY &&
						    (op2_info & (MAY_BE_ANY|MAY_BE_UNDEF)) == MAY_BE_ARRAY) {
							if (!zend_jit_add_arrays(&dasm_state, opline, op1_info, op1_addr, op2_info, op2_addr, res_addr)) {
								goto jit_failure;
							}
						} else {
							if (!zend_jit_math(&dasm_state, opline,
									op1_info, op1_addr,
									op2_info, op2_addr,
									res_use_info, res_info, res_addr,
									(op1_info & MAY_BE_LONG) && (op2_info & MAY_BE_LONG) && (res_info & (MAY_BE_DOUBLE|MAY_BE_GUARD)) && zend_may_overflow(opline, ssa_op, op_array, ssa),
									zend_may_throw(opline, ssa_op, op_array, ssa))) {
								goto jit_failure;
							}
							if (((res_info & (MAY_BE_ANY|MAY_BE_GUARD)) == (MAY_BE_LONG|MAY_BE_GUARD)
							  || (res_info & (MAY_BE_ANY|MAY_BE_GUARD)) == (MAY_BE_DOUBLE|MAY_BE_GUARD))
							 && has_concrete_type(op1_info)
							 && has_concrete_type(op2_info)) {
								ssa->var_info[ssa_op->result_def].type &= ~MAY_BE_GUARD;
							}
						}
						goto done;
					case ZEND_CONCAT:
					case ZEND_FAST_CONCAT:
						op1_info = OP1_INFO();
						CHECK_OP1_TRACE_TYPE();
						op2_info = OP2_INFO();
						CHECK_OP2_TRACE_TYPE();
						if ((op1_info & MAY_BE_UNDEF) || (op2_info & MAY_BE_UNDEF)) {
							break;
						}
						if (!(op1_info & MAY_BE_STRING) ||
						    !(op2_info & MAY_BE_STRING)) {
							break;
						}
						res_addr = RES_REG_ADDR();
						if (zend_jit_trace_next_is_send_result(opline, p, frame)) {
							send_result = 1;
							res_addr = ZEND_ADDR_MEM_ZVAL(ZREG_RX, (opline+1)->result.var);
							if (!zend_jit_reuse_ip(&dasm_state)) {
								goto jit_failure;
							}
						}
						if (!zend_jit_concat(&dasm_state, opline,
								op1_info, op2_info, res_addr,
								zend_may_throw(opline, ssa_op, op_array, ssa))) {
							goto jit_failure;
						}
						goto done;
					case ZEND_ASSIGN_OP:
						if (opline->op1_type != IS_CV || opline->result_type != IS_UNUSED) {
							break;
						}
						op1_info = OP1_INFO();
						CHECK_OP1_TRACE_TYPE();
						op2_info = OP2_INFO();
						CHECK_OP2_TRACE_TYPE();
						if (!zend_jit_supported_binary_op(
								opline->extended_value, op1_info, op2_info)) {
							break;
						}
						op1_def_info = OP1_DEF_INFO();
						if (op1_def_info & MAY_BE_GUARD
						 && !has_concrete_type(op1_def_info)) {
							op1_def_info &= ~MAY_BE_GUARD;
						}
						if (!zend_jit_assign_op(&dasm_state, opline,
								op1_info, op1_def_info, OP1_RANGE(),
								op2_info, OP2_RANGE(),
								(op1_info & MAY_BE_LONG) && (op2_info & MAY_BE_LONG) && (op1_def_info & (MAY_BE_DOUBLE|MAY_BE_GUARD)) && zend_may_overflow(opline, ssa_op, op_array, ssa),
								zend_may_throw(opline, ssa_op, op_array, ssa))) {
							goto jit_failure;
						}
						if ((op1_def_info & (MAY_BE_ANY|MAY_BE_GUARD)) == (MAY_BE_LONG|MAY_BE_GUARD)
						 && has_concrete_type(op1_info)
						 && has_concrete_type(op2_info)) {
							ssa->var_info[ssa_op->op1_def].type &= ~MAY_BE_GUARD;
							if (opline->result_type != IS_UNUSED) {
								ssa->var_info[ssa_op->result_def].type &= ~MAY_BE_GUARD;
							}
						}
						goto done;
					case ZEND_ASSIGN_DIM_OP:
						if (opline->result_type != IS_UNUSED) {
							break;
						}
						if (!zend_jit_supported_binary_op(
								opline->extended_value, MAY_BE_ANY, OP1_DATA_INFO())) {
							break;
						}
						if (opline->op1_type == IS_CV
						 && (opline+1)->op1_type == IS_CV
						 && (opline+1)->op1.var == opline->op1.var) {
							/* skip $a[x] += $a; */
							break;
						}
						op1_info = OP1_INFO();
						op1_addr = OP1_REG_ADDR();
						if (opline->op1_type == IS_VAR) {
							if (orig_op1_type != IS_UNKNOWN
							 && (orig_op1_type & IS_TRACE_INDIRECT)) {
								if (!zend_jit_fetch_indirect_var(&dasm_state, opline, orig_op1_type,
										&op1_info, &op1_addr, !ssa->var_info[ssa_op->op1_use].indirect_reference)) {
									goto jit_failure;
								}
							} else {
								break;
							}
						}
						if (orig_op1_type != IS_UNKNOWN
						 && (orig_op1_type & IS_TRACE_REFERENCE)) {
							if (!zend_jit_fetch_reference(&dasm_state, opline, orig_op1_type, &op1_info, &op1_addr,
									!ssa->var_info[ssa_op->op1_use].guarded_reference, 1)) {
								goto jit_failure;
							}
							if (opline->op1_type == IS_CV
							 && ssa->vars[ssa_op->op1_def].alias == NO_ALIAS) {
								ssa->var_info[ssa_op->op1_def].guarded_reference = 1;
							}
						} else {
							CHECK_OP1_TRACE_TYPE();
						}
						op2_info = OP2_INFO();
						CHECK_OP2_TRACE_TYPE();
						op1_data_info = OP1_DATA_INFO();
						CHECK_OP1_DATA_TRACE_TYPE();
						op1_def_info = OP1_DEF_INFO();
						if (!zend_jit_assign_dim_op(&dasm_state, opline,
								op1_info, op1_def_info, op1_addr, op2_info,
								op1_data_info, OP1_DATA_RANGE(), val_type,
								zend_may_throw_ex(opline, ssa_op, op_array, ssa, op1_info, op2_info))) {
							goto jit_failure;
						}
						goto done;
					case ZEND_PRE_INC_OBJ:
					case ZEND_PRE_DEC_OBJ:
					case ZEND_POST_INC_OBJ:
					case ZEND_POST_DEC_OBJ:
						if (opline->op2_type != IS_CONST
						 || Z_TYPE_P(RT_CONSTANT(opline, opline->op2)) != IS_STRING
						 || Z_STRVAL_P(RT_CONSTANT(opline, opline->op2))[0] == '\0') {
							break;
						}
						ce = NULL;
						ce_is_instanceof = 0;
						on_this = delayed_fetch_this = 0;
						op1_indirect = 0;
						if (opline->op1_type == IS_UNUSED) {
							op1_info = MAY_BE_OBJECT|MAY_BE_RC1|MAY_BE_RCN;
							ce = op_array->scope;
							ce_is_instanceof = (ce->ce_flags & ZEND_ACC_FINAL) != 0;
							op1_addr = 0;
							on_this = 1;
						} else {
							if (ssa_op->op1_use >= 0) {
								delayed_fetch_this = ssa->var_info[ssa_op->op1_use].delayed_fetch_this;
							}
							op1_info = OP1_INFO();
							if (!(op1_info & MAY_BE_OBJECT)) {
								break;
							}
							op1_addr = OP1_REG_ADDR();
							if (opline->op1_type == IS_VAR) {
								if (orig_op1_type != IS_UNKNOWN
								 && (orig_op1_type & IS_TRACE_INDIRECT)) {
									op1_indirect = 1;
									if (!zend_jit_fetch_indirect_var(&dasm_state, opline, orig_op1_type,
											&op1_info, &op1_addr, !ssa->var_info[ssa_op->op1_use].indirect_reference)) {
										goto jit_failure;
									}
								}
							}
							if (orig_op1_type != IS_UNKNOWN
							 && (orig_op1_type & IS_TRACE_REFERENCE)) {
								if (!zend_jit_fetch_reference(&dasm_state, opline, orig_op1_type, &op1_info, &op1_addr,
										!ssa->var_info[ssa_op->op1_use].guarded_reference, 1)) {
									goto jit_failure;
								}
								if (opline->op1_type == IS_CV
								 && ssa->vars[ssa_op->op1_def].alias == NO_ALIAS) {
									ssa->var_info[ssa_op->op1_def].guarded_reference = 1;
								}
							} else {
								CHECK_OP1_TRACE_TYPE();
							}
							if (!(op1_info & MAY_BE_OBJECT)) {
								break;
							}
							if (ssa->var_info && ssa->ops) {
								if (ssa_op->op1_use >= 0) {
									zend_ssa_var_info *op1_ssa = ssa->var_info + ssa_op->op1_use;
									if (op1_ssa->ce && !op1_ssa->ce->create_object) {
										ce = op1_ssa->ce;
										ce_is_instanceof = op1_ssa->is_instanceof;
									}
								}
							}
							if (delayed_fetch_this) {
								on_this = 1;
							} else if (ssa_op->op1_use >= 0 && ssa->vars[ssa_op->op1_use].definition >= 0) {
								on_this = ssa_opcodes[ssa->vars[ssa_op->op1_use].definition]->opcode == ZEND_FETCH_THIS;
							} else if (op_array_ssa->ops
							        && op_array_ssa->vars
									&& op_array_ssa->ops[opline-op_array->opcodes].op1_use >= 0
									&& op_array_ssa->vars[op_array_ssa->ops[opline-op_array->opcodes].op1_use].definition >= 0) {
								on_this = op_array->opcodes[op_array_ssa->vars[op_array_ssa->ops[opline-op_array->opcodes].op1_use].definition].opcode == ZEND_FETCH_THIS;
							}
						}
						if (!zend_jit_incdec_obj(&dasm_state, opline, op_array, ssa, ssa_op,
								op1_info, op1_addr,
								op1_indirect, ce, ce_is_instanceof, on_this, delayed_fetch_this, op1_ce,
								val_type)) {
							goto jit_failure;
						}
						goto done;
					case ZEND_ASSIGN_OBJ_OP:
						if (opline->result_type != IS_UNUSED) {
							break;
						}
						if (opline->op2_type != IS_CONST
						 || Z_TYPE_P(RT_CONSTANT(opline, opline->op2)) != IS_STRING
						 || Z_STRVAL_P(RT_CONSTANT(opline, opline->op2))[0] == '\0') {
							break;
						}
						if (opline->op1_type == IS_CV
						 && (opline+1)->op1_type == IS_CV
						 && (opline+1)->op1.var == opline->op1.var) {
							/* skip $a->prop += $a; */
							break;
						}
						if (!zend_jit_supported_binary_op(
								opline->extended_value, MAY_BE_ANY, OP1_DATA_INFO())) {
							break;
						}
						ce = NULL;
						ce_is_instanceof = 0;
						on_this = delayed_fetch_this = 0;
						op1_indirect = 0;
						if (opline->op1_type == IS_UNUSED) {
							op1_info = MAY_BE_OBJECT|MAY_BE_RC1|MAY_BE_RCN;
							ce = op_array->scope;
							ce_is_instanceof = (ce->ce_flags & ZEND_ACC_FINAL) != 0;
							op1_addr = 0;
							on_this = 1;
						} else {
							if (ssa_op->op1_use >= 0) {
								delayed_fetch_this = ssa->var_info[ssa_op->op1_use].delayed_fetch_this;
							}
							op1_info = OP1_INFO();
							if (!(op1_info & MAY_BE_OBJECT)) {
								break;
							}
							op1_addr = OP1_REG_ADDR();
							if (opline->op1_type == IS_VAR) {
								if (orig_op1_type != IS_UNKNOWN
								 && (orig_op1_type & IS_TRACE_INDIRECT)) {
									op1_indirect = 1;
									if (!zend_jit_fetch_indirect_var(&dasm_state, opline, orig_op1_type,
											&op1_info, &op1_addr, !ssa->var_info[ssa_op->op1_use].indirect_reference)) {
										goto jit_failure;
									}
								}
							}
							if (orig_op1_type != IS_UNKNOWN
							 && (orig_op1_type & IS_TRACE_REFERENCE)) {
								if (!zend_jit_fetch_reference(&dasm_state, opline, orig_op1_type, &op1_info, &op1_addr,
										!ssa->var_info[ssa_op->op1_use].guarded_reference, 1)) {
									goto jit_failure;
								}
								if (opline->op1_type == IS_CV
								 && ssa->vars[ssa_op->op1_def].alias == NO_ALIAS) {
									ssa->var_info[ssa_op->op1_def].guarded_reference = 1;
								}
							} else {
								CHECK_OP1_TRACE_TYPE();
							}
							if (!(op1_info & MAY_BE_OBJECT)) {
								break;
							}
							if (ssa->var_info && ssa->ops) {
								if (ssa_op->op1_use >= 0) {
									zend_ssa_var_info *op1_ssa = ssa->var_info + ssa_op->op1_use;
									if (op1_ssa->ce && !op1_ssa->ce->create_object) {
										ce = op1_ssa->ce;
										ce_is_instanceof = op1_ssa->is_instanceof;
									}
								}
							}
							if (delayed_fetch_this) {
								on_this = 1;
							} else if (ssa_op->op1_use >= 0 && ssa->vars[ssa_op->op1_use].definition >= 0) {
								on_this = ssa_opcodes[ssa->vars[ssa_op->op1_use].definition]->opcode == ZEND_FETCH_THIS;
							} else if (op_array_ssa->ops
							        && op_array_ssa->vars
									&& op_array_ssa->ops[opline-op_array->opcodes].op1_use >= 0
									&& op_array_ssa->vars[op_array_ssa->ops[opline-op_array->opcodes].op1_use].definition >= 0) {
								on_this = op_array->opcodes[op_array_ssa->vars[op_array_ssa->ops[opline-op_array->opcodes].op1_use].definition].opcode == ZEND_FETCH_THIS;
							}
						}
						op1_data_info = OP1_DATA_INFO();
						CHECK_OP1_DATA_TRACE_TYPE();
						if (!zend_jit_assign_obj_op(&dasm_state, opline, op_array, ssa, ssa_op,
								op1_info, op1_addr, op1_data_info, OP1_DATA_RANGE(),
								op1_indirect, ce, ce_is_instanceof, on_this, delayed_fetch_this, op1_ce,
								val_type)) {
							goto jit_failure;
						}
						goto done;
					case ZEND_ASSIGN_OBJ:
						if (opline->op2_type != IS_CONST
						 || Z_TYPE_P(RT_CONSTANT(opline, opline->op2)) != IS_STRING
						 || Z_STRVAL_P(RT_CONSTANT(opline, opline->op2))[0] == '\0') {
							break;
						}
						ce = NULL;
						ce_is_instanceof = 0;
						on_this = delayed_fetch_this = 0;
						op1_indirect = 0;
						if (opline->op1_type == IS_UNUSED) {
							op1_info = MAY_BE_OBJECT|MAY_BE_RC1|MAY_BE_RCN;
							ce = op_array->scope;
							ce_is_instanceof = (ce->ce_flags & ZEND_ACC_FINAL) != 0;
							op1_addr = 0;
							on_this = 1;
						} else {
							if (ssa_op->op1_use >= 0) {
								delayed_fetch_this = ssa->var_info[ssa_op->op1_use].delayed_fetch_this;
							}
							op1_info = OP1_INFO();
							if (!(op1_info & MAY_BE_OBJECT)) {
								break;
							}
							op1_addr = OP1_REG_ADDR();
							if (opline->op1_type == IS_VAR) {
								if (orig_op1_type != IS_UNKNOWN
								 && (orig_op1_type & IS_TRACE_INDIRECT)) {
									op1_indirect = 1;
									if (!zend_jit_fetch_indirect_var(&dasm_state, opline, orig_op1_type,
											&op1_info, &op1_addr, !ssa->var_info[ssa_op->op1_use].indirect_reference)) {
										goto jit_failure;
									}
								}
							}
							if (orig_op1_type != IS_UNKNOWN
							 && (orig_op1_type & IS_TRACE_REFERENCE)) {
								if (!zend_jit_fetch_reference(&dasm_state, opline, orig_op1_type, &op1_info, &op1_addr,
										!ssa->var_info[ssa_op->op1_use].guarded_reference, 1)) {
									goto jit_failure;
								}
								if (opline->op1_type == IS_CV
								 && ssa->vars[ssa_op->op1_def].alias == NO_ALIAS) {
									ssa->var_info[ssa_op->op1_def].guarded_reference = 1;
								}
							} else {
								CHECK_OP1_TRACE_TYPE();
							}
							if (!(op1_info & MAY_BE_OBJECT)) {
								break;
							}
							if (ssa->var_info && ssa->ops) {
								if (ssa_op->op1_use >= 0) {
									zend_ssa_var_info *op1_ssa = ssa->var_info + ssa_op->op1_use;
									if (op1_ssa->ce && !op1_ssa->ce->create_object) {
										ce = op1_ssa->ce;
										ce_is_instanceof = op1_ssa->is_instanceof;
									}
								}
							}
							if (delayed_fetch_this) {
								on_this = 1;
							} else if (ssa_op->op1_use >= 0 && ssa->vars[ssa_op->op1_use].definition >= 0) {
								on_this = ssa_opcodes[ssa->vars[ssa_op->op1_use].definition]->opcode == ZEND_FETCH_THIS;
							} else if (op_array_ssa->ops
							        && op_array_ssa->vars
									&& op_array_ssa->ops[opline-op_array->opcodes].op1_use >= 0
									&& op_array_ssa->vars[op_array_ssa->ops[opline-op_array->opcodes].op1_use].definition >= 0) {
								on_this = op_array->opcodes[op_array_ssa->vars[op_array_ssa->ops[opline-op_array->opcodes].op1_use].definition].opcode == ZEND_FETCH_THIS;
							}
						}
						op1_data_info = OP1_DATA_INFO();
						CHECK_OP1_DATA_TRACE_TYPE();
						if (!zend_jit_assign_obj(&dasm_state, opline, op_array, ssa, ssa_op,
								op1_info, op1_addr, op1_data_info,
								op1_indirect, ce, ce_is_instanceof, on_this, delayed_fetch_this, op1_ce,
								val_type,
								zend_may_throw(opline, ssa_op, op_array, ssa))) {
							goto jit_failure;
						}
						if ((opline+1)->op1_type == IS_CV
						 && (ssa_op+1)->op1_def >= 0
						 && ssa->vars[(ssa_op+1)->op1_def].alias == NO_ALIAS) {
							ssa->var_info[(ssa_op+1)->op1_def].guarded_reference = ssa->var_info[(ssa_op+1)->op1_use].guarded_reference;
						}
						goto done;
					case ZEND_ASSIGN_DIM:
						op1_info = OP1_INFO();
						op1_addr = OP1_REG_ADDR();
						if (opline->op1_type == IS_CV
						 && (opline+1)->op1_type == IS_CV
						 && (opline+1)->op1.var == opline->op1.var) {
							/* skip $a[x] = $a; */
							break;
						}
						if (opline->op1_type == IS_VAR) {
							if (orig_op1_type != IS_UNKNOWN
							 && (orig_op1_type & IS_TRACE_INDIRECT)
							 && opline->result_type == IS_UNUSED) {
								if (!zend_jit_fetch_indirect_var(&dasm_state, opline, orig_op1_type,
										&op1_info, &op1_addr, !ssa->var_info[ssa_op->op1_use].indirect_reference)) {
									goto jit_failure;
								}
							} else {
								break;
							}
						}
						if (orig_op1_type != IS_UNKNOWN
						 && (orig_op1_type & IS_TRACE_REFERENCE)) {
							if (!zend_jit_fetch_reference(&dasm_state, opline, orig_op1_type, &op1_info, &op1_addr,
									!ssa->var_info[ssa_op->op1_use].guarded_reference, 1)) {
								goto jit_failure;
							}
							if (opline->op1_type == IS_CV
							 && ssa->vars[ssa_op->op1_def].alias == NO_ALIAS) {
								ssa->var_info[ssa_op->op1_def].guarded_reference = 1;
							}
						} else {
							CHECK_OP1_TRACE_TYPE();
						}
						op2_info = OP2_INFO();
						CHECK_OP2_TRACE_TYPE();
						op1_data_info = OP1_DATA_INFO();
						CHECK_OP1_DATA_TRACE_TYPE();
						if (!zend_jit_assign_dim(&dasm_state, opline,
								op1_info, op1_addr, op2_info, op1_data_info, val_type,
								zend_may_throw_ex(opline, ssa_op, op_array, ssa, op1_info, op2_info))) {
							goto jit_failure;
						}
						if ((opline+1)->op1_type == IS_CV
						 && (ssa_op+1)->op1_def >= 0
						 && ssa->vars[(ssa_op+1)->op1_def].alias == NO_ALIAS) {
							ssa->var_info[(ssa_op+1)->op1_def].guarded_reference = ssa->var_info[(ssa_op+1)->op1_use].guarded_reference;
						}
						goto done;
					case ZEND_ASSIGN:
						if (opline->op1_type != IS_CV) {
							break;
						}
						op2_addr = OP2_REG_ADDR();
						op2_info = OP2_INFO();
						if (ra
						 && ssa_op->op2_def >= 0
						 && (!ssa->vars[ssa_op->op2_def].no_val
						  || (zend_jit_trace_type_to_info(STACK_MEM_TYPE(stack, EX_VAR_TO_NUM(opline->op2.var))) & MAY_BE_ANY) !=
						      (op2_info & MAY_BE_ANY))) {
							op2_def_addr = OP2_DEF_REG_ADDR();
						} else {
							op2_def_addr = op2_addr;
						}
						CHECK_OP2_TRACE_TYPE();
						op1_info = OP1_INFO();
<<<<<<< HEAD
						if ((op1_info & (MAY_BE_ANY|MAY_BE_UNDEF|MAY_BE_GUARD)) == MAY_BE_LONG
						 || (op1_info & (MAY_BE_ANY|MAY_BE_UNDEF|MAY_BE_GUARD)) == MAY_BE_DOUBLE) {
							if (STACK_MEM_TYPE(stack, EX_VAR_TO_NUM(opline->op1.var)) != IS_LONG
							 && STACK_MEM_TYPE(stack, EX_VAR_TO_NUM(opline->op1.var)) != IS_DOUBLE) {
								/* type may be not set */
								op1_info |= MAY_BE_NULL;
						    }
						}
=======
						CHECK_OP1_TRACE_TYPE();
>>>>>>> 9792f0db
						op1_def_info = OP1_DEF_INFO();
						if (op1_type != IS_UNKNOWN && (op1_info & MAY_BE_GUARD)) {
							if (op1_type < IS_STRING
							 && (op1_info & (MAY_BE_ANY|MAY_BE_UNDEF)) != (op1_def_info & (MAY_BE_ANY|MAY_BE_UNDEF))) {
								if (!zend_jit_scalar_type_guard(&dasm_state, opline, opline->op1.var)) {
									goto jit_failure;
								}
								op1_info &= ~(MAY_BE_STRING|MAY_BE_ARRAY|MAY_BE_OBJECT|MAY_BE_RESOURCE|MAY_BE_REF|MAY_BE_GUARD);
							} else {
								CHECK_OP1_TRACE_TYPE();
							}
						}
						op1_addr = OP1_REG_ADDR();
						op1_def_addr = OP1_DEF_REG_ADDR();
						if (Z_MODE(op1_def_addr) != IS_REG &&
								STACK_TYPE(stack, EX_VAR_TO_NUM(opline->op1.var)) !=
								STACK_MEM_TYPE(stack, EX_VAR_TO_NUM(opline->op1.var))) {
							/* type may be not set */
							op1_info |= MAY_BE_NULL;
						}
						if (orig_op1_type != IS_UNKNOWN) {
							if (orig_op1_type & IS_TRACE_REFERENCE) {
								if (!zend_jit_fetch_reference(&dasm_state, opline, orig_op1_type, &op1_info, &op1_addr,
										!ssa->var_info[ssa_op->op1_use].guarded_reference, 0)) {
									goto jit_failure;
								}
								if (opline->op1_type == IS_CV
								 && ssa->vars[ssa_op->op1_def].alias == NO_ALIAS) {
									ssa->var_info[ssa_op->op1_def].guarded_reference = 1;
								}
								if (opline->result_type == IS_UNUSED) {
									res_addr = 0;
								} else {
									res_addr = RES_REG_ADDR();
								}
								if (!zend_jit_assign_to_typed_ref(&dasm_state, opline, opline->op2_type, op2_addr, res_addr, 1)) {
									goto jit_failure;
								}
								op1_def_addr = op1_addr;
								op1_def_info &= ~MAY_BE_REF;
							} else if (op1_info & MAY_BE_REF) {
								if (!zend_jit_noref_guard(&dasm_state, opline, op1_addr)) {
									goto jit_failure;
								}
								op1_info &= ~MAY_BE_REF;
								op1_def_info &= ~MAY_BE_REF;
							}
						}
						if (opline->result_type == IS_UNUSED) {
							res_addr = 0;
							res_info = -1;
						} else {
							res_addr = RES_REG_ADDR();
							res_info = RES_INFO();
							if (Z_MODE(res_addr) != IS_REG
							 && zend_jit_trace_next_is_send_result(opline, p, frame)) {
								send_result = 1;
								res_addr = ZEND_ADDR_MEM_ZVAL(ZREG_RX, (opline+1)->result.var);
								if (!zend_jit_reuse_ip(&dasm_state)) {
									goto jit_failure;
								}
							}
						}
						if (!zend_jit_assign(&dasm_state, opline,
								op1_info, op1_addr,
								op1_def_info, op1_def_addr,
								op2_info, op2_addr, op2_def_addr,
								res_info, res_addr,
								zend_may_throw_ex(opline, ssa_op, op_array, ssa, op1_info, op2_info))) {
							goto jit_failure;
						}
						if (opline->op2_type == IS_CV
						 && ssa_op->op2_def >= 0
						 && ssa->vars[ssa_op->op2_def].alias == NO_ALIAS) {
							ssa->var_info[ssa_op->op2_def].guarded_reference = ssa->var_info[ssa_op->op2_use].guarded_reference;
						}
						goto done;
					case ZEND_CAST:
						if (opline->extended_value != op1_type) {
							break;
						}
						ZEND_FALLTHROUGH;
					case ZEND_QM_ASSIGN:
						op1_addr = OP1_REG_ADDR();
						if (ra
						 && ssa_op->op1_def >= 0
						 && !ssa->vars[ssa_op->op1_def].no_val) {
							op1_def_addr = OP1_DEF_REG_ADDR();
						} else {
							op1_def_addr = op1_addr;
						}
						op1_info = OP1_INFO();
						CHECK_OP1_TRACE_TYPE();
						res_info = RES_INFO();
						res_use_info = zend_jit_trace_type_to_info(
							STACK_MEM_TYPE(stack, EX_VAR_TO_NUM(opline->result.var)))
								& (MAY_BE_UNDEF|MAY_BE_NULL|MAY_BE_FALSE|MAY_BE_TRUE|MAY_BE_LONG|MAY_BE_DOUBLE);
						if (!zend_jit_qm_assign(&dasm_state, opline,
								op1_info, op1_addr, op1_def_addr,
								res_use_info, res_info, RES_REG_ADDR())) {
							goto jit_failure;
						}
						if (opline->op1_type == IS_CV
						 && ssa_op->op1_def >= 0
						 && ssa->vars[ssa_op->op1_def].alias == NO_ALIAS) {
							ssa->var_info[ssa_op->op1_def].guarded_reference = ssa->var_info[ssa_op->op1_use].guarded_reference;
						}
						goto done;
					case ZEND_INIT_FCALL:
					case ZEND_INIT_FCALL_BY_NAME:
					case ZEND_INIT_NS_FCALL_BY_NAME:
						frame_flags = TRACE_FRAME_MASK_NESTED;
						if (!zend_jit_init_fcall(&dasm_state, opline, op_array_ssa->cfg.map ? op_array_ssa->cfg.map[opline - op_array->opcodes] : -1, op_array, ssa, ssa_op, frame->call_level, p + 1, peek_checked_stack - checked_stack)) {
							goto jit_failure;
						}
						goto done;
					case ZEND_SEND_VAL:
					case ZEND_SEND_VAL_EX:
						if (opline->op2_type == IS_CONST) {
							/* Named parameters not supported in JIT */
							break;
						}
						if (opline->opcode == ZEND_SEND_VAL_EX
						 && opline->op2.num > MAX_ARG_FLAG_NUM) {
							break;
						}
						op1_info = OP1_INFO();
						CHECK_OP1_TRACE_TYPE();
						if (!zend_jit_send_val(&dasm_state, opline,
								op1_info, OP1_REG_ADDR())) {
							goto jit_failure;
						}
						if (frame->call && frame->call->func) {
							if (opline->op1_type == IS_CONST) {
								zend_jit_trace_send_type(opline, frame->call, Z_TYPE_P(RT_CONSTANT(opline, opline->op1)));
							} else if (op1_type != IS_UNKNOWN) {
								if (op1_type == IS_UNDEF) {
									op1_type = IS_NULL;
								}
								zend_jit_trace_send_type(opline, frame->call, op1_type);
							}
						}
						goto done;
					case ZEND_SEND_REF:
						if (opline->op2_type == IS_CONST) {
							/* Named parameters not supported in JIT */
							break;
						}
						op1_info = OP1_INFO();
						if (!zend_jit_send_ref(&dasm_state, opline, op_array,
								op1_info, 0)) {
							goto jit_failure;
						}
						if (opline->op1_type == IS_CV
						 && ssa->vars[ssa_op->op1_def].alias == NO_ALIAS) {
							ssa->var_info[ssa_op->op1_def].guarded_reference = 1;
						}
						goto done;
					case ZEND_SEND_VAR:
					case ZEND_SEND_VAR_EX:
					case ZEND_SEND_VAR_NO_REF:
					case ZEND_SEND_VAR_NO_REF_EX:
					case ZEND_SEND_FUNC_ARG:
						if (opline->op2_type == IS_CONST) {
							/* Named parameters not supported in JIT */
							break;
						}
						if ((opline->opcode == ZEND_SEND_VAR_EX
						  || opline->opcode == ZEND_SEND_VAR_NO_REF_EX)
						 && opline->op2.num > MAX_ARG_FLAG_NUM) {
							break;
						}
						op1_addr = OP1_REG_ADDR();
						if (ra
						 && ssa_op->op1_def >= 0
						 && !ssa->vars[ssa_op->op1_def].no_val) {
							op1_def_addr = OP1_DEF_REG_ADDR();
						} else {
							op1_def_addr = op1_addr;
						}
						op1_info = OP1_INFO();
						CHECK_OP1_TRACE_TYPE();
						if (!zend_jit_send_var(&dasm_state, opline, op_array,
								op1_info, op1_addr, op1_def_addr)) {
							goto jit_failure;
						}
						if (opline->op1_type == IS_CV
						 && ssa_op->op1_def >= 0
						 && ssa->vars[ssa_op->op1_def].alias == NO_ALIAS) {
							ssa->var_info[ssa_op->op1_def].guarded_reference = ssa->var_info[ssa_op->op1_use].guarded_reference;
						}
						if (frame->call && frame->call->func) {
							if ((opline->opcode == ZEND_SEND_VAR_EX
							  || opline->opcode == ZEND_SEND_FUNC_ARG)
							 && ARG_SHOULD_BE_SENT_BY_REF(frame->call->func, opline->op2.num)) {
								goto done;
							}
							if (op1_type != IS_UNKNOWN) {
								if (op1_type == IS_UNDEF) {
									op1_type = IS_NULL;
								}
								zend_jit_trace_send_type(opline, frame->call, op1_type);
							}
						}
						goto done;
					case ZEND_CHECK_FUNC_ARG:
						if (!JIT_G(current_frame)
						 || !JIT_G(current_frame)->call
						 || !JIT_G(current_frame)->call->func) {
							break;
						}
						if (opline->op2_type == IS_CONST
						 || opline->op2.num > MAX_ARG_FLAG_NUM) {
							/* Named parameters not supported in JIT */
							TRACE_FRAME_SET_LAST_SEND_UNKNOWN(JIT_G(current_frame)->call);
							break;
						}
						if (!zend_jit_check_func_arg(&dasm_state, opline)) {
							goto jit_failure;
						}
						goto done;
					case ZEND_CHECK_UNDEF_ARGS:
						if (JIT_G(current_frame)
						 && JIT_G(current_frame)->call) {
							TRACE_FRAME_SET_UNKNOWN_NUM_ARGS(JIT_G(current_frame)->call);
						}
						if (!zend_jit_check_undef_args(&dasm_state, opline)) {
							goto jit_failure;
						}
						goto done;
					case ZEND_DO_UCALL:
					case ZEND_DO_ICALL:
					case ZEND_DO_FCALL_BY_NAME:
					case ZEND_DO_FCALL:
						if (!zend_jit_do_fcall(&dasm_state, opline, op_array, op_array_ssa, frame->call_level, -1, p + 1)) {
							goto jit_failure;
						}
						goto done;
					case ZEND_IS_EQUAL:
					case ZEND_IS_NOT_EQUAL:
					case ZEND_IS_SMALLER:
					case ZEND_IS_SMALLER_OR_EQUAL:
					case ZEND_CASE:
						op1_info = OP1_INFO();
						op2_info = OP2_INFO();
						skip_comparison =
							ssa_op != ssa->ops &&
							(op1_info & (MAY_BE_ANY|MAY_BE_UNDEF|MAY_BE_GUARD)) == MAY_BE_LONG &&
							(op2_info & (MAY_BE_ANY|MAY_BE_UNDEF|MAY_BE_GUARD)) == MAY_BE_LONG &&
							zend_jit_may_skip_comparison(opline, ssa_op, ssa, ssa_opcodes, op_array);
						CHECK_OP1_TRACE_TYPE();
						CHECK_OP2_TRACE_TYPE();
						if ((opline->result_type & (IS_SMART_BRANCH_JMPZ|IS_SMART_BRANCH_JMPNZ)) != 0) {
							bool exit_if_true = 0;
							const zend_op *exit_opline = zend_jit_trace_get_exit_opline(p + 1, opline + 1, &exit_if_true);
							uint32_t exit_point;

							if (ra) {
								zend_jit_trace_clenup_stack(stack, opline, ssa_op, ssa, ra);
							}
							exit_point = zend_jit_trace_get_exit_point(exit_opline, 0);
							exit_addr = zend_jit_trace_get_exit_addr(exit_point);
							if (!exit_addr) {
								goto jit_failure;
							}
							smart_branch_opcode = exit_if_true ? ZEND_JMPNZ : ZEND_JMPZ;
							if (!zend_jit_cmp(&dasm_state, opline,
									op1_info, OP1_RANGE(), OP1_REG_ADDR(),
									op2_info, OP2_RANGE(), OP2_REG_ADDR(),
									RES_REG_ADDR(),
									zend_may_throw(opline, ssa_op, op_array, ssa),
									smart_branch_opcode, -1, -1, exit_addr, skip_comparison)) {
								goto jit_failure;
							}
							zend_jit_trace_update_condition_ranges(opline, ssa_op, op_array, ssa, exit_if_true);
						} else {
							smart_branch_opcode = 0;
							exit_addr = NULL;
							if (!zend_jit_cmp(&dasm_state, opline,
									op1_info, OP1_RANGE(), OP1_REG_ADDR(),
									op2_info, OP2_RANGE(), OP2_REG_ADDR(),
									RES_REG_ADDR(),
									zend_may_throw(opline, ssa_op, op_array, ssa),
									smart_branch_opcode, -1, -1, exit_addr, skip_comparison)) {
								goto jit_failure;
							}
						}
						goto done;
					case ZEND_IS_IDENTICAL:
					case ZEND_IS_NOT_IDENTICAL:
					case ZEND_CASE_STRICT:
						op1_info = OP1_INFO();
						op2_info = OP2_INFO();
						skip_comparison =
							ssa_op != ssa->ops &&
							(op1_info & (MAY_BE_ANY|MAY_BE_UNDEF|MAY_BE_GUARD)) == MAY_BE_LONG &&
							(op2_info & (MAY_BE_ANY|MAY_BE_UNDEF|MAY_BE_GUARD)) == MAY_BE_LONG &&
							zend_jit_may_skip_comparison(opline, ssa_op, ssa, ssa_opcodes, op_array);
						CHECK_OP1_TRACE_TYPE();
						CHECK_OP2_TRACE_TYPE();
						if ((opline->result_type & (IS_SMART_BRANCH_JMPZ|IS_SMART_BRANCH_JMPNZ)) != 0) {
							bool exit_if_true = 0;
							const zend_op *exit_opline = zend_jit_trace_get_exit_opline(p + 1, opline + 1, &exit_if_true);
							uint32_t exit_point;

							if (ra) {
								zend_jit_trace_clenup_stack(stack, opline, ssa_op, ssa, ra);
							}
							exit_point = zend_jit_trace_get_exit_point(exit_opline, 0);
							exit_addr = zend_jit_trace_get_exit_addr(exit_point);
							if (!exit_addr) {
								goto jit_failure;
							}
							if (opline->opcode == ZEND_IS_NOT_IDENTICAL) {
								exit_if_true = !exit_if_true;
							}
							smart_branch_opcode = exit_if_true ? ZEND_JMPNZ : ZEND_JMPZ;
							if (!zend_jit_identical(&dasm_state, opline,
									op1_info, OP1_RANGE(), OP1_REG_ADDR(),
									op2_info, OP2_RANGE(), OP2_REG_ADDR(),
									RES_REG_ADDR(),
									zend_may_throw(opline, ssa_op, op_array, ssa),
									smart_branch_opcode, -1, -1, exit_addr, skip_comparison)) {
								goto jit_failure;
							}
							zend_jit_trace_update_condition_ranges(opline, ssa_op, op_array, ssa, exit_if_true);
						} else {
							smart_branch_opcode = 0;
							exit_addr = NULL;
							if (!zend_jit_identical(&dasm_state, opline,
									op1_info, OP1_RANGE(), OP1_REG_ADDR(),
									op2_info, OP2_RANGE(), OP2_REG_ADDR(),
									RES_REG_ADDR(),
									zend_may_throw(opline, ssa_op, op_array, ssa),
									smart_branch_opcode, -1, -1, exit_addr, skip_comparison)) {
								goto jit_failure;
							}
						}
						goto done;
					case ZEND_DEFINED:
						if ((opline->result_type & (IS_SMART_BRANCH_JMPZ|IS_SMART_BRANCH_JMPNZ)) != 0) {
							bool exit_if_true = 0;
							const zend_op *exit_opline = zend_jit_trace_get_exit_opline(p + 1, opline + 1, &exit_if_true);
							uint32_t exit_point = zend_jit_trace_get_exit_point(exit_opline, 0);

							exit_addr = zend_jit_trace_get_exit_addr(exit_point);
							if (!exit_addr) {
								goto jit_failure;
							}
							smart_branch_opcode = exit_if_true ? ZEND_JMPNZ : ZEND_JMPZ;
						} else {
							smart_branch_opcode = 0;
							exit_addr = NULL;
						}
						if (!zend_jit_defined(&dasm_state, opline, smart_branch_opcode, -1, -1, exit_addr)) {
							goto jit_failure;
						}
						goto done;
					case ZEND_TYPE_CHECK:
						if (opline->extended_value == MAY_BE_RESOURCE) {
							// TODO: support for is_resource() ???
							break;
						}
						op1_info = OP1_INFO();
						CHECK_OP1_TRACE_TYPE();
						if ((opline->result_type & (IS_SMART_BRANCH_JMPZ|IS_SMART_BRANCH_JMPNZ)) != 0) {
							bool exit_if_true = 0;
							const zend_op *exit_opline = zend_jit_trace_get_exit_opline(p + 1, opline + 1, &exit_if_true);
							uint32_t exit_point;

							if (ra) {
								zend_jit_trace_clenup_stack(stack, opline, ssa_op, ssa, ra);
							}
							exit_point = zend_jit_trace_get_exit_point(exit_opline, 0);
							exit_addr = zend_jit_trace_get_exit_addr(exit_point);
							if (!exit_addr) {
								goto jit_failure;
							}
							smart_branch_opcode = exit_if_true ? ZEND_JMPNZ : ZEND_JMPZ;
						} else {
							smart_branch_opcode = 0;
							exit_addr = NULL;
						}
						if (!zend_jit_type_check(&dasm_state, opline, op1_info, smart_branch_opcode, -1, -1, exit_addr)) {
							goto jit_failure;
						}
						goto done;
					case ZEND_RETURN:
						op1_info = OP1_INFO();
						CHECK_OP1_TRACE_TYPE();
						if (opline->op1_type == IS_CONST) {
							res_type = Z_TYPE_P(RT_CONSTANT(opline, opline->op1));
						} else if (op1_type != IS_UNKNOWN) {
							res_type = op1_type;
						}
						if (op_array->type == ZEND_EVAL_CODE
						 // TODO: support for top-level code
						 || !op_array->function_name
						 // TODO: support for IS_UNDEF ???
						 || (op1_info & MAY_BE_UNDEF)) {
							if (!zend_jit_trace_handler(&dasm_state, op_array, opline, zend_may_throw(opline, ssa_op, op_array, ssa), p + 1)) {
								goto jit_failure;
							}
						} else {
							int j;
							int may_throw = 0;
							bool left_frame = 0;

							if (!zend_jit_return(&dasm_state, opline, op_array,
									op1_info, OP1_REG_ADDR())) {
								goto jit_failure;
							}
							if (op_array->last_var > 100) {
								/* To many CVs to unroll */
								if (!zend_jit_free_cvs(&dasm_state)) {
									goto jit_failure;
								}
								left_frame = 1;
							}
							if (!left_frame) {
								for (j = 0 ; j < op_array->last_var; j++) {
									uint32_t info;
									zend_uchar type;

									info = zend_ssa_cv_info(op_array, op_array_ssa, j);
									type = STACK_TYPE(stack, j);
									info = zend_jit_trace_type_to_info_ex(type, info);
									if (opline->op1_type == IS_CV
									 && EX_VAR_TO_NUM(opline->op1.var) == j
									 && !(op1_info & (MAY_BE_REF|MAY_BE_OBJECT))) {
										if (JIT_G(current_frame)
										 && TRACE_FRAME_IS_RETURN_VALUE_USED(JIT_G(current_frame))) {
											continue;
										} else {
											info |= MAY_BE_NULL;
										}
									}
									if (info & (MAY_BE_STRING|MAY_BE_ARRAY|MAY_BE_OBJECT|MAY_BE_RESOURCE|MAY_BE_REF)) {
										if (!left_frame) {
											left_frame = 1;
										    if (!zend_jit_leave_frame(&dasm_state)) {
												goto jit_failure;
										    }
										}
										if (!zend_jit_free_cv(&dasm_state, info, j)) {
											goto jit_failure;
										}
										if (info & (MAY_BE_OBJECT|MAY_BE_RESOURCE|MAY_BE_ARRAY_OF_OBJECT|MAY_BE_ARRAY_OF_ARRAY|MAY_BE_ARRAY_OF_RESOURCE)) {
											if (info & MAY_BE_RC1) {
												may_throw = 1;
											}
										}
									}
								}
							}
							if (!zend_jit_leave_func(&dasm_state, op_array, opline, op1_info, left_frame,
									p + 1, &zend_jit_traces[ZEND_JIT_TRACE_NUM],
									(op_array_ssa->cfg.flags & ZEND_FUNC_INDIRECT_VAR_ACCESS) != 0, may_throw)) {
								goto jit_failure;
							}
						}
						goto done;
					case ZEND_BOOL:
					case ZEND_BOOL_NOT:
						op1_info = OP1_INFO();
						CHECK_OP1_TRACE_TYPE();
						if (!zend_jit_bool_jmpznz(&dasm_state, opline,
								op1_info, OP1_REG_ADDR(), RES_REG_ADDR(),
								-1, -1,
								zend_may_throw(opline, ssa_op, op_array, ssa),
								opline->opcode, NULL)) {
							goto jit_failure;
						}
						goto done;
					case ZEND_JMPZ:
					case ZEND_JMPNZ:
					case ZEND_JMPZNZ:
					case ZEND_JMPZ_EX:
					case ZEND_JMPNZ_EX:
						op1_info = OP1_INFO();
						CHECK_OP1_TRACE_TYPE();
						if ((p+1)->op == ZEND_JIT_TRACE_VM || (p+1)->op == ZEND_JIT_TRACE_END) {
							const zend_op *exit_opline = NULL;
							uint32_t exit_point;

							if ((p+1)->opline == OP_JMP_ADDR(opline, opline->op2)) {
								/* taken branch */
								if (opline->opcode == ZEND_JMPNZ_EX) {
									smart_branch_opcode = ZEND_JMPZ_EX;
								} else if (opline->opcode == ZEND_JMPZ_EX) {
									smart_branch_opcode = ZEND_JMPNZ_EX;
								} else if (opline->opcode == ZEND_JMPNZ) {
									smart_branch_opcode = ZEND_JMPZ;
								} else {
									smart_branch_opcode = ZEND_JMPNZ;
								}
								exit_opline = (opline->opcode == ZEND_JMPZNZ) ?
									ZEND_OFFSET_TO_OPLINE(opline, opline->extended_value) :
									opline + 1;
							} else if (opline->opcode == ZEND_JMPZNZ) {
								ZEND_ASSERT((p+1)->opline == ZEND_OFFSET_TO_OPLINE(opline, opline->extended_value));
								smart_branch_opcode = ZEND_JMPZ;
								exit_opline = OP_JMP_ADDR(opline, opline->op2);
							} else if ((p+1)->opline == opline + 1) {
								/* not taken branch */
								smart_branch_opcode = opline->opcode;
								exit_opline = OP_JMP_ADDR(opline, opline->op2);
							} else {
								ZEND_UNREACHABLE();
							}
							if (ra) {
								zend_jit_trace_clenup_stack(stack, opline, ssa_op, ssa, ra);
							}
							if (!(op1_info & MAY_BE_GUARD)
							 && has_concrete_type(op1_info)
							 && concrete_type(op1_info) <= IS_TRUE) {
								/* unconditional branch */
								exit_addr = NULL;
							} else if (opline->result_type == IS_TMP_VAR) {
								zend_jit_trace_stack *stack = JIT_G(current_frame)->stack;
								uint32_t old_info = STACK_INFO(stack, EX_VAR_TO_NUM(opline->result.var));

								SET_STACK_TYPE(stack, EX_VAR_TO_NUM(opline->result.var), IS_UNKNOWN, 1);
								exit_point = zend_jit_trace_get_exit_point(exit_opline, 0);
								SET_STACK_INFO(stack, EX_VAR_TO_NUM(opline->result.var), old_info);
								exit_addr = zend_jit_trace_get_exit_addr(exit_point);
								if (!exit_addr) {
									goto jit_failure;
								}
							} else {
								exit_point = zend_jit_trace_get_exit_point(exit_opline, 0);
								exit_addr = zend_jit_trace_get_exit_addr(exit_point);
								if (!exit_addr) {
									goto jit_failure;
								}
							}
						} else  {
							ZEND_UNREACHABLE();
						}
						if (opline->result_type == IS_UNDEF) {
							res_addr = 0;
						} else {
							res_addr = RES_REG_ADDR();
						}
						if (!zend_jit_bool_jmpznz(&dasm_state, opline,
								op1_info, OP1_REG_ADDR(), res_addr,
								-1, -1,
								zend_may_throw(opline, ssa_op, op_array, ssa),
								smart_branch_opcode, exit_addr)) {
							goto jit_failure;
						}
						goto done;
					case ZEND_ISSET_ISEMPTY_CV:
						if ((opline->extended_value & ZEND_ISEMPTY)) {
							// TODO: support for empty() ???
							break;
						}
						op1_info = OP1_INFO();
						op1_addr = OP1_REG_ADDR();
						if (orig_op1_type != IS_UNKNOWN
						 && (orig_op1_type & IS_TRACE_REFERENCE)) {
							if (!zend_jit_fetch_reference(&dasm_state, opline, orig_op1_type, &op1_info, &op1_addr,
									!ssa->var_info[ssa_op->op1_use].guarded_reference, 1)) {
								goto jit_failure;
							}
							if (opline->op1_type == IS_CV
							 && ssa->vars[ssa_op->op1_use].alias == NO_ALIAS) {
								ssa->var_info[ssa_op->op1_use].guarded_reference = 1;
							}
						} else {
							CHECK_OP1_TRACE_TYPE();
						}
						if ((opline->result_type & (IS_SMART_BRANCH_JMPZ|IS_SMART_BRANCH_JMPNZ)) != 0) {
							bool exit_if_true = 0;
							const zend_op *exit_opline = zend_jit_trace_get_exit_opline(p + 1, opline + 1, &exit_if_true);
							uint32_t exit_point = zend_jit_trace_get_exit_point(exit_opline, 0);

							exit_addr = zend_jit_trace_get_exit_addr(exit_point);
							if (!exit_addr) {
								goto jit_failure;
							}
							smart_branch_opcode = exit_if_true ? ZEND_JMPNZ : ZEND_JMPZ;
						} else {
							smart_branch_opcode = 0;
							exit_addr = NULL;
						}
						if (!zend_jit_isset_isempty_cv(&dasm_state, opline,
								op1_info, op1_addr,
								smart_branch_opcode, -1, -1, exit_addr)) {
							goto jit_failure;
						}
						goto done;
					case ZEND_IN_ARRAY:
						if (opline->op1_type == IS_VAR || opline->op1_type == IS_TMP_VAR) {
							break;
						}
						op1_info = OP1_INFO();
						op1_addr = OP1_REG_ADDR();
						CHECK_OP1_TRACE_TYPE();
						if ((op1_info & (MAY_BE_ANY|MAY_BE_UNDEF|MAY_BE_REF)) != MAY_BE_STRING) {
							break;
						}
						if ((opline->result_type & (IS_SMART_BRANCH_JMPZ|IS_SMART_BRANCH_JMPNZ)) != 0) {
							bool exit_if_true = 0;
							const zend_op *exit_opline = zend_jit_trace_get_exit_opline(p + 1, opline + 1, &exit_if_true);
							uint32_t exit_point = zend_jit_trace_get_exit_point(exit_opline, 0);

							exit_addr = zend_jit_trace_get_exit_addr(exit_point);
							if (!exit_addr) {
								goto jit_failure;
							}
							smart_branch_opcode = exit_if_true ? ZEND_JMPNZ : ZEND_JMPZ;
						} else {
							smart_branch_opcode = 0;
							exit_addr = NULL;
						}
						if (!zend_jit_in_array(&dasm_state, opline,
								op1_info, op1_addr,
								smart_branch_opcode, -1, -1, exit_addr)) {
							goto jit_failure;
						}
						goto done;
					case ZEND_FETCH_DIM_FUNC_ARG:
						if (!JIT_G(current_frame)
						 || !JIT_G(current_frame)->call
						 || !JIT_G(current_frame)->call->func
						 || !TRACE_FRAME_IS_LAST_SEND_BY_VAL(JIT_G(current_frame)->call)) {
							break;
						}
						ZEND_FALLTHROUGH;
					case ZEND_FETCH_DIM_R:
					case ZEND_FETCH_DIM_IS:
					case ZEND_FETCH_LIST_R:
						op1_info = OP1_INFO();
						op1_addr = OP1_REG_ADDR();
						if (orig_op1_type != IS_UNKNOWN
						 && (orig_op1_type & IS_TRACE_REFERENCE)) {
							if (!zend_jit_fetch_reference(&dasm_state, opline, orig_op1_type, &op1_info, &op1_addr,
									!ssa->var_info[ssa_op->op1_use].guarded_reference, 1)) {
								goto jit_failure;
							}
							if (opline->op1_type == IS_CV
							 && ssa->vars[ssa_op->op1_use].alias == NO_ALIAS) {
								ssa->var_info[ssa_op->op1_use].guarded_reference = 1;
								if (ssa_op->op1_def >= 0) {
									ssa->var_info[ssa_op->op1_def].guarded_reference = 1;
								}
							}
						} else {
							CHECK_OP1_TRACE_TYPE();
						}
						op2_info = OP2_INFO();
						CHECK_OP2_TRACE_TYPE();
						res_info = RES_INFO();
						avoid_refcounting =
							ssa_op->op1_use >= 0 &&
							ssa->var_info[ssa_op->op1_use].avoid_refcounting;
						if (op1_info & MAY_BE_PACKED_GUARD) {
							ssa->var_info[ssa_op->op1_use].type &= ~MAY_BE_PACKED_GUARD;
						} else if ((op2_info & (MAY_BE_ANY|MAY_BE_UNDEF)) == MAY_BE_LONG
								&& (op1_info & (MAY_BE_ANY|MAY_BE_UNDEF)) == MAY_BE_ARRAY
								&& MAY_BE_PACKED(op1_info)
								&& MAY_BE_HASH(op1_info)
								&& orig_op1_type != IS_UNKNOWN) {
							op1_info |= MAY_BE_PACKED_GUARD;
							if (orig_op1_type & IS_TRACE_PACKED) {
								op1_info &= ~(MAY_BE_ARRAY_NUMERIC_HASH|MAY_BE_ARRAY_STRING_HASH);
								if (op1_type != IS_UNKNOWN) {
									ssa->var_info[ssa_op->op1_use].type &= ~(MAY_BE_ARRAY_NUMERIC_HASH|MAY_BE_ARRAY_STRING_HASH);
								}
							} else {
								op1_info &= ~MAY_BE_ARRAY_PACKED;
								if (op1_type != IS_UNKNOWN) {
									ssa->var_info[ssa_op->op1_use].type &= ~MAY_BE_ARRAY_PACKED;
								}
							}
						}
						if (!zend_jit_fetch_dim_read(&dasm_state, opline, ssa, ssa_op,
								op1_info, op1_addr, avoid_refcounting,
								op2_info, res_info, RES_REG_ADDR(), val_type)) {
							goto jit_failure;
						}
						if (ssa_op->op1_def >= 0 && op1_type != IS_UNKNOWN) {
							ssa->var_info[ssa_op->op1_def].type = ssa->var_info[ssa_op->op1_use].type;
						}
						goto done;
					case ZEND_FETCH_DIM_W:
					case ZEND_FETCH_DIM_RW:
//					case ZEND_FETCH_DIM_UNSET:
					case ZEND_FETCH_LIST_W:
						if (opline->op1_type != IS_CV
						 && (orig_op1_type == IS_UNKNOWN
						  || !(orig_op1_type & IS_TRACE_INDIRECT))) {
							break;
						}
						op1_info = OP1_INFO();
						op1_addr = OP1_REG_ADDR();
						if (opline->op1_type == IS_VAR) {
							if (orig_op1_type != IS_UNKNOWN
							 && (orig_op1_type & IS_TRACE_INDIRECT)) {
								if (!zend_jit_fetch_indirect_var(&dasm_state, opline, orig_op1_type,
										&op1_info, &op1_addr, !ssa->var_info[ssa_op->op1_use].indirect_reference)) {
									goto jit_failure;
								}
							} else {
								break;
							}
						}
						if (orig_op1_type != IS_UNKNOWN
						 && (orig_op1_type & IS_TRACE_REFERENCE)) {
							if (!zend_jit_fetch_reference(&dasm_state, opline, orig_op1_type, &op1_info, &op1_addr,
									!ssa->var_info[ssa_op->op1_use].guarded_reference, 1)) {
								goto jit_failure;
							}
							if (opline->op1_type == IS_CV
							 && ssa->vars[ssa_op->op1_def].alias == NO_ALIAS) {
								ssa->var_info[ssa_op->op1_def].guarded_reference = 1;
							}
						} else {
							CHECK_OP1_TRACE_TYPE();
						}
						op2_info = OP2_INFO();
						CHECK_OP2_TRACE_TYPE();
						op1_def_info = OP1_DEF_INFO();
						if (!zend_jit_fetch_dim(&dasm_state, opline,
								op1_info, op1_addr, op2_info, RES_REG_ADDR(), val_type)) {
							goto jit_failure;
						}
						if (ssa_op->result_def > 0
						 && (opline->opcode == ZEND_FETCH_DIM_W || opline->opcode == ZEND_FETCH_LIST_W)
						 && !(op1_info & (MAY_BE_FALSE|MAY_BE_TRUE|MAY_BE_LONG|MAY_BE_DOUBLE|MAY_BE_STRING|MAY_BE_OBJECT|MAY_BE_RESOURCE|MAY_BE_REF))
						 && !(op2_info & (MAY_BE_UNDEF|MAY_BE_RESOURCE|MAY_BE_ARRAY|MAY_BE_OBJECT))) {
							ssa->var_info[ssa_op->result_def].indirect_reference = 1;
						}
						goto done;
					case ZEND_ISSET_ISEMPTY_DIM_OBJ:
						if ((opline->extended_value & ZEND_ISEMPTY)) {
							// TODO: support for empty() ???
							break;
						}
						op1_info = OP1_INFO();
						op1_addr = OP1_REG_ADDR();
						if (orig_op1_type != IS_UNKNOWN
						 && (orig_op1_type & IS_TRACE_REFERENCE)) {
							if (!zend_jit_fetch_reference(&dasm_state, opline, orig_op1_type, &op1_info, &op1_addr,
									!ssa->var_info[ssa_op->op1_use].guarded_reference, 1)) {
								goto jit_failure;
							}
							if (opline->op1_type == IS_CV
							 && ssa->vars[ssa_op->op1_use].alias == NO_ALIAS) {
								ssa->var_info[ssa_op->op1_use].guarded_reference = 1;
							}
						} else {
							CHECK_OP1_TRACE_TYPE();
						}
						op2_info = OP2_INFO();
						CHECK_OP2_TRACE_TYPE();
						if ((opline->result_type & (IS_SMART_BRANCH_JMPZ|IS_SMART_BRANCH_JMPNZ)) != 0) {
							bool exit_if_true = 0;
							const zend_op *exit_opline = zend_jit_trace_get_exit_opline(p + 1, opline + 1, &exit_if_true);
							uint32_t exit_point;

							if (ra) {
								zend_jit_trace_clenup_stack(stack, opline, ssa_op, ssa, ra);
							}
							if (ssa_op->op1_use >= 0
							 && ssa->var_info[ssa_op->op1_use].avoid_refcounting) {
								/* Temporary reset ZREG_ZVAL_TRY_ADDREF */
								zend_jit_trace_stack *stack = JIT_G(current_frame)->stack;
								uint32_t old_info = STACK_INFO(stack, EX_VAR_TO_NUM(opline->op1.var));

								SET_STACK_REG(stack, EX_VAR_TO_NUM(opline->op1.var), ZREG_NONE);
								exit_point = zend_jit_trace_get_exit_point(exit_opline, 0);
								SET_STACK_INFO(stack, EX_VAR_TO_NUM(opline->op1.var), old_info);
							} else {
								exit_point = zend_jit_trace_get_exit_point(exit_opline, 0);
							}
							exit_addr = zend_jit_trace_get_exit_addr(exit_point);
							if (!exit_addr) {
								goto jit_failure;
							}
							smart_branch_opcode = exit_if_true ? ZEND_JMPNZ : ZEND_JMPZ;
						} else {
							smart_branch_opcode = 0;
							exit_addr = NULL;
						}
						avoid_refcounting =
							ssa_op->op1_use >= 0 &&
							ssa->var_info[ssa_op->op1_use].avoid_refcounting;
						if (op1_info & MAY_BE_PACKED_GUARD) {
							ssa->var_info[ssa_op->op1_use].type &= ~MAY_BE_PACKED_GUARD;
						} else if ((op2_info & (MAY_BE_ANY|MAY_BE_UNDEF)) == MAY_BE_LONG
								&& (op1_info & (MAY_BE_ANY|MAY_BE_UNDEF)) == MAY_BE_ARRAY
								&& MAY_BE_PACKED(op1_info)
								&& MAY_BE_HASH(op1_info)
								&& orig_op1_type != IS_UNKNOWN) {
							op1_info |= MAY_BE_PACKED_GUARD;
							if (orig_op1_type & IS_TRACE_PACKED) {
								op1_info &= ~(MAY_BE_ARRAY_NUMERIC_HASH|MAY_BE_ARRAY_STRING_HASH);
							} else {
								op1_info &= ~MAY_BE_ARRAY_PACKED;
							}
						}
						if (!zend_jit_isset_isempty_dim(&dasm_state, opline,
								op1_info, op1_addr, avoid_refcounting,
								op2_info, val_type,
								zend_may_throw_ex(opline, ssa_op, op_array, ssa, op1_info, op2_info),
								smart_branch_opcode, -1, -1,
								exit_addr)) {
							goto jit_failure;
						}
						goto done;
					case ZEND_FETCH_OBJ_FUNC_ARG:
						if (!JIT_G(current_frame)
						 || !JIT_G(current_frame)->call
						 || !JIT_G(current_frame)->call->func
						 || !TRACE_FRAME_IS_LAST_SEND_BY_VAL(JIT_G(current_frame)->call)) {
							break;
						}
						ZEND_FALLTHROUGH;
					case ZEND_FETCH_OBJ_R:
					case ZEND_FETCH_OBJ_IS:
					case ZEND_FETCH_OBJ_W:
						on_this = delayed_fetch_this = 0;
						avoid_refcounting = 0;
						if (opline->op2_type != IS_CONST
						 || Z_TYPE_P(RT_CONSTANT(opline, opline->op2)) != IS_STRING
						 || Z_STRVAL_P(RT_CONSTANT(opline, opline->op2))[0] == '\0') {
							break;
						}
						ce = NULL;
						ce_is_instanceof = 0;
						op1_indirect = 0;
						if (opline->op1_type == IS_UNUSED) {
							op1_info = MAY_BE_OBJECT|MAY_BE_RC1|MAY_BE_RCN;
							ce = op_array->scope;
							ce_is_instanceof = (ce->ce_flags & ZEND_ACC_FINAL) != 0;
							op1_addr = 0;
							on_this = 1;
						} else {
							op1_info = OP1_INFO();
							if (!(op1_info & MAY_BE_OBJECT)) {
								break;
							}
							op1_addr = OP1_REG_ADDR();
							if (opline->op1_type == IS_VAR
							 && opline->opcode == ZEND_FETCH_OBJ_W) {
								if (orig_op1_type != IS_UNKNOWN
								 && (orig_op1_type & IS_TRACE_INDIRECT)) {
									op1_indirect = 1;
									if (!zend_jit_fetch_indirect_var(&dasm_state, opline, orig_op1_type,
											&op1_info, &op1_addr, !ssa->var_info[ssa_op->op1_use].indirect_reference)) {
										goto jit_failure;
									}
								}
							}
							if (orig_op1_type != IS_UNKNOWN
							 && (orig_op1_type & IS_TRACE_REFERENCE)) {
								if (!zend_jit_fetch_reference(&dasm_state, opline, orig_op1_type, &op1_info, &op1_addr,
										!ssa->var_info[ssa_op->op1_use].guarded_reference, 1)) {
									goto jit_failure;
								}
								if (opline->op1_type == IS_CV
								 && ssa->vars[ssa_op->op1_use].alias == NO_ALIAS) {
									ssa->var_info[ssa_op->op1_def >= 0 ? ssa_op->op1_def : ssa_op->op1_use].guarded_reference = 1;
								}
							} else {
								CHECK_OP1_TRACE_TYPE();
							}
							if (!(op1_info & MAY_BE_OBJECT)) {
								break;
							}
							if (ssa->var_info && ssa->ops) {
								if (ssa_op->op1_use >= 0) {
									zend_ssa_var_info *op1_ssa = ssa->var_info + ssa_op->op1_use;
									if (op1_ssa->ce && !op1_ssa->ce->create_object) {
										ce = op1_ssa->ce;
										ce_is_instanceof = op1_ssa->is_instanceof;
									}
								}
							}
							if (ssa_op->op1_use >= 0) {
								delayed_fetch_this = ssa->var_info[ssa_op->op1_use].delayed_fetch_this;
								avoid_refcounting = ssa->var_info[ssa_op->op1_use].avoid_refcounting;
							}
							if (delayed_fetch_this) {
								on_this = 1;
							} else if (ssa_op->op1_use >= 0 && ssa->vars[ssa_op->op1_use].definition >= 0) {
								on_this = ssa_opcodes[ssa->vars[ssa_op->op1_use].definition]->opcode == ZEND_FETCH_THIS;
							} else if (op_array_ssa->ops
							        && op_array_ssa->vars
									&& op_array_ssa->ops[opline-op_array->opcodes].op1_use >= 0
									&& op_array_ssa->vars[op_array_ssa->ops[opline-op_array->opcodes].op1_use].definition >= 0) {
								on_this = op_array->opcodes[op_array_ssa->vars[op_array_ssa->ops[opline-op_array->opcodes].op1_use].definition].opcode == ZEND_FETCH_THIS;
							}
						}
						if (!zend_jit_fetch_obj(&dasm_state, opline, op_array, ssa, ssa_op,
								op1_info, op1_addr, op1_indirect, ce, ce_is_instanceof,
								on_this, delayed_fetch_this, avoid_refcounting, op1_ce, val_type,
								zend_may_throw_ex(opline, ssa_op, op_array, ssa, op1_info, MAY_BE_STRING))) {
							goto jit_failure;
						}
						goto done;
					case ZEND_BIND_GLOBAL:
						orig_opline = opline;
						orig_ssa_op = ssa_op;
						while (1) {
							if (!ssa->ops || !ssa->var_info) {
								op1_info = MAY_BE_ANY|MAY_BE_REF;
							} else {
								op1_info = OP1_INFO();
							}
							if (ssa->vars[ssa_op->op1_def].alias == NO_ALIAS) {
								ssa->var_info[ssa_op->op1_def].guarded_reference = 1;
							}
							if (!zend_jit_bind_global(&dasm_state, opline, op1_info)) {
								goto jit_failure;
							}
							if ((opline+1)->opcode == ZEND_BIND_GLOBAL) {
								opline++;
								ssa_op++;
							} else {
								break;
							}
						}
						opline = orig_opline;
						ssa_op = orig_ssa_op;
						goto done;
					case ZEND_RECV:
						if (!zend_jit_recv(&dasm_state, opline, op_array)) {
							goto jit_failure;
						}
						goto done;
					case ZEND_RECV_INIT:
						orig_opline = opline;
						orig_ssa_op = ssa_op;
						while (1) {
							if (!zend_jit_recv_init(&dasm_state, opline, op_array,
									(opline + 1)->opcode != ZEND_RECV_INIT,
									zend_may_throw(opline, ssa_op, op_array, ssa))) {
								goto jit_failure;
							}
							if ((opline+1)->opcode == ZEND_RECV_INIT) {
								opline++;
								ssa_op++;
							} else {
								break;
							}
						}
						opline = orig_opline;
						ssa_op = orig_ssa_op;
						goto done;
					case ZEND_FREE:
					case ZEND_FE_FREE:
						op1_info = OP1_INFO();
						if (!zend_jit_free(&dasm_state, opline, op1_info,
								zend_may_throw(opline, ssa_op, op_array, ssa))) {
							goto jit_failure;
						}
						goto done;
					case ZEND_ECHO:
						op1_info = OP1_INFO();
						CHECK_OP1_TRACE_TYPE();
						if ((op1_info & (MAY_BE_UNDEF|MAY_BE_ANY|MAY_BE_REF)) != MAY_BE_STRING) {
							break;
						}
						if (!zend_jit_echo(&dasm_state, opline, op1_info)) {
							goto jit_failure;
						}
						goto done;
					case ZEND_STRLEN:
						op1_info = OP1_INFO();
						op1_addr = OP1_REG_ADDR();
						if (orig_op1_type == (IS_TRACE_REFERENCE|IS_STRING)) {
							if (!zend_jit_fetch_reference(&dasm_state, opline, orig_op1_type, &op1_info, &op1_addr,
									!ssa->var_info[ssa_op->op1_use].guarded_reference, 1)) {
								goto jit_failure;
							}
							if (opline->op1_type == IS_CV
							 && ssa->vars[ssa_op->op1_use].alias == NO_ALIAS) {
								ssa->var_info[ssa_op->op1_use].guarded_reference = 1;
							}
						} else {
							CHECK_OP1_TRACE_TYPE();
							if ((op1_info & (MAY_BE_UNDEF|MAY_BE_ANY|MAY_BE_REF)) != MAY_BE_STRING) {
								break;
							}
						}
						if (!zend_jit_strlen(&dasm_state, opline, op1_info, op1_addr, RES_REG_ADDR())) {
							goto jit_failure;
						}
						goto done;
					case ZEND_COUNT:
						op1_info = OP1_INFO();
						op1_addr = OP1_REG_ADDR();
						if (orig_op1_type == (IS_TRACE_REFERENCE|IS_ARRAY)) {
							if (!zend_jit_fetch_reference(&dasm_state, opline, orig_op1_type, &op1_info, &op1_addr,
									!ssa->var_info[ssa_op->op1_use].guarded_reference, 1)) {
								goto jit_failure;
							}
							if (opline->op1_type == IS_CV
							 && ssa->vars[ssa_op->op1_use].alias == NO_ALIAS) {
								ssa->var_info[ssa_op->op1_use].guarded_reference = 1;
							}
						} else {
							CHECK_OP1_TRACE_TYPE();
							if ((op1_info & (MAY_BE_UNDEF|MAY_BE_ANY|MAY_BE_REF)) != MAY_BE_ARRAY) {
								break;
							}
						}
						if (!zend_jit_count(&dasm_state, opline, op1_info, op1_addr, RES_REG_ADDR(), zend_may_throw(opline, ssa_op, op_array, ssa))) {
							goto jit_failure;
						}
						goto done;
					case ZEND_FETCH_THIS:
						delayed_fetch_this = 0;
						if (ssa_op->result_def >= 0 && opline->result_type != IS_CV) {
							if (zend_jit_may_delay_fetch_this(op_array, ssa, ssa_opcodes, ssa_op)) {
								ssa->var_info[ssa_op->result_def].delayed_fetch_this = 1;
								delayed_fetch_this = 1;
							}
						}
						if (!zend_jit_fetch_this(&dasm_state, opline, op_array, delayed_fetch_this)) {
							goto jit_failure;
						}
						goto done;
					case ZEND_SWITCH_LONG:
					case ZEND_SWITCH_STRING:
					case ZEND_MATCH:
						if (!zend_jit_switch(&dasm_state, opline, op_array, op_array_ssa, p+1, &zend_jit_traces[ZEND_JIT_TRACE_NUM])) {
							goto jit_failure;
						}
						goto done;
					case ZEND_VERIFY_RETURN_TYPE:
						if (opline->op1_type == IS_UNUSED) {
							/* Always throws */
							break;
						}
						if (opline->op1_type == IS_CONST) {
							/* TODO Different instruction format, has return value */
							break;
						}
						if (op_array->fn_flags & ZEND_ACC_RETURN_REFERENCE) {
							/* Not worth bothering with */
							break;
						}
						op1_info = OP1_INFO();
						CHECK_OP1_TRACE_TYPE();
						if (op1_info & MAY_BE_REF) {
							/* TODO May need reference unwrapping. */
							break;
						}
						if (!zend_jit_verify_return_type(&dasm_state, opline, op_array, op1_info)) {
							goto jit_failure;
						}
						goto done;
					case ZEND_FE_RESET_R:
						op1_info = OP1_INFO();
						CHECK_OP1_TRACE_TYPE();
						if ((op1_info & (MAY_BE_ANY|MAY_BE_REF|MAY_BE_UNDEF)) != MAY_BE_ARRAY) {
							break;
						}
						if (!zend_jit_fe_reset(&dasm_state, opline, op1_info)) {
							goto jit_failure;
						}
						goto done;
					case ZEND_FE_FETCH_R:
						op1_info = OP1_INFO();
						CHECK_OP1_TRACE_TYPE();
						if ((op1_info & MAY_BE_ANY) != MAY_BE_ARRAY) {
							break;
						}
						if ((p+1)->op == ZEND_JIT_TRACE_VM || (p+1)->op == ZEND_JIT_TRACE_END) {
							const zend_op *exit_opline = ZEND_OFFSET_TO_OPLINE(opline, opline->extended_value);
							uint32_t exit_point;

							if ((p+1)->opline == exit_opline) {
								/* taken branch (exit from loop) */
								exit_opline = opline;
								smart_branch_opcode = ZEND_NOP;
							} else if ((p+1)->opline == opline + 1) {
								/* not taken branch (loop) */
								smart_branch_opcode = ZEND_JMP;
							} else {
								ZEND_UNREACHABLE();
							}
							exit_point = zend_jit_trace_get_exit_point(exit_opline, 0);
							exit_addr = zend_jit_trace_get_exit_addr(exit_point);
							if (!exit_addr) {
								goto jit_failure;
							}
						} else  {
							ZEND_UNREACHABLE();
						}
						if (!zend_jit_fe_fetch(&dasm_state, opline, op1_info, OP2_INFO(),
								-1, smart_branch_opcode, exit_addr)) {
							goto jit_failure;
						}
						goto done;
					case ZEND_FETCH_CONSTANT:
						if (!zend_jit_fetch_constant(&dasm_state, opline, op_array, ssa, ssa_op, RES_REG_ADDR())) {
							goto jit_failure;
						}
						goto done;
					case ZEND_INIT_METHOD_CALL:
						if (opline->op2_type != IS_CONST
						 || Z_TYPE_P(RT_CONSTANT(opline, opline->op2)) != IS_STRING) {
							goto generic_dynamic_call;
						}
						on_this = delayed_fetch_this = 0;
						ce = NULL;
						ce_is_instanceof = 0;
						if (opline->op1_type == IS_UNUSED) {
							op1_info = MAY_BE_OBJECT|MAY_BE_RC1|MAY_BE_RCN;
							ce = op_array->scope;
							ce_is_instanceof = (ce->ce_flags & ZEND_ACC_FINAL) != 0;
							op1_addr = 0;
							on_this = 1;
						} else {
							op1_info = OP1_INFO();
							op1_addr = OP1_REG_ADDR();
							if (polymorphic_side_trace) {
								op1_info = MAY_BE_OBJECT;
								op1_addr = 0;
							} else if (orig_op1_type != IS_UNKNOWN
							 && (orig_op1_type & IS_TRACE_REFERENCE)) {
								if (!zend_jit_fetch_reference(&dasm_state, opline, orig_op1_type, &op1_info, &op1_addr,
										!ssa->var_info[ssa_op->op1_use].guarded_reference, 1)) {
									goto jit_failure;
								}
								if (opline->op1_type == IS_CV
								 && ssa->vars[ssa_op->op1_use].alias == NO_ALIAS) {
									ssa->var_info[ssa_op->op1_use].guarded_reference = 1;
								}
							} else {
								CHECK_OP1_TRACE_TYPE();
							}
							if (ssa->var_info && ssa->ops) {
								if (ssa_op->op1_use >= 0) {
									zend_ssa_var_info *op1_ssa = ssa->var_info + ssa_op->op1_use;
									if (op1_ssa->ce && !op1_ssa->ce->create_object) {
										ce = op1_ssa->ce;
										ce_is_instanceof = op1_ssa->is_instanceof;
									}
								}
							}
							if (ssa_op->op1_use >= 0) {
								delayed_fetch_this = ssa->var_info[ssa_op->op1_use].delayed_fetch_this;
							}
							if (delayed_fetch_this) {
								on_this = 1;
							} else if (ssa_op->op1_use >= 0 && ssa->vars[ssa_op->op1_use].definition >= 0) {
								on_this = ssa_opcodes[ssa->vars[ssa_op->op1_use].definition]->opcode == ZEND_FETCH_THIS;
							} else if (op_array_ssa->ops
							        && op_array_ssa->vars
									&& op_array_ssa->ops[opline-op_array->opcodes].op1_use >= 0
									&& op_array_ssa->vars[op_array_ssa->ops[opline-op_array->opcodes].op1_use].definition >= 0) {
								on_this = op_array->opcodes[op_array_ssa->vars[op_array_ssa->ops[opline-op_array->opcodes].op1_use].definition].opcode == ZEND_FETCH_THIS;
							}
						}
						frame_flags = TRACE_FRAME_MASK_NESTED;
						if (!zend_jit_init_method_call(&dasm_state, opline,
								op_array_ssa->cfg.map ? op_array_ssa->cfg.map[opline - op_array->opcodes] : -1,
								op_array, ssa, ssa_op, frame->call_level,
								op1_info, op1_addr, ce, ce_is_instanceof, on_this, delayed_fetch_this, op1_ce,
								p + 1, peek_checked_stack - checked_stack, polymorphic_side_trace)) {
							goto jit_failure;
						}
						goto done;
					case ZEND_INIT_DYNAMIC_CALL:
						if (orig_op2_type != IS_OBJECT || op2_ce != zend_ce_closure) {
							goto generic_dynamic_call;
						}
						op2_info = OP2_INFO();
						CHECK_OP2_TRACE_TYPE();
						frame_flags = TRACE_FRAME_MASK_NESTED;
						if (!zend_jit_init_closure_call(&dasm_state, opline, op_array_ssa->cfg.map ? op_array_ssa->cfg.map[opline - op_array->opcodes] : -1, op_array, ssa, ssa_op, frame->call_level, p + 1, peek_checked_stack - checked_stack)) {
							goto jit_failure;
						}
						goto done;
					case ZEND_INIT_STATIC_METHOD_CALL:
generic_dynamic_call:
						if (!zend_jit_trace_handler(&dasm_state, op_array, opline, zend_may_throw(opline, ssa_op, op_array, ssa), p + 1)) {
							goto jit_failure;
						}
						if ((opline->opcode != ZEND_INIT_STATIC_METHOD_CALL
						  || opline->op1_type != IS_CONST
						  || opline->op2_type != IS_CONST)
						 && (p+1)->op == ZEND_JIT_TRACE_INIT_CALL && (p+1)->func) {
							if (!zend_jit_init_fcall_guard(&dasm_state, 0, (p+1)->func, opline+1)) {
								goto jit_failure;
							}
						}
						goto done;
					case ZEND_INIT_USER_CALL:
						if (!zend_jit_trace_handler(&dasm_state, op_array, opline, zend_may_throw(opline, ssa_op, op_array, ssa), p + 1)) {
							goto jit_failure;
						}
						if (opline->op2_type != IS_CONST
						 && (p+1)->op == ZEND_JIT_TRACE_INIT_CALL && (p+1)->func) {
							if (!zend_jit_init_fcall_guard(&dasm_state, 0, (p+1)->func, opline+1)) {
								goto jit_failure;
							}
						}
						goto done;
					case ZEND_NEW:
						if (!zend_jit_trace_handler(&dasm_state, op_array, opline, zend_may_throw(opline, ssa_op, op_array, ssa), p + 1)) {
							goto jit_failure;
						}
						if (opline->op1_type != IS_CONST
						 && (p+1)->op == ZEND_JIT_TRACE_INIT_CALL && (p+1)->func) {
							SET_STACK_TYPE(stack, EX_VAR_TO_NUM(opline->result.var), IS_OBJECT, 1);
							if (!zend_jit_init_fcall_guard(&dasm_state, 0, (p+1)->func, opline+1)) {
								goto jit_failure;
							}
						}
						goto done;
					case ZEND_SEND_ARRAY:
					case ZEND_SEND_UNPACK:
						if (JIT_G(current_frame)
						 && JIT_G(current_frame)->call) {
							TRACE_FRAME_SET_UNKNOWN_NUM_ARGS(JIT_G(current_frame)->call);
						}
						break;
					case ZEND_ROPE_INIT:
					case ZEND_ROPE_ADD:
					case ZEND_ROPE_END:
						op2_info = OP2_INFO();
						CHECK_OP2_TRACE_TYPE();
						if ((op2_info & (MAY_BE_UNDEF|MAY_BE_ANY|MAY_BE_REF)) != MAY_BE_STRING) {
							break;
						}
						if (!zend_jit_rope(&dasm_state, opline, op2_info)) {
							goto jit_failure;
						}
						goto done;
					default:
						break;
				}
			}

			if (opline->opcode != ZEND_NOP && opline->opcode != ZEND_JMP) {
				if (!zend_jit_trace_handler(&dasm_state, op_array, opline, zend_may_throw(opline, ssa_op, op_array, ssa), p + 1)) {
					goto jit_failure;
				}
			}

done:
			polymorphic_side_trace = 0;
			switch (opline->opcode) {
				case ZEND_DO_FCALL:
				case ZEND_DO_ICALL:
				case ZEND_DO_UCALL:
				case ZEND_DO_FCALL_BY_NAME:
					frame->call_level--;
			}

			if (ra) {
				zend_jit_trace_clenup_stack(stack, opline, ssa_op, ssa, ra);
			}

			if ((opline->op1_type & (IS_VAR|IS_TMP_VAR))
			 && STACK_REG(stack, EX_VAR_TO_NUM(opline->op1.var)) > ZREG_NUM) {
				SET_STACK_REG(stack, EX_VAR_TO_NUM(opline->op1.var), ZREG_NONE);
			}

			if (opline->opcode == ZEND_ROPE_INIT) {
				/* clear stack slots used by rope */
				uint32_t var = EX_VAR_TO_NUM(opline->result.var);
				uint32_t count =
					((opline->extended_value * sizeof(void*)) + (sizeof(zval)-1)) / sizeof(zval);

				do {
					SET_STACK_TYPE(stack, var, IS_UNKNOWN, 1);
					var++;
					count--;
				} while (count);
			}

			if (ssa_op) {
				zend_ssa_range tmp;

				/* Keep information about known types on abstract stack */
				if (ssa_op->result_def >= 0) {
					zend_uchar type = IS_UNKNOWN;

					if ((opline->result_type & (IS_SMART_BRANCH_JMPZ|IS_SMART_BRANCH_JMPNZ)) != 0
					 || send_result) {
						/* we didn't set result variable */
						type = IS_UNKNOWN;
					} else if (!(ssa->var_info[ssa_op->result_def].type & MAY_BE_GUARD)
					 && has_concrete_type(ssa->var_info[ssa_op->result_def].type)) {
						type = concrete_type(ssa->var_info[ssa_op->result_def].type);
					} else if (opline->opcode == ZEND_QM_ASSIGN) {
						if (opline->op1_type != IS_CONST) {
							/* copy */
							type = STACK_TYPE(stack, EX_VAR_TO_NUM(opline->op1.var));
						}
					} else if (opline->opcode == ZEND_ASSIGN) {
						if (opline->op2_type != IS_CONST
						 && ssa_op->op1_use >= 0
						 /* assignment to typed reference may cause conversion */
						 && (ssa->var_info[ssa_op->op1_use].type & MAY_BE_REF) == 0) {
							/* copy */
							type = STACK_TYPE(stack, EX_VAR_TO_NUM(opline->op2.var));
						}
					} else if (opline->opcode == ZEND_POST_INC
			         || opline->opcode == ZEND_POST_DEC) {
						/* copy */
						type = STACK_TYPE(stack, EX_VAR_TO_NUM(opline->op1.var));
					}
					if (opline->opcode == ZEND_JMP_SET
					  || opline->opcode == ZEND_COALESCE
					  || opline->opcode == ZEND_JMP_NULL) {
						if ((p+1)->op != ZEND_JIT_TRACE_VM) {
							SET_STACK_TYPE(stack, EX_VAR_TO_NUM(opline->result.var), IS_UNKNOWN, 1);
						} else if ((p+1)->opline != (opline + 1)) {
							SET_STACK_TYPE(stack, EX_VAR_TO_NUM(opline->result.var), type, 1);
						}
					} else {
						SET_STACK_TYPE(stack, EX_VAR_TO_NUM(opline->result.var), type,
							(type == IS_UNKNOWN || !ra || !ra[ssa_op->result_def]));
						if (type != IS_UNKNOWN) {
							ssa->var_info[ssa_op->result_def].type &= ~MAY_BE_GUARD;
							if (opline->opcode == ZEND_FETCH_THIS
							 && delayed_fetch_this) {
								SET_STACK_REG(stack, EX_VAR_TO_NUM(opline->result.var), ZREG_THIS);
							} else if (ssa->var_info[ssa_op->result_def].avoid_refcounting) {
								SET_STACK_REG(stack, EX_VAR_TO_NUM(opline->result.var), ZREG_ZVAL_TRY_ADDREF);
							} else if (ra && ra[ssa_op->result_def]) {
								SET_STACK_REG_EX(stack, EX_VAR_TO_NUM(opline->result.var), ra[ssa_op->result_def]->reg,
									ra[ssa_op->result_def]->flags & ZREG_STORE);
							}
						}
					}

					if (type == IS_LONG
					 && zend_inference_propagate_range(op_array, ssa, (zend_op*)opline, (zend_ssa_op*)ssa_op, ssa_op->result_def, &tmp)) {
						ssa->var_info[ssa_op->result_def].range.min = tmp.min;
						ssa->var_info[ssa_op->result_def].range.max = tmp.max;
						ssa->var_info[ssa_op->result_def].range.underflow = 0;
						ssa->var_info[ssa_op->result_def].range.overflow = 0;
						ssa->var_info[ssa_op->result_def].has_range = 1;
					}
				}
				if (ssa_op->op1_def >= 0
				 && (opline->opcode != ZEND_QM_ASSIGN
				  || opline->result_type != IS_CV
				  || opline->result.var != opline->op1.var)) {
					zend_uchar type = IS_UNKNOWN;

					if (!(ssa->var_info[ssa_op->op1_def].type & MAY_BE_GUARD)
					 && has_concrete_type(ssa->var_info[ssa_op->op1_def].type)) {
						type = concrete_type(ssa->var_info[ssa_op->op1_def].type);
					} else if (opline->opcode == ZEND_ASSIGN) {
						if (!(OP1_INFO() & MAY_BE_REF)
						 || STACK_TYPE(stack, EX_VAR_TO_NUM(opline->op1.var)) != IS_UNKNOWN) {
							if (opline->op2_type != IS_CONST) {
								/* copy */
								type = STACK_TYPE(stack, EX_VAR_TO_NUM(opline->op2.var));
							}
						}
					} else if (opline->opcode == ZEND_SEND_VAR
					 || opline->opcode == ZEND_CAST
					 || opline->opcode == ZEND_QM_ASSIGN
					 || opline->opcode == ZEND_JMP_SET
					 || opline->opcode == ZEND_COALESCE
					 || opline->opcode == ZEND_JMP_NULL
					 || opline->opcode == ZEND_FE_RESET_R) {
						/* keep old value */
						type = STACK_TYPE(stack, EX_VAR_TO_NUM(opline->op1.var));
					}
					SET_STACK_TYPE(stack, EX_VAR_TO_NUM(opline->op1.var), type,
						(type == IS_UNKNOWN || !ra ||
							(!ra[ssa_op->op1_def] &&
								(opline->opcode == ZEND_ASSIGN || !ssa->vars[ssa_op->op1_def].no_val))));
					if (type != IS_UNKNOWN) {
						ssa->var_info[ssa_op->op1_def].type &= ~MAY_BE_GUARD;
						if (ra && ra[ssa_op->op1_def]) {
							uint8_t flags = ra[ssa_op->op1_def]->flags & ZREG_STORE;

							if (ssa_op->op1_use >= 0) {
								if (opline->opcode == ZEND_SEND_VAR
								 || opline->opcode == ZEND_CAST
								 || opline->opcode == ZEND_QM_ASSIGN
								 || opline->opcode == ZEND_JMP_SET
								 || opline->opcode == ZEND_COALESCE
								 || opline->opcode == ZEND_JMP_NULL
								 || opline->opcode == ZEND_FE_RESET_R) {
									if (!ra[ssa_op->op1_use]) {
										flags |= ZREG_LOAD;
									}
								}
							}
							SET_STACK_REG_EX(stack, EX_VAR_TO_NUM(opline->op1.var), ra[ssa_op->op1_def]->reg, flags);
						}
					}
					if (type == IS_LONG
					 && zend_inference_propagate_range(op_array, ssa, (zend_op*)opline, (zend_ssa_op*)ssa_op, ssa_op->op1_def, &tmp)) {
						ssa->var_info[ssa_op->op1_def].range.min = tmp.min;
						ssa->var_info[ssa_op->op1_def].range.max = tmp.max;
						ssa->var_info[ssa_op->op1_def].range.underflow = 0;
						ssa->var_info[ssa_op->op1_def].range.overflow = 0;
						ssa->var_info[ssa_op->op1_def].has_range = 1;
					}
				}
				if (ssa_op->op2_def >= 0
				 && (opline->opcode != ZEND_ASSIGN
				  || opline->op1_type != IS_CV
				  || opline->op1.var != opline->op2.var)) {
					zend_uchar type = IS_UNKNOWN;

					if (!(ssa->var_info[ssa_op->op2_def].type & MAY_BE_GUARD)
					 && has_concrete_type(ssa->var_info[ssa_op->op2_def].type)) {
						type = concrete_type(ssa->var_info[ssa_op->op2_def].type);
					} else if (opline->opcode == ZEND_ASSIGN) {
						/* keep old value */
						type = STACK_TYPE(stack, EX_VAR_TO_NUM(opline->op2.var));
					}
					SET_STACK_TYPE(stack, EX_VAR_TO_NUM(opline->op2.var), type,
						(type == IS_UNKNOWN || !ra ||
							(!ra[ssa_op->op2_def] && !ssa->vars[ssa_op->op2_def].no_val)));
					if (type != IS_UNKNOWN) {
						ssa->var_info[ssa_op->op2_def].type &= ~MAY_BE_GUARD;
						if (ra && ra[ssa_op->op2_def]) {
							uint8_t flags = ra[ssa_op->op2_def]->flags & ZREG_STORE;

							if (ssa_op->op2_use >= 0) {
								if (opline->opcode == ZEND_ASSIGN) {
									if (!ra[ssa_op->op2_use]
									 || ra[ssa_op->op2_use]->reg != ra[ssa_op->op2_def]->reg) {
										flags |= ZREG_LOAD;
									}
								}
							}
							SET_STACK_REG_EX(stack, EX_VAR_TO_NUM(opline->op2.var), ra[ssa_op->op2_def]->reg, flags);
						}
					}
					if (type == IS_LONG
					 && zend_inference_propagate_range(op_array, ssa, (zend_op*)opline, (zend_ssa_op*)ssa_op, ssa_op->op2_def, &tmp)) {
						ssa->var_info[ssa_op->op2_def].range.min = tmp.min;
						ssa->var_info[ssa_op->op2_def].range.max = tmp.max;
						ssa->var_info[ssa_op->op2_def].range.underflow = 0;
						ssa->var_info[ssa_op->op2_def].range.overflow = 0;
						ssa->var_info[ssa_op->op2_def].has_range = 1;
					}
				}

				switch (opline->opcode) {
					case ZEND_ASSIGN_DIM:
					case ZEND_ASSIGN_OBJ:
					case ZEND_ASSIGN_STATIC_PROP:
					case ZEND_ASSIGN_DIM_OP:
					case ZEND_ASSIGN_OBJ_OP:
					case ZEND_ASSIGN_STATIC_PROP_OP:
					case ZEND_ASSIGN_OBJ_REF:
					case ZEND_ASSIGN_STATIC_PROP_REF:
						/* OP_DATA */
						ssa_op++;
						opline++;
						if (ssa_op->op1_def >= 0) {
							zend_uchar type = IS_UNKNOWN;

							if (!(ssa->var_info[ssa_op->op1_def].type & MAY_BE_GUARD)
							 && has_concrete_type(ssa->var_info[ssa_op->op1_def].type)) {
								type = concrete_type(ssa->var_info[ssa_op->op1_def].type);
							} else if ((opline-1)->opcode == ZEND_ASSIGN_DIM
							 || (opline-1)->opcode == ZEND_ASSIGN_OBJ
							 || (opline-1)->opcode == ZEND_ASSIGN_STATIC_PROP) {
								/* keep old value */
								type = STACK_TYPE(stack, EX_VAR_TO_NUM(opline->op1.var));
							}
							SET_STACK_TYPE(stack, EX_VAR_TO_NUM(opline->op1.var), type,
								(type == IS_UNKNOWN || !ra || !ra[ssa_op->op1_def]));
							if (type != IS_UNKNOWN) {
								ssa->var_info[ssa_op->op1_def].type &= ~MAY_BE_GUARD;
								if (ra && ra[ssa_op->op1_def]) {
									SET_STACK_REG_EX(stack, EX_VAR_TO_NUM(opline->op1.var), ra[ssa_op->op1_def]->reg,
										ra[ssa_op->op1_def]->reg & ZREG_STORE);
								}
							}
							if (type == IS_LONG
							 && zend_inference_propagate_range(op_array, ssa, (zend_op*)opline, (zend_ssa_op*)ssa_op, ssa_op->op1_def, &tmp)) {
								ssa->var_info[ssa_op->op1_def].range.min = tmp.min;
								ssa->var_info[ssa_op->op1_def].range.max = tmp.max;
								ssa->var_info[ssa_op->op1_def].range.underflow = 0;
								ssa->var_info[ssa_op->op1_def].range.overflow = 0;
								ssa->var_info[ssa_op->op1_def].has_range = 1;
							}
						}
						ssa_op++;
						break;
					case ZEND_RECV_INIT:
					    ssa_op++;
						opline++;
						while (opline->opcode == ZEND_RECV_INIT) {
							if (ssa_op->result_def >= 0) {
								zend_uchar type = IS_UNKNOWN;

								if (!(ssa->var_info[ssa_op->result_def].type & MAY_BE_GUARD)
								 && has_concrete_type(ssa->var_info[ssa_op->result_def].type)) {
									type = concrete_type(ssa->var_info[ssa_op->result_def].type);
								}
								SET_STACK_TYPE(stack, EX_VAR_TO_NUM(opline->result.var), type,
									(!ra || !ra[ssa_op->result_def]));
								if (ra && ra[ssa_op->result_def]) {
									SET_STACK_REG_EX(stack, EX_VAR_TO_NUM(opline->result.var), ra[ssa_op->result_def]->reg,
										ra[ssa_op->result_def]->flags & ZREG_STORE);
								}
							}
							ssa_op++;
							opline++;
						}
						break;
					case ZEND_BIND_GLOBAL:
						ssa_op++;
						opline++;
						while (opline->opcode == ZEND_BIND_GLOBAL) {
							if (ssa_op->op1_def >= 0) {
								zend_uchar type = IS_UNKNOWN;

								if (!(ssa->var_info[ssa_op->op1_def].type & MAY_BE_GUARD)
								 && has_concrete_type(ssa->var_info[ssa_op->op1_def].type)) {
									type = concrete_type(ssa->var_info[ssa_op->op1_def].type);
								}
								SET_STACK_TYPE(stack, EX_VAR_TO_NUM(opline->op1.var), type,
									(!ra || !ra[ssa_op->op1_def]));
								if (ra && ra[ssa_op->op1_def]) {
									SET_STACK_REG_EX(stack, EX_VAR_TO_NUM(opline->op1.var), ra[ssa_op->op1_def]->reg,
										ra[ssa_op->op1_def]->flags & ZREG_STORE);
								}
							}
							ssa_op++;
							opline++;
						}
						break;
					default:
						ssa_op += zend_jit_trace_op_len(opline);
						break;
				}

				if (send_result) {
					ssa_op++;
					p++;
					if ((p+1)->op == ZEND_JIT_TRACE_OP1_TYPE) {
						p++;
					}
					send_result = 0;
				}
			}
		} else if (p->op == ZEND_JIT_TRACE_ENTER) {
			call = frame->call;
			assert(call && &call->func->op_array == p->op_array);

			if (opline->opcode == ZEND_DO_UCALL
			 || opline->opcode == ZEND_DO_FCALL_BY_NAME
			 || opline->opcode == ZEND_DO_FCALL) {

				frame->call_opline = opline;

				/* Check if SEND_UNPACK/SEND_ARRAY may cause enter at different opline */
				if (opline > op_array->opcodes) {
					const zend_op *prev_opline = opline - 1;

					while (prev_opline->opcode == ZEND_EXT_FCALL_BEGIN || prev_opline->opcode == ZEND_TICKS) {
						prev_opline--;
					}
					JIT_G(current_frame) = call;
					if ((prev_opline->opcode == ZEND_SEND_ARRAY
					  || prev_opline->opcode == ZEND_SEND_UNPACK
					  || prev_opline->opcode == ZEND_CHECK_UNDEF_ARGS)
					 && p->op_array->num_args
					 && (p->op_array->fn_flags & ZEND_ACC_HAS_TYPE_HINTS) == 0
					 && ((p+1)->op == ZEND_JIT_TRACE_VM
					  || (p+1)->op == ZEND_JIT_TRACE_END)
					 && (TRACE_FRAME_NUM_ARGS(call) < 0
					  || TRACE_FRAME_NUM_ARGS(call) < p->op_array->num_args)
					 && !zend_jit_trace_opline_guard(&dasm_state, (p+1)->opline)) {
						goto jit_failure;
					}
					JIT_G(current_frame) = frame;
				}
			}

			if ((p+1)->op == ZEND_JIT_TRACE_END) {
				p++;
				break;
			}
			if (op_array->fn_flags & ZEND_ACC_CLOSURE) {
				if (TRACE_FRAME_IS_THIS_CHECKED(frame)) {
					TRACE_FRAME_SET_THIS_CHECKED(call);
				}
			} else if (op_array->scope && !(op_array->fn_flags & ZEND_ACC_STATIC)) {
				TRACE_FRAME_SET_THIS_CHECKED(call);
			}
			op_array = (zend_op_array*)p->op_array;
			jit_extension =
				(zend_jit_op_array_trace_extension*)ZEND_FUNC_INFO(op_array);
			op_array_ssa = &jit_extension->func_info.ssa;
			frame->call = call->prev;
			call->prev = frame;
			if (p->info & ZEND_JIT_TRACE_RETURN_VALUE_USED) {
				TRACE_FRAME_SET_RETURN_VALUE_USED(call);
			} else {
				TRACE_FRAME_SET_RETURN_VALUE_UNUSED(call);
			}
			JIT_G(current_frame) = frame = call;
			stack = frame->stack;
			if (ra) {
				int j = ZEND_JIT_TRACE_GET_FIRST_SSA_VAR(p->info);

				for (i = 0; i < op_array->last_var; i++,j++) {
					if (ra[j] && (ra[j]->flags & ZREG_LOAD) != 0) {
						SET_STACK_REG_EX(stack, i, ra[j]->reg, ZREG_LOAD);
						if (!zend_jit_load_var(&dasm_state, ssa->var_info[j].type, i, ra[j]->reg)) {
							goto jit_failure;
						}
					}
				}
			}
		} else if (p->op == ZEND_JIT_TRACE_BACK) {
			op_array = (zend_op_array*)p->op_array;
			jit_extension =
				(zend_jit_op_array_trace_extension*)ZEND_FUNC_INFO(op_array);
			op_array_ssa = &jit_extension->func_info.ssa;
			top = frame;
			if (frame->prev) {
				checked_stack -= frame->used_stack;
				frame = frame->prev;
				stack = frame->stack;
				ZEND_ASSERT(&frame->func->op_array == op_array);
			} else {
				frame = zend_jit_trace_ret_frame(frame, op_array);
				TRACE_FRAME_INIT(frame, op_array, TRACE_FRAME_MASK_UNKNOWN_RETURN, -1);
				frame->used_stack = checked_stack = peek_checked_stack = 0;
				stack = frame->stack;
				if (JIT_G(opt_level) >= ZEND_JIT_LEVEL_INLINE) {
					uint32_t j = ZEND_JIT_TRACE_GET_FIRST_SSA_VAR(p->info);

					for (i = 0; i < op_array->last_var + op_array->T; i++, j++) {
						/* Initialize abstract stack using SSA */
						if (!(ssa->var_info[j].type & MAY_BE_GUARD)
						 && has_concrete_type(ssa->var_info[j].type)) {
							SET_STACK_TYPE(stack, i, concrete_type(ssa->var_info[j].type), 1);
						} else {
							SET_STACK_TYPE(stack, i, IS_UNKNOWN, 1);
						}
					}
					if (ra) {
						j = ZEND_JIT_TRACE_GET_FIRST_SSA_VAR(p->info);
						for (i = 0; i < op_array->last_var + op_array->T; i++, j++) {
							if (ra[j] && (ra[j]->flags & ZREG_LOAD) != 0) {
								SET_STACK_REG_EX(stack, i, ra[j]->reg, ZREG_LOAD);
								if (!zend_jit_load_var(&dasm_state, ssa->var_info[j].type, i, ra[j]->reg)) {
									goto jit_failure;
								}
							}
						}
					}
				} else {
					for (i = 0; i < op_array->last_var + op_array->T; i++) {
						SET_STACK_TYPE(stack, i, IS_UNKNOWN, 1);
					}
				}
				opline = NULL;
			}
			JIT_G(current_frame) = frame;
			if (res_type != IS_UNKNOWN
			 && (p+1)->op == ZEND_JIT_TRACE_VM) {
				const zend_op *opline = (p+1)->opline - 1;
				if (opline->result_type != IS_UNUSED) {
				    SET_STACK_TYPE(stack, EX_VAR_TO_NUM(opline->result.var), res_type, 1);
				}
			}
			res_type = IS_UNKNOWN;
		} else if (p->op == ZEND_JIT_TRACE_END) {
			break;
		} else if (p->op == ZEND_JIT_TRACE_INIT_CALL) {
			const zend_op *init_opline = zend_jit_trace_find_init_fcall_op(p, op_array);
			int num_args = -1;

			if (init_opline
			 && init_opline->extended_value <= TRACE_FRAME_MAX_NUM_ARGS) {
				num_args = init_opline->extended_value;
			}

			call = top;
			TRACE_FRAME_INIT(call, p->func, frame_flags, num_args);
			call->prev = frame->call;
			if (!(p->info & ZEND_JIT_TRACE_FAKE_INIT_CALL)) {
				TRACE_FRAME_SET_LAST_SEND_BY_VAL(call);
			}
			if (init_opline
			 && init_opline->opcode != ZEND_NEW
			 && (init_opline->opcode != ZEND_INIT_METHOD_CALL
			  || init_opline->op1_type == IS_UNDEF)
			 && (init_opline->opcode != ZEND_INIT_USER_CALL
			  || (p->func && (!p->func->common.scope || (p->func->common.fn_flags & ZEND_ACC_STATIC))))
			 && (init_opline->opcode != ZEND_INIT_DYNAMIC_CALL
			  || (p->func && (!p->func->common.scope || (p->func->common.fn_flags & ZEND_ACC_STATIC))))
			) {
				TRACE_FRAME_SET_NO_NEED_RELEASE_THIS(call);
			}
			frame->call = call;
			top = zend_jit_trace_call_frame(top, p->op_array);
			if (p->func) {
				if (p->func->type == ZEND_USER_FUNCTION) {
					if (JIT_G(opt_level) >= ZEND_JIT_LEVEL_INLINE) {
						zend_jit_op_array_trace_extension *jit_extension =
							(zend_jit_op_array_trace_extension*)ZEND_FUNC_INFO(p->op_array);

						i = 0;
						while (i < p->op_array->num_args) {
							/* Types of arguments are going to be stored in abstract stack when processing SEV instruction */
							SET_STACK_TYPE(call->stack, i, IS_UNKNOWN, 1);
							i++;
						}
						while (i < p->op_array->last_var) {
							if (jit_extension
							 && zend_jit_var_may_alias(p->op_array, &jit_extension->func_info.ssa, i) != NO_ALIAS) {
								SET_STACK_TYPE(call->stack, i, IS_UNKNOWN, 1);
							} else {
								SET_STACK_TYPE(call->stack, i, IS_UNDEF, 1);
							}
							i++;
						}
						while (i < p->op_array->last_var + p->op_array->T) {
							SET_STACK_TYPE(call->stack, i, IS_UNKNOWN, 1);
							i++;
						}
					} else {
						for (i = 0; i < p->op_array->last_var + p->op_array->T; i++) {
							SET_STACK_TYPE(call->stack, i, IS_UNKNOWN, 1);
						}
					}
				} else {
					ZEND_ASSERT(p->func->type == ZEND_INTERNAL_FUNCTION);
					for (i = 0; i < p->op_array->num_args; i++) {
						SET_STACK_TYPE(call->stack, i, IS_UNKNOWN, 1);
					}
				}
				if (p->info & ZEND_JIT_TRACE_FAKE_INIT_CALL) {
					int skip_guard = 0;

					if (init_opline) {
						zend_call_info *call_info = jit_extension->func_info.callee_info;

						while (call_info) {
							if (call_info->caller_init_opline == init_opline
									&& !call_info->is_prototype) {
								if (op_array->fn_flags & ZEND_ACC_TRAIT_CLONE) {
									if (init_opline->opcode == ZEND_INIT_STATIC_METHOD_CALL
									 && init_opline->op1_type != IS_CONST) {
										break;
									} else if (init_opline->opcode == ZEND_INIT_METHOD_CALL) {
										break;
									}
								}
								skip_guard = 1;
								break;
							}
							call_info = call_info->next_callee;
						}
						if (!skip_guard
						 && !zend_jit_may_be_polymorphic_call(init_opline)) {
							// TODO: recompilation may change target ???
							skip_guard = 1;
						}
					}

					if (!skip_guard) {
						if (!opline) {
							zend_jit_trace_rec *q = p + 1;
							while (q->op != ZEND_JIT_TRACE_VM && q->op != ZEND_JIT_TRACE_END) {
								q++;
							}
							opline = q->opline;
							ZEND_ASSERT(opline != NULL);
						}
						if (!zend_jit_init_fcall_guard(&dasm_state,
								ZEND_JIT_TRACE_FAKE_LEVEL(p->info), p->func, opline)) {
							goto jit_failure;
						}
					}
				}
			}
			if (p->info & ZEND_JIT_TRACE_FAKE_INIT_CALL) {
				frame->call_level++;
				call->used_stack = 0;
			} else {
				if (p->func) {
					call->used_stack = zend_vm_calc_used_stack(init_opline->extended_value, (zend_function*)p->func);
				} else {
					call->used_stack = (ZEND_CALL_FRAME_SLOT + init_opline->extended_value) * sizeof(zval);
				}
				checked_stack += call->used_stack;
				if (checked_stack > peek_checked_stack) {
					peek_checked_stack = checked_stack;
				}
			}
		} else if (p->op == ZEND_JIT_TRACE_DO_ICALL) {
			call = frame->call;
			if (call) {
				checked_stack -= call->used_stack;
				top = call;
				frame->call = call->prev;
			}
		} else {
			ZEND_UNREACHABLE();
		}
	}

	ZEND_ASSERT(p->op == ZEND_JIT_TRACE_END);

	t = &zend_jit_traces[ZEND_JIT_TRACE_NUM];

	if (!parent_trace && zend_jit_trace_uses_initial_ip()) {
		t->flags |= ZEND_JIT_TRACE_USES_INITIAL_IP;
	}

	if (p->stop == ZEND_JIT_TRACE_STOP_LOOP
	 || p->stop == ZEND_JIT_TRACE_STOP_RECURSIVE_CALL
	 || p->stop == ZEND_JIT_TRACE_STOP_RECURSIVE_RET) {
		if (ra) {
			zend_ssa_phi *phi = ssa->blocks[1].phis;

			while (phi) {
				if (ra[phi->ssa_var]
				 && ra[phi->sources[1]]
				 && STACK_MEM_TYPE(stack, phi->var) != STACK_TYPE(stack, phi->var)
				 && (ra[phi->ssa_var]->flags & (ZREG_LOAD|ZREG_STORE)) == 0
				 && (ra[phi->sources[1]]->flags & (ZREG_LOAD|ZREG_STORE)) == 0) {
					/* Store actual type to memory to avoid deoptimization mistakes */
					/* TODO: Alternatively, we may try to update alredy generated deoptimization info */
					zend_jit_store_var_type(&dasm_state, phi->var, STACK_TYPE(stack, phi->var));
				}
				phi = phi->next;
			}
		}
		if (p->stop != ZEND_JIT_TRACE_STOP_RECURSIVE_RET) {
			if ((t->flags & ZEND_JIT_TRACE_USES_INITIAL_IP)
			 && !zend_jit_set_ip(&dasm_state, p->opline)) {
				goto jit_failure;
			}
		}
		t->link = ZEND_JIT_TRACE_NUM;
		if (p->stop != ZEND_JIT_TRACE_STOP_RECURSIVE_RET) {
			t->flags |= ZEND_JIT_TRACE_CHECK_INTERRUPT;
		}
		if (!(t->flags & ZEND_JIT_TRACE_LOOP)) {
			const void *timeout_exit_addr = NULL;

			t->flags |= ZEND_JIT_TRACE_LOOP;

			if (trace_buffer->stop != ZEND_JIT_TRACE_STOP_RECURSIVE_RET) {
				if (!(t->flags & ZEND_JIT_TRACE_USES_INITIAL_IP)
				 || (ra
				  && zend_jit_trace_stack_needs_deoptimization(stack, op_array->last_var + op_array->T))) {
					uint32_t exit_point = zend_jit_trace_get_exit_point(opline, ZEND_JIT_EXIT_TO_VM);

					timeout_exit_addr = zend_jit_trace_get_exit_addr(exit_point);
					if (!timeout_exit_addr) {
						goto jit_failure;
					}
				} else {
					timeout_exit_addr = dasm_labels[zend_lbinterrupt_handler];
				}
			}

			zend_jit_trace_end_loop(&dasm_state, 0, timeout_exit_addr); /* jump back to start of the trace loop */
		}
	} else if (p->stop == ZEND_JIT_TRACE_STOP_LINK
	        || p->stop == ZEND_JIT_TRACE_STOP_INTERPRETER) {
		if (!zend_jit_trace_deoptimization(&dasm_state, 0, NULL,
				stack, op_array->last_var + op_array->T, NULL, NULL, NULL, 0)) {
			goto jit_failure;
		}
		if (p->stop == ZEND_JIT_TRACE_STOP_LINK) {
			const void *timeout_exit_addr = NULL;

			t->link = zend_jit_find_trace(p->opline->handler);
			if ((zend_jit_traces[t->link].flags & ZEND_JIT_TRACE_USES_INITIAL_IP)
			 && !zend_jit_set_ip(&dasm_state, p->opline)) {
				goto jit_failure;
			}
			if (!parent_trace && zend_jit_trace_uses_initial_ip()) {
				t->flags |= ZEND_JIT_TRACE_USES_INITIAL_IP;
			}
			if (parent_trace
			 && (zend_jit_traces[t->link].flags & ZEND_JIT_TRACE_CHECK_INTERRUPT)
			 && zend_jit_traces[parent_trace].root == t->link) {
				if (!(zend_jit_traces[t->link].flags & ZEND_JIT_TRACE_USES_INITIAL_IP)) {
					uint32_t exit_point;

					for (i = 0; i < op_array->last_var + op_array->T; i++) {
						SET_STACK_TYPE(stack, i, IS_UNKNOWN, 1);
					}
					exit_point = zend_jit_trace_get_exit_point(opline, ZEND_JIT_EXIT_TO_VM);
					timeout_exit_addr = zend_jit_trace_get_exit_addr(exit_point);
					if (!timeout_exit_addr) {
						goto jit_failure;
					}
				} else {
					timeout_exit_addr = dasm_labels[zend_lbinterrupt_handler];
				}
			}
			zend_jit_trace_link_to_root(&dasm_state, &zend_jit_traces[t->link], timeout_exit_addr);
		} else {
			zend_jit_trace_return(&dasm_state, 0, NULL);
		}
	} else if (p->stop == ZEND_JIT_TRACE_STOP_RETURN) {
		zend_jit_trace_return(&dasm_state, 0, NULL);
	} else {
		// TODO: not implemented ???
		ZEND_ASSERT(0 && p->stop);
	}

	if (ZEND_JIT_EXIT_COUNTERS + t->exit_count >= JIT_G(max_exit_counters)) {
		goto jit_failure;
	}

	if (!zend_jit_trace_end(&dasm_state, t)) {
		goto jit_failure;
	}

	handler = dasm_link_and_encode(&dasm_state, NULL, NULL, NULL, NULL, ZSTR_VAL(name), ZEND_JIT_TRACE_NUM,
		parent_trace ? SP_ADJ_JIT : ((zend_jit_vm_kind == ZEND_VM_KIND_HYBRID) ? SP_ADJ_VM : SP_ADJ_RET),
		parent_trace ? SP_ADJ_NONE : SP_ADJ_JIT);

	if (handler) {
		if (p->stop == ZEND_JIT_TRACE_STOP_RECURSIVE_CALL) {
			const zend_op_array *rec_op_array;

			rec_op_array = op_array = trace_buffer->op_array;
			jit_extension =
				(zend_jit_op_array_trace_extension*)ZEND_FUNC_INFO(op_array);
			p = trace_buffer + ZEND_JIT_TRACE_START_REC_SIZE;
			for (;;p++) {
				if (p->op == ZEND_JIT_TRACE_VM) {
					opline = p->opline;
				} else if (p->op == ZEND_JIT_TRACE_ENTER) {
					if (p->op_array == rec_op_array) {
						zend_jit_trace_setup_ret_counter(opline, jit_extension->offset);
					}
					op_array = p->op_array;
					jit_extension =
						(zend_jit_op_array_trace_extension*)ZEND_FUNC_INFO(op_array);
				} else if (p->op == ZEND_JIT_TRACE_BACK) {
					op_array = p->op_array;
					jit_extension =
						(zend_jit_op_array_trace_extension*)ZEND_FUNC_INFO(op_array);
				} else if (p->op == ZEND_JIT_TRACE_END) {
					break;
				}
			}
		} else if (p->stop == ZEND_JIT_TRACE_STOP_LINK
		        || p->stop == ZEND_JIT_TRACE_STOP_INTERPRETER) {
			if (opline
			 && (opline->opcode == ZEND_DO_UCALL
			  || opline->opcode == ZEND_DO_FCALL
			  || opline->opcode == ZEND_DO_FCALL_BY_NAME
			  || opline->opcode == ZEND_YIELD
			  || opline->opcode == ZEND_YIELD_FROM
			  || opline->opcode == ZEND_INCLUDE_OR_EVAL)) {
				zend_jit_trace_setup_ret_counter(opline, jit_extension->offset);
			}
			if (JIT_G(current_frame)
			 && JIT_G(current_frame)->prev) {
				frame = JIT_G(current_frame)->prev;
				do {
					if (frame->call_opline) {
						op_array = &frame->func->op_array;
						jit_extension =
							(zend_jit_op_array_trace_extension*)ZEND_FUNC_INFO(op_array);
						zend_jit_trace_setup_ret_counter(frame->call_opline, jit_extension->offset);
					}
					frame = frame->prev;
				} while (frame);
			}
		}
	}

jit_failure:
	dasm_free(&dasm_state);

	if (name) {
		zend_string_release(name);
	}

jit_cleanup:
	/* Clean up used op_arrays */
	while (num_op_arrays > 0) {
		op_array = op_arrays[--num_op_arrays];
		jit_extension =
			(zend_jit_op_array_trace_extension*)ZEND_FUNC_INFO(op_array);

	    jit_extension->func_info.num = 0;
		jit_extension->func_info.flags &= ZEND_FUNC_JIT_ON_FIRST_EXEC
			| ZEND_FUNC_JIT_ON_PROF_REQUEST
			| ZEND_FUNC_JIT_ON_HOT_COUNTERS
			| ZEND_FUNC_JIT_ON_HOT_TRACE;
		memset(&jit_extension->func_info.ssa, 0, sizeof(zend_func_info) - offsetof(zend_func_info, ssa));
	}

	zend_arena_release(&CG(arena), checkpoint);

	JIT_G(current_frame) = NULL;
	JIT_G(current_trace) = NULL;

	return handler;
}

static const void *zend_jit_trace_exit_to_vm(uint32_t trace_num, uint32_t exit_num)
{
	const void *handler = NULL;
	dasm_State* dasm_state = NULL;
	void *checkpoint;
	char name[32];
	const zend_op *opline;
	uint32_t stack_size;
	zend_jit_trace_stack *stack;
	bool original_handler = 0;

	if (!zend_jit_trace_exit_needs_deoptimization(trace_num, exit_num)) {
		return dasm_labels[zend_lbtrace_escape];
	}

	checkpoint = zend_arena_checkpoint(CG(arena));;

	sprintf(name, "ESCAPE-%d-%d", trace_num, exit_num);

	dasm_init(&dasm_state, DASM_MAXSECTION);
	dasm_setupglobal(&dasm_state, dasm_labels, zend_lb_MAX);
	dasm_setup(&dasm_state, dasm_actions);

	zend_jit_align_func(&dasm_state);

	/* Deoptimization */
	stack_size = zend_jit_traces[trace_num].exit_info[exit_num].stack_size;
	stack = zend_jit_traces[trace_num].stack_map + zend_jit_traces[trace_num].exit_info[exit_num].stack_offset;

	if (!zend_jit_trace_deoptimization(&dasm_state,
			zend_jit_traces[trace_num].exit_info[exit_num].flags,
			zend_jit_traces[trace_num].exit_info[exit_num].opline,
			stack, stack_size, NULL, NULL, NULL, 0)) {
		goto jit_failure;
	}

	opline = zend_jit_traces[trace_num].exit_info[exit_num].opline;
	if (opline) {
		if (opline == zend_jit_traces[zend_jit_traces[trace_num].root].opline) {
			/* prevent endless loop */
			original_handler = 1;
		}
		zend_jit_set_ip_ex(&dasm_state, opline, original_handler);
	}

	zend_jit_trace_return(&dasm_state, original_handler, opline);

	handler = dasm_link_and_encode(&dasm_state, NULL, NULL, NULL, NULL, name, ZEND_JIT_TRACE_NUM, SP_ADJ_JIT, SP_ADJ_NONE);

jit_failure:
	dasm_free(&dasm_state);
	zend_arena_release(&CG(arena), checkpoint);
	return handler;
}

static zend_jit_trace_stop zend_jit_compile_root_trace(zend_jit_trace_rec *trace_buffer, const zend_op *opline, size_t offset)
{
	zend_jit_trace_stop ret;
	const void *handler;
	uint8_t orig_trigger;
	zend_jit_trace_info *t = NULL;
	zend_jit_trace_exit_info exit_info[ZEND_JIT_TRACE_MAX_EXITS];

	zend_shared_alloc_lock();

	/* Checks under lock */
	if ((ZEND_OP_TRACE_INFO(opline, offset)->trace_flags & ZEND_JIT_TRACE_JITED)) {
		ret = ZEND_JIT_TRACE_STOP_ALREADY_DONE;
	} else if (ZEND_JIT_TRACE_NUM >= JIT_G(max_root_traces)) {
		ret = ZEND_JIT_TRACE_STOP_TOO_MANY_TRACES;
	} else {
		SHM_UNPROTECT();
		zend_jit_unprotect();

		t = &zend_jit_traces[ZEND_JIT_TRACE_NUM];

		t->id = ZEND_JIT_TRACE_NUM;
		t->root = ZEND_JIT_TRACE_NUM;
		t->parent = 0;
		t->link = 0;
		t->exit_count = 0;
		t->child_count = 0;
		t->stack_map_size = 0;
		t->flags = 0;
		t->polymorphism = 0;
		t->jmp_table_size = 0;
		t->opline = trace_buffer[1].opline;
		t->exit_info = exit_info;
		t->stack_map = NULL;

		orig_trigger = JIT_G(trigger);
		JIT_G(trigger) = ZEND_JIT_ON_HOT_TRACE;

		handler = zend_jit_trace(trace_buffer, 0, 0);

		JIT_G(trigger) = orig_trigger;

		if (handler) {
			zend_jit_trace_exit_info *shared_exit_info = NULL;

			t->exit_info = NULL;
			if (t->exit_count) {
				/* reallocate exit_info into shared memory */
				shared_exit_info = (zend_jit_trace_exit_info*)zend_shared_alloc(
					sizeof(zend_jit_trace_exit_info) * t->exit_count);

				if (!shared_exit_info) {
				    if (t->stack_map) {
						efree(t->stack_map);
						t->stack_map = NULL;
					}
					ret = ZEND_JIT_TRACE_STOP_NO_SHM;
					goto exit;
				}
				memcpy(shared_exit_info, exit_info,
					sizeof(zend_jit_trace_exit_info) * t->exit_count);
				t->exit_info = shared_exit_info;
			}

		    if (t->stack_map_size) {
				zend_jit_trace_stack *shared_stack_map = (zend_jit_trace_stack*)zend_shared_alloc(t->stack_map_size * sizeof(zend_jit_trace_stack));
				if (!shared_stack_map) {
					ret = ZEND_JIT_TRACE_STOP_NO_SHM;
					goto exit;
				}
				memcpy(shared_stack_map, t->stack_map, t->stack_map_size * sizeof(zend_jit_trace_stack));
				efree(t->stack_map);
				t->stack_map = shared_stack_map;
		    }

			t->exit_counters = ZEND_JIT_EXIT_COUNTERS;
			ZEND_JIT_EXIT_COUNTERS += t->exit_count;

			((zend_op*)opline)->handler = handler;

			ZEND_JIT_TRACE_NUM++;
			ZEND_OP_TRACE_INFO(opline, offset)->trace_flags |= ZEND_JIT_TRACE_JITED;

			ret = ZEND_JIT_TRACE_STOP_COMPILED;
		} else if (t->exit_count >= ZEND_JIT_TRACE_MAX_EXITS ||
		           ZEND_JIT_EXIT_COUNTERS + t->exit_count >= JIT_G(max_exit_counters)) {
		    if (t->stack_map) {
				efree(t->stack_map);
				t->stack_map = NULL;
			}
			ret = ZEND_JIT_TRACE_STOP_TOO_MANY_EXITS;
		} else {
		    if (t->stack_map) {
				efree(t->stack_map);
				t->stack_map = NULL;
			}
			ret = ZEND_JIT_TRACE_STOP_COMPILER_ERROR;
		}

exit:
		zend_jit_protect();
		SHM_PROTECT();
	}

	zend_shared_alloc_unlock();

	if ((JIT_G(debug) & ZEND_JIT_DEBUG_TRACE_EXIT_INFO) != 0
	 && ret == ZEND_JIT_TRACE_STOP_COMPILED
	 && t->exit_count > 0) {
		zend_jit_dump_exit_info(t);
	}

	return ret;
}

static void zend_jit_blacklist_root_trace(const zend_op *opline, size_t offset)
{
	zend_shared_alloc_lock();

	if (!(ZEND_OP_TRACE_INFO(opline, offset)->trace_flags & ZEND_JIT_TRACE_BLACKLISTED)) {
		SHM_UNPROTECT();
		zend_jit_unprotect();

		((zend_op*)opline)->handler =
			ZEND_OP_TRACE_INFO(opline, offset)->orig_handler;

		ZEND_OP_TRACE_INFO(opline, offset)->trace_flags |= ZEND_JIT_TRACE_BLACKLISTED;

		zend_jit_protect();
		SHM_PROTECT();
	}

	zend_shared_alloc_unlock();
}

static bool zend_jit_trace_is_bad_root(const zend_op *opline, zend_jit_trace_stop stop, size_t offset)
{
	const zend_op **cache_opline = JIT_G(bad_root_cache_opline);
	uint8_t *cache_count = JIT_G(bad_root_cache_count);
	uint8_t *cache_stop = JIT_G(bad_root_cache_stop);
	uint32_t cache_slot = JIT_G(bad_root_slot);
	uint32_t i;

	for (i = 0; i < ZEND_JIT_TRACE_BAD_ROOT_SLOTS; i++) {
		if (cache_opline[i] == opline) {
			if (cache_count[i] >= JIT_G(blacklist_root_trace) - 1) {
				cache_opline[i] = NULL;
				return 1;
			} else {
#if 0
				if (ZEND_OP_TRACE_INFO(opline, offset)->counter) {
					*ZEND_OP_TRACE_INFO(opline, offset)->counter =
						random() % ZEND_JIT_TRACE_COUNTER_MAX;
				}
#endif
				cache_count[i]++;
				cache_stop[i] = stop;
				return 0;
			}
		}
	}
	i = cache_slot;
	cache_opline[i] = opline;
	cache_count[i] = 1;
	cache_stop[i] = stop;
	cache_slot = (i + 1) % ZEND_JIT_TRACE_BAD_ROOT_SLOTS;
	JIT_G(bad_root_slot) = cache_slot;
	return 0;
}

static void zend_jit_dump_trace(zend_jit_trace_rec *trace_buffer, zend_ssa *tssa)
{
	zend_jit_trace_rec *p = trace_buffer;
	const zend_op_array *op_array;
	const zend_op *opline;
	uint32_t level = 1 + trace_buffer[0].level;
	int idx, len, i, v, vars_count, call_level;

	ZEND_ASSERT(p->op == ZEND_JIT_TRACE_START);
	op_array = p->op_array;
	p += ZEND_JIT_TRACE_START_REC_SIZE;
	idx = 0;
	call_level = 0;

	if (tssa && tssa->var_info) {
		if (trace_buffer->start == ZEND_JIT_TRACE_START_ENTER) {
			vars_count = op_array->last_var;
		} else {
			vars_count = op_array->last_var + op_array->T;
		}
		for (i = 0; i < vars_count; i++) {
			if (tssa->vars[i].use_chain >= 0 || tssa->vars[i].phi_use_chain) {
				fprintf(stderr, "    %*c;", level, ' ');
				zend_dump_ssa_var(op_array, tssa, i, 0, i, ZEND_DUMP_RC_INFERENCE);
				fprintf(stderr, "\n");
			}
		}
		if (trace_buffer->stop == ZEND_JIT_TRACE_STOP_LOOP
		 || trace_buffer->stop == ZEND_JIT_TRACE_STOP_RECURSIVE_CALL
		 || trace_buffer->stop == ZEND_JIT_TRACE_STOP_RECURSIVE_RET) {
			zend_ssa_phi *p = tssa->blocks[1].phis;

			fprintf(stderr, "LOOP:\n");

			while (p) {
				fprintf(stderr, "     ;");
				zend_dump_ssa_var(op_array, tssa, p->ssa_var, 0, p->var, ZEND_DUMP_RC_INFERENCE);
				fprintf(stderr, " = Phi(");
				zend_dump_ssa_var(op_array, tssa, p->sources[0], 0, p->var, ZEND_DUMP_RC_INFERENCE);
				fprintf(stderr, ", ");
				zend_dump_ssa_var(op_array, tssa, p->sources[1], 0, p->var, ZEND_DUMP_RC_INFERENCE);
				fprintf(stderr, ")\n");
				p = p->next;
			}
		}
	}

	while (1) {
		if (p->op == ZEND_JIT_TRACE_VM) {
			uint8_t op1_type, op2_type, op3_type;

			opline = p->opline;
			fprintf(stderr, "%04d%*c",
				(int)(opline - op_array->opcodes),
				level, ' ');
			zend_dump_op(op_array, NULL, opline, ZEND_DUMP_RC_INFERENCE, tssa, (tssa && tssa->ops) ? tssa->ops + idx : NULL);

			op1_type = p->op1_type;
			op2_type = p->op2_type;
			op3_type = p->op3_type;
			if (op1_type != IS_UNKNOWN || op2_type != IS_UNKNOWN || op3_type != IS_UNKNOWN) {
				fprintf(stderr, " ;");
				if (op1_type != IS_UNKNOWN) {
					const char *ref = (op1_type & IS_TRACE_INDIRECT) ?
						((op1_type & IS_TRACE_REFERENCE) ? "*&" : "*") :
						((op1_type & IS_TRACE_REFERENCE) ? "&" : "");
					if ((p+1)->op == ZEND_JIT_TRACE_OP1_TYPE) {
						p++;
						fprintf(stderr, " op1(%sobject of class %s)", ref,
							ZSTR_VAL(p->ce->name));
					} else {
						const char *type = (op1_type == 0) ? "undef" : zend_get_type_by_const(op1_type & ~(IS_TRACE_REFERENCE|IS_TRACE_INDIRECT|IS_TRACE_PACKED));
						fprintf(stderr, " op1(%s%s%s)", ref, (op1_type & IS_TRACE_PACKED) ? "packed " : "", type);
					}
				}
				if (op2_type != IS_UNKNOWN) {
					const char *ref = (op2_type & IS_TRACE_INDIRECT) ?
						((op2_type & IS_TRACE_REFERENCE) ? "*&" : "*") :
						((op2_type & IS_TRACE_REFERENCE) ? "&" : "");
					if ((p+1)->op == ZEND_JIT_TRACE_OP2_TYPE) {
						p++;
						fprintf(stderr, " op2(%sobject of class %s)", ref,
							ZSTR_VAL(p->ce->name));
					} else {
						const char *type = (op2_type == 0) ? "undef" : zend_get_type_by_const(op2_type & ~(IS_TRACE_REFERENCE|IS_TRACE_INDIRECT));
						fprintf(stderr, " op2(%s%s)", ref, type);
					}
				}
				if (op3_type != IS_UNKNOWN) {
					const char *ref = (op3_type & IS_TRACE_INDIRECT) ?
						((op3_type & IS_TRACE_REFERENCE) ? "*&" : "*") :
						((op3_type & IS_TRACE_REFERENCE) ? "&" : "");
					const char *type = (op3_type == 0) ? "undef" : zend_get_type_by_const(op3_type & ~(IS_TRACE_REFERENCE|IS_TRACE_INDIRECT));
					fprintf(stderr, " op3(%s%s)", ref, type);
				}
			}
			if ((p+1)->op == ZEND_JIT_TRACE_VAL_INFO) {
				uint8_t val_type;
				const char *type;

				if (op1_type == IS_UNKNOWN && op2_type == IS_UNKNOWN && op3_type == IS_UNKNOWN) {
					fprintf(stderr, " ;");
				}
				p++;
				val_type = p->op1_type;

				if (val_type == IS_UNDEF) {
					type = "undef";
				} else if (val_type == IS_REFERENCE) {
					type = "ref";
				} else {
					type = zend_get_type_by_const(val_type);
				}
				fprintf(stderr, " val(%s)", type);
			}
			fprintf(stderr, "\n");
			idx++;

			len = zend_jit_trace_op_len(opline);
			while (len > 1) {
				opline++;
				fprintf(stderr, "%04d%*c;",
					(int)(opline - op_array->opcodes),
					level, ' ');
				zend_dump_op(op_array, NULL, opline, ZEND_DUMP_RC_INFERENCE, tssa, (tssa && tssa->ops) ? tssa->ops + idx : NULL);
				idx++;
				len--;
				fprintf(stderr, "\n");
			}
		} else if (p->op == ZEND_JIT_TRACE_ENTER) {
			op_array = p->op_array;
			fprintf(stderr, "    %*c>enter %s%s%s\n",
				level, ' ',
				op_array->scope ? ZSTR_VAL(op_array->scope->name) : "",
				op_array->scope ? "::" : "",
				op_array->function_name ?
					ZSTR_VAL(op_array->function_name) :
					ZSTR_VAL(op_array->filename));
			level++;
			if (tssa && tssa->var_info) {
				call_level++;
				v = ZEND_JIT_TRACE_GET_FIRST_SSA_VAR(p->info);
				vars_count = op_array->last_var;
				for (i = 0; i < vars_count; i++, v++) {
					if (tssa->vars[v].use_chain >= 0 || tssa->vars[v].phi_use_chain) {
						fprintf(stderr, "    %*c;", level, ' ');
						zend_dump_ssa_var(op_array, tssa, v, 0, i, ZEND_DUMP_RC_INFERENCE);
						fprintf(stderr, "\n");
					}
				}
			}
		} else if (p->op == ZEND_JIT_TRACE_BACK) {
			op_array = p->op_array;
			level--;
			fprintf(stderr, "    %*c<back %s%s%s\n",
				level, ' ',
				op_array->scope ? ZSTR_VAL(op_array->scope->name) : "",
				op_array->scope ? "::" : "",
				op_array->function_name ?
					ZSTR_VAL(op_array->function_name) :
					ZSTR_VAL(op_array->filename));
			if (tssa && tssa->var_info) {
				if (call_level == 0) {
					v = ZEND_JIT_TRACE_GET_FIRST_SSA_VAR(p->info);
					vars_count = op_array->last_var + op_array->T;
					for (i = 0; i < vars_count; i++, v++) {
						if (tssa->vars[v].use_chain >= 0 || tssa->vars[v].phi_use_chain) {
							fprintf(stderr, "    %*c;", level, ' ');
							zend_dump_ssa_var(op_array, tssa, v, 0, i, ZEND_DUMP_RC_INFERENCE);
							fprintf(stderr, "\n");
						}
					}
				} else {
					call_level--;
				}
			}
		} else if (p->op == ZEND_JIT_TRACE_INIT_CALL) {
			if (p->func != (zend_function*)&zend_pass_function) {
				fprintf(stderr, (p->info & ZEND_JIT_TRACE_FAKE_INIT_CALL) ? "    %*c>fake_init %s%s%s\n" : "    %*c>init %s%s%s\n",
					level, ' ',
					(p->func && p->func->common.scope) ? ZSTR_VAL(p->func->common.scope->name) : "",
					(p->func && p->func->common.scope) ? "::" : "",
					p->func ? ZSTR_VAL(p->func->common.function_name) : "???");
			} else {
				fprintf(stderr, "    %*c>skip\n",
					level, ' ');
			}
		} else if (p->op == ZEND_JIT_TRACE_DO_ICALL) {
			if (p->func != (zend_function*)&zend_pass_function) {
				fprintf(stderr, "    %*c>call %s%s%s\n",
					level, ' ',
					p->func->common.scope ? ZSTR_VAL(p->func->common.scope->name) : "",
					p->func->common.scope ? "::" : "",
					ZSTR_VAL(p->func->common.function_name));
			} else {
				fprintf(stderr, "    %*c>skip\n",
					level, ' ');
			}
		} else if (p->op == ZEND_JIT_TRACE_END) {
			break;
		}
		p++;
	}
}

static void zend_jit_dump_exit_info(zend_jit_trace_info *t)
{
	int i, j;

	fprintf(stderr, "---- TRACE %d exit info\n", t->id);
	for (i = 0; i < t->exit_count; i++) {
		const zend_op_array *op_array = t->exit_info[i].op_array;
		uint32_t stack_size = t->exit_info[i].stack_size;
		zend_jit_trace_stack *stack = t->stack_map + t->exit_info[i].stack_offset;

		fprintf(stderr, "     exit_%d:", i);
		if (t->exit_info[i].opline) {
			fprintf(stderr, " %04d/", (int)(t->exit_info[i].opline - op_array->opcodes));
		} else {
			fprintf(stderr, " ----/");
		}
		if (t->exit_info[i].stack_size) {
			fprintf(stderr, "%04d/%d", t->exit_info[i].stack_offset, t->exit_info[i].stack_size);
		} else {
			fprintf(stderr, "----/0");
		}
		if (t->exit_info[i].flags & ZEND_JIT_EXIT_TO_VM) {
			fprintf(stderr, "/VM");
		}
		if (t->exit_info[i].flags & ZEND_JIT_EXIT_RESTORE_CALL) {
			fprintf(stderr, "/CALL");
		}
		if (t->exit_info[i].flags & (ZEND_JIT_EXIT_POLYMORPHISM|ZEND_JIT_EXIT_METHOD_CALL|ZEND_JIT_EXIT_CLOSURE_CALL)) {
			fprintf(stderr, "/POLY");
		}
		if (t->exit_info[i].flags & ZEND_JIT_EXIT_FREE_OP1) {
			fprintf(stderr, "/FREE_OP1");
		}
		if (t->exit_info[i].flags & ZEND_JIT_EXIT_FREE_OP2) {
			fprintf(stderr, "/FREE_OP2");
		}
		for (j = 0; j < stack_size; j++) {
			zend_uchar type = STACK_TYPE(stack, j);
			if (type != IS_UNKNOWN) {
				fprintf(stderr, " ");
				zend_dump_var(op_array, (j < op_array->last_var) ? IS_CV : 0, j);
				fprintf(stderr, ":");
				if (type == IS_UNDEF) {
					fprintf(stderr, "undef");
				} else {
					fprintf(stderr, "%s", zend_get_type_by_const(type));
				}
				if (STACK_REG(stack, j) != ZREG_NONE) {
					if (STACK_REG(stack, j) < ZREG_NUM) {
						fprintf(stderr, "(%s)", zend_reg_name[STACK_REG(stack, j)]);
					} else if (STACK_REG(stack, j) == ZREG_THIS) {
						fprintf(stderr, "(this)");
					} else if (STACK_REG(stack, j) == ZREG_ZVAL_TRY_ADDREF) {
						fprintf(stderr, "(zval_try_addref)");
					} else {
						fprintf(stderr, "(const_%d)", STACK_REG(stack, j) - ZREG_NUM);
					}
				}
			} else if (STACK_REG(stack, j) == ZREG_ZVAL_TRY_ADDREF) {
				fprintf(stderr, " ");
				zend_dump_var(op_array, (j < op_array->last_var) ? IS_CV : 0, j);
				fprintf(stderr, ":unknown(zval_try_addref)");
			} else if (STACK_REG(stack, j) == ZREG_ZVAL_COPY_GPR0) {
				fprintf(stderr, " ");
				zend_dump_var(op_array, (j < op_array->last_var) ? IS_CV : 0, j);
				fprintf(stderr, ":unknown(zval_copy(%s))", zend_reg_name[ZREG_COPY]);
			}
		}
		fprintf(stderr, "\n");
	}
}

int ZEND_FASTCALL zend_jit_trace_hot_root(zend_execute_data *execute_data, const zend_op *opline)
{
	const zend_op *orig_opline;
	zend_jit_trace_stop stop;
	int ret = 0;
	zend_op_array *op_array;
	zend_jit_op_array_trace_extension *jit_extension;
	size_t offset;
	uint32_t trace_num;
	zend_jit_trace_rec trace_buffer[ZEND_JIT_TRACE_MAX_LENGTH];

	ZEND_ASSERT(EX(func)->type == ZEND_USER_FUNCTION);
	ZEND_ASSERT(opline >= EX(func)->op_array.opcodes &&
		opline < EX(func)->op_array.opcodes + EX(func)->op_array.last);

repeat:
	trace_num = ZEND_JIT_TRACE_NUM;
	orig_opline = opline;
	op_array = &EX(func)->op_array;
	jit_extension = (zend_jit_op_array_trace_extension*)ZEND_FUNC_INFO(op_array);
	offset = jit_extension->offset;

	EX(opline) = opline;

	/* Lock-free check if the root trace was already JIT-ed or blacklist-ed in another process */
	if (ZEND_OP_TRACE_INFO(opline, offset)->trace_flags & (ZEND_JIT_TRACE_JITED|ZEND_JIT_TRACE_BLACKLISTED)) {
		return 0;
	}

	if (JIT_G(tracing)) {
		++(*ZEND_OP_TRACE_INFO(opline, offset)->counter);
		return 0;
	}

	if (JIT_G(debug) & ZEND_JIT_DEBUG_TRACE_START) {
		fprintf(stderr, "---- TRACE %d start (%s) %s%s%s() %s:%d\n",
			trace_num,
			zend_jit_trace_star_desc(ZEND_OP_TRACE_INFO(opline, offset)->trace_flags),
			EX(func)->op_array.scope ? ZSTR_VAL(EX(func)->op_array.scope->name) : "",
			EX(func)->op_array.scope ? "::" : "",
			EX(func)->op_array.function_name ?
				ZSTR_VAL(EX(func)->op_array.function_name) : "$main",
			ZSTR_VAL(EX(func)->op_array.filename),
			opline->lineno);
	}

	if (ZEND_JIT_TRACE_NUM >= JIT_G(max_root_traces)) {
		stop = ZEND_JIT_TRACE_STOP_TOO_MANY_TRACES;
		goto abort;
	}

	JIT_G(tracing) = 1;
	stop = zend_jit_trace_execute(execute_data, opline, trace_buffer,
		ZEND_OP_TRACE_INFO(opline, offset)->trace_flags & ZEND_JIT_TRACE_START_MASK, 0);
	JIT_G(tracing) = 0;

	if (stop & ZEND_JIT_TRACE_HALT) {
		ret = -1;
	}
	stop &= ~ZEND_JIT_TRACE_HALT;

	if (UNEXPECTED(trace_buffer[1].opline != orig_opline)) {
		orig_opline = trace_buffer[1].opline;
		op_array = (zend_op_array*)trace_buffer[0].op_array;
		jit_extension = (zend_jit_op_array_trace_extension*)ZEND_FUNC_INFO(op_array);
		offset = jit_extension->offset;
		if (JIT_G(debug) & ZEND_JIT_DEBUG_TRACE_START) {
			const zend_op_array *op_array = trace_buffer[0].op_array;
			const zend_op *opline = trace_buffer[1].opline;
			zend_jit_op_array_trace_extension *jit_extension =
				(zend_jit_op_array_trace_extension*)ZEND_FUNC_INFO(op_array);
			size_t offset = jit_extension->offset;

			fprintf(stderr, "---- TRACE %d start (%s) %s%s%s() %s:%d\n",
				trace_num,
				zend_jit_trace_star_desc(ZEND_OP_TRACE_INFO(opline, offset)->trace_flags),
				op_array->scope ? ZSTR_VAL(op_array->scope->name) : "",
				op_array->scope ? "::" : "",
				op_array->function_name ?
					ZSTR_VAL(op_array->function_name) : "$main",
				ZSTR_VAL(op_array->filename),
				opline->lineno);
		}
	}

	if (UNEXPECTED(JIT_G(debug) & ZEND_JIT_DEBUG_TRACE_BYTECODE)) {
		zend_jit_dump_trace(trace_buffer, NULL);
	}

	if (ZEND_JIT_TRACE_STOP_OK(stop)) {
		if (JIT_G(debug) & ZEND_JIT_DEBUG_TRACE_STOP) {
			if (stop == ZEND_JIT_TRACE_STOP_LINK) {
				uint32_t idx = trace_buffer[1].last;
				uint32_t link_to = zend_jit_find_trace(trace_buffer[idx].opline->handler);
				fprintf(stderr, "---- TRACE %d stop (link to %d)\n",
					trace_num,
					link_to);
			} else {
				fprintf(stderr, "---- TRACE %d stop (%s)\n",
					trace_num,
					zend_jit_trace_stop_description[stop]);
			}
		}
		stop = zend_jit_compile_root_trace(trace_buffer, orig_opline, offset);
		if (EXPECTED(ZEND_JIT_TRACE_STOP_DONE(stop))) {
			if (JIT_G(debug) & ZEND_JIT_DEBUG_TRACE_COMPILED) {
				fprintf(stderr, "---- TRACE %d %s\n",
					trace_num,
					zend_jit_trace_stop_description[stop]);
			}
		} else {
			goto abort;
		}
	} else {
abort:
		if (JIT_G(debug) & ZEND_JIT_DEBUG_TRACE_ABORT) {
			fprintf(stderr, "---- TRACE %d abort (%s)\n",
				trace_num,
				zend_jit_trace_stop_description[stop]);
		}
		if (!ZEND_JIT_TRACE_STOP_MAY_RECOVER(stop)
		 || zend_jit_trace_is_bad_root(orig_opline, stop, offset)) {
			if (JIT_G(debug) & ZEND_JIT_DEBUG_TRACE_BLACKLIST) {
				fprintf(stderr, "---- TRACE %d blacklisted\n",
					trace_num);
			}
			zend_jit_blacklist_root_trace(orig_opline, offset);
		}
		if (ZEND_JIT_TRACE_STOP_REPEAT(stop)) {
			execute_data = EG(current_execute_data);
			opline = EX(opline);
			goto repeat;
		}
	}

	if (JIT_G(debug) & (ZEND_JIT_DEBUG_TRACE_STOP|ZEND_JIT_DEBUG_TRACE_ABORT|ZEND_JIT_DEBUG_TRACE_COMPILED|ZEND_JIT_DEBUG_TRACE_BLACKLIST)) {
		fprintf(stderr, "\n");
	}

	return ret;
}

static void zend_jit_blacklist_trace_exit(uint32_t trace_num, uint32_t exit_num)
{
	const void *handler;

	zend_shared_alloc_lock();

	if (!(zend_jit_traces[trace_num].exit_info[exit_num].flags & (ZEND_JIT_EXIT_JITED|ZEND_JIT_EXIT_BLACKLISTED))) {
		SHM_UNPROTECT();
		zend_jit_unprotect();

		handler = zend_jit_trace_exit_to_vm(trace_num, exit_num);

		if (handler) {
			zend_jit_link_side_trace(
				zend_jit_traces[trace_num].code_start,
				zend_jit_traces[trace_num].code_size,
				zend_jit_traces[trace_num].jmp_table_size,
				exit_num,
				handler);
		}

		zend_jit_traces[trace_num].exit_info[exit_num].flags |= ZEND_JIT_EXIT_BLACKLISTED;

		zend_jit_protect();
		SHM_PROTECT();
	}

	zend_shared_alloc_unlock();
}

static bool zend_jit_trace_exit_is_bad(uint32_t trace_num, uint32_t exit_num)
{
	uint8_t *counter = JIT_G(exit_counters) +
		zend_jit_traces[trace_num].exit_counters + exit_num;

	if (*counter + 1 >= JIT_G(hot_side_exit) + JIT_G(blacklist_side_trace)) {
		return 1;
	}
	(*counter)++;
	return 0;
}

static bool zend_jit_trace_exit_is_hot(uint32_t trace_num, uint32_t exit_num)
{
	uint8_t *counter = JIT_G(exit_counters) +
		zend_jit_traces[trace_num].exit_counters + exit_num;

	if (*counter + 1 >= JIT_G(hot_side_exit)) {
		return 1;
	}
	(*counter)++;
	return 0;
}

static zend_jit_trace_stop zend_jit_compile_side_trace(zend_jit_trace_rec *trace_buffer, uint32_t parent_num, uint32_t exit_num, uint32_t polymorphism)
{
	zend_jit_trace_stop ret;
	const void *handler;
	uint8_t orig_trigger;
	zend_jit_trace_info *t;
	zend_jit_trace_exit_info exit_info[ZEND_JIT_TRACE_MAX_EXITS];

	zend_shared_alloc_lock();

	/* Checks under lock */
	if (zend_jit_traces[parent_num].exit_info[exit_num].flags & (ZEND_JIT_EXIT_JITED|ZEND_JIT_EXIT_BLACKLISTED)) {
		ret = ZEND_JIT_TRACE_STOP_ALREADY_DONE;
	} else if (ZEND_JIT_TRACE_NUM >= JIT_G(max_root_traces)) {
		ret = ZEND_JIT_TRACE_STOP_TOO_MANY_TRACES;
	} else if (zend_jit_traces[zend_jit_traces[parent_num].root].child_count >= JIT_G(max_side_traces)) {
		ret = ZEND_JIT_TRACE_STOP_TOO_MANY_CHILDREN;
	} else {
		SHM_UNPROTECT();
		zend_jit_unprotect();

		t = &zend_jit_traces[ZEND_JIT_TRACE_NUM];

		t->id = ZEND_JIT_TRACE_NUM;
		t->root = zend_jit_traces[parent_num].root;
		t->parent = parent_num;
		t->link = 0;
		t->exit_count = 0;
		t->child_count = 0;
		t->stack_map_size = 0;
		t->flags = 0;
		t->polymorphism = polymorphism;
		t->jmp_table_size = 0;
		t->opline = NULL;
		t->exit_info = exit_info;
		t->stack_map = NULL;

		orig_trigger = JIT_G(trigger);
		JIT_G(trigger) = ZEND_JIT_ON_HOT_TRACE;

		handler = zend_jit_trace(trace_buffer, parent_num, exit_num);

		JIT_G(trigger) = orig_trigger;

		if (handler) {
			zend_jit_trace_exit_info *shared_exit_info = NULL;

			t->exit_info = NULL;
			if (t->exit_count) {
				/* reallocate exit_info into shared memory */
				shared_exit_info = (zend_jit_trace_exit_info*)zend_shared_alloc(
					sizeof(zend_jit_trace_exit_info) * t->exit_count);

				if (!shared_exit_info) {
				    if (t->stack_map) {
						efree(t->stack_map);
						t->stack_map = NULL;
					}
					ret = ZEND_JIT_TRACE_STOP_NO_SHM;
					goto exit;
				}
				memcpy(shared_exit_info, exit_info,
					sizeof(zend_jit_trace_exit_info) * t->exit_count);
				t->exit_info = shared_exit_info;
			}

		    if (t->stack_map_size) {
				zend_jit_trace_stack *shared_stack_map = (zend_jit_trace_stack*)zend_shared_alloc(t->stack_map_size * sizeof(zend_jit_trace_stack));
				if (!shared_stack_map) {
					efree(t->stack_map);
					ret = ZEND_JIT_TRACE_STOP_NO_SHM;
					goto exit;
				}
				memcpy(shared_stack_map, t->stack_map, t->stack_map_size * sizeof(zend_jit_trace_stack));
				efree(t->stack_map);
				t->stack_map = shared_stack_map;
		    }

			zend_jit_link_side_trace(
				zend_jit_traces[parent_num].code_start,
				zend_jit_traces[parent_num].code_size,
				zend_jit_traces[parent_num].jmp_table_size,
				exit_num,
				handler);

			t->exit_counters = ZEND_JIT_EXIT_COUNTERS;
			ZEND_JIT_EXIT_COUNTERS += t->exit_count;

			zend_jit_traces[zend_jit_traces[parent_num].root].child_count++;
			ZEND_JIT_TRACE_NUM++;
			zend_jit_traces[parent_num].exit_info[exit_num].flags |= ZEND_JIT_EXIT_JITED;

			ret = ZEND_JIT_TRACE_STOP_COMPILED;
		} else if (t->exit_count >= ZEND_JIT_TRACE_MAX_EXITS ||
		           ZEND_JIT_EXIT_COUNTERS + t->exit_count >= JIT_G(max_exit_counters)) {
		    if (t->stack_map) {
				efree(t->stack_map);
				t->stack_map = NULL;
			}
			ret = ZEND_JIT_TRACE_STOP_TOO_MANY_EXITS;
		} else {
		    if (t->stack_map) {
				efree(t->stack_map);
				t->stack_map = NULL;
			}
			ret = ZEND_JIT_TRACE_STOP_COMPILER_ERROR;
		}

exit:
		zend_jit_protect();
		SHM_PROTECT();
	}

	zend_shared_alloc_unlock();

	if ((JIT_G(debug) & ZEND_JIT_DEBUG_TRACE_EXIT_INFO) != 0
	 && ret == ZEND_JIT_TRACE_STOP_COMPILED
	 && t->exit_count > 0) {
		zend_jit_dump_exit_info(t);
	}

	return ret;
}

int ZEND_FASTCALL zend_jit_trace_hot_side(zend_execute_data *execute_data, uint32_t parent_num, uint32_t exit_num)
{
	zend_jit_trace_stop stop;
	int ret = 0;
	uint32_t trace_num;
	zend_jit_trace_rec trace_buffer[ZEND_JIT_TRACE_MAX_LENGTH];
	uint32_t is_megamorphic = 0;
	uint32_t polymorphism = 0;

	trace_num = ZEND_JIT_TRACE_NUM;

	/* Lock-free check if the side trace was already JIT-ed or blacklist-ed in another process */
	if (zend_jit_traces[parent_num].exit_info[exit_num].flags & (ZEND_JIT_EXIT_JITED|ZEND_JIT_EXIT_BLACKLISTED)) {
		return 0;
	}

	if (JIT_G(debug) & ZEND_JIT_DEBUG_TRACE_START) {
		fprintf(stderr, "---- TRACE %d start (side trace %d/%d) %s%s%s() %s:%d\n",
			trace_num, parent_num, exit_num,
			EX(func)->op_array.scope ? ZSTR_VAL(EX(func)->op_array.scope->name) : "",
			EX(func)->op_array.scope ? "::" : "",
			EX(func)->op_array.function_name ?
				ZSTR_VAL(EX(func)->op_array.function_name) : "$main",
			ZSTR_VAL(EX(func)->op_array.filename),
			EX(opline)->lineno);
	}

	if (ZEND_JIT_TRACE_NUM >= JIT_G(max_root_traces)) {
		stop = ZEND_JIT_TRACE_STOP_TOO_MANY_TRACES;
		goto abort;
	}

	if (zend_jit_traces[zend_jit_traces[parent_num].root].child_count >= JIT_G(max_side_traces)) {
		stop = ZEND_JIT_TRACE_STOP_TOO_MANY_CHILDREN;
		goto abort;
	}

	if (JIT_G(max_polymorphic_calls) > 0) {
		if ((zend_jit_traces[parent_num].exit_info[exit_num].flags & (ZEND_JIT_EXIT_METHOD_CALL|ZEND_JIT_EXIT_CLOSURE_CALL))
		 || ((zend_jit_traces[parent_num].exit_info[exit_num].flags & ZEND_JIT_EXIT_POLYMORPHISM)
		  && EX(call))) {
			if (zend_jit_traces[parent_num].polymorphism >= JIT_G(max_polymorphic_calls) - 1) {
				is_megamorphic = zend_jit_traces[parent_num].exit_info[exit_num].flags &
					(ZEND_JIT_EXIT_METHOD_CALL | ZEND_JIT_EXIT_CLOSURE_CALL | ZEND_JIT_EXIT_POLYMORPHISM);
			} else if (!zend_jit_traces[parent_num].polymorphism) {
				polymorphism = 1;
			} else if (exit_num == 0) {
				polymorphism = zend_jit_traces[parent_num].polymorphism + 1;
			}
		}
	}

	JIT_G(tracing) = 1;
	stop = zend_jit_trace_execute(execute_data, EX(opline), trace_buffer, ZEND_JIT_TRACE_START_SIDE, is_megamorphic);
	JIT_G(tracing) = 0;

	if (stop & ZEND_JIT_TRACE_HALT) {
		ret = -1;
	}
	stop &= ~ZEND_JIT_TRACE_HALT;

	if (UNEXPECTED(trace_buffer->start != ZEND_JIT_TRACE_START_SIDE)) {
		if (JIT_G(debug) & ZEND_JIT_DEBUG_TRACE_START) {
			const zend_op_array *op_array = trace_buffer[0].op_array;
			const zend_op *opline = trace_buffer[1].opline;
			zend_jit_op_array_trace_extension *jit_extension =
				(zend_jit_op_array_trace_extension*)ZEND_FUNC_INFO(op_array);
			size_t offset = jit_extension->offset;

			fprintf(stderr, "---- TRACE %d start (%s) %s%s%s() %s:%d\n",
				trace_num,
				zend_jit_trace_star_desc(ZEND_OP_TRACE_INFO(opline, offset)->trace_flags),
				op_array->scope ? ZSTR_VAL(op_array->scope->name) : "",
				op_array->scope ? "::" : "",
				op_array->function_name ?
					ZSTR_VAL(op_array->function_name) : "$main",
				ZSTR_VAL(op_array->filename),
				opline->lineno);
		}
	}

	if (UNEXPECTED(JIT_G(debug) & ZEND_JIT_DEBUG_TRACE_BYTECODE)) {
		zend_jit_dump_trace(trace_buffer, NULL);
	}

	if (ZEND_JIT_TRACE_STOP_OK(stop)) {
		if (JIT_G(debug) & ZEND_JIT_DEBUG_TRACE_STOP) {
			if (stop == ZEND_JIT_TRACE_STOP_LINK) {
				uint32_t idx = trace_buffer[1].last;
				uint32_t link_to = zend_jit_find_trace(trace_buffer[idx].opline->handler);;
				fprintf(stderr, "---- TRACE %d stop (link to %d)\n",
					trace_num,
					link_to);
			} else {
				fprintf(stderr, "---- TRACE %d stop (%s)\n",
					trace_num,
					zend_jit_trace_stop_description[stop]);
			}
		}
		if (EXPECTED(trace_buffer->start == ZEND_JIT_TRACE_START_SIDE)) {
			stop = zend_jit_compile_side_trace(trace_buffer, parent_num, exit_num, polymorphism);
		} else {
			const zend_op_array *op_array = trace_buffer[0].op_array;
			zend_jit_op_array_trace_extension *jit_extension =
				(zend_jit_op_array_trace_extension*)ZEND_FUNC_INFO(op_array);
			const zend_op *opline = trace_buffer[1].opline;

			stop = zend_jit_compile_root_trace(trace_buffer, opline, jit_extension->offset);
		}
		if (EXPECTED(ZEND_JIT_TRACE_STOP_DONE(stop))) {
			if (JIT_G(debug) & ZEND_JIT_DEBUG_TRACE_COMPILED) {
				fprintf(stderr, "---- TRACE %d %s\n",
					trace_num,
					zend_jit_trace_stop_description[stop]);
			}
		} else {
			goto abort;
		}
	} else {
abort:
		if (JIT_G(debug) & ZEND_JIT_DEBUG_TRACE_ABORT) {
			fprintf(stderr, "---- TRACE %d abort (%s)\n",
				trace_num,
				zend_jit_trace_stop_description[stop]);
		}
		if (!ZEND_JIT_TRACE_STOP_MAY_RECOVER(stop)
		 || zend_jit_trace_exit_is_bad(parent_num, exit_num)) {
			zend_jit_blacklist_trace_exit(parent_num, exit_num);
			if (JIT_G(debug) & ZEND_JIT_DEBUG_TRACE_BLACKLIST) {
				fprintf(stderr, "---- EXIT %d/%d blacklisted\n",
					parent_num, exit_num);
			}
		}
		if (ZEND_JIT_TRACE_STOP_REPEAT(stop)) {
			execute_data = EG(current_execute_data);
			return zend_jit_trace_hot_root(execute_data, EX(opline));
		}
	}

	if (JIT_G(debug) & (ZEND_JIT_DEBUG_TRACE_STOP|ZEND_JIT_DEBUG_TRACE_ABORT|ZEND_JIT_DEBUG_TRACE_COMPILED|ZEND_JIT_DEBUG_TRACE_BLACKLIST)) {
		fprintf(stderr, "\n");
	}

	return ret;
}

int ZEND_FASTCALL zend_jit_trace_exit(uint32_t exit_num, zend_jit_registers_buf *regs)
{
	uint32_t trace_num = EG(jit_trace_num);
	zend_execute_data *execute_data = EG(current_execute_data);
	const zend_op *orig_opline = EX(opline);
	const zend_op *opline;
	zend_jit_trace_info *t = &zend_jit_traces[trace_num];
	int repeat_last_opline = 0;

	/* Deoptimizatoion of VM stack state */
	uint32_t i;
	uint32_t stack_size = t->exit_info[exit_num].stack_size;
	zend_jit_trace_stack *stack = t->stack_map + t->exit_info[exit_num].stack_offset;

	if (t->exit_info[exit_num].flags & ZEND_JIT_EXIT_RESTORE_CALL) {
		zend_execute_data *call = (zend_execute_data *)regs->gpr[ZREG_RX];
		call->prev_execute_data = EX(call);
		EX(call) = call;
	}

	for (i = 0; i < stack_size; i++) {
		if (STACK_REG(stack, i) != ZREG_NONE) {
			if (STACK_TYPE(stack, i) == IS_LONG) {
				zend_long val;

				if (STACK_REG(stack, i) < ZREG_NUM) {
					val = regs->gpr[STACK_REG(stack, i)];
				} else if (STACK_REG(stack, i) == ZREG_LONG_MIN) {
					val = ZEND_LONG_MIN;
				} else if (STACK_REG(stack, i) == ZREG_LONG_MAX) {
					val = ZEND_LONG_MAX;
				} else {
					ZEND_UNREACHABLE();
				}
				ZVAL_LONG(EX_VAR_NUM(i), val);
			} else if (STACK_TYPE(stack, i) == IS_DOUBLE) {
				double val;

				if (STACK_REG(stack, i) < ZREG_NUM) {
					val = regs->fpr[STACK_REG(stack, i) - ZREG_FIRST_FPR];
				} else if (STACK_REG(stack, i) == ZREG_LONG_MIN_MINUS_1) {
					val = (double)ZEND_LONG_MIN - 1.0;
				} else if (STACK_REG(stack, i) == ZREG_LONG_MAX_PLUS_1) {
					val = (double)ZEND_LONG_MAX + 1.0;
				} else {
					ZEND_UNREACHABLE();
				}
				ZVAL_DOUBLE(EX_VAR_NUM(i), val);
			} else if (STACK_REG(stack, i) == ZREG_THIS) {
				zend_object *obj = Z_OBJ(EX(This));

				GC_ADDREF(obj);
				ZVAL_OBJ(EX_VAR_NUM(i), obj);
			} else if (STACK_REG(stack, i) == ZREG_NULL) {
				ZVAL_NULL(EX_VAR_NUM(i));
			} else if (STACK_REG(stack, i) == ZREG_ZVAL_TRY_ADDREF) {
				Z_TRY_ADDREF_P(EX_VAR_NUM(i));
			} else if (STACK_REG(stack, i) == ZREG_ZVAL_COPY_GPR0) {
				zval *val = (zval*)regs->gpr[ZREG_COPY];

				if (UNEXPECTED(Z_TYPE_P(val) == IS_UNDEF)) {
					/* Undefined array index or property */
					repeat_last_opline = 1;
				} else {
					ZVAL_COPY(EX_VAR_NUM(i), val);
				}
			} else {
				ZEND_UNREACHABLE();
			}
		}
	}

	if (repeat_last_opline) {
		EX(opline) = t->exit_info[exit_num].opline - 1;
		if ((EX(opline)->op1_type & (IS_VAR|IS_TMP_VAR))
		 && !(t->exit_info[exit_num].flags & ZEND_JIT_EXIT_FREE_OP1)
		 && EX(opline)->opcode != ZEND_FETCH_LIST_R) {
			Z_TRY_ADDREF_P(EX_VAR(EX(opline)->op1.var));
		}
		return 1;
	}

	opline = t->exit_info[exit_num].opline;

	if (opline) {
		if (t->exit_info[exit_num].flags & ZEND_JIT_EXIT_FREE_OP2) {
			ZEND_ASSERT((opline-1)->opcode == ZEND_FETCH_DIM_R
					|| (opline-1)->opcode == ZEND_FETCH_DIM_IS
					|| (opline-1)->opcode == ZEND_FETCH_LIST_R
					|| (opline-1)->opcode == ZEND_FETCH_DIM_FUNC_ARG);
			EX(opline) = opline-1;
			zval_ptr_dtor_nogc(EX_VAR((opline-1)->op2.var));
		}
		if (t->exit_info[exit_num].flags & ZEND_JIT_EXIT_FREE_OP1) {
			ZEND_ASSERT((opline-1)->opcode == ZEND_FETCH_DIM_R
					|| (opline-1)->opcode == ZEND_FETCH_DIM_IS
					|| (opline-1)->opcode == ZEND_FETCH_DIM_FUNC_ARG
					|| (opline-1)->opcode == ZEND_FETCH_OBJ_R
					|| (opline-1)->opcode == ZEND_FETCH_OBJ_IS
					|| (opline-1)->opcode == ZEND_FETCH_OBJ_FUNC_ARG);
			EX(opline) = opline-1;
			zval_ptr_dtor_nogc(EX_VAR((opline-1)->op1.var));
		}
		if (t->exit_info[exit_num].flags & (ZEND_JIT_EXIT_FREE_OP1|ZEND_JIT_EXIT_FREE_OP2)) {
			if (EG(exception)) {
				return 1;
			}
		}
		if (t->exit_info[exit_num].flags & ZEND_JIT_EXIT_METHOD_CALL) {
			zend_function *func = (zend_function*)regs->gpr[ZREG_COPY];

			if (UNEXPECTED(func->common.fn_flags & ZEND_ACC_CALL_VIA_TRAMPOLINE)) {
				zend_string_release_ex(func->common.function_name, 0);
				zend_free_trampoline(func);
				EX(opline) = opline;
				return 1;
			}
		}

		/* Set VM opline to continue interpretation */
		EX(opline) = opline;
	}

	if (EG(vm_interrupt) || JIT_G(tracing)) {
		return 1;
	/* Lock-free check if the side trace was already JIT-ed or blacklist-ed in another process */
	} else if (t->exit_info[exit_num].flags & (ZEND_JIT_EXIT_JITED|ZEND_JIT_EXIT_BLACKLISTED)) {
		return 0;
	}

	ZEND_ASSERT(EX(func)->type == ZEND_USER_FUNCTION);
	ZEND_ASSERT(EX(opline) >= EX(func)->op_array.opcodes &&
		EX(opline) < EX(func)->op_array.opcodes + EX(func)->op_array.last);

	if (JIT_G(debug) & ZEND_JIT_DEBUG_TRACE_EXIT) {
		fprintf(stderr, "     TRACE %d exit %d %s%s%s() %s:%d\n",
			trace_num,
			exit_num,
			EX(func)->op_array.scope ? ZSTR_VAL(EX(func)->op_array.scope->name) : "",
			EX(func)->op_array.scope ? "::" : "",
			EX(func)->op_array.function_name ?
				ZSTR_VAL(EX(func)->op_array.function_name) : "$main",
			ZSTR_VAL(EX(func)->op_array.filename),
			EX(opline)->lineno);
	}

	if (t->exit_info[exit_num].flags & ZEND_JIT_EXIT_TO_VM) {
		if (zend_jit_trace_exit_is_bad(trace_num, exit_num)) {
			zend_jit_blacklist_trace_exit(trace_num, exit_num);
			if (JIT_G(debug) & ZEND_JIT_DEBUG_TRACE_BLACKLIST) {
				fprintf(stderr, "---- EXIT %d/%d blacklisted\n",
					trace_num, exit_num);
			}
			return 0;
		}
	} else if (JIT_G(hot_side_exit) && zend_jit_trace_exit_is_hot(trace_num, exit_num)) {
		return zend_jit_trace_hot_side(execute_data, trace_num, exit_num);
	}

	/* Return 1 to call original handler instead of the same JIT-ed trace */
	return (orig_opline == t->opline && EX(opline) == orig_opline);
}

static zend_always_inline uint8_t zend_jit_trace_supported(const zend_op *opline)
{
	switch (opline->opcode) {
		case ZEND_CATCH:
		case ZEND_FAST_CALL:
		case ZEND_FAST_RET:
			return ZEND_JIT_TRACE_UNSUPPORTED;
		default:
			return ZEND_JIT_TRACE_SUPPORTED;
	}
}

static int zend_jit_restart_hot_trace_counters(zend_op_array *op_array)
{
	zend_jit_op_array_trace_extension *jit_extension;
	uint32_t i;

	jit_extension = (zend_jit_op_array_trace_extension*)ZEND_FUNC_INFO(op_array);
	for (i = 0; i < op_array->last; i++) {
		jit_extension->trace_info[i].trace_flags &=
			ZEND_JIT_TRACE_START_LOOP | ZEND_JIT_TRACE_START_ENTER | ZEND_JIT_TRACE_UNSUPPORTED;
		if (jit_extension->trace_info[i].trace_flags == ZEND_JIT_TRACE_START_LOOP) {
			op_array->opcodes[i].handler = (const void*)zend_jit_loop_trace_counter_handler;
		} else if (jit_extension->trace_info[i].trace_flags == ZEND_JIT_TRACE_START_ENTER) {
			op_array->opcodes[i].handler = (const void*)zend_jit_func_trace_counter_handler;
		} else {
			op_array->opcodes[i].handler = jit_extension->trace_info[i].orig_handler;
		}
	}
	return SUCCESS;
}

static int zend_jit_setup_hot_trace_counters(zend_op_array *op_array)
{
	zend_op *opline;
	zend_jit_op_array_trace_extension *jit_extension;
	uint32_t i;

	ZEND_ASSERT(sizeof(zend_op_trace_info) == sizeof(zend_op));

	jit_extension = (zend_jit_op_array_trace_extension*)zend_shared_alloc(sizeof(zend_jit_op_array_trace_extension) + (op_array->last - 1) * sizeof(zend_op_trace_info));
	if (!jit_extension) {
		return FAILURE;
	}
	memset(&jit_extension->func_info, 0, sizeof(zend_func_info));
	jit_extension->func_info.flags = ZEND_FUNC_JIT_ON_HOT_TRACE;
	jit_extension->op_array = op_array;
	jit_extension->offset = (char*)jit_extension->trace_info - (char*)op_array->opcodes;
	for (i = 0; i < op_array->last; i++) {
		jit_extension->trace_info[i].orig_handler = op_array->opcodes[i].handler;
		jit_extension->trace_info[i].call_handler = zend_get_opcode_handler_func(&op_array->opcodes[i]);
		jit_extension->trace_info[i].counter = NULL;
		jit_extension->trace_info[i].trace_flags =
			zend_jit_trace_supported(&op_array->opcodes[i]);
	}
	ZEND_SET_FUNC_INFO(op_array, (void*)jit_extension);

	if (JIT_G(hot_loop)) {
		zend_cfg cfg;

		ZEND_ASSERT(zend_jit_loop_trace_counter_handler != NULL);

		if (zend_jit_build_cfg(op_array, &cfg) != SUCCESS) {
			return FAILURE;
		}

		for (i = 0; i < cfg.blocks_count; i++) {
			if (cfg.blocks[i].flags & ZEND_BB_REACHABLE) {
				if (cfg.blocks[i].flags & ZEND_BB_LOOP_HEADER) {
					/* loop header */
					opline = op_array->opcodes + cfg.blocks[i].start;
					if (!(ZEND_OP_TRACE_INFO(opline, jit_extension->offset)->trace_flags & ZEND_JIT_TRACE_UNSUPPORTED)) {
						opline->handler = (const void*)zend_jit_loop_trace_counter_handler;
						if (!ZEND_OP_TRACE_INFO(opline, jit_extension->offset)->counter) {
							ZEND_OP_TRACE_INFO(opline, jit_extension->offset)->counter =
								&zend_jit_hot_counters[ZEND_JIT_COUNTER_NUM];
							ZEND_JIT_COUNTER_NUM = (ZEND_JIT_COUNTER_NUM + 1) % ZEND_HOT_COUNTERS_COUNT;
						}
						ZEND_OP_TRACE_INFO(opline, jit_extension->offset)->trace_flags |=
							ZEND_JIT_TRACE_START_LOOP;
					}
				}
			}
		}
	}

	if (JIT_G(hot_func)) {
		ZEND_ASSERT(zend_jit_func_trace_counter_handler != NULL);
		opline = op_array->opcodes;
		if (!(op_array->fn_flags & ZEND_ACC_HAS_TYPE_HINTS)) {
			while (opline->opcode == ZEND_RECV || opline->opcode == ZEND_RECV_INIT) {
				opline++;
			}
		}

		if (!ZEND_OP_TRACE_INFO(opline, jit_extension->offset)->trace_flags) {
			/* function entry */
			opline->handler = (const void*)zend_jit_func_trace_counter_handler;
			ZEND_OP_TRACE_INFO(opline, jit_extension->offset)->counter =
				&zend_jit_hot_counters[ZEND_JIT_COUNTER_NUM];
			ZEND_JIT_COUNTER_NUM = (ZEND_JIT_COUNTER_NUM + 1) % ZEND_HOT_COUNTERS_COUNT;
			ZEND_OP_TRACE_INFO(opline, jit_extension->offset)->trace_flags |=
				ZEND_JIT_TRACE_START_ENTER;
		}
	}

	zend_shared_alloc_register_xlat_entry(op_array->opcodes, jit_extension);

	return SUCCESS;
}

static void zend_jit_trace_init_caches(void)
{
	memset(ZEND_VOIDP(JIT_G(bad_root_cache_opline)), 0, sizeof(JIT_G(bad_root_cache_opline)));
	memset(JIT_G(bad_root_cache_count), 0, sizeof(JIT_G(bad_root_cache_count)));
	memset(JIT_G(bad_root_cache_stop), 0, sizeof(JIT_G(bad_root_cache_count)));
	JIT_G(bad_root_slot) = 0;

	if (JIT_G(exit_counters)) {
		memset(JIT_G(exit_counters), 0, JIT_G(max_exit_counters));
	}
}

static void zend_jit_trace_reset_caches(void)
{
	JIT_G(tracing) = 0;
#ifdef ZTS
	if (!JIT_G(exit_counters)) {
		JIT_G(exit_counters) = calloc(JIT_G(max_exit_counters), 1);
	}
#endif
}

static void zend_jit_trace_restart(void)
{
	ZEND_JIT_TRACE_NUM = 1;
	ZEND_JIT_COUNTER_NUM = 0;
	ZEND_JIT_EXIT_NUM = 0;
	ZEND_JIT_EXIT_COUNTERS = 0;

	zend_jit_trace_init_caches();
}<|MERGE_RESOLUTION|>--- conflicted
+++ resolved
@@ -4885,18 +4885,6 @@
 						}
 						CHECK_OP2_TRACE_TYPE();
 						op1_info = OP1_INFO();
-<<<<<<< HEAD
-						if ((op1_info & (MAY_BE_ANY|MAY_BE_UNDEF|MAY_BE_GUARD)) == MAY_BE_LONG
-						 || (op1_info & (MAY_BE_ANY|MAY_BE_UNDEF|MAY_BE_GUARD)) == MAY_BE_DOUBLE) {
-							if (STACK_MEM_TYPE(stack, EX_VAR_TO_NUM(opline->op1.var)) != IS_LONG
-							 && STACK_MEM_TYPE(stack, EX_VAR_TO_NUM(opline->op1.var)) != IS_DOUBLE) {
-								/* type may be not set */
-								op1_info |= MAY_BE_NULL;
-						    }
-						}
-=======
-						CHECK_OP1_TRACE_TYPE();
->>>>>>> 9792f0db
 						op1_def_info = OP1_DEF_INFO();
 						if (op1_type != IS_UNKNOWN && (op1_info & MAY_BE_GUARD)) {
 							if (op1_type < IS_STRING
