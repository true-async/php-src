/*
   +----------------------------------------------------------------------+
   | Zend JIT                                                             |
   +----------------------------------------------------------------------+
   | Copyright (c) The PHP Group                                          |
   +----------------------------------------------------------------------+
   | This source file is subject to version 3.01 of the PHP license,      |
   | that is bundled with this package in the file LICENSE, and is        |
   | available through the world-wide-web at the following url:           |
   | https://www.php.net/license/3_01.txt                                 |
   | If you did not receive a copy of the PHP license and are unable to   |
   | obtain it through the world-wide-web, please send a note to          |
   | license@php.net so we can mail you a copy immediately.               |
   +----------------------------------------------------------------------+
   | Authors: Dmitry Stogov <dmitry@php.net>                              |
   +----------------------------------------------------------------------+
*/

static zend_op_array dummy_op_array;
static zend_jit_trace_info *zend_jit_traces = NULL;
static const void **zend_jit_exit_groups = NULL;

#define ZEND_JIT_COUNTER_NUM   zend_jit_traces[0].root
#define ZEND_JIT_TRACE_NUM     zend_jit_traces[0].id
#define ZEND_JIT_EXIT_NUM      zend_jit_traces[0].exit_count
#define ZEND_JIT_EXIT_COUNTERS zend_jit_traces[0].exit_counters

#define ZEND_JIT_TRACE_STOP_DESCRIPTION(name, description) \
	description,

static const char * zend_jit_trace_stop_description[] = {
	ZEND_JIT_TRACE_STOP(ZEND_JIT_TRACE_STOP_DESCRIPTION)
};

static zend_always_inline const char *zend_jit_trace_star_desc(uint8_t trace_flags)
{
	if (trace_flags & ZEND_JIT_TRACE_START_LOOP) {
		return "loop";
	} else if (trace_flags & ZEND_JIT_TRACE_START_ENTER) {
		return "enter";
	} else if (trace_flags & ZEND_JIT_TRACE_START_RETURN) {
		return "return";
	} else {
		ZEND_UNREACHABLE();
		return "???";
	}
}

static int zend_jit_trace_startup(zend_bool reattached)
{
	if (!reattached) {
		zend_jit_traces = (zend_jit_trace_info*)zend_shared_alloc(sizeof(zend_jit_trace_info) * JIT_G(max_root_traces));
		if (!zend_jit_traces) {
			return FAILURE;
		}
		zend_jit_exit_groups = (const void**)zend_shared_alloc(sizeof(void*) * (ZEND_JIT_TRACE_MAX_EXITS/ZEND_JIT_EXIT_POINTS_PER_GROUP));
		if (!zend_jit_exit_groups) {
			return FAILURE;
		}
		ZEND_JIT_TRACE_NUM = 1;
		ZEND_JIT_COUNTER_NUM = 0;
		ZEND_JIT_EXIT_NUM = 0;
		ZEND_JIT_EXIT_COUNTERS = 0;
		ZCSG(jit_traces) = zend_jit_traces;
		ZCSG(jit_exit_groups) = zend_jit_exit_groups;
	} else {
		zend_jit_traces = ZCSG(jit_traces);
		if (!zend_jit_traces) {
			return FAILURE;
		}
		zend_jit_exit_groups = ZCSG(jit_exit_groups);
		if (!zend_jit_exit_groups) {
			return FAILURE;
		}
	}

	memset(&dummy_op_array, 0, sizeof(dummy_op_array));
	dummy_op_array.fn_flags = ZEND_ACC_DONE_PASS_TWO;

	JIT_G(exit_counters) = calloc(JIT_G(max_exit_counters), 1);
	if (JIT_G(exit_counters) == NULL) {
		return FAILURE;
	}

	return SUCCESS;
}

static const void *zend_jit_trace_allocate_exit_group(uint32_t n)
{
	dasm_State* dasm_state = NULL;
	const void *entry;
	char name[32];

	dasm_init(&dasm_state, DASM_MAXSECTION);
	dasm_setupglobal(&dasm_state, dasm_labels, zend_lb_MAX);
	dasm_setup(&dasm_state, dasm_actions);
	zend_jit_trace_exit_group_stub(&dasm_state, n);

	sprintf(name, "jit$$trace_exit_%d", n);
	entry = dasm_link_and_encode(&dasm_state, NULL, NULL, NULL, NULL, name, 0, SP_ADJ_JIT, SP_ADJ_NONE);
	dasm_free(&dasm_state);

#ifdef HAVE_DISASM
	if (JIT_G(debug) & ZEND_JIT_DEBUG_ASM) {
		uint32_t i;

		for (i = 0; i < ZEND_JIT_EXIT_POINTS_PER_GROUP; i++) {
			sprintf(name, "jit$$trace_exit_%d", n + i);
			zend_jit_disasm_add_symbol(name, (uintptr_t)entry + (i * ZEND_JIT_EXIT_POINTS_SPACING), ZEND_JIT_EXIT_POINTS_SPACING);
		}
	}
#endif

	return entry;
}

static const void *zend_jit_trace_allocate_exit_point(uint32_t n)
{
	const void *group = NULL;

	if (UNEXPECTED(n >= ZEND_JIT_TRACE_MAX_EXITS)) {
		return NULL;
	}
	do {
		group = zend_jit_trace_allocate_exit_group(ZEND_JIT_EXIT_NUM);
		if (!group) {
			return NULL;
		}
		zend_jit_exit_groups[ZEND_JIT_EXIT_NUM / ZEND_JIT_EXIT_POINTS_PER_GROUP] =
			group;
		ZEND_JIT_EXIT_NUM += ZEND_JIT_EXIT_POINTS_PER_GROUP;
	} while (n >= ZEND_JIT_EXIT_NUM);
	return (const void*)
		((const char*)group +
		((n % ZEND_JIT_EXIT_POINTS_PER_GROUP) * ZEND_JIT_EXIT_POINTS_SPACING));
}

static const void *zend_jit_trace_get_exit_addr(uint32_t n)
{
	if (UNEXPECTED(n >= ZEND_JIT_EXIT_NUM)) {
		return zend_jit_trace_allocate_exit_point(n);
	}
	return (const void*)
		((const char*)zend_jit_exit_groups[n / ZEND_JIT_EXIT_POINTS_PER_GROUP] +
		((n % ZEND_JIT_EXIT_POINTS_PER_GROUP) * ZEND_JIT_EXIT_POINTS_SPACING));
}

#if ZEND_JIT_TARGET_ARM64
static zend_jit_trace_info *zend_jit_get_current_trace_info(void)
{
	return &zend_jit_traces[ZEND_JIT_TRACE_NUM];
}

static uint32_t zend_jit_trace_find_exit_point(const void* addr)
{
	uint32_t n = ZEND_JIT_EXIT_NUM / ZEND_JIT_EXIT_POINTS_PER_GROUP;
	uint32_t i;

	for (i = 0; i < n; i++) {
		if ((const char*)addr >= (const char*)zend_jit_exit_groups[i]
			&& (const char*)addr < (const char*)zend_jit_exit_groups[i] +
				(ZEND_JIT_EXIT_POINTS_PER_GROUP * ZEND_JIT_EXIT_POINTS_SPACING)) {
			return (i * ZEND_JIT_EXIT_POINTS_PER_GROUP) +
				 ((const char*)addr - (const char*)zend_jit_exit_groups[i]) / ZEND_JIT_EXIT_POINTS_SPACING;
		}
	}
	return (uint32_t)-1;
}
#endif

static uint32_t zend_jit_trace_get_exit_point(const zend_op *to_opline, uint32_t flags)
{
	zend_jit_trace_info *t = &zend_jit_traces[ZEND_JIT_TRACE_NUM];
	uint32_t exit_point;
	const zend_op_array *op_array;
	uint32_t stack_offset = (uint32_t)-1;
	uint32_t stack_size;
	zend_jit_trace_stack *stack = NULL;

	if (delayed_call_chain) {
		assert(to_opline != NULL); /* CALL and IP share the same register */
		flags |= ZEND_JIT_EXIT_RESTORE_CALL;
	}
	if (JIT_G(current_frame)) {
		op_array = &JIT_G(current_frame)->func->op_array;
		stack_size = op_array->last_var + op_array->T;
		if (stack_size) {
			stack = JIT_G(current_frame)->stack;
			do {
				if (STACK_TYPE(stack, stack_size-1) != IS_UNKNOWN
				 || STACK_MEM_TYPE(stack, stack_size-1) != IS_UNKNOWN
				 || STACK_REG(stack, stack_size-1) != ZREG_NONE) {
					break;
				}
				stack_size--;
			} while (stack_size);
		}
	} else {
		op_array = NULL;
		stack_size = 0;
	}

	/* Try to reuse exit points */
	if (to_opline != NULL && t->exit_count > 0) {
		uint32_t i = t->exit_count;

		do {
			i--;
			if (stack_size == 0
			 || (t->exit_info[i].stack_size >= stack_size
			  && memcmp(t->stack_map + t->exit_info[i].stack_offset, stack, stack_size * sizeof(zend_jit_trace_stack)) == 0)) {
				stack_offset = t->exit_info[i].stack_offset;
				if (t->exit_info[i].opline == to_opline
				 && t->exit_info[i].flags == flags
				 && t->exit_info[i].stack_size == stack_size) {
					return i;
				}
			}
		} while (i > 0);
	}

	exit_point = t->exit_count;
	if (exit_point < ZEND_JIT_TRACE_MAX_EXITS) {
		if (stack_size != 0 && stack_offset == (uint32_t)-1) {
			stack_offset = t->stack_map_size;
			t->stack_map_size += stack_size;
			// TODO: reduce number of reallocations ???
			t->stack_map = erealloc(t->stack_map, t->stack_map_size * sizeof(zend_jit_trace_stack));
			memcpy(t->stack_map + stack_offset, stack, stack_size * sizeof(zend_jit_trace_stack));
		}
		t->exit_count++;
		t->exit_info[exit_point].opline = to_opline;
		t->exit_info[exit_point].op_array = op_array;
		t->exit_info[exit_point].flags = flags;
		t->exit_info[exit_point].stack_size = stack_size;
		t->exit_info[exit_point].stack_offset = stack_offset;
	}

	return exit_point;
}

static void zend_jit_trace_add_code(const void *start, uint32_t size)
{
	zend_jit_trace_info *t = &zend_jit_traces[ZEND_JIT_TRACE_NUM];

	t->code_start = start;
	t->code_size  = size;
}

static uint32_t zend_jit_find_trace(const void *addr)
{
	uint32_t i;

	for (i = 1; i < ZEND_JIT_TRACE_NUM; i++) {
		if (zend_jit_traces[i].code_start == addr) {
			return i;
		}
	}
	ZEND_UNREACHABLE();
	return 0;
}

static zend_string *zend_jit_trace_name(const zend_op_array *op_array, uint32_t lineno)
{
	smart_str buf = {0};

	smart_str_appends(&buf, TRACE_PREFIX);
	smart_str_append_long(&buf, (zend_long)ZEND_JIT_TRACE_NUM);
	smart_str_appendc(&buf, '$');
	if (op_array->function_name) {
		if (op_array->scope) {
			smart_str_appendl(&buf, ZSTR_VAL(op_array->scope->name), ZSTR_LEN(op_array->scope->name));
			smart_str_appends(&buf, "::");
			smart_str_appendl(&buf, ZSTR_VAL(op_array->function_name), ZSTR_LEN(op_array->function_name));
		} else {
			smart_str_appendl(&buf, ZSTR_VAL(op_array->function_name), ZSTR_LEN(op_array->function_name));
		}
	} else if (op_array->filename) {
		smart_str_appendl(&buf, ZSTR_VAL(op_array->filename), ZSTR_LEN(op_array->filename));
	}
	smart_str_appendc(&buf, '$');
	smart_str_append_long(&buf, (zend_long)lineno);
	smart_str_0(&buf);
	return buf.s;
}

static int zend_jit_trace_may_exit(const zend_op_array *op_array, const zend_op *opline)
{
	switch (opline->opcode) {
		case ZEND_IS_IDENTICAL:
		case ZEND_IS_NOT_IDENTICAL:
		case ZEND_IS_EQUAL:
		case ZEND_IS_NOT_EQUAL:
		case ZEND_IS_SMALLER:
		case ZEND_IS_SMALLER_OR_EQUAL:
		case ZEND_CASE:
		case ZEND_CASE_STRICT:
		case ZEND_ISSET_ISEMPTY_CV:
		case ZEND_ISSET_ISEMPTY_VAR:
		case ZEND_ISSET_ISEMPTY_DIM_OBJ:
		case ZEND_ISSET_ISEMPTY_PROP_OBJ:
		case ZEND_ISSET_ISEMPTY_STATIC_PROP:
		case ZEND_INSTANCEOF:
		case ZEND_TYPE_CHECK:
		case ZEND_DEFINED:
		case ZEND_IN_ARRAY:
		case ZEND_ARRAY_KEY_EXISTS:
			if (opline->result_type & (IS_SMART_BRANCH_JMPNZ | IS_SMART_BRANCH_JMPZ)) {
				/* smart branch */
				return 1;
			}
			break;
		case ZEND_JMPZNZ:
		case ZEND_JMPZ:
		case ZEND_JMPNZ:
		case ZEND_JMPZ_EX:
		case ZEND_JMPNZ_EX:
		case ZEND_JMP_SET:
		case ZEND_COALESCE:
		case ZEND_JMP_NULL:
		case ZEND_FE_RESET_R:
		case ZEND_FE_RESET_RW:
		case ZEND_ASSERT_CHECK:
		case ZEND_FE_FETCH_R:
		case ZEND_FE_FETCH_RW:
		case ZEND_SWITCH_LONG:
		case ZEND_SWITCH_STRING:
		case ZEND_MATCH:
			/* branch opcodes */
			return 1;
		case ZEND_NEW:
			if (opline->extended_value == 0 && (opline+1)->opcode == ZEND_DO_FCALL) {
				/* NEW may skip constructor without arguments */
				return 1;
			}
			break;
		case ZEND_CATCH:
		case ZEND_FAST_CALL:
		case ZEND_FAST_RET:
		case ZEND_GENERATOR_CREATE:
		case ZEND_GENERATOR_RETURN:
		case ZEND_EXIT:
		case ZEND_YIELD:
		case ZEND_YIELD_FROM:
		case ZEND_INCLUDE_OR_EVAL:
		case ZEND_MATCH_ERROR:
			/* unsupported */
			return 1;
		case ZEND_DO_FCALL:
			/* potentially polymorphic call */
			return 1;
#if 0
		case ZEND_DO_UCALL:
		case ZEND_DO_FCALL_BY_NAME:
			/* monomorphic call */
			// TODO: recompilation may change target ???
			return 0;
#endif
		case ZEND_RETURN_BY_REF:
		case ZEND_RETURN:
			/* return */
			return !JIT_G(current_frame) || TRACE_FRAME_IS_UNKNOWN_RETURN(JIT_G(current_frame));
		default:
			break;
	}
	return 0;
}

static zend_always_inline uint32_t zend_jit_trace_type_to_info_ex(zend_uchar type, uint32_t info)
{
	if (type == IS_UNKNOWN) {
		return info;
	}
	ZEND_ASSERT(info & (1 << type));
	if (type < IS_STRING) {
		return (1 << type);
	} else if (type != IS_ARRAY) {
		return (1 << type) | (info & (MAY_BE_RC1|MAY_BE_RCN));
	} else {
		return MAY_BE_ARRAY | (info & (MAY_BE_ARRAY_OF_ANY|MAY_BE_ARRAY_OF_REF|MAY_BE_ARRAY_KEY_ANY|MAY_BE_RC1|MAY_BE_RCN));
	}
}

static zend_always_inline uint32_t zend_jit_trace_type_to_info(zend_uchar type)
{
	return zend_jit_trace_type_to_info_ex(type, -1);
}

static zend_always_inline zend_ssa_alias_kind zend_jit_var_may_alias(const zend_op_array *op_array, const zend_ssa *ssa, uint32_t var)
{
	if (var >= op_array->last_var) {
		return NO_ALIAS;
	} else if ((!op_array->function_name || (ssa->cfg.flags & ZEND_FUNC_INDIRECT_VAR_ACCESS))) {
		return SYMTABLE_ALIAS;
	} else if (ssa->vars) {
		return ssa->vars[var].alias;
	} else if (zend_string_equals_literal(op_array->vars[var], "http_response_header")) {
		return HTTP_RESPONSE_HEADER_ALIAS;
	}
	return NO_ALIAS;
}

static zend_always_inline void zend_jit_trace_add_op_guard(zend_ssa             *tssa,
                                                           int                   ssa_var,
                                                           uint8_t               op_type)
{
	zend_ssa_var_info *info = &tssa->var_info[ssa_var];

	if ((info->type & (MAY_BE_ANY|MAY_BE_UNDEF)) != (1 << op_type)) {
		if (UNEXPECTED(tssa->vars[ssa_var].alias != NO_ALIAS)) {
			info->type |= MAY_BE_GUARD;
		} else {
			info->type = MAY_BE_GUARD | zend_jit_trace_type_to_info_ex(op_type, info->type);
		}
	}
}

#define ADD_OP_GUARD(_ssa_var, _op_type) do { \
		if (_ssa_var >= 0 && _op_type != IS_UNKNOWN) { \
			zend_jit_trace_add_op_guard(tssa, _ssa_var, _op_type); \
		} \
	} while (0)

#define CHECK_OP_TRACE_TYPE(_var, _ssa_var, op_info, op_type) do { \
		if (op_type != IS_UNKNOWN) { \
			if ((op_info & MAY_BE_GUARD) != 0) { \
				if (!zend_jit_type_guard(&dasm_state, opline, _var, op_type)) { \
					goto jit_failure; \
				} \
				if (ssa->vars[_ssa_var].alias != NO_ALIAS) { \
					SET_STACK_TYPE(stack, EX_VAR_TO_NUM(_var), IS_UNKNOWN, 1); \
					op_info = zend_jit_trace_type_to_info(op_type); \
				} else { \
					SET_STACK_TYPE(stack, EX_VAR_TO_NUM(_var), op_type, 1); \
					op_info &= ~MAY_BE_GUARD; \
					ssa->var_info[_ssa_var].type &= op_info; \
				} \
			} \
		} \
	} while (0)

#define ADD_OP1_TRACE_GUARD() \
	ADD_OP_GUARD(tssa->ops[idx].op1_use, op1_type)
#define ADD_OP2_TRACE_GUARD() \
	ADD_OP_GUARD(tssa->ops[idx].op2_use, op2_type)
#define ADD_OP1_DATA_TRACE_GUARD() \
	ADD_OP_GUARD(tssa->ops[idx+1].op1_use, op3_type)

#define CHECK_OP1_TRACE_TYPE() \
	CHECK_OP_TRACE_TYPE(opline->op1.var, ssa_op->op1_use, op1_info, op1_type)
#define CHECK_OP2_TRACE_TYPE() \
	CHECK_OP_TRACE_TYPE(opline->op2.var, ssa_op->op2_use, op2_info, op2_type)
#define CHECK_OP1_DATA_TRACE_TYPE() \
	CHECK_OP_TRACE_TYPE((opline+1)->op1.var, (ssa_op+1)->op1_use, op1_data_info, op3_type)

static zend_always_inline size_t zend_jit_trace_frame_size(const zend_op_array *op_array)
{
	if (op_array && op_array->type == ZEND_USER_FUNCTION) {
		return ZEND_MM_ALIGNED_SIZE(offsetof(zend_jit_trace_stack_frame, stack) + ZEND_MM_ALIGNED_SIZE((op_array->last_var + op_array->T) * sizeof(zend_jit_trace_stack)));
	} else if (op_array) {
		return ZEND_MM_ALIGNED_SIZE(offsetof(zend_jit_trace_stack_frame, stack) + ZEND_MM_ALIGNED_SIZE(op_array->num_args * sizeof(zend_jit_trace_stack)));
	} else {
		return ZEND_MM_ALIGNED_SIZE(offsetof(zend_jit_trace_stack_frame, stack));
	}
}

static zend_jit_trace_stack_frame* zend_jit_trace_call_frame(zend_jit_trace_stack_frame *frame, const zend_op_array *op_array)
{
	return (zend_jit_trace_stack_frame*)((char*)frame + zend_jit_trace_frame_size(op_array));
}

static zend_jit_trace_stack_frame* zend_jit_trace_ret_frame(zend_jit_trace_stack_frame *frame, const zend_op_array *op_array)
{
	return (zend_jit_trace_stack_frame*)((char*)frame - zend_jit_trace_frame_size(op_array));
}

static void zend_jit_trace_send_type(const zend_op *opline, zend_jit_trace_stack_frame *call, zend_uchar type)
{
	zend_jit_trace_stack *stack = call->stack;
	const zend_op_array *op_array = &call->func->op_array;
	uint32_t arg_num = opline->op2.num;

	if (arg_num > op_array->num_args) {
		return;
	}
	if (op_array->fn_flags & ZEND_ACC_HAS_TYPE_HINTS) {
		zend_arg_info *arg_info;

		ZEND_ASSERT(arg_num <= op_array->num_args);
		arg_info = &op_array->arg_info[arg_num-1];

		if (ZEND_TYPE_IS_SET(arg_info->type)) {
			if (!(ZEND_TYPE_FULL_MASK(arg_info->type) & (1u << type))) {
				return;
			}
		}
	}
	SET_STACK_TYPE(stack, EX_VAR_TO_NUM(opline->result.var), type, 1);
}

static bool zend_jit_needs_arg_dtor(const zend_function *func, uint32_t arg_num, zend_call_info *call_info)
{
	if (func
	 && func->type == ZEND_INTERNAL_FUNCTION
	 && (func->internal_function.fn_flags & ZEND_ACC_HAS_TYPE_HINTS) != 0
	 && arg_num < func->internal_function.num_args) {
		const zend_internal_arg_info *arg_info = &func->internal_function.arg_info[arg_num];

		if (ZEND_ARG_SEND_MODE(arg_info) == ZEND_SEND_BY_VAL
		 && ZEND_TYPE_IS_SET(arg_info->type)
		 && (ZEND_TYPE_FULL_MASK(arg_info->type) & MAY_BE_ANY) != MAY_BE_ANY) {
			if (JIT_G(trigger) == ZEND_JIT_ON_HOT_TRACE
			 && JIT_G(current_frame)
			 && JIT_G(current_frame)->call
			 && JIT_G(current_frame)->call->func) {
				uint32_t type = STACK_TYPE(JIT_G(current_frame)->call->stack, arg_num);

				if (type != IS_UNKNOWN
				 && type < IS_STRING
				 && ZEND_TYPE_FULL_MASK(arg_info->type) & (1u << type)) {
					return 0;
				}
			}
			if (call_info && arg_num < call_info->num_args && call_info->arg_info[arg_num].opline) {
				const zend_op *opline = call_info->arg_info[arg_num].opline;

				if (opline->opcode == ZEND_SEND_VAL && opline->op1_type == IS_CONST) {
					zval *zv = RT_CONSTANT(opline, opline->op1);

					if (!Z_REFCOUNTED_P(zv)) {
						uint32_t type = Z_TYPE_P(zv);

						// TODO: few functions (e.g. pcntl_exec) modify arrays in-place ???
						if (type != IS_ARRAY
						 && (ZEND_TYPE_FULL_MASK(arg_info->type) & (1u << type))) {
							return 0;
						}
					}
				}
			}
		}
	}

	return 1;
}

static zend_ssa *zend_jit_trace_build_ssa(const zend_op_array *op_array, zend_script *script)
{
	zend_jit_op_array_trace_extension *jit_extension;
	zend_ssa *ssa;

	jit_extension =
		(zend_jit_op_array_trace_extension*)ZEND_FUNC_INFO(op_array);
	jit_extension->func_info.num = 0;
	jit_extension->func_info.flags &= ZEND_FUNC_JIT_ON_FIRST_EXEC
		| ZEND_FUNC_JIT_ON_PROF_REQUEST
		| ZEND_FUNC_JIT_ON_HOT_COUNTERS
		| ZEND_FUNC_JIT_ON_HOT_TRACE;
	memset(&jit_extension->func_info.ssa, 0, sizeof(zend_func_info) - offsetof(zend_func_info, ssa));
	ssa = &jit_extension->func_info.ssa;

	if (JIT_G(opt_level) >= ZEND_JIT_LEVEL_OPT_FUNC) {
		do {
			if (zend_jit_op_array_analyze1(op_array, script, ssa) != SUCCESS) {
				break;
			}

			if (JIT_G(opt_level) >= ZEND_JIT_LEVEL_OPT_FUNCS) {
				if (zend_analyze_calls(&CG(arena), script, ZEND_CALL_TREE, (zend_op_array*)op_array, &jit_extension->func_info) != SUCCESS) {
					break;
				}
				jit_extension->func_info.call_map = zend_build_call_map(&CG(arena), &jit_extension->func_info, op_array);
				if (op_array->fn_flags & ZEND_ACC_HAS_RETURN_TYPE) {
					zend_init_func_return_info(op_array, script, &jit_extension->func_info.return_info);
				}
			}

			if (zend_jit_op_array_analyze2(op_array, script, ssa, 0) != SUCCESS) {
				break;
			}

			if (JIT_G(debug) & ZEND_JIT_DEBUG_SSA) {
				zend_dump_op_array(op_array, ZEND_DUMP_HIDE_UNREACHABLE|ZEND_DUMP_RC_INFERENCE|ZEND_DUMP_SSA, "JIT", ssa);
			}
			return ssa;
		} while (0);
	}

	memset(ssa, 0, sizeof(zend_ssa));
	ssa->cfg.blocks_count = 1;

	if (JIT_G(opt_level) == ZEND_JIT_LEVEL_INLINE) {
		zend_cfg cfg;
		void *checkpoint = zend_arena_checkpoint(CG(arena));

		if (zend_jit_build_cfg(op_array, &cfg) == SUCCESS) {
			ssa->cfg.flags = cfg.flags;
		} else{
			ssa->cfg.flags |= ZEND_FUNC_INDIRECT_VAR_ACCESS;
		}

		/* TODO: move this to zend_cfg.c ? */
		if (!op_array->function_name) {
			ssa->cfg.flags |= ZEND_FUNC_INDIRECT_VAR_ACCESS;
		}

		zend_arena_release(&CG(arena), checkpoint);
	}

	return ssa;
}

static void zend_jit_dump_trace(zend_jit_trace_rec *trace_buffer, zend_ssa *tssa);
static void zend_jit_dump_exit_info(zend_jit_trace_info *t);

static zend_always_inline int zend_jit_trace_op_len(const zend_op *opline)
{
	int len;

	switch (opline->opcode) {
		case ZEND_ASSIGN_DIM:
		case ZEND_ASSIGN_OBJ:
		case ZEND_ASSIGN_STATIC_PROP:
		case ZEND_ASSIGN_DIM_OP:
		case ZEND_ASSIGN_OBJ_OP:
		case ZEND_ASSIGN_STATIC_PROP_OP:
		case ZEND_ASSIGN_OBJ_REF:
		case ZEND_ASSIGN_STATIC_PROP_REF:
			return 2; /* OP_DATA */
		case ZEND_RECV_INIT:
			len = 1;
			opline++;
			while (opline->opcode == ZEND_RECV_INIT) {
				len++;
				opline++;
			}
			return len;
		case ZEND_BIND_GLOBAL:
			len = 1;
			opline++;
			while (opline->opcode == ZEND_BIND_GLOBAL) {
				len++;
				opline++;
			}
			return len;
//		case ZEND_IS_IDENTICAL:
//		case ZEND_IS_NOT_IDENTICAL:
//		case ZEND_IS_EQUAL:
//		case ZEND_IS_NOT_EQUAL:
//		case ZEND_IS_SMALLER:
//		case ZEND_IS_SMALLER_OR_EQUAL:
//		case ZEND_CASE:
//		case ZEND_ISSET_ISEMPTY_CV:
//		case ZEND_ISSET_ISEMPTY_VAR:
//		case ZEND_ISSET_ISEMPTY_DIM_OBJ:
//		case ZEND_ISSET_ISEMPTY_PROP_OBJ:
//		case ZEND_ISSET_ISEMPTY_STATIC_PROP:
//		case ZEND_INSTANCEOF:
//		case ZEND_TYPE_CHECK:
//		case ZEND_DEFINED:
//		case ZEND_IN_ARRAY:
//		case ZEND_ARRAY_KEY_EXISTS:
		default:
			if ((opline->result_type & (IS_SMART_BRANCH_JMPZ|IS_SMART_BRANCH_JMPNZ)) != 0) {
				return 2; /* JMPZ/JMPNZ */
			}
			return 1;
	}
}

static int zend_jit_trace_add_phis(zend_jit_trace_rec *trace_buffer, uint32_t ssa_vars_count, zend_ssa *tssa, zend_jit_trace_stack *stack)
{
	const zend_op_array *op_array;
	zend_jit_trace_rec *p;
	int k, vars_count;
	zend_bitset use, def;
	uint32_t build_flags = ZEND_SSA_RC_INFERENCE | ZEND_SSA_USE_CV_RESULTS;
	uint32_t set_size;
	zend_ssa_phi *prev = NULL;
	int level = 0;
	ALLOCA_FLAG(use_heap);

	op_array = trace_buffer->op_array;
	set_size = zend_bitset_len(op_array->last_var + op_array->T);
	use = ZEND_BITSET_ALLOCA(set_size * 2, use_heap);
	memset(use, 0, set_size * 2 * ZEND_BITSET_ELM_SIZE);
	def = use + set_size;
	p = trace_buffer + ZEND_JIT_TRACE_START_REC_SIZE;
	for (;;p++) {
		if (p->op == ZEND_JIT_TRACE_VM && level == 0) {
			const zend_op *opline = p->opline;
			int len;

			zend_dfg_add_use_def_op(op_array, opline, build_flags, use, def);
			len = zend_jit_trace_op_len(opline);
			while (len > 1) {
				opline++;
				if (opline->opcode != ZEND_OP_DATA) {
					zend_dfg_add_use_def_op(op_array, opline, build_flags, use, def);
				}
				len--;
			}
		} else if (p->op == ZEND_JIT_TRACE_INIT_CALL) {
		} else if (p->op == ZEND_JIT_TRACE_DO_ICALL) {
		} else if (p->op == ZEND_JIT_TRACE_ENTER) {
			level++;
		} else if (p->op == ZEND_JIT_TRACE_BACK) {
			if (level == 0) {
				// Phi for recursive calls and returns are not supported yet ???
				assert(0);
			} else {
				level--;
			}
		} else if (p->op == ZEND_JIT_TRACE_END) {
			break;
		}
	}

	zend_bitset_intersection(use, def, set_size);

	if (trace_buffer->start == ZEND_JIT_TRACE_START_ENTER) {
		vars_count = op_array->last_var;
	} else {
		vars_count = op_array->last_var + op_array->T;
	}
	for (k = 0; k < vars_count; k++) {
		if (zend_bitset_in(use, k)) {
			zend_ssa_phi *phi = zend_arena_calloc(&CG(arena), 1,
				ZEND_MM_ALIGNED_SIZE(sizeof(zend_ssa_phi)) +
				ZEND_MM_ALIGNED_SIZE(sizeof(int) * 2) +
				sizeof(void*) * 2);
			phi->sources = (int*)(((char*)phi) + ZEND_MM_ALIGNED_SIZE(sizeof(zend_ssa_phi)));
			phi->sources[0] = STACK_VAR(stack, k);
			phi->sources[1] = -1;
			phi->use_chains = (zend_ssa_phi**)(((char*)phi->sources) + ZEND_MM_ALIGNED_SIZE(sizeof(int) * 2));
			phi->pi = -1;
			phi->var = k;
			phi->ssa_var = ssa_vars_count;
			SET_STACK_VAR(stack, k, ssa_vars_count);
			ssa_vars_count++;
			phi->block = 1;
			if (prev) {
				prev->next = phi;
			} else {
				tssa->blocks[1].phis = phi;
			}
			prev = phi;
		}
	}

	free_alloca(use, use_heap);

	return ssa_vars_count;
}

static int zend_jit_trace_add_call_phis(zend_jit_trace_rec *trace_buffer, uint32_t ssa_vars_count, zend_ssa *tssa, zend_jit_trace_stack *stack)
{
	zend_ssa_phi *prev = NULL;
	const zend_op_array *op_array = trace_buffer->op_array;
	const zend_op *opline = trace_buffer[1].opline;
	int count = opline - op_array->opcodes;
	int i;

	for(i = 0; i < count; i++) {
		zend_ssa_phi *phi = zend_arena_calloc(&CG(arena), 1,
			ZEND_MM_ALIGNED_SIZE(sizeof(zend_ssa_phi)) +
			ZEND_MM_ALIGNED_SIZE(sizeof(int) * 2) +
			sizeof(void*) * 2);
		phi->sources = (int*)(((char*)phi) + ZEND_MM_ALIGNED_SIZE(sizeof(zend_ssa_phi)));
		phi->sources[0] = STACK_VAR(stack, i);
		phi->sources[1] = -1;
		phi->use_chains = (zend_ssa_phi**)(((char*)phi->sources) + ZEND_MM_ALIGNED_SIZE(sizeof(int) * 2));
		phi->pi = -1;
		phi->var = i;
		phi->ssa_var = ssa_vars_count;
		SET_STACK_VAR(stack, i, ssa_vars_count);
		ssa_vars_count++;
		phi->block = 1;
		if (prev) {
			prev->next = phi;
		} else {
			tssa->blocks[1].phis = phi;
		}
		prev = phi;
	}
	return ssa_vars_count;
}

static int zend_jit_trace_add_ret_phis(zend_jit_trace_rec *trace_buffer, uint32_t ssa_vars_count, zend_ssa *tssa, zend_jit_trace_stack *stack)
{
	const zend_op *opline = trace_buffer[1].opline - 1;
	int i;

	if (RETURN_VALUE_USED(opline)) {
		zend_ssa_phi *phi = zend_arena_calloc(&CG(arena), 1,
			ZEND_MM_ALIGNED_SIZE(sizeof(zend_ssa_phi)) +
			ZEND_MM_ALIGNED_SIZE(sizeof(int) * 2) +
			sizeof(void*) * 2);

		i = EX_VAR_TO_NUM(opline->result.var);
		phi->sources = (int*)(((char*)phi) + ZEND_MM_ALIGNED_SIZE(sizeof(zend_ssa_phi)));
		phi->sources[0] = STACK_VAR(stack, i);
		phi->sources[1] = -1;
		phi->use_chains = (zend_ssa_phi**)(((char*)phi->sources) + ZEND_MM_ALIGNED_SIZE(sizeof(int) * 2));
		phi->pi = -1;
		phi->var = i;
		phi->ssa_var = ssa_vars_count;
		SET_STACK_VAR(stack, i, ssa_vars_count);
		ssa_vars_count++;
		phi->block = 1;
		tssa->blocks[1].phis = phi;
	}
	return ssa_vars_count;
}

static int zend_jit_trace_copy_ssa_var_info(const zend_op_array *op_array, const zend_ssa *ssa, const zend_op **tssa_opcodes, zend_ssa *tssa, int ssa_var)
{
	int var, use;
	zend_ssa_op *op;
	zend_ssa_var_info *info;
	unsigned int no_val;
	zend_ssa_alias_kind alias;

	if (tssa->vars[ssa_var].phi_use_chain) {
		// TODO: this may be incorrect ???
		var = tssa->vars[ssa_var].phi_use_chain->ssa_var;
	} else {
		var = ssa_var;
	}
	use = tssa->vars[var].use_chain;
	if (use >= 0) {
		ZEND_ASSERT((tssa_opcodes[use] - op_array->opcodes) < op_array->last);
		op = ssa->ops + (tssa_opcodes[use] - op_array->opcodes);
		if (tssa->ops[use].op1_use == var) {
			no_val = ssa->vars[op->op1_use].no_val;
			alias = ssa->vars[op->op1_use].alias;
			info = ssa->var_info + op->op1_use;
		} else if (tssa->ops[use].op2_use == var) {
			no_val = ssa->vars[op->op2_use].no_val;
			alias = ssa->vars[op->op2_use].alias;
			info = ssa->var_info + op->op2_use;
		} else if (tssa->ops[use].result_use == var) {
			no_val = ssa->vars[op->result_use].no_val;
			alias = ssa->vars[op->result_use].alias;
			info = ssa->var_info + op->result_use;
		} else {
			assert(0);
			return 0;
		}
		tssa->vars[ssa_var].no_val = no_val;
		tssa->vars[ssa_var].alias = alias;
		memcpy(&tssa->var_info[ssa_var], info, sizeof(zend_ssa_var_info));
		return 1;
	}
	return 0;
}

static void zend_jit_trace_propagate_range(const zend_op_array *op_array, const zend_op **tssa_opcodes, zend_ssa *tssa, int ssa_var)
{
	zend_ssa_range tmp;
	int def = tssa->vars[ssa_var].definition;

	if (tssa->vars[ssa_var].alias == NO_ALIAS
	 && zend_inference_propagate_range(op_array, tssa, (zend_op*)tssa_opcodes[def], (zend_ssa_op*)&tssa->ops[def], ssa_var, &tmp)) {
		tssa->var_info[ssa_var].range.min = tmp.min;
		tssa->var_info[ssa_var].range.max = tmp.max;
		tssa->var_info[ssa_var].range.underflow = tmp.underflow;
		tssa->var_info[ssa_var].range.overflow = tmp.overflow;
		tssa->var_info[ssa_var].has_range = 1;
	}
}

static void zend_jit_trace_copy_ssa_var_range(const zend_op_array *op_array, const zend_ssa *ssa, const zend_op **tssa_opcodes, zend_ssa *tssa, int ssa_var)
{
	int def;
	zend_ssa_op *op;
	zend_ssa_var_info *info;
	unsigned int no_val;
	zend_ssa_alias_kind alias;

	def = tssa->vars[ssa_var].definition;
	if (def >= 0) {
		ZEND_ASSERT((tssa_opcodes[def] - op_array->opcodes) < op_array->last);
		op = ssa->ops + (tssa_opcodes[def] - op_array->opcodes);
		if (tssa->ops[def].op1_def == ssa_var) {
			no_val = ssa->vars[op->op1_def].no_val;
			alias = ssa->vars[op->op1_def].alias;
			info = ssa->var_info + op->op1_def;
		} else if (tssa->ops[def].op2_def == ssa_var) {
			no_val = ssa->vars[op->op2_def].no_val;
			alias = ssa->vars[op->op2_def].alias;
			info = ssa->var_info + op->op2_def;
		} else if (tssa->ops[def].result_def == ssa_var) {
			no_val = ssa->vars[op->result_def].no_val;
			alias = ssa->vars[op->result_def].alias;
			info = ssa->var_info + op->result_def;
		} else {
			assert(0);
			return;
		}

		tssa->vars[ssa_var].no_val = no_val;
		tssa->vars[ssa_var].alias = alias;

		if (!(info->type & MAY_BE_REF)) {
			zend_jit_trace_propagate_range(op_array, tssa_opcodes, tssa, ssa_var);
		}

		if (info->has_range) {
			if (tssa->var_info[ssa_var].has_range) {
				tssa->var_info[ssa_var].range.min = MAX(tssa->var_info[ssa_var].range.min, info->range.min);
				tssa->var_info[ssa_var].range.max = MIN(tssa->var_info[ssa_var].range.max, info->range.max);
				tssa->var_info[ssa_var].range.underflow = tssa->var_info[ssa_var].range.underflow && info->range.underflow;
				tssa->var_info[ssa_var].range.overflow = tssa->var_info[ssa_var].range.overflow && info->range.overflow;
			} else {
				tssa->var_info[ssa_var].has_range = 1;
				tssa->var_info[ssa_var].range = info->range;
			}
		}
	}
}

static int zend_jit_trace_restrict_ssa_var_info(const zend_op_array *op_array, const zend_ssa *ssa, const zend_op **tssa_opcodes, zend_ssa *tssa, int ssa_var)
{
	int def;
	zend_ssa_op *op;
	zend_ssa_var_info *info;

	def = tssa->vars[ssa_var].definition;
	if (def >= 0) {
		ZEND_ASSERT((tssa_opcodes[def] - op_array->opcodes) < op_array->last);
		op = ssa->ops + (tssa_opcodes[def] - op_array->opcodes);
		if (tssa->ops[def].op1_def == ssa_var) {
			info = ssa->var_info + op->op1_def;
		} else if (tssa->ops[def].op2_def == ssa_var) {
			info = ssa->var_info + op->op2_def;
		} else if (tssa->ops[def].result_def == ssa_var) {
			info = ssa->var_info + op->result_def;
		} else {
			assert(0);
			return 0;
		}
		tssa->var_info[ssa_var].type &= info->type;
		if (info->ce) {
			if (tssa->var_info[ssa_var].ce) {
				if (tssa->var_info[ssa_var].ce != info->ce) {
					if (instanceof_function(tssa->var_info[ssa_var].ce, info->ce)) {
						/* everything fine */
					} else if (instanceof_function(info->ce, tssa->var_info[ssa_var].ce)) {
						// TODO: TSSA may miss Pi() functions and corresponding instanceof() constraints ???
					} else {
						// TODO: classes may implement the same interface ???
						//ZEND_UNREACHABLE();
					}
				}
				tssa->var_info[ssa_var].is_instanceof =
					tssa->var_info[ssa_var].is_instanceof && info->is_instanceof;
			} else {
				tssa->var_info[ssa_var].ce = info->ce;
				tssa->var_info[ssa_var].is_instanceof = info->is_instanceof;
			}
		}
		if (info->has_range) {
			if (tssa->var_info[ssa_var].has_range) {
				tssa->var_info[ssa_var].range.min = MAX(tssa->var_info[ssa_var].range.min, info->range.min);
				tssa->var_info[ssa_var].range.max = MIN(tssa->var_info[ssa_var].range.max, info->range.max);
				tssa->var_info[ssa_var].range.underflow = tssa->var_info[ssa_var].range.underflow && info->range.underflow;
				tssa->var_info[ssa_var].range.overflow = tssa->var_info[ssa_var].range.overflow && info->range.overflow;
			} else {
				tssa->var_info[ssa_var].has_range = 1;
				tssa->var_info[ssa_var].range = info->range;
			}
		}
		return 1;
	}
	return 0;
}

static int find_return_ssa_var(zend_jit_trace_rec *p, zend_ssa_op *ssa_op)
{
	while (1) {
		if (p->op == ZEND_JIT_TRACE_VM) {
			if (p->opline->opcode == ZEND_DO_UCALL
			 || p->opline->opcode == ZEND_DO_FCALL_BY_NAME
			 || p->opline->opcode == ZEND_DO_FCALL) {
				if (p->opline->result_type != IS_UNUSED) {
					return ssa_op->result_def;
				}
			}
			return -1;
		} else if (p->op >= ZEND_JIT_TRACE_OP1_TYPE && p->op <= ZEND_JIT_TRACE_VAL_INFO) {
			/*skip */
		} else {
			return -1;
		}
		p--;
	}
}

static const zend_op *zend_jit_trace_find_init_fcall_op(zend_jit_trace_rec *p, const zend_op_array *op_array)
{
	if (!(p->info & ZEND_JIT_TRACE_FAKE_INIT_CALL)) {
		p--;
		while (1) {
			if (p->op == ZEND_JIT_TRACE_VM) {
				if (p->opline->opcode == ZEND_INIT_FCALL
				 || p->opline->opcode == ZEND_INIT_FCALL_BY_NAME
				 || p->opline->opcode == ZEND_INIT_NS_FCALL_BY_NAME
				 || p->opline->opcode == ZEND_INIT_DYNAMIC_CALL
				 || p->opline->opcode == ZEND_INIT_USER_CALL
				 || p->opline->opcode == ZEND_NEW
				 || p->opline->opcode == ZEND_INIT_METHOD_CALL
				 || p->opline->opcode == ZEND_INIT_STATIC_METHOD_CALL) {
					return p->opline;
				}
				return NULL;
			} else if (p->op >= ZEND_JIT_TRACE_OP1_TYPE && p->op <= ZEND_JIT_TRACE_VAL_INFO) {
				/*skip */
			} else {
				return NULL;
			}
			p--;
		}
	} else {
		const zend_op *opline = NULL;
		int call_level = 0;

		p++;
		while (1) {
			if (p->op == ZEND_JIT_TRACE_VM) {
				opline = p->opline;
				break;
			} else if (p->op == ZEND_JIT_TRACE_INIT_CALL) {
				call_level++;
				/*skip */
			} else {
				return NULL;
			}
			p--;
		}
		if (opline) {
			while (opline > op_array->opcodes) {
				opline--;
				switch (opline->opcode) {
					case ZEND_INIT_FCALL:
					case ZEND_INIT_FCALL_BY_NAME:
					case ZEND_INIT_NS_FCALL_BY_NAME:
					case ZEND_INIT_METHOD_CALL:
					case ZEND_INIT_DYNAMIC_CALL:
					case ZEND_INIT_STATIC_METHOD_CALL:
					case ZEND_INIT_USER_CALL:
					case ZEND_NEW:
						if (call_level == 0) {
							return opline;
						}
						call_level--;
						break;
					case ZEND_DO_FCALL:
					case ZEND_DO_ICALL:
					case ZEND_DO_UCALL:
					case ZEND_DO_FCALL_BY_NAME:
						call_level++;
						break;
				}
			}
		}
	}
	return NULL;
}

static int is_checked_guard(const zend_ssa *tssa, const zend_op **ssa_opcodes, uint32_t var, uint32_t phi_var)
{
	if ((tssa->var_info[phi_var].type & MAY_BE_ANY) == MAY_BE_LONG
	 && !(tssa->var_info[var].type & MAY_BE_REF)) {
		int idx = tssa->vars[var].definition;

		if (idx >= 0) {
			if (tssa->ops[idx].op1_def == var) {
				const zend_op *opline = ssa_opcodes[idx];
				if (opline->opcode == ZEND_PRE_DEC
				 || opline->opcode == ZEND_PRE_INC
				 || opline->opcode == ZEND_POST_DEC
				 || opline->opcode == ZEND_POST_INC) {
					if (tssa->ops[idx].op1_use >= 0
					 && (tssa->var_info[tssa->ops[idx].op1_use].type & MAY_BE_STRING)) {
						return 0;
					}
					return 1;
				} else if (opline->opcode == ZEND_ASSIGN_OP
				 && (opline->extended_value == ZEND_ADD
				  || opline->extended_value == ZEND_SUB
				  || opline->extended_value == ZEND_MUL)) {
					if ((opline->op2_type & (IS_VAR|IS_CV))
					  && tssa->ops[idx].op2_use >= 0
					  && (tssa->var_info[tssa->ops[idx].op2_use].type & MAY_BE_REF)) {
						return 0;
					}
					return 1;
				}
			}
			if (tssa->ops[idx].result_def == var) {
				const zend_op *opline = ssa_opcodes[idx];
				if (opline->opcode == ZEND_ADD
				 || opline->opcode == ZEND_SUB
				 || opline->opcode == ZEND_MUL
				 || opline->opcode == ZEND_PRE_DEC
				 || opline->opcode == ZEND_PRE_INC
				 || opline->opcode == ZEND_POST_DEC
				 || opline->opcode == ZEND_POST_INC) {
					if ((opline->op1_type & (IS_VAR|IS_CV))
					  && tssa->ops[idx].op1_use >= 0
					  && (tssa->var_info[tssa->ops[idx].op1_use].type & MAY_BE_REF)) {
						return 0;
					}
					if ((opline->op2_type & (IS_VAR|IS_CV))
					  && tssa->ops[idx].op2_use >= 0
					  && (tssa->var_info[tssa->ops[idx].op2_use].type & MAY_BE_REF)) {
						return 0;
					}
					return 1;
				}
			}
		}
	}
	return 0;
}

typedef struct _zend_tssa {
	zend_ssa        ssa;
	const zend_op **tssa_opcodes;
	int             used_stack;
} zend_tssa;

static const zend_op _nop_opcode = {0};

static zend_ssa *zend_jit_trace_build_tssa(zend_jit_trace_rec *trace_buffer, uint32_t parent_trace, uint32_t exit_num, zend_script *script, const zend_op_array **op_arrays, int *num_op_arrays_ptr)
{
	zend_ssa *tssa;
	zend_ssa_op *ssa_ops, *op;
	zend_ssa_var *ssa_vars;
	zend_ssa_var_info *ssa_var_info;
	const zend_op_array *op_array;
	const zend_op *opline;
	const zend_op **ssa_opcodes;
	zend_jit_trace_rec *p;
	int i, v, idx, len, ssa_ops_count, vars_count, ssa_vars_count;
	zend_jit_trace_stack *stack;
	uint32_t build_flags = ZEND_SSA_RC_INFERENCE | ZEND_SSA_USE_CV_RESULTS;
	uint32_t optimization_level = 0;
	int call_level, level, num_op_arrays, used_stack, max_used_stack;
	size_t frame_size, stack_top, stack_size, stack_bottom;
	zend_jit_op_array_trace_extension *jit_extension;
	zend_ssa *ssa;
	zend_jit_trace_stack_frame *frame, *top, *call;
	zend_ssa_var_info return_value_info;

	/* 1. Count number of TSSA opcodes;
	 *    Count number of activation frames;
	 *    Calculate size of abstract stack;
	 *    Construct regular SSA for involved op_array */
	op_array = trace_buffer->op_array;
	stack_top = stack_size = zend_jit_trace_frame_size(op_array);
	stack_bottom = 0;
	p = trace_buffer + ZEND_JIT_TRACE_START_REC_SIZE;
	ssa_ops_count = 0;
	call_level = 0;
	level = 0;
	num_op_arrays = 0;
	/* Remember op_array to cleanup */
	op_arrays[num_op_arrays++] = op_array;
	/* Build SSA */
	ssa = zend_jit_trace_build_ssa(op_array, script);
	for (;;p++) {
		if (p->op == ZEND_JIT_TRACE_VM) {
			if (JIT_G(opt_level) < ZEND_JIT_LEVEL_OPT_FUNC) {
				const zend_op *opline = p->opline;

				switch (opline->opcode) {
					case ZEND_INCLUDE_OR_EVAL:
						ssa->cfg.flags |= ZEND_FUNC_INDIRECT_VAR_ACCESS;
						break;
					case ZEND_FETCH_R:
					case ZEND_FETCH_W:
					case ZEND_FETCH_RW:
					case ZEND_FETCH_FUNC_ARG:
					case ZEND_FETCH_IS:
					case ZEND_FETCH_UNSET:
					case ZEND_UNSET_VAR:
					case ZEND_ISSET_ISEMPTY_VAR:
						if (opline->extended_value & ZEND_FETCH_LOCAL) {
							ssa->cfg.flags |= ZEND_FUNC_INDIRECT_VAR_ACCESS;
						} else if ((opline->extended_value & (ZEND_FETCH_GLOBAL | ZEND_FETCH_GLOBAL_LOCK)) &&
						           !op_array->function_name) {
							ssa->cfg.flags |= ZEND_FUNC_INDIRECT_VAR_ACCESS;
						}
						break;
				}
			}
			ssa_ops_count += zend_jit_trace_op_len(p->opline);
		} else if (p->op == ZEND_JIT_TRACE_INIT_CALL) {
			call_level++;
			stack_top += zend_jit_trace_frame_size(p->op_array);
			if (stack_top > stack_size) {
				stack_size = stack_top;
			}
		} else if (p->op == ZEND_JIT_TRACE_DO_ICALL) {
			if (JIT_G(opt_level) < ZEND_JIT_LEVEL_OPT_FUNC) {
				if (p->func != (zend_function*)&zend_pass_function
				 && (zend_string_equals_literal(p->func->common.function_name, "extract")
				  || zend_string_equals_literal(p->func->common.function_name, "compact")
				  || zend_string_equals_literal(p->func->common.function_name, "get_defined_vars"))) {
					ssa->cfg.flags |= ZEND_FUNC_INDIRECT_VAR_ACCESS;
				}
			}
			frame_size = zend_jit_trace_frame_size(p->op_array);
			if (call_level == 0) {
				if (stack_top + frame_size > stack_size) {
					stack_size = stack_top + frame_size;
				}
			} else {
				call_level--;
				stack_top -= frame_size;
			}
		} else if (p->op == ZEND_JIT_TRACE_ENTER) {
			op_array = p->op_array;
			if (call_level == 0) {
				stack_top += zend_jit_trace_frame_size(op_array);
				if (stack_top > stack_size) {
					stack_size = stack_top;
				}
			} else {
				call_level--;
			}
			level++;
			jit_extension =
				(zend_jit_op_array_trace_extension*)ZEND_FUNC_INFO(op_array);
			ssa = &jit_extension->func_info.ssa;
			if (ssa->cfg.blocks_count) {
				/* pass */
			} else if (num_op_arrays == ZEND_JIT_TRACE_MAX_FUNCS) {
				/* Too many functions in single trace */
				*num_op_arrays_ptr = num_op_arrays;
				return NULL;
			} else {
				/* Remember op_array to cleanup */
				op_arrays[num_op_arrays++] = op_array;
				/* Build SSA */
				ssa = zend_jit_trace_build_ssa(op_array, script);
			}
		} else if (p->op == ZEND_JIT_TRACE_BACK) {
			if (level == 0) {
				stack_bottom += zend_jit_trace_frame_size(p->op_array);
				jit_extension =
					(zend_jit_op_array_trace_extension*)ZEND_FUNC_INFO(op_array);
				ssa = &jit_extension->func_info.ssa;
				if (ssa->cfg.blocks_count) {
					/* pass */
				} else if (num_op_arrays == ZEND_JIT_TRACE_MAX_FUNCS) {
					/* Too many functions in single trace */
					*num_op_arrays_ptr = num_op_arrays;
					return NULL;
				} else {
					/* Remember op_array to cleanup */
					op_arrays[num_op_arrays++] = op_array;
					/* Build SSA */
					ssa = zend_jit_trace_build_ssa(op_array, script);
				}
			} else {
				stack_top -= zend_jit_trace_frame_size(op_array);
				level--;
			}
			op_array = p->op_array;
		} else if (p->op == ZEND_JIT_TRACE_END) {
			break;
		}
	}
	*num_op_arrays_ptr = num_op_arrays;

	/* Allocate space for abstract stack */
	JIT_G(current_frame) = frame = (zend_jit_trace_stack_frame*)((char*)zend_arena_alloc(&CG(arena), stack_bottom + stack_size) + stack_bottom);

	/* 2. Construct TSSA */
	tssa = zend_arena_calloc(&CG(arena), 1, sizeof(zend_tssa));
	tssa->cfg.flags = ZEND_SSA_TSSA;
	tssa->cfg.blocks = zend_arena_calloc(&CG(arena), 2, sizeof(zend_basic_block));
	tssa->blocks = zend_arena_calloc(&CG(arena), 2, sizeof(zend_ssa_block));
	tssa->cfg.predecessors = zend_arena_calloc(&CG(arena), 2, sizeof(int));

	if (trace_buffer->stop == ZEND_JIT_TRACE_STOP_LOOP
	 || trace_buffer->stop == ZEND_JIT_TRACE_STOP_RECURSIVE_CALL
	 || trace_buffer->stop == ZEND_JIT_TRACE_STOP_RECURSIVE_RET) {
		tssa->cfg.blocks_count = 2;
		tssa->cfg.edges_count = 2;

		tssa->cfg.predecessors[0] = 0;
		tssa->cfg.predecessors[1] = 1;

		tssa->cfg.blocks[0].flags = ZEND_BB_START|ZEND_BB_REACHABLE;
		tssa->cfg.blocks[0].successors_count = 1;
		tssa->cfg.blocks[0].predecessors_count = 0;
		tssa->cfg.blocks[0].successors = tssa->cfg.blocks[0].successors_storage;
		tssa->cfg.blocks[0].successors[0] = 1;

		tssa->cfg.blocks[0].flags = ZEND_BB_FOLLOW|ZEND_BB_TARGET|ZEND_BB_LOOP_HEADER|ZEND_BB_REACHABLE;
		tssa->cfg.blocks[1].successors_count = 1;
		tssa->cfg.blocks[1].predecessors_count = 2;
		tssa->cfg.blocks[1].successors = tssa->cfg.blocks[1].successors_storage;
		tssa->cfg.blocks[1].successors[1] = 1;
	} else {
		tssa->cfg.blocks_count = 1;
		tssa->cfg.edges_count = 0;

		tssa->cfg.blocks[0].flags = ZEND_BB_START|ZEND_BB_EXIT|ZEND_BB_REACHABLE;
		tssa->cfg.blocks[0].successors_count = 0;
		tssa->cfg.blocks[0].predecessors_count = 0;
	}
	((zend_tssa*)tssa)->used_stack = -1;

	if (JIT_G(opt_level) < ZEND_JIT_LEVEL_INLINE) {
		return tssa;
	}

	tssa->ops = ssa_ops = zend_arena_alloc(&CG(arena), ssa_ops_count * sizeof(zend_ssa_op));
	memset(ssa_ops, -1, ssa_ops_count * sizeof(zend_ssa_op));
	ssa_opcodes = zend_arena_calloc(&CG(arena), ssa_ops_count + 1, sizeof(zend_op*));
	((zend_tssa*)tssa)->tssa_opcodes = ssa_opcodes;
	ssa_opcodes[ssa_ops_count] = &_nop_opcode;

	op_array = trace_buffer->op_array;
	if (trace_buffer->start == ZEND_JIT_TRACE_START_ENTER) {
		ssa_vars_count = op_array->last_var;
	} else {
		ssa_vars_count = op_array->last_var + op_array->T;
	}
	stack = frame->stack;
	for (i = 0; i < ssa_vars_count; i++) {
		SET_STACK_VAR(stack, i, i);
	}

	if (trace_buffer->stop == ZEND_JIT_TRACE_STOP_LOOP) {
		// TODO: For tracing, it's possible, to create pseudo Phi functions
		//       at the end of loop, without this additional pass (like LuaJIT) ???
		ssa_vars_count = zend_jit_trace_add_phis(trace_buffer, ssa_vars_count, tssa, stack);
	} else if (trace_buffer->stop == ZEND_JIT_TRACE_STOP_RECURSIVE_CALL) {
		ssa_vars_count = zend_jit_trace_add_call_phis(trace_buffer, ssa_vars_count, tssa, stack);
	} else if (trace_buffer->stop == ZEND_JIT_TRACE_STOP_RECURSIVE_RET) {
		ssa_vars_count = zend_jit_trace_add_ret_phis(trace_buffer, ssa_vars_count, tssa, stack);
	}

	p = trace_buffer + ZEND_JIT_TRACE_START_REC_SIZE;
	idx = 0;
	level = 0;
	for (;;p++) {
		if (p->op == ZEND_JIT_TRACE_VM) {
			opline = p->opline;
			ssa_opcodes[idx] = opline;
			ssa_vars_count = zend_ssa_rename_op(op_array, opline, idx, build_flags, ssa_vars_count, ssa_ops, (int*)stack);
			idx++;
			len = zend_jit_trace_op_len(p->opline);
			while (len > 1) {
				opline++;
				ssa_opcodes[idx] = opline;
				if (opline->opcode != ZEND_OP_DATA) {
					ssa_vars_count = zend_ssa_rename_op(op_array, opline, idx, build_flags, ssa_vars_count, ssa_ops, (int*)stack);
				}
				idx++;
				len--;
			}
		} else if (p->op == ZEND_JIT_TRACE_ENTER) {
			frame = zend_jit_trace_call_frame(frame, op_array);
			stack = frame->stack;
			op_array = p->op_array;
			level++;
			if (ssa_vars_count >= ZEND_JIT_TRACE_MAX_SSA_VAR) {
				return NULL;
			}
			ZEND_JIT_TRACE_SET_FIRST_SSA_VAR(p->info, ssa_vars_count);
			for (i = 0; i < op_array->last_var; i++) {
				SET_STACK_VAR(stack, i, ssa_vars_count++);
			}
		} else if (p->op == ZEND_JIT_TRACE_BACK) {
			op_array = p->op_array;
			frame = zend_jit_trace_ret_frame(frame, op_array);
			stack = frame->stack;
			if (level == 0) {
				if (ssa_vars_count >= ZEND_JIT_TRACE_MAX_SSA_VAR) {
					return NULL;
				}
				ZEND_JIT_TRACE_SET_FIRST_SSA_VAR(p->info, ssa_vars_count);
				for (i = 0; i < op_array->last_var + op_array->T; i++) {
					SET_STACK_VAR(stack, i, ssa_vars_count++);
				}
			} else {
				level--;
			}
		} else if (p->op == ZEND_JIT_TRACE_END) {
			break;
		}
	}

	op_array = trace_buffer->op_array;
	tssa->vars_count = ssa_vars_count;
	tssa->vars = ssa_vars = zend_arena_calloc(&CG(arena), tssa->vars_count, sizeof(zend_ssa_var));
	if (trace_buffer->start == ZEND_JIT_TRACE_START_ENTER) {
		vars_count = op_array->last_var;
	} else {
		vars_count = op_array->last_var + op_array->T;
	}
	i = 0;
	while (i < vars_count) {
		ssa_vars[i].var = i;
		ssa_vars[i].scc = -1;
		ssa_vars[i].definition = -1;
		ssa_vars[i].use_chain = -1;
		i++;
	}
	while (i < tssa->vars_count) {
		ssa_vars[i].var = -1;
		ssa_vars[i].scc = -1;
		ssa_vars[i].definition = -1;
		ssa_vars[i].use_chain = -1;
		i++;
	}

	if (trace_buffer->stop == ZEND_JIT_TRACE_STOP_LOOP
	 || trace_buffer->stop == ZEND_JIT_TRACE_STOP_RECURSIVE_CALL
	 || trace_buffer->stop == ZEND_JIT_TRACE_STOP_RECURSIVE_RET) {
		/* Update Phi sources */
		zend_ssa_phi *phi = tssa->blocks[1].phis;

		while (phi) {
			phi->sources[1] = STACK_VAR(stack, phi->var);
			ssa_vars[phi->ssa_var].var = phi->var;
			ssa_vars[phi->ssa_var].definition_phi = phi;
			ssa_vars[phi->sources[0]].phi_use_chain = phi;
			ssa_vars[phi->sources[1]].phi_use_chain = phi;
			phi = phi->next;
		}
	}

	/* 3. Compute use-def chains */
	idx = (ssa_ops_count - 1);
	op = ssa_ops + idx;
	while (idx >= 0) {
		opline = ssa_opcodes[idx];
		if (op->op1_use >= 0) {
			op->op1_use_chain = ssa_vars[op->op1_use].use_chain;
			ssa_vars[op->op1_use].use_chain = idx;
		}
		if (op->op2_use >= 0 && op->op2_use != op->op1_use) {
			op->op2_use_chain = ssa_vars[op->op2_use].use_chain;
			ssa_vars[op->op2_use].use_chain = idx;
		}
		if (op->result_use >= 0 && op->result_use != op->op1_use && op->result_use != op->op2_use) {
			op->res_use_chain = ssa_vars[op->result_use].use_chain;
			ssa_vars[op->result_use].use_chain = idx;
		}
		if (op->op1_def >= 0) {
			ssa_vars[op->op1_def].var = EX_VAR_TO_NUM(opline->op1.var);
			ssa_vars[op->op1_def].definition = idx;
		}
		if (op->op2_def >= 0) {
			ssa_vars[op->op2_def].var = EX_VAR_TO_NUM(opline->op2.var);
			ssa_vars[op->op2_def].definition = idx;
		}
		if (op->result_def >= 0) {
			ssa_vars[op->result_def].var = EX_VAR_TO_NUM(opline->result.var);
			ssa_vars[op->result_def].definition = idx;
		}
		op--;
		idx--;
	}

	/* 4. Type inference */
	op_array = trace_buffer->op_array;
	jit_extension =
		(zend_jit_op_array_trace_extension*)ZEND_FUNC_INFO(op_array);
	ssa = &jit_extension->func_info.ssa;

	tssa->var_info = ssa_var_info = zend_arena_calloc(&CG(arena), tssa->vars_count, sizeof(zend_ssa_var_info));

	if (trace_buffer->start == ZEND_JIT_TRACE_START_ENTER) {
		i = 0;
		while (i < op_array->last_var) {
			if (i < op_array->num_args) {
				if (ssa->var_info
				 && zend_jit_trace_copy_ssa_var_info(op_array, ssa, ssa_opcodes, tssa, i)) {
					/* pass */
				} else {
					if (ssa->vars) {
						ssa_vars[i].no_val = ssa->vars[i].no_val;
						ssa_vars[i].alias = ssa->vars[i].alias;
					} else {
						ssa_vars[i].alias = zend_jit_var_may_alias(op_array, ssa, i);
					}
					if (op_array->arg_info) {
						zend_arg_info *arg_info = &op_array->arg_info[i];
						zend_class_entry *ce;
						uint32_t tmp = zend_fetch_arg_info_type(script, arg_info, &ce);

						if (ZEND_ARG_SEND_MODE(arg_info)) {
							tmp |= MAY_BE_REF;
						}
						ssa_var_info[i].type = tmp;
						ssa_var_info[i].ce = ce;
						ssa_var_info[i].is_instanceof = 1;
					} else {
						ssa_var_info[i].type = MAY_BE_RC1 | MAY_BE_RCN | MAY_BE_REF | MAY_BE_ANY  | MAY_BE_ARRAY_KEY_ANY | MAY_BE_ARRAY_OF_ANY | MAY_BE_ARRAY_OF_REF;
					}
				}
			} else {
				if (ssa->vars) {
					ssa_vars[i].no_val = ssa->vars[i].no_val;
					ssa_vars[i].alias = ssa->vars[i].alias;
				} else {
					ssa_vars[i].alias = zend_jit_var_may_alias(op_array, ssa, i);
				}
				if (ssa_vars[i].alias == NO_ALIAS) {
					ssa_var_info[i].type = MAY_BE_UNDEF;
				} else {
					ssa_var_info[i].type = MAY_BE_UNDEF | MAY_BE_RC1 | MAY_BE_RCN | MAY_BE_REF | MAY_BE_ANY | MAY_BE_ARRAY_KEY_ANY | MAY_BE_ARRAY_OF_ANY | MAY_BE_ARRAY_OF_REF;
				}
			}
			i++;
		}
	} else {
		int parent_vars_count = 0;
		zend_jit_trace_stack *parent_stack = NULL;

		i = 0;
		if (parent_trace) {
			parent_vars_count = MIN(zend_jit_traces[parent_trace].exit_info[exit_num].stack_size,
				op_array->last_var + op_array->T);
			if (parent_vars_count) {
				parent_stack =
					zend_jit_traces[parent_trace].stack_map +
					zend_jit_traces[parent_trace].exit_info[exit_num].stack_offset;
			}
		}
		while (i < op_array->last_var + op_array->T) {
			if (!ssa->var_info
			 || !zend_jit_trace_copy_ssa_var_info(op_array, ssa, ssa_opcodes, tssa, i)) {
				if (ssa->vars && i < ssa->vars_count) {
					ssa_vars[i].alias = ssa->vars[i].alias;
				} else {
					ssa_vars[i].alias = zend_jit_var_may_alias(op_array, ssa, i);
				}
				if (i < op_array->last_var) {
					ssa_var_info[i].type = MAY_BE_UNDEF | MAY_BE_RC1 | MAY_BE_RCN | MAY_BE_REF | MAY_BE_ANY  | MAY_BE_ARRAY_KEY_ANY | MAY_BE_ARRAY_OF_ANY | MAY_BE_ARRAY_OF_REF;
				} else {
					ssa_var_info[i].type = MAY_BE_RC1 | MAY_BE_RCN | MAY_BE_REF | MAY_BE_ANY | MAY_BE_ARRAY_KEY_ANY | MAY_BE_ARRAY_OF_ANY | MAY_BE_ARRAY_OF_REF;
				}
			}
			if (i < parent_vars_count) {
				/* Initialize TSSA variable from parent trace */
				zend_uchar op_type = STACK_TYPE(parent_stack, i);

				if (op_type != IS_UNKNOWN) {
					ssa_var_info[i].type &= zend_jit_trace_type_to_info(op_type);
					if (!ssa_var_info[i].type
					 && op_type == IS_UNDEF
					 && i >= op_array->last_var) {
						// TODO: It's better to use NULL instead of UNDEF for temporary variables
						ssa_var_info[i].type |= MAY_BE_UNDEF;
					}
				}
			}
			i++;
		}
	}

	if (trace_buffer->stop == ZEND_JIT_TRACE_STOP_LOOP
	 || trace_buffer->stop == ZEND_JIT_TRACE_STOP_RECURSIVE_CALL
	 || trace_buffer->stop == ZEND_JIT_TRACE_STOP_RECURSIVE_RET) {
		/* Propagate initial value through Phi functions */
		zend_ssa_phi *phi = tssa->blocks[1].phis;

		while (phi) {
			if (!ssa->var_info
			 || !zend_jit_trace_copy_ssa_var_info(op_array, ssa, ssa_opcodes, tssa, phi->ssa_var)) {
				ssa_vars[phi->ssa_var].alias = ssa_vars[phi->sources[0]].alias;
				ssa_var_info[phi->ssa_var].type = ssa_var_info[phi->sources[0]].type;
			}
			phi = phi->next;
		}
	}

	frame = JIT_G(current_frame);
	top = zend_jit_trace_call_frame(frame, op_array);
	TRACE_FRAME_INIT(frame, op_array, 0, 0);
	TRACE_FRAME_SET_RETURN_SSA_VAR(frame, -1);
	frame->used_stack = 0;
	for (i = 0; i < op_array->last_var + op_array->T; i++) {
		SET_STACK_TYPE(frame->stack, i, IS_UNKNOWN, 1);
	}
	memset(&return_value_info, 0, sizeof(return_value_info));

	if (trace_buffer->stop == ZEND_JIT_TRACE_STOP_LOOP) {
		max_used_stack = used_stack = 0;
	} else {
		max_used_stack = used_stack = -1;
	}

	p = trace_buffer + ZEND_JIT_TRACE_START_REC_SIZE;
	idx = 0;
	level = 0;
	opline = NULL;
	for (;;p++) {
		if (p->op == ZEND_JIT_TRACE_VM) {
			uint8_t orig_op1_type, orig_op2_type, op1_type, op2_type, op3_type;
			uint8_t val_type = IS_UNKNOWN;
//			zend_class_entry *op1_ce = NULL;
			zend_class_entry *op2_ce = NULL;

			opline = p->opline;

			op1_type = orig_op1_type = p->op1_type;
			op2_type = orig_op2_type = p->op2_type;
			op3_type = p->op3_type;
			if (op1_type & (IS_TRACE_REFERENCE|IS_TRACE_INDIRECT)) {
				op1_type = IS_UNKNOWN;
			}
			if (op1_type != IS_UNKNOWN) {
				op1_type &= ~IS_TRACE_PACKED;
			}
			if (op2_type & (IS_TRACE_REFERENCE|IS_TRACE_INDIRECT)) {
				op2_type = IS_UNKNOWN;
			}
			if (op3_type & (IS_TRACE_REFERENCE|IS_TRACE_INDIRECT)) {
				op3_type = IS_UNKNOWN;
			}

			if ((p+1)->op == ZEND_JIT_TRACE_OP1_TYPE) {
//				op1_ce = (zend_class_entry*)(p+1)->ce;
				p++;
			}
			if ((p+1)->op == ZEND_JIT_TRACE_OP2_TYPE) {
				op2_ce = (zend_class_entry*)(p+1)->ce;
				p++;
			}
			if ((p+1)->op == ZEND_JIT_TRACE_VAL_INFO) {
				val_type = (p+1)->op1_type;
				p++;
			}

			switch (opline->opcode) {
				case ZEND_ASSIGN_OP:
					if (opline->extended_value == ZEND_POW
					 || opline->extended_value == ZEND_DIV) {
						// TODO: check for division by zero ???
						break;
					}
					if (opline->op1_type != IS_CV || opline->result_type != IS_UNUSED) {
						break;
					}
					ADD_OP1_TRACE_GUARD();
					ADD_OP2_TRACE_GUARD();
					break;
				case ZEND_ASSIGN_DIM_OP:
					if (opline->extended_value == ZEND_POW
					 || opline->extended_value == ZEND_DIV) {
						// TODO: check for division by zero ???
						break;
					}
					if (opline->result_type != IS_UNUSED) {
						break;
					}
					if (op3_type != IS_UNKNOWN
					 && !zend_jit_supported_binary_op(
							opline->extended_value, MAY_BE_ANY, (1<<op3_type))) {
						break;
					}
					ZEND_FALLTHROUGH;
				case ZEND_ASSIGN_DIM:
					if (opline->op1_type == IS_CV) {
						if ((opline+1)->op1_type == IS_CV
						 && (opline+1)->op1.var == opline->op1.var) {
							/* skip $a[x] = $a; */
							break;
						}
						ADD_OP1_DATA_TRACE_GUARD();
						ADD_OP2_TRACE_GUARD();
						ADD_OP1_TRACE_GUARD();
					} else if (orig_op1_type != IS_UNKNOWN
					        && (orig_op1_type & IS_TRACE_INDIRECT)
					        && opline->result_type == IS_UNUSED) {
						if (opline->opcode == ZEND_ASSIGN_DIM_OP) {
							ADD_OP1_DATA_TRACE_GUARD();
						}
						ADD_OP2_TRACE_GUARD();
					}
					if (op1_type == IS_ARRAY
					 && ((opline->op2_type == IS_CONST
					   && Z_TYPE_P(RT_CONSTANT(opline, opline->op2)) == IS_LONG)
					  || (opline->op2_type != IS_CONST
					   && op2_type == IS_LONG))) {

						if (!(orig_op1_type & IS_TRACE_PACKED)) {
							zend_ssa_var_info *info = &tssa->var_info[tssa->ops[idx].op1_use];

							if (MAY_BE_PACKED(info->type) && MAY_BE_HASH(info->type)) {
								info->type |= MAY_BE_PACKED_GUARD;
								info->type &= ~MAY_BE_ARRAY_PACKED;
							}
						} else if (opline->opcode == ZEND_ASSIGN_DIM_OP
								&& val_type != IS_UNKNOWN
								&& val_type != IS_UNDEF) {
							zend_ssa_var_info *info = &tssa->var_info[tssa->ops[idx].op1_use];

							if (MAY_BE_PACKED(info->type) && MAY_BE_HASH(info->type)) {
								info->type |= MAY_BE_PACKED_GUARD;
								info->type &= ~(MAY_BE_ARRAY_NUMERIC_HASH|MAY_BE_ARRAY_STRING_HASH);
							}
						}
					}
					break;
				case ZEND_ASSIGN_OBJ_OP:
					if (opline->extended_value == ZEND_POW
					 || opline->extended_value == ZEND_DIV) {
						// TODO: check for division by zero ???
						break;
					}
					if (opline->result_type != IS_UNUSED) {
						break;
					}
					ZEND_FALLTHROUGH;
				case ZEND_ASSIGN_OBJ:
				case ZEND_PRE_INC_OBJ:
				case ZEND_PRE_DEC_OBJ:
				case ZEND_POST_INC_OBJ:
				case ZEND_POST_DEC_OBJ:
					if (opline->op2_type != IS_CONST
					 || Z_TYPE_P(RT_CONSTANT(opline, opline->op2)) != IS_STRING
					 || Z_STRVAL_P(RT_CONSTANT(opline, opline->op2))[0] == '\0') {
						break;
					}
					if (opline->opcode == ZEND_ASSIGN_OBJ_OP) {
						if (opline->op1_type == IS_CV
						 && (opline+1)->op1_type == IS_CV
						 && (opline+1)->op1.var == opline->op1.var) {
							/* skip $a->prop += $a; */
							break;
						}
						ADD_OP1_DATA_TRACE_GUARD();
					}
					ADD_OP1_TRACE_GUARD();
					break;
				case ZEND_CONCAT:
				case ZEND_FAST_CONCAT:
					if ((opline->op1_type == IS_CONST || orig_op1_type == IS_STRING)
					 && (opline->op2_type == IS_CONST || orig_op2_type == IS_STRING)) {
						ADD_OP2_TRACE_GUARD();
						ADD_OP1_TRACE_GUARD();
					}
					break;
				case ZEND_IS_EQUAL:
				case ZEND_IS_NOT_EQUAL:
				case ZEND_IS_SMALLER:
				case ZEND_IS_SMALLER_OR_EQUAL:
				case ZEND_CASE:
				case ZEND_IS_IDENTICAL:
				case ZEND_IS_NOT_IDENTICAL:
				case ZEND_CASE_STRICT:
				case ZEND_BW_OR:
				case ZEND_BW_AND:
				case ZEND_BW_XOR:
				case ZEND_SL:
				case ZEND_SR:
				case ZEND_MOD:
				case ZEND_ADD:
				case ZEND_SUB:
				case ZEND_MUL:
//				case ZEND_DIV: // TODO: check for division by zero ???
					ADD_OP2_TRACE_GUARD();
					ZEND_FALLTHROUGH;
				case ZEND_ECHO:
				case ZEND_STRLEN:
				case ZEND_COUNT:
				case ZEND_QM_ASSIGN:
				case ZEND_FE_RESET_R:
				case ZEND_FE_FETCH_R:
					ADD_OP1_TRACE_GUARD();
					break;
				case ZEND_VERIFY_RETURN_TYPE:
					if (opline->op1_type == IS_UNUSED) {
						/* Always throws */
						break;
					}
					if (opline->op1_type == IS_CONST) {
						/* TODO Different instruction format, has return value */
						break;
					}
					if (op_array->fn_flags & ZEND_ACC_RETURN_REFERENCE) {
						/* Not worth bothering with */
						break;
					}
					ADD_OP1_TRACE_GUARD();
					break;
				case ZEND_FETCH_DIM_FUNC_ARG:
					if (!frame
					 || !frame->call
					 || !frame->call->func
					 || !TRACE_FRAME_IS_LAST_SEND_BY_VAL(frame->call)) {
						break;
					}
					ADD_OP2_TRACE_GUARD();
					ADD_OP1_TRACE_GUARD();
					break;
				case ZEND_PRE_INC:
				case ZEND_PRE_DEC:
				case ZEND_POST_INC:
				case ZEND_POST_DEC:
					if (opline->op1_type != IS_CV) {
						break;
					}
					ADD_OP1_TRACE_GUARD();
					break;
				case ZEND_ASSIGN:
					if (opline->op1_type != IS_CV) {
						break;
					}
					ADD_OP2_TRACE_GUARD();
					if (op1_type != IS_UNKNOWN
					 && (tssa->var_info[tssa->ops[idx].op1_use].type & MAY_BE_REF)) {
						ADD_OP1_TRACE_GUARD();
					}
					break;
				case ZEND_CAST:
					if (opline->extended_value != op1_type) {
						break;
					}
					ADD_OP1_TRACE_GUARD();
					break;
				case ZEND_JMPZ:
				case ZEND_JMPNZ:
				case ZEND_JMPZNZ:
				case ZEND_JMPZ_EX:
				case ZEND_JMPNZ_EX:
				case ZEND_BOOL:
				case ZEND_BOOL_NOT:
					ADD_OP1_TRACE_GUARD();
					break;
				case ZEND_ISSET_ISEMPTY_CV:
					if ((opline->extended_value & ZEND_ISEMPTY)) {
						// TODO: support for empty() ???
						break;
					}
					ADD_OP1_TRACE_GUARD();
					break;
				case ZEND_IN_ARRAY:
					if (opline->op1_type == IS_VAR || opline->op1_type == IS_TMP_VAR) {
						break;
					}
					ADD_OP1_TRACE_GUARD();
					break;
				case ZEND_ISSET_ISEMPTY_DIM_OBJ:
					if ((opline->extended_value & ZEND_ISEMPTY)) {
						// TODO: support for empty() ???
						break;
					}
					ZEND_FALLTHROUGH;
				case ZEND_FETCH_DIM_R:
				case ZEND_FETCH_DIM_IS:
				case ZEND_FETCH_LIST_R:
					ADD_OP1_TRACE_GUARD();
					ADD_OP2_TRACE_GUARD();

					if (op1_type == IS_ARRAY
					 && opline->op1_type != IS_CONST
					 && ((opline->op2_type == IS_CONST
					   && Z_TYPE_P(RT_CONSTANT(opline, opline->op2)) == IS_LONG)
					  || (opline->op2_type != IS_CONST
					   && op2_type == IS_LONG))) {

						zend_ssa_var_info *info = &tssa->var_info[tssa->ops[idx].op1_use];

						if (MAY_BE_PACKED(info->type) && MAY_BE_HASH(info->type)) {
							info->type |= MAY_BE_PACKED_GUARD;
							if (orig_op1_type & IS_TRACE_PACKED) {
								info->type &= ~(MAY_BE_ARRAY_NUMERIC_HASH|MAY_BE_ARRAY_STRING_HASH);
							} else {
								info->type &= ~MAY_BE_ARRAY_PACKED;
							}
						}
					}
					break;
				case ZEND_FETCH_DIM_W:
				case ZEND_FETCH_DIM_RW:
//				case ZEND_FETCH_DIM_UNSET:
				case ZEND_FETCH_LIST_W:
					if (opline->op1_type != IS_CV
					 && (orig_op1_type == IS_UNKNOWN
					  || !(orig_op1_type & IS_TRACE_INDIRECT))) {
						break;
					}
					ADD_OP1_TRACE_GUARD();
					ADD_OP2_TRACE_GUARD();
					if (op1_type == IS_ARRAY
					 && !(orig_op1_type & IS_TRACE_PACKED)
					 && ((opline->op2_type == IS_CONST
					   && Z_TYPE_P(RT_CONSTANT(opline, opline->op2)) == IS_LONG)
					  || (opline->op2_type != IS_CONST
					   && op2_type == IS_LONG))) {

						zend_ssa_var_info *info = &tssa->var_info[tssa->ops[idx].op1_use];

						if (MAY_BE_PACKED(info->type) && MAY_BE_HASH(info->type)) {
							info->type |= MAY_BE_PACKED_GUARD;
							info->type &= ~MAY_BE_ARRAY_PACKED;
						}
					}
					break;
				case ZEND_SEND_VAL_EX:
				case ZEND_SEND_VAR_EX:
				case ZEND_SEND_VAR_NO_REF_EX:
					if (opline->op2_type == IS_CONST) {
						/* Named parameters not supported in JIT */
						break;
					}
					if (opline->op2.num > MAX_ARG_FLAG_NUM) {
						goto propagate_arg;
					}
					ZEND_FALLTHROUGH;
				case ZEND_SEND_VAL:
				case ZEND_SEND_VAR:
				case ZEND_SEND_VAR_NO_REF:
				case ZEND_SEND_FUNC_ARG:
					if (opline->op2_type == IS_CONST) {
						/* Named parameters not supported in JIT */
						break;
					}
					ADD_OP1_TRACE_GUARD();
propagate_arg:
					/* Propagate argument type */
					if (frame->call
					 && frame->call->func
					 && frame->call->func->type == ZEND_USER_FUNCTION
					 && opline->op2.num <= frame->call->func->op_array.num_args) {
						uint32_t info;

						if (opline->op1_type == IS_CONST) {
							info = _const_op_type(RT_CONSTANT(opline, opline->op1));
						} else {
							ZEND_ASSERT(ssa_ops[idx].op1_use >= 0);
							info = ssa_var_info[ssa_ops[idx].op1_use].type & ~MAY_BE_GUARD;
						}
						if (frame->call->func->op_array.fn_flags & ZEND_ACC_HAS_TYPE_HINTS) {
							zend_arg_info *arg_info;

							ZEND_ASSERT(frame->call->func->op_array.arg_info);
							arg_info = &frame->call->func->op_array.arg_info[opline->op2.num - 1];
							if (ZEND_TYPE_IS_SET(arg_info->type)) {
								zend_class_entry *ce;
								uint32_t tmp = zend_fetch_arg_info_type(script, arg_info, &ce);
								info &= tmp;
								if (!info) {
									break;
								}
							}
						}
						if (opline->op1_type == IS_CV && (info & MAY_BE_RC1)) {
							info |= MAY_BE_RCN;
						}
						if (info & MAY_BE_UNDEF) {
							info |= MAY_BE_NULL;
							info &= ~MAY_BE_UNDEF;
						}
						if (ARG_SHOULD_BE_SENT_BY_REF(frame->call->func, opline->op2.num)) {
							info |= MAY_BE_REF|MAY_BE_RC1|MAY_BE_RCN|MAY_BE_ANY|MAY_BE_ARRAY_OF_ANY|MAY_BE_ARRAY_KEY_ANY;
						}
						SET_STACK_INFO(frame->call->stack, opline->op2.num - 1, info);
					}
					break;
				case ZEND_RETURN:
					ADD_OP1_TRACE_GUARD();
					/* Propagate return value types */
					if (opline->op1_type == IS_UNUSED) {
						return_value_info.type = MAY_BE_NULL;
					} else if (opline->op1_type == IS_CONST) {
						return_value_info.type = _const_op_type(RT_CONSTANT(opline, opline->op1));
					} else {
						ZEND_ASSERT(ssa_ops[idx].op1_use >= 0);
						return_value_info = ssa_var_info[ssa_ops[idx].op1_use];
						if (return_value_info.type & MAY_BE_UNDEF) {
							return_value_info.type &= ~MAY_BE_UNDEF;
							return_value_info.type |= MAY_BE_NULL;
						}
						if (return_value_info.type & (MAY_BE_STRING|MAY_BE_ARRAY|MAY_BE_OBJECT|MAY_BE_RESOURCE)) {
							/* CVs are going to be destructed and the reference-counter
							   of return value may be decremented to 1 */
							return_value_info.type |= MAY_BE_RC1;
						}
						return_value_info.type &= ~MAY_BE_GUARD;
					}
					break;
				case ZEND_CHECK_FUNC_ARG:
					if (!frame
					 || !frame->call
					 || !frame->call->func) {
						break;
					}
					if (opline->op2_type == IS_CONST
					 || opline->op2.num > MAX_ARG_FLAG_NUM) {
						/* Named parameters not supported in JIT */
						TRACE_FRAME_SET_LAST_SEND_UNKNOWN(frame->call);
						break;
					}
					if (ARG_SHOULD_BE_SENT_BY_REF(frame->call->func, opline->op2.num)) {
						TRACE_FRAME_SET_LAST_SEND_BY_REF(frame->call);
					} else {
						TRACE_FRAME_SET_LAST_SEND_BY_VAL(frame->call);
					}
					break;
				case ZEND_FETCH_OBJ_FUNC_ARG:
					if (!frame
					 || !frame->call
					 || !frame->call->func
					 || !TRACE_FRAME_IS_LAST_SEND_BY_VAL(frame->call)) {
						break;
					}
					ZEND_FALLTHROUGH;
				case ZEND_FETCH_OBJ_R:
				case ZEND_FETCH_OBJ_IS:
				case ZEND_FETCH_OBJ_W:
					if (opline->op2_type != IS_CONST
					 || Z_TYPE_P(RT_CONSTANT(opline, opline->op2)) != IS_STRING
					 || Z_STRVAL_P(RT_CONSTANT(opline, opline->op2))[0] == '\0') {
						break;
					}
					ADD_OP1_TRACE_GUARD();
					break;
				case ZEND_INIT_METHOD_CALL:
					if (opline->op2_type != IS_CONST
					 || Z_TYPE_P(RT_CONSTANT(opline, opline->op2)) != IS_STRING) {
						break;
					}
					ADD_OP1_TRACE_GUARD();
					break;
				case ZEND_INIT_DYNAMIC_CALL:
					if (orig_op2_type == IS_OBJECT && op2_ce == zend_ce_closure) {
						ADD_OP2_TRACE_GUARD();
					}
					break;
				case ZEND_SEND_ARRAY:
				case ZEND_SEND_UNPACK:
				case ZEND_CHECK_UNDEF_ARGS:
				case ZEND_INCLUDE_OR_EVAL:
					max_used_stack = used_stack = -1;
					break;
				case ZEND_TYPE_CHECK:
					if (opline->extended_value == MAY_BE_RESOURCE) {
						// TODO: support for is_resource() ???
						break;
					}
					if (op1_type != IS_UNKNOWN
					 && (opline->extended_value == (1 << op1_type)
					  || opline->extended_value == MAY_BE_ANY - (1 << op1_type))) {
						/* add guards only for exact checks, to avoid code duplication */
						ADD_OP1_TRACE_GUARD();
					}
					break;
				case ZEND_ROPE_INIT:
				case ZEND_ROPE_ADD:
				case ZEND_ROPE_END:
					ADD_OP2_TRACE_GUARD();
					break;
				default:
					break;
			}
			len = zend_jit_trace_op_len(opline);
			if (ssa->var_info) {
				/* Add statically inferred ranges */
				if (ssa_ops[idx].op1_def >= 0) {
					zend_jit_trace_copy_ssa_var_range(op_array, ssa, ssa_opcodes, tssa, ssa_ops[idx].op1_def);
				}
				if (ssa_ops[idx].op2_def >= 0) {
					zend_jit_trace_copy_ssa_var_range(op_array, ssa, ssa_opcodes, tssa, ssa_ops[idx].op2_def);
				}
				if (ssa_ops[idx].result_def >= 0) {
					zend_jit_trace_copy_ssa_var_range(op_array, ssa, ssa_opcodes, tssa, ssa_ops[idx].result_def);
				}
				if (len == 2 && (opline+1)->opcode == ZEND_OP_DATA) {
					if (ssa_ops[idx+1].op1_def >= 0) {
						zend_jit_trace_copy_ssa_var_range(op_array, ssa, ssa_opcodes, tssa, ssa_ops[idx+1].op1_def);
					}
					if (ssa_ops[idx+1].op2_def >= 0) {
						zend_jit_trace_copy_ssa_var_range(op_array, ssa, ssa_opcodes, tssa, ssa_ops[idx+1].op2_def);
					}
					if (ssa_ops[idx+1].result_def >= 0) {
						zend_jit_trace_copy_ssa_var_range(op_array, ssa, ssa_opcodes, tssa, ssa_ops[idx+1].result_def);
					}
				}
			} else {
				if (ssa_ops[idx].op1_def >= 0) {
					ssa_vars[ssa_ops[idx].op1_def].alias = zend_jit_var_may_alias(op_array, ssa, EX_VAR_TO_NUM(opline->op1.var));
					if (ssa_ops[idx].op1_use < 0 || !(ssa_var_info[ssa_ops[idx].op1_use].type & MAY_BE_REF)) {
						zend_jit_trace_propagate_range(op_array, ssa_opcodes, tssa, ssa_ops[idx].op1_def);
					}
				}
				if (ssa_ops[idx].op2_def >= 0) {
					ssa_vars[ssa_ops[idx].op2_def].alias = zend_jit_var_may_alias(op_array, ssa, EX_VAR_TO_NUM(opline->op2.var));
					if (ssa_ops[idx].op2_use < 0 || !(ssa_var_info[ssa_ops[idx].op2_use].type & MAY_BE_REF)) {
						zend_jit_trace_propagate_range(op_array, ssa_opcodes, tssa, ssa_ops[idx].op2_def);
					}
				}
				if (ssa_ops[idx].result_def >= 0) {
					ssa_vars[ssa_ops[idx].result_def].alias = zend_jit_var_may_alias(op_array, ssa, EX_VAR_TO_NUM(opline->result.var));
					if (ssa_ops[idx].result_use < 0 || !(ssa_var_info[ssa_ops[idx].result_use].type & MAY_BE_REF)) {
						zend_jit_trace_propagate_range(op_array, ssa_opcodes, tssa, ssa_ops[idx].result_def);
					}
				}
				if (len == 2 && (opline+1)->opcode == ZEND_OP_DATA) {
					if (ssa_ops[idx+1].op1_def >= 0) {
						ssa_vars[ssa_ops[idx+1].op1_def].alias = zend_jit_var_may_alias(op_array, ssa, EX_VAR_TO_NUM((opline+1)->op1.var));
						if (ssa_ops[idx+1].op1_use < 0 || !(ssa_var_info[ssa_ops[idx+1].op1_use].type & MAY_BE_REF)) {
							zend_jit_trace_propagate_range(op_array, ssa_opcodes, tssa, ssa_ops[idx+1].op1_def);
						}
					}
					if (ssa_ops[idx+1].op2_def >= 0) {
						ssa_vars[ssa_ops[idx+1].op2_def].alias = zend_jit_var_may_alias(op_array, ssa, EX_VAR_TO_NUM((opline+1)->op2.var));
						if (ssa_ops[idx+1].op2_use < 0 || !(ssa_var_info[ssa_ops[idx+1].op2_use].type & MAY_BE_REF)) {
							zend_jit_trace_propagate_range(op_array, ssa_opcodes, tssa, ssa_ops[idx+1].op2_def);
						}
					}
					if (ssa_ops[idx+1].result_def >= 0) {
						ssa_vars[ssa_ops[idx+1].result_def].alias = zend_jit_var_may_alias(op_array, ssa, EX_VAR_TO_NUM((opline+1)->result.var));
						if (ssa_ops[idx+1].result_use < 0 || !(ssa_var_info[ssa_ops[idx+1].result_use].type & MAY_BE_REF)) {
							zend_jit_trace_propagate_range(op_array, ssa_opcodes, tssa, ssa_ops[idx+1].result_def);
						}
					}
				}
			}
			if (opline->opcode == ZEND_RECV_INIT
			 && !(op_array->fn_flags & ZEND_ACC_HAS_TYPE_HINTS)) {
				/* RECV_INIT always copy the constant */
				ssa_var_info[ssa_ops[idx].result_def].type = _const_op_type(RT_CONSTANT(opline, opline->op2));
			} else if ((opline->opcode == ZEND_FE_FETCH_R || opline->opcode == ZEND_FE_FETCH_RW)
			 && ssa_opcodes[idx + 1] == ZEND_OFFSET_TO_OPLINE(opline, opline->extended_value)) {
				if (ssa_ops[idx].op2_use >= 0 && ssa_ops[idx].op2_def >= 0) {
					ssa_var_info[ssa_ops[idx].op2_def] = ssa_var_info[ssa_ops[idx].op2_use];
				}
			} else {
				if (zend_update_type_info(op_array, tssa, script, (zend_op*)opline, ssa_ops + idx, ssa_opcodes, optimization_level) == FAILURE) {
					// TODO:
					assert(0);
				}
				if (opline->opcode == ZEND_ASSIGN_DIM_OP
				 && ssa_ops[idx].op1_def > 0
				 && op1_type == IS_ARRAY
				 && (orig_op1_type & IS_TRACE_PACKED)
				 && val_type != IS_UNKNOWN
				 && val_type != IS_UNDEF
				 && ((opline->op2_type == IS_CONST
				   && Z_TYPE_P(RT_CONSTANT(opline, opline->op2)) == IS_LONG)
				  || (opline->op2_type != IS_CONST
				   && op2_type == IS_LONG))) {
					zend_ssa_var_info *info = &ssa_var_info[ssa_ops[idx].op1_def];

					info->type &= ~(MAY_BE_ARRAY_NUMERIC_HASH|MAY_BE_ARRAY_STRING_HASH);
				}
			}
			if (ssa->var_info) {
				/* Add statically inferred restrictions */
				if (ssa_ops[idx].op1_def >= 0) {
					if (opline->opcode == ZEND_SEND_VAR_EX
					 && frame
					 && frame->call
					 && frame->call->func
					 && !ARG_SHOULD_BE_SENT_BY_REF(frame->call->func, opline->op2.num)) {
						ssa_var_info[ssa_ops[idx].op1_def] = ssa_var_info[ssa_ops[idx].op1_use];
						ssa_var_info[ssa_ops[idx].op1_def].type &= ~MAY_BE_GUARD;
						if (ssa_var_info[ssa_ops[idx].op1_def].type & MAY_BE_RC1) {
							ssa_var_info[ssa_ops[idx].op1_def].type |= MAY_BE_RCN;
						}
					} else {
						zend_jit_trace_restrict_ssa_var_info(op_array, ssa, ssa_opcodes, tssa, ssa_ops[idx].op1_def);
					}
				}
				if (ssa_ops[idx].op2_def >= 0) {
					if ((opline->opcode != ZEND_FE_FETCH_R && opline->opcode != ZEND_FE_FETCH_RW)
					 || ssa_opcodes[idx + 1] != ZEND_OFFSET_TO_OPLINE(opline, opline->extended_value)) {
						zend_jit_trace_restrict_ssa_var_info(op_array, ssa, ssa_opcodes, tssa, ssa_ops[idx].op2_def);
					}
				}
				if (ssa_ops[idx].result_def >= 0) {
					zend_jit_trace_restrict_ssa_var_info(op_array, ssa, ssa_opcodes, tssa, ssa_ops[idx].result_def);
				}
			}
			idx++;
			while (len > 1) {
				opline++;
				if (opline->opcode != ZEND_OP_DATA) {
					if (ssa->var_info) {
						/* Add statically inferred ranges */
						if (ssa_ops[idx].op1_def >= 0) {
							zend_jit_trace_copy_ssa_var_range(op_array, ssa, ssa_opcodes, tssa, ssa_ops[idx].op1_def);
						}
						if (ssa_ops[idx].op2_def >= 0) {
							zend_jit_trace_copy_ssa_var_range(op_array, ssa, ssa_opcodes, tssa, ssa_ops[idx].op2_def);
						}
						if (ssa_ops[idx].result_def >= 0) {
							zend_jit_trace_copy_ssa_var_range(op_array, ssa, ssa_opcodes, tssa, ssa_ops[idx].result_def);
						}
					} else {
						if (ssa_ops[idx].op1_def >= 0) {
							ssa_vars[ssa_ops[idx].op1_def].alias = zend_jit_var_may_alias(op_array, ssa, EX_VAR_TO_NUM(opline->op1.var));
							if (ssa_ops[idx].op1_use < 0 || !(ssa_var_info[ssa_ops[idx].op1_use].type & MAY_BE_REF)) {
								zend_jit_trace_propagate_range(op_array, ssa_opcodes, tssa, ssa_ops[idx].op1_def);
							}
						}
						if (ssa_ops[idx].op2_def >= 0) {
							ssa_vars[ssa_ops[idx].op2_def].alias = zend_jit_var_may_alias(op_array, ssa, EX_VAR_TO_NUM(opline->op2.var));
							if (ssa_ops[idx].op2_use < 0 || !(ssa_var_info[ssa_ops[idx].op2_use].type & MAY_BE_REF)) {
								zend_jit_trace_propagate_range(op_array, ssa_opcodes, tssa, ssa_ops[idx].op2_def);
							}
						}
						if (ssa_ops[idx].result_def >= 0) {
							ssa_vars[ssa_ops[idx].result_def].alias = zend_jit_var_may_alias(op_array, ssa, EX_VAR_TO_NUM(opline->result.var));
							if (ssa_ops[idx].result_use < 0 || !(ssa_var_info[ssa_ops[idx].result_use].type & MAY_BE_REF)) {
								zend_jit_trace_propagate_range(op_array, ssa_opcodes, tssa, ssa_ops[idx].result_def);
							}
						}
					}
					if (opline->opcode == ZEND_RECV_INIT
					 && !(op_array->fn_flags & ZEND_ACC_HAS_TYPE_HINTS)) {
						/* RECV_INIT always copy the constant */
						ssa_var_info[ssa_ops[idx].result_def].type = _const_op_type(RT_CONSTANT(opline, opline->op2));
					} else {
						if (zend_update_type_info(op_array, tssa, script, (zend_op*)opline, ssa_ops + idx, ssa_opcodes, optimization_level) == FAILURE) {
							// TODO:
							assert(0);
						}
					}
				}
				if (ssa->var_info) {
					/* Add statically inferred restrictions */
					if (ssa_ops[idx].op1_def >= 0) {
						zend_jit_trace_restrict_ssa_var_info(op_array, ssa, ssa_opcodes, tssa, ssa_ops[idx].op1_def);
					}
					if (ssa_ops[idx].op2_def >= 0) {
						zend_jit_trace_restrict_ssa_var_info(op_array, ssa, ssa_opcodes, tssa, ssa_ops[idx].op2_def);
					}
					if (ssa_ops[idx].result_def >= 0) {
						zend_jit_trace_restrict_ssa_var_info(op_array, ssa, ssa_opcodes, tssa, ssa_ops[idx].result_def);
					}
				}
				idx++;
				len--;
			}

		} else if (p->op == ZEND_JIT_TRACE_ENTER) {
			op_array = p->op_array;
			jit_extension =
				(zend_jit_op_array_trace_extension*)ZEND_FUNC_INFO(op_array);
			ssa = &jit_extension->func_info.ssa;

			call = frame->call;
			if (!call) {
				/* Trace missed INIT_FCALL opcode */
				call = top;
				TRACE_FRAME_INIT(call, op_array, 0, 0);
				call->used_stack = 0;
				top = zend_jit_trace_call_frame(top, op_array);
				for (i = 0; i < op_array->last_var + op_array->T; i++) {
					SET_STACK_TYPE(call->stack, i, IS_UNKNOWN, 1);
				}
			} else {
				ZEND_ASSERT(&call->func->op_array == op_array);
			}
			frame->call = call->prev;
			call->prev = frame;
			TRACE_FRAME_SET_RETURN_SSA_VAR(call, find_return_ssa_var(p - 1, ssa_ops + (idx - 1)));
			frame = call;

			level++;
			i = 0;
			v = ZEND_JIT_TRACE_GET_FIRST_SSA_VAR(p->info);
			while (i < op_array->last_var) {
				ssa_vars[v].var = i;
				if (i < op_array->num_args) {
					if (ssa->var_info
					 && zend_jit_trace_copy_ssa_var_info(op_array, ssa, ssa_opcodes, tssa, v)) {
						/* pass */
					} else {
						ssa_vars[v].alias = zend_jit_var_may_alias(op_array, ssa, i);
						if (op_array->arg_info) {
							zend_arg_info *arg_info = &op_array->arg_info[i];
							zend_class_entry *ce;
							uint32_t tmp = zend_fetch_arg_info_type(script, arg_info, &ce);

							if (ZEND_ARG_SEND_MODE(arg_info)) {
								tmp |= MAY_BE_REF;
							}
							ssa_var_info[v].type = tmp;
							ssa_var_info[v].ce = ce;
							ssa_var_info[v].is_instanceof = 1;
						} else {
							ssa_var_info[v].type = MAY_BE_RC1 | MAY_BE_RCN | MAY_BE_REF | MAY_BE_ANY  | MAY_BE_ARRAY_KEY_ANY | MAY_BE_ARRAY_OF_ANY | MAY_BE_ARRAY_OF_REF;
						}
					}
				} else {
					if (ssa->vars) {
						ssa_vars[v].no_val = ssa->vars[i].no_val;
						ssa_vars[v].alias = ssa->vars[i].alias;
					} else {
						ssa_vars[v].alias = zend_jit_var_may_alias(op_array, ssa, i);
					}
					if (ssa_vars[v].alias == NO_ALIAS) {
						ssa_var_info[v].type = MAY_BE_UNDEF;
					} else {
						ssa_var_info[v].type = MAY_BE_UNDEF | MAY_BE_RC1 | MAY_BE_RCN | MAY_BE_REF | MAY_BE_ANY | MAY_BE_ARRAY_KEY_ANY | MAY_BE_ARRAY_OF_ANY | MAY_BE_ARRAY_OF_REF;
					}
				}
				if (!(op_array->fn_flags & ZEND_ACC_HAS_TYPE_HINTS)
				 && i < op_array->num_args) {
					/* Propagate argument type */
					ssa_var_info[v].type &= STACK_INFO(frame->stack, i);
				}
				i++;
				v++;
			}
		} else if (p->op == ZEND_JIT_TRACE_BACK) {
			op_array = p->op_array;
			jit_extension =
				(zend_jit_op_array_trace_extension*)ZEND_FUNC_INFO(op_array);
			ssa = &jit_extension->func_info.ssa;
			if (level == 0) {
				i = 0;
				v = ZEND_JIT_TRACE_GET_FIRST_SSA_VAR(p->info);
				while (i < op_array->last_var) {
					ssa_vars[v].var = i;
					if (!ssa->var_info
					 || !zend_jit_trace_copy_ssa_var_info(op_array, ssa, ssa_opcodes, tssa, v)) {
						ssa_var_info[v].type = MAY_BE_UNDEF | MAY_BE_RC1 | MAY_BE_RCN | MAY_BE_REF | MAY_BE_ANY  | MAY_BE_ARRAY_KEY_ANY | MAY_BE_ARRAY_OF_ANY | MAY_BE_ARRAY_OF_REF;
					}
					i++;
					v++;
				}
				while (i < op_array->last_var + op_array->T) {
					ssa_vars[v].var = i;
					if (!ssa->var_info
					 || !zend_jit_trace_copy_ssa_var_info(op_array, ssa, ssa_opcodes, tssa, v)) {
						ssa_var_info[v].type = MAY_BE_RC1 | MAY_BE_RCN | MAY_BE_REF | MAY_BE_ANY  | MAY_BE_ARRAY_KEY_ANY | MAY_BE_ARRAY_OF_ANY | MAY_BE_ARRAY_OF_REF;
					}
					i++;
					v++;
				}
				if (return_value_info.type != 0) {
					zend_jit_trace_rec *q = p + 1;
					while (q->op == ZEND_JIT_TRACE_INIT_CALL) {
						q++;
					}
					if (q->op == ZEND_JIT_TRACE_VM
					 || (q->op == ZEND_JIT_TRACE_END
					  && q->stop == ZEND_JIT_TRACE_STOP_RECURSIVE_RET)) {
						const zend_op *opline = q->opline - 1;
						if (opline->result_type != IS_UNUSED) {
							ssa_var_info[
								ZEND_JIT_TRACE_GET_FIRST_SSA_VAR(p->info) +
								EX_VAR_TO_NUM(opline->result.var)] = return_value_info;
						}
					}
					memset(&return_value_info, 0, sizeof(return_value_info));
				}
			} else {
				level--;
				if (return_value_info.type != 0) {
					if ((p+1)->op == ZEND_JIT_TRACE_VM) {
						const zend_op *opline = (p+1)->opline - 1;
						if (opline->result_type != IS_UNUSED) {
							if (TRACE_FRAME_RETURN_SSA_VAR(frame) >= 0) {
								ssa_var_info[TRACE_FRAME_RETURN_SSA_VAR(frame)] = return_value_info;
							}
						}
					}
					memset(&return_value_info, 0, sizeof(return_value_info));
				}
			}

			top = frame;
			if (frame->prev) {
				if (used_stack > 0) {
					used_stack -= frame->used_stack;
				}
				frame = frame->prev;
				ZEND_ASSERT(&frame->func->op_array == op_array);
			} else {
				max_used_stack = used_stack = -1;
				frame = zend_jit_trace_ret_frame(frame, op_array);
				TRACE_FRAME_INIT(frame, op_array, 0, 0);
				TRACE_FRAME_SET_RETURN_SSA_VAR(frame, -1);
				frame->used_stack = 0;
				for (i = 0; i < op_array->last_var + op_array->T; i++) {
					SET_STACK_TYPE(frame->stack, i, IS_UNKNOWN, 1);
				}
			}

		} else if (p->op == ZEND_JIT_TRACE_INIT_CALL) {
			call = top;
			TRACE_FRAME_INIT(call, p->func, 0, 0);
			call->prev = frame->call;
			call->used_stack = 0;
			frame->call = call;
			top = zend_jit_trace_call_frame(top, p->op_array);
			if (p->func && p->func->type == ZEND_USER_FUNCTION) {
				for (i = 0; i < p->op_array->last_var + p->op_array->T; i++) {
					SET_STACK_INFO(call->stack, i, -1);
				}
			}
			if (used_stack >= 0
			 && !(p->info & ZEND_JIT_TRACE_FAKE_INIT_CALL)) {
				if (p->func == NULL || (p-1)->op != ZEND_JIT_TRACE_VM) {
					max_used_stack = used_stack = -1;
				} else {
					const zend_op *opline = (p-1)->opline;

					switch (opline->opcode) {
						case ZEND_INIT_FCALL:
						case ZEND_INIT_FCALL_BY_NAME:
						case ZEND_INIT_NS_FCALL_BY_NAME:
						case ZEND_INIT_METHOD_CALL:
						case ZEND_INIT_DYNAMIC_CALL:
						//case ZEND_INIT_STATIC_METHOD_CALL:
						//case ZEND_INIT_USER_CALL:
						//case ZEND_NEW:
							frame->used_stack = zend_vm_calc_used_stack(opline->extended_value, (zend_function*)p->func);
							used_stack += frame->used_stack;
							if (used_stack > max_used_stack) {
								max_used_stack = used_stack;
							}
							break;
						default:
							max_used_stack = used_stack = -1;
					}
				}
			}
		} else if (p->op == ZEND_JIT_TRACE_DO_ICALL) {
			call = frame->call;
			if (call) {
				top = call;
				frame->call = call->prev;
			}

			if (idx > 0
			 && ssa_ops[idx-1].result_def >= 0
			 && (p->func->common.fn_flags & ZEND_ACC_HAS_RETURN_TYPE)
			 && !(p->func->common.fn_flags & ZEND_ACC_RETURN_REFERENCE)) {
				ZEND_ASSERT(ssa_opcodes[idx-1] == opline);
				ZEND_ASSERT(opline->opcode == ZEND_DO_ICALL ||
					opline->opcode == ZEND_DO_FCALL ||
					opline->opcode == ZEND_DO_FCALL_BY_NAME);

				if (opline->result_type != IS_UNDEF) {
					zend_class_entry *ce;
					const zend_function *func = p->func;
					zend_arg_info *ret_info = func->common.arg_info - 1;
					uint32_t ret_type = zend_fetch_arg_info_type(NULL, ret_info, &ce);

					ssa_var_info[ssa_ops[idx-1].result_def].type &= ret_type;
				}
			}
		} else if (p->op == ZEND_JIT_TRACE_END) {
			break;
		}
	}

	((zend_tssa*)tssa)->used_stack = max_used_stack;

	if (trace_buffer->stop == ZEND_JIT_TRACE_STOP_LOOP
	 || trace_buffer->stop == ZEND_JIT_TRACE_STOP_RECURSIVE_CALL
	 || trace_buffer->stop == ZEND_JIT_TRACE_STOP_RECURSIVE_RET) {
		/* Propagate guards through Phi sources */
		zend_ssa_phi *phi = tssa->blocks[1].phis;

		op_array = trace_buffer->op_array;
		jit_extension =
			(zend_jit_op_array_trace_extension*)ZEND_FUNC_INFO(op_array);
		ssa = &jit_extension->func_info.ssa;

		while (phi) {
			uint32_t t = ssa_var_info[phi->ssa_var].type;

			if ((t & MAY_BE_GUARD) && tssa->vars[phi->ssa_var].alias == NO_ALIAS) {
				uint32_t t0 = ssa_var_info[phi->sources[0]].type;
				uint32_t t1 = ssa_var_info[phi->sources[1]].type;

				if (((t0 | t1) & (MAY_BE_ANY|MAY_BE_UNDEF|MAY_BE_REF)) == (t & (MAY_BE_ANY|MAY_BE_UNDEF|MAY_BE_REF))) {
					if (!((t0 | t1) & MAY_BE_GUARD)) {
						ssa_var_info[phi->ssa_var].type = t & ~MAY_BE_GUARD;
					}
				} else if ((t1 & (MAY_BE_ANY|MAY_BE_UNDEF|MAY_BE_REF)) == (t & (MAY_BE_ANY|MAY_BE_UNDEF|MAY_BE_REF))) {
					if (!(t1 & MAY_BE_GUARD)
					 || is_checked_guard(tssa, ssa_opcodes, phi->sources[1], phi->ssa_var)) {
						ssa_var_info[phi->ssa_var].type = t & ~MAY_BE_GUARD;
						t0 = (t & (MAY_BE_ANY|MAY_BE_UNDEF|MAY_BE_REF)) |
							(t0 & ~(MAY_BE_ANY|MAY_BE_UNDEF|MAY_BE_REF)) |
							MAY_BE_GUARD;
						if (!(t0 & MAY_BE_ARRAY)) {
							t0 &= ~(MAY_BE_ARRAY_OF_ANY|MAY_BE_ARRAY_OF_REF|MAY_BE_ARRAY_KEY_ANY);
						}
						if (!(t0 & (MAY_BE_STRING|MAY_BE_ARRAY|MAY_BE_OBJECT|MAY_BE_RESOURCE))) {
							t0 &= ~(MAY_BE_RC1|MAY_BE_RCN);
						}
						ssa_var_info[phi->sources[0]].type = t0;
						ssa_var_info[phi->sources[0]].type = t0;
					}
				} else {
					if ((t0 & (MAY_BE_ANY|MAY_BE_UNDEF|MAY_BE_REF)) != (t & (MAY_BE_ANY|MAY_BE_UNDEF|MAY_BE_REF))) {
						t0 = (t & t0 & (MAY_BE_ANY|MAY_BE_UNDEF|MAY_BE_REF)) |
							(t0 & ~(MAY_BE_ANY|MAY_BE_UNDEF|MAY_BE_REF)) |
							MAY_BE_GUARD;
						if (!(t0 & MAY_BE_ARRAY)) {
							t0 &= ~(MAY_BE_ARRAY_OF_ANY|MAY_BE_ARRAY_OF_REF|MAY_BE_ARRAY_KEY_ANY);
						}
						if (!(t0 & (MAY_BE_STRING|MAY_BE_ARRAY|MAY_BE_OBJECT|MAY_BE_RESOURCE))) {
							t0 &= ~(MAY_BE_RC1|MAY_BE_RCN);
						}
						ssa_var_info[phi->sources[0]].type = t0;
					}
					if ((t1 & (MAY_BE_ANY|MAY_BE_UNDEF|MAY_BE_REF)) != (t & (MAY_BE_ANY|MAY_BE_UNDEF|MAY_BE_REF))) {
						if (((t & t1) & (MAY_BE_ANY|MAY_BE_UNDEF|MAY_BE_REF)) != 0
						 && is_checked_guard(tssa, ssa_opcodes, phi->sources[1], phi->ssa_var)) {
							t1 = (t & t1 & (MAY_BE_ANY|MAY_BE_UNDEF|MAY_BE_REF)) |
								(t1 & ~(MAY_BE_ANY|MAY_BE_UNDEF|MAY_BE_REF)) |
								MAY_BE_GUARD;
							if (!(t1 & MAY_BE_ARRAY)) {
								t1 &= ~(MAY_BE_ARRAY_OF_ANY|MAY_BE_ARRAY_OF_REF|MAY_BE_ARRAY_KEY_ANY);
							}
							if (!(t1 & (MAY_BE_STRING|MAY_BE_ARRAY|MAY_BE_OBJECT|MAY_BE_RESOURCE))) {
								t1 &= ~(MAY_BE_RC1|MAY_BE_RCN);
							}
							ssa_var_info[phi->sources[1]].type = t1;
							ssa_var_info[phi->ssa_var].type = t & ~MAY_BE_GUARD;
						}
					}
				}
				t = ssa_var_info[phi->ssa_var].type;
			}

			if ((t & MAY_BE_PACKED_GUARD) && tssa->vars[phi->ssa_var].alias == NO_ALIAS) {
				uint32_t t0 = ssa_var_info[phi->sources[0]].type;
				uint32_t t1 = ssa_var_info[phi->sources[1]].type;

				if (((t0 | t1) & MAY_BE_ARRAY_KEY_ANY) == (t & MAY_BE_ARRAY_KEY_ANY)) {
					if (!((t0 | t1) & MAY_BE_PACKED_GUARD)) {
						ssa_var_info[phi->ssa_var].type = t & ~MAY_BE_PACKED_GUARD;
					}
				} else if ((t1 & MAY_BE_ARRAY_KEY_ANY) == (t & MAY_BE_ARRAY_KEY_ANY)) {
					if (!(t1 & MAY_BE_PACKED_GUARD)) {
						ssa_var_info[phi->ssa_var].type = t & ~MAY_BE_PACKED_GUARD;
						ssa_var_info[phi->sources[0]].type =
							(t0 & ~MAY_BE_ARRAY_KEY_ANY) | (t & MAY_BE_ARRAY_KEY_ANY) | MAY_BE_PACKED_GUARD;
					}
				}
			}
			phi = phi->next;
		}
	}

	if (UNEXPECTED(JIT_G(debug) & ZEND_JIT_DEBUG_TRACE_TSSA)) {
		if (parent_trace) {
			fprintf(stderr, "---- TRACE %d TSSA start (side trace %d/%d) %s%s%s() %s:%d\n",
				ZEND_JIT_TRACE_NUM,
				parent_trace,
				exit_num,
				trace_buffer->op_array->scope ? ZSTR_VAL(trace_buffer->op_array->scope->name) : "",
				trace_buffer->op_array->scope ? "::" : "",
				trace_buffer->op_array->function_name ?
					ZSTR_VAL(trace_buffer->op_array->function_name) : "$main",
				ZSTR_VAL(trace_buffer->op_array->filename),
				trace_buffer[1].opline->lineno);
		} else {
			fprintf(stderr, "---- TRACE %d TSSA start (%s) %s%s%s() %s:%d\n",
				ZEND_JIT_TRACE_NUM,
				zend_jit_trace_star_desc(trace_buffer->start),
				trace_buffer->op_array->scope ? ZSTR_VAL(trace_buffer->op_array->scope->name) : "",
				trace_buffer->op_array->scope ? "::" : "",
				trace_buffer->op_array->function_name ?
					ZSTR_VAL(trace_buffer->op_array->function_name) : "$main",
				ZSTR_VAL(trace_buffer->op_array->filename),
				trace_buffer[1].opline->lineno);
		}
		zend_jit_dump_trace(trace_buffer, tssa);
		if (trace_buffer->stop == ZEND_JIT_TRACE_STOP_LINK) {
			uint32_t idx = trace_buffer[1].last;
			uint32_t link_to = zend_jit_find_trace(trace_buffer[idx].opline->handler);
			fprintf(stderr, "---- TRACE %d TSSA stop (link to %d)\n",
				ZEND_JIT_TRACE_NUM,
				link_to);
		} else {
			fprintf(stderr, "---- TRACE %d TSSA stop (%s)\n",
				ZEND_JIT_TRACE_NUM,
				zend_jit_trace_stop_description[trace_buffer->stop]);
		}
	}

	return tssa;
}

static void zend_jit_close_var(zend_jit_trace_stack *stack, uint32_t n, int *start, int *end, uint8_t *flags, int line)
{
	int32_t var = STACK_VAR(stack, n);

	if (var >= 0 && start[var] >= 0 && !(flags[var] & ZREG_LAST_USE)) {
		// TODO: shrink interval to last side exit ????
		end[var] = line;
	}
}

static void zend_jit_trace_use_var(int line, int var, int def, int use_chain, int *start, int *end, uint8_t *flags, const zend_ssa *ssa, const zend_op **ssa_opcodes, const zend_op_array *op_array, const zend_ssa *op_array_ssa)
{
	ZEND_ASSERT(start[var] >= 0);
	ZEND_ASSERT(!(flags[var] & ZREG_LAST_USE));
	end[var] = line;
	if (def >= 0) {
		flags[var] |= ZREG_LAST_USE;
	} else if (use_chain < 0 && (flags[var] & (ZREG_LOAD|ZREG_STORE))) {
		flags[var] |= ZREG_LAST_USE;
	} else if (use_chain >= 0 && !zend_ssa_is_no_val_use(ssa_opcodes[use_chain], ssa->ops + use_chain, var)) {
		/* pass */
	} else if (op_array_ssa->vars) {
		uint32_t use = ssa_opcodes[line] - op_array->opcodes;

		if (ssa->ops[line].op1_use == var) {
			if (zend_ssa_is_last_use(op_array, op_array_ssa, op_array_ssa->ops[use].op1_use, use)) {
				flags[var] |= ZREG_LAST_USE;
			}
		} else if (ssa->ops[line].op2_use == var) {
			if (zend_ssa_is_last_use(op_array, op_array_ssa, op_array_ssa->ops[use].op2_use, use)) {
				flags[var] |= ZREG_LAST_USE;
			}
		} else if (ssa->ops[line].result_use == var) {
			if (zend_ssa_is_last_use(op_array, op_array_ssa, op_array_ssa->ops[use].result_use, use)) {
				flags[var] |= ZREG_LAST_USE;
			}
		}
	}
}

static zend_lifetime_interval** zend_jit_trace_allocate_registers(zend_jit_trace_rec *trace_buffer, zend_ssa *ssa, uint32_t parent_trace, uint32_t exit_num)
{
	const zend_op **ssa_opcodes = ((zend_tssa*)ssa)->tssa_opcodes;
	zend_jit_trace_rec *p;
	const zend_op_array *op_array;
	zend_jit_op_array_trace_extension *jit_extension;
	const zend_ssa *op_array_ssa;
	const zend_ssa_op *ssa_op;
	int i, j, idx, count, level;
	int *start, *end;
	uint8_t *flags;
	const zend_op_array **vars_op_array;
	zend_lifetime_interval **intervals, *list, *ival;
	void *checkpoint;
	zend_jit_trace_stack_frame *frame;
	zend_jit_trace_stack *stack;
	uint32_t parent_vars_count = parent_trace ?
		zend_jit_traces[parent_trace].exit_info[exit_num].stack_size : 0;
	zend_jit_trace_stack *parent_stack = parent_trace ?
		zend_jit_traces[parent_trace].stack_map +
		zend_jit_traces[parent_trace].exit_info[exit_num].stack_offset : NULL;
	ALLOCA_FLAG(use_heap);

	ZEND_ASSERT(ssa->var_info != NULL);

	start = do_alloca(sizeof(int) * ssa->vars_count * 2 +
		ZEND_MM_ALIGNED_SIZE(sizeof(uint8_t) * ssa->vars_count) +
		ZEND_MM_ALIGNED_SIZE(sizeof(zend_op_array*) * ssa->vars_count),
		use_heap);
	if (!start) {
		return NULL;
	}
	end = start + ssa->vars_count;
	flags = (uint8_t*)(end + ssa->vars_count);
	vars_op_array = (const zend_op_array**)(flags + ZEND_MM_ALIGNED_SIZE(sizeof(uint8_t) * ssa->vars_count));

	memset(start, -1, sizeof(int) * ssa->vars_count * 2);
	memset(flags, 0, sizeof(uint8_t) * ssa->vars_count);
	memset(ZEND_VOIDP(vars_op_array), 0, sizeof(zend_op_array*) * ssa->vars_count);

	op_array = trace_buffer->op_array;
	jit_extension =
		(zend_jit_op_array_trace_extension*)ZEND_FUNC_INFO(op_array);
	op_array_ssa = &jit_extension->func_info.ssa;
	frame = JIT_G(current_frame);
	frame->prev = NULL;
	frame->func = (const zend_function*)op_array;
	stack = frame->stack;

	count = 0;

	i = 0;
	j = op_array->last_var;
	if (trace_buffer->start != ZEND_JIT_TRACE_START_ENTER) {
		j += op_array->T;
	}
	while (i < j) {
		SET_STACK_VAR(stack, i, i);
		vars_op_array[i] = op_array;
		/* We don't start intervals for variables used in Phi */
		if ((ssa->vars[i].use_chain >= 0 /*|| ssa->vars[i].phi_use_chain*/)
		 && !zend_ssa_is_no_val_use(ssa_opcodes[ssa->vars[i].use_chain], ssa->ops + ssa->vars[i].use_chain, i)
		 && ssa->vars[i].alias == NO_ALIAS
		 && zend_jit_var_supports_reg(ssa, i)) {
			start[i] = 0;
			if (i < parent_vars_count
			 && STACK_REG(parent_stack, i) != ZREG_NONE
			 && STACK_REG(parent_stack, i) < ZREG_NUM) {
				/* We will try to reuse register from parent trace */
				flags[i] = STACK_FLAGS(parent_stack, i);
				count += 2;
			} else {
				flags[i] = ZREG_LOAD;
				count++;
			}
		}
		i++;
	}

	if (trace_buffer->start == ZEND_JIT_TRACE_START_ENTER) {
		j = op_array->last_var + op_array->T;
		while (i < j) {
			SET_STACK_VAR(stack, i, -1);
			i++;
		}
	}

	if (trace_buffer->stop == ZEND_JIT_TRACE_STOP_LOOP
	 || trace_buffer->stop == ZEND_JIT_TRACE_STOP_RECURSIVE_CALL
	 || trace_buffer->stop == ZEND_JIT_TRACE_STOP_RECURSIVE_RET) {
		zend_ssa_phi *phi = ssa->blocks[1].phis;

		while (phi) {
			SET_STACK_VAR(stack, phi->var, phi->ssa_var);
			vars_op_array[phi->ssa_var] = op_array;
			if (ssa->vars[phi->ssa_var].use_chain >= 0
			 && ssa->vars[phi->ssa_var].alias == NO_ALIAS
			 && zend_jit_var_supports_reg(ssa, phi->ssa_var)) {
				start[phi->ssa_var] = 0;
				count++;
			}
			phi = phi->next;
		}
	}

	p = trace_buffer + ZEND_JIT_TRACE_START_REC_SIZE;
	level = 0;
	ssa_op = ssa->ops;
	idx = 0;
	for (;;p++) {
		if (p->op == ZEND_JIT_TRACE_VM) {
			const zend_op *opline = p->opline;
			int len;
			bool support_opline;

			support_opline =
				zend_jit_opline_supports_reg(op_array, ssa, opline, ssa_op, p);

			if (support_opline
			 && opline->opcode == ZEND_ASSIGN
			 && opline->op1_type == IS_CV
			 && ssa_op->op1_def >= 0
			 && ssa->vars[ssa_op->op1_def].alias != NO_ALIAS) {
				/* avoid register allocation in case of possibility of indirect modification*/
				support_opline = 0;
			}

			if (ssa_op->op1_use >= 0
			 && start[ssa_op->op1_use] >= 0
			 && !zend_ssa_is_no_val_use(opline, ssa_op, ssa_op->op1_use)) {
				if (support_opline) {
					zend_jit_trace_use_var(idx, ssa_op->op1_use, ssa_op->op1_def, ssa_op->op1_use_chain, start, end, flags, ssa, ssa_opcodes, op_array, op_array_ssa);
					if (opline->op1_type != IS_CV) {
						if (opline->opcode == ZEND_CASE
						 || opline->opcode == ZEND_CASE_STRICT
						 || opline->opcode == ZEND_SWITCH_LONG
						 || opline->opcode == ZEND_MATCH
						 || opline->opcode == ZEND_FETCH_LIST_R
						 || opline->opcode == ZEND_COPY_TMP
						 || opline->opcode == ZEND_SWITCH_STRING
						 || opline->opcode == ZEND_FE_FETCH_R
						 || opline->opcode == ZEND_FE_FETCH_RW
						 || opline->opcode == ZEND_FETCH_LIST_W
						 || opline->opcode == ZEND_VERIFY_RETURN_TYPE
						 || opline->opcode == ZEND_BIND_LEXICAL
						 || opline->opcode == ZEND_ROPE_ADD) {
							/* The value is kept alive and may be used outside of the trace */
							flags[ssa_op->op1_use] |= ZREG_STORE;
						} else {
							flags[ssa_op->op1_use] |= ZREG_LAST_USE;
						}
					}
				} else {
					start[ssa_op->op1_use] = -1;
					end[ssa_op->op1_use] = -1;
					count--;
				}
			}
			if (ssa_op->op2_use >= 0
			 && ssa_op->op2_use != ssa_op->op1_use
			 && start[ssa_op->op2_use] >= 0
			 && !zend_ssa_is_no_val_use(opline, ssa_op, ssa_op->op2_use)) {
				if (support_opline) {
					zend_jit_trace_use_var(idx, ssa_op->op2_use, ssa_op->op2_def, ssa_op->op2_use_chain, start, end, flags, ssa, ssa_opcodes, op_array, op_array_ssa);
					if (opline->op2_type != IS_CV) {
						flags[ssa_op->op2_use] |= ZREG_LAST_USE;
					}
				} else {
					start[ssa_op->op2_use] = -1;
					end[ssa_op->op2_use] = -1;
					count--;
				}
			}
			if (ssa_op->result_use >= 0
			 && ssa_op->result_use != ssa_op->op1_use
			 && ssa_op->result_use != ssa_op->op2_use
			 && start[ssa_op->result_use] >= 0
			 && !zend_ssa_is_no_val_use(opline, ssa_op, ssa_op->result_use)) {
				if (support_opline) {
					zend_jit_trace_use_var(idx, ssa_op->result_use, ssa_op->result_def, ssa_op->res_use_chain, start, end, flags, ssa, ssa_opcodes, op_array, op_array_ssa);
				} else {
					start[ssa_op->result_use] = -1;
					end[ssa_op->result_use] = -1;
					count--;
				}
			}

			if (ssa_op->op1_def >= 0) {
				zend_jit_close_var(stack, EX_VAR_TO_NUM(opline->op1.var), start, end, flags, idx);
				SET_STACK_VAR(stack, EX_VAR_TO_NUM(opline->op1.var), ssa_op->op1_def);
			}
			if (ssa_op->op2_def >= 0) {
				zend_jit_close_var(stack, EX_VAR_TO_NUM(opline->op2.var), start, end, flags, idx);
				SET_STACK_VAR(stack, EX_VAR_TO_NUM(opline->op2.var), ssa_op->op2_def);
			}
			if (ssa_op->result_def >= 0) {
				zend_jit_close_var(stack, EX_VAR_TO_NUM(opline->result.var), start, end, flags, idx);
				SET_STACK_VAR(stack, EX_VAR_TO_NUM(opline->result.var), ssa_op->result_def);
			}

			if (support_opline) {
				if (ssa_op->result_def >= 0
				 && (ssa->vars[ssa_op->result_def].use_chain >= 0
			      || ssa->vars[ssa_op->result_def].phi_use_chain)
				 && ssa->vars[ssa_op->result_def].alias == NO_ALIAS
				 && zend_jit_var_supports_reg(ssa, ssa_op->result_def)) {
					if (!(ssa->var_info[ssa_op->result_def].type & MAY_BE_GUARD)
					 || opline->opcode == ZEND_PRE_INC
					 || opline->opcode == ZEND_PRE_DEC
					 || opline->opcode == ZEND_POST_INC
					 || opline->opcode == ZEND_POST_DEC
					 || opline->opcode == ZEND_ADD
					 || opline->opcode == ZEND_SUB
					 || opline->opcode == ZEND_MUL
					 || opline->opcode == ZEND_FETCH_DIM_R
					 || opline->opcode == ZEND_FETCH_CONSTANT) {
						if (!(ssa->var_info[ssa_op->result_def].type & MAY_BE_DOUBLE)
						 || (opline->opcode != ZEND_PRE_INC && opline->opcode != ZEND_PRE_DEC)) {
							start[ssa_op->result_def] = idx;
							vars_op_array[ssa_op->result_def] = op_array;
							count++;
						}
					}
				}
				if (ssa_op->op1_def >= 0
				 && (ssa->vars[ssa_op->op1_def].use_chain >= 0
			      || ssa->vars[ssa_op->op1_def].phi_use_chain)
				 && ssa->vars[ssa_op->op1_def].alias == NO_ALIAS
				 && zend_jit_var_supports_reg(ssa, ssa_op->op1_def)) {
					start[ssa_op->op1_def] = idx;
					vars_op_array[ssa_op->op1_def] = op_array;
					count++;
				}
				if (ssa_op->op2_def >= 0
				 && (ssa->vars[ssa_op->op2_def].use_chain >= 0
			      || ssa->vars[ssa_op->op2_def].phi_use_chain)
				 && ssa->vars[ssa_op->op2_def].alias == NO_ALIAS
				 && zend_jit_var_supports_reg(ssa, ssa_op->op2_def)) {
					start[ssa_op->op2_def] = idx;
					vars_op_array[ssa_op->op2_def] = op_array;
					count++;
				}
			}

			len = zend_jit_trace_op_len(opline);
			switch (opline->opcode) {
				case ZEND_ASSIGN_DIM:
				case ZEND_ASSIGN_OBJ:
				case ZEND_ASSIGN_STATIC_PROP:
				case ZEND_ASSIGN_DIM_OP:
				case ZEND_ASSIGN_OBJ_OP:
				case ZEND_ASSIGN_STATIC_PROP_OP:
				case ZEND_ASSIGN_OBJ_REF:
				case ZEND_ASSIGN_STATIC_PROP_REF:
					/* OP_DATA */
					ssa_op++;
					opline++;
					if (ssa_op->op1_use >= 0
					 && start[ssa_op->op1_use] >= 0
					 && !zend_ssa_is_no_val_use(opline, ssa_op, ssa_op->op1_use)) {
						if (support_opline) {
							zend_jit_trace_use_var(idx, ssa_op->op1_use, ssa_op->op1_def, ssa_op->op1_use_chain, start, end, flags, ssa, ssa_opcodes, op_array, op_array_ssa);
							if (opline->op1_type != IS_CV) {
								flags[ssa_op->op1_use] |= ZREG_LAST_USE;
							}
						} else {
							start[ssa_op->op1_use] = -1;
							end[ssa_op->op1_use] = -1;
							count--;
						}
					}
					if (ssa_op->op1_def >= 0) {
						zend_jit_close_var(stack, EX_VAR_TO_NUM(opline->op1.var), start, end, flags, idx);
						SET_STACK_VAR(stack, EX_VAR_TO_NUM(opline->op1.var), ssa_op->op1_def);
						if (support_opline
						 && (ssa->vars[ssa_op->op1_def].use_chain >= 0
					      || ssa->vars[ssa_op->op1_def].phi_use_chain)
						 && ssa->vars[ssa_op->op1_def].alias == NO_ALIAS
						 && zend_jit_var_supports_reg(ssa, ssa_op->op1_def)) {
							start[ssa_op->op1_def] = idx;
							vars_op_array[ssa_op->op1_def] = op_array;
							count++;
						}
					}
					ssa_op++;
					opline++;
					idx+=2;
					break;
				case ZEND_RECV_INIT:
				    ssa_op++;
					opline++;
					idx++;
					while (opline->opcode == ZEND_RECV_INIT) {
						/* RECV_INIT doesn't support registers */
						if (ssa_op->result_def >= 0) {
							zend_jit_close_var(stack, EX_VAR_TO_NUM(opline->result.var), start, end, flags, idx);
							SET_STACK_VAR(stack, EX_VAR_TO_NUM(opline->result.var), ssa_op->result_def);
						}
						ssa_op++;
						opline++;
						idx++;
					}
					break;
				case ZEND_BIND_GLOBAL:
					ssa_op++;
					opline++;
					idx++;
					while (opline->opcode == ZEND_BIND_GLOBAL) {
						/* BIND_GLOBAL doesn't support registers */
						if (ssa_op->op1_def >= 0) {
							zend_jit_close_var(stack, EX_VAR_TO_NUM(opline->op1.var), start, end, flags, idx);
							SET_STACK_VAR(stack, EX_VAR_TO_NUM(opline->op1.var), ssa_op->op1_def);
						}
						ssa_op++;
						opline++;
						idx++;
					}
					break;
				default:
					ssa_op += len;
					idx += len;
					break;
			}
		} else if (p->op == ZEND_JIT_TRACE_ENTER) {
			/* New call frames */
			zend_jit_trace_stack_frame *prev_frame = frame;

			frame = zend_jit_trace_call_frame(frame, op_array);
			frame->prev = prev_frame;
			frame->func = (const zend_function*)p->op_array;
			stack = frame->stack;
			op_array = p->op_array;
			jit_extension =
				(zend_jit_op_array_trace_extension*)ZEND_FUNC_INFO(op_array);
			op_array_ssa = &jit_extension->func_info.ssa;
			j = ZEND_JIT_TRACE_GET_FIRST_SSA_VAR(p->info);
			for (i = 0; i < op_array->last_var; i++) {
				SET_STACK_VAR(stack, i, j);
				vars_op_array[j] = op_array;
				if (ssa->vars[j].use_chain >= 0
				 && ssa->vars[j].alias == NO_ALIAS
				 && zend_jit_var_supports_reg(ssa, j)) {
					start[j] = idx;
					flags[j] = ZREG_LOAD;
					count++;
				}
				j++;
			}
			for (i = op_array->last_var; i < op_array->last_var + op_array->T; i++) {
				SET_STACK_VAR(stack, i, -1);
			}
			level++;
		} else if (p->op == ZEND_JIT_TRACE_BACK) {
			/* Close exiting call frames */
			for (i = 0; i < op_array->last_var; i++) {
				zend_jit_close_var(stack, i, start, end, flags, idx-1);
			}
			op_array = p->op_array;
			jit_extension =
				(zend_jit_op_array_trace_extension*)ZEND_FUNC_INFO(op_array);
			op_array_ssa = &jit_extension->func_info.ssa;
			frame = zend_jit_trace_ret_frame(frame, op_array);
			stack = frame->stack;
			if (level == 0) {
				/* New return frames */
				frame->prev = NULL;
				frame->func = (const zend_function*)op_array;
				j = ZEND_JIT_TRACE_GET_FIRST_SSA_VAR(p->info);
				for (i = 0; i < op_array->last_var + op_array->T; i++) {
					SET_STACK_VAR(stack, i, j);
					vars_op_array[j] = op_array;
					if (ssa->vars[j].use_chain >= 0
					 && ssa->vars[j].alias == NO_ALIAS
					 && zend_jit_var_supports_reg(ssa, j)) {
						start[j] = idx;
						flags[j] = ZREG_LOAD;
						count++;
					}
					j++;
				}
			} else {
				level--;
			}
		} else if (p->op == ZEND_JIT_TRACE_END) {
			break;
		}
	}

	if (trace_buffer->stop == ZEND_JIT_TRACE_STOP_LOOP
	 || trace_buffer->stop == ZEND_JIT_TRACE_STOP_RECURSIVE_CALL
	 || trace_buffer->stop == ZEND_JIT_TRACE_STOP_RECURSIVE_RET) {
		zend_ssa_phi *phi = ssa->blocks[1].phis;

		while (phi) {
			i = phi->sources[1];
			if (start[i] >= 0 && !ssa->vars[phi->ssa_var].no_val) {
				end[i] = idx;
				flags[i] &= ~ZREG_LAST_USE;
			}
			phi = phi->next;
		}

		if (trace_buffer->stop == ZEND_JIT_TRACE_STOP_LOOP) {
			for (i = 0; i < op_array->last_var; i++) {
				if (start[i] >= 0 && !ssa->vars[i].phi_use_chain) {
					end[i] = idx;
					flags[i] &= ~ZREG_LAST_USE;
				} else {
					zend_jit_close_var(stack, i, start, end, flags, idx);
				}
			}
		}
	} else {
		for (i = 0; i < op_array->last_var; i++) {
			zend_jit_close_var(stack, i, start, end, flags, idx);
		}
		while (frame->prev) {
			frame = frame->prev;
			op_array = &frame->func->op_array;
			stack = frame->stack;
			for (i = 0; i < op_array->last_var; i++) {
				zend_jit_close_var(stack, i, start, end, flags, idx);
			}
		}
	}

	if (!count) {
		free_alloca(start, use_heap);
		return NULL;
	}

	checkpoint = zend_arena_checkpoint(CG(arena));
	intervals = zend_arena_calloc(&CG(arena), ssa->vars_count, sizeof(zend_lifetime_interval));
	memset(intervals, 0, sizeof(zend_lifetime_interval*) * ssa->vars_count);
	list = zend_arena_alloc(&CG(arena), sizeof(zend_lifetime_interval) * count);
	j = 0;
	for (i = 0; i < ssa->vars_count; i++) {
		if (start[i] >= 0 && end[i] >= 0) {
			ZEND_ASSERT(j < count);
			if ((flags[i] & ZREG_LOAD) &&
			    (flags[i] & ZREG_LAST_USE) &&
			    end[i] == ssa->vars[i].use_chain) {
				/* skip life range with single use */
				continue;
			}
			intervals[i] = &list[j];
			list[j].ssa_var = i;
			list[j].reg = ZREG_NONE;
			list[j].flags = flags[i];
			list[j].range.start = start[i];
			list[j].range.end = end[i];
			list[j].range.next = NULL;
			list[j].hint = NULL;
			list[j].used_as_hint = NULL;
			list[j].list_next = NULL;
			j++;
		}
	}
	count = j;
	free_alloca(start, use_heap);
	start = end = NULL;

	if (!count) {
		zend_arena_release(&CG(arena), checkpoint);
		return NULL;
	}

	/* Add hints */
	if (parent_vars_count) {
		i = trace_buffer->op_array->last_var;
		if (trace_buffer->start != ZEND_JIT_TRACE_START_ENTER) {
			i += trace_buffer->op_array->T;
		}
		if ((uint32_t)i > parent_vars_count) {
			i = parent_vars_count;
		}
		while (i > 0) {
			i--;
			if (intervals[i]
			 && STACK_REG(parent_stack, i) != ZREG_NONE
			 && STACK_REG(parent_stack, i) < ZREG_NUM) {
				list[j].ssa_var = - 1;
				list[j].reg = STACK_REG(parent_stack, i);
				list[j].flags = 0;
				list[j].range.start = -1;
				list[j].range.end = -1;
				list[j].range.next = NULL;
				list[j].hint = NULL;
				list[j].used_as_hint = NULL;
				list[j].list_next = NULL;
				intervals[i]->hint = &list[j];
				j++;
			}
		}
	}

	if (trace_buffer->stop == ZEND_JIT_TRACE_STOP_LOOP
	 || trace_buffer->stop == ZEND_JIT_TRACE_STOP_RECURSIVE_CALL
	 || trace_buffer->stop == ZEND_JIT_TRACE_STOP_RECURSIVE_RET) {
		zend_ssa_phi *phi = ssa->blocks[1].phis;

		while (phi) {
			if (intervals[phi->ssa_var]) {
				if (intervals[phi->sources[1]]
				 && (ssa->var_info[phi->sources[1]].type & MAY_BE_ANY) ==
						(ssa->var_info[phi->ssa_var].type & MAY_BE_ANY)) {
					intervals[phi->sources[1]]->hint = intervals[phi->ssa_var];
				}
			}
			phi = phi->next;
		}
	}

	for (i = 0; i < ssa->vars_count; i++) {
		if (intervals[i] && !intervals[i]->hint) {

			if (ssa->vars[i].definition >= 0) {
				uint32_t line = ssa->vars[i].definition;
				const zend_op *opline = ssa_opcodes[line];

				switch (opline->opcode) {
					case ZEND_QM_ASSIGN:
					case ZEND_POST_INC:
					case ZEND_POST_DEC:
						if (ssa->ops[line].op1_use >= 0 &&
						    intervals[ssa->ops[line].op1_use] &&
						    (i == ssa->ops[line].op1_def ||
						     (i == ssa->ops[line].result_def &&
						      (ssa->ops[line].op1_def < 0 ||
						       !intervals[ssa->ops[line].op1_def])))) {
							zend_jit_add_hint(intervals, i, ssa->ops[line].op1_use);
						}
						break;
					case ZEND_SEND_VAR:
						if (opline->op2_type == IS_CONST) {
							/* Named parameters not supported in JIT */
							break;
						}
					case ZEND_PRE_INC:
					case ZEND_PRE_DEC:
						if (i == ssa->ops[line].op1_def &&
						    ssa->ops[line].op1_use >= 0 &&
						    intervals[ssa->ops[line].op1_use]) {
							zend_jit_add_hint(intervals, i, ssa->ops[line].op1_use);
						}
						break;
					case ZEND_ASSIGN:
						if (ssa->ops[line].op2_use >= 0 &&
						    intervals[ssa->ops[line].op2_use] &&
						    (i == ssa->ops[line].op2_def ||
							 (i == ssa->ops[line].op1_def &&
						      (ssa->ops[line].op2_def < 0 ||
						       !intervals[ssa->ops[line].op2_def])) ||
							 (i == ssa->ops[line].result_def &&
						      (ssa->ops[line].op2_def < 0 ||
						       !intervals[ssa->ops[line].op2_def]) &&
						      (ssa->ops[line].op1_def < 0 ||
						       !intervals[ssa->ops[line].op1_def])))) {
							zend_jit_add_hint(intervals, i, ssa->ops[line].op2_use);
						}
						break;
					case ZEND_SUB:
					case ZEND_ADD:
					case ZEND_MUL:
					case ZEND_BW_OR:
					case ZEND_BW_AND:
					case ZEND_BW_XOR:
						if (i == ssa->ops[line].result_def) {
							if (ssa->ops[line].op1_use >= 0 &&
							    intervals[ssa->ops[line].op1_use] &&
							    ssa->ops[line].op1_use_chain < 0 &&
							    !ssa->vars[ssa->ops[line].op1_use].phi_use_chain &&
							    (ssa->var_info[i].type & MAY_BE_ANY) ==
							        (ssa->var_info[ssa->ops[line].op1_use].type & MAY_BE_ANY)) {

								zend_ssa_phi *phi = ssa->vars[ssa->ops[line].op1_use].definition_phi;
								if (phi &&
								    intervals[phi->sources[1]] &&
								    intervals[phi->sources[1]]->hint == intervals[ssa->ops[line].op1_use]) {
									break;
								}
								zend_jit_add_hint(intervals, i, ssa->ops[line].op1_use);
							} else if (opline->opcode != ZEND_SUB &&
							    ssa->ops[line].op2_use >= 0 &&
							    intervals[ssa->ops[line].op2_use] &&
							    ssa->ops[line].op2_use_chain < 0 &&
							    !ssa->vars[ssa->ops[line].op2_use].phi_use_chain &&
							    (ssa->var_info[i].type & MAY_BE_ANY) ==
							        (ssa->var_info[ssa->ops[line].op2_use].type & MAY_BE_ANY)) {

								zend_ssa_phi *phi = ssa->vars[ssa->ops[line].op2_use].definition_phi;
								if (phi &&
								    intervals[phi->sources[1]] &&
								    intervals[phi->sources[1]]->hint == intervals[ssa->ops[line].op2_use]) {
									break;
								}
								zend_jit_add_hint(intervals, i, ssa->ops[line].op2_use);
							}
						}
						break;
				}
			}
		}
	}

	list = zend_jit_sort_intervals(intervals, ssa->vars_count);

	if (list) {
		ival = list;
		while (ival) {
			if (ival->hint) {
				ival->hint->used_as_hint = ival;
			}
			ival = ival->list_next;
		}
	}

	if (list) {
		if (JIT_G(debug) & ZEND_JIT_DEBUG_REG_ALLOC) {
			fprintf(stderr, "---- TRACE %d Live Ranges\n", ZEND_JIT_TRACE_NUM);
			ival = list;
			while (ival) {
				zend_jit_dump_lifetime_interval(vars_op_array[ival->ssa_var], ssa, ival);
				ival = ival->list_next;
			}
		}
	}

	/* Linear Scan Register Allocation (op_array is not actually used, only fn_flags matters) */
	list = zend_jit_linear_scan(&dummy_op_array, ssa_opcodes, ssa, list);

	if (list) {
		zend_lifetime_interval *ival, *next;

		memset(intervals, 0, ssa->vars_count * sizeof(zend_lifetime_interval*));
		ival = list;
		count = 0;
		while (ival != NULL) {
			ZEND_ASSERT(ival->reg != ZREG_NONE);
			count++;
			next = ival->list_next;
			ival->list_next = intervals[ival->ssa_var];
			intervals[ival->ssa_var] = ival;
			ival = next;
		}

		if (!count) {
			zend_arena_release(&CG(arena), checkpoint);
			return NULL;
		}

		/* Add LOAD flag to registers that can't reuse register from parent trace */
		if (parent_vars_count) {
			i = trace_buffer->op_array->last_var;
			if (trace_buffer->start != ZEND_JIT_TRACE_START_ENTER) {
				i += trace_buffer->op_array->T;
			}
			if ((uint32_t)i > parent_vars_count) {
				i = parent_vars_count;
			}
			while (i > 0) {
				i--;
				if (intervals[i] && intervals[i]->reg != STACK_REG(parent_stack, i)) {
					intervals[i]->flags |= ZREG_LOAD;
				}
			}
		}

		/* SSA resolution */
		if (trace_buffer->stop == ZEND_JIT_TRACE_STOP_LOOP
		 || trace_buffer->stop == ZEND_JIT_TRACE_STOP_RECURSIVE_CALL
		 || trace_buffer->stop == ZEND_JIT_TRACE_STOP_RECURSIVE_RET) {
			zend_ssa_phi *phi = ssa->blocks[1].phis;

			while (phi) {
				int def = phi->ssa_var;
				int use = phi->sources[1];

				if (intervals[def]) {
					if (!intervals[use]) {
						intervals[def]->flags |= ZREG_LOAD;
						if ((intervals[def]->flags & ZREG_LAST_USE)
						 && ssa->vars[def].use_chain >= 0
						 && ssa->vars[def].use_chain == intervals[def]->range.end) {
							/* remove interval used once */
							intervals[def] = NULL;
							count--;
						}
					} else if (intervals[def]->reg != intervals[use]->reg) {
						intervals[def]->flags |= ZREG_LOAD;
						if (ssa->vars[use].use_chain >= 0) {
							intervals[use]->flags |= ZREG_STORE;
						} else {
							intervals[use] = NULL;
							count--;
						}
					} else {
						use = phi->sources[0];
						ZEND_ASSERT(!intervals[use]);
						intervals[use] = zend_arena_alloc(&CG(arena), sizeof(zend_lifetime_interval));
						intervals[use]->ssa_var = phi->sources[0];
						intervals[use]->reg = intervals[def]->reg;
						intervals[use]->flags = ZREG_LOAD;
						intervals[use]->range.start = 0;
						intervals[use]->range.end = 0;
						intervals[use]->range.next = NULL;
						intervals[use]->hint = NULL;
						intervals[use]->used_as_hint = NULL;
						intervals[use]->list_next = NULL;
					}
				} else if (intervals[use]
						&& (!ssa->vars[def].no_val
							|| ssa->var_info[def].type != ssa->var_info[use].type)) {
					if (ssa->vars[use].use_chain >= 0) {
						intervals[use]->flags |= ZREG_STORE;
					} else {
						intervals[use] = NULL;
						count--;
					}
				}
				phi = phi->next;
			}
		}

		if (!count) {
			zend_arena_release(&CG(arena), checkpoint);
			return NULL;
		}

		if (JIT_G(debug) & ZEND_JIT_DEBUG_REG_ALLOC) {
			fprintf(stderr, "---- TRACE %d Allocated Live Ranges\n", ZEND_JIT_TRACE_NUM);
			for (i = 0; i < ssa->vars_count; i++) {
				ival = intervals[i];
				while (ival) {
					zend_jit_dump_lifetime_interval(vars_op_array[ival->ssa_var], ssa, ival);
					ival = ival->list_next;
				}
			}
		}

		return intervals;
	}

	zend_arena_release(&CG(arena), checkpoint); //???
	return NULL;
}

static void zend_jit_trace_clenup_stack(zend_jit_trace_stack *stack, const zend_op *opline, const zend_ssa_op *ssa_op, const zend_ssa *ssa, zend_lifetime_interval **ra)
{
	uint32_t line = ssa_op - ssa->ops;

	if (ssa_op->op1_use >= 0
	 && ra[ssa_op->op1_use]
	 && ra[ssa_op->op1_use]->range.end == line) {
		SET_STACK_REG(stack, EX_VAR_TO_NUM(opline->op1.var), ZREG_NONE);
	}
	if (ssa_op->op2_use >= 0
	 && ra[ssa_op->op2_use]
	 && ra[ssa_op->op2_use]->range.end == line) {
		SET_STACK_REG(stack, EX_VAR_TO_NUM(opline->op2.var), ZREG_NONE);
	}
	if (ssa_op->result_use >= 0
	 && ra[ssa_op->result_use]
	 && ra[ssa_op->result_use]->range.end == line) {
		SET_STACK_REG(stack, EX_VAR_TO_NUM(opline->result.var), ZREG_NONE);
	}
}

static void zend_jit_trace_setup_ret_counter(const zend_op *opline, size_t offset)
{
	zend_op *next_opline = (zend_op*)(opline + 1);

	if (JIT_G(hot_return) && !ZEND_OP_TRACE_INFO(next_opline, offset)->trace_flags) {
		ZEND_ASSERT(zend_jit_ret_trace_counter_handler != NULL);
		if (!ZEND_OP_TRACE_INFO(next_opline, offset)->counter) {
			ZEND_OP_TRACE_INFO(next_opline, offset)->counter =
				&zend_jit_hot_counters[ZEND_JIT_COUNTER_NUM];
			ZEND_JIT_COUNTER_NUM = (ZEND_JIT_COUNTER_NUM + 1) % ZEND_HOT_COUNTERS_COUNT;
		}
		ZEND_OP_TRACE_INFO(next_opline, offset)->trace_flags = ZEND_JIT_TRACE_START_RETURN;
		next_opline->handler = (const void*)zend_jit_ret_trace_counter_handler;
	}
}

static bool zend_jit_may_delay_fetch_this(const zend_op_array *op_array, zend_ssa *ssa, const zend_op **ssa_opcodes, const zend_ssa_op *ssa_op)
{
	int var = ssa_op->result_def;
	int i;
	int use = ssa->vars[var].use_chain;
	const zend_op *opline;

	if (use < 0
	 || ssa->vars[var].phi_use_chain
	 || ssa->ops[use].op1_use != var
	 || ssa->ops[use].op1_use_chain != -1) {
		return 0;
	}

	opline = ssa_opcodes[use];
	if (opline->opcode == ZEND_INIT_METHOD_CALL) {
		return (opline->op2_type == IS_CONST &&
			Z_TYPE_P(RT_CONSTANT(opline, opline->op2)) == IS_STRING);
	} else if (opline->opcode == ZEND_FETCH_OBJ_FUNC_ARG) {
		if (!JIT_G(current_frame)
		 || !JIT_G(current_frame)->call
		 || !JIT_G(current_frame)->call->func
		 || !TRACE_FRAME_IS_LAST_SEND_BY_VAL(JIT_G(current_frame)->call)) {
			return 0;
		}
	} else if (opline->opcode != ZEND_FETCH_OBJ_R
			&& opline->opcode != ZEND_FETCH_OBJ_IS
			&& opline->opcode != ZEND_FETCH_OBJ_W
			&& opline->opcode != ZEND_ASSIGN_OBJ
			&& opline->opcode != ZEND_ASSIGN_OBJ_OP
			&& opline->opcode != ZEND_PRE_INC_OBJ
			&& opline->opcode != ZEND_PRE_DEC_OBJ
			&& opline->opcode != ZEND_POST_INC_OBJ
			&& opline->opcode != ZEND_POST_DEC_OBJ) {
		return 0;
	}

	if (opline->op2_type != IS_CONST
	 || Z_TYPE_P(RT_CONSTANT(opline, opline->op2)) != IS_STRING
	 || Z_STRVAL_P(RT_CONSTANT(opline, opline->op2))[0] == '\0') {
		return 0;
	}

	if (opline->opcode == ZEND_ASSIGN_OBJ_OP) {
		if (opline->op1_type == IS_CV
		 && (opline+1)->op1_type == IS_CV
		 && (opline+1)->op1.var == opline->op1.var) {
			/* skip $a->prop += $a; */
			return 0;
		}
		if (!zend_jit_supported_binary_op(
				opline->extended_value, MAY_BE_ANY, OP1_DATA_INFO())) {
			return 0;
		}
	}

	for (i = ssa->vars[var].definition; i < use; i++) {
		if (ssa_opcodes[i]->opcode == ZEND_DO_UCALL
		 || ssa_opcodes[i]->opcode == ZEND_DO_FCALL_BY_NAME
		 || ssa_opcodes[i]->opcode == ZEND_DO_FCALL
		 || ssa_opcodes[i]->opcode == ZEND_INCLUDE_OR_EVAL) {
			return 0;
		}
	}

	return 1;
}

static int zend_jit_trace_stack_needs_deoptimization(zend_jit_trace_stack *stack, uint32_t stack_size)
{
	uint32_t i;

	for (i = 0; i < stack_size; i++) {
		if (STACK_REG(stack, i) != ZREG_NONE
		 && !(STACK_FLAGS(stack, i) & (ZREG_LOAD|ZREG_STORE))) {
			return 1;
		}
	}
	return 0;
}

static int zend_jit_trace_exit_needs_deoptimization(uint32_t trace_num, uint32_t exit_num)
{
	const zend_op *opline = zend_jit_traces[trace_num].exit_info[exit_num].opline;
	uint32_t flags = zend_jit_traces[trace_num].exit_info[exit_num].flags;
	uint32_t stack_size;
	zend_jit_trace_stack *stack;

	if (opline || (flags & (ZEND_JIT_EXIT_RESTORE_CALL|ZEND_JIT_EXIT_FREE_OP1|ZEND_JIT_EXIT_FREE_OP2))) {
		return 1;
	}

	stack_size = zend_jit_traces[trace_num].exit_info[exit_num].stack_size;
	stack = zend_jit_traces[trace_num].stack_map + zend_jit_traces[trace_num].exit_info[exit_num].stack_offset;
	return zend_jit_trace_stack_needs_deoptimization(stack, stack_size);
}

static int zend_jit_trace_deoptimization(dasm_State             **Dst,
                                         uint32_t                 flags,
                                         const zend_op           *opline,
                                         zend_jit_trace_stack    *parent_stack,
                                         int                      parent_vars_count,
                                         zend_ssa                *ssa,
                                         zend_jit_trace_stack    *stack,
                                         zend_lifetime_interval **ra,
                                         bool                polymorphic_side_trace)
{
	int i;
	bool has_constants = 0;
	bool has_unsaved_vars = 0;

	// TODO: Merge this loop with the following register LOAD loop to implement parallel move ???
	for (i = 0; i < parent_vars_count; i++) {
		int8_t reg = STACK_REG(parent_stack, i);

		if (reg != ZREG_NONE) {
			if (reg < ZREG_NUM) {
				if (ssa && ssa->vars[i].no_val) {
					/* pass */
				} else if (ra && ra[i] && ra[i]->reg == reg) {
					/* register already loaded by parent trace */
					if (stack) {
						SET_STACK_REG_EX(stack, i, reg, STACK_FLAGS(parent_stack, i));
					}
					has_unsaved_vars = 1;
				} else {
					uint8_t type = STACK_TYPE(parent_stack, i);

					if (!(STACK_FLAGS(parent_stack, i) & (ZREG_LOAD|ZREG_STORE))
					 && !zend_jit_store_var(Dst, 1 << type, i, reg,
							STACK_MEM_TYPE(parent_stack, i) != type)) {
						return 0;
					}
					if (stack) {
						SET_STACK_TYPE(stack, i, type, 1);
					}
				}
			} else {
				/* delay custom deoptimization instructions to prevent register clobbering */
				has_constants = 1;
			}
		}
	}

	if (has_unsaved_vars
	 && (has_constants
	  || (flags & (ZEND_JIT_EXIT_RESTORE_CALL|ZEND_JIT_EXIT_FREE_OP1|ZEND_JIT_EXIT_FREE_OP2)))) {
		for (i = 0; i < parent_vars_count; i++) {
			int8_t reg = STACK_REG(parent_stack, i);

			if (reg != ZREG_NONE) {
				if (reg < ZREG_NUM) {
					if (ssa && ssa->vars[i].no_val) {
						/* pass */
					} else if (ra && ra[i] && ra[i]->reg == reg) {
						uint8_t type = STACK_TYPE(parent_stack, i);

					    if (stack) {
							SET_STACK_TYPE(stack, i, type, 1);
						}
						if (!(STACK_FLAGS(parent_stack, i) & (ZREG_LOAD|ZREG_STORE))
						 && !zend_jit_store_var(Dst, 1 << type, i, reg,
								STACK_MEM_TYPE(parent_stack, i) != type)) {
							return 0;
						}
					}
				}
			}
		}
	}

	if (has_constants) {
		for (i = 0; i < parent_vars_count; i++) {
			int8_t reg = STACK_REG(parent_stack, i);

			if (reg != ZREG_NONE) {
				if (reg < ZREG_NUM) {
					/* pass */
				} else if (reg == ZREG_THIS) {
					if (polymorphic_side_trace) {
						ssa->var_info[i].delayed_fetch_this = 1;
						if (stack) {
							SET_STACK_REG(stack, i, ZREG_THIS);
						}
					} else if (!zend_jit_load_this(Dst, EX_NUM_TO_VAR(i))) {
						return 0;
					}
				} else {
					if (reg == ZREG_ZVAL_COPY_GPR0
					 &&!zend_jit_escape_if_undef_r0(Dst, i, flags, opline)) {
						return 0;
					}
					if (!zend_jit_store_const(Dst, i, reg)) {
						return 0;
					}
				}
			}
		}
	}

	if (flags & ZEND_JIT_EXIT_RESTORE_CALL) {
		if (!zend_jit_save_call_chain(Dst, -1)) {
			return 0;
		}
	}

	if (flags & ZEND_JIT_EXIT_FREE_OP2) {
		const zend_op *op = opline - 1;

		if (!zend_jit_free_op(Dst, op, -1, op->op2.var)) {
			return 0;
		}
	}

	if (flags & ZEND_JIT_EXIT_FREE_OP1) {
		const zend_op *op = opline - 1;

		if (!zend_jit_free_op(Dst, op, -1, op->op1.var)) {
			return 0;
		}
	}

	if (flags & (ZEND_JIT_EXIT_FREE_OP1|ZEND_JIT_EXIT_FREE_OP2)) {
		if (!zend_jit_check_exception(Dst)) {
			return 0;
		}
	}

	if ((flags & ZEND_JIT_EXIT_METHOD_CALL) && !polymorphic_side_trace) {
		if (!zend_jit_free_trampoline(Dst)) {
			return 0;
		}
	}

	return 1;
}

static void zend_jit_trace_set_var_range(zend_ssa_var_info *info, zend_long min, zend_long max)
{
	info->has_range = 1;
	info->range.min = min;
	info->range.max = max;
	info->range.underflow = 0;
	info->range.overflow = 0;
}

static void zend_jit_trace_update_condition_ranges(const zend_op *opline, const zend_ssa_op *ssa_op, const zend_op_array *op_array, zend_ssa *ssa, bool exit_if_true)
{
	zend_long op1_min, op1_max, op2_min, op2_max;

	if ((OP1_INFO() & MAY_BE_ANY) != MAY_BE_LONG
	 || (OP1_INFO() & MAY_BE_ANY) != MAY_BE_LONG) {
		return;
	}

	op1_min = OP1_MIN_RANGE();
	op1_max = OP1_MAX_RANGE();
	op2_min = OP2_MIN_RANGE();
	op2_max = OP2_MAX_RANGE();

	switch (opline->opcode) {
		case ZEND_IS_EQUAL:
		case ZEND_CASE:
		case ZEND_IS_IDENTICAL:
		case ZEND_CASE_STRICT:
		case ZEND_IS_NOT_IDENTICAL:
			if (!exit_if_true) {
				/* op1 == op2 */
				if (ssa_op->op1_use >= 0) {
					zend_jit_trace_set_var_range(
						&ssa->var_info[ssa_op->op1_use],
						MAX(op1_min, op2_min),
						MIN(op1_max, op2_max));
				}
				if (ssa_op->op2_use >= 0) {
					zend_jit_trace_set_var_range(
						&ssa->var_info[ssa_op->op2_use],
						MAX(op2_min, op1_min),
						MIN(op2_max, op1_max));
				}
			}
			break;
		case ZEND_IS_NOT_EQUAL:
			if (exit_if_true) {
				/* op1 == op2 */
				if (ssa_op->op1_use >= 0) {
					zend_jit_trace_set_var_range(
						&ssa->var_info[ssa_op->op1_use],
						MAX(op1_min, op2_min),
						MIN(op1_max, op2_max));
				}
				if (ssa_op->op2_use >= 0) {
					zend_jit_trace_set_var_range(
						&ssa->var_info[ssa_op->op2_use],
						MAX(op2_min, op1_min),
						MIN(op2_max, op1_max));
				}
			}
			break;
		case ZEND_IS_SMALLER_OR_EQUAL:
			if (!exit_if_true) {
				/* op1 <= op2 */
				if (ssa_op->op1_use >= 0) {
					zend_jit_trace_set_var_range(
						&ssa->var_info[ssa_op->op1_use],
						op1_min,
						MIN(op1_max, op2_max));
				}
				if (ssa_op->op2_use >= 0) {
					zend_jit_trace_set_var_range(
						&ssa->var_info[ssa_op->op2_use],
						MAX(op2_min, op1_min),
						op2_max);
				}
			} else {
				/* op1 > op2 */
				if (ssa_op->op1_use >= 0) {
					zend_jit_trace_set_var_range(
						&ssa->var_info[ssa_op->op1_use],
						op2_min != ZEND_LONG_MAX ? MAX(op1_min, op2_min + 1) : op1_min,
						op1_max);
				}
				if (ssa_op->op2_use >= 0) {
					zend_jit_trace_set_var_range(
						&ssa->var_info[ssa_op->op2_use],
						op2_min,
						op2_max != ZEND_LONG_MIN ?MIN(op2_max, op1_max - 1) : op1_max);
				}
			}
			break;
		case ZEND_IS_SMALLER:
			if (!exit_if_true) {
				/* op1 < op2 */
				if (ssa_op->op1_use >= 0) {
					zend_jit_trace_set_var_range(
						&ssa->var_info[ssa_op->op1_use],
						op1_min,
						op2_max != ZEND_LONG_MIN ? MIN(op1_max, op2_max - 1) : op1_max);
				}
				if (ssa_op->op2_use >= 0) {
					zend_jit_trace_set_var_range(
						&ssa->var_info[ssa_op->op2_use],
						op1_min != ZEND_LONG_MAX ? MAX(op2_min, op1_min + 1) : op2_min,
						op2_max);
				}
			} else {
				/* op1 >= op2 */
				if (ssa_op->op1_use >= 0) {
					zend_jit_trace_set_var_range(
						&ssa->var_info[ssa_op->op1_use],
						MAX(op1_min, op2_min),
						op1_max);
				}
				if (ssa_op->op2_use >= 0) {
					zend_jit_trace_set_var_range(
						&ssa->var_info[ssa_op->op2_use],
						op2_min,
						MIN(op2_max, op1_max));
				}
			}
			break;
	}
}

static bool zend_jit_may_skip_comparison(const zend_op *opline, const zend_ssa_op *ssa_op, const zend_ssa *ssa, const zend_op **ssa_opcodes, const zend_op_array *op_array)
{
	zend_uchar prev_opcode;

	if (opline->op1_type == IS_CONST
	 && Z_TYPE_P(RT_CONSTANT(opline, opline->op1)) == IS_LONG
	 && Z_LVAL_P(RT_CONSTANT(opline, opline->op1)) == 0) {
		if (ssa_op->op2_use >= 0) {
			if ((ssa_op-1)->op1_def == ssa_op->op2_use) {
				ssa_op--;
				opline = ssa_opcodes[ssa_op - ssa->ops];
				prev_opcode = opline->opcode;
				if (prev_opcode == ZEND_PRE_INC
				 || prev_opcode == ZEND_PRE_DEC
				 || prev_opcode == ZEND_POST_INC
				 || prev_opcode == ZEND_POST_DEC) {
					return (OP1_INFO() & ((MAY_BE_UNDEF|MAY_BE_ANY|MAY_BE_REF)-MAY_BE_LONG)) == 0;
				}
			} else if ((ssa_op-1)->result_def == ssa_op->op2_use) {
				ssa_op--;
				opline = ssa_opcodes[ssa_op - ssa->ops];
				prev_opcode = opline->opcode;
				if (prev_opcode == ZEND_ADD
				 || prev_opcode == ZEND_SUB) {
					return (OP1_INFO() & ((MAY_BE_UNDEF|MAY_BE_ANY|MAY_BE_REF)-MAY_BE_LONG)) == 0 &&
						(OP2_INFO() & ((MAY_BE_UNDEF|MAY_BE_ANY|MAY_BE_REF)-MAY_BE_LONG)) == 0;
				}
			}
		}
	} else if (opline->op2_type == IS_CONST
	 && Z_TYPE_P(RT_CONSTANT(opline, opline->op2)) == IS_LONG
	 && Z_LVAL_P(RT_CONSTANT(opline, opline->op2)) == 0) {
		if (ssa_op->op1_use >= 0) {
			if ((ssa_op-1)->op1_def == ssa_op->op1_use) {
				ssa_op--;
				opline = ssa_opcodes[ssa_op - ssa->ops];
				prev_opcode = opline->opcode;
				if (prev_opcode == ZEND_PRE_INC
				 || prev_opcode == ZEND_PRE_DEC
				 || prev_opcode == ZEND_POST_INC
				 || prev_opcode == ZEND_POST_DEC) {
					return (OP1_INFO() & ((MAY_BE_UNDEF|MAY_BE_ANY|MAY_BE_REF)-MAY_BE_LONG)) == 0;
				}
			} else if ((ssa_op-1)->result_def == ssa_op->op1_use) {
				ssa_op--;
				opline = ssa_opcodes[ssa_op - ssa->ops];
				prev_opcode = opline->opcode;
				if (prev_opcode == ZEND_ADD
				 || prev_opcode == ZEND_SUB) {
					return (OP1_INFO() & ((MAY_BE_UNDEF|MAY_BE_ANY|MAY_BE_REF)-MAY_BE_LONG)) == 0 &&
						(OP2_INFO() & ((MAY_BE_UNDEF|MAY_BE_ANY|MAY_BE_REF)-MAY_BE_LONG)) == 0;
				}
			}
		}
	} else {
		const zend_ssa_op *prev_ssa_op = ssa_op - 1;
		prev_opcode = ssa_opcodes[prev_ssa_op - ssa->ops]->opcode;

		if ((prev_opcode == ZEND_JMPZ || prev_opcode == ZEND_JMPNZ)
		 && prev_ssa_op != ssa->ops
		 && prev_ssa_op->op1_use >= 0
		 && prev_ssa_op->op1_use == (prev_ssa_op-1)->result_def) {
			prev_ssa_op--;
			prev_opcode = ssa_opcodes[prev_ssa_op - ssa->ops]->opcode;
		}

		if (ssa_op->op1_use == prev_ssa_op->op1_use
		 && ssa_op->op2_use == prev_ssa_op->op2_use) {
			if (prev_opcode == ZEND_IS_EQUAL
			 || prev_opcode == ZEND_IS_NOT_EQUAL
			 || prev_opcode == ZEND_IS_SMALLER
			 || prev_opcode == ZEND_IS_SMALLER_OR_EQUAL
			 || prev_opcode == ZEND_CASE
			 || prev_opcode == ZEND_IS_IDENTICAL
			 || prev_opcode == ZEND_IS_NOT_IDENTICAL
			 || prev_opcode == ZEND_CASE_STRICT) {
				if (ssa_op->op1_use < 0) {
					if (RT_CONSTANT(opline, opline->op1) != RT_CONSTANT(&ssa_opcodes[prev_ssa_op - ssa->ops], ssa_opcodes[prev_ssa_op - ssa->ops]->op1)) {
						return 0;
					}
				}
				if (ssa_op->op2_use < 0) {
					if (RT_CONSTANT(opline, opline->op2) != RT_CONSTANT(&ssa_opcodes[prev_ssa_op - ssa->ops], ssa_opcodes[prev_ssa_op - ssa->ops]->op2)) {
						return 0;
					}
				}
				return 1;
			}
		}
	}
	return 0;
}

static bool zend_jit_trace_next_is_send_result(const zend_op              *opline,
                                               zend_jit_trace_rec         *p,
                                               zend_jit_trace_stack_frame *frame)
{
	if (opline->result_type == IS_TMP_VAR
	 && (p+1)->op == ZEND_JIT_TRACE_VM
	 && (p+1)->opline == opline + 1
	 && ((opline+1)->opcode == ZEND_SEND_VAL
	  || ((opline+1)->opcode == ZEND_SEND_VAL_EX
	   && frame
	   && frame->call
	   && frame->call->func
	   && !ARG_MUST_BE_SENT_BY_REF(frame->call->func, (opline+1)->op2.num)))
	 && (opline+1)->op1_type == IS_TMP_VAR
	 && (opline+1)->op2_type != IS_CONST /* Named parameters not supported in JIT */
	 && (opline+1)->op1.var == opline->result.var) {

		if (frame->call && frame->call->func) {
			uint8_t res_type = (p+1)->op1_type;

			if (res_type != IS_UNKNOWN && !(res_type & IS_TRACE_REFERENCE) ) {
				zend_jit_trace_send_type(opline+1, frame->call, res_type);
			}
		}
		return 1;
	}
	return 0;
}

static const void *zend_jit_trace(zend_jit_trace_rec *trace_buffer, uint32_t parent_trace, uint32_t exit_num)
{
	const void *handler = NULL;
	dasm_State* dasm_state = NULL;
	zend_script *script = NULL;
	zend_lifetime_interval **ra = NULL;
	zend_string *name = NULL;
	void *checkpoint;
	const zend_op_array *op_array;
	zend_ssa *ssa, *op_array_ssa;
	const zend_op **ssa_opcodes;
	zend_jit_trace_rec *p;
	zend_jit_op_array_trace_extension *jit_extension;
	int num_op_arrays = 0;
	zend_jit_trace_info *t;
	const zend_op_array *op_arrays[ZEND_JIT_TRACE_MAX_FUNCS];
	zend_uchar smart_branch_opcode;
	const void *exit_addr;
	uint32_t op1_info, op1_def_info, op2_info, res_info, res_use_info, op1_data_info;
	bool send_result = 0;
	bool skip_comparison;
	zend_jit_addr op1_addr, op1_def_addr, op2_addr, op2_def_addr, res_addr;
	zend_class_entry *ce;
	bool ce_is_instanceof;
	bool on_this = 0;
	bool delayed_fetch_this = 0;
	bool avoid_refcounting = 0;
	bool polymorphic_side_trace =
		parent_trace &&
		(zend_jit_traces[parent_trace].exit_info[exit_num].flags & ZEND_JIT_EXIT_METHOD_CALL);
	uint32_t i;
	zend_jit_trace_stack_frame *frame, *top, *call;
	zend_jit_trace_stack *stack;
	zend_uchar res_type = IS_UNKNOWN;
	const zend_op *opline, *orig_opline;
	const zend_ssa_op *ssa_op, *orig_ssa_op;
	int checked_stack;
	int peek_checked_stack;
	uint32_t frame_flags = 0;

	JIT_G(current_trace) = trace_buffer;

	checkpoint = zend_arena_checkpoint(CG(arena));

	ssa = zend_jit_trace_build_tssa(trace_buffer, parent_trace, exit_num, script, op_arrays, &num_op_arrays);

	if (!ssa) {
		goto jit_cleanup;
	}

	ssa_opcodes = ((zend_tssa*)ssa)->tssa_opcodes;

	/* Register allocation */
	if ((JIT_G(opt_flags) & (ZEND_JIT_REG_ALLOC_LOCAL|ZEND_JIT_REG_ALLOC_GLOBAL))
	 && JIT_G(opt_level) >= ZEND_JIT_LEVEL_INLINE) {
		ra = zend_jit_trace_allocate_registers(trace_buffer, ssa, parent_trace, exit_num);
	}

	p = trace_buffer;
	ZEND_ASSERT(p->op == ZEND_JIT_TRACE_START);
	op_array = p->op_array;
	frame = JIT_G(current_frame);
	top = zend_jit_trace_call_frame(frame, op_array);
	TRACE_FRAME_INIT(frame, op_array, TRACE_FRAME_MASK_UNKNOWN_RETURN, -1);
	frame->used_stack = checked_stack = peek_checked_stack = 0;
	stack = frame->stack;
	for (i = 0; i < op_array->last_var + op_array->T; i++) {
		SET_STACK_TYPE(stack, i, IS_UNKNOWN, 1);
	}

	opline = p[1].opline;
	name = zend_jit_trace_name(op_array, opline->lineno);
	p += ZEND_JIT_TRACE_START_REC_SIZE;

	dasm_init(&dasm_state, DASM_MAXSECTION);
	dasm_setupglobal(&dasm_state, dasm_labels, zend_lb_MAX);
	dasm_setup(&dasm_state, dasm_actions);

	jit_extension =
		(zend_jit_op_array_trace_extension*)ZEND_FUNC_INFO(op_array);
	op_array_ssa = &jit_extension->func_info.ssa;

	dasm_growpc(&dasm_state, 2); /* =>0: loop header */
	                             /* =>1: end of code */

	zend_jit_align_func(&dasm_state);
	if (!parent_trace) {
		zend_jit_prologue(&dasm_state);
	}
	zend_jit_trace_begin(&dasm_state, ZEND_JIT_TRACE_NUM,
		parent_trace ? &zend_jit_traces[parent_trace] : NULL, exit_num);

	if (!parent_trace) {
		zend_jit_set_last_valid_opline(opline);
		zend_jit_track_last_valid_opline();
	} else {
		if (zend_jit_traces[parent_trace].exit_info[exit_num].opline == NULL) {
			zend_jit_trace_opline_guard(&dasm_state, opline);
		} else {
			zend_jit_reset_last_valid_opline();
		}
	}

	if (JIT_G(opt_level) >= ZEND_JIT_LEVEL_INLINE) {
		int last_var;
		int parent_vars_count = 0;
		zend_jit_trace_stack *parent_stack = NULL;
		int used_stack = ((zend_tssa*)ssa)->used_stack;

		if (used_stack > 0) {
			peek_checked_stack = used_stack;
			if (!zend_jit_stack_check(&dasm_state, opline, used_stack)) {
				goto jit_failure;
			}
		}

		if (parent_trace) {
			parent_vars_count = MIN(zend_jit_traces[parent_trace].exit_info[exit_num].stack_size,
				op_array->last_var + op_array->T);
			if (parent_vars_count) {
				parent_stack =
					zend_jit_traces[parent_trace].stack_map +
					zend_jit_traces[parent_trace].exit_info[exit_num].stack_offset;
			}
		}

		last_var = op_array->last_var;
		if (trace_buffer->start != ZEND_JIT_TRACE_START_ENTER) {
			last_var += op_array->T;
		}

		for (i = 0; i < last_var; i++) {
			uint32_t info = ssa->var_info[i].type;

			if (!(info & MAY_BE_GUARD) && has_concrete_type(info)) {
				uint8_t type, mem_type;

				type = concrete_type(info);
				if (i < parent_vars_count
				 && STACK_TYPE(parent_stack, i) == type) {
					mem_type = STACK_MEM_TYPE(parent_stack, i);
					if (mem_type != IS_UNKNOWN) {
						SET_STACK_TYPE(stack, i, mem_type, 1);
					}
					SET_STACK_TYPE(stack, i, type, 0);
				} else {
					SET_STACK_TYPE(stack, i, type, 1);
				}
			} else if (ssa->vars[i].alias != NO_ALIAS) {
				SET_STACK_TYPE(stack, i, IS_UNKNOWN, 1);
			} else if (i < parent_vars_count
			 && STACK_TYPE(parent_stack, i) != IS_UNKNOWN) {
				/* This must be already handled by trace type inference */
				ZEND_UNREACHABLE();
				// SET_STACK_TYPE(stack, i, STACK_TYPE(parent_stack, i));
			} else if ((info & MAY_BE_GUARD) != 0
			 && (trace_buffer->stop == ZEND_JIT_TRACE_STOP_LOOP
			  || trace_buffer->stop == ZEND_JIT_TRACE_STOP_RECURSIVE_CALL
			  || (trace_buffer->stop == ZEND_JIT_TRACE_STOP_RECURSIVE_RET
			   && (opline-1)->result_type == IS_VAR
			   && EX_VAR_TO_NUM((opline-1)->result.var) == i))
			 && (ssa->vars[i].use_chain != -1
			  || (ssa->vars[i].phi_use_chain
			   && !(ssa->var_info[ssa->vars[i].phi_use_chain->ssa_var].type & MAY_BE_GUARD)))) {
				/* Check loop-invariant variable type */
				if (!zend_jit_type_guard(&dasm_state, opline, EX_NUM_TO_VAR(i), concrete_type(info))) {
					goto jit_failure;
				}
				info &= ~MAY_BE_GUARD;
				ssa->var_info[i].type = info;
				SET_STACK_TYPE(stack, i, concrete_type(info), 1);
			} else if (trace_buffer->start == ZEND_JIT_TRACE_START_ENTER
			 && op_array->function_name
			 && i >= op_array->num_args) {
				/* This must be already handled by trace type inference */
				ZEND_UNREACHABLE();
				// SET_STACK_TYPE(stack, i, IS_UNDEF, 1);
			}

			if ((info & MAY_BE_PACKED_GUARD) != 0
			 && (trace_buffer->stop == ZEND_JIT_TRACE_STOP_LOOP
			  || trace_buffer->stop == ZEND_JIT_TRACE_STOP_RECURSIVE_CALL
			  || trace_buffer->stop == ZEND_JIT_TRACE_STOP_RECURSIVE_RET)
			 && (ssa->vars[i].use_chain != -1
			  || (ssa->vars[i].phi_use_chain
			   && !(ssa->var_info[ssa->vars[i].phi_use_chain->ssa_var].type & MAY_BE_PACKED_GUARD)))) {
				if (!zend_jit_packed_guard(&dasm_state, opline, EX_NUM_TO_VAR(i), info)) {
					goto jit_failure;
				}
				info &= ~MAY_BE_PACKED_GUARD;
				ssa->var_info[i].type = info;
			}
		}

		if (parent_trace) {
			/* Deoptimization */
			if (!zend_jit_trace_deoptimization(&dasm_state,
					zend_jit_traces[parent_trace].exit_info[exit_num].flags,
					zend_jit_traces[parent_trace].exit_info[exit_num].opline,
					parent_stack, parent_vars_count, ssa, stack, ra,
					polymorphic_side_trace)) {
				goto jit_failure;
			}
		}

		if (ra
		 && trace_buffer->stop != ZEND_JIT_TRACE_STOP_RECURSIVE_CALL
		 && trace_buffer->stop != ZEND_JIT_TRACE_STOP_RECURSIVE_RET) {
			for (i = 0; i < last_var; i++) {
				if (ra[i]
				 && (ra[i]->flags & ZREG_LOAD) != 0
				 && ra[i]->reg != stack[i].reg) {

					if ((ssa->var_info[i].type & MAY_BE_GUARD) != 0) {
						uint8_t op_type;

						ssa->var_info[i].type &= ~MAY_BE_GUARD;
						op_type = concrete_type(ssa->var_info[i].type);
						if (!zend_jit_type_guard(&dasm_state, opline, EX_NUM_TO_VAR(i), op_type)) {
							goto jit_failure;
						}
						SET_STACK_TYPE(stack, i, op_type, 1);
					}

					SET_STACK_REG_EX(stack, i, ra[i]->reg, ZREG_LOAD);
					if (!zend_jit_load_var(&dasm_state, ssa->var_info[i].type, i, ra[i]->reg)) {
						goto jit_failure;
					}
				}
			}
		}
	}

	if (trace_buffer->stop == ZEND_JIT_TRACE_STOP_LOOP
	 || trace_buffer->stop == ZEND_JIT_TRACE_STOP_RECURSIVE_CALL
	 || trace_buffer->stop == ZEND_JIT_TRACE_STOP_RECURSIVE_RET) {

		zend_jit_label(&dasm_state, 0); /* start of of trace loop */

		if (ra) {
			zend_ssa_phi *phi = ssa->blocks[1].phis;

			while (phi) {
				zend_lifetime_interval *ival = ra[phi->ssa_var];

				if (ival) {
					if (ival->flags & ZREG_LOAD) {
						uint32_t info = ssa->var_info[phi->ssa_var].type;
						ZEND_ASSERT(ival->reg != ZREG_NONE);

						if (info & MAY_BE_GUARD) {
							if (!zend_jit_type_guard(&dasm_state, opline, EX_NUM_TO_VAR(phi->var), concrete_type(info))) {
								goto jit_failure;
							}
							info &= ~MAY_BE_GUARD;
							ssa->var_info[phi->ssa_var].type = info;
							SET_STACK_TYPE(stack, phi->var, concrete_type(info), 1);
						}
						SET_STACK_REG_EX(stack, phi->var, ival->reg, ZREG_LOAD);
						if (!zend_jit_load_var(&dasm_state, ssa->var_info[phi->ssa_var].type, ssa->vars[phi->ssa_var].var, ival->reg)) {
							goto jit_failure;
						}
					} else if (ival->flags & ZREG_STORE) {
						ZEND_ASSERT(ival->reg != ZREG_NONE);

						SET_STACK_REG_EX(stack, phi->var, ival->reg, ZREG_STORE);
						if (!zend_jit_store_var(&dasm_state, ssa->var_info[phi->ssa_var].type, ssa->vars[phi->ssa_var].var, ival->reg,
								STACK_MEM_TYPE(stack, phi->var) != ssa->var_info[phi->ssa_var].type)) {
							goto jit_failure;
						}
					} else {
						/* Register has to be written back on side exit */
						SET_STACK_REG(stack, phi->var, ival->reg);
					}
				}
				phi = phi->next;
			}
		}

//		if (trace_buffer->stop != ZEND_JIT_TRACE_STOP_RECURSIVE_RET) {
//			if (ra && zend_jit_trace_stack_needs_deoptimization(stack, op_array->last_var + op_array->T)) {
//				uint32_t exit_point = zend_jit_trace_get_exit_point(opline, ZEND_JIT_EXIT_TO_VM);
//
//				timeout_exit_addr = zend_jit_trace_get_exit_addr(exit_point);
//				if (!timeout_exit_addr) {
//					goto jit_failure;
//				}
//			}
//		}

		if (ra && trace_buffer->stop != ZEND_JIT_TRACE_STOP_LOOP) {
			int last_var = op_array->last_var;

			if (trace_buffer->start != ZEND_JIT_TRACE_START_ENTER) {
				last_var += op_array->T;
			}
			for (i = 0; i < last_var; i++) {
				if (ra && ra[i] && (ra[i]->flags & ZREG_LOAD) != 0) {
					SET_STACK_REG_EX(stack, i, ra[i]->reg, ZREG_LOAD);
					if (!zend_jit_load_var(&dasm_state, ssa->var_info[i].type, i, ra[i]->reg)) {
						goto jit_failure;
					}
				}
			}
		}
	}

	ssa_op = (JIT_G(opt_level) >= ZEND_JIT_LEVEL_INLINE) ? ssa->ops : NULL;
	for (;;p++) {
		if (p->op == ZEND_JIT_TRACE_VM) {
			uint8_t op1_type = p->op1_type;
			uint8_t op2_type = p->op2_type;
			uint8_t op3_type = p->op3_type;
			uint8_t orig_op1_type = op1_type;
			uint8_t orig_op2_type = op2_type;
			uint8_t val_type = IS_UNKNOWN;
			bool op1_indirect;
			zend_class_entry *op1_ce = NULL;
			zend_class_entry *op2_ce = NULL;

			opline = p->opline;
			if (op1_type & (IS_TRACE_REFERENCE|IS_TRACE_INDIRECT)) {
				op1_type = IS_UNKNOWN;
			}
			if (op1_type != IS_UNKNOWN) {
				op1_type &= ~IS_TRACE_PACKED;
			}
			if (op2_type & (IS_TRACE_REFERENCE|IS_TRACE_INDIRECT)) {
				op2_type = IS_UNKNOWN;
			}
			if (op3_type & (IS_TRACE_REFERENCE|IS_TRACE_INDIRECT)) {
				op3_type = IS_UNKNOWN;
			}

			if ((p+1)->op == ZEND_JIT_TRACE_OP1_TYPE) {
				op1_ce = (zend_class_entry*)(p+1)->ce;
				p++;
			}
			if ((p+1)->op == ZEND_JIT_TRACE_OP2_TYPE) {
				op2_ce = (zend_class_entry*)(p+1)->ce;
				p++;
			}
			if ((p+1)->op == ZEND_JIT_TRACE_VAL_INFO) {
				val_type = (p+1)->op1_type;
				p++;
			}

			frame_flags = 0;

			switch (opline->opcode) {
				case ZEND_INIT_FCALL:
				case ZEND_INIT_FCALL_BY_NAME:
				case ZEND_INIT_NS_FCALL_BY_NAME:
				case ZEND_INIT_METHOD_CALL:
				case ZEND_INIT_DYNAMIC_CALL:
				case ZEND_INIT_STATIC_METHOD_CALL:
				case ZEND_INIT_USER_CALL:
				case ZEND_NEW:
					frame->call_level++;
			}

			if (JIT_G(opt_level) >= ZEND_JIT_LEVEL_INLINE) {
				switch (opline->opcode) {
					case ZEND_PRE_INC:
					case ZEND_PRE_DEC:
					case ZEND_POST_INC:
					case ZEND_POST_DEC:
						if (opline->op1_type != IS_CV) {
							break;
						}
						op1_info = OP1_INFO();
						CHECK_OP1_TRACE_TYPE();
						if (!(op1_info & MAY_BE_LONG)) {
							break;
						}
						if (opline->result_type != IS_UNUSED) {
							res_use_info = zend_jit_trace_type_to_info(
								STACK_MEM_TYPE(stack, EX_VAR_TO_NUM(opline->result.var)))
									& (MAY_BE_UNDEF|MAY_BE_NULL|MAY_BE_FALSE|MAY_BE_TRUE|MAY_BE_LONG|MAY_BE_DOUBLE);
							res_info = RES_INFO();
							res_addr = RES_REG_ADDR();
						} else {
							res_use_info = -1;
							res_info = -1;
							res_addr = 0;
						}
						op1_def_info = OP1_DEF_INFO();
						if (op1_def_info & MAY_BE_GUARD
						 && !has_concrete_type(op1_def_info)) {
							op1_def_info &= ~MAY_BE_GUARD;
						}
						if (!zend_jit_inc_dec(&dasm_state, opline,
								op1_info, OP1_REG_ADDR(),
								op1_def_info, OP1_DEF_REG_ADDR(),
								res_use_info, res_info,
								res_addr,
								(op1_def_info & (MAY_BE_DOUBLE|MAY_BE_GUARD)) && zend_may_overflow(opline, ssa_op, op_array, ssa),
								zend_may_throw(opline, ssa_op, op_array, ssa))) {
							goto jit_failure;
						}
						if ((op1_def_info & (MAY_BE_ANY|MAY_BE_GUARD)) == (MAY_BE_LONG|MAY_BE_GUARD)
						 && !(op1_info & MAY_BE_STRING)) {
							ssa->var_info[ssa_op->op1_def].type &= ~MAY_BE_GUARD;
							if (opline->result_type != IS_UNUSED) {
								ssa->var_info[ssa_op->result_def].type &= ~MAY_BE_GUARD;
							}
						}
						if (opline->result_type != IS_UNUSED
						 && (res_info & (MAY_BE_ANY|MAY_BE_GUARD)) == (MAY_BE_LONG|MAY_BE_GUARD)
						 && !(op1_info & MAY_BE_STRING)) {
							ssa->var_info[ssa_op->result_def].type &= ~MAY_BE_GUARD;
						}
						goto done;
					case ZEND_BW_OR:
					case ZEND_BW_AND:
					case ZEND_BW_XOR:
					case ZEND_SL:
					case ZEND_SR:
					case ZEND_MOD:
						op1_info = OP1_INFO();
						CHECK_OP1_TRACE_TYPE();
						op2_info = OP2_INFO();
						CHECK_OP2_TRACE_TYPE();
						if ((op1_info & MAY_BE_UNDEF) || (op2_info & MAY_BE_UNDEF)) {
							break;
						}
						if (!(op1_info & MAY_BE_LONG)
						 || !(op2_info & MAY_BE_LONG)) {
							break;
						}
						res_addr = RES_REG_ADDR();
						if (Z_MODE(res_addr) != IS_REG
						 && zend_jit_trace_next_is_send_result(opline, p, frame)) {
							send_result = 1;
							res_use_info = -1;
							res_addr = ZEND_ADDR_MEM_ZVAL(ZREG_RX, (opline+1)->result.var);
							if (!zend_jit_reuse_ip(&dasm_state)) {
								goto jit_failure;
							}
						} else {
							res_use_info = zend_jit_trace_type_to_info(
								STACK_MEM_TYPE(stack, EX_VAR_TO_NUM(opline->result.var)))
									& (MAY_BE_UNDEF|MAY_BE_NULL|MAY_BE_FALSE|MAY_BE_TRUE|MAY_BE_LONG|MAY_BE_DOUBLE);
						}
						res_info = RES_INFO();
						if (!zend_jit_long_math(&dasm_state, opline,
								op1_info, OP1_RANGE(), OP1_REG_ADDR(),
								op2_info, OP2_RANGE(), OP2_REG_ADDR(),
								res_use_info, res_info, res_addr,
								zend_may_throw(opline, ssa_op, op_array, ssa))) {
							goto jit_failure;
						}
						goto done;
					case ZEND_ADD:
					case ZEND_SUB:
					case ZEND_MUL:
//					case ZEND_DIV: // TODO: check for division by zero ???
						op1_info = OP1_INFO();
						op1_addr = OP1_REG_ADDR();
						op2_info = OP2_INFO();
						op2_addr = OP2_REG_ADDR();
						if (orig_op1_type != IS_UNKNOWN
						 && (orig_op1_type & IS_TRACE_REFERENCE)
						 && opline->op1_type == IS_CV
						 && (Z_MODE(op2_addr) != IS_REG || Z_REG(op2_addr) != ZREG_FCARG1)
						 && (orig_op2_type == IS_UNKNOWN || !(orig_op2_type & IS_TRACE_REFERENCE))) {
							if (!zend_jit_fetch_reference(&dasm_state, opline, orig_op1_type, &op1_info, &op1_addr,
									!ssa->var_info[ssa_op->op1_use].guarded_reference, 1)) {
								goto jit_failure;
							}
							if (ssa->vars[ssa_op->op1_use].alias == NO_ALIAS) {
								ssa->var_info[ssa_op->op1_use].guarded_reference = 1;
							}
						} else {
							CHECK_OP1_TRACE_TYPE();
						}
						if (orig_op2_type != IS_UNKNOWN
						 && (orig_op2_type & IS_TRACE_REFERENCE)
						 && opline->op2_type == IS_CV
						 && (Z_MODE(op1_addr) != IS_REG || Z_REG(op1_addr) != ZREG_FCARG1)
						 && (orig_op1_type == IS_UNKNOWN || !(orig_op1_type & IS_TRACE_REFERENCE))) {
							if (!zend_jit_fetch_reference(&dasm_state, opline, orig_op2_type, &op2_info, &op2_addr,
									!ssa->var_info[ssa_op->op2_use].guarded_reference, 1)) {
								goto jit_failure;
							}
							if (ssa->vars[ssa_op->op2_use].alias == NO_ALIAS) {
								ssa->var_info[ssa_op->op2_use].guarded_reference = 1;
							}
						} else {
							CHECK_OP2_TRACE_TYPE();
						}
						if ((op1_info & MAY_BE_UNDEF) || (op2_info & MAY_BE_UNDEF)) {
							break;
						}
						if (opline->opcode == ZEND_ADD &&
						    (op1_info & (MAY_BE_ANY|MAY_BE_UNDEF)) == MAY_BE_ARRAY &&
						    (op2_info & (MAY_BE_ANY|MAY_BE_UNDEF)) == MAY_BE_ARRAY) {
							/* pass */
						} else if (!(op1_info & (MAY_BE_LONG|MAY_BE_DOUBLE)) ||
						    !(op2_info & (MAY_BE_LONG|MAY_BE_DOUBLE))) {
							break;
						}
						res_addr = RES_REG_ADDR();
						if (Z_MODE(res_addr) != IS_REG
						 && zend_jit_trace_next_is_send_result(opline, p, frame)) {
							send_result = 1;
							res_use_info = -1;
							res_addr = ZEND_ADDR_MEM_ZVAL(ZREG_RX, (opline+1)->result.var);
							if (!zend_jit_reuse_ip(&dasm_state)) {
								goto jit_failure;
							}
						} else {
							res_use_info = zend_jit_trace_type_to_info(
								STACK_MEM_TYPE(stack, EX_VAR_TO_NUM(opline->result.var)))
									& (MAY_BE_UNDEF|MAY_BE_NULL|MAY_BE_FALSE|MAY_BE_TRUE|MAY_BE_LONG|MAY_BE_DOUBLE);
						}
						res_info = RES_INFO();
						if (opline->opcode == ZEND_ADD &&
						    (op1_info & (MAY_BE_ANY|MAY_BE_UNDEF)) == MAY_BE_ARRAY &&
						    (op2_info & (MAY_BE_ANY|MAY_BE_UNDEF)) == MAY_BE_ARRAY) {
							if (!zend_jit_add_arrays(&dasm_state, opline, op1_info, op1_addr, op2_info, op2_addr, res_addr)) {
								goto jit_failure;
							}
						} else {
							if (!zend_jit_math(&dasm_state, opline,
									op1_info, op1_addr,
									op2_info, op2_addr,
									res_use_info, res_info, res_addr,
									(op1_info & MAY_BE_LONG) && (op2_info & MAY_BE_LONG) && (res_info & (MAY_BE_DOUBLE|MAY_BE_GUARD)) && zend_may_overflow(opline, ssa_op, op_array, ssa),
									zend_may_throw(opline, ssa_op, op_array, ssa))) {
								goto jit_failure;
							}
							if (((res_info & (MAY_BE_ANY|MAY_BE_GUARD)) == (MAY_BE_LONG|MAY_BE_GUARD)
							  || (res_info & (MAY_BE_ANY|MAY_BE_GUARD)) == (MAY_BE_DOUBLE|MAY_BE_GUARD))
							 && has_concrete_type(op1_info)
							 && has_concrete_type(op2_info)) {
								ssa->var_info[ssa_op->result_def].type &= ~MAY_BE_GUARD;
							}
						}
						goto done;
					case ZEND_CONCAT:
					case ZEND_FAST_CONCAT:
						op1_info = OP1_INFO();
						CHECK_OP1_TRACE_TYPE();
						op2_info = OP2_INFO();
						CHECK_OP2_TRACE_TYPE();
						if ((op1_info & MAY_BE_UNDEF) || (op2_info & MAY_BE_UNDEF)) {
							break;
						}
						if (!(op1_info & MAY_BE_STRING) ||
						    !(op2_info & MAY_BE_STRING)) {
							break;
						}
						res_addr = RES_REG_ADDR();
						if (zend_jit_trace_next_is_send_result(opline, p, frame)) {
							send_result = 1;
							res_addr = ZEND_ADDR_MEM_ZVAL(ZREG_RX, (opline+1)->result.var);
							if (!zend_jit_reuse_ip(&dasm_state)) {
								goto jit_failure;
							}
						}
						if (!zend_jit_concat(&dasm_state, opline,
								op1_info, op2_info, res_addr,
								zend_may_throw(opline, ssa_op, op_array, ssa))) {
							goto jit_failure;
						}
						goto done;
					case ZEND_ASSIGN_OP:
						if (opline->op1_type != IS_CV || opline->result_type != IS_UNUSED) {
							break;
						}
						op1_info = OP1_INFO();
						CHECK_OP1_TRACE_TYPE();
						op2_info = OP2_INFO();
						CHECK_OP2_TRACE_TYPE();
						if (!zend_jit_supported_binary_op(
								opline->extended_value, op1_info, op2_info)) {
							break;
						}
						op1_def_info = OP1_DEF_INFO();
						if (op1_def_info & MAY_BE_GUARD
						 && !has_concrete_type(op1_def_info)) {
							op1_def_info &= ~MAY_BE_GUARD;
						}
						if (!zend_jit_assign_op(&dasm_state, opline,
								op1_info, op1_def_info, OP1_RANGE(),
								op2_info, OP2_RANGE(),
								(op1_info & MAY_BE_LONG) && (op2_info & MAY_BE_LONG) && (op1_def_info & (MAY_BE_DOUBLE|MAY_BE_GUARD)) && zend_may_overflow(opline, ssa_op, op_array, ssa),
								zend_may_throw(opline, ssa_op, op_array, ssa))) {
							goto jit_failure;
						}
						if ((op1_def_info & (MAY_BE_ANY|MAY_BE_GUARD)) == (MAY_BE_LONG|MAY_BE_GUARD)
						 && has_concrete_type(op1_info)
						 && has_concrete_type(op2_info)) {
							ssa->var_info[ssa_op->op1_def].type &= ~MAY_BE_GUARD;
							if (opline->result_type != IS_UNUSED) {
								ssa->var_info[ssa_op->result_def].type &= ~MAY_BE_GUARD;
							}
						}
						goto done;
					case ZEND_ASSIGN_DIM_OP:
						if (opline->result_type != IS_UNUSED) {
							break;
						}
						if (!zend_jit_supported_binary_op(
								opline->extended_value, MAY_BE_ANY, OP1_DATA_INFO())) {
							break;
						}
						if (opline->op1_type == IS_CV
						 && (opline+1)->op1_type == IS_CV
						 && (opline+1)->op1.var == opline->op1.var) {
							/* skip $a[x] += $a; */
							break;
						}
						op1_info = OP1_INFO();
						op1_addr = OP1_REG_ADDR();
						if (opline->op1_type == IS_VAR) {
							if (orig_op1_type != IS_UNKNOWN
							 && (orig_op1_type & IS_TRACE_INDIRECT)) {
								if (!zend_jit_fetch_indirect_var(&dasm_state, opline, orig_op1_type,
										&op1_info, &op1_addr, !ssa->var_info[ssa_op->op1_use].indirect_reference)) {
									goto jit_failure;
								}
							} else {
								break;
							}
						}
						if (orig_op1_type != IS_UNKNOWN
						 && (orig_op1_type & IS_TRACE_REFERENCE)) {
							if (!zend_jit_fetch_reference(&dasm_state, opline, orig_op1_type, &op1_info, &op1_addr,
									!ssa->var_info[ssa_op->op1_use].guarded_reference, 1)) {
								goto jit_failure;
							}
							if (opline->op1_type == IS_CV
							 && ssa->vars[ssa_op->op1_def].alias == NO_ALIAS) {
								ssa->var_info[ssa_op->op1_def].guarded_reference = 1;
							}
						} else {
							CHECK_OP1_TRACE_TYPE();
						}
						op2_info = OP2_INFO();
						CHECK_OP2_TRACE_TYPE();
						op1_data_info = OP1_DATA_INFO();
						CHECK_OP1_DATA_TRACE_TYPE();
						op1_def_info = OP1_DEF_INFO();
						if (!zend_jit_assign_dim_op(&dasm_state, opline,
								op1_info, op1_def_info, op1_addr, op2_info,
								op1_data_info, OP1_DATA_RANGE(), val_type,
								zend_may_throw_ex(opline, ssa_op, op_array, ssa, op1_info, op2_info))) {
							goto jit_failure;
						}
						goto done;
					case ZEND_PRE_INC_OBJ:
					case ZEND_PRE_DEC_OBJ:
					case ZEND_POST_INC_OBJ:
					case ZEND_POST_DEC_OBJ:
						if (opline->op2_type != IS_CONST
						 || Z_TYPE_P(RT_CONSTANT(opline, opline->op2)) != IS_STRING
						 || Z_STRVAL_P(RT_CONSTANT(opline, opline->op2))[0] == '\0') {
							break;
						}
						ce = NULL;
						ce_is_instanceof = 0;
						on_this = delayed_fetch_this = 0;
						op1_indirect = 0;
						if (opline->op1_type == IS_UNUSED) {
							op1_info = MAY_BE_OBJECT|MAY_BE_RC1|MAY_BE_RCN;
							ce = op_array->scope;
							ce_is_instanceof = (ce->ce_flags & ZEND_ACC_FINAL) != 0;
							op1_addr = 0;
							on_this = 1;
						} else {
							if (ssa_op->op1_use >= 0) {
								delayed_fetch_this = ssa->var_info[ssa_op->op1_use].delayed_fetch_this;
							}
							op1_info = OP1_INFO();
							if (!(op1_info & MAY_BE_OBJECT)) {
								break;
							}
							op1_addr = OP1_REG_ADDR();
							if (opline->op1_type == IS_VAR) {
								if (orig_op1_type != IS_UNKNOWN
								 && (orig_op1_type & IS_TRACE_INDIRECT)) {
									op1_indirect = 1;
									if (!zend_jit_fetch_indirect_var(&dasm_state, opline, orig_op1_type,
											&op1_info, &op1_addr, !ssa->var_info[ssa_op->op1_use].indirect_reference)) {
										goto jit_failure;
									}
								}
							}
							if (orig_op1_type != IS_UNKNOWN
							 && (orig_op1_type & IS_TRACE_REFERENCE)) {
								if (!zend_jit_fetch_reference(&dasm_state, opline, orig_op1_type, &op1_info, &op1_addr,
										!ssa->var_info[ssa_op->op1_use].guarded_reference, 1)) {
									goto jit_failure;
								}
								if (opline->op1_type == IS_CV
								 && ssa->vars[ssa_op->op1_def].alias == NO_ALIAS) {
									ssa->var_info[ssa_op->op1_def].guarded_reference = 1;
								}
							} else {
								CHECK_OP1_TRACE_TYPE();
							}
							if (!(op1_info & MAY_BE_OBJECT)) {
								break;
							}
							if (ssa->var_info && ssa->ops) {
								if (ssa_op->op1_use >= 0) {
									zend_ssa_var_info *op1_ssa = ssa->var_info + ssa_op->op1_use;
									if (op1_ssa->ce && !op1_ssa->ce->create_object) {
										ce = op1_ssa->ce;
										ce_is_instanceof = op1_ssa->is_instanceof;
									}
								}
							}
							if (delayed_fetch_this) {
								on_this = 1;
							} else if (ssa_op->op1_use >= 0 && ssa->vars[ssa_op->op1_use].definition >= 0) {
								on_this = ssa_opcodes[ssa->vars[ssa_op->op1_use].definition]->opcode == ZEND_FETCH_THIS;
							} else if (op_array_ssa->ops
							        && op_array_ssa->vars
									&& op_array_ssa->ops[opline-op_array->opcodes].op1_use >= 0
									&& op_array_ssa->vars[op_array_ssa->ops[opline-op_array->opcodes].op1_use].definition >= 0) {
								on_this = op_array->opcodes[op_array_ssa->vars[op_array_ssa->ops[opline-op_array->opcodes].op1_use].definition].opcode == ZEND_FETCH_THIS;
							}
						}
						if (!zend_jit_incdec_obj(&dasm_state, opline, op_array, ssa, ssa_op,
								op1_info, op1_addr,
								op1_indirect, ce, ce_is_instanceof, on_this, delayed_fetch_this, op1_ce,
								val_type)) {
							goto jit_failure;
						}
						goto done;
					case ZEND_ASSIGN_OBJ_OP:
						if (opline->result_type != IS_UNUSED) {
							break;
						}
						if (opline->op2_type != IS_CONST
						 || Z_TYPE_P(RT_CONSTANT(opline, opline->op2)) != IS_STRING
						 || Z_STRVAL_P(RT_CONSTANT(opline, opline->op2))[0] == '\0') {
							break;
						}
						if (opline->op1_type == IS_CV
						 && (opline+1)->op1_type == IS_CV
						 && (opline+1)->op1.var == opline->op1.var) {
							/* skip $a->prop += $a; */
							break;
						}
						if (!zend_jit_supported_binary_op(
								opline->extended_value, MAY_BE_ANY, OP1_DATA_INFO())) {
							break;
						}
						ce = NULL;
						ce_is_instanceof = 0;
						on_this = delayed_fetch_this = 0;
						op1_indirect = 0;
						if (opline->op1_type == IS_UNUSED) {
							op1_info = MAY_BE_OBJECT|MAY_BE_RC1|MAY_BE_RCN;
							ce = op_array->scope;
							ce_is_instanceof = (ce->ce_flags & ZEND_ACC_FINAL) != 0;
							op1_addr = 0;
							on_this = 1;
						} else {
							if (ssa_op->op1_use >= 0) {
								delayed_fetch_this = ssa->var_info[ssa_op->op1_use].delayed_fetch_this;
							}
							op1_info = OP1_INFO();
							if (!(op1_info & MAY_BE_OBJECT)) {
								break;
							}
							op1_addr = OP1_REG_ADDR();
							if (opline->op1_type == IS_VAR) {
								if (orig_op1_type != IS_UNKNOWN
								 && (orig_op1_type & IS_TRACE_INDIRECT)) {
									op1_indirect = 1;
									if (!zend_jit_fetch_indirect_var(&dasm_state, opline, orig_op1_type,
											&op1_info, &op1_addr, !ssa->var_info[ssa_op->op1_use].indirect_reference)) {
										goto jit_failure;
									}
								}
							}
							if (orig_op1_type != IS_UNKNOWN
							 && (orig_op1_type & IS_TRACE_REFERENCE)) {
								if (!zend_jit_fetch_reference(&dasm_state, opline, orig_op1_type, &op1_info, &op1_addr,
										!ssa->var_info[ssa_op->op1_use].guarded_reference, 1)) {
									goto jit_failure;
								}
								if (opline->op1_type == IS_CV
								 && ssa->vars[ssa_op->op1_def].alias == NO_ALIAS) {
									ssa->var_info[ssa_op->op1_def].guarded_reference = 1;
								}
							} else {
								CHECK_OP1_TRACE_TYPE();
							}
							if (!(op1_info & MAY_BE_OBJECT)) {
								break;
							}
							if (ssa->var_info && ssa->ops) {
								if (ssa_op->op1_use >= 0) {
									zend_ssa_var_info *op1_ssa = ssa->var_info + ssa_op->op1_use;
									if (op1_ssa->ce && !op1_ssa->ce->create_object) {
										ce = op1_ssa->ce;
										ce_is_instanceof = op1_ssa->is_instanceof;
									}
								}
							}
							if (delayed_fetch_this) {
								on_this = 1;
							} else if (ssa_op->op1_use >= 0 && ssa->vars[ssa_op->op1_use].definition >= 0) {
								on_this = ssa_opcodes[ssa->vars[ssa_op->op1_use].definition]->opcode == ZEND_FETCH_THIS;
							} else if (op_array_ssa->ops
							        && op_array_ssa->vars
									&& op_array_ssa->ops[opline-op_array->opcodes].op1_use >= 0
									&& op_array_ssa->vars[op_array_ssa->ops[opline-op_array->opcodes].op1_use].definition >= 0) {
								on_this = op_array->opcodes[op_array_ssa->vars[op_array_ssa->ops[opline-op_array->opcodes].op1_use].definition].opcode == ZEND_FETCH_THIS;
							}
						}
						op1_data_info = OP1_DATA_INFO();
						CHECK_OP1_DATA_TRACE_TYPE();
						if (!zend_jit_assign_obj_op(&dasm_state, opline, op_array, ssa, ssa_op,
								op1_info, op1_addr, op1_data_info, OP1_DATA_RANGE(),
								op1_indirect, ce, ce_is_instanceof, on_this, delayed_fetch_this, op1_ce,
								val_type)) {
							goto jit_failure;
						}
						goto done;
					case ZEND_ASSIGN_OBJ:
						if (opline->op2_type != IS_CONST
						 || Z_TYPE_P(RT_CONSTANT(opline, opline->op2)) != IS_STRING
						 || Z_STRVAL_P(RT_CONSTANT(opline, opline->op2))[0] == '\0') {
							break;
						}
						ce = NULL;
						ce_is_instanceof = 0;
						on_this = delayed_fetch_this = 0;
						op1_indirect = 0;
						if (opline->op1_type == IS_UNUSED) {
							op1_info = MAY_BE_OBJECT|MAY_BE_RC1|MAY_BE_RCN;
							ce = op_array->scope;
							ce_is_instanceof = (ce->ce_flags & ZEND_ACC_FINAL) != 0;
							op1_addr = 0;
							on_this = 1;
						} else {
							if (ssa_op->op1_use >= 0) {
								delayed_fetch_this = ssa->var_info[ssa_op->op1_use].delayed_fetch_this;
							}
							op1_info = OP1_INFO();
							if (!(op1_info & MAY_BE_OBJECT)) {
								break;
							}
							op1_addr = OP1_REG_ADDR();
							if (opline->op1_type == IS_VAR) {
								if (orig_op1_type != IS_UNKNOWN
								 && (orig_op1_type & IS_TRACE_INDIRECT)) {
									op1_indirect = 1;
									if (!zend_jit_fetch_indirect_var(&dasm_state, opline, orig_op1_type,
											&op1_info, &op1_addr, !ssa->var_info[ssa_op->op1_use].indirect_reference)) {
										goto jit_failure;
									}
								}
							}
							if (orig_op1_type != IS_UNKNOWN
							 && (orig_op1_type & IS_TRACE_REFERENCE)) {
								if (!zend_jit_fetch_reference(&dasm_state, opline, orig_op1_type, &op1_info, &op1_addr,
										!ssa->var_info[ssa_op->op1_use].guarded_reference, 1)) {
									goto jit_failure;
								}
								if (opline->op1_type == IS_CV
								 && ssa->vars[ssa_op->op1_def].alias == NO_ALIAS) {
									ssa->var_info[ssa_op->op1_def].guarded_reference = 1;
								}
							} else {
								CHECK_OP1_TRACE_TYPE();
							}
							if (!(op1_info & MAY_BE_OBJECT)) {
								break;
							}
							if (ssa->var_info && ssa->ops) {
								if (ssa_op->op1_use >= 0) {
									zend_ssa_var_info *op1_ssa = ssa->var_info + ssa_op->op1_use;
									if (op1_ssa->ce && !op1_ssa->ce->create_object) {
										ce = op1_ssa->ce;
										ce_is_instanceof = op1_ssa->is_instanceof;
									}
								}
							}
							if (delayed_fetch_this) {
								on_this = 1;
							} else if (ssa_op->op1_use >= 0 && ssa->vars[ssa_op->op1_use].definition >= 0) {
								on_this = ssa_opcodes[ssa->vars[ssa_op->op1_use].definition]->opcode == ZEND_FETCH_THIS;
							} else if (op_array_ssa->ops
							        && op_array_ssa->vars
									&& op_array_ssa->ops[opline-op_array->opcodes].op1_use >= 0
									&& op_array_ssa->vars[op_array_ssa->ops[opline-op_array->opcodes].op1_use].definition >= 0) {
								on_this = op_array->opcodes[op_array_ssa->vars[op_array_ssa->ops[opline-op_array->opcodes].op1_use].definition].opcode == ZEND_FETCH_THIS;
							}
						}
						op1_data_info = OP1_DATA_INFO();
						CHECK_OP1_DATA_TRACE_TYPE();
						if (!zend_jit_assign_obj(&dasm_state, opline, op_array, ssa, ssa_op,
								op1_info, op1_addr, op1_data_info,
								op1_indirect, ce, ce_is_instanceof, on_this, delayed_fetch_this, op1_ce,
								val_type,
								zend_may_throw(opline, ssa_op, op_array, ssa))) {
							goto jit_failure;
						}
						if ((opline+1)->op1_type == IS_CV
						 && (ssa_op+1)->op1_def >= 0
						 && ssa->vars[(ssa_op+1)->op1_def].alias == NO_ALIAS) {
							ssa->var_info[(ssa_op+1)->op1_def].guarded_reference = ssa->var_info[(ssa_op+1)->op1_use].guarded_reference;
						}
						goto done;
					case ZEND_ASSIGN_DIM:
						op1_info = OP1_INFO();
						op1_addr = OP1_REG_ADDR();
						if (opline->op1_type == IS_CV
						 && (opline+1)->op1_type == IS_CV
						 && (opline+1)->op1.var == opline->op1.var) {
							/* skip $a[x] = $a; */
							break;
						}
						if (opline->op1_type == IS_VAR) {
							if (orig_op1_type != IS_UNKNOWN
							 && (orig_op1_type & IS_TRACE_INDIRECT)
							 && opline->result_type == IS_UNUSED) {
								if (!zend_jit_fetch_indirect_var(&dasm_state, opline, orig_op1_type,
										&op1_info, &op1_addr, !ssa->var_info[ssa_op->op1_use].indirect_reference)) {
									goto jit_failure;
								}
							} else {
								break;
							}
						}
						if (orig_op1_type != IS_UNKNOWN
						 && (orig_op1_type & IS_TRACE_REFERENCE)) {
							if (!zend_jit_fetch_reference(&dasm_state, opline, orig_op1_type, &op1_info, &op1_addr,
									!ssa->var_info[ssa_op->op1_use].guarded_reference, 1)) {
								goto jit_failure;
							}
							if (opline->op1_type == IS_CV
							 && ssa->vars[ssa_op->op1_def].alias == NO_ALIAS) {
								ssa->var_info[ssa_op->op1_def].guarded_reference = 1;
							}
						} else {
							CHECK_OP1_TRACE_TYPE();
						}
						op2_info = OP2_INFO();
						CHECK_OP2_TRACE_TYPE();
						op1_data_info = OP1_DATA_INFO();
						CHECK_OP1_DATA_TRACE_TYPE();
						if (!zend_jit_assign_dim(&dasm_state, opline,
								op1_info, op1_addr, op2_info, op1_data_info, val_type,
								zend_may_throw_ex(opline, ssa_op, op_array, ssa, op1_info, op2_info))) {
							goto jit_failure;
						}
						if ((opline+1)->op1_type == IS_CV
						 && (ssa_op+1)->op1_def >= 0
						 && ssa->vars[(ssa_op+1)->op1_def].alias == NO_ALIAS) {
							ssa->var_info[(ssa_op+1)->op1_def].guarded_reference = ssa->var_info[(ssa_op+1)->op1_use].guarded_reference;
						}
						goto done;
					case ZEND_ASSIGN:
						if (opline->op1_type != IS_CV) {
							break;
						}
						op2_addr = OP2_REG_ADDR();
						op2_info = OP2_INFO();
						if (ra
						 && ssa_op->op2_def >= 0
						 && (!ssa->vars[ssa_op->op2_def].no_val
						  || (zend_jit_trace_type_to_info(STACK_MEM_TYPE(stack, EX_VAR_TO_NUM(opline->op2.var))) & MAY_BE_ANY) !=
						      (op2_info & MAY_BE_ANY))) {
							op2_def_addr = OP2_DEF_REG_ADDR();
						} else {
							op2_def_addr = op2_addr;
						}
						CHECK_OP2_TRACE_TYPE();
						op1_info = OP1_INFO();
						op1_def_info = OP1_DEF_INFO();
						if (op1_type != IS_UNKNOWN && (op1_info & MAY_BE_GUARD)) {
							if (op1_type < IS_STRING
							 && (op1_info & (MAY_BE_ANY|MAY_BE_UNDEF)) != (op1_def_info & (MAY_BE_ANY|MAY_BE_UNDEF))) {
								if (!zend_jit_scalar_type_guard(&dasm_state, opline, opline->op1.var)) {
									goto jit_failure;
								}
								op1_info &= ~(MAY_BE_STRING|MAY_BE_ARRAY|MAY_BE_OBJECT|MAY_BE_RESOURCE|MAY_BE_REF|MAY_BE_GUARD);
							} else {
								CHECK_OP1_TRACE_TYPE();
							}
						}
						op1_addr = OP1_REG_ADDR();
						op1_def_addr = OP1_DEF_REG_ADDR();
						if (Z_MODE(op1_def_addr) != IS_REG &&
								STACK_TYPE(stack, EX_VAR_TO_NUM(opline->op1.var)) !=
								STACK_MEM_TYPE(stack, EX_VAR_TO_NUM(opline->op1.var))) {
							/* type may be not set */
							op1_info |= MAY_BE_NULL;
						}
						if (orig_op1_type != IS_UNKNOWN) {
							if (orig_op1_type & IS_TRACE_REFERENCE) {
								if (!zend_jit_fetch_reference(&dasm_state, opline, orig_op1_type, &op1_info, &op1_addr,
										!ssa->var_info[ssa_op->op1_use].guarded_reference, 0)) {
									goto jit_failure;
								}
								if (opline->op1_type == IS_CV
								 && ssa->vars[ssa_op->op1_def].alias == NO_ALIAS) {
									ssa->var_info[ssa_op->op1_def].guarded_reference = 1;
								}
								if (opline->result_type == IS_UNUSED) {
									res_addr = 0;
								} else {
									res_addr = RES_REG_ADDR();
								}
								if (!zend_jit_assign_to_typed_ref(&dasm_state, opline, opline->op2_type, op2_addr, res_addr, 1)) {
									goto jit_failure;
								}
								op1_def_addr = op1_addr;
								op1_def_info &= ~MAY_BE_REF;
							} else if (op1_info & MAY_BE_REF) {
								if (!zend_jit_noref_guard(&dasm_state, opline, op1_addr)) {
									goto jit_failure;
								}
								op1_info &= ~MAY_BE_REF;
								op1_def_info &= ~MAY_BE_REF;
							}
						}
						if (opline->result_type == IS_UNUSED) {
							res_addr = 0;
							res_info = -1;
						} else {
							res_addr = RES_REG_ADDR();
							res_info = RES_INFO();
							if (Z_MODE(res_addr) != IS_REG
							 && zend_jit_trace_next_is_send_result(opline, p, frame)) {
								send_result = 1;
								res_addr = ZEND_ADDR_MEM_ZVAL(ZREG_RX, (opline+1)->result.var);
								if (!zend_jit_reuse_ip(&dasm_state)) {
									goto jit_failure;
								}
							}
						}
						if (!zend_jit_assign(&dasm_state, opline,
								op1_info, op1_addr,
								op1_def_info, op1_def_addr,
								op2_info, op2_addr, op2_def_addr,
								res_info, res_addr,
								zend_may_throw_ex(opline, ssa_op, op_array, ssa, op1_info, op2_info))) {
							goto jit_failure;
						}
						if (opline->op2_type == IS_CV
						 && ssa_op->op2_def >= 0
						 && ssa->vars[ssa_op->op2_def].alias == NO_ALIAS) {
							ssa->var_info[ssa_op->op2_def].guarded_reference = ssa->var_info[ssa_op->op2_use].guarded_reference;
						}
						goto done;
					case ZEND_CAST:
						if (opline->extended_value != op1_type) {
							break;
						}
						ZEND_FALLTHROUGH;
					case ZEND_QM_ASSIGN:
						op1_addr = OP1_REG_ADDR();
						if (ra
						 && ssa_op->op1_def >= 0
						 && !ssa->vars[ssa_op->op1_def].no_val) {
							op1_def_addr = OP1_DEF_REG_ADDR();
						} else {
							op1_def_addr = op1_addr;
						}
						op1_info = OP1_INFO();
						CHECK_OP1_TRACE_TYPE();
						res_info = RES_INFO();
						res_use_info = zend_jit_trace_type_to_info(
							STACK_MEM_TYPE(stack, EX_VAR_TO_NUM(opline->result.var)))
								& (MAY_BE_UNDEF|MAY_BE_NULL|MAY_BE_FALSE|MAY_BE_TRUE|MAY_BE_LONG|MAY_BE_DOUBLE);
<<<<<<< HEAD
=======
#else
						res_use_info = MAY_BE_UNDEF|MAY_BE_NULL|MAY_BE_FALSE|MAY_BE_TRUE|MAY_BE_LONG|MAY_BE_DOUBLE;
#endif
						res_addr = RES_REG_ADDR();
						if (Z_MODE(res_addr) != IS_REG &&
								STACK_TYPE(stack, EX_VAR_TO_NUM(opline->result.var)) !=
								STACK_MEM_TYPE(stack, EX_VAR_TO_NUM(opline->result.var))) {
							/* type may be not set */
							res_use_info |= MAY_BE_NULL;
						}
>>>>>>> e9fc81a2
						if (!zend_jit_qm_assign(&dasm_state, opline,
								op1_info, op1_addr, op1_def_addr,
								res_use_info, res_info, res_addr)) {
							goto jit_failure;
						}
						if (opline->op1_type == IS_CV
						 && ssa_op->op1_def >= 0
						 && ssa->vars[ssa_op->op1_def].alias == NO_ALIAS) {
							ssa->var_info[ssa_op->op1_def].guarded_reference = ssa->var_info[ssa_op->op1_use].guarded_reference;
						}
						goto done;
					case ZEND_INIT_FCALL:
					case ZEND_INIT_FCALL_BY_NAME:
					case ZEND_INIT_NS_FCALL_BY_NAME:
						frame_flags = TRACE_FRAME_MASK_NESTED;
						if (!zend_jit_init_fcall(&dasm_state, opline, op_array_ssa->cfg.map ? op_array_ssa->cfg.map[opline - op_array->opcodes] : -1, op_array, ssa, ssa_op, frame->call_level, p + 1, peek_checked_stack - checked_stack)) {
							goto jit_failure;
						}
						goto done;
					case ZEND_SEND_VAL:
					case ZEND_SEND_VAL_EX:
						if (opline->op2_type == IS_CONST) {
							/* Named parameters not supported in JIT */
							break;
						}
						if (opline->opcode == ZEND_SEND_VAL_EX
						 && opline->op2.num > MAX_ARG_FLAG_NUM) {
							break;
						}
						op1_info = OP1_INFO();
						CHECK_OP1_TRACE_TYPE();
						if (!zend_jit_send_val(&dasm_state, opline,
								op1_info, OP1_REG_ADDR())) {
							goto jit_failure;
						}
						if (frame->call && frame->call->func) {
							if (opline->op1_type == IS_CONST) {
								zend_jit_trace_send_type(opline, frame->call, Z_TYPE_P(RT_CONSTANT(opline, opline->op1)));
							} else if (op1_type != IS_UNKNOWN) {
								if (op1_type == IS_UNDEF) {
									op1_type = IS_NULL;
								}
								zend_jit_trace_send_type(opline, frame->call, op1_type);
							}
						}
						goto done;
					case ZEND_SEND_REF:
						if (opline->op2_type == IS_CONST) {
							/* Named parameters not supported in JIT */
							break;
						}
						op1_info = OP1_INFO();
						if (!zend_jit_send_ref(&dasm_state, opline, op_array,
								op1_info, 0)) {
							goto jit_failure;
						}
						if (opline->op1_type == IS_CV
						 && ssa->vars[ssa_op->op1_def].alias == NO_ALIAS) {
							ssa->var_info[ssa_op->op1_def].guarded_reference = 1;
						}
						goto done;
					case ZEND_SEND_VAR:
					case ZEND_SEND_VAR_EX:
					case ZEND_SEND_VAR_NO_REF:
					case ZEND_SEND_VAR_NO_REF_EX:
					case ZEND_SEND_FUNC_ARG:
						if (opline->op2_type == IS_CONST) {
							/* Named parameters not supported in JIT */
							break;
						}
						if ((opline->opcode == ZEND_SEND_VAR_EX
						  || opline->opcode == ZEND_SEND_VAR_NO_REF_EX)
						 && opline->op2.num > MAX_ARG_FLAG_NUM) {
							break;
						}
						op1_addr = OP1_REG_ADDR();
						if (ra
						 && ssa_op->op1_def >= 0
						 && !ssa->vars[ssa_op->op1_def].no_val) {
							op1_def_addr = OP1_DEF_REG_ADDR();
						} else {
							op1_def_addr = op1_addr;
						}
						op1_info = OP1_INFO();
						CHECK_OP1_TRACE_TYPE();
						if (!zend_jit_send_var(&dasm_state, opline, op_array,
								op1_info, op1_addr, op1_def_addr)) {
							goto jit_failure;
						}
						if (opline->op1_type == IS_CV
						 && ssa_op->op1_def >= 0
						 && ssa->vars[ssa_op->op1_def].alias == NO_ALIAS) {
							ssa->var_info[ssa_op->op1_def].guarded_reference = ssa->var_info[ssa_op->op1_use].guarded_reference;
						}
						if (frame->call && frame->call->func) {
							if ((opline->opcode == ZEND_SEND_VAR_EX
							  || opline->opcode == ZEND_SEND_FUNC_ARG)
							 && ARG_SHOULD_BE_SENT_BY_REF(frame->call->func, opline->op2.num)) {
								goto done;
							}
							if (op1_type != IS_UNKNOWN) {
								if (op1_type == IS_UNDEF) {
									op1_type = IS_NULL;
								}
								zend_jit_trace_send_type(opline, frame->call, op1_type);
							}
						}
						goto done;
					case ZEND_CHECK_FUNC_ARG:
						if (!JIT_G(current_frame)
						 || !JIT_G(current_frame)->call
						 || !JIT_G(current_frame)->call->func) {
							break;
						}
						if (opline->op2_type == IS_CONST
						 || opline->op2.num > MAX_ARG_FLAG_NUM) {
							/* Named parameters not supported in JIT */
							TRACE_FRAME_SET_LAST_SEND_UNKNOWN(JIT_G(current_frame)->call);
							break;
						}
						if (!zend_jit_check_func_arg(&dasm_state, opline)) {
							goto jit_failure;
						}
						goto done;
					case ZEND_CHECK_UNDEF_ARGS:
						if (JIT_G(current_frame)
						 && JIT_G(current_frame)->call) {
							TRACE_FRAME_SET_UNKNOWN_NUM_ARGS(JIT_G(current_frame)->call);
						}
						if (!zend_jit_check_undef_args(&dasm_state, opline)) {
							goto jit_failure;
						}
						goto done;
					case ZEND_DO_UCALL:
					case ZEND_DO_ICALL:
					case ZEND_DO_FCALL_BY_NAME:
					case ZEND_DO_FCALL:
						if (!zend_jit_do_fcall(&dasm_state, opline, op_array, op_array_ssa, frame->call_level, -1, p + 1)) {
							goto jit_failure;
						}
						goto done;
					case ZEND_IS_EQUAL:
					case ZEND_IS_NOT_EQUAL:
					case ZEND_IS_SMALLER:
					case ZEND_IS_SMALLER_OR_EQUAL:
					case ZEND_CASE:
						op1_info = OP1_INFO();
						op2_info = OP2_INFO();
						skip_comparison =
							ssa_op != ssa->ops &&
							(op1_info & (MAY_BE_ANY|MAY_BE_UNDEF|MAY_BE_GUARD)) == MAY_BE_LONG &&
							(op2_info & (MAY_BE_ANY|MAY_BE_UNDEF|MAY_BE_GUARD)) == MAY_BE_LONG &&
							zend_jit_may_skip_comparison(opline, ssa_op, ssa, ssa_opcodes, op_array);
						CHECK_OP1_TRACE_TYPE();
						CHECK_OP2_TRACE_TYPE();
						if ((opline->result_type & (IS_SMART_BRANCH_JMPZ|IS_SMART_BRANCH_JMPNZ)) != 0) {
							bool exit_if_true = 0;
							const zend_op *exit_opline = zend_jit_trace_get_exit_opline(p + 1, opline + 1, &exit_if_true);
							uint32_t exit_point;

							if (ra) {
								zend_jit_trace_clenup_stack(stack, opline, ssa_op, ssa, ra);
							}
							exit_point = zend_jit_trace_get_exit_point(exit_opline, 0);
							exit_addr = zend_jit_trace_get_exit_addr(exit_point);
							if (!exit_addr) {
								goto jit_failure;
							}
							smart_branch_opcode = exit_if_true ? ZEND_JMPNZ : ZEND_JMPZ;
							if (!zend_jit_cmp(&dasm_state, opline,
									op1_info, OP1_RANGE(), OP1_REG_ADDR(),
									op2_info, OP2_RANGE(), OP2_REG_ADDR(),
									RES_REG_ADDR(),
									zend_may_throw(opline, ssa_op, op_array, ssa),
									smart_branch_opcode, -1, -1, exit_addr, skip_comparison)) {
								goto jit_failure;
							}
							zend_jit_trace_update_condition_ranges(opline, ssa_op, op_array, ssa, exit_if_true);
						} else {
							smart_branch_opcode = 0;
							exit_addr = NULL;
							if (!zend_jit_cmp(&dasm_state, opline,
									op1_info, OP1_RANGE(), OP1_REG_ADDR(),
									op2_info, OP2_RANGE(), OP2_REG_ADDR(),
									RES_REG_ADDR(),
									zend_may_throw(opline, ssa_op, op_array, ssa),
									smart_branch_opcode, -1, -1, exit_addr, skip_comparison)) {
								goto jit_failure;
							}
						}
						goto done;
					case ZEND_IS_IDENTICAL:
					case ZEND_IS_NOT_IDENTICAL:
					case ZEND_CASE_STRICT:
						op1_info = OP1_INFO();
						op2_info = OP2_INFO();
						skip_comparison =
							ssa_op != ssa->ops &&
							(op1_info & (MAY_BE_ANY|MAY_BE_UNDEF|MAY_BE_GUARD)) == MAY_BE_LONG &&
							(op2_info & (MAY_BE_ANY|MAY_BE_UNDEF|MAY_BE_GUARD)) == MAY_BE_LONG &&
							zend_jit_may_skip_comparison(opline, ssa_op, ssa, ssa_opcodes, op_array);
						CHECK_OP1_TRACE_TYPE();
						CHECK_OP2_TRACE_TYPE();
						if ((opline->result_type & (IS_SMART_BRANCH_JMPZ|IS_SMART_BRANCH_JMPNZ)) != 0) {
							bool exit_if_true = 0;
							const zend_op *exit_opline = zend_jit_trace_get_exit_opline(p + 1, opline + 1, &exit_if_true);
							uint32_t exit_point;

							if (ra) {
								zend_jit_trace_clenup_stack(stack, opline, ssa_op, ssa, ra);
							}
							exit_point = zend_jit_trace_get_exit_point(exit_opline, 0);
							exit_addr = zend_jit_trace_get_exit_addr(exit_point);
							if (!exit_addr) {
								goto jit_failure;
							}
							if (opline->opcode == ZEND_IS_NOT_IDENTICAL) {
								exit_if_true = !exit_if_true;
							}
							smart_branch_opcode = exit_if_true ? ZEND_JMPNZ : ZEND_JMPZ;
							if (!zend_jit_identical(&dasm_state, opline,
									op1_info, OP1_RANGE(), OP1_REG_ADDR(),
									op2_info, OP2_RANGE(), OP2_REG_ADDR(),
									RES_REG_ADDR(),
									zend_may_throw(opline, ssa_op, op_array, ssa),
									smart_branch_opcode, -1, -1, exit_addr, skip_comparison)) {
								goto jit_failure;
							}
							zend_jit_trace_update_condition_ranges(opline, ssa_op, op_array, ssa, exit_if_true);
						} else {
							smart_branch_opcode = 0;
							exit_addr = NULL;
							if (!zend_jit_identical(&dasm_state, opline,
									op1_info, OP1_RANGE(), OP1_REG_ADDR(),
									op2_info, OP2_RANGE(), OP2_REG_ADDR(),
									RES_REG_ADDR(),
									zend_may_throw(opline, ssa_op, op_array, ssa),
									smart_branch_opcode, -1, -1, exit_addr, skip_comparison)) {
								goto jit_failure;
							}
						}
						goto done;
					case ZEND_DEFINED:
						if ((opline->result_type & (IS_SMART_BRANCH_JMPZ|IS_SMART_BRANCH_JMPNZ)) != 0) {
							bool exit_if_true = 0;
							const zend_op *exit_opline = zend_jit_trace_get_exit_opline(p + 1, opline + 1, &exit_if_true);
							uint32_t exit_point = zend_jit_trace_get_exit_point(exit_opline, 0);

							exit_addr = zend_jit_trace_get_exit_addr(exit_point);
							if (!exit_addr) {
								goto jit_failure;
							}
							smart_branch_opcode = exit_if_true ? ZEND_JMPNZ : ZEND_JMPZ;
						} else {
							smart_branch_opcode = 0;
							exit_addr = NULL;
						}
						if (!zend_jit_defined(&dasm_state, opline, smart_branch_opcode, -1, -1, exit_addr)) {
							goto jit_failure;
						}
						goto done;
					case ZEND_TYPE_CHECK:
						if (opline->extended_value == MAY_BE_RESOURCE) {
							// TODO: support for is_resource() ???
							break;
						}
						op1_info = OP1_INFO();
						CHECK_OP1_TRACE_TYPE();
						if ((opline->result_type & (IS_SMART_BRANCH_JMPZ|IS_SMART_BRANCH_JMPNZ)) != 0) {
							bool exit_if_true = 0;
							const zend_op *exit_opline = zend_jit_trace_get_exit_opline(p + 1, opline + 1, &exit_if_true);
							uint32_t exit_point;

							if (ra) {
								zend_jit_trace_clenup_stack(stack, opline, ssa_op, ssa, ra);
							}
							exit_point = zend_jit_trace_get_exit_point(exit_opline, 0);
							exit_addr = zend_jit_trace_get_exit_addr(exit_point);
							if (!exit_addr) {
								goto jit_failure;
							}
							smart_branch_opcode = exit_if_true ? ZEND_JMPNZ : ZEND_JMPZ;
						} else {
							smart_branch_opcode = 0;
							exit_addr = NULL;
						}
						if (!zend_jit_type_check(&dasm_state, opline, op1_info, smart_branch_opcode, -1, -1, exit_addr)) {
							goto jit_failure;
						}
						goto done;
					case ZEND_RETURN:
						op1_info = OP1_INFO();
						CHECK_OP1_TRACE_TYPE();
						if (opline->op1_type == IS_CONST) {
							res_type = Z_TYPE_P(RT_CONSTANT(opline, opline->op1));
						} else if (op1_type != IS_UNKNOWN) {
							res_type = op1_type;
						}
						if (op_array->type == ZEND_EVAL_CODE
						 // TODO: support for top-level code
						 || !op_array->function_name
						 // TODO: support for IS_UNDEF ???
						 || (op1_info & MAY_BE_UNDEF)) {
							if (!zend_jit_trace_handler(&dasm_state, op_array, opline, zend_may_throw(opline, ssa_op, op_array, ssa), p + 1)) {
								goto jit_failure;
							}
						} else {
							int j;
							int may_throw = 0;
							bool left_frame = 0;

							if (!zend_jit_return(&dasm_state, opline, op_array,
									op1_info, OP1_REG_ADDR())) {
								goto jit_failure;
							}
							if (op_array->last_var > 100) {
								/* To many CVs to unroll */
								if (!zend_jit_free_cvs(&dasm_state)) {
									goto jit_failure;
								}
								left_frame = 1;
							}
							if (!left_frame) {
								for (j = 0 ; j < op_array->last_var; j++) {
									uint32_t info;
									zend_uchar type;

									info = zend_ssa_cv_info(op_array, op_array_ssa, j);
									type = STACK_TYPE(stack, j);
									info = zend_jit_trace_type_to_info_ex(type, info);
									if (opline->op1_type == IS_CV
									 && EX_VAR_TO_NUM(opline->op1.var) == j
									 && !(op1_info & (MAY_BE_REF|MAY_BE_OBJECT))) {
										if (JIT_G(current_frame)
										 && TRACE_FRAME_IS_RETURN_VALUE_USED(JIT_G(current_frame))) {
											continue;
										} else {
											info |= MAY_BE_NULL;
										}
									}
									if (info & (MAY_BE_STRING|MAY_BE_ARRAY|MAY_BE_OBJECT|MAY_BE_RESOURCE|MAY_BE_REF)) {
										if (!left_frame) {
											left_frame = 1;
										    if (!zend_jit_leave_frame(&dasm_state)) {
												goto jit_failure;
										    }
										}
										if (!zend_jit_free_cv(&dasm_state, info, j)) {
											goto jit_failure;
										}
										if (info & (MAY_BE_OBJECT|MAY_BE_RESOURCE|MAY_BE_ARRAY_OF_OBJECT|MAY_BE_ARRAY_OF_ARRAY|MAY_BE_ARRAY_OF_RESOURCE)) {
											if (info & MAY_BE_RC1) {
												may_throw = 1;
											}
										}
									}
								}
							}
							if (!zend_jit_leave_func(&dasm_state, op_array, opline, op1_info, left_frame,
									p + 1, &zend_jit_traces[ZEND_JIT_TRACE_NUM],
									(op_array_ssa->cfg.flags & ZEND_FUNC_INDIRECT_VAR_ACCESS) != 0, may_throw)) {
								goto jit_failure;
							}
						}
						goto done;
					case ZEND_BOOL:
					case ZEND_BOOL_NOT:
						op1_info = OP1_INFO();
						CHECK_OP1_TRACE_TYPE();
						if (!zend_jit_bool_jmpznz(&dasm_state, opline,
								op1_info, OP1_REG_ADDR(), RES_REG_ADDR(),
								-1, -1,
								zend_may_throw(opline, ssa_op, op_array, ssa),
								opline->opcode, NULL)) {
							goto jit_failure;
						}
						goto done;
					case ZEND_JMPZ:
					case ZEND_JMPNZ:
					case ZEND_JMPZNZ:
					case ZEND_JMPZ_EX:
					case ZEND_JMPNZ_EX:
						op1_info = OP1_INFO();
						CHECK_OP1_TRACE_TYPE();
						if ((p+1)->op == ZEND_JIT_TRACE_VM || (p+1)->op == ZEND_JIT_TRACE_END) {
							const zend_op *exit_opline = NULL;
							uint32_t exit_point;

							if ((p+1)->opline == OP_JMP_ADDR(opline, opline->op2)) {
								/* taken branch */
								if (opline->opcode == ZEND_JMPNZ_EX) {
									smart_branch_opcode = ZEND_JMPZ_EX;
								} else if (opline->opcode == ZEND_JMPZ_EX) {
									smart_branch_opcode = ZEND_JMPNZ_EX;
								} else if (opline->opcode == ZEND_JMPNZ) {
									smart_branch_opcode = ZEND_JMPZ;
								} else {
									smart_branch_opcode = ZEND_JMPNZ;
								}
								exit_opline = (opline->opcode == ZEND_JMPZNZ) ?
									ZEND_OFFSET_TO_OPLINE(opline, opline->extended_value) :
									opline + 1;
							} else if (opline->opcode == ZEND_JMPZNZ) {
								ZEND_ASSERT((p+1)->opline == ZEND_OFFSET_TO_OPLINE(opline, opline->extended_value));
								smart_branch_opcode = ZEND_JMPZ;
								exit_opline = OP_JMP_ADDR(opline, opline->op2);
							} else if ((p+1)->opline == opline + 1) {
								/* not taken branch */
								smart_branch_opcode = opline->opcode;
								exit_opline = OP_JMP_ADDR(opline, opline->op2);
							} else {
								ZEND_UNREACHABLE();
							}
							if (ra) {
								zend_jit_trace_clenup_stack(stack, opline, ssa_op, ssa, ra);
							}
							if (!(op1_info & MAY_BE_GUARD)
							 && has_concrete_type(op1_info)
							 && concrete_type(op1_info) <= IS_TRUE) {
								/* unconditional branch */
								exit_addr = NULL;
							} else if (opline->result_type == IS_TMP_VAR) {
								zend_jit_trace_stack *stack = JIT_G(current_frame)->stack;
								uint32_t old_info = STACK_INFO(stack, EX_VAR_TO_NUM(opline->result.var));

								SET_STACK_TYPE(stack, EX_VAR_TO_NUM(opline->result.var), IS_UNKNOWN, 1);
								exit_point = zend_jit_trace_get_exit_point(exit_opline, 0);
								SET_STACK_INFO(stack, EX_VAR_TO_NUM(opline->result.var), old_info);
								exit_addr = zend_jit_trace_get_exit_addr(exit_point);
								if (!exit_addr) {
									goto jit_failure;
								}
							} else {
								exit_point = zend_jit_trace_get_exit_point(exit_opline, 0);
								exit_addr = zend_jit_trace_get_exit_addr(exit_point);
								if (!exit_addr) {
									goto jit_failure;
								}
							}
						} else  {
							ZEND_UNREACHABLE();
						}
						if (opline->result_type == IS_UNDEF) {
							res_addr = 0;
						} else {
							res_addr = RES_REG_ADDR();
						}
						if (!zend_jit_bool_jmpznz(&dasm_state, opline,
								op1_info, OP1_REG_ADDR(), res_addr,
								-1, -1,
								zend_may_throw(opline, ssa_op, op_array, ssa),
								smart_branch_opcode, exit_addr)) {
							goto jit_failure;
						}
						goto done;
					case ZEND_ISSET_ISEMPTY_CV:
						if ((opline->extended_value & ZEND_ISEMPTY)) {
							// TODO: support for empty() ???
							break;
						}
						op1_info = OP1_INFO();
						op1_addr = OP1_REG_ADDR();
						if (orig_op1_type != IS_UNKNOWN
						 && (orig_op1_type & IS_TRACE_REFERENCE)) {
							if (!zend_jit_fetch_reference(&dasm_state, opline, orig_op1_type, &op1_info, &op1_addr,
									!ssa->var_info[ssa_op->op1_use].guarded_reference, 1)) {
								goto jit_failure;
							}
							if (opline->op1_type == IS_CV
							 && ssa->vars[ssa_op->op1_use].alias == NO_ALIAS) {
								ssa->var_info[ssa_op->op1_use].guarded_reference = 1;
							}
						} else {
							CHECK_OP1_TRACE_TYPE();
						}
						if ((opline->result_type & (IS_SMART_BRANCH_JMPZ|IS_SMART_BRANCH_JMPNZ)) != 0) {
							bool exit_if_true = 0;
							const zend_op *exit_opline = zend_jit_trace_get_exit_opline(p + 1, opline + 1, &exit_if_true);
							uint32_t exit_point = zend_jit_trace_get_exit_point(exit_opline, 0);

							exit_addr = zend_jit_trace_get_exit_addr(exit_point);
							if (!exit_addr) {
								goto jit_failure;
							}
							smart_branch_opcode = exit_if_true ? ZEND_JMPNZ : ZEND_JMPZ;
						} else {
							smart_branch_opcode = 0;
							exit_addr = NULL;
						}
						if (!zend_jit_isset_isempty_cv(&dasm_state, opline,
								op1_info, op1_addr,
								smart_branch_opcode, -1, -1, exit_addr)) {
							goto jit_failure;
						}
						goto done;
					case ZEND_IN_ARRAY:
						if (opline->op1_type == IS_VAR || opline->op1_type == IS_TMP_VAR) {
							break;
						}
						op1_info = OP1_INFO();
						op1_addr = OP1_REG_ADDR();
						CHECK_OP1_TRACE_TYPE();
						if ((op1_info & (MAY_BE_ANY|MAY_BE_UNDEF|MAY_BE_REF)) != MAY_BE_STRING) {
							break;
						}
						if ((opline->result_type & (IS_SMART_BRANCH_JMPZ|IS_SMART_BRANCH_JMPNZ)) != 0) {
							bool exit_if_true = 0;
							const zend_op *exit_opline = zend_jit_trace_get_exit_opline(p + 1, opline + 1, &exit_if_true);
							uint32_t exit_point = zend_jit_trace_get_exit_point(exit_opline, 0);

							exit_addr = zend_jit_trace_get_exit_addr(exit_point);
							if (!exit_addr) {
								goto jit_failure;
							}
							smart_branch_opcode = exit_if_true ? ZEND_JMPNZ : ZEND_JMPZ;
						} else {
							smart_branch_opcode = 0;
							exit_addr = NULL;
						}
						if (!zend_jit_in_array(&dasm_state, opline,
								op1_info, op1_addr,
								smart_branch_opcode, -1, -1, exit_addr)) {
							goto jit_failure;
						}
						goto done;
					case ZEND_FETCH_DIM_FUNC_ARG:
						if (!JIT_G(current_frame)
						 || !JIT_G(current_frame)->call
						 || !JIT_G(current_frame)->call->func
						 || !TRACE_FRAME_IS_LAST_SEND_BY_VAL(JIT_G(current_frame)->call)) {
							break;
						}
						ZEND_FALLTHROUGH;
					case ZEND_FETCH_DIM_R:
					case ZEND_FETCH_DIM_IS:
					case ZEND_FETCH_LIST_R:
						op1_info = OP1_INFO();
						op1_addr = OP1_REG_ADDR();
						if (orig_op1_type != IS_UNKNOWN
						 && (orig_op1_type & IS_TRACE_REFERENCE)) {
							if (!zend_jit_fetch_reference(&dasm_state, opline, orig_op1_type, &op1_info, &op1_addr,
									!ssa->var_info[ssa_op->op1_use].guarded_reference, 1)) {
								goto jit_failure;
							}
							if (opline->op1_type == IS_CV
							 && ssa->vars[ssa_op->op1_use].alias == NO_ALIAS) {
								ssa->var_info[ssa_op->op1_use].guarded_reference = 1;
								if (ssa_op->op1_def >= 0) {
									ssa->var_info[ssa_op->op1_def].guarded_reference = 1;
								}
							}
						} else {
							CHECK_OP1_TRACE_TYPE();
						}
						op2_info = OP2_INFO();
						CHECK_OP2_TRACE_TYPE();
						res_info = RES_INFO();
						avoid_refcounting =
							ssa_op->op1_use >= 0 &&
							ssa->var_info[ssa_op->op1_use].avoid_refcounting;
						if (op1_info & MAY_BE_PACKED_GUARD) {
							ssa->var_info[ssa_op->op1_use].type &= ~MAY_BE_PACKED_GUARD;
						} else if ((op2_info & (MAY_BE_ANY|MAY_BE_UNDEF)) == MAY_BE_LONG
								&& (op1_info & (MAY_BE_ANY|MAY_BE_UNDEF)) == MAY_BE_ARRAY
								&& MAY_BE_PACKED(op1_info)
								&& MAY_BE_HASH(op1_info)
								&& orig_op1_type != IS_UNKNOWN) {
							op1_info |= MAY_BE_PACKED_GUARD;
							if (orig_op1_type & IS_TRACE_PACKED) {
								op1_info &= ~(MAY_BE_ARRAY_NUMERIC_HASH|MAY_BE_ARRAY_STRING_HASH);
								if (op1_type != IS_UNKNOWN) {
									ssa->var_info[ssa_op->op1_use].type &= ~(MAY_BE_ARRAY_NUMERIC_HASH|MAY_BE_ARRAY_STRING_HASH);
								}
							} else {
								op1_info &= ~MAY_BE_ARRAY_PACKED;
								if (op1_type != IS_UNKNOWN) {
									ssa->var_info[ssa_op->op1_use].type &= ~MAY_BE_ARRAY_PACKED;
								}
							}
						}
						if (!zend_jit_fetch_dim_read(&dasm_state, opline, ssa, ssa_op,
								op1_info, op1_addr, avoid_refcounting,
								op2_info, res_info, RES_REG_ADDR(), val_type)) {
							goto jit_failure;
						}
						if (ssa_op->op1_def >= 0 && op1_type != IS_UNKNOWN) {
							ssa->var_info[ssa_op->op1_def].type = ssa->var_info[ssa_op->op1_use].type;
						}
						goto done;
					case ZEND_FETCH_DIM_W:
					case ZEND_FETCH_DIM_RW:
//					case ZEND_FETCH_DIM_UNSET:
					case ZEND_FETCH_LIST_W:
						if (opline->op1_type != IS_CV
						 && (orig_op1_type == IS_UNKNOWN
						  || !(orig_op1_type & IS_TRACE_INDIRECT))) {
							break;
						}
						op1_info = OP1_INFO();
						op1_addr = OP1_REG_ADDR();
						if (opline->op1_type == IS_VAR) {
							if (orig_op1_type != IS_UNKNOWN
							 && (orig_op1_type & IS_TRACE_INDIRECT)) {
								if (!zend_jit_fetch_indirect_var(&dasm_state, opline, orig_op1_type,
										&op1_info, &op1_addr, !ssa->var_info[ssa_op->op1_use].indirect_reference)) {
									goto jit_failure;
								}
							} else {
								break;
							}
						}
						if (orig_op1_type != IS_UNKNOWN
						 && (orig_op1_type & IS_TRACE_REFERENCE)) {
							if (!zend_jit_fetch_reference(&dasm_state, opline, orig_op1_type, &op1_info, &op1_addr,
									!ssa->var_info[ssa_op->op1_use].guarded_reference, 1)) {
								goto jit_failure;
							}
							if (opline->op1_type == IS_CV
							 && ssa->vars[ssa_op->op1_def].alias == NO_ALIAS) {
								ssa->var_info[ssa_op->op1_def].guarded_reference = 1;
							}
						} else {
							CHECK_OP1_TRACE_TYPE();
						}
						op2_info = OP2_INFO();
						CHECK_OP2_TRACE_TYPE();
						op1_def_info = OP1_DEF_INFO();
						if (!zend_jit_fetch_dim(&dasm_state, opline,
								op1_info, op1_addr, op2_info, RES_REG_ADDR(), val_type)) {
							goto jit_failure;
						}
						if (ssa_op->result_def > 0
						 && (opline->opcode == ZEND_FETCH_DIM_W || opline->opcode == ZEND_FETCH_LIST_W)
						 && !(op1_info & (MAY_BE_FALSE|MAY_BE_TRUE|MAY_BE_LONG|MAY_BE_DOUBLE|MAY_BE_STRING|MAY_BE_OBJECT|MAY_BE_RESOURCE|MAY_BE_REF))
						 && !(op2_info & (MAY_BE_UNDEF|MAY_BE_RESOURCE|MAY_BE_ARRAY|MAY_BE_OBJECT))) {
							ssa->var_info[ssa_op->result_def].indirect_reference = 1;
						}
						goto done;
					case ZEND_ISSET_ISEMPTY_DIM_OBJ:
						if ((opline->extended_value & ZEND_ISEMPTY)) {
							// TODO: support for empty() ???
							break;
						}
						op1_info = OP1_INFO();
						op1_addr = OP1_REG_ADDR();
						if (orig_op1_type != IS_UNKNOWN
						 && (orig_op1_type & IS_TRACE_REFERENCE)) {
							if (!zend_jit_fetch_reference(&dasm_state, opline, orig_op1_type, &op1_info, &op1_addr,
									!ssa->var_info[ssa_op->op1_use].guarded_reference, 1)) {
								goto jit_failure;
							}
							if (opline->op1_type == IS_CV
							 && ssa->vars[ssa_op->op1_use].alias == NO_ALIAS) {
								ssa->var_info[ssa_op->op1_use].guarded_reference = 1;
							}
						} else {
							CHECK_OP1_TRACE_TYPE();
						}
						op2_info = OP2_INFO();
						CHECK_OP2_TRACE_TYPE();
						if ((opline->result_type & (IS_SMART_BRANCH_JMPZ|IS_SMART_BRANCH_JMPNZ)) != 0) {
							bool exit_if_true = 0;
							const zend_op *exit_opline = zend_jit_trace_get_exit_opline(p + 1, opline + 1, &exit_if_true);
							uint32_t exit_point;

							if (ra) {
								zend_jit_trace_clenup_stack(stack, opline, ssa_op, ssa, ra);
							}
							if (ssa_op->op1_use >= 0
							 && ssa->var_info[ssa_op->op1_use].avoid_refcounting) {
								/* Temporary reset ZREG_ZVAL_TRY_ADDREF */
								zend_jit_trace_stack *stack = JIT_G(current_frame)->stack;
								uint32_t old_info = STACK_INFO(stack, EX_VAR_TO_NUM(opline->op1.var));

								SET_STACK_REG(stack, EX_VAR_TO_NUM(opline->op1.var), ZREG_NONE);
								exit_point = zend_jit_trace_get_exit_point(exit_opline, 0);
								SET_STACK_INFO(stack, EX_VAR_TO_NUM(opline->op1.var), old_info);
							} else {
								exit_point = zend_jit_trace_get_exit_point(exit_opline, 0);
							}
							exit_addr = zend_jit_trace_get_exit_addr(exit_point);
							if (!exit_addr) {
								goto jit_failure;
							}
							smart_branch_opcode = exit_if_true ? ZEND_JMPNZ : ZEND_JMPZ;
						} else {
							smart_branch_opcode = 0;
							exit_addr = NULL;
						}
						avoid_refcounting =
							ssa_op->op1_use >= 0 &&
							ssa->var_info[ssa_op->op1_use].avoid_refcounting;
						if (op1_info & MAY_BE_PACKED_GUARD) {
							ssa->var_info[ssa_op->op1_use].type &= ~MAY_BE_PACKED_GUARD;
						} else if ((op2_info & (MAY_BE_ANY|MAY_BE_UNDEF)) == MAY_BE_LONG
								&& (op1_info & (MAY_BE_ANY|MAY_BE_UNDEF)) == MAY_BE_ARRAY
								&& MAY_BE_PACKED(op1_info)
								&& MAY_BE_HASH(op1_info)
								&& orig_op1_type != IS_UNKNOWN) {
							op1_info |= MAY_BE_PACKED_GUARD;
							if (orig_op1_type & IS_TRACE_PACKED) {
								op1_info &= ~(MAY_BE_ARRAY_NUMERIC_HASH|MAY_BE_ARRAY_STRING_HASH);
							} else {
								op1_info &= ~MAY_BE_ARRAY_PACKED;
							}
						}
						if (!zend_jit_isset_isempty_dim(&dasm_state, opline,
								op1_info, op1_addr, avoid_refcounting,
								op2_info, val_type,
								zend_may_throw_ex(opline, ssa_op, op_array, ssa, op1_info, op2_info),
								smart_branch_opcode, -1, -1,
								exit_addr)) {
							goto jit_failure;
						}
						goto done;
					case ZEND_FETCH_OBJ_FUNC_ARG:
						if (!JIT_G(current_frame)
						 || !JIT_G(current_frame)->call
						 || !JIT_G(current_frame)->call->func
						 || !TRACE_FRAME_IS_LAST_SEND_BY_VAL(JIT_G(current_frame)->call)) {
							break;
						}
						ZEND_FALLTHROUGH;
					case ZEND_FETCH_OBJ_R:
					case ZEND_FETCH_OBJ_IS:
					case ZEND_FETCH_OBJ_W:
						on_this = delayed_fetch_this = 0;
						avoid_refcounting = 0;
						if (opline->op2_type != IS_CONST
						 || Z_TYPE_P(RT_CONSTANT(opline, opline->op2)) != IS_STRING
						 || Z_STRVAL_P(RT_CONSTANT(opline, opline->op2))[0] == '\0') {
							break;
						}
						ce = NULL;
						ce_is_instanceof = 0;
						op1_indirect = 0;
						if (opline->op1_type == IS_UNUSED) {
							op1_info = MAY_BE_OBJECT|MAY_BE_RC1|MAY_BE_RCN;
							ce = op_array->scope;
							ce_is_instanceof = (ce->ce_flags & ZEND_ACC_FINAL) != 0;
							op1_addr = 0;
							on_this = 1;
						} else {
							op1_info = OP1_INFO();
							if (!(op1_info & MAY_BE_OBJECT)) {
								break;
							}
							op1_addr = OP1_REG_ADDR();
							if (opline->op1_type == IS_VAR
							 && opline->opcode == ZEND_FETCH_OBJ_W) {
								if (orig_op1_type != IS_UNKNOWN
								 && (orig_op1_type & IS_TRACE_INDIRECT)) {
									op1_indirect = 1;
									if (!zend_jit_fetch_indirect_var(&dasm_state, opline, orig_op1_type,
											&op1_info, &op1_addr, !ssa->var_info[ssa_op->op1_use].indirect_reference)) {
										goto jit_failure;
									}
								}
							}
							if (orig_op1_type != IS_UNKNOWN
							 && (orig_op1_type & IS_TRACE_REFERENCE)) {
								if (!zend_jit_fetch_reference(&dasm_state, opline, orig_op1_type, &op1_info, &op1_addr,
										!ssa->var_info[ssa_op->op1_use].guarded_reference, 1)) {
									goto jit_failure;
								}
								if (opline->op1_type == IS_CV
								 && ssa->vars[ssa_op->op1_use].alias == NO_ALIAS) {
									ssa->var_info[ssa_op->op1_def >= 0 ? ssa_op->op1_def : ssa_op->op1_use].guarded_reference = 1;
								}
							} else {
								CHECK_OP1_TRACE_TYPE();
							}
							if (!(op1_info & MAY_BE_OBJECT)) {
								break;
							}
							if (ssa->var_info && ssa->ops) {
								if (ssa_op->op1_use >= 0) {
									zend_ssa_var_info *op1_ssa = ssa->var_info + ssa_op->op1_use;
									if (op1_ssa->ce && !op1_ssa->ce->create_object) {
										ce = op1_ssa->ce;
										ce_is_instanceof = op1_ssa->is_instanceof;
									}
								}
							}
							if (ssa_op->op1_use >= 0) {
								delayed_fetch_this = ssa->var_info[ssa_op->op1_use].delayed_fetch_this;
								avoid_refcounting = ssa->var_info[ssa_op->op1_use].avoid_refcounting;
							}
							if (delayed_fetch_this) {
								on_this = 1;
							} else if (ssa_op->op1_use >= 0 && ssa->vars[ssa_op->op1_use].definition >= 0) {
								on_this = ssa_opcodes[ssa->vars[ssa_op->op1_use].definition]->opcode == ZEND_FETCH_THIS;
							} else if (op_array_ssa->ops
							        && op_array_ssa->vars
									&& op_array_ssa->ops[opline-op_array->opcodes].op1_use >= 0
									&& op_array_ssa->vars[op_array_ssa->ops[opline-op_array->opcodes].op1_use].definition >= 0) {
								on_this = op_array->opcodes[op_array_ssa->vars[op_array_ssa->ops[opline-op_array->opcodes].op1_use].definition].opcode == ZEND_FETCH_THIS;
							}
						}
						if (!zend_jit_fetch_obj(&dasm_state, opline, op_array, ssa, ssa_op,
								op1_info, op1_addr, op1_indirect, ce, ce_is_instanceof,
								on_this, delayed_fetch_this, avoid_refcounting, op1_ce, val_type,
								zend_may_throw_ex(opline, ssa_op, op_array, ssa, op1_info, MAY_BE_STRING))) {
							goto jit_failure;
						}
						goto done;
					case ZEND_BIND_GLOBAL:
						orig_opline = opline;
						orig_ssa_op = ssa_op;
						while (1) {
							if (!ssa->ops || !ssa->var_info) {
								op1_info = MAY_BE_ANY|MAY_BE_REF;
							} else {
								op1_info = OP1_INFO();
							}
							if (ssa->vars[ssa_op->op1_def].alias == NO_ALIAS) {
								ssa->var_info[ssa_op->op1_def].guarded_reference = 1;
							}
							if (!zend_jit_bind_global(&dasm_state, opline, op1_info)) {
								goto jit_failure;
							}
							if ((opline+1)->opcode == ZEND_BIND_GLOBAL) {
								opline++;
								ssa_op++;
							} else {
								break;
							}
						}
						opline = orig_opline;
						ssa_op = orig_ssa_op;
						goto done;
					case ZEND_RECV:
						if (!zend_jit_recv(&dasm_state, opline, op_array)) {
							goto jit_failure;
						}
						goto done;
					case ZEND_RECV_INIT:
						orig_opline = opline;
						orig_ssa_op = ssa_op;
						while (1) {
							if (!zend_jit_recv_init(&dasm_state, opline, op_array,
									(opline + 1)->opcode != ZEND_RECV_INIT,
									zend_may_throw(opline, ssa_op, op_array, ssa))) {
								goto jit_failure;
							}
							if ((opline+1)->opcode == ZEND_RECV_INIT) {
								opline++;
								ssa_op++;
							} else {
								break;
							}
						}
						opline = orig_opline;
						ssa_op = orig_ssa_op;
						goto done;
					case ZEND_FREE:
					case ZEND_FE_FREE:
						op1_info = OP1_INFO();
						if (!zend_jit_free(&dasm_state, opline, op1_info,
								zend_may_throw(opline, ssa_op, op_array, ssa))) {
							goto jit_failure;
						}
						goto done;
					case ZEND_ECHO:
						op1_info = OP1_INFO();
						CHECK_OP1_TRACE_TYPE();
						if ((op1_info & (MAY_BE_UNDEF|MAY_BE_ANY|MAY_BE_REF)) != MAY_BE_STRING) {
							break;
						}
						if (!zend_jit_echo(&dasm_state, opline, op1_info)) {
							goto jit_failure;
						}
						goto done;
					case ZEND_STRLEN:
						op1_info = OP1_INFO();
						op1_addr = OP1_REG_ADDR();
						if (orig_op1_type == (IS_TRACE_REFERENCE|IS_STRING)) {
							if (!zend_jit_fetch_reference(&dasm_state, opline, orig_op1_type, &op1_info, &op1_addr,
									!ssa->var_info[ssa_op->op1_use].guarded_reference, 1)) {
								goto jit_failure;
							}
							if (opline->op1_type == IS_CV
							 && ssa->vars[ssa_op->op1_use].alias == NO_ALIAS) {
								ssa->var_info[ssa_op->op1_use].guarded_reference = 1;
							}
						} else {
							CHECK_OP1_TRACE_TYPE();
							if ((op1_info & (MAY_BE_UNDEF|MAY_BE_ANY|MAY_BE_REF)) != MAY_BE_STRING) {
								break;
							}
						}
						if (!zend_jit_strlen(&dasm_state, opline, op1_info, op1_addr, RES_REG_ADDR())) {
							goto jit_failure;
						}
						goto done;
					case ZEND_COUNT:
						op1_info = OP1_INFO();
						op1_addr = OP1_REG_ADDR();
						if (orig_op1_type == (IS_TRACE_REFERENCE|IS_ARRAY)) {
							if (!zend_jit_fetch_reference(&dasm_state, opline, orig_op1_type, &op1_info, &op1_addr,
									!ssa->var_info[ssa_op->op1_use].guarded_reference, 1)) {
								goto jit_failure;
							}
							if (opline->op1_type == IS_CV
							 && ssa->vars[ssa_op->op1_use].alias == NO_ALIAS) {
								ssa->var_info[ssa_op->op1_use].guarded_reference = 1;
							}
						} else {
							CHECK_OP1_TRACE_TYPE();
							if ((op1_info & (MAY_BE_UNDEF|MAY_BE_ANY|MAY_BE_REF)) != MAY_BE_ARRAY) {
								break;
							}
						}
						if (!zend_jit_count(&dasm_state, opline, op1_info, op1_addr, RES_REG_ADDR(), zend_may_throw(opline, ssa_op, op_array, ssa))) {
							goto jit_failure;
						}
						goto done;
					case ZEND_FETCH_THIS:
						delayed_fetch_this = 0;
						if (ssa_op->result_def >= 0 && opline->result_type != IS_CV) {
							if (zend_jit_may_delay_fetch_this(op_array, ssa, ssa_opcodes, ssa_op)) {
								ssa->var_info[ssa_op->result_def].delayed_fetch_this = 1;
								delayed_fetch_this = 1;
							}
						}
						if (!zend_jit_fetch_this(&dasm_state, opline, op_array, delayed_fetch_this)) {
							goto jit_failure;
						}
						goto done;
					case ZEND_SWITCH_LONG:
					case ZEND_SWITCH_STRING:
					case ZEND_MATCH:
						if (!zend_jit_switch(&dasm_state, opline, op_array, op_array_ssa, p+1, &zend_jit_traces[ZEND_JIT_TRACE_NUM])) {
							goto jit_failure;
						}
						goto done;
					case ZEND_VERIFY_RETURN_TYPE:
						if (opline->op1_type == IS_UNUSED) {
							/* Always throws */
							break;
						}
						if (opline->op1_type == IS_CONST) {
							/* TODO Different instruction format, has return value */
							break;
						}
						if (op_array->fn_flags & ZEND_ACC_RETURN_REFERENCE) {
							/* Not worth bothering with */
							break;
						}
						op1_info = OP1_INFO();
						CHECK_OP1_TRACE_TYPE();
						if (op1_info & MAY_BE_REF) {
							/* TODO May need reference unwrapping. */
							break;
						}
						if (!zend_jit_verify_return_type(&dasm_state, opline, op_array, op1_info)) {
							goto jit_failure;
						}
						goto done;
					case ZEND_FE_RESET_R:
						op1_info = OP1_INFO();
						CHECK_OP1_TRACE_TYPE();
						if ((op1_info & (MAY_BE_ANY|MAY_BE_REF|MAY_BE_UNDEF)) != MAY_BE_ARRAY) {
							break;
						}
						if (!zend_jit_fe_reset(&dasm_state, opline, op1_info)) {
							goto jit_failure;
						}
						goto done;
					case ZEND_FE_FETCH_R:
						op1_info = OP1_INFO();
						CHECK_OP1_TRACE_TYPE();
						if ((op1_info & MAY_BE_ANY) != MAY_BE_ARRAY) {
							break;
						}
						if ((p+1)->op == ZEND_JIT_TRACE_VM || (p+1)->op == ZEND_JIT_TRACE_END) {
							const zend_op *exit_opline = ZEND_OFFSET_TO_OPLINE(opline, opline->extended_value);
							uint32_t exit_point;

							if ((p+1)->opline == exit_opline) {
								/* taken branch (exit from loop) */
								exit_opline = opline;
								smart_branch_opcode = ZEND_NOP;
							} else if ((p+1)->opline == opline + 1) {
								/* not taken branch (loop) */
								smart_branch_opcode = ZEND_JMP;
							} else {
								ZEND_UNREACHABLE();
							}
							exit_point = zend_jit_trace_get_exit_point(exit_opline, 0);
							exit_addr = zend_jit_trace_get_exit_addr(exit_point);
							if (!exit_addr) {
								goto jit_failure;
							}
						} else  {
							ZEND_UNREACHABLE();
						}
						if (!zend_jit_fe_fetch(&dasm_state, opline, op1_info, OP2_INFO(),
								-1, smart_branch_opcode, exit_addr)) {
							goto jit_failure;
						}
						goto done;
					case ZEND_FETCH_CONSTANT:
						if (!zend_jit_fetch_constant(&dasm_state, opline, op_array, ssa, ssa_op, RES_REG_ADDR())) {
							goto jit_failure;
						}
						goto done;
					case ZEND_INIT_METHOD_CALL:
						if (opline->op2_type != IS_CONST
						 || Z_TYPE_P(RT_CONSTANT(opline, opline->op2)) != IS_STRING) {
							goto generic_dynamic_call;
						}
						on_this = delayed_fetch_this = 0;
						ce = NULL;
						ce_is_instanceof = 0;
						if (opline->op1_type == IS_UNUSED) {
							op1_info = MAY_BE_OBJECT|MAY_BE_RC1|MAY_BE_RCN;
							ce = op_array->scope;
							ce_is_instanceof = (ce->ce_flags & ZEND_ACC_FINAL) != 0;
							op1_addr = 0;
							on_this = 1;
						} else {
							op1_info = OP1_INFO();
							op1_addr = OP1_REG_ADDR();
							if (polymorphic_side_trace) {
								op1_info = MAY_BE_OBJECT;
								op1_addr = 0;
							} else if (orig_op1_type != IS_UNKNOWN
							 && (orig_op1_type & IS_TRACE_REFERENCE)) {
								if (!zend_jit_fetch_reference(&dasm_state, opline, orig_op1_type, &op1_info, &op1_addr,
										!ssa->var_info[ssa_op->op1_use].guarded_reference, 1)) {
									goto jit_failure;
								}
								if (opline->op1_type == IS_CV
								 && ssa->vars[ssa_op->op1_use].alias == NO_ALIAS) {
									ssa->var_info[ssa_op->op1_use].guarded_reference = 1;
								}
							} else {
								CHECK_OP1_TRACE_TYPE();
							}
							if (ssa->var_info && ssa->ops) {
								if (ssa_op->op1_use >= 0) {
									zend_ssa_var_info *op1_ssa = ssa->var_info + ssa_op->op1_use;
									if (op1_ssa->ce && !op1_ssa->ce->create_object) {
										ce = op1_ssa->ce;
										ce_is_instanceof = op1_ssa->is_instanceof;
									}
								}
							}
							if (ssa_op->op1_use >= 0) {
								delayed_fetch_this = ssa->var_info[ssa_op->op1_use].delayed_fetch_this;
							}
							if (delayed_fetch_this) {
								on_this = 1;
							} else if (ssa_op->op1_use >= 0 && ssa->vars[ssa_op->op1_use].definition >= 0) {
								on_this = ssa_opcodes[ssa->vars[ssa_op->op1_use].definition]->opcode == ZEND_FETCH_THIS;
							} else if (op_array_ssa->ops
							        && op_array_ssa->vars
									&& op_array_ssa->ops[opline-op_array->opcodes].op1_use >= 0
									&& op_array_ssa->vars[op_array_ssa->ops[opline-op_array->opcodes].op1_use].definition >= 0) {
								on_this = op_array->opcodes[op_array_ssa->vars[op_array_ssa->ops[opline-op_array->opcodes].op1_use].definition].opcode == ZEND_FETCH_THIS;
							}
						}
						frame_flags = TRACE_FRAME_MASK_NESTED;
						if (!zend_jit_init_method_call(&dasm_state, opline,
								op_array_ssa->cfg.map ? op_array_ssa->cfg.map[opline - op_array->opcodes] : -1,
								op_array, ssa, ssa_op, frame->call_level,
								op1_info, op1_addr, ce, ce_is_instanceof, on_this, delayed_fetch_this, op1_ce,
								p + 1, peek_checked_stack - checked_stack, polymorphic_side_trace)) {
							goto jit_failure;
						}
						goto done;
					case ZEND_INIT_DYNAMIC_CALL:
						if (orig_op2_type != IS_OBJECT || op2_ce != zend_ce_closure) {
							goto generic_dynamic_call;
						}
						op2_info = OP2_INFO();
						CHECK_OP2_TRACE_TYPE();
						frame_flags = TRACE_FRAME_MASK_NESTED;
						if (!zend_jit_init_closure_call(&dasm_state, opline, op_array_ssa->cfg.map ? op_array_ssa->cfg.map[opline - op_array->opcodes] : -1, op_array, ssa, ssa_op, frame->call_level, p + 1, peek_checked_stack - checked_stack)) {
							goto jit_failure;
						}
						goto done;
					case ZEND_INIT_STATIC_METHOD_CALL:
generic_dynamic_call:
						if (!zend_jit_trace_handler(&dasm_state, op_array, opline, zend_may_throw(opline, ssa_op, op_array, ssa), p + 1)) {
							goto jit_failure;
						}
						if ((opline->opcode != ZEND_INIT_STATIC_METHOD_CALL
						  || opline->op1_type != IS_CONST
						  || opline->op2_type != IS_CONST)
						 && (p+1)->op == ZEND_JIT_TRACE_INIT_CALL && (p+1)->func) {
							if (!zend_jit_init_fcall_guard(&dasm_state, 0, (p+1)->func, opline+1)) {
								goto jit_failure;
							}
						}
						goto done;
					case ZEND_INIT_USER_CALL:
						if (!zend_jit_trace_handler(&dasm_state, op_array, opline, zend_may_throw(opline, ssa_op, op_array, ssa), p + 1)) {
							goto jit_failure;
						}
						if (opline->op2_type != IS_CONST
						 && (p+1)->op == ZEND_JIT_TRACE_INIT_CALL && (p+1)->func) {
							if (!zend_jit_init_fcall_guard(&dasm_state, 0, (p+1)->func, opline+1)) {
								goto jit_failure;
							}
						}
						goto done;
					case ZEND_NEW:
						if (!zend_jit_trace_handler(&dasm_state, op_array, opline, zend_may_throw(opline, ssa_op, op_array, ssa), p + 1)) {
							goto jit_failure;
						}
						if (opline->op1_type != IS_CONST
						 && (p+1)->op == ZEND_JIT_TRACE_INIT_CALL && (p+1)->func) {
							SET_STACK_TYPE(stack, EX_VAR_TO_NUM(opline->result.var), IS_OBJECT, 1);
							if (!zend_jit_init_fcall_guard(&dasm_state, 0, (p+1)->func, opline+1)) {
								goto jit_failure;
							}
						}
						goto done;
					case ZEND_SEND_ARRAY:
					case ZEND_SEND_UNPACK:
						if (JIT_G(current_frame)
						 && JIT_G(current_frame)->call) {
							TRACE_FRAME_SET_UNKNOWN_NUM_ARGS(JIT_G(current_frame)->call);
						}
						break;
					case ZEND_ROPE_INIT:
					case ZEND_ROPE_ADD:
					case ZEND_ROPE_END:
						op2_info = OP2_INFO();
						CHECK_OP2_TRACE_TYPE();
						if ((op2_info & (MAY_BE_UNDEF|MAY_BE_ANY|MAY_BE_REF)) != MAY_BE_STRING) {
							break;
						}
						if (!zend_jit_rope(&dasm_state, opline, op2_info)) {
							goto jit_failure;
						}
						goto done;
					default:
						break;
				}
			}

			if (opline->opcode != ZEND_NOP && opline->opcode != ZEND_JMP) {
				op1_info = OP1_INFO();
				op2_info = OP2_INFO();
				if (op1_info & MAY_BE_GUARD) {
					op1_info = MAY_BE_RC1 | MAY_BE_RCN | MAY_BE_REF | MAY_BE_ANY  | MAY_BE_ARRAY_KEY_ANY | MAY_BE_ARRAY_OF_ANY | MAY_BE_ARRAY_OF_REF;
				}
				if (op2_info & MAY_BE_GUARD) {
					op2_info = MAY_BE_RC1 | MAY_BE_RCN | MAY_BE_REF | MAY_BE_ANY  | MAY_BE_ARRAY_KEY_ANY | MAY_BE_ARRAY_OF_ANY | MAY_BE_ARRAY_OF_REF;
				}
				if (!zend_jit_trace_handler(&dasm_state, op_array, opline,
						zend_may_throw_ex(opline, ssa_op, op_array, ssa, op1_info, op2_info), p + 1)) {
					goto jit_failure;
				}
			}

done:
			polymorphic_side_trace = 0;
			switch (opline->opcode) {
				case ZEND_DO_FCALL:
				case ZEND_DO_ICALL:
				case ZEND_DO_UCALL:
				case ZEND_DO_FCALL_BY_NAME:
					frame->call_level--;
			}

			if (ra) {
				zend_jit_trace_clenup_stack(stack, opline, ssa_op, ssa, ra);
			}

			if ((opline->op1_type & (IS_VAR|IS_TMP_VAR))
			 && STACK_REG(stack, EX_VAR_TO_NUM(opline->op1.var)) > ZREG_NUM) {
				SET_STACK_REG(stack, EX_VAR_TO_NUM(opline->op1.var), ZREG_NONE);
			}

			if (opline->opcode == ZEND_ROPE_INIT) {
				/* clear stack slots used by rope */
				uint32_t var = EX_VAR_TO_NUM(opline->result.var);
				uint32_t count =
					((opline->extended_value * sizeof(void*)) + (sizeof(zval)-1)) / sizeof(zval);

				do {
					SET_STACK_TYPE(stack, var, IS_UNKNOWN, 1);
					var++;
					count--;
				} while (count);
			}

			if (ssa_op) {
				zend_ssa_range tmp;

				/* Keep information about known types on abstract stack */
				if (ssa_op->result_def >= 0) {
					zend_uchar type = IS_UNKNOWN;

					if ((opline->result_type & (IS_SMART_BRANCH_JMPZ|IS_SMART_BRANCH_JMPNZ)) != 0
					 || send_result) {
						/* we didn't set result variable */
						type = IS_UNKNOWN;
					} else if (!(ssa->var_info[ssa_op->result_def].type & MAY_BE_GUARD)
					 && has_concrete_type(ssa->var_info[ssa_op->result_def].type)) {
						type = concrete_type(ssa->var_info[ssa_op->result_def].type);
					} else if (opline->opcode == ZEND_QM_ASSIGN) {
						if (opline->op1_type != IS_CONST) {
							/* copy */
							type = STACK_TYPE(stack, EX_VAR_TO_NUM(opline->op1.var));
						}
					} else if (opline->opcode == ZEND_ASSIGN) {
						if (opline->op2_type != IS_CONST
						 && ssa_op->op1_use >= 0
						 /* assignment to typed reference may cause conversion */
						 && (ssa->var_info[ssa_op->op1_use].type & MAY_BE_REF) == 0) {
							/* copy */
							type = STACK_TYPE(stack, EX_VAR_TO_NUM(opline->op2.var));
						}
					} else if (opline->opcode == ZEND_POST_INC
			         || opline->opcode == ZEND_POST_DEC) {
						/* copy */
						type = STACK_TYPE(stack, EX_VAR_TO_NUM(opline->op1.var));
					}
					if (opline->opcode == ZEND_JMP_SET
					  || opline->opcode == ZEND_COALESCE
					  || opline->opcode == ZEND_JMP_NULL) {
						if ((p+1)->op != ZEND_JIT_TRACE_VM) {
							SET_STACK_TYPE(stack, EX_VAR_TO_NUM(opline->result.var), IS_UNKNOWN, 1);
						} else if ((p+1)->opline != (opline + 1)) {
							SET_STACK_TYPE(stack, EX_VAR_TO_NUM(opline->result.var), type, 1);
						}
					} else {
						SET_STACK_TYPE(stack, EX_VAR_TO_NUM(opline->result.var), type,
							(type == IS_UNKNOWN || !ra || !ra[ssa_op->result_def]));
						if (type != IS_UNKNOWN) {
							ssa->var_info[ssa_op->result_def].type &= ~MAY_BE_GUARD;
							if (opline->opcode == ZEND_FETCH_THIS
							 && delayed_fetch_this) {
								SET_STACK_REG(stack, EX_VAR_TO_NUM(opline->result.var), ZREG_THIS);
							} else if (ssa->var_info[ssa_op->result_def].avoid_refcounting) {
								SET_STACK_REG(stack, EX_VAR_TO_NUM(opline->result.var), ZREG_ZVAL_TRY_ADDREF);
							} else if (ra && ra[ssa_op->result_def]) {
								SET_STACK_REG_EX(stack, EX_VAR_TO_NUM(opline->result.var), ra[ssa_op->result_def]->reg,
									ra[ssa_op->result_def]->flags & ZREG_STORE);
							}
						}
					}

					if (type == IS_LONG
					 && zend_inference_propagate_range(op_array, ssa, (zend_op*)opline, (zend_ssa_op*)ssa_op, ssa_op->result_def, &tmp)) {
						ssa->var_info[ssa_op->result_def].range.min = tmp.min;
						ssa->var_info[ssa_op->result_def].range.max = tmp.max;
						ssa->var_info[ssa_op->result_def].range.underflow = 0;
						ssa->var_info[ssa_op->result_def].range.overflow = 0;
						ssa->var_info[ssa_op->result_def].has_range = 1;
					}
				}
				if (ssa_op->op1_def >= 0
				 && (opline->opcode != ZEND_QM_ASSIGN
				  || opline->result_type != IS_CV
				  || opline->result.var != opline->op1.var)) {
					zend_uchar type = IS_UNKNOWN;

					if (!(ssa->var_info[ssa_op->op1_def].type & MAY_BE_GUARD)
					 && has_concrete_type(ssa->var_info[ssa_op->op1_def].type)) {
						type = concrete_type(ssa->var_info[ssa_op->op1_def].type);
					} else if (opline->opcode == ZEND_ASSIGN) {
						if (!(OP1_INFO() & MAY_BE_REF)
						 || STACK_TYPE(stack, EX_VAR_TO_NUM(opline->op1.var)) != IS_UNKNOWN) {
							if (opline->op2_type != IS_CONST) {
								/* copy */
								type = STACK_TYPE(stack, EX_VAR_TO_NUM(opline->op2.var));
							}
						}
					} else if (opline->opcode == ZEND_SEND_VAR
					 || opline->opcode == ZEND_CAST
					 || opline->opcode == ZEND_QM_ASSIGN
					 || opline->opcode == ZEND_JMP_SET
					 || opline->opcode == ZEND_COALESCE
					 || opline->opcode == ZEND_JMP_NULL
					 || opline->opcode == ZEND_FE_RESET_R) {
						/* keep old value */
						type = STACK_TYPE(stack, EX_VAR_TO_NUM(opline->op1.var));
					}
					SET_STACK_TYPE(stack, EX_VAR_TO_NUM(opline->op1.var), type,
						(type == IS_UNKNOWN || !ra ||
							(!ra[ssa_op->op1_def] &&
								(opline->opcode == ZEND_ASSIGN || !ssa->vars[ssa_op->op1_def].no_val))));
					if (type != IS_UNKNOWN) {
						ssa->var_info[ssa_op->op1_def].type &= ~MAY_BE_GUARD;
						if (ra && ra[ssa_op->op1_def]) {
							uint8_t flags = ra[ssa_op->op1_def]->flags & ZREG_STORE;

							if (ssa_op->op1_use >= 0) {
								if (opline->opcode == ZEND_SEND_VAR
								 || opline->opcode == ZEND_CAST
								 || opline->opcode == ZEND_QM_ASSIGN
								 || opline->opcode == ZEND_JMP_SET
								 || opline->opcode == ZEND_COALESCE
								 || opline->opcode == ZEND_JMP_NULL
								 || opline->opcode == ZEND_FE_RESET_R) {
									if (!ra[ssa_op->op1_use]) {
										flags |= ZREG_LOAD;
									}
								}
							}
							SET_STACK_REG_EX(stack, EX_VAR_TO_NUM(opline->op1.var), ra[ssa_op->op1_def]->reg, flags);
						}
					}
					if (type == IS_LONG
					 && zend_inference_propagate_range(op_array, ssa, (zend_op*)opline, (zend_ssa_op*)ssa_op, ssa_op->op1_def, &tmp)) {
						ssa->var_info[ssa_op->op1_def].range.min = tmp.min;
						ssa->var_info[ssa_op->op1_def].range.max = tmp.max;
						ssa->var_info[ssa_op->op1_def].range.underflow = 0;
						ssa->var_info[ssa_op->op1_def].range.overflow = 0;
						ssa->var_info[ssa_op->op1_def].has_range = 1;
					}
				}
				if (ssa_op->op2_def >= 0
				 && (opline->opcode != ZEND_ASSIGN
				  || opline->op1_type != IS_CV
				  || opline->op1.var != opline->op2.var)) {
					zend_uchar type = IS_UNKNOWN;

					if (!(ssa->var_info[ssa_op->op2_def].type & MAY_BE_GUARD)
					 && has_concrete_type(ssa->var_info[ssa_op->op2_def].type)) {
						type = concrete_type(ssa->var_info[ssa_op->op2_def].type);
					} else if (opline->opcode == ZEND_ASSIGN) {
						/* keep old value */
						type = STACK_TYPE(stack, EX_VAR_TO_NUM(opline->op2.var));
					}
					SET_STACK_TYPE(stack, EX_VAR_TO_NUM(opline->op2.var), type,
						(type == IS_UNKNOWN || !ra ||
							(!ra[ssa_op->op2_def] && !ssa->vars[ssa_op->op2_def].no_val)));
					if (type != IS_UNKNOWN) {
						ssa->var_info[ssa_op->op2_def].type &= ~MAY_BE_GUARD;
						if (ra && ra[ssa_op->op2_def]) {
							uint8_t flags = ra[ssa_op->op2_def]->flags & ZREG_STORE;

							if (ssa_op->op2_use >= 0) {
								if (opline->opcode == ZEND_ASSIGN) {
									if (!ra[ssa_op->op2_use]
									 || ra[ssa_op->op2_use]->reg != ra[ssa_op->op2_def]->reg) {
										flags |= ZREG_LOAD;
									}
								}
							}
							SET_STACK_REG_EX(stack, EX_VAR_TO_NUM(opline->op2.var), ra[ssa_op->op2_def]->reg, flags);
						}
					}
					if (type == IS_LONG
					 && zend_inference_propagate_range(op_array, ssa, (zend_op*)opline, (zend_ssa_op*)ssa_op, ssa_op->op2_def, &tmp)) {
						ssa->var_info[ssa_op->op2_def].range.min = tmp.min;
						ssa->var_info[ssa_op->op2_def].range.max = tmp.max;
						ssa->var_info[ssa_op->op2_def].range.underflow = 0;
						ssa->var_info[ssa_op->op2_def].range.overflow = 0;
						ssa->var_info[ssa_op->op2_def].has_range = 1;
					}
				}

				switch (opline->opcode) {
					case ZEND_ASSIGN_DIM:
					case ZEND_ASSIGN_OBJ:
					case ZEND_ASSIGN_STATIC_PROP:
					case ZEND_ASSIGN_DIM_OP:
					case ZEND_ASSIGN_OBJ_OP:
					case ZEND_ASSIGN_STATIC_PROP_OP:
					case ZEND_ASSIGN_OBJ_REF:
					case ZEND_ASSIGN_STATIC_PROP_REF:
						/* OP_DATA */
						ssa_op++;
						opline++;
						if (ssa_op->op1_def >= 0) {
							zend_uchar type = IS_UNKNOWN;

							if (!(ssa->var_info[ssa_op->op1_def].type & MAY_BE_GUARD)
							 && has_concrete_type(ssa->var_info[ssa_op->op1_def].type)) {
								type = concrete_type(ssa->var_info[ssa_op->op1_def].type);
							} else if ((opline-1)->opcode == ZEND_ASSIGN_DIM
							 || (opline-1)->opcode == ZEND_ASSIGN_OBJ
							 || (opline-1)->opcode == ZEND_ASSIGN_STATIC_PROP) {
								/* keep old value */
								type = STACK_TYPE(stack, EX_VAR_TO_NUM(opline->op1.var));
							}
							SET_STACK_TYPE(stack, EX_VAR_TO_NUM(opline->op1.var), type,
								(type == IS_UNKNOWN || !ra || !ra[ssa_op->op1_def]));
							if (type != IS_UNKNOWN) {
								ssa->var_info[ssa_op->op1_def].type &= ~MAY_BE_GUARD;
								if (ra && ra[ssa_op->op1_def]) {
									SET_STACK_REG_EX(stack, EX_VAR_TO_NUM(opline->op1.var), ra[ssa_op->op1_def]->reg,
										ra[ssa_op->op1_def]->reg & ZREG_STORE);
								}
							}
							if (type == IS_LONG
							 && zend_inference_propagate_range(op_array, ssa, (zend_op*)opline, (zend_ssa_op*)ssa_op, ssa_op->op1_def, &tmp)) {
								ssa->var_info[ssa_op->op1_def].range.min = tmp.min;
								ssa->var_info[ssa_op->op1_def].range.max = tmp.max;
								ssa->var_info[ssa_op->op1_def].range.underflow = 0;
								ssa->var_info[ssa_op->op1_def].range.overflow = 0;
								ssa->var_info[ssa_op->op1_def].has_range = 1;
							}
						}
						ssa_op++;
						break;
					case ZEND_RECV_INIT:
					    ssa_op++;
						opline++;
						while (opline->opcode == ZEND_RECV_INIT) {
							if (ssa_op->result_def >= 0) {
								zend_uchar type = IS_UNKNOWN;

								if (!(ssa->var_info[ssa_op->result_def].type & MAY_BE_GUARD)
								 && has_concrete_type(ssa->var_info[ssa_op->result_def].type)) {
									type = concrete_type(ssa->var_info[ssa_op->result_def].type);
								}
								SET_STACK_TYPE(stack, EX_VAR_TO_NUM(opline->result.var), type,
									(!ra || !ra[ssa_op->result_def]));
								if (ra && ra[ssa_op->result_def]) {
									SET_STACK_REG_EX(stack, EX_VAR_TO_NUM(opline->result.var), ra[ssa_op->result_def]->reg,
										ra[ssa_op->result_def]->flags & ZREG_STORE);
								}
							}
							ssa_op++;
							opline++;
						}
						break;
					case ZEND_BIND_GLOBAL:
						ssa_op++;
						opline++;
						while (opline->opcode == ZEND_BIND_GLOBAL) {
							if (ssa_op->op1_def >= 0) {
								zend_uchar type = IS_UNKNOWN;

								if (!(ssa->var_info[ssa_op->op1_def].type & MAY_BE_GUARD)
								 && has_concrete_type(ssa->var_info[ssa_op->op1_def].type)) {
									type = concrete_type(ssa->var_info[ssa_op->op1_def].type);
								}
								SET_STACK_TYPE(stack, EX_VAR_TO_NUM(opline->op1.var), type,
									(!ra || !ra[ssa_op->op1_def]));
								if (ra && ra[ssa_op->op1_def]) {
									SET_STACK_REG_EX(stack, EX_VAR_TO_NUM(opline->op1.var), ra[ssa_op->op1_def]->reg,
										ra[ssa_op->op1_def]->flags & ZREG_STORE);
								}
							}
							ssa_op++;
							opline++;
						}
						break;
					default:
						ssa_op += zend_jit_trace_op_len(opline);
						break;
				}

				if (send_result) {
					ssa_op++;
					p++;
					if ((p+1)->op == ZEND_JIT_TRACE_OP1_TYPE) {
						p++;
					}
					send_result = 0;
				}
			}
		} else if (p->op == ZEND_JIT_TRACE_ENTER) {
			call = frame->call;
			assert(call && &call->func->op_array == p->op_array);

			if (opline->opcode == ZEND_DO_UCALL
			 || opline->opcode == ZEND_DO_FCALL_BY_NAME
			 || opline->opcode == ZEND_DO_FCALL) {

				frame->call_opline = opline;

				/* Check if SEND_UNPACK/SEND_ARRAY may cause enter at different opline */
				if (opline > op_array->opcodes) {
					const zend_op *prev_opline = opline - 1;

					while (prev_opline->opcode == ZEND_EXT_FCALL_BEGIN || prev_opline->opcode == ZEND_TICKS) {
						prev_opline--;
					}
					JIT_G(current_frame) = call;
					if ((prev_opline->opcode == ZEND_SEND_ARRAY
					  || prev_opline->opcode == ZEND_SEND_UNPACK
					  || prev_opline->opcode == ZEND_CHECK_UNDEF_ARGS)
					 && p->op_array->num_args
					 && (p->op_array->fn_flags & ZEND_ACC_HAS_TYPE_HINTS) == 0
					 && ((p+1)->op == ZEND_JIT_TRACE_VM
					  || (p+1)->op == ZEND_JIT_TRACE_END)
					 && (TRACE_FRAME_NUM_ARGS(call) < 0
					  || TRACE_FRAME_NUM_ARGS(call) < p->op_array->num_args)
					 && !zend_jit_trace_opline_guard(&dasm_state, (p+1)->opline)) {
						goto jit_failure;
					}
					JIT_G(current_frame) = frame;
				}
			}

			if ((p+1)->op == ZEND_JIT_TRACE_END) {
				p++;
				break;
			}
			if (op_array->fn_flags & ZEND_ACC_CLOSURE) {
				if (TRACE_FRAME_IS_THIS_CHECKED(frame)) {
					TRACE_FRAME_SET_THIS_CHECKED(call);
				}
			} else if (op_array->scope && !(op_array->fn_flags & ZEND_ACC_STATIC)) {
				TRACE_FRAME_SET_THIS_CHECKED(call);
			}
			op_array = (zend_op_array*)p->op_array;
			jit_extension =
				(zend_jit_op_array_trace_extension*)ZEND_FUNC_INFO(op_array);
			op_array_ssa = &jit_extension->func_info.ssa;
			frame->call = call->prev;
			call->prev = frame;
			if (p->info & ZEND_JIT_TRACE_RETURN_VALUE_USED) {
				TRACE_FRAME_SET_RETURN_VALUE_USED(call);
			} else {
				TRACE_FRAME_SET_RETURN_VALUE_UNUSED(call);
			}
			JIT_G(current_frame) = frame = call;
			stack = frame->stack;
			if (ra) {
				int j = ZEND_JIT_TRACE_GET_FIRST_SSA_VAR(p->info);

				for (i = 0; i < op_array->last_var; i++,j++) {
					if (ra[j] && (ra[j]->flags & ZREG_LOAD) != 0) {
						SET_STACK_REG_EX(stack, i, ra[j]->reg, ZREG_LOAD);
						if (!zend_jit_load_var(&dasm_state, ssa->var_info[j].type, i, ra[j]->reg)) {
							goto jit_failure;
						}
					}
				}
			}
		} else if (p->op == ZEND_JIT_TRACE_BACK) {
			op_array = (zend_op_array*)p->op_array;
			jit_extension =
				(zend_jit_op_array_trace_extension*)ZEND_FUNC_INFO(op_array);
			op_array_ssa = &jit_extension->func_info.ssa;
			top = frame;
			if (frame->prev) {
				checked_stack -= frame->used_stack;
				frame = frame->prev;
				stack = frame->stack;
				ZEND_ASSERT(&frame->func->op_array == op_array);
			} else {
				frame = zend_jit_trace_ret_frame(frame, op_array);
				TRACE_FRAME_INIT(frame, op_array, TRACE_FRAME_MASK_UNKNOWN_RETURN, -1);
				frame->used_stack = checked_stack = peek_checked_stack = 0;
				stack = frame->stack;
				if (JIT_G(opt_level) >= ZEND_JIT_LEVEL_INLINE) {
					uint32_t j = ZEND_JIT_TRACE_GET_FIRST_SSA_VAR(p->info);

					for (i = 0; i < op_array->last_var + op_array->T; i++, j++) {
						/* Initialize abstract stack using SSA */
						if (!(ssa->var_info[j].type & MAY_BE_GUARD)
						 && has_concrete_type(ssa->var_info[j].type)) {
							SET_STACK_TYPE(stack, i, concrete_type(ssa->var_info[j].type), 1);
						} else {
							SET_STACK_TYPE(stack, i, IS_UNKNOWN, 1);
						}
					}
					if (ra) {
						j = ZEND_JIT_TRACE_GET_FIRST_SSA_VAR(p->info);
						for (i = 0; i < op_array->last_var + op_array->T; i++, j++) {
							if (ra[j] && (ra[j]->flags & ZREG_LOAD) != 0) {
								SET_STACK_REG_EX(stack, i, ra[j]->reg, ZREG_LOAD);
								if (!zend_jit_load_var(&dasm_state, ssa->var_info[j].type, i, ra[j]->reg)) {
									goto jit_failure;
								}
							}
						}
					}
				} else {
					for (i = 0; i < op_array->last_var + op_array->T; i++) {
						SET_STACK_TYPE(stack, i, IS_UNKNOWN, 1);
					}
				}
				opline = NULL;
			}
			JIT_G(current_frame) = frame;
			if (res_type != IS_UNKNOWN
			 && (p+1)->op == ZEND_JIT_TRACE_VM) {
				const zend_op *opline = (p+1)->opline - 1;
				if (opline->result_type != IS_UNUSED) {
				    SET_STACK_TYPE(stack, EX_VAR_TO_NUM(opline->result.var), res_type, 1);
				}
			}
			res_type = IS_UNKNOWN;
		} else if (p->op == ZEND_JIT_TRACE_END) {
			break;
		} else if (p->op == ZEND_JIT_TRACE_INIT_CALL) {
			const zend_op *init_opline = zend_jit_trace_find_init_fcall_op(p, op_array);
			int num_args = -1;

			if (init_opline
			 && init_opline->extended_value <= TRACE_FRAME_MAX_NUM_ARGS) {
				num_args = init_opline->extended_value;
			}

			call = top;
			TRACE_FRAME_INIT(call, p->func, frame_flags, num_args);
			call->prev = frame->call;
			if (!(p->info & ZEND_JIT_TRACE_FAKE_INIT_CALL)) {
				TRACE_FRAME_SET_LAST_SEND_BY_VAL(call);
			}
			if (init_opline
			 && init_opline->opcode != ZEND_NEW
			 && (init_opline->opcode != ZEND_INIT_METHOD_CALL
			  || init_opline->op1_type == IS_UNDEF)
			 && (init_opline->opcode != ZEND_INIT_USER_CALL
			  || (p->func && (!p->func->common.scope || (p->func->common.fn_flags & ZEND_ACC_STATIC))))
			 && (init_opline->opcode != ZEND_INIT_DYNAMIC_CALL
			  || (p->func && (!p->func->common.scope || (p->func->common.fn_flags & ZEND_ACC_STATIC))))
			) {
				TRACE_FRAME_SET_NO_NEED_RELEASE_THIS(call);
			}
			frame->call = call;
			top = zend_jit_trace_call_frame(top, p->op_array);
			if (p->func) {
				if (p->func->type == ZEND_USER_FUNCTION) {
					if (JIT_G(opt_level) >= ZEND_JIT_LEVEL_INLINE) {
						zend_jit_op_array_trace_extension *jit_extension =
							(zend_jit_op_array_trace_extension*)ZEND_FUNC_INFO(p->op_array);

						i = 0;
						while (i < p->op_array->num_args) {
							/* Types of arguments are going to be stored in abstract stack when processing SEV instruction */
							SET_STACK_TYPE(call->stack, i, IS_UNKNOWN, 1);
							i++;
						}
						while (i < p->op_array->last_var) {
							if (jit_extension
							 && zend_jit_var_may_alias(p->op_array, &jit_extension->func_info.ssa, i) != NO_ALIAS) {
								SET_STACK_TYPE(call->stack, i, IS_UNKNOWN, 1);
							} else {
								SET_STACK_TYPE(call->stack, i, IS_UNDEF, 1);
							}
							i++;
						}
						while (i < p->op_array->last_var + p->op_array->T) {
							SET_STACK_TYPE(call->stack, i, IS_UNKNOWN, 1);
							i++;
						}
					} else {
						for (i = 0; i < p->op_array->last_var + p->op_array->T; i++) {
							SET_STACK_TYPE(call->stack, i, IS_UNKNOWN, 1);
						}
					}
				} else {
					ZEND_ASSERT(p->func->type == ZEND_INTERNAL_FUNCTION);
					for (i = 0; i < p->op_array->num_args; i++) {
						SET_STACK_TYPE(call->stack, i, IS_UNKNOWN, 1);
					}
				}
				if (p->info & ZEND_JIT_TRACE_FAKE_INIT_CALL) {
					int skip_guard = 0;

					if (init_opline) {
						zend_call_info *call_info = jit_extension->func_info.callee_info;

						while (call_info) {
							if (call_info->caller_init_opline == init_opline
									&& !call_info->is_prototype) {
								if (op_array->fn_flags & ZEND_ACC_TRAIT_CLONE) {
									if (init_opline->opcode == ZEND_INIT_STATIC_METHOD_CALL
									 && init_opline->op1_type != IS_CONST) {
										break;
									} else if (init_opline->opcode == ZEND_INIT_METHOD_CALL) {
										break;
									}
								}
								skip_guard = 1;
								break;
							}
							call_info = call_info->next_callee;
						}
						if (!skip_guard
						 && !zend_jit_may_be_polymorphic_call(init_opline)) {
							// TODO: recompilation may change target ???
							skip_guard = 1;
						}
					}

					if (!skip_guard) {
						if (!opline) {
							zend_jit_trace_rec *q = p + 1;
							while (q->op != ZEND_JIT_TRACE_VM && q->op != ZEND_JIT_TRACE_END) {
								q++;
							}
							opline = q->opline;
							ZEND_ASSERT(opline != NULL);
						}
						if (!zend_jit_init_fcall_guard(&dasm_state,
								ZEND_JIT_TRACE_FAKE_LEVEL(p->info), p->func, opline)) {
							goto jit_failure;
						}
					}
				}
			}
			if (p->info & ZEND_JIT_TRACE_FAKE_INIT_CALL) {
				frame->call_level++;
				call->used_stack = 0;
			} else {
				if (p->func) {
					call->used_stack = zend_vm_calc_used_stack(init_opline->extended_value, (zend_function*)p->func);
				} else {
					call->used_stack = (ZEND_CALL_FRAME_SLOT + init_opline->extended_value) * sizeof(zval);
				}
				checked_stack += call->used_stack;
				if (checked_stack > peek_checked_stack) {
					peek_checked_stack = checked_stack;
				}
			}
		} else if (p->op == ZEND_JIT_TRACE_DO_ICALL) {
			call = frame->call;
			if (call) {
				checked_stack -= call->used_stack;
				top = call;
				frame->call = call->prev;
			}
		} else {
			ZEND_UNREACHABLE();
		}
	}

	ZEND_ASSERT(p->op == ZEND_JIT_TRACE_END);

	t = &zend_jit_traces[ZEND_JIT_TRACE_NUM];

	if (!parent_trace && zend_jit_trace_uses_initial_ip()) {
		t->flags |= ZEND_JIT_TRACE_USES_INITIAL_IP;
	}

	if (p->stop == ZEND_JIT_TRACE_STOP_LOOP
	 || p->stop == ZEND_JIT_TRACE_STOP_RECURSIVE_CALL
	 || p->stop == ZEND_JIT_TRACE_STOP_RECURSIVE_RET) {
		if (ra) {
			zend_ssa_phi *phi = ssa->blocks[1].phis;

			while (phi) {
				if (ra[phi->ssa_var]
				 && ra[phi->sources[1]]
				 && STACK_MEM_TYPE(stack, phi->var) != STACK_TYPE(stack, phi->var)
				 && (ra[phi->ssa_var]->flags & (ZREG_LOAD|ZREG_STORE)) == 0
				 && (ra[phi->sources[1]]->flags & (ZREG_LOAD|ZREG_STORE)) == 0) {
					/* Store actual type to memory to avoid deoptimization mistakes */
					/* TODO: Alternatively, we may try to update alredy generated deoptimization info */
					zend_jit_store_var_type(&dasm_state, phi->var, STACK_TYPE(stack, phi->var));
				}
				phi = phi->next;
			}
		}
		if (p->stop != ZEND_JIT_TRACE_STOP_RECURSIVE_RET) {
			if ((t->flags & ZEND_JIT_TRACE_USES_INITIAL_IP)
			 && !zend_jit_set_ip(&dasm_state, p->opline)) {
				goto jit_failure;
			}
		}
		t->link = ZEND_JIT_TRACE_NUM;
		if (p->stop != ZEND_JIT_TRACE_STOP_RECURSIVE_RET) {
			t->flags |= ZEND_JIT_TRACE_CHECK_INTERRUPT;
		}
		if (!(t->flags & ZEND_JIT_TRACE_LOOP)) {
			const void *timeout_exit_addr = NULL;

			t->flags |= ZEND_JIT_TRACE_LOOP;

			if (trace_buffer->stop != ZEND_JIT_TRACE_STOP_RECURSIVE_RET) {
				if (!(t->flags & ZEND_JIT_TRACE_USES_INITIAL_IP)
				 || (ra
				  && zend_jit_trace_stack_needs_deoptimization(stack, op_array->last_var + op_array->T))) {
					uint32_t exit_point = zend_jit_trace_get_exit_point(opline, ZEND_JIT_EXIT_TO_VM);

					timeout_exit_addr = zend_jit_trace_get_exit_addr(exit_point);
					if (!timeout_exit_addr) {
						goto jit_failure;
					}
				} else {
					timeout_exit_addr = dasm_labels[zend_lbinterrupt_handler];
				}
			}

			zend_jit_trace_end_loop(&dasm_state, 0, timeout_exit_addr); /* jump back to start of the trace loop */
		}
	} else if (p->stop == ZEND_JIT_TRACE_STOP_LINK
	        || p->stop == ZEND_JIT_TRACE_STOP_INTERPRETER) {
		if (!zend_jit_trace_deoptimization(&dasm_state, 0, NULL,
				stack, op_array->last_var + op_array->T, NULL, NULL, NULL, 0)) {
			goto jit_failure;
		}
		if (p->stop == ZEND_JIT_TRACE_STOP_LINK) {
			const void *timeout_exit_addr = NULL;

			t->link = zend_jit_find_trace(p->opline->handler);
			if ((zend_jit_traces[t->link].flags & ZEND_JIT_TRACE_USES_INITIAL_IP)
			 && !zend_jit_set_ip(&dasm_state, p->opline)) {
				goto jit_failure;
			}
			if (!parent_trace && zend_jit_trace_uses_initial_ip()) {
				t->flags |= ZEND_JIT_TRACE_USES_INITIAL_IP;
			}
			if (parent_trace
			 && (zend_jit_traces[t->link].flags & ZEND_JIT_TRACE_CHECK_INTERRUPT)
			 && zend_jit_traces[parent_trace].root == t->link) {
				if (!(zend_jit_traces[t->link].flags & ZEND_JIT_TRACE_USES_INITIAL_IP)) {
					uint32_t exit_point;

					for (i = 0; i < op_array->last_var + op_array->T; i++) {
						SET_STACK_TYPE(stack, i, IS_UNKNOWN, 1);
					}
					exit_point = zend_jit_trace_get_exit_point(opline, ZEND_JIT_EXIT_TO_VM);
					timeout_exit_addr = zend_jit_trace_get_exit_addr(exit_point);
					if (!timeout_exit_addr) {
						goto jit_failure;
					}
				} else {
					timeout_exit_addr = dasm_labels[zend_lbinterrupt_handler];
				}
			}
			zend_jit_trace_link_to_root(&dasm_state, &zend_jit_traces[t->link], timeout_exit_addr);
		} else {
			zend_jit_trace_return(&dasm_state, 0, NULL);
		}
	} else if (p->stop == ZEND_JIT_TRACE_STOP_RETURN) {
		zend_jit_trace_return(&dasm_state, 0, NULL);
	} else {
		// TODO: not implemented ???
		ZEND_ASSERT(0 && p->stop);
	}

	if (ZEND_JIT_EXIT_COUNTERS + t->exit_count >= JIT_G(max_exit_counters)) {
		goto jit_failure;
	}

	if (!zend_jit_trace_end(&dasm_state, t)) {
		goto jit_failure;
	}

	handler = dasm_link_and_encode(&dasm_state, NULL, NULL, NULL, NULL, ZSTR_VAL(name), ZEND_JIT_TRACE_NUM,
		parent_trace ? SP_ADJ_JIT : ((zend_jit_vm_kind == ZEND_VM_KIND_HYBRID) ? SP_ADJ_VM : SP_ADJ_RET),
		parent_trace ? SP_ADJ_NONE : SP_ADJ_JIT);

	if (handler) {
		if (p->stop == ZEND_JIT_TRACE_STOP_RECURSIVE_CALL) {
			const zend_op_array *rec_op_array;

			rec_op_array = op_array = trace_buffer->op_array;
			jit_extension =
				(zend_jit_op_array_trace_extension*)ZEND_FUNC_INFO(op_array);
			p = trace_buffer + ZEND_JIT_TRACE_START_REC_SIZE;
			for (;;p++) {
				if (p->op == ZEND_JIT_TRACE_VM) {
					opline = p->opline;
				} else if (p->op == ZEND_JIT_TRACE_ENTER) {
					if (p->op_array == rec_op_array) {
						zend_jit_trace_setup_ret_counter(opline, jit_extension->offset);
					}
					op_array = p->op_array;
					jit_extension =
						(zend_jit_op_array_trace_extension*)ZEND_FUNC_INFO(op_array);
				} else if (p->op == ZEND_JIT_TRACE_BACK) {
					op_array = p->op_array;
					jit_extension =
						(zend_jit_op_array_trace_extension*)ZEND_FUNC_INFO(op_array);
				} else if (p->op == ZEND_JIT_TRACE_END) {
					break;
				}
			}
		} else if (p->stop == ZEND_JIT_TRACE_STOP_LINK
		        || p->stop == ZEND_JIT_TRACE_STOP_INTERPRETER) {
			if (opline
			 && (opline->opcode == ZEND_DO_UCALL
			  || opline->opcode == ZEND_DO_FCALL
			  || opline->opcode == ZEND_DO_FCALL_BY_NAME
			  || opline->opcode == ZEND_YIELD
			  || opline->opcode == ZEND_YIELD_FROM
			  || opline->opcode == ZEND_INCLUDE_OR_EVAL)) {
				zend_jit_trace_setup_ret_counter(opline, jit_extension->offset);
			}
			if (JIT_G(current_frame)
			 && JIT_G(current_frame)->prev) {
				frame = JIT_G(current_frame)->prev;
				do {
					if (frame->call_opline) {
						op_array = &frame->func->op_array;
						jit_extension =
							(zend_jit_op_array_trace_extension*)ZEND_FUNC_INFO(op_array);
						zend_jit_trace_setup_ret_counter(frame->call_opline, jit_extension->offset);
					}
					frame = frame->prev;
				} while (frame);
			}
		}
	}

jit_failure:
	dasm_free(&dasm_state);

	if (name) {
		zend_string_release(name);
	}

jit_cleanup:
	/* Clean up used op_arrays */
	while (num_op_arrays > 0) {
		op_array = op_arrays[--num_op_arrays];
		jit_extension =
			(zend_jit_op_array_trace_extension*)ZEND_FUNC_INFO(op_array);

	    jit_extension->func_info.num = 0;
		jit_extension->func_info.flags &= ZEND_FUNC_JIT_ON_FIRST_EXEC
			| ZEND_FUNC_JIT_ON_PROF_REQUEST
			| ZEND_FUNC_JIT_ON_HOT_COUNTERS
			| ZEND_FUNC_JIT_ON_HOT_TRACE;
		memset(&jit_extension->func_info.ssa, 0, sizeof(zend_func_info) - offsetof(zend_func_info, ssa));
	}

	zend_arena_release(&CG(arena), checkpoint);

	JIT_G(current_frame) = NULL;
	JIT_G(current_trace) = NULL;

	return handler;
}

static const void *zend_jit_trace_exit_to_vm(uint32_t trace_num, uint32_t exit_num)
{
	const void *handler = NULL;
	dasm_State* dasm_state = NULL;
	void *checkpoint;
	char name[32];
	const zend_op *opline;
	uint32_t stack_size;
	zend_jit_trace_stack *stack;
	bool original_handler = 0;

	if (!zend_jit_trace_exit_needs_deoptimization(trace_num, exit_num)) {
		return dasm_labels[zend_lbtrace_escape];
	}

	checkpoint = zend_arena_checkpoint(CG(arena));;

	sprintf(name, "ESCAPE-%d-%d", trace_num, exit_num);

	dasm_init(&dasm_state, DASM_MAXSECTION);
	dasm_setupglobal(&dasm_state, dasm_labels, zend_lb_MAX);
	dasm_setup(&dasm_state, dasm_actions);

	zend_jit_align_func(&dasm_state);

	/* Deoptimization */
	stack_size = zend_jit_traces[trace_num].exit_info[exit_num].stack_size;
	stack = zend_jit_traces[trace_num].stack_map + zend_jit_traces[trace_num].exit_info[exit_num].stack_offset;

	if (!zend_jit_trace_deoptimization(&dasm_state,
			zend_jit_traces[trace_num].exit_info[exit_num].flags,
			zend_jit_traces[trace_num].exit_info[exit_num].opline,
			stack, stack_size, NULL, NULL, NULL, 0)) {
		goto jit_failure;
	}

	opline = zend_jit_traces[trace_num].exit_info[exit_num].opline;
	if (opline) {
		if (opline == zend_jit_traces[zend_jit_traces[trace_num].root].opline) {
			/* prevent endless loop */
			original_handler = 1;
		}
		zend_jit_set_ip_ex(&dasm_state, opline, original_handler);
	}

	zend_jit_trace_return(&dasm_state, original_handler, opline);

	handler = dasm_link_and_encode(&dasm_state, NULL, NULL, NULL, NULL, name, ZEND_JIT_TRACE_NUM, SP_ADJ_JIT, SP_ADJ_NONE);

jit_failure:
	dasm_free(&dasm_state);
	zend_arena_release(&CG(arena), checkpoint);
	return handler;
}

static zend_jit_trace_stop zend_jit_compile_root_trace(zend_jit_trace_rec *trace_buffer, const zend_op *opline, size_t offset)
{
	zend_jit_trace_stop ret;
	const void *handler;
	uint8_t orig_trigger;
	zend_jit_trace_info *t = NULL;
	zend_jit_trace_exit_info exit_info[ZEND_JIT_TRACE_MAX_EXITS];

	zend_shared_alloc_lock();

	/* Checks under lock */
	if ((ZEND_OP_TRACE_INFO(opline, offset)->trace_flags & ZEND_JIT_TRACE_JITED)) {
		ret = ZEND_JIT_TRACE_STOP_ALREADY_DONE;
	} else if (ZEND_JIT_TRACE_NUM >= JIT_G(max_root_traces)) {
		ret = ZEND_JIT_TRACE_STOP_TOO_MANY_TRACES;
	} else {
		SHM_UNPROTECT();
		zend_jit_unprotect();

		t = &zend_jit_traces[ZEND_JIT_TRACE_NUM];

		t->id = ZEND_JIT_TRACE_NUM;
		t->root = ZEND_JIT_TRACE_NUM;
		t->parent = 0;
		t->link = 0;
		t->exit_count = 0;
		t->child_count = 0;
		t->stack_map_size = 0;
		t->flags = 0;
		t->polymorphism = 0;
		t->jmp_table_size = 0;
		t->opline = trace_buffer[1].opline;
		t->exit_info = exit_info;
		t->stack_map = NULL;

		orig_trigger = JIT_G(trigger);
		JIT_G(trigger) = ZEND_JIT_ON_HOT_TRACE;

		handler = zend_jit_trace(trace_buffer, 0, 0);

		JIT_G(trigger) = orig_trigger;

		if (handler) {
			zend_jit_trace_exit_info *shared_exit_info = NULL;

			t->exit_info = NULL;
			if (t->exit_count) {
				/* reallocate exit_info into shared memory */
				shared_exit_info = (zend_jit_trace_exit_info*)zend_shared_alloc(
					sizeof(zend_jit_trace_exit_info) * t->exit_count);

				if (!shared_exit_info) {
				    if (t->stack_map) {
						efree(t->stack_map);
						t->stack_map = NULL;
					}
					ret = ZEND_JIT_TRACE_STOP_NO_SHM;
					goto exit;
				}
				memcpy(shared_exit_info, exit_info,
					sizeof(zend_jit_trace_exit_info) * t->exit_count);
				t->exit_info = shared_exit_info;
			}

		    if (t->stack_map_size) {
				zend_jit_trace_stack *shared_stack_map = (zend_jit_trace_stack*)zend_shared_alloc(t->stack_map_size * sizeof(zend_jit_trace_stack));
				if (!shared_stack_map) {
					ret = ZEND_JIT_TRACE_STOP_NO_SHM;
					goto exit;
				}
				memcpy(shared_stack_map, t->stack_map, t->stack_map_size * sizeof(zend_jit_trace_stack));
				efree(t->stack_map);
				t->stack_map = shared_stack_map;
		    }

			t->exit_counters = ZEND_JIT_EXIT_COUNTERS;
			ZEND_JIT_EXIT_COUNTERS += t->exit_count;

			((zend_op*)opline)->handler = handler;

			ZEND_JIT_TRACE_NUM++;
			ZEND_OP_TRACE_INFO(opline, offset)->trace_flags |= ZEND_JIT_TRACE_JITED;

			ret = ZEND_JIT_TRACE_STOP_COMPILED;
		} else if (t->exit_count >= ZEND_JIT_TRACE_MAX_EXITS ||
		           ZEND_JIT_EXIT_COUNTERS + t->exit_count >= JIT_G(max_exit_counters)) {
		    if (t->stack_map) {
				efree(t->stack_map);
				t->stack_map = NULL;
			}
			ret = ZEND_JIT_TRACE_STOP_TOO_MANY_EXITS;
		} else {
		    if (t->stack_map) {
				efree(t->stack_map);
				t->stack_map = NULL;
			}
			ret = ZEND_JIT_TRACE_STOP_COMPILER_ERROR;
		}

exit:
		zend_jit_protect();
		SHM_PROTECT();
	}

	zend_shared_alloc_unlock();

	if ((JIT_G(debug) & ZEND_JIT_DEBUG_TRACE_EXIT_INFO) != 0
	 && ret == ZEND_JIT_TRACE_STOP_COMPILED
	 && t->exit_count > 0) {
		zend_jit_dump_exit_info(t);
	}

	return ret;
}

static void zend_jit_blacklist_root_trace(const zend_op *opline, size_t offset)
{
	zend_shared_alloc_lock();

	if (!(ZEND_OP_TRACE_INFO(opline, offset)->trace_flags & ZEND_JIT_TRACE_BLACKLISTED)) {
		SHM_UNPROTECT();
		zend_jit_unprotect();

		((zend_op*)opline)->handler =
			ZEND_OP_TRACE_INFO(opline, offset)->orig_handler;

		ZEND_OP_TRACE_INFO(opline, offset)->trace_flags |= ZEND_JIT_TRACE_BLACKLISTED;

		zend_jit_protect();
		SHM_PROTECT();
	}

	zend_shared_alloc_unlock();
}

static bool zend_jit_trace_is_bad_root(const zend_op *opline, zend_jit_trace_stop stop, size_t offset)
{
	const zend_op **cache_opline = JIT_G(bad_root_cache_opline);
	uint8_t *cache_count = JIT_G(bad_root_cache_count);
	uint8_t *cache_stop = JIT_G(bad_root_cache_stop);
	uint32_t cache_slot = JIT_G(bad_root_slot);
	uint32_t i;

	for (i = 0; i < ZEND_JIT_TRACE_BAD_ROOT_SLOTS; i++) {
		if (cache_opline[i] == opline) {
			if (cache_count[i] >= JIT_G(blacklist_root_trace) - 1) {
				cache_opline[i] = NULL;
				return 1;
			} else {
#if 0
				if (ZEND_OP_TRACE_INFO(opline, offset)->counter) {
					*ZEND_OP_TRACE_INFO(opline, offset)->counter =
						random() % ZEND_JIT_TRACE_COUNTER_MAX;
				}
#endif
				cache_count[i]++;
				cache_stop[i] = stop;
				return 0;
			}
		}
	}
	i = cache_slot;
	cache_opline[i] = opline;
	cache_count[i] = 1;
	cache_stop[i] = stop;
	cache_slot = (i + 1) % ZEND_JIT_TRACE_BAD_ROOT_SLOTS;
	JIT_G(bad_root_slot) = cache_slot;
	return 0;
}

static void zend_jit_dump_trace(zend_jit_trace_rec *trace_buffer, zend_ssa *tssa)
{
	zend_jit_trace_rec *p = trace_buffer;
	const zend_op_array *op_array;
	const zend_op *opline;
	uint32_t level = 1 + trace_buffer[0].level;
	int idx, len, i, v, vars_count, call_level;

	ZEND_ASSERT(p->op == ZEND_JIT_TRACE_START);
	op_array = p->op_array;
	p += ZEND_JIT_TRACE_START_REC_SIZE;
	idx = 0;
	call_level = 0;

	if (tssa && tssa->var_info) {
		if (trace_buffer->start == ZEND_JIT_TRACE_START_ENTER) {
			vars_count = op_array->last_var;
		} else {
			vars_count = op_array->last_var + op_array->T;
		}
		for (i = 0; i < vars_count; i++) {
			if (tssa->vars[i].use_chain >= 0 || tssa->vars[i].phi_use_chain) {
				fprintf(stderr, "    %*c;", level, ' ');
				zend_dump_ssa_var(op_array, tssa, i, 0, i, ZEND_DUMP_RC_INFERENCE);
				fprintf(stderr, "\n");
			}
		}
		if (trace_buffer->stop == ZEND_JIT_TRACE_STOP_LOOP
		 || trace_buffer->stop == ZEND_JIT_TRACE_STOP_RECURSIVE_CALL
		 || trace_buffer->stop == ZEND_JIT_TRACE_STOP_RECURSIVE_RET) {
			zend_ssa_phi *p = tssa->blocks[1].phis;

			fprintf(stderr, "LOOP:\n");

			while (p) {
				fprintf(stderr, "     ;");
				zend_dump_ssa_var(op_array, tssa, p->ssa_var, 0, p->var, ZEND_DUMP_RC_INFERENCE);
				fprintf(stderr, " = Phi(");
				zend_dump_ssa_var(op_array, tssa, p->sources[0], 0, p->var, ZEND_DUMP_RC_INFERENCE);
				fprintf(stderr, ", ");
				zend_dump_ssa_var(op_array, tssa, p->sources[1], 0, p->var, ZEND_DUMP_RC_INFERENCE);
				fprintf(stderr, ")\n");
				p = p->next;
			}
		}
	}

	while (1) {
		if (p->op == ZEND_JIT_TRACE_VM) {
			uint8_t op1_type, op2_type, op3_type;

			opline = p->opline;
			fprintf(stderr, "%04d%*c",
				(int)(opline - op_array->opcodes),
				level, ' ');
			zend_dump_op(op_array, NULL, opline, ZEND_DUMP_RC_INFERENCE, tssa, (tssa && tssa->ops) ? tssa->ops + idx : NULL);

			op1_type = p->op1_type;
			op2_type = p->op2_type;
			op3_type = p->op3_type;
			if (op1_type != IS_UNKNOWN || op2_type != IS_UNKNOWN || op3_type != IS_UNKNOWN) {
				fprintf(stderr, " ;");
				if (op1_type != IS_UNKNOWN) {
					const char *ref = (op1_type & IS_TRACE_INDIRECT) ?
						((op1_type & IS_TRACE_REFERENCE) ? "*&" : "*") :
						((op1_type & IS_TRACE_REFERENCE) ? "&" : "");
					if ((p+1)->op == ZEND_JIT_TRACE_OP1_TYPE) {
						p++;
						fprintf(stderr, " op1(%sobject of class %s)", ref,
							ZSTR_VAL(p->ce->name));
					} else {
						const char *type = (op1_type == 0) ? "undef" : zend_get_type_by_const(op1_type & ~(IS_TRACE_REFERENCE|IS_TRACE_INDIRECT|IS_TRACE_PACKED));
						fprintf(stderr, " op1(%s%s%s)", ref, (op1_type & IS_TRACE_PACKED) ? "packed " : "", type);
					}
				}
				if (op2_type != IS_UNKNOWN) {
					const char *ref = (op2_type & IS_TRACE_INDIRECT) ?
						((op2_type & IS_TRACE_REFERENCE) ? "*&" : "*") :
						((op2_type & IS_TRACE_REFERENCE) ? "&" : "");
					if ((p+1)->op == ZEND_JIT_TRACE_OP2_TYPE) {
						p++;
						fprintf(stderr, " op2(%sobject of class %s)", ref,
							ZSTR_VAL(p->ce->name));
					} else {
						const char *type = (op2_type == 0) ? "undef" : zend_get_type_by_const(op2_type & ~(IS_TRACE_REFERENCE|IS_TRACE_INDIRECT));
						fprintf(stderr, " op2(%s%s)", ref, type);
					}
				}
				if (op3_type != IS_UNKNOWN) {
					const char *ref = (op3_type & IS_TRACE_INDIRECT) ?
						((op3_type & IS_TRACE_REFERENCE) ? "*&" : "*") :
						((op3_type & IS_TRACE_REFERENCE) ? "&" : "");
					const char *type = (op3_type == 0) ? "undef" : zend_get_type_by_const(op3_type & ~(IS_TRACE_REFERENCE|IS_TRACE_INDIRECT));
					fprintf(stderr, " op3(%s%s)", ref, type);
				}
			}
			if ((p+1)->op == ZEND_JIT_TRACE_VAL_INFO) {
				uint8_t val_type;
				const char *type;

				if (op1_type == IS_UNKNOWN && op2_type == IS_UNKNOWN && op3_type == IS_UNKNOWN) {
					fprintf(stderr, " ;");
				}
				p++;
				val_type = p->op1_type;

				if (val_type == IS_UNDEF) {
					type = "undef";
				} else if (val_type == IS_REFERENCE) {
					type = "ref";
				} else {
					type = zend_get_type_by_const(val_type);
				}
				fprintf(stderr, " val(%s)", type);
			}
			fprintf(stderr, "\n");
			idx++;

			len = zend_jit_trace_op_len(opline);
			while (len > 1) {
				opline++;
				fprintf(stderr, "%04d%*c;",
					(int)(opline - op_array->opcodes),
					level, ' ');
				zend_dump_op(op_array, NULL, opline, ZEND_DUMP_RC_INFERENCE, tssa, (tssa && tssa->ops) ? tssa->ops + idx : NULL);
				idx++;
				len--;
				fprintf(stderr, "\n");
			}
		} else if (p->op == ZEND_JIT_TRACE_ENTER) {
			op_array = p->op_array;
			fprintf(stderr, "    %*c>enter %s%s%s\n",
				level, ' ',
				op_array->scope ? ZSTR_VAL(op_array->scope->name) : "",
				op_array->scope ? "::" : "",
				op_array->function_name ?
					ZSTR_VAL(op_array->function_name) :
					ZSTR_VAL(op_array->filename));
			level++;
			if (tssa && tssa->var_info) {
				call_level++;
				v = ZEND_JIT_TRACE_GET_FIRST_SSA_VAR(p->info);
				vars_count = op_array->last_var;
				for (i = 0; i < vars_count; i++, v++) {
					if (tssa->vars[v].use_chain >= 0 || tssa->vars[v].phi_use_chain) {
						fprintf(stderr, "    %*c;", level, ' ');
						zend_dump_ssa_var(op_array, tssa, v, 0, i, ZEND_DUMP_RC_INFERENCE);
						fprintf(stderr, "\n");
					}
				}
			}
		} else if (p->op == ZEND_JIT_TRACE_BACK) {
			op_array = p->op_array;
			level--;
			fprintf(stderr, "    %*c<back %s%s%s\n",
				level, ' ',
				op_array->scope ? ZSTR_VAL(op_array->scope->name) : "",
				op_array->scope ? "::" : "",
				op_array->function_name ?
					ZSTR_VAL(op_array->function_name) :
					ZSTR_VAL(op_array->filename));
			if (tssa && tssa->var_info) {
				if (call_level == 0) {
					v = ZEND_JIT_TRACE_GET_FIRST_SSA_VAR(p->info);
					vars_count = op_array->last_var + op_array->T;
					for (i = 0; i < vars_count; i++, v++) {
						if (tssa->vars[v].use_chain >= 0 || tssa->vars[v].phi_use_chain) {
							fprintf(stderr, "    %*c;", level, ' ');
							zend_dump_ssa_var(op_array, tssa, v, 0, i, ZEND_DUMP_RC_INFERENCE);
							fprintf(stderr, "\n");
						}
					}
				} else {
					call_level--;
				}
			}
		} else if (p->op == ZEND_JIT_TRACE_INIT_CALL) {
			if (p->func != (zend_function*)&zend_pass_function) {
				fprintf(stderr, (p->info & ZEND_JIT_TRACE_FAKE_INIT_CALL) ? "    %*c>fake_init %s%s%s\n" : "    %*c>init %s%s%s\n",
					level, ' ',
					(p->func && p->func->common.scope) ? ZSTR_VAL(p->func->common.scope->name) : "",
					(p->func && p->func->common.scope) ? "::" : "",
					p->func ? ZSTR_VAL(p->func->common.function_name) : "???");
			} else {
				fprintf(stderr, "    %*c>skip\n",
					level, ' ');
			}
		} else if (p->op == ZEND_JIT_TRACE_DO_ICALL) {
			if (p->func != (zend_function*)&zend_pass_function) {
				fprintf(stderr, "    %*c>call %s%s%s\n",
					level, ' ',
					p->func->common.scope ? ZSTR_VAL(p->func->common.scope->name) : "",
					p->func->common.scope ? "::" : "",
					ZSTR_VAL(p->func->common.function_name));
			} else {
				fprintf(stderr, "    %*c>skip\n",
					level, ' ');
			}
		} else if (p->op == ZEND_JIT_TRACE_END) {
			break;
		}
		p++;
	}
}

static void zend_jit_dump_exit_info(zend_jit_trace_info *t)
{
	int i, j;

	fprintf(stderr, "---- TRACE %d exit info\n", t->id);
	for (i = 0; i < t->exit_count; i++) {
		const zend_op_array *op_array = t->exit_info[i].op_array;
		uint32_t stack_size = t->exit_info[i].stack_size;
		zend_jit_trace_stack *stack = t->stack_map + t->exit_info[i].stack_offset;

		fprintf(stderr, "     exit_%d:", i);
		if (t->exit_info[i].opline) {
			fprintf(stderr, " %04d/", (int)(t->exit_info[i].opline - op_array->opcodes));
		} else {
			fprintf(stderr, " ----/");
		}
		if (t->exit_info[i].stack_size) {
			fprintf(stderr, "%04d/%d", t->exit_info[i].stack_offset, t->exit_info[i].stack_size);
		} else {
			fprintf(stderr, "----/0");
		}
		if (t->exit_info[i].flags & ZEND_JIT_EXIT_TO_VM) {
			fprintf(stderr, "/VM");
		}
		if (t->exit_info[i].flags & ZEND_JIT_EXIT_RESTORE_CALL) {
			fprintf(stderr, "/CALL");
		}
		if (t->exit_info[i].flags & (ZEND_JIT_EXIT_POLYMORPHISM|ZEND_JIT_EXIT_METHOD_CALL|ZEND_JIT_EXIT_CLOSURE_CALL)) {
			fprintf(stderr, "/POLY");
		}
		if (t->exit_info[i].flags & ZEND_JIT_EXIT_FREE_OP1) {
			fprintf(stderr, "/FREE_OP1");
		}
		if (t->exit_info[i].flags & ZEND_JIT_EXIT_FREE_OP2) {
			fprintf(stderr, "/FREE_OP2");
		}
		for (j = 0; j < stack_size; j++) {
			zend_uchar type = STACK_TYPE(stack, j);
			if (type != IS_UNKNOWN) {
				fprintf(stderr, " ");
				zend_dump_var(op_array, (j < op_array->last_var) ? IS_CV : 0, j);
				fprintf(stderr, ":");
				if (type == IS_UNDEF) {
					fprintf(stderr, "undef");
				} else {
					fprintf(stderr, "%s", zend_get_type_by_const(type));
				}
				if (STACK_REG(stack, j) != ZREG_NONE) {
					if (STACK_REG(stack, j) < ZREG_NUM) {
						fprintf(stderr, "(%s)", zend_reg_name[STACK_REG(stack, j)]);
					} else if (STACK_REG(stack, j) == ZREG_THIS) {
						fprintf(stderr, "(this)");
					} else if (STACK_REG(stack, j) == ZREG_ZVAL_TRY_ADDREF) {
						fprintf(stderr, "(zval_try_addref)");
					} else {
						fprintf(stderr, "(const_%d)", STACK_REG(stack, j) - ZREG_NUM);
					}
				}
			} else if (STACK_REG(stack, j) == ZREG_ZVAL_TRY_ADDREF) {
				fprintf(stderr, " ");
				zend_dump_var(op_array, (j < op_array->last_var) ? IS_CV : 0, j);
				fprintf(stderr, ":unknown(zval_try_addref)");
			} else if (STACK_REG(stack, j) == ZREG_ZVAL_COPY_GPR0) {
				fprintf(stderr, " ");
				zend_dump_var(op_array, (j < op_array->last_var) ? IS_CV : 0, j);
				fprintf(stderr, ":unknown(zval_copy(%s))", zend_reg_name[ZREG_COPY]);
			}
		}
		fprintf(stderr, "\n");
	}
}

int ZEND_FASTCALL zend_jit_trace_hot_root(zend_execute_data *execute_data, const zend_op *opline)
{
	const zend_op *orig_opline;
	zend_jit_trace_stop stop;
	int ret = 0;
	zend_op_array *op_array;
	zend_jit_op_array_trace_extension *jit_extension;
	size_t offset;
	uint32_t trace_num;
	zend_jit_trace_rec trace_buffer[ZEND_JIT_TRACE_MAX_LENGTH];

	ZEND_ASSERT(EX(func)->type == ZEND_USER_FUNCTION);
	ZEND_ASSERT(opline >= EX(func)->op_array.opcodes &&
		opline < EX(func)->op_array.opcodes + EX(func)->op_array.last);

repeat:
	trace_num = ZEND_JIT_TRACE_NUM;
	orig_opline = opline;
	op_array = &EX(func)->op_array;
	jit_extension = (zend_jit_op_array_trace_extension*)ZEND_FUNC_INFO(op_array);
	offset = jit_extension->offset;

	EX(opline) = opline;

	/* Lock-free check if the root trace was already JIT-ed or blacklist-ed in another process */
	if (ZEND_OP_TRACE_INFO(opline, offset)->trace_flags & (ZEND_JIT_TRACE_JITED|ZEND_JIT_TRACE_BLACKLISTED)) {
		return 0;
	}

	if (JIT_G(tracing)) {
		++(*ZEND_OP_TRACE_INFO(opline, offset)->counter);
		return 0;
	}

	if (JIT_G(debug) & ZEND_JIT_DEBUG_TRACE_START) {
		fprintf(stderr, "---- TRACE %d start (%s) %s%s%s() %s:%d\n",
			trace_num,
			zend_jit_trace_star_desc(ZEND_OP_TRACE_INFO(opline, offset)->trace_flags),
			EX(func)->op_array.scope ? ZSTR_VAL(EX(func)->op_array.scope->name) : "",
			EX(func)->op_array.scope ? "::" : "",
			EX(func)->op_array.function_name ?
				ZSTR_VAL(EX(func)->op_array.function_name) : "$main",
			ZSTR_VAL(EX(func)->op_array.filename),
			opline->lineno);
	}

	if (ZEND_JIT_TRACE_NUM >= JIT_G(max_root_traces)) {
		stop = ZEND_JIT_TRACE_STOP_TOO_MANY_TRACES;
		goto abort;
	}

	JIT_G(tracing) = 1;
	stop = zend_jit_trace_execute(execute_data, opline, trace_buffer,
		ZEND_OP_TRACE_INFO(opline, offset)->trace_flags & ZEND_JIT_TRACE_START_MASK, 0);
	JIT_G(tracing) = 0;

	if (stop & ZEND_JIT_TRACE_HALT) {
		ret = -1;
	}
	stop &= ~ZEND_JIT_TRACE_HALT;

	if (UNEXPECTED(trace_buffer[1].opline != orig_opline)) {
		orig_opline = trace_buffer[1].opline;
		op_array = (zend_op_array*)trace_buffer[0].op_array;
		jit_extension = (zend_jit_op_array_trace_extension*)ZEND_FUNC_INFO(op_array);
		offset = jit_extension->offset;
		if (JIT_G(debug) & ZEND_JIT_DEBUG_TRACE_START) {
			const zend_op_array *op_array = trace_buffer[0].op_array;
			const zend_op *opline = trace_buffer[1].opline;
			zend_jit_op_array_trace_extension *jit_extension =
				(zend_jit_op_array_trace_extension*)ZEND_FUNC_INFO(op_array);
			size_t offset = jit_extension->offset;

			fprintf(stderr, "---- TRACE %d start (%s) %s%s%s() %s:%d\n",
				trace_num,
				zend_jit_trace_star_desc(ZEND_OP_TRACE_INFO(opline, offset)->trace_flags),
				op_array->scope ? ZSTR_VAL(op_array->scope->name) : "",
				op_array->scope ? "::" : "",
				op_array->function_name ?
					ZSTR_VAL(op_array->function_name) : "$main",
				ZSTR_VAL(op_array->filename),
				opline->lineno);
		}
	}

	if (UNEXPECTED(JIT_G(debug) & ZEND_JIT_DEBUG_TRACE_BYTECODE)) {
		zend_jit_dump_trace(trace_buffer, NULL);
	}

	if (ZEND_JIT_TRACE_STOP_OK(stop)) {
		if (JIT_G(debug) & ZEND_JIT_DEBUG_TRACE_STOP) {
			if (stop == ZEND_JIT_TRACE_STOP_LINK) {
				uint32_t idx = trace_buffer[1].last;
				uint32_t link_to = zend_jit_find_trace(trace_buffer[idx].opline->handler);
				fprintf(stderr, "---- TRACE %d stop (link to %d)\n",
					trace_num,
					link_to);
			} else {
				fprintf(stderr, "---- TRACE %d stop (%s)\n",
					trace_num,
					zend_jit_trace_stop_description[stop]);
			}
		}
		stop = zend_jit_compile_root_trace(trace_buffer, orig_opline, offset);
		if (EXPECTED(ZEND_JIT_TRACE_STOP_DONE(stop))) {
			if (JIT_G(debug) & ZEND_JIT_DEBUG_TRACE_COMPILED) {
				fprintf(stderr, "---- TRACE %d %s\n",
					trace_num,
					zend_jit_trace_stop_description[stop]);
			}
		} else {
			goto abort;
		}
	} else {
abort:
		if (JIT_G(debug) & ZEND_JIT_DEBUG_TRACE_ABORT) {
			fprintf(stderr, "---- TRACE %d abort (%s)\n",
				trace_num,
				zend_jit_trace_stop_description[stop]);
		}
		if (!ZEND_JIT_TRACE_STOP_MAY_RECOVER(stop)
		 || zend_jit_trace_is_bad_root(orig_opline, stop, offset)) {
			if (JIT_G(debug) & ZEND_JIT_DEBUG_TRACE_BLACKLIST) {
				fprintf(stderr, "---- TRACE %d blacklisted\n",
					trace_num);
			}
			zend_jit_blacklist_root_trace(orig_opline, offset);
		}
		if (ZEND_JIT_TRACE_STOP_REPEAT(stop)) {
			execute_data = EG(current_execute_data);
			opline = EX(opline);
			goto repeat;
		}
	}

	if (JIT_G(debug) & (ZEND_JIT_DEBUG_TRACE_STOP|ZEND_JIT_DEBUG_TRACE_ABORT|ZEND_JIT_DEBUG_TRACE_COMPILED|ZEND_JIT_DEBUG_TRACE_BLACKLIST)) {
		fprintf(stderr, "\n");
	}

	return ret;
}

static void zend_jit_blacklist_trace_exit(uint32_t trace_num, uint32_t exit_num)
{
	const void *handler;

	zend_shared_alloc_lock();

	if (!(zend_jit_traces[trace_num].exit_info[exit_num].flags & (ZEND_JIT_EXIT_JITED|ZEND_JIT_EXIT_BLACKLISTED))) {
		SHM_UNPROTECT();
		zend_jit_unprotect();

		handler = zend_jit_trace_exit_to_vm(trace_num, exit_num);

		if (handler) {
			zend_jit_link_side_trace(
				zend_jit_traces[trace_num].code_start,
				zend_jit_traces[trace_num].code_size,
				zend_jit_traces[trace_num].jmp_table_size,
				exit_num,
				handler);
		}

		zend_jit_traces[trace_num].exit_info[exit_num].flags |= ZEND_JIT_EXIT_BLACKLISTED;

		zend_jit_protect();
		SHM_PROTECT();
	}

	zend_shared_alloc_unlock();
}

static bool zend_jit_trace_exit_is_bad(uint32_t trace_num, uint32_t exit_num)
{
	uint8_t *counter = JIT_G(exit_counters) +
		zend_jit_traces[trace_num].exit_counters + exit_num;

	if (*counter + 1 >= JIT_G(hot_side_exit) + JIT_G(blacklist_side_trace)) {
		return 1;
	}
	(*counter)++;
	return 0;
}

static bool zend_jit_trace_exit_is_hot(uint32_t trace_num, uint32_t exit_num)
{
	uint8_t *counter = JIT_G(exit_counters) +
		zend_jit_traces[trace_num].exit_counters + exit_num;

	if (*counter + 1 >= JIT_G(hot_side_exit)) {
		return 1;
	}
	(*counter)++;
	return 0;
}

static zend_jit_trace_stop zend_jit_compile_side_trace(zend_jit_trace_rec *trace_buffer, uint32_t parent_num, uint32_t exit_num, uint32_t polymorphism)
{
	zend_jit_trace_stop ret;
	const void *handler;
	uint8_t orig_trigger;
	zend_jit_trace_info *t;
	zend_jit_trace_exit_info exit_info[ZEND_JIT_TRACE_MAX_EXITS];

	zend_shared_alloc_lock();

	/* Checks under lock */
	if (zend_jit_traces[parent_num].exit_info[exit_num].flags & (ZEND_JIT_EXIT_JITED|ZEND_JIT_EXIT_BLACKLISTED)) {
		ret = ZEND_JIT_TRACE_STOP_ALREADY_DONE;
	} else if (ZEND_JIT_TRACE_NUM >= JIT_G(max_root_traces)) {
		ret = ZEND_JIT_TRACE_STOP_TOO_MANY_TRACES;
	} else if (zend_jit_traces[zend_jit_traces[parent_num].root].child_count >= JIT_G(max_side_traces)) {
		ret = ZEND_JIT_TRACE_STOP_TOO_MANY_CHILDREN;
	} else {
		SHM_UNPROTECT();
		zend_jit_unprotect();

		t = &zend_jit_traces[ZEND_JIT_TRACE_NUM];

		t->id = ZEND_JIT_TRACE_NUM;
		t->root = zend_jit_traces[parent_num].root;
		t->parent = parent_num;
		t->link = 0;
		t->exit_count = 0;
		t->child_count = 0;
		t->stack_map_size = 0;
		t->flags = 0;
		t->polymorphism = polymorphism;
		t->jmp_table_size = 0;
		t->opline = NULL;
		t->exit_info = exit_info;
		t->stack_map = NULL;

		orig_trigger = JIT_G(trigger);
		JIT_G(trigger) = ZEND_JIT_ON_HOT_TRACE;

		handler = zend_jit_trace(trace_buffer, parent_num, exit_num);

		JIT_G(trigger) = orig_trigger;

		if (handler) {
			zend_jit_trace_exit_info *shared_exit_info = NULL;

			t->exit_info = NULL;
			if (t->exit_count) {
				/* reallocate exit_info into shared memory */
				shared_exit_info = (zend_jit_trace_exit_info*)zend_shared_alloc(
					sizeof(zend_jit_trace_exit_info) * t->exit_count);

				if (!shared_exit_info) {
				    if (t->stack_map) {
						efree(t->stack_map);
						t->stack_map = NULL;
					}
					ret = ZEND_JIT_TRACE_STOP_NO_SHM;
					goto exit;
				}
				memcpy(shared_exit_info, exit_info,
					sizeof(zend_jit_trace_exit_info) * t->exit_count);
				t->exit_info = shared_exit_info;
			}

		    if (t->stack_map_size) {
				zend_jit_trace_stack *shared_stack_map = (zend_jit_trace_stack*)zend_shared_alloc(t->stack_map_size * sizeof(zend_jit_trace_stack));
				if (!shared_stack_map) {
					efree(t->stack_map);
					ret = ZEND_JIT_TRACE_STOP_NO_SHM;
					goto exit;
				}
				memcpy(shared_stack_map, t->stack_map, t->stack_map_size * sizeof(zend_jit_trace_stack));
				efree(t->stack_map);
				t->stack_map = shared_stack_map;
		    }

			zend_jit_link_side_trace(
				zend_jit_traces[parent_num].code_start,
				zend_jit_traces[parent_num].code_size,
				zend_jit_traces[parent_num].jmp_table_size,
				exit_num,
				handler);

			t->exit_counters = ZEND_JIT_EXIT_COUNTERS;
			ZEND_JIT_EXIT_COUNTERS += t->exit_count;

			zend_jit_traces[zend_jit_traces[parent_num].root].child_count++;
			ZEND_JIT_TRACE_NUM++;
			zend_jit_traces[parent_num].exit_info[exit_num].flags |= ZEND_JIT_EXIT_JITED;

			ret = ZEND_JIT_TRACE_STOP_COMPILED;
		} else if (t->exit_count >= ZEND_JIT_TRACE_MAX_EXITS ||
		           ZEND_JIT_EXIT_COUNTERS + t->exit_count >= JIT_G(max_exit_counters)) {
		    if (t->stack_map) {
				efree(t->stack_map);
				t->stack_map = NULL;
			}
			ret = ZEND_JIT_TRACE_STOP_TOO_MANY_EXITS;
		} else {
		    if (t->stack_map) {
				efree(t->stack_map);
				t->stack_map = NULL;
			}
			ret = ZEND_JIT_TRACE_STOP_COMPILER_ERROR;
		}

exit:
		zend_jit_protect();
		SHM_PROTECT();
	}

	zend_shared_alloc_unlock();

	if ((JIT_G(debug) & ZEND_JIT_DEBUG_TRACE_EXIT_INFO) != 0
	 && ret == ZEND_JIT_TRACE_STOP_COMPILED
	 && t->exit_count > 0) {
		zend_jit_dump_exit_info(t);
	}

	return ret;
}

int ZEND_FASTCALL zend_jit_trace_hot_side(zend_execute_data *execute_data, uint32_t parent_num, uint32_t exit_num)
{
	zend_jit_trace_stop stop;
	int ret = 0;
	uint32_t trace_num;
	zend_jit_trace_rec trace_buffer[ZEND_JIT_TRACE_MAX_LENGTH];
	uint32_t is_megamorphic = 0;
	uint32_t polymorphism = 0;

	trace_num = ZEND_JIT_TRACE_NUM;

	/* Lock-free check if the side trace was already JIT-ed or blacklist-ed in another process */
	if (zend_jit_traces[parent_num].exit_info[exit_num].flags & (ZEND_JIT_EXIT_JITED|ZEND_JIT_EXIT_BLACKLISTED)) {
		return 0;
	}

	if (JIT_G(debug) & ZEND_JIT_DEBUG_TRACE_START) {
		fprintf(stderr, "---- TRACE %d start (side trace %d/%d) %s%s%s() %s:%d\n",
			trace_num, parent_num, exit_num,
			EX(func)->op_array.scope ? ZSTR_VAL(EX(func)->op_array.scope->name) : "",
			EX(func)->op_array.scope ? "::" : "",
			EX(func)->op_array.function_name ?
				ZSTR_VAL(EX(func)->op_array.function_name) : "$main",
			ZSTR_VAL(EX(func)->op_array.filename),
			EX(opline)->lineno);
	}

	if (ZEND_JIT_TRACE_NUM >= JIT_G(max_root_traces)) {
		stop = ZEND_JIT_TRACE_STOP_TOO_MANY_TRACES;
		goto abort;
	}

	if (zend_jit_traces[zend_jit_traces[parent_num].root].child_count >= JIT_G(max_side_traces)) {
		stop = ZEND_JIT_TRACE_STOP_TOO_MANY_CHILDREN;
		goto abort;
	}

	if (JIT_G(max_polymorphic_calls) > 0) {
		if ((zend_jit_traces[parent_num].exit_info[exit_num].flags & (ZEND_JIT_EXIT_METHOD_CALL|ZEND_JIT_EXIT_CLOSURE_CALL))
		 || ((zend_jit_traces[parent_num].exit_info[exit_num].flags & ZEND_JIT_EXIT_POLYMORPHISM)
		  && EX(call))) {
			if (zend_jit_traces[parent_num].polymorphism >= JIT_G(max_polymorphic_calls) - 1) {
				is_megamorphic = zend_jit_traces[parent_num].exit_info[exit_num].flags &
					(ZEND_JIT_EXIT_METHOD_CALL | ZEND_JIT_EXIT_CLOSURE_CALL | ZEND_JIT_EXIT_POLYMORPHISM);
			} else if (!zend_jit_traces[parent_num].polymorphism) {
				polymorphism = 1;
			} else if (exit_num == 0) {
				polymorphism = zend_jit_traces[parent_num].polymorphism + 1;
			}
		}
	}

	JIT_G(tracing) = 1;
	stop = zend_jit_trace_execute(execute_data, EX(opline), trace_buffer, ZEND_JIT_TRACE_START_SIDE, is_megamorphic);
	JIT_G(tracing) = 0;

	if (stop & ZEND_JIT_TRACE_HALT) {
		ret = -1;
	}
	stop &= ~ZEND_JIT_TRACE_HALT;

	if (UNEXPECTED(trace_buffer->start != ZEND_JIT_TRACE_START_SIDE)) {
		if (JIT_G(debug) & ZEND_JIT_DEBUG_TRACE_START) {
			const zend_op_array *op_array = trace_buffer[0].op_array;
			const zend_op *opline = trace_buffer[1].opline;
			zend_jit_op_array_trace_extension *jit_extension =
				(zend_jit_op_array_trace_extension*)ZEND_FUNC_INFO(op_array);
			size_t offset = jit_extension->offset;

			fprintf(stderr, "---- TRACE %d start (%s) %s%s%s() %s:%d\n",
				trace_num,
				zend_jit_trace_star_desc(ZEND_OP_TRACE_INFO(opline, offset)->trace_flags),
				op_array->scope ? ZSTR_VAL(op_array->scope->name) : "",
				op_array->scope ? "::" : "",
				op_array->function_name ?
					ZSTR_VAL(op_array->function_name) : "$main",
				ZSTR_VAL(op_array->filename),
				opline->lineno);
		}
	}

	if (UNEXPECTED(JIT_G(debug) & ZEND_JIT_DEBUG_TRACE_BYTECODE)) {
		zend_jit_dump_trace(trace_buffer, NULL);
	}

	if (ZEND_JIT_TRACE_STOP_OK(stop)) {
		if (JIT_G(debug) & ZEND_JIT_DEBUG_TRACE_STOP) {
			if (stop == ZEND_JIT_TRACE_STOP_LINK) {
				uint32_t idx = trace_buffer[1].last;
				uint32_t link_to = zend_jit_find_trace(trace_buffer[idx].opline->handler);;
				fprintf(stderr, "---- TRACE %d stop (link to %d)\n",
					trace_num,
					link_to);
			} else {
				fprintf(stderr, "---- TRACE %d stop (%s)\n",
					trace_num,
					zend_jit_trace_stop_description[stop]);
			}
		}
		if (EXPECTED(trace_buffer->start == ZEND_JIT_TRACE_START_SIDE)) {
			stop = zend_jit_compile_side_trace(trace_buffer, parent_num, exit_num, polymorphism);
		} else {
			const zend_op_array *op_array = trace_buffer[0].op_array;
			zend_jit_op_array_trace_extension *jit_extension =
				(zend_jit_op_array_trace_extension*)ZEND_FUNC_INFO(op_array);
			const zend_op *opline = trace_buffer[1].opline;

			stop = zend_jit_compile_root_trace(trace_buffer, opline, jit_extension->offset);
		}
		if (EXPECTED(ZEND_JIT_TRACE_STOP_DONE(stop))) {
			if (JIT_G(debug) & ZEND_JIT_DEBUG_TRACE_COMPILED) {
				fprintf(stderr, "---- TRACE %d %s\n",
					trace_num,
					zend_jit_trace_stop_description[stop]);
			}
		} else {
			goto abort;
		}
	} else {
abort:
		if (JIT_G(debug) & ZEND_JIT_DEBUG_TRACE_ABORT) {
			fprintf(stderr, "---- TRACE %d abort (%s)\n",
				trace_num,
				zend_jit_trace_stop_description[stop]);
		}
		if (!ZEND_JIT_TRACE_STOP_MAY_RECOVER(stop)
		 || zend_jit_trace_exit_is_bad(parent_num, exit_num)) {
			zend_jit_blacklist_trace_exit(parent_num, exit_num);
			if (JIT_G(debug) & ZEND_JIT_DEBUG_TRACE_BLACKLIST) {
				fprintf(stderr, "---- EXIT %d/%d blacklisted\n",
					parent_num, exit_num);
			}
		}
		if (ZEND_JIT_TRACE_STOP_REPEAT(stop)) {
			execute_data = EG(current_execute_data);
			return zend_jit_trace_hot_root(execute_data, EX(opline));
		}
	}

	if (JIT_G(debug) & (ZEND_JIT_DEBUG_TRACE_STOP|ZEND_JIT_DEBUG_TRACE_ABORT|ZEND_JIT_DEBUG_TRACE_COMPILED|ZEND_JIT_DEBUG_TRACE_BLACKLIST)) {
		fprintf(stderr, "\n");
	}

	return ret;
}

int ZEND_FASTCALL zend_jit_trace_exit(uint32_t exit_num, zend_jit_registers_buf *regs)
{
	uint32_t trace_num = EG(jit_trace_num);
	zend_execute_data *execute_data = EG(current_execute_data);
	const zend_op *orig_opline = EX(opline);
	const zend_op *opline;
	zend_jit_trace_info *t = &zend_jit_traces[trace_num];
	int repeat_last_opline = 0;

	/* Deoptimizatoion of VM stack state */
	uint32_t i;
	uint32_t stack_size = t->exit_info[exit_num].stack_size;
	zend_jit_trace_stack *stack = t->stack_map + t->exit_info[exit_num].stack_offset;

	if (t->exit_info[exit_num].flags & ZEND_JIT_EXIT_RESTORE_CALL) {
		zend_execute_data *call = (zend_execute_data *)regs->gpr[ZREG_RX];
		call->prev_execute_data = EX(call);
		EX(call) = call;
	}

	for (i = 0; i < stack_size; i++) {
		if (STACK_REG(stack, i) != ZREG_NONE) {
			if (STACK_TYPE(stack, i) == IS_LONG) {
				zend_long val;

				if (STACK_REG(stack, i) < ZREG_NUM) {
					val = regs->gpr[STACK_REG(stack, i)];
				} else if (STACK_REG(stack, i) == ZREG_LONG_MIN) {
					val = ZEND_LONG_MIN;
				} else if (STACK_REG(stack, i) == ZREG_LONG_MAX) {
					val = ZEND_LONG_MAX;
				} else {
					ZEND_UNREACHABLE();
				}
				ZVAL_LONG(EX_VAR_NUM(i), val);
			} else if (STACK_TYPE(stack, i) == IS_DOUBLE) {
				double val;

				if (STACK_REG(stack, i) < ZREG_NUM) {
					val = regs->fpr[STACK_REG(stack, i) - ZREG_FIRST_FPR];
				} else if (STACK_REG(stack, i) == ZREG_LONG_MIN_MINUS_1) {
					val = (double)ZEND_LONG_MIN - 1.0;
				} else if (STACK_REG(stack, i) == ZREG_LONG_MAX_PLUS_1) {
					val = (double)ZEND_LONG_MAX + 1.0;
				} else {
					ZEND_UNREACHABLE();
				}
				ZVAL_DOUBLE(EX_VAR_NUM(i), val);
			} else if (STACK_REG(stack, i) == ZREG_THIS) {
				zend_object *obj = Z_OBJ(EX(This));

				GC_ADDREF(obj);
				ZVAL_OBJ(EX_VAR_NUM(i), obj);
			} else if (STACK_REG(stack, i) == ZREG_NULL) {
				ZVAL_NULL(EX_VAR_NUM(i));
			} else if (STACK_REG(stack, i) == ZREG_ZVAL_TRY_ADDREF) {
				Z_TRY_ADDREF_P(EX_VAR_NUM(i));
			} else if (STACK_REG(stack, i) == ZREG_ZVAL_COPY_GPR0) {
				zval *val = (zval*)regs->gpr[ZREG_COPY];

				if (UNEXPECTED(Z_TYPE_P(val) == IS_UNDEF)) {
					/* Undefined array index or property */
					repeat_last_opline = 1;
				} else {
					ZVAL_COPY(EX_VAR_NUM(i), val);
				}
			} else {
				ZEND_UNREACHABLE();
			}
		}
	}

	if (repeat_last_opline) {
		EX(opline) = t->exit_info[exit_num].opline - 1;
		if ((EX(opline)->op1_type & (IS_VAR|IS_TMP_VAR))
		 && !(t->exit_info[exit_num].flags & ZEND_JIT_EXIT_FREE_OP1)
		 && EX(opline)->opcode != ZEND_FETCH_LIST_R) {
			Z_TRY_ADDREF_P(EX_VAR(EX(opline)->op1.var));
		}
		return 1;
	}

	opline = t->exit_info[exit_num].opline;

	if (opline) {
		if (t->exit_info[exit_num].flags & ZEND_JIT_EXIT_FREE_OP2) {
			ZEND_ASSERT((opline-1)->opcode == ZEND_FETCH_DIM_R
					|| (opline-1)->opcode == ZEND_FETCH_DIM_IS
					|| (opline-1)->opcode == ZEND_FETCH_LIST_R
					|| (opline-1)->opcode == ZEND_FETCH_DIM_FUNC_ARG);
			EX(opline) = opline-1;
			zval_ptr_dtor_nogc(EX_VAR((opline-1)->op2.var));
		}
		if (t->exit_info[exit_num].flags & ZEND_JIT_EXIT_FREE_OP1) {
			ZEND_ASSERT((opline-1)->opcode == ZEND_FETCH_DIM_R
					|| (opline-1)->opcode == ZEND_FETCH_DIM_IS
					|| (opline-1)->opcode == ZEND_FETCH_DIM_FUNC_ARG
					|| (opline-1)->opcode == ZEND_FETCH_OBJ_R
					|| (opline-1)->opcode == ZEND_FETCH_OBJ_IS
					|| (opline-1)->opcode == ZEND_FETCH_OBJ_FUNC_ARG);
			EX(opline) = opline-1;
			zval_ptr_dtor_nogc(EX_VAR((opline-1)->op1.var));
		}
		if (t->exit_info[exit_num].flags & (ZEND_JIT_EXIT_FREE_OP1|ZEND_JIT_EXIT_FREE_OP2)) {
			if (EG(exception)) {
				return 1;
			}
		}
		if (t->exit_info[exit_num].flags & ZEND_JIT_EXIT_METHOD_CALL) {
			zend_function *func = (zend_function*)regs->gpr[ZREG_COPY];

			if (UNEXPECTED(func->common.fn_flags & ZEND_ACC_CALL_VIA_TRAMPOLINE)) {
				zend_string_release_ex(func->common.function_name, 0);
				zend_free_trampoline(func);
				EX(opline) = opline;
				return 1;
			}
		}

		/* Set VM opline to continue interpretation */
		EX(opline) = opline;
	}

	if (EG(vm_interrupt) || JIT_G(tracing)) {
		return 1;
	/* Lock-free check if the side trace was already JIT-ed or blacklist-ed in another process */
	} else if (t->exit_info[exit_num].flags & (ZEND_JIT_EXIT_JITED|ZEND_JIT_EXIT_BLACKLISTED)) {
		return 0;
	}

	ZEND_ASSERT(EX(func)->type == ZEND_USER_FUNCTION);
	ZEND_ASSERT(EX(opline) >= EX(func)->op_array.opcodes &&
		EX(opline) < EX(func)->op_array.opcodes + EX(func)->op_array.last);

	if (JIT_G(debug) & ZEND_JIT_DEBUG_TRACE_EXIT) {
		fprintf(stderr, "     TRACE %d exit %d %s%s%s() %s:%d\n",
			trace_num,
			exit_num,
			EX(func)->op_array.scope ? ZSTR_VAL(EX(func)->op_array.scope->name) : "",
			EX(func)->op_array.scope ? "::" : "",
			EX(func)->op_array.function_name ?
				ZSTR_VAL(EX(func)->op_array.function_name) : "$main",
			ZSTR_VAL(EX(func)->op_array.filename),
			EX(opline)->lineno);
	}

	if (t->exit_info[exit_num].flags & ZEND_JIT_EXIT_TO_VM) {
		if (zend_jit_trace_exit_is_bad(trace_num, exit_num)) {
			zend_jit_blacklist_trace_exit(trace_num, exit_num);
			if (JIT_G(debug) & ZEND_JIT_DEBUG_TRACE_BLACKLIST) {
				fprintf(stderr, "---- EXIT %d/%d blacklisted\n",
					trace_num, exit_num);
			}
			return 0;
		}
	} else if (JIT_G(hot_side_exit) && zend_jit_trace_exit_is_hot(trace_num, exit_num)) {
		return zend_jit_trace_hot_side(execute_data, trace_num, exit_num);
	}

	/* Return 1 to call original handler instead of the same JIT-ed trace */
	return (orig_opline == t->opline && EX(opline) == orig_opline);
}

static zend_always_inline uint8_t zend_jit_trace_supported(const zend_op *opline)
{
	switch (opline->opcode) {
		case ZEND_CATCH:
		case ZEND_FAST_CALL:
		case ZEND_FAST_RET:
			return ZEND_JIT_TRACE_UNSUPPORTED;
		default:
			return ZEND_JIT_TRACE_SUPPORTED;
	}
}

static int zend_jit_restart_hot_trace_counters(zend_op_array *op_array)
{
	zend_jit_op_array_trace_extension *jit_extension;
	uint32_t i;

	jit_extension = (zend_jit_op_array_trace_extension*)ZEND_FUNC_INFO(op_array);
	for (i = 0; i < op_array->last; i++) {
		jit_extension->trace_info[i].trace_flags &=
			ZEND_JIT_TRACE_START_LOOP | ZEND_JIT_TRACE_START_ENTER | ZEND_JIT_TRACE_UNSUPPORTED;
		if (jit_extension->trace_info[i].trace_flags == ZEND_JIT_TRACE_START_LOOP) {
			op_array->opcodes[i].handler = (const void*)zend_jit_loop_trace_counter_handler;
		} else if (jit_extension->trace_info[i].trace_flags == ZEND_JIT_TRACE_START_ENTER) {
			op_array->opcodes[i].handler = (const void*)zend_jit_func_trace_counter_handler;
		} else {
			op_array->opcodes[i].handler = jit_extension->trace_info[i].orig_handler;
		}
	}
	return SUCCESS;
}

static int zend_jit_setup_hot_trace_counters(zend_op_array *op_array)
{
	zend_op *opline;
	zend_jit_op_array_trace_extension *jit_extension;
	uint32_t i;

	ZEND_ASSERT(sizeof(zend_op_trace_info) == sizeof(zend_op));

	jit_extension = (zend_jit_op_array_trace_extension*)zend_shared_alloc(sizeof(zend_jit_op_array_trace_extension) + (op_array->last - 1) * sizeof(zend_op_trace_info));
	if (!jit_extension) {
		return FAILURE;
	}
	memset(&jit_extension->func_info, 0, sizeof(zend_func_info));
	jit_extension->func_info.flags = ZEND_FUNC_JIT_ON_HOT_TRACE;
	jit_extension->op_array = op_array;
	jit_extension->offset = (char*)jit_extension->trace_info - (char*)op_array->opcodes;
	for (i = 0; i < op_array->last; i++) {
		jit_extension->trace_info[i].orig_handler = op_array->opcodes[i].handler;
		jit_extension->trace_info[i].call_handler = zend_get_opcode_handler_func(&op_array->opcodes[i]);
		jit_extension->trace_info[i].counter = NULL;
		jit_extension->trace_info[i].trace_flags =
			zend_jit_trace_supported(&op_array->opcodes[i]);
	}
	ZEND_SET_FUNC_INFO(op_array, (void*)jit_extension);

	if (JIT_G(hot_loop)) {
		zend_cfg cfg;

		ZEND_ASSERT(zend_jit_loop_trace_counter_handler != NULL);

		if (zend_jit_build_cfg(op_array, &cfg) != SUCCESS) {
			return FAILURE;
		}

		for (i = 0; i < cfg.blocks_count; i++) {
			if (cfg.blocks[i].flags & ZEND_BB_REACHABLE) {
				if (cfg.blocks[i].flags & ZEND_BB_LOOP_HEADER) {
					/* loop header */
					opline = op_array->opcodes + cfg.blocks[i].start;
					if (!(ZEND_OP_TRACE_INFO(opline, jit_extension->offset)->trace_flags & ZEND_JIT_TRACE_UNSUPPORTED)) {
						opline->handler = (const void*)zend_jit_loop_trace_counter_handler;
						if (!ZEND_OP_TRACE_INFO(opline, jit_extension->offset)->counter) {
							ZEND_OP_TRACE_INFO(opline, jit_extension->offset)->counter =
								&zend_jit_hot_counters[ZEND_JIT_COUNTER_NUM];
							ZEND_JIT_COUNTER_NUM = (ZEND_JIT_COUNTER_NUM + 1) % ZEND_HOT_COUNTERS_COUNT;
						}
						ZEND_OP_TRACE_INFO(opline, jit_extension->offset)->trace_flags |=
							ZEND_JIT_TRACE_START_LOOP;
					}
				}
			}
		}
	}

	if (JIT_G(hot_func)) {
		ZEND_ASSERT(zend_jit_func_trace_counter_handler != NULL);
		opline = op_array->opcodes;
		if (!(op_array->fn_flags & ZEND_ACC_HAS_TYPE_HINTS)) {
			while (opline->opcode == ZEND_RECV || opline->opcode == ZEND_RECV_INIT) {
				opline++;
			}
		}

		if (!ZEND_OP_TRACE_INFO(opline, jit_extension->offset)->trace_flags) {
			/* function entry */
			opline->handler = (const void*)zend_jit_func_trace_counter_handler;
			ZEND_OP_TRACE_INFO(opline, jit_extension->offset)->counter =
				&zend_jit_hot_counters[ZEND_JIT_COUNTER_NUM];
			ZEND_JIT_COUNTER_NUM = (ZEND_JIT_COUNTER_NUM + 1) % ZEND_HOT_COUNTERS_COUNT;
			ZEND_OP_TRACE_INFO(opline, jit_extension->offset)->trace_flags |=
				ZEND_JIT_TRACE_START_ENTER;
		}
	}

	zend_shared_alloc_register_xlat_entry(op_array->opcodes, jit_extension);

	return SUCCESS;
}

static void zend_jit_trace_init_caches(void)
{
	memset(ZEND_VOIDP(JIT_G(bad_root_cache_opline)), 0, sizeof(JIT_G(bad_root_cache_opline)));
	memset(JIT_G(bad_root_cache_count), 0, sizeof(JIT_G(bad_root_cache_count)));
	memset(JIT_G(bad_root_cache_stop), 0, sizeof(JIT_G(bad_root_cache_count)));
	JIT_G(bad_root_slot) = 0;

	if (JIT_G(exit_counters)) {
		memset(JIT_G(exit_counters), 0, JIT_G(max_exit_counters));
	}
}

static void zend_jit_trace_reset_caches(void)
{
	JIT_G(tracing) = 0;
#ifdef ZTS
	if (!JIT_G(exit_counters)) {
		JIT_G(exit_counters) = calloc(JIT_G(max_exit_counters), 1);
	}
#endif
}

static void zend_jit_trace_restart(void)
{
	ZEND_JIT_TRACE_NUM = 1;
	ZEND_JIT_COUNTER_NUM = 0;
	ZEND_JIT_EXIT_NUM = 0;
	ZEND_JIT_EXIT_COUNTERS = 0;

	zend_jit_trace_init_caches();
}<|MERGE_RESOLUTION|>--- conflicted
+++ resolved
@@ -4982,11 +4982,6 @@
 						res_use_info = zend_jit_trace_type_to_info(
 							STACK_MEM_TYPE(stack, EX_VAR_TO_NUM(opline->result.var)))
 								& (MAY_BE_UNDEF|MAY_BE_NULL|MAY_BE_FALSE|MAY_BE_TRUE|MAY_BE_LONG|MAY_BE_DOUBLE);
-<<<<<<< HEAD
-=======
-#else
-						res_use_info = MAY_BE_UNDEF|MAY_BE_NULL|MAY_BE_FALSE|MAY_BE_TRUE|MAY_BE_LONG|MAY_BE_DOUBLE;
-#endif
 						res_addr = RES_REG_ADDR();
 						if (Z_MODE(res_addr) != IS_REG &&
 								STACK_TYPE(stack, EX_VAR_TO_NUM(opline->result.var)) !=
@@ -4994,7 +4989,6 @@
 							/* type may be not set */
 							res_use_info |= MAY_BE_NULL;
 						}
->>>>>>> e9fc81a2
 						if (!zend_jit_qm_assign(&dasm_state, opline,
 								op1_info, op1_addr, op1_def_addr,
 								res_use_info, res_info, res_addr)) {
