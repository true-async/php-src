--- conflicted
+++ resolved
@@ -4807,8 +4807,6 @@
 						op2_info = OP2_INFO();
 						CHECK_OP2_TRACE_TYPE();
 						op1_info = OP1_INFO();
-<<<<<<< HEAD
-=======
 						if (ssa->vars[ssa_op->op1_use].no_val) {
 							if ((op1_info & (MAY_BE_ANY|MAY_BE_UNDEF|MAY_BE_GUARD)) == MAY_BE_LONG
 							 || (op1_info & (MAY_BE_ANY|MAY_BE_UNDEF|MAY_BE_GUARD)) == MAY_BE_DOUBLE) {
@@ -4819,8 +4817,6 @@
 							    }
 							}
 						}
-						CHECK_OP1_TRACE_TYPE();
->>>>>>> d3251632
 						op1_def_info = OP1_DEF_INFO();
 						if (op1_type != IS_UNKNOWN && (op1_info & MAY_BE_GUARD)) {
 							if (op1_type < IS_STRING
