--- conflicted
+++ resolved
@@ -6374,14 +6374,10 @@
 					}
 					SET_STACK_TYPE(stack, EX_VAR_TO_NUM(opline->op2.var), type,
 						(gen_handler || type == IS_UNKNOWN || !ra ||
-<<<<<<< HEAD
-							(!ra[ssa_op->op2_def] /*&& !ssa->vars[ssa_op->op2_def].no_val*/)));
-=======
 							(!ra[ssa_op->op2_def] &&
 								!(ssa->vars[ssa_op->op2_def].no_val &&
 									Z_MODE(OP2_REG_ADDR()) == IS_REG &&
 									opline->opcode == ZEND_ASSIGN))));
->>>>>>> 455a9679
 					if (type != IS_UNKNOWN) {
 						ssa->var_info[ssa_op->op2_def].type &= ~MAY_BE_GUARD;
 						if (ra && ra[ssa_op->op2_def]) {
