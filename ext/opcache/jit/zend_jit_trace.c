--- conflicted
+++ resolved
@@ -7828,14 +7828,6 @@
 			EX(opline)->lineno);
 	}
 
-<<<<<<< HEAD
-	if (repeat_last_opline) {
-		EX(opline) = t->exit_info[exit_num].opline - 1;
-		return 1;
-	}
-
-=======
->>>>>>> 4b31cb3e
 	if (t->exit_info[exit_num].flags & ZEND_JIT_EXIT_TO_VM) {
 		if (zend_jit_trace_exit_is_bad(trace_num, exit_num)) {
 			zend_jit_blacklist_trace_exit(trace_num, exit_num);
