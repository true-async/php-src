/*
   +----------------------------------------------------------------------+
   | Zend JIT                                                             |
   +----------------------------------------------------------------------+
   | Copyright (c) The PHP Group                                          |
   +----------------------------------------------------------------------+
   | This source file is subject to version 3.01 of the PHP license,      |
   | that is bundled with this package in the file LICENSE, and is        |
   | available through the world-wide-web at the following url:           |
   | https://www.php.net/license/3_01.txt                                 |
   | If you did not receive a copy of the PHP license and are unable to   |
   | obtain it through the world-wide-web, please send a note to          |
   | license@php.net so we can mail you a copy immediately.               |
   +----------------------------------------------------------------------+
   | Authors: Dmitry Stogov <dmitry@php.net>                              |
   +----------------------------------------------------------------------+
*/

static zend_op_array dummy_op_array;
static zend_jit_trace_info *zend_jit_traces = NULL;
static const void **zend_jit_exit_groups = NULL;

#define ZEND_JIT_COUNTER_NUM   zend_jit_traces[0].root
#define ZEND_JIT_TRACE_NUM     zend_jit_traces[0].id
#define ZEND_JIT_EXIT_NUM      zend_jit_traces[0].exit_count
#define ZEND_JIT_EXIT_COUNTERS zend_jit_traces[0].exit_counters

#define ZEND_JIT_TRACE_STOP_DESCRIPTION(name, description) \
	description,

static const char * zend_jit_trace_stop_description[] = {
	ZEND_JIT_TRACE_STOP(ZEND_JIT_TRACE_STOP_DESCRIPTION)
};

static zend_always_inline const char *zend_jit_trace_star_desc(uint8_t trace_flags)
{
	if (trace_flags & ZEND_JIT_TRACE_START_LOOP) {
		return "loop";
	} else if (trace_flags & ZEND_JIT_TRACE_START_ENTER) {
		return "enter";
	} else if (trace_flags & ZEND_JIT_TRACE_START_RETURN) {
		return "return";
	} else {
		ZEND_UNREACHABLE();
		return "???";
	}
}

static int zend_jit_trace_startup(zend_bool reattached)
{
	if (!reattached) {
		zend_jit_traces = (zend_jit_trace_info*)zend_shared_alloc(sizeof(zend_jit_trace_info) * JIT_G(max_root_traces));
		if (!zend_jit_traces) {
			return FAILURE;
		}
		zend_jit_exit_groups = (const void**)zend_shared_alloc(sizeof(void*) * (ZEND_JIT_TRACE_MAX_EXITS/ZEND_JIT_EXIT_POINTS_PER_GROUP));
		if (!zend_jit_exit_groups) {
			return FAILURE;
		}
		ZEND_JIT_TRACE_NUM = 1;
		ZEND_JIT_COUNTER_NUM = 0;
		ZEND_JIT_EXIT_NUM = 0;
		ZEND_JIT_EXIT_COUNTERS = 0;
		ZCSG(jit_traces) = zend_jit_traces;
		ZCSG(jit_exit_groups) = zend_jit_exit_groups;
	} else {
		zend_jit_traces = ZCSG(jit_traces);
		if (!zend_jit_traces) {
			return FAILURE;
		}
		zend_jit_exit_groups = ZCSG(jit_exit_groups);
		if (!zend_jit_exit_groups) {
			return FAILURE;
		}
	}

	memset(&dummy_op_array, 0, sizeof(dummy_op_array));
	dummy_op_array.fn_flags = ZEND_ACC_DONE_PASS_TWO;

	JIT_G(exit_counters) = calloc(JIT_G(max_exit_counters), 1);
	if (JIT_G(exit_counters) == NULL) {
		return FAILURE;
	}

	return SUCCESS;
}

static const void *zend_jit_trace_allocate_exit_group(uint32_t n)
{
	dasm_State* dasm_state = NULL;
	const void *entry;
	char name[32];

	dasm_init(&dasm_state, DASM_MAXSECTION);
	dasm_setupglobal(&dasm_state, dasm_labels, zend_lb_MAX);
	dasm_setup(&dasm_state, dasm_actions);
	zend_jit_trace_exit_group_stub(&dasm_state, n);

	sprintf(name, "jit$$trace_exit_%d", n);
	entry = dasm_link_and_encode(&dasm_state, NULL, NULL, NULL, NULL, name, 0, SP_ADJ_JIT, SP_ADJ_NONE);
	dasm_free(&dasm_state);

#ifdef HAVE_DISASM
	if (JIT_G(debug) & ZEND_JIT_DEBUG_ASM) {
		uint32_t i;

		for (i = 0; i < ZEND_JIT_EXIT_POINTS_PER_GROUP; i++) {
			sprintf(name, "jit$$trace_exit_%d", n + i);
			zend_jit_disasm_add_symbol(name, (uintptr_t)entry + (i * ZEND_JIT_EXIT_POINTS_SPACING), ZEND_JIT_EXIT_POINTS_SPACING);
		}
	}
#endif

	return entry;
}

static const void *zend_jit_trace_allocate_exit_point(uint32_t n)
{
	const void *group = NULL;

	if (UNEXPECTED(n >= ZEND_JIT_TRACE_MAX_EXITS)) {
		return NULL;
	}
	do {
		group = zend_jit_trace_allocate_exit_group(ZEND_JIT_EXIT_NUM);
		if (!group) {
			return NULL;
		}
		zend_jit_exit_groups[ZEND_JIT_EXIT_NUM / ZEND_JIT_EXIT_POINTS_PER_GROUP] =
			group;
		ZEND_JIT_EXIT_NUM += ZEND_JIT_EXIT_POINTS_PER_GROUP;
	} while (n >= ZEND_JIT_EXIT_NUM);
	return (const void*)
		((const char*)group +
		((n % ZEND_JIT_EXIT_POINTS_PER_GROUP) * ZEND_JIT_EXIT_POINTS_SPACING));
}

static const void *zend_jit_trace_get_exit_addr(uint32_t n)
{
	if (UNEXPECTED(n >= ZEND_JIT_EXIT_NUM)) {
		return zend_jit_trace_allocate_exit_point(n);
	}
	return (const void*)
		((const char*)zend_jit_exit_groups[n / ZEND_JIT_EXIT_POINTS_PER_GROUP] +
		((n % ZEND_JIT_EXIT_POINTS_PER_GROUP) * ZEND_JIT_EXIT_POINTS_SPACING));
}

#if ZEND_JIT_TARGET_ARM64
static zend_jit_trace_info *zend_jit_get_current_trace_info(void)
{
	return &zend_jit_traces[ZEND_JIT_TRACE_NUM];
}

static uint32_t zend_jit_trace_find_exit_point(const void* addr)
{
	uint32_t n = ZEND_JIT_EXIT_NUM / ZEND_JIT_EXIT_POINTS_PER_GROUP;
	uint32_t i;

	for (i = 0; i < n; i++) {
		if ((const char*)addr >= (const char*)zend_jit_exit_groups[i]
			&& (const char*)addr < (const char*)zend_jit_exit_groups[i] +
				(ZEND_JIT_EXIT_POINTS_PER_GROUP * ZEND_JIT_EXIT_POINTS_SPACING)) {
			return (i * ZEND_JIT_EXIT_POINTS_PER_GROUP) +
				 ((const char*)addr - (const char*)zend_jit_exit_groups[i]) / ZEND_JIT_EXIT_POINTS_SPACING;
		}
	}
	return (uint32_t)-1;
}
#endif

static uint32_t zend_jit_trace_get_exit_point(const zend_op *to_opline, uint32_t flags)
{
	zend_jit_trace_info *t = &zend_jit_traces[ZEND_JIT_TRACE_NUM];
	uint32_t exit_point;
	const zend_op_array *op_array;
	uint32_t stack_offset = (uint32_t)-1;
	uint32_t stack_size;
	zend_jit_trace_stack *stack = NULL;

	if (delayed_call_chain) {
		assert(to_opline != NULL); /* CALL and IP share the same register */
		flags |= ZEND_JIT_EXIT_RESTORE_CALL;
	}
	if (JIT_G(current_frame)) {
		op_array = &JIT_G(current_frame)->func->op_array;
		stack_size = op_array->last_var + op_array->T;
		if (stack_size) {
			stack = JIT_G(current_frame)->stack;
			do {
				if (STACK_TYPE(stack, stack_size-1) != IS_UNKNOWN
				 || STACK_MEM_TYPE(stack, stack_size-1) != IS_UNKNOWN
				 || STACK_REG(stack, stack_size-1) != ZREG_NONE) {
					break;
				}
				stack_size--;
			} while (stack_size);
		}
	} else {
		op_array = NULL;
		stack_size = 0;
	}

	/* Try to reuse exit points */
	if (to_opline != NULL && t->exit_count > 0) {
		uint32_t i = t->exit_count;

		do {
			i--;
			if (stack_size == 0
			 || (t->exit_info[i].stack_size >= stack_size
			  && memcmp(t->stack_map + t->exit_info[i].stack_offset, stack, stack_size * sizeof(zend_jit_trace_stack)) == 0)) {
				stack_offset = t->exit_info[i].stack_offset;
				if (t->exit_info[i].opline == to_opline
				 && t->exit_info[i].flags == flags
				 && t->exit_info[i].stack_size == stack_size) {
					return i;
				}
			}
		} while (i > 0);
	}

	exit_point = t->exit_count;
	if (exit_point < ZEND_JIT_TRACE_MAX_EXITS) {
		if (stack_size != 0 && stack_offset == (uint32_t)-1) {
			stack_offset = t->stack_map_size;
			t->stack_map_size += stack_size;
			// TODO: reduce number of reallocations ???
			t->stack_map = erealloc(t->stack_map, t->stack_map_size * sizeof(zend_jit_trace_stack));
			memcpy(t->stack_map + stack_offset, stack, stack_size * sizeof(zend_jit_trace_stack));
		}
		t->exit_count++;
		t->exit_info[exit_point].opline = to_opline;
		t->exit_info[exit_point].op_array = op_array;
		t->exit_info[exit_point].flags = flags;
		t->exit_info[exit_point].stack_size = stack_size;
		t->exit_info[exit_point].stack_offset = stack_offset;
	}

	return exit_point;
}

static void zend_jit_trace_add_code(const void *start, uint32_t size)
{
	zend_jit_trace_info *t = &zend_jit_traces[ZEND_JIT_TRACE_NUM];

	t->code_start = start;
	t->code_size  = size;
}

static uint32_t zend_jit_find_trace(const void *addr)
{
	uint32_t i;

	for (i = 1; i < ZEND_JIT_TRACE_NUM; i++) {
		if (zend_jit_traces[i].code_start == addr) {
			return i;
		}
	}
	ZEND_UNREACHABLE();
	return 0;
}

static zend_string *zend_jit_trace_name(const zend_op_array *op_array, uint32_t lineno)
{
	smart_str buf = {0};

	smart_str_appends(&buf, TRACE_PREFIX);
	smart_str_append_long(&buf, (zend_long)ZEND_JIT_TRACE_NUM);
	smart_str_appendc(&buf, '$');
	if (op_array->function_name) {
		if (op_array->scope) {
			smart_str_appendl(&buf, ZSTR_VAL(op_array->scope->name), ZSTR_LEN(op_array->scope->name));
			smart_str_appends(&buf, "::");
			smart_str_appendl(&buf, ZSTR_VAL(op_array->function_name), ZSTR_LEN(op_array->function_name));
		} else {
			smart_str_appendl(&buf, ZSTR_VAL(op_array->function_name), ZSTR_LEN(op_array->function_name));
		}
	} else if (op_array->filename) {
		smart_str_appendl(&buf, ZSTR_VAL(op_array->filename), ZSTR_LEN(op_array->filename));
	}
	smart_str_appendc(&buf, '$');
	smart_str_append_long(&buf, (zend_long)lineno);
	smart_str_0(&buf);
	return buf.s;
}

static int zend_jit_trace_may_exit(const zend_op_array *op_array, const zend_op *opline)
{
	switch (opline->opcode) {
		case ZEND_IS_IDENTICAL:
		case ZEND_IS_NOT_IDENTICAL:
		case ZEND_IS_EQUAL:
		case ZEND_IS_NOT_EQUAL:
		case ZEND_IS_SMALLER:
		case ZEND_IS_SMALLER_OR_EQUAL:
		case ZEND_CASE:
		case ZEND_CASE_STRICT:
		case ZEND_ISSET_ISEMPTY_CV:
		case ZEND_ISSET_ISEMPTY_VAR:
		case ZEND_ISSET_ISEMPTY_DIM_OBJ:
		case ZEND_ISSET_ISEMPTY_PROP_OBJ:
		case ZEND_ISSET_ISEMPTY_STATIC_PROP:
		case ZEND_INSTANCEOF:
		case ZEND_TYPE_CHECK:
		case ZEND_DEFINED:
		case ZEND_IN_ARRAY:
		case ZEND_ARRAY_KEY_EXISTS:
			if (opline->result_type & (IS_SMART_BRANCH_JMPNZ | IS_SMART_BRANCH_JMPZ)) {
				/* smart branch */
				return 1;
			}
			break;
		case ZEND_JMPZNZ:
		case ZEND_JMPZ:
		case ZEND_JMPNZ:
		case ZEND_JMPZ_EX:
		case ZEND_JMPNZ_EX:
		case ZEND_JMP_SET:
		case ZEND_COALESCE:
		case ZEND_JMP_NULL:
		case ZEND_FE_RESET_R:
		case ZEND_FE_RESET_RW:
		case ZEND_ASSERT_CHECK:
		case ZEND_FE_FETCH_R:
		case ZEND_FE_FETCH_RW:
		case ZEND_SWITCH_LONG:
		case ZEND_SWITCH_STRING:
		case ZEND_MATCH:
			/* branch opcodes */
			return 1;
		case ZEND_NEW:
			if (opline->extended_value == 0 && (opline+1)->opcode == ZEND_DO_FCALL) {
				/* NEW may skip constructor without arguments */
				return 1;
			}
			break;
		case ZEND_CATCH:
		case ZEND_FAST_CALL:
		case ZEND_FAST_RET:
		case ZEND_GENERATOR_CREATE:
		case ZEND_GENERATOR_RETURN:
		case ZEND_EXIT:
		case ZEND_YIELD:
		case ZEND_YIELD_FROM:
		case ZEND_INCLUDE_OR_EVAL:
		case ZEND_MATCH_ERROR:
			/* unsupported */
			return 1;
		case ZEND_DO_FCALL:
			/* potentially polymorphic call */
			return 1;
#if 0
		case ZEND_DO_UCALL:
		case ZEND_DO_FCALL_BY_NAME:
			/* monomorphic call */
			// TODO: recompilation may change target ???
			return 0;
#endif
		case ZEND_RETURN_BY_REF:
		case ZEND_RETURN:
			/* return */
			return !JIT_G(current_frame) || TRACE_FRAME_IS_UNKNOWN_RETURN(JIT_G(current_frame));
		default:
			break;
	}
	return 0;
}

static zend_always_inline uint32_t zend_jit_trace_type_to_info_ex(zend_uchar type, uint32_t info)
{
	if (type == IS_UNKNOWN) {
		return info;
	}
	ZEND_ASSERT(info & (1 << type));
	if (type < IS_STRING) {
		return (1 << type);
	} else if (type != IS_ARRAY) {
		return (1 << type) | (info & (MAY_BE_RC1|MAY_BE_RCN));
	} else {
		return MAY_BE_ARRAY | (info & (MAY_BE_ARRAY_OF_ANY|MAY_BE_ARRAY_OF_REF|MAY_BE_ARRAY_KEY_ANY|MAY_BE_RC1|MAY_BE_RCN));
	}
}

static zend_always_inline uint32_t zend_jit_trace_type_to_info(zend_uchar type)
{
	return zend_jit_trace_type_to_info_ex(type, -1);
}

static zend_always_inline zend_ssa_alias_kind zend_jit_var_may_alias(const zend_op_array *op_array, const zend_ssa *ssa, uint32_t var)
{
	if (var >= op_array->last_var) {
		return NO_ALIAS;
	} else if ((!op_array->function_name || (ssa->cfg.flags & ZEND_FUNC_INDIRECT_VAR_ACCESS))) {
		return SYMTABLE_ALIAS;
	} else if (ssa->vars) {
		return ssa->vars[var].alias;
	} else if (zend_string_equals_literal(op_array->vars[var], "http_response_header")) {
		return HTTP_RESPONSE_HEADER_ALIAS;
	}
	return NO_ALIAS;
}

static zend_always_inline void zend_jit_trace_add_op_guard(zend_ssa             *tssa,
                                                           int                   ssa_var,
                                                           uint8_t               op_type)
{
	zend_ssa_var_info *info = &tssa->var_info[ssa_var];

	if ((info->type & (MAY_BE_ANY|MAY_BE_UNDEF)) != (1 << op_type)) {
		if (UNEXPECTED(tssa->vars[ssa_var].alias != NO_ALIAS)) {
			info->type |= MAY_BE_GUARD;
		} else {
			info->type = MAY_BE_GUARD | zend_jit_trace_type_to_info_ex(op_type, info->type);
		}
	}
}

#define ADD_OP_GUARD(_ssa_var, _op_type) do { \
		if (_ssa_var >= 0 && _op_type != IS_UNKNOWN) { \
			zend_jit_trace_add_op_guard(tssa, _ssa_var, _op_type); \
		} \
	} while (0)

#define CHECK_OP_TRACE_TYPE(_var, _ssa_var, op_info, op_type) do { \
		if (op_type != IS_UNKNOWN) { \
			if ((op_info & MAY_BE_GUARD) != 0) { \
				if (!zend_jit_type_guard(&dasm_state, opline, _var, op_type)) { \
					goto jit_failure; \
				} \
				if (ssa->vars[_ssa_var].alias != NO_ALIAS) { \
					SET_STACK_TYPE(stack, EX_VAR_TO_NUM(_var), IS_UNKNOWN, 1); \
					op_info = zend_jit_trace_type_to_info(op_type); \
				} else { \
					SET_STACK_TYPE(stack, EX_VAR_TO_NUM(_var), op_type, 1); \
					op_info &= ~MAY_BE_GUARD; \
					ssa->var_info[_ssa_var].type &= op_info; \
				} \
			} \
		} \
	} while (0)

#define ADD_OP1_TRACE_GUARD() \
	ADD_OP_GUARD(tssa->ops[idx].op1_use, op1_type)
#define ADD_OP2_TRACE_GUARD() \
	ADD_OP_GUARD(tssa->ops[idx].op2_use, op2_type)
#define ADD_OP1_DATA_TRACE_GUARD() \
	ADD_OP_GUARD(tssa->ops[idx+1].op1_use, op3_type)

#define CHECK_OP1_TRACE_TYPE() \
	CHECK_OP_TRACE_TYPE(opline->op1.var, ssa_op->op1_use, op1_info, op1_type)
#define CHECK_OP2_TRACE_TYPE() \
	CHECK_OP_TRACE_TYPE(opline->op2.var, ssa_op->op2_use, op2_info, op2_type)
#define CHECK_OP1_DATA_TRACE_TYPE() \
	CHECK_OP_TRACE_TYPE((opline+1)->op1.var, (ssa_op+1)->op1_use, op1_data_info, op3_type)

static zend_always_inline size_t zend_jit_trace_frame_size(const zend_op_array *op_array)
{
	if (op_array && op_array->type == ZEND_USER_FUNCTION) {
		return ZEND_MM_ALIGNED_SIZE(offsetof(zend_jit_trace_stack_frame, stack) + ZEND_MM_ALIGNED_SIZE((op_array->last_var + op_array->T) * sizeof(zend_jit_trace_stack)));
	} else if (op_array) {
		return ZEND_MM_ALIGNED_SIZE(offsetof(zend_jit_trace_stack_frame, stack) + ZEND_MM_ALIGNED_SIZE(op_array->num_args * sizeof(zend_jit_trace_stack)));
	} else {
		return ZEND_MM_ALIGNED_SIZE(offsetof(zend_jit_trace_stack_frame, stack));
	}
}

static zend_jit_trace_stack_frame* zend_jit_trace_call_frame(zend_jit_trace_stack_frame *frame, const zend_op_array *op_array)
{
	return (zend_jit_trace_stack_frame*)((char*)frame + zend_jit_trace_frame_size(op_array));
}

static zend_jit_trace_stack_frame* zend_jit_trace_ret_frame(zend_jit_trace_stack_frame *frame, const zend_op_array *op_array)
{
	return (zend_jit_trace_stack_frame*)((char*)frame - zend_jit_trace_frame_size(op_array));
}

static void zend_jit_trace_send_type(const zend_op *opline, zend_jit_trace_stack_frame *call, zend_uchar type)
{
	zend_jit_trace_stack *stack = call->stack;
	const zend_op_array *op_array = &call->func->op_array;
	uint32_t arg_num = opline->op2.num;

	if (arg_num > op_array->num_args) {
		return;
	}
	if (op_array->fn_flags & ZEND_ACC_HAS_TYPE_HINTS) {
		zend_arg_info *arg_info;

		ZEND_ASSERT(arg_num <= op_array->num_args);
		arg_info = &op_array->arg_info[arg_num-1];

		if (ZEND_TYPE_IS_SET(arg_info->type)) {
			if (!(ZEND_TYPE_FULL_MASK(arg_info->type) & (1u << type))) {
				return;
			}
		}
	}
	SET_STACK_TYPE(stack, EX_VAR_TO_NUM(opline->result.var), type, 1);
}

static bool zend_jit_needs_arg_dtor(const zend_function *func, uint32_t arg_num, zend_call_info *call_info)
{
	if (func
	 && func->type == ZEND_INTERNAL_FUNCTION
	 && (func->internal_function.fn_flags & ZEND_ACC_HAS_TYPE_HINTS) != 0
	 && arg_num < func->internal_function.num_args) {
		const zend_internal_arg_info *arg_info = &func->internal_function.arg_info[arg_num];

		if (ZEND_ARG_SEND_MODE(arg_info) == ZEND_SEND_BY_VAL
		 && ZEND_TYPE_IS_SET(arg_info->type)
		 && (ZEND_TYPE_FULL_MASK(arg_info->type) & MAY_BE_ANY) != MAY_BE_ANY) {
			if (JIT_G(trigger) == ZEND_JIT_ON_HOT_TRACE
			 && JIT_G(current_frame)
			 && JIT_G(current_frame)->call
			 && JIT_G(current_frame)->call->func) {
				uint32_t type = STACK_TYPE(JIT_G(current_frame)->call->stack, arg_num);

				if (type != IS_UNKNOWN
				 && type < IS_STRING
				 && ZEND_TYPE_FULL_MASK(arg_info->type) & (1u << type)) {
					return 0;
				}
			}
			if (call_info && arg_num < call_info->num_args && call_info->arg_info[arg_num].opline) {
				const zend_op *opline = call_info->arg_info[arg_num].opline;

				if (opline->opcode == ZEND_SEND_VAL && opline->op1_type == IS_CONST) {
					zval *zv = RT_CONSTANT(opline, opline->op1);

					if (!Z_REFCOUNTED_P(zv)) {
						uint32_t type = Z_TYPE_P(zv);

						// TODO: few functions (e.g. pcntl_exec) modify arrays in-place ???
						if (type != IS_ARRAY
						 && (ZEND_TYPE_FULL_MASK(arg_info->type) & (1u << type))) {
							return 0;
						}
					}
				}
			}
		}
	}

	return 1;
}

static zend_ssa *zend_jit_trace_build_ssa(const zend_op_array *op_array, zend_script *script)
{
	zend_jit_op_array_trace_extension *jit_extension;
	zend_ssa *ssa;

	jit_extension =
		(zend_jit_op_array_trace_extension*)ZEND_FUNC_INFO(op_array);
	jit_extension->func_info.num = 0;
	jit_extension->func_info.flags &= ZEND_FUNC_JIT_ON_FIRST_EXEC
		| ZEND_FUNC_JIT_ON_PROF_REQUEST
		| ZEND_FUNC_JIT_ON_HOT_COUNTERS
		| ZEND_FUNC_JIT_ON_HOT_TRACE;
	memset(&jit_extension->func_info.ssa, 0, sizeof(zend_func_info) - offsetof(zend_func_info, ssa));
	ssa = &jit_extension->func_info.ssa;

	if (JIT_G(opt_level) >= ZEND_JIT_LEVEL_OPT_FUNC) {
		do {
			if (zend_jit_op_array_analyze1(op_array, script, ssa) != SUCCESS) {
				break;
			}

			if (JIT_G(opt_level) >= ZEND_JIT_LEVEL_OPT_FUNCS) {
				if (zend_analyze_calls(&CG(arena), script, ZEND_CALL_TREE, (zend_op_array*)op_array, &jit_extension->func_info) != SUCCESS) {
					break;
				}
				jit_extension->func_info.call_map = zend_build_call_map(&CG(arena), &jit_extension->func_info, op_array);
				if (op_array->fn_flags & ZEND_ACC_HAS_RETURN_TYPE) {
					zend_init_func_return_info(op_array, script, &jit_extension->func_info.return_info);
				}
			}

			if (zend_jit_op_array_analyze2(op_array, script, ssa, 0) != SUCCESS) {
				break;
			}

			if (JIT_G(debug) & ZEND_JIT_DEBUG_SSA) {
				zend_dump_op_array(op_array, ZEND_DUMP_HIDE_UNREACHABLE|ZEND_DUMP_RC_INFERENCE|ZEND_DUMP_SSA, "JIT", ssa);
			}
			return ssa;
		} while (0);
	}

	memset(ssa, 0, sizeof(zend_ssa));
	ssa->cfg.blocks_count = 1;

	if (JIT_G(opt_level) == ZEND_JIT_LEVEL_INLINE) {
		zend_cfg cfg;
		void *checkpoint = zend_arena_checkpoint(CG(arena));

		if (zend_jit_build_cfg(op_array, &cfg) == SUCCESS) {
			ssa->cfg.flags = cfg.flags;
		} else{
			ssa->cfg.flags |= ZEND_FUNC_INDIRECT_VAR_ACCESS;
		}

		/* TODO: move this to zend_cfg.c ? */
		if (!op_array->function_name) {
			ssa->cfg.flags |= ZEND_FUNC_INDIRECT_VAR_ACCESS;
		}

		zend_arena_release(&CG(arena), checkpoint);
	}

	return ssa;
}

static void zend_jit_dump_trace(zend_jit_trace_rec *trace_buffer, zend_ssa *tssa);
static void zend_jit_dump_exit_info(zend_jit_trace_info *t);

static zend_always_inline int zend_jit_trace_op_len(const zend_op *opline)
{
	int len;

	switch (opline->opcode) {
		case ZEND_ASSIGN_DIM:
		case ZEND_ASSIGN_OBJ:
		case ZEND_ASSIGN_STATIC_PROP:
		case ZEND_ASSIGN_DIM_OP:
		case ZEND_ASSIGN_OBJ_OP:
		case ZEND_ASSIGN_STATIC_PROP_OP:
		case ZEND_ASSIGN_OBJ_REF:
		case ZEND_ASSIGN_STATIC_PROP_REF:
			return 2; /* OP_DATA */
		case ZEND_RECV_INIT:
			len = 1;
			opline++;
			while (opline->opcode == ZEND_RECV_INIT) {
				len++;
				opline++;
			}
			return len;
		case ZEND_BIND_GLOBAL:
			len = 1;
			opline++;
			while (opline->opcode == ZEND_BIND_GLOBAL) {
				len++;
				opline++;
			}
			return len;
//		case ZEND_IS_IDENTICAL:
//		case ZEND_IS_NOT_IDENTICAL:
//		case ZEND_IS_EQUAL:
//		case ZEND_IS_NOT_EQUAL:
//		case ZEND_IS_SMALLER:
//		case ZEND_IS_SMALLER_OR_EQUAL:
//		case ZEND_CASE:
//		case ZEND_ISSET_ISEMPTY_CV:
//		case ZEND_ISSET_ISEMPTY_VAR:
//		case ZEND_ISSET_ISEMPTY_DIM_OBJ:
//		case ZEND_ISSET_ISEMPTY_PROP_OBJ:
//		case ZEND_ISSET_ISEMPTY_STATIC_PROP:
//		case ZEND_INSTANCEOF:
//		case ZEND_TYPE_CHECK:
//		case ZEND_DEFINED:
//		case ZEND_IN_ARRAY:
//		case ZEND_ARRAY_KEY_EXISTS:
		default:
			if ((opline->result_type & (IS_SMART_BRANCH_JMPZ|IS_SMART_BRANCH_JMPNZ)) != 0) {
				return 2; /* JMPZ/JMPNZ */
			}
			return 1;
	}
}

static int zend_jit_trace_add_phis(zend_jit_trace_rec *trace_buffer, uint32_t ssa_vars_count, zend_ssa *tssa, zend_jit_trace_stack *stack)
{
	const zend_op_array *op_array;
	zend_jit_trace_rec *p;
	int k, vars_count;
	zend_bitset use, def;
	uint32_t build_flags = ZEND_SSA_RC_INFERENCE | ZEND_SSA_USE_CV_RESULTS;
	uint32_t set_size;
	zend_ssa_phi *prev = NULL;
	int level = 0;
	ALLOCA_FLAG(use_heap);

	op_array = trace_buffer->op_array;
	set_size = zend_bitset_len(op_array->last_var + op_array->T);
	use = ZEND_BITSET_ALLOCA(set_size * 2, use_heap);
	memset(use, 0, set_size * 2 * ZEND_BITSET_ELM_SIZE);
	def = use + set_size;
	p = trace_buffer + ZEND_JIT_TRACE_START_REC_SIZE;
	for (;;p++) {
		if (p->op == ZEND_JIT_TRACE_VM && level == 0) {
			const zend_op *opline = p->opline;
			int len;

			zend_dfg_add_use_def_op(op_array, opline, build_flags, use, def);
			len = zend_jit_trace_op_len(opline);
			while (len > 1) {
				opline++;
				if (opline->opcode != ZEND_OP_DATA) {
					zend_dfg_add_use_def_op(op_array, opline, build_flags, use, def);
				}
				len--;
			}
		} else if (p->op == ZEND_JIT_TRACE_INIT_CALL) {
		} else if (p->op == ZEND_JIT_TRACE_DO_ICALL) {
		} else if (p->op == ZEND_JIT_TRACE_ENTER) {
			level++;
		} else if (p->op == ZEND_JIT_TRACE_BACK) {
			if (level == 0) {
				// Phi for recursive calls and returns are not supported yet ???
				assert(0);
			} else {
				level--;
			}
		} else if (p->op == ZEND_JIT_TRACE_END) {
			break;
		}
	}

	zend_bitset_intersection(use, def, set_size);

	if (trace_buffer->start == ZEND_JIT_TRACE_START_ENTER) {
		vars_count = op_array->last_var;
	} else {
		vars_count = op_array->last_var + op_array->T;
	}
	for (k = 0; k < vars_count; k++) {
		if (zend_bitset_in(use, k)) {
			zend_ssa_phi *phi = zend_arena_calloc(&CG(arena), 1,
				ZEND_MM_ALIGNED_SIZE(sizeof(zend_ssa_phi)) +
				ZEND_MM_ALIGNED_SIZE(sizeof(int) * 2) +
				sizeof(void*) * 2);
			phi->sources = (int*)(((char*)phi) + ZEND_MM_ALIGNED_SIZE(sizeof(zend_ssa_phi)));
			phi->sources[0] = STACK_VAR(stack, k);
			phi->sources[1] = -1;
			phi->use_chains = (zend_ssa_phi**)(((char*)phi->sources) + ZEND_MM_ALIGNED_SIZE(sizeof(int) * 2));
			phi->pi = -1;
			phi->var = k;
			phi->ssa_var = ssa_vars_count;
			SET_STACK_VAR(stack, k, ssa_vars_count);
			ssa_vars_count++;
			phi->block = 1;
			if (prev) {
				prev->next = phi;
			} else {
				tssa->blocks[1].phis = phi;
			}
			prev = phi;
		}
	}

	free_alloca(use, use_heap);

	return ssa_vars_count;
}

static int zend_jit_trace_add_call_phis(zend_jit_trace_rec *trace_buffer, uint32_t ssa_vars_count, zend_ssa *tssa, zend_jit_trace_stack *stack)
{
	zend_ssa_phi *prev = NULL;
	const zend_op_array *op_array = trace_buffer->op_array;
	const zend_op *opline = trace_buffer[1].opline;
	int count = opline - op_array->opcodes;
	int i;

	for(i = 0; i < count; i++) {
		zend_ssa_phi *phi = zend_arena_calloc(&CG(arena), 1,
			ZEND_MM_ALIGNED_SIZE(sizeof(zend_ssa_phi)) +
			ZEND_MM_ALIGNED_SIZE(sizeof(int) * 2) +
			sizeof(void*) * 2);
		phi->sources = (int*)(((char*)phi) + ZEND_MM_ALIGNED_SIZE(sizeof(zend_ssa_phi)));
		phi->sources[0] = STACK_VAR(stack, i);
		phi->sources[1] = -1;
		phi->use_chains = (zend_ssa_phi**)(((char*)phi->sources) + ZEND_MM_ALIGNED_SIZE(sizeof(int) * 2));
		phi->pi = -1;
		phi->var = i;
		phi->ssa_var = ssa_vars_count;
		SET_STACK_VAR(stack, i, ssa_vars_count);
		ssa_vars_count++;
		phi->block = 1;
		if (prev) {
			prev->next = phi;
		} else {
			tssa->blocks[1].phis = phi;
		}
		prev = phi;
	}
	return ssa_vars_count;
}

static int zend_jit_trace_add_ret_phis(zend_jit_trace_rec *trace_buffer, uint32_t ssa_vars_count, zend_ssa *tssa, zend_jit_trace_stack *stack)
{
	const zend_op *opline = trace_buffer[1].opline - 1;
	int i;

	if (RETURN_VALUE_USED(opline)) {
		zend_ssa_phi *phi = zend_arena_calloc(&CG(arena), 1,
			ZEND_MM_ALIGNED_SIZE(sizeof(zend_ssa_phi)) +
			ZEND_MM_ALIGNED_SIZE(sizeof(int) * 2) +
			sizeof(void*) * 2);

		i = EX_VAR_TO_NUM(opline->result.var);
		phi->sources = (int*)(((char*)phi) + ZEND_MM_ALIGNED_SIZE(sizeof(zend_ssa_phi)));
		phi->sources[0] = STACK_VAR(stack, i);
		phi->sources[1] = -1;
		phi->use_chains = (zend_ssa_phi**)(((char*)phi->sources) + ZEND_MM_ALIGNED_SIZE(sizeof(int) * 2));
		phi->pi = -1;
		phi->var = i;
		phi->ssa_var = ssa_vars_count;
		SET_STACK_VAR(stack, i, ssa_vars_count);
		ssa_vars_count++;
		phi->block = 1;
		tssa->blocks[1].phis = phi;
	}
	return ssa_vars_count;
}

static int zend_jit_trace_copy_ssa_var_info(const zend_op_array *op_array, const zend_ssa *ssa, const zend_op **tssa_opcodes, zend_ssa *tssa, int ssa_var)
{
	int var, use;
	zend_ssa_op *op;
	zend_ssa_var_info *info;
	unsigned int no_val;
	zend_ssa_alias_kind alias;

	if (tssa->vars[ssa_var].phi_use_chain) {
		// TODO: this may be incorrect ???
		var = tssa->vars[ssa_var].phi_use_chain->ssa_var;
	} else {
		var = ssa_var;
	}
	use = tssa->vars[var].use_chain;
	if (use >= 0) {
		ZEND_ASSERT((tssa_opcodes[use] - op_array->opcodes) < op_array->last);
		op = ssa->ops + (tssa_opcodes[use] - op_array->opcodes);
		if (tssa->ops[use].op1_use == var) {
			no_val = ssa->vars[op->op1_use].no_val;
			alias = ssa->vars[op->op1_use].alias;
			info = ssa->var_info + op->op1_use;
		} else if (tssa->ops[use].op2_use == var) {
			no_val = ssa->vars[op->op2_use].no_val;
			alias = ssa->vars[op->op2_use].alias;
			info = ssa->var_info + op->op2_use;
		} else if (tssa->ops[use].result_use == var) {
			no_val = ssa->vars[op->result_use].no_val;
			alias = ssa->vars[op->result_use].alias;
			info = ssa->var_info + op->result_use;
		} else {
			assert(0);
			return 0;
		}
		tssa->vars[ssa_var].no_val = no_val;
		tssa->vars[ssa_var].alias = alias;
		memcpy(&tssa->var_info[ssa_var], info, sizeof(zend_ssa_var_info));
		return 1;
	}
	return 0;
}

static void zend_jit_trace_propagate_range(const zend_op_array *op_array, const zend_op **tssa_opcodes, zend_ssa *tssa, int ssa_var)
{
	zend_ssa_range tmp;
	int def = tssa->vars[ssa_var].definition;

	if (tssa->vars[ssa_var].alias == NO_ALIAS
	 && zend_inference_propagate_range(op_array, tssa, (zend_op*)tssa_opcodes[def], (zend_ssa_op*)&tssa->ops[def], ssa_var, &tmp)) {
		tssa->var_info[ssa_var].range.min = tmp.min;
		tssa->var_info[ssa_var].range.max = tmp.max;
		tssa->var_info[ssa_var].range.underflow = tmp.underflow;
		tssa->var_info[ssa_var].range.overflow = tmp.overflow;
		tssa->var_info[ssa_var].has_range = 1;
	}
}

static void zend_jit_trace_copy_ssa_var_range(const zend_op_array *op_array, const zend_ssa *ssa, const zend_op **tssa_opcodes, zend_ssa *tssa, int ssa_var)
{
	int def;
	zend_ssa_op *op;
	zend_ssa_var_info *info;
	unsigned int no_val;
	zend_ssa_alias_kind alias;

	def = tssa->vars[ssa_var].definition;
	if (def >= 0) {
		ZEND_ASSERT((tssa_opcodes[def] - op_array->opcodes) < op_array->last);
		op = ssa->ops + (tssa_opcodes[def] - op_array->opcodes);
		if (tssa->ops[def].op1_def == ssa_var) {
			no_val = ssa->vars[op->op1_def].no_val;
			alias = ssa->vars[op->op1_def].alias;
			info = ssa->var_info + op->op1_def;
		} else if (tssa->ops[def].op2_def == ssa_var) {
			no_val = ssa->vars[op->op2_def].no_val;
			alias = ssa->vars[op->op2_def].alias;
			info = ssa->var_info + op->op2_def;
		} else if (tssa->ops[def].result_def == ssa_var) {
			no_val = ssa->vars[op->result_def].no_val;
			alias = ssa->vars[op->result_def].alias;
			info = ssa->var_info + op->result_def;
		} else {
			assert(0);
			return;
		}

		tssa->vars[ssa_var].no_val = no_val;
		tssa->vars[ssa_var].alias = alias;

		if (!(info->type & MAY_BE_REF)) {
			zend_jit_trace_propagate_range(op_array, tssa_opcodes, tssa, ssa_var);
		}

		if (info->has_range) {
			if (tssa->var_info[ssa_var].has_range) {
				tssa->var_info[ssa_var].range.min = MAX(tssa->var_info[ssa_var].range.min, info->range.min);
				tssa->var_info[ssa_var].range.max = MIN(tssa->var_info[ssa_var].range.max, info->range.max);
				tssa->var_info[ssa_var].range.underflow = tssa->var_info[ssa_var].range.underflow && info->range.underflow;
				tssa->var_info[ssa_var].range.overflow = tssa->var_info[ssa_var].range.overflow && info->range.overflow;
			} else {
				tssa->var_info[ssa_var].has_range = 1;
				tssa->var_info[ssa_var].range = info->range;
			}
		}
	}
}

static int zend_jit_trace_restrict_ssa_var_info(const zend_op_array *op_array, const zend_ssa *ssa, const zend_op **tssa_opcodes, zend_ssa *tssa, int ssa_var)
{
	int def;
	zend_ssa_op *op;
	zend_ssa_var_info *info;

	def = tssa->vars[ssa_var].definition;
	if (def >= 0) {
		ZEND_ASSERT((tssa_opcodes[def] - op_array->opcodes) < op_array->last);
		op = ssa->ops + (tssa_opcodes[def] - op_array->opcodes);
		if (tssa->ops[def].op1_def == ssa_var) {
			info = ssa->var_info + op->op1_def;
		} else if (tssa->ops[def].op2_def == ssa_var) {
			info = ssa->var_info + op->op2_def;
		} else if (tssa->ops[def].result_def == ssa_var) {
			info = ssa->var_info + op->result_def;
		} else {
			assert(0);
			return 0;
		}
		tssa->var_info[ssa_var].type &= info->type;
		if (info->ce) {
			if (tssa->var_info[ssa_var].ce) {
				if (tssa->var_info[ssa_var].ce != info->ce) {
					if (instanceof_function(tssa->var_info[ssa_var].ce, info->ce)) {
						/* everything fine */
					} else if (instanceof_function(info->ce, tssa->var_info[ssa_var].ce)) {
						// TODO: TSSA may miss Pi() functions and corresponding instanceof() constraints ???
					} else {
						// TODO: classes may implement the same interface ???
						//ZEND_UNREACHABLE();
					}
				}
				tssa->var_info[ssa_var].is_instanceof =
					tssa->var_info[ssa_var].is_instanceof && info->is_instanceof;
			} else {
				tssa->var_info[ssa_var].ce = info->ce;
				tssa->var_info[ssa_var].is_instanceof = info->is_instanceof;
			}
		}
		if (info->has_range) {
			if (tssa->var_info[ssa_var].has_range) {
				tssa->var_info[ssa_var].range.min = MAX(tssa->var_info[ssa_var].range.min, info->range.min);
				tssa->var_info[ssa_var].range.max = MIN(tssa->var_info[ssa_var].range.max, info->range.max);
				tssa->var_info[ssa_var].range.underflow = tssa->var_info[ssa_var].range.underflow && info->range.underflow;
				tssa->var_info[ssa_var].range.overflow = tssa->var_info[ssa_var].range.overflow && info->range.overflow;
			} else {
				tssa->var_info[ssa_var].has_range = 1;
				tssa->var_info[ssa_var].range = info->range;
			}
		}
		return 1;
	}
	return 0;
}

static int find_return_ssa_var(zend_jit_trace_rec *p, zend_ssa_op *ssa_op)
{
	while (1) {
		if (p->op == ZEND_JIT_TRACE_VM) {
			if (p->opline->opcode == ZEND_DO_UCALL
			 || p->opline->opcode == ZEND_DO_FCALL_BY_NAME
			 || p->opline->opcode == ZEND_DO_FCALL) {
				if (p->opline->result_type != IS_UNUSED) {
					return ssa_op->result_def;
				}
			}
			return -1;
		} else if (p->op >= ZEND_JIT_TRACE_OP1_TYPE && p->op <= ZEND_JIT_TRACE_VAL_INFO) {
			/*skip */
		} else {
			return -1;
		}
		p--;
	}
}

static const zend_op *zend_jit_trace_find_init_fcall_op(zend_jit_trace_rec *p, const zend_op_array *op_array)
{
	if (!(p->info & ZEND_JIT_TRACE_FAKE_INIT_CALL)) {
		p--;
		while (1) {
			if (p->op == ZEND_JIT_TRACE_VM) {
				if (p->opline->opcode == ZEND_INIT_FCALL
				 || p->opline->opcode == ZEND_INIT_FCALL_BY_NAME
				 || p->opline->opcode == ZEND_INIT_NS_FCALL_BY_NAME
				 || p->opline->opcode == ZEND_INIT_DYNAMIC_CALL
				 || p->opline->opcode == ZEND_INIT_USER_CALL
				 || p->opline->opcode == ZEND_NEW
				 || p->opline->opcode == ZEND_INIT_METHOD_CALL
				 || p->opline->opcode == ZEND_INIT_STATIC_METHOD_CALL) {
					return p->opline;
				}
				return NULL;
			} else if (p->op >= ZEND_JIT_TRACE_OP1_TYPE && p->op <= ZEND_JIT_TRACE_VAL_INFO) {
				/*skip */
			} else {
				return NULL;
			}
			p--;
		}
	} else {
		const zend_op *opline = NULL;
		int call_level = 0;

		p++;
		while (1) {
			if (p->op == ZEND_JIT_TRACE_VM) {
				opline = p->opline;
				break;
			} else if (p->op == ZEND_JIT_TRACE_INIT_CALL) {
				call_level++;
				/*skip */
			} else {
				return NULL;
			}
			p--;
		}
		if (opline) {
			while (opline > op_array->opcodes) {
				opline--;
				switch (opline->opcode) {
					case ZEND_INIT_FCALL:
					case ZEND_INIT_FCALL_BY_NAME:
					case ZEND_INIT_NS_FCALL_BY_NAME:
					case ZEND_INIT_METHOD_CALL:
					case ZEND_INIT_DYNAMIC_CALL:
					case ZEND_INIT_STATIC_METHOD_CALL:
					case ZEND_INIT_USER_CALL:
					case ZEND_NEW:
						if (call_level == 0) {
							return opline;
						}
						call_level--;
						break;
					case ZEND_DO_FCALL:
					case ZEND_DO_ICALL:
					case ZEND_DO_UCALL:
					case ZEND_DO_FCALL_BY_NAME:
						call_level++;
						break;
				}
			}
		}
	}
	return NULL;
}

static int is_checked_guard(const zend_ssa *tssa, const zend_op **ssa_opcodes, uint32_t var, uint32_t phi_var)
{
	if ((tssa->var_info[phi_var].type & MAY_BE_ANY) == MAY_BE_LONG
	 && !(tssa->var_info[var].type & MAY_BE_REF)) {
		int idx = tssa->vars[var].definition;

		if (idx >= 0) {
			if (tssa->ops[idx].op1_def == var) {
				const zend_op *opline = ssa_opcodes[idx];
				if (opline->opcode == ZEND_PRE_DEC
				 || opline->opcode == ZEND_PRE_INC
				 || opline->opcode == ZEND_POST_DEC
				 || opline->opcode == ZEND_POST_INC) {
					if (tssa->ops[idx].op1_use >= 0
					 && (tssa->var_info[tssa->ops[idx].op1_use].type & MAY_BE_STRING)) {
						return 0;
					}
					return 1;
				} else if (opline->opcode == ZEND_ASSIGN_OP
				 && (opline->extended_value == ZEND_ADD
				  || opline->extended_value == ZEND_SUB
				  || opline->extended_value == ZEND_MUL)) {
					if ((opline->op2_type & (IS_VAR|IS_CV))
					  && tssa->ops[idx].op2_use >= 0
					  && (tssa->var_info[tssa->ops[idx].op2_use].type & MAY_BE_REF)) {
						return 0;
					}
					return 1;
				}
			}
			if (tssa->ops[idx].result_def == var) {
				const zend_op *opline = ssa_opcodes[idx];
				if (opline->opcode == ZEND_ADD
				 || opline->opcode == ZEND_SUB
				 || opline->opcode == ZEND_MUL
				 || opline->opcode == ZEND_PRE_DEC
				 || opline->opcode == ZEND_PRE_INC
				 || opline->opcode == ZEND_POST_DEC
				 || opline->opcode == ZEND_POST_INC) {
					if ((opline->op1_type & (IS_VAR|IS_CV))
					  && tssa->ops[idx].op1_use >= 0
					  && (tssa->var_info[tssa->ops[idx].op1_use].type & MAY_BE_REF)) {
						return 0;
					}
					if ((opline->op2_type & (IS_VAR|IS_CV))
					  && tssa->ops[idx].op2_use >= 0
					  && (tssa->var_info[tssa->ops[idx].op2_use].type & MAY_BE_REF)) {
						return 0;
					}
					return 1;
				}
			}
		}
	}
	return 0;
}

typedef struct _zend_tssa {
	zend_ssa        ssa;
	const zend_op **tssa_opcodes;
	int             used_stack;
} zend_tssa;

static const zend_op _nop_opcode = {0};

static zend_ssa *zend_jit_trace_build_tssa(zend_jit_trace_rec *trace_buffer, uint32_t parent_trace, uint32_t exit_num, zend_script *script, const zend_op_array **op_arrays, int *num_op_arrays_ptr)
{
	zend_ssa *tssa;
	zend_ssa_op *ssa_ops, *op;
	zend_ssa_var *ssa_vars;
	zend_ssa_var_info *ssa_var_info;
	const zend_op_array *op_array;
	const zend_op *opline;
	const zend_op **ssa_opcodes;
	zend_jit_trace_rec *p;
	int i, v, idx, len, ssa_ops_count, vars_count, ssa_vars_count;
	zend_jit_trace_stack *stack;
	uint32_t build_flags = ZEND_SSA_RC_INFERENCE | ZEND_SSA_USE_CV_RESULTS;
	uint32_t optimization_level = 0;
	int call_level, level, num_op_arrays, used_stack, max_used_stack;
	size_t frame_size, stack_top, stack_size, stack_bottom;
	zend_jit_op_array_trace_extension *jit_extension;
	zend_ssa *ssa;
	zend_jit_trace_stack_frame *frame, *top, *call;
	zend_ssa_var_info return_value_info;

	/* 1. Count number of TSSA opcodes;
	 *    Count number of activation frames;
	 *    Calculate size of abstract stack;
	 *    Construct regular SSA for involved op_array */
	op_array = trace_buffer->op_array;
	stack_top = stack_size = zend_jit_trace_frame_size(op_array);
	stack_bottom = 0;
	p = trace_buffer + ZEND_JIT_TRACE_START_REC_SIZE;
	ssa_ops_count = 0;
	call_level = 0;
	level = 0;
	num_op_arrays = 0;
	/* Remember op_array to cleanup */
	op_arrays[num_op_arrays++] = op_array;
	/* Build SSA */
	ssa = zend_jit_trace_build_ssa(op_array, script);
	for (;;p++) {
		if (p->op == ZEND_JIT_TRACE_VM) {
			if (JIT_G(opt_level) < ZEND_JIT_LEVEL_OPT_FUNC) {
				const zend_op *opline = p->opline;

				switch (opline->opcode) {
					case ZEND_INCLUDE_OR_EVAL:
						ssa->cfg.flags |= ZEND_FUNC_INDIRECT_VAR_ACCESS;
						break;
					case ZEND_FETCH_R:
					case ZEND_FETCH_W:
					case ZEND_FETCH_RW:
					case ZEND_FETCH_FUNC_ARG:
					case ZEND_FETCH_IS:
					case ZEND_FETCH_UNSET:
					case ZEND_UNSET_VAR:
					case ZEND_ISSET_ISEMPTY_VAR:
						if (opline->extended_value & ZEND_FETCH_LOCAL) {
							ssa->cfg.flags |= ZEND_FUNC_INDIRECT_VAR_ACCESS;
						} else if ((opline->extended_value & (ZEND_FETCH_GLOBAL | ZEND_FETCH_GLOBAL_LOCK)) &&
						           !op_array->function_name) {
							ssa->cfg.flags |= ZEND_FUNC_INDIRECT_VAR_ACCESS;
						}
						break;
				}
			}
			ssa_ops_count += zend_jit_trace_op_len(p->opline);
		} else if (p->op == ZEND_JIT_TRACE_INIT_CALL) {
			call_level++;
			stack_top += zend_jit_trace_frame_size(p->op_array);
			if (stack_top > stack_size) {
				stack_size = stack_top;
			}
		} else if (p->op == ZEND_JIT_TRACE_DO_ICALL) {
			if (JIT_G(opt_level) < ZEND_JIT_LEVEL_OPT_FUNC) {
				if (p->func != (zend_function*)&zend_pass_function
				 && (zend_string_equals_literal(p->func->common.function_name, "extract")
				  || zend_string_equals_literal(p->func->common.function_name, "compact")
				  || zend_string_equals_literal(p->func->common.function_name, "get_defined_vars"))) {
					ssa->cfg.flags |= ZEND_FUNC_INDIRECT_VAR_ACCESS;
				}
			}
			frame_size = zend_jit_trace_frame_size(p->op_array);
			if (call_level == 0) {
				if (stack_top + frame_size > stack_size) {
					stack_size = stack_top + frame_size;
				}
			} else {
				call_level--;
				stack_top -= frame_size;
			}
		} else if (p->op == ZEND_JIT_TRACE_ENTER) {
			op_array = p->op_array;
			if (call_level == 0) {
				stack_top += zend_jit_trace_frame_size(op_array);
				if (stack_top > stack_size) {
					stack_size = stack_top;
				}
			} else {
				call_level--;
			}
			level++;
			jit_extension =
				(zend_jit_op_array_trace_extension*)ZEND_FUNC_INFO(op_array);
			ssa = &jit_extension->func_info.ssa;
			if (ssa->cfg.blocks_count) {
				/* pass */
			} else if (num_op_arrays == ZEND_JIT_TRACE_MAX_FUNCS) {
				/* Too many functions in single trace */
				*num_op_arrays_ptr = num_op_arrays;
				return NULL;
			} else {
				/* Remember op_array to cleanup */
				op_arrays[num_op_arrays++] = op_array;
				/* Build SSA */
				ssa = zend_jit_trace_build_ssa(op_array, script);
			}
		} else if (p->op == ZEND_JIT_TRACE_BACK) {
			if (level == 0) {
				stack_bottom += zend_jit_trace_frame_size(p->op_array);
				jit_extension =
					(zend_jit_op_array_trace_extension*)ZEND_FUNC_INFO(op_array);
				ssa = &jit_extension->func_info.ssa;
				if (ssa->cfg.blocks_count) {
					/* pass */
				} else if (num_op_arrays == ZEND_JIT_TRACE_MAX_FUNCS) {
					/* Too many functions in single trace */
					*num_op_arrays_ptr = num_op_arrays;
					return NULL;
				} else {
					/* Remember op_array to cleanup */
					op_arrays[num_op_arrays++] = op_array;
					/* Build SSA */
					ssa = zend_jit_trace_build_ssa(op_array, script);
				}
			} else {
				stack_top -= zend_jit_trace_frame_size(op_array);
				level--;
			}
			op_array = p->op_array;
		} else if (p->op == ZEND_JIT_TRACE_END) {
			break;
		}
	}
	*num_op_arrays_ptr = num_op_arrays;

	/* Allocate space for abstract stack */
	JIT_G(current_frame) = frame = (zend_jit_trace_stack_frame*)((char*)zend_arena_alloc(&CG(arena), stack_bottom + stack_size) + stack_bottom);

	/* 2. Construct TSSA */
	tssa = zend_arena_calloc(&CG(arena), 1, sizeof(zend_tssa));
	tssa->cfg.flags = ZEND_SSA_TSSA;
	tssa->cfg.blocks = zend_arena_calloc(&CG(arena), 2, sizeof(zend_basic_block));
	tssa->blocks = zend_arena_calloc(&CG(arena), 2, sizeof(zend_ssa_block));
	tssa->cfg.predecessors = zend_arena_calloc(&CG(arena), 2, sizeof(int));

	if (trace_buffer->stop == ZEND_JIT_TRACE_STOP_LOOP
	 || trace_buffer->stop == ZEND_JIT_TRACE_STOP_RECURSIVE_CALL
	 || trace_buffer->stop == ZEND_JIT_TRACE_STOP_RECURSIVE_RET) {
		tssa->cfg.blocks_count = 2;
		tssa->cfg.edges_count = 2;

		tssa->cfg.predecessors[0] = 0;
		tssa->cfg.predecessors[1] = 1;

		tssa->cfg.blocks[0].flags = ZEND_BB_START|ZEND_BB_REACHABLE;
		tssa->cfg.blocks[0].successors_count = 1;
		tssa->cfg.blocks[0].predecessors_count = 0;
		tssa->cfg.blocks[0].successors = tssa->cfg.blocks[0].successors_storage;
		tssa->cfg.blocks[0].successors[0] = 1;

		tssa->cfg.blocks[0].flags = ZEND_BB_FOLLOW|ZEND_BB_TARGET|ZEND_BB_LOOP_HEADER|ZEND_BB_REACHABLE;
		tssa->cfg.blocks[1].successors_count = 1;
		tssa->cfg.blocks[1].predecessors_count = 2;
		tssa->cfg.blocks[1].successors = tssa->cfg.blocks[1].successors_storage;
		tssa->cfg.blocks[1].successors[1] = 1;
	} else {
		tssa->cfg.blocks_count = 1;
		tssa->cfg.edges_count = 0;

		tssa->cfg.blocks[0].flags = ZEND_BB_START|ZEND_BB_EXIT|ZEND_BB_REACHABLE;
		tssa->cfg.blocks[0].successors_count = 0;
		tssa->cfg.blocks[0].predecessors_count = 0;
	}
	((zend_tssa*)tssa)->used_stack = -1;

	if (JIT_G(opt_level) < ZEND_JIT_LEVEL_INLINE) {
		return tssa;
	}

	tssa->ops = ssa_ops = zend_arena_alloc(&CG(arena), ssa_ops_count * sizeof(zend_ssa_op));
	memset(ssa_ops, -1, ssa_ops_count * sizeof(zend_ssa_op));
	ssa_opcodes = zend_arena_calloc(&CG(arena), ssa_ops_count + 1, sizeof(zend_op*));
	((zend_tssa*)tssa)->tssa_opcodes = ssa_opcodes;
	ssa_opcodes[ssa_ops_count] = &_nop_opcode;

	op_array = trace_buffer->op_array;
	if (trace_buffer->start == ZEND_JIT_TRACE_START_ENTER) {
		ssa_vars_count = op_array->last_var;
	} else {
		ssa_vars_count = op_array->last_var + op_array->T;
	}
	stack = frame->stack;
	for (i = 0; i < ssa_vars_count; i++) {
		SET_STACK_VAR(stack, i, i);
	}

	if (trace_buffer->stop == ZEND_JIT_TRACE_STOP_LOOP) {
		// TODO: For tracing, it's possible, to create pseudo Phi functions
		//       at the end of loop, without this additional pass (like LuaJIT) ???
		ssa_vars_count = zend_jit_trace_add_phis(trace_buffer, ssa_vars_count, tssa, stack);
	} else if (trace_buffer->stop == ZEND_JIT_TRACE_STOP_RECURSIVE_CALL) {
		ssa_vars_count = zend_jit_trace_add_call_phis(trace_buffer, ssa_vars_count, tssa, stack);
	} else if (trace_buffer->stop == ZEND_JIT_TRACE_STOP_RECURSIVE_RET) {
		ssa_vars_count = zend_jit_trace_add_ret_phis(trace_buffer, ssa_vars_count, tssa, stack);
	}

	p = trace_buffer + ZEND_JIT_TRACE_START_REC_SIZE;
	idx = 0;
	level = 0;
	for (;;p++) {
		if (p->op == ZEND_JIT_TRACE_VM) {
			opline = p->opline;
			ssa_opcodes[idx] = opline;
			ssa_vars_count = zend_ssa_rename_op(op_array, opline, idx, build_flags, ssa_vars_count, ssa_ops, (int*)stack);
			idx++;
			len = zend_jit_trace_op_len(p->opline);
			while (len > 1) {
				opline++;
				ssa_opcodes[idx] = opline;
				if (opline->opcode != ZEND_OP_DATA) {
					ssa_vars_count = zend_ssa_rename_op(op_array, opline, idx, build_flags, ssa_vars_count, ssa_ops, (int*)stack);
				}
				idx++;
				len--;
			}
		} else if (p->op == ZEND_JIT_TRACE_ENTER) {
			frame = zend_jit_trace_call_frame(frame, op_array);
			stack = frame->stack;
			op_array = p->op_array;
			level++;
			if (ssa_vars_count >= ZEND_JIT_TRACE_MAX_SSA_VAR) {
				return NULL;
			}
			ZEND_JIT_TRACE_SET_FIRST_SSA_VAR(p->info, ssa_vars_count);
			for (i = 0; i < op_array->last_var; i++) {
				SET_STACK_VAR(stack, i, ssa_vars_count++);
			}
		} else if (p->op == ZEND_JIT_TRACE_BACK) {
			op_array = p->op_array;
			frame = zend_jit_trace_ret_frame(frame, op_array);
			stack = frame->stack;
			if (level == 0) {
				if (ssa_vars_count >= ZEND_JIT_TRACE_MAX_SSA_VAR) {
					return NULL;
				}
				ZEND_JIT_TRACE_SET_FIRST_SSA_VAR(p->info, ssa_vars_count);
				for (i = 0; i < op_array->last_var + op_array->T; i++) {
					SET_STACK_VAR(stack, i, ssa_vars_count++);
				}
			} else {
				level--;
			}
		} else if (p->op == ZEND_JIT_TRACE_END) {
			break;
		}
	}

	op_array = trace_buffer->op_array;
	tssa->vars_count = ssa_vars_count;
	tssa->vars = ssa_vars = zend_arena_calloc(&CG(arena), tssa->vars_count, sizeof(zend_ssa_var));
	if (trace_buffer->start == ZEND_JIT_TRACE_START_ENTER) {
		vars_count = op_array->last_var;
	} else {
		vars_count = op_array->last_var + op_array->T;
	}
	i = 0;
	while (i < vars_count) {
		ssa_vars[i].var = i;
		ssa_vars[i].scc = -1;
		ssa_vars[i].definition = -1;
		ssa_vars[i].use_chain = -1;
		i++;
	}
	while (i < tssa->vars_count) {
		ssa_vars[i].var = -1;
		ssa_vars[i].scc = -1;
		ssa_vars[i].definition = -1;
		ssa_vars[i].use_chain = -1;
		i++;
	}

	if (trace_buffer->stop == ZEND_JIT_TRACE_STOP_LOOP
	 || trace_buffer->stop == ZEND_JIT_TRACE_STOP_RECURSIVE_CALL
	 || trace_buffer->stop == ZEND_JIT_TRACE_STOP_RECURSIVE_RET) {
		/* Update Phi sources */
		zend_ssa_phi *phi = tssa->blocks[1].phis;

		while (phi) {
			phi->sources[1] = STACK_VAR(stack, phi->var);
			ssa_vars[phi->ssa_var].var = phi->var;
			ssa_vars[phi->ssa_var].definition_phi = phi;
			ssa_vars[phi->sources[0]].phi_use_chain = phi;
			ssa_vars[phi->sources[1]].phi_use_chain = phi;
			phi = phi->next;
		}
	}

	/* 3. Compute use-def chains */
	idx = (ssa_ops_count - 1);
	op = ssa_ops + idx;
	while (idx >= 0) {
		opline = ssa_opcodes[idx];
		if (op->op1_use >= 0) {
			op->op1_use_chain = ssa_vars[op->op1_use].use_chain;
			ssa_vars[op->op1_use].use_chain = idx;
		}
		if (op->op2_use >= 0 && op->op2_use != op->op1_use) {
			op->op2_use_chain = ssa_vars[op->op2_use].use_chain;
			ssa_vars[op->op2_use].use_chain = idx;
		}
		if (op->result_use >= 0 && op->result_use != op->op1_use && op->result_use != op->op2_use) {
			op->res_use_chain = ssa_vars[op->result_use].use_chain;
			ssa_vars[op->result_use].use_chain = idx;
		}
		if (op->op1_def >= 0) {
			ssa_vars[op->op1_def].var = EX_VAR_TO_NUM(opline->op1.var);
			ssa_vars[op->op1_def].definition = idx;
		}
		if (op->op2_def >= 0) {
			ssa_vars[op->op2_def].var = EX_VAR_TO_NUM(opline->op2.var);
			ssa_vars[op->op2_def].definition = idx;
		}
		if (op->result_def >= 0) {
			ssa_vars[op->result_def].var = EX_VAR_TO_NUM(opline->result.var);
			ssa_vars[op->result_def].definition = idx;
		}
		op--;
		idx--;
	}

	/* 4. Type inference */
	op_array = trace_buffer->op_array;
	jit_extension =
		(zend_jit_op_array_trace_extension*)ZEND_FUNC_INFO(op_array);
	ssa = &jit_extension->func_info.ssa;

	tssa->var_info = ssa_var_info = zend_arena_calloc(&CG(arena), tssa->vars_count, sizeof(zend_ssa_var_info));

	if (trace_buffer->start == ZEND_JIT_TRACE_START_ENTER) {
		i = 0;
		while (i < op_array->last_var) {
			if (i < op_array->num_args) {
				if (ssa->var_info
				 && zend_jit_trace_copy_ssa_var_info(op_array, ssa, ssa_opcodes, tssa, i)) {
					/* pass */
				} else {
					if (ssa->vars) {
						ssa_vars[i].no_val = ssa->vars[i].no_val;
						ssa_vars[i].alias = ssa->vars[i].alias;
					} else {
						ssa_vars[i].alias = zend_jit_var_may_alias(op_array, ssa, i);
					}
					if (op_array->arg_info) {
						zend_arg_info *arg_info = &op_array->arg_info[i];
						zend_class_entry *ce;
						uint32_t tmp = zend_fetch_arg_info_type(script, arg_info, &ce);

						if (ZEND_ARG_SEND_MODE(arg_info)) {
							tmp |= MAY_BE_REF;
						}
						ssa_var_info[i].type = tmp;
						ssa_var_info[i].ce = ce;
						ssa_var_info[i].is_instanceof = 1;
					} else {
						ssa_var_info[i].type = MAY_BE_RC1 | MAY_BE_RCN | MAY_BE_REF | MAY_BE_ANY  | MAY_BE_ARRAY_KEY_ANY | MAY_BE_ARRAY_OF_ANY | MAY_BE_ARRAY_OF_REF;
					}
				}
			} else {
				if (ssa->vars) {
					ssa_vars[i].no_val = ssa->vars[i].no_val;
					ssa_vars[i].alias = ssa->vars[i].alias;
				} else {
					ssa_vars[i].alias = zend_jit_var_may_alias(op_array, ssa, i);
				}
				if (ssa_vars[i].alias == NO_ALIAS) {
					ssa_var_info[i].type = MAY_BE_UNDEF;
				} else {
					ssa_var_info[i].type = MAY_BE_UNDEF | MAY_BE_RC1 | MAY_BE_RCN | MAY_BE_REF | MAY_BE_ANY | MAY_BE_ARRAY_KEY_ANY | MAY_BE_ARRAY_OF_ANY | MAY_BE_ARRAY_OF_REF;
				}
			}
			i++;
		}
	} else {
		int parent_vars_count = 0;
		zend_jit_trace_stack *parent_stack = NULL;

		i = 0;
		if (parent_trace) {
			parent_vars_count = MIN(zend_jit_traces[parent_trace].exit_info[exit_num].stack_size,
				op_array->last_var + op_array->T);
			if (parent_vars_count) {
				parent_stack =
					zend_jit_traces[parent_trace].stack_map +
					zend_jit_traces[parent_trace].exit_info[exit_num].stack_offset;
			}
		}
		while (i < op_array->last_var + op_array->T) {
			if (!ssa->var_info
			 || !zend_jit_trace_copy_ssa_var_info(op_array, ssa, ssa_opcodes, tssa, i)) {
				if (ssa->vars && i < ssa->vars_count) {
					ssa_vars[i].alias = ssa->vars[i].alias;
				} else {
					ssa_vars[i].alias = zend_jit_var_may_alias(op_array, ssa, i);
				}
				if (i < op_array->last_var) {
					ssa_var_info[i].type = MAY_BE_UNDEF | MAY_BE_RC1 | MAY_BE_RCN | MAY_BE_REF | MAY_BE_ANY  | MAY_BE_ARRAY_KEY_ANY | MAY_BE_ARRAY_OF_ANY | MAY_BE_ARRAY_OF_REF;
				} else {
					ssa_var_info[i].type = MAY_BE_RC1 | MAY_BE_RCN | MAY_BE_REF | MAY_BE_ANY | MAY_BE_ARRAY_KEY_ANY | MAY_BE_ARRAY_OF_ANY | MAY_BE_ARRAY_OF_REF;
				}
			}
			if (i < parent_vars_count) {
				/* Initialize TSSA variable from parent trace */
				zend_uchar op_type = STACK_TYPE(parent_stack, i);

				if (op_type != IS_UNKNOWN) {
					ssa_var_info[i].type &= zend_jit_trace_type_to_info(op_type);
					if (!ssa_var_info[i].type
					 && op_type == IS_UNDEF
					 && i >= op_array->last_var) {
						// TODO: It's better to use NULL instead of UNDEF for temporary variables
						ssa_var_info[i].type |= MAY_BE_UNDEF;
					}
				}
			}
			i++;
		}
	}

	if (trace_buffer->stop == ZEND_JIT_TRACE_STOP_LOOP
	 || trace_buffer->stop == ZEND_JIT_TRACE_STOP_RECURSIVE_CALL
	 || trace_buffer->stop == ZEND_JIT_TRACE_STOP_RECURSIVE_RET) {
		/* Propagate initial value through Phi functions */
		zend_ssa_phi *phi = tssa->blocks[1].phis;

		while (phi) {
			if (!ssa->var_info
			 || !zend_jit_trace_copy_ssa_var_info(op_array, ssa, ssa_opcodes, tssa, phi->ssa_var)) {
				ssa_vars[phi->ssa_var].alias = ssa_vars[phi->sources[0]].alias;
				ssa_var_info[phi->ssa_var].type = ssa_var_info[phi->sources[0]].type;
			}
			phi = phi->next;
		}
	}

	frame = JIT_G(current_frame);
	top = zend_jit_trace_call_frame(frame, op_array);
	TRACE_FRAME_INIT(frame, op_array, 0, 0);
	TRACE_FRAME_SET_RETURN_SSA_VAR(frame, -1);
	frame->used_stack = 0;
	for (i = 0; i < op_array->last_var + op_array->T; i++) {
		SET_STACK_TYPE(frame->stack, i, IS_UNKNOWN, 1);
	}
	memset(&return_value_info, 0, sizeof(return_value_info));

	if (trace_buffer->stop == ZEND_JIT_TRACE_STOP_LOOP) {
		max_used_stack = used_stack = 0;
	} else {
		max_used_stack = used_stack = -1;
	}

	p = trace_buffer + ZEND_JIT_TRACE_START_REC_SIZE;
	idx = 0;
	level = 0;
	opline = NULL;
	for (;;p++) {
		if (p->op == ZEND_JIT_TRACE_VM) {
			uint8_t orig_op1_type, orig_op2_type, op1_type, op2_type, op3_type;
			uint8_t val_type = IS_UNKNOWN;
//			zend_class_entry *op1_ce = NULL;
			zend_class_entry *op2_ce = NULL;

			opline = p->opline;

			op1_type = orig_op1_type = p->op1_type;
			op2_type = orig_op2_type = p->op2_type;
			op3_type = p->op3_type;
			if (op1_type & (IS_TRACE_REFERENCE|IS_TRACE_INDIRECT)) {
				op1_type = IS_UNKNOWN;
			}
			if (op1_type != IS_UNKNOWN) {
				op1_type &= ~IS_TRACE_PACKED;
			}
			if (op2_type & (IS_TRACE_REFERENCE|IS_TRACE_INDIRECT)) {
				op2_type = IS_UNKNOWN;
			}
			if (op3_type & (IS_TRACE_REFERENCE|IS_TRACE_INDIRECT)) {
				op3_type = IS_UNKNOWN;
			}

			if ((p+1)->op == ZEND_JIT_TRACE_OP1_TYPE) {
//				op1_ce = (zend_class_entry*)(p+1)->ce;
				p++;
			}
			if ((p+1)->op == ZEND_JIT_TRACE_OP2_TYPE) {
				op2_ce = (zend_class_entry*)(p+1)->ce;
				p++;
			}
			if ((p+1)->op == ZEND_JIT_TRACE_VAL_INFO) {
				val_type = (p+1)->op1_type;
				p++;
			}

			switch (opline->opcode) {
				case ZEND_ASSIGN_OP:
					if (opline->extended_value == ZEND_POW
					 || opline->extended_value == ZEND_DIV) {
						// TODO: check for division by zero ???
						break;
					}
					if (opline->op1_type != IS_CV || opline->result_type != IS_UNUSED) {
						break;
					}
					ADD_OP1_TRACE_GUARD();
					ADD_OP2_TRACE_GUARD();
					break;
				case ZEND_ASSIGN_DIM_OP:
					if (opline->extended_value == ZEND_POW
					 || opline->extended_value == ZEND_DIV) {
						// TODO: check for division by zero ???
						break;
					}
					if (opline->result_type != IS_UNUSED) {
						break;
					}
					ZEND_FALLTHROUGH;
				case ZEND_ASSIGN_DIM:
					if (opline->op1_type == IS_CV) {
						if ((opline+1)->op1_type == IS_CV
						 && (opline+1)->op1.var == opline->op1.var) {
							/* skip $a[x] = $a; */
							break;
						}
						ADD_OP1_DATA_TRACE_GUARD();
						ADD_OP2_TRACE_GUARD();
						ADD_OP1_TRACE_GUARD();
					} else if (orig_op1_type != IS_UNKNOWN
					        && (orig_op1_type & IS_TRACE_INDIRECT)
					        && opline->result_type == IS_UNUSED) {
						if (opline->opcode == ZEND_ASSIGN_DIM_OP) {
							ADD_OP1_DATA_TRACE_GUARD();
						}
						ADD_OP2_TRACE_GUARD();
					}
					if (op1_type == IS_ARRAY
					 && ((opline->op2_type == IS_CONST
					   && Z_TYPE_P(RT_CONSTANT(opline, opline->op2)) == IS_LONG)
					  || (opline->op2_type != IS_CONST
					   && op2_type == IS_LONG))) {

						if (!(orig_op1_type & IS_TRACE_PACKED)) {
							zend_ssa_var_info *info = &tssa->var_info[tssa->ops[idx].op1_use];

							if (MAY_BE_PACKED(info->type) && MAY_BE_HASH(info->type)) {
								info->type |= MAY_BE_PACKED_GUARD;
								info->type &= ~MAY_BE_ARRAY_PACKED;
							}
						} else if (opline->opcode == ZEND_ASSIGN_DIM_OP
								&& val_type != IS_UNKNOWN
								&& val_type != IS_UNDEF) {
							zend_ssa_var_info *info = &tssa->var_info[tssa->ops[idx].op1_use];

							if (MAY_BE_PACKED(info->type) && MAY_BE_HASH(info->type)) {
								info->type |= MAY_BE_PACKED_GUARD;
								info->type &= ~(MAY_BE_ARRAY_NUMERIC_HASH|MAY_BE_ARRAY_STRING_HASH);
							}
						}
					}
					break;
				case ZEND_ASSIGN_OBJ_OP:
					if (opline->extended_value == ZEND_POW
					 || opline->extended_value == ZEND_DIV) {
						// TODO: check for division by zero ???
						break;
					}
					if (opline->result_type != IS_UNUSED) {
						break;
					}
					ZEND_FALLTHROUGH;
				case ZEND_ASSIGN_OBJ:
				case ZEND_PRE_INC_OBJ:
				case ZEND_PRE_DEC_OBJ:
				case ZEND_POST_INC_OBJ:
				case ZEND_POST_DEC_OBJ:
					if (opline->op2_type != IS_CONST
					 || Z_TYPE_P(RT_CONSTANT(opline, opline->op2)) != IS_STRING
					 || Z_STRVAL_P(RT_CONSTANT(opline, opline->op2))[0] == '\0') {
						break;
					}
					if (opline->opcode == ZEND_ASSIGN_OBJ_OP) {
						if (opline->op1_type == IS_CV
						 && (opline+1)->op1_type == IS_CV
						 && (opline+1)->op1.var == opline->op1.var) {
							/* skip $a->prop += $a; */
							break;
						}
						ADD_OP1_DATA_TRACE_GUARD();
					}
					ADD_OP1_TRACE_GUARD();
					break;
				case ZEND_IS_EQUAL:
				case ZEND_IS_NOT_EQUAL:
				case ZEND_IS_SMALLER:
				case ZEND_IS_SMALLER_OR_EQUAL:
				case ZEND_CASE:
				case ZEND_IS_IDENTICAL:
				case ZEND_IS_NOT_IDENTICAL:
				case ZEND_CASE_STRICT:
				case ZEND_BW_OR:
				case ZEND_BW_AND:
				case ZEND_BW_XOR:
				case ZEND_SL:
				case ZEND_SR:
				case ZEND_MOD:
				case ZEND_ADD:
				case ZEND_SUB:
				case ZEND_MUL:
//				case ZEND_DIV: // TODO: check for division by zero ???
				case ZEND_CONCAT:
				case ZEND_FAST_CONCAT:
					ADD_OP2_TRACE_GUARD();
					ZEND_FALLTHROUGH;
				case ZEND_ECHO:
				case ZEND_STRLEN:
				case ZEND_COUNT:
				case ZEND_QM_ASSIGN:
				case ZEND_FE_RESET_R:
				case ZEND_FE_FETCH_R:
					ADD_OP1_TRACE_GUARD();
					break;
				case ZEND_VERIFY_RETURN_TYPE:
					if (opline->op1_type == IS_UNUSED) {
						/* Always throws */
						break;
					}
					if (opline->op1_type == IS_CONST) {
						/* TODO Different instruction format, has return value */
						break;
					}
					if (op_array->fn_flags & ZEND_ACC_RETURN_REFERENCE) {
						/* Not worth bothering with */
						break;
					}
					ADD_OP1_TRACE_GUARD();
					break;
				case ZEND_FETCH_DIM_FUNC_ARG:
					if (!frame
					 || !frame->call
					 || !frame->call->func
					 || !TRACE_FRAME_IS_LAST_SEND_BY_VAL(frame->call)) {
						break;
					}
					ADD_OP2_TRACE_GUARD();
					ADD_OP1_TRACE_GUARD();
					break;
				case ZEND_PRE_INC:
				case ZEND_PRE_DEC:
				case ZEND_POST_INC:
				case ZEND_POST_DEC:
					if (opline->op1_type != IS_CV) {
						break;
					}
					ADD_OP1_TRACE_GUARD();
					break;
				case ZEND_ASSIGN:
					if (opline->op1_type != IS_CV) {
						break;
					}
					ADD_OP2_TRACE_GUARD();
					if (op1_type != IS_UNKNOWN
					 && (tssa->var_info[tssa->ops[idx].op1_use].type & MAY_BE_REF)) {
						ADD_OP1_TRACE_GUARD();
					}
					break;
				case ZEND_CAST:
					if (opline->extended_value != op1_type) {
						break;
					}
					ADD_OP1_TRACE_GUARD();
					break;
				case ZEND_JMPZ:
				case ZEND_JMPNZ:
				case ZEND_JMPZNZ:
				case ZEND_JMPZ_EX:
				case ZEND_JMPNZ_EX:
				case ZEND_BOOL:
				case ZEND_BOOL_NOT:
					ADD_OP1_TRACE_GUARD();
					break;
				case ZEND_ISSET_ISEMPTY_CV:
					if ((opline->extended_value & ZEND_ISEMPTY)) {
						// TODO: support for empty() ???
						break;
					}
					ADD_OP1_TRACE_GUARD();
					break;
				case ZEND_IN_ARRAY:
					if (opline->op1_type == IS_VAR || opline->op1_type == IS_TMP_VAR) {
						break;
					}
					ADD_OP1_TRACE_GUARD();
					break;
				case ZEND_ISSET_ISEMPTY_DIM_OBJ:
					if ((opline->extended_value & ZEND_ISEMPTY)) {
						// TODO: support for empty() ???
						break;
					}
					ZEND_FALLTHROUGH;
				case ZEND_FETCH_DIM_R:
				case ZEND_FETCH_DIM_IS:
				case ZEND_FETCH_LIST_R:
					ADD_OP1_TRACE_GUARD();
					ADD_OP2_TRACE_GUARD();

					if (op1_type == IS_ARRAY
					 && opline->op1_type != IS_CONST
					 && ((opline->op2_type == IS_CONST
					   && Z_TYPE_P(RT_CONSTANT(opline, opline->op2)) == IS_LONG)
					  || (opline->op2_type != IS_CONST
					   && op2_type == IS_LONG))) {

						zend_ssa_var_info *info = &tssa->var_info[tssa->ops[idx].op1_use];

						if (MAY_BE_PACKED(info->type) && MAY_BE_HASH(info->type)) {
							info->type |= MAY_BE_PACKED_GUARD;
							if (orig_op1_type & IS_TRACE_PACKED) {
								info->type &= ~(MAY_BE_ARRAY_NUMERIC_HASH|MAY_BE_ARRAY_STRING_HASH);
							} else {
								info->type &= ~MAY_BE_ARRAY_PACKED;
							}
						}
					}
					break;
				case ZEND_FETCH_DIM_W:
				case ZEND_FETCH_DIM_RW:
//				case ZEND_FETCH_DIM_UNSET:
				case ZEND_FETCH_LIST_W:
					if (opline->op1_type != IS_CV
					 && (orig_op1_type == IS_UNKNOWN
					  || !(orig_op1_type & IS_TRACE_INDIRECT))) {
						break;
					}
					ADD_OP1_TRACE_GUARD();
					ADD_OP2_TRACE_GUARD();
					if (op1_type == IS_ARRAY
					 && !(orig_op1_type & IS_TRACE_PACKED)
					 && ((opline->op2_type == IS_CONST
					   && Z_TYPE_P(RT_CONSTANT(opline, opline->op2)) == IS_LONG)
					  || (opline->op2_type != IS_CONST
					   && op2_type == IS_LONG))) {

						zend_ssa_var_info *info = &tssa->var_info[tssa->ops[idx].op1_use];

						if (MAY_BE_PACKED(info->type) && MAY_BE_HASH(info->type)) {
							info->type |= MAY_BE_PACKED_GUARD;
							info->type &= ~MAY_BE_ARRAY_PACKED;
						}
					}
					break;
				case ZEND_SEND_VAL_EX:
				case ZEND_SEND_VAR_EX:
				case ZEND_SEND_VAR_NO_REF_EX:
					if (opline->op2_type == IS_CONST) {
						/* Named parameters not supported in JIT */
						break;
					}
					if (opline->op2.num > MAX_ARG_FLAG_NUM) {
						goto propagate_arg;
					}
					ZEND_FALLTHROUGH;
				case ZEND_SEND_VAL:
				case ZEND_SEND_VAR:
				case ZEND_SEND_VAR_NO_REF:
				case ZEND_SEND_FUNC_ARG:
					if (opline->op2_type == IS_CONST) {
						/* Named parameters not supported in JIT */
						break;
					}
					ADD_OP1_TRACE_GUARD();
propagate_arg:
					/* Propagate argument type */
					if (frame->call
					 && frame->call->func
					 && frame->call->func->type == ZEND_USER_FUNCTION
					 && opline->op2.num <= frame->call->func->op_array.num_args) {
						uint32_t info;

						if (opline->op1_type == IS_CONST) {
							info = _const_op_type(RT_CONSTANT(opline, opline->op1));
						} else {
							ZEND_ASSERT(ssa_ops[idx].op1_use >= 0);
							info = ssa_var_info[ssa_ops[idx].op1_use].type & ~MAY_BE_GUARD;
						}
						if (frame->call->func->op_array.fn_flags & ZEND_ACC_HAS_TYPE_HINTS) {
							zend_arg_info *arg_info;

							ZEND_ASSERT(frame->call->func->op_array.arg_info);
							arg_info = &frame->call->func->op_array.arg_info[opline->op2.num - 1];
							if (ZEND_TYPE_IS_SET(arg_info->type)) {
								zend_class_entry *ce;
								uint32_t tmp = zend_fetch_arg_info_type(script, arg_info, &ce);
								info &= tmp;
								if (!info) {
									break;
								}
							}
						}
						if (opline->op1_type == IS_CV && (info & MAY_BE_RC1)) {
							info |= MAY_BE_RCN;
						}
						if (info & MAY_BE_UNDEF) {
							info |= MAY_BE_NULL;
							info &= ~MAY_BE_UNDEF;
						}
						if (ARG_SHOULD_BE_SENT_BY_REF(frame->call->func, opline->op2.num)) {
							info |= MAY_BE_REF|MAY_BE_RC1|MAY_BE_RCN|MAY_BE_ANY|MAY_BE_ARRAY_OF_ANY|MAY_BE_ARRAY_KEY_ANY;
						}
						SET_STACK_INFO(frame->call->stack, opline->op2.num - 1, info);
					}
					break;
				case ZEND_RETURN:
					ADD_OP1_TRACE_GUARD();
					/* Propagate return value types */
					if (opline->op1_type == IS_UNUSED) {
						return_value_info.type = MAY_BE_NULL;
					} else if (opline->op1_type == IS_CONST) {
						return_value_info.type = _const_op_type(RT_CONSTANT(opline, opline->op1));
					} else {
						ZEND_ASSERT(ssa_ops[idx].op1_use >= 0);
						return_value_info = ssa_var_info[ssa_ops[idx].op1_use];
						if (return_value_info.type & MAY_BE_UNDEF) {
							return_value_info.type &= ~MAY_BE_UNDEF;
							return_value_info.type |= MAY_BE_NULL;
						}
						if (return_value_info.type & (MAY_BE_STRING|MAY_BE_ARRAY|MAY_BE_OBJECT|MAY_BE_RESOURCE)) {
							/* CVs are going to be destructed and the reference-counter
							   of return value may be decremented to 1 */
							return_value_info.type |= MAY_BE_RC1;
						}
						return_value_info.type &= ~MAY_BE_GUARD;
					}
					break;
				case ZEND_CHECK_FUNC_ARG:
					if (!frame
					 || !frame->call
					 || !frame->call->func) {
						break;
					}
					if (opline->op2_type == IS_CONST
					 || opline->op2.num > MAX_ARG_FLAG_NUM) {
						/* Named parameters not supported in JIT */
						TRACE_FRAME_SET_LAST_SEND_UNKNOWN(frame->call);
						break;
					}
					if (ARG_SHOULD_BE_SENT_BY_REF(frame->call->func, opline->op2.num)) {
						TRACE_FRAME_SET_LAST_SEND_BY_REF(frame->call);
					} else {
						TRACE_FRAME_SET_LAST_SEND_BY_VAL(frame->call);
					}
					break;
				case ZEND_FETCH_OBJ_FUNC_ARG:
					if (!frame
					 || !frame->call
					 || !frame->call->func
					 || !TRACE_FRAME_IS_LAST_SEND_BY_VAL(frame->call)) {
						break;
					}
					ZEND_FALLTHROUGH;
				case ZEND_FETCH_OBJ_R:
				case ZEND_FETCH_OBJ_IS:
				case ZEND_FETCH_OBJ_W:
					if (opline->op2_type != IS_CONST
					 || Z_TYPE_P(RT_CONSTANT(opline, opline->op2)) != IS_STRING
					 || Z_STRVAL_P(RT_CONSTANT(opline, opline->op2))[0] == '\0') {
						break;
					}
					ADD_OP1_TRACE_GUARD();
					break;
				case ZEND_INIT_METHOD_CALL:
					if (opline->op2_type != IS_CONST
					 || Z_TYPE_P(RT_CONSTANT(opline, opline->op2)) != IS_STRING) {
						break;
					}
					ADD_OP1_TRACE_GUARD();
					break;
				case ZEND_INIT_DYNAMIC_CALL:
					if (orig_op2_type == IS_OBJECT && op2_ce == zend_ce_closure) {
						ADD_OP2_TRACE_GUARD();
					}
					break;
				case ZEND_SEND_ARRAY:
				case ZEND_SEND_UNPACK:
				case ZEND_CHECK_UNDEF_ARGS:
				case ZEND_INCLUDE_OR_EVAL:
					max_used_stack = used_stack = -1;
					break;
				case ZEND_TYPE_CHECK:
					if (opline->extended_value == MAY_BE_RESOURCE) {
						// TODO: support for is_resource() ???
						break;
					}
					if (op1_type != IS_UNKNOWN
					 && (opline->extended_value == (1 << op1_type)
					  || opline->extended_value == MAY_BE_ANY - (1 << op1_type))) {
						/* add guards only for exact checks, to avoid code duplication */
						ADD_OP1_TRACE_GUARD();
					}
					break;
				case ZEND_ROPE_INIT:
				case ZEND_ROPE_ADD:
				case ZEND_ROPE_END:
					ADD_OP2_TRACE_GUARD();
					break;
				default:
					break;
			}
			len = zend_jit_trace_op_len(opline);
			if (ssa->var_info) {
				/* Add statically inferred ranges */
				if (ssa_ops[idx].op1_def >= 0) {
					zend_jit_trace_copy_ssa_var_range(op_array, ssa, ssa_opcodes, tssa, ssa_ops[idx].op1_def);
				}
				if (ssa_ops[idx].op2_def >= 0) {
					zend_jit_trace_copy_ssa_var_range(op_array, ssa, ssa_opcodes, tssa, ssa_ops[idx].op2_def);
				}
				if (ssa_ops[idx].result_def >= 0) {
					zend_jit_trace_copy_ssa_var_range(op_array, ssa, ssa_opcodes, tssa, ssa_ops[idx].result_def);
				}
				if (len == 2 && (opline+1)->opcode == ZEND_OP_DATA) {
					if (ssa_ops[idx+1].op1_def >= 0) {
						zend_jit_trace_copy_ssa_var_range(op_array, ssa, ssa_opcodes, tssa, ssa_ops[idx+1].op1_def);
					}
					if (ssa_ops[idx+1].op2_def >= 0) {
						zend_jit_trace_copy_ssa_var_range(op_array, ssa, ssa_opcodes, tssa, ssa_ops[idx+1].op2_def);
					}
					if (ssa_ops[idx+1].result_def >= 0) {
						zend_jit_trace_copy_ssa_var_range(op_array, ssa, ssa_opcodes, tssa, ssa_ops[idx+1].result_def);
					}
				}
			} else {
				if (ssa_ops[idx].op1_def >= 0) {
					ssa_vars[ssa_ops[idx].op1_def].alias = zend_jit_var_may_alias(op_array, ssa, EX_VAR_TO_NUM(opline->op1.var));
					if (ssa_ops[idx].op1_use < 0 || !(ssa_var_info[ssa_ops[idx].op1_use].type & MAY_BE_REF)) {
						zend_jit_trace_propagate_range(op_array, ssa_opcodes, tssa, ssa_ops[idx].op1_def);
					}
				}
				if (ssa_ops[idx].op2_def >= 0) {
					ssa_vars[ssa_ops[idx].op2_def].alias = zend_jit_var_may_alias(op_array, ssa, EX_VAR_TO_NUM(opline->op2.var));
					if (ssa_ops[idx].op2_use < 0 || !(ssa_var_info[ssa_ops[idx].op2_use].type & MAY_BE_REF)) {
						zend_jit_trace_propagate_range(op_array, ssa_opcodes, tssa, ssa_ops[idx].op2_def);
					}
				}
				if (ssa_ops[idx].result_def >= 0) {
					ssa_vars[ssa_ops[idx].result_def].alias = zend_jit_var_may_alias(op_array, ssa, EX_VAR_TO_NUM(opline->result.var));
					if (ssa_ops[idx].result_use < 0 || !(ssa_var_info[ssa_ops[idx].result_use].type & MAY_BE_REF)) {
						zend_jit_trace_propagate_range(op_array, ssa_opcodes, tssa, ssa_ops[idx].result_def);
					}
				}
				if (len == 2 && (opline+1)->opcode == ZEND_OP_DATA) {
					if (ssa_ops[idx+1].op1_def >= 0) {
						ssa_vars[ssa_ops[idx+1].op1_def].alias = zend_jit_var_may_alias(op_array, ssa, EX_VAR_TO_NUM((opline+1)->op1.var));
						if (ssa_ops[idx+1].op1_use < 0 || !(ssa_var_info[ssa_ops[idx+1].op1_use].type & MAY_BE_REF)) {
							zend_jit_trace_propagate_range(op_array, ssa_opcodes, tssa, ssa_ops[idx+1].op1_def);
						}
					}
					if (ssa_ops[idx+1].op2_def >= 0) {
						ssa_vars[ssa_ops[idx+1].op2_def].alias = zend_jit_var_may_alias(op_array, ssa, EX_VAR_TO_NUM((opline+1)->op2.var));
						if (ssa_ops[idx+1].op2_use < 0 || !(ssa_var_info[ssa_ops[idx+1].op2_use].type & MAY_BE_REF)) {
							zend_jit_trace_propagate_range(op_array, ssa_opcodes, tssa, ssa_ops[idx+1].op2_def);
						}
					}
					if (ssa_ops[idx+1].result_def >= 0) {
						ssa_vars[ssa_ops[idx+1].result_def].alias = zend_jit_var_may_alias(op_array, ssa, EX_VAR_TO_NUM((opline+1)->result.var));
						if (ssa_ops[idx+1].result_use < 0 || !(ssa_var_info[ssa_ops[idx+1].result_use].type & MAY_BE_REF)) {
							zend_jit_trace_propagate_range(op_array, ssa_opcodes, tssa, ssa_ops[idx+1].result_def);
						}
					}
				}
			}
			if (opline->opcode == ZEND_RECV_INIT
			 && !(op_array->fn_flags & ZEND_ACC_HAS_TYPE_HINTS)) {
				/* RECV_INIT always copy the constant */
				ssa_var_info[ssa_ops[idx].result_def].type = _const_op_type(RT_CONSTANT(opline, opline->op2));
			} else if ((opline->opcode == ZEND_FE_FETCH_R || opline->opcode == ZEND_FE_FETCH_RW)
			 && ssa_opcodes[idx + 1] == ZEND_OFFSET_TO_OPLINE(opline, opline->extended_value)) {
				if (ssa_ops[idx].op2_use >= 0 && ssa_ops[idx].op2_def >= 0) {
					ssa_var_info[ssa_ops[idx].op2_def] = ssa_var_info[ssa_ops[idx].op2_use];
				}
			} else {
				if (zend_update_type_info(op_array, tssa, script, (zend_op*)opline, ssa_ops + idx, ssa_opcodes, optimization_level) == FAILURE) {
					// TODO:
					assert(0);
				}
				if (opline->opcode == ZEND_ASSIGN_DIM_OP
				 && ssa_ops[idx].op1_def > 0
				 && op1_type == IS_ARRAY
				 && (orig_op1_type & IS_TRACE_PACKED)
				 && val_type != IS_UNKNOWN
				 && val_type != IS_UNDEF
				 && ((opline->op2_type == IS_CONST
				   && Z_TYPE_P(RT_CONSTANT(opline, opline->op2)) == IS_LONG)
				  || (opline->op2_type != IS_CONST
				   && op2_type == IS_LONG))) {
					zend_ssa_var_info *info = &ssa_var_info[ssa_ops[idx].op1_def];

					info->type &= ~(MAY_BE_ARRAY_NUMERIC_HASH|MAY_BE_ARRAY_STRING_HASH);
				}
			}
			if (ssa->var_info) {
				/* Add statically inferred restrictions */
				if (ssa_ops[idx].op1_def >= 0) {
					if (opline->opcode == ZEND_SEND_VAR_EX
					 && frame
					 && frame->call
					 && frame->call->func
					 && !ARG_SHOULD_BE_SENT_BY_REF(frame->call->func, opline->op2.num)) {
						ssa_var_info[ssa_ops[idx].op1_def] = ssa_var_info[ssa_ops[idx].op1_use];
						ssa_var_info[ssa_ops[idx].op1_def].type &= ~MAY_BE_GUARD;
						if (ssa_var_info[ssa_ops[idx].op1_def].type & MAY_BE_RC1) {
							ssa_var_info[ssa_ops[idx].op1_def].type |= MAY_BE_RCN;
						}
					} else {
						zend_jit_trace_restrict_ssa_var_info(op_array, ssa, ssa_opcodes, tssa, ssa_ops[idx].op1_def);
					}
				}
				if (ssa_ops[idx].op2_def >= 0) {
					if ((opline->opcode != ZEND_FE_FETCH_R && opline->opcode != ZEND_FE_FETCH_RW)
					 || ssa_opcodes[idx + 1] != ZEND_OFFSET_TO_OPLINE(opline, opline->extended_value)) {
						zend_jit_trace_restrict_ssa_var_info(op_array, ssa, ssa_opcodes, tssa, ssa_ops[idx].op2_def);
					}
				}
				if (ssa_ops[idx].result_def >= 0) {
					zend_jit_trace_restrict_ssa_var_info(op_array, ssa, ssa_opcodes, tssa, ssa_ops[idx].result_def);
				}
			}
			idx++;
			while (len > 1) {
				opline++;
				if (opline->opcode != ZEND_OP_DATA) {
					if (ssa->var_info) {
						/* Add statically inferred ranges */
						if (ssa_ops[idx].op1_def >= 0) {
							zend_jit_trace_copy_ssa_var_range(op_array, ssa, ssa_opcodes, tssa, ssa_ops[idx].op1_def);
						}
						if (ssa_ops[idx].op2_def >= 0) {
							zend_jit_trace_copy_ssa_var_range(op_array, ssa, ssa_opcodes, tssa, ssa_ops[idx].op2_def);
						}
						if (ssa_ops[idx].result_def >= 0) {
							zend_jit_trace_copy_ssa_var_range(op_array, ssa, ssa_opcodes, tssa, ssa_ops[idx].result_def);
						}
					} else {
						if (ssa_ops[idx].op1_def >= 0) {
							ssa_vars[ssa_ops[idx].op1_def].alias = zend_jit_var_may_alias(op_array, ssa, EX_VAR_TO_NUM(opline->op1.var));
							if (ssa_ops[idx].op1_use < 0 || !(ssa_var_info[ssa_ops[idx].op1_use].type & MAY_BE_REF)) {
								zend_jit_trace_propagate_range(op_array, ssa_opcodes, tssa, ssa_ops[idx].op1_def);
							}
						}
						if (ssa_ops[idx].op2_def >= 0) {
							ssa_vars[ssa_ops[idx].op2_def].alias = zend_jit_var_may_alias(op_array, ssa, EX_VAR_TO_NUM(opline->op2.var));
							if (ssa_ops[idx].op2_use < 0 || !(ssa_var_info[ssa_ops[idx].op2_use].type & MAY_BE_REF)) {
								zend_jit_trace_propagate_range(op_array, ssa_opcodes, tssa, ssa_ops[idx].op2_def);
							}
						}
						if (ssa_ops[idx].result_def >= 0) {
							ssa_vars[ssa_ops[idx].result_def].alias = zend_jit_var_may_alias(op_array, ssa, EX_VAR_TO_NUM(opline->result.var));
							if (ssa_ops[idx].result_use < 0 || !(ssa_var_info[ssa_ops[idx].result_use].type & MAY_BE_REF)) {
								zend_jit_trace_propagate_range(op_array, ssa_opcodes, tssa, ssa_ops[idx].result_def);
							}
						}
					}
					if (opline->opcode == ZEND_RECV_INIT
					 && !(op_array->fn_flags & ZEND_ACC_HAS_TYPE_HINTS)) {
						/* RECV_INIT always copy the constant */
						ssa_var_info[ssa_ops[idx].result_def].type = _const_op_type(RT_CONSTANT(opline, opline->op2));
					} else {
						if (zend_update_type_info(op_array, tssa, script, (zend_op*)opline, ssa_ops + idx, ssa_opcodes, optimization_level) == FAILURE) {
							// TODO:
							assert(0);
						}
					}
				}
				if (ssa->var_info) {
					/* Add statically inferred restrictions */
					if (ssa_ops[idx].op1_def >= 0) {
						zend_jit_trace_restrict_ssa_var_info(op_array, ssa, ssa_opcodes, tssa, ssa_ops[idx].op1_def);
					}
					if (ssa_ops[idx].op2_def >= 0) {
						zend_jit_trace_restrict_ssa_var_info(op_array, ssa, ssa_opcodes, tssa, ssa_ops[idx].op2_def);
					}
					if (ssa_ops[idx].result_def >= 0) {
						zend_jit_trace_restrict_ssa_var_info(op_array, ssa, ssa_opcodes, tssa, ssa_ops[idx].result_def);
					}
				}
				idx++;
				len--;
			}

		} else if (p->op == ZEND_JIT_TRACE_ENTER) {
			op_array = p->op_array;
			jit_extension =
				(zend_jit_op_array_trace_extension*)ZEND_FUNC_INFO(op_array);
			ssa = &jit_extension->func_info.ssa;

			call = frame->call;
			if (!call) {
				/* Trace missed INIT_FCALL opcode */
				call = top;
				TRACE_FRAME_INIT(call, op_array, 0, 0);
				call->used_stack = 0;
				top = zend_jit_trace_call_frame(top, op_array);
				for (i = 0; i < op_array->last_var + op_array->T; i++) {
					SET_STACK_TYPE(call->stack, i, IS_UNKNOWN, 1);
				}
			} else {
				ZEND_ASSERT(&call->func->op_array == op_array);
			}
			frame->call = call->prev;
			call->prev = frame;
			TRACE_FRAME_SET_RETURN_SSA_VAR(call, find_return_ssa_var(p - 1, ssa_ops + (idx - 1)));
			frame = call;

			level++;
			i = 0;
			v = ZEND_JIT_TRACE_GET_FIRST_SSA_VAR(p->info);
			while (i < op_array->last_var) {
				ssa_vars[v].var = i;
				if (i < op_array->num_args) {
					if (ssa->var_info
					 && zend_jit_trace_copy_ssa_var_info(op_array, ssa, ssa_opcodes, tssa, v)) {
						/* pass */
					} else {
						ssa_vars[v].alias = zend_jit_var_may_alias(op_array, ssa, i);
						if (op_array->arg_info) {
							zend_arg_info *arg_info = &op_array->arg_info[i];
							zend_class_entry *ce;
							uint32_t tmp = zend_fetch_arg_info_type(script, arg_info, &ce);

							if (ZEND_ARG_SEND_MODE(arg_info)) {
								tmp |= MAY_BE_REF;
							}
							ssa_var_info[v].type = tmp;
							ssa_var_info[v].ce = ce;
							ssa_var_info[v].is_instanceof = 1;
						} else {
							ssa_var_info[v].type = MAY_BE_RC1 | MAY_BE_RCN | MAY_BE_REF | MAY_BE_ANY  | MAY_BE_ARRAY_KEY_ANY | MAY_BE_ARRAY_OF_ANY | MAY_BE_ARRAY_OF_REF;
						}
					}
				} else {
					if (ssa->vars) {
						ssa_vars[v].no_val = ssa->vars[i].no_val;
						ssa_vars[v].alias = ssa->vars[i].alias;
					} else {
						ssa_vars[v].alias = zend_jit_var_may_alias(op_array, ssa, i);
					}
					if (ssa_vars[v].alias == NO_ALIAS) {
						ssa_var_info[v].type = MAY_BE_UNDEF;
					} else {
						ssa_var_info[v].type = MAY_BE_UNDEF | MAY_BE_RC1 | MAY_BE_RCN | MAY_BE_REF | MAY_BE_ANY | MAY_BE_ARRAY_KEY_ANY | MAY_BE_ARRAY_OF_ANY | MAY_BE_ARRAY_OF_REF;
					}
				}
				if (!(op_array->fn_flags & ZEND_ACC_HAS_TYPE_HINTS)
				 && i < op_array->num_args) {
					/* Propagate argument type */
					ssa_var_info[v].type &= STACK_INFO(frame->stack, i);
				}
				i++;
				v++;
			}
		} else if (p->op == ZEND_JIT_TRACE_BACK) {
			op_array = p->op_array;
			jit_extension =
				(zend_jit_op_array_trace_extension*)ZEND_FUNC_INFO(op_array);
			ssa = &jit_extension->func_info.ssa;
			if (level == 0) {
				i = 0;
				v = ZEND_JIT_TRACE_GET_FIRST_SSA_VAR(p->info);
				while (i < op_array->last_var) {
					ssa_vars[v].var = i;
					if (!ssa->var_info
					 || !zend_jit_trace_copy_ssa_var_info(op_array, ssa, ssa_opcodes, tssa, v)) {
						ssa_var_info[v].type = MAY_BE_UNDEF | MAY_BE_RC1 | MAY_BE_RCN | MAY_BE_REF | MAY_BE_ANY  | MAY_BE_ARRAY_KEY_ANY | MAY_BE_ARRAY_OF_ANY | MAY_BE_ARRAY_OF_REF;
					}
					i++;
					v++;
				}
				while (i < op_array->last_var + op_array->T) {
					ssa_vars[v].var = i;
					if (!ssa->var_info
					 || !zend_jit_trace_copy_ssa_var_info(op_array, ssa, ssa_opcodes, tssa, v)) {
						ssa_var_info[v].type = MAY_BE_RC1 | MAY_BE_RCN | MAY_BE_REF | MAY_BE_ANY  | MAY_BE_ARRAY_KEY_ANY | MAY_BE_ARRAY_OF_ANY | MAY_BE_ARRAY_OF_REF;
					}
					i++;
					v++;
				}
				if (return_value_info.type != 0) {
					zend_jit_trace_rec *q = p + 1;
					while (q->op == ZEND_JIT_TRACE_INIT_CALL) {
						q++;
					}
					if (q->op == ZEND_JIT_TRACE_VM
					 || (q->op == ZEND_JIT_TRACE_END
					  && q->stop == ZEND_JIT_TRACE_STOP_RECURSIVE_RET)) {
						const zend_op *opline = q->opline - 1;
						if (opline->result_type != IS_UNUSED) {
							ssa_var_info[
								ZEND_JIT_TRACE_GET_FIRST_SSA_VAR(p->info) +
								EX_VAR_TO_NUM(opline->result.var)] = return_value_info;
						}
					}
					memset(&return_value_info, 0, sizeof(return_value_info));
				}
			} else {
				level--;
				if (return_value_info.type != 0) {
					if ((p+1)->op == ZEND_JIT_TRACE_VM) {
						const zend_op *opline = (p+1)->opline - 1;
						if (opline->result_type != IS_UNUSED) {
							if (TRACE_FRAME_RETURN_SSA_VAR(frame) >= 0) {
								ssa_var_info[TRACE_FRAME_RETURN_SSA_VAR(frame)] = return_value_info;
							}
						}
					}
					memset(&return_value_info, 0, sizeof(return_value_info));
				}
			}

			top = frame;
			if (frame->prev) {
				if (used_stack > 0) {
					used_stack -= frame->used_stack;
				}
				frame = frame->prev;
				ZEND_ASSERT(&frame->func->op_array == op_array);
			} else {
				max_used_stack = used_stack = -1;
				frame = zend_jit_trace_ret_frame(frame, op_array);
				TRACE_FRAME_INIT(frame, op_array, 0, 0);
				TRACE_FRAME_SET_RETURN_SSA_VAR(frame, -1);
				frame->used_stack = 0;
				for (i = 0; i < op_array->last_var + op_array->T; i++) {
					SET_STACK_TYPE(frame->stack, i, IS_UNKNOWN, 1);
				}
			}

		} else if (p->op == ZEND_JIT_TRACE_INIT_CALL) {
			call = top;
			TRACE_FRAME_INIT(call, p->func, 0, 0);
			call->prev = frame->call;
			call->used_stack = 0;
			frame->call = call;
			top = zend_jit_trace_call_frame(top, p->op_array);
			if (p->func && p->func->type == ZEND_USER_FUNCTION) {
				for (i = 0; i < p->op_array->last_var + p->op_array->T; i++) {
					SET_STACK_INFO(call->stack, i, -1);
				}
			}
			if (used_stack >= 0
			 && !(p->info & ZEND_JIT_TRACE_FAKE_INIT_CALL)) {
				if (p->func == NULL || (p-1)->op != ZEND_JIT_TRACE_VM) {
					max_used_stack = used_stack = -1;
				} else {
					const zend_op *opline = (p-1)->opline;

					switch (opline->opcode) {
						case ZEND_INIT_FCALL:
						case ZEND_INIT_FCALL_BY_NAME:
						case ZEND_INIT_NS_FCALL_BY_NAME:
						case ZEND_INIT_METHOD_CALL:
						case ZEND_INIT_DYNAMIC_CALL:
						//case ZEND_INIT_STATIC_METHOD_CALL:
						//case ZEND_INIT_USER_CALL:
						//case ZEND_NEW:
							frame->used_stack = zend_vm_calc_used_stack(opline->extended_value, (zend_function*)p->func);
							used_stack += frame->used_stack;
							if (used_stack > max_used_stack) {
								max_used_stack = used_stack;
							}
							break;
						default:
							max_used_stack = used_stack = -1;
					}
				}
			}
		} else if (p->op == ZEND_JIT_TRACE_DO_ICALL) {
			call = frame->call;
			if (call) {
				top = call;
				frame->call = call->prev;
			}

			if (idx > 0
			 && ssa_ops[idx-1].result_def >= 0
			 && (p->func->common.fn_flags & ZEND_ACC_HAS_RETURN_TYPE)
			 && !(p->func->common.fn_flags & ZEND_ACC_RETURN_REFERENCE)) {
				ZEND_ASSERT(ssa_opcodes[idx-1] == opline);
				ZEND_ASSERT(opline->opcode == ZEND_DO_ICALL ||
					opline->opcode == ZEND_DO_FCALL ||
					opline->opcode == ZEND_DO_FCALL_BY_NAME);

				if (opline->result_type != IS_UNDEF) {
					zend_class_entry *ce;
					const zend_function *func = p->func;
					zend_arg_info *ret_info = func->common.arg_info - 1;
					uint32_t ret_type = zend_fetch_arg_info_type(NULL, ret_info, &ce);

					ssa_var_info[ssa_ops[idx-1].result_def].type &= ret_type;
				}
			}
		} else if (p->op == ZEND_JIT_TRACE_END) {
			break;
		}
	}

	((zend_tssa*)tssa)->used_stack = max_used_stack;

	if (trace_buffer->stop == ZEND_JIT_TRACE_STOP_LOOP
	 || trace_buffer->stop == ZEND_JIT_TRACE_STOP_RECURSIVE_CALL
	 || trace_buffer->stop == ZEND_JIT_TRACE_STOP_RECURSIVE_RET) {
		/* Propagate guards through Phi sources */
		zend_ssa_phi *phi = tssa->blocks[1].phis;

		op_array = trace_buffer->op_array;
		jit_extension =
			(zend_jit_op_array_trace_extension*)ZEND_FUNC_INFO(op_array);
		ssa = &jit_extension->func_info.ssa;

		while (phi) {
			uint32_t t = ssa_var_info[phi->ssa_var].type;

			if ((t & MAY_BE_GUARD) && tssa->vars[phi->ssa_var].alias == NO_ALIAS) {
				uint32_t t0 = ssa_var_info[phi->sources[0]].type;
				uint32_t t1 = ssa_var_info[phi->sources[1]].type;

				if (((t0 | t1) & (MAY_BE_ANY|MAY_BE_UNDEF|MAY_BE_REF)) == (t & (MAY_BE_ANY|MAY_BE_UNDEF|MAY_BE_REF))) {
					if (!((t0 | t1) & MAY_BE_GUARD)) {
						ssa_var_info[phi->ssa_var].type = t & ~MAY_BE_GUARD;
					}
				} else if ((t1 & (MAY_BE_ANY|MAY_BE_UNDEF|MAY_BE_REF)) == (t & (MAY_BE_ANY|MAY_BE_UNDEF|MAY_BE_REF))) {
					if (!(t1 & MAY_BE_GUARD)
					 || is_checked_guard(tssa, ssa_opcodes, phi->sources[1], phi->ssa_var)) {
						ssa_var_info[phi->ssa_var].type = t & ~MAY_BE_GUARD;
						t0 = (t & (MAY_BE_ANY|MAY_BE_UNDEF|MAY_BE_REF)) |
							(t0 & ~(MAY_BE_ANY|MAY_BE_UNDEF|MAY_BE_REF)) |
							MAY_BE_GUARD;
						if (!(t0 & MAY_BE_ARRAY)) {
							t0 &= ~(MAY_BE_ARRAY_OF_ANY|MAY_BE_ARRAY_OF_REF|MAY_BE_ARRAY_KEY_ANY);
						}
						if (!(t0 & (MAY_BE_STRING|MAY_BE_ARRAY|MAY_BE_OBJECT|MAY_BE_RESOURCE))) {
							t0 &= ~(MAY_BE_RC1|MAY_BE_RCN);
						}
						ssa_var_info[phi->sources[0]].type = t0;
						ssa_var_info[phi->sources[0]].type = t0;
					}
				} else {
					if ((t0 & (MAY_BE_ANY|MAY_BE_UNDEF|MAY_BE_REF)) != (t & (MAY_BE_ANY|MAY_BE_UNDEF|MAY_BE_REF))) {
						t0 = (t & t0 & (MAY_BE_ANY|MAY_BE_UNDEF|MAY_BE_REF)) |
							(t0 & ~(MAY_BE_ANY|MAY_BE_UNDEF|MAY_BE_REF)) |
							MAY_BE_GUARD;
						if (!(t0 & MAY_BE_ARRAY)) {
							t0 &= ~(MAY_BE_ARRAY_OF_ANY|MAY_BE_ARRAY_OF_REF|MAY_BE_ARRAY_KEY_ANY);
						}
						if (!(t0 & (MAY_BE_STRING|MAY_BE_ARRAY|MAY_BE_OBJECT|MAY_BE_RESOURCE))) {
							t0 &= ~(MAY_BE_RC1|MAY_BE_RCN);
						}
						ssa_var_info[phi->sources[0]].type = t0;
					}
					if ((t1 & (MAY_BE_ANY|MAY_BE_UNDEF|MAY_BE_REF)) != (t & (MAY_BE_ANY|MAY_BE_UNDEF|MAY_BE_REF))) {
						if (((t & t1) & (MAY_BE_ANY|MAY_BE_UNDEF|MAY_BE_REF)) != 0
						 && is_checked_guard(tssa, ssa_opcodes, phi->sources[1], phi->ssa_var)) {
							t1 = (t & t1 & (MAY_BE_ANY|MAY_BE_UNDEF|MAY_BE_REF)) |
								(t1 & ~(MAY_BE_ANY|MAY_BE_UNDEF|MAY_BE_REF)) |
								MAY_BE_GUARD;
							if (!(t1 & MAY_BE_ARRAY)) {
								t1 &= ~(MAY_BE_ARRAY_OF_ANY|MAY_BE_ARRAY_OF_REF|MAY_BE_ARRAY_KEY_ANY);
							}
							if (!(t1 & (MAY_BE_STRING|MAY_BE_ARRAY|MAY_BE_OBJECT|MAY_BE_RESOURCE))) {
								t1 &= ~(MAY_BE_RC1|MAY_BE_RCN);
							}
							ssa_var_info[phi->sources[1]].type = t1;
							ssa_var_info[phi->ssa_var].type = t & ~MAY_BE_GUARD;
						}
					}
				}
				t = ssa_var_info[phi->ssa_var].type;
			}

			if ((t & MAY_BE_PACKED_GUARD) && tssa->vars[phi->ssa_var].alias == NO_ALIAS) {
				uint32_t t0 = ssa_var_info[phi->sources[0]].type;
				uint32_t t1 = ssa_var_info[phi->sources[1]].type;

				if (((t0 | t1) & MAY_BE_ARRAY_KEY_ANY) == (t & MAY_BE_ARRAY_KEY_ANY)) {
					if (!((t0 | t1) & MAY_BE_PACKED_GUARD)) {
						ssa_var_info[phi->ssa_var].type = t & ~MAY_BE_PACKED_GUARD;
					}
				} else if ((t1 & MAY_BE_ARRAY_KEY_ANY) == (t & MAY_BE_ARRAY_KEY_ANY)) {
					if (!(t1 & MAY_BE_PACKED_GUARD)) {
						ssa_var_info[phi->ssa_var].type = t & ~MAY_BE_PACKED_GUARD;
						ssa_var_info[phi->sources[0]].type =
							(t0 & ~MAY_BE_ARRAY_KEY_ANY) | (t & MAY_BE_ARRAY_KEY_ANY) | MAY_BE_PACKED_GUARD;
					}
				}
			}
			phi = phi->next;
		}
	}

	if (UNEXPECTED(JIT_G(debug) & ZEND_JIT_DEBUG_TRACE_TSSA)) {
		if (parent_trace) {
			fprintf(stderr, "---- TRACE %d TSSA start (side trace %d/%d) %s%s%s() %s:%d\n",
				ZEND_JIT_TRACE_NUM,
				parent_trace,
				exit_num,
				trace_buffer->op_array->scope ? ZSTR_VAL(trace_buffer->op_array->scope->name) : "",
				trace_buffer->op_array->scope ? "::" : "",
				trace_buffer->op_array->function_name ?
					ZSTR_VAL(trace_buffer->op_array->function_name) : "$main",
				ZSTR_VAL(trace_buffer->op_array->filename),
				trace_buffer[1].opline->lineno);
		} else {
			fprintf(stderr, "---- TRACE %d TSSA start (%s) %s%s%s() %s:%d\n",
				ZEND_JIT_TRACE_NUM,
				zend_jit_trace_star_desc(trace_buffer->start),
				trace_buffer->op_array->scope ? ZSTR_VAL(trace_buffer->op_array->scope->name) : "",
				trace_buffer->op_array->scope ? "::" : "",
				trace_buffer->op_array->function_name ?
					ZSTR_VAL(trace_buffer->op_array->function_name) : "$main",
				ZSTR_VAL(trace_buffer->op_array->filename),
				trace_buffer[1].opline->lineno);
		}
		zend_jit_dump_trace(trace_buffer, tssa);
		if (trace_buffer->stop == ZEND_JIT_TRACE_STOP_LINK) {
			uint32_t idx = trace_buffer[1].last;
			uint32_t link_to = zend_jit_find_trace(trace_buffer[idx].opline->handler);
			fprintf(stderr, "---- TRACE %d TSSA stop (link to %d)\n",
				ZEND_JIT_TRACE_NUM,
				link_to);
		} else {
			fprintf(stderr, "---- TRACE %d TSSA stop (%s)\n",
				ZEND_JIT_TRACE_NUM,
				zend_jit_trace_stop_description[trace_buffer->stop]);
		}
	}

	return tssa;
}

static void zend_jit_close_var(zend_jit_trace_stack *stack, uint32_t n, int *start, int *end, uint8_t *flags, int line)
{
	int32_t var = STACK_VAR(stack, n);

	if (var >= 0 && start[var] >= 0 && !(flags[var] & ZREG_LAST_USE)) {
		// TODO: shrink interval to last side exit ????
		end[var] = line;
	}
}

static void zend_jit_trace_use_var(int line, int var, int def, int use_chain, int *start, int *end, uint8_t *flags, const zend_ssa *ssa, const zend_op **ssa_opcodes, const zend_op_array *op_array, const zend_ssa *op_array_ssa)
{
	ZEND_ASSERT(start[var] >= 0);
	ZEND_ASSERT(!(flags[var] & ZREG_LAST_USE));
	end[var] = line;
	if (def >= 0) {
		flags[var] |= ZREG_LAST_USE;
	} else if (use_chain < 0 && (flags[var] & (ZREG_LOAD|ZREG_STORE))) {
		flags[var] |= ZREG_LAST_USE;
	} else if (use_chain >= 0 && !zend_ssa_is_no_val_use(ssa_opcodes[use_chain], ssa->ops + use_chain, var)) {
		/* pass */
	} else if (op_array_ssa->vars) {
		uint32_t use = ssa_opcodes[line] - op_array->opcodes;

		if (ssa->ops[line].op1_use == var) {
			if (zend_ssa_is_last_use(op_array, op_array_ssa, op_array_ssa->ops[use].op1_use, use)) {
				flags[var] |= ZREG_LAST_USE;
			}
		} else if (ssa->ops[line].op2_use == var) {
			if (zend_ssa_is_last_use(op_array, op_array_ssa, op_array_ssa->ops[use].op2_use, use)) {
				flags[var] |= ZREG_LAST_USE;
			}
		} else if (ssa->ops[line].result_use == var) {
			if (zend_ssa_is_last_use(op_array, op_array_ssa, op_array_ssa->ops[use].result_use, use)) {
				flags[var] |= ZREG_LAST_USE;
			}
		}
	}
}

static zend_lifetime_interval** zend_jit_trace_allocate_registers(zend_jit_trace_rec *trace_buffer, zend_ssa *ssa, uint32_t parent_trace, uint32_t exit_num)
{
	const zend_op **ssa_opcodes = ((zend_tssa*)ssa)->tssa_opcodes;
	zend_jit_trace_rec *p;
	const zend_op_array *op_array;
	zend_jit_op_array_trace_extension *jit_extension;
	const zend_ssa *op_array_ssa;
	const zend_ssa_op *ssa_op;
	int i, j, idx, count, level;
	int *start, *end;
	uint8_t *flags;
	const zend_op_array **vars_op_array;
	zend_lifetime_interval **intervals, *list, *ival;
	void *checkpoint;
	zend_jit_trace_stack_frame *frame;
	zend_jit_trace_stack *stack;
	uint32_t parent_vars_count = parent_trace ?
		zend_jit_traces[parent_trace].exit_info[exit_num].stack_size : 0;
	zend_jit_trace_stack *parent_stack = parent_trace ?
		zend_jit_traces[parent_trace].stack_map +
		zend_jit_traces[parent_trace].exit_info[exit_num].stack_offset : NULL;
	ALLOCA_FLAG(use_heap);

	ZEND_ASSERT(ssa->var_info != NULL);

	start = do_alloca(sizeof(int) * ssa->vars_count * 2 +
		ZEND_MM_ALIGNED_SIZE(sizeof(uint8_t) * ssa->vars_count) +
		ZEND_MM_ALIGNED_SIZE(sizeof(zend_op_array*) * ssa->vars_count),
		use_heap);
	if (!start) {
		return NULL;
	}
	end = start + ssa->vars_count;
	flags = (uint8_t*)(end + ssa->vars_count);
	vars_op_array = (const zend_op_array**)(flags + ZEND_MM_ALIGNED_SIZE(sizeof(uint8_t) * ssa->vars_count));

	memset(start, -1, sizeof(int) * ssa->vars_count * 2);
	memset(flags, 0, sizeof(uint8_t) * ssa->vars_count);
	memset(ZEND_VOIDP(vars_op_array), 0, sizeof(zend_op_array*) * ssa->vars_count);

	op_array = trace_buffer->op_array;
	jit_extension =
		(zend_jit_op_array_trace_extension*)ZEND_FUNC_INFO(op_array);
	op_array_ssa = &jit_extension->func_info.ssa;
	frame = JIT_G(current_frame);
	frame->prev = NULL;
	frame->func = (const zend_function*)op_array;
	stack = frame->stack;

	count = 0;

	i = 0;
	j = op_array->last_var;
	if (trace_buffer->start != ZEND_JIT_TRACE_START_ENTER) {
		j += op_array->T;
	}
	while (i < j) {
		SET_STACK_VAR(stack, i, i);
		vars_op_array[i] = op_array;
		/* We don't start intervals for variables used in Phi */
		if ((ssa->vars[i].use_chain >= 0 /*|| ssa->vars[i].phi_use_chain*/)
		 && !zend_ssa_is_no_val_use(ssa_opcodes[ssa->vars[i].use_chain], ssa->ops + ssa->vars[i].use_chain, i)
		 && ssa->vars[i].alias == NO_ALIAS
		 && zend_jit_var_supports_reg(ssa, i)) {
			start[i] = 0;
			if (i < parent_vars_count
			 && STACK_REG(parent_stack, i) != ZREG_NONE
			 && STACK_REG(parent_stack, i) < ZREG_NUM) {
				/* We will try to reuse register from parent trace */
				flags[i] = STACK_FLAGS(parent_stack, i);
				count += 2;
			} else {
				flags[i] = ZREG_LOAD;
				count++;
			}
		}
		i++;
	}

	if (trace_buffer->start == ZEND_JIT_TRACE_START_ENTER) {
		j = op_array->last_var + op_array->T;
		while (i < j) {
			SET_STACK_VAR(stack, i, -1);
			i++;
		}
	}

	if (trace_buffer->stop == ZEND_JIT_TRACE_STOP_LOOP
	 || trace_buffer->stop == ZEND_JIT_TRACE_STOP_RECURSIVE_CALL
	 || trace_buffer->stop == ZEND_JIT_TRACE_STOP_RECURSIVE_RET) {
		zend_ssa_phi *phi = ssa->blocks[1].phis;

		while (phi) {
			SET_STACK_VAR(stack, phi->var, phi->ssa_var);
			vars_op_array[phi->ssa_var] = op_array;
			if (ssa->vars[phi->ssa_var].use_chain >= 0
			 && ssa->vars[phi->ssa_var].alias == NO_ALIAS
			 && zend_jit_var_supports_reg(ssa, phi->ssa_var)) {
				start[phi->ssa_var] = 0;
				count++;
			}
			phi = phi->next;
		}
	}

	p = trace_buffer + ZEND_JIT_TRACE_START_REC_SIZE;
	level = 0;
	ssa_op = ssa->ops;
	idx = 0;
	for (;;p++) {
		if (p->op == ZEND_JIT_TRACE_VM) {
			const zend_op *opline = p->opline;
			int len;
			bool support_opline;

			support_opline =
				zend_jit_opline_supports_reg(op_array, ssa, opline, ssa_op, p);

			if (support_opline
			 && opline->opcode == ZEND_ASSIGN
			 && opline->op1_type == IS_CV
			 && ssa_op->op1_def >= 0
			 && ssa->vars[ssa_op->op1_def].alias != NO_ALIAS) {
				/* avoid register allocation in case of possibility of indirect modification*/
				support_opline = 0;
			}

			if (ssa_op->op1_use >= 0
			 && start[ssa_op->op1_use] >= 0
			 && !zend_ssa_is_no_val_use(opline, ssa_op, ssa_op->op1_use)) {
				if (support_opline) {
					zend_jit_trace_use_var(idx, ssa_op->op1_use, ssa_op->op1_def, ssa_op->op1_use_chain, start, end, flags, ssa, ssa_opcodes, op_array, op_array_ssa);
					if (opline->op1_type != IS_CV) {
						if (opline->opcode == ZEND_CASE
						 || opline->opcode == ZEND_CASE_STRICT
						 || opline->opcode == ZEND_SWITCH_LONG
						 || opline->opcode == ZEND_MATCH
						 || opline->opcode == ZEND_FETCH_LIST_R
						 || opline->opcode == ZEND_COPY_TMP
						 || opline->opcode == ZEND_SWITCH_STRING
						 || opline->opcode == ZEND_FE_FETCH_R
						 || opline->opcode == ZEND_FE_FETCH_RW
						 || opline->opcode == ZEND_FETCH_LIST_W
						 || opline->opcode == ZEND_VERIFY_RETURN_TYPE
						 || opline->opcode == ZEND_BIND_LEXICAL
						 || opline->opcode == ZEND_ROPE_ADD) {
							/* The value is kept alive and may be used outside of the trace */
							flags[ssa_op->op1_use] |= ZREG_STORE;
						} else {
							flags[ssa_op->op1_use] |= ZREG_LAST_USE;
						}
					}
				} else {
					start[ssa_op->op1_use] = -1;
					end[ssa_op->op1_use] = -1;
					count--;
				}
			}
			if (ssa_op->op2_use >= 0
			 && ssa_op->op2_use != ssa_op->op1_use
			 && start[ssa_op->op2_use] >= 0
			 && !zend_ssa_is_no_val_use(opline, ssa_op, ssa_op->op2_use)) {
				if (support_opline) {
					zend_jit_trace_use_var(idx, ssa_op->op2_use, ssa_op->op2_def, ssa_op->op2_use_chain, start, end, flags, ssa, ssa_opcodes, op_array, op_array_ssa);
					if (opline->op2_type != IS_CV) {
						flags[ssa_op->op2_use] |= ZREG_LAST_USE;
					}
				} else {
					start[ssa_op->op2_use] = -1;
					end[ssa_op->op2_use] = -1;
					count--;
				}
			}
			if (ssa_op->result_use >= 0
			 && ssa_op->result_use != ssa_op->op1_use
			 && ssa_op->result_use != ssa_op->op2_use
			 && start[ssa_op->result_use] >= 0
			 && !zend_ssa_is_no_val_use(opline, ssa_op, ssa_op->result_use)) {
				if (support_opline) {
					zend_jit_trace_use_var(idx, ssa_op->result_use, ssa_op->result_def, ssa_op->res_use_chain, start, end, flags, ssa, ssa_opcodes, op_array, op_array_ssa);
				} else {
					start[ssa_op->result_use] = -1;
					end[ssa_op->result_use] = -1;
					count--;
				}
			}

			if (ssa_op->op1_def >= 0) {
				zend_jit_close_var(stack, EX_VAR_TO_NUM(opline->op1.var), start, end, flags, idx);
				SET_STACK_VAR(stack, EX_VAR_TO_NUM(opline->op1.var), ssa_op->op1_def);
			}
			if (ssa_op->op2_def >= 0) {
				zend_jit_close_var(stack, EX_VAR_TO_NUM(opline->op2.var), start, end, flags, idx);
				SET_STACK_VAR(stack, EX_VAR_TO_NUM(opline->op2.var), ssa_op->op2_def);
			}
			if (ssa_op->result_def >= 0) {
				zend_jit_close_var(stack, EX_VAR_TO_NUM(opline->result.var), start, end, flags, idx);
				SET_STACK_VAR(stack, EX_VAR_TO_NUM(opline->result.var), ssa_op->result_def);
			}

			if (support_opline) {
				if (ssa_op->result_def >= 0
				 && (ssa->vars[ssa_op->result_def].use_chain >= 0
			      || ssa->vars[ssa_op->result_def].phi_use_chain)
				 && ssa->vars[ssa_op->result_def].alias == NO_ALIAS
				 && zend_jit_var_supports_reg(ssa, ssa_op->result_def)) {
					if (!(ssa->var_info[ssa_op->result_def].type & MAY_BE_GUARD)
					 || opline->opcode == ZEND_PRE_INC
					 || opline->opcode == ZEND_PRE_DEC
					 || opline->opcode == ZEND_POST_INC
					 || opline->opcode == ZEND_POST_DEC
					 || opline->opcode == ZEND_ADD
					 || opline->opcode == ZEND_SUB
					 || opline->opcode == ZEND_MUL
					 || opline->opcode == ZEND_FETCH_DIM_R
					 || opline->opcode == ZEND_FETCH_CONSTANT) {
						if (!(ssa->var_info[ssa_op->result_def].type & MAY_BE_DOUBLE)
						 || (opline->opcode != ZEND_PRE_INC && opline->opcode != ZEND_PRE_DEC)) {
							start[ssa_op->result_def] = idx;
							vars_op_array[ssa_op->result_def] = op_array;
							count++;
						}
					}
				}
				if (ssa_op->op1_def >= 0
				 && (ssa->vars[ssa_op->op1_def].use_chain >= 0
			      || ssa->vars[ssa_op->op1_def].phi_use_chain)
				 && ssa->vars[ssa_op->op1_def].alias == NO_ALIAS
				 && zend_jit_var_supports_reg(ssa, ssa_op->op1_def)) {
					start[ssa_op->op1_def] = idx;
					vars_op_array[ssa_op->op1_def] = op_array;
					count++;
				}
				if (ssa_op->op2_def >= 0
				 && (ssa->vars[ssa_op->op2_def].use_chain >= 0
			      || ssa->vars[ssa_op->op2_def].phi_use_chain)
				 && ssa->vars[ssa_op->op2_def].alias == NO_ALIAS
				 && zend_jit_var_supports_reg(ssa, ssa_op->op2_def)) {
					start[ssa_op->op2_def] = idx;
					vars_op_array[ssa_op->op2_def] = op_array;
					count++;
				}
			}

			len = zend_jit_trace_op_len(opline);
			switch (opline->opcode) {
				case ZEND_ASSIGN_DIM:
				case ZEND_ASSIGN_OBJ:
				case ZEND_ASSIGN_STATIC_PROP:
				case ZEND_ASSIGN_DIM_OP:
				case ZEND_ASSIGN_OBJ_OP:
				case ZEND_ASSIGN_STATIC_PROP_OP:
				case ZEND_ASSIGN_OBJ_REF:
				case ZEND_ASSIGN_STATIC_PROP_REF:
					/* OP_DATA */
					ssa_op++;
					opline++;
					if (ssa_op->op1_use >= 0
					 && start[ssa_op->op1_use] >= 0
					 && !zend_ssa_is_no_val_use(opline, ssa_op, ssa_op->op1_use)) {
						if (support_opline) {
							zend_jit_trace_use_var(idx, ssa_op->op1_use, ssa_op->op1_def, ssa_op->op1_use_chain, start, end, flags, ssa, ssa_opcodes, op_array, op_array_ssa);
							if (opline->op1_type != IS_CV) {
								flags[ssa_op->op1_use] |= ZREG_LAST_USE;
							}
						} else {
							start[ssa_op->op1_use] = -1;
							end[ssa_op->op1_use] = -1;
							count--;
						}
					}
					if (ssa_op->op1_def >= 0) {
						zend_jit_close_var(stack, EX_VAR_TO_NUM(opline->op1.var), start, end, flags, idx);
						SET_STACK_VAR(stack, EX_VAR_TO_NUM(opline->op1.var), ssa_op->op1_def);
						if (support_opline
						 && (ssa->vars[ssa_op->op1_def].use_chain >= 0
					      || ssa->vars[ssa_op->op1_def].phi_use_chain)
						 && ssa->vars[ssa_op->op1_def].alias == NO_ALIAS
						 && zend_jit_var_supports_reg(ssa, ssa_op->op1_def)) {
							start[ssa_op->op1_def] = idx;
							vars_op_array[ssa_op->op1_def] = op_array;
							count++;
						}
					}
					ssa_op++;
					opline++;
					idx+=2;
					break;
				case ZEND_RECV_INIT:
				    ssa_op++;
					opline++;
					idx++;
					while (opline->opcode == ZEND_RECV_INIT) {
						/* RECV_INIT doesn't support registers */
						if (ssa_op->result_def >= 0) {
							zend_jit_close_var(stack, EX_VAR_TO_NUM(opline->result.var), start, end, flags, idx);
							SET_STACK_VAR(stack, EX_VAR_TO_NUM(opline->result.var), ssa_op->result_def);
						}
						ssa_op++;
						opline++;
						idx++;
					}
					break;
				case ZEND_BIND_GLOBAL:
					ssa_op++;
					opline++;
					idx++;
					while (opline->opcode == ZEND_BIND_GLOBAL) {
						/* BIND_GLOBAL doesn't support registers */
						if (ssa_op->op1_def >= 0) {
							zend_jit_close_var(stack, EX_VAR_TO_NUM(opline->op1.var), start, end, flags, idx);
							SET_STACK_VAR(stack, EX_VAR_TO_NUM(opline->op1.var), ssa_op->op1_def);
						}
						ssa_op++;
						opline++;
						idx++;
					}
					break;
				default:
					ssa_op += len;
					idx += len;
					break;
			}
		} else if (p->op == ZEND_JIT_TRACE_ENTER) {
			/* New call frames */
			zend_jit_trace_stack_frame *prev_frame = frame;

			frame = zend_jit_trace_call_frame(frame, op_array);
			frame->prev = prev_frame;
			frame->func = (const zend_function*)p->op_array;
			stack = frame->stack;
			op_array = p->op_array;
			jit_extension =
				(zend_jit_op_array_trace_extension*)ZEND_FUNC_INFO(op_array);
			op_array_ssa = &jit_extension->func_info.ssa;
			j = ZEND_JIT_TRACE_GET_FIRST_SSA_VAR(p->info);
			for (i = 0; i < op_array->last_var; i++) {
				SET_STACK_VAR(stack, i, j);
				vars_op_array[j] = op_array;
				if (ssa->vars[j].use_chain >= 0
				 && ssa->vars[j].alias == NO_ALIAS
				 && zend_jit_var_supports_reg(ssa, j)) {
					start[j] = idx;
					flags[j] = ZREG_LOAD;
					count++;
				}
				j++;
			}
			for (i = op_array->last_var; i < op_array->last_var + op_array->T; i++) {
				SET_STACK_VAR(stack, i, -1);
			}
			level++;
		} else if (p->op == ZEND_JIT_TRACE_BACK) {
			/* Close exiting call frames */
			for (i = 0; i < op_array->last_var; i++) {
				zend_jit_close_var(stack, i, start, end, flags, idx-1);
			}
			op_array = p->op_array;
			jit_extension =
				(zend_jit_op_array_trace_extension*)ZEND_FUNC_INFO(op_array);
			op_array_ssa = &jit_extension->func_info.ssa;
			frame = zend_jit_trace_ret_frame(frame, op_array);
			stack = frame->stack;
			if (level == 0) {
				/* New return frames */
				frame->prev = NULL;
				frame->func = (const zend_function*)op_array;
				j = ZEND_JIT_TRACE_GET_FIRST_SSA_VAR(p->info);
				for (i = 0; i < op_array->last_var + op_array->T; i++) {
					SET_STACK_VAR(stack, i, j);
					vars_op_array[j] = op_array;
					if (ssa->vars[j].use_chain >= 0
					 && ssa->vars[j].alias == NO_ALIAS
					 && zend_jit_var_supports_reg(ssa, j)) {
						start[j] = idx;
						flags[j] = ZREG_LOAD;
						count++;
					}
					j++;
				}
			} else {
				level--;
			}
		} else if (p->op == ZEND_JIT_TRACE_END) {
			break;
		}
	}

	if (trace_buffer->stop == ZEND_JIT_TRACE_STOP_LOOP
	 || trace_buffer->stop == ZEND_JIT_TRACE_STOP_RECURSIVE_CALL
	 || trace_buffer->stop == ZEND_JIT_TRACE_STOP_RECURSIVE_RET) {
		zend_ssa_phi *phi = ssa->blocks[1].phis;

		while (phi) {
			i = phi->sources[1];
			if (start[i] >= 0 && !ssa->vars[phi->ssa_var].no_val) {
				end[i] = idx;
				flags[i] &= ~ZREG_LAST_USE;
			}
			phi = phi->next;
		}

		if (trace_buffer->stop == ZEND_JIT_TRACE_STOP_LOOP) {
			for (i = 0; i < op_array->last_var; i++) {
				if (start[i] >= 0 && !ssa->vars[i].phi_use_chain) {
					end[i] = idx;
					flags[i] &= ~ZREG_LAST_USE;
				} else {
					zend_jit_close_var(stack, i, start, end, flags, idx);
				}
			}
		}
	} else {
		for (i = 0; i < op_array->last_var; i++) {
			zend_jit_close_var(stack, i, start, end, flags, idx);
		}
		while (frame->prev) {
			frame = frame->prev;
			op_array = &frame->func->op_array;
			stack = frame->stack;
			for (i = 0; i < op_array->last_var; i++) {
				zend_jit_close_var(stack, i, start, end, flags, idx);
			}
		}
	}

	if (!count) {
		free_alloca(start, use_heap);
		return NULL;
	}

	checkpoint = zend_arena_checkpoint(CG(arena));
	intervals = zend_arena_calloc(&CG(arena), ssa->vars_count, sizeof(zend_lifetime_interval));
	memset(intervals, 0, sizeof(zend_lifetime_interval*) * ssa->vars_count);
	list = zend_arena_alloc(&CG(arena), sizeof(zend_lifetime_interval) * count);
	j = 0;
	for (i = 0; i < ssa->vars_count; i++) {
		if (start[i] >= 0 && end[i] >= 0) {
			ZEND_ASSERT(j < count);
			if ((flags[i] & ZREG_LOAD) &&
			    (flags[i] & ZREG_LAST_USE) &&
			    end[i] == ssa->vars[i].use_chain) {
				/* skip life range with single use */
				continue;
			}
			intervals[i] = &list[j];
			list[j].ssa_var = i;
			list[j].reg = ZREG_NONE;
			list[j].flags = flags[i];
			list[j].range.start = start[i];
			list[j].range.end = end[i];
			list[j].range.next = NULL;
			list[j].hint = NULL;
			list[j].used_as_hint = NULL;
			list[j].list_next = NULL;
			j++;
		}
	}
	count = j;
	free_alloca(start, use_heap);
	start = end = NULL;

	if (!count) {
		zend_arena_release(&CG(arena), checkpoint);
		return NULL;
	}

	/* Add hints */
	if (parent_vars_count) {
		i = trace_buffer->op_array->last_var;
		if (trace_buffer->start != ZEND_JIT_TRACE_START_ENTER) {
			i += trace_buffer->op_array->T;
		}
		if ((uint32_t)i > parent_vars_count) {
			i = parent_vars_count;
		}
		while (i > 0) {
			i--;
			if (intervals[i]
			 && STACK_REG(parent_stack, i) != ZREG_NONE
			 && STACK_REG(parent_stack, i) < ZREG_NUM) {
				list[j].ssa_var = - 1;
				list[j].reg = STACK_REG(parent_stack, i);
				list[j].flags = 0;
				list[j].range.start = -1;
				list[j].range.end = -1;
				list[j].range.next = NULL;
				list[j].hint = NULL;
				list[j].used_as_hint = NULL;
				list[j].list_next = NULL;
				intervals[i]->hint = &list[j];
				j++;
			}
		}
	}

	if (trace_buffer->stop == ZEND_JIT_TRACE_STOP_LOOP
	 || trace_buffer->stop == ZEND_JIT_TRACE_STOP_RECURSIVE_CALL
	 || trace_buffer->stop == ZEND_JIT_TRACE_STOP_RECURSIVE_RET) {
		zend_ssa_phi *phi = ssa->blocks[1].phis;

		while (phi) {
			if (intervals[phi->ssa_var]) {
				if (intervals[phi->sources[1]]
				 && (ssa->var_info[phi->sources[1]].type & MAY_BE_ANY) ==
						(ssa->var_info[phi->ssa_var].type & MAY_BE_ANY)) {
					intervals[phi->sources[1]]->hint = intervals[phi->ssa_var];
				}
			}
			phi = phi->next;
		}
	}

	for (i = 0; i < ssa->vars_count; i++) {
		if (intervals[i] && !intervals[i]->hint) {

			if (ssa->vars[i].definition >= 0) {
				uint32_t line = ssa->vars[i].definition;
				const zend_op *opline = ssa_opcodes[line];

				switch (opline->opcode) {
					case ZEND_QM_ASSIGN:
					case ZEND_POST_INC:
					case ZEND_POST_DEC:
						if (ssa->ops[line].op1_use >= 0 &&
						    intervals[ssa->ops[line].op1_use] &&
						    (i == ssa->ops[line].op1_def ||
						     (i == ssa->ops[line].result_def &&
						      (ssa->ops[line].op1_def < 0 ||
						       !intervals[ssa->ops[line].op1_def])))) {
							zend_jit_add_hint(intervals, i, ssa->ops[line].op1_use);
						}
						break;
					case ZEND_SEND_VAR:
						if (opline->op2_type == IS_CONST) {
							/* Named parameters not supported in JIT */
							break;
						}
					case ZEND_PRE_INC:
					case ZEND_PRE_DEC:
						if (i == ssa->ops[line].op1_def &&
						    ssa->ops[line].op1_use >= 0 &&
						    intervals[ssa->ops[line].op1_use]) {
							zend_jit_add_hint(intervals, i, ssa->ops[line].op1_use);
						}
						break;
					case ZEND_ASSIGN:
						if (ssa->ops[line].op2_use >= 0 &&
						    intervals[ssa->ops[line].op2_use] &&
						    (i == ssa->ops[line].op2_def ||
							 (i == ssa->ops[line].op1_def &&
						      (ssa->ops[line].op2_def < 0 ||
						       !intervals[ssa->ops[line].op2_def])) ||
							 (i == ssa->ops[line].result_def &&
						      (ssa->ops[line].op2_def < 0 ||
						       !intervals[ssa->ops[line].op2_def]) &&
						      (ssa->ops[line].op1_def < 0 ||
						       !intervals[ssa->ops[line].op1_def])))) {
							zend_jit_add_hint(intervals, i, ssa->ops[line].op2_use);
						}
						break;
					case ZEND_SUB:
					case ZEND_ADD:
					case ZEND_MUL:
					case ZEND_BW_OR:
					case ZEND_BW_AND:
					case ZEND_BW_XOR:
						if (i == ssa->ops[line].result_def) {
							if (ssa->ops[line].op1_use >= 0 &&
							    intervals[ssa->ops[line].op1_use] &&
							    ssa->ops[line].op1_use_chain < 0 &&
							    !ssa->vars[ssa->ops[line].op1_use].phi_use_chain) {

								zend_ssa_phi *phi = ssa->vars[ssa->ops[line].op1_use].definition_phi;
								if (phi &&
								    intervals[phi->sources[1]] &&
								    intervals[phi->sources[1]]->hint == intervals[ssa->ops[line].op1_use]) {
									break;
								}
								zend_jit_add_hint(intervals, i, ssa->ops[line].op1_use);
							} else if (opline->opcode != ZEND_SUB &&
							    ssa->ops[line].op2_use >= 0 &&
							    intervals[ssa->ops[line].op2_use] &&
							    ssa->ops[line].op2_use_chain < 0 &&
							    !ssa->vars[ssa->ops[line].op2_use].phi_use_chain) {

								zend_ssa_phi *phi = ssa->vars[ssa->ops[line].op2_use].definition_phi;
								if (phi &&
								    intervals[phi->sources[1]] &&
								    intervals[phi->sources[1]]->hint == intervals[ssa->ops[line].op2_use]) {
									break;
								}
								zend_jit_add_hint(intervals, i, ssa->ops[line].op2_use);
							}
						}
						break;
				}
			}
		}
	}

	list = zend_jit_sort_intervals(intervals, ssa->vars_count);

	if (list) {
		ival = list;
		while (ival) {
			if (ival->hint) {
				ival->hint->used_as_hint = ival;
			}
			ival = ival->list_next;
		}
	}

	if (list) {
		if (JIT_G(debug) & ZEND_JIT_DEBUG_REG_ALLOC) {
			fprintf(stderr, "---- TRACE %d Live Ranges\n", ZEND_JIT_TRACE_NUM);
			ival = list;
			while (ival) {
				zend_jit_dump_lifetime_interval(vars_op_array[ival->ssa_var], ssa, ival);
				ival = ival->list_next;
			}
		}
	}

	/* Linear Scan Register Allocation (op_array is not actually used, only fn_flags matters) */
	list = zend_jit_linear_scan(&dummy_op_array, ssa_opcodes, ssa, list);

	if (list) {
		zend_lifetime_interval *ival, *next;

		memset(intervals, 0, ssa->vars_count * sizeof(zend_lifetime_interval*));
		ival = list;
		count = 0;
		while (ival != NULL) {
			ZEND_ASSERT(ival->reg != ZREG_NONE);
			count++;
			next = ival->list_next;
			ival->list_next = intervals[ival->ssa_var];
			intervals[ival->ssa_var] = ival;
			ival = next;
		}

		if (!count) {
			zend_arena_release(&CG(arena), checkpoint);
			return NULL;
		}

		/* Add LOAD flag to registers that can't reuse register from parent trace */
		if (parent_vars_count) {
			i = trace_buffer->op_array->last_var;
			if (trace_buffer->start != ZEND_JIT_TRACE_START_ENTER) {
				i += trace_buffer->op_array->T;
			}
			if ((uint32_t)i > parent_vars_count) {
				i = parent_vars_count;
			}
			while (i > 0) {
				i--;
				if (intervals[i] && intervals[i]->reg != STACK_REG(parent_stack, i)) {
					intervals[i]->flags |= ZREG_LOAD;
				}
			}
		}

		/* SSA resolution */
		if (trace_buffer->stop == ZEND_JIT_TRACE_STOP_LOOP
		 || trace_buffer->stop == ZEND_JIT_TRACE_STOP_RECURSIVE_CALL
		 || trace_buffer->stop == ZEND_JIT_TRACE_STOP_RECURSIVE_RET) {
			zend_ssa_phi *phi = ssa->blocks[1].phis;

			while (phi) {
				int def = phi->ssa_var;
				int use = phi->sources[1];

				if (intervals[def]) {
					if (!intervals[use]) {
						intervals[def]->flags |= ZREG_LOAD;
						if ((intervals[def]->flags & ZREG_LAST_USE)
						 && ssa->vars[def].use_chain >= 0
						 && ssa->vars[def].use_chain == intervals[def]->range.end) {
							/* remove interval used once */
							intervals[def] = NULL;
							count--;
						}
					} else if (intervals[def]->reg != intervals[use]->reg) {
						intervals[def]->flags |= ZREG_LOAD;
						if (ssa->vars[use].use_chain >= 0) {
							intervals[use]->flags |= ZREG_STORE;
						} else {
							intervals[use] = NULL;
							count--;
						}
					} else {
						use = phi->sources[0];
						ZEND_ASSERT(!intervals[use]);
						intervals[use] = zend_arena_alloc(&CG(arena), sizeof(zend_lifetime_interval));
						intervals[use]->ssa_var = phi->sources[0];
						intervals[use]->reg = intervals[def]->reg;
						intervals[use]->flags = ZREG_LOAD;
						intervals[use]->range.start = 0;
						intervals[use]->range.end = 0;
						intervals[use]->range.next = NULL;
						intervals[use]->hint = NULL;
						intervals[use]->used_as_hint = NULL;
						intervals[use]->list_next = NULL;
					}
				} else if (intervals[use] && !ssa->vars[phi->ssa_var].no_val) {
					if (ssa->vars[use].use_chain >= 0) {
						intervals[use]->flags |= ZREG_STORE;
					} else {
						intervals[use] = NULL;
						count--;
					}
				}
				phi = phi->next;
			}
		}

		if (!count) {
			zend_arena_release(&CG(arena), checkpoint);
			return NULL;
		}

		if (JIT_G(debug) & ZEND_JIT_DEBUG_REG_ALLOC) {
			fprintf(stderr, "---- TRACE %d Allocated Live Ranges\n", ZEND_JIT_TRACE_NUM);
			for (i = 0; i < ssa->vars_count; i++) {
				ival = intervals[i];
				while (ival) {
					zend_jit_dump_lifetime_interval(vars_op_array[ival->ssa_var], ssa, ival);
					ival = ival->list_next;
				}
			}
		}

		return intervals;
	}

	zend_arena_release(&CG(arena), checkpoint); //???
	return NULL;
}

static void zend_jit_trace_clenup_stack(zend_jit_trace_stack *stack, const zend_op *opline, const zend_ssa_op *ssa_op, const zend_ssa *ssa, zend_lifetime_interval **ra)
{
	uint32_t line = ssa_op - ssa->ops;

	if (ssa_op->op1_use >= 0
	 && ra[ssa_op->op1_use]
	 && ra[ssa_op->op1_use]->range.end == line) {
		SET_STACK_REG(stack, EX_VAR_TO_NUM(opline->op1.var), ZREG_NONE);
	}
	if (ssa_op->op2_use >= 0
	 && ra[ssa_op->op2_use]
	 && ra[ssa_op->op2_use]->range.end == line) {
		SET_STACK_REG(stack, EX_VAR_TO_NUM(opline->op2.var), ZREG_NONE);
	}
	if (ssa_op->result_use >= 0
	 && ra[ssa_op->result_use]
	 && ra[ssa_op->result_use]->range.end == line) {
		SET_STACK_REG(stack, EX_VAR_TO_NUM(opline->result.var), ZREG_NONE);
	}
}

static void zend_jit_trace_setup_ret_counter(const zend_op *opline, size_t offset)
{
	zend_op *next_opline = (zend_op*)(opline + 1);

	if (JIT_G(hot_return) && !ZEND_OP_TRACE_INFO(next_opline, offset)->trace_flags) {
		ZEND_ASSERT(zend_jit_ret_trace_counter_handler != NULL);
		if (!ZEND_OP_TRACE_INFO(next_opline, offset)->counter) {
			ZEND_OP_TRACE_INFO(next_opline, offset)->counter =
				&zend_jit_hot_counters[ZEND_JIT_COUNTER_NUM];
			ZEND_JIT_COUNTER_NUM = (ZEND_JIT_COUNTER_NUM + 1) % ZEND_HOT_COUNTERS_COUNT;
		}
		ZEND_OP_TRACE_INFO(next_opline, offset)->trace_flags = ZEND_JIT_TRACE_START_RETURN;
		next_opline->handler = (const void*)zend_jit_ret_trace_counter_handler;
	}
}

<<<<<<< HEAD
static bool zend_jit_may_delay_fetch_this(zend_ssa *ssa, const zend_op **ssa_opcodes, int var)
=======
static zend_bool zend_jit_may_delay_fetch_this(const zend_op_array *op_array, zend_ssa *ssa, const zend_op **ssa_opcodes, const zend_ssa_op *ssa_op)
>>>>>>> 4170d41a
{
	int var = ssa_op->result_def;
	int i;
	int use = ssa->vars[var].use_chain;
	const zend_op *opline;

	if (use < 0
	 || ssa->vars[var].phi_use_chain
	 || ssa->ops[use].op1_use != var
	 || ssa->ops[use].op1_use_chain != -1) {
		return 0;
	}

	opline = ssa_opcodes[use];
	if (opline->opcode == ZEND_INIT_METHOD_CALL) {
		return (opline->op2_type == IS_CONST &&
			Z_TYPE_P(RT_CONSTANT(opline, opline->op2)) == IS_STRING);
	} else if (opline->opcode == ZEND_FETCH_OBJ_FUNC_ARG) {
		if (!JIT_G(current_frame)
		 || !JIT_G(current_frame)->call
		 || !JIT_G(current_frame)->call->func
		 || !TRACE_FRAME_IS_LAST_SEND_BY_VAL(JIT_G(current_frame)->call)) {
			return 0;
		}
	} else if (opline->opcode != ZEND_FETCH_OBJ_R
			&& opline->opcode != ZEND_FETCH_OBJ_IS
			&& opline->opcode != ZEND_FETCH_OBJ_W
			&& opline->opcode != ZEND_ASSIGN_OBJ
			&& opline->opcode != ZEND_ASSIGN_OBJ_OP
			&& opline->opcode != ZEND_PRE_INC_OBJ
			&& opline->opcode != ZEND_PRE_DEC_OBJ
			&& opline->opcode != ZEND_POST_INC_OBJ
			&& opline->opcode != ZEND_POST_DEC_OBJ) {
		return 0;
	}

	if (opline->op2_type != IS_CONST
	 || Z_TYPE_P(RT_CONSTANT(opline, opline->op2)) != IS_STRING
	 || Z_STRVAL_P(RT_CONSTANT(opline, opline->op2))[0] == '\0') {
		return 0;
	}

	if (opline->opcode == ZEND_ASSIGN_OBJ_OP) {
		if (opline->op1_type == IS_CV
		 && (opline+1)->op1_type == IS_CV
		 && (opline+1)->op1.var == opline->op1.var) {
			/* skip $a->prop += $a; */
			return 0;
		}
		if (!zend_jit_supported_binary_op(
				opline->extended_value, MAY_BE_ANY, OP1_DATA_INFO())) {
			return 0;
		}
	}

	for (i = ssa->vars[var].definition; i < use; i++) {
		if (ssa_opcodes[i]->opcode == ZEND_DO_UCALL
		 || ssa_opcodes[i]->opcode == ZEND_DO_FCALL_BY_NAME
		 || ssa_opcodes[i]->opcode == ZEND_DO_FCALL
		 || ssa_opcodes[i]->opcode == ZEND_INCLUDE_OR_EVAL) {
			return 0;
		}
	}

	return 1;
}

static int zend_jit_trace_stack_needs_deoptimization(zend_jit_trace_stack *stack, uint32_t stack_size)
{
	uint32_t i;

	for (i = 0; i < stack_size; i++) {
		if (STACK_REG(stack, i) != ZREG_NONE
		 && !(STACK_FLAGS(stack, i) & (ZREG_LOAD|ZREG_STORE))) {
			return 1;
		}
	}
	return 0;
}

static int zend_jit_trace_exit_needs_deoptimization(uint32_t trace_num, uint32_t exit_num)
{
	const zend_op *opline = zend_jit_traces[trace_num].exit_info[exit_num].opline;
	uint32_t flags = zend_jit_traces[trace_num].exit_info[exit_num].flags;
	uint32_t stack_size;
	zend_jit_trace_stack *stack;

	if (opline || (flags & (ZEND_JIT_EXIT_RESTORE_CALL|ZEND_JIT_EXIT_FREE_OP1|ZEND_JIT_EXIT_FREE_OP2))) {
		return 1;
	}

	stack_size = zend_jit_traces[trace_num].exit_info[exit_num].stack_size;
	stack = zend_jit_traces[trace_num].stack_map + zend_jit_traces[trace_num].exit_info[exit_num].stack_offset;
	return zend_jit_trace_stack_needs_deoptimization(stack, stack_size);
}

static int zend_jit_trace_deoptimization(dasm_State             **Dst,
                                         uint32_t                 flags,
                                         const zend_op           *opline,
                                         zend_jit_trace_stack    *parent_stack,
                                         int                      parent_vars_count,
                                         zend_ssa                *ssa,
                                         zend_jit_trace_stack    *stack,
                                         zend_lifetime_interval **ra,
                                         bool                polymorphic_side_trace)
{
	int i;
	bool has_constants = 0;
	bool has_unsaved_vars = 0;

	// TODO: Merge this loop with the following register LOAD loop to implement parallel move ???
	for (i = 0; i < parent_vars_count; i++) {
		int8_t reg = STACK_REG(parent_stack, i);

		if (reg != ZREG_NONE) {
			if (reg < ZREG_NUM) {
				if (ssa && ssa->vars[i].no_val) {
					/* pass */
				} else if (ra && ra[i] && ra[i]->reg == reg) {
					/* register already loaded by parent trace */
					if (stack) {
						SET_STACK_REG_EX(stack, i, reg, STACK_FLAGS(parent_stack, i));
					}
					has_unsaved_vars = 1;
				} else {
					uint8_t type = STACK_TYPE(parent_stack, i);

					if (!(STACK_FLAGS(parent_stack, i) & (ZREG_LOAD|ZREG_STORE))
					 && !zend_jit_store_var(Dst, 1 << type, i, reg,
							STACK_MEM_TYPE(parent_stack, i) != type)) {
						return 0;
					}
					if (stack) {
						SET_STACK_TYPE(stack, i, type, 1);
					}
				}
			} else {
				/* delay custom deoptimization instructions to prevent register clobbering */
				has_constants = 1;
			}
		}
	}

	if (has_unsaved_vars
	 && (has_constants
	  || (flags & (ZEND_JIT_EXIT_RESTORE_CALL|ZEND_JIT_EXIT_FREE_OP1|ZEND_JIT_EXIT_FREE_OP2)))) {
		for (i = 0; i < parent_vars_count; i++) {
			int8_t reg = STACK_REG(parent_stack, i);

			if (reg != ZREG_NONE) {
				if (reg < ZREG_NUM) {
					if (ssa && ssa->vars[i].no_val) {
						/* pass */
					} else if (ra && ra[i] && ra[i]->reg == reg) {
						uint8_t type = STACK_TYPE(parent_stack, i);

					    if (stack) {
							SET_STACK_TYPE(stack, i, type, 1);
						}
						if (!(STACK_FLAGS(parent_stack, i) & (ZREG_LOAD|ZREG_STORE))
						 && !zend_jit_store_var(Dst, 1 << type, i, reg,
								STACK_MEM_TYPE(parent_stack, i) != type)) {
							return 0;
						}
					}
				}
			}
		}
	}

	if (has_constants) {
		for (i = 0; i < parent_vars_count; i++) {
			int8_t reg = STACK_REG(parent_stack, i);

			if (reg != ZREG_NONE) {
				if (reg < ZREG_NUM) {
					/* pass */
				} else if (reg == ZREG_THIS) {
					if (polymorphic_side_trace) {
						ssa->var_info[i].delayed_fetch_this = 1;
						if (stack) {
							SET_STACK_REG(stack, i, ZREG_THIS);
						}
					} else if (!zend_jit_load_this(Dst, EX_NUM_TO_VAR(i))) {
						return 0;
					}
				} else {
					if (reg == ZREG_ZVAL_COPY_GPR0
					 &&!zend_jit_escape_if_undef_r0(Dst, i, flags, opline)) {
						return 0;
					}
					if (!zend_jit_store_const(Dst, i, reg)) {
						return 0;
					}
				}
			}
		}
	}

	if (flags & ZEND_JIT_EXIT_RESTORE_CALL) {
		if (!zend_jit_save_call_chain(Dst, -1)) {
			return 0;
		}
	}

	if (flags & ZEND_JIT_EXIT_FREE_OP2) {
		const zend_op *op = opline - 1;

		if (!zend_jit_free_op(Dst, op, -1, op->op2.var)) {
			return 0;
		}
	}

	if (flags & ZEND_JIT_EXIT_FREE_OP1) {
		const zend_op *op = opline - 1;

		if (!zend_jit_free_op(Dst, op, -1, op->op1.var)) {
			return 0;
		}
	}

	if (flags & (ZEND_JIT_EXIT_FREE_OP1|ZEND_JIT_EXIT_FREE_OP2)) {
		if (!zend_jit_check_exception(Dst)) {
			return 0;
		}
	}

	if ((flags & ZEND_JIT_EXIT_METHOD_CALL) && !polymorphic_side_trace) {
		if (!zend_jit_free_trampoline(Dst)) {
			return 0;
		}
	}

	return 1;
}

static void zend_jit_trace_set_var_range(zend_ssa_var_info *info, zend_long min, zend_long max)
{
	info->has_range = 1;
	info->range.min = min;
	info->range.max = max;
	info->range.underflow = 0;
	info->range.overflow = 0;
}

static void zend_jit_trace_update_condition_ranges(const zend_op *opline, const zend_ssa_op *ssa_op, const zend_op_array *op_array, zend_ssa *ssa, bool exit_if_true)
{
	zend_long op1_min, op1_max, op2_min, op2_max;

	if ((OP1_INFO() & MAY_BE_ANY) != MAY_BE_LONG
	 || (OP1_INFO() & MAY_BE_ANY) != MAY_BE_LONG) {
		return;
	}

	op1_min = OP1_MIN_RANGE();
	op1_max = OP1_MAX_RANGE();
	op2_min = OP2_MIN_RANGE();
	op2_max = OP2_MAX_RANGE();

	switch (opline->opcode) {
		case ZEND_IS_EQUAL:
		case ZEND_CASE:
		case ZEND_IS_IDENTICAL:
		case ZEND_CASE_STRICT:
		case ZEND_IS_NOT_IDENTICAL:
			if (!exit_if_true) {
				/* op1 == op2 */
				if (ssa_op->op1_use >= 0) {
					zend_jit_trace_set_var_range(
						&ssa->var_info[ssa_op->op1_use],
						MAX(op1_min, op2_min),
						MIN(op1_max, op2_max));
				}
				if (ssa_op->op2_use >= 0) {
					zend_jit_trace_set_var_range(
						&ssa->var_info[ssa_op->op2_use],
						MAX(op2_min, op1_min),
						MIN(op2_max, op1_max));
				}
			}
			break;
		case ZEND_IS_NOT_EQUAL:
			if (exit_if_true) {
				/* op1 == op2 */
				if (ssa_op->op1_use >= 0) {
					zend_jit_trace_set_var_range(
						&ssa->var_info[ssa_op->op1_use],
						MAX(op1_min, op2_min),
						MIN(op1_max, op2_max));
				}
				if (ssa_op->op2_use >= 0) {
					zend_jit_trace_set_var_range(
						&ssa->var_info[ssa_op->op2_use],
						MAX(op2_min, op1_min),
						MIN(op2_max, op1_max));
				}
			}
			break;
		case ZEND_IS_SMALLER_OR_EQUAL:
			if (!exit_if_true) {
				/* op1 <= op2 */
				if (ssa_op->op1_use >= 0) {
					zend_jit_trace_set_var_range(
						&ssa->var_info[ssa_op->op1_use],
						op1_min,
						MIN(op1_max, op2_max));
				}
				if (ssa_op->op2_use >= 0) {
					zend_jit_trace_set_var_range(
						&ssa->var_info[ssa_op->op2_use],
						MAX(op2_min, op1_min),
						op2_max);
				}
			} else {
				/* op1 > op2 */
				if (ssa_op->op1_use >= 0) {
					zend_jit_trace_set_var_range(
						&ssa->var_info[ssa_op->op1_use],
						op2_min != ZEND_LONG_MAX ? MAX(op1_min, op2_min + 1) : op1_min,
						op1_max);
				}
				if (ssa_op->op2_use >= 0) {
					zend_jit_trace_set_var_range(
						&ssa->var_info[ssa_op->op2_use],
						op2_min,
						op2_max != ZEND_LONG_MIN ?MIN(op2_max, op1_max - 1) : op1_max);
				}
			}
			break;
		case ZEND_IS_SMALLER:
			if (!exit_if_true) {
				/* op1 < op2 */
				if (ssa_op->op1_use >= 0) {
					zend_jit_trace_set_var_range(
						&ssa->var_info[ssa_op->op1_use],
						op1_min,
						op2_max != ZEND_LONG_MIN ? MIN(op1_max, op2_max - 1) : op1_max);
				}
				if (ssa_op->op2_use >= 0) {
					zend_jit_trace_set_var_range(
						&ssa->var_info[ssa_op->op2_use],
						op1_min != ZEND_LONG_MAX ? MAX(op2_min, op1_min + 1) : op2_min,
						op2_max);
				}
			} else {
				/* op1 >= op2 */
				if (ssa_op->op1_use >= 0) {
					zend_jit_trace_set_var_range(
						&ssa->var_info[ssa_op->op1_use],
						MAX(op1_min, op2_min),
						op1_max);
				}
				if (ssa_op->op2_use >= 0) {
					zend_jit_trace_set_var_range(
						&ssa->var_info[ssa_op->op2_use],
						op2_min,
						MIN(op2_max, op1_max));
				}
			}
			break;
	}
}

static bool zend_jit_may_skip_comparison(const zend_op *opline, const zend_ssa_op *ssa_op, const zend_ssa *ssa, const zend_op **ssa_opcodes, const zend_op_array *op_array)
{
	zend_uchar prev_opcode;

	if (opline->op1_type == IS_CONST
	 && Z_TYPE_P(RT_CONSTANT(opline, opline->op1)) == IS_LONG
	 && Z_LVAL_P(RT_CONSTANT(opline, opline->op1)) == 0) {
		if (ssa_op->op2_use >= 0) {
			if ((ssa_op-1)->op1_def == ssa_op->op2_use) {
				ssa_op--;
				opline = ssa_opcodes[ssa_op - ssa->ops];
				prev_opcode = opline->opcode;
				if (prev_opcode == ZEND_PRE_INC
				 || prev_opcode == ZEND_PRE_DEC
				 || prev_opcode == ZEND_POST_INC
				 || prev_opcode == ZEND_POST_DEC) {
					return (OP1_INFO() & ((MAY_BE_UNDEF|MAY_BE_ANY|MAY_BE_REF)-MAY_BE_LONG)) == 0;
				}
			} else if ((ssa_op-1)->result_def == ssa_op->op2_use) {
				ssa_op--;
				opline = ssa_opcodes[ssa_op - ssa->ops];
				prev_opcode = opline->opcode;
				if (prev_opcode == ZEND_ADD
				 || prev_opcode == ZEND_SUB) {
					return (OP1_INFO() & ((MAY_BE_UNDEF|MAY_BE_ANY|MAY_BE_REF)-MAY_BE_LONG)) == 0 &&
						(OP2_INFO() & ((MAY_BE_UNDEF|MAY_BE_ANY|MAY_BE_REF)-MAY_BE_LONG)) == 0;
				}
			}
		}
	} else if (opline->op2_type == IS_CONST
	 && Z_TYPE_P(RT_CONSTANT(opline, opline->op2)) == IS_LONG
	 && Z_LVAL_P(RT_CONSTANT(opline, opline->op2)) == 0) {
		if (ssa_op->op1_use >= 0) {
			if ((ssa_op-1)->op1_def == ssa_op->op1_use) {
				ssa_op--;
				opline = ssa_opcodes[ssa_op - ssa->ops];
				prev_opcode = opline->opcode;
				if (prev_opcode == ZEND_PRE_INC
				 || prev_opcode == ZEND_PRE_DEC
				 || prev_opcode == ZEND_POST_INC
				 || prev_opcode == ZEND_POST_DEC) {
					return (OP1_INFO() & ((MAY_BE_UNDEF|MAY_BE_ANY|MAY_BE_REF)-MAY_BE_LONG)) == 0;
				}
			} else if ((ssa_op-1)->result_def == ssa_op->op1_use) {
				ssa_op--;
				opline = ssa_opcodes[ssa_op - ssa->ops];
				prev_opcode = opline->opcode;
				if (prev_opcode == ZEND_ADD
				 || prev_opcode == ZEND_SUB) {
					return (OP1_INFO() & ((MAY_BE_UNDEF|MAY_BE_ANY|MAY_BE_REF)-MAY_BE_LONG)) == 0 &&
						(OP2_INFO() & ((MAY_BE_UNDEF|MAY_BE_ANY|MAY_BE_REF)-MAY_BE_LONG)) == 0;
				}
			}
		}
	} else {
		const zend_ssa_op *prev_ssa_op = ssa_op - 1;
		prev_opcode = ssa_opcodes[prev_ssa_op - ssa->ops]->opcode;

		if ((prev_opcode == ZEND_JMPZ || prev_opcode == ZEND_JMPNZ)
		 && prev_ssa_op != ssa->ops
		 && prev_ssa_op->op1_use >= 0
		 && prev_ssa_op->op1_use == (prev_ssa_op-1)->result_def) {
			prev_ssa_op--;
			prev_opcode = ssa_opcodes[prev_ssa_op - ssa->ops]->opcode;
		}

		if (ssa_op->op1_use == prev_ssa_op->op1_use
		 && ssa_op->op2_use == prev_ssa_op->op2_use) {
			if (prev_opcode == ZEND_IS_EQUAL
			 || prev_opcode == ZEND_IS_NOT_EQUAL
			 || prev_opcode == ZEND_IS_SMALLER
			 || prev_opcode == ZEND_IS_SMALLER_OR_EQUAL
			 || prev_opcode == ZEND_CASE
			 || prev_opcode == ZEND_IS_IDENTICAL
			 || prev_opcode == ZEND_IS_NOT_IDENTICAL
			 || prev_opcode == ZEND_CASE_STRICT) {
				if (ssa_op->op1_use < 0) {
					if (RT_CONSTANT(opline, opline->op1) != RT_CONSTANT(&ssa_opcodes[prev_ssa_op - ssa->ops], ssa_opcodes[prev_ssa_op - ssa->ops]->op1)) {
						return 0;
					}
				}
				if (ssa_op->op2_use < 0) {
					if (RT_CONSTANT(opline, opline->op2) != RT_CONSTANT(&ssa_opcodes[prev_ssa_op - ssa->ops], ssa_opcodes[prev_ssa_op - ssa->ops]->op2)) {
						return 0;
					}
				}
				return 1;
			}
		}
	}
	return 0;
}

static bool zend_jit_trace_next_is_send_result(const zend_op              *opline,
                                               zend_jit_trace_rec         *p,
                                               zend_jit_trace_stack_frame *frame)
{
	if (opline->result_type == IS_TMP_VAR
	 && (p+1)->op == ZEND_JIT_TRACE_VM
	 && (p+1)->opline == opline + 1
	 && ((opline+1)->opcode == ZEND_SEND_VAL
	  || ((opline+1)->opcode == ZEND_SEND_VAL_EX
	   && frame
	   && frame->call
	   && frame->call->func
	   && !ARG_MUST_BE_SENT_BY_REF(frame->call->func, (opline+1)->op2.num)))
	 && (opline+1)->op1_type == IS_TMP_VAR
	 && (opline+1)->op2_type != IS_CONST /* Named parameters not supported in JIT */
	 && (opline+1)->op1.var == opline->result.var) {

		if (frame->call && frame->call->func) {
			uint8_t res_type = (p+1)->op1_type;

			if (res_type != IS_UNKNOWN && !(res_type & IS_TRACE_REFERENCE) ) {
				zend_jit_trace_send_type(opline+1, frame->call, res_type);
			}
		}
		return 1;
	}
	return 0;
}

static const void *zend_jit_trace(zend_jit_trace_rec *trace_buffer, uint32_t parent_trace, uint32_t exit_num)
{
	const void *handler = NULL;
	dasm_State* dasm_state = NULL;
	zend_script *script = NULL;
	zend_lifetime_interval **ra = NULL;
	zend_string *name = NULL;
	void *checkpoint;
	const zend_op_array *op_array;
	zend_ssa *ssa, *op_array_ssa;
	const zend_op **ssa_opcodes;
	zend_jit_trace_rec *p;
	zend_jit_op_array_trace_extension *jit_extension;
	int num_op_arrays = 0;
	zend_jit_trace_info *t;
	const zend_op_array *op_arrays[ZEND_JIT_TRACE_MAX_FUNCS];
	zend_uchar smart_branch_opcode;
	const void *exit_addr;
	uint32_t op1_info, op1_def_info, op2_info, res_info, res_use_info, op1_data_info;
	bool send_result = 0;
	bool skip_comparison;
	zend_jit_addr op1_addr, op1_def_addr, op2_addr, op2_def_addr, res_addr;
	zend_class_entry *ce;
	bool ce_is_instanceof;
	bool on_this = 0;
	bool delayed_fetch_this = 0;
	bool avoid_refcounting = 0;
	bool polymorphic_side_trace =
		parent_trace &&
		(zend_jit_traces[parent_trace].exit_info[exit_num].flags & ZEND_JIT_EXIT_METHOD_CALL);
	uint32_t i;
	zend_jit_trace_stack_frame *frame, *top, *call;
	zend_jit_trace_stack *stack;
	zend_uchar res_type = IS_UNKNOWN;
	const zend_op *opline, *orig_opline;
	const zend_ssa_op *ssa_op, *orig_ssa_op;
	int checked_stack;
	int peek_checked_stack;
	uint32_t frame_flags = 0;

	JIT_G(current_trace) = trace_buffer;

	checkpoint = zend_arena_checkpoint(CG(arena));

	ssa = zend_jit_trace_build_tssa(trace_buffer, parent_trace, exit_num, script, op_arrays, &num_op_arrays);

	if (!ssa) {
		goto jit_cleanup;
	}

	ssa_opcodes = ((zend_tssa*)ssa)->tssa_opcodes;

	/* Register allocation */
	if ((JIT_G(opt_flags) & (ZEND_JIT_REG_ALLOC_LOCAL|ZEND_JIT_REG_ALLOC_GLOBAL))
	 && JIT_G(opt_level) >= ZEND_JIT_LEVEL_INLINE) {
		ra = zend_jit_trace_allocate_registers(trace_buffer, ssa, parent_trace, exit_num);
	}

	p = trace_buffer;
	ZEND_ASSERT(p->op == ZEND_JIT_TRACE_START);
	op_array = p->op_array;
	frame = JIT_G(current_frame);
	top = zend_jit_trace_call_frame(frame, op_array);
	TRACE_FRAME_INIT(frame, op_array, TRACE_FRAME_MASK_UNKNOWN_RETURN, -1);
	frame->used_stack = checked_stack = peek_checked_stack = 0;
	stack = frame->stack;
	for (i = 0; i < op_array->last_var + op_array->T; i++) {
		SET_STACK_TYPE(stack, i, IS_UNKNOWN, 1);
	}

	opline = p[1].opline;
	name = zend_jit_trace_name(op_array, opline->lineno);
	p += ZEND_JIT_TRACE_START_REC_SIZE;

	dasm_init(&dasm_state, DASM_MAXSECTION);
	dasm_setupglobal(&dasm_state, dasm_labels, zend_lb_MAX);
	dasm_setup(&dasm_state, dasm_actions);

	jit_extension =
		(zend_jit_op_array_trace_extension*)ZEND_FUNC_INFO(op_array);
	op_array_ssa = &jit_extension->func_info.ssa;

	dasm_growpc(&dasm_state, 2); /* =>0: loop header */
	                             /* =>1: end of code */

	zend_jit_align_func(&dasm_state);
	if (!parent_trace) {
		zend_jit_prologue(&dasm_state);
	}
	zend_jit_trace_begin(&dasm_state, ZEND_JIT_TRACE_NUM,
		parent_trace ? &zend_jit_traces[parent_trace] : NULL, exit_num);

	if (!parent_trace) {
		zend_jit_set_last_valid_opline(opline);
		zend_jit_track_last_valid_opline();
	} else {
		if (zend_jit_traces[parent_trace].exit_info[exit_num].opline == NULL) {
			zend_jit_trace_opline_guard(&dasm_state, opline);
		} else {
			zend_jit_reset_last_valid_opline();
		}
	}

	if (JIT_G(opt_level) >= ZEND_JIT_LEVEL_INLINE) {
		int last_var;
		int parent_vars_count = 0;
		zend_jit_trace_stack *parent_stack = NULL;
		int used_stack = ((zend_tssa*)ssa)->used_stack;

		if (used_stack > 0) {
			peek_checked_stack = used_stack;
			if (!zend_jit_stack_check(&dasm_state, opline, used_stack)) {
				goto jit_failure;
			}
		}

		if (parent_trace) {
			parent_vars_count = MIN(zend_jit_traces[parent_trace].exit_info[exit_num].stack_size,
				op_array->last_var + op_array->T);
			if (parent_vars_count) {
				parent_stack =
					zend_jit_traces[parent_trace].stack_map +
					zend_jit_traces[parent_trace].exit_info[exit_num].stack_offset;
			}
		}

		last_var = op_array->last_var;
		if (trace_buffer->start != ZEND_JIT_TRACE_START_ENTER) {
			last_var += op_array->T;
		}

		for (i = 0; i < last_var; i++) {
			uint32_t info = ssa->var_info[i].type;

			if (!(info & MAY_BE_GUARD) && has_concrete_type(info)) {
				uint8_t type, mem_type;

				type = concrete_type(info);
				if (i < parent_vars_count
				 && STACK_TYPE(parent_stack, i) == type) {
					mem_type = STACK_MEM_TYPE(parent_stack, i);
					if (mem_type != IS_UNKNOWN) {
						SET_STACK_TYPE(stack, i, mem_type, 1);
					}
					SET_STACK_TYPE(stack, i, type, 0);
				} else {
					SET_STACK_TYPE(stack, i, type, 1);
				}
			} else if (ssa->vars[i].alias != NO_ALIAS) {
				SET_STACK_TYPE(stack, i, IS_UNKNOWN, 1);
			} else if (i < parent_vars_count
			 && STACK_TYPE(parent_stack, i) != IS_UNKNOWN) {
				/* This must be already handled by trace type inference */
				ZEND_UNREACHABLE();
				// SET_STACK_TYPE(stack, i, STACK_TYPE(parent_stack, i));
			} else if ((info & MAY_BE_GUARD) != 0
			 && (trace_buffer->stop == ZEND_JIT_TRACE_STOP_LOOP
			  || trace_buffer->stop == ZEND_JIT_TRACE_STOP_RECURSIVE_CALL
			  || (trace_buffer->stop == ZEND_JIT_TRACE_STOP_RECURSIVE_RET
			   && (opline-1)->result_type == IS_VAR
			   && EX_VAR_TO_NUM((opline-1)->result.var) == i))
			 && (ssa->vars[i].use_chain != -1
			  || (ssa->vars[i].phi_use_chain
			   && !(ssa->var_info[ssa->vars[i].phi_use_chain->ssa_var].type & MAY_BE_GUARD)))) {
				/* Check loop-invariant variable type */
				if (!zend_jit_type_guard(&dasm_state, opline, EX_NUM_TO_VAR(i), concrete_type(info))) {
					goto jit_failure;
				}
				info &= ~MAY_BE_GUARD;
				ssa->var_info[i].type = info;
				SET_STACK_TYPE(stack, i, concrete_type(info), 1);
			} else if (trace_buffer->start == ZEND_JIT_TRACE_START_ENTER
			 && op_array->function_name
			 && i >= op_array->num_args) {
				/* This must be already handled by trace type inference */
				ZEND_UNREACHABLE();
				// SET_STACK_TYPE(stack, i, IS_UNDEF, 1);
			}

			if ((info & MAY_BE_PACKED_GUARD) != 0
			 && (trace_buffer->stop == ZEND_JIT_TRACE_STOP_LOOP
			  || trace_buffer->stop == ZEND_JIT_TRACE_STOP_RECURSIVE_CALL
			  || trace_buffer->stop == ZEND_JIT_TRACE_STOP_RECURSIVE_RET)
			 && (ssa->vars[i].use_chain != -1
			  || (ssa->vars[i].phi_use_chain
			   && !(ssa->var_info[ssa->vars[i].phi_use_chain->ssa_var].type & MAY_BE_PACKED_GUARD)))) {
				if (!zend_jit_packed_guard(&dasm_state, opline, EX_NUM_TO_VAR(i), info)) {
					goto jit_failure;
				}
				info &= ~MAY_BE_PACKED_GUARD;
				ssa->var_info[i].type = info;
			}
		}

		if (parent_trace) {
			/* Deoptimization */
			if (!zend_jit_trace_deoptimization(&dasm_state,
					zend_jit_traces[parent_trace].exit_info[exit_num].flags,
					zend_jit_traces[parent_trace].exit_info[exit_num].opline,
					parent_stack, parent_vars_count, ssa, stack, ra,
					polymorphic_side_trace)) {
				goto jit_failure;
			}
		}

		if (ra
		 && trace_buffer->stop != ZEND_JIT_TRACE_STOP_RECURSIVE_CALL
		 && trace_buffer->stop != ZEND_JIT_TRACE_STOP_RECURSIVE_RET) {
			for (i = 0; i < last_var; i++) {
				if (ra[i]
				 && (ra[i]->flags & ZREG_LOAD) != 0
				 && ra[i]->reg != stack[i].reg) {

					if ((ssa->var_info[i].type & MAY_BE_GUARD) != 0) {
						uint8_t op_type;

						ssa->var_info[i].type &= ~MAY_BE_GUARD;
						op_type = concrete_type(ssa->var_info[i].type);
						if (!zend_jit_type_guard(&dasm_state, opline, i, op_type)) {
							goto jit_failure;
						}
						SET_STACK_TYPE(stack, i, op_type, 1);
					}

					SET_STACK_REG_EX(stack, i, ra[i]->reg, ZREG_LOAD);
					if (!zend_jit_load_var(&dasm_state, ssa->var_info[i].type, i, ra[i]->reg)) {
						goto jit_failure;
					}
				}
			}
		}
	}

	if (trace_buffer->stop == ZEND_JIT_TRACE_STOP_LOOP
	 || trace_buffer->stop == ZEND_JIT_TRACE_STOP_RECURSIVE_CALL
	 || trace_buffer->stop == ZEND_JIT_TRACE_STOP_RECURSIVE_RET) {

		zend_jit_label(&dasm_state, 0); /* start of of trace loop */

		if (ra) {
			zend_ssa_phi *phi = ssa->blocks[1].phis;

			while (phi) {
				zend_lifetime_interval *ival = ra[phi->ssa_var];

				if (ival) {
					if (ival->flags & ZREG_LOAD) {
						uint32_t info = ssa->var_info[phi->ssa_var].type;
						ZEND_ASSERT(ival->reg != ZREG_NONE);

						if (info & MAY_BE_GUARD) {
							if (!zend_jit_type_guard(&dasm_state, opline, phi->var, concrete_type(info))) {
								goto jit_failure;
							}
							info &= ~MAY_BE_GUARD;
							ssa->var_info[phi->ssa_var].type = info;
							SET_STACK_TYPE(stack, i, concrete_type(info), 1);
						}
						SET_STACK_REG_EX(stack, phi->var, ival->reg, ZREG_LOAD);
						if (!zend_jit_load_var(&dasm_state, ssa->var_info[phi->ssa_var].type, ssa->vars[phi->ssa_var].var, ival->reg)) {
							goto jit_failure;
						}
					} else if (ival->flags & ZREG_STORE) {
						ZEND_ASSERT(ival->reg != ZREG_NONE);

						SET_STACK_REG_EX(stack, phi->var, ival->reg, ZREG_STORE);
						if (!zend_jit_store_var(&dasm_state, ssa->var_info[phi->ssa_var].type, ssa->vars[phi->ssa_var].var, ival->reg,
								STACK_MEM_TYPE(stack, phi->var) != ssa->var_info[phi->ssa_var].type)) {
							goto jit_failure;
						}
					} else {
						/* Register has to be written back on side exit */
						SET_STACK_REG(stack, phi->var, ival->reg);
					}
				}
				phi = phi->next;
			}
		}

//		if (trace_buffer->stop != ZEND_JIT_TRACE_STOP_RECURSIVE_RET) {
//			if (ra && zend_jit_trace_stack_needs_deoptimization(stack, op_array->last_var + op_array->T)) {
//				uint32_t exit_point = zend_jit_trace_get_exit_point(opline, ZEND_JIT_EXIT_TO_VM);
//
//				timeout_exit_addr = zend_jit_trace_get_exit_addr(exit_point);
//				if (!timeout_exit_addr) {
//					goto jit_failure;
//				}
//			}
//		}

		if (ra && trace_buffer->stop != ZEND_JIT_TRACE_STOP_LOOP) {
			int last_var = op_array->last_var;

			if (trace_buffer->start != ZEND_JIT_TRACE_START_ENTER) {
				last_var += op_array->T;
			}
			for (i = 0; i < last_var; i++) {
				if (ra && ra[i] && (ra[i]->flags & ZREG_LOAD) != 0) {
					SET_STACK_REG_EX(stack, i, ra[i]->reg, ZREG_LOAD);
					if (!zend_jit_load_var(&dasm_state, ssa->var_info[i].type, i, ra[i]->reg)) {
						goto jit_failure;
					}
				}
			}
		}
	}

	ssa_op = (JIT_G(opt_level) >= ZEND_JIT_LEVEL_INLINE) ? ssa->ops : NULL;
	for (;;p++) {
		if (p->op == ZEND_JIT_TRACE_VM) {
			uint8_t op1_type = p->op1_type;
			uint8_t op2_type = p->op2_type;
			uint8_t op3_type = p->op3_type;
			uint8_t orig_op1_type = op1_type;
			uint8_t orig_op2_type = op2_type;
			uint8_t val_type = IS_UNKNOWN;
			bool op1_indirect;
			zend_class_entry *op1_ce = NULL;
			zend_class_entry *op2_ce = NULL;

			opline = p->opline;
			if (op1_type & (IS_TRACE_REFERENCE|IS_TRACE_INDIRECT)) {
				op1_type = IS_UNKNOWN;
			}
			if (op1_type != IS_UNKNOWN) {
				op1_type &= ~IS_TRACE_PACKED;
			}
			if (op2_type & (IS_TRACE_REFERENCE|IS_TRACE_INDIRECT)) {
				op2_type = IS_UNKNOWN;
			}
			if (op3_type & (IS_TRACE_REFERENCE|IS_TRACE_INDIRECT)) {
				op3_type = IS_UNKNOWN;
			}

			if ((p+1)->op == ZEND_JIT_TRACE_OP1_TYPE) {
				op1_ce = (zend_class_entry*)(p+1)->ce;
				p++;
			}
			if ((p+1)->op == ZEND_JIT_TRACE_OP2_TYPE) {
				op2_ce = (zend_class_entry*)(p+1)->ce;
				p++;
			}
			if ((p+1)->op == ZEND_JIT_TRACE_VAL_INFO) {
				val_type = (p+1)->op1_type;
				p++;
			}

			frame_flags = 0;

			switch (opline->opcode) {
				case ZEND_INIT_FCALL:
				case ZEND_INIT_FCALL_BY_NAME:
				case ZEND_INIT_NS_FCALL_BY_NAME:
				case ZEND_INIT_METHOD_CALL:
				case ZEND_INIT_DYNAMIC_CALL:
				case ZEND_INIT_STATIC_METHOD_CALL:
				case ZEND_INIT_USER_CALL:
				case ZEND_NEW:
					frame->call_level++;
			}

			if (JIT_G(opt_level) >= ZEND_JIT_LEVEL_INLINE) {
				switch (opline->opcode) {
					case ZEND_PRE_INC:
					case ZEND_PRE_DEC:
					case ZEND_POST_INC:
					case ZEND_POST_DEC:
						if (opline->op1_type != IS_CV) {
							break;
						}
						op1_info = OP1_INFO();
						CHECK_OP1_TRACE_TYPE();
						if (!(op1_info & MAY_BE_LONG)) {
							break;
						}
						if (opline->result_type != IS_UNUSED) {
							res_use_info = zend_jit_trace_type_to_info(
								STACK_MEM_TYPE(stack, EX_VAR_TO_NUM(opline->result.var)))
									& (MAY_BE_UNDEF|MAY_BE_NULL|MAY_BE_FALSE|MAY_BE_TRUE|MAY_BE_LONG|MAY_BE_DOUBLE);
							res_info = RES_INFO();
							res_addr = RES_REG_ADDR();
						} else {
							res_use_info = -1;
							res_info = -1;
							res_addr = 0;
						}
						op1_def_info = OP1_DEF_INFO();
						if (op1_def_info & MAY_BE_GUARD
						 && !has_concrete_type(op1_def_info)) {
							op1_def_info &= ~MAY_BE_GUARD;
						}
						if (!zend_jit_inc_dec(&dasm_state, opline,
								op1_info, OP1_REG_ADDR(),
								op1_def_info, OP1_DEF_REG_ADDR(),
								res_use_info, res_info,
								res_addr,
								(op1_def_info & (MAY_BE_DOUBLE|MAY_BE_GUARD)) && zend_may_overflow(opline, ssa_op, op_array, ssa),
								zend_may_throw(opline, ssa_op, op_array, ssa))) {
							goto jit_failure;
						}
						if ((op1_def_info & (MAY_BE_ANY|MAY_BE_GUARD)) == (MAY_BE_LONG|MAY_BE_GUARD)
						 && !(op1_info & MAY_BE_STRING)) {
							ssa->var_info[ssa_op->op1_def].type &= ~MAY_BE_GUARD;
							if (opline->result_type != IS_UNUSED) {
								ssa->var_info[ssa_op->result_def].type &= ~MAY_BE_GUARD;
							}
						}
						if (opline->result_type != IS_UNUSED
						 && (res_info & (MAY_BE_ANY|MAY_BE_GUARD)) == (MAY_BE_LONG|MAY_BE_GUARD)
						 && !(op1_info & MAY_BE_STRING)) {
							ssa->var_info[ssa_op->result_def].type &= ~MAY_BE_GUARD;
						}
						goto done;
					case ZEND_BW_OR:
					case ZEND_BW_AND:
					case ZEND_BW_XOR:
					case ZEND_SL:
					case ZEND_SR:
					case ZEND_MOD:
						op1_info = OP1_INFO();
						CHECK_OP1_TRACE_TYPE();
						op2_info = OP2_INFO();
						CHECK_OP2_TRACE_TYPE();
						if ((op1_info & MAY_BE_UNDEF) || (op2_info & MAY_BE_UNDEF)) {
							break;
						}
						if (!(op1_info & MAY_BE_LONG)
						 || !(op2_info & MAY_BE_LONG)) {
							break;
						}
						res_addr = RES_REG_ADDR();
						if (Z_MODE(res_addr) != IS_REG
						 && zend_jit_trace_next_is_send_result(opline, p, frame)) {
							send_result = 1;
							res_use_info = -1;
							res_addr = ZEND_ADDR_MEM_ZVAL(ZREG_RX, (opline+1)->result.var);
							if (!zend_jit_reuse_ip(&dasm_state)) {
								goto jit_failure;
							}
						} else {
							res_use_info = zend_jit_trace_type_to_info(
								STACK_MEM_TYPE(stack, EX_VAR_TO_NUM(opline->result.var)))
									& (MAY_BE_UNDEF|MAY_BE_NULL|MAY_BE_FALSE|MAY_BE_TRUE|MAY_BE_LONG|MAY_BE_DOUBLE);
						}
						res_info = RES_INFO();
						if (!zend_jit_long_math(&dasm_state, opline,
								op1_info, OP1_RANGE(), OP1_REG_ADDR(),
								op2_info, OP2_RANGE(), OP2_REG_ADDR(),
								res_use_info, res_info, res_addr,
								zend_may_throw(opline, ssa_op, op_array, ssa))) {
							goto jit_failure;
						}
						goto done;
					case ZEND_ADD:
					case ZEND_SUB:
					case ZEND_MUL:
//					case ZEND_DIV: // TODO: check for division by zero ???
						op1_info = OP1_INFO();
						op1_addr = OP1_REG_ADDR();
						op2_info = OP2_INFO();
						op2_addr = OP2_REG_ADDR();
						if (orig_op1_type != IS_UNKNOWN
						 && (orig_op1_type & IS_TRACE_REFERENCE)
						 && opline->op1_type == IS_CV
						 && (Z_MODE(op2_addr) != IS_REG || Z_REG(op2_addr) != ZREG_FCARG1)
						 && (orig_op2_type == IS_UNKNOWN || !(orig_op2_type & IS_TRACE_REFERENCE))) {
							if (!zend_jit_fetch_reference(&dasm_state, opline, orig_op1_type, &op1_info, &op1_addr,
									!ssa->var_info[ssa_op->op1_use].guarded_reference, 1)) {
								goto jit_failure;
							}
							if (ssa->vars[ssa_op->op1_use].alias == NO_ALIAS) {
								ssa->var_info[ssa_op->op1_use].guarded_reference = 1;
							}
						} else {
							CHECK_OP1_TRACE_TYPE();
						}
						if (orig_op2_type != IS_UNKNOWN
						 && (orig_op2_type & IS_TRACE_REFERENCE)
						 && opline->op2_type == IS_CV
						 && (Z_MODE(op1_addr) != IS_REG || Z_REG(op1_addr) != ZREG_FCARG1)
						 && (orig_op1_type == IS_UNKNOWN || !(orig_op1_type & IS_TRACE_REFERENCE))) {
							if (!zend_jit_fetch_reference(&dasm_state, opline, orig_op2_type, &op2_info, &op2_addr,
									!ssa->var_info[ssa_op->op2_use].guarded_reference, 1)) {
								goto jit_failure;
							}
							if (ssa->vars[ssa_op->op2_use].alias == NO_ALIAS) {
								ssa->var_info[ssa_op->op2_use].guarded_reference = 1;
							}
						} else {
							CHECK_OP2_TRACE_TYPE();
						}
						if ((op1_info & MAY_BE_UNDEF) || (op2_info & MAY_BE_UNDEF)) {
							break;
						}
						if (opline->opcode == ZEND_ADD &&
						    (op1_info & (MAY_BE_ANY|MAY_BE_UNDEF)) == MAY_BE_ARRAY &&
						    (op2_info & (MAY_BE_ANY|MAY_BE_UNDEF)) == MAY_BE_ARRAY) {
							/* pass */
						} else if (!(op1_info & (MAY_BE_LONG|MAY_BE_DOUBLE)) ||
						    !(op2_info & (MAY_BE_LONG|MAY_BE_DOUBLE))) {
							break;
						}
						res_addr = RES_REG_ADDR();
						if (Z_MODE(res_addr) != IS_REG
						 && zend_jit_trace_next_is_send_result(opline, p, frame)) {
							send_result = 1;
							res_use_info = -1;
							res_addr = ZEND_ADDR_MEM_ZVAL(ZREG_RX, (opline+1)->result.var);
							if (!zend_jit_reuse_ip(&dasm_state)) {
								goto jit_failure;
							}
						} else {
							res_use_info = zend_jit_trace_type_to_info(
								STACK_MEM_TYPE(stack, EX_VAR_TO_NUM(opline->result.var)))
									& (MAY_BE_UNDEF|MAY_BE_NULL|MAY_BE_FALSE|MAY_BE_TRUE|MAY_BE_LONG|MAY_BE_DOUBLE);
						}
						res_info = RES_INFO();
						if (opline->opcode == ZEND_ADD &&
						    (op1_info & (MAY_BE_ANY|MAY_BE_UNDEF)) == MAY_BE_ARRAY &&
						    (op2_info & (MAY_BE_ANY|MAY_BE_UNDEF)) == MAY_BE_ARRAY) {
							if (!zend_jit_add_arrays(&dasm_state, opline, op1_info, op1_addr, op2_info, op2_addr, res_addr)) {
								goto jit_failure;
							}
						} else {
							if (!zend_jit_math(&dasm_state, opline,
									op1_info, op1_addr,
									op2_info, op2_addr,
									res_use_info, res_info, res_addr,
									(op1_info & MAY_BE_LONG) && (op2_info & MAY_BE_LONG) && (res_info & (MAY_BE_DOUBLE|MAY_BE_GUARD)) && zend_may_overflow(opline, ssa_op, op_array, ssa),
									zend_may_throw(opline, ssa_op, op_array, ssa))) {
								goto jit_failure;
							}
							if (((res_info & (MAY_BE_ANY|MAY_BE_GUARD)) == (MAY_BE_LONG|MAY_BE_GUARD)
							  || (res_info & (MAY_BE_ANY|MAY_BE_GUARD)) == (MAY_BE_DOUBLE|MAY_BE_GUARD))
							 && has_concrete_type(op1_info)
							 && has_concrete_type(op2_info)) {
								ssa->var_info[ssa_op->result_def].type &= ~MAY_BE_GUARD;
							}
						}
						goto done;
					case ZEND_CONCAT:
					case ZEND_FAST_CONCAT:
						op1_info = OP1_INFO();
						CHECK_OP1_TRACE_TYPE();
						op2_info = OP2_INFO();
						CHECK_OP2_TRACE_TYPE();
						if ((op1_info & MAY_BE_UNDEF) || (op2_info & MAY_BE_UNDEF)) {
							break;
						}
						if (!(op1_info & MAY_BE_STRING) ||
						    !(op2_info & MAY_BE_STRING)) {
							break;
						}
						res_addr = RES_REG_ADDR();
						if (zend_jit_trace_next_is_send_result(opline, p, frame)) {
							send_result = 1;
							res_addr = ZEND_ADDR_MEM_ZVAL(ZREG_RX, (opline+1)->result.var);
							if (!zend_jit_reuse_ip(&dasm_state)) {
								goto jit_failure;
							}
						}
						if (!zend_jit_concat(&dasm_state, opline,
								op1_info, op2_info, res_addr,
								zend_may_throw(opline, ssa_op, op_array, ssa))) {
							goto jit_failure;
						}
						goto done;
					case ZEND_ASSIGN_OP:
						if (opline->op1_type != IS_CV || opline->result_type != IS_UNUSED) {
							break;
						}
						op1_info = OP1_INFO();
						CHECK_OP1_TRACE_TYPE();
						op2_info = OP2_INFO();
						CHECK_OP2_TRACE_TYPE();
						if (!zend_jit_supported_binary_op(
								opline->extended_value, op1_info, op2_info)) {
							break;
						}
						op1_def_info = OP1_DEF_INFO();
						if (op1_def_info & MAY_BE_GUARD
						 && !has_concrete_type(op1_def_info)) {
							op1_def_info &= ~MAY_BE_GUARD;
						}
						if (!zend_jit_assign_op(&dasm_state, opline,
								op1_info, op1_def_info, OP1_RANGE(),
								op2_info, OP2_RANGE(),
								(op1_info & MAY_BE_LONG) && (op2_info & MAY_BE_LONG) && (op1_def_info & (MAY_BE_DOUBLE|MAY_BE_GUARD)) && zend_may_overflow(opline, ssa_op, op_array, ssa),
								zend_may_throw(opline, ssa_op, op_array, ssa))) {
							goto jit_failure;
						}
						if ((op1_def_info & (MAY_BE_ANY|MAY_BE_GUARD)) == (MAY_BE_LONG|MAY_BE_GUARD)
						 && has_concrete_type(op1_info)
						 && has_concrete_type(op2_info)) {
							ssa->var_info[ssa_op->op1_def].type &= ~MAY_BE_GUARD;
							if (opline->result_type != IS_UNUSED) {
								ssa->var_info[ssa_op->result_def].type &= ~MAY_BE_GUARD;
							}
						}
						goto done;
					case ZEND_ASSIGN_DIM_OP:
						if (opline->result_type != IS_UNUSED) {
							break;
						}
						if (!zend_jit_supported_binary_op(
								opline->extended_value, MAY_BE_ANY, OP1_DATA_INFO())) {
							break;
						}
						if (opline->op1_type == IS_CV
						 && (opline+1)->op1_type == IS_CV
						 && (opline+1)->op1.var == opline->op1.var) {
							/* skip $a[x] += $a; */
							break;
						}
						op1_info = OP1_INFO();
						op1_addr = OP1_REG_ADDR();
						if (opline->op1_type == IS_VAR) {
							if (orig_op1_type != IS_UNKNOWN
							 && (orig_op1_type & IS_TRACE_INDIRECT)) {
								if (!zend_jit_fetch_indirect_var(&dasm_state, opline, orig_op1_type,
										&op1_info, &op1_addr, !ssa->var_info[ssa_op->op1_use].indirect_reference)) {
									goto jit_failure;
								}
							} else {
								break;
							}
						}
						if (orig_op1_type != IS_UNKNOWN
						 && (orig_op1_type & IS_TRACE_REFERENCE)) {
							if (!zend_jit_fetch_reference(&dasm_state, opline, orig_op1_type, &op1_info, &op1_addr,
									!ssa->var_info[ssa_op->op1_use].guarded_reference, 1)) {
								goto jit_failure;
							}
							if (opline->op1_type == IS_CV
							 && ssa->vars[ssa_op->op1_def].alias == NO_ALIAS) {
								ssa->var_info[ssa_op->op1_def].guarded_reference = 1;
							}
						} else {
							CHECK_OP1_TRACE_TYPE();
						}
						op2_info = OP2_INFO();
						CHECK_OP2_TRACE_TYPE();
						op1_data_info = OP1_DATA_INFO();
						CHECK_OP1_DATA_TRACE_TYPE();
						op1_def_info = OP1_DEF_INFO();
						if (!zend_jit_assign_dim_op(&dasm_state, opline,
								op1_info, op1_def_info, op1_addr, op2_info,
								op1_data_info, OP1_DATA_RANGE(), val_type,
								zend_may_throw_ex(opline, ssa_op, op_array, ssa, op1_info, op2_info))) {
							goto jit_failure;
						}
						goto done;
					case ZEND_PRE_INC_OBJ:
					case ZEND_PRE_DEC_OBJ:
					case ZEND_POST_INC_OBJ:
					case ZEND_POST_DEC_OBJ:
						if (opline->op2_type != IS_CONST
						 || Z_TYPE_P(RT_CONSTANT(opline, opline->op2)) != IS_STRING
						 || Z_STRVAL_P(RT_CONSTANT(opline, opline->op2))[0] == '\0') {
							break;
						}
						ce = NULL;
						ce_is_instanceof = 0;
						on_this = delayed_fetch_this = 0;
						op1_indirect = 0;
						if (opline->op1_type == IS_UNUSED) {
							op1_info = MAY_BE_OBJECT|MAY_BE_RC1|MAY_BE_RCN;
							ce = op_array->scope;
							ce_is_instanceof = (ce->ce_flags & ZEND_ACC_FINAL) != 0;
							op1_addr = 0;
							on_this = 1;
						} else {
							if (ssa_op->op1_use >= 0) {
								delayed_fetch_this = ssa->var_info[ssa_op->op1_use].delayed_fetch_this;
							}
							op1_info = OP1_INFO();
							if (!(op1_info & MAY_BE_OBJECT)) {
								break;
							}
							op1_addr = OP1_REG_ADDR();
							if (opline->op1_type == IS_VAR) {
								if (orig_op1_type != IS_UNKNOWN
								 && (orig_op1_type & IS_TRACE_INDIRECT)) {
									op1_indirect = 1;
									if (!zend_jit_fetch_indirect_var(&dasm_state, opline, orig_op1_type,
											&op1_info, &op1_addr, !ssa->var_info[ssa_op->op1_use].indirect_reference)) {
										goto jit_failure;
									}
								}
							}
							if (orig_op1_type != IS_UNKNOWN
							 && (orig_op1_type & IS_TRACE_REFERENCE)) {
								if (!zend_jit_fetch_reference(&dasm_state, opline, orig_op1_type, &op1_info, &op1_addr,
										!ssa->var_info[ssa_op->op1_use].guarded_reference, 1)) {
									goto jit_failure;
								}
								if (opline->op1_type == IS_CV
								 && ssa->vars[ssa_op->op1_def].alias == NO_ALIAS) {
									ssa->var_info[ssa_op->op1_def].guarded_reference = 1;
								}
							} else {
								CHECK_OP1_TRACE_TYPE();
							}
							if (!(op1_info & MAY_BE_OBJECT)) {
								break;
							}
							if (ssa->var_info && ssa->ops) {
								if (ssa_op->op1_use >= 0) {
									zend_ssa_var_info *op1_ssa = ssa->var_info + ssa_op->op1_use;
									if (op1_ssa->ce && !op1_ssa->ce->create_object) {
										ce = op1_ssa->ce;
										ce_is_instanceof = op1_ssa->is_instanceof;
									}
								}
							}
							if (delayed_fetch_this) {
								on_this = 1;
							} else if (ssa_op->op1_use >= 0 && ssa->vars[ssa_op->op1_use].definition >= 0) {
								on_this = ssa_opcodes[ssa->vars[ssa_op->op1_use].definition]->opcode == ZEND_FETCH_THIS;
							} else if (op_array_ssa->ops
							        && op_array_ssa->vars
									&& op_array_ssa->ops[opline-op_array->opcodes].op1_use >= 0
									&& op_array_ssa->vars[op_array_ssa->ops[opline-op_array->opcodes].op1_use].definition >= 0) {
								on_this = op_array->opcodes[op_array_ssa->vars[op_array_ssa->ops[opline-op_array->opcodes].op1_use].definition].opcode == ZEND_FETCH_THIS;
							}
						}
						if (!zend_jit_incdec_obj(&dasm_state, opline, op_array, ssa, ssa_op,
								op1_info, op1_addr,
								op1_indirect, ce, ce_is_instanceof, on_this, delayed_fetch_this, op1_ce,
								val_type)) {
							goto jit_failure;
						}
						goto done;
					case ZEND_ASSIGN_OBJ_OP:
						if (opline->result_type != IS_UNUSED) {
							break;
						}
						if (opline->op2_type != IS_CONST
						 || Z_TYPE_P(RT_CONSTANT(opline, opline->op2)) != IS_STRING
						 || Z_STRVAL_P(RT_CONSTANT(opline, opline->op2))[0] == '\0') {
							break;
						}
						if (opline->op1_type == IS_CV
						 && (opline+1)->op1_type == IS_CV
						 && (opline+1)->op1.var == opline->op1.var) {
							/* skip $a->prop += $a; */
							break;
						}
						if (!zend_jit_supported_binary_op(
								opline->extended_value, MAY_BE_ANY, OP1_DATA_INFO())) {
							break;
						}
						ce = NULL;
						ce_is_instanceof = 0;
						on_this = delayed_fetch_this = 0;
						op1_indirect = 0;
						if (opline->op1_type == IS_UNUSED) {
							op1_info = MAY_BE_OBJECT|MAY_BE_RC1|MAY_BE_RCN;
							ce = op_array->scope;
							ce_is_instanceof = (ce->ce_flags & ZEND_ACC_FINAL) != 0;
							op1_addr = 0;
							on_this = 1;
						} else {
							if (ssa_op->op1_use >= 0) {
								delayed_fetch_this = ssa->var_info[ssa_op->op1_use].delayed_fetch_this;
							}
							op1_info = OP1_INFO();
							if (!(op1_info & MAY_BE_OBJECT)) {
								break;
							}
							op1_addr = OP1_REG_ADDR();
							if (opline->op1_type == IS_VAR) {
								if (orig_op1_type != IS_UNKNOWN
								 && (orig_op1_type & IS_TRACE_INDIRECT)) {
									op1_indirect = 1;
									if (!zend_jit_fetch_indirect_var(&dasm_state, opline, orig_op1_type,
											&op1_info, &op1_addr, !ssa->var_info[ssa_op->op1_use].indirect_reference)) {
										goto jit_failure;
									}
								}
							}
							if (orig_op1_type != IS_UNKNOWN
							 && (orig_op1_type & IS_TRACE_REFERENCE)) {
								if (!zend_jit_fetch_reference(&dasm_state, opline, orig_op1_type, &op1_info, &op1_addr,
										!ssa->var_info[ssa_op->op1_use].guarded_reference, 1)) {
									goto jit_failure;
								}
								if (opline->op1_type == IS_CV
								 && ssa->vars[ssa_op->op1_def].alias == NO_ALIAS) {
									ssa->var_info[ssa_op->op1_def].guarded_reference = 1;
								}
							} else {
								CHECK_OP1_TRACE_TYPE();
							}
							if (!(op1_info & MAY_BE_OBJECT)) {
								break;
							}
							if (ssa->var_info && ssa->ops) {
								if (ssa_op->op1_use >= 0) {
									zend_ssa_var_info *op1_ssa = ssa->var_info + ssa_op->op1_use;
									if (op1_ssa->ce && !op1_ssa->ce->create_object) {
										ce = op1_ssa->ce;
										ce_is_instanceof = op1_ssa->is_instanceof;
									}
								}
							}
							if (delayed_fetch_this) {
								on_this = 1;
							} else if (ssa_op->op1_use >= 0 && ssa->vars[ssa_op->op1_use].definition >= 0) {
								on_this = ssa_opcodes[ssa->vars[ssa_op->op1_use].definition]->opcode == ZEND_FETCH_THIS;
							} else if (op_array_ssa->ops
							        && op_array_ssa->vars
									&& op_array_ssa->ops[opline-op_array->opcodes].op1_use >= 0
									&& op_array_ssa->vars[op_array_ssa->ops[opline-op_array->opcodes].op1_use].definition >= 0) {
								on_this = op_array->opcodes[op_array_ssa->vars[op_array_ssa->ops[opline-op_array->opcodes].op1_use].definition].opcode == ZEND_FETCH_THIS;
							}
						}
						op1_data_info = OP1_DATA_INFO();
						CHECK_OP1_DATA_TRACE_TYPE();
						if (!zend_jit_assign_obj_op(&dasm_state, opline, op_array, ssa, ssa_op,
								op1_info, op1_addr, op1_data_info, OP1_DATA_RANGE(),
								op1_indirect, ce, ce_is_instanceof, on_this, delayed_fetch_this, op1_ce,
								val_type)) {
							goto jit_failure;
						}
						goto done;
					case ZEND_ASSIGN_OBJ:
						if (opline->op2_type != IS_CONST
						 || Z_TYPE_P(RT_CONSTANT(opline, opline->op2)) != IS_STRING
						 || Z_STRVAL_P(RT_CONSTANT(opline, opline->op2))[0] == '\0') {
							break;
						}
						ce = NULL;
						ce_is_instanceof = 0;
						on_this = delayed_fetch_this = 0;
						op1_indirect = 0;
						if (opline->op1_type == IS_UNUSED) {
							op1_info = MAY_BE_OBJECT|MAY_BE_RC1|MAY_BE_RCN;
							ce = op_array->scope;
							ce_is_instanceof = (ce->ce_flags & ZEND_ACC_FINAL) != 0;
							op1_addr = 0;
							on_this = 1;
						} else {
							if (ssa_op->op1_use >= 0) {
								delayed_fetch_this = ssa->var_info[ssa_op->op1_use].delayed_fetch_this;
							}
							op1_info = OP1_INFO();
							if (!(op1_info & MAY_BE_OBJECT)) {
								break;
							}
							op1_addr = OP1_REG_ADDR();
							if (opline->op1_type == IS_VAR) {
								if (orig_op1_type != IS_UNKNOWN
								 && (orig_op1_type & IS_TRACE_INDIRECT)) {
									op1_indirect = 1;
									if (!zend_jit_fetch_indirect_var(&dasm_state, opline, orig_op1_type,
											&op1_info, &op1_addr, !ssa->var_info[ssa_op->op1_use].indirect_reference)) {
										goto jit_failure;
									}
								}
							}
							if (orig_op1_type != IS_UNKNOWN
							 && (orig_op1_type & IS_TRACE_REFERENCE)) {
								if (!zend_jit_fetch_reference(&dasm_state, opline, orig_op1_type, &op1_info, &op1_addr,
										!ssa->var_info[ssa_op->op1_use].guarded_reference, 1)) {
									goto jit_failure;
								}
								if (opline->op1_type == IS_CV
								 && ssa->vars[ssa_op->op1_def].alias == NO_ALIAS) {
									ssa->var_info[ssa_op->op1_def].guarded_reference = 1;
								}
							} else {
								CHECK_OP1_TRACE_TYPE();
							}
							if (!(op1_info & MAY_BE_OBJECT)) {
								break;
							}
							if (ssa->var_info && ssa->ops) {
								if (ssa_op->op1_use >= 0) {
									zend_ssa_var_info *op1_ssa = ssa->var_info + ssa_op->op1_use;
									if (op1_ssa->ce && !op1_ssa->ce->create_object) {
										ce = op1_ssa->ce;
										ce_is_instanceof = op1_ssa->is_instanceof;
									}
								}
							}
							if (delayed_fetch_this) {
								on_this = 1;
							} else if (ssa_op->op1_use >= 0 && ssa->vars[ssa_op->op1_use].definition >= 0) {
								on_this = ssa_opcodes[ssa->vars[ssa_op->op1_use].definition]->opcode == ZEND_FETCH_THIS;
							} else if (op_array_ssa->ops
							        && op_array_ssa->vars
									&& op_array_ssa->ops[opline-op_array->opcodes].op1_use >= 0
									&& op_array_ssa->vars[op_array_ssa->ops[opline-op_array->opcodes].op1_use].definition >= 0) {
								on_this = op_array->opcodes[op_array_ssa->vars[op_array_ssa->ops[opline-op_array->opcodes].op1_use].definition].opcode == ZEND_FETCH_THIS;
							}
						}
						op1_data_info = OP1_DATA_INFO();
						CHECK_OP1_DATA_TRACE_TYPE();
						if (!zend_jit_assign_obj(&dasm_state, opline, op_array, ssa, ssa_op,
								op1_info, op1_addr, op1_data_info,
								op1_indirect, ce, ce_is_instanceof, on_this, delayed_fetch_this, op1_ce,
								val_type,
								zend_may_throw(opline, ssa_op, op_array, ssa))) {
							goto jit_failure;
						}
						if ((opline+1)->op1_type == IS_CV
						 && (ssa_op+1)->op1_def >= 0
						 && ssa->vars[(ssa_op+1)->op1_def].alias == NO_ALIAS) {
							ssa->var_info[(ssa_op+1)->op1_def].guarded_reference = ssa->var_info[(ssa_op+1)->op1_use].guarded_reference;
						}
						goto done;
					case ZEND_ASSIGN_DIM:
						op1_info = OP1_INFO();
						op1_addr = OP1_REG_ADDR();
						if (opline->op1_type == IS_CV
						 && (opline+1)->op1_type == IS_CV
						 && (opline+1)->op1.var == opline->op1.var) {
							/* skip $a[x] = $a; */
							break;
						}
						if (opline->op1_type == IS_VAR) {
							if (orig_op1_type != IS_UNKNOWN
							 && (orig_op1_type & IS_TRACE_INDIRECT)
							 && opline->result_type == IS_UNUSED) {
								if (!zend_jit_fetch_indirect_var(&dasm_state, opline, orig_op1_type,
										&op1_info, &op1_addr, !ssa->var_info[ssa_op->op1_use].indirect_reference)) {
									goto jit_failure;
								}
							} else {
								break;
							}
						}
						if (orig_op1_type != IS_UNKNOWN
						 && (orig_op1_type & IS_TRACE_REFERENCE)) {
							if (!zend_jit_fetch_reference(&dasm_state, opline, orig_op1_type, &op1_info, &op1_addr,
									!ssa->var_info[ssa_op->op1_use].guarded_reference, 1)) {
								goto jit_failure;
							}
							if (opline->op1_type == IS_CV
							 && ssa->vars[ssa_op->op1_def].alias == NO_ALIAS) {
								ssa->var_info[ssa_op->op1_def].guarded_reference = 1;
							}
						} else {
							CHECK_OP1_TRACE_TYPE();
						}
						op2_info = OP2_INFO();
						CHECK_OP2_TRACE_TYPE();
						op1_data_info = OP1_DATA_INFO();
						CHECK_OP1_DATA_TRACE_TYPE();
						if (!zend_jit_assign_dim(&dasm_state, opline,
								op1_info, op1_addr, op2_info, op1_data_info, val_type,
								zend_may_throw_ex(opline, ssa_op, op_array, ssa, op1_info, op2_info))) {
							goto jit_failure;
						}
						if ((opline+1)->op1_type == IS_CV
						 && (ssa_op+1)->op1_def >= 0
						 && ssa->vars[(ssa_op+1)->op1_def].alias == NO_ALIAS) {
							ssa->var_info[(ssa_op+1)->op1_def].guarded_reference = ssa->var_info[(ssa_op+1)->op1_use].guarded_reference;
						}
						goto done;
					case ZEND_ASSIGN:
						if (opline->op1_type != IS_CV) {
							break;
						}
						op2_addr = OP2_REG_ADDR();
						if (ra
						 && ssa_op->op2_def >= 0
						 && !ssa->vars[ssa_op->op2_def].no_val) {
							op2_def_addr = OP2_DEF_REG_ADDR();
						} else {
							op2_def_addr = op2_addr;
						}
						op2_info = OP2_INFO();
						CHECK_OP2_TRACE_TYPE();
						op1_info = OP1_INFO();
						if ((op1_info & (MAY_BE_ANY|MAY_BE_UNDEF|MAY_BE_GUARD)) == MAY_BE_LONG
						 || (op1_info & (MAY_BE_ANY|MAY_BE_UNDEF|MAY_BE_GUARD)) == MAY_BE_DOUBLE) {
							if (STACK_MEM_TYPE(stack, EX_VAR_TO_NUM(opline->op1.var)) != IS_LONG
							 && STACK_MEM_TYPE(stack, EX_VAR_TO_NUM(opline->op1.var)) != IS_DOUBLE) {
								/* type may be not set */
								op1_info |= MAY_BE_NULL;
						    }
						}
						op1_def_info = OP1_DEF_INFO();
						if (op1_type != IS_UNKNOWN && (op1_info & MAY_BE_GUARD)) {
							if (op1_type < IS_STRING
							 && (op1_info & (MAY_BE_ANY|MAY_BE_UNDEF)) != (op1_def_info & (MAY_BE_ANY|MAY_BE_UNDEF))) {
								if (!zend_jit_scalar_type_guard(&dasm_state, opline, opline->op1.var)) {
									goto jit_failure;
								}
								op1_info &= ~(MAY_BE_STRING|MAY_BE_ARRAY|MAY_BE_OBJECT|MAY_BE_RESOURCE|MAY_BE_REF|MAY_BE_GUARD);
							} else {
								CHECK_OP1_TRACE_TYPE();
							}
						}
						op1_addr = OP1_REG_ADDR();
						op1_def_addr = OP1_DEF_REG_ADDR();
						if (orig_op1_type != IS_UNKNOWN) {
							if (orig_op1_type & IS_TRACE_REFERENCE) {
								if (!zend_jit_fetch_reference(&dasm_state, opline, orig_op1_type, &op1_info, &op1_addr,
										!ssa->var_info[ssa_op->op1_use].guarded_reference, 0)) {
									goto jit_failure;
								}
								if (opline->op1_type == IS_CV
								 && ssa->vars[ssa_op->op1_def].alias == NO_ALIAS) {
									ssa->var_info[ssa_op->op1_def].guarded_reference = 1;
								}
								if (opline->result_type == IS_UNUSED) {
									res_addr = 0;
								} else {
									res_addr = RES_REG_ADDR();
								}
								if (!zend_jit_assign_to_typed_ref(&dasm_state, opline, opline->op2_type, op2_addr, res_addr, 1)) {
									goto jit_failure;
								}
								op1_def_addr = op1_addr;
								op1_def_info &= ~MAY_BE_REF;
							} else if (op1_info & MAY_BE_REF) {
								if (!zend_jit_noref_guard(&dasm_state, opline, op1_addr)) {
									goto jit_failure;
								}
								op1_info &= ~MAY_BE_REF;
								op1_def_info &= ~MAY_BE_REF;
							}
						}
						if (opline->result_type == IS_UNUSED) {
							res_addr = 0;
							res_info = -1;
						} else {
							res_addr = RES_REG_ADDR();
							res_info = RES_INFO();
							if (Z_MODE(res_addr) != IS_REG
							 && zend_jit_trace_next_is_send_result(opline, p, frame)) {
								send_result = 1;
								res_addr = ZEND_ADDR_MEM_ZVAL(ZREG_RX, (opline+1)->result.var);
								if (!zend_jit_reuse_ip(&dasm_state)) {
									goto jit_failure;
								}
							}
						}
						if (!zend_jit_assign(&dasm_state, opline,
								op1_info, op1_addr,
								op1_def_info, op1_def_addr,
								op2_info, op2_addr, op2_def_addr,
								res_info, res_addr,
								zend_may_throw_ex(opline, ssa_op, op_array, ssa, op1_info, op2_info))) {
							goto jit_failure;
						}
						if (opline->op2_type == IS_CV
						 && ssa_op->op2_def >= 0
						 && ssa->vars[ssa_op->op2_def].alias == NO_ALIAS) {
							ssa->var_info[ssa_op->op2_def].guarded_reference = ssa->var_info[ssa_op->op2_use].guarded_reference;
						}
						goto done;
					case ZEND_CAST:
						if (opline->extended_value != op1_type) {
							break;
						}
						ZEND_FALLTHROUGH;
					case ZEND_QM_ASSIGN:
						op1_addr = OP1_REG_ADDR();
						if (ra
						 && ssa_op->op1_def >= 0
						 && !ssa->vars[ssa_op->op1_def].no_val) {
							op1_def_addr = OP1_DEF_REG_ADDR();
						} else {
							op1_def_addr = op1_addr;
						}
						op1_info = OP1_INFO();
						CHECK_OP1_TRACE_TYPE();
						res_info = RES_INFO();
						res_use_info = zend_jit_trace_type_to_info(
							STACK_MEM_TYPE(stack, EX_VAR_TO_NUM(opline->result.var)))
								& (MAY_BE_UNDEF|MAY_BE_NULL|MAY_BE_FALSE|MAY_BE_TRUE|MAY_BE_LONG|MAY_BE_DOUBLE);
						if (!zend_jit_qm_assign(&dasm_state, opline,
								op1_info, op1_addr, op1_def_addr,
								res_use_info, res_info, RES_REG_ADDR())) {
							goto jit_failure;
						}
						if (opline->op1_type == IS_CV
						 && ssa_op->op1_def >= 0
						 && ssa->vars[ssa_op->op1_def].alias == NO_ALIAS) {
							ssa->var_info[ssa_op->op1_def].guarded_reference = ssa->var_info[ssa_op->op1_use].guarded_reference;
						}
						goto done;
					case ZEND_INIT_FCALL:
					case ZEND_INIT_FCALL_BY_NAME:
					case ZEND_INIT_NS_FCALL_BY_NAME:
						frame_flags = TRACE_FRAME_MASK_NESTED;
						if (!zend_jit_init_fcall(&dasm_state, opline, op_array_ssa->cfg.map ? op_array_ssa->cfg.map[opline - op_array->opcodes] : -1, op_array, ssa, ssa_op, frame->call_level, p + 1, peek_checked_stack - checked_stack)) {
							goto jit_failure;
						}
						goto done;
					case ZEND_SEND_VAL:
					case ZEND_SEND_VAL_EX:
						if (opline->op2_type == IS_CONST) {
							/* Named parameters not supported in JIT */
							break;
						}
						if (opline->opcode == ZEND_SEND_VAL_EX
						 && opline->op2.num > MAX_ARG_FLAG_NUM) {
							break;
						}
						op1_info = OP1_INFO();
						CHECK_OP1_TRACE_TYPE();
						if (!zend_jit_send_val(&dasm_state, opline,
								op1_info, OP1_REG_ADDR())) {
							goto jit_failure;
						}
						if (frame->call && frame->call->func) {
							if (opline->op1_type == IS_CONST) {
								zend_jit_trace_send_type(opline, frame->call, Z_TYPE_P(RT_CONSTANT(opline, opline->op1)));
							} else if (op1_type != IS_UNKNOWN) {
								if (op1_type == IS_UNDEF) {
									op1_type = IS_NULL;
								}
								zend_jit_trace_send_type(opline, frame->call, op1_type);
							}
						}
						goto done;
					case ZEND_SEND_REF:
						if (opline->op2_type == IS_CONST) {
							/* Named parameters not supported in JIT */
							break;
						}
						op1_info = OP1_INFO();
						if (!zend_jit_send_ref(&dasm_state, opline, op_array,
								op1_info, 0)) {
							goto jit_failure;
						}
						if (opline->op1_type == IS_CV
						 && ssa->vars[ssa_op->op1_def].alias == NO_ALIAS) {
							ssa->var_info[ssa_op->op1_def].guarded_reference = 1;
						}
						goto done;
					case ZEND_SEND_VAR:
					case ZEND_SEND_VAR_EX:
					case ZEND_SEND_VAR_NO_REF:
					case ZEND_SEND_VAR_NO_REF_EX:
					case ZEND_SEND_FUNC_ARG:
						if (opline->op2_type == IS_CONST) {
							/* Named parameters not supported in JIT */
							break;
						}
						if ((opline->opcode == ZEND_SEND_VAR_EX
						  || opline->opcode == ZEND_SEND_VAR_NO_REF_EX)
						 && opline->op2.num > MAX_ARG_FLAG_NUM) {
							break;
						}
						op1_addr = OP1_REG_ADDR();
						if (ra
						 && ssa_op->op1_def >= 0
						 && !ssa->vars[ssa_op->op1_def].no_val) {
							op1_def_addr = OP1_DEF_REG_ADDR();
						} else {
							op1_def_addr = op1_addr;
						}
						op1_info = OP1_INFO();
						CHECK_OP1_TRACE_TYPE();
						if (!zend_jit_send_var(&dasm_state, opline, op_array,
								op1_info, op1_addr, op1_def_addr)) {
							goto jit_failure;
						}
						if (opline->op1_type == IS_CV
						 && ssa_op->op1_def >= 0
						 && ssa->vars[ssa_op->op1_def].alias == NO_ALIAS) {
							ssa->var_info[ssa_op->op1_def].guarded_reference = ssa->var_info[ssa_op->op1_use].guarded_reference;
						}
						if (frame->call && frame->call->func) {
							if ((opline->opcode == ZEND_SEND_VAR_EX
							  || opline->opcode == ZEND_SEND_FUNC_ARG)
							 && ARG_SHOULD_BE_SENT_BY_REF(frame->call->func, opline->op2.num)) {
								goto done;
							}
							if (op1_type != IS_UNKNOWN) {
								if (op1_type == IS_UNDEF) {
									op1_type = IS_NULL;
								}
								zend_jit_trace_send_type(opline, frame->call, op1_type);
							}
						}
						goto done;
					case ZEND_CHECK_FUNC_ARG:
						if (!JIT_G(current_frame)
						 || !JIT_G(current_frame)->call
						 || !JIT_G(current_frame)->call->func) {
							break;
						}
						if (opline->op2_type == IS_CONST
						 || opline->op2.num > MAX_ARG_FLAG_NUM) {
							/* Named parameters not supported in JIT */
							TRACE_FRAME_SET_LAST_SEND_UNKNOWN(JIT_G(current_frame)->call);
							break;
						}
						if (!zend_jit_check_func_arg(&dasm_state, opline)) {
							goto jit_failure;
						}
						goto done;
					case ZEND_CHECK_UNDEF_ARGS:
						if (JIT_G(current_frame)
						 && JIT_G(current_frame)->call) {
							TRACE_FRAME_SET_UNKNOWN_NUM_ARGS(JIT_G(current_frame)->call);
						}
						if (!zend_jit_check_undef_args(&dasm_state, opline)) {
							goto jit_failure;
						}
						goto done;
					case ZEND_DO_UCALL:
					case ZEND_DO_ICALL:
					case ZEND_DO_FCALL_BY_NAME:
					case ZEND_DO_FCALL:
						if (!zend_jit_do_fcall(&dasm_state, opline, op_array, op_array_ssa, frame->call_level, -1, p + 1)) {
							goto jit_failure;
						}
						goto done;
					case ZEND_IS_EQUAL:
					case ZEND_IS_NOT_EQUAL:
					case ZEND_IS_SMALLER:
					case ZEND_IS_SMALLER_OR_EQUAL:
					case ZEND_CASE:
						op1_info = OP1_INFO();
						op2_info = OP2_INFO();
						skip_comparison =
							ssa_op != ssa->ops &&
							(op1_info & (MAY_BE_ANY|MAY_BE_UNDEF|MAY_BE_GUARD)) == MAY_BE_LONG &&
							(op2_info & (MAY_BE_ANY|MAY_BE_UNDEF|MAY_BE_GUARD)) == MAY_BE_LONG &&
							zend_jit_may_skip_comparison(opline, ssa_op, ssa, ssa_opcodes, op_array);
						CHECK_OP1_TRACE_TYPE();
						CHECK_OP2_TRACE_TYPE();
						if ((opline->result_type & (IS_SMART_BRANCH_JMPZ|IS_SMART_BRANCH_JMPNZ)) != 0) {
							bool exit_if_true = 0;
							const zend_op *exit_opline = zend_jit_trace_get_exit_opline(p + 1, opline + 1, &exit_if_true);
							uint32_t exit_point;

							if (ra) {
								zend_jit_trace_clenup_stack(stack, opline, ssa_op, ssa, ra);
							}
							exit_point = zend_jit_trace_get_exit_point(exit_opline, 0);
							exit_addr = zend_jit_trace_get_exit_addr(exit_point);
							if (!exit_addr) {
								goto jit_failure;
							}
							smart_branch_opcode = exit_if_true ? ZEND_JMPNZ : ZEND_JMPZ;
							if (!zend_jit_cmp(&dasm_state, opline,
									op1_info, OP1_RANGE(), OP1_REG_ADDR(),
									op2_info, OP2_RANGE(), OP2_REG_ADDR(),
									RES_REG_ADDR(),
									zend_may_throw(opline, ssa_op, op_array, ssa),
									smart_branch_opcode, -1, -1, exit_addr, skip_comparison)) {
								goto jit_failure;
							}
							zend_jit_trace_update_condition_ranges(opline, ssa_op, op_array, ssa, exit_if_true);
						} else {
							smart_branch_opcode = 0;
							exit_addr = NULL;
							if (!zend_jit_cmp(&dasm_state, opline,
									op1_info, OP1_RANGE(), OP1_REG_ADDR(),
									op2_info, OP2_RANGE(), OP2_REG_ADDR(),
									RES_REG_ADDR(),
									zend_may_throw(opline, ssa_op, op_array, ssa),
									smart_branch_opcode, -1, -1, exit_addr, skip_comparison)) {
								goto jit_failure;
							}
						}
						goto done;
					case ZEND_IS_IDENTICAL:
					case ZEND_IS_NOT_IDENTICAL:
					case ZEND_CASE_STRICT:
						op1_info = OP1_INFO();
						op2_info = OP2_INFO();
						skip_comparison =
							ssa_op != ssa->ops &&
							(op1_info & (MAY_BE_ANY|MAY_BE_UNDEF|MAY_BE_GUARD)) == MAY_BE_LONG &&
							(op2_info & (MAY_BE_ANY|MAY_BE_UNDEF|MAY_BE_GUARD)) == MAY_BE_LONG &&
							zend_jit_may_skip_comparison(opline, ssa_op, ssa, ssa_opcodes, op_array);
						CHECK_OP1_TRACE_TYPE();
						CHECK_OP2_TRACE_TYPE();
						if ((opline->result_type & (IS_SMART_BRANCH_JMPZ|IS_SMART_BRANCH_JMPNZ)) != 0) {
							bool exit_if_true = 0;
							const zend_op *exit_opline = zend_jit_trace_get_exit_opline(p + 1, opline + 1, &exit_if_true);
							uint32_t exit_point;

							if (ra) {
								zend_jit_trace_clenup_stack(stack, opline, ssa_op, ssa, ra);
							}
							exit_point = zend_jit_trace_get_exit_point(exit_opline, 0);
							exit_addr = zend_jit_trace_get_exit_addr(exit_point);
							if (!exit_addr) {
								goto jit_failure;
							}
							if (opline->opcode == ZEND_IS_NOT_IDENTICAL) {
								exit_if_true = !exit_if_true;
							}
							smart_branch_opcode = exit_if_true ? ZEND_JMPNZ : ZEND_JMPZ;
							if (!zend_jit_identical(&dasm_state, opline,
									op1_info, OP1_RANGE(), OP1_REG_ADDR(),
									op2_info, OP2_RANGE(), OP2_REG_ADDR(),
									RES_REG_ADDR(),
									zend_may_throw(opline, ssa_op, op_array, ssa),
									smart_branch_opcode, -1, -1, exit_addr, skip_comparison)) {
								goto jit_failure;
							}
							zend_jit_trace_update_condition_ranges(opline, ssa_op, op_array, ssa, exit_if_true);
						} else {
							smart_branch_opcode = 0;
							exit_addr = NULL;
							if (!zend_jit_identical(&dasm_state, opline,
									op1_info, OP1_RANGE(), OP1_REG_ADDR(),
									op2_info, OP2_RANGE(), OP2_REG_ADDR(),
									RES_REG_ADDR(),
									zend_may_throw(opline, ssa_op, op_array, ssa),
									smart_branch_opcode, -1, -1, exit_addr, skip_comparison)) {
								goto jit_failure;
							}
						}
						goto done;
					case ZEND_DEFINED:
						if ((opline->result_type & (IS_SMART_BRANCH_JMPZ|IS_SMART_BRANCH_JMPNZ)) != 0) {
							bool exit_if_true = 0;
							const zend_op *exit_opline = zend_jit_trace_get_exit_opline(p + 1, opline + 1, &exit_if_true);
							uint32_t exit_point = zend_jit_trace_get_exit_point(exit_opline, 0);

							exit_addr = zend_jit_trace_get_exit_addr(exit_point);
							if (!exit_addr) {
								goto jit_failure;
							}
							smart_branch_opcode = exit_if_true ? ZEND_JMPNZ : ZEND_JMPZ;
						} else {
							smart_branch_opcode = 0;
							exit_addr = NULL;
						}
						if (!zend_jit_defined(&dasm_state, opline, smart_branch_opcode, -1, -1, exit_addr)) {
							goto jit_failure;
						}
						goto done;
					case ZEND_TYPE_CHECK:
						if (opline->extended_value == MAY_BE_RESOURCE) {
							// TODO: support for is_resource() ???
							break;
						}
						op1_info = OP1_INFO();
						CHECK_OP1_TRACE_TYPE();
						if ((opline->result_type & (IS_SMART_BRANCH_JMPZ|IS_SMART_BRANCH_JMPNZ)) != 0) {
							bool exit_if_true = 0;
							const zend_op *exit_opline = zend_jit_trace_get_exit_opline(p + 1, opline + 1, &exit_if_true);
							uint32_t exit_point;

							if (ra) {
								zend_jit_trace_clenup_stack(stack, opline, ssa_op, ssa, ra);
							}
							exit_point = zend_jit_trace_get_exit_point(exit_opline, 0);
							exit_addr = zend_jit_trace_get_exit_addr(exit_point);
							if (!exit_addr) {
								goto jit_failure;
							}
							smart_branch_opcode = exit_if_true ? ZEND_JMPNZ : ZEND_JMPZ;
						} else {
							smart_branch_opcode = 0;
							exit_addr = NULL;
						}
						if (!zend_jit_type_check(&dasm_state, opline, op1_info, smart_branch_opcode, -1, -1, exit_addr)) {
							goto jit_failure;
						}
						goto done;
					case ZEND_RETURN:
						op1_info = OP1_INFO();
						CHECK_OP1_TRACE_TYPE();
						if (opline->op1_type == IS_CONST) {
							res_type = Z_TYPE_P(RT_CONSTANT(opline, opline->op1));
						} else if (op1_type != IS_UNKNOWN) {
							res_type = op1_type;
						}
						if (op_array->type == ZEND_EVAL_CODE
						 // TODO: support for top-level code
						 || !op_array->function_name
						 // TODO: support for IS_UNDEF ???
						 || (op1_info & MAY_BE_UNDEF)) {
							if (!zend_jit_trace_handler(&dasm_state, op_array, opline, zend_may_throw(opline, ssa_op, op_array, ssa), p + 1)) {
								goto jit_failure;
							}
						} else {
							int j;
							int may_throw = 0;
							bool left_frame = 0;

							if (!zend_jit_return(&dasm_state, opline, op_array,
									op1_info, OP1_REG_ADDR())) {
								goto jit_failure;
							}
							if (op_array->last_var > 100) {
								/* To many CVs to unroll */
								if (!zend_jit_free_cvs(&dasm_state)) {
									goto jit_failure;
								}
								left_frame = 1;
							}
							if (!left_frame) {
								for (j = 0 ; j < op_array->last_var; j++) {
									uint32_t info;
									zend_uchar type;

									info = zend_ssa_cv_info(op_array, op_array_ssa, j);
									type = STACK_TYPE(stack, j);
									info = zend_jit_trace_type_to_info_ex(type, info);
									if (opline->op1_type == IS_CV
									 && EX_VAR_TO_NUM(opline->op1.var) == j
									 && !(op1_info & (MAY_BE_REF|MAY_BE_OBJECT))) {
										if (JIT_G(current_frame)
										 && TRACE_FRAME_IS_RETURN_VALUE_USED(JIT_G(current_frame))) {
											continue;
										} else {
											info |= MAY_BE_NULL;
										}
									}
									if (info & (MAY_BE_STRING|MAY_BE_ARRAY|MAY_BE_OBJECT|MAY_BE_RESOURCE|MAY_BE_REF)) {
										if (!left_frame) {
											left_frame = 1;
										    if (!zend_jit_leave_frame(&dasm_state)) {
												goto jit_failure;
										    }
										}
										if (!zend_jit_free_cv(&dasm_state, info, j)) {
											goto jit_failure;
										}
										if (info & (MAY_BE_OBJECT|MAY_BE_RESOURCE|MAY_BE_ARRAY_OF_OBJECT|MAY_BE_ARRAY_OF_ARRAY|MAY_BE_ARRAY_OF_RESOURCE)) {
											if (info & MAY_BE_RC1) {
												may_throw = 1;
											}
										}
									}
								}
							}
							if (!zend_jit_leave_func(&dasm_state, op_array, opline, op1_info, left_frame,
									p + 1, &zend_jit_traces[ZEND_JIT_TRACE_NUM],
									(op_array_ssa->cfg.flags & ZEND_FUNC_INDIRECT_VAR_ACCESS) != 0, may_throw)) {
								goto jit_failure;
							}
						}
						goto done;
					case ZEND_BOOL:
					case ZEND_BOOL_NOT:
						op1_info = OP1_INFO();
						CHECK_OP1_TRACE_TYPE();
						if (!zend_jit_bool_jmpznz(&dasm_state, opline,
								op1_info, OP1_REG_ADDR(), RES_REG_ADDR(),
								-1, -1,
								zend_may_throw(opline, ssa_op, op_array, ssa),
								opline->opcode, NULL)) {
							goto jit_failure;
						}
						goto done;
					case ZEND_JMPZ:
					case ZEND_JMPNZ:
					case ZEND_JMPZNZ:
					case ZEND_JMPZ_EX:
					case ZEND_JMPNZ_EX:
						op1_info = OP1_INFO();
						CHECK_OP1_TRACE_TYPE();
						if ((p+1)->op == ZEND_JIT_TRACE_VM || (p+1)->op == ZEND_JIT_TRACE_END) {
							const zend_op *exit_opline = NULL;
							uint32_t exit_point;

							if ((p+1)->opline == OP_JMP_ADDR(opline, opline->op2)) {
								/* taken branch */
								if (opline->opcode == ZEND_JMPNZ_EX) {
									smart_branch_opcode = ZEND_JMPZ_EX;
								} else if (opline->opcode == ZEND_JMPZ_EX) {
									smart_branch_opcode = ZEND_JMPNZ_EX;
								} else if (opline->opcode == ZEND_JMPNZ) {
									smart_branch_opcode = ZEND_JMPZ;
								} else {
									smart_branch_opcode = ZEND_JMPNZ;
								}
								exit_opline = (opline->opcode == ZEND_JMPZNZ) ?
									ZEND_OFFSET_TO_OPLINE(opline, opline->extended_value) :
									opline + 1;
							} else if (opline->opcode == ZEND_JMPZNZ) {
								ZEND_ASSERT((p+1)->opline == ZEND_OFFSET_TO_OPLINE(opline, opline->extended_value));
								smart_branch_opcode = ZEND_JMPZ;
								exit_opline = OP_JMP_ADDR(opline, opline->op2);
							} else if ((p+1)->opline == opline + 1) {
								/* not taken branch */
								smart_branch_opcode = opline->opcode;
								exit_opline = OP_JMP_ADDR(opline, opline->op2);
							} else {
								ZEND_UNREACHABLE();
							}
							if (ra) {
								zend_jit_trace_clenup_stack(stack, opline, ssa_op, ssa, ra);
							}
							if (!(op1_info & MAY_BE_GUARD)
							 && has_concrete_type(op1_info)
							 && concrete_type(op1_info) <= IS_TRUE) {
								/* unconditional branch */
								exit_addr = NULL;
							} else if (opline->result_type == IS_TMP_VAR) {
								zend_jit_trace_stack *stack = JIT_G(current_frame)->stack;
								uint32_t old_info = STACK_INFO(stack, EX_VAR_TO_NUM(opline->result.var));

								SET_STACK_TYPE(stack, EX_VAR_TO_NUM(opline->result.var), IS_UNKNOWN, 1);
								exit_point = zend_jit_trace_get_exit_point(exit_opline, 0);
								SET_STACK_INFO(stack, EX_VAR_TO_NUM(opline->result.var), old_info);
								exit_addr = zend_jit_trace_get_exit_addr(exit_point);
								if (!exit_addr) {
									goto jit_failure;
								}
							} else {
								exit_point = zend_jit_trace_get_exit_point(exit_opline, 0);
								exit_addr = zend_jit_trace_get_exit_addr(exit_point);
								if (!exit_addr) {
									goto jit_failure;
								}
							}
						} else  {
							ZEND_UNREACHABLE();
						}
						if (opline->result_type == IS_UNDEF) {
							res_addr = 0;
						} else {
							res_addr = RES_REG_ADDR();
						}
						if (!zend_jit_bool_jmpznz(&dasm_state, opline,
								op1_info, OP1_REG_ADDR(), res_addr,
								-1, -1,
								zend_may_throw(opline, ssa_op, op_array, ssa),
								smart_branch_opcode, exit_addr)) {
							goto jit_failure;
						}
						goto done;
					case ZEND_ISSET_ISEMPTY_CV:
						if ((opline->extended_value & ZEND_ISEMPTY)) {
							// TODO: support for empty() ???
							break;
						}
						op1_info = OP1_INFO();
						op1_addr = OP1_REG_ADDR();
						if (orig_op1_type != IS_UNKNOWN
						 && (orig_op1_type & IS_TRACE_REFERENCE)) {
							if (!zend_jit_fetch_reference(&dasm_state, opline, orig_op1_type, &op1_info, &op1_addr,
									!ssa->var_info[ssa_op->op1_use].guarded_reference, 1)) {
								goto jit_failure;
							}
							if (opline->op1_type == IS_CV
							 && ssa->vars[ssa_op->op1_use].alias == NO_ALIAS) {
								ssa->var_info[ssa_op->op1_use].guarded_reference = 1;
							}
						} else {
							CHECK_OP1_TRACE_TYPE();
						}
						if ((opline->result_type & (IS_SMART_BRANCH_JMPZ|IS_SMART_BRANCH_JMPNZ)) != 0) {
							bool exit_if_true = 0;
							const zend_op *exit_opline = zend_jit_trace_get_exit_opline(p + 1, opline + 1, &exit_if_true);
							uint32_t exit_point = zend_jit_trace_get_exit_point(exit_opline, 0);

							exit_addr = zend_jit_trace_get_exit_addr(exit_point);
							if (!exit_addr) {
								goto jit_failure;
							}
							smart_branch_opcode = exit_if_true ? ZEND_JMPNZ : ZEND_JMPZ;
						} else {
							smart_branch_opcode = 0;
							exit_addr = NULL;
						}
						if (!zend_jit_isset_isempty_cv(&dasm_state, opline,
								op1_info, op1_addr,
								smart_branch_opcode, -1, -1, exit_addr)) {
							goto jit_failure;
						}
						goto done;
					case ZEND_IN_ARRAY:
						if (opline->op1_type == IS_VAR || opline->op1_type == IS_TMP_VAR) {
							break;
						}
						op1_info = OP1_INFO();
						op1_addr = OP1_REG_ADDR();
						CHECK_OP1_TRACE_TYPE();
						if ((op1_info & (MAY_BE_ANY|MAY_BE_UNDEF|MAY_BE_REF)) != MAY_BE_STRING) {
							break;
						}
						if ((opline->result_type & (IS_SMART_BRANCH_JMPZ|IS_SMART_BRANCH_JMPNZ)) != 0) {
							bool exit_if_true = 0;
							const zend_op *exit_opline = zend_jit_trace_get_exit_opline(p + 1, opline + 1, &exit_if_true);
							uint32_t exit_point = zend_jit_trace_get_exit_point(exit_opline, 0);

							exit_addr = zend_jit_trace_get_exit_addr(exit_point);
							if (!exit_addr) {
								goto jit_failure;
							}
							smart_branch_opcode = exit_if_true ? ZEND_JMPNZ : ZEND_JMPZ;
						} else {
							smart_branch_opcode = 0;
							exit_addr = NULL;
						}
						if (!zend_jit_in_array(&dasm_state, opline,
								op1_info, op1_addr,
								smart_branch_opcode, -1, -1, exit_addr)) {
							goto jit_failure;
						}
						goto done;
					case ZEND_FETCH_DIM_FUNC_ARG:
						if (!JIT_G(current_frame)
						 || !JIT_G(current_frame)->call
						 || !JIT_G(current_frame)->call->func
						 || !TRACE_FRAME_IS_LAST_SEND_BY_VAL(JIT_G(current_frame)->call)) {
							break;
						}
						ZEND_FALLTHROUGH;
					case ZEND_FETCH_DIM_R:
					case ZEND_FETCH_DIM_IS:
					case ZEND_FETCH_LIST_R:
						op1_info = OP1_INFO();
						op1_addr = OP1_REG_ADDR();
						if (orig_op1_type != IS_UNKNOWN
						 && (orig_op1_type & IS_TRACE_REFERENCE)) {
							if (!zend_jit_fetch_reference(&dasm_state, opline, orig_op1_type, &op1_info, &op1_addr,
									!ssa->var_info[ssa_op->op1_use].guarded_reference, 1)) {
								goto jit_failure;
							}
							if (opline->op1_type == IS_CV
							 && ssa->vars[ssa_op->op1_use].alias == NO_ALIAS) {
								ssa->var_info[ssa_op->op1_use].guarded_reference = 1;
								if (ssa_op->op1_def >= 0) {
									ssa->var_info[ssa_op->op1_def].guarded_reference = 1;
								}
							}
						} else {
							CHECK_OP1_TRACE_TYPE();
						}
						op2_info = OP2_INFO();
						CHECK_OP2_TRACE_TYPE();
						res_info = RES_INFO();
						avoid_refcounting =
							ssa_op->op1_use >= 0 &&
							ssa->var_info[ssa_op->op1_use].avoid_refcounting;
						if (op1_info & MAY_BE_PACKED_GUARD) {
							ssa->var_info[ssa_op->op1_use].type &= ~MAY_BE_PACKED_GUARD;
						} else if ((op2_info & (MAY_BE_ANY|MAY_BE_UNDEF)) == MAY_BE_LONG
								&& (op1_info & (MAY_BE_ANY|MAY_BE_UNDEF)) == MAY_BE_ARRAY
								&& MAY_BE_PACKED(op1_info)
								&& MAY_BE_HASH(op1_info)
								&& orig_op1_type != IS_UNKNOWN) {
							op1_info |= MAY_BE_PACKED_GUARD;
							if (orig_op1_type & IS_TRACE_PACKED) {
								op1_info &= ~(MAY_BE_ARRAY_NUMERIC_HASH|MAY_BE_ARRAY_STRING_HASH);
								if (op1_type != IS_UNKNOWN) {
									ssa->var_info[ssa_op->op1_use].type &= ~(MAY_BE_ARRAY_NUMERIC_HASH|MAY_BE_ARRAY_STRING_HASH);
								}
							} else {
								op1_info &= ~MAY_BE_ARRAY_PACKED;
								if (op1_type != IS_UNKNOWN) {
									ssa->var_info[ssa_op->op1_use].type &= ~MAY_BE_ARRAY_PACKED;
								}
							}
						}
						if (!zend_jit_fetch_dim_read(&dasm_state, opline, ssa, ssa_op,
								op1_info, op1_addr, avoid_refcounting,
								op2_info, res_info, RES_REG_ADDR(), val_type)) {
							goto jit_failure;
						}
						if (ssa_op->op1_def >= 0 && op1_type != IS_UNKNOWN) {
							ssa->var_info[ssa_op->op1_def].type = ssa->var_info[ssa_op->op1_use].type;
						}
						goto done;
					case ZEND_FETCH_DIM_W:
					case ZEND_FETCH_DIM_RW:
//					case ZEND_FETCH_DIM_UNSET:
					case ZEND_FETCH_LIST_W:
						if (opline->op1_type != IS_CV
						 && (orig_op1_type == IS_UNKNOWN
						  || !(orig_op1_type & IS_TRACE_INDIRECT))) {
							break;
						}
						op1_info = OP1_INFO();
						op1_addr = OP1_REG_ADDR();
						if (opline->op1_type == IS_VAR) {
							if (orig_op1_type != IS_UNKNOWN
							 && (orig_op1_type & IS_TRACE_INDIRECT)) {
								if (!zend_jit_fetch_indirect_var(&dasm_state, opline, orig_op1_type,
										&op1_info, &op1_addr, !ssa->var_info[ssa_op->op1_use].indirect_reference)) {
									goto jit_failure;
								}
							} else {
								break;
							}
						}
						if (orig_op1_type != IS_UNKNOWN
						 && (orig_op1_type & IS_TRACE_REFERENCE)) {
							if (!zend_jit_fetch_reference(&dasm_state, opline, orig_op1_type, &op1_info, &op1_addr,
									!ssa->var_info[ssa_op->op1_use].guarded_reference, 1)) {
								goto jit_failure;
							}
							if (opline->op1_type == IS_CV
							 && ssa->vars[ssa_op->op1_def].alias == NO_ALIAS) {
								ssa->var_info[ssa_op->op1_def].guarded_reference = 1;
							}
						} else {
							CHECK_OP1_TRACE_TYPE();
						}
						op2_info = OP2_INFO();
						CHECK_OP2_TRACE_TYPE();
						op1_def_info = OP1_DEF_INFO();
						if (!zend_jit_fetch_dim(&dasm_state, opline,
								op1_info, op1_addr, op2_info, RES_REG_ADDR(), val_type)) {
							goto jit_failure;
						}
						if (ssa_op->result_def > 0
						 && (opline->opcode == ZEND_FETCH_DIM_W || opline->opcode == ZEND_FETCH_LIST_W)
						 && !(op1_info & (MAY_BE_FALSE|MAY_BE_TRUE|MAY_BE_LONG|MAY_BE_DOUBLE|MAY_BE_STRING|MAY_BE_OBJECT|MAY_BE_RESOURCE|MAY_BE_REF))
						 && !(op2_info & (MAY_BE_UNDEF|MAY_BE_RESOURCE|MAY_BE_ARRAY|MAY_BE_OBJECT))) {
							ssa->var_info[ssa_op->result_def].indirect_reference = 1;
						}
						goto done;
					case ZEND_ISSET_ISEMPTY_DIM_OBJ:
						if ((opline->extended_value & ZEND_ISEMPTY)) {
							// TODO: support for empty() ???
							break;
						}
						op1_info = OP1_INFO();
						op1_addr = OP1_REG_ADDR();
						if (orig_op1_type != IS_UNKNOWN
						 && (orig_op1_type & IS_TRACE_REFERENCE)) {
							if (!zend_jit_fetch_reference(&dasm_state, opline, orig_op1_type, &op1_info, &op1_addr,
									!ssa->var_info[ssa_op->op1_use].guarded_reference, 1)) {
								goto jit_failure;
							}
							if (opline->op1_type == IS_CV
							 && ssa->vars[ssa_op->op1_use].alias == NO_ALIAS) {
								ssa->var_info[ssa_op->op1_use].guarded_reference = 1;
							}
						} else {
							CHECK_OP1_TRACE_TYPE();
						}
						op2_info = OP2_INFO();
						CHECK_OP2_TRACE_TYPE();
						if ((opline->result_type & (IS_SMART_BRANCH_JMPZ|IS_SMART_BRANCH_JMPNZ)) != 0) {
							bool exit_if_true = 0;
							const zend_op *exit_opline = zend_jit_trace_get_exit_opline(p + 1, opline + 1, &exit_if_true);
							uint32_t exit_point;

							if (ra) {
								zend_jit_trace_clenup_stack(stack, opline, ssa_op, ssa, ra);
							}
							if (ssa_op->op1_use >= 0
							 && ssa->var_info[ssa_op->op1_use].avoid_refcounting) {
								/* Temporary reset ZREG_ZVAL_TRY_ADDREF */
								zend_jit_trace_stack *stack = JIT_G(current_frame)->stack;
								uint32_t old_info = STACK_INFO(stack, EX_VAR_TO_NUM(opline->op1.var));

								SET_STACK_REG(stack, EX_VAR_TO_NUM(opline->op1.var), ZREG_NONE);
								exit_point = zend_jit_trace_get_exit_point(exit_opline, 0);
								SET_STACK_INFO(stack, EX_VAR_TO_NUM(opline->op1.var), old_info);
							} else {
								exit_point = zend_jit_trace_get_exit_point(exit_opline, 0);
							}
							exit_addr = zend_jit_trace_get_exit_addr(exit_point);
							if (!exit_addr) {
								goto jit_failure;
							}
							smart_branch_opcode = exit_if_true ? ZEND_JMPNZ : ZEND_JMPZ;
						} else {
							smart_branch_opcode = 0;
							exit_addr = NULL;
						}
						avoid_refcounting =
							ssa_op->op1_use >= 0 &&
							ssa->var_info[ssa_op->op1_use].avoid_refcounting;
						if (op1_info & MAY_BE_PACKED_GUARD) {
							ssa->var_info[ssa_op->op1_use].type &= ~MAY_BE_PACKED_GUARD;
						} else if ((op2_info & (MAY_BE_ANY|MAY_BE_UNDEF)) == MAY_BE_LONG
								&& (op1_info & (MAY_BE_ANY|MAY_BE_UNDEF)) == MAY_BE_ARRAY
								&& MAY_BE_PACKED(op1_info)
								&& MAY_BE_HASH(op1_info)
								&& orig_op1_type != IS_UNKNOWN) {
							op1_info |= MAY_BE_PACKED_GUARD;
							if (orig_op1_type & IS_TRACE_PACKED) {
								op1_info &= ~(MAY_BE_ARRAY_NUMERIC_HASH|MAY_BE_ARRAY_STRING_HASH);
							} else {
								op1_info &= ~MAY_BE_ARRAY_PACKED;
							}
						}
						if (!zend_jit_isset_isempty_dim(&dasm_state, opline,
								op1_info, op1_addr, avoid_refcounting,
								op2_info, val_type,
								zend_may_throw_ex(opline, ssa_op, op_array, ssa, op1_info, op2_info),
								smart_branch_opcode, -1, -1,
								exit_addr)) {
							goto jit_failure;
						}
						goto done;
					case ZEND_FETCH_OBJ_FUNC_ARG:
						if (!JIT_G(current_frame)
						 || !JIT_G(current_frame)->call
						 || !JIT_G(current_frame)->call->func
						 || !TRACE_FRAME_IS_LAST_SEND_BY_VAL(JIT_G(current_frame)->call)) {
							break;
						}
						ZEND_FALLTHROUGH;
					case ZEND_FETCH_OBJ_R:
					case ZEND_FETCH_OBJ_IS:
					case ZEND_FETCH_OBJ_W:
						on_this = delayed_fetch_this = 0;
						avoid_refcounting = 0;
						if (opline->op2_type != IS_CONST
						 || Z_TYPE_P(RT_CONSTANT(opline, opline->op2)) != IS_STRING
						 || Z_STRVAL_P(RT_CONSTANT(opline, opline->op2))[0] == '\0') {
							break;
						}
						ce = NULL;
						ce_is_instanceof = 0;
						op1_indirect = 0;
						if (opline->op1_type == IS_UNUSED) {
							op1_info = MAY_BE_OBJECT|MAY_BE_RC1|MAY_BE_RCN;
							ce = op_array->scope;
							ce_is_instanceof = (ce->ce_flags & ZEND_ACC_FINAL) != 0;
							op1_addr = 0;
							on_this = 1;
						} else {
							op1_info = OP1_INFO();
							if (!(op1_info & MAY_BE_OBJECT)) {
								break;
							}
							op1_addr = OP1_REG_ADDR();
							if (opline->op1_type == IS_VAR
							 && opline->opcode == ZEND_FETCH_OBJ_W) {
								if (orig_op1_type != IS_UNKNOWN
								 && (orig_op1_type & IS_TRACE_INDIRECT)) {
									op1_indirect = 1;
									if (!zend_jit_fetch_indirect_var(&dasm_state, opline, orig_op1_type,
											&op1_info, &op1_addr, !ssa->var_info[ssa_op->op1_use].indirect_reference)) {
										goto jit_failure;
									}
								}
							}
							if (orig_op1_type != IS_UNKNOWN
							 && (orig_op1_type & IS_TRACE_REFERENCE)) {
								if (!zend_jit_fetch_reference(&dasm_state, opline, orig_op1_type, &op1_info, &op1_addr,
										!ssa->var_info[ssa_op->op1_use].guarded_reference, 1)) {
									goto jit_failure;
								}
								if (opline->op1_type == IS_CV
								 && ssa->vars[ssa_op->op1_use].alias == NO_ALIAS) {
									ssa->var_info[ssa_op->op1_def >= 0 ? ssa_op->op1_def : ssa_op->op1_use].guarded_reference = 1;
								}
							} else {
								CHECK_OP1_TRACE_TYPE();
							}
							if (!(op1_info & MAY_BE_OBJECT)) {
								break;
							}
							if (ssa->var_info && ssa->ops) {
								if (ssa_op->op1_use >= 0) {
									zend_ssa_var_info *op1_ssa = ssa->var_info + ssa_op->op1_use;
									if (op1_ssa->ce && !op1_ssa->ce->create_object) {
										ce = op1_ssa->ce;
										ce_is_instanceof = op1_ssa->is_instanceof;
									}
								}
							}
							if (ssa_op->op1_use >= 0) {
								delayed_fetch_this = ssa->var_info[ssa_op->op1_use].delayed_fetch_this;
								avoid_refcounting = ssa->var_info[ssa_op->op1_use].avoid_refcounting;
							}
							if (delayed_fetch_this) {
								on_this = 1;
							} else if (ssa_op->op1_use >= 0 && ssa->vars[ssa_op->op1_use].definition >= 0) {
								on_this = ssa_opcodes[ssa->vars[ssa_op->op1_use].definition]->opcode == ZEND_FETCH_THIS;
							} else if (op_array_ssa->ops
							        && op_array_ssa->vars
									&& op_array_ssa->ops[opline-op_array->opcodes].op1_use >= 0
									&& op_array_ssa->vars[op_array_ssa->ops[opline-op_array->opcodes].op1_use].definition >= 0) {
								on_this = op_array->opcodes[op_array_ssa->vars[op_array_ssa->ops[opline-op_array->opcodes].op1_use].definition].opcode == ZEND_FETCH_THIS;
							}
						}
						if (!zend_jit_fetch_obj(&dasm_state, opline, op_array, ssa, ssa_op,
								op1_info, op1_addr, op1_indirect, ce, ce_is_instanceof,
								on_this, delayed_fetch_this, avoid_refcounting, op1_ce, val_type,
								zend_may_throw_ex(opline, ssa_op, op_array, ssa, op1_info, MAY_BE_STRING))) {
							goto jit_failure;
						}
						goto done;
					case ZEND_BIND_GLOBAL:
						orig_opline = opline;
						orig_ssa_op = ssa_op;
						while (1) {
							if (!ssa->ops || !ssa->var_info) {
								op1_info = MAY_BE_ANY|MAY_BE_REF;
							} else {
								op1_info = OP1_INFO();
							}
							if (ssa->vars[ssa_op->op1_def].alias == NO_ALIAS) {
								ssa->var_info[ssa_op->op1_def].guarded_reference = 1;
							}
							if (!zend_jit_bind_global(&dasm_state, opline, op1_info)) {
								goto jit_failure;
							}
							if ((opline+1)->opcode == ZEND_BIND_GLOBAL) {
								opline++;
								ssa_op++;
							} else {
								break;
							}
						}
						opline = orig_opline;
						ssa_op = orig_ssa_op;
						goto done;
					case ZEND_RECV:
						if (!zend_jit_recv(&dasm_state, opline, op_array)) {
							goto jit_failure;
						}
						goto done;
					case ZEND_RECV_INIT:
						orig_opline = opline;
						orig_ssa_op = ssa_op;
						while (1) {
							if (!zend_jit_recv_init(&dasm_state, opline, op_array,
									(opline + 1)->opcode != ZEND_RECV_INIT,
									zend_may_throw(opline, ssa_op, op_array, ssa))) {
								goto jit_failure;
							}
							if ((opline+1)->opcode == ZEND_RECV_INIT) {
								opline++;
								ssa_op++;
							} else {
								break;
							}
						}
						opline = orig_opline;
						ssa_op = orig_ssa_op;
						goto done;
					case ZEND_FREE:
					case ZEND_FE_FREE:
						op1_info = OP1_INFO();
						if (!zend_jit_free(&dasm_state, opline, op1_info,
								zend_may_throw(opline, ssa_op, op_array, ssa))) {
							goto jit_failure;
						}
						goto done;
					case ZEND_ECHO:
						op1_info = OP1_INFO();
						CHECK_OP1_TRACE_TYPE();
						if ((op1_info & (MAY_BE_UNDEF|MAY_BE_ANY|MAY_BE_REF)) != MAY_BE_STRING) {
							break;
						}
						if (!zend_jit_echo(&dasm_state, opline, op1_info)) {
							goto jit_failure;
						}
						goto done;
					case ZEND_STRLEN:
						op1_info = OP1_INFO();
						op1_addr = OP1_REG_ADDR();
						if (orig_op1_type == (IS_TRACE_REFERENCE|IS_STRING)) {
							if (!zend_jit_fetch_reference(&dasm_state, opline, orig_op1_type, &op1_info, &op1_addr,
									!ssa->var_info[ssa_op->op1_use].guarded_reference, 1)) {
								goto jit_failure;
							}
							if (opline->op1_type == IS_CV
							 && ssa->vars[ssa_op->op1_use].alias == NO_ALIAS) {
								ssa->var_info[ssa_op->op1_use].guarded_reference = 1;
							}
						} else {
							CHECK_OP1_TRACE_TYPE();
							if ((op1_info & (MAY_BE_UNDEF|MAY_BE_ANY|MAY_BE_REF)) != MAY_BE_STRING) {
								break;
							}
						}
						if (!zend_jit_strlen(&dasm_state, opline, op1_info, op1_addr, RES_REG_ADDR())) {
							goto jit_failure;
						}
						goto done;
					case ZEND_COUNT:
						op1_info = OP1_INFO();
						op1_addr = OP1_REG_ADDR();
						if (orig_op1_type == (IS_TRACE_REFERENCE|IS_ARRAY)) {
							if (!zend_jit_fetch_reference(&dasm_state, opline, orig_op1_type, &op1_info, &op1_addr,
									!ssa->var_info[ssa_op->op1_use].guarded_reference, 1)) {
								goto jit_failure;
							}
							if (opline->op1_type == IS_CV
							 && ssa->vars[ssa_op->op1_use].alias == NO_ALIAS) {
								ssa->var_info[ssa_op->op1_use].guarded_reference = 1;
							}
						} else {
							CHECK_OP1_TRACE_TYPE();
							if ((op1_info & (MAY_BE_UNDEF|MAY_BE_ANY|MAY_BE_REF)) != MAY_BE_ARRAY) {
								break;
							}
						}
						if (!zend_jit_count(&dasm_state, opline, op1_info, op1_addr, RES_REG_ADDR(), zend_may_throw(opline, ssa_op, op_array, ssa))) {
							goto jit_failure;
						}
						goto done;
					case ZEND_FETCH_THIS:
						delayed_fetch_this = 0;
						if (ssa_op->result_def >= 0 && opline->result_type != IS_CV) {
							if (zend_jit_may_delay_fetch_this(op_array, ssa, ssa_opcodes, ssa_op)) {
								ssa->var_info[ssa_op->result_def].delayed_fetch_this = 1;
								delayed_fetch_this = 1;
							}
						}
						if (!zend_jit_fetch_this(&dasm_state, opline, op_array, delayed_fetch_this)) {
							goto jit_failure;
						}
						goto done;
					case ZEND_SWITCH_LONG:
					case ZEND_SWITCH_STRING:
					case ZEND_MATCH:
						if (!zend_jit_switch(&dasm_state, opline, op_array, op_array_ssa, p+1, &zend_jit_traces[ZEND_JIT_TRACE_NUM])) {
							goto jit_failure;
						}
						goto done;
					case ZEND_VERIFY_RETURN_TYPE:
						if (opline->op1_type == IS_UNUSED) {
							/* Always throws */
							break;
						}
						if (opline->op1_type == IS_CONST) {
							/* TODO Different instruction format, has return value */
							break;
						}
						if (op_array->fn_flags & ZEND_ACC_RETURN_REFERENCE) {
							/* Not worth bothering with */
							break;
						}
						op1_info = OP1_INFO();
						CHECK_OP1_TRACE_TYPE();
						if (op1_info & MAY_BE_REF) {
							/* TODO May need reference unwrapping. */
							break;
						}
						if (!zend_jit_verify_return_type(&dasm_state, opline, op_array, op1_info)) {
							goto jit_failure;
						}
						goto done;
					case ZEND_FE_RESET_R:
						op1_info = OP1_INFO();
						CHECK_OP1_TRACE_TYPE();
						if ((op1_info & (MAY_BE_ANY|MAY_BE_REF|MAY_BE_UNDEF)) != MAY_BE_ARRAY) {
							break;
						}
						if (!zend_jit_fe_reset(&dasm_state, opline, op1_info)) {
							goto jit_failure;
						}
						goto done;
					case ZEND_FE_FETCH_R:
						op1_info = OP1_INFO();
						CHECK_OP1_TRACE_TYPE();
						if ((op1_info & MAY_BE_ANY) != MAY_BE_ARRAY) {
							break;
						}
						if ((p+1)->op == ZEND_JIT_TRACE_VM || (p+1)->op == ZEND_JIT_TRACE_END) {
							const zend_op *exit_opline = ZEND_OFFSET_TO_OPLINE(opline, opline->extended_value);
							uint32_t exit_point;

							if ((p+1)->opline == exit_opline) {
								/* taken branch (exit from loop) */
								exit_opline = opline;
								smart_branch_opcode = ZEND_NOP;
							} else if ((p+1)->opline == opline + 1) {
								/* not taken branch (loop) */
								smart_branch_opcode = ZEND_JMP;
							} else {
								ZEND_UNREACHABLE();
							}
							exit_point = zend_jit_trace_get_exit_point(exit_opline, 0);
							exit_addr = zend_jit_trace_get_exit_addr(exit_point);
							if (!exit_addr) {
								goto jit_failure;
							}
						} else  {
							ZEND_UNREACHABLE();
						}
						if (!zend_jit_fe_fetch(&dasm_state, opline, op1_info, OP2_INFO(),
								-1, smart_branch_opcode, exit_addr)) {
							goto jit_failure;
						}
						goto done;
					case ZEND_FETCH_CONSTANT:
						if (!zend_jit_fetch_constant(&dasm_state, opline, op_array, ssa, ssa_op, RES_REG_ADDR())) {
							goto jit_failure;
						}
						goto done;
					case ZEND_INIT_METHOD_CALL:
						if (opline->op2_type != IS_CONST
						 || Z_TYPE_P(RT_CONSTANT(opline, opline->op2)) != IS_STRING) {
							goto generic_dynamic_call;
						}
						on_this = delayed_fetch_this = 0;
						ce = NULL;
						ce_is_instanceof = 0;
						if (opline->op1_type == IS_UNUSED) {
							op1_info = MAY_BE_OBJECT|MAY_BE_RC1|MAY_BE_RCN;
							ce = op_array->scope;
							ce_is_instanceof = (ce->ce_flags & ZEND_ACC_FINAL) != 0;
							op1_addr = 0;
							on_this = 1;
						} else {
							op1_info = OP1_INFO();
							op1_addr = OP1_REG_ADDR();
							if (polymorphic_side_trace) {
								op1_info = MAY_BE_OBJECT;
								op1_addr = 0;
							} else if (orig_op1_type != IS_UNKNOWN
							 && (orig_op1_type & IS_TRACE_REFERENCE)) {
								if (!zend_jit_fetch_reference(&dasm_state, opline, orig_op1_type, &op1_info, &op1_addr,
										!ssa->var_info[ssa_op->op1_use].guarded_reference, 1)) {
									goto jit_failure;
								}
								if (opline->op1_type == IS_CV
								 && ssa->vars[ssa_op->op1_use].alias == NO_ALIAS) {
									ssa->var_info[ssa_op->op1_use].guarded_reference = 1;
								}
							} else {
								CHECK_OP1_TRACE_TYPE();
							}
							if (ssa->var_info && ssa->ops) {
								if (ssa_op->op1_use >= 0) {
									zend_ssa_var_info *op1_ssa = ssa->var_info + ssa_op->op1_use;
									if (op1_ssa->ce && !op1_ssa->ce->create_object) {
										ce = op1_ssa->ce;
										ce_is_instanceof = op1_ssa->is_instanceof;
									}
								}
							}
							if (ssa_op->op1_use >= 0) {
								delayed_fetch_this = ssa->var_info[ssa_op->op1_use].delayed_fetch_this;
							}
							if (delayed_fetch_this) {
								on_this = 1;
							} else if (ssa_op->op1_use >= 0 && ssa->vars[ssa_op->op1_use].definition >= 0) {
								on_this = ssa_opcodes[ssa->vars[ssa_op->op1_use].definition]->opcode == ZEND_FETCH_THIS;
							} else if (op_array_ssa->ops
							        && op_array_ssa->vars
									&& op_array_ssa->ops[opline-op_array->opcodes].op1_use >= 0
									&& op_array_ssa->vars[op_array_ssa->ops[opline-op_array->opcodes].op1_use].definition >= 0) {
								on_this = op_array->opcodes[op_array_ssa->vars[op_array_ssa->ops[opline-op_array->opcodes].op1_use].definition].opcode == ZEND_FETCH_THIS;
							}
						}
						frame_flags = TRACE_FRAME_MASK_NESTED;
						if (!zend_jit_init_method_call(&dasm_state, opline,
								op_array_ssa->cfg.map ? op_array_ssa->cfg.map[opline - op_array->opcodes] : -1,
								op_array, ssa, ssa_op, frame->call_level,
								op1_info, op1_addr, ce, ce_is_instanceof, on_this, delayed_fetch_this, op1_ce,
								p + 1, peek_checked_stack - checked_stack, polymorphic_side_trace)) {
							goto jit_failure;
						}
						goto done;
					case ZEND_INIT_DYNAMIC_CALL:
						if (orig_op2_type != IS_OBJECT || op2_ce != zend_ce_closure) {
							goto generic_dynamic_call;
						}
						op2_info = OP2_INFO();
						CHECK_OP2_TRACE_TYPE();
						frame_flags = TRACE_FRAME_MASK_NESTED;
						if (!zend_jit_init_closure_call(&dasm_state, opline, op_array_ssa->cfg.map ? op_array_ssa->cfg.map[opline - op_array->opcodes] : -1, op_array, ssa, ssa_op, frame->call_level, p + 1, peek_checked_stack - checked_stack)) {
							goto jit_failure;
						}
						goto done;
					case ZEND_INIT_STATIC_METHOD_CALL:
generic_dynamic_call:
						if (!zend_jit_trace_handler(&dasm_state, op_array, opline, zend_may_throw(opline, ssa_op, op_array, ssa), p + 1)) {
							goto jit_failure;
						}
						if ((opline->opcode != ZEND_INIT_STATIC_METHOD_CALL
						  || opline->op1_type != IS_CONST
						  || opline->op2_type != IS_CONST)
						 && (p+1)->op == ZEND_JIT_TRACE_INIT_CALL && (p+1)->func) {
							if (!zend_jit_init_fcall_guard(&dasm_state, 0, (p+1)->func, opline+1)) {
								goto jit_failure;
							}
						}
						goto done;
					case ZEND_INIT_USER_CALL:
						if (!zend_jit_trace_handler(&dasm_state, op_array, opline, zend_may_throw(opline, ssa_op, op_array, ssa), p + 1)) {
							goto jit_failure;
						}
						if (opline->op2_type != IS_CONST
						 && (p+1)->op == ZEND_JIT_TRACE_INIT_CALL && (p+1)->func) {
							if (!zend_jit_init_fcall_guard(&dasm_state, 0, (p+1)->func, opline+1)) {
								goto jit_failure;
							}
						}
						goto done;
					case ZEND_NEW:
						if (!zend_jit_trace_handler(&dasm_state, op_array, opline, zend_may_throw(opline, ssa_op, op_array, ssa), p + 1)) {
							goto jit_failure;
						}
						if (opline->op1_type != IS_CONST
						 && (p+1)->op == ZEND_JIT_TRACE_INIT_CALL && (p+1)->func) {
							SET_STACK_TYPE(stack, EX_VAR_TO_NUM(opline->result.var), IS_OBJECT, 1);
							if (!zend_jit_init_fcall_guard(&dasm_state, 0, (p+1)->func, opline+1)) {
								goto jit_failure;
							}
						}
						goto done;
					case ZEND_SEND_ARRAY:
					case ZEND_SEND_UNPACK:
						if (JIT_G(current_frame)
						 && JIT_G(current_frame)->call) {
							TRACE_FRAME_SET_UNKNOWN_NUM_ARGS(JIT_G(current_frame)->call);
						}
						break;
					case ZEND_ROPE_INIT:
					case ZEND_ROPE_ADD:
					case ZEND_ROPE_END:
						op2_info = OP2_INFO();
						CHECK_OP2_TRACE_TYPE();
						if ((op2_info & (MAY_BE_UNDEF|MAY_BE_ANY|MAY_BE_REF)) != MAY_BE_STRING) {
							break;
						}
						if (!zend_jit_rope(&dasm_state, opline, op2_info)) {
							goto jit_failure;
						}
						goto done;
					default:
						break;
				}
			}

			if (opline->opcode != ZEND_NOP && opline->opcode != ZEND_JMP) {
				if (!zend_jit_trace_handler(&dasm_state, op_array, opline, zend_may_throw(opline, ssa_op, op_array, ssa), p + 1)) {
					goto jit_failure;
				}
			}

done:
			polymorphic_side_trace = 0;
			switch (opline->opcode) {
				case ZEND_DO_FCALL:
				case ZEND_DO_ICALL:
				case ZEND_DO_UCALL:
				case ZEND_DO_FCALL_BY_NAME:
					frame->call_level--;
			}

			if (ra) {
				zend_jit_trace_clenup_stack(stack, opline, ssa_op, ssa, ra);
			}

			if ((opline->op1_type & (IS_VAR|IS_TMP_VAR))
			 && STACK_REG(stack, EX_VAR_TO_NUM(opline->op1.var)) > ZREG_NUM) {
				SET_STACK_REG(stack, EX_VAR_TO_NUM(opline->op1.var), ZREG_NONE);
			}

			if (opline->opcode == ZEND_ROPE_INIT) {
				/* clear stack slots used by rope */
				uint32_t var = EX_VAR_TO_NUM(opline->result.var);
				uint32_t count =
					((opline->extended_value * sizeof(void*)) + (sizeof(zval)-1)) / sizeof(zval);

				do {
					SET_STACK_TYPE(stack, var, IS_UNKNOWN, 1);
					var++;
					count--;
				} while (count);
			}

			if (ssa_op) {
				zend_ssa_range tmp;

				/* Keep information about known types on abstract stack */
				if (ssa_op->result_def >= 0) {
					zend_uchar type = IS_UNKNOWN;

					if ((opline->result_type & (IS_SMART_BRANCH_JMPZ|IS_SMART_BRANCH_JMPNZ)) != 0
					 || send_result) {
						/* we didn't set result variable */
						type = IS_UNKNOWN;
					} else if (!(ssa->var_info[ssa_op->result_def].type & MAY_BE_GUARD)
					 && has_concrete_type(ssa->var_info[ssa_op->result_def].type)) {
						type = concrete_type(ssa->var_info[ssa_op->result_def].type);
					} else if (opline->opcode == ZEND_QM_ASSIGN) {
						if (opline->op1_type != IS_CONST) {
							/* copy */
							type = STACK_TYPE(stack, EX_VAR_TO_NUM(opline->op1.var));
						}
					} else if (opline->opcode == ZEND_ASSIGN) {
						if (opline->op2_type != IS_CONST
						 && ssa_op->op1_use >= 0
						 /* assignment to typed reference may cause conversion */
						 && (ssa->var_info[ssa_op->op1_use].type & MAY_BE_REF) == 0) {
							/* copy */
							type = STACK_TYPE(stack, EX_VAR_TO_NUM(opline->op2.var));
						}
					} else if (opline->opcode == ZEND_POST_INC
			         || opline->opcode == ZEND_POST_DEC) {
						/* copy */
						type = STACK_TYPE(stack, EX_VAR_TO_NUM(opline->op1.var));
					}
					if (opline->opcode == ZEND_JMP_SET
					  || opline->opcode == ZEND_COALESCE
					  || opline->opcode == ZEND_JMP_NULL) {
						if ((p+1)->op != ZEND_JIT_TRACE_VM) {
							SET_STACK_TYPE(stack, EX_VAR_TO_NUM(opline->result.var), IS_UNKNOWN, 1);
						} else if ((p+1)->opline != (opline + 1)) {
							SET_STACK_TYPE(stack, EX_VAR_TO_NUM(opline->result.var), type, 1);
						}
					} else {
						SET_STACK_TYPE(stack, EX_VAR_TO_NUM(opline->result.var), type,
							(type == IS_UNKNOWN || !ra || !ra[ssa_op->result_def]));
						if (type != IS_UNKNOWN) {
							ssa->var_info[ssa_op->result_def].type &= ~MAY_BE_GUARD;
							if (opline->opcode == ZEND_FETCH_THIS
							 && delayed_fetch_this) {
								SET_STACK_REG(stack, EX_VAR_TO_NUM(opline->result.var), ZREG_THIS);
							} else if (ssa->var_info[ssa_op->result_def].avoid_refcounting) {
								SET_STACK_REG(stack, EX_VAR_TO_NUM(opline->result.var), ZREG_ZVAL_TRY_ADDREF);
							} else if (ra && ra[ssa_op->result_def]) {
								SET_STACK_REG_EX(stack, EX_VAR_TO_NUM(opline->result.var), ra[ssa_op->result_def]->reg,
									ra[ssa_op->result_def]->flags & ZREG_STORE);
							}
						}
					}

					if (type == IS_LONG
					 && zend_inference_propagate_range(op_array, ssa, (zend_op*)opline, (zend_ssa_op*)ssa_op, ssa_op->result_def, &tmp)) {
						ssa->var_info[ssa_op->result_def].range.min = tmp.min;
						ssa->var_info[ssa_op->result_def].range.max = tmp.max;
						ssa->var_info[ssa_op->result_def].range.underflow = 0;
						ssa->var_info[ssa_op->result_def].range.overflow = 0;
						ssa->var_info[ssa_op->result_def].has_range = 1;
					}
				}
				if (ssa_op->op1_def >= 0
				 && (opline->opcode != ZEND_QM_ASSIGN
				  || opline->result_type != IS_CV
				  || opline->result.var != opline->op1.var)) {
					zend_uchar type = IS_UNKNOWN;

					if (!(ssa->var_info[ssa_op->op1_def].type & MAY_BE_GUARD)
					 && has_concrete_type(ssa->var_info[ssa_op->op1_def].type)) {
						type = concrete_type(ssa->var_info[ssa_op->op1_def].type);
					} else if (opline->opcode == ZEND_ASSIGN) {
						if (!(OP1_INFO() & MAY_BE_REF)
						 || STACK_TYPE(stack, EX_VAR_TO_NUM(opline->op1.var)) != IS_UNKNOWN) {
							if (opline->op2_type != IS_CONST) {
								/* copy */
								type = STACK_TYPE(stack, EX_VAR_TO_NUM(opline->op2.var));
							}
						}
					} else if (opline->opcode == ZEND_SEND_VAR
					 || opline->opcode == ZEND_CAST
					 || opline->opcode == ZEND_QM_ASSIGN
					 || opline->opcode == ZEND_JMP_SET
					 || opline->opcode == ZEND_COALESCE
					 || opline->opcode == ZEND_JMP_NULL
					 || opline->opcode == ZEND_FE_RESET_R) {
						/* keep old value */
						type = STACK_TYPE(stack, EX_VAR_TO_NUM(opline->op1.var));
					}
					SET_STACK_TYPE(stack, EX_VAR_TO_NUM(opline->op1.var), type,
						(type == IS_UNKNOWN || !ra ||
							(!ra[ssa_op->op1_def] &&
								(opline->opcode == ZEND_ASSIGN || !ssa->vars[ssa_op->op1_def].no_val))));
					if (type != IS_UNKNOWN) {
						ssa->var_info[ssa_op->op1_def].type &= ~MAY_BE_GUARD;
						if (ra && ra[ssa_op->op1_def]) {
							uint8_t flags = ra[ssa_op->op1_def]->flags & ZREG_STORE;

							if (ssa_op->op1_use >= 0) {
								if (opline->opcode == ZEND_SEND_VAR
								 || opline->opcode == ZEND_CAST
								 || opline->opcode == ZEND_QM_ASSIGN
								 || opline->opcode == ZEND_JMP_SET
								 || opline->opcode == ZEND_COALESCE
								 || opline->opcode == ZEND_JMP_NULL
								 || opline->opcode == ZEND_FE_RESET_R) {
									if (!ra[ssa_op->op1_use]
									 || ra[ssa_op->op1_use]->reg != ra[ssa_op->op1_def]->reg) {
										flags |= ZREG_LOAD;
									}
								}
							}
							SET_STACK_REG_EX(stack, EX_VAR_TO_NUM(opline->op1.var), ra[ssa_op->op1_def]->reg, flags);
						}
					}
					if (type == IS_LONG
					 && zend_inference_propagate_range(op_array, ssa, (zend_op*)opline, (zend_ssa_op*)ssa_op, ssa_op->op1_def, &tmp)) {
						ssa->var_info[ssa_op->op1_def].range.min = tmp.min;
						ssa->var_info[ssa_op->op1_def].range.max = tmp.max;
						ssa->var_info[ssa_op->op1_def].range.underflow = 0;
						ssa->var_info[ssa_op->op1_def].range.overflow = 0;
						ssa->var_info[ssa_op->op1_def].has_range = 1;
					}
				}
				if (ssa_op->op2_def >= 0
				 && (opline->opcode != ZEND_ASSIGN
				  || opline->op1_type != IS_CV
				  || opline->op1.var != opline->op2.var)) {
					zend_uchar type = IS_UNKNOWN;

					if (!(ssa->var_info[ssa_op->op2_def].type & MAY_BE_GUARD)
					 && has_concrete_type(ssa->var_info[ssa_op->op2_def].type)) {
						type = concrete_type(ssa->var_info[ssa_op->op2_def].type);
					} else if (opline->opcode == ZEND_ASSIGN) {
						/* keep old value */
						type = STACK_TYPE(stack, EX_VAR_TO_NUM(opline->op2.var));
					}
					SET_STACK_TYPE(stack, EX_VAR_TO_NUM(opline->op2.var), type,
						(type == IS_UNKNOWN || !ra ||
							(!ra[ssa_op->op2_def] && !ssa->vars[ssa_op->op2_def].no_val)));
					if (type != IS_UNKNOWN) {
						ssa->var_info[ssa_op->op2_def].type &= ~MAY_BE_GUARD;
						if (ra && ra[ssa_op->op2_def]) {
							uint8_t flags = ra[ssa_op->op2_def]->flags & ZREG_STORE;

							if (ssa_op->op2_use >= 0) {
								if (opline->opcode == ZEND_ASSIGN) {
									if (!ra[ssa_op->op2_use]
									 || ra[ssa_op->op2_use]->reg != ra[ssa_op->op2_def]->reg) {
										flags |= ZREG_LOAD;
									}
								}
							}
							SET_STACK_REG_EX(stack, EX_VAR_TO_NUM(opline->op2.var), ra[ssa_op->op2_def]->reg, flags);
						}
					}
					if (type == IS_LONG
					 && zend_inference_propagate_range(op_array, ssa, (zend_op*)opline, (zend_ssa_op*)ssa_op, ssa_op->op2_def, &tmp)) {
						ssa->var_info[ssa_op->op2_def].range.min = tmp.min;
						ssa->var_info[ssa_op->op2_def].range.max = tmp.max;
						ssa->var_info[ssa_op->op2_def].range.underflow = 0;
						ssa->var_info[ssa_op->op2_def].range.overflow = 0;
						ssa->var_info[ssa_op->op2_def].has_range = 1;
					}
				}

				switch (opline->opcode) {
					case ZEND_ASSIGN_DIM:
					case ZEND_ASSIGN_OBJ:
					case ZEND_ASSIGN_STATIC_PROP:
					case ZEND_ASSIGN_DIM_OP:
					case ZEND_ASSIGN_OBJ_OP:
					case ZEND_ASSIGN_STATIC_PROP_OP:
					case ZEND_ASSIGN_OBJ_REF:
					case ZEND_ASSIGN_STATIC_PROP_REF:
						/* OP_DATA */
						ssa_op++;
						opline++;
						if (ssa_op->op1_def >= 0) {
							zend_uchar type = IS_UNKNOWN;

							if (!(ssa->var_info[ssa_op->op1_def].type & MAY_BE_GUARD)
							 && has_concrete_type(ssa->var_info[ssa_op->op1_def].type)) {
								type = concrete_type(ssa->var_info[ssa_op->op1_def].type);
							} else if ((opline-1)->opcode == ZEND_ASSIGN_DIM
							 || (opline-1)->opcode == ZEND_ASSIGN_OBJ
							 || (opline-1)->opcode == ZEND_ASSIGN_STATIC_PROP) {
								/* keep old value */
								type = STACK_TYPE(stack, EX_VAR_TO_NUM(opline->op1.var));
							}
							SET_STACK_TYPE(stack, EX_VAR_TO_NUM(opline->op1.var), type,
								(type == IS_UNKNOWN || !ra || !ra[ssa_op->op1_def]));
							if (type != IS_UNKNOWN) {
								ssa->var_info[ssa_op->op1_def].type &= ~MAY_BE_GUARD;
								if (ra && ra[ssa_op->op1_def]) {
									SET_STACK_REG_EX(stack, EX_VAR_TO_NUM(opline->op1.var), ra[ssa_op->op1_def]->reg,
										ra[ssa_op->op1_def]->reg & ZREG_STORE);
								}
							}
							if (type == IS_LONG
							 && zend_inference_propagate_range(op_array, ssa, (zend_op*)opline, (zend_ssa_op*)ssa_op, ssa_op->op1_def, &tmp)) {
								ssa->var_info[ssa_op->op1_def].range.min = tmp.min;
								ssa->var_info[ssa_op->op1_def].range.max = tmp.max;
								ssa->var_info[ssa_op->op1_def].range.underflow = 0;
								ssa->var_info[ssa_op->op1_def].range.overflow = 0;
								ssa->var_info[ssa_op->op1_def].has_range = 1;
							}
						}
						ssa_op++;
						break;
					case ZEND_RECV_INIT:
					    ssa_op++;
						opline++;
						while (opline->opcode == ZEND_RECV_INIT) {
							if (ssa_op->result_def >= 0) {
								zend_uchar type = IS_UNKNOWN;

								if (!(ssa->var_info[ssa_op->result_def].type & MAY_BE_GUARD)
								 && has_concrete_type(ssa->var_info[ssa_op->result_def].type)) {
									type = concrete_type(ssa->var_info[ssa_op->result_def].type);
								}
								SET_STACK_TYPE(stack, EX_VAR_TO_NUM(opline->result.var), type,
									(!ra || !ra[ssa_op->result_def]));
								if (ra && ra[ssa_op->result_def]) {
									SET_STACK_REG_EX(stack, EX_VAR_TO_NUM(opline->result.var), ra[ssa_op->result_def]->reg,
										ra[ssa_op->result_def]->flags & ZREG_STORE);
								}
							}
							ssa_op++;
							opline++;
						}
						break;
					case ZEND_BIND_GLOBAL:
						ssa_op++;
						opline++;
						while (opline->opcode == ZEND_BIND_GLOBAL) {
							if (ssa_op->op1_def >= 0) {
								zend_uchar type = IS_UNKNOWN;

								if (!(ssa->var_info[ssa_op->op1_def].type & MAY_BE_GUARD)
								 && has_concrete_type(ssa->var_info[ssa_op->op1_def].type)) {
									type = concrete_type(ssa->var_info[ssa_op->op1_def].type);
								}
								SET_STACK_TYPE(stack, EX_VAR_TO_NUM(opline->op1.var), type,
									(!ra || !ra[ssa_op->op1_def]));
								if (ra && ra[ssa_op->op1_def]) {
									SET_STACK_REG_EX(stack, EX_VAR_TO_NUM(opline->op1.var), ra[ssa_op->op1_def]->reg,
										ra[ssa_op->op1_def]->flags & ZREG_STORE);
								}
							}
							ssa_op++;
							opline++;
						}
						break;
					default:
						ssa_op += zend_jit_trace_op_len(opline);
						break;
				}

				if (send_result) {
					ssa_op++;
					p++;
					if ((p+1)->op == ZEND_JIT_TRACE_OP1_TYPE) {
						p++;
					}
					send_result = 0;
				}
			}
		} else if (p->op == ZEND_JIT_TRACE_ENTER) {
			call = frame->call;
			assert(call && &call->func->op_array == p->op_array);

			if (opline->opcode == ZEND_DO_UCALL
			 || opline->opcode == ZEND_DO_FCALL_BY_NAME
			 || opline->opcode == ZEND_DO_FCALL) {

				frame->call_opline = opline;

				/* Check if SEND_UNPACK/SEND_ARRAY may cause enter at different opline */
				if (opline > op_array->opcodes) {
					const zend_op *prev_opline = opline - 1;

					while (prev_opline->opcode == ZEND_EXT_FCALL_BEGIN || prev_opline->opcode == ZEND_TICKS) {
						prev_opline--;
					}
					JIT_G(current_frame) = call;
					if ((prev_opline->opcode == ZEND_SEND_ARRAY
					  || prev_opline->opcode == ZEND_SEND_UNPACK
					  || prev_opline->opcode == ZEND_CHECK_UNDEF_ARGS)
					 && p->op_array->num_args
					 && (p->op_array->fn_flags & ZEND_ACC_HAS_TYPE_HINTS) == 0
					 && ((p+1)->op == ZEND_JIT_TRACE_VM
					  || (p+1)->op == ZEND_JIT_TRACE_END)
					 && (TRACE_FRAME_NUM_ARGS(call) < 0
					  || TRACE_FRAME_NUM_ARGS(call) < p->op_array->num_args)
					 && !zend_jit_trace_opline_guard(&dasm_state, (p+1)->opline)) {
						goto jit_failure;
					}
					JIT_G(current_frame) = frame;
				}
			}

			if ((p+1)->op == ZEND_JIT_TRACE_END) {
				p++;
				break;
			}
			if (op_array->fn_flags & ZEND_ACC_CLOSURE) {
				if (TRACE_FRAME_IS_THIS_CHECKED(frame)) {
					TRACE_FRAME_SET_THIS_CHECKED(call);
				}
			} else if (op_array->scope && !(op_array->fn_flags & ZEND_ACC_STATIC)) {
				TRACE_FRAME_SET_THIS_CHECKED(call);
			}
			op_array = (zend_op_array*)p->op_array;
			jit_extension =
				(zend_jit_op_array_trace_extension*)ZEND_FUNC_INFO(op_array);
			op_array_ssa = &jit_extension->func_info.ssa;
			frame->call = call->prev;
			call->prev = frame;
			if (p->info & ZEND_JIT_TRACE_RETURN_VALUE_USED) {
				TRACE_FRAME_SET_RETURN_VALUE_USED(call);
			} else {
				TRACE_FRAME_SET_RETURN_VALUE_UNUSED(call);
			}
			JIT_G(current_frame) = frame = call;
			stack = frame->stack;
			if (ra) {
				int j = ZEND_JIT_TRACE_GET_FIRST_SSA_VAR(p->info);

				for (i = 0; i < op_array->last_var; i++,j++) {
					if (ra[j] && (ra[j]->flags & ZREG_LOAD) != 0) {
						SET_STACK_REG_EX(stack, i, ra[j]->reg, ZREG_LOAD);
						if (!zend_jit_load_var(&dasm_state, ssa->var_info[j].type, i, ra[j]->reg)) {
							goto jit_failure;
						}
					}
				}
			}
		} else if (p->op == ZEND_JIT_TRACE_BACK) {
			op_array = (zend_op_array*)p->op_array;
			jit_extension =
				(zend_jit_op_array_trace_extension*)ZEND_FUNC_INFO(op_array);
			op_array_ssa = &jit_extension->func_info.ssa;
			top = frame;
			if (frame->prev) {
				checked_stack -= frame->used_stack;
				frame = frame->prev;
				stack = frame->stack;
				ZEND_ASSERT(&frame->func->op_array == op_array);
			} else {
				frame = zend_jit_trace_ret_frame(frame, op_array);
				TRACE_FRAME_INIT(frame, op_array, TRACE_FRAME_MASK_UNKNOWN_RETURN, -1);
				frame->used_stack = checked_stack = peek_checked_stack = 0;
				stack = frame->stack;
				if (JIT_G(opt_level) >= ZEND_JIT_LEVEL_INLINE) {
					uint32_t j = ZEND_JIT_TRACE_GET_FIRST_SSA_VAR(p->info);

					for (i = 0; i < op_array->last_var + op_array->T; i++, j++) {
						/* Initialize abstract stack using SSA */
						if (!(ssa->var_info[j].type & MAY_BE_GUARD)
						 && has_concrete_type(ssa->var_info[j].type)) {
							SET_STACK_TYPE(stack, i, concrete_type(ssa->var_info[j].type), 1);
						} else {
							SET_STACK_TYPE(stack, i, IS_UNKNOWN, 1);
						}
					}
					if (ra) {
						j = ZEND_JIT_TRACE_GET_FIRST_SSA_VAR(p->info);
						for (i = 0; i < op_array->last_var + op_array->T; i++, j++) {
							if (ra[j] && (ra[j]->flags & ZREG_LOAD) != 0) {
								SET_STACK_REG_EX(stack, i, ra[j]->reg, ZREG_LOAD);
								if (!zend_jit_load_var(&dasm_state, ssa->var_info[j].type, i, ra[j]->reg)) {
									goto jit_failure;
								}
							}
						}
					}
				} else {
					for (i = 0; i < op_array->last_var + op_array->T; i++) {
						SET_STACK_TYPE(stack, i, IS_UNKNOWN, 1);
					}
				}
				opline = NULL;
			}
			JIT_G(current_frame) = frame;
			if (res_type != IS_UNKNOWN
			 && (p+1)->op == ZEND_JIT_TRACE_VM) {
				const zend_op *opline = (p+1)->opline - 1;
				if (opline->result_type != IS_UNUSED) {
				    SET_STACK_TYPE(stack, EX_VAR_TO_NUM(opline->result.var), res_type, 1);
				}
			}
			res_type = IS_UNKNOWN;
		} else if (p->op == ZEND_JIT_TRACE_END) {
			break;
		} else if (p->op == ZEND_JIT_TRACE_INIT_CALL) {
			const zend_op *init_opline = zend_jit_trace_find_init_fcall_op(p, op_array);
			int num_args = -1;

			if (init_opline
			 && init_opline->extended_value <= TRACE_FRAME_MAX_NUM_ARGS) {
				num_args = init_opline->extended_value;
			}

			call = top;
			TRACE_FRAME_INIT(call, p->func, frame_flags, num_args);
			call->prev = frame->call;
			if (!(p->info & ZEND_JIT_TRACE_FAKE_INIT_CALL)) {
				TRACE_FRAME_SET_LAST_SEND_BY_VAL(call);
			}
			if (init_opline
			 && init_opline->opcode != ZEND_NEW
			 && (init_opline->opcode != ZEND_INIT_METHOD_CALL
			  || init_opline->op1_type == IS_UNDEF)
			 && (init_opline->opcode != ZEND_INIT_USER_CALL
			  || (p->func && (!p->func->common.scope || (p->func->common.fn_flags & ZEND_ACC_STATIC))))
			 && (init_opline->opcode != ZEND_INIT_DYNAMIC_CALL
			  || (p->func && (!p->func->common.scope || (p->func->common.fn_flags & ZEND_ACC_STATIC))))
			) {
				TRACE_FRAME_SET_NO_NEED_RELEASE_THIS(call);
			}
			frame->call = call;
			top = zend_jit_trace_call_frame(top, p->op_array);
			if (p->func) {
				if (p->func->type == ZEND_USER_FUNCTION) {
					if (JIT_G(opt_level) >= ZEND_JIT_LEVEL_INLINE) {
						zend_jit_op_array_trace_extension *jit_extension =
							(zend_jit_op_array_trace_extension*)ZEND_FUNC_INFO(p->op_array);

						i = 0;
						while (i < p->op_array->num_args) {
							/* Types of arguments are going to be stored in abstract stack when processing SEV instruction */
							SET_STACK_TYPE(call->stack, i, IS_UNKNOWN, 1);
							i++;
						}
						while (i < p->op_array->last_var) {
							if (jit_extension
							 && zend_jit_var_may_alias(p->op_array, &jit_extension->func_info.ssa, i) != NO_ALIAS) {
								SET_STACK_TYPE(call->stack, i, IS_UNKNOWN, 1);
							} else {
								SET_STACK_TYPE(call->stack, i, IS_UNDEF, 1);
							}
							i++;
						}
						while (i < p->op_array->last_var + p->op_array->T) {
							SET_STACK_TYPE(call->stack, i, IS_UNKNOWN, 1);
							i++;
						}
					} else {
						for (i = 0; i < p->op_array->last_var + p->op_array->T; i++) {
							SET_STACK_TYPE(call->stack, i, IS_UNKNOWN, 1);
						}
					}
				} else {
					ZEND_ASSERT(p->func->type == ZEND_INTERNAL_FUNCTION);
					for (i = 0; i < p->op_array->num_args; i++) {
						SET_STACK_TYPE(call->stack, i, IS_UNKNOWN, 1);
					}
				}
				if (p->info & ZEND_JIT_TRACE_FAKE_INIT_CALL) {
					int skip_guard = 0;

					if (init_opline) {
						zend_call_info *call_info = jit_extension->func_info.callee_info;

						while (call_info) {
							if (call_info->caller_init_opline == init_opline
									&& !call_info->is_prototype) {
								if (op_array->fn_flags & ZEND_ACC_TRAIT_CLONE) {
									if (init_opline->opcode == ZEND_INIT_STATIC_METHOD_CALL
									 && init_opline->op1_type != IS_CONST) {
										break;
									} else if (init_opline->opcode == ZEND_INIT_METHOD_CALL) {
										break;
									}
								}
								skip_guard = 1;
								break;
							}
							call_info = call_info->next_callee;
						}
						if (!skip_guard
						 && !zend_jit_may_be_polymorphic_call(init_opline)) {
							// TODO: recompilation may change target ???
							skip_guard = 1;
						}
					}

					if (!skip_guard) {
						if (!opline) {
							zend_jit_trace_rec *q = p + 1;
							while (q->op != ZEND_JIT_TRACE_VM && q->op != ZEND_JIT_TRACE_END) {
								q++;
							}
							opline = q->opline;
							ZEND_ASSERT(opline != NULL);
						}
						if (!zend_jit_init_fcall_guard(&dasm_state,
								ZEND_JIT_TRACE_FAKE_LEVEL(p->info), p->func, opline)) {
							goto jit_failure;
						}
					}
				}
			}
			if (p->info & ZEND_JIT_TRACE_FAKE_INIT_CALL) {
				frame->call_level++;
				call->used_stack = 0;
			} else {
				if (p->func) {
					call->used_stack = zend_vm_calc_used_stack(init_opline->extended_value, (zend_function*)p->func);
				} else {
					call->used_stack = (ZEND_CALL_FRAME_SLOT + init_opline->extended_value) * sizeof(zval);
				}
				checked_stack += call->used_stack;
				if (checked_stack > peek_checked_stack) {
					peek_checked_stack = checked_stack;
				}
			}
		} else if (p->op == ZEND_JIT_TRACE_DO_ICALL) {
			call = frame->call;
			if (call) {
				checked_stack -= call->used_stack;
				top = call;
				frame->call = call->prev;
			}
		} else {
			ZEND_UNREACHABLE();
		}
	}

	ZEND_ASSERT(p->op == ZEND_JIT_TRACE_END);

	t = &zend_jit_traces[ZEND_JIT_TRACE_NUM];

	if (!parent_trace && zend_jit_trace_uses_initial_ip()) {
		t->flags |= ZEND_JIT_TRACE_USES_INITIAL_IP;
	}

	if (p->stop == ZEND_JIT_TRACE_STOP_LOOP
	 || p->stop == ZEND_JIT_TRACE_STOP_RECURSIVE_CALL
	 || p->stop == ZEND_JIT_TRACE_STOP_RECURSIVE_RET) {
		if (p->stop != ZEND_JIT_TRACE_STOP_RECURSIVE_RET) {
			if ((t->flags & ZEND_JIT_TRACE_USES_INITIAL_IP)
			 && !zend_jit_set_ip(&dasm_state, p->opline)) {
				goto jit_failure;
			}
		}
		t->link = ZEND_JIT_TRACE_NUM;
		if (p->stop != ZEND_JIT_TRACE_STOP_RECURSIVE_RET) {
			t->flags |= ZEND_JIT_TRACE_CHECK_INTERRUPT;
		}
		if (!(t->flags & ZEND_JIT_TRACE_LOOP)) {
			const void *timeout_exit_addr = NULL;

			t->flags |= ZEND_JIT_TRACE_LOOP;

			if (trace_buffer->stop != ZEND_JIT_TRACE_STOP_RECURSIVE_RET) {
				if (!(t->flags & ZEND_JIT_TRACE_USES_INITIAL_IP)
				 || (ra
				  && zend_jit_trace_stack_needs_deoptimization(stack, op_array->last_var + op_array->T))) {
					uint32_t exit_point = zend_jit_trace_get_exit_point(opline, ZEND_JIT_EXIT_TO_VM);

					timeout_exit_addr = zend_jit_trace_get_exit_addr(exit_point);
					if (!timeout_exit_addr) {
						goto jit_failure;
					}
				} else {
					timeout_exit_addr = dasm_labels[zend_lbinterrupt_handler];
				}
			}

			zend_jit_trace_end_loop(&dasm_state, 0, timeout_exit_addr); /* jump back to start of the trace loop */
		}
	} else if (p->stop == ZEND_JIT_TRACE_STOP_LINK
	        || p->stop == ZEND_JIT_TRACE_STOP_INTERPRETER) {
		if (!zend_jit_trace_deoptimization(&dasm_state, 0, NULL,
				stack, op_array->last_var + op_array->T, NULL, NULL, NULL, 0)) {
			goto jit_failure;
		}
		if (p->stop == ZEND_JIT_TRACE_STOP_LINK) {
			const void *timeout_exit_addr = NULL;

			t->link = zend_jit_find_trace(p->opline->handler);
			if ((zend_jit_traces[t->link].flags & ZEND_JIT_TRACE_USES_INITIAL_IP)
			 && !zend_jit_set_ip(&dasm_state, p->opline)) {
				goto jit_failure;
			}
			if (!parent_trace && zend_jit_trace_uses_initial_ip()) {
				t->flags |= ZEND_JIT_TRACE_USES_INITIAL_IP;
			}
			if (parent_trace
			 && (zend_jit_traces[t->link].flags & ZEND_JIT_TRACE_CHECK_INTERRUPT)
			 && zend_jit_traces[parent_trace].root == t->link) {
				if (!(zend_jit_traces[t->link].flags & ZEND_JIT_TRACE_USES_INITIAL_IP)) {
					uint32_t exit_point;

					for (i = 0; i < op_array->last_var + op_array->T; i++) {
						SET_STACK_TYPE(stack, i, IS_UNKNOWN, 1);
					}
					exit_point = zend_jit_trace_get_exit_point(opline, ZEND_JIT_EXIT_TO_VM);
					timeout_exit_addr = zend_jit_trace_get_exit_addr(exit_point);
					if (!timeout_exit_addr) {
						goto jit_failure;
					}
				} else {
					timeout_exit_addr = dasm_labels[zend_lbinterrupt_handler];
				}
			}
			zend_jit_trace_link_to_root(&dasm_state, &zend_jit_traces[t->link], timeout_exit_addr);
		} else {
			zend_jit_trace_return(&dasm_state, 0, NULL);
		}
	} else if (p->stop == ZEND_JIT_TRACE_STOP_RETURN) {
		zend_jit_trace_return(&dasm_state, 0, NULL);
	} else {
		// TODO: not implemented ???
		ZEND_ASSERT(0 && p->stop);
	}

	if (ZEND_JIT_EXIT_COUNTERS + t->exit_count >= JIT_G(max_exit_counters)) {
		goto jit_failure;
	}

	if (!zend_jit_trace_end(&dasm_state, t)) {
		goto jit_failure;
	}

	handler = dasm_link_and_encode(&dasm_state, NULL, NULL, NULL, NULL, ZSTR_VAL(name), ZEND_JIT_TRACE_NUM,
		parent_trace ? SP_ADJ_JIT : ((zend_jit_vm_kind == ZEND_VM_KIND_HYBRID) ? SP_ADJ_VM : SP_ADJ_RET),
		parent_trace ? SP_ADJ_NONE : SP_ADJ_JIT);

	if (handler) {
		if (p->stop == ZEND_JIT_TRACE_STOP_RECURSIVE_CALL) {
			const zend_op_array *rec_op_array;

			rec_op_array = op_array = trace_buffer->op_array;
			jit_extension =
				(zend_jit_op_array_trace_extension*)ZEND_FUNC_INFO(op_array);
			p = trace_buffer + ZEND_JIT_TRACE_START_REC_SIZE;
			for (;;p++) {
				if (p->op == ZEND_JIT_TRACE_VM) {
					opline = p->opline;
				} else if (p->op == ZEND_JIT_TRACE_ENTER) {
					if (p->op_array == rec_op_array) {
						zend_jit_trace_setup_ret_counter(opline, jit_extension->offset);
					}
					op_array = p->op_array;
					jit_extension =
						(zend_jit_op_array_trace_extension*)ZEND_FUNC_INFO(op_array);
				} else if (p->op == ZEND_JIT_TRACE_BACK) {
					op_array = p->op_array;
					jit_extension =
						(zend_jit_op_array_trace_extension*)ZEND_FUNC_INFO(op_array);
				} else if (p->op == ZEND_JIT_TRACE_END) {
					break;
				}
			}
		} else if (p->stop == ZEND_JIT_TRACE_STOP_LINK
		        || p->stop == ZEND_JIT_TRACE_STOP_INTERPRETER) {
			if (opline
			 && (opline->opcode == ZEND_DO_UCALL
			  || opline->opcode == ZEND_DO_FCALL
			  || opline->opcode == ZEND_DO_FCALL_BY_NAME
			  || opline->opcode == ZEND_YIELD
			  || opline->opcode == ZEND_YIELD_FROM
			  || opline->opcode == ZEND_INCLUDE_OR_EVAL)) {
				zend_jit_trace_setup_ret_counter(opline, jit_extension->offset);
			}
			if (JIT_G(current_frame)
			 && JIT_G(current_frame)->prev) {
				frame = JIT_G(current_frame)->prev;
				do {
					if (frame->call_opline) {
						op_array = &frame->func->op_array;
						jit_extension =
							(zend_jit_op_array_trace_extension*)ZEND_FUNC_INFO(op_array);
						zend_jit_trace_setup_ret_counter(frame->call_opline, jit_extension->offset);
					}
					frame = frame->prev;
				} while (frame);
			}
		}
	}

jit_failure:
	dasm_free(&dasm_state);

	if (name) {
		zend_string_release(name);
	}

jit_cleanup:
	/* Clean up used op_arrays */
	while (num_op_arrays > 0) {
		op_array = op_arrays[--num_op_arrays];
		jit_extension =
			(zend_jit_op_array_trace_extension*)ZEND_FUNC_INFO(op_array);

	    jit_extension->func_info.num = 0;
		jit_extension->func_info.flags &= ZEND_FUNC_JIT_ON_FIRST_EXEC
			| ZEND_FUNC_JIT_ON_PROF_REQUEST
			| ZEND_FUNC_JIT_ON_HOT_COUNTERS
			| ZEND_FUNC_JIT_ON_HOT_TRACE;
		memset(&jit_extension->func_info.ssa, 0, sizeof(zend_func_info) - offsetof(zend_func_info, ssa));
	}

	zend_arena_release(&CG(arena), checkpoint);

	JIT_G(current_frame) = NULL;
	JIT_G(current_trace) = NULL;

	return handler;
}

static const void *zend_jit_trace_exit_to_vm(uint32_t trace_num, uint32_t exit_num)
{
	const void *handler = NULL;
	dasm_State* dasm_state = NULL;
	void *checkpoint;
	char name[32];
	const zend_op *opline;
	uint32_t stack_size;
	zend_jit_trace_stack *stack;
	bool original_handler = 0;

	if (!zend_jit_trace_exit_needs_deoptimization(trace_num, exit_num)) {
		return dasm_labels[zend_lbtrace_escape];
	}

	checkpoint = zend_arena_checkpoint(CG(arena));;

	sprintf(name, "ESCAPE-%d-%d", trace_num, exit_num);

	dasm_init(&dasm_state, DASM_MAXSECTION);
	dasm_setupglobal(&dasm_state, dasm_labels, zend_lb_MAX);
	dasm_setup(&dasm_state, dasm_actions);

	zend_jit_align_func(&dasm_state);

	/* Deoptimization */
	stack_size = zend_jit_traces[trace_num].exit_info[exit_num].stack_size;
	stack = zend_jit_traces[trace_num].stack_map + zend_jit_traces[trace_num].exit_info[exit_num].stack_offset;

	if (!zend_jit_trace_deoptimization(&dasm_state,
			zend_jit_traces[trace_num].exit_info[exit_num].flags,
			zend_jit_traces[trace_num].exit_info[exit_num].opline,
			stack, stack_size, NULL, NULL, NULL, 0)) {
		goto jit_failure;
	}

	opline = zend_jit_traces[trace_num].exit_info[exit_num].opline;
	if (opline) {
		if (opline == zend_jit_traces[zend_jit_traces[trace_num].root].opline) {
			/* prevent endless loop */
			original_handler = 1;
		}
		zend_jit_set_ip_ex(&dasm_state, opline, original_handler);
	}

	zend_jit_trace_return(&dasm_state, original_handler, opline);

	handler = dasm_link_and_encode(&dasm_state, NULL, NULL, NULL, NULL, name, ZEND_JIT_TRACE_NUM, SP_ADJ_JIT, SP_ADJ_NONE);

jit_failure:
	dasm_free(&dasm_state);
	zend_arena_release(&CG(arena), checkpoint);
	return handler;
}

static zend_jit_trace_stop zend_jit_compile_root_trace(zend_jit_trace_rec *trace_buffer, const zend_op *opline, size_t offset)
{
	zend_jit_trace_stop ret;
	const void *handler;
	uint8_t orig_trigger;
	zend_jit_trace_info *t = NULL;
	zend_jit_trace_exit_info exit_info[ZEND_JIT_TRACE_MAX_EXITS];

	zend_shared_alloc_lock();

	/* Checks under lock */
	if ((ZEND_OP_TRACE_INFO(opline, offset)->trace_flags & ZEND_JIT_TRACE_JITED)) {
		ret = ZEND_JIT_TRACE_STOP_ALREADY_DONE;
	} else if (ZEND_JIT_TRACE_NUM >= JIT_G(max_root_traces)) {
		ret = ZEND_JIT_TRACE_STOP_TOO_MANY_TRACES;
	} else {
		SHM_UNPROTECT();
		zend_jit_unprotect();

		t = &zend_jit_traces[ZEND_JIT_TRACE_NUM];

		t->id = ZEND_JIT_TRACE_NUM;
		t->root = ZEND_JIT_TRACE_NUM;
		t->parent = 0;
		t->link = 0;
		t->exit_count = 0;
		t->child_count = 0;
		t->stack_map_size = 0;
		t->flags = 0;
		t->polymorphism = 0;
		t->jmp_table_size = 0;
		t->opline = trace_buffer[1].opline;
		t->exit_info = exit_info;
		t->stack_map = NULL;

		orig_trigger = JIT_G(trigger);
		JIT_G(trigger) = ZEND_JIT_ON_HOT_TRACE;

		handler = zend_jit_trace(trace_buffer, 0, 0);

		JIT_G(trigger) = orig_trigger;

		if (handler) {
			zend_jit_trace_exit_info *shared_exit_info = NULL;

			t->exit_info = NULL;
			if (t->exit_count) {
				/* reallocate exit_info into shared memory */
				shared_exit_info = (zend_jit_trace_exit_info*)zend_shared_alloc(
					sizeof(zend_jit_trace_exit_info) * t->exit_count);

				if (!shared_exit_info) {
				    if (t->stack_map) {
						efree(t->stack_map);
						t->stack_map = NULL;
					}
					ret = ZEND_JIT_TRACE_STOP_NO_SHM;
					goto exit;
				}
				memcpy(shared_exit_info, exit_info,
					sizeof(zend_jit_trace_exit_info) * t->exit_count);
				t->exit_info = shared_exit_info;
			}

		    if (t->stack_map_size) {
				zend_jit_trace_stack *shared_stack_map = (zend_jit_trace_stack*)zend_shared_alloc(t->stack_map_size * sizeof(zend_jit_trace_stack));
				if (!shared_stack_map) {
					ret = ZEND_JIT_TRACE_STOP_NO_SHM;
					goto exit;
				}
				memcpy(shared_stack_map, t->stack_map, t->stack_map_size * sizeof(zend_jit_trace_stack));
				efree(t->stack_map);
				t->stack_map = shared_stack_map;
		    }

			t->exit_counters = ZEND_JIT_EXIT_COUNTERS;
			ZEND_JIT_EXIT_COUNTERS += t->exit_count;

			((zend_op*)opline)->handler = handler;

			ZEND_JIT_TRACE_NUM++;
			ZEND_OP_TRACE_INFO(opline, offset)->trace_flags |= ZEND_JIT_TRACE_JITED;

			ret = ZEND_JIT_TRACE_STOP_COMPILED;
		} else if (t->exit_count >= ZEND_JIT_TRACE_MAX_EXITS ||
		           ZEND_JIT_EXIT_COUNTERS + t->exit_count >= JIT_G(max_exit_counters)) {
		    if (t->stack_map) {
				efree(t->stack_map);
				t->stack_map = NULL;
			}
			ret = ZEND_JIT_TRACE_STOP_TOO_MANY_EXITS;
		} else {
		    if (t->stack_map) {
				efree(t->stack_map);
				t->stack_map = NULL;
			}
			ret = ZEND_JIT_TRACE_STOP_COMPILER_ERROR;
		}

exit:
		zend_jit_protect();
		SHM_PROTECT();
	}

	zend_shared_alloc_unlock();

	if ((JIT_G(debug) & ZEND_JIT_DEBUG_TRACE_EXIT_INFO) != 0
	 && ret == ZEND_JIT_TRACE_STOP_COMPILED
	 && t->exit_count > 0) {
		zend_jit_dump_exit_info(t);
	}

	return ret;
}

static void zend_jit_blacklist_root_trace(const zend_op *opline, size_t offset)
{
	zend_shared_alloc_lock();

	if (!(ZEND_OP_TRACE_INFO(opline, offset)->trace_flags & ZEND_JIT_TRACE_BLACKLISTED)) {
		SHM_UNPROTECT();
		zend_jit_unprotect();

		((zend_op*)opline)->handler =
			ZEND_OP_TRACE_INFO(opline, offset)->orig_handler;

		ZEND_OP_TRACE_INFO(opline, offset)->trace_flags |= ZEND_JIT_TRACE_BLACKLISTED;

		zend_jit_protect();
		SHM_PROTECT();
	}

	zend_shared_alloc_unlock();
}

static bool zend_jit_trace_is_bad_root(const zend_op *opline, zend_jit_trace_stop stop, size_t offset)
{
	const zend_op **cache_opline = JIT_G(bad_root_cache_opline);
	uint8_t *cache_count = JIT_G(bad_root_cache_count);
	uint8_t *cache_stop = JIT_G(bad_root_cache_stop);
	uint32_t cache_slot = JIT_G(bad_root_slot);
	uint32_t i;

	for (i = 0; i < ZEND_JIT_TRACE_BAD_ROOT_SLOTS; i++) {
		if (cache_opline[i] == opline) {
			if (cache_count[i] >= JIT_G(blacklist_root_trace) - 1) {
				cache_opline[i] = NULL;
				return 1;
			} else {
#if 0
				if (ZEND_OP_TRACE_INFO(opline, offset)->counter) {
					*ZEND_OP_TRACE_INFO(opline, offset)->counter =
						random() % ZEND_JIT_TRACE_COUNTER_MAX;
				}
#endif
				cache_count[i]++;
				cache_stop[i] = stop;
				return 0;
			}
		}
	}
	i = cache_slot;
	cache_opline[i] = opline;
	cache_count[i] = 1;
	cache_stop[i] = stop;
	cache_slot = (i + 1) % ZEND_JIT_TRACE_BAD_ROOT_SLOTS;
	JIT_G(bad_root_slot) = cache_slot;
	return 0;
}

static void zend_jit_dump_trace(zend_jit_trace_rec *trace_buffer, zend_ssa *tssa)
{
	zend_jit_trace_rec *p = trace_buffer;
	const zend_op_array *op_array;
	const zend_op *opline;
	uint32_t level = 1 + trace_buffer[0].level;
	int idx, len, i, v, vars_count, call_level;

	ZEND_ASSERT(p->op == ZEND_JIT_TRACE_START);
	op_array = p->op_array;
	p += ZEND_JIT_TRACE_START_REC_SIZE;
	idx = 0;
	call_level = 0;

	if (tssa && tssa->var_info) {
		if (trace_buffer->start == ZEND_JIT_TRACE_START_ENTER) {
			vars_count = op_array->last_var;
		} else {
			vars_count = op_array->last_var + op_array->T;
		}
		for (i = 0; i < vars_count; i++) {
			if (tssa->vars[i].use_chain >= 0 || tssa->vars[i].phi_use_chain) {
				fprintf(stderr, "    %*c;", level, ' ');
				zend_dump_ssa_var(op_array, tssa, i, 0, i, ZEND_DUMP_RC_INFERENCE);
				fprintf(stderr, "\n");
			}
		}
		if (trace_buffer->stop == ZEND_JIT_TRACE_STOP_LOOP
		 || trace_buffer->stop == ZEND_JIT_TRACE_STOP_RECURSIVE_CALL
		 || trace_buffer->stop == ZEND_JIT_TRACE_STOP_RECURSIVE_RET) {
			zend_ssa_phi *p = tssa->blocks[1].phis;

			fprintf(stderr, "LOOP:\n");

			while (p) {
				fprintf(stderr, "     ;");
				zend_dump_ssa_var(op_array, tssa, p->ssa_var, 0, p->var, ZEND_DUMP_RC_INFERENCE);
				fprintf(stderr, " = Phi(");
				zend_dump_ssa_var(op_array, tssa, p->sources[0], 0, p->var, ZEND_DUMP_RC_INFERENCE);
				fprintf(stderr, ", ");
				zend_dump_ssa_var(op_array, tssa, p->sources[1], 0, p->var, ZEND_DUMP_RC_INFERENCE);
				fprintf(stderr, ")\n");
				p = p->next;
			}
		}
	}

	while (1) {
		if (p->op == ZEND_JIT_TRACE_VM) {
			uint8_t op1_type, op2_type, op3_type;

			opline = p->opline;
			fprintf(stderr, "%04d%*c",
				(int)(opline - op_array->opcodes),
				level, ' ');
			zend_dump_op(op_array, NULL, opline, ZEND_DUMP_RC_INFERENCE, tssa, (tssa && tssa->ops) ? tssa->ops + idx : NULL);

			op1_type = p->op1_type;
			op2_type = p->op2_type;
			op3_type = p->op3_type;
			if (op1_type != IS_UNKNOWN || op2_type != IS_UNKNOWN || op3_type != IS_UNKNOWN) {
				fprintf(stderr, " ;");
				if (op1_type != IS_UNKNOWN) {
					const char *ref = (op1_type & IS_TRACE_INDIRECT) ?
						((op1_type & IS_TRACE_REFERENCE) ? "*&" : "*") :
						((op1_type & IS_TRACE_REFERENCE) ? "&" : "");
					if ((p+1)->op == ZEND_JIT_TRACE_OP1_TYPE) {
						p++;
						fprintf(stderr, " op1(%sobject of class %s)", ref,
							ZSTR_VAL(p->ce->name));
					} else {
						const char *type = (op1_type == 0) ? "undef" : zend_get_type_by_const(op1_type & ~(IS_TRACE_REFERENCE|IS_TRACE_INDIRECT|IS_TRACE_PACKED));
						fprintf(stderr, " op1(%s%s%s)", ref, (op1_type & IS_TRACE_PACKED) ? "packed " : "", type);
					}
				}
				if (op2_type != IS_UNKNOWN) {
					const char *ref = (op2_type & IS_TRACE_INDIRECT) ?
						((op2_type & IS_TRACE_REFERENCE) ? "*&" : "*") :
						((op2_type & IS_TRACE_REFERENCE) ? "&" : "");
					if ((p+1)->op == ZEND_JIT_TRACE_OP2_TYPE) {
						p++;
						fprintf(stderr, " op2(%sobject of class %s)", ref,
							ZSTR_VAL(p->ce->name));
					} else {
						const char *type = (op2_type == 0) ? "undef" : zend_get_type_by_const(op2_type & ~(IS_TRACE_REFERENCE|IS_TRACE_INDIRECT));
						fprintf(stderr, " op2(%s%s)", ref, type);
					}
				}
				if (op3_type != IS_UNKNOWN) {
					const char *ref = (op3_type & IS_TRACE_INDIRECT) ?
						((op3_type & IS_TRACE_REFERENCE) ? "*&" : "*") :
						((op3_type & IS_TRACE_REFERENCE) ? "&" : "");
					const char *type = (op3_type == 0) ? "undef" : zend_get_type_by_const(op3_type & ~(IS_TRACE_REFERENCE|IS_TRACE_INDIRECT));
					fprintf(stderr, " op3(%s%s)", ref, type);
				}
			}
			if ((p+1)->op == ZEND_JIT_TRACE_VAL_INFO) {
				uint8_t val_type;
				const char *type;

				if (op1_type == IS_UNKNOWN && op2_type == IS_UNKNOWN && op3_type == IS_UNKNOWN) {
					fprintf(stderr, " ;");
				}
				p++;
				val_type = p->op1_type;

				if (val_type == IS_UNDEF) {
					type = "undef";
				} else if (val_type == IS_REFERENCE) {
					type = "ref";
				} else {
					type = zend_get_type_by_const(val_type);
				}
				fprintf(stderr, " val(%s)", type);
			}
			fprintf(stderr, "\n");
			idx++;

			len = zend_jit_trace_op_len(opline);
			while (len > 1) {
				opline++;
				fprintf(stderr, "%04d%*c;",
					(int)(opline - op_array->opcodes),
					level, ' ');
				zend_dump_op(op_array, NULL, opline, ZEND_DUMP_RC_INFERENCE, tssa, (tssa && tssa->ops) ? tssa->ops + idx : NULL);
				idx++;
				len--;
				fprintf(stderr, "\n");
			}
		} else if (p->op == ZEND_JIT_TRACE_ENTER) {
			op_array = p->op_array;
			fprintf(stderr, "    %*c>enter %s%s%s\n",
				level, ' ',
				op_array->scope ? ZSTR_VAL(op_array->scope->name) : "",
				op_array->scope ? "::" : "",
				op_array->function_name ?
					ZSTR_VAL(op_array->function_name) :
					ZSTR_VAL(op_array->filename));
			level++;
			if (tssa && tssa->var_info) {
				call_level++;
				v = ZEND_JIT_TRACE_GET_FIRST_SSA_VAR(p->info);
				vars_count = op_array->last_var;
				for (i = 0; i < vars_count; i++, v++) {
					if (tssa->vars[v].use_chain >= 0 || tssa->vars[v].phi_use_chain) {
						fprintf(stderr, "    %*c;", level, ' ');
						zend_dump_ssa_var(op_array, tssa, v, 0, i, ZEND_DUMP_RC_INFERENCE);
						fprintf(stderr, "\n");
					}
				}
			}
		} else if (p->op == ZEND_JIT_TRACE_BACK) {
			op_array = p->op_array;
			level--;
			fprintf(stderr, "    %*c<back %s%s%s\n",
				level, ' ',
				op_array->scope ? ZSTR_VAL(op_array->scope->name) : "",
				op_array->scope ? "::" : "",
				op_array->function_name ?
					ZSTR_VAL(op_array->function_name) :
					ZSTR_VAL(op_array->filename));
			if (tssa && tssa->var_info) {
				if (call_level == 0) {
					v = ZEND_JIT_TRACE_GET_FIRST_SSA_VAR(p->info);
					vars_count = op_array->last_var + op_array->T;
					for (i = 0; i < vars_count; i++, v++) {
						if (tssa->vars[v].use_chain >= 0 || tssa->vars[v].phi_use_chain) {
							fprintf(stderr, "    %*c;", level, ' ');
							zend_dump_ssa_var(op_array, tssa, v, 0, i, ZEND_DUMP_RC_INFERENCE);
							fprintf(stderr, "\n");
						}
					}
				} else {
					call_level--;
				}
			}
		} else if (p->op == ZEND_JIT_TRACE_INIT_CALL) {
			if (p->func != (zend_function*)&zend_pass_function) {
				fprintf(stderr, (p->info & ZEND_JIT_TRACE_FAKE_INIT_CALL) ? "    %*c>fake_init %s%s%s\n" : "    %*c>init %s%s%s\n",
					level, ' ',
					(p->func && p->func->common.scope) ? ZSTR_VAL(p->func->common.scope->name) : "",
					(p->func && p->func->common.scope) ? "::" : "",
					p->func ? ZSTR_VAL(p->func->common.function_name) : "???");
			} else {
				fprintf(stderr, "    %*c>skip\n",
					level, ' ');
			}
		} else if (p->op == ZEND_JIT_TRACE_DO_ICALL) {
			if (p->func != (zend_function*)&zend_pass_function) {
				fprintf(stderr, "    %*c>call %s%s%s\n",
					level, ' ',
					p->func->common.scope ? ZSTR_VAL(p->func->common.scope->name) : "",
					p->func->common.scope ? "::" : "",
					ZSTR_VAL(p->func->common.function_name));
			} else {
				fprintf(stderr, "    %*c>skip\n",
					level, ' ');
			}
		} else if (p->op == ZEND_JIT_TRACE_END) {
			break;
		}
		p++;
	}
}

static void zend_jit_dump_exit_info(zend_jit_trace_info *t)
{
	int i, j;

	fprintf(stderr, "---- TRACE %d exit info\n", t->id);
	for (i = 0; i < t->exit_count; i++) {
		const zend_op_array *op_array = t->exit_info[i].op_array;
		uint32_t stack_size = t->exit_info[i].stack_size;
		zend_jit_trace_stack *stack = t->stack_map + t->exit_info[i].stack_offset;

		fprintf(stderr, "     exit_%d:", i);
		if (t->exit_info[i].opline) {
			fprintf(stderr, " %04d/", (int)(t->exit_info[i].opline - op_array->opcodes));
		} else {
			fprintf(stderr, " ----/");
		}
		if (t->exit_info[i].stack_size) {
			fprintf(stderr, "%04d/%d", t->exit_info[i].stack_offset, t->exit_info[i].stack_size);
		} else {
			fprintf(stderr, "----/0");
		}
		if (t->exit_info[i].flags & ZEND_JIT_EXIT_TO_VM) {
			fprintf(stderr, "/VM");
		}
		if (t->exit_info[i].flags & ZEND_JIT_EXIT_RESTORE_CALL) {
			fprintf(stderr, "/CALL");
		}
		if (t->exit_info[i].flags & (ZEND_JIT_EXIT_POLYMORPHISM|ZEND_JIT_EXIT_METHOD_CALL|ZEND_JIT_EXIT_CLOSURE_CALL)) {
			fprintf(stderr, "/POLY");
		}
		if (t->exit_info[i].flags & ZEND_JIT_EXIT_FREE_OP1) {
			fprintf(stderr, "/FREE_OP1");
		}
		if (t->exit_info[i].flags & ZEND_JIT_EXIT_FREE_OP2) {
			fprintf(stderr, "/FREE_OP2");
		}
		for (j = 0; j < stack_size; j++) {
			zend_uchar type = STACK_TYPE(stack, j);
			if (type != IS_UNKNOWN) {
				fprintf(stderr, " ");
				zend_dump_var(op_array, (j < op_array->last_var) ? IS_CV : 0, j);
				fprintf(stderr, ":");
				if (type == IS_UNDEF) {
					fprintf(stderr, "undef");
				} else {
					fprintf(stderr, "%s", zend_get_type_by_const(type));
				}
				if (STACK_REG(stack, j) != ZREG_NONE) {
					if (STACK_REG(stack, j) < ZREG_NUM) {
						fprintf(stderr, "(%s)", zend_reg_name[STACK_REG(stack, j)]);
					} else if (STACK_REG(stack, j) == ZREG_THIS) {
						fprintf(stderr, "(this)");
					} else if (STACK_REG(stack, j) == ZREG_ZVAL_TRY_ADDREF) {
						fprintf(stderr, "(zval_try_addref)");
					} else {
						fprintf(stderr, "(const_%d)", STACK_REG(stack, j) - ZREG_NUM);
					}
				}
			} else if (STACK_REG(stack, j) == ZREG_ZVAL_TRY_ADDREF) {
				fprintf(stderr, " ");
				zend_dump_var(op_array, (j < op_array->last_var) ? IS_CV : 0, j);
				fprintf(stderr, ":unknown(zval_try_addref)");
			} else if (STACK_REG(stack, j) == ZREG_ZVAL_COPY_GPR0) {
				fprintf(stderr, " ");
				zend_dump_var(op_array, (j < op_array->last_var) ? IS_CV : 0, j);
				fprintf(stderr, ":unknown(zval_copy(%s))", zend_reg_name[ZREG_COPY]);
			}
		}
		fprintf(stderr, "\n");
	}
}

int ZEND_FASTCALL zend_jit_trace_hot_root(zend_execute_data *execute_data, const zend_op *opline)
{
	const zend_op *orig_opline;
	zend_jit_trace_stop stop;
	int ret = 0;
	zend_op_array *op_array;
	zend_jit_op_array_trace_extension *jit_extension;
	size_t offset;
	uint32_t trace_num;
	zend_jit_trace_rec trace_buffer[ZEND_JIT_TRACE_MAX_LENGTH];

	ZEND_ASSERT(EX(func)->type == ZEND_USER_FUNCTION);
	ZEND_ASSERT(opline >= EX(func)->op_array.opcodes &&
		opline < EX(func)->op_array.opcodes + EX(func)->op_array.last);

repeat:
	trace_num = ZEND_JIT_TRACE_NUM;
	orig_opline = opline;
	op_array = &EX(func)->op_array;
	jit_extension = (zend_jit_op_array_trace_extension*)ZEND_FUNC_INFO(op_array);
	offset = jit_extension->offset;

	EX(opline) = opline;

	/* Lock-free check if the root trace was already JIT-ed or blacklist-ed in another process */
	if (ZEND_OP_TRACE_INFO(opline, offset)->trace_flags & (ZEND_JIT_TRACE_JITED|ZEND_JIT_TRACE_BLACKLISTED)) {
		return 0;
	}

	if (JIT_G(tracing)) {
		++(*ZEND_OP_TRACE_INFO(opline, offset)->counter);
		return 0;
	}

	if (JIT_G(debug) & ZEND_JIT_DEBUG_TRACE_START) {
		fprintf(stderr, "---- TRACE %d start (%s) %s%s%s() %s:%d\n",
			trace_num,
			zend_jit_trace_star_desc(ZEND_OP_TRACE_INFO(opline, offset)->trace_flags),
			EX(func)->op_array.scope ? ZSTR_VAL(EX(func)->op_array.scope->name) : "",
			EX(func)->op_array.scope ? "::" : "",
			EX(func)->op_array.function_name ?
				ZSTR_VAL(EX(func)->op_array.function_name) : "$main",
			ZSTR_VAL(EX(func)->op_array.filename),
			opline->lineno);
	}

	if (ZEND_JIT_TRACE_NUM >= JIT_G(max_root_traces)) {
		stop = ZEND_JIT_TRACE_STOP_TOO_MANY_TRACES;
		goto abort;
	}

	JIT_G(tracing) = 1;
	stop = zend_jit_trace_execute(execute_data, opline, trace_buffer,
		ZEND_OP_TRACE_INFO(opline, offset)->trace_flags & ZEND_JIT_TRACE_START_MASK, 0);
	JIT_G(tracing) = 0;

	if (stop & ZEND_JIT_TRACE_HALT) {
		ret = -1;
	}
	stop &= ~ZEND_JIT_TRACE_HALT;

	if (UNEXPECTED(trace_buffer[1].opline != orig_opline)) {
		orig_opline = trace_buffer[1].opline;
		op_array = (zend_op_array*)trace_buffer[0].op_array;
		jit_extension = (zend_jit_op_array_trace_extension*)ZEND_FUNC_INFO(op_array);
		offset = jit_extension->offset;
		if (JIT_G(debug) & ZEND_JIT_DEBUG_TRACE_START) {
			const zend_op_array *op_array = trace_buffer[0].op_array;
			const zend_op *opline = trace_buffer[1].opline;
			zend_jit_op_array_trace_extension *jit_extension =
				(zend_jit_op_array_trace_extension*)ZEND_FUNC_INFO(op_array);
			size_t offset = jit_extension->offset;

			fprintf(stderr, "---- TRACE %d start (%s) %s%s%s() %s:%d\n",
				trace_num,
				zend_jit_trace_star_desc(ZEND_OP_TRACE_INFO(opline, offset)->trace_flags),
				op_array->scope ? ZSTR_VAL(op_array->scope->name) : "",
				op_array->scope ? "::" : "",
				op_array->function_name ?
					ZSTR_VAL(op_array->function_name) : "$main",
				ZSTR_VAL(op_array->filename),
				opline->lineno);
		}
	}

	if (UNEXPECTED(JIT_G(debug) & ZEND_JIT_DEBUG_TRACE_BYTECODE)) {
		zend_jit_dump_trace(trace_buffer, NULL);
	}

	if (ZEND_JIT_TRACE_STOP_OK(stop)) {
		if (JIT_G(debug) & ZEND_JIT_DEBUG_TRACE_STOP) {
			if (stop == ZEND_JIT_TRACE_STOP_LINK) {
				uint32_t idx = trace_buffer[1].last;
				uint32_t link_to = zend_jit_find_trace(trace_buffer[idx].opline->handler);
				fprintf(stderr, "---- TRACE %d stop (link to %d)\n",
					trace_num,
					link_to);
			} else {
				fprintf(stderr, "---- TRACE %d stop (%s)\n",
					trace_num,
					zend_jit_trace_stop_description[stop]);
			}
		}
		stop = zend_jit_compile_root_trace(trace_buffer, orig_opline, offset);
		if (EXPECTED(ZEND_JIT_TRACE_STOP_DONE(stop))) {
			if (JIT_G(debug) & ZEND_JIT_DEBUG_TRACE_COMPILED) {
				fprintf(stderr, "---- TRACE %d %s\n",
					trace_num,
					zend_jit_trace_stop_description[stop]);
			}
		} else {
			goto abort;
		}
	} else {
abort:
		if (JIT_G(debug) & ZEND_JIT_DEBUG_TRACE_ABORT) {
			fprintf(stderr, "---- TRACE %d abort (%s)\n",
				trace_num,
				zend_jit_trace_stop_description[stop]);
		}
		if (!ZEND_JIT_TRACE_STOP_MAY_RECOVER(stop)
		 || zend_jit_trace_is_bad_root(orig_opline, stop, offset)) {
			if (JIT_G(debug) & ZEND_JIT_DEBUG_TRACE_BLACKLIST) {
				fprintf(stderr, "---- TRACE %d blacklisted\n",
					trace_num);
			}
			zend_jit_blacklist_root_trace(orig_opline, offset);
		}
		if (ZEND_JIT_TRACE_STOP_REPEAT(stop)) {
			execute_data = EG(current_execute_data);
			opline = EX(opline);
			goto repeat;
		}
	}

	if (JIT_G(debug) & (ZEND_JIT_DEBUG_TRACE_STOP|ZEND_JIT_DEBUG_TRACE_ABORT|ZEND_JIT_DEBUG_TRACE_COMPILED|ZEND_JIT_DEBUG_TRACE_BLACKLIST)) {
		fprintf(stderr, "\n");
	}

	return ret;
}

static void zend_jit_blacklist_trace_exit(uint32_t trace_num, uint32_t exit_num)
{
	const void *handler;

	zend_shared_alloc_lock();

	if (!(zend_jit_traces[trace_num].exit_info[exit_num].flags & (ZEND_JIT_EXIT_JITED|ZEND_JIT_EXIT_BLACKLISTED))) {
		SHM_UNPROTECT();
		zend_jit_unprotect();

		handler = zend_jit_trace_exit_to_vm(trace_num, exit_num);

		if (handler) {
			zend_jit_link_side_trace(
				zend_jit_traces[trace_num].code_start,
				zend_jit_traces[trace_num].code_size,
				zend_jit_traces[trace_num].jmp_table_size,
				exit_num,
				handler);
		}

		zend_jit_traces[trace_num].exit_info[exit_num].flags |= ZEND_JIT_EXIT_BLACKLISTED;

		zend_jit_protect();
		SHM_PROTECT();
	}

	zend_shared_alloc_unlock();
}

static bool zend_jit_trace_exit_is_bad(uint32_t trace_num, uint32_t exit_num)
{
	uint8_t *counter = JIT_G(exit_counters) +
		zend_jit_traces[trace_num].exit_counters + exit_num;

	if (*counter + 1 >= JIT_G(hot_side_exit) + JIT_G(blacklist_side_trace)) {
		return 1;
	}
	(*counter)++;
	return 0;
}

static bool zend_jit_trace_exit_is_hot(uint32_t trace_num, uint32_t exit_num)
{
	uint8_t *counter = JIT_G(exit_counters) +
		zend_jit_traces[trace_num].exit_counters + exit_num;

	if (*counter + 1 >= JIT_G(hot_side_exit)) {
		return 1;
	}
	(*counter)++;
	return 0;
}

static zend_jit_trace_stop zend_jit_compile_side_trace(zend_jit_trace_rec *trace_buffer, uint32_t parent_num, uint32_t exit_num, uint32_t polymorphism)
{
	zend_jit_trace_stop ret;
	const void *handler;
	uint8_t orig_trigger;
	zend_jit_trace_info *t;
	zend_jit_trace_exit_info exit_info[ZEND_JIT_TRACE_MAX_EXITS];

	zend_shared_alloc_lock();

	/* Checks under lock */
	if (zend_jit_traces[parent_num].exit_info[exit_num].flags & (ZEND_JIT_EXIT_JITED|ZEND_JIT_EXIT_BLACKLISTED)) {
		ret = ZEND_JIT_TRACE_STOP_ALREADY_DONE;
	} else if (ZEND_JIT_TRACE_NUM >= JIT_G(max_root_traces)) {
		ret = ZEND_JIT_TRACE_STOP_TOO_MANY_TRACES;
	} else if (zend_jit_traces[zend_jit_traces[parent_num].root].child_count >= JIT_G(max_side_traces)) {
		ret = ZEND_JIT_TRACE_STOP_TOO_MANY_CHILDREN;
	} else {
		SHM_UNPROTECT();
		zend_jit_unprotect();

		t = &zend_jit_traces[ZEND_JIT_TRACE_NUM];

		t->id = ZEND_JIT_TRACE_NUM;
		t->root = zend_jit_traces[parent_num].root;
		t->parent = parent_num;
		t->link = 0;
		t->exit_count = 0;
		t->child_count = 0;
		t->stack_map_size = 0;
		t->flags = 0;
		t->polymorphism = polymorphism;
		t->jmp_table_size = 0;
		t->opline = NULL;
		t->exit_info = exit_info;
		t->stack_map = NULL;

		orig_trigger = JIT_G(trigger);
		JIT_G(trigger) = ZEND_JIT_ON_HOT_TRACE;

		handler = zend_jit_trace(trace_buffer, parent_num, exit_num);

		JIT_G(trigger) = orig_trigger;

		if (handler) {
			zend_jit_trace_exit_info *shared_exit_info = NULL;

			t->exit_info = NULL;
			if (t->exit_count) {
				/* reallocate exit_info into shared memory */
				shared_exit_info = (zend_jit_trace_exit_info*)zend_shared_alloc(
					sizeof(zend_jit_trace_exit_info) * t->exit_count);

				if (!shared_exit_info) {
				    if (t->stack_map) {
						efree(t->stack_map);
						t->stack_map = NULL;
					}
					ret = ZEND_JIT_TRACE_STOP_NO_SHM;
					goto exit;
				}
				memcpy(shared_exit_info, exit_info,
					sizeof(zend_jit_trace_exit_info) * t->exit_count);
				t->exit_info = shared_exit_info;
			}

		    if (t->stack_map_size) {
				zend_jit_trace_stack *shared_stack_map = (zend_jit_trace_stack*)zend_shared_alloc(t->stack_map_size * sizeof(zend_jit_trace_stack));
				if (!shared_stack_map) {
					efree(t->stack_map);
					ret = ZEND_JIT_TRACE_STOP_NO_SHM;
					goto exit;
				}
				memcpy(shared_stack_map, t->stack_map, t->stack_map_size * sizeof(zend_jit_trace_stack));
				efree(t->stack_map);
				t->stack_map = shared_stack_map;
		    }

			zend_jit_link_side_trace(
				zend_jit_traces[parent_num].code_start,
				zend_jit_traces[parent_num].code_size,
				zend_jit_traces[parent_num].jmp_table_size,
				exit_num,
				handler);

			t->exit_counters = ZEND_JIT_EXIT_COUNTERS;
			ZEND_JIT_EXIT_COUNTERS += t->exit_count;

			zend_jit_traces[zend_jit_traces[parent_num].root].child_count++;
			ZEND_JIT_TRACE_NUM++;
			zend_jit_traces[parent_num].exit_info[exit_num].flags |= ZEND_JIT_EXIT_JITED;

			ret = ZEND_JIT_TRACE_STOP_COMPILED;
		} else if (t->exit_count >= ZEND_JIT_TRACE_MAX_EXITS ||
		           ZEND_JIT_EXIT_COUNTERS + t->exit_count >= JIT_G(max_exit_counters)) {
		    if (t->stack_map) {
				efree(t->stack_map);
				t->stack_map = NULL;
			}
			ret = ZEND_JIT_TRACE_STOP_TOO_MANY_EXITS;
		} else {
		    if (t->stack_map) {
				efree(t->stack_map);
				t->stack_map = NULL;
			}
			ret = ZEND_JIT_TRACE_STOP_COMPILER_ERROR;
		}

exit:
		zend_jit_protect();
		SHM_PROTECT();
	}

	zend_shared_alloc_unlock();

	if ((JIT_G(debug) & ZEND_JIT_DEBUG_TRACE_EXIT_INFO) != 0
	 && ret == ZEND_JIT_TRACE_STOP_COMPILED
	 && t->exit_count > 0) {
		zend_jit_dump_exit_info(t);
	}

	return ret;
}

int ZEND_FASTCALL zend_jit_trace_hot_side(zend_execute_data *execute_data, uint32_t parent_num, uint32_t exit_num)
{
	zend_jit_trace_stop stop;
	int ret = 0;
	uint32_t trace_num;
	zend_jit_trace_rec trace_buffer[ZEND_JIT_TRACE_MAX_LENGTH];
	uint32_t is_megamorphic = 0;
	uint32_t polymorphism = 0;

	trace_num = ZEND_JIT_TRACE_NUM;

	/* Lock-free check if the side trace was already JIT-ed or blacklist-ed in another process */
	if (zend_jit_traces[parent_num].exit_info[exit_num].flags & (ZEND_JIT_EXIT_JITED|ZEND_JIT_EXIT_BLACKLISTED)) {
		return 0;
	}

	if (JIT_G(debug) & ZEND_JIT_DEBUG_TRACE_START) {
		fprintf(stderr, "---- TRACE %d start (side trace %d/%d) %s%s%s() %s:%d\n",
			trace_num, parent_num, exit_num,
			EX(func)->op_array.scope ? ZSTR_VAL(EX(func)->op_array.scope->name) : "",
			EX(func)->op_array.scope ? "::" : "",
			EX(func)->op_array.function_name ?
				ZSTR_VAL(EX(func)->op_array.function_name) : "$main",
			ZSTR_VAL(EX(func)->op_array.filename),
			EX(opline)->lineno);
	}

	if (ZEND_JIT_TRACE_NUM >= JIT_G(max_root_traces)) {
		stop = ZEND_JIT_TRACE_STOP_TOO_MANY_TRACES;
		goto abort;
	}

	if (zend_jit_traces[zend_jit_traces[parent_num].root].child_count >= JIT_G(max_side_traces)) {
		stop = ZEND_JIT_TRACE_STOP_TOO_MANY_CHILDREN;
		goto abort;
	}

	if (JIT_G(max_polymorphic_calls) > 0) {
		if ((zend_jit_traces[parent_num].exit_info[exit_num].flags & (ZEND_JIT_EXIT_METHOD_CALL|ZEND_JIT_EXIT_CLOSURE_CALL))
		 || ((zend_jit_traces[parent_num].exit_info[exit_num].flags & ZEND_JIT_EXIT_POLYMORPHISM)
		  && EX(call))) {
			if (zend_jit_traces[parent_num].polymorphism >= JIT_G(max_polymorphic_calls) - 1) {
				is_megamorphic = zend_jit_traces[parent_num].exit_info[exit_num].flags &
					(ZEND_JIT_EXIT_METHOD_CALL | ZEND_JIT_EXIT_CLOSURE_CALL | ZEND_JIT_EXIT_POLYMORPHISM);
			} else if (!zend_jit_traces[parent_num].polymorphism) {
				polymorphism = 1;
			} else if (exit_num == 0) {
				polymorphism = zend_jit_traces[parent_num].polymorphism + 1;
			}
		}
	}

	JIT_G(tracing) = 1;
	stop = zend_jit_trace_execute(execute_data, EX(opline), trace_buffer, ZEND_JIT_TRACE_START_SIDE, is_megamorphic);
	JIT_G(tracing) = 0;

	if (stop & ZEND_JIT_TRACE_HALT) {
		ret = -1;
	}
	stop &= ~ZEND_JIT_TRACE_HALT;

	if (UNEXPECTED(trace_buffer->start != ZEND_JIT_TRACE_START_SIDE)) {
		if (JIT_G(debug) & ZEND_JIT_DEBUG_TRACE_START) {
			const zend_op_array *op_array = trace_buffer[0].op_array;
			const zend_op *opline = trace_buffer[1].opline;
			zend_jit_op_array_trace_extension *jit_extension =
				(zend_jit_op_array_trace_extension*)ZEND_FUNC_INFO(op_array);
			size_t offset = jit_extension->offset;

			fprintf(stderr, "---- TRACE %d start (%s) %s%s%s() %s:%d\n",
				trace_num,
				zend_jit_trace_star_desc(ZEND_OP_TRACE_INFO(opline, offset)->trace_flags),
				op_array->scope ? ZSTR_VAL(op_array->scope->name) : "",
				op_array->scope ? "::" : "",
				op_array->function_name ?
					ZSTR_VAL(op_array->function_name) : "$main",
				ZSTR_VAL(op_array->filename),
				opline->lineno);
		}
	}

	if (UNEXPECTED(JIT_G(debug) & ZEND_JIT_DEBUG_TRACE_BYTECODE)) {
		zend_jit_dump_trace(trace_buffer, NULL);
	}

	if (ZEND_JIT_TRACE_STOP_OK(stop)) {
		if (JIT_G(debug) & ZEND_JIT_DEBUG_TRACE_STOP) {
			if (stop == ZEND_JIT_TRACE_STOP_LINK) {
				uint32_t idx = trace_buffer[1].last;
				uint32_t link_to = zend_jit_find_trace(trace_buffer[idx].opline->handler);;
				fprintf(stderr, "---- TRACE %d stop (link to %d)\n",
					trace_num,
					link_to);
			} else {
				fprintf(stderr, "---- TRACE %d stop (%s)\n",
					trace_num,
					zend_jit_trace_stop_description[stop]);
			}
		}
		if (EXPECTED(trace_buffer->start == ZEND_JIT_TRACE_START_SIDE)) {
			stop = zend_jit_compile_side_trace(trace_buffer, parent_num, exit_num, polymorphism);
		} else {
			const zend_op_array *op_array = trace_buffer[0].op_array;
			zend_jit_op_array_trace_extension *jit_extension =
				(zend_jit_op_array_trace_extension*)ZEND_FUNC_INFO(op_array);
			const zend_op *opline = trace_buffer[1].opline;

			stop = zend_jit_compile_root_trace(trace_buffer, opline, jit_extension->offset);
		}
		if (EXPECTED(ZEND_JIT_TRACE_STOP_DONE(stop))) {
			if (JIT_G(debug) & ZEND_JIT_DEBUG_TRACE_COMPILED) {
				fprintf(stderr, "---- TRACE %d %s\n",
					trace_num,
					zend_jit_trace_stop_description[stop]);
			}
		} else {
			goto abort;
		}
	} else {
abort:
		if (JIT_G(debug) & ZEND_JIT_DEBUG_TRACE_ABORT) {
			fprintf(stderr, "---- TRACE %d abort (%s)\n",
				trace_num,
				zend_jit_trace_stop_description[stop]);
		}
		if (!ZEND_JIT_TRACE_STOP_MAY_RECOVER(stop)
		 || zend_jit_trace_exit_is_bad(parent_num, exit_num)) {
			zend_jit_blacklist_trace_exit(parent_num, exit_num);
			if (JIT_G(debug) & ZEND_JIT_DEBUG_TRACE_BLACKLIST) {
				fprintf(stderr, "---- EXIT %d/%d blacklisted\n",
					parent_num, exit_num);
			}
		}
		if (ZEND_JIT_TRACE_STOP_REPEAT(stop)) {
			execute_data = EG(current_execute_data);
			return zend_jit_trace_hot_root(execute_data, EX(opline));
		}
	}

	if (JIT_G(debug) & (ZEND_JIT_DEBUG_TRACE_STOP|ZEND_JIT_DEBUG_TRACE_ABORT|ZEND_JIT_DEBUG_TRACE_COMPILED|ZEND_JIT_DEBUG_TRACE_BLACKLIST)) {
		fprintf(stderr, "\n");
	}

	return ret;
}

int ZEND_FASTCALL zend_jit_trace_exit(uint32_t exit_num, zend_jit_registers_buf *regs)
{
	uint32_t trace_num = EG(jit_trace_num);
	zend_execute_data *execute_data = EG(current_execute_data);
	const zend_op *orig_opline = EX(opline);
	const zend_op *opline;
	zend_jit_trace_info *t = &zend_jit_traces[trace_num];
	int repeat_last_opline = 0;

	/* Deoptimizatoion of VM stack state */
	uint32_t i;
	uint32_t stack_size = t->exit_info[exit_num].stack_size;
	zend_jit_trace_stack *stack = t->stack_map + t->exit_info[exit_num].stack_offset;

	if (t->exit_info[exit_num].flags & ZEND_JIT_EXIT_RESTORE_CALL) {
		zend_execute_data *call = (zend_execute_data *)regs->gpr[ZREG_RX];
		call->prev_execute_data = EX(call);
		EX(call) = call;
	}

	for (i = 0; i < stack_size; i++) {
		if (STACK_REG(stack, i) != ZREG_NONE) {
			if (STACK_TYPE(stack, i) == IS_LONG) {
				zend_long val;

				if (STACK_REG(stack, i) < ZREG_NUM) {
					val = regs->gpr[STACK_REG(stack, i)];
				} else if (STACK_REG(stack, i) == ZREG_LONG_MIN) {
					val = ZEND_LONG_MIN;
				} else if (STACK_REG(stack, i) == ZREG_LONG_MAX) {
					val = ZEND_LONG_MAX;
				} else {
					ZEND_UNREACHABLE();
				}
				ZVAL_LONG(EX_VAR_NUM(i), val);
			} else if (STACK_TYPE(stack, i) == IS_DOUBLE) {
				double val;

				if (STACK_REG(stack, i) < ZREG_NUM) {
					val = regs->fpr[STACK_REG(stack, i) - ZREG_FIRST_FPR];
				} else if (STACK_REG(stack, i) == ZREG_LONG_MIN_MINUS_1) {
					val = (double)ZEND_LONG_MIN - 1.0;
				} else if (STACK_REG(stack, i) == ZREG_LONG_MAX_PLUS_1) {
					val = (double)ZEND_LONG_MAX + 1.0;
				} else {
					ZEND_UNREACHABLE();
				}
				ZVAL_DOUBLE(EX_VAR_NUM(i), val);
			} else if (STACK_REG(stack, i) == ZREG_THIS) {
				zend_object *obj = Z_OBJ(EX(This));

				GC_ADDREF(obj);
				ZVAL_OBJ(EX_VAR_NUM(i), obj);
			} else if (STACK_REG(stack, i) == ZREG_NULL) {
				ZVAL_NULL(EX_VAR_NUM(i));
			} else if (STACK_REG(stack, i) == ZREG_ZVAL_TRY_ADDREF) {
				Z_TRY_ADDREF_P(EX_VAR_NUM(i));
			} else if (STACK_REG(stack, i) == ZREG_ZVAL_COPY_GPR0) {
				zval *val = (zval*)regs->gpr[ZREG_COPY];

				if (UNEXPECTED(Z_TYPE_P(val) == IS_UNDEF)) {
					/* Undefined array index or property */
					repeat_last_opline = 1;
				} else {
					ZVAL_COPY(EX_VAR_NUM(i), val);
				}
			} else {
				ZEND_UNREACHABLE();
			}
		}
	}

	if (repeat_last_opline) {
		EX(opline) = t->exit_info[exit_num].opline - 1;
		if ((EX(opline)->op1_type & (IS_VAR|IS_TMP_VAR))
		 && !(t->exit_info[exit_num].flags & ZEND_JIT_EXIT_FREE_OP1)
		 && EX(opline)->opcode != ZEND_FETCH_LIST_R) {
			Z_TRY_ADDREF_P(EX_VAR(EX(opline)->op1.var));
		}
		return 1;
	}

	opline = t->exit_info[exit_num].opline;

	if (opline) {
		if (t->exit_info[exit_num].flags & ZEND_JIT_EXIT_FREE_OP2) {
			ZEND_ASSERT((opline-1)->opcode == ZEND_FETCH_DIM_R
					|| (opline-1)->opcode == ZEND_FETCH_DIM_IS
					|| (opline-1)->opcode == ZEND_FETCH_LIST_R
					|| (opline-1)->opcode == ZEND_FETCH_DIM_FUNC_ARG);
			EX(opline) = opline-1;
			zval_ptr_dtor_nogc(EX_VAR((opline-1)->op2.var));
		}
		if (t->exit_info[exit_num].flags & ZEND_JIT_EXIT_FREE_OP1) {
			ZEND_ASSERT((opline-1)->opcode == ZEND_FETCH_DIM_R
					|| (opline-1)->opcode == ZEND_FETCH_DIM_IS
					|| (opline-1)->opcode == ZEND_FETCH_DIM_FUNC_ARG
					|| (opline-1)->opcode == ZEND_FETCH_OBJ_R
					|| (opline-1)->opcode == ZEND_FETCH_OBJ_IS
					|| (opline-1)->opcode == ZEND_FETCH_OBJ_FUNC_ARG);
			EX(opline) = opline-1;
			zval_ptr_dtor_nogc(EX_VAR((opline-1)->op1.var));
		}
		if (t->exit_info[exit_num].flags & (ZEND_JIT_EXIT_FREE_OP1|ZEND_JIT_EXIT_FREE_OP2)) {
			if (EG(exception)) {
				return 1;
			}
		}
		if (t->exit_info[exit_num].flags & ZEND_JIT_EXIT_METHOD_CALL) {
			zend_function *func = (zend_function*)regs->gpr[ZREG_COPY];

			if (UNEXPECTED(func->common.fn_flags & ZEND_ACC_CALL_VIA_TRAMPOLINE)) {
				zend_string_release_ex(func->common.function_name, 0);
				zend_free_trampoline(func);
				EX(opline) = opline;
				return 1;
			}
		}

		/* Set VM opline to continue interpretation */
		EX(opline) = opline;
	}

	if (EG(vm_interrupt) || JIT_G(tracing)) {
		return 1;
	/* Lock-free check if the side trace was already JIT-ed or blacklist-ed in another process */
	} else if (t->exit_info[exit_num].flags & (ZEND_JIT_EXIT_JITED|ZEND_JIT_EXIT_BLACKLISTED)) {
		return 0;
	}

	ZEND_ASSERT(EX(func)->type == ZEND_USER_FUNCTION);
	ZEND_ASSERT(EX(opline) >= EX(func)->op_array.opcodes &&
		EX(opline) < EX(func)->op_array.opcodes + EX(func)->op_array.last);

	if (JIT_G(debug) & ZEND_JIT_DEBUG_TRACE_EXIT) {
		fprintf(stderr, "     TRACE %d exit %d %s%s%s() %s:%d\n",
			trace_num,
			exit_num,
			EX(func)->op_array.scope ? ZSTR_VAL(EX(func)->op_array.scope->name) : "",
			EX(func)->op_array.scope ? "::" : "",
			EX(func)->op_array.function_name ?
				ZSTR_VAL(EX(func)->op_array.function_name) : "$main",
			ZSTR_VAL(EX(func)->op_array.filename),
			EX(opline)->lineno);
	}

	if (t->exit_info[exit_num].flags & ZEND_JIT_EXIT_TO_VM) {
		if (zend_jit_trace_exit_is_bad(trace_num, exit_num)) {
			zend_jit_blacklist_trace_exit(trace_num, exit_num);
			if (JIT_G(debug) & ZEND_JIT_DEBUG_TRACE_BLACKLIST) {
				fprintf(stderr, "---- EXIT %d/%d blacklisted\n",
					trace_num, exit_num);
			}
			return 0;
		}
	} else if (JIT_G(hot_side_exit) && zend_jit_trace_exit_is_hot(trace_num, exit_num)) {
		return zend_jit_trace_hot_side(execute_data, trace_num, exit_num);
	}

	/* Return 1 to call original handler instead of the same JIT-ed trace */
	return (orig_opline == t->opline && EX(opline) == orig_opline);
}

static zend_always_inline uint8_t zend_jit_trace_supported(const zend_op *opline)
{
	switch (opline->opcode) {
		case ZEND_CATCH:
		case ZEND_FAST_CALL:
		case ZEND_FAST_RET:
			return ZEND_JIT_TRACE_UNSUPPORTED;
		default:
			return ZEND_JIT_TRACE_SUPPORTED;
	}
}

static int zend_jit_restart_hot_trace_counters(zend_op_array *op_array)
{
	zend_jit_op_array_trace_extension *jit_extension;
	uint32_t i;

	jit_extension = (zend_jit_op_array_trace_extension*)ZEND_FUNC_INFO(op_array);
	for (i = 0; i < op_array->last; i++) {
		jit_extension->trace_info[i].trace_flags &=
			ZEND_JIT_TRACE_START_LOOP | ZEND_JIT_TRACE_START_ENTER | ZEND_JIT_TRACE_UNSUPPORTED;
		if (jit_extension->trace_info[i].trace_flags == ZEND_JIT_TRACE_START_LOOP) {
			op_array->opcodes[i].handler = (const void*)zend_jit_loop_trace_counter_handler;
		} else if (jit_extension->trace_info[i].trace_flags == ZEND_JIT_TRACE_START_ENTER) {
			op_array->opcodes[i].handler = (const void*)zend_jit_func_trace_counter_handler;
		} else {
			op_array->opcodes[i].handler = jit_extension->trace_info[i].orig_handler;
		}
	}
	return SUCCESS;
}

static int zend_jit_setup_hot_trace_counters(zend_op_array *op_array)
{
	zend_op *opline;
	zend_jit_op_array_trace_extension *jit_extension;
	uint32_t i;

	ZEND_ASSERT(sizeof(zend_op_trace_info) == sizeof(zend_op));

	jit_extension = (zend_jit_op_array_trace_extension*)zend_shared_alloc(sizeof(zend_jit_op_array_trace_extension) + (op_array->last - 1) * sizeof(zend_op_trace_info));
	if (!jit_extension) {
		return FAILURE;
	}
	memset(&jit_extension->func_info, 0, sizeof(zend_func_info));
	jit_extension->func_info.flags = ZEND_FUNC_JIT_ON_HOT_TRACE;
	jit_extension->op_array = op_array;
	jit_extension->offset = (char*)jit_extension->trace_info - (char*)op_array->opcodes;
	for (i = 0; i < op_array->last; i++) {
		jit_extension->trace_info[i].orig_handler = op_array->opcodes[i].handler;
		jit_extension->trace_info[i].call_handler = zend_get_opcode_handler_func(&op_array->opcodes[i]);
		jit_extension->trace_info[i].counter = NULL;
		jit_extension->trace_info[i].trace_flags =
			zend_jit_trace_supported(&op_array->opcodes[i]);
	}
	ZEND_SET_FUNC_INFO(op_array, (void*)jit_extension);

	if (JIT_G(hot_loop)) {
		zend_cfg cfg;

		ZEND_ASSERT(zend_jit_loop_trace_counter_handler != NULL);

		if (zend_jit_build_cfg(op_array, &cfg) != SUCCESS) {
			return FAILURE;
		}

		for (i = 0; i < cfg.blocks_count; i++) {
			if (cfg.blocks[i].flags & ZEND_BB_REACHABLE) {
				if (cfg.blocks[i].flags & ZEND_BB_LOOP_HEADER) {
					/* loop header */
					opline = op_array->opcodes + cfg.blocks[i].start;
					if (!(ZEND_OP_TRACE_INFO(opline, jit_extension->offset)->trace_flags & ZEND_JIT_TRACE_UNSUPPORTED)) {
						opline->handler = (const void*)zend_jit_loop_trace_counter_handler;
						if (!ZEND_OP_TRACE_INFO(opline, jit_extension->offset)->counter) {
							ZEND_OP_TRACE_INFO(opline, jit_extension->offset)->counter =
								&zend_jit_hot_counters[ZEND_JIT_COUNTER_NUM];
							ZEND_JIT_COUNTER_NUM = (ZEND_JIT_COUNTER_NUM + 1) % ZEND_HOT_COUNTERS_COUNT;
						}
						ZEND_OP_TRACE_INFO(opline, jit_extension->offset)->trace_flags |=
							ZEND_JIT_TRACE_START_LOOP;
					}
				}
			}
		}
	}

	if (JIT_G(hot_func)) {
		ZEND_ASSERT(zend_jit_func_trace_counter_handler != NULL);
		opline = op_array->opcodes;
		if (!(op_array->fn_flags & ZEND_ACC_HAS_TYPE_HINTS)) {
			while (opline->opcode == ZEND_RECV || opline->opcode == ZEND_RECV_INIT) {
				opline++;
			}
		}

		if (!ZEND_OP_TRACE_INFO(opline, jit_extension->offset)->trace_flags) {
			/* function entry */
			opline->handler = (const void*)zend_jit_func_trace_counter_handler;
			ZEND_OP_TRACE_INFO(opline, jit_extension->offset)->counter =
				&zend_jit_hot_counters[ZEND_JIT_COUNTER_NUM];
			ZEND_JIT_COUNTER_NUM = (ZEND_JIT_COUNTER_NUM + 1) % ZEND_HOT_COUNTERS_COUNT;
			ZEND_OP_TRACE_INFO(opline, jit_extension->offset)->trace_flags |=
				ZEND_JIT_TRACE_START_ENTER;
		}
	}

	zend_shared_alloc_register_xlat_entry(op_array->opcodes, jit_extension);

	return SUCCESS;
}

static void zend_jit_trace_init_caches(void)
{
	memset(ZEND_VOIDP(JIT_G(bad_root_cache_opline)), 0, sizeof(JIT_G(bad_root_cache_opline)));
	memset(JIT_G(bad_root_cache_count), 0, sizeof(JIT_G(bad_root_cache_count)));
	memset(JIT_G(bad_root_cache_stop), 0, sizeof(JIT_G(bad_root_cache_count)));
	JIT_G(bad_root_slot) = 0;

	if (JIT_G(exit_counters)) {
		memset(JIT_G(exit_counters), 0, JIT_G(max_exit_counters));
	}
}

static void zend_jit_trace_reset_caches(void)
{
	JIT_G(tracing) = 0;
#ifdef ZTS
	if (!JIT_G(exit_counters)) {
		JIT_G(exit_counters) = calloc(JIT_G(max_exit_counters), 1);
	}
#endif
}

static void zend_jit_trace_restart(void)
{
	ZEND_JIT_TRACE_NUM = 1;
	ZEND_JIT_COUNTER_NUM = 0;
	ZEND_JIT_EXIT_NUM = 0;
	ZEND_JIT_EXIT_COUNTERS = 0;

	zend_jit_trace_init_caches();
}<|MERGE_RESOLUTION|>--- conflicted
+++ resolved
@@ -3404,11 +3404,7 @@
 	}
 }
 
-<<<<<<< HEAD
-static bool zend_jit_may_delay_fetch_this(zend_ssa *ssa, const zend_op **ssa_opcodes, int var)
-=======
-static zend_bool zend_jit_may_delay_fetch_this(const zend_op_array *op_array, zend_ssa *ssa, const zend_op **ssa_opcodes, const zend_ssa_op *ssa_op)
->>>>>>> 4170d41a
+static bool zend_jit_may_delay_fetch_this(const zend_op_array *op_array, zend_ssa *ssa, const zend_op **ssa_opcodes, const zend_ssa_op *ssa_op)
 {
 	int var = ssa_op->result_def;
 	int i;
