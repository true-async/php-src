--- conflicted
+++ resolved
@@ -4218,18 +4218,13 @@
 			 && (trace_buffer->stop == ZEND_JIT_TRACE_STOP_LOOP
 			  || trace_buffer->stop == ZEND_JIT_TRACE_STOP_RECURSIVE_CALL
 			  || (trace_buffer->stop == ZEND_JIT_TRACE_STOP_RECURSIVE_RET
-			   && (opline-1)->result_type == IS_VAR
 			   && EX_VAR_TO_NUM((opline-1)->result.var) == i))
 			 && (ssa->vars[i].use_chain != -1
 			  || (ssa->vars[i].phi_use_chain
 			   && !(ssa->var_info[ssa->vars[i].phi_use_chain->ssa_var].type & MAY_BE_PACKED_GUARD)))) {
-<<<<<<< HEAD
+				ZEND_ASSERT(STACK_TYPE(stack, i) == IS_ARRAY);
+
 				if (!zend_jit_packed_guard(&ctx, opline, EX_NUM_TO_VAR(i), info)) {
-=======
-				ZEND_ASSERT(STACK_TYPE(stack, i) == IS_ARRAY);
-
-				if (!zend_jit_packed_guard(&dasm_state, opline, EX_NUM_TO_VAR(i), info)) {
->>>>>>> 0c3cf1f3
 					goto jit_failure;
 				}
 				info &= ~MAY_BE_PACKED_GUARD;
