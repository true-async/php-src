/*
   +----------------------------------------------------------------------+
   | Zend JIT                                                             |
   +----------------------------------------------------------------------+
   | Copyright (c) The PHP Group                                          |
   +----------------------------------------------------------------------+
   | This source file is subject to version 3.01 of the PHP license,      |
   | that is bundled with this package in the file LICENSE, and is        |
   | available through the world-wide-web at the following url:           |
   | https://www.php.net/license/3_01.txt                                 |
   | If you did not receive a copy of the PHP license and are unable to   |
   | obtain it through the world-wide-web, please send a note to          |
   | license@php.net so we can mail you a copy immediately.               |
   +----------------------------------------------------------------------+
   | Authors: Dmitry Stogov <dmitry@php.net>                              |
   +----------------------------------------------------------------------+
*/

static zend_op_array dummy_op_array;
static zend_jit_trace_info *zend_jit_traces = NULL;
static const void **zend_jit_exit_groups = NULL;

#define ZEND_JIT_COUNTER_NUM   zend_jit_traces[0].root
#define ZEND_JIT_TRACE_NUM     zend_jit_traces[0].id
#define ZEND_JIT_EXIT_NUM      zend_jit_traces[0].exit_count
#define ZEND_JIT_EXIT_COUNTERS zend_jit_traces[0].exit_counters

#define ZEND_JIT_TRACE_STOP_DESCRIPTION(name, description) \
	description,

static const char * zend_jit_trace_stop_description[] = {
	ZEND_JIT_TRACE_STOP(ZEND_JIT_TRACE_STOP_DESCRIPTION)
};

static zend_always_inline const char *zend_jit_trace_star_desc(uint8_t trace_flags)
{
	if (trace_flags & ZEND_JIT_TRACE_START_LOOP) {
		return "loop";
	} else if (trace_flags & ZEND_JIT_TRACE_START_ENTER) {
		return "enter";
	} else if (trace_flags & ZEND_JIT_TRACE_START_RETURN) {
		return "return";
	} else {
		ZEND_UNREACHABLE();
		return "???";
	}
}

static int zend_jit_trace_startup(zend_bool reattached)
{
	if (!reattached) {
		zend_jit_traces = (zend_jit_trace_info*)zend_shared_alloc(sizeof(zend_jit_trace_info) * JIT_G(max_root_traces));
		if (!zend_jit_traces) {
			return FAILURE;
		}
		zend_jit_exit_groups = (const void**)zend_shared_alloc(sizeof(void*) * (ZEND_JIT_TRACE_MAX_EXITS/ZEND_JIT_EXIT_POINTS_PER_GROUP));
		if (!zend_jit_exit_groups) {
			return FAILURE;
		}
		ZEND_JIT_TRACE_NUM = 1;
		ZEND_JIT_COUNTER_NUM = 0;
		ZEND_JIT_EXIT_NUM = 0;
		ZEND_JIT_EXIT_COUNTERS = 0;
		ZCSG(jit_traces) = zend_jit_traces;
		ZCSG(jit_exit_groups) = zend_jit_exit_groups;
	} else {
		zend_jit_traces = ZCSG(jit_traces);
		if (!zend_jit_traces) {
			return FAILURE;
		}
		zend_jit_exit_groups = ZCSG(jit_exit_groups);
		if (!zend_jit_exit_groups) {
			return FAILURE;
		}
	}

	memset(&dummy_op_array, 0, sizeof(dummy_op_array));
	dummy_op_array.fn_flags = ZEND_ACC_DONE_PASS_TWO;

	JIT_G(exit_counters) = calloc(JIT_G(max_exit_counters), 1);
	if (JIT_G(exit_counters) == NULL) {
		return FAILURE;
	}

	return SUCCESS;
}

static const void *zend_jit_trace_allocate_exit_group(uint32_t n)
{
	dasm_State* dasm_state = NULL;
	const void *entry;
	char name[32];

	dasm_init(&dasm_state, DASM_MAXSECTION);
	dasm_setupglobal(&dasm_state, dasm_labels, zend_lb_MAX);
	dasm_setup(&dasm_state, dasm_actions);
	zend_jit_trace_exit_group_stub(&dasm_state, n);

	sprintf(name, "jit$$trace_exit_%d", n);
	entry = dasm_link_and_encode(&dasm_state, NULL, NULL, NULL, NULL, name, 0, SP_ADJ_JIT, SP_ADJ_NONE);
	dasm_free(&dasm_state);

#ifdef HAVE_DISASM
	if (JIT_G(debug) & ZEND_JIT_DEBUG_ASM) {
		uint32_t i;

		for (i = 0; i < ZEND_JIT_EXIT_POINTS_PER_GROUP; i++) {
			sprintf(name, "jit$$trace_exit_%d", n + i);
			zend_jit_disasm_add_symbol(name, (uintptr_t)entry + (i * ZEND_JIT_EXIT_POINTS_SPACING), ZEND_JIT_EXIT_POINTS_SPACING);
		}
	}
#endif

	return entry;
}

static const void *zend_jit_trace_allocate_exit_point(uint32_t n)
{
	const void *group = NULL;

	if (UNEXPECTED(n >= ZEND_JIT_TRACE_MAX_EXITS)) {
		return NULL;
	}
	do {
		group = zend_jit_trace_allocate_exit_group(ZEND_JIT_EXIT_NUM);
		if (!group) {
			return NULL;
		}
		zend_jit_exit_groups[ZEND_JIT_EXIT_NUM / ZEND_JIT_EXIT_POINTS_PER_GROUP] =
			group;
		ZEND_JIT_EXIT_NUM += ZEND_JIT_EXIT_POINTS_PER_GROUP;
	} while (n >= ZEND_JIT_EXIT_NUM);
	return (const void*)
		((const char*)group +
		((n % ZEND_JIT_EXIT_POINTS_PER_GROUP) * ZEND_JIT_EXIT_POINTS_SPACING));
}

static const void *zend_jit_trace_get_exit_addr(uint32_t n)
{
	if (UNEXPECTED(n >= ZEND_JIT_EXIT_NUM)) {
		return zend_jit_trace_allocate_exit_point(n);
	}
	return (const void*)
		((const char*)zend_jit_exit_groups[n / ZEND_JIT_EXIT_POINTS_PER_GROUP] +
		((n % ZEND_JIT_EXIT_POINTS_PER_GROUP) * ZEND_JIT_EXIT_POINTS_SPACING));
}

#if ZEND_JIT_TARGET_ARM64
static zend_jit_trace_info *zend_jit_get_current_trace_info(void)
{
	return &zend_jit_traces[ZEND_JIT_TRACE_NUM];
}

static uint32_t zend_jit_trace_find_exit_point(const void* addr)
{
	uint32_t n = ZEND_JIT_EXIT_NUM / ZEND_JIT_EXIT_POINTS_PER_GROUP;
	uint32_t i;

	for (i = 0; i < n; i++) {
		if ((const char*)addr >= (const char*)zend_jit_exit_groups[i]
			&& (const char*)addr < (const char*)zend_jit_exit_groups[i] +
				(ZEND_JIT_EXIT_POINTS_PER_GROUP * ZEND_JIT_EXIT_POINTS_SPACING)) {
			return (i * ZEND_JIT_EXIT_POINTS_PER_GROUP) +
				 ((const char*)addr - (const char*)zend_jit_exit_groups[i]) / ZEND_JIT_EXIT_POINTS_SPACING;
		}
	}
	return (uint32_t)-1;
}
#endif

static uint32_t zend_jit_trace_get_exit_point(const zend_op *to_opline, uint32_t flags)
{
	zend_jit_trace_info *t = &zend_jit_traces[ZEND_JIT_TRACE_NUM];
	uint32_t exit_point;
	const zend_op_array *op_array;
	uint32_t stack_offset = (uint32_t)-1;
	uint32_t stack_size;
	zend_jit_trace_stack *stack = NULL;

	if (delayed_call_chain) {
		assert(to_opline != NULL); /* CALL and IP share the same register */
		flags |= ZEND_JIT_EXIT_RESTORE_CALL;
	}
	if (JIT_G(current_frame)) {
		op_array = &JIT_G(current_frame)->func->op_array;
		stack_size = op_array->last_var + op_array->T;
		if (stack_size) {
			stack = JIT_G(current_frame)->stack;
			do {
				if (STACK_TYPE(stack, stack_size-1) != IS_UNKNOWN
				 || STACK_MEM_TYPE(stack, stack_size-1) != IS_UNKNOWN
				 || STACK_REG(stack, stack_size-1) != ZREG_NONE) {
					break;
				}
				stack_size--;
			} while (stack_size);
		}
	} else {
		op_array = NULL;
		stack_size = 0;
	}

	/* Try to reuse exit points */
	if (to_opline != NULL && t->exit_count > 0) {
		uint32_t i = t->exit_count;

		do {
			i--;
			if (stack_size == 0
			 || (t->exit_info[i].stack_size >= stack_size
			  && memcmp(t->stack_map + t->exit_info[i].stack_offset, stack, stack_size * sizeof(zend_jit_trace_stack)) == 0)) {
				stack_offset = t->exit_info[i].stack_offset;
				if (t->exit_info[i].opline == to_opline
				 && t->exit_info[i].flags == flags
				 && t->exit_info[i].stack_size == stack_size) {
					return i;
				}
			}
		} while (i > 0);
	}

	exit_point = t->exit_count;
	if (exit_point < ZEND_JIT_TRACE_MAX_EXITS) {
		if (stack_size != 0 && stack_offset == (uint32_t)-1) {
			stack_offset = t->stack_map_size;
			t->stack_map_size += stack_size;
			// TODO: reduce number of reallocations ???
			t->stack_map = erealloc(t->stack_map, t->stack_map_size * sizeof(zend_jit_trace_stack));
			memcpy(t->stack_map + stack_offset, stack, stack_size * sizeof(zend_jit_trace_stack));
		}
		t->exit_count++;
		t->exit_info[exit_point].opline = to_opline;
		t->exit_info[exit_point].op_array = op_array;
		t->exit_info[exit_point].flags = flags;
		t->exit_info[exit_point].stack_size = stack_size;
		t->exit_info[exit_point].stack_offset = stack_offset;
	}

	return exit_point;
}

static void zend_jit_trace_add_code(const void *start, uint32_t size)
{
	zend_jit_trace_info *t = &zend_jit_traces[ZEND_JIT_TRACE_NUM];

	t->code_start = start;
	t->code_size  = size;
}

static uint32_t zend_jit_find_trace(const void *addr)
{
	uint32_t i;

	for (i = 1; i < ZEND_JIT_TRACE_NUM; i++) {
		if (zend_jit_traces[i].code_start == addr) {
			return i;
		}
	}
	ZEND_UNREACHABLE();
	return 0;
}

static zend_string *zend_jit_trace_name(const zend_op_array *op_array, uint32_t lineno)
{
	smart_str buf = {0};

	smart_str_appends(&buf, TRACE_PREFIX);
	smart_str_append_long(&buf, (zend_long)ZEND_JIT_TRACE_NUM);
	smart_str_appendc(&buf, '$');
	if (op_array->function_name) {
		if (op_array->scope) {
			smart_str_appendl(&buf, ZSTR_VAL(op_array->scope->name), ZSTR_LEN(op_array->scope->name));
			smart_str_appends(&buf, "::");
			smart_str_appendl(&buf, ZSTR_VAL(op_array->function_name), ZSTR_LEN(op_array->function_name));
		} else {
			smart_str_appendl(&buf, ZSTR_VAL(op_array->function_name), ZSTR_LEN(op_array->function_name));
		}
	} else if (op_array->filename) {
		smart_str_appendl(&buf, ZSTR_VAL(op_array->filename), ZSTR_LEN(op_array->filename));
	}
	smart_str_appendc(&buf, '$');
	smart_str_append_long(&buf, (zend_long)lineno);
	smart_str_0(&buf);
	return buf.s;
}

static int zend_jit_trace_may_exit(const zend_op_array *op_array, const zend_op *opline)
{
	switch (opline->opcode) {
		case ZEND_IS_IDENTICAL:
		case ZEND_IS_NOT_IDENTICAL:
		case ZEND_IS_EQUAL:
		case ZEND_IS_NOT_EQUAL:
		case ZEND_IS_SMALLER:
		case ZEND_IS_SMALLER_OR_EQUAL:
		case ZEND_CASE:
		case ZEND_CASE_STRICT:
		case ZEND_ISSET_ISEMPTY_CV:
		case ZEND_ISSET_ISEMPTY_VAR:
		case ZEND_ISSET_ISEMPTY_DIM_OBJ:
		case ZEND_ISSET_ISEMPTY_PROP_OBJ:
		case ZEND_ISSET_ISEMPTY_STATIC_PROP:
		case ZEND_INSTANCEOF:
		case ZEND_TYPE_CHECK:
		case ZEND_DEFINED:
		case ZEND_IN_ARRAY:
		case ZEND_ARRAY_KEY_EXISTS:
			if (opline->result_type & (IS_SMART_BRANCH_JMPNZ | IS_SMART_BRANCH_JMPZ)) {
				/* smart branch */
				return 1;
			}
			break;
		case ZEND_JMPZNZ:
		case ZEND_JMPZ:
		case ZEND_JMPNZ:
		case ZEND_JMPZ_EX:
		case ZEND_JMPNZ_EX:
		case ZEND_JMP_SET:
		case ZEND_COALESCE:
		case ZEND_JMP_NULL:
		case ZEND_FE_RESET_R:
		case ZEND_FE_RESET_RW:
		case ZEND_ASSERT_CHECK:
		case ZEND_FE_FETCH_R:
		case ZEND_FE_FETCH_RW:
		case ZEND_SWITCH_LONG:
		case ZEND_SWITCH_STRING:
		case ZEND_MATCH:
			/* branch opcodes */
			return 1;
		case ZEND_NEW:
			if (opline->extended_value == 0 && (opline+1)->opcode == ZEND_DO_FCALL) {
				/* NEW may skip constructor without arguments */
				return 1;
			}
			break;
		case ZEND_CATCH:
		case ZEND_FAST_CALL:
		case ZEND_FAST_RET:
		case ZEND_GENERATOR_CREATE:
		case ZEND_GENERATOR_RETURN:
		case ZEND_EXIT:
		case ZEND_YIELD:
		case ZEND_YIELD_FROM:
		case ZEND_INCLUDE_OR_EVAL:
		case ZEND_MATCH_ERROR:
			/* unsupported */
			return 1;
		case ZEND_DO_FCALL:
			/* potentially polymorphic call */
			return 1;
#if 0
		case ZEND_DO_UCALL:
		case ZEND_DO_FCALL_BY_NAME:
			/* monomorphic call */
			// TODO: recompilation may change target ???
			return 0;
#endif
		case ZEND_RETURN_BY_REF:
		case ZEND_RETURN:
			/* return */
			return !JIT_G(current_frame) || TRACE_FRAME_IS_UNKNOWN_RETURN(JIT_G(current_frame));
		default:
			break;
	}
	return 0;
}

static zend_always_inline uint32_t zend_jit_trace_type_to_info_ex(zend_uchar type, uint32_t info)
{
	if (type == IS_UNKNOWN) {
		return info;
	}
	ZEND_ASSERT(info & (1 << type));
	if (type < IS_STRING) {
		return (1 << type);
	} else if (type != IS_ARRAY) {
		return (1 << type) | (info & (MAY_BE_RC1|MAY_BE_RCN));
	} else {
		return MAY_BE_ARRAY | (info & (MAY_BE_ARRAY_OF_ANY|MAY_BE_ARRAY_OF_REF|MAY_BE_ARRAY_KEY_ANY|MAY_BE_RC1|MAY_BE_RCN));
	}
}

static zend_always_inline uint32_t zend_jit_trace_type_to_info(zend_uchar type)
{
	return zend_jit_trace_type_to_info_ex(type, -1);
}

static zend_always_inline zend_ssa_alias_kind zend_jit_var_may_alias(const zend_op_array *op_array, const zend_ssa *ssa, uint32_t var)
{
	if (var >= op_array->last_var) {
		return NO_ALIAS;
	} else if ((!op_array->function_name || (ssa->cfg.flags & ZEND_FUNC_INDIRECT_VAR_ACCESS))) {
		return SYMTABLE_ALIAS;
	} else if (ssa->vars) {
		return ssa->vars[var].alias;
	} else if (zend_string_equals_literal(op_array->vars[var], "http_response_header")) {
		return HTTP_RESPONSE_HEADER_ALIAS;
	}
	return NO_ALIAS;
}

static zend_always_inline void zend_jit_trace_add_op_guard(zend_ssa             *tssa,
                                                           int                   ssa_var,
                                                           uint8_t               op_type)
{
	zend_ssa_var_info *info = &tssa->var_info[ssa_var];

	if ((info->type & (MAY_BE_ANY|MAY_BE_UNDEF)) != (1 << op_type)) {
		if (UNEXPECTED(tssa->vars[ssa_var].alias != NO_ALIAS)) {
			info->type |= MAY_BE_GUARD;
		} else {
			info->type = MAY_BE_GUARD | zend_jit_trace_type_to_info_ex(op_type, info->type);
		}
	}
}

#define ADD_OP_GUARD(_ssa_var, _op_type) do { \
		if (_ssa_var >= 0 && _op_type != IS_UNKNOWN) { \
			zend_jit_trace_add_op_guard(tssa, _ssa_var, _op_type); \
		} \
	} while (0)

#define CHECK_OP_TRACE_TYPE(_var, _ssa_var, op_info, op_type) do { \
		if (op_type != IS_UNKNOWN) { \
			if ((op_info & MAY_BE_GUARD) != 0) { \
				if (!zend_jit_type_guard(&dasm_state, opline, _var, op_type)) { \
					goto jit_failure; \
				} \
				if (ssa->vars[_ssa_var].alias != NO_ALIAS) { \
					SET_STACK_TYPE(stack, EX_VAR_TO_NUM(_var), IS_UNKNOWN, 1); \
					op_info = zend_jit_trace_type_to_info(op_type); \
				} else { \
					SET_STACK_TYPE(stack, EX_VAR_TO_NUM(_var), op_type, 1); \
					op_info &= ~MAY_BE_GUARD; \
					ssa->var_info[_ssa_var].type &= op_info; \
				} \
			} \
		} \
	} while (0)

#define ADD_OP1_TRACE_GUARD() \
	ADD_OP_GUARD(tssa->ops[idx].op1_use, op1_type)
#define ADD_OP2_TRACE_GUARD() \
	ADD_OP_GUARD(tssa->ops[idx].op2_use, op2_type)
#define ADD_OP1_DATA_TRACE_GUARD() \
	ADD_OP_GUARD(tssa->ops[idx+1].op1_use, op3_type)

#define CHECK_OP1_TRACE_TYPE() \
	CHECK_OP_TRACE_TYPE(opline->op1.var, ssa_op->op1_use, op1_info, op1_type)
#define CHECK_OP2_TRACE_TYPE() \
	CHECK_OP_TRACE_TYPE(opline->op2.var, ssa_op->op2_use, op2_info, op2_type)
#define CHECK_OP1_DATA_TRACE_TYPE() \
	CHECK_OP_TRACE_TYPE((opline+1)->op1.var, (ssa_op+1)->op1_use, op1_data_info, op3_type)

static zend_always_inline size_t zend_jit_trace_frame_size(const zend_op_array *op_array)
{
	if (op_array && op_array->type == ZEND_USER_FUNCTION) {
		return ZEND_MM_ALIGNED_SIZE(offsetof(zend_jit_trace_stack_frame, stack) + ZEND_MM_ALIGNED_SIZE((op_array->last_var + op_array->T) * sizeof(zend_jit_trace_stack)));
	} else if (op_array) {
		return ZEND_MM_ALIGNED_SIZE(offsetof(zend_jit_trace_stack_frame, stack) + ZEND_MM_ALIGNED_SIZE(op_array->num_args * sizeof(zend_jit_trace_stack)));
	} else {
		return ZEND_MM_ALIGNED_SIZE(offsetof(zend_jit_trace_stack_frame, stack));
	}
}

static zend_jit_trace_stack_frame* zend_jit_trace_call_frame(zend_jit_trace_stack_frame *frame, const zend_op_array *op_array)
{
	return (zend_jit_trace_stack_frame*)((char*)frame + zend_jit_trace_frame_size(op_array));
}

static zend_jit_trace_stack_frame* zend_jit_trace_ret_frame(zend_jit_trace_stack_frame *frame, const zend_op_array *op_array)
{
	return (zend_jit_trace_stack_frame*)((char*)frame - zend_jit_trace_frame_size(op_array));
}

static void zend_jit_trace_send_type(const zend_op *opline, zend_jit_trace_stack_frame *call, zend_uchar type)
{
	zend_jit_trace_stack *stack = call->stack;
	const zend_op_array *op_array = &call->func->op_array;
	uint32_t arg_num = opline->op2.num;

	if (arg_num > op_array->num_args) {
		return;
	}
	if (op_array->fn_flags & ZEND_ACC_HAS_TYPE_HINTS) {
		zend_arg_info *arg_info;

		ZEND_ASSERT(arg_num <= op_array->num_args);
		arg_info = &op_array->arg_info[arg_num-1];

		if (ZEND_TYPE_IS_SET(arg_info->type)) {
			if (!(ZEND_TYPE_FULL_MASK(arg_info->type) & (1u << type))) {
				return;
			}
		}
	}
	SET_STACK_TYPE(stack, EX_VAR_TO_NUM(opline->result.var), type, 1);
}

static bool zend_jit_needs_arg_dtor(const zend_function *func, uint32_t arg_num, zend_call_info *call_info)
{
	if (func
	 && func->type == ZEND_INTERNAL_FUNCTION
	 && (func->internal_function.fn_flags & ZEND_ACC_HAS_TYPE_HINTS) != 0
	 && arg_num < func->internal_function.num_args) {
		const zend_internal_arg_info *arg_info = &func->internal_function.arg_info[arg_num];

		if (ZEND_ARG_SEND_MODE(arg_info) == ZEND_SEND_BY_VAL
		 && ZEND_TYPE_IS_SET(arg_info->type)
		 && (ZEND_TYPE_FULL_MASK(arg_info->type) & MAY_BE_ANY) != MAY_BE_ANY) {
			if (JIT_G(trigger) == ZEND_JIT_ON_HOT_TRACE
			 && JIT_G(current_frame)
			 && JIT_G(current_frame)->call
			 && JIT_G(current_frame)->call->func) {
				uint32_t type = STACK_TYPE(JIT_G(current_frame)->call->stack, arg_num);

				if (type != IS_UNKNOWN
				 && type < IS_STRING
				 && ZEND_TYPE_FULL_MASK(arg_info->type) & (1u << type)) {
					return 0;
				}
			}
			if (call_info && arg_num < call_info->num_args && call_info->arg_info[arg_num].opline) {
				const zend_op *opline = call_info->arg_info[arg_num].opline;

				if (opline->opcode == ZEND_SEND_VAL && opline->op1_type == IS_CONST) {
					zval *zv = RT_CONSTANT(opline, opline->op1);

					if (!Z_REFCOUNTED_P(zv)) {
						uint32_t type = Z_TYPE_P(zv);

						// TODO: few functions (e.g. pcntl_exec) modify arrays in-place ???
						if (type != IS_ARRAY
						 && (ZEND_TYPE_FULL_MASK(arg_info->type) & (1u << type))) {
							return 0;
						}
					}
				}
			}
		}
	}

	return 1;
}

static zend_ssa *zend_jit_trace_build_ssa(const zend_op_array *op_array, zend_script *script)
{
	zend_jit_op_array_trace_extension *jit_extension;
	zend_ssa *ssa;

	jit_extension =
		(zend_jit_op_array_trace_extension*)ZEND_FUNC_INFO(op_array);
	jit_extension->func_info.num = 0;
	jit_extension->func_info.flags &= ZEND_FUNC_JIT_ON_FIRST_EXEC
		| ZEND_FUNC_JIT_ON_PROF_REQUEST
		| ZEND_FUNC_JIT_ON_HOT_COUNTERS
		| ZEND_FUNC_JIT_ON_HOT_TRACE;
	memset(&jit_extension->func_info.ssa, 0, sizeof(zend_func_info) - offsetof(zend_func_info, ssa));
	ssa = &jit_extension->func_info.ssa;

	if (JIT_G(opt_level) >= ZEND_JIT_LEVEL_OPT_FUNC) {
		do {
			if (zend_jit_op_array_analyze1(op_array, script, ssa) != SUCCESS) {
				break;
			}

			if (JIT_G(opt_level) >= ZEND_JIT_LEVEL_OPT_FUNCS) {
				if (zend_analyze_calls(&CG(arena), script, ZEND_CALL_TREE, (zend_op_array*)op_array, &jit_extension->func_info) != SUCCESS) {
					break;
				}
				jit_extension->func_info.call_map = zend_build_call_map(&CG(arena), &jit_extension->func_info, op_array);
				if (op_array->fn_flags & ZEND_ACC_HAS_RETURN_TYPE) {
					zend_init_func_return_info(op_array, script, &jit_extension->func_info.return_info);
				}
			}

			if (zend_jit_op_array_analyze2(op_array, script, ssa, 0) != SUCCESS) {
				break;
			}

			if (JIT_G(debug) & ZEND_JIT_DEBUG_SSA) {
				zend_dump_op_array(op_array, ZEND_DUMP_HIDE_UNREACHABLE|ZEND_DUMP_RC_INFERENCE|ZEND_DUMP_SSA, "JIT", ssa);
			}
			return ssa;
		} while (0);
	}

	memset(ssa, 0, sizeof(zend_ssa));
	ssa->cfg.blocks_count = 1;

	if (JIT_G(opt_level) == ZEND_JIT_LEVEL_INLINE) {
		zend_cfg cfg;
		void *checkpoint = zend_arena_checkpoint(CG(arena));

		if (zend_jit_build_cfg(op_array, &cfg) == SUCCESS) {
			ssa->cfg.flags = cfg.flags;
		} else{
			ssa->cfg.flags |= ZEND_FUNC_INDIRECT_VAR_ACCESS;
		}

		/* TODO: move this to zend_cfg.c ? */
		if (!op_array->function_name) {
			ssa->cfg.flags |= ZEND_FUNC_INDIRECT_VAR_ACCESS;
		}

		zend_arena_release(&CG(arena), checkpoint);
	}

	return ssa;
}

static void zend_jit_dump_trace(zend_jit_trace_rec *trace_buffer, zend_ssa *tssa);
static void zend_jit_dump_exit_info(zend_jit_trace_info *t);

static zend_always_inline int zend_jit_trace_op_len(const zend_op *opline)
{
	int len;

	switch (opline->opcode) {
		case ZEND_ASSIGN_DIM:
		case ZEND_ASSIGN_OBJ:
		case ZEND_ASSIGN_STATIC_PROP:
		case ZEND_ASSIGN_DIM_OP:
		case ZEND_ASSIGN_OBJ_OP:
		case ZEND_ASSIGN_STATIC_PROP_OP:
		case ZEND_ASSIGN_OBJ_REF:
		case ZEND_ASSIGN_STATIC_PROP_REF:
			return 2; /* OP_DATA */
		case ZEND_RECV_INIT:
			len = 1;
			opline++;
			while (opline->opcode == ZEND_RECV_INIT) {
				len++;
				opline++;
			}
			return len;
		case ZEND_BIND_GLOBAL:
			len = 1;
			opline++;
			while (opline->opcode == ZEND_BIND_GLOBAL) {
				len++;
				opline++;
			}
			return len;
//		case ZEND_IS_IDENTICAL:
//		case ZEND_IS_NOT_IDENTICAL:
//		case ZEND_IS_EQUAL:
//		case ZEND_IS_NOT_EQUAL:
//		case ZEND_IS_SMALLER:
//		case ZEND_IS_SMALLER_OR_EQUAL:
//		case ZEND_CASE:
//		case ZEND_ISSET_ISEMPTY_CV:
//		case ZEND_ISSET_ISEMPTY_VAR:
//		case ZEND_ISSET_ISEMPTY_DIM_OBJ:
//		case ZEND_ISSET_ISEMPTY_PROP_OBJ:
//		case ZEND_ISSET_ISEMPTY_STATIC_PROP:
//		case ZEND_INSTANCEOF:
//		case ZEND_TYPE_CHECK:
//		case ZEND_DEFINED:
//		case ZEND_IN_ARRAY:
//		case ZEND_ARRAY_KEY_EXISTS:
		default:
			if ((opline->result_type & (IS_SMART_BRANCH_JMPZ|IS_SMART_BRANCH_JMPNZ)) != 0) {
				return 2; /* JMPZ/JMPNZ */
			}
			return 1;
	}
}

static int zend_jit_trace_add_phis(zend_jit_trace_rec *trace_buffer, uint32_t ssa_vars_count, zend_ssa *tssa, zend_jit_trace_stack *stack)
{
	const zend_op_array *op_array;
	zend_jit_trace_rec *p;
	int k, vars_count;
	zend_bitset use, def;
	uint32_t build_flags = ZEND_SSA_RC_INFERENCE | ZEND_SSA_USE_CV_RESULTS;
	uint32_t set_size;
	zend_ssa_phi *prev = NULL;
	int level = 0;
	ALLOCA_FLAG(use_heap);

	op_array = trace_buffer->op_array;
	set_size = zend_bitset_len(op_array->last_var + op_array->T);
	use = ZEND_BITSET_ALLOCA(set_size * 2, use_heap);
	memset(use, 0, set_size * 2 * ZEND_BITSET_ELM_SIZE);
	def = use + set_size;
	p = trace_buffer + ZEND_JIT_TRACE_START_REC_SIZE;
	for (;;p++) {
		if (p->op == ZEND_JIT_TRACE_VM && level == 0) {
			const zend_op *opline = p->opline;
			int len;

			zend_dfg_add_use_def_op(op_array, opline, build_flags, use, def);
			len = zend_jit_trace_op_len(opline);
			while (len > 1) {
				opline++;
				if (opline->opcode != ZEND_OP_DATA) {
					zend_dfg_add_use_def_op(op_array, opline, build_flags, use, def);
				}
				len--;
			}
		} else if (p->op == ZEND_JIT_TRACE_INIT_CALL) {
		} else if (p->op == ZEND_JIT_TRACE_DO_ICALL) {
		} else if (p->op == ZEND_JIT_TRACE_ENTER) {
			level++;
		} else if (p->op == ZEND_JIT_TRACE_BACK) {
			if (level == 0) {
				// Phi for recursive calls and returns are not supported yet ???
				assert(0);
			} else {
				level--;
			}
		} else if (p->op == ZEND_JIT_TRACE_END) {
			break;
		}
	}

	zend_bitset_intersection(use, def, set_size);

	if (trace_buffer->start == ZEND_JIT_TRACE_START_ENTER) {
		vars_count = op_array->last_var;
	} else {
		vars_count = op_array->last_var + op_array->T;
	}
	for (k = 0; k < vars_count; k++) {
		if (zend_bitset_in(use, k)) {
			zend_ssa_phi *phi = zend_arena_calloc(&CG(arena), 1,
				ZEND_MM_ALIGNED_SIZE(sizeof(zend_ssa_phi)) +
				ZEND_MM_ALIGNED_SIZE(sizeof(int) * 2) +
				sizeof(void*) * 2);
			phi->sources = (int*)(((char*)phi) + ZEND_MM_ALIGNED_SIZE(sizeof(zend_ssa_phi)));
			phi->sources[0] = STACK_VAR(stack, k);
			phi->sources[1] = -1;
			phi->use_chains = (zend_ssa_phi**)(((char*)phi->sources) + ZEND_MM_ALIGNED_SIZE(sizeof(int) * 2));
			phi->pi = -1;
			phi->var = k;
			phi->ssa_var = ssa_vars_count;
			SET_STACK_VAR(stack, k, ssa_vars_count);
			ssa_vars_count++;
			phi->block = 1;
			if (prev) {
				prev->next = phi;
			} else {
				tssa->blocks[1].phis = phi;
			}
			prev = phi;
		}
	}

	free_alloca(use, use_heap);

	return ssa_vars_count;
}

static int zend_jit_trace_add_call_phis(zend_jit_trace_rec *trace_buffer, uint32_t ssa_vars_count, zend_ssa *tssa, zend_jit_trace_stack *stack)
{
	zend_ssa_phi *prev = NULL;
	const zend_op_array *op_array = trace_buffer->op_array;
	const zend_op *opline = trace_buffer[1].opline;
	int count = opline - op_array->opcodes;
	int i;

	for(i = 0; i < count; i++) {
		zend_ssa_phi *phi = zend_arena_calloc(&CG(arena), 1,
			ZEND_MM_ALIGNED_SIZE(sizeof(zend_ssa_phi)) +
			ZEND_MM_ALIGNED_SIZE(sizeof(int) * 2) +
			sizeof(void*) * 2);
		phi->sources = (int*)(((char*)phi) + ZEND_MM_ALIGNED_SIZE(sizeof(zend_ssa_phi)));
		phi->sources[0] = STACK_VAR(stack, i);
		phi->sources[1] = -1;
		phi->use_chains = (zend_ssa_phi**)(((char*)phi->sources) + ZEND_MM_ALIGNED_SIZE(sizeof(int) * 2));
		phi->pi = -1;
		phi->var = i;
		phi->ssa_var = ssa_vars_count;
		SET_STACK_VAR(stack, i, ssa_vars_count);
		ssa_vars_count++;
		phi->block = 1;
		if (prev) {
			prev->next = phi;
		} else {
			tssa->blocks[1].phis = phi;
		}
		prev = phi;
	}
	return ssa_vars_count;
}

static int zend_jit_trace_add_ret_phis(zend_jit_trace_rec *trace_buffer, uint32_t ssa_vars_count, zend_ssa *tssa, zend_jit_trace_stack *stack)
{
	const zend_op *opline = trace_buffer[1].opline - 1;
	int i;

	if (RETURN_VALUE_USED(opline)) {
		zend_ssa_phi *phi = zend_arena_calloc(&CG(arena), 1,
			ZEND_MM_ALIGNED_SIZE(sizeof(zend_ssa_phi)) +
			ZEND_MM_ALIGNED_SIZE(sizeof(int) * 2) +
			sizeof(void*) * 2);

		i = EX_VAR_TO_NUM(opline->result.var);
		phi->sources = (int*)(((char*)phi) + ZEND_MM_ALIGNED_SIZE(sizeof(zend_ssa_phi)));
		phi->sources[0] = STACK_VAR(stack, i);
		phi->sources[1] = -1;
		phi->use_chains = (zend_ssa_phi**)(((char*)phi->sources) + ZEND_MM_ALIGNED_SIZE(sizeof(int) * 2));
		phi->pi = -1;
		phi->var = i;
		phi->ssa_var = ssa_vars_count;
		SET_STACK_VAR(stack, i, ssa_vars_count);
		ssa_vars_count++;
		phi->block = 1;
		tssa->blocks[1].phis = phi;
	}
	return ssa_vars_count;
}

static int zend_jit_trace_copy_ssa_var_info(const zend_op_array *op_array, const zend_ssa *ssa, const zend_op **tssa_opcodes, zend_ssa *tssa, int ssa_var)
{
	int var, use;
	zend_ssa_op *op;
	zend_ssa_var_info *info;
	unsigned int no_val;
	zend_ssa_alias_kind alias;

	if (tssa->vars[ssa_var].phi_use_chain) {
		// TODO: this may be incorrect ???
		var = tssa->vars[ssa_var].phi_use_chain->ssa_var;
	} else {
		var = ssa_var;
	}
	use = tssa->vars[var].use_chain;
	if (use >= 0) {
		ZEND_ASSERT((tssa_opcodes[use] - op_array->opcodes) < op_array->last);
		op = ssa->ops + (tssa_opcodes[use] - op_array->opcodes);
		if (tssa->ops[use].op1_use == var) {
			no_val = ssa->vars[op->op1_use].no_val;
			alias = ssa->vars[op->op1_use].alias;
			info = ssa->var_info + op->op1_use;
		} else if (tssa->ops[use].op2_use == var) {
			no_val = ssa->vars[op->op2_use].no_val;
			alias = ssa->vars[op->op2_use].alias;
			info = ssa->var_info + op->op2_use;
		} else if (tssa->ops[use].result_use == var) {
			no_val = ssa->vars[op->result_use].no_val;
			alias = ssa->vars[op->result_use].alias;
			info = ssa->var_info + op->result_use;
		} else {
			assert(0);
			return 0;
		}
		tssa->vars[ssa_var].no_val = no_val;
		tssa->vars[ssa_var].alias = alias;
		memcpy(&tssa->var_info[ssa_var], info, sizeof(zend_ssa_var_info));
		return 1;
	}
	return 0;
}

static void zend_jit_trace_propagate_range(const zend_op_array *op_array, const zend_op **tssa_opcodes, zend_ssa *tssa, int ssa_var)
{
	zend_ssa_range tmp;
	int def = tssa->vars[ssa_var].definition;

	if (tssa->vars[ssa_var].alias == NO_ALIAS
	 && zend_inference_propagate_range(op_array, tssa, (zend_op*)tssa_opcodes[def], (zend_ssa_op*)&tssa->ops[def], ssa_var, &tmp)) {
		tssa->var_info[ssa_var].range.min = tmp.min;
		tssa->var_info[ssa_var].range.max = tmp.max;
		tssa->var_info[ssa_var].range.underflow = tmp.underflow;
		tssa->var_info[ssa_var].range.overflow = tmp.overflow;
		tssa->var_info[ssa_var].has_range = 1;
	}
}

static void zend_jit_trace_copy_ssa_var_range(const zend_op_array *op_array, const zend_ssa *ssa, const zend_op **tssa_opcodes, zend_ssa *tssa, int ssa_var)
{
	int def;
	zend_ssa_op *op;
	zend_ssa_var_info *info;
	unsigned int no_val;
	zend_ssa_alias_kind alias;

	def = tssa->vars[ssa_var].definition;
	if (def >= 0) {
		ZEND_ASSERT((tssa_opcodes[def] - op_array->opcodes) < op_array->last);
		op = ssa->ops + (tssa_opcodes[def] - op_array->opcodes);
		if (tssa->ops[def].op1_def == ssa_var) {
			no_val = ssa->vars[op->op1_def].no_val;
			alias = ssa->vars[op->op1_def].alias;
			info = ssa->var_info + op->op1_def;
		} else if (tssa->ops[def].op2_def == ssa_var) {
			no_val = ssa->vars[op->op2_def].no_val;
			alias = ssa->vars[op->op2_def].alias;
			info = ssa->var_info + op->op2_def;
		} else if (tssa->ops[def].result_def == ssa_var) {
			no_val = ssa->vars[op->result_def].no_val;
			alias = ssa->vars[op->result_def].alias;
			info = ssa->var_info + op->result_def;
		} else {
			assert(0);
			return;
		}

		tssa->vars[ssa_var].no_val = no_val;
		tssa->vars[ssa_var].alias = alias;

		if (!(info->type & MAY_BE_REF)) {
			zend_jit_trace_propagate_range(op_array, tssa_opcodes, tssa, ssa_var);
		}

		if (info->has_range) {
			if (tssa->var_info[ssa_var].has_range) {
				tssa->var_info[ssa_var].range.min = MAX(tssa->var_info[ssa_var].range.min, info->range.min);
				tssa->var_info[ssa_var].range.max = MIN(tssa->var_info[ssa_var].range.max, info->range.max);
				tssa->var_info[ssa_var].range.underflow = tssa->var_info[ssa_var].range.underflow && info->range.underflow;
				tssa->var_info[ssa_var].range.overflow = tssa->var_info[ssa_var].range.overflow && info->range.overflow;
			} else {
				tssa->var_info[ssa_var].has_range = 1;
				tssa->var_info[ssa_var].range = info->range;
			}
		}
	}
}

static int zend_jit_trace_restrict_ssa_var_info(const zend_op_array *op_array, const zend_ssa *ssa, const zend_op **tssa_opcodes, zend_ssa *tssa, int ssa_var)
{
	int def;
	zend_ssa_op *op;
	zend_ssa_var_info *info;

	def = tssa->vars[ssa_var].definition;
	if (def >= 0) {
		ZEND_ASSERT((tssa_opcodes[def] - op_array->opcodes) < op_array->last);
		op = ssa->ops + (tssa_opcodes[def] - op_array->opcodes);
		if (tssa->ops[def].op1_def == ssa_var) {
			info = ssa->var_info + op->op1_def;
		} else if (tssa->ops[def].op2_def == ssa_var) {
			info = ssa->var_info + op->op2_def;
		} else if (tssa->ops[def].result_def == ssa_var) {
			info = ssa->var_info + op->result_def;
		} else {
			assert(0);
			return 0;
		}
		tssa->var_info[ssa_var].type &= info->type;
		if (info->ce) {
			if (tssa->var_info[ssa_var].ce) {
				if (tssa->var_info[ssa_var].ce != info->ce) {
					if (instanceof_function(tssa->var_info[ssa_var].ce, info->ce)) {
						/* everything fine */
					} else if (instanceof_function(info->ce, tssa->var_info[ssa_var].ce)) {
						// TODO: TSSA may miss Pi() functions and corresponding instanceof() constraints ???
					} else {
						// TODO: classes may implement the same interface ???
						//ZEND_UNREACHABLE();
					}
				}
				tssa->var_info[ssa_var].is_instanceof =
					tssa->var_info[ssa_var].is_instanceof && info->is_instanceof;
			} else {
				tssa->var_info[ssa_var].ce = info->ce;
				tssa->var_info[ssa_var].is_instanceof = info->is_instanceof;
			}
		}
		if (info->has_range) {
			if (tssa->var_info[ssa_var].has_range) {
				tssa->var_info[ssa_var].range.min = MAX(tssa->var_info[ssa_var].range.min, info->range.min);
				tssa->var_info[ssa_var].range.max = MIN(tssa->var_info[ssa_var].range.max, info->range.max);
				tssa->var_info[ssa_var].range.underflow = tssa->var_info[ssa_var].range.underflow && info->range.underflow;
				tssa->var_info[ssa_var].range.overflow = tssa->var_info[ssa_var].range.overflow && info->range.overflow;
			} else {
				tssa->var_info[ssa_var].has_range = 1;
				tssa->var_info[ssa_var].range = info->range;
			}
		}
		return 1;
	}
	return 0;
}

static int find_return_ssa_var(zend_jit_trace_rec *p, zend_ssa_op *ssa_op)
{
	while (1) {
		if (p->op == ZEND_JIT_TRACE_VM) {
			if (p->opline->opcode == ZEND_DO_UCALL
			 || p->opline->opcode == ZEND_DO_FCALL_BY_NAME
			 || p->opline->opcode == ZEND_DO_FCALL) {
				if (p->opline->result_type != IS_UNUSED) {
					return ssa_op->result_def;
				}
			}
			return -1;
		} else if (p->op >= ZEND_JIT_TRACE_OP1_TYPE && p->op <= ZEND_JIT_TRACE_VAL_INFO) {
			/*skip */
		} else {
			return -1;
		}
		p--;
	}
}

static const zend_op *zend_jit_trace_find_init_fcall_op(zend_jit_trace_rec *p, const zend_op_array *op_array)
{
	if (!(p->info & ZEND_JIT_TRACE_FAKE_INIT_CALL)) {
		p--;
		while (1) {
			if (p->op == ZEND_JIT_TRACE_VM) {
				if (p->opline->opcode == ZEND_INIT_FCALL
				 || p->opline->opcode == ZEND_INIT_FCALL_BY_NAME
				 || p->opline->opcode == ZEND_INIT_NS_FCALL_BY_NAME
				 || p->opline->opcode == ZEND_INIT_DYNAMIC_CALL
				 || p->opline->opcode == ZEND_INIT_USER_CALL
				 || p->opline->opcode == ZEND_NEW
				 || p->opline->opcode == ZEND_INIT_METHOD_CALL
				 || p->opline->opcode == ZEND_INIT_STATIC_METHOD_CALL) {
					return p->opline;
				}
				return NULL;
			} else if (p->op >= ZEND_JIT_TRACE_OP1_TYPE && p->op <= ZEND_JIT_TRACE_VAL_INFO) {
				/*skip */
			} else {
				return NULL;
			}
			p--;
		}
	} else {
		const zend_op *opline = NULL;
		int call_level = 0;

		p++;
		while (1) {
			if (p->op == ZEND_JIT_TRACE_VM) {
				opline = p->opline;
				break;
			} else if (p->op == ZEND_JIT_TRACE_INIT_CALL) {
				call_level++;
				/*skip */
			} else {
				return NULL;
			}
			p--;
		}
		if (opline) {
			while (opline > op_array->opcodes) {
				opline--;
				switch (opline->opcode) {
					case ZEND_INIT_FCALL:
					case ZEND_INIT_FCALL_BY_NAME:
					case ZEND_INIT_NS_FCALL_BY_NAME:
					case ZEND_INIT_METHOD_CALL:
					case ZEND_INIT_DYNAMIC_CALL:
					case ZEND_INIT_STATIC_METHOD_CALL:
					case ZEND_INIT_USER_CALL:
					case ZEND_NEW:
						if (call_level == 0) {
							return opline;
						}
						call_level--;
						break;
					case ZEND_DO_FCALL:
					case ZEND_DO_ICALL:
					case ZEND_DO_UCALL:
					case ZEND_DO_FCALL_BY_NAME:
						call_level++;
						break;
				}
			}
		}
	}
	return NULL;
}

static int is_checked_guard(const zend_ssa *tssa, const zend_op **ssa_opcodes, uint32_t var, uint32_t phi_var)
{
	if ((tssa->var_info[phi_var].type & MAY_BE_ANY) == MAY_BE_LONG
	 && !(tssa->var_info[var].type & MAY_BE_REF)) {
		int idx = tssa->vars[var].definition;

		if (idx >= 0) {
			if (tssa->ops[idx].op1_def == var) {
				const zend_op *opline = ssa_opcodes[idx];
				if (opline->opcode == ZEND_PRE_DEC
				 || opline->opcode == ZEND_PRE_INC
				 || opline->opcode == ZEND_POST_DEC
				 || opline->opcode == ZEND_POST_INC) {
					if (tssa->ops[idx].op1_use >= 0
					 && (tssa->var_info[tssa->ops[idx].op1_use].type & MAY_BE_STRING)) {
						return 0;
					}
					return 1;
				} else if (opline->opcode == ZEND_ASSIGN_OP
				 && (opline->extended_value == ZEND_ADD
				  || opline->extended_value == ZEND_SUB
				  || opline->extended_value == ZEND_MUL)) {
					if ((opline->op2_type & (IS_VAR|IS_CV))
					  && tssa->ops[idx].op2_use >= 0
					  && (tssa->var_info[tssa->ops[idx].op2_use].type & MAY_BE_REF)) {
						return 0;
					}
					return 1;
				}
			}
			if (tssa->ops[idx].result_def == var) {
				const zend_op *opline = ssa_opcodes[idx];
				if (opline->opcode == ZEND_ADD
				 || opline->opcode == ZEND_SUB
				 || opline->opcode == ZEND_MUL
				 || opline->opcode == ZEND_PRE_DEC
				 || opline->opcode == ZEND_PRE_INC
				 || opline->opcode == ZEND_POST_DEC
				 || opline->opcode == ZEND_POST_INC) {
					if ((opline->op1_type & (IS_VAR|IS_CV))
					  && tssa->ops[idx].op1_use >= 0
					  && (tssa->var_info[tssa->ops[idx].op1_use].type & MAY_BE_REF)) {
						return 0;
					}
					if ((opline->op2_type & (IS_VAR|IS_CV))
					  && tssa->ops[idx].op2_use >= 0
					  && (tssa->var_info[tssa->ops[idx].op2_use].type & MAY_BE_REF)) {
						return 0;
					}
					return 1;
				}
			}
		}
	}
	return 0;
}

typedef struct _zend_tssa {
	zend_ssa        ssa;
	const zend_op **tssa_opcodes;
	int             used_stack;
} zend_tssa;

static const zend_op _nop_opcode = {0};

static zend_ssa *zend_jit_trace_build_tssa(zend_jit_trace_rec *trace_buffer, uint32_t parent_trace, uint32_t exit_num, zend_script *script, const zend_op_array **op_arrays, int *num_op_arrays_ptr)
{
	zend_ssa *tssa;
	zend_ssa_op *ssa_ops, *op;
	zend_ssa_var *ssa_vars;
	zend_ssa_var_info *ssa_var_info;
	const zend_op_array *op_array;
	const zend_op *opline;
	const zend_op **ssa_opcodes;
	zend_jit_trace_rec *p;
	int i, v, idx, len, ssa_ops_count, vars_count, ssa_vars_count;
	zend_jit_trace_stack *stack;
	uint32_t build_flags = ZEND_SSA_RC_INFERENCE | ZEND_SSA_USE_CV_RESULTS;
	uint32_t optimization_level = 0;
	int call_level, level, num_op_arrays, used_stack, max_used_stack;
	size_t frame_size, stack_top, stack_size, stack_bottom;
	zend_jit_op_array_trace_extension *jit_extension;
	zend_ssa *ssa;
	zend_jit_trace_stack_frame *frame, *top, *call;
	zend_ssa_var_info return_value_info;

	/* 1. Count number of TSSA opcodes;
	 *    Count number of activation frames;
	 *    Calculate size of abstract stack;
	 *    Construct regular SSA for involved op_array */
	op_array = trace_buffer->op_array;
	stack_top = stack_size = zend_jit_trace_frame_size(op_array);
	stack_bottom = 0;
	p = trace_buffer + ZEND_JIT_TRACE_START_REC_SIZE;
	ssa_ops_count = 0;
	call_level = 0;
	level = 0;
	num_op_arrays = 0;
	/* Remember op_array to cleanup */
	op_arrays[num_op_arrays++] = op_array;
	/* Build SSA */
	ssa = zend_jit_trace_build_ssa(op_array, script);
	for (;;p++) {
		if (p->op == ZEND_JIT_TRACE_VM) {
			if (JIT_G(opt_level) < ZEND_JIT_LEVEL_OPT_FUNC) {
				const zend_op *opline = p->opline;

				switch (opline->opcode) {
					case ZEND_INCLUDE_OR_EVAL:
						ssa->cfg.flags |= ZEND_FUNC_INDIRECT_VAR_ACCESS;
						break;
					case ZEND_FETCH_R:
					case ZEND_FETCH_W:
					case ZEND_FETCH_RW:
					case ZEND_FETCH_FUNC_ARG:
					case ZEND_FETCH_IS:
					case ZEND_FETCH_UNSET:
					case ZEND_UNSET_VAR:
					case ZEND_ISSET_ISEMPTY_VAR:
						if (opline->extended_value & ZEND_FETCH_LOCAL) {
							ssa->cfg.flags |= ZEND_FUNC_INDIRECT_VAR_ACCESS;
						} else if ((opline->extended_value & (ZEND_FETCH_GLOBAL | ZEND_FETCH_GLOBAL_LOCK)) &&
						           !op_array->function_name) {
							ssa->cfg.flags |= ZEND_FUNC_INDIRECT_VAR_ACCESS;
						}
						break;
				}
			}
			ssa_ops_count += zend_jit_trace_op_len(p->opline);
		} else if (p->op == ZEND_JIT_TRACE_INIT_CALL) {
			call_level++;
			stack_top += zend_jit_trace_frame_size(p->op_array);
			if (stack_top > stack_size) {
				stack_size = stack_top;
			}
		} else if (p->op == ZEND_JIT_TRACE_DO_ICALL) {
			if (JIT_G(opt_level) < ZEND_JIT_LEVEL_OPT_FUNC) {
				if (p->func != (zend_function*)&zend_pass_function
				 && (zend_string_equals_literal(p->func->common.function_name, "extract")
				  || zend_string_equals_literal(p->func->common.function_name, "compact")
				  || zend_string_equals_literal(p->func->common.function_name, "get_defined_vars"))) {
					ssa->cfg.flags |= ZEND_FUNC_INDIRECT_VAR_ACCESS;
				}
			}
			frame_size = zend_jit_trace_frame_size(p->op_array);
			if (call_level == 0) {
				if (stack_top + frame_size > stack_size) {
					stack_size = stack_top + frame_size;
				}
			} else {
				call_level--;
				stack_top -= frame_size;
			}
		} else if (p->op == ZEND_JIT_TRACE_ENTER) {
			op_array = p->op_array;
			if (call_level == 0) {
				stack_top += zend_jit_trace_frame_size(op_array);
				if (stack_top > stack_size) {
					stack_size = stack_top;
				}
			} else {
				call_level--;
			}
			level++;
			jit_extension =
				(zend_jit_op_array_trace_extension*)ZEND_FUNC_INFO(op_array);
			ssa = &jit_extension->func_info.ssa;
			if (ssa->cfg.blocks_count) {
				/* pass */
			} else if (num_op_arrays == ZEND_JIT_TRACE_MAX_FUNCS) {
				/* Too many functions in single trace */
				*num_op_arrays_ptr = num_op_arrays;
				return NULL;
			} else {
				/* Remember op_array to cleanup */
				op_arrays[num_op_arrays++] = op_array;
				/* Build SSA */
				ssa = zend_jit_trace_build_ssa(op_array, script);
			}
		} else if (p->op == ZEND_JIT_TRACE_BACK) {
			if (level == 0) {
				stack_bottom += zend_jit_trace_frame_size(p->op_array);
				jit_extension =
					(zend_jit_op_array_trace_extension*)ZEND_FUNC_INFO(op_array);
				ssa = &jit_extension->func_info.ssa;
				if (ssa->cfg.blocks_count) {
					/* pass */
				} else if (num_op_arrays == ZEND_JIT_TRACE_MAX_FUNCS) {
					/* Too many functions in single trace */
					*num_op_arrays_ptr = num_op_arrays;
					return NULL;
				} else {
					/* Remember op_array to cleanup */
					op_arrays[num_op_arrays++] = op_array;
					/* Build SSA */
					ssa = zend_jit_trace_build_ssa(op_array, script);
				}
			} else {
				stack_top -= zend_jit_trace_frame_size(op_array);
				level--;
			}
			op_array = p->op_array;
		} else if (p->op == ZEND_JIT_TRACE_END) {
			break;
		}
	}
	*num_op_arrays_ptr = num_op_arrays;

	/* Allocate space for abstract stack */
	JIT_G(current_frame) = frame = (zend_jit_trace_stack_frame*)((char*)zend_arena_alloc(&CG(arena), stack_bottom + stack_size) + stack_bottom);

	/* 2. Construct TSSA */
	tssa = zend_arena_calloc(&CG(arena), 1, sizeof(zend_tssa));
	tssa->cfg.flags = ZEND_SSA_TSSA;
	tssa->cfg.blocks = zend_arena_calloc(&CG(arena), 2, sizeof(zend_basic_block));
	tssa->blocks = zend_arena_calloc(&CG(arena), 2, sizeof(zend_ssa_block));
	tssa->cfg.predecessors = zend_arena_calloc(&CG(arena), 2, sizeof(int));

	if (trace_buffer->stop == ZEND_JIT_TRACE_STOP_LOOP
	 || trace_buffer->stop == ZEND_JIT_TRACE_STOP_RECURSIVE_CALL
	 || trace_buffer->stop == ZEND_JIT_TRACE_STOP_RECURSIVE_RET) {
		tssa->cfg.blocks_count = 2;
		tssa->cfg.edges_count = 2;

		tssa->cfg.predecessors[0] = 0;
		tssa->cfg.predecessors[1] = 1;

		tssa->cfg.blocks[0].flags = ZEND_BB_START|ZEND_BB_REACHABLE;
		tssa->cfg.blocks[0].successors_count = 1;
		tssa->cfg.blocks[0].predecessors_count = 0;
		tssa->cfg.blocks[0].successors = tssa->cfg.blocks[0].successors_storage;
		tssa->cfg.blocks[0].successors[0] = 1;

		tssa->cfg.blocks[0].flags = ZEND_BB_FOLLOW|ZEND_BB_TARGET|ZEND_BB_LOOP_HEADER|ZEND_BB_REACHABLE;
		tssa->cfg.blocks[1].successors_count = 1;
		tssa->cfg.blocks[1].predecessors_count = 2;
		tssa->cfg.blocks[1].successors = tssa->cfg.blocks[1].successors_storage;
		tssa->cfg.blocks[1].successors[1] = 1;
	} else {
		tssa->cfg.blocks_count = 1;
		tssa->cfg.edges_count = 0;

		tssa->cfg.blocks[0].flags = ZEND_BB_START|ZEND_BB_EXIT|ZEND_BB_REACHABLE;
		tssa->cfg.blocks[0].successors_count = 0;
		tssa->cfg.blocks[0].predecessors_count = 0;
	}
	((zend_tssa*)tssa)->used_stack = -1;

	if (JIT_G(opt_level) < ZEND_JIT_LEVEL_INLINE) {
		return tssa;
	}

	tssa->ops = ssa_ops = zend_arena_alloc(&CG(arena), ssa_ops_count * sizeof(zend_ssa_op));
	memset(ssa_ops, -1, ssa_ops_count * sizeof(zend_ssa_op));
	ssa_opcodes = zend_arena_calloc(&CG(arena), ssa_ops_count + 1, sizeof(zend_op*));
	((zend_tssa*)tssa)->tssa_opcodes = ssa_opcodes;
	ssa_opcodes[ssa_ops_count] = &_nop_opcode;

	op_array = trace_buffer->op_array;
	if (trace_buffer->start == ZEND_JIT_TRACE_START_ENTER) {
		ssa_vars_count = op_array->last_var;
	} else {
		ssa_vars_count = op_array->last_var + op_array->T;
	}
	stack = frame->stack;
	for (i = 0; i < ssa_vars_count; i++) {
		SET_STACK_VAR(stack, i, i);
	}

	if (trace_buffer->stop == ZEND_JIT_TRACE_STOP_LOOP) {
		// TODO: For tracing, it's possible, to create pseudo Phi functions
		//       at the end of loop, without this additional pass (like LuaJIT) ???
		ssa_vars_count = zend_jit_trace_add_phis(trace_buffer, ssa_vars_count, tssa, stack);
	} else if (trace_buffer->stop == ZEND_JIT_TRACE_STOP_RECURSIVE_CALL) {
		ssa_vars_count = zend_jit_trace_add_call_phis(trace_buffer, ssa_vars_count, tssa, stack);
	} else if (trace_buffer->stop == ZEND_JIT_TRACE_STOP_RECURSIVE_RET) {
		ssa_vars_count = zend_jit_trace_add_ret_phis(trace_buffer, ssa_vars_count, tssa, stack);
	}

	p = trace_buffer + ZEND_JIT_TRACE_START_REC_SIZE;
	idx = 0;
	level = 0;
	for (;;p++) {
		if (p->op == ZEND_JIT_TRACE_VM) {
			opline = p->opline;
			ssa_opcodes[idx] = opline;
			ssa_vars_count = zend_ssa_rename_op(op_array, opline, idx, build_flags, ssa_vars_count, ssa_ops, (int*)stack);
			idx++;
			len = zend_jit_trace_op_len(p->opline);
			while (len > 1) {
				opline++;
				ssa_opcodes[idx] = opline;
				if (opline->opcode != ZEND_OP_DATA) {
					ssa_vars_count = zend_ssa_rename_op(op_array, opline, idx, build_flags, ssa_vars_count, ssa_ops, (int*)stack);
				}
				idx++;
				len--;
			}
		} else if (p->op == ZEND_JIT_TRACE_ENTER) {
			frame = zend_jit_trace_call_frame(frame, op_array);
			stack = frame->stack;
			op_array = p->op_array;
			level++;
			if (ssa_vars_count >= ZEND_JIT_TRACE_MAX_SSA_VAR) {
				return NULL;
			}
			ZEND_JIT_TRACE_SET_FIRST_SSA_VAR(p->info, ssa_vars_count);
			for (i = 0; i < op_array->last_var; i++) {
				SET_STACK_VAR(stack, i, ssa_vars_count++);
			}
		} else if (p->op == ZEND_JIT_TRACE_BACK) {
			op_array = p->op_array;
			frame = zend_jit_trace_ret_frame(frame, op_array);
			stack = frame->stack;
			if (level == 0) {
				if (ssa_vars_count >= ZEND_JIT_TRACE_MAX_SSA_VAR) {
					return NULL;
				}
				ZEND_JIT_TRACE_SET_FIRST_SSA_VAR(p->info, ssa_vars_count);
				for (i = 0; i < op_array->last_var + op_array->T; i++) {
					SET_STACK_VAR(stack, i, ssa_vars_count++);
				}
			} else {
				level--;
			}
		} else if (p->op == ZEND_JIT_TRACE_END) {
			break;
		}
	}

	op_array = trace_buffer->op_array;
	tssa->vars_count = ssa_vars_count;
	tssa->vars = ssa_vars = zend_arena_calloc(&CG(arena), tssa->vars_count, sizeof(zend_ssa_var));
	if (trace_buffer->start == ZEND_JIT_TRACE_START_ENTER) {
		vars_count = op_array->last_var;
	} else {
		vars_count = op_array->last_var + op_array->T;
	}
	i = 0;
	while (i < vars_count) {
		ssa_vars[i].var = i;
		ssa_vars[i].scc = -1;
		ssa_vars[i].definition = -1;
		ssa_vars[i].use_chain = -1;
		i++;
	}
	while (i < tssa->vars_count) {
		ssa_vars[i].var = -1;
		ssa_vars[i].scc = -1;
		ssa_vars[i].definition = -1;
		ssa_vars[i].use_chain = -1;
		i++;
	}

	if (trace_buffer->stop == ZEND_JIT_TRACE_STOP_LOOP
	 || trace_buffer->stop == ZEND_JIT_TRACE_STOP_RECURSIVE_CALL
	 || trace_buffer->stop == ZEND_JIT_TRACE_STOP_RECURSIVE_RET) {
		/* Update Phi sources */
		zend_ssa_phi *phi = tssa->blocks[1].phis;

		while (phi) {
			phi->sources[1] = STACK_VAR(stack, phi->var);
			ssa_vars[phi->ssa_var].var = phi->var;
			ssa_vars[phi->ssa_var].definition_phi = phi;
			ssa_vars[phi->sources[0]].phi_use_chain = phi;
			ssa_vars[phi->sources[1]].phi_use_chain = phi;
			phi = phi->next;
		}
	}

	/* 3. Compute use-def chains */
	idx = (ssa_ops_count - 1);
	op = ssa_ops + idx;
	while (idx >= 0) {
		opline = ssa_opcodes[idx];
		if (op->op1_use >= 0) {
			op->op1_use_chain = ssa_vars[op->op1_use].use_chain;
			ssa_vars[op->op1_use].use_chain = idx;
		}
		if (op->op2_use >= 0 && op->op2_use != op->op1_use) {
			op->op2_use_chain = ssa_vars[op->op2_use].use_chain;
			ssa_vars[op->op2_use].use_chain = idx;
		}
		if (op->result_use >= 0 && op->result_use != op->op1_use && op->result_use != op->op2_use) {
			op->res_use_chain = ssa_vars[op->result_use].use_chain;
			ssa_vars[op->result_use].use_chain = idx;
		}
		if (op->op1_def >= 0) {
			ssa_vars[op->op1_def].var = EX_VAR_TO_NUM(opline->op1.var);
			ssa_vars[op->op1_def].definition = idx;
		}
		if (op->op2_def >= 0) {
			ssa_vars[op->op2_def].var = EX_VAR_TO_NUM(opline->op2.var);
			ssa_vars[op->op2_def].definition = idx;
		}
		if (op->result_def >= 0) {
			ssa_vars[op->result_def].var = EX_VAR_TO_NUM(opline->result.var);
			ssa_vars[op->result_def].definition = idx;
		}
		op--;
		idx--;
	}

	/* 4. Type inference */
	op_array = trace_buffer->op_array;
	jit_extension =
		(zend_jit_op_array_trace_extension*)ZEND_FUNC_INFO(op_array);
	ssa = &jit_extension->func_info.ssa;

	tssa->var_info = ssa_var_info = zend_arena_calloc(&CG(arena), tssa->vars_count, sizeof(zend_ssa_var_info));

	if (trace_buffer->start == ZEND_JIT_TRACE_START_ENTER) {
		i = 0;
		while (i < op_array->last_var) {
			if (i < op_array->num_args) {
				if (ssa->var_info
				 && zend_jit_trace_copy_ssa_var_info(op_array, ssa, ssa_opcodes, tssa, i)) {
					/* pass */
				} else {
					if (ssa->vars) {
						ssa_vars[i].no_val = ssa->vars[i].no_val;
						ssa_vars[i].alias = ssa->vars[i].alias;
					} else {
						ssa_vars[i].alias = zend_jit_var_may_alias(op_array, ssa, i);
					}
					if (op_array->arg_info) {
						zend_arg_info *arg_info = &op_array->arg_info[i];
						zend_class_entry *ce;
						uint32_t tmp = zend_fetch_arg_info_type(script, arg_info, &ce);

						if (ZEND_ARG_SEND_MODE(arg_info)) {
							tmp |= MAY_BE_REF;
						}
						ssa_var_info[i].type = tmp;
						ssa_var_info[i].ce = ce;
						ssa_var_info[i].is_instanceof = 1;
					} else {
						ssa_var_info[i].type = MAY_BE_RC1 | MAY_BE_RCN | MAY_BE_REF | MAY_BE_ANY  | MAY_BE_ARRAY_KEY_ANY | MAY_BE_ARRAY_OF_ANY | MAY_BE_ARRAY_OF_REF;
					}
				}
			} else {
				if (ssa->vars) {
					ssa_vars[i].no_val = ssa->vars[i].no_val;
					ssa_vars[i].alias = ssa->vars[i].alias;
				} else {
					ssa_vars[i].alias = zend_jit_var_may_alias(op_array, ssa, i);
				}
				if (ssa_vars[i].alias == NO_ALIAS) {
					ssa_var_info[i].type = MAY_BE_UNDEF;
				} else {
					ssa_var_info[i].type = MAY_BE_UNDEF | MAY_BE_RC1 | MAY_BE_RCN | MAY_BE_REF | MAY_BE_ANY | MAY_BE_ARRAY_KEY_ANY | MAY_BE_ARRAY_OF_ANY | MAY_BE_ARRAY_OF_REF;
				}
			}
			i++;
		}
	} else {
		int parent_vars_count = 0;
		zend_jit_trace_stack *parent_stack = NULL;

		i = 0;
		if (parent_trace) {
			parent_vars_count = MIN(zend_jit_traces[parent_trace].exit_info[exit_num].stack_size,
				op_array->last_var + op_array->T);
			if (parent_vars_count) {
				parent_stack =
					zend_jit_traces[parent_trace].stack_map +
					zend_jit_traces[parent_trace].exit_info[exit_num].stack_offset;
			}
		}
		while (i < op_array->last_var + op_array->T) {
			if (!ssa->var_info
			 || !zend_jit_trace_copy_ssa_var_info(op_array, ssa, ssa_opcodes, tssa, i)) {
				if (ssa->vars && i < ssa->vars_count) {
					ssa_vars[i].alias = ssa->vars[i].alias;
				} else {
					ssa_vars[i].alias = zend_jit_var_may_alias(op_array, ssa, i);
				}
				if (i < op_array->last_var) {
					ssa_var_info[i].type = MAY_BE_UNDEF | MAY_BE_RC1 | MAY_BE_RCN | MAY_BE_REF | MAY_BE_ANY  | MAY_BE_ARRAY_KEY_ANY | MAY_BE_ARRAY_OF_ANY | MAY_BE_ARRAY_OF_REF;
				} else {
					ssa_var_info[i].type = MAY_BE_RC1 | MAY_BE_RCN | MAY_BE_REF | MAY_BE_ANY | MAY_BE_ARRAY_KEY_ANY | MAY_BE_ARRAY_OF_ANY | MAY_BE_ARRAY_OF_REF;
				}
			}
			if (i < parent_vars_count) {
				/* Initialize TSSA variable from parent trace */
				zend_uchar op_type = STACK_TYPE(parent_stack, i);

				if (op_type != IS_UNKNOWN) {
					ssa_var_info[i].type &= zend_jit_trace_type_to_info(op_type);
					if (!ssa_var_info[i].type
					 && op_type == IS_UNDEF
					 && i >= op_array->last_var) {
						// TODO: It's better to use NULL instead of UNDEF for temporary variables
						ssa_var_info[i].type |= MAY_BE_UNDEF;
					}
				}
			}
			i++;
		}
	}

	if (trace_buffer->stop == ZEND_JIT_TRACE_STOP_LOOP
	 || trace_buffer->stop == ZEND_JIT_TRACE_STOP_RECURSIVE_CALL
	 || trace_buffer->stop == ZEND_JIT_TRACE_STOP_RECURSIVE_RET) {
		/* Propagate initial value through Phi functions */
		zend_ssa_phi *phi = tssa->blocks[1].phis;

		while (phi) {
			if (!ssa->var_info
			 || !zend_jit_trace_copy_ssa_var_info(op_array, ssa, ssa_opcodes, tssa, phi->ssa_var)) {
				ssa_vars[phi->ssa_var].alias = ssa_vars[phi->sources[0]].alias;
				ssa_var_info[phi->ssa_var].type = ssa_var_info[phi->sources[0]].type;
			}
			phi = phi->next;
		}
	}

	frame = JIT_G(current_frame);
	top = zend_jit_trace_call_frame(frame, op_array);
	TRACE_FRAME_INIT(frame, op_array, 0, 0);
	TRACE_FRAME_SET_RETURN_SSA_VAR(frame, -1);
	frame->used_stack = 0;
	for (i = 0; i < op_array->last_var + op_array->T; i++) {
		SET_STACK_TYPE(frame->stack, i, IS_UNKNOWN, 1);
	}
	memset(&return_value_info, 0, sizeof(return_value_info));

	if (trace_buffer->stop == ZEND_JIT_TRACE_STOP_LOOP) {
		max_used_stack = used_stack = 0;
	} else {
		max_used_stack = used_stack = -1;
	}

	p = trace_buffer + ZEND_JIT_TRACE_START_REC_SIZE;
	idx = 0;
	level = 0;
	opline = NULL;
	for (;;p++) {
		if (p->op == ZEND_JIT_TRACE_VM) {
			uint8_t orig_op1_type, orig_op2_type, op1_type, op2_type, op3_type;
			uint8_t val_type = IS_UNKNOWN;
//			zend_class_entry *op1_ce = NULL;
			zend_class_entry *op2_ce = NULL;

			opline = p->opline;

			op1_type = orig_op1_type = p->op1_type;
			op2_type = orig_op2_type = p->op2_type;
			op3_type = p->op3_type;
			if (op1_type & (IS_TRACE_REFERENCE|IS_TRACE_INDIRECT)) {
				op1_type = IS_UNKNOWN;
			}
			if (op1_type != IS_UNKNOWN) {
				op1_type &= ~IS_TRACE_PACKED;
			}
			if (op2_type & (IS_TRACE_REFERENCE|IS_TRACE_INDIRECT)) {
				op2_type = IS_UNKNOWN;
			}
			if (op3_type & (IS_TRACE_REFERENCE|IS_TRACE_INDIRECT)) {
				op3_type = IS_UNKNOWN;
			}

			if ((p+1)->op == ZEND_JIT_TRACE_OP1_TYPE) {
//				op1_ce = (zend_class_entry*)(p+1)->ce;
				p++;
			}
			if ((p+1)->op == ZEND_JIT_TRACE_OP2_TYPE) {
				op2_ce = (zend_class_entry*)(p+1)->ce;
				p++;
			}
			if ((p+1)->op == ZEND_JIT_TRACE_VAL_INFO) {
				val_type = (p+1)->op1_type;
				p++;
			}

			switch (opline->opcode) {
				case ZEND_ASSIGN_OP:
					if (opline->extended_value == ZEND_POW
					 || opline->extended_value == ZEND_DIV) {
						// TODO: check for division by zero ???
						break;
					}
					if (opline->op1_type != IS_CV || opline->result_type != IS_UNUSED) {
						break;
					}
					ADD_OP1_TRACE_GUARD();
					ADD_OP2_TRACE_GUARD();
					break;
				case ZEND_ASSIGN_DIM_OP:
					if (opline->extended_value == ZEND_POW
					 || opline->extended_value == ZEND_DIV) {
						// TODO: check for division by zero ???
						break;
					}
					if (opline->result_type != IS_UNUSED) {
						break;
					}
<<<<<<< HEAD
					ZEND_FALLTHROUGH;
=======
					if (op3_type != IS_UNKNOWN
					 && !zend_jit_supported_binary_op(
							opline->extended_value, MAY_BE_ANY, (1<<op3_type))) {
						break;
					}
					/* break missing intentionally */
>>>>>>> ee8f9d75
				case ZEND_ASSIGN_DIM:
					if (opline->op1_type == IS_CV) {
						if ((opline+1)->op1_type == IS_CV
						 && (opline+1)->op1.var == opline->op1.var) {
							/* skip $a[x] = $a; */
							break;
						}
						ADD_OP1_DATA_TRACE_GUARD();
						ADD_OP2_TRACE_GUARD();
						ADD_OP1_TRACE_GUARD();
					} else if (orig_op1_type != IS_UNKNOWN
					        && (orig_op1_type & IS_TRACE_INDIRECT)
					        && opline->result_type == IS_UNUSED) {
						if (opline->opcode == ZEND_ASSIGN_DIM_OP) {
							ADD_OP1_DATA_TRACE_GUARD();
						}
						ADD_OP2_TRACE_GUARD();
					}
					if (op1_type == IS_ARRAY
					 && ((opline->op2_type == IS_CONST
					   && Z_TYPE_P(RT_CONSTANT(opline, opline->op2)) == IS_LONG)
					  || (opline->op2_type != IS_CONST
					   && op2_type == IS_LONG))) {

						if (!(orig_op1_type & IS_TRACE_PACKED)) {
							zend_ssa_var_info *info = &tssa->var_info[tssa->ops[idx].op1_use];

							if (MAY_BE_PACKED(info->type) && MAY_BE_HASH(info->type)) {
								info->type |= MAY_BE_PACKED_GUARD;
								info->type &= ~MAY_BE_ARRAY_PACKED;
							}
						} else if (opline->opcode == ZEND_ASSIGN_DIM_OP
								&& val_type != IS_UNKNOWN
								&& val_type != IS_UNDEF) {
							zend_ssa_var_info *info = &tssa->var_info[tssa->ops[idx].op1_use];

							if (MAY_BE_PACKED(info->type) && MAY_BE_HASH(info->type)) {
								info->type |= MAY_BE_PACKED_GUARD;
								info->type &= ~(MAY_BE_ARRAY_NUMERIC_HASH|MAY_BE_ARRAY_STRING_HASH);
							}
						}
					}
					break;
				case ZEND_ASSIGN_OBJ_OP:
					if (opline->extended_value == ZEND_POW
					 || opline->extended_value == ZEND_DIV) {
						// TODO: check for division by zero ???
						break;
					}
					if (opline->result_type != IS_UNUSED) {
						break;
					}
					ZEND_FALLTHROUGH;
				case ZEND_ASSIGN_OBJ:
				case ZEND_PRE_INC_OBJ:
				case ZEND_PRE_DEC_OBJ:
				case ZEND_POST_INC_OBJ:
				case ZEND_POST_DEC_OBJ:
					if (opline->op2_type != IS_CONST
					 || Z_TYPE_P(RT_CONSTANT(opline, opline->op2)) != IS_STRING
					 || Z_STRVAL_P(RT_CONSTANT(opline, opline->op2))[0] == '\0') {
						break;
					}
					if (opline->opcode == ZEND_ASSIGN_OBJ_OP) {
						if (opline->op1_type == IS_CV
						 && (opline+1)->op1_type == IS_CV
						 && (opline+1)->op1.var == opline->op1.var) {
							/* skip $a->prop += $a; */
							break;
						}
						ADD_OP1_DATA_TRACE_GUARD();
					}
					ADD_OP1_TRACE_GUARD();
					break;
				case ZEND_IS_EQUAL:
				case ZEND_IS_NOT_EQUAL:
				case ZEND_IS_SMALLER:
				case ZEND_IS_SMALLER_OR_EQUAL:
				case ZEND_CASE:
				case ZEND_IS_IDENTICAL:
				case ZEND_IS_NOT_IDENTICAL:
				case ZEND_CASE_STRICT:
				case ZEND_BW_OR:
				case ZEND_BW_AND:
				case ZEND_BW_XOR:
				case ZEND_SL:
				case ZEND_SR:
				case ZEND_MOD:
				case ZEND_ADD:
				case ZEND_SUB:
				case ZEND_MUL:
//				case ZEND_DIV: // TODO: check for division by zero ???
				case ZEND_CONCAT:
				case ZEND_FAST_CONCAT:
					ADD_OP2_TRACE_GUARD();
					ZEND_FALLTHROUGH;
				case ZEND_ECHO:
				case ZEND_STRLEN:
				case ZEND_COUNT:
				case ZEND_QM_ASSIGN:
				case ZEND_FE_RESET_R:
				case ZEND_FE_FETCH_R:
					ADD_OP1_TRACE_GUARD();
					break;
				case ZEND_VERIFY_RETURN_TYPE:
					if (opline->op1_type == IS_UNUSED) {
						/* Always throws */
						break;
					}
					if (opline->op1_type == IS_CONST) {
						/* TODO Different instruction format, has return value */
						break;
					}
					if (op_array->fn_flags & ZEND_ACC_RETURN_REFERENCE) {
						/* Not worth bothering with */
						break;
					}
					ADD_OP1_TRACE_GUARD();
					break;
				case ZEND_FETCH_DIM_FUNC_ARG:
					if (!frame
					 || !frame->call
					 || !frame->call->func
					 || !TRACE_FRAME_IS_LAST_SEND_BY_VAL(frame->call)) {
						break;
					}
					ADD_OP2_TRACE_GUARD();
					ADD_OP1_TRACE_GUARD();
					break;
				case ZEND_PRE_INC:
				case ZEND_PRE_DEC:
				case ZEND_POST_INC:
				case ZEND_POST_DEC:
					if (opline->op1_type != IS_CV) {
						break;
					}
					ADD_OP1_TRACE_GUARD();
					break;
				case ZEND_ASSIGN:
					if (opline->op1_type != IS_CV) {
						break;
					}
					ADD_OP2_TRACE_GUARD();
					if (op1_type != IS_UNKNOWN
					 && (tssa->var_info[tssa->ops[idx].op1_use].type & MAY_BE_REF)) {
						ADD_OP1_TRACE_GUARD();
					}
					break;
				case ZEND_CAST:
					if (opline->extended_value != op1_type) {
						break;
					}
					ADD_OP1_TRACE_GUARD();
					break;
				case ZEND_JMPZ:
				case ZEND_JMPNZ:
				case ZEND_JMPZNZ:
				case ZEND_JMPZ_EX:
				case ZEND_JMPNZ_EX:
				case ZEND_BOOL:
				case ZEND_BOOL_NOT:
					ADD_OP1_TRACE_GUARD();
					break;
				case ZEND_ISSET_ISEMPTY_CV:
					if ((opline->extended_value & ZEND_ISEMPTY)) {
						// TODO: support for empty() ???
						break;
					}
					ADD_OP1_TRACE_GUARD();
					break;
				case ZEND_IN_ARRAY:
					if (opline->op1_type == IS_VAR || opline->op1_type == IS_TMP_VAR) {
						break;
					}
					ADD_OP1_TRACE_GUARD();
					break;
				case ZEND_ISSET_ISEMPTY_DIM_OBJ:
					if ((opline->extended_value & ZEND_ISEMPTY)) {
						// TODO: support for empty() ???
						break;
					}
					ZEND_FALLTHROUGH;
				case ZEND_FETCH_DIM_R:
				case ZEND_FETCH_DIM_IS:
				case ZEND_FETCH_LIST_R:
					ADD_OP1_TRACE_GUARD();
					ADD_OP2_TRACE_GUARD();

					if (op1_type == IS_ARRAY
					 && opline->op1_type != IS_CONST
					 && ((opline->op2_type == IS_CONST
					   && Z_TYPE_P(RT_CONSTANT(opline, opline->op2)) == IS_LONG)
					  || (opline->op2_type != IS_CONST
					   && op2_type == IS_LONG))) {

						zend_ssa_var_info *info = &tssa->var_info[tssa->ops[idx].op1_use];

						if (MAY_BE_PACKED(info->type) && MAY_BE_HASH(info->type)) {
							info->type |= MAY_BE_PACKED_GUARD;
							if (orig_op1_type & IS_TRACE_PACKED) {
								info->type &= ~(MAY_BE_ARRAY_NUMERIC_HASH|MAY_BE_ARRAY_STRING_HASH);
							} else {
								info->type &= ~MAY_BE_ARRAY_PACKED;
							}
						}
					}
					break;
				case ZEND_FETCH_DIM_W:
				case ZEND_FETCH_DIM_RW:
//				case ZEND_FETCH_DIM_UNSET:
				case ZEND_FETCH_LIST_W:
					if (opline->op1_type != IS_CV
					 && (orig_op1_type == IS_UNKNOWN
					  || !(orig_op1_type & IS_TRACE_INDIRECT))) {
						break;
					}
					ADD_OP1_TRACE_GUARD();
					ADD_OP2_TRACE_GUARD();
					if (op1_type == IS_ARRAY
					 && !(orig_op1_type & IS_TRACE_PACKED)
					 && ((opline->op2_type == IS_CONST
					   && Z_TYPE_P(RT_CONSTANT(opline, opline->op2)) == IS_LONG)
					  || (opline->op2_type != IS_CONST
					   && op2_type == IS_LONG))) {

						zend_ssa_var_info *info = &tssa->var_info[tssa->ops[idx].op1_use];

						if (MAY_BE_PACKED(info->type) && MAY_BE_HASH(info->type)) {
							info->type |= MAY_BE_PACKED_GUARD;
							info->type &= ~MAY_BE_ARRAY_PACKED;
						}
					}
					break;
				case ZEND_SEND_VAL_EX:
				case ZEND_SEND_VAR_EX:
				case ZEND_SEND_VAR_NO_REF_EX:
					if (opline->op2_type == IS_CONST) {
						/* Named parameters not supported in JIT */
						break;
					}
					if (opline->op2.num > MAX_ARG_FLAG_NUM) {
						goto propagate_arg;
					}
					ZEND_FALLTHROUGH;
				case ZEND_SEND_VAL:
				case ZEND_SEND_VAR:
				case ZEND_SEND_VAR_NO_REF:
				case ZEND_SEND_FUNC_ARG:
					if (opline->op2_type == IS_CONST) {
						/* Named parameters not supported in JIT */
						break;
					}
					ADD_OP1_TRACE_GUARD();
propagate_arg:
					/* Propagate argument type */
					if (frame->call
					 && frame->call->func
					 && frame->call->func->type == ZEND_USER_FUNCTION
					 && opline->op2.num <= frame->call->func->op_array.num_args) {
						uint32_t info;

						if (opline->op1_type == IS_CONST) {
							info = _const_op_type(RT_CONSTANT(opline, opline->op1));
						} else {
							ZEND_ASSERT(ssa_ops[idx].op1_use >= 0);
							info = ssa_var_info[ssa_ops[idx].op1_use].type & ~MAY_BE_GUARD;
						}
						if (frame->call->func->op_array.fn_flags & ZEND_ACC_HAS_TYPE_HINTS) {
							zend_arg_info *arg_info;

							ZEND_ASSERT(frame->call->func->op_array.arg_info);
							arg_info = &frame->call->func->op_array.arg_info[opline->op2.num - 1];
							if (ZEND_TYPE_IS_SET(arg_info->type)) {
								zend_class_entry *ce;
								uint32_t tmp = zend_fetch_arg_info_type(script, arg_info, &ce);
								info &= tmp;
								if (!info) {
									break;
								}
							}
						}
						if (opline->op1_type == IS_CV && (info & MAY_BE_RC1)) {
							info |= MAY_BE_RCN;
						}
						if (info & MAY_BE_UNDEF) {
							info |= MAY_BE_NULL;
							info &= ~MAY_BE_UNDEF;
						}
						if (ARG_SHOULD_BE_SENT_BY_REF(frame->call->func, opline->op2.num)) {
							info |= MAY_BE_REF|MAY_BE_RC1|MAY_BE_RCN|MAY_BE_ANY|MAY_BE_ARRAY_OF_ANY|MAY_BE_ARRAY_KEY_ANY;
						}
						SET_STACK_INFO(frame->call->stack, opline->op2.num - 1, info);
					}
					break;
				case ZEND_RETURN:
					ADD_OP1_TRACE_GUARD();
					/* Propagate return value types */
					if (opline->op1_type == IS_UNUSED) {
						return_value_info.type = MAY_BE_NULL;
					} else if (opline->op1_type == IS_CONST) {
						return_value_info.type = _const_op_type(RT_CONSTANT(opline, opline->op1));
					} else {
						ZEND_ASSERT(ssa_ops[idx].op1_use >= 0);
						return_value_info = ssa_var_info[ssa_ops[idx].op1_use];
						if (return_value_info.type & MAY_BE_UNDEF) {
							return_value_info.type &= ~MAY_BE_UNDEF;
							return_value_info.type |= MAY_BE_NULL;
						}
						if (return_value_info.type & (MAY_BE_STRING|MAY_BE_ARRAY|MAY_BE_OBJECT|MAY_BE_RESOURCE)) {
							/* CVs are going to be destructed and the reference-counter
							   of return value may be decremented to 1 */
							return_value_info.type |= MAY_BE_RC1;
						}
						return_value_info.type &= ~MAY_BE_GUARD;
					}
					break;
				case ZEND_CHECK_FUNC_ARG:
					if (!frame
					 || !frame->call
					 || !frame->call->func) {
						break;
					}
					if (opline->op2_type == IS_CONST
					 || opline->op2.num > MAX_ARG_FLAG_NUM) {
						/* Named parameters not supported in JIT */
						TRACE_FRAME_SET_LAST_SEND_UNKNOWN(frame->call);
						break;
					}
					if (ARG_SHOULD_BE_SENT_BY_REF(frame->call->func, opline->op2.num)) {
						TRACE_FRAME_SET_LAST_SEND_BY_REF(frame->call);
					} else {
						TRACE_FRAME_SET_LAST_SEND_BY_VAL(frame->call);
					}
					break;
				case ZEND_FETCH_OBJ_FUNC_ARG:
					if (!frame
					 || !frame->call
					 || !frame->call->func
					 || !TRACE_FRAME_IS_LAST_SEND_BY_VAL(frame->call)) {
						break;
					}
					ZEND_FALLTHROUGH;
				case ZEND_FETCH_OBJ_R:
				case ZEND_FETCH_OBJ_IS:
				case ZEND_FETCH_OBJ_W:
					if (opline->op2_type != IS_CONST
					 || Z_TYPE_P(RT_CONSTANT(opline, opline->op2)) != IS_STRING
					 || Z_STRVAL_P(RT_CONSTANT(opline, opline->op2))[0] == '\0') {
						break;
					}
					ADD_OP1_TRACE_GUARD();
					break;
				case ZEND_INIT_METHOD_CALL:
					if (opline->op2_type != IS_CONST
					 || Z_TYPE_P(RT_CONSTANT(opline, opline->op2)) != IS_STRING) {
						break;
					}
					ADD_OP1_TRACE_GUARD();
					break;
				case ZEND_INIT_DYNAMIC_CALL:
					if (orig_op2_type == IS_OBJECT && op2_ce == zend_ce_closure) {
						ADD_OP2_TRACE_GUARD();
					}
					break;
				case ZEND_SEND_ARRAY:
				case ZEND_SEND_UNPACK:
				case ZEND_CHECK_UNDEF_ARGS:
				case ZEND_INCLUDE_OR_EVAL:
					max_used_stack = used_stack = -1;
					break;
				case ZEND_TYPE_CHECK:
					if (opline->extended_value == MAY_BE_RESOURCE) {
						// TODO: support for is_resource() ???
						break;
					}
					if (op1_type != IS_UNKNOWN
					 && (opline->extended_value == (1 << op1_type)
					  || opline->extended_value == MAY_BE_ANY - (1 << op1_type))) {
						/* add guards only for exact checks, to avoid code duplication */
						ADD_OP1_TRACE_GUARD();
					}
					break;
				case ZEND_ROPE_INIT:
				case ZEND_ROPE_ADD:
				case ZEND_ROPE_END:
					ADD_OP2_TRACE_GUARD();
					break;
				default:
					break;
			}
			len = zend_jit_trace_op_len(opline);
			if (ssa->var_info) {
				/* Add statically inferred ranges */
				if (ssa_ops[idx].op1_def >= 0) {
					zend_jit_trace_copy_ssa_var_range(op_array, ssa, ssa_opcodes, tssa, ssa_ops[idx].op1_def);
				}
				if (ssa_ops[idx].op2_def >= 0) {
					zend_jit_trace_copy_ssa_var_range(op_array, ssa, ssa_opcodes, tssa, ssa_ops[idx].op2_def);
				}
				if (ssa_ops[idx].result_def >= 0) {
					zend_jit_trace_copy_ssa_var_range(op_array, ssa, ssa_opcodes, tssa, ssa_ops[idx].result_def);
				}
				if (len == 2 && (opline+1)->opcode == ZEND_OP_DATA) {
					if (ssa_ops[idx+1].op1_def >= 0) {
						zend_jit_trace_copy_ssa_var_range(op_array, ssa, ssa_opcodes, tssa, ssa_ops[idx+1].op1_def);
					}
					if (ssa_ops[idx+1].op2_def >= 0) {
						zend_jit_trace_copy_ssa_var_range(op_array, ssa, ssa_opcodes, tssa, ssa_ops[idx+1].op2_def);
					}
					if (ssa_ops[idx+1].result_def >= 0) {
						zend_jit_trace_copy_ssa_var_range(op_array, ssa, ssa_opcodes, tssa, ssa_ops[idx+1].result_def);
					}
				}
			} else {
				if (ssa_ops[idx].op1_def >= 0) {
					ssa_vars[ssa_ops[idx].op1_def].alias = zend_jit_var_may_alias(op_array, ssa, EX_VAR_TO_NUM(opline->op1.var));
					if (ssa_ops[idx].op1_use < 0 || !(ssa_var_info[ssa_ops[idx].op1_use].type & MAY_BE_REF)) {
						zend_jit_trace_propagate_range(op_array, ssa_opcodes, tssa, ssa_ops[idx].op1_def);
					}
				}
				if (ssa_ops[idx].op2_def >= 0) {
					ssa_vars[ssa_ops[idx].op2_def].alias = zend_jit_var_may_alias(op_array, ssa, EX_VAR_TO_NUM(opline->op2.var));
					if (ssa_ops[idx].op2_use < 0 || !(ssa_var_info[ssa_ops[idx].op2_use].type & MAY_BE_REF)) {
						zend_jit_trace_propagate_range(op_array, ssa_opcodes, tssa, ssa_ops[idx].op2_def);
					}
				}
				if (ssa_ops[idx].result_def >= 0) {
					ssa_vars[ssa_ops[idx].result_def].alias = zend_jit_var_may_alias(op_array, ssa, EX_VAR_TO_NUM(opline->result.var));
					if (ssa_ops[idx].result_use < 0 || !(ssa_var_info[ssa_ops[idx].result_use].type & MAY_BE_REF)) {
						zend_jit_trace_propagate_range(op_array, ssa_opcodes, tssa, ssa_ops[idx].result_def);
					}
				}
				if (len == 2 && (opline+1)->opcode == ZEND_OP_DATA) {
					if (ssa_ops[idx+1].op1_def >= 0) {
						ssa_vars[ssa_ops[idx+1].op1_def].alias = zend_jit_var_may_alias(op_array, ssa, EX_VAR_TO_NUM((opline+1)->op1.var));
						if (ssa_ops[idx+1].op1_use < 0 || !(ssa_var_info[ssa_ops[idx+1].op1_use].type & MAY_BE_REF)) {
							zend_jit_trace_propagate_range(op_array, ssa_opcodes, tssa, ssa_ops[idx+1].op1_def);
						}
					}
					if (ssa_ops[idx+1].op2_def >= 0) {
						ssa_vars[ssa_ops[idx+1].op2_def].alias = zend_jit_var_may_alias(op_array, ssa, EX_VAR_TO_NUM((opline+1)->op2.var));
						if (ssa_ops[idx+1].op2_use < 0 || !(ssa_var_info[ssa_ops[idx+1].op2_use].type & MAY_BE_REF)) {
							zend_jit_trace_propagate_range(op_array, ssa_opcodes, tssa, ssa_ops[idx+1].op2_def);
						}
					}
					if (ssa_ops[idx+1].result_def >= 0) {
						ssa_vars[ssa_ops[idx+1].result_def].alias = zend_jit_var_may_alias(op_array, ssa, EX_VAR_TO_NUM((opline+1)->result.var));
						if (ssa_ops[idx+1].result_use < 0 || !(ssa_var_info[ssa_ops[idx+1].result_use].type & MAY_BE_REF)) {
							zend_jit_trace_propagate_range(op_array, ssa_opcodes, tssa, ssa_ops[idx+1].result_def);
						}
					}
				}
			}
			if (opline->opcode == ZEND_RECV_INIT
			 && !(op_array->fn_flags & ZEND_ACC_HAS_TYPE_HINTS)) {
				/* RECV_INIT always copy the constant */
				ssa_var_info[ssa_ops[idx].result_def].type = _const_op_type(RT_CONSTANT(opline, opline->op2));
			} else if ((opline->opcode == ZEND_FE_FETCH_R || opline->opcode == ZEND_FE_FETCH_RW)
			 && ssa_opcodes[idx + 1] == ZEND_OFFSET_TO_OPLINE(opline, opline->extended_value)) {
				if (ssa_ops[idx].op2_use >= 0 && ssa_ops[idx].op2_def >= 0) {
					ssa_var_info[ssa_ops[idx].op2_def] = ssa_var_info[ssa_ops[idx].op2_use];
				}
			} else {
				if (zend_update_type_info(op_array, tssa, script, (zend_op*)opline, ssa_ops + idx, ssa_opcodes, optimization_level) == FAILURE) {
					// TODO:
					assert(0);
				}
				if (opline->opcode == ZEND_ASSIGN_DIM_OP
				 && ssa_ops[idx].op1_def > 0
				 && op1_type == IS_ARRAY
				 && (orig_op1_type & IS_TRACE_PACKED)
				 && val_type != IS_UNKNOWN
				 && val_type != IS_UNDEF
				 && ((opline->op2_type == IS_CONST
				   && Z_TYPE_P(RT_CONSTANT(opline, opline->op2)) == IS_LONG)
				  || (opline->op2_type != IS_CONST
				   && op2_type == IS_LONG))) {
					zend_ssa_var_info *info = &ssa_var_info[ssa_ops[idx].op1_def];

					info->type &= ~(MAY_BE_ARRAY_NUMERIC_HASH|MAY_BE_ARRAY_STRING_HASH);
				}
			}
			if (ssa->var_info) {
				/* Add statically inferred restrictions */
				if (ssa_ops[idx].op1_def >= 0) {
					if (opline->opcode == ZEND_SEND_VAR_EX
					 && frame
					 && frame->call
					 && frame->call->func
					 && !ARG_SHOULD_BE_SENT_BY_REF(frame->call->func, opline->op2.num)) {
						ssa_var_info[ssa_ops[idx].op1_def] = ssa_var_info[ssa_ops[idx].op1_use];
						ssa_var_info[ssa_ops[idx].op1_def].type &= ~MAY_BE_GUARD;
						if (ssa_var_info[ssa_ops[idx].op1_def].type & MAY_BE_RC1) {
							ssa_var_info[ssa_ops[idx].op1_def].type |= MAY_BE_RCN;
						}
					} else {
						zend_jit_trace_restrict_ssa_var_info(op_array, ssa, ssa_opcodes, tssa, ssa_ops[idx].op1_def);
					}
				}
				if (ssa_ops[idx].op2_def >= 0) {
					if ((opline->opcode != ZEND_FE_FETCH_R && opline->opcode != ZEND_FE_FETCH_RW)
					 || ssa_opcodes[idx + 1] != ZEND_OFFSET_TO_OPLINE(opline, opline->extended_value)) {
						zend_jit_trace_restrict_ssa_var_info(op_array, ssa, ssa_opcodes, tssa, ssa_ops[idx].op2_def);
					}
				}
				if (ssa_ops[idx].result_def >= 0) {
					zend_jit_trace_restrict_ssa_var_info(op_array, ssa, ssa_opcodes, tssa, ssa_ops[idx].result_def);
				}
			}
			idx++;
			while (len > 1) {
				opline++;
				if (opline->opcode != ZEND_OP_DATA) {
					if (ssa->var_info) {
						/* Add statically inferred ranges */
						if (ssa_ops[idx].op1_def >= 0) {
							zend_jit_trace_copy_ssa_var_range(op_array, ssa, ssa_opcodes, tssa, ssa_ops[idx].op1_def);
						}
						if (ssa_ops[idx].op2_def >= 0) {
							zend_jit_trace_copy_ssa_var_range(op_array, ssa, ssa_opcodes, tssa, ssa_ops[idx].op2_def);
						}
						if (ssa_ops[idx].result_def >= 0) {
							zend_jit_trace_copy_ssa_var_range(op_array, ssa, ssa_opcodes, tssa, ssa_ops[idx].result_def);
						}
					} else {
						if (ssa_ops[idx].op1_def >= 0) {
							ssa_vars[ssa_ops[idx].op1_def].alias = zend_jit_var_may_alias(op_array, ssa, EX_VAR_TO_NUM(opline->op1.var));
							if (ssa_ops[idx].op1_use < 0 || !(ssa_var_info[ssa_ops[idx].op1_use].type & MAY_BE_REF)) {
								zend_jit_trace_propagate_range(op_array, ssa_opcodes, tssa, ssa_ops[idx].op1_def);
							}
						}
						if (ssa_ops[idx].op2_def >= 0) {
							ssa_vars[ssa_ops[idx].op2_def].alias = zend_jit_var_may_alias(op_array, ssa, EX_VAR_TO_NUM(opline->op2.var));
							if (ssa_ops[idx].op2_use < 0 || !(ssa_var_info[ssa_ops[idx].op2_use].type & MAY_BE_REF)) {
								zend_jit_trace_propagate_range(op_array, ssa_opcodes, tssa, ssa_ops[idx].op2_def);
							}
						}
						if (ssa_ops[idx].result_def >= 0) {
							ssa_vars[ssa_ops[idx].result_def].alias = zend_jit_var_may_alias(op_array, ssa, EX_VAR_TO_NUM(opline->result.var));
							if (ssa_ops[idx].result_use < 0 || !(ssa_var_info[ssa_ops[idx].result_use].type & MAY_BE_REF)) {
								zend_jit_trace_propagate_range(op_array, ssa_opcodes, tssa, ssa_ops[idx].result_def);
							}
						}
					}
					if (opline->opcode == ZEND_RECV_INIT
					 && !(op_array->fn_flags & ZEND_ACC_HAS_TYPE_HINTS)) {
						/* RECV_INIT always copy the constant */
						ssa_var_info[ssa_ops[idx].result_def].type = _const_op_type(RT_CONSTANT(opline, opline->op2));
					} else {
						if (zend_update_type_info(op_array, tssa, script, (zend_op*)opline, ssa_ops + idx, ssa_opcodes, optimization_level) == FAILURE) {
							// TODO:
							assert(0);
						}
					}
				}
				if (ssa->var_info) {
					/* Add statically inferred restrictions */
					if (ssa_ops[idx].op1_def >= 0) {
						zend_jit_trace_restrict_ssa_var_info(op_array, ssa, ssa_opcodes, tssa, ssa_ops[idx].op1_def);
					}
					if (ssa_ops[idx].op2_def >= 0) {
						zend_jit_trace_restrict_ssa_var_info(op_array, ssa, ssa_opcodes, tssa, ssa_ops[idx].op2_def);
					}
					if (ssa_ops[idx].result_def >= 0) {
						zend_jit_trace_restrict_ssa_var_info(op_array, ssa, ssa_opcodes, tssa, ssa_ops[idx].result_def);
					}
				}
				idx++;
				len--;
			}

		} else if (p->op == ZEND_JIT_TRACE_ENTER) {
			op_array = p->op_array;
			jit_extension =
				(zend_jit_op_array_trace_extension*)ZEND_FUNC_INFO(op_array);
			ssa = &jit_extension->func_info.ssa;

			call = frame->call;
			if (!call) {
				/* Trace missed INIT_FCALL opcode */
				call = top;
				TRACE_FRAME_INIT(call, op_array, 0, 0);
				call->used_stack = 0;
				top = zend_jit_trace_call_frame(top, op_array);
				for (i = 0; i < op_array->last_var + op_array->T; i++) {
					SET_STACK_TYPE(call->stack, i, IS_UNKNOWN, 1);
				}
			} else {
				ZEND_ASSERT(&call->func->op_array == op_array);
			}
			frame->call = call->prev;
			call->prev = frame;
			TRACE_FRAME_SET_RETURN_SSA_VAR(call, find_return_ssa_var(p - 1, ssa_ops + (idx - 1)));
			frame = call;

			level++;
			i = 0;
			v = ZEND_JIT_TRACE_GET_FIRST_SSA_VAR(p->info);
			while (i < op_array->last_var) {
				ssa_vars[v].var = i;
				if (i < op_array->num_args) {
					if (ssa->var_info
					 && zend_jit_trace_copy_ssa_var_info(op_array, ssa, ssa_opcodes, tssa, v)) {
						/* pass */
					} else {
						ssa_vars[v].alias = zend_jit_var_may_alias(op_array, ssa, i);
						if (op_array->arg_info) {
							zend_arg_info *arg_info = &op_array->arg_info[i];
							zend_class_entry *ce;
							uint32_t tmp = zend_fetch_arg_info_type(script, arg_info, &ce);

							if (ZEND_ARG_SEND_MODE(arg_info)) {
								tmp |= MAY_BE_REF;
							}
							ssa_var_info[v].type = tmp;
							ssa_var_info[v].ce = ce;
							ssa_var_info[v].is_instanceof = 1;
						} else {
							ssa_var_info[v].type = MAY_BE_RC1 | MAY_BE_RCN | MAY_BE_REF | MAY_BE_ANY  | MAY_BE_ARRAY_KEY_ANY | MAY_BE_ARRAY_OF_ANY | MAY_BE_ARRAY_OF_REF;
						}
					}
				} else {
					if (ssa->vars) {
						ssa_vars[v].no_val = ssa->vars[i].no_val;
						ssa_vars[v].alias = ssa->vars[i].alias;
					} else {
						ssa_vars[v].alias = zend_jit_var_may_alias(op_array, ssa, i);
					}
					if (ssa_vars[v].alias == NO_ALIAS) {
						ssa_var_info[v].type = MAY_BE_UNDEF;
					} else {
						ssa_var_info[v].type = MAY_BE_UNDEF | MAY_BE_RC1 | MAY_BE_RCN | MAY_BE_REF | MAY_BE_ANY | MAY_BE_ARRAY_KEY_ANY | MAY_BE_ARRAY_OF_ANY | MAY_BE_ARRAY_OF_REF;
					}
				}
				if (!(op_array->fn_flags & ZEND_ACC_HAS_TYPE_HINTS)
				 && i < op_array->num_args) {
					/* Propagate argument type */
					ssa_var_info[v].type &= STACK_INFO(frame->stack, i);
				}
				i++;
				v++;
			}
		} else if (p->op == ZEND_JIT_TRACE_BACK) {
			op_array = p->op_array;
			jit_extension =
				(zend_jit_op_array_trace_extension*)ZEND_FUNC_INFO(op_array);
			ssa = &jit_extension->func_info.ssa;
			if (level == 0) {
				i = 0;
				v = ZEND_JIT_TRACE_GET_FIRST_SSA_VAR(p->info);
				while (i < op_array->last_var) {
					ssa_vars[v].var = i;
					if (!ssa->var_info
					 || !zend_jit_trace_copy_ssa_var_info(op_array, ssa, ssa_opcodes, tssa, v)) {
						ssa_var_info[v].type = MAY_BE_UNDEF | MAY_BE_RC1 | MAY_BE_RCN | MAY_BE_REF | MAY_BE_ANY  | MAY_BE_ARRAY_KEY_ANY | MAY_BE_ARRAY_OF_ANY | MAY_BE_ARRAY_OF_REF;
					}
					i++;
					v++;
				}
				while (i < op_array->last_var + op_array->T) {
					ssa_vars[v].var = i;
					if (!ssa->var_info
					 || !zend_jit_trace_copy_ssa_var_info(op_array, ssa, ssa_opcodes, tssa, v)) {
						ssa_var_info[v].type = MAY_BE_RC1 | MAY_BE_RCN | MAY_BE_REF | MAY_BE_ANY  | MAY_BE_ARRAY_KEY_ANY | MAY_BE_ARRAY_OF_ANY | MAY_BE_ARRAY_OF_REF;
					}
					i++;
					v++;
				}
				if (return_value_info.type != 0) {
					zend_jit_trace_rec *q = p + 1;
					while (q->op == ZEND_JIT_TRACE_INIT_CALL) {
						q++;
					}
					if (q->op == ZEND_JIT_TRACE_VM
					 || (q->op == ZEND_JIT_TRACE_END
					  && q->stop == ZEND_JIT_TRACE_STOP_RECURSIVE_RET)) {
						const zend_op *opline = q->opline - 1;
						if (opline->result_type != IS_UNUSED) {
							ssa_var_info[
								ZEND_JIT_TRACE_GET_FIRST_SSA_VAR(p->info) +
								EX_VAR_TO_NUM(opline->result.var)] = return_value_info;
						}
					}
					memset(&return_value_info, 0, sizeof(return_value_info));
				}
			} else {
				level--;
				if (return_value_info.type != 0) {
					if ((p+1)->op == ZEND_JIT_TRACE_VM) {
						const zend_op *opline = (p+1)->opline - 1;
						if (opline->result_type != IS_UNUSED) {
							if (TRACE_FRAME_RETURN_SSA_VAR(frame) >= 0) {
								ssa_var_info[TRACE_FRAME_RETURN_SSA_VAR(frame)] = return_value_info;
							}
						}
					}
					memset(&return_value_info, 0, sizeof(return_value_info));
				}
			}

			top = frame;
			if (frame->prev) {
				if (used_stack > 0) {
					used_stack -= frame->used_stack;
				}
				frame = frame->prev;
				ZEND_ASSERT(&frame->func->op_array == op_array);
			} else {
				max_used_stack = used_stack = -1;
				frame = zend_jit_trace_ret_frame(frame, op_array);
				TRACE_FRAME_INIT(frame, op_array, 0, 0);
				TRACE_FRAME_SET_RETURN_SSA_VAR(frame, -1);
				frame->used_stack = 0;
				for (i = 0; i < op_array->last_var + op_array->T; i++) {
					SET_STACK_TYPE(frame->stack, i, IS_UNKNOWN, 1);
				}
			}

		} else if (p->op == ZEND_JIT_TRACE_INIT_CALL) {
			call = top;
			TRACE_FRAME_INIT(call, p->func, 0, 0);
			call->prev = frame->call;
			call->used_stack = 0;
			frame->call = call;
			top = zend_jit_trace_call_frame(top, p->op_array);
			if (p->func && p->func->type == ZEND_USER_FUNCTION) {
				for (i = 0; i < p->op_array->last_var + p->op_array->T; i++) {
					SET_STACK_INFO(call->stack, i, -1);
				}
			}
			if (used_stack >= 0
			 && !(p->info & ZEND_JIT_TRACE_FAKE_INIT_CALL)) {
				if (p->func == NULL || (p-1)->op != ZEND_JIT_TRACE_VM) {
					max_used_stack = used_stack = -1;
				} else {
					const zend_op *opline = (p-1)->opline;

					switch (opline->opcode) {
						case ZEND_INIT_FCALL:
						case ZEND_INIT_FCALL_BY_NAME:
						case ZEND_INIT_NS_FCALL_BY_NAME:
						case ZEND_INIT_METHOD_CALL:
						case ZEND_INIT_DYNAMIC_CALL:
						//case ZEND_INIT_STATIC_METHOD_CALL:
						//case ZEND_INIT_USER_CALL:
						//case ZEND_NEW:
							frame->used_stack = zend_vm_calc_used_stack(opline->extended_value, (zend_function*)p->func);
							used_stack += frame->used_stack;
							if (used_stack > max_used_stack) {
								max_used_stack = used_stack;
							}
							break;
						default:
							max_used_stack = used_stack = -1;
					}
				}
			}
		} else if (p->op == ZEND_JIT_TRACE_DO_ICALL) {
			call = frame->call;
			if (call) {
				top = call;
				frame->call = call->prev;
			}

			if (idx > 0
			 && ssa_ops[idx-1].result_def >= 0
			 && (p->func->common.fn_flags & ZEND_ACC_HAS_RETURN_TYPE)
			 && !(p->func->common.fn_flags & ZEND_ACC_RETURN_REFERENCE)) {
				ZEND_ASSERT(ssa_opcodes[idx-1] == opline);
				ZEND_ASSERT(opline->opcode == ZEND_DO_ICALL ||
					opline->opcode == ZEND_DO_FCALL ||
					opline->opcode == ZEND_DO_FCALL_BY_NAME);

				if (opline->result_type != IS_UNDEF) {
					zend_class_entry *ce;
					const zend_function *func = p->func;
					zend_arg_info *ret_info = func->common.arg_info - 1;
					uint32_t ret_type = zend_fetch_arg_info_type(NULL, ret_info, &ce);

					ssa_var_info[ssa_ops[idx-1].result_def].type &= ret_type;
				}
			}
		} else if (p->op == ZEND_JIT_TRACE_END) {
			break;
		}
	}

	((zend_tssa*)tssa)->used_stack = max_used_stack;

	if (trace_buffer->stop == ZEND_JIT_TRACE_STOP_LOOP
	 || trace_buffer->stop == ZEND_JIT_TRACE_STOP_RECURSIVE_CALL
	 || trace_buffer->stop == ZEND_JIT_TRACE_STOP_RECURSIVE_RET) {
		/* Propagate guards through Phi sources */
		zend_ssa_phi *phi = tssa->blocks[1].phis;

		op_array = trace_buffer->op_array;
		jit_extension =
			(zend_jit_op_array_trace_extension*)ZEND_FUNC_INFO(op_array);
		ssa = &jit_extension->func_info.ssa;

		while (phi) {
			uint32_t t = ssa_var_info[phi->ssa_var].type;

			if ((t & MAY_BE_GUARD) && tssa->vars[phi->ssa_var].alias == NO_ALIAS) {
				uint32_t t0 = ssa_var_info[phi->sources[0]].type;
				uint32_t t1 = ssa_var_info[phi->sources[1]].type;

				if (((t0 | t1) & (MAY_BE_ANY|MAY_BE_UNDEF|MAY_BE_REF)) == (t & (MAY_BE_ANY|MAY_BE_UNDEF|MAY_BE_REF))) {
					if (!((t0 | t1) & MAY_BE_GUARD)) {
						ssa_var_info[phi->ssa_var].type = t & ~MAY_BE_GUARD;
					}
				} else if ((t1 & (MAY_BE_ANY|MAY_BE_UNDEF|MAY_BE_REF)) == (t & (MAY_BE_ANY|MAY_BE_UNDEF|MAY_BE_REF))) {
					if (!(t1 & MAY_BE_GUARD)
					 || is_checked_guard(tssa, ssa_opcodes, phi->sources[1], phi->ssa_var)) {
						ssa_var_info[phi->ssa_var].type = t & ~MAY_BE_GUARD;
						t0 = (t & (MAY_BE_ANY|MAY_BE_UNDEF|MAY_BE_REF)) |
							(t0 & ~(MAY_BE_ANY|MAY_BE_UNDEF|MAY_BE_REF)) |
							MAY_BE_GUARD;
						if (!(t0 & MAY_BE_ARRAY)) {
							t0 &= ~(MAY_BE_ARRAY_OF_ANY|MAY_BE_ARRAY_OF_REF|MAY_BE_ARRAY_KEY_ANY);
						}
						if (!(t0 & (MAY_BE_STRING|MAY_BE_ARRAY|MAY_BE_OBJECT|MAY_BE_RESOURCE))) {
							t0 &= ~(MAY_BE_RC1|MAY_BE_RCN);
						}
						ssa_var_info[phi->sources[0]].type = t0;
						ssa_var_info[phi->sources[0]].type = t0;
					}
				} else {
					if ((t0 & (MAY_BE_ANY|MAY_BE_UNDEF|MAY_BE_REF)) != (t & (MAY_BE_ANY|MAY_BE_UNDEF|MAY_BE_REF))) {
						t0 = (t & t0 & (MAY_BE_ANY|MAY_BE_UNDEF|MAY_BE_REF)) |
							(t0 & ~(MAY_BE_ANY|MAY_BE_UNDEF|MAY_BE_REF)) |
							MAY_BE_GUARD;
						if (!(t0 & MAY_BE_ARRAY)) {
							t0 &= ~(MAY_BE_ARRAY_OF_ANY|MAY_BE_ARRAY_OF_REF|MAY_BE_ARRAY_KEY_ANY);
						}
						if (!(t0 & (MAY_BE_STRING|MAY_BE_ARRAY|MAY_BE_OBJECT|MAY_BE_RESOURCE))) {
							t0 &= ~(MAY_BE_RC1|MAY_BE_RCN);
						}
						ssa_var_info[phi->sources[0]].type = t0;
					}
					if ((t1 & (MAY_BE_ANY|MAY_BE_UNDEF|MAY_BE_REF)) != (t & (MAY_BE_ANY|MAY_BE_UNDEF|MAY_BE_REF))) {
						if (((t & t1) & (MAY_BE_ANY|MAY_BE_UNDEF|MAY_BE_REF)) != 0
						 && is_checked_guard(tssa, ssa_opcodes, phi->sources[1], phi->ssa_var)) {
							t1 = (t & t1 & (MAY_BE_ANY|MAY_BE_UNDEF|MAY_BE_REF)) |
								(t1 & ~(MAY_BE_ANY|MAY_BE_UNDEF|MAY_BE_REF)) |
								MAY_BE_GUARD;
							if (!(t1 & MAY_BE_ARRAY)) {
								t1 &= ~(MAY_BE_ARRAY_OF_ANY|MAY_BE_ARRAY_OF_REF|MAY_BE_ARRAY_KEY_ANY);
							}
							if (!(t1 & (MAY_BE_STRING|MAY_BE_ARRAY|MAY_BE_OBJECT|MAY_BE_RESOURCE))) {
								t1 &= ~(MAY_BE_RC1|MAY_BE_RCN);
							}
							ssa_var_info[phi->sources[1]].type = t1;
							ssa_var_info[phi->ssa_var].type = t & ~MAY_BE_GUARD;
						}
					}
				}
				t = ssa_var_info[phi->ssa_var].type;
			}

			if ((t & MAY_BE_PACKED_GUARD) && tssa->vars[phi->ssa_var].alias == NO_ALIAS) {
				uint32_t t0 = ssa_var_info[phi->sources[0]].type;
				uint32_t t1 = ssa_var_info[phi->sources[1]].type;

				if (((t0 | t1) & MAY_BE_ARRAY_KEY_ANY) == (t & MAY_BE_ARRAY_KEY_ANY)) {
					if (!((t0 | t1) & MAY_BE_PACKED_GUARD)) {
						ssa_var_info[phi->ssa_var].type = t & ~MAY_BE_PACKED_GUARD;
					}
				} else if ((t1 & MAY_BE_ARRAY_KEY_ANY) == (t & MAY_BE_ARRAY_KEY_ANY)) {
					if (!(t1 & MAY_BE_PACKED_GUARD)) {
						ssa_var_info[phi->ssa_var].type = t & ~MAY_BE_PACKED_GUARD;
						ssa_var_info[phi->sources[0]].type =
							(t0 & ~MAY_BE_ARRAY_KEY_ANY) | (t & MAY_BE_ARRAY_KEY_ANY) | MAY_BE_PACKED_GUARD;
					}
				}
			}
			phi = phi->next;
		}
	}

	if (UNEXPECTED(JIT_G(debug) & ZEND_JIT_DEBUG_TRACE_TSSA)) {
		if (parent_trace) {
			fprintf(stderr, "---- TRACE %d TSSA start (side trace %d/%d) %s%s%s() %s:%d\n",
				ZEND_JIT_TRACE_NUM,
				parent_trace,
				exit_num,
				trace_buffer->op_array->scope ? ZSTR_VAL(trace_buffer->op_array->scope->name) : "",
				trace_buffer->op_array->scope ? "::" : "",
				trace_buffer->op_array->function_name ?
					ZSTR_VAL(trace_buffer->op_array->function_name) : "$main",
				ZSTR_VAL(trace_buffer->op_array->filename),
				trace_buffer[1].opline->lineno);
		} else {
			fprintf(stderr, "---- TRACE %d TSSA start (%s) %s%s%s() %s:%d\n",
				ZEND_JIT_TRACE_NUM,
				zend_jit_trace_star_desc(trace_buffer->start),
				trace_buffer->op_array->scope ? ZSTR_VAL(trace_buffer->op_array->scope->name) : "",
				trace_buffer->op_array->scope ? "::" : "",
				trace_buffer->op_array->function_name ?
					ZSTR_VAL(trace_buffer->op_array->function_name) : "$main",
				ZSTR_VAL(trace_buffer->op_array->filename),
				trace_buffer[1].opline->lineno);
		}
		zend_jit_dump_trace(trace_buffer, tssa);
		if (trace_buffer->stop == ZEND_JIT_TRACE_STOP_LINK) {
			uint32_t idx = trace_buffer[1].last;
			uint32_t link_to = zend_jit_find_trace(trace_buffer[idx].opline->handler);
			fprintf(stderr, "---- TRACE %d TSSA stop (link to %d)\n",
				ZEND_JIT_TRACE_NUM,
				link_to);
		} else {
			fprintf(stderr, "---- TRACE %d TSSA stop (%s)\n",
				ZEND_JIT_TRACE_NUM,
				zend_jit_trace_stop_description[trace_buffer->stop]);
		}
	}

	return tssa;
}

static void zend_jit_close_var(zend_jit_trace_stack *stack, uint32_t n, int *start, int *end, uint8_t *flags, int line)
{
	int32_t var = STACK_VAR(stack, n);

	if (var >= 0 && start[var] >= 0 && !(flags[var] & ZREG_LAST_USE)) {
		// TODO: shrink interval to last side exit ????
		end[var] = line;
	}
}

static void zend_jit_trace_use_var(int line, int var, int def, int use_chain, int *start, int *end, uint8_t *flags, const zend_ssa *ssa, const zend_op **ssa_opcodes, const zend_op_array *op_array, const zend_ssa *op_array_ssa)
{
	ZEND_ASSERT(start[var] >= 0);
	ZEND_ASSERT(!(flags[var] & ZREG_LAST_USE));
	end[var] = line;
	if (def >= 0) {
		flags[var] |= ZREG_LAST_USE;
	} else if (use_chain < 0 && (flags[var] & (ZREG_LOAD|ZREG_STORE))) {
		flags[var] |= ZREG_LAST_USE;
	} else if (use_chain >= 0 && !zend_ssa_is_no_val_use(ssa_opcodes[use_chain], ssa->ops + use_chain, var)) {
		/* pass */
	} else if (op_array_ssa->vars) {
		uint32_t use = ssa_opcodes[line] - op_array->opcodes;

		if (ssa->ops[line].op1_use == var) {
			if (zend_ssa_is_last_use(op_array, op_array_ssa, op_array_ssa->ops[use].op1_use, use)) {
				flags[var] |= ZREG_LAST_USE;
			}
		} else if (ssa->ops[line].op2_use == var) {
			if (zend_ssa_is_last_use(op_array, op_array_ssa, op_array_ssa->ops[use].op2_use, use)) {
				flags[var] |= ZREG_LAST_USE;
			}
		} else if (ssa->ops[line].result_use == var) {
			if (zend_ssa_is_last_use(op_array, op_array_ssa, op_array_ssa->ops[use].result_use, use)) {
				flags[var] |= ZREG_LAST_USE;
			}
		}
	}
}

static zend_lifetime_interval** zend_jit_trace_allocate_registers(zend_jit_trace_rec *trace_buffer, zend_ssa *ssa, uint32_t parent_trace, uint32_t exit_num)
{
	const zend_op **ssa_opcodes = ((zend_tssa*)ssa)->tssa_opcodes;
	zend_jit_trace_rec *p;
	const zend_op_array *op_array;
	zend_jit_op_array_trace_extension *jit_extension;
	const zend_ssa *op_array_ssa;
	const zend_ssa_op *ssa_op;
	int i, j, idx, count, level;
	int *start, *end;
	uint8_t *flags;
	const zend_op_array **vars_op_array;
	zend_lifetime_interval **intervals, *list, *ival;
	void *checkpoint;
	zend_jit_trace_stack_frame *frame;
	zend_jit_trace_stack *stack;
	uint32_t parent_vars_count = parent_trace ?
		zend_jit_traces[parent_trace].exit_info[exit_num].stack_size : 0;
	zend_jit_trace_stack *parent_stack = parent_trace ?
		zend_jit_traces[parent_trace].stack_map +
		zend_jit_traces[parent_trace].exit_info[exit_num].stack_offset : NULL;
	ALLOCA_FLAG(use_heap);

	ZEND_ASSERT(ssa->var_info != NULL);

	start = do_alloca(sizeof(int) * ssa->vars_count * 2 +
		ZEND_MM_ALIGNED_SIZE(sizeof(uint8_t) * ssa->vars_count) +
		ZEND_MM_ALIGNED_SIZE(sizeof(zend_op_array*) * ssa->vars_count),
		use_heap);
	if (!start) {
		return NULL;
	}
	end = start + ssa->vars_count;
	flags = (uint8_t*)(end + ssa->vars_count);
	vars_op_array = (const zend_op_array**)(flags + ZEND_MM_ALIGNED_SIZE(sizeof(uint8_t) * ssa->vars_count));

	memset(start, -1, sizeof(int) * ssa->vars_count * 2);
	memset(flags, 0, sizeof(uint8_t) * ssa->vars_count);
	memset(ZEND_VOIDP(vars_op_array), 0, sizeof(zend_op_array*) * ssa->vars_count);

	op_array = trace_buffer->op_array;
	jit_extension =
		(zend_jit_op_array_trace_extension*)ZEND_FUNC_INFO(op_array);
	op_array_ssa = &jit_extension->func_info.ssa;
	frame = JIT_G(current_frame);
	frame->prev = NULL;
	frame->func = (const zend_function*)op_array;
	stack = frame->stack;

	count = 0;

	i = 0;
	j = op_array->last_var;
	if (trace_buffer->start != ZEND_JIT_TRACE_START_ENTER) {
		j += op_array->T;
	}
	while (i < j) {
		SET_STACK_VAR(stack, i, i);
		vars_op_array[i] = op_array;
		/* We don't start intervals for variables used in Phi */
		if ((ssa->vars[i].use_chain >= 0 /*|| ssa->vars[i].phi_use_chain*/)
		 && !zend_ssa_is_no_val_use(ssa_opcodes[ssa->vars[i].use_chain], ssa->ops + ssa->vars[i].use_chain, i)
		 && ssa->vars[i].alias == NO_ALIAS
		 && zend_jit_var_supports_reg(ssa, i)) {
			start[i] = 0;
			if (i < parent_vars_count
			 && STACK_REG(parent_stack, i) != ZREG_NONE
			 && STACK_REG(parent_stack, i) < ZREG_NUM) {
				/* We will try to reuse register from parent trace */
				flags[i] = STACK_FLAGS(parent_stack, i);
				count += 2;
			} else {
				flags[i] = ZREG_LOAD;
				count++;
			}
		}
		i++;
	}

	if (trace_buffer->start == ZEND_JIT_TRACE_START_ENTER) {
		j = op_array->last_var + op_array->T;
		while (i < j) {
			SET_STACK_VAR(stack, i, -1);
			i++;
		}
	}

	if (trace_buffer->stop == ZEND_JIT_TRACE_STOP_LOOP
	 || trace_buffer->stop == ZEND_JIT_TRACE_STOP_RECURSIVE_CALL
	 || trace_buffer->stop == ZEND_JIT_TRACE_STOP_RECURSIVE_RET) {
		zend_ssa_phi *phi = ssa->blocks[1].phis;

		while (phi) {
			SET_STACK_VAR(stack, phi->var, phi->ssa_var);
			vars_op_array[phi->ssa_var] = op_array;
			if (ssa->vars[phi->ssa_var].use_chain >= 0
			 && ssa->vars[phi->ssa_var].alias == NO_ALIAS
			 && zend_jit_var_supports_reg(ssa, phi->ssa_var)) {
				start[phi->ssa_var] = 0;
				count++;
			}
			phi = phi->next;
		}
	}

	p = trace_buffer + ZEND_JIT_TRACE_START_REC_SIZE;
	level = 0;
	ssa_op = ssa->ops;
	idx = 0;
	for (;;p++) {
		if (p->op == ZEND_JIT_TRACE_VM) {
			const zend_op *opline = p->opline;
			int len;
			bool support_opline;

			support_opline =
				zend_jit_opline_supports_reg(op_array, ssa, opline, ssa_op, p);

			if (support_opline
			 && opline->opcode == ZEND_ASSIGN
			 && opline->op1_type == IS_CV
			 && ssa_op->op1_def >= 0
			 && ssa->vars[ssa_op->op1_def].alias != NO_ALIAS) {
				/* avoid register allocation in case of possibility of indirect modification*/
				support_opline = 0;
			}

			if (ssa_op->op1_use >= 0
			 && start[ssa_op->op1_use] >= 0
			 && !zend_ssa_is_no_val_use(opline, ssa_op, ssa_op->op1_use)) {
				if (support_opline) {
					zend_jit_trace_use_var(idx, ssa_op->op1_use, ssa_op->op1_def, ssa_op->op1_use_chain, start, end, flags, ssa, ssa_opcodes, op_array, op_array_ssa);
					if (opline->op1_type != IS_CV) {
						if (opline->opcode == ZEND_CASE
						 || opline->opcode == ZEND_CASE_STRICT
						 || opline->opcode == ZEND_SWITCH_LONG
						 || opline->opcode == ZEND_MATCH
						 || opline->opcode == ZEND_FETCH_LIST_R
						 || opline->opcode == ZEND_COPY_TMP
						 || opline->opcode == ZEND_SWITCH_STRING
						 || opline->opcode == ZEND_FE_FETCH_R
						 || opline->opcode == ZEND_FE_FETCH_RW
						 || opline->opcode == ZEND_FETCH_LIST_W
						 || opline->opcode == ZEND_VERIFY_RETURN_TYPE
						 || opline->opcode == ZEND_BIND_LEXICAL
						 || opline->opcode == ZEND_ROPE_ADD) {
							/* The value is kept alive and may be used outside of the trace */
							flags[ssa_op->op1_use] |= ZREG_STORE;
						} else {
							flags[ssa_op->op1_use] |= ZREG_LAST_USE;
						}
					}
				} else {
					start[ssa_op->op1_use] = -1;
					end[ssa_op->op1_use] = -1;
					count--;
				}
			}
			if (ssa_op->op2_use >= 0
			 && ssa_op->op2_use != ssa_op->op1_use
			 && start[ssa_op->op2_use] >= 0
			 && !zend_ssa_is_no_val_use(opline, ssa_op, ssa_op->op2_use)) {
				if (support_opline) {
					zend_jit_trace_use_var(idx, ssa_op->op2_use, ssa_op->op2_def, ssa_op->op2_use_chain, start, end, flags, ssa, ssa_opcodes, op_array, op_array_ssa);
					if (opline->op2_type != IS_CV) {
						flags[ssa_op->op2_use] |= ZREG_LAST_USE;
					}
				} else {
					start[ssa_op->op2_use] = -1;
					end[ssa_op->op2_use] = -1;
					count--;
				}
			}
			if (ssa_op->result_use >= 0
			 && ssa_op->result_use != ssa_op->op1_use
			 && ssa_op->result_use != ssa_op->op2_use
			 && start[ssa_op->result_use] >= 0
			 && !zend_ssa_is_no_val_use(opline, ssa_op, ssa_op->result_use)) {
				if (support_opline) {
					zend_jit_trace_use_var(idx, ssa_op->result_use, ssa_op->result_def, ssa_op->res_use_chain, start, end, flags, ssa, ssa_opcodes, op_array, op_array_ssa);
				} else {
					start[ssa_op->result_use] = -1;
					end[ssa_op->result_use] = -1;
					count--;
				}
			}

			if (ssa_op->op1_def >= 0) {
				zend_jit_close_var(stack, EX_VAR_TO_NUM(opline->op1.var), start, end, flags, idx);
				SET_STACK_VAR(stack, EX_VAR_TO_NUM(opline->op1.var), ssa_op->op1_def);
			}
			if (ssa_op->op2_def >= 0) {
				zend_jit_close_var(stack, EX_VAR_TO_NUM(opline->op2.var), start, end, flags, idx);
				SET_STACK_VAR(stack, EX_VAR_TO_NUM(opline->op2.var), ssa_op->op2_def);
			}
			if (ssa_op->result_def >= 0) {
				zend_jit_close_var(stack, EX_VAR_TO_NUM(opline->result.var), start, end, flags, idx);
				SET_STACK_VAR(stack, EX_VAR_TO_NUM(opline->result.var), ssa_op->result_def);
			}

			if (support_opline) {
				if (ssa_op->result_def >= 0
				 && (ssa->vars[ssa_op->result_def].use_chain >= 0
			      || ssa->vars[ssa_op->result_def].phi_use_chain)
				 && ssa->vars[ssa_op->result_def].alias == NO_ALIAS
				 && zend_jit_var_supports_reg(ssa, ssa_op->result_def)) {
					if (!(ssa->var_info[ssa_op->result_def].type & MAY_BE_GUARD)
					 || opline->opcode == ZEND_PRE_INC
					 || opline->opcode == ZEND_PRE_DEC
					 || opline->opcode == ZEND_POST_INC
					 || opline->opcode == ZEND_POST_DEC
					 || opline->opcode == ZEND_ADD
					 || opline->opcode == ZEND_SUB
					 || opline->opcode == ZEND_MUL
					 || opline->opcode == ZEND_FETCH_DIM_R
					 || opline->opcode == ZEND_FETCH_CONSTANT) {
						if (!(ssa->var_info[ssa_op->result_def].type & MAY_BE_DOUBLE)
						 || (opline->opcode != ZEND_PRE_INC && opline->opcode != ZEND_PRE_DEC)) {
							start[ssa_op->result_def] = idx;
							vars_op_array[ssa_op->result_def] = op_array;
							count++;
						}
					}
				}
				if (ssa_op->op1_def >= 0
				 && (ssa->vars[ssa_op->op1_def].use_chain >= 0
			      || ssa->vars[ssa_op->op1_def].phi_use_chain)
				 && ssa->vars[ssa_op->op1_def].alias == NO_ALIAS
				 && zend_jit_var_supports_reg(ssa, ssa_op->op1_def)) {
					start[ssa_op->op1_def] = idx;
					vars_op_array[ssa_op->op1_def] = op_array;
					count++;
				}
				if (ssa_op->op2_def >= 0
				 && (ssa->vars[ssa_op->op2_def].use_chain >= 0
			      || ssa->vars[ssa_op->op2_def].phi_use_chain)
				 && ssa->vars[ssa_op->op2_def].alias == NO_ALIAS
				 && zend_jit_var_supports_reg(ssa, ssa_op->op2_def)) {
					start[ssa_op->op2_def] = idx;
					vars_op_array[ssa_op->op2_def] = op_array;
					count++;
				}
			}

			len = zend_jit_trace_op_len(opline);
			switch (opline->opcode) {
				case ZEND_ASSIGN_DIM:
				case ZEND_ASSIGN_OBJ:
				case ZEND_ASSIGN_STATIC_PROP:
				case ZEND_ASSIGN_DIM_OP:
				case ZEND_ASSIGN_OBJ_OP:
				case ZEND_ASSIGN_STATIC_PROP_OP:
				case ZEND_ASSIGN_OBJ_REF:
				case ZEND_ASSIGN_STATIC_PROP_REF:
					/* OP_DATA */
					ssa_op++;
					opline++;
					if (ssa_op->op1_use >= 0
					 && start[ssa_op->op1_use] >= 0
					 && !zend_ssa_is_no_val_use(opline, ssa_op, ssa_op->op1_use)) {
						if (support_opline) {
							zend_jit_trace_use_var(idx, ssa_op->op1_use, ssa_op->op1_def, ssa_op->op1_use_chain, start, end, flags, ssa, ssa_opcodes, op_array, op_array_ssa);
							if (opline->op1_type != IS_CV) {
								flags[ssa_op->op1_use] |= ZREG_LAST_USE;
							}
						} else {
							start[ssa_op->op1_use] = -1;
							end[ssa_op->op1_use] = -1;
							count--;
						}
					}
					if (ssa_op->op1_def >= 0) {
						zend_jit_close_var(stack, EX_VAR_TO_NUM(opline->op1.var), start, end, flags, idx);
						SET_STACK_VAR(stack, EX_VAR_TO_NUM(opline->op1.var), ssa_op->op1_def);
						if (support_opline
						 && (ssa->vars[ssa_op->op1_def].use_chain >= 0
					      || ssa->vars[ssa_op->op1_def].phi_use_chain)
						 && ssa->vars[ssa_op->op1_def].alias == NO_ALIAS
						 && zend_jit_var_supports_reg(ssa, ssa_op->op1_def)) {
							start[ssa_op->op1_def] = idx;
							vars_op_array[ssa_op->op1_def] = op_array;
							count++;
						}
					}
					ssa_op++;
					opline++;
					idx+=2;
					break;
				case ZEND_RECV_INIT:
				    ssa_op++;
					opline++;
					idx++;
					while (opline->opcode == ZEND_RECV_INIT) {
						/* RECV_INIT doesn't support registers */
						if (ssa_op->result_def >= 0) {
							zend_jit_close_var(stack, EX_VAR_TO_NUM(opline->result.var), start, end, flags, idx);
							SET_STACK_VAR(stack, EX_VAR_TO_NUM(opline->result.var), ssa_op->result_def);
						}
						ssa_op++;
						opline++;
						idx++;
					}
					break;
				case ZEND_BIND_GLOBAL:
					ssa_op++;
					opline++;
					idx++;
					while (opline->opcode == ZEND_BIND_GLOBAL) {
						/* BIND_GLOBAL doesn't support registers */
						if (ssa_op->op1_def >= 0) {
							zend_jit_close_var(stack, EX_VAR_TO_NUM(opline->op1.var), start, end, flags, idx);
							SET_STACK_VAR(stack, EX_VAR_TO_NUM(opline->op1.var), ssa_op->op1_def);
						}
						ssa_op++;
						opline++;
						idx++;
					}
					break;
				default:
					ssa_op += len;
					idx += len;
					break;
			}
		} else if (p->op == ZEND_JIT_TRACE_ENTER) {
			/* New call frames */
			zend_jit_trace_stack_frame *prev_frame = frame;

			frame = zend_jit_trace_call_frame(frame, op_array);
			frame->prev = prev_frame;
			frame->func = (const zend_function*)p->op_array;
			stack = frame->stack;
			op_array = p->op_array;
			jit_extension =
				(zend_jit_op_array_trace_extension*)ZEND_FUNC_INFO(op_array);
			op_array_ssa = &jit_extension->func_info.ssa;
			j = ZEND_JIT_TRACE_GET_FIRST_SSA_VAR(p->info);
			for (i = 0; i < op_array->last_var; i++) {
				SET_STACK_VAR(stack, i, j);
				vars_op_array[j] = op_array;
				if (ssa->vars[j].use_chain >= 0
				 && ssa->vars[j].alias == NO_ALIAS
				 && zend_jit_var_supports_reg(ssa, j)) {
					start[j] = idx;
					flags[j] = ZREG_LOAD;
					count++;
				}
				j++;
			}
			for (i = op_array->last_var; i < op_array->last_var + op_array->T; i++) {
				SET_STACK_VAR(stack, i, -1);
			}
			level++;
		} else if (p->op == ZEND_JIT_TRACE_BACK) {
			/* Close exiting call frames */
			for (i = 0; i < op_array->last_var; i++) {
				zend_jit_close_var(stack, i, start, end, flags, idx-1);
			}
			op_array = p->op_array;
			jit_extension =
				(zend_jit_op_array_trace_extension*)ZEND_FUNC_INFO(op_array);
			op_array_ssa = &jit_extension->func_info.ssa;
			frame = zend_jit_trace_ret_frame(frame, op_array);
			stack = frame->stack;
			if (level == 0) {
				/* New return frames */
				frame->prev = NULL;
				frame->func = (const zend_function*)op_array;
				j = ZEND_JIT_TRACE_GET_FIRST_SSA_VAR(p->info);
				for (i = 0; i < op_array->last_var + op_array->T; i++) {
					SET_STACK_VAR(stack, i, j);
					vars_op_array[j] = op_array;
					if (ssa->vars[j].use_chain >= 0
					 && ssa->vars[j].alias == NO_ALIAS
					 && zend_jit_var_supports_reg(ssa, j)) {
						start[j] = idx;
						flags[j] = ZREG_LOAD;
						count++;
					}
					j++;
				}
			} else {
				level--;
			}
		} else if (p->op == ZEND_JIT_TRACE_END) {
			break;
		}
	}

	if (trace_buffer->stop == ZEND_JIT_TRACE_STOP_LOOP
	 || trace_buffer->stop == ZEND_JIT_TRACE_STOP_RECURSIVE_CALL
	 || trace_buffer->stop == ZEND_JIT_TRACE_STOP_RECURSIVE_RET) {
		zend_ssa_phi *phi = ssa->blocks[1].phis;

		while (phi) {
			i = phi->sources[1];
			if (start[i] >= 0 && !ssa->vars[phi->ssa_var].no_val) {
				end[i] = idx;
				flags[i] &= ~ZREG_LAST_USE;
			}
			phi = phi->next;
		}

		if (trace_buffer->stop == ZEND_JIT_TRACE_STOP_LOOP) {
			for (i = 0; i < op_array->last_var; i++) {
				if (start[i] >= 0 && !ssa->vars[i].phi_use_chain) {
					end[i] = idx;
					flags[i] &= ~ZREG_LAST_USE;
				} else {
					zend_jit_close_var(stack, i, start, end, flags, idx);
				}
			}
		}
	} else {
		for (i = 0; i < op_array->last_var; i++) {
			zend_jit_close_var(stack, i, start, end, flags, idx);
		}
		while (frame->prev) {
			frame = frame->prev;
			op_array = &frame->func->op_array;
			stack = frame->stack;
			for (i = 0; i < op_array->last_var; i++) {
				zend_jit_close_var(stack, i, start, end, flags, idx);
			}
		}
	}

	if (!count) {
		free_alloca(start, use_heap);
		return NULL;
	}

	checkpoint = zend_arena_checkpoint(CG(arena));
	intervals = zend_arena_calloc(&CG(arena), ssa->vars_count, sizeof(zend_lifetime_interval));
	memset(intervals, 0, sizeof(zend_lifetime_interval*) * ssa->vars_count);
	list = zend_arena_alloc(&CG(arena), sizeof(zend_lifetime_interval) * count);
	j = 0;
	for (i = 0; i < ssa->vars_count; i++) {
		if (start[i] >= 0 && end[i] >= 0) {
			ZEND_ASSERT(j < count);
			if ((flags[i] & ZREG_LOAD) &&
			    (flags[i] & ZREG_LAST_USE) &&
			    end[i] == ssa->vars[i].use_chain) {
				/* skip life range with single use */
				continue;
			}
			intervals[i] = &list[j];
			list[j].ssa_var = i;
			list[j].reg = ZREG_NONE;
			list[j].flags = flags[i];
			list[j].range.start = start[i];
			list[j].range.end = end[i];
			list[j].range.next = NULL;
			list[j].hint = NULL;
			list[j].used_as_hint = NULL;
			list[j].list_next = NULL;
			j++;
		}
	}
	count = j;
	free_alloca(start, use_heap);
	start = end = NULL;

	if (!count) {
		zend_arena_release(&CG(arena), checkpoint);
		return NULL;
	}

	/* Add hints */
	if (parent_vars_count) {
		i = trace_buffer->op_array->last_var;
		if (trace_buffer->start != ZEND_JIT_TRACE_START_ENTER) {
			i += trace_buffer->op_array->T;
		}
		if ((uint32_t)i > parent_vars_count) {
			i = parent_vars_count;
		}
		while (i > 0) {
			i--;
			if (intervals[i]
			 && STACK_REG(parent_stack, i) != ZREG_NONE
			 && STACK_REG(parent_stack, i) < ZREG_NUM) {
				list[j].ssa_var = - 1;
				list[j].reg = STACK_REG(parent_stack, i);
				list[j].flags = 0;
				list[j].range.start = -1;
				list[j].range.end = -1;
				list[j].range.next = NULL;
				list[j].hint = NULL;
				list[j].used_as_hint = NULL;
				list[j].list_next = NULL;
				intervals[i]->hint = &list[j];
				j++;
			}
		}
	}

	if (trace_buffer->stop == ZEND_JIT_TRACE_STOP_LOOP
	 || trace_buffer->stop == ZEND_JIT_TRACE_STOP_RECURSIVE_CALL
	 || trace_buffer->stop == ZEND_JIT_TRACE_STOP_RECURSIVE_RET) {
		zend_ssa_phi *phi = ssa->blocks[1].phis;

		while (phi) {
			if (intervals[phi->ssa_var]) {
				if (intervals[phi->sources[1]]
				 && (ssa->var_info[phi->sources[1]].type & MAY_BE_ANY) ==
						(ssa->var_info[phi->ssa_var].type & MAY_BE_ANY)) {
					intervals[phi->sources[1]]->hint = intervals[phi->ssa_var];
				}
			}
			phi = phi->next;
		}
	}

	for (i = 0; i < ssa->vars_count; i++) {
		if (intervals[i] && !intervals[i]->hint) {

			if (ssa->vars[i].definition >= 0) {
				uint32_t line = ssa->vars[i].definition;
				const zend_op *opline = ssa_opcodes[line];

				switch (opline->opcode) {
					case ZEND_QM_ASSIGN:
					case ZEND_POST_INC:
					case ZEND_POST_DEC:
						if (ssa->ops[line].op1_use >= 0 &&
						    intervals[ssa->ops[line].op1_use] &&
						    (i == ssa->ops[line].op1_def ||
						     (i == ssa->ops[line].result_def &&
						      (ssa->ops[line].op1_def < 0 ||
						       !intervals[ssa->ops[line].op1_def])))) {
							zend_jit_add_hint(intervals, i, ssa->ops[line].op1_use);
						}
						break;
					case ZEND_SEND_VAR:
						if (opline->op2_type == IS_CONST) {
							/* Named parameters not supported in JIT */
							break;
						}
					case ZEND_PRE_INC:
					case ZEND_PRE_DEC:
						if (i == ssa->ops[line].op1_def &&
						    ssa->ops[line].op1_use >= 0 &&
						    intervals[ssa->ops[line].op1_use]) {
							zend_jit_add_hint(intervals, i, ssa->ops[line].op1_use);
						}
						break;
					case ZEND_ASSIGN:
						if (ssa->ops[line].op2_use >= 0 &&
						    intervals[ssa->ops[line].op2_use] &&
						    (i == ssa->ops[line].op2_def ||
							 (i == ssa->ops[line].op1_def &&
						      (ssa->ops[line].op2_def < 0 ||
						       !intervals[ssa->ops[line].op2_def])) ||
							 (i == ssa->ops[line].result_def &&
						      (ssa->ops[line].op2_def < 0 ||
						       !intervals[ssa->ops[line].op2_def]) &&
						      (ssa->ops[line].op1_def < 0 ||
						       !intervals[ssa->ops[line].op1_def])))) {
							zend_jit_add_hint(intervals, i, ssa->ops[line].op2_use);
						}
						break;
					case ZEND_SUB:
					case ZEND_ADD:
					case ZEND_MUL:
					case ZEND_BW_OR:
					case ZEND_BW_AND:
					case ZEND_BW_XOR:
						if (i == ssa->ops[line].result_def) {
							if (ssa->ops[line].op1_use >= 0 &&
							    intervals[ssa->ops[line].op1_use] &&
							    ssa->ops[line].op1_use_chain < 0 &&
							    !ssa->vars[ssa->ops[line].op1_use].phi_use_chain) {

								zend_ssa_phi *phi = ssa->vars[ssa->ops[line].op1_use].definition_phi;
								if (phi &&
								    intervals[phi->sources[1]] &&
								    intervals[phi->sources[1]]->hint == intervals[ssa->ops[line].op1_use]) {
									break;
								}
								zend_jit_add_hint(intervals, i, ssa->ops[line].op1_use);
							} else if (opline->opcode != ZEND_SUB &&
							    ssa->ops[line].op2_use >= 0 &&
							    intervals[ssa->ops[line].op2_use] &&
							    ssa->ops[line].op2_use_chain < 0 &&
							    !ssa->vars[ssa->ops[line].op2_use].phi_use_chain) {

								zend_ssa_phi *phi = ssa->vars[ssa->ops[line].op2_use].definition_phi;
								if (phi &&
								    intervals[phi->sources[1]] &&
								    intervals[phi->sources[1]]->hint == intervals[ssa->ops[line].op2_use]) {
									break;
								}
								zend_jit_add_hint(intervals, i, ssa->ops[line].op2_use);
							}
						}
						break;
				}
			}
		}
	}

	list = zend_jit_sort_intervals(intervals, ssa->vars_count);

	if (list) {
		ival = list;
		while (ival) {
			if (ival->hint) {
				ival->hint->used_as_hint = ival;
			}
			ival = ival->list_next;
		}
	}

	if (list) {
		if (JIT_G(debug) & ZEND_JIT_DEBUG_REG_ALLOC) {
			fprintf(stderr, "---- TRACE %d Live Ranges\n", ZEND_JIT_TRACE_NUM);
			ival = list;
			while (ival) {
				zend_jit_dump_lifetime_interval(vars_op_array[ival->ssa_var], ssa, ival);
				ival = ival->list_next;
			}
		}
	}

	/* Linear Scan Register Allocation (op_array is not actually used, only fn_flags matters) */
	list = zend_jit_linear_scan(&dummy_op_array, ssa_opcodes, ssa, list);

	if (list) {
		zend_lifetime_interval *ival, *next;

		memset(intervals, 0, ssa->vars_count * sizeof(zend_lifetime_interval*));
		ival = list;
		count = 0;
		while (ival != NULL) {
			ZEND_ASSERT(ival->reg != ZREG_NONE);
			count++;
			next = ival->list_next;
			ival->list_next = intervals[ival->ssa_var];
			intervals[ival->ssa_var] = ival;
			ival = next;
		}

		if (!count) {
			zend_arena_release(&CG(arena), checkpoint);
			return NULL;
		}

		/* Add LOAD flag to registers that can't reuse register from parent trace */
		if (parent_vars_count) {
			i = trace_buffer->op_array->last_var;
			if (trace_buffer->start != ZEND_JIT_TRACE_START_ENTER) {
				i += trace_buffer->op_array->T;
			}
			if ((uint32_t)i > parent_vars_count) {
				i = parent_vars_count;
			}
			while (i > 0) {
				i--;
				if (intervals[i] && intervals[i]->reg != STACK_REG(parent_stack, i)) {
					intervals[i]->flags |= ZREG_LOAD;
				}
			}
		}

		/* SSA resolution */
		if (trace_buffer->stop == ZEND_JIT_TRACE_STOP_LOOP
		 || trace_buffer->stop == ZEND_JIT_TRACE_STOP_RECURSIVE_CALL
		 || trace_buffer->stop == ZEND_JIT_TRACE_STOP_RECURSIVE_RET) {
			zend_ssa_phi *phi = ssa->blocks[1].phis;

			while (phi) {
				int def = phi->ssa_var;
				int use = phi->sources[1];

				if (intervals[def]) {
					if (!intervals[use]) {
						intervals[def]->flags |= ZREG_LOAD;
						if ((intervals[def]->flags & ZREG_LAST_USE)
						 && ssa->vars[def].use_chain >= 0
						 && ssa->vars[def].use_chain == intervals[def]->range.end) {
							/* remove interval used once */
							intervals[def] = NULL;
							count--;
						}
					} else if (intervals[def]->reg != intervals[use]->reg) {
						intervals[def]->flags |= ZREG_LOAD;
						if (ssa->vars[use].use_chain >= 0) {
							intervals[use]->flags |= ZREG_STORE;
						} else {
							intervals[use] = NULL;
							count--;
						}
					} else {
						use = phi->sources[0];
						ZEND_ASSERT(!intervals[use]);
						intervals[use] = zend_arena_alloc(&CG(arena), sizeof(zend_lifetime_interval));
						intervals[use]->ssa_var = phi->sources[0];
						intervals[use]->reg = intervals[def]->reg;
						intervals[use]->flags = ZREG_LOAD;
						intervals[use]->range.start = 0;
						intervals[use]->range.end = 0;
						intervals[use]->range.next = NULL;
						intervals[use]->hint = NULL;
						intervals[use]->used_as_hint = NULL;
						intervals[use]->list_next = NULL;
					}
				} else if (intervals[use]
						&& (!ssa->vars[def].no_val
							|| ssa->var_info[def].type != ssa->var_info[use].type)) {
					if (ssa->vars[use].use_chain >= 0) {
						intervals[use]->flags |= ZREG_STORE;
					} else {
						intervals[use] = NULL;
						count--;
					}
				}
				phi = phi->next;
			}
		}

		if (!count) {
			zend_arena_release(&CG(arena), checkpoint);
			return NULL;
		}

		if (JIT_G(debug) & ZEND_JIT_DEBUG_REG_ALLOC) {
			fprintf(stderr, "---- TRACE %d Allocated Live Ranges\n", ZEND_JIT_TRACE_NUM);
			for (i = 0; i < ssa->vars_count; i++) {
				ival = intervals[i];
				while (ival) {
					zend_jit_dump_lifetime_interval(vars_op_array[ival->ssa_var], ssa, ival);
					ival = ival->list_next;
				}
			}
		}

		return intervals;
	}

	zend_arena_release(&CG(arena), checkpoint); //???
	return NULL;
}

static void zend_jit_trace_clenup_stack(zend_jit_trace_stack *stack, const zend_op *opline, const zend_ssa_op *ssa_op, const zend_ssa *ssa, zend_lifetime_interval **ra)
{
	uint32_t line = ssa_op - ssa->ops;

	if (ssa_op->op1_use >= 0
	 && ra[ssa_op->op1_use]
	 && ra[ssa_op->op1_use]->range.end == line) {
		SET_STACK_REG(stack, EX_VAR_TO_NUM(opline->op1.var), ZREG_NONE);
	}
	if (ssa_op->op2_use >= 0
	 && ra[ssa_op->op2_use]
	 && ra[ssa_op->op2_use]->range.end == line) {
		SET_STACK_REG(stack, EX_VAR_TO_NUM(opline->op2.var), ZREG_NONE);
	}
	if (ssa_op->result_use >= 0
	 && ra[ssa_op->result_use]
	 && ra[ssa_op->result_use]->range.end == line) {
		SET_STACK_REG(stack, EX_VAR_TO_NUM(opline->result.var), ZREG_NONE);
	}
}

static void zend_jit_trace_setup_ret_counter(const zend_op *opline, size_t offset)
{
	zend_op *next_opline = (zend_op*)(opline + 1);

	if (JIT_G(hot_return) && !ZEND_OP_TRACE_INFO(next_opline, offset)->trace_flags) {
		ZEND_ASSERT(zend_jit_ret_trace_counter_handler != NULL);
		if (!ZEND_OP_TRACE_INFO(next_opline, offset)->counter) {
			ZEND_OP_TRACE_INFO(next_opline, offset)->counter =
				&zend_jit_hot_counters[ZEND_JIT_COUNTER_NUM];
			ZEND_JIT_COUNTER_NUM = (ZEND_JIT_COUNTER_NUM + 1) % ZEND_HOT_COUNTERS_COUNT;
		}
		ZEND_OP_TRACE_INFO(next_opline, offset)->trace_flags = ZEND_JIT_TRACE_START_RETURN;
		next_opline->handler = (const void*)zend_jit_ret_trace_counter_handler;
	}
}

static bool zend_jit_may_delay_fetch_this(const zend_op_array *op_array, zend_ssa *ssa, const zend_op **ssa_opcodes, const zend_ssa_op *ssa_op)
{
	int var = ssa_op->result_def;
	int i;
	int use = ssa->vars[var].use_chain;
	const zend_op *opline;

	if (use < 0
	 || ssa->vars[var].phi_use_chain
	 || ssa->ops[use].op1_use != var
	 || ssa->ops[use].op1_use_chain != -1) {
		return 0;
	}

	opline = ssa_opcodes[use];
	if (opline->opcode == ZEND_INIT_METHOD_CALL) {
		return (opline->op2_type == IS_CONST &&
			Z_TYPE_P(RT_CONSTANT(opline, opline->op2)) == IS_STRING);
	} else if (opline->opcode == ZEND_FETCH_OBJ_FUNC_ARG) {
		if (!JIT_G(current_frame)
		 || !JIT_G(current_frame)->call
		 || !JIT_G(current_frame)->call->func
		 || !TRACE_FRAME_IS_LAST_SEND_BY_VAL(JIT_G(current_frame)->call)) {
			return 0;
		}
	} else if (opline->opcode != ZEND_FETCH_OBJ_R
			&& opline->opcode != ZEND_FETCH_OBJ_IS
			&& opline->opcode != ZEND_FETCH_OBJ_W
			&& opline->opcode != ZEND_ASSIGN_OBJ
			&& opline->opcode != ZEND_ASSIGN_OBJ_OP
			&& opline->opcode != ZEND_PRE_INC_OBJ
			&& opline->opcode != ZEND_PRE_DEC_OBJ
			&& opline->opcode != ZEND_POST_INC_OBJ
			&& opline->opcode != ZEND_POST_DEC_OBJ) {
		return 0;
	}

	if (opline->op2_type != IS_CONST
	 || Z_TYPE_P(RT_CONSTANT(opline, opline->op2)) != IS_STRING
	 || Z_STRVAL_P(RT_CONSTANT(opline, opline->op2))[0] == '\0') {
		return 0;
	}

	if (opline->opcode == ZEND_ASSIGN_OBJ_OP) {
		if (opline->op1_type == IS_CV
		 && (opline+1)->op1_type == IS_CV
		 && (opline+1)->op1.var == opline->op1.var) {
			/* skip $a->prop += $a; */
			return 0;
		}
		if (!zend_jit_supported_binary_op(
				opline->extended_value, MAY_BE_ANY, OP1_DATA_INFO())) {
			return 0;
		}
	}

	for (i = ssa->vars[var].definition; i < use; i++) {
		if (ssa_opcodes[i]->opcode == ZEND_DO_UCALL
		 || ssa_opcodes[i]->opcode == ZEND_DO_FCALL_BY_NAME
		 || ssa_opcodes[i]->opcode == ZEND_DO_FCALL
		 || ssa_opcodes[i]->opcode == ZEND_INCLUDE_OR_EVAL) {
			return 0;
		}
	}

	return 1;
}

static int zend_jit_trace_stack_needs_deoptimization(zend_jit_trace_stack *stack, uint32_t stack_size)
{
	uint32_t i;

	for (i = 0; i < stack_size; i++) {
		if (STACK_REG(stack, i) != ZREG_NONE
		 && !(STACK_FLAGS(stack, i) & (ZREG_LOAD|ZREG_STORE))) {
			return 1;
		}
	}
	return 0;
}

static int zend_jit_trace_exit_needs_deoptimization(uint32_t trace_num, uint32_t exit_num)
{
	const zend_op *opline = zend_jit_traces[trace_num].exit_info[exit_num].opline;
	uint32_t flags = zend_jit_traces[trace_num].exit_info[exit_num].flags;
	uint32_t stack_size;
	zend_jit_trace_stack *stack;

	if (opline || (flags & (ZEND_JIT_EXIT_RESTORE_CALL|ZEND_JIT_EXIT_FREE_OP1|ZEND_JIT_EXIT_FREE_OP2))) {
		return 1;
	}

	stack_size = zend_jit_traces[trace_num].exit_info[exit_num].stack_size;
	stack = zend_jit_traces[trace_num].stack_map + zend_jit_traces[trace_num].exit_info[exit_num].stack_offset;
	return zend_jit_trace_stack_needs_deoptimization(stack, stack_size);
}

static int zend_jit_trace_deoptimization(dasm_State             **Dst,
                                         uint32_t                 flags,
                                         const zend_op           *opline,
                                         zend_jit_trace_stack    *parent_stack,
                                         int                      parent_vars_count,
                                         zend_ssa                *ssa,
                                         zend_jit_trace_stack    *stack,
                                         zend_lifetime_interval **ra,
                                         bool                polymorphic_side_trace)
{
	int i;
	bool has_constants = 0;
	bool has_unsaved_vars = 0;

	// TODO: Merge this loop with the following register LOAD loop to implement parallel move ???
	for (i = 0; i < parent_vars_count; i++) {
		int8_t reg = STACK_REG(parent_stack, i);

		if (reg != ZREG_NONE) {
			if (reg < ZREG_NUM) {
				if (ssa && ssa->vars[i].no_val) {
					/* pass */
				} else if (ra && ra[i] && ra[i]->reg == reg) {
					/* register already loaded by parent trace */
					if (stack) {
						SET_STACK_REG_EX(stack, i, reg, STACK_FLAGS(parent_stack, i));
					}
					has_unsaved_vars = 1;
				} else {
					uint8_t type = STACK_TYPE(parent_stack, i);

					if (!(STACK_FLAGS(parent_stack, i) & (ZREG_LOAD|ZREG_STORE))
					 && !zend_jit_store_var(Dst, 1 << type, i, reg,
							STACK_MEM_TYPE(parent_stack, i) != type)) {
						return 0;
					}
					if (stack) {
						SET_STACK_TYPE(stack, i, type, 1);
					}
				}
			} else {
				/* delay custom deoptimization instructions to prevent register clobbering */
				has_constants = 1;
			}
		}
	}

	if (has_unsaved_vars
	 && (has_constants
	  || (flags & (ZEND_JIT_EXIT_RESTORE_CALL|ZEND_JIT_EXIT_FREE_OP1|ZEND_JIT_EXIT_FREE_OP2)))) {
		for (i = 0; i < parent_vars_count; i++) {
			int8_t reg = STACK_REG(parent_stack, i);

			if (reg != ZREG_NONE) {
				if (reg < ZREG_NUM) {
					if (ssa && ssa->vars[i].no_val) {
						/* pass */
					} else if (ra && ra[i] && ra[i]->reg == reg) {
						uint8_t type = STACK_TYPE(parent_stack, i);

					    if (stack) {
							SET_STACK_TYPE(stack, i, type, 1);
						}
						if (!(STACK_FLAGS(parent_stack, i) & (ZREG_LOAD|ZREG_STORE))
						 && !zend_jit_store_var(Dst, 1 << type, i, reg,
								STACK_MEM_TYPE(parent_stack, i) != type)) {
							return 0;
						}
					}
				}
			}
		}
	}

	if (has_constants) {
		for (i = 0; i < parent_vars_count; i++) {
			int8_t reg = STACK_REG(parent_stack, i);

			if (reg != ZREG_NONE) {
				if (reg < ZREG_NUM) {
					/* pass */
				} else if (reg == ZREG_THIS) {
					if (polymorphic_side_trace) {
						ssa->var_info[i].delayed_fetch_this = 1;
						if (stack) {
							SET_STACK_REG(stack, i, ZREG_THIS);
						}
					} else if (!zend_jit_load_this(Dst, EX_NUM_TO_VAR(i))) {
						return 0;
					}
				} else {
					if (reg == ZREG_ZVAL_COPY_GPR0
					 &&!zend_jit_escape_if_undef_r0(Dst, i, flags, opline)) {
						return 0;
					}
					if (!zend_jit_store_const(Dst, i, reg)) {
						return 0;
					}
				}
			}
		}
	}

	if (flags & ZEND_JIT_EXIT_RESTORE_CALL) {
		if (!zend_jit_save_call_chain(Dst, -1)) {
			return 0;
		}
	}

	if (flags & ZEND_JIT_EXIT_FREE_OP2) {
		const zend_op *op = opline - 1;

		if (!zend_jit_free_op(Dst, op, -1, op->op2.var)) {
			return 0;
		}
	}

	if (flags & ZEND_JIT_EXIT_FREE_OP1) {
		const zend_op *op = opline - 1;

		if (!zend_jit_free_op(Dst, op, -1, op->op1.var)) {
			return 0;
		}
	}

	if (flags & (ZEND_JIT_EXIT_FREE_OP1|ZEND_JIT_EXIT_FREE_OP2)) {
		if (!zend_jit_check_exception(Dst)) {
			return 0;
		}
	}

	if ((flags & ZEND_JIT_EXIT_METHOD_CALL) && !polymorphic_side_trace) {
		if (!zend_jit_free_trampoline(Dst)) {
			return 0;
		}
	}

	return 1;
}

static void zend_jit_trace_set_var_range(zend_ssa_var_info *info, zend_long min, zend_long max)
{
	info->has_range = 1;
	info->range.min = min;
	info->range.max = max;
	info->range.underflow = 0;
	info->range.overflow = 0;
}

static void zend_jit_trace_update_condition_ranges(const zend_op *opline, const zend_ssa_op *ssa_op, const zend_op_array *op_array, zend_ssa *ssa, bool exit_if_true)
{
	zend_long op1_min, op1_max, op2_min, op2_max;

	if ((OP1_INFO() & MAY_BE_ANY) != MAY_BE_LONG
	 || (OP1_INFO() & MAY_BE_ANY) != MAY_BE_LONG) {
		return;
	}

	op1_min = OP1_MIN_RANGE();
	op1_max = OP1_MAX_RANGE();
	op2_min = OP2_MIN_RANGE();
	op2_max = OP2_MAX_RANGE();

	switch (opline->opcode) {
		case ZEND_IS_EQUAL:
		case ZEND_CASE:
		case ZEND_IS_IDENTICAL:
		case ZEND_CASE_STRICT:
		case ZEND_IS_NOT_IDENTICAL:
			if (!exit_if_true) {
				/* op1 == op2 */
				if (ssa_op->op1_use >= 0) {
					zend_jit_trace_set_var_range(
						&ssa->var_info[ssa_op->op1_use],
						MAX(op1_min, op2_min),
						MIN(op1_max, op2_max));
				}
				if (ssa_op->op2_use >= 0) {
					zend_jit_trace_set_var_range(
						&ssa->var_info[ssa_op->op2_use],
						MAX(op2_min, op1_min),
						MIN(op2_max, op1_max));
				}
			}
			break;
		case ZEND_IS_NOT_EQUAL:
			if (exit_if_true) {
				/* op1 == op2 */
				if (ssa_op->op1_use >= 0) {
					zend_jit_trace_set_var_range(
						&ssa->var_info[ssa_op->op1_use],
						MAX(op1_min, op2_min),
						MIN(op1_max, op2_max));
				}
				if (ssa_op->op2_use >= 0) {
					zend_jit_trace_set_var_range(
						&ssa->var_info[ssa_op->op2_use],
						MAX(op2_min, op1_min),
						MIN(op2_max, op1_max));
				}
			}
			break;
		case ZEND_IS_SMALLER_OR_EQUAL:
			if (!exit_if_true) {
				/* op1 <= op2 */
				if (ssa_op->op1_use >= 0) {
					zend_jit_trace_set_var_range(
						&ssa->var_info[ssa_op->op1_use],
						op1_min,
						MIN(op1_max, op2_max));
				}
				if (ssa_op->op2_use >= 0) {
					zend_jit_trace_set_var_range(
						&ssa->var_info[ssa_op->op2_use],
						MAX(op2_min, op1_min),
						op2_max);
				}
			} else {
				/* op1 > op2 */
				if (ssa_op->op1_use >= 0) {
					zend_jit_trace_set_var_range(
						&ssa->var_info[ssa_op->op1_use],
						op2_min != ZEND_LONG_MAX ? MAX(op1_min, op2_min + 1) : op1_min,
						op1_max);
				}
				if (ssa_op->op2_use >= 0) {
					zend_jit_trace_set_var_range(
						&ssa->var_info[ssa_op->op2_use],
						op2_min,
						op2_max != ZEND_LONG_MIN ?MIN(op2_max, op1_max - 1) : op1_max);
				}
			}
			break;
		case ZEND_IS_SMALLER:
			if (!exit_if_true) {
				/* op1 < op2 */
				if (ssa_op->op1_use >= 0) {
					zend_jit_trace_set_var_range(
						&ssa->var_info[ssa_op->op1_use],
						op1_min,
						op2_max != ZEND_LONG_MIN ? MIN(op1_max, op2_max - 1) : op1_max);
				}
				if (ssa_op->op2_use >= 0) {
					zend_jit_trace_set_var_range(
						&ssa->var_info[ssa_op->op2_use],
						op1_min != ZEND_LONG_MAX ? MAX(op2_min, op1_min + 1) : op2_min,
						op2_max);
				}
			} else {
				/* op1 >= op2 */
				if (ssa_op->op1_use >= 0) {
					zend_jit_trace_set_var_range(
						&ssa->var_info[ssa_op->op1_use],
						MAX(op1_min, op2_min),
						op1_max);
				}
				if (ssa_op->op2_use >= 0) {
					zend_jit_trace_set_var_range(
						&ssa->var_info[ssa_op->op2_use],
						op2_min,
						MIN(op2_max, op1_max));
				}
			}
			break;
	}
}

static bool zend_jit_may_skip_comparison(const zend_op *opline, const zend_ssa_op *ssa_op, const zend_ssa *ssa, const zend_op **ssa_opcodes, const zend_op_array *op_array)
{
	zend_uchar prev_opcode;

	if (opline->op1_type == IS_CONST
	 && Z_TYPE_P(RT_CONSTANT(opline, opline->op1)) == IS_LONG
	 && Z_LVAL_P(RT_CONSTANT(opline, opline->op1)) == 0) {
		if (ssa_op->op2_use >= 0) {
			if ((ssa_op-1)->op1_def == ssa_op->op2_use) {
				ssa_op--;
				opline = ssa_opcodes[ssa_op - ssa->ops];
				prev_opcode = opline->opcode;
				if (prev_opcode == ZEND_PRE_INC
				 || prev_opcode == ZEND_PRE_DEC
				 || prev_opcode == ZEND_POST_INC
				 || prev_opcode == ZEND_POST_DEC) {
					return (OP1_INFO() & ((MAY_BE_UNDEF|MAY_BE_ANY|MAY_BE_REF)-MAY_BE_LONG)) == 0;
				}
			} else if ((ssa_op-1)->result_def == ssa_op->op2_use) {
				ssa_op--;
				opline = ssa_opcodes[ssa_op - ssa->ops];
				prev_opcode = opline->opcode;
				if (prev_opcode == ZEND_ADD
				 || prev_opcode == ZEND_SUB) {
					return (OP1_INFO() & ((MAY_BE_UNDEF|MAY_BE_ANY|MAY_BE_REF)-MAY_BE_LONG)) == 0 &&
						(OP2_INFO() & ((MAY_BE_UNDEF|MAY_BE_ANY|MAY_BE_REF)-MAY_BE_LONG)) == 0;
				}
			}
		}
	} else if (opline->op2_type == IS_CONST
	 && Z_TYPE_P(RT_CONSTANT(opline, opline->op2)) == IS_LONG
	 && Z_LVAL_P(RT_CONSTANT(opline, opline->op2)) == 0) {
		if (ssa_op->op1_use >= 0) {
			if ((ssa_op-1)->op1_def == ssa_op->op1_use) {
				ssa_op--;
				opline = ssa_opcodes[ssa_op - ssa->ops];
				prev_opcode = opline->opcode;
				if (prev_opcode == ZEND_PRE_INC
				 || prev_opcode == ZEND_PRE_DEC
				 || prev_opcode == ZEND_POST_INC
				 || prev_opcode == ZEND_POST_DEC) {
					return (OP1_INFO() & ((MAY_BE_UNDEF|MAY_BE_ANY|MAY_BE_REF)-MAY_BE_LONG)) == 0;
				}
			} else if ((ssa_op-1)->result_def == ssa_op->op1_use) {
				ssa_op--;
				opline = ssa_opcodes[ssa_op - ssa->ops];
				prev_opcode = opline->opcode;
				if (prev_opcode == ZEND_ADD
				 || prev_opcode == ZEND_SUB) {
					return (OP1_INFO() & ((MAY_BE_UNDEF|MAY_BE_ANY|MAY_BE_REF)-MAY_BE_LONG)) == 0 &&
						(OP2_INFO() & ((MAY_BE_UNDEF|MAY_BE_ANY|MAY_BE_REF)-MAY_BE_LONG)) == 0;
				}
			}
		}
	} else {
		const zend_ssa_op *prev_ssa_op = ssa_op - 1;
		prev_opcode = ssa_opcodes[prev_ssa_op - ssa->ops]->opcode;

		if ((prev_opcode == ZEND_JMPZ || prev_opcode == ZEND_JMPNZ)
		 && prev_ssa_op != ssa->ops
		 && prev_ssa_op->op1_use >= 0
		 && prev_ssa_op->op1_use == (prev_ssa_op-1)->result_def) {
			prev_ssa_op--;
			prev_opcode = ssa_opcodes[prev_ssa_op - ssa->ops]->opcode;
		}

		if (ssa_op->op1_use == prev_ssa_op->op1_use
		 && ssa_op->op2_use == prev_ssa_op->op2_use) {
			if (prev_opcode == ZEND_IS_EQUAL
			 || prev_opcode == ZEND_IS_NOT_EQUAL
			 || prev_opcode == ZEND_IS_SMALLER
			 || prev_opcode == ZEND_IS_SMALLER_OR_EQUAL
			 || prev_opcode == ZEND_CASE
			 || prev_opcode == ZEND_IS_IDENTICAL
			 || prev_opcode == ZEND_IS_NOT_IDENTICAL
			 || prev_opcode == ZEND_CASE_STRICT) {
				if (ssa_op->op1_use < 0) {
					if (RT_CONSTANT(opline, opline->op1) != RT_CONSTANT(&ssa_opcodes[prev_ssa_op - ssa->ops], ssa_opcodes[prev_ssa_op - ssa->ops]->op1)) {
						return 0;
					}
				}
				if (ssa_op->op2_use < 0) {
					if (RT_CONSTANT(opline, opline->op2) != RT_CONSTANT(&ssa_opcodes[prev_ssa_op - ssa->ops], ssa_opcodes[prev_ssa_op - ssa->ops]->op2)) {
						return 0;
					}
				}
				return 1;
			}
		}
	}
	return 0;
}

static bool zend_jit_trace_next_is_send_result(const zend_op              *opline,
                                               zend_jit_trace_rec         *p,
                                               zend_jit_trace_stack_frame *frame)
{
	if (opline->result_type == IS_TMP_VAR
	 && (p+1)->op == ZEND_JIT_TRACE_VM
	 && (p+1)->opline == opline + 1
	 && ((opline+1)->opcode == ZEND_SEND_VAL
	  || ((opline+1)->opcode == ZEND_SEND_VAL_EX
	   && frame
	   && frame->call
	   && frame->call->func
	   && !ARG_MUST_BE_SENT_BY_REF(frame->call->func, (opline+1)->op2.num)))
	 && (opline+1)->op1_type == IS_TMP_VAR
	 && (opline+1)->op2_type != IS_CONST /* Named parameters not supported in JIT */
	 && (opline+1)->op1.var == opline->result.var) {

		if (frame->call && frame->call->func) {
			uint8_t res_type = (p+1)->op1_type;

			if (res_type != IS_UNKNOWN && !(res_type & IS_TRACE_REFERENCE) ) {
				zend_jit_trace_send_type(opline+1, frame->call, res_type);
			}
		}
		return 1;
	}
	return 0;
}

static const void *zend_jit_trace(zend_jit_trace_rec *trace_buffer, uint32_t parent_trace, uint32_t exit_num)
{
	const void *handler = NULL;
	dasm_State* dasm_state = NULL;
	zend_script *script = NULL;
	zend_lifetime_interval **ra = NULL;
	zend_string *name = NULL;
	void *checkpoint;
	const zend_op_array *op_array;
	zend_ssa *ssa, *op_array_ssa;
	const zend_op **ssa_opcodes;
	zend_jit_trace_rec *p;
	zend_jit_op_array_trace_extension *jit_extension;
	int num_op_arrays = 0;
	zend_jit_trace_info *t;
	const zend_op_array *op_arrays[ZEND_JIT_TRACE_MAX_FUNCS];
	zend_uchar smart_branch_opcode;
	const void *exit_addr;
	uint32_t op1_info, op1_def_info, op2_info, res_info, res_use_info, op1_data_info;
	bool send_result = 0;
	bool skip_comparison;
	zend_jit_addr op1_addr, op1_def_addr, op2_addr, op2_def_addr, res_addr;
	zend_class_entry *ce;
	bool ce_is_instanceof;
	bool on_this = 0;
	bool delayed_fetch_this = 0;
	bool avoid_refcounting = 0;
	bool polymorphic_side_trace =
		parent_trace &&
		(zend_jit_traces[parent_trace].exit_info[exit_num].flags & ZEND_JIT_EXIT_METHOD_CALL);
	uint32_t i;
	zend_jit_trace_stack_frame *frame, *top, *call;
	zend_jit_trace_stack *stack;
	zend_uchar res_type = IS_UNKNOWN;
	const zend_op *opline, *orig_opline;
	const zend_ssa_op *ssa_op, *orig_ssa_op;
	int checked_stack;
	int peek_checked_stack;
	uint32_t frame_flags = 0;

	JIT_G(current_trace) = trace_buffer;

	checkpoint = zend_arena_checkpoint(CG(arena));

	ssa = zend_jit_trace_build_tssa(trace_buffer, parent_trace, exit_num, script, op_arrays, &num_op_arrays);

	if (!ssa) {
		goto jit_cleanup;
	}

	ssa_opcodes = ((zend_tssa*)ssa)->tssa_opcodes;

	/* Register allocation */
	if ((JIT_G(opt_flags) & (ZEND_JIT_REG_ALLOC_LOCAL|ZEND_JIT_REG_ALLOC_GLOBAL))
	 && JIT_G(opt_level) >= ZEND_JIT_LEVEL_INLINE) {
		ra = zend_jit_trace_allocate_registers(trace_buffer, ssa, parent_trace, exit_num);
	}

	p = trace_buffer;
	ZEND_ASSERT(p->op == ZEND_JIT_TRACE_START);
	op_array = p->op_array;
	frame = JIT_G(current_frame);
	top = zend_jit_trace_call_frame(frame, op_array);
	TRACE_FRAME_INIT(frame, op_array, TRACE_FRAME_MASK_UNKNOWN_RETURN, -1);
	frame->used_stack = checked_stack = peek_checked_stack = 0;
	stack = frame->stack;
	for (i = 0; i < op_array->last_var + op_array->T; i++) {
		SET_STACK_TYPE(stack, i, IS_UNKNOWN, 1);
	}

	opline = p[1].opline;
	name = zend_jit_trace_name(op_array, opline->lineno);
	p += ZEND_JIT_TRACE_START_REC_SIZE;

	dasm_init(&dasm_state, DASM_MAXSECTION);
	dasm_setupglobal(&dasm_state, dasm_labels, zend_lb_MAX);
	dasm_setup(&dasm_state, dasm_actions);

	jit_extension =
		(zend_jit_op_array_trace_extension*)ZEND_FUNC_INFO(op_array);
	op_array_ssa = &jit_extension->func_info.ssa;

	dasm_growpc(&dasm_state, 2); /* =>0: loop header */
	                             /* =>1: end of code */

	zend_jit_align_func(&dasm_state);
	if (!parent_trace) {
		zend_jit_prologue(&dasm_state);
	}
	zend_jit_trace_begin(&dasm_state, ZEND_JIT_TRACE_NUM,
		parent_trace ? &zend_jit_traces[parent_trace] : NULL, exit_num);

	if (!parent_trace) {
		zend_jit_set_last_valid_opline(opline);
		zend_jit_track_last_valid_opline();
	} else {
		if (zend_jit_traces[parent_trace].exit_info[exit_num].opline == NULL) {
			zend_jit_trace_opline_guard(&dasm_state, opline);
		} else {
			zend_jit_reset_last_valid_opline();
		}
	}

	if (JIT_G(opt_level) >= ZEND_JIT_LEVEL_INLINE) {
		int last_var;
		int parent_vars_count = 0;
		zend_jit_trace_stack *parent_stack = NULL;
		int used_stack = ((zend_tssa*)ssa)->used_stack;

		if (used_stack > 0) {
			peek_checked_stack = used_stack;
			if (!zend_jit_stack_check(&dasm_state, opline, used_stack)) {
				goto jit_failure;
			}
		}

		if (parent_trace) {
			parent_vars_count = MIN(zend_jit_traces[parent_trace].exit_info[exit_num].stack_size,
				op_array->last_var + op_array->T);
			if (parent_vars_count) {
				parent_stack =
					zend_jit_traces[parent_trace].stack_map +
					zend_jit_traces[parent_trace].exit_info[exit_num].stack_offset;
			}
		}

		last_var = op_array->last_var;
		if (trace_buffer->start != ZEND_JIT_TRACE_START_ENTER) {
			last_var += op_array->T;
		}

		for (i = 0; i < last_var; i++) {
			uint32_t info = ssa->var_info[i].type;

			if (!(info & MAY_BE_GUARD) && has_concrete_type(info)) {
				uint8_t type, mem_type;

				type = concrete_type(info);
				if (i < parent_vars_count
				 && STACK_TYPE(parent_stack, i) == type) {
					mem_type = STACK_MEM_TYPE(parent_stack, i);
					if (mem_type != IS_UNKNOWN) {
						SET_STACK_TYPE(stack, i, mem_type, 1);
					}
					SET_STACK_TYPE(stack, i, type, 0);
				} else {
					SET_STACK_TYPE(stack, i, type, 1);
				}
			} else if (ssa->vars[i].alias != NO_ALIAS) {
				SET_STACK_TYPE(stack, i, IS_UNKNOWN, 1);
			} else if (i < parent_vars_count
			 && STACK_TYPE(parent_stack, i) != IS_UNKNOWN) {
				/* This must be already handled by trace type inference */
				ZEND_UNREACHABLE();
				// SET_STACK_TYPE(stack, i, STACK_TYPE(parent_stack, i));
			} else if ((info & MAY_BE_GUARD) != 0
			 && (trace_buffer->stop == ZEND_JIT_TRACE_STOP_LOOP
			  || trace_buffer->stop == ZEND_JIT_TRACE_STOP_RECURSIVE_CALL
			  || (trace_buffer->stop == ZEND_JIT_TRACE_STOP_RECURSIVE_RET
			   && (opline-1)->result_type == IS_VAR
			   && EX_VAR_TO_NUM((opline-1)->result.var) == i))
			 && (ssa->vars[i].use_chain != -1
			  || (ssa->vars[i].phi_use_chain
			   && !(ssa->var_info[ssa->vars[i].phi_use_chain->ssa_var].type & MAY_BE_GUARD)))) {
				/* Check loop-invariant variable type */
				if (!zend_jit_type_guard(&dasm_state, opline, EX_NUM_TO_VAR(i), concrete_type(info))) {
					goto jit_failure;
				}
				info &= ~MAY_BE_GUARD;
				ssa->var_info[i].type = info;
				SET_STACK_TYPE(stack, i, concrete_type(info), 1);
			} else if (trace_buffer->start == ZEND_JIT_TRACE_START_ENTER
			 && op_array->function_name
			 && i >= op_array->num_args) {
				/* This must be already handled by trace type inference */
				ZEND_UNREACHABLE();
				// SET_STACK_TYPE(stack, i, IS_UNDEF, 1);
			}

			if ((info & MAY_BE_PACKED_GUARD) != 0
			 && (trace_buffer->stop == ZEND_JIT_TRACE_STOP_LOOP
			  || trace_buffer->stop == ZEND_JIT_TRACE_STOP_RECURSIVE_CALL
			  || trace_buffer->stop == ZEND_JIT_TRACE_STOP_RECURSIVE_RET)
			 && (ssa->vars[i].use_chain != -1
			  || (ssa->vars[i].phi_use_chain
			   && !(ssa->var_info[ssa->vars[i].phi_use_chain->ssa_var].type & MAY_BE_PACKED_GUARD)))) {
				if (!zend_jit_packed_guard(&dasm_state, opline, EX_NUM_TO_VAR(i), info)) {
					goto jit_failure;
				}
				info &= ~MAY_BE_PACKED_GUARD;
				ssa->var_info[i].type = info;
			}
		}

		if (parent_trace) {
			/* Deoptimization */
			if (!zend_jit_trace_deoptimization(&dasm_state,
					zend_jit_traces[parent_trace].exit_info[exit_num].flags,
					zend_jit_traces[parent_trace].exit_info[exit_num].opline,
					parent_stack, parent_vars_count, ssa, stack, ra,
					polymorphic_side_trace)) {
				goto jit_failure;
			}
		}

		if (ra
		 && trace_buffer->stop != ZEND_JIT_TRACE_STOP_RECURSIVE_CALL
		 && trace_buffer->stop != ZEND_JIT_TRACE_STOP_RECURSIVE_RET) {
			for (i = 0; i < last_var; i++) {
				if (ra[i]
				 && (ra[i]->flags & ZREG_LOAD) != 0
				 && ra[i]->reg != stack[i].reg) {

					if ((ssa->var_info[i].type & MAY_BE_GUARD) != 0) {
						uint8_t op_type;

						ssa->var_info[i].type &= ~MAY_BE_GUARD;
						op_type = concrete_type(ssa->var_info[i].type);
						if (!zend_jit_type_guard(&dasm_state, opline, i, op_type)) {
							goto jit_failure;
						}
						SET_STACK_TYPE(stack, i, op_type, 1);
					}

					SET_STACK_REG_EX(stack, i, ra[i]->reg, ZREG_LOAD);
					if (!zend_jit_load_var(&dasm_state, ssa->var_info[i].type, i, ra[i]->reg)) {
						goto jit_failure;
					}
				}
			}
		}
	}

	if (trace_buffer->stop == ZEND_JIT_TRACE_STOP_LOOP
	 || trace_buffer->stop == ZEND_JIT_TRACE_STOP_RECURSIVE_CALL
	 || trace_buffer->stop == ZEND_JIT_TRACE_STOP_RECURSIVE_RET) {

		zend_jit_label(&dasm_state, 0); /* start of of trace loop */

		if (ra) {
			zend_ssa_phi *phi = ssa->blocks[1].phis;

			while (phi) {
				zend_lifetime_interval *ival = ra[phi->ssa_var];

				if (ival) {
					if (ival->flags & ZREG_LOAD) {
						uint32_t info = ssa->var_info[phi->ssa_var].type;
						ZEND_ASSERT(ival->reg != ZREG_NONE);

						if (info & MAY_BE_GUARD) {
							if (!zend_jit_type_guard(&dasm_state, opline, phi->var, concrete_type(info))) {
								goto jit_failure;
							}
							info &= ~MAY_BE_GUARD;
							ssa->var_info[phi->ssa_var].type = info;
							SET_STACK_TYPE(stack, i, concrete_type(info), 1);
						}
						SET_STACK_REG_EX(stack, phi->var, ival->reg, ZREG_LOAD);
						if (!zend_jit_load_var(&dasm_state, ssa->var_info[phi->ssa_var].type, ssa->vars[phi->ssa_var].var, ival->reg)) {
							goto jit_failure;
						}
					} else if (ival->flags & ZREG_STORE) {
						ZEND_ASSERT(ival->reg != ZREG_NONE);

						SET_STACK_REG_EX(stack, phi->var, ival->reg, ZREG_STORE);
						if (!zend_jit_store_var(&dasm_state, ssa->var_info[phi->ssa_var].type, ssa->vars[phi->ssa_var].var, ival->reg,
								STACK_MEM_TYPE(stack, phi->var) != ssa->var_info[phi->ssa_var].type)) {
							goto jit_failure;
						}
					} else {
						/* Register has to be written back on side exit */
						SET_STACK_REG(stack, phi->var, ival->reg);
					}
				}
				phi = phi->next;
			}
		}

//		if (trace_buffer->stop != ZEND_JIT_TRACE_STOP_RECURSIVE_RET) {
//			if (ra && zend_jit_trace_stack_needs_deoptimization(stack, op_array->last_var + op_array->T)) {
//				uint32_t exit_point = zend_jit_trace_get_exit_point(opline, ZEND_JIT_EXIT_TO_VM);
//
//				timeout_exit_addr = zend_jit_trace_get_exit_addr(exit_point);
//				if (!timeout_exit_addr) {
//					goto jit_failure;
//				}
//			}
//		}

		if (ra && trace_buffer->stop != ZEND_JIT_TRACE_STOP_LOOP) {
			int last_var = op_array->last_var;

			if (trace_buffer->start != ZEND_JIT_TRACE_START_ENTER) {
				last_var += op_array->T;
			}
			for (i = 0; i < last_var; i++) {
				if (ra && ra[i] && (ra[i]->flags & ZREG_LOAD) != 0) {
					SET_STACK_REG_EX(stack, i, ra[i]->reg, ZREG_LOAD);
					if (!zend_jit_load_var(&dasm_state, ssa->var_info[i].type, i, ra[i]->reg)) {
						goto jit_failure;
					}
				}
			}
		}
	}

	ssa_op = (JIT_G(opt_level) >= ZEND_JIT_LEVEL_INLINE) ? ssa->ops : NULL;
	for (;;p++) {
		if (p->op == ZEND_JIT_TRACE_VM) {
			uint8_t op1_type = p->op1_type;
			uint8_t op2_type = p->op2_type;
			uint8_t op3_type = p->op3_type;
			uint8_t orig_op1_type = op1_type;
			uint8_t orig_op2_type = op2_type;
			uint8_t val_type = IS_UNKNOWN;
			bool op1_indirect;
			zend_class_entry *op1_ce = NULL;
			zend_class_entry *op2_ce = NULL;

			opline = p->opline;
			if (op1_type & (IS_TRACE_REFERENCE|IS_TRACE_INDIRECT)) {
				op1_type = IS_UNKNOWN;
			}
			if (op1_type != IS_UNKNOWN) {
				op1_type &= ~IS_TRACE_PACKED;
			}
			if (op2_type & (IS_TRACE_REFERENCE|IS_TRACE_INDIRECT)) {
				op2_type = IS_UNKNOWN;
			}
			if (op3_type & (IS_TRACE_REFERENCE|IS_TRACE_INDIRECT)) {
				op3_type = IS_UNKNOWN;
			}

			if ((p+1)->op == ZEND_JIT_TRACE_OP1_TYPE) {
				op1_ce = (zend_class_entry*)(p+1)->ce;
				p++;
			}
			if ((p+1)->op == ZEND_JIT_TRACE_OP2_TYPE) {
				op2_ce = (zend_class_entry*)(p+1)->ce;
				p++;
			}
			if ((p+1)->op == ZEND_JIT_TRACE_VAL_INFO) {
				val_type = (p+1)->op1_type;
				p++;
			}

			frame_flags = 0;

			switch (opline->opcode) {
				case ZEND_INIT_FCALL:
				case ZEND_INIT_FCALL_BY_NAME:
				case ZEND_INIT_NS_FCALL_BY_NAME:
				case ZEND_INIT_METHOD_CALL:
				case ZEND_INIT_DYNAMIC_CALL:
				case ZEND_INIT_STATIC_METHOD_CALL:
				case ZEND_INIT_USER_CALL:
				case ZEND_NEW:
					frame->call_level++;
			}

			if (JIT_G(opt_level) >= ZEND_JIT_LEVEL_INLINE) {
				switch (opline->opcode) {
					case ZEND_PRE_INC:
					case ZEND_PRE_DEC:
					case ZEND_POST_INC:
					case ZEND_POST_DEC:
						if (opline->op1_type != IS_CV) {
							break;
						}
						op1_info = OP1_INFO();
						CHECK_OP1_TRACE_TYPE();
						if (!(op1_info & MAY_BE_LONG)) {
							break;
						}
						if (opline->result_type != IS_UNUSED) {
							res_use_info = zend_jit_trace_type_to_info(
								STACK_MEM_TYPE(stack, EX_VAR_TO_NUM(opline->result.var)))
									& (MAY_BE_UNDEF|MAY_BE_NULL|MAY_BE_FALSE|MAY_BE_TRUE|MAY_BE_LONG|MAY_BE_DOUBLE);
							res_info = RES_INFO();
							res_addr = RES_REG_ADDR();
						} else {
							res_use_info = -1;
							res_info = -1;
							res_addr = 0;
						}
						op1_def_info = OP1_DEF_INFO();
						if (op1_def_info & MAY_BE_GUARD
						 && !has_concrete_type(op1_def_info)) {
							op1_def_info &= ~MAY_BE_GUARD;
						}
						if (!zend_jit_inc_dec(&dasm_state, opline,
								op1_info, OP1_REG_ADDR(),
								op1_def_info, OP1_DEF_REG_ADDR(),
								res_use_info, res_info,
								res_addr,
								(op1_def_info & (MAY_BE_DOUBLE|MAY_BE_GUARD)) && zend_may_overflow(opline, ssa_op, op_array, ssa),
								zend_may_throw(opline, ssa_op, op_array, ssa))) {
							goto jit_failure;
						}
						if ((op1_def_info & (MAY_BE_ANY|MAY_BE_GUARD)) == (MAY_BE_LONG|MAY_BE_GUARD)
						 && !(op1_info & MAY_BE_STRING)) {
							ssa->var_info[ssa_op->op1_def].type &= ~MAY_BE_GUARD;
							if (opline->result_type != IS_UNUSED) {
								ssa->var_info[ssa_op->result_def].type &= ~MAY_BE_GUARD;
							}
						}
						if (opline->result_type != IS_UNUSED
						 && (res_info & (MAY_BE_ANY|MAY_BE_GUARD)) == (MAY_BE_LONG|MAY_BE_GUARD)
						 && !(op1_info & MAY_BE_STRING)) {
							ssa->var_info[ssa_op->result_def].type &= ~MAY_BE_GUARD;
						}
						goto done;
					case ZEND_BW_OR:
					case ZEND_BW_AND:
					case ZEND_BW_XOR:
					case ZEND_SL:
					case ZEND_SR:
					case ZEND_MOD:
						op1_info = OP1_INFO();
						CHECK_OP1_TRACE_TYPE();
						op2_info = OP2_INFO();
						CHECK_OP2_TRACE_TYPE();
						if ((op1_info & MAY_BE_UNDEF) || (op2_info & MAY_BE_UNDEF)) {
							break;
						}
						if (!(op1_info & MAY_BE_LONG)
						 || !(op2_info & MAY_BE_LONG)) {
							break;
						}
						res_addr = RES_REG_ADDR();
						if (Z_MODE(res_addr) != IS_REG
						 && zend_jit_trace_next_is_send_result(opline, p, frame)) {
							send_result = 1;
							res_use_info = -1;
							res_addr = ZEND_ADDR_MEM_ZVAL(ZREG_RX, (opline+1)->result.var);
							if (!zend_jit_reuse_ip(&dasm_state)) {
								goto jit_failure;
							}
						} else {
							res_use_info = zend_jit_trace_type_to_info(
								STACK_MEM_TYPE(stack, EX_VAR_TO_NUM(opline->result.var)))
									& (MAY_BE_UNDEF|MAY_BE_NULL|MAY_BE_FALSE|MAY_BE_TRUE|MAY_BE_LONG|MAY_BE_DOUBLE);
						}
						res_info = RES_INFO();
						if (!zend_jit_long_math(&dasm_state, opline,
								op1_info, OP1_RANGE(), OP1_REG_ADDR(),
								op2_info, OP2_RANGE(), OP2_REG_ADDR(),
								res_use_info, res_info, res_addr,
								zend_may_throw(opline, ssa_op, op_array, ssa))) {
							goto jit_failure;
						}
						goto done;
					case ZEND_ADD:
					case ZEND_SUB:
					case ZEND_MUL:
//					case ZEND_DIV: // TODO: check for division by zero ???
						op1_info = OP1_INFO();
						op1_addr = OP1_REG_ADDR();
						op2_info = OP2_INFO();
						op2_addr = OP2_REG_ADDR();
						if (orig_op1_type != IS_UNKNOWN
						 && (orig_op1_type & IS_TRACE_REFERENCE)
						 && opline->op1_type == IS_CV
						 && (Z_MODE(op2_addr) != IS_REG || Z_REG(op2_addr) != ZREG_FCARG1)
						 && (orig_op2_type == IS_UNKNOWN || !(orig_op2_type & IS_TRACE_REFERENCE))) {
							if (!zend_jit_fetch_reference(&dasm_state, opline, orig_op1_type, &op1_info, &op1_addr,
									!ssa->var_info[ssa_op->op1_use].guarded_reference, 1)) {
								goto jit_failure;
							}
							if (ssa->vars[ssa_op->op1_use].alias == NO_ALIAS) {
								ssa->var_info[ssa_op->op1_use].guarded_reference = 1;
							}
						} else {
							CHECK_OP1_TRACE_TYPE();
						}
						if (orig_op2_type != IS_UNKNOWN
						 && (orig_op2_type & IS_TRACE_REFERENCE)
						 && opline->op2_type == IS_CV
						 && (Z_MODE(op1_addr) != IS_REG || Z_REG(op1_addr) != ZREG_FCARG1)
						 && (orig_op1_type == IS_UNKNOWN || !(orig_op1_type & IS_TRACE_REFERENCE))) {
							if (!zend_jit_fetch_reference(&dasm_state, opline, orig_op2_type, &op2_info, &op2_addr,
									!ssa->var_info[ssa_op->op2_use].guarded_reference, 1)) {
								goto jit_failure;
							}
							if (ssa->vars[ssa_op->op2_use].alias == NO_ALIAS) {
								ssa->var_info[ssa_op->op2_use].guarded_reference = 1;
							}
						} else {
							CHECK_OP2_TRACE_TYPE();
						}
						if ((op1_info & MAY_BE_UNDEF) || (op2_info & MAY_BE_UNDEF)) {
							break;
						}
						if (opline->opcode == ZEND_ADD &&
						    (op1_info & (MAY_BE_ANY|MAY_BE_UNDEF)) == MAY_BE_ARRAY &&
						    (op2_info & (MAY_BE_ANY|MAY_BE_UNDEF)) == MAY_BE_ARRAY) {
							/* pass */
						} else if (!(op1_info & (MAY_BE_LONG|MAY_BE_DOUBLE)) ||
						    !(op2_info & (MAY_BE_LONG|MAY_BE_DOUBLE))) {
							break;
						}
						res_addr = RES_REG_ADDR();
						if (Z_MODE(res_addr) != IS_REG
						 && zend_jit_trace_next_is_send_result(opline, p, frame)) {
							send_result = 1;
							res_use_info = -1;
							res_addr = ZEND_ADDR_MEM_ZVAL(ZREG_RX, (opline+1)->result.var);
							if (!zend_jit_reuse_ip(&dasm_state)) {
								goto jit_failure;
							}
						} else {
							res_use_info = zend_jit_trace_type_to_info(
								STACK_MEM_TYPE(stack, EX_VAR_TO_NUM(opline->result.var)))
									& (MAY_BE_UNDEF|MAY_BE_NULL|MAY_BE_FALSE|MAY_BE_TRUE|MAY_BE_LONG|MAY_BE_DOUBLE);
						}
						res_info = RES_INFO();
						if (opline->opcode == ZEND_ADD &&
						    (op1_info & (MAY_BE_ANY|MAY_BE_UNDEF)) == MAY_BE_ARRAY &&
						    (op2_info & (MAY_BE_ANY|MAY_BE_UNDEF)) == MAY_BE_ARRAY) {
							if (!zend_jit_add_arrays(&dasm_state, opline, op1_info, op1_addr, op2_info, op2_addr, res_addr)) {
								goto jit_failure;
							}
						} else {
							if (!zend_jit_math(&dasm_state, opline,
									op1_info, op1_addr,
									op2_info, op2_addr,
									res_use_info, res_info, res_addr,
									(op1_info & MAY_BE_LONG) && (op2_info & MAY_BE_LONG) && (res_info & (MAY_BE_DOUBLE|MAY_BE_GUARD)) && zend_may_overflow(opline, ssa_op, op_array, ssa),
									zend_may_throw(opline, ssa_op, op_array, ssa))) {
								goto jit_failure;
							}
							if (((res_info & (MAY_BE_ANY|MAY_BE_GUARD)) == (MAY_BE_LONG|MAY_BE_GUARD)
							  || (res_info & (MAY_BE_ANY|MAY_BE_GUARD)) == (MAY_BE_DOUBLE|MAY_BE_GUARD))
							 && has_concrete_type(op1_info)
							 && has_concrete_type(op2_info)) {
								ssa->var_info[ssa_op->result_def].type &= ~MAY_BE_GUARD;
							}
						}
						goto done;
					case ZEND_CONCAT:
					case ZEND_FAST_CONCAT:
						op1_info = OP1_INFO();
						CHECK_OP1_TRACE_TYPE();
						op2_info = OP2_INFO();
						CHECK_OP2_TRACE_TYPE();
						if ((op1_info & MAY_BE_UNDEF) || (op2_info & MAY_BE_UNDEF)) {
							break;
						}
						if (!(op1_info & MAY_BE_STRING) ||
						    !(op2_info & MAY_BE_STRING)) {
							break;
						}
						res_addr = RES_REG_ADDR();
						if (zend_jit_trace_next_is_send_result(opline, p, frame)) {
							send_result = 1;
							res_addr = ZEND_ADDR_MEM_ZVAL(ZREG_RX, (opline+1)->result.var);
							if (!zend_jit_reuse_ip(&dasm_state)) {
								goto jit_failure;
							}
						}
						if (!zend_jit_concat(&dasm_state, opline,
								op1_info, op2_info, res_addr,
								zend_may_throw(opline, ssa_op, op_array, ssa))) {
							goto jit_failure;
						}
						goto done;
					case ZEND_ASSIGN_OP:
						if (opline->op1_type != IS_CV || opline->result_type != IS_UNUSED) {
							break;
						}
						op1_info = OP1_INFO();
						CHECK_OP1_TRACE_TYPE();
						op2_info = OP2_INFO();
						CHECK_OP2_TRACE_TYPE();
						if (!zend_jit_supported_binary_op(
								opline->extended_value, op1_info, op2_info)) {
							break;
						}
						op1_def_info = OP1_DEF_INFO();
						if (op1_def_info & MAY_BE_GUARD
						 && !has_concrete_type(op1_def_info)) {
							op1_def_info &= ~MAY_BE_GUARD;
						}
						if (!zend_jit_assign_op(&dasm_state, opline,
								op1_info, op1_def_info, OP1_RANGE(),
								op2_info, OP2_RANGE(),
								(op1_info & MAY_BE_LONG) && (op2_info & MAY_BE_LONG) && (op1_def_info & (MAY_BE_DOUBLE|MAY_BE_GUARD)) && zend_may_overflow(opline, ssa_op, op_array, ssa),
								zend_may_throw(opline, ssa_op, op_array, ssa))) {
							goto jit_failure;
						}
						if ((op1_def_info & (MAY_BE_ANY|MAY_BE_GUARD)) == (MAY_BE_LONG|MAY_BE_GUARD)
						 && has_concrete_type(op1_info)
						 && has_concrete_type(op2_info)) {
							ssa->var_info[ssa_op->op1_def].type &= ~MAY_BE_GUARD;
							if (opline->result_type != IS_UNUSED) {
								ssa->var_info[ssa_op->result_def].type &= ~MAY_BE_GUARD;
							}
						}
						goto done;
					case ZEND_ASSIGN_DIM_OP:
						if (opline->result_type != IS_UNUSED) {
							break;
						}
						if (!zend_jit_supported_binary_op(
								opline->extended_value, MAY_BE_ANY, OP1_DATA_INFO())) {
							break;
						}
						if (opline->op1_type == IS_CV
						 && (opline+1)->op1_type == IS_CV
						 && (opline+1)->op1.var == opline->op1.var) {
							/* skip $a[x] += $a; */
							break;
						}
						op1_info = OP1_INFO();
						op1_addr = OP1_REG_ADDR();
						if (opline->op1_type == IS_VAR) {
							if (orig_op1_type != IS_UNKNOWN
							 && (orig_op1_type & IS_TRACE_INDIRECT)) {
								if (!zend_jit_fetch_indirect_var(&dasm_state, opline, orig_op1_type,
										&op1_info, &op1_addr, !ssa->var_info[ssa_op->op1_use].indirect_reference)) {
									goto jit_failure;
								}
							} else {
								break;
							}
						}
						if (orig_op1_type != IS_UNKNOWN
						 && (orig_op1_type & IS_TRACE_REFERENCE)) {
							if (!zend_jit_fetch_reference(&dasm_state, opline, orig_op1_type, &op1_info, &op1_addr,
									!ssa->var_info[ssa_op->op1_use].guarded_reference, 1)) {
								goto jit_failure;
							}
							if (opline->op1_type == IS_CV
							 && ssa->vars[ssa_op->op1_def].alias == NO_ALIAS) {
								ssa->var_info[ssa_op->op1_def].guarded_reference = 1;
							}
						} else {
							CHECK_OP1_TRACE_TYPE();
						}
						op2_info = OP2_INFO();
						CHECK_OP2_TRACE_TYPE();
						op1_data_info = OP1_DATA_INFO();
						CHECK_OP1_DATA_TRACE_TYPE();
						op1_def_info = OP1_DEF_INFO();
						if (!zend_jit_assign_dim_op(&dasm_state, opline,
								op1_info, op1_def_info, op1_addr, op2_info,
								op1_data_info, OP1_DATA_RANGE(), val_type,
								zend_may_throw_ex(opline, ssa_op, op_array, ssa, op1_info, op2_info))) {
							goto jit_failure;
						}
						goto done;
					case ZEND_PRE_INC_OBJ:
					case ZEND_PRE_DEC_OBJ:
					case ZEND_POST_INC_OBJ:
					case ZEND_POST_DEC_OBJ:
						if (opline->op2_type != IS_CONST
						 || Z_TYPE_P(RT_CONSTANT(opline, opline->op2)) != IS_STRING
						 || Z_STRVAL_P(RT_CONSTANT(opline, opline->op2))[0] == '\0') {
							break;
						}
						ce = NULL;
						ce_is_instanceof = 0;
						on_this = delayed_fetch_this = 0;
						op1_indirect = 0;
						if (opline->op1_type == IS_UNUSED) {
							op1_info = MAY_BE_OBJECT|MAY_BE_RC1|MAY_BE_RCN;
							ce = op_array->scope;
							ce_is_instanceof = (ce->ce_flags & ZEND_ACC_FINAL) != 0;
							op1_addr = 0;
							on_this = 1;
						} else {
							if (ssa_op->op1_use >= 0) {
								delayed_fetch_this = ssa->var_info[ssa_op->op1_use].delayed_fetch_this;
							}
							op1_info = OP1_INFO();
							if (!(op1_info & MAY_BE_OBJECT)) {
								break;
							}
							op1_addr = OP1_REG_ADDR();
							if (opline->op1_type == IS_VAR) {
								if (orig_op1_type != IS_UNKNOWN
								 && (orig_op1_type & IS_TRACE_INDIRECT)) {
									op1_indirect = 1;
									if (!zend_jit_fetch_indirect_var(&dasm_state, opline, orig_op1_type,
											&op1_info, &op1_addr, !ssa->var_info[ssa_op->op1_use].indirect_reference)) {
										goto jit_failure;
									}
								}
							}
							if (orig_op1_type != IS_UNKNOWN
							 && (orig_op1_type & IS_TRACE_REFERENCE)) {
								if (!zend_jit_fetch_reference(&dasm_state, opline, orig_op1_type, &op1_info, &op1_addr,
										!ssa->var_info[ssa_op->op1_use].guarded_reference, 1)) {
									goto jit_failure;
								}
								if (opline->op1_type == IS_CV
								 && ssa->vars[ssa_op->op1_def].alias == NO_ALIAS) {
									ssa->var_info[ssa_op->op1_def].guarded_reference = 1;
								}
							} else {
								CHECK_OP1_TRACE_TYPE();
							}
							if (!(op1_info & MAY_BE_OBJECT)) {
								break;
							}
							if (ssa->var_info && ssa->ops) {
								if (ssa_op->op1_use >= 0) {
									zend_ssa_var_info *op1_ssa = ssa->var_info + ssa_op->op1_use;
									if (op1_ssa->ce && !op1_ssa->ce->create_object) {
										ce = op1_ssa->ce;
										ce_is_instanceof = op1_ssa->is_instanceof;
									}
								}
							}
							if (delayed_fetch_this) {
								on_this = 1;
							} else if (ssa_op->op1_use >= 0 && ssa->vars[ssa_op->op1_use].definition >= 0) {
								on_this = ssa_opcodes[ssa->vars[ssa_op->op1_use].definition]->opcode == ZEND_FETCH_THIS;
							} else if (op_array_ssa->ops
							        && op_array_ssa->vars
									&& op_array_ssa->ops[opline-op_array->opcodes].op1_use >= 0
									&& op_array_ssa->vars[op_array_ssa->ops[opline-op_array->opcodes].op1_use].definition >= 0) {
								on_this = op_array->opcodes[op_array_ssa->vars[op_array_ssa->ops[opline-op_array->opcodes].op1_use].definition].opcode == ZEND_FETCH_THIS;
							}
						}
						if (!zend_jit_incdec_obj(&dasm_state, opline, op_array, ssa, ssa_op,
								op1_info, op1_addr,
								op1_indirect, ce, ce_is_instanceof, on_this, delayed_fetch_this, op1_ce,
								val_type)) {
							goto jit_failure;
						}
						goto done;
					case ZEND_ASSIGN_OBJ_OP:
						if (opline->result_type != IS_UNUSED) {
							break;
						}
						if (opline->op2_type != IS_CONST
						 || Z_TYPE_P(RT_CONSTANT(opline, opline->op2)) != IS_STRING
						 || Z_STRVAL_P(RT_CONSTANT(opline, opline->op2))[0] == '\0') {
							break;
						}
						if (opline->op1_type == IS_CV
						 && (opline+1)->op1_type == IS_CV
						 && (opline+1)->op1.var == opline->op1.var) {
							/* skip $a->prop += $a; */
							break;
						}
						if (!zend_jit_supported_binary_op(
								opline->extended_value, MAY_BE_ANY, OP1_DATA_INFO())) {
							break;
						}
						ce = NULL;
						ce_is_instanceof = 0;
						on_this = delayed_fetch_this = 0;
						op1_indirect = 0;
						if (opline->op1_type == IS_UNUSED) {
							op1_info = MAY_BE_OBJECT|MAY_BE_RC1|MAY_BE_RCN;
							ce = op_array->scope;
							ce_is_instanceof = (ce->ce_flags & ZEND_ACC_FINAL) != 0;
							op1_addr = 0;
							on_this = 1;
						} else {
							if (ssa_op->op1_use >= 0) {
								delayed_fetch_this = ssa->var_info[ssa_op->op1_use].delayed_fetch_this;
							}
							op1_info = OP1_INFO();
							if (!(op1_info & MAY_BE_OBJECT)) {
								break;
							}
							op1_addr = OP1_REG_ADDR();
							if (opline->op1_type == IS_VAR) {
								if (orig_op1_type != IS_UNKNOWN
								 && (orig_op1_type & IS_TRACE_INDIRECT)) {
									op1_indirect = 1;
									if (!zend_jit_fetch_indirect_var(&dasm_state, opline, orig_op1_type,
											&op1_info, &op1_addr, !ssa->var_info[ssa_op->op1_use].indirect_reference)) {
										goto jit_failure;
									}
								}
							}
							if (orig_op1_type != IS_UNKNOWN
							 && (orig_op1_type & IS_TRACE_REFERENCE)) {
								if (!zend_jit_fetch_reference(&dasm_state, opline, orig_op1_type, &op1_info, &op1_addr,
										!ssa->var_info[ssa_op->op1_use].guarded_reference, 1)) {
									goto jit_failure;
								}
								if (opline->op1_type == IS_CV
								 && ssa->vars[ssa_op->op1_def].alias == NO_ALIAS) {
									ssa->var_info[ssa_op->op1_def].guarded_reference = 1;
								}
							} else {
								CHECK_OP1_TRACE_TYPE();
							}
							if (!(op1_info & MAY_BE_OBJECT)) {
								break;
							}
							if (ssa->var_info && ssa->ops) {
								if (ssa_op->op1_use >= 0) {
									zend_ssa_var_info *op1_ssa = ssa->var_info + ssa_op->op1_use;
									if (op1_ssa->ce && !op1_ssa->ce->create_object) {
										ce = op1_ssa->ce;
										ce_is_instanceof = op1_ssa->is_instanceof;
									}
								}
							}
							if (delayed_fetch_this) {
								on_this = 1;
							} else if (ssa_op->op1_use >= 0 && ssa->vars[ssa_op->op1_use].definition >= 0) {
								on_this = ssa_opcodes[ssa->vars[ssa_op->op1_use].definition]->opcode == ZEND_FETCH_THIS;
							} else if (op_array_ssa->ops
							        && op_array_ssa->vars
									&& op_array_ssa->ops[opline-op_array->opcodes].op1_use >= 0
									&& op_array_ssa->vars[op_array_ssa->ops[opline-op_array->opcodes].op1_use].definition >= 0) {
								on_this = op_array->opcodes[op_array_ssa->vars[op_array_ssa->ops[opline-op_array->opcodes].op1_use].definition].opcode == ZEND_FETCH_THIS;
							}
						}
						op1_data_info = OP1_DATA_INFO();
						CHECK_OP1_DATA_TRACE_TYPE();
						if (!zend_jit_assign_obj_op(&dasm_state, opline, op_array, ssa, ssa_op,
								op1_info, op1_addr, op1_data_info, OP1_DATA_RANGE(),
								op1_indirect, ce, ce_is_instanceof, on_this, delayed_fetch_this, op1_ce,
								val_type)) {
							goto jit_failure;
						}
						goto done;
					case ZEND_ASSIGN_OBJ:
						if (opline->op2_type != IS_CONST
						 || Z_TYPE_P(RT_CONSTANT(opline, opline->op2)) != IS_STRING
						 || Z_STRVAL_P(RT_CONSTANT(opline, opline->op2))[0] == '\0') {
							break;
						}
						ce = NULL;
						ce_is_instanceof = 0;
						on_this = delayed_fetch_this = 0;
						op1_indirect = 0;
						if (opline->op1_type == IS_UNUSED) {
							op1_info = MAY_BE_OBJECT|MAY_BE_RC1|MAY_BE_RCN;
							ce = op_array->scope;
							ce_is_instanceof = (ce->ce_flags & ZEND_ACC_FINAL) != 0;
							op1_addr = 0;
							on_this = 1;
						} else {
							if (ssa_op->op1_use >= 0) {
								delayed_fetch_this = ssa->var_info[ssa_op->op1_use].delayed_fetch_this;
							}
							op1_info = OP1_INFO();
							if (!(op1_info & MAY_BE_OBJECT)) {
								break;
							}
							op1_addr = OP1_REG_ADDR();
							if (opline->op1_type == IS_VAR) {
								if (orig_op1_type != IS_UNKNOWN
								 && (orig_op1_type & IS_TRACE_INDIRECT)) {
									op1_indirect = 1;
									if (!zend_jit_fetch_indirect_var(&dasm_state, opline, orig_op1_type,
											&op1_info, &op1_addr, !ssa->var_info[ssa_op->op1_use].indirect_reference)) {
										goto jit_failure;
									}
								}
							}
							if (orig_op1_type != IS_UNKNOWN
							 && (orig_op1_type & IS_TRACE_REFERENCE)) {
								if (!zend_jit_fetch_reference(&dasm_state, opline, orig_op1_type, &op1_info, &op1_addr,
										!ssa->var_info[ssa_op->op1_use].guarded_reference, 1)) {
									goto jit_failure;
								}
								if (opline->op1_type == IS_CV
								 && ssa->vars[ssa_op->op1_def].alias == NO_ALIAS) {
									ssa->var_info[ssa_op->op1_def].guarded_reference = 1;
								}
							} else {
								CHECK_OP1_TRACE_TYPE();
							}
							if (!(op1_info & MAY_BE_OBJECT)) {
								break;
							}
							if (ssa->var_info && ssa->ops) {
								if (ssa_op->op1_use >= 0) {
									zend_ssa_var_info *op1_ssa = ssa->var_info + ssa_op->op1_use;
									if (op1_ssa->ce && !op1_ssa->ce->create_object) {
										ce = op1_ssa->ce;
										ce_is_instanceof = op1_ssa->is_instanceof;
									}
								}
							}
							if (delayed_fetch_this) {
								on_this = 1;
							} else if (ssa_op->op1_use >= 0 && ssa->vars[ssa_op->op1_use].definition >= 0) {
								on_this = ssa_opcodes[ssa->vars[ssa_op->op1_use].definition]->opcode == ZEND_FETCH_THIS;
							} else if (op_array_ssa->ops
							        && op_array_ssa->vars
									&& op_array_ssa->ops[opline-op_array->opcodes].op1_use >= 0
									&& op_array_ssa->vars[op_array_ssa->ops[opline-op_array->opcodes].op1_use].definition >= 0) {
								on_this = op_array->opcodes[op_array_ssa->vars[op_array_ssa->ops[opline-op_array->opcodes].op1_use].definition].opcode == ZEND_FETCH_THIS;
							}
						}
						op1_data_info = OP1_DATA_INFO();
						CHECK_OP1_DATA_TRACE_TYPE();
						if (!zend_jit_assign_obj(&dasm_state, opline, op_array, ssa, ssa_op,
								op1_info, op1_addr, op1_data_info,
								op1_indirect, ce, ce_is_instanceof, on_this, delayed_fetch_this, op1_ce,
								val_type,
								zend_may_throw(opline, ssa_op, op_array, ssa))) {
							goto jit_failure;
						}
						if ((opline+1)->op1_type == IS_CV
						 && (ssa_op+1)->op1_def >= 0
						 && ssa->vars[(ssa_op+1)->op1_def].alias == NO_ALIAS) {
							ssa->var_info[(ssa_op+1)->op1_def].guarded_reference = ssa->var_info[(ssa_op+1)->op1_use].guarded_reference;
						}
						goto done;
					case ZEND_ASSIGN_DIM:
						op1_info = OP1_INFO();
						op1_addr = OP1_REG_ADDR();
						if (opline->op1_type == IS_CV
						 && (opline+1)->op1_type == IS_CV
						 && (opline+1)->op1.var == opline->op1.var) {
							/* skip $a[x] = $a; */
							break;
						}
						if (opline->op1_type == IS_VAR) {
							if (orig_op1_type != IS_UNKNOWN
							 && (orig_op1_type & IS_TRACE_INDIRECT)
							 && opline->result_type == IS_UNUSED) {
								if (!zend_jit_fetch_indirect_var(&dasm_state, opline, orig_op1_type,
										&op1_info, &op1_addr, !ssa->var_info[ssa_op->op1_use].indirect_reference)) {
									goto jit_failure;
								}
							} else {
								break;
							}
						}
						if (orig_op1_type != IS_UNKNOWN
						 && (orig_op1_type & IS_TRACE_REFERENCE)) {
							if (!zend_jit_fetch_reference(&dasm_state, opline, orig_op1_type, &op1_info, &op1_addr,
									!ssa->var_info[ssa_op->op1_use].guarded_reference, 1)) {
								goto jit_failure;
							}
							if (opline->op1_type == IS_CV
							 && ssa->vars[ssa_op->op1_def].alias == NO_ALIAS) {
								ssa->var_info[ssa_op->op1_def].guarded_reference = 1;
							}
						} else {
							CHECK_OP1_TRACE_TYPE();
						}
						op2_info = OP2_INFO();
						CHECK_OP2_TRACE_TYPE();
						op1_data_info = OP1_DATA_INFO();
						CHECK_OP1_DATA_TRACE_TYPE();
						if (!zend_jit_assign_dim(&dasm_state, opline,
								op1_info, op1_addr, op2_info, op1_data_info, val_type,
								zend_may_throw_ex(opline, ssa_op, op_array, ssa, op1_info, op2_info))) {
							goto jit_failure;
						}
						if ((opline+1)->op1_type == IS_CV
						 && (ssa_op+1)->op1_def >= 0
						 && ssa->vars[(ssa_op+1)->op1_def].alias == NO_ALIAS) {
							ssa->var_info[(ssa_op+1)->op1_def].guarded_reference = ssa->var_info[(ssa_op+1)->op1_use].guarded_reference;
						}
						goto done;
					case ZEND_ASSIGN:
						if (opline->op1_type != IS_CV) {
							break;
						}
						op2_addr = OP2_REG_ADDR();
						if (ra
						 && ssa_op->op2_def >= 0
						 && !ssa->vars[ssa_op->op2_def].no_val) {
							op2_def_addr = OP2_DEF_REG_ADDR();
						} else {
							op2_def_addr = op2_addr;
						}
						op2_info = OP2_INFO();
						CHECK_OP2_TRACE_TYPE();
						op1_info = OP1_INFO();
						if ((op1_info & (MAY_BE_ANY|MAY_BE_UNDEF|MAY_BE_GUARD)) == MAY_BE_LONG
						 || (op1_info & (MAY_BE_ANY|MAY_BE_UNDEF|MAY_BE_GUARD)) == MAY_BE_DOUBLE) {
							if (STACK_MEM_TYPE(stack, EX_VAR_TO_NUM(opline->op1.var)) != IS_LONG
							 && STACK_MEM_TYPE(stack, EX_VAR_TO_NUM(opline->op1.var)) != IS_DOUBLE) {
								/* type may be not set */
								op1_info |= MAY_BE_NULL;
						    }
						}
						op1_def_info = OP1_DEF_INFO();
						if (op1_type != IS_UNKNOWN && (op1_info & MAY_BE_GUARD)) {
							if (op1_type < IS_STRING
							 && (op1_info & (MAY_BE_ANY|MAY_BE_UNDEF)) != (op1_def_info & (MAY_BE_ANY|MAY_BE_UNDEF))) {
								if (!zend_jit_scalar_type_guard(&dasm_state, opline, opline->op1.var)) {
									goto jit_failure;
								}
								op1_info &= ~(MAY_BE_STRING|MAY_BE_ARRAY|MAY_BE_OBJECT|MAY_BE_RESOURCE|MAY_BE_REF|MAY_BE_GUARD);
							} else {
								CHECK_OP1_TRACE_TYPE();
							}
						}
						op1_addr = OP1_REG_ADDR();
						op1_def_addr = OP1_DEF_REG_ADDR();
						if (orig_op1_type != IS_UNKNOWN) {
							if (orig_op1_type & IS_TRACE_REFERENCE) {
								if (!zend_jit_fetch_reference(&dasm_state, opline, orig_op1_type, &op1_info, &op1_addr,
										!ssa->var_info[ssa_op->op1_use].guarded_reference, 0)) {
									goto jit_failure;
								}
								if (opline->op1_type == IS_CV
								 && ssa->vars[ssa_op->op1_def].alias == NO_ALIAS) {
									ssa->var_info[ssa_op->op1_def].guarded_reference = 1;
								}
								if (opline->result_type == IS_UNUSED) {
									res_addr = 0;
								} else {
									res_addr = RES_REG_ADDR();
								}
								if (!zend_jit_assign_to_typed_ref(&dasm_state, opline, opline->op2_type, op2_addr, res_addr, 1)) {
									goto jit_failure;
								}
								op1_def_addr = op1_addr;
								op1_def_info &= ~MAY_BE_REF;
							} else if (op1_info & MAY_BE_REF) {
								if (!zend_jit_noref_guard(&dasm_state, opline, op1_addr)) {
									goto jit_failure;
								}
								op1_info &= ~MAY_BE_REF;
								op1_def_info &= ~MAY_BE_REF;
							}
						}
						if (opline->result_type == IS_UNUSED) {
							res_addr = 0;
							res_info = -1;
						} else {
							res_addr = RES_REG_ADDR();
							res_info = RES_INFO();
							if (Z_MODE(res_addr) != IS_REG
							 && zend_jit_trace_next_is_send_result(opline, p, frame)) {
								send_result = 1;
								res_addr = ZEND_ADDR_MEM_ZVAL(ZREG_RX, (opline+1)->result.var);
								if (!zend_jit_reuse_ip(&dasm_state)) {
									goto jit_failure;
								}
							}
						}
						if (!zend_jit_assign(&dasm_state, opline,
								op1_info, op1_addr,
								op1_def_info, op1_def_addr,
								op2_info, op2_addr, op2_def_addr,
								res_info, res_addr,
								zend_may_throw_ex(opline, ssa_op, op_array, ssa, op1_info, op2_info))) {
							goto jit_failure;
						}
						if (opline->op2_type == IS_CV
						 && ssa_op->op2_def >= 0
						 && ssa->vars[ssa_op->op2_def].alias == NO_ALIAS) {
							ssa->var_info[ssa_op->op2_def].guarded_reference = ssa->var_info[ssa_op->op2_use].guarded_reference;
						}
						goto done;
					case ZEND_CAST:
						if (opline->extended_value != op1_type) {
							break;
						}
						ZEND_FALLTHROUGH;
					case ZEND_QM_ASSIGN:
						op1_addr = OP1_REG_ADDR();
						if (ra
						 && ssa_op->op1_def >= 0
						 && !ssa->vars[ssa_op->op1_def].no_val) {
							op1_def_addr = OP1_DEF_REG_ADDR();
						} else {
							op1_def_addr = op1_addr;
						}
						op1_info = OP1_INFO();
						CHECK_OP1_TRACE_TYPE();
						res_info = RES_INFO();
						res_use_info = zend_jit_trace_type_to_info(
							STACK_MEM_TYPE(stack, EX_VAR_TO_NUM(opline->result.var)))
								& (MAY_BE_UNDEF|MAY_BE_NULL|MAY_BE_FALSE|MAY_BE_TRUE|MAY_BE_LONG|MAY_BE_DOUBLE);
						if (!zend_jit_qm_assign(&dasm_state, opline,
								op1_info, op1_addr, op1_def_addr,
								res_use_info, res_info, RES_REG_ADDR())) {
							goto jit_failure;
						}
						if (opline->op1_type == IS_CV
						 && ssa_op->op1_def >= 0
						 && ssa->vars[ssa_op->op1_def].alias == NO_ALIAS) {
							ssa->var_info[ssa_op->op1_def].guarded_reference = ssa->var_info[ssa_op->op1_use].guarded_reference;
						}
						goto done;
					case ZEND_INIT_FCALL:
					case ZEND_INIT_FCALL_BY_NAME:
					case ZEND_INIT_NS_FCALL_BY_NAME:
						frame_flags = TRACE_FRAME_MASK_NESTED;
						if (!zend_jit_init_fcall(&dasm_state, opline, op_array_ssa->cfg.map ? op_array_ssa->cfg.map[opline - op_array->opcodes] : -1, op_array, ssa, ssa_op, frame->call_level, p + 1, peek_checked_stack - checked_stack)) {
							goto jit_failure;
						}
						goto done;
					case ZEND_SEND_VAL:
					case ZEND_SEND_VAL_EX:
						if (opline->op2_type == IS_CONST) {
							/* Named parameters not supported in JIT */
							break;
						}
						if (opline->opcode == ZEND_SEND_VAL_EX
						 && opline->op2.num > MAX_ARG_FLAG_NUM) {
							break;
						}
						op1_info = OP1_INFO();
						CHECK_OP1_TRACE_TYPE();
						if (!zend_jit_send_val(&dasm_state, opline,
								op1_info, OP1_REG_ADDR())) {
							goto jit_failure;
						}
						if (frame->call && frame->call->func) {
							if (opline->op1_type == IS_CONST) {
								zend_jit_trace_send_type(opline, frame->call, Z_TYPE_P(RT_CONSTANT(opline, opline->op1)));
							} else if (op1_type != IS_UNKNOWN) {
								if (op1_type == IS_UNDEF) {
									op1_type = IS_NULL;
								}
								zend_jit_trace_send_type(opline, frame->call, op1_type);
							}
						}
						goto done;
					case ZEND_SEND_REF:
						if (opline->op2_type == IS_CONST) {
							/* Named parameters not supported in JIT */
							break;
						}
						op1_info = OP1_INFO();
						if (!zend_jit_send_ref(&dasm_state, opline, op_array,
								op1_info, 0)) {
							goto jit_failure;
						}
						if (opline->op1_type == IS_CV
						 && ssa->vars[ssa_op->op1_def].alias == NO_ALIAS) {
							ssa->var_info[ssa_op->op1_def].guarded_reference = 1;
						}
						goto done;
					case ZEND_SEND_VAR:
					case ZEND_SEND_VAR_EX:
					case ZEND_SEND_VAR_NO_REF:
					case ZEND_SEND_VAR_NO_REF_EX:
					case ZEND_SEND_FUNC_ARG:
						if (opline->op2_type == IS_CONST) {
							/* Named parameters not supported in JIT */
							break;
						}
						if ((opline->opcode == ZEND_SEND_VAR_EX
						  || opline->opcode == ZEND_SEND_VAR_NO_REF_EX)
						 && opline->op2.num > MAX_ARG_FLAG_NUM) {
							break;
						}
						op1_addr = OP1_REG_ADDR();
						if (ra
						 && ssa_op->op1_def >= 0
						 && !ssa->vars[ssa_op->op1_def].no_val) {
							op1_def_addr = OP1_DEF_REG_ADDR();
						} else {
							op1_def_addr = op1_addr;
						}
						op1_info = OP1_INFO();
						CHECK_OP1_TRACE_TYPE();
						if (!zend_jit_send_var(&dasm_state, opline, op_array,
								op1_info, op1_addr, op1_def_addr)) {
							goto jit_failure;
						}
						if (opline->op1_type == IS_CV
						 && ssa_op->op1_def >= 0
						 && ssa->vars[ssa_op->op1_def].alias == NO_ALIAS) {
							ssa->var_info[ssa_op->op1_def].guarded_reference = ssa->var_info[ssa_op->op1_use].guarded_reference;
						}
						if (frame->call && frame->call->func) {
							if ((opline->opcode == ZEND_SEND_VAR_EX
							  || opline->opcode == ZEND_SEND_FUNC_ARG)
							 && ARG_SHOULD_BE_SENT_BY_REF(frame->call->func, opline->op2.num)) {
								goto done;
							}
							if (op1_type != IS_UNKNOWN) {
								if (op1_type == IS_UNDEF) {
									op1_type = IS_NULL;
								}
								zend_jit_trace_send_type(opline, frame->call, op1_type);
							}
						}
						goto done;
					case ZEND_CHECK_FUNC_ARG:
						if (!JIT_G(current_frame)
						 || !JIT_G(current_frame)->call
						 || !JIT_G(current_frame)->call->func) {
							break;
						}
						if (opline->op2_type == IS_CONST
						 || opline->op2.num > MAX_ARG_FLAG_NUM) {
							/* Named parameters not supported in JIT */
							TRACE_FRAME_SET_LAST_SEND_UNKNOWN(JIT_G(current_frame)->call);
							break;
						}
						if (!zend_jit_check_func_arg(&dasm_state, opline)) {
							goto jit_failure;
						}
						goto done;
					case ZEND_CHECK_UNDEF_ARGS:
						if (JIT_G(current_frame)
						 && JIT_G(current_frame)->call) {
							TRACE_FRAME_SET_UNKNOWN_NUM_ARGS(JIT_G(current_frame)->call);
						}
						if (!zend_jit_check_undef_args(&dasm_state, opline)) {
							goto jit_failure;
						}
						goto done;
					case ZEND_DO_UCALL:
					case ZEND_DO_ICALL:
					case ZEND_DO_FCALL_BY_NAME:
					case ZEND_DO_FCALL:
						if (!zend_jit_do_fcall(&dasm_state, opline, op_array, op_array_ssa, frame->call_level, -1, p + 1)) {
							goto jit_failure;
						}
						goto done;
					case ZEND_IS_EQUAL:
					case ZEND_IS_NOT_EQUAL:
					case ZEND_IS_SMALLER:
					case ZEND_IS_SMALLER_OR_EQUAL:
					case ZEND_CASE:
						op1_info = OP1_INFO();
						op2_info = OP2_INFO();
						skip_comparison =
							ssa_op != ssa->ops &&
							(op1_info & (MAY_BE_ANY|MAY_BE_UNDEF|MAY_BE_GUARD)) == MAY_BE_LONG &&
							(op2_info & (MAY_BE_ANY|MAY_BE_UNDEF|MAY_BE_GUARD)) == MAY_BE_LONG &&
							zend_jit_may_skip_comparison(opline, ssa_op, ssa, ssa_opcodes, op_array);
						CHECK_OP1_TRACE_TYPE();
						CHECK_OP2_TRACE_TYPE();
						if ((opline->result_type & (IS_SMART_BRANCH_JMPZ|IS_SMART_BRANCH_JMPNZ)) != 0) {
							bool exit_if_true = 0;
							const zend_op *exit_opline = zend_jit_trace_get_exit_opline(p + 1, opline + 1, &exit_if_true);
							uint32_t exit_point;

							if (ra) {
								zend_jit_trace_clenup_stack(stack, opline, ssa_op, ssa, ra);
							}
							exit_point = zend_jit_trace_get_exit_point(exit_opline, 0);
							exit_addr = zend_jit_trace_get_exit_addr(exit_point);
							if (!exit_addr) {
								goto jit_failure;
							}
							smart_branch_opcode = exit_if_true ? ZEND_JMPNZ : ZEND_JMPZ;
							if (!zend_jit_cmp(&dasm_state, opline,
									op1_info, OP1_RANGE(), OP1_REG_ADDR(),
									op2_info, OP2_RANGE(), OP2_REG_ADDR(),
									RES_REG_ADDR(),
									zend_may_throw(opline, ssa_op, op_array, ssa),
									smart_branch_opcode, -1, -1, exit_addr, skip_comparison)) {
								goto jit_failure;
							}
							zend_jit_trace_update_condition_ranges(opline, ssa_op, op_array, ssa, exit_if_true);
						} else {
							smart_branch_opcode = 0;
							exit_addr = NULL;
							if (!zend_jit_cmp(&dasm_state, opline,
									op1_info, OP1_RANGE(), OP1_REG_ADDR(),
									op2_info, OP2_RANGE(), OP2_REG_ADDR(),
									RES_REG_ADDR(),
									zend_may_throw(opline, ssa_op, op_array, ssa),
									smart_branch_opcode, -1, -1, exit_addr, skip_comparison)) {
								goto jit_failure;
							}
						}
						goto done;
					case ZEND_IS_IDENTICAL:
					case ZEND_IS_NOT_IDENTICAL:
					case ZEND_CASE_STRICT:
						op1_info = OP1_INFO();
						op2_info = OP2_INFO();
						skip_comparison =
							ssa_op != ssa->ops &&
							(op1_info & (MAY_BE_ANY|MAY_BE_UNDEF|MAY_BE_GUARD)) == MAY_BE_LONG &&
							(op2_info & (MAY_BE_ANY|MAY_BE_UNDEF|MAY_BE_GUARD)) == MAY_BE_LONG &&
							zend_jit_may_skip_comparison(opline, ssa_op, ssa, ssa_opcodes, op_array);
						CHECK_OP1_TRACE_TYPE();
						CHECK_OP2_TRACE_TYPE();
						if ((opline->result_type & (IS_SMART_BRANCH_JMPZ|IS_SMART_BRANCH_JMPNZ)) != 0) {
							bool exit_if_true = 0;
							const zend_op *exit_opline = zend_jit_trace_get_exit_opline(p + 1, opline + 1, &exit_if_true);
							uint32_t exit_point;

							if (ra) {
								zend_jit_trace_clenup_stack(stack, opline, ssa_op, ssa, ra);
							}
							exit_point = zend_jit_trace_get_exit_point(exit_opline, 0);
							exit_addr = zend_jit_trace_get_exit_addr(exit_point);
							if (!exit_addr) {
								goto jit_failure;
							}
							if (opline->opcode == ZEND_IS_NOT_IDENTICAL) {
								exit_if_true = !exit_if_true;
							}
							smart_branch_opcode = exit_if_true ? ZEND_JMPNZ : ZEND_JMPZ;
							if (!zend_jit_identical(&dasm_state, opline,
									op1_info, OP1_RANGE(), OP1_REG_ADDR(),
									op2_info, OP2_RANGE(), OP2_REG_ADDR(),
									RES_REG_ADDR(),
									zend_may_throw(opline, ssa_op, op_array, ssa),
									smart_branch_opcode, -1, -1, exit_addr, skip_comparison)) {
								goto jit_failure;
							}
							zend_jit_trace_update_condition_ranges(opline, ssa_op, op_array, ssa, exit_if_true);
						} else {
							smart_branch_opcode = 0;
							exit_addr = NULL;
							if (!zend_jit_identical(&dasm_state, opline,
									op1_info, OP1_RANGE(), OP1_REG_ADDR(),
									op2_info, OP2_RANGE(), OP2_REG_ADDR(),
									RES_REG_ADDR(),
									zend_may_throw(opline, ssa_op, op_array, ssa),
									smart_branch_opcode, -1, -1, exit_addr, skip_comparison)) {
								goto jit_failure;
							}
						}
						goto done;
					case ZEND_DEFINED:
						if ((opline->result_type & (IS_SMART_BRANCH_JMPZ|IS_SMART_BRANCH_JMPNZ)) != 0) {
							bool exit_if_true = 0;
							const zend_op *exit_opline = zend_jit_trace_get_exit_opline(p + 1, opline + 1, &exit_if_true);
							uint32_t exit_point = zend_jit_trace_get_exit_point(exit_opline, 0);

							exit_addr = zend_jit_trace_get_exit_addr(exit_point);
							if (!exit_addr) {
								goto jit_failure;
							}
							smart_branch_opcode = exit_if_true ? ZEND_JMPNZ : ZEND_JMPZ;
						} else {
							smart_branch_opcode = 0;
							exit_addr = NULL;
						}
						if (!zend_jit_defined(&dasm_state, opline, smart_branch_opcode, -1, -1, exit_addr)) {
							goto jit_failure;
						}
						goto done;
					case ZEND_TYPE_CHECK:
						if (opline->extended_value == MAY_BE_RESOURCE) {
							// TODO: support for is_resource() ???
							break;
						}
						op1_info = OP1_INFO();
						CHECK_OP1_TRACE_TYPE();
						if ((opline->result_type & (IS_SMART_BRANCH_JMPZ|IS_SMART_BRANCH_JMPNZ)) != 0) {
							bool exit_if_true = 0;
							const zend_op *exit_opline = zend_jit_trace_get_exit_opline(p + 1, opline + 1, &exit_if_true);
							uint32_t exit_point;

							if (ra) {
								zend_jit_trace_clenup_stack(stack, opline, ssa_op, ssa, ra);
							}
							exit_point = zend_jit_trace_get_exit_point(exit_opline, 0);
							exit_addr = zend_jit_trace_get_exit_addr(exit_point);
							if (!exit_addr) {
								goto jit_failure;
							}
							smart_branch_opcode = exit_if_true ? ZEND_JMPNZ : ZEND_JMPZ;
						} else {
							smart_branch_opcode = 0;
							exit_addr = NULL;
						}
						if (!zend_jit_type_check(&dasm_state, opline, op1_info, smart_branch_opcode, -1, -1, exit_addr)) {
							goto jit_failure;
						}
						goto done;
					case ZEND_RETURN:
						op1_info = OP1_INFO();
						CHECK_OP1_TRACE_TYPE();
						if (opline->op1_type == IS_CONST) {
							res_type = Z_TYPE_P(RT_CONSTANT(opline, opline->op1));
						} else if (op1_type != IS_UNKNOWN) {
							res_type = op1_type;
						}
						if (op_array->type == ZEND_EVAL_CODE
						 // TODO: support for top-level code
						 || !op_array->function_name
						 // TODO: support for IS_UNDEF ???
						 || (op1_info & MAY_BE_UNDEF)) {
							if (!zend_jit_trace_handler(&dasm_state, op_array, opline, zend_may_throw(opline, ssa_op, op_array, ssa), p + 1)) {
								goto jit_failure;
							}
						} else {
							int j;
							int may_throw = 0;
							bool left_frame = 0;

							if (!zend_jit_return(&dasm_state, opline, op_array,
									op1_info, OP1_REG_ADDR())) {
								goto jit_failure;
							}
							if (op_array->last_var > 100) {
								/* To many CVs to unroll */
								if (!zend_jit_free_cvs(&dasm_state)) {
									goto jit_failure;
								}
								left_frame = 1;
							}
							if (!left_frame) {
								for (j = 0 ; j < op_array->last_var; j++) {
									uint32_t info;
									zend_uchar type;

									info = zend_ssa_cv_info(op_array, op_array_ssa, j);
									type = STACK_TYPE(stack, j);
									info = zend_jit_trace_type_to_info_ex(type, info);
									if (opline->op1_type == IS_CV
									 && EX_VAR_TO_NUM(opline->op1.var) == j
									 && !(op1_info & (MAY_BE_REF|MAY_BE_OBJECT))) {
										if (JIT_G(current_frame)
										 && TRACE_FRAME_IS_RETURN_VALUE_USED(JIT_G(current_frame))) {
											continue;
										} else {
											info |= MAY_BE_NULL;
										}
									}
									if (info & (MAY_BE_STRING|MAY_BE_ARRAY|MAY_BE_OBJECT|MAY_BE_RESOURCE|MAY_BE_REF)) {
										if (!left_frame) {
											left_frame = 1;
										    if (!zend_jit_leave_frame(&dasm_state)) {
												goto jit_failure;
										    }
										}
										if (!zend_jit_free_cv(&dasm_state, info, j)) {
											goto jit_failure;
										}
										if (info & (MAY_BE_OBJECT|MAY_BE_RESOURCE|MAY_BE_ARRAY_OF_OBJECT|MAY_BE_ARRAY_OF_ARRAY|MAY_BE_ARRAY_OF_RESOURCE)) {
											if (info & MAY_BE_RC1) {
												may_throw = 1;
											}
										}
									}
								}
							}
							if (!zend_jit_leave_func(&dasm_state, op_array, opline, op1_info, left_frame,
									p + 1, &zend_jit_traces[ZEND_JIT_TRACE_NUM],
									(op_array_ssa->cfg.flags & ZEND_FUNC_INDIRECT_VAR_ACCESS) != 0, may_throw)) {
								goto jit_failure;
							}
						}
						goto done;
					case ZEND_BOOL:
					case ZEND_BOOL_NOT:
						op1_info = OP1_INFO();
						CHECK_OP1_TRACE_TYPE();
						if (!zend_jit_bool_jmpznz(&dasm_state, opline,
								op1_info, OP1_REG_ADDR(), RES_REG_ADDR(),
								-1, -1,
								zend_may_throw(opline, ssa_op, op_array, ssa),
								opline->opcode, NULL)) {
							goto jit_failure;
						}
						goto done;
					case ZEND_JMPZ:
					case ZEND_JMPNZ:
					case ZEND_JMPZNZ:
					case ZEND_JMPZ_EX:
					case ZEND_JMPNZ_EX:
						op1_info = OP1_INFO();
						CHECK_OP1_TRACE_TYPE();
						if ((p+1)->op == ZEND_JIT_TRACE_VM || (p+1)->op == ZEND_JIT_TRACE_END) {
							const zend_op *exit_opline = NULL;
							uint32_t exit_point;

							if ((p+1)->opline == OP_JMP_ADDR(opline, opline->op2)) {
								/* taken branch */
								if (opline->opcode == ZEND_JMPNZ_EX) {
									smart_branch_opcode = ZEND_JMPZ_EX;
								} else if (opline->opcode == ZEND_JMPZ_EX) {
									smart_branch_opcode = ZEND_JMPNZ_EX;
								} else if (opline->opcode == ZEND_JMPNZ) {
									smart_branch_opcode = ZEND_JMPZ;
								} else {
									smart_branch_opcode = ZEND_JMPNZ;
								}
								exit_opline = (opline->opcode == ZEND_JMPZNZ) ?
									ZEND_OFFSET_TO_OPLINE(opline, opline->extended_value) :
									opline + 1;
							} else if (opline->opcode == ZEND_JMPZNZ) {
								ZEND_ASSERT((p+1)->opline == ZEND_OFFSET_TO_OPLINE(opline, opline->extended_value));
								smart_branch_opcode = ZEND_JMPZ;
								exit_opline = OP_JMP_ADDR(opline, opline->op2);
							} else if ((p+1)->opline == opline + 1) {
								/* not taken branch */
								smart_branch_opcode = opline->opcode;
								exit_opline = OP_JMP_ADDR(opline, opline->op2);
							} else {
								ZEND_UNREACHABLE();
							}
							if (ra) {
								zend_jit_trace_clenup_stack(stack, opline, ssa_op, ssa, ra);
							}
							if (!(op1_info & MAY_BE_GUARD)
							 && has_concrete_type(op1_info)
							 && concrete_type(op1_info) <= IS_TRUE) {
								/* unconditional branch */
								exit_addr = NULL;
							} else if (opline->result_type == IS_TMP_VAR) {
								zend_jit_trace_stack *stack = JIT_G(current_frame)->stack;
								uint32_t old_info = STACK_INFO(stack, EX_VAR_TO_NUM(opline->result.var));

								SET_STACK_TYPE(stack, EX_VAR_TO_NUM(opline->result.var), IS_UNKNOWN, 1);
								exit_point = zend_jit_trace_get_exit_point(exit_opline, 0);
								SET_STACK_INFO(stack, EX_VAR_TO_NUM(opline->result.var), old_info);
								exit_addr = zend_jit_trace_get_exit_addr(exit_point);
								if (!exit_addr) {
									goto jit_failure;
								}
							} else {
								exit_point = zend_jit_trace_get_exit_point(exit_opline, 0);
								exit_addr = zend_jit_trace_get_exit_addr(exit_point);
								if (!exit_addr) {
									goto jit_failure;
								}
							}
						} else  {
							ZEND_UNREACHABLE();
						}
						if (opline->result_type == IS_UNDEF) {
							res_addr = 0;
						} else {
							res_addr = RES_REG_ADDR();
						}
						if (!zend_jit_bool_jmpznz(&dasm_state, opline,
								op1_info, OP1_REG_ADDR(), res_addr,
								-1, -1,
								zend_may_throw(opline, ssa_op, op_array, ssa),
								smart_branch_opcode, exit_addr)) {
							goto jit_failure;
						}
						goto done;
					case ZEND_ISSET_ISEMPTY_CV:
						if ((opline->extended_value & ZEND_ISEMPTY)) {
							// TODO: support for empty() ???
							break;
						}
						op1_info = OP1_INFO();
						op1_addr = OP1_REG_ADDR();
						if (orig_op1_type != IS_UNKNOWN
						 && (orig_op1_type & IS_TRACE_REFERENCE)) {
							if (!zend_jit_fetch_reference(&dasm_state, opline, orig_op1_type, &op1_info, &op1_addr,
									!ssa->var_info[ssa_op->op1_use].guarded_reference, 1)) {
								goto jit_failure;
							}
							if (opline->op1_type == IS_CV
							 && ssa->vars[ssa_op->op1_use].alias == NO_ALIAS) {
								ssa->var_info[ssa_op->op1_use].guarded_reference = 1;
							}
						} else {
							CHECK_OP1_TRACE_TYPE();
						}
						if ((opline->result_type & (IS_SMART_BRANCH_JMPZ|IS_SMART_BRANCH_JMPNZ)) != 0) {
							bool exit_if_true = 0;
							const zend_op *exit_opline = zend_jit_trace_get_exit_opline(p + 1, opline + 1, &exit_if_true);
							uint32_t exit_point = zend_jit_trace_get_exit_point(exit_opline, 0);

							exit_addr = zend_jit_trace_get_exit_addr(exit_point);
							if (!exit_addr) {
								goto jit_failure;
							}
							smart_branch_opcode = exit_if_true ? ZEND_JMPNZ : ZEND_JMPZ;
						} else {
							smart_branch_opcode = 0;
							exit_addr = NULL;
						}
						if (!zend_jit_isset_isempty_cv(&dasm_state, opline,
								op1_info, op1_addr,
								smart_branch_opcode, -1, -1, exit_addr)) {
							goto jit_failure;
						}
						goto done;
					case ZEND_IN_ARRAY:
						if (opline->op1_type == IS_VAR || opline->op1_type == IS_TMP_VAR) {
							break;
						}
						op1_info = OP1_INFO();
						op1_addr = OP1_REG_ADDR();
						CHECK_OP1_TRACE_TYPE();
						if ((op1_info & (MAY_BE_ANY|MAY_BE_UNDEF|MAY_BE_REF)) != MAY_BE_STRING) {
							break;
						}
						if ((opline->result_type & (IS_SMART_BRANCH_JMPZ|IS_SMART_BRANCH_JMPNZ)) != 0) {
							bool exit_if_true = 0;
							const zend_op *exit_opline = zend_jit_trace_get_exit_opline(p + 1, opline + 1, &exit_if_true);
							uint32_t exit_point = zend_jit_trace_get_exit_point(exit_opline, 0);

							exit_addr = zend_jit_trace_get_exit_addr(exit_point);
							if (!exit_addr) {
								goto jit_failure;
							}
							smart_branch_opcode = exit_if_true ? ZEND_JMPNZ : ZEND_JMPZ;
						} else {
							smart_branch_opcode = 0;
							exit_addr = NULL;
						}
						if (!zend_jit_in_array(&dasm_state, opline,
								op1_info, op1_addr,
								smart_branch_opcode, -1, -1, exit_addr)) {
							goto jit_failure;
						}
						goto done;
					case ZEND_FETCH_DIM_FUNC_ARG:
						if (!JIT_G(current_frame)
						 || !JIT_G(current_frame)->call
						 || !JIT_G(current_frame)->call->func
						 || !TRACE_FRAME_IS_LAST_SEND_BY_VAL(JIT_G(current_frame)->call)) {
							break;
						}
						ZEND_FALLTHROUGH;
					case ZEND_FETCH_DIM_R:
					case ZEND_FETCH_DIM_IS:
					case ZEND_FETCH_LIST_R:
						op1_info = OP1_INFO();
						op1_addr = OP1_REG_ADDR();
						if (orig_op1_type != IS_UNKNOWN
						 && (orig_op1_type & IS_TRACE_REFERENCE)) {
							if (!zend_jit_fetch_reference(&dasm_state, opline, orig_op1_type, &op1_info, &op1_addr,
									!ssa->var_info[ssa_op->op1_use].guarded_reference, 1)) {
								goto jit_failure;
							}
							if (opline->op1_type == IS_CV
							 && ssa->vars[ssa_op->op1_use].alias == NO_ALIAS) {
								ssa->var_info[ssa_op->op1_use].guarded_reference = 1;
								if (ssa_op->op1_def >= 0) {
									ssa->var_info[ssa_op->op1_def].guarded_reference = 1;
								}
							}
						} else {
							CHECK_OP1_TRACE_TYPE();
						}
						op2_info = OP2_INFO();
						CHECK_OP2_TRACE_TYPE();
						res_info = RES_INFO();
						avoid_refcounting =
							ssa_op->op1_use >= 0 &&
							ssa->var_info[ssa_op->op1_use].avoid_refcounting;
						if (op1_info & MAY_BE_PACKED_GUARD) {
							ssa->var_info[ssa_op->op1_use].type &= ~MAY_BE_PACKED_GUARD;
						} else if ((op2_info & (MAY_BE_ANY|MAY_BE_UNDEF)) == MAY_BE_LONG
								&& (op1_info & (MAY_BE_ANY|MAY_BE_UNDEF)) == MAY_BE_ARRAY
								&& MAY_BE_PACKED(op1_info)
								&& MAY_BE_HASH(op1_info)
								&& orig_op1_type != IS_UNKNOWN) {
							op1_info |= MAY_BE_PACKED_GUARD;
							if (orig_op1_type & IS_TRACE_PACKED) {
								op1_info &= ~(MAY_BE_ARRAY_NUMERIC_HASH|MAY_BE_ARRAY_STRING_HASH);
								if (op1_type != IS_UNKNOWN) {
									ssa->var_info[ssa_op->op1_use].type &= ~(MAY_BE_ARRAY_NUMERIC_HASH|MAY_BE_ARRAY_STRING_HASH);
								}
							} else {
								op1_info &= ~MAY_BE_ARRAY_PACKED;
								if (op1_type != IS_UNKNOWN) {
									ssa->var_info[ssa_op->op1_use].type &= ~MAY_BE_ARRAY_PACKED;
								}
							}
						}
						if (!zend_jit_fetch_dim_read(&dasm_state, opline, ssa, ssa_op,
								op1_info, op1_addr, avoid_refcounting,
								op2_info, res_info, RES_REG_ADDR(), val_type)) {
							goto jit_failure;
						}
						if (ssa_op->op1_def >= 0 && op1_type != IS_UNKNOWN) {
							ssa->var_info[ssa_op->op1_def].type = ssa->var_info[ssa_op->op1_use].type;
						}
						goto done;
					case ZEND_FETCH_DIM_W:
					case ZEND_FETCH_DIM_RW:
//					case ZEND_FETCH_DIM_UNSET:
					case ZEND_FETCH_LIST_W:
						if (opline->op1_type != IS_CV
						 && (orig_op1_type == IS_UNKNOWN
						  || !(orig_op1_type & IS_TRACE_INDIRECT))) {
							break;
						}
						op1_info = OP1_INFO();
						op1_addr = OP1_REG_ADDR();
						if (opline->op1_type == IS_VAR) {
							if (orig_op1_type != IS_UNKNOWN
							 && (orig_op1_type & IS_TRACE_INDIRECT)) {
								if (!zend_jit_fetch_indirect_var(&dasm_state, opline, orig_op1_type,
										&op1_info, &op1_addr, !ssa->var_info[ssa_op->op1_use].indirect_reference)) {
									goto jit_failure;
								}
							} else {
								break;
							}
						}
						if (orig_op1_type != IS_UNKNOWN
						 && (orig_op1_type & IS_TRACE_REFERENCE)) {
							if (!zend_jit_fetch_reference(&dasm_state, opline, orig_op1_type, &op1_info, &op1_addr,
									!ssa->var_info[ssa_op->op1_use].guarded_reference, 1)) {
								goto jit_failure;
							}
							if (opline->op1_type == IS_CV
							 && ssa->vars[ssa_op->op1_def].alias == NO_ALIAS) {
								ssa->var_info[ssa_op->op1_def].guarded_reference = 1;
							}
						} else {
							CHECK_OP1_TRACE_TYPE();
						}
						op2_info = OP2_INFO();
						CHECK_OP2_TRACE_TYPE();
						op1_def_info = OP1_DEF_INFO();
						if (!zend_jit_fetch_dim(&dasm_state, opline,
								op1_info, op1_addr, op2_info, RES_REG_ADDR(), val_type)) {
							goto jit_failure;
						}
						if (ssa_op->result_def > 0
						 && (opline->opcode == ZEND_FETCH_DIM_W || opline->opcode == ZEND_FETCH_LIST_W)
						 && !(op1_info & (MAY_BE_FALSE|MAY_BE_TRUE|MAY_BE_LONG|MAY_BE_DOUBLE|MAY_BE_STRING|MAY_BE_OBJECT|MAY_BE_RESOURCE|MAY_BE_REF))
						 && !(op2_info & (MAY_BE_UNDEF|MAY_BE_RESOURCE|MAY_BE_ARRAY|MAY_BE_OBJECT))) {
							ssa->var_info[ssa_op->result_def].indirect_reference = 1;
						}
						goto done;
					case ZEND_ISSET_ISEMPTY_DIM_OBJ:
						if ((opline->extended_value & ZEND_ISEMPTY)) {
							// TODO: support for empty() ???
							break;
						}
						op1_info = OP1_INFO();
						op1_addr = OP1_REG_ADDR();
						if (orig_op1_type != IS_UNKNOWN
						 && (orig_op1_type & IS_TRACE_REFERENCE)) {
							if (!zend_jit_fetch_reference(&dasm_state, opline, orig_op1_type, &op1_info, &op1_addr,
									!ssa->var_info[ssa_op->op1_use].guarded_reference, 1)) {
								goto jit_failure;
							}
							if (opline->op1_type == IS_CV
							 && ssa->vars[ssa_op->op1_use].alias == NO_ALIAS) {
								ssa->var_info[ssa_op->op1_use].guarded_reference = 1;
							}
						} else {
							CHECK_OP1_TRACE_TYPE();
						}
						op2_info = OP2_INFO();
						CHECK_OP2_TRACE_TYPE();
						if ((opline->result_type & (IS_SMART_BRANCH_JMPZ|IS_SMART_BRANCH_JMPNZ)) != 0) {
							bool exit_if_true = 0;
							const zend_op *exit_opline = zend_jit_trace_get_exit_opline(p + 1, opline + 1, &exit_if_true);
							uint32_t exit_point;

							if (ra) {
								zend_jit_trace_clenup_stack(stack, opline, ssa_op, ssa, ra);
							}
							if (ssa_op->op1_use >= 0
							 && ssa->var_info[ssa_op->op1_use].avoid_refcounting) {
								/* Temporary reset ZREG_ZVAL_TRY_ADDREF */
								zend_jit_trace_stack *stack = JIT_G(current_frame)->stack;
								uint32_t old_info = STACK_INFO(stack, EX_VAR_TO_NUM(opline->op1.var));

								SET_STACK_REG(stack, EX_VAR_TO_NUM(opline->op1.var), ZREG_NONE);
								exit_point = zend_jit_trace_get_exit_point(exit_opline, 0);
								SET_STACK_INFO(stack, EX_VAR_TO_NUM(opline->op1.var), old_info);
							} else {
								exit_point = zend_jit_trace_get_exit_point(exit_opline, 0);
							}
							exit_addr = zend_jit_trace_get_exit_addr(exit_point);
							if (!exit_addr) {
								goto jit_failure;
							}
							smart_branch_opcode = exit_if_true ? ZEND_JMPNZ : ZEND_JMPZ;
						} else {
							smart_branch_opcode = 0;
							exit_addr = NULL;
						}
						avoid_refcounting =
							ssa_op->op1_use >= 0 &&
							ssa->var_info[ssa_op->op1_use].avoid_refcounting;
						if (op1_info & MAY_BE_PACKED_GUARD) {
							ssa->var_info[ssa_op->op1_use].type &= ~MAY_BE_PACKED_GUARD;
						} else if ((op2_info & (MAY_BE_ANY|MAY_BE_UNDEF)) == MAY_BE_LONG
								&& (op1_info & (MAY_BE_ANY|MAY_BE_UNDEF)) == MAY_BE_ARRAY
								&& MAY_BE_PACKED(op1_info)
								&& MAY_BE_HASH(op1_info)
								&& orig_op1_type != IS_UNKNOWN) {
							op1_info |= MAY_BE_PACKED_GUARD;
							if (orig_op1_type & IS_TRACE_PACKED) {
								op1_info &= ~(MAY_BE_ARRAY_NUMERIC_HASH|MAY_BE_ARRAY_STRING_HASH);
							} else {
								op1_info &= ~MAY_BE_ARRAY_PACKED;
							}
						}
						if (!zend_jit_isset_isempty_dim(&dasm_state, opline,
								op1_info, op1_addr, avoid_refcounting,
								op2_info, val_type,
								zend_may_throw_ex(opline, ssa_op, op_array, ssa, op1_info, op2_info),
								smart_branch_opcode, -1, -1,
								exit_addr)) {
							goto jit_failure;
						}
						goto done;
					case ZEND_FETCH_OBJ_FUNC_ARG:
						if (!JIT_G(current_frame)
						 || !JIT_G(current_frame)->call
						 || !JIT_G(current_frame)->call->func
						 || !TRACE_FRAME_IS_LAST_SEND_BY_VAL(JIT_G(current_frame)->call)) {
							break;
						}
						ZEND_FALLTHROUGH;
					case ZEND_FETCH_OBJ_R:
					case ZEND_FETCH_OBJ_IS:
					case ZEND_FETCH_OBJ_W:
						on_this = delayed_fetch_this = 0;
						avoid_refcounting = 0;
						if (opline->op2_type != IS_CONST
						 || Z_TYPE_P(RT_CONSTANT(opline, opline->op2)) != IS_STRING
						 || Z_STRVAL_P(RT_CONSTANT(opline, opline->op2))[0] == '\0') {
							break;
						}
						ce = NULL;
						ce_is_instanceof = 0;
						op1_indirect = 0;
						if (opline->op1_type == IS_UNUSED) {
							op1_info = MAY_BE_OBJECT|MAY_BE_RC1|MAY_BE_RCN;
							ce = op_array->scope;
							ce_is_instanceof = (ce->ce_flags & ZEND_ACC_FINAL) != 0;
							op1_addr = 0;
							on_this = 1;
						} else {
							op1_info = OP1_INFO();
							if (!(op1_info & MAY_BE_OBJECT)) {
								break;
							}
							op1_addr = OP1_REG_ADDR();
							if (opline->op1_type == IS_VAR
							 && opline->opcode == ZEND_FETCH_OBJ_W) {
								if (orig_op1_type != IS_UNKNOWN
								 && (orig_op1_type & IS_TRACE_INDIRECT)) {
									op1_indirect = 1;
									if (!zend_jit_fetch_indirect_var(&dasm_state, opline, orig_op1_type,
											&op1_info, &op1_addr, !ssa->var_info[ssa_op->op1_use].indirect_reference)) {
										goto jit_failure;
									}
								}
							}
							if (orig_op1_type != IS_UNKNOWN
							 && (orig_op1_type & IS_TRACE_REFERENCE)) {
								if (!zend_jit_fetch_reference(&dasm_state, opline, orig_op1_type, &op1_info, &op1_addr,
										!ssa->var_info[ssa_op->op1_use].guarded_reference, 1)) {
									goto jit_failure;
								}
								if (opline->op1_type == IS_CV
								 && ssa->vars[ssa_op->op1_use].alias == NO_ALIAS) {
									ssa->var_info[ssa_op->op1_def >= 0 ? ssa_op->op1_def : ssa_op->op1_use].guarded_reference = 1;
								}
							} else {
								CHECK_OP1_TRACE_TYPE();
							}
							if (!(op1_info & MAY_BE_OBJECT)) {
								break;
							}
							if (ssa->var_info && ssa->ops) {
								if (ssa_op->op1_use >= 0) {
									zend_ssa_var_info *op1_ssa = ssa->var_info + ssa_op->op1_use;
									if (op1_ssa->ce && !op1_ssa->ce->create_object) {
										ce = op1_ssa->ce;
										ce_is_instanceof = op1_ssa->is_instanceof;
									}
								}
							}
							if (ssa_op->op1_use >= 0) {
								delayed_fetch_this = ssa->var_info[ssa_op->op1_use].delayed_fetch_this;
								avoid_refcounting = ssa->var_info[ssa_op->op1_use].avoid_refcounting;
							}
							if (delayed_fetch_this) {
								on_this = 1;
							} else if (ssa_op->op1_use >= 0 && ssa->vars[ssa_op->op1_use].definition >= 0) {
								on_this = ssa_opcodes[ssa->vars[ssa_op->op1_use].definition]->opcode == ZEND_FETCH_THIS;
							} else if (op_array_ssa->ops
							        && op_array_ssa->vars
									&& op_array_ssa->ops[opline-op_array->opcodes].op1_use >= 0
									&& op_array_ssa->vars[op_array_ssa->ops[opline-op_array->opcodes].op1_use].definition >= 0) {
								on_this = op_array->opcodes[op_array_ssa->vars[op_array_ssa->ops[opline-op_array->opcodes].op1_use].definition].opcode == ZEND_FETCH_THIS;
							}
						}
						if (!zend_jit_fetch_obj(&dasm_state, opline, op_array, ssa, ssa_op,
								op1_info, op1_addr, op1_indirect, ce, ce_is_instanceof,
								on_this, delayed_fetch_this, avoid_refcounting, op1_ce, val_type,
								zend_may_throw_ex(opline, ssa_op, op_array, ssa, op1_info, MAY_BE_STRING))) {
							goto jit_failure;
						}
						goto done;
					case ZEND_BIND_GLOBAL:
						orig_opline = opline;
						orig_ssa_op = ssa_op;
						while (1) {
							if (!ssa->ops || !ssa->var_info) {
								op1_info = MAY_BE_ANY|MAY_BE_REF;
							} else {
								op1_info = OP1_INFO();
							}
							if (ssa->vars[ssa_op->op1_def].alias == NO_ALIAS) {
								ssa->var_info[ssa_op->op1_def].guarded_reference = 1;
							}
							if (!zend_jit_bind_global(&dasm_state, opline, op1_info)) {
								goto jit_failure;
							}
							if ((opline+1)->opcode == ZEND_BIND_GLOBAL) {
								opline++;
								ssa_op++;
							} else {
								break;
							}
						}
						opline = orig_opline;
						ssa_op = orig_ssa_op;
						goto done;
					case ZEND_RECV:
						if (!zend_jit_recv(&dasm_state, opline, op_array)) {
							goto jit_failure;
						}
						goto done;
					case ZEND_RECV_INIT:
						orig_opline = opline;
						orig_ssa_op = ssa_op;
						while (1) {
							if (!zend_jit_recv_init(&dasm_state, opline, op_array,
									(opline + 1)->opcode != ZEND_RECV_INIT,
									zend_may_throw(opline, ssa_op, op_array, ssa))) {
								goto jit_failure;
							}
							if ((opline+1)->opcode == ZEND_RECV_INIT) {
								opline++;
								ssa_op++;
							} else {
								break;
							}
						}
						opline = orig_opline;
						ssa_op = orig_ssa_op;
						goto done;
					case ZEND_FREE:
					case ZEND_FE_FREE:
						op1_info = OP1_INFO();
						if (!zend_jit_free(&dasm_state, opline, op1_info,
								zend_may_throw(opline, ssa_op, op_array, ssa))) {
							goto jit_failure;
						}
						goto done;
					case ZEND_ECHO:
						op1_info = OP1_INFO();
						CHECK_OP1_TRACE_TYPE();
						if ((op1_info & (MAY_BE_UNDEF|MAY_BE_ANY|MAY_BE_REF)) != MAY_BE_STRING) {
							break;
						}
						if (!zend_jit_echo(&dasm_state, opline, op1_info)) {
							goto jit_failure;
						}
						goto done;
					case ZEND_STRLEN:
						op1_info = OP1_INFO();
						op1_addr = OP1_REG_ADDR();
						if (orig_op1_type == (IS_TRACE_REFERENCE|IS_STRING)) {
							if (!zend_jit_fetch_reference(&dasm_state, opline, orig_op1_type, &op1_info, &op1_addr,
									!ssa->var_info[ssa_op->op1_use].guarded_reference, 1)) {
								goto jit_failure;
							}
							if (opline->op1_type == IS_CV
							 && ssa->vars[ssa_op->op1_use].alias == NO_ALIAS) {
								ssa->var_info[ssa_op->op1_use].guarded_reference = 1;
							}
						} else {
							CHECK_OP1_TRACE_TYPE();
							if ((op1_info & (MAY_BE_UNDEF|MAY_BE_ANY|MAY_BE_REF)) != MAY_BE_STRING) {
								break;
							}
						}
						if (!zend_jit_strlen(&dasm_state, opline, op1_info, op1_addr, RES_REG_ADDR())) {
							goto jit_failure;
						}
						goto done;
					case ZEND_COUNT:
						op1_info = OP1_INFO();
						op1_addr = OP1_REG_ADDR();
						if (orig_op1_type == (IS_TRACE_REFERENCE|IS_ARRAY)) {
							if (!zend_jit_fetch_reference(&dasm_state, opline, orig_op1_type, &op1_info, &op1_addr,
									!ssa->var_info[ssa_op->op1_use].guarded_reference, 1)) {
								goto jit_failure;
							}
							if (opline->op1_type == IS_CV
							 && ssa->vars[ssa_op->op1_use].alias == NO_ALIAS) {
								ssa->var_info[ssa_op->op1_use].guarded_reference = 1;
							}
						} else {
							CHECK_OP1_TRACE_TYPE();
							if ((op1_info & (MAY_BE_UNDEF|MAY_BE_ANY|MAY_BE_REF)) != MAY_BE_ARRAY) {
								break;
							}
						}
						if (!zend_jit_count(&dasm_state, opline, op1_info, op1_addr, RES_REG_ADDR(), zend_may_throw(opline, ssa_op, op_array, ssa))) {
							goto jit_failure;
						}
						goto done;
					case ZEND_FETCH_THIS:
						delayed_fetch_this = 0;
						if (ssa_op->result_def >= 0 && opline->result_type != IS_CV) {
							if (zend_jit_may_delay_fetch_this(op_array, ssa, ssa_opcodes, ssa_op)) {
								ssa->var_info[ssa_op->result_def].delayed_fetch_this = 1;
								delayed_fetch_this = 1;
							}
						}
						if (!zend_jit_fetch_this(&dasm_state, opline, op_array, delayed_fetch_this)) {
							goto jit_failure;
						}
						goto done;
					case ZEND_SWITCH_LONG:
					case ZEND_SWITCH_STRING:
					case ZEND_MATCH:
						if (!zend_jit_switch(&dasm_state, opline, op_array, op_array_ssa, p+1, &zend_jit_traces[ZEND_JIT_TRACE_NUM])) {
							goto jit_failure;
						}
						goto done;
					case ZEND_VERIFY_RETURN_TYPE:
						if (opline->op1_type == IS_UNUSED) {
							/* Always throws */
							break;
						}
						if (opline->op1_type == IS_CONST) {
							/* TODO Different instruction format, has return value */
							break;
						}
						if (op_array->fn_flags & ZEND_ACC_RETURN_REFERENCE) {
							/* Not worth bothering with */
							break;
						}
						op1_info = OP1_INFO();
						CHECK_OP1_TRACE_TYPE();
						if (op1_info & MAY_BE_REF) {
							/* TODO May need reference unwrapping. */
							break;
						}
						if (!zend_jit_verify_return_type(&dasm_state, opline, op_array, op1_info)) {
							goto jit_failure;
						}
						goto done;
					case ZEND_FE_RESET_R:
						op1_info = OP1_INFO();
						CHECK_OP1_TRACE_TYPE();
						if ((op1_info & (MAY_BE_ANY|MAY_BE_REF|MAY_BE_UNDEF)) != MAY_BE_ARRAY) {
							break;
						}
						if (!zend_jit_fe_reset(&dasm_state, opline, op1_info)) {
							goto jit_failure;
						}
						goto done;
					case ZEND_FE_FETCH_R:
						op1_info = OP1_INFO();
						CHECK_OP1_TRACE_TYPE();
						if ((op1_info & MAY_BE_ANY) != MAY_BE_ARRAY) {
							break;
						}
						if ((p+1)->op == ZEND_JIT_TRACE_VM || (p+1)->op == ZEND_JIT_TRACE_END) {
							const zend_op *exit_opline = ZEND_OFFSET_TO_OPLINE(opline, opline->extended_value);
							uint32_t exit_point;

							if ((p+1)->opline == exit_opline) {
								/* taken branch (exit from loop) */
								exit_opline = opline;
								smart_branch_opcode = ZEND_NOP;
							} else if ((p+1)->opline == opline + 1) {
								/* not taken branch (loop) */
								smart_branch_opcode = ZEND_JMP;
							} else {
								ZEND_UNREACHABLE();
							}
							exit_point = zend_jit_trace_get_exit_point(exit_opline, 0);
							exit_addr = zend_jit_trace_get_exit_addr(exit_point);
							if (!exit_addr) {
								goto jit_failure;
							}
						} else  {
							ZEND_UNREACHABLE();
						}
						if (!zend_jit_fe_fetch(&dasm_state, opline, op1_info, OP2_INFO(),
								-1, smart_branch_opcode, exit_addr)) {
							goto jit_failure;
						}
						goto done;
					case ZEND_FETCH_CONSTANT:
						if (!zend_jit_fetch_constant(&dasm_state, opline, op_array, ssa, ssa_op, RES_REG_ADDR())) {
							goto jit_failure;
						}
						goto done;
					case ZEND_INIT_METHOD_CALL:
						if (opline->op2_type != IS_CONST
						 || Z_TYPE_P(RT_CONSTANT(opline, opline->op2)) != IS_STRING) {
							goto generic_dynamic_call;
						}
						on_this = delayed_fetch_this = 0;
						ce = NULL;
						ce_is_instanceof = 0;
						if (opline->op1_type == IS_UNUSED) {
							op1_info = MAY_BE_OBJECT|MAY_BE_RC1|MAY_BE_RCN;
							ce = op_array->scope;
							ce_is_instanceof = (ce->ce_flags & ZEND_ACC_FINAL) != 0;
							op1_addr = 0;
							on_this = 1;
						} else {
							op1_info = OP1_INFO();
							op1_addr = OP1_REG_ADDR();
							if (polymorphic_side_trace) {
								op1_info = MAY_BE_OBJECT;
								op1_addr = 0;
							} else if (orig_op1_type != IS_UNKNOWN
							 && (orig_op1_type & IS_TRACE_REFERENCE)) {
								if (!zend_jit_fetch_reference(&dasm_state, opline, orig_op1_type, &op1_info, &op1_addr,
										!ssa->var_info[ssa_op->op1_use].guarded_reference, 1)) {
									goto jit_failure;
								}
								if (opline->op1_type == IS_CV
								 && ssa->vars[ssa_op->op1_use].alias == NO_ALIAS) {
									ssa->var_info[ssa_op->op1_use].guarded_reference = 1;
								}
							} else {
								CHECK_OP1_TRACE_TYPE();
							}
							if (ssa->var_info && ssa->ops) {
								if (ssa_op->op1_use >= 0) {
									zend_ssa_var_info *op1_ssa = ssa->var_info + ssa_op->op1_use;
									if (op1_ssa->ce && !op1_ssa->ce->create_object) {
										ce = op1_ssa->ce;
										ce_is_instanceof = op1_ssa->is_instanceof;
									}
								}
							}
							if (ssa_op->op1_use >= 0) {
								delayed_fetch_this = ssa->var_info[ssa_op->op1_use].delayed_fetch_this;
							}
							if (delayed_fetch_this) {
								on_this = 1;
							} else if (ssa_op->op1_use >= 0 && ssa->vars[ssa_op->op1_use].definition >= 0) {
								on_this = ssa_opcodes[ssa->vars[ssa_op->op1_use].definition]->opcode == ZEND_FETCH_THIS;
							} else if (op_array_ssa->ops
							        && op_array_ssa->vars
									&& op_array_ssa->ops[opline-op_array->opcodes].op1_use >= 0
									&& op_array_ssa->vars[op_array_ssa->ops[opline-op_array->opcodes].op1_use].definition >= 0) {
								on_this = op_array->opcodes[op_array_ssa->vars[op_array_ssa->ops[opline-op_array->opcodes].op1_use].definition].opcode == ZEND_FETCH_THIS;
							}
						}
						frame_flags = TRACE_FRAME_MASK_NESTED;
						if (!zend_jit_init_method_call(&dasm_state, opline,
								op_array_ssa->cfg.map ? op_array_ssa->cfg.map[opline - op_array->opcodes] : -1,
								op_array, ssa, ssa_op, frame->call_level,
								op1_info, op1_addr, ce, ce_is_instanceof, on_this, delayed_fetch_this, op1_ce,
								p + 1, peek_checked_stack - checked_stack, polymorphic_side_trace)) {
							goto jit_failure;
						}
						goto done;
					case ZEND_INIT_DYNAMIC_CALL:
						if (orig_op2_type != IS_OBJECT || op2_ce != zend_ce_closure) {
							goto generic_dynamic_call;
						}
						op2_info = OP2_INFO();
						CHECK_OP2_TRACE_TYPE();
						frame_flags = TRACE_FRAME_MASK_NESTED;
						if (!zend_jit_init_closure_call(&dasm_state, opline, op_array_ssa->cfg.map ? op_array_ssa->cfg.map[opline - op_array->opcodes] : -1, op_array, ssa, ssa_op, frame->call_level, p + 1, peek_checked_stack - checked_stack)) {
							goto jit_failure;
						}
						goto done;
					case ZEND_INIT_STATIC_METHOD_CALL:
generic_dynamic_call:
						if (!zend_jit_trace_handler(&dasm_state, op_array, opline, zend_may_throw(opline, ssa_op, op_array, ssa), p + 1)) {
							goto jit_failure;
						}
						if ((opline->opcode != ZEND_INIT_STATIC_METHOD_CALL
						  || opline->op1_type != IS_CONST
						  || opline->op2_type != IS_CONST)
						 && (p+1)->op == ZEND_JIT_TRACE_INIT_CALL && (p+1)->func) {
							if (!zend_jit_init_fcall_guard(&dasm_state, 0, (p+1)->func, opline+1)) {
								goto jit_failure;
							}
						}
						goto done;
					case ZEND_INIT_USER_CALL:
						if (!zend_jit_trace_handler(&dasm_state, op_array, opline, zend_may_throw(opline, ssa_op, op_array, ssa), p + 1)) {
							goto jit_failure;
						}
						if (opline->op2_type != IS_CONST
						 && (p+1)->op == ZEND_JIT_TRACE_INIT_CALL && (p+1)->func) {
							if (!zend_jit_init_fcall_guard(&dasm_state, 0, (p+1)->func, opline+1)) {
								goto jit_failure;
							}
						}
						goto done;
					case ZEND_NEW:
						if (!zend_jit_trace_handler(&dasm_state, op_array, opline, zend_may_throw(opline, ssa_op, op_array, ssa), p + 1)) {
							goto jit_failure;
						}
						if (opline->op1_type != IS_CONST
						 && (p+1)->op == ZEND_JIT_TRACE_INIT_CALL && (p+1)->func) {
							SET_STACK_TYPE(stack, EX_VAR_TO_NUM(opline->result.var), IS_OBJECT, 1);
							if (!zend_jit_init_fcall_guard(&dasm_state, 0, (p+1)->func, opline+1)) {
								goto jit_failure;
							}
						}
						goto done;
					case ZEND_SEND_ARRAY:
					case ZEND_SEND_UNPACK:
						if (JIT_G(current_frame)
						 && JIT_G(current_frame)->call) {
							TRACE_FRAME_SET_UNKNOWN_NUM_ARGS(JIT_G(current_frame)->call);
						}
						break;
					case ZEND_ROPE_INIT:
					case ZEND_ROPE_ADD:
					case ZEND_ROPE_END:
						op2_info = OP2_INFO();
						CHECK_OP2_TRACE_TYPE();
						if ((op2_info & (MAY_BE_UNDEF|MAY_BE_ANY|MAY_BE_REF)) != MAY_BE_STRING) {
							break;
						}
						if (!zend_jit_rope(&dasm_state, opline, op2_info)) {
							goto jit_failure;
						}
						goto done;
					default:
						break;
				}
			}

			if (opline->opcode != ZEND_NOP && opline->opcode != ZEND_JMP) {
				if (!zend_jit_trace_handler(&dasm_state, op_array, opline, zend_may_throw(opline, ssa_op, op_array, ssa), p + 1)) {
					goto jit_failure;
				}
			}

done:
			polymorphic_side_trace = 0;
			switch (opline->opcode) {
				case ZEND_DO_FCALL:
				case ZEND_DO_ICALL:
				case ZEND_DO_UCALL:
				case ZEND_DO_FCALL_BY_NAME:
					frame->call_level--;
			}

			if (ra) {
				zend_jit_trace_clenup_stack(stack, opline, ssa_op, ssa, ra);
			}

			if ((opline->op1_type & (IS_VAR|IS_TMP_VAR))
			 && STACK_REG(stack, EX_VAR_TO_NUM(opline->op1.var)) > ZREG_NUM) {
				SET_STACK_REG(stack, EX_VAR_TO_NUM(opline->op1.var), ZREG_NONE);
			}

			if (opline->opcode == ZEND_ROPE_INIT) {
				/* clear stack slots used by rope */
				uint32_t var = EX_VAR_TO_NUM(opline->result.var);
				uint32_t count =
					((opline->extended_value * sizeof(void*)) + (sizeof(zval)-1)) / sizeof(zval);

				do {
					SET_STACK_TYPE(stack, var, IS_UNKNOWN, 1);
					var++;
					count--;
				} while (count);
			}

			if (ssa_op) {
				zend_ssa_range tmp;

				/* Keep information about known types on abstract stack */
				if (ssa_op->result_def >= 0) {
					zend_uchar type = IS_UNKNOWN;

					if ((opline->result_type & (IS_SMART_BRANCH_JMPZ|IS_SMART_BRANCH_JMPNZ)) != 0
					 || send_result) {
						/* we didn't set result variable */
						type = IS_UNKNOWN;
					} else if (!(ssa->var_info[ssa_op->result_def].type & MAY_BE_GUARD)
					 && has_concrete_type(ssa->var_info[ssa_op->result_def].type)) {
						type = concrete_type(ssa->var_info[ssa_op->result_def].type);
					} else if (opline->opcode == ZEND_QM_ASSIGN) {
						if (opline->op1_type != IS_CONST) {
							/* copy */
							type = STACK_TYPE(stack, EX_VAR_TO_NUM(opline->op1.var));
						}
					} else if (opline->opcode == ZEND_ASSIGN) {
						if (opline->op2_type != IS_CONST
						 && ssa_op->op1_use >= 0
						 /* assignment to typed reference may cause conversion */
						 && (ssa->var_info[ssa_op->op1_use].type & MAY_BE_REF) == 0) {
							/* copy */
							type = STACK_TYPE(stack, EX_VAR_TO_NUM(opline->op2.var));
						}
					} else if (opline->opcode == ZEND_POST_INC
			         || opline->opcode == ZEND_POST_DEC) {
						/* copy */
						type = STACK_TYPE(stack, EX_VAR_TO_NUM(opline->op1.var));
					}
					if (opline->opcode == ZEND_JMP_SET
					  || opline->opcode == ZEND_COALESCE
					  || opline->opcode == ZEND_JMP_NULL) {
						if ((p+1)->op != ZEND_JIT_TRACE_VM) {
							SET_STACK_TYPE(stack, EX_VAR_TO_NUM(opline->result.var), IS_UNKNOWN, 1);
						} else if ((p+1)->opline != (opline + 1)) {
							SET_STACK_TYPE(stack, EX_VAR_TO_NUM(opline->result.var), type, 1);
						}
					} else {
						SET_STACK_TYPE(stack, EX_VAR_TO_NUM(opline->result.var), type,
							(type == IS_UNKNOWN || !ra || !ra[ssa_op->result_def]));
						if (type != IS_UNKNOWN) {
							ssa->var_info[ssa_op->result_def].type &= ~MAY_BE_GUARD;
							if (opline->opcode == ZEND_FETCH_THIS
							 && delayed_fetch_this) {
								SET_STACK_REG(stack, EX_VAR_TO_NUM(opline->result.var), ZREG_THIS);
							} else if (ssa->var_info[ssa_op->result_def].avoid_refcounting) {
								SET_STACK_REG(stack, EX_VAR_TO_NUM(opline->result.var), ZREG_ZVAL_TRY_ADDREF);
							} else if (ra && ra[ssa_op->result_def]) {
								SET_STACK_REG_EX(stack, EX_VAR_TO_NUM(opline->result.var), ra[ssa_op->result_def]->reg,
									ra[ssa_op->result_def]->flags & ZREG_STORE);
							}
						}
					}

					if (type == IS_LONG
					 && zend_inference_propagate_range(op_array, ssa, (zend_op*)opline, (zend_ssa_op*)ssa_op, ssa_op->result_def, &tmp)) {
						ssa->var_info[ssa_op->result_def].range.min = tmp.min;
						ssa->var_info[ssa_op->result_def].range.max = tmp.max;
						ssa->var_info[ssa_op->result_def].range.underflow = 0;
						ssa->var_info[ssa_op->result_def].range.overflow = 0;
						ssa->var_info[ssa_op->result_def].has_range = 1;
					}
				}
				if (ssa_op->op1_def >= 0
				 && (opline->opcode != ZEND_QM_ASSIGN
				  || opline->result_type != IS_CV
				  || opline->result.var != opline->op1.var)) {
					zend_uchar type = IS_UNKNOWN;

					if (!(ssa->var_info[ssa_op->op1_def].type & MAY_BE_GUARD)
					 && has_concrete_type(ssa->var_info[ssa_op->op1_def].type)) {
						type = concrete_type(ssa->var_info[ssa_op->op1_def].type);
					} else if (opline->opcode == ZEND_ASSIGN) {
						if (!(OP1_INFO() & MAY_BE_REF)
						 || STACK_TYPE(stack, EX_VAR_TO_NUM(opline->op1.var)) != IS_UNKNOWN) {
							if (opline->op2_type != IS_CONST) {
								/* copy */
								type = STACK_TYPE(stack, EX_VAR_TO_NUM(opline->op2.var));
							}
						}
					} else if (opline->opcode == ZEND_SEND_VAR
					 || opline->opcode == ZEND_CAST
					 || opline->opcode == ZEND_QM_ASSIGN
					 || opline->opcode == ZEND_JMP_SET
					 || opline->opcode == ZEND_COALESCE
					 || opline->opcode == ZEND_JMP_NULL
					 || opline->opcode == ZEND_FE_RESET_R) {
						/* keep old value */
						type = STACK_TYPE(stack, EX_VAR_TO_NUM(opline->op1.var));
					}
					SET_STACK_TYPE(stack, EX_VAR_TO_NUM(opline->op1.var), type,
						(type == IS_UNKNOWN || !ra ||
							(!ra[ssa_op->op1_def] &&
								(opline->opcode == ZEND_ASSIGN || !ssa->vars[ssa_op->op1_def].no_val))));
					if (type != IS_UNKNOWN) {
						ssa->var_info[ssa_op->op1_def].type &= ~MAY_BE_GUARD;
						if (ra && ra[ssa_op->op1_def]) {
							uint8_t flags = ra[ssa_op->op1_def]->flags & ZREG_STORE;

							if (ssa_op->op1_use >= 0) {
								if (opline->opcode == ZEND_SEND_VAR
								 || opline->opcode == ZEND_CAST
								 || opline->opcode == ZEND_QM_ASSIGN
								 || opline->opcode == ZEND_JMP_SET
								 || opline->opcode == ZEND_COALESCE
								 || opline->opcode == ZEND_JMP_NULL
								 || opline->opcode == ZEND_FE_RESET_R) {
									if (!ra[ssa_op->op1_use]
									 || ra[ssa_op->op1_use]->reg != ra[ssa_op->op1_def]->reg) {
										flags |= ZREG_LOAD;
									}
								}
							}
							SET_STACK_REG_EX(stack, EX_VAR_TO_NUM(opline->op1.var), ra[ssa_op->op1_def]->reg, flags);
						}
					}
					if (type == IS_LONG
					 && zend_inference_propagate_range(op_array, ssa, (zend_op*)opline, (zend_ssa_op*)ssa_op, ssa_op->op1_def, &tmp)) {
						ssa->var_info[ssa_op->op1_def].range.min = tmp.min;
						ssa->var_info[ssa_op->op1_def].range.max = tmp.max;
						ssa->var_info[ssa_op->op1_def].range.underflow = 0;
						ssa->var_info[ssa_op->op1_def].range.overflow = 0;
						ssa->var_info[ssa_op->op1_def].has_range = 1;
					}
				}
				if (ssa_op->op2_def >= 0
				 && (opline->opcode != ZEND_ASSIGN
				  || opline->op1_type != IS_CV
				  || opline->op1.var != opline->op2.var)) {
					zend_uchar type = IS_UNKNOWN;

					if (!(ssa->var_info[ssa_op->op2_def].type & MAY_BE_GUARD)
					 && has_concrete_type(ssa->var_info[ssa_op->op2_def].type)) {
						type = concrete_type(ssa->var_info[ssa_op->op2_def].type);
					} else if (opline->opcode == ZEND_ASSIGN) {
						/* keep old value */
						type = STACK_TYPE(stack, EX_VAR_TO_NUM(opline->op2.var));
					}
					SET_STACK_TYPE(stack, EX_VAR_TO_NUM(opline->op2.var), type,
						(type == IS_UNKNOWN || !ra ||
							(!ra[ssa_op->op2_def] && !ssa->vars[ssa_op->op2_def].no_val)));
					if (type != IS_UNKNOWN) {
						ssa->var_info[ssa_op->op2_def].type &= ~MAY_BE_GUARD;
						if (ra && ra[ssa_op->op2_def]) {
							uint8_t flags = ra[ssa_op->op2_def]->flags & ZREG_STORE;

							if (ssa_op->op2_use >= 0) {
								if (opline->opcode == ZEND_ASSIGN) {
									if (!ra[ssa_op->op2_use]
									 || ra[ssa_op->op2_use]->reg != ra[ssa_op->op2_def]->reg) {
										flags |= ZREG_LOAD;
									}
								}
							}
							SET_STACK_REG_EX(stack, EX_VAR_TO_NUM(opline->op2.var), ra[ssa_op->op2_def]->reg, flags);
						}
					}
					if (type == IS_LONG
					 && zend_inference_propagate_range(op_array, ssa, (zend_op*)opline, (zend_ssa_op*)ssa_op, ssa_op->op2_def, &tmp)) {
						ssa->var_info[ssa_op->op2_def].range.min = tmp.min;
						ssa->var_info[ssa_op->op2_def].range.max = tmp.max;
						ssa->var_info[ssa_op->op2_def].range.underflow = 0;
						ssa->var_info[ssa_op->op2_def].range.overflow = 0;
						ssa->var_info[ssa_op->op2_def].has_range = 1;
					}
				}

				switch (opline->opcode) {
					case ZEND_ASSIGN_DIM:
					case ZEND_ASSIGN_OBJ:
					case ZEND_ASSIGN_STATIC_PROP:
					case ZEND_ASSIGN_DIM_OP:
					case ZEND_ASSIGN_OBJ_OP:
					case ZEND_ASSIGN_STATIC_PROP_OP:
					case ZEND_ASSIGN_OBJ_REF:
					case ZEND_ASSIGN_STATIC_PROP_REF:
						/* OP_DATA */
						ssa_op++;
						opline++;
						if (ssa_op->op1_def >= 0) {
							zend_uchar type = IS_UNKNOWN;

							if (!(ssa->var_info[ssa_op->op1_def].type & MAY_BE_GUARD)
							 && has_concrete_type(ssa->var_info[ssa_op->op1_def].type)) {
								type = concrete_type(ssa->var_info[ssa_op->op1_def].type);
							} else if ((opline-1)->opcode == ZEND_ASSIGN_DIM
							 || (opline-1)->opcode == ZEND_ASSIGN_OBJ
							 || (opline-1)->opcode == ZEND_ASSIGN_STATIC_PROP) {
								/* keep old value */
								type = STACK_TYPE(stack, EX_VAR_TO_NUM(opline->op1.var));
							}
							SET_STACK_TYPE(stack, EX_VAR_TO_NUM(opline->op1.var), type,
								(type == IS_UNKNOWN || !ra || !ra[ssa_op->op1_def]));
							if (type != IS_UNKNOWN) {
								ssa->var_info[ssa_op->op1_def].type &= ~MAY_BE_GUARD;
								if (ra && ra[ssa_op->op1_def]) {
									SET_STACK_REG_EX(stack, EX_VAR_TO_NUM(opline->op1.var), ra[ssa_op->op1_def]->reg,
										ra[ssa_op->op1_def]->reg & ZREG_STORE);
								}
							}
							if (type == IS_LONG
							 && zend_inference_propagate_range(op_array, ssa, (zend_op*)opline, (zend_ssa_op*)ssa_op, ssa_op->op1_def, &tmp)) {
								ssa->var_info[ssa_op->op1_def].range.min = tmp.min;
								ssa->var_info[ssa_op->op1_def].range.max = tmp.max;
								ssa->var_info[ssa_op->op1_def].range.underflow = 0;
								ssa->var_info[ssa_op->op1_def].range.overflow = 0;
								ssa->var_info[ssa_op->op1_def].has_range = 1;
							}
						}
						ssa_op++;
						break;
					case ZEND_RECV_INIT:
					    ssa_op++;
						opline++;
						while (opline->opcode == ZEND_RECV_INIT) {
							if (ssa_op->result_def >= 0) {
								zend_uchar type = IS_UNKNOWN;

								if (!(ssa->var_info[ssa_op->result_def].type & MAY_BE_GUARD)
								 && has_concrete_type(ssa->var_info[ssa_op->result_def].type)) {
									type = concrete_type(ssa->var_info[ssa_op->result_def].type);
								}
								SET_STACK_TYPE(stack, EX_VAR_TO_NUM(opline->result.var), type,
									(!ra || !ra[ssa_op->result_def]));
								if (ra && ra[ssa_op->result_def]) {
									SET_STACK_REG_EX(stack, EX_VAR_TO_NUM(opline->result.var), ra[ssa_op->result_def]->reg,
										ra[ssa_op->result_def]->flags & ZREG_STORE);
								}
							}
							ssa_op++;
							opline++;
						}
						break;
					case ZEND_BIND_GLOBAL:
						ssa_op++;
						opline++;
						while (opline->opcode == ZEND_BIND_GLOBAL) {
							if (ssa_op->op1_def >= 0) {
								zend_uchar type = IS_UNKNOWN;

								if (!(ssa->var_info[ssa_op->op1_def].type & MAY_BE_GUARD)
								 && has_concrete_type(ssa->var_info[ssa_op->op1_def].type)) {
									type = concrete_type(ssa->var_info[ssa_op->op1_def].type);
								}
								SET_STACK_TYPE(stack, EX_VAR_TO_NUM(opline->op1.var), type,
									(!ra || !ra[ssa_op->op1_def]));
								if (ra && ra[ssa_op->op1_def]) {
									SET_STACK_REG_EX(stack, EX_VAR_TO_NUM(opline->op1.var), ra[ssa_op->op1_def]->reg,
										ra[ssa_op->op1_def]->flags & ZREG_STORE);
								}
							}
							ssa_op++;
							opline++;
						}
						break;
					default:
						ssa_op += zend_jit_trace_op_len(opline);
						break;
				}

				if (send_result) {
					ssa_op++;
					p++;
					if ((p+1)->op == ZEND_JIT_TRACE_OP1_TYPE) {
						p++;
					}
					send_result = 0;
				}
			}
		} else if (p->op == ZEND_JIT_TRACE_ENTER) {
			call = frame->call;
			assert(call && &call->func->op_array == p->op_array);

			if (opline->opcode == ZEND_DO_UCALL
			 || opline->opcode == ZEND_DO_FCALL_BY_NAME
			 || opline->opcode == ZEND_DO_FCALL) {

				frame->call_opline = opline;

				/* Check if SEND_UNPACK/SEND_ARRAY may cause enter at different opline */
				if (opline > op_array->opcodes) {
					const zend_op *prev_opline = opline - 1;

					while (prev_opline->opcode == ZEND_EXT_FCALL_BEGIN || prev_opline->opcode == ZEND_TICKS) {
						prev_opline--;
					}
					JIT_G(current_frame) = call;
					if ((prev_opline->opcode == ZEND_SEND_ARRAY
					  || prev_opline->opcode == ZEND_SEND_UNPACK
					  || prev_opline->opcode == ZEND_CHECK_UNDEF_ARGS)
					 && p->op_array->num_args
					 && (p->op_array->fn_flags & ZEND_ACC_HAS_TYPE_HINTS) == 0
					 && ((p+1)->op == ZEND_JIT_TRACE_VM
					  || (p+1)->op == ZEND_JIT_TRACE_END)
					 && (TRACE_FRAME_NUM_ARGS(call) < 0
					  || TRACE_FRAME_NUM_ARGS(call) < p->op_array->num_args)
					 && !zend_jit_trace_opline_guard(&dasm_state, (p+1)->opline)) {
						goto jit_failure;
					}
					JIT_G(current_frame) = frame;
				}
			}

			if ((p+1)->op == ZEND_JIT_TRACE_END) {
				p++;
				break;
			}
			if (op_array->fn_flags & ZEND_ACC_CLOSURE) {
				if (TRACE_FRAME_IS_THIS_CHECKED(frame)) {
					TRACE_FRAME_SET_THIS_CHECKED(call);
				}
			} else if (op_array->scope && !(op_array->fn_flags & ZEND_ACC_STATIC)) {
				TRACE_FRAME_SET_THIS_CHECKED(call);
			}
			op_array = (zend_op_array*)p->op_array;
			jit_extension =
				(zend_jit_op_array_trace_extension*)ZEND_FUNC_INFO(op_array);
			op_array_ssa = &jit_extension->func_info.ssa;
			frame->call = call->prev;
			call->prev = frame;
			if (p->info & ZEND_JIT_TRACE_RETURN_VALUE_USED) {
				TRACE_FRAME_SET_RETURN_VALUE_USED(call);
			} else {
				TRACE_FRAME_SET_RETURN_VALUE_UNUSED(call);
			}
			JIT_G(current_frame) = frame = call;
			stack = frame->stack;
			if (ra) {
				int j = ZEND_JIT_TRACE_GET_FIRST_SSA_VAR(p->info);

				for (i = 0; i < op_array->last_var; i++,j++) {
					if (ra[j] && (ra[j]->flags & ZREG_LOAD) != 0) {
						SET_STACK_REG_EX(stack, i, ra[j]->reg, ZREG_LOAD);
						if (!zend_jit_load_var(&dasm_state, ssa->var_info[j].type, i, ra[j]->reg)) {
							goto jit_failure;
						}
					}
				}
			}
		} else if (p->op == ZEND_JIT_TRACE_BACK) {
			op_array = (zend_op_array*)p->op_array;
			jit_extension =
				(zend_jit_op_array_trace_extension*)ZEND_FUNC_INFO(op_array);
			op_array_ssa = &jit_extension->func_info.ssa;
			top = frame;
			if (frame->prev) {
				checked_stack -= frame->used_stack;
				frame = frame->prev;
				stack = frame->stack;
				ZEND_ASSERT(&frame->func->op_array == op_array);
			} else {
				frame = zend_jit_trace_ret_frame(frame, op_array);
				TRACE_FRAME_INIT(frame, op_array, TRACE_FRAME_MASK_UNKNOWN_RETURN, -1);
				frame->used_stack = checked_stack = peek_checked_stack = 0;
				stack = frame->stack;
				if (JIT_G(opt_level) >= ZEND_JIT_LEVEL_INLINE) {
					uint32_t j = ZEND_JIT_TRACE_GET_FIRST_SSA_VAR(p->info);

					for (i = 0; i < op_array->last_var + op_array->T; i++, j++) {
						/* Initialize abstract stack using SSA */
						if (!(ssa->var_info[j].type & MAY_BE_GUARD)
						 && has_concrete_type(ssa->var_info[j].type)) {
							SET_STACK_TYPE(stack, i, concrete_type(ssa->var_info[j].type), 1);
						} else {
							SET_STACK_TYPE(stack, i, IS_UNKNOWN, 1);
						}
					}
					if (ra) {
						j = ZEND_JIT_TRACE_GET_FIRST_SSA_VAR(p->info);
						for (i = 0; i < op_array->last_var + op_array->T; i++, j++) {
							if (ra[j] && (ra[j]->flags & ZREG_LOAD) != 0) {
								SET_STACK_REG_EX(stack, i, ra[j]->reg, ZREG_LOAD);
								if (!zend_jit_load_var(&dasm_state, ssa->var_info[j].type, i, ra[j]->reg)) {
									goto jit_failure;
								}
							}
						}
					}
				} else {
					for (i = 0; i < op_array->last_var + op_array->T; i++) {
						SET_STACK_TYPE(stack, i, IS_UNKNOWN, 1);
					}
				}
				opline = NULL;
			}
			JIT_G(current_frame) = frame;
			if (res_type != IS_UNKNOWN
			 && (p+1)->op == ZEND_JIT_TRACE_VM) {
				const zend_op *opline = (p+1)->opline - 1;
				if (opline->result_type != IS_UNUSED) {
				    SET_STACK_TYPE(stack, EX_VAR_TO_NUM(opline->result.var), res_type, 1);
				}
			}
			res_type = IS_UNKNOWN;
		} else if (p->op == ZEND_JIT_TRACE_END) {
			break;
		} else if (p->op == ZEND_JIT_TRACE_INIT_CALL) {
			const zend_op *init_opline = zend_jit_trace_find_init_fcall_op(p, op_array);
			int num_args = -1;

			if (init_opline
			 && init_opline->extended_value <= TRACE_FRAME_MAX_NUM_ARGS) {
				num_args = init_opline->extended_value;
			}

			call = top;
			TRACE_FRAME_INIT(call, p->func, frame_flags, num_args);
			call->prev = frame->call;
			if (!(p->info & ZEND_JIT_TRACE_FAKE_INIT_CALL)) {
				TRACE_FRAME_SET_LAST_SEND_BY_VAL(call);
			}
			if (init_opline
			 && init_opline->opcode != ZEND_NEW
			 && (init_opline->opcode != ZEND_INIT_METHOD_CALL
			  || init_opline->op1_type == IS_UNDEF)
			 && (init_opline->opcode != ZEND_INIT_USER_CALL
			  || (p->func && (!p->func->common.scope || (p->func->common.fn_flags & ZEND_ACC_STATIC))))
			 && (init_opline->opcode != ZEND_INIT_DYNAMIC_CALL
			  || (p->func && (!p->func->common.scope || (p->func->common.fn_flags & ZEND_ACC_STATIC))))
			) {
				TRACE_FRAME_SET_NO_NEED_RELEASE_THIS(call);
			}
			frame->call = call;
			top = zend_jit_trace_call_frame(top, p->op_array);
			if (p->func) {
				if (p->func->type == ZEND_USER_FUNCTION) {
					if (JIT_G(opt_level) >= ZEND_JIT_LEVEL_INLINE) {
						zend_jit_op_array_trace_extension *jit_extension =
							(zend_jit_op_array_trace_extension*)ZEND_FUNC_INFO(p->op_array);

						i = 0;
						while (i < p->op_array->num_args) {
							/* Types of arguments are going to be stored in abstract stack when processing SEV instruction */
							SET_STACK_TYPE(call->stack, i, IS_UNKNOWN, 1);
							i++;
						}
						while (i < p->op_array->last_var) {
							if (jit_extension
							 && zend_jit_var_may_alias(p->op_array, &jit_extension->func_info.ssa, i) != NO_ALIAS) {
								SET_STACK_TYPE(call->stack, i, IS_UNKNOWN, 1);
							} else {
								SET_STACK_TYPE(call->stack, i, IS_UNDEF, 1);
							}
							i++;
						}
						while (i < p->op_array->last_var + p->op_array->T) {
							SET_STACK_TYPE(call->stack, i, IS_UNKNOWN, 1);
							i++;
						}
					} else {
						for (i = 0; i < p->op_array->last_var + p->op_array->T; i++) {
							SET_STACK_TYPE(call->stack, i, IS_UNKNOWN, 1);
						}
					}
				} else {
					ZEND_ASSERT(p->func->type == ZEND_INTERNAL_FUNCTION);
					for (i = 0; i < p->op_array->num_args; i++) {
						SET_STACK_TYPE(call->stack, i, IS_UNKNOWN, 1);
					}
				}
				if (p->info & ZEND_JIT_TRACE_FAKE_INIT_CALL) {
					int skip_guard = 0;

					if (init_opline) {
						zend_call_info *call_info = jit_extension->func_info.callee_info;

						while (call_info) {
							if (call_info->caller_init_opline == init_opline
									&& !call_info->is_prototype) {
								if (op_array->fn_flags & ZEND_ACC_TRAIT_CLONE) {
									if (init_opline->opcode == ZEND_INIT_STATIC_METHOD_CALL
									 && init_opline->op1_type != IS_CONST) {
										break;
									} else if (init_opline->opcode == ZEND_INIT_METHOD_CALL) {
										break;
									}
								}
								skip_guard = 1;
								break;
							}
							call_info = call_info->next_callee;
						}
						if (!skip_guard
						 && !zend_jit_may_be_polymorphic_call(init_opline)) {
							// TODO: recompilation may change target ???
							skip_guard = 1;
						}
					}

					if (!skip_guard) {
						if (!opline) {
							zend_jit_trace_rec *q = p + 1;
							while (q->op != ZEND_JIT_TRACE_VM && q->op != ZEND_JIT_TRACE_END) {
								q++;
							}
							opline = q->opline;
							ZEND_ASSERT(opline != NULL);
						}
						if (!zend_jit_init_fcall_guard(&dasm_state,
								ZEND_JIT_TRACE_FAKE_LEVEL(p->info), p->func, opline)) {
							goto jit_failure;
						}
					}
				}
			}
			if (p->info & ZEND_JIT_TRACE_FAKE_INIT_CALL) {
				frame->call_level++;
				call->used_stack = 0;
			} else {
				if (p->func) {
					call->used_stack = zend_vm_calc_used_stack(init_opline->extended_value, (zend_function*)p->func);
				} else {
					call->used_stack = (ZEND_CALL_FRAME_SLOT + init_opline->extended_value) * sizeof(zval);
				}
				checked_stack += call->used_stack;
				if (checked_stack > peek_checked_stack) {
					peek_checked_stack = checked_stack;
				}
			}
		} else if (p->op == ZEND_JIT_TRACE_DO_ICALL) {
			call = frame->call;
			if (call) {
				checked_stack -= call->used_stack;
				top = call;
				frame->call = call->prev;
			}
		} else {
			ZEND_UNREACHABLE();
		}
	}

	ZEND_ASSERT(p->op == ZEND_JIT_TRACE_END);

	t = &zend_jit_traces[ZEND_JIT_TRACE_NUM];

	if (!parent_trace && zend_jit_trace_uses_initial_ip()) {
		t->flags |= ZEND_JIT_TRACE_USES_INITIAL_IP;
	}

	if (p->stop == ZEND_JIT_TRACE_STOP_LOOP
	 || p->stop == ZEND_JIT_TRACE_STOP_RECURSIVE_CALL
	 || p->stop == ZEND_JIT_TRACE_STOP_RECURSIVE_RET) {
		if (p->stop != ZEND_JIT_TRACE_STOP_RECURSIVE_RET) {
			if ((t->flags & ZEND_JIT_TRACE_USES_INITIAL_IP)
			 && !zend_jit_set_ip(&dasm_state, p->opline)) {
				goto jit_failure;
			}
		}
		t->link = ZEND_JIT_TRACE_NUM;
		if (p->stop != ZEND_JIT_TRACE_STOP_RECURSIVE_RET) {
			t->flags |= ZEND_JIT_TRACE_CHECK_INTERRUPT;
		}
		if (!(t->flags & ZEND_JIT_TRACE_LOOP)) {
			const void *timeout_exit_addr = NULL;

			t->flags |= ZEND_JIT_TRACE_LOOP;

			if (trace_buffer->stop != ZEND_JIT_TRACE_STOP_RECURSIVE_RET) {
				if (!(t->flags & ZEND_JIT_TRACE_USES_INITIAL_IP)
				 || (ra
				  && zend_jit_trace_stack_needs_deoptimization(stack, op_array->last_var + op_array->T))) {
					uint32_t exit_point = zend_jit_trace_get_exit_point(opline, ZEND_JIT_EXIT_TO_VM);

					timeout_exit_addr = zend_jit_trace_get_exit_addr(exit_point);
					if (!timeout_exit_addr) {
						goto jit_failure;
					}
				} else {
					timeout_exit_addr = dasm_labels[zend_lbinterrupt_handler];
				}
			}

			zend_jit_trace_end_loop(&dasm_state, 0, timeout_exit_addr); /* jump back to start of the trace loop */
		}
	} else if (p->stop == ZEND_JIT_TRACE_STOP_LINK
	        || p->stop == ZEND_JIT_TRACE_STOP_INTERPRETER) {
		if (!zend_jit_trace_deoptimization(&dasm_state, 0, NULL,
				stack, op_array->last_var + op_array->T, NULL, NULL, NULL, 0)) {
			goto jit_failure;
		}
		if (p->stop == ZEND_JIT_TRACE_STOP_LINK) {
			const void *timeout_exit_addr = NULL;

			t->link = zend_jit_find_trace(p->opline->handler);
			if ((zend_jit_traces[t->link].flags & ZEND_JIT_TRACE_USES_INITIAL_IP)
			 && !zend_jit_set_ip(&dasm_state, p->opline)) {
				goto jit_failure;
			}
			if (!parent_trace && zend_jit_trace_uses_initial_ip()) {
				t->flags |= ZEND_JIT_TRACE_USES_INITIAL_IP;
			}
			if (parent_trace
			 && (zend_jit_traces[t->link].flags & ZEND_JIT_TRACE_CHECK_INTERRUPT)
			 && zend_jit_traces[parent_trace].root == t->link) {
				if (!(zend_jit_traces[t->link].flags & ZEND_JIT_TRACE_USES_INITIAL_IP)) {
					uint32_t exit_point;

					for (i = 0; i < op_array->last_var + op_array->T; i++) {
						SET_STACK_TYPE(stack, i, IS_UNKNOWN, 1);
					}
					exit_point = zend_jit_trace_get_exit_point(opline, ZEND_JIT_EXIT_TO_VM);
					timeout_exit_addr = zend_jit_trace_get_exit_addr(exit_point);
					if (!timeout_exit_addr) {
						goto jit_failure;
					}
				} else {
					timeout_exit_addr = dasm_labels[zend_lbinterrupt_handler];
				}
			}
			zend_jit_trace_link_to_root(&dasm_state, &zend_jit_traces[t->link], timeout_exit_addr);
		} else {
			zend_jit_trace_return(&dasm_state, 0, NULL);
		}
	} else if (p->stop == ZEND_JIT_TRACE_STOP_RETURN) {
		zend_jit_trace_return(&dasm_state, 0, NULL);
	} else {
		// TODO: not implemented ???
		ZEND_ASSERT(0 && p->stop);
	}

	if (ZEND_JIT_EXIT_COUNTERS + t->exit_count >= JIT_G(max_exit_counters)) {
		goto jit_failure;
	}

	if (!zend_jit_trace_end(&dasm_state, t)) {
		goto jit_failure;
	}

	handler = dasm_link_and_encode(&dasm_state, NULL, NULL, NULL, NULL, ZSTR_VAL(name), ZEND_JIT_TRACE_NUM,
		parent_trace ? SP_ADJ_JIT : ((zend_jit_vm_kind == ZEND_VM_KIND_HYBRID) ? SP_ADJ_VM : SP_ADJ_RET),
		parent_trace ? SP_ADJ_NONE : SP_ADJ_JIT);

	if (handler) {
		if (p->stop == ZEND_JIT_TRACE_STOP_RECURSIVE_CALL) {
			const zend_op_array *rec_op_array;

			rec_op_array = op_array = trace_buffer->op_array;
			jit_extension =
				(zend_jit_op_array_trace_extension*)ZEND_FUNC_INFO(op_array);
			p = trace_buffer + ZEND_JIT_TRACE_START_REC_SIZE;
			for (;;p++) {
				if (p->op == ZEND_JIT_TRACE_VM) {
					opline = p->opline;
				} else if (p->op == ZEND_JIT_TRACE_ENTER) {
					if (p->op_array == rec_op_array) {
						zend_jit_trace_setup_ret_counter(opline, jit_extension->offset);
					}
					op_array = p->op_array;
					jit_extension =
						(zend_jit_op_array_trace_extension*)ZEND_FUNC_INFO(op_array);
				} else if (p->op == ZEND_JIT_TRACE_BACK) {
					op_array = p->op_array;
					jit_extension =
						(zend_jit_op_array_trace_extension*)ZEND_FUNC_INFO(op_array);
				} else if (p->op == ZEND_JIT_TRACE_END) {
					break;
				}
			}
		} else if (p->stop == ZEND_JIT_TRACE_STOP_LINK
		        || p->stop == ZEND_JIT_TRACE_STOP_INTERPRETER) {
			if (opline
			 && (opline->opcode == ZEND_DO_UCALL
			  || opline->opcode == ZEND_DO_FCALL
			  || opline->opcode == ZEND_DO_FCALL_BY_NAME
			  || opline->opcode == ZEND_YIELD
			  || opline->opcode == ZEND_YIELD_FROM
			  || opline->opcode == ZEND_INCLUDE_OR_EVAL)) {
				zend_jit_trace_setup_ret_counter(opline, jit_extension->offset);
			}
			if (JIT_G(current_frame)
			 && JIT_G(current_frame)->prev) {
				frame = JIT_G(current_frame)->prev;
				do {
					if (frame->call_opline) {
						op_array = &frame->func->op_array;
						jit_extension =
							(zend_jit_op_array_trace_extension*)ZEND_FUNC_INFO(op_array);
						zend_jit_trace_setup_ret_counter(frame->call_opline, jit_extension->offset);
					}
					frame = frame->prev;
				} while (frame);
			}
		}
	}

jit_failure:
	dasm_free(&dasm_state);

	if (name) {
		zend_string_release(name);
	}

jit_cleanup:
	/* Clean up used op_arrays */
	while (num_op_arrays > 0) {
		op_array = op_arrays[--num_op_arrays];
		jit_extension =
			(zend_jit_op_array_trace_extension*)ZEND_FUNC_INFO(op_array);

	    jit_extension->func_info.num = 0;
		jit_extension->func_info.flags &= ZEND_FUNC_JIT_ON_FIRST_EXEC
			| ZEND_FUNC_JIT_ON_PROF_REQUEST
			| ZEND_FUNC_JIT_ON_HOT_COUNTERS
			| ZEND_FUNC_JIT_ON_HOT_TRACE;
		memset(&jit_extension->func_info.ssa, 0, sizeof(zend_func_info) - offsetof(zend_func_info, ssa));
	}

	zend_arena_release(&CG(arena), checkpoint);

	JIT_G(current_frame) = NULL;
	JIT_G(current_trace) = NULL;

	return handler;
}

static const void *zend_jit_trace_exit_to_vm(uint32_t trace_num, uint32_t exit_num)
{
	const void *handler = NULL;
	dasm_State* dasm_state = NULL;
	void *checkpoint;
	char name[32];
	const zend_op *opline;
	uint32_t stack_size;
	zend_jit_trace_stack *stack;
	bool original_handler = 0;

	if (!zend_jit_trace_exit_needs_deoptimization(trace_num, exit_num)) {
		return dasm_labels[zend_lbtrace_escape];
	}

	checkpoint = zend_arena_checkpoint(CG(arena));;

	sprintf(name, "ESCAPE-%d-%d", trace_num, exit_num);

	dasm_init(&dasm_state, DASM_MAXSECTION);
	dasm_setupglobal(&dasm_state, dasm_labels, zend_lb_MAX);
	dasm_setup(&dasm_state, dasm_actions);

	zend_jit_align_func(&dasm_state);

	/* Deoptimization */
	stack_size = zend_jit_traces[trace_num].exit_info[exit_num].stack_size;
	stack = zend_jit_traces[trace_num].stack_map + zend_jit_traces[trace_num].exit_info[exit_num].stack_offset;

	if (!zend_jit_trace_deoptimization(&dasm_state,
			zend_jit_traces[trace_num].exit_info[exit_num].flags,
			zend_jit_traces[trace_num].exit_info[exit_num].opline,
			stack, stack_size, NULL, NULL, NULL, 0)) {
		goto jit_failure;
	}

	opline = zend_jit_traces[trace_num].exit_info[exit_num].opline;
	if (opline) {
		if (opline == zend_jit_traces[zend_jit_traces[trace_num].root].opline) {
			/* prevent endless loop */
			original_handler = 1;
		}
		zend_jit_set_ip_ex(&dasm_state, opline, original_handler);
	}

	zend_jit_trace_return(&dasm_state, original_handler, opline);

	handler = dasm_link_and_encode(&dasm_state, NULL, NULL, NULL, NULL, name, ZEND_JIT_TRACE_NUM, SP_ADJ_JIT, SP_ADJ_NONE);

jit_failure:
	dasm_free(&dasm_state);
	zend_arena_release(&CG(arena), checkpoint);
	return handler;
}

static zend_jit_trace_stop zend_jit_compile_root_trace(zend_jit_trace_rec *trace_buffer, const zend_op *opline, size_t offset)
{
	zend_jit_trace_stop ret;
	const void *handler;
	uint8_t orig_trigger;
	zend_jit_trace_info *t = NULL;
	zend_jit_trace_exit_info exit_info[ZEND_JIT_TRACE_MAX_EXITS];

	zend_shared_alloc_lock();

	/* Checks under lock */
	if ((ZEND_OP_TRACE_INFO(opline, offset)->trace_flags & ZEND_JIT_TRACE_JITED)) {
		ret = ZEND_JIT_TRACE_STOP_ALREADY_DONE;
	} else if (ZEND_JIT_TRACE_NUM >= JIT_G(max_root_traces)) {
		ret = ZEND_JIT_TRACE_STOP_TOO_MANY_TRACES;
	} else {
		SHM_UNPROTECT();
		zend_jit_unprotect();

		t = &zend_jit_traces[ZEND_JIT_TRACE_NUM];

		t->id = ZEND_JIT_TRACE_NUM;
		t->root = ZEND_JIT_TRACE_NUM;
		t->parent = 0;
		t->link = 0;
		t->exit_count = 0;
		t->child_count = 0;
		t->stack_map_size = 0;
		t->flags = 0;
		t->polymorphism = 0;
		t->jmp_table_size = 0;
		t->opline = trace_buffer[1].opline;
		t->exit_info = exit_info;
		t->stack_map = NULL;

		orig_trigger = JIT_G(trigger);
		JIT_G(trigger) = ZEND_JIT_ON_HOT_TRACE;

		handler = zend_jit_trace(trace_buffer, 0, 0);

		JIT_G(trigger) = orig_trigger;

		if (handler) {
			zend_jit_trace_exit_info *shared_exit_info = NULL;

			t->exit_info = NULL;
			if (t->exit_count) {
				/* reallocate exit_info into shared memory */
				shared_exit_info = (zend_jit_trace_exit_info*)zend_shared_alloc(
					sizeof(zend_jit_trace_exit_info) * t->exit_count);

				if (!shared_exit_info) {
				    if (t->stack_map) {
						efree(t->stack_map);
						t->stack_map = NULL;
					}
					ret = ZEND_JIT_TRACE_STOP_NO_SHM;
					goto exit;
				}
				memcpy(shared_exit_info, exit_info,
					sizeof(zend_jit_trace_exit_info) * t->exit_count);
				t->exit_info = shared_exit_info;
			}

		    if (t->stack_map_size) {
				zend_jit_trace_stack *shared_stack_map = (zend_jit_trace_stack*)zend_shared_alloc(t->stack_map_size * sizeof(zend_jit_trace_stack));
				if (!shared_stack_map) {
					ret = ZEND_JIT_TRACE_STOP_NO_SHM;
					goto exit;
				}
				memcpy(shared_stack_map, t->stack_map, t->stack_map_size * sizeof(zend_jit_trace_stack));
				efree(t->stack_map);
				t->stack_map = shared_stack_map;
		    }

			t->exit_counters = ZEND_JIT_EXIT_COUNTERS;
			ZEND_JIT_EXIT_COUNTERS += t->exit_count;

			((zend_op*)opline)->handler = handler;

			ZEND_JIT_TRACE_NUM++;
			ZEND_OP_TRACE_INFO(opline, offset)->trace_flags |= ZEND_JIT_TRACE_JITED;

			ret = ZEND_JIT_TRACE_STOP_COMPILED;
		} else if (t->exit_count >= ZEND_JIT_TRACE_MAX_EXITS ||
		           ZEND_JIT_EXIT_COUNTERS + t->exit_count >= JIT_G(max_exit_counters)) {
		    if (t->stack_map) {
				efree(t->stack_map);
				t->stack_map = NULL;
			}
			ret = ZEND_JIT_TRACE_STOP_TOO_MANY_EXITS;
		} else {
		    if (t->stack_map) {
				efree(t->stack_map);
				t->stack_map = NULL;
			}
			ret = ZEND_JIT_TRACE_STOP_COMPILER_ERROR;
		}

exit:
		zend_jit_protect();
		SHM_PROTECT();
	}

	zend_shared_alloc_unlock();

	if ((JIT_G(debug) & ZEND_JIT_DEBUG_TRACE_EXIT_INFO) != 0
	 && ret == ZEND_JIT_TRACE_STOP_COMPILED
	 && t->exit_count > 0) {
		zend_jit_dump_exit_info(t);
	}

	return ret;
}

static void zend_jit_blacklist_root_trace(const zend_op *opline, size_t offset)
{
	zend_shared_alloc_lock();

	if (!(ZEND_OP_TRACE_INFO(opline, offset)->trace_flags & ZEND_JIT_TRACE_BLACKLISTED)) {
		SHM_UNPROTECT();
		zend_jit_unprotect();

		((zend_op*)opline)->handler =
			ZEND_OP_TRACE_INFO(opline, offset)->orig_handler;

		ZEND_OP_TRACE_INFO(opline, offset)->trace_flags |= ZEND_JIT_TRACE_BLACKLISTED;

		zend_jit_protect();
		SHM_PROTECT();
	}

	zend_shared_alloc_unlock();
}

static bool zend_jit_trace_is_bad_root(const zend_op *opline, zend_jit_trace_stop stop, size_t offset)
{
	const zend_op **cache_opline = JIT_G(bad_root_cache_opline);
	uint8_t *cache_count = JIT_G(bad_root_cache_count);
	uint8_t *cache_stop = JIT_G(bad_root_cache_stop);
	uint32_t cache_slot = JIT_G(bad_root_slot);
	uint32_t i;

	for (i = 0; i < ZEND_JIT_TRACE_BAD_ROOT_SLOTS; i++) {
		if (cache_opline[i] == opline) {
			if (cache_count[i] >= JIT_G(blacklist_root_trace) - 1) {
				cache_opline[i] = NULL;
				return 1;
			} else {
#if 0
				if (ZEND_OP_TRACE_INFO(opline, offset)->counter) {
					*ZEND_OP_TRACE_INFO(opline, offset)->counter =
						random() % ZEND_JIT_TRACE_COUNTER_MAX;
				}
#endif
				cache_count[i]++;
				cache_stop[i] = stop;
				return 0;
			}
		}
	}
	i = cache_slot;
	cache_opline[i] = opline;
	cache_count[i] = 1;
	cache_stop[i] = stop;
	cache_slot = (i + 1) % ZEND_JIT_TRACE_BAD_ROOT_SLOTS;
	JIT_G(bad_root_slot) = cache_slot;
	return 0;
}

static void zend_jit_dump_trace(zend_jit_trace_rec *trace_buffer, zend_ssa *tssa)
{
	zend_jit_trace_rec *p = trace_buffer;
	const zend_op_array *op_array;
	const zend_op *opline;
	uint32_t level = 1 + trace_buffer[0].level;
	int idx, len, i, v, vars_count, call_level;

	ZEND_ASSERT(p->op == ZEND_JIT_TRACE_START);
	op_array = p->op_array;
	p += ZEND_JIT_TRACE_START_REC_SIZE;
	idx = 0;
	call_level = 0;

	if (tssa && tssa->var_info) {
		if (trace_buffer->start == ZEND_JIT_TRACE_START_ENTER) {
			vars_count = op_array->last_var;
		} else {
			vars_count = op_array->last_var + op_array->T;
		}
		for (i = 0; i < vars_count; i++) {
			if (tssa->vars[i].use_chain >= 0 || tssa->vars[i].phi_use_chain) {
				fprintf(stderr, "    %*c;", level, ' ');
				zend_dump_ssa_var(op_array, tssa, i, 0, i, ZEND_DUMP_RC_INFERENCE);
				fprintf(stderr, "\n");
			}
		}
		if (trace_buffer->stop == ZEND_JIT_TRACE_STOP_LOOP
		 || trace_buffer->stop == ZEND_JIT_TRACE_STOP_RECURSIVE_CALL
		 || trace_buffer->stop == ZEND_JIT_TRACE_STOP_RECURSIVE_RET) {
			zend_ssa_phi *p = tssa->blocks[1].phis;

			fprintf(stderr, "LOOP:\n");

			while (p) {
				fprintf(stderr, "     ;");
				zend_dump_ssa_var(op_array, tssa, p->ssa_var, 0, p->var, ZEND_DUMP_RC_INFERENCE);
				fprintf(stderr, " = Phi(");
				zend_dump_ssa_var(op_array, tssa, p->sources[0], 0, p->var, ZEND_DUMP_RC_INFERENCE);
				fprintf(stderr, ", ");
				zend_dump_ssa_var(op_array, tssa, p->sources[1], 0, p->var, ZEND_DUMP_RC_INFERENCE);
				fprintf(stderr, ")\n");
				p = p->next;
			}
		}
	}

	while (1) {
		if (p->op == ZEND_JIT_TRACE_VM) {
			uint8_t op1_type, op2_type, op3_type;

			opline = p->opline;
			fprintf(stderr, "%04d%*c",
				(int)(opline - op_array->opcodes),
				level, ' ');
			zend_dump_op(op_array, NULL, opline, ZEND_DUMP_RC_INFERENCE, tssa, (tssa && tssa->ops) ? tssa->ops + idx : NULL);

			op1_type = p->op1_type;
			op2_type = p->op2_type;
			op3_type = p->op3_type;
			if (op1_type != IS_UNKNOWN || op2_type != IS_UNKNOWN || op3_type != IS_UNKNOWN) {
				fprintf(stderr, " ;");
				if (op1_type != IS_UNKNOWN) {
					const char *ref = (op1_type & IS_TRACE_INDIRECT) ?
						((op1_type & IS_TRACE_REFERENCE) ? "*&" : "*") :
						((op1_type & IS_TRACE_REFERENCE) ? "&" : "");
					if ((p+1)->op == ZEND_JIT_TRACE_OP1_TYPE) {
						p++;
						fprintf(stderr, " op1(%sobject of class %s)", ref,
							ZSTR_VAL(p->ce->name));
					} else {
						const char *type = (op1_type == 0) ? "undef" : zend_get_type_by_const(op1_type & ~(IS_TRACE_REFERENCE|IS_TRACE_INDIRECT|IS_TRACE_PACKED));
						fprintf(stderr, " op1(%s%s%s)", ref, (op1_type & IS_TRACE_PACKED) ? "packed " : "", type);
					}
				}
				if (op2_type != IS_UNKNOWN) {
					const char *ref = (op2_type & IS_TRACE_INDIRECT) ?
						((op2_type & IS_TRACE_REFERENCE) ? "*&" : "*") :
						((op2_type & IS_TRACE_REFERENCE) ? "&" : "");
					if ((p+1)->op == ZEND_JIT_TRACE_OP2_TYPE) {
						p++;
						fprintf(stderr, " op2(%sobject of class %s)", ref,
							ZSTR_VAL(p->ce->name));
					} else {
						const char *type = (op2_type == 0) ? "undef" : zend_get_type_by_const(op2_type & ~(IS_TRACE_REFERENCE|IS_TRACE_INDIRECT));
						fprintf(stderr, " op2(%s%s)", ref, type);
					}
				}
				if (op3_type != IS_UNKNOWN) {
					const char *ref = (op3_type & IS_TRACE_INDIRECT) ?
						((op3_type & IS_TRACE_REFERENCE) ? "*&" : "*") :
						((op3_type & IS_TRACE_REFERENCE) ? "&" : "");
					const char *type = (op3_type == 0) ? "undef" : zend_get_type_by_const(op3_type & ~(IS_TRACE_REFERENCE|IS_TRACE_INDIRECT));
					fprintf(stderr, " op3(%s%s)", ref, type);
				}
			}
			if ((p+1)->op == ZEND_JIT_TRACE_VAL_INFO) {
				uint8_t val_type;
				const char *type;

				if (op1_type == IS_UNKNOWN && op2_type == IS_UNKNOWN && op3_type == IS_UNKNOWN) {
					fprintf(stderr, " ;");
				}
				p++;
				val_type = p->op1_type;

				if (val_type == IS_UNDEF) {
					type = "undef";
				} else if (val_type == IS_REFERENCE) {
					type = "ref";
				} else {
					type = zend_get_type_by_const(val_type);
				}
				fprintf(stderr, " val(%s)", type);
			}
			fprintf(stderr, "\n");
			idx++;

			len = zend_jit_trace_op_len(opline);
			while (len > 1) {
				opline++;
				fprintf(stderr, "%04d%*c;",
					(int)(opline - op_array->opcodes),
					level, ' ');
				zend_dump_op(op_array, NULL, opline, ZEND_DUMP_RC_INFERENCE, tssa, (tssa && tssa->ops) ? tssa->ops + idx : NULL);
				idx++;
				len--;
				fprintf(stderr, "\n");
			}
		} else if (p->op == ZEND_JIT_TRACE_ENTER) {
			op_array = p->op_array;
			fprintf(stderr, "    %*c>enter %s%s%s\n",
				level, ' ',
				op_array->scope ? ZSTR_VAL(op_array->scope->name) : "",
				op_array->scope ? "::" : "",
				op_array->function_name ?
					ZSTR_VAL(op_array->function_name) :
					ZSTR_VAL(op_array->filename));
			level++;
			if (tssa && tssa->var_info) {
				call_level++;
				v = ZEND_JIT_TRACE_GET_FIRST_SSA_VAR(p->info);
				vars_count = op_array->last_var;
				for (i = 0; i < vars_count; i++, v++) {
					if (tssa->vars[v].use_chain >= 0 || tssa->vars[v].phi_use_chain) {
						fprintf(stderr, "    %*c;", level, ' ');
						zend_dump_ssa_var(op_array, tssa, v, 0, i, ZEND_DUMP_RC_INFERENCE);
						fprintf(stderr, "\n");
					}
				}
			}
		} else if (p->op == ZEND_JIT_TRACE_BACK) {
			op_array = p->op_array;
			level--;
			fprintf(stderr, "    %*c<back %s%s%s\n",
				level, ' ',
				op_array->scope ? ZSTR_VAL(op_array->scope->name) : "",
				op_array->scope ? "::" : "",
				op_array->function_name ?
					ZSTR_VAL(op_array->function_name) :
					ZSTR_VAL(op_array->filename));
			if (tssa && tssa->var_info) {
				if (call_level == 0) {
					v = ZEND_JIT_TRACE_GET_FIRST_SSA_VAR(p->info);
					vars_count = op_array->last_var + op_array->T;
					for (i = 0; i < vars_count; i++, v++) {
						if (tssa->vars[v].use_chain >= 0 || tssa->vars[v].phi_use_chain) {
							fprintf(stderr, "    %*c;", level, ' ');
							zend_dump_ssa_var(op_array, tssa, v, 0, i, ZEND_DUMP_RC_INFERENCE);
							fprintf(stderr, "\n");
						}
					}
				} else {
					call_level--;
				}
			}
		} else if (p->op == ZEND_JIT_TRACE_INIT_CALL) {
			if (p->func != (zend_function*)&zend_pass_function) {
				fprintf(stderr, (p->info & ZEND_JIT_TRACE_FAKE_INIT_CALL) ? "    %*c>fake_init %s%s%s\n" : "    %*c>init %s%s%s\n",
					level, ' ',
					(p->func && p->func->common.scope) ? ZSTR_VAL(p->func->common.scope->name) : "",
					(p->func && p->func->common.scope) ? "::" : "",
					p->func ? ZSTR_VAL(p->func->common.function_name) : "???");
			} else {
				fprintf(stderr, "    %*c>skip\n",
					level, ' ');
			}
		} else if (p->op == ZEND_JIT_TRACE_DO_ICALL) {
			if (p->func != (zend_function*)&zend_pass_function) {
				fprintf(stderr, "    %*c>call %s%s%s\n",
					level, ' ',
					p->func->common.scope ? ZSTR_VAL(p->func->common.scope->name) : "",
					p->func->common.scope ? "::" : "",
					ZSTR_VAL(p->func->common.function_name));
			} else {
				fprintf(stderr, "    %*c>skip\n",
					level, ' ');
			}
		} else if (p->op == ZEND_JIT_TRACE_END) {
			break;
		}
		p++;
	}
}

static void zend_jit_dump_exit_info(zend_jit_trace_info *t)
{
	int i, j;

	fprintf(stderr, "---- TRACE %d exit info\n", t->id);
	for (i = 0; i < t->exit_count; i++) {
		const zend_op_array *op_array = t->exit_info[i].op_array;
		uint32_t stack_size = t->exit_info[i].stack_size;
		zend_jit_trace_stack *stack = t->stack_map + t->exit_info[i].stack_offset;

		fprintf(stderr, "     exit_%d:", i);
		if (t->exit_info[i].opline) {
			fprintf(stderr, " %04d/", (int)(t->exit_info[i].opline - op_array->opcodes));
		} else {
			fprintf(stderr, " ----/");
		}
		if (t->exit_info[i].stack_size) {
			fprintf(stderr, "%04d/%d", t->exit_info[i].stack_offset, t->exit_info[i].stack_size);
		} else {
			fprintf(stderr, "----/0");
		}
		if (t->exit_info[i].flags & ZEND_JIT_EXIT_TO_VM) {
			fprintf(stderr, "/VM");
		}
		if (t->exit_info[i].flags & ZEND_JIT_EXIT_RESTORE_CALL) {
			fprintf(stderr, "/CALL");
		}
		if (t->exit_info[i].flags & (ZEND_JIT_EXIT_POLYMORPHISM|ZEND_JIT_EXIT_METHOD_CALL|ZEND_JIT_EXIT_CLOSURE_CALL)) {
			fprintf(stderr, "/POLY");
		}
		if (t->exit_info[i].flags & ZEND_JIT_EXIT_FREE_OP1) {
			fprintf(stderr, "/FREE_OP1");
		}
		if (t->exit_info[i].flags & ZEND_JIT_EXIT_FREE_OP2) {
			fprintf(stderr, "/FREE_OP2");
		}
		for (j = 0; j < stack_size; j++) {
			zend_uchar type = STACK_TYPE(stack, j);
			if (type != IS_UNKNOWN) {
				fprintf(stderr, " ");
				zend_dump_var(op_array, (j < op_array->last_var) ? IS_CV : 0, j);
				fprintf(stderr, ":");
				if (type == IS_UNDEF) {
					fprintf(stderr, "undef");
				} else {
					fprintf(stderr, "%s", zend_get_type_by_const(type));
				}
				if (STACK_REG(stack, j) != ZREG_NONE) {
					if (STACK_REG(stack, j) < ZREG_NUM) {
						fprintf(stderr, "(%s)", zend_reg_name[STACK_REG(stack, j)]);
					} else if (STACK_REG(stack, j) == ZREG_THIS) {
						fprintf(stderr, "(this)");
					} else if (STACK_REG(stack, j) == ZREG_ZVAL_TRY_ADDREF) {
						fprintf(stderr, "(zval_try_addref)");
					} else {
						fprintf(stderr, "(const_%d)", STACK_REG(stack, j) - ZREG_NUM);
					}
				}
			} else if (STACK_REG(stack, j) == ZREG_ZVAL_TRY_ADDREF) {
				fprintf(stderr, " ");
				zend_dump_var(op_array, (j < op_array->last_var) ? IS_CV : 0, j);
				fprintf(stderr, ":unknown(zval_try_addref)");
			} else if (STACK_REG(stack, j) == ZREG_ZVAL_COPY_GPR0) {
				fprintf(stderr, " ");
				zend_dump_var(op_array, (j < op_array->last_var) ? IS_CV : 0, j);
				fprintf(stderr, ":unknown(zval_copy(%s))", zend_reg_name[ZREG_COPY]);
			}
		}
		fprintf(stderr, "\n");
	}
}

int ZEND_FASTCALL zend_jit_trace_hot_root(zend_execute_data *execute_data, const zend_op *opline)
{
	const zend_op *orig_opline;
	zend_jit_trace_stop stop;
	int ret = 0;
	zend_op_array *op_array;
	zend_jit_op_array_trace_extension *jit_extension;
	size_t offset;
	uint32_t trace_num;
	zend_jit_trace_rec trace_buffer[ZEND_JIT_TRACE_MAX_LENGTH];

	ZEND_ASSERT(EX(func)->type == ZEND_USER_FUNCTION);
	ZEND_ASSERT(opline >= EX(func)->op_array.opcodes &&
		opline < EX(func)->op_array.opcodes + EX(func)->op_array.last);

repeat:
	trace_num = ZEND_JIT_TRACE_NUM;
	orig_opline = opline;
	op_array = &EX(func)->op_array;
	jit_extension = (zend_jit_op_array_trace_extension*)ZEND_FUNC_INFO(op_array);
	offset = jit_extension->offset;

	EX(opline) = opline;

	/* Lock-free check if the root trace was already JIT-ed or blacklist-ed in another process */
	if (ZEND_OP_TRACE_INFO(opline, offset)->trace_flags & (ZEND_JIT_TRACE_JITED|ZEND_JIT_TRACE_BLACKLISTED)) {
		return 0;
	}

	if (JIT_G(tracing)) {
		++(*ZEND_OP_TRACE_INFO(opline, offset)->counter);
		return 0;
	}

	if (JIT_G(debug) & ZEND_JIT_DEBUG_TRACE_START) {
		fprintf(stderr, "---- TRACE %d start (%s) %s%s%s() %s:%d\n",
			trace_num,
			zend_jit_trace_star_desc(ZEND_OP_TRACE_INFO(opline, offset)->trace_flags),
			EX(func)->op_array.scope ? ZSTR_VAL(EX(func)->op_array.scope->name) : "",
			EX(func)->op_array.scope ? "::" : "",
			EX(func)->op_array.function_name ?
				ZSTR_VAL(EX(func)->op_array.function_name) : "$main",
			ZSTR_VAL(EX(func)->op_array.filename),
			opline->lineno);
	}

	if (ZEND_JIT_TRACE_NUM >= JIT_G(max_root_traces)) {
		stop = ZEND_JIT_TRACE_STOP_TOO_MANY_TRACES;
		goto abort;
	}

	JIT_G(tracing) = 1;
	stop = zend_jit_trace_execute(execute_data, opline, trace_buffer,
		ZEND_OP_TRACE_INFO(opline, offset)->trace_flags & ZEND_JIT_TRACE_START_MASK, 0);
	JIT_G(tracing) = 0;

	if (stop & ZEND_JIT_TRACE_HALT) {
		ret = -1;
	}
	stop &= ~ZEND_JIT_TRACE_HALT;

	if (UNEXPECTED(trace_buffer[1].opline != orig_opline)) {
		orig_opline = trace_buffer[1].opline;
		op_array = (zend_op_array*)trace_buffer[0].op_array;
		jit_extension = (zend_jit_op_array_trace_extension*)ZEND_FUNC_INFO(op_array);
		offset = jit_extension->offset;
		if (JIT_G(debug) & ZEND_JIT_DEBUG_TRACE_START) {
			const zend_op_array *op_array = trace_buffer[0].op_array;
			const zend_op *opline = trace_buffer[1].opline;
			zend_jit_op_array_trace_extension *jit_extension =
				(zend_jit_op_array_trace_extension*)ZEND_FUNC_INFO(op_array);
			size_t offset = jit_extension->offset;

			fprintf(stderr, "---- TRACE %d start (%s) %s%s%s() %s:%d\n",
				trace_num,
				zend_jit_trace_star_desc(ZEND_OP_TRACE_INFO(opline, offset)->trace_flags),
				op_array->scope ? ZSTR_VAL(op_array->scope->name) : "",
				op_array->scope ? "::" : "",
				op_array->function_name ?
					ZSTR_VAL(op_array->function_name) : "$main",
				ZSTR_VAL(op_array->filename),
				opline->lineno);
		}
	}

	if (UNEXPECTED(JIT_G(debug) & ZEND_JIT_DEBUG_TRACE_BYTECODE)) {
		zend_jit_dump_trace(trace_buffer, NULL);
	}

	if (ZEND_JIT_TRACE_STOP_OK(stop)) {
		if (JIT_G(debug) & ZEND_JIT_DEBUG_TRACE_STOP) {
			if (stop == ZEND_JIT_TRACE_STOP_LINK) {
				uint32_t idx = trace_buffer[1].last;
				uint32_t link_to = zend_jit_find_trace(trace_buffer[idx].opline->handler);
				fprintf(stderr, "---- TRACE %d stop (link to %d)\n",
					trace_num,
					link_to);
			} else {
				fprintf(stderr, "---- TRACE %d stop (%s)\n",
					trace_num,
					zend_jit_trace_stop_description[stop]);
			}
		}
		stop = zend_jit_compile_root_trace(trace_buffer, orig_opline, offset);
		if (EXPECTED(ZEND_JIT_TRACE_STOP_DONE(stop))) {
			if (JIT_G(debug) & ZEND_JIT_DEBUG_TRACE_COMPILED) {
				fprintf(stderr, "---- TRACE %d %s\n",
					trace_num,
					zend_jit_trace_stop_description[stop]);
			}
		} else {
			goto abort;
		}
	} else {
abort:
		if (JIT_G(debug) & ZEND_JIT_DEBUG_TRACE_ABORT) {
			fprintf(stderr, "---- TRACE %d abort (%s)\n",
				trace_num,
				zend_jit_trace_stop_description[stop]);
		}
		if (!ZEND_JIT_TRACE_STOP_MAY_RECOVER(stop)
		 || zend_jit_trace_is_bad_root(orig_opline, stop, offset)) {
			if (JIT_G(debug) & ZEND_JIT_DEBUG_TRACE_BLACKLIST) {
				fprintf(stderr, "---- TRACE %d blacklisted\n",
					trace_num);
			}
			zend_jit_blacklist_root_trace(orig_opline, offset);
		}
		if (ZEND_JIT_TRACE_STOP_REPEAT(stop)) {
			execute_data = EG(current_execute_data);
			opline = EX(opline);
			goto repeat;
		}
	}

	if (JIT_G(debug) & (ZEND_JIT_DEBUG_TRACE_STOP|ZEND_JIT_DEBUG_TRACE_ABORT|ZEND_JIT_DEBUG_TRACE_COMPILED|ZEND_JIT_DEBUG_TRACE_BLACKLIST)) {
		fprintf(stderr, "\n");
	}

	return ret;
}

static void zend_jit_blacklist_trace_exit(uint32_t trace_num, uint32_t exit_num)
{
	const void *handler;

	zend_shared_alloc_lock();

	if (!(zend_jit_traces[trace_num].exit_info[exit_num].flags & (ZEND_JIT_EXIT_JITED|ZEND_JIT_EXIT_BLACKLISTED))) {
		SHM_UNPROTECT();
		zend_jit_unprotect();

		handler = zend_jit_trace_exit_to_vm(trace_num, exit_num);

		if (handler) {
			zend_jit_link_side_trace(
				zend_jit_traces[trace_num].code_start,
				zend_jit_traces[trace_num].code_size,
				zend_jit_traces[trace_num].jmp_table_size,
				exit_num,
				handler);
		}

		zend_jit_traces[trace_num].exit_info[exit_num].flags |= ZEND_JIT_EXIT_BLACKLISTED;

		zend_jit_protect();
		SHM_PROTECT();
	}

	zend_shared_alloc_unlock();
}

static bool zend_jit_trace_exit_is_bad(uint32_t trace_num, uint32_t exit_num)
{
	uint8_t *counter = JIT_G(exit_counters) +
		zend_jit_traces[trace_num].exit_counters + exit_num;

	if (*counter + 1 >= JIT_G(hot_side_exit) + JIT_G(blacklist_side_trace)) {
		return 1;
	}
	(*counter)++;
	return 0;
}

static bool zend_jit_trace_exit_is_hot(uint32_t trace_num, uint32_t exit_num)
{
	uint8_t *counter = JIT_G(exit_counters) +
		zend_jit_traces[trace_num].exit_counters + exit_num;

	if (*counter + 1 >= JIT_G(hot_side_exit)) {
		return 1;
	}
	(*counter)++;
	return 0;
}

static zend_jit_trace_stop zend_jit_compile_side_trace(zend_jit_trace_rec *trace_buffer, uint32_t parent_num, uint32_t exit_num, uint32_t polymorphism)
{
	zend_jit_trace_stop ret;
	const void *handler;
	uint8_t orig_trigger;
	zend_jit_trace_info *t;
	zend_jit_trace_exit_info exit_info[ZEND_JIT_TRACE_MAX_EXITS];

	zend_shared_alloc_lock();

	/* Checks under lock */
	if (zend_jit_traces[parent_num].exit_info[exit_num].flags & (ZEND_JIT_EXIT_JITED|ZEND_JIT_EXIT_BLACKLISTED)) {
		ret = ZEND_JIT_TRACE_STOP_ALREADY_DONE;
	} else if (ZEND_JIT_TRACE_NUM >= JIT_G(max_root_traces)) {
		ret = ZEND_JIT_TRACE_STOP_TOO_MANY_TRACES;
	} else if (zend_jit_traces[zend_jit_traces[parent_num].root].child_count >= JIT_G(max_side_traces)) {
		ret = ZEND_JIT_TRACE_STOP_TOO_MANY_CHILDREN;
	} else {
		SHM_UNPROTECT();
		zend_jit_unprotect();

		t = &zend_jit_traces[ZEND_JIT_TRACE_NUM];

		t->id = ZEND_JIT_TRACE_NUM;
		t->root = zend_jit_traces[parent_num].root;
		t->parent = parent_num;
		t->link = 0;
		t->exit_count = 0;
		t->child_count = 0;
		t->stack_map_size = 0;
		t->flags = 0;
		t->polymorphism = polymorphism;
		t->jmp_table_size = 0;
		t->opline = NULL;
		t->exit_info = exit_info;
		t->stack_map = NULL;

		orig_trigger = JIT_G(trigger);
		JIT_G(trigger) = ZEND_JIT_ON_HOT_TRACE;

		handler = zend_jit_trace(trace_buffer, parent_num, exit_num);

		JIT_G(trigger) = orig_trigger;

		if (handler) {
			zend_jit_trace_exit_info *shared_exit_info = NULL;

			t->exit_info = NULL;
			if (t->exit_count) {
				/* reallocate exit_info into shared memory */
				shared_exit_info = (zend_jit_trace_exit_info*)zend_shared_alloc(
					sizeof(zend_jit_trace_exit_info) * t->exit_count);

				if (!shared_exit_info) {
				    if (t->stack_map) {
						efree(t->stack_map);
						t->stack_map = NULL;
					}
					ret = ZEND_JIT_TRACE_STOP_NO_SHM;
					goto exit;
				}
				memcpy(shared_exit_info, exit_info,
					sizeof(zend_jit_trace_exit_info) * t->exit_count);
				t->exit_info = shared_exit_info;
			}

		    if (t->stack_map_size) {
				zend_jit_trace_stack *shared_stack_map = (zend_jit_trace_stack*)zend_shared_alloc(t->stack_map_size * sizeof(zend_jit_trace_stack));
				if (!shared_stack_map) {
					efree(t->stack_map);
					ret = ZEND_JIT_TRACE_STOP_NO_SHM;
					goto exit;
				}
				memcpy(shared_stack_map, t->stack_map, t->stack_map_size * sizeof(zend_jit_trace_stack));
				efree(t->stack_map);
				t->stack_map = shared_stack_map;
		    }

			zend_jit_link_side_trace(
				zend_jit_traces[parent_num].code_start,
				zend_jit_traces[parent_num].code_size,
				zend_jit_traces[parent_num].jmp_table_size,
				exit_num,
				handler);

			t->exit_counters = ZEND_JIT_EXIT_COUNTERS;
			ZEND_JIT_EXIT_COUNTERS += t->exit_count;

			zend_jit_traces[zend_jit_traces[parent_num].root].child_count++;
			ZEND_JIT_TRACE_NUM++;
			zend_jit_traces[parent_num].exit_info[exit_num].flags |= ZEND_JIT_EXIT_JITED;

			ret = ZEND_JIT_TRACE_STOP_COMPILED;
		} else if (t->exit_count >= ZEND_JIT_TRACE_MAX_EXITS ||
		           ZEND_JIT_EXIT_COUNTERS + t->exit_count >= JIT_G(max_exit_counters)) {
		    if (t->stack_map) {
				efree(t->stack_map);
				t->stack_map = NULL;
			}
			ret = ZEND_JIT_TRACE_STOP_TOO_MANY_EXITS;
		} else {
		    if (t->stack_map) {
				efree(t->stack_map);
				t->stack_map = NULL;
			}
			ret = ZEND_JIT_TRACE_STOP_COMPILER_ERROR;
		}

exit:
		zend_jit_protect();
		SHM_PROTECT();
	}

	zend_shared_alloc_unlock();

	if ((JIT_G(debug) & ZEND_JIT_DEBUG_TRACE_EXIT_INFO) != 0
	 && ret == ZEND_JIT_TRACE_STOP_COMPILED
	 && t->exit_count > 0) {
		zend_jit_dump_exit_info(t);
	}

	return ret;
}

int ZEND_FASTCALL zend_jit_trace_hot_side(zend_execute_data *execute_data, uint32_t parent_num, uint32_t exit_num)
{
	zend_jit_trace_stop stop;
	int ret = 0;
	uint32_t trace_num;
	zend_jit_trace_rec trace_buffer[ZEND_JIT_TRACE_MAX_LENGTH];
	uint32_t is_megamorphic = 0;
	uint32_t polymorphism = 0;

	trace_num = ZEND_JIT_TRACE_NUM;

	/* Lock-free check if the side trace was already JIT-ed or blacklist-ed in another process */
	if (zend_jit_traces[parent_num].exit_info[exit_num].flags & (ZEND_JIT_EXIT_JITED|ZEND_JIT_EXIT_BLACKLISTED)) {
		return 0;
	}

	if (JIT_G(debug) & ZEND_JIT_DEBUG_TRACE_START) {
		fprintf(stderr, "---- TRACE %d start (side trace %d/%d) %s%s%s() %s:%d\n",
			trace_num, parent_num, exit_num,
			EX(func)->op_array.scope ? ZSTR_VAL(EX(func)->op_array.scope->name) : "",
			EX(func)->op_array.scope ? "::" : "",
			EX(func)->op_array.function_name ?
				ZSTR_VAL(EX(func)->op_array.function_name) : "$main",
			ZSTR_VAL(EX(func)->op_array.filename),
			EX(opline)->lineno);
	}

	if (ZEND_JIT_TRACE_NUM >= JIT_G(max_root_traces)) {
		stop = ZEND_JIT_TRACE_STOP_TOO_MANY_TRACES;
		goto abort;
	}

	if (zend_jit_traces[zend_jit_traces[parent_num].root].child_count >= JIT_G(max_side_traces)) {
		stop = ZEND_JIT_TRACE_STOP_TOO_MANY_CHILDREN;
		goto abort;
	}

	if (JIT_G(max_polymorphic_calls) > 0) {
		if ((zend_jit_traces[parent_num].exit_info[exit_num].flags & (ZEND_JIT_EXIT_METHOD_CALL|ZEND_JIT_EXIT_CLOSURE_CALL))
		 || ((zend_jit_traces[parent_num].exit_info[exit_num].flags & ZEND_JIT_EXIT_POLYMORPHISM)
		  && EX(call))) {
			if (zend_jit_traces[parent_num].polymorphism >= JIT_G(max_polymorphic_calls) - 1) {
				is_megamorphic = zend_jit_traces[parent_num].exit_info[exit_num].flags &
					(ZEND_JIT_EXIT_METHOD_CALL | ZEND_JIT_EXIT_CLOSURE_CALL | ZEND_JIT_EXIT_POLYMORPHISM);
			} else if (!zend_jit_traces[parent_num].polymorphism) {
				polymorphism = 1;
			} else if (exit_num == 0) {
				polymorphism = zend_jit_traces[parent_num].polymorphism + 1;
			}
		}
	}

	JIT_G(tracing) = 1;
	stop = zend_jit_trace_execute(execute_data, EX(opline), trace_buffer, ZEND_JIT_TRACE_START_SIDE, is_megamorphic);
	JIT_G(tracing) = 0;

	if (stop & ZEND_JIT_TRACE_HALT) {
		ret = -1;
	}
	stop &= ~ZEND_JIT_TRACE_HALT;

	if (UNEXPECTED(trace_buffer->start != ZEND_JIT_TRACE_START_SIDE)) {
		if (JIT_G(debug) & ZEND_JIT_DEBUG_TRACE_START) {
			const zend_op_array *op_array = trace_buffer[0].op_array;
			const zend_op *opline = trace_buffer[1].opline;
			zend_jit_op_array_trace_extension *jit_extension =
				(zend_jit_op_array_trace_extension*)ZEND_FUNC_INFO(op_array);
			size_t offset = jit_extension->offset;

			fprintf(stderr, "---- TRACE %d start (%s) %s%s%s() %s:%d\n",
				trace_num,
				zend_jit_trace_star_desc(ZEND_OP_TRACE_INFO(opline, offset)->trace_flags),
				op_array->scope ? ZSTR_VAL(op_array->scope->name) : "",
				op_array->scope ? "::" : "",
				op_array->function_name ?
					ZSTR_VAL(op_array->function_name) : "$main",
				ZSTR_VAL(op_array->filename),
				opline->lineno);
		}
	}

	if (UNEXPECTED(JIT_G(debug) & ZEND_JIT_DEBUG_TRACE_BYTECODE)) {
		zend_jit_dump_trace(trace_buffer, NULL);
	}

	if (ZEND_JIT_TRACE_STOP_OK(stop)) {
		if (JIT_G(debug) & ZEND_JIT_DEBUG_TRACE_STOP) {
			if (stop == ZEND_JIT_TRACE_STOP_LINK) {
				uint32_t idx = trace_buffer[1].last;
				uint32_t link_to = zend_jit_find_trace(trace_buffer[idx].opline->handler);;
				fprintf(stderr, "---- TRACE %d stop (link to %d)\n",
					trace_num,
					link_to);
			} else {
				fprintf(stderr, "---- TRACE %d stop (%s)\n",
					trace_num,
					zend_jit_trace_stop_description[stop]);
			}
		}
		if (EXPECTED(trace_buffer->start == ZEND_JIT_TRACE_START_SIDE)) {
			stop = zend_jit_compile_side_trace(trace_buffer, parent_num, exit_num, polymorphism);
		} else {
			const zend_op_array *op_array = trace_buffer[0].op_array;
			zend_jit_op_array_trace_extension *jit_extension =
				(zend_jit_op_array_trace_extension*)ZEND_FUNC_INFO(op_array);
			const zend_op *opline = trace_buffer[1].opline;

			stop = zend_jit_compile_root_trace(trace_buffer, opline, jit_extension->offset);
		}
		if (EXPECTED(ZEND_JIT_TRACE_STOP_DONE(stop))) {
			if (JIT_G(debug) & ZEND_JIT_DEBUG_TRACE_COMPILED) {
				fprintf(stderr, "---- TRACE %d %s\n",
					trace_num,
					zend_jit_trace_stop_description[stop]);
			}
		} else {
			goto abort;
		}
	} else {
abort:
		if (JIT_G(debug) & ZEND_JIT_DEBUG_TRACE_ABORT) {
			fprintf(stderr, "---- TRACE %d abort (%s)\n",
				trace_num,
				zend_jit_trace_stop_description[stop]);
		}
		if (!ZEND_JIT_TRACE_STOP_MAY_RECOVER(stop)
		 || zend_jit_trace_exit_is_bad(parent_num, exit_num)) {
			zend_jit_blacklist_trace_exit(parent_num, exit_num);
			if (JIT_G(debug) & ZEND_JIT_DEBUG_TRACE_BLACKLIST) {
				fprintf(stderr, "---- EXIT %d/%d blacklisted\n",
					parent_num, exit_num);
			}
		}
		if (ZEND_JIT_TRACE_STOP_REPEAT(stop)) {
			execute_data = EG(current_execute_data);
			return zend_jit_trace_hot_root(execute_data, EX(opline));
		}
	}

	if (JIT_G(debug) & (ZEND_JIT_DEBUG_TRACE_STOP|ZEND_JIT_DEBUG_TRACE_ABORT|ZEND_JIT_DEBUG_TRACE_COMPILED|ZEND_JIT_DEBUG_TRACE_BLACKLIST)) {
		fprintf(stderr, "\n");
	}

	return ret;
}

int ZEND_FASTCALL zend_jit_trace_exit(uint32_t exit_num, zend_jit_registers_buf *regs)
{
	uint32_t trace_num = EG(jit_trace_num);
	zend_execute_data *execute_data = EG(current_execute_data);
	const zend_op *orig_opline = EX(opline);
	const zend_op *opline;
	zend_jit_trace_info *t = &zend_jit_traces[trace_num];
	int repeat_last_opline = 0;

	/* Deoptimizatoion of VM stack state */
	uint32_t i;
	uint32_t stack_size = t->exit_info[exit_num].stack_size;
	zend_jit_trace_stack *stack = t->stack_map + t->exit_info[exit_num].stack_offset;

	if (t->exit_info[exit_num].flags & ZEND_JIT_EXIT_RESTORE_CALL) {
		zend_execute_data *call = (zend_execute_data *)regs->gpr[ZREG_RX];
		call->prev_execute_data = EX(call);
		EX(call) = call;
	}

	for (i = 0; i < stack_size; i++) {
		if (STACK_REG(stack, i) != ZREG_NONE) {
			if (STACK_TYPE(stack, i) == IS_LONG) {
				zend_long val;

				if (STACK_REG(stack, i) < ZREG_NUM) {
					val = regs->gpr[STACK_REG(stack, i)];
				} else if (STACK_REG(stack, i) == ZREG_LONG_MIN) {
					val = ZEND_LONG_MIN;
				} else if (STACK_REG(stack, i) == ZREG_LONG_MAX) {
					val = ZEND_LONG_MAX;
				} else {
					ZEND_UNREACHABLE();
				}
				ZVAL_LONG(EX_VAR_NUM(i), val);
			} else if (STACK_TYPE(stack, i) == IS_DOUBLE) {
				double val;

				if (STACK_REG(stack, i) < ZREG_NUM) {
					val = regs->fpr[STACK_REG(stack, i) - ZREG_FIRST_FPR];
				} else if (STACK_REG(stack, i) == ZREG_LONG_MIN_MINUS_1) {
					val = (double)ZEND_LONG_MIN - 1.0;
				} else if (STACK_REG(stack, i) == ZREG_LONG_MAX_PLUS_1) {
					val = (double)ZEND_LONG_MAX + 1.0;
				} else {
					ZEND_UNREACHABLE();
				}
				ZVAL_DOUBLE(EX_VAR_NUM(i), val);
			} else if (STACK_REG(stack, i) == ZREG_THIS) {
				zend_object *obj = Z_OBJ(EX(This));

				GC_ADDREF(obj);
				ZVAL_OBJ(EX_VAR_NUM(i), obj);
			} else if (STACK_REG(stack, i) == ZREG_NULL) {
				ZVAL_NULL(EX_VAR_NUM(i));
			} else if (STACK_REG(stack, i) == ZREG_ZVAL_TRY_ADDREF) {
				Z_TRY_ADDREF_P(EX_VAR_NUM(i));
			} else if (STACK_REG(stack, i) == ZREG_ZVAL_COPY_GPR0) {
				zval *val = (zval*)regs->gpr[ZREG_COPY];

				if (UNEXPECTED(Z_TYPE_P(val) == IS_UNDEF)) {
					/* Undefined array index or property */
					repeat_last_opline = 1;
				} else {
					ZVAL_COPY(EX_VAR_NUM(i), val);
				}
			} else {
				ZEND_UNREACHABLE();
			}
		}
	}

	if (repeat_last_opline) {
		EX(opline) = t->exit_info[exit_num].opline - 1;
		if ((EX(opline)->op1_type & (IS_VAR|IS_TMP_VAR))
		 && !(t->exit_info[exit_num].flags & ZEND_JIT_EXIT_FREE_OP1)
		 && EX(opline)->opcode != ZEND_FETCH_LIST_R) {
			Z_TRY_ADDREF_P(EX_VAR(EX(opline)->op1.var));
		}
		return 1;
	}

	opline = t->exit_info[exit_num].opline;

	if (opline) {
		if (t->exit_info[exit_num].flags & ZEND_JIT_EXIT_FREE_OP2) {
			ZEND_ASSERT((opline-1)->opcode == ZEND_FETCH_DIM_R
					|| (opline-1)->opcode == ZEND_FETCH_DIM_IS
					|| (opline-1)->opcode == ZEND_FETCH_LIST_R
					|| (opline-1)->opcode == ZEND_FETCH_DIM_FUNC_ARG);
			EX(opline) = opline-1;
			zval_ptr_dtor_nogc(EX_VAR((opline-1)->op2.var));
		}
		if (t->exit_info[exit_num].flags & ZEND_JIT_EXIT_FREE_OP1) {
			ZEND_ASSERT((opline-1)->opcode == ZEND_FETCH_DIM_R
					|| (opline-1)->opcode == ZEND_FETCH_DIM_IS
					|| (opline-1)->opcode == ZEND_FETCH_DIM_FUNC_ARG
					|| (opline-1)->opcode == ZEND_FETCH_OBJ_R
					|| (opline-1)->opcode == ZEND_FETCH_OBJ_IS
					|| (opline-1)->opcode == ZEND_FETCH_OBJ_FUNC_ARG);
			EX(opline) = opline-1;
			zval_ptr_dtor_nogc(EX_VAR((opline-1)->op1.var));
		}
		if (t->exit_info[exit_num].flags & (ZEND_JIT_EXIT_FREE_OP1|ZEND_JIT_EXIT_FREE_OP2)) {
			if (EG(exception)) {
				return 1;
			}
		}
		if (t->exit_info[exit_num].flags & ZEND_JIT_EXIT_METHOD_CALL) {
			zend_function *func = (zend_function*)regs->gpr[ZREG_COPY];

			if (UNEXPECTED(func->common.fn_flags & ZEND_ACC_CALL_VIA_TRAMPOLINE)) {
				zend_string_release_ex(func->common.function_name, 0);
				zend_free_trampoline(func);
				EX(opline) = opline;
				return 1;
			}
		}

		/* Set VM opline to continue interpretation */
		EX(opline) = opline;
	}

	if (EG(vm_interrupt) || JIT_G(tracing)) {
		return 1;
	/* Lock-free check if the side trace was already JIT-ed or blacklist-ed in another process */
	} else if (t->exit_info[exit_num].flags & (ZEND_JIT_EXIT_JITED|ZEND_JIT_EXIT_BLACKLISTED)) {
		return 0;
	}

	ZEND_ASSERT(EX(func)->type == ZEND_USER_FUNCTION);
	ZEND_ASSERT(EX(opline) >= EX(func)->op_array.opcodes &&
		EX(opline) < EX(func)->op_array.opcodes + EX(func)->op_array.last);

	if (JIT_G(debug) & ZEND_JIT_DEBUG_TRACE_EXIT) {
		fprintf(stderr, "     TRACE %d exit %d %s%s%s() %s:%d\n",
			trace_num,
			exit_num,
			EX(func)->op_array.scope ? ZSTR_VAL(EX(func)->op_array.scope->name) : "",
			EX(func)->op_array.scope ? "::" : "",
			EX(func)->op_array.function_name ?
				ZSTR_VAL(EX(func)->op_array.function_name) : "$main",
			ZSTR_VAL(EX(func)->op_array.filename),
			EX(opline)->lineno);
	}

	if (t->exit_info[exit_num].flags & ZEND_JIT_EXIT_TO_VM) {
		if (zend_jit_trace_exit_is_bad(trace_num, exit_num)) {
			zend_jit_blacklist_trace_exit(trace_num, exit_num);
			if (JIT_G(debug) & ZEND_JIT_DEBUG_TRACE_BLACKLIST) {
				fprintf(stderr, "---- EXIT %d/%d blacklisted\n",
					trace_num, exit_num);
			}
			return 0;
		}
	} else if (JIT_G(hot_side_exit) && zend_jit_trace_exit_is_hot(trace_num, exit_num)) {
		return zend_jit_trace_hot_side(execute_data, trace_num, exit_num);
	}

	/* Return 1 to call original handler instead of the same JIT-ed trace */
	return (orig_opline == t->opline && EX(opline) == orig_opline);
}

static zend_always_inline uint8_t zend_jit_trace_supported(const zend_op *opline)
{
	switch (opline->opcode) {
		case ZEND_CATCH:
		case ZEND_FAST_CALL:
		case ZEND_FAST_RET:
			return ZEND_JIT_TRACE_UNSUPPORTED;
		default:
			return ZEND_JIT_TRACE_SUPPORTED;
	}
}

static int zend_jit_restart_hot_trace_counters(zend_op_array *op_array)
{
	zend_jit_op_array_trace_extension *jit_extension;
	uint32_t i;

	jit_extension = (zend_jit_op_array_trace_extension*)ZEND_FUNC_INFO(op_array);
	for (i = 0; i < op_array->last; i++) {
		jit_extension->trace_info[i].trace_flags &=
			ZEND_JIT_TRACE_START_LOOP | ZEND_JIT_TRACE_START_ENTER | ZEND_JIT_TRACE_UNSUPPORTED;
		if (jit_extension->trace_info[i].trace_flags == ZEND_JIT_TRACE_START_LOOP) {
			op_array->opcodes[i].handler = (const void*)zend_jit_loop_trace_counter_handler;
		} else if (jit_extension->trace_info[i].trace_flags == ZEND_JIT_TRACE_START_ENTER) {
			op_array->opcodes[i].handler = (const void*)zend_jit_func_trace_counter_handler;
		} else {
			op_array->opcodes[i].handler = jit_extension->trace_info[i].orig_handler;
		}
	}
	return SUCCESS;
}

static int zend_jit_setup_hot_trace_counters(zend_op_array *op_array)
{
	zend_op *opline;
	zend_jit_op_array_trace_extension *jit_extension;
	uint32_t i;

	ZEND_ASSERT(sizeof(zend_op_trace_info) == sizeof(zend_op));

	jit_extension = (zend_jit_op_array_trace_extension*)zend_shared_alloc(sizeof(zend_jit_op_array_trace_extension) + (op_array->last - 1) * sizeof(zend_op_trace_info));
	if (!jit_extension) {
		return FAILURE;
	}
	memset(&jit_extension->func_info, 0, sizeof(zend_func_info));
	jit_extension->func_info.flags = ZEND_FUNC_JIT_ON_HOT_TRACE;
	jit_extension->op_array = op_array;
	jit_extension->offset = (char*)jit_extension->trace_info - (char*)op_array->opcodes;
	for (i = 0; i < op_array->last; i++) {
		jit_extension->trace_info[i].orig_handler = op_array->opcodes[i].handler;
		jit_extension->trace_info[i].call_handler = zend_get_opcode_handler_func(&op_array->opcodes[i]);
		jit_extension->trace_info[i].counter = NULL;
		jit_extension->trace_info[i].trace_flags =
			zend_jit_trace_supported(&op_array->opcodes[i]);
	}
	ZEND_SET_FUNC_INFO(op_array, (void*)jit_extension);

	if (JIT_G(hot_loop)) {
		zend_cfg cfg;

		ZEND_ASSERT(zend_jit_loop_trace_counter_handler != NULL);

		if (zend_jit_build_cfg(op_array, &cfg) != SUCCESS) {
			return FAILURE;
		}

		for (i = 0; i < cfg.blocks_count; i++) {
			if (cfg.blocks[i].flags & ZEND_BB_REACHABLE) {
				if (cfg.blocks[i].flags & ZEND_BB_LOOP_HEADER) {
					/* loop header */
					opline = op_array->opcodes + cfg.blocks[i].start;
					if (!(ZEND_OP_TRACE_INFO(opline, jit_extension->offset)->trace_flags & ZEND_JIT_TRACE_UNSUPPORTED)) {
						opline->handler = (const void*)zend_jit_loop_trace_counter_handler;
						if (!ZEND_OP_TRACE_INFO(opline, jit_extension->offset)->counter) {
							ZEND_OP_TRACE_INFO(opline, jit_extension->offset)->counter =
								&zend_jit_hot_counters[ZEND_JIT_COUNTER_NUM];
							ZEND_JIT_COUNTER_NUM = (ZEND_JIT_COUNTER_NUM + 1) % ZEND_HOT_COUNTERS_COUNT;
						}
						ZEND_OP_TRACE_INFO(opline, jit_extension->offset)->trace_flags |=
							ZEND_JIT_TRACE_START_LOOP;
					}
				}
			}
		}
	}

	if (JIT_G(hot_func)) {
		ZEND_ASSERT(zend_jit_func_trace_counter_handler != NULL);
		opline = op_array->opcodes;
		if (!(op_array->fn_flags & ZEND_ACC_HAS_TYPE_HINTS)) {
			while (opline->opcode == ZEND_RECV || opline->opcode == ZEND_RECV_INIT) {
				opline++;
			}
		}

		if (!ZEND_OP_TRACE_INFO(opline, jit_extension->offset)->trace_flags) {
			/* function entry */
			opline->handler = (const void*)zend_jit_func_trace_counter_handler;
			ZEND_OP_TRACE_INFO(opline, jit_extension->offset)->counter =
				&zend_jit_hot_counters[ZEND_JIT_COUNTER_NUM];
			ZEND_JIT_COUNTER_NUM = (ZEND_JIT_COUNTER_NUM + 1) % ZEND_HOT_COUNTERS_COUNT;
			ZEND_OP_TRACE_INFO(opline, jit_extension->offset)->trace_flags |=
				ZEND_JIT_TRACE_START_ENTER;
		}
	}

	zend_shared_alloc_register_xlat_entry(op_array->opcodes, jit_extension);

	return SUCCESS;
}

static void zend_jit_trace_init_caches(void)
{
	memset(ZEND_VOIDP(JIT_G(bad_root_cache_opline)), 0, sizeof(JIT_G(bad_root_cache_opline)));
	memset(JIT_G(bad_root_cache_count), 0, sizeof(JIT_G(bad_root_cache_count)));
	memset(JIT_G(bad_root_cache_stop), 0, sizeof(JIT_G(bad_root_cache_count)));
	JIT_G(bad_root_slot) = 0;

	if (JIT_G(exit_counters)) {
		memset(JIT_G(exit_counters), 0, JIT_G(max_exit_counters));
	}
}

static void zend_jit_trace_reset_caches(void)
{
	JIT_G(tracing) = 0;
#ifdef ZTS
	if (!JIT_G(exit_counters)) {
		JIT_G(exit_counters) = calloc(JIT_G(max_exit_counters), 1);
	}
#endif
}

static void zend_jit_trace_restart(void)
{
	ZEND_JIT_TRACE_NUM = 1;
	ZEND_JIT_COUNTER_NUM = 0;
	ZEND_JIT_EXIT_NUM = 0;
	ZEND_JIT_EXIT_COUNTERS = 0;

	zend_jit_trace_init_caches();
}<|MERGE_RESOLUTION|>--- conflicted
+++ resolved
@@ -1665,16 +1665,12 @@
 					if (opline->result_type != IS_UNUSED) {
 						break;
 					}
-<<<<<<< HEAD
-					ZEND_FALLTHROUGH;
-=======
 					if (op3_type != IS_UNKNOWN
 					 && !zend_jit_supported_binary_op(
 							opline->extended_value, MAY_BE_ANY, (1<<op3_type))) {
 						break;
 					}
-					/* break missing intentionally */
->>>>>>> ee8f9d75
+					ZEND_FALLTHROUGH;
 				case ZEND_ASSIGN_DIM:
 					if (opline->op1_type == IS_CV) {
 						if ((opline+1)->op1_type == IS_CV
